/*
 * Copyright (c) 2005 Cisco Systems.  All rights reserved.
 *
 * This software is available to you under a choice of one of two
 * licenses.  You may choose to be licensed under the terms of the GNU
 * General Public License (GPL) Version 2, available from the file
 * COPYING in the main directory of this source tree, or the
 * OpenIB.org BSD license below:
 *
 *     Redistribution and use in source and binary forms, with or
 *     without modification, are permitted provided that the following
 *     conditions are met:
 *
 *      - Redistributions of source code must retain the above
 *        copyright notice, this list of conditions and the following
 *        disclaimer.
 *
 *      - Redistributions in binary form must reproduce the above
 *        copyright notice, this list of conditions and the following
 *        disclaimer in the documentation and/or other materials
 *        provided with the distribution.
 *
 * THE SOFTWARE IS PROVIDED "AS IS", WITHOUT WARRANTY OF ANY KIND,
 * EXPRESS OR IMPLIED, INCLUDING BUT NOT LIMITED TO THE WARRANTIES OF
 * MERCHANTABILITY, FITNESS FOR A PARTICULAR PURPOSE AND
 * NONINFRINGEMENT. IN NO EVENT SHALL THE AUTHORS OR COPYRIGHT HOLDERS
 * BE LIABLE FOR ANY CLAIM, DAMAGES OR OTHER LIABILITY, WHETHER IN AN
 * ACTION OF CONTRACT, TORT OR OTHERWISE, ARISING FROM, OUT OF OR IN
 * CONNECTION WITH THE SOFTWARE OR THE USE OR OTHER DEALINGS IN THE
 * SOFTWARE.
 */

#define pr_fmt(fmt) KBUILD_MODNAME ": " fmt

#include <linux/module.h>
#include <linux/init.h>
#include <linux/slab.h>
#include <linux/err.h>
#include <linux/string.h>
#include <linux/parser.h>
#include <linux/random.h>
#include <linux/jiffies.h>
#include <linux/lockdep.h>
#include <linux/inet.h>
#include <rdma/ib_cache.h>

#include <linux/atomic.h>

#include <scsi/scsi.h>
#include <scsi/scsi_device.h>
#include <scsi/scsi_dbg.h>
#include <scsi/scsi_tcq.h>
#include <scsi/srp.h>
#include <scsi/scsi_transport_srp.h>

#include "ib_srp.h"

#define DRV_NAME	"ib_srp"
#define PFX		DRV_NAME ": "

MODULE_AUTHOR("Roland Dreier");
MODULE_DESCRIPTION("InfiniBand SCSI RDMA Protocol initiator");
MODULE_LICENSE("Dual BSD/GPL");

#if !defined(CONFIG_DYNAMIC_DEBUG)
#define DEFINE_DYNAMIC_DEBUG_METADATA(name, fmt)
#define DYNAMIC_DEBUG_BRANCH(descriptor) false
#endif

static unsigned int srp_sg_tablesize;
static unsigned int cmd_sg_entries;
static unsigned int indirect_sg_entries;
static bool allow_ext_sg;
static bool prefer_fr = true;
static bool register_always = true;
static bool never_register;
static int topspin_workarounds = 1;

module_param(srp_sg_tablesize, uint, 0444);
MODULE_PARM_DESC(srp_sg_tablesize, "Deprecated name for cmd_sg_entries");

module_param(cmd_sg_entries, uint, 0444);
MODULE_PARM_DESC(cmd_sg_entries,
		 "Default number of gather/scatter entries in the SRP command (default is 12, max 255)");

module_param(indirect_sg_entries, uint, 0444);
MODULE_PARM_DESC(indirect_sg_entries,
		 "Default max number of gather/scatter entries (default is 12, max is " __stringify(SG_MAX_SEGMENTS) ")");

module_param(allow_ext_sg, bool, 0444);
MODULE_PARM_DESC(allow_ext_sg,
		  "Default behavior when there are more than cmd_sg_entries S/G entries after mapping; fails the request when false (default false)");

module_param(topspin_workarounds, int, 0444);
MODULE_PARM_DESC(topspin_workarounds,
		 "Enable workarounds for Topspin/Cisco SRP target bugs if != 0");

module_param(prefer_fr, bool, 0444);
MODULE_PARM_DESC(prefer_fr,
"Whether to use fast registration if both FMR and fast registration are supported");

module_param(register_always, bool, 0444);
MODULE_PARM_DESC(register_always,
		 "Use memory registration even for contiguous memory regions");

module_param(never_register, bool, 0444);
MODULE_PARM_DESC(never_register, "Never register memory");

static const struct kernel_param_ops srp_tmo_ops;

static int srp_reconnect_delay = 10;
module_param_cb(reconnect_delay, &srp_tmo_ops, &srp_reconnect_delay,
		S_IRUGO | S_IWUSR);
MODULE_PARM_DESC(reconnect_delay, "Time between successive reconnect attempts");

static int srp_fast_io_fail_tmo = 15;
module_param_cb(fast_io_fail_tmo, &srp_tmo_ops, &srp_fast_io_fail_tmo,
		S_IRUGO | S_IWUSR);
MODULE_PARM_DESC(fast_io_fail_tmo,
		 "Number of seconds between the observation of a transport"
		 " layer error and failing all I/O. \"off\" means that this"
		 " functionality is disabled.");

static int srp_dev_loss_tmo = 600;
module_param_cb(dev_loss_tmo, &srp_tmo_ops, &srp_dev_loss_tmo,
		S_IRUGO | S_IWUSR);
MODULE_PARM_DESC(dev_loss_tmo,
		 "Maximum number of seconds that the SRP transport should"
		 " insulate transport layer errors. After this time has been"
		 " exceeded the SCSI host is removed. Should be"
		 " between 1 and " __stringify(SCSI_DEVICE_BLOCK_MAX_TIMEOUT)
		 " if fast_io_fail_tmo has not been set. \"off\" means that"
		 " this functionality is disabled.");

static unsigned ch_count;
module_param(ch_count, uint, 0444);
MODULE_PARM_DESC(ch_count,
		 "Number of RDMA channels to use for communication with an SRP target. Using more than one channel improves performance if the HCA supports multiple completion vectors. The default value is the minimum of four times the number of online CPU sockets and the number of completion vectors supported by the HCA.");

static void srp_add_one(struct ib_device *device);
static void srp_remove_one(struct ib_device *device, void *client_data);
static void srp_recv_done(struct ib_cq *cq, struct ib_wc *wc);
static void srp_handle_qp_err(struct ib_cq *cq, struct ib_wc *wc,
		const char *opname);
static int srp_ib_cm_handler(struct ib_cm_id *cm_id,
			     const struct ib_cm_event *event);
static int srp_rdma_cm_handler(struct rdma_cm_id *cm_id,
			       struct rdma_cm_event *event);

static struct scsi_transport_template *ib_srp_transport_template;
static struct workqueue_struct *srp_remove_wq;

static struct ib_client srp_client = {
	.name   = "srp",
	.add    = srp_add_one,
	.remove = srp_remove_one
};

static struct ib_sa_client srp_sa_client;

static int srp_tmo_get(char *buffer, const struct kernel_param *kp)
{
	int tmo = *(int *)kp->arg;

	if (tmo >= 0)
		return sprintf(buffer, "%d", tmo);
	else
		return sprintf(buffer, "off");
}

static int srp_tmo_set(const char *val, const struct kernel_param *kp)
{
	int tmo, res;

	res = srp_parse_tmo(&tmo, val);
	if (res)
		goto out;

	if (kp->arg == &srp_reconnect_delay)
		res = srp_tmo_valid(tmo, srp_fast_io_fail_tmo,
				    srp_dev_loss_tmo);
	else if (kp->arg == &srp_fast_io_fail_tmo)
		res = srp_tmo_valid(srp_reconnect_delay, tmo, srp_dev_loss_tmo);
	else
		res = srp_tmo_valid(srp_reconnect_delay, srp_fast_io_fail_tmo,
				    tmo);
	if (res)
		goto out;
	*(int *)kp->arg = tmo;

out:
	return res;
}

static const struct kernel_param_ops srp_tmo_ops = {
	.get = srp_tmo_get,
	.set = srp_tmo_set,
};

static inline struct srp_target_port *host_to_target(struct Scsi_Host *host)
{
	return (struct srp_target_port *) host->hostdata;
}

static const char *srp_target_info(struct Scsi_Host *host)
{
	return host_to_target(host)->target_name;
}

static int srp_target_is_topspin(struct srp_target_port *target)
{
	static const u8 topspin_oui[3] = { 0x00, 0x05, 0xad };
	static const u8 cisco_oui[3]   = { 0x00, 0x1b, 0x0d };

	return topspin_workarounds &&
		(!memcmp(&target->ioc_guid, topspin_oui, sizeof topspin_oui) ||
		 !memcmp(&target->ioc_guid, cisco_oui, sizeof cisco_oui));
}

static struct srp_iu *srp_alloc_iu(struct srp_host *host, size_t size,
				   gfp_t gfp_mask,
				   enum dma_data_direction direction)
{
	struct srp_iu *iu;

	iu = kmalloc(sizeof *iu, gfp_mask);
	if (!iu)
		goto out;

	iu->buf = kzalloc(size, gfp_mask);
	if (!iu->buf)
		goto out_free_iu;

	iu->dma = ib_dma_map_single(host->srp_dev->dev, iu->buf, size,
				    direction);
	if (ib_dma_mapping_error(host->srp_dev->dev, iu->dma))
		goto out_free_buf;

	iu->size      = size;
	iu->direction = direction;

	return iu;

out_free_buf:
	kfree(iu->buf);
out_free_iu:
	kfree(iu);
out:
	return NULL;
}

static void srp_free_iu(struct srp_host *host, struct srp_iu *iu)
{
	if (!iu)
		return;

	ib_dma_unmap_single(host->srp_dev->dev, iu->dma, iu->size,
			    iu->direction);
	kfree(iu->buf);
	kfree(iu);
}

static void srp_qp_event(struct ib_event *event, void *context)
{
	pr_debug("QP event %s (%d)\n",
		 ib_event_msg(event->event), event->event);
}

static int srp_init_ib_qp(struct srp_target_port *target,
			  struct ib_qp *qp)
{
	struct ib_qp_attr *attr;
	int ret;

	attr = kmalloc(sizeof *attr, GFP_KERNEL);
	if (!attr)
		return -ENOMEM;

	ret = ib_find_cached_pkey(target->srp_host->srp_dev->dev,
				  target->srp_host->port,
				  be16_to_cpu(target->ib_cm.pkey),
				  &attr->pkey_index);
	if (ret)
		goto out;

	attr->qp_state        = IB_QPS_INIT;
	attr->qp_access_flags = (IB_ACCESS_REMOTE_READ |
				    IB_ACCESS_REMOTE_WRITE);
	attr->port_num        = target->srp_host->port;

	ret = ib_modify_qp(qp, attr,
			   IB_QP_STATE		|
			   IB_QP_PKEY_INDEX	|
			   IB_QP_ACCESS_FLAGS	|
			   IB_QP_PORT);

out:
	kfree(attr);
	return ret;
}

static int srp_new_ib_cm_id(struct srp_rdma_ch *ch)
{
	struct srp_target_port *target = ch->target;
	struct ib_cm_id *new_cm_id;

	new_cm_id = ib_create_cm_id(target->srp_host->srp_dev->dev,
				    srp_ib_cm_handler, ch);
	if (IS_ERR(new_cm_id))
		return PTR_ERR(new_cm_id);

	if (ch->ib_cm.cm_id)
		ib_destroy_cm_id(ch->ib_cm.cm_id);
	ch->ib_cm.cm_id = new_cm_id;
	if (rdma_cap_opa_ah(target->srp_host->srp_dev->dev,
			    target->srp_host->port))
		ch->ib_cm.path.rec_type = SA_PATH_REC_TYPE_OPA;
	else
		ch->ib_cm.path.rec_type = SA_PATH_REC_TYPE_IB;
	ch->ib_cm.path.sgid = target->sgid;
	ch->ib_cm.path.dgid = target->ib_cm.orig_dgid;
	ch->ib_cm.path.pkey = target->ib_cm.pkey;
	ch->ib_cm.path.service_id = target->ib_cm.service_id;

	return 0;
}

static int srp_new_rdma_cm_id(struct srp_rdma_ch *ch)
{
	struct srp_target_port *target = ch->target;
	struct rdma_cm_id *new_cm_id;
	int ret;

	new_cm_id = rdma_create_id(target->net, srp_rdma_cm_handler, ch,
				   RDMA_PS_TCP, IB_QPT_RC);
	if (IS_ERR(new_cm_id)) {
		ret = PTR_ERR(new_cm_id);
		new_cm_id = NULL;
		goto out;
	}

	init_completion(&ch->done);
	ret = rdma_resolve_addr(new_cm_id, target->rdma_cm.src_specified ?
				(struct sockaddr *)&target->rdma_cm.src : NULL,
				(struct sockaddr *)&target->rdma_cm.dst,
				SRP_PATH_REC_TIMEOUT_MS);
	if (ret) {
		pr_err("No route available from %pIS to %pIS (%d)\n",
		       &target->rdma_cm.src, &target->rdma_cm.dst, ret);
		goto out;
	}
	ret = wait_for_completion_interruptible(&ch->done);
	if (ret < 0)
		goto out;

	ret = ch->status;
	if (ret) {
		pr_err("Resolving address %pIS failed (%d)\n",
		       &target->rdma_cm.dst, ret);
		goto out;
	}

	swap(ch->rdma_cm.cm_id, new_cm_id);

out:
	if (new_cm_id)
		rdma_destroy_id(new_cm_id);

	return ret;
}

static int srp_new_cm_id(struct srp_rdma_ch *ch)
{
	struct srp_target_port *target = ch->target;

	return target->using_rdma_cm ? srp_new_rdma_cm_id(ch) :
		srp_new_ib_cm_id(ch);
}

static struct ib_fmr_pool *srp_alloc_fmr_pool(struct srp_target_port *target)
{
	struct srp_device *dev = target->srp_host->srp_dev;
	struct ib_fmr_pool_param fmr_param;

	memset(&fmr_param, 0, sizeof(fmr_param));
	fmr_param.pool_size	    = target->mr_pool_size;
	fmr_param.dirty_watermark   = fmr_param.pool_size / 4;
	fmr_param.cache		    = 1;
	fmr_param.max_pages_per_fmr = dev->max_pages_per_mr;
	fmr_param.page_shift	    = ilog2(dev->mr_page_size);
	fmr_param.access	    = (IB_ACCESS_LOCAL_WRITE |
				       IB_ACCESS_REMOTE_WRITE |
				       IB_ACCESS_REMOTE_READ);

	return ib_create_fmr_pool(dev->pd, &fmr_param);
}

/**
 * srp_destroy_fr_pool() - free the resources owned by a pool
 * @pool: Fast registration pool to be destroyed.
 */
static void srp_destroy_fr_pool(struct srp_fr_pool *pool)
{
	int i;
	struct srp_fr_desc *d;

	if (!pool)
		return;

	for (i = 0, d = &pool->desc[0]; i < pool->size; i++, d++) {
		if (d->mr)
			ib_dereg_mr(d->mr);
	}
	kfree(pool);
}

/**
 * srp_create_fr_pool() - allocate and initialize a pool for fast registration
 * @device:            IB device to allocate fast registration descriptors for.
 * @pd:                Protection domain associated with the FR descriptors.
 * @pool_size:         Number of descriptors to allocate.
 * @max_page_list_len: Maximum fast registration work request page list length.
 */
static struct srp_fr_pool *srp_create_fr_pool(struct ib_device *device,
					      struct ib_pd *pd, int pool_size,
					      int max_page_list_len)
{
	struct srp_fr_pool *pool;
	struct srp_fr_desc *d;
	struct ib_mr *mr;
	int i, ret = -EINVAL;
	enum ib_mr_type mr_type;

	if (pool_size <= 0)
		goto err;
	ret = -ENOMEM;
	pool = kzalloc(sizeof(struct srp_fr_pool) +
		       pool_size * sizeof(struct srp_fr_desc), GFP_KERNEL);
	if (!pool)
		goto err;
	pool->size = pool_size;
	pool->max_page_list_len = max_page_list_len;
	spin_lock_init(&pool->lock);
	INIT_LIST_HEAD(&pool->free_list);

	if (device->attrs.device_cap_flags & IB_DEVICE_SG_GAPS_REG)
		mr_type = IB_MR_TYPE_SG_GAPS;
	else
		mr_type = IB_MR_TYPE_MEM_REG;

	for (i = 0, d = &pool->desc[0]; i < pool->size; i++, d++) {
		mr = ib_alloc_mr(pd, mr_type, max_page_list_len);
		if (IS_ERR(mr)) {
			ret = PTR_ERR(mr);
			if (ret == -ENOMEM)
				pr_info("%s: ib_alloc_mr() failed. Try to reduce max_cmd_per_lun, max_sect or ch_count\n",
					dev_name(&device->dev));
			goto destroy_pool;
		}
		d->mr = mr;
		list_add_tail(&d->entry, &pool->free_list);
	}

out:
	return pool;

destroy_pool:
	srp_destroy_fr_pool(pool);

err:
	pool = ERR_PTR(ret);
	goto out;
}

/**
 * srp_fr_pool_get() - obtain a descriptor suitable for fast registration
 * @pool: Pool to obtain descriptor from.
 */
static struct srp_fr_desc *srp_fr_pool_get(struct srp_fr_pool *pool)
{
	struct srp_fr_desc *d = NULL;
	unsigned long flags;

	spin_lock_irqsave(&pool->lock, flags);
	if (!list_empty(&pool->free_list)) {
		d = list_first_entry(&pool->free_list, typeof(*d), entry);
		list_del(&d->entry);
	}
	spin_unlock_irqrestore(&pool->lock, flags);

	return d;
}

/**
 * srp_fr_pool_put() - put an FR descriptor back in the free list
 * @pool: Pool the descriptor was allocated from.
 * @desc: Pointer to an array of fast registration descriptor pointers.
 * @n:    Number of descriptors to put back.
 *
 * Note: The caller must already have queued an invalidation request for
 * desc->mr->rkey before calling this function.
 */
static void srp_fr_pool_put(struct srp_fr_pool *pool, struct srp_fr_desc **desc,
			    int n)
{
	unsigned long flags;
	int i;

	spin_lock_irqsave(&pool->lock, flags);
	for (i = 0; i < n; i++)
		list_add(&desc[i]->entry, &pool->free_list);
	spin_unlock_irqrestore(&pool->lock, flags);
}

static struct srp_fr_pool *srp_alloc_fr_pool(struct srp_target_port *target)
{
	struct srp_device *dev = target->srp_host->srp_dev;

	return srp_create_fr_pool(dev->dev, dev->pd, target->mr_pool_size,
				  dev->max_pages_per_mr);
}

/**
 * srp_destroy_qp() - destroy an RDMA queue pair
 * @ch: SRP RDMA channel.
 *
 * Drain the qp before destroying it.  This avoids that the receive
 * completion handler can access the queue pair while it is
 * being destroyed.
 */
static void srp_destroy_qp(struct srp_rdma_ch *ch)
{
	spin_lock_irq(&ch->lock);
	ib_process_cq_direct(ch->send_cq, -1);
	spin_unlock_irq(&ch->lock);

	ib_drain_qp(ch->qp);
	ib_destroy_qp(ch->qp);
}

static int srp_create_ch_ib(struct srp_rdma_ch *ch)
{
	struct srp_target_port *target = ch->target;
	struct srp_device *dev = target->srp_host->srp_dev;
	struct ib_qp_init_attr *init_attr;
	struct ib_cq *recv_cq, *send_cq;
	struct ib_qp *qp;
	struct ib_fmr_pool *fmr_pool = NULL;
	struct srp_fr_pool *fr_pool = NULL;
	const int m = 1 + dev->use_fast_reg * target->mr_per_cmd * 2;
	int ret;

	init_attr = kzalloc(sizeof *init_attr, GFP_KERNEL);
	if (!init_attr)
		return -ENOMEM;

	/* queue_size + 1 for ib_drain_rq() */
	recv_cq = ib_alloc_cq(dev->dev, ch, target->queue_size + 1,
				ch->comp_vector, IB_POLL_SOFTIRQ);
	if (IS_ERR(recv_cq)) {
		ret = PTR_ERR(recv_cq);
		goto err;
	}

	send_cq = ib_alloc_cq(dev->dev, ch, m * target->queue_size,
				ch->comp_vector, IB_POLL_DIRECT);
	if (IS_ERR(send_cq)) {
		ret = PTR_ERR(send_cq);
		goto err_recv_cq;
	}

	init_attr->event_handler       = srp_qp_event;
	init_attr->cap.max_send_wr     = m * target->queue_size;
	init_attr->cap.max_recv_wr     = target->queue_size + 1;
	init_attr->cap.max_recv_sge    = 1;
	init_attr->cap.max_send_sge    = 1;
	init_attr->sq_sig_type         = IB_SIGNAL_REQ_WR;
	init_attr->qp_type             = IB_QPT_RC;
	init_attr->send_cq             = send_cq;
	init_attr->recv_cq             = recv_cq;

	if (target->using_rdma_cm) {
		ret = rdma_create_qp(ch->rdma_cm.cm_id, dev->pd, init_attr);
		qp = ch->rdma_cm.cm_id->qp;
	} else {
		qp = ib_create_qp(dev->pd, init_attr);
		if (!IS_ERR(qp)) {
			ret = srp_init_ib_qp(target, qp);
			if (ret)
				ib_destroy_qp(qp);
		} else {
			ret = PTR_ERR(qp);
		}
	}
	if (ret) {
		pr_err("QP creation failed for dev %s: %d\n",
		       dev_name(&dev->dev->dev), ret);
		goto err_send_cq;
	}

	if (dev->use_fast_reg) {
		fr_pool = srp_alloc_fr_pool(target);
		if (IS_ERR(fr_pool)) {
			ret = PTR_ERR(fr_pool);
			shost_printk(KERN_WARNING, target->scsi_host, PFX
				     "FR pool allocation failed (%d)\n", ret);
			goto err_qp;
		}
	} else if (dev->use_fmr) {
		fmr_pool = srp_alloc_fmr_pool(target);
		if (IS_ERR(fmr_pool)) {
			ret = PTR_ERR(fmr_pool);
			shost_printk(KERN_WARNING, target->scsi_host, PFX
				     "FMR pool allocation failed (%d)\n", ret);
			goto err_qp;
		}
	}

	if (ch->qp)
		srp_destroy_qp(ch);
	if (ch->recv_cq)
		ib_free_cq(ch->recv_cq);
	if (ch->send_cq)
		ib_free_cq(ch->send_cq);

	ch->qp = qp;
	ch->recv_cq = recv_cq;
	ch->send_cq = send_cq;

	if (dev->use_fast_reg) {
		if (ch->fr_pool)
			srp_destroy_fr_pool(ch->fr_pool);
		ch->fr_pool = fr_pool;
	} else if (dev->use_fmr) {
		if (ch->fmr_pool)
			ib_destroy_fmr_pool(ch->fmr_pool);
		ch->fmr_pool = fmr_pool;
	}

	kfree(init_attr);
	return 0;

err_qp:
	if (target->using_rdma_cm)
		rdma_destroy_qp(ch->rdma_cm.cm_id);
	else
		ib_destroy_qp(qp);

err_send_cq:
	ib_free_cq(send_cq);

err_recv_cq:
	ib_free_cq(recv_cq);

err:
	kfree(init_attr);
	return ret;
}

/*
 * Note: this function may be called without srp_alloc_iu_bufs() having been
 * invoked. Hence the ch->[rt]x_ring checks.
 */
static void srp_free_ch_ib(struct srp_target_port *target,
			   struct srp_rdma_ch *ch)
{
	struct srp_device *dev = target->srp_host->srp_dev;
	int i;

	if (!ch->target)
		return;

	if (target->using_rdma_cm) {
		if (ch->rdma_cm.cm_id) {
			rdma_destroy_id(ch->rdma_cm.cm_id);
			ch->rdma_cm.cm_id = NULL;
		}
	} else {
		if (ch->ib_cm.cm_id) {
			ib_destroy_cm_id(ch->ib_cm.cm_id);
			ch->ib_cm.cm_id = NULL;
		}
	}

	/* If srp_new_cm_id() succeeded but srp_create_ch_ib() not, return. */
	if (!ch->qp)
		return;

	if (dev->use_fast_reg) {
		if (ch->fr_pool)
			srp_destroy_fr_pool(ch->fr_pool);
	} else if (dev->use_fmr) {
		if (ch->fmr_pool)
			ib_destroy_fmr_pool(ch->fmr_pool);
	}

	srp_destroy_qp(ch);
	ib_free_cq(ch->send_cq);
	ib_free_cq(ch->recv_cq);

	/*
	 * Avoid that the SCSI error handler tries to use this channel after
	 * it has been freed. The SCSI error handler can namely continue
	 * trying to perform recovery actions after scsi_remove_host()
	 * returned.
	 */
	ch->target = NULL;

	ch->qp = NULL;
	ch->send_cq = ch->recv_cq = NULL;

	if (ch->rx_ring) {
		for (i = 0; i < target->queue_size; ++i)
			srp_free_iu(target->srp_host, ch->rx_ring[i]);
		kfree(ch->rx_ring);
		ch->rx_ring = NULL;
	}
	if (ch->tx_ring) {
		for (i = 0; i < target->queue_size; ++i)
			srp_free_iu(target->srp_host, ch->tx_ring[i]);
		kfree(ch->tx_ring);
		ch->tx_ring = NULL;
	}
}

static void srp_path_rec_completion(int status,
				    struct sa_path_rec *pathrec,
				    void *ch_ptr)
{
	struct srp_rdma_ch *ch = ch_ptr;
	struct srp_target_port *target = ch->target;

	ch->status = status;
	if (status)
		shost_printk(KERN_ERR, target->scsi_host,
			     PFX "Got failed path rec status %d\n", status);
	else
		ch->ib_cm.path = *pathrec;
	complete(&ch->done);
}

static int srp_ib_lookup_path(struct srp_rdma_ch *ch)
{
	struct srp_target_port *target = ch->target;
	int ret;

	ch->ib_cm.path.numb_path = 1;

	init_completion(&ch->done);

	ch->ib_cm.path_query_id = ib_sa_path_rec_get(&srp_sa_client,
					       target->srp_host->srp_dev->dev,
					       target->srp_host->port,
					       &ch->ib_cm.path,
					       IB_SA_PATH_REC_SERVICE_ID |
					       IB_SA_PATH_REC_DGID	 |
					       IB_SA_PATH_REC_SGID	 |
					       IB_SA_PATH_REC_NUMB_PATH	 |
					       IB_SA_PATH_REC_PKEY,
					       SRP_PATH_REC_TIMEOUT_MS,
					       GFP_KERNEL,
					       srp_path_rec_completion,
					       ch, &ch->ib_cm.path_query);
	if (ch->ib_cm.path_query_id < 0)
		return ch->ib_cm.path_query_id;

	ret = wait_for_completion_interruptible(&ch->done);
	if (ret < 0)
		return ret;

	if (ch->status < 0)
		shost_printk(KERN_WARNING, target->scsi_host,
			     PFX "Path record query failed: sgid %pI6, dgid %pI6, pkey %#04x, service_id %#16llx\n",
			     ch->ib_cm.path.sgid.raw, ch->ib_cm.path.dgid.raw,
			     be16_to_cpu(target->ib_cm.pkey),
			     be64_to_cpu(target->ib_cm.service_id));

	return ch->status;
}

static int srp_rdma_lookup_path(struct srp_rdma_ch *ch)
{
	struct srp_target_port *target = ch->target;
	int ret;

	init_completion(&ch->done);

	ret = rdma_resolve_route(ch->rdma_cm.cm_id, SRP_PATH_REC_TIMEOUT_MS);
	if (ret)
		return ret;

	wait_for_completion_interruptible(&ch->done);

	if (ch->status != 0)
		shost_printk(KERN_WARNING, target->scsi_host,
			     PFX "Path resolution failed\n");

	return ch->status;
}

static int srp_lookup_path(struct srp_rdma_ch *ch)
{
	struct srp_target_port *target = ch->target;

	return target->using_rdma_cm ? srp_rdma_lookup_path(ch) :
		srp_ib_lookup_path(ch);
}

static u8 srp_get_subnet_timeout(struct srp_host *host)
{
	struct ib_port_attr attr;
	int ret;
	u8 subnet_timeout = 18;

	ret = ib_query_port(host->srp_dev->dev, host->port, &attr);
	if (ret == 0)
		subnet_timeout = attr.subnet_timeout;

	if (unlikely(subnet_timeout < 15))
		pr_warn("%s: subnet timeout %d may cause SRP login to fail.\n",
			dev_name(&host->srp_dev->dev->dev), subnet_timeout);

	return subnet_timeout;
}

static int srp_send_req(struct srp_rdma_ch *ch, bool multich)
{
	struct srp_target_port *target = ch->target;
	struct {
		struct rdma_conn_param	  rdma_param;
		struct srp_login_req_rdma rdma_req;
		struct ib_cm_req_param	  ib_param;
		struct srp_login_req	  ib_req;
	} *req = NULL;
	char *ipi, *tpi;
	int status;

	req = kzalloc(sizeof *req, GFP_KERNEL);
	if (!req)
		return -ENOMEM;

	req->ib_param.flow_control = 1;
	req->ib_param.retry_count = target->tl_retry_count;

	/*
	 * Pick some arbitrary defaults here; we could make these
	 * module parameters if anyone cared about setting them.
	 */
	req->ib_param.responder_resources = 4;
	req->ib_param.rnr_retry_count = 7;
	req->ib_param.max_cm_retries = 15;

	req->ib_req.opcode = SRP_LOGIN_REQ;
	req->ib_req.tag = 0;
	req->ib_req.req_it_iu_len = cpu_to_be32(target->max_iu_len);
	req->ib_req.req_buf_fmt	= cpu_to_be16(SRP_BUF_FORMAT_DIRECT |
					      SRP_BUF_FORMAT_INDIRECT);
	req->ib_req.req_flags = (multich ? SRP_MULTICHAN_MULTI :
				 SRP_MULTICHAN_SINGLE);

	if (target->using_rdma_cm) {
		req->rdma_param.flow_control = req->ib_param.flow_control;
		req->rdma_param.responder_resources =
			req->ib_param.responder_resources;
		req->rdma_param.initiator_depth = req->ib_param.initiator_depth;
		req->rdma_param.retry_count = req->ib_param.retry_count;
		req->rdma_param.rnr_retry_count = req->ib_param.rnr_retry_count;
		req->rdma_param.private_data = &req->rdma_req;
		req->rdma_param.private_data_len = sizeof(req->rdma_req);

		req->rdma_req.opcode = req->ib_req.opcode;
		req->rdma_req.tag = req->ib_req.tag;
		req->rdma_req.req_it_iu_len = req->ib_req.req_it_iu_len;
		req->rdma_req.req_buf_fmt = req->ib_req.req_buf_fmt;
		req->rdma_req.req_flags	= req->ib_req.req_flags;

		ipi = req->rdma_req.initiator_port_id;
		tpi = req->rdma_req.target_port_id;
	} else {
		u8 subnet_timeout;

		subnet_timeout = srp_get_subnet_timeout(target->srp_host);

		req->ib_param.primary_path = &ch->ib_cm.path;
		req->ib_param.alternate_path = NULL;
		req->ib_param.service_id = target->ib_cm.service_id;
		get_random_bytes(&req->ib_param.starting_psn, 4);
		req->ib_param.starting_psn &= 0xffffff;
		req->ib_param.qp_num = ch->qp->qp_num;
		req->ib_param.qp_type = ch->qp->qp_type;
		req->ib_param.local_cm_response_timeout = subnet_timeout + 2;
		req->ib_param.remote_cm_response_timeout = subnet_timeout + 2;
		req->ib_param.private_data = &req->ib_req;
		req->ib_param.private_data_len = sizeof(req->ib_req);

		ipi = req->ib_req.initiator_port_id;
		tpi = req->ib_req.target_port_id;
	}

	/*
	 * In the published SRP specification (draft rev. 16a), the
	 * port identifier format is 8 bytes of ID extension followed
	 * by 8 bytes of GUID.  Older drafts put the two halves in the
	 * opposite order, so that the GUID comes first.
	 *
	 * Targets conforming to these obsolete drafts can be
	 * recognized by the I/O Class they report.
	 */
	if (target->io_class == SRP_REV10_IB_IO_CLASS) {
		memcpy(ipi,     &target->sgid.global.interface_id, 8);
		memcpy(ipi + 8, &target->initiator_ext, 8);
		memcpy(tpi,     &target->ioc_guid, 8);
		memcpy(tpi + 8, &target->id_ext, 8);
	} else {
		memcpy(ipi,     &target->initiator_ext, 8);
		memcpy(ipi + 8, &target->sgid.global.interface_id, 8);
		memcpy(tpi,     &target->id_ext, 8);
		memcpy(tpi + 8, &target->ioc_guid, 8);
	}

	/*
	 * Topspin/Cisco SRP targets will reject our login unless we
	 * zero out the first 8 bytes of our initiator port ID and set
	 * the second 8 bytes to the local node GUID.
	 */
	if (srp_target_is_topspin(target)) {
		shost_printk(KERN_DEBUG, target->scsi_host,
			     PFX "Topspin/Cisco initiator port ID workaround "
			     "activated for target GUID %016llx\n",
			     be64_to_cpu(target->ioc_guid));
		memset(ipi, 0, 8);
		memcpy(ipi + 8, &target->srp_host->srp_dev->dev->node_guid, 8);
	}

	if (target->using_rdma_cm)
		status = rdma_connect(ch->rdma_cm.cm_id, &req->rdma_param);
	else
		status = ib_send_cm_req(ch->ib_cm.cm_id, &req->ib_param);

	kfree(req);

	return status;
}

static bool srp_queue_remove_work(struct srp_target_port *target)
{
	bool changed = false;

	spin_lock_irq(&target->lock);
	if (target->state != SRP_TARGET_REMOVED) {
		target->state = SRP_TARGET_REMOVED;
		changed = true;
	}
	spin_unlock_irq(&target->lock);

	if (changed)
		queue_work(srp_remove_wq, &target->remove_work);

	return changed;
}

static void srp_disconnect_target(struct srp_target_port *target)
{
	struct srp_rdma_ch *ch;
	int i, ret;

	/* XXX should send SRP_I_LOGOUT request */

	for (i = 0; i < target->ch_count; i++) {
		ch = &target->ch[i];
		ch->connected = false;
		ret = 0;
		if (target->using_rdma_cm) {
			if (ch->rdma_cm.cm_id)
				rdma_disconnect(ch->rdma_cm.cm_id);
		} else {
			if (ch->ib_cm.cm_id)
				ret = ib_send_cm_dreq(ch->ib_cm.cm_id,
						      NULL, 0);
		}
		if (ret < 0) {
			shost_printk(KERN_DEBUG, target->scsi_host,
				     PFX "Sending CM DREQ failed\n");
		}
	}
}

static void srp_free_req_data(struct srp_target_port *target,
			      struct srp_rdma_ch *ch)
{
	struct srp_device *dev = target->srp_host->srp_dev;
	struct ib_device *ibdev = dev->dev;
	struct srp_request *req;
	int i;

	if (!ch->req_ring)
		return;

	for (i = 0; i < target->req_ring_size; ++i) {
		req = &ch->req_ring[i];
		if (dev->use_fast_reg) {
			kfree(req->fr_list);
		} else {
			kfree(req->fmr_list);
			kfree(req->map_page);
		}
		if (req->indirect_dma_addr) {
			ib_dma_unmap_single(ibdev, req->indirect_dma_addr,
					    target->indirect_size,
					    DMA_TO_DEVICE);
		}
		kfree(req->indirect_desc);
	}

	kfree(ch->req_ring);
	ch->req_ring = NULL;
}

static int srp_alloc_req_data(struct srp_rdma_ch *ch)
{
	struct srp_target_port *target = ch->target;
	struct srp_device *srp_dev = target->srp_host->srp_dev;
	struct ib_device *ibdev = srp_dev->dev;
	struct srp_request *req;
	void *mr_list;
	dma_addr_t dma_addr;
	int i, ret = -ENOMEM;

	ch->req_ring = kcalloc(target->req_ring_size, sizeof(*ch->req_ring),
			       GFP_KERNEL);
	if (!ch->req_ring)
		goto out;

	for (i = 0; i < target->req_ring_size; ++i) {
		req = &ch->req_ring[i];
		mr_list = kmalloc(target->mr_per_cmd * sizeof(void *),
				  GFP_KERNEL);
		if (!mr_list)
			goto out;
		if (srp_dev->use_fast_reg) {
			req->fr_list = mr_list;
		} else {
			req->fmr_list = mr_list;
			req->map_page = kmalloc(srp_dev->max_pages_per_mr *
						sizeof(void *), GFP_KERNEL);
			if (!req->map_page)
				goto out;
		}
		req->indirect_desc = kmalloc(target->indirect_size, GFP_KERNEL);
		if (!req->indirect_desc)
			goto out;

		dma_addr = ib_dma_map_single(ibdev, req->indirect_desc,
					     target->indirect_size,
					     DMA_TO_DEVICE);
		if (ib_dma_mapping_error(ibdev, dma_addr))
			goto out;

		req->indirect_dma_addr = dma_addr;
	}
	ret = 0;

out:
	return ret;
}

/**
 * srp_del_scsi_host_attr() - Remove attributes defined in the host template.
 * @shost: SCSI host whose attributes to remove from sysfs.
 *
 * Note: Any attributes defined in the host template and that did not exist
 * before invocation of this function will be ignored.
 */
static void srp_del_scsi_host_attr(struct Scsi_Host *shost)
{
	struct device_attribute **attr;

	for (attr = shost->hostt->shost_attrs; attr && *attr; ++attr)
		device_remove_file(&shost->shost_dev, *attr);
}

static void srp_remove_target(struct srp_target_port *target)
{
	struct srp_rdma_ch *ch;
	int i;

	WARN_ON_ONCE(target->state != SRP_TARGET_REMOVED);

	srp_del_scsi_host_attr(target->scsi_host);
	srp_rport_get(target->rport);
	srp_remove_host(target->scsi_host);
	scsi_remove_host(target->scsi_host);
	srp_stop_rport_timers(target->rport);
	srp_disconnect_target(target);
	kobj_ns_drop(KOBJ_NS_TYPE_NET, target->net);
	for (i = 0; i < target->ch_count; i++) {
		ch = &target->ch[i];
		srp_free_ch_ib(target, ch);
	}
	cancel_work_sync(&target->tl_err_work);
	srp_rport_put(target->rport);
	for (i = 0; i < target->ch_count; i++) {
		ch = &target->ch[i];
		srp_free_req_data(target, ch);
	}
	kfree(target->ch);
	target->ch = NULL;

	spin_lock(&target->srp_host->target_lock);
	list_del(&target->list);
	spin_unlock(&target->srp_host->target_lock);

	scsi_host_put(target->scsi_host);
}

static void srp_remove_work(struct work_struct *work)
{
	struct srp_target_port *target =
		container_of(work, struct srp_target_port, remove_work);

	WARN_ON_ONCE(target->state != SRP_TARGET_REMOVED);

	srp_remove_target(target);
}

static void srp_rport_delete(struct srp_rport *rport)
{
	struct srp_target_port *target = rport->lld_data;

	srp_queue_remove_work(target);
}

/**
 * srp_connected_ch() - number of connected channels
 * @target: SRP target port.
 */
static int srp_connected_ch(struct srp_target_port *target)
{
	int i, c = 0;

	for (i = 0; i < target->ch_count; i++)
		c += target->ch[i].connected;

	return c;
}

static int srp_connect_ch(struct srp_rdma_ch *ch, bool multich)
{
	struct srp_target_port *target = ch->target;
	int ret;

	WARN_ON_ONCE(!multich && srp_connected_ch(target) > 0);

	ret = srp_lookup_path(ch);
	if (ret)
		goto out;

	while (1) {
		init_completion(&ch->done);
		ret = srp_send_req(ch, multich);
		if (ret)
			goto out;
		ret = wait_for_completion_interruptible(&ch->done);
		if (ret < 0)
			goto out;

		/*
		 * The CM event handling code will set status to
		 * SRP_PORT_REDIRECT if we get a port redirect REJ
		 * back, or SRP_DLID_REDIRECT if we get a lid/qp
		 * redirect REJ back.
		 */
		ret = ch->status;
		switch (ret) {
		case 0:
			ch->connected = true;
			goto out;

		case SRP_PORT_REDIRECT:
			ret = srp_lookup_path(ch);
			if (ret)
				goto out;
			break;

		case SRP_DLID_REDIRECT:
			break;

		case SRP_STALE_CONN:
			shost_printk(KERN_ERR, target->scsi_host, PFX
				     "giving up on stale connection\n");
			ret = -ECONNRESET;
			goto out;

		default:
			goto out;
		}
	}

out:
	return ret <= 0 ? ret : -ENODEV;
}

static void srp_inv_rkey_err_done(struct ib_cq *cq, struct ib_wc *wc)
{
	srp_handle_qp_err(cq, wc, "INV RKEY");
}

static int srp_inv_rkey(struct srp_request *req, struct srp_rdma_ch *ch,
		u32 rkey)
{
	struct ib_send_wr wr = {
		.opcode		    = IB_WR_LOCAL_INV,
		.next		    = NULL,
		.num_sge	    = 0,
		.send_flags	    = 0,
		.ex.invalidate_rkey = rkey,
	};

	wr.wr_cqe = &req->reg_cqe;
	req->reg_cqe.done = srp_inv_rkey_err_done;
	return ib_post_send(ch->qp, &wr, NULL);
}

static void srp_unmap_data(struct scsi_cmnd *scmnd,
			   struct srp_rdma_ch *ch,
			   struct srp_request *req)
{
	struct srp_target_port *target = ch->target;
	struct srp_device *dev = target->srp_host->srp_dev;
	struct ib_device *ibdev = dev->dev;
	int i, res;

	if (!scsi_sglist(scmnd) ||
	    (scmnd->sc_data_direction != DMA_TO_DEVICE &&
	     scmnd->sc_data_direction != DMA_FROM_DEVICE))
		return;

	if (dev->use_fast_reg) {
		struct srp_fr_desc **pfr;

		for (i = req->nmdesc, pfr = req->fr_list; i > 0; i--, pfr++) {
			res = srp_inv_rkey(req, ch, (*pfr)->mr->rkey);
			if (res < 0) {
				shost_printk(KERN_ERR, target->scsi_host, PFX
				  "Queueing INV WR for rkey %#x failed (%d)\n",
				  (*pfr)->mr->rkey, res);
				queue_work(system_long_wq,
					   &target->tl_err_work);
			}
		}
		if (req->nmdesc)
			srp_fr_pool_put(ch->fr_pool, req->fr_list,
					req->nmdesc);
	} else if (dev->use_fmr) {
		struct ib_pool_fmr **pfmr;

		for (i = req->nmdesc, pfmr = req->fmr_list; i > 0; i--, pfmr++)
			ib_fmr_pool_unmap(*pfmr);
	}

	ib_dma_unmap_sg(ibdev, scsi_sglist(scmnd), scsi_sg_count(scmnd),
			scmnd->sc_data_direction);
}

/**
 * srp_claim_req - Take ownership of the scmnd associated with a request.
 * @ch: SRP RDMA channel.
 * @req: SRP request.
 * @sdev: If not NULL, only take ownership for this SCSI device.
 * @scmnd: If NULL, take ownership of @req->scmnd. If not NULL, only take
 *         ownership of @req->scmnd if it equals @scmnd.
 *
 * Return value:
 * Either NULL or a pointer to the SCSI command the caller became owner of.
 */
static struct scsi_cmnd *srp_claim_req(struct srp_rdma_ch *ch,
				       struct srp_request *req,
				       struct scsi_device *sdev,
				       struct scsi_cmnd *scmnd)
{
	unsigned long flags;

	spin_lock_irqsave(&ch->lock, flags);
	if (req->scmnd &&
	    (!sdev || req->scmnd->device == sdev) &&
	    (!scmnd || req->scmnd == scmnd)) {
		scmnd = req->scmnd;
		req->scmnd = NULL;
	} else {
		scmnd = NULL;
	}
	spin_unlock_irqrestore(&ch->lock, flags);

	return scmnd;
}

/**
 * srp_free_req() - Unmap data and adjust ch->req_lim.
 * @ch:     SRP RDMA channel.
 * @req:    Request to be freed.
 * @scmnd:  SCSI command associated with @req.
 * @req_lim_delta: Amount to be added to @target->req_lim.
 */
static void srp_free_req(struct srp_rdma_ch *ch, struct srp_request *req,
			 struct scsi_cmnd *scmnd, s32 req_lim_delta)
{
	unsigned long flags;

	srp_unmap_data(scmnd, ch, req);

	spin_lock_irqsave(&ch->lock, flags);
	ch->req_lim += req_lim_delta;
	spin_unlock_irqrestore(&ch->lock, flags);
}

static void srp_finish_req(struct srp_rdma_ch *ch, struct srp_request *req,
			   struct scsi_device *sdev, int result)
{
	struct scsi_cmnd *scmnd = srp_claim_req(ch, req, sdev, NULL);

	if (scmnd) {
		srp_free_req(ch, req, scmnd, 0);
		scmnd->result = result;
		scmnd->scsi_done(scmnd);
	}
}

static void srp_terminate_io(struct srp_rport *rport)
{
	struct srp_target_port *target = rport->lld_data;
	struct srp_rdma_ch *ch;
	int i, j;

	for (i = 0; i < target->ch_count; i++) {
		ch = &target->ch[i];

		for (j = 0; j < target->req_ring_size; ++j) {
			struct srp_request *req = &ch->req_ring[j];

			srp_finish_req(ch, req, NULL,
				       DID_TRANSPORT_FAILFAST << 16);
		}
	}
}

/*
 * It is up to the caller to ensure that srp_rport_reconnect() calls are
 * serialized and that no concurrent srp_queuecommand(), srp_abort(),
 * srp_reset_device() or srp_reset_host() calls will occur while this function
 * is in progress. One way to realize that is not to call this function
 * directly but to call srp_reconnect_rport() instead since that last function
 * serializes calls of this function via rport->mutex and also blocks
 * srp_queuecommand() calls before invoking this function.
 */
static int srp_rport_reconnect(struct srp_rport *rport)
{
	struct srp_target_port *target = rport->lld_data;
	struct srp_rdma_ch *ch;
	int i, j, ret = 0;
	bool multich = false;

	srp_disconnect_target(target);

	if (target->state == SRP_TARGET_SCANNING)
		return -ENODEV;

	/*
	 * Now get a new local CM ID so that we avoid confusing the target in
	 * case things are really fouled up. Doing so also ensures that all CM
	 * callbacks will have finished before a new QP is allocated.
	 */
	for (i = 0; i < target->ch_count; i++) {
		ch = &target->ch[i];
		ret += srp_new_cm_id(ch);
	}
	for (i = 0; i < target->ch_count; i++) {
		ch = &target->ch[i];
		for (j = 0; j < target->req_ring_size; ++j) {
			struct srp_request *req = &ch->req_ring[j];

			srp_finish_req(ch, req, NULL, DID_RESET << 16);
		}
	}
	for (i = 0; i < target->ch_count; i++) {
		ch = &target->ch[i];
		/*
		 * Whether or not creating a new CM ID succeeded, create a new
		 * QP. This guarantees that all completion callback function
		 * invocations have finished before request resetting starts.
		 */
		ret += srp_create_ch_ib(ch);

		INIT_LIST_HEAD(&ch->free_tx);
		for (j = 0; j < target->queue_size; ++j)
			list_add(&ch->tx_ring[j]->list, &ch->free_tx);
	}

	target->qp_in_error = false;

	for (i = 0; i < target->ch_count; i++) {
		ch = &target->ch[i];
		if (ret)
			break;
		ret = srp_connect_ch(ch, multich);
		multich = true;
	}

	if (ret == 0)
		shost_printk(KERN_INFO, target->scsi_host,
			     PFX "reconnect succeeded\n");

	return ret;
}

static void srp_map_desc(struct srp_map_state *state, dma_addr_t dma_addr,
			 unsigned int dma_len, u32 rkey)
{
	struct srp_direct_buf *desc = state->desc;

	WARN_ON_ONCE(!dma_len);

	desc->va = cpu_to_be64(dma_addr);
	desc->key = cpu_to_be32(rkey);
	desc->len = cpu_to_be32(dma_len);

	state->total_len += dma_len;
	state->desc++;
	state->ndesc++;
}

static int srp_map_finish_fmr(struct srp_map_state *state,
			      struct srp_rdma_ch *ch)
{
	struct srp_target_port *target = ch->target;
	struct srp_device *dev = target->srp_host->srp_dev;
	struct ib_pool_fmr *fmr;
	u64 io_addr = 0;

	if (state->fmr.next >= state->fmr.end) {
		shost_printk(KERN_ERR, ch->target->scsi_host,
			     PFX "Out of MRs (mr_per_cmd = %d)\n",
			     ch->target->mr_per_cmd);
		return -ENOMEM;
	}

	WARN_ON_ONCE(!dev->use_fmr);

	if (state->npages == 0)
		return 0;

	if (state->npages == 1 && target->global_rkey) {
		srp_map_desc(state, state->base_dma_addr, state->dma_len,
			     target->global_rkey);
		goto reset_state;
	}

	fmr = ib_fmr_pool_map_phys(ch->fmr_pool, state->pages,
				   state->npages, io_addr);
	if (IS_ERR(fmr))
		return PTR_ERR(fmr);

	*state->fmr.next++ = fmr;
	state->nmdesc++;

	srp_map_desc(state, state->base_dma_addr & ~dev->mr_page_mask,
		     state->dma_len, fmr->fmr->rkey);

reset_state:
	state->npages = 0;
	state->dma_len = 0;

	return 0;
}

static void srp_reg_mr_err_done(struct ib_cq *cq, struct ib_wc *wc)
{
	srp_handle_qp_err(cq, wc, "FAST REG");
}

/*
 * Map up to sg_nents elements of state->sg where *sg_offset_p is the offset
 * where to start in the first element. If sg_offset_p != NULL then
 * *sg_offset_p is updated to the offset in state->sg[retval] of the first
 * byte that has not yet been mapped.
 */
static int srp_map_finish_fr(struct srp_map_state *state,
			     struct srp_request *req,
			     struct srp_rdma_ch *ch, int sg_nents,
			     unsigned int *sg_offset_p)
{
	struct srp_target_port *target = ch->target;
	struct srp_device *dev = target->srp_host->srp_dev;
	struct ib_reg_wr wr;
	struct srp_fr_desc *desc;
	u32 rkey;
	int n, err;

	if (state->fr.next >= state->fr.end) {
		shost_printk(KERN_ERR, ch->target->scsi_host,
			     PFX "Out of MRs (mr_per_cmd = %d)\n",
			     ch->target->mr_per_cmd);
		return -ENOMEM;
	}

	WARN_ON_ONCE(!dev->use_fast_reg);

	if (sg_nents == 1 && target->global_rkey) {
		unsigned int sg_offset = sg_offset_p ? *sg_offset_p : 0;

		srp_map_desc(state, sg_dma_address(state->sg) + sg_offset,
			     sg_dma_len(state->sg) - sg_offset,
			     target->global_rkey);
		if (sg_offset_p)
			*sg_offset_p = 0;
		return 1;
	}

	desc = srp_fr_pool_get(ch->fr_pool);
	if (!desc)
		return -ENOMEM;

	rkey = ib_inc_rkey(desc->mr->rkey);
	ib_update_fast_reg_key(desc->mr, rkey);

	n = ib_map_mr_sg(desc->mr, state->sg, sg_nents, sg_offset_p,
			 dev->mr_page_size);
	if (unlikely(n < 0)) {
		srp_fr_pool_put(ch->fr_pool, &desc, 1);
		pr_debug("%s: ib_map_mr_sg(%d, %d) returned %d.\n",
			 dev_name(&req->scmnd->device->sdev_gendev), sg_nents,
			 sg_offset_p ? *sg_offset_p : -1, n);
		return n;
	}

	WARN_ON_ONCE(desc->mr->length == 0);

	req->reg_cqe.done = srp_reg_mr_err_done;

	wr.wr.next = NULL;
	wr.wr.opcode = IB_WR_REG_MR;
	wr.wr.wr_cqe = &req->reg_cqe;
	wr.wr.num_sge = 0;
	wr.wr.send_flags = 0;
	wr.mr = desc->mr;
	wr.key = desc->mr->rkey;
	wr.access = (IB_ACCESS_LOCAL_WRITE |
		     IB_ACCESS_REMOTE_READ |
		     IB_ACCESS_REMOTE_WRITE);

	*state->fr.next++ = desc;
	state->nmdesc++;

	srp_map_desc(state, desc->mr->iova,
		     desc->mr->length, desc->mr->rkey);

	err = ib_post_send(ch->qp, &wr.wr, NULL);
	if (unlikely(err)) {
		WARN_ON_ONCE(err == -ENOMEM);
		return err;
	}

	return n;
}

static int srp_map_sg_entry(struct srp_map_state *state,
			    struct srp_rdma_ch *ch,
			    struct scatterlist *sg)
{
	struct srp_target_port *target = ch->target;
	struct srp_device *dev = target->srp_host->srp_dev;
	struct ib_device *ibdev = dev->dev;
	dma_addr_t dma_addr = ib_sg_dma_address(ibdev, sg);
	unsigned int dma_len = ib_sg_dma_len(ibdev, sg);
	unsigned int len = 0;
	int ret;

	WARN_ON_ONCE(!dma_len);

	while (dma_len) {
		unsigned offset = dma_addr & ~dev->mr_page_mask;

		if (state->npages == dev->max_pages_per_mr ||
		    (state->npages > 0 && offset != 0)) {
			ret = srp_map_finish_fmr(state, ch);
			if (ret)
				return ret;
		}

		len = min_t(unsigned int, dma_len, dev->mr_page_size - offset);

		if (!state->npages)
			state->base_dma_addr = dma_addr;
		state->pages[state->npages++] = dma_addr & dev->mr_page_mask;
		state->dma_len += len;
		dma_addr += len;
		dma_len -= len;
	}

	/*
	 * If the end of the MR is not on a page boundary then we need to
	 * close it out and start a new one -- we can only merge at page
	 * boundaries.
	 */
	ret = 0;
	if ((dma_addr & ~dev->mr_page_mask) != 0)
		ret = srp_map_finish_fmr(state, ch);
	return ret;
}

static int srp_map_sg_fmr(struct srp_map_state *state, struct srp_rdma_ch *ch,
			  struct srp_request *req, struct scatterlist *scat,
			  int count)
{
	struct scatterlist *sg;
	int i, ret;

	state->pages = req->map_page;
	state->fmr.next = req->fmr_list;
	state->fmr.end = req->fmr_list + ch->target->mr_per_cmd;

	for_each_sg(scat, sg, count, i) {
		ret = srp_map_sg_entry(state, ch, sg);
		if (ret)
			return ret;
	}

	ret = srp_map_finish_fmr(state, ch);
	if (ret)
		return ret;

	return 0;
}

static int srp_map_sg_fr(struct srp_map_state *state, struct srp_rdma_ch *ch,
			 struct srp_request *req, struct scatterlist *scat,
			 int count)
{
	unsigned int sg_offset = 0;

	state->fr.next = req->fr_list;
	state->fr.end = req->fr_list + ch->target->mr_per_cmd;
	state->sg = scat;

	if (count == 0)
		return 0;

	while (count) {
		int i, n;

		n = srp_map_finish_fr(state, req, ch, count, &sg_offset);
		if (unlikely(n < 0))
			return n;

		count -= n;
		for (i = 0; i < n; i++)
			state->sg = sg_next(state->sg);
	}

	return 0;
}

static int srp_map_sg_dma(struct srp_map_state *state, struct srp_rdma_ch *ch,
			  struct srp_request *req, struct scatterlist *scat,
			  int count)
{
	struct srp_target_port *target = ch->target;
	struct srp_device *dev = target->srp_host->srp_dev;
	struct scatterlist *sg;
	int i;

	for_each_sg(scat, sg, count, i) {
		srp_map_desc(state, ib_sg_dma_address(dev->dev, sg),
			     ib_sg_dma_len(dev->dev, sg),
			     target->global_rkey);
	}

	return 0;
}

/*
 * Register the indirect data buffer descriptor with the HCA.
 *
 * Note: since the indirect data buffer descriptor has been allocated with
 * kmalloc() it is guaranteed that this buffer is a physically contiguous
 * memory buffer.
 */
static int srp_map_idb(struct srp_rdma_ch *ch, struct srp_request *req,
		       void **next_mr, void **end_mr, u32 idb_len,
		       __be32 *idb_rkey)
{
	struct srp_target_port *target = ch->target;
	struct srp_device *dev = target->srp_host->srp_dev;
	struct srp_map_state state;
	struct srp_direct_buf idb_desc;
	u64 idb_pages[1];
	struct scatterlist idb_sg[1];
	int ret;

	memset(&state, 0, sizeof(state));
	memset(&idb_desc, 0, sizeof(idb_desc));
	state.gen.next = next_mr;
	state.gen.end = end_mr;
	state.desc = &idb_desc;
	state.base_dma_addr = req->indirect_dma_addr;
	state.dma_len = idb_len;

	if (dev->use_fast_reg) {
		state.sg = idb_sg;
		sg_init_one(idb_sg, req->indirect_desc, idb_len);
		idb_sg->dma_address = req->indirect_dma_addr; /* hack! */
#ifdef CONFIG_NEED_SG_DMA_LENGTH
		idb_sg->dma_length = idb_sg->length;	      /* hack^2 */
#endif
		ret = srp_map_finish_fr(&state, req, ch, 1, NULL);
		if (ret < 0)
			return ret;
		WARN_ON_ONCE(ret < 1);
	} else if (dev->use_fmr) {
		state.pages = idb_pages;
		state.pages[0] = (req->indirect_dma_addr &
				  dev->mr_page_mask);
		state.npages = 1;
		ret = srp_map_finish_fmr(&state, ch);
		if (ret < 0)
			return ret;
	} else {
		return -EINVAL;
	}

	*idb_rkey = idb_desc.key;

	return 0;
}

static void srp_check_mapping(struct srp_map_state *state,
			      struct srp_rdma_ch *ch, struct srp_request *req,
			      struct scatterlist *scat, int count)
{
	struct srp_device *dev = ch->target->srp_host->srp_dev;
	struct srp_fr_desc **pfr;
	u64 desc_len = 0, mr_len = 0;
	int i;

	for (i = 0; i < state->ndesc; i++)
		desc_len += be32_to_cpu(req->indirect_desc[i].len);
	if (dev->use_fast_reg)
		for (i = 0, pfr = req->fr_list; i < state->nmdesc; i++, pfr++)
			mr_len += (*pfr)->mr->length;
	else if (dev->use_fmr)
		for (i = 0; i < state->nmdesc; i++)
			mr_len += be32_to_cpu(req->indirect_desc[i].len);
	if (desc_len != scsi_bufflen(req->scmnd) ||
	    mr_len > scsi_bufflen(req->scmnd))
		pr_err("Inconsistent: scsi len %d <> desc len %lld <> mr len %lld; ndesc %d; nmdesc = %d\n",
		       scsi_bufflen(req->scmnd), desc_len, mr_len,
		       state->ndesc, state->nmdesc);
}

/**
 * srp_map_data() - map SCSI data buffer onto an SRP request
 * @scmnd: SCSI command to map
 * @ch: SRP RDMA channel
 * @req: SRP request
 *
 * Returns the length in bytes of the SRP_CMD IU or a negative value if
 * mapping failed.
 */
static int srp_map_data(struct scsi_cmnd *scmnd, struct srp_rdma_ch *ch,
			struct srp_request *req)
{
	struct srp_target_port *target = ch->target;
	struct scatterlist *scat;
	struct srp_cmd *cmd = req->cmd->buf;
	int len, nents, count, ret;
	struct srp_device *dev;
	struct ib_device *ibdev;
	struct srp_map_state state;
	struct srp_indirect_buf *indirect_hdr;
	u32 idb_len, table_len;
	__be32 idb_rkey;
	u8 fmt;

	if (!scsi_sglist(scmnd) || scmnd->sc_data_direction == DMA_NONE)
		return sizeof (struct srp_cmd);

	if (scmnd->sc_data_direction != DMA_FROM_DEVICE &&
	    scmnd->sc_data_direction != DMA_TO_DEVICE) {
		shost_printk(KERN_WARNING, target->scsi_host,
			     PFX "Unhandled data direction %d\n",
			     scmnd->sc_data_direction);
		return -EINVAL;
	}

	nents = scsi_sg_count(scmnd);
	scat  = scsi_sglist(scmnd);

	dev = target->srp_host->srp_dev;
	ibdev = dev->dev;

	count = ib_dma_map_sg(ibdev, scat, nents, scmnd->sc_data_direction);
	if (unlikely(count == 0))
		return -EIO;

	fmt = SRP_DATA_DESC_DIRECT;
	len = sizeof (struct srp_cmd) +	sizeof (struct srp_direct_buf);

	if (count == 1 && target->global_rkey) {
		/*
		 * The midlayer only generated a single gather/scatter
		 * entry, or DMA mapping coalesced everything to a
		 * single entry.  So a direct descriptor along with
		 * the DMA MR suffices.
		 */
		struct srp_direct_buf *buf = (void *) cmd->add_data;

		buf->va  = cpu_to_be64(ib_sg_dma_address(ibdev, scat));
		buf->key = cpu_to_be32(target->global_rkey);
		buf->len = cpu_to_be32(ib_sg_dma_len(ibdev, scat));

		req->nmdesc = 0;
		goto map_complete;
	}

	/*
	 * We have more than one scatter/gather entry, so build our indirect
	 * descriptor table, trying to merge as many entries as we can.
	 */
	indirect_hdr = (void *) cmd->add_data;

	ib_dma_sync_single_for_cpu(ibdev, req->indirect_dma_addr,
				   target->indirect_size, DMA_TO_DEVICE);

	memset(&state, 0, sizeof(state));
	state.desc = req->indirect_desc;
	if (dev->use_fast_reg)
		ret = srp_map_sg_fr(&state, ch, req, scat, count);
	else if (dev->use_fmr)
		ret = srp_map_sg_fmr(&state, ch, req, scat, count);
	else
		ret = srp_map_sg_dma(&state, ch, req, scat, count);
	req->nmdesc = state.nmdesc;
	if (ret < 0)
		goto unmap;

	{
		DEFINE_DYNAMIC_DEBUG_METADATA(ddm,
			"Memory mapping consistency check");
		if (DYNAMIC_DEBUG_BRANCH(ddm))
			srp_check_mapping(&state, ch, req, scat, count);
	}

	/* We've mapped the request, now pull as much of the indirect
	 * descriptor table as we can into the command buffer. If this
	 * target is not using an external indirect table, we are
	 * guaranteed to fit into the command, as the SCSI layer won't
	 * give us more S/G entries than we allow.
	 */
	if (state.ndesc == 1) {
		/*
		 * Memory registration collapsed the sg-list into one entry,
		 * so use a direct descriptor.
		 */
		struct srp_direct_buf *buf = (void *) cmd->add_data;

		*buf = req->indirect_desc[0];
		goto map_complete;
	}

	if (unlikely(target->cmd_sg_cnt < state.ndesc &&
						!target->allow_ext_sg)) {
		shost_printk(KERN_ERR, target->scsi_host,
			     "Could not fit S/G list into SRP_CMD\n");
		ret = -EIO;
		goto unmap;
	}

	count = min(state.ndesc, target->cmd_sg_cnt);
	table_len = state.ndesc * sizeof (struct srp_direct_buf);
	idb_len = sizeof(struct srp_indirect_buf) + table_len;

	fmt = SRP_DATA_DESC_INDIRECT;
	len = sizeof(struct srp_cmd) + sizeof (struct srp_indirect_buf);
	len += count * sizeof (struct srp_direct_buf);

	memcpy(indirect_hdr->desc_list, req->indirect_desc,
	       count * sizeof (struct srp_direct_buf));

	if (!target->global_rkey) {
		ret = srp_map_idb(ch, req, state.gen.next, state.gen.end,
				  idb_len, &idb_rkey);
		if (ret < 0)
			goto unmap;
		req->nmdesc++;
	} else {
		idb_rkey = cpu_to_be32(target->global_rkey);
	}

	indirect_hdr->table_desc.va = cpu_to_be64(req->indirect_dma_addr);
	indirect_hdr->table_desc.key = idb_rkey;
	indirect_hdr->table_desc.len = cpu_to_be32(table_len);
	indirect_hdr->len = cpu_to_be32(state.total_len);

	if (scmnd->sc_data_direction == DMA_TO_DEVICE)
		cmd->data_out_desc_cnt = count;
	else
		cmd->data_in_desc_cnt = count;

	ib_dma_sync_single_for_device(ibdev, req->indirect_dma_addr, table_len,
				      DMA_TO_DEVICE);

map_complete:
	if (scmnd->sc_data_direction == DMA_TO_DEVICE)
		cmd->buf_fmt = fmt << 4;
	else
		cmd->buf_fmt = fmt;

	return len;

unmap:
	srp_unmap_data(scmnd, ch, req);
	if (ret == -ENOMEM && req->nmdesc >= target->mr_pool_size)
		ret = -E2BIG;
	return ret;
}

/*
 * Return an IU and possible credit to the free pool
 */
static void srp_put_tx_iu(struct srp_rdma_ch *ch, struct srp_iu *iu,
			  enum srp_iu_type iu_type)
{
	unsigned long flags;

	spin_lock_irqsave(&ch->lock, flags);
	list_add(&iu->list, &ch->free_tx);
	if (iu_type != SRP_IU_RSP)
		++ch->req_lim;
	spin_unlock_irqrestore(&ch->lock, flags);
}

/*
 * Must be called with ch->lock held to protect req_lim and free_tx.
 * If IU is not sent, it must be returned using srp_put_tx_iu().
 *
 * Note:
 * An upper limit for the number of allocated information units for each
 * request type is:
 * - SRP_IU_CMD: SRP_CMD_SQ_SIZE, since the SCSI mid-layer never queues
 *   more than Scsi_Host.can_queue requests.
 * - SRP_IU_TSK_MGMT: SRP_TSK_MGMT_SQ_SIZE.
 * - SRP_IU_RSP: 1, since a conforming SRP target never sends more than
 *   one unanswered SRP request to an initiator.
 */
static struct srp_iu *__srp_get_tx_iu(struct srp_rdma_ch *ch,
				      enum srp_iu_type iu_type)
{
	struct srp_target_port *target = ch->target;
	s32 rsv = (iu_type == SRP_IU_TSK_MGMT) ? 0 : SRP_TSK_MGMT_SQ_SIZE;
	struct srp_iu *iu;

	lockdep_assert_held(&ch->lock);

	ib_process_cq_direct(ch->send_cq, -1);

	if (list_empty(&ch->free_tx))
		return NULL;

	/* Initiator responses to target requests do not consume credits */
	if (iu_type != SRP_IU_RSP) {
		if (ch->req_lim <= rsv) {
			++target->zero_req_lim;
			return NULL;
		}

		--ch->req_lim;
	}

	iu = list_first_entry(&ch->free_tx, struct srp_iu, list);
	list_del(&iu->list);
	return iu;
}

/*
 * Note: if this function is called from inside ib_drain_sq() then it will
 * be called without ch->lock being held. If ib_drain_sq() dequeues a WQE
 * with status IB_WC_SUCCESS then that's a bug.
 */
static void srp_send_done(struct ib_cq *cq, struct ib_wc *wc)
{
	struct srp_iu *iu = container_of(wc->wr_cqe, struct srp_iu, cqe);
	struct srp_rdma_ch *ch = cq->cq_context;

	if (unlikely(wc->status != IB_WC_SUCCESS)) {
		srp_handle_qp_err(cq, wc, "SEND");
		return;
	}

	lockdep_assert_held(&ch->lock);

	list_add(&iu->list, &ch->free_tx);
}

static int srp_post_send(struct srp_rdma_ch *ch, struct srp_iu *iu, int len)
{
	struct srp_target_port *target = ch->target;
	struct ib_sge list;
	struct ib_send_wr wr;

	list.addr   = iu->dma;
	list.length = len;
	list.lkey   = target->lkey;

	iu->cqe.done = srp_send_done;

	wr.next       = NULL;
	wr.wr_cqe     = &iu->cqe;
	wr.sg_list    = &list;
	wr.num_sge    = 1;
	wr.opcode     = IB_WR_SEND;
	wr.send_flags = IB_SEND_SIGNALED;

	return ib_post_send(ch->qp, &wr, NULL);
}

static int srp_post_recv(struct srp_rdma_ch *ch, struct srp_iu *iu)
{
	struct srp_target_port *target = ch->target;
	struct ib_recv_wr wr;
	struct ib_sge list;

	list.addr   = iu->dma;
	list.length = iu->size;
	list.lkey   = target->lkey;

	iu->cqe.done = srp_recv_done;

	wr.next     = NULL;
	wr.wr_cqe   = &iu->cqe;
	wr.sg_list  = &list;
	wr.num_sge  = 1;

	return ib_post_recv(ch->qp, &wr, NULL);
}

static void srp_process_rsp(struct srp_rdma_ch *ch, struct srp_rsp *rsp)
{
	struct srp_target_port *target = ch->target;
	struct srp_request *req;
	struct scsi_cmnd *scmnd;
	unsigned long flags;

	if (unlikely(rsp->tag & SRP_TAG_TSK_MGMT)) {
		spin_lock_irqsave(&ch->lock, flags);
		ch->req_lim += be32_to_cpu(rsp->req_lim_delta);
		if (rsp->tag == ch->tsk_mgmt_tag) {
			ch->tsk_mgmt_status = -1;
			if (be32_to_cpu(rsp->resp_data_len) >= 4)
				ch->tsk_mgmt_status = rsp->data[3];
			complete(&ch->tsk_mgmt_done);
		} else {
			shost_printk(KERN_ERR, target->scsi_host,
				     "Received tsk mgmt response too late for tag %#llx\n",
				     rsp->tag);
		}
		spin_unlock_irqrestore(&ch->lock, flags);
	} else {
		scmnd = scsi_host_find_tag(target->scsi_host, rsp->tag);
		if (scmnd && scmnd->host_scribble) {
			req = (void *)scmnd->host_scribble;
			scmnd = srp_claim_req(ch, req, NULL, scmnd);
		} else {
			scmnd = NULL;
		}
		if (!scmnd) {
			shost_printk(KERN_ERR, target->scsi_host,
				     "Null scmnd for RSP w/tag %#016llx received on ch %td / QP %#x\n",
				     rsp->tag, ch - target->ch, ch->qp->qp_num);

			spin_lock_irqsave(&ch->lock, flags);
			ch->req_lim += be32_to_cpu(rsp->req_lim_delta);
			spin_unlock_irqrestore(&ch->lock, flags);

			return;
		}
		scmnd->result = rsp->status;

		if (rsp->flags & SRP_RSP_FLAG_SNSVALID) {
			memcpy(scmnd->sense_buffer, rsp->data +
			       be32_to_cpu(rsp->resp_data_len),
			       min_t(int, be32_to_cpu(rsp->sense_data_len),
				     SCSI_SENSE_BUFFERSIZE));
		}

		if (unlikely(rsp->flags & SRP_RSP_FLAG_DIUNDER))
			scsi_set_resid(scmnd, be32_to_cpu(rsp->data_in_res_cnt));
		else if (unlikely(rsp->flags & SRP_RSP_FLAG_DIOVER))
			scsi_set_resid(scmnd, -be32_to_cpu(rsp->data_in_res_cnt));
		else if (unlikely(rsp->flags & SRP_RSP_FLAG_DOUNDER))
			scsi_set_resid(scmnd, be32_to_cpu(rsp->data_out_res_cnt));
		else if (unlikely(rsp->flags & SRP_RSP_FLAG_DOOVER))
			scsi_set_resid(scmnd, -be32_to_cpu(rsp->data_out_res_cnt));

		srp_free_req(ch, req, scmnd,
			     be32_to_cpu(rsp->req_lim_delta));

		scmnd->host_scribble = NULL;
		scmnd->scsi_done(scmnd);
	}
}

static int srp_response_common(struct srp_rdma_ch *ch, s32 req_delta,
			       void *rsp, int len)
{
	struct srp_target_port *target = ch->target;
	struct ib_device *dev = target->srp_host->srp_dev->dev;
	unsigned long flags;
	struct srp_iu *iu;
	int err;

	spin_lock_irqsave(&ch->lock, flags);
	ch->req_lim += req_delta;
	iu = __srp_get_tx_iu(ch, SRP_IU_RSP);
	spin_unlock_irqrestore(&ch->lock, flags);

	if (!iu) {
		shost_printk(KERN_ERR, target->scsi_host, PFX
			     "no IU available to send response\n");
		return 1;
	}

	ib_dma_sync_single_for_cpu(dev, iu->dma, len, DMA_TO_DEVICE);
	memcpy(iu->buf, rsp, len);
	ib_dma_sync_single_for_device(dev, iu->dma, len, DMA_TO_DEVICE);

	err = srp_post_send(ch, iu, len);
	if (err) {
		shost_printk(KERN_ERR, target->scsi_host, PFX
			     "unable to post response: %d\n", err);
		srp_put_tx_iu(ch, iu, SRP_IU_RSP);
	}

	return err;
}

static void srp_process_cred_req(struct srp_rdma_ch *ch,
				 struct srp_cred_req *req)
{
	struct srp_cred_rsp rsp = {
		.opcode = SRP_CRED_RSP,
		.tag = req->tag,
	};
	s32 delta = be32_to_cpu(req->req_lim_delta);

	if (srp_response_common(ch, delta, &rsp, sizeof(rsp)))
		shost_printk(KERN_ERR, ch->target->scsi_host, PFX
			     "problems processing SRP_CRED_REQ\n");
}

static void srp_process_aer_req(struct srp_rdma_ch *ch,
				struct srp_aer_req *req)
{
	struct srp_target_port *target = ch->target;
	struct srp_aer_rsp rsp = {
		.opcode = SRP_AER_RSP,
		.tag = req->tag,
	};
	s32 delta = be32_to_cpu(req->req_lim_delta);

	shost_printk(KERN_ERR, target->scsi_host, PFX
		     "ignoring AER for LUN %llu\n", scsilun_to_int(&req->lun));

	if (srp_response_common(ch, delta, &rsp, sizeof(rsp)))
		shost_printk(KERN_ERR, target->scsi_host, PFX
			     "problems processing SRP_AER_REQ\n");
}

static void srp_recv_done(struct ib_cq *cq, struct ib_wc *wc)
{
	struct srp_iu *iu = container_of(wc->wr_cqe, struct srp_iu, cqe);
	struct srp_rdma_ch *ch = cq->cq_context;
	struct srp_target_port *target = ch->target;
	struct ib_device *dev = target->srp_host->srp_dev->dev;
	int res;
	u8 opcode;

	if (unlikely(wc->status != IB_WC_SUCCESS)) {
		srp_handle_qp_err(cq, wc, "RECV");
		return;
	}

	ib_dma_sync_single_for_cpu(dev, iu->dma, ch->max_ti_iu_len,
				   DMA_FROM_DEVICE);

	opcode = *(u8 *) iu->buf;

	if (0) {
		shost_printk(KERN_ERR, target->scsi_host,
			     PFX "recv completion, opcode 0x%02x\n", opcode);
		print_hex_dump(KERN_ERR, "", DUMP_PREFIX_OFFSET, 8, 1,
			       iu->buf, wc->byte_len, true);
	}

	switch (opcode) {
	case SRP_RSP:
		srp_process_rsp(ch, iu->buf);
		break;

	case SRP_CRED_REQ:
		srp_process_cred_req(ch, iu->buf);
		break;

	case SRP_AER_REQ:
		srp_process_aer_req(ch, iu->buf);
		break;

	case SRP_T_LOGOUT:
		/* XXX Handle target logout */
		shost_printk(KERN_WARNING, target->scsi_host,
			     PFX "Got target logout request\n");
		break;

	default:
		shost_printk(KERN_WARNING, target->scsi_host,
			     PFX "Unhandled SRP opcode 0x%02x\n", opcode);
		break;
	}

	ib_dma_sync_single_for_device(dev, iu->dma, ch->max_ti_iu_len,
				      DMA_FROM_DEVICE);

	res = srp_post_recv(ch, iu);
	if (res != 0)
		shost_printk(KERN_ERR, target->scsi_host,
			     PFX "Recv failed with error code %d\n", res);
}

/**
 * srp_tl_err_work() - handle a transport layer error
 * @work: Work structure embedded in an SRP target port.
 *
 * Note: This function may get invoked before the rport has been created,
 * hence the target->rport test.
 */
static void srp_tl_err_work(struct work_struct *work)
{
	struct srp_target_port *target;

	target = container_of(work, struct srp_target_port, tl_err_work);
	if (target->rport)
		srp_start_tl_fail_timers(target->rport);
}

static void srp_handle_qp_err(struct ib_cq *cq, struct ib_wc *wc,
		const char *opname)
{
	struct srp_rdma_ch *ch = cq->cq_context;
	struct srp_target_port *target = ch->target;

	if (ch->connected && !target->qp_in_error) {
		shost_printk(KERN_ERR, target->scsi_host,
			     PFX "failed %s status %s (%d) for CQE %p\n",
			     opname, ib_wc_status_msg(wc->status), wc->status,
			     wc->wr_cqe);
		queue_work(system_long_wq, &target->tl_err_work);
	}
	target->qp_in_error = true;
}

static int srp_queuecommand(struct Scsi_Host *shost, struct scsi_cmnd *scmnd)
{
	struct srp_target_port *target = host_to_target(shost);
	struct srp_rport *rport = target->rport;
	struct srp_rdma_ch *ch;
	struct srp_request *req;
	struct srp_iu *iu;
	struct srp_cmd *cmd;
	struct ib_device *dev;
	unsigned long flags;
	u32 tag;
	u16 idx;
	int len, ret;
	const bool in_scsi_eh = !in_interrupt() && current == shost->ehandler;

	/*
	 * The SCSI EH thread is the only context from which srp_queuecommand()
	 * can get invoked for blocked devices (SDEV_BLOCK /
	 * SDEV_CREATED_BLOCK). Avoid racing with srp_reconnect_rport() by
	 * locking the rport mutex if invoked from inside the SCSI EH.
	 */
	if (in_scsi_eh)
		mutex_lock(&rport->mutex);

	scmnd->result = srp_chkready(target->rport);
	if (unlikely(scmnd->result))
		goto err;

	WARN_ON_ONCE(scmnd->request->tag < 0);
	tag = blk_mq_unique_tag(scmnd->request);
	ch = &target->ch[blk_mq_unique_tag_to_hwq(tag)];
	idx = blk_mq_unique_tag_to_tag(tag);
	WARN_ONCE(idx >= target->req_ring_size, "%s: tag %#x: idx %d >= %d\n",
		  dev_name(&shost->shost_gendev), tag, idx,
		  target->req_ring_size);

	spin_lock_irqsave(&ch->lock, flags);
	iu = __srp_get_tx_iu(ch, SRP_IU_CMD);
	spin_unlock_irqrestore(&ch->lock, flags);

	if (!iu)
		goto err;

	req = &ch->req_ring[idx];
	dev = target->srp_host->srp_dev->dev;
	ib_dma_sync_single_for_cpu(dev, iu->dma, target->max_iu_len,
				   DMA_TO_DEVICE);

	scmnd->host_scribble = (void *) req;

	cmd = iu->buf;
	memset(cmd, 0, sizeof *cmd);

	cmd->opcode = SRP_CMD;
	int_to_scsilun(scmnd->device->lun, &cmd->lun);
	cmd->tag    = tag;
	memcpy(cmd->cdb, scmnd->cmnd, scmnd->cmd_len);

	req->scmnd    = scmnd;
	req->cmd      = iu;

	len = srp_map_data(scmnd, ch, req);
	if (len < 0) {
		shost_printk(KERN_ERR, target->scsi_host,
			     PFX "Failed to map data (%d)\n", len);
		/*
		 * If we ran out of memory descriptors (-ENOMEM) because an
		 * application is queuing many requests with more than
		 * max_pages_per_mr sg-list elements, tell the SCSI mid-layer
		 * to reduce queue depth temporarily.
		 */
		scmnd->result = len == -ENOMEM ?
			DID_OK << 16 | QUEUE_FULL << 1 : DID_ERROR << 16;
		goto err_iu;
	}

	ib_dma_sync_single_for_device(dev, iu->dma, target->max_iu_len,
				      DMA_TO_DEVICE);

	if (srp_post_send(ch, iu, len)) {
		shost_printk(KERN_ERR, target->scsi_host, PFX "Send failed\n");
		goto err_unmap;
	}

	ret = 0;

unlock_rport:
	if (in_scsi_eh)
		mutex_unlock(&rport->mutex);

	return ret;

err_unmap:
	srp_unmap_data(scmnd, ch, req);

err_iu:
	srp_put_tx_iu(ch, iu, SRP_IU_CMD);

	/*
	 * Avoid that the loops that iterate over the request ring can
	 * encounter a dangling SCSI command pointer.
	 */
	req->scmnd = NULL;

err:
	if (scmnd->result) {
		scmnd->scsi_done(scmnd);
		ret = 0;
	} else {
		ret = SCSI_MLQUEUE_HOST_BUSY;
	}

	goto unlock_rport;
}

/*
 * Note: the resources allocated in this function are freed in
 * srp_free_ch_ib().
 */
static int srp_alloc_iu_bufs(struct srp_rdma_ch *ch)
{
	struct srp_target_port *target = ch->target;
	int i;

	ch->rx_ring = kcalloc(target->queue_size, sizeof(*ch->rx_ring),
			      GFP_KERNEL);
	if (!ch->rx_ring)
		goto err_no_ring;
	ch->tx_ring = kcalloc(target->queue_size, sizeof(*ch->tx_ring),
			      GFP_KERNEL);
	if (!ch->tx_ring)
		goto err_no_ring;

	for (i = 0; i < target->queue_size; ++i) {
		ch->rx_ring[i] = srp_alloc_iu(target->srp_host,
					      ch->max_ti_iu_len,
					      GFP_KERNEL, DMA_FROM_DEVICE);
		if (!ch->rx_ring[i])
			goto err;
	}

	for (i = 0; i < target->queue_size; ++i) {
		ch->tx_ring[i] = srp_alloc_iu(target->srp_host,
					      target->max_iu_len,
					      GFP_KERNEL, DMA_TO_DEVICE);
		if (!ch->tx_ring[i])
			goto err;

		list_add(&ch->tx_ring[i]->list, &ch->free_tx);
	}

	return 0;

err:
	for (i = 0; i < target->queue_size; ++i) {
		srp_free_iu(target->srp_host, ch->rx_ring[i]);
		srp_free_iu(target->srp_host, ch->tx_ring[i]);
	}


err_no_ring:
	kfree(ch->tx_ring);
	ch->tx_ring = NULL;
	kfree(ch->rx_ring);
	ch->rx_ring = NULL;

	return -ENOMEM;
}

static uint32_t srp_compute_rq_tmo(struct ib_qp_attr *qp_attr, int attr_mask)
{
	uint64_t T_tr_ns, max_compl_time_ms;
	uint32_t rq_tmo_jiffies;

	/*
	 * According to section 11.2.4.2 in the IBTA spec (Modify Queue Pair,
	 * table 91), both the QP timeout and the retry count have to be set
	 * for RC QP's during the RTR to RTS transition.
	 */
	WARN_ON_ONCE((attr_mask & (IB_QP_TIMEOUT | IB_QP_RETRY_CNT)) !=
		     (IB_QP_TIMEOUT | IB_QP_RETRY_CNT));

	/*
	 * Set target->rq_tmo_jiffies to one second more than the largest time
	 * it can take before an error completion is generated. See also
	 * C9-140..142 in the IBTA spec for more information about how to
	 * convert the QP Local ACK Timeout value to nanoseconds.
	 */
	T_tr_ns = 4096 * (1ULL << qp_attr->timeout);
	max_compl_time_ms = qp_attr->retry_cnt * 4 * T_tr_ns;
	do_div(max_compl_time_ms, NSEC_PER_MSEC);
	rq_tmo_jiffies = msecs_to_jiffies(max_compl_time_ms + 1000);

	return rq_tmo_jiffies;
}

static void srp_cm_rep_handler(struct ib_cm_id *cm_id,
			       const struct srp_login_rsp *lrsp,
			       struct srp_rdma_ch *ch)
{
	struct srp_target_port *target = ch->target;
	struct ib_qp_attr *qp_attr = NULL;
	int attr_mask = 0;
	int ret = 0;
	int i;

	if (lrsp->opcode == SRP_LOGIN_RSP) {
		ch->max_ti_iu_len = be32_to_cpu(lrsp->max_ti_iu_len);
		ch->req_lim       = be32_to_cpu(lrsp->req_lim_delta);

		/*
		 * Reserve credits for task management so we don't
		 * bounce requests back to the SCSI mid-layer.
		 */
		target->scsi_host->can_queue
			= min(ch->req_lim - SRP_TSK_MGMT_SQ_SIZE,
			      target->scsi_host->can_queue);
		target->scsi_host->cmd_per_lun
			= min_t(int, target->scsi_host->can_queue,
				target->scsi_host->cmd_per_lun);
	} else {
		shost_printk(KERN_WARNING, target->scsi_host,
			     PFX "Unhandled RSP opcode %#x\n", lrsp->opcode);
		ret = -ECONNRESET;
		goto error;
	}

	if (!ch->rx_ring) {
		ret = srp_alloc_iu_bufs(ch);
		if (ret)
			goto error;
	}

	for (i = 0; i < target->queue_size; i++) {
		struct srp_iu *iu = ch->rx_ring[i];

		ret = srp_post_recv(ch, iu);
		if (ret)
			goto error;
	}

	if (!target->using_rdma_cm) {
		ret = -ENOMEM;
		qp_attr = kmalloc(sizeof(*qp_attr), GFP_KERNEL);
		if (!qp_attr)
			goto error;

		qp_attr->qp_state = IB_QPS_RTR;
		ret = ib_cm_init_qp_attr(cm_id, qp_attr, &attr_mask);
		if (ret)
			goto error_free;

		ret = ib_modify_qp(ch->qp, qp_attr, attr_mask);
		if (ret)
			goto error_free;

		qp_attr->qp_state = IB_QPS_RTS;
		ret = ib_cm_init_qp_attr(cm_id, qp_attr, &attr_mask);
		if (ret)
			goto error_free;
<<<<<<< HEAD

		target->rq_tmo_jiffies = srp_compute_rq_tmo(qp_attr, attr_mask);

		ret = ib_modify_qp(ch->qp, qp_attr, attr_mask);
		if (ret)
			goto error_free;

=======

		target->rq_tmo_jiffies = srp_compute_rq_tmo(qp_attr, attr_mask);

		ret = ib_modify_qp(ch->qp, qp_attr, attr_mask);
		if (ret)
			goto error_free;

>>>>>>> 0cbc4fbf
		ret = ib_send_cm_rtu(cm_id, NULL, 0);
	}

error_free:
	kfree(qp_attr);

error:
	ch->status = ret;
}

static void srp_ib_cm_rej_handler(struct ib_cm_id *cm_id,
				  const struct ib_cm_event *event,
				  struct srp_rdma_ch *ch)
{
	struct srp_target_port *target = ch->target;
	struct Scsi_Host *shost = target->scsi_host;
	struct ib_class_port_info *cpi;
	int opcode;
	u16 dlid;

	switch (event->param.rej_rcvd.reason) {
	case IB_CM_REJ_PORT_CM_REDIRECT:
		cpi = event->param.rej_rcvd.ari;
		dlid = be16_to_cpu(cpi->redirect_lid);
		sa_path_set_dlid(&ch->ib_cm.path, dlid);
		ch->ib_cm.path.pkey = cpi->redirect_pkey;
		cm_id->remote_cm_qpn = be32_to_cpu(cpi->redirect_qp) & 0x00ffffff;
		memcpy(ch->ib_cm.path.dgid.raw, cpi->redirect_gid, 16);

		ch->status = dlid ? SRP_DLID_REDIRECT : SRP_PORT_REDIRECT;
		break;

	case IB_CM_REJ_PORT_REDIRECT:
		if (srp_target_is_topspin(target)) {
			union ib_gid *dgid = &ch->ib_cm.path.dgid;

			/*
			 * Topspin/Cisco SRP gateways incorrectly send
			 * reject reason code 25 when they mean 24
			 * (port redirect).
			 */
			memcpy(dgid->raw, event->param.rej_rcvd.ari, 16);

			shost_printk(KERN_DEBUG, shost,
				     PFX "Topspin/Cisco redirect to target port GID %016llx%016llx\n",
				     be64_to_cpu(dgid->global.subnet_prefix),
				     be64_to_cpu(dgid->global.interface_id));

			ch->status = SRP_PORT_REDIRECT;
		} else {
			shost_printk(KERN_WARNING, shost,
				     "  REJ reason: IB_CM_REJ_PORT_REDIRECT\n");
			ch->status = -ECONNRESET;
		}
		break;

	case IB_CM_REJ_DUPLICATE_LOCAL_COMM_ID:
		shost_printk(KERN_WARNING, shost,
			    "  REJ reason: IB_CM_REJ_DUPLICATE_LOCAL_COMM_ID\n");
		ch->status = -ECONNRESET;
		break;

	case IB_CM_REJ_CONSUMER_DEFINED:
		opcode = *(u8 *) event->private_data;
		if (opcode == SRP_LOGIN_REJ) {
			struct srp_login_rej *rej = event->private_data;
			u32 reason = be32_to_cpu(rej->reason);

			if (reason == SRP_LOGIN_REJ_REQ_IT_IU_LENGTH_TOO_LARGE)
				shost_printk(KERN_WARNING, shost,
					     PFX "SRP_LOGIN_REJ: requested max_it_iu_len too large\n");
			else
				shost_printk(KERN_WARNING, shost, PFX
					     "SRP LOGIN from %pI6 to %pI6 REJECTED, reason 0x%08x\n",
					     target->sgid.raw,
					     target->ib_cm.orig_dgid.raw,
					     reason);
		} else
			shost_printk(KERN_WARNING, shost,
				     "  REJ reason: IB_CM_REJ_CONSUMER_DEFINED,"
				     " opcode 0x%02x\n", opcode);
		ch->status = -ECONNRESET;
		break;

	case IB_CM_REJ_STALE_CONN:
		shost_printk(KERN_WARNING, shost, "  REJ reason: stale connection\n");
		ch->status = SRP_STALE_CONN;
		break;

	default:
		shost_printk(KERN_WARNING, shost, "  REJ reason 0x%x\n",
			     event->param.rej_rcvd.reason);
		ch->status = -ECONNRESET;
	}
}

static int srp_ib_cm_handler(struct ib_cm_id *cm_id,
			     const struct ib_cm_event *event)
{
	struct srp_rdma_ch *ch = cm_id->context;
	struct srp_target_port *target = ch->target;
	int comp = 0;

	switch (event->event) {
	case IB_CM_REQ_ERROR:
		shost_printk(KERN_DEBUG, target->scsi_host,
			     PFX "Sending CM REQ failed\n");
		comp = 1;
		ch->status = -ECONNRESET;
		break;

	case IB_CM_REP_RECEIVED:
		comp = 1;
		srp_cm_rep_handler(cm_id, event->private_data, ch);
		break;

	case IB_CM_REJ_RECEIVED:
		shost_printk(KERN_DEBUG, target->scsi_host, PFX "REJ received\n");
		comp = 1;

		srp_ib_cm_rej_handler(cm_id, event, ch);
		break;

	case IB_CM_DREQ_RECEIVED:
		shost_printk(KERN_WARNING, target->scsi_host,
			     PFX "DREQ received - connection closed\n");
		ch->connected = false;
		if (ib_send_cm_drep(cm_id, NULL, 0))
			shost_printk(KERN_ERR, target->scsi_host,
				     PFX "Sending CM DREP failed\n");
		queue_work(system_long_wq, &target->tl_err_work);
		break;

	case IB_CM_TIMEWAIT_EXIT:
		shost_printk(KERN_ERR, target->scsi_host,
			     PFX "connection closed\n");
		comp = 1;

		ch->status = 0;
		break;

	case IB_CM_MRA_RECEIVED:
	case IB_CM_DREQ_ERROR:
	case IB_CM_DREP_RECEIVED:
		break;

	default:
		shost_printk(KERN_WARNING, target->scsi_host,
			     PFX "Unhandled CM event %d\n", event->event);
		break;
	}

	if (comp)
		complete(&ch->done);

	return 0;
}

static void srp_rdma_cm_rej_handler(struct srp_rdma_ch *ch,
				    struct rdma_cm_event *event)
{
	struct srp_target_port *target = ch->target;
	struct Scsi_Host *shost = target->scsi_host;
	int opcode;

	switch (event->status) {
	case IB_CM_REJ_DUPLICATE_LOCAL_COMM_ID:
		shost_printk(KERN_WARNING, shost,
			    "  REJ reason: IB_CM_REJ_DUPLICATE_LOCAL_COMM_ID\n");
		ch->status = -ECONNRESET;
		break;

	case IB_CM_REJ_CONSUMER_DEFINED:
		opcode = *(u8 *) event->param.conn.private_data;
		if (opcode == SRP_LOGIN_REJ) {
			struct srp_login_rej *rej =
				(struct srp_login_rej *)
				event->param.conn.private_data;
			u32 reason = be32_to_cpu(rej->reason);

			if (reason == SRP_LOGIN_REJ_REQ_IT_IU_LENGTH_TOO_LARGE)
				shost_printk(KERN_WARNING, shost,
					     PFX "SRP_LOGIN_REJ: requested max_it_iu_len too large\n");
			else
				shost_printk(KERN_WARNING, shost,
					    PFX "SRP LOGIN REJECTED, reason 0x%08x\n", reason);
		} else {
			shost_printk(KERN_WARNING, shost,
				     "  REJ reason: IB_CM_REJ_CONSUMER_DEFINED, opcode 0x%02x\n",
				     opcode);
		}
		ch->status = -ECONNRESET;
		break;

	case IB_CM_REJ_STALE_CONN:
		shost_printk(KERN_WARNING, shost,
			     "  REJ reason: stale connection\n");
		ch->status = SRP_STALE_CONN;
		break;

	default:
		shost_printk(KERN_WARNING, shost, "  REJ reason 0x%x\n",
			     event->status);
		ch->status = -ECONNRESET;
		break;
	}
}

static int srp_rdma_cm_handler(struct rdma_cm_id *cm_id,
			       struct rdma_cm_event *event)
{
	struct srp_rdma_ch *ch = cm_id->context;
	struct srp_target_port *target = ch->target;
	int comp = 0;

	switch (event->event) {
	case RDMA_CM_EVENT_ADDR_RESOLVED:
		ch->status = 0;
		comp = 1;
		break;

	case RDMA_CM_EVENT_ADDR_ERROR:
		ch->status = -ENXIO;
		comp = 1;
		break;

	case RDMA_CM_EVENT_ROUTE_RESOLVED:
		ch->status = 0;
		comp = 1;
		break;

	case RDMA_CM_EVENT_ROUTE_ERROR:
	case RDMA_CM_EVENT_UNREACHABLE:
		ch->status = -EHOSTUNREACH;
		comp = 1;
		break;

	case RDMA_CM_EVENT_CONNECT_ERROR:
		shost_printk(KERN_DEBUG, target->scsi_host,
			     PFX "Sending CM REQ failed\n");
		comp = 1;
		ch->status = -ECONNRESET;
		break;

	case RDMA_CM_EVENT_ESTABLISHED:
		comp = 1;
		srp_cm_rep_handler(NULL, event->param.conn.private_data, ch);
		break;

	case RDMA_CM_EVENT_REJECTED:
		shost_printk(KERN_DEBUG, target->scsi_host, PFX "REJ received\n");
		comp = 1;

		srp_rdma_cm_rej_handler(ch, event);
		break;

	case RDMA_CM_EVENT_DISCONNECTED:
		if (ch->connected) {
			shost_printk(KERN_WARNING, target->scsi_host,
				     PFX "received DREQ\n");
			rdma_disconnect(ch->rdma_cm.cm_id);
			comp = 1;
			ch->status = 0;
			queue_work(system_long_wq, &target->tl_err_work);
		}
		break;

	case RDMA_CM_EVENT_TIMEWAIT_EXIT:
		shost_printk(KERN_ERR, target->scsi_host,
			     PFX "connection closed\n");

		comp = 1;
		ch->status = 0;
		break;

	default:
		shost_printk(KERN_WARNING, target->scsi_host,
			     PFX "Unhandled CM event %d\n", event->event);
		break;
	}

	if (comp)
		complete(&ch->done);

	return 0;
}

/**
 * srp_change_queue_depth - setting device queue depth
 * @sdev: scsi device struct
 * @qdepth: requested queue depth
 *
 * Returns queue depth.
 */
static int
srp_change_queue_depth(struct scsi_device *sdev, int qdepth)
{
	if (!sdev->tagged_supported)
		qdepth = 1;
	return scsi_change_queue_depth(sdev, qdepth);
}

static int srp_send_tsk_mgmt(struct srp_rdma_ch *ch, u64 req_tag, u64 lun,
			     u8 func, u8 *status)
{
	struct srp_target_port *target = ch->target;
	struct srp_rport *rport = target->rport;
	struct ib_device *dev = target->srp_host->srp_dev->dev;
	struct srp_iu *iu;
	struct srp_tsk_mgmt *tsk_mgmt;
	int res;

	if (!ch->connected || target->qp_in_error)
		return -1;

	/*
	 * Lock the rport mutex to avoid that srp_create_ch_ib() is
	 * invoked while a task management function is being sent.
	 */
	mutex_lock(&rport->mutex);
	spin_lock_irq(&ch->lock);
	iu = __srp_get_tx_iu(ch, SRP_IU_TSK_MGMT);
	spin_unlock_irq(&ch->lock);

	if (!iu) {
		mutex_unlock(&rport->mutex);

		return -1;
	}

	ib_dma_sync_single_for_cpu(dev, iu->dma, sizeof *tsk_mgmt,
				   DMA_TO_DEVICE);
	tsk_mgmt = iu->buf;
	memset(tsk_mgmt, 0, sizeof *tsk_mgmt);

	tsk_mgmt->opcode 	= SRP_TSK_MGMT;
	int_to_scsilun(lun, &tsk_mgmt->lun);
	tsk_mgmt->tsk_mgmt_func = func;
	tsk_mgmt->task_tag	= req_tag;

	spin_lock_irq(&ch->lock);
	ch->tsk_mgmt_tag = (ch->tsk_mgmt_tag + 1) | SRP_TAG_TSK_MGMT;
	tsk_mgmt->tag = ch->tsk_mgmt_tag;
	spin_unlock_irq(&ch->lock);

	init_completion(&ch->tsk_mgmt_done);

	ib_dma_sync_single_for_device(dev, iu->dma, sizeof *tsk_mgmt,
				      DMA_TO_DEVICE);
	if (srp_post_send(ch, iu, sizeof(*tsk_mgmt))) {
		srp_put_tx_iu(ch, iu, SRP_IU_TSK_MGMT);
		mutex_unlock(&rport->mutex);

		return -1;
	}
	res = wait_for_completion_timeout(&ch->tsk_mgmt_done,
					msecs_to_jiffies(SRP_ABORT_TIMEOUT_MS));
	if (res > 0 && status)
		*status = ch->tsk_mgmt_status;
	mutex_unlock(&rport->mutex);

	WARN_ON_ONCE(res < 0);

	return res > 0 ? 0 : -1;
}

static int srp_abort(struct scsi_cmnd *scmnd)
{
	struct srp_target_port *target = host_to_target(scmnd->device->host);
	struct srp_request *req = (struct srp_request *) scmnd->host_scribble;
	u32 tag;
	u16 ch_idx;
	struct srp_rdma_ch *ch;
	int ret;

	shost_printk(KERN_ERR, target->scsi_host, "SRP abort called\n");

	if (!req)
		return SUCCESS;
	tag = blk_mq_unique_tag(scmnd->request);
	ch_idx = blk_mq_unique_tag_to_hwq(tag);
	if (WARN_ON_ONCE(ch_idx >= target->ch_count))
		return SUCCESS;
	ch = &target->ch[ch_idx];
	if (!srp_claim_req(ch, req, NULL, scmnd))
		return SUCCESS;
	shost_printk(KERN_ERR, target->scsi_host,
		     "Sending SRP abort for tag %#x\n", tag);
	if (srp_send_tsk_mgmt(ch, tag, scmnd->device->lun,
			      SRP_TSK_ABORT_TASK, NULL) == 0)
		ret = SUCCESS;
	else if (target->rport->state == SRP_RPORT_LOST)
		ret = FAST_IO_FAIL;
	else
		ret = FAILED;
	if (ret == SUCCESS) {
		srp_free_req(ch, req, scmnd, 0);
		scmnd->result = DID_ABORT << 16;
		scmnd->scsi_done(scmnd);
	}

	return ret;
}

static int srp_reset_device(struct scsi_cmnd *scmnd)
{
	struct srp_target_port *target = host_to_target(scmnd->device->host);
	struct srp_rdma_ch *ch;
	int i, j;
	u8 status;

	shost_printk(KERN_ERR, target->scsi_host, "SRP reset_device called\n");

	ch = &target->ch[0];
	if (srp_send_tsk_mgmt(ch, SRP_TAG_NO_REQ, scmnd->device->lun,
			      SRP_TSK_LUN_RESET, &status))
		return FAILED;
	if (status)
		return FAILED;

	for (i = 0; i < target->ch_count; i++) {
		ch = &target->ch[i];
		for (j = 0; j < target->req_ring_size; ++j) {
			struct srp_request *req = &ch->req_ring[j];

			srp_finish_req(ch, req, scmnd->device, DID_RESET << 16);
		}
	}

	return SUCCESS;
}

static int srp_reset_host(struct scsi_cmnd *scmnd)
{
	struct srp_target_port *target = host_to_target(scmnd->device->host);

	shost_printk(KERN_ERR, target->scsi_host, PFX "SRP reset_host called\n");

	return srp_reconnect_rport(target->rport) == 0 ? SUCCESS : FAILED;
}

static int srp_target_alloc(struct scsi_target *starget)
{
	struct Scsi_Host *shost = dev_to_shost(starget->dev.parent);
	struct srp_target_port *target = host_to_target(shost);

	if (target->target_can_queue)
		starget->can_queue = target->target_can_queue;
	return 0;
}

static int srp_slave_alloc(struct scsi_device *sdev)
{
	struct Scsi_Host *shost = sdev->host;
	struct srp_target_port *target = host_to_target(shost);
	struct srp_device *srp_dev = target->srp_host->srp_dev;
	struct ib_device *ibdev = srp_dev->dev;

	if (!(ibdev->attrs.device_cap_flags & IB_DEVICE_SG_GAPS_REG))
		blk_queue_virt_boundary(sdev->request_queue,
					~srp_dev->mr_page_mask);

	return 0;
}

static int srp_slave_configure(struct scsi_device *sdev)
{
	struct Scsi_Host *shost = sdev->host;
	struct srp_target_port *target = host_to_target(shost);
	struct request_queue *q = sdev->request_queue;
	unsigned long timeout;

	if (sdev->type == TYPE_DISK) {
		timeout = max_t(unsigned, 30 * HZ, target->rq_tmo_jiffies);
		blk_queue_rq_timeout(q, timeout);
	}

	return 0;
}

static ssize_t show_id_ext(struct device *dev, struct device_attribute *attr,
			   char *buf)
{
	struct srp_target_port *target = host_to_target(class_to_shost(dev));

	return sprintf(buf, "0x%016llx\n", be64_to_cpu(target->id_ext));
}

static ssize_t show_ioc_guid(struct device *dev, struct device_attribute *attr,
			     char *buf)
{
	struct srp_target_port *target = host_to_target(class_to_shost(dev));

	return sprintf(buf, "0x%016llx\n", be64_to_cpu(target->ioc_guid));
}

static ssize_t show_service_id(struct device *dev,
			       struct device_attribute *attr, char *buf)
{
	struct srp_target_port *target = host_to_target(class_to_shost(dev));

	if (target->using_rdma_cm)
		return -ENOENT;
	return sprintf(buf, "0x%016llx\n",
		       be64_to_cpu(target->ib_cm.service_id));
}

static ssize_t show_pkey(struct device *dev, struct device_attribute *attr,
			 char *buf)
{
	struct srp_target_port *target = host_to_target(class_to_shost(dev));

	if (target->using_rdma_cm)
		return -ENOENT;
	return sprintf(buf, "0x%04x\n", be16_to_cpu(target->ib_cm.pkey));
}

static ssize_t show_sgid(struct device *dev, struct device_attribute *attr,
			 char *buf)
{
	struct srp_target_port *target = host_to_target(class_to_shost(dev));

	return sprintf(buf, "%pI6\n", target->sgid.raw);
}

static ssize_t show_dgid(struct device *dev, struct device_attribute *attr,
			 char *buf)
{
	struct srp_target_port *target = host_to_target(class_to_shost(dev));
	struct srp_rdma_ch *ch = &target->ch[0];

	if (target->using_rdma_cm)
		return -ENOENT;
	return sprintf(buf, "%pI6\n", ch->ib_cm.path.dgid.raw);
}

static ssize_t show_orig_dgid(struct device *dev,
			      struct device_attribute *attr, char *buf)
{
	struct srp_target_port *target = host_to_target(class_to_shost(dev));

	if (target->using_rdma_cm)
		return -ENOENT;
	return sprintf(buf, "%pI6\n", target->ib_cm.orig_dgid.raw);
}

static ssize_t show_req_lim(struct device *dev,
			    struct device_attribute *attr, char *buf)
{
	struct srp_target_port *target = host_to_target(class_to_shost(dev));
	struct srp_rdma_ch *ch;
	int i, req_lim = INT_MAX;

	for (i = 0; i < target->ch_count; i++) {
		ch = &target->ch[i];
		req_lim = min(req_lim, ch->req_lim);
	}
	return sprintf(buf, "%d\n", req_lim);
}

static ssize_t show_zero_req_lim(struct device *dev,
				 struct device_attribute *attr, char *buf)
{
	struct srp_target_port *target = host_to_target(class_to_shost(dev));

	return sprintf(buf, "%d\n", target->zero_req_lim);
}

static ssize_t show_local_ib_port(struct device *dev,
				  struct device_attribute *attr, char *buf)
{
	struct srp_target_port *target = host_to_target(class_to_shost(dev));

	return sprintf(buf, "%d\n", target->srp_host->port);
}

static ssize_t show_local_ib_device(struct device *dev,
				    struct device_attribute *attr, char *buf)
{
	struct srp_target_port *target = host_to_target(class_to_shost(dev));

	return sprintf(buf, "%s\n",
		       dev_name(&target->srp_host->srp_dev->dev->dev));
}

static ssize_t show_ch_count(struct device *dev, struct device_attribute *attr,
			     char *buf)
{
	struct srp_target_port *target = host_to_target(class_to_shost(dev));

	return sprintf(buf, "%d\n", target->ch_count);
}

static ssize_t show_comp_vector(struct device *dev,
				struct device_attribute *attr, char *buf)
{
	struct srp_target_port *target = host_to_target(class_to_shost(dev));

	return sprintf(buf, "%d\n", target->comp_vector);
}

static ssize_t show_tl_retry_count(struct device *dev,
				   struct device_attribute *attr, char *buf)
{
	struct srp_target_port *target = host_to_target(class_to_shost(dev));

	return sprintf(buf, "%d\n", target->tl_retry_count);
}

static ssize_t show_cmd_sg_entries(struct device *dev,
				   struct device_attribute *attr, char *buf)
{
	struct srp_target_port *target = host_to_target(class_to_shost(dev));

	return sprintf(buf, "%u\n", target->cmd_sg_cnt);
}

static ssize_t show_allow_ext_sg(struct device *dev,
				 struct device_attribute *attr, char *buf)
{
	struct srp_target_port *target = host_to_target(class_to_shost(dev));

	return sprintf(buf, "%s\n", target->allow_ext_sg ? "true" : "false");
}

static DEVICE_ATTR(id_ext,	    S_IRUGO, show_id_ext,	   NULL);
static DEVICE_ATTR(ioc_guid,	    S_IRUGO, show_ioc_guid,	   NULL);
static DEVICE_ATTR(service_id,	    S_IRUGO, show_service_id,	   NULL);
static DEVICE_ATTR(pkey,	    S_IRUGO, show_pkey,		   NULL);
static DEVICE_ATTR(sgid,	    S_IRUGO, show_sgid,		   NULL);
static DEVICE_ATTR(dgid,	    S_IRUGO, show_dgid,		   NULL);
static DEVICE_ATTR(orig_dgid,	    S_IRUGO, show_orig_dgid,	   NULL);
static DEVICE_ATTR(req_lim,         S_IRUGO, show_req_lim,         NULL);
static DEVICE_ATTR(zero_req_lim,    S_IRUGO, show_zero_req_lim,	   NULL);
static DEVICE_ATTR(local_ib_port,   S_IRUGO, show_local_ib_port,   NULL);
static DEVICE_ATTR(local_ib_device, S_IRUGO, show_local_ib_device, NULL);
static DEVICE_ATTR(ch_count,        S_IRUGO, show_ch_count,        NULL);
static DEVICE_ATTR(comp_vector,     S_IRUGO, show_comp_vector,     NULL);
static DEVICE_ATTR(tl_retry_count,  S_IRUGO, show_tl_retry_count,  NULL);
static DEVICE_ATTR(cmd_sg_entries,  S_IRUGO, show_cmd_sg_entries,  NULL);
static DEVICE_ATTR(allow_ext_sg,    S_IRUGO, show_allow_ext_sg,    NULL);

static struct device_attribute *srp_host_attrs[] = {
	&dev_attr_id_ext,
	&dev_attr_ioc_guid,
	&dev_attr_service_id,
	&dev_attr_pkey,
	&dev_attr_sgid,
	&dev_attr_dgid,
	&dev_attr_orig_dgid,
	&dev_attr_req_lim,
	&dev_attr_zero_req_lim,
	&dev_attr_local_ib_port,
	&dev_attr_local_ib_device,
	&dev_attr_ch_count,
	&dev_attr_comp_vector,
	&dev_attr_tl_retry_count,
	&dev_attr_cmd_sg_entries,
	&dev_attr_allow_ext_sg,
	NULL
};

static struct scsi_host_template srp_template = {
	.module				= THIS_MODULE,
	.name				= "InfiniBand SRP initiator",
	.proc_name			= DRV_NAME,
	.target_alloc			= srp_target_alloc,
	.slave_alloc			= srp_slave_alloc,
	.slave_configure		= srp_slave_configure,
	.info				= srp_target_info,
	.queuecommand			= srp_queuecommand,
	.change_queue_depth             = srp_change_queue_depth,
	.eh_timed_out			= srp_timed_out,
	.eh_abort_handler		= srp_abort,
	.eh_device_reset_handler	= srp_reset_device,
	.eh_host_reset_handler		= srp_reset_host,
	.skip_settle_delay		= true,
	.sg_tablesize			= SRP_DEF_SG_TABLESIZE,
	.can_queue			= SRP_DEFAULT_CMD_SQ_SIZE,
	.this_id			= -1,
	.cmd_per_lun			= SRP_DEFAULT_CMD_SQ_SIZE,
	.use_clustering			= ENABLE_CLUSTERING,
	.shost_attrs			= srp_host_attrs,
	.track_queue_depth		= 1,
};

static int srp_sdev_count(struct Scsi_Host *host)
{
	struct scsi_device *sdev;
	int c = 0;

	shost_for_each_device(sdev, host)
		c++;

	return c;
}

/*
 * Return values:
 * < 0 upon failure. Caller is responsible for SRP target port cleanup.
 * 0 and target->state == SRP_TARGET_REMOVED if asynchronous target port
 *    removal has been scheduled.
 * 0 and target->state != SRP_TARGET_REMOVED upon success.
 */
static int srp_add_target(struct srp_host *host, struct srp_target_port *target)
{
	struct srp_rport_identifiers ids;
	struct srp_rport *rport;

	target->state = SRP_TARGET_SCANNING;
	sprintf(target->target_name, "SRP.T10:%016llX",
		be64_to_cpu(target->id_ext));

	if (scsi_add_host(target->scsi_host, host->srp_dev->dev->dev.parent))
		return -ENODEV;

	memcpy(ids.port_id, &target->id_ext, 8);
	memcpy(ids.port_id + 8, &target->ioc_guid, 8);
	ids.roles = SRP_RPORT_ROLE_TARGET;
	rport = srp_rport_add(target->scsi_host, &ids);
	if (IS_ERR(rport)) {
		scsi_remove_host(target->scsi_host);
		return PTR_ERR(rport);
	}

	rport->lld_data = target;
	target->rport = rport;

	spin_lock(&host->target_lock);
	list_add_tail(&target->list, &host->target_list);
	spin_unlock(&host->target_lock);

	scsi_scan_target(&target->scsi_host->shost_gendev,
			 0, target->scsi_id, SCAN_WILD_CARD, SCSI_SCAN_INITIAL);

	if (srp_connected_ch(target) < target->ch_count ||
	    target->qp_in_error) {
		shost_printk(KERN_INFO, target->scsi_host,
			     PFX "SCSI scan failed - removing SCSI host\n");
		srp_queue_remove_work(target);
		goto out;
	}

	pr_debug("%s: SCSI scan succeeded - detected %d LUNs\n",
		 dev_name(&target->scsi_host->shost_gendev),
		 srp_sdev_count(target->scsi_host));

	spin_lock_irq(&target->lock);
	if (target->state == SRP_TARGET_SCANNING)
		target->state = SRP_TARGET_LIVE;
	spin_unlock_irq(&target->lock);

out:
	return 0;
}

static void srp_release_dev(struct device *dev)
{
	struct srp_host *host =
		container_of(dev, struct srp_host, dev);

	complete(&host->released);
}

static struct class srp_class = {
	.name    = "infiniband_srp",
	.dev_release = srp_release_dev
};

/**
 * srp_conn_unique() - check whether the connection to a target is unique
 * @host:   SRP host.
 * @target: SRP target port.
 */
static bool srp_conn_unique(struct srp_host *host,
			    struct srp_target_port *target)
{
	struct srp_target_port *t;
	bool ret = false;

	if (target->state == SRP_TARGET_REMOVED)
		goto out;

	ret = true;

	spin_lock(&host->target_lock);
	list_for_each_entry(t, &host->target_list, list) {
		if (t != target &&
		    target->id_ext == t->id_ext &&
		    target->ioc_guid == t->ioc_guid &&
		    target->initiator_ext == t->initiator_ext) {
			ret = false;
			break;
		}
	}
	spin_unlock(&host->target_lock);

out:
	return ret;
}

/*
 * Target ports are added by writing
 *
 *     id_ext=<SRP ID ext>,ioc_guid=<SRP IOC GUID>,dgid=<dest GID>,
 *     pkey=<P_Key>,service_id=<service ID>
 * or
 *     id_ext=<SRP ID ext>,ioc_guid=<SRP IOC GUID>,
 *     [src=<IPv4 address>,]dest=<IPv4 address>:<port number>
 *
 * to the add_target sysfs attribute.
 */
enum {
	SRP_OPT_ERR		= 0,
	SRP_OPT_ID_EXT		= 1 << 0,
	SRP_OPT_IOC_GUID	= 1 << 1,
	SRP_OPT_DGID		= 1 << 2,
	SRP_OPT_PKEY		= 1 << 3,
	SRP_OPT_SERVICE_ID	= 1 << 4,
	SRP_OPT_MAX_SECT	= 1 << 5,
	SRP_OPT_MAX_CMD_PER_LUN	= 1 << 6,
	SRP_OPT_IO_CLASS	= 1 << 7,
	SRP_OPT_INITIATOR_EXT	= 1 << 8,
	SRP_OPT_CMD_SG_ENTRIES	= 1 << 9,
	SRP_OPT_ALLOW_EXT_SG	= 1 << 10,
	SRP_OPT_SG_TABLESIZE	= 1 << 11,
	SRP_OPT_COMP_VECTOR	= 1 << 12,
	SRP_OPT_TL_RETRY_COUNT	= 1 << 13,
	SRP_OPT_QUEUE_SIZE	= 1 << 14,
	SRP_OPT_IP_SRC		= 1 << 15,
	SRP_OPT_IP_DEST		= 1 << 16,
	SRP_OPT_TARGET_CAN_QUEUE= 1 << 17,
};

static unsigned int srp_opt_mandatory[] = {
	SRP_OPT_ID_EXT		|
	SRP_OPT_IOC_GUID	|
	SRP_OPT_DGID		|
	SRP_OPT_PKEY		|
	SRP_OPT_SERVICE_ID,
	SRP_OPT_ID_EXT		|
	SRP_OPT_IOC_GUID	|
	SRP_OPT_IP_DEST,
};

static const match_table_t srp_opt_tokens = {
	{ SRP_OPT_ID_EXT,		"id_ext=%s" 		},
	{ SRP_OPT_IOC_GUID,		"ioc_guid=%s" 		},
	{ SRP_OPT_DGID,			"dgid=%s" 		},
	{ SRP_OPT_PKEY,			"pkey=%x" 		},
	{ SRP_OPT_SERVICE_ID,		"service_id=%s"		},
	{ SRP_OPT_MAX_SECT,		"max_sect=%d" 		},
	{ SRP_OPT_MAX_CMD_PER_LUN,	"max_cmd_per_lun=%d" 	},
	{ SRP_OPT_TARGET_CAN_QUEUE,	"target_can_queue=%d"	},
	{ SRP_OPT_IO_CLASS,		"io_class=%x"		},
	{ SRP_OPT_INITIATOR_EXT,	"initiator_ext=%s"	},
	{ SRP_OPT_CMD_SG_ENTRIES,	"cmd_sg_entries=%u"	},
	{ SRP_OPT_ALLOW_EXT_SG,		"allow_ext_sg=%u"	},
	{ SRP_OPT_SG_TABLESIZE,		"sg_tablesize=%u"	},
	{ SRP_OPT_COMP_VECTOR,		"comp_vector=%u"	},
	{ SRP_OPT_TL_RETRY_COUNT,	"tl_retry_count=%u"	},
	{ SRP_OPT_QUEUE_SIZE,		"queue_size=%d"		},
	{ SRP_OPT_IP_SRC,		"src=%s"		},
	{ SRP_OPT_IP_DEST,		"dest=%s"		},
	{ SRP_OPT_ERR,			NULL 			}
};

/**
 * srp_parse_in - parse an IP address and port number combination
<<<<<<< HEAD
=======
 * @net:	   [in]  Network namespace.
 * @sa:		   [out] Address family, IP address and port number.
 * @addr_port_str: [in]  IP address and port number.
 * @has_port:	   [out] Whether or not @addr_port_str includes a port number.
>>>>>>> 0cbc4fbf
 *
 * Parse the following address formats:
 * - IPv4: <ip_address>:<port>, e.g. 1.2.3.4:5.
 * - IPv6: \[<ipv6_address>\]:<port>, e.g. [1::2:3%4]:5.
 */
static int srp_parse_in(struct net *net, struct sockaddr_storage *sa,
<<<<<<< HEAD
			const char *addr_port_str)
=======
			const char *addr_port_str, bool *has_port)
>>>>>>> 0cbc4fbf
{
	char *addr_end, *addr = kstrdup(addr_port_str, GFP_KERNEL);
	char *port_str;
	int ret;

	if (!addr)
		return -ENOMEM;
	port_str = strrchr(addr, ':');
<<<<<<< HEAD
	if (!port_str)
		return -EINVAL;
	*port_str++ = '\0';
=======
	if (port_str && strchr(port_str, ']'))
		port_str = NULL;
	if (port_str)
		*port_str++ = '\0';
	if (has_port)
		*has_port = port_str != NULL;
>>>>>>> 0cbc4fbf
	ret = inet_pton_with_scope(net, AF_INET, addr, port_str, sa);
	if (ret && addr[0]) {
		addr_end = addr + strlen(addr) - 1;
		if (addr[0] == '[' && *addr_end == ']') {
			*addr_end = '\0';
			ret = inet_pton_with_scope(net, AF_INET6, addr + 1,
						   port_str, sa);
		}
	}
	kfree(addr);
	pr_debug("%s -> %pISpfsc\n", addr_port_str, sa);
	return ret;
}

static int srp_parse_options(struct net *net, const char *buf,
			     struct srp_target_port *target)
{
	char *options, *sep_opt;
	char *p;
	substring_t args[MAX_OPT_ARGS];
	unsigned long long ull;
<<<<<<< HEAD
=======
	bool has_port;
>>>>>>> 0cbc4fbf
	int opt_mask = 0;
	int token;
	int ret = -EINVAL;
	int i;

	options = kstrdup(buf, GFP_KERNEL);
	if (!options)
		return -ENOMEM;

	sep_opt = options;
	while ((p = strsep(&sep_opt, ",\n")) != NULL) {
		if (!*p)
			continue;

		token = match_token(p, srp_opt_tokens, args);
		opt_mask |= token;

		switch (token) {
		case SRP_OPT_ID_EXT:
			p = match_strdup(args);
			if (!p) {
				ret = -ENOMEM;
				goto out;
			}
			ret = kstrtoull(p, 16, &ull);
			if (ret) {
				pr_warn("invalid id_ext parameter '%s'\n", p);
				kfree(p);
				goto out;
			}
			target->id_ext = cpu_to_be64(ull);
			kfree(p);
			break;

		case SRP_OPT_IOC_GUID:
			p = match_strdup(args);
			if (!p) {
				ret = -ENOMEM;
				goto out;
			}
			ret = kstrtoull(p, 16, &ull);
			if (ret) {
				pr_warn("invalid ioc_guid parameter '%s'\n", p);
				kfree(p);
				goto out;
			}
			target->ioc_guid = cpu_to_be64(ull);
			kfree(p);
			break;

		case SRP_OPT_DGID:
			p = match_strdup(args);
			if (!p) {
				ret = -ENOMEM;
				goto out;
			}
			if (strlen(p) != 32) {
				pr_warn("bad dest GID parameter '%s'\n", p);
				kfree(p);
				goto out;
			}

			ret = hex2bin(target->ib_cm.orig_dgid.raw, p, 16);
			kfree(p);
			if (ret < 0)
				goto out;
			break;

		case SRP_OPT_PKEY:
			if (match_hex(args, &token)) {
				pr_warn("bad P_Key parameter '%s'\n", p);
				goto out;
			}
			target->ib_cm.pkey = cpu_to_be16(token);
			break;

		case SRP_OPT_SERVICE_ID:
			p = match_strdup(args);
			if (!p) {
				ret = -ENOMEM;
				goto out;
			}
			ret = kstrtoull(p, 16, &ull);
			if (ret) {
				pr_warn("bad service_id parameter '%s'\n", p);
				kfree(p);
				goto out;
			}
			target->ib_cm.service_id = cpu_to_be64(ull);
			kfree(p);
			break;

		case SRP_OPT_IP_SRC:
			p = match_strdup(args);
			if (!p) {
				ret = -ENOMEM;
				goto out;
			}
<<<<<<< HEAD
			ret = srp_parse_in(net, &target->rdma_cm.src.ss, p);
=======
			ret = srp_parse_in(net, &target->rdma_cm.src.ss, p,
					   NULL);
>>>>>>> 0cbc4fbf
			if (ret < 0) {
				pr_warn("bad source parameter '%s'\n", p);
				kfree(p);
				goto out;
			}
			target->rdma_cm.src_specified = true;
			kfree(p);
			break;

		case SRP_OPT_IP_DEST:
			p = match_strdup(args);
			if (!p) {
				ret = -ENOMEM;
				goto out;
			}
<<<<<<< HEAD
			ret = srp_parse_in(net, &target->rdma_cm.dst.ss, p);
=======
			ret = srp_parse_in(net, &target->rdma_cm.dst.ss, p,
					   &has_port);
			if (!has_port)
				ret = -EINVAL;
>>>>>>> 0cbc4fbf
			if (ret < 0) {
				pr_warn("bad dest parameter '%s'\n", p);
				kfree(p);
				goto out;
			}
			target->using_rdma_cm = true;
			kfree(p);
			break;

		case SRP_OPT_MAX_SECT:
			if (match_int(args, &token)) {
				pr_warn("bad max sect parameter '%s'\n", p);
				goto out;
			}
			target->scsi_host->max_sectors = token;
			break;

		case SRP_OPT_QUEUE_SIZE:
			if (match_int(args, &token) || token < 1) {
				pr_warn("bad queue_size parameter '%s'\n", p);
				goto out;
			}
			target->scsi_host->can_queue = token;
			target->queue_size = token + SRP_RSP_SQ_SIZE +
					     SRP_TSK_MGMT_SQ_SIZE;
			if (!(opt_mask & SRP_OPT_MAX_CMD_PER_LUN))
				target->scsi_host->cmd_per_lun = token;
			break;

		case SRP_OPT_MAX_CMD_PER_LUN:
			if (match_int(args, &token) || token < 1) {
				pr_warn("bad max cmd_per_lun parameter '%s'\n",
					p);
				goto out;
			}
			target->scsi_host->cmd_per_lun = token;
			break;

		case SRP_OPT_TARGET_CAN_QUEUE:
			if (match_int(args, &token) || token < 1) {
				pr_warn("bad max target_can_queue parameter '%s'\n",
					p);
				goto out;
			}
			target->target_can_queue = token;
			break;

		case SRP_OPT_IO_CLASS:
			if (match_hex(args, &token)) {
				pr_warn("bad IO class parameter '%s'\n", p);
				goto out;
			}
			if (token != SRP_REV10_IB_IO_CLASS &&
			    token != SRP_REV16A_IB_IO_CLASS) {
				pr_warn("unknown IO class parameter value %x specified (use %x or %x).\n",
					token, SRP_REV10_IB_IO_CLASS,
					SRP_REV16A_IB_IO_CLASS);
				goto out;
			}
			target->io_class = token;
			break;

		case SRP_OPT_INITIATOR_EXT:
			p = match_strdup(args);
			if (!p) {
				ret = -ENOMEM;
				goto out;
			}
			ret = kstrtoull(p, 16, &ull);
			if (ret) {
				pr_warn("bad initiator_ext value '%s'\n", p);
				kfree(p);
				goto out;
			}
			target->initiator_ext = cpu_to_be64(ull);
			kfree(p);
			break;

		case SRP_OPT_CMD_SG_ENTRIES:
			if (match_int(args, &token) || token < 1 || token > 255) {
				pr_warn("bad max cmd_sg_entries parameter '%s'\n",
					p);
				goto out;
			}
			target->cmd_sg_cnt = token;
			break;

		case SRP_OPT_ALLOW_EXT_SG:
			if (match_int(args, &token)) {
				pr_warn("bad allow_ext_sg parameter '%s'\n", p);
				goto out;
			}
			target->allow_ext_sg = !!token;
			break;

		case SRP_OPT_SG_TABLESIZE:
			if (match_int(args, &token) || token < 1 ||
					token > SG_MAX_SEGMENTS) {
				pr_warn("bad max sg_tablesize parameter '%s'\n",
					p);
				goto out;
			}
			target->sg_tablesize = token;
			break;

		case SRP_OPT_COMP_VECTOR:
			if (match_int(args, &token) || token < 0) {
				pr_warn("bad comp_vector parameter '%s'\n", p);
				goto out;
			}
			target->comp_vector = token;
			break;

		case SRP_OPT_TL_RETRY_COUNT:
			if (match_int(args, &token) || token < 2 || token > 7) {
				pr_warn("bad tl_retry_count parameter '%s' (must be a number between 2 and 7)\n",
					p);
				goto out;
			}
			target->tl_retry_count = token;
			break;

		default:
			pr_warn("unknown parameter or missing value '%s' in target creation request\n",
				p);
			goto out;
		}
	}

	for (i = 0; i < ARRAY_SIZE(srp_opt_mandatory); i++) {
		if ((opt_mask & srp_opt_mandatory[i]) == srp_opt_mandatory[i]) {
			ret = 0;
			break;
		}
	}
	if (ret)
		pr_warn("target creation request is missing one or more parameters\n");

	if (target->scsi_host->cmd_per_lun > target->scsi_host->can_queue
	    && (opt_mask & SRP_OPT_MAX_CMD_PER_LUN))
		pr_warn("cmd_per_lun = %d > queue_size = %d\n",
			target->scsi_host->cmd_per_lun,
			target->scsi_host->can_queue);

out:
	kfree(options);
	return ret;
}

static ssize_t srp_create_target(struct device *dev,
				 struct device_attribute *attr,
				 const char *buf, size_t count)
{
	struct srp_host *host =
		container_of(dev, struct srp_host, dev);
	struct Scsi_Host *target_host;
	struct srp_target_port *target;
	struct srp_rdma_ch *ch;
	struct srp_device *srp_dev = host->srp_dev;
	struct ib_device *ibdev = srp_dev->dev;
	int ret, node_idx, node, cpu, i;
	unsigned int max_sectors_per_mr, mr_per_cmd = 0;
	bool multich = false;

	target_host = scsi_host_alloc(&srp_template,
				      sizeof (struct srp_target_port));
	if (!target_host)
		return -ENOMEM;

	target_host->transportt  = ib_srp_transport_template;
	target_host->max_channel = 0;
	target_host->max_id      = 1;
	target_host->max_lun     = -1LL;
	target_host->max_cmd_len = sizeof ((struct srp_cmd *) (void *) 0L)->cdb;

	target = host_to_target(target_host);

	target->net		= kobj_ns_grab_current(KOBJ_NS_TYPE_NET);
	target->io_class	= SRP_REV16A_IB_IO_CLASS;
	target->scsi_host	= target_host;
	target->srp_host	= host;
	target->lkey		= host->srp_dev->pd->local_dma_lkey;
	target->global_rkey	= host->srp_dev->global_rkey;
	target->cmd_sg_cnt	= cmd_sg_entries;
	target->sg_tablesize	= indirect_sg_entries ? : cmd_sg_entries;
	target->allow_ext_sg	= allow_ext_sg;
	target->tl_retry_count	= 7;
	target->queue_size	= SRP_DEFAULT_QUEUE_SIZE;

	/*
	 * Avoid that the SCSI host can be removed by srp_remove_target()
	 * before this function returns.
	 */
	scsi_host_get(target->scsi_host);

	ret = mutex_lock_interruptible(&host->add_target_mutex);
	if (ret < 0)
		goto put;

	ret = srp_parse_options(target->net, buf, target);
	if (ret)
		goto out;

	target->req_ring_size = target->queue_size - SRP_TSK_MGMT_SQ_SIZE;

	if (!srp_conn_unique(target->srp_host, target)) {
		if (target->using_rdma_cm) {
			shost_printk(KERN_INFO, target->scsi_host,
				     PFX "Already connected to target port with id_ext=%016llx;ioc_guid=%016llx;dest=%pIS\n",
				     be64_to_cpu(target->id_ext),
				     be64_to_cpu(target->ioc_guid),
				     &target->rdma_cm.dst);
		} else {
			shost_printk(KERN_INFO, target->scsi_host,
				     PFX "Already connected to target port with id_ext=%016llx;ioc_guid=%016llx;initiator_ext=%016llx\n",
				     be64_to_cpu(target->id_ext),
				     be64_to_cpu(target->ioc_guid),
				     be64_to_cpu(target->initiator_ext));
		}
		ret = -EEXIST;
		goto out;
	}

	if (!srp_dev->has_fmr && !srp_dev->has_fr && !target->allow_ext_sg &&
	    target->cmd_sg_cnt < target->sg_tablesize) {
		pr_warn("No MR pool and no external indirect descriptors, limiting sg_tablesize to cmd_sg_cnt\n");
		target->sg_tablesize = target->cmd_sg_cnt;
	}

	if (srp_dev->use_fast_reg || srp_dev->use_fmr) {
		bool gaps_reg = (ibdev->attrs.device_cap_flags &
				 IB_DEVICE_SG_GAPS_REG);

		max_sectors_per_mr = srp_dev->max_pages_per_mr <<
				  (ilog2(srp_dev->mr_page_size) - 9);
		if (!gaps_reg) {
			/*
			 * FR and FMR can only map one HCA page per entry. If
			 * the start address is not aligned on a HCA page
			 * boundary two entries will be used for the head and
			 * the tail although these two entries combined
			 * contain at most one HCA page of data. Hence the "+
			 * 1" in the calculation below.
			 *
			 * The indirect data buffer descriptor is contiguous
			 * so the memory for that buffer will only be
			 * registered if register_always is true. Hence add
			 * one to mr_per_cmd if register_always has been set.
			 */
			mr_per_cmd = register_always +
				(target->scsi_host->max_sectors + 1 +
				 max_sectors_per_mr - 1) / max_sectors_per_mr;
		} else {
			mr_per_cmd = register_always +
				(target->sg_tablesize +
				 srp_dev->max_pages_per_mr - 1) /
				srp_dev->max_pages_per_mr;
		}
		pr_debug("max_sectors = %u; max_pages_per_mr = %u; mr_page_size = %u; max_sectors_per_mr = %u; mr_per_cmd = %u\n",
			 target->scsi_host->max_sectors, srp_dev->max_pages_per_mr, srp_dev->mr_page_size,
			 max_sectors_per_mr, mr_per_cmd);
	}

	target_host->sg_tablesize = target->sg_tablesize;
	target->mr_pool_size = target->scsi_host->can_queue * mr_per_cmd;
	target->mr_per_cmd = mr_per_cmd;
	target->indirect_size = target->sg_tablesize *
				sizeof (struct srp_direct_buf);
	target->max_iu_len = sizeof (struct srp_cmd) +
			     sizeof (struct srp_indirect_buf) +
			     target->cmd_sg_cnt * sizeof (struct srp_direct_buf);

	INIT_WORK(&target->tl_err_work, srp_tl_err_work);
	INIT_WORK(&target->remove_work, srp_remove_work);
	spin_lock_init(&target->lock);
	ret = rdma_query_gid(ibdev, host->port, 0, &target->sgid);
	if (ret)
		goto out;

	ret = -ENOMEM;
	target->ch_count = max_t(unsigned, num_online_nodes(),
				 min(ch_count ? :
				     min(4 * num_online_nodes(),
					 ibdev->num_comp_vectors),
				     num_online_cpus()));
	target->ch = kcalloc(target->ch_count, sizeof(*target->ch),
			     GFP_KERNEL);
	if (!target->ch)
		goto out;

	node_idx = 0;
	for_each_online_node(node) {
		const int ch_start = (node_idx * target->ch_count /
				      num_online_nodes());
		const int ch_end = ((node_idx + 1) * target->ch_count /
				    num_online_nodes());
		const int cv_start = node_idx * ibdev->num_comp_vectors /
				     num_online_nodes();
		const int cv_end = (node_idx + 1) * ibdev->num_comp_vectors /
				   num_online_nodes();
		int cpu_idx = 0;

		for_each_online_cpu(cpu) {
			if (cpu_to_node(cpu) != node)
				continue;
			if (ch_start + cpu_idx >= ch_end)
				continue;
			ch = &target->ch[ch_start + cpu_idx];
			ch->target = target;
			ch->comp_vector = cv_start == cv_end ? cv_start :
				cv_start + cpu_idx % (cv_end - cv_start);
			spin_lock_init(&ch->lock);
			INIT_LIST_HEAD(&ch->free_tx);
			ret = srp_new_cm_id(ch);
			if (ret)
				goto err_disconnect;

			ret = srp_create_ch_ib(ch);
			if (ret)
				goto err_disconnect;

			ret = srp_alloc_req_data(ch);
			if (ret)
				goto err_disconnect;

			ret = srp_connect_ch(ch, multich);
			if (ret) {
				char dst[64];

				if (target->using_rdma_cm)
					snprintf(dst, sizeof(dst), "%pIS",
						 &target->rdma_cm.dst);
				else
					snprintf(dst, sizeof(dst), "%pI6",
						 target->ib_cm.orig_dgid.raw);
				shost_printk(KERN_ERR, target->scsi_host,
					     PFX "Connection %d/%d to %s failed\n",
					     ch_start + cpu_idx,
					     target->ch_count, dst);
				if (node_idx == 0 && cpu_idx == 0) {
					goto free_ch;
				} else {
					srp_free_ch_ib(target, ch);
					srp_free_req_data(target, ch);
					target->ch_count = ch - target->ch;
					goto connected;
				}
			}

			multich = true;
			cpu_idx++;
		}
		node_idx++;
	}

connected:
	target->scsi_host->nr_hw_queues = target->ch_count;

	ret = srp_add_target(host, target);
	if (ret)
		goto err_disconnect;

	if (target->state != SRP_TARGET_REMOVED) {
		if (target->using_rdma_cm) {
			shost_printk(KERN_DEBUG, target->scsi_host, PFX
				     "new target: id_ext %016llx ioc_guid %016llx sgid %pI6 dest %pIS\n",
				     be64_to_cpu(target->id_ext),
				     be64_to_cpu(target->ioc_guid),
				     target->sgid.raw, &target->rdma_cm.dst);
		} else {
			shost_printk(KERN_DEBUG, target->scsi_host, PFX
				     "new target: id_ext %016llx ioc_guid %016llx pkey %04x service_id %016llx sgid %pI6 dgid %pI6\n",
				     be64_to_cpu(target->id_ext),
				     be64_to_cpu(target->ioc_guid),
				     be16_to_cpu(target->ib_cm.pkey),
				     be64_to_cpu(target->ib_cm.service_id),
				     target->sgid.raw,
				     target->ib_cm.orig_dgid.raw);
		}
	}

	ret = count;

out:
	mutex_unlock(&host->add_target_mutex);

put:
	scsi_host_put(target->scsi_host);
	if (ret < 0) {
		/*
		 * If a call to srp_remove_target() has not been scheduled,
		 * drop the network namespace reference now that was obtained
		 * earlier in this function.
		 */
		if (target->state != SRP_TARGET_REMOVED)
			kobj_ns_drop(KOBJ_NS_TYPE_NET, target->net);
		scsi_host_put(target->scsi_host);
	}

	return ret;

err_disconnect:
	srp_disconnect_target(target);

free_ch:
	for (i = 0; i < target->ch_count; i++) {
		ch = &target->ch[i];
		srp_free_ch_ib(target, ch);
		srp_free_req_data(target, ch);
	}

	kfree(target->ch);
	goto out;
}

static DEVICE_ATTR(add_target, S_IWUSR, NULL, srp_create_target);

static ssize_t show_ibdev(struct device *dev, struct device_attribute *attr,
			  char *buf)
{
	struct srp_host *host = container_of(dev, struct srp_host, dev);

	return sprintf(buf, "%s\n", dev_name(&host->srp_dev->dev->dev));
}

static DEVICE_ATTR(ibdev, S_IRUGO, show_ibdev, NULL);

static ssize_t show_port(struct device *dev, struct device_attribute *attr,
			 char *buf)
{
	struct srp_host *host = container_of(dev, struct srp_host, dev);

	return sprintf(buf, "%d\n", host->port);
}

static DEVICE_ATTR(port, S_IRUGO, show_port, NULL);

static struct srp_host *srp_add_port(struct srp_device *device, u8 port)
{
	struct srp_host *host;

	host = kzalloc(sizeof *host, GFP_KERNEL);
	if (!host)
		return NULL;

	INIT_LIST_HEAD(&host->target_list);
	spin_lock_init(&host->target_lock);
	init_completion(&host->released);
	mutex_init(&host->add_target_mutex);
	host->srp_dev = device;
	host->port = port;

	host->dev.class = &srp_class;
	host->dev.parent = device->dev->dev.parent;
	dev_set_name(&host->dev, "srp-%s-%d", dev_name(&device->dev->dev),
		     port);

	if (device_register(&host->dev))
		goto free_host;
	if (device_create_file(&host->dev, &dev_attr_add_target))
		goto err_class;
	if (device_create_file(&host->dev, &dev_attr_ibdev))
		goto err_class;
	if (device_create_file(&host->dev, &dev_attr_port))
		goto err_class;

	return host;

err_class:
	device_unregister(&host->dev);

free_host:
	kfree(host);

	return NULL;
}

static void srp_add_one(struct ib_device *device)
{
	struct srp_device *srp_dev;
	struct ib_device_attr *attr = &device->attrs;
	struct srp_host *host;
	int mr_page_shift, p;
	u64 max_pages_per_mr;
	unsigned int flags = 0;

	srp_dev = kzalloc(sizeof(*srp_dev), GFP_KERNEL);
	if (!srp_dev)
		return;

	/*
	 * Use the smallest page size supported by the HCA, down to a
	 * minimum of 4096 bytes. We're unlikely to build large sglists
	 * out of smaller entries.
	 */
	mr_page_shift		= max(12, ffs(attr->page_size_cap) - 1);
	srp_dev->mr_page_size	= 1 << mr_page_shift;
	srp_dev->mr_page_mask	= ~((u64) srp_dev->mr_page_size - 1);
	max_pages_per_mr	= attr->max_mr_size;
	do_div(max_pages_per_mr, srp_dev->mr_page_size);
	pr_debug("%s: %llu / %u = %llu <> %u\n", __func__,
		 attr->max_mr_size, srp_dev->mr_page_size,
		 max_pages_per_mr, SRP_MAX_PAGES_PER_MR);
	srp_dev->max_pages_per_mr = min_t(u64, SRP_MAX_PAGES_PER_MR,
					  max_pages_per_mr);

	srp_dev->has_fmr = (device->alloc_fmr && device->dealloc_fmr &&
			    device->map_phys_fmr && device->unmap_fmr);
	srp_dev->has_fr = (attr->device_cap_flags &
			   IB_DEVICE_MEM_MGT_EXTENSIONS);
	if (!never_register && !srp_dev->has_fmr && !srp_dev->has_fr) {
		dev_warn(&device->dev, "neither FMR nor FR is supported\n");
	} else if (!never_register &&
		   attr->max_mr_size >= 2 * srp_dev->mr_page_size) {
		srp_dev->use_fast_reg = (srp_dev->has_fr &&
					 (!srp_dev->has_fmr || prefer_fr));
		srp_dev->use_fmr = !srp_dev->use_fast_reg && srp_dev->has_fmr;
	}

	if (never_register || !register_always ||
	    (!srp_dev->has_fmr && !srp_dev->has_fr))
		flags |= IB_PD_UNSAFE_GLOBAL_RKEY;

	if (srp_dev->use_fast_reg) {
		srp_dev->max_pages_per_mr =
			min_t(u32, srp_dev->max_pages_per_mr,
			      attr->max_fast_reg_page_list_len);
	}
	srp_dev->mr_max_size	= srp_dev->mr_page_size *
				   srp_dev->max_pages_per_mr;
	pr_debug("%s: mr_page_shift = %d, device->max_mr_size = %#llx, device->max_fast_reg_page_list_len = %u, max_pages_per_mr = %d, mr_max_size = %#x\n",
		 dev_name(&device->dev), mr_page_shift, attr->max_mr_size,
		 attr->max_fast_reg_page_list_len,
		 srp_dev->max_pages_per_mr, srp_dev->mr_max_size);

	INIT_LIST_HEAD(&srp_dev->dev_list);

	srp_dev->dev = device;
	srp_dev->pd  = ib_alloc_pd(device, flags);
	if (IS_ERR(srp_dev->pd))
		goto free_dev;

	if (flags & IB_PD_UNSAFE_GLOBAL_RKEY) {
		srp_dev->global_rkey = srp_dev->pd->unsafe_global_rkey;
		WARN_ON_ONCE(srp_dev->global_rkey == 0);
	}

	for (p = rdma_start_port(device); p <= rdma_end_port(device); ++p) {
		host = srp_add_port(srp_dev, p);
		if (host)
			list_add_tail(&host->list, &srp_dev->dev_list);
	}

	ib_set_client_data(device, &srp_client, srp_dev);
	return;

free_dev:
	kfree(srp_dev);
}

static void srp_remove_one(struct ib_device *device, void *client_data)
{
	struct srp_device *srp_dev;
	struct srp_host *host, *tmp_host;
	struct srp_target_port *target;

	srp_dev = client_data;
	if (!srp_dev)
		return;

	list_for_each_entry_safe(host, tmp_host, &srp_dev->dev_list, list) {
		device_unregister(&host->dev);
		/*
		 * Wait for the sysfs entry to go away, so that no new
		 * target ports can be created.
		 */
		wait_for_completion(&host->released);

		/*
		 * Remove all target ports.
		 */
		spin_lock(&host->target_lock);
		list_for_each_entry(target, &host->target_list, list)
			srp_queue_remove_work(target);
		spin_unlock(&host->target_lock);

		/*
		 * Wait for tl_err and target port removal tasks.
		 */
		flush_workqueue(system_long_wq);
		flush_workqueue(srp_remove_wq);

		kfree(host);
	}

	ib_dealloc_pd(srp_dev->pd);

	kfree(srp_dev);
}

static struct srp_function_template ib_srp_transport_functions = {
	.has_rport_state	 = true,
	.reset_timer_if_blocked	 = true,
	.reconnect_delay	 = &srp_reconnect_delay,
	.fast_io_fail_tmo	 = &srp_fast_io_fail_tmo,
	.dev_loss_tmo		 = &srp_dev_loss_tmo,
	.reconnect		 = srp_rport_reconnect,
	.rport_delete		 = srp_rport_delete,
	.terminate_rport_io	 = srp_terminate_io,
};

static int __init srp_init_module(void)
{
	int ret;

	if (srp_sg_tablesize) {
		pr_warn("srp_sg_tablesize is deprecated, please use cmd_sg_entries\n");
		if (!cmd_sg_entries)
			cmd_sg_entries = srp_sg_tablesize;
	}

	if (!cmd_sg_entries)
		cmd_sg_entries = SRP_DEF_SG_TABLESIZE;

	if (cmd_sg_entries > 255) {
		pr_warn("Clamping cmd_sg_entries to 255\n");
		cmd_sg_entries = 255;
	}

	if (!indirect_sg_entries)
		indirect_sg_entries = cmd_sg_entries;
	else if (indirect_sg_entries < cmd_sg_entries) {
		pr_warn("Bumping up indirect_sg_entries to match cmd_sg_entries (%u)\n",
			cmd_sg_entries);
		indirect_sg_entries = cmd_sg_entries;
	}

	if (indirect_sg_entries > SG_MAX_SEGMENTS) {
		pr_warn("Clamping indirect_sg_entries to %u\n",
			SG_MAX_SEGMENTS);
		indirect_sg_entries = SG_MAX_SEGMENTS;
	}

	srp_remove_wq = create_workqueue("srp_remove");
	if (!srp_remove_wq) {
		ret = -ENOMEM;
		goto out;
	}

	ret = -ENOMEM;
	ib_srp_transport_template =
		srp_attach_transport(&ib_srp_transport_functions);
	if (!ib_srp_transport_template)
		goto destroy_wq;

	ret = class_register(&srp_class);
	if (ret) {
		pr_err("couldn't register class infiniband_srp\n");
		goto release_tr;
	}

	ib_sa_register_client(&srp_sa_client);

	ret = ib_register_client(&srp_client);
	if (ret) {
		pr_err("couldn't register IB client\n");
		goto unreg_sa;
	}

out:
	return ret;

unreg_sa:
	ib_sa_unregister_client(&srp_sa_client);
	class_unregister(&srp_class);

release_tr:
	srp_release_transport(ib_srp_transport_template);

destroy_wq:
	destroy_workqueue(srp_remove_wq);
	goto out;
}

static void __exit srp_cleanup_module(void)
{
	ib_unregister_client(&srp_client);
	ib_sa_unregister_client(&srp_sa_client);
	class_unregister(&srp_class);
	srp_release_transport(ib_srp_transport_template);
	destroy_workqueue(srp_remove_wq);
}

module_init(srp_init_module);
module_exit(srp_cleanup_module);<|MERGE_RESOLUTION|>--- conflicted
+++ resolved
@@ -2526,7 +2526,6 @@
 		ret = ib_cm_init_qp_attr(cm_id, qp_attr, &attr_mask);
 		if (ret)
 			goto error_free;
-<<<<<<< HEAD
 
 		target->rq_tmo_jiffies = srp_compute_rq_tmo(qp_attr, attr_mask);
 
@@ -2534,15 +2533,6 @@
 		if (ret)
 			goto error_free;
 
-=======
-
-		target->rq_tmo_jiffies = srp_compute_rq_tmo(qp_attr, attr_mask);
-
-		ret = ib_modify_qp(ch->qp, qp_attr, attr_mask);
-		if (ret)
-			goto error_free;
-
->>>>>>> 0cbc4fbf
 		ret = ib_send_cm_rtu(cm_id, NULL, 0);
 	}
 
@@ -3412,24 +3402,17 @@
 
 /**
  * srp_parse_in - parse an IP address and port number combination
-<<<<<<< HEAD
-=======
  * @net:	   [in]  Network namespace.
  * @sa:		   [out] Address family, IP address and port number.
  * @addr_port_str: [in]  IP address and port number.
  * @has_port:	   [out] Whether or not @addr_port_str includes a port number.
->>>>>>> 0cbc4fbf
  *
  * Parse the following address formats:
  * - IPv4: <ip_address>:<port>, e.g. 1.2.3.4:5.
  * - IPv6: \[<ipv6_address>\]:<port>, e.g. [1::2:3%4]:5.
  */
 static int srp_parse_in(struct net *net, struct sockaddr_storage *sa,
-<<<<<<< HEAD
-			const char *addr_port_str)
-=======
 			const char *addr_port_str, bool *has_port)
->>>>>>> 0cbc4fbf
 {
 	char *addr_end, *addr = kstrdup(addr_port_str, GFP_KERNEL);
 	char *port_str;
@@ -3438,18 +3421,12 @@
 	if (!addr)
 		return -ENOMEM;
 	port_str = strrchr(addr, ':');
-<<<<<<< HEAD
-	if (!port_str)
-		return -EINVAL;
-	*port_str++ = '\0';
-=======
 	if (port_str && strchr(port_str, ']'))
 		port_str = NULL;
 	if (port_str)
 		*port_str++ = '\0';
 	if (has_port)
 		*has_port = port_str != NULL;
->>>>>>> 0cbc4fbf
 	ret = inet_pton_with_scope(net, AF_INET, addr, port_str, sa);
 	if (ret && addr[0]) {
 		addr_end = addr + strlen(addr) - 1;
@@ -3471,10 +3448,7 @@
 	char *p;
 	substring_t args[MAX_OPT_ARGS];
 	unsigned long long ull;
-<<<<<<< HEAD
-=======
 	bool has_port;
->>>>>>> 0cbc4fbf
 	int opt_mask = 0;
 	int token;
 	int ret = -EINVAL;
@@ -3573,12 +3547,8 @@
 				ret = -ENOMEM;
 				goto out;
 			}
-<<<<<<< HEAD
-			ret = srp_parse_in(net, &target->rdma_cm.src.ss, p);
-=======
 			ret = srp_parse_in(net, &target->rdma_cm.src.ss, p,
 					   NULL);
->>>>>>> 0cbc4fbf
 			if (ret < 0) {
 				pr_warn("bad source parameter '%s'\n", p);
 				kfree(p);
@@ -3594,14 +3564,10 @@
 				ret = -ENOMEM;
 				goto out;
 			}
-<<<<<<< HEAD
-			ret = srp_parse_in(net, &target->rdma_cm.dst.ss, p);
-=======
 			ret = srp_parse_in(net, &target->rdma_cm.dst.ss, p,
 					   &has_port);
 			if (!has_port)
 				ret = -EINVAL;
->>>>>>> 0cbc4fbf
 			if (ret < 0) {
 				pr_warn("bad dest parameter '%s'\n", p);
 				kfree(p);
