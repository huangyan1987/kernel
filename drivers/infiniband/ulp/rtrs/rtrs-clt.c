// SPDX-License-Identifier: GPL-2.0-or-later
/*
 * RDMA Transport Layer
 *
 * Copyright (c) 2014 - 2018 ProfitBricks GmbH. All rights reserved.
 * Copyright (c) 2018 - 2019 1&1 IONOS Cloud GmbH. All rights reserved.
 * Copyright (c) 2019 - 2020 1&1 IONOS SE. All rights reserved.
 */

#undef pr_fmt
#define pr_fmt(fmt) KBUILD_MODNAME " L" __stringify(__LINE__) ": " fmt

#include <linux/module.h>
#include <linux/rculist.h>
#include <linux/random.h>

#include "rtrs-clt.h"
#include "rtrs-log.h"

#define RTRS_CONNECT_TIMEOUT_MS 30000
/*
 * Wait a bit before trying to reconnect after a failure
 * in order to give server time to finish clean up which
 * leads to "false positives" failed reconnect attempts
 */
#define RTRS_RECONNECT_BACKOFF 1000
/*
 * Wait for additional random time between 0 and 8 seconds
 * before starting to reconnect to avoid clients reconnecting
 * all at once in case of a major network outage
 */
#define RTRS_RECONNECT_SEED 8

#define FIRST_CONN 0x01
/* limit to 128 * 4k = 512k max IO */
#define RTRS_MAX_SEGMENTS          128

MODULE_DESCRIPTION("RDMA Transport Client");
MODULE_LICENSE("GPL");

static const struct rtrs_rdma_dev_pd_ops dev_pd_ops;
static struct rtrs_rdma_dev_pd dev_pd = {
	.ops = &dev_pd_ops
};

static struct workqueue_struct *rtrs_wq;
static struct class *rtrs_clt_dev_class;

static inline bool rtrs_clt_is_connected(const struct rtrs_clt_sess *clt)
{
	struct rtrs_clt_path *clt_path;
	bool connected = false;

	rcu_read_lock();
	list_for_each_entry_rcu(clt_path, &clt->paths_list, s.entry)
		connected |= READ_ONCE(clt_path->state) == RTRS_CLT_CONNECTED;
	rcu_read_unlock();

	return connected;
}

static struct rtrs_permit *
__rtrs_get_permit(struct rtrs_clt_sess *clt, enum rtrs_clt_con_type con_type)
{
	size_t max_depth = clt->queue_depth;
	struct rtrs_permit *permit;
	int bit;

	/*
	 * Adapted from null_blk get_tag(). Callers from different cpus may
	 * grab the same bit, since find_first_zero_bit is not atomic.
	 * But then the test_and_set_bit_lock will fail for all the
	 * callers but one, so that they will loop again.
	 * This way an explicit spinlock is not required.
	 */
	do {
		bit = find_first_zero_bit(clt->permits_map, max_depth);
		if (bit >= max_depth)
			return NULL;
	} while (test_and_set_bit_lock(bit, clt->permits_map));

	permit = get_permit(clt, bit);
	WARN_ON(permit->mem_id != bit);
	permit->cpu_id = raw_smp_processor_id();
	permit->con_type = con_type;

	return permit;
}

static inline void __rtrs_put_permit(struct rtrs_clt_sess *clt,
				      struct rtrs_permit *permit)
{
	clear_bit_unlock(permit->mem_id, clt->permits_map);
}

/**
 * rtrs_clt_get_permit() - allocates permit for future RDMA operation
 * @clt:	Current session
 * @con_type:	Type of connection to use with the permit
 * @can_wait:	Wait type
 *
 * Description:
 *    Allocates permit for the following RDMA operation.  Permit is used
 *    to preallocate all resources and to propagate memory pressure
 *    up earlier.
 *
 * Context:
 *    Can sleep if @wait == RTRS_PERMIT_WAIT
 */
struct rtrs_permit *rtrs_clt_get_permit(struct rtrs_clt_sess *clt,
					  enum rtrs_clt_con_type con_type,
					  enum wait_type can_wait)
{
	struct rtrs_permit *permit;
	DEFINE_WAIT(wait);

	permit = __rtrs_get_permit(clt, con_type);
	if (permit || !can_wait)
		return permit;

	do {
		prepare_to_wait(&clt->permits_wait, &wait,
				TASK_UNINTERRUPTIBLE);
		permit = __rtrs_get_permit(clt, con_type);
		if (permit)
			break;

		io_schedule();
	} while (1);

	finish_wait(&clt->permits_wait, &wait);

	return permit;
}
EXPORT_SYMBOL(rtrs_clt_get_permit);

/**
 * rtrs_clt_put_permit() - puts allocated permit
 * @clt:	Current session
 * @permit:	Permit to be freed
 *
 * Context:
 *    Does not matter
 */
void rtrs_clt_put_permit(struct rtrs_clt_sess *clt,
			 struct rtrs_permit *permit)
{
	if (WARN_ON(!test_bit(permit->mem_id, clt->permits_map)))
		return;

	__rtrs_put_permit(clt, permit);

	/*
	 * rtrs_clt_get_permit() adds itself to the &clt->permits_wait list
	 * before calling schedule(). So if rtrs_clt_get_permit() is sleeping
	 * it must have added itself to &clt->permits_wait before
	 * __rtrs_put_permit() finished.
	 * Hence it is safe to guard wake_up() with a waitqueue_active() test.
	 */
	if (waitqueue_active(&clt->permits_wait))
		wake_up(&clt->permits_wait);
}
EXPORT_SYMBOL(rtrs_clt_put_permit);

/**
 * rtrs_permit_to_clt_con() - returns RDMA connection pointer by the permit
 * @clt_path: client path pointer
 * @permit: permit for the allocation of the RDMA buffer
 * Note:
 *     IO connection starts from 1.
 *     0 connection is for user messages.
 */
static
struct rtrs_clt_con *rtrs_permit_to_clt_con(struct rtrs_clt_path *clt_path,
					    struct rtrs_permit *permit)
{
	int id = 0;

	if (permit->con_type == RTRS_IO_CON)
		id = (permit->cpu_id % (clt_path->s.irq_con_num - 1)) + 1;

	return to_clt_con(clt_path->s.con[id]);
}

/**
 * rtrs_clt_change_state() - change the session state through session state
 * machine.
 *
 * @clt_path: client path to change the state of.
 * @new_state: state to change to.
 *
 * returns true if sess's state is changed to new state, otherwise return false.
 *
 * Locks:
 * state_wq lock must be hold.
 */
static bool rtrs_clt_change_state(struct rtrs_clt_path *clt_path,
				     enum rtrs_clt_state new_state)
{
	enum rtrs_clt_state old_state;
	bool changed = false;

	lockdep_assert_held(&clt_path->state_wq.lock);

	old_state = clt_path->state;
	switch (new_state) {
	case RTRS_CLT_CONNECTING:
		switch (old_state) {
		case RTRS_CLT_RECONNECTING:
			changed = true;
			fallthrough;
		default:
			break;
		}
		break;
	case RTRS_CLT_RECONNECTING:
		switch (old_state) {
		case RTRS_CLT_CONNECTED:
		case RTRS_CLT_CONNECTING_ERR:
		case RTRS_CLT_CLOSED:
			changed = true;
			fallthrough;
		default:
			break;
		}
		break;
	case RTRS_CLT_CONNECTED:
		switch (old_state) {
		case RTRS_CLT_CONNECTING:
			changed = true;
			fallthrough;
		default:
			break;
		}
		break;
	case RTRS_CLT_CONNECTING_ERR:
		switch (old_state) {
		case RTRS_CLT_CONNECTING:
			changed = true;
			fallthrough;
		default:
			break;
		}
		break;
	case RTRS_CLT_CLOSING:
		switch (old_state) {
		case RTRS_CLT_CONNECTING:
		case RTRS_CLT_CONNECTING_ERR:
		case RTRS_CLT_RECONNECTING:
		case RTRS_CLT_CONNECTED:
			changed = true;
			fallthrough;
		default:
			break;
		}
		break;
	case RTRS_CLT_CLOSED:
		switch (old_state) {
		case RTRS_CLT_CLOSING:
			changed = true;
			fallthrough;
		default:
			break;
		}
		break;
	case RTRS_CLT_DEAD:
		switch (old_state) {
		case RTRS_CLT_CLOSED:
			changed = true;
			fallthrough;
		default:
			break;
		}
		break;
	default:
		break;
	}
	if (changed) {
		clt_path->state = new_state;
		wake_up_locked(&clt_path->state_wq);
	}

	return changed;
}

static bool rtrs_clt_change_state_from_to(struct rtrs_clt_path *clt_path,
					   enum rtrs_clt_state old_state,
					   enum rtrs_clt_state new_state)
{
	bool changed = false;

	spin_lock_irq(&clt_path->state_wq.lock);
	if (clt_path->state == old_state)
		changed = rtrs_clt_change_state(clt_path, new_state);
	spin_unlock_irq(&clt_path->state_wq.lock);

	return changed;
}

static void rtrs_rdma_error_recovery(struct rtrs_clt_con *con)
{
	struct rtrs_clt_path *clt_path = to_clt_path(con->c.path);

	if (rtrs_clt_change_state_from_to(clt_path,
					   RTRS_CLT_CONNECTED,
					   RTRS_CLT_RECONNECTING)) {
		struct rtrs_clt_sess *clt = clt_path->clt;
		unsigned int delay_ms;

		/*
		 * Normal scenario, reconnect if we were successfully connected
		 */
		delay_ms = clt->reconnect_delay_sec * 1000;
		queue_delayed_work(rtrs_wq, &clt_path->reconnect_dwork,
				   msecs_to_jiffies(delay_ms +
						    prandom_u32() % RTRS_RECONNECT_SEED));
	} else {
		/*
		 * Error can happen just on establishing new connection,
		 * so notify waiter with error state, waiter is responsible
		 * for cleaning the rest and reconnect if needed.
		 */
		rtrs_clt_change_state_from_to(clt_path,
					       RTRS_CLT_CONNECTING,
					       RTRS_CLT_CONNECTING_ERR);
	}
}

static void rtrs_clt_fast_reg_done(struct ib_cq *cq, struct ib_wc *wc)
{
	struct rtrs_clt_con *con = to_clt_con(wc->qp->qp_context);

	if (wc->status != IB_WC_SUCCESS) {
		rtrs_err(con->c.path, "Failed IB_WR_REG_MR: %s\n",
			  ib_wc_status_msg(wc->status));
		rtrs_rdma_error_recovery(con);
	}
}

static struct ib_cqe fast_reg_cqe = {
	.done = rtrs_clt_fast_reg_done
};

static void complete_rdma_req(struct rtrs_clt_io_req *req, int errno,
			      bool notify, bool can_wait);

static void rtrs_clt_inv_rkey_done(struct ib_cq *cq, struct ib_wc *wc)
{
	struct rtrs_clt_io_req *req =
		container_of(wc->wr_cqe, typeof(*req), inv_cqe);
	struct rtrs_clt_con *con = to_clt_con(wc->qp->qp_context);

	if (wc->status != IB_WC_SUCCESS) {
		rtrs_err(con->c.path, "Failed IB_WR_LOCAL_INV: %s\n",
			  ib_wc_status_msg(wc->status));
		rtrs_rdma_error_recovery(con);
	}
	req->need_inv = false;
	if (req->need_inv_comp)
		complete(&req->inv_comp);
	else
		/* Complete request from INV callback */
		complete_rdma_req(req, req->inv_errno, true, false);
}

static int rtrs_inv_rkey(struct rtrs_clt_io_req *req)
{
	struct rtrs_clt_con *con = req->con;
	struct ib_send_wr wr = {
		.opcode		    = IB_WR_LOCAL_INV,
		.wr_cqe		    = &req->inv_cqe,
		.send_flags	    = IB_SEND_SIGNALED,
		.ex.invalidate_rkey = req->mr->rkey,
	};
	req->inv_cqe.done = rtrs_clt_inv_rkey_done;

	return ib_post_send(con->c.qp, &wr, NULL);
}

static void complete_rdma_req(struct rtrs_clt_io_req *req, int errno,
			      bool notify, bool can_wait)
{
	struct rtrs_clt_con *con = req->con;
	struct rtrs_clt_path *clt_path;
	int err;

	if (WARN_ON(!req->in_use))
		return;
	if (WARN_ON(!req->con))
		return;
	clt_path = to_clt_path(con->c.path);

	if (req->sg_cnt) {
		if (req->dir == DMA_FROM_DEVICE && req->need_inv) {
			/*
			 * We are here to invalidate read requests
			 * ourselves.  In normal scenario server should
			 * send INV for all read requests, but
			 * we are here, thus two things could happen:
			 *
			 *    1.  this is failover, when errno != 0
			 *        and can_wait == 1,
			 *
			 *    2.  something totally bad happened and
			 *        server forgot to send INV, so we
			 *        should do that ourselves.
			 */

			if (can_wait) {
				req->need_inv_comp = true;
			} else {
				/* This should be IO path, so always notify */
				WARN_ON(!notify);
				/* Save errno for INV callback */
				req->inv_errno = errno;
			}

			refcount_inc(&req->ref);
			err = rtrs_inv_rkey(req);
			if (err) {
				rtrs_err(con->c.path, "Send INV WR key=%#x: %d\n",
					  req->mr->rkey, err);
			} else if (can_wait) {
				wait_for_completion(&req->inv_comp);
			} else {
				/*
				 * Something went wrong, so request will be
				 * completed from INV callback.
				 */
				WARN_ON_ONCE(1);

				return;
			}
			if (!refcount_dec_and_test(&req->ref))
				return;
		}
		ib_dma_unmap_sg(clt_path->s.dev->ib_dev, req->sglist,
				req->sg_cnt, req->dir);
	}
	if (!refcount_dec_and_test(&req->ref))
		return;
	if (req->mp_policy == MP_POLICY_MIN_INFLIGHT)
		atomic_dec(&clt_path->stats->inflight);

	req->in_use = false;
	req->con = NULL;

	if (errno) {
		rtrs_err_rl(con->c.path, "IO request failed: error=%d path=%s [%s:%u] notify=%d\n",
			    errno, kobject_name(&clt_path->kobj), clt_path->hca_name,
			    clt_path->hca_port, notify);
	}

	if (notify)
		req->conf(req->priv, errno);
}

static int rtrs_post_send_rdma(struct rtrs_clt_con *con,
				struct rtrs_clt_io_req *req,
				struct rtrs_rbuf *rbuf, u32 off,
				u32 imm, struct ib_send_wr *wr)
{
	struct rtrs_clt_path *clt_path = to_clt_path(con->c.path);
	enum ib_send_flags flags;
	struct ib_sge sge;

	if (!req->sg_size) {
		rtrs_wrn(con->c.path,
			 "Doing RDMA Write failed, no data supplied\n");
		return -EINVAL;
	}

	/* user data and user message in the first list element */
	sge.addr   = req->iu->dma_addr;
	sge.length = req->sg_size;
	sge.lkey   = clt_path->s.dev->ib_pd->local_dma_lkey;

	/*
	 * From time to time we have to post signalled sends,
	 * or send queue will fill up and only QP reset can help.
	 */
	flags = atomic_inc_return(&con->c.wr_cnt) % clt_path->s.signal_interval ?
			0 : IB_SEND_SIGNALED;

	ib_dma_sync_single_for_device(clt_path->s.dev->ib_dev,
				      req->iu->dma_addr,
				      req->sg_size, DMA_TO_DEVICE);

	return rtrs_iu_post_rdma_write_imm(&con->c, req->iu, &sge, 1,
					    rbuf->rkey, rbuf->addr + off,
					    imm, flags, wr, NULL);
}

static void process_io_rsp(struct rtrs_clt_path *clt_path, u32 msg_id,
			   s16 errno, bool w_inval)
{
	struct rtrs_clt_io_req *req;

	if (WARN_ON(msg_id >= clt_path->queue_depth))
		return;

	req = &clt_path->reqs[msg_id];
	/* Drop need_inv if server responded with send with invalidation */
	req->need_inv &= !w_inval;
	complete_rdma_req(req, errno, true, false);
}

static void rtrs_clt_recv_done(struct rtrs_clt_con *con, struct ib_wc *wc)
{
	struct rtrs_iu *iu;
	int err;
	struct rtrs_clt_path *clt_path = to_clt_path(con->c.path);

	WARN_ON((clt_path->flags & RTRS_MSG_NEW_RKEY_F) == 0);
	iu = container_of(wc->wr_cqe, struct rtrs_iu,
			  cqe);
	err = rtrs_iu_post_recv(&con->c, iu);
	if (err) {
		rtrs_err(con->c.path, "post iu failed %d\n", err);
		rtrs_rdma_error_recovery(con);
	}
}

static void rtrs_clt_rkey_rsp_done(struct rtrs_clt_con *con, struct ib_wc *wc)
{
	struct rtrs_clt_path *clt_path = to_clt_path(con->c.path);
	struct rtrs_msg_rkey_rsp *msg;
	u32 imm_type, imm_payload;
	bool w_inval = false;
	struct rtrs_iu *iu;
	u32 buf_id;
	int err;

	WARN_ON((clt_path->flags & RTRS_MSG_NEW_RKEY_F) == 0);

	iu = container_of(wc->wr_cqe, struct rtrs_iu, cqe);

	if (wc->byte_len < sizeof(*msg)) {
		rtrs_err(con->c.path, "rkey response is malformed: size %d\n",
			  wc->byte_len);
		goto out;
	}
	ib_dma_sync_single_for_cpu(clt_path->s.dev->ib_dev, iu->dma_addr,
				   iu->size, DMA_FROM_DEVICE);
	msg = iu->buf;
	if (le16_to_cpu(msg->type) != RTRS_MSG_RKEY_RSP) {
		rtrs_err(clt_path->clt,
			  "rkey response is malformed: type %d\n",
			  le16_to_cpu(msg->type));
		goto out;
	}
	buf_id = le16_to_cpu(msg->buf_id);
	if (WARN_ON(buf_id >= clt_path->queue_depth))
		goto out;

	rtrs_from_imm(be32_to_cpu(wc->ex.imm_data), &imm_type, &imm_payload);
	if (imm_type == RTRS_IO_RSP_IMM ||
	    imm_type == RTRS_IO_RSP_W_INV_IMM) {
		u32 msg_id;

		w_inval = (imm_type == RTRS_IO_RSP_W_INV_IMM);
		rtrs_from_io_rsp_imm(imm_payload, &msg_id, &err);

		if (WARN_ON(buf_id != msg_id))
			goto out;
		clt_path->rbufs[buf_id].rkey = le32_to_cpu(msg->rkey);
		process_io_rsp(clt_path, msg_id, err, w_inval);
	}
	ib_dma_sync_single_for_device(clt_path->s.dev->ib_dev, iu->dma_addr,
				      iu->size, DMA_FROM_DEVICE);
	return rtrs_clt_recv_done(con, wc);
out:
	rtrs_rdma_error_recovery(con);
}

static void rtrs_clt_rdma_done(struct ib_cq *cq, struct ib_wc *wc);

static struct ib_cqe io_comp_cqe = {
	.done = rtrs_clt_rdma_done
};

/*
 * Post x2 empty WRs: first is for this RDMA with IMM,
 * second is for RECV with INV, which happened earlier.
 */
static int rtrs_post_recv_empty_x2(struct rtrs_con *con, struct ib_cqe *cqe)
{
	struct ib_recv_wr wr_arr[2], *wr;
	int i;

	memset(wr_arr, 0, sizeof(wr_arr));
	for (i = 0; i < ARRAY_SIZE(wr_arr); i++) {
		wr = &wr_arr[i];
		wr->wr_cqe  = cqe;
		if (i)
			/* Chain backwards */
			wr->next = &wr_arr[i - 1];
	}

	return ib_post_recv(con->qp, wr, NULL);
}

static void rtrs_clt_rdma_done(struct ib_cq *cq, struct ib_wc *wc)
{
	struct rtrs_clt_con *con = to_clt_con(wc->qp->qp_context);
	struct rtrs_clt_path *clt_path = to_clt_path(con->c.path);
	u32 imm_type, imm_payload;
	bool w_inval = false;
	int err;

	if (wc->status != IB_WC_SUCCESS) {
		if (wc->status != IB_WC_WR_FLUSH_ERR) {
			rtrs_err(clt_path->clt, "RDMA failed: %s\n",
				  ib_wc_status_msg(wc->status));
			rtrs_rdma_error_recovery(con);
		}
		return;
	}
	rtrs_clt_update_wc_stats(con);

	switch (wc->opcode) {
	case IB_WC_RECV_RDMA_WITH_IMM:
		/*
		 * post_recv() RDMA write completions of IO reqs (read/write)
		 * and hb
		 */
		if (WARN_ON(wc->wr_cqe->done != rtrs_clt_rdma_done))
			return;
		rtrs_from_imm(be32_to_cpu(wc->ex.imm_data),
			       &imm_type, &imm_payload);
		if (imm_type == RTRS_IO_RSP_IMM ||
		    imm_type == RTRS_IO_RSP_W_INV_IMM) {
			u32 msg_id;

			w_inval = (imm_type == RTRS_IO_RSP_W_INV_IMM);
			rtrs_from_io_rsp_imm(imm_payload, &msg_id, &err);

			process_io_rsp(clt_path, msg_id, err, w_inval);
		} else if (imm_type == RTRS_HB_MSG_IMM) {
			WARN_ON(con->c.cid);
			rtrs_send_hb_ack(&clt_path->s);
			if (clt_path->flags & RTRS_MSG_NEW_RKEY_F)
				return  rtrs_clt_recv_done(con, wc);
		} else if (imm_type == RTRS_HB_ACK_IMM) {
			WARN_ON(con->c.cid);
			clt_path->s.hb_missed_cnt = 0;
			clt_path->s.hb_cur_latency =
				ktime_sub(ktime_get(), clt_path->s.hb_last_sent);
			if (clt_path->flags & RTRS_MSG_NEW_RKEY_F)
				return  rtrs_clt_recv_done(con, wc);
		} else {
			rtrs_wrn(con->c.path, "Unknown IMM type %u\n",
				  imm_type);
		}
		if (w_inval)
			/*
			 * Post x2 empty WRs: first is for this RDMA with IMM,
			 * second is for RECV with INV, which happened earlier.
			 */
			err = rtrs_post_recv_empty_x2(&con->c, &io_comp_cqe);
		else
			err = rtrs_post_recv_empty(&con->c, &io_comp_cqe);
		if (err) {
			rtrs_err(con->c.path, "rtrs_post_recv_empty(): %d\n",
				  err);
			rtrs_rdma_error_recovery(con);
		}
		break;
	case IB_WC_RECV:
		/*
		 * Key invalidations from server side
		 */
		WARN_ON(!(wc->wc_flags & IB_WC_WITH_INVALIDATE ||
			  wc->wc_flags & IB_WC_WITH_IMM));
		WARN_ON(wc->wr_cqe->done != rtrs_clt_rdma_done);
		if (clt_path->flags & RTRS_MSG_NEW_RKEY_F) {
			if (wc->wc_flags & IB_WC_WITH_INVALIDATE)
				return  rtrs_clt_recv_done(con, wc);

			return  rtrs_clt_rkey_rsp_done(con, wc);
		}
		break;
	case IB_WC_RDMA_WRITE:
		/*
		 * post_send() RDMA write completions of IO reqs (read/write)
		 * and hb.
		 */
		break;

	default:
		rtrs_wrn(clt_path->clt, "Unexpected WC type: %d\n", wc->opcode);
		return;
	}
}

static int post_recv_io(struct rtrs_clt_con *con, size_t q_size)
{
	int err, i;
	struct rtrs_clt_path *clt_path = to_clt_path(con->c.path);

	for (i = 0; i < q_size; i++) {
		if (clt_path->flags & RTRS_MSG_NEW_RKEY_F) {
			struct rtrs_iu *iu = &con->rsp_ius[i];

			err = rtrs_iu_post_recv(&con->c, iu);
		} else {
			err = rtrs_post_recv_empty(&con->c, &io_comp_cqe);
		}
		if (err)
			return err;
	}

	return 0;
}

static int post_recv_path(struct rtrs_clt_path *clt_path)
{
	size_t q_size = 0;
	int err, cid;

	for (cid = 0; cid < clt_path->s.con_num; cid++) {
		if (cid == 0)
			q_size = SERVICE_CON_QUEUE_DEPTH;
		else
			q_size = clt_path->queue_depth;

		/*
		 * x2 for RDMA read responses + FR key invalidations,
		 * RDMA writes do not require any FR registrations.
		 */
		q_size *= 2;

		err = post_recv_io(to_clt_con(clt_path->s.con[cid]), q_size);
		if (err) {
			rtrs_err(clt_path->clt, "post_recv_io(), err: %d\n",
				 err);
			return err;
		}
	}

	return 0;
}

struct path_it {
	int i;
	struct list_head skip_list;
	struct rtrs_clt_sess *clt;
	struct rtrs_clt_path *(*next_path)(struct path_it *it);
};

/**
 * list_next_or_null_rr_rcu - get next list element in round-robin fashion.
 * @head:	the head for the list.
 * @ptr:        the list head to take the next element from.
 * @type:       the type of the struct this is embedded in.
 * @memb:       the name of the list_head within the struct.
 *
 * Next element returned in round-robin fashion, i.e. head will be skipped,
 * but if list is observed as empty, NULL will be returned.
 *
 * This primitive may safely run concurrently with the _rcu list-mutation
 * primitives such as list_add_rcu() as long as it's guarded by rcu_read_lock().
 */
#define list_next_or_null_rr_rcu(head, ptr, type, memb) \
({ \
	list_next_or_null_rcu(head, ptr, type, memb) ?: \
		list_next_or_null_rcu(head, READ_ONCE((ptr)->next), \
				      type, memb); \
})

/**
 * get_next_path_rr() - Returns path in round-robin fashion.
 * @it:	the path pointer
 *
 * Related to @MP_POLICY_RR
 *
 * Locks:
 *    rcu_read_lock() must be hold.
 */
static struct rtrs_clt_path *get_next_path_rr(struct path_it *it)
{
	struct rtrs_clt_path __rcu **ppcpu_path;
	struct rtrs_clt_path *path;
	struct rtrs_clt_sess *clt;

	clt = it->clt;

	/*
	 * Here we use two RCU objects: @paths_list and @pcpu_path
	 * pointer.  See rtrs_clt_remove_path_from_arr() for details
	 * how that is handled.
	 */

	ppcpu_path = this_cpu_ptr(clt->pcpu_path);
	path = rcu_dereference(*ppcpu_path);
	if (!path)
		path = list_first_or_null_rcu(&clt->paths_list,
					      typeof(*path), s.entry);
	else
		path = list_next_or_null_rr_rcu(&clt->paths_list,
						&path->s.entry,
						typeof(*path),
						s.entry);
	rcu_assign_pointer(*ppcpu_path, path);

	return path;
}

/**
 * get_next_path_min_inflight() - Returns path with minimal inflight count.
 * @it:	the path pointer
 *
 * Related to @MP_POLICY_MIN_INFLIGHT
 *
 * Locks:
 *    rcu_read_lock() must be hold.
 */
static struct rtrs_clt_path *get_next_path_min_inflight(struct path_it *it)
{
	struct rtrs_clt_path *min_path = NULL;
	struct rtrs_clt_sess *clt = it->clt;
	struct rtrs_clt_path *clt_path;
	int min_inflight = INT_MAX;
	int inflight;

	list_for_each_entry_rcu(clt_path, &clt->paths_list, s.entry) {
		if (READ_ONCE(clt_path->state) != RTRS_CLT_CONNECTED)
			continue;

		if (!list_empty(raw_cpu_ptr(clt_path->mp_skip_entry)))
			continue;

		inflight = atomic_read(&clt_path->stats->inflight);

		if (inflight < min_inflight) {
			min_inflight = inflight;
			min_path = clt_path;
		}
	}

	/*
	 * add the path to the skip list, so that next time we can get
	 * a different one
	 */
	if (min_path)
		list_add(raw_cpu_ptr(min_path->mp_skip_entry), &it->skip_list);

	return min_path;
}

/**
 * get_next_path_min_latency() - Returns path with minimal latency.
 * @it:	the path pointer
 *
 * Return: a path with the lowest latency or NULL if all paths are tried
 *
 * Locks:
 *    rcu_read_lock() must be hold.
 *
 * Related to @MP_POLICY_MIN_LATENCY
 *
 * This DOES skip an already-tried path.
 * There is a skip-list to skip a path if the path has tried but failed.
 * It will try the minimum latency path and then the second minimum latency
 * path and so on. Finally it will return NULL if all paths are tried.
 * Therefore the caller MUST check the returned
 * path is NULL and trigger the IO error.
 */
static struct rtrs_clt_path *get_next_path_min_latency(struct path_it *it)
{
<<<<<<< HEAD
	struct rtrs_clt_sess *min_path = NULL;
	struct rtrs_clt *clt = it->clt;
	struct rtrs_clt_sess *sess;
=======
	struct rtrs_clt_path *min_path = NULL;
	struct rtrs_clt_sess *clt = it->clt;
	struct rtrs_clt_path *clt_path;
>>>>>>> bd2e72b9
	ktime_t min_latency = KTIME_MAX;
	ktime_t latency;

	list_for_each_entry_rcu(clt_path, &clt->paths_list, s.entry) {
		if (READ_ONCE(clt_path->state) != RTRS_CLT_CONNECTED)
			continue;

		if (!list_empty(raw_cpu_ptr(clt_path->mp_skip_entry)))
			continue;

		latency = clt_path->s.hb_cur_latency;

		if (latency < min_latency) {
			min_latency = latency;
			min_path = clt_path;
		}
	}

	/*
	 * add the path to the skip list, so that next time we can get
	 * a different one
	 */
	if (min_path)
		list_add(raw_cpu_ptr(min_path->mp_skip_entry), &it->skip_list);

	return min_path;
}

static inline void path_it_init(struct path_it *it, struct rtrs_clt_sess *clt)
{
	INIT_LIST_HEAD(&it->skip_list);
	it->clt = clt;
	it->i = 0;

	if (clt->mp_policy == MP_POLICY_RR)
		it->next_path = get_next_path_rr;
	else if (clt->mp_policy == MP_POLICY_MIN_INFLIGHT)
		it->next_path = get_next_path_min_inflight;
	else
		it->next_path = get_next_path_min_latency;
}

static inline void path_it_deinit(struct path_it *it)
{
	struct list_head *skip, *tmp;
	/*
	 * The skip_list is used only for the MIN_INFLIGHT policy.
	 * We need to remove paths from it, so that next IO can insert
	 * paths (->mp_skip_entry) into a skip_list again.
	 */
	list_for_each_safe(skip, tmp, &it->skip_list)
		list_del_init(skip);
}

/**
 * rtrs_clt_init_req() - Initialize an rtrs_clt_io_req holding information
 * about an inflight IO.
 * The user buffer holding user control message (not data) is copied into
 * the corresponding buffer of rtrs_iu (req->iu->buf), which later on will
 * also hold the control message of rtrs.
 * @req: an io request holding information about IO.
 * @clt_path: client path
 * @conf: conformation callback function to notify upper layer.
 * @permit: permit for allocation of RDMA remote buffer
 * @priv: private pointer
 * @vec: kernel vector containing control message
 * @usr_len: length of the user message
 * @sg: scater list for IO data
 * @sg_cnt: number of scater list entries
 * @data_len: length of the IO data
 * @dir: direction of the IO.
 */
static void rtrs_clt_init_req(struct rtrs_clt_io_req *req,
			      struct rtrs_clt_path *clt_path,
			      void (*conf)(void *priv, int errno),
			      struct rtrs_permit *permit, void *priv,
			      const struct kvec *vec, size_t usr_len,
			      struct scatterlist *sg, size_t sg_cnt,
			      size_t data_len, int dir)
{
	struct iov_iter iter;
	size_t len;

	req->permit = permit;
	req->in_use = true;
	req->usr_len = usr_len;
	req->data_len = data_len;
	req->sglist = sg;
	req->sg_cnt = sg_cnt;
	req->priv = priv;
	req->dir = dir;
	req->con = rtrs_permit_to_clt_con(clt_path, permit);
	req->conf = conf;
	req->need_inv = false;
	req->need_inv_comp = false;
	req->inv_errno = 0;
	refcount_set(&req->ref, 1);
	req->mp_policy = clt_path->clt->mp_policy;

	iov_iter_kvec(&iter, READ, vec, 1, usr_len);
	len = _copy_from_iter(req->iu->buf, usr_len, &iter);
	WARN_ON(len != usr_len);

	reinit_completion(&req->inv_comp);
}

static struct rtrs_clt_io_req *
rtrs_clt_get_req(struct rtrs_clt_path *clt_path,
		 void (*conf)(void *priv, int errno),
		 struct rtrs_permit *permit, void *priv,
		 const struct kvec *vec, size_t usr_len,
		 struct scatterlist *sg, size_t sg_cnt,
		 size_t data_len, int dir)
{
	struct rtrs_clt_io_req *req;

	req = &clt_path->reqs[permit->mem_id];
	rtrs_clt_init_req(req, clt_path, conf, permit, priv, vec, usr_len,
			   sg, sg_cnt, data_len, dir);
	return req;
}

static struct rtrs_clt_io_req *
rtrs_clt_get_copy_req(struct rtrs_clt_path *alive_path,
		       struct rtrs_clt_io_req *fail_req)
{
	struct rtrs_clt_io_req *req;
	struct kvec vec = {
		.iov_base = fail_req->iu->buf,
		.iov_len  = fail_req->usr_len
	};

	req = &alive_path->reqs[fail_req->permit->mem_id];
	rtrs_clt_init_req(req, alive_path, fail_req->conf, fail_req->permit,
			   fail_req->priv, &vec, fail_req->usr_len,
			   fail_req->sglist, fail_req->sg_cnt,
			   fail_req->data_len, fail_req->dir);
	return req;
}

static int rtrs_post_rdma_write_sg(struct rtrs_clt_con *con,
				   struct rtrs_clt_io_req *req,
				   struct rtrs_rbuf *rbuf, bool fr_en,
				   u32 size, u32 imm, struct ib_send_wr *wr,
				   struct ib_send_wr *tail)
{
	struct rtrs_clt_path *clt_path = to_clt_path(con->c.path);
	struct ib_sge *sge = req->sge;
	enum ib_send_flags flags;
	struct scatterlist *sg;
	size_t num_sge;
	int i;
	struct ib_send_wr *ptail = NULL;

	if (fr_en) {
		i = 0;
		sge[i].addr   = req->mr->iova;
		sge[i].length = req->mr->length;
		sge[i].lkey   = req->mr->lkey;
		i++;
		num_sge = 2;
		ptail = tail;
	} else {
		for_each_sg(req->sglist, sg, req->sg_cnt, i) {
			sge[i].addr   = sg_dma_address(sg);
			sge[i].length = sg_dma_len(sg);
			sge[i].lkey   = clt_path->s.dev->ib_pd->local_dma_lkey;
		}
		num_sge = 1 + req->sg_cnt;
	}
	sge[i].addr   = req->iu->dma_addr;
	sge[i].length = size;
	sge[i].lkey   = clt_path->s.dev->ib_pd->local_dma_lkey;

	/*
	 * From time to time we have to post signalled sends,
	 * or send queue will fill up and only QP reset can help.
	 */
	flags = atomic_inc_return(&con->c.wr_cnt) % clt_path->s.signal_interval ?
			0 : IB_SEND_SIGNALED;

	ib_dma_sync_single_for_device(clt_path->s.dev->ib_dev,
				      req->iu->dma_addr,
				      size, DMA_TO_DEVICE);

	return rtrs_iu_post_rdma_write_imm(&con->c, req->iu, sge, num_sge,
					    rbuf->rkey, rbuf->addr, imm,
					    flags, wr, ptail);
}

static int rtrs_map_sg_fr(struct rtrs_clt_io_req *req, size_t count)
{
	int nr;

	/* Align the MR to a 4K page size to match the block virt boundary */
	nr = ib_map_mr_sg(req->mr, req->sglist, count, NULL, SZ_4K);
	if (nr < 0)
		return nr;
	if (nr < req->sg_cnt)
		return -EINVAL;
	ib_update_fast_reg_key(req->mr, ib_inc_rkey(req->mr->rkey));

	return nr;
}

static int rtrs_clt_write_req(struct rtrs_clt_io_req *req)
{
	struct rtrs_clt_con *con = req->con;
	struct rtrs_path *s = con->c.path;
	struct rtrs_clt_path *clt_path = to_clt_path(s);
	struct rtrs_msg_rdma_write *msg;

	struct rtrs_rbuf *rbuf;
	int ret, count = 0;
	u32 imm, buf_id;
	struct ib_reg_wr rwr;
	struct ib_send_wr inv_wr;
	struct ib_send_wr *wr = NULL;
	bool fr_en = false;

	const size_t tsize = sizeof(*msg) + req->data_len + req->usr_len;

	if (tsize > clt_path->chunk_size) {
		rtrs_wrn(s, "Write request failed, size too big %zu > %d\n",
			  tsize, clt_path->chunk_size);
		return -EMSGSIZE;
	}
	if (req->sg_cnt) {
		count = ib_dma_map_sg(clt_path->s.dev->ib_dev, req->sglist,
				      req->sg_cnt, req->dir);
		if (!count) {
			rtrs_wrn(s, "Write request failed, map failed\n");
			return -EINVAL;
		}
	}
	/* put rtrs msg after sg and user message */
	msg = req->iu->buf + req->usr_len;
	msg->type = cpu_to_le16(RTRS_MSG_WRITE);
	msg->usr_len = cpu_to_le16(req->usr_len);

	/* rtrs message on server side will be after user data and message */
	imm = req->permit->mem_off + req->data_len + req->usr_len;
	imm = rtrs_to_io_req_imm(imm);
	buf_id = req->permit->mem_id;
	req->sg_size = tsize;
	rbuf = &clt_path->rbufs[buf_id];

	if (count) {
		ret = rtrs_map_sg_fr(req, count);
		if (ret < 0) {
			rtrs_err_rl(s,
				    "Write request failed, failed to map fast reg. data, err: %d\n",
				    ret);
			ib_dma_unmap_sg(clt_path->s.dev->ib_dev, req->sglist,
					req->sg_cnt, req->dir);
			return ret;
		}
		inv_wr = (struct ib_send_wr) {
			.opcode		    = IB_WR_LOCAL_INV,
			.wr_cqe		    = &req->inv_cqe,
			.send_flags	    = IB_SEND_SIGNALED,
			.ex.invalidate_rkey = req->mr->rkey,
		};
		req->inv_cqe.done = rtrs_clt_inv_rkey_done;
		rwr = (struct ib_reg_wr) {
			.wr.opcode = IB_WR_REG_MR,
			.wr.wr_cqe = &fast_reg_cqe,
			.mr = req->mr,
			.key = req->mr->rkey,
			.access = (IB_ACCESS_LOCAL_WRITE),
		};
		wr = &rwr.wr;
		fr_en = true;
		refcount_inc(&req->ref);
	}
	/*
	 * Update stats now, after request is successfully sent it is not
	 * safe anymore to touch it.
	 */
	rtrs_clt_update_all_stats(req, WRITE);

	ret = rtrs_post_rdma_write_sg(req->con, req, rbuf, fr_en,
				      req->usr_len + sizeof(*msg),
				      imm, wr, &inv_wr);
	if (ret) {
		rtrs_err_rl(s,
			    "Write request failed: error=%d path=%s [%s:%u]\n",
			    ret, kobject_name(&clt_path->kobj), clt_path->hca_name,
			    clt_path->hca_port);
		if (req->mp_policy == MP_POLICY_MIN_INFLIGHT)
			atomic_dec(&clt_path->stats->inflight);
		if (req->sg_cnt)
			ib_dma_unmap_sg(clt_path->s.dev->ib_dev, req->sglist,
					req->sg_cnt, req->dir);
	}

	return ret;
}

static int rtrs_clt_read_req(struct rtrs_clt_io_req *req)
{
	struct rtrs_clt_con *con = req->con;
	struct rtrs_path *s = con->c.path;
	struct rtrs_clt_path *clt_path = to_clt_path(s);
	struct rtrs_msg_rdma_read *msg;
	struct rtrs_ib_dev *dev = clt_path->s.dev;

	struct ib_reg_wr rwr;
	struct ib_send_wr *wr = NULL;

	int ret, count = 0;
	u32 imm, buf_id;

	const size_t tsize = sizeof(*msg) + req->data_len + req->usr_len;

	if (tsize > clt_path->chunk_size) {
		rtrs_wrn(s,
			  "Read request failed, message size is %zu, bigger than CHUNK_SIZE %d\n",
			  tsize, clt_path->chunk_size);
		return -EMSGSIZE;
	}

	if (req->sg_cnt) {
		count = ib_dma_map_sg(dev->ib_dev, req->sglist, req->sg_cnt,
				      req->dir);
		if (!count) {
			rtrs_wrn(s,
				  "Read request failed, dma map failed\n");
			return -EINVAL;
		}
	}
	/* put our message into req->buf after user message*/
	msg = req->iu->buf + req->usr_len;
	msg->type = cpu_to_le16(RTRS_MSG_READ);
	msg->usr_len = cpu_to_le16(req->usr_len);

	if (count) {
		ret = rtrs_map_sg_fr(req, count);
		if (ret < 0) {
			rtrs_err_rl(s,
				     "Read request failed, failed to map  fast reg. data, err: %d\n",
				     ret);
			ib_dma_unmap_sg(dev->ib_dev, req->sglist, req->sg_cnt,
					req->dir);
			return ret;
		}
		rwr = (struct ib_reg_wr) {
			.wr.opcode = IB_WR_REG_MR,
			.wr.wr_cqe = &fast_reg_cqe,
			.mr = req->mr,
			.key = req->mr->rkey,
			.access = (IB_ACCESS_LOCAL_WRITE |
				   IB_ACCESS_REMOTE_WRITE),
		};
		wr = &rwr.wr;

		msg->sg_cnt = cpu_to_le16(1);
		msg->flags = cpu_to_le16(RTRS_MSG_NEED_INVAL_F);

		msg->desc[0].addr = cpu_to_le64(req->mr->iova);
		msg->desc[0].key = cpu_to_le32(req->mr->rkey);
		msg->desc[0].len = cpu_to_le32(req->mr->length);

		/* Further invalidation is required */
		req->need_inv = !!RTRS_MSG_NEED_INVAL_F;

	} else {
		msg->sg_cnt = 0;
		msg->flags = 0;
	}
	/*
	 * rtrs message will be after the space reserved for disk data and
	 * user message
	 */
	imm = req->permit->mem_off + req->data_len + req->usr_len;
	imm = rtrs_to_io_req_imm(imm);
	buf_id = req->permit->mem_id;

	req->sg_size  = sizeof(*msg);
	req->sg_size += le16_to_cpu(msg->sg_cnt) * sizeof(struct rtrs_sg_desc);
	req->sg_size += req->usr_len;

	/*
	 * Update stats now, after request is successfully sent it is not
	 * safe anymore to touch it.
	 */
	rtrs_clt_update_all_stats(req, READ);

	ret = rtrs_post_send_rdma(req->con, req, &clt_path->rbufs[buf_id],
				   req->data_len, imm, wr);
	if (ret) {
		rtrs_err_rl(s,
			    "Read request failed: error=%d path=%s [%s:%u]\n",
			    ret, kobject_name(&clt_path->kobj), clt_path->hca_name,
			    clt_path->hca_port);
		if (req->mp_policy == MP_POLICY_MIN_INFLIGHT)
			atomic_dec(&clt_path->stats->inflight);
		req->need_inv = false;
		if (req->sg_cnt)
			ib_dma_unmap_sg(dev->ib_dev, req->sglist,
					req->sg_cnt, req->dir);
	}

	return ret;
}

/**
 * rtrs_clt_failover_req() - Try to find an active path for a failed request
 * @clt: clt context
 * @fail_req: a failed io request.
 */
static int rtrs_clt_failover_req(struct rtrs_clt_sess *clt,
				 struct rtrs_clt_io_req *fail_req)
{
	struct rtrs_clt_path *alive_path;
	struct rtrs_clt_io_req *req;
	int err = -ECONNABORTED;
	struct path_it it;

	rcu_read_lock();
	for (path_it_init(&it, clt);
	     (alive_path = it.next_path(&it)) && it.i < it.clt->paths_num;
	     it.i++) {
		if (READ_ONCE(alive_path->state) != RTRS_CLT_CONNECTED)
			continue;
		req = rtrs_clt_get_copy_req(alive_path, fail_req);
		if (req->dir == DMA_TO_DEVICE)
			err = rtrs_clt_write_req(req);
		else
			err = rtrs_clt_read_req(req);
		if (err) {
			req->in_use = false;
			continue;
		}
		/* Success path */
		rtrs_clt_inc_failover_cnt(alive_path->stats);
		break;
	}
	path_it_deinit(&it);
	rcu_read_unlock();

	return err;
}

static void fail_all_outstanding_reqs(struct rtrs_clt_path *clt_path)
{
	struct rtrs_clt_sess *clt = clt_path->clt;
	struct rtrs_clt_io_req *req;
	int i, err;

	if (!clt_path->reqs)
		return;
	for (i = 0; i < clt_path->queue_depth; ++i) {
		req = &clt_path->reqs[i];
		if (!req->in_use)
			continue;

		/*
		 * Safely (without notification) complete failed request.
		 * After completion this request is still useble and can
		 * be failovered to another path.
		 */
		complete_rdma_req(req, -ECONNABORTED, false, true);

		err = rtrs_clt_failover_req(clt, req);
		if (err)
			/* Failover failed, notify anyway */
			req->conf(req->priv, err);
	}
}

static void free_path_reqs(struct rtrs_clt_path *clt_path)
{
	struct rtrs_clt_io_req *req;
	int i;

	if (!clt_path->reqs)
		return;
	for (i = 0; i < clt_path->queue_depth; ++i) {
		req = &clt_path->reqs[i];
		if (req->mr)
			ib_dereg_mr(req->mr);
		kfree(req->sge);
		rtrs_iu_free(req->iu, clt_path->s.dev->ib_dev, 1);
	}
	kfree(clt_path->reqs);
	clt_path->reqs = NULL;
}

static int alloc_path_reqs(struct rtrs_clt_path *clt_path)
{
	struct rtrs_clt_io_req *req;
	int i, err = -ENOMEM;

	clt_path->reqs = kcalloc(clt_path->queue_depth,
				 sizeof(*clt_path->reqs),
				 GFP_KERNEL);
	if (!clt_path->reqs)
		return -ENOMEM;

	for (i = 0; i < clt_path->queue_depth; ++i) {
		req = &clt_path->reqs[i];
		req->iu = rtrs_iu_alloc(1, clt_path->max_hdr_size, GFP_KERNEL,
					 clt_path->s.dev->ib_dev,
					 DMA_TO_DEVICE,
					 rtrs_clt_rdma_done);
		if (!req->iu)
			goto out;

		req->sge = kcalloc(2, sizeof(*req->sge), GFP_KERNEL);
		if (!req->sge)
			goto out;

		req->mr = ib_alloc_mr(clt_path->s.dev->ib_pd,
				      IB_MR_TYPE_MEM_REG,
				      clt_path->max_pages_per_mr);
		if (IS_ERR(req->mr)) {
			err = PTR_ERR(req->mr);
			req->mr = NULL;
			pr_err("Failed to alloc clt_path->max_pages_per_mr %d\n",
			       clt_path->max_pages_per_mr);
			goto out;
		}

		init_completion(&req->inv_comp);
	}

	return 0;

out:
	free_path_reqs(clt_path);

	return err;
}

static int alloc_permits(struct rtrs_clt_sess *clt)
{
	unsigned int chunk_bits;
	int err, i;

	clt->permits_map = kcalloc(BITS_TO_LONGS(clt->queue_depth),
				   sizeof(long), GFP_KERNEL);
	if (!clt->permits_map) {
		err = -ENOMEM;
		goto out_err;
	}
	clt->permits = kcalloc(clt->queue_depth, permit_size(clt), GFP_KERNEL);
	if (!clt->permits) {
		err = -ENOMEM;
		goto err_map;
	}
	chunk_bits = ilog2(clt->queue_depth - 1) + 1;
	for (i = 0; i < clt->queue_depth; i++) {
		struct rtrs_permit *permit;

		permit = get_permit(clt, i);
		permit->mem_id = i;
		permit->mem_off = i << (MAX_IMM_PAYL_BITS - chunk_bits);
	}

	return 0;

err_map:
	kfree(clt->permits_map);
	clt->permits_map = NULL;
out_err:
	return err;
}

static void free_permits(struct rtrs_clt_sess *clt)
{
	if (clt->permits_map) {
		size_t sz = clt->queue_depth;

		wait_event(clt->permits_wait,
			   find_first_bit(clt->permits_map, sz) >= sz);
	}
	kfree(clt->permits_map);
	clt->permits_map = NULL;
	kfree(clt->permits);
	clt->permits = NULL;
}

static void query_fast_reg_mode(struct rtrs_clt_path *clt_path)
{
	struct ib_device *ib_dev;
	u64 max_pages_per_mr;
	int mr_page_shift;

	ib_dev = clt_path->s.dev->ib_dev;

	/*
	 * Use the smallest page size supported by the HCA, down to a
	 * minimum of 4096 bytes. We're unlikely to build large sglists
	 * out of smaller entries.
	 */
	mr_page_shift      = max(12, ffs(ib_dev->attrs.page_size_cap) - 1);
	max_pages_per_mr   = ib_dev->attrs.max_mr_size;
	do_div(max_pages_per_mr, (1ull << mr_page_shift));
	clt_path->max_pages_per_mr =
		min3(clt_path->max_pages_per_mr, (u32)max_pages_per_mr,
		     ib_dev->attrs.max_fast_reg_page_list_len);
	clt_path->clt->max_segments =
		min(clt_path->max_pages_per_mr, clt_path->clt->max_segments);
}

static bool rtrs_clt_change_state_get_old(struct rtrs_clt_path *clt_path,
					   enum rtrs_clt_state new_state,
					   enum rtrs_clt_state *old_state)
{
	bool changed;

	spin_lock_irq(&clt_path->state_wq.lock);
	if (old_state)
		*old_state = clt_path->state;
	changed = rtrs_clt_change_state(clt_path, new_state);
	spin_unlock_irq(&clt_path->state_wq.lock);

	return changed;
}

static void rtrs_clt_hb_err_handler(struct rtrs_con *c)
{
	struct rtrs_clt_con *con = container_of(c, typeof(*con), c);

	rtrs_rdma_error_recovery(con);
}

static void rtrs_clt_init_hb(struct rtrs_clt_path *clt_path)
{
	rtrs_init_hb(&clt_path->s, &io_comp_cqe,
		      RTRS_HB_INTERVAL_MS,
		      RTRS_HB_MISSED_MAX,
		      rtrs_clt_hb_err_handler,
		      rtrs_wq);
}

static void rtrs_clt_reconnect_work(struct work_struct *work);
static void rtrs_clt_close_work(struct work_struct *work);

static struct rtrs_clt_path *alloc_path(struct rtrs_clt_sess *clt,
					const struct rtrs_addr *path,
					size_t con_num, u32 nr_poll_queues)
{
	struct rtrs_clt_path *clt_path;
	int err = -ENOMEM;
	int cpu;
	size_t total_con;

	clt_path = kzalloc(sizeof(*clt_path), GFP_KERNEL);
	if (!clt_path)
		goto err;

	/*
	 * irqmode and poll
	 * +1: Extra connection for user messages
	 */
	total_con = con_num + nr_poll_queues + 1;
	clt_path->s.con = kcalloc(total_con, sizeof(*clt_path->s.con),
				  GFP_KERNEL);
	if (!clt_path->s.con)
		goto err_free_path;

	clt_path->s.con_num = total_con;
	clt_path->s.irq_con_num = con_num + 1;

	clt_path->stats = kzalloc(sizeof(*clt_path->stats), GFP_KERNEL);
	if (!clt_path->stats)
		goto err_free_con;

	mutex_init(&clt_path->init_mutex);
	uuid_gen(&clt_path->s.uuid);
	memcpy(&clt_path->s.dst_addr, path->dst,
	       rdma_addr_size((struct sockaddr *)path->dst));

	/*
	 * rdma_resolve_addr() passes src_addr to cma_bind_addr, which
	 * checks the sa_family to be non-zero. If user passed src_addr=NULL
	 * the sess->src_addr will contain only zeros, which is then fine.
	 */
	if (path->src)
		memcpy(&clt_path->s.src_addr, path->src,
		       rdma_addr_size((struct sockaddr *)path->src));
	strscpy(clt_path->s.sessname, clt->sessname,
		sizeof(clt_path->s.sessname));
	clt_path->clt = clt;
	clt_path->max_pages_per_mr = RTRS_MAX_SEGMENTS;
	init_waitqueue_head(&clt_path->state_wq);
	clt_path->state = RTRS_CLT_CONNECTING;
	atomic_set(&clt_path->connected_cnt, 0);
	INIT_WORK(&clt_path->close_work, rtrs_clt_close_work);
	INIT_DELAYED_WORK(&clt_path->reconnect_dwork, rtrs_clt_reconnect_work);
	rtrs_clt_init_hb(clt_path);

	clt_path->mp_skip_entry = alloc_percpu(typeof(*clt_path->mp_skip_entry));
	if (!clt_path->mp_skip_entry)
		goto err_free_stats;

	for_each_possible_cpu(cpu)
		INIT_LIST_HEAD(per_cpu_ptr(clt_path->mp_skip_entry, cpu));

	err = rtrs_clt_init_stats(clt_path->stats);
	if (err)
		goto err_free_percpu;

	return clt_path;

err_free_percpu:
	free_percpu(clt_path->mp_skip_entry);
err_free_stats:
	kfree(clt_path->stats);
err_free_con:
	kfree(clt_path->s.con);
err_free_path:
	kfree(clt_path);
err:
	return ERR_PTR(err);
}

void free_path(struct rtrs_clt_path *clt_path)
{
	free_percpu(clt_path->mp_skip_entry);
	mutex_destroy(&clt_path->init_mutex);
	kfree(clt_path->s.con);
	kfree(clt_path->rbufs);
	kfree(clt_path);
}

static int create_con(struct rtrs_clt_path *clt_path, unsigned int cid)
{
	struct rtrs_clt_con *con;

	con = kzalloc(sizeof(*con), GFP_KERNEL);
	if (!con)
		return -ENOMEM;

	/* Map first two connections to the first CPU */
	con->cpu  = (cid ? cid - 1 : 0) % nr_cpu_ids;
	con->c.cid = cid;
	con->c.path = &clt_path->s;
	/* Align with srv, init as 1 */
	atomic_set(&con->c.wr_cnt, 1);
	mutex_init(&con->con_mutex);

	clt_path->s.con[cid] = &con->c;

	return 0;
}

static void destroy_con(struct rtrs_clt_con *con)
{
	struct rtrs_clt_path *clt_path = to_clt_path(con->c.path);

	clt_path->s.con[con->c.cid] = NULL;
	mutex_destroy(&con->con_mutex);
	kfree(con);
}

static int create_con_cq_qp(struct rtrs_clt_con *con)
{
	struct rtrs_clt_path *clt_path = to_clt_path(con->c.path);
	u32 max_send_wr, max_recv_wr, cq_num, max_send_sge, wr_limit;
	int err, cq_vector;
	struct rtrs_msg_rkey_rsp *rsp;

	lockdep_assert_held(&con->con_mutex);
	if (con->c.cid == 0) {
		max_send_sge = 1;
		/* We must be the first here */
		if (WARN_ON(clt_path->s.dev))
			return -EINVAL;

		/*
		 * The whole session uses device from user connection.
		 * Be careful not to close user connection before ib dev
		 * is gracefully put.
		 */
		clt_path->s.dev = rtrs_ib_dev_find_or_add(con->c.cm_id->device,
						       &dev_pd);
		if (!clt_path->s.dev) {
			rtrs_wrn(clt_path->clt,
				  "rtrs_ib_dev_find_get_or_add(): no memory\n");
			return -ENOMEM;
		}
		clt_path->s.dev_ref = 1;
		query_fast_reg_mode(clt_path);
		wr_limit = clt_path->s.dev->ib_dev->attrs.max_qp_wr;
		/*
		 * Two (request + registration) completion for send
		 * Two for recv if always_invalidate is set on server
		 * or one for recv.
		 * + 2 for drain and heartbeat
		 * in case qp gets into error state.
		 */
		max_send_wr =
			min_t(int, wr_limit, SERVICE_CON_QUEUE_DEPTH * 2 + 2);
		max_recv_wr = max_send_wr;
	} else {
		/*
		 * Here we assume that session members are correctly set.
		 * This is always true if user connection (cid == 0) is
		 * established first.
		 */
		if (WARN_ON(!clt_path->s.dev))
			return -EINVAL;
		if (WARN_ON(!clt_path->queue_depth))
			return -EINVAL;

		wr_limit = clt_path->s.dev->ib_dev->attrs.max_qp_wr;
		/* Shared between connections */
		clt_path->s.dev_ref++;
		max_send_wr = min_t(int, wr_limit,
			      /* QD * (REQ + RSP + FR REGS or INVS) + drain */
			      clt_path->queue_depth * 3 + 1);
		max_recv_wr = min_t(int, wr_limit,
			      clt_path->queue_depth * 3 + 1);
		max_send_sge = 2;
	}
	atomic_set(&con->c.sq_wr_avail, max_send_wr);
	cq_num = max_send_wr + max_recv_wr;
	/* alloc iu to recv new rkey reply when server reports flags set */
	if (clt_path->flags & RTRS_MSG_NEW_RKEY_F || con->c.cid == 0) {
		con->rsp_ius = rtrs_iu_alloc(cq_num, sizeof(*rsp),
					      GFP_KERNEL,
					      clt_path->s.dev->ib_dev,
					      DMA_FROM_DEVICE,
					      rtrs_clt_rdma_done);
		if (!con->rsp_ius)
			return -ENOMEM;
		con->queue_num = cq_num;
	}
	cq_num = max_send_wr + max_recv_wr;
	cq_vector = con->cpu % clt_path->s.dev->ib_dev->num_comp_vectors;
	if (con->c.cid >= clt_path->s.irq_con_num)
		err = rtrs_cq_qp_create(&clt_path->s, &con->c, max_send_sge,
					cq_vector, cq_num, max_send_wr,
					max_recv_wr, IB_POLL_DIRECT);
	else
		err = rtrs_cq_qp_create(&clt_path->s, &con->c, max_send_sge,
					cq_vector, cq_num, max_send_wr,
					max_recv_wr, IB_POLL_SOFTIRQ);
	/*
	 * In case of error we do not bother to clean previous allocations,
	 * since destroy_con_cq_qp() must be called.
	 */
	return err;
}

static void destroy_con_cq_qp(struct rtrs_clt_con *con)
{
	struct rtrs_clt_path *clt_path = to_clt_path(con->c.path);

	/*
	 * Be careful here: destroy_con_cq_qp() can be called even
	 * create_con_cq_qp() failed, see comments there.
	 */
	lockdep_assert_held(&con->con_mutex);
	rtrs_cq_qp_destroy(&con->c);
	if (con->rsp_ius) {
		rtrs_iu_free(con->rsp_ius, clt_path->s.dev->ib_dev,
			     con->queue_num);
		con->rsp_ius = NULL;
		con->queue_num = 0;
	}
	if (clt_path->s.dev_ref && !--clt_path->s.dev_ref) {
		rtrs_ib_dev_put(clt_path->s.dev);
		clt_path->s.dev = NULL;
	}
}

static void stop_cm(struct rtrs_clt_con *con)
{
	rdma_disconnect(con->c.cm_id);
	if (con->c.qp)
		ib_drain_qp(con->c.qp);
}

static void destroy_cm(struct rtrs_clt_con *con)
{
	rdma_destroy_id(con->c.cm_id);
	con->c.cm_id = NULL;
}

static int rtrs_rdma_addr_resolved(struct rtrs_clt_con *con)
{
	struct rtrs_path *s = con->c.path;
	int err;

	mutex_lock(&con->con_mutex);
	err = create_con_cq_qp(con);
	mutex_unlock(&con->con_mutex);
	if (err) {
		rtrs_err(s, "create_con_cq_qp(), err: %d\n", err);
		return err;
	}
	err = rdma_resolve_route(con->c.cm_id, RTRS_CONNECT_TIMEOUT_MS);
	if (err)
		rtrs_err(s, "Resolving route failed, err: %d\n", err);

	return err;
}

static int rtrs_rdma_route_resolved(struct rtrs_clt_con *con)
{
	struct rtrs_clt_path *clt_path = to_clt_path(con->c.path);
	struct rtrs_clt_sess *clt = clt_path->clt;
	struct rtrs_msg_conn_req msg;
	struct rdma_conn_param param;

	int err;

	param = (struct rdma_conn_param) {
		.retry_count = 7,
		.rnr_retry_count = 7,
		.private_data = &msg,
		.private_data_len = sizeof(msg),
	};

	msg = (struct rtrs_msg_conn_req) {
		.magic = cpu_to_le16(RTRS_MAGIC),
		.version = cpu_to_le16(RTRS_PROTO_VER),
		.cid = cpu_to_le16(con->c.cid),
		.cid_num = cpu_to_le16(clt_path->s.con_num),
		.recon_cnt = cpu_to_le16(clt_path->s.recon_cnt),
	};
	msg.first_conn = clt_path->for_new_clt ? FIRST_CONN : 0;
	uuid_copy(&msg.sess_uuid, &clt_path->s.uuid);
	uuid_copy(&msg.paths_uuid, &clt->paths_uuid);

	err = rdma_connect_locked(con->c.cm_id, &param);
	if (err)
		rtrs_err(clt, "rdma_connect_locked(): %d\n", err);

	return err;
}

static int rtrs_rdma_conn_established(struct rtrs_clt_con *con,
				       struct rdma_cm_event *ev)
{
	struct rtrs_clt_path *clt_path = to_clt_path(con->c.path);
	struct rtrs_clt_sess *clt = clt_path->clt;
	const struct rtrs_msg_conn_rsp *msg;
	u16 version, queue_depth;
	int errno;
	u8 len;

	msg = ev->param.conn.private_data;
	len = ev->param.conn.private_data_len;
	if (len < sizeof(*msg)) {
		rtrs_err(clt, "Invalid RTRS connection response\n");
		return -ECONNRESET;
	}
	if (le16_to_cpu(msg->magic) != RTRS_MAGIC) {
		rtrs_err(clt, "Invalid RTRS magic\n");
		return -ECONNRESET;
	}
	version = le16_to_cpu(msg->version);
	if (version >> 8 != RTRS_PROTO_VER_MAJOR) {
		rtrs_err(clt, "Unsupported major RTRS version: %d, expected %d\n",
			  version >> 8, RTRS_PROTO_VER_MAJOR);
		return -ECONNRESET;
	}
	errno = le16_to_cpu(msg->errno);
	if (errno) {
		rtrs_err(clt, "Invalid RTRS message: errno %d\n",
			  errno);
		return -ECONNRESET;
	}
	if (con->c.cid == 0) {
		queue_depth = le16_to_cpu(msg->queue_depth);

		if (clt_path->queue_depth > 0 && queue_depth != clt_path->queue_depth) {
			rtrs_err(clt, "Error: queue depth changed\n");

			/*
			 * Stop any more reconnection attempts
			 */
			clt_path->reconnect_attempts = -1;
			rtrs_err(clt,
				"Disabling auto-reconnect. Trigger a manual reconnect after issue is resolved\n");
			return -ECONNRESET;
		}

		if (!clt_path->rbufs) {
			clt_path->rbufs = kcalloc(queue_depth,
						  sizeof(*clt_path->rbufs),
						  GFP_KERNEL);
			if (!clt_path->rbufs)
				return -ENOMEM;
		}
		clt_path->queue_depth = queue_depth;
		clt_path->s.signal_interval = min_not_zero(queue_depth,
						(unsigned short) SERVICE_CON_QUEUE_DEPTH);
		clt_path->max_hdr_size = le32_to_cpu(msg->max_hdr_size);
		clt_path->max_io_size = le32_to_cpu(msg->max_io_size);
		clt_path->flags = le32_to_cpu(msg->flags);
		clt_path->chunk_size = clt_path->max_io_size + clt_path->max_hdr_size;

		/*
		 * Global IO size is always a minimum.
		 * If while a reconnection server sends us a value a bit
		 * higher - client does not care and uses cached minimum.
		 *
		 * Since we can have several sessions (paths) restablishing
		 * connections in parallel, use lock.
		 */
		mutex_lock(&clt->paths_mutex);
		clt->queue_depth = clt_path->queue_depth;
		clt->max_io_size = min_not_zero(clt_path->max_io_size,
						clt->max_io_size);
		mutex_unlock(&clt->paths_mutex);

		/*
		 * Cache the hca_port and hca_name for sysfs
		 */
		clt_path->hca_port = con->c.cm_id->port_num;
		scnprintf(clt_path->hca_name, sizeof(clt_path->hca_name),
			  clt_path->s.dev->ib_dev->name);
		clt_path->s.src_addr = con->c.cm_id->route.addr.src_addr;
		/* set for_new_clt, to allow future reconnect on any path */
		clt_path->for_new_clt = 1;
	}

	return 0;
}

static inline void flag_success_on_conn(struct rtrs_clt_con *con)
{
	struct rtrs_clt_path *clt_path = to_clt_path(con->c.path);

	atomic_inc(&clt_path->connected_cnt);
	con->cm_err = 1;
}

static int rtrs_rdma_conn_rejected(struct rtrs_clt_con *con,
				    struct rdma_cm_event *ev)
{
	struct rtrs_path *s = con->c.path;
	const struct rtrs_msg_conn_rsp *msg;
	const char *rej_msg;
	int status, errno;
	u8 data_len;

	status = ev->status;
	rej_msg = rdma_reject_msg(con->c.cm_id, status);
	msg = rdma_consumer_reject_data(con->c.cm_id, ev, &data_len);

	if (msg && data_len >= sizeof(*msg)) {
		errno = (int16_t)le16_to_cpu(msg->errno);
		if (errno == -EBUSY)
			rtrs_err(s,
				  "Previous session is still exists on the server, please reconnect later\n");
		else
			rtrs_err(s,
				  "Connect rejected: status %d (%s), rtrs errno %d\n",
				  status, rej_msg, errno);
	} else {
		rtrs_err(s,
			  "Connect rejected but with malformed message: status %d (%s)\n",
			  status, rej_msg);
	}

	return -ECONNRESET;
}

void rtrs_clt_close_conns(struct rtrs_clt_path *clt_path, bool wait)
{
	if (rtrs_clt_change_state_get_old(clt_path, RTRS_CLT_CLOSING, NULL))
		queue_work(rtrs_wq, &clt_path->close_work);
	if (wait)
		flush_work(&clt_path->close_work);
}

static inline void flag_error_on_conn(struct rtrs_clt_con *con, int cm_err)
{
	if (con->cm_err == 1) {
		struct rtrs_clt_path *clt_path;

		clt_path = to_clt_path(con->c.path);
		if (atomic_dec_and_test(&clt_path->connected_cnt))

			wake_up(&clt_path->state_wq);
	}
	con->cm_err = cm_err;
}

static int rtrs_clt_rdma_cm_handler(struct rdma_cm_id *cm_id,
				     struct rdma_cm_event *ev)
{
	struct rtrs_clt_con *con = cm_id->context;
	struct rtrs_path *s = con->c.path;
	struct rtrs_clt_path *clt_path = to_clt_path(s);
	int cm_err = 0;

	switch (ev->event) {
	case RDMA_CM_EVENT_ADDR_RESOLVED:
		cm_err = rtrs_rdma_addr_resolved(con);
		break;
	case RDMA_CM_EVENT_ROUTE_RESOLVED:
		cm_err = rtrs_rdma_route_resolved(con);
		break;
	case RDMA_CM_EVENT_ESTABLISHED:
		cm_err = rtrs_rdma_conn_established(con, ev);
		if (!cm_err) {
			/*
			 * Report success and wake up. Here we abuse state_wq,
			 * i.e. wake up without state change, but we set cm_err.
			 */
			flag_success_on_conn(con);
			wake_up(&clt_path->state_wq);
			return 0;
		}
		break;
	case RDMA_CM_EVENT_REJECTED:
		cm_err = rtrs_rdma_conn_rejected(con, ev);
		break;
	case RDMA_CM_EVENT_DISCONNECTED:
		/* No message for disconnecting */
		cm_err = -ECONNRESET;
		break;
	case RDMA_CM_EVENT_CONNECT_ERROR:
	case RDMA_CM_EVENT_UNREACHABLE:
	case RDMA_CM_EVENT_ADDR_CHANGE:
	case RDMA_CM_EVENT_TIMEWAIT_EXIT:
		rtrs_wrn(s, "CM error (CM event: %s, err: %d)\n",
			 rdma_event_msg(ev->event), ev->status);
		cm_err = -ECONNRESET;
		break;
	case RDMA_CM_EVENT_ADDR_ERROR:
	case RDMA_CM_EVENT_ROUTE_ERROR:
		rtrs_wrn(s, "CM error (CM event: %s, err: %d)\n",
			 rdma_event_msg(ev->event), ev->status);
		cm_err = -EHOSTUNREACH;
		break;
	case RDMA_CM_EVENT_DEVICE_REMOVAL:
		/*
		 * Device removal is a special case.  Queue close and return 0.
		 */
		rtrs_clt_close_conns(clt_path, false);
		return 0;
	default:
		rtrs_err(s, "Unexpected RDMA CM error (CM event: %s, err: %d)\n",
			 rdma_event_msg(ev->event), ev->status);
		cm_err = -ECONNRESET;
		break;
	}

	if (cm_err) {
		/*
		 * cm error makes sense only on connection establishing,
		 * in other cases we rely on normal procedure of reconnecting.
		 */
		flag_error_on_conn(con, cm_err);
		rtrs_rdma_error_recovery(con);
	}

	return 0;
}

static int create_cm(struct rtrs_clt_con *con)
{
	struct rtrs_path *s = con->c.path;
	struct rtrs_clt_path *clt_path = to_clt_path(s);
	struct rdma_cm_id *cm_id;
	int err;

	cm_id = rdma_create_id(&init_net, rtrs_clt_rdma_cm_handler, con,
			       clt_path->s.dst_addr.ss_family == AF_IB ?
			       RDMA_PS_IB : RDMA_PS_TCP, IB_QPT_RC);
	if (IS_ERR(cm_id)) {
		err = PTR_ERR(cm_id);
		rtrs_err(s, "Failed to create CM ID, err: %d\n", err);

		return err;
	}
	con->c.cm_id = cm_id;
	con->cm_err = 0;
	/* allow the port to be reused */
	err = rdma_set_reuseaddr(cm_id, 1);
	if (err != 0) {
		rtrs_err(s, "Set address reuse failed, err: %d\n", err);
		goto destroy_cm;
	}
	err = rdma_resolve_addr(cm_id, (struct sockaddr *)&clt_path->s.src_addr,
				(struct sockaddr *)&clt_path->s.dst_addr,
				RTRS_CONNECT_TIMEOUT_MS);
	if (err) {
		rtrs_err(s, "Failed to resolve address, err: %d\n", err);
		goto destroy_cm;
	}
	/*
	 * Combine connection status and session events. This is needed
	 * for waiting two possible cases: cm_err has something meaningful
	 * or session state was really changed to error by device removal.
	 */
	err = wait_event_interruptible_timeout(
			clt_path->state_wq,
			con->cm_err || clt_path->state != RTRS_CLT_CONNECTING,
			msecs_to_jiffies(RTRS_CONNECT_TIMEOUT_MS));
	if (err == 0 || err == -ERESTARTSYS) {
		if (err == 0)
			err = -ETIMEDOUT;
		/* Timedout or interrupted */
		goto errr;
	}
	if (con->cm_err < 0) {
		err = con->cm_err;
		goto errr;
	}
	if (READ_ONCE(clt_path->state) != RTRS_CLT_CONNECTING) {
		/* Device removal */
		err = -ECONNABORTED;
		goto errr;
	}

	return 0;

errr:
	stop_cm(con);
	mutex_lock(&con->con_mutex);
	destroy_con_cq_qp(con);
	mutex_unlock(&con->con_mutex);
destroy_cm:
	destroy_cm(con);

	return err;
}

static void rtrs_clt_path_up(struct rtrs_clt_path *clt_path)
{
	struct rtrs_clt_sess *clt = clt_path->clt;
	int up;

	/*
	 * We can fire RECONNECTED event only when all paths were
	 * connected on rtrs_clt_open(), then each was disconnected
	 * and the first one connected again.  That's why this nasty
	 * game with counter value.
	 */

	mutex_lock(&clt->paths_ev_mutex);
	up = ++clt->paths_up;
	/*
	 * Here it is safe to access paths num directly since up counter
	 * is greater than MAX_PATHS_NUM only while rtrs_clt_open() is
	 * in progress, thus paths removals are impossible.
	 */
	if (up > MAX_PATHS_NUM && up == MAX_PATHS_NUM + clt->paths_num)
		clt->paths_up = clt->paths_num;
	else if (up == 1)
		clt->link_ev(clt->priv, RTRS_CLT_LINK_EV_RECONNECTED);
	mutex_unlock(&clt->paths_ev_mutex);

	/* Mark session as established */
	clt_path->established = true;
	clt_path->reconnect_attempts = 0;
	clt_path->stats->reconnects.successful_cnt++;
}

static void rtrs_clt_path_down(struct rtrs_clt_path *clt_path)
{
	struct rtrs_clt_sess *clt = clt_path->clt;

	if (!clt_path->established)
		return;

	clt_path->established = false;
	mutex_lock(&clt->paths_ev_mutex);
	WARN_ON(!clt->paths_up);
	if (--clt->paths_up == 0)
		clt->link_ev(clt->priv, RTRS_CLT_LINK_EV_DISCONNECTED);
	mutex_unlock(&clt->paths_ev_mutex);
}

static void rtrs_clt_stop_and_destroy_conns(struct rtrs_clt_path *clt_path)
{
	struct rtrs_clt_con *con;
	unsigned int cid;

	WARN_ON(READ_ONCE(clt_path->state) == RTRS_CLT_CONNECTED);

	/*
	 * Possible race with rtrs_clt_open(), when DEVICE_REMOVAL comes
	 * exactly in between.  Start destroying after it finishes.
	 */
	mutex_lock(&clt_path->init_mutex);
	mutex_unlock(&clt_path->init_mutex);

	/*
	 * All IO paths must observe !CONNECTED state before we
	 * free everything.
	 */
	synchronize_rcu();

	rtrs_stop_hb(&clt_path->s);

	/*
	 * The order it utterly crucial: firstly disconnect and complete all
	 * rdma requests with error (thus set in_use=false for requests),
	 * then fail outstanding requests checking in_use for each, and
	 * eventually notify upper layer about session disconnection.
	 */

	for (cid = 0; cid < clt_path->s.con_num; cid++) {
		if (!clt_path->s.con[cid])
			break;
		con = to_clt_con(clt_path->s.con[cid]);
		stop_cm(con);
	}
	fail_all_outstanding_reqs(clt_path);
	free_path_reqs(clt_path);
	rtrs_clt_path_down(clt_path);

	/*
	 * Wait for graceful shutdown, namely when peer side invokes
	 * rdma_disconnect(). 'connected_cnt' is decremented only on
	 * CM events, thus if other side had crashed and hb has detected
	 * something is wrong, here we will stuck for exactly timeout ms,
	 * since CM does not fire anything.  That is fine, we are not in
	 * hurry.
	 */
	wait_event_timeout(clt_path->state_wq,
			   !atomic_read(&clt_path->connected_cnt),
			   msecs_to_jiffies(RTRS_CONNECT_TIMEOUT_MS));

	for (cid = 0; cid < clt_path->s.con_num; cid++) {
		if (!clt_path->s.con[cid])
			break;
		con = to_clt_con(clt_path->s.con[cid]);
		mutex_lock(&con->con_mutex);
		destroy_con_cq_qp(con);
		mutex_unlock(&con->con_mutex);
		destroy_cm(con);
		destroy_con(con);
	}
}

static inline bool xchg_paths(struct rtrs_clt_path __rcu **rcu_ppcpu_path,
			      struct rtrs_clt_path *clt_path,
			      struct rtrs_clt_path *next)
{
	struct rtrs_clt_path **ppcpu_path;

	/* Call cmpxchg() without sparse warnings */
	ppcpu_path = (typeof(ppcpu_path))rcu_ppcpu_path;
	return clt_path == cmpxchg(ppcpu_path, clt_path, next);
}

static void rtrs_clt_remove_path_from_arr(struct rtrs_clt_path *clt_path)
{
	struct rtrs_clt_sess *clt = clt_path->clt;
	struct rtrs_clt_path *next;
	bool wait_for_grace = false;
	int cpu;

	mutex_lock(&clt->paths_mutex);
	list_del_rcu(&clt_path->s.entry);

	/* Make sure everybody observes path removal. */
	synchronize_rcu();

	/*
	 * At this point nobody sees @sess in the list, but still we have
	 * dangling pointer @pcpu_path which _can_ point to @sess.  Since
	 * nobody can observe @sess in the list, we guarantee that IO path
	 * will not assign @sess to @pcpu_path, i.e. @pcpu_path can be equal
	 * to @sess, but can never again become @sess.
	 */

	/*
	 * Decrement paths number only after grace period, because
	 * caller of do_each_path() must firstly observe list without
	 * path and only then decremented paths number.
	 *
	 * Otherwise there can be the following situation:
	 *    o Two paths exist and IO is coming.
	 *    o One path is removed:
	 *      CPU#0                          CPU#1
	 *      do_each_path():                rtrs_clt_remove_path_from_arr():
	 *          path = get_next_path()
	 *          ^^^                            list_del_rcu(path)
	 *          [!CONNECTED path]              clt->paths_num--
	 *                                              ^^^^^^^^^
	 *          load clt->paths_num                 from 2 to 1
	 *                    ^^^^^^^^^
	 *                    sees 1
	 *
	 *      path is observed as !CONNECTED, but do_each_path() loop
	 *      ends, because expression i < clt->paths_num is false.
	 */
	clt->paths_num--;

	/*
	 * Get @next connection from current @sess which is going to be
	 * removed.  If @sess is the last element, then @next is NULL.
	 */
	rcu_read_lock();
	next = list_next_or_null_rr_rcu(&clt->paths_list, &clt_path->s.entry,
					typeof(*next), s.entry);
	rcu_read_unlock();

	/*
	 * @pcpu paths can still point to the path which is going to be
	 * removed, so change the pointer manually.
	 */
	for_each_possible_cpu(cpu) {
		struct rtrs_clt_path __rcu **ppcpu_path;

		ppcpu_path = per_cpu_ptr(clt->pcpu_path, cpu);
		if (rcu_dereference_protected(*ppcpu_path,
			lockdep_is_held(&clt->paths_mutex)) != clt_path)
			/*
			 * synchronize_rcu() was called just after deleting
			 * entry from the list, thus IO code path cannot
			 * change pointer back to the pointer which is going
			 * to be removed, we are safe here.
			 */
			continue;

		/*
		 * We race with IO code path, which also changes pointer,
		 * thus we have to be careful not to overwrite it.
		 */
		if (xchg_paths(ppcpu_path, clt_path, next))
			/*
			 * @ppcpu_path was successfully replaced with @next,
			 * that means that someone could also pick up the
			 * @sess and dereferencing it right now, so wait for
			 * a grace period is required.
			 */
			wait_for_grace = true;
	}
	if (wait_for_grace)
		synchronize_rcu();

	mutex_unlock(&clt->paths_mutex);
}

static void rtrs_clt_add_path_to_arr(struct rtrs_clt_path *clt_path)
{
	struct rtrs_clt_sess *clt = clt_path->clt;

	mutex_lock(&clt->paths_mutex);
	clt->paths_num++;

	list_add_tail_rcu(&clt_path->s.entry, &clt->paths_list);
	mutex_unlock(&clt->paths_mutex);
}

static void rtrs_clt_close_work(struct work_struct *work)
{
	struct rtrs_clt_path *clt_path;

	clt_path = container_of(work, struct rtrs_clt_path, close_work);

	cancel_delayed_work_sync(&clt_path->reconnect_dwork);
	rtrs_clt_stop_and_destroy_conns(clt_path);
	rtrs_clt_change_state_get_old(clt_path, RTRS_CLT_CLOSED, NULL);
}

static int init_conns(struct rtrs_clt_path *clt_path)
{
	unsigned int cid;
	int err;

	/*
	 * On every new session connections increase reconnect counter
	 * to avoid clashes with previous sessions not yet closed
	 * sessions on a server side.
	 */
	clt_path->s.recon_cnt++;

	/* Establish all RDMA connections  */
	for (cid = 0; cid < clt_path->s.con_num; cid++) {
		err = create_con(clt_path, cid);
		if (err)
			goto destroy;

		err = create_cm(to_clt_con(clt_path->s.con[cid]));
		if (err) {
			destroy_con(to_clt_con(clt_path->s.con[cid]));
			goto destroy;
		}
	}
	err = alloc_path_reqs(clt_path);
	if (err)
		goto destroy;

	rtrs_start_hb(&clt_path->s);

	return 0;

destroy:
	while (cid--) {
		struct rtrs_clt_con *con = to_clt_con(clt_path->s.con[cid]);

		stop_cm(con);

		mutex_lock(&con->con_mutex);
		destroy_con_cq_qp(con);
		mutex_unlock(&con->con_mutex);
		destroy_cm(con);
		destroy_con(con);
	}
	/*
	 * If we've never taken async path and got an error, say,
	 * doing rdma_resolve_addr(), switch to CONNECTION_ERR state
	 * manually to keep reconnecting.
	 */
	rtrs_clt_change_state_get_old(clt_path, RTRS_CLT_CONNECTING_ERR, NULL);

	return err;
}

static void rtrs_clt_info_req_done(struct ib_cq *cq, struct ib_wc *wc)
{
	struct rtrs_clt_con *con = to_clt_con(wc->qp->qp_context);
	struct rtrs_clt_path *clt_path = to_clt_path(con->c.path);
	struct rtrs_iu *iu;

	iu = container_of(wc->wr_cqe, struct rtrs_iu, cqe);
	rtrs_iu_free(iu, clt_path->s.dev->ib_dev, 1);

	if (wc->status != IB_WC_SUCCESS) {
		rtrs_err(clt_path->clt, "Path info request send failed: %s\n",
			  ib_wc_status_msg(wc->status));
		rtrs_clt_change_state_get_old(clt_path, RTRS_CLT_CONNECTING_ERR, NULL);
		return;
	}

	rtrs_clt_update_wc_stats(con);
}

static int process_info_rsp(struct rtrs_clt_path *clt_path,
			    const struct rtrs_msg_info_rsp *msg)
{
	unsigned int sg_cnt, total_len;
	int i, sgi;

	sg_cnt = le16_to_cpu(msg->sg_cnt);
	if (!sg_cnt || (clt_path->queue_depth % sg_cnt)) {
		rtrs_err(clt_path->clt,
			  "Incorrect sg_cnt %d, is not multiple\n",
			  sg_cnt);
		return -EINVAL;
	}

	/*
	 * Check if IB immediate data size is enough to hold the mem_id and
	 * the offset inside the memory chunk.
	 */
	if ((ilog2(sg_cnt - 1) + 1) + (ilog2(clt_path->chunk_size - 1) + 1) >
	    MAX_IMM_PAYL_BITS) {
		rtrs_err(clt_path->clt,
			  "RDMA immediate size (%db) not enough to encode %d buffers of size %dB\n",
			  MAX_IMM_PAYL_BITS, sg_cnt, clt_path->chunk_size);
		return -EINVAL;
	}
	total_len = 0;
	for (sgi = 0, i = 0; sgi < sg_cnt && i < clt_path->queue_depth; sgi++) {
		const struct rtrs_sg_desc *desc = &msg->desc[sgi];
		u32 len, rkey;
		u64 addr;

		addr = le64_to_cpu(desc->addr);
		rkey = le32_to_cpu(desc->key);
		len  = le32_to_cpu(desc->len);

		total_len += len;

		if (!len || (len % clt_path->chunk_size)) {
			rtrs_err(clt_path->clt, "Incorrect [%d].len %d\n",
				  sgi,
				  len);
			return -EINVAL;
		}
		for ( ; len && i < clt_path->queue_depth; i++) {
			clt_path->rbufs[i].addr = addr;
			clt_path->rbufs[i].rkey = rkey;

			len  -= clt_path->chunk_size;
			addr += clt_path->chunk_size;
		}
	}
	/* Sanity check */
	if (sgi != sg_cnt || i != clt_path->queue_depth) {
		rtrs_err(clt_path->clt,
			 "Incorrect sg vector, not fully mapped\n");
		return -EINVAL;
	}
	if (total_len != clt_path->chunk_size * clt_path->queue_depth) {
		rtrs_err(clt_path->clt, "Incorrect total_len %d\n", total_len);
		return -EINVAL;
	}

	return 0;
}

static void rtrs_clt_info_rsp_done(struct ib_cq *cq, struct ib_wc *wc)
{
	struct rtrs_clt_con *con = to_clt_con(wc->qp->qp_context);
	struct rtrs_clt_path *clt_path = to_clt_path(con->c.path);
	struct rtrs_msg_info_rsp *msg;
	enum rtrs_clt_state state;
	struct rtrs_iu *iu;
	size_t rx_sz;
	int err;

	state = RTRS_CLT_CONNECTING_ERR;

	WARN_ON(con->c.cid);
	iu = container_of(wc->wr_cqe, struct rtrs_iu, cqe);
	if (wc->status != IB_WC_SUCCESS) {
		rtrs_err(clt_path->clt, "Path info response recv failed: %s\n",
			  ib_wc_status_msg(wc->status));
		goto out;
	}
	WARN_ON(wc->opcode != IB_WC_RECV);

	if (wc->byte_len < sizeof(*msg)) {
		rtrs_err(clt_path->clt, "Path info response is malformed: size %d\n",
			  wc->byte_len);
		goto out;
	}
	ib_dma_sync_single_for_cpu(clt_path->s.dev->ib_dev, iu->dma_addr,
				   iu->size, DMA_FROM_DEVICE);
	msg = iu->buf;
	if (le16_to_cpu(msg->type) != RTRS_MSG_INFO_RSP) {
		rtrs_err(clt_path->clt, "Path info response is malformed: type %d\n",
			  le16_to_cpu(msg->type));
		goto out;
	}
	rx_sz  = sizeof(*msg);
	rx_sz += sizeof(msg->desc[0]) * le16_to_cpu(msg->sg_cnt);
	if (wc->byte_len < rx_sz) {
		rtrs_err(clt_path->clt, "Path info response is malformed: size %d\n",
			  wc->byte_len);
		goto out;
	}
	err = process_info_rsp(clt_path, msg);
	if (err)
		goto out;

	err = post_recv_path(clt_path);
	if (err)
		goto out;

	state = RTRS_CLT_CONNECTED;

out:
	rtrs_clt_update_wc_stats(con);
	rtrs_iu_free(iu, clt_path->s.dev->ib_dev, 1);
	rtrs_clt_change_state_get_old(clt_path, state, NULL);
}

static int rtrs_send_path_info(struct rtrs_clt_path *clt_path)
{
	struct rtrs_clt_con *usr_con = to_clt_con(clt_path->s.con[0]);
	struct rtrs_msg_info_req *msg;
	struct rtrs_iu *tx_iu, *rx_iu;
	size_t rx_sz;
	int err;

	rx_sz  = sizeof(struct rtrs_msg_info_rsp);
	rx_sz += sizeof(struct rtrs_sg_desc) * clt_path->queue_depth;

	tx_iu = rtrs_iu_alloc(1, sizeof(struct rtrs_msg_info_req), GFP_KERNEL,
			       clt_path->s.dev->ib_dev, DMA_TO_DEVICE,
			       rtrs_clt_info_req_done);
	rx_iu = rtrs_iu_alloc(1, rx_sz, GFP_KERNEL, clt_path->s.dev->ib_dev,
			       DMA_FROM_DEVICE, rtrs_clt_info_rsp_done);
	if (!tx_iu || !rx_iu) {
		err = -ENOMEM;
		goto out;
	}
	/* Prepare for getting info response */
	err = rtrs_iu_post_recv(&usr_con->c, rx_iu);
	if (err) {
		rtrs_err(clt_path->clt, "rtrs_iu_post_recv(), err: %d\n", err);
		goto out;
	}
	rx_iu = NULL;

	msg = tx_iu->buf;
	msg->type = cpu_to_le16(RTRS_MSG_INFO_REQ);
	memcpy(msg->pathname, clt_path->s.sessname, sizeof(msg->pathname));

	ib_dma_sync_single_for_device(clt_path->s.dev->ib_dev,
				      tx_iu->dma_addr,
				      tx_iu->size, DMA_TO_DEVICE);

	/* Send info request */
	err = rtrs_iu_post_send(&usr_con->c, tx_iu, sizeof(*msg), NULL);
	if (err) {
		rtrs_err(clt_path->clt, "rtrs_iu_post_send(), err: %d\n", err);
		goto out;
	}
	tx_iu = NULL;

	/* Wait for state change */
	wait_event_interruptible_timeout(clt_path->state_wq,
					 clt_path->state != RTRS_CLT_CONNECTING,
					 msecs_to_jiffies(
						 RTRS_CONNECT_TIMEOUT_MS));
	if (READ_ONCE(clt_path->state) != RTRS_CLT_CONNECTED) {
		if (READ_ONCE(clt_path->state) == RTRS_CLT_CONNECTING_ERR)
			err = -ECONNRESET;
		else
			err = -ETIMEDOUT;
	}

out:
	if (tx_iu)
		rtrs_iu_free(tx_iu, clt_path->s.dev->ib_dev, 1);
	if (rx_iu)
		rtrs_iu_free(rx_iu, clt_path->s.dev->ib_dev, 1);
	if (err)
		/* If we've never taken async path because of malloc problems */
		rtrs_clt_change_state_get_old(clt_path,
					      RTRS_CLT_CONNECTING_ERR, NULL);

	return err;
}

/**
 * init_path() - establishes all path connections and does handshake
 * @clt_path: client path.
 * In case of error full close or reconnect procedure should be taken,
 * because reconnect or close async works can be started.
 */
static int init_path(struct rtrs_clt_path *clt_path)
{
	int err;
	char str[NAME_MAX];
	struct rtrs_addr path = {
		.src = &clt_path->s.src_addr,
		.dst = &clt_path->s.dst_addr,
	};

	rtrs_addr_to_str(&path, str, sizeof(str));

	mutex_lock(&clt_path->init_mutex);
	err = init_conns(clt_path);
	if (err) {
		rtrs_err(clt_path->clt,
			 "init_conns() failed: err=%d path=%s [%s:%u]\n", err,
			 str, clt_path->hca_name, clt_path->hca_port);
		goto out;
	}
	err = rtrs_send_path_info(clt_path);
	if (err) {
		rtrs_err(clt_path->clt,
			 "rtrs_send_path_info() failed: err=%d path=%s [%s:%u]\n",
			 err, str, clt_path->hca_name, clt_path->hca_port);
		goto out;
	}
	rtrs_clt_path_up(clt_path);
out:
	mutex_unlock(&clt_path->init_mutex);

	return err;
}

static void rtrs_clt_reconnect_work(struct work_struct *work)
{
	struct rtrs_clt_path *clt_path;
	struct rtrs_clt_sess *clt;
	unsigned int delay_ms;
	int err;

	clt_path = container_of(to_delayed_work(work), struct rtrs_clt_path,
				reconnect_dwork);
	clt = clt_path->clt;

	if (READ_ONCE(clt_path->state) != RTRS_CLT_RECONNECTING)
		return;

	if (clt_path->reconnect_attempts >= clt->max_reconnect_attempts) {
		/* Close a path completely if max attempts is reached */
		rtrs_clt_close_conns(clt_path, false);
		return;
	}
	clt_path->reconnect_attempts++;

	/* Stop everything */
	rtrs_clt_stop_and_destroy_conns(clt_path);
	msleep(RTRS_RECONNECT_BACKOFF);
	if (rtrs_clt_change_state_get_old(clt_path, RTRS_CLT_CONNECTING, NULL)) {
		err = init_path(clt_path);
		if (err)
			goto reconnect_again;
	}

	return;

reconnect_again:
	if (rtrs_clt_change_state_get_old(clt_path, RTRS_CLT_RECONNECTING, NULL)) {
		clt_path->stats->reconnects.fail_cnt++;
		delay_ms = clt->reconnect_delay_sec * 1000;
		queue_delayed_work(rtrs_wq, &clt_path->reconnect_dwork,
				   msecs_to_jiffies(delay_ms +
						    prandom_u32() %
						    RTRS_RECONNECT_SEED));
	}
}

static void rtrs_clt_dev_release(struct device *dev)
{
	struct rtrs_clt_sess *clt = container_of(dev, struct rtrs_clt_sess,
						 dev);

	mutex_destroy(&clt->paths_ev_mutex);
	mutex_destroy(&clt->paths_mutex);
	kfree(clt);
}

static struct rtrs_clt_sess *alloc_clt(const char *sessname, size_t paths_num,
				  u16 port, size_t pdu_sz, void *priv,
				  void	(*link_ev)(void *priv,
						   enum rtrs_clt_link_ev ev),
				  unsigned int reconnect_delay_sec,
				  unsigned int max_reconnect_attempts)
{
	struct rtrs_clt_sess *clt;
	int err;

	if (!paths_num || paths_num > MAX_PATHS_NUM)
		return ERR_PTR(-EINVAL);

	if (strlen(sessname) >= sizeof(clt->sessname))
		return ERR_PTR(-EINVAL);

	clt = kzalloc(sizeof(*clt), GFP_KERNEL);
	if (!clt)
		return ERR_PTR(-ENOMEM);

	clt->pcpu_path = alloc_percpu(typeof(*clt->pcpu_path));
	if (!clt->pcpu_path) {
		kfree(clt);
		return ERR_PTR(-ENOMEM);
	}

	clt->dev.class = rtrs_clt_dev_class;
	clt->dev.release = rtrs_clt_dev_release;
	uuid_gen(&clt->paths_uuid);
	INIT_LIST_HEAD_RCU(&clt->paths_list);
	clt->paths_num = paths_num;
	clt->paths_up = MAX_PATHS_NUM;
	clt->port = port;
	clt->pdu_sz = pdu_sz;
	clt->max_segments = RTRS_MAX_SEGMENTS;
	clt->reconnect_delay_sec = reconnect_delay_sec;
	clt->max_reconnect_attempts = max_reconnect_attempts;
	clt->priv = priv;
	clt->link_ev = link_ev;
	clt->mp_policy = MP_POLICY_MIN_INFLIGHT;
	strscpy(clt->sessname, sessname, sizeof(clt->sessname));
	init_waitqueue_head(&clt->permits_wait);
	mutex_init(&clt->paths_ev_mutex);
	mutex_init(&clt->paths_mutex);
	device_initialize(&clt->dev);

	err = dev_set_name(&clt->dev, "%s", sessname);
	if (err)
		goto err_put;

	/*
	 * Suppress user space notification until
	 * sysfs files are created
	 */
	dev_set_uevent_suppress(&clt->dev, true);
	err = device_add(&clt->dev);
	if (err)
		goto err_put;

	clt->kobj_paths = kobject_create_and_add("paths", &clt->dev.kobj);
	if (!clt->kobj_paths) {
		err = -ENOMEM;
		goto err_del;
	}
	err = rtrs_clt_create_sysfs_root_files(clt);
	if (err) {
		kobject_del(clt->kobj_paths);
		kobject_put(clt->kobj_paths);
		goto err_del;
	}
	dev_set_uevent_suppress(&clt->dev, false);
	kobject_uevent(&clt->dev.kobj, KOBJ_ADD);

	return clt;
err_del:
	device_del(&clt->dev);
err_put:
	free_percpu(clt->pcpu_path);
	put_device(&clt->dev);
	return ERR_PTR(err);
}

static void free_clt(struct rtrs_clt_sess *clt)
{
	free_percpu(clt->pcpu_path);

	/*
	 * release callback will free clt and destroy mutexes in last put
	 */
	device_unregister(&clt->dev);
}

/**
 * rtrs_clt_open() - Open a path to an RTRS server
 * @ops: holds the link event callback and the private pointer.
 * @sessname: name of the session
 * @paths: Paths to be established defined by their src and dst addresses
 * @paths_num: Number of elements in the @paths array
 * @port: port to be used by the RTRS session
 * @pdu_sz: Size of extra payload which can be accessed after permit allocation.
 * @reconnect_delay_sec: time between reconnect tries
 * @max_reconnect_attempts: Number of times to reconnect on error before giving
 *			    up, 0 for * disabled, -1 for forever
 * @nr_poll_queues: number of polling mode connection using IB_POLL_DIRECT flag
 *
 * Starts session establishment with the rtrs_server. The function can block
 * up to ~2000ms before it returns.
 *
 * Return a valid pointer on success otherwise PTR_ERR.
 */
struct rtrs_clt_sess *rtrs_clt_open(struct rtrs_clt_ops *ops,
				 const char *pathname,
				 const struct rtrs_addr *paths,
				 size_t paths_num, u16 port,
				 size_t pdu_sz, u8 reconnect_delay_sec,
				 s16 max_reconnect_attempts, u32 nr_poll_queues)
{
	struct rtrs_clt_path *clt_path, *tmp;
	struct rtrs_clt_sess *clt;
	int err, i;

	if (strchr(pathname, '/') || strchr(pathname, '.')) {
		pr_err("pathname cannot contain / and .\n");
		err = -EINVAL;
		goto out;
	}

	clt = alloc_clt(pathname, paths_num, port, pdu_sz, ops->priv,
			ops->link_ev,
			reconnect_delay_sec,
			max_reconnect_attempts);
	if (IS_ERR(clt)) {
		err = PTR_ERR(clt);
		goto out;
	}
	for (i = 0; i < paths_num; i++) {
		struct rtrs_clt_path *clt_path;

		clt_path = alloc_path(clt, &paths[i], nr_cpu_ids,
				  nr_poll_queues);
		if (IS_ERR(clt_path)) {
			err = PTR_ERR(clt_path);
			goto close_all_path;
		}
		if (!i)
			clt_path->for_new_clt = 1;
		list_add_tail_rcu(&clt_path->s.entry, &clt->paths_list);

		err = init_path(clt_path);
		if (err) {
			list_del_rcu(&clt_path->s.entry);
			rtrs_clt_close_conns(clt_path, true);
			free_percpu(clt_path->stats->pcpu_stats);
			kfree(clt_path->stats);
			free_path(clt_path);
			goto close_all_path;
		}

		err = rtrs_clt_create_path_files(clt_path);
		if (err) {
			list_del_rcu(&clt_path->s.entry);
			rtrs_clt_close_conns(clt_path, true);
			free_percpu(clt_path->stats->pcpu_stats);
			kfree(clt_path->stats);
			free_path(clt_path);
			goto close_all_path;
		}
	}
	err = alloc_permits(clt);
	if (err)
		goto close_all_path;

	return clt;

close_all_path:
	list_for_each_entry_safe(clt_path, tmp, &clt->paths_list, s.entry) {
		rtrs_clt_destroy_path_files(clt_path, NULL);
		rtrs_clt_close_conns(clt_path, true);
		kobject_put(&clt_path->kobj);
	}
	rtrs_clt_destroy_sysfs_root(clt);
	free_clt(clt);

out:
	return ERR_PTR(err);
}
EXPORT_SYMBOL(rtrs_clt_open);

/**
 * rtrs_clt_close() - Close a path
 * @clt: Session handle. Session is freed upon return.
 */
void rtrs_clt_close(struct rtrs_clt_sess *clt)
{
	struct rtrs_clt_path *clt_path, *tmp;

	/* Firstly forbid sysfs access */
	rtrs_clt_destroy_sysfs_root(clt);

	/* Now it is safe to iterate over all paths without locks */
	list_for_each_entry_safe(clt_path, tmp, &clt->paths_list, s.entry) {
		rtrs_clt_close_conns(clt_path, true);
		rtrs_clt_destroy_path_files(clt_path, NULL);
		kobject_put(&clt_path->kobj);
	}
	free_permits(clt);
	free_clt(clt);
}
EXPORT_SYMBOL(rtrs_clt_close);

int rtrs_clt_reconnect_from_sysfs(struct rtrs_clt_path *clt_path)
{
	enum rtrs_clt_state old_state;
	int err = -EBUSY;
	bool changed;

	changed = rtrs_clt_change_state_get_old(clt_path,
						 RTRS_CLT_RECONNECTING,
						 &old_state);
	if (changed) {
		clt_path->reconnect_attempts = 0;
		queue_delayed_work(rtrs_wq, &clt_path->reconnect_dwork, 0);
	}
	if (changed || old_state == RTRS_CLT_RECONNECTING) {
		/*
		 * flush_delayed_work() queues pending work for immediate
		 * execution, so do the flush if we have queued something
		 * right now or work is pending.
		 */
		flush_delayed_work(&clt_path->reconnect_dwork);
		err = (READ_ONCE(clt_path->state) ==
		       RTRS_CLT_CONNECTED ? 0 : -ENOTCONN);
	}

	return err;
}

int rtrs_clt_remove_path_from_sysfs(struct rtrs_clt_path *clt_path,
				     const struct attribute *sysfs_self)
{
	enum rtrs_clt_state old_state;
	bool changed;

	/*
	 * Continue stopping path till state was changed to DEAD or
	 * state was observed as DEAD:
	 * 1. State was changed to DEAD - we were fast and nobody
	 *    invoked rtrs_clt_reconnect(), which can again start
	 *    reconnecting.
	 * 2. State was observed as DEAD - we have someone in parallel
	 *    removing the path.
	 */
	do {
		rtrs_clt_close_conns(clt_path, true);
		changed = rtrs_clt_change_state_get_old(clt_path,
							RTRS_CLT_DEAD,
							&old_state);
	} while (!changed && old_state != RTRS_CLT_DEAD);

	if (changed) {
		rtrs_clt_remove_path_from_arr(clt_path);
		rtrs_clt_destroy_path_files(clt_path, sysfs_self);
		kobject_put(&clt_path->kobj);
	}

	return 0;
}

void rtrs_clt_set_max_reconnect_attempts(struct rtrs_clt_sess *clt, int value)
{
	clt->max_reconnect_attempts = (unsigned int)value;
}

int rtrs_clt_get_max_reconnect_attempts(const struct rtrs_clt_sess *clt)
{
	return (int)clt->max_reconnect_attempts;
}

/**
 * rtrs_clt_request() - Request data transfer to/from server via RDMA.
 *
 * @dir:	READ/WRITE
 * @ops:	callback function to be called as confirmation, and the pointer.
 * @clt:	Session
 * @permit:	Preallocated permit
 * @vec:	Message that is sent to server together with the request.
 *		Sum of len of all @vec elements limited to <= IO_MSG_SIZE.
 *		Since the msg is copied internally it can be allocated on stack.
 * @nr:		Number of elements in @vec.
 * @data_len:	length of data sent to/from server
 * @sg:		Pages to be sent/received to/from server.
 * @sg_cnt:	Number of elements in the @sg
 *
 * Return:
 * 0:		Success
 * <0:		Error
 *
 * On dir=READ rtrs client will request a data transfer from Server to client.
 * The data that the server will respond with will be stored in @sg when
 * the user receives an %RTRS_CLT_RDMA_EV_RDMA_REQUEST_WRITE_COMPL event.
 * On dir=WRITE rtrs client will rdma write data in sg to server side.
 */
int rtrs_clt_request(int dir, struct rtrs_clt_req_ops *ops,
		     struct rtrs_clt_sess *clt, struct rtrs_permit *permit,
		     const struct kvec *vec, size_t nr, size_t data_len,
		     struct scatterlist *sg, unsigned int sg_cnt)
{
	struct rtrs_clt_io_req *req;
	struct rtrs_clt_path *clt_path;

	enum dma_data_direction dma_dir;
	int err = -ECONNABORTED, i;
	size_t usr_len, hdr_len;
	struct path_it it;

	/* Get kvec length */
	for (i = 0, usr_len = 0; i < nr; i++)
		usr_len += vec[i].iov_len;

	if (dir == READ) {
		hdr_len = sizeof(struct rtrs_msg_rdma_read) +
			  sg_cnt * sizeof(struct rtrs_sg_desc);
		dma_dir = DMA_FROM_DEVICE;
	} else {
		hdr_len = sizeof(struct rtrs_msg_rdma_write);
		dma_dir = DMA_TO_DEVICE;
	}

	rcu_read_lock();
	for (path_it_init(&it, clt);
	     (clt_path = it.next_path(&it)) && it.i < it.clt->paths_num; it.i++) {
		if (READ_ONCE(clt_path->state) != RTRS_CLT_CONNECTED)
			continue;

		if (usr_len + hdr_len > clt_path->max_hdr_size) {
			rtrs_wrn_rl(clt_path->clt,
				     "%s request failed, user message size is %zu and header length %zu, but max size is %u\n",
				     dir == READ ? "Read" : "Write",
				     usr_len, hdr_len, clt_path->max_hdr_size);
			err = -EMSGSIZE;
			break;
		}
		req = rtrs_clt_get_req(clt_path, ops->conf_fn, permit, ops->priv,
				       vec, usr_len, sg, sg_cnt, data_len,
				       dma_dir);
		if (dir == READ)
			err = rtrs_clt_read_req(req);
		else
			err = rtrs_clt_write_req(req);
		if (err) {
			req->in_use = false;
			continue;
		}
		/* Success path */
		break;
	}
	path_it_deinit(&it);
	rcu_read_unlock();

	return err;
}
EXPORT_SYMBOL(rtrs_clt_request);

int rtrs_clt_rdma_cq_direct(struct rtrs_clt_sess *clt, unsigned int index)
{
	/* If no path, return -1 for block layer not to try again */
	int cnt = -1;
	struct rtrs_con *con;
	struct rtrs_clt_path *clt_path;
	struct path_it it;

	rcu_read_lock();
	for (path_it_init(&it, clt);
	     (clt_path = it.next_path(&it)) && it.i < it.clt->paths_num; it.i++) {
		if (READ_ONCE(clt_path->state) != RTRS_CLT_CONNECTED)
			continue;

		con = clt_path->s.con[index + 1];
		cnt = ib_process_cq_direct(con->cq, -1);
		if (cnt)
			break;
	}
	path_it_deinit(&it);
	rcu_read_unlock();

	return cnt;
}
EXPORT_SYMBOL(rtrs_clt_rdma_cq_direct);

/**
 * rtrs_clt_query() - queries RTRS session attributes
 *@clt: session pointer
 *@attr: query results for session attributes.
 * Returns:
 *    0 on success
 *    -ECOMM		no connection to the server
 */
int rtrs_clt_query(struct rtrs_clt_sess *clt, struct rtrs_attrs *attr)
{
	if (!rtrs_clt_is_connected(clt))
		return -ECOMM;

	attr->queue_depth      = clt->queue_depth;
	attr->max_segments     = clt->max_segments;
	/* Cap max_io_size to min of remote buffer size and the fr pages */
	attr->max_io_size = min_t(int, clt->max_io_size,
				  clt->max_segments * SZ_4K);

	return 0;
}
EXPORT_SYMBOL(rtrs_clt_query);

int rtrs_clt_create_path_from_sysfs(struct rtrs_clt_sess *clt,
				     struct rtrs_addr *addr)
{
	struct rtrs_clt_path *clt_path;
	int err;

	clt_path = alloc_path(clt, addr, nr_cpu_ids, 0);
	if (IS_ERR(clt_path))
		return PTR_ERR(clt_path);

	mutex_lock(&clt->paths_mutex);
	if (clt->paths_num == 0) {
		/*
		 * When all the paths are removed for a session,
		 * the addition of the first path is like a new session for
		 * the storage server
		 */
		clt_path->for_new_clt = 1;
	}

	mutex_unlock(&clt->paths_mutex);

	/*
	 * It is totally safe to add path in CONNECTING state: coming
	 * IO will never grab it.  Also it is very important to add
	 * path before init, since init fires LINK_CONNECTED event.
	 */
	rtrs_clt_add_path_to_arr(clt_path);

	err = init_path(clt_path);
	if (err)
		goto close_path;

	err = rtrs_clt_create_path_files(clt_path);
	if (err)
		goto close_path;

	return 0;

close_path:
	rtrs_clt_remove_path_from_arr(clt_path);
	rtrs_clt_close_conns(clt_path, true);
	free_percpu(clt_path->stats->pcpu_stats);
	kfree(clt_path->stats);
	free_path(clt_path);

	return err;
}

static int rtrs_clt_ib_dev_init(struct rtrs_ib_dev *dev)
{
	if (!(dev->ib_dev->attrs.device_cap_flags &
	      IB_DEVICE_MEM_MGT_EXTENSIONS)) {
		pr_err("Memory registrations not supported.\n");
		return -ENOTSUPP;
	}

	return 0;
}

static const struct rtrs_rdma_dev_pd_ops dev_pd_ops = {
	.init = rtrs_clt_ib_dev_init
};

static int __init rtrs_client_init(void)
{
	rtrs_rdma_dev_pd_init(0, &dev_pd);

	rtrs_clt_dev_class = class_create(THIS_MODULE, "rtrs-client");
	if (IS_ERR(rtrs_clt_dev_class)) {
		pr_err("Failed to create rtrs-client dev class\n");
		return PTR_ERR(rtrs_clt_dev_class);
	}
	rtrs_wq = alloc_workqueue("rtrs_client_wq", 0, 0);
	if (!rtrs_wq) {
		class_destroy(rtrs_clt_dev_class);
		return -ENOMEM;
	}

	return 0;
}

static void __exit rtrs_client_exit(void)
{
	destroy_workqueue(rtrs_wq);
	class_destroy(rtrs_clt_dev_class);
	rtrs_rdma_dev_pd_deinit(&dev_pd);
}

module_init(rtrs_client_init);
module_exit(rtrs_client_exit);<|MERGE_RESOLUTION|>--- conflicted
+++ resolved
@@ -868,15 +868,9 @@
  */
 static struct rtrs_clt_path *get_next_path_min_latency(struct path_it *it)
 {
-<<<<<<< HEAD
-	struct rtrs_clt_sess *min_path = NULL;
-	struct rtrs_clt *clt = it->clt;
-	struct rtrs_clt_sess *sess;
-=======
 	struct rtrs_clt_path *min_path = NULL;
 	struct rtrs_clt_sess *clt = it->clt;
 	struct rtrs_clt_path *clt_path;
->>>>>>> bd2e72b9
 	ktime_t min_latency = KTIME_MAX;
 	ktime_t latency;
 
