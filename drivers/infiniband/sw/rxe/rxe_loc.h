/*
 * Copyright (c) 2016 Mellanox Technologies Ltd. All rights reserved.
 * Copyright (c) 2015 System Fabric Works, Inc. All rights reserved.
 *
 * This software is available to you under a choice of one of two
 * licenses.  You may choose to be licensed under the terms of the GNU
 * General Public License (GPL) Version 2, available from the file
 * COPYING in the main directory of this source tree, or the
 * OpenIB.org BSD license below:
 *
 *     Redistribution and use in source and binary forms, with or
 *     without modification, are permitted provided that the following
 *     conditions are met:
 *
 *	- Redistributions of source code must retain the above
 *	  copyright notice, this list of conditions and the following
 *	  disclaimer.
 *
 *	- Redistributions in binary form must reproduce the above
 *	  copyright notice, this list of conditions and the following
 *	  disclaimer in the documentation and/or other materials
 *	  provided with the distribution.
 *
 * THE SOFTWARE IS PROVIDED "AS IS", WITHOUT WARRANTY OF ANY KIND,
 * EXPRESS OR IMPLIED, INCLUDING BUT NOT LIMITED TO THE WARRANTIES OF
 * MERCHANTABILITY, FITNESS FOR A PARTICULAR PURPOSE AND
 * NONINFRINGEMENT. IN NO EVENT SHALL THE AUTHORS OR COPYRIGHT HOLDERS
 * BE LIABLE FOR ANY CLAIM, DAMAGES OR OTHER LIABILITY, WHETHER IN AN
 * ACTION OF CONTRACT, TORT OR OTHERWISE, ARISING FROM, OUT OF OR IN
 * CONNECTION WITH THE SOFTWARE OR THE USE OR OTHER DEALINGS IN THE
 * SOFTWARE.
 */

#ifndef RXE_LOC_H
#define RXE_LOC_H

/* rxe_av.c */

int rxe_av_chk_attr(struct rxe_dev *rxe, struct rdma_ah_attr *attr);

void rxe_av_from_attr(u8 port_num, struct rxe_av *av,
		     struct rdma_ah_attr *attr);

void rxe_av_to_attr(struct rxe_av *av, struct rdma_ah_attr *attr);

void rxe_av_fill_ip_info(struct rxe_av *av, struct rdma_ah_attr *attr);

struct rxe_av *rxe_get_av(struct rxe_pkt_info *pkt);

/* rxe_cq.c */
int rxe_cq_chk_attr(struct rxe_dev *rxe, struct rxe_cq *cq,
		    int cqe, int comp_vector);

int rxe_cq_from_init(struct rxe_dev *rxe, struct rxe_cq *cq, int cqe,
		     int comp_vector, struct ib_ucontext *context,
		     struct rxe_create_cq_resp __user *uresp);

int rxe_cq_resize_queue(struct rxe_cq *cq, int new_cqe,
			struct rxe_resize_cq_resp __user *uresp);

int rxe_cq_post(struct rxe_cq *cq, struct rxe_cqe *cqe, int solicited);

void rxe_cq_disable(struct rxe_cq *cq);

void rxe_cq_cleanup(struct rxe_pool_entry *arg);

/* rxe_mcast.c */
int rxe_mcast_get_grp(struct rxe_dev *rxe, union ib_gid *mgid,
		      struct rxe_mc_grp **grp_p);

int rxe_mcast_add_grp_elem(struct rxe_dev *rxe, struct rxe_qp *qp,
			   struct rxe_mc_grp *grp);

int rxe_mcast_drop_grp_elem(struct rxe_dev *rxe, struct rxe_qp *qp,
			    union ib_gid *mgid);

void rxe_drop_all_mcast_groups(struct rxe_qp *qp);

void rxe_mc_cleanup(struct rxe_pool_entry *arg);

/* rxe_mmap.c */
struct rxe_mmap_info {
	struct list_head	pending_mmaps;
	struct ib_ucontext	*context;
	struct kref		ref;
	void			*obj;

	struct mminfo info;
};

void rxe_mmap_release(struct kref *ref);

struct rxe_mmap_info *rxe_create_mmap_info(struct rxe_dev *dev,
					   u32 size,
					   struct ib_ucontext *context,
					   void *obj);

int rxe_mmap(struct ib_ucontext *context, struct vm_area_struct *vma);

/* rxe_mr.c */
enum copy_direction {
	to_mem_obj,
	from_mem_obj,
};

void rxe_mem_init_dma(struct rxe_pd *pd,
		      int access, struct rxe_mem *mem);

int rxe_mem_init_user(struct rxe_pd *pd, u64 start,
		      u64 length, u64 iova, int access, struct ib_udata *udata,
		      struct rxe_mem *mr);

int rxe_mem_init_fast(struct rxe_pd *pd,
		      int max_pages, struct rxe_mem *mem);

int rxe_mem_copy(struct rxe_mem *mem, u64 iova, void *addr,
		 int length, enum copy_direction dir, u32 *crcp);

int copy_data(struct rxe_pd *pd, int access,
	      struct rxe_dma_info *dma, void *addr, int length,
	      enum copy_direction dir, u32 *crcp);

void *iova_to_vaddr(struct rxe_mem *mem, u64 iova, int length);

enum lookup_type {
	lookup_local,
	lookup_remote,
};

struct rxe_mem *lookup_mem(struct rxe_pd *pd, int access, u32 key,
			   enum lookup_type type);

int mem_check_range(struct rxe_mem *mem, u64 iova, size_t length);

void rxe_mem_cleanup(struct rxe_pool_entry *arg);

int advance_dma_data(struct rxe_dma_info *dma, unsigned int length);

/* rxe_net.c */
void rxe_loopback(struct sk_buff *skb);
int rxe_send(struct rxe_pkt_info *pkt, struct sk_buff *skb);
struct sk_buff *rxe_init_packet(struct rxe_dev *rxe, struct rxe_av *av,
				int paylen, struct rxe_pkt_info *pkt);
int rxe_prepare(struct rxe_pkt_info *pkt, struct sk_buff *skb, u32 *crc);
<<<<<<< HEAD
enum rdma_link_layer rxe_link_layer(struct rxe_dev *rxe, unsigned int port_num);
=======
>>>>>>> d5395b5f
const char *rxe_parent_name(struct rxe_dev *rxe, unsigned int port_num);
struct device *rxe_dma_device(struct rxe_dev *rxe);
int rxe_mcast_add(struct rxe_dev *rxe, union ib_gid *mgid);
int rxe_mcast_delete(struct rxe_dev *rxe, union ib_gid *mgid);

/* rxe_qp.c */
int rxe_qp_chk_init(struct rxe_dev *rxe, struct ib_qp_init_attr *init);

int rxe_qp_from_init(struct rxe_dev *rxe, struct rxe_qp *qp, struct rxe_pd *pd,
		     struct ib_qp_init_attr *init,
		     struct rxe_create_qp_resp __user *uresp,
		     struct ib_pd *ibpd);

int rxe_qp_to_init(struct rxe_qp *qp, struct ib_qp_init_attr *init);

int rxe_qp_chk_attr(struct rxe_dev *rxe, struct rxe_qp *qp,
		    struct ib_qp_attr *attr, int mask);

int rxe_qp_from_attr(struct rxe_qp *qp, struct ib_qp_attr *attr,
		     int mask, struct ib_udata *udata);

int rxe_qp_to_attr(struct rxe_qp *qp, struct ib_qp_attr *attr, int mask);

void rxe_qp_error(struct rxe_qp *qp);

void rxe_qp_destroy(struct rxe_qp *qp);

void rxe_qp_cleanup(struct rxe_pool_entry *arg);

static inline int qp_num(struct rxe_qp *qp)
{
	return qp->ibqp.qp_num;
}

static inline enum ib_qp_type qp_type(struct rxe_qp *qp)
{
	return qp->ibqp.qp_type;
}

static inline enum ib_qp_state qp_state(struct rxe_qp *qp)
{
	return qp->attr.qp_state;
}

static inline int qp_mtu(struct rxe_qp *qp)
{
	if (qp->ibqp.qp_type == IB_QPT_RC || qp->ibqp.qp_type == IB_QPT_UC)
		return qp->attr.path_mtu;
	else
		return IB_MTU_4096;
}

static inline int rcv_wqe_size(int max_sge)
{
	return sizeof(struct rxe_recv_wqe) +
		max_sge * sizeof(struct ib_sge);
}

void free_rd_atomic_resource(struct rxe_qp *qp, struct resp_res *res);

static inline void rxe_advance_resp_resource(struct rxe_qp *qp)
{
	qp->resp.res_head++;
	if (unlikely(qp->resp.res_head == qp->attr.max_dest_rd_atomic))
		qp->resp.res_head = 0;
}

void retransmit_timer(unsigned long data);
void rnr_nak_timer(unsigned long data);

/* rxe_srq.c */
#define IB_SRQ_INIT_MASK (~IB_SRQ_LIMIT)

int rxe_srq_chk_attr(struct rxe_dev *rxe, struct rxe_srq *srq,
		     struct ib_srq_attr *attr, enum ib_srq_attr_mask mask);

int rxe_srq_from_init(struct rxe_dev *rxe, struct rxe_srq *srq,
		      struct ib_srq_init_attr *init,
		      struct ib_ucontext *context,
		      struct rxe_create_srq_resp __user *uresp);

int rxe_srq_from_attr(struct rxe_dev *rxe, struct rxe_srq *srq,
		      struct ib_srq_attr *attr, enum ib_srq_attr_mask mask,
		      struct rxe_modify_srq_cmd *ucmd);

void rxe_release(struct kref *kref);

int rxe_completer(void *arg);
int rxe_requester(void *arg);
int rxe_responder(void *arg);

u32 rxe_icrc_hdr(struct rxe_pkt_info *pkt, struct sk_buff *skb);

void rxe_resp_queue_pkt(struct rxe_dev *rxe,
			struct rxe_qp *qp, struct sk_buff *skb);

void rxe_comp_queue_pkt(struct rxe_dev *rxe,
			struct rxe_qp *qp, struct sk_buff *skb);

static inline unsigned int wr_opcode_mask(int opcode, struct rxe_qp *qp)
{
	return rxe_wr_opcode_info[opcode].mask[qp->ibqp.qp_type];
}

static inline int rxe_xmit_packet(struct rxe_dev *rxe, struct rxe_qp *qp,
				  struct rxe_pkt_info *pkt, struct sk_buff *skb)
{
	int err;
	int is_request = pkt->mask & RXE_REQ_MASK;

	if ((is_request && (qp->req.state != QP_STATE_READY)) ||
	    (!is_request && (qp->resp.state != QP_STATE_READY))) {
		pr_info("Packet dropped. QP is not in ready state\n");
		goto drop;
	}

	if (pkt->mask & RXE_LOOPBACK_MASK) {
		memcpy(SKB_TO_PKT(skb), pkt, sizeof(*pkt));
		rxe_loopback(skb);
		err = 0;
	} else {
		err = rxe_send(pkt, skb);
	}

	if (err) {
		rxe->xmit_errors++;
		rxe_counter_inc(rxe, RXE_CNT_SEND_ERR);
		return err;
	}

	if ((qp_type(qp) != IB_QPT_RC) &&
	    (pkt->mask & RXE_END_MASK)) {
		pkt->wqe->state = wqe_state_done;
		rxe_run_task(&qp->comp.task, 1);
	}

	rxe_counter_inc(rxe, RXE_CNT_SENT_PKTS);
	goto done;

drop:
	kfree_skb(skb);
	err = 0;
done:
	return err;
}

#endif /* RXE_LOC_H */<|MERGE_RESOLUTION|>--- conflicted
+++ resolved
@@ -142,10 +142,6 @@
 struct sk_buff *rxe_init_packet(struct rxe_dev *rxe, struct rxe_av *av,
 				int paylen, struct rxe_pkt_info *pkt);
 int rxe_prepare(struct rxe_pkt_info *pkt, struct sk_buff *skb, u32 *crc);
-<<<<<<< HEAD
-enum rdma_link_layer rxe_link_layer(struct rxe_dev *rxe, unsigned int port_num);
-=======
->>>>>>> d5395b5f
 const char *rxe_parent_name(struct rxe_dev *rxe, unsigned int port_num);
 struct device *rxe_dma_device(struct rxe_dev *rxe);
 int rxe_mcast_add(struct rxe_dev *rxe, union ib_gid *mgid);
