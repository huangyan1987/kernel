/*
 * Copyright (c) 2016 Mellanox Technologies Ltd. All rights reserved.
 * Copyright (c) 2015 System Fabric Works, Inc. All rights reserved.
 *
 * This software is available to you under a choice of one of two
 * licenses.  You may choose to be licensed under the terms of the GNU
 * General Public License (GPL) Version 2, available from the file
 * COPYING in the main directory of this source tree, or the
 * OpenIB.org BSD license below:
 *
 *     Redistribution and use in source and binary forms, with or
 *     without modification, are permitted provided that the following
 *     conditions are met:
 *
 *	- Redistributions of source code must retain the above
 *	  copyright notice, this list of conditions and the following
 *	  disclaimer.
 *
 *	- Redistributions in binary form must reproduce the above
 *	  copyright notice, this list of conditions and the following
 *	  disclaimer in the documentation and/or other materials
 *	  provided with the distribution.
 *
 * THE SOFTWARE IS PROVIDED "AS IS", WITHOUT WARRANTY OF ANY KIND,
 * EXPRESS OR IMPLIED, INCLUDING BUT NOT LIMITED TO THE WARRANTIES OF
 * MERCHANTABILITY, FITNESS FOR A PARTICULAR PURPOSE AND
 * NONINFRINGEMENT. IN NO EVENT SHALL THE AUTHORS OR COPYRIGHT HOLDERS
 * BE LIABLE FOR ANY CLAIM, DAMAGES OR OTHER LIABILITY, WHETHER IN AN
 * ACTION OF CONTRACT, TORT OR OTHERWISE, ARISING FROM, OUT OF OR IN
 * CONNECTION WITH THE SOFTWARE OR THE USE OR OTHER DEALINGS IN THE
 * SOFTWARE.
 */

#include <linux/skbuff.h>
#include <linux/if_arp.h>
#include <linux/netdevice.h>
#include <linux/if.h>
#include <linux/if_vlan.h>
#include <net/udp_tunnel.h>
#include <net/sch_generic.h>
#include <linux/netfilter.h>
#include <rdma/ib_addr.h>

#include "rxe.h"
#include "rxe_net.h"
#include "rxe_loc.h"

static LIST_HEAD(rxe_dev_list);
static DEFINE_SPINLOCK(dev_list_lock); /* spinlock for device list */

struct rxe_dev *net_to_rxe(struct net_device *ndev)
{
	struct rxe_dev *rxe;
	struct rxe_dev *found = NULL;

	spin_lock_bh(&dev_list_lock);
	list_for_each_entry(rxe, &rxe_dev_list, list) {
		if (rxe->ndev == ndev) {
			found = rxe;
			break;
		}
	}
	spin_unlock_bh(&dev_list_lock);

	return found;
}

struct rxe_dev *get_rxe_by_name(const char *name)
{
	struct rxe_dev *rxe;
	struct rxe_dev *found = NULL;

	spin_lock_bh(&dev_list_lock);
	list_for_each_entry(rxe, &rxe_dev_list, list) {
		if (!strcmp(name, dev_name(&rxe->ib_dev.dev))) {
			found = rxe;
			break;
		}
	}
	spin_unlock_bh(&dev_list_lock);
	return found;
}


static struct rxe_recv_sockets recv_sockets;

struct device *rxe_dma_device(struct rxe_dev *rxe)
{
	struct net_device *ndev;

	ndev = rxe->ndev;

	if (is_vlan_dev(ndev))
		ndev = vlan_dev_real_dev(ndev);

	return ndev->dev.parent;
}

int rxe_mcast_add(struct rxe_dev *rxe, union ib_gid *mgid)
{
	int err;
	unsigned char ll_addr[ETH_ALEN];

	ipv6_eth_mc_map((struct in6_addr *)mgid->raw, ll_addr);
	err = dev_mc_add(rxe->ndev, ll_addr);

	return err;
}

int rxe_mcast_delete(struct rxe_dev *rxe, union ib_gid *mgid)
{
	int err;
	unsigned char ll_addr[ETH_ALEN];

	ipv6_eth_mc_map((struct in6_addr *)mgid->raw, ll_addr);
	err = dev_mc_del(rxe->ndev, ll_addr);

	return err;
}

static struct dst_entry *rxe_find_route4(struct net_device *ndev,
				  struct in_addr *saddr,
				  struct in_addr *daddr)
{
	struct rtable *rt;
	struct flowi4 fl = { { 0 } };

	memset(&fl, 0, sizeof(fl));
	fl.flowi4_oif = ndev->ifindex;
	memcpy(&fl.saddr, saddr, sizeof(*saddr));
	memcpy(&fl.daddr, daddr, sizeof(*daddr));
	fl.flowi4_proto = IPPROTO_UDP;

	rt = ip_route_output_key(&init_net, &fl);
	if (IS_ERR(rt)) {
		pr_err_ratelimited("no route to %pI4\n", &daddr->s_addr);
		return NULL;
	}

	return &rt->dst;
}

#if IS_ENABLED(CONFIG_IPV6)
static struct dst_entry *rxe_find_route6(struct net_device *ndev,
					 struct in6_addr *saddr,
					 struct in6_addr *daddr)
{
	struct dst_entry *ndst;
	struct flowi6 fl6 = { { 0 } };

	memset(&fl6, 0, sizeof(fl6));
	fl6.flowi6_oif = ndev->ifindex;
	memcpy(&fl6.saddr, saddr, sizeof(*saddr));
	memcpy(&fl6.daddr, daddr, sizeof(*daddr));
	fl6.flowi6_proto = IPPROTO_UDP;

	ndst = ipv6_stub->ipv6_dst_lookup_flow(sock_net(recv_sockets.sk6->sk),
					       recv_sockets.sk6->sk, &fl6,
					       NULL);
	if (unlikely(IS_ERR(ndst))) {
		pr_err_ratelimited("no route to %pI6\n", daddr);
		return NULL;
	}

	if (unlikely(ndst->error)) {
		pr_err("no route to %pI6\n", daddr);
		goto put;
	}

	return ndst;
put:
	dst_release(ndst);
	return NULL;
}

#else

static struct dst_entry *rxe_find_route6(struct net_device *ndev,
					 struct in6_addr *saddr,
					 struct in6_addr *daddr)
{
	return NULL;
}

#endif

static struct dst_entry *rxe_find_route(struct net_device *ndev,
					struct rxe_qp *qp,
					struct rxe_av *av)
{
	struct dst_entry *dst = NULL;

	if (qp_type(qp) == IB_QPT_RC)
		dst = sk_dst_get(qp->sk->sk);

	if (!dst || !dst_check(dst, qp->dst_cookie)) {
		if (dst)
			dst_release(dst);

		if (av->network_type == RDMA_NETWORK_IPV4) {
			struct in_addr *saddr;
			struct in_addr *daddr;

			saddr = &av->sgid_addr._sockaddr_in.sin_addr;
			daddr = &av->dgid_addr._sockaddr_in.sin_addr;
			dst = rxe_find_route4(ndev, saddr, daddr);
		} else if (av->network_type == RDMA_NETWORK_IPV6) {
			struct in6_addr *saddr6;
			struct in6_addr *daddr6;

			saddr6 = &av->sgid_addr._sockaddr_in6.sin6_addr;
			daddr6 = &av->dgid_addr._sockaddr_in6.sin6_addr;
			dst = rxe_find_route6(ndev, saddr6, daddr6);
#if IS_ENABLED(CONFIG_IPV6)
			if (dst)
				qp->dst_cookie =
					rt6_get_cookie((struct rt6_info *)dst);
#endif
		}

		if (dst && (qp_type(qp) == IB_QPT_RC)) {
			dst_hold(dst);
			sk_dst_set(qp->sk->sk, dst);
		}
	}
	return dst;
}

static int rxe_udp_encap_recv(struct sock *sk, struct sk_buff *skb)
{
	struct udphdr *udph;
	struct net_device *ndev = skb->dev;
	struct net_device *rdev = ndev;
	struct rxe_dev *rxe = net_to_rxe(ndev);
	struct rxe_pkt_info *pkt = SKB_TO_PKT(skb);

	if (!rxe && is_vlan_dev(rdev)) {
		rdev = vlan_dev_real_dev(ndev);
		rxe = net_to_rxe(rdev);
	}
	if (!rxe)
		goto drop;

	if (skb_linearize(skb)) {
		pr_err("skb_linearize failed\n");
		goto drop;
	}

	udph = udp_hdr(skb);
	pkt->rxe = rxe;
	pkt->port_num = 1;
	pkt->hdr = (u8 *)(udph + 1);
	pkt->mask = RXE_GRH_MASK;
	pkt->paylen = be16_to_cpu(udph->len) - sizeof(*udph);

	rxe_rcv(skb);

	return 0;
drop:
	kfree_skb(skb);

	return 0;
}

static struct socket *rxe_setup_udp_tunnel(struct net *net, __be16 port,
					   bool ipv6)
{
	int err;
	struct socket *sock;
	struct udp_port_cfg udp_cfg = { };
	struct udp_tunnel_sock_cfg tnl_cfg = { };

	if (ipv6) {
		udp_cfg.family = AF_INET6;
		udp_cfg.ipv6_v6only = 1;
	} else {
		udp_cfg.family = AF_INET;
	}

	udp_cfg.local_udp_port = port;

	/* Create UDP socket */
	err = udp_sock_create(net, &udp_cfg, &sock);
	if (err < 0)
		return ERR_PTR(err);

	tnl_cfg.encap_type = 1;
	tnl_cfg.encap_rcv = rxe_udp_encap_recv;

	/* Setup UDP tunnel */
	setup_udp_tunnel_sock(net, sock, &tnl_cfg);

	return sock;
}

static void rxe_release_udp_tunnel(struct socket *sk)
{
	if (sk)
		udp_tunnel_sock_release(sk);
}

static void prepare_udp_hdr(struct sk_buff *skb, __be16 src_port,
			    __be16 dst_port)
{
	struct udphdr *udph;

	__skb_push(skb, sizeof(*udph));
	skb_reset_transport_header(skb);
	udph = udp_hdr(skb);

	udph->dest = dst_port;
	udph->source = src_port;
	udph->len = htons(skb->len);
	udph->check = 0;
}

static void prepare_ipv4_hdr(struct dst_entry *dst, struct sk_buff *skb,
			     __be32 saddr, __be32 daddr, __u8 proto,
			     __u8 tos, __u8 ttl, __be16 df, bool xnet)
{
	struct iphdr *iph;

	skb_scrub_packet(skb, xnet);

	skb_clear_hash(skb);
	skb_dst_set(skb, dst_clone(dst));
	memset(IPCB(skb), 0, sizeof(*IPCB(skb)));

	skb_push(skb, sizeof(struct iphdr));
	skb_reset_network_header(skb);

	iph = ip_hdr(skb);

	iph->version	=	IPVERSION;
	iph->ihl	=	sizeof(struct iphdr) >> 2;
	iph->frag_off	=	df;
	iph->protocol	=	proto;
	iph->tos	=	tos;
	iph->daddr	=	daddr;
	iph->saddr	=	saddr;
	iph->ttl	=	ttl;
	__ip_select_ident(dev_net(dst->dev), iph,
			  skb_shinfo(skb)->gso_segs ?: 1);
}

static void prepare_ipv6_hdr(struct dst_entry *dst, struct sk_buff *skb,
			     struct in6_addr *saddr, struct in6_addr *daddr,
			     __u8 proto, __u8 prio, __u8 ttl)
{
	struct ipv6hdr *ip6h;

	memset(&(IPCB(skb)->opt), 0, sizeof(IPCB(skb)->opt));
	IPCB(skb)->flags &= ~(IPSKB_XFRM_TUNNEL_SIZE | IPSKB_XFRM_TRANSFORMED
			    | IPSKB_REROUTED);
	skb_dst_set(skb, dst_clone(dst));

	__skb_push(skb, sizeof(*ip6h));
	skb_reset_network_header(skb);
	ip6h		  = ipv6_hdr(skb);
	ip6_flow_hdr(ip6h, prio, htonl(0));
	ip6h->payload_len = htons(skb->len);
	ip6h->nexthdr     = proto;
	ip6h->hop_limit   = ttl;
	ip6h->daddr	  = *daddr;
	ip6h->saddr	  = *saddr;
	ip6h->payload_len = htons(skb->len - sizeof(*ip6h));
}

static int prepare4(struct rxe_pkt_info *pkt, struct sk_buff *skb,
		    struct rxe_av *av)
{
	struct rxe_qp *qp = pkt->qp;
	struct dst_entry *dst;
	bool xnet = false;
	__be16 df = htons(IP_DF);
	struct in_addr *saddr = &av->sgid_addr._sockaddr_in.sin_addr;
	struct in_addr *daddr = &av->dgid_addr._sockaddr_in.sin_addr;

	dst = rxe_find_route(skb->dev, qp, av);
	if (!dst) {
		pr_err("Host not reachable\n");
		return -EHOSTUNREACH;
	}

	if (!memcmp(saddr, daddr, sizeof(*daddr)))
		pkt->mask |= RXE_LOOPBACK_MASK;

	prepare_udp_hdr(skb, cpu_to_be16(qp->src_port),
			cpu_to_be16(ROCE_V2_UDP_DPORT));

	prepare_ipv4_hdr(dst, skb, saddr->s_addr, daddr->s_addr, IPPROTO_UDP,
			 av->grh.traffic_class, av->grh.hop_limit, df, xnet);

	dst_release(dst);
	return 0;
}

static int prepare6(struct rxe_pkt_info *pkt, struct sk_buff *skb,
		    struct rxe_av *av)
{
	struct rxe_qp *qp = pkt->qp;
	struct dst_entry *dst;
	struct in6_addr *saddr = &av->sgid_addr._sockaddr_in6.sin6_addr;
	struct in6_addr *daddr = &av->dgid_addr._sockaddr_in6.sin6_addr;

	dst = rxe_find_route(skb->dev, qp, av);
	if (!dst) {
		pr_err("Host not reachable\n");
		return -EHOSTUNREACH;
	}

	if (!memcmp(saddr, daddr, sizeof(*daddr)))
		pkt->mask |= RXE_LOOPBACK_MASK;

	prepare_udp_hdr(skb, cpu_to_be16(qp->src_port),
			cpu_to_be16(ROCE_V2_UDP_DPORT));

	prepare_ipv6_hdr(dst, skb, saddr, daddr, IPPROTO_UDP,
			 av->grh.traffic_class,
			 av->grh.hop_limit);

	dst_release(dst);
	return 0;
}

int rxe_prepare(struct rxe_pkt_info *pkt, struct sk_buff *skb, u32 *crc)
{
	int err = 0;
	struct rxe_av *av = rxe_get_av(pkt);

	if (av->network_type == RDMA_NETWORK_IPV4)
		err = prepare4(pkt, skb, av);
	else if (av->network_type == RDMA_NETWORK_IPV6)
		err = prepare6(pkt, skb, av);

	*crc = rxe_icrc_hdr(pkt, skb);

	return err;
}

static void rxe_skb_tx_dtor(struct sk_buff *skb)
{
	struct sock *sk = skb->sk;
	struct rxe_qp *qp = sk->sk_user_data;
	int skb_out = atomic_dec_return(&qp->skb_out);

	if (unlikely(qp->need_req_skb &&
		     skb_out < RXE_INFLIGHT_SKBS_PER_QP_LOW))
		rxe_run_task(&qp->req.task, 1);

	rxe_drop_ref(qp);
}

int rxe_send(struct rxe_pkt_info *pkt, struct sk_buff *skb)
{
	struct rxe_av *av;
	int err;

	av = rxe_get_av(pkt);

	skb->destructor = rxe_skb_tx_dtor;
	skb->sk = pkt->qp->sk->sk;

	rxe_add_ref(pkt->qp);
	atomic_inc(&pkt->qp->skb_out);

	if (av->network_type == RDMA_NETWORK_IPV4) {
		err = ip_local_out(dev_net(skb_dst(skb)->dev), skb->sk, skb);
	} else if (av->network_type == RDMA_NETWORK_IPV6) {
		err = ip6_local_out(dev_net(skb_dst(skb)->dev), skb->sk, skb);
	} else {
		pr_err("Unknown layer 3 protocol: %d\n", av->network_type);
		atomic_dec(&pkt->qp->skb_out);
		rxe_drop_ref(pkt->qp);
		kfree_skb(skb);
		return -EINVAL;
	}

	if (unlikely(net_xmit_eval(err))) {
		pr_debug("error sending packet: %d\n", err);
		return -EAGAIN;
	}

	return 0;
}

void rxe_loopback(struct sk_buff *skb)
{
<<<<<<< HEAD
=======
	if (skb->protocol == htons(ETH_P_IP))
		skb_pull(skb, sizeof(struct iphdr));
	else
		skb_pull(skb, sizeof(struct ipv6hdr));

>>>>>>> d5395b5f
	rxe_rcv(skb);
}

struct sk_buff *rxe_init_packet(struct rxe_dev *rxe, struct rxe_av *av,
				int paylen, struct rxe_pkt_info *pkt)
{
	unsigned int hdr_len;
	struct sk_buff *skb;
	struct net_device *ndev;
	const struct ib_gid_attr *attr;
	const int port_num = 1;

	attr = rdma_get_gid_attr(&rxe->ib_dev, port_num, av->grh.sgid_index);
	if (IS_ERR(attr))
		return NULL;
	ndev = attr->ndev;

	if (av->network_type == RDMA_NETWORK_IPV4)
		hdr_len = ETH_HLEN + sizeof(struct udphdr) +
			sizeof(struct iphdr);
	else
		hdr_len = ETH_HLEN + sizeof(struct udphdr) +
			sizeof(struct ipv6hdr);

	skb = alloc_skb(paylen + hdr_len + LL_RESERVED_SPACE(ndev),
			GFP_ATOMIC);

	if (unlikely(!skb))
		goto out;

	skb_reserve(skb, hdr_len + LL_RESERVED_SPACE(ndev));

	/* FIXME: hold reference to this netdev until life of this skb. */
	skb->dev	= ndev;
	if (av->network_type == RDMA_NETWORK_IPV4)
		skb->protocol = htons(ETH_P_IP);
	else
		skb->protocol = htons(ETH_P_IPV6);

	pkt->rxe	= rxe;
	pkt->port_num	= port_num;
	pkt->hdr	= skb_put_zero(skb, paylen);
	pkt->mask	|= RXE_GRH_MASK;

out:
	rdma_put_gid_attr(attr);
	return skb;
}

/*
 * this is required by rxe_cfg to match rxe devices in
 * /sys/class/infiniband up with their underlying ethernet devices
 */
const char *rxe_parent_name(struct rxe_dev *rxe, unsigned int port_num)
{
	return rxe->ndev->name;
}

struct rxe_dev *rxe_net_add(struct net_device *ndev)
{
	int err;
	struct rxe_dev *rxe = NULL;

	rxe = (struct rxe_dev *)ib_alloc_device(sizeof(*rxe));
	if (!rxe)
		return NULL;

	rxe->ndev = ndev;

	err = rxe_add(rxe, ndev->mtu);
	if (err) {
		ib_dealloc_device(&rxe->ib_dev);
		return NULL;
	}

	spin_lock_bh(&dev_list_lock);
	list_add_tail(&rxe->list, &rxe_dev_list);
	spin_unlock_bh(&dev_list_lock);
	return rxe;
}

void rxe_remove_all(void)
{
	spin_lock_bh(&dev_list_lock);
	while (!list_empty(&rxe_dev_list)) {
		struct rxe_dev *rxe =
			list_first_entry(&rxe_dev_list, struct rxe_dev, list);

		list_del(&rxe->list);
		spin_unlock_bh(&dev_list_lock);
		rxe_remove(rxe);
		spin_lock_bh(&dev_list_lock);
	}
	spin_unlock_bh(&dev_list_lock);
}

static void rxe_port_event(struct rxe_dev *rxe,
			   enum ib_event_type event)
{
	struct ib_event ev;

	ev.device = &rxe->ib_dev;
	ev.element.port_num = 1;
	ev.event = event;

	ib_dispatch_event(&ev);
}

/* Caller must hold net_info_lock */
void rxe_port_up(struct rxe_dev *rxe)
{
	struct rxe_port *port;

	port = &rxe->port;
	port->attr.state = IB_PORT_ACTIVE;
	port->attr.phys_state = IB_PHYS_STATE_LINK_UP;

	rxe_port_event(rxe, IB_EVENT_PORT_ACTIVE);
	dev_info(&rxe->ib_dev.dev, "set active\n");
}

/* Caller must hold net_info_lock */
void rxe_port_down(struct rxe_dev *rxe)
{
	struct rxe_port *port;

	port = &rxe->port;
	port->attr.state = IB_PORT_DOWN;
	port->attr.phys_state = IB_PHYS_STATE_LINK_DOWN;

	rxe_port_event(rxe, IB_EVENT_PORT_ERR);
	dev_info(&rxe->ib_dev.dev, "set down\n");
}

static int rxe_notify(struct notifier_block *not_blk,
		      unsigned long event,
		      void *arg)
{
	struct net_device *ndev = netdev_notifier_info_to_dev(arg);
	struct rxe_dev *rxe = net_to_rxe(ndev);

	if (!rxe)
		goto out;

	switch (event) {
	case NETDEV_UNREGISTER:
		list_del(&rxe->list);
		rxe_remove(rxe);
		break;
	case NETDEV_UP:
		rxe_port_up(rxe);
		break;
	case NETDEV_DOWN:
		rxe_port_down(rxe);
		break;
	case NETDEV_CHANGEMTU:
		pr_info("%s changed mtu to %d\n", ndev->name, ndev->mtu);
		rxe_set_mtu(rxe, ndev->mtu);
		break;
	case NETDEV_CHANGE:
		if (netif_running(ndev) && netif_carrier_ok(ndev))
			rxe_port_up(rxe);
		else
			rxe_port_down(rxe);
		break;
	case NETDEV_REBOOT:
	case NETDEV_GOING_DOWN:
	case NETDEV_CHANGEADDR:
	case NETDEV_CHANGENAME:
	case NETDEV_FEAT_CHANGE:
	default:
		pr_info("ignoring netdev event = %ld for %s\n",
			event, ndev->name);
		break;
	}
out:
	return NOTIFY_OK;
}

static struct notifier_block rxe_net_notifier = {
	.notifier_call = rxe_notify,
};

static int rxe_net_ipv4_init(void)
{
	recv_sockets.sk4 = rxe_setup_udp_tunnel(&init_net,
				htons(ROCE_V2_UDP_DPORT), false);
	if (IS_ERR(recv_sockets.sk4)) {
		recv_sockets.sk4 = NULL;
		pr_err("Failed to create IPv4 UDP tunnel\n");
		return -1;
	}

	return 0;
}

static int rxe_net_ipv6_init(void)
{
#if IS_ENABLED(CONFIG_IPV6)

	recv_sockets.sk6 = rxe_setup_udp_tunnel(&init_net,
						htons(ROCE_V2_UDP_DPORT), true);
	if (PTR_ERR(recv_sockets.sk6) == -EAFNOSUPPORT) {
		recv_sockets.sk6 = NULL;
		pr_warn("IPv6 is not supported, can not create a UDPv6 socket\n");
		return 0;
	}

	if (IS_ERR(recv_sockets.sk6)) {
		recv_sockets.sk6 = NULL;
		pr_err("Failed to create IPv6 UDP tunnel\n");
		return -1;
	}
#endif
	return 0;
}

void rxe_net_exit(void)
{
	rxe_release_udp_tunnel(recv_sockets.sk6);
	rxe_release_udp_tunnel(recv_sockets.sk4);
	unregister_netdevice_notifier(&rxe_net_notifier);
}

int rxe_net_init(void)
{
	int err;

	recv_sockets.sk6 = NULL;

	err = rxe_net_ipv4_init();
	if (err)
		return err;
	err = rxe_net_ipv6_init();
	if (err)
		goto err_out;
	err = register_netdevice_notifier(&rxe_net_notifier);
	if (err) {
		pr_err("Failed to register netdev notifier\n");
		goto err_out;
	}
	return 0;
err_out:
	rxe_net_exit();
	return err;
}<|MERGE_RESOLUTION|>--- conflicted
+++ resolved
@@ -486,14 +486,11 @@
 
 void rxe_loopback(struct sk_buff *skb)
 {
-<<<<<<< HEAD
-=======
 	if (skb->protocol == htons(ETH_P_IP))
 		skb_pull(skb, sizeof(struct iphdr));
 	else
 		skb_pull(skb, sizeof(struct ipv6hdr));
 
->>>>>>> d5395b5f
 	rxe_rcv(skb);
 }
 
