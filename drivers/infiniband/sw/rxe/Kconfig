config RDMA_RXE
	tristate "Software RDMA over Ethernet (RoCE) driver"
	depends on INET && PCI && INFINIBAND
	depends on !64BIT || ARCH_DMA_ADDR_T_64BIT
	select NET_UDP_TUNNEL
<<<<<<< HEAD
=======
	select CRYPTO
>>>>>>> d5395b5f
	select CRYPTO_CRC32
	select DMA_VIRT_OPS
	---help---
	This driver implements the InfiniBand RDMA transport over
	the Linux network stack. It enables a system with a
	standard Ethernet adapter to interoperate with a RoCE
	adapter or with another system running the RXE driver.
	Documentation on InfiniBand and RoCE can be downloaded at
	www.infinibandta.org and www.openfabrics.org. (See also
	siw which is a similar software driver for iWARP.)

	The driver is split into two layers, one interfaces with the
	Linux RDMA stack and implements a kernel or user space
	verbs API. The user space verbs API requires a support
	library named librxe which is loaded by the generic user
	space verbs API, libibverbs. The other layer interfaces
	with the Linux network stack at layer 3.

	To configure and work with soft-RoCE driver please use the
	following wiki page under "configure Soft-RoCE (RXE)" section:

	https://github.com/linux-rdma/rdma-core/blob/master/Documentation/rxe.md<|MERGE_RESOLUTION|>--- conflicted
+++ resolved
@@ -3,10 +3,7 @@
 	depends on INET && PCI && INFINIBAND
 	depends on !64BIT || ARCH_DMA_ADDR_T_64BIT
 	select NET_UDP_TUNNEL
-<<<<<<< HEAD
-=======
 	select CRYPTO
->>>>>>> d5395b5f
 	select CRYPTO_CRC32
 	select DMA_VIRT_OPS
 	---help---
