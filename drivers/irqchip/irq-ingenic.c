// SPDX-License-Identifier: GPL-2.0-or-later
/*
 *  Copyright (C) 2009-2010, Lars-Peter Clausen <lars@metafoo.de>
 *  Ingenic XBurst platform IRQ support
 */

#include <linux/errno.h>
#include <linux/init.h>
#include <linux/types.h>
#include <linux/interrupt.h>
#include <linux/ioport.h>
#include <linux/irqchip.h>
#include <linux/of_address.h>
#include <linux/of_irq.h>
#include <linux/timex.h>
#include <linux/slab.h>
#include <linux/delay.h>

#include <asm/io.h>

struct ingenic_intc_data {
	void __iomem *base;
	struct irq_domain *domain;
	unsigned num_chips;
};

#define JZ_REG_INTC_STATUS	0x00
#define JZ_REG_INTC_MASK	0x04
#define JZ_REG_INTC_SET_MASK	0x08
#define JZ_REG_INTC_CLEAR_MASK	0x0c
#define JZ_REG_INTC_PENDING	0x10
#define CHIP_SIZE		0x20

static irqreturn_t intc_cascade(int irq, void *data)
{
	struct ingenic_intc_data *intc = irq_get_handler_data(irq);
	struct irq_domain *domain = intc->domain;
	struct irq_chip_generic *gc;
	uint32_t pending;
	unsigned i;

	for (i = 0; i < intc->num_chips; i++) {
		gc = irq_get_domain_generic_chip(domain, i * 32);

		pending = irq_reg_readl(gc, JZ_REG_INTC_PENDING);
		if (!pending)
			continue;

		while (pending) {
			int bit = __fls(pending);

			generic_handle_domain_irq(domain, bit + (i * 32));
			pending &= ~BIT(bit);
		}
	}

	return IRQ_HANDLED;
}

static int __init ingenic_intc_of_init(struct device_node *node,
				       unsigned num_chips)
{
	struct ingenic_intc_data *intc;
	struct irq_chip_generic *gc;
	struct irq_chip_type *ct;
	struct irq_domain *domain;
	int parent_irq, err = 0;
	unsigned i;

	intc = kzalloc(sizeof(*intc), GFP_KERNEL);
	if (!intc) {
		err = -ENOMEM;
		goto out_err;
	}

	parent_irq = irq_of_parse_and_map(node, 0);
	if (!parent_irq) {
		err = -EINVAL;
		goto out_free;
	}

	err = irq_set_handler_data(parent_irq, intc);
	if (err)
		goto out_unmap_irq;

	intc->num_chips = num_chips;
	intc->base = of_iomap(node, 0);
	if (!intc->base) {
		err = -ENODEV;
		goto out_unmap_irq;
	}

<<<<<<< HEAD
	domain = irq_domain_add_legacy(node, num_chips * 32,
				       JZ4740_IRQ_BASE, 0,
				       &irq_domain_simple_ops, NULL);
=======
	domain = irq_domain_add_linear(node, num_chips * 32,
				       &irq_generic_chip_ops, NULL);
>>>>>>> 7d2a07b7
	if (!domain) {
		err = -ENOMEM;
		goto out_unmap_base;
	}
<<<<<<< HEAD

	for (i = 0; i < num_chips; i++) {
		/* Mask all irqs */
		writel(0xffffffff, intc->base + (i * CHIP_SIZE) +
		       JZ_REG_INTC_SET_MASK);
=======
>>>>>>> 7d2a07b7

	intc->domain = domain;

	err = irq_alloc_domain_generic_chips(domain, 32, 1, "INTC",
					     handle_level_irq, 0,
					     IRQ_NOPROBE | IRQ_LEVEL, 0);
	if (err)
		goto out_domain_remove;

	for (i = 0; i < num_chips; i++) {
		gc = irq_get_domain_generic_chip(domain, i * 32);

		gc->wake_enabled = IRQ_MSK(32);
		gc->reg_base = intc->base + (i * CHIP_SIZE);

		ct = gc->chip_types;
		ct->regs.enable = JZ_REG_INTC_CLEAR_MASK;
		ct->regs.disable = JZ_REG_INTC_SET_MASK;
		ct->chip.irq_unmask = irq_gc_unmask_enable_reg;
		ct->chip.irq_mask = irq_gc_mask_disable_reg;
		ct->chip.irq_mask_ack = irq_gc_mask_disable_reg;
		ct->chip.irq_set_wake = irq_gc_set_wake;
		ct->chip.flags = IRQCHIP_MASK_ON_SUSPEND;

		/* Mask all irqs */
		irq_reg_writel(gc, IRQ_MSK(32), JZ_REG_INTC_SET_MASK);
	}

<<<<<<< HEAD
	setup_irq(parent_irq, &intc_cascade_action);
	return 0;

=======
	if (request_irq(parent_irq, intc_cascade, IRQF_NO_SUSPEND,
			"SoC intc cascade interrupt", NULL))
		pr_err("Failed to register SoC intc cascade interrupt\n");
	return 0;

out_domain_remove:
	irq_domain_remove(domain);
>>>>>>> 7d2a07b7
out_unmap_base:
	iounmap(intc->base);
out_unmap_irq:
	irq_dispose_mapping(parent_irq);
out_free:
	kfree(intc);
out_err:
	return err;
}

static int __init intc_1chip_of_init(struct device_node *node,
				     struct device_node *parent)
{
	return ingenic_intc_of_init(node, 1);
}
IRQCHIP_DECLARE(jz4740_intc, "ingenic,jz4740-intc", intc_1chip_of_init);
IRQCHIP_DECLARE(jz4725b_intc, "ingenic,jz4725b-intc", intc_1chip_of_init);

static int __init intc_2chip_of_init(struct device_node *node,
	struct device_node *parent)
{
	return ingenic_intc_of_init(node, 2);
}
IRQCHIP_DECLARE(jz4760_intc, "ingenic,jz4760-intc", intc_2chip_of_init);
IRQCHIP_DECLARE(jz4770_intc, "ingenic,jz4770-intc", intc_2chip_of_init);
IRQCHIP_DECLARE(jz4775_intc, "ingenic,jz4775-intc", intc_2chip_of_init);
IRQCHIP_DECLARE(jz4780_intc, "ingenic,jz4780-intc", intc_2chip_of_init);<|MERGE_RESOLUTION|>--- conflicted
+++ resolved
@@ -90,26 +90,12 @@
 		goto out_unmap_irq;
 	}
 
-<<<<<<< HEAD
-	domain = irq_domain_add_legacy(node, num_chips * 32,
-				       JZ4740_IRQ_BASE, 0,
-				       &irq_domain_simple_ops, NULL);
-=======
 	domain = irq_domain_add_linear(node, num_chips * 32,
 				       &irq_generic_chip_ops, NULL);
->>>>>>> 7d2a07b7
 	if (!domain) {
 		err = -ENOMEM;
 		goto out_unmap_base;
 	}
-<<<<<<< HEAD
-
-	for (i = 0; i < num_chips; i++) {
-		/* Mask all irqs */
-		writel(0xffffffff, intc->base + (i * CHIP_SIZE) +
-		       JZ_REG_INTC_SET_MASK);
-=======
->>>>>>> 7d2a07b7
 
 	intc->domain = domain;
 
@@ -138,11 +124,6 @@
 		irq_reg_writel(gc, IRQ_MSK(32), JZ_REG_INTC_SET_MASK);
 	}
 
-<<<<<<< HEAD
-	setup_irq(parent_irq, &intc_cascade_action);
-	return 0;
-
-=======
 	if (request_irq(parent_irq, intc_cascade, IRQF_NO_SUSPEND,
 			"SoC intc cascade interrupt", NULL))
 		pr_err("Failed to register SoC intc cascade interrupt\n");
@@ -150,7 +131,6 @@
 
 out_domain_remove:
 	irq_domain_remove(domain);
->>>>>>> 7d2a07b7
 out_unmap_base:
 	iounmap(intc->base);
 out_unmap_irq:
