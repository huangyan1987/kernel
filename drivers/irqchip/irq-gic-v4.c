// SPDX-License-Identifier: GPL-2.0-only
/*
 * Copyright (C) 2016,2017 ARM Limited, All Rights Reserved.
 * Author: Marc Zyngier <marc.zyngier@arm.com>
 */

#include <linux/interrupt.h>
#include <linux/irq.h>
#include <linux/irqdomain.h>
#include <linux/msi.h>
#include <linux/sched.h>

#include <linux/irqchip/arm-gic-v4.h>

/*
 * WARNING: The blurb below assumes that you understand the
 * intricacies of GICv3, GICv4, and how a guest's view of a GICv3 gets
 * translated into GICv4 commands. So it effectively targets at most
 * two individuals. You know who you are.
 *
 * The core GICv4 code is designed to *avoid* exposing too much of the
 * core GIC code (that would in turn leak into the hypervisor code),
 * and instead provide a hypervisor agnostic interface to the HW (of
 * course, the astute reader will quickly realize that hypervisor
 * agnostic actually means KVM-specific - what were you thinking?).
 *
 * In order to achieve a modicum of isolation, we try to hide most of
 * the GICv4 "stuff" behind normal irqchip operations:
 *
 * - Any guest-visible VLPI is backed by a Linux interrupt (and a
 *   physical LPI which gets unmapped when the guest maps the
 *   VLPI). This allows the same DevID/EventID pair to be either
 *   mapped to the LPI (host) or the VLPI (guest). Note that this is
 *   exclusive, and you cannot have both.
 *
 * - Enabling/disabling a VLPI is done by issuing mask/unmask calls.
 *
 * - Guest INT/CLEAR commands are implemented through
 *   irq_set_irqchip_state().
 *
 * - The *bizarre* stuff (mapping/unmapping an interrupt to a VLPI, or
 *   issuing an INV after changing a priority) gets shoved into the
 *   irq_set_vcpu_affinity() method. While this is quite horrible
 *   (let's face it, this is the irqchip version of an ioctl), it
 *   confines the crap to a single location. And map/unmap really is
 *   about setting the affinity of a VLPI to a vcpu, so only INV is
 *   majorly out of place. So there.
 *
 * A number of commands are simply not provided by this interface, as
 * they do not make direct sense. For example, MAPD is purely local to
 * the virtual ITS (because it references a virtual device, and the
 * physical ITS is still very much in charge of the physical
 * device). Same goes for things like MAPC (the physical ITS deals
 * with the actual vPE affinity, and not the braindead concept of
 * collection). SYNC is not provided either, as each and every command
 * is followed by a VSYNC. This could be relaxed in the future, should
 * this be seen as a bottleneck (yes, this means *never*).
 *
 * But handling VLPIs is only one side of the job of the GICv4
 * code. The other (darker) side is to take care of the doorbell
 * interrupts which are delivered when a VLPI targeting a non-running
 * vcpu is being made pending.
 *
 * The choice made here is that each vcpu (VPE in old northern GICv4
 * dialect) gets a single doorbell LPI, no matter how many interrupts
 * are targeting it. This has a nice property, which is that the
 * interrupt becomes a handle for the VPE, and that the hypervisor
 * code can manipulate it through the normal interrupt API:
 *
 * - VMs (or rather the VM abstraction that matters to the GIC)
 *   contain an irq domain where each interrupt maps to a VPE. In
 *   turn, this domain sits on top of the normal LPI allocator, and a
 *   specially crafted irq_chip implementation.
 *
 * - mask/unmask do what is expected on the doorbell interrupt.
 *
 * - irq_set_affinity is used to move a VPE from one redistributor to
 *   another.
 *
 * - irq_set_vcpu_affinity once again gets hijacked for the purpose of
 *   creating a new sub-API, namely scheduling/descheduling a VPE
 *   (which involves programming GICR_V{PROP,PEND}BASER) and
 *   performing INVALL operations.
 */

static struct irq_domain *gic_domain;
static const struct irq_domain_ops *vpe_domain_ops;
static const struct irq_domain_ops *sgi_domain_ops;

<<<<<<< HEAD
=======
#ifdef CONFIG_ARM64
#include <asm/cpufeature.h>

bool gic_cpuif_has_vsgi(void)
{
	unsigned long fld, reg = read_sanitised_ftr_reg(SYS_ID_AA64PFR0_EL1);

	fld = cpuid_feature_extract_unsigned_field(reg, ID_AA64PFR0_GIC_SHIFT);

	return fld >= 0x3;
}
#else
bool gic_cpuif_has_vsgi(void)
{
	return false;
}
#endif

>>>>>>> 7d2a07b7
static bool has_v4_1(void)
{
	return !!sgi_domain_ops;
}

<<<<<<< HEAD
=======
static bool has_v4_1_sgi(void)
{
	return has_v4_1() && gic_cpuif_has_vsgi();
}

>>>>>>> 7d2a07b7
static int its_alloc_vcpu_sgis(struct its_vpe *vpe, int idx)
{
	char *name;
	int sgi_base;

<<<<<<< HEAD
	if (!has_v4_1())
=======
	if (!has_v4_1_sgi())
>>>>>>> 7d2a07b7
		return 0;

	name = kasprintf(GFP_KERNEL, "GICv4-sgi-%d", task_pid_nr(current));
	if (!name)
		goto err;

	vpe->fwnode = irq_domain_alloc_named_id_fwnode(name, idx);
	if (!vpe->fwnode)
		goto err;

	kfree(name);
	name = NULL;

	vpe->sgi_domain = irq_domain_create_linear(vpe->fwnode, 16,
						   sgi_domain_ops, vpe);
	if (!vpe->sgi_domain)
		goto err;

	sgi_base = __irq_domain_alloc_irqs(vpe->sgi_domain, -1, 16,
					       NUMA_NO_NODE, vpe,
					       false, NULL);
	if (sgi_base <= 0)
		goto err;

	return 0;

err:
	if (vpe->sgi_domain)
		irq_domain_remove(vpe->sgi_domain);
	if (vpe->fwnode)
		irq_domain_free_fwnode(vpe->fwnode);
	kfree(name);
	return -ENOMEM;
}

int its_alloc_vcpu_irqs(struct its_vm *vm)
{
	int vpe_base_irq, i;

	vm->fwnode = irq_domain_alloc_named_id_fwnode("GICv4-vpe",
						      task_pid_nr(current));
	if (!vm->fwnode)
		goto err;

	vm->domain = irq_domain_create_hierarchy(gic_domain, 0, vm->nr_vpes,
						 vm->fwnode, vpe_domain_ops,
						 vm);
	if (!vm->domain)
		goto err;

	for (i = 0; i < vm->nr_vpes; i++) {
		vm->vpes[i]->its_vm = vm;
		vm->vpes[i]->idai = true;
	}

	vpe_base_irq = __irq_domain_alloc_irqs(vm->domain, -1, vm->nr_vpes,
					       NUMA_NO_NODE, vm,
					       false, NULL);
	if (vpe_base_irq <= 0)
		goto err;

	for (i = 0; i < vm->nr_vpes; i++) {
		int ret;
		vm->vpes[i]->irq = vpe_base_irq + i;
		ret = its_alloc_vcpu_sgis(vm->vpes[i], i);
		if (ret)
			goto err;
	}

	return 0;

err:
	if (vm->domain)
		irq_domain_remove(vm->domain);
	if (vm->fwnode)
		irq_domain_free_fwnode(vm->fwnode);

	return -ENOMEM;
}

static void its_free_sgi_irqs(struct its_vm *vm)
{
	int i;

<<<<<<< HEAD
	if (!has_v4_1())
=======
	if (!has_v4_1_sgi())
>>>>>>> 7d2a07b7
		return;

	for (i = 0; i < vm->nr_vpes; i++) {
		unsigned int irq = irq_find_mapping(vm->vpes[i]->sgi_domain, 0);

		if (WARN_ON(!irq))
			continue;

		irq_domain_free_irqs(irq, 16);
		irq_domain_remove(vm->vpes[i]->sgi_domain);
		irq_domain_free_fwnode(vm->vpes[i]->fwnode);
	}
}

void its_free_vcpu_irqs(struct its_vm *vm)
{
	its_free_sgi_irqs(vm);
	irq_domain_free_irqs(vm->vpes[0]->irq, vm->nr_vpes);
	irq_domain_remove(vm->domain);
	irq_domain_free_fwnode(vm->fwnode);
}

static int its_send_vpe_cmd(struct its_vpe *vpe, struct its_cmd_info *info)
{
	return irq_set_vcpu_affinity(vpe->irq, info);
}

int its_make_vpe_non_resident(struct its_vpe *vpe, bool db)
{
	struct irq_desc *desc = irq_to_desc(vpe->irq);
	struct its_cmd_info info = { };
	int ret;

	WARN_ON(preemptible());

	info.cmd_type = DESCHEDULE_VPE;
	if (has_v4_1()) {
		/* GICv4.1 can directly deal with doorbells */
		info.req_db = db;
	} else {
		/* Undo the nested disable_irq() calls... */
		while (db && irqd_irq_disabled(&desc->irq_data))
			enable_irq(vpe->irq);
	}
<<<<<<< HEAD

	ret = its_send_vpe_cmd(vpe, &info);
	if (!ret)
		vpe->resident = false;

	return ret;
}

int its_make_vpe_resident(struct its_vpe *vpe, bool g0en, bool g1en)
{
	struct its_cmd_info info = { };
	int ret;

	WARN_ON(preemptible());

	info.cmd_type = SCHEDULE_VPE;
	if (has_v4_1()) {
		info.g0en = g0en;
		info.g1en = g1en;
	} else {
		/* Disabled the doorbell, as we're about to enter the guest */
		disable_irq_nosync(vpe->irq);
	}

	ret = its_send_vpe_cmd(vpe, &info);
	if (!ret)
		vpe->resident = true;
=======

	ret = its_send_vpe_cmd(vpe, &info);
	if (!ret)
		vpe->resident = false;

	vpe->ready = false;
>>>>>>> 7d2a07b7

	return ret;
}

int its_make_vpe_resident(struct its_vpe *vpe, bool g0en, bool g1en)
{
	struct its_cmd_info info = { };
	int ret;

	WARN_ON(preemptible());

	info.cmd_type = SCHEDULE_VPE;
	if (has_v4_1()) {
		info.g0en = g0en;
		info.g1en = g1en;
	} else {
		/* Disabled the doorbell, as we're about to enter the guest */
		disable_irq_nosync(vpe->irq);
	}

	ret = its_send_vpe_cmd(vpe, &info);
	if (!ret)
		vpe->resident = true;

	return ret;
}

int its_commit_vpe(struct its_vpe *vpe)
{
	struct its_cmd_info info = {
		.cmd_type = COMMIT_VPE,
	};
	int ret;

	WARN_ON(preemptible());

	ret = its_send_vpe_cmd(vpe, &info);
	if (!ret)
		vpe->ready = true;

	return ret;
}


int its_invall_vpe(struct its_vpe *vpe)
{
	struct its_cmd_info info = {
		.cmd_type = INVALL_VPE,
	};

	return its_send_vpe_cmd(vpe, &info);
}

int its_map_vlpi(int irq, struct its_vlpi_map *map)
{
	struct its_cmd_info info = {
		.cmd_type = MAP_VLPI,
		{
			.map      = map,
		},
	};
	int ret;

	/*
	 * The host will never see that interrupt firing again, so it
	 * is vital that we don't do any lazy masking.
	 */
	irq_set_status_flags(irq, IRQ_DISABLE_UNLAZY);

	ret = irq_set_vcpu_affinity(irq, &info);
	if (ret)
		irq_clear_status_flags(irq, IRQ_DISABLE_UNLAZY);

	return ret;
}

int its_get_vlpi(int irq, struct its_vlpi_map *map)
{
	struct its_cmd_info info = {
		.cmd_type = GET_VLPI,
		{
			.map      = map,
		},
	};

	return irq_set_vcpu_affinity(irq, &info);
}

int its_unmap_vlpi(int irq)
{
	irq_clear_status_flags(irq, IRQ_DISABLE_UNLAZY);
	return irq_set_vcpu_affinity(irq, NULL);
}

int its_prop_update_vlpi(int irq, u8 config, bool inv)
{
	struct its_cmd_info info = {
		.cmd_type = inv ? PROP_UPDATE_AND_INV_VLPI : PROP_UPDATE_VLPI,
		{
			.config   = config,
		},
	};

	return irq_set_vcpu_affinity(irq, &info);
}

int its_prop_update_vsgi(int irq, u8 priority, bool group)
{
	struct its_cmd_info info = {
		.cmd_type = PROP_UPDATE_VSGI,
		{
			.priority	= priority,
			.group		= group,
		},
	};

	return irq_set_vcpu_affinity(irq, &info);
}

int its_init_v4(struct irq_domain *domain,
		const struct irq_domain_ops *vpe_ops,
		const struct irq_domain_ops *sgi_ops)
{
	if (domain) {
		pr_info("ITS: Enabling GICv4 support\n");
		gic_domain = domain;
		vpe_domain_ops = vpe_ops;
		sgi_domain_ops = sgi_ops;
		return 0;
	}

	pr_err("ITS: No GICv4 VPE domain allocated\n");
	return -ENODEV;
}<|MERGE_RESOLUTION|>--- conflicted
+++ resolved
@@ -87,8 +87,6 @@
 static const struct irq_domain_ops *vpe_domain_ops;
 static const struct irq_domain_ops *sgi_domain_ops;
 
-<<<<<<< HEAD
-=======
 #ifdef CONFIG_ARM64
 #include <asm/cpufeature.h>
 
@@ -107,30 +105,22 @@
 }
 #endif
 
->>>>>>> 7d2a07b7
 static bool has_v4_1(void)
 {
 	return !!sgi_domain_ops;
 }
 
-<<<<<<< HEAD
-=======
 static bool has_v4_1_sgi(void)
 {
 	return has_v4_1() && gic_cpuif_has_vsgi();
 }
 
->>>>>>> 7d2a07b7
 static int its_alloc_vcpu_sgis(struct its_vpe *vpe, int idx)
 {
 	char *name;
 	int sgi_base;
 
-<<<<<<< HEAD
-	if (!has_v4_1())
-=======
 	if (!has_v4_1_sgi())
->>>>>>> 7d2a07b7
 		return 0;
 
 	name = kasprintf(GFP_KERNEL, "GICv4-sgi-%d", task_pid_nr(current));
@@ -215,11 +205,7 @@
 {
 	int i;
 
-<<<<<<< HEAD
-	if (!has_v4_1())
-=======
 	if (!has_v4_1_sgi())
->>>>>>> 7d2a07b7
 		return;
 
 	for (i = 0; i < vm->nr_vpes; i++) {
@@ -264,11 +250,12 @@
 		while (db && irqd_irq_disabled(&desc->irq_data))
 			enable_irq(vpe->irq);
 	}
-<<<<<<< HEAD
 
 	ret = its_send_vpe_cmd(vpe, &info);
 	if (!ret)
 		vpe->resident = false;
+
+	vpe->ready = false;
 
 	return ret;
 }
@@ -292,37 +279,6 @@
 	ret = its_send_vpe_cmd(vpe, &info);
 	if (!ret)
 		vpe->resident = true;
-=======
-
-	ret = its_send_vpe_cmd(vpe, &info);
-	if (!ret)
-		vpe->resident = false;
-
-	vpe->ready = false;
->>>>>>> 7d2a07b7
-
-	return ret;
-}
-
-int its_make_vpe_resident(struct its_vpe *vpe, bool g0en, bool g1en)
-{
-	struct its_cmd_info info = { };
-	int ret;
-
-	WARN_ON(preemptible());
-
-	info.cmd_type = SCHEDULE_VPE;
-	if (has_v4_1()) {
-		info.g0en = g0en;
-		info.g1en = g1en;
-	} else {
-		/* Disabled the doorbell, as we're about to enter the guest */
-		disable_irq_nosync(vpe->irq);
-	}
-
-	ret = its_send_vpe_cmd(vpe, &info);
-	if (!ret)
-		vpe->resident = true;
 
 	return ret;
 }
