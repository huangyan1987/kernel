/*
 * Copyright (C) 2013-2017 ARM Limited, All Rights Reserved.
 * Author: Marc Zyngier <marc.zyngier@arm.com>
 *
 * This program is free software; you can redistribute it and/or modify
 * it under the terms of the GNU General Public License version 2 as
 * published by the Free Software Foundation.
 *
 * This program is distributed in the hope that it will be useful,
 * but WITHOUT ANY WARRANTY; without even the implied warranty of
 * MERCHANTABILITY or FITNESS FOR A PARTICULAR PURPOSE.  See the
 * GNU General Public License for more details.
 *
 * You should have received a copy of the GNU General Public License
 * along with this program.  If not, see <http://www.gnu.org/licenses/>.
 */

#include <linux/acpi.h>
#include <linux/acpi_iort.h>
#include <linux/bitmap.h>
#include <linux/cpu.h>
#include <linux/crash_dump.h>
#include <linux/delay.h>
#include <linux/dma-iommu.h>
#include <linux/efi.h>
#include <linux/interrupt.h>
#include <linux/irqdomain.h>
#include <linux/list.h>
#include <linux/list_sort.h>
#include <linux/log2.h>
#include <linux/memblock.h>
#include <linux/mm.h>
#include <linux/msi.h>
#include <linux/of.h>
#include <linux/of_address.h>
#include <linux/of_irq.h>
#include <linux/of_pci.h>
#include <linux/of_platform.h>
#include <linux/percpu.h>
#include <linux/slab.h>

#include <linux/irqchip.h>
#include <linux/irqchip/arm-gic-v3.h>
#include <linux/irqchip/arm-gic-v4.h>

#include <asm/cputype.h>
#include <asm/exception.h>

#include "irq-gic-common.h"

#define ITS_FLAGS_CMDQ_NEEDS_FLUSHING		(1ULL << 0)
#define ITS_FLAGS_WORKAROUND_CAVIUM_22375	(1ULL << 1)
#define ITS_FLAGS_WORKAROUND_CAVIUM_23144	(1ULL << 2)

#define RDIST_FLAGS_PROPBASE_NEEDS_FLUSHING	(1 << 0)
#define RDIST_FLAGS_RD_TABLES_PREALLOCATED	(1 << 1)

static u32 lpi_id_bits;

/*
 * We allocate memory for PROPBASE to cover 2 ^ lpi_id_bits LPIs to
 * deal with (one configuration byte per interrupt). PENDBASE has to
 * be 64kB aligned (one bit per LPI, plus 8192 bits for SPI/PPI/SGI).
 */
#define LPI_NRBITS		lpi_id_bits
#define LPI_PROPBASE_SZ		ALIGN(BIT(LPI_NRBITS), SZ_64K)
#define LPI_PENDBASE_SZ		ALIGN(BIT(LPI_NRBITS) / 8, SZ_64K)

#define LPI_PROP_DEFAULT_PRIO	0xa0

/*
 * Collection structure - just an ID, and a redistributor address to
 * ping. We use one per CPU as a bag of interrupts assigned to this
 * CPU.
 */
struct its_collection {
	u64			target_address;
	u16			col_id;
};

/*
 * The ITS_BASER structure - contains memory information, cached
 * value of BASER register configuration and ITS page size.
 */
struct its_baser {
	void		*base;
	u64		val;
	u32		order;
	u32		psz;
};

struct its_device;

/*
 * The ITS structure - contains most of the infrastructure, with the
 * top-level MSI domain, the command queue, the collections, and the
 * list of devices writing to it.
 *
 * dev_alloc_lock has to be taken for device allocations, while the
 * spinlock must be taken to parse data structures such as the device
 * list.
 */
struct its_node {
	raw_spinlock_t		lock;
	struct mutex		dev_alloc_lock;
	struct list_head	entry;
	void __iomem		*base;
	phys_addr_t		phys_base;
	struct its_cmd_block	*cmd_base;
	struct its_cmd_block	*cmd_write;
	struct its_baser	tables[GITS_BASER_NR_REGS];
	struct its_collection	*collections;
	struct fwnode_handle	*fwnode_handle;
	u64			(*get_msi_base)(struct its_device *its_dev);
	struct list_head	its_device_list;
	u64			flags;
	unsigned long		list_nr;
	u32			ite_size;
	u32			device_ids;
	int			numa_node;
	unsigned int		msi_domain_flags;
	u32			pre_its_base; /* for Socionext Synquacer */
	bool			is_v4;
	int			vlpi_redist_offset;
};

#define ITS_ITT_ALIGN		SZ_256

/* The maximum number of VPEID bits supported by VLPI commands */
#define ITS_MAX_VPEID_BITS	(16)
#define ITS_MAX_VPEID		(1 << (ITS_MAX_VPEID_BITS))

/* Convert page order to size in bytes */
#define PAGE_ORDER_TO_SIZE(o)	(PAGE_SIZE << (o))

struct event_lpi_map {
	unsigned long		*lpi_map;
	u16			*col_map;
	irq_hw_number_t		lpi_base;
	int			nr_lpis;
	struct mutex		vlpi_lock;
	struct its_vm		*vm;
	struct its_vlpi_map	*vlpi_maps;
	int			nr_vlpis;
};

/*
 * The ITS view of a device - belongs to an ITS, owns an interrupt
 * translation table, and a list of interrupts.  If it some of its
 * LPIs are injected into a guest (GICv4), the event_map.vm field
 * indicates which one.
 */
struct its_device {
	struct list_head	entry;
	struct its_node		*its;
	struct event_lpi_map	event_map;
	void			*itt;
	u32			nr_ites;
	u32			device_id;
	bool			shared;
};

static struct {
	raw_spinlock_t		lock;
	struct its_device	*dev;
	struct its_vpe		**vpes;
	int			next_victim;
} vpe_proxy;

static LIST_HEAD(its_nodes);
static DEFINE_SPINLOCK(its_lock);
static struct rdists *gic_rdists;
static struct irq_domain *its_parent;

static unsigned long its_list_map;
static u16 vmovp_seq_num;
static DEFINE_RAW_SPINLOCK(vmovp_lock);

static DEFINE_IDA(its_vpeid_ida);

#define gic_data_rdist()		(raw_cpu_ptr(gic_rdists->rdist))
#define gic_data_rdist_cpu(cpu)		(per_cpu_ptr(gic_rdists->rdist, cpu))
#define gic_data_rdist_rd_base()	(gic_data_rdist()->rd_base)
#define gic_data_rdist_vlpi_base()	(gic_data_rdist_rd_base() + SZ_128K)

static struct its_collection *dev_event_to_col(struct its_device *its_dev,
					       u32 event)
{
	struct its_node *its = its_dev->its;

	return its->collections + its_dev->event_map.col_map[event];
}

static struct its_collection *valid_col(struct its_collection *col)
{
<<<<<<< HEAD
	if (WARN_ON_ONCE(col->target_address & GENMASK_ULL(0, 15)))
=======
	if (WARN_ON_ONCE(col->target_address & GENMASK_ULL(15, 0)))
>>>>>>> 17d93760
		return NULL;

	return col;
}

static struct its_vpe *valid_vpe(struct its_node *its, struct its_vpe *vpe)
{
	if (valid_col(its->collections + vpe->col_idx))
		return vpe;

	return NULL;
}

/*
 * ITS command descriptors - parameters to be encoded in a command
 * block.
 */
struct its_cmd_desc {
	union {
		struct {
			struct its_device *dev;
			u32 event_id;
		} its_inv_cmd;

		struct {
			struct its_device *dev;
			u32 event_id;
		} its_clear_cmd;

		struct {
			struct its_device *dev;
			u32 event_id;
		} its_int_cmd;

		struct {
			struct its_device *dev;
			int valid;
		} its_mapd_cmd;

		struct {
			struct its_collection *col;
			int valid;
		} its_mapc_cmd;

		struct {
			struct its_device *dev;
			u32 phys_id;
			u32 event_id;
		} its_mapti_cmd;

		struct {
			struct its_device *dev;
			struct its_collection *col;
			u32 event_id;
		} its_movi_cmd;

		struct {
			struct its_device *dev;
			u32 event_id;
		} its_discard_cmd;

		struct {
			struct its_collection *col;
		} its_invall_cmd;

		struct {
			struct its_vpe *vpe;
		} its_vinvall_cmd;

		struct {
			struct its_vpe *vpe;
			struct its_collection *col;
			bool valid;
		} its_vmapp_cmd;

		struct {
			struct its_vpe *vpe;
			struct its_device *dev;
			u32 virt_id;
			u32 event_id;
			bool db_enabled;
		} its_vmapti_cmd;

		struct {
			struct its_vpe *vpe;
			struct its_device *dev;
			u32 event_id;
			bool db_enabled;
		} its_vmovi_cmd;

		struct {
			struct its_vpe *vpe;
			struct its_collection *col;
			u16 seq_num;
			u16 its_list;
		} its_vmovp_cmd;
	};
};

/*
 * The ITS command block, which is what the ITS actually parses.
 */
struct its_cmd_block {
	u64	raw_cmd[4];
};

#define ITS_CMD_QUEUE_SZ		SZ_64K
#define ITS_CMD_QUEUE_NR_ENTRIES	(ITS_CMD_QUEUE_SZ / sizeof(struct its_cmd_block))

typedef struct its_collection *(*its_cmd_builder_t)(struct its_node *,
						    struct its_cmd_block *,
						    struct its_cmd_desc *);

typedef struct its_vpe *(*its_cmd_vbuilder_t)(struct its_node *,
					      struct its_cmd_block *,
					      struct its_cmd_desc *);

static void its_mask_encode(u64 *raw_cmd, u64 val, int h, int l)
{
	u64 mask = GENMASK_ULL(h, l);
	*raw_cmd &= ~mask;
	*raw_cmd |= (val << l) & mask;
}

static void its_encode_cmd(struct its_cmd_block *cmd, u8 cmd_nr)
{
	its_mask_encode(&cmd->raw_cmd[0], cmd_nr, 7, 0);
}

static void its_encode_devid(struct its_cmd_block *cmd, u32 devid)
{
	its_mask_encode(&cmd->raw_cmd[0], devid, 63, 32);
}

static void its_encode_event_id(struct its_cmd_block *cmd, u32 id)
{
	its_mask_encode(&cmd->raw_cmd[1], id, 31, 0);
}

static void its_encode_phys_id(struct its_cmd_block *cmd, u32 phys_id)
{
	its_mask_encode(&cmd->raw_cmd[1], phys_id, 63, 32);
}

static void its_encode_size(struct its_cmd_block *cmd, u8 size)
{
	its_mask_encode(&cmd->raw_cmd[1], size, 4, 0);
}

static void its_encode_itt(struct its_cmd_block *cmd, u64 itt_addr)
{
	its_mask_encode(&cmd->raw_cmd[2], itt_addr >> 8, 51, 8);
}

static void its_encode_valid(struct its_cmd_block *cmd, int valid)
{
	its_mask_encode(&cmd->raw_cmd[2], !!valid, 63, 63);
}

static void its_encode_target(struct its_cmd_block *cmd, u64 target_addr)
{
	its_mask_encode(&cmd->raw_cmd[2], target_addr >> 16, 51, 16);
}

static void its_encode_collection(struct its_cmd_block *cmd, u16 col)
{
	its_mask_encode(&cmd->raw_cmd[2], col, 15, 0);
}

static void its_encode_vpeid(struct its_cmd_block *cmd, u16 vpeid)
{
	its_mask_encode(&cmd->raw_cmd[1], vpeid, 47, 32);
}

static void its_encode_virt_id(struct its_cmd_block *cmd, u32 virt_id)
{
	its_mask_encode(&cmd->raw_cmd[2], virt_id, 31, 0);
}

static void its_encode_db_phys_id(struct its_cmd_block *cmd, u32 db_phys_id)
{
	its_mask_encode(&cmd->raw_cmd[2], db_phys_id, 63, 32);
}

static void its_encode_db_valid(struct its_cmd_block *cmd, bool db_valid)
{
	its_mask_encode(&cmd->raw_cmd[2], db_valid, 0, 0);
}

static void its_encode_seq_num(struct its_cmd_block *cmd, u16 seq_num)
{
	its_mask_encode(&cmd->raw_cmd[0], seq_num, 47, 32);
}

static void its_encode_its_list(struct its_cmd_block *cmd, u16 its_list)
{
	its_mask_encode(&cmd->raw_cmd[1], its_list, 15, 0);
}

static void its_encode_vpt_addr(struct its_cmd_block *cmd, u64 vpt_pa)
{
	its_mask_encode(&cmd->raw_cmd[3], vpt_pa >> 16, 51, 16);
}

static void its_encode_vpt_size(struct its_cmd_block *cmd, u8 vpt_size)
{
	its_mask_encode(&cmd->raw_cmd[3], vpt_size, 4, 0);
}

static inline void its_fixup_cmd(struct its_cmd_block *cmd)
{
	/* Let's fixup BE commands */
	cmd->raw_cmd[0] = cpu_to_le64(cmd->raw_cmd[0]);
	cmd->raw_cmd[1] = cpu_to_le64(cmd->raw_cmd[1]);
	cmd->raw_cmd[2] = cpu_to_le64(cmd->raw_cmd[2]);
	cmd->raw_cmd[3] = cpu_to_le64(cmd->raw_cmd[3]);
}

static struct its_collection *its_build_mapd_cmd(struct its_node *its,
						 struct its_cmd_block *cmd,
						 struct its_cmd_desc *desc)
{
	unsigned long itt_addr;
	u8 size = ilog2(desc->its_mapd_cmd.dev->nr_ites);

	itt_addr = virt_to_phys(desc->its_mapd_cmd.dev->itt);
	itt_addr = ALIGN(itt_addr, ITS_ITT_ALIGN);

	its_encode_cmd(cmd, GITS_CMD_MAPD);
	its_encode_devid(cmd, desc->its_mapd_cmd.dev->device_id);
	its_encode_size(cmd, size - 1);
	its_encode_itt(cmd, itt_addr);
	its_encode_valid(cmd, desc->its_mapd_cmd.valid);

	its_fixup_cmd(cmd);

	return NULL;
}

static struct its_collection *its_build_mapc_cmd(struct its_node *its,
						 struct its_cmd_block *cmd,
						 struct its_cmd_desc *desc)
{
	its_encode_cmd(cmd, GITS_CMD_MAPC);
	its_encode_collection(cmd, desc->its_mapc_cmd.col->col_id);
	its_encode_target(cmd, desc->its_mapc_cmd.col->target_address);
	its_encode_valid(cmd, desc->its_mapc_cmd.valid);

	its_fixup_cmd(cmd);

	return desc->its_mapc_cmd.col;
}

static struct its_collection *its_build_mapti_cmd(struct its_node *its,
						  struct its_cmd_block *cmd,
						  struct its_cmd_desc *desc)
{
	struct its_collection *col;

	col = dev_event_to_col(desc->its_mapti_cmd.dev,
			       desc->its_mapti_cmd.event_id);

	its_encode_cmd(cmd, GITS_CMD_MAPTI);
	its_encode_devid(cmd, desc->its_mapti_cmd.dev->device_id);
	its_encode_event_id(cmd, desc->its_mapti_cmd.event_id);
	its_encode_phys_id(cmd, desc->its_mapti_cmd.phys_id);
	its_encode_collection(cmd, col->col_id);

	its_fixup_cmd(cmd);

	return valid_col(col);
}

static struct its_collection *its_build_movi_cmd(struct its_node *its,
						 struct its_cmd_block *cmd,
						 struct its_cmd_desc *desc)
{
	struct its_collection *col;

	col = dev_event_to_col(desc->its_movi_cmd.dev,
			       desc->its_movi_cmd.event_id);

	its_encode_cmd(cmd, GITS_CMD_MOVI);
	its_encode_devid(cmd, desc->its_movi_cmd.dev->device_id);
	its_encode_event_id(cmd, desc->its_movi_cmd.event_id);
	its_encode_collection(cmd, desc->its_movi_cmd.col->col_id);

	its_fixup_cmd(cmd);

	return valid_col(col);
}

static struct its_collection *its_build_discard_cmd(struct its_node *its,
						    struct its_cmd_block *cmd,
						    struct its_cmd_desc *desc)
{
	struct its_collection *col;

	col = dev_event_to_col(desc->its_discard_cmd.dev,
			       desc->its_discard_cmd.event_id);

	its_encode_cmd(cmd, GITS_CMD_DISCARD);
	its_encode_devid(cmd, desc->its_discard_cmd.dev->device_id);
	its_encode_event_id(cmd, desc->its_discard_cmd.event_id);

	its_fixup_cmd(cmd);

	return valid_col(col);
}

static struct its_collection *its_build_inv_cmd(struct its_node *its,
						struct its_cmd_block *cmd,
						struct its_cmd_desc *desc)
{
	struct its_collection *col;

	col = dev_event_to_col(desc->its_inv_cmd.dev,
			       desc->its_inv_cmd.event_id);

	its_encode_cmd(cmd, GITS_CMD_INV);
	its_encode_devid(cmd, desc->its_inv_cmd.dev->device_id);
	its_encode_event_id(cmd, desc->its_inv_cmd.event_id);

	its_fixup_cmd(cmd);

	return valid_col(col);
}

static struct its_collection *its_build_int_cmd(struct its_node *its,
						struct its_cmd_block *cmd,
						struct its_cmd_desc *desc)
{
	struct its_collection *col;

	col = dev_event_to_col(desc->its_int_cmd.dev,
			       desc->its_int_cmd.event_id);

	its_encode_cmd(cmd, GITS_CMD_INT);
	its_encode_devid(cmd, desc->its_int_cmd.dev->device_id);
	its_encode_event_id(cmd, desc->its_int_cmd.event_id);

	its_fixup_cmd(cmd);

	return valid_col(col);
}

static struct its_collection *its_build_clear_cmd(struct its_node *its,
						  struct its_cmd_block *cmd,
						  struct its_cmd_desc *desc)
{
	struct its_collection *col;

	col = dev_event_to_col(desc->its_clear_cmd.dev,
			       desc->its_clear_cmd.event_id);

	its_encode_cmd(cmd, GITS_CMD_CLEAR);
	its_encode_devid(cmd, desc->its_clear_cmd.dev->device_id);
	its_encode_event_id(cmd, desc->its_clear_cmd.event_id);

	its_fixup_cmd(cmd);

	return valid_col(col);
}

static struct its_collection *its_build_invall_cmd(struct its_node *its,
						   struct its_cmd_block *cmd,
						   struct its_cmd_desc *desc)
{
	its_encode_cmd(cmd, GITS_CMD_INVALL);
	its_encode_collection(cmd, desc->its_mapc_cmd.col->col_id);

	its_fixup_cmd(cmd);

	return NULL;
}

static struct its_vpe *its_build_vinvall_cmd(struct its_node *its,
					     struct its_cmd_block *cmd,
					     struct its_cmd_desc *desc)
{
	its_encode_cmd(cmd, GITS_CMD_VINVALL);
	its_encode_vpeid(cmd, desc->its_vinvall_cmd.vpe->vpe_id);

	its_fixup_cmd(cmd);

	return valid_vpe(its, desc->its_vinvall_cmd.vpe);
}

static struct its_vpe *its_build_vmapp_cmd(struct its_node *its,
					   struct its_cmd_block *cmd,
					   struct its_cmd_desc *desc)
{
	unsigned long vpt_addr;
	u64 target;

	vpt_addr = virt_to_phys(page_address(desc->its_vmapp_cmd.vpe->vpt_page));
	target = desc->its_vmapp_cmd.col->target_address + its->vlpi_redist_offset;

	its_encode_cmd(cmd, GITS_CMD_VMAPP);
	its_encode_vpeid(cmd, desc->its_vmapp_cmd.vpe->vpe_id);
	its_encode_valid(cmd, desc->its_vmapp_cmd.valid);
	its_encode_target(cmd, target);
	its_encode_vpt_addr(cmd, vpt_addr);
	its_encode_vpt_size(cmd, LPI_NRBITS - 1);

	its_fixup_cmd(cmd);

	return valid_vpe(its, desc->its_vmapp_cmd.vpe);
}

static struct its_vpe *its_build_vmapti_cmd(struct its_node *its,
					    struct its_cmd_block *cmd,
					    struct its_cmd_desc *desc)
{
	u32 db;

	if (desc->its_vmapti_cmd.db_enabled)
		db = desc->its_vmapti_cmd.vpe->vpe_db_lpi;
	else
		db = 1023;

	its_encode_cmd(cmd, GITS_CMD_VMAPTI);
	its_encode_devid(cmd, desc->its_vmapti_cmd.dev->device_id);
	its_encode_vpeid(cmd, desc->its_vmapti_cmd.vpe->vpe_id);
	its_encode_event_id(cmd, desc->its_vmapti_cmd.event_id);
	its_encode_db_phys_id(cmd, db);
	its_encode_virt_id(cmd, desc->its_vmapti_cmd.virt_id);

	its_fixup_cmd(cmd);

	return valid_vpe(its, desc->its_vmapti_cmd.vpe);
}

static struct its_vpe *its_build_vmovi_cmd(struct its_node *its,
					   struct its_cmd_block *cmd,
					   struct its_cmd_desc *desc)
{
	u32 db;

	if (desc->its_vmovi_cmd.db_enabled)
		db = desc->its_vmovi_cmd.vpe->vpe_db_lpi;
	else
		db = 1023;

	its_encode_cmd(cmd, GITS_CMD_VMOVI);
	its_encode_devid(cmd, desc->its_vmovi_cmd.dev->device_id);
	its_encode_vpeid(cmd, desc->its_vmovi_cmd.vpe->vpe_id);
	its_encode_event_id(cmd, desc->its_vmovi_cmd.event_id);
	its_encode_db_phys_id(cmd, db);
	its_encode_db_valid(cmd, true);

	its_fixup_cmd(cmd);

	return valid_vpe(its, desc->its_vmovi_cmd.vpe);
}

static struct its_vpe *its_build_vmovp_cmd(struct its_node *its,
					   struct its_cmd_block *cmd,
					   struct its_cmd_desc *desc)
{
	u64 target;

	target = desc->its_vmovp_cmd.col->target_address + its->vlpi_redist_offset;
	its_encode_cmd(cmd, GITS_CMD_VMOVP);
	its_encode_seq_num(cmd, desc->its_vmovp_cmd.seq_num);
	its_encode_its_list(cmd, desc->its_vmovp_cmd.its_list);
	its_encode_vpeid(cmd, desc->its_vmovp_cmd.vpe->vpe_id);
	its_encode_target(cmd, target);

	its_fixup_cmd(cmd);

	return valid_vpe(its, desc->its_vmovp_cmd.vpe);
}

static u64 its_cmd_ptr_to_offset(struct its_node *its,
				 struct its_cmd_block *ptr)
{
	return (ptr - its->cmd_base) * sizeof(*ptr);
}

static int its_queue_full(struct its_node *its)
{
	int widx;
	int ridx;

	widx = its->cmd_write - its->cmd_base;
	ridx = readl_relaxed(its->base + GITS_CREADR) / sizeof(struct its_cmd_block);

	/* This is incredibly unlikely to happen, unless the ITS locks up. */
	if (((widx + 1) % ITS_CMD_QUEUE_NR_ENTRIES) == ridx)
		return 1;

	return 0;
}

static struct its_cmd_block *its_allocate_entry(struct its_node *its)
{
	struct its_cmd_block *cmd;
	u32 count = 1000000;	/* 1s! */

	while (its_queue_full(its)) {
		count--;
		if (!count) {
			pr_err_ratelimited("ITS queue not draining\n");
			return NULL;
		}
		cpu_relax();
		udelay(1);
	}

	cmd = its->cmd_write++;

	/* Handle queue wrapping */
	if (its->cmd_write == (its->cmd_base + ITS_CMD_QUEUE_NR_ENTRIES))
		its->cmd_write = its->cmd_base;

	/* Clear command  */
	cmd->raw_cmd[0] = 0;
	cmd->raw_cmd[1] = 0;
	cmd->raw_cmd[2] = 0;
	cmd->raw_cmd[3] = 0;

	return cmd;
}

static struct its_cmd_block *its_post_commands(struct its_node *its)
{
	u64 wr = its_cmd_ptr_to_offset(its, its->cmd_write);

	writel_relaxed(wr, its->base + GITS_CWRITER);

	return its->cmd_write;
}

static void its_flush_cmd(struct its_node *its, struct its_cmd_block *cmd)
{
	/*
	 * Make sure the commands written to memory are observable by
	 * the ITS.
	 */
	if (its->flags & ITS_FLAGS_CMDQ_NEEDS_FLUSHING)
		gic_flush_dcache_to_poc(cmd, sizeof(*cmd));
	else
		dsb(ishst);
}

static int its_wait_for_range_completion(struct its_node *its,
					 u64	prev_idx,
					 struct its_cmd_block *to)
{
	u64 rd_idx, to_idx, linear_idx;
	u32 count = 1000000;	/* 1s! */

	/* Linearize to_idx if the command set has wrapped around */
	to_idx = its_cmd_ptr_to_offset(its, to);
	if (to_idx < prev_idx)
		to_idx += ITS_CMD_QUEUE_SZ;

	linear_idx = prev_idx;

	while (1) {
		s64 delta;

		rd_idx = readl_relaxed(its->base + GITS_CREADR);

		/*
		 * Compute the read pointer progress, taking the
		 * potential wrap-around into account.
		 */
		delta = rd_idx - prev_idx;
		if (rd_idx < prev_idx)
			delta += ITS_CMD_QUEUE_SZ;

		linear_idx += delta;
		if (linear_idx >= to_idx)
			break;

		count--;
		if (!count) {
			pr_err_ratelimited("ITS queue timeout (%llu %llu)\n",
					   to_idx, linear_idx);
			return -1;
		}
		prev_idx = rd_idx;
		cpu_relax();
		udelay(1);
	}

	return 0;
}

/* Warning, macro hell follows */
#define BUILD_SINGLE_CMD_FUNC(name, buildtype, synctype, buildfn)	\
void name(struct its_node *its,						\
	  buildtype builder,						\
	  struct its_cmd_desc *desc)					\
{									\
	struct its_cmd_block *cmd, *sync_cmd, *next_cmd;		\
	synctype *sync_obj;						\
	unsigned long flags;						\
	u64 rd_idx;							\
									\
	raw_spin_lock_irqsave(&its->lock, flags);			\
									\
	cmd = its_allocate_entry(its);					\
	if (!cmd) {		/* We're soooooo screewed... */		\
		raw_spin_unlock_irqrestore(&its->lock, flags);		\
		return;							\
	}								\
	sync_obj = builder(its, cmd, desc);				\
	its_flush_cmd(its, cmd);					\
									\
	if (sync_obj) {							\
		sync_cmd = its_allocate_entry(its);			\
		if (!sync_cmd)						\
			goto post;					\
									\
		buildfn(its, sync_cmd, sync_obj);			\
		its_flush_cmd(its, sync_cmd);				\
	}								\
									\
post:									\
	rd_idx = readl_relaxed(its->base + GITS_CREADR);		\
	next_cmd = its_post_commands(its);				\
	raw_spin_unlock_irqrestore(&its->lock, flags);			\
									\
	if (its_wait_for_range_completion(its, rd_idx, next_cmd))	\
		pr_err_ratelimited("ITS cmd %ps failed\n", builder);	\
}

static void its_build_sync_cmd(struct its_node *its,
			       struct its_cmd_block *sync_cmd,
			       struct its_collection *sync_col)
{
	its_encode_cmd(sync_cmd, GITS_CMD_SYNC);
	its_encode_target(sync_cmd, sync_col->target_address);

	its_fixup_cmd(sync_cmd);
}

static BUILD_SINGLE_CMD_FUNC(its_send_single_command, its_cmd_builder_t,
			     struct its_collection, its_build_sync_cmd)

static void its_build_vsync_cmd(struct its_node *its,
				struct its_cmd_block *sync_cmd,
				struct its_vpe *sync_vpe)
{
	its_encode_cmd(sync_cmd, GITS_CMD_VSYNC);
	its_encode_vpeid(sync_cmd, sync_vpe->vpe_id);

	its_fixup_cmd(sync_cmd);
}

static BUILD_SINGLE_CMD_FUNC(its_send_single_vcommand, its_cmd_vbuilder_t,
			     struct its_vpe, its_build_vsync_cmd)

static void its_send_int(struct its_device *dev, u32 event_id)
{
	struct its_cmd_desc desc;

	desc.its_int_cmd.dev = dev;
	desc.its_int_cmd.event_id = event_id;

	its_send_single_command(dev->its, its_build_int_cmd, &desc);
}

static void its_send_clear(struct its_device *dev, u32 event_id)
{
	struct its_cmd_desc desc;

	desc.its_clear_cmd.dev = dev;
	desc.its_clear_cmd.event_id = event_id;

	its_send_single_command(dev->its, its_build_clear_cmd, &desc);
}

static void its_send_inv(struct its_device *dev, u32 event_id)
{
	struct its_cmd_desc desc;

	desc.its_inv_cmd.dev = dev;
	desc.its_inv_cmd.event_id = event_id;

	its_send_single_command(dev->its, its_build_inv_cmd, &desc);
}

static void its_send_mapd(struct its_device *dev, int valid)
{
	struct its_cmd_desc desc;

	desc.its_mapd_cmd.dev = dev;
	desc.its_mapd_cmd.valid = !!valid;

	its_send_single_command(dev->its, its_build_mapd_cmd, &desc);
}

static void its_send_mapc(struct its_node *its, struct its_collection *col,
			  int valid)
{
	struct its_cmd_desc desc;

	desc.its_mapc_cmd.col = col;
	desc.its_mapc_cmd.valid = !!valid;

	its_send_single_command(its, its_build_mapc_cmd, &desc);
}

static void its_send_mapti(struct its_device *dev, u32 irq_id, u32 id)
{
	struct its_cmd_desc desc;

	desc.its_mapti_cmd.dev = dev;
	desc.its_mapti_cmd.phys_id = irq_id;
	desc.its_mapti_cmd.event_id = id;

	its_send_single_command(dev->its, its_build_mapti_cmd, &desc);
}

static void its_send_movi(struct its_device *dev,
			  struct its_collection *col, u32 id)
{
	struct its_cmd_desc desc;

	desc.its_movi_cmd.dev = dev;
	desc.its_movi_cmd.col = col;
	desc.its_movi_cmd.event_id = id;

	its_send_single_command(dev->its, its_build_movi_cmd, &desc);
}

static void its_send_discard(struct its_device *dev, u32 id)
{
	struct its_cmd_desc desc;

	desc.its_discard_cmd.dev = dev;
	desc.its_discard_cmd.event_id = id;

	its_send_single_command(dev->its, its_build_discard_cmd, &desc);
}

static void its_send_invall(struct its_node *its, struct its_collection *col)
{
	struct its_cmd_desc desc;

	desc.its_invall_cmd.col = col;

	its_send_single_command(its, its_build_invall_cmd, &desc);
}

static void its_send_vmapti(struct its_device *dev, u32 id)
{
	struct its_vlpi_map *map = &dev->event_map.vlpi_maps[id];
	struct its_cmd_desc desc;

	desc.its_vmapti_cmd.vpe = map->vpe;
	desc.its_vmapti_cmd.dev = dev;
	desc.its_vmapti_cmd.virt_id = map->vintid;
	desc.its_vmapti_cmd.event_id = id;
	desc.its_vmapti_cmd.db_enabled = map->db_enabled;

	its_send_single_vcommand(dev->its, its_build_vmapti_cmd, &desc);
}

static void its_send_vmovi(struct its_device *dev, u32 id)
{
	struct its_vlpi_map *map = &dev->event_map.vlpi_maps[id];
	struct its_cmd_desc desc;

	desc.its_vmovi_cmd.vpe = map->vpe;
	desc.its_vmovi_cmd.dev = dev;
	desc.its_vmovi_cmd.event_id = id;
	desc.its_vmovi_cmd.db_enabled = map->db_enabled;

	its_send_single_vcommand(dev->its, its_build_vmovi_cmd, &desc);
}

static void its_send_vmapp(struct its_node *its,
			   struct its_vpe *vpe, bool valid)
{
	struct its_cmd_desc desc;

	desc.its_vmapp_cmd.vpe = vpe;
	desc.its_vmapp_cmd.valid = valid;
	desc.its_vmapp_cmd.col = &its->collections[vpe->col_idx];

	its_send_single_vcommand(its, its_build_vmapp_cmd, &desc);
}

static void its_send_vmovp(struct its_vpe *vpe)
{
	struct its_cmd_desc desc;
	struct its_node *its;
	unsigned long flags;
	int col_id = vpe->col_idx;

	desc.its_vmovp_cmd.vpe = vpe;
	desc.its_vmovp_cmd.its_list = (u16)its_list_map;

	if (!its_list_map) {
		its = list_first_entry(&its_nodes, struct its_node, entry);
		desc.its_vmovp_cmd.seq_num = 0;
		desc.its_vmovp_cmd.col = &its->collections[col_id];
		its_send_single_vcommand(its, its_build_vmovp_cmd, &desc);
		return;
	}

	/*
	 * Yet another marvel of the architecture. If using the
	 * its_list "feature", we need to make sure that all ITSs
	 * receive all VMOVP commands in the same order. The only way
	 * to guarantee this is to make vmovp a serialization point.
	 *
	 * Wall <-- Head.
	 */
	raw_spin_lock_irqsave(&vmovp_lock, flags);

	desc.its_vmovp_cmd.seq_num = vmovp_seq_num++;

	/* Emit VMOVPs */
	list_for_each_entry(its, &its_nodes, entry) {
		if (!its->is_v4)
			continue;

		if (!vpe->its_vm->vlpi_count[its->list_nr])
			continue;

		desc.its_vmovp_cmd.col = &its->collections[col_id];
		its_send_single_vcommand(its, its_build_vmovp_cmd, &desc);
	}

	raw_spin_unlock_irqrestore(&vmovp_lock, flags);
}

static void its_send_vinvall(struct its_node *its, struct its_vpe *vpe)
{
	struct its_cmd_desc desc;

	desc.its_vinvall_cmd.vpe = vpe;
	its_send_single_vcommand(its, its_build_vinvall_cmd, &desc);
}

/*
 * irqchip functions - assumes MSI, mostly.
 */

static inline u32 its_get_event_id(struct irq_data *d)
{
	struct its_device *its_dev = irq_data_get_irq_chip_data(d);
	return d->hwirq - its_dev->event_map.lpi_base;
}

static void lpi_write_config(struct irq_data *d, u8 clr, u8 set)
{
	irq_hw_number_t hwirq;
	void *va;
	u8 *cfg;

	if (irqd_is_forwarded_to_vcpu(d)) {
		struct its_device *its_dev = irq_data_get_irq_chip_data(d);
		u32 event = its_get_event_id(d);
		struct its_vlpi_map *map;

		va = page_address(its_dev->event_map.vm->vprop_page);
		map = &its_dev->event_map.vlpi_maps[event];
		hwirq = map->vintid;

		/* Remember the updated property */
		map->properties &= ~clr;
		map->properties |= set | LPI_PROP_GROUP1;
	} else {
		va = gic_rdists->prop_table_va;
		hwirq = d->hwirq;
	}

	cfg = va + hwirq - 8192;
	*cfg &= ~clr;
	*cfg |= set | LPI_PROP_GROUP1;

	/*
	 * Make the above write visible to the redistributors.
	 * And yes, we're flushing exactly: One. Single. Byte.
	 * Humpf...
	 */
	if (gic_rdists->flags & RDIST_FLAGS_PROPBASE_NEEDS_FLUSHING)
		gic_flush_dcache_to_poc(cfg, sizeof(*cfg));
	else
		dsb(ishst);
}

static void lpi_update_config(struct irq_data *d, u8 clr, u8 set)
{
	struct its_device *its_dev = irq_data_get_irq_chip_data(d);

	lpi_write_config(d, clr, set);
	its_send_inv(its_dev, its_get_event_id(d));
}

static void its_vlpi_set_doorbell(struct irq_data *d, bool enable)
{
	struct its_device *its_dev = irq_data_get_irq_chip_data(d);
	u32 event = its_get_event_id(d);

	if (its_dev->event_map.vlpi_maps[event].db_enabled == enable)
		return;

	its_dev->event_map.vlpi_maps[event].db_enabled = enable;

	/*
	 * More fun with the architecture:
	 *
	 * Ideally, we'd issue a VMAPTI to set the doorbell to its LPI
	 * value or to 1023, depending on the enable bit. But that
	 * would be issueing a mapping for an /existing/ DevID+EventID
	 * pair, which is UNPREDICTABLE. Instead, let's issue a VMOVI
	 * to the /same/ vPE, using this opportunity to adjust the
	 * doorbell. Mouahahahaha. We loves it, Precious.
	 */
	its_send_vmovi(its_dev, event);
}

static void its_mask_irq(struct irq_data *d)
{
	if (irqd_is_forwarded_to_vcpu(d))
		its_vlpi_set_doorbell(d, false);

	lpi_update_config(d, LPI_PROP_ENABLED, 0);
}

static void its_unmask_irq(struct irq_data *d)
{
	if (irqd_is_forwarded_to_vcpu(d))
		its_vlpi_set_doorbell(d, true);

	lpi_update_config(d, 0, LPI_PROP_ENABLED);
}

static int its_set_affinity(struct irq_data *d, const struct cpumask *mask_val,
			    bool force)
{
	unsigned int cpu;
	const struct cpumask *cpu_mask = cpu_online_mask;
	struct its_device *its_dev = irq_data_get_irq_chip_data(d);
	struct its_collection *target_col;
	u32 id = its_get_event_id(d);

	/* A forwarded interrupt should use irq_set_vcpu_affinity */
	if (irqd_is_forwarded_to_vcpu(d))
		return -EINVAL;

       /* lpi cannot be routed to a redistributor that is on a foreign node */
	if (its_dev->its->flags & ITS_FLAGS_WORKAROUND_CAVIUM_23144) {
		if (its_dev->its->numa_node >= 0) {
			cpu_mask = cpumask_of_node(its_dev->its->numa_node);
			if (!cpumask_intersects(mask_val, cpu_mask))
				return -EINVAL;
		}
	}

	cpu = cpumask_any_and(mask_val, cpu_mask);

	if (cpu >= nr_cpu_ids)
		return -EINVAL;

	/* don't set the affinity when the target cpu is same as current one */
	if (cpu != its_dev->event_map.col_map[id]) {
		target_col = &its_dev->its->collections[cpu];
		its_send_movi(its_dev, target_col, id);
		its_dev->event_map.col_map[id] = cpu;
		irq_data_update_effective_affinity(d, cpumask_of(cpu));
	}

	return IRQ_SET_MASK_OK_DONE;
}

static u64 its_irq_get_msi_base(struct its_device *its_dev)
{
	struct its_node *its = its_dev->its;

	return its->phys_base + GITS_TRANSLATER;
}

static void its_irq_compose_msi_msg(struct irq_data *d, struct msi_msg *msg)
{
	struct its_device *its_dev = irq_data_get_irq_chip_data(d);
	struct its_node *its;
	u64 addr;

	its = its_dev->its;
	addr = its->get_msi_base(its_dev);

	msg->address_lo		= lower_32_bits(addr);
	msg->address_hi		= upper_32_bits(addr);
	msg->data		= its_get_event_id(d);

	iommu_dma_map_msi_msg(d->irq, msg);
}

static int its_irq_set_irqchip_state(struct irq_data *d,
				     enum irqchip_irq_state which,
				     bool state)
{
	struct its_device *its_dev = irq_data_get_irq_chip_data(d);
	u32 event = its_get_event_id(d);

	if (which != IRQCHIP_STATE_PENDING)
		return -EINVAL;

	if (state)
		its_send_int(its_dev, event);
	else
		its_send_clear(its_dev, event);

	return 0;
}

static void its_map_vm(struct its_node *its, struct its_vm *vm)
{
	unsigned long flags;

	/* Not using the ITS list? Everything is always mapped. */
	if (!its_list_map)
		return;

	raw_spin_lock_irqsave(&vmovp_lock, flags);

	/*
	 * If the VM wasn't mapped yet, iterate over the vpes and get
	 * them mapped now.
	 */
	vm->vlpi_count[its->list_nr]++;

	if (vm->vlpi_count[its->list_nr] == 1) {
		int i;

		for (i = 0; i < vm->nr_vpes; i++) {
			struct its_vpe *vpe = vm->vpes[i];
			struct irq_data *d = irq_get_irq_data(vpe->irq);

			/* Map the VPE to the first possible CPU */
			vpe->col_idx = cpumask_first(cpu_online_mask);
			its_send_vmapp(its, vpe, true);
			its_send_vinvall(its, vpe);
			irq_data_update_effective_affinity(d, cpumask_of(vpe->col_idx));
		}
	}

	raw_spin_unlock_irqrestore(&vmovp_lock, flags);
}

static void its_unmap_vm(struct its_node *its, struct its_vm *vm)
{
	unsigned long flags;

	/* Not using the ITS list? Everything is always mapped. */
	if (!its_list_map)
		return;

	raw_spin_lock_irqsave(&vmovp_lock, flags);

	if (!--vm->vlpi_count[its->list_nr]) {
		int i;

		for (i = 0; i < vm->nr_vpes; i++)
			its_send_vmapp(its, vm->vpes[i], false);
	}

	raw_spin_unlock_irqrestore(&vmovp_lock, flags);
}

static int its_vlpi_map(struct irq_data *d, struct its_cmd_info *info)
{
	struct its_device *its_dev = irq_data_get_irq_chip_data(d);
	u32 event = its_get_event_id(d);
	int ret = 0;

	if (!info->map)
		return -EINVAL;

	mutex_lock(&its_dev->event_map.vlpi_lock);

	if (!its_dev->event_map.vm) {
		struct its_vlpi_map *maps;

		maps = kzalloc(sizeof(*maps) * its_dev->event_map.nr_lpis,
			       GFP_KERNEL);
		if (!maps) {
			ret = -ENOMEM;
			goto out;
		}

		its_dev->event_map.vm = info->map->vm;
		its_dev->event_map.vlpi_maps = maps;
	} else if (its_dev->event_map.vm != info->map->vm) {
		ret = -EINVAL;
		goto out;
	}

	/* Get our private copy of the mapping information */
	its_dev->event_map.vlpi_maps[event] = *info->map;

	if (irqd_is_forwarded_to_vcpu(d)) {
		/* Already mapped, move it around */
		its_send_vmovi(its_dev, event);
	} else {
		/* Ensure all the VPEs are mapped on this ITS */
		its_map_vm(its_dev->its, info->map->vm);

		/*
		 * Flag the interrupt as forwarded so that we can
		 * start poking the virtual property table.
		 */
		irqd_set_forwarded_to_vcpu(d);

		/* Write out the property to the prop table */
		lpi_write_config(d, 0xff, info->map->properties);

		/* Drop the physical mapping */
		its_send_discard(its_dev, event);

		/* and install the virtual one */
		its_send_vmapti(its_dev, event);

		/* Increment the number of VLPIs */
		its_dev->event_map.nr_vlpis++;
	}

out:
	mutex_unlock(&its_dev->event_map.vlpi_lock);
	return ret;
}

static int its_vlpi_get(struct irq_data *d, struct its_cmd_info *info)
{
	struct its_device *its_dev = irq_data_get_irq_chip_data(d);
	u32 event = its_get_event_id(d);
	int ret = 0;

	mutex_lock(&its_dev->event_map.vlpi_lock);

	if (!its_dev->event_map.vm ||
	    !its_dev->event_map.vlpi_maps[event].vm) {
		ret = -EINVAL;
		goto out;
	}

	/* Copy our mapping information to the incoming request */
	*info->map = its_dev->event_map.vlpi_maps[event];

out:
	mutex_unlock(&its_dev->event_map.vlpi_lock);
	return ret;
}

static int its_vlpi_unmap(struct irq_data *d)
{
	struct its_device *its_dev = irq_data_get_irq_chip_data(d);
	u32 event = its_get_event_id(d);
	int ret = 0;

	mutex_lock(&its_dev->event_map.vlpi_lock);

	if (!its_dev->event_map.vm || !irqd_is_forwarded_to_vcpu(d)) {
		ret = -EINVAL;
		goto out;
	}

	/* Drop the virtual mapping */
	its_send_discard(its_dev, event);

	/* and restore the physical one */
	irqd_clr_forwarded_to_vcpu(d);
	its_send_mapti(its_dev, d->hwirq, event);
	lpi_update_config(d, 0xff, (LPI_PROP_DEFAULT_PRIO |
				    LPI_PROP_ENABLED |
				    LPI_PROP_GROUP1));

	/* Potentially unmap the VM from this ITS */
	its_unmap_vm(its_dev->its, its_dev->event_map.vm);

	/*
	 * Drop the refcount and make the device available again if
	 * this was the last VLPI.
	 */
	if (!--its_dev->event_map.nr_vlpis) {
		its_dev->event_map.vm = NULL;
		kfree(its_dev->event_map.vlpi_maps);
	}

out:
	mutex_unlock(&its_dev->event_map.vlpi_lock);
	return ret;
}

static int its_vlpi_prop_update(struct irq_data *d, struct its_cmd_info *info)
{
	struct its_device *its_dev = irq_data_get_irq_chip_data(d);

	if (!its_dev->event_map.vm || !irqd_is_forwarded_to_vcpu(d))
		return -EINVAL;

	if (info->cmd_type == PROP_UPDATE_AND_INV_VLPI)
		lpi_update_config(d, 0xff, info->config);
	else
		lpi_write_config(d, 0xff, info->config);
	its_vlpi_set_doorbell(d, !!(info->config & LPI_PROP_ENABLED));

	return 0;
}

static int its_irq_set_vcpu_affinity(struct irq_data *d, void *vcpu_info)
{
	struct its_device *its_dev = irq_data_get_irq_chip_data(d);
	struct its_cmd_info *info = vcpu_info;

	/* Need a v4 ITS */
	if (!its_dev->its->is_v4)
		return -EINVAL;

	/* Unmap request? */
	if (!info)
		return its_vlpi_unmap(d);

	switch (info->cmd_type) {
	case MAP_VLPI:
		return its_vlpi_map(d, info);

	case GET_VLPI:
		return its_vlpi_get(d, info);

	case PROP_UPDATE_VLPI:
	case PROP_UPDATE_AND_INV_VLPI:
		return its_vlpi_prop_update(d, info);

	default:
		return -EINVAL;
	}
}

static struct irq_chip its_irq_chip = {
	.name			= "ITS",
	.irq_mask		= its_mask_irq,
	.irq_unmask		= its_unmask_irq,
	.irq_eoi		= irq_chip_eoi_parent,
	.irq_set_affinity	= its_set_affinity,
	.irq_compose_msi_msg	= its_irq_compose_msi_msg,
	.irq_set_irqchip_state	= its_irq_set_irqchip_state,
	.irq_set_vcpu_affinity	= its_irq_set_vcpu_affinity,
};

/*
 * How we allocate LPIs:
 *
 * lpi_range_list contains ranges of LPIs that are to available to
 * allocate from. To allocate LPIs, just pick the first range that
 * fits the required allocation, and reduce it by the required
 * amount. Once empty, remove the range from the list.
<<<<<<< HEAD
 *
 * To free a range of LPIs, add a free range to the list, sort it and
 * merge the result if the new range happens to be adjacent to an
 * already free block.
 *
=======
 *
 * To free a range of LPIs, add a free range to the list, sort it and
 * merge the result if the new range happens to be adjacent to an
 * already free block.
 *
>>>>>>> 17d93760
 * The consequence of the above is that allocation is cost is low, but
 * freeing is expensive. We assumes that freeing rarely occurs.
 */
#define ITS_MAX_LPI_NRBITS	16 /* 64K LPIs */

static DEFINE_MUTEX(lpi_range_lock);
static LIST_HEAD(lpi_range_list);

struct lpi_range {
	struct list_head	entry;
	u32			base_id;
	u32			span;
};

static struct lpi_range *mk_lpi_range(u32 base, u32 span)
{
	struct lpi_range *range;

	range = kzalloc(sizeof(*range), GFP_KERNEL);
	if (range) {
		INIT_LIST_HEAD(&range->entry);
		range->base_id = base;
		range->span = span;
	}

	return range;
}

static int lpi_range_cmp(void *priv, struct list_head *a, struct list_head *b)
{
	struct lpi_range *ra, *rb;

	ra = container_of(a, struct lpi_range, entry);
	rb = container_of(b, struct lpi_range, entry);

	return ra->base_id - rb->base_id;
}

static void merge_lpi_ranges(void)
{
	struct lpi_range *range, *tmp;

	list_for_each_entry_safe(range, tmp, &lpi_range_list, entry) {
		if (!list_is_last(&range->entry, &lpi_range_list) &&
		    (tmp->base_id == (range->base_id + range->span))) {
			tmp->base_id = range->base_id;
			tmp->span += range->span;
			list_del(&range->entry);
			kfree(range);
		}
	}
}

static int alloc_lpi_range(u32 nr_lpis, u32 *base)
{
	struct lpi_range *range, *tmp;
	int err = -ENOSPC;

	mutex_lock(&lpi_range_lock);

	list_for_each_entry_safe(range, tmp, &lpi_range_list, entry) {
		if (range->span >= nr_lpis) {
			*base = range->base_id;
			range->base_id += nr_lpis;
			range->span -= nr_lpis;

			if (range->span == 0) {
				list_del(&range->entry);
				kfree(range);
			}

			err = 0;
			break;
		}
	}

	mutex_unlock(&lpi_range_lock);

	pr_debug("ITS: alloc %u:%u\n", *base, nr_lpis);
	return err;
}

static int free_lpi_range(u32 base, u32 nr_lpis)
{
	struct lpi_range *new;
	int err = 0;

	mutex_lock(&lpi_range_lock);

	new = mk_lpi_range(base, nr_lpis);
	if (!new) {
		err = -ENOMEM;
		goto out;
	}

	list_add(&new->entry, &lpi_range_list);
	list_sort(NULL, &lpi_range_list, lpi_range_cmp);
	merge_lpi_ranges();
out:
	mutex_unlock(&lpi_range_lock);
	return err;
}

static int __init its_lpi_init(u32 id_bits)
{
	u32 lpis = (1UL << id_bits) - 8192;
	u32 numlpis;
	int err;
<<<<<<< HEAD

	numlpis = 1UL << GICD_TYPER_NUM_LPIS(gic_rdists->gicd_typer);

=======

	numlpis = 1UL << GICD_TYPER_NUM_LPIS(gic_rdists->gicd_typer);

>>>>>>> 17d93760
	if (numlpis > 2 && !WARN_ON(numlpis > lpis)) {
		lpis = numlpis;
		pr_info("ITS: Using hypervisor restricted LPI range [%u]\n",
			lpis);
	}
<<<<<<< HEAD

	/*
	 * Initializing the allocator is just the same as freeing the
	 * full range of LPIs.
	 */
	err = free_lpi_range(8192, lpis);
	pr_debug("ITS: Allocator initialized for %u LPIs\n", lpis);
	return err;
}

=======

	/*
	 * Initializing the allocator is just the same as freeing the
	 * full range of LPIs.
	 */
	err = free_lpi_range(8192, lpis);
	pr_debug("ITS: Allocator initialized for %u LPIs\n", lpis);
	return err;
}

>>>>>>> 17d93760
static unsigned long *its_lpi_alloc(int nr_irqs, u32 *base, int *nr_ids)
{
	unsigned long *bitmap = NULL;
	int err = 0;

	do {
		err = alloc_lpi_range(nr_irqs, base);
		if (!err)
			break;

		nr_irqs /= 2;
	} while (nr_irqs > 0);
<<<<<<< HEAD

	if (!nr_irqs)
		err = -ENOSPC;

=======

	if (!nr_irqs)
		err = -ENOSPC;

>>>>>>> 17d93760
	if (err)
		goto out;

	bitmap = kcalloc(BITS_TO_LONGS(nr_irqs), sizeof (long), GFP_ATOMIC);
	if (!bitmap)
		goto out;

	*nr_ids = nr_irqs;

out:
	if (!bitmap)
		*base = *nr_ids = 0;

	return bitmap;
}

static void its_lpi_free(unsigned long *bitmap, u32 base, u32 nr_ids)
{
	WARN_ON(free_lpi_range(base, nr_ids));
	kfree(bitmap);
}

static void gic_reset_prop_table(void *va)
{
	/* Priority 0xa0, Group-1, disabled */
	memset(va, LPI_PROP_DEFAULT_PRIO | LPI_PROP_GROUP1, LPI_PROPBASE_SZ);

	/* Make sure the GIC will observe the written configuration */
	gic_flush_dcache_to_poc(va, LPI_PROPBASE_SZ);
}

static struct page *its_allocate_prop_table(gfp_t gfp_flags)
{
	struct page *prop_page;

	prop_page = alloc_pages(gfp_flags, get_order(LPI_PROPBASE_SZ));
	if (!prop_page)
		return NULL;

	gic_reset_prop_table(page_address(prop_page));

	return prop_page;
}

static void its_free_prop_table(struct page *prop_page)
{
	free_pages((unsigned long)page_address(prop_page),
		   get_order(LPI_PROPBASE_SZ));
}

static bool gic_check_reserved_range(phys_addr_t addr, unsigned long size)
{
	phys_addr_t start, end, addr_end;
	u64 i;

	/*
	 * We don't bother checking for a kdump kernel as by
	 * construction, the LPI tables are out of this kernel's
	 * memory map.
	 */
	if (is_kdump_kernel())
		return true;

	addr_end = addr + size - 1;

	for_each_reserved_mem_region(i, &start, &end) {
		if (addr >= start && addr_end <= end)
			return true;
<<<<<<< HEAD
	}

	/* Not found, not a good sign... */
	pr_warn("GICv3: Expected reserved range [%pa:%pa], not found\n",
		&addr, &addr_end);
	add_taint(TAINT_CRAP, LOCKDEP_STILL_OK);
	return false;
}

static int gic_reserve_range(phys_addr_t addr, unsigned long size)
{
	if (efi_enabled(EFI_CONFIG_TABLES))
		return efi_mem_reserve_persistent(addr, size);

	return 0;
}

static int __init its_setup_lpi_prop_table(void)
{
	if (gic_rdists->flags & RDIST_FLAGS_RD_TABLES_PREALLOCATED) {
		u64 val;

		val = gicr_read_propbaser(gic_data_rdist_rd_base() + GICR_PROPBASER);
		lpi_id_bits = (val & GICR_PROPBASER_IDBITS_MASK) + 1;

		gic_rdists->prop_table_pa = val & GENMASK_ULL(51, 12);
		gic_rdists->prop_table_va = memremap(gic_rdists->prop_table_pa,
						     LPI_PROPBASE_SZ,
						     MEMREMAP_WB);
		gic_reset_prop_table(gic_rdists->prop_table_va);
	} else {
		struct page *page;

		lpi_id_bits = min_t(u32,
				    GICD_TYPER_ID_BITS(gic_rdists->gicd_typer),
				    ITS_MAX_LPI_NRBITS);
		page = its_allocate_prop_table(GFP_NOWAIT);
		if (!page) {
			pr_err("Failed to allocate PROPBASE\n");
			return -ENOMEM;
		}

		gic_rdists->prop_table_pa = page_to_phys(page);
		gic_rdists->prop_table_va = page_address(page);
		WARN_ON(gic_reserve_range(gic_rdists->prop_table_pa,
					  LPI_PROPBASE_SZ));
	}

=======
	}

	/* Not found, not a good sign... */
	pr_warn("GICv3: Expected reserved range [%pa:%pa], not found\n",
		&addr, &addr_end);
	add_taint(TAINT_CRAP, LOCKDEP_STILL_OK);
	return false;
}

static int gic_reserve_range(phys_addr_t addr, unsigned long size)
{
	if (efi_enabled(EFI_CONFIG_TABLES))
		return efi_mem_reserve_persistent(addr, size);

	return 0;
}

static int __init its_setup_lpi_prop_table(void)
{
	if (gic_rdists->flags & RDIST_FLAGS_RD_TABLES_PREALLOCATED) {
		u64 val;

		val = gicr_read_propbaser(gic_data_rdist_rd_base() + GICR_PROPBASER);
		lpi_id_bits = (val & GICR_PROPBASER_IDBITS_MASK) + 1;

		gic_rdists->prop_table_pa = val & GENMASK_ULL(51, 12);
		gic_rdists->prop_table_va = memremap(gic_rdists->prop_table_pa,
						     LPI_PROPBASE_SZ,
						     MEMREMAP_WB);
		gic_reset_prop_table(gic_rdists->prop_table_va);
	} else {
		struct page *page;

		lpi_id_bits = min_t(u32,
				    GICD_TYPER_ID_BITS(gic_rdists->gicd_typer),
				    ITS_MAX_LPI_NRBITS);
		page = its_allocate_prop_table(GFP_NOWAIT);
		if (!page) {
			pr_err("Failed to allocate PROPBASE\n");
			return -ENOMEM;
		}

		gic_rdists->prop_table_pa = page_to_phys(page);
		gic_rdists->prop_table_va = page_address(page);
		WARN_ON(gic_reserve_range(gic_rdists->prop_table_pa,
					  LPI_PROPBASE_SZ));
	}

>>>>>>> 17d93760
	pr_info("GICv3: using LPI property table @%pa\n",
		&gic_rdists->prop_table_pa);

	return its_lpi_init(lpi_id_bits);
}

static const char *its_base_type_string[] = {
	[GITS_BASER_TYPE_DEVICE]	= "Devices",
	[GITS_BASER_TYPE_VCPU]		= "Virtual CPUs",
	[GITS_BASER_TYPE_RESERVED3]	= "Reserved (3)",
	[GITS_BASER_TYPE_COLLECTION]	= "Interrupt Collections",
	[GITS_BASER_TYPE_RESERVED5] 	= "Reserved (5)",
	[GITS_BASER_TYPE_RESERVED6] 	= "Reserved (6)",
	[GITS_BASER_TYPE_RESERVED7] 	= "Reserved (7)",
};

static u64 its_read_baser(struct its_node *its, struct its_baser *baser)
{
	u32 idx = baser - its->tables;

	return gits_read_baser(its->base + GITS_BASER + (idx << 3));
}

static void its_write_baser(struct its_node *its, struct its_baser *baser,
			    u64 val)
{
	u32 idx = baser - its->tables;

	gits_write_baser(val, its->base + GITS_BASER + (idx << 3));
	baser->val = its_read_baser(its, baser);
}

static int its_setup_baser(struct its_node *its, struct its_baser *baser,
			   u64 cache, u64 shr, u32 psz, u32 order,
			   bool indirect)
{
	u64 val = its_read_baser(its, baser);
	u64 esz = GITS_BASER_ENTRY_SIZE(val);
	u64 type = GITS_BASER_TYPE(val);
	u64 baser_phys, tmp;
	u32 alloc_pages;
	void *base;

retry_alloc_baser:
	alloc_pages = (PAGE_ORDER_TO_SIZE(order) / psz);
	if (alloc_pages > GITS_BASER_PAGES_MAX) {
		pr_warn("ITS@%pa: %s too large, reduce ITS pages %u->%u\n",
			&its->phys_base, its_base_type_string[type],
			alloc_pages, GITS_BASER_PAGES_MAX);
		alloc_pages = GITS_BASER_PAGES_MAX;
		order = get_order(GITS_BASER_PAGES_MAX * psz);
	}

	base = (void *)__get_free_pages(GFP_KERNEL | __GFP_ZERO, order);
	if (!base)
		return -ENOMEM;

	baser_phys = virt_to_phys(base);

	/* Check if the physical address of the memory is above 48bits */
	if (IS_ENABLED(CONFIG_ARM64_64K_PAGES) && (baser_phys >> 48)) {

		/* 52bit PA is supported only when PageSize=64K */
		if (psz != SZ_64K) {
			pr_err("ITS: no 52bit PA support when psz=%d\n", psz);
			free_pages((unsigned long)base, order);
			return -ENXIO;
		}

		/* Convert 52bit PA to 48bit field */
		baser_phys = GITS_BASER_PHYS_52_to_48(baser_phys);
	}

retry_baser:
	val = (baser_phys					 |
		(type << GITS_BASER_TYPE_SHIFT)			 |
		((esz - 1) << GITS_BASER_ENTRY_SIZE_SHIFT)	 |
		((alloc_pages - 1) << GITS_BASER_PAGES_SHIFT)	 |
		cache						 |
		shr						 |
		GITS_BASER_VALID);

	val |=	indirect ? GITS_BASER_INDIRECT : 0x0;

	switch (psz) {
	case SZ_4K:
		val |= GITS_BASER_PAGE_SIZE_4K;
		break;
	case SZ_16K:
		val |= GITS_BASER_PAGE_SIZE_16K;
		break;
	case SZ_64K:
		val |= GITS_BASER_PAGE_SIZE_64K;
		break;
	}

	its_write_baser(its, baser, val);
	tmp = baser->val;

	if ((val ^ tmp) & GITS_BASER_SHAREABILITY_MASK) {
		/*
		 * Shareability didn't stick. Just use
		 * whatever the read reported, which is likely
		 * to be the only thing this redistributor
		 * supports. If that's zero, make it
		 * non-cacheable as well.
		 */
		shr = tmp & GITS_BASER_SHAREABILITY_MASK;
		if (!shr) {
			cache = GITS_BASER_nC;
			gic_flush_dcache_to_poc(base, PAGE_ORDER_TO_SIZE(order));
		}
		goto retry_baser;
	}

	if ((val ^ tmp) & GITS_BASER_PAGE_SIZE_MASK) {
		/*
		 * Page size didn't stick. Let's try a smaller
		 * size and retry. If we reach 4K, then
		 * something is horribly wrong...
		 */
		free_pages((unsigned long)base, order);
		baser->base = NULL;

		switch (psz) {
		case SZ_16K:
			psz = SZ_4K;
			goto retry_alloc_baser;
		case SZ_64K:
			psz = SZ_16K;
			goto retry_alloc_baser;
		}
	}

	if (val != tmp) {
		pr_err("ITS@%pa: %s doesn't stick: %llx %llx\n",
		       &its->phys_base, its_base_type_string[type],
		       val, tmp);
		free_pages((unsigned long)base, order);
		return -ENXIO;
	}

	baser->order = order;
	baser->base = base;
	baser->psz = psz;
	tmp = indirect ? GITS_LVL1_ENTRY_SIZE : esz;

	pr_info("ITS@%pa: allocated %d %s @%lx (%s, esz %d, psz %dK, shr %d)\n",
		&its->phys_base, (int)(PAGE_ORDER_TO_SIZE(order) / (int)tmp),
		its_base_type_string[type],
		(unsigned long)virt_to_phys(base),
		indirect ? "indirect" : "flat", (int)esz,
		psz / SZ_1K, (int)shr >> GITS_BASER_SHAREABILITY_SHIFT);

	return 0;
}

static bool its_parse_indirect_baser(struct its_node *its,
				     struct its_baser *baser,
				     u32 psz, u32 *order, u32 ids)
{
	u64 tmp = its_read_baser(its, baser);
	u64 type = GITS_BASER_TYPE(tmp);
	u64 esz = GITS_BASER_ENTRY_SIZE(tmp);
	u64 val = GITS_BASER_InnerShareable | GITS_BASER_RaWaWb;
	u32 new_order = *order;
	bool indirect = false;

	/* No need to enable Indirection if memory requirement < (psz*2)bytes */
	if ((esz << ids) > (psz * 2)) {
		/*
		 * Find out whether hw supports a single or two-level table by
		 * table by reading bit at offset '62' after writing '1' to it.
		 */
		its_write_baser(its, baser, val | GITS_BASER_INDIRECT);
		indirect = !!(baser->val & GITS_BASER_INDIRECT);

		if (indirect) {
			/*
			 * The size of the lvl2 table is equal to ITS page size
			 * which is 'psz'. For computing lvl1 table size,
			 * subtract ID bits that sparse lvl2 table from 'ids'
			 * which is reported by ITS hardware times lvl1 table
			 * entry size.
			 */
			ids -= ilog2(psz / (int)esz);
			esz = GITS_LVL1_ENTRY_SIZE;
		}
	}

	/*
	 * Allocate as many entries as required to fit the
	 * range of device IDs that the ITS can grok... The ID
	 * space being incredibly sparse, this results in a
	 * massive waste of memory if two-level device table
	 * feature is not supported by hardware.
	 */
	new_order = max_t(u32, get_order(esz << ids), new_order);
	if (new_order >= MAX_ORDER) {
		new_order = MAX_ORDER - 1;
		ids = ilog2(PAGE_ORDER_TO_SIZE(new_order) / (int)esz);
		pr_warn("ITS@%pa: %s Table too large, reduce ids %u->%u\n",
			&its->phys_base, its_base_type_string[type],
			its->device_ids, ids);
	}

	*order = new_order;

	return indirect;
}

static void its_free_tables(struct its_node *its)
{
	int i;

	for (i = 0; i < GITS_BASER_NR_REGS; i++) {
		if (its->tables[i].base) {
			free_pages((unsigned long)its->tables[i].base,
				   its->tables[i].order);
			its->tables[i].base = NULL;
		}
	}
}

static int its_alloc_tables(struct its_node *its)
{
	u64 shr = GITS_BASER_InnerShareable;
	u64 cache = GITS_BASER_RaWaWb;
	u32 psz = SZ_64K;
	int err, i;

	if (its->flags & ITS_FLAGS_WORKAROUND_CAVIUM_22375)
		/* erratum 24313: ignore memory access type */
		cache = GITS_BASER_nCnB;

	for (i = 0; i < GITS_BASER_NR_REGS; i++) {
		struct its_baser *baser = its->tables + i;
		u64 val = its_read_baser(its, baser);
		u64 type = GITS_BASER_TYPE(val);
		u32 order = get_order(psz);
		bool indirect = false;

		switch (type) {
		case GITS_BASER_TYPE_NONE:
			continue;

		case GITS_BASER_TYPE_DEVICE:
			indirect = its_parse_indirect_baser(its, baser,
							    psz, &order,
							    its->device_ids);
			break;

		case GITS_BASER_TYPE_VCPU:
			indirect = its_parse_indirect_baser(its, baser,
							    psz, &order,
							    ITS_MAX_VPEID_BITS);
			break;
		}

		err = its_setup_baser(its, baser, cache, shr, psz, order, indirect);
		if (err < 0) {
			its_free_tables(its);
			return err;
		}

		/* Update settings which will be used for next BASERn */
		psz = baser->psz;
		cache = baser->val & GITS_BASER_CACHEABILITY_MASK;
		shr = baser->val & GITS_BASER_SHAREABILITY_MASK;
	}

	return 0;
}

static int its_alloc_collections(struct its_node *its)
{
	int i;

	its->collections = kzalloc(nr_cpu_ids * sizeof(*its->collections),
				   GFP_KERNEL);
	if (!its->collections)
		return -ENOMEM;

	for (i = 0; i < nr_cpu_ids; i++)
		its->collections[i].target_address = ~0ULL;

	return 0;
}

static struct page *its_allocate_pending_table(gfp_t gfp_flags)
{
	struct page *pend_page;

	pend_page = alloc_pages(gfp_flags | __GFP_ZERO,
				get_order(LPI_PENDBASE_SZ));
	if (!pend_page)
		return NULL;

	/* Make sure the GIC will observe the zero-ed page */
	gic_flush_dcache_to_poc(page_address(pend_page), LPI_PENDBASE_SZ);

	return pend_page;
}

static void its_free_pending_table(struct page *pt)
{
	free_pages((unsigned long)page_address(pt), get_order(LPI_PENDBASE_SZ));
}

/*
 * Booting with kdump and LPIs enabled is generally fine. Any other
 * case is wrong in the absence of firmware/EFI support.
 */
static bool enabled_lpis_allowed(void)
{
	phys_addr_t addr;
	u64 val;

	/* Check whether the property table is in a reserved region */
	val = gicr_read_propbaser(gic_data_rdist_rd_base() + GICR_PROPBASER);
	addr = val & GENMASK_ULL(51, 12);

	return gic_check_reserved_range(addr, LPI_PROPBASE_SZ);
}

static int __init allocate_lpi_tables(void)
{
	u64 val;
	int err, cpu;

	/*
	 * If LPIs are enabled while we run this from the boot CPU,
	 * flag the RD tables as pre-allocated if the stars do align.
	 */
	val = readl_relaxed(gic_data_rdist_rd_base() + GICR_CTLR);
	if ((val & GICR_CTLR_ENABLE_LPIS) && enabled_lpis_allowed()) {
		gic_rdists->flags |= (RDIST_FLAGS_RD_TABLES_PREALLOCATED |
				      RDIST_FLAGS_PROPBASE_NEEDS_FLUSHING);
		pr_info("GICv3: Using preallocated redistributor tables\n");
	}

	err = its_setup_lpi_prop_table();
	if (err)
		return err;

	/*
	 * We allocate all the pending tables anyway, as we may have a
	 * mix of RDs that have had LPIs enabled, and some that
	 * don't. We'll free the unused ones as each CPU comes online.
	 */
	for_each_possible_cpu(cpu) {
		struct page *pend_page;

		pend_page = its_allocate_pending_table(GFP_NOWAIT);
		if (!pend_page) {
			pr_err("Failed to allocate PENDBASE for CPU%d\n", cpu);
			return -ENOMEM;
		}

		gic_data_rdist_cpu(cpu)->pend_page = pend_page;
	}

	return 0;
}

static void its_cpu_init_lpis(void)
{
	void __iomem *rbase = gic_data_rdist_rd_base();
	struct page *pend_page;
	phys_addr_t paddr;
	u64 val, tmp;

	if (gic_data_rdist()->lpi_enabled)
		return;

	val = readl_relaxed(rbase + GICR_CTLR);
	if ((gic_rdists->flags & RDIST_FLAGS_RD_TABLES_PREALLOCATED) &&
	    (val & GICR_CTLR_ENABLE_LPIS)) {
		/*
		 * Check that we get the same property table on all
		 * RDs. If we don't, this is hopeless.
		 */
		paddr = gicr_read_propbaser(rbase + GICR_PROPBASER);
		paddr &= GENMASK_ULL(51, 12);
		if (WARN_ON(gic_rdists->prop_table_pa != paddr))
			add_taint(TAINT_CRAP, LOCKDEP_STILL_OK);

		paddr = gicr_read_pendbaser(rbase + GICR_PENDBASER);
		paddr &= GENMASK_ULL(51, 16);

		WARN_ON(!gic_check_reserved_range(paddr, LPI_PENDBASE_SZ));
		its_free_pending_table(gic_data_rdist()->pend_page);
		gic_data_rdist()->pend_page = NULL;

		goto out;
	}

	pend_page = gic_data_rdist()->pend_page;
	paddr = page_to_phys(pend_page);
	WARN_ON(gic_reserve_range(paddr, LPI_PENDBASE_SZ));

	/* set PROPBASE */
	val = (gic_rdists->prop_table_pa |
	       GICR_PROPBASER_InnerShareable |
	       GICR_PROPBASER_RaWaWb |
	       ((LPI_NRBITS - 1) & GICR_PROPBASER_IDBITS_MASK));

	gicr_write_propbaser(val, rbase + GICR_PROPBASER);
	tmp = gicr_read_propbaser(rbase + GICR_PROPBASER);

	if ((tmp ^ val) & GICR_PROPBASER_SHAREABILITY_MASK) {
		if (!(tmp & GICR_PROPBASER_SHAREABILITY_MASK)) {
			/*
			 * The HW reports non-shareable, we must
			 * remove the cacheability attributes as
			 * well.
			 */
			val &= ~(GICR_PROPBASER_SHAREABILITY_MASK |
				 GICR_PROPBASER_CACHEABILITY_MASK);
			val |= GICR_PROPBASER_nC;
			gicr_write_propbaser(val, rbase + GICR_PROPBASER);
		}
		pr_info_once("GIC: using cache flushing for LPI property table\n");
		gic_rdists->flags |= RDIST_FLAGS_PROPBASE_NEEDS_FLUSHING;
	}

	/* set PENDBASE */
	val = (page_to_phys(pend_page) |
	       GICR_PENDBASER_InnerShareable |
	       GICR_PENDBASER_RaWaWb);

	gicr_write_pendbaser(val, rbase + GICR_PENDBASER);
	tmp = gicr_read_pendbaser(rbase + GICR_PENDBASER);

	if (!(tmp & GICR_PENDBASER_SHAREABILITY_MASK)) {
		/*
		 * The HW reports non-shareable, we must remove the
		 * cacheability attributes as well.
		 */
		val &= ~(GICR_PENDBASER_SHAREABILITY_MASK |
			 GICR_PENDBASER_CACHEABILITY_MASK);
		val |= GICR_PENDBASER_nC;
		gicr_write_pendbaser(val, rbase + GICR_PENDBASER);
	}

	/* Enable LPIs */
	val = readl_relaxed(rbase + GICR_CTLR);
	val |= GICR_CTLR_ENABLE_LPIS;
	writel_relaxed(val, rbase + GICR_CTLR);

	/* Make sure the GIC has seen the above */
	dsb(sy);
out:
	gic_data_rdist()->lpi_enabled = true;
	pr_info("GICv3: CPU%d: using %s LPI pending table @%pa\n",
		smp_processor_id(),
		gic_data_rdist()->pend_page ? "allocated" : "reserved",
		&paddr);
}

static void its_cpu_init_collection(void)
{
	struct its_node *its;
	int cpu;

	spin_lock(&its_lock);
	cpu = smp_processor_id();

	list_for_each_entry(its, &its_nodes, entry) {
		u64 target;

		/* avoid cross node collections and its mapping */
		if (its->flags & ITS_FLAGS_WORKAROUND_CAVIUM_23144) {
			struct device_node *cpu_node;

			cpu_node = of_get_cpu_node(cpu, NULL);
			if (its->numa_node != NUMA_NO_NODE &&
				its->numa_node != of_node_to_nid(cpu_node))
				continue;
		}

		/*
		 * We now have to bind each collection to its target
		 * redistributor.
		 */
		if (gic_read_typer(its->base + GITS_TYPER) & GITS_TYPER_PTA) {
			/*
			 * This ITS wants the physical address of the
			 * redistributor.
			 */
			target = gic_data_rdist()->phys_base;
		} else {
			/*
			 * This ITS wants a linear CPU number.
			 */
			target = gic_read_typer(gic_data_rdist_rd_base() + GICR_TYPER);
			target = GICR_TYPER_CPU_NUMBER(target) << 16;
		}

		/* Perform collection mapping */
		its->collections[cpu].target_address = target;
		its->collections[cpu].col_id = cpu;

		its_send_mapc(its, &its->collections[cpu], 1);
		its_send_invall(its, &its->collections[cpu]);
	}

	spin_unlock(&its_lock);
}

static struct its_device *its_find_device(struct its_node *its, u32 dev_id)
{
	struct its_device *its_dev = NULL, *tmp;
	unsigned long flags;

	raw_spin_lock_irqsave(&its->lock, flags);

	list_for_each_entry(tmp, &its->its_device_list, entry) {
		if (tmp->device_id == dev_id) {
			its_dev = tmp;
			break;
		}
	}

	raw_spin_unlock_irqrestore(&its->lock, flags);

	return its_dev;
}

static struct its_baser *its_get_baser(struct its_node *its, u32 type)
{
	int i;

	for (i = 0; i < GITS_BASER_NR_REGS; i++) {
		if (GITS_BASER_TYPE(its->tables[i].val) == type)
			return &its->tables[i];
	}

	return NULL;
}

static bool its_alloc_table_entry(struct its_baser *baser, u32 id)
{
	struct page *page;
	u32 esz, idx;
	__le64 *table;

	/* Don't allow device id that exceeds single, flat table limit */
	esz = GITS_BASER_ENTRY_SIZE(baser->val);
	if (!(baser->val & GITS_BASER_INDIRECT))
		return (id < (PAGE_ORDER_TO_SIZE(baser->order) / esz));

	/* Compute 1st level table index & check if that exceeds table limit */
	idx = id >> ilog2(baser->psz / esz);
	if (idx >= (PAGE_ORDER_TO_SIZE(baser->order) / GITS_LVL1_ENTRY_SIZE))
		return false;

	table = baser->base;

	/* Allocate memory for 2nd level table */
	if (!table[idx]) {
		page = alloc_pages(GFP_KERNEL | __GFP_ZERO, get_order(baser->psz));
		if (!page)
			return false;

		/* Flush Lvl2 table to PoC if hw doesn't support coherency */
		if (!(baser->val & GITS_BASER_SHAREABILITY_MASK))
			gic_flush_dcache_to_poc(page_address(page), baser->psz);

		table[idx] = cpu_to_le64(page_to_phys(page) | GITS_BASER_VALID);

		/* Flush Lvl1 entry to PoC if hw doesn't support coherency */
		if (!(baser->val & GITS_BASER_SHAREABILITY_MASK))
			gic_flush_dcache_to_poc(table + idx, GITS_LVL1_ENTRY_SIZE);

		/* Ensure updated table contents are visible to ITS hardware */
		dsb(sy);
	}

	return true;
}

static bool its_alloc_device_table(struct its_node *its, u32 dev_id)
{
	struct its_baser *baser;

	baser = its_get_baser(its, GITS_BASER_TYPE_DEVICE);

	/* Don't allow device id that exceeds ITS hardware limit */
	if (!baser)
		return (ilog2(dev_id) < its->device_ids);

	return its_alloc_table_entry(baser, dev_id);
}

static bool its_alloc_vpe_table(u32 vpe_id)
{
	struct its_node *its;

	/*
	 * Make sure the L2 tables are allocated on *all* v4 ITSs. We
	 * could try and only do it on ITSs corresponding to devices
	 * that have interrupts targeted at this VPE, but the
	 * complexity becomes crazy (and you have tons of memory
	 * anyway, right?).
	 */
	list_for_each_entry(its, &its_nodes, entry) {
		struct its_baser *baser;

		if (!its->is_v4)
			continue;

		baser = its_get_baser(its, GITS_BASER_TYPE_VCPU);
		if (!baser)
			return false;

		if (!its_alloc_table_entry(baser, vpe_id))
			return false;
	}

	return true;
}

static struct its_device *its_create_device(struct its_node *its, u32 dev_id,
					    int nvecs, bool alloc_lpis)
{
	struct its_device *dev;
	unsigned long *lpi_map = NULL;
	unsigned long flags;
	u16 *col_map = NULL;
	void *itt;
	int lpi_base;
	int nr_lpis;
	int nr_ites;
	int sz;

	if (!its_alloc_device_table(its, dev_id))
		return NULL;

	if (WARN_ON(!is_power_of_2(nvecs)))
		nvecs = roundup_pow_of_two(nvecs);

	dev = kzalloc(sizeof(*dev), GFP_KERNEL);
	/*
	 * Even if the device wants a single LPI, the ITT must be
	 * sized as a power of two (and you need at least one bit...).
	 */
	nr_ites = max(2, nvecs);
	sz = nr_ites * its->ite_size;
	sz = max(sz, ITS_ITT_ALIGN) + ITS_ITT_ALIGN - 1;
	itt = kzalloc(sz, GFP_KERNEL);
	if (alloc_lpis) {
		lpi_map = its_lpi_alloc(nvecs, &lpi_base, &nr_lpis);
		if (lpi_map)
			col_map = kzalloc(sizeof(*col_map) * nr_lpis,
					  GFP_KERNEL);
	} else {
		col_map = kzalloc(sizeof(*col_map) * nr_ites, GFP_KERNEL);
		nr_lpis = 0;
		lpi_base = 0;
	}

	if (!dev || !itt ||  !col_map || (!lpi_map && alloc_lpis)) {
		kfree(dev);
		kfree(itt);
		kfree(lpi_map);
		kfree(col_map);
		return NULL;
	}

	gic_flush_dcache_to_poc(itt, sz);

	dev->its = its;
	dev->itt = itt;
	dev->nr_ites = nr_ites;
	dev->event_map.lpi_map = lpi_map;
	dev->event_map.col_map = col_map;
	dev->event_map.lpi_base = lpi_base;
	dev->event_map.nr_lpis = nr_lpis;
	mutex_init(&dev->event_map.vlpi_lock);
	dev->device_id = dev_id;
	INIT_LIST_HEAD(&dev->entry);

	raw_spin_lock_irqsave(&its->lock, flags);
	list_add(&dev->entry, &its->its_device_list);
	raw_spin_unlock_irqrestore(&its->lock, flags);

	/* Map device to its ITT */
	its_send_mapd(dev, 1);

	return dev;
}

static void its_free_device(struct its_device *its_dev)
{
	unsigned long flags;

	raw_spin_lock_irqsave(&its_dev->its->lock, flags);
	list_del(&its_dev->entry);
	raw_spin_unlock_irqrestore(&its_dev->its->lock, flags);
	kfree(its_dev->itt);
	kfree(its_dev);
}

static int its_alloc_device_irq(struct its_device *dev, int nvecs, irq_hw_number_t *hwirq)
{
	int idx;

	idx = bitmap_find_free_region(dev->event_map.lpi_map,
				      dev->event_map.nr_lpis,
				      get_count_order(nvecs));
	if (idx < 0)
		return -ENOSPC;

	*hwirq = dev->event_map.lpi_base + idx;
	set_bit(idx, dev->event_map.lpi_map);

	return 0;
}

static int its_msi_prepare(struct irq_domain *domain, struct device *dev,
			   int nvec, msi_alloc_info_t *info)
{
	struct its_node *its;
	struct its_device *its_dev;
	struct msi_domain_info *msi_info;
	u32 dev_id;
	int err = 0;

	/*
	 * We ignore "dev" entierely, and rely on the dev_id that has
	 * been passed via the scratchpad. This limits this domain's
	 * usefulness to upper layers that definitely know that they
	 * are built on top of the ITS.
	 */
	dev_id = info->scratchpad[0].ul;

	msi_info = msi_get_domain_info(domain);
	its = msi_info->data;

	if (!gic_rdists->has_direct_lpi &&
	    vpe_proxy.dev &&
	    vpe_proxy.dev->its == its &&
	    dev_id == vpe_proxy.dev->device_id) {
		/* Bad luck. Get yourself a better implementation */
		WARN_ONCE(1, "DevId %x clashes with GICv4 VPE proxy device\n",
			  dev_id);
		return -EINVAL;
	}

	mutex_lock(&its->dev_alloc_lock);
	its_dev = its_find_device(its, dev_id);
	if (its_dev) {
		/*
		 * We already have seen this ID, probably through
		 * another alias (PCI bridge of some sort). No need to
		 * create the device.
		 */
		its_dev->shared = true;
		pr_debug("Reusing ITT for devID %x\n", dev_id);
		goto out;
	}

	its_dev = its_create_device(its, dev_id, nvec, true);
	if (!its_dev) {
		err = -ENOMEM;
		goto out;
	}

	pr_debug("ITT %d entries, %d bits\n", nvec, ilog2(nvec));
out:
	mutex_unlock(&its->dev_alloc_lock);
	info->scratchpad[0].ptr = its_dev;
	return err;
}

static struct msi_domain_ops its_msi_domain_ops = {
	.msi_prepare	= its_msi_prepare,
};

static int its_irq_gic_domain_alloc(struct irq_domain *domain,
				    unsigned int virq,
				    irq_hw_number_t hwirq)
{
	struct irq_fwspec fwspec;

	if (irq_domain_get_of_node(domain->parent)) {
		fwspec.fwnode = domain->parent->fwnode;
		fwspec.param_count = 3;
		fwspec.param[0] = GIC_IRQ_TYPE_LPI;
		fwspec.param[1] = hwirq;
		fwspec.param[2] = IRQ_TYPE_EDGE_RISING;
	} else if (is_fwnode_irqchip(domain->parent->fwnode)) {
		fwspec.fwnode = domain->parent->fwnode;
		fwspec.param_count = 2;
		fwspec.param[0] = hwirq;
		fwspec.param[1] = IRQ_TYPE_EDGE_RISING;
	} else {
		return -EINVAL;
	}

	return irq_domain_alloc_irqs_parent(domain, virq, 1, &fwspec);
}

static int its_irq_domain_alloc(struct irq_domain *domain, unsigned int virq,
				unsigned int nr_irqs, void *args)
{
	msi_alloc_info_t *info = args;
	struct its_device *its_dev = info->scratchpad[0].ptr;
	irq_hw_number_t hwirq;
	int err;
	int i;

	err = its_alloc_device_irq(its_dev, nr_irqs, &hwirq);
	if (err)
		return err;

	for (i = 0; i < nr_irqs; i++) {
		err = its_irq_gic_domain_alloc(domain, virq + i, hwirq + i);
		if (err)
			return err;

		irq_domain_set_hwirq_and_chip(domain, virq + i,
					      hwirq + i, &its_irq_chip, its_dev);
		irqd_set_single_target(irq_desc_get_irq_data(irq_to_desc(virq + i)));
		pr_debug("ID:%d pID:%d vID:%d\n",
			 (int)(hwirq + i - its_dev->event_map.lpi_base),
			 (int)(hwirq + i), virq + i);
	}

	return 0;
}

static void its_irq_domain_activate(struct irq_domain *domain,
				    struct irq_data *d)
{
	struct its_device *its_dev = irq_data_get_irq_chip_data(d);
	u32 event = its_get_event_id(d);
	const struct cpumask *cpu_mask = cpu_online_mask;
	int cpu;

	/* get the cpu_mask of local node */
	if (its_dev->its->numa_node >= 0)
		cpu_mask = cpumask_of_node(its_dev->its->numa_node);

	/* Bind the LPI to the first possible CPU */
	cpu = cpumask_first_and(cpu_mask, cpu_online_mask);
	if (cpu >= nr_cpu_ids) {
		if (its_dev->its->flags & ITS_FLAGS_WORKAROUND_CAVIUM_23144) {
			pr_err("ITS: Can't bind LPI to non-local node CPU due to Cavium erratum 23144\n");
			return;
		}

		cpu = cpumask_first(cpu_online_mask);
	}

	its_dev->event_map.col_map[event] = cpu;
	irq_data_update_effective_affinity(d, cpumask_of(cpu));

	/* Map the GIC IRQ and event to the device */
	its_send_mapti(its_dev, d->hwirq, event);
}

static void its_irq_domain_deactivate(struct irq_domain *domain,
				      struct irq_data *d)
{
	struct its_device *its_dev = irq_data_get_irq_chip_data(d);
	u32 event = its_get_event_id(d);

	/* Stop the delivery of interrupts */
	its_send_discard(its_dev, event);
}

static void its_irq_domain_free(struct irq_domain *domain, unsigned int virq,
				unsigned int nr_irqs)
{
	struct irq_data *d = irq_domain_get_irq_data(domain, virq);
	struct its_device *its_dev = irq_data_get_irq_chip_data(d);
	struct its_node *its = its_dev->its;
	int i;

	bitmap_release_region(its_dev->event_map.lpi_map,
			      its_get_event_id(irq_domain_get_irq_data(domain, virq)),
			      get_count_order(nr_irqs));

	for (i = 0; i < nr_irqs; i++) {
		struct irq_data *data = irq_domain_get_irq_data(domain,
								virq + i);
		/* Nuke the entry in the domain */
		irq_domain_reset_irq_data(data);
	}

	mutex_lock(&its->dev_alloc_lock);

	/*
	 * If all interrupts have been freed, start mopping the
	 * floor. This is conditionned on the device not being shared.
	 */
	if (!its_dev->shared &&
	    bitmap_empty(its_dev->event_map.lpi_map,
			 its_dev->event_map.nr_lpis)) {
		its_lpi_free(its_dev->event_map.lpi_map,
			     its_dev->event_map.lpi_base,
			     its_dev->event_map.nr_lpis);
		kfree(its_dev->event_map.col_map);

		/* Unmap device/itt */
		its_send_mapd(its_dev, 0);
		its_free_device(its_dev);
	}

	mutex_unlock(&its->dev_alloc_lock);

	irq_domain_free_irqs_parent(domain, virq, nr_irqs);
}

static const struct irq_domain_ops its_domain_ops = {
	.alloc			= its_irq_domain_alloc,
	.free			= its_irq_domain_free,
	.activate		= its_irq_domain_activate,
	.deactivate		= its_irq_domain_deactivate,
};

/*
 * This is insane.
 *
 * If a GICv4 doesn't implement Direct LPIs (which is extremely
 * likely), the only way to perform an invalidate is to use a fake
 * device to issue an INV command, implying that the LPI has first
 * been mapped to some event on that device. Since this is not exactly
 * cheap, we try to keep that mapping around as long as possible, and
 * only issue an UNMAP if we're short on available slots.
 *
 * Broken by design(tm).
 */
static void its_vpe_db_proxy_unmap_locked(struct its_vpe *vpe)
{
	/* Already unmapped? */
	if (vpe->vpe_proxy_event == -1)
		return;

	its_send_discard(vpe_proxy.dev, vpe->vpe_proxy_event);
	vpe_proxy.vpes[vpe->vpe_proxy_event] = NULL;

	/*
	 * We don't track empty slots at all, so let's move the
	 * next_victim pointer if we can quickly reuse that slot
	 * instead of nuking an existing entry. Not clear that this is
	 * always a win though, and this might just generate a ripple
	 * effect... Let's just hope VPEs don't migrate too often.
	 */
	if (vpe_proxy.vpes[vpe_proxy.next_victim])
		vpe_proxy.next_victim = vpe->vpe_proxy_event;

	vpe->vpe_proxy_event = -1;
}

static void its_vpe_db_proxy_unmap(struct its_vpe *vpe)
{
	if (!gic_rdists->has_direct_lpi) {
		unsigned long flags;

		raw_spin_lock_irqsave(&vpe_proxy.lock, flags);
		its_vpe_db_proxy_unmap_locked(vpe);
		raw_spin_unlock_irqrestore(&vpe_proxy.lock, flags);
	}
}

static void its_vpe_db_proxy_map_locked(struct its_vpe *vpe)
{
	/* Already mapped? */
	if (vpe->vpe_proxy_event != -1)
		return;

	/* This slot was already allocated. Kick the other VPE out. */
	if (vpe_proxy.vpes[vpe_proxy.next_victim])
		its_vpe_db_proxy_unmap_locked(vpe_proxy.vpes[vpe_proxy.next_victim]);

	/* Map the new VPE instead */
	vpe_proxy.vpes[vpe_proxy.next_victim] = vpe;
	vpe->vpe_proxy_event = vpe_proxy.next_victim;
	vpe_proxy.next_victim = (vpe_proxy.next_victim + 1) % vpe_proxy.dev->nr_ites;

	vpe_proxy.dev->event_map.col_map[vpe->vpe_proxy_event] = vpe->col_idx;
	its_send_mapti(vpe_proxy.dev, vpe->vpe_db_lpi, vpe->vpe_proxy_event);
}

static void its_vpe_db_proxy_move(struct its_vpe *vpe, int from, int to)
{
	unsigned long flags;
	struct its_collection *target_col;

	if (gic_rdists->has_direct_lpi) {
		void __iomem *rdbase;

		rdbase = per_cpu_ptr(gic_rdists->rdist, from)->rd_base;
		gic_write_lpir(vpe->vpe_db_lpi, rdbase + GICR_CLRLPIR);
		while (gic_read_lpir(rdbase + GICR_SYNCR) & 1)
			cpu_relax();

		return;
	}

	raw_spin_lock_irqsave(&vpe_proxy.lock, flags);

	its_vpe_db_proxy_map_locked(vpe);

	target_col = &vpe_proxy.dev->its->collections[to];
	its_send_movi(vpe_proxy.dev, target_col, vpe->vpe_proxy_event);
	vpe_proxy.dev->event_map.col_map[vpe->vpe_proxy_event] = to;

	raw_spin_unlock_irqrestore(&vpe_proxy.lock, flags);
}

static int its_vpe_set_affinity(struct irq_data *d,
				const struct cpumask *mask_val,
				bool force)
{
	struct its_vpe *vpe = irq_data_get_irq_chip_data(d);
	int cpu = cpumask_first(mask_val);

	/*
	 * Changing affinity is mega expensive, so let's be as lazy as
	 * we can and only do it if we really have to. Also, if mapped
	 * into the proxy device, we need to move the doorbell
	 * interrupt to its new location.
	 */
	if (vpe->col_idx != cpu) {
		int from = vpe->col_idx;

		vpe->col_idx = cpu;
		its_send_vmovp(vpe);
		its_vpe_db_proxy_move(vpe, from, cpu);
	}

	irq_data_update_effective_affinity(d, cpumask_of(cpu));

	return IRQ_SET_MASK_OK_DONE;
}

static void its_vpe_schedule(struct its_vpe *vpe)
{
	void * __iomem vlpi_base = gic_data_rdist_vlpi_base();
	u64 val;

	/* Schedule the VPE */
	val  = virt_to_phys(page_address(vpe->its_vm->vprop_page)) &
		GENMASK_ULL(51, 12);
	val |= (LPI_NRBITS - 1) & GICR_VPROPBASER_IDBITS_MASK;
	val |= GICR_VPROPBASER_RaWb;
	val |= GICR_VPROPBASER_InnerShareable;
	gits_write_vpropbaser(val, vlpi_base + GICR_VPROPBASER);

	val  = virt_to_phys(page_address(vpe->vpt_page)) &
		GENMASK_ULL(51, 16);
	val |= GICR_VPENDBASER_RaWaWb;
	val |= GICR_VPENDBASER_NonShareable;
	/*
	 * There is no good way of finding out if the pending table is
	 * empty as we can race against the doorbell interrupt very
	 * easily. So in the end, vpe->pending_last is only an
	 * indication that the vcpu has something pending, not one
	 * that the pending table is empty. A good implementation
	 * would be able to read its coarse map pretty quickly anyway,
	 * making this a tolerable issue.
	 */
	val |= GICR_VPENDBASER_PendingLast;
	val |= vpe->idai ? GICR_VPENDBASER_IDAI : 0;
	val |= GICR_VPENDBASER_Valid;
	gits_write_vpendbaser(val, vlpi_base + GICR_VPENDBASER);
}

static void its_vpe_deschedule(struct its_vpe *vpe)
{
	void * __iomem vlpi_base = gic_data_rdist_vlpi_base();
	u32 count = 1000000;	/* 1s! */
	bool clean;
	u64 val;

	/* We're being scheduled out */
	val = gits_read_vpendbaser(vlpi_base + GICR_VPENDBASER);
	val &= ~GICR_VPENDBASER_Valid;
	gits_write_vpendbaser(val, vlpi_base + GICR_VPENDBASER);

	do {
		val = gits_read_vpendbaser(vlpi_base + GICR_VPENDBASER);
		clean = !(val & GICR_VPENDBASER_Dirty);
		if (!clean) {
			count--;
			cpu_relax();
			udelay(1);
		}
	} while (!clean && count);

	if (unlikely(!clean && !count)) {
		pr_err_ratelimited("ITS virtual pending table not cleaning\n");
		vpe->idai = false;
		vpe->pending_last = true;
	} else {
		vpe->idai = !!(val & GICR_VPENDBASER_IDAI);
		vpe->pending_last = !!(val & GICR_VPENDBASER_PendingLast);
	}
}

static void its_vpe_invall(struct its_vpe *vpe)
{
	struct its_node *its;

	list_for_each_entry(its, &its_nodes, entry) {
		if (!its->is_v4)
			continue;

		if (its_list_map && !vpe->its_vm->vlpi_count[its->list_nr])
			continue;

		/*
		 * Sending a VINVALL to a single ITS is enough, as all
		 * we need is to reach the redistributors.
		 */
		its_send_vinvall(its, vpe);
		return;
	}
}

static int its_vpe_set_vcpu_affinity(struct irq_data *d, void *vcpu_info)
{
	struct its_vpe *vpe = irq_data_get_irq_chip_data(d);
	struct its_cmd_info *info = vcpu_info;

	switch (info->cmd_type) {
	case SCHEDULE_VPE:
		its_vpe_schedule(vpe);
		return 0;

	case DESCHEDULE_VPE:
		its_vpe_deschedule(vpe);
		return 0;

	case INVALL_VPE:
		its_vpe_invall(vpe);
		return 0;

	default:
		return -EINVAL;
	}
}

static void its_vpe_send_cmd(struct its_vpe *vpe,
			     void (*cmd)(struct its_device *, u32))
{
	unsigned long flags;

	raw_spin_lock_irqsave(&vpe_proxy.lock, flags);

	its_vpe_db_proxy_map_locked(vpe);
	cmd(vpe_proxy.dev, vpe->vpe_proxy_event);

	raw_spin_unlock_irqrestore(&vpe_proxy.lock, flags);
}

static void its_vpe_send_inv(struct irq_data *d)
{
	struct its_vpe *vpe = irq_data_get_irq_chip_data(d);

	if (gic_rdists->has_direct_lpi) {
		void __iomem *rdbase;

		rdbase = per_cpu_ptr(gic_rdists->rdist, vpe->col_idx)->rd_base;
		gic_write_lpir(vpe->vpe_db_lpi, rdbase + GICR_INVLPIR);
		while (gic_read_lpir(rdbase + GICR_SYNCR) & 1)
			cpu_relax();
	} else {
		its_vpe_send_cmd(vpe, its_send_inv);
	}
}

static void its_vpe_mask_irq(struct irq_data *d)
{
	/*
	 * We need to unmask the LPI, which is described by the parent
	 * irq_data. Instead of calling into the parent (which won't
	 * exactly do the right thing, let's simply use the
	 * parent_data pointer. Yes, I'm naughty.
	 */
	lpi_write_config(d->parent_data, LPI_PROP_ENABLED, 0);
	its_vpe_send_inv(d);
}

static void its_vpe_unmask_irq(struct irq_data *d)
{
	/* Same hack as above... */
	lpi_write_config(d->parent_data, 0, LPI_PROP_ENABLED);
	its_vpe_send_inv(d);
}

static int its_vpe_set_irqchip_state(struct irq_data *d,
				     enum irqchip_irq_state which,
				     bool state)
{
	struct its_vpe *vpe = irq_data_get_irq_chip_data(d);

	if (which != IRQCHIP_STATE_PENDING)
		return -EINVAL;

	if (gic_rdists->has_direct_lpi) {
		void __iomem *rdbase;

		rdbase = per_cpu_ptr(gic_rdists->rdist, vpe->col_idx)->rd_base;
		if (state) {
			gic_write_lpir(vpe->vpe_db_lpi, rdbase + GICR_SETLPIR);
		} else {
			gic_write_lpir(vpe->vpe_db_lpi, rdbase + GICR_CLRLPIR);
			while (gic_read_lpir(rdbase + GICR_SYNCR) & 1)
				cpu_relax();
		}
	} else {
		if (state)
			its_vpe_send_cmd(vpe, its_send_int);
		else
			its_vpe_send_cmd(vpe, its_send_clear);
	}

	irq_data_update_effective_affinity(d, cpumask_of(vpe->col_idx));

	return 0;
}

static struct irq_chip its_vpe_irq_chip = {
	.name			= "GICv4-vpe",
	.irq_mask		= its_vpe_mask_irq,
	.irq_unmask		= its_vpe_unmask_irq,
	.irq_eoi		= irq_chip_eoi_parent,
	.irq_set_affinity	= its_vpe_set_affinity,
	.irq_set_irqchip_state	= its_vpe_set_irqchip_state,
	.irq_set_vcpu_affinity	= its_vpe_set_vcpu_affinity,
};

static int its_vpe_id_alloc(void)
{
	return ida_simple_get(&its_vpeid_ida, 0, ITS_MAX_VPEID, GFP_KERNEL);
}

static void its_vpe_id_free(u16 id)
{
	ida_simple_remove(&its_vpeid_ida, id);
}

static int its_vpe_init(struct its_vpe *vpe)
{
	struct page *vpt_page;
	int vpe_id;

	/* Allocate vpe_id */
	vpe_id = its_vpe_id_alloc();
	if (vpe_id < 0)
		return vpe_id;

	/* Allocate VPT */
	vpt_page = its_allocate_pending_table(GFP_KERNEL);
	if (!vpt_page) {
		its_vpe_id_free(vpe_id);
		return -ENOMEM;
	}

	if (!its_alloc_vpe_table(vpe_id)) {
		its_vpe_id_free(vpe_id);
		its_free_pending_table(vpe->vpt_page);
		return -ENOMEM;
	}

	vpe->vpe_id = vpe_id;
	vpe->vpt_page = vpt_page;
	vpe->vpe_proxy_event = -1;

	return 0;
}

static void its_vpe_teardown(struct its_vpe *vpe)
{
	its_vpe_db_proxy_unmap(vpe);
	its_vpe_id_free(vpe->vpe_id);
	its_free_pending_table(vpe->vpt_page);
}

static void its_vpe_irq_domain_free(struct irq_domain *domain,
				    unsigned int virq,
				    unsigned int nr_irqs)
{
	struct its_vm *vm = domain->host_data;
	int i;

	irq_domain_free_irqs_parent(domain, virq, nr_irqs);

	for (i = 0; i < nr_irqs; i++) {
		struct irq_data *data = irq_domain_get_irq_data(domain,
								virq + i);
		struct its_vpe *vpe = irq_data_get_irq_chip_data(data);

		BUG_ON(vm != vpe->its_vm);

		clear_bit(data->hwirq, vm->db_bitmap);
		its_vpe_teardown(vpe);
		irq_domain_reset_irq_data(data);
	}

	if (bitmap_empty(vm->db_bitmap, vm->nr_db_lpis)) {
		its_lpi_free(vm->db_bitmap, vm->db_lpi_base, vm->nr_db_lpis);
		its_free_prop_table(vm->vprop_page);
	}
}

static int its_vpe_irq_domain_alloc(struct irq_domain *domain, unsigned int virq,
				    unsigned int nr_irqs, void *args)
{
	struct its_vm *vm = args;
	unsigned long *bitmap;
	struct page *vprop_page;
	int base, nr_ids, i, err = 0;

	BUG_ON(!vm);

	bitmap = its_lpi_alloc(roundup_pow_of_two(nr_irqs), &base, &nr_ids);
	if (!bitmap)
		return -ENOMEM;

	if (nr_ids < nr_irqs) {
		its_lpi_free(bitmap, base, nr_ids);
		return -ENOMEM;
	}

	vprop_page = its_allocate_prop_table(GFP_KERNEL);
	if (!vprop_page) {
		its_lpi_free(bitmap, base, nr_ids);
		return -ENOMEM;
	}

	vm->db_bitmap = bitmap;
	vm->db_lpi_base = base;
	vm->nr_db_lpis = nr_ids;
	vm->vprop_page = vprop_page;

	for (i = 0; i < nr_irqs; i++) {
		vm->vpes[i]->vpe_db_lpi = base + i;
		err = its_vpe_init(vm->vpes[i]);
		if (err)
			break;
		err = its_irq_gic_domain_alloc(domain, virq + i,
					       vm->vpes[i]->vpe_db_lpi);
		if (err)
			break;
		irq_domain_set_hwirq_and_chip(domain, virq + i, i,
					      &its_vpe_irq_chip, vm->vpes[i]);
		set_bit(i, bitmap);
	}

	if (err) {
		if (i > 0)
			its_vpe_irq_domain_free(domain, virq, i - 1);

		its_lpi_free(bitmap, base, nr_ids);
		its_free_prop_table(vprop_page);
	}

	return err;
}

static void its_vpe_irq_domain_activate(struct irq_domain *domain,
					struct irq_data *d)
{
	struct its_vpe *vpe = irq_data_get_irq_chip_data(d);
	struct its_node *its;

	/* If we use the list map, we issue VMAPP on demand... */
	if (its_list_map)
		return;

	/* Map the VPE to the first possible CPU */
	vpe->col_idx = cpumask_first(cpu_online_mask);

	list_for_each_entry(its, &its_nodes, entry) {
		if (!its->is_v4)
			continue;

		its_send_vmapp(its, vpe, true);
		its_send_vinvall(its, vpe);
	}
}

static void its_vpe_irq_domain_deactivate(struct irq_domain *domain,
					  struct irq_data *d)
{
	struct its_vpe *vpe = irq_data_get_irq_chip_data(d);
	struct its_node *its;

	/*
	 * If we use the list map, we unmap the VPE once no VLPIs are
	 * associated with the VM.
	 */
	if (its_list_map)
		return;

	list_for_each_entry(its, &its_nodes, entry) {
		if (!its->is_v4)
			continue;

		its_send_vmapp(its, vpe, false);
	}
}

static const struct irq_domain_ops its_vpe_domain_ops = {
	.alloc			= its_vpe_irq_domain_alloc,
	.free			= its_vpe_irq_domain_free,
	.activate		= its_vpe_irq_domain_activate,
	.deactivate		= its_vpe_irq_domain_deactivate,
};

static int its_force_quiescent(void __iomem *base)
{
	u32 count = 1000000;	/* 1s */
	u32 val;

	val = readl_relaxed(base + GITS_CTLR);
	/*
	 * GIC architecture specification requires the ITS to be both
	 * disabled and quiescent for writes to GITS_BASER<n> or
	 * GITS_CBASER to not have UNPREDICTABLE results.
	 */
	if ((val & GITS_CTLR_QUIESCENT) && !(val & GITS_CTLR_ENABLE))
		return 0;

	/* Disable the generation of all interrupts to this ITS */
	val &= ~(GITS_CTLR_ENABLE | GITS_CTLR_ImDe);
	writel_relaxed(val, base + GITS_CTLR);

	/* Poll GITS_CTLR and wait until ITS becomes quiescent */
	while (1) {
		val = readl_relaxed(base + GITS_CTLR);
		if (val & GITS_CTLR_QUIESCENT)
			return 0;

		count--;
		if (!count)
			return -EBUSY;

		cpu_relax();
		udelay(1);
	}
}

static bool __maybe_unused its_enable_quirk_cavium_22375(void *data)
{
	struct its_node *its = data;

	/* erratum 22375: only alloc 8MB table size */
	its->device_ids = 0x14;		/* 20 bits, 8MB */
	its->flags |= ITS_FLAGS_WORKAROUND_CAVIUM_22375;

	return true;
}

static bool __maybe_unused its_enable_quirk_cavium_23144(void *data)
{
	struct its_node *its = data;

	its->flags |= ITS_FLAGS_WORKAROUND_CAVIUM_23144;

	return true;
}

static bool __maybe_unused its_enable_quirk_qdf2400_e0065(void *data)
{
	struct its_node *its = data;

	/* On QDF2400, the size of the ITE is 16Bytes */
	its->ite_size = 16;

	return true;
}

static u64 its_irq_get_msi_base_pre_its(struct its_device *its_dev)
{
	struct its_node *its = its_dev->its;

	/*
	 * The Socionext Synquacer SoC has a so-called 'pre-ITS',
	 * which maps 32-bit writes targeted at a separate window of
	 * size '4 << device_id_bits' onto writes to GITS_TRANSLATER
	 * with device ID taken from bits [device_id_bits + 1:2] of
	 * the window offset.
	 */
	return its->pre_its_base + (its_dev->device_id << 2);
}

static bool __maybe_unused its_enable_quirk_socionext_synquacer(void *data)
{
	struct its_node *its = data;
	u32 pre_its_window[2];
	u32 ids;

	if (!fwnode_property_read_u32_array(its->fwnode_handle,
					   "socionext,synquacer-pre-its",
					   pre_its_window,
					   ARRAY_SIZE(pre_its_window))) {

		its->pre_its_base = pre_its_window[0];
		its->get_msi_base = its_irq_get_msi_base_pre_its;

		ids = ilog2(pre_its_window[1]) - 2;
		if (its->device_ids > ids)
			its->device_ids = ids;

		/* the pre-ITS breaks isolation, so disable MSI remapping */
		its->msi_domain_flags &= ~IRQ_DOMAIN_FLAG_MSI_REMAP;
		return true;
	}
	return false;
}

static bool __maybe_unused its_enable_quirk_hip07_161600802(void *data)
{
	struct its_node *its = data;

	/*
	 * Hip07 insists on using the wrong address for the VLPI
	 * page. Trick it into doing the right thing...
	 */
	its->vlpi_redist_offset = SZ_128K;
	return true;
}

static const struct gic_quirk its_quirks[] = {
#ifdef CONFIG_CAVIUM_ERRATUM_22375
	{
		.desc	= "ITS: Cavium errata 22375, 24313",
		.iidr	= 0xa100034c,	/* ThunderX pass 1.x */
		.mask	= 0xffff0fff,
		.init	= its_enable_quirk_cavium_22375,
	},
#endif
#ifdef CONFIG_CAVIUM_ERRATUM_23144
	{
		.desc	= "ITS: Cavium erratum 23144",
		.iidr	= 0xa100034c,	/* ThunderX pass 1.x */
		.mask	= 0xffff0fff,
		.init	= its_enable_quirk_cavium_23144,
	},
#endif
#ifdef CONFIG_QCOM_QDF2400_ERRATUM_0065
	{
		.desc	= "ITS: QDF2400 erratum 0065",
		.iidr	= 0x00001070, /* QDF2400 ITS rev 1.x */
		.mask	= 0xffffffff,
		.init	= its_enable_quirk_qdf2400_e0065,
	},
#endif
#ifdef CONFIG_SOCIONEXT_SYNQUACER_PREITS
	{
		/*
		 * The Socionext Synquacer SoC incorporates ARM's own GIC-500
		 * implementation, but with a 'pre-ITS' added that requires
		 * special handling in software.
		 */
		.desc	= "ITS: Socionext Synquacer pre-ITS",
		.iidr	= 0x0001143b,
		.mask	= 0xffffffff,
		.init	= its_enable_quirk_socionext_synquacer,
	},
#endif
#ifdef CONFIG_HISILICON_ERRATUM_161600802
	{
		.desc	= "ITS: Hip07 erratum 161600802",
		.iidr	= 0x00000004,
		.mask	= 0xffffffff,
		.init	= its_enable_quirk_hip07_161600802,
	},
#endif
	{
	}
};

static void its_enable_quirks(struct its_node *its)
{
	u32 iidr = readl_relaxed(its->base + GITS_IIDR);

	gic_enable_quirks(iidr, its_quirks, its);
}

static int its_init_domain(struct fwnode_handle *handle, struct its_node *its)
{
	struct irq_domain *inner_domain;
	struct msi_domain_info *info;

	info = kzalloc(sizeof(*info), GFP_KERNEL);
	if (!info)
		return -ENOMEM;

	inner_domain = irq_domain_create_tree(handle, &its_domain_ops, its);
	if (!inner_domain) {
		kfree(info);
		return -ENOMEM;
	}

	inner_domain->parent = its_parent;
	irq_domain_update_bus_token(inner_domain, DOMAIN_BUS_NEXUS);
	inner_domain->flags |= its->msi_domain_flags;
	info->ops = &its_msi_domain_ops;
	info->data = its;
	inner_domain->host_data = info;

	return 0;
}

static int its_init_vpe_domain(void)
{
	struct its_node *its;
	u32 devid;
	int entries;

	if (gic_rdists->has_direct_lpi) {
		pr_info("ITS: Using DirectLPI for VPE invalidation\n");
		return 0;
	}

	/* Any ITS will do, even if not v4 */
	its = list_first_entry(&its_nodes, struct its_node, entry);

	entries = roundup_pow_of_two(nr_cpu_ids);
	vpe_proxy.vpes = kzalloc(sizeof(*vpe_proxy.vpes) * entries,
				 GFP_KERNEL);
	if (!vpe_proxy.vpes) {
		pr_err("ITS: Can't allocate GICv4 proxy device array\n");
		return -ENOMEM;
	}

	/* Use the last possible DevID */
	devid = GENMASK(its->device_ids - 1, 0);
	vpe_proxy.dev = its_create_device(its, devid, entries, false);
	if (!vpe_proxy.dev) {
		kfree(vpe_proxy.vpes);
		pr_err("ITS: Can't allocate GICv4 proxy device\n");
		return -ENOMEM;
	}

	BUG_ON(entries > vpe_proxy.dev->nr_ites);

	raw_spin_lock_init(&vpe_proxy.lock);
	vpe_proxy.next_victim = 0;
	pr_info("ITS: Allocated DevID %x as GICv4 proxy device (%d slots)\n",
		devid, vpe_proxy.dev->nr_ites);

	return 0;
}

static int __init its_compute_its_list_map(struct resource *res,
					   void __iomem *its_base)
{
	int its_number;
	u32 ctlr;

	/*
	 * This is assumed to be done early enough that we're
	 * guaranteed to be single-threaded, hence no
	 * locking. Should this change, we should address
	 * this.
	 */
	its_number = find_first_zero_bit(&its_list_map, GICv4_ITS_LIST_MAX);
	if (its_number >= GICv4_ITS_LIST_MAX) {
		pr_err("ITS@%pa: No ITSList entry available!\n",
		       &res->start);
		return -EINVAL;
	}

	ctlr = readl_relaxed(its_base + GITS_CTLR);
	ctlr &= ~GITS_CTLR_ITS_NUMBER;
	ctlr |= its_number << GITS_CTLR_ITS_NUMBER_SHIFT;
	writel_relaxed(ctlr, its_base + GITS_CTLR);
	ctlr = readl_relaxed(its_base + GITS_CTLR);
	if ((ctlr & GITS_CTLR_ITS_NUMBER) != (its_number << GITS_CTLR_ITS_NUMBER_SHIFT)) {
		its_number = ctlr & GITS_CTLR_ITS_NUMBER;
		its_number >>= GITS_CTLR_ITS_NUMBER_SHIFT;
	}

	if (test_and_set_bit(its_number, &its_list_map)) {
		pr_err("ITS@%pa: Duplicate ITSList entry %d\n",
		       &res->start, its_number);
		return -EINVAL;
	}

	return its_number;
}

static int __init its_probe_one(struct resource *res,
				struct fwnode_handle *handle, int numa_node)
{
	struct its_node *its;
	void __iomem *its_base;
	u32 val, ctlr;
	u64 baser, tmp, typer;
	int err;

	its_base = ioremap(res->start, resource_size(res));
	if (!its_base) {
		pr_warn("ITS@%pa: Unable to map ITS registers\n", &res->start);
		return -ENOMEM;
	}

	val = readl_relaxed(its_base + GITS_PIDR2) & GIC_PIDR2_ARCH_MASK;
	if (val != 0x30 && val != 0x40) {
		pr_warn("ITS@%pa: No ITS detected, giving up\n", &res->start);
		err = -ENODEV;
		goto out_unmap;
	}

	err = its_force_quiescent(its_base);
	if (err) {
		pr_warn("ITS@%pa: Failed to quiesce, giving up\n", &res->start);
		goto out_unmap;
	}

	pr_info("ITS %pR\n", res);

	its = kzalloc(sizeof(*its), GFP_KERNEL);
	if (!its) {
		err = -ENOMEM;
		goto out_unmap;
	}

	raw_spin_lock_init(&its->lock);
	mutex_init(&its->dev_alloc_lock);
	INIT_LIST_HEAD(&its->entry);
	INIT_LIST_HEAD(&its->its_device_list);
	typer = gic_read_typer(its_base + GITS_TYPER);
	its->base = its_base;
	its->phys_base = res->start;
	its->ite_size = GITS_TYPER_ITT_ENTRY_SIZE(typer);
	its->device_ids = GITS_TYPER_DEVBITS(typer);
	its->is_v4 = !!(typer & GITS_TYPER_VLPIS);
	if (its->is_v4) {
		if (!(typer & GITS_TYPER_VMOVP)) {
			err = its_compute_its_list_map(res, its_base);
			if (err < 0)
				goto out_free_its;

			its->list_nr = err;

			pr_info("ITS@%pa: Using ITS number %d\n",
				&res->start, err);
		} else {
			pr_info("ITS@%pa: Single VMOVP capable\n", &res->start);
		}
	}

	its->numa_node = numa_node;

	its->cmd_base = (void *)__get_free_pages(GFP_KERNEL | __GFP_ZERO,
						get_order(ITS_CMD_QUEUE_SZ));
	if (!its->cmd_base) {
		err = -ENOMEM;
		goto out_free_its;
	}
	its->cmd_write = its->cmd_base;
	its->fwnode_handle = handle;
	its->get_msi_base = its_irq_get_msi_base;
	its->msi_domain_flags = IRQ_DOMAIN_FLAG_MSI_REMAP;

	its_enable_quirks(its);

	err = its_alloc_tables(its);
	if (err)
		goto out_free_cmd;

	err = its_alloc_collections(its);
	if (err)
		goto out_free_tables;

	baser = (virt_to_phys(its->cmd_base)	|
		 GITS_CBASER_RaWaWb		|
		 GITS_CBASER_InnerShareable	|
		 (ITS_CMD_QUEUE_SZ / SZ_4K - 1)	|
		 GITS_CBASER_VALID);

	gits_write_cbaser(baser, its->base + GITS_CBASER);
	tmp = gits_read_cbaser(its->base + GITS_CBASER);

	if ((tmp ^ baser) & GITS_CBASER_SHAREABILITY_MASK) {
		if (!(tmp & GITS_CBASER_SHAREABILITY_MASK)) {
			/*
			 * The HW reports non-shareable, we must
			 * remove the cacheability attributes as
			 * well.
			 */
			baser &= ~(GITS_CBASER_SHAREABILITY_MASK |
				   GITS_CBASER_CACHEABILITY_MASK);
			baser |= GITS_CBASER_nC;
			gits_write_cbaser(baser, its->base + GITS_CBASER);
		}
		pr_info("ITS: using cache flushing for cmd queue\n");
		its->flags |= ITS_FLAGS_CMDQ_NEEDS_FLUSHING;
	}

	gits_write_cwriter(0, its->base + GITS_CWRITER);
	ctlr = readl_relaxed(its->base + GITS_CTLR);
	ctlr |= GITS_CTLR_ENABLE;
	if (its->is_v4)
		ctlr |= GITS_CTLR_ImDe;
	writel_relaxed(ctlr, its->base + GITS_CTLR);

	err = its_init_domain(handle, its);
	if (err)
		goto out_free_tables;

	spin_lock(&its_lock);
	list_add(&its->entry, &its_nodes);
	spin_unlock(&its_lock);

	return 0;

out_free_tables:
	its_free_tables(its);
out_free_cmd:
	free_pages((unsigned long)its->cmd_base, get_order(ITS_CMD_QUEUE_SZ));
out_free_its:
	kfree(its);
out_unmap:
	iounmap(its_base);
	pr_err("ITS@%pa: failed probing (%d)\n", &res->start, err);
	return err;
}

static bool gic_rdists_supports_plpis(void)
{
	return !!(gic_read_typer(gic_data_rdist_rd_base() + GICR_TYPER) & GICR_TYPER_PLPIS);
}

static int redist_disable_lpis(void)
{
	void __iomem *rbase = gic_data_rdist_rd_base();
	u64 timeout = USEC_PER_SEC;
	u64 val;

	if (!gic_rdists_supports_plpis()) {
		pr_info("CPU%d: LPIs not supported\n", smp_processor_id());
		return -ENXIO;
	}

	val = readl_relaxed(rbase + GICR_CTLR);
	if (!(val & GICR_CTLR_ENABLE_LPIS))
		return 0;

	/*
	 * If coming via a CPU hotplug event, we don't need to disable
	 * LPIs before trying to re-enable them. They are already
	 * configured and all is well in the world.
	 *
	 * If running with preallocated tables, there is nothing to do.
	 */
	if (gic_data_rdist()->lpi_enabled ||
	    (gic_rdists->flags & RDIST_FLAGS_RD_TABLES_PREALLOCATED))
		return 0;

	/*
	 * From that point on, we only try to do some damage control.
	 */
	pr_warn("GICv3: CPU%d: Booted with LPIs enabled, memory probably corrupted\n",
		smp_processor_id());
	add_taint(TAINT_CRAP, LOCKDEP_STILL_OK);

	/* Disable LPIs */
	val &= ~GICR_CTLR_ENABLE_LPIS;
	writel_relaxed(val, rbase + GICR_CTLR);

	/* Make sure any change to GICR_CTLR is observable by the GIC */
	dsb(sy);

	/*
	 * Software must observe RWP==0 after clearing GICR_CTLR.EnableLPIs
	 * from 1 to 0 before programming GICR_PEND{PROP}BASER registers.
	 * Error out if we time out waiting for RWP to clear.
	 */
	while (readl_relaxed(rbase + GICR_CTLR) & GICR_CTLR_RWP) {
		if (!timeout) {
			pr_err("CPU%d: Timeout while disabling LPIs\n",
			       smp_processor_id());
			return -ETIMEDOUT;
		}
		udelay(1);
		timeout--;
	}

	/*
	 * After it has been written to 1, it is IMPLEMENTATION
	 * DEFINED whether GICR_CTLR.EnableLPI becomes RES1 or can be
	 * cleared to 0. Error out if clearing the bit failed.
	 */
	if (readl_relaxed(rbase + GICR_CTLR) & GICR_CTLR_ENABLE_LPIS) {
		pr_err("CPU%d: Failed to disable LPIs\n", smp_processor_id());
		return -EBUSY;
	}

	return 0;
}

int its_cpu_init(void)
{
	if (!list_empty(&its_nodes)) {
		int ret;

		ret = redist_disable_lpis();
		if (ret)
			return ret;

		its_cpu_init_lpis();
		its_cpu_init_collection();
	}

	return 0;
}

static const struct of_device_id its_device_id[] = {
	{	.compatible	= "arm,gic-v3-its",	},
	{},
};

static int __init its_of_probe(struct device_node *node)
{
	struct device_node *np;
	struct resource res;

	for (np = of_find_matching_node(node, its_device_id); np;
	     np = of_find_matching_node(np, its_device_id)) {
		if (!of_device_is_available(np))
			continue;
		if (!of_property_read_bool(np, "msi-controller")) {
			pr_warn("%s: no msi-controller property, ITS ignored\n",
				np->full_name);
			continue;
		}

		if (of_address_to_resource(np, 0, &res)) {
			pr_warn("%s: no regs?\n", np->full_name);
			continue;
		}

		its_probe_one(&res, &np->fwnode, of_node_to_nid(np));
	}
	return 0;
}

#ifdef CONFIG_ACPI

#define ACPI_GICV3_ITS_MEM_SIZE (SZ_128K)

#ifdef CONFIG_ACPI_NUMA
struct its_srat_map {
	/* numa node id */
	u32	numa_node;
	/* GIC ITS ID */
	u32	its_id;
};

static struct its_srat_map *its_srat_maps __initdata;
static int its_in_srat __initdata;

static int __init acpi_get_its_numa_node(u32 its_id)
{
	int i;

	for (i = 0; i < its_in_srat; i++) {
		if (its_id == its_srat_maps[i].its_id)
			return its_srat_maps[i].numa_node;
	}
	return NUMA_NO_NODE;
}

static int __init gic_acpi_match_srat_its(struct acpi_subtable_header *header,
					  const unsigned long end)
{
	return 0;
}

static int __init gic_acpi_parse_srat_its(struct acpi_subtable_header *header,
			 const unsigned long end)
{
	int node;
	struct acpi_srat_gic_its_affinity *its_affinity;

	its_affinity = (struct acpi_srat_gic_its_affinity *)header;
	if (!its_affinity)
		return -EINVAL;

	if (its_affinity->header.length < sizeof(*its_affinity)) {
		pr_err("SRAT: Invalid header length %d in ITS affinity\n",
			its_affinity->header.length);
		return -EINVAL;
	}

	node = acpi_map_pxm_to_node(its_affinity->proximity_domain);

	if (node == NUMA_NO_NODE || node >= MAX_NUMNODES) {
		pr_err("SRAT: Invalid NUMA node %d in ITS affinity\n", node);
		return 0;
	}

	its_srat_maps[its_in_srat].numa_node = node;
	its_srat_maps[its_in_srat].its_id = its_affinity->its_id;
	its_in_srat++;
	pr_info("SRAT: PXM %d -> ITS %d -> Node %d\n",
		its_affinity->proximity_domain, its_affinity->its_id, node);

	return 0;
}

static void __init acpi_table_parse_srat_its(void)
{
	int count;

	count = acpi_table_parse_entries(ACPI_SIG_SRAT,
			sizeof(struct acpi_table_srat),
			ACPI_SRAT_TYPE_GIC_ITS_AFFINITY,
			gic_acpi_match_srat_its, 0);
	if (count <= 0)
		return;

	its_srat_maps = kmalloc(count * sizeof(struct its_srat_map),
				GFP_KERNEL);
	if (!its_srat_maps) {
		pr_warn("SRAT: Failed to allocate memory for its_srat_maps!\n");
		return;
	}

	acpi_table_parse_entries(ACPI_SIG_SRAT,
			sizeof(struct acpi_table_srat),
			ACPI_SRAT_TYPE_GIC_ITS_AFFINITY,
			gic_acpi_parse_srat_its, 0);
}

/* free the its_srat_maps after ITS probing */
static void __init acpi_its_srat_maps_free(void)
{
	kfree(its_srat_maps);
}
#else
static void __init acpi_table_parse_srat_its(void)	{ }
static int __init acpi_get_its_numa_node(u32 its_id) { return NUMA_NO_NODE; }
static void __init acpi_its_srat_maps_free(void) { }
#endif

static int __init gic_acpi_parse_madt_its(struct acpi_subtable_header *header,
					  const unsigned long end)
{
	struct acpi_madt_generic_translator *its_entry;
	struct fwnode_handle *dom_handle;
	struct resource res;
	int err;

	its_entry = (struct acpi_madt_generic_translator *)header;
	memset(&res, 0, sizeof(res));
	res.start = its_entry->base_address;
	res.end = its_entry->base_address + ACPI_GICV3_ITS_MEM_SIZE - 1;
	res.flags = IORESOURCE_MEM;

	dom_handle = irq_domain_alloc_fwnode((void *)its_entry->base_address);
	if (!dom_handle) {
		pr_err("ITS@%pa: Unable to allocate GICv3 ITS domain token\n",
		       &res.start);
		return -ENOMEM;
	}

	err = iort_register_domain_token(its_entry->translation_id, res.start,
					 dom_handle);
	if (err) {
		pr_err("ITS@%pa: Unable to register GICv3 ITS domain token (ITS ID %d) to IORT\n",
		       &res.start, its_entry->translation_id);
		goto dom_err;
	}

	err = its_probe_one(&res, dom_handle,
			acpi_get_its_numa_node(its_entry->translation_id));
	if (!err)
		return 0;

	iort_deregister_domain_token(its_entry->translation_id);
dom_err:
	irq_domain_free_fwnode(dom_handle);
	return err;
}

static void __init its_acpi_probe(void)
{
	acpi_table_parse_srat_its();
	acpi_table_parse_madt(ACPI_MADT_TYPE_GENERIC_TRANSLATOR,
			      gic_acpi_parse_madt_its, 0);
	acpi_its_srat_maps_free();
}
#else
static void __init its_acpi_probe(void) { }
#endif

int __init its_init(struct fwnode_handle *handle, struct rdists *rdists,
		    struct irq_domain *parent_domain)
{
	struct device_node *of_node;
	struct its_node *its;
	bool has_v4 = false;
	int err;

	its_parent = parent_domain;
	of_node = to_of_node(handle);
	if (of_node)
		its_of_probe(of_node);
	else
		its_acpi_probe();

	if (list_empty(&its_nodes)) {
		pr_warn("ITS: No ITS available, not enabling LPIs\n");
		return -ENXIO;
	}

	gic_rdists = rdists;

	err = allocate_lpi_tables();
	if (err)
		return err;

	list_for_each_entry(its, &its_nodes, entry)
		has_v4 |= its->is_v4;

	if (has_v4 & rdists->has_vlpis) {
		if (its_init_vpe_domain() ||
		    its_init_v4(parent_domain, &its_vpe_domain_ops)) {
			rdists->has_vlpis = false;
			pr_err("ITS: Disabling GICv4 support\n");
		}
	}

	return 0;
}<|MERGE_RESOLUTION|>--- conflicted
+++ resolved
@@ -193,11 +193,7 @@
 
 static struct its_collection *valid_col(struct its_collection *col)
 {
-<<<<<<< HEAD
-	if (WARN_ON_ONCE(col->target_address & GENMASK_ULL(0, 15)))
-=======
 	if (WARN_ON_ONCE(col->target_address & GENMASK_ULL(15, 0)))
->>>>>>> 17d93760
 		return NULL;
 
 	return col;
@@ -1454,19 +1450,11 @@
  * allocate from. To allocate LPIs, just pick the first range that
  * fits the required allocation, and reduce it by the required
  * amount. Once empty, remove the range from the list.
-<<<<<<< HEAD
  *
  * To free a range of LPIs, add a free range to the list, sort it and
  * merge the result if the new range happens to be adjacent to an
  * already free block.
  *
-=======
- *
- * To free a range of LPIs, add a free range to the list, sort it and
- * merge the result if the new range happens to be adjacent to an
- * already free block.
- *
->>>>>>> 17d93760
  * The consequence of the above is that allocation is cost is low, but
  * freeing is expensive. We assumes that freeing rarely occurs.
  */
@@ -1575,21 +1563,14 @@
 	u32 lpis = (1UL << id_bits) - 8192;
 	u32 numlpis;
 	int err;
-<<<<<<< HEAD
 
 	numlpis = 1UL << GICD_TYPER_NUM_LPIS(gic_rdists->gicd_typer);
 
-=======
-
-	numlpis = 1UL << GICD_TYPER_NUM_LPIS(gic_rdists->gicd_typer);
-
->>>>>>> 17d93760
 	if (numlpis > 2 && !WARN_ON(numlpis > lpis)) {
 		lpis = numlpis;
 		pr_info("ITS: Using hypervisor restricted LPI range [%u]\n",
 			lpis);
 	}
-<<<<<<< HEAD
 
 	/*
 	 * Initializing the allocator is just the same as freeing the
@@ -1600,18 +1581,6 @@
 	return err;
 }
 
-=======
-
-	/*
-	 * Initializing the allocator is just the same as freeing the
-	 * full range of LPIs.
-	 */
-	err = free_lpi_range(8192, lpis);
-	pr_debug("ITS: Allocator initialized for %u LPIs\n", lpis);
-	return err;
-}
-
->>>>>>> 17d93760
 static unsigned long *its_lpi_alloc(int nr_irqs, u32 *base, int *nr_ids)
 {
 	unsigned long *bitmap = NULL;
@@ -1624,17 +1593,10 @@
 
 		nr_irqs /= 2;
 	} while (nr_irqs > 0);
-<<<<<<< HEAD
 
 	if (!nr_irqs)
 		err = -ENOSPC;
 
-=======
-
-	if (!nr_irqs)
-		err = -ENOSPC;
-
->>>>>>> 17d93760
 	if (err)
 		goto out;
 
@@ -1703,7 +1665,6 @@
 	for_each_reserved_mem_region(i, &start, &end) {
 		if (addr >= start && addr_end <= end)
 			return true;
-<<<<<<< HEAD
 	}
 
 	/* Not found, not a good sign... */
@@ -1752,56 +1713,6 @@
 					  LPI_PROPBASE_SZ));
 	}
 
-=======
-	}
-
-	/* Not found, not a good sign... */
-	pr_warn("GICv3: Expected reserved range [%pa:%pa], not found\n",
-		&addr, &addr_end);
-	add_taint(TAINT_CRAP, LOCKDEP_STILL_OK);
-	return false;
-}
-
-static int gic_reserve_range(phys_addr_t addr, unsigned long size)
-{
-	if (efi_enabled(EFI_CONFIG_TABLES))
-		return efi_mem_reserve_persistent(addr, size);
-
-	return 0;
-}
-
-static int __init its_setup_lpi_prop_table(void)
-{
-	if (gic_rdists->flags & RDIST_FLAGS_RD_TABLES_PREALLOCATED) {
-		u64 val;
-
-		val = gicr_read_propbaser(gic_data_rdist_rd_base() + GICR_PROPBASER);
-		lpi_id_bits = (val & GICR_PROPBASER_IDBITS_MASK) + 1;
-
-		gic_rdists->prop_table_pa = val & GENMASK_ULL(51, 12);
-		gic_rdists->prop_table_va = memremap(gic_rdists->prop_table_pa,
-						     LPI_PROPBASE_SZ,
-						     MEMREMAP_WB);
-		gic_reset_prop_table(gic_rdists->prop_table_va);
-	} else {
-		struct page *page;
-
-		lpi_id_bits = min_t(u32,
-				    GICD_TYPER_ID_BITS(gic_rdists->gicd_typer),
-				    ITS_MAX_LPI_NRBITS);
-		page = its_allocate_prop_table(GFP_NOWAIT);
-		if (!page) {
-			pr_err("Failed to allocate PROPBASE\n");
-			return -ENOMEM;
-		}
-
-		gic_rdists->prop_table_pa = page_to_phys(page);
-		gic_rdists->prop_table_va = page_address(page);
-		WARN_ON(gic_reserve_range(gic_rdists->prop_table_pa,
-					  LPI_PROPBASE_SZ));
-	}
-
->>>>>>> 17d93760
 	pr_info("GICv3: using LPI property table @%pa\n",
 		&gic_rdists->prop_table_pa);
 
