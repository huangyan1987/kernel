/*
 * m8xx_pcmcia.c - Linux PCMCIA socket driver for the mpc8xx series.
 *
 * (C) 1999-2000 Magnus Damm <damm@opensource.se>
 * (C) 2001-2002 Montavista Software, Inc.
 *     <mlocke@mvista.com>
 *
 * Support for two slots by Cyclades Corporation
 *     <oliver.kurth@cyclades.de>
 * Further fixes, v2.6 kernel port
 *     <marcelo.tosatti@cyclades.com>
 * 
 * Some fixes, additions (C) 2005-2007 Montavista Software, Inc.
 *     <vbordug@ru.mvista.com>
 *
 * "The ExCA standard specifies that socket controllers should provide
 * two IO and five memory windows per socket, which can be independently
 * configured and positioned in the host address space and mapped to
 * arbitrary segments of card address space. " - David A Hinds. 1999
 *
 * This controller does _not_ meet the ExCA standard.
 *
 * m8xx pcmcia controller brief info:
 * + 8 windows (attrib, mem, i/o)
 * + up to two slots (SLOT_A and SLOT_B)
 * + inputpins, outputpins, event and mask registers.
 * - no offset register. sigh.
 *
 * Because of the lacking offset register we must map the whole card.
 * We assign each memory window PCMCIA_MEM_WIN_SIZE address space.
 * Make sure there is (PCMCIA_MEM_WIN_SIZE * PCMCIA_MEM_WIN_NO
 * * PCMCIA_SOCKETS_NO) bytes at PCMCIA_MEM_WIN_BASE.
 * The i/o windows are dynamically allocated at PCMCIA_IO_WIN_BASE.
 * They are maximum 64KByte each...
 */

#include <linux/module.h>
#include <linux/init.h>
#include <linux/types.h>
#include <linux/fcntl.h>
#include <linux/string.h>

#include <linux/kernel.h>
#include <linux/errno.h>
#include <linux/timer.h>
#include <linux/ioport.h>
#include <linux/delay.h>
#include <linux/interrupt.h>
#include <linux/fsl_devices.h>
#include <linux/bitops.h>
#include <linux/of_device.h>
#include <linux/of_platform.h>

#include <asm/io.h>
#include <asm/system.h>
#include <asm/time.h>
#include <asm/mpc8xx.h>
#include <asm/8xx_immap.h>
#include <asm/irq.h>
#include <asm/fs_pd.h>

#include <pcmcia/cs_types.h>
#include <pcmcia/cs.h>
#include <pcmcia/ss.h>

#define pcmcia_info(args...) printk(KERN_INFO "m8xx_pcmcia: "args)
#define pcmcia_error(args...) printk(KERN_ERR "m8xx_pcmcia: "args)

static const char *version = "Version 0.06, Aug 2005";
MODULE_LICENSE("Dual MPL/GPL");

#if !defined(CONFIG_PCMCIA_SLOT_A) && !defined(CONFIG_PCMCIA_SLOT_B)

/* The RPX series use SLOT_B */
#if defined(CONFIG_RPXCLASSIC) || defined(CONFIG_RPXLITE)
#define CONFIG_PCMCIA_SLOT_B
#define CONFIG_BD_IS_MHZ
#endif

/* The ADS board use SLOT_A */
#ifdef CONFIG_ADS
#define CONFIG_PCMCIA_SLOT_A
#define CONFIG_BD_IS_MHZ
#endif

/* The FADS series are a mess */
#ifdef CONFIG_FADS
#if defined(CONFIG_MPC860T) || defined(CONFIG_MPC860) || defined(CONFIG_MPC821)
#define CONFIG_PCMCIA_SLOT_A
#else
#define CONFIG_PCMCIA_SLOT_B
#endif
#endif

#if defined(CONFIG_MPC885ADS)
#define CONFIG_PCMCIA_SLOT_A
#define PCMCIA_GLITCHY_CD
#endif

/* Cyclades ACS uses both slots */
#ifdef CONFIG_PRxK
#define CONFIG_PCMCIA_SLOT_A
#define CONFIG_PCMCIA_SLOT_B
#endif

#endif				/* !defined(CONFIG_PCMCIA_SLOT_A) && !defined(CONFIG_PCMCIA_SLOT_B) */

#if defined(CONFIG_PCMCIA_SLOT_A) && defined(CONFIG_PCMCIA_SLOT_B)

#define PCMCIA_SOCKETS_NO 2
/* We have only 8 windows, dualsocket support will be limited. */
#define PCMCIA_MEM_WIN_NO 2
#define PCMCIA_IO_WIN_NO  2
#define PCMCIA_SLOT_MSG "SLOT_A and SLOT_B"

#elif defined(CONFIG_PCMCIA_SLOT_A) || defined(CONFIG_PCMCIA_SLOT_B)

#define PCMCIA_SOCKETS_NO 1
/* full support for one slot */
#define PCMCIA_MEM_WIN_NO 5
#define PCMCIA_IO_WIN_NO  2

/* define _slot_ to be able to optimize macros */

#ifdef CONFIG_PCMCIA_SLOT_A
#define _slot_ 0
#define PCMCIA_SLOT_MSG "SLOT_A"
#else
#define _slot_ 1
#define PCMCIA_SLOT_MSG "SLOT_B"
#endif

#else
#error m8xx_pcmcia: Bad configuration!
#endif

/* ------------------------------------------------------------------------- */

#define PCMCIA_MEM_WIN_BASE 0xe0000000	/* base address for memory window 0   */
#define PCMCIA_MEM_WIN_SIZE 0x04000000	/* each memory window is 64 MByte     */
#define PCMCIA_IO_WIN_BASE  _IO_BASE	/* base address for io window 0       */
/* ------------------------------------------------------------------------- */

static int pcmcia_schlvl;

static DEFINE_SPINLOCK(events_lock);

#define PCMCIA_SOCKET_KEY_5V 1
#define PCMCIA_SOCKET_KEY_LV 2

/* look up table for pgcrx registers */
static u32 *m8xx_pgcrx[2];

/*
 * This structure is used to address each window in the PCMCIA controller.
 *
 * Keep in mind that we assume that pcmcia_win[n+1] is mapped directly
 * after pcmcia_win[n]...
 */

struct pcmcia_win {
	u32 br;
	u32 or;
};

/*
 * For some reason the hardware guys decided to make both slots share
 * some registers.
 *
 * Could someone invent object oriented hardware ?
 *
 * The macros are used to get the right bit from the registers.
 * SLOT_A : slot = 0
 * SLOT_B : slot = 1
 */

#define M8XX_PCMCIA_VS1(slot)      (0x80000000 >> (slot << 4))
#define M8XX_PCMCIA_VS2(slot)      (0x40000000 >> (slot << 4))
#define M8XX_PCMCIA_VS_MASK(slot)  (0xc0000000 >> (slot << 4))
#define M8XX_PCMCIA_VS_SHIFT(slot) (30 - (slot << 4))

#define M8XX_PCMCIA_WP(slot)       (0x20000000 >> (slot << 4))
#define M8XX_PCMCIA_CD2(slot)      (0x10000000 >> (slot << 4))
#define M8XX_PCMCIA_CD1(slot)      (0x08000000 >> (slot << 4))
#define M8XX_PCMCIA_BVD2(slot)     (0x04000000 >> (slot << 4))
#define M8XX_PCMCIA_BVD1(slot)     (0x02000000 >> (slot << 4))
#define M8XX_PCMCIA_RDY(slot)      (0x01000000 >> (slot << 4))
#define M8XX_PCMCIA_RDY_L(slot)    (0x00800000 >> (slot << 4))
#define M8XX_PCMCIA_RDY_H(slot)    (0x00400000 >> (slot << 4))
#define M8XX_PCMCIA_RDY_R(slot)    (0x00200000 >> (slot << 4))
#define M8XX_PCMCIA_RDY_F(slot)    (0x00100000 >> (slot << 4))
#define M8XX_PCMCIA_MASK(slot)     (0xFFFF0000 >> (slot << 4))

#define M8XX_PCMCIA_POR_VALID    0x00000001
#define M8XX_PCMCIA_POR_WRPROT   0x00000002
#define M8XX_PCMCIA_POR_ATTRMEM  0x00000010
#define M8XX_PCMCIA_POR_IO       0x00000018
#define M8XX_PCMCIA_POR_16BIT    0x00000040

#define M8XX_PGCRX(slot)  m8xx_pgcrx[slot]

#define M8XX_PGCRX_CXOE    0x00000080
#define M8XX_PGCRX_CXRESET 0x00000040

/* we keep one lookup table per socket to check flags */

#define PCMCIA_EVENTS_MAX 5	/* 4 max at a time + termination */

struct event_table {
	u32 regbit;
	u32 eventbit;
};

static const char driver_name[] = "m8xx-pcmcia";

struct socket_info {
	void (*handler) (void *info, u32 events);
	void *info;

	u32 slot;
	pcmconf8xx_t *pcmcia;
	u32 bus_freq;
	int hwirq;

	socket_state_t state;
	struct pccard_mem_map mem_win[PCMCIA_MEM_WIN_NO];
	struct pccard_io_map io_win[PCMCIA_IO_WIN_NO];
	struct event_table events[PCMCIA_EVENTS_MAX];
	struct pcmcia_socket socket;
};

static struct socket_info socket[PCMCIA_SOCKETS_NO];

/*
 * Search this table to see if the windowsize is
 * supported...
 */

#define M8XX_SIZES_NO 32

static const u32 m8xx_size_to_gray[M8XX_SIZES_NO] = {
	0x00000001, 0x00000002, 0x00000008, 0x00000004,
	0x00000080, 0x00000040, 0x00000010, 0x00000020,
	0x00008000, 0x00004000, 0x00001000, 0x00002000,
	0x00000100, 0x00000200, 0x00000800, 0x00000400,

	0x0fffffff, 0xffffffff, 0xffffffff, 0xffffffff,
	0x01000000, 0x02000000, 0xffffffff, 0x04000000,
	0x00010000, 0x00020000, 0x00080000, 0x00040000,
	0x00800000, 0x00400000, 0x00100000, 0x00200000
};

/* ------------------------------------------------------------------------- */

static irqreturn_t m8xx_interrupt(int irq, void *dev);

#define PCMCIA_BMT_LIMIT (15*4)	/* Bus Monitor Timeout value */

/* ------------------------------------------------------------------------- */
/* board specific stuff:                                                     */
/* voltage_set(), hardware_enable() and hardware_disable()                   */
/* ------------------------------------------------------------------------- */
/* RPX Boards from Embedded Planet                                           */

#if defined(CONFIG_RPXCLASSIC) || defined(CONFIG_RPXLITE)

/* The RPX boards seems to have it's bus monitor timeout set to 6*8 clocks.
 * SYPCR is write once only, therefore must the slowest memory be faster
 * than the bus monitor or we will get a machine check due to the bus timeout.
 */

#define PCMCIA_BOARD_MSG "RPX CLASSIC or RPX LITE"

#undef PCMCIA_BMT_LIMIT
#define PCMCIA_BMT_LIMIT (6*8)

static int voltage_set(int slot, int vcc, int vpp)
{
	u32 reg = 0;

	switch (vcc) {
	case 0:
		break;
	case 33:
		reg |= BCSR1_PCVCTL4;
		break;
	case 50:
		reg |= BCSR1_PCVCTL5;
		break;
	default:
		return 1;
	}

	switch (vpp) {
	case 0:
		break;
	case 33:
	case 50:
		if (vcc == vpp)
			reg |= BCSR1_PCVCTL6;
		else
			return 1;
		break;
	case 120:
		reg |= BCSR1_PCVCTL7;
	default:
		return 1;
	}

	if (!((vcc == 50) || (vcc == 0)))
		return 1;

	/* first, turn off all power */

	out_be32(((u32 *) RPX_CSR_ADDR),
		 in_be32(((u32 *) RPX_CSR_ADDR)) & ~(BCSR1_PCVCTL4 |
						     BCSR1_PCVCTL5 |
						     BCSR1_PCVCTL6 |
						     BCSR1_PCVCTL7));

	/* enable new powersettings */

	out_be32(((u32 *) RPX_CSR_ADDR), in_be32(((u32 *) RPX_CSR_ADDR)) | reg);

	return 0;
}

#define socket_get(_slot_) PCMCIA_SOCKET_KEY_5V
#define hardware_enable(_slot_)	/* No hardware to enable */
#define hardware_disable(_slot_)	/* No hardware to disable */

#endif				/* CONFIG_RPXCLASSIC */

/* FADS Boards from Motorola                                               */

#if defined(CONFIG_FADS)

#define PCMCIA_BOARD_MSG "FADS"

static int voltage_set(int slot, int vcc, int vpp)
{
	u32 reg = 0;

	switch (vcc) {
	case 0:
		break;
	case 33:
		reg |= BCSR1_PCCVCC0;
		break;
	case 50:
		reg |= BCSR1_PCCVCC1;
		break;
	default:
		return 1;
	}

	switch (vpp) {
	case 0:
		break;
	case 33:
	case 50:
		if (vcc == vpp)
			reg |= BCSR1_PCCVPP1;
		else
			return 1;
		break;
	case 120:
		if ((vcc == 33) || (vcc == 50))
			reg |= BCSR1_PCCVPP0;
		else
			return 1;
	default:
		return 1;
	}

	/* first, turn off all power */
	out_be32((u32 *) BCSR1,
		 in_be32((u32 *) BCSR1) & ~(BCSR1_PCCVCC_MASK |
					    BCSR1_PCCVPP_MASK));

	/* enable new powersettings */
	out_be32((u32 *) BCSR1, in_be32((u32 *) BCSR1) | reg);

	return 0;
}

#define socket_get(_slot_) PCMCIA_SOCKET_KEY_5V

static void hardware_enable(int slot)
{
	out_be32((u32 *) BCSR1, in_be32((u32 *) BCSR1) & ~BCSR1_PCCEN);
}

static void hardware_disable(int slot)
{
	out_be32((u32 *) BCSR1, in_be32((u32 *) BCSR1) | BCSR1_PCCEN);
}

#endif

/* MPC885ADS Boards */

#if defined(CONFIG_MPC885ADS)

#define PCMCIA_BOARD_MSG "MPC885ADS"
#define socket_get(_slot_) PCMCIA_SOCKET_KEY_5V

static inline void hardware_enable(int slot)
{
	m8xx_pcmcia_ops.hw_ctrl(slot, 1);
}

static inline void hardware_disable(int slot)
{
	m8xx_pcmcia_ops.hw_ctrl(slot, 0);
}

static inline int voltage_set(int slot, int vcc, int vpp)
{
	return m8xx_pcmcia_ops.voltage_set(slot, vcc, vpp);
}

#endif

/* ------------------------------------------------------------------------- */
/* Motorola MBX860                                                           */

#if defined(CONFIG_MBX)

#define PCMCIA_BOARD_MSG "MBX"

static int voltage_set(int slot, int vcc, int vpp)
{
	u8 reg = 0;

	switch (vcc) {
	case 0:
		break;
	case 33:
		reg |= CSR2_VCC_33;
		break;
	case 50:
		reg |= CSR2_VCC_50;
		break;
	default:
		return 1;
	}

	switch (vpp) {
	case 0:
		break;
	case 33:
	case 50:
		if (vcc == vpp)
			reg |= CSR2_VPP_VCC;
		else
			return 1;
		break;
	case 120:
		if ((vcc == 33) || (vcc == 50))
			reg |= CSR2_VPP_12;
		else
			return 1;
	default:
		return 1;
	}

	/* first, turn off all power */
	out_8((u8 *) MBX_CSR2_ADDR,
	      in_8((u8 *) MBX_CSR2_ADDR) & ~(CSR2_VCC_MASK | CSR2_VPP_MASK));

	/* enable new powersettings */
	out_8((u8 *) MBX_CSR2_ADDR, in_8((u8 *) MBX_CSR2_ADDR) | reg);

	return 0;
}

#define socket_get(_slot_) PCMCIA_SOCKET_KEY_5V
#define hardware_enable(_slot_)	/* No hardware to enable */
#define hardware_disable(_slot_)	/* No hardware to disable */

#endif				/* CONFIG_MBX */

#if defined(CONFIG_PRxK)
#include <asm/cpld.h>
extern volatile fpga_pc_regs *fpga_pc;

#define PCMCIA_BOARD_MSG "MPC855T"

static int voltage_set(int slot, int vcc, int vpp)
{
	u8 reg = 0;
	u8 regread;
	cpld_regs *ccpld = get_cpld();

	switch (vcc) {
	case 0:
		break;
	case 33:
		reg |= PCMCIA_VCC_33;
		break;
	case 50:
		reg |= PCMCIA_VCC_50;
		break;
	default:
		return 1;
	}

	switch (vpp) {
	case 0:
		break;
	case 33:
	case 50:
		if (vcc == vpp)
			reg |= PCMCIA_VPP_VCC;
		else
			return 1;
		break;
	case 120:
		if ((vcc == 33) || (vcc == 50))
			reg |= PCMCIA_VPP_12;
		else
			return 1;
	default:
		return 1;
	}

	reg = reg >> (slot << 2);
	regread = in_8(&ccpld->fpga_pc_ctl);
	if (reg !=
	    (regread & ((PCMCIA_VCC_MASK | PCMCIA_VPP_MASK) >> (slot << 2)))) {
		/* enable new powersettings */
		regread =
		    regread & ~((PCMCIA_VCC_MASK | PCMCIA_VPP_MASK) >>
				(slot << 2));
		out_8(&ccpld->fpga_pc_ctl, reg | regread);
		msleep(100);
	}

	return 0;
}

#define socket_get(_slot_) PCMCIA_SOCKET_KEY_LV
#define hardware_enable(_slot_)	/* No hardware to enable */
#define hardware_disable(_slot_)	/* No hardware to disable */

#endif				/* CONFIG_PRxK */

static u32 pending_events[PCMCIA_SOCKETS_NO];
static DEFINE_SPINLOCK(pending_event_lock);

static irqreturn_t m8xx_interrupt(int irq, void *dev)
{
	struct socket_info *s;
	struct event_table *e;
	unsigned int i, events, pscr, pipr, per;
	pcmconf8xx_t *pcmcia = socket[0].pcmcia;

	pr_debug("m8xx_pcmcia: Interrupt!\n");
	/* get interrupt sources */

	pscr = in_be32(&pcmcia->pcmc_pscr);
	pipr = in_be32(&pcmcia->pcmc_pipr);
	per = in_be32(&pcmcia->pcmc_per);

	for (i = 0; i < PCMCIA_SOCKETS_NO; i++) {
		s = &socket[i];
		e = &s->events[0];
		events = 0;

		while (e->regbit) {
			if (pscr & e->regbit)
				events |= e->eventbit;

			e++;
		}

		/*
		 * report only if both card detect signals are the same
		 * not too nice done,
		 * we depend on that CD2 is the bit to the left of CD1...
		 */
		if (events & SS_DETECT)
			if (((pipr & M8XX_PCMCIA_CD2(i)) >> 1) ^
			    (pipr & M8XX_PCMCIA_CD1(i))) {
				events &= ~SS_DETECT;
			}
#ifdef PCMCIA_GLITCHY_CD
		/*
		 * I've experienced CD problems with my ADS board.
		 * We make an extra check to see if there was a
		 * real change of Card detection.
		 */

		if ((events & SS_DETECT) &&
		    ((pipr &
		      (M8XX_PCMCIA_CD2(i) | M8XX_PCMCIA_CD1(i))) == 0) &&
		    (s->state.Vcc | s->state.Vpp)) {
			events &= ~SS_DETECT;
			/*printk( "CD glitch workaround - CD = 0x%08x!\n",
			   (pipr & (M8XX_PCMCIA_CD2(i)
			   | M8XX_PCMCIA_CD1(i)))); */
		}
#endif

		/* call the handler */

		pr_debug("m8xx_pcmcia: slot %u: events = 0x%02x, pscr = 0x%08x, "
			"pipr = 0x%08x\n", i, events, pscr, pipr);

		if (events) {
			spin_lock(&pending_event_lock);
			pending_events[i] |= events;
			spin_unlock(&pending_event_lock);
			/*
			 * Turn off RDY_L bits in the PER mask on
			 * CD interrupt receival.
			 *
			 * They can generate bad interrupts on the
			 * ACS4,8,16,32.   - marcelo
			 */
			per &= ~M8XX_PCMCIA_RDY_L(0);
			per &= ~M8XX_PCMCIA_RDY_L(1);

			out_be32(&pcmcia->pcmc_per, per);

			if (events)
				pcmcia_parse_events(&socket[i].socket, events);
		}
	}

	/* clear the interrupt sources */
	out_be32(&pcmcia->pcmc_pscr, pscr);

	pr_debug("m8xx_pcmcia: Interrupt done.\n");

	return IRQ_HANDLED;
}

static u32 m8xx_get_graycode(u32 size)
{
	u32 k;

	for (k = 0; k < M8XX_SIZES_NO; k++)
		if (m8xx_size_to_gray[k] == size)
			break;

	if ((k == M8XX_SIZES_NO) || (m8xx_size_to_gray[k] == -1))
		k = -1;

	return k;
}

static u32 m8xx_get_speed(u32 ns, u32 is_io, u32 bus_freq)
{
	u32 reg, clocks, psst, psl, psht;

	if (!ns) {

		/*
		 * We get called with IO maps setup to 0ns
		 * if not specified by the user.
		 * They should be 255ns.
		 */

		if (is_io)
			ns = 255;
		else
			ns = 100;	/* fast memory if 0 */
	}

	/*
	 * In PSST, PSL, PSHT fields we tell the controller
	 * timing parameters in CLKOUT clock cycles.
	 * CLKOUT is the same as GCLK2_50.
	 */

/* how we want to adjust the timing - in percent */

#define ADJ 180			/* 80 % longer accesstime - to be sure */

	clocks = ((bus_freq / 1000) * ns) / 1000;
	clocks = (clocks * ADJ) / (100 * 1000);
	if (clocks >= PCMCIA_BMT_LIMIT) {
		printk("Max access time limit reached\n");
		clocks = PCMCIA_BMT_LIMIT - 1;
	}

	psst = clocks / 7;	/* setup time */
	psht = clocks / 7;	/* hold time */
	psl = (clocks * 5) / 7;	/* strobe length */

	psst += clocks - (psst + psht + psl);

	reg = psst << 12;
	reg |= psl << 7;
	reg |= psht << 16;

	return reg;
}

static int m8xx_get_status(struct pcmcia_socket *sock, unsigned int *value)
{
	int lsock = container_of(sock, struct socket_info, socket)->slot;
	struct socket_info *s = &socket[lsock];
	unsigned int pipr, reg;
	pcmconf8xx_t *pcmcia = s->pcmcia;

	pipr = in_be32(&pcmcia->pcmc_pipr);

	*value = ((pipr & (M8XX_PCMCIA_CD1(lsock)
			   | M8XX_PCMCIA_CD2(lsock))) == 0) ? SS_DETECT : 0;
	*value |= (pipr & M8XX_PCMCIA_WP(lsock)) ? SS_WRPROT : 0;

	if (s->state.flags & SS_IOCARD)
		*value |= (pipr & M8XX_PCMCIA_BVD1(lsock)) ? SS_STSCHG : 0;
	else {
		*value |= (pipr & M8XX_PCMCIA_RDY(lsock)) ? SS_READY : 0;
		*value |= (pipr & M8XX_PCMCIA_BVD1(lsock)) ? SS_BATDEAD : 0;
		*value |= (pipr & M8XX_PCMCIA_BVD2(lsock)) ? SS_BATWARN : 0;
	}

	if (s->state.Vcc | s->state.Vpp)
		*value |= SS_POWERON;

	/*
	 * Voltage detection:
	 * This driver only supports 16-Bit pc-cards.
	 * Cardbus is not handled here.
	 *
	 * To determine what voltage to use we must read the VS1 and VS2 pin.
	 * Depending on what socket type is present,
	 * different combinations mean different things.
	 *
	 * Card Key  Socket Key   VS1   VS2   Card         Vcc for CIS parse
	 *
	 * 5V        5V, LV*      NC    NC    5V only       5V (if available)
	 *
	 * 5V        5V, LV*      GND   NC    5 or 3.3V     as low as possible
	 *
	 * 5V        5V, LV*      GND   GND   5, 3.3, x.xV  as low as possible
	 *
	 * LV*       5V            -     -    shall not fit into socket
	 *
	 * LV*       LV*          GND   NC    3.3V only     3.3V
	 *
	 * LV*       LV*          NC    GND   x.xV          x.xV (if avail.)
	 *
	 * LV*       LV*          GND   GND   3.3 or x.xV   as low as possible
	 *
	 * *LV means Low Voltage
	 *
	 *
	 * That gives us the following table:
	 *
	 * Socket    VS1  VS2   Voltage
	 *
	 * 5V        NC   NC    5V
	 * 5V        NC   GND   none (should not be possible)
	 * 5V        GND  NC    >= 3.3V
	 * 5V        GND  GND   >= x.xV
	 *
	 * LV        NC   NC    5V   (if available)
	 * LV        NC   GND   x.xV (if available)
	 * LV        GND  NC    3.3V
	 * LV        GND  GND   >= x.xV
	 *
	 * So, how do I determine if I have a 5V or a LV
	 * socket on my board?  Look at the socket!
	 *
	 *
	 * Socket with 5V key:
	 * ++--------------------------------------------+
	 * ||                                            |
	 * ||                                           ||
	 * ||                                           ||
	 * |                                             |
	 * +---------------------------------------------+
	 *
	 * Socket with LV key:
	 * ++--------------------------------------------+
	 * ||                                            |
	 * |                                            ||
	 * |                                            ||
	 * |                                             |
	 * +---------------------------------------------+
	 *
	 *
	 * With other words - LV only cards does not fit
	 * into the 5V socket!
	 */

	/* read out VS1 and VS2 */

	reg = (pipr & M8XX_PCMCIA_VS_MASK(lsock))
	    >> M8XX_PCMCIA_VS_SHIFT(lsock);

	if (socket_get(lsock) == PCMCIA_SOCKET_KEY_LV) {
		switch (reg) {
		case 1:
			*value |= SS_3VCARD;
			break;	/* GND, NC - 3.3V only */
		case 2:
			*value |= SS_XVCARD;
			break;	/* NC. GND - x.xV only */
		};
	}

	pr_debug("m8xx_pcmcia: GetStatus(%d) = %#2.2x\n", lsock, *value);
	return 0;
}

static int m8xx_set_socket(struct pcmcia_socket *sock, socket_state_t * state)
{
	int lsock = container_of(sock, struct socket_info, socket)->slot;
	struct socket_info *s = &socket[lsock];
	struct event_table *e;
	unsigned int reg;
	unsigned long flags;
	pcmconf8xx_t *pcmcia = socket[0].pcmcia;

	pr_debug("m8xx_pcmcia: SetSocket(%d, flags %#3.3x, Vcc %d, Vpp %d, "
		"io_irq %d, csc_mask %#2.2x)\n", lsock, state->flags,
		state->Vcc, state->Vpp, state->io_irq, state->csc_mask);

	/* First, set voltage - bail out if invalid */
	if (voltage_set(lsock, state->Vcc, state->Vpp))
		return -EINVAL;

	/* Take care of reset... */
	if (state->flags & SS_RESET)
		out_be32(M8XX_PGCRX(lsock), in_be32(M8XX_PGCRX(lsock)) | M8XX_PGCRX_CXRESET);	/* active high */
	else
		out_be32(M8XX_PGCRX(lsock),
			 in_be32(M8XX_PGCRX(lsock)) & ~M8XX_PGCRX_CXRESET);

	/* ... and output enable. */

	/* The CxOE signal is connected to a 74541 on the ADS.
	   I guess most other boards used the ADS as a reference.
	   I tried to control the CxOE signal with SS_OUTPUT_ENA,
	   but the reset signal seems connected via the 541.
	   If the CxOE is left high are some signals tristated and
	   no pullups are present -> the cards act weird.
	   So right now the buffers are enabled if the power is on. */

	if (state->Vcc || state->Vpp)
		out_be32(M8XX_PGCRX(lsock), in_be32(M8XX_PGCRX(lsock)) & ~M8XX_PGCRX_CXOE);	/* active low */
	else
		out_be32(M8XX_PGCRX(lsock),
			 in_be32(M8XX_PGCRX(lsock)) | M8XX_PGCRX_CXOE);

	/*
	 * We'd better turn off interrupts before
	 * we mess with the events-table..
	 */

	spin_lock_irqsave(&events_lock, flags);

	/*
	 * Play around with the interrupt mask to be able to
	 * give the events the generic pcmcia driver wants us to.
	 */

	e = &s->events[0];
	reg = 0;

	if (state->csc_mask & SS_DETECT) {
		e->eventbit = SS_DETECT;
		reg |= e->regbit = (M8XX_PCMCIA_CD2(lsock)
				    | M8XX_PCMCIA_CD1(lsock));
		e++;
	}
	if (state->flags & SS_IOCARD) {
		/*
		 * I/O card
		 */
		if (state->csc_mask & SS_STSCHG) {
			e->eventbit = SS_STSCHG;
			reg |= e->regbit = M8XX_PCMCIA_BVD1(lsock);
			e++;
		}
		/*
		 * If io_irq is non-zero we should enable irq.
		 */
		if (state->io_irq) {
			out_be32(M8XX_PGCRX(lsock),
				 in_be32(M8XX_PGCRX(lsock)) |
				 mk_int_int_mask(s->hwirq) << 24);
			/*
			 * Strange thing here:
			 * The manual does not tell us which interrupt
			 * the sources generate.
			 * Anyhow, I found out that RDY_L generates IREQLVL.
			 *
			 * We use level triggerd interrupts, and they don't
			 * have to be cleared in PSCR in the interrupt handler.
			 */
			reg |= M8XX_PCMCIA_RDY_L(lsock);
		} else
			out_be32(M8XX_PGCRX(lsock),
				 in_be32(M8XX_PGCRX(lsock)) & 0x00ffffff);
	} else {
		/*
		 * Memory card
		 */
		if (state->csc_mask & SS_BATDEAD) {
			e->eventbit = SS_BATDEAD;
			reg |= e->regbit = M8XX_PCMCIA_BVD1(lsock);
			e++;
		}
		if (state->csc_mask & SS_BATWARN) {
			e->eventbit = SS_BATWARN;
			reg |= e->regbit = M8XX_PCMCIA_BVD2(lsock);
			e++;
		}
		/* What should I trigger on - low/high,raise,fall? */
		if (state->csc_mask & SS_READY) {
			e->eventbit = SS_READY;
			reg |= e->regbit = 0;	//??
			e++;
		}
	}

	e->regbit = 0;		/* terminate list */

	/*
	 * Clear the status changed .
	 * Port A and Port B share the same port.
	 * Writing ones will clear the bits.
	 */

	out_be32(&pcmcia->pcmc_pscr, reg);

	/*
	 * Write the mask.
	 * Port A and Port B share the same port.
	 * Need for read-modify-write.
	 * Ones will enable the interrupt.
	 */

	reg |=
	    in_be32(&pcmcia->
		    pcmc_per) & (M8XX_PCMCIA_MASK(0) | M8XX_PCMCIA_MASK(1));
	out_be32(&pcmcia->pcmc_per, reg);

	spin_unlock_irqrestore(&events_lock, flags);

	/* copy the struct and modify the copy */

	s->state = *state;

	return 0;
}

static int m8xx_set_io_map(struct pcmcia_socket *sock, struct pccard_io_map *io)
{
	int lsock = container_of(sock, struct socket_info, socket)->slot;

	struct socket_info *s = &socket[lsock];
	struct pcmcia_win *w;
	unsigned int reg, winnr;
	pcmconf8xx_t *pcmcia = s->pcmcia;

#define M8XX_SIZE (io->stop - io->start + 1)
#define M8XX_BASE (PCMCIA_IO_WIN_BASE + io->start)

	pr_debug("m8xx_pcmcia: SetIOMap(%d, %d, %#2.2x, %d ns, "
		"%#4.4llx-%#4.4llx)\n", lsock, io->map, io->flags,
		io->speed, (unsigned long long)io->start,
		(unsigned long long)io->stop);

	if ((io->map >= PCMCIA_IO_WIN_NO) || (io->start > 0xffff)
	    || (io->stop > 0xffff) || (io->stop < io->start))
		return -EINVAL;

	if ((reg = m8xx_get_graycode(M8XX_SIZE)) == -1)
		return -EINVAL;

	if (io->flags & MAP_ACTIVE) {

		pr_debug("m8xx_pcmcia: io->flags & MAP_ACTIVE\n");

		winnr = (PCMCIA_MEM_WIN_NO * PCMCIA_SOCKETS_NO)
		    + (lsock * PCMCIA_IO_WIN_NO) + io->map;

		/* setup registers */

		w = (void *)&pcmcia->pcmc_pbr0;
		w += winnr;

		out_be32(&w->or, 0);	/* turn off window first */
		out_be32(&w->br, M8XX_BASE);

		reg <<= 27;
		reg |= M8XX_PCMCIA_POR_IO | (lsock << 2);

		reg |= m8xx_get_speed(io->speed, 1, s->bus_freq);

		if (io->flags & MAP_WRPROT)
			reg |= M8XX_PCMCIA_POR_WRPROT;

		/*if(io->flags & (MAP_16BIT | MAP_AUTOSZ)) */
		if (io->flags & MAP_16BIT)
			reg |= M8XX_PCMCIA_POR_16BIT;

		if (io->flags & MAP_ACTIVE)
			reg |= M8XX_PCMCIA_POR_VALID;

		out_be32(&w->or, reg);

		pr_debug("m8xx_pcmcia: Socket %u: Mapped io window %u at "
			"%#8.8x, OR = %#8.8x.\n", lsock, io->map, w->br, w->or);
	} else {
		/* shutdown IO window */
		winnr = (PCMCIA_MEM_WIN_NO * PCMCIA_SOCKETS_NO)
		    + (lsock * PCMCIA_IO_WIN_NO) + io->map;

		/* setup registers */

		w = (void *)&pcmcia->pcmc_pbr0;
		w += winnr;

		out_be32(&w->or, 0);	/* turn off window */
		out_be32(&w->br, 0);	/* turn off base address */

		pr_debug("m8xx_pcmcia: Socket %u: Unmapped io window %u at "
			"%#8.8x, OR = %#8.8x.\n", lsock, io->map, w->br, w->or);
	}

	/* copy the struct and modify the copy */
	s->io_win[io->map] = *io;
	s->io_win[io->map].flags &= (MAP_WRPROT | MAP_16BIT | MAP_ACTIVE);
	pr_debug("m8xx_pcmcia: SetIOMap exit\n");

	return 0;
}

static int m8xx_set_mem_map(struct pcmcia_socket *sock,
			    struct pccard_mem_map *mem)
{
	int lsock = container_of(sock, struct socket_info, socket)->slot;
	struct socket_info *s = &socket[lsock];
	struct pcmcia_win *w;
	struct pccard_mem_map *old;
	unsigned int reg, winnr;
	pcmconf8xx_t *pcmcia = s->pcmcia;

	pr_debug("m8xx_pcmcia: SetMemMap(%d, %d, %#2.2x, %d ns, "
		"%#5.5llx, %#5.5x)\n", lsock, mem->map, mem->flags,
		mem->speed, (unsigned long long)mem->static_start,
		mem->card_start);

	if ((mem->map >= PCMCIA_MEM_WIN_NO)
//          || ((mem->s) >= PCMCIA_MEM_WIN_SIZE)
	    || (mem->card_start >= 0x04000000)
	    || (mem->static_start & 0xfff)	/* 4KByte resolution */
	    ||(mem->card_start & 0xfff))
		return -EINVAL;

	if ((reg = m8xx_get_graycode(PCMCIA_MEM_WIN_SIZE)) == -1) {
		printk("Cannot set size to 0x%08x.\n", PCMCIA_MEM_WIN_SIZE);
		return -EINVAL;
	}
	reg <<= 27;

	winnr = (lsock * PCMCIA_MEM_WIN_NO) + mem->map;

	/* Setup the window in the pcmcia controller */

	w = (void *)&pcmcia->pcmc_pbr0;
	w += winnr;

	reg |= lsock << 2;

	reg |= m8xx_get_speed(mem->speed, 0, s->bus_freq);

	if (mem->flags & MAP_ATTRIB)
		reg |= M8XX_PCMCIA_POR_ATTRMEM;

	if (mem->flags & MAP_WRPROT)
		reg |= M8XX_PCMCIA_POR_WRPROT;

	if (mem->flags & MAP_16BIT)
		reg |= M8XX_PCMCIA_POR_16BIT;

	if (mem->flags & MAP_ACTIVE)
		reg |= M8XX_PCMCIA_POR_VALID;

	out_be32(&w->or, reg);

	pr_debug("m8xx_pcmcia: Socket %u: Mapped memory window %u at %#8.8x, "
		"OR = %#8.8x.\n", lsock, mem->map, w->br, w->or);

	if (mem->flags & MAP_ACTIVE) {
		/* get the new base address */
		mem->static_start = PCMCIA_MEM_WIN_BASE +
		    (PCMCIA_MEM_WIN_SIZE * winnr)
		    + mem->card_start;
	}

	pr_debug("m8xx_pcmcia: SetMemMap(%d, %d, %#2.2x, %d ns, "
		"%#5.5llx, %#5.5x)\n", lsock, mem->map, mem->flags,
		mem->speed, (unsigned long long)mem->static_start,
		mem->card_start);

	/* copy the struct and modify the copy */

	old = &s->mem_win[mem->map];

	*old = *mem;
	old->flags &= (MAP_ATTRIB | MAP_WRPROT | MAP_16BIT | MAP_ACTIVE);

	return 0;
}

static int m8xx_sock_init(struct pcmcia_socket *sock)
{
	int i;
	pccard_io_map io = { 0, 0, 0, 0, 1 };
	pccard_mem_map mem = { 0, 0, 0, 0, 0, 0 };

	pr_debug("m8xx_pcmcia: sock_init(%d)\n", s);

	m8xx_set_socket(sock, &dead_socket);
	for (i = 0; i < PCMCIA_IO_WIN_NO; i++) {
		io.map = i;
		m8xx_set_io_map(sock, &io);
	}
	for (i = 0; i < PCMCIA_MEM_WIN_NO; i++) {
		mem.map = i;
		m8xx_set_mem_map(sock, &mem);
	}

	return 0;

}

static int m8xx_sock_suspend(struct pcmcia_socket *sock)
{
	return m8xx_set_socket(sock, &dead_socket);
}

static struct pccard_operations m8xx_services = {
	.init = m8xx_sock_init,
	.suspend = m8xx_sock_suspend,
	.get_status = m8xx_get_status,
	.set_socket = m8xx_set_socket,
	.set_io_map = m8xx_set_io_map,
	.set_mem_map = m8xx_set_mem_map,
};

static int __init m8xx_probe(struct of_device *ofdev,
			     const struct of_device_id *match)
{
	struct pcmcia_win *w;
	unsigned int i, m, hwirq;
	pcmconf8xx_t *pcmcia;
	int status;
	struct device_node *np = ofdev->dev.of_node;

	pcmcia_info("%s\n", version);

	pcmcia = of_iomap(np, 0);
	if (pcmcia == NULL)
		return -EINVAL;

	pcmcia_schlvl = irq_of_parse_and_map(np, 0);
	hwirq = irq_map[pcmcia_schlvl].hwirq;
	if (pcmcia_schlvl < 0) {
		iounmap(pcmcia);
		return -EINVAL;
	}

	m8xx_pgcrx[0] = &pcmcia->pcmc_pgcra;
	m8xx_pgcrx[1] = &pcmcia->pcmc_pgcrb;

	pcmcia_info(PCMCIA_BOARD_MSG " using " PCMCIA_SLOT_MSG
		    " with IRQ %u  (%d). \n", pcmcia_schlvl, hwirq);

	/* Configure Status change interrupt */

	if (request_irq(pcmcia_schlvl, m8xx_interrupt, IRQF_SHARED,
			driver_name, socket)) {
		pcmcia_error("Cannot allocate IRQ %u for SCHLVL!\n",
			     pcmcia_schlvl);
		iounmap(pcmcia);
		return -1;
	}

	w = (void *)&pcmcia->pcmc_pbr0;

	out_be32(&pcmcia->pcmc_pscr, M8XX_PCMCIA_MASK(0) | M8XX_PCMCIA_MASK(1));
	clrbits32(&pcmcia->pcmc_per, M8XX_PCMCIA_MASK(0) | M8XX_PCMCIA_MASK(1));

	/* connect interrupt and disable CxOE */

	out_be32(M8XX_PGCRX(0),
		 M8XX_PGCRX_CXOE | (mk_int_int_mask(hwirq) << 16));
	out_be32(M8XX_PGCRX(1),
		 M8XX_PGCRX_CXOE | (mk_int_int_mask(hwirq) << 16));

	/* intialize the fixed memory windows */

	for (i = 0; i < PCMCIA_SOCKETS_NO; i++) {
		for (m = 0; m < PCMCIA_MEM_WIN_NO; m++) {
			out_be32(&w->br, PCMCIA_MEM_WIN_BASE +
				 (PCMCIA_MEM_WIN_SIZE
				  * (m + i * PCMCIA_MEM_WIN_NO)));

			out_be32(&w->or, 0);	/* set to not valid */

			w++;
		}
	}

	/* turn off voltage */
	voltage_set(0, 0, 0);
	voltage_set(1, 0, 0);

	/* Enable external hardware */
	hardware_enable(0);
	hardware_enable(1);

	for (i = 0; i < PCMCIA_SOCKETS_NO; i++) {
		socket[i].slot = i;
		socket[i].socket.owner = THIS_MODULE;
		socket[i].socket.features =
		    SS_CAP_PCCARD | SS_CAP_MEM_ALIGN | SS_CAP_STATIC_MAP;
		socket[i].socket.irq_mask = 0x000;
		socket[i].socket.map_size = 0x1000;
		socket[i].socket.io_offset = 0;
		socket[i].socket.pci_irq = pcmcia_schlvl;
		socket[i].socket.ops = &m8xx_services;
		socket[i].socket.resource_ops = &pccard_iodyn_ops;
		socket[i].socket.cb_dev = NULL;
		socket[i].socket.dev.parent = &ofdev->dev;
		socket[i].pcmcia = pcmcia;
		socket[i].bus_freq = ppc_proc_freq;
		socket[i].hwirq = hwirq;

	}

	for (i = 0; i < PCMCIA_SOCKETS_NO; i++) {
		status = pcmcia_register_socket(&socket[i].socket);
		if (status < 0)
			pcmcia_error("Socket register failed\n");
	}

	return 0;
}

static int m8xx_remove(struct of_device *ofdev)
{
	u32 m, i;
	struct pcmcia_win *w;
	pcmconf8xx_t *pcmcia = socket[0].pcmcia;

	for (i = 0; i < PCMCIA_SOCKETS_NO; i++) {
		w = (void *)&pcmcia->pcmc_pbr0;

		out_be32(&pcmcia->pcmc_pscr, M8XX_PCMCIA_MASK(i));
		out_be32(&pcmcia->pcmc_per,
			 in_be32(&pcmcia->pcmc_per) & ~M8XX_PCMCIA_MASK(i));

		/* turn off interrupt and disable CxOE */
		out_be32(M8XX_PGCRX(i), M8XX_PGCRX_CXOE);

		/* turn off memory windows */
		for (m = 0; m < PCMCIA_MEM_WIN_NO; m++) {
			out_be32(&w->or, 0);	/* set to not valid */
			w++;
		}

		/* turn off voltage */
		voltage_set(i, 0, 0);

		/* disable external hardware */
		hardware_disable(i);
	}
	for (i = 0; i < PCMCIA_SOCKETS_NO; i++)
		pcmcia_unregister_socket(&socket[i].socket);
	iounmap(pcmcia);

	free_irq(pcmcia_schlvl, NULL);

	return 0;
}

static const struct of_device_id m8xx_pcmcia_match[] = {
	{
	 .type = "pcmcia",
	 .compatible = "fsl,pq-pcmcia",
	 },
	{},
};

MODULE_DEVICE_TABLE(of, m8xx_pcmcia_match);

static struct of_platform_driver m8xx_pcmcia_driver = {
<<<<<<< HEAD
	.owner = THIS_MODULE,
	.name = driver_name,
	.match_table = m8xx_pcmcia_match,
=======
	.driver = {
		.name = driver_name,
		.owner = THIS_MODULE,
		.of_match_table = m8xx_pcmcia_match,
	},
>>>>>>> e44a21b7
	.probe = m8xx_probe,
	.remove = m8xx_remove,
};

static int __init m8xx_init(void)
{
	return of_register_platform_driver(&m8xx_pcmcia_driver);
}

static void __exit m8xx_exit(void)
{
	of_unregister_platform_driver(&m8xx_pcmcia_driver);
}

module_init(m8xx_init);
module_exit(m8xx_exit);<|MERGE_RESOLUTION|>--- conflicted
+++ resolved
@@ -1298,17 +1298,11 @@
 MODULE_DEVICE_TABLE(of, m8xx_pcmcia_match);
 
 static struct of_platform_driver m8xx_pcmcia_driver = {
-<<<<<<< HEAD
-	.owner = THIS_MODULE,
-	.name = driver_name,
-	.match_table = m8xx_pcmcia_match,
-=======
 	.driver = {
 		.name = driver_name,
 		.owner = THIS_MODULE,
 		.of_match_table = m8xx_pcmcia_match,
 	},
->>>>>>> e44a21b7
 	.probe = m8xx_probe,
 	.remove = m8xx_remove,
 };
