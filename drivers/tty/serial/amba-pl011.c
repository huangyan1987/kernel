--- conflicted
+++ resolved
@@ -1582,16 +1582,6 @@
 	    container_of(port, struct uart_amba_port, port);
 	unsigned int cr;
 
-<<<<<<< HEAD
-	if (port->rs485.flags & SER_RS485_ENABLED) {
-		if (port->rs485.flags & SER_RS485_RTS_AFTER_SEND)
-			mctrl &= ~TIOCM_RTS;
-		else
-			mctrl |= TIOCM_RTS;
-	}
-
-=======
->>>>>>> bd2e72b9
 	cr = pl011_read(uap, REG_CR);
 
 #define	TIOCMBIT(tiocmbit, uartbit)		\
