// SPDX-License-Identifier: GPL-2.0+
/*
 * Driver for Motorola/Freescale IMX serial ports
 *
 * Based on drivers/char/serial.c, by Linus Torvalds, Theodore Ts'o.
 *
 * Author: Sascha Hauer <sascha@saschahauer.de>
 * Copyright (C) 2004 Pengutronix
 */

#if defined(CONFIG_SERIAL_IMX_CONSOLE) && defined(CONFIG_MAGIC_SYSRQ)
#define SUPPORT_SYSRQ
#endif

#include <linux/module.h>
#include <linux/ioport.h>
#include <linux/init.h>
#include <linux/console.h>
#include <linux/sysrq.h>
#include <linux/platform_device.h>
#include <linux/tty.h>
#include <linux/tty_flip.h>
#include <linux/serial_core.h>
#include <linux/serial.h>
#include <linux/clk.h>
#include <linux/delay.h>
#include <linux/rational.h>
#include <linux/slab.h>
#include <linux/of.h>
#include <linux/of_device.h>
#include <linux/io.h>
#include <linux/dma-mapping.h>

#include <asm/irq.h>
#include <linux/platform_data/serial-imx.h>
#include <linux/platform_data/dma-imx.h>

#include "serial_mctrl_gpio.h"

/* Register definitions */
#define URXD0 0x0  /* Receiver Register */
#define URTX0 0x40 /* Transmitter Register */
#define UCR1  0x80 /* Control Register 1 */
#define UCR2  0x84 /* Control Register 2 */
#define UCR3  0x88 /* Control Register 3 */
#define UCR4  0x8c /* Control Register 4 */
#define UFCR  0x90 /* FIFO Control Register */
#define USR1  0x94 /* Status Register 1 */
#define USR2  0x98 /* Status Register 2 */
#define UESC  0x9c /* Escape Character Register */
#define UTIM  0xa0 /* Escape Timer Register */
#define UBIR  0xa4 /* BRM Incremental Register */
#define UBMR  0xa8 /* BRM Modulator Register */
#define UBRC  0xac /* Baud Rate Count Register */
#define IMX21_ONEMS 0xb0 /* One Millisecond register */
#define IMX1_UTS 0xd0 /* UART Test Register on i.mx1 */
#define IMX21_UTS 0xb4 /* UART Test Register on all other i.mx*/

/* UART Control Register Bit Fields.*/
#define URXD_DUMMY_READ (1<<16)
#define URXD_CHARRDY	(1<<15)
#define URXD_ERR	(1<<14)
#define URXD_OVRRUN	(1<<13)
#define URXD_FRMERR	(1<<12)
#define URXD_BRK	(1<<11)
#define URXD_PRERR	(1<<10)
#define URXD_RX_DATA	(0xFF<<0)
#define UCR1_ADEN	(1<<15) /* Auto detect interrupt */
#define UCR1_ADBR	(1<<14) /* Auto detect baud rate */
#define UCR1_TRDYEN	(1<<13) /* Transmitter ready interrupt enable */
#define UCR1_IDEN	(1<<12) /* Idle condition interrupt */
#define UCR1_ICD_REG(x) (((x) & 3) << 10) /* idle condition detect */
#define UCR1_RRDYEN	(1<<9)	/* Recv ready interrupt enable */
#define UCR1_RXDMAEN	(1<<8)	/* Recv ready DMA enable */
#define UCR1_IREN	(1<<7)	/* Infrared interface enable */
#define UCR1_TXMPTYEN	(1<<6)	/* Transimitter empty interrupt enable */
#define UCR1_RTSDEN	(1<<5)	/* RTS delta interrupt enable */
#define UCR1_SNDBRK	(1<<4)	/* Send break */
#define UCR1_TXDMAEN	(1<<3)	/* Transmitter ready DMA enable */
#define IMX1_UCR1_UARTCLKEN (1<<2) /* UART clock enabled, i.mx1 only */
#define UCR1_ATDMAEN    (1<<2)  /* Aging DMA Timer Enable */
#define UCR1_DOZE	(1<<1)	/* Doze */
#define UCR1_UARTEN	(1<<0)	/* UART enabled */
#define UCR2_ESCI	(1<<15)	/* Escape seq interrupt enable */
#define UCR2_IRTS	(1<<14)	/* Ignore RTS pin */
#define UCR2_CTSC	(1<<13)	/* CTS pin control */
#define UCR2_CTS	(1<<12)	/* Clear to send */
#define UCR2_ESCEN	(1<<11)	/* Escape enable */
#define UCR2_PREN	(1<<8)	/* Parity enable */
#define UCR2_PROE	(1<<7)	/* Parity odd/even */
#define UCR2_STPB	(1<<6)	/* Stop */
#define UCR2_WS		(1<<5)	/* Word size */
#define UCR2_RTSEN	(1<<4)	/* Request to send interrupt enable */
#define UCR2_ATEN	(1<<3)	/* Aging Timer Enable */
#define UCR2_TXEN	(1<<2)	/* Transmitter enabled */
#define UCR2_RXEN	(1<<1)	/* Receiver enabled */
#define UCR2_SRST	(1<<0)	/* SW reset */
#define UCR3_DTREN	(1<<13) /* DTR interrupt enable */
#define UCR3_PARERREN	(1<<12) /* Parity enable */
#define UCR3_FRAERREN	(1<<11) /* Frame error interrupt enable */
#define UCR3_DSR	(1<<10) /* Data set ready */
#define UCR3_DCD	(1<<9)	/* Data carrier detect */
#define UCR3_RI		(1<<8)	/* Ring indicator */
#define UCR3_ADNIMP	(1<<7)	/* Autobaud Detection Not Improved */
#define UCR3_RXDSEN	(1<<6)	/* Receive status interrupt enable */
#define UCR3_AIRINTEN	(1<<5)	/* Async IR wake interrupt enable */
#define UCR3_AWAKEN	(1<<4)	/* Async wake interrupt enable */
#define UCR3_DTRDEN	(1<<3)	/* Data Terminal Ready Delta Enable. */
#define IMX21_UCR3_RXDMUXSEL	(1<<2)	/* RXD Muxed Input Select */
#define UCR3_INVT	(1<<1)	/* Inverted Infrared transmission */
#define UCR3_BPEN	(1<<0)	/* Preset registers enable */
#define UCR4_CTSTL_SHF	10	/* CTS trigger level shift */
#define UCR4_CTSTL_MASK	0x3F	/* CTS trigger is 6 bits wide */
#define UCR4_INVR	(1<<9)	/* Inverted infrared reception */
#define UCR4_ENIRI	(1<<8)	/* Serial infrared interrupt enable */
#define UCR4_WKEN	(1<<7)	/* Wake interrupt enable */
#define UCR4_REF16	(1<<6)	/* Ref freq 16 MHz */
#define UCR4_IDDMAEN    (1<<6)  /* DMA IDLE Condition Detected */
#define UCR4_IRSC	(1<<5)	/* IR special case */
#define UCR4_TCEN	(1<<3)	/* Transmit complete interrupt enable */
#define UCR4_BKEN	(1<<2)	/* Break condition interrupt enable */
#define UCR4_OREN	(1<<1)	/* Receiver overrun interrupt enable */
#define UCR4_DREN	(1<<0)	/* Recv data ready interrupt enable */
#define UFCR_RXTL_SHF	0	/* Receiver trigger level shift */
#define UFCR_DCEDTE	(1<<6)	/* DCE/DTE mode select */
#define UFCR_RFDIV	(7<<7)	/* Reference freq divider mask */
#define UFCR_RFDIV_REG(x)	(((x) < 7 ? 6 - (x) : 6) << 7)
#define UFCR_TXTL_SHF	10	/* Transmitter trigger level shift */
#define USR1_PARITYERR	(1<<15) /* Parity error interrupt flag */
#define USR1_RTSS	(1<<14) /* RTS pin status */
#define USR1_TRDY	(1<<13) /* Transmitter ready interrupt/dma flag */
#define USR1_RTSD	(1<<12) /* RTS delta */
#define USR1_ESCF	(1<<11) /* Escape seq interrupt flag */
#define USR1_FRAMERR	(1<<10) /* Frame error interrupt flag */
#define USR1_RRDY	(1<<9)	 /* Receiver ready interrupt/dma flag */
#define USR1_AGTIM	(1<<8)	 /* Ageing timer interrupt flag */
#define USR1_DTRD	(1<<7)	 /* DTR Delta */
#define USR1_RXDS	 (1<<6)	 /* Receiver idle interrupt flag */
#define USR1_AIRINT	 (1<<5)	 /* Async IR wake interrupt flag */
#define USR1_AWAKE	 (1<<4)	 /* Aysnc wake interrupt flag */
#define USR2_ADET	 (1<<15) /* Auto baud rate detect complete */
#define USR2_TXFE	 (1<<14) /* Transmit buffer FIFO empty */
#define USR2_DTRF	 (1<<13) /* DTR edge interrupt flag */
#define USR2_IDLE	 (1<<12) /* Idle condition */
#define USR2_RIDELT	 (1<<10) /* Ring Interrupt Delta */
#define USR2_RIIN	 (1<<9)	 /* Ring Indicator Input */
#define USR2_IRINT	 (1<<8)	 /* Serial infrared interrupt flag */
#define USR2_WAKE	 (1<<7)	 /* Wake */
#define USR2_DCDIN	 (1<<5)	 /* Data Carrier Detect Input */
#define USR2_RTSF	 (1<<4)	 /* RTS edge interrupt flag */
#define USR2_TXDC	 (1<<3)	 /* Transmitter complete */
#define USR2_BRCD	 (1<<2)	 /* Break condition */
#define USR2_ORE	(1<<1)	 /* Overrun error */
#define USR2_RDR	(1<<0)	 /* Recv data ready */
#define UTS_FRCPERR	(1<<13) /* Force parity error */
#define UTS_LOOP	(1<<12)	 /* Loop tx and rx */
#define UTS_TXEMPTY	 (1<<6)	 /* TxFIFO empty */
#define UTS_RXEMPTY	 (1<<5)	 /* RxFIFO empty */
#define UTS_TXFULL	 (1<<4)	 /* TxFIFO full */
#define UTS_RXFULL	 (1<<3)	 /* RxFIFO full */
#define UTS_SOFTRST	 (1<<0)	 /* Software reset */

/* We've been assigned a range on the "Low-density serial ports" major */
#define SERIAL_IMX_MAJOR	207
#define MINOR_START		16
#define DEV_NAME		"ttymxc"

/*
 * This determines how often we check the modem status signals
 * for any change.  They generally aren't connected to an IRQ
 * so we have to poll them.  We also check immediately before
 * filling the TX fifo incase CTS has been dropped.
 */
#define MCTRL_TIMEOUT	(250*HZ/1000)

#define DRIVER_NAME "IMX-uart"

#define UART_NR 8

/* i.MX21 type uart runs on all i.mx except i.MX1 and i.MX6q */
enum imx_uart_type {
	IMX1_UART,
	IMX21_UART,
	IMX53_UART,
	IMX6Q_UART,
};

/* device type dependent stuff */
struct imx_uart_data {
	unsigned uts_reg;
	enum imx_uart_type devtype;
};

struct imx_port {
	struct uart_port	port;
	struct timer_list	timer;
	unsigned int		old_status;
	unsigned int		have_rtscts:1;
	unsigned int		have_rtsgpio:1;
	unsigned int		dte_mode:1;
	struct clk		*clk_ipg;
	struct clk		*clk_per;
	const struct imx_uart_data *devdata;

	struct mctrl_gpios *gpios;

	/* shadow registers */
	unsigned int ucr1;
	unsigned int ucr2;
	unsigned int ucr3;
	unsigned int ucr4;
	unsigned int ufcr;

	/* DMA fields */
	unsigned int		dma_is_enabled:1;
	unsigned int		dma_is_rxing:1;
	unsigned int		dma_is_txing:1;
	struct dma_chan		*dma_chan_rx, *dma_chan_tx;
	struct scatterlist	rx_sgl, tx_sgl[2];
	void			*rx_buf;
	struct circ_buf		rx_ring;
	unsigned int		rx_periods;
	dma_cookie_t		rx_cookie;
	unsigned int		tx_bytes;
	unsigned int		dma_tx_nents;
	unsigned int            saved_reg[10];
	bool			context_saved;
};

struct imx_port_ucrs {
	unsigned int	ucr1;
	unsigned int	ucr2;
	unsigned int	ucr3;
};

static struct imx_uart_data imx_uart_devdata[] = {
	[IMX1_UART] = {
		.uts_reg = IMX1_UTS,
		.devtype = IMX1_UART,
	},
	[IMX21_UART] = {
		.uts_reg = IMX21_UTS,
		.devtype = IMX21_UART,
	},
	[IMX53_UART] = {
		.uts_reg = IMX21_UTS,
		.devtype = IMX53_UART,
	},
	[IMX6Q_UART] = {
		.uts_reg = IMX21_UTS,
		.devtype = IMX6Q_UART,
	},
};

static const struct platform_device_id imx_uart_devtype[] = {
	{
		.name = "imx1-uart",
		.driver_data = (kernel_ulong_t) &imx_uart_devdata[IMX1_UART],
	}, {
		.name = "imx21-uart",
		.driver_data = (kernel_ulong_t) &imx_uart_devdata[IMX21_UART],
	}, {
		.name = "imx53-uart",
		.driver_data = (kernel_ulong_t) &imx_uart_devdata[IMX53_UART],
	}, {
		.name = "imx6q-uart",
		.driver_data = (kernel_ulong_t) &imx_uart_devdata[IMX6Q_UART],
	}, {
		/* sentinel */
	}
};
MODULE_DEVICE_TABLE(platform, imx_uart_devtype);

static const struct of_device_id imx_uart_dt_ids[] = {
	{ .compatible = "fsl,imx6q-uart", .data = &imx_uart_devdata[IMX6Q_UART], },
	{ .compatible = "fsl,imx53-uart", .data = &imx_uart_devdata[IMX53_UART], },
	{ .compatible = "fsl,imx1-uart", .data = &imx_uart_devdata[IMX1_UART], },
	{ .compatible = "fsl,imx21-uart", .data = &imx_uart_devdata[IMX21_UART], },
	{ /* sentinel */ }
};
MODULE_DEVICE_TABLE(of, imx_uart_dt_ids);

static void imx_uart_writel(struct imx_port *sport, u32 val, u32 offset)
{
	switch (offset) {
	case UCR1:
		sport->ucr1 = val;
		break;
	case UCR2:
		sport->ucr2 = val;
		break;
	case UCR3:
		sport->ucr3 = val;
		break;
	case UCR4:
		sport->ucr4 = val;
		break;
	case UFCR:
		sport->ufcr = val;
		break;
	default:
		break;
	}
	writel(val, sport->port.membase + offset);
}

static u32 imx_uart_readl(struct imx_port *sport, u32 offset)
{
	switch (offset) {
	case UCR1:
		return sport->ucr1;
		break;
	case UCR2:
		/*
		 * UCR2_SRST is the only bit in the cached registers that might
		 * differ from the value that was last written. As it only
		 * clears after being set, reread conditionally.
		 */
		if (!(sport->ucr2 & UCR2_SRST))
			sport->ucr2 = readl(sport->port.membase + offset);
		return sport->ucr2;
		break;
	case UCR3:
		return sport->ucr3;
		break;
	case UCR4:
		return sport->ucr4;
		break;
	case UFCR:
		return sport->ufcr;
		break;
	default:
		return readl(sport->port.membase + offset);
	}
}

static inline unsigned imx_uart_uts_reg(struct imx_port *sport)
{
	return sport->devdata->uts_reg;
}

static inline int imx_uart_is_imx1(struct imx_port *sport)
{
	return sport->devdata->devtype == IMX1_UART;
}

static inline int imx_uart_is_imx21(struct imx_port *sport)
{
	return sport->devdata->devtype == IMX21_UART;
}

static inline int imx_uart_is_imx53(struct imx_port *sport)
{
	return sport->devdata->devtype == IMX53_UART;
}

static inline int imx_uart_is_imx6q(struct imx_port *sport)
{
	return sport->devdata->devtype == IMX6Q_UART;
}
/*
 * Save and restore functions for UCR1, UCR2 and UCR3 registers
 */
#if defined(CONFIG_SERIAL_IMX_CONSOLE)
static void imx_uart_ucrs_save(struct imx_port *sport,
			       struct imx_port_ucrs *ucr)
{
	/* save control registers */
	ucr->ucr1 = imx_uart_readl(sport, UCR1);
	ucr->ucr2 = imx_uart_readl(sport, UCR2);
	ucr->ucr3 = imx_uart_readl(sport, UCR3);
}

static void imx_uart_ucrs_restore(struct imx_port *sport,
				  struct imx_port_ucrs *ucr)
{
	/* restore control registers */
	imx_uart_writel(sport, ucr->ucr1, UCR1);
	imx_uart_writel(sport, ucr->ucr2, UCR2);
	imx_uart_writel(sport, ucr->ucr3, UCR3);
}
#endif

static void imx_uart_rts_active(struct imx_port *sport, u32 *ucr2)
{
	*ucr2 &= ~(UCR2_CTSC | UCR2_CTS);

	sport->port.mctrl |= TIOCM_RTS;
	mctrl_gpio_set(sport->gpios, sport->port.mctrl);
}

static void imx_uart_rts_inactive(struct imx_port *sport, u32 *ucr2)
{
	*ucr2 &= ~UCR2_CTSC;
	*ucr2 |= UCR2_CTS;

	sport->port.mctrl &= ~TIOCM_RTS;
	mctrl_gpio_set(sport->gpios, sport->port.mctrl);
}

static void imx_uart_rts_auto(struct imx_port *sport, u32 *ucr2)
{
	*ucr2 |= UCR2_CTSC;
}

/* called with port.lock taken and irqs off */
static void imx_uart_start_rx(struct uart_port *port)
{
	struct imx_port *sport = (struct imx_port *)port;
	unsigned int ucr1, ucr2;

	ucr1 = imx_uart_readl(sport, UCR1);
	ucr2 = imx_uart_readl(sport, UCR2);

	ucr2 |= UCR2_RXEN;

	if (sport->dma_is_enabled) {
		ucr1 |= UCR1_RXDMAEN | UCR1_ATDMAEN;
	} else {
		ucr1 |= UCR1_RRDYEN;
		ucr2 |= UCR2_ATEN;
	}

	/* Write UCR2 first as it includes RXEN */
	imx_uart_writel(sport, ucr2, UCR2);
	imx_uart_writel(sport, ucr1, UCR1);
}

/* called with port.lock taken and irqs off */
static void imx_uart_stop_tx(struct uart_port *port)
{
	struct imx_port *sport = (struct imx_port *)port;
	u32 ucr1;

	/*
	 * We are maybe in the SMP context, so if the DMA TX thread is running
	 * on other cpu, we have to wait for it to finish.
	 */
	if (sport->dma_is_txing)
		return;

	ucr1 = imx_uart_readl(sport, UCR1);
	imx_uart_writel(sport, ucr1 & ~UCR1_TXMPTYEN, UCR1);

	/* in rs485 mode disable transmitter if shifter is empty */
	if (port->rs485.flags & SER_RS485_ENABLED &&
	    imx_uart_readl(sport, USR2) & USR2_TXDC) {
		u32 ucr2 = imx_uart_readl(sport, UCR2), ucr4;
		if (port->rs485.flags & SER_RS485_RTS_AFTER_SEND)
			imx_uart_rts_active(sport, &ucr2);
		else
			imx_uart_rts_inactive(sport, &ucr2);
		imx_uart_writel(sport, ucr2, UCR2);

		imx_uart_start_rx(port);

		ucr4 = imx_uart_readl(sport, UCR4);
		ucr4 &= ~UCR4_TCEN;
		imx_uart_writel(sport, ucr4, UCR4);
	}
}

/* called with port.lock taken and irqs off */
static void imx_uart_stop_rx(struct uart_port *port)
{
	struct imx_port *sport = (struct imx_port *)port;
	u32 ucr1, ucr2;

	ucr1 = imx_uart_readl(sport, UCR1);
	ucr2 = imx_uart_readl(sport, UCR2);

	if (sport->dma_is_enabled) {
		ucr1 &= ~(UCR1_RXDMAEN | UCR1_ATDMAEN);
	} else {
		ucr1 &= ~UCR1_RRDYEN;
		ucr2 &= ~UCR2_ATEN;
	}
	imx_uart_writel(sport, ucr1, UCR1);

	ucr2 &= ~UCR2_RXEN;
	imx_uart_writel(sport, ucr2, UCR2);
}

/* called with port.lock taken and irqs off */
static void imx_uart_enable_ms(struct uart_port *port)
{
	struct imx_port *sport = (struct imx_port *)port;

	mod_timer(&sport->timer, jiffies);

	mctrl_gpio_enable_ms(sport->gpios);
}

static void imx_uart_dma_tx(struct imx_port *sport);

/* called with port.lock taken and irqs off */
static inline void imx_uart_transmit_buffer(struct imx_port *sport)
{
	struct circ_buf *xmit = &sport->port.state->xmit;

	if (sport->port.x_char) {
		/* Send next char */
		imx_uart_writel(sport, sport->port.x_char, URTX0);
		sport->port.icount.tx++;
		sport->port.x_char = 0;
		return;
	}

	if (uart_circ_empty(xmit) || uart_tx_stopped(&sport->port)) {
		imx_uart_stop_tx(&sport->port);
		return;
	}

	if (sport->dma_is_enabled) {
		u32 ucr1;
		/*
		 * We've just sent a X-char Ensure the TX DMA is enabled
		 * and the TX IRQ is disabled.
		 **/
		ucr1 = imx_uart_readl(sport, UCR1);
		ucr1 &= ~UCR1_TXMPTYEN;
		if (sport->dma_is_txing) {
			ucr1 |= UCR1_TXDMAEN;
			imx_uart_writel(sport, ucr1, UCR1);
		} else {
			imx_uart_writel(sport, ucr1, UCR1);
			imx_uart_dma_tx(sport);
		}

		return;
	}

	while (!uart_circ_empty(xmit) &&
	       !(imx_uart_readl(sport, imx_uart_uts_reg(sport)) & UTS_TXFULL)) {
		/* send xmit->buf[xmit->tail]
		 * out the port here */
		imx_uart_writel(sport, xmit->buf[xmit->tail], URTX0);
		xmit->tail = (xmit->tail + 1) & (UART_XMIT_SIZE - 1);
		sport->port.icount.tx++;
	}

	if (uart_circ_chars_pending(xmit) < WAKEUP_CHARS)
		uart_write_wakeup(&sport->port);

	if (uart_circ_empty(xmit))
		imx_uart_stop_tx(&sport->port);
}

static void imx_uart_dma_tx_callback(void *data)
{
	struct imx_port *sport = data;
	struct scatterlist *sgl = &sport->tx_sgl[0];
	struct circ_buf *xmit = &sport->port.state->xmit;
	unsigned long flags;
	u32 ucr1;

	spin_lock_irqsave(&sport->port.lock, flags);

	dma_unmap_sg(sport->port.dev, sgl, sport->dma_tx_nents, DMA_TO_DEVICE);

	ucr1 = imx_uart_readl(sport, UCR1);
	ucr1 &= ~UCR1_TXDMAEN;
	imx_uart_writel(sport, ucr1, UCR1);

	/* update the stat */
	xmit->tail = (xmit->tail + sport->tx_bytes) & (UART_XMIT_SIZE - 1);
	sport->port.icount.tx += sport->tx_bytes;

	dev_dbg(sport->port.dev, "we finish the TX DMA.\n");

	sport->dma_is_txing = 0;

	if (uart_circ_chars_pending(xmit) < WAKEUP_CHARS)
		uart_write_wakeup(&sport->port);

	if (!uart_circ_empty(xmit) && !uart_tx_stopped(&sport->port))
		imx_uart_dma_tx(sport);
	else if (sport->port.rs485.flags & SER_RS485_ENABLED) {
		u32 ucr4 = imx_uart_readl(sport, UCR4);
		ucr4 |= UCR4_TCEN;
		imx_uart_writel(sport, ucr4, UCR4);
	}

	spin_unlock_irqrestore(&sport->port.lock, flags);
}

/* called with port.lock taken and irqs off */
static void imx_uart_dma_tx(struct imx_port *sport)
{
	struct circ_buf *xmit = &sport->port.state->xmit;
	struct scatterlist *sgl = sport->tx_sgl;
	struct dma_async_tx_descriptor *desc;
	struct dma_chan	*chan = sport->dma_chan_tx;
	struct device *dev = sport->port.dev;
	u32 ucr1, ucr4;
	int ret;

	if (sport->dma_is_txing)
		return;

	ucr4 = imx_uart_readl(sport, UCR4);
	ucr4 &= ~UCR4_TCEN;
	imx_uart_writel(sport, ucr4, UCR4);

	sport->tx_bytes = uart_circ_chars_pending(xmit);

	if (xmit->tail < xmit->head) {
		sport->dma_tx_nents = 1;
		sg_init_one(sgl, xmit->buf + xmit->tail, sport->tx_bytes);
	} else {
		sport->dma_tx_nents = 2;
		sg_init_table(sgl, 2);
		sg_set_buf(sgl, xmit->buf + xmit->tail,
				UART_XMIT_SIZE - xmit->tail);
		sg_set_buf(sgl + 1, xmit->buf, xmit->head);
	}

	ret = dma_map_sg(dev, sgl, sport->dma_tx_nents, DMA_TO_DEVICE);
	if (ret == 0) {
		dev_err(dev, "DMA mapping error for TX.\n");
		return;
	}
	desc = dmaengine_prep_slave_sg(chan, sgl, sport->dma_tx_nents,
					DMA_MEM_TO_DEV, DMA_PREP_INTERRUPT);
	if (!desc) {
		dma_unmap_sg(dev, sgl, sport->dma_tx_nents,
			     DMA_TO_DEVICE);
		dev_err(dev, "We cannot prepare for the TX slave dma!\n");
		return;
	}
	desc->callback = imx_uart_dma_tx_callback;
	desc->callback_param = sport;

	dev_dbg(dev, "TX: prepare to send %lu bytes by DMA.\n",
			uart_circ_chars_pending(xmit));

	ucr1 = imx_uart_readl(sport, UCR1);
	ucr1 |= UCR1_TXDMAEN;
	imx_uart_writel(sport, ucr1, UCR1);

	/* fire it */
	sport->dma_is_txing = 1;
	dmaengine_submit(desc);
	dma_async_issue_pending(chan);
	return;
}

/* called with port.lock taken and irqs off */
static void imx_uart_start_tx(struct uart_port *port)
{
	struct imx_port *sport = (struct imx_port *)port;
	u32 ucr1;

	if (!sport->port.x_char && uart_circ_empty(&port->state->xmit))
		return;

	if (port->rs485.flags & SER_RS485_ENABLED) {
		u32 ucr2;

		ucr2 = imx_uart_readl(sport, UCR2);
		if (port->rs485.flags & SER_RS485_RTS_ON_SEND)
			imx_uart_rts_active(sport, &ucr2);
		else
			imx_uart_rts_inactive(sport, &ucr2);
		imx_uart_writel(sport, ucr2, UCR2);

		if (!(port->rs485.flags & SER_RS485_RX_DURING_TX))
			imx_uart_stop_rx(port);

		/*
		 * Enable transmitter and shifter empty irq only if DMA is off.
		 * In the DMA case this is done in the tx-callback.
		 */
		if (!sport->dma_is_enabled) {
			u32 ucr4 = imx_uart_readl(sport, UCR4);
			ucr4 |= UCR4_TCEN;
			imx_uart_writel(sport, ucr4, UCR4);
		}
	}

	if (!sport->dma_is_enabled) {
		ucr1 = imx_uart_readl(sport, UCR1);
		imx_uart_writel(sport, ucr1 | UCR1_TXMPTYEN, UCR1);
	}

	if (sport->dma_is_enabled) {
		if (sport->port.x_char) {
			/* We have X-char to send, so enable TX IRQ and
			 * disable TX DMA to let TX interrupt to send X-char */
			ucr1 = imx_uart_readl(sport, UCR1);
			ucr1 &= ~UCR1_TXDMAEN;
			ucr1 |= UCR1_TXMPTYEN;
			imx_uart_writel(sport, ucr1, UCR1);
			return;
		}

		if (!uart_circ_empty(&port->state->xmit) &&
		    !uart_tx_stopped(port))
			imx_uart_dma_tx(sport);
		return;
	}
}

static irqreturn_t imx_uart_rtsint(int irq, void *dev_id)
{
	struct imx_port *sport = dev_id;
	u32 usr1;
	unsigned long flags;

	spin_lock_irqsave(&sport->port.lock, flags);

	imx_uart_writel(sport, USR1_RTSD, USR1);
	usr1 = imx_uart_readl(sport, USR1) & USR1_RTSS;
	uart_handle_cts_change(&sport->port, !!usr1);
	wake_up_interruptible(&sport->port.state->port.delta_msr_wait);

	spin_unlock_irqrestore(&sport->port.lock, flags);
	return IRQ_HANDLED;
}

static irqreturn_t imx_uart_txint(int irq, void *dev_id)
{
	struct imx_port *sport = dev_id;
	unsigned long flags;

	spin_lock_irqsave(&sport->port.lock, flags);
	imx_uart_transmit_buffer(sport);
	spin_unlock_irqrestore(&sport->port.lock, flags);
	return IRQ_HANDLED;
}

static irqreturn_t imx_uart_rxint(int irq, void *dev_id)
{
	struct imx_port *sport = dev_id;
	unsigned int rx, flg, ignored = 0;
	struct tty_port *port = &sport->port.state->port;
	unsigned long flags;

	spin_lock_irqsave(&sport->port.lock, flags);

	while (imx_uart_readl(sport, USR2) & USR2_RDR) {
		u32 usr2;

		flg = TTY_NORMAL;
		sport->port.icount.rx++;

		rx = imx_uart_readl(sport, URXD0);

		usr2 = imx_uart_readl(sport, USR2);
		if (usr2 & USR2_BRCD) {
			imx_uart_writel(sport, USR2_BRCD, USR2);
			if (uart_handle_break(&sport->port))
				continue;
		}

		if (uart_handle_sysrq_char(&sport->port, (unsigned char)rx))
			continue;

		if (unlikely(rx & URXD_ERR)) {
			if (rx & URXD_BRK)
				sport->port.icount.brk++;
			else if (rx & URXD_PRERR)
				sport->port.icount.parity++;
			else if (rx & URXD_FRMERR)
				sport->port.icount.frame++;
			if (rx & URXD_OVRRUN)
				sport->port.icount.overrun++;

			if (rx & sport->port.ignore_status_mask) {
				if (++ignored > 100)
					goto out;
				continue;
			}

			rx &= (sport->port.read_status_mask | 0xFF);

			if (rx & URXD_BRK)
				flg = TTY_BREAK;
			else if (rx & URXD_PRERR)
				flg = TTY_PARITY;
			else if (rx & URXD_FRMERR)
				flg = TTY_FRAME;
			if (rx & URXD_OVRRUN)
				flg = TTY_OVERRUN;

#ifdef SUPPORT_SYSRQ
			sport->port.sysrq = 0;
#endif
		}

		if (sport->port.ignore_status_mask & URXD_DUMMY_READ)
			goto out;

		if (tty_insert_flip_char(port, rx, flg) == 0)
			sport->port.icount.buf_overrun++;
	}

out:
	spin_unlock_irqrestore(&sport->port.lock, flags);
	tty_flip_buffer_push(port);
	return IRQ_HANDLED;
}

static void imx_uart_clear_rx_errors(struct imx_port *sport);

/*
 * We have a modem side uart, so the meanings of RTS and CTS are inverted.
 */
static unsigned int imx_uart_get_hwmctrl(struct imx_port *sport)
{
	unsigned int tmp = TIOCM_DSR;
	unsigned usr1 = imx_uart_readl(sport, USR1);
	unsigned usr2 = imx_uart_readl(sport, USR2);

	if (usr1 & USR1_RTSS)
		tmp |= TIOCM_CTS;

	/* in DCE mode DCDIN is always 0 */
	if (!(usr2 & USR2_DCDIN))
		tmp |= TIOCM_CAR;

	if (sport->dte_mode)
		if (!(imx_uart_readl(sport, USR2) & USR2_RIIN))
			tmp |= TIOCM_RI;

	return tmp;
}

/*
 * Handle any change of modem status signal since we were last called.
 */
static void imx_uart_mctrl_check(struct imx_port *sport)
{
	unsigned int status, changed;

	status = imx_uart_get_hwmctrl(sport);
	changed = status ^ sport->old_status;

	if (changed == 0)
		return;

	sport->old_status = status;

	if (changed & TIOCM_RI && status & TIOCM_RI)
		sport->port.icount.rng++;
	if (changed & TIOCM_DSR)
		sport->port.icount.dsr++;
	if (changed & TIOCM_CAR)
		uart_handle_dcd_change(&sport->port, status & TIOCM_CAR);
	if (changed & TIOCM_CTS)
		uart_handle_cts_change(&sport->port, status & TIOCM_CTS);

	wake_up_interruptible(&sport->port.state->port.delta_msr_wait);
}

static irqreturn_t imx_uart_int(int irq, void *dev_id)
{
	struct imx_port *sport = dev_id;
	unsigned int usr1, usr2, ucr1, ucr2, ucr3, ucr4;
	irqreturn_t ret = IRQ_NONE;

	usr1 = imx_uart_readl(sport, USR1);
	usr2 = imx_uart_readl(sport, USR2);
	ucr1 = imx_uart_readl(sport, UCR1);
	ucr2 = imx_uart_readl(sport, UCR2);
	ucr3 = imx_uart_readl(sport, UCR3);
	ucr4 = imx_uart_readl(sport, UCR4);

	/*
	 * Even if a condition is true that can trigger an irq only handle it if
	 * the respective irq source is enabled. This prevents some undesired
	 * actions, for example if a character that sits in the RX FIFO and that
	 * should be fetched via DMA is tried to be fetched using PIO. Or the
	 * receiver is currently off and so reading from URXD0 results in an
	 * exception. So just mask the (raw) status bits for disabled irqs.
	 */
	if ((ucr1 & UCR1_RRDYEN) == 0)
		usr1 &= ~USR1_RRDY;
	if ((ucr2 & UCR2_ATEN) == 0)
		usr1 &= ~USR1_AGTIM;
	if ((ucr1 & UCR1_TXMPTYEN) == 0)
		usr1 &= ~USR1_TRDY;
	if ((ucr4 & UCR4_TCEN) == 0)
		usr2 &= ~USR2_TXDC;
	if ((ucr3 & UCR3_DTRDEN) == 0)
		usr1 &= ~USR1_DTRD;
	if ((ucr1 & UCR1_RTSDEN) == 0)
		usr1 &= ~USR1_RTSD;
	if ((ucr3 & UCR3_AWAKEN) == 0)
		usr1 &= ~USR1_AWAKE;
	if ((ucr4 & UCR4_OREN) == 0)
		usr2 &= ~USR2_ORE;

	if (usr1 & (USR1_RRDY | USR1_AGTIM)) {
		imx_uart_rxint(irq, dev_id);
		ret = IRQ_HANDLED;
	}

	if ((usr1 & USR1_TRDY) || (usr2 & USR2_TXDC)) {
		imx_uart_txint(irq, dev_id);
		ret = IRQ_HANDLED;
	}

	if (usr1 & USR1_DTRD) {
		unsigned long flags;

		imx_uart_writel(sport, USR1_DTRD, USR1);

		spin_lock_irqsave(&sport->port.lock, flags);
		imx_uart_mctrl_check(sport);
		spin_unlock_irqrestore(&sport->port.lock, flags);

		ret = IRQ_HANDLED;
	}

	if (usr1 & USR1_RTSD) {
		imx_uart_rtsint(irq, dev_id);
		ret = IRQ_HANDLED;
	}

	if (usr1 & USR1_AWAKE) {
		imx_uart_writel(sport, USR1_AWAKE, USR1);
		ret = IRQ_HANDLED;
	}

	if (usr2 & USR2_ORE) {
		sport->port.icount.overrun++;
		imx_uart_writel(sport, USR2_ORE, USR2);
		ret = IRQ_HANDLED;
	}

	return ret;
}

/*
 * Return TIOCSER_TEMT when transmitter is not busy.
 */
static unsigned int imx_uart_tx_empty(struct uart_port *port)
{
	struct imx_port *sport = (struct imx_port *)port;
	unsigned int ret;

	ret = (imx_uart_readl(sport, USR2) & USR2_TXDC) ?  TIOCSER_TEMT : 0;

	/* If the TX DMA is working, return 0. */
	if (sport->dma_is_txing)
		ret = 0;

	return ret;
}

/* called with port.lock taken and irqs off */
static unsigned int imx_uart_get_mctrl(struct uart_port *port)
{
	struct imx_port *sport = (struct imx_port *)port;
	unsigned int ret = imx_uart_get_hwmctrl(sport);

	mctrl_gpio_get(sport->gpios, &ret);

	return ret;
}

/* called with port.lock taken and irqs off */
static void imx_uart_set_mctrl(struct uart_port *port, unsigned int mctrl)
{
	struct imx_port *sport = (struct imx_port *)port;
	u32 ucr3, uts;

	if (!(port->rs485.flags & SER_RS485_ENABLED)) {
		u32 ucr2;

		ucr2 = imx_uart_readl(sport, UCR2);
		ucr2 &= ~(UCR2_CTS | UCR2_CTSC);
		if (mctrl & TIOCM_RTS)
			ucr2 |= UCR2_CTS | UCR2_CTSC;
		imx_uart_writel(sport, ucr2, UCR2);
	}

	ucr3 = imx_uart_readl(sport, UCR3) & ~UCR3_DSR;
	if (!(mctrl & TIOCM_DTR))
		ucr3 |= UCR3_DSR;
	imx_uart_writel(sport, ucr3, UCR3);

	uts = imx_uart_readl(sport, imx_uart_uts_reg(sport)) & ~UTS_LOOP;
	if (mctrl & TIOCM_LOOP)
		uts |= UTS_LOOP;
	imx_uart_writel(sport, uts, imx_uart_uts_reg(sport));

	mctrl_gpio_set(sport->gpios, mctrl);
}

/*
 * Interrupts always disabled.
 */
static void imx_uart_break_ctl(struct uart_port *port, int break_state)
{
	struct imx_port *sport = (struct imx_port *)port;
	unsigned long flags;
	u32 ucr1;

	spin_lock_irqsave(&sport->port.lock, flags);

	ucr1 = imx_uart_readl(sport, UCR1) & ~UCR1_SNDBRK;

	if (break_state != 0)
		ucr1 |= UCR1_SNDBRK;

	imx_uart_writel(sport, ucr1, UCR1);

	spin_unlock_irqrestore(&sport->port.lock, flags);
}

/*
 * This is our per-port timeout handler, for checking the
 * modem status signals.
 */
static void imx_uart_timeout(struct timer_list *t)
{
	struct imx_port *sport = from_timer(sport, t, timer);
	unsigned long flags;

	if (sport->port.state) {
		spin_lock_irqsave(&sport->port.lock, flags);
		imx_uart_mctrl_check(sport);
		spin_unlock_irqrestore(&sport->port.lock, flags);

		mod_timer(&sport->timer, jiffies + MCTRL_TIMEOUT);
	}
}

#define RX_BUF_SIZE	(PAGE_SIZE)

/*
 * There are two kinds of RX DMA interrupts(such as in the MX6Q):
 *   [1] the RX DMA buffer is full.
 *   [2] the aging timer expires
 *
 * Condition [2] is triggered when a character has been sitting in the FIFO
 * for at least 8 byte durations.
 */
static void imx_uart_dma_rx_callback(void *data)
{
	struct imx_port *sport = data;
	struct dma_chan	*chan = sport->dma_chan_rx;
	struct scatterlist *sgl = &sport->rx_sgl;
	struct tty_port *port = &sport->port.state->port;
	struct dma_tx_state state;
	struct circ_buf *rx_ring = &sport->rx_ring;
	enum dma_status status;
	unsigned int w_bytes = 0;
	unsigned int r_bytes;
	unsigned int bd_size;

	status = dmaengine_tx_status(chan, (dma_cookie_t)0, &state);

	if (status == DMA_ERROR) {
		imx_uart_clear_rx_errors(sport);
		return;
	}

	if (!(sport->port.ignore_status_mask & URXD_DUMMY_READ)) {

		/*
		 * The state-residue variable represents the empty space
		 * relative to the entire buffer. Taking this in consideration
		 * the head is always calculated base on the buffer total
		 * length - DMA transaction residue. The UART script from the
		 * SDMA firmware will jump to the next buffer descriptor,
		 * once a DMA transaction if finalized (IMX53 RM - A.4.1.2.4).
		 * Taking this in consideration the tail is always at the
		 * beginning of the buffer descriptor that contains the head.
		 */

		/* Calculate the head */
		rx_ring->head = sg_dma_len(sgl) - state.residue;

		/* Calculate the tail. */
		bd_size = sg_dma_len(sgl) / sport->rx_periods;
		rx_ring->tail = ((rx_ring->head-1) / bd_size) * bd_size;

		if (rx_ring->head <= sg_dma_len(sgl) &&
		    rx_ring->head > rx_ring->tail) {

			/* Move data from tail to head */
			r_bytes = rx_ring->head - rx_ring->tail;

			/* CPU claims ownership of RX DMA buffer */
			dma_sync_sg_for_cpu(sport->port.dev, sgl, 1,
				DMA_FROM_DEVICE);

			w_bytes = tty_insert_flip_string(port,
				sport->rx_buf + rx_ring->tail, r_bytes);

			/* UART retrieves ownership of RX DMA buffer */
			dma_sync_sg_for_device(sport->port.dev, sgl, 1,
				DMA_FROM_DEVICE);

			if (w_bytes != r_bytes)
				sport->port.icount.buf_overrun++;

			sport->port.icount.rx += w_bytes;
		} else	{
			WARN_ON(rx_ring->head > sg_dma_len(sgl));
			WARN_ON(rx_ring->head <= rx_ring->tail);
		}
	}

	if (w_bytes) {
		tty_flip_buffer_push(port);
		dev_dbg(sport->port.dev, "We get %d bytes.\n", w_bytes);
	}
}

/* RX DMA buffer periods */
#define RX_DMA_PERIODS 4

static int imx_uart_start_rx_dma(struct imx_port *sport)
{
	struct scatterlist *sgl = &sport->rx_sgl;
	struct dma_chan	*chan = sport->dma_chan_rx;
	struct device *dev = sport->port.dev;
	struct dma_async_tx_descriptor *desc;
	int ret;

	sport->rx_ring.head = 0;
	sport->rx_ring.tail = 0;
	sport->rx_periods = RX_DMA_PERIODS;

	sg_init_one(sgl, sport->rx_buf, RX_BUF_SIZE);
	ret = dma_map_sg(dev, sgl, 1, DMA_FROM_DEVICE);
	if (ret == 0) {
		dev_err(dev, "DMA mapping error for RX.\n");
		return -EINVAL;
	}

	desc = dmaengine_prep_dma_cyclic(chan, sg_dma_address(sgl),
		sg_dma_len(sgl), sg_dma_len(sgl) / sport->rx_periods,
		DMA_DEV_TO_MEM, DMA_PREP_INTERRUPT);

	if (!desc) {
		dma_unmap_sg(dev, sgl, 1, DMA_FROM_DEVICE);
		dev_err(dev, "We cannot prepare for the RX slave dma!\n");
		return -EINVAL;
	}
	desc->callback = imx_uart_dma_rx_callback;
	desc->callback_param = sport;

	dev_dbg(dev, "RX: prepare for the DMA.\n");
	sport->dma_is_rxing = 1;
	sport->rx_cookie = dmaengine_submit(desc);
	dma_async_issue_pending(chan);
	return 0;
}

static void imx_uart_clear_rx_errors(struct imx_port *sport)
{
	struct tty_port *port = &sport->port.state->port;
	u32 usr1, usr2;

	usr1 = imx_uart_readl(sport, USR1);
	usr2 = imx_uart_readl(sport, USR2);

	if (usr2 & USR2_BRCD) {
		sport->port.icount.brk++;
		imx_uart_writel(sport, USR2_BRCD, USR2);
		uart_handle_break(&sport->port);
		if (tty_insert_flip_char(port, 0, TTY_BREAK) == 0)
			sport->port.icount.buf_overrun++;
		tty_flip_buffer_push(port);
	} else {
		dev_err(sport->port.dev, "DMA transaction error.\n");
		if (usr1 & USR1_FRAMERR) {
			sport->port.icount.frame++;
			imx_uart_writel(sport, USR1_FRAMERR, USR1);
		} else if (usr1 & USR1_PARITYERR) {
			sport->port.icount.parity++;
			imx_uart_writel(sport, USR1_PARITYERR, USR1);
		}
	}

	if (usr2 & USR2_ORE) {
		sport->port.icount.overrun++;
		imx_uart_writel(sport, USR2_ORE, USR2);
	}

}

#define TXTL_DEFAULT 2 /* reset default */
#define RXTL_DEFAULT 1 /* reset default */
#define TXTL_DMA 8 /* DMA burst setting */
#define RXTL_DMA 9 /* DMA burst setting */

static void imx_uart_setup_ufcr(struct imx_port *sport,
				unsigned char txwl, unsigned char rxwl)
{
	unsigned int val;

	/* set receiver / transmitter trigger level */
	val = imx_uart_readl(sport, UFCR) & (UFCR_RFDIV | UFCR_DCEDTE);
	val |= txwl << UFCR_TXTL_SHF | rxwl;
	imx_uart_writel(sport, val, UFCR);
}

static void imx_uart_dma_exit(struct imx_port *sport)
{
	if (sport->dma_chan_rx) {
		dmaengine_terminate_sync(sport->dma_chan_rx);
		dma_release_channel(sport->dma_chan_rx);
		sport->dma_chan_rx = NULL;
		sport->rx_cookie = -EINVAL;
		kfree(sport->rx_buf);
		sport->rx_buf = NULL;
	}

	if (sport->dma_chan_tx) {
		dmaengine_terminate_sync(sport->dma_chan_tx);
		dma_release_channel(sport->dma_chan_tx);
		sport->dma_chan_tx = NULL;
	}
}

static int imx_uart_dma_init(struct imx_port *sport)
{
	struct dma_slave_config slave_config = {};
	struct device *dev = sport->port.dev;
	int ret;

	/* Prepare for RX : */
	sport->dma_chan_rx = dma_request_slave_channel(dev, "rx");
	if (!sport->dma_chan_rx) {
		dev_dbg(dev, "cannot get the DMA channel.\n");
		ret = -EINVAL;
		goto err;
	}

	slave_config.direction = DMA_DEV_TO_MEM;
	slave_config.src_addr = sport->port.mapbase + URXD0;
	slave_config.src_addr_width = DMA_SLAVE_BUSWIDTH_1_BYTE;
	/* one byte less than the watermark level to enable the aging timer */
	slave_config.src_maxburst = RXTL_DMA - 1;
	ret = dmaengine_slave_config(sport->dma_chan_rx, &slave_config);
	if (ret) {
		dev_err(dev, "error in RX dma configuration.\n");
		goto err;
	}

	sport->rx_buf = kzalloc(RX_BUF_SIZE, GFP_KERNEL);
	if (!sport->rx_buf) {
		ret = -ENOMEM;
		goto err;
	}
	sport->rx_ring.buf = sport->rx_buf;

	/* Prepare for TX : */
	sport->dma_chan_tx = dma_request_slave_channel(dev, "tx");
	if (!sport->dma_chan_tx) {
		dev_err(dev, "cannot get the TX DMA channel!\n");
		ret = -EINVAL;
		goto err;
	}

	slave_config.direction = DMA_MEM_TO_DEV;
	slave_config.dst_addr = sport->port.mapbase + URTX0;
	slave_config.dst_addr_width = DMA_SLAVE_BUSWIDTH_1_BYTE;
	slave_config.dst_maxburst = TXTL_DMA;
	ret = dmaengine_slave_config(sport->dma_chan_tx, &slave_config);
	if (ret) {
		dev_err(dev, "error in TX dma configuration.");
		goto err;
	}

	return 0;
err:
	imx_uart_dma_exit(sport);
	return ret;
}

static void imx_uart_enable_dma(struct imx_port *sport)
{
	u32 ucr1;

	imx_uart_setup_ufcr(sport, TXTL_DMA, RXTL_DMA);

	/* set UCR1 */
	ucr1 = imx_uart_readl(sport, UCR1);
	ucr1 |= UCR1_RXDMAEN | UCR1_TXDMAEN | UCR1_ATDMAEN;
	imx_uart_writel(sport, ucr1, UCR1);

	sport->dma_is_enabled = 1;
}

static void imx_uart_disable_dma(struct imx_port *sport)
{
	u32 ucr1, ucr2;

	/* clear UCR1 */
	ucr1 = imx_uart_readl(sport, UCR1);
	ucr1 &= ~(UCR1_RXDMAEN | UCR1_TXDMAEN | UCR1_ATDMAEN);
	imx_uart_writel(sport, ucr1, UCR1);

	/* clear UCR2 */
	ucr2 = imx_uart_readl(sport, UCR2);
	ucr2 &= ~(UCR2_CTSC | UCR2_CTS | UCR2_ATEN);
	imx_uart_writel(sport, ucr2, UCR2);

	imx_uart_setup_ufcr(sport, TXTL_DEFAULT, RXTL_DEFAULT);

	sport->dma_is_enabled = 0;
}

/* half the RX buffer size */
#define CTSTL 16

static int imx_uart_startup(struct uart_port *port)
{
	struct imx_port *sport = (struct imx_port *)port;
	int retval, i;
	unsigned long flags;
	int dma_is_inited = 0;
	u32 ucr1, ucr2, ucr4;

	retval = clk_prepare_enable(sport->clk_per);
	if (retval)
		return retval;
	retval = clk_prepare_enable(sport->clk_ipg);
	if (retval) {
		clk_disable_unprepare(sport->clk_per);
		return retval;
	}

	imx_uart_setup_ufcr(sport, TXTL_DEFAULT, RXTL_DEFAULT);

	/* disable the DREN bit (Data Ready interrupt enable) before
	 * requesting IRQs
	 */
	ucr4 = imx_uart_readl(sport, UCR4);

	/* set the trigger level for CTS */
	ucr4 &= ~(UCR4_CTSTL_MASK << UCR4_CTSTL_SHF);
	ucr4 |= CTSTL << UCR4_CTSTL_SHF;

	imx_uart_writel(sport, ucr4 & ~UCR4_DREN, UCR4);

	/* Can we enable the DMA support? */
	if (!uart_console(port) && imx_uart_dma_init(sport) == 0)
		dma_is_inited = 1;

	spin_lock_irqsave(&sport->port.lock, flags);
	/* Reset fifo's and state machines */
	i = 100;

	ucr2 = imx_uart_readl(sport, UCR2);
	ucr2 &= ~UCR2_SRST;
	imx_uart_writel(sport, ucr2, UCR2);

	while (!(imx_uart_readl(sport, UCR2) & UCR2_SRST) && (--i > 0))
		udelay(1);

	/*
	 * Finally, clear and enable interrupts
	 */
	imx_uart_writel(sport, USR1_RTSD | USR1_DTRD, USR1);
	imx_uart_writel(sport, USR2_ORE, USR2);

	ucr1 = imx_uart_readl(sport, UCR1) & ~UCR1_RRDYEN;
	ucr1 |= UCR1_UARTEN;
	if (sport->have_rtscts)
		ucr1 |= UCR1_RTSDEN;

	imx_uart_writel(sport, ucr1, UCR1);

	ucr4 = imx_uart_readl(sport, UCR4) & ~UCR4_OREN;
	if (!sport->dma_is_enabled)
		ucr4 |= UCR4_OREN;
	imx_uart_writel(sport, ucr4, UCR4);

	ucr2 = imx_uart_readl(sport, UCR2) & ~UCR2_ATEN;
	ucr2 |= (UCR2_RXEN | UCR2_TXEN);
	if (!sport->have_rtscts)
		ucr2 |= UCR2_IRTS;
	/*
	 * make sure the edge sensitive RTS-irq is disabled,
	 * we're using RTSD instead.
	 */
	if (!imx_uart_is_imx1(sport))
		ucr2 &= ~UCR2_RTSEN;
	imx_uart_writel(sport, ucr2, UCR2);

	if (!imx_uart_is_imx1(sport)) {
		u32 ucr3;

		ucr3 = imx_uart_readl(sport, UCR3);

		ucr3 |= UCR3_DTRDEN | UCR3_RI | UCR3_DCD;

		if (sport->dte_mode)
			/* disable broken interrupts */
			ucr3 &= ~(UCR3_RI | UCR3_DCD);

		imx_uart_writel(sport, ucr3, UCR3);
	}

	/*
	 * Enable modem status interrupts
	 */
	imx_uart_enable_ms(&sport->port);

	if (dma_is_inited) {
		imx_uart_enable_dma(sport);
		imx_uart_start_rx_dma(sport);
	} else {
		ucr1 = imx_uart_readl(sport, UCR1);
		ucr1 |= UCR1_RRDYEN;
		imx_uart_writel(sport, ucr1, UCR1);

		ucr2 = imx_uart_readl(sport, UCR2);
		ucr2 |= UCR2_ATEN;
		imx_uart_writel(sport, ucr2, UCR2);
	}

	spin_unlock_irqrestore(&sport->port.lock, flags);

	return 0;
}

static void imx_uart_shutdown(struct uart_port *port)
{
	struct imx_port *sport = (struct imx_port *)port;
	unsigned long flags;
	u32 ucr1, ucr2;

	if (sport->dma_is_enabled) {
		sport->dma_is_rxing = 0;
		sport->dma_is_txing = 0;
		dmaengine_terminate_sync(sport->dma_chan_tx);
		dmaengine_terminate_sync(sport->dma_chan_rx);

		spin_lock_irqsave(&sport->port.lock, flags);
		imx_uart_stop_tx(port);
		imx_uart_stop_rx(port);
		imx_uart_disable_dma(sport);
		spin_unlock_irqrestore(&sport->port.lock, flags);
		imx_uart_dma_exit(sport);
	}

	mctrl_gpio_disable_ms(sport->gpios);

	spin_lock_irqsave(&sport->port.lock, flags);
	ucr2 = imx_uart_readl(sport, UCR2);
	ucr2 &= ~(UCR2_TXEN | UCR2_ATEN);
	imx_uart_writel(sport, ucr2, UCR2);
	spin_unlock_irqrestore(&sport->port.lock, flags);

	/*
	 * Stop our timer.
	 */
	del_timer_sync(&sport->timer);

	/*
	 * Disable all interrupts, port and break condition.
	 */

	spin_lock_irqsave(&sport->port.lock, flags);
	ucr1 = imx_uart_readl(sport, UCR1);
	ucr1 &= ~(UCR1_TXMPTYEN | UCR1_RRDYEN | UCR1_RTSDEN | UCR1_UARTEN | UCR1_RXDMAEN | UCR1_ATDMAEN);

	imx_uart_writel(sport, ucr1, UCR1);
	spin_unlock_irqrestore(&sport->port.lock, flags);

	clk_disable_unprepare(sport->clk_per);
	clk_disable_unprepare(sport->clk_ipg);
}

/* called with port.lock taken and irqs off */
static void imx_uart_flush_buffer(struct uart_port *port)
{
	struct imx_port *sport = (struct imx_port *)port;
	struct scatterlist *sgl = &sport->tx_sgl[0];
	u32 ucr2;
	int i = 100, ubir, ubmr, uts;

	if (!sport->dma_chan_tx)
		return;

	sport->tx_bytes = 0;
	dmaengine_terminate_all(sport->dma_chan_tx);
	if (sport->dma_is_txing) {
		u32 ucr1;

		dma_unmap_sg(sport->port.dev, sgl, sport->dma_tx_nents,
			     DMA_TO_DEVICE);
		ucr1 = imx_uart_readl(sport, UCR1);
		ucr1 &= ~UCR1_TXDMAEN;
		imx_uart_writel(sport, ucr1, UCR1);
		sport->dma_is_txing = 0;
	}

	/*
	 * According to the Reference Manual description of the UART SRST bit:
	 *
	 * "Reset the transmit and receive state machines,
	 * all FIFOs and register USR1, USR2, UBIR, UBMR, UBRC, URXD, UTXD
	 * and UTS[6-3]".
	 *
	 * We don't need to restore the old values from USR1, USR2, URXD and
	 * UTXD. UBRC is read only, so only save/restore the other three
	 * registers.
	 */
	ubir = imx_uart_readl(sport, UBIR);
	ubmr = imx_uart_readl(sport, UBMR);
	uts = imx_uart_readl(sport, IMX21_UTS);

	ucr2 = imx_uart_readl(sport, UCR2);
	ucr2 &= ~UCR2_SRST;
	imx_uart_writel(sport, ucr2, UCR2);

	while (!(imx_uart_readl(sport, UCR2) & UCR2_SRST) && (--i > 0))
		udelay(1);

	/* Restore the registers */
	imx_uart_writel(sport, ubir, UBIR);
	imx_uart_writel(sport, ubmr, UBMR);
	imx_uart_writel(sport, uts, IMX21_UTS);
}

static void
imx_uart_set_termios(struct uart_port *port, struct ktermios *termios,
		     struct ktermios *old)
{
	struct imx_port *sport = (struct imx_port *)port;
	unsigned long flags;
	u32 ucr2, old_ucr1, old_ucr2, ufcr;
	unsigned int baud, quot;
	unsigned int old_csize = old ? old->c_cflag & CSIZE : CS8;
	unsigned long div;
	unsigned long num, denom;
	uint64_t tdiv64;

	/*
	 * We only support CS7 and CS8.
	 */
	while ((termios->c_cflag & CSIZE) != CS7 &&
	       (termios->c_cflag & CSIZE) != CS8) {
		termios->c_cflag &= ~CSIZE;
		termios->c_cflag |= old_csize;
		old_csize = CS8;
	}

	if ((termios->c_cflag & CSIZE) == CS8)
		ucr2 = UCR2_WS | UCR2_SRST | UCR2_IRTS;
	else
		ucr2 = UCR2_SRST | UCR2_IRTS;

	if (termios->c_cflag & CRTSCTS) {
		if (sport->have_rtscts) {
			ucr2 &= ~UCR2_IRTS;

			if (port->rs485.flags & SER_RS485_ENABLED) {
				/*
				 * RTS is mandatory for rs485 operation, so keep
				 * it under manual control and keep transmitter
				 * disabled.
				 */
				if (port->rs485.flags &
				    SER_RS485_RTS_AFTER_SEND)
					imx_uart_rts_active(sport, &ucr2);
				else
					imx_uart_rts_inactive(sport, &ucr2);
			} else {
				imx_uart_rts_auto(sport, &ucr2);
			}
		} else {
			termios->c_cflag &= ~CRTSCTS;
		}
	} else if (port->rs485.flags & SER_RS485_ENABLED) {
		/* disable transmitter */
		if (port->rs485.flags & SER_RS485_RTS_AFTER_SEND)
			imx_uart_rts_active(sport, &ucr2);
		else
			imx_uart_rts_inactive(sport, &ucr2);
	}


	if (termios->c_cflag & CSTOPB)
		ucr2 |= UCR2_STPB;
	if (termios->c_cflag & PARENB) {
		ucr2 |= UCR2_PREN;
		if (termios->c_cflag & PARODD)
			ucr2 |= UCR2_PROE;
	}

	del_timer_sync(&sport->timer);

	/*
	 * Ask the core to calculate the divisor for us.
	 */
	baud = uart_get_baud_rate(port, termios, old, 50, port->uartclk / 16);
	quot = uart_get_divisor(port, baud);

	spin_lock_irqsave(&sport->port.lock, flags);

	sport->port.read_status_mask = 0;
	if (termios->c_iflag & INPCK)
		sport->port.read_status_mask |= (URXD_FRMERR | URXD_PRERR);
	if (termios->c_iflag & (BRKINT | PARMRK))
		sport->port.read_status_mask |= URXD_BRK;

	/*
	 * Characters to ignore
	 */
	sport->port.ignore_status_mask = 0;
	if (termios->c_iflag & IGNPAR)
		sport->port.ignore_status_mask |= URXD_PRERR | URXD_FRMERR;
	if (termios->c_iflag & IGNBRK) {
		sport->port.ignore_status_mask |= URXD_BRK;
		/*
		 * If we're ignoring parity and break indicators,
		 * ignore overruns too (for real raw support).
		 */
		if (termios->c_iflag & IGNPAR)
			sport->port.ignore_status_mask |= URXD_OVRRUN;
	}

	if ((termios->c_cflag & CREAD) == 0)
		sport->port.ignore_status_mask |= URXD_DUMMY_READ;

	/*
	 * Update the per-port timeout.
	 */
	uart_update_timeout(port, termios->c_cflag, baud);

	/*
	 * disable interrupts and drain transmitter
	 */
	old_ucr1 = imx_uart_readl(sport, UCR1);
	imx_uart_writel(sport,
			old_ucr1 & ~(UCR1_TXMPTYEN | UCR1_RRDYEN | UCR1_RTSDEN),
			UCR1);
	old_ucr2 = imx_uart_readl(sport, UCR2);
	imx_uart_writel(sport, old_ucr2 & ~UCR2_ATEN, UCR2);

	while (!(imx_uart_readl(sport, USR2) & USR2_TXDC))
		barrier();

	/* then, disable everything */
	imx_uart_writel(sport, old_ucr2 & ~(UCR2_TXEN | UCR2_RXEN | UCR2_ATEN), UCR2);
	old_ucr2 &= (UCR2_TXEN | UCR2_RXEN | UCR2_ATEN);

	/* custom-baudrate handling */
	div = sport->port.uartclk / (baud * 16);
	if (baud == 38400 && quot != div)
		baud = sport->port.uartclk / (quot * 16);

	div = sport->port.uartclk / (baud * 16);
	if (div > 7)
		div = 7;
	if (!div)
		div = 1;

	rational_best_approximation(16 * div * baud, sport->port.uartclk,
		1 << 16, 1 << 16, &num, &denom);

	tdiv64 = sport->port.uartclk;
	tdiv64 *= num;
	do_div(tdiv64, denom * 16 * div);
	tty_termios_encode_baud_rate(termios,
				(speed_t)tdiv64, (speed_t)tdiv64);

	num -= 1;
	denom -= 1;

	ufcr = imx_uart_readl(sport, UFCR);
	ufcr = (ufcr & (~UFCR_RFDIV)) | UFCR_RFDIV_REG(div);
	imx_uart_writel(sport, ufcr, UFCR);

	imx_uart_writel(sport, num, UBIR);
	imx_uart_writel(sport, denom, UBMR);

	if (!imx_uart_is_imx1(sport))
		imx_uart_writel(sport, sport->port.uartclk / div / 1000,
				IMX21_ONEMS);

	imx_uart_writel(sport, old_ucr1, UCR1);

	/* set the parity, stop bits and data size */
	imx_uart_writel(sport, ucr2 | old_ucr2, UCR2);

	if (UART_ENABLE_MS(&sport->port, termios->c_cflag))
		imx_uart_enable_ms(&sport->port);

	spin_unlock_irqrestore(&sport->port.lock, flags);
}

static const char *imx_uart_type(struct uart_port *port)
{
	struct imx_port *sport = (struct imx_port *)port;

	return sport->port.type == PORT_IMX ? "IMX" : NULL;
}

/*
 * Configure/autoconfigure the port.
 */
static void imx_uart_config_port(struct uart_port *port, int flags)
{
	struct imx_port *sport = (struct imx_port *)port;

	if (flags & UART_CONFIG_TYPE)
		sport->port.type = PORT_IMX;
}

/*
 * Verify the new serial_struct (for TIOCSSERIAL).
 * The only change we allow are to the flags and type, and
 * even then only between PORT_IMX and PORT_UNKNOWN
 */
static int
imx_uart_verify_port(struct uart_port *port, struct serial_struct *ser)
{
	struct imx_port *sport = (struct imx_port *)port;
	int ret = 0;

	if (ser->type != PORT_UNKNOWN && ser->type != PORT_IMX)
		ret = -EINVAL;
	if (sport->port.irq != ser->irq)
		ret = -EINVAL;
	if (ser->io_type != UPIO_MEM)
		ret = -EINVAL;
	if (sport->port.uartclk / 16 != ser->baud_base)
		ret = -EINVAL;
	if (sport->port.mapbase != (unsigned long)ser->iomem_base)
		ret = -EINVAL;
	if (sport->port.iobase != ser->port)
		ret = -EINVAL;
	if (ser->hub6 != 0)
		ret = -EINVAL;
	return ret;
}

#if defined(CONFIG_CONSOLE_POLL)

static int imx_uart_poll_init(struct uart_port *port)
{
	struct imx_port *sport = (struct imx_port *)port;
	unsigned long flags;
	u32 ucr1, ucr2;
	int retval;

	retval = clk_prepare_enable(sport->clk_ipg);
	if (retval)
		return retval;
	retval = clk_prepare_enable(sport->clk_per);
	if (retval)
		clk_disable_unprepare(sport->clk_ipg);

	imx_uart_setup_ufcr(sport, TXTL_DEFAULT, RXTL_DEFAULT);

	spin_lock_irqsave(&sport->port.lock, flags);

	/*
	 * Be careful about the order of enabling bits here. First enable the
	 * receiver (UARTEN + RXEN) and only then the corresponding irqs.
	 * This prevents that a character that already sits in the RX fifo is
	 * triggering an irq but the try to fetch it from there results in an
	 * exception because UARTEN or RXEN is still off.
	 */
	ucr1 = imx_uart_readl(sport, UCR1);
	ucr2 = imx_uart_readl(sport, UCR2);

	if (imx_uart_is_imx1(sport))
		ucr1 |= IMX1_UCR1_UARTCLKEN;

	ucr1 |= UCR1_UARTEN;
	ucr1 &= ~(UCR1_TXMPTYEN | UCR1_RTSDEN | UCR1_RRDYEN);

	ucr2 |= UCR2_RXEN;
	ucr2 &= ~UCR2_ATEN;

	imx_uart_writel(sport, ucr1, UCR1);
	imx_uart_writel(sport, ucr2, UCR2);

	/* now enable irqs */
	imx_uart_writel(sport, ucr1 | UCR1_RRDYEN, UCR1);
	imx_uart_writel(sport, ucr2 | UCR2_ATEN, UCR2);

	spin_unlock_irqrestore(&sport->port.lock, flags);

	return 0;
}

static int imx_uart_poll_get_char(struct uart_port *port)
{
	struct imx_port *sport = (struct imx_port *)port;
	if (!(imx_uart_readl(sport, USR2) & USR2_RDR))
		return NO_POLL_CHAR;

	return imx_uart_readl(sport, URXD0) & URXD_RX_DATA;
}

static void imx_uart_poll_put_char(struct uart_port *port, unsigned char c)
{
	struct imx_port *sport = (struct imx_port *)port;
	unsigned int status;

	/* drain */
	do {
		status = imx_uart_readl(sport, USR1);
	} while (~status & USR1_TRDY);

	/* write */
	imx_uart_writel(sport, c, URTX0);

	/* flush */
	do {
		status = imx_uart_readl(sport, USR2);
	} while (~status & USR2_TXDC);
}
#endif

/* called with port.lock taken and irqs off or from .probe without locking */
static int imx_uart_rs485_config(struct uart_port *port,
				 struct serial_rs485 *rs485conf)
{
	struct imx_port *sport = (struct imx_port *)port;
	u32 ucr2;

	/* unimplemented */
	rs485conf->delay_rts_before_send = 0;
	rs485conf->delay_rts_after_send = 0;

	/* RTS is required to control the transmitter */
	if (!sport->have_rtscts && !sport->have_rtsgpio)
		rs485conf->flags &= ~SER_RS485_ENABLED;

	if (rs485conf->flags & SER_RS485_ENABLED) {
		/* Enable receiver if low-active RTS signal is requested */
		if (sport->have_rtscts &&  !sport->have_rtsgpio &&
		    !(rs485conf->flags & SER_RS485_RTS_ON_SEND))
			rs485conf->flags |= SER_RS485_RX_DURING_TX;

		/* disable transmitter */
		ucr2 = imx_uart_readl(sport, UCR2);
		if (rs485conf->flags & SER_RS485_RTS_AFTER_SEND)
			imx_uart_rts_active(sport, &ucr2);
		else
			imx_uart_rts_inactive(sport, &ucr2);
		imx_uart_writel(sport, ucr2, UCR2);
	}

	/* Make sure Rx is enabled in case Tx is active with Rx disabled */
	if (!(rs485conf->flags & SER_RS485_ENABLED) ||
	    rs485conf->flags & SER_RS485_RX_DURING_TX)
		imx_uart_start_rx(port);

	port->rs485 = *rs485conf;

	return 0;
}

static const struct uart_ops imx_uart_pops = {
	.tx_empty	= imx_uart_tx_empty,
	.set_mctrl	= imx_uart_set_mctrl,
	.get_mctrl	= imx_uart_get_mctrl,
	.stop_tx	= imx_uart_stop_tx,
	.start_tx	= imx_uart_start_tx,
	.stop_rx	= imx_uart_stop_rx,
	.enable_ms	= imx_uart_enable_ms,
	.break_ctl	= imx_uart_break_ctl,
	.startup	= imx_uart_startup,
	.shutdown	= imx_uart_shutdown,
	.flush_buffer	= imx_uart_flush_buffer,
	.set_termios	= imx_uart_set_termios,
	.type		= imx_uart_type,
	.config_port	= imx_uart_config_port,
	.verify_port	= imx_uart_verify_port,
#if defined(CONFIG_CONSOLE_POLL)
	.poll_init      = imx_uart_poll_init,
	.poll_get_char  = imx_uart_poll_get_char,
	.poll_put_char  = imx_uart_poll_put_char,
#endif
};

static struct imx_port *imx_uart_ports[UART_NR];

#ifdef CONFIG_SERIAL_IMX_CONSOLE
static void imx_uart_console_putchar(struct uart_port *port, int ch)
{
	struct imx_port *sport = (struct imx_port *)port;

	while (imx_uart_readl(sport, imx_uart_uts_reg(sport)) & UTS_TXFULL)
		barrier();

	imx_uart_writel(sport, ch, URTX0);
}

/*
 * Interrupts are disabled on entering
 */
static void
imx_uart_console_write(struct console *co, const char *s, unsigned int count)
{
	struct imx_port *sport = imx_uart_ports[co->index];
	struct imx_port_ucrs old_ucr;
	unsigned int ucr1;
	unsigned long flags = 0;
	int locked = 1;
	int retval;

	retval = clk_enable(sport->clk_per);
	if (retval)
		return;
	retval = clk_enable(sport->clk_ipg);
	if (retval) {
		clk_disable(sport->clk_per);
		return;
	}

	if (sport->port.sysrq)
		locked = 0;
	else if (oops_in_progress)
		locked = spin_trylock_irqsave(&sport->port.lock, flags);
	else
		spin_lock_irqsave(&sport->port.lock, flags);

	/*
	 *	First, save UCR1/2/3 and then disable interrupts
	 */
	imx_uart_ucrs_save(sport, &old_ucr);
	ucr1 = old_ucr.ucr1;

	if (imx_uart_is_imx1(sport))
		ucr1 |= IMX1_UCR1_UARTCLKEN;
	ucr1 |= UCR1_UARTEN;
	ucr1 &= ~(UCR1_TXMPTYEN | UCR1_RRDYEN | UCR1_RTSDEN);

	imx_uart_writel(sport, ucr1, UCR1);

	imx_uart_writel(sport, old_ucr.ucr2 | UCR2_TXEN, UCR2);

	uart_console_write(&sport->port, s, count, imx_uart_console_putchar);

	/*
	 *	Finally, wait for transmitter to become empty
	 *	and restore UCR1/2/3
	 */
	while (!(imx_uart_readl(sport, USR2) & USR2_TXDC));

	imx_uart_ucrs_restore(sport, &old_ucr);

	if (locked)
		spin_unlock_irqrestore(&sport->port.lock, flags);

	clk_disable(sport->clk_ipg);
	clk_disable(sport->clk_per);
}

/*
 * If the port was already initialised (eg, by a boot loader),
 * try to determine the current setup.
 */
static void __init
imx_uart_console_get_options(struct imx_port *sport, int *baud,
			     int *parity, int *bits)
{

	if (imx_uart_readl(sport, UCR1) & UCR1_UARTEN) {
		/* ok, the port was enabled */
		unsigned int ucr2, ubir, ubmr, uartclk;
		unsigned int baud_raw;
		unsigned int ucfr_rfdiv;

		ucr2 = imx_uart_readl(sport, UCR2);

		*parity = 'n';
		if (ucr2 & UCR2_PREN) {
			if (ucr2 & UCR2_PROE)
				*parity = 'o';
			else
				*parity = 'e';
		}

		if (ucr2 & UCR2_WS)
			*bits = 8;
		else
			*bits = 7;

		ubir = imx_uart_readl(sport, UBIR) & 0xffff;
		ubmr = imx_uart_readl(sport, UBMR) & 0xffff;

		ucfr_rfdiv = (imx_uart_readl(sport, UFCR) & UFCR_RFDIV) >> 7;
		if (ucfr_rfdiv == 6)
			ucfr_rfdiv = 7;
		else
			ucfr_rfdiv = 6 - ucfr_rfdiv;

		uartclk = clk_get_rate(sport->clk_per);
		uartclk /= ucfr_rfdiv;

		{	/*
			 * The next code provides exact computation of
			 *   baud_raw = round(((uartclk/16) * (ubir + 1)) / (ubmr + 1))
			 * without need of float support or long long division,
			 * which would be required to prevent 32bit arithmetic overflow
			 */
			unsigned int mul = ubir + 1;
			unsigned int div = 16 * (ubmr + 1);
			unsigned int rem = uartclk % div;

			baud_raw = (uartclk / div) * mul;
			baud_raw += (rem * mul + div / 2) / div;
			*baud = (baud_raw + 50) / 100 * 100;
		}

		if (*baud != baud_raw)
			pr_info("Console IMX rounded baud rate from %d to %d\n",
				baud_raw, *baud);
	}
}

static int __init
imx_uart_console_setup(struct console *co, char *options)
{
	struct imx_port *sport;
	int baud = 9600;
	int bits = 8;
	int parity = 'n';
	int flow = 'n';
	int retval;

	/*
	 * Check whether an invalid uart number has been specified, and
	 * if so, search for the first available port that does have
	 * console support.
	 */
	if (co->index == -1 || co->index >= ARRAY_SIZE(imx_uart_ports))
		co->index = 0;
	sport = imx_uart_ports[co->index];
	if (sport == NULL)
		return -ENODEV;

	/* For setting the registers, we only need to enable the ipg clock. */
	retval = clk_prepare_enable(sport->clk_ipg);
	if (retval)
		goto error_console;

	if (options)
		uart_parse_options(options, &baud, &parity, &bits, &flow);
	else
		imx_uart_console_get_options(sport, &baud, &parity, &bits);

	imx_uart_setup_ufcr(sport, TXTL_DEFAULT, RXTL_DEFAULT);

	retval = uart_set_options(&sport->port, co, baud, parity, bits, flow);

	clk_disable(sport->clk_ipg);
	if (retval) {
		clk_unprepare(sport->clk_ipg);
		goto error_console;
	}

	retval = clk_prepare(sport->clk_per);
	if (retval)
		clk_disable_unprepare(sport->clk_ipg);

error_console:
	return retval;
}

static struct uart_driver imx_uart_uart_driver;
static struct console imx_uart_console = {
	.name		= DEV_NAME,
	.write		= imx_uart_console_write,
	.device		= uart_console_device,
	.setup		= imx_uart_console_setup,
	.flags		= CON_PRINTBUFFER,
	.index		= -1,
	.data		= &imx_uart_uart_driver,
};

#define IMX_CONSOLE	&imx_uart_console

#ifdef CONFIG_OF
static void imx_uart_console_early_putchar(struct uart_port *port, int ch)
{
	struct imx_port *sport = (struct imx_port *)port;

	while (imx_uart_readl(sport, IMX21_UTS) & UTS_TXFULL)
		cpu_relax();

	imx_uart_writel(sport, ch, URTX0);
}

static void imx_uart_console_early_write(struct console *con, const char *s,
					 unsigned count)
{
	struct earlycon_device *dev = con->data;

	uart_console_write(&dev->port, s, count, imx_uart_console_early_putchar);
}

static int __init
imx_console_early_setup(struct earlycon_device *dev, const char *opt)
{
	if (!dev->port.membase)
		return -ENODEV;

	dev->con->write = imx_uart_console_early_write;

	return 0;
}
OF_EARLYCON_DECLARE(ec_imx6q, "fsl,imx6q-uart", imx_console_early_setup);
OF_EARLYCON_DECLARE(ec_imx21, "fsl,imx21-uart", imx_console_early_setup);
#endif

#else
#define IMX_CONSOLE	NULL
#endif

static struct uart_driver imx_uart_uart_driver = {
	.owner          = THIS_MODULE,
	.driver_name    = DRIVER_NAME,
	.dev_name       = DEV_NAME,
	.major          = SERIAL_IMX_MAJOR,
	.minor          = MINOR_START,
	.nr             = ARRAY_SIZE(imx_uart_ports),
	.cons           = IMX_CONSOLE,
};

#ifdef CONFIG_OF
/*
 * This function returns 1 iff pdev isn't a device instatiated by dt, 0 iff it
 * could successfully get all information from dt or a negative errno.
 */
static int imx_uart_probe_dt(struct imx_port *sport,
			     struct platform_device *pdev)
{
	struct device_node *np = pdev->dev.of_node;
	int ret;

	sport->devdata = of_device_get_match_data(&pdev->dev);
	if (!sport->devdata)
		/* no device tree device */
		return 1;

	ret = of_alias_get_id(np, "serial");
	if (ret < 0) {
		dev_err(&pdev->dev, "failed to get alias id, errno %d\n", ret);
		return ret;
	}
	sport->port.line = ret;

	if (of_get_property(np, "uart-has-rtscts", NULL) ||
	    of_get_property(np, "fsl,uart-has-rtscts", NULL) /* deprecated */)
		sport->have_rtscts = 1;

	if (of_get_property(np, "fsl,dte-mode", NULL))
		sport->dte_mode = 1;

	if (of_get_property(np, "rts-gpios", NULL))
		sport->have_rtsgpio = 1;

	return 0;
}
#else
static inline int imx_uart_probe_dt(struct imx_port *sport,
				    struct platform_device *pdev)
{
	return 1;
}
#endif

static void imx_uart_probe_pdata(struct imx_port *sport,
				 struct platform_device *pdev)
{
	struct imxuart_platform_data *pdata = dev_get_platdata(&pdev->dev);

	sport->port.line = pdev->id;
	sport->devdata = (struct imx_uart_data	*) pdev->id_entry->driver_data;

	if (!pdata)
		return;

	if (pdata->flags & IMXUART_HAVE_RTSCTS)
		sport->have_rtscts = 1;
}

static int imx_uart_probe(struct platform_device *pdev)
{
	struct imx_port *sport;
	void __iomem *base;
	int ret = 0;
	u32 ucr1;
	struct resource *res;
	int txirq, rxirq, rtsirq;

	sport = devm_kzalloc(&pdev->dev, sizeof(*sport), GFP_KERNEL);
	if (!sport)
		return -ENOMEM;

	ret = imx_uart_probe_dt(sport, pdev);
	if (ret > 0)
		imx_uart_probe_pdata(sport, pdev);
	else if (ret < 0)
		return ret;

<<<<<<< HEAD
	if (sport->port.line >= ARRAY_SIZE(imx_ports)) {
=======
	if (sport->port.line >= ARRAY_SIZE(imx_uart_ports)) {
>>>>>>> 144482d4
		dev_err(&pdev->dev, "serial%d out of range\n",
			sport->port.line);
		return -EINVAL;
	}

	res = platform_get_resource(pdev, IORESOURCE_MEM, 0);
	base = devm_ioremap_resource(&pdev->dev, res);
	if (IS_ERR(base))
		return PTR_ERR(base);

	rxirq = platform_get_irq(pdev, 0);
	txirq = platform_get_irq(pdev, 1);
	rtsirq = platform_get_irq(pdev, 2);

	sport->port.dev = &pdev->dev;
	sport->port.mapbase = res->start;
	sport->port.membase = base;
	sport->port.type = PORT_IMX,
	sport->port.iotype = UPIO_MEM;
	sport->port.irq = rxirq;
	sport->port.fifosize = 32;
	sport->port.ops = &imx_uart_pops;
	sport->port.rs485_config = imx_uart_rs485_config;
	sport->port.flags = UPF_BOOT_AUTOCONF;
	timer_setup(&sport->timer, imx_uart_timeout, 0);

	sport->gpios = mctrl_gpio_init(&sport->port, 0);
	if (IS_ERR(sport->gpios))
		return PTR_ERR(sport->gpios);

	sport->clk_ipg = devm_clk_get(&pdev->dev, "ipg");
	if (IS_ERR(sport->clk_ipg)) {
		ret = PTR_ERR(sport->clk_ipg);
		dev_err(&pdev->dev, "failed to get ipg clk: %d\n", ret);
		return ret;
	}

	sport->clk_per = devm_clk_get(&pdev->dev, "per");
	if (IS_ERR(sport->clk_per)) {
		ret = PTR_ERR(sport->clk_per);
		dev_err(&pdev->dev, "failed to get per clk: %d\n", ret);
		return ret;
	}

	sport->port.uartclk = clk_get_rate(sport->clk_per);

	/* For register access, we only need to enable the ipg clock. */
	ret = clk_prepare_enable(sport->clk_ipg);
	if (ret) {
		dev_err(&pdev->dev, "failed to enable per clk: %d\n", ret);
		return ret;
	}

	/* initialize shadow register values */
	sport->ucr1 = readl(sport->port.membase + UCR1);
	sport->ucr2 = readl(sport->port.membase + UCR2);
	sport->ucr3 = readl(sport->port.membase + UCR3);
	sport->ucr4 = readl(sport->port.membase + UCR4);
	sport->ufcr = readl(sport->port.membase + UFCR);

	uart_get_rs485_mode(&pdev->dev, &sport->port.rs485);

	if (sport->port.rs485.flags & SER_RS485_ENABLED &&
	    (!sport->have_rtscts && !sport->have_rtsgpio))
		dev_err(&pdev->dev, "no RTS control, disabling rs485\n");

	/*
	 * If using the i.MX UART RTS/CTS control then the RTS (CTS_B)
	 * signal cannot be set low during transmission in case the
	 * receiver is off (limitation of the i.MX UART IP).
	 */
	if (sport->port.rs485.flags & SER_RS485_ENABLED &&
	    sport->have_rtscts && !sport->have_rtsgpio &&
	    (!(sport->port.rs485.flags & SER_RS485_RTS_ON_SEND) &&
	     !(sport->port.rs485.flags & SER_RS485_RX_DURING_TX)))
		dev_err(&pdev->dev,
			"low-active RTS not possible when receiver is off, enabling receiver\n");

	imx_uart_rs485_config(&sport->port, &sport->port.rs485);

	/* Disable interrupts before requesting them */
	ucr1 = imx_uart_readl(sport, UCR1);
	ucr1 &= ~(UCR1_ADEN | UCR1_TRDYEN | UCR1_IDEN | UCR1_RRDYEN |
		 UCR1_TXMPTYEN | UCR1_RTSDEN);
	imx_uart_writel(sport, ucr1, UCR1);

	if (!imx_uart_is_imx1(sport) && sport->dte_mode) {
		/*
		 * The DCEDTE bit changes the direction of DSR, DCD, DTR and RI
		 * and influences if UCR3_RI and UCR3_DCD changes the level of RI
		 * and DCD (when they are outputs) or enables the respective
		 * irqs. So set this bit early, i.e. before requesting irqs.
		 */
		u32 ufcr = imx_uart_readl(sport, UFCR);
		if (!(ufcr & UFCR_DCEDTE))
			imx_uart_writel(sport, ufcr | UFCR_DCEDTE, UFCR);

		/*
		 * Disable UCR3_RI and UCR3_DCD irqs. They are also not
		 * enabled later because they cannot be cleared
		 * (confirmed on i.MX25) which makes them unusable.
		 */
		imx_uart_writel(sport,
				IMX21_UCR3_RXDMUXSEL | UCR3_ADNIMP | UCR3_DSR,
				UCR3);

	} else {
		u32 ucr3 = UCR3_DSR;
		u32 ufcr = imx_uart_readl(sport, UFCR);
		if (ufcr & UFCR_DCEDTE)
			imx_uart_writel(sport, ufcr & ~UFCR_DCEDTE, UFCR);

		if (!imx_uart_is_imx1(sport))
			ucr3 |= IMX21_UCR3_RXDMUXSEL | UCR3_ADNIMP;
		imx_uart_writel(sport, ucr3, UCR3);
	}

	clk_disable_unprepare(sport->clk_ipg);

	/*
	 * Allocate the IRQ(s) i.MX1 has three interrupts whereas later
	 * chips only have one interrupt.
	 */
	if (txirq > 0) {
		ret = devm_request_irq(&pdev->dev, rxirq, imx_uart_rxint, 0,
				       dev_name(&pdev->dev), sport);
		if (ret) {
			dev_err(&pdev->dev, "failed to request rx irq: %d\n",
				ret);
			return ret;
		}

		ret = devm_request_irq(&pdev->dev, txirq, imx_uart_txint, 0,
				       dev_name(&pdev->dev), sport);
		if (ret) {
			dev_err(&pdev->dev, "failed to request tx irq: %d\n",
				ret);
			return ret;
		}
	} else {
		ret = devm_request_irq(&pdev->dev, rxirq, imx_uart_int, 0,
				       dev_name(&pdev->dev), sport);
		if (ret) {
			dev_err(&pdev->dev, "failed to request irq: %d\n", ret);
			return ret;
		}
	}

	imx_uart_ports[sport->port.line] = sport;

	platform_set_drvdata(pdev, sport);

	return uart_add_one_port(&imx_uart_uart_driver, &sport->port);
}

static int imx_uart_remove(struct platform_device *pdev)
{
	struct imx_port *sport = platform_get_drvdata(pdev);

	return uart_remove_one_port(&imx_uart_uart_driver, &sport->port);
}

static void imx_uart_restore_context(struct imx_port *sport)
{
	if (!sport->context_saved)
		return;

	imx_uart_writel(sport, sport->saved_reg[4], UFCR);
	imx_uart_writel(sport, sport->saved_reg[5], UESC);
	imx_uart_writel(sport, sport->saved_reg[6], UTIM);
	imx_uart_writel(sport, sport->saved_reg[7], UBIR);
	imx_uart_writel(sport, sport->saved_reg[8], UBMR);
	imx_uart_writel(sport, sport->saved_reg[9], IMX21_UTS);
	imx_uart_writel(sport, sport->saved_reg[0], UCR1);
	imx_uart_writel(sport, sport->saved_reg[1] | UCR2_SRST, UCR2);
	imx_uart_writel(sport, sport->saved_reg[2], UCR3);
	imx_uart_writel(sport, sport->saved_reg[3], UCR4);
	sport->context_saved = false;
}

static void imx_uart_save_context(struct imx_port *sport)
{
	/* Save necessary regs */
	sport->saved_reg[0] = imx_uart_readl(sport, UCR1);
	sport->saved_reg[1] = imx_uart_readl(sport, UCR2);
	sport->saved_reg[2] = imx_uart_readl(sport, UCR3);
	sport->saved_reg[3] = imx_uart_readl(sport, UCR4);
	sport->saved_reg[4] = imx_uart_readl(sport, UFCR);
	sport->saved_reg[5] = imx_uart_readl(sport, UESC);
	sport->saved_reg[6] = imx_uart_readl(sport, UTIM);
	sport->saved_reg[7] = imx_uart_readl(sport, UBIR);
	sport->saved_reg[8] = imx_uart_readl(sport, UBMR);
	sport->saved_reg[9] = imx_uart_readl(sport, IMX21_UTS);
	sport->context_saved = true;
}

static void imx_uart_enable_wakeup(struct imx_port *sport, bool on)
{
	u32 ucr3;

	ucr3 = imx_uart_readl(sport, UCR3);
	if (on) {
		imx_uart_writel(sport, USR1_AWAKE, USR1);
		ucr3 |= UCR3_AWAKEN;
	} else {
		ucr3 &= ~UCR3_AWAKEN;
	}
	imx_uart_writel(sport, ucr3, UCR3);

	if (sport->have_rtscts) {
		u32 ucr1 = imx_uart_readl(sport, UCR1);
		if (on)
			ucr1 |= UCR1_RTSDEN;
		else
			ucr1 &= ~UCR1_RTSDEN;
		imx_uart_writel(sport, ucr1, UCR1);
	}
}

static int imx_uart_suspend_noirq(struct device *dev)
{
	struct platform_device *pdev = to_platform_device(dev);
	struct imx_port *sport = platform_get_drvdata(pdev);

	imx_uart_save_context(sport);

	clk_disable(sport->clk_ipg);

	return 0;
}

static int imx_uart_resume_noirq(struct device *dev)
{
	struct platform_device *pdev = to_platform_device(dev);
	struct imx_port *sport = platform_get_drvdata(pdev);
	int ret;

	ret = clk_enable(sport->clk_ipg);
	if (ret)
		return ret;

	imx_uart_restore_context(sport);

	return 0;
}

static int imx_uart_suspend(struct device *dev)
{
	struct platform_device *pdev = to_platform_device(dev);
	struct imx_port *sport = platform_get_drvdata(pdev);
	int ret;

	uart_suspend_port(&imx_uart_uart_driver, &sport->port);
	disable_irq(sport->port.irq);

	ret = clk_prepare_enable(sport->clk_ipg);
	if (ret)
		return ret;

	/* enable wakeup from i.MX UART */
	imx_uart_enable_wakeup(sport, true);

	return 0;
}

static int imx_uart_resume(struct device *dev)
{
	struct platform_device *pdev = to_platform_device(dev);
	struct imx_port *sport = platform_get_drvdata(pdev);

	/* disable wakeup from i.MX UART */
	imx_uart_enable_wakeup(sport, false);

	uart_resume_port(&imx_uart_uart_driver, &sport->port);
	enable_irq(sport->port.irq);

	clk_disable_unprepare(sport->clk_ipg);

	return 0;
}

static int imx_uart_freeze(struct device *dev)
{
	struct platform_device *pdev = to_platform_device(dev);
	struct imx_port *sport = platform_get_drvdata(pdev);

	uart_suspend_port(&imx_uart_uart_driver, &sport->port);

	return clk_prepare_enable(sport->clk_ipg);
}

static int imx_uart_thaw(struct device *dev)
{
	struct platform_device *pdev = to_platform_device(dev);
	struct imx_port *sport = platform_get_drvdata(pdev);

	uart_resume_port(&imx_uart_uart_driver, &sport->port);

	clk_disable_unprepare(sport->clk_ipg);

	return 0;
}

static const struct dev_pm_ops imx_uart_pm_ops = {
	.suspend_noirq = imx_uart_suspend_noirq,
	.resume_noirq = imx_uart_resume_noirq,
	.freeze_noirq = imx_uart_suspend_noirq,
	.restore_noirq = imx_uart_resume_noirq,
	.suspend = imx_uart_suspend,
	.resume = imx_uart_resume,
	.freeze = imx_uart_freeze,
	.thaw = imx_uart_thaw,
	.restore = imx_uart_thaw,
};

static struct platform_driver imx_uart_platform_driver = {
	.probe = imx_uart_probe,
	.remove = imx_uart_remove,

	.id_table = imx_uart_devtype,
	.driver = {
		.name = "imx-uart",
		.of_match_table = imx_uart_dt_ids,
		.pm = &imx_uart_pm_ops,
	},
};

static int __init imx_uart_init(void)
{
	int ret = uart_register_driver(&imx_uart_uart_driver);

	if (ret)
		return ret;

	ret = platform_driver_register(&imx_uart_platform_driver);
	if (ret != 0)
		uart_unregister_driver(&imx_uart_uart_driver);

	return ret;
}

static void __exit imx_uart_exit(void)
{
	platform_driver_unregister(&imx_uart_platform_driver);
	uart_unregister_driver(&imx_uart_uart_driver);
}

module_init(imx_uart_init);
module_exit(imx_uart_exit);

MODULE_AUTHOR("Sascha Hauer");
MODULE_DESCRIPTION("IMX generic serial port driver");
MODULE_LICENSE("GPL");
MODULE_ALIAS("platform:imx-uart");<|MERGE_RESOLUTION|>--- conflicted
+++ resolved
@@ -2203,11 +2203,7 @@
 	else if (ret < 0)
 		return ret;
 
-<<<<<<< HEAD
-	if (sport->port.line >= ARRAY_SIZE(imx_ports)) {
-=======
 	if (sport->port.line >= ARRAY_SIZE(imx_uart_ports)) {
->>>>>>> 144482d4
 		dev_err(&pdev->dev, "serial%d out of range\n",
 			sport->port.line);
 		return -EINVAL;
