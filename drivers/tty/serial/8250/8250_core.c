// SPDX-License-Identifier: GPL-2.0+
/*
 *  Universal/legacy driver for 8250/16550-type serial ports
 *
 *  Based on drivers/char/serial.c, by Linus Torvalds, Theodore Ts'o.
 *
 *  Copyright (C) 2001 Russell King.
 *
 *  Supports: ISA-compatible 8250/16550 ports
 *	      PNP 8250/16550 ports
 *	      early_serial_setup() ports
 *	      userspace-configurable "phantom" ports
 *	      "serial8250" platform devices
 *	      serial8250_register_8250_port() ports
 */

#include <linux/acpi.h>
#include <linux/module.h>
#include <linux/moduleparam.h>
#include <linux/ioport.h>
#include <linux/init.h>
#include <linux/console.h>
#include <linux/sysrq.h>
#include <linux/delay.h>
#include <linux/platform_device.h>
#include <linux/tty.h>
#include <linux/ratelimit.h>
#include <linux/tty_flip.h>
#include <linux/serial.h>
#include <linux/serial_8250.h>
#include <linux/nmi.h>
#include <linux/mutex.h>
#include <linux/slab.h>
#include <linux/uaccess.h>
#include <linux/pm_runtime.h>
#include <linux/io.h>
#ifdef CONFIG_SPARC
#include <linux/sunserialcore.h>
#endif

#include <asm/irq.h>

#include "8250.h"

/*
 * Configuration:
 *   share_irqs - whether we pass IRQF_SHARED to request_irq().  This option
 *                is unsafe when used on edge-triggered interrupts.
 */
static unsigned int share_irqs = SERIAL8250_SHARE_IRQS;

static unsigned int nr_uarts = CONFIG_SERIAL_8250_RUNTIME_UARTS;

static struct uart_driver serial8250_reg;

static unsigned int skip_txen_test; /* force skip of txen test at init time */

#define PASS_LIMIT	512

#include <asm/serial.h>
/*
 * SERIAL_PORT_DFNS tells us about built-in ports that have no
 * standard enumeration mechanism.   Platforms that can find all
 * serial ports via mechanisms like ACPI or PCI need not supply it.
 */
#ifndef SERIAL_PORT_DFNS
#define SERIAL_PORT_DFNS
#endif

static const struct old_serial_port old_serial_port[] = {
	SERIAL_PORT_DFNS /* defined in asm/serial.h */
};

#define UART_NR	CONFIG_SERIAL_8250_NR_UARTS

#ifdef CONFIG_SERIAL_8250_RSA

#define PORT_RSA_MAX 4
static unsigned long probe_rsa[PORT_RSA_MAX];
static unsigned int probe_rsa_count;
#endif /* CONFIG_SERIAL_8250_RSA  */

struct irq_info {
	struct			hlist_node node;
	int			irq;
	spinlock_t		lock;	/* Protects list not the hash */
	struct list_head	*head;
};

#define NR_IRQ_HASH		32	/* Can be adjusted later */
static struct hlist_head irq_lists[NR_IRQ_HASH];
static DEFINE_MUTEX(hash_mutex);	/* Used to walk the hash */

/*
 * This is the serial driver's interrupt routine.
 *
 * Arjan thinks the old way was overly complex, so it got simplified.
 * Alan disagrees, saying that need the complexity to handle the weird
 * nature of ISA shared interrupts.  (This is a special exception.)
 *
 * In order to handle ISA shared interrupts properly, we need to check
 * that all ports have been serviced, and therefore the ISA interrupt
 * line has been de-asserted.
 *
 * This means we need to loop through all ports. checking that they
 * don't have an interrupt pending.
 */
static irqreturn_t serial8250_interrupt(int irq, void *dev_id)
{
	struct irq_info *i = dev_id;
	struct list_head *l, *end = NULL;
	int pass_counter = 0, handled = 0;

	pr_debug("%s(%d): start\n", __func__, irq);

	spin_lock(&i->lock);

	l = i->head;
	do {
		struct uart_8250_port *up;
		struct uart_port *port;

		up = list_entry(l, struct uart_8250_port, list);
		port = &up->port;

		if (port->handle_irq(port)) {
			handled = 1;
			end = NULL;
		} else if (end == NULL)
			end = l;

		l = l->next;

		if (l == i->head && pass_counter++ > PASS_LIMIT)
			break;
	} while (l != end);

	spin_unlock(&i->lock);

	pr_debug("%s(%d): end\n", __func__, irq);

	return IRQ_RETVAL(handled);
}

/*
 * To support ISA shared interrupts, we need to have one interrupt
 * handler that ensures that the IRQ line has been deasserted
 * before returning.  Failing to do this will result in the IRQ
 * line being stuck active, and, since ISA irqs are edge triggered,
 * no more IRQs will be seen.
 */
static void serial_do_unlink(struct irq_info *i, struct uart_8250_port *up)
{
	spin_lock_irq(&i->lock);

	if (!list_empty(i->head)) {
		if (i->head == &up->list)
			i->head = i->head->next;
		list_del(&up->list);
	} else {
		BUG_ON(i->head != &up->list);
		i->head = NULL;
	}
	spin_unlock_irq(&i->lock);
	/* List empty so throw away the hash node */
	if (i->head == NULL) {
		hlist_del(&i->node);
		kfree(i);
	}
}

static int serial_link_irq_chain(struct uart_8250_port *up)
{
	struct hlist_head *h;
	struct irq_info *i;
	int ret;

	mutex_lock(&hash_mutex);

	h = &irq_lists[up->port.irq % NR_IRQ_HASH];

	hlist_for_each_entry(i, h, node)
		if (i->irq == up->port.irq)
			break;

	if (i == NULL) {
		i = kzalloc(sizeof(struct irq_info), GFP_KERNEL);
		if (i == NULL) {
			mutex_unlock(&hash_mutex);
			return -ENOMEM;
		}
		spin_lock_init(&i->lock);
		i->irq = up->port.irq;
		hlist_add_head(&i->node, h);
	}
	mutex_unlock(&hash_mutex);

	spin_lock_irq(&i->lock);

	if (i->head) {
		list_add(&up->list, i->head);
		spin_unlock_irq(&i->lock);

		ret = 0;
	} else {
		INIT_LIST_HEAD(&up->list);
		i->head = &up->list;
		spin_unlock_irq(&i->lock);
		ret = request_irq(up->port.irq, serial8250_interrupt,
				  up->port.irqflags, up->port.name, i);
		if (ret < 0)
			serial_do_unlink(i, up);
	}

	return ret;
}

static void serial_unlink_irq_chain(struct uart_8250_port *up)
{
	struct irq_info *i;
	struct hlist_head *h;

	mutex_lock(&hash_mutex);

	h = &irq_lists[up->port.irq % NR_IRQ_HASH];

	hlist_for_each_entry(i, h, node)
		if (i->irq == up->port.irq)
			break;

	BUG_ON(i == NULL);
	BUG_ON(i->head == NULL);

	if (list_empty(i->head))
		free_irq(up->port.irq, i);

	serial_do_unlink(i, up);
	mutex_unlock(&hash_mutex);
}

/*
 * This function is used to handle ports that do not have an
 * interrupt.  This doesn't work very well for 16450's, but gives
 * barely passable results for a 16550A.  (Although at the expense
 * of much CPU overhead).
 */
static void serial8250_timeout(struct timer_list *t)
{
	struct uart_8250_port *up = from_timer(up, t, timer);

	up->port.handle_irq(&up->port);
	mod_timer(&up->timer, jiffies + uart_poll_timeout(&up->port));
}

static void serial8250_backup_timeout(struct timer_list *t)
{
	struct uart_8250_port *up = from_timer(up, t, timer);
	unsigned int iir, ier = 0, lsr;
	unsigned long flags;

	spin_lock_irqsave(&up->port.lock, flags);

	/*
	 * Must disable interrupts or else we risk racing with the interrupt
	 * based handler.
	 */
	if (up->port.irq) {
		ier = serial_in(up, UART_IER);
		serial_out(up, UART_IER, 0);
	}

	iir = serial_in(up, UART_IIR);

	/*
	 * This should be a safe test for anyone who doesn't trust the
	 * IIR bits on their UART, but it's specifically designed for
	 * the "Diva" UART used on the management processor on many HP
	 * ia64 and parisc boxes.
	 */
	lsr = serial_in(up, UART_LSR);
	up->lsr_saved_flags |= lsr & LSR_SAVE_FLAGS;
	if ((iir & UART_IIR_NO_INT) && (up->ier & UART_IER_THRI) &&
	    (!uart_circ_empty(&up->port.state->xmit) || up->port.x_char) &&
	    (lsr & UART_LSR_THRE)) {
		iir &= ~(UART_IIR_ID | UART_IIR_NO_INT);
		iir |= UART_IIR_THRI;
	}

	if (!(iir & UART_IIR_NO_INT))
		serial8250_tx_chars(up);

	if (up->port.irq)
		serial_out(up, UART_IER, ier);

	spin_unlock_irqrestore(&up->port.lock, flags);

	/* Standard timer interval plus 0.2s to keep the port running */
	mod_timer(&up->timer,
		jiffies + uart_poll_timeout(&up->port) + HZ / 5);
}

static int univ8250_setup_irq(struct uart_8250_port *up)
{
	struct uart_port *port = &up->port;
	int retval = 0;

	/*
	 * The above check will only give an accurate result the first time
	 * the port is opened so this value needs to be preserved.
	 */
	if (up->bugs & UART_BUG_THRE) {
		pr_debug("%s - using backup timer\n", port->name);

		up->timer.function = serial8250_backup_timeout;
		mod_timer(&up->timer, jiffies +
			  uart_poll_timeout(port) + HZ / 5);
	}

	/*
	 * If the "interrupt" for this port doesn't correspond with any
	 * hardware interrupt, we use a timer-based system.  The original
	 * driver used to do this with IRQ0.
	 */
	if (!port->irq)
		mod_timer(&up->timer, jiffies + uart_poll_timeout(port));
	else
		retval = serial_link_irq_chain(up);

	return retval;
}

static void univ8250_release_irq(struct uart_8250_port *up)
{
	struct uart_port *port = &up->port;

	del_timer_sync(&up->timer);
	up->timer.function = serial8250_timeout;
	if (port->irq)
		serial_unlink_irq_chain(up);
}

#ifdef CONFIG_SERIAL_8250_RSA
static int serial8250_request_rsa_resource(struct uart_8250_port *up)
{
	unsigned long start = UART_RSA_BASE << up->port.regshift;
	unsigned int size = 8 << up->port.regshift;
	struct uart_port *port = &up->port;
	int ret = -EINVAL;

	switch (port->iotype) {
	case UPIO_HUB6:
	case UPIO_PORT:
		start += port->iobase;
		if (request_region(start, size, "serial-rsa"))
			ret = 0;
		else
			ret = -EBUSY;
		break;
	}

	return ret;
}

static void serial8250_release_rsa_resource(struct uart_8250_port *up)
{
	unsigned long offset = UART_RSA_BASE << up->port.regshift;
	unsigned int size = 8 << up->port.regshift;
	struct uart_port *port = &up->port;

	switch (port->iotype) {
	case UPIO_HUB6:
	case UPIO_PORT:
		release_region(port->iobase + offset, size);
		break;
	}
}
#endif

static const struct uart_ops *base_ops;
static struct uart_ops univ8250_port_ops;

static const struct uart_8250_ops univ8250_driver_ops = {
	.setup_irq	= univ8250_setup_irq,
	.release_irq	= univ8250_release_irq,
};

static struct uart_8250_port serial8250_ports[UART_NR];

/**
 * serial8250_get_port - retrieve struct uart_8250_port
 * @line: serial line number
 *
 * This function retrieves struct uart_8250_port for the specific line.
 * This struct *must* *not* be used to perform a 8250 or serial core operation
 * which is not accessible otherwise. Its only purpose is to make the struct
 * accessible to the runtime-pm callbacks for context suspend/restore.
 * The lock assumption made here is none because runtime-pm suspend/resume
 * callbacks should not be invoked if there is any operation performed on the
 * port.
 */
struct uart_8250_port *serial8250_get_port(int line)
{
	return &serial8250_ports[line];
}
EXPORT_SYMBOL_GPL(serial8250_get_port);

static void (*serial8250_isa_config)(int port, struct uart_port *up,
	u32 *capabilities);

void serial8250_set_isa_configurator(
	void (*v)(int port, struct uart_port *up, u32 *capabilities))
{
	serial8250_isa_config = v;
}
EXPORT_SYMBOL(serial8250_set_isa_configurator);

#ifdef CONFIG_SERIAL_8250_RSA

static void univ8250_config_port(struct uart_port *port, int flags)
{
	struct uart_8250_port *up = up_to_u8250p(port);

	up->probe &= ~UART_PROBE_RSA;
	if (port->type == PORT_RSA) {
		if (serial8250_request_rsa_resource(up) == 0)
			up->probe |= UART_PROBE_RSA;
	} else if (flags & UART_CONFIG_TYPE) {
		int i;

		for (i = 0; i < probe_rsa_count; i++) {
			if (probe_rsa[i] == up->port.iobase) {
				if (serial8250_request_rsa_resource(up) == 0)
					up->probe |= UART_PROBE_RSA;
				break;
			}
		}
	}

	base_ops->config_port(port, flags);

	if (port->type != PORT_RSA && up->probe & UART_PROBE_RSA)
		serial8250_release_rsa_resource(up);
}

static int univ8250_request_port(struct uart_port *port)
{
	struct uart_8250_port *up = up_to_u8250p(port);
	int ret;

	ret = base_ops->request_port(port);
	if (ret == 0 && port->type == PORT_RSA) {
		ret = serial8250_request_rsa_resource(up);
		if (ret < 0)
			base_ops->release_port(port);
	}

	return ret;
}

static void univ8250_release_port(struct uart_port *port)
{
	struct uart_8250_port *up = up_to_u8250p(port);

	if (port->type == PORT_RSA)
		serial8250_release_rsa_resource(up);
	base_ops->release_port(port);
}

static void univ8250_rsa_support(struct uart_ops *ops)
{
	ops->config_port  = univ8250_config_port;
	ops->request_port = univ8250_request_port;
	ops->release_port = univ8250_release_port;
}

#else
#define univ8250_rsa_support(x)		do { } while (0)
#endif /* CONFIG_SERIAL_8250_RSA */

static inline void serial8250_apply_quirks(struct uart_8250_port *up)
{
	up->port.quirks |= skip_txen_test ? UPQ_NO_TXEN_TEST : 0;
}

static void __init serial8250_isa_init_ports(void)
{
	struct uart_8250_port *up;
	static int first = 1;
	int i, irqflag = 0;

	if (!first)
		return;
	first = 0;

	if (nr_uarts > UART_NR)
		nr_uarts = UART_NR;

	for (i = 0; i < nr_uarts; i++) {
		struct uart_8250_port *up = &serial8250_ports[i];
		struct uart_port *port = &up->port;

		port->line = i;
		serial8250_init_port(up);
		if (!base_ops)
			base_ops = port->ops;
		port->ops = &univ8250_port_ops;

		timer_setup(&up->timer, serial8250_timeout, 0);

		up->ops = &univ8250_driver_ops;

		/*
		 * ALPHA_KLUDGE_MCR needs to be killed.
		 */
		up->mcr_mask = ~ALPHA_KLUDGE_MCR;
		up->mcr_force = ALPHA_KLUDGE_MCR;
		serial8250_set_defaults(up);
	}

	/* chain base port ops to support Remote Supervisor Adapter */
	univ8250_port_ops = *base_ops;
	univ8250_rsa_support(&univ8250_port_ops);

	if (share_irqs)
		irqflag = IRQF_SHARED;

	for (i = 0, up = serial8250_ports;
	     i < ARRAY_SIZE(old_serial_port) && i < nr_uarts;
	     i++, up++) {
		struct uart_port *port = &up->port;

		port->iobase   = old_serial_port[i].port;
		port->irq      = irq_canonicalize(old_serial_port[i].irq);
		port->irqflags = 0;
		port->uartclk  = old_serial_port[i].baud_base * 16;
		port->flags    = old_serial_port[i].flags;
		port->hub6     = 0;
		port->membase  = old_serial_port[i].iomem_base;
		port->iotype   = old_serial_port[i].io_type;
		port->regshift = old_serial_port[i].iomem_reg_shift;

		port->irqflags |= irqflag;
		if (serial8250_isa_config != NULL)
			serial8250_isa_config(i, &up->port, &up->capabilities);
	}
}

static void __init
serial8250_register_ports(struct uart_driver *drv, struct device *dev)
{
	int i;

	for (i = 0; i < nr_uarts; i++) {
		struct uart_8250_port *up = &serial8250_ports[i];

		if (up->port.type == PORT_8250_CIR)
			continue;

		if (up->port.dev)
			continue;

		up->port.dev = dev;

		serial8250_apply_quirks(up);
		uart_add_one_port(drv, &up->port);
	}
}

#ifdef CONFIG_SERIAL_8250_CONSOLE

static void univ8250_console_write(struct console *co, const char *s,
				   unsigned int count)
{
	struct uart_8250_port *up = &serial8250_ports[co->index];

	serial8250_console_write(up, s, count);
}

static int univ8250_console_setup(struct console *co, char *options)
{
	struct uart_port *port;
	int retval;

	/*
	 * Check whether an invalid uart number has been specified, and
	 * if so, search for the first available port that does have
	 * console support.
	 */
	if (co->index >= nr_uarts)
		co->index = 0;
	port = &serial8250_ports[co->index].port;
	/* link port to console */
	port->cons = co;

	retval = serial8250_console_setup(port, options, false);
	if (retval != 0)
		port->cons = NULL;
	return retval;
}

static int univ8250_console_exit(struct console *co)
{
	struct uart_port *port;

	port = &serial8250_ports[co->index].port;
	return serial8250_console_exit(port);
}

/**
 *	univ8250_console_match - non-standard console matching
 *	@co:	  registering console
 *	@name:	  name from console command line
 *	@idx:	  index from console command line
 *	@options: ptr to option string from console command line
 *
 *	Only attempts to match console command lines of the form:
 *	    console=uart[8250],io|mmio|mmio16|mmio32,<addr>[,<options>]
 *	    console=uart[8250],0x<addr>[,<options>]
 *	This form is used to register an initial earlycon boot console and
 *	replace it with the serial8250_console at 8250 driver init.
 *
 *	Performs console setup for a match (as required by interface)
 *	If no <options> are specified, then assume the h/w is already setup.
 *
 *	Returns 0 if console matches; otherwise non-zero to use default matching
 */
static int univ8250_console_match(struct console *co, char *name, int idx,
				  char *options)
{
	char match[] = "uart";	/* 8250-specific earlycon name */
	unsigned char iotype;
	resource_size_t addr;
	int i;

	if (strncmp(name, match, 4) != 0)
		return -ENODEV;

	if (uart_parse_earlycon(options, &iotype, &addr, &options))
		return -ENODEV;

	/* try to match the port specified on the command line */
	for (i = 0; i < nr_uarts; i++) {
		struct uart_port *port = &serial8250_ports[i].port;

		if (port->iotype != iotype)
			continue;
		if ((iotype == UPIO_MEM || iotype == UPIO_MEM16 ||
		     iotype == UPIO_MEM32 || iotype == UPIO_MEM32BE)
		    && (port->mapbase != addr))
			continue;
		if (iotype == UPIO_PORT && port->iobase != addr)
			continue;

		co->index = i;
		port->cons = co;
		return serial8250_console_setup(port, options, true);
	}

	return -ENODEV;
}

static struct console univ8250_console = {
	.name		= "ttyS",
	.write		= univ8250_console_write,
	.device		= uart_console_device,
	.setup		= univ8250_console_setup,
	.exit		= univ8250_console_exit,
	.match		= univ8250_console_match,
	.flags		= CON_PRINTBUFFER | CON_ANYTIME,
	.index		= -1,
	.data		= &serial8250_reg,
};

static int __init univ8250_console_init(void)
{
	if (nr_uarts == 0)
		return -ENODEV;

	serial8250_isa_init_ports();
	register_console(&univ8250_console);
	return 0;
}
console_initcall(univ8250_console_init);

#define SERIAL8250_CONSOLE	(&univ8250_console)
#else
#define SERIAL8250_CONSOLE	NULL
#endif

static struct uart_driver serial8250_reg = {
	.owner			= THIS_MODULE,
	.driver_name		= "serial",
	.dev_name		= "ttyS",
	.major			= TTY_MAJOR,
	.minor			= 64,
	.cons			= SERIAL8250_CONSOLE,
};

/*
 * early_serial_setup - early registration for 8250 ports
 *
 * Setup an 8250 port structure prior to console initialisation.  Use
 * after console initialisation will cause undefined behaviour.
 */
int __init early_serial_setup(struct uart_port *port)
{
	struct uart_port *p;

	if (port->line >= ARRAY_SIZE(serial8250_ports) || nr_uarts == 0)
		return -ENODEV;

	serial8250_isa_init_ports();
	p = &serial8250_ports[port->line].port;
	p->iobase       = port->iobase;
	p->membase      = port->membase;
	p->irq          = port->irq;
	p->irqflags     = port->irqflags;
	p->uartclk      = port->uartclk;
	p->fifosize     = port->fifosize;
	p->regshift     = port->regshift;
	p->iotype       = port->iotype;
	p->flags        = port->flags;
	p->mapbase      = port->mapbase;
	p->mapsize      = port->mapsize;
	p->private_data = port->private_data;
	p->type		= port->type;
	p->line		= port->line;

	serial8250_set_defaults(up_to_u8250p(p));

	if (port->serial_in)
		p->serial_in = port->serial_in;
	if (port->serial_out)
		p->serial_out = port->serial_out;
	if (port->handle_irq)
		p->handle_irq = port->handle_irq;

	return 0;
}

/**
 *	serial8250_suspend_port - suspend one serial port
 *	@line:  serial line number
 *
 *	Suspend one serial port.
 */
void serial8250_suspend_port(int line)
{
	struct uart_8250_port *up = &serial8250_ports[line];
	struct uart_port *port = &up->port;

	if (!console_suspend_enabled && uart_console(port) &&
	    port->type != PORT_8250) {
		unsigned char canary = 0xa5;

		serial_out(up, UART_SCR, canary);
		if (serial_in(up, UART_SCR) == canary)
			up->canary = canary;
	}

	uart_suspend_port(&serial8250_reg, port);
}
EXPORT_SYMBOL(serial8250_suspend_port);

/**
 *	serial8250_resume_port - resume one serial port
 *	@line:  serial line number
 *
 *	Resume one serial port.
 */
void serial8250_resume_port(int line)
{
	struct uart_8250_port *up = &serial8250_ports[line];
	struct uart_port *port = &up->port;

	up->canary = 0;

	if (up->capabilities & UART_NATSEMI) {
		/* Ensure it's still in high speed mode */
		serial_port_out(port, UART_LCR, 0xE0);

		ns16550a_goto_highspeed(up);

		serial_port_out(port, UART_LCR, 0);
		port->uartclk = 921600*16;
	}
	uart_resume_port(&serial8250_reg, port);
}
EXPORT_SYMBOL(serial8250_resume_port);

/*
 * Register a set of serial devices attached to a platform device.  The
 * list is terminated with a zero flags entry, which means we expect
 * all entries to have at least UPF_BOOT_AUTOCONF set.
 */
static int serial8250_probe(struct platform_device *dev)
{
	struct plat_serial8250_port *p = dev_get_platdata(&dev->dev);
	struct uart_8250_port uart;
	int ret, i, irqflag = 0;

	memset(&uart, 0, sizeof(uart));

	if (share_irqs)
		irqflag = IRQF_SHARED;

	for (i = 0; p && p->flags != 0; p++, i++) {
		uart.port.iobase	= p->iobase;
		uart.port.membase	= p->membase;
		uart.port.irq		= p->irq;
		uart.port.irqflags	= p->irqflags;
		uart.port.uartclk	= p->uartclk;
		uart.port.regshift	= p->regshift;
		uart.port.iotype	= p->iotype;
		uart.port.flags		= p->flags;
		uart.port.mapbase	= p->mapbase;
		uart.port.hub6		= p->hub6;
		uart.port.has_sysrq	= p->has_sysrq;
		uart.port.private_data	= p->private_data;
		uart.port.type		= p->type;
		uart.port.serial_in	= p->serial_in;
		uart.port.serial_out	= p->serial_out;
		uart.port.handle_irq	= p->handle_irq;
		uart.port.handle_break	= p->handle_break;
		uart.port.set_termios	= p->set_termios;
		uart.port.set_ldisc	= p->set_ldisc;
		uart.port.get_mctrl	= p->get_mctrl;
		uart.port.pm		= p->pm;
		uart.port.dev		= &dev->dev;
		uart.port.irqflags	|= irqflag;
		ret = serial8250_register_8250_port(&uart);
		if (ret < 0) {
			dev_err(&dev->dev, "unable to register port at index %d "
				"(IO%lx MEM%llx IRQ%d): %d\n", i,
				p->iobase, (unsigned long long)p->mapbase,
				p->irq, ret);
		}
	}
	return 0;
}

/*
 * Remove serial ports registered against a platform device.
 */
static int serial8250_remove(struct platform_device *dev)
{
	int i;

	for (i = 0; i < nr_uarts; i++) {
		struct uart_8250_port *up = &serial8250_ports[i];

		if (up->port.dev == &dev->dev)
			serial8250_unregister_port(i);
	}
	return 0;
}

static int serial8250_suspend(struct platform_device *dev, pm_message_t state)
{
	int i;

	for (i = 0; i < UART_NR; i++) {
		struct uart_8250_port *up = &serial8250_ports[i];

		if (up->port.type != PORT_UNKNOWN && up->port.dev == &dev->dev)
			uart_suspend_port(&serial8250_reg, &up->port);
	}

	return 0;
}

static int serial8250_resume(struct platform_device *dev)
{
	int i;

	for (i = 0; i < UART_NR; i++) {
		struct uart_8250_port *up = &serial8250_ports[i];

		if (up->port.type != PORT_UNKNOWN && up->port.dev == &dev->dev)
			serial8250_resume_port(i);
	}

	return 0;
}

static struct platform_driver serial8250_isa_driver = {
	.probe		= serial8250_probe,
	.remove		= serial8250_remove,
	.suspend	= serial8250_suspend,
	.resume		= serial8250_resume,
	.driver		= {
		.name	= "serial8250",
	},
};

/*
 * This "device" covers _all_ ISA 8250-compatible serial devices listed
 * in the table in include/asm/serial.h
 */
static struct platform_device *serial8250_isa_devs;

/*
 * serial8250_register_8250_port and serial8250_unregister_port allows for
 * 16x50 serial ports to be configured at run-time, to support PCMCIA
 * modems and PCI multiport cards.
 */
static DEFINE_MUTEX(serial_mutex);

static struct uart_8250_port *serial8250_find_match_or_unused(const struct uart_port *port)
{
	int i;

	/*
	 * First, find a port entry which matches.
	 */
	for (i = 0; i < nr_uarts; i++)
		if (uart_match_port(&serial8250_ports[i].port, port))
			return &serial8250_ports[i];

	/* try line number first if still available */
	i = port->line;
	if (i < nr_uarts && serial8250_ports[i].port.type == PORT_UNKNOWN &&
			serial8250_ports[i].port.iobase == 0)
		return &serial8250_ports[i];
	/*
	 * We didn't find a matching entry, so look for the first
	 * free entry.  We look for one which hasn't been previously
	 * used (indicated by zero iobase).
	 */
	for (i = 0; i < nr_uarts; i++)
		if (serial8250_ports[i].port.type == PORT_UNKNOWN &&
		    serial8250_ports[i].port.iobase == 0)
			return &serial8250_ports[i];

	/*
	 * That also failed.  Last resort is to find any entry which
	 * doesn't have a real port associated with it.
	 */
	for (i = 0; i < nr_uarts; i++)
		if (serial8250_ports[i].port.type == PORT_UNKNOWN)
			return &serial8250_ports[i];

	return NULL;
}

static void serial_8250_overrun_backoff_work(struct work_struct *work)
{
	struct uart_8250_port *up =
	    container_of(to_delayed_work(work), struct uart_8250_port,
			 overrun_backoff);
	struct uart_port *port = &up->port;
	unsigned long flags;

	spin_lock_irqsave(&port->lock, flags);
	up->ier |= UART_IER_RLSI | UART_IER_RDI;
	up->port.read_status_mask |= UART_LSR_DR;
	serial_out(up, UART_IER, up->ier);
	spin_unlock_irqrestore(&port->lock, flags);
}

/**
 *	serial8250_register_8250_port - register a serial port
 *	@up: serial port template
 *
 *	Configure the serial port specified by the request. If the
 *	port exists and is in use, it is hung up and unregistered
 *	first.
 *
 *	The port is then probed and if necessary the IRQ is autodetected
 *	If this fails an error is returned.
 *
 *	On success the port is ready to use and the line number is returned.
 */
int serial8250_register_8250_port(const struct uart_8250_port *up)
{
	struct uart_8250_port *uart;
	int ret = -ENOSPC;

	if (up->port.uartclk == 0)
		return -EINVAL;

	mutex_lock(&serial_mutex);

	uart = serial8250_find_match_or_unused(&up->port);
	if (uart && uart->port.type != PORT_8250_CIR) {
		struct mctrl_gpios *gpios;

		if (uart->port.dev)
			uart_remove_one_port(&serial8250_reg, &uart->port);

		uart->port.iobase       = up->port.iobase;
		uart->port.membase      = up->port.membase;
		uart->port.irq          = up->port.irq;
		uart->port.irqflags     = up->port.irqflags;
		uart->port.uartclk      = up->port.uartclk;
		uart->port.fifosize     = up->port.fifosize;
		uart->port.regshift     = up->port.regshift;
		uart->port.iotype       = up->port.iotype;
		uart->port.flags        = up->port.flags | UPF_BOOT_AUTOCONF;
		uart->bugs		= up->bugs;
		uart->port.mapbase      = up->port.mapbase;
		uart->port.mapsize      = up->port.mapsize;
		uart->port.private_data = up->port.private_data;
		uart->tx_loadsz		= up->tx_loadsz;
		uart->capabilities	= up->capabilities;
		uart->port.throttle	= up->port.throttle;
		uart->port.unthrottle	= up->port.unthrottle;
		uart->port.rs485_config	= up->port.rs485_config;
		uart->port.rs485	= up->port.rs485;
		uart->rs485_start_tx	= up->rs485_start_tx;
		uart->rs485_stop_tx	= up->rs485_stop_tx;
		uart->dma		= up->dma;

		/* Take tx_loadsz from fifosize if it wasn't set separately */
		if (uart->port.fifosize && !uart->tx_loadsz)
			uart->tx_loadsz = uart->port.fifosize;

		if (up->port.dev) {
			uart->port.dev = up->port.dev;
			ret = uart_get_rs485_mode(&uart->port);
			if (ret)
				goto err;
		}

		if (up->port.flags & UPF_FIXED_TYPE)
			uart->port.type = up->port.type;

		/*
		 * Only call mctrl_gpio_init(), if the device has no ACPI
		 * companion device
		 */
		if (!has_acpi_companion(uart->port.dev)) {
			gpios = mctrl_gpio_init(&uart->port, 0);
			if (IS_ERR(gpios)) {
<<<<<<< HEAD
				if (PTR_ERR(gpios) != -ENOSYS) {
					ret = PTR_ERR(gpios);
					goto err;
				}
=======
				ret = PTR_ERR(gpios);
				goto err;
>>>>>>> 7d2a07b7
			} else {
				uart->gpios = gpios;
			}
		}

		serial8250_set_defaults(uart);

		/* Possibly override default I/O functions.  */
		if (up->port.serial_in)
			uart->port.serial_in = up->port.serial_in;
		if (up->port.serial_out)
			uart->port.serial_out = up->port.serial_out;
		if (up->port.handle_irq)
			uart->port.handle_irq = up->port.handle_irq;
		/*  Possibly override set_termios call */
		if (up->port.set_termios)
			uart->port.set_termios = up->port.set_termios;
		if (up->port.set_ldisc)
			uart->port.set_ldisc = up->port.set_ldisc;
		if (up->port.get_mctrl)
			uart->port.get_mctrl = up->port.get_mctrl;
		if (up->port.set_mctrl)
			uart->port.set_mctrl = up->port.set_mctrl;
		if (up->port.get_divisor)
			uart->port.get_divisor = up->port.get_divisor;
		if (up->port.set_divisor)
			uart->port.set_divisor = up->port.set_divisor;
		if (up->port.startup)
			uart->port.startup = up->port.startup;
		if (up->port.shutdown)
			uart->port.shutdown = up->port.shutdown;
		if (up->port.pm)
			uart->port.pm = up->port.pm;
		if (up->port.handle_break)
			uart->port.handle_break = up->port.handle_break;
		if (up->dl_read)
			uart->dl_read = up->dl_read;
		if (up->dl_write)
			uart->dl_write = up->dl_write;

		if (uart->port.type != PORT_8250_CIR) {
			if (serial8250_isa_config != NULL)
				serial8250_isa_config(0, &uart->port,
						&uart->capabilities);

			serial8250_apply_quirks(uart);
			ret = uart_add_one_port(&serial8250_reg,
						&uart->port);
			if (ret)
				goto err;

			ret = uart->port.line;
		} else {
			dev_info(uart->port.dev,
				"skipping CIR port at 0x%lx / 0x%llx, IRQ %d\n",
				uart->port.iobase,
				(unsigned long long)uart->port.mapbase,
				uart->port.irq);

			ret = 0;
		}

		/* Initialise interrupt backoff work if required */
		if (up->overrun_backoff_time_ms > 0) {
			uart->overrun_backoff_time_ms =
				up->overrun_backoff_time_ms;
			INIT_DELAYED_WORK(&uart->overrun_backoff,
					serial_8250_overrun_backoff_work);
		} else {
			uart->overrun_backoff_time_ms = 0;
		}
	}

	mutex_unlock(&serial_mutex);

	return ret;

err:
	uart->port.dev = NULL;
	mutex_unlock(&serial_mutex);
	return ret;
}
EXPORT_SYMBOL(serial8250_register_8250_port);

/**
 *	serial8250_unregister_port - remove a 16x50 serial port at runtime
 *	@line: serial line number
 *
 *	Remove one serial port.  This may not be called from interrupt
 *	context.  We hand the port back to the our control.
 */
void serial8250_unregister_port(int line)
{
	struct uart_8250_port *uart = &serial8250_ports[line];

	mutex_lock(&serial_mutex);

	if (uart->em485) {
		unsigned long flags;

		spin_lock_irqsave(&uart->port.lock, flags);
		serial8250_em485_destroy(uart);
		spin_unlock_irqrestore(&uart->port.lock, flags);
	}

	uart_remove_one_port(&serial8250_reg, &uart->port);
	if (serial8250_isa_devs) {
		uart->port.flags &= ~UPF_BOOT_AUTOCONF;
		uart->port.type = PORT_UNKNOWN;
		uart->port.dev = &serial8250_isa_devs->dev;
		uart->capabilities = 0;
		serial8250_apply_quirks(uart);
		uart_add_one_port(&serial8250_reg, &uart->port);
	} else {
		uart->port.dev = NULL;
	}
	mutex_unlock(&serial_mutex);
}
EXPORT_SYMBOL(serial8250_unregister_port);

static int __init serial8250_init(void)
{
	int ret;

	if (nr_uarts == 0)
		return -ENODEV;

	serial8250_isa_init_ports();

	pr_info("Serial: 8250/16550 driver, %d ports, IRQ sharing %sabled\n",
		nr_uarts, share_irqs ? "en" : "dis");

#ifdef CONFIG_SPARC
	ret = sunserial_register_minors(&serial8250_reg, UART_NR);
#else
	serial8250_reg.nr = UART_NR;
	ret = uart_register_driver(&serial8250_reg);
#endif
	if (ret)
		goto out;

	ret = serial8250_pnp_init();
	if (ret)
		goto unreg_uart_drv;

	serial8250_isa_devs = platform_device_alloc("serial8250",
						    PLAT8250_DEV_LEGACY);
	if (!serial8250_isa_devs) {
		ret = -ENOMEM;
		goto unreg_pnp;
	}

	ret = platform_device_add(serial8250_isa_devs);
	if (ret)
		goto put_dev;

	serial8250_register_ports(&serial8250_reg, &serial8250_isa_devs->dev);

	ret = platform_driver_register(&serial8250_isa_driver);
	if (ret == 0)
		goto out;

	platform_device_del(serial8250_isa_devs);
put_dev:
	platform_device_put(serial8250_isa_devs);
unreg_pnp:
	serial8250_pnp_exit();
unreg_uart_drv:
#ifdef CONFIG_SPARC
	sunserial_unregister_minors(&serial8250_reg, UART_NR);
#else
	uart_unregister_driver(&serial8250_reg);
#endif
out:
	return ret;
}

static void __exit serial8250_exit(void)
{
	struct platform_device *isa_dev = serial8250_isa_devs;

	/*
	 * This tells serial8250_unregister_port() not to re-register
	 * the ports (thereby making serial8250_isa_driver permanently
	 * in use.)
	 */
	serial8250_isa_devs = NULL;

	platform_driver_unregister(&serial8250_isa_driver);
	platform_device_unregister(isa_dev);

	serial8250_pnp_exit();

#ifdef CONFIG_SPARC
	sunserial_unregister_minors(&serial8250_reg, UART_NR);
#else
	uart_unregister_driver(&serial8250_reg);
#endif
}

module_init(serial8250_init);
module_exit(serial8250_exit);

MODULE_LICENSE("GPL");
MODULE_DESCRIPTION("Generic 8250/16x50 serial driver");

module_param_hw(share_irqs, uint, other, 0644);
MODULE_PARM_DESC(share_irqs, "Share IRQs with other non-8250/16x50 devices (unsafe)");

module_param(nr_uarts, uint, 0644);
MODULE_PARM_DESC(nr_uarts, "Maximum number of UARTs supported. (1-" __MODULE_STRING(CONFIG_SERIAL_8250_NR_UARTS) ")");

module_param(skip_txen_test, uint, 0644);
MODULE_PARM_DESC(skip_txen_test, "Skip checking for the TXEN bug at init time");

#ifdef CONFIG_SERIAL_8250_RSA
module_param_hw_array(probe_rsa, ulong, ioport, &probe_rsa_count, 0444);
MODULE_PARM_DESC(probe_rsa, "Probe I/O ports for RSA");
#endif
MODULE_ALIAS_CHARDEV_MAJOR(TTY_MAJOR);

#ifdef CONFIG_SERIAL_8250_DEPRECATED_OPTIONS
#ifndef MODULE
/* This module was renamed to 8250_core in 3.7.  Keep the old "8250" name
 * working as well for the module options so we don't break people.  We
 * need to keep the names identical and the convenient macros will happily
 * refuse to let us do that by failing the build with redefinition errors
 * of global variables.  So we stick them inside a dummy function to avoid
 * those conflicts.  The options still get parsed, and the redefined
 * MODULE_PARAM_PREFIX lets us keep the "8250." syntax alive.
 *
 * This is hacky.  I'm sorry.
 */
static void __used s8250_options(void)
{
#undef MODULE_PARAM_PREFIX
#define MODULE_PARAM_PREFIX "8250_core."

	module_param_cb(share_irqs, &param_ops_uint, &share_irqs, 0644);
	module_param_cb(nr_uarts, &param_ops_uint, &nr_uarts, 0644);
	module_param_cb(skip_txen_test, &param_ops_uint, &skip_txen_test, 0644);
#ifdef CONFIG_SERIAL_8250_RSA
	__module_param_call(MODULE_PARAM_PREFIX, probe_rsa,
		&param_array_ops, .arr = &__param_arr_probe_rsa,
		0444, -1, 0);
#endif
}
#else
MODULE_ALIAS("8250_core");
#endif
#endif<|MERGE_RESOLUTION|>--- conflicted
+++ resolved
@@ -1032,15 +1032,8 @@
 		if (!has_acpi_companion(uart->port.dev)) {
 			gpios = mctrl_gpio_init(&uart->port, 0);
 			if (IS_ERR(gpios)) {
-<<<<<<< HEAD
-				if (PTR_ERR(gpios) != -ENOSYS) {
-					ret = PTR_ERR(gpios);
-					goto err;
-				}
-=======
 				ret = PTR_ERR(gpios);
 				goto err;
->>>>>>> 7d2a07b7
 			} else {
 				uart->gpios = gpios;
 			}
