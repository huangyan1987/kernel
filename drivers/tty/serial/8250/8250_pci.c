// SPDX-License-Identifier: GPL-2.0
/*
 *  Probe module for 8250/16550-type PCI serial ports.
 *
 *  Based on drivers/char/serial.c, by Linus Torvalds, Theodore Ts'o.
 *
 *  Copyright (C) 2001 Russell King, All Rights Reserved.
 */
#undef DEBUG
#include <linux/module.h>
#include <linux/pci.h>
#include <linux/string.h>
#include <linux/kernel.h>
#include <linux/slab.h>
#include <linux/delay.h>
#include <linux/tty.h>
#include <linux/serial_reg.h>
#include <linux/serial_core.h>
#include <linux/8250_pci.h>
#include <linux/bitops.h>

#include <asm/byteorder.h>
#include <asm/io.h>

#include "8250.h"

/*
 * init function returns:
 *  > 0 - number of ports
 *  = 0 - use board->num_ports
 *  < 0 - error
 */
struct pci_serial_quirk {
	u32	vendor;
	u32	device;
	u32	subvendor;
	u32	subdevice;
	int	(*probe)(struct pci_dev *dev);
	int	(*init)(struct pci_dev *dev);
	int	(*setup)(struct serial_private *,
			 const struct pciserial_board *,
			 struct uart_8250_port *, int);
	void	(*exit)(struct pci_dev *dev);
};

struct f815xxa_data {
	spinlock_t lock;
	int idx;
};

struct serial_private {
	struct pci_dev		*dev;
	unsigned int		nr;
	struct pci_serial_quirk	*quirk;
	const struct pciserial_board *board;
	int			line[];
};

#define PCI_DEVICE_ID_HPE_PCI_SERIAL	0x37e

static const struct pci_device_id pci_use_msi[] = {
	{ PCI_DEVICE_SUB(PCI_VENDOR_ID_NETMOS, PCI_DEVICE_ID_NETMOS_9900,
			 0xA000, 0x1000) },
	{ PCI_DEVICE_SUB(PCI_VENDOR_ID_NETMOS, PCI_DEVICE_ID_NETMOS_9912,
			 0xA000, 0x1000) },
	{ PCI_DEVICE_SUB(PCI_VENDOR_ID_NETMOS, PCI_DEVICE_ID_NETMOS_9922,
			 0xA000, 0x1000) },
	{ PCI_DEVICE_SUB(PCI_VENDOR_ID_HP_3PAR, PCI_DEVICE_ID_HPE_PCI_SERIAL,
			 PCI_ANY_ID, PCI_ANY_ID) },
	{ }
};

static int pci_default_setup(struct serial_private*,
	  const struct pciserial_board*, struct uart_8250_port *, int);

static void moan_device(const char *str, struct pci_dev *dev)
{
	pci_err(dev, "%s\n"
	       "Please send the output of lspci -vv, this\n"
	       "message (0x%04x,0x%04x,0x%04x,0x%04x), the\n"
	       "manufacturer and name of serial board or\n"
	       "modem board to <linux-serial@vger.kernel.org>.\n",
	       str, dev->vendor, dev->device,
	       dev->subsystem_vendor, dev->subsystem_device);
}

static int
setup_port(struct serial_private *priv, struct uart_8250_port *port,
	   u8 bar, unsigned int offset, int regshift)
{
	struct pci_dev *dev = priv->dev;

	if (bar >= PCI_STD_NUM_BARS)
		return -EINVAL;

	if (pci_resource_flags(dev, bar) & IORESOURCE_MEM) {
		if (!pcim_iomap(dev, bar, 0) && !pcim_iomap_table(dev))
			return -ENOMEM;

		port->port.iotype = UPIO_MEM;
		port->port.iobase = 0;
		port->port.mapbase = pci_resource_start(dev, bar) + offset;
		port->port.membase = pcim_iomap_table(dev)[bar] + offset;
		port->port.regshift = regshift;
	} else {
		port->port.iotype = UPIO_PORT;
		port->port.iobase = pci_resource_start(dev, bar) + offset;
		port->port.mapbase = 0;
		port->port.membase = NULL;
		port->port.regshift = 0;
	}
	return 0;
}

/*
 * ADDI-DATA GmbH communication cards <info@addi-data.com>
 */
static int addidata_apci7800_setup(struct serial_private *priv,
				const struct pciserial_board *board,
				struct uart_8250_port *port, int idx)
{
	unsigned int bar = 0, offset = board->first_offset;
	bar = FL_GET_BASE(board->flags);

	if (idx < 2) {
		offset += idx * board->uart_offset;
	} else if ((idx >= 2) && (idx < 4)) {
		bar += 1;
		offset += ((idx - 2) * board->uart_offset);
	} else if ((idx >= 4) && (idx < 6)) {
		bar += 2;
		offset += ((idx - 4) * board->uart_offset);
	} else if (idx >= 6) {
		bar += 3;
		offset += ((idx - 6) * board->uart_offset);
	}

	return setup_port(priv, port, bar, offset, board->reg_shift);
}

/*
 * AFAVLAB uses a different mixture of BARs and offsets
 * Not that ugly ;) -- HW
 */
static int
afavlab_setup(struct serial_private *priv, const struct pciserial_board *board,
	      struct uart_8250_port *port, int idx)
{
	unsigned int bar, offset = board->first_offset;

	bar = FL_GET_BASE(board->flags);
	if (idx < 4)
		bar += idx;
	else {
		bar = 4;
		offset += (idx - 4) * board->uart_offset;
	}

	return setup_port(priv, port, bar, offset, board->reg_shift);
}

/*
 * HP's Remote Management Console.  The Diva chip came in several
 * different versions.  N-class, L2000 and A500 have two Diva chips, each
 * with 3 UARTs (the third UART on the second chip is unused).  Superdome
 * and Keystone have one Diva chip with 3 UARTs.  Some later machines have
 * one Diva chip, but it has been expanded to 5 UARTs.
 */
static int pci_hp_diva_init(struct pci_dev *dev)
{
	int rc = 0;

	switch (dev->subsystem_device) {
	case PCI_DEVICE_ID_HP_DIVA_TOSCA1:
	case PCI_DEVICE_ID_HP_DIVA_HALFDOME:
	case PCI_DEVICE_ID_HP_DIVA_KEYSTONE:
	case PCI_DEVICE_ID_HP_DIVA_EVEREST:
		rc = 3;
		break;
	case PCI_DEVICE_ID_HP_DIVA_TOSCA2:
		rc = 2;
		break;
	case PCI_DEVICE_ID_HP_DIVA_MAESTRO:
		rc = 4;
		break;
	case PCI_DEVICE_ID_HP_DIVA_POWERBAR:
	case PCI_DEVICE_ID_HP_DIVA_HURRICANE:
		rc = 1;
		break;
	}

	return rc;
}

/*
 * HP's Diva chip puts the 4th/5th serial port further out, and
 * some serial ports are supposed to be hidden on certain models.
 */
static int
pci_hp_diva_setup(struct serial_private *priv,
		const struct pciserial_board *board,
		struct uart_8250_port *port, int idx)
{
	unsigned int offset = board->first_offset;
	unsigned int bar = FL_GET_BASE(board->flags);

	switch (priv->dev->subsystem_device) {
	case PCI_DEVICE_ID_HP_DIVA_MAESTRO:
		if (idx == 3)
			idx++;
		break;
	case PCI_DEVICE_ID_HP_DIVA_EVEREST:
		if (idx > 0)
			idx++;
		if (idx > 2)
			idx++;
		break;
	}
	if (idx > 2)
		offset = 0x18;

	offset += idx * board->uart_offset;

	return setup_port(priv, port, bar, offset, board->reg_shift);
}

/*
 * Added for EKF Intel i960 serial boards
 */
static int pci_inteli960ni_init(struct pci_dev *dev)
{
	u32 oldval;

	if (!(dev->subsystem_device & 0x1000))
		return -ENODEV;

	/* is firmware started? */
	pci_read_config_dword(dev, 0x44, &oldval);
	if (oldval == 0x00001000L) { /* RESET value */
		pci_dbg(dev, "Local i960 firmware missing\n");
		return -ENODEV;
	}
	return 0;
}

/*
 * Some PCI serial cards using the PLX 9050 PCI interface chip require
 * that the card interrupt be explicitly enabled or disabled.  This
 * seems to be mainly needed on card using the PLX which also use I/O
 * mapped memory.
 */
static int pci_plx9050_init(struct pci_dev *dev)
{
	u8 irq_config;
	void __iomem *p;

	if ((pci_resource_flags(dev, 0) & IORESOURCE_MEM) == 0) {
		moan_device("no memory in bar 0", dev);
		return 0;
	}

	irq_config = 0x41;
	if (dev->vendor == PCI_VENDOR_ID_PANACOM ||
	    dev->subsystem_vendor == PCI_SUBVENDOR_ID_EXSYS)
		irq_config = 0x43;

	if ((dev->vendor == PCI_VENDOR_ID_PLX) &&
	    (dev->device == PCI_DEVICE_ID_PLX_ROMULUS))
		/*
		 * As the megawolf cards have the int pins active
		 * high, and have 2 UART chips, both ints must be
		 * enabled on the 9050. Also, the UARTS are set in
		 * 16450 mode by default, so we have to enable the
		 * 16C950 'enhanced' mode so that we can use the
		 * deep FIFOs
		 */
		irq_config = 0x5b;
	/*
	 * enable/disable interrupts
	 */
	p = ioremap(pci_resource_start(dev, 0), 0x80);
	if (p == NULL)
		return -ENOMEM;
	writel(irq_config, p + 0x4c);

	/*
	 * Read the register back to ensure that it took effect.
	 */
	readl(p + 0x4c);
	iounmap(p);

	return 0;
}

static void pci_plx9050_exit(struct pci_dev *dev)
{
	u8 __iomem *p;

	if ((pci_resource_flags(dev, 0) & IORESOURCE_MEM) == 0)
		return;

	/*
	 * disable interrupts
	 */
	p = ioremap(pci_resource_start(dev, 0), 0x80);
	if (p != NULL) {
		writel(0, p + 0x4c);

		/*
		 * Read the register back to ensure that it took effect.
		 */
		readl(p + 0x4c);
		iounmap(p);
	}
}

#define NI8420_INT_ENABLE_REG	0x38
#define NI8420_INT_ENABLE_BIT	0x2000

static void pci_ni8420_exit(struct pci_dev *dev)
{
	void __iomem *p;
	unsigned int bar = 0;

	if ((pci_resource_flags(dev, bar) & IORESOURCE_MEM) == 0) {
		moan_device("no memory in bar", dev);
		return;
	}

	p = pci_ioremap_bar(dev, bar);
	if (p == NULL)
		return;

	/* Disable the CPU Interrupt */
	writel(readl(p + NI8420_INT_ENABLE_REG) & ~(NI8420_INT_ENABLE_BIT),
	       p + NI8420_INT_ENABLE_REG);
	iounmap(p);
}


/* MITE registers */
#define MITE_IOWBSR1	0xc4
#define MITE_IOWCR1	0xf4
#define MITE_LCIMR1	0x08
#define MITE_LCIMR2	0x10

#define MITE_LCIMR2_CLR_CPU_IE	(1 << 30)

static void pci_ni8430_exit(struct pci_dev *dev)
{
	void __iomem *p;
	unsigned int bar = 0;

	if ((pci_resource_flags(dev, bar) & IORESOURCE_MEM) == 0) {
		moan_device("no memory in bar", dev);
		return;
	}

	p = pci_ioremap_bar(dev, bar);
	if (p == NULL)
		return;

	/* Disable the CPU Interrupt */
	writel(MITE_LCIMR2_CLR_CPU_IE, p + MITE_LCIMR2);
	iounmap(p);
}

/* SBS Technologies Inc. PMC-OCTPRO and P-OCTAL cards */
static int
sbs_setup(struct serial_private *priv, const struct pciserial_board *board,
		struct uart_8250_port *port, int idx)
{
	unsigned int bar, offset = board->first_offset;

	bar = 0;

	if (idx < 4) {
		/* first four channels map to 0, 0x100, 0x200, 0x300 */
		offset += idx * board->uart_offset;
	} else if (idx < 8) {
		/* last four channels map to 0x1000, 0x1100, 0x1200, 0x1300 */
		offset += idx * board->uart_offset + 0xC00;
	} else /* we have only 8 ports on PMC-OCTALPRO */
		return 1;

	return setup_port(priv, port, bar, offset, board->reg_shift);
}

/*
* This does initialization for PMC OCTALPRO cards:
* maps the device memory, resets the UARTs (needed, bc
* if the module is removed and inserted again, the card
* is in the sleep mode) and enables global interrupt.
*/

/* global control register offset for SBS PMC-OctalPro */
#define OCT_REG_CR_OFF		0x500

static int sbs_init(struct pci_dev *dev)
{
	u8 __iomem *p;

	p = pci_ioremap_bar(dev, 0);

	if (p == NULL)
		return -ENOMEM;
	/* Set bit-4 Control Register (UART RESET) in to reset the uarts */
	writeb(0x10, p + OCT_REG_CR_OFF);
	udelay(50);
	writeb(0x0, p + OCT_REG_CR_OFF);

	/* Set bit-2 (INTENABLE) of Control Register */
	writeb(0x4, p + OCT_REG_CR_OFF);
	iounmap(p);

	return 0;
}

/*
 * Disables the global interrupt of PMC-OctalPro
 */

static void sbs_exit(struct pci_dev *dev)
{
	u8 __iomem *p;

	p = pci_ioremap_bar(dev, 0);
	/* FIXME: What if resource_len < OCT_REG_CR_OFF */
	if (p != NULL)
		writeb(0, p + OCT_REG_CR_OFF);
	iounmap(p);
}

/*
 * SIIG serial cards have an PCI interface chip which also controls
 * the UART clocking frequency. Each UART can be clocked independently
 * (except cards equipped with 4 UARTs) and initial clocking settings
 * are stored in the EEPROM chip. It can cause problems because this
 * version of serial driver doesn't support differently clocked UART's
 * on single PCI card. To prevent this, initialization functions set
 * high frequency clocking for all UART's on given card. It is safe (I
 * hope) because it doesn't touch EEPROM settings to prevent conflicts
 * with other OSes (like M$ DOS).
 *
 *  SIIG support added by Andrey Panin <pazke@donpac.ru>, 10/1999
 *
 * There is two family of SIIG serial cards with different PCI
 * interface chip and different configuration methods:
 *     - 10x cards have control registers in IO and/or memory space;
 *     - 20x cards have control registers in standard PCI configuration space.
 *
 * Note: all 10x cards have PCI device ids 0x10..
 *       all 20x cards have PCI device ids 0x20..
 *
 * There are also Quartet Serial cards which use Oxford Semiconductor
 * 16954 quad UART PCI chip clocked by 18.432 MHz quartz.
 *
 * Note: some SIIG cards are probed by the parport_serial object.
 */

#define PCI_DEVICE_ID_SIIG_1S_10x (PCI_DEVICE_ID_SIIG_1S_10x_550 & 0xfffc)
#define PCI_DEVICE_ID_SIIG_2S_10x (PCI_DEVICE_ID_SIIG_2S_10x_550 & 0xfff8)

static int pci_siig10x_init(struct pci_dev *dev)
{
	u16 data;
	void __iomem *p;

	switch (dev->device & 0xfff8) {
	case PCI_DEVICE_ID_SIIG_1S_10x:	/* 1S */
		data = 0xffdf;
		break;
	case PCI_DEVICE_ID_SIIG_2S_10x:	/* 2S, 2S1P */
		data = 0xf7ff;
		break;
	default:			/* 1S1P, 4S */
		data = 0xfffb;
		break;
	}

	p = ioremap(pci_resource_start(dev, 0), 0x80);
	if (p == NULL)
		return -ENOMEM;

	writew(readw(p + 0x28) & data, p + 0x28);
	readw(p + 0x28);
	iounmap(p);
	return 0;
}

#define PCI_DEVICE_ID_SIIG_2S_20x (PCI_DEVICE_ID_SIIG_2S_20x_550 & 0xfffc)
#define PCI_DEVICE_ID_SIIG_2S1P_20x (PCI_DEVICE_ID_SIIG_2S1P_20x_550 & 0xfffc)

static int pci_siig20x_init(struct pci_dev *dev)
{
	u8 data;

	/* Change clock frequency for the first UART. */
	pci_read_config_byte(dev, 0x6f, &data);
	pci_write_config_byte(dev, 0x6f, data & 0xef);

	/* If this card has 2 UART, we have to do the same with second UART. */
	if (((dev->device & 0xfffc) == PCI_DEVICE_ID_SIIG_2S_20x) ||
	    ((dev->device & 0xfffc) == PCI_DEVICE_ID_SIIG_2S1P_20x)) {
		pci_read_config_byte(dev, 0x73, &data);
		pci_write_config_byte(dev, 0x73, data & 0xef);
	}
	return 0;
}

static int pci_siig_init(struct pci_dev *dev)
{
	unsigned int type = dev->device & 0xff00;

	if (type == 0x1000)
		return pci_siig10x_init(dev);
	if (type == 0x2000)
		return pci_siig20x_init(dev);

	moan_device("Unknown SIIG card", dev);
	return -ENODEV;
}

static int pci_siig_setup(struct serial_private *priv,
			  const struct pciserial_board *board,
			  struct uart_8250_port *port, int idx)
{
	unsigned int bar = FL_GET_BASE(board->flags) + idx, offset = 0;

	if (idx > 3) {
		bar = 4;
		offset = (idx - 4) * 8;
	}

	return setup_port(priv, port, bar, offset, 0);
}

/*
 * Timedia has an explosion of boards, and to avoid the PCI table from
 * growing *huge*, we use this function to collapse some 70 entries
 * in the PCI table into one, for sanity's and compactness's sake.
 */
static const unsigned short timedia_single_port[] = {
	0x4025, 0x4027, 0x4028, 0x5025, 0x5027, 0
};

static const unsigned short timedia_dual_port[] = {
	0x0002, 0x4036, 0x4037, 0x4038, 0x4078, 0x4079, 0x4085,
	0x4088, 0x4089, 0x5037, 0x5078, 0x5079, 0x5085, 0x6079,
	0x7079, 0x8079, 0x8137, 0x8138, 0x8237, 0x8238, 0x9079,
	0x9137, 0x9138, 0x9237, 0x9238, 0xA079, 0xB079, 0xC079,
	0xD079, 0
};

static const unsigned short timedia_quad_port[] = {
	0x4055, 0x4056, 0x4095, 0x4096, 0x5056, 0x8156, 0x8157,
	0x8256, 0x8257, 0x9056, 0x9156, 0x9157, 0x9158, 0x9159,
	0x9256, 0x9257, 0xA056, 0xA157, 0xA158, 0xA159, 0xB056,
	0xB157, 0
};

static const unsigned short timedia_eight_port[] = {
	0x4065, 0x4066, 0x5065, 0x5066, 0x8166, 0x9066, 0x9166,
	0x9167, 0x9168, 0xA066, 0xA167, 0xA168, 0
};

static const struct timedia_struct {
	int num;
	const unsigned short *ids;
} timedia_data[] = {
	{ 1, timedia_single_port },
	{ 2, timedia_dual_port },
	{ 4, timedia_quad_port },
	{ 8, timedia_eight_port }
};

/*
 * There are nearly 70 different Timedia/SUNIX PCI serial devices.  Instead of
 * listing them individually, this driver merely grabs them all with
 * PCI_ANY_ID.  Some of these devices, however, also feature a parallel port,
 * and should be left free to be claimed by parport_serial instead.
 */
static int pci_timedia_probe(struct pci_dev *dev)
{
	/*
	 * Check the third digit of the subdevice ID
	 * (0,2,3,5,6: serial only -- 7,8,9: serial + parallel)
	 */
	if ((dev->subsystem_device & 0x00f0) >= 0x70) {
		pci_info(dev, "ignoring Timedia subdevice %04x for parport_serial\n",
			 dev->subsystem_device);
		return -ENODEV;
	}

	return 0;
}

static int pci_timedia_init(struct pci_dev *dev)
{
	const unsigned short *ids;
	int i, j;

	for (i = 0; i < ARRAY_SIZE(timedia_data); i++) {
		ids = timedia_data[i].ids;
		for (j = 0; ids[j]; j++)
			if (dev->subsystem_device == ids[j])
				return timedia_data[i].num;
	}
	return 0;
}

/*
 * Timedia/SUNIX uses a mixture of BARs and offsets
 * Ugh, this is ugly as all hell --- TYT
 */
static int
pci_timedia_setup(struct serial_private *priv,
		  const struct pciserial_board *board,
		  struct uart_8250_port *port, int idx)
{
	unsigned int bar = 0, offset = board->first_offset;

	switch (idx) {
	case 0:
		bar = 0;
		break;
	case 1:
		offset = board->uart_offset;
		bar = 0;
		break;
	case 2:
		bar = 1;
		break;
	case 3:
		offset = board->uart_offset;
		fallthrough;
	case 4: /* BAR 2 */
	case 5: /* BAR 3 */
	case 6: /* BAR 4 */
	case 7: /* BAR 5 */
		bar = idx - 2;
	}

	return setup_port(priv, port, bar, offset, board->reg_shift);
}

/*
 * Some Titan cards are also a little weird
 */
static int
titan_400l_800l_setup(struct serial_private *priv,
		      const struct pciserial_board *board,
		      struct uart_8250_port *port, int idx)
{
	unsigned int bar, offset = board->first_offset;

	switch (idx) {
	case 0:
		bar = 1;
		break;
	case 1:
		bar = 2;
		break;
	default:
		bar = 4;
		offset = (idx - 2) * board->uart_offset;
	}

	return setup_port(priv, port, bar, offset, board->reg_shift);
}

static int pci_xircom_init(struct pci_dev *dev)
{
	msleep(100);
	return 0;
}

static int pci_ni8420_init(struct pci_dev *dev)
{
	void __iomem *p;
	unsigned int bar = 0;

	if ((pci_resource_flags(dev, bar) & IORESOURCE_MEM) == 0) {
		moan_device("no memory in bar", dev);
		return 0;
	}

	p = pci_ioremap_bar(dev, bar);
	if (p == NULL)
		return -ENOMEM;

	/* Enable CPU Interrupt */
	writel(readl(p + NI8420_INT_ENABLE_REG) | NI8420_INT_ENABLE_BIT,
	       p + NI8420_INT_ENABLE_REG);

	iounmap(p);
	return 0;
}

#define MITE_IOWBSR1_WSIZE	0xa
#define MITE_IOWBSR1_WIN_OFFSET	0x800
#define MITE_IOWBSR1_WENAB	(1 << 7)
#define MITE_LCIMR1_IO_IE_0	(1 << 24)
#define MITE_LCIMR2_SET_CPU_IE	(1 << 31)
#define MITE_IOWCR1_RAMSEL_MASK	0xfffffffe

static int pci_ni8430_init(struct pci_dev *dev)
{
	void __iomem *p;
	struct pci_bus_region region;
	u32 device_window;
	unsigned int bar = 0;

	if ((pci_resource_flags(dev, bar) & IORESOURCE_MEM) == 0) {
		moan_device("no memory in bar", dev);
		return 0;
	}

	p = pci_ioremap_bar(dev, bar);
	if (p == NULL)
		return -ENOMEM;

	/*
	 * Set device window address and size in BAR0, while acknowledging that
	 * the resource structure may contain a translated address that differs
	 * from the address the device responds to.
	 */
	pcibios_resource_to_bus(dev->bus, &region, &dev->resource[bar]);
	device_window = ((region.start + MITE_IOWBSR1_WIN_OFFSET) & 0xffffff00)
			| MITE_IOWBSR1_WENAB | MITE_IOWBSR1_WSIZE;
	writel(device_window, p + MITE_IOWBSR1);

	/* Set window access to go to RAMSEL IO address space */
	writel((readl(p + MITE_IOWCR1) & MITE_IOWCR1_RAMSEL_MASK),
	       p + MITE_IOWCR1);

	/* Enable IO Bus Interrupt 0 */
	writel(MITE_LCIMR1_IO_IE_0, p + MITE_LCIMR1);

	/* Enable CPU Interrupt */
	writel(MITE_LCIMR2_SET_CPU_IE, p + MITE_LCIMR2);

	iounmap(p);
	return 0;
}

/* UART Port Control Register */
#define NI8430_PORTCON	0x0f
#define NI8430_PORTCON_TXVR_ENABLE	(1 << 3)

static int
pci_ni8430_setup(struct serial_private *priv,
		 const struct pciserial_board *board,
		 struct uart_8250_port *port, int idx)
{
	struct pci_dev *dev = priv->dev;
	void __iomem *p;
	unsigned int bar, offset = board->first_offset;

	if (idx >= board->num_ports)
		return 1;

	bar = FL_GET_BASE(board->flags);
	offset += idx * board->uart_offset;

	p = pci_ioremap_bar(dev, bar);
	if (!p)
		return -ENOMEM;

	/* enable the transceiver */
	writeb(readb(p + offset + NI8430_PORTCON) | NI8430_PORTCON_TXVR_ENABLE,
	       p + offset + NI8430_PORTCON);

	iounmap(p);

	return setup_port(priv, port, bar, offset, board->reg_shift);
}

static int pci_netmos_9900_setup(struct serial_private *priv,
				const struct pciserial_board *board,
				struct uart_8250_port *port, int idx)
{
	unsigned int bar;

	if ((priv->dev->device != PCI_DEVICE_ID_NETMOS_9865) &&
	    (priv->dev->subsystem_device & 0xff00) == 0x3000) {
		/* netmos apparently orders BARs by datasheet layout, so serial
		 * ports get BARs 0 and 3 (or 1 and 4 for memmapped)
		 */
		bar = 3 * idx;

		return setup_port(priv, port, bar, 0, board->reg_shift);
	}

	return pci_default_setup(priv, board, port, idx);
}

/* the 99xx series comes with a range of device IDs and a variety
 * of capabilities:
 *
 * 9900 has varying capabilities and can cascade to sub-controllers
 *   (cascading should be purely internal)
 * 9904 is hardwired with 4 serial ports
 * 9912 and 9922 are hardwired with 2 serial ports
 */
static int pci_netmos_9900_numports(struct pci_dev *dev)
{
	unsigned int c = dev->class;
	unsigned int pi;
	unsigned short sub_serports;

	pi = c & 0xff;

	if (pi == 2)
		return 1;

	if ((pi == 0) && (dev->device == PCI_DEVICE_ID_NETMOS_9900)) {
		/* two possibilities: 0x30ps encodes number of parallel and
		 * serial ports, or 0x1000 indicates *something*. This is not
		 * immediately obvious, since the 2s1p+4s configuration seems
		 * to offer all functionality on functions 0..2, while still
		 * advertising the same function 3 as the 4s+2s1p config.
		 */
		sub_serports = dev->subsystem_device & 0xf;
		if (sub_serports > 0)
			return sub_serports;

		pci_err(dev, "NetMos/Mostech serial driver ignoring port on ambiguous config.\n");
		return 0;
	}

	moan_device("unknown NetMos/Mostech program interface", dev);
	return 0;
}

static int pci_netmos_init(struct pci_dev *dev)
{
	/* subdevice 0x00PS means <P> parallel, <S> serial */
	unsigned int num_serial = dev->subsystem_device & 0xf;

	if ((dev->device == PCI_DEVICE_ID_NETMOS_9901) ||
		(dev->device == PCI_DEVICE_ID_NETMOS_9865))
		return 0;

	if (dev->subsystem_vendor == PCI_VENDOR_ID_IBM &&
			dev->subsystem_device == 0x0299)
		return 0;

	switch (dev->device) { /* FALLTHROUGH on all */
	case PCI_DEVICE_ID_NETMOS_9904:
	case PCI_DEVICE_ID_NETMOS_9912:
	case PCI_DEVICE_ID_NETMOS_9922:
	case PCI_DEVICE_ID_NETMOS_9900:
		num_serial = pci_netmos_9900_numports(dev);
		break;

	default:
		break;
	}

	if (num_serial == 0) {
		moan_device("unknown NetMos/Mostech device", dev);
		return -ENODEV;
	}

	return num_serial;
}

/*
 * These chips are available with optionally one parallel port and up to
 * two serial ports. Unfortunately they all have the same product id.
 *
 * Basic configuration is done over a region of 32 I/O ports. The base
 * ioport is called INTA or INTC, depending on docs/other drivers.
 *
 * The region of the 32 I/O ports is configured in POSIO0R...
 */

/* registers */
#define ITE_887x_MISCR		0x9c
#define ITE_887x_INTCBAR	0x78
#define ITE_887x_UARTBAR	0x7c
#define ITE_887x_PS0BAR		0x10
#define ITE_887x_POSIO0		0x60

/* I/O space size */
#define ITE_887x_IOSIZE		32
/* I/O space size (bits 26-24; 8 bytes = 011b) */
#define ITE_887x_POSIO_IOSIZE_8		(3 << 24)
/* I/O space size (bits 26-24; 32 bytes = 101b) */
#define ITE_887x_POSIO_IOSIZE_32	(5 << 24)
/* Decoding speed (1 = slow, 2 = medium, 3 = fast) */
#define ITE_887x_POSIO_SPEED		(3 << 29)
/* enable IO_Space bit */
#define ITE_887x_POSIO_ENABLE		(1 << 31)

/* inta_addr are the configuration addresses of the ITE */
static const short inta_addr[] = { 0x2a0, 0x2c0, 0x220, 0x240, 0x1e0, 0x200, 0x280 };
static int pci_ite887x_init(struct pci_dev *dev)
{
	int ret, i, type;
	struct resource *iobase = NULL;
	u32 miscr, uartbar, ioport;

	/* search for the base-ioport */
	for (i = 0; i < ARRAY_SIZE(inta_addr); i++) {
		iobase = request_region(inta_addr[i], ITE_887x_IOSIZE,
								"ite887x");
		if (iobase != NULL) {
			/* write POSIO0R - speed | size | ioport */
			pci_write_config_dword(dev, ITE_887x_POSIO0,
				ITE_887x_POSIO_ENABLE | ITE_887x_POSIO_SPEED |
				ITE_887x_POSIO_IOSIZE_32 | inta_addr[i]);
			/* write INTCBAR - ioport */
			pci_write_config_dword(dev, ITE_887x_INTCBAR,
								inta_addr[i]);
			ret = inb(inta_addr[i]);
			if (ret != 0xff) {
				/* ioport connected */
				break;
			}
			release_region(iobase->start, ITE_887x_IOSIZE);
		}
	}

	if (i == ARRAY_SIZE(inta_addr)) {
		pci_err(dev, "could not find iobase\n");
		return -ENODEV;
	}

	/* start of undocumented type checking (see parport_pc.c) */
	type = inb(iobase->start + 0x18) & 0x0f;

	switch (type) {
	case 0x2:	/* ITE8871 (1P) */
	case 0xa:	/* ITE8875 (1P) */
		ret = 0;
		break;
	case 0xe:	/* ITE8872 (2S1P) */
		ret = 2;
		break;
	case 0x6:	/* ITE8873 (1S) */
		ret = 1;
		break;
	case 0x8:	/* ITE8874 (2S) */
		ret = 2;
		break;
	default:
		moan_device("Unknown ITE887x", dev);
		ret = -ENODEV;
	}

	/* configure all serial ports */
	for (i = 0; i < ret; i++) {
		/* read the I/O port from the device */
		pci_read_config_dword(dev, ITE_887x_PS0BAR + (0x4 * (i + 1)),
								&ioport);
		ioport &= 0x0000FF00;	/* the actual base address */
		pci_write_config_dword(dev, ITE_887x_POSIO0 + (0x4 * (i + 1)),
			ITE_887x_POSIO_ENABLE | ITE_887x_POSIO_SPEED |
			ITE_887x_POSIO_IOSIZE_8 | ioport);

		/* write the ioport to the UARTBAR */
		pci_read_config_dword(dev, ITE_887x_UARTBAR, &uartbar);
		uartbar &= ~(0xffff << (16 * i));	/* clear half the reg */
		uartbar |= (ioport << (16 * i));	/* set the ioport */
		pci_write_config_dword(dev, ITE_887x_UARTBAR, uartbar);

		/* get current config */
		pci_read_config_dword(dev, ITE_887x_MISCR, &miscr);
		/* disable interrupts (UARTx_Routing[3:0]) */
		miscr &= ~(0xf << (12 - 4 * i));
		/* activate the UART (UARTx_En) */
		miscr |= 1 << (23 - i);
		/* write new config with activated UART */
		pci_write_config_dword(dev, ITE_887x_MISCR, miscr);
	}

	if (ret <= 0) {
		/* the device has no UARTs if we get here */
		release_region(iobase->start, ITE_887x_IOSIZE);
	}

	return ret;
}

static void pci_ite887x_exit(struct pci_dev *dev)
{
	u32 ioport;
	/* the ioport is bit 0-15 in POSIO0R */
	pci_read_config_dword(dev, ITE_887x_POSIO0, &ioport);
	ioport &= 0xffff;
	release_region(ioport, ITE_887x_IOSIZE);
}

/*
 * EndRun Technologies.
 * Determine the number of ports available on the device.
 */
#define PCI_VENDOR_ID_ENDRUN			0x7401
#define PCI_DEVICE_ID_ENDRUN_1588	0xe100

static int pci_endrun_init(struct pci_dev *dev)
{
	u8 __iomem *p;
	unsigned long deviceID;
	unsigned int  number_uarts = 0;

	/* EndRun device is all 0xexxx */
	if (dev->vendor == PCI_VENDOR_ID_ENDRUN &&
		(dev->device & 0xf000) != 0xe000)
		return 0;

	p = pci_iomap(dev, 0, 5);
	if (p == NULL)
		return -ENOMEM;

	deviceID = ioread32(p);
	/* EndRun device */
	if (deviceID == 0x07000200) {
		number_uarts = ioread8(p + 4);
		pci_dbg(dev, "%d ports detected on EndRun PCI Express device\n", number_uarts);
	}
	pci_iounmap(dev, p);
	return number_uarts;
}

/*
 * Oxford Semiconductor Inc.
 * Check that device is part of the Tornado range of devices, then determine
 * the number of ports available on the device.
 */
static int pci_oxsemi_tornado_init(struct pci_dev *dev)
{
	u8 __iomem *p;
	unsigned long deviceID;
	unsigned int  number_uarts = 0;

	/* OxSemi Tornado devices are all 0xCxxx */
	if (dev->vendor == PCI_VENDOR_ID_OXSEMI &&
	    (dev->device & 0xF000) != 0xC000)
		return 0;

	p = pci_iomap(dev, 0, 5);
	if (p == NULL)
		return -ENOMEM;

	deviceID = ioread32(p);
	/* Tornado device */
	if (deviceID == 0x07000200) {
		number_uarts = ioread8(p + 4);
		pci_dbg(dev, "%d ports detected on Oxford PCI Express device\n", number_uarts);
	}
	pci_iounmap(dev, p);
	return number_uarts;
}

static int pci_asix_setup(struct serial_private *priv,
		  const struct pciserial_board *board,
		  struct uart_8250_port *port, int idx)
{
	port->bugs |= UART_BUG_PARITY;
	return pci_default_setup(priv, board, port, idx);
}

#define QPCR_TEST_FOR1		0x3F
#define QPCR_TEST_GET1		0x00
#define QPCR_TEST_FOR2		0x40
#define QPCR_TEST_GET2		0x40
#define QPCR_TEST_FOR3		0x80
#define QPCR_TEST_GET3		0x40
#define QPCR_TEST_FOR4		0xC0
#define QPCR_TEST_GET4		0x80

#define QOPR_CLOCK_X1		0x0000
#define QOPR_CLOCK_X2		0x0001
#define QOPR_CLOCK_X4		0x0002
#define QOPR_CLOCK_X8		0x0003
#define QOPR_CLOCK_RATE_MASK	0x0003

/* Quatech devices have their own extra interface features */
static struct pci_device_id quatech_cards[] = {
	{ PCI_DEVICE_DATA(QUATECH, QSC100,   1) },
	{ PCI_DEVICE_DATA(QUATECH, DSC100,   1) },
	{ PCI_DEVICE_DATA(QUATECH, DSC100E,  0) },
	{ PCI_DEVICE_DATA(QUATECH, DSC200,   1) },
	{ PCI_DEVICE_DATA(QUATECH, DSC200E,  0) },
	{ PCI_DEVICE_DATA(QUATECH, ESC100D,  1) },
	{ PCI_DEVICE_DATA(QUATECH, ESC100M,  1) },
	{ PCI_DEVICE_DATA(QUATECH, QSCP100,  1) },
	{ PCI_DEVICE_DATA(QUATECH, DSCP100,  1) },
	{ PCI_DEVICE_DATA(QUATECH, QSCP200,  1) },
	{ PCI_DEVICE_DATA(QUATECH, DSCP200,  1) },
	{ PCI_DEVICE_DATA(QUATECH, ESCLP100, 0) },
	{ PCI_DEVICE_DATA(QUATECH, QSCLP100, 0) },
	{ PCI_DEVICE_DATA(QUATECH, DSCLP100, 0) },
	{ PCI_DEVICE_DATA(QUATECH, SSCLP100, 0) },
	{ PCI_DEVICE_DATA(QUATECH, QSCLP200, 0) },
	{ PCI_DEVICE_DATA(QUATECH, DSCLP200, 0) },
	{ PCI_DEVICE_DATA(QUATECH, SSCLP200, 0) },
	{ PCI_DEVICE_DATA(QUATECH, SPPXP_100, 0) },
	{ 0, }
};

static int pci_quatech_rqopr(struct uart_8250_port *port)
{
	unsigned long base = port->port.iobase;
	u8 LCR, val;

	LCR = inb(base + UART_LCR);
	outb(0xBF, base + UART_LCR);
	val = inb(base + UART_SCR);
	outb(LCR, base + UART_LCR);
	return val;
}

static void pci_quatech_wqopr(struct uart_8250_port *port, u8 qopr)
{
	unsigned long base = port->port.iobase;
	u8 LCR;

	LCR = inb(base + UART_LCR);
	outb(0xBF, base + UART_LCR);
	inb(base + UART_SCR);
	outb(qopr, base + UART_SCR);
	outb(LCR, base + UART_LCR);
}

static int pci_quatech_rqmcr(struct uart_8250_port *port)
{
	unsigned long base = port->port.iobase;
	u8 LCR, val, qmcr;

	LCR = inb(base + UART_LCR);
	outb(0xBF, base + UART_LCR);
	val = inb(base + UART_SCR);
	outb(val | 0x10, base + UART_SCR);
	qmcr = inb(base + UART_MCR);
	outb(val, base + UART_SCR);
	outb(LCR, base + UART_LCR);

	return qmcr;
}

static void pci_quatech_wqmcr(struct uart_8250_port *port, u8 qmcr)
{
	unsigned long base = port->port.iobase;
	u8 LCR, val;

	LCR = inb(base + UART_LCR);
	outb(0xBF, base + UART_LCR);
	val = inb(base + UART_SCR);
	outb(val | 0x10, base + UART_SCR);
	outb(qmcr, base + UART_MCR);
	outb(val, base + UART_SCR);
	outb(LCR, base + UART_LCR);
}

static int pci_quatech_has_qmcr(struct uart_8250_port *port)
{
	unsigned long base = port->port.iobase;
	u8 LCR, val;

	LCR = inb(base + UART_LCR);
	outb(0xBF, base + UART_LCR);
	val = inb(base + UART_SCR);
	if (val & 0x20) {
		outb(0x80, UART_LCR);
		if (!(inb(UART_SCR) & 0x20)) {
			outb(LCR, base + UART_LCR);
			return 1;
		}
	}
	return 0;
}

static int pci_quatech_test(struct uart_8250_port *port)
{
	u8 reg, qopr;

	qopr = pci_quatech_rqopr(port);
	pci_quatech_wqopr(port, qopr & QPCR_TEST_FOR1);
	reg = pci_quatech_rqopr(port) & 0xC0;
	if (reg != QPCR_TEST_GET1)
		return -EINVAL;
	pci_quatech_wqopr(port, (qopr & QPCR_TEST_FOR1)|QPCR_TEST_FOR2);
	reg = pci_quatech_rqopr(port) & 0xC0;
	if (reg != QPCR_TEST_GET2)
		return -EINVAL;
	pci_quatech_wqopr(port, (qopr & QPCR_TEST_FOR1)|QPCR_TEST_FOR3);
	reg = pci_quatech_rqopr(port) & 0xC0;
	if (reg != QPCR_TEST_GET3)
		return -EINVAL;
	pci_quatech_wqopr(port, (qopr & QPCR_TEST_FOR1)|QPCR_TEST_FOR4);
	reg = pci_quatech_rqopr(port) & 0xC0;
	if (reg != QPCR_TEST_GET4)
		return -EINVAL;

	pci_quatech_wqopr(port, qopr);
	return 0;
}

static int pci_quatech_clock(struct uart_8250_port *port)
{
	u8 qopr, reg, set;
	unsigned long clock;

	if (pci_quatech_test(port) < 0)
		return 1843200;

	qopr = pci_quatech_rqopr(port);

	pci_quatech_wqopr(port, qopr & ~QOPR_CLOCK_X8);
	reg = pci_quatech_rqopr(port);
	if (reg & QOPR_CLOCK_X8) {
		clock = 1843200;
		goto out;
	}
	pci_quatech_wqopr(port, qopr | QOPR_CLOCK_X8);
	reg = pci_quatech_rqopr(port);
	if (!(reg & QOPR_CLOCK_X8)) {
		clock = 1843200;
		goto out;
	}
	reg &= QOPR_CLOCK_X8;
	if (reg == QOPR_CLOCK_X2) {
		clock =  3685400;
		set = QOPR_CLOCK_X2;
	} else if (reg == QOPR_CLOCK_X4) {
		clock = 7372800;
		set = QOPR_CLOCK_X4;
	} else if (reg == QOPR_CLOCK_X8) {
		clock = 14745600;
		set = QOPR_CLOCK_X8;
	} else {
		clock = 1843200;
		set = QOPR_CLOCK_X1;
	}
	qopr &= ~QOPR_CLOCK_RATE_MASK;
	qopr |= set;

out:
	pci_quatech_wqopr(port, qopr);
	return clock;
}

static int pci_quatech_rs422(struct uart_8250_port *port)
{
	u8 qmcr;
	int rs422 = 0;

	if (!pci_quatech_has_qmcr(port))
		return 0;
	qmcr = pci_quatech_rqmcr(port);
	pci_quatech_wqmcr(port, 0xFF);
	if (pci_quatech_rqmcr(port))
		rs422 = 1;
	pci_quatech_wqmcr(port, qmcr);
	return rs422;
}

static int pci_quatech_init(struct pci_dev *dev)
{
	const struct pci_device_id *match;
	bool amcc = false;

	match = pci_match_id(quatech_cards, dev);
	if (match)
		amcc = match->driver_data;
	else
		pci_err(dev, "unknown port type '0x%04X'.\n", dev->device);

	if (amcc) {
		unsigned long base = pci_resource_start(dev, 0);
		if (base) {
			u32 tmp;

			outl(inl(base + 0x38) | 0x00002000, base + 0x38);
			tmp = inl(base + 0x3c);
			outl(tmp | 0x01000000, base + 0x3c);
			outl(tmp & ~0x01000000, base + 0x3c);
		}
	}
	return 0;
}

static int pci_quatech_setup(struct serial_private *priv,
		  const struct pciserial_board *board,
		  struct uart_8250_port *port, int idx)
{
	/* Needed by pci_quatech calls below */
	port->port.iobase = pci_resource_start(priv->dev, FL_GET_BASE(board->flags));
	/* Set up the clocking */
	port->port.uartclk = pci_quatech_clock(port);
	/* For now just warn about RS422 */
	if (pci_quatech_rs422(port))
		pci_warn(priv->dev, "software control of RS422 features not currently supported.\n");
	return pci_default_setup(priv, board, port, idx);
}

static int pci_default_setup(struct serial_private *priv,
		  const struct pciserial_board *board,
		  struct uart_8250_port *port, int idx)
{
	unsigned int bar, offset = board->first_offset, maxnr;

	bar = FL_GET_BASE(board->flags);
	if (board->flags & FL_BASE_BARS)
		bar += idx;
	else
		offset += idx * board->uart_offset;

	maxnr = (pci_resource_len(priv->dev, bar) - board->first_offset) >>
		(board->reg_shift + 3);

	if (board->flags & FL_REGION_SZ_CAP && idx >= maxnr)
		return 1;

	return setup_port(priv, port, bar, offset, board->reg_shift);
}

static int
ce4100_serial_setup(struct serial_private *priv,
		  const struct pciserial_board *board,
		  struct uart_8250_port *port, int idx)
{
	int ret;

	ret = setup_port(priv, port, idx, 0, board->reg_shift);
	port->port.iotype = UPIO_MEM32;
	port->port.type = PORT_XSCALE;
	port->port.flags = (port->port.flags | UPF_FIXED_PORT | UPF_FIXED_TYPE);
	port->port.regshift = 2;

	return ret;
}

static int
pci_omegapci_setup(struct serial_private *priv,
		      const struct pciserial_board *board,
		      struct uart_8250_port *port, int idx)
{
	return setup_port(priv, port, 2, idx * 8, 0);
}

static int
pci_brcm_trumanage_setup(struct serial_private *priv,
			 const struct pciserial_board *board,
			 struct uart_8250_port *port, int idx)
{
	int ret = pci_default_setup(priv, board, port, idx);

	port->port.type = PORT_BRCM_TRUMANAGE;
	port->port.flags = (port->port.flags | UPF_FIXED_PORT | UPF_FIXED_TYPE);
	return ret;
}

/* RTS will control by MCR if this bit is 0 */
#define FINTEK_RTS_CONTROL_BY_HW	BIT(4)
/* only worked with FINTEK_RTS_CONTROL_BY_HW on */
#define FINTEK_RTS_INVERT		BIT(5)

/* We should do proper H/W transceiver setting before change to RS485 mode */
static int pci_fintek_rs485_config(struct uart_port *port,
			       struct serial_rs485 *rs485)
{
	struct pci_dev *pci_dev = to_pci_dev(port->dev);
	u8 setting;
	u8 *index = (u8 *) port->private_data;

	pci_read_config_byte(pci_dev, 0x40 + 8 * *index + 7, &setting);

	if (!rs485)
		rs485 = &port->rs485;
	else if (rs485->flags & SER_RS485_ENABLED)
		memset(rs485->padding, 0, sizeof(rs485->padding));
	else
		memset(rs485, 0, sizeof(*rs485));

	/* F81504/508/512 not support RTS delay before or after send */
	rs485->flags &= SER_RS485_ENABLED | SER_RS485_RTS_ON_SEND;

	if (rs485->flags & SER_RS485_ENABLED) {
		/* Enable RTS H/W control mode */
		setting |= FINTEK_RTS_CONTROL_BY_HW;

		if (rs485->flags & SER_RS485_RTS_ON_SEND) {
			/* RTS driving high on TX */
			setting &= ~FINTEK_RTS_INVERT;
		} else {
			/* RTS driving low on TX */
			setting |= FINTEK_RTS_INVERT;
		}

		rs485->delay_rts_after_send = 0;
		rs485->delay_rts_before_send = 0;
	} else {
		/* Disable RTS H/W control mode */
		setting &= ~(FINTEK_RTS_CONTROL_BY_HW | FINTEK_RTS_INVERT);
	}

	pci_write_config_byte(pci_dev, 0x40 + 8 * *index + 7, setting);

	if (rs485 != &port->rs485)
		port->rs485 = *rs485;

	return 0;
}

static int pci_fintek_setup(struct serial_private *priv,
			    const struct pciserial_board *board,
			    struct uart_8250_port *port, int idx)
{
	struct pci_dev *pdev = priv->dev;
	u8 *data;
	u8 config_base;
	u16 iobase;

	config_base = 0x40 + 0x08 * idx;

	/* Get the io address from configuration space */
	pci_read_config_word(pdev, config_base + 4, &iobase);

	pci_dbg(pdev, "idx=%d iobase=0x%x", idx, iobase);

	port->port.iotype = UPIO_PORT;
	port->port.iobase = iobase;
	port->port.rs485_config = pci_fintek_rs485_config;

	data = devm_kzalloc(&pdev->dev, sizeof(u8), GFP_KERNEL);
	if (!data)
		return -ENOMEM;

	/* preserve index in PCI configuration space */
	*data = idx;
	port->port.private_data = data;

	return 0;
}

static int pci_fintek_init(struct pci_dev *dev)
{
	unsigned long iobase;
	u32 max_port, i;
	resource_size_t bar_data[3];
	u8 config_base;
	struct serial_private *priv = pci_get_drvdata(dev);
	struct uart_8250_port *port;

	if (!(pci_resource_flags(dev, 5) & IORESOURCE_IO) ||
			!(pci_resource_flags(dev, 4) & IORESOURCE_IO) ||
			!(pci_resource_flags(dev, 3) & IORESOURCE_IO))
		return -ENODEV;

	switch (dev->device) {
	case 0x1104: /* 4 ports */
	case 0x1108: /* 8 ports */
		max_port = dev->device & 0xff;
		break;
	case 0x1112: /* 12 ports */
		max_port = 12;
		break;
	default:
		return -EINVAL;
	}

	/* Get the io address dispatch from the BIOS */
	bar_data[0] = pci_resource_start(dev, 5);
	bar_data[1] = pci_resource_start(dev, 4);
	bar_data[2] = pci_resource_start(dev, 3);

	for (i = 0; i < max_port; ++i) {
		/* UART0 configuration offset start from 0x40 */
		config_base = 0x40 + 0x08 * i;

		/* Calculate Real IO Port */
		iobase = (bar_data[i / 4] & 0xffffffe0) + (i % 4) * 8;

		/* Enable UART I/O port */
		pci_write_config_byte(dev, config_base + 0x00, 0x01);

		/* Select 128-byte FIFO and 8x FIFO threshold */
		pci_write_config_byte(dev, config_base + 0x01, 0x33);

		/* LSB UART */
		pci_write_config_byte(dev, config_base + 0x04,
				(u8)(iobase & 0xff));

		/* MSB UART */
		pci_write_config_byte(dev, config_base + 0x05,
				(u8)((iobase & 0xff00) >> 8));

		pci_write_config_byte(dev, config_base + 0x06, dev->irq);

		if (priv) {
			/* re-apply RS232/485 mode when
			 * pciserial_resume_ports()
			 */
			port = serial8250_get_port(priv->line[i]);
			pci_fintek_rs485_config(&port->port, NULL);
		} else {
			/* First init without port data
			 * force init to RS232 Mode
			 */
			pci_write_config_byte(dev, config_base + 0x07, 0x01);
		}
	}

	return max_port;
}

static void f815xxa_mem_serial_out(struct uart_port *p, int offset, int value)
{
	struct f815xxa_data *data = p->private_data;
	unsigned long flags;

	spin_lock_irqsave(&data->lock, flags);
	writeb(value, p->membase + offset);
	readb(p->membase + UART_SCR); /* Dummy read for flush pcie tx queue */
	spin_unlock_irqrestore(&data->lock, flags);
}

static int pci_fintek_f815xxa_setup(struct serial_private *priv,
			    const struct pciserial_board *board,
			    struct uart_8250_port *port, int idx)
{
	struct pci_dev *pdev = priv->dev;
	struct f815xxa_data *data;

	data = devm_kzalloc(&pdev->dev, sizeof(*data), GFP_KERNEL);
	if (!data)
		return -ENOMEM;

	data->idx = idx;
	spin_lock_init(&data->lock);

	port->port.private_data = data;
	port->port.iotype = UPIO_MEM;
	port->port.flags |= UPF_IOREMAP;
	port->port.mapbase = pci_resource_start(pdev, 0) + 8 * idx;
	port->port.serial_out = f815xxa_mem_serial_out;

	return 0;
}

static int pci_fintek_f815xxa_init(struct pci_dev *dev)
{
	u32 max_port, i;
	int config_base;

	if (!(pci_resource_flags(dev, 0) & IORESOURCE_MEM))
		return -ENODEV;

	switch (dev->device) {
	case 0x1204: /* 4 ports */
	case 0x1208: /* 8 ports */
		max_port = dev->device & 0xff;
		break;
	case 0x1212: /* 12 ports */
		max_port = 12;
		break;
	default:
		return -EINVAL;
	}

	/* Set to mmio decode */
	pci_write_config_byte(dev, 0x209, 0x40);

	for (i = 0; i < max_port; ++i) {
		/* UART0 configuration offset start from 0x2A0 */
		config_base = 0x2A0 + 0x08 * i;

		/* Select 128-byte FIFO and 8x FIFO threshold */
		pci_write_config_byte(dev, config_base + 0x01, 0x33);

		/* Enable UART I/O port */
		pci_write_config_byte(dev, config_base + 0, 0x01);
	}

	return max_port;
}

static int skip_tx_en_setup(struct serial_private *priv,
			const struct pciserial_board *board,
			struct uart_8250_port *port, int idx)
{
	port->port.quirks |= UPQ_NO_TXEN_TEST;
	pci_dbg(priv->dev,
		"serial8250: skipping TxEn test for device [%04x:%04x] subsystem [%04x:%04x]\n",
		priv->dev->vendor, priv->dev->device,
		priv->dev->subsystem_vendor, priv->dev->subsystem_device);

	return pci_default_setup(priv, board, port, idx);
}

static void kt_handle_break(struct uart_port *p)
{
	struct uart_8250_port *up = up_to_u8250p(p);
	/*
	 * On receipt of a BI, serial device in Intel ME (Intel
	 * management engine) needs to have its fifos cleared for sane
	 * SOL (Serial Over Lan) output.
	 */
	serial8250_clear_and_reinit_fifos(up);
}

static unsigned int kt_serial_in(struct uart_port *p, int offset)
{
	struct uart_8250_port *up = up_to_u8250p(p);
	unsigned int val;

	/*
	 * When the Intel ME (management engine) gets reset its serial
	 * port registers could return 0 momentarily.  Functions like
	 * serial8250_console_write, read and save the IER, perform
	 * some operation and then restore it.  In order to avoid
	 * setting IER register inadvertently to 0, if the value read
	 * is 0, double check with ier value in uart_8250_port and use
	 * that instead.  up->ier should be the same value as what is
	 * currently configured.
	 */
	val = inb(p->iobase + offset);
	if (offset == UART_IER) {
		if (val == 0)
			val = up->ier;
	}
	return val;
}

static int kt_serial_setup(struct serial_private *priv,
			   const struct pciserial_board *board,
			   struct uart_8250_port *port, int idx)
{
	port->port.flags |= UPF_BUG_THRE;
	port->port.serial_in = kt_serial_in;
	port->port.handle_break = kt_handle_break;
	return skip_tx_en_setup(priv, board, port, idx);
}

static int pci_eg20t_init(struct pci_dev *dev)
{
#if defined(CONFIG_SERIAL_PCH_UART) || defined(CONFIG_SERIAL_PCH_UART_MODULE)
	return -ENODEV;
#else
	return 0;
#endif
}

static int
pci_wch_ch353_setup(struct serial_private *priv,
		    const struct pciserial_board *board,
		    struct uart_8250_port *port, int idx)
{
	port->port.flags |= UPF_FIXED_TYPE;
	port->port.type = PORT_16550A;
	return pci_default_setup(priv, board, port, idx);
}

static int
pci_wch_ch355_setup(struct serial_private *priv,
		const struct pciserial_board *board,
		struct uart_8250_port *port, int idx)
{
	port->port.flags |= UPF_FIXED_TYPE;
	port->port.type = PORT_16550A;
	return pci_default_setup(priv, board, port, idx);
}

static int
pci_wch_ch38x_setup(struct serial_private *priv,
		    const struct pciserial_board *board,
		    struct uart_8250_port *port, int idx)
{
	port->port.flags |= UPF_FIXED_TYPE;
	port->port.type = PORT_16850;
	return pci_default_setup(priv, board, port, idx);
}


#define CH384_XINT_ENABLE_REG   0xEB
#define CH384_XINT_ENABLE_BIT   0x02

static int pci_wch_ch38x_init(struct pci_dev *dev)
{
	int max_port;
	unsigned long iobase;


	switch (dev->device) {
	case 0x3853: /* 8 ports */
		max_port = 8;
		break;
	default:
		return -EINVAL;
	}

	iobase = pci_resource_start(dev, 0);
	outb(CH384_XINT_ENABLE_BIT, iobase + CH384_XINT_ENABLE_REG);

	return max_port;
}

static void pci_wch_ch38x_exit(struct pci_dev *dev)
{
	unsigned long iobase;

	iobase = pci_resource_start(dev, 0);
	outb(0x0, iobase + CH384_XINT_ENABLE_REG);
}


static int
pci_sunix_setup(struct serial_private *priv,
		const struct pciserial_board *board,
		struct uart_8250_port *port, int idx)
{
	int bar;
	int offset;

	port->port.flags |= UPF_FIXED_TYPE;
	port->port.type = PORT_SUNIX;

	if (idx < 4) {
		bar = 0;
		offset = idx * board->uart_offset;
	} else {
		bar = 1;
		idx -= 4;
		idx = div_s64_rem(idx, 4, &offset);
		offset = idx * 64 + offset * board->uart_offset;
	}

	return setup_port(priv, port, bar, offset, 0);
}

static int
pci_moxa_setup(struct serial_private *priv,
		const struct pciserial_board *board,
		struct uart_8250_port *port, int idx)
{
	unsigned int bar = FL_GET_BASE(board->flags);
	int offset;

	if (board->num_ports == 4 && idx == 3)
		offset = 7 * board->uart_offset;
	else
		offset = idx * board->uart_offset;

	return setup_port(priv, port, bar, offset, 0);
}

#define PCI_VENDOR_ID_SBSMODULARIO	0x124B
#define PCI_SUBVENDOR_ID_SBSMODULARIO	0x124B
#define PCI_DEVICE_ID_OCTPRO		0x0001
#define PCI_SUBDEVICE_ID_OCTPRO232	0x0108
#define PCI_SUBDEVICE_ID_OCTPRO422	0x0208
#define PCI_SUBDEVICE_ID_POCTAL232	0x0308
#define PCI_SUBDEVICE_ID_POCTAL422	0x0408
#define PCI_SUBDEVICE_ID_SIIG_DUAL_00	0x2500
#define PCI_SUBDEVICE_ID_SIIG_DUAL_30	0x2530
#define PCI_VENDOR_ID_ADVANTECH		0x13fe
#define PCI_DEVICE_ID_INTEL_CE4100_UART 0x2e66
#define PCI_DEVICE_ID_ADVANTECH_PCI3620	0x3620
#define PCI_DEVICE_ID_ADVANTECH_PCI3618	0x3618
#define PCI_DEVICE_ID_ADVANTECH_PCIf618	0xf618
#define PCI_DEVICE_ID_TITAN_200I	0x8028
#define PCI_DEVICE_ID_TITAN_400I	0x8048
#define PCI_DEVICE_ID_TITAN_800I	0x8088
#define PCI_DEVICE_ID_TITAN_800EH	0xA007
#define PCI_DEVICE_ID_TITAN_800EHB	0xA008
#define PCI_DEVICE_ID_TITAN_400EH	0xA009
#define PCI_DEVICE_ID_TITAN_100E	0xA010
#define PCI_DEVICE_ID_TITAN_200E	0xA012
#define PCI_DEVICE_ID_TITAN_400E	0xA013
#define PCI_DEVICE_ID_TITAN_800E	0xA014
#define PCI_DEVICE_ID_TITAN_200EI	0xA016
#define PCI_DEVICE_ID_TITAN_200EISI	0xA017
#define PCI_DEVICE_ID_TITAN_200V3	0xA306
#define PCI_DEVICE_ID_TITAN_400V3	0xA310
#define PCI_DEVICE_ID_TITAN_410V3	0xA312
#define PCI_DEVICE_ID_TITAN_800V3	0xA314
#define PCI_DEVICE_ID_TITAN_800V3B	0xA315
#define PCI_DEVICE_ID_OXSEMI_16PCI958	0x9538
#define PCIE_DEVICE_ID_NEO_2_OX_IBM	0x00F6
#define PCI_DEVICE_ID_PLX_CRONYX_OMEGA	0xc001
#define PCI_DEVICE_ID_INTEL_PATSBURG_KT 0x1d3d
#define PCI_VENDOR_ID_WCH		0x4348
#define PCI_DEVICE_ID_WCH_CH352_2S	0x3253
#define PCI_DEVICE_ID_WCH_CH353_4S	0x3453
#define PCI_DEVICE_ID_WCH_CH353_2S1PF	0x5046
#define PCI_DEVICE_ID_WCH_CH353_1S1P	0x5053
#define PCI_DEVICE_ID_WCH_CH353_2S1P	0x7053
#define PCI_DEVICE_ID_WCH_CH355_4S	0x7173
#define PCI_VENDOR_ID_AGESTAR		0x5372
#define PCI_DEVICE_ID_AGESTAR_9375	0x6872
#define PCI_VENDOR_ID_ASIX		0x9710
#define PCI_DEVICE_ID_BROADCOM_TRUMANAGE 0x160a
#define PCI_DEVICE_ID_AMCC_ADDIDATA_APCI7800 0x818e

#define PCIE_VENDOR_ID_WCH		0x1c00
#define PCIE_DEVICE_ID_WCH_CH382_2S1P	0x3250
#define PCIE_DEVICE_ID_WCH_CH384_4S	0x3470
#define PCIE_DEVICE_ID_WCH_CH384_8S	0x3853
#define PCIE_DEVICE_ID_WCH_CH382_2S	0x3253

#define	PCI_DEVICE_ID_MOXA_CP102E	0x1024
#define	PCI_DEVICE_ID_MOXA_CP102EL	0x1025
#define	PCI_DEVICE_ID_MOXA_CP104EL_A	0x1045
#define	PCI_DEVICE_ID_MOXA_CP114EL	0x1144
#define	PCI_DEVICE_ID_MOXA_CP116E_A_A	0x1160
#define	PCI_DEVICE_ID_MOXA_CP116E_A_B	0x1161
#define	PCI_DEVICE_ID_MOXA_CP118EL_A	0x1182
#define	PCI_DEVICE_ID_MOXA_CP118E_A_I	0x1183
#define	PCI_DEVICE_ID_MOXA_CP132EL	0x1322
#define	PCI_DEVICE_ID_MOXA_CP134EL_A	0x1342
#define	PCI_DEVICE_ID_MOXA_CP138E_A	0x1381
#define	PCI_DEVICE_ID_MOXA_CP168EL_A	0x1683

/* Unknown vendors/cards - this should not be in linux/pci_ids.h */
#define PCI_SUBDEVICE_ID_UNKNOWN_0x1584	0x1584
#define PCI_SUBDEVICE_ID_UNKNOWN_0x1588	0x1588

/*
 * Master list of serial port init/setup/exit quirks.
 * This does not describe the general nature of the port.
 * (ie, baud base, number and location of ports, etc)
 *
 * This list is ordered alphabetically by vendor then device.
 * Specific entries must come before more generic entries.
 */
static struct pci_serial_quirk pci_serial_quirks[] = {
	/*
	* ADDI-DATA GmbH communication cards <info@addi-data.com>
	*/
	{
		.vendor         = PCI_VENDOR_ID_AMCC,
		.device         = PCI_DEVICE_ID_AMCC_ADDIDATA_APCI7800,
		.subvendor      = PCI_ANY_ID,
		.subdevice      = PCI_ANY_ID,
		.setup          = addidata_apci7800_setup,
	},
	/*
	 * AFAVLAB cards - these may be called via parport_serial
	 *  It is not clear whether this applies to all products.
	 */
	{
		.vendor		= PCI_VENDOR_ID_AFAVLAB,
		.device		= PCI_ANY_ID,
		.subvendor	= PCI_ANY_ID,
		.subdevice	= PCI_ANY_ID,
		.setup		= afavlab_setup,
	},
	/*
	 * HP Diva
	 */
	{
		.vendor		= PCI_VENDOR_ID_HP,
		.device		= PCI_DEVICE_ID_HP_DIVA,
		.subvendor	= PCI_ANY_ID,
		.subdevice	= PCI_ANY_ID,
		.init		= pci_hp_diva_init,
		.setup		= pci_hp_diva_setup,
	},
	/*
	 * HPE PCI serial device
	 */
	{
		.vendor         = PCI_VENDOR_ID_HP_3PAR,
		.device         = PCI_DEVICE_ID_HPE_PCI_SERIAL,
		.subvendor      = PCI_ANY_ID,
		.subdevice      = PCI_ANY_ID,
		.setup		= pci_hp_diva_setup,
	},
	/*
	 * Intel
	 */
	{
		.vendor		= PCI_VENDOR_ID_INTEL,
		.device		= PCI_DEVICE_ID_INTEL_80960_RP,
		.subvendor	= 0xe4bf,
		.subdevice	= PCI_ANY_ID,
		.init		= pci_inteli960ni_init,
		.setup		= pci_default_setup,
	},
	{
		.vendor		= PCI_VENDOR_ID_INTEL,
		.device		= PCI_DEVICE_ID_INTEL_8257X_SOL,
		.subvendor	= PCI_ANY_ID,
		.subdevice	= PCI_ANY_ID,
		.setup		= skip_tx_en_setup,
	},
	{
		.vendor		= PCI_VENDOR_ID_INTEL,
		.device		= PCI_DEVICE_ID_INTEL_82573L_SOL,
		.subvendor	= PCI_ANY_ID,
		.subdevice	= PCI_ANY_ID,
		.setup		= skip_tx_en_setup,
	},
	{
		.vendor		= PCI_VENDOR_ID_INTEL,
		.device		= PCI_DEVICE_ID_INTEL_82573E_SOL,
		.subvendor	= PCI_ANY_ID,
		.subdevice	= PCI_ANY_ID,
		.setup		= skip_tx_en_setup,
	},
	{
		.vendor		= PCI_VENDOR_ID_INTEL,
		.device		= PCI_DEVICE_ID_INTEL_CE4100_UART,
		.subvendor	= PCI_ANY_ID,
		.subdevice	= PCI_ANY_ID,
		.setup		= ce4100_serial_setup,
	},
	{
		.vendor		= PCI_VENDOR_ID_INTEL,
		.device		= PCI_DEVICE_ID_INTEL_PATSBURG_KT,
		.subvendor	= PCI_ANY_ID,
		.subdevice	= PCI_ANY_ID,
		.setup		= kt_serial_setup,
	},
	/*
	 * ITE
	 */
	{
		.vendor		= PCI_VENDOR_ID_ITE,
		.device		= PCI_DEVICE_ID_ITE_8872,
		.subvendor	= PCI_ANY_ID,
		.subdevice	= PCI_ANY_ID,
		.init		= pci_ite887x_init,
		.setup		= pci_default_setup,
		.exit		= pci_ite887x_exit,
	},
	/*
	 * National Instruments
	 */
	{
		.vendor		= PCI_VENDOR_ID_NI,
		.device		= PCI_DEVICE_ID_NI_PCI23216,
		.subvendor	= PCI_ANY_ID,
		.subdevice	= PCI_ANY_ID,
		.init		= pci_ni8420_init,
		.setup		= pci_default_setup,
		.exit		= pci_ni8420_exit,
	},
	{
		.vendor		= PCI_VENDOR_ID_NI,
		.device		= PCI_DEVICE_ID_NI_PCI2328,
		.subvendor	= PCI_ANY_ID,
		.subdevice	= PCI_ANY_ID,
		.init		= pci_ni8420_init,
		.setup		= pci_default_setup,
		.exit		= pci_ni8420_exit,
	},
	{
		.vendor		= PCI_VENDOR_ID_NI,
		.device		= PCI_DEVICE_ID_NI_PCI2324,
		.subvendor	= PCI_ANY_ID,
		.subdevice	= PCI_ANY_ID,
		.init		= pci_ni8420_init,
		.setup		= pci_default_setup,
		.exit		= pci_ni8420_exit,
	},
	{
		.vendor		= PCI_VENDOR_ID_NI,
		.device		= PCI_DEVICE_ID_NI_PCI2322,
		.subvendor	= PCI_ANY_ID,
		.subdevice	= PCI_ANY_ID,
		.init		= pci_ni8420_init,
		.setup		= pci_default_setup,
		.exit		= pci_ni8420_exit,
	},
	{
		.vendor		= PCI_VENDOR_ID_NI,
		.device		= PCI_DEVICE_ID_NI_PCI2324I,
		.subvendor	= PCI_ANY_ID,
		.subdevice	= PCI_ANY_ID,
		.init		= pci_ni8420_init,
		.setup		= pci_default_setup,
		.exit		= pci_ni8420_exit,
	},
	{
		.vendor		= PCI_VENDOR_ID_NI,
		.device		= PCI_DEVICE_ID_NI_PCI2322I,
		.subvendor	= PCI_ANY_ID,
		.subdevice	= PCI_ANY_ID,
		.init		= pci_ni8420_init,
		.setup		= pci_default_setup,
		.exit		= pci_ni8420_exit,
	},
	{
		.vendor		= PCI_VENDOR_ID_NI,
		.device		= PCI_DEVICE_ID_NI_PXI8420_23216,
		.subvendor	= PCI_ANY_ID,
		.subdevice	= PCI_ANY_ID,
		.init		= pci_ni8420_init,
		.setup		= pci_default_setup,
		.exit		= pci_ni8420_exit,
	},
	{
		.vendor		= PCI_VENDOR_ID_NI,
		.device		= PCI_DEVICE_ID_NI_PXI8420_2328,
		.subvendor	= PCI_ANY_ID,
		.subdevice	= PCI_ANY_ID,
		.init		= pci_ni8420_init,
		.setup		= pci_default_setup,
		.exit		= pci_ni8420_exit,
	},
	{
		.vendor		= PCI_VENDOR_ID_NI,
		.device		= PCI_DEVICE_ID_NI_PXI8420_2324,
		.subvendor	= PCI_ANY_ID,
		.subdevice	= PCI_ANY_ID,
		.init		= pci_ni8420_init,
		.setup		= pci_default_setup,
		.exit		= pci_ni8420_exit,
	},
	{
		.vendor		= PCI_VENDOR_ID_NI,
		.device		= PCI_DEVICE_ID_NI_PXI8420_2322,
		.subvendor	= PCI_ANY_ID,
		.subdevice	= PCI_ANY_ID,
		.init		= pci_ni8420_init,
		.setup		= pci_default_setup,
		.exit		= pci_ni8420_exit,
	},
	{
		.vendor		= PCI_VENDOR_ID_NI,
		.device		= PCI_DEVICE_ID_NI_PXI8422_2324,
		.subvendor	= PCI_ANY_ID,
		.subdevice	= PCI_ANY_ID,
		.init		= pci_ni8420_init,
		.setup		= pci_default_setup,
		.exit		= pci_ni8420_exit,
	},
	{
		.vendor		= PCI_VENDOR_ID_NI,
		.device		= PCI_DEVICE_ID_NI_PXI8422_2322,
		.subvendor	= PCI_ANY_ID,
		.subdevice	= PCI_ANY_ID,
		.init		= pci_ni8420_init,
		.setup		= pci_default_setup,
		.exit		= pci_ni8420_exit,
	},
	{
		.vendor		= PCI_VENDOR_ID_NI,
		.device		= PCI_ANY_ID,
		.subvendor	= PCI_ANY_ID,
		.subdevice	= PCI_ANY_ID,
		.init		= pci_ni8430_init,
		.setup		= pci_ni8430_setup,
		.exit		= pci_ni8430_exit,
	},
	/* Quatech */
	{
		.vendor		= PCI_VENDOR_ID_QUATECH,
		.device		= PCI_ANY_ID,
		.subvendor	= PCI_ANY_ID,
		.subdevice	= PCI_ANY_ID,
		.init		= pci_quatech_init,
		.setup		= pci_quatech_setup,
	},
	/*
	 * Panacom
	 */
	{
		.vendor		= PCI_VENDOR_ID_PANACOM,
		.device		= PCI_DEVICE_ID_PANACOM_QUADMODEM,
		.subvendor	= PCI_ANY_ID,
		.subdevice	= PCI_ANY_ID,
		.init		= pci_plx9050_init,
		.setup		= pci_default_setup,
		.exit		= pci_plx9050_exit,
	},
	{
		.vendor		= PCI_VENDOR_ID_PANACOM,
		.device		= PCI_DEVICE_ID_PANACOM_DUALMODEM,
		.subvendor	= PCI_ANY_ID,
		.subdevice	= PCI_ANY_ID,
		.init		= pci_plx9050_init,
		.setup		= pci_default_setup,
		.exit		= pci_plx9050_exit,
	},
	/*
	 * PLX
	 */
	{
		.vendor		= PCI_VENDOR_ID_PLX,
		.device		= PCI_DEVICE_ID_PLX_9050,
		.subvendor	= PCI_SUBVENDOR_ID_EXSYS,
		.subdevice	= PCI_SUBDEVICE_ID_EXSYS_4055,
		.init		= pci_plx9050_init,
		.setup		= pci_default_setup,
		.exit		= pci_plx9050_exit,
	},
	{
		.vendor		= PCI_VENDOR_ID_PLX,
		.device		= PCI_DEVICE_ID_PLX_9050,
		.subvendor	= PCI_SUBVENDOR_ID_KEYSPAN,
		.subdevice	= PCI_SUBDEVICE_ID_KEYSPAN_SX2,
		.init		= pci_plx9050_init,
		.setup		= pci_default_setup,
		.exit		= pci_plx9050_exit,
	},
	{
		.vendor		= PCI_VENDOR_ID_PLX,
		.device		= PCI_DEVICE_ID_PLX_ROMULUS,
		.subvendor	= PCI_VENDOR_ID_PLX,
		.subdevice	= PCI_DEVICE_ID_PLX_ROMULUS,
		.init		= pci_plx9050_init,
		.setup		= pci_default_setup,
		.exit		= pci_plx9050_exit,
	},
	/*
	 * SBS Technologies, Inc., PMC-OCTALPRO 232
	 */
	{
		.vendor		= PCI_VENDOR_ID_SBSMODULARIO,
		.device		= PCI_DEVICE_ID_OCTPRO,
		.subvendor	= PCI_SUBVENDOR_ID_SBSMODULARIO,
		.subdevice	= PCI_SUBDEVICE_ID_OCTPRO232,
		.init		= sbs_init,
		.setup		= sbs_setup,
		.exit		= sbs_exit,
	},
	/*
	 * SBS Technologies, Inc., PMC-OCTALPRO 422
	 */
	{
		.vendor		= PCI_VENDOR_ID_SBSMODULARIO,
		.device		= PCI_DEVICE_ID_OCTPRO,
		.subvendor	= PCI_SUBVENDOR_ID_SBSMODULARIO,
		.subdevice	= PCI_SUBDEVICE_ID_OCTPRO422,
		.init		= sbs_init,
		.setup		= sbs_setup,
		.exit		= sbs_exit,
	},
	/*
	 * SBS Technologies, Inc., P-Octal 232
	 */
	{
		.vendor		= PCI_VENDOR_ID_SBSMODULARIO,
		.device		= PCI_DEVICE_ID_OCTPRO,
		.subvendor	= PCI_SUBVENDOR_ID_SBSMODULARIO,
		.subdevice	= PCI_SUBDEVICE_ID_POCTAL232,
		.init		= sbs_init,
		.setup		= sbs_setup,
		.exit		= sbs_exit,
	},
	/*
	 * SBS Technologies, Inc., P-Octal 422
	 */
	{
		.vendor		= PCI_VENDOR_ID_SBSMODULARIO,
		.device		= PCI_DEVICE_ID_OCTPRO,
		.subvendor	= PCI_SUBVENDOR_ID_SBSMODULARIO,
		.subdevice	= PCI_SUBDEVICE_ID_POCTAL422,
		.init		= sbs_init,
		.setup		= sbs_setup,
		.exit		= sbs_exit,
	},
	/*
	 * SIIG cards - these may be called via parport_serial
	 */
	{
		.vendor		= PCI_VENDOR_ID_SIIG,
		.device		= PCI_ANY_ID,
		.subvendor	= PCI_ANY_ID,
		.subdevice	= PCI_ANY_ID,
		.init		= pci_siig_init,
		.setup		= pci_siig_setup,
	},
	/*
	 * Titan cards
	 */
	{
		.vendor		= PCI_VENDOR_ID_TITAN,
		.device		= PCI_DEVICE_ID_TITAN_400L,
		.subvendor	= PCI_ANY_ID,
		.subdevice	= PCI_ANY_ID,
		.setup		= titan_400l_800l_setup,
	},
	{
		.vendor		= PCI_VENDOR_ID_TITAN,
		.device		= PCI_DEVICE_ID_TITAN_800L,
		.subvendor	= PCI_ANY_ID,
		.subdevice	= PCI_ANY_ID,
		.setup		= titan_400l_800l_setup,
	},
	/*
	 * Timedia cards
	 */
	{
		.vendor		= PCI_VENDOR_ID_TIMEDIA,
		.device		= PCI_DEVICE_ID_TIMEDIA_1889,
		.subvendor	= PCI_VENDOR_ID_TIMEDIA,
		.subdevice	= PCI_ANY_ID,
		.probe		= pci_timedia_probe,
		.init		= pci_timedia_init,
		.setup		= pci_timedia_setup,
	},
	{
		.vendor		= PCI_VENDOR_ID_TIMEDIA,
		.device		= PCI_ANY_ID,
		.subvendor	= PCI_ANY_ID,
		.subdevice	= PCI_ANY_ID,
		.setup		= pci_timedia_setup,
	},
	/*
	 * Sunix PCI serial boards
	 */
	{
		.vendor		= PCI_VENDOR_ID_SUNIX,
		.device		= PCI_DEVICE_ID_SUNIX_1999,
		.subvendor	= PCI_VENDOR_ID_SUNIX,
		.subdevice	= PCI_ANY_ID,
		.setup		= pci_sunix_setup,
	},
	/*
	 * Xircom cards
	 */
	{
		.vendor		= PCI_VENDOR_ID_XIRCOM,
		.device		= PCI_DEVICE_ID_XIRCOM_X3201_MDM,
		.subvendor	= PCI_ANY_ID,
		.subdevice	= PCI_ANY_ID,
		.init		= pci_xircom_init,
		.setup		= pci_default_setup,
	},
	/*
	 * Netmos cards - these may be called via parport_serial
	 */
	{
		.vendor		= PCI_VENDOR_ID_NETMOS,
		.device		= PCI_ANY_ID,
		.subvendor	= PCI_ANY_ID,
		.subdevice	= PCI_ANY_ID,
		.init		= pci_netmos_init,
		.setup		= pci_netmos_9900_setup,
	},
	/*
	 * EndRun Technologies
	*/
	{
		.vendor		= PCI_VENDOR_ID_ENDRUN,
		.device		= PCI_ANY_ID,
		.subvendor	= PCI_ANY_ID,
		.subdevice	= PCI_ANY_ID,
		.init		= pci_endrun_init,
		.setup		= pci_default_setup,
	},
	/*
	 * For Oxford Semiconductor Tornado based devices
	 */
	{
		.vendor		= PCI_VENDOR_ID_OXSEMI,
		.device		= PCI_ANY_ID,
		.subvendor	= PCI_ANY_ID,
		.subdevice	= PCI_ANY_ID,
		.init		= pci_oxsemi_tornado_init,
		.setup		= pci_default_setup,
	},
	{
		.vendor		= PCI_VENDOR_ID_MAINPINE,
		.device		= PCI_ANY_ID,
		.subvendor	= PCI_ANY_ID,
		.subdevice	= PCI_ANY_ID,
		.init		= pci_oxsemi_tornado_init,
		.setup		= pci_default_setup,
	},
	{
		.vendor		= PCI_VENDOR_ID_DIGI,
		.device		= PCIE_DEVICE_ID_NEO_2_OX_IBM,
		.subvendor		= PCI_SUBVENDOR_ID_IBM,
		.subdevice		= PCI_ANY_ID,
		.init			= pci_oxsemi_tornado_init,
		.setup		= pci_default_setup,
	},
	{
		.vendor         = PCI_VENDOR_ID_INTEL,
		.device         = 0x8811,
		.subvendor	= PCI_ANY_ID,
		.subdevice	= PCI_ANY_ID,
		.init		= pci_eg20t_init,
		.setup		= pci_default_setup,
	},
	{
		.vendor         = PCI_VENDOR_ID_INTEL,
		.device         = 0x8812,
		.subvendor	= PCI_ANY_ID,
		.subdevice	= PCI_ANY_ID,
		.init		= pci_eg20t_init,
		.setup		= pci_default_setup,
	},
	{
		.vendor         = PCI_VENDOR_ID_INTEL,
		.device         = 0x8813,
		.subvendor	= PCI_ANY_ID,
		.subdevice	= PCI_ANY_ID,
		.init		= pci_eg20t_init,
		.setup		= pci_default_setup,
	},
	{
		.vendor         = PCI_VENDOR_ID_INTEL,
		.device         = 0x8814,
		.subvendor	= PCI_ANY_ID,
		.subdevice	= PCI_ANY_ID,
		.init		= pci_eg20t_init,
		.setup		= pci_default_setup,
	},
	{
		.vendor         = 0x10DB,
		.device         = 0x8027,
		.subvendor	= PCI_ANY_ID,
		.subdevice	= PCI_ANY_ID,
		.init		= pci_eg20t_init,
		.setup		= pci_default_setup,
	},
	{
		.vendor         = 0x10DB,
		.device         = 0x8028,
		.subvendor	= PCI_ANY_ID,
		.subdevice	= PCI_ANY_ID,
		.init		= pci_eg20t_init,
		.setup		= pci_default_setup,
	},
	{
		.vendor         = 0x10DB,
		.device         = 0x8029,
		.subvendor	= PCI_ANY_ID,
		.subdevice	= PCI_ANY_ID,
		.init		= pci_eg20t_init,
		.setup		= pci_default_setup,
	},
	{
		.vendor         = 0x10DB,
		.device         = 0x800C,
		.subvendor	= PCI_ANY_ID,
		.subdevice	= PCI_ANY_ID,
		.init		= pci_eg20t_init,
		.setup		= pci_default_setup,
	},
	{
		.vendor         = 0x10DB,
		.device         = 0x800D,
		.subvendor	= PCI_ANY_ID,
		.subdevice	= PCI_ANY_ID,
		.init		= pci_eg20t_init,
		.setup		= pci_default_setup,
	},
	/*
	 * Cronyx Omega PCI (PLX-chip based)
	 */
	{
		.vendor		= PCI_VENDOR_ID_PLX,
		.device		= PCI_DEVICE_ID_PLX_CRONYX_OMEGA,
		.subvendor	= PCI_ANY_ID,
		.subdevice	= PCI_ANY_ID,
		.setup		= pci_omegapci_setup,
	},
	/* WCH CH353 1S1P card (16550 clone) */
	{
		.vendor         = PCI_VENDOR_ID_WCH,
		.device         = PCI_DEVICE_ID_WCH_CH353_1S1P,
		.subvendor      = PCI_ANY_ID,
		.subdevice      = PCI_ANY_ID,
		.setup          = pci_wch_ch353_setup,
	},
	/* WCH CH353 2S1P card (16550 clone) */
	{
		.vendor         = PCI_VENDOR_ID_WCH,
		.device         = PCI_DEVICE_ID_WCH_CH353_2S1P,
		.subvendor      = PCI_ANY_ID,
		.subdevice      = PCI_ANY_ID,
		.setup          = pci_wch_ch353_setup,
	},
	/* WCH CH353 4S card (16550 clone) */
	{
		.vendor         = PCI_VENDOR_ID_WCH,
		.device         = PCI_DEVICE_ID_WCH_CH353_4S,
		.subvendor      = PCI_ANY_ID,
		.subdevice      = PCI_ANY_ID,
		.setup          = pci_wch_ch353_setup,
	},
	/* WCH CH353 2S1PF card (16550 clone) */
	{
		.vendor         = PCI_VENDOR_ID_WCH,
		.device         = PCI_DEVICE_ID_WCH_CH353_2S1PF,
		.subvendor      = PCI_ANY_ID,
		.subdevice      = PCI_ANY_ID,
		.setup          = pci_wch_ch353_setup,
	},
	/* WCH CH352 2S card (16550 clone) */
	{
		.vendor		= PCI_VENDOR_ID_WCH,
		.device		= PCI_DEVICE_ID_WCH_CH352_2S,
		.subvendor	= PCI_ANY_ID,
		.subdevice	= PCI_ANY_ID,
		.setup		= pci_wch_ch353_setup,
	},
	/* WCH CH355 4S card (16550 clone) */
	{
		.vendor		= PCI_VENDOR_ID_WCH,
		.device		= PCI_DEVICE_ID_WCH_CH355_4S,
		.subvendor	= PCI_ANY_ID,
		.subdevice	= PCI_ANY_ID,
		.setup		= pci_wch_ch355_setup,
	},
	/* WCH CH382 2S card (16850 clone) */
	{
		.vendor         = PCIE_VENDOR_ID_WCH,
		.device         = PCIE_DEVICE_ID_WCH_CH382_2S,
		.subvendor      = PCI_ANY_ID,
		.subdevice      = PCI_ANY_ID,
		.setup          = pci_wch_ch38x_setup,
	},
	/* WCH CH382 2S1P card (16850 clone) */
	{
		.vendor         = PCIE_VENDOR_ID_WCH,
		.device         = PCIE_DEVICE_ID_WCH_CH382_2S1P,
		.subvendor      = PCI_ANY_ID,
		.subdevice      = PCI_ANY_ID,
		.setup          = pci_wch_ch38x_setup,
	},
	/* WCH CH384 4S card (16850 clone) */
	{
		.vendor         = PCIE_VENDOR_ID_WCH,
		.device         = PCIE_DEVICE_ID_WCH_CH384_4S,
		.subvendor      = PCI_ANY_ID,
		.subdevice      = PCI_ANY_ID,
		.setup          = pci_wch_ch38x_setup,
	},
	/* WCH CH384 8S card (16850 clone) */
	{
		.vendor         = PCIE_VENDOR_ID_WCH,
		.device         = PCIE_DEVICE_ID_WCH_CH384_8S,
		.subvendor      = PCI_ANY_ID,
		.subdevice      = PCI_ANY_ID,
		.init           = pci_wch_ch38x_init,
		.exit		= pci_wch_ch38x_exit,
		.setup          = pci_wch_ch38x_setup,
	},
	/*
	 * ASIX devices with FIFO bug
	 */
	{
		.vendor		= PCI_VENDOR_ID_ASIX,
		.device		= PCI_ANY_ID,
		.subvendor	= PCI_ANY_ID,
		.subdevice	= PCI_ANY_ID,
		.setup		= pci_asix_setup,
	},
	/*
	 * Broadcom TruManage (NetXtreme)
	 */
	{
		.vendor		= PCI_VENDOR_ID_BROADCOM,
		.device		= PCI_DEVICE_ID_BROADCOM_TRUMANAGE,
		.subvendor	= PCI_ANY_ID,
		.subdevice	= PCI_ANY_ID,
		.setup		= pci_brcm_trumanage_setup,
	},
	{
		.vendor		= 0x1c29,
		.device		= 0x1104,
		.subvendor	= PCI_ANY_ID,
		.subdevice	= PCI_ANY_ID,
		.setup		= pci_fintek_setup,
		.init		= pci_fintek_init,
	},
	{
		.vendor		= 0x1c29,
		.device		= 0x1108,
		.subvendor	= PCI_ANY_ID,
		.subdevice	= PCI_ANY_ID,
		.setup		= pci_fintek_setup,
		.init		= pci_fintek_init,
	},
	{
		.vendor		= 0x1c29,
		.device		= 0x1112,
		.subvendor	= PCI_ANY_ID,
		.subdevice	= PCI_ANY_ID,
		.setup		= pci_fintek_setup,
		.init		= pci_fintek_init,
	},
	/*
	 * MOXA
	 */
	{
		.vendor		= PCI_VENDOR_ID_MOXA,
		.device		= PCI_ANY_ID,
		.subvendor	= PCI_ANY_ID,
		.subdevice	= PCI_ANY_ID,
		.setup		= pci_moxa_setup,
	},
	{
		.vendor		= 0x1c29,
		.device		= 0x1204,
		.subvendor	= PCI_ANY_ID,
		.subdevice	= PCI_ANY_ID,
		.setup		= pci_fintek_f815xxa_setup,
		.init		= pci_fintek_f815xxa_init,
	},
	{
		.vendor		= 0x1c29,
		.device		= 0x1208,
		.subvendor	= PCI_ANY_ID,
		.subdevice	= PCI_ANY_ID,
		.setup		= pci_fintek_f815xxa_setup,
		.init		= pci_fintek_f815xxa_init,
	},
	{
		.vendor		= 0x1c29,
		.device		= 0x1212,
		.subvendor	= PCI_ANY_ID,
		.subdevice	= PCI_ANY_ID,
		.setup		= pci_fintek_f815xxa_setup,
		.init		= pci_fintek_f815xxa_init,
	},

	/*
	 * Default "match everything" terminator entry
	 */
	{
		.vendor		= PCI_ANY_ID,
		.device		= PCI_ANY_ID,
		.subvendor	= PCI_ANY_ID,
		.subdevice	= PCI_ANY_ID,
		.setup		= pci_default_setup,
	}
};

static inline int quirk_id_matches(u32 quirk_id, u32 dev_id)
{
	return quirk_id == PCI_ANY_ID || quirk_id == dev_id;
}

static struct pci_serial_quirk *find_quirk(struct pci_dev *dev)
{
	struct pci_serial_quirk *quirk;

	for (quirk = pci_serial_quirks; ; quirk++)
		if (quirk_id_matches(quirk->vendor, dev->vendor) &&
		    quirk_id_matches(quirk->device, dev->device) &&
		    quirk_id_matches(quirk->subvendor, dev->subsystem_vendor) &&
		    quirk_id_matches(quirk->subdevice, dev->subsystem_device))
			break;
	return quirk;
}

/*
 * This is the configuration table for all of the PCI serial boards
 * which we support.  It is directly indexed by the pci_board_num_t enum
 * value, which is encoded in the pci_device_id PCI probe table's
 * driver_data member.
 *
 * The makeup of these names are:
 *  pbn_bn{_bt}_n_baud{_offsetinhex}
 *
 *  bn		= PCI BAR number
 *  bt		= Index using PCI BARs
 *  n		= number of serial ports
 *  baud	= baud rate
 *  offsetinhex	= offset for each sequential port (in hex)
 *
 * This table is sorted by (in order): bn, bt, baud, offsetindex, n.
 *
 * Please note: in theory if n = 1, _bt infix should make no difference.
 * ie, pbn_b0_1_115200 is the same as pbn_b0_bt_1_115200
 */
enum pci_board_num_t {
	pbn_default = 0,

	pbn_b0_1_115200,
	pbn_b0_2_115200,
	pbn_b0_4_115200,
	pbn_b0_5_115200,
	pbn_b0_8_115200,

	pbn_b0_1_921600,
	pbn_b0_2_921600,
	pbn_b0_4_921600,

	pbn_b0_2_1130000,

	pbn_b0_4_1152000,

	pbn_b0_4_1250000,

	pbn_b0_2_1843200,
	pbn_b0_4_1843200,

	pbn_b0_1_3906250,

	pbn_b0_bt_1_115200,
	pbn_b0_bt_2_115200,
	pbn_b0_bt_4_115200,
	pbn_b0_bt_8_115200,

	pbn_b0_bt_1_460800,
	pbn_b0_bt_2_460800,
	pbn_b0_bt_4_460800,

	pbn_b0_bt_1_921600,
	pbn_b0_bt_2_921600,
	pbn_b0_bt_4_921600,
	pbn_b0_bt_8_921600,

	pbn_b1_1_115200,
	pbn_b1_2_115200,
	pbn_b1_4_115200,
	pbn_b1_8_115200,
	pbn_b1_16_115200,

	pbn_b1_1_921600,
	pbn_b1_2_921600,
	pbn_b1_4_921600,
	pbn_b1_8_921600,

	pbn_b1_2_1250000,

	pbn_b1_bt_1_115200,
	pbn_b1_bt_2_115200,
	pbn_b1_bt_4_115200,

	pbn_b1_bt_2_921600,

	pbn_b1_1_1382400,
	pbn_b1_2_1382400,
	pbn_b1_4_1382400,
	pbn_b1_8_1382400,

	pbn_b2_1_115200,
	pbn_b2_2_115200,
	pbn_b2_4_115200,
	pbn_b2_8_115200,

	pbn_b2_1_460800,
	pbn_b2_4_460800,
	pbn_b2_8_460800,
	pbn_b2_16_460800,

	pbn_b2_1_921600,
	pbn_b2_4_921600,
	pbn_b2_8_921600,

	pbn_b2_8_1152000,

	pbn_b2_bt_1_115200,
	pbn_b2_bt_2_115200,
	pbn_b2_bt_4_115200,

	pbn_b2_bt_2_921600,
	pbn_b2_bt_4_921600,

	pbn_b3_2_115200,
	pbn_b3_4_115200,
	pbn_b3_8_115200,

	pbn_b4_bt_2_921600,
	pbn_b4_bt_4_921600,
	pbn_b4_bt_8_921600,

	/*
	 * Board-specific versions.
	 */
	pbn_panacom,
	pbn_panacom2,
	pbn_panacom4,
	pbn_plx_romulus,
	pbn_endrun_2_4000000,
	pbn_oxsemi,
	pbn_oxsemi_1_3906250,
	pbn_oxsemi_2_3906250,
	pbn_oxsemi_4_3906250,
	pbn_oxsemi_8_3906250,
	pbn_intel_i960,
	pbn_sgi_ioc3,
	pbn_computone_4,
	pbn_computone_6,
	pbn_computone_8,
	pbn_sbsxrsio,
	pbn_pasemi_1682M,
	pbn_ni8430_2,
	pbn_ni8430_4,
	pbn_ni8430_8,
	pbn_ni8430_16,
	pbn_ADDIDATA_PCIe_1_3906250,
	pbn_ADDIDATA_PCIe_2_3906250,
	pbn_ADDIDATA_PCIe_4_3906250,
	pbn_ADDIDATA_PCIe_8_3906250,
	pbn_ce4100_1_115200,
	pbn_omegapci,
	pbn_NETMOS9900_2s_115200,
	pbn_brcm_trumanage,
	pbn_fintek_4,
	pbn_fintek_8,
	pbn_fintek_12,
	pbn_fintek_F81504A,
	pbn_fintek_F81508A,
	pbn_fintek_F81512A,
	pbn_wch382_2,
	pbn_wch384_4,
	pbn_wch384_8,
	pbn_sunix_pci_1s,
	pbn_sunix_pci_2s,
	pbn_sunix_pci_4s,
	pbn_sunix_pci_8s,
	pbn_sunix_pci_16s,
	pbn_titan_1_4000000,
	pbn_titan_2_4000000,
	pbn_titan_4_4000000,
	pbn_titan_8_4000000,
	pbn_moxa8250_2p,
	pbn_moxa8250_4p,
	pbn_moxa8250_8p,
};

/*
 * uart_offset - the space between channels
 * reg_shift   - describes how the UART registers are mapped
 *               to PCI memory by the card.
 * For example IER register on SBS, Inc. PMC-OctPro is located at
 * offset 0x10 from the UART base, while UART_IER is defined as 1
 * in include/linux/serial_reg.h,
 * see first lines of serial_in() and serial_out() in 8250.c
*/

static struct pciserial_board pci_boards[] = {
	[pbn_default] = {
		.flags		= FL_BASE0,
		.num_ports	= 1,
		.base_baud	= 115200,
		.uart_offset	= 8,
	},
	[pbn_b0_1_115200] = {
		.flags		= FL_BASE0,
		.num_ports	= 1,
		.base_baud	= 115200,
		.uart_offset	= 8,
	},
	[pbn_b0_2_115200] = {
		.flags		= FL_BASE0,
		.num_ports	= 2,
		.base_baud	= 115200,
		.uart_offset	= 8,
	},
	[pbn_b0_4_115200] = {
		.flags		= FL_BASE0,
		.num_ports	= 4,
		.base_baud	= 115200,
		.uart_offset	= 8,
	},
	[pbn_b0_5_115200] = {
		.flags		= FL_BASE0,
		.num_ports	= 5,
		.base_baud	= 115200,
		.uart_offset	= 8,
	},
	[pbn_b0_8_115200] = {
		.flags		= FL_BASE0,
		.num_ports	= 8,
		.base_baud	= 115200,
		.uart_offset	= 8,
	},
	[pbn_b0_1_921600] = {
		.flags		= FL_BASE0,
		.num_ports	= 1,
		.base_baud	= 921600,
		.uart_offset	= 8,
	},
	[pbn_b0_2_921600] = {
		.flags		= FL_BASE0,
		.num_ports	= 2,
		.base_baud	= 921600,
		.uart_offset	= 8,
	},
	[pbn_b0_4_921600] = {
		.flags		= FL_BASE0,
		.num_ports	= 4,
		.base_baud	= 921600,
		.uart_offset	= 8,
	},

	[pbn_b0_2_1130000] = {
		.flags          = FL_BASE0,
		.num_ports      = 2,
		.base_baud      = 1130000,
		.uart_offset    = 8,
	},

	[pbn_b0_4_1152000] = {
		.flags		= FL_BASE0,
		.num_ports	= 4,
		.base_baud	= 1152000,
		.uart_offset	= 8,
	},

	[pbn_b0_4_1250000] = {
		.flags		= FL_BASE0,
		.num_ports	= 4,
		.base_baud	= 1250000,
		.uart_offset	= 8,
	},

	[pbn_b0_2_1843200] = {
		.flags		= FL_BASE0,
		.num_ports	= 2,
		.base_baud	= 1843200,
		.uart_offset	= 8,
	},
	[pbn_b0_4_1843200] = {
		.flags		= FL_BASE0,
		.num_ports	= 4,
		.base_baud	= 1843200,
		.uart_offset	= 8,
	},

	[pbn_b0_1_3906250] = {
		.flags		= FL_BASE0,
		.num_ports	= 1,
		.base_baud	= 3906250,
		.uart_offset	= 8,
	},

	[pbn_b0_bt_1_115200] = {
		.flags		= FL_BASE0|FL_BASE_BARS,
		.num_ports	= 1,
		.base_baud	= 115200,
		.uart_offset	= 8,
	},
	[pbn_b0_bt_2_115200] = {
		.flags		= FL_BASE0|FL_BASE_BARS,
		.num_ports	= 2,
		.base_baud	= 115200,
		.uart_offset	= 8,
	},
	[pbn_b0_bt_4_115200] = {
		.flags		= FL_BASE0|FL_BASE_BARS,
		.num_ports	= 4,
		.base_baud	= 115200,
		.uart_offset	= 8,
	},
	[pbn_b0_bt_8_115200] = {
		.flags		= FL_BASE0|FL_BASE_BARS,
		.num_ports	= 8,
		.base_baud	= 115200,
		.uart_offset	= 8,
	},

	[pbn_b0_bt_1_460800] = {
		.flags		= FL_BASE0|FL_BASE_BARS,
		.num_ports	= 1,
		.base_baud	= 460800,
		.uart_offset	= 8,
	},
	[pbn_b0_bt_2_460800] = {
		.flags		= FL_BASE0|FL_BASE_BARS,
		.num_ports	= 2,
		.base_baud	= 460800,
		.uart_offset	= 8,
	},
	[pbn_b0_bt_4_460800] = {
		.flags		= FL_BASE0|FL_BASE_BARS,
		.num_ports	= 4,
		.base_baud	= 460800,
		.uart_offset	= 8,
	},

	[pbn_b0_bt_1_921600] = {
		.flags		= FL_BASE0|FL_BASE_BARS,
		.num_ports	= 1,
		.base_baud	= 921600,
		.uart_offset	= 8,
	},
	[pbn_b0_bt_2_921600] = {
		.flags		= FL_BASE0|FL_BASE_BARS,
		.num_ports	= 2,
		.base_baud	= 921600,
		.uart_offset	= 8,
	},
	[pbn_b0_bt_4_921600] = {
		.flags		= FL_BASE0|FL_BASE_BARS,
		.num_ports	= 4,
		.base_baud	= 921600,
		.uart_offset	= 8,
	},
	[pbn_b0_bt_8_921600] = {
		.flags		= FL_BASE0|FL_BASE_BARS,
		.num_ports	= 8,
		.base_baud	= 921600,
		.uart_offset	= 8,
	},

	[pbn_b1_1_115200] = {
		.flags		= FL_BASE1,
		.num_ports	= 1,
		.base_baud	= 115200,
		.uart_offset	= 8,
	},
	[pbn_b1_2_115200] = {
		.flags		= FL_BASE1,
		.num_ports	= 2,
		.base_baud	= 115200,
		.uart_offset	= 8,
	},
	[pbn_b1_4_115200] = {
		.flags		= FL_BASE1,
		.num_ports	= 4,
		.base_baud	= 115200,
		.uart_offset	= 8,
	},
	[pbn_b1_8_115200] = {
		.flags		= FL_BASE1,
		.num_ports	= 8,
		.base_baud	= 115200,
		.uart_offset	= 8,
	},
	[pbn_b1_16_115200] = {
		.flags		= FL_BASE1,
		.num_ports	= 16,
		.base_baud	= 115200,
		.uart_offset	= 8,
	},

	[pbn_b1_1_921600] = {
		.flags		= FL_BASE1,
		.num_ports	= 1,
		.base_baud	= 921600,
		.uart_offset	= 8,
	},
	[pbn_b1_2_921600] = {
		.flags		= FL_BASE1,
		.num_ports	= 2,
		.base_baud	= 921600,
		.uart_offset	= 8,
	},
	[pbn_b1_4_921600] = {
		.flags		= FL_BASE1,
		.num_ports	= 4,
		.base_baud	= 921600,
		.uart_offset	= 8,
	},
	[pbn_b1_8_921600] = {
		.flags		= FL_BASE1,
		.num_ports	= 8,
		.base_baud	= 921600,
		.uart_offset	= 8,
	},
	[pbn_b1_2_1250000] = {
		.flags		= FL_BASE1,
		.num_ports	= 2,
		.base_baud	= 1250000,
		.uart_offset	= 8,
	},

	[pbn_b1_bt_1_115200] = {
		.flags		= FL_BASE1|FL_BASE_BARS,
		.num_ports	= 1,
		.base_baud	= 115200,
		.uart_offset	= 8,
	},
	[pbn_b1_bt_2_115200] = {
		.flags		= FL_BASE1|FL_BASE_BARS,
		.num_ports	= 2,
		.base_baud	= 115200,
		.uart_offset	= 8,
	},
	[pbn_b1_bt_4_115200] = {
		.flags		= FL_BASE1|FL_BASE_BARS,
		.num_ports	= 4,
		.base_baud	= 115200,
		.uart_offset	= 8,
	},

	[pbn_b1_bt_2_921600] = {
		.flags		= FL_BASE1|FL_BASE_BARS,
		.num_ports	= 2,
		.base_baud	= 921600,
		.uart_offset	= 8,
	},

	[pbn_b1_1_1382400] = {
		.flags		= FL_BASE1,
		.num_ports	= 1,
		.base_baud	= 1382400,
		.uart_offset	= 8,
	},
	[pbn_b1_2_1382400] = {
		.flags		= FL_BASE1,
		.num_ports	= 2,
		.base_baud	= 1382400,
		.uart_offset	= 8,
	},
	[pbn_b1_4_1382400] = {
		.flags		= FL_BASE1,
		.num_ports	= 4,
		.base_baud	= 1382400,
		.uart_offset	= 8,
	},
	[pbn_b1_8_1382400] = {
		.flags		= FL_BASE1,
		.num_ports	= 8,
		.base_baud	= 1382400,
		.uart_offset	= 8,
	},

	[pbn_b2_1_115200] = {
		.flags		= FL_BASE2,
		.num_ports	= 1,
		.base_baud	= 115200,
		.uart_offset	= 8,
	},
	[pbn_b2_2_115200] = {
		.flags		= FL_BASE2,
		.num_ports	= 2,
		.base_baud	= 115200,
		.uart_offset	= 8,
	},
	[pbn_b2_4_115200] = {
		.flags          = FL_BASE2,
		.num_ports      = 4,
		.base_baud      = 115200,
		.uart_offset    = 8,
	},
	[pbn_b2_8_115200] = {
		.flags		= FL_BASE2,
		.num_ports	= 8,
		.base_baud	= 115200,
		.uart_offset	= 8,
	},

	[pbn_b2_1_460800] = {
		.flags		= FL_BASE2,
		.num_ports	= 1,
		.base_baud	= 460800,
		.uart_offset	= 8,
	},
	[pbn_b2_4_460800] = {
		.flags		= FL_BASE2,
		.num_ports	= 4,
		.base_baud	= 460800,
		.uart_offset	= 8,
	},
	[pbn_b2_8_460800] = {
		.flags		= FL_BASE2,
		.num_ports	= 8,
		.base_baud	= 460800,
		.uart_offset	= 8,
	},
	[pbn_b2_16_460800] = {
		.flags		= FL_BASE2,
		.num_ports	= 16,
		.base_baud	= 460800,
		.uart_offset	= 8,
	 },

	[pbn_b2_1_921600] = {
		.flags		= FL_BASE2,
		.num_ports	= 1,
		.base_baud	= 921600,
		.uart_offset	= 8,
	},
	[pbn_b2_4_921600] = {
		.flags		= FL_BASE2,
		.num_ports	= 4,
		.base_baud	= 921600,
		.uart_offset	= 8,
	},
	[pbn_b2_8_921600] = {
		.flags		= FL_BASE2,
		.num_ports	= 8,
		.base_baud	= 921600,
		.uart_offset	= 8,
	},

	[pbn_b2_8_1152000] = {
		.flags		= FL_BASE2,
		.num_ports	= 8,
		.base_baud	= 1152000,
		.uart_offset	= 8,
	},

	[pbn_b2_bt_1_115200] = {
		.flags		= FL_BASE2|FL_BASE_BARS,
		.num_ports	= 1,
		.base_baud	= 115200,
		.uart_offset	= 8,
	},
	[pbn_b2_bt_2_115200] = {
		.flags		= FL_BASE2|FL_BASE_BARS,
		.num_ports	= 2,
		.base_baud	= 115200,
		.uart_offset	= 8,
	},
	[pbn_b2_bt_4_115200] = {
		.flags		= FL_BASE2|FL_BASE_BARS,
		.num_ports	= 4,
		.base_baud	= 115200,
		.uart_offset	= 8,
	},

	[pbn_b2_bt_2_921600] = {
		.flags		= FL_BASE2|FL_BASE_BARS,
		.num_ports	= 2,
		.base_baud	= 921600,
		.uart_offset	= 8,
	},
	[pbn_b2_bt_4_921600] = {
		.flags		= FL_BASE2|FL_BASE_BARS,
		.num_ports	= 4,
		.base_baud	= 921600,
		.uart_offset	= 8,
	},

	[pbn_b3_2_115200] = {
		.flags		= FL_BASE3,
		.num_ports	= 2,
		.base_baud	= 115200,
		.uart_offset	= 8,
	},
	[pbn_b3_4_115200] = {
		.flags		= FL_BASE3,
		.num_ports	= 4,
		.base_baud	= 115200,
		.uart_offset	= 8,
	},
	[pbn_b3_8_115200] = {
		.flags		= FL_BASE3,
		.num_ports	= 8,
		.base_baud	= 115200,
		.uart_offset	= 8,
	},

	[pbn_b4_bt_2_921600] = {
		.flags		= FL_BASE4,
		.num_ports	= 2,
		.base_baud	= 921600,
		.uart_offset	= 8,
	},
	[pbn_b4_bt_4_921600] = {
		.flags		= FL_BASE4,
		.num_ports	= 4,
		.base_baud	= 921600,
		.uart_offset	= 8,
	},
	[pbn_b4_bt_8_921600] = {
		.flags		= FL_BASE4,
		.num_ports	= 8,
		.base_baud	= 921600,
		.uart_offset	= 8,
	},

	/*
	 * Entries following this are board-specific.
	 */

	/*
	 * Panacom - IOMEM
	 */
	[pbn_panacom] = {
		.flags		= FL_BASE2,
		.num_ports	= 2,
		.base_baud	= 921600,
		.uart_offset	= 0x400,
		.reg_shift	= 7,
	},
	[pbn_panacom2] = {
		.flags		= FL_BASE2|FL_BASE_BARS,
		.num_ports	= 2,
		.base_baud	= 921600,
		.uart_offset	= 0x400,
		.reg_shift	= 7,
	},
	[pbn_panacom4] = {
		.flags		= FL_BASE2|FL_BASE_BARS,
		.num_ports	= 4,
		.base_baud	= 921600,
		.uart_offset	= 0x400,
		.reg_shift	= 7,
	},

	/* I think this entry is broken - the first_offset looks wrong --rmk */
	[pbn_plx_romulus] = {
		.flags		= FL_BASE2,
		.num_ports	= 4,
		.base_baud	= 921600,
		.uart_offset	= 8 << 2,
		.reg_shift	= 2,
		.first_offset	= 0x03,
	},

	/*
	 * EndRun Technologies
	* Uses the size of PCI Base region 0 to
	* signal now many ports are available
	* 2 port 952 Uart support
	*/
	[pbn_endrun_2_4000000] = {
		.flags		= FL_BASE0,
		.num_ports	= 2,
		.base_baud	= 4000000,
		.uart_offset	= 0x200,
		.first_offset	= 0x1000,
	},

	/*
	 * This board uses the size of PCI Base region 0 to
	 * signal now many ports are available
	 */
	[pbn_oxsemi] = {
		.flags		= FL_BASE0|FL_REGION_SZ_CAP,
		.num_ports	= 32,
		.base_baud	= 115200,
		.uart_offset	= 8,
	},
	[pbn_oxsemi_1_3906250] = {
		.flags		= FL_BASE0,
		.num_ports	= 1,
		.base_baud	= 3906250,
		.uart_offset	= 0x200,
		.first_offset	= 0x1000,
	},
	[pbn_oxsemi_2_3906250] = {
		.flags		= FL_BASE0,
		.num_ports	= 2,
		.base_baud	= 3906250,
		.uart_offset	= 0x200,
		.first_offset	= 0x1000,
	},
	[pbn_oxsemi_4_3906250] = {
		.flags		= FL_BASE0,
		.num_ports	= 4,
		.base_baud	= 3906250,
		.uart_offset	= 0x200,
		.first_offset	= 0x1000,
	},
	[pbn_oxsemi_8_3906250] = {
		.flags		= FL_BASE0,
		.num_ports	= 8,
		.base_baud	= 3906250,
		.uart_offset	= 0x200,
		.first_offset	= 0x1000,
	},


	/*
	 * EKF addition for i960 Boards form EKF with serial port.
	 * Max 256 ports.
	 */
	[pbn_intel_i960] = {
		.flags		= FL_BASE0,
		.num_ports	= 32,
		.base_baud	= 921600,
		.uart_offset	= 8 << 2,
		.reg_shift	= 2,
		.first_offset	= 0x10000,
	},
	[pbn_sgi_ioc3] = {
		.flags		= FL_BASE0|FL_NOIRQ,
		.num_ports	= 1,
		.base_baud	= 458333,
		.uart_offset	= 8,
		.reg_shift	= 0,
		.first_offset	= 0x20178,
	},

	/*
	 * Computone - uses IOMEM.
	 */
	[pbn_computone_4] = {
		.flags		= FL_BASE0,
		.num_ports	= 4,
		.base_baud	= 921600,
		.uart_offset	= 0x40,
		.reg_shift	= 2,
		.first_offset	= 0x200,
	},
	[pbn_computone_6] = {
		.flags		= FL_BASE0,
		.num_ports	= 6,
		.base_baud	= 921600,
		.uart_offset	= 0x40,
		.reg_shift	= 2,
		.first_offset	= 0x200,
	},
	[pbn_computone_8] = {
		.flags		= FL_BASE0,
		.num_ports	= 8,
		.base_baud	= 921600,
		.uart_offset	= 0x40,
		.reg_shift	= 2,
		.first_offset	= 0x200,
	},
	[pbn_sbsxrsio] = {
		.flags		= FL_BASE0,
		.num_ports	= 8,
		.base_baud	= 460800,
		.uart_offset	= 256,
		.reg_shift	= 4,
	},
	/*
	 * PA Semi PWRficient PA6T-1682M on-chip UART
	 */
	[pbn_pasemi_1682M] = {
		.flags		= FL_BASE0,
		.num_ports	= 1,
		.base_baud	= 8333333,
	},
	/*
	 * National Instruments 843x
	 */
	[pbn_ni8430_16] = {
		.flags		= FL_BASE0,
		.num_ports	= 16,
		.base_baud	= 3686400,
		.uart_offset	= 0x10,
		.first_offset	= 0x800,
	},
	[pbn_ni8430_8] = {
		.flags		= FL_BASE0,
		.num_ports	= 8,
		.base_baud	= 3686400,
		.uart_offset	= 0x10,
		.first_offset	= 0x800,
	},
	[pbn_ni8430_4] = {
		.flags		= FL_BASE0,
		.num_ports	= 4,
		.base_baud	= 3686400,
		.uart_offset	= 0x10,
		.first_offset	= 0x800,
	},
	[pbn_ni8430_2] = {
		.flags		= FL_BASE0,
		.num_ports	= 2,
		.base_baud	= 3686400,
		.uart_offset	= 0x10,
		.first_offset	= 0x800,
	},
	/*
	 * ADDI-DATA GmbH PCI-Express communication cards <info@addi-data.com>
	 */
	[pbn_ADDIDATA_PCIe_1_3906250] = {
		.flags		= FL_BASE0,
		.num_ports	= 1,
		.base_baud	= 3906250,
		.uart_offset	= 0x200,
		.first_offset	= 0x1000,
	},
	[pbn_ADDIDATA_PCIe_2_3906250] = {
		.flags		= FL_BASE0,
		.num_ports	= 2,
		.base_baud	= 3906250,
		.uart_offset	= 0x200,
		.first_offset	= 0x1000,
	},
	[pbn_ADDIDATA_PCIe_4_3906250] = {
		.flags		= FL_BASE0,
		.num_ports	= 4,
		.base_baud	= 3906250,
		.uart_offset	= 0x200,
		.first_offset	= 0x1000,
	},
	[pbn_ADDIDATA_PCIe_8_3906250] = {
		.flags		= FL_BASE0,
		.num_ports	= 8,
		.base_baud	= 3906250,
		.uart_offset	= 0x200,
		.first_offset	= 0x1000,
	},
	[pbn_ce4100_1_115200] = {
		.flags		= FL_BASE_BARS,
		.num_ports	= 2,
		.base_baud	= 921600,
		.reg_shift      = 2,
	},
	[pbn_omegapci] = {
		.flags		= FL_BASE0,
		.num_ports	= 8,
		.base_baud	= 115200,
		.uart_offset	= 0x200,
	},
	[pbn_NETMOS9900_2s_115200] = {
		.flags		= FL_BASE0,
		.num_ports	= 2,
		.base_baud	= 115200,
	},
	[pbn_brcm_trumanage] = {
		.flags		= FL_BASE0,
		.num_ports	= 1,
		.reg_shift	= 2,
		.base_baud	= 115200,
	},
	[pbn_fintek_4] = {
		.num_ports	= 4,
		.uart_offset	= 8,
		.base_baud	= 115200,
		.first_offset	= 0x40,
	},
	[pbn_fintek_8] = {
		.num_ports	= 8,
		.uart_offset	= 8,
		.base_baud	= 115200,
		.first_offset	= 0x40,
	},
	[pbn_fintek_12] = {
		.num_ports	= 12,
		.uart_offset	= 8,
		.base_baud	= 115200,
		.first_offset	= 0x40,
	},
	[pbn_fintek_F81504A] = {
		.num_ports	= 4,
		.uart_offset	= 8,
		.base_baud	= 115200,
	},
	[pbn_fintek_F81508A] = {
		.num_ports	= 8,
		.uart_offset	= 8,
		.base_baud	= 115200,
	},
	[pbn_fintek_F81512A] = {
		.num_ports	= 12,
		.uart_offset	= 8,
		.base_baud	= 115200,
	},
	[pbn_wch382_2] = {
		.flags		= FL_BASE0,
		.num_ports	= 2,
		.base_baud	= 115200,
		.uart_offset	= 8,
		.first_offset	= 0xC0,
	},
	[pbn_wch384_4] = {
		.flags		= FL_BASE0,
		.num_ports	= 4,
		.base_baud      = 115200,
		.uart_offset    = 8,
		.first_offset   = 0xC0,
	},
	[pbn_wch384_8] = {
		.flags		= FL_BASE0,
		.num_ports	= 8,
		.base_baud      = 115200,
		.uart_offset    = 8,
		.first_offset   = 0x00,
	},
	[pbn_sunix_pci_1s] = {
		.num_ports	= 1,
		.base_baud      = 921600,
		.uart_offset	= 0x8,
	},
	[pbn_sunix_pci_2s] = {
		.num_ports	= 2,
		.base_baud      = 921600,
		.uart_offset	= 0x8,
	},
	[pbn_sunix_pci_4s] = {
		.num_ports	= 4,
		.base_baud      = 921600,
		.uart_offset	= 0x8,
	},
	[pbn_sunix_pci_8s] = {
		.num_ports	= 8,
		.base_baud      = 921600,
		.uart_offset	= 0x8,
	},
	[pbn_sunix_pci_16s] = {
		.num_ports	= 16,
		.base_baud      = 921600,
		.uart_offset	= 0x8,
	},
	[pbn_titan_1_4000000] = {
		.flags		= FL_BASE0,
		.num_ports	= 1,
		.base_baud	= 4000000,
		.uart_offset	= 0x200,
		.first_offset	= 0x1000,
	},
	[pbn_titan_2_4000000] = {
		.flags		= FL_BASE0,
		.num_ports	= 2,
		.base_baud	= 4000000,
		.uart_offset	= 0x200,
		.first_offset	= 0x1000,
	},
	[pbn_titan_4_4000000] = {
		.flags		= FL_BASE0,
		.num_ports	= 4,
		.base_baud	= 4000000,
		.uart_offset	= 0x200,
		.first_offset	= 0x1000,
	},
	[pbn_titan_8_4000000] = {
		.flags		= FL_BASE0,
		.num_ports	= 8,
		.base_baud	= 4000000,
		.uart_offset	= 0x200,
		.first_offset	= 0x1000,
	},
	[pbn_moxa8250_2p] = {
		.flags		= FL_BASE1,
		.num_ports      = 2,
		.base_baud      = 921600,
		.uart_offset	= 0x200,
	},
	[pbn_moxa8250_4p] = {
		.flags		= FL_BASE1,
		.num_ports      = 4,
		.base_baud      = 921600,
		.uart_offset	= 0x200,
	},
	[pbn_moxa8250_8p] = {
		.flags		= FL_BASE1,
		.num_ports      = 8,
		.base_baud      = 921600,
		.uart_offset	= 0x200,
	},
};

static const struct pci_device_id blacklist[] = {
	/* softmodems */
	{ PCI_VDEVICE(AL, 0x5457), }, /* ALi Corporation M5457 AC'97 Modem */
	{ PCI_VDEVICE(MOTOROLA, 0x3052), }, /* Motorola Si3052-based modem */
	{ PCI_DEVICE(0x1543, 0x3052), }, /* Si3052-based modem, default IDs */

	/* multi-io cards handled by parport_serial */
	{ PCI_DEVICE(0x4348, 0x7053), }, /* WCH CH353 2S1P */
	{ PCI_DEVICE(0x4348, 0x5053), }, /* WCH CH353 1S1P */
	{ PCI_DEVICE(0x1c00, 0x3250), }, /* WCH CH382 2S1P */

	/* Intel platforms with MID UART */
	{ PCI_VDEVICE(INTEL, 0x081b), },
	{ PCI_VDEVICE(INTEL, 0x081c), },
	{ PCI_VDEVICE(INTEL, 0x081d), },
	{ PCI_VDEVICE(INTEL, 0x1191), },
	{ PCI_VDEVICE(INTEL, 0x18d8), },
	{ PCI_VDEVICE(INTEL, 0x19d8), },

	/* Intel platforms with DesignWare UART */
	{ PCI_VDEVICE(INTEL, 0x0936), },
	{ PCI_VDEVICE(INTEL, 0x0f0a), },
	{ PCI_VDEVICE(INTEL, 0x0f0c), },
	{ PCI_VDEVICE(INTEL, 0x228a), },
	{ PCI_VDEVICE(INTEL, 0x228c), },
	{ PCI_VDEVICE(INTEL, 0x4b96), },
	{ PCI_VDEVICE(INTEL, 0x4b97), },
	{ PCI_VDEVICE(INTEL, 0x4b98), },
	{ PCI_VDEVICE(INTEL, 0x4b99), },
	{ PCI_VDEVICE(INTEL, 0x4b9a), },
	{ PCI_VDEVICE(INTEL, 0x4b9b), },
	{ PCI_VDEVICE(INTEL, 0x9ce3), },
	{ PCI_VDEVICE(INTEL, 0x9ce4), },

	/* Exar devices */
	{ PCI_VDEVICE(EXAR, PCI_ANY_ID), },
	{ PCI_VDEVICE(COMMTECH, PCI_ANY_ID), },

	/* Pericom devices */
	{ PCI_VDEVICE(PERICOM, PCI_ANY_ID), },
	{ PCI_VDEVICE(ACCESSIO, PCI_ANY_ID), },

	/* End of the black list */
	{ }
};

static int serial_pci_is_class_communication(struct pci_dev *dev)
{
	/*
	 * If it is not a communications device or the programming
	 * interface is greater than 6, give up.
	 */
	if ((((dev->class >> 8) != PCI_CLASS_COMMUNICATION_SERIAL) &&
	     ((dev->class >> 8) != PCI_CLASS_COMMUNICATION_MULTISERIAL) &&
	     ((dev->class >> 8) != PCI_CLASS_COMMUNICATION_MODEM)) ||
	    (dev->class & 0xff) > 6)
		return -ENODEV;

	return 0;
}

/*
 * Given a complete unknown PCI device, try to use some heuristics to
 * guess what the configuration might be, based on the pitiful PCI
 * serial specs.  Returns 0 on success, -ENODEV on failure.
 */
static int
serial_pci_guess_board(struct pci_dev *dev, struct pciserial_board *board)
{
	int num_iomem, num_port, first_port = -1, i;
	int rc;

	rc = serial_pci_is_class_communication(dev);
	if (rc)
		return rc;

	/*
	 * Should we try to make guesses for multiport serial devices later?
	 */
	if ((dev->class >> 8) == PCI_CLASS_COMMUNICATION_MULTISERIAL)
		return -ENODEV;

	num_iomem = num_port = 0;
	for (i = 0; i < PCI_STD_NUM_BARS; i++) {
		if (pci_resource_flags(dev, i) & IORESOURCE_IO) {
			num_port++;
			if (first_port == -1)
				first_port = i;
		}
		if (pci_resource_flags(dev, i) & IORESOURCE_MEM)
			num_iomem++;
	}

	/*
	 * If there is 1 or 0 iomem regions, and exactly one port,
	 * use it.  We guess the number of ports based on the IO
	 * region size.
	 */
	if (num_iomem <= 1 && num_port == 1) {
		board->flags = first_port;
		board->num_ports = pci_resource_len(dev, first_port) / 8;
		return 0;
	}

	/*
	 * Now guess if we've got a board which indexes by BARs.
	 * Each IO BAR should be 8 bytes, and they should follow
	 * consecutively.
	 */
	first_port = -1;
	num_port = 0;
	for (i = 0; i < PCI_STD_NUM_BARS; i++) {
		if (pci_resource_flags(dev, i) & IORESOURCE_IO &&
		    pci_resource_len(dev, i) == 8 &&
		    (first_port == -1 || (first_port + num_port) == i)) {
			num_port++;
			if (first_port == -1)
				first_port = i;
		}
	}

	if (num_port > 1) {
		board->flags = first_port | FL_BASE_BARS;
		board->num_ports = num_port;
		return 0;
	}

	return -ENODEV;
}

static inline int
serial_pci_matches(const struct pciserial_board *board,
		   const struct pciserial_board *guessed)
{
	return
	    board->num_ports == guessed->num_ports &&
	    board->base_baud == guessed->base_baud &&
	    board->uart_offset == guessed->uart_offset &&
	    board->reg_shift == guessed->reg_shift &&
	    board->first_offset == guessed->first_offset;
}

struct serial_private *
pciserial_init_ports(struct pci_dev *dev, const struct pciserial_board *board)
{
	struct uart_8250_port uart;
	struct serial_private *priv;
	struct pci_serial_quirk *quirk;
	int rc, nr_ports, i;

	nr_ports = board->num_ports;

	/*
	 * Find an init and setup quirks.
	 */
	quirk = find_quirk(dev);

	/*
	 * Run the new-style initialization function.
	 * The initialization function returns:
	 *  <0  - error
	 *   0  - use board->num_ports
	 *  >0  - number of ports
	 */
	if (quirk->init) {
		rc = quirk->init(dev);
		if (rc < 0) {
			priv = ERR_PTR(rc);
			goto err_out;
		}
		if (rc)
			nr_ports = rc;
	}

	priv = kzalloc(struct_size(priv, line, nr_ports), GFP_KERNEL);
	if (!priv) {
		priv = ERR_PTR(-ENOMEM);
		goto err_deinit;
	}

	priv->dev = dev;
	priv->quirk = quirk;

	memset(&uart, 0, sizeof(uart));
	uart.port.flags = UPF_SKIP_TEST | UPF_BOOT_AUTOCONF | UPF_SHARE_IRQ;
	uart.port.uartclk = board->base_baud * 16;

	if (board->flags & FL_NOIRQ) {
		uart.port.irq = 0;
	} else {
		if (pci_match_id(pci_use_msi, dev)) {
			pci_dbg(dev, "Using MSI(-X) interrupts\n");
			pci_set_master(dev);
			uart.port.flags &= ~UPF_SHARE_IRQ;
			rc = pci_alloc_irq_vectors(dev, 1, 1, PCI_IRQ_ALL_TYPES);
		} else {
			pci_dbg(dev, "Using legacy interrupts\n");
			rc = pci_alloc_irq_vectors(dev, 1, 1, PCI_IRQ_LEGACY);
		}
		if (rc < 0) {
			kfree(priv);
			priv = ERR_PTR(rc);
			goto err_deinit;
		}

		uart.port.irq = pci_irq_vector(dev, 0);
	}

	uart.port.dev = &dev->dev;

	for (i = 0; i < nr_ports; i++) {
		if (quirk->setup(priv, board, &uart, i))
			break;

		pci_dbg(dev, "Setup PCI port: port %lx, irq %d, type %d\n",
			uart.port.iobase, uart.port.irq, uart.port.iotype);

		priv->line[i] = serial8250_register_8250_port(&uart);
		if (priv->line[i] < 0) {
			pci_err(dev,
				"Couldn't register serial port %lx, irq %d, type %d, error %d\n",
				uart.port.iobase, uart.port.irq,
				uart.port.iotype, priv->line[i]);
			break;
		}
	}
	priv->nr = i;
	priv->board = board;
	return priv;

err_deinit:
	if (quirk->exit)
		quirk->exit(dev);
err_out:
	return priv;
}
EXPORT_SYMBOL_GPL(pciserial_init_ports);

static void pciserial_detach_ports(struct serial_private *priv)
{
	struct pci_serial_quirk *quirk;
	int i;

	for (i = 0; i < priv->nr; i++)
		serial8250_unregister_port(priv->line[i]);

	/*
	 * Find the exit quirks.
	 */
	quirk = find_quirk(priv->dev);
	if (quirk->exit)
		quirk->exit(priv->dev);
}

void pciserial_remove_ports(struct serial_private *priv)
{
	pciserial_detach_ports(priv);
	kfree(priv);
}
EXPORT_SYMBOL_GPL(pciserial_remove_ports);

void pciserial_suspend_ports(struct serial_private *priv)
{
	int i;

	for (i = 0; i < priv->nr; i++)
		if (priv->line[i] >= 0)
			serial8250_suspend_port(priv->line[i]);

	/*
	 * Ensure that every init quirk is properly torn down
	 */
	if (priv->quirk->exit)
		priv->quirk->exit(priv->dev);
}
EXPORT_SYMBOL_GPL(pciserial_suspend_ports);

void pciserial_resume_ports(struct serial_private *priv)
{
	int i;

	/*
	 * Ensure that the board is correctly configured.
	 */
	if (priv->quirk->init)
		priv->quirk->init(priv->dev);

	for (i = 0; i < priv->nr; i++)
		if (priv->line[i] >= 0)
			serial8250_resume_port(priv->line[i]);
}
EXPORT_SYMBOL_GPL(pciserial_resume_ports);

/*
 * Probe one serial board.  Unfortunately, there is no rhyme nor reason
 * to the arrangement of serial ports on a PCI card.
 */
static int
pciserial_init_one(struct pci_dev *dev, const struct pci_device_id *ent)
{
	struct pci_serial_quirk *quirk;
	struct serial_private *priv;
	const struct pciserial_board *board;
	const struct pci_device_id *exclude;
	struct pciserial_board tmp;
	int rc;

	quirk = find_quirk(dev);
	if (quirk->probe) {
		rc = quirk->probe(dev);
		if (rc)
			return rc;
	}

	if (ent->driver_data >= ARRAY_SIZE(pci_boards)) {
		pci_err(dev, "invalid driver_data: %ld\n", ent->driver_data);
		return -EINVAL;
	}

	board = &pci_boards[ent->driver_data];

	exclude = pci_match_id(blacklist, dev);
	if (exclude)
		return -ENODEV;

	rc = pcim_enable_device(dev);
	pci_save_state(dev);
	if (rc)
		return rc;

	if (ent->driver_data == pbn_default) {
		/*
		 * Use a copy of the pci_board entry for this;
		 * avoid changing entries in the table.
		 */
		memcpy(&tmp, board, sizeof(struct pciserial_board));
		board = &tmp;

		/*
		 * We matched one of our class entries.  Try to
		 * determine the parameters of this board.
		 */
		rc = serial_pci_guess_board(dev, &tmp);
		if (rc)
			return rc;
	} else {
		/*
		 * We matched an explicit entry.  If we are able to
		 * detect this boards settings with our heuristic,
		 * then we no longer need this entry.
		 */
		memcpy(&tmp, &pci_boards[pbn_default],
		       sizeof(struct pciserial_board));
		rc = serial_pci_guess_board(dev, &tmp);
		if (rc == 0 && serial_pci_matches(board, &tmp))
			moan_device("Redundant entry in serial pci_table.",
				    dev);
	}

	priv = pciserial_init_ports(dev, board);
	if (IS_ERR(priv))
		return PTR_ERR(priv);

	pci_set_drvdata(dev, priv);
	return 0;
}

static void pciserial_remove_one(struct pci_dev *dev)
{
	struct serial_private *priv = pci_get_drvdata(dev);

	pciserial_remove_ports(priv);
}

#ifdef CONFIG_PM_SLEEP
static int pciserial_suspend_one(struct device *dev)
{
	struct serial_private *priv = dev_get_drvdata(dev);

	if (priv)
		pciserial_suspend_ports(priv);

	return 0;
}

static int pciserial_resume_one(struct device *dev)
{
	struct pci_dev *pdev = to_pci_dev(dev);
	struct serial_private *priv = pci_get_drvdata(pdev);
	int err;

	if (priv) {
		/*
		 * The device may have been disabled.  Re-enable it.
		 */
		err = pci_enable_device(pdev);
		/* FIXME: We cannot simply error out here */
		if (err)
			pci_err(pdev, "Unable to re-enable ports, trying to continue.\n");
		pciserial_resume_ports(priv);
	}
	return 0;
}
#endif

static SIMPLE_DEV_PM_OPS(pciserial_pm_ops, pciserial_suspend_one,
			 pciserial_resume_one);

static const struct pci_device_id serial_pci_tbl[] = {
	/* Advantech use PCI_DEVICE_ID_ADVANTECH_PCI3620 (0x3620) as 'PCI_SUBVENDOR_ID' */
	{	PCI_VENDOR_ID_ADVANTECH, PCI_DEVICE_ID_ADVANTECH_PCI3620,
		PCI_DEVICE_ID_ADVANTECH_PCI3620, 0x0001, 0, 0,
		pbn_b2_8_921600 },
	/* Advantech also use 0x3618 and 0xf618 */
	{	PCI_VENDOR_ID_ADVANTECH, PCI_DEVICE_ID_ADVANTECH_PCI3618,
		PCI_DEVICE_ID_ADVANTECH_PCI3618, PCI_ANY_ID, 0, 0,
		pbn_b0_4_921600 },
	{	PCI_VENDOR_ID_ADVANTECH, PCI_DEVICE_ID_ADVANTECH_PCIf618,
		PCI_DEVICE_ID_ADVANTECH_PCI3618, PCI_ANY_ID, 0, 0,
		pbn_b0_4_921600 },
	{	PCI_VENDOR_ID_V3, PCI_DEVICE_ID_V3_V960,
		PCI_SUBVENDOR_ID_CONNECT_TECH,
		PCI_SUBDEVICE_ID_CONNECT_TECH_BH8_232, 0, 0,
		pbn_b1_8_1382400 },
	{	PCI_VENDOR_ID_V3, PCI_DEVICE_ID_V3_V960,
		PCI_SUBVENDOR_ID_CONNECT_TECH,
		PCI_SUBDEVICE_ID_CONNECT_TECH_BH4_232, 0, 0,
		pbn_b1_4_1382400 },
	{	PCI_VENDOR_ID_V3, PCI_DEVICE_ID_V3_V960,
		PCI_SUBVENDOR_ID_CONNECT_TECH,
		PCI_SUBDEVICE_ID_CONNECT_TECH_BH2_232, 0, 0,
		pbn_b1_2_1382400 },
	{	PCI_VENDOR_ID_V3, PCI_DEVICE_ID_V3_V351,
		PCI_SUBVENDOR_ID_CONNECT_TECH,
		PCI_SUBDEVICE_ID_CONNECT_TECH_BH8_232, 0, 0,
		pbn_b1_8_1382400 },
	{	PCI_VENDOR_ID_V3, PCI_DEVICE_ID_V3_V351,
		PCI_SUBVENDOR_ID_CONNECT_TECH,
		PCI_SUBDEVICE_ID_CONNECT_TECH_BH4_232, 0, 0,
		pbn_b1_4_1382400 },
	{	PCI_VENDOR_ID_V3, PCI_DEVICE_ID_V3_V351,
		PCI_SUBVENDOR_ID_CONNECT_TECH,
		PCI_SUBDEVICE_ID_CONNECT_TECH_BH2_232, 0, 0,
		pbn_b1_2_1382400 },
	{	PCI_VENDOR_ID_V3, PCI_DEVICE_ID_V3_V351,
		PCI_SUBVENDOR_ID_CONNECT_TECH,
		PCI_SUBDEVICE_ID_CONNECT_TECH_BH8_485, 0, 0,
		pbn_b1_8_921600 },
	{	PCI_VENDOR_ID_V3, PCI_DEVICE_ID_V3_V351,
		PCI_SUBVENDOR_ID_CONNECT_TECH,
		PCI_SUBDEVICE_ID_CONNECT_TECH_BH8_485_4_4, 0, 0,
		pbn_b1_8_921600 },
	{	PCI_VENDOR_ID_V3, PCI_DEVICE_ID_V3_V351,
		PCI_SUBVENDOR_ID_CONNECT_TECH,
		PCI_SUBDEVICE_ID_CONNECT_TECH_BH4_485, 0, 0,
		pbn_b1_4_921600 },
	{	PCI_VENDOR_ID_V3, PCI_DEVICE_ID_V3_V351,
		PCI_SUBVENDOR_ID_CONNECT_TECH,
		PCI_SUBDEVICE_ID_CONNECT_TECH_BH4_485_2_2, 0, 0,
		pbn_b1_4_921600 },
	{	PCI_VENDOR_ID_V3, PCI_DEVICE_ID_V3_V351,
		PCI_SUBVENDOR_ID_CONNECT_TECH,
		PCI_SUBDEVICE_ID_CONNECT_TECH_BH2_485, 0, 0,
		pbn_b1_2_921600 },
	{	PCI_VENDOR_ID_V3, PCI_DEVICE_ID_V3_V351,
		PCI_SUBVENDOR_ID_CONNECT_TECH,
		PCI_SUBDEVICE_ID_CONNECT_TECH_BH8_485_2_6, 0, 0,
		pbn_b1_8_921600 },
	{	PCI_VENDOR_ID_V3, PCI_DEVICE_ID_V3_V351,
		PCI_SUBVENDOR_ID_CONNECT_TECH,
		PCI_SUBDEVICE_ID_CONNECT_TECH_BH081101V1, 0, 0,
		pbn_b1_8_921600 },
	{	PCI_VENDOR_ID_V3, PCI_DEVICE_ID_V3_V351,
		PCI_SUBVENDOR_ID_CONNECT_TECH,
		PCI_SUBDEVICE_ID_CONNECT_TECH_BH041101V1, 0, 0,
		pbn_b1_4_921600 },
	{	PCI_VENDOR_ID_V3, PCI_DEVICE_ID_V3_V351,
		PCI_SUBVENDOR_ID_CONNECT_TECH,
		PCI_SUBDEVICE_ID_CONNECT_TECH_BH2_20MHZ, 0, 0,
		pbn_b1_2_1250000 },
	{	PCI_VENDOR_ID_OXSEMI, PCI_DEVICE_ID_OXSEMI_16PCI954,
		PCI_SUBVENDOR_ID_CONNECT_TECH,
		PCI_SUBDEVICE_ID_CONNECT_TECH_TITAN_2, 0, 0,
		pbn_b0_2_1843200 },
	{	PCI_VENDOR_ID_OXSEMI, PCI_DEVICE_ID_OXSEMI_16PCI954,
		PCI_SUBVENDOR_ID_CONNECT_TECH,
		PCI_SUBDEVICE_ID_CONNECT_TECH_TITAN_4, 0, 0,
		pbn_b0_4_1843200 },
	{	PCI_VENDOR_ID_OXSEMI, PCI_DEVICE_ID_OXSEMI_16PCI954,
		PCI_VENDOR_ID_AFAVLAB,
		PCI_SUBDEVICE_ID_AFAVLAB_P061, 0, 0,
		pbn_b0_4_1152000 },
	{	PCI_VENDOR_ID_SEALEVEL, PCI_DEVICE_ID_SEALEVEL_U530,
		PCI_ANY_ID, PCI_ANY_ID, 0, 0,
		pbn_b2_bt_1_115200 },
	{	PCI_VENDOR_ID_SEALEVEL, PCI_DEVICE_ID_SEALEVEL_UCOMM2,
		PCI_ANY_ID, PCI_ANY_ID, 0, 0,
		pbn_b2_bt_2_115200 },
	{	PCI_VENDOR_ID_SEALEVEL, PCI_DEVICE_ID_SEALEVEL_UCOMM422,
		PCI_ANY_ID, PCI_ANY_ID, 0, 0,
		pbn_b2_bt_4_115200 },
	{	PCI_VENDOR_ID_SEALEVEL, PCI_DEVICE_ID_SEALEVEL_UCOMM232,
		PCI_ANY_ID, PCI_ANY_ID, 0, 0,
		pbn_b2_bt_2_115200 },
	{	PCI_VENDOR_ID_SEALEVEL, PCI_DEVICE_ID_SEALEVEL_COMM4,
		PCI_ANY_ID, PCI_ANY_ID, 0, 0,
		pbn_b2_bt_4_115200 },
	{	PCI_VENDOR_ID_SEALEVEL, PCI_DEVICE_ID_SEALEVEL_COMM8,
		PCI_ANY_ID, PCI_ANY_ID, 0, 0,
		pbn_b2_8_115200 },
	{	PCI_VENDOR_ID_SEALEVEL, PCI_DEVICE_ID_SEALEVEL_7803,
		PCI_ANY_ID, PCI_ANY_ID, 0, 0,
		pbn_b2_8_460800 },
	{	PCI_VENDOR_ID_SEALEVEL, PCI_DEVICE_ID_SEALEVEL_UCOMM8,
		PCI_ANY_ID, PCI_ANY_ID, 0, 0,
		pbn_b2_8_115200 },

	{	PCI_VENDOR_ID_PLX, PCI_DEVICE_ID_PLX_GTEK_SERIAL2,
		PCI_ANY_ID, PCI_ANY_ID, 0, 0,
		pbn_b2_bt_2_115200 },
	{	PCI_VENDOR_ID_PLX, PCI_DEVICE_ID_PLX_SPCOM200,
		PCI_ANY_ID, PCI_ANY_ID, 0, 0,
		pbn_b2_bt_2_921600 },
	/*
	 * VScom SPCOM800, from sl@s.pl
	 */
	{	PCI_VENDOR_ID_PLX, PCI_DEVICE_ID_PLX_SPCOM800,
		PCI_ANY_ID, PCI_ANY_ID, 0, 0,
		pbn_b2_8_921600 },
	{	PCI_VENDOR_ID_PLX, PCI_DEVICE_ID_PLX_1077,
		PCI_ANY_ID, PCI_ANY_ID, 0, 0,
		pbn_b2_4_921600 },
	/* Unknown card - subdevice 0x1584 */
	{	PCI_VENDOR_ID_PLX, PCI_DEVICE_ID_PLX_9050,
		PCI_VENDOR_ID_PLX,
		PCI_SUBDEVICE_ID_UNKNOWN_0x1584, 0, 0,
		pbn_b2_4_115200 },
	/* Unknown card - subdevice 0x1588 */
	{	PCI_VENDOR_ID_PLX, PCI_DEVICE_ID_PLX_9050,
		PCI_VENDOR_ID_PLX,
		PCI_SUBDEVICE_ID_UNKNOWN_0x1588, 0, 0,
		pbn_b2_8_115200 },
	{	PCI_VENDOR_ID_PLX, PCI_DEVICE_ID_PLX_9050,
		PCI_SUBVENDOR_ID_KEYSPAN,
		PCI_SUBDEVICE_ID_KEYSPAN_SX2, 0, 0,
		pbn_panacom },
	{	PCI_VENDOR_ID_PANACOM, PCI_DEVICE_ID_PANACOM_QUADMODEM,
		PCI_ANY_ID, PCI_ANY_ID, 0, 0,
		pbn_panacom4 },
	{	PCI_VENDOR_ID_PANACOM, PCI_DEVICE_ID_PANACOM_DUALMODEM,
		PCI_ANY_ID, PCI_ANY_ID, 0, 0,
		pbn_panacom2 },
	{	PCI_VENDOR_ID_PLX, PCI_DEVICE_ID_PLX_9030,
		PCI_VENDOR_ID_ESDGMBH,
		PCI_DEVICE_ID_ESDGMBH_CPCIASIO4, 0, 0,
		pbn_b2_4_115200 },
	{	PCI_VENDOR_ID_PLX, PCI_DEVICE_ID_PLX_9050,
		PCI_SUBVENDOR_ID_CHASE_PCIFAST,
		PCI_SUBDEVICE_ID_CHASE_PCIFAST4, 0, 0,
		pbn_b2_4_460800 },
	{	PCI_VENDOR_ID_PLX, PCI_DEVICE_ID_PLX_9050,
		PCI_SUBVENDOR_ID_CHASE_PCIFAST,
		PCI_SUBDEVICE_ID_CHASE_PCIFAST8, 0, 0,
		pbn_b2_8_460800 },
	{	PCI_VENDOR_ID_PLX, PCI_DEVICE_ID_PLX_9050,
		PCI_SUBVENDOR_ID_CHASE_PCIFAST,
		PCI_SUBDEVICE_ID_CHASE_PCIFAST16, 0, 0,
		pbn_b2_16_460800 },
	{	PCI_VENDOR_ID_PLX, PCI_DEVICE_ID_PLX_9050,
		PCI_SUBVENDOR_ID_CHASE_PCIFAST,
		PCI_SUBDEVICE_ID_CHASE_PCIFAST16FMC, 0, 0,
		pbn_b2_16_460800 },
	{	PCI_VENDOR_ID_PLX, PCI_DEVICE_ID_PLX_9050,
		PCI_SUBVENDOR_ID_CHASE_PCIRAS,
		PCI_SUBDEVICE_ID_CHASE_PCIRAS4, 0, 0,
		pbn_b2_4_460800 },
	{	PCI_VENDOR_ID_PLX, PCI_DEVICE_ID_PLX_9050,
		PCI_SUBVENDOR_ID_CHASE_PCIRAS,
		PCI_SUBDEVICE_ID_CHASE_PCIRAS8, 0, 0,
		pbn_b2_8_460800 },
	{	PCI_VENDOR_ID_PLX, PCI_DEVICE_ID_PLX_9050,
		PCI_SUBVENDOR_ID_EXSYS,
		PCI_SUBDEVICE_ID_EXSYS_4055, 0, 0,
		pbn_b2_4_115200 },
	/*
	 * Megawolf Romulus PCI Serial Card, from Mike Hudson
	 * (Exoray@isys.ca)
	 */
	{	PCI_VENDOR_ID_PLX, PCI_DEVICE_ID_PLX_ROMULUS,
		0x10b5, 0x106a, 0, 0,
		pbn_plx_romulus },
	/*
	* EndRun Technologies. PCI express device range.
	*    EndRun PTP/1588 has 2 Native UARTs.
	*/
	{	PCI_VENDOR_ID_ENDRUN, PCI_DEVICE_ID_ENDRUN_1588,
		PCI_ANY_ID, PCI_ANY_ID, 0, 0,
		pbn_endrun_2_4000000 },
	/*
	 * Quatech cards. These actually have configurable clocks but for
	 * now we just use the default.
	 *
	 * 100 series are RS232, 200 series RS422,
	 */
	{	PCI_VENDOR_ID_QUATECH, PCI_DEVICE_ID_QUATECH_QSC100,
		PCI_ANY_ID, PCI_ANY_ID, 0, 0,
		pbn_b1_4_115200 },
	{	PCI_VENDOR_ID_QUATECH, PCI_DEVICE_ID_QUATECH_DSC100,
		PCI_ANY_ID, PCI_ANY_ID, 0, 0,
		pbn_b1_2_115200 },
	{	PCI_VENDOR_ID_QUATECH, PCI_DEVICE_ID_QUATECH_DSC100E,
		PCI_ANY_ID, PCI_ANY_ID, 0, 0,
		pbn_b2_2_115200 },
	{	PCI_VENDOR_ID_QUATECH, PCI_DEVICE_ID_QUATECH_DSC200,
		PCI_ANY_ID, PCI_ANY_ID, 0, 0,
		pbn_b1_2_115200 },
	{	PCI_VENDOR_ID_QUATECH, PCI_DEVICE_ID_QUATECH_DSC200E,
		PCI_ANY_ID, PCI_ANY_ID, 0, 0,
		pbn_b2_2_115200 },
	{	PCI_VENDOR_ID_QUATECH, PCI_DEVICE_ID_QUATECH_QSC200,
		PCI_ANY_ID, PCI_ANY_ID, 0, 0,
		pbn_b1_4_115200 },
	{	PCI_VENDOR_ID_QUATECH, PCI_DEVICE_ID_QUATECH_ESC100D,
		PCI_ANY_ID, PCI_ANY_ID, 0, 0,
		pbn_b1_8_115200 },
	{	PCI_VENDOR_ID_QUATECH, PCI_DEVICE_ID_QUATECH_ESC100M,
		PCI_ANY_ID, PCI_ANY_ID, 0, 0,
		pbn_b1_8_115200 },
	{	PCI_VENDOR_ID_QUATECH, PCI_DEVICE_ID_QUATECH_QSCP100,
		PCI_ANY_ID, PCI_ANY_ID, 0, 0,
		pbn_b1_4_115200 },
	{	PCI_VENDOR_ID_QUATECH, PCI_DEVICE_ID_QUATECH_DSCP100,
		PCI_ANY_ID, PCI_ANY_ID, 0, 0,
		pbn_b1_2_115200 },
	{	PCI_VENDOR_ID_QUATECH, PCI_DEVICE_ID_QUATECH_QSCP200,
		PCI_ANY_ID, PCI_ANY_ID, 0, 0,
		pbn_b1_4_115200 },
	{	PCI_VENDOR_ID_QUATECH, PCI_DEVICE_ID_QUATECH_DSCP200,
		PCI_ANY_ID, PCI_ANY_ID, 0, 0,
		pbn_b1_2_115200 },
	{	PCI_VENDOR_ID_QUATECH, PCI_DEVICE_ID_QUATECH_QSCLP100,
		PCI_ANY_ID, PCI_ANY_ID, 0, 0,
		pbn_b2_4_115200 },
	{	PCI_VENDOR_ID_QUATECH, PCI_DEVICE_ID_QUATECH_DSCLP100,
		PCI_ANY_ID, PCI_ANY_ID, 0, 0,
		pbn_b2_2_115200 },
	{	PCI_VENDOR_ID_QUATECH, PCI_DEVICE_ID_QUATECH_SSCLP100,
		PCI_ANY_ID, PCI_ANY_ID, 0, 0,
		pbn_b2_1_115200 },
	{	PCI_VENDOR_ID_QUATECH, PCI_DEVICE_ID_QUATECH_QSCLP200,
		PCI_ANY_ID, PCI_ANY_ID, 0, 0,
		pbn_b2_4_115200 },
	{	PCI_VENDOR_ID_QUATECH, PCI_DEVICE_ID_QUATECH_DSCLP200,
		PCI_ANY_ID, PCI_ANY_ID, 0, 0,
		pbn_b2_2_115200 },
	{	PCI_VENDOR_ID_QUATECH, PCI_DEVICE_ID_QUATECH_SSCLP200,
		PCI_ANY_ID, PCI_ANY_ID, 0, 0,
		pbn_b2_1_115200 },
	{	PCI_VENDOR_ID_QUATECH, PCI_DEVICE_ID_QUATECH_ESCLP100,
		PCI_ANY_ID, PCI_ANY_ID, 0, 0,
		pbn_b0_8_115200 },

	{	PCI_VENDOR_ID_SPECIALIX, PCI_DEVICE_ID_OXSEMI_16PCI954,
		PCI_VENDOR_ID_SPECIALIX, PCI_SUBDEVICE_ID_SPECIALIX_SPEED4,
		0, 0,
		pbn_b0_4_921600 },
	{	PCI_VENDOR_ID_OXSEMI, PCI_DEVICE_ID_OXSEMI_16PCI954,
		PCI_SUBVENDOR_ID_SIIG, PCI_SUBDEVICE_ID_SIIG_QUARTET_SERIAL,
		0, 0,
		pbn_b0_4_1152000 },
	{	PCI_VENDOR_ID_OXSEMI, 0x9505,
		PCI_ANY_ID, PCI_ANY_ID, 0, 0,
		pbn_b0_bt_2_921600 },

		/*
		 * The below card is a little controversial since it is the
		 * subject of a PCI vendor/device ID clash.  (See
		 * www.ussg.iu.edu/hypermail/linux/kernel/0303.1/0516.html).
		 * For now just used the hex ID 0x950a.
		 */
	{	PCI_VENDOR_ID_OXSEMI, 0x950a,
		PCI_SUBVENDOR_ID_SIIG, PCI_SUBDEVICE_ID_SIIG_DUAL_00,
		0, 0, pbn_b0_2_115200 },
	{	PCI_VENDOR_ID_OXSEMI, 0x950a,
		PCI_SUBVENDOR_ID_SIIG, PCI_SUBDEVICE_ID_SIIG_DUAL_30,
		0, 0, pbn_b0_2_115200 },
	{	PCI_VENDOR_ID_OXSEMI, 0x950a,
		PCI_ANY_ID, PCI_ANY_ID, 0, 0,
		pbn_b0_2_1130000 },
	{	PCI_VENDOR_ID_OXSEMI, PCI_DEVICE_ID_OXSEMI_C950,
		PCI_VENDOR_ID_OXSEMI, PCI_SUBDEVICE_ID_OXSEMI_C950, 0, 0,
		pbn_b0_1_921600 },
	{	PCI_VENDOR_ID_OXSEMI, PCI_DEVICE_ID_OXSEMI_16PCI954,
		PCI_ANY_ID, PCI_ANY_ID, 0, 0,
		pbn_b0_4_115200 },
	{	PCI_VENDOR_ID_OXSEMI, PCI_DEVICE_ID_OXSEMI_16PCI952,
		PCI_ANY_ID, PCI_ANY_ID, 0, 0,
		pbn_b0_bt_2_921600 },
	{	PCI_VENDOR_ID_OXSEMI, PCI_DEVICE_ID_OXSEMI_16PCI958,
		PCI_ANY_ID, PCI_ANY_ID, 0, 0,
		pbn_b2_8_1152000 },

	/*
	 * Oxford Semiconductor Inc. Tornado PCI express device range.
	 */
	{	PCI_VENDOR_ID_OXSEMI, 0xc101,    /* OXPCIe952 1 Legacy UART */
		PCI_ANY_ID, PCI_ANY_ID, 0, 0,
		pbn_b0_1_3906250 },
	{	PCI_VENDOR_ID_OXSEMI, 0xc105,    /* OXPCIe952 1 Legacy UART */
		PCI_ANY_ID, PCI_ANY_ID, 0, 0,
		pbn_b0_1_3906250 },
	{	PCI_VENDOR_ID_OXSEMI, 0xc11b,    /* OXPCIe952 1 Native UART */
		PCI_ANY_ID, PCI_ANY_ID, 0, 0,
		pbn_oxsemi_1_3906250 },
	{	PCI_VENDOR_ID_OXSEMI, 0xc11f,    /* OXPCIe952 1 Native UART */
		PCI_ANY_ID, PCI_ANY_ID, 0, 0,
		pbn_oxsemi_1_3906250 },
	{	PCI_VENDOR_ID_OXSEMI, 0xc120,    /* OXPCIe952 1 Legacy UART */
		PCI_ANY_ID, PCI_ANY_ID, 0, 0,
		pbn_b0_1_3906250 },
	{	PCI_VENDOR_ID_OXSEMI, 0xc124,    /* OXPCIe952 1 Legacy UART */
		PCI_ANY_ID, PCI_ANY_ID, 0, 0,
		pbn_b0_1_3906250 },
	{	PCI_VENDOR_ID_OXSEMI, 0xc138,    /* OXPCIe952 1 Native UART */
		PCI_ANY_ID, PCI_ANY_ID, 0, 0,
		pbn_oxsemi_1_3906250 },
	{	PCI_VENDOR_ID_OXSEMI, 0xc13d,    /* OXPCIe952 1 Native UART */
		PCI_ANY_ID, PCI_ANY_ID, 0, 0,
		pbn_oxsemi_1_3906250 },
	{	PCI_VENDOR_ID_OXSEMI, 0xc140,    /* OXPCIe952 1 Legacy UART */
		PCI_ANY_ID, PCI_ANY_ID, 0, 0,
		pbn_b0_1_3906250 },
	{	PCI_VENDOR_ID_OXSEMI, 0xc141,    /* OXPCIe952 1 Legacy UART */
		PCI_ANY_ID, PCI_ANY_ID, 0, 0,
		pbn_b0_1_3906250 },
	{	PCI_VENDOR_ID_OXSEMI, 0xc144,    /* OXPCIe952 1 Legacy UART */
		PCI_ANY_ID, PCI_ANY_ID, 0, 0,
		pbn_b0_1_3906250 },
	{	PCI_VENDOR_ID_OXSEMI, 0xc145,    /* OXPCIe952 1 Legacy UART */
		PCI_ANY_ID, PCI_ANY_ID, 0, 0,
		pbn_b0_1_3906250 },
	{	PCI_VENDOR_ID_OXSEMI, 0xc158,    /* OXPCIe952 2 Native UART */
		PCI_ANY_ID, PCI_ANY_ID, 0, 0,
		pbn_oxsemi_2_3906250 },
	{	PCI_VENDOR_ID_OXSEMI, 0xc15d,    /* OXPCIe952 2 Native UART */
		PCI_ANY_ID, PCI_ANY_ID, 0, 0,
		pbn_oxsemi_2_3906250 },
	{	PCI_VENDOR_ID_OXSEMI, 0xc208,    /* OXPCIe954 4 Native UART */
		PCI_ANY_ID, PCI_ANY_ID, 0, 0,
		pbn_oxsemi_4_3906250 },
	{	PCI_VENDOR_ID_OXSEMI, 0xc20d,    /* OXPCIe954 4 Native UART */
		PCI_ANY_ID, PCI_ANY_ID, 0, 0,
		pbn_oxsemi_4_3906250 },
	{	PCI_VENDOR_ID_OXSEMI, 0xc308,    /* OXPCIe958 8 Native UART */
		PCI_ANY_ID, PCI_ANY_ID, 0, 0,
		pbn_oxsemi_8_3906250 },
	{	PCI_VENDOR_ID_OXSEMI, 0xc30d,    /* OXPCIe958 8 Native UART */
		PCI_ANY_ID, PCI_ANY_ID, 0, 0,
		pbn_oxsemi_8_3906250 },
	{	PCI_VENDOR_ID_OXSEMI, 0xc40b,    /* OXPCIe200 1 Native UART */
		PCI_ANY_ID, PCI_ANY_ID, 0, 0,
		pbn_oxsemi_1_3906250 },
	{	PCI_VENDOR_ID_OXSEMI, 0xc40f,    /* OXPCIe200 1 Native UART */
		PCI_ANY_ID, PCI_ANY_ID, 0, 0,
		pbn_oxsemi_1_3906250 },
	{	PCI_VENDOR_ID_OXSEMI, 0xc41b,    /* OXPCIe200 1 Native UART */
		PCI_ANY_ID, PCI_ANY_ID, 0, 0,
		pbn_oxsemi_1_3906250 },
	{	PCI_VENDOR_ID_OXSEMI, 0xc41f,    /* OXPCIe200 1 Native UART */
		PCI_ANY_ID, PCI_ANY_ID, 0, 0,
		pbn_oxsemi_1_3906250 },
	{	PCI_VENDOR_ID_OXSEMI, 0xc42b,    /* OXPCIe200 1 Native UART */
		PCI_ANY_ID, PCI_ANY_ID, 0, 0,
		pbn_oxsemi_1_3906250 },
	{	PCI_VENDOR_ID_OXSEMI, 0xc42f,    /* OXPCIe200 1 Native UART */
		PCI_ANY_ID, PCI_ANY_ID, 0, 0,
		pbn_oxsemi_1_3906250 },
	{	PCI_VENDOR_ID_OXSEMI, 0xc43b,    /* OXPCIe200 1 Native UART */
		PCI_ANY_ID, PCI_ANY_ID, 0, 0,
		pbn_oxsemi_1_3906250 },
	{	PCI_VENDOR_ID_OXSEMI, 0xc43f,    /* OXPCIe200 1 Native UART */
		PCI_ANY_ID, PCI_ANY_ID, 0, 0,
		pbn_oxsemi_1_3906250 },
	{	PCI_VENDOR_ID_OXSEMI, 0xc44b,    /* OXPCIe200 1 Native UART */
		PCI_ANY_ID, PCI_ANY_ID, 0, 0,
		pbn_oxsemi_1_3906250 },
	{	PCI_VENDOR_ID_OXSEMI, 0xc44f,    /* OXPCIe200 1 Native UART */
		PCI_ANY_ID, PCI_ANY_ID, 0, 0,
		pbn_oxsemi_1_3906250 },
	{	PCI_VENDOR_ID_OXSEMI, 0xc45b,    /* OXPCIe200 1 Native UART */
		PCI_ANY_ID, PCI_ANY_ID, 0, 0,
		pbn_oxsemi_1_3906250 },
	{	PCI_VENDOR_ID_OXSEMI, 0xc45f,    /* OXPCIe200 1 Native UART */
		PCI_ANY_ID, PCI_ANY_ID, 0, 0,
		pbn_oxsemi_1_3906250 },
	{	PCI_VENDOR_ID_OXSEMI, 0xc46b,    /* OXPCIe200 1 Native UART */
		PCI_ANY_ID, PCI_ANY_ID, 0, 0,
		pbn_oxsemi_1_3906250 },
	{	PCI_VENDOR_ID_OXSEMI, 0xc46f,    /* OXPCIe200 1 Native UART */
		PCI_ANY_ID, PCI_ANY_ID, 0, 0,
		pbn_oxsemi_1_3906250 },
	{	PCI_VENDOR_ID_OXSEMI, 0xc47b,    /* OXPCIe200 1 Native UART */
		PCI_ANY_ID, PCI_ANY_ID, 0, 0,
		pbn_oxsemi_1_3906250 },
	{	PCI_VENDOR_ID_OXSEMI, 0xc47f,    /* OXPCIe200 1 Native UART */
		PCI_ANY_ID, PCI_ANY_ID, 0, 0,
		pbn_oxsemi_1_3906250 },
	{	PCI_VENDOR_ID_OXSEMI, 0xc48b,    /* OXPCIe200 1 Native UART */
		PCI_ANY_ID, PCI_ANY_ID, 0, 0,
		pbn_oxsemi_1_3906250 },
	{	PCI_VENDOR_ID_OXSEMI, 0xc48f,    /* OXPCIe200 1 Native UART */
		PCI_ANY_ID, PCI_ANY_ID, 0, 0,
		pbn_oxsemi_1_3906250 },
	{	PCI_VENDOR_ID_OXSEMI, 0xc49b,    /* OXPCIe200 1 Native UART */
		PCI_ANY_ID, PCI_ANY_ID, 0, 0,
		pbn_oxsemi_1_3906250 },
	{	PCI_VENDOR_ID_OXSEMI, 0xc49f,    /* OXPCIe200 1 Native UART */
		PCI_ANY_ID, PCI_ANY_ID, 0, 0,
		pbn_oxsemi_1_3906250 },
	{	PCI_VENDOR_ID_OXSEMI, 0xc4ab,    /* OXPCIe200 1 Native UART */
		PCI_ANY_ID, PCI_ANY_ID, 0, 0,
		pbn_oxsemi_1_3906250 },
	{	PCI_VENDOR_ID_OXSEMI, 0xc4af,    /* OXPCIe200 1 Native UART */
		PCI_ANY_ID, PCI_ANY_ID, 0, 0,
		pbn_oxsemi_1_3906250 },
	{	PCI_VENDOR_ID_OXSEMI, 0xc4bb,    /* OXPCIe200 1 Native UART */
		PCI_ANY_ID, PCI_ANY_ID, 0, 0,
		pbn_oxsemi_1_3906250 },
	{	PCI_VENDOR_ID_OXSEMI, 0xc4bf,    /* OXPCIe200 1 Native UART */
		PCI_ANY_ID, PCI_ANY_ID, 0, 0,
		pbn_oxsemi_1_3906250 },
	{	PCI_VENDOR_ID_OXSEMI, 0xc4cb,    /* OXPCIe200 1 Native UART */
		PCI_ANY_ID, PCI_ANY_ID, 0, 0,
		pbn_oxsemi_1_3906250 },
	{	PCI_VENDOR_ID_OXSEMI, 0xc4cf,    /* OXPCIe200 1 Native UART */
		PCI_ANY_ID, PCI_ANY_ID, 0, 0,
		pbn_oxsemi_1_3906250 },
	/*
	 * Mainpine Inc. IQ Express "Rev3" utilizing OxSemi Tornado
	 */
	{	PCI_VENDOR_ID_MAINPINE, 0x4000,	/* IQ Express 1 Port V.34 Super-G3 Fax */
		PCI_VENDOR_ID_MAINPINE, 0x4001, 0, 0,
		pbn_oxsemi_1_3906250 },
	{	PCI_VENDOR_ID_MAINPINE, 0x4000,	/* IQ Express 2 Port V.34 Super-G3 Fax */
		PCI_VENDOR_ID_MAINPINE, 0x4002, 0, 0,
		pbn_oxsemi_2_3906250 },
	{	PCI_VENDOR_ID_MAINPINE, 0x4000,	/* IQ Express 4 Port V.34 Super-G3 Fax */
		PCI_VENDOR_ID_MAINPINE, 0x4004, 0, 0,
		pbn_oxsemi_4_3906250 },
	{	PCI_VENDOR_ID_MAINPINE, 0x4000,	/* IQ Express 8 Port V.34 Super-G3 Fax */
		PCI_VENDOR_ID_MAINPINE, 0x4008, 0, 0,
		pbn_oxsemi_8_3906250 },

	/*
	 * Digi/IBM PCIe 2-port Async EIA-232 Adapter utilizing OxSemi Tornado
	 */
	{	PCI_VENDOR_ID_DIGI, PCIE_DEVICE_ID_NEO_2_OX_IBM,
		PCI_SUBVENDOR_ID_IBM, PCI_ANY_ID, 0, 0,
		pbn_oxsemi_2_3906250 },

	/*
	 * SBS Technologies, Inc. P-Octal and PMC-OCTPRO cards,
	 * from skokodyn@yahoo.com
	 */
	{	PCI_VENDOR_ID_SBSMODULARIO, PCI_DEVICE_ID_OCTPRO,
		PCI_SUBVENDOR_ID_SBSMODULARIO, PCI_SUBDEVICE_ID_OCTPRO232, 0, 0,
		pbn_sbsxrsio },
	{	PCI_VENDOR_ID_SBSMODULARIO, PCI_DEVICE_ID_OCTPRO,
		PCI_SUBVENDOR_ID_SBSMODULARIO, PCI_SUBDEVICE_ID_OCTPRO422, 0, 0,
		pbn_sbsxrsio },
	{	PCI_VENDOR_ID_SBSMODULARIO, PCI_DEVICE_ID_OCTPRO,
		PCI_SUBVENDOR_ID_SBSMODULARIO, PCI_SUBDEVICE_ID_POCTAL232, 0, 0,
		pbn_sbsxrsio },
	{	PCI_VENDOR_ID_SBSMODULARIO, PCI_DEVICE_ID_OCTPRO,
		PCI_SUBVENDOR_ID_SBSMODULARIO, PCI_SUBDEVICE_ID_POCTAL422, 0, 0,
		pbn_sbsxrsio },

	/*
	 * Digitan DS560-558, from jimd@esoft.com
	 */
	{	PCI_VENDOR_ID_ATT, PCI_DEVICE_ID_ATT_VENUS_MODEM,
		PCI_ANY_ID, PCI_ANY_ID, 0, 0,
		pbn_b1_1_115200 },

	/*
	 * Titan Electronic cards
	 *  The 400L and 800L have a custom setup quirk.
	 */
	{	PCI_VENDOR_ID_TITAN, PCI_DEVICE_ID_TITAN_100,
		PCI_ANY_ID, PCI_ANY_ID, 0, 0,
		pbn_b0_1_921600 },
	{	PCI_VENDOR_ID_TITAN, PCI_DEVICE_ID_TITAN_200,
		PCI_ANY_ID, PCI_ANY_ID, 0, 0,
		pbn_b0_2_921600 },
	{	PCI_VENDOR_ID_TITAN, PCI_DEVICE_ID_TITAN_400,
		PCI_ANY_ID, PCI_ANY_ID, 0, 0,
		pbn_b0_4_921600 },
	{	PCI_VENDOR_ID_TITAN, PCI_DEVICE_ID_TITAN_800B,
		PCI_ANY_ID, PCI_ANY_ID, 0, 0,
		pbn_b0_4_921600 },
	{	PCI_VENDOR_ID_TITAN, PCI_DEVICE_ID_TITAN_100L,
		PCI_ANY_ID, PCI_ANY_ID, 0, 0,
		pbn_b1_1_921600 },
	{	PCI_VENDOR_ID_TITAN, PCI_DEVICE_ID_TITAN_200L,
		PCI_ANY_ID, PCI_ANY_ID, 0, 0,
		pbn_b1_bt_2_921600 },
	{	PCI_VENDOR_ID_TITAN, PCI_DEVICE_ID_TITAN_400L,
		PCI_ANY_ID, PCI_ANY_ID, 0, 0,
		pbn_b0_bt_4_921600 },
	{	PCI_VENDOR_ID_TITAN, PCI_DEVICE_ID_TITAN_800L,
		PCI_ANY_ID, PCI_ANY_ID, 0, 0,
		pbn_b0_bt_8_921600 },
	{	PCI_VENDOR_ID_TITAN, PCI_DEVICE_ID_TITAN_200I,
		PCI_ANY_ID, PCI_ANY_ID, 0, 0,
		pbn_b4_bt_2_921600 },
	{	PCI_VENDOR_ID_TITAN, PCI_DEVICE_ID_TITAN_400I,
		PCI_ANY_ID, PCI_ANY_ID, 0, 0,
		pbn_b4_bt_4_921600 },
	{	PCI_VENDOR_ID_TITAN, PCI_DEVICE_ID_TITAN_800I,
		PCI_ANY_ID, PCI_ANY_ID, 0, 0,
		pbn_b4_bt_8_921600 },
	{	PCI_VENDOR_ID_TITAN, PCI_DEVICE_ID_TITAN_400EH,
		PCI_ANY_ID, PCI_ANY_ID, 0, 0,
		pbn_b0_4_921600 },
	{	PCI_VENDOR_ID_TITAN, PCI_DEVICE_ID_TITAN_800EH,
		PCI_ANY_ID, PCI_ANY_ID, 0, 0,
		pbn_b0_4_921600 },
	{	PCI_VENDOR_ID_TITAN, PCI_DEVICE_ID_TITAN_800EHB,
		PCI_ANY_ID, PCI_ANY_ID, 0, 0,
		pbn_b0_4_921600 },
	{	PCI_VENDOR_ID_TITAN, PCI_DEVICE_ID_TITAN_100E,
		PCI_ANY_ID, PCI_ANY_ID, 0, 0,
		pbn_titan_1_4000000 },
	{	PCI_VENDOR_ID_TITAN, PCI_DEVICE_ID_TITAN_200E,
		PCI_ANY_ID, PCI_ANY_ID, 0, 0,
		pbn_titan_2_4000000 },
	{	PCI_VENDOR_ID_TITAN, PCI_DEVICE_ID_TITAN_400E,
		PCI_ANY_ID, PCI_ANY_ID, 0, 0,
		pbn_titan_4_4000000 },
	{	PCI_VENDOR_ID_TITAN, PCI_DEVICE_ID_TITAN_800E,
		PCI_ANY_ID, PCI_ANY_ID, 0, 0,
		pbn_titan_8_4000000 },
	{	PCI_VENDOR_ID_TITAN, PCI_DEVICE_ID_TITAN_200EI,
		PCI_ANY_ID, PCI_ANY_ID, 0, 0,
		pbn_titan_2_4000000 },
	{	PCI_VENDOR_ID_TITAN, PCI_DEVICE_ID_TITAN_200EISI,
		PCI_ANY_ID, PCI_ANY_ID, 0, 0,
		pbn_titan_2_4000000 },
	{	PCI_VENDOR_ID_TITAN, PCI_DEVICE_ID_TITAN_200V3,
		PCI_ANY_ID, PCI_ANY_ID, 0, 0,
		pbn_b0_bt_2_921600 },
	{	PCI_VENDOR_ID_TITAN, PCI_DEVICE_ID_TITAN_400V3,
		PCI_ANY_ID, PCI_ANY_ID, 0, 0,
		pbn_b0_4_921600 },
	{	PCI_VENDOR_ID_TITAN, PCI_DEVICE_ID_TITAN_410V3,
		PCI_ANY_ID, PCI_ANY_ID, 0, 0,
		pbn_b0_4_921600 },
	{	PCI_VENDOR_ID_TITAN, PCI_DEVICE_ID_TITAN_800V3,
		PCI_ANY_ID, PCI_ANY_ID, 0, 0,
		pbn_b0_4_921600 },
	{	PCI_VENDOR_ID_TITAN, PCI_DEVICE_ID_TITAN_800V3B,
		PCI_ANY_ID, PCI_ANY_ID, 0, 0,
		pbn_b0_4_921600 },

	{	PCI_VENDOR_ID_SIIG, PCI_DEVICE_ID_SIIG_1S_10x_550,
		PCI_ANY_ID, PCI_ANY_ID, 0, 0,
		pbn_b2_1_460800 },
	{	PCI_VENDOR_ID_SIIG, PCI_DEVICE_ID_SIIG_1S_10x_650,
		PCI_ANY_ID, PCI_ANY_ID, 0, 0,
		pbn_b2_1_460800 },
	{	PCI_VENDOR_ID_SIIG, PCI_DEVICE_ID_SIIG_1S_10x_850,
		PCI_ANY_ID, PCI_ANY_ID, 0, 0,
		pbn_b2_1_460800 },
	{	PCI_VENDOR_ID_SIIG, PCI_DEVICE_ID_SIIG_2S_10x_550,
		PCI_ANY_ID, PCI_ANY_ID, 0, 0,
		pbn_b2_bt_2_921600 },
	{	PCI_VENDOR_ID_SIIG, PCI_DEVICE_ID_SIIG_2S_10x_650,
		PCI_ANY_ID, PCI_ANY_ID, 0, 0,
		pbn_b2_bt_2_921600 },
	{	PCI_VENDOR_ID_SIIG, PCI_DEVICE_ID_SIIG_2S_10x_850,
		PCI_ANY_ID, PCI_ANY_ID, 0, 0,
		pbn_b2_bt_2_921600 },
	{	PCI_VENDOR_ID_SIIG, PCI_DEVICE_ID_SIIG_4S_10x_550,
		PCI_ANY_ID, PCI_ANY_ID, 0, 0,
		pbn_b2_bt_4_921600 },
	{	PCI_VENDOR_ID_SIIG, PCI_DEVICE_ID_SIIG_4S_10x_650,
		PCI_ANY_ID, PCI_ANY_ID, 0, 0,
		pbn_b2_bt_4_921600 },
	{	PCI_VENDOR_ID_SIIG, PCI_DEVICE_ID_SIIG_4S_10x_850,
		PCI_ANY_ID, PCI_ANY_ID, 0, 0,
		pbn_b2_bt_4_921600 },
	{	PCI_VENDOR_ID_SIIG, PCI_DEVICE_ID_SIIG_1S_20x_550,
		PCI_ANY_ID, PCI_ANY_ID, 0, 0,
		pbn_b0_1_921600 },
	{	PCI_VENDOR_ID_SIIG, PCI_DEVICE_ID_SIIG_1S_20x_650,
		PCI_ANY_ID, PCI_ANY_ID, 0, 0,
		pbn_b0_1_921600 },
	{	PCI_VENDOR_ID_SIIG, PCI_DEVICE_ID_SIIG_1S_20x_850,
		PCI_ANY_ID, PCI_ANY_ID, 0, 0,
		pbn_b0_1_921600 },
	{	PCI_VENDOR_ID_SIIG, PCI_DEVICE_ID_SIIG_2S_20x_550,
		PCI_ANY_ID, PCI_ANY_ID, 0, 0,
		pbn_b0_bt_2_921600 },
	{	PCI_VENDOR_ID_SIIG, PCI_DEVICE_ID_SIIG_2S_20x_650,
		PCI_ANY_ID, PCI_ANY_ID, 0, 0,
		pbn_b0_bt_2_921600 },
	{	PCI_VENDOR_ID_SIIG, PCI_DEVICE_ID_SIIG_2S_20x_850,
		PCI_ANY_ID, PCI_ANY_ID, 0, 0,
		pbn_b0_bt_2_921600 },
	{	PCI_VENDOR_ID_SIIG, PCI_DEVICE_ID_SIIG_4S_20x_550,
		PCI_ANY_ID, PCI_ANY_ID, 0, 0,
		pbn_b0_bt_4_921600 },
	{	PCI_VENDOR_ID_SIIG, PCI_DEVICE_ID_SIIG_4S_20x_650,
		PCI_ANY_ID, PCI_ANY_ID, 0, 0,
		pbn_b0_bt_4_921600 },
	{	PCI_VENDOR_ID_SIIG, PCI_DEVICE_ID_SIIG_4S_20x_850,
		PCI_ANY_ID, PCI_ANY_ID, 0, 0,
		pbn_b0_bt_4_921600 },
	{	PCI_VENDOR_ID_SIIG, PCI_DEVICE_ID_SIIG_8S_20x_550,
		PCI_ANY_ID, PCI_ANY_ID, 0, 0,
		pbn_b0_bt_8_921600 },
	{	PCI_VENDOR_ID_SIIG, PCI_DEVICE_ID_SIIG_8S_20x_650,
		PCI_ANY_ID, PCI_ANY_ID, 0, 0,
		pbn_b0_bt_8_921600 },
	{	PCI_VENDOR_ID_SIIG, PCI_DEVICE_ID_SIIG_8S_20x_850,
		PCI_ANY_ID, PCI_ANY_ID, 0, 0,
		pbn_b0_bt_8_921600 },

	/*
	 * Computone devices submitted by Doug McNash dmcnash@computone.com
	 */
	{	PCI_VENDOR_ID_COMPUTONE, PCI_DEVICE_ID_COMPUTONE_PG,
		PCI_SUBVENDOR_ID_COMPUTONE, PCI_SUBDEVICE_ID_COMPUTONE_PG4,
		0, 0, pbn_computone_4 },
	{	PCI_VENDOR_ID_COMPUTONE, PCI_DEVICE_ID_COMPUTONE_PG,
		PCI_SUBVENDOR_ID_COMPUTONE, PCI_SUBDEVICE_ID_COMPUTONE_PG8,
		0, 0, pbn_computone_8 },
	{	PCI_VENDOR_ID_COMPUTONE, PCI_DEVICE_ID_COMPUTONE_PG,
		PCI_SUBVENDOR_ID_COMPUTONE, PCI_SUBDEVICE_ID_COMPUTONE_PG6,
		0, 0, pbn_computone_6 },

	{	PCI_VENDOR_ID_OXSEMI, PCI_DEVICE_ID_OXSEMI_16PCI95N,
		PCI_ANY_ID, PCI_ANY_ID, 0, 0,
		pbn_oxsemi },
	{	PCI_VENDOR_ID_TIMEDIA, PCI_DEVICE_ID_TIMEDIA_1889,
		PCI_VENDOR_ID_TIMEDIA, PCI_ANY_ID, 0, 0,
		pbn_b0_bt_1_921600 },

	/*
	 * Sunix PCI serial boards
	 */
	{	PCI_VENDOR_ID_SUNIX, PCI_DEVICE_ID_SUNIX_1999,
		PCI_VENDOR_ID_SUNIX, 0x0001, 0, 0,
		pbn_sunix_pci_1s },
	{	PCI_VENDOR_ID_SUNIX, PCI_DEVICE_ID_SUNIX_1999,
		PCI_VENDOR_ID_SUNIX, 0x0002, 0, 0,
		pbn_sunix_pci_2s },
	{	PCI_VENDOR_ID_SUNIX, PCI_DEVICE_ID_SUNIX_1999,
		PCI_VENDOR_ID_SUNIX, 0x0004, 0, 0,
		pbn_sunix_pci_4s },
	{	PCI_VENDOR_ID_SUNIX, PCI_DEVICE_ID_SUNIX_1999,
		PCI_VENDOR_ID_SUNIX, 0x0084, 0, 0,
		pbn_sunix_pci_4s },
	{	PCI_VENDOR_ID_SUNIX, PCI_DEVICE_ID_SUNIX_1999,
		PCI_VENDOR_ID_SUNIX, 0x0008, 0, 0,
		pbn_sunix_pci_8s },
	{	PCI_VENDOR_ID_SUNIX, PCI_DEVICE_ID_SUNIX_1999,
		PCI_VENDOR_ID_SUNIX, 0x0088, 0, 0,
		pbn_sunix_pci_8s },
	{	PCI_VENDOR_ID_SUNIX, PCI_DEVICE_ID_SUNIX_1999,
		PCI_VENDOR_ID_SUNIX, 0x0010, 0, 0,
		pbn_sunix_pci_16s },

	/*
	 * AFAVLAB serial card, from Harald Welte <laforge@gnumonks.org>
	 */
	{	PCI_VENDOR_ID_AFAVLAB, PCI_DEVICE_ID_AFAVLAB_P028,
		PCI_ANY_ID, PCI_ANY_ID, 0, 0,
		pbn_b0_bt_8_115200 },
	{	PCI_VENDOR_ID_AFAVLAB, PCI_DEVICE_ID_AFAVLAB_P030,
		PCI_ANY_ID, PCI_ANY_ID, 0, 0,
		pbn_b0_bt_8_115200 },

	{	PCI_VENDOR_ID_LAVA, PCI_DEVICE_ID_LAVA_DSERIAL,
		PCI_ANY_ID, PCI_ANY_ID, 0, 0,
		pbn_b0_bt_2_115200 },
	{	PCI_VENDOR_ID_LAVA, PCI_DEVICE_ID_LAVA_QUATRO_A,
		PCI_ANY_ID, PCI_ANY_ID, 0, 0,
		pbn_b0_bt_2_115200 },
	{	PCI_VENDOR_ID_LAVA, PCI_DEVICE_ID_LAVA_QUATRO_B,
		PCI_ANY_ID, PCI_ANY_ID, 0, 0,
		pbn_b0_bt_2_115200 },
	{	PCI_VENDOR_ID_LAVA, PCI_DEVICE_ID_LAVA_QUATTRO_A,
		PCI_ANY_ID, PCI_ANY_ID, 0, 0,
		pbn_b0_bt_2_115200 },
	{	PCI_VENDOR_ID_LAVA, PCI_DEVICE_ID_LAVA_QUATTRO_B,
		PCI_ANY_ID, PCI_ANY_ID, 0, 0,
		pbn_b0_bt_2_115200 },
	{	PCI_VENDOR_ID_LAVA, PCI_DEVICE_ID_LAVA_OCTO_A,
		PCI_ANY_ID, PCI_ANY_ID, 0, 0,
		pbn_b0_bt_4_460800 },
	{	PCI_VENDOR_ID_LAVA, PCI_DEVICE_ID_LAVA_OCTO_B,
		PCI_ANY_ID, PCI_ANY_ID, 0, 0,
		pbn_b0_bt_4_460800 },
	{	PCI_VENDOR_ID_LAVA, PCI_DEVICE_ID_LAVA_PORT_PLUS,
		PCI_ANY_ID, PCI_ANY_ID, 0, 0,
		pbn_b0_bt_2_460800 },
	{	PCI_VENDOR_ID_LAVA, PCI_DEVICE_ID_LAVA_QUAD_A,
		PCI_ANY_ID, PCI_ANY_ID, 0, 0,
		pbn_b0_bt_2_460800 },
	{	PCI_VENDOR_ID_LAVA, PCI_DEVICE_ID_LAVA_QUAD_B,
		PCI_ANY_ID, PCI_ANY_ID, 0, 0,
		pbn_b0_bt_2_460800 },
	{	PCI_VENDOR_ID_LAVA, PCI_DEVICE_ID_LAVA_SSERIAL,
		PCI_ANY_ID, PCI_ANY_ID, 0, 0,
		pbn_b0_bt_1_115200 },
	{	PCI_VENDOR_ID_LAVA, PCI_DEVICE_ID_LAVA_PORT_650,
		PCI_ANY_ID, PCI_ANY_ID, 0, 0,
		pbn_b0_bt_1_460800 },

	/*
	 * Korenix Jetcard F0/F1 cards (JC1204, JC1208, JC1404, JC1408).
	 * Cards are identified by their subsystem vendor IDs, which
	 * (in hex) match the model number.
	 *
	 * Note that JC140x are RS422/485 cards which require ox950
	 * ACR = 0x10, and as such are not currently fully supported.
	 */
	{	PCI_VENDOR_ID_KORENIX, PCI_DEVICE_ID_KORENIX_JETCARDF0,
		0x1204, 0x0004, 0, 0,
		pbn_b0_4_921600 },
	{	PCI_VENDOR_ID_KORENIX, PCI_DEVICE_ID_KORENIX_JETCARDF0,
		0x1208, 0x0004, 0, 0,
		pbn_b0_4_921600 },
/*	{	PCI_VENDOR_ID_KORENIX, PCI_DEVICE_ID_KORENIX_JETCARDF0,
		0x1402, 0x0002, 0, 0,
		pbn_b0_2_921600 }, */
/*	{	PCI_VENDOR_ID_KORENIX, PCI_DEVICE_ID_KORENIX_JETCARDF0,
		0x1404, 0x0004, 0, 0,
		pbn_b0_4_921600 }, */
	{	PCI_VENDOR_ID_KORENIX, PCI_DEVICE_ID_KORENIX_JETCARDF1,
		0x1208, 0x0004, 0, 0,
		pbn_b0_4_921600 },

	{	PCI_VENDOR_ID_KORENIX, PCI_DEVICE_ID_KORENIX_JETCARDF2,
		0x1204, 0x0004, 0, 0,
		pbn_b0_4_921600 },
	{	PCI_VENDOR_ID_KORENIX, PCI_DEVICE_ID_KORENIX_JETCARDF2,
		0x1208, 0x0004, 0, 0,
		pbn_b0_4_921600 },
	{	PCI_VENDOR_ID_KORENIX, PCI_DEVICE_ID_KORENIX_JETCARDF3,
		0x1208, 0x0004, 0, 0,
		pbn_b0_4_921600 },
	/*
	 * Dell Remote Access Card 4 - Tim_T_Murphy@Dell.com
	 */
	{	PCI_VENDOR_ID_DELL, PCI_DEVICE_ID_DELL_RAC4,
		PCI_ANY_ID, PCI_ANY_ID, 0, 0,
		pbn_b1_1_1382400 },

	/*
	 * Dell Remote Access Card III - Tim_T_Murphy@Dell.com
	 */
	{	PCI_VENDOR_ID_DELL, PCI_DEVICE_ID_DELL_RACIII,
		PCI_ANY_ID, PCI_ANY_ID, 0, 0,
		pbn_b1_1_1382400 },

	/*
	 * RAStel 2 port modem, gerg@moreton.com.au
	 */
	{	PCI_VENDOR_ID_MORETON, PCI_DEVICE_ID_RASTEL_2PORT,
		PCI_ANY_ID, PCI_ANY_ID, 0, 0,
		pbn_b2_bt_2_115200 },

	/*
	 * EKF addition for i960 Boards form EKF with serial port
	 */
	{	PCI_VENDOR_ID_INTEL, PCI_DEVICE_ID_INTEL_80960_RP,
		0xE4BF, PCI_ANY_ID, 0, 0,
		pbn_intel_i960 },

	/*
	 * Xircom Cardbus/Ethernet combos
	 */
	{	PCI_VENDOR_ID_XIRCOM, PCI_DEVICE_ID_XIRCOM_X3201_MDM,
		PCI_ANY_ID, PCI_ANY_ID, 0, 0,
		pbn_b0_1_115200 },
	/*
	 * Xircom RBM56G cardbus modem - Dirk Arnold (temp entry)
	 */
	{	PCI_VENDOR_ID_XIRCOM, PCI_DEVICE_ID_XIRCOM_RBM56G,
		PCI_ANY_ID, PCI_ANY_ID, 0, 0,
		pbn_b0_1_115200 },

	/*
	 * Untested PCI modems, sent in from various folks...
	 */

	/*
	 * Elsa Model 56K PCI Modem, from Andreas Rath <arh@01019freenet.de>
	 */
	{	PCI_VENDOR_ID_ROCKWELL, 0x1004,
		0x1048, 0x1500, 0, 0,
		pbn_b1_1_115200 },

	{	PCI_VENDOR_ID_SGI, PCI_DEVICE_ID_SGI_IOC3,
		0xFF00, 0, 0, 0,
		pbn_sgi_ioc3 },

	/*
	 * HP Diva card
	 */
	{	PCI_VENDOR_ID_HP, PCI_DEVICE_ID_HP_DIVA,
		PCI_VENDOR_ID_HP, PCI_DEVICE_ID_HP_DIVA_RMP3, 0, 0,
		pbn_b1_1_115200 },
	{	PCI_VENDOR_ID_HP, PCI_DEVICE_ID_HP_DIVA,
		PCI_ANY_ID, PCI_ANY_ID, 0, 0,
		pbn_b0_5_115200 },
	{	PCI_VENDOR_ID_HP, PCI_DEVICE_ID_HP_DIVA_AUX,
		PCI_ANY_ID, PCI_ANY_ID, 0, 0,
		pbn_b2_1_115200 },
	/* HPE PCI serial device */
	{	PCI_VENDOR_ID_HP_3PAR, PCI_DEVICE_ID_HPE_PCI_SERIAL,
		PCI_ANY_ID, PCI_ANY_ID, 0, 0,
		pbn_b1_1_115200 },

	{	PCI_VENDOR_ID_DCI, PCI_DEVICE_ID_DCI_PCCOM2,
		PCI_ANY_ID, PCI_ANY_ID, 0, 0,
		pbn_b3_2_115200 },
	{	PCI_VENDOR_ID_DCI, PCI_DEVICE_ID_DCI_PCCOM4,
		PCI_ANY_ID, PCI_ANY_ID, 0, 0,
		pbn_b3_4_115200 },
	{	PCI_VENDOR_ID_DCI, PCI_DEVICE_ID_DCI_PCCOM8,
		PCI_ANY_ID, PCI_ANY_ID, 0, 0,
		pbn_b3_8_115200 },
	/*
	 * Topic TP560 Data/Fax/Voice 56k modem (reported by Evan Clarke)
	 */
	{	PCI_VENDOR_ID_TOPIC, PCI_DEVICE_ID_TOPIC_TP560,
		PCI_ANY_ID, PCI_ANY_ID, 0, 0,
		pbn_b0_1_115200 },
	/*
	 * ITE
	 */
	{	PCI_VENDOR_ID_ITE, PCI_DEVICE_ID_ITE_8872,
		PCI_ANY_ID, PCI_ANY_ID,
		0, 0,
		pbn_b1_bt_1_115200 },

	/*
	 * IntaShield IS-200
	 */
	{	PCI_VENDOR_ID_INTASHIELD, PCI_DEVICE_ID_INTASHIELD_IS200,
		PCI_ANY_ID, PCI_ANY_ID, 0, 0,	/* 135a.0811 */
		pbn_b2_2_115200 },
	/*
	 * IntaShield IS-400
	 */
	{	PCI_VENDOR_ID_INTASHIELD, PCI_DEVICE_ID_INTASHIELD_IS400,
		PCI_ANY_ID, PCI_ANY_ID, 0, 0,    /* 135a.0dc0 */
		pbn_b2_4_115200 },
	/* Brainboxes Devices */
<<<<<<< HEAD
	/*
	* Brainboxes UC-101
	*/
	{       PCI_VENDOR_ID_INTASHIELD, 0x0BA1,
		PCI_ANY_ID, PCI_ANY_ID,
		0, 0,
		pbn_b2_2_115200 },
	/*
	 * Brainboxes UC-235/246
	 */
	{	PCI_VENDOR_ID_INTASHIELD, 0x0AA1,
		PCI_ANY_ID, PCI_ANY_ID,
		0, 0,
		pbn_b2_1_115200 },
	/*
	 * Brainboxes UC-257
	 */
	{	PCI_VENDOR_ID_INTASHIELD, 0x0861,
		PCI_ANY_ID, PCI_ANY_ID,
		0, 0,
		pbn_b2_2_115200 },
	/*
=======
	/*
	* Brainboxes UC-101
	*/
	{       PCI_VENDOR_ID_INTASHIELD, 0x0BA1,
		PCI_ANY_ID, PCI_ANY_ID,
		0, 0,
		pbn_b2_2_115200 },
	/*
	 * Brainboxes UC-235/246
	 */
	{	PCI_VENDOR_ID_INTASHIELD, 0x0AA1,
		PCI_ANY_ID, PCI_ANY_ID,
		0, 0,
		pbn_b2_1_115200 },
	/*
	 * Brainboxes UC-257
	 */
	{	PCI_VENDOR_ID_INTASHIELD, 0x0861,
		PCI_ANY_ID, PCI_ANY_ID,
		0, 0,
		pbn_b2_2_115200 },
	/*
>>>>>>> bd2e72b9
	 * Brainboxes UC-260/271/701/756
	 */
	{	PCI_VENDOR_ID_INTASHIELD, 0x0D21,
		PCI_ANY_ID, PCI_ANY_ID,
		PCI_CLASS_COMMUNICATION_MULTISERIAL << 8, 0xffff00,
		pbn_b2_4_115200 },
	{	PCI_VENDOR_ID_INTASHIELD, 0x0E34,
		PCI_ANY_ID, PCI_ANY_ID,
		PCI_CLASS_COMMUNICATION_MULTISERIAL << 8, 0xffff00,
		pbn_b2_4_115200 },
	/*
	 * Brainboxes UC-268
	 */
	{       PCI_VENDOR_ID_INTASHIELD, 0x0841,
		PCI_ANY_ID, PCI_ANY_ID,
		0, 0,
		pbn_b2_4_115200 },
	/*
	 * Brainboxes UC-275/279
	 */
	{	PCI_VENDOR_ID_INTASHIELD, 0x0881,
		PCI_ANY_ID, PCI_ANY_ID,
		0, 0,
		pbn_b2_8_115200 },
	/*
	 * Brainboxes UC-302
	 */
	{	PCI_VENDOR_ID_INTASHIELD, 0x08E1,
		PCI_ANY_ID, PCI_ANY_ID,
		0, 0,
		pbn_b2_2_115200 },
	/*
	 * Brainboxes UC-310
	 */
	{       PCI_VENDOR_ID_INTASHIELD, 0x08C1,
		PCI_ANY_ID, PCI_ANY_ID,
		0, 0,
		pbn_b2_2_115200 },
	/*
	 * Brainboxes UC-313
	 */
	{       PCI_VENDOR_ID_INTASHIELD, 0x08A3,
		PCI_ANY_ID, PCI_ANY_ID,
		0, 0,
		pbn_b2_2_115200 },
	/*
	 * Brainboxes UC-320/324
	 */
	{	PCI_VENDOR_ID_INTASHIELD, 0x0A61,
		PCI_ANY_ID, PCI_ANY_ID,
		0, 0,
		pbn_b2_1_115200 },
	/*
	 * Brainboxes UC-346
	 */
	{	PCI_VENDOR_ID_INTASHIELD, 0x0B02,
		PCI_ANY_ID, PCI_ANY_ID,
		0, 0,
		pbn_b2_4_115200 },
	/*
	 * Brainboxes UC-357
	 */
	{	PCI_VENDOR_ID_INTASHIELD, 0x0A81,
		PCI_ANY_ID, PCI_ANY_ID,
		0, 0,
		pbn_b2_2_115200 },
	{	PCI_VENDOR_ID_INTASHIELD, 0x0A83,
		PCI_ANY_ID, PCI_ANY_ID,
		0, 0,
		pbn_b2_2_115200 },
	/*
	 * Brainboxes UC-368
	 */
	{	PCI_VENDOR_ID_INTASHIELD, 0x0C41,
		PCI_ANY_ID, PCI_ANY_ID,
		0, 0,
		pbn_b2_4_115200 },
	/*
	 * Brainboxes UC-420/431
	 */
	{       PCI_VENDOR_ID_INTASHIELD, 0x0921,
		PCI_ANY_ID, PCI_ANY_ID,
		0, 0,
		pbn_b2_4_115200 },
	/*
	 * Perle PCI-RAS cards
	 */
	{       PCI_VENDOR_ID_PLX, PCI_DEVICE_ID_PLX_9030,
		PCI_SUBVENDOR_ID_PERLE, PCI_SUBDEVICE_ID_PCI_RAS4,
		0, 0, pbn_b2_4_921600 },
	{       PCI_VENDOR_ID_PLX, PCI_DEVICE_ID_PLX_9030,
		PCI_SUBVENDOR_ID_PERLE, PCI_SUBDEVICE_ID_PCI_RAS8,
		0, 0, pbn_b2_8_921600 },

	/*
	 * Mainpine series cards: Fairly standard layout but fools
	 * parts of the autodetect in some cases and uses otherwise
	 * unmatched communications subclasses in the PCI Express case
	 */

	{	/* RockForceDUO */
		PCI_VENDOR_ID_MAINPINE, PCI_DEVICE_ID_MAINPINE_PBRIDGE,
		PCI_VENDOR_ID_MAINPINE, 0x0200,
		0, 0, pbn_b0_2_115200 },
	{	/* RockForceQUATRO */
		PCI_VENDOR_ID_MAINPINE, PCI_DEVICE_ID_MAINPINE_PBRIDGE,
		PCI_VENDOR_ID_MAINPINE, 0x0300,
		0, 0, pbn_b0_4_115200 },
	{	/* RockForceDUO+ */
		PCI_VENDOR_ID_MAINPINE, PCI_DEVICE_ID_MAINPINE_PBRIDGE,
		PCI_VENDOR_ID_MAINPINE, 0x0400,
		0, 0, pbn_b0_2_115200 },
	{	/* RockForceQUATRO+ */
		PCI_VENDOR_ID_MAINPINE, PCI_DEVICE_ID_MAINPINE_PBRIDGE,
		PCI_VENDOR_ID_MAINPINE, 0x0500,
		0, 0, pbn_b0_4_115200 },
	{	/* RockForce+ */
		PCI_VENDOR_ID_MAINPINE, PCI_DEVICE_ID_MAINPINE_PBRIDGE,
		PCI_VENDOR_ID_MAINPINE, 0x0600,
		0, 0, pbn_b0_2_115200 },
	{	/* RockForce+ */
		PCI_VENDOR_ID_MAINPINE, PCI_DEVICE_ID_MAINPINE_PBRIDGE,
		PCI_VENDOR_ID_MAINPINE, 0x0700,
		0, 0, pbn_b0_4_115200 },
	{	/* RockForceOCTO+ */
		PCI_VENDOR_ID_MAINPINE, PCI_DEVICE_ID_MAINPINE_PBRIDGE,
		PCI_VENDOR_ID_MAINPINE, 0x0800,
		0, 0, pbn_b0_8_115200 },
	{	/* RockForceDUO+ */
		PCI_VENDOR_ID_MAINPINE, PCI_DEVICE_ID_MAINPINE_PBRIDGE,
		PCI_VENDOR_ID_MAINPINE, 0x0C00,
		0, 0, pbn_b0_2_115200 },
	{	/* RockForceQUARTRO+ */
		PCI_VENDOR_ID_MAINPINE, PCI_DEVICE_ID_MAINPINE_PBRIDGE,
		PCI_VENDOR_ID_MAINPINE, 0x0D00,
		0, 0, pbn_b0_4_115200 },
	{	/* RockForceOCTO+ */
		PCI_VENDOR_ID_MAINPINE, PCI_DEVICE_ID_MAINPINE_PBRIDGE,
		PCI_VENDOR_ID_MAINPINE, 0x1D00,
		0, 0, pbn_b0_8_115200 },
	{	/* RockForceD1 */
		PCI_VENDOR_ID_MAINPINE, PCI_DEVICE_ID_MAINPINE_PBRIDGE,
		PCI_VENDOR_ID_MAINPINE, 0x2000,
		0, 0, pbn_b0_1_115200 },
	{	/* RockForceF1 */
		PCI_VENDOR_ID_MAINPINE, PCI_DEVICE_ID_MAINPINE_PBRIDGE,
		PCI_VENDOR_ID_MAINPINE, 0x2100,
		0, 0, pbn_b0_1_115200 },
	{	/* RockForceD2 */
		PCI_VENDOR_ID_MAINPINE, PCI_DEVICE_ID_MAINPINE_PBRIDGE,
		PCI_VENDOR_ID_MAINPINE, 0x2200,
		0, 0, pbn_b0_2_115200 },
	{	/* RockForceF2 */
		PCI_VENDOR_ID_MAINPINE, PCI_DEVICE_ID_MAINPINE_PBRIDGE,
		PCI_VENDOR_ID_MAINPINE, 0x2300,
		0, 0, pbn_b0_2_115200 },
	{	/* RockForceD4 */
		PCI_VENDOR_ID_MAINPINE, PCI_DEVICE_ID_MAINPINE_PBRIDGE,
		PCI_VENDOR_ID_MAINPINE, 0x2400,
		0, 0, pbn_b0_4_115200 },
	{	/* RockForceF4 */
		PCI_VENDOR_ID_MAINPINE, PCI_DEVICE_ID_MAINPINE_PBRIDGE,
		PCI_VENDOR_ID_MAINPINE, 0x2500,
		0, 0, pbn_b0_4_115200 },
	{	/* RockForceD8 */
		PCI_VENDOR_ID_MAINPINE, PCI_DEVICE_ID_MAINPINE_PBRIDGE,
		PCI_VENDOR_ID_MAINPINE, 0x2600,
		0, 0, pbn_b0_8_115200 },
	{	/* RockForceF8 */
		PCI_VENDOR_ID_MAINPINE, PCI_DEVICE_ID_MAINPINE_PBRIDGE,
		PCI_VENDOR_ID_MAINPINE, 0x2700,
		0, 0, pbn_b0_8_115200 },
	{	/* IQ Express D1 */
		PCI_VENDOR_ID_MAINPINE, PCI_DEVICE_ID_MAINPINE_PBRIDGE,
		PCI_VENDOR_ID_MAINPINE, 0x3000,
		0, 0, pbn_b0_1_115200 },
	{	/* IQ Express F1 */
		PCI_VENDOR_ID_MAINPINE, PCI_DEVICE_ID_MAINPINE_PBRIDGE,
		PCI_VENDOR_ID_MAINPINE, 0x3100,
		0, 0, pbn_b0_1_115200 },
	{	/* IQ Express D2 */
		PCI_VENDOR_ID_MAINPINE, PCI_DEVICE_ID_MAINPINE_PBRIDGE,
		PCI_VENDOR_ID_MAINPINE, 0x3200,
		0, 0, pbn_b0_2_115200 },
	{	/* IQ Express F2 */
		PCI_VENDOR_ID_MAINPINE, PCI_DEVICE_ID_MAINPINE_PBRIDGE,
		PCI_VENDOR_ID_MAINPINE, 0x3300,
		0, 0, pbn_b0_2_115200 },
	{	/* IQ Express D4 */
		PCI_VENDOR_ID_MAINPINE, PCI_DEVICE_ID_MAINPINE_PBRIDGE,
		PCI_VENDOR_ID_MAINPINE, 0x3400,
		0, 0, pbn_b0_4_115200 },
	{	/* IQ Express F4 */
		PCI_VENDOR_ID_MAINPINE, PCI_DEVICE_ID_MAINPINE_PBRIDGE,
		PCI_VENDOR_ID_MAINPINE, 0x3500,
		0, 0, pbn_b0_4_115200 },
	{	/* IQ Express D8 */
		PCI_VENDOR_ID_MAINPINE, PCI_DEVICE_ID_MAINPINE_PBRIDGE,
		PCI_VENDOR_ID_MAINPINE, 0x3C00,
		0, 0, pbn_b0_8_115200 },
	{	/* IQ Express F8 */
		PCI_VENDOR_ID_MAINPINE, PCI_DEVICE_ID_MAINPINE_PBRIDGE,
		PCI_VENDOR_ID_MAINPINE, 0x3D00,
		0, 0, pbn_b0_8_115200 },


	/*
	 * PA Semi PA6T-1682M on-chip UART
	 */
	{	PCI_VENDOR_ID_PASEMI, 0xa004,
		PCI_ANY_ID, PCI_ANY_ID, 0, 0,
		pbn_pasemi_1682M },

	/*
	 * National Instruments
	 */
	{	PCI_VENDOR_ID_NI, PCI_DEVICE_ID_NI_PCI23216,
		PCI_ANY_ID, PCI_ANY_ID, 0, 0,
		pbn_b1_16_115200 },
	{	PCI_VENDOR_ID_NI, PCI_DEVICE_ID_NI_PCI2328,
		PCI_ANY_ID, PCI_ANY_ID, 0, 0,
		pbn_b1_8_115200 },
	{	PCI_VENDOR_ID_NI, PCI_DEVICE_ID_NI_PCI2324,
		PCI_ANY_ID, PCI_ANY_ID, 0, 0,
		pbn_b1_bt_4_115200 },
	{	PCI_VENDOR_ID_NI, PCI_DEVICE_ID_NI_PCI2322,
		PCI_ANY_ID, PCI_ANY_ID, 0, 0,
		pbn_b1_bt_2_115200 },
	{	PCI_VENDOR_ID_NI, PCI_DEVICE_ID_NI_PCI2324I,
		PCI_ANY_ID, PCI_ANY_ID, 0, 0,
		pbn_b1_bt_4_115200 },
	{	PCI_VENDOR_ID_NI, PCI_DEVICE_ID_NI_PCI2322I,
		PCI_ANY_ID, PCI_ANY_ID, 0, 0,
		pbn_b1_bt_2_115200 },
	{	PCI_VENDOR_ID_NI, PCI_DEVICE_ID_NI_PXI8420_23216,
		PCI_ANY_ID, PCI_ANY_ID, 0, 0,
		pbn_b1_16_115200 },
	{	PCI_VENDOR_ID_NI, PCI_DEVICE_ID_NI_PXI8420_2328,
		PCI_ANY_ID, PCI_ANY_ID, 0, 0,
		pbn_b1_8_115200 },
	{	PCI_VENDOR_ID_NI, PCI_DEVICE_ID_NI_PXI8420_2324,
		PCI_ANY_ID, PCI_ANY_ID, 0, 0,
		pbn_b1_bt_4_115200 },
	{	PCI_VENDOR_ID_NI, PCI_DEVICE_ID_NI_PXI8420_2322,
		PCI_ANY_ID, PCI_ANY_ID, 0, 0,
		pbn_b1_bt_2_115200 },
	{	PCI_VENDOR_ID_NI, PCI_DEVICE_ID_NI_PXI8422_2324,
		PCI_ANY_ID, PCI_ANY_ID, 0, 0,
		pbn_b1_bt_4_115200 },
	{	PCI_VENDOR_ID_NI, PCI_DEVICE_ID_NI_PXI8422_2322,
		PCI_ANY_ID, PCI_ANY_ID, 0, 0,
		pbn_b1_bt_2_115200 },
	{	PCI_VENDOR_ID_NI, PCI_DEVICE_ID_NI_PXI8430_2322,
		PCI_ANY_ID, PCI_ANY_ID, 0, 0,
		pbn_ni8430_2 },
	{	PCI_VENDOR_ID_NI, PCI_DEVICE_ID_NI_PCI8430_2322,
		PCI_ANY_ID, PCI_ANY_ID, 0, 0,
		pbn_ni8430_2 },
	{	PCI_VENDOR_ID_NI, PCI_DEVICE_ID_NI_PXI8430_2324,
		PCI_ANY_ID, PCI_ANY_ID, 0, 0,
		pbn_ni8430_4 },
	{	PCI_VENDOR_ID_NI, PCI_DEVICE_ID_NI_PCI8430_2324,
		PCI_ANY_ID, PCI_ANY_ID, 0, 0,
		pbn_ni8430_4 },
	{	PCI_VENDOR_ID_NI, PCI_DEVICE_ID_NI_PXI8430_2328,
		PCI_ANY_ID, PCI_ANY_ID, 0, 0,
		pbn_ni8430_8 },
	{	PCI_VENDOR_ID_NI, PCI_DEVICE_ID_NI_PCI8430_2328,
		PCI_ANY_ID, PCI_ANY_ID, 0, 0,
		pbn_ni8430_8 },
	{	PCI_VENDOR_ID_NI, PCI_DEVICE_ID_NI_PXI8430_23216,
		PCI_ANY_ID, PCI_ANY_ID, 0, 0,
		pbn_ni8430_16 },
	{	PCI_VENDOR_ID_NI, PCI_DEVICE_ID_NI_PCI8430_23216,
		PCI_ANY_ID, PCI_ANY_ID, 0, 0,
		pbn_ni8430_16 },
	{	PCI_VENDOR_ID_NI, PCI_DEVICE_ID_NI_PXI8432_2322,
		PCI_ANY_ID, PCI_ANY_ID, 0, 0,
		pbn_ni8430_2 },
	{	PCI_VENDOR_ID_NI, PCI_DEVICE_ID_NI_PCI8432_2322,
		PCI_ANY_ID, PCI_ANY_ID, 0, 0,
		pbn_ni8430_2 },
	{	PCI_VENDOR_ID_NI, PCI_DEVICE_ID_NI_PXI8432_2324,
		PCI_ANY_ID, PCI_ANY_ID, 0, 0,
		pbn_ni8430_4 },
	{	PCI_VENDOR_ID_NI, PCI_DEVICE_ID_NI_PCI8432_2324,
		PCI_ANY_ID, PCI_ANY_ID, 0, 0,
		pbn_ni8430_4 },

	/*
	 * MOXA
	 */
	{	PCI_VENDOR_ID_MOXA, PCI_DEVICE_ID_MOXA_CP102E,
		PCI_ANY_ID, PCI_ANY_ID, 0, 0,
		pbn_moxa8250_2p },
	{	PCI_VENDOR_ID_MOXA, PCI_DEVICE_ID_MOXA_CP102EL,
		PCI_ANY_ID, PCI_ANY_ID, 0, 0,
		pbn_moxa8250_2p },
	{	PCI_VENDOR_ID_MOXA, PCI_DEVICE_ID_MOXA_CP104EL_A,
		PCI_ANY_ID, PCI_ANY_ID, 0, 0,
		pbn_moxa8250_4p },
	{	PCI_VENDOR_ID_MOXA, PCI_DEVICE_ID_MOXA_CP114EL,
		PCI_ANY_ID, PCI_ANY_ID, 0, 0,
		pbn_moxa8250_4p },
	{	PCI_VENDOR_ID_MOXA, PCI_DEVICE_ID_MOXA_CP116E_A_A,
		PCI_ANY_ID, PCI_ANY_ID, 0, 0,
		pbn_moxa8250_8p },
	{	PCI_VENDOR_ID_MOXA, PCI_DEVICE_ID_MOXA_CP116E_A_B,
		PCI_ANY_ID, PCI_ANY_ID, 0, 0,
		pbn_moxa8250_8p },
	{	PCI_VENDOR_ID_MOXA, PCI_DEVICE_ID_MOXA_CP118EL_A,
		PCI_ANY_ID, PCI_ANY_ID, 0, 0,
		pbn_moxa8250_8p },
	{	PCI_VENDOR_ID_MOXA, PCI_DEVICE_ID_MOXA_CP118E_A_I,
		PCI_ANY_ID, PCI_ANY_ID, 0, 0,
		pbn_moxa8250_8p },
	{	PCI_VENDOR_ID_MOXA, PCI_DEVICE_ID_MOXA_CP132EL,
		PCI_ANY_ID, PCI_ANY_ID, 0, 0,
		pbn_moxa8250_2p },
	{	PCI_VENDOR_ID_MOXA, PCI_DEVICE_ID_MOXA_CP134EL_A,
		PCI_ANY_ID, PCI_ANY_ID, 0, 0,
		pbn_moxa8250_4p },
	{	PCI_VENDOR_ID_MOXA, PCI_DEVICE_ID_MOXA_CP138E_A,
		PCI_ANY_ID, PCI_ANY_ID, 0, 0,
		pbn_moxa8250_8p },
	{	PCI_VENDOR_ID_MOXA, PCI_DEVICE_ID_MOXA_CP168EL_A,
		PCI_ANY_ID, PCI_ANY_ID, 0, 0,
		pbn_moxa8250_8p },

	/*
	* ADDI-DATA GmbH communication cards <info@addi-data.com>
	*/
	{	PCI_VENDOR_ID_ADDIDATA,
		PCI_DEVICE_ID_ADDIDATA_APCI7500,
		PCI_ANY_ID,
		PCI_ANY_ID,
		0,
		0,
		pbn_b0_4_115200 },

	{	PCI_VENDOR_ID_ADDIDATA,
		PCI_DEVICE_ID_ADDIDATA_APCI7420,
		PCI_ANY_ID,
		PCI_ANY_ID,
		0,
		0,
		pbn_b0_2_115200 },

	{	PCI_VENDOR_ID_ADDIDATA,
		PCI_DEVICE_ID_ADDIDATA_APCI7300,
		PCI_ANY_ID,
		PCI_ANY_ID,
		0,
		0,
		pbn_b0_1_115200 },

	{	PCI_VENDOR_ID_AMCC,
		PCI_DEVICE_ID_AMCC_ADDIDATA_APCI7800,
		PCI_ANY_ID,
		PCI_ANY_ID,
		0,
		0,
		pbn_b1_8_115200 },

	{	PCI_VENDOR_ID_ADDIDATA,
		PCI_DEVICE_ID_ADDIDATA_APCI7500_2,
		PCI_ANY_ID,
		PCI_ANY_ID,
		0,
		0,
		pbn_b0_4_115200 },

	{	PCI_VENDOR_ID_ADDIDATA,
		PCI_DEVICE_ID_ADDIDATA_APCI7420_2,
		PCI_ANY_ID,
		PCI_ANY_ID,
		0,
		0,
		pbn_b0_2_115200 },

	{	PCI_VENDOR_ID_ADDIDATA,
		PCI_DEVICE_ID_ADDIDATA_APCI7300_2,
		PCI_ANY_ID,
		PCI_ANY_ID,
		0,
		0,
		pbn_b0_1_115200 },

	{	PCI_VENDOR_ID_ADDIDATA,
		PCI_DEVICE_ID_ADDIDATA_APCI7500_3,
		PCI_ANY_ID,
		PCI_ANY_ID,
		0,
		0,
		pbn_b0_4_115200 },

	{	PCI_VENDOR_ID_ADDIDATA,
		PCI_DEVICE_ID_ADDIDATA_APCI7420_3,
		PCI_ANY_ID,
		PCI_ANY_ID,
		0,
		0,
		pbn_b0_2_115200 },

	{	PCI_VENDOR_ID_ADDIDATA,
		PCI_DEVICE_ID_ADDIDATA_APCI7300_3,
		PCI_ANY_ID,
		PCI_ANY_ID,
		0,
		0,
		pbn_b0_1_115200 },

	{	PCI_VENDOR_ID_ADDIDATA,
		PCI_DEVICE_ID_ADDIDATA_APCI7800_3,
		PCI_ANY_ID,
		PCI_ANY_ID,
		0,
		0,
		pbn_b0_8_115200 },

	{	PCI_VENDOR_ID_ADDIDATA,
		PCI_DEVICE_ID_ADDIDATA_APCIe7500,
		PCI_ANY_ID,
		PCI_ANY_ID,
		0,
		0,
		pbn_ADDIDATA_PCIe_4_3906250 },

	{	PCI_VENDOR_ID_ADDIDATA,
		PCI_DEVICE_ID_ADDIDATA_APCIe7420,
		PCI_ANY_ID,
		PCI_ANY_ID,
		0,
		0,
		pbn_ADDIDATA_PCIe_2_3906250 },

	{	PCI_VENDOR_ID_ADDIDATA,
		PCI_DEVICE_ID_ADDIDATA_APCIe7300,
		PCI_ANY_ID,
		PCI_ANY_ID,
		0,
		0,
		pbn_ADDIDATA_PCIe_1_3906250 },

	{	PCI_VENDOR_ID_ADDIDATA,
		PCI_DEVICE_ID_ADDIDATA_APCIe7800,
		PCI_ANY_ID,
		PCI_ANY_ID,
		0,
		0,
		pbn_ADDIDATA_PCIe_8_3906250 },

	{	PCI_VENDOR_ID_NETMOS, PCI_DEVICE_ID_NETMOS_9835,
		PCI_VENDOR_ID_IBM, 0x0299,
		0, 0, pbn_b0_bt_2_115200 },

	/*
	 * other NetMos 9835 devices are most likely handled by the
	 * parport_serial driver, check drivers/parport/parport_serial.c
	 * before adding them here.
	 */

	{	PCI_VENDOR_ID_NETMOS, PCI_DEVICE_ID_NETMOS_9901,
		0xA000, 0x1000,
		0, 0, pbn_b0_1_115200 },

	/* the 9901 is a rebranded 9912 */
	{	PCI_VENDOR_ID_NETMOS, PCI_DEVICE_ID_NETMOS_9912,
		0xA000, 0x1000,
		0, 0, pbn_b0_1_115200 },

	{	PCI_VENDOR_ID_NETMOS, PCI_DEVICE_ID_NETMOS_9922,
		0xA000, 0x1000,
		0, 0, pbn_b0_1_115200 },

	{	PCI_VENDOR_ID_NETMOS, PCI_DEVICE_ID_NETMOS_9904,
		0xA000, 0x1000,
		0, 0, pbn_b0_1_115200 },

	{	PCI_VENDOR_ID_NETMOS, PCI_DEVICE_ID_NETMOS_9900,
		0xA000, 0x1000,
		0, 0, pbn_b0_1_115200 },

	{	PCI_VENDOR_ID_NETMOS, PCI_DEVICE_ID_NETMOS_9900,
		0xA000, 0x3002,
		0, 0, pbn_NETMOS9900_2s_115200 },

	/*
	 * Best Connectivity and Rosewill PCI Multi I/O cards
	 */

	{	PCI_VENDOR_ID_NETMOS, PCI_DEVICE_ID_NETMOS_9865,
		0xA000, 0x1000,
		0, 0, pbn_b0_1_115200 },

	{	PCI_VENDOR_ID_NETMOS, PCI_DEVICE_ID_NETMOS_9865,
		0xA000, 0x3002,
		0, 0, pbn_b0_bt_2_115200 },

	{	PCI_VENDOR_ID_NETMOS, PCI_DEVICE_ID_NETMOS_9865,
		0xA000, 0x3004,
		0, 0, pbn_b0_bt_4_115200 },
	/* Intel CE4100 */
	{	PCI_VENDOR_ID_INTEL, PCI_DEVICE_ID_INTEL_CE4100_UART,
		PCI_ANY_ID,  PCI_ANY_ID, 0, 0,
		pbn_ce4100_1_115200 },

	/*
	 * Cronyx Omega PCI
	 */
	{	PCI_VENDOR_ID_PLX, PCI_DEVICE_ID_PLX_CRONYX_OMEGA,
		PCI_ANY_ID, PCI_ANY_ID, 0, 0,
		pbn_omegapci },

	/*
	 * Broadcom TruManage
	 */
	{	PCI_VENDOR_ID_BROADCOM, PCI_DEVICE_ID_BROADCOM_TRUMANAGE,
		PCI_ANY_ID, PCI_ANY_ID, 0, 0,
		pbn_brcm_trumanage },

	/*
	 * AgeStar as-prs2-009
	 */
	{	PCI_VENDOR_ID_AGESTAR, PCI_DEVICE_ID_AGESTAR_9375,
		PCI_ANY_ID, PCI_ANY_ID,
		0, 0, pbn_b0_bt_2_115200 },

	/*
	 * WCH CH353 series devices: The 2S1P is handled by parport_serial
	 * so not listed here.
	 */
	{	PCI_VENDOR_ID_WCH, PCI_DEVICE_ID_WCH_CH353_4S,
		PCI_ANY_ID, PCI_ANY_ID,
		0, 0, pbn_b0_bt_4_115200 },

	{	PCI_VENDOR_ID_WCH, PCI_DEVICE_ID_WCH_CH353_2S1PF,
		PCI_ANY_ID, PCI_ANY_ID,
		0, 0, pbn_b0_bt_2_115200 },

	{	PCI_VENDOR_ID_WCH, PCI_DEVICE_ID_WCH_CH355_4S,
		PCI_ANY_ID, PCI_ANY_ID,
		0, 0, pbn_b0_bt_4_115200 },

	{	PCIE_VENDOR_ID_WCH, PCIE_DEVICE_ID_WCH_CH382_2S,
		PCI_ANY_ID, PCI_ANY_ID,
		0, 0, pbn_wch382_2 },

	{	PCIE_VENDOR_ID_WCH, PCIE_DEVICE_ID_WCH_CH384_4S,
		PCI_ANY_ID, PCI_ANY_ID,
		0, 0, pbn_wch384_4 },

	{	PCIE_VENDOR_ID_WCH, PCIE_DEVICE_ID_WCH_CH384_8S,
		PCI_ANY_ID, PCI_ANY_ID,
		0, 0, pbn_wch384_8 },
	/*
	 * Realtek RealManage
	 */
	{	PCI_VENDOR_ID_REALTEK, 0x816a,
		PCI_ANY_ID, PCI_ANY_ID,
		0, 0, pbn_b0_1_115200 },

	{	PCI_VENDOR_ID_REALTEK, 0x816b,
		PCI_ANY_ID, PCI_ANY_ID,
		0, 0, pbn_b0_1_115200 },

	/* Fintek PCI serial cards */
	{ PCI_DEVICE(0x1c29, 0x1104), .driver_data = pbn_fintek_4 },
	{ PCI_DEVICE(0x1c29, 0x1108), .driver_data = pbn_fintek_8 },
	{ PCI_DEVICE(0x1c29, 0x1112), .driver_data = pbn_fintek_12 },
	{ PCI_DEVICE(0x1c29, 0x1204), .driver_data = pbn_fintek_F81504A },
	{ PCI_DEVICE(0x1c29, 0x1208), .driver_data = pbn_fintek_F81508A },
	{ PCI_DEVICE(0x1c29, 0x1212), .driver_data = pbn_fintek_F81512A },

	/* MKS Tenta SCOM-080x serial cards */
	{ PCI_DEVICE(0x1601, 0x0800), .driver_data = pbn_b0_4_1250000 },
	{ PCI_DEVICE(0x1601, 0xa801), .driver_data = pbn_b0_4_1250000 },

	/* Amazon PCI serial device */
	{ PCI_DEVICE(0x1d0f, 0x8250), .driver_data = pbn_b0_1_115200 },

	/*
	 * These entries match devices with class COMMUNICATION_SERIAL,
	 * COMMUNICATION_MODEM or COMMUNICATION_MULTISERIAL
	 */
	{	PCI_ANY_ID, PCI_ANY_ID,
		PCI_ANY_ID, PCI_ANY_ID,
		PCI_CLASS_COMMUNICATION_SERIAL << 8,
		0xffff00, pbn_default },
	{	PCI_ANY_ID, PCI_ANY_ID,
		PCI_ANY_ID, PCI_ANY_ID,
		PCI_CLASS_COMMUNICATION_MODEM << 8,
		0xffff00, pbn_default },
	{	PCI_ANY_ID, PCI_ANY_ID,
		PCI_ANY_ID, PCI_ANY_ID,
		PCI_CLASS_COMMUNICATION_MULTISERIAL << 8,
		0xffff00, pbn_default },
	{ 0, }
};

static pci_ers_result_t serial8250_io_error_detected(struct pci_dev *dev,
						pci_channel_state_t state)
{
	struct serial_private *priv = pci_get_drvdata(dev);

	if (state == pci_channel_io_perm_failure)
		return PCI_ERS_RESULT_DISCONNECT;

	if (priv)
		pciserial_detach_ports(priv);

	pci_disable_device(dev);

	return PCI_ERS_RESULT_NEED_RESET;
}

static pci_ers_result_t serial8250_io_slot_reset(struct pci_dev *dev)
{
	int rc;

	rc = pci_enable_device(dev);

	if (rc)
		return PCI_ERS_RESULT_DISCONNECT;

	pci_restore_state(dev);
	pci_save_state(dev);

	return PCI_ERS_RESULT_RECOVERED;
}

static void serial8250_io_resume(struct pci_dev *dev)
{
	struct serial_private *priv = pci_get_drvdata(dev);
	struct serial_private *new;

	if (!priv)
		return;

	new = pciserial_init_ports(dev, priv->board);
	if (!IS_ERR(new)) {
		pci_set_drvdata(dev, new);
		kfree(priv);
	}
}

static const struct pci_error_handlers serial8250_err_handler = {
	.error_detected = serial8250_io_error_detected,
	.slot_reset = serial8250_io_slot_reset,
	.resume = serial8250_io_resume,
};

static struct pci_driver serial_pci_driver = {
	.name		= "serial",
	.probe		= pciserial_init_one,
	.remove		= pciserial_remove_one,
	.driver         = {
		.pm     = &pciserial_pm_ops,
	},
	.id_table	= serial_pci_tbl,
	.err_handler	= &serial8250_err_handler,
};

module_pci_driver(serial_pci_driver);

MODULE_LICENSE("GPL");
MODULE_DESCRIPTION("Generic 8250/16x50 PCI serial probe module");
MODULE_DEVICE_TABLE(pci, serial_pci_tbl);<|MERGE_RESOLUTION|>--- conflicted
+++ resolved
@@ -4780,7 +4780,6 @@
 		PCI_ANY_ID, PCI_ANY_ID, 0, 0,    /* 135a.0dc0 */
 		pbn_b2_4_115200 },
 	/* Brainboxes Devices */
-<<<<<<< HEAD
 	/*
 	* Brainboxes UC-101
 	*/
@@ -4803,30 +4802,6 @@
 		0, 0,
 		pbn_b2_2_115200 },
 	/*
-=======
-	/*
-	* Brainboxes UC-101
-	*/
-	{       PCI_VENDOR_ID_INTASHIELD, 0x0BA1,
-		PCI_ANY_ID, PCI_ANY_ID,
-		0, 0,
-		pbn_b2_2_115200 },
-	/*
-	 * Brainboxes UC-235/246
-	 */
-	{	PCI_VENDOR_ID_INTASHIELD, 0x0AA1,
-		PCI_ANY_ID, PCI_ANY_ID,
-		0, 0,
-		pbn_b2_1_115200 },
-	/*
-	 * Brainboxes UC-257
-	 */
-	{	PCI_VENDOR_ID_INTASHIELD, 0x0861,
-		PCI_ANY_ID, PCI_ANY_ID,
-		0, 0,
-		pbn_b2_2_115200 },
-	/*
->>>>>>> bd2e72b9
 	 * Brainboxes UC-260/271/701/756
 	 */
 	{	PCI_VENDOR_ID_INTASHIELD, 0x0D21,
