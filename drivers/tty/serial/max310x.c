--- conflicted
+++ resolved
@@ -524,7 +524,6 @@
 	/* Calculate the divisor in accordance with the fraction coefficient */
 	div /= c;
 	F = c*baud;
-<<<<<<< HEAD
 
 	/* Calculate the baud rate fraction */
 	if (div > 0)
@@ -536,19 +535,6 @@
 	max310x_port_write(port, MAX310X_BRGDIVLSB_REG, div);
 	max310x_port_write(port, MAX310X_BRGCFG_REG, frac | mode);
 
-=======
-
-	/* Calculate the baud rate fraction */
-	if (div > 0)
-		frac = (16*(port->uartclk % F)) / F;
-	else
-		div = 1;
-
-	max310x_port_write(port, MAX310X_BRGDIVMSB_REG, div >> 8);
-	max310x_port_write(port, MAX310X_BRGDIVLSB_REG, div);
-	max310x_port_write(port, MAX310X_BRGCFG_REG, frac | mode);
-
->>>>>>> f95f0722
 	/* Return the actual baud rate we just programmed */
 	return (16*port->uartclk) / (c*(16*div + frac));
 }
