--- conflicted
+++ resolved
@@ -240,85 +240,6 @@
 #define GPLAST 0x3df
 #define GPNUM (GPLAST - GPFIRST + 1)
 
-<<<<<<< HEAD
-
-
-static inline int 
-do_fontx_ioctl(struct vc_data *vc, int cmd, struct consolefontdesc __user *user_cfd, int perm, struct console_font_op *op)
-{
-	struct consolefontdesc cfdarg;
-	int i;
-
-	if (copy_from_user(&cfdarg, user_cfd, sizeof(struct consolefontdesc))) 
-		return -EFAULT;
- 	
-	switch (cmd) {
-	case PIO_FONTX:
-		if (!perm)
-			return -EPERM;
-		op->op = KD_FONT_OP_SET;
-		op->flags = KD_FONT_FLAG_OLD;
-		op->width = 8;
-		op->height = cfdarg.charheight;
-		op->charcount = cfdarg.charcount;
-		op->data = cfdarg.chardata;
-		return con_font_op(vc, op);
-
-	case GIO_FONTX:
-		op->op = KD_FONT_OP_GET;
-		op->flags = KD_FONT_FLAG_OLD;
-		op->width = 8;
-		op->height = cfdarg.charheight;
-		op->charcount = cfdarg.charcount;
-		op->data = cfdarg.chardata;
-		i = con_font_op(vc, op);
-		if (i)
-			return i;
-		cfdarg.charheight = op->height;
-		cfdarg.charcount = op->charcount;
-		if (copy_to_user(user_cfd, &cfdarg, sizeof(struct consolefontdesc)))
-			return -EFAULT;
-		return 0;
-	}
-	return -EINVAL;
-}
-
-static inline int 
-do_unimap_ioctl(int cmd, struct unimapdesc __user *user_ud, int perm, struct vc_data *vc)
-{
-	struct unimapdesc tmp;
-
-	if (copy_from_user(&tmp, user_ud, sizeof tmp))
-		return -EFAULT;
-	switch (cmd) {
-	case PIO_UNIMAP:
-		if (!perm)
-			return -EPERM;
-		return con_set_unimap(vc, tmp.entry_ct, tmp.entries);
-	case GIO_UNIMAP:
-		if (!perm && fg_console != vc->vc_num)
-			return -EPERM;
-		return con_get_unimap(vc, tmp.entry_ct, &(user_ud->entry_ct), tmp.entries);
-	}
-	return 0;
-}
-
-/* deallocate a single console, if possible (leave 0) */
-static int vt_disallocate(unsigned int vc_num)
-{
-	struct vc_data *vc = NULL;
-	int ret = 0;
-
-	console_lock();
-	if (VT_BUSY(vc_num))
-		ret = -EBUSY;
-	else if (vc_num)
-		vc = vc_deallocate(vc_num);
-	console_unlock();
-
-	if (vc && vc_num >= MIN_NR_CONSOLES)
-		tty_port_put(&vc->port);
-=======
 /*
  * currently, setting the mode from KD_TEXT to KD_GRAPHICS doesn't do a whole
  * lot. i'm not sure if it should do any restoration of modes or what...
@@ -340,7 +261,6 @@
 	default:
 		return -EINVAL;
 	}
->>>>>>> 7d2a07b7
 
 	/* FIXME: this needs the console lock extending */
 	if (vc->vc_mode == mode)
@@ -358,43 +278,17 @@
 		do_blank_screen(1);
 	console_unlock();
 
-<<<<<<< HEAD
-	for (i = 1; i < MAX_NR_CONSOLES; i++) {
-		if (vc[i] && i >= MIN_NR_CONSOLES)
-			tty_port_put(&vc[i]->port);
-	}
-=======
 	return 0;
->>>>>>> 7d2a07b7
 }
 
 static int vt_k_ioctl(struct tty_struct *tty, unsigned int cmd,
 		unsigned long arg, bool perm)
 {
 	struct vc_data *vc = tty->driver_data;
-<<<<<<< HEAD
-	struct console_font_op op;	/* used in multiple places here */
-	unsigned int console = vc->vc_num;
-	unsigned char ucval;
-	unsigned int uival;
-	void __user *up = (void __user *)arg;
-	int i, perm;
-	int ret = 0;
-
-	/*
-	 * To have permissions to do most of the vt ioctls, we either have
-	 * to be the owner of the tty, or have CAP_SYS_TTY_CONFIG.
-	 */
-	perm = 0;
-	if (current->signal->tty == tty || capable(CAP_SYS_TTY_CONFIG))
-		perm = 1;
- 
-=======
 	void __user *up = (void __user *)arg;
 	unsigned int console = vc->vc_num;
 	int ret;
 
->>>>>>> 7d2a07b7
 	switch (cmd) {
 	case KIOCSOUND:
 		if (!perm)
@@ -1018,120 +912,10 @@
 		if (get_user(ll, &vtsizes->v_rows) ||
 		    get_user(cc, &vtsizes->v_cols))
 			return -EFAULT;
-<<<<<<< HEAD
-		/* FIXME: Should check the copies properly */
-		if (!v.v_vlin)
-			v.v_vlin = vc->vc_scan_lines;
-		if (v.v_clin) {
-			int rows = v.v_vlin/v.v_clin;
-			if (v.v_rows != rows) {
-				if (v.v_rows) /* Parameters don't add up */
-					return -EINVAL;
-				v.v_rows = rows;
-			}
-		}
-		if (v.v_vcol && v.v_ccol) {
-			int cols = v.v_vcol/v.v_ccol;
-			if (v.v_cols != cols) {
-				if (v.v_cols)
-					return -EINVAL;
-				v.v_cols = cols;
-			}
-		}
-
-		if (v.v_clin > 32)
-			return -EINVAL;
-
-		for (i = 0; i < MAX_NR_CONSOLES; i++) {
-			struct vc_data *vcp;
-
-			if (!vc_cons[i].d)
-				continue;
-			console_lock();
-			vcp = vc_cons[i].d;
-			if (vcp) {
-				if (v.v_vlin)
-					vcp->vc_scan_lines = v.v_vlin;
-				if (v.v_clin)
-					vcp->vc_font.height = v.v_clin;
-				vcp->vc_resize_user = 1;
-				vc_resize(vcp, v.v_cols, v.v_rows);
-			}
-			console_unlock();
-		}
-		break;
-	}
-
-	case PIO_FONT: {
-		if (!perm)
-			return -EPERM;
-		op.op = KD_FONT_OP_SET;
-		op.flags = KD_FONT_FLAG_OLD | KD_FONT_FLAG_DONT_RECALC;	/* Compatibility */
-		op.width = 8;
-		op.height = 0;
-		op.charcount = 256;
-		op.data = up;
-		ret = con_font_op(vc, &op);
-		break;
-	}
-
-	case GIO_FONT: {
-		op.op = KD_FONT_OP_GET;
-		op.flags = KD_FONT_FLAG_OLD;
-		op.width = 8;
-		op.height = 32;
-		op.charcount = 256;
-		op.data = up;
-		ret = con_font_op(vc, &op);
-		break;
-	}
-
-	case PIO_CMAP:
-                if (!perm)
-			ret = -EPERM;
-		else
-	                ret = con_set_cmap(up);
-		break;
-
-	case GIO_CMAP:
-                ret = con_get_cmap(up);
-		break;
-
-	case PIO_FONTX:
-	case GIO_FONTX:
-		ret = do_fontx_ioctl(vc, cmd, up, perm, &op);
-		break;
-
-	case PIO_FONTRESET:
-	{
-		if (!perm)
-			return -EPERM;
-
-#ifdef BROKEN_GRAPHICS_PROGRAMS
-		/* With BROKEN_GRAPHICS_PROGRAMS defined, the default
-		   font is not saved. */
-		ret = -ENOSYS;
-		break;
-#else
-		{
-		op.op = KD_FONT_OP_SET_DEFAULT;
-		op.data = NULL;
-		ret = con_font_op(vc, &op);
-		if (ret)
-			break;
-		console_lock();
-		con_set_default_unimap(vc);
-		console_unlock();
-		break;
-		}
-#endif
-	}
-=======
 
 		console_lock();
 		for (i = 0; i < MAX_NR_CONSOLES; i++) {
 			vc = vc_cons[i].d;
->>>>>>> 7d2a07b7
 
 			if (vc) {
 				vc->vc_resize_user = 1;
@@ -1211,57 +995,6 @@
 
 #ifdef CONFIG_COMPAT
 
-<<<<<<< HEAD
-struct compat_consolefontdesc {
-	unsigned short charcount;       /* characters in font (256 or 512) */
-	unsigned short charheight;      /* scan lines per character (1-32) */
-	compat_caddr_t chardata;	/* font data in expanded form */
-};
-
-static inline int
-compat_fontx_ioctl(struct vc_data *vc, int cmd,
-		   struct compat_consolefontdesc __user *user_cfd,
-		   int perm, struct console_font_op *op)
-{
-	struct compat_consolefontdesc cfdarg;
-	int i;
-
-	if (copy_from_user(&cfdarg, user_cfd, sizeof(struct compat_consolefontdesc)))
-		return -EFAULT;
-
-	switch (cmd) {
-	case PIO_FONTX:
-		if (!perm)
-			return -EPERM;
-		op->op = KD_FONT_OP_SET;
-		op->flags = KD_FONT_FLAG_OLD;
-		op->width = 8;
-		op->height = cfdarg.charheight;
-		op->charcount = cfdarg.charcount;
-		op->data = compat_ptr(cfdarg.chardata);
-		return con_font_op(vc, op);
-
-	case GIO_FONTX:
-		op->op = KD_FONT_OP_GET;
-		op->flags = KD_FONT_FLAG_OLD;
-		op->width = 8;
-		op->height = cfdarg.charheight;
-		op->charcount = cfdarg.charcount;
-		op->data = compat_ptr(cfdarg.chardata);
-		i = con_font_op(vc, op);
-		if (i)
-			return i;
-		cfdarg.charheight = op->height;
-		cfdarg.charcount = op->charcount;
-		if (copy_to_user(user_cfd, &cfdarg, sizeof(struct compat_consolefontdesc)))
-			return -EFAULT;
-		return 0;
-	}
-	return -EINVAL;
-}
-
-=======
->>>>>>> 7d2a07b7
 struct compat_console_font_op {
 	compat_uint_t op;        /* operation code KD_FONT_OP_* */
 	compat_uint_t flags;     /* KD_FONT_FLAG_* */
@@ -1338,12 +1071,6 @@
 	/*
 	 * these need special handlers for incompatible data structures
 	 */
-<<<<<<< HEAD
-	case PIO_FONTX:
-	case GIO_FONTX:
-		return compat_fontx_ioctl(vc, cmd, up, perm, &op);
-=======
->>>>>>> 7d2a07b7
 
 	case KDFONTOP:
 		return compat_kdfontop_ioctl(up, perm, &op, vc);
