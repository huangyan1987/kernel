--- conflicted
+++ resolved
@@ -104,19 +104,11 @@
 	 * The session and fg pgrp references will be non-NULL if
 	 * tiocsctty() is stealing the controlling tty
 	 */
-<<<<<<< HEAD
-	put_pid(tty->session);
-	put_pid(tty->pgrp);
-	tty->pgrp = get_pid(task_pgrp(current));
-	tty->session = get_pid(task_session(current));
-	spin_unlock_irqrestore(&tty->ctrl_lock, flags);
-=======
 	put_pid(tty->ctrl.session);
 	put_pid(tty->ctrl.pgrp);
 	tty->ctrl.pgrp = get_pid(task_pgrp(current));
 	tty->ctrl.session = get_pid(task_session(current));
 	spin_unlock_irqrestore(&tty->ctrl.lock, flags);
->>>>>>> 7d2a07b7
 	if (current->signal->tty) {
 		tty_debug(tty, "current tty %s not NULL!!\n",
 			  current->signal->tty->name);
@@ -318,21 +310,12 @@
 		unsigned long flags;
 
 		tty_lock(tty);
-<<<<<<< HEAD
-		spin_lock_irqsave(&tty->ctrl_lock, flags);
-		put_pid(tty->session);
-		put_pid(tty->pgrp);
-		tty->session = NULL;
-		tty->pgrp = NULL;
-		spin_unlock_irqrestore(&tty->ctrl_lock, flags);
-=======
 		spin_lock_irqsave(&tty->ctrl.lock, flags);
 		put_pid(tty->ctrl.session);
 		put_pid(tty->ctrl.pgrp);
 		tty->ctrl.session = NULL;
 		tty->ctrl.pgrp = NULL;
 		spin_unlock_irqrestore(&tty->ctrl.lock, flags);
->>>>>>> 7d2a07b7
 		tty_unlock(tty);
 		tty_kref_put(tty);
 	}
@@ -518,17 +501,10 @@
 	if (pgrp_nr < 0)
 		return -EINVAL;
 
-<<<<<<< HEAD
-	spin_lock_irq(&real_tty->ctrl_lock);
-	if (!current->signal->tty ||
-	    (current->signal->tty != real_tty) ||
-	    (real_tty->session != task_session(current))) {
-=======
 	spin_lock_irq(&real_tty->ctrl.lock);
 	if (!current->signal->tty ||
 	    (current->signal->tty != real_tty) ||
 	    (real_tty->ctrl.session != task_session(current))) {
->>>>>>> 7d2a07b7
 		retval = -ENOTTY;
 		goto out_unlock_ctrl;
 	}
@@ -541,21 +517,12 @@
 	if (session_of_pgrp(pgrp) != task_session(current))
 		goto out_unlock;
 	retval = 0;
-<<<<<<< HEAD
-	put_pid(real_tty->pgrp);
-	real_tty->pgrp = get_pid(pgrp);
-out_unlock:
-	rcu_read_unlock();
-out_unlock_ctrl:
-	spin_unlock_irq(&real_tty->ctrl_lock);
-=======
 	put_pid(real_tty->ctrl.pgrp);
 	real_tty->ctrl.pgrp = get_pid(pgrp);
 out_unlock:
 	rcu_read_unlock();
 out_unlock_ctrl:
 	spin_unlock_irq(&real_tty->ctrl.lock);
->>>>>>> 7d2a07b7
 	return retval;
 }
 
@@ -580,28 +547,16 @@
 	if (tty == real_tty && current->signal->tty != real_tty)
 		return -ENOTTY;
 
-<<<<<<< HEAD
-	spin_lock_irqsave(&real_tty->ctrl_lock, flags);
-	if (!real_tty->session)
-		goto err;
-	sid = pid_vnr(real_tty->session);
-	spin_unlock_irqrestore(&real_tty->ctrl_lock, flags);
-=======
 	spin_lock_irqsave(&real_tty->ctrl.lock, flags);
 	if (!real_tty->ctrl.session)
 		goto err;
 	sid = pid_vnr(real_tty->ctrl.session);
 	spin_unlock_irqrestore(&real_tty->ctrl.lock, flags);
->>>>>>> 7d2a07b7
 
 	return put_user(sid, p);
 
 err:
-<<<<<<< HEAD
-	spin_unlock_irqrestore(&real_tty->ctrl_lock, flags);
-=======
 	spin_unlock_irqrestore(&real_tty->ctrl.lock, flags);
->>>>>>> 7d2a07b7
 	return -ENOTTY;
 }
 
