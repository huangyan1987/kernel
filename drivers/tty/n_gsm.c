// SPDX-License-Identifier: GPL-2.0
/*
 * n_gsm.c GSM 0710 tty multiplexor
 * Copyright (c) 2009/10 Intel Corporation
 *
 *	* THIS IS A DEVELOPMENT SNAPSHOT IT IS NOT A FINAL RELEASE *
 *
 * TO DO:
 *	Mostly done:	ioctls for setting modes/timing
 *	Partly done:	hooks so you can pull off frames to non tty devs
 *	Restart DLCI 0 when it closes ?
 *	Improve the tx engine
 *	Resolve tx side locking by adding a queue_head and routing
 *		all control traffic via it
 *	General tidy/document
 *	Review the locking/move to refcounts more (mux now moved to an
 *		alloc/free model ready)
 *	Use newest tty open/close port helpers and install hooks
 *	What to do about power functions ?
 *	Termios setting and negotiation
 *	Do we need a 'which mux are you' ioctl to correlate mux and tty sets
 *
 */

#include <linux/types.h>
#include <linux/major.h>
#include <linux/errno.h>
#include <linux/signal.h>
#include <linux/fcntl.h>
#include <linux/sched/signal.h>
#include <linux/interrupt.h>
#include <linux/tty.h>
#include <linux/ctype.h>
#include <linux/mm.h>
#include <linux/string.h>
#include <linux/slab.h>
#include <linux/poll.h>
#include <linux/bitops.h>
#include <linux/file.h>
#include <linux/uaccess.h>
#include <linux/module.h>
#include <linux/timer.h>
#include <linux/tty_flip.h>
#include <linux/tty_driver.h>
#include <linux/serial.h>
#include <linux/kfifo.h>
#include <linux/skbuff.h>
#include <net/arp.h>
#include <linux/ip.h>
#include <linux/netdevice.h>
#include <linux/etherdevice.h>
#include <linux/gsmmux.h>
#include "tty.h"

static int debug;
module_param(debug, int, 0600);

/* Defaults: these are from the specification */

#define T1	10		/* 100mS */
#define T2	34		/* 333mS */
#define N2	3		/* Retry 3 times */

/* Use long timers for testing at low speed with debug on */
#ifdef DEBUG_TIMING
#define T1	100
#define T2	200
#endif

/*
 * Semi-arbitrary buffer size limits. 0710 is normally run with 32-64 byte
 * limits so this is plenty
 */
#define MAX_MRU 1500
#define MAX_MTU 1500
#define	GSM_NET_TX_TIMEOUT (HZ*10)

/*
 *	struct gsm_mux_net	-	network interface
 *
 *	Created when net interface is initialized.
 */
struct gsm_mux_net {
	struct kref ref;
	struct gsm_dlci *dlci;
};

/*
 *	Each block of data we have queued to go out is in the form of
 *	a gsm_msg which holds everything we need in a link layer independent
 *	format
 */

struct gsm_msg {
	struct list_head list;
	u8 addr;		/* DLCI address + flags */
	u8 ctrl;		/* Control byte + flags */
	unsigned int len;	/* Length of data block (can be zero) */
	unsigned char *data;	/* Points into buffer but not at the start */
	unsigned char buffer[];
};

enum gsm_dlci_state {
	DLCI_CLOSED,
	DLCI_OPENING,		/* Sending SABM not seen UA */
	DLCI_OPEN,		/* SABM/UA complete */
	DLCI_CLOSING,		/* Sending DISC not seen UA/DM */
};

enum gsm_dlci_mode {
	DLCI_MODE_ABM,		/* Normal Asynchronous Balanced Mode */
	DLCI_MODE_ADM,		/* Asynchronous Disconnected Mode */
};

/*
 *	Each active data link has a gsm_dlci structure associated which ties
 *	the link layer to an optional tty (if the tty side is open). To avoid
 *	complexity right now these are only ever freed up when the mux is
 *	shut down.
 *
 *	At the moment we don't free DLCI objects until the mux is torn down
 *	this avoid object life time issues but might be worth review later.
 */

struct gsm_dlci {
	struct gsm_mux *gsm;
	int addr;
	enum gsm_dlci_state state;
	struct mutex mutex;

	/* Link layer */
	enum gsm_dlci_mode mode;
	spinlock_t lock;	/* Protects the internal state */
	struct timer_list t1;	/* Retransmit timer for SABM and UA */
	int retries;
	/* Uplink tty if active */
	struct tty_port port;	/* The tty bound to this DLCI if there is one */
	struct kfifo fifo;	/* Queue fifo for the DLCI */
	int adaption;		/* Adaption layer in use */
	int prev_adaption;
	u32 modem_rx;		/* Our incoming virtual modem lines */
	u32 modem_tx;		/* Our outgoing modem lines */
	bool dead;		/* Refuse re-open */
	/* Flow control */
	bool throttled;		/* Private copy of throttle state */
	bool constipated;	/* Throttle status for outgoing */
	/* Packetised I/O */
	struct sk_buff *skb;	/* Frame being sent */
	struct sk_buff_head skb_list;	/* Queued frames */
	/* Data handling callback */
	void (*data)(struct gsm_dlci *dlci, const u8 *data, int len);
	void (*prev_data)(struct gsm_dlci *dlci, const u8 *data, int len);
	struct net_device *net; /* network interface, if created */
};

/* DLCI 0, 62/63 are special or reserved see gsmtty_open */

#define NUM_DLCI		64

/*
 *	DLCI 0 is used to pass control blocks out of band of the data
 *	flow (and with a higher link priority). One command can be outstanding
 *	at a time and we use this structure to manage them. They are created
 *	and destroyed by the user context, and updated by the receive paths
 *	and timers
 */

struct gsm_control {
	u8 cmd;		/* Command we are issuing */
	u8 *data;	/* Data for the command in case we retransmit */
	int len;	/* Length of block for retransmission */
	int done;	/* Done flag */
	int error;	/* Error if any */
};

enum gsm_mux_state {
	GSM_SEARCH,
	GSM_START,
	GSM_ADDRESS,
	GSM_CONTROL,
	GSM_LEN,
	GSM_DATA,
	GSM_FCS,
	GSM_OVERRUN,
	GSM_LEN0,
	GSM_LEN1,
	GSM_SSOF,
};

/*
 *	Each GSM mux we have is represented by this structure. If we are
 *	operating as an ldisc then we use this structure as our ldisc
 *	state. We need to sort out lifetimes and locking with respect
 *	to the gsm mux array. For now we don't free DLCI objects that
 *	have been instantiated until the mux itself is terminated.
 *
 *	To consider further: tty open versus mux shutdown.
 */

struct gsm_mux {
	struct tty_struct *tty;		/* The tty our ldisc is bound to */
	spinlock_t lock;
	struct mutex mutex;
	unsigned int num;
	struct kref ref;

	/* Events on the GSM channel */
	wait_queue_head_t event;

	/* Bits for GSM mode decoding */

	/* Framing Layer */
	unsigned char *buf;
	enum gsm_mux_state state;
	unsigned int len;
	unsigned int address;
	unsigned int count;
	bool escape;
	int encoding;
	u8 control;
	u8 fcs;
	u8 received_fcs;
	u8 *txframe;			/* TX framing buffer */

	/* Method for the receiver side */
	void (*receive)(struct gsm_mux *gsm, u8 ch);

	/* Link Layer */
	unsigned int mru;
	unsigned int mtu;
	int initiator;			/* Did we initiate connection */
	bool dead;			/* Has the mux been shut down */
	struct gsm_dlci *dlci[NUM_DLCI];
	bool constipated;		/* Asked by remote to shut up */

	spinlock_t tx_lock;
	unsigned int tx_bytes;		/* TX data outstanding */
#define TX_THRESH_HI		8192
#define TX_THRESH_LO		2048
	struct list_head tx_list;	/* Pending data packets */

	/* Control messages */
	struct timer_list t2_timer;	/* Retransmit timer for commands */
	int cretries;			/* Command retry counter */
	struct gsm_control *pending_cmd;/* Our current pending command */
	spinlock_t control_lock;	/* Protects the pending command */

	/* Configuration */
	int adaption;		/* 1 or 2 supported */
	u8 ftype;		/* UI or UIH */
	int t1, t2;		/* Timers in 1/100th of a sec */
	int n2;			/* Retry count */

	/* Statistics (not currently exposed) */
	unsigned long bad_fcs;
	unsigned long malformed;
	unsigned long io_error;
	unsigned long bad_size;
	unsigned long unsupported;
};


/*
 *	Mux objects - needed so that we can translate a tty index into the
 *	relevant mux and DLCI.
 */

#define MAX_MUX		4			/* 256 minors */
static struct gsm_mux *gsm_mux[MAX_MUX];	/* GSM muxes */
static DEFINE_SPINLOCK(gsm_mux_lock);

static struct tty_driver *gsm_tty_driver;

/*
 *	This section of the driver logic implements the GSM encodings
 *	both the basic and the 'advanced'. Reliable transport is not
 *	supported.
 */

#define CR			0x02
#define EA			0x01
#define	PF			0x10

/* I is special: the rest are ..*/
#define RR			0x01
#define UI			0x03
#define RNR			0x05
#define REJ			0x09
#define DM			0x0F
#define SABM			0x2F
#define DISC			0x43
#define UA			0x63
#define	UIH			0xEF

/* Channel commands */
#define CMD_NSC			0x09
#define CMD_TEST		0x11
#define CMD_PSC			0x21
#define CMD_RLS			0x29
#define CMD_FCOFF		0x31
#define CMD_PN			0x41
#define CMD_RPN			0x49
#define CMD_FCON		0x51
#define CMD_CLD			0x61
#define CMD_SNC			0x69
#define CMD_MSC			0x71

/* Virtual modem bits */
#define MDM_FC			0x01
#define MDM_RTC			0x02
#define MDM_RTR			0x04
#define MDM_IC			0x20
#define MDM_DV			0x40

#define GSM0_SOF		0xF9
#define GSM1_SOF		0x7E
#define GSM1_ESCAPE		0x7D
#define GSM1_ESCAPE_BITS	0x20
#define XON			0x11
#define XOFF			0x13

static const struct tty_port_operations gsm_port_ops;

/*
 *	CRC table for GSM 0710
 */

static const u8 gsm_fcs8[256] = {
	0x00, 0x91, 0xE3, 0x72, 0x07, 0x96, 0xE4, 0x75,
	0x0E, 0x9F, 0xED, 0x7C, 0x09, 0x98, 0xEA, 0x7B,
	0x1C, 0x8D, 0xFF, 0x6E, 0x1B, 0x8A, 0xF8, 0x69,
	0x12, 0x83, 0xF1, 0x60, 0x15, 0x84, 0xF6, 0x67,
	0x38, 0xA9, 0xDB, 0x4A, 0x3F, 0xAE, 0xDC, 0x4D,
	0x36, 0xA7, 0xD5, 0x44, 0x31, 0xA0, 0xD2, 0x43,
	0x24, 0xB5, 0xC7, 0x56, 0x23, 0xB2, 0xC0, 0x51,
	0x2A, 0xBB, 0xC9, 0x58, 0x2D, 0xBC, 0xCE, 0x5F,
	0x70, 0xE1, 0x93, 0x02, 0x77, 0xE6, 0x94, 0x05,
	0x7E, 0xEF, 0x9D, 0x0C, 0x79, 0xE8, 0x9A, 0x0B,
	0x6C, 0xFD, 0x8F, 0x1E, 0x6B, 0xFA, 0x88, 0x19,
	0x62, 0xF3, 0x81, 0x10, 0x65, 0xF4, 0x86, 0x17,
	0x48, 0xD9, 0xAB, 0x3A, 0x4F, 0xDE, 0xAC, 0x3D,
	0x46, 0xD7, 0xA5, 0x34, 0x41, 0xD0, 0xA2, 0x33,
	0x54, 0xC5, 0xB7, 0x26, 0x53, 0xC2, 0xB0, 0x21,
	0x5A, 0xCB, 0xB9, 0x28, 0x5D, 0xCC, 0xBE, 0x2F,
	0xE0, 0x71, 0x03, 0x92, 0xE7, 0x76, 0x04, 0x95,
	0xEE, 0x7F, 0x0D, 0x9C, 0xE9, 0x78, 0x0A, 0x9B,
	0xFC, 0x6D, 0x1F, 0x8E, 0xFB, 0x6A, 0x18, 0x89,
	0xF2, 0x63, 0x11, 0x80, 0xF5, 0x64, 0x16, 0x87,
	0xD8, 0x49, 0x3B, 0xAA, 0xDF, 0x4E, 0x3C, 0xAD,
	0xD6, 0x47, 0x35, 0xA4, 0xD1, 0x40, 0x32, 0xA3,
	0xC4, 0x55, 0x27, 0xB6, 0xC3, 0x52, 0x20, 0xB1,
	0xCA, 0x5B, 0x29, 0xB8, 0xCD, 0x5C, 0x2E, 0xBF,
	0x90, 0x01, 0x73, 0xE2, 0x97, 0x06, 0x74, 0xE5,
	0x9E, 0x0F, 0x7D, 0xEC, 0x99, 0x08, 0x7A, 0xEB,
	0x8C, 0x1D, 0x6F, 0xFE, 0x8B, 0x1A, 0x68, 0xF9,
	0x82, 0x13, 0x61, 0xF0, 0x85, 0x14, 0x66, 0xF7,
	0xA8, 0x39, 0x4B, 0xDA, 0xAF, 0x3E, 0x4C, 0xDD,
	0xA6, 0x37, 0x45, 0xD4, 0xA1, 0x30, 0x42, 0xD3,
	0xB4, 0x25, 0x57, 0xC6, 0xB3, 0x22, 0x50, 0xC1,
	0xBA, 0x2B, 0x59, 0xC8, 0xBD, 0x2C, 0x5E, 0xCF
};

#define INIT_FCS	0xFF
#define GOOD_FCS	0xCF

static int gsmld_output(struct gsm_mux *gsm, u8 *data, int len);

/**
 *	gsm_fcs_add	-	update FCS
 *	@fcs: Current FCS
 *	@c: Next data
 *
 *	Update the FCS to include c. Uses the algorithm in the specification
 *	notes.
 */

static inline u8 gsm_fcs_add(u8 fcs, u8 c)
{
	return gsm_fcs8[fcs ^ c];
}

/**
 *	gsm_fcs_add_block	-	update FCS for a block
 *	@fcs: Current FCS
 *	@c: buffer of data
 *	@len: length of buffer
 *
 *	Update the FCS to include c. Uses the algorithm in the specification
 *	notes.
 */

static inline u8 gsm_fcs_add_block(u8 fcs, u8 *c, int len)
{
	while (len--)
		fcs = gsm_fcs8[fcs ^ *c++];
	return fcs;
}

/**
 *	gsm_read_ea		-	read a byte into an EA
 *	@val: variable holding value
 *	@c: byte going into the EA
 *
 *	Processes one byte of an EA. Updates the passed variable
 *	and returns 1 if the EA is now completely read
 */

static int gsm_read_ea(unsigned int *val, u8 c)
{
	/* Add the next 7 bits into the value */
	*val <<= 7;
	*val |= c >> 1;
	/* Was this the last byte of the EA 1 = yes*/
	return c & EA;
}

/**
 *	gsm_encode_modem	-	encode modem data bits
 *	@dlci: DLCI to encode from
 *
 *	Returns the correct GSM encoded modem status bits (6 bit field) for
 *	the current status of the DLCI and attached tty object
 */

static u8 gsm_encode_modem(const struct gsm_dlci *dlci)
{
	u8 modembits = 0;
	/* FC is true flow control not modem bits */
	if (dlci->throttled)
		modembits |= MDM_FC;
	if (dlci->modem_tx & TIOCM_DTR)
		modembits |= MDM_RTC;
	if (dlci->modem_tx & TIOCM_RTS)
		modembits |= MDM_RTR;
	if (dlci->modem_tx & TIOCM_RI)
		modembits |= MDM_IC;
	if (dlci->modem_tx & TIOCM_CD)
		modembits |= MDM_DV;
	return modembits;
}

/**
 *	gsm_print_packet	-	display a frame for debug
 *	@hdr: header to print before decode
 *	@addr: address EA from the frame
 *	@cr: C/R bit from the frame
 *	@control: control including PF bit
 *	@data: following data bytes
 *	@dlen: length of data
 *
 *	Displays a packet in human readable format for debugging purposes. The
 *	style is based on amateur radio LAP-B dump display.
 */

static void gsm_print_packet(const char *hdr, int addr, int cr,
					u8 control, const u8 *data, int dlen)
{
	if (!(debug & 1))
		return;

	pr_info("%s %d) %c: ", hdr, addr, "RC"[cr]);

	switch (control & ~PF) {
	case SABM:
		pr_cont("SABM");
		break;
	case UA:
		pr_cont("UA");
		break;
	case DISC:
		pr_cont("DISC");
		break;
	case DM:
		pr_cont("DM");
		break;
	case UI:
		pr_cont("UI");
		break;
	case UIH:
		pr_cont("UIH");
		break;
	default:
		if (!(control & 0x01)) {
			pr_cont("I N(S)%d N(R)%d",
				(control & 0x0E) >> 1, (control & 0xE0) >> 5);
		} else switch (control & 0x0F) {
			case RR:
				pr_cont("RR(%d)", (control & 0xE0) >> 5);
				break;
			case RNR:
				pr_cont("RNR(%d)", (control & 0xE0) >> 5);
				break;
			case REJ:
				pr_cont("REJ(%d)", (control & 0xE0) >> 5);
				break;
			default:
				pr_cont("[%02X]", control);
		}
	}

	if (control & PF)
		pr_cont("(P)");
	else
		pr_cont("(F)");

	print_hex_dump_bytes("", DUMP_PREFIX_NONE, data, dlen);
}


/*
 *	Link level transmission side
 */

/**
 *	gsm_stuff_frame	-	bytestuff a packet
 *	@input: input buffer
 *	@output: output buffer
 *	@len: length of input
 *
 *	Expand a buffer by bytestuffing it. The worst case size change
 *	is doubling and the caller is responsible for handing out
 *	suitable sized buffers.
 */

static int gsm_stuff_frame(const u8 *input, u8 *output, int len)
{
	int olen = 0;
	while (len--) {
		if (*input == GSM1_SOF || *input == GSM1_ESCAPE
		    || *input == XON || *input == XOFF) {
			*output++ = GSM1_ESCAPE;
			*output++ = *input++ ^ GSM1_ESCAPE_BITS;
			olen++;
		} else
			*output++ = *input++;
		olen++;
	}
	return olen;
}

/**
 *	gsm_send	-	send a control frame
 *	@gsm: our GSM mux
 *	@addr: address for control frame
 *	@cr: command/response bit
 *	@control:  control byte including PF bit
 *
 *	Format up and transmit a control frame. These do not go via the
 *	queueing logic as they should be transmitted ahead of data when
 *	they are needed.
 *
 *	FIXME: Lock versus data TX path
 */

static void gsm_send(struct gsm_mux *gsm, int addr, int cr, int control)
{
	int len;
	u8 cbuf[10];
	u8 ibuf[3];

	switch (gsm->encoding) {
	case 0:
		cbuf[0] = GSM0_SOF;
		cbuf[1] = (addr << 2) | (cr << 1) | EA;
		cbuf[2] = control;
		cbuf[3] = EA;	/* Length of data = 0 */
		cbuf[4] = 0xFF - gsm_fcs_add_block(INIT_FCS, cbuf + 1, 3);
		cbuf[5] = GSM0_SOF;
		len = 6;
		break;
	case 1:
	case 2:
		/* Control frame + packing (but not frame stuffing) in mode 1 */
		ibuf[0] = (addr << 2) | (cr << 1) | EA;
		ibuf[1] = control;
		ibuf[2] = 0xFF - gsm_fcs_add_block(INIT_FCS, ibuf, 2);
		/* Stuffing may double the size worst case */
		len = gsm_stuff_frame(ibuf, cbuf + 1, 3);
		/* Now add the SOF markers */
		cbuf[0] = GSM1_SOF;
		cbuf[len + 1] = GSM1_SOF;
		/* FIXME: we can omit the lead one in many cases */
		len += 2;
		break;
	default:
		WARN_ON(1);
		return;
	}
	gsmld_output(gsm, cbuf, len);
	gsm_print_packet("-->", addr, cr, control, NULL, 0);
}

/**
 *	gsm_response	-	send a control response
 *	@gsm: our GSM mux
 *	@addr: address for control frame
 *	@control:  control byte including PF bit
 *
 *	Format up and transmit a link level response frame.
 */

static inline void gsm_response(struct gsm_mux *gsm, int addr, int control)
{
	gsm_send(gsm, addr, 0, control);
}

/**
 *	gsm_command	-	send a control command
 *	@gsm: our GSM mux
 *	@addr: address for control frame
 *	@control:  control byte including PF bit
 *
 *	Format up and transmit a link level command frame.
 */

static inline void gsm_command(struct gsm_mux *gsm, int addr, int control)
{
	gsm_send(gsm, addr, 1, control);
}

/* Data transmission */

#define HDR_LEN		6	/* ADDR CTRL [LEN.2] DATA FCS */

/**
 *	gsm_data_alloc		-	allocate data frame
 *	@gsm: GSM mux
 *	@addr: DLCI address
 *	@len: length excluding header and FCS
 *	@ctrl: control byte
 *
 *	Allocate a new data buffer for sending frames with data. Space is left
 *	at the front for header bytes but that is treated as an implementation
 *	detail and not for the high level code to use
 */

static struct gsm_msg *gsm_data_alloc(struct gsm_mux *gsm, u8 addr, int len,
								u8 ctrl)
{
	struct gsm_msg *m = kmalloc(sizeof(struct gsm_msg) + len + HDR_LEN,
								GFP_ATOMIC);
	if (m == NULL)
		return NULL;
	m->data = m->buffer + HDR_LEN - 1;	/* Allow for FCS */
	m->len = len;
	m->addr = addr;
	m->ctrl = ctrl;
	INIT_LIST_HEAD(&m->list);
	return m;
}

/**
 *	gsm_data_kick		-	poke the queue
 *	@gsm: GSM Mux
 *	@dlci: DLCI sending the data
 *
 *	The tty device has called us to indicate that room has appeared in
 *	the transmit queue. Ram more data into the pipe if we have any
 *	If we have been flow-stopped by a CMD_FCOFF, then we can only
 *	send messages on DLCI0 until CMD_FCON
 *
 *	FIXME: lock against link layer control transmissions
 */

static void gsm_data_kick(struct gsm_mux *gsm, struct gsm_dlci *dlci)
{
	struct gsm_msg *msg, *nmsg;
	int len;

	list_for_each_entry_safe(msg, nmsg, &gsm->tx_list, list) {
		if (gsm->constipated && msg->addr)
			continue;
		if (gsm->encoding != 0) {
			gsm->txframe[0] = GSM1_SOF;
			len = gsm_stuff_frame(msg->data,
						gsm->txframe + 1, msg->len);
			gsm->txframe[len + 1] = GSM1_SOF;
			len += 2;
		} else {
			gsm->txframe[0] = GSM0_SOF;
			memcpy(gsm->txframe + 1 , msg->data, msg->len);
			gsm->txframe[msg->len + 1] = GSM0_SOF;
			len = msg->len + 2;
		}

		if (debug & 4)
			print_hex_dump_bytes("gsm_data_kick: ",
					     DUMP_PREFIX_OFFSET,
					     gsm->txframe, len);
<<<<<<< HEAD
		if (gsm->output(gsm, gsm->txframe, len) < 0)
=======
		if (gsmld_output(gsm, gsm->txframe, len) < 0)
>>>>>>> 7d2a07b7
			break;
		/* FIXME: Can eliminate one SOF in many more cases */
		gsm->tx_bytes -= msg->len;

		list_del(&msg->list);
		kfree(msg);

		if (dlci) {
			tty_port_tty_wakeup(&dlci->port);
		} else {
			int i = 0;

			for (i = 0; i < NUM_DLCI; i++)
				if (gsm->dlci[i])
					tty_port_tty_wakeup(&gsm->dlci[i]->port);
		}
	}
}

/**
 *	__gsm_data_queue		-	queue a UI or UIH frame
 *	@dlci: DLCI sending the data
 *	@msg: message queued
 *
 *	Add data to the transmit queue and try and get stuff moving
 *	out of the mux tty if not already doing so. The Caller must hold
 *	the gsm tx lock.
 */

static void __gsm_data_queue(struct gsm_dlci *dlci, struct gsm_msg *msg)
{
	struct gsm_mux *gsm = dlci->gsm;
	u8 *dp = msg->data;
	u8 *fcs = dp + msg->len;

	/* Fill in the header */
	if (gsm->encoding == 0) {
		if (msg->len < 128)
			*--dp = (msg->len << 1) | EA;
		else {
			*--dp = (msg->len >> 7);	/* bits 7 - 15 */
			*--dp = (msg->len & 127) << 1;	/* bits 0 - 6 */
		}
	}

	*--dp = msg->ctrl;
	if (gsm->initiator)
		*--dp = (msg->addr << 2) | 2 | EA;
	else
		*--dp = (msg->addr << 2) | EA;
	*fcs = gsm_fcs_add_block(INIT_FCS, dp , msg->data - dp);
	/* Ugly protocol layering violation */
	if (msg->ctrl == UI || msg->ctrl == (UI|PF))
		*fcs = gsm_fcs_add_block(*fcs, msg->data, msg->len);
	*fcs = 0xFF - *fcs;

	gsm_print_packet("Q> ", msg->addr, gsm->initiator, msg->ctrl,
							msg->data, msg->len);

	/* Move the header back and adjust the length, also allow for the FCS
	   now tacked on the end */
	msg->len += (msg->data - dp) + 1;
	msg->data = dp;

	/* Add to the actual output queue */
	list_add_tail(&msg->list, &gsm->tx_list);
	gsm->tx_bytes += msg->len;
	gsm_data_kick(gsm, dlci);
}

/**
 *	gsm_data_queue		-	queue a UI or UIH frame
 *	@dlci: DLCI sending the data
 *	@msg: message queued
 *
 *	Add data to the transmit queue and try and get stuff moving
 *	out of the mux tty if not already doing so. Take the
 *	the gsm tx lock and dlci lock.
 */

static void gsm_data_queue(struct gsm_dlci *dlci, struct gsm_msg *msg)
{
	unsigned long flags;
	spin_lock_irqsave(&dlci->gsm->tx_lock, flags);
	__gsm_data_queue(dlci, msg);
	spin_unlock_irqrestore(&dlci->gsm->tx_lock, flags);
}

/**
 *	gsm_dlci_data_output	-	try and push data out of a DLCI
 *	@gsm: mux
 *	@dlci: the DLCI to pull data from
 *
 *	Pull data from a DLCI and send it into the transmit queue if there
 *	is data. Keep to the MRU of the mux. This path handles the usual tty
 *	interface which is a byte stream with optional modem data.
 *
 *	Caller must hold the tx_lock of the mux.
 */

static int gsm_dlci_data_output(struct gsm_mux *gsm, struct gsm_dlci *dlci)
{
	struct gsm_msg *msg;
	u8 *dp;
	int len, total_size, size;
	int h = dlci->adaption - 1;

	total_size = 0;
	while (1) {
		len = kfifo_len(&dlci->fifo);
		if (len == 0)
			return total_size;

		/* MTU/MRU count only the data bits */
		if (len > gsm->mtu)
			len = gsm->mtu;

		size = len + h;

		msg = gsm_data_alloc(gsm, dlci->addr, size, gsm->ftype);
		/* FIXME: need a timer or something to kick this so it can't
		   get stuck with no work outstanding and no buffer free */
		if (msg == NULL)
			return -ENOMEM;
		dp = msg->data;
		switch (dlci->adaption) {
		case 1:	/* Unstructured */
			break;
		case 2:	/* Unstructed with modem bits.
		Always one byte as we never send inline break data */
			*dp++ = gsm_encode_modem(dlci);
			break;
		}
		WARN_ON(kfifo_out_locked(&dlci->fifo, dp , len, &dlci->lock) != len);
		__gsm_data_queue(dlci, msg);
		total_size += size;
	}
	/* Bytes of data we used up */
	return total_size;
}

/**
 *	gsm_dlci_data_output_framed  -	try and push data out of a DLCI
 *	@gsm: mux
 *	@dlci: the DLCI to pull data from
 *
 *	Pull data from a DLCI and send it into the transmit queue if there
 *	is data. Keep to the MRU of the mux. This path handles framed data
 *	queued as skbuffs to the DLCI.
 *
 *	Caller must hold the tx_lock of the mux.
 */

static int gsm_dlci_data_output_framed(struct gsm_mux *gsm,
						struct gsm_dlci *dlci)
{
	struct gsm_msg *msg;
	u8 *dp;
	int len, size;
	int last = 0, first = 0;
	int overhead = 0;

	/* One byte per frame is used for B/F flags */
	if (dlci->adaption == 4)
		overhead = 1;

	/* dlci->skb is locked by tx_lock */
	if (dlci->skb == NULL) {
		dlci->skb = skb_dequeue_tail(&dlci->skb_list);
		if (dlci->skb == NULL)
			return 0;
		first = 1;
	}
	len = dlci->skb->len + overhead;

	/* MTU/MRU count only the data bits */
	if (len > gsm->mtu) {
		if (dlci->adaption == 3) {
			/* Over long frame, bin it */
			dev_kfree_skb_any(dlci->skb);
			dlci->skb = NULL;
			return 0;
		}
		len = gsm->mtu;
	} else
		last = 1;

	size = len + overhead;
	msg = gsm_data_alloc(gsm, dlci->addr, size, gsm->ftype);

	/* FIXME: need a timer or something to kick this so it can't
	   get stuck with no work outstanding and no buffer free */
	if (msg == NULL) {
		skb_queue_tail(&dlci->skb_list, dlci->skb);
		dlci->skb = NULL;
		return -ENOMEM;
	}
	dp = msg->data;

	if (dlci->adaption == 4) { /* Interruptible framed (Packetised Data) */
		/* Flag byte to carry the start/end info */
		*dp++ = last << 7 | first << 6 | 1;	/* EA */
		len--;
	}
	memcpy(dp, dlci->skb->data, len);
	skb_pull(dlci->skb, len);
	__gsm_data_queue(dlci, msg);
	if (last) {
		dev_kfree_skb_any(dlci->skb);
		dlci->skb = NULL;
	}
	return size;
}

/**
 *	gsm_dlci_data_sweep		-	look for data to send
 *	@gsm: the GSM mux
 *
 *	Sweep the GSM mux channels in priority order looking for ones with
 *	data to send. We could do with optimising this scan a bit. We aim
 *	to fill the queue totally or up to TX_THRESH_HI bytes. Once we hit
 *	TX_THRESH_LO we get called again
 *
 *	FIXME: We should round robin between groups and in theory you can
 *	renegotiate DLCI priorities with optional stuff. Needs optimising.
 */

static void gsm_dlci_data_sweep(struct gsm_mux *gsm)
{
	int len;
	/* Priority ordering: We should do priority with RR of the groups */
	int i = 1;

	while (i < NUM_DLCI) {
		struct gsm_dlci *dlci;

		if (gsm->tx_bytes > TX_THRESH_HI)
			break;
		dlci = gsm->dlci[i];
		if (dlci == NULL || dlci->constipated) {
			i++;
			continue;
		}
		if (dlci->adaption < 3 && !dlci->net)
			len = gsm_dlci_data_output(gsm, dlci);
		else
			len = gsm_dlci_data_output_framed(gsm, dlci);
		if (len < 0)
			break;
		/* DLCI empty - try the next */
		if (len == 0)
			i++;
	}
}

/**
 *	gsm_dlci_data_kick	-	transmit if possible
 *	@dlci: DLCI to kick
 *
 *	Transmit data from this DLCI if the queue is empty. We can't rely on
 *	a tty wakeup except when we filled the pipe so we need to fire off
 *	new data ourselves in other cases.
 */

static void gsm_dlci_data_kick(struct gsm_dlci *dlci)
{
	unsigned long flags;
	int sweep;

	if (dlci->constipated)
		return;

	spin_lock_irqsave(&dlci->gsm->tx_lock, flags);
	/* If we have nothing running then we need to fire up */
	sweep = (dlci->gsm->tx_bytes < TX_THRESH_LO);
	if (dlci->gsm->tx_bytes == 0) {
		if (dlci->net)
			gsm_dlci_data_output_framed(dlci->gsm, dlci);
		else
			gsm_dlci_data_output(dlci->gsm, dlci);
	}
	if (sweep)
		gsm_dlci_data_sweep(dlci->gsm);
	spin_unlock_irqrestore(&dlci->gsm->tx_lock, flags);
}

/*
 *	Control message processing
 */


/**
 *	gsm_control_reply	-	send a response frame to a control
 *	@gsm: gsm channel
 *	@cmd: the command to use
 *	@data: data to follow encoded info
 *	@dlen: length of data
 *
 *	Encode up and queue a UI/UIH frame containing our response.
 */

static void gsm_control_reply(struct gsm_mux *gsm, int cmd, const u8 *data,
					int dlen)
{
	struct gsm_msg *msg;
	msg = gsm_data_alloc(gsm, 0, dlen + 2, gsm->ftype);
	if (msg == NULL)
		return;
	msg->data[0] = (cmd & 0xFE) << 1 | EA;	/* Clear C/R */
	msg->data[1] = (dlen << 1) | EA;
	memcpy(msg->data + 2, data, dlen);
	gsm_data_queue(gsm->dlci[0], msg);
}

/**
 *	gsm_process_modem	-	process received modem status
 *	@tty: virtual tty bound to the DLCI
 *	@dlci: DLCI to affect
 *	@modem: modem bits (full EA)
 *	@clen: command length
 *
 *	Used when a modem control message or line state inline in adaption
 *	layer 2 is processed. Sort out the local modem state and throttles
 */

static void gsm_process_modem(struct tty_struct *tty, struct gsm_dlci *dlci,
							u32 modem, int clen)
{
	int  mlines = 0;
	u8 brk = 0;
	int fc;

	/* The modem status command can either contain one octet (v.24 signals)
	   or two octets (v.24 signals + break signals). The length field will
	   either be 2 or 3 respectively. This is specified in section
	   5.4.6.3.7 of the  27.010 mux spec. */

	if (clen == 2)
		modem = modem & 0x7f;
	else {
		brk = modem & 0x7f;
		modem = (modem >> 7) & 0x7f;
	}

	/* Flow control/ready to communicate */
	fc = (modem & MDM_FC) || !(modem & MDM_RTR);
	if (fc && !dlci->constipated) {
		/* Need to throttle our output on this device */
		dlci->constipated = true;
	} else if (!fc && dlci->constipated) {
		dlci->constipated = false;
		gsm_dlci_data_kick(dlci);
	}

	/* Map modem bits */
	if (modem & MDM_RTC)
		mlines |= TIOCM_DSR | TIOCM_DTR;
	if (modem & MDM_RTR)
		mlines |= TIOCM_RTS | TIOCM_CTS;
	if (modem & MDM_IC)
		mlines |= TIOCM_RI;
	if (modem & MDM_DV)
		mlines |= TIOCM_CD;

	/* Carrier drop -> hangup */
	if (tty) {
		if ((mlines & TIOCM_CD) == 0 && (dlci->modem_rx & TIOCM_CD))
			if (!C_CLOCAL(tty))
				tty_hangup(tty);
	}
	if (brk & 0x01)
		tty_insert_flip_char(&dlci->port, 0, TTY_BREAK);
	dlci->modem_rx = mlines;
}

/**
 *	gsm_control_modem	-	modem status received
 *	@gsm: GSM channel
 *	@data: data following command
 *	@clen: command length
 *
 *	We have received a modem status control message. This is used by
 *	the GSM mux protocol to pass virtual modem line status and optionally
 *	to indicate break signals. Unpack it, convert to Linux representation
 *	and if need be stuff a break message down the tty.
 */

static void gsm_control_modem(struct gsm_mux *gsm, const u8 *data, int clen)
{
	unsigned int addr = 0;
	unsigned int modem = 0;
	unsigned int brk = 0;
	struct gsm_dlci *dlci;
	int len = clen;
	const u8 *dp = data;
	struct tty_struct *tty;

	while (gsm_read_ea(&addr, *dp++) == 0) {
		len--;
		if (len == 0)
			return;
	}
	/* Must be at least one byte following the EA */
	len--;
	if (len <= 0)
		return;

	addr >>= 1;
	/* Closed port, or invalid ? */
	if (addr == 0 || addr >= NUM_DLCI || gsm->dlci[addr] == NULL)
		return;
	dlci = gsm->dlci[addr];

	while (gsm_read_ea(&modem, *dp++) == 0) {
		len--;
		if (len == 0)
			return;
	}
	len--;
	if (len > 0) {
		while (gsm_read_ea(&brk, *dp++) == 0) {
			len--;
			if (len == 0)
				return;
		}
		modem <<= 7;
		modem |= (brk & 0x7f);
	}
	tty = tty_port_tty_get(&dlci->port);
	gsm_process_modem(tty, dlci, modem, clen);
	if (tty) {
		tty_wakeup(tty);
		tty_kref_put(tty);
	}
	gsm_control_reply(gsm, CMD_MSC, data, clen);
}

/**
 *	gsm_control_rls		-	remote line status
 *	@gsm: GSM channel
 *	@data: data bytes
 *	@clen: data length
 *
 *	The modem sends us a two byte message on the control channel whenever
 *	it wishes to send us an error state from the virtual link. Stuff
 *	this into the uplink tty if present
 */

static void gsm_control_rls(struct gsm_mux *gsm, const u8 *data, int clen)
{
	struct tty_port *port;
	unsigned int addr = 0;
	u8 bits;
	int len = clen;
	const u8 *dp = data;

	while (gsm_read_ea(&addr, *dp++) == 0) {
		len--;
		if (len == 0)
			return;
	}
	/* Must be at least one byte following ea */
	len--;
	if (len <= 0)
		return;
	addr >>= 1;
	/* Closed port, or invalid ? */
	if (addr == 0 || addr >= NUM_DLCI || gsm->dlci[addr] == NULL)
		return;
	/* No error ? */
	bits = *dp;
	if ((bits & 1) == 0)
		return;

	port = &gsm->dlci[addr]->port;

	if (bits & 2)
		tty_insert_flip_char(port, 0, TTY_OVERRUN);
	if (bits & 4)
		tty_insert_flip_char(port, 0, TTY_PARITY);
	if (bits & 8)
		tty_insert_flip_char(port, 0, TTY_FRAME);

	tty_flip_buffer_push(port);

	gsm_control_reply(gsm, CMD_RLS, data, clen);
}

static void gsm_dlci_begin_close(struct gsm_dlci *dlci);

/**
 *	gsm_control_message	-	DLCI 0 control processing
 *	@gsm: our GSM mux
 *	@command:  the command EA
 *	@data: data beyond the command/length EAs
 *	@clen: length
 *
 *	Input processor for control messages from the other end of the link.
 *	Processes the incoming request and queues a response frame or an
 *	NSC response if not supported
 */

static void gsm_control_message(struct gsm_mux *gsm, unsigned int command,
						const u8 *data, int clen)
{
	u8 buf[1];
	unsigned long flags;

	switch (command) {
	case CMD_CLD: {
		struct gsm_dlci *dlci = gsm->dlci[0];
		/* Modem wishes to close down */
		if (dlci) {
			dlci->dead = true;
			gsm->dead = true;
			gsm_dlci_begin_close(dlci);
		}
		}
		break;
	case CMD_TEST:
		/* Modem wishes to test, reply with the data */
		gsm_control_reply(gsm, CMD_TEST, data, clen);
		break;
	case CMD_FCON:
		/* Modem can accept data again */
		gsm->constipated = false;
		gsm_control_reply(gsm, CMD_FCON, NULL, 0);
		/* Kick the link in case it is idling */
		spin_lock_irqsave(&gsm->tx_lock, flags);
		gsm_data_kick(gsm, NULL);
		spin_unlock_irqrestore(&gsm->tx_lock, flags);
		break;
	case CMD_FCOFF:
		/* Modem wants us to STFU */
		gsm->constipated = true;
		gsm_control_reply(gsm, CMD_FCOFF, NULL, 0);
		break;
	case CMD_MSC:
		/* Out of band modem line change indicator for a DLCI */
		gsm_control_modem(gsm, data, clen);
		break;
	case CMD_RLS:
		/* Out of band error reception for a DLCI */
		gsm_control_rls(gsm, data, clen);
		break;
	case CMD_PSC:
		/* Modem wishes to enter power saving state */
		gsm_control_reply(gsm, CMD_PSC, NULL, 0);
		break;
		/* Optional unsupported commands */
	case CMD_PN:	/* Parameter negotiation */
	case CMD_RPN:	/* Remote port negotiation */
	case CMD_SNC:	/* Service negotiation command */
	default:
		/* Reply to bad commands with an NSC */
		buf[0] = command;
		gsm_control_reply(gsm, CMD_NSC, buf, 1);
		break;
	}
}

/**
 *	gsm_control_response	-	process a response to our control
 *	@gsm: our GSM mux
 *	@command: the command (response) EA
 *	@data: data beyond the command/length EA
 *	@clen: length
 *
 *	Process a response to an outstanding command. We only allow a single
 *	control message in flight so this is fairly easy. All the clean up
 *	is done by the caller, we just update the fields, flag it as done
 *	and return
 */

static void gsm_control_response(struct gsm_mux *gsm, unsigned int command,
						const u8 *data, int clen)
{
	struct gsm_control *ctrl;
	unsigned long flags;

	spin_lock_irqsave(&gsm->control_lock, flags);

	ctrl = gsm->pending_cmd;
	/* Does the reply match our command */
	command |= 1;
	if (ctrl != NULL && (command == ctrl->cmd || command == CMD_NSC)) {
		/* Our command was replied to, kill the retry timer */
		del_timer(&gsm->t2_timer);
		gsm->pending_cmd = NULL;
		/* Rejected by the other end */
		if (command == CMD_NSC)
			ctrl->error = -EOPNOTSUPP;
		ctrl->done = 1;
		wake_up(&gsm->event);
	}
	spin_unlock_irqrestore(&gsm->control_lock, flags);
}

/**
 *	gsm_control_transmit	-	send control packet
 *	@gsm: gsm mux
 *	@ctrl: frame to send
 *
 *	Send out a pending control command (called under control lock)
 */

static void gsm_control_transmit(struct gsm_mux *gsm, struct gsm_control *ctrl)
{
	struct gsm_msg *msg = gsm_data_alloc(gsm, 0, ctrl->len + 1, gsm->ftype);
	if (msg == NULL)
		return;
	msg->data[0] = (ctrl->cmd << 1) | 2 | EA;	/* command */
	memcpy(msg->data + 1, ctrl->data, ctrl->len);
	gsm_data_queue(gsm->dlci[0], msg);
}

/**
 *	gsm_control_retransmit	-	retransmit a control frame
 *	@t: timer contained in our gsm object
 *
 *	Called off the T2 timer expiry in order to retransmit control frames
 *	that have been lost in the system somewhere. The control_lock protects
 *	us from colliding with another sender or a receive completion event.
 *	In that situation the timer may still occur in a small window but
 *	gsm->pending_cmd will be NULL and we just let the timer expire.
 */

static void gsm_control_retransmit(struct timer_list *t)
{
	struct gsm_mux *gsm = from_timer(gsm, t, t2_timer);
	struct gsm_control *ctrl;
	unsigned long flags;
	spin_lock_irqsave(&gsm->control_lock, flags);
	ctrl = gsm->pending_cmd;
	if (ctrl) {
		gsm->cretries--;
		if (gsm->cretries == 0) {
			gsm->pending_cmd = NULL;
			ctrl->error = -ETIMEDOUT;
			ctrl->done = 1;
			spin_unlock_irqrestore(&gsm->control_lock, flags);
			wake_up(&gsm->event);
			return;
		}
		gsm_control_transmit(gsm, ctrl);
		mod_timer(&gsm->t2_timer, jiffies + gsm->t2 * HZ / 100);
	}
	spin_unlock_irqrestore(&gsm->control_lock, flags);
}

/**
 *	gsm_control_send	-	send a control frame on DLCI 0
 *	@gsm: the GSM channel
 *	@command: command  to send including CR bit
 *	@data: bytes of data (must be kmalloced)
 *	@clen: length of the block to send
 *
 *	Queue and dispatch a control command. Only one command can be
 *	active at a time. In theory more can be outstanding but the matching
 *	gets really complicated so for now stick to one outstanding.
 */

static struct gsm_control *gsm_control_send(struct gsm_mux *gsm,
		unsigned int command, u8 *data, int clen)
{
	struct gsm_control *ctrl = kzalloc(sizeof(struct gsm_control),
						GFP_KERNEL);
	unsigned long flags;
	if (ctrl == NULL)
		return NULL;
retry:
	wait_event(gsm->event, gsm->pending_cmd == NULL);
	spin_lock_irqsave(&gsm->control_lock, flags);
	if (gsm->pending_cmd != NULL) {
		spin_unlock_irqrestore(&gsm->control_lock, flags);
		goto retry;
	}
	ctrl->cmd = command;
	ctrl->data = data;
	ctrl->len = clen;
	gsm->pending_cmd = ctrl;

	/* If DLCI0 is in ADM mode skip retries, it won't respond */
	if (gsm->dlci[0]->mode == DLCI_MODE_ADM)
		gsm->cretries = 1;
	else
		gsm->cretries = gsm->n2;

	mod_timer(&gsm->t2_timer, jiffies + gsm->t2 * HZ / 100);
	gsm_control_transmit(gsm, ctrl);
	spin_unlock_irqrestore(&gsm->control_lock, flags);
	return ctrl;
}

/**
 *	gsm_control_wait	-	wait for a control to finish
 *	@gsm: GSM mux
 *	@control: control we are waiting on
 *
 *	Waits for the control to complete or time out. Frees any used
 *	resources and returns 0 for success, or an error if the remote
 *	rejected or ignored the request.
 */

static int gsm_control_wait(struct gsm_mux *gsm, struct gsm_control *control)
{
	int err;
	wait_event(gsm->event, control->done == 1);
	err = control->error;
	kfree(control);
	return err;
}


/*
 *	DLCI level handling: Needs krefs
 */

/*
 *	State transitions and timers
 */

/**
 *	gsm_dlci_close		-	a DLCI has closed
 *	@dlci: DLCI that closed
 *
 *	Perform processing when moving a DLCI into closed state. If there
 *	is an attached tty this is hung up
 */

static void gsm_dlci_close(struct gsm_dlci *dlci)
{
	del_timer(&dlci->t1);
	if (debug & 8)
		pr_debug("DLCI %d goes closed.\n", dlci->addr);
	dlci->state = DLCI_CLOSED;
	if (dlci->addr != 0) {
		tty_port_tty_hangup(&dlci->port, false);
		kfifo_reset(&dlci->fifo);
	} else
		dlci->gsm->dead = true;
	wake_up(&dlci->gsm->event);
	/* A DLCI 0 close is a MUX termination so we need to kick that
	   back to userspace somehow */
}

/**
 *	gsm_dlci_open		-	a DLCI has opened
 *	@dlci: DLCI that opened
 *
 *	Perform processing when moving a DLCI into open state.
 */

static void gsm_dlci_open(struct gsm_dlci *dlci)
{
	/* Note that SABM UA .. SABM UA first UA lost can mean that we go
	   open -> open */
	del_timer(&dlci->t1);
	/* This will let a tty open continue */
	dlci->state = DLCI_OPEN;
	if (debug & 8)
		pr_debug("DLCI %d goes open.\n", dlci->addr);
	wake_up(&dlci->gsm->event);
}

/**
 *	gsm_dlci_t1		-	T1 timer expiry
 *	@t: timer contained in the DLCI that opened
 *
 *	The T1 timer handles retransmits of control frames (essentially of
 *	SABM and DISC). We resend the command until the retry count runs out
 *	in which case an opening port goes back to closed and a closing port
 *	is simply put into closed state (any further frames from the other
 *	end will get a DM response)
 *
 *	Some control dlci can stay in ADM mode with other dlci working just
 *	fine. In that case we can just keep the control dlci open after the
 *	DLCI_OPENING retries time out.
 */

static void gsm_dlci_t1(struct timer_list *t)
{
	struct gsm_dlci *dlci = from_timer(dlci, t, t1);
	struct gsm_mux *gsm = dlci->gsm;

	switch (dlci->state) {
	case DLCI_OPENING:
		dlci->retries--;
		if (dlci->retries) {
			gsm_command(dlci->gsm, dlci->addr, SABM|PF);
			mod_timer(&dlci->t1, jiffies + gsm->t1 * HZ / 100);
		} else if (!dlci->addr && gsm->control == (DM | PF)) {
			if (debug & 8)
				pr_info("DLCI %d opening in ADM mode.\n",
					dlci->addr);
			dlci->mode = DLCI_MODE_ADM;
			gsm_dlci_open(dlci);
		} else {
			gsm_dlci_close(dlci);
		}

		break;
	case DLCI_CLOSING:
		dlci->retries--;
		if (dlci->retries) {
			gsm_command(dlci->gsm, dlci->addr, DISC|PF);
			mod_timer(&dlci->t1, jiffies + gsm->t1 * HZ / 100);
		} else
			gsm_dlci_close(dlci);
		break;
	default:
		pr_debug("%s: unhandled state: %d\n", __func__, dlci->state);
		break;
	}
}

/**
 *	gsm_dlci_begin_open	-	start channel open procedure
 *	@dlci: DLCI to open
 *
 *	Commence opening a DLCI from the Linux side. We issue SABM messages
 *	to the modem which should then reply with a UA or ADM, at which point
 *	we will move into open state. Opening is done asynchronously with retry
 *	running off timers and the responses.
 */

static void gsm_dlci_begin_open(struct gsm_dlci *dlci)
{
	struct gsm_mux *gsm = dlci->gsm;
	if (dlci->state == DLCI_OPEN || dlci->state == DLCI_OPENING)
		return;
	dlci->retries = gsm->n2;
	dlci->state = DLCI_OPENING;
	gsm_command(dlci->gsm, dlci->addr, SABM|PF);
	mod_timer(&dlci->t1, jiffies + gsm->t1 * HZ / 100);
}

/**
 *	gsm_dlci_begin_close	-	start channel open procedure
 *	@dlci: DLCI to open
 *
 *	Commence closing a DLCI from the Linux side. We issue DISC messages
 *	to the modem which should then reply with a UA, at which point we
 *	will move into closed state. Closing is done asynchronously with retry
 *	off timers. We may also receive a DM reply from the other end which
 *	indicates the channel was already closed.
 */

static void gsm_dlci_begin_close(struct gsm_dlci *dlci)
{
	struct gsm_mux *gsm = dlci->gsm;
	if (dlci->state == DLCI_CLOSED || dlci->state == DLCI_CLOSING)
		return;
	dlci->retries = gsm->n2;
	dlci->state = DLCI_CLOSING;
	gsm_command(dlci->gsm, dlci->addr, DISC|PF);
	mod_timer(&dlci->t1, jiffies + gsm->t1 * HZ / 100);
}

/**
 *	gsm_dlci_data		-	data arrived
 *	@dlci: channel
 *	@data: block of bytes received
 *	@clen: length of received block
 *
 *	A UI or UIH frame has arrived which contains data for a channel
 *	other than the control channel. If the relevant virtual tty is
 *	open we shovel the bits down it, if not we drop them.
 */

static void gsm_dlci_data(struct gsm_dlci *dlci, const u8 *data, int clen)
{
	/* krefs .. */
	struct tty_port *port = &dlci->port;
	struct tty_struct *tty;
	unsigned int modem = 0;
	int len = clen;

	if (debug & 16)
		pr_debug("%d bytes for tty\n", len);
	switch (dlci->adaption)  {
	/* Unsupported types */
	case 4:		/* Packetised interruptible data */
		break;
	case 3:		/* Packetised uininterruptible voice/data */
		break;
	case 2:		/* Asynchronous serial with line state in each frame */
		while (gsm_read_ea(&modem, *data++) == 0) {
			len--;
			if (len == 0)
				return;
		}
		tty = tty_port_tty_get(port);
		if (tty) {
			gsm_process_modem(tty, dlci, modem, clen);
			tty_kref_put(tty);
		}
		fallthrough;
	case 1:		/* Line state will go via DLCI 0 controls only */
	default:
		tty_insert_flip_string(port, data, len);
		tty_flip_buffer_push(port);
	}
}

/**
 *	gsm_dlci_command	-	data arrived on control channel
 *	@dlci: channel
 *	@data: block of bytes received
 *	@len: length of received block
 *
 *	A UI or UIH frame has arrived which contains data for DLCI 0 the
 *	control channel. This should contain a command EA followed by
 *	control data bytes. The command EA contains a command/response bit
 *	and we divide up the work accordingly.
 */

static void gsm_dlci_command(struct gsm_dlci *dlci, const u8 *data, int len)
{
	/* See what command is involved */
	unsigned int command = 0;
	while (len-- > 0) {
		if (gsm_read_ea(&command, *data++) == 1) {
			int clen = *data++;
			len--;
			/* FIXME: this is properly an EA */
			clen >>= 1;
			/* Malformed command ? */
			if (clen > len)
				return;
			if (command & 1)
				gsm_control_message(dlci->gsm, command,
								data, clen);
			else
				gsm_control_response(dlci->gsm, command,
								data, clen);
			return;
		}
	}
}

/*
 *	Allocate/Free DLCI channels
 */

/**
 *	gsm_dlci_alloc		-	allocate a DLCI
 *	@gsm: GSM mux
 *	@addr: address of the DLCI
 *
 *	Allocate and install a new DLCI object into the GSM mux.
 *
 *	FIXME: review locking races
 */

static struct gsm_dlci *gsm_dlci_alloc(struct gsm_mux *gsm, int addr)
{
	struct gsm_dlci *dlci = kzalloc(sizeof(struct gsm_dlci), GFP_ATOMIC);
	if (dlci == NULL)
		return NULL;
	spin_lock_init(&dlci->lock);
	mutex_init(&dlci->mutex);
	if (kfifo_alloc(&dlci->fifo, 4096, GFP_KERNEL) < 0) {
		kfree(dlci);
		return NULL;
	}

	skb_queue_head_init(&dlci->skb_list);
	timer_setup(&dlci->t1, gsm_dlci_t1, 0);
	tty_port_init(&dlci->port);
	dlci->port.ops = &gsm_port_ops;
	dlci->gsm = gsm;
	dlci->addr = addr;
	dlci->adaption = gsm->adaption;
	dlci->state = DLCI_CLOSED;
	if (addr)
		dlci->data = gsm_dlci_data;
	else
		dlci->data = gsm_dlci_command;
	gsm->dlci[addr] = dlci;
	return dlci;
}

/**
 *	gsm_dlci_free		-	free DLCI
 *	@port: tty port for DLCI to free
 *
 *	Free up a DLCI.
 *
 *	Can sleep.
 */
static void gsm_dlci_free(struct tty_port *port)
{
	struct gsm_dlci *dlci = container_of(port, struct gsm_dlci, port);

	del_timer_sync(&dlci->t1);
	dlci->gsm->dlci[dlci->addr] = NULL;
	kfifo_free(&dlci->fifo);
	while ((dlci->skb = skb_dequeue(&dlci->skb_list)))
		dev_kfree_skb(dlci->skb);
	kfree(dlci);
}

static inline void dlci_get(struct gsm_dlci *dlci)
{
	tty_port_get(&dlci->port);
}

static inline void dlci_put(struct gsm_dlci *dlci)
{
	tty_port_put(&dlci->port);
}

static void gsm_destroy_network(struct gsm_dlci *dlci);

/**
 *	gsm_dlci_release		-	release DLCI
 *	@dlci: DLCI to destroy
 *
 *	Release a DLCI. Actual free is deferred until either
 *	mux is closed or tty is closed - whichever is last.
 *
 *	Can sleep.
 */
static void gsm_dlci_release(struct gsm_dlci *dlci)
{
	struct tty_struct *tty = tty_port_tty_get(&dlci->port);
	if (tty) {
		mutex_lock(&dlci->mutex);
		gsm_destroy_network(dlci);
		mutex_unlock(&dlci->mutex);

		tty_hangup(tty);

		tty_port_tty_set(&dlci->port, NULL);
		tty_kref_put(tty);
	}
	dlci->state = DLCI_CLOSED;
	dlci_put(dlci);
}

/*
 *	LAPBish link layer logic
 */

/**
 *	gsm_queue		-	a GSM frame is ready to process
 *	@gsm: pointer to our gsm mux
 *
 *	At this point in time a frame has arrived and been demangled from
 *	the line encoding. All the differences between the encodings have
 *	been handled below us and the frame is unpacked into the structures.
 *	The fcs holds the header FCS but any data FCS must be added here.
 */

static void gsm_queue(struct gsm_mux *gsm)
{
	struct gsm_dlci *dlci;
	u8 cr;
	int address;
	/* We have to sneak a look at the packet body to do the FCS.
	   A somewhat layering violation in the spec */

	if ((gsm->control & ~PF) == UI)
		gsm->fcs = gsm_fcs_add_block(gsm->fcs, gsm->buf, gsm->len);
	if (gsm->encoding == 0) {
		/* WARNING: gsm->received_fcs is used for
		gsm->encoding = 0 only.
		In this case it contain the last piece of data
		required to generate final CRC */
		gsm->fcs = gsm_fcs_add(gsm->fcs, gsm->received_fcs);
	}
	if (gsm->fcs != GOOD_FCS) {
		gsm->bad_fcs++;
		if (debug & 4)
			pr_debug("BAD FCS %02x\n", gsm->fcs);
		return;
	}
	address = gsm->address >> 1;
	if (address >= NUM_DLCI)
		goto invalid;

	cr = gsm->address & 1;		/* C/R bit */

	gsm_print_packet("<--", address, cr, gsm->control, gsm->buf, gsm->len);

	cr ^= 1 - gsm->initiator;	/* Flip so 1 always means command */
	dlci = gsm->dlci[address];

	switch (gsm->control) {
	case SABM|PF:
		if (cr == 0)
			goto invalid;
		if (dlci == NULL)
			dlci = gsm_dlci_alloc(gsm, address);
		if (dlci == NULL)
			return;
		if (dlci->dead)
			gsm_response(gsm, address, DM);
		else {
			gsm_response(gsm, address, UA);
			gsm_dlci_open(dlci);
		}
		break;
	case DISC|PF:
		if (cr == 0)
			goto invalid;
		if (dlci == NULL || dlci->state == DLCI_CLOSED) {
			gsm_response(gsm, address, DM);
			return;
		}
		/* Real close complete */
		gsm_response(gsm, address, UA);
		gsm_dlci_close(dlci);
		break;
	case UA:
	case UA|PF:
		if (cr == 0 || dlci == NULL)
			break;
		switch (dlci->state) {
		case DLCI_CLOSING:
			gsm_dlci_close(dlci);
			break;
		case DLCI_OPENING:
			gsm_dlci_open(dlci);
			break;
		default:
			pr_debug("%s: unhandled state: %d\n", __func__,
					dlci->state);
			break;
		}
		break;
	case DM:	/* DM can be valid unsolicited */
	case DM|PF:
		if (cr)
			goto invalid;
		if (dlci == NULL)
			return;
		gsm_dlci_close(dlci);
		break;
	case UI:
	case UI|PF:
	case UIH:
	case UIH|PF:
#if 0
		if (cr)
			goto invalid;
#endif
		if (dlci == NULL || dlci->state != DLCI_OPEN) {
			gsm_command(gsm, address, DM|PF);
			return;
		}
		dlci->data(dlci, gsm->buf, gsm->len);
		break;
	default:
		goto invalid;
	}
	return;
invalid:
	gsm->malformed++;
	return;
}


/**
 *	gsm0_receive	-	perform processing for non-transparency
 *	@gsm: gsm data for this ldisc instance
 *	@c: character
 *
 *	Receive bytes in gsm mode 0
 */

static void gsm0_receive(struct gsm_mux *gsm, unsigned char c)
{
	unsigned int len;

	switch (gsm->state) {
	case GSM_SEARCH:	/* SOF marker */
		if (c == GSM0_SOF) {
			gsm->state = GSM_ADDRESS;
			gsm->address = 0;
			gsm->len = 0;
			gsm->fcs = INIT_FCS;
		}
		break;
	case GSM_ADDRESS:	/* Address EA */
		gsm->fcs = gsm_fcs_add(gsm->fcs, c);
		if (gsm_read_ea(&gsm->address, c))
			gsm->state = GSM_CONTROL;
		break;
	case GSM_CONTROL:	/* Control Byte */
		gsm->fcs = gsm_fcs_add(gsm->fcs, c);
		gsm->control = c;
		gsm->state = GSM_LEN0;
		break;
	case GSM_LEN0:		/* Length EA */
		gsm->fcs = gsm_fcs_add(gsm->fcs, c);
		if (gsm_read_ea(&gsm->len, c)) {
			if (gsm->len > gsm->mru) {
				gsm->bad_size++;
				gsm->state = GSM_SEARCH;
				break;
			}
			gsm->count = 0;
			if (!gsm->len)
				gsm->state = GSM_FCS;
			else
				gsm->state = GSM_DATA;
			break;
		}
		gsm->state = GSM_LEN1;
		break;
	case GSM_LEN1:
		gsm->fcs = gsm_fcs_add(gsm->fcs, c);
		len = c;
		gsm->len |= len << 7;
		if (gsm->len > gsm->mru) {
			gsm->bad_size++;
			gsm->state = GSM_SEARCH;
			break;
		}
		gsm->count = 0;
		if (!gsm->len)
			gsm->state = GSM_FCS;
		else
			gsm->state = GSM_DATA;
		break;
	case GSM_DATA:		/* Data */
		gsm->buf[gsm->count++] = c;
		if (gsm->count == gsm->len)
			gsm->state = GSM_FCS;
		break;
	case GSM_FCS:		/* FCS follows the packet */
		gsm->received_fcs = c;
		gsm_queue(gsm);
		gsm->state = GSM_SSOF;
		break;
	case GSM_SSOF:
		if (c == GSM0_SOF) {
			gsm->state = GSM_SEARCH;
			break;
		}
		break;
	default:
		pr_debug("%s: unhandled state: %d\n", __func__, gsm->state);
		break;
	}
}

/**
 *	gsm1_receive	-	perform processing for non-transparency
 *	@gsm: gsm data for this ldisc instance
 *	@c: character
 *
 *	Receive bytes in mode 1 (Advanced option)
 */

static void gsm1_receive(struct gsm_mux *gsm, unsigned char c)
{
	if (c == GSM1_SOF) {
		/* EOF is only valid in frame if we have got to the data state
		   and received at least one byte (the FCS) */
		if (gsm->state == GSM_DATA && gsm->count) {
			/* Extract the FCS */
			gsm->count--;
			gsm->fcs = gsm_fcs_add(gsm->fcs, gsm->buf[gsm->count]);
			gsm->len = gsm->count;
			gsm_queue(gsm);
			gsm->state  = GSM_START;
			return;
		}
		/* Any partial frame was a runt so go back to start */
		if (gsm->state != GSM_START) {
			gsm->malformed++;
			gsm->state = GSM_START;
		}
		/* A SOF in GSM_START means we are still reading idling or
		   framing bytes */
		return;
	}

	if (c == GSM1_ESCAPE) {
		gsm->escape = true;
		return;
	}

	/* Only an unescaped SOF gets us out of GSM search */
	if (gsm->state == GSM_SEARCH)
		return;

	if (gsm->escape) {
		c ^= GSM1_ESCAPE_BITS;
		gsm->escape = false;
	}
	switch (gsm->state) {
	case GSM_START:		/* First byte after SOF */
		gsm->address = 0;
		gsm->state = GSM_ADDRESS;
		gsm->fcs = INIT_FCS;
		fallthrough;
	case GSM_ADDRESS:	/* Address continuation */
		gsm->fcs = gsm_fcs_add(gsm->fcs, c);
		if (gsm_read_ea(&gsm->address, c))
			gsm->state = GSM_CONTROL;
		break;
	case GSM_CONTROL:	/* Control Byte */
		gsm->fcs = gsm_fcs_add(gsm->fcs, c);
		gsm->control = c;
		gsm->count = 0;
		gsm->state = GSM_DATA;
		break;
	case GSM_DATA:		/* Data */
		if (gsm->count > gsm->mru) {	/* Allow one for the FCS */
			gsm->state = GSM_OVERRUN;
			gsm->bad_size++;
		} else
			gsm->buf[gsm->count++] = c;
		break;
	case GSM_OVERRUN:	/* Over-long - eg a dropped SOF */
		break;
	default:
		pr_debug("%s: unhandled state: %d\n", __func__, gsm->state);
		break;
	}
}

/**
 *	gsm_error		-	handle tty error
 *	@gsm: ldisc data
 *	@data: byte received (may be invalid)
 *	@flag: error received
 *
 *	Handle an error in the receipt of data for a frame. Currently we just
 *	go back to hunting for a SOF.
 *
 *	FIXME: better diagnostics ?
 */

static void gsm_error(struct gsm_mux *gsm,
				unsigned char data, unsigned char flag)
{
	gsm->state = GSM_SEARCH;
	gsm->io_error++;
}

static int gsm_disconnect(struct gsm_mux *gsm)
{
	struct gsm_dlci *dlci = gsm->dlci[0];
	struct gsm_control *gc;

	if (!dlci)
		return 0;

	/* In theory disconnecting DLCI 0 is sufficient but for some
	   modems this is apparently not the case. */
	gc = gsm_control_send(gsm, CMD_CLD, NULL, 0);
	if (gc)
		gsm_control_wait(gsm, gc);

	del_timer_sync(&gsm->t2_timer);
	/* Now we are sure T2 has stopped */

	gsm_dlci_begin_close(dlci);
	wait_event_interruptible(gsm->event,
				dlci->state == DLCI_CLOSED);

	if (signal_pending(current))
		return -EINTR;

	return 0;
}

/**
 *	gsm_cleanup_mux		-	generic GSM protocol cleanup
 *	@gsm: our mux
 *
 *	Clean up the bits of the mux which are the same for all framing
 *	protocols. Remove the mux from the mux table, stop all the timers
 *	and then shut down each device hanging up the channels as we go.
 */

static void gsm_cleanup_mux(struct gsm_mux *gsm)
{
	int i;
	struct gsm_dlci *dlci = gsm->dlci[0];
	struct gsm_msg *txq, *ntxq;

	gsm->dead = true;

	spin_lock(&gsm_mux_lock);
	for (i = 0; i < MAX_MUX; i++) {
		if (gsm_mux[i] == gsm) {
			gsm_mux[i] = NULL;
			break;
		}
	}
	spin_unlock(&gsm_mux_lock);
	/* open failed before registering => nothing to do */
	if (i == MAX_MUX)
		return;

	del_timer_sync(&gsm->t2_timer);
	/* Now we are sure T2 has stopped */
	if (dlci)
		dlci->dead = true;

	/* Free up any link layer users */
	mutex_lock(&gsm->mutex);
	for (i = 0; i < NUM_DLCI; i++)
		if (gsm->dlci[i])
			gsm_dlci_release(gsm->dlci[i]);
	mutex_unlock(&gsm->mutex);
	/* Now wipe the queues */
	list_for_each_entry_safe(txq, ntxq, &gsm->tx_list, list)
		kfree(txq);
	INIT_LIST_HEAD(&gsm->tx_list);
}

/**
 *	gsm_activate_mux	-	generic GSM setup
 *	@gsm: our mux
 *
 *	Set up the bits of the mux which are the same for all framing
 *	protocols. Add the mux to the mux table so it can be opened and
 *	finally kick off connecting to DLCI 0 on the modem.
 */

static int gsm_activate_mux(struct gsm_mux *gsm)
{
	struct gsm_dlci *dlci;
	int i = 0;

	timer_setup(&gsm->t2_timer, gsm_control_retransmit, 0);
	init_waitqueue_head(&gsm->event);
	spin_lock_init(&gsm->control_lock);
	spin_lock_init(&gsm->tx_lock);

	if (gsm->encoding == 0)
		gsm->receive = gsm0_receive;
	else
		gsm->receive = gsm1_receive;

	spin_lock(&gsm_mux_lock);
	for (i = 0; i < MAX_MUX; i++) {
		if (gsm_mux[i] == NULL) {
			gsm->num = i;
			gsm_mux[i] = gsm;
			break;
		}
	}
	spin_unlock(&gsm_mux_lock);
	if (i == MAX_MUX)
		return -EBUSY;

	dlci = gsm_dlci_alloc(gsm, 0);
	if (dlci == NULL)
		return -ENOMEM;
	gsm->dead = false;		/* Tty opens are now permissible */
	return 0;
}

/**
 *	gsm_free_mux		-	free up a mux
 *	@gsm: mux to free
 *
 *	Dispose of allocated resources for a dead mux
 */
static void gsm_free_mux(struct gsm_mux *gsm)
{
	kfree(gsm->txframe);
	kfree(gsm->buf);
	kfree(gsm);
}

/**
 *	gsm_free_muxr		-	free up a mux
 *	@ref: kreference to the mux to free
 *
 *	Dispose of allocated resources for a dead mux
 */
static void gsm_free_muxr(struct kref *ref)
{
	struct gsm_mux *gsm = container_of(ref, struct gsm_mux, ref);
	gsm_free_mux(gsm);
}

static inline void mux_get(struct gsm_mux *gsm)
{
	kref_get(&gsm->ref);
}

static inline void mux_put(struct gsm_mux *gsm)
{
	kref_put(&gsm->ref, gsm_free_muxr);
}

static inline unsigned int mux_num_to_base(struct gsm_mux *gsm)
{
	return gsm->num * NUM_DLCI;
}

static inline unsigned int mux_line_to_num(unsigned int line)
{
	return line / NUM_DLCI;
}

/**
 *	gsm_alloc_mux		-	allocate a mux
 *
 *	Creates a new mux ready for activation.
 */

static struct gsm_mux *gsm_alloc_mux(void)
{
	struct gsm_mux *gsm = kzalloc(sizeof(struct gsm_mux), GFP_KERNEL);
	if (gsm == NULL)
		return NULL;
	gsm->buf = kmalloc(MAX_MRU + 1, GFP_KERNEL);
	if (gsm->buf == NULL) {
		kfree(gsm);
		return NULL;
	}
	gsm->txframe = kmalloc(2 * MAX_MRU + 2, GFP_KERNEL);
	if (gsm->txframe == NULL) {
		kfree(gsm->buf);
		kfree(gsm);
		return NULL;
	}
	spin_lock_init(&gsm->lock);
	mutex_init(&gsm->mutex);
	kref_init(&gsm->ref);
	INIT_LIST_HEAD(&gsm->tx_list);

	gsm->t1 = T1;
	gsm->t2 = T2;
	gsm->n2 = N2;
	gsm->ftype = UIH;
	gsm->adaption = 1;
	gsm->encoding = 1;
	gsm->mru = 64;	/* Default to encoding 1 so these should be 64 */
	gsm->mtu = 64;
	gsm->dead = true;	/* Avoid early tty opens */

	return gsm;
}

static void gsm_copy_config_values(struct gsm_mux *gsm,
				   struct gsm_config *c)
{
	memset(c, 0, sizeof(*c));
	c->adaption = gsm->adaption;
	c->encapsulation = gsm->encoding;
	c->initiator = gsm->initiator;
	c->t1 = gsm->t1;
	c->t2 = gsm->t2;
	c->t3 = 0;	/* Not supported */
	c->n2 = gsm->n2;
	if (gsm->ftype == UIH)
		c->i = 1;
	else
		c->i = 2;
	pr_debug("Ftype %d i %d\n", gsm->ftype, c->i);
	c->mru = gsm->mru;
	c->mtu = gsm->mtu;
	c->k = 0;
}

static int gsm_config(struct gsm_mux *gsm, struct gsm_config *c)
{
	int need_close = 0;
	int need_restart = 0;

	/* Stuff we don't support yet - UI or I frame transport, windowing */
	if ((c->adaption != 1 && c->adaption != 2) || c->k)
		return -EOPNOTSUPP;
	/* Check the MRU/MTU range looks sane */
	if (c->mru > MAX_MRU || c->mtu > MAX_MTU || c->mru < 8 || c->mtu < 8)
		return -EINVAL;
	if (c->n2 < 3)
		return -EINVAL;
	if (c->encapsulation > 1)	/* Basic, advanced, no I */
		return -EINVAL;
	if (c->initiator > 1)
		return -EINVAL;
	if (c->i == 0 || c->i > 2)	/* UIH and UI only */
		return -EINVAL;
	/*
	 * See what is needed for reconfiguration
	 */

	/* Timing fields */
	if (c->t1 != 0 && c->t1 != gsm->t1)
		need_restart = 1;
	if (c->t2 != 0 && c->t2 != gsm->t2)
		need_restart = 1;
	if (c->encapsulation != gsm->encoding)
		need_restart = 1;
	if (c->adaption != gsm->adaption)
		need_restart = 1;
	/* Requires care */
	if (c->initiator != gsm->initiator)
		need_close = 1;
	if (c->mru != gsm->mru)
		need_restart = 1;
	if (c->mtu != gsm->mtu)
		need_restart = 1;

	/*
	 * Close down what is needed, restart and initiate the new
	 * configuration
	 */

	if (need_close || need_restart) {
		int ret;

		ret = gsm_disconnect(gsm);

		if (ret)
			return ret;
	}
	if (need_restart)
		gsm_cleanup_mux(gsm);

	gsm->initiator = c->initiator;
	gsm->mru = c->mru;
	gsm->mtu = c->mtu;
	gsm->encoding = c->encapsulation;
	gsm->adaption = c->adaption;
	gsm->n2 = c->n2;

	if (c->i == 1)
		gsm->ftype = UIH;
	else if (c->i == 2)
		gsm->ftype = UI;

	if (c->t1)
		gsm->t1 = c->t1;
	if (c->t2)
		gsm->t2 = c->t2;

	/*
	 * FIXME: We need to separate activation/deactivation from adding
	 * and removing from the mux array
	 */
	if (need_restart)
		gsm_activate_mux(gsm);
	if (gsm->initiator && need_close)
		gsm_dlci_begin_open(gsm->dlci[0]);
	return 0;
}

/**
 *	gsmld_output		-	write to link
 *	@gsm: our mux
 *	@data: bytes to output
 *	@len: size
 *
 *	Write a block of data from the GSM mux to the data channel. This
 *	will eventually be serialized from above but at the moment isn't.
 */

static int gsmld_output(struct gsm_mux *gsm, u8 *data, int len)
{
	if (tty_write_room(gsm->tty) < len) {
		set_bit(TTY_DO_WRITE_WAKEUP, &gsm->tty->flags);
		return -ENOSPC;
	}
	if (debug & 4)
		print_hex_dump_bytes("gsmld_output: ", DUMP_PREFIX_OFFSET,
				     data, len);
	gsm->tty->ops->write(gsm->tty, data, len);
	return len;
}

/**
 *	gsmld_attach_gsm	-	mode set up
 *	@tty: our tty structure
 *	@gsm: our mux
 *
 *	Set up the MUX for basic mode and commence connecting to the
 *	modem. Currently called from the line discipline set up but
 *	will need moving to an ioctl path.
 */

static int gsmld_attach_gsm(struct tty_struct *tty, struct gsm_mux *gsm)
{
	unsigned int base;
	int ret, i;

	gsm->tty = tty_kref_get(tty);
	ret =  gsm_activate_mux(gsm);
	if (ret != 0)
		tty_kref_put(gsm->tty);
	else {
		/* Don't register device 0 - this is the control channel and not
		   a usable tty interface */
		base = mux_num_to_base(gsm); /* Base for this MUX */
		for (i = 1; i < NUM_DLCI; i++) {
			struct device *dev;

			dev = tty_register_device(gsm_tty_driver,
							base + i, NULL);
			if (IS_ERR(dev)) {
				for (i--; i >= 1; i--)
					tty_unregister_device(gsm_tty_driver,
								base + i);
				return PTR_ERR(dev);
			}
		}
	}
	return ret;
}


/**
 *	gsmld_detach_gsm	-	stop doing 0710 mux
 *	@tty: tty attached to the mux
 *	@gsm: mux
 *
 *	Shutdown and then clean up the resources used by the line discipline
 */

static void gsmld_detach_gsm(struct tty_struct *tty, struct gsm_mux *gsm)
{
	unsigned int base = mux_num_to_base(gsm); /* Base for this MUX */
	int i;

	WARN_ON(tty != gsm->tty);
	for (i = 1; i < NUM_DLCI; i++)
		tty_unregister_device(gsm_tty_driver, base + i);
	gsm_cleanup_mux(gsm);
	tty_kref_put(gsm->tty);
	gsm->tty = NULL;
}

static void gsmld_receive_buf(struct tty_struct *tty, const unsigned char *cp,
			      const char *fp, int count)
{
	struct gsm_mux *gsm = tty->disc_data;
	char flags = TTY_NORMAL;

	if (debug & 4)
		print_hex_dump_bytes("gsmld_receive: ", DUMP_PREFIX_OFFSET,
				     cp, count);

	for (; count; count--, cp++) {
		if (fp)
			flags = *fp++;
		switch (flags) {
		case TTY_NORMAL:
			gsm->receive(gsm, *cp);
			break;
		case TTY_OVERRUN:
		case TTY_BREAK:
		case TTY_PARITY:
		case TTY_FRAME:
			gsm_error(gsm, *cp, flags);
			break;
		default:
			WARN_ONCE(1, "%s: unknown flag %d\n",
			       tty_name(tty), flags);
			break;
		}
	}
	/* FASYNC if needed ? */
	/* If clogged call tty_throttle(tty); */
}

/**
 *	gsmld_flush_buffer	-	clean input queue
 *	@tty:	terminal device
 *
 *	Flush the input buffer. Called when the line discipline is
 *	being closed, when the tty layer wants the buffer flushed (eg
 *	at hangup).
 */

static void gsmld_flush_buffer(struct tty_struct *tty)
{
}

/**
 *	gsmld_close		-	close the ldisc for this tty
 *	@tty: device
 *
 *	Called from the terminal layer when this line discipline is
 *	being shut down, either because of a close or becsuse of a
 *	discipline change. The function will not be called while other
 *	ldisc methods are in progress.
 */

static void gsmld_close(struct tty_struct *tty)
{
	struct gsm_mux *gsm = tty->disc_data;

	gsmld_detach_gsm(tty, gsm);

	gsmld_flush_buffer(tty);
	/* Do other clean up here */
	mux_put(gsm);
}

/**
 *	gsmld_open		-	open an ldisc
 *	@tty: terminal to open
 *
 *	Called when this line discipline is being attached to the
 *	terminal device. Can sleep. Called serialized so that no
 *	other events will occur in parallel. No further open will occur
 *	until a close.
 */

static int gsmld_open(struct tty_struct *tty)
{
	struct gsm_mux *gsm;
	int ret;

	if (tty->ops->write == NULL)
		return -EINVAL;

	/* Attach our ldisc data */
	gsm = gsm_alloc_mux();
	if (gsm == NULL)
		return -ENOMEM;

	tty->disc_data = gsm;
	tty->receive_room = 65536;

	/* Attach the initial passive connection */
	gsm->encoding = 1;

	ret = gsmld_attach_gsm(tty, gsm);
	if (ret != 0) {
		gsm_cleanup_mux(gsm);
		mux_put(gsm);
	}
	return ret;
}

/**
 *	gsmld_write_wakeup	-	asynchronous I/O notifier
 *	@tty: tty device
 *
 *	Required for the ptys, serial driver etc. since processes
 *	that attach themselves to the master and rely on ASYNC
 *	IO must be woken up
 */

static void gsmld_write_wakeup(struct tty_struct *tty)
{
	struct gsm_mux *gsm = tty->disc_data;
	unsigned long flags;

	/* Queue poll */
	clear_bit(TTY_DO_WRITE_WAKEUP, &tty->flags);
	spin_lock_irqsave(&gsm->tx_lock, flags);
	gsm_data_kick(gsm, NULL);
	if (gsm->tx_bytes < TX_THRESH_LO) {
		gsm_dlci_data_sweep(gsm);
	}
	spin_unlock_irqrestore(&gsm->tx_lock, flags);
}

/**
 *	gsmld_read		-	read function for tty
 *	@tty: tty device
 *	@file: file object
 *	@buf: userspace buffer pointer
 *	@nr: size of I/O
 *	@cookie: unused
 *	@offset: unused
 *
 *	Perform reads for the line discipline. We are guaranteed that the
 *	line discipline will not be closed under us but we may get multiple
 *	parallel readers and must handle this ourselves. We may also get
 *	a hangup. Always called in user context, may sleep.
 *
 *	This code must be sure never to sleep through a hangup.
 */

static ssize_t gsmld_read(struct tty_struct *tty, struct file *file,
			  unsigned char *buf, size_t nr,
			  void **cookie, unsigned long offset)
{
	return -EOPNOTSUPP;
}

/**
 *	gsmld_write		-	write function for tty
 *	@tty: tty device
 *	@file: file object
 *	@buf: userspace buffer pointer
 *	@nr: size of I/O
 *
 *	Called when the owner of the device wants to send a frame
 *	itself (or some other control data). The data is transferred
 *	as-is and must be properly framed and checksummed as appropriate
 *	by userspace. Frames are either sent whole or not at all as this
 *	avoids pain user side.
 */

static ssize_t gsmld_write(struct tty_struct *tty, struct file *file,
			   const unsigned char *buf, size_t nr)
{
	int space = tty_write_room(tty);
	if (space >= nr)
		return tty->ops->write(tty, buf, nr);
	set_bit(TTY_DO_WRITE_WAKEUP, &tty->flags);
	return -ENOBUFS;
}

/**
 *	gsmld_poll		-	poll method for N_GSM0710
 *	@tty: terminal device
 *	@file: file accessing it
 *	@wait: poll table
 *
 *	Called when the line discipline is asked to poll() for data or
 *	for special events. This code is not serialized with respect to
 *	other events save open/close.
 *
 *	This code must be sure never to sleep through a hangup.
 *	Called without the kernel lock held - fine
 */

static __poll_t gsmld_poll(struct tty_struct *tty, struct file *file,
							poll_table *wait)
{
	__poll_t mask = 0;
	struct gsm_mux *gsm = tty->disc_data;

	poll_wait(file, &tty->read_wait, wait);
	poll_wait(file, &tty->write_wait, wait);
	if (tty_hung_up_p(file))
		mask |= EPOLLHUP;
	if (!tty_is_writelocked(tty) && tty_write_room(tty) > 0)
		mask |= EPOLLOUT | EPOLLWRNORM;
	if (gsm->dead)
		mask |= EPOLLHUP;
	return mask;
}

static int gsmld_ioctl(struct tty_struct *tty, struct file *file,
		       unsigned int cmd, unsigned long arg)
{
	struct gsm_config c;
	struct gsm_mux *gsm = tty->disc_data;
	unsigned int base;

	switch (cmd) {
	case GSMIOC_GETCONF:
		gsm_copy_config_values(gsm, &c);
		if (copy_to_user((void __user *)arg, &c, sizeof(c)))
			return -EFAULT;
		return 0;
	case GSMIOC_SETCONF:
		if (copy_from_user(&c, (void __user *)arg, sizeof(c)))
			return -EFAULT;
		return gsm_config(gsm, &c);
	case GSMIOC_GETFIRST:
		base = mux_num_to_base(gsm);
		return put_user(base + 1, (__u32 __user *)arg);
	default:
		return n_tty_ioctl_helper(tty, file, cmd, arg);
	}
}

/*
 *	Network interface
 *
 */

static int gsm_mux_net_open(struct net_device *net)
{
	pr_debug("%s called\n", __func__);
	netif_start_queue(net);
	return 0;
}

static int gsm_mux_net_close(struct net_device *net)
{
	netif_stop_queue(net);
	return 0;
}

static void dlci_net_free(struct gsm_dlci *dlci)
{
	if (!dlci->net) {
		WARN_ON(1);
		return;
	}
	dlci->adaption = dlci->prev_adaption;
	dlci->data = dlci->prev_data;
	free_netdev(dlci->net);
	dlci->net = NULL;
}
static void net_free(struct kref *ref)
{
	struct gsm_mux_net *mux_net;
	struct gsm_dlci *dlci;

	mux_net = container_of(ref, struct gsm_mux_net, ref);
	dlci = mux_net->dlci;

	if (dlci->net) {
		unregister_netdev(dlci->net);
		dlci_net_free(dlci);
	}
}

static inline void muxnet_get(struct gsm_mux_net *mux_net)
{
	kref_get(&mux_net->ref);
}

static inline void muxnet_put(struct gsm_mux_net *mux_net)
{
	kref_put(&mux_net->ref, net_free);
}

static netdev_tx_t gsm_mux_net_start_xmit(struct sk_buff *skb,
				      struct net_device *net)
{
	struct gsm_mux_net *mux_net = netdev_priv(net);
	struct gsm_dlci *dlci = mux_net->dlci;
	muxnet_get(mux_net);

	skb_queue_head(&dlci->skb_list, skb);
	net->stats.tx_packets++;
	net->stats.tx_bytes += skb->len;
	gsm_dlci_data_kick(dlci);
	/* And tell the kernel when the last transmit started. */
	netif_trans_update(net);
	muxnet_put(mux_net);
	return NETDEV_TX_OK;
}

/* called when a packet did not ack after watchdogtimeout */
static void gsm_mux_net_tx_timeout(struct net_device *net, unsigned int txqueue)
{
	/* Tell syslog we are hosed. */
	dev_dbg(&net->dev, "Tx timed out.\n");

	/* Update statistics */
	net->stats.tx_errors++;
}

static void gsm_mux_rx_netchar(struct gsm_dlci *dlci,
				const unsigned char *in_buf, int size)
{
	struct net_device *net = dlci->net;
	struct sk_buff *skb;
	struct gsm_mux_net *mux_net = netdev_priv(net);
	muxnet_get(mux_net);

	/* Allocate an sk_buff */
	skb = dev_alloc_skb(size + NET_IP_ALIGN);
	if (!skb) {
		/* We got no receive buffer. */
		net->stats.rx_dropped++;
		muxnet_put(mux_net);
		return;
	}
	skb_reserve(skb, NET_IP_ALIGN);
	skb_put_data(skb, in_buf, size);

	skb->dev = net;
	skb->protocol = htons(ETH_P_IP);

	/* Ship it off to the kernel */
	netif_rx(skb);

	/* update out statistics */
	net->stats.rx_packets++;
	net->stats.rx_bytes += size;
	muxnet_put(mux_net);
	return;
}

static void gsm_mux_net_init(struct net_device *net)
{
	static const struct net_device_ops gsm_netdev_ops = {
		.ndo_open		= gsm_mux_net_open,
		.ndo_stop		= gsm_mux_net_close,
		.ndo_start_xmit		= gsm_mux_net_start_xmit,
		.ndo_tx_timeout		= gsm_mux_net_tx_timeout,
	};

	net->netdev_ops = &gsm_netdev_ops;

	/* fill in the other fields */
	net->watchdog_timeo = GSM_NET_TX_TIMEOUT;
	net->flags = IFF_POINTOPOINT | IFF_NOARP | IFF_MULTICAST;
	net->type = ARPHRD_NONE;
	net->tx_queue_len = 10;
}


/* caller holds the dlci mutex */
static void gsm_destroy_network(struct gsm_dlci *dlci)
{
	struct gsm_mux_net *mux_net;

	pr_debug("destroy network interface\n");
	if (!dlci->net)
		return;
	mux_net = netdev_priv(dlci->net);
	muxnet_put(mux_net);
}


/* caller holds the dlci mutex */
static int gsm_create_network(struct gsm_dlci *dlci, struct gsm_netconfig *nc)
{
	char *netname;
	int retval = 0;
	struct net_device *net;
	struct gsm_mux_net *mux_net;

	if (!capable(CAP_NET_ADMIN))
		return -EPERM;

	/* Already in a non tty mode */
	if (dlci->adaption > 2)
		return -EBUSY;

	if (nc->protocol != htons(ETH_P_IP))
		return -EPROTONOSUPPORT;

	if (nc->adaption != 3 && nc->adaption != 4)
		return -EPROTONOSUPPORT;

	pr_debug("create network interface\n");

	netname = "gsm%d";
	if (nc->if_name[0] != '\0')
		netname = nc->if_name;
	net = alloc_netdev(sizeof(struct gsm_mux_net), netname,
			   NET_NAME_UNKNOWN, gsm_mux_net_init);
	if (!net) {
		pr_err("alloc_netdev failed\n");
		return -ENOMEM;
	}
	net->mtu = dlci->gsm->mtu;
	net->min_mtu = 8;
	net->max_mtu = dlci->gsm->mtu;
	mux_net = netdev_priv(net);
	mux_net->dlci = dlci;
	kref_init(&mux_net->ref);
	strncpy(nc->if_name, net->name, IFNAMSIZ); /* return net name */

	/* reconfigure dlci for network */
	dlci->prev_adaption = dlci->adaption;
	dlci->prev_data = dlci->data;
	dlci->adaption = nc->adaption;
	dlci->data = gsm_mux_rx_netchar;
	dlci->net = net;

	pr_debug("register netdev\n");
	retval = register_netdev(net);
	if (retval) {
		pr_err("network register fail %d\n", retval);
		dlci_net_free(dlci);
		return retval;
	}
	return net->ifindex;	/* return network index */
}

/* Line discipline for real tty */
static struct tty_ldisc_ops tty_ldisc_packet = {
	.owner		 = THIS_MODULE,
	.num		 = N_GSM0710,
	.name            = "n_gsm",
	.open            = gsmld_open,
	.close           = gsmld_close,
	.flush_buffer    = gsmld_flush_buffer,
	.read            = gsmld_read,
	.write           = gsmld_write,
	.ioctl           = gsmld_ioctl,
	.poll            = gsmld_poll,
	.receive_buf     = gsmld_receive_buf,
	.write_wakeup    = gsmld_write_wakeup
};

/*
 *	Virtual tty side
 */

#define TX_SIZE		512

static int gsmtty_modem_update(struct gsm_dlci *dlci, u8 brk)
{
	u8 modembits[5];
	struct gsm_control *ctrl;
	int len = 2;

	if (brk)
		len++;

	modembits[0] = len << 1 | EA;		/* Data bytes */
	modembits[1] = dlci->addr << 2 | 3;	/* DLCI, EA, 1 */
	modembits[2] = gsm_encode_modem(dlci) << 1 | EA;
	if (brk)
		modembits[3] = brk << 4 | 2 | EA;	/* Valid, EA */
	ctrl = gsm_control_send(dlci->gsm, CMD_MSC, modembits, len + 1);
	if (ctrl == NULL)
		return -ENOMEM;
	return gsm_control_wait(dlci->gsm, ctrl);
}

static int gsm_carrier_raised(struct tty_port *port)
{
	struct gsm_dlci *dlci = container_of(port, struct gsm_dlci, port);
	struct gsm_mux *gsm = dlci->gsm;

	/* Not yet open so no carrier info */
	if (dlci->state != DLCI_OPEN)
		return 0;
	if (debug & 2)
		return 1;

	/*
	 * Basic mode with control channel in ADM mode may not respond
	 * to CMD_MSC at all and modem_rx is empty.
	 */
	if (gsm->encoding == 0 && gsm->dlci[0]->mode == DLCI_MODE_ADM &&
	    !dlci->modem_rx)
		return 1;

	return dlci->modem_rx & TIOCM_CD;
}

static void gsm_dtr_rts(struct tty_port *port, int onoff)
{
	struct gsm_dlci *dlci = container_of(port, struct gsm_dlci, port);
	unsigned int modem_tx = dlci->modem_tx;
	if (onoff)
		modem_tx |= TIOCM_DTR | TIOCM_RTS;
	else
		modem_tx &= ~(TIOCM_DTR | TIOCM_RTS);
	if (modem_tx != dlci->modem_tx) {
		dlci->modem_tx = modem_tx;
		gsmtty_modem_update(dlci, 0);
	}
}

static const struct tty_port_operations gsm_port_ops = {
	.carrier_raised = gsm_carrier_raised,
	.dtr_rts = gsm_dtr_rts,
	.destruct = gsm_dlci_free,
};

static int gsmtty_install(struct tty_driver *driver, struct tty_struct *tty)
{
	struct gsm_mux *gsm;
	struct gsm_dlci *dlci;
	unsigned int line = tty->index;
	unsigned int mux = mux_line_to_num(line);
	bool alloc = false;
	int ret;

	line = line & 0x3F;

	if (mux >= MAX_MUX)
		return -ENXIO;
	/* FIXME: we need to lock gsm_mux for lifetimes of ttys eventually */
	if (gsm_mux[mux] == NULL)
		return -EUNATCH;
	if (line == 0 || line > 61)	/* 62/63 reserved */
		return -ECHRNG;
	gsm = gsm_mux[mux];
	if (gsm->dead)
		return -EL2HLT;
	/* If DLCI 0 is not yet fully open return an error.
	This is ok from a locking
	perspective as we don't have to worry about this
	if DLCI0 is lost */
	mutex_lock(&gsm->mutex);
	if (gsm->dlci[0] && gsm->dlci[0]->state != DLCI_OPEN) {
		mutex_unlock(&gsm->mutex);
		return -EL2NSYNC;
	}
	dlci = gsm->dlci[line];
	if (dlci == NULL) {
		alloc = true;
		dlci = gsm_dlci_alloc(gsm, line);
	}
	if (dlci == NULL) {
		mutex_unlock(&gsm->mutex);
		return -ENOMEM;
	}
	ret = tty_port_install(&dlci->port, driver, tty);
	if (ret) {
		if (alloc)
			dlci_put(dlci);
		mutex_unlock(&gsm->mutex);
		return ret;
	}

	dlci_get(dlci);
	dlci_get(gsm->dlci[0]);
	mux_get(gsm);
	tty->driver_data = dlci;
	mutex_unlock(&gsm->mutex);

	return 0;
}

static int gsmtty_open(struct tty_struct *tty, struct file *filp)
{
	struct gsm_dlci *dlci = tty->driver_data;
	struct tty_port *port = &dlci->port;

	port->count++;
	tty_port_tty_set(port, tty);

	dlci->modem_rx = 0;
	/* We could in theory open and close before we wait - eg if we get
	   a DM straight back. This is ok as that will have caused a hangup */
	tty_port_set_initialized(port, 1);
	/* Start sending off SABM messages */
	gsm_dlci_begin_open(dlci);
	/* And wait for virtual carrier */
	return tty_port_block_til_ready(port, tty, filp);
}

static void gsmtty_close(struct tty_struct *tty, struct file *filp)
{
	struct gsm_dlci *dlci = tty->driver_data;

	if (dlci == NULL)
		return;
	if (dlci->state == DLCI_CLOSED)
		return;
	mutex_lock(&dlci->mutex);
	gsm_destroy_network(dlci);
	mutex_unlock(&dlci->mutex);
	if (tty_port_close_start(&dlci->port, tty, filp) == 0)
		return;
	gsm_dlci_begin_close(dlci);
	if (tty_port_initialized(&dlci->port) && C_HUPCL(tty))
		tty_port_lower_dtr_rts(&dlci->port);
	tty_port_close_end(&dlci->port, tty);
	tty_port_tty_set(&dlci->port, NULL);
	return;
}

static void gsmtty_hangup(struct tty_struct *tty)
{
	struct gsm_dlci *dlci = tty->driver_data;
	if (dlci->state == DLCI_CLOSED)
		return;
	tty_port_hangup(&dlci->port);
	gsm_dlci_begin_close(dlci);
}

static int gsmtty_write(struct tty_struct *tty, const unsigned char *buf,
								    int len)
{
	int sent;
	struct gsm_dlci *dlci = tty->driver_data;
	if (dlci->state == DLCI_CLOSED)
		return -EINVAL;
	/* Stuff the bytes into the fifo queue */
	sent = kfifo_in_locked(&dlci->fifo, buf, len, &dlci->lock);
	/* Need to kick the channel */
	gsm_dlci_data_kick(dlci);
	return sent;
}

static unsigned int gsmtty_write_room(struct tty_struct *tty)
{
	struct gsm_dlci *dlci = tty->driver_data;
	if (dlci->state == DLCI_CLOSED)
		return 0;
	return TX_SIZE - kfifo_len(&dlci->fifo);
}

static unsigned int gsmtty_chars_in_buffer(struct tty_struct *tty)
{
	struct gsm_dlci *dlci = tty->driver_data;
	if (dlci->state == DLCI_CLOSED)
		return 0;
	return kfifo_len(&dlci->fifo);
}

static void gsmtty_flush_buffer(struct tty_struct *tty)
{
	struct gsm_dlci *dlci = tty->driver_data;
	if (dlci->state == DLCI_CLOSED)
		return;
	/* Caution needed: If we implement reliable transport classes
	   then the data being transmitted can't simply be junked once
	   it has first hit the stack. Until then we can just blow it
	   away */
	kfifo_reset(&dlci->fifo);
	/* Need to unhook this DLCI from the transmit queue logic */
}

static void gsmtty_wait_until_sent(struct tty_struct *tty, int timeout)
{
	/* The FIFO handles the queue so the kernel will do the right
	   thing waiting on chars_in_buffer before calling us. No work
	   to do here */
}

static int gsmtty_tiocmget(struct tty_struct *tty)
{
	struct gsm_dlci *dlci = tty->driver_data;
	if (dlci->state == DLCI_CLOSED)
		return -EINVAL;
	return dlci->modem_rx;
}

static int gsmtty_tiocmset(struct tty_struct *tty,
	unsigned int set, unsigned int clear)
{
	struct gsm_dlci *dlci = tty->driver_data;
	unsigned int modem_tx = dlci->modem_tx;

	if (dlci->state == DLCI_CLOSED)
		return -EINVAL;
	modem_tx &= ~clear;
	modem_tx |= set;

	if (modem_tx != dlci->modem_tx) {
		dlci->modem_tx = modem_tx;
		return gsmtty_modem_update(dlci, 0);
	}
	return 0;
}


static int gsmtty_ioctl(struct tty_struct *tty,
			unsigned int cmd, unsigned long arg)
{
	struct gsm_dlci *dlci = tty->driver_data;
	struct gsm_netconfig nc;
	int index;

	if (dlci->state == DLCI_CLOSED)
		return -EINVAL;
	switch (cmd) {
	case GSMIOC_ENABLE_NET:
		if (copy_from_user(&nc, (void __user *)arg, sizeof(nc)))
			return -EFAULT;
		nc.if_name[IFNAMSIZ-1] = '\0';
		/* return net interface index or error code */
		mutex_lock(&dlci->mutex);
		index = gsm_create_network(dlci, &nc);
		mutex_unlock(&dlci->mutex);
		if (copy_to_user((void __user *)arg, &nc, sizeof(nc)))
			return -EFAULT;
		return index;
	case GSMIOC_DISABLE_NET:
		if (!capable(CAP_NET_ADMIN))
			return -EPERM;
		mutex_lock(&dlci->mutex);
		gsm_destroy_network(dlci);
		mutex_unlock(&dlci->mutex);
		return 0;
	default:
		return -ENOIOCTLCMD;
	}
}

static void gsmtty_set_termios(struct tty_struct *tty, struct ktermios *old)
{
	struct gsm_dlci *dlci = tty->driver_data;
	if (dlci->state == DLCI_CLOSED)
		return;
	/* For the moment its fixed. In actual fact the speed information
	   for the virtual channel can be propogated in both directions by
	   the RPN control message. This however rapidly gets nasty as we
	   then have to remap modem signals each way according to whether
	   our virtual cable is null modem etc .. */
	tty_termios_copy_hw(&tty->termios, old);
}

static void gsmtty_throttle(struct tty_struct *tty)
{
	struct gsm_dlci *dlci = tty->driver_data;
	if (dlci->state == DLCI_CLOSED)
		return;
	if (C_CRTSCTS(tty))
		dlci->modem_tx &= ~TIOCM_DTR;
	dlci->throttled = true;
	/* Send an MSC with DTR cleared */
	gsmtty_modem_update(dlci, 0);
}

static void gsmtty_unthrottle(struct tty_struct *tty)
{
	struct gsm_dlci *dlci = tty->driver_data;
	if (dlci->state == DLCI_CLOSED)
		return;
	if (C_CRTSCTS(tty))
		dlci->modem_tx |= TIOCM_DTR;
	dlci->throttled = false;
	/* Send an MSC with DTR set */
	gsmtty_modem_update(dlci, 0);
}

static int gsmtty_break_ctl(struct tty_struct *tty, int state)
{
	struct gsm_dlci *dlci = tty->driver_data;
	int encode = 0;	/* Off */
	if (dlci->state == DLCI_CLOSED)
		return -EINVAL;

	if (state == -1)	/* "On indefinitely" - we can't encode this
				    properly */
		encode = 0x0F;
	else if (state > 0) {
		encode = state / 200;	/* mS to encoding */
		if (encode > 0x0F)
			encode = 0x0F;	/* Best effort */
	}
	return gsmtty_modem_update(dlci, encode);
}

static void gsmtty_cleanup(struct tty_struct *tty)
{
	struct gsm_dlci *dlci = tty->driver_data;
	struct gsm_mux *gsm = dlci->gsm;

	dlci_put(dlci);
	dlci_put(gsm->dlci[0]);
	mux_put(gsm);
}

/* Virtual ttys for the demux */
static const struct tty_operations gsmtty_ops = {
	.install		= gsmtty_install,
	.open			= gsmtty_open,
	.close			= gsmtty_close,
	.write			= gsmtty_write,
	.write_room		= gsmtty_write_room,
	.chars_in_buffer	= gsmtty_chars_in_buffer,
	.flush_buffer		= gsmtty_flush_buffer,
	.ioctl			= gsmtty_ioctl,
	.throttle		= gsmtty_throttle,
	.unthrottle		= gsmtty_unthrottle,
	.set_termios		= gsmtty_set_termios,
	.hangup			= gsmtty_hangup,
	.wait_until_sent	= gsmtty_wait_until_sent,
	.tiocmget		= gsmtty_tiocmget,
	.tiocmset		= gsmtty_tiocmset,
	.break_ctl		= gsmtty_break_ctl,
	.cleanup		= gsmtty_cleanup,
};



static int __init gsm_init(void)
{
	/* Fill in our line protocol discipline, and register it */
	int status = tty_register_ldisc(&tty_ldisc_packet);
	if (status != 0) {
		pr_err("n_gsm: can't register line discipline (err = %d)\n",
								status);
		return status;
	}

	gsm_tty_driver = alloc_tty_driver(256);
	if (!gsm_tty_driver) {
		pr_err("gsm_init: tty allocation failed.\n");
		status = -ENOMEM;
		goto err_unreg_ldisc;
	}
	gsm_tty_driver->driver_name	= "gsmtty";
	gsm_tty_driver->name		= "gsmtty";
	gsm_tty_driver->major		= 0;	/* Dynamic */
	gsm_tty_driver->minor_start	= 0;
	gsm_tty_driver->type		= TTY_DRIVER_TYPE_SERIAL;
	gsm_tty_driver->subtype	= SERIAL_TYPE_NORMAL;
	gsm_tty_driver->flags	= TTY_DRIVER_REAL_RAW | TTY_DRIVER_DYNAMIC_DEV
						| TTY_DRIVER_HARDWARE_BREAK;
	gsm_tty_driver->init_termios	= tty_std_termios;
	/* Fixme */
	gsm_tty_driver->init_termios.c_lflag &= ~ECHO;
	tty_set_operations(gsm_tty_driver, &gsmtty_ops);

	if (tty_register_driver(gsm_tty_driver)) {
		pr_err("gsm_init: tty registration failed.\n");
		status = -EBUSY;
		goto err_put_driver;
	}
	pr_debug("gsm_init: loaded as %d,%d.\n",
			gsm_tty_driver->major, gsm_tty_driver->minor_start);
	return 0;
err_put_driver:
	put_tty_driver(gsm_tty_driver);
err_unreg_ldisc:
	tty_unregister_ldisc(&tty_ldisc_packet);
	return status;
}

static void __exit gsm_exit(void)
{
	tty_unregister_ldisc(&tty_ldisc_packet);
	tty_unregister_driver(gsm_tty_driver);
	put_tty_driver(gsm_tty_driver);
}

module_init(gsm_init);
module_exit(gsm_exit);


MODULE_LICENSE("GPL");
MODULE_ALIAS_LDISC(N_GSM0710);<|MERGE_RESOLUTION|>--- conflicted
+++ resolved
@@ -687,11 +687,7 @@
 			print_hex_dump_bytes("gsm_data_kick: ",
 					     DUMP_PREFIX_OFFSET,
 					     gsm->txframe, len);
-<<<<<<< HEAD
-		if (gsm->output(gsm, gsm->txframe, len) < 0)
-=======
 		if (gsmld_output(gsm, gsm->txframe, len) < 0)
->>>>>>> 7d2a07b7
 			break;
 		/* FIXME: Can eliminate one SOF in many more cases */
 		gsm->tx_bytes -= msg->len;
