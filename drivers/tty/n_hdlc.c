// SPDX-License-Identifier: GPL-1.0+
/* generic HDLC line discipline for Linux
 *
 * Written by Paul Fulghum paulkf@microgate.com
 * for Microgate Corporation
 *
 * Microgate and SyncLink are registered trademarks of Microgate Corporation
 *
 * Adapted from ppp.c, written by Michael Callahan <callahan@maths.ox.ac.uk>,
 *	Al Longyear <longyear@netcom.com>,
 *	Paul Mackerras <Paul.Mackerras@cs.anu.edu.au>
 *
 * Original release 01/11/99
 *
 * This module implements the tty line discipline N_HDLC for use with
 * tty device drivers that support bit-synchronous HDLC communications.
 *
 * All HDLC data is frame oriented which means:
 *
 * 1. tty write calls represent one complete transmit frame of data
 *    The device driver should accept the complete frame or none of
 *    the frame (busy) in the write method. Each write call should have
 *    a byte count in the range of 2-65535 bytes (2 is min HDLC frame
 *    with 1 addr byte and 1 ctrl byte). The max byte count of 65535
 *    should include any crc bytes required. For example, when using
 *    CCITT CRC32, 4 crc bytes are required, so the maximum size frame
 *    the application may transmit is limited to 65531 bytes. For CCITT
 *    CRC16, the maximum application frame size would be 65533.
 *
 *
 * 2. receive callbacks from the device driver represents
 *    one received frame. The device driver should bypass
 *    the tty flip buffer and call the line discipline receive
 *    callback directly to avoid fragmenting or concatenating
 *    multiple frames into a single receive callback.
 *
 *    The HDLC line discipline queues the receive frames in separate
 *    buffers so complete receive frames can be returned by the
 *    tty read calls.
 *
 * 3. tty read calls returns an entire frame of data or nothing.
 *
 * 4. all send and receive data is considered raw. No processing
 *    or translation is performed by the line discipline, regardless
 *    of the tty flags
 *
 * 5. When line discipline is queried for the amount of receive
 *    data available (FIOC), 0 is returned if no data available,
 *    otherwise the count of the next available frame is returned.
 *    (instead of the sum of all received frame counts).
 *
 * These conventions allow the standard tty programming interface
 * to be used for synchronous HDLC applications when used with
 * this line discipline (or another line discipline that is frame
 * oriented such as N_PPP).
 *
 * The SyncLink driver (synclink.c) implements both asynchronous
 * (using standard line discipline N_TTY) and synchronous HDLC
 * (using N_HDLC) communications, with the latter using the above
 * conventions.
 *
 * This implementation is very basic and does not maintain
 * any statistics. The main point is to enforce the raw data
 * and frame orientation of HDLC communications.
 *
 * THIS SOFTWARE IS PROVIDED ``AS IS'' AND ANY EXPRESS OR IMPLIED
 * WARRANTIES, INCLUDING, BUT NOT LIMITED TO, THE IMPLIED WARRANTIES
 * OF MERCHANTABILITY AND FITNESS FOR A PARTICULAR PURPOSE ARE
 * DISCLAIMED.  IN NO EVENT SHALL THE AUTHOR BE LIABLE FOR ANY DIRECT,
 * INDIRECT, INCIDENTAL, SPECIAL, EXEMPLARY, OR CONSEQUENTIAL DAMAGES
 * (INCLUDING, BUT NOT LIMITED TO, PROCUREMENT OF SUBSTITUTE GOODS OR
 * SERVICES; LOSS OF USE, DATA, OR PROFITS; OR BUSINESS INTERRUPTION)
 * HOWEVER CAUSED AND ON ANY THEORY OF LIABILITY, WHETHER IN CONTRACT,
 * STRICT LIABILITY, OR TORT (INCLUDING NEGLIGENCE OR OTHERWISE)
 * ARISING IN ANY WAY OUT OF THE USE OF THIS SOFTWARE, EVEN IF ADVISED
 * OF THE POSSIBILITY OF SUCH DAMAGE.
 */

#define HDLC_MAGIC 0x239e

#include <linux/module.h>
#include <linux/init.h>
#include <linux/kernel.h>
#include <linux/sched.h>
#include <linux/types.h>
#include <linux/fcntl.h>
#include <linux/interrupt.h>
#include <linux/ptrace.h>

#include <linux/poll.h>
#include <linux/in.h>
#include <linux/ioctl.h>
#include <linux/slab.h>
#include <linux/tty.h>
#include <linux/errno.h>
#include <linux/string.h>	/* used in new tty drivers */
#include <linux/signal.h>	/* used in new tty drivers */
#include <linux/if.h>
#include <linux/bitops.h>

#include <asm/termios.h>
#include <linux/uaccess.h>
#include "tty.h"

/*
 * Buffers for individual HDLC frames
 */
#define MAX_HDLC_FRAME_SIZE 65535
#define DEFAULT_RX_BUF_COUNT 10
#define MAX_RX_BUF_COUNT 60
#define DEFAULT_TX_BUF_COUNT 3

struct n_hdlc_buf {
	struct list_head  list_item;
	int		  count;
	char		  buf[];
};

struct n_hdlc_buf_list {
	struct list_head  list;
	int		  count;
	spinlock_t	  spinlock;
};

/**
 * struct n_hdlc - per device instance data structure
 * @magic: magic value for structure
 * @tbusy: reentrancy flag for tx wakeup code
 * @woke_up: tx wakeup needs to be run again as it was called while @tbusy
 * @tx_buf_list: list of pending transmit frame buffers
 * @rx_buf_list: list of received frame buffers
 * @tx_free_buf_list: list unused transmit frame buffers
 * @rx_free_buf_list: list unused received frame buffers
 */
struct n_hdlc {
	int			magic;
	bool			tbusy;
	bool			woke_up;
	struct n_hdlc_buf_list	tx_buf_list;
	struct n_hdlc_buf_list	rx_buf_list;
	struct n_hdlc_buf_list	tx_free_buf_list;
	struct n_hdlc_buf_list	rx_free_buf_list;
};

/*
 * HDLC buffer list manipulation functions
 */
static void n_hdlc_buf_return(struct n_hdlc_buf_list *buf_list,
						struct n_hdlc_buf *buf);
static void n_hdlc_buf_put(struct n_hdlc_buf_list *list,
			   struct n_hdlc_buf *buf);
static struct n_hdlc_buf *n_hdlc_buf_get(struct n_hdlc_buf_list *list);

/* Local functions */

static struct n_hdlc *n_hdlc_alloc(void);

/* max frame size for memory allocations */
static int maxframe = 4096;

static void flush_rx_queue(struct tty_struct *tty)
{
	struct n_hdlc *n_hdlc = tty->disc_data;
	struct n_hdlc_buf *buf;

	while ((buf = n_hdlc_buf_get(&n_hdlc->rx_buf_list)))
		n_hdlc_buf_put(&n_hdlc->rx_free_buf_list, buf);
}

static void flush_tx_queue(struct tty_struct *tty)
{
	struct n_hdlc *n_hdlc = tty->disc_data;
	struct n_hdlc_buf *buf;

	while ((buf = n_hdlc_buf_get(&n_hdlc->tx_buf_list)))
		n_hdlc_buf_put(&n_hdlc->tx_free_buf_list, buf);
}

static void n_hdlc_free_buf_list(struct n_hdlc_buf_list *list)
{
	struct n_hdlc_buf *buf;

	do {
		buf = n_hdlc_buf_get(list);
		kfree(buf);
	} while (buf);
}

/**
 * n_hdlc_tty_close - line discipline close
 * @tty: pointer to tty info structure
 *
 * Called when the line discipline is changed to something
 * else, the tty is closed, or the tty detects a hangup.
 */
static void n_hdlc_tty_close(struct tty_struct *tty)
{
	struct n_hdlc *n_hdlc = tty->disc_data;

	if (n_hdlc->magic != HDLC_MAGIC) {
		pr_warn("n_hdlc: trying to close unopened tty!\n");
		return;
	}
#if defined(TTY_NO_WRITE_SPLIT)
	clear_bit(TTY_NO_WRITE_SPLIT, &tty->flags);
#endif
	tty->disc_data = NULL;

	/* Ensure that the n_hdlcd process is not hanging on select()/poll() */
	wake_up_interruptible(&tty->read_wait);
	wake_up_interruptible(&tty->write_wait);

	n_hdlc_free_buf_list(&n_hdlc->rx_free_buf_list);
	n_hdlc_free_buf_list(&n_hdlc->tx_free_buf_list);
	n_hdlc_free_buf_list(&n_hdlc->rx_buf_list);
	n_hdlc_free_buf_list(&n_hdlc->tx_buf_list);
	kfree(n_hdlc);
}	/* end of n_hdlc_tty_close() */

/**
 * n_hdlc_tty_open - called when line discipline changed to n_hdlc
 * @tty: pointer to tty info structure
 *
 * Returns 0 if success, otherwise error code
 */
static int n_hdlc_tty_open(struct tty_struct *tty)
{
	struct n_hdlc *n_hdlc = tty->disc_data;

	pr_debug("%s() called (device=%s)\n", __func__, tty->name);

	/* There should not be an existing table for this slot. */
	if (n_hdlc) {
		pr_err("%s: tty already associated!\n", __func__);
		return -EEXIST;
	}

	n_hdlc = n_hdlc_alloc();
	if (!n_hdlc) {
		pr_err("%s: n_hdlc_alloc failed\n", __func__);
		return -ENFILE;
	}

	tty->disc_data = n_hdlc;
	tty->receive_room = 65536;

	/* change tty_io write() to not split large writes into 8K chunks */
	set_bit(TTY_NO_WRITE_SPLIT, &tty->flags);

	/* flush receive data from driver */
	tty_driver_flush_buffer(tty);

	return 0;

}	/* end of n_tty_hdlc_open() */

/**
 * n_hdlc_send_frames - send frames on pending send buffer list
 * @n_hdlc: pointer to ldisc instance data
 * @tty: pointer to tty instance data
 *
 * Send frames on pending send buffer list until the driver does not accept a
 * frame (busy) this function is called after adding a frame to the send buffer
 * list and by the tty wakeup callback.
 */
static void n_hdlc_send_frames(struct n_hdlc *n_hdlc, struct tty_struct *tty)
{
	register int actual;
	unsigned long flags;
	struct n_hdlc_buf *tbuf;

check_again:

	spin_lock_irqsave(&n_hdlc->tx_buf_list.spinlock, flags);
	if (n_hdlc->tbusy) {
		n_hdlc->woke_up = true;
		spin_unlock_irqrestore(&n_hdlc->tx_buf_list.spinlock, flags);
		return;
	}
	n_hdlc->tbusy = true;
	n_hdlc->woke_up = false;
	spin_unlock_irqrestore(&n_hdlc->tx_buf_list.spinlock, flags);

	tbuf = n_hdlc_buf_get(&n_hdlc->tx_buf_list);
	while (tbuf) {
		pr_debug("sending frame %p, count=%d\n", tbuf, tbuf->count);

		/* Send the next block of data to device */
		set_bit(TTY_DO_WRITE_WAKEUP, &tty->flags);
		actual = tty->ops->write(tty, tbuf->buf, tbuf->count);

		/* rollback was possible and has been done */
		if (actual == -ERESTARTSYS) {
			n_hdlc_buf_return(&n_hdlc->tx_buf_list, tbuf);
			break;
		}
		/* if transmit error, throw frame away by */
		/* pretending it was accepted by driver */
		if (actual < 0)
			actual = tbuf->count;

		if (actual == tbuf->count) {
			pr_debug("frame %p completed\n", tbuf);

			/* free current transmit buffer */
			n_hdlc_buf_put(&n_hdlc->tx_free_buf_list, tbuf);

			/* wait up sleeping writers */
			wake_up_interruptible(&tty->write_wait);

			/* get next pending transmit buffer */
			tbuf = n_hdlc_buf_get(&n_hdlc->tx_buf_list);
		} else {
			pr_debug("frame %p pending\n", tbuf);

			/*
			 * the buffer was not accepted by driver,
			 * return it back into tx queue
			 */
			n_hdlc_buf_return(&n_hdlc->tx_buf_list, tbuf);
			break;
		}
	}

	if (!tbuf)
		clear_bit(TTY_DO_WRITE_WAKEUP, &tty->flags);

	/* Clear the re-entry flag */
	spin_lock_irqsave(&n_hdlc->tx_buf_list.spinlock, flags);
	n_hdlc->tbusy = false;
	spin_unlock_irqrestore(&n_hdlc->tx_buf_list.spinlock, flags);

	if (n_hdlc->woke_up)
		goto check_again;
}	/* end of n_hdlc_send_frames() */

/**
 * n_hdlc_tty_wakeup - Callback for transmit wakeup
 * @tty: pointer to associated tty instance data
 *
 * Called when low level device driver can accept more send data.
 */
static void n_hdlc_tty_wakeup(struct tty_struct *tty)
{
	struct n_hdlc *n_hdlc = tty->disc_data;

	n_hdlc_send_frames(n_hdlc, tty);
}	/* end of n_hdlc_tty_wakeup() */

/**
 * n_hdlc_tty_receive - Called by tty driver when receive data is available
 * @tty: pointer to tty instance data
 * @data: pointer to received data
 * @flags: pointer to flags for data
 * @count: count of received data in bytes
 *
 * Called by tty low level driver when receive data is available. Data is
 * interpreted as one HDLC frame.
 */
static void n_hdlc_tty_receive(struct tty_struct *tty, const __u8 *data,
			       const char *flags, int count)
{
	register struct n_hdlc *n_hdlc = tty->disc_data;
	register struct n_hdlc_buf *buf;

	pr_debug("%s() called count=%d\n", __func__, count);

	/* verify line is using HDLC discipline */
	if (n_hdlc->magic != HDLC_MAGIC) {
		pr_err("line not using HDLC discipline\n");
		return;
	}

	if (count > maxframe) {
		pr_debug("rx count>maxframesize, data discarded\n");
		return;
	}

	/* get a free HDLC buffer */
	buf = n_hdlc_buf_get(&n_hdlc->rx_free_buf_list);
	if (!buf) {
		/*
		 * no buffers in free list, attempt to allocate another rx
		 * buffer unless the maximum count has been reached
		 */
		if (n_hdlc->rx_buf_list.count < MAX_RX_BUF_COUNT)
			buf = kmalloc(struct_size(buf, buf, maxframe),
				      GFP_ATOMIC);
	}

	if (!buf) {
		pr_debug("no more rx buffers, data discarded\n");
		return;
	}

	/* copy received data to HDLC buffer */
	memcpy(buf->buf, data, count);
	buf->count = count;

	/* add HDLC buffer to list of received frames */
	n_hdlc_buf_put(&n_hdlc->rx_buf_list, buf);

	/* wake up any blocked reads and perform async signalling */
	wake_up_interruptible(&tty->read_wait);
	if (tty->fasync != NULL)
		kill_fasync(&tty->fasync, SIGIO, POLL_IN);

}	/* end of n_hdlc_tty_receive() */

/**
 * n_hdlc_tty_read - Called to retrieve one frame of data (if available)
 * @tty: pointer to tty instance data
 * @file: pointer to open file object
 * @kbuf: pointer to returned data buffer
 * @nr: size of returned data buffer
 * @cookie: stored rbuf from previous run
 * @offset: offset into the data buffer
 *
 * Returns the number of bytes returned or error code.
 */
static ssize_t n_hdlc_tty_read(struct tty_struct *tty, struct file *file,
			   __u8 *kbuf, size_t nr,
			   void **cookie, unsigned long offset)
{
	struct n_hdlc *n_hdlc = tty->disc_data;
	int ret = 0;
	struct n_hdlc_buf *rbuf;
	DECLARE_WAITQUEUE(wait, current);

	/* Is this a repeated call for an rbuf we already found earlier? */
	rbuf = *cookie;
	if (rbuf)
		goto have_rbuf;

	add_wait_queue(&tty->read_wait, &wait);

	for (;;) {
		if (test_bit(TTY_OTHER_CLOSED, &tty->flags)) {
			ret = -EIO;
			break;
		}
		if (tty_hung_up_p(file))
			break;

		set_current_state(TASK_INTERRUPTIBLE);

		rbuf = n_hdlc_buf_get(&n_hdlc->rx_buf_list);
		if (rbuf)
			break;

		/* no data */
		if (tty_io_nonblock(tty, file)) {
			ret = -EAGAIN;
			break;
		}

		schedule();

		if (signal_pending(current)) {
			ret = -EINTR;
			break;
		}
	}

	remove_wait_queue(&tty->read_wait, &wait);
	__set_current_state(TASK_RUNNING);

	if (!rbuf)
		return ret;
	*cookie = rbuf;

have_rbuf:
	/* Have we used it up entirely? */
	if (offset >= rbuf->count)
		goto done_with_rbuf;

	/* More data to go, but can't copy any more? EOVERFLOW */
	ret = -EOVERFLOW;
	if (!nr)
		goto done_with_rbuf;

	/* Copy as much data as possible */
	ret = rbuf->count - offset;
	if (ret > nr)
		ret = nr;
	memcpy(kbuf, rbuf->buf+offset, ret);
	offset += ret;

	/* If we still have data left, we leave the rbuf in the cookie */
	if (offset < rbuf->count)
		return ret;

done_with_rbuf:
	*cookie = NULL;

	if (n_hdlc->rx_free_buf_list.count > DEFAULT_RX_BUF_COUNT)
		kfree(rbuf);
	else
		n_hdlc_buf_put(&n_hdlc->rx_free_buf_list, rbuf);

	return ret;

}	/* end of n_hdlc_tty_read() */

/**
 * n_hdlc_tty_write - write a single frame of data to device
 * @tty: pointer to associated tty device instance data
 * @file: pointer to file object data
 * @data: pointer to transmit data (one frame)
 * @count: size of transmit frame in bytes
 *
 * Returns the number of bytes written (or error code).
 */
static ssize_t n_hdlc_tty_write(struct tty_struct *tty, struct file *file,
			    const unsigned char *data, size_t count)
{
	struct n_hdlc *n_hdlc = tty->disc_data;
	int error = 0;
	DECLARE_WAITQUEUE(wait, current);
	struct n_hdlc_buf *tbuf;

	pr_debug("%s() called count=%zd\n", __func__, count);

	if (n_hdlc->magic != HDLC_MAGIC)
		return -EIO;

	/* verify frame size */
	if (count > maxframe) {
		pr_debug("%s: truncating user packet from %zu to %d\n",
				__func__, count, maxframe);
		count = maxframe;
	}

	add_wait_queue(&tty->write_wait, &wait);

	for (;;) {
		set_current_state(TASK_INTERRUPTIBLE);

		tbuf = n_hdlc_buf_get(&n_hdlc->tx_free_buf_list);
		if (tbuf)
			break;

		if (tty_io_nonblock(tty, file)) {
			error = -EAGAIN;
			break;
		}
		schedule();

		if (signal_pending(current)) {
			error = -EINTR;
			break;
		}
	}

	__set_current_state(TASK_RUNNING);
	remove_wait_queue(&tty->write_wait, &wait);

	if (!error) {
		/* Retrieve the user's buffer */
		memcpy(tbuf->buf, data, count);

		/* Send the data */
		tbuf->count = error = count;
		n_hdlc_buf_put(&n_hdlc->tx_buf_list, tbuf);
		n_hdlc_send_frames(n_hdlc, tty);
	}

	return error;

}	/* end of n_hdlc_tty_write() */

/**
 * n_hdlc_tty_ioctl - process IOCTL system call for the tty device.
 * @tty: pointer to tty instance data
 * @file: pointer to open file object for device
 * @cmd: IOCTL command code
 * @arg: argument for IOCTL call (cmd dependent)
 *
 * Returns command dependent result.
 */
static int n_hdlc_tty_ioctl(struct tty_struct *tty, struct file *file,
			    unsigned int cmd, unsigned long arg)
{
	struct n_hdlc *n_hdlc = tty->disc_data;
	int error = 0;
	int count;
	unsigned long flags;
	struct n_hdlc_buf *buf = NULL;

	pr_debug("%s() called %d\n", __func__, cmd);

	/* Verify the status of the device */
	if (n_hdlc->magic != HDLC_MAGIC)
		return -EBADF;

	switch (cmd) {
	case FIONREAD:
		/* report count of read data available */
		/* in next available frame (if any) */
		spin_lock_irqsave(&n_hdlc->rx_buf_list.spinlock, flags);
		buf = list_first_entry_or_null(&n_hdlc->rx_buf_list.list,
						struct n_hdlc_buf, list_item);
		if (buf)
			count = buf->count;
		else
			count = 0;
		spin_unlock_irqrestore(&n_hdlc->rx_buf_list.spinlock, flags);
		error = put_user(count, (int __user *)arg);
		break;

	case TIOCOUTQ:
		/* get the pending tx byte count in the driver */
		count = tty_chars_in_buffer(tty);
		/* add size of next output frame in queue */
		spin_lock_irqsave(&n_hdlc->tx_buf_list.spinlock, flags);
		buf = list_first_entry_or_null(&n_hdlc->tx_buf_list.list,
						struct n_hdlc_buf, list_item);
		if (buf)
			count += buf->count;
		spin_unlock_irqrestore(&n_hdlc->tx_buf_list.spinlock, flags);
		error = put_user(count, (int __user *)arg);
		break;

	case TCFLSH:
		switch (arg) {
		case TCIOFLUSH:
		case TCOFLUSH:
			flush_tx_queue(tty);
		}
		fallthrough;	/* to default */

	default:
		error = n_tty_ioctl_helper(tty, file, cmd, arg);
		break;
	}
	return error;

}	/* end of n_hdlc_tty_ioctl() */

/**
 * n_hdlc_tty_poll - TTY callback for poll system call
 * @tty: pointer to tty instance data
 * @filp: pointer to open file object for device
 * @wait: wait queue for operations
 *
 * Determine which operations (read/write) will not block and return info
 * to caller.
 * Returns a bit mask containing info on which ops will not block.
 */
static __poll_t n_hdlc_tty_poll(struct tty_struct *tty, struct file *filp,
				    poll_table *wait)
{
	struct n_hdlc *n_hdlc = tty->disc_data;
	__poll_t mask = 0;

	if (n_hdlc->magic != HDLC_MAGIC)
		return 0;

	/*
	 * queue the current process into any wait queue that may awaken in the
	 * future (read and write)
	 */
	poll_wait(filp, &tty->read_wait, wait);
	poll_wait(filp, &tty->write_wait, wait);

	/* set bits for operations that won't block */
	if (!list_empty(&n_hdlc->rx_buf_list.list))
		mask |= EPOLLIN | EPOLLRDNORM;	/* readable */
	if (test_bit(TTY_OTHER_CLOSED, &tty->flags))
		mask |= EPOLLHUP;
	if (tty_hung_up_p(filp))
		mask |= EPOLLHUP;
	if (!tty_is_writelocked(tty) &&
			!list_empty(&n_hdlc->tx_free_buf_list.list))
		mask |= EPOLLOUT | EPOLLWRNORM;	/* writable */

	return mask;
}	/* end of n_hdlc_tty_poll() */

static void n_hdlc_alloc_buf(struct n_hdlc_buf_list *list, unsigned int count,
		const char *name)
{
	struct n_hdlc_buf *buf;
	unsigned int i;

	for (i = 0; i < count; i++) {
		buf = kmalloc(struct_size(buf, buf, maxframe), GFP_KERNEL);
		if (!buf) {
			pr_debug("%s(), kmalloc() failed for %s buffer %u\n",
					__func__, name, i);
			return;
		}
		n_hdlc_buf_put(list, buf);
	}
}

/**
 * n_hdlc_alloc - allocate an n_hdlc instance data structure
 *
 * Returns a pointer to newly created structure if success, otherwise %NULL
 */
static struct n_hdlc *n_hdlc_alloc(void)
{
	struct n_hdlc *n_hdlc = kzalloc(sizeof(*n_hdlc), GFP_KERNEL);

	if (!n_hdlc)
		return NULL;

	spin_lock_init(&n_hdlc->rx_free_buf_list.spinlock);
	spin_lock_init(&n_hdlc->tx_free_buf_list.spinlock);
	spin_lock_init(&n_hdlc->rx_buf_list.spinlock);
	spin_lock_init(&n_hdlc->tx_buf_list.spinlock);

	INIT_LIST_HEAD(&n_hdlc->rx_free_buf_list.list);
	INIT_LIST_HEAD(&n_hdlc->tx_free_buf_list.list);
	INIT_LIST_HEAD(&n_hdlc->rx_buf_list.list);
	INIT_LIST_HEAD(&n_hdlc->tx_buf_list.list);

	n_hdlc_alloc_buf(&n_hdlc->rx_free_buf_list, DEFAULT_RX_BUF_COUNT, "rx");
	n_hdlc_alloc_buf(&n_hdlc->tx_free_buf_list, DEFAULT_TX_BUF_COUNT, "tx");

	/* Initialize the control block */
	n_hdlc->magic  = HDLC_MAGIC;

	return n_hdlc;

}	/* end of n_hdlc_alloc() */

/**
 * n_hdlc_buf_return - put the HDLC buffer after the head of the specified list
 * @buf_list: pointer to the buffer list
 * @buf: pointer to the buffer
 */
static void n_hdlc_buf_return(struct n_hdlc_buf_list *buf_list,
						struct n_hdlc_buf *buf)
{
	unsigned long flags;

	spin_lock_irqsave(&buf_list->spinlock, flags);

	list_add(&buf->list_item, &buf_list->list);
	buf_list->count++;

	spin_unlock_irqrestore(&buf_list->spinlock, flags);
}

/**
 * n_hdlc_buf_put - add specified HDLC buffer to tail of specified list
 * @buf_list: pointer to buffer list
 * @buf: pointer to buffer
 */
static void n_hdlc_buf_put(struct n_hdlc_buf_list *buf_list,
			   struct n_hdlc_buf *buf)
{
	unsigned long flags;

	spin_lock_irqsave(&buf_list->spinlock, flags);

	list_add_tail(&buf->list_item, &buf_list->list);
	buf_list->count++;

	spin_unlock_irqrestore(&buf_list->spinlock, flags);
}	/* end of n_hdlc_buf_put() */

/**
 * n_hdlc_buf_get - remove and return an HDLC buffer from list
 * @buf_list: pointer to HDLC buffer list
 *
 * Remove and return an HDLC buffer from the head of the specified HDLC buffer
 * list.
 * Returns a pointer to HDLC buffer if available, otherwise %NULL.
 */
static struct n_hdlc_buf *n_hdlc_buf_get(struct n_hdlc_buf_list *buf_list)
{
	unsigned long flags;
	struct n_hdlc_buf *buf;

	spin_lock_irqsave(&buf_list->spinlock, flags);

	buf = list_first_entry_or_null(&buf_list->list,
						struct n_hdlc_buf, list_item);
	if (buf) {
		list_del(&buf->list_item);
		buf_list->count--;
	}

	spin_unlock_irqrestore(&buf_list->spinlock, flags);
	return buf;
}	/* end of n_hdlc_buf_get() */

static struct tty_ldisc_ops n_hdlc_ldisc = {
	.owner		= THIS_MODULE,
	.num		= N_HDLC,
	.name		= "hdlc",
	.open		= n_hdlc_tty_open,
	.close		= n_hdlc_tty_close,
	.read		= n_hdlc_tty_read,
	.write		= n_hdlc_tty_write,
	.ioctl		= n_hdlc_tty_ioctl,
	.poll		= n_hdlc_tty_poll,
	.receive_buf	= n_hdlc_tty_receive,
	.write_wakeup	= n_hdlc_tty_wakeup,
	.flush_buffer   = flush_rx_queue,
};

static int __init n_hdlc_init(void)
{
	int status;

	/* range check maxframe arg */
	maxframe = clamp(maxframe, 4096, MAX_HDLC_FRAME_SIZE);

	status = tty_register_ldisc(&n_hdlc_ldisc);
	if (!status)
		pr_info("N_HDLC line discipline registered with maxframe=%d\n",
				maxframe);
	else
		pr_err("N_HDLC: error registering line discipline: %d\n",
				status);

	return status;

<<<<<<< HEAD
#ifdef CONFIG_SPARC
#undef __exitdata
#define __exitdata
#endif

static const char hdlc_unregister_ok[] __exitdata =
	KERN_INFO "N_HDLC: line discipline unregistered\n";
static const char hdlc_unregister_fail[] __exitdata =
	KERN_ERR "N_HDLC: can't unregister line discipline (err = %d)\n";
=======
}	/* end of init_module() */
>>>>>>> 7d2a07b7

static void __exit n_hdlc_exit(void)
{
	tty_unregister_ldisc(&n_hdlc_ldisc);
}

module_init(n_hdlc_init);
module_exit(n_hdlc_exit);

MODULE_LICENSE("GPL");
MODULE_AUTHOR("Paul Fulghum paulkf@microgate.com");
module_param(maxframe, int, 0);
MODULE_ALIAS_LDISC(N_HDLC);<|MERGE_RESOLUTION|>--- conflicted
+++ resolved
@@ -820,19 +820,7 @@
 
 	return status;
 
-<<<<<<< HEAD
-#ifdef CONFIG_SPARC
-#undef __exitdata
-#define __exitdata
-#endif
-
-static const char hdlc_unregister_ok[] __exitdata =
-	KERN_INFO "N_HDLC: line discipline unregistered\n";
-static const char hdlc_unregister_fail[] __exitdata =
-	KERN_ERR "N_HDLC: can't unregister line discipline (err = %d)\n";
-=======
 }	/* end of init_module() */
->>>>>>> 7d2a07b7
 
 static void __exit n_hdlc_exit(void)
 {
