--- conflicted
+++ resolved
@@ -138,8 +138,6 @@
 /* Spinlock to protect the tty->tty_files list */
 DEFINE_SPINLOCK(tty_files_lock);
 
-int console_use_vt = 1;
-
 static ssize_t tty_read(struct file *, char __user *, size_t, loff_t *);
 static ssize_t tty_write(struct file *, const char __user *, size_t, loff_t *);
 ssize_t redirected_tty_write(struct file *, const char __user *,
@@ -1928,43 +1926,6 @@
 	mutex_lock(&tty_mutex);
 	tty_lock();
 
-<<<<<<< HEAD
-	if (device == MKDEV(TTYAUX_MAJOR, 0)) {
-		tty = get_current_tty();
-		if (!tty) {
-			tty_unlock();
-			mutex_unlock(&tty_mutex);
-			tty_free_file(filp);
-			return -ENXIO;
-		}
-		driver = tty_driver_kref_get(tty->driver);
-		index = tty->index;
-		filp->f_flags |= O_NONBLOCK; /* Don't let /dev/tty block */
-		/* noctty = 1; */
-		/* FIXME: Should we take a driver reference ? */
-		tty_kref_put(tty);
-		goto got_driver;
-	}
-#ifdef CONFIG_VT
-	if (console_use_vt && device == MKDEV(TTY_MAJOR, 0)) {
-		extern struct tty_driver *console_driver;
-		driver = tty_driver_kref_get(console_driver);
-		index = fg_console;
-		noctty = 1;
-		goto got_driver;
-	}
-#endif
-	if (device == MKDEV(TTYAUX_MAJOR, 1)) {
-		struct tty_driver *console_driver = console_device(&index);
-		if (console_driver) {
-			driver = tty_driver_kref_get(console_driver);
-			if (driver) {
-				/* Don't let /dev/console block */
-				filp->f_flags |= O_NONBLOCK;
-				noctty = 1;
-				goto got_driver;
-			}
-=======
 	tty = tty_open_current_tty(device, filp);
 	if (IS_ERR(tty)) {
 		retval = PTR_ERR(tty);
@@ -1974,7 +1935,6 @@
 		if (IS_ERR(driver)) {
 			retval = PTR_ERR(driver);
 			goto err_unlock;
->>>>>>> 62aa2b53
 		}
 
 		/* check whether we're reopening an existing tty */
@@ -3443,8 +3403,7 @@
 		WARN_ON(device_create_file(consdev, &dev_attr_active) < 0);
 
 #ifdef CONFIG_VT
-	if (console_use_vt)
-		vty_init(&console_fops);
+	vty_init(&console_fops);
 #endif
 	return 0;
 }
