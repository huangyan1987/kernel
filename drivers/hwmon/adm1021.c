/*
 * adm1021.c - Part of lm_sensors, Linux kernel modules for hardware
 *	       monitoring
 * Copyright (c) 1998, 1999  Frodo Looijaard <frodol@dds.nl> and
 *			     Philip Edelbrock <phil@netroedge.com>
 *
 * This program is free software; you can redistribute it and/or modify
 * it under the terms of the GNU General Public License as published by
 * the Free Software Foundation; either version 2 of the License, or
 * (at your option) any later version.
 *
 * This program is distributed in the hope that it will be useful,
 * but WITHOUT ANY WARRANTY; without even the implied warranty of
 * MERCHANTABILITY or FITNESS FOR A PARTICULAR PURPOSE.  See the
 * GNU General Public License for more details.
 *
 * You should have received a copy of the GNU General Public License
 * along with this program; if not, write to the Free Software
 * Foundation, Inc., 675 Mass Ave, Cambridge, MA 02139, USA.
 */

#include <linux/module.h>
#include <linux/init.h>
#include <linux/slab.h>
#include <linux/jiffies.h>
#include <linux/i2c.h>
#include <linux/hwmon.h>
#include <linux/hwmon-sysfs.h>
#include <linux/err.h>
#include <linux/mutex.h>


/* Addresses to scan */
static const unsigned short normal_i2c[] = {
	0x18, 0x19, 0x1a, 0x29, 0x2a, 0x2b, 0x4c, 0x4d, 0x4e, I2C_CLIENT_END };

enum chips {
	adm1021, adm1023, max1617, max1617a, thmc10, lm84, gl523sm, mc1066 };

/* adm1021 constants specified below */

/* The adm1021 registers */
/* Read-only */
/* For nr in 0-1 */
#define ADM1021_REG_TEMP(nr)		(nr)
#define ADM1021_REG_STATUS		0x02
/* 0x41 = AD, 0x49 = TI, 0x4D = Maxim, 0x23 = Genesys , 0x54 = Onsemi */
#define ADM1021_REG_MAN_ID		0xFE
/* ADM1021 = 0x0X, ADM1023 = 0x3X */
#define ADM1021_REG_DEV_ID		0xFF
/* These use different addresses for reading/writing */
#define ADM1021_REG_CONFIG_R		0x03
#define ADM1021_REG_CONFIG_W		0x09
#define ADM1021_REG_CONV_RATE_R		0x04
#define ADM1021_REG_CONV_RATE_W		0x0A
/* These are for the ADM1023's additional precision on the remote temp sensor */
#define ADM1023_REG_REM_TEMP_PREC	0x10
#define ADM1023_REG_REM_OFFSET		0x11
#define ADM1023_REG_REM_OFFSET_PREC	0x12
#define ADM1023_REG_REM_TOS_PREC	0x13
#define ADM1023_REG_REM_THYST_PREC	0x14
/* limits */
/* For nr in 0-1 */
#define ADM1021_REG_TOS_R(nr)		(0x05 + 2 * (nr))
#define ADM1021_REG_TOS_W(nr)		(0x0B + 2 * (nr))
#define ADM1021_REG_THYST_R(nr)		(0x06 + 2 * (nr))
#define ADM1021_REG_THYST_W(nr)		(0x0C + 2 * (nr))
/* write-only */
#define ADM1021_REG_ONESHOT		0x0F

/* Initial values */

/*
 * Note: Even though I left the low and high limits named os and hyst,
 * they don't quite work like a thermostat the way the LM75 does.  I.e.,
 * a lower temp than THYST actually triggers an alarm instead of
 * clearing it.  Weird, ey?   --Phil
 */

/* Each client has this additional data */
struct adm1021_data {
	struct device *hwmon_dev;
	enum chips type;

	struct mutex update_lock;
	char valid;		/* !=0 if following fields are valid */
	char low_power;		/* !=0 if device in low power mode */
	unsigned long last_updated;	/* In jiffies */

	int temp_max[2];		/* Register values */
	int temp_min[2];
	int temp[2];
	u8 alarms;
	/* Special values for ADM1023 only */
	u8 remote_temp_offset;
	u8 remote_temp_offset_prec;
};

static int adm1021_probe(struct i2c_client *client,
			 const struct i2c_device_id *id);
static int adm1021_detect(struct i2c_client *client,
			  struct i2c_board_info *info);
static void adm1021_init_client(struct i2c_client *client);
static int adm1021_remove(struct i2c_client *client);
static struct adm1021_data *adm1021_update_device(struct device *dev);

/* (amalysh) read only mode, otherwise any limit's writing confuse BIOS */
static bool read_only;


static const struct i2c_device_id adm1021_id[] = {
	{ "adm1021", adm1021 },
	{ "adm1023", adm1023 },
	{ "max1617", max1617 },
	{ "max1617a", max1617a },
	{ "thmc10", thmc10 },
	{ "lm84", lm84 },
	{ "gl523sm", gl523sm },
	{ "mc1066", mc1066 },
	{ }
};
MODULE_DEVICE_TABLE(i2c, adm1021_id);

/* This is the driver that will be inserted */
static struct i2c_driver adm1021_driver = {
	.class		= I2C_CLASS_HWMON,
	.driver = {
		.name	= "adm1021",
	},
	.probe		= adm1021_probe,
	.remove		= adm1021_remove,
	.id_table	= adm1021_id,
	.detect		= adm1021_detect,
	.address_list	= normal_i2c,
};

static ssize_t show_temp(struct device *dev,
			 struct device_attribute *devattr, char *buf)
{
	int index = to_sensor_dev_attr(devattr)->index;
	struct adm1021_data *data = adm1021_update_device(dev);

	return sprintf(buf, "%d\n", data->temp[index]);
}

static ssize_t show_temp_max(struct device *dev,
			     struct device_attribute *devattr, char *buf)
{
	int index = to_sensor_dev_attr(devattr)->index;
	struct adm1021_data *data = adm1021_update_device(dev);

	return sprintf(buf, "%d\n", data->temp_max[index]);
}

static ssize_t show_temp_min(struct device *dev,
			     struct device_attribute *devattr, char *buf)
{
	int index = to_sensor_dev_attr(devattr)->index;
	struct adm1021_data *data = adm1021_update_device(dev);

	return sprintf(buf, "%d\n", data->temp_min[index]);
}

static ssize_t show_alarm(struct device *dev, struct device_attribute *attr,
			  char *buf)
{
	int index = to_sensor_dev_attr(attr)->index;
	struct adm1021_data *data = adm1021_update_device(dev);
	return sprintf(buf, "%u\n", (data->alarms >> index) & 1);
}

static ssize_t show_alarms(struct device *dev,
			   struct device_attribute *attr,
			   char *buf)
{
	struct adm1021_data *data = adm1021_update_device(dev);
	return sprintf(buf, "%u\n", data->alarms);
}

static ssize_t set_temp_max(struct device *dev,
			    struct device_attribute *devattr,
			    const char *buf, size_t count)
{
	int index = to_sensor_dev_attr(devattr)->index;
	struct i2c_client *client = to_i2c_client(dev);
	struct adm1021_data *data = i2c_get_clientdata(client);
	long temp;
	int err;

	err = kstrtol(buf, 10, &temp);
	if (err)
		return err;
	temp /= 1000;

	mutex_lock(&data->update_lock);
	data->temp_max[index] = clamp_val(temp, -128, 127);
	if (!read_only)
		i2c_smbus_write_byte_data(client, ADM1021_REG_TOS_W(index),
					  data->temp_max[index]);
	mutex_unlock(&data->update_lock);

	return count;
}

static ssize_t set_temp_min(struct device *dev,
			    struct device_attribute *devattr,
			    const char *buf, size_t count)
{
	int index = to_sensor_dev_attr(devattr)->index;
	struct i2c_client *client = to_i2c_client(dev);
	struct adm1021_data *data = i2c_get_clientdata(client);
	long temp;
	int err;

	err = kstrtol(buf, 10, &temp);
	if (err)
		return err;
	temp /= 1000;

	mutex_lock(&data->update_lock);
	data->temp_min[index] = clamp_val(temp, -128, 127);
	if (!read_only)
		i2c_smbus_write_byte_data(client, ADM1021_REG_THYST_W(index),
					  data->temp_min[index]);
	mutex_unlock(&data->update_lock);

	return count;
}

static ssize_t show_low_power(struct device *dev,
			      struct device_attribute *devattr, char *buf)
{
	struct adm1021_data *data = adm1021_update_device(dev);
	return sprintf(buf, "%d\n", data->low_power);
}

static ssize_t set_low_power(struct device *dev,
			     struct device_attribute *devattr,
			     const char *buf, size_t count)
{
	struct i2c_client *client = to_i2c_client(dev);
	struct adm1021_data *data = i2c_get_clientdata(client);
	char low_power;
	unsigned long val;
	int err;

	err = kstrtoul(buf, 10, &val);
	if (err)
		return err;
	low_power = val != 0;

	mutex_lock(&data->update_lock);
	if (low_power != data->low_power) {
		int config = i2c_smbus_read_byte_data(
			client, ADM1021_REG_CONFIG_R);
		data->low_power = low_power;
		i2c_smbus_write_byte_data(client, ADM1021_REG_CONFIG_W,
			(config & 0xBF) | (low_power << 6));
	}
	mutex_unlock(&data->update_lock);

	return count;
}


static SENSOR_DEVICE_ATTR(temp1_input, S_IRUGO, show_temp, NULL, 0);
static SENSOR_DEVICE_ATTR(temp1_max, S_IWUSR | S_IRUGO, show_temp_max,
			  set_temp_max, 0);
static SENSOR_DEVICE_ATTR(temp1_min, S_IWUSR | S_IRUGO, show_temp_min,
			  set_temp_min, 0);
static SENSOR_DEVICE_ATTR(temp2_input, S_IRUGO, show_temp, NULL, 1);
static SENSOR_DEVICE_ATTR(temp2_max, S_IWUSR | S_IRUGO, show_temp_max,
			  set_temp_max, 1);
static SENSOR_DEVICE_ATTR(temp2_min, S_IWUSR | S_IRUGO, show_temp_min,
			  set_temp_min, 1);
static SENSOR_DEVICE_ATTR(temp1_max_alarm, S_IRUGO, show_alarm, NULL, 6);
static SENSOR_DEVICE_ATTR(temp1_min_alarm, S_IRUGO, show_alarm, NULL, 5);
static SENSOR_DEVICE_ATTR(temp2_max_alarm, S_IRUGO, show_alarm, NULL, 4);
static SENSOR_DEVICE_ATTR(temp2_min_alarm, S_IRUGO, show_alarm, NULL, 3);
static SENSOR_DEVICE_ATTR(temp2_fault, S_IRUGO, show_alarm, NULL, 2);

static DEVICE_ATTR(alarms, S_IRUGO, show_alarms, NULL);
static DEVICE_ATTR(low_power, S_IWUSR | S_IRUGO, show_low_power, set_low_power);

static struct attribute *adm1021_attributes[] = {
	&sensor_dev_attr_temp1_max.dev_attr.attr,
	&sensor_dev_attr_temp1_min.dev_attr.attr,
	&sensor_dev_attr_temp1_input.dev_attr.attr,
	&sensor_dev_attr_temp2_max.dev_attr.attr,
	&sensor_dev_attr_temp2_min.dev_attr.attr,
	&sensor_dev_attr_temp2_input.dev_attr.attr,
	&sensor_dev_attr_temp1_max_alarm.dev_attr.attr,
	&sensor_dev_attr_temp1_min_alarm.dev_attr.attr,
	&sensor_dev_attr_temp2_max_alarm.dev_attr.attr,
	&sensor_dev_attr_temp2_min_alarm.dev_attr.attr,
	&sensor_dev_attr_temp2_fault.dev_attr.attr,
	&dev_attr_alarms.attr,
	&dev_attr_low_power.attr,
	NULL
};

static const struct attribute_group adm1021_group = {
	.attrs = adm1021_attributes,
};

/* Return 0 if detection is successful, -ENODEV otherwise */
static int adm1021_detect(struct i2c_client *client,
			  struct i2c_board_info *info)
{
	struct i2c_adapter *adapter = client->adapter;
	const char *type_name;
	int conv_rate, status, config, man_id, dev_id;

	if (!i2c_check_functionality(adapter, I2C_FUNC_SMBUS_BYTE_DATA)) {
		pr_debug("detect failed, smbus byte data not supported!\n");
		return -ENODEV;
	}

	status = i2c_smbus_read_byte_data(client, ADM1021_REG_STATUS);
	conv_rate = i2c_smbus_read_byte_data(client,
					     ADM1021_REG_CONV_RATE_R);
	config = i2c_smbus_read_byte_data(client, ADM1021_REG_CONFIG_R);

	/* Check unused bits */
	if ((status & 0x03) || (config & 0x3F) || (conv_rate & 0xF8)) {
		pr_debug("detect failed, chip not detected!\n");
		return -ENODEV;
	}

	/* Determine the chip type. */
	man_id = i2c_smbus_read_byte_data(client, ADM1021_REG_MAN_ID);
	dev_id = i2c_smbus_read_byte_data(client, ADM1021_REG_DEV_ID);

	if (man_id < 0 || dev_id < 0)
		return -ENODEV;

	if (man_id == 0x4d && dev_id == 0x01)
		type_name = "max1617a";
	else if (man_id == 0x41) {
		if ((dev_id & 0xF0) == 0x30)
			type_name = "adm1023";
		else if ((dev_id & 0xF0) == 0x00)
			type_name = "adm1021";
		else
			return -ENODEV;
	} else if (man_id == 0x49)
		type_name = "thmc10";
	else if (man_id == 0x23)
		type_name = "gl523sm";
	else if (man_id == 0x54)
		type_name = "mc1066";
	else {
		int lte, rte, lhi, rhi, llo, rlo;

		/* extra checks for LM84 and MAX1617 to avoid misdetections */

		llo = i2c_smbus_read_byte_data(client, ADM1021_REG_THYST_R(0));
		rlo = i2c_smbus_read_byte_data(client, ADM1021_REG_THYST_R(1));

		/* fail if any of the additional register reads failed */
		if (llo < 0 || rlo < 0)
			return -ENODEV;

		lte = i2c_smbus_read_byte_data(client, ADM1021_REG_TEMP(0));
		rte = i2c_smbus_read_byte_data(client, ADM1021_REG_TEMP(1));
		lhi = i2c_smbus_read_byte_data(client, ADM1021_REG_TOS_R(0));
		rhi = i2c_smbus_read_byte_data(client, ADM1021_REG_TOS_R(1));

		/*
		 * Fail for negative temperatures and negative high limits.
		 * This check also catches read errors on the tested registers.
		 */
		if ((s8)lte < 0 || (s8)rte < 0 || (s8)lhi < 0 || (s8)rhi < 0)
			return -ENODEV;

		/* fail if all registers hold the same value */
		if (lte == rte && lte == lhi && lte == rhi && lte == llo
		    && lte == rlo)
			return -ENODEV;

		/*
		 * LM84 Mfr ID is in a different place,
		 * and it has more unused bits.
		 */
		if (conv_rate == 0x00
		    && (config & 0x7F) == 0x00
		    && (status & 0xAB) == 0x00) {
			type_name = "lm84";
		} else {
			/* fail if low limits are larger than high limits */
			if ((s8)llo > lhi || (s8)rlo > rhi)
				return -ENODEV;
			type_name = "max1617";
		}
	}

<<<<<<< HEAD
	pr_debug("adm1021: Detected chip %s at adapter %d, address 0x%02x.\n",
=======
	pr_debug("Detected chip %s at adapter %d, address 0x%02x.\n",
>>>>>>> 30b4eb63
		 type_name, i2c_adapter_id(adapter), client->addr);
	strlcpy(info->type, type_name, I2C_NAME_SIZE);

	return 0;
}

static int adm1021_probe(struct i2c_client *client,
			 const struct i2c_device_id *id)
{
	struct adm1021_data *data;
	int err;

	data = devm_kzalloc(&client->dev, sizeof(struct adm1021_data),
			    GFP_KERNEL);
	if (!data)
		return -ENOMEM;

	i2c_set_clientdata(client, data);
	data->type = id->driver_data;
	mutex_init(&data->update_lock);

	/* Initialize the ADM1021 chip */
	if (data->type != lm84 && !read_only)
		adm1021_init_client(client);

	/* Register sysfs hooks */
	err = sysfs_create_group(&client->dev.kobj, &adm1021_group);
	if (err)
		return err;

	data->hwmon_dev = hwmon_device_register(&client->dev);
	if (IS_ERR(data->hwmon_dev)) {
		err = PTR_ERR(data->hwmon_dev);
		goto error;
	}

	return 0;

error:
	sysfs_remove_group(&client->dev.kobj, &adm1021_group);
	return err;
}

static void adm1021_init_client(struct i2c_client *client)
{
	/* Enable ADC and disable suspend mode */
	i2c_smbus_write_byte_data(client, ADM1021_REG_CONFIG_W,
		i2c_smbus_read_byte_data(client, ADM1021_REG_CONFIG_R) & 0xBF);
	/* Set Conversion rate to 1/sec (this can be tinkered with) */
	i2c_smbus_write_byte_data(client, ADM1021_REG_CONV_RATE_W, 0x04);
}

static int adm1021_remove(struct i2c_client *client)
{
	struct adm1021_data *data = i2c_get_clientdata(client);

	hwmon_device_unregister(data->hwmon_dev);
	sysfs_remove_group(&client->dev.kobj, &adm1021_group);

	return 0;
}

static struct adm1021_data *adm1021_update_device(struct device *dev)
{
	struct i2c_client *client = to_i2c_client(dev);
	struct adm1021_data *data = i2c_get_clientdata(client);

	mutex_lock(&data->update_lock);

	if (time_after(jiffies, data->last_updated + HZ + HZ / 2)
	    || !data->valid) {
		int i;

		dev_dbg(&client->dev, "Starting adm1021 update\n");

		for (i = 0; i < 2; i++) {
			data->temp[i] = 1000 *
				(s8) i2c_smbus_read_byte_data(
					client, ADM1021_REG_TEMP(i));
			data->temp_max[i] = 1000 *
				(s8) i2c_smbus_read_byte_data(
					client, ADM1021_REG_TOS_R(i));
			data->temp_min[i] = 1000 *
				(s8) i2c_smbus_read_byte_data(
					client, ADM1021_REG_THYST_R(i));
		}
		data->alarms = i2c_smbus_read_byte_data(client,
						ADM1021_REG_STATUS) & 0x7c;
		if (data->type == adm1023) {
			/*
			 * The ADM1023 provides 3 extra bits of precision for
			 * the remote sensor in extra registers.
			 */
			data->temp[1] += 125 * (i2c_smbus_read_byte_data(
				client, ADM1023_REG_REM_TEMP_PREC) >> 5);
			data->temp_max[1] += 125 * (i2c_smbus_read_byte_data(
				client, ADM1023_REG_REM_TOS_PREC) >> 5);
			data->temp_min[1] += 125 * (i2c_smbus_read_byte_data(
				client, ADM1023_REG_REM_THYST_PREC) >> 5);
			data->remote_temp_offset =
				i2c_smbus_read_byte_data(client,
						ADM1023_REG_REM_OFFSET);
			data->remote_temp_offset_prec =
				i2c_smbus_read_byte_data(client,
						ADM1023_REG_REM_OFFSET_PREC);
		}
		data->last_updated = jiffies;
		data->valid = 1;
	}

	mutex_unlock(&data->update_lock);

	return data;
}

module_i2c_driver(adm1021_driver);

MODULE_AUTHOR("Frodo Looijaard <frodol@dds.nl> and "
		"Philip Edelbrock <phil@netroedge.com>");
MODULE_DESCRIPTION("adm1021 driver");
MODULE_LICENSE("GPL");

module_param(read_only, bool, 0);
MODULE_PARM_DESC(read_only, "Don't set any values, read only mode");<|MERGE_RESOLUTION|>--- conflicted
+++ resolved
@@ -394,11 +394,7 @@
 		}
 	}
 
-<<<<<<< HEAD
-	pr_debug("adm1021: Detected chip %s at adapter %d, address 0x%02x.\n",
-=======
 	pr_debug("Detected chip %s at adapter %d, address 0x%02x.\n",
->>>>>>> 30b4eb63
 		 type_name, i2c_adapter_id(adapter), client->addr);
 	strlcpy(info->type, type_name, I2C_NAME_SIZE);
 
