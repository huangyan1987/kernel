/*
 *  ahci.c - AHCI SATA support
 *
 *  Maintained by:  Jeff Garzik <jgarzik@pobox.com>
 *    		    Please ALWAYS copy linux-ide@vger.kernel.org
 *		    on emails.
 *
 *  Copyright 2004-2005 Red Hat, Inc.
 *
 *
 *  This program is free software; you can redistribute it and/or modify
 *  it under the terms of the GNU General Public License as published by
 *  the Free Software Foundation; either version 2, or (at your option)
 *  any later version.
 *
 *  This program is distributed in the hope that it will be useful,
 *  but WITHOUT ANY WARRANTY; without even the implied warranty of
 *  MERCHANTABILITY or FITNESS FOR A PARTICULAR PURPOSE.  See the
 *  GNU General Public License for more details.
 *
 *  You should have received a copy of the GNU General Public License
 *  along with this program; see the file COPYING.  If not, write to
 *  the Free Software Foundation, 675 Mass Ave, Cambridge, MA 02139, USA.
 *
 *
 * libata documentation is available via 'make {ps|pdf}docs',
 * as Documentation/DocBook/libata.*
 *
 * AHCI hardware documentation:
 * http://www.intel.com/technology/serialata/pdf/rev1_0.pdf
 * http://www.intel.com/technology/serialata/pdf/rev1_1.pdf
 *
 */

#include <linux/kernel.h>
#include <linux/module.h>
#include <linux/pci.h>
#include <linux/init.h>
#include <linux/blkdev.h>
#include <linux/delay.h>
#include <linux/interrupt.h>
#include <linux/dma-mapping.h>
#include <linux/device.h>
#include <linux/dmi.h>
#include <linux/gfp.h>
#include <scsi/scsi_host.h>
#include <scsi/scsi_cmnd.h>
#include <linux/libata.h>
#include "ahci.h"

#define DRV_NAME	"ahci"
#define DRV_VERSION	"3.0"

enum {
	AHCI_PCI_BAR		= 5,
};

enum board_ids {
	/* board IDs by feature in alphabetical order */
	board_ahci,
	board_ahci_ign_iferr,
	board_ahci_nosntf,
	board_ahci_yes_fbs,

	/* board IDs for specific chipsets in alphabetical order */
	board_ahci_mcp65,
	board_ahci_mcp77,
	board_ahci_mcp89,
	board_ahci_mv,
	board_ahci_sb600,
	board_ahci_sb700,	/* for SB700 and SB800 */
	board_ahci_vt8251,

	/* aliases */
	board_ahci_mcp_linux	= board_ahci_mcp65,
	board_ahci_mcp67	= board_ahci_mcp65,
	board_ahci_mcp73	= board_ahci_mcp65,
	board_ahci_mcp79	= board_ahci_mcp77,
};

static int ahci_init_one(struct pci_dev *pdev, const struct pci_device_id *ent);
static int ahci_sb600_softreset(struct ata_link *link, unsigned int *class,
			  unsigned long deadline);
static int ahci_vt8251_hardreset(struct ata_link *link, unsigned int *class,
				 unsigned long deadline);
static int ahci_p5wdh_hardreset(struct ata_link *link, unsigned int *class,
				unsigned long deadline);
#ifdef CONFIG_PM
static int ahci_pci_device_suspend(struct pci_dev *pdev, pm_message_t mesg);
static int ahci_pci_device_resume(struct pci_dev *pdev);
#endif

static struct scsi_host_template ahci_sht = {
	AHCI_SHT("ahci"),
};

static struct ata_port_operations ahci_vt8251_ops = {
	.inherits		= &ahci_ops,
	.hardreset		= ahci_vt8251_hardreset,
};

static struct ata_port_operations ahci_p5wdh_ops = {
	.inherits		= &ahci_ops,
	.hardreset		= ahci_p5wdh_hardreset,
};

static struct ata_port_operations ahci_sb600_ops = {
	.inherits		= &ahci_ops,
	.softreset		= ahci_sb600_softreset,
	.pmp_softreset		= ahci_sb600_softreset,
};

#define AHCI_HFLAGS(flags)	.private_data	= (void *)(flags)

static const struct ata_port_info ahci_port_info[] = {
	/* by features */
	[board_ahci] =
	{
		.flags		= AHCI_FLAG_COMMON,
		.pio_mask	= ATA_PIO4,
		.udma_mask	= ATA_UDMA6,
		.port_ops	= &ahci_ops,
	},
	[board_ahci_ign_iferr] =
	{
		AHCI_HFLAGS	(AHCI_HFLAG_IGN_IRQ_IF_ERR),
		.flags		= AHCI_FLAG_COMMON,
		.pio_mask	= ATA_PIO4,
		.udma_mask	= ATA_UDMA6,
		.port_ops	= &ahci_ops,
	},
	[board_ahci_nosntf] =
	{
		AHCI_HFLAGS	(AHCI_HFLAG_NO_SNTF),
		.flags		= AHCI_FLAG_COMMON,
		.pio_mask	= ATA_PIO4,
		.udma_mask	= ATA_UDMA6,
		.port_ops	= &ahci_ops,
	},
	[board_ahci_yes_fbs] =
	{
		AHCI_HFLAGS	(AHCI_HFLAG_YES_FBS),
		.flags		= AHCI_FLAG_COMMON,
		.pio_mask	= ATA_PIO4,
		.udma_mask	= ATA_UDMA6,
		.port_ops	= &ahci_ops,
	},
	/* by chipsets */
	[board_ahci_mcp65] =
	{
		AHCI_HFLAGS	(AHCI_HFLAG_NO_FPDMA_AA | AHCI_HFLAG_NO_PMP |
				 AHCI_HFLAG_YES_NCQ),
		.flags		= AHCI_FLAG_COMMON | ATA_FLAG_NO_DIPM,
		.pio_mask	= ATA_PIO4,
		.udma_mask	= ATA_UDMA6,
		.port_ops	= &ahci_ops,
	},
	[board_ahci_mcp77] =
	{
		AHCI_HFLAGS	(AHCI_HFLAG_NO_FPDMA_AA | AHCI_HFLAG_NO_PMP),
		.flags		= AHCI_FLAG_COMMON,
		.pio_mask	= ATA_PIO4,
		.udma_mask	= ATA_UDMA6,
		.port_ops	= &ahci_ops,
	},
	[board_ahci_mcp89] =
	{
		AHCI_HFLAGS	(AHCI_HFLAG_NO_FPDMA_AA),
		.flags		= AHCI_FLAG_COMMON,
		.pio_mask	= ATA_PIO4,
		.udma_mask	= ATA_UDMA6,
		.port_ops	= &ahci_ops,
	},
	[board_ahci_mv] =
	{
		AHCI_HFLAGS	(AHCI_HFLAG_NO_NCQ | AHCI_HFLAG_NO_MSI |
				 AHCI_HFLAG_MV_PATA | AHCI_HFLAG_NO_PMP),
		.flags		= ATA_FLAG_SATA | ATA_FLAG_PIO_DMA,
		.pio_mask	= ATA_PIO4,
		.udma_mask	= ATA_UDMA6,
		.port_ops	= &ahci_ops,
	},
	[board_ahci_sb600] =
	{
		AHCI_HFLAGS	(AHCI_HFLAG_IGN_SERR_INTERNAL |
				 AHCI_HFLAG_NO_MSI | AHCI_HFLAG_SECT255 |
				 AHCI_HFLAG_32BIT_ONLY),
		.flags		= AHCI_FLAG_COMMON,
		.pio_mask	= ATA_PIO4,
		.udma_mask	= ATA_UDMA6,
		.port_ops	= &ahci_sb600_ops,
	},
	[board_ahci_sb700] =	/* for SB700 and SB800 */
	{
		AHCI_HFLAGS	(AHCI_HFLAG_IGN_SERR_INTERNAL),
		.flags		= AHCI_FLAG_COMMON,
		.pio_mask	= ATA_PIO4,
		.udma_mask	= ATA_UDMA6,
		.port_ops	= &ahci_sb600_ops,
	},
	[board_ahci_vt8251] =
	{
		AHCI_HFLAGS	(AHCI_HFLAG_NO_NCQ | AHCI_HFLAG_NO_PMP),
		.flags		= AHCI_FLAG_COMMON,
		.pio_mask	= ATA_PIO4,
		.udma_mask	= ATA_UDMA6,
		.port_ops	= &ahci_vt8251_ops,
	},
};

static const struct pci_device_id ahci_pci_tbl[] = {
	/* Intel */
	{ PCI_VDEVICE(INTEL, 0x2652), board_ahci }, /* ICH6 */
	{ PCI_VDEVICE(INTEL, 0x2653), board_ahci }, /* ICH6M */
	{ PCI_VDEVICE(INTEL, 0x27c1), board_ahci }, /* ICH7 */
	{ PCI_VDEVICE(INTEL, 0x27c5), board_ahci }, /* ICH7M */
	{ PCI_VDEVICE(INTEL, 0x27c3), board_ahci }, /* ICH7R */
	{ PCI_VDEVICE(AL, 0x5288), board_ahci_ign_iferr }, /* ULi M5288 */
	{ PCI_VDEVICE(INTEL, 0x2681), board_ahci }, /* ESB2 */
	{ PCI_VDEVICE(INTEL, 0x2682), board_ahci }, /* ESB2 */
	{ PCI_VDEVICE(INTEL, 0x2683), board_ahci }, /* ESB2 */
	{ PCI_VDEVICE(INTEL, 0x27c6), board_ahci }, /* ICH7-M DH */
	{ PCI_VDEVICE(INTEL, 0x2821), board_ahci }, /* ICH8 */
	{ PCI_VDEVICE(INTEL, 0x2822), board_ahci_nosntf }, /* ICH8 */
	{ PCI_VDEVICE(INTEL, 0x2824), board_ahci }, /* ICH8 */
	{ PCI_VDEVICE(INTEL, 0x2829), board_ahci }, /* ICH8M */
	{ PCI_VDEVICE(INTEL, 0x282a), board_ahci }, /* ICH8M */
	{ PCI_VDEVICE(INTEL, 0x2922), board_ahci }, /* ICH9 */
	{ PCI_VDEVICE(INTEL, 0x2923), board_ahci }, /* ICH9 */
	{ PCI_VDEVICE(INTEL, 0x2924), board_ahci }, /* ICH9 */
	{ PCI_VDEVICE(INTEL, 0x2925), board_ahci }, /* ICH9 */
	{ PCI_VDEVICE(INTEL, 0x2927), board_ahci }, /* ICH9 */
	{ PCI_VDEVICE(INTEL, 0x2929), board_ahci }, /* ICH9M */
	{ PCI_VDEVICE(INTEL, 0x292a), board_ahci }, /* ICH9M */
	{ PCI_VDEVICE(INTEL, 0x292b), board_ahci }, /* ICH9M */
	{ PCI_VDEVICE(INTEL, 0x292c), board_ahci }, /* ICH9M */
	{ PCI_VDEVICE(INTEL, 0x292f), board_ahci }, /* ICH9M */
	{ PCI_VDEVICE(INTEL, 0x294d), board_ahci }, /* ICH9 */
	{ PCI_VDEVICE(INTEL, 0x294e), board_ahci }, /* ICH9M */
	{ PCI_VDEVICE(INTEL, 0x502a), board_ahci }, /* Tolapai */
	{ PCI_VDEVICE(INTEL, 0x502b), board_ahci }, /* Tolapai */
	{ PCI_VDEVICE(INTEL, 0x3a05), board_ahci }, /* ICH10 */
	{ PCI_VDEVICE(INTEL, 0x3a22), board_ahci }, /* ICH10 */
	{ PCI_VDEVICE(INTEL, 0x3a25), board_ahci }, /* ICH10 */
	{ PCI_VDEVICE(INTEL, 0x3b22), board_ahci }, /* PCH AHCI */
	{ PCI_VDEVICE(INTEL, 0x3b23), board_ahci }, /* PCH AHCI */
	{ PCI_VDEVICE(INTEL, 0x3b24), board_ahci }, /* PCH RAID */
	{ PCI_VDEVICE(INTEL, 0x3b25), board_ahci }, /* PCH RAID */
	{ PCI_VDEVICE(INTEL, 0x3b29), board_ahci }, /* PCH AHCI */
	{ PCI_VDEVICE(INTEL, 0x3b2b), board_ahci }, /* PCH RAID */
	{ PCI_VDEVICE(INTEL, 0x3b2c), board_ahci }, /* PCH RAID */
	{ PCI_VDEVICE(INTEL, 0x3b2f), board_ahci }, /* PCH AHCI */
	{ PCI_VDEVICE(INTEL, 0x1c02), board_ahci }, /* CPT AHCI */
	{ PCI_VDEVICE(INTEL, 0x1c03), board_ahci }, /* CPT AHCI */
	{ PCI_VDEVICE(INTEL, 0x1c04), board_ahci }, /* CPT RAID */
	{ PCI_VDEVICE(INTEL, 0x1c05), board_ahci }, /* CPT RAID */
	{ PCI_VDEVICE(INTEL, 0x1c06), board_ahci }, /* CPT RAID */
	{ PCI_VDEVICE(INTEL, 0x1c07), board_ahci }, /* CPT RAID */
	{ PCI_VDEVICE(INTEL, 0x1d02), board_ahci }, /* PBG AHCI */
	{ PCI_VDEVICE(INTEL, 0x1d04), board_ahci }, /* PBG RAID */
	{ PCI_VDEVICE(INTEL, 0x1d06), board_ahci }, /* PBG RAID */
	{ PCI_VDEVICE(INTEL, 0x2826), board_ahci }, /* PBG RAID */
	{ PCI_VDEVICE(INTEL, 0x2323), board_ahci }, /* DH89xxCC AHCI */
	{ PCI_VDEVICE(INTEL, 0x1e02), board_ahci }, /* Panther Point AHCI */
	{ PCI_VDEVICE(INTEL, 0x1e03), board_ahci }, /* Panther Point AHCI */
	{ PCI_VDEVICE(INTEL, 0x1e04), board_ahci }, /* Panther Point RAID */
	{ PCI_VDEVICE(INTEL, 0x1e05), board_ahci }, /* Panther Point RAID */
	{ PCI_VDEVICE(INTEL, 0x1e06), board_ahci }, /* Panther Point RAID */
	{ PCI_VDEVICE(INTEL, 0x1e07), board_ahci }, /* Panther Point RAID */

	/* JMicron 360/1/3/5/6, match class to avoid IDE function */
	{ PCI_VENDOR_ID_JMICRON, PCI_ANY_ID, PCI_ANY_ID, PCI_ANY_ID,
	  PCI_CLASS_STORAGE_SATA_AHCI, 0xffffff, board_ahci_ign_iferr },

	/* ATI */
	{ PCI_VDEVICE(ATI, 0x4380), board_ahci_sb600 }, /* ATI SB600 */
	{ PCI_VDEVICE(ATI, 0x4390), board_ahci_sb700 }, /* ATI SB700/800 */
	{ PCI_VDEVICE(ATI, 0x4391), board_ahci_sb700 }, /* ATI SB700/800 */
	{ PCI_VDEVICE(ATI, 0x4392), board_ahci_sb700 }, /* ATI SB700/800 */
	{ PCI_VDEVICE(ATI, 0x4393), board_ahci_sb700 }, /* ATI SB700/800 */
	{ PCI_VDEVICE(ATI, 0x4394), board_ahci_sb700 }, /* ATI SB700/800 */
	{ PCI_VDEVICE(ATI, 0x4395), board_ahci_sb700 }, /* ATI SB700/800 */

	/* AMD */
	{ PCI_VDEVICE(AMD, 0x7800), board_ahci }, /* AMD Hudson-2 */
	/* AMD is using RAID class only for ahci controllers */
	{ PCI_VENDOR_ID_AMD, PCI_ANY_ID, PCI_ANY_ID, PCI_ANY_ID,
	  PCI_CLASS_STORAGE_RAID << 8, 0xffffff, board_ahci },

	/* VIA */
	{ PCI_VDEVICE(VIA, 0x3349), board_ahci_vt8251 }, /* VIA VT8251 */
	{ PCI_VDEVICE(VIA, 0x6287), board_ahci_vt8251 }, /* VIA VT8251 */

	/* NVIDIA */
	{ PCI_VDEVICE(NVIDIA, 0x044c), board_ahci_mcp65 },	/* MCP65 */
	{ PCI_VDEVICE(NVIDIA, 0x044d), board_ahci_mcp65 },	/* MCP65 */
	{ PCI_VDEVICE(NVIDIA, 0x044e), board_ahci_mcp65 },	/* MCP65 */
	{ PCI_VDEVICE(NVIDIA, 0x044f), board_ahci_mcp65 },	/* MCP65 */
	{ PCI_VDEVICE(NVIDIA, 0x045c), board_ahci_mcp65 },	/* MCP65 */
	{ PCI_VDEVICE(NVIDIA, 0x045d), board_ahci_mcp65 },	/* MCP65 */
	{ PCI_VDEVICE(NVIDIA, 0x045e), board_ahci_mcp65 },	/* MCP65 */
	{ PCI_VDEVICE(NVIDIA, 0x045f), board_ahci_mcp65 },	/* MCP65 */
	{ PCI_VDEVICE(NVIDIA, 0x0550), board_ahci_mcp67 },	/* MCP67 */
	{ PCI_VDEVICE(NVIDIA, 0x0551), board_ahci_mcp67 },	/* MCP67 */
	{ PCI_VDEVICE(NVIDIA, 0x0552), board_ahci_mcp67 },	/* MCP67 */
	{ PCI_VDEVICE(NVIDIA, 0x0553), board_ahci_mcp67 },	/* MCP67 */
	{ PCI_VDEVICE(NVIDIA, 0x0554), board_ahci_mcp67 },	/* MCP67 */
	{ PCI_VDEVICE(NVIDIA, 0x0555), board_ahci_mcp67 },	/* MCP67 */
	{ PCI_VDEVICE(NVIDIA, 0x0556), board_ahci_mcp67 },	/* MCP67 */
	{ PCI_VDEVICE(NVIDIA, 0x0557), board_ahci_mcp67 },	/* MCP67 */
	{ PCI_VDEVICE(NVIDIA, 0x0558), board_ahci_mcp67 },	/* MCP67 */
	{ PCI_VDEVICE(NVIDIA, 0x0559), board_ahci_mcp67 },	/* MCP67 */
	{ PCI_VDEVICE(NVIDIA, 0x055a), board_ahci_mcp67 },	/* MCP67 */
	{ PCI_VDEVICE(NVIDIA, 0x055b), board_ahci_mcp67 },	/* MCP67 */
	{ PCI_VDEVICE(NVIDIA, 0x0580), board_ahci_mcp_linux },	/* Linux ID */
	{ PCI_VDEVICE(NVIDIA, 0x0581), board_ahci_mcp_linux },	/* Linux ID */
	{ PCI_VDEVICE(NVIDIA, 0x0582), board_ahci_mcp_linux },	/* Linux ID */
	{ PCI_VDEVICE(NVIDIA, 0x0583), board_ahci_mcp_linux },	/* Linux ID */
	{ PCI_VDEVICE(NVIDIA, 0x0584), board_ahci_mcp_linux },	/* Linux ID */
	{ PCI_VDEVICE(NVIDIA, 0x0585), board_ahci_mcp_linux },	/* Linux ID */
	{ PCI_VDEVICE(NVIDIA, 0x0586), board_ahci_mcp_linux },	/* Linux ID */
	{ PCI_VDEVICE(NVIDIA, 0x0587), board_ahci_mcp_linux },	/* Linux ID */
	{ PCI_VDEVICE(NVIDIA, 0x0588), board_ahci_mcp_linux },	/* Linux ID */
	{ PCI_VDEVICE(NVIDIA, 0x0589), board_ahci_mcp_linux },	/* Linux ID */
	{ PCI_VDEVICE(NVIDIA, 0x058a), board_ahci_mcp_linux },	/* Linux ID */
	{ PCI_VDEVICE(NVIDIA, 0x058b), board_ahci_mcp_linux },	/* Linux ID */
	{ PCI_VDEVICE(NVIDIA, 0x058c), board_ahci_mcp_linux },	/* Linux ID */
	{ PCI_VDEVICE(NVIDIA, 0x058d), board_ahci_mcp_linux },	/* Linux ID */
	{ PCI_VDEVICE(NVIDIA, 0x058e), board_ahci_mcp_linux },	/* Linux ID */
	{ PCI_VDEVICE(NVIDIA, 0x058f), board_ahci_mcp_linux },	/* Linux ID */
	{ PCI_VDEVICE(NVIDIA, 0x07f0), board_ahci_mcp73 },	/* MCP73 */
	{ PCI_VDEVICE(NVIDIA, 0x07f1), board_ahci_mcp73 },	/* MCP73 */
	{ PCI_VDEVICE(NVIDIA, 0x07f2), board_ahci_mcp73 },	/* MCP73 */
	{ PCI_VDEVICE(NVIDIA, 0x07f3), board_ahci_mcp73 },	/* MCP73 */
	{ PCI_VDEVICE(NVIDIA, 0x07f4), board_ahci_mcp73 },	/* MCP73 */
	{ PCI_VDEVICE(NVIDIA, 0x07f5), board_ahci_mcp73 },	/* MCP73 */
	{ PCI_VDEVICE(NVIDIA, 0x07f6), board_ahci_mcp73 },	/* MCP73 */
	{ PCI_VDEVICE(NVIDIA, 0x07f7), board_ahci_mcp73 },	/* MCP73 */
	{ PCI_VDEVICE(NVIDIA, 0x07f8), board_ahci_mcp73 },	/* MCP73 */
	{ PCI_VDEVICE(NVIDIA, 0x07f9), board_ahci_mcp73 },	/* MCP73 */
	{ PCI_VDEVICE(NVIDIA, 0x07fa), board_ahci_mcp73 },	/* MCP73 */
	{ PCI_VDEVICE(NVIDIA, 0x07fb), board_ahci_mcp73 },	/* MCP73 */
	{ PCI_VDEVICE(NVIDIA, 0x0ad0), board_ahci_mcp77 },	/* MCP77 */
	{ PCI_VDEVICE(NVIDIA, 0x0ad1), board_ahci_mcp77 },	/* MCP77 */
	{ PCI_VDEVICE(NVIDIA, 0x0ad2), board_ahci_mcp77 },	/* MCP77 */
	{ PCI_VDEVICE(NVIDIA, 0x0ad3), board_ahci_mcp77 },	/* MCP77 */
	{ PCI_VDEVICE(NVIDIA, 0x0ad4), board_ahci_mcp77 },	/* MCP77 */
	{ PCI_VDEVICE(NVIDIA, 0x0ad5), board_ahci_mcp77 },	/* MCP77 */
	{ PCI_VDEVICE(NVIDIA, 0x0ad6), board_ahci_mcp77 },	/* MCP77 */
	{ PCI_VDEVICE(NVIDIA, 0x0ad7), board_ahci_mcp77 },	/* MCP77 */
	{ PCI_VDEVICE(NVIDIA, 0x0ad8), board_ahci_mcp77 },	/* MCP77 */
	{ PCI_VDEVICE(NVIDIA, 0x0ad9), board_ahci_mcp77 },	/* MCP77 */
	{ PCI_VDEVICE(NVIDIA, 0x0ada), board_ahci_mcp77 },	/* MCP77 */
	{ PCI_VDEVICE(NVIDIA, 0x0adb), board_ahci_mcp77 },	/* MCP77 */
	{ PCI_VDEVICE(NVIDIA, 0x0ab4), board_ahci_mcp79 },	/* MCP79 */
	{ PCI_VDEVICE(NVIDIA, 0x0ab5), board_ahci_mcp79 },	/* MCP79 */
	{ PCI_VDEVICE(NVIDIA, 0x0ab6), board_ahci_mcp79 },	/* MCP79 */
	{ PCI_VDEVICE(NVIDIA, 0x0ab7), board_ahci_mcp79 },	/* MCP79 */
	{ PCI_VDEVICE(NVIDIA, 0x0ab8), board_ahci_mcp79 },	/* MCP79 */
	{ PCI_VDEVICE(NVIDIA, 0x0ab9), board_ahci_mcp79 },	/* MCP79 */
	{ PCI_VDEVICE(NVIDIA, 0x0aba), board_ahci_mcp79 },	/* MCP79 */
	{ PCI_VDEVICE(NVIDIA, 0x0abb), board_ahci_mcp79 },	/* MCP79 */
	{ PCI_VDEVICE(NVIDIA, 0x0abc), board_ahci_mcp79 },	/* MCP79 */
	{ PCI_VDEVICE(NVIDIA, 0x0abd), board_ahci_mcp79 },	/* MCP79 */
	{ PCI_VDEVICE(NVIDIA, 0x0abe), board_ahci_mcp79 },	/* MCP79 */
	{ PCI_VDEVICE(NVIDIA, 0x0abf), board_ahci_mcp79 },	/* MCP79 */
	{ PCI_VDEVICE(NVIDIA, 0x0d84), board_ahci_mcp89 },	/* MCP89 */
	{ PCI_VDEVICE(NVIDIA, 0x0d85), board_ahci_mcp89 },	/* MCP89 */
	{ PCI_VDEVICE(NVIDIA, 0x0d86), board_ahci_mcp89 },	/* MCP89 */
	{ PCI_VDEVICE(NVIDIA, 0x0d87), board_ahci_mcp89 },	/* MCP89 */
	{ PCI_VDEVICE(NVIDIA, 0x0d88), board_ahci_mcp89 },	/* MCP89 */
	{ PCI_VDEVICE(NVIDIA, 0x0d89), board_ahci_mcp89 },	/* MCP89 */
	{ PCI_VDEVICE(NVIDIA, 0x0d8a), board_ahci_mcp89 },	/* MCP89 */
	{ PCI_VDEVICE(NVIDIA, 0x0d8b), board_ahci_mcp89 },	/* MCP89 */
	{ PCI_VDEVICE(NVIDIA, 0x0d8c), board_ahci_mcp89 },	/* MCP89 */
	{ PCI_VDEVICE(NVIDIA, 0x0d8d), board_ahci_mcp89 },	/* MCP89 */
	{ PCI_VDEVICE(NVIDIA, 0x0d8e), board_ahci_mcp89 },	/* MCP89 */
	{ PCI_VDEVICE(NVIDIA, 0x0d8f), board_ahci_mcp89 },	/* MCP89 */

	/* SiS */
	{ PCI_VDEVICE(SI, 0x1184), board_ahci },		/* SiS 966 */
	{ PCI_VDEVICE(SI, 0x1185), board_ahci },		/* SiS 968 */
	{ PCI_VDEVICE(SI, 0x0186), board_ahci },		/* SiS 968 */

	/* Marvell */
	{ PCI_VDEVICE(MARVELL, 0x6145), board_ahci_mv },	/* 6145 */
	{ PCI_VDEVICE(MARVELL, 0x6121), board_ahci_mv },	/* 6121 */
	{ PCI_DEVICE(0x1b4b, 0x9123),
	  .class = PCI_CLASS_STORAGE_SATA_AHCI,
	  .class_mask = 0xffffff,
	  .driver_data = board_ahci_yes_fbs },			/* 88se9128 */
	{ PCI_DEVICE(0x1b4b, 0x9125),
	  .driver_data = board_ahci_yes_fbs },			/* 88se9125 */
<<<<<<< HEAD
=======
	{ PCI_DEVICE(0x1b4b, 0x91a3),
	  .driver_data = board_ahci_yes_fbs },
>>>>>>> ab799a3f

	/* Promise */
	{ PCI_VDEVICE(PROMISE, 0x3f20), board_ahci },	/* PDC42819 */

	/* Generic, PCI class code for AHCI */
	{ PCI_ANY_ID, PCI_ANY_ID, PCI_ANY_ID, PCI_ANY_ID,
	  PCI_CLASS_STORAGE_SATA_AHCI, 0xffffff, board_ahci },

	{ }	/* terminate list */
};


static struct pci_driver ahci_pci_driver = {
	.name			= DRV_NAME,
	.id_table		= ahci_pci_tbl,
	.probe			= ahci_init_one,
	.remove			= ata_pci_remove_one,
#ifdef CONFIG_PM
	.suspend		= ahci_pci_device_suspend,
	.resume			= ahci_pci_device_resume,
#endif
};

#if defined(CONFIG_PATA_MARVELL) || defined(CONFIG_PATA_MARVELL_MODULE)
static int marvell_enable;
#else
static int marvell_enable = 1;
#endif
module_param(marvell_enable, int, 0644);
MODULE_PARM_DESC(marvell_enable, "Marvell SATA via AHCI (1 = enabled)");


static void ahci_pci_save_initial_config(struct pci_dev *pdev,
					 struct ahci_host_priv *hpriv)
{
	unsigned int force_port_map = 0;
	unsigned int mask_port_map = 0;

	if (pdev->vendor == PCI_VENDOR_ID_JMICRON && pdev->device == 0x2361) {
		dev_info(&pdev->dev, "JMB361 has only one port\n");
		force_port_map = 1;
	}

	/*
	 * Temporary Marvell 6145 hack: PATA port presence
	 * is asserted through the standard AHCI port
	 * presence register, as bit 4 (counting from 0)
	 */
	if (hpriv->flags & AHCI_HFLAG_MV_PATA) {
		if (pdev->device == 0x6121)
			mask_port_map = 0x3;
		else
			mask_port_map = 0xf;
		dev_info(&pdev->dev,
			  "Disabling your PATA port. Use the boot option 'ahci.marvell_enable=0' to avoid this.\n");
	}

	ahci_save_initial_config(&pdev->dev, hpriv, force_port_map,
				 mask_port_map);
}

static int ahci_pci_reset_controller(struct ata_host *host)
{
	struct pci_dev *pdev = to_pci_dev(host->dev);

	ahci_reset_controller(host);

	if (pdev->vendor == PCI_VENDOR_ID_INTEL) {
		struct ahci_host_priv *hpriv = host->private_data;
		u16 tmp16;

		/* configure PCS */
		pci_read_config_word(pdev, 0x92, &tmp16);
		if ((tmp16 & hpriv->port_map) != hpriv->port_map) {
			tmp16 |= hpriv->port_map;
			pci_write_config_word(pdev, 0x92, tmp16);
		}
	}

	return 0;
}

static void ahci_pci_init_controller(struct ata_host *host)
{
	struct ahci_host_priv *hpriv = host->private_data;
	struct pci_dev *pdev = to_pci_dev(host->dev);
	void __iomem *port_mmio;
	u32 tmp;
	int mv;

	if (hpriv->flags & AHCI_HFLAG_MV_PATA) {
		if (pdev->device == 0x6121)
			mv = 2;
		else
			mv = 4;
		port_mmio = __ahci_port_base(host, mv);

		writel(0, port_mmio + PORT_IRQ_MASK);

		/* clear port IRQ */
		tmp = readl(port_mmio + PORT_IRQ_STAT);
		VPRINTK("PORT_IRQ_STAT 0x%x\n", tmp);
		if (tmp)
			writel(tmp, port_mmio + PORT_IRQ_STAT);
	}

	ahci_init_controller(host);
}

static int ahci_sb600_check_ready(struct ata_link *link)
{
	void __iomem *port_mmio = ahci_port_base(link->ap);
	u8 status = readl(port_mmio + PORT_TFDATA) & 0xFF;
	u32 irq_status = readl(port_mmio + PORT_IRQ_STAT);

	/*
	 * There is no need to check TFDATA if BAD PMP is found due to HW bug,
	 * which can save timeout delay.
	 */
	if (irq_status & PORT_IRQ_BAD_PMP)
		return -EIO;

	return ata_check_ready(status);
}

static int ahci_sb600_softreset(struct ata_link *link, unsigned int *class,
				unsigned long deadline)
{
	struct ata_port *ap = link->ap;
	void __iomem *port_mmio = ahci_port_base(ap);
	int pmp = sata_srst_pmp(link);
	int rc;
	u32 irq_sts;

	DPRINTK("ENTER\n");

	rc = ahci_do_softreset(link, class, pmp, deadline,
			       ahci_sb600_check_ready);

	/*
	 * Soft reset fails on some ATI chips with IPMS set when PMP
	 * is enabled but SATA HDD/ODD is connected to SATA port,
	 * do soft reset again to port 0.
	 */
	if (rc == -EIO) {
		irq_sts = readl(port_mmio + PORT_IRQ_STAT);
		if (irq_sts & PORT_IRQ_BAD_PMP) {
			ata_link_printk(link, KERN_WARNING,
					"applying SB600 PMP SRST workaround "
					"and retrying\n");
			rc = ahci_do_softreset(link, class, 0, deadline,
					       ahci_check_ready);
		}
	}

	return rc;
}

static int ahci_vt8251_hardreset(struct ata_link *link, unsigned int *class,
				 unsigned long deadline)
{
	struct ata_port *ap = link->ap;
	bool online;
	int rc;

	DPRINTK("ENTER\n");

	ahci_stop_engine(ap);

	rc = sata_link_hardreset(link, sata_ehc_deb_timing(&link->eh_context),
				 deadline, &online, NULL);

	ahci_start_engine(ap);

	DPRINTK("EXIT, rc=%d, class=%u\n", rc, *class);

	/* vt8251 doesn't clear BSY on signature FIS reception,
	 * request follow-up softreset.
	 */
	return online ? -EAGAIN : rc;
}

static int ahci_p5wdh_hardreset(struct ata_link *link, unsigned int *class,
				unsigned long deadline)
{
	struct ata_port *ap = link->ap;
	struct ahci_port_priv *pp = ap->private_data;
	u8 *d2h_fis = pp->rx_fis + RX_FIS_D2H_REG;
	struct ata_taskfile tf;
	bool online;
	int rc;

	ahci_stop_engine(ap);

	/* clear D2H reception area to properly wait for D2H FIS */
	ata_tf_init(link->device, &tf);
	tf.command = 0x80;
	ata_tf_to_fis(&tf, 0, 0, d2h_fis);

	rc = sata_link_hardreset(link, sata_ehc_deb_timing(&link->eh_context),
				 deadline, &online, NULL);

	ahci_start_engine(ap);

	/* The pseudo configuration device on SIMG4726 attached to
	 * ASUS P5W-DH Deluxe doesn't send signature FIS after
	 * hardreset if no device is attached to the first downstream
	 * port && the pseudo device locks up on SRST w/ PMP==0.  To
	 * work around this, wait for !BSY only briefly.  If BSY isn't
	 * cleared, perform CLO and proceed to IDENTIFY (achieved by
	 * ATA_LFLAG_NO_SRST and ATA_LFLAG_ASSUME_ATA).
	 *
	 * Wait for two seconds.  Devices attached to downstream port
	 * which can't process the following IDENTIFY after this will
	 * have to be reset again.  For most cases, this should
	 * suffice while making probing snappish enough.
	 */
	if (online) {
		rc = ata_wait_after_reset(link, jiffies + 2 * HZ,
					  ahci_check_ready);
		if (rc)
			ahci_kick_engine(ap);
	}
	return rc;
}

#ifdef CONFIG_PM
static int ahci_pci_device_suspend(struct pci_dev *pdev, pm_message_t mesg)
{
	struct ata_host *host = dev_get_drvdata(&pdev->dev);
	struct ahci_host_priv *hpriv = host->private_data;
	void __iomem *mmio = hpriv->mmio;
	u32 ctl;

	if (mesg.event & PM_EVENT_SUSPEND &&
	    hpriv->flags & AHCI_HFLAG_NO_SUSPEND) {
		dev_printk(KERN_ERR, &pdev->dev,
			   "BIOS update required for suspend/resume\n");
		return -EIO;
	}

	if (mesg.event & PM_EVENT_SLEEP) {
		/* AHCI spec rev1.1 section 8.3.3:
		 * Software must disable interrupts prior to requesting a
		 * transition of the HBA to D3 state.
		 */
		ctl = readl(mmio + HOST_CTL);
		ctl &= ~HOST_IRQ_EN;
		writel(ctl, mmio + HOST_CTL);
		readl(mmio + HOST_CTL); /* flush */
	}

	return ata_pci_device_suspend(pdev, mesg);
}

static int ahci_pci_device_resume(struct pci_dev *pdev)
{
	struct ata_host *host = dev_get_drvdata(&pdev->dev);
	int rc;

	rc = ata_pci_device_do_resume(pdev);
	if (rc)
		return rc;

	if (pdev->dev.power.power_state.event == PM_EVENT_SUSPEND) {
		rc = ahci_pci_reset_controller(host);
		if (rc)
			return rc;

		ahci_pci_init_controller(host);
	}

	ata_host_resume(host);

	return 0;
}
#endif

static int ahci_configure_dma_masks(struct pci_dev *pdev, int using_dac)
{
	int rc;

	if (using_dac &&
	    !pci_set_dma_mask(pdev, DMA_BIT_MASK(64))) {
		rc = pci_set_consistent_dma_mask(pdev, DMA_BIT_MASK(64));
		if (rc) {
			rc = pci_set_consistent_dma_mask(pdev, DMA_BIT_MASK(32));
			if (rc) {
				dev_printk(KERN_ERR, &pdev->dev,
					   "64-bit DMA enable failed\n");
				return rc;
			}
		}
	} else {
		rc = pci_set_dma_mask(pdev, DMA_BIT_MASK(32));
		if (rc) {
			dev_printk(KERN_ERR, &pdev->dev,
				   "32-bit DMA enable failed\n");
			return rc;
		}
		rc = pci_set_consistent_dma_mask(pdev, DMA_BIT_MASK(32));
		if (rc) {
			dev_printk(KERN_ERR, &pdev->dev,
				   "32-bit consistent DMA enable failed\n");
			return rc;
		}
	}
	return 0;
}

static void ahci_pci_print_info(struct ata_host *host)
{
	struct pci_dev *pdev = to_pci_dev(host->dev);
	u16 cc;
	const char *scc_s;

	pci_read_config_word(pdev, 0x0a, &cc);
	if (cc == PCI_CLASS_STORAGE_IDE)
		scc_s = "IDE";
	else if (cc == PCI_CLASS_STORAGE_SATA)
		scc_s = "SATA";
	else if (cc == PCI_CLASS_STORAGE_RAID)
		scc_s = "RAID";
	else
		scc_s = "unknown";

	ahci_print_info(host, scc_s);
}

/* On ASUS P5W DH Deluxe, the second port of PCI device 00:1f.2 is
 * hardwired to on-board SIMG 4726.  The chipset is ICH8 and doesn't
 * support PMP and the 4726 either directly exports the device
 * attached to the first downstream port or acts as a hardware storage
 * controller and emulate a single ATA device (can be RAID 0/1 or some
 * other configuration).
 *
 * When there's no device attached to the first downstream port of the
 * 4726, "Config Disk" appears, which is a pseudo ATA device to
 * configure the 4726.  However, ATA emulation of the device is very
 * lame.  It doesn't send signature D2H Reg FIS after the initial
 * hardreset, pukes on SRST w/ PMP==0 and has bunch of other issues.
 *
 * The following function works around the problem by always using
 * hardreset on the port and not depending on receiving signature FIS
 * afterward.  If signature FIS isn't received soon, ATA class is
 * assumed without follow-up softreset.
 */
static void ahci_p5wdh_workaround(struct ata_host *host)
{
	static struct dmi_system_id sysids[] = {
		{
			.ident = "P5W DH Deluxe",
			.matches = {
				DMI_MATCH(DMI_SYS_VENDOR,
					  "ASUSTEK COMPUTER INC"),
				DMI_MATCH(DMI_PRODUCT_NAME, "P5W DH Deluxe"),
			},
		},
		{ }
	};
	struct pci_dev *pdev = to_pci_dev(host->dev);

	if (pdev->bus->number == 0 && pdev->devfn == PCI_DEVFN(0x1f, 2) &&
	    dmi_check_system(sysids)) {
		struct ata_port *ap = host->ports[1];

		dev_printk(KERN_INFO, &pdev->dev, "enabling ASUS P5W DH "
			   "Deluxe on-board SIMG4726 workaround\n");

		ap->ops = &ahci_p5wdh_ops;
		ap->link.flags |= ATA_LFLAG_NO_SRST | ATA_LFLAG_ASSUME_ATA;
	}
}

/* only some SB600 ahci controllers can do 64bit DMA */
static bool ahci_sb600_enable_64bit(struct pci_dev *pdev)
{
	static const struct dmi_system_id sysids[] = {
		/*
		 * The oldest version known to be broken is 0901 and
		 * working is 1501 which was released on 2007-10-26.
		 * Enable 64bit DMA on 1501 and anything newer.
		 *
		 * Please read bko#9412 for more info.
		 */
		{
			.ident = "ASUS M2A-VM",
			.matches = {
				DMI_MATCH(DMI_BOARD_VENDOR,
					  "ASUSTeK Computer INC."),
				DMI_MATCH(DMI_BOARD_NAME, "M2A-VM"),
			},
			.driver_data = "20071026",	/* yyyymmdd */
		},
		/*
		 * All BIOS versions for the MSI K9A2 Platinum (MS-7376)
		 * support 64bit DMA.
		 *
		 * BIOS versions earlier than 1.5 had the Manufacturer DMI
		 * fields as "MICRO-STAR INTERANTIONAL CO.,LTD".
		 * This spelling mistake was fixed in BIOS version 1.5, so
		 * 1.5 and later have the Manufacturer as
		 * "MICRO-STAR INTERNATIONAL CO.,LTD".
		 * So try to match on DMI_BOARD_VENDOR of "MICRO-STAR INTER".
		 *
		 * BIOS versions earlier than 1.9 had a Board Product Name
		 * DMI field of "MS-7376". This was changed to be
		 * "K9A2 Platinum (MS-7376)" in version 1.9, but we can still
		 * match on DMI_BOARD_NAME of "MS-7376".
		 */
		{
			.ident = "MSI K9A2 Platinum",
			.matches = {
				DMI_MATCH(DMI_BOARD_VENDOR,
					  "MICRO-STAR INTER"),
				DMI_MATCH(DMI_BOARD_NAME, "MS-7376"),
			},
		},
		{ }
	};
	const struct dmi_system_id *match;
	int year, month, date;
	char buf[9];

	match = dmi_first_match(sysids);
	if (pdev->bus->number != 0 || pdev->devfn != PCI_DEVFN(0x12, 0) ||
	    !match)
		return false;

	if (!match->driver_data)
		goto enable_64bit;

	dmi_get_date(DMI_BIOS_DATE, &year, &month, &date);
	snprintf(buf, sizeof(buf), "%04d%02d%02d", year, month, date);

	if (strcmp(buf, match->driver_data) >= 0)
		goto enable_64bit;
	else {
		dev_printk(KERN_WARNING, &pdev->dev, "%s: BIOS too old, "
			   "forcing 32bit DMA, update BIOS\n", match->ident);
		return false;
	}

enable_64bit:
	dev_printk(KERN_WARNING, &pdev->dev, "%s: enabling 64bit DMA\n",
		   match->ident);
	return true;
}

static bool ahci_broken_system_poweroff(struct pci_dev *pdev)
{
	static const struct dmi_system_id broken_systems[] = {
		{
			.ident = "HP Compaq nx6310",
			.matches = {
				DMI_MATCH(DMI_SYS_VENDOR, "Hewlett-Packard"),
				DMI_MATCH(DMI_PRODUCT_NAME, "HP Compaq nx6310"),
			},
			/* PCI slot number of the controller */
			.driver_data = (void *)0x1FUL,
		},
		{
			.ident = "HP Compaq 6720s",
			.matches = {
				DMI_MATCH(DMI_SYS_VENDOR, "Hewlett-Packard"),
				DMI_MATCH(DMI_PRODUCT_NAME, "HP Compaq 6720s"),
			},
			/* PCI slot number of the controller */
			.driver_data = (void *)0x1FUL,
		},

		{ }	/* terminate list */
	};
	const struct dmi_system_id *dmi = dmi_first_match(broken_systems);

	if (dmi) {
		unsigned long slot = (unsigned long)dmi->driver_data;
		/* apply the quirk only to on-board controllers */
		return slot == PCI_SLOT(pdev->devfn);
	}

	return false;
}

static bool ahci_broken_suspend(struct pci_dev *pdev)
{
	static const struct dmi_system_id sysids[] = {
		/*
		 * On HP dv[4-6] and HDX18 with earlier BIOSen, link
		 * to the harddisk doesn't become online after
		 * resuming from STR.  Warn and fail suspend.
		 *
		 * http://bugzilla.kernel.org/show_bug.cgi?id=12276
		 *
		 * Use dates instead of versions to match as HP is
		 * apparently recycling both product and version
		 * strings.
		 *
		 * http://bugzilla.kernel.org/show_bug.cgi?id=15462
		 */
		{
			.ident = "dv4",
			.matches = {
				DMI_MATCH(DMI_SYS_VENDOR, "Hewlett-Packard"),
				DMI_MATCH(DMI_PRODUCT_NAME,
					  "HP Pavilion dv4 Notebook PC"),
			},
			.driver_data = "20090105",	/* F.30 */
		},
		{
			.ident = "dv5",
			.matches = {
				DMI_MATCH(DMI_SYS_VENDOR, "Hewlett-Packard"),
				DMI_MATCH(DMI_PRODUCT_NAME,
					  "HP Pavilion dv5 Notebook PC"),
			},
			.driver_data = "20090506",	/* F.16 */
		},
		{
			.ident = "dv6",
			.matches = {
				DMI_MATCH(DMI_SYS_VENDOR, "Hewlett-Packard"),
				DMI_MATCH(DMI_PRODUCT_NAME,
					  "HP Pavilion dv6 Notebook PC"),
			},
			.driver_data = "20090423",	/* F.21 */
		},
		{
			.ident = "HDX18",
			.matches = {
				DMI_MATCH(DMI_SYS_VENDOR, "Hewlett-Packard"),
				DMI_MATCH(DMI_PRODUCT_NAME,
					  "HP HDX18 Notebook PC"),
			},
			.driver_data = "20090430",	/* F.23 */
		},
		/*
		 * Acer eMachines G725 has the same problem.  BIOS
		 * V1.03 is known to be broken.  V3.04 is known to
		 * work.  Between, there are V1.06, V2.06 and V3.03
		 * that we don't have much idea about.  For now,
		 * blacklist anything older than V3.04.
		 *
		 * http://bugzilla.kernel.org/show_bug.cgi?id=15104
		 */
		{
			.ident = "G725",
			.matches = {
				DMI_MATCH(DMI_SYS_VENDOR, "eMachines"),
				DMI_MATCH(DMI_PRODUCT_NAME, "eMachines G725"),
			},
			.driver_data = "20091216",	/* V3.04 */
		},
		{ }	/* terminate list */
	};
	const struct dmi_system_id *dmi = dmi_first_match(sysids);
	int year, month, date;
	char buf[9];

	if (!dmi || pdev->bus->number || pdev->devfn != PCI_DEVFN(0x1f, 2))
		return false;

	dmi_get_date(DMI_BIOS_DATE, &year, &month, &date);
	snprintf(buf, sizeof(buf), "%04d%02d%02d", year, month, date);

	return strcmp(buf, dmi->driver_data) < 0;
}

static bool ahci_broken_online(struct pci_dev *pdev)
{
#define ENCODE_BUSDEVFN(bus, slot, func)			\
	(void *)(unsigned long)(((bus) << 8) | PCI_DEVFN((slot), (func)))
	static const struct dmi_system_id sysids[] = {
		/*
		 * There are several gigabyte boards which use
		 * SIMG5723s configured as hardware RAID.  Certain
		 * 5723 firmware revisions shipped there keep the link
		 * online but fail to answer properly to SRST or
		 * IDENTIFY when no device is attached downstream
		 * causing libata to retry quite a few times leading
		 * to excessive detection delay.
		 *
		 * As these firmwares respond to the second reset try
		 * with invalid device signature, considering unknown
		 * sig as offline works around the problem acceptably.
		 */
		{
			.ident = "EP45-DQ6",
			.matches = {
				DMI_MATCH(DMI_BOARD_VENDOR,
					  "Gigabyte Technology Co., Ltd."),
				DMI_MATCH(DMI_BOARD_NAME, "EP45-DQ6"),
			},
			.driver_data = ENCODE_BUSDEVFN(0x0a, 0x00, 0),
		},
		{
			.ident = "EP45-DS5",
			.matches = {
				DMI_MATCH(DMI_BOARD_VENDOR,
					  "Gigabyte Technology Co., Ltd."),
				DMI_MATCH(DMI_BOARD_NAME, "EP45-DS5"),
			},
			.driver_data = ENCODE_BUSDEVFN(0x03, 0x00, 0),
		},
		{ }	/* terminate list */
	};
#undef ENCODE_BUSDEVFN
	const struct dmi_system_id *dmi = dmi_first_match(sysids);
	unsigned int val;

	if (!dmi)
		return false;

	val = (unsigned long)dmi->driver_data;

	return pdev->bus->number == (val >> 8) && pdev->devfn == (val & 0xff);
}

#ifdef CONFIG_ATA_ACPI
static void ahci_gtf_filter_workaround(struct ata_host *host)
{
	static const struct dmi_system_id sysids[] = {
		/*
		 * Aspire 3810T issues a bunch of SATA enable commands
		 * via _GTF including an invalid one and one which is
		 * rejected by the device.  Among the successful ones
		 * is FPDMA non-zero offset enable which when enabled
		 * only on the drive side leads to NCQ command
		 * failures.  Filter it out.
		 */
		{
			.ident = "Aspire 3810T",
			.matches = {
				DMI_MATCH(DMI_SYS_VENDOR, "Acer"),
				DMI_MATCH(DMI_PRODUCT_NAME, "Aspire 3810T"),
			},
			.driver_data = (void *)ATA_ACPI_FILTER_FPDMA_OFFSET,
		},
		{ }
	};
	const struct dmi_system_id *dmi = dmi_first_match(sysids);
	unsigned int filter;
	int i;

	if (!dmi)
		return;

	filter = (unsigned long)dmi->driver_data;
	dev_printk(KERN_INFO, host->dev,
		   "applying extra ACPI _GTF filter 0x%x for %s\n",
		   filter, dmi->ident);

	for (i = 0; i < host->n_ports; i++) {
		struct ata_port *ap = host->ports[i];
		struct ata_link *link;
		struct ata_device *dev;

		ata_for_each_link(link, ap, EDGE)
			ata_for_each_dev(dev, link, ALL)
				dev->gtf_filter |= filter;
	}
}
#else
static inline void ahci_gtf_filter_workaround(struct ata_host *host)
{}
#endif

static int ahci_init_one(struct pci_dev *pdev, const struct pci_device_id *ent)
{
	static int printed_version;
	unsigned int board_id = ent->driver_data;
	struct ata_port_info pi = ahci_port_info[board_id];
	const struct ata_port_info *ppi[] = { &pi, NULL };
	struct device *dev = &pdev->dev;
	struct ahci_host_priv *hpriv;
	struct ata_host *host;
	int n_ports, i, rc;

	VPRINTK("ENTER\n");

	WARN_ON((int)ATA_MAX_QUEUE > AHCI_MAX_CMDS);

	if (!printed_version++)
		dev_printk(KERN_DEBUG, &pdev->dev, "version " DRV_VERSION "\n");

	/* The AHCI driver can only drive the SATA ports, the PATA driver
	   can drive them all so if both drivers are selected make sure
	   AHCI stays out of the way */
	if (pdev->vendor == PCI_VENDOR_ID_MARVELL && !marvell_enable)
		return -ENODEV;

	/*
	 * For some reason, MCP89 on MacBook 7,1 doesn't work with
	 * ahci, use ata_generic instead.
	 */
	if (pdev->vendor == PCI_VENDOR_ID_NVIDIA &&
	    pdev->device == PCI_DEVICE_ID_NVIDIA_NFORCE_MCP89_SATA &&
	    pdev->subsystem_vendor == PCI_VENDOR_ID_APPLE &&
	    pdev->subsystem_device == 0xcb89)
		return -ENODEV;

	/* Promise's PDC42819 is a SAS/SATA controller that has an AHCI mode.
	 * At the moment, we can only use the AHCI mode. Let the users know
	 * that for SAS drives they're out of luck.
	 */
	if (pdev->vendor == PCI_VENDOR_ID_PROMISE)
		dev_printk(KERN_INFO, &pdev->dev, "PDC42819 "
			   "can only drive SATA devices with this driver\n");

	/* acquire resources */
	rc = pcim_enable_device(pdev);
	if (rc)
		return rc;

	/* AHCI controllers often implement SFF compatible interface.
	 * Grab all PCI BARs just in case.
	 */
	rc = pcim_iomap_regions_request_all(pdev, 1 << AHCI_PCI_BAR, DRV_NAME);
	if (rc == -EBUSY)
		pcim_pin_device(pdev);
	if (rc)
		return rc;

	if (pdev->vendor == PCI_VENDOR_ID_INTEL &&
	    (pdev->device == 0x2652 || pdev->device == 0x2653)) {
		u8 map;

		/* ICH6s share the same PCI ID for both piix and ahci
		 * modes.  Enabling ahci mode while MAP indicates
		 * combined mode is a bad idea.  Yield to ata_piix.
		 */
		pci_read_config_byte(pdev, ICH_MAP, &map);
		if (map & 0x3) {
			dev_printk(KERN_INFO, &pdev->dev, "controller is in "
				   "combined mode, can't enable AHCI mode\n");
			return -ENODEV;
		}
	}

	hpriv = devm_kzalloc(dev, sizeof(*hpriv), GFP_KERNEL);
	if (!hpriv)
		return -ENOMEM;
	hpriv->flags |= (unsigned long)pi.private_data;

	/* MCP65 revision A1 and A2 can't do MSI */
	if (board_id == board_ahci_mcp65 &&
	    (pdev->revision == 0xa1 || pdev->revision == 0xa2))
		hpriv->flags |= AHCI_HFLAG_NO_MSI;

	/* SB800 does NOT need the workaround to ignore SERR_INTERNAL */
	if (board_id == board_ahci_sb700 && pdev->revision >= 0x40)
		hpriv->flags &= ~AHCI_HFLAG_IGN_SERR_INTERNAL;

	/* only some SB600s can do 64bit DMA */
	if (ahci_sb600_enable_64bit(pdev))
		hpriv->flags &= ~AHCI_HFLAG_32BIT_ONLY;

	if ((hpriv->flags & AHCI_HFLAG_NO_MSI) || pci_enable_msi(pdev))
		pci_intx(pdev, 1);

	hpriv->mmio = pcim_iomap_table(pdev)[AHCI_PCI_BAR];

	/* save initial config */
	ahci_pci_save_initial_config(pdev, hpriv);

	/* prepare host */
	if (hpriv->cap & HOST_CAP_NCQ) {
		pi.flags |= ATA_FLAG_NCQ;
		/*
		 * Auto-activate optimization is supposed to be
		 * supported on all AHCI controllers indicating NCQ
		 * capability, but it seems to be broken on some
		 * chipsets including NVIDIAs.
		 */
		if (!(hpriv->flags & AHCI_HFLAG_NO_FPDMA_AA))
			pi.flags |= ATA_FLAG_FPDMA_AA;
	}

	if (hpriv->cap & HOST_CAP_PMP)
		pi.flags |= ATA_FLAG_PMP;

	ahci_set_em_messages(hpriv, &pi);

	if (ahci_broken_system_poweroff(pdev)) {
		pi.flags |= ATA_FLAG_NO_POWEROFF_SPINDOWN;
		dev_info(&pdev->dev,
			"quirky BIOS, skipping spindown on poweroff\n");
	}

	if (ahci_broken_suspend(pdev)) {
		hpriv->flags |= AHCI_HFLAG_NO_SUSPEND;
		dev_printk(KERN_WARNING, &pdev->dev,
			   "BIOS update required for suspend/resume\n");
	}

	if (ahci_broken_online(pdev)) {
		hpriv->flags |= AHCI_HFLAG_SRST_TOUT_IS_OFFLINE;
		dev_info(&pdev->dev,
			 "online status unreliable, applying workaround\n");
	}

	/* CAP.NP sometimes indicate the index of the last enabled
	 * port, at other times, that of the last possible port, so
	 * determining the maximum port number requires looking at
	 * both CAP.NP and port_map.
	 */
	n_ports = max(ahci_nr_ports(hpriv->cap), fls(hpriv->port_map));

	host = ata_host_alloc_pinfo(&pdev->dev, ppi, n_ports);
	if (!host)
		return -ENOMEM;
	host->private_data = hpriv;

	if (!(hpriv->cap & HOST_CAP_SSS) || ahci_ignore_sss)
		host->flags |= ATA_HOST_PARALLEL_SCAN;
	else
		printk(KERN_INFO "ahci: SSS flag set, parallel bus scan disabled\n");

	if (pi.flags & ATA_FLAG_EM)
		ahci_reset_em(host);

	for (i = 0; i < host->n_ports; i++) {
		struct ata_port *ap = host->ports[i];

		ata_port_pbar_desc(ap, AHCI_PCI_BAR, -1, "abar");
		ata_port_pbar_desc(ap, AHCI_PCI_BAR,
				   0x100 + ap->port_no * 0x80, "port");

		/* set enclosure management message type */
		if (ap->flags & ATA_FLAG_EM)
			ap->em_message_type = hpriv->em_msg_type;


		/* disabled/not-implemented port */
		if (!(hpriv->port_map & (1 << i)))
			ap->ops = &ata_dummy_port_ops;
	}

	/* apply workaround for ASUS P5W DH Deluxe mainboard */
	ahci_p5wdh_workaround(host);

	/* apply gtf filter quirk */
	ahci_gtf_filter_workaround(host);

	/* initialize adapter */
	rc = ahci_configure_dma_masks(pdev, hpriv->cap & HOST_CAP_64);
	if (rc)
		return rc;

	rc = ahci_pci_reset_controller(host);
	if (rc)
		return rc;

	ahci_pci_init_controller(host);
	ahci_pci_print_info(host);

	pci_set_master(pdev);
	return ata_host_activate(host, pdev->irq, ahci_interrupt, IRQF_SHARED,
				 &ahci_sht);
}

static int __init ahci_init(void)
{
	return pci_register_driver(&ahci_pci_driver);
}

static void __exit ahci_exit(void)
{
	pci_unregister_driver(&ahci_pci_driver);
}


MODULE_AUTHOR("Jeff Garzik");
MODULE_DESCRIPTION("AHCI SATA low-level driver");
MODULE_LICENSE("GPL");
MODULE_DEVICE_TABLE(pci, ahci_pci_tbl);
MODULE_VERSION(DRV_VERSION);

module_init(ahci_init);
module_exit(ahci_exit);<|MERGE_RESOLUTION|>--- conflicted
+++ resolved
@@ -391,11 +391,8 @@
 	  .driver_data = board_ahci_yes_fbs },			/* 88se9128 */
 	{ PCI_DEVICE(0x1b4b, 0x9125),
 	  .driver_data = board_ahci_yes_fbs },			/* 88se9125 */
-<<<<<<< HEAD
-=======
 	{ PCI_DEVICE(0x1b4b, 0x91a3),
 	  .driver_data = board_ahci_yes_fbs },
->>>>>>> ab799a3f
 
 	/* Promise */
 	{ PCI_VDEVICE(PROMISE, 0x3f20), board_ahci },	/* PDC42819 */
