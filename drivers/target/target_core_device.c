/*******************************************************************************
 * Filename:  target_core_device.c (based on iscsi_target_device.c)
 *
 * This file contains the TCM Virtual Device and Disk Transport
 * agnostic related functions.
 *
 * (c) Copyright 2003-2012 RisingTide Systems LLC.
 *
 * Nicholas A. Bellinger <nab@kernel.org>
 *
 * This program is free software; you can redistribute it and/or modify
 * it under the terms of the GNU General Public License as published by
 * the Free Software Foundation; either version 2 of the License, or
 * (at your option) any later version.
 *
 * This program is distributed in the hope that it will be useful,
 * but WITHOUT ANY WARRANTY; without even the implied warranty of
 * MERCHANTABILITY or FITNESS FOR A PARTICULAR PURPOSE.  See the
 * GNU General Public License for more details.
 *
 * You should have received a copy of the GNU General Public License
 * along with this program; if not, write to the Free Software
 * Foundation, Inc., 59 Temple Place - Suite 330, Boston, MA 02111-1307, USA.
 *
 ******************************************************************************/

#include <linux/net.h>
#include <linux/string.h>
#include <linux/delay.h>
#include <linux/timer.h>
#include <linux/slab.h>
#include <linux/spinlock.h>
#include <linux/kthread.h>
#include <linux/in.h>
#include <linux/export.h>
#include <net/sock.h>
#include <net/tcp.h>
#include <scsi/scsi.h>
#include <scsi/scsi_device.h>

#include <target/target_core_base.h>
#include <target/target_core_backend.h>
#include <target/target_core_fabric.h>

#include "target_core_internal.h"
#include "target_core_alua.h"
#include "target_core_pr.h"
#include "target_core_ua.h"

static struct se_hba *lun0_hba;
/* not static, needed by tpg.c */
struct se_device *g_lun0_dev;

sense_reason_t
transport_lookup_cmd_lun(struct se_cmd *se_cmd, u32 unpacked_lun)
{
	struct se_lun *se_lun = NULL;
	struct se_session *se_sess = se_cmd->se_sess;
	struct se_device *dev;
	unsigned long flags;

	if (unpacked_lun >= TRANSPORT_MAX_LUNS_PER_TPG)
		return TCM_NON_EXISTENT_LUN;

	spin_lock_irqsave(&se_sess->se_node_acl->device_list_lock, flags);
	se_cmd->se_deve = se_sess->se_node_acl->device_list[unpacked_lun];
	if (se_cmd->se_deve->lun_flags & TRANSPORT_LUNFLAGS_INITIATOR_ACCESS) {
		struct se_dev_entry *deve = se_cmd->se_deve;

		deve->total_cmds++;
		deve->total_bytes += se_cmd->data_length;

		if ((se_cmd->data_direction == DMA_TO_DEVICE) &&
		    (deve->lun_flags & TRANSPORT_LUNFLAGS_READ_ONLY)) {
			pr_err("TARGET_CORE[%s]: Detected WRITE_PROTECTED LUN"
				" Access for 0x%08x\n",
				se_cmd->se_tfo->get_fabric_name(),
				unpacked_lun);
			spin_unlock_irqrestore(&se_sess->se_node_acl->device_list_lock, flags);
			return TCM_WRITE_PROTECTED;
		}

		if (se_cmd->data_direction == DMA_TO_DEVICE)
			deve->write_bytes += se_cmd->data_length;
		else if (se_cmd->data_direction == DMA_FROM_DEVICE)
			deve->read_bytes += se_cmd->data_length;

		deve->deve_cmds++;

		se_lun = deve->se_lun;
		se_cmd->se_lun = deve->se_lun;
		se_cmd->pr_res_key = deve->pr_res_key;
		se_cmd->orig_fe_lun = unpacked_lun;
		se_cmd->se_cmd_flags |= SCF_SE_LUN_CMD;
	}
	spin_unlock_irqrestore(&se_sess->se_node_acl->device_list_lock, flags);

	if (!se_lun) {
		/*
		 * Use the se_portal_group->tpg_virt_lun0 to allow for
		 * REPORT_LUNS, et al to be returned when no active
		 * MappedLUN=0 exists for this Initiator Port.
		 */
		if (unpacked_lun != 0) {
			pr_err("TARGET_CORE[%s]: Detected NON_EXISTENT_LUN"
				" Access for 0x%08x\n",
				se_cmd->se_tfo->get_fabric_name(),
				unpacked_lun);
			return TCM_NON_EXISTENT_LUN;
		}
		/*
		 * Force WRITE PROTECT for virtual LUN 0
		 */
		if ((se_cmd->data_direction != DMA_FROM_DEVICE) &&
		    (se_cmd->data_direction != DMA_NONE))
			return TCM_WRITE_PROTECTED;

		se_lun = &se_sess->se_tpg->tpg_virt_lun0;
		se_cmd->se_lun = &se_sess->se_tpg->tpg_virt_lun0;
		se_cmd->orig_fe_lun = 0;
		se_cmd->se_cmd_flags |= SCF_SE_LUN_CMD;
	}

	/* Directly associate cmd with se_dev */
	se_cmd->se_dev = se_lun->lun_se_dev;

	/* TODO: get rid of this and use atomics for stats */
	dev = se_lun->lun_se_dev;
	spin_lock_irqsave(&dev->stats_lock, flags);
	dev->num_cmds++;
	if (se_cmd->data_direction == DMA_TO_DEVICE)
		dev->write_bytes += se_cmd->data_length;
	else if (se_cmd->data_direction == DMA_FROM_DEVICE)
		dev->read_bytes += se_cmd->data_length;
	spin_unlock_irqrestore(&dev->stats_lock, flags);

	spin_lock_irqsave(&se_lun->lun_cmd_lock, flags);
	list_add_tail(&se_cmd->se_lun_node, &se_lun->lun_cmd_list);
	spin_unlock_irqrestore(&se_lun->lun_cmd_lock, flags);

	return 0;
}
EXPORT_SYMBOL(transport_lookup_cmd_lun);

int transport_lookup_tmr_lun(struct se_cmd *se_cmd, u32 unpacked_lun)
{
	struct se_dev_entry *deve;
	struct se_lun *se_lun = NULL;
	struct se_session *se_sess = se_cmd->se_sess;
	struct se_tmr_req *se_tmr = se_cmd->se_tmr_req;
	unsigned long flags;

	if (unpacked_lun >= TRANSPORT_MAX_LUNS_PER_TPG)
		return -ENODEV;

	spin_lock_irqsave(&se_sess->se_node_acl->device_list_lock, flags);
	se_cmd->se_deve = se_sess->se_node_acl->device_list[unpacked_lun];
	deve = se_cmd->se_deve;

	if (deve->lun_flags & TRANSPORT_LUNFLAGS_INITIATOR_ACCESS) {
		se_tmr->tmr_lun = deve->se_lun;
		se_cmd->se_lun = deve->se_lun;
		se_lun = deve->se_lun;
		se_cmd->pr_res_key = deve->pr_res_key;
		se_cmd->orig_fe_lun = unpacked_lun;
	}
	spin_unlock_irqrestore(&se_sess->se_node_acl->device_list_lock, flags);

	if (!se_lun) {
		pr_debug("TARGET_CORE[%s]: Detected NON_EXISTENT_LUN"
			" Access for 0x%08x\n",
			se_cmd->se_tfo->get_fabric_name(),
			unpacked_lun);
		return -ENODEV;
	}

	/* Directly associate cmd with se_dev */
	se_cmd->se_dev = se_lun->lun_se_dev;
	se_tmr->tmr_dev = se_lun->lun_se_dev;

	spin_lock_irqsave(&se_tmr->tmr_dev->se_tmr_lock, flags);
	list_add_tail(&se_tmr->tmr_list, &se_tmr->tmr_dev->dev_tmr_list);
	spin_unlock_irqrestore(&se_tmr->tmr_dev->se_tmr_lock, flags);

	return 0;
}
EXPORT_SYMBOL(transport_lookup_tmr_lun);

/*
 * This function is called from core_scsi3_emulate_pro_register_and_move()
 * and core_scsi3_decode_spec_i_port(), and will increment &deve->pr_ref_count
 * when a matching rtpi is found.
 */
struct se_dev_entry *core_get_se_deve_from_rtpi(
	struct se_node_acl *nacl,
	u16 rtpi)
{
	struct se_dev_entry *deve;
	struct se_lun *lun;
	struct se_port *port;
	struct se_portal_group *tpg = nacl->se_tpg;
	u32 i;

	spin_lock_irq(&nacl->device_list_lock);
	for (i = 0; i < TRANSPORT_MAX_LUNS_PER_TPG; i++) {
		deve = nacl->device_list[i];

		if (!(deve->lun_flags & TRANSPORT_LUNFLAGS_INITIATOR_ACCESS))
			continue;

		lun = deve->se_lun;
		if (!lun) {
			pr_err("%s device entries device pointer is"
				" NULL, but Initiator has access.\n",
				tpg->se_tpg_tfo->get_fabric_name());
			continue;
		}
		port = lun->lun_sep;
		if (!port) {
			pr_err("%s device entries device pointer is"
				" NULL, but Initiator has access.\n",
				tpg->se_tpg_tfo->get_fabric_name());
			continue;
		}
		if (port->sep_rtpi != rtpi)
			continue;

		atomic_inc(&deve->pr_ref_count);
		smp_mb__after_atomic_inc();
		spin_unlock_irq(&nacl->device_list_lock);

		return deve;
	}
	spin_unlock_irq(&nacl->device_list_lock);

	return NULL;
}

int core_free_device_list_for_node(
	struct se_node_acl *nacl,
	struct se_portal_group *tpg)
{
	struct se_dev_entry *deve;
	struct se_lun *lun;
	u32 i;

	if (!nacl->device_list)
		return 0;

	spin_lock_irq(&nacl->device_list_lock);
	for (i = 0; i < TRANSPORT_MAX_LUNS_PER_TPG; i++) {
		deve = nacl->device_list[i];

		if (!(deve->lun_flags & TRANSPORT_LUNFLAGS_INITIATOR_ACCESS))
			continue;

		if (!deve->se_lun) {
			pr_err("%s device entries device pointer is"
				" NULL, but Initiator has access.\n",
				tpg->se_tpg_tfo->get_fabric_name());
			continue;
		}
		lun = deve->se_lun;

		spin_unlock_irq(&nacl->device_list_lock);
		core_disable_device_list_for_node(lun, NULL, deve->mapped_lun,
			TRANSPORT_LUNFLAGS_NO_ACCESS, nacl, tpg);
		spin_lock_irq(&nacl->device_list_lock);
	}
	spin_unlock_irq(&nacl->device_list_lock);

	array_free(nacl->device_list, TRANSPORT_MAX_LUNS_PER_TPG);
	nacl->device_list = NULL;

	return 0;
}

void core_dec_lacl_count(struct se_node_acl *se_nacl, struct se_cmd *se_cmd)
{
	struct se_dev_entry *deve;
	unsigned long flags;

	spin_lock_irqsave(&se_nacl->device_list_lock, flags);
	deve = se_nacl->device_list[se_cmd->orig_fe_lun];
	deve->deve_cmds--;
	spin_unlock_irqrestore(&se_nacl->device_list_lock, flags);
}

void core_update_device_list_access(
	u32 mapped_lun,
	u32 lun_access,
	struct se_node_acl *nacl)
{
	struct se_dev_entry *deve;

	spin_lock_irq(&nacl->device_list_lock);
	deve = nacl->device_list[mapped_lun];
	if (lun_access & TRANSPORT_LUNFLAGS_READ_WRITE) {
		deve->lun_flags &= ~TRANSPORT_LUNFLAGS_READ_ONLY;
		deve->lun_flags |= TRANSPORT_LUNFLAGS_READ_WRITE;
	} else {
		deve->lun_flags &= ~TRANSPORT_LUNFLAGS_READ_WRITE;
		deve->lun_flags |= TRANSPORT_LUNFLAGS_READ_ONLY;
	}
	spin_unlock_irq(&nacl->device_list_lock);
}

/*      core_enable_device_list_for_node():
 *
 *
 */
int core_enable_device_list_for_node(
	struct se_lun *lun,
	struct se_lun_acl *lun_acl,
	u32 mapped_lun,
	u32 lun_access,
	struct se_node_acl *nacl,
	struct se_portal_group *tpg)
{
	struct se_port *port = lun->lun_sep;
	struct se_dev_entry *deve;

	spin_lock_irq(&nacl->device_list_lock);

	deve = nacl->device_list[mapped_lun];

	/*
	 * Check if the call is handling demo mode -> explict LUN ACL
	 * transition.  This transition must be for the same struct se_lun
	 * + mapped_lun that was setup in demo mode..
	 */
	if (deve->lun_flags & TRANSPORT_LUNFLAGS_INITIATOR_ACCESS) {
		if (deve->se_lun_acl != NULL) {
			pr_err("struct se_dev_entry->se_lun_acl"
			       " already set for demo mode -> explict"
			       " LUN ACL transition\n");
			spin_unlock_irq(&nacl->device_list_lock);
			return -EINVAL;
		}
		if (deve->se_lun != lun) {
			pr_err("struct se_dev_entry->se_lun does"
			       " match passed struct se_lun for demo mode"
			       " -> explict LUN ACL transition\n");
			spin_unlock_irq(&nacl->device_list_lock);
			return -EINVAL;
		}
		deve->se_lun_acl = lun_acl;

		if (lun_access & TRANSPORT_LUNFLAGS_READ_WRITE) {
			deve->lun_flags &= ~TRANSPORT_LUNFLAGS_READ_ONLY;
			deve->lun_flags |= TRANSPORT_LUNFLAGS_READ_WRITE;
		} else {
			deve->lun_flags &= ~TRANSPORT_LUNFLAGS_READ_WRITE;
			deve->lun_flags |= TRANSPORT_LUNFLAGS_READ_ONLY;
		}

		spin_unlock_irq(&nacl->device_list_lock);
		return 0;
	}

	deve->se_lun = lun;
	deve->se_lun_acl = lun_acl;
	deve->mapped_lun = mapped_lun;
	deve->lun_flags |= TRANSPORT_LUNFLAGS_INITIATOR_ACCESS;

	if (lun_access & TRANSPORT_LUNFLAGS_READ_WRITE) {
		deve->lun_flags &= ~TRANSPORT_LUNFLAGS_READ_ONLY;
		deve->lun_flags |= TRANSPORT_LUNFLAGS_READ_WRITE;
	} else {
		deve->lun_flags &= ~TRANSPORT_LUNFLAGS_READ_WRITE;
		deve->lun_flags |= TRANSPORT_LUNFLAGS_READ_ONLY;
	}

	deve->creation_time = get_jiffies_64();
	deve->attach_count++;
	spin_unlock_irq(&nacl->device_list_lock);

	spin_lock_bh(&port->sep_alua_lock);
	list_add_tail(&deve->alua_port_list, &port->sep_alua_list);
	spin_unlock_bh(&port->sep_alua_lock);

	return 0;
}

/*      core_disable_device_list_for_node():
 *
 *
 */
int core_disable_device_list_for_node(
	struct se_lun *lun,
	struct se_lun_acl *lun_acl,
	u32 mapped_lun,
	u32 lun_access,
	struct se_node_acl *nacl,
	struct se_portal_group *tpg)
{
	struct se_port *port = lun->lun_sep;
	struct se_dev_entry *deve = nacl->device_list[mapped_lun];

	/*
	 * If the MappedLUN entry is being disabled, the entry in
	 * port->sep_alua_list must be removed now before clearing the
	 * struct se_dev_entry pointers below as logic in
	 * core_alua_do_transition_tg_pt() depends on these being present.
	 *
	 * deve->se_lun_acl will be NULL for demo-mode created LUNs
	 * that have not been explicitly converted to MappedLUNs ->
	 * struct se_lun_acl, but we remove deve->alua_port_list from
	 * port->sep_alua_list. This also means that active UAs and
	 * NodeACL context specific PR metadata for demo-mode
	 * MappedLUN *deve will be released below..
	 */
	spin_lock_bh(&port->sep_alua_lock);
	list_del(&deve->alua_port_list);
	spin_unlock_bh(&port->sep_alua_lock);
	/*
	 * Wait for any in process SPEC_I_PT=1 or REGISTER_AND_MOVE
	 * PR operation to complete.
	 */
	while (atomic_read(&deve->pr_ref_count) != 0)
		cpu_relax();

	spin_lock_irq(&nacl->device_list_lock);
	/*
	 * Disable struct se_dev_entry LUN ACL mapping
	 */
	core_scsi3_ua_release_all(deve);
	deve->se_lun = NULL;
	deve->se_lun_acl = NULL;
	deve->lun_flags = 0;
	deve->creation_time = 0;
	deve->attach_count--;
	spin_unlock_irq(&nacl->device_list_lock);

	core_scsi3_free_pr_reg_from_nacl(lun->lun_se_dev, nacl);
	return 0;
}

/*      core_clear_lun_from_tpg():
 *
 *
 */
void core_clear_lun_from_tpg(struct se_lun *lun, struct se_portal_group *tpg)
{
	struct se_node_acl *nacl;
	struct se_dev_entry *deve;
	u32 i;

	spin_lock_irq(&tpg->acl_node_lock);
	list_for_each_entry(nacl, &tpg->acl_node_list, acl_list) {
		spin_unlock_irq(&tpg->acl_node_lock);

		spin_lock_irq(&nacl->device_list_lock);
		for (i = 0; i < TRANSPORT_MAX_LUNS_PER_TPG; i++) {
			deve = nacl->device_list[i];
			if (lun != deve->se_lun)
				continue;
			spin_unlock_irq(&nacl->device_list_lock);

			core_disable_device_list_for_node(lun, NULL,
				deve->mapped_lun, TRANSPORT_LUNFLAGS_NO_ACCESS,
				nacl, tpg);

			spin_lock_irq(&nacl->device_list_lock);
		}
		spin_unlock_irq(&nacl->device_list_lock);

		spin_lock_irq(&tpg->acl_node_lock);
	}
	spin_unlock_irq(&tpg->acl_node_lock);
}

static struct se_port *core_alloc_port(struct se_device *dev)
{
	struct se_port *port, *port_tmp;

	port = kzalloc(sizeof(struct se_port), GFP_KERNEL);
	if (!port) {
		pr_err("Unable to allocate struct se_port\n");
		return ERR_PTR(-ENOMEM);
	}
	INIT_LIST_HEAD(&port->sep_alua_list);
	INIT_LIST_HEAD(&port->sep_list);
	atomic_set(&port->sep_tg_pt_secondary_offline, 0);
	spin_lock_init(&port->sep_alua_lock);
	mutex_init(&port->sep_tg_pt_md_mutex);

	spin_lock(&dev->se_port_lock);
	if (dev->dev_port_count == 0x0000ffff) {
		pr_warn("Reached dev->dev_port_count =="
				" 0x0000ffff\n");
		spin_unlock(&dev->se_port_lock);
		return ERR_PTR(-ENOSPC);
	}
again:
	/*
	 * Allocate the next RELATIVE TARGET PORT IDENTIFIER for this struct se_device
	 * Here is the table from spc4r17 section 7.7.3.8.
	 *
	 *    Table 473 -- RELATIVE TARGET PORT IDENTIFIER field
	 *
	 * Code      Description
	 * 0h        Reserved
	 * 1h        Relative port 1, historically known as port A
	 * 2h        Relative port 2, historically known as port B
	 * 3h to FFFFh    Relative port 3 through 65 535
	 */
	port->sep_rtpi = dev->dev_rpti_counter++;
	if (!port->sep_rtpi)
		goto again;

	list_for_each_entry(port_tmp, &dev->dev_sep_list, sep_list) {
		/*
		 * Make sure RELATIVE TARGET PORT IDENTIFIER is unique
		 * for 16-bit wrap..
		 */
		if (port->sep_rtpi == port_tmp->sep_rtpi)
			goto again;
	}
	spin_unlock(&dev->se_port_lock);

	return port;
}

static void core_export_port(
	struct se_device *dev,
	struct se_portal_group *tpg,
	struct se_port *port,
	struct se_lun *lun)
{
	struct t10_alua_tg_pt_gp_member *tg_pt_gp_mem = NULL;

	spin_lock(&dev->se_port_lock);
	spin_lock(&lun->lun_sep_lock);
	port->sep_tpg = tpg;
	port->sep_lun = lun;
	lun->lun_sep = port;
	spin_unlock(&lun->lun_sep_lock);

	list_add_tail(&port->sep_list, &dev->dev_sep_list);
	spin_unlock(&dev->se_port_lock);

	if (dev->transport->transport_type != TRANSPORT_PLUGIN_PHBA_PDEV &&
	    !(dev->se_hba->hba_flags & HBA_FLAGS_INTERNAL_USE)) {
		tg_pt_gp_mem = core_alua_allocate_tg_pt_gp_mem(port);
		if (IS_ERR(tg_pt_gp_mem) || !tg_pt_gp_mem) {
			pr_err("Unable to allocate t10_alua_tg_pt"
					"_gp_member_t\n");
			return;
		}
		spin_lock(&tg_pt_gp_mem->tg_pt_gp_mem_lock);
		__core_alua_attach_tg_pt_gp_mem(tg_pt_gp_mem,
			dev->t10_alua.default_tg_pt_gp);
		spin_unlock(&tg_pt_gp_mem->tg_pt_gp_mem_lock);
		pr_debug("%s/%s: Adding to default ALUA Target Port"
			" Group: alua/default_tg_pt_gp\n",
			dev->transport->name, tpg->se_tpg_tfo->get_fabric_name());
	}

	dev->dev_port_count++;
	port->sep_index = port->sep_rtpi; /* RELATIVE TARGET PORT IDENTIFIER */
}

/*
 *	Called with struct se_device->se_port_lock spinlock held.
 */
static void core_release_port(struct se_device *dev, struct se_port *port)
	__releases(&dev->se_port_lock) __acquires(&dev->se_port_lock)
{
	/*
	 * Wait for any port reference for PR ALL_TG_PT=1 operation
	 * to complete in __core_scsi3_alloc_registration()
	 */
	spin_unlock(&dev->se_port_lock);
	if (atomic_read(&port->sep_tg_pt_ref_cnt))
		cpu_relax();
	spin_lock(&dev->se_port_lock);

	core_alua_free_tg_pt_gp_mem(port);

	list_del(&port->sep_list);
	dev->dev_port_count--;
	kfree(port);
}

int core_dev_export(
	struct se_device *dev,
	struct se_portal_group *tpg,
	struct se_lun *lun)
{
	struct se_hba *hba = dev->se_hba;
	struct se_port *port;

	port = core_alloc_port(dev);
	if (IS_ERR(port))
		return PTR_ERR(port);

	lun->lun_se_dev = dev;

	spin_lock(&hba->device_lock);
	dev->export_count++;
	spin_unlock(&hba->device_lock);

	core_export_port(dev, tpg, port, lun);
	return 0;
}

void core_dev_unexport(
	struct se_device *dev,
	struct se_portal_group *tpg,
	struct se_lun *lun)
{
	struct se_hba *hba = dev->se_hba;
	struct se_port *port = lun->lun_sep;

	spin_lock(&lun->lun_sep_lock);
	if (lun->lun_se_dev == NULL) {
		spin_unlock(&lun->lun_sep_lock);
		return;
	}
	spin_unlock(&lun->lun_sep_lock);

	spin_lock(&dev->se_port_lock);
	core_release_port(dev, port);
	spin_unlock(&dev->se_port_lock);

	spin_lock(&hba->device_lock);
	dev->export_count--;
	spin_unlock(&hba->device_lock);

	lun->lun_se_dev = NULL;
}

static void se_release_vpd_for_dev(struct se_device *dev)
{
	struct t10_vpd *vpd, *vpd_tmp;

	spin_lock(&dev->t10_wwn.t10_vpd_lock);
	list_for_each_entry_safe(vpd, vpd_tmp,
			&dev->t10_wwn.t10_vpd_list, vpd_list) {
		list_del(&vpd->vpd_list);
		kfree(vpd);
	}
	spin_unlock(&dev->t10_wwn.t10_vpd_lock);
}

static u32 se_dev_align_max_sectors(u32 max_sectors, u32 block_size)
{
	u32 aligned_max_sectors;
	u32 alignment;
	/*
	 * Limit max_sectors to a PAGE_SIZE aligned value for modern
	 * transport_allocate_data_tasks() operation.
	 */
	alignment = max(1ul, PAGE_SIZE / block_size);
	aligned_max_sectors = rounddown(max_sectors, alignment);

	if (max_sectors != aligned_max_sectors)
		pr_info("Rounding down aligned max_sectors from %u to %u\n",
			max_sectors, aligned_max_sectors);

	return aligned_max_sectors;
}

int se_dev_set_max_unmap_lba_count(
	struct se_device *dev,
	u32 max_unmap_lba_count)
{
	dev->dev_attrib.max_unmap_lba_count = max_unmap_lba_count;
	pr_debug("dev[%p]: Set max_unmap_lba_count: %u\n",
			dev, dev->dev_attrib.max_unmap_lba_count);
	return 0;
}

int se_dev_set_max_unmap_block_desc_count(
	struct se_device *dev,
	u32 max_unmap_block_desc_count)
{
	dev->dev_attrib.max_unmap_block_desc_count =
		max_unmap_block_desc_count;
	pr_debug("dev[%p]: Set max_unmap_block_desc_count: %u\n",
			dev, dev->dev_attrib.max_unmap_block_desc_count);
	return 0;
}

int se_dev_set_unmap_granularity(
	struct se_device *dev,
	u32 unmap_granularity)
{
	dev->dev_attrib.unmap_granularity = unmap_granularity;
	pr_debug("dev[%p]: Set unmap_granularity: %u\n",
			dev, dev->dev_attrib.unmap_granularity);
	return 0;
}

int se_dev_set_unmap_granularity_alignment(
	struct se_device *dev,
	u32 unmap_granularity_alignment)
{
	dev->dev_attrib.unmap_granularity_alignment = unmap_granularity_alignment;
	pr_debug("dev[%p]: Set unmap_granularity_alignment: %u\n",
			dev, dev->dev_attrib.unmap_granularity_alignment);
	return 0;
}

int se_dev_set_max_write_same_len(
	struct se_device *dev,
	u32 max_write_same_len)
{
	dev->dev_attrib.max_write_same_len = max_write_same_len;
	pr_debug("dev[%p]: Set max_write_same_len: %u\n",
			dev, dev->dev_attrib.max_write_same_len);
	return 0;
}

int se_dev_set_emulate_dpo(struct se_device *dev, int flag)
{
	if (flag != 0 && flag != 1) {
		pr_err("Illegal value %d\n", flag);
		return -EINVAL;
	}

	if (flag) {
		pr_err("dpo_emulated not supported\n");
		return -EINVAL;
	}

	return 0;
}

int se_dev_set_emulate_fua_write(struct se_device *dev, int flag)
{
	if (flag != 0 && flag != 1) {
		pr_err("Illegal value %d\n", flag);
		return -EINVAL;
	}

	if (flag &&
	    dev->transport->transport_type == TRANSPORT_PLUGIN_PHBA_PDEV) {
		pr_err("emulate_fua_write not supported for pSCSI\n");
		return -EINVAL;
	}
	dev->dev_attrib.emulate_fua_write = flag;
	pr_debug("dev[%p]: SE Device Forced Unit Access WRITEs: %d\n",
			dev, dev->dev_attrib.emulate_fua_write);
	return 0;
}

int se_dev_set_emulate_fua_read(struct se_device *dev, int flag)
{
	if (flag != 0 && flag != 1) {
		pr_err("Illegal value %d\n", flag);
		return -EINVAL;
	}

	if (flag) {
		pr_err("ua read emulated not supported\n");
		return -EINVAL;
	}

	return 0;
}

int se_dev_set_emulate_write_cache(struct se_device *dev, int flag)
{
	if (flag != 0 && flag != 1) {
		pr_err("Illegal value %d\n", flag);
		return -EINVAL;
	}
	if (flag &&
	    dev->transport->transport_type == TRANSPORT_PLUGIN_PHBA_PDEV) {
		pr_err("emulate_write_cache not supported for pSCSI\n");
		return -EINVAL;
	}
	dev->dev_attrib.emulate_write_cache = flag;
	pr_debug("dev[%p]: SE Device WRITE_CACHE_EMULATION flag: %d\n",
			dev, dev->dev_attrib.emulate_write_cache);
	return 0;
}

int se_dev_set_emulate_ua_intlck_ctrl(struct se_device *dev, int flag)
{
	if ((flag != 0) && (flag != 1) && (flag != 2)) {
		pr_err("Illegal value %d\n", flag);
		return -EINVAL;
	}

	if (dev->export_count) {
		pr_err("dev[%p]: Unable to change SE Device"
			" UA_INTRLCK_CTRL while export_count is %d\n",
			dev, dev->export_count);
		return -EINVAL;
	}
	dev->dev_attrib.emulate_ua_intlck_ctrl = flag;
	pr_debug("dev[%p]: SE Device UA_INTRLCK_CTRL flag: %d\n",
		dev, dev->dev_attrib.emulate_ua_intlck_ctrl);

	return 0;
}

int se_dev_set_emulate_tas(struct se_device *dev, int flag)
{
	if ((flag != 0) && (flag != 1)) {
		pr_err("Illegal value %d\n", flag);
		return -EINVAL;
	}

	if (dev->export_count) {
		pr_err("dev[%p]: Unable to change SE Device TAS while"
			" export_count is %d\n",
			dev, dev->export_count);
		return -EINVAL;
	}
	dev->dev_attrib.emulate_tas = flag;
	pr_debug("dev[%p]: SE Device TASK_ABORTED status bit: %s\n",
		dev, (dev->dev_attrib.emulate_tas) ? "Enabled" : "Disabled");

	return 0;
}

int se_dev_set_emulate_tpu(struct se_device *dev, int flag)
{
	if ((flag != 0) && (flag != 1)) {
		pr_err("Illegal value %d\n", flag);
		return -EINVAL;
	}
	/*
	 * We expect this value to be non-zero when generic Block Layer
	 * Discard supported is detected iblock_create_virtdevice().
	 */
	if (flag && !dev->dev_attrib.max_unmap_block_desc_count) {
		pr_err("Generic Block Discard not supported\n");
		return -ENOSYS;
	}

	dev->dev_attrib.emulate_tpu = flag;
	pr_debug("dev[%p]: SE Device Thin Provisioning UNMAP bit: %d\n",
				dev, flag);
	return 0;
}

int se_dev_set_emulate_tpws(struct se_device *dev, int flag)
{
	if ((flag != 0) && (flag != 1)) {
		pr_err("Illegal value %d\n", flag);
		return -EINVAL;
	}
	/*
	 * We expect this value to be non-zero when generic Block Layer
	 * Discard supported is detected iblock_create_virtdevice().
	 */
	if (flag && !dev->dev_attrib.max_unmap_block_desc_count) {
		pr_err("Generic Block Discard not supported\n");
		return -ENOSYS;
	}

	dev->dev_attrib.emulate_tpws = flag;
	pr_debug("dev[%p]: SE Device Thin Provisioning WRITE_SAME: %d\n",
				dev, flag);
	return 0;
}

int se_dev_set_enforce_pr_isids(struct se_device *dev, int flag)
{
	if ((flag != 0) && (flag != 1)) {
		pr_err("Illegal value %d\n", flag);
		return -EINVAL;
	}
	dev->dev_attrib.enforce_pr_isids = flag;
	pr_debug("dev[%p]: SE Device enforce_pr_isids bit: %s\n", dev,
		(dev->dev_attrib.enforce_pr_isids) ? "Enabled" : "Disabled");
	return 0;
}

int se_dev_set_is_nonrot(struct se_device *dev, int flag)
{
	if ((flag != 0) && (flag != 1)) {
		printk(KERN_ERR "Illegal value %d\n", flag);
		return -EINVAL;
	}
	dev->dev_attrib.is_nonrot = flag;
	pr_debug("dev[%p]: SE Device is_nonrot bit: %d\n",
	       dev, flag);
	return 0;
}

int se_dev_set_emulate_rest_reord(struct se_device *dev, int flag)
{
	if (flag != 0) {
		printk(KERN_ERR "dev[%p]: SE Device emulatation of restricted"
			" reordering not implemented\n", dev);
		return -ENOSYS;
	}
	dev->dev_attrib.emulate_rest_reord = flag;
	pr_debug("dev[%p]: SE Device emulate_rest_reord: %d\n", dev, flag);
	return 0;
}

/*
 * Note, this can only be called on unexported SE Device Object.
 */
int se_dev_set_queue_depth(struct se_device *dev, u32 queue_depth)
{
	if (dev->export_count) {
		pr_err("dev[%p]: Unable to change SE Device TCQ while"
			" export_count is %d\n",
			dev, dev->export_count);
		return -EINVAL;
	}
	if (!queue_depth) {
		pr_err("dev[%p]: Illegal ZERO value for queue"
			"_depth\n", dev);
		return -EINVAL;
	}

	if (dev->transport->transport_type == TRANSPORT_PLUGIN_PHBA_PDEV) {
		if (queue_depth > dev->dev_attrib.hw_queue_depth) {
			pr_err("dev[%p]: Passed queue_depth: %u"
				" exceeds TCM/SE_Device TCQ: %u\n",
				dev, queue_depth,
				dev->dev_attrib.hw_queue_depth);
			return -EINVAL;
		}
	} else {
		if (queue_depth > dev->dev_attrib.queue_depth) {
			if (queue_depth > dev->dev_attrib.hw_queue_depth) {
				pr_err("dev[%p]: Passed queue_depth:"
					" %u exceeds TCM/SE_Device MAX"
					" TCQ: %u\n", dev, queue_depth,
					dev->dev_attrib.hw_queue_depth);
				return -EINVAL;
			}
		}
	}

	dev->dev_attrib.queue_depth = dev->queue_depth = queue_depth;
	pr_debug("dev[%p]: SE Device TCQ Depth changed to: %u\n",
			dev, queue_depth);
	return 0;
}

int se_dev_set_fabric_max_sectors(struct se_device *dev, u32 fabric_max_sectors)
{
	int block_size = dev->dev_attrib.block_size;

	if (dev->export_count) {
		pr_err("dev[%p]: Unable to change SE Device"
			" fabric_max_sectors while export_count is %d\n",
			dev, dev->export_count);
		return -EINVAL;
	}
	if (!fabric_max_sectors) {
		pr_err("dev[%p]: Illegal ZERO value for"
			" fabric_max_sectors\n", dev);
		return -EINVAL;
	}
	if (fabric_max_sectors < DA_STATUS_MAX_SECTORS_MIN) {
		pr_err("dev[%p]: Passed fabric_max_sectors: %u less than"
			" DA_STATUS_MAX_SECTORS_MIN: %u\n", dev, fabric_max_sectors,
				DA_STATUS_MAX_SECTORS_MIN);
		return -EINVAL;
	}
	if (dev->transport->transport_type == TRANSPORT_PLUGIN_PHBA_PDEV) {
		if (fabric_max_sectors > dev->dev_attrib.hw_max_sectors) {
			pr_err("dev[%p]: Passed fabric_max_sectors: %u"
				" greater than TCM/SE_Device max_sectors:"
				" %u\n", dev, fabric_max_sectors,
				dev->dev_attrib.hw_max_sectors);
			 return -EINVAL;
		}
	} else {
		if (fabric_max_sectors > DA_STATUS_MAX_SECTORS_MAX) {
			pr_err("dev[%p]: Passed fabric_max_sectors: %u"
				" greater than DA_STATUS_MAX_SECTORS_MAX:"
				" %u\n", dev, fabric_max_sectors,
				DA_STATUS_MAX_SECTORS_MAX);
			return -EINVAL;
		}
	}
	/*
	 * Align max_sectors down to PAGE_SIZE to follow transport_allocate_data_tasks()
	 */
	if (!block_size) {
		block_size = 512;
		pr_warn("Defaulting to 512 for zero block_size\n");
	}
	fabric_max_sectors = se_dev_align_max_sectors(fabric_max_sectors,
						      block_size);

	dev->dev_attrib.fabric_max_sectors = fabric_max_sectors;
	pr_debug("dev[%p]: SE Device max_sectors changed to %u\n",
			dev, fabric_max_sectors);
	return 0;
}

int se_dev_set_optimal_sectors(struct se_device *dev, u32 optimal_sectors)
{
	if (dev->export_count) {
		pr_err("dev[%p]: Unable to change SE Device"
			" optimal_sectors while export_count is %d\n",
			dev, dev->export_count);
		return -EINVAL;
	}
	if (dev->transport->transport_type == TRANSPORT_PLUGIN_PHBA_PDEV) {
		pr_err("dev[%p]: Passed optimal_sectors cannot be"
				" changed for TCM/pSCSI\n", dev);
		return -EINVAL;
	}
	if (optimal_sectors > dev->dev_attrib.fabric_max_sectors) {
		pr_err("dev[%p]: Passed optimal_sectors %u cannot be"
			" greater than fabric_max_sectors: %u\n", dev,
			optimal_sectors, dev->dev_attrib.fabric_max_sectors);
		return -EINVAL;
	}

	dev->dev_attrib.optimal_sectors = optimal_sectors;
	pr_debug("dev[%p]: SE Device optimal_sectors changed to %u\n",
			dev, optimal_sectors);
	return 0;
}

int se_dev_set_block_size(struct se_device *dev, u32 block_size)
{
	if (dev->export_count) {
		pr_err("dev[%p]: Unable to change SE Device block_size"
			" while export_count is %d\n",
			dev, dev->export_count);
		return -EINVAL;
	}

	if ((block_size != 512) &&
	    (block_size != 1024) &&
	    (block_size != 2048) &&
	    (block_size != 4096)) {
		pr_err("dev[%p]: Illegal value for block_device: %u"
			" for SE device, must be 512, 1024, 2048 or 4096\n",
			dev, block_size);
		return -EINVAL;
	}

	if (dev->transport->transport_type == TRANSPORT_PLUGIN_PHBA_PDEV) {
		pr_err("dev[%p]: Not allowed to change block_size for"
			" Physical Device, use for Linux/SCSI to change"
			" block_size for underlying hardware\n", dev);
		return -EINVAL;
	}

	dev->dev_attrib.block_size = block_size;
	pr_debug("dev[%p]: SE Device block_size changed to %u\n",
			dev, block_size);
	return 0;
}

struct se_lun *core_dev_add_lun(
	struct se_portal_group *tpg,
	struct se_device *dev,
	u32 lun)
{
	struct se_lun *lun_p;
	int rc;

	lun_p = core_tpg_pre_addlun(tpg, lun);
	if (IS_ERR(lun_p))
		return lun_p;

	rc = core_tpg_post_addlun(tpg, lun_p,
				TRANSPORT_LUNFLAGS_READ_WRITE, dev);
	if (rc < 0)
		return ERR_PTR(rc);

	pr_debug("%s_TPG[%u]_LUN[%u] - Activated %s Logical Unit from"
		" CORE HBA: %u\n", tpg->se_tpg_tfo->get_fabric_name(),
		tpg->se_tpg_tfo->tpg_get_tag(tpg), lun_p->unpacked_lun,
		tpg->se_tpg_tfo->get_fabric_name(), dev->se_hba->hba_id);
	/*
	 * Update LUN maps for dynamically added initiators when
	 * generate_node_acl is enabled.
	 */
	if (tpg->se_tpg_tfo->tpg_check_demo_mode(tpg)) {
		struct se_node_acl *acl;
		spin_lock_irq(&tpg->acl_node_lock);
		list_for_each_entry(acl, &tpg->acl_node_list, acl_list) {
			if (acl->dynamic_node_acl &&
			    (!tpg->se_tpg_tfo->tpg_check_demo_mode_login_only ||
			     !tpg->se_tpg_tfo->tpg_check_demo_mode_login_only(tpg))) {
				spin_unlock_irq(&tpg->acl_node_lock);
				core_tpg_add_node_to_devs(acl, tpg);
				spin_lock_irq(&tpg->acl_node_lock);
			}
		}
		spin_unlock_irq(&tpg->acl_node_lock);
	}

	return lun_p;
}

/*      core_dev_del_lun():
 *
 *
 */
int core_dev_del_lun(
	struct se_portal_group *tpg,
	u32 unpacked_lun)
{
	struct se_lun *lun;

	lun = core_tpg_pre_dellun(tpg, unpacked_lun);
	if (IS_ERR(lun))
		return PTR_ERR(lun);

	core_tpg_post_dellun(tpg, lun);

	pr_debug("%s_TPG[%u]_LUN[%u] - Deactivated %s Logical Unit from"
		" device object\n", tpg->se_tpg_tfo->get_fabric_name(),
		tpg->se_tpg_tfo->tpg_get_tag(tpg), unpacked_lun,
		tpg->se_tpg_tfo->get_fabric_name());

	return 0;
}

struct se_lun *core_get_lun_from_tpg(struct se_portal_group *tpg, u32 unpacked_lun)
{
	struct se_lun *lun;

	spin_lock(&tpg->tpg_lun_lock);
	if (unpacked_lun > (TRANSPORT_MAX_LUNS_PER_TPG-1)) {
		pr_err("%s LUN: %u exceeds TRANSPORT_MAX_LUNS"
			"_PER_TPG-1: %u for Target Portal Group: %hu\n",
			tpg->se_tpg_tfo->get_fabric_name(), unpacked_lun,
			TRANSPORT_MAX_LUNS_PER_TPG-1,
			tpg->se_tpg_tfo->tpg_get_tag(tpg));
		spin_unlock(&tpg->tpg_lun_lock);
		return NULL;
	}
	lun = tpg->tpg_lun_list[unpacked_lun];

	if (lun->lun_status != TRANSPORT_LUN_STATUS_FREE) {
		pr_err("%s Logical Unit Number: %u is not free on"
			" Target Portal Group: %hu, ignoring request.\n",
			tpg->se_tpg_tfo->get_fabric_name(), unpacked_lun,
			tpg->se_tpg_tfo->tpg_get_tag(tpg));
		spin_unlock(&tpg->tpg_lun_lock);
		return NULL;
	}
	spin_unlock(&tpg->tpg_lun_lock);

	return lun;
}

/*      core_dev_get_lun():
 *
 *
 */
static struct se_lun *core_dev_get_lun(struct se_portal_group *tpg, u32 unpacked_lun)
{
	struct se_lun *lun;

	spin_lock(&tpg->tpg_lun_lock);
	if (unpacked_lun > (TRANSPORT_MAX_LUNS_PER_TPG-1)) {
		pr_err("%s LUN: %u exceeds TRANSPORT_MAX_LUNS_PER"
			"_TPG-1: %u for Target Portal Group: %hu\n",
			tpg->se_tpg_tfo->get_fabric_name(), unpacked_lun,
			TRANSPORT_MAX_LUNS_PER_TPG-1,
			tpg->se_tpg_tfo->tpg_get_tag(tpg));
		spin_unlock(&tpg->tpg_lun_lock);
		return NULL;
	}
	lun = tpg->tpg_lun_list[unpacked_lun];

	if (lun->lun_status != TRANSPORT_LUN_STATUS_ACTIVE) {
		pr_err("%s Logical Unit Number: %u is not active on"
			" Target Portal Group: %hu, ignoring request.\n",
			tpg->se_tpg_tfo->get_fabric_name(), unpacked_lun,
			tpg->se_tpg_tfo->tpg_get_tag(tpg));
		spin_unlock(&tpg->tpg_lun_lock);
		return NULL;
	}
	spin_unlock(&tpg->tpg_lun_lock);

	return lun;
}

struct se_lun_acl *core_dev_init_initiator_node_lun_acl(
	struct se_portal_group *tpg,
	u32 mapped_lun,
	char *initiatorname,
	int *ret)
{
	struct se_lun_acl *lacl;
	struct se_node_acl *nacl;

	if (strlen(initiatorname) >= TRANSPORT_IQN_LEN) {
		pr_err("%s InitiatorName exceeds maximum size.\n",
			tpg->se_tpg_tfo->get_fabric_name());
		*ret = -EOVERFLOW;
		return NULL;
	}
	nacl = core_tpg_get_initiator_node_acl(tpg, initiatorname);
	if (!nacl) {
		*ret = -EINVAL;
		return NULL;
	}
	lacl = kzalloc(sizeof(struct se_lun_acl), GFP_KERNEL);
	if (!lacl) {
		pr_err("Unable to allocate memory for struct se_lun_acl.\n");
		*ret = -ENOMEM;
		return NULL;
	}

	INIT_LIST_HEAD(&lacl->lacl_list);
	lacl->mapped_lun = mapped_lun;
	lacl->se_lun_nacl = nacl;
	snprintf(lacl->initiatorname, TRANSPORT_IQN_LEN, "%s", initiatorname);

	return lacl;
}

int core_dev_add_initiator_node_lun_acl(
	struct se_portal_group *tpg,
	struct se_lun_acl *lacl,
	u32 unpacked_lun,
	u32 lun_access)
{
	struct se_lun *lun;
	struct se_node_acl *nacl;

	lun = core_dev_get_lun(tpg, unpacked_lun);
	if (!lun) {
		pr_err("%s Logical Unit Number: %u is not active on"
			" Target Portal Group: %hu, ignoring request.\n",
			tpg->se_tpg_tfo->get_fabric_name(), unpacked_lun,
			tpg->se_tpg_tfo->tpg_get_tag(tpg));
		return -EINVAL;
	}

	nacl = lacl->se_lun_nacl;
	if (!nacl)
		return -EINVAL;

	if ((lun->lun_access & TRANSPORT_LUNFLAGS_READ_ONLY) &&
	    (lun_access & TRANSPORT_LUNFLAGS_READ_WRITE))
		lun_access = TRANSPORT_LUNFLAGS_READ_ONLY;

	lacl->se_lun = lun;

	if (core_enable_device_list_for_node(lun, lacl, lacl->mapped_lun,
			lun_access, nacl, tpg) < 0)
		return -EINVAL;

	spin_lock(&lun->lun_acl_lock);
	list_add_tail(&lacl->lacl_list, &lun->lun_acl_list);
	atomic_inc(&lun->lun_acl_count);
	smp_mb__after_atomic_inc();
	spin_unlock(&lun->lun_acl_lock);

	pr_debug("%s_TPG[%hu]_LUN[%u->%u] - Added %s ACL for "
		" InitiatorNode: %s\n", tpg->se_tpg_tfo->get_fabric_name(),
		tpg->se_tpg_tfo->tpg_get_tag(tpg), unpacked_lun, lacl->mapped_lun,
		(lun_access & TRANSPORT_LUNFLAGS_READ_WRITE) ? "RW" : "RO",
		lacl->initiatorname);
	/*
	 * Check to see if there are any existing persistent reservation APTPL
	 * pre-registrations that need to be enabled for this LUN ACL..
	 */
	core_scsi3_check_aptpl_registration(lun->lun_se_dev, tpg, lun, lacl);
	return 0;
}

/*      core_dev_del_initiator_node_lun_acl():
 *
 *
 */
int core_dev_del_initiator_node_lun_acl(
	struct se_portal_group *tpg,
	struct se_lun *lun,
	struct se_lun_acl *lacl)
{
	struct se_node_acl *nacl;

	nacl = lacl->se_lun_nacl;
	if (!nacl)
		return -EINVAL;

	spin_lock(&lun->lun_acl_lock);
	list_del(&lacl->lacl_list);
	atomic_dec(&lun->lun_acl_count);
	smp_mb__after_atomic_dec();
	spin_unlock(&lun->lun_acl_lock);

	core_disable_device_list_for_node(lun, NULL, lacl->mapped_lun,
		TRANSPORT_LUNFLAGS_NO_ACCESS, nacl, tpg);

	lacl->se_lun = NULL;

	pr_debug("%s_TPG[%hu]_LUN[%u] - Removed ACL for"
		" InitiatorNode: %s Mapped LUN: %u\n",
		tpg->se_tpg_tfo->get_fabric_name(),
		tpg->se_tpg_tfo->tpg_get_tag(tpg), lun->unpacked_lun,
		lacl->initiatorname, lacl->mapped_lun);

	return 0;
}

void core_dev_free_initiator_node_lun_acl(
	struct se_portal_group *tpg,
	struct se_lun_acl *lacl)
{
	pr_debug("%s_TPG[%hu] - Freeing ACL for %s InitiatorNode: %s"
		" Mapped LUN: %u\n", tpg->se_tpg_tfo->get_fabric_name(),
		tpg->se_tpg_tfo->tpg_get_tag(tpg),
		tpg->se_tpg_tfo->get_fabric_name(),
		lacl->initiatorname, lacl->mapped_lun);

	kfree(lacl);
}

static void scsi_dump_inquiry(struct se_device *dev)
{
	struct t10_wwn *wwn = &dev->t10_wwn;
	char buf[17];
	int i, device_type;
	/*
	 * Print Linux/SCSI style INQUIRY formatting to the kernel ring buffer
	 */
	for (i = 0; i < 8; i++)
		if (wwn->vendor[i] >= 0x20)
			buf[i] = wwn->vendor[i];
		else
			buf[i] = ' ';
	buf[i] = '\0';
	pr_debug("  Vendor: %s\n", buf);

	for (i = 0; i < 16; i++)
		if (wwn->model[i] >= 0x20)
			buf[i] = wwn->model[i];
		else
			buf[i] = ' ';
	buf[i] = '\0';
	pr_debug("  Model: %s\n", buf);

	for (i = 0; i < 4; i++)
		if (wwn->revision[i] >= 0x20)
			buf[i] = wwn->revision[i];
		else
			buf[i] = ' ';
	buf[i] = '\0';
	pr_debug("  Revision: %s\n", buf);

	device_type = dev->transport->get_device_type(dev);
	pr_debug("  Type:   %s ", scsi_device_type(device_type));
}

struct se_device *target_alloc_device(struct se_hba *hba, const char *name)
{
	struct se_device *dev;

	dev = hba->transport->alloc_device(hba, name);
	if (!dev)
		return NULL;

	dev->dev_link_magic = SE_DEV_LINK_MAGIC;
	dev->se_hba = hba;
	dev->transport = hba->transport;

	INIT_LIST_HEAD(&dev->dev_list);
	INIT_LIST_HEAD(&dev->dev_sep_list);
	INIT_LIST_HEAD(&dev->dev_tmr_list);
	INIT_LIST_HEAD(&dev->delayed_cmd_list);
	INIT_LIST_HEAD(&dev->state_list);
	INIT_LIST_HEAD(&dev->qf_cmd_list);
	spin_lock_init(&dev->stats_lock);
	spin_lock_init(&dev->execute_task_lock);
	spin_lock_init(&dev->delayed_cmd_lock);
	spin_lock_init(&dev->dev_reservation_lock);
	spin_lock_init(&dev->se_port_lock);
	spin_lock_init(&dev->se_tmr_lock);
	spin_lock_init(&dev->qf_cmd_lock);
	atomic_set(&dev->dev_ordered_id, 0);
	INIT_LIST_HEAD(&dev->t10_wwn.t10_vpd_list);
	spin_lock_init(&dev->t10_wwn.t10_vpd_lock);
	INIT_LIST_HEAD(&dev->t10_pr.registration_list);
	INIT_LIST_HEAD(&dev->t10_pr.aptpl_reg_list);
	spin_lock_init(&dev->t10_pr.registration_lock);
	spin_lock_init(&dev->t10_pr.aptpl_reg_lock);
	INIT_LIST_HEAD(&dev->t10_alua.tg_pt_gps_list);
	spin_lock_init(&dev->t10_alua.tg_pt_gps_lock);

	dev->t10_pr.pr_aptpl_buf_len = PR_APTPL_BUF_LEN;
	dev->t10_wwn.t10_dev = dev;
	dev->t10_alua.t10_dev = dev;

	dev->dev_attrib.da_dev = dev;
	dev->dev_attrib.emulate_dpo = DA_EMULATE_DPO;
	dev->dev_attrib.emulate_fua_write = DA_EMULATE_FUA_WRITE;
	dev->dev_attrib.emulate_fua_read = DA_EMULATE_FUA_READ;
	dev->dev_attrib.emulate_write_cache = DA_EMULATE_WRITE_CACHE;
	dev->dev_attrib.emulate_ua_intlck_ctrl = DA_EMULATE_UA_INTLLCK_CTRL;
	dev->dev_attrib.emulate_tas = DA_EMULATE_TAS;
	dev->dev_attrib.emulate_tpu = DA_EMULATE_TPU;
	dev->dev_attrib.emulate_tpws = DA_EMULATE_TPWS;
	dev->dev_attrib.enforce_pr_isids = DA_ENFORCE_PR_ISIDS;
	dev->dev_attrib.is_nonrot = DA_IS_NONROT;
	dev->dev_attrib.emulate_rest_reord = DA_EMULATE_REST_REORD;
	dev->dev_attrib.max_unmap_lba_count = DA_MAX_UNMAP_LBA_COUNT;
	dev->dev_attrib.max_unmap_block_desc_count =
		DA_MAX_UNMAP_BLOCK_DESC_COUNT;
	dev->dev_attrib.unmap_granularity = DA_UNMAP_GRANULARITY_DEFAULT;
	dev->dev_attrib.unmap_granularity_alignment =
				DA_UNMAP_GRANULARITY_ALIGNMENT_DEFAULT;
	dev->dev_attrib.max_write_same_len = DA_MAX_WRITE_SAME_LEN;
	dev->dev_attrib.fabric_max_sectors = DA_FABRIC_MAX_SECTORS;
	dev->dev_attrib.optimal_sectors = DA_FABRIC_MAX_SECTORS;

	return dev;
}

int target_configure_device(struct se_device *dev)
{
	struct se_hba *hba = dev->se_hba;
	int ret;

	if (dev->dev_flags & DF_CONFIGURED) {
		pr_err("se_dev->se_dev_ptr already set for storage"
				" object\n");
		return -EEXIST;
	}

	ret = dev->transport->configure_device(dev);
	if (ret)
		goto out;
	dev->dev_flags |= DF_CONFIGURED;

	/*
	 * XXX: there is not much point to have two different values here..
	 */
	dev->dev_attrib.block_size = dev->dev_attrib.hw_block_size;
	dev->dev_attrib.queue_depth = dev->dev_attrib.hw_queue_depth;

	/*
	 * Align max_hw_sectors down to PAGE_SIZE I/O transfers
	 */
	dev->dev_attrib.hw_max_sectors =
		se_dev_align_max_sectors(dev->dev_attrib.hw_max_sectors,
					 dev->dev_attrib.hw_block_size);

	dev->dev_index = scsi_get_new_index(SCSI_DEVICE_INDEX);
	dev->creation_time = get_jiffies_64();

	ret = core_setup_alua(dev);
	if (ret)
		goto out;

	/*
	 * Startup the struct se_device processing thread
	 */
	dev->tmr_wq = alloc_workqueue("tmr-%s", WQ_MEM_RECLAIM | WQ_UNBOUND, 1,
				      dev->transport->name);
	if (!dev->tmr_wq) {
		pr_err("Unable to create tmr workqueue for %s\n",
			dev->transport->name);
		ret = -ENOMEM;
		goto out_free_alua;
	}

	/*
	 * Setup work_queue for QUEUE_FULL
	 */
	INIT_WORK(&dev->qf_work_queue, target_qf_do_work);

	/*
	 * Preload the initial INQUIRY const values if we are doing
	 * anything virtual (IBLOCK, FILEIO, RAMDISK), but not for TCM/pSCSI
	 * passthrough because this is being provided by the backend LLD.
	 */
	if (dev->transport->transport_type != TRANSPORT_PLUGIN_PHBA_PDEV) {
		strncpy(&dev->t10_wwn.vendor[0], "LIO-ORG", 8);
		strncpy(&dev->t10_wwn.model[0],
			dev->transport->inquiry_prod, 16);
		strncpy(&dev->t10_wwn.revision[0],
			dev->transport->inquiry_rev, 4);
	}

	scsi_dump_inquiry(dev);

	spin_lock(&hba->device_lock);
	hba->dev_count++;
	spin_unlock(&hba->device_lock);
	return 0;

out_free_alua:
	core_alua_free_lu_gp_mem(dev);
out:
	se_release_vpd_for_dev(dev);
	return ret;
}

void target_free_device(struct se_device *dev)
{
	struct se_hba *hba = dev->se_hba;

	WARN_ON(!list_empty(&dev->dev_sep_list));

	if (dev->dev_flags & DF_CONFIGURED) {
		destroy_workqueue(dev->tmr_wq);

		spin_lock(&hba->device_lock);
		hba->dev_count--;
		spin_unlock(&hba->device_lock);
	}

	core_alua_free_lu_gp_mem(dev);
	core_scsi3_free_all_registrations(dev);
	se_release_vpd_for_dev(dev);

	dev->transport->free_device(dev);
}

int core_dev_setup_virtual_lun0(void)
{
	struct se_hba *hba;
	struct se_device *dev;
	char buf[16];
	int ret;

	hba = core_alloc_hba("rd_mcp", 0, HBA_FLAGS_INTERNAL_USE);
	if (IS_ERR(hba))
		return PTR_ERR(hba);

	dev = target_alloc_device(hba, "virt_lun0");
	if (!dev) {
		ret = -ENOMEM;
		goto out_free_hba;
	}

	memset(buf, 0, 16);
	sprintf(buf, "rd_pages=8");
	hba->transport->set_configfs_dev_params(dev, buf, sizeof(buf));

<<<<<<< HEAD
	dev = t->create_virtdevice(hba, se_dev, se_dev->se_dev_su_ptr);
	if (IS_ERR(dev)) {
		ret = PTR_ERR(dev);
		goto out;
	}
	dev->dev_link_magic = SE_DEV_LINK_MAGIC;
	se_dev->se_dev_ptr = dev;
	g_lun0_dev = dev;
=======
	ret = target_configure_device(dev);
	if (ret)
		goto out_free_se_dev;
>>>>>>> 81881a45

	lun0_hba = hba;
	g_lun0_dev = dev;
	return 0;

out_free_se_dev:
	target_free_device(dev);
out_free_hba:
	core_delete_hba(hba);
	return ret;
}


void core_dev_release_virtual_lun0(void)
{
	struct se_hba *hba = lun0_hba;

	if (!hba)
		return;

	if (g_lun0_dev)
		target_free_device(g_lun0_dev);
	core_delete_hba(hba);
}<|MERGE_RESOLUTION|>--- conflicted
+++ resolved
@@ -1536,20 +1536,9 @@
 	sprintf(buf, "rd_pages=8");
 	hba->transport->set_configfs_dev_params(dev, buf, sizeof(buf));
 
-<<<<<<< HEAD
-	dev = t->create_virtdevice(hba, se_dev, se_dev->se_dev_su_ptr);
-	if (IS_ERR(dev)) {
-		ret = PTR_ERR(dev);
-		goto out;
-	}
-	dev->dev_link_magic = SE_DEV_LINK_MAGIC;
-	se_dev->se_dev_ptr = dev;
-	g_lun0_dev = dev;
-=======
 	ret = target_configure_device(dev);
 	if (ret)
 		goto out_free_se_dev;
->>>>>>> 81881a45
 
 	lun0_hba = hba;
 	g_lun0_dev = dev;
