--- conflicted
+++ resolved
@@ -1590,30 +1590,13 @@
 }
 
 /*
-<<<<<<< HEAD
- * Called with spin_lock_irq(struct se_portal_group->session_lock) held
- * or not held.
- *
- * Also, this function calls iscsit_inc_session_usage_count() on the
-=======
  * This function calls iscsit_inc_session_usage_count() on the
->>>>>>> 05ec7de7
  * struct iscsi_session in question.
  */
 static int lio_tpg_shutdown_session(struct se_session *se_sess)
 {
 	struct iscsi_session *sess = se_sess->fabric_sess_ptr;
-<<<<<<< HEAD
-	struct se_portal_group *se_tpg = se_sess->se_tpg;
-	bool local_lock = false;
-
-	if (!spin_is_locked(&se_tpg->session_lock)) {
-		spin_lock_irq(&se_tpg->session_lock);
-		local_lock = true;
-	}
-=======
 	struct se_portal_group *se_tpg = &sess->tpg->tpg_se_tpg;
->>>>>>> 05ec7de7
 
 	spin_lock_bh(&se_tpg->session_lock);
 	spin_lock(&sess->conn_lock);
@@ -1621,27 +1604,14 @@
 	    atomic_read(&sess->session_logout) ||
 	    (sess->time2retain_timer_flags & ISCSI_TF_EXPIRED)) {
 		spin_unlock(&sess->conn_lock);
-<<<<<<< HEAD
-		if (local_lock)
-			spin_unlock_irq(&sess->conn_lock);
-=======
 		spin_unlock_bh(&se_tpg->session_lock);
->>>>>>> 05ec7de7
 		return 0;
 	}
 	atomic_set(&sess->session_reinstatement, 1);
 	spin_unlock(&sess->conn_lock);
 
 	iscsit_stop_time2retain_timer(sess);
-<<<<<<< HEAD
-	spin_unlock_irq(&se_tpg->session_lock);
-
-	iscsit_stop_session(sess, 1, 1);
-	if (!local_lock)
-		spin_lock_irq(&se_tpg->session_lock);
-=======
 	spin_unlock_bh(&se_tpg->session_lock);
->>>>>>> 05ec7de7
 
 	iscsit_stop_session(sess, 1, 1);
 	return 1;
