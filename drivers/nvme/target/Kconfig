# SPDX-License-Identifier: GPL-2.0-only

config NVME_TARGET
	tristate "NVMe Target support"
	depends on BLOCK
	depends on CONFIGFS_FS
	select BLK_DEV_INTEGRITY_T10 if BLK_DEV_INTEGRITY
	select SGL_ALLOC
	help
	  This enabled target side support for the NVMe protocol, that is
	  it allows the Linux kernel to implement NVMe subsystems and
	  controllers and export Linux block devices as NVMe namespaces.
	  You need to select at least one of the transports below to make this
	  functionality useful.

	  To configure the NVMe target you probably want to use the nvmetcli
	  tool from http://git.infradead.org/users/hch/nvmetcli.git.

config NVME_TARGET_PASSTHRU
	bool "NVMe Target Passthrough support"
	depends on NVME_TARGET
	depends on NVME_CORE=y || NVME_CORE=NVME_TARGET
	help
	  This enables target side NVMe passthru controller support for the
	  NVMe Over Fabrics protocol. It allows for hosts to manage and
	  directly access an actual NVMe controller residing on the target
<<<<<<< HEAD
	  side, incuding executing Vendor Unique Commands.
=======
	  side, including executing Vendor Unique Commands.
>>>>>>> 7d2a07b7

	  If unsure, say N.

config NVME_TARGET_LOOP
	tristate "NVMe loopback device support"
	depends on NVME_TARGET
	select NVME_CORE
	select NVME_FABRICS
	select SG_POOL
	help
	  This enables the NVMe loopback device support, which can be useful
	  to test NVMe host and target side features.

	  If unsure, say N.

config NVME_TARGET_RDMA
	tristate "NVMe over Fabrics RDMA target support"
	depends on INFINIBAND && INFINIBAND_ADDR_TRANS
	depends on NVME_TARGET
	select SGL_ALLOC
	help
	  This enables the NVMe RDMA target support, which allows exporting NVMe
	  devices over RDMA.

	  If unsure, say N.

config NVME_TARGET_FC
	tristate "NVMe over Fabrics FC target driver"
	depends on NVME_TARGET
	depends on HAS_DMA
	select SGL_ALLOC
	help
	  This enables the NVMe FC target support, which allows exporting NVMe
	  devices over FC.

	  If unsure, say N.

config NVME_TARGET_FCLOOP
	tristate "NVMe over Fabrics FC Transport Loopback Test driver"
	depends on NVME_TARGET
	select NVME_CORE
	select NVME_FABRICS
	select SG_POOL
	depends on NVME_FC
	depends on NVME_TARGET_FC
	help
	  This enables the NVMe FC loopback test support, which can be useful
	  to test NVMe-FC transport interfaces.

	  If unsure, say N.

config NVME_TARGET_TCP
	tristate "NVMe over Fabrics TCP target support"
	depends on INET
	depends on NVME_TARGET
	help
	  This enables the NVMe TCP target support, which allows exporting NVMe
	  devices over TCP.

	  If unsure, say N.<|MERGE_RESOLUTION|>--- conflicted
+++ resolved
@@ -24,11 +24,7 @@
 	  This enables target side NVMe passthru controller support for the
 	  NVMe Over Fabrics protocol. It allows for hosts to manage and
 	  directly access an actual NVMe controller residing on the target
-<<<<<<< HEAD
-	  side, incuding executing Vendor Unique Commands.
-=======
 	  side, including executing Vendor Unique Commands.
->>>>>>> 7d2a07b7
 
 	  If unsure, say N.
 
