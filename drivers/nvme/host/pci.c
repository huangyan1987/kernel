--- conflicted
+++ resolved
@@ -2870,35 +2870,6 @@
 	return 0;
 }
 
-<<<<<<< HEAD
-#ifdef CONFIG_ACPI
-static bool nvme_acpi_storage_d3(struct pci_dev *dev)
-{
-	struct acpi_device *adev = ACPI_COMPANION(&dev->dev);
-	u8 val;
-
-	/*
-	 * Look for _DSD property specifying that the storage device on the port
-	 * must use D3 to support deep platform power savings during
-	 * suspend-to-idle.
-	 */
-
-	if (!adev)
-		return false;
-	if (fwnode_property_read_u8(acpi_fwnode_handle(adev), "StorageD3Enable",
-			&val))
-		return false;
-	return val == 1;
-}
-#else
-static inline bool nvme_acpi_storage_d3(struct pci_dev *dev)
-{
-	return false;
-}
-#endif /* CONFIG_ACPI */
-
-=======
->>>>>>> f20ef843
 static void nvme_async_probe(void *data, async_cookie_t cookie)
 {
 	struct nvme_dev *dev = data;
