--- conflicted
+++ resolved
@@ -1436,35 +1436,17 @@
 	blk_queue_chunk_sectors(ns->queue, rounddown_pow_of_two(chunk_size));
 }
 
-<<<<<<< HEAD
-static void nvme_config_discard(struct nvme_ns *ns)
-{
-	struct nvme_ctrl *ctrl = ns->ctrl;
-	struct request_queue *queue = ns->queue;
-=======
 static void nvme_config_discard(struct gendisk *disk, struct nvme_ns *ns)
 {
 	struct nvme_ctrl *ctrl = ns->ctrl;
 	struct request_queue *queue = disk->queue;
->>>>>>> f5d1df8d
 	u32 size = queue_logical_block_size(queue);
-	unsigned long flags;
-
-	if (!(ctrl->oncs & NVME_CTRL_ONCS_DSM)) {
-		spin_lock_irqsave(queue->queue_lock, flags);
-		queue_flag_clear(QUEUE_FLAG_DISCARD, queue);
-		spin_unlock_irqrestore(queue->queue_lock, flags);
-		return;
-	}
-
-<<<<<<< HEAD
+
 	if (!(ctrl->oncs & NVME_CTRL_ONCS_DSM)) {
 		blk_queue_flag_clear(QUEUE_FLAG_DISCARD, queue);
 		return;
 	}
 
-=======
->>>>>>> f5d1df8d
 	if (ctrl->nr_streams && ns->sws && ns->sgs)
 		size *= ns->sws * ns->sgs;
 
@@ -1475,17 +1457,8 @@
 	queue->limits.discard_granularity = size;
 
 	/* If discard is already enabled, don't reset queue limits */
-<<<<<<< HEAD
 	if (blk_queue_flag_test_and_set(QUEUE_FLAG_DISCARD, queue))
 		return;
-=======
-	spin_lock_irqsave(queue->queue_lock, flags);
-	if (queue_flag_test_and_set(QUEUE_FLAG_DISCARD, queue)) {
-		spin_unlock_irqrestore(queue->queue_lock, flags);
-		return;
-	}
-	spin_unlock_irqrestore(queue->queue_lock, flags);
->>>>>>> f5d1df8d
 
 	blk_queue_max_discard_sectors(queue, UINT_MAX);
 	blk_queue_max_discard_segments(queue, NVME_DSM_MAX_RANGES);
@@ -1545,21 +1518,15 @@
 		nvme_init_integrity(disk, ns->ms, ns->pi_type);
 	if (ns->ms && !nvme_ns_has_pi(ns) && !blk_get_integrity(disk))
 		capacity = 0;
-<<<<<<< HEAD
 
 	set_capacity(disk, capacity);
-	nvme_config_discard(ns);
+	nvme_config_discard(disk, ns);
 
 	if (id->nsattr & (1 << 0))
 		set_disk_ro(disk, true);
 	else
 		set_disk_ro(disk, false);
 
-=======
-
-	set_capacity(disk, capacity);
-	nvme_config_discard(disk, ns);
->>>>>>> f5d1df8d
 	blk_mq_unfreeze_queue(disk->queue);
 }
 
@@ -3286,20 +3253,12 @@
 	struct nvme_ns *ns, *next;
 	LIST_HEAD(rm_list);
 
-<<<<<<< HEAD
 	down_write(&ctrl->namespaces_rwsem);
-=======
-	mutex_lock(&ctrl->namespaces_mutex);
->>>>>>> f5d1df8d
 	list_for_each_entry_safe(ns, next, &ctrl->namespaces, list) {
 		if (ns->head->ns_id > nsid || test_bit(NVME_NS_DEAD, &ns->flags))
 			list_move_tail(&ns->list, &rm_list);
 	}
-<<<<<<< HEAD
 	up_write(&ctrl->namespaces_rwsem);
-=======
-	mutex_unlock(&ctrl->namespaces_mutex);
->>>>>>> f5d1df8d
 
 	list_for_each_entry_safe(ns, next, &rm_list, list)
 		nvme_ns_remove(ns);
@@ -3439,15 +3398,9 @@
 	if (ctrl->state == NVME_CTRL_DEAD)
 		nvme_kill_queues(ctrl);
 
-<<<<<<< HEAD
 	down_write(&ctrl->namespaces_rwsem);
 	list_splice_init(&ctrl->namespaces, &ns_list);
 	up_write(&ctrl->namespaces_rwsem);
-=======
-	mutex_lock(&ctrl->namespaces_mutex);
-	list_splice_init(&ctrl->namespaces, &ns_list);
-	mutex_unlock(&ctrl->namespaces_mutex);
->>>>>>> f5d1df8d
 
 	list_for_each_entry_safe(ns, next, &ns_list, list)
 		nvme_ns_remove(ns);
