/*
 * NVMe over Fabrics common host code.
 * Copyright (c) 2015-2016 HGST, a Western Digital Company.
 *
 * This program is free software; you can redistribute it and/or modify it
 * under the terms and conditions of the GNU General Public License,
 * version 2, as published by the Free Software Foundation.
 *
 * This program is distributed in the hope it will be useful, but WITHOUT
 * ANY WARRANTY; without even the implied warranty of MERCHANTABILITY or
 * FITNESS FOR A PARTICULAR PURPOSE.  See the GNU General Public License for
 * more details.
 */
#define pr_fmt(fmt) KBUILD_MODNAME ": " fmt
#include <linux/init.h>
#include <linux/miscdevice.h>
#include <linux/module.h>
#include <linux/mutex.h>
#include <linux/parser.h>
#include <linux/seq_file.h>
#include "nvme.h"
#include "fabrics.h"

static LIST_HEAD(nvmf_transports);
static DECLARE_RWSEM(nvmf_transports_rwsem);

static LIST_HEAD(nvmf_hosts);
static DEFINE_MUTEX(nvmf_hosts_mutex);

static struct nvmf_host *nvmf_default_host;

static struct nvmf_host *__nvmf_host_find(const char *hostnqn)
{
	struct nvmf_host *host;

	list_for_each_entry(host, &nvmf_hosts, list) {
		if (!strcmp(host->nqn, hostnqn))
			return host;
	}

	return NULL;
}

static struct nvmf_host *nvmf_host_add(const char *hostnqn)
{
	struct nvmf_host *host;

	mutex_lock(&nvmf_hosts_mutex);
	host = __nvmf_host_find(hostnqn);
	if (host) {
		kref_get(&host->ref);
		goto out_unlock;
	}

	host = kmalloc(sizeof(*host), GFP_KERNEL);
	if (!host)
		goto out_unlock;

	kref_init(&host->ref);
	strlcpy(host->nqn, hostnqn, NVMF_NQN_SIZE);

	list_add_tail(&host->list, &nvmf_hosts);
out_unlock:
	mutex_unlock(&nvmf_hosts_mutex);
	return host;
}

static struct nvmf_host *nvmf_host_default(void)
{
	struct nvmf_host *host;

	host = kmalloc(sizeof(*host), GFP_KERNEL);
	if (!host)
		return NULL;

	kref_init(&host->ref);
	uuid_gen(&host->id);
	snprintf(host->nqn, NVMF_NQN_SIZE,
		"nqn.2014-08.org.nvmexpress:uuid:%pUb", &host->id);

	mutex_lock(&nvmf_hosts_mutex);
	list_add_tail(&host->list, &nvmf_hosts);
	mutex_unlock(&nvmf_hosts_mutex);

	return host;
}

static void nvmf_host_destroy(struct kref *ref)
{
	struct nvmf_host *host = container_of(ref, struct nvmf_host, ref);

	mutex_lock(&nvmf_hosts_mutex);
	list_del(&host->list);
	mutex_unlock(&nvmf_hosts_mutex);

	kfree(host);
}

static void nvmf_host_put(struct nvmf_host *host)
{
	if (host)
		kref_put(&host->ref, nvmf_host_destroy);
}

/**
 * nvmf_get_address() -  Get address/port
 * @ctrl:	Host NVMe controller instance which we got the address
 * @buf:	OUTPUT parameter that will contain the address/port
 * @size:	buffer size
 */
int nvmf_get_address(struct nvme_ctrl *ctrl, char *buf, int size)
{
	int len = 0;

	if (ctrl->opts->mask & NVMF_OPT_TRADDR)
		len += snprintf(buf, size, "traddr=%s", ctrl->opts->traddr);
	if (ctrl->opts->mask & NVMF_OPT_TRSVCID)
		len += snprintf(buf + len, size - len, "%strsvcid=%s",
				(len) ? "," : "", ctrl->opts->trsvcid);
	if (ctrl->opts->mask & NVMF_OPT_HOST_TRADDR)
		len += snprintf(buf + len, size - len, "%shost_traddr=%s",
				(len) ? "," : "", ctrl->opts->host_traddr);
	len += snprintf(buf + len, size - len, "\n");

	return len;
}
EXPORT_SYMBOL_GPL(nvmf_get_address);

/**
 * nvmf_reg_read32() -  NVMe Fabrics "Property Get" API function.
 * @ctrl:	Host NVMe controller instance maintaining the admin
 *		queue used to submit the property read command to
 *		the allocated NVMe controller resource on the target system.
 * @off:	Starting offset value of the targeted property
 *		register (see the fabrics section of the NVMe standard).
 * @val:	OUTPUT parameter that will contain the value of
 *		the property after a successful read.
 *
 * Used by the host system to retrieve a 32-bit capsule property value
 * from an NVMe controller on the target system.
 *
 * ("Capsule property" is an "PCIe register concept" applied to the
 * NVMe fabrics space.)
 *
 * Return:
 *	0: successful read
 *	> 0: NVMe error status code
 *	< 0: Linux errno error code
 */
int nvmf_reg_read32(struct nvme_ctrl *ctrl, u32 off, u32 *val)
{
	struct nvme_command cmd;
	union nvme_result res;
	int ret;

	memset(&cmd, 0, sizeof(cmd));
	cmd.prop_get.opcode = nvme_fabrics_command;
	cmd.prop_get.fctype = nvme_fabrics_type_property_get;
	cmd.prop_get.offset = cpu_to_le32(off);

	ret = __nvme_submit_sync_cmd(ctrl->admin_q, &cmd, &res, NULL, 0, 0,
			NVME_QID_ANY, 0, 0);

	if (ret >= 0)
		*val = le64_to_cpu(res.u64);
	if (unlikely(ret != 0))
		dev_err(ctrl->device,
			"Property Get error: %d, offset %#x\n",
			ret > 0 ? ret & ~NVME_SC_DNR : ret, off);

	return ret;
}
EXPORT_SYMBOL_GPL(nvmf_reg_read32);

/**
 * nvmf_reg_read64() -  NVMe Fabrics "Property Get" API function.
 * @ctrl:	Host NVMe controller instance maintaining the admin
 *		queue used to submit the property read command to
 *		the allocated controller resource on the target system.
 * @off:	Starting offset value of the targeted property
 *		register (see the fabrics section of the NVMe standard).
 * @val:	OUTPUT parameter that will contain the value of
 *		the property after a successful read.
 *
 * Used by the host system to retrieve a 64-bit capsule property value
 * from an NVMe controller on the target system.
 *
 * ("Capsule property" is an "PCIe register concept" applied to the
 * NVMe fabrics space.)
 *
 * Return:
 *	0: successful read
 *	> 0: NVMe error status code
 *	< 0: Linux errno error code
 */
int nvmf_reg_read64(struct nvme_ctrl *ctrl, u32 off, u64 *val)
{
	struct nvme_command cmd;
	union nvme_result res;
	int ret;

	memset(&cmd, 0, sizeof(cmd));
	cmd.prop_get.opcode = nvme_fabrics_command;
	cmd.prop_get.fctype = nvme_fabrics_type_property_get;
	cmd.prop_get.attrib = 1;
	cmd.prop_get.offset = cpu_to_le32(off);

	ret = __nvme_submit_sync_cmd(ctrl->admin_q, &cmd, &res, NULL, 0, 0,
			NVME_QID_ANY, 0, 0);

	if (ret >= 0)
		*val = le64_to_cpu(res.u64);
	if (unlikely(ret != 0))
		dev_err(ctrl->device,
			"Property Get error: %d, offset %#x\n",
			ret > 0 ? ret & ~NVME_SC_DNR : ret, off);
	return ret;
}
EXPORT_SYMBOL_GPL(nvmf_reg_read64);

/**
 * nvmf_reg_write32() -  NVMe Fabrics "Property Write" API function.
 * @ctrl:	Host NVMe controller instance maintaining the admin
 *		queue used to submit the property read command to
 *		the allocated NVMe controller resource on the target system.
 * @off:	Starting offset value of the targeted property
 *		register (see the fabrics section of the NVMe standard).
 * @val:	Input parameter that contains the value to be
 *		written to the property.
 *
 * Used by the NVMe host system to write a 32-bit capsule property value
 * to an NVMe controller on the target system.
 *
 * ("Capsule property" is an "PCIe register concept" applied to the
 * NVMe fabrics space.)
 *
 * Return:
 *	0: successful write
 *	> 0: NVMe error status code
 *	< 0: Linux errno error code
 */
int nvmf_reg_write32(struct nvme_ctrl *ctrl, u32 off, u32 val)
{
	struct nvme_command cmd;
	int ret;

	memset(&cmd, 0, sizeof(cmd));
	cmd.prop_set.opcode = nvme_fabrics_command;
	cmd.prop_set.fctype = nvme_fabrics_type_property_set;
	cmd.prop_set.attrib = 0;
	cmd.prop_set.offset = cpu_to_le32(off);
	cmd.prop_set.value = cpu_to_le64(val);

	ret = __nvme_submit_sync_cmd(ctrl->admin_q, &cmd, NULL, NULL, 0, 0,
			NVME_QID_ANY, 0, 0);
	if (unlikely(ret))
		dev_err(ctrl->device,
			"Property Set error: %d, offset %#x\n",
			ret > 0 ? ret & ~NVME_SC_DNR : ret, off);
	return ret;
}
EXPORT_SYMBOL_GPL(nvmf_reg_write32);

/**
 * nvmf_log_connect_error() - Error-parsing-diagnostic print
 * out function for connect() errors.
 *
 * @ctrl: the specific /dev/nvmeX device that had the error.
 *
 * @errval: Error code to be decoded in a more human-friendly
 *	    printout.
 *
 * @offset: For use with the NVMe error code NVME_SC_CONNECT_INVALID_PARAM.
 *
 * @cmd: This is the SQE portion of a submission capsule.
 *
 * @data: This is the "Data" portion of a submission capsule.
 */
static void nvmf_log_connect_error(struct nvme_ctrl *ctrl,
		int errval, int offset, struct nvme_command *cmd,
		struct nvmf_connect_data *data)
{
	int err_sctype = errval & (~NVME_SC_DNR);

	switch (err_sctype) {

	case (NVME_SC_CONNECT_INVALID_PARAM):
		if (offset >> 16) {
			char *inv_data = "Connect Invalid Data Parameter";

			switch (offset & 0xffff) {
			case (offsetof(struct nvmf_connect_data, cntlid)):
				dev_err(ctrl->device,
					"%s, cntlid: %d\n",
					inv_data, data->cntlid);
				break;
			case (offsetof(struct nvmf_connect_data, hostnqn)):
				dev_err(ctrl->device,
					"%s, hostnqn \"%s\"\n",
					inv_data, data->hostnqn);
				break;
			case (offsetof(struct nvmf_connect_data, subsysnqn)):
				dev_err(ctrl->device,
					"%s, subsysnqn \"%s\"\n",
					inv_data, data->subsysnqn);
				break;
			default:
				dev_err(ctrl->device,
					"%s, starting byte offset: %d\n",
				       inv_data, offset & 0xffff);
				break;
			}
		} else {
			char *inv_sqe = "Connect Invalid SQE Parameter";

			switch (offset) {
			case (offsetof(struct nvmf_connect_command, qid)):
				dev_err(ctrl->device,
				       "%s, qid %d\n",
					inv_sqe, cmd->connect.qid);
				break;
			default:
				dev_err(ctrl->device,
					"%s, starting byte offset: %d\n",
					inv_sqe, offset);
			}
		}
		break;

	case NVME_SC_CONNECT_INVALID_HOST:
		dev_err(ctrl->device,
			"Connect for subsystem %s is not allowed, hostnqn: %s\n",
			data->subsysnqn, data->hostnqn);
		break;

	case NVME_SC_CONNECT_CTRL_BUSY:
		dev_err(ctrl->device,
			"Connect command failed: controller is busy or not available\n");
		break;

	case NVME_SC_CONNECT_FORMAT:
		dev_err(ctrl->device,
			"Connect incompatible format: %d",
			cmd->connect.recfmt);
		break;

	default:
		dev_err(ctrl->device,
			"Connect command failed, error wo/DNR bit: %d\n",
			err_sctype);
		break;
	} /* switch (err_sctype) */
}

/**
 * nvmf_connect_admin_queue() - NVMe Fabrics Admin Queue "Connect"
 *				API function.
 * @ctrl:	Host nvme controller instance used to request
 *              a new NVMe controller allocation on the target
 *              system and  establish an NVMe Admin connection to
 *              that controller.
 *
 * This function enables an NVMe host device to request a new allocation of
 * an NVMe controller resource on a target system as well establish a
 * fabrics-protocol connection of the NVMe Admin queue between the
 * host system device and the allocated NVMe controller on the
 * target system via a NVMe Fabrics "Connect" command.
 *
 * Return:
 *	0: success
 *	> 0: NVMe error status code
 *	< 0: Linux errno error code
 *
 */
int nvmf_connect_admin_queue(struct nvme_ctrl *ctrl)
{
	struct nvme_command cmd;
	union nvme_result res;
	struct nvmf_connect_data *data;
	int ret;

	memset(&cmd, 0, sizeof(cmd));
	cmd.connect.opcode = nvme_fabrics_command;
	cmd.connect.fctype = nvme_fabrics_type_connect;
	cmd.connect.qid = 0;
	cmd.connect.sqsize = cpu_to_le16(NVME_AQ_DEPTH - 1);

	/*
	 * Set keep-alive timeout in seconds granularity (ms * 1000)
	 * and add a grace period for controller kato enforcement
	 */
	cmd.connect.kato = ctrl->opts->discovery_nqn ? 0 :
		cpu_to_le32((ctrl->kato + NVME_KATO_GRACE) * 1000);

	data = kzalloc(sizeof(*data), GFP_KERNEL);
	if (!data)
		return -ENOMEM;

	uuid_copy(&data->hostid, &ctrl->opts->host->id);
	data->cntlid = cpu_to_le16(0xffff);
	strncpy(data->subsysnqn, ctrl->opts->subsysnqn, NVMF_NQN_SIZE);
	strncpy(data->hostnqn, ctrl->opts->host->nqn, NVMF_NQN_SIZE);

	ret = __nvme_submit_sync_cmd(ctrl->admin_q, &cmd, &res,
			data, sizeof(*data), 0, NVME_QID_ANY, 1,
			BLK_MQ_REQ_RESERVED | BLK_MQ_REQ_NOWAIT);
	if (ret) {
		nvmf_log_connect_error(ctrl, ret, le32_to_cpu(res.u32),
				       &cmd, data);
		goto out_free_data;
	}

	ctrl->cntlid = le16_to_cpu(res.u16);

out_free_data:
	kfree(data);
	return ret;
}
EXPORT_SYMBOL_GPL(nvmf_connect_admin_queue);

/**
 * nvmf_connect_io_queue() - NVMe Fabrics I/O Queue "Connect"
 *			     API function.
 * @ctrl:	Host nvme controller instance used to establish an
 *		NVMe I/O queue connection to the already allocated NVMe
 *		controller on the target system.
 * @qid:	NVMe I/O queue number for the new I/O connection between
 *		host and target (note qid == 0 is illegal as this is
 *		the Admin queue, per NVMe standard).
 *
 * This function issues a fabrics-protocol connection
 * of a NVMe I/O queue (via NVMe Fabrics "Connect" command)
 * between the host system device and the allocated NVMe controller
 * on the target system.
 *
 * Return:
 *	0: success
 *	> 0: NVMe error status code
 *	< 0: Linux errno error code
 */
int nvmf_connect_io_queue(struct nvme_ctrl *ctrl, u16 qid)
{
	struct nvme_command cmd;
	struct nvmf_connect_data *data;
	union nvme_result res;
	int ret;

	memset(&cmd, 0, sizeof(cmd));
	cmd.connect.opcode = nvme_fabrics_command;
	cmd.connect.fctype = nvme_fabrics_type_connect;
	cmd.connect.qid = cpu_to_le16(qid);
	cmd.connect.sqsize = cpu_to_le16(ctrl->sqsize);

	data = kzalloc(sizeof(*data), GFP_KERNEL);
	if (!data)
		return -ENOMEM;

	uuid_copy(&data->hostid, &ctrl->opts->host->id);
	data->cntlid = cpu_to_le16(ctrl->cntlid);
	strncpy(data->subsysnqn, ctrl->opts->subsysnqn, NVMF_NQN_SIZE);
	strncpy(data->hostnqn, ctrl->opts->host->nqn, NVMF_NQN_SIZE);

	ret = __nvme_submit_sync_cmd(ctrl->connect_q, &cmd, &res,
			data, sizeof(*data), 0, qid, 1,
			BLK_MQ_REQ_RESERVED | BLK_MQ_REQ_NOWAIT);
	if (ret) {
		nvmf_log_connect_error(ctrl, ret, le32_to_cpu(res.u32),
				       &cmd, data);
	}
	kfree(data);
	return ret;
}
EXPORT_SYMBOL_GPL(nvmf_connect_io_queue);

bool nvmf_should_reconnect(struct nvme_ctrl *ctrl)
{
	if (ctrl->opts->max_reconnects != -1 &&
	    ctrl->nr_reconnects < ctrl->opts->max_reconnects)
		return true;

	return false;
}
EXPORT_SYMBOL_GPL(nvmf_should_reconnect);

/**
 * nvmf_register_transport() - NVMe Fabrics Library registration function.
 * @ops:	Transport ops instance to be registered to the
 *		common fabrics library.
 *
 * API function that registers the type of specific transport fabric
 * being implemented to the common NVMe fabrics library. Part of
 * the overall init sequence of starting up a fabrics driver.
 */
int nvmf_register_transport(struct nvmf_transport_ops *ops)
{
	if (!ops->create_ctrl)
		return -EINVAL;

	down_write(&nvmf_transports_rwsem);
	list_add_tail(&ops->entry, &nvmf_transports);
	up_write(&nvmf_transports_rwsem);

	return 0;
}
EXPORT_SYMBOL_GPL(nvmf_register_transport);

/**
 * nvmf_unregister_transport() - NVMe Fabrics Library unregistration function.
 * @ops:	Transport ops instance to be unregistered from the
 *		common fabrics library.
 *
 * Fabrics API function that unregisters the type of specific transport
 * fabric being implemented from the common NVMe fabrics library.
 * Part of the overall exit sequence of unloading the implemented driver.
 */
void nvmf_unregister_transport(struct nvmf_transport_ops *ops)
{
	down_write(&nvmf_transports_rwsem);
	list_del(&ops->entry);
	up_write(&nvmf_transports_rwsem);
}
EXPORT_SYMBOL_GPL(nvmf_unregister_transport);

static struct nvmf_transport_ops *nvmf_lookup_transport(
		struct nvmf_ctrl_options *opts)
{
	struct nvmf_transport_ops *ops;

	lockdep_assert_held(&nvmf_transports_rwsem);

	list_for_each_entry(ops, &nvmf_transports, entry) {
		if (strcmp(ops->name, opts->transport) == 0)
			return ops;
	}

	return NULL;
}

/*
 * For something we're not in a state to send to the device the default action
 * is to busy it and retry it after the controller state is recovered.  However,
 * anything marked for failfast or nvme multipath is immediately failed.
 *
 * Note: commands used to initialize the controller will be marked for failfast.
 * Note: nvme cli/ioctl commands are marked for failfast.
 */
blk_status_t nvmf_fail_nonready_command(struct request *rq)
{
	if (!blk_noretry_request(rq) && !(rq->cmd_flags & REQ_NVME_MPATH))
		return BLK_STS_RESOURCE;
	nvme_req(rq)->status = NVME_SC_ABORT_REQ;
	return BLK_STS_IOERR;
}
EXPORT_SYMBOL_GPL(nvmf_fail_nonready_command);

bool __nvmf_check_ready(struct nvme_ctrl *ctrl, struct request *rq,
		bool queue_live)
{
	struct nvme_request *req = nvme_req(rq);

	/*
	 * If we are in some state of setup or teardown only allow
	 * internally generated commands.
	 */
	if (!blk_rq_is_passthrough(rq) || (req->flags & NVME_REQ_USERCMD))
		return false;

	/*
	 * Only allow commands on a live queue, except for the connect command,
	 * which is require to set the queue live in the appropinquate states.
	 */
	switch (ctrl->state) {
	case NVME_CTRL_NEW:
	case NVME_CTRL_CONNECTING:
<<<<<<< HEAD
	case NVME_CTRL_DELETING:
		/*
		 * This is the case of starting a new or deleting an association
		 * but connectivity was lost before it was fully created or torn
		 * down. We need to error the commands used to initialize the
		 * controller so the reconnect can go into a retry attempt.  The
		 * commands should all be marked REQ_FAILFAST_DRIVER, which will
		 * hit the reject path below. Anything else will be queued while
		 * the state settles.
		 */
		if (!is_connected)
			break;

		/*
		 * If queue is live, allow only commands that are internally
		 * generated pass through.  These are commands on the admin
		 * queue to initialize the controller. This will reject any
		 * ioctl admin cmds received while initializing.
		 */
		if (queue_live && !(nvme_req(rq)->flags & NVME_REQ_USERCMD))
			return BLK_STS_OK;

		/*
		 * If the queue is not live, allow only a connect command.  This
		 * will reject any ioctl admin cmd as well as initialization
		 * commands if the controller reverted the queue to non-live.
		 */
		if (!queue_live && blk_rq_is_passthrough(rq) &&
		     cmd->common.opcode == nvme_fabrics_command &&
		     cmd->fabrics.fctype == nvme_fabrics_type_connect)
			return BLK_STS_OK;
=======
		if (req->cmd->common.opcode == nvme_fabrics_command &&
		    req->cmd->fabrics.fctype == nvme_fabrics_type_connect)
			return true;
>>>>>>> ce397d21
		break;
	default:
		break;
	case NVME_CTRL_DEAD:
		return false;
	}

<<<<<<< HEAD
	/*
	 * Any other new io is something we're not in a state to send to the
	 * device.  Default action is to busy it and retry it after the
	 * controller state is recovered. However, anything marked for failfast
	 * or nvme multipath is immediately failed.  Note: commands used to
	 * initialize the controller will be marked for failfast.
	 * Note: nvme cli/ioctl commands are marked for failfast.
	 */
	if (!blk_noretry_request(rq) && !(rq->cmd_flags & REQ_NVME_MPATH))
		return BLK_STS_RESOURCE;
	nvme_req(rq)->status = NVME_SC_ABORT_REQ;
	return BLK_STS_IOERR;
=======
	return queue_live;
>>>>>>> ce397d21
}
EXPORT_SYMBOL_GPL(__nvmf_check_ready);

static const match_table_t opt_tokens = {
	{ NVMF_OPT_TRANSPORT,		"transport=%s"		},
	{ NVMF_OPT_TRADDR,		"traddr=%s"		},
	{ NVMF_OPT_TRSVCID,		"trsvcid=%s"		},
	{ NVMF_OPT_NQN,			"nqn=%s"		},
	{ NVMF_OPT_QUEUE_SIZE,		"queue_size=%d"		},
	{ NVMF_OPT_NR_IO_QUEUES,	"nr_io_queues=%d"	},
	{ NVMF_OPT_RECONNECT_DELAY,	"reconnect_delay=%d"	},
	{ NVMF_OPT_CTRL_LOSS_TMO,	"ctrl_loss_tmo=%d"	},
	{ NVMF_OPT_KATO,		"keep_alive_tmo=%d"	},
	{ NVMF_OPT_HOSTNQN,		"hostnqn=%s"		},
	{ NVMF_OPT_HOST_TRADDR,		"host_traddr=%s"	},
	{ NVMF_OPT_HOST_ID,		"hostid=%s"		},
	{ NVMF_OPT_DUP_CONNECT,		"duplicate_connect"	},
	{ NVMF_OPT_ERR,			NULL			}
};

static int nvmf_parse_options(struct nvmf_ctrl_options *opts,
		const char *buf)
{
	substring_t args[MAX_OPT_ARGS];
	char *options, *o, *p;
	int token, ret = 0;
	size_t nqnlen  = 0;
	int ctrl_loss_tmo = NVMF_DEF_CTRL_LOSS_TMO;
	uuid_t hostid;

	/* Set defaults */
	opts->queue_size = NVMF_DEF_QUEUE_SIZE;
	opts->nr_io_queues = num_online_cpus();
	opts->reconnect_delay = NVMF_DEF_RECONNECT_DELAY;
	opts->kato = NVME_DEFAULT_KATO;
	opts->duplicate_connect = false;

	options = o = kstrdup(buf, GFP_KERNEL);
	if (!options)
		return -ENOMEM;

	uuid_gen(&hostid);

	while ((p = strsep(&o, ",\n")) != NULL) {
		if (!*p)
			continue;

		token = match_token(p, opt_tokens, args);
		opts->mask |= token;
		switch (token) {
		case NVMF_OPT_TRANSPORT:
			p = match_strdup(args);
			if (!p) {
				ret = -ENOMEM;
				goto out;
			}
			kfree(opts->transport);
			opts->transport = p;
			break;
		case NVMF_OPT_NQN:
			p = match_strdup(args);
			if (!p) {
				ret = -ENOMEM;
				goto out;
			}
			kfree(opts->subsysnqn);
			opts->subsysnqn = p;
			nqnlen = strlen(opts->subsysnqn);
			if (nqnlen >= NVMF_NQN_SIZE) {
				pr_err("%s needs to be < %d bytes\n",
					opts->subsysnqn, NVMF_NQN_SIZE);
				ret = -EINVAL;
				goto out;
			}
			opts->discovery_nqn =
				!(strcmp(opts->subsysnqn,
					 NVME_DISC_SUBSYS_NAME));
			break;
		case NVMF_OPT_TRADDR:
			p = match_strdup(args);
			if (!p) {
				ret = -ENOMEM;
				goto out;
			}
			kfree(opts->traddr);
			opts->traddr = p;
			break;
		case NVMF_OPT_TRSVCID:
			p = match_strdup(args);
			if (!p) {
				ret = -ENOMEM;
				goto out;
			}
			kfree(opts->trsvcid);
			opts->trsvcid = p;
			break;
		case NVMF_OPT_QUEUE_SIZE:
			if (match_int(args, &token)) {
				ret = -EINVAL;
				goto out;
			}
			if (token < NVMF_MIN_QUEUE_SIZE ||
			    token > NVMF_MAX_QUEUE_SIZE) {
				pr_err("Invalid queue_size %d\n", token);
				ret = -EINVAL;
				goto out;
			}
			opts->queue_size = token;
			break;
		case NVMF_OPT_NR_IO_QUEUES:
			if (match_int(args, &token)) {
				ret = -EINVAL;
				goto out;
			}
			if (token <= 0) {
				pr_err("Invalid number of IOQs %d\n", token);
				ret = -EINVAL;
				goto out;
			}
			if (opts->discovery_nqn) {
				pr_debug("Ignoring nr_io_queues value for discovery controller\n");
				break;
			}

			opts->nr_io_queues = min_t(unsigned int,
					num_online_cpus(), token);
			break;
		case NVMF_OPT_KATO:
			if (match_int(args, &token)) {
				ret = -EINVAL;
				goto out;
			}

			if (token < 0) {
				pr_err("Invalid keep_alive_tmo %d\n", token);
				ret = -EINVAL;
				goto out;
			} else if (token == 0 && !opts->discovery_nqn) {
				/* Allowed for debug */
				pr_warn("keep_alive_tmo 0 won't execute keep alives!!!\n");
			}
			opts->kato = token;

			if (opts->discovery_nqn && opts->kato) {
				pr_err("Discovery controllers cannot accept KATO != 0\n");
				ret = -EINVAL;
				goto out;
			}

			break;
		case NVMF_OPT_CTRL_LOSS_TMO:
			if (match_int(args, &token)) {
				ret = -EINVAL;
				goto out;
			}

			if (token < 0)
				pr_warn("ctrl_loss_tmo < 0 will reconnect forever\n");
			ctrl_loss_tmo = token;
			break;
		case NVMF_OPT_HOSTNQN:
			if (opts->host) {
				pr_err("hostnqn already user-assigned: %s\n",
				       opts->host->nqn);
				ret = -EADDRINUSE;
				goto out;
			}
			p = match_strdup(args);
			if (!p) {
				ret = -ENOMEM;
				goto out;
			}
			nqnlen = strlen(p);
			if (nqnlen >= NVMF_NQN_SIZE) {
				pr_err("%s needs to be < %d bytes\n",
					p, NVMF_NQN_SIZE);
				kfree(p);
				ret = -EINVAL;
				goto out;
			}
			nvmf_host_put(opts->host);
			opts->host = nvmf_host_add(p);
			kfree(p);
			if (!opts->host) {
				ret = -ENOMEM;
				goto out;
			}
			break;
		case NVMF_OPT_RECONNECT_DELAY:
			if (match_int(args, &token)) {
				ret = -EINVAL;
				goto out;
			}
			if (token <= 0) {
				pr_err("Invalid reconnect_delay %d\n", token);
				ret = -EINVAL;
				goto out;
			}
			opts->reconnect_delay = token;
			break;
		case NVMF_OPT_HOST_TRADDR:
			p = match_strdup(args);
			if (!p) {
				ret = -ENOMEM;
				goto out;
			}
			kfree(opts->host_traddr);
			opts->host_traddr = p;
			break;
		case NVMF_OPT_HOST_ID:
			p = match_strdup(args);
			if (!p) {
				ret = -ENOMEM;
				goto out;
			}
			ret = uuid_parse(p, &hostid);
			if (ret) {
				pr_err("Invalid hostid %s\n", p);
				ret = -EINVAL;
				kfree(p);
				goto out;
			}
			kfree(p);
			break;
		case NVMF_OPT_DUP_CONNECT:
			opts->duplicate_connect = true;
			break;
		default:
			pr_warn("unknown parameter or missing value '%s' in ctrl creation request\n",
				p);
			ret = -EINVAL;
			goto out;
		}
	}

	if (opts->discovery_nqn) {
		opts->kato = 0;
		opts->nr_io_queues = 0;
		opts->duplicate_connect = true;
	}
	if (ctrl_loss_tmo < 0)
		opts->max_reconnects = -1;
	else
		opts->max_reconnects = DIV_ROUND_UP(ctrl_loss_tmo,
						opts->reconnect_delay);

	if (!opts->host) {
		kref_get(&nvmf_default_host->ref);
		opts->host = nvmf_default_host;
	}

	uuid_copy(&opts->host->id, &hostid);

out:
	kfree(options);
	return ret;
}

static int nvmf_check_required_opts(struct nvmf_ctrl_options *opts,
		unsigned int required_opts)
{
	if ((opts->mask & required_opts) != required_opts) {
		int i;

		for (i = 0; i < ARRAY_SIZE(opt_tokens); i++) {
			if ((opt_tokens[i].token & required_opts) &&
			    !(opt_tokens[i].token & opts->mask)) {
				pr_warn("missing parameter '%s'\n",
					opt_tokens[i].pattern);
			}
		}

		return -EINVAL;
	}

	return 0;
}

static int nvmf_check_allowed_opts(struct nvmf_ctrl_options *opts,
		unsigned int allowed_opts)
{
	if (opts->mask & ~allowed_opts) {
		int i;

		for (i = 0; i < ARRAY_SIZE(opt_tokens); i++) {
			if ((opt_tokens[i].token & opts->mask) &&
			    (opt_tokens[i].token & ~allowed_opts)) {
				pr_warn("invalid parameter '%s'\n",
					opt_tokens[i].pattern);
			}
		}

		return -EINVAL;
	}

	return 0;
}

void nvmf_free_options(struct nvmf_ctrl_options *opts)
{
	nvmf_host_put(opts->host);
	kfree(opts->transport);
	kfree(opts->traddr);
	kfree(opts->trsvcid);
	kfree(opts->subsysnqn);
	kfree(opts->host_traddr);
	kfree(opts);
}
EXPORT_SYMBOL_GPL(nvmf_free_options);

#define NVMF_REQUIRED_OPTS	(NVMF_OPT_TRANSPORT | NVMF_OPT_NQN)
#define NVMF_ALLOWED_OPTS	(NVMF_OPT_QUEUE_SIZE | NVMF_OPT_NR_IO_QUEUES | \
				 NVMF_OPT_KATO | NVMF_OPT_HOSTNQN | \
				 NVMF_OPT_HOST_ID | NVMF_OPT_DUP_CONNECT)

static struct nvme_ctrl *
nvmf_create_ctrl(struct device *dev, const char *buf, size_t count)
{
	struct nvmf_ctrl_options *opts;
	struct nvmf_transport_ops *ops;
	struct nvme_ctrl *ctrl;
	int ret;

	opts = kzalloc(sizeof(*opts), GFP_KERNEL);
	if (!opts)
		return ERR_PTR(-ENOMEM);

	ret = nvmf_parse_options(opts, buf);
	if (ret)
		goto out_free_opts;


	request_module("nvme-%s", opts->transport);

	/*
	 * Check the generic options first as we need a valid transport for
	 * the lookup below.  Then clear the generic flags so that transport
	 * drivers don't have to care about them.
	 */
	ret = nvmf_check_required_opts(opts, NVMF_REQUIRED_OPTS);
	if (ret)
		goto out_free_opts;
	opts->mask &= ~NVMF_REQUIRED_OPTS;

	down_read(&nvmf_transports_rwsem);
	ops = nvmf_lookup_transport(opts);
	if (!ops) {
		pr_info("no handler found for transport %s.\n",
			opts->transport);
		ret = -EINVAL;
		goto out_unlock;
	}

	if (!try_module_get(ops->module)) {
		ret = -EBUSY;
		goto out_unlock;
	}
	up_read(&nvmf_transports_rwsem);

	ret = nvmf_check_required_opts(opts, ops->required_opts);
	if (ret)
		goto out_module_put;
	ret = nvmf_check_allowed_opts(opts, NVMF_ALLOWED_OPTS |
				ops->allowed_opts | ops->required_opts);
	if (ret)
		goto out_module_put;

	ctrl = ops->create_ctrl(dev, opts);
	if (IS_ERR(ctrl)) {
		ret = PTR_ERR(ctrl);
		goto out_module_put;
	}

	module_put(ops->module);
	return ctrl;

out_module_put:
	module_put(ops->module);
	goto out_free_opts;
out_unlock:
	up_read(&nvmf_transports_rwsem);
out_free_opts:
	nvmf_free_options(opts);
	return ERR_PTR(ret);
}

static struct class *nvmf_class;
static struct device *nvmf_device;
static DEFINE_MUTEX(nvmf_dev_mutex);

static ssize_t nvmf_dev_write(struct file *file, const char __user *ubuf,
		size_t count, loff_t *pos)
{
	struct seq_file *seq_file = file->private_data;
	struct nvme_ctrl *ctrl;
	const char *buf;
	int ret = 0;

	if (count > PAGE_SIZE)
		return -ENOMEM;

	buf = memdup_user_nul(ubuf, count);
	if (IS_ERR(buf))
		return PTR_ERR(buf);

	mutex_lock(&nvmf_dev_mutex);
	if (seq_file->private) {
		ret = -EINVAL;
		goto out_unlock;
	}

	ctrl = nvmf_create_ctrl(nvmf_device, buf, count);
	if (IS_ERR(ctrl)) {
		ret = PTR_ERR(ctrl);
		goto out_unlock;
	}

	seq_file->private = ctrl;

out_unlock:
	mutex_unlock(&nvmf_dev_mutex);
	kfree(buf);
	return ret ? ret : count;
}

static int nvmf_dev_show(struct seq_file *seq_file, void *private)
{
	struct nvme_ctrl *ctrl;
	int ret = 0;

	mutex_lock(&nvmf_dev_mutex);
	ctrl = seq_file->private;
	if (!ctrl) {
		ret = -EINVAL;
		goto out_unlock;
	}

	seq_printf(seq_file, "instance=%d,cntlid=%d\n",
			ctrl->instance, ctrl->cntlid);

out_unlock:
	mutex_unlock(&nvmf_dev_mutex);
	return ret;
}

static int nvmf_dev_open(struct inode *inode, struct file *file)
{
	/*
	 * The miscdevice code initializes file->private_data, but doesn't
	 * make use of it later.
	 */
	file->private_data = NULL;
	return single_open(file, nvmf_dev_show, NULL);
}

static int nvmf_dev_release(struct inode *inode, struct file *file)
{
	struct seq_file *seq_file = file->private_data;
	struct nvme_ctrl *ctrl = seq_file->private;

	if (ctrl)
		nvme_put_ctrl(ctrl);
	return single_release(inode, file);
}

static const struct file_operations nvmf_dev_fops = {
	.owner		= THIS_MODULE,
	.write		= nvmf_dev_write,
	.read		= seq_read,
	.open		= nvmf_dev_open,
	.release	= nvmf_dev_release,
};

static struct miscdevice nvmf_misc = {
	.minor		= MISC_DYNAMIC_MINOR,
	.name           = "nvme-fabrics",
	.fops		= &nvmf_dev_fops,
};

static int __init nvmf_init(void)
{
	int ret;

	nvmf_default_host = nvmf_host_default();
	if (!nvmf_default_host)
		return -ENOMEM;

	nvmf_class = class_create(THIS_MODULE, "nvme-fabrics");
	if (IS_ERR(nvmf_class)) {
		pr_err("couldn't register class nvme-fabrics\n");
		ret = PTR_ERR(nvmf_class);
		goto out_free_host;
	}

	nvmf_device =
		device_create(nvmf_class, NULL, MKDEV(0, 0), NULL, "ctl");
	if (IS_ERR(nvmf_device)) {
		pr_err("couldn't create nvme-fabris device!\n");
		ret = PTR_ERR(nvmf_device);
		goto out_destroy_class;
	}

	ret = misc_register(&nvmf_misc);
	if (ret) {
		pr_err("couldn't register misc device: %d\n", ret);
		goto out_destroy_device;
	}

	return 0;

out_destroy_device:
	device_destroy(nvmf_class, MKDEV(0, 0));
out_destroy_class:
	class_destroy(nvmf_class);
out_free_host:
	nvmf_host_put(nvmf_default_host);
	return ret;
}

static void __exit nvmf_exit(void)
{
	misc_deregister(&nvmf_misc);
	device_destroy(nvmf_class, MKDEV(0, 0));
	class_destroy(nvmf_class);
	nvmf_host_put(nvmf_default_host);

	BUILD_BUG_ON(sizeof(struct nvmf_connect_command) != 64);
	BUILD_BUG_ON(sizeof(struct nvmf_property_get_command) != 64);
	BUILD_BUG_ON(sizeof(struct nvmf_property_set_command) != 64);
	BUILD_BUG_ON(sizeof(struct nvmf_connect_data) != 1024);
}

MODULE_LICENSE("GPL v2");

module_init(nvmf_init);
module_exit(nvmf_exit);<|MERGE_RESOLUTION|>--- conflicted
+++ resolved
@@ -572,43 +572,9 @@
 	switch (ctrl->state) {
 	case NVME_CTRL_NEW:
 	case NVME_CTRL_CONNECTING:
-<<<<<<< HEAD
-	case NVME_CTRL_DELETING:
-		/*
-		 * This is the case of starting a new or deleting an association
-		 * but connectivity was lost before it was fully created or torn
-		 * down. We need to error the commands used to initialize the
-		 * controller so the reconnect can go into a retry attempt.  The
-		 * commands should all be marked REQ_FAILFAST_DRIVER, which will
-		 * hit the reject path below. Anything else will be queued while
-		 * the state settles.
-		 */
-		if (!is_connected)
-			break;
-
-		/*
-		 * If queue is live, allow only commands that are internally
-		 * generated pass through.  These are commands on the admin
-		 * queue to initialize the controller. This will reject any
-		 * ioctl admin cmds received while initializing.
-		 */
-		if (queue_live && !(nvme_req(rq)->flags & NVME_REQ_USERCMD))
-			return BLK_STS_OK;
-
-		/*
-		 * If the queue is not live, allow only a connect command.  This
-		 * will reject any ioctl admin cmd as well as initialization
-		 * commands if the controller reverted the queue to non-live.
-		 */
-		if (!queue_live && blk_rq_is_passthrough(rq) &&
-		     cmd->common.opcode == nvme_fabrics_command &&
-		     cmd->fabrics.fctype == nvme_fabrics_type_connect)
-			return BLK_STS_OK;
-=======
 		if (req->cmd->common.opcode == nvme_fabrics_command &&
 		    req->cmd->fabrics.fctype == nvme_fabrics_type_connect)
 			return true;
->>>>>>> ce397d21
 		break;
 	default:
 		break;
@@ -616,22 +582,7 @@
 		return false;
 	}
 
-<<<<<<< HEAD
-	/*
-	 * Any other new io is something we're not in a state to send to the
-	 * device.  Default action is to busy it and retry it after the
-	 * controller state is recovered. However, anything marked for failfast
-	 * or nvme multipath is immediately failed.  Note: commands used to
-	 * initialize the controller will be marked for failfast.
-	 * Note: nvme cli/ioctl commands are marked for failfast.
-	 */
-	if (!blk_noretry_request(rq) && !(rq->cmd_flags & REQ_NVME_MPATH))
-		return BLK_STS_RESOURCE;
-	nvme_req(rq)->status = NVME_SC_ABORT_REQ;
-	return BLK_STS_IOERR;
-=======
 	return queue_live;
->>>>>>> ce397d21
 }
 EXPORT_SYMBOL_GPL(__nvmf_check_ready);
 
