// SPDX-License-Identifier: GPL-2.0
/* Copyright(c) 2017-2018 Intel Corporation. All rights reserved. */
#include <linux/memremap.h>
#include <linux/device.h>
#include <linux/mutex.h>
#include <linux/list.h>
#include <linux/slab.h>
#include <linux/dax.h>
#include <linux/io.h>
#include "dax-private.h"
#include "bus.h"

static struct class *dax_class;

static DEFINE_MUTEX(dax_bus_lock);

#define DAX_NAME_LEN 30
struct dax_id {
	struct list_head list;
	char dev_name[DAX_NAME_LEN];
};

static int dax_bus_uevent(struct device *dev, struct kobj_uevent_env *env)
{
	/*
	 * We only ever expect to handle device-dax instances, i.e. the
	 * @type argument to MODULE_ALIAS_DAX_DEVICE() is always zero
	 */
	return add_uevent_var(env, "MODALIAS=" DAX_DEVICE_MODALIAS_FMT, 0);
}

static struct dax_device_driver *to_dax_drv(struct device_driver *drv)
{
	return container_of(drv, struct dax_device_driver, drv);
}

static struct dax_id *__dax_match_id(struct dax_device_driver *dax_drv,
		const char *dev_name)
{
	struct dax_id *dax_id;

	lockdep_assert_held(&dax_bus_lock);

	list_for_each_entry(dax_id, &dax_drv->ids, list)
		if (sysfs_streq(dax_id->dev_name, dev_name))
			return dax_id;
	return NULL;
}

static int dax_match_id(struct dax_device_driver *dax_drv, struct device *dev)
{
	int match;

	mutex_lock(&dax_bus_lock);
	match = !!__dax_match_id(dax_drv, dev_name(dev));
	mutex_unlock(&dax_bus_lock);

	return match;
}

enum id_action {
	ID_REMOVE,
	ID_ADD,
};

static ssize_t do_id_store(struct device_driver *drv, const char *buf,
		size_t count, enum id_action action)
{
	struct dax_device_driver *dax_drv = to_dax_drv(drv);
	unsigned int region_id, id;
	char devname[DAX_NAME_LEN];
	struct dax_id *dax_id;
	ssize_t rc = count;
	int fields;

	fields = sscanf(buf, "dax%d.%d", &region_id, &id);
	if (fields != 2)
		return -EINVAL;
	sprintf(devname, "dax%d.%d", region_id, id);
	if (!sysfs_streq(buf, devname))
		return -EINVAL;

	mutex_lock(&dax_bus_lock);
	dax_id = __dax_match_id(dax_drv, buf);
	if (!dax_id) {
		if (action == ID_ADD) {
			dax_id = kzalloc(sizeof(*dax_id), GFP_KERNEL);
			if (dax_id) {
				strncpy(dax_id->dev_name, buf, DAX_NAME_LEN);
				list_add(&dax_id->list, &dax_drv->ids);
			} else
				rc = -ENOMEM;
		}
	} else if (action == ID_REMOVE) {
		list_del(&dax_id->list);
		kfree(dax_id);
	}
	mutex_unlock(&dax_bus_lock);

	if (rc < 0)
		return rc;
	if (action == ID_ADD)
		rc = driver_attach(drv);
	if (rc)
		return rc;
	return count;
}

static ssize_t new_id_store(struct device_driver *drv, const char *buf,
		size_t count)
{
	return do_id_store(drv, buf, count, ID_ADD);
}
static DRIVER_ATTR_WO(new_id);

static ssize_t remove_id_store(struct device_driver *drv, const char *buf,
		size_t count)
{
	return do_id_store(drv, buf, count, ID_REMOVE);
}
static DRIVER_ATTR_WO(remove_id);

static struct attribute *dax_drv_attrs[] = {
	&driver_attr_new_id.attr,
	&driver_attr_remove_id.attr,
	NULL,
};
ATTRIBUTE_GROUPS(dax_drv);

static int dax_bus_match(struct device *dev, struct device_driver *drv);

static bool is_static(struct dax_region *dax_region)
{
	return (dax_region->res.flags & IORESOURCE_DAX_STATIC) != 0;
}

static u64 dev_dax_size(struct dev_dax *dev_dax)
{
	u64 size = 0;
	int i;

	device_lock_assert(&dev_dax->dev);

	for (i = 0; i < dev_dax->nr_range; i++)
		size += range_len(&dev_dax->ranges[i].range);

	return size;
}

static int dax_bus_probe(struct device *dev)
{
	struct dax_device_driver *dax_drv = to_dax_drv(dev->driver);
	struct dev_dax *dev_dax = to_dev_dax(dev);
	struct dax_region *dax_region = dev_dax->region;
	int rc;

	if (dev_dax_size(dev_dax) == 0 || dev_dax->id < 0)
		return -ENXIO;

	rc = dax_drv->probe(dev_dax);

	if (rc || is_static(dax_region))
		return rc;

	/*
	 * Track new seed creation only after successful probe of the
	 * previous seed.
	 */
	if (dax_region->seed == dev)
		dax_region->seed = NULL;

	return 0;
}

static int dax_bus_remove(struct device *dev)
{
	struct dax_device_driver *dax_drv = to_dax_drv(dev->driver);
	struct dev_dax *dev_dax = to_dev_dax(dev);

<<<<<<< HEAD
	return dax_drv->remove(dev_dax);
=======
	if (dax_drv->remove)
		dax_drv->remove(dev_dax);

	return 0;
>>>>>>> 7d2a07b7
}

static struct bus_type dax_bus_type = {
	.name = "dax",
	.uevent = dax_bus_uevent,
	.match = dax_bus_match,
	.probe = dax_bus_probe,
	.remove = dax_bus_remove,
	.drv_groups = dax_drv_groups,
};

static int dax_bus_match(struct device *dev, struct device_driver *drv)
{
	struct dax_device_driver *dax_drv = to_dax_drv(drv);

	/*
	 * All but the 'device-dax' driver, which has 'match_always'
	 * set, requires an exact id match.
	 */
	if (dax_drv->match_always)
		return 1;

	return dax_match_id(dax_drv, dev);
}

/*
 * Rely on the fact that drvdata is set before the attributes are
 * registered, and that the attributes are unregistered before drvdata
 * is cleared to assume that drvdata is always valid.
 */
static ssize_t id_show(struct device *dev,
		struct device_attribute *attr, char *buf)
{
	struct dax_region *dax_region = dev_get_drvdata(dev);

	return sprintf(buf, "%d\n", dax_region->id);
}
static DEVICE_ATTR_RO(id);

static ssize_t region_size_show(struct device *dev,
		struct device_attribute *attr, char *buf)
{
	struct dax_region *dax_region = dev_get_drvdata(dev);

	return sprintf(buf, "%llu\n", (unsigned long long)
			resource_size(&dax_region->res));
}
static struct device_attribute dev_attr_region_size = __ATTR(size, 0444,
		region_size_show, NULL);

static ssize_t region_align_show(struct device *dev,
		struct device_attribute *attr, char *buf)
{
	struct dax_region *dax_region = dev_get_drvdata(dev);

	return sprintf(buf, "%u\n", dax_region->align);
}
static struct device_attribute dev_attr_region_align =
		__ATTR(align, 0400, region_align_show, NULL);

#define for_each_dax_region_resource(dax_region, res) \
	for (res = (dax_region)->res.child; res; res = res->sibling)

static unsigned long long dax_region_avail_size(struct dax_region *dax_region)
{
	resource_size_t size = resource_size(&dax_region->res);
	struct resource *res;

	device_lock_assert(dax_region->dev);

	for_each_dax_region_resource(dax_region, res)
		size -= resource_size(res);
	return size;
}

static ssize_t available_size_show(struct device *dev,
		struct device_attribute *attr, char *buf)
{
	struct dax_region *dax_region = dev_get_drvdata(dev);
	unsigned long long size;

	device_lock(dev);
	size = dax_region_avail_size(dax_region);
	device_unlock(dev);

	return sprintf(buf, "%llu\n", size);
}
static DEVICE_ATTR_RO(available_size);

static ssize_t seed_show(struct device *dev,
		struct device_attribute *attr, char *buf)
{
	struct dax_region *dax_region = dev_get_drvdata(dev);
	struct device *seed;
	ssize_t rc;

	if (is_static(dax_region))
		return -EINVAL;

	device_lock(dev);
	seed = dax_region->seed;
	rc = sprintf(buf, "%s\n", seed ? dev_name(seed) : "");
	device_unlock(dev);

	return rc;
}
static DEVICE_ATTR_RO(seed);

static ssize_t create_show(struct device *dev,
		struct device_attribute *attr, char *buf)
{
	struct dax_region *dax_region = dev_get_drvdata(dev);
	struct device *youngest;
	ssize_t rc;

	if (is_static(dax_region))
		return -EINVAL;

	device_lock(dev);
	youngest = dax_region->youngest;
	rc = sprintf(buf, "%s\n", youngest ? dev_name(youngest) : "");
	device_unlock(dev);

	return rc;
}

static ssize_t create_store(struct device *dev, struct device_attribute *attr,
		const char *buf, size_t len)
{
	struct dax_region *dax_region = dev_get_drvdata(dev);
	unsigned long long avail;
	ssize_t rc;
	int val;

	if (is_static(dax_region))
		return -EINVAL;

	rc = kstrtoint(buf, 0, &val);
	if (rc)
		return rc;
	if (val != 1)
		return -EINVAL;

	device_lock(dev);
	avail = dax_region_avail_size(dax_region);
	if (avail == 0)
		rc = -ENOSPC;
	else {
		struct dev_dax_data data = {
			.dax_region = dax_region,
			.size = 0,
			.id = -1,
		};
		struct dev_dax *dev_dax = devm_create_dev_dax(&data);

		if (IS_ERR(dev_dax))
			rc = PTR_ERR(dev_dax);
		else {
			/*
			 * In support of crafting multiple new devices
			 * simultaneously multiple seeds can be created,
			 * but only the first one that has not been
			 * successfully bound is tracked as the region
			 * seed.
			 */
			if (!dax_region->seed)
				dax_region->seed = &dev_dax->dev;
			dax_region->youngest = &dev_dax->dev;
			rc = len;
		}
	}
	device_unlock(dev);

	return rc;
}
static DEVICE_ATTR_RW(create);

void kill_dev_dax(struct dev_dax *dev_dax)
{
	struct dax_device *dax_dev = dev_dax->dax_dev;
	struct inode *inode = dax_inode(dax_dev);

	kill_dax(dax_dev);
	unmap_mapping_range(inode->i_mapping, 0, 0, 1);
}
EXPORT_SYMBOL_GPL(kill_dev_dax);

<<<<<<< HEAD
static void free_dev_dax_ranges(struct dev_dax *dev_dax)
{
	struct dax_region *dax_region = dev_dax->region;
	int i;

	device_lock_assert(dax_region->dev);
	for (i = 0; i < dev_dax->nr_range; i++) {
		struct range *range = &dev_dax->ranges[i].range;

		__release_region(&dax_region->res, range->start,
				range_len(range));
	}
	dev_dax->nr_range = 0;
=======
static void trim_dev_dax_range(struct dev_dax *dev_dax)
{
	int i = dev_dax->nr_range - 1;
	struct range *range = &dev_dax->ranges[i].range;
	struct dax_region *dax_region = dev_dax->region;

	device_lock_assert(dax_region->dev);
	dev_dbg(&dev_dax->dev, "delete range[%d]: %#llx:%#llx\n", i,
		(unsigned long long)range->start,
		(unsigned long long)range->end);

	__release_region(&dax_region->res, range->start, range_len(range));
	if (--dev_dax->nr_range == 0) {
		kfree(dev_dax->ranges);
		dev_dax->ranges = NULL;
	}
}

static void free_dev_dax_ranges(struct dev_dax *dev_dax)
{
	while (dev_dax->nr_range)
		trim_dev_dax_range(dev_dax);
>>>>>>> 7d2a07b7
}

static void unregister_dev_dax(void *dev)
{
	struct dev_dax *dev_dax = to_dev_dax(dev);

	dev_dbg(dev, "%s\n", __func__);

	kill_dev_dax(dev_dax);
	free_dev_dax_ranges(dev_dax);
	device_del(dev);
	put_device(dev);
}

/* a return value >= 0 indicates this invocation invalidated the id */
static int __free_dev_dax_id(struct dev_dax *dev_dax)
{
	struct dax_region *dax_region = dev_dax->region;
	struct device *dev = &dev_dax->dev;
	int rc = dev_dax->id;

	device_lock_assert(dev);

	if (is_static(dax_region) || dev_dax->id < 0)
		return -1;
	ida_free(&dax_region->ida, dev_dax->id);
	dev_dax->id = -1;
	return rc;
}

static int free_dev_dax_id(struct dev_dax *dev_dax)
{
	struct device *dev = &dev_dax->dev;
	int rc;

	device_lock(dev);
	rc = __free_dev_dax_id(dev_dax);
	device_unlock(dev);
	return rc;
}

static ssize_t delete_store(struct device *dev, struct device_attribute *attr,
		const char *buf, size_t len)
{
	struct dax_region *dax_region = dev_get_drvdata(dev);
	struct dev_dax *dev_dax;
	struct device *victim;
	bool do_del = false;
	int rc;

	if (is_static(dax_region))
		return -EINVAL;

	victim = device_find_child_by_name(dax_region->dev, buf);
	if (!victim)
		return -ENXIO;

	device_lock(dev);
	device_lock(victim);
	dev_dax = to_dev_dax(victim);
	if (victim->driver || dev_dax_size(dev_dax))
		rc = -EBUSY;
	else {
		/*
		 * Invalidate the device so it does not become active
		 * again, but always preserve device-id-0 so that
		 * /sys/bus/dax/ is guaranteed to be populated while any
		 * dax_region is registered.
		 */
		if (dev_dax->id > 0) {
			do_del = __free_dev_dax_id(dev_dax) >= 0;
			rc = len;
			if (dax_region->seed == victim)
				dax_region->seed = NULL;
			if (dax_region->youngest == victim)
				dax_region->youngest = NULL;
		} else
			rc = -EBUSY;
	}
	device_unlock(victim);

	/* won the race to invalidate the device, clean it up */
	if (do_del)
		devm_release_action(dev, unregister_dev_dax, victim);
	device_unlock(dev);
	put_device(victim);

	return rc;
}
static DEVICE_ATTR_WO(delete);

static umode_t dax_region_visible(struct kobject *kobj, struct attribute *a,
		int n)
{
	struct device *dev = container_of(kobj, struct device, kobj);
	struct dax_region *dax_region = dev_get_drvdata(dev);

	if (is_static(dax_region))
		if (a == &dev_attr_available_size.attr
				|| a == &dev_attr_create.attr
				|| a == &dev_attr_seed.attr
				|| a == &dev_attr_delete.attr)
			return 0;
	return a->mode;
}

static struct attribute *dax_region_attributes[] = {
	&dev_attr_available_size.attr,
	&dev_attr_region_size.attr,
	&dev_attr_region_align.attr,
	&dev_attr_create.attr,
	&dev_attr_seed.attr,
	&dev_attr_delete.attr,
	&dev_attr_id.attr,
	NULL,
};

static const struct attribute_group dax_region_attribute_group = {
	.name = "dax_region",
	.attrs = dax_region_attributes,
	.is_visible = dax_region_visible,
};

static const struct attribute_group *dax_region_attribute_groups[] = {
	&dax_region_attribute_group,
	NULL,
};

static void dax_region_free(struct kref *kref)
{
	struct dax_region *dax_region;

	dax_region = container_of(kref, struct dax_region, kref);
	kfree(dax_region);
}

void dax_region_put(struct dax_region *dax_region)
{
	kref_put(&dax_region->kref, dax_region_free);
}
EXPORT_SYMBOL_GPL(dax_region_put);

static void dax_region_unregister(void *region)
{
	struct dax_region *dax_region = region;

	sysfs_remove_groups(&dax_region->dev->kobj,
			dax_region_attribute_groups);
	dax_region_put(dax_region);
}

struct dax_region *alloc_dax_region(struct device *parent, int region_id,
		struct range *range, int target_node, unsigned int align,
		unsigned long flags)
{
	struct dax_region *dax_region;

	/*
	 * The DAX core assumes that it can store its private data in
	 * parent->driver_data. This WARN is a reminder / safeguard for
	 * developers of device-dax drivers.
	 */
	if (dev_get_drvdata(parent)) {
		dev_WARN(parent, "dax core failed to setup private data\n");
		return NULL;
	}

	if (!IS_ALIGNED(range->start, align)
			|| !IS_ALIGNED(range_len(range), align))
		return NULL;

	dax_region = kzalloc(sizeof(*dax_region), GFP_KERNEL);
	if (!dax_region)
		return NULL;

	dev_set_drvdata(parent, dax_region);
	kref_init(&dax_region->kref);
	dax_region->id = region_id;
	dax_region->align = align;
	dax_region->dev = parent;
	dax_region->target_node = target_node;
	ida_init(&dax_region->ida);
	dax_region->res = (struct resource) {
		.start = range->start,
		.end = range->end,
		.flags = IORESOURCE_MEM | flags,
	};

	if (sysfs_create_groups(&parent->kobj, dax_region_attribute_groups)) {
		kfree(dax_region);
		return NULL;
	}

	kref_get(&dax_region->kref);
	if (devm_add_action_or_reset(parent, dax_region_unregister, dax_region))
		return NULL;
	return dax_region;
}
EXPORT_SYMBOL_GPL(alloc_dax_region);

static void dax_mapping_release(struct device *dev)
{
	struct dax_mapping *mapping = to_dax_mapping(dev);
	struct dev_dax *dev_dax = to_dev_dax(dev->parent);

	ida_free(&dev_dax->ida, mapping->id);
	kfree(mapping);
}

static void unregister_dax_mapping(void *data)
{
	struct device *dev = data;
	struct dax_mapping *mapping = to_dax_mapping(dev);
	struct dev_dax *dev_dax = to_dev_dax(dev->parent);
	struct dax_region *dax_region = dev_dax->region;

	dev_dbg(dev, "%s\n", __func__);

	device_lock_assert(dax_region->dev);

	dev_dax->ranges[mapping->range_id].mapping = NULL;
	mapping->range_id = -1;

	device_del(dev);
	put_device(dev);
}

static struct dev_dax_range *get_dax_range(struct device *dev)
{
	struct dax_mapping *mapping = to_dax_mapping(dev);
	struct dev_dax *dev_dax = to_dev_dax(dev->parent);
	struct dax_region *dax_region = dev_dax->region;

	device_lock(dax_region->dev);
	if (mapping->range_id < 0) {
		device_unlock(dax_region->dev);
		return NULL;
	}

	return &dev_dax->ranges[mapping->range_id];
}

static void put_dax_range(struct dev_dax_range *dax_range)
{
	struct dax_mapping *mapping = dax_range->mapping;
	struct dev_dax *dev_dax = to_dev_dax(mapping->dev.parent);
	struct dax_region *dax_region = dev_dax->region;

	device_unlock(dax_region->dev);
}

static ssize_t start_show(struct device *dev,
		struct device_attribute *attr, char *buf)
{
	struct dev_dax_range *dax_range;
	ssize_t rc;

	dax_range = get_dax_range(dev);
	if (!dax_range)
		return -ENXIO;
	rc = sprintf(buf, "%#llx\n", dax_range->range.start);
	put_dax_range(dax_range);

	return rc;
}
static DEVICE_ATTR(start, 0400, start_show, NULL);

static ssize_t end_show(struct device *dev,
		struct device_attribute *attr, char *buf)
{
	struct dev_dax_range *dax_range;
	ssize_t rc;

	dax_range = get_dax_range(dev);
	if (!dax_range)
		return -ENXIO;
	rc = sprintf(buf, "%#llx\n", dax_range->range.end);
	put_dax_range(dax_range);

	return rc;
}
static DEVICE_ATTR(end, 0400, end_show, NULL);

static ssize_t pgoff_show(struct device *dev,
		struct device_attribute *attr, char *buf)
{
	struct dev_dax_range *dax_range;
	ssize_t rc;

	dax_range = get_dax_range(dev);
	if (!dax_range)
		return -ENXIO;
	rc = sprintf(buf, "%#lx\n", dax_range->pgoff);
	put_dax_range(dax_range);

	return rc;
}
static DEVICE_ATTR(page_offset, 0400, pgoff_show, NULL);

static struct attribute *dax_mapping_attributes[] = {
	&dev_attr_start.attr,
	&dev_attr_end.attr,
	&dev_attr_page_offset.attr,
	NULL,
};

static const struct attribute_group dax_mapping_attribute_group = {
	.attrs = dax_mapping_attributes,
};

static const struct attribute_group *dax_mapping_attribute_groups[] = {
	&dax_mapping_attribute_group,
	NULL,
};

static struct device_type dax_mapping_type = {
	.release = dax_mapping_release,
	.groups = dax_mapping_attribute_groups,
};

static int devm_register_dax_mapping(struct dev_dax *dev_dax, int range_id)
{
	struct dax_region *dax_region = dev_dax->region;
	struct dax_mapping *mapping;
	struct device *dev;
	int rc;

	device_lock_assert(dax_region->dev);

	if (dev_WARN_ONCE(&dev_dax->dev, !dax_region->dev->driver,
				"region disabled\n"))
		return -ENXIO;

	mapping = kzalloc(sizeof(*mapping), GFP_KERNEL);
	if (!mapping)
		return -ENOMEM;
	mapping->range_id = range_id;
	mapping->id = ida_alloc(&dev_dax->ida, GFP_KERNEL);
	if (mapping->id < 0) {
		kfree(mapping);
		return -ENOMEM;
	}
	dev_dax->ranges[range_id].mapping = mapping;
	dev = &mapping->dev;
	device_initialize(dev);
	dev->parent = &dev_dax->dev;
	dev->type = &dax_mapping_type;
	dev_set_name(dev, "mapping%d", mapping->id);
	rc = device_add(dev);
	if (rc) {
		put_device(dev);
		return rc;
	}

	rc = devm_add_action_or_reset(dax_region->dev, unregister_dax_mapping,
			dev);
	if (rc)
		return rc;
	return 0;
}

static int alloc_dev_dax_range(struct dev_dax *dev_dax, u64 start,
		resource_size_t size)
{
	struct dax_region *dax_region = dev_dax->region;
	struct resource *res = &dax_region->res;
	struct device *dev = &dev_dax->dev;
	struct dev_dax_range *ranges;
	unsigned long pgoff = 0;
	struct resource *alloc;
	int i, rc;

	device_lock_assert(dax_region->dev);

	/* handle the seed alloc special case */
	if (!size) {
		if (dev_WARN_ONCE(dev, dev_dax->nr_range,
					"0-size allocation must be first\n"))
			return -EBUSY;
		/* nr_range == 0 is elsewhere special cased as 0-size device */
		return 0;
	}

<<<<<<< HEAD
	ranges = krealloc(dev_dax->ranges, sizeof(*ranges)
			* (dev_dax->nr_range + 1), GFP_KERNEL);
	if (!ranges)
		return -ENOMEM;

	alloc = __request_region(res, start, size, dev_name(dev), 0);
	if (!alloc) {
		/*
		 * If this was an empty set of ranges nothing else
		 * will release @ranges, so do it now.
		 */
		if (!dev_dax->nr_range) {
			kfree(ranges);
			ranges = NULL;
		}
		dev_dax->ranges = ranges;
=======
	alloc = __request_region(res, start, size, dev_name(dev), 0);
	if (!alloc)
		return -ENOMEM;

	ranges = krealloc(dev_dax->ranges, sizeof(*ranges)
			* (dev_dax->nr_range + 1), GFP_KERNEL);
	if (!ranges) {
		__release_region(res, alloc->start, resource_size(alloc));
>>>>>>> 7d2a07b7
		return -ENOMEM;
	}

	for (i = 0; i < dev_dax->nr_range; i++)
		pgoff += PHYS_PFN(range_len(&ranges[i].range));
	dev_dax->ranges = ranges;
	ranges[dev_dax->nr_range++] = (struct dev_dax_range) {
		.pgoff = pgoff,
		.range = {
			.start = alloc->start,
			.end = alloc->end,
		},
	};

	dev_dbg(dev, "alloc range[%d]: %pa:%pa\n", dev_dax->nr_range - 1,
			&alloc->start, &alloc->end);
	/*
	 * A dev_dax instance must be registered before mapping device
	 * children can be added. Defer to devm_create_dev_dax() to add
	 * the initial mapping device.
	 */
	if (!device_is_registered(&dev_dax->dev))
		return 0;

	rc = devm_register_dax_mapping(dev_dax, dev_dax->nr_range - 1);
<<<<<<< HEAD
	if (rc) {
		dev_dbg(dev, "delete range[%d]: %pa:%pa\n", dev_dax->nr_range - 1,
				&alloc->start, &alloc->end);
		dev_dax->nr_range--;
		__release_region(res, alloc->start, resource_size(alloc));
		return rc;
	}

	return 0;
=======
	if (rc)
		trim_dev_dax_range(dev_dax);

	return rc;
>>>>>>> 7d2a07b7
}

static int adjust_dev_dax_range(struct dev_dax *dev_dax, struct resource *res, resource_size_t size)
{
	int last_range = dev_dax->nr_range - 1;
	struct dev_dax_range *dax_range = &dev_dax->ranges[last_range];
	struct dax_region *dax_region = dev_dax->region;
	bool is_shrink = resource_size(res) > size;
	struct range *range = &dax_range->range;
	struct device *dev = &dev_dax->dev;
	int rc;

	device_lock_assert(dax_region->dev);

	if (dev_WARN_ONCE(dev, !size, "deletion is handled by dev_dax_shrink\n"))
		return -EINVAL;

	rc = adjust_resource(res, range->start, size);
	if (rc)
		return rc;

	*range = (struct range) {
		.start = range->start,
		.end = range->start + size - 1,
	};

	dev_dbg(dev, "%s range[%d]: %#llx:%#llx\n", is_shrink ? "shrink" : "extend",
			last_range, (unsigned long long) range->start,
			(unsigned long long) range->end);

	return 0;
}

static ssize_t size_show(struct device *dev,
		struct device_attribute *attr, char *buf)
{
	struct dev_dax *dev_dax = to_dev_dax(dev);
	unsigned long long size;

	device_lock(dev);
	size = dev_dax_size(dev_dax);
	device_unlock(dev);

	return sprintf(buf, "%llu\n", size);
}

static bool alloc_is_aligned(struct dev_dax *dev_dax, resource_size_t size)
<<<<<<< HEAD
{
	/*
	 * The minimum mapping granularity for a device instance is a
	 * single subsection, unless the arch says otherwise.
	 */
	return IS_ALIGNED(size, max_t(unsigned long, dev_dax->align, memremap_compat_align()));
}

static int dev_dax_shrink(struct dev_dax *dev_dax, resource_size_t size)
{
	resource_size_t to_shrink = dev_dax_size(dev_dax) - size;
=======
{
	/*
	 * The minimum mapping granularity for a device instance is a
	 * single subsection, unless the arch says otherwise.
	 */
	return IS_ALIGNED(size, max_t(unsigned long, dev_dax->align, memremap_compat_align()));
}

static int dev_dax_shrink(struct dev_dax *dev_dax, resource_size_t size)
{
	resource_size_t to_shrink = dev_dax_size(dev_dax) - size;
	struct dax_region *dax_region = dev_dax->region;
	struct device *dev = &dev_dax->dev;
	int i;

	for (i = dev_dax->nr_range - 1; i >= 0; i--) {
		struct range *range = &dev_dax->ranges[i].range;
		struct dax_mapping *mapping = dev_dax->ranges[i].mapping;
		struct resource *adjust = NULL, *res;
		resource_size_t shrink;

		shrink = min_t(u64, to_shrink, range_len(range));
		if (shrink >= range_len(range)) {
			devm_release_action(dax_region->dev,
					unregister_dax_mapping, &mapping->dev);
			trim_dev_dax_range(dev_dax);
			to_shrink -= shrink;
			if (!to_shrink)
				break;
			continue;
		}

		for_each_dax_region_resource(dax_region, res)
			if (strcmp(res->name, dev_name(dev)) == 0
					&& res->start == range->start) {
				adjust = res;
				break;
			}

		if (dev_WARN_ONCE(dev, !adjust || i != dev_dax->nr_range - 1,
					"failed to find matching resource\n"))
			return -ENXIO;
		return adjust_dev_dax_range(dev_dax, adjust, range_len(range)
				- shrink);
	}
	return 0;
}

/*
 * Only allow adjustments that preserve the relative pgoff of existing
 * allocations. I.e. the dev_dax->ranges array is ordered by increasing pgoff.
 */
static bool adjust_ok(struct dev_dax *dev_dax, struct resource *res)
{
	struct dev_dax_range *last;
	int i;

	if (dev_dax->nr_range == 0)
		return false;
	if (strcmp(res->name, dev_name(&dev_dax->dev)) != 0)
		return false;
	last = &dev_dax->ranges[dev_dax->nr_range - 1];
	if (last->range.start != res->start || last->range.end != res->end)
		return false;
	for (i = 0; i < dev_dax->nr_range - 1; i++) {
		struct dev_dax_range *dax_range = &dev_dax->ranges[i];

		if (dax_range->pgoff > last->pgoff)
			return false;
	}

	return true;
}

static ssize_t dev_dax_resize(struct dax_region *dax_region,
		struct dev_dax *dev_dax, resource_size_t size)
{
	resource_size_t avail = dax_region_avail_size(dax_region), to_alloc;
	resource_size_t dev_size = dev_dax_size(dev_dax);
	struct resource *region_res = &dax_region->res;
	struct device *dev = &dev_dax->dev;
	struct resource *res, *first;
	resource_size_t alloc = 0;
	int rc;

	if (dev->driver)
		return -EBUSY;
	if (size == dev_size)
		return 0;
	if (size > dev_size && size - dev_size > avail)
		return -ENOSPC;
	if (size < dev_size)
		return dev_dax_shrink(dev_dax, size);

	to_alloc = size - dev_size;
	if (dev_WARN_ONCE(dev, !alloc_is_aligned(dev_dax, to_alloc),
			"resize of %pa misaligned\n", &to_alloc))
		return -ENXIO;

	/*
	 * Expand the device into the unused portion of the region. This
	 * may involve adjusting the end of an existing resource, or
	 * allocating a new resource.
	 */
retry:
	first = region_res->child;
	if (!first)
		return alloc_dev_dax_range(dev_dax, dax_region->res.start, to_alloc);

	rc = -ENOSPC;
	for (res = first; res; res = res->sibling) {
		struct resource *next = res->sibling;

		/* space at the beginning of the region */
		if (res == first && res->start > dax_region->res.start) {
			alloc = min(res->start - dax_region->res.start, to_alloc);
			rc = alloc_dev_dax_range(dev_dax, dax_region->res.start, alloc);
			break;
		}

		alloc = 0;
		/* space between allocations */
		if (next && next->start > res->end + 1)
			alloc = min(next->start - (res->end + 1), to_alloc);

		/* space at the end of the region */
		if (!alloc && !next && res->end < region_res->end)
			alloc = min(region_res->end - res->end, to_alloc);

		if (!alloc)
			continue;

		if (adjust_ok(dev_dax, res)) {
			rc = adjust_dev_dax_range(dev_dax, res, resource_size(res) + alloc);
			break;
		}
		rc = alloc_dev_dax_range(dev_dax, res->end + 1, alloc);
		break;
	}
	if (rc)
		return rc;
	to_alloc -= alloc;
	if (to_alloc)
		goto retry;
	return 0;
}

static ssize_t size_store(struct device *dev, struct device_attribute *attr,
		const char *buf, size_t len)
{
	ssize_t rc;
	unsigned long long val;
	struct dev_dax *dev_dax = to_dev_dax(dev);
>>>>>>> 7d2a07b7
	struct dax_region *dax_region = dev_dax->region;
	struct device *dev = &dev_dax->dev;
	int i;

	for (i = dev_dax->nr_range - 1; i >= 0; i--) {
		struct range *range = &dev_dax->ranges[i].range;
		struct dax_mapping *mapping = dev_dax->ranges[i].mapping;
		struct resource *adjust = NULL, *res;
		resource_size_t shrink;

		shrink = min_t(u64, to_shrink, range_len(range));
		if (shrink >= range_len(range)) {
			devm_release_action(dax_region->dev,
					unregister_dax_mapping, &mapping->dev);
			__release_region(&dax_region->res, range->start,
					range_len(range));
			dev_dax->nr_range--;
			dev_dbg(dev, "delete range[%d]: %#llx:%#llx\n", i,
					(unsigned long long) range->start,
					(unsigned long long) range->end);
			to_shrink -= shrink;
			if (!to_shrink)
				break;
			continue;
		}

		for_each_dax_region_resource(dax_region, res)
			if (strcmp(res->name, dev_name(dev)) == 0
					&& res->start == range->start) {
				adjust = res;
				break;
			}

		if (dev_WARN_ONCE(dev, !adjust || i != dev_dax->nr_range - 1,
					"failed to find matching resource\n"))
			return -ENXIO;
		return adjust_dev_dax_range(dev_dax, adjust, range_len(range)
				- shrink);
	}
	return 0;
}

<<<<<<< HEAD
/*
 * Only allow adjustments that preserve the relative pgoff of existing
 * allocations. I.e. the dev_dax->ranges array is ordered by increasing pgoff.
 */
static bool adjust_ok(struct dev_dax *dev_dax, struct resource *res)
{
	struct dev_dax_range *last;
	int i;

	if (dev_dax->nr_range == 0)
		return false;
	if (strcmp(res->name, dev_name(&dev_dax->dev)) != 0)
		return false;
	last = &dev_dax->ranges[dev_dax->nr_range - 1];
	if (last->range.start != res->start || last->range.end != res->end)
		return false;
	for (i = 0; i < dev_dax->nr_range - 1; i++) {
		struct dev_dax_range *dax_range = &dev_dax->ranges[i];

		if (dax_range->pgoff > last->pgoff)
			return false;
	}

	return true;
=======
	rc = kstrtoull(buf, 0, &val);
	if (rc)
		return rc;

	if (!alloc_is_aligned(dev_dax, val)) {
		dev_dbg(dev, "%s: size: %lld misaligned\n", __func__, val);
		return -EINVAL;
	}

	device_lock(dax_region->dev);
	if (!dax_region->dev->driver) {
		device_unlock(dax_region->dev);
		return -ENXIO;
	}
	device_lock(dev);
	rc = dev_dax_resize(dax_region, dev_dax, val);
	device_unlock(dev);
	device_unlock(dax_region->dev);

	return rc == 0 ? len : rc;
>>>>>>> 7d2a07b7
}
static DEVICE_ATTR_RW(size);

<<<<<<< HEAD
static ssize_t dev_dax_resize(struct dax_region *dax_region,
		struct dev_dax *dev_dax, resource_size_t size)
{
	resource_size_t avail = dax_region_avail_size(dax_region), to_alloc;
	resource_size_t dev_size = dev_dax_size(dev_dax);
	struct resource *region_res = &dax_region->res;
	struct device *dev = &dev_dax->dev;
	struct resource *res, *first;
	resource_size_t alloc = 0;
	int rc;

	if (dev->driver)
		return -EBUSY;
	if (size == dev_size)
		return 0;
	if (size > dev_size && size - dev_size > avail)
		return -ENOSPC;
	if (size < dev_size)
		return dev_dax_shrink(dev_dax, size);

	to_alloc = size - dev_size;
	if (dev_WARN_ONCE(dev, !alloc_is_aligned(dev_dax, to_alloc),
			"resize of %pa misaligned\n", &to_alloc))
		return -ENXIO;

	/*
	 * Expand the device into the unused portion of the region. This
	 * may involve adjusting the end of an existing resource, or
	 * allocating a new resource.
	 */
retry:
	first = region_res->child;
	if (!first)
		return alloc_dev_dax_range(dev_dax, dax_region->res.start, to_alloc);

	rc = -ENOSPC;
	for (res = first; res; res = res->sibling) {
		struct resource *next = res->sibling;

		/* space at the beginning of the region */
		if (res == first && res->start > dax_region->res.start) {
			alloc = min(res->start - dax_region->res.start, to_alloc);
			rc = alloc_dev_dax_range(dev_dax, dax_region->res.start, alloc);
			break;
		}

		alloc = 0;
		/* space between allocations */
		if (next && next->start > res->end + 1)
			alloc = min(next->start - (res->end + 1), to_alloc);

		/* space at the end of the region */
		if (!alloc && !next && res->end < region_res->end)
			alloc = min(region_res->end - res->end, to_alloc);

		if (!alloc)
			continue;

		if (adjust_ok(dev_dax, res)) {
			rc = adjust_dev_dax_range(dev_dax, res, resource_size(res) + alloc);
			break;
		}
		rc = alloc_dev_dax_range(dev_dax, res->end + 1, alloc);
		break;
	}
	if (rc)
		return rc;
	to_alloc -= alloc;
	if (to_alloc)
		goto retry;
	return 0;
}

static ssize_t size_store(struct device *dev, struct device_attribute *attr,
		const char *buf, size_t len)
{
	ssize_t rc;
	unsigned long long val;
	struct dev_dax *dev_dax = to_dev_dax(dev);
	struct dax_region *dax_region = dev_dax->region;

	rc = kstrtoull(buf, 0, &val);
	if (rc)
		return rc;

	if (!alloc_is_aligned(dev_dax, val)) {
		dev_dbg(dev, "%s: size: %lld misaligned\n", __func__, val);
		return -EINVAL;
	}

	device_lock(dax_region->dev);
	if (!dax_region->dev->driver) {
		device_unlock(dax_region->dev);
		return -ENXIO;
	}
	device_lock(dev);
	rc = dev_dax_resize(dax_region, dev_dax, val);
	device_unlock(dev);
	device_unlock(dax_region->dev);

	return rc == 0 ? len : rc;
}
static DEVICE_ATTR_RW(size);

=======
>>>>>>> 7d2a07b7
static ssize_t range_parse(const char *opt, size_t len, struct range *range)
{
	unsigned long long addr = 0;
	char *start, *end, *str;
<<<<<<< HEAD
	ssize_t rc = EINVAL;
=======
	ssize_t rc = -EINVAL;
>>>>>>> 7d2a07b7

	str = kstrdup(opt, GFP_KERNEL);
	if (!str)
		return rc;

	end = str;
	start = strsep(&end, "-");
	if (!start || !end)
		goto err;

	rc = kstrtoull(start, 16, &addr);
	if (rc)
		goto err;
	range->start = addr;

	rc = kstrtoull(end, 16, &addr);
	if (rc)
		goto err;
	range->end = addr;

err:
	kfree(str);
	return rc;
}

static ssize_t mapping_store(struct device *dev, struct device_attribute *attr,
		const char *buf, size_t len)
{
	struct dev_dax *dev_dax = to_dev_dax(dev);
	struct dax_region *dax_region = dev_dax->region;
	size_t to_alloc;
	struct range r;
	ssize_t rc;

	rc = range_parse(buf, len, &r);
	if (rc)
		return rc;

	rc = -ENXIO;
	device_lock(dax_region->dev);
	if (!dax_region->dev->driver) {
		device_unlock(dax_region->dev);
		return rc;
	}
	device_lock(dev);

	to_alloc = range_len(&r);
	if (alloc_is_aligned(dev_dax, to_alloc))
		rc = alloc_dev_dax_range(dev_dax, r.start, to_alloc);
	device_unlock(dev);
	device_unlock(dax_region->dev);

	return rc == 0 ? len : rc;
}
static DEVICE_ATTR_WO(mapping);

static ssize_t align_show(struct device *dev,
		struct device_attribute *attr, char *buf)
{
	struct dev_dax *dev_dax = to_dev_dax(dev);

	return sprintf(buf, "%d\n", dev_dax->align);
}

static ssize_t dev_dax_validate_align(struct dev_dax *dev_dax)
<<<<<<< HEAD
{
	resource_size_t dev_size = dev_dax_size(dev_dax);
	struct device *dev = &dev_dax->dev;
	int i;

	if (dev_size > 0 && !alloc_is_aligned(dev_dax, dev_size)) {
		dev_dbg(dev, "%s: align %u invalid for size %pa\n",
			__func__, dev_dax->align, &dev_size);
		return -EINVAL;
	}

	for (i = 0; i < dev_dax->nr_range; i++) {
		size_t len = range_len(&dev_dax->ranges[i].range);

		if (!alloc_is_aligned(dev_dax, len)) {
			dev_dbg(dev, "%s: align %u invalid for range %d\n",
				__func__, dev_dax->align, i);
			return -EINVAL;
		}
	}

	return 0;
}

static ssize_t align_store(struct device *dev, struct device_attribute *attr,
		const char *buf, size_t len)
{
	struct dev_dax *dev_dax = to_dev_dax(dev);
	struct dax_region *dax_region = dev_dax->region;
	unsigned long val, align_save;
	ssize_t rc;

	rc = kstrtoul(buf, 0, &val);
	if (rc)
		return -ENXIO;

	if (!dax_align_valid(val))
		return -EINVAL;

	device_lock(dax_region->dev);
	if (!dax_region->dev->driver) {
		device_unlock(dax_region->dev);
		return -ENXIO;
	}

	device_lock(dev);
	if (dev->driver) {
		rc = -EBUSY;
		goto out_unlock;
	}

	align_save = dev_dax->align;
	dev_dax->align = val;
	rc = dev_dax_validate_align(dev_dax);
	if (rc)
		dev_dax->align = align_save;
out_unlock:
	device_unlock(dev);
	device_unlock(dax_region->dev);
	return rc == 0 ? len : rc;
}
static DEVICE_ATTR_RW(align);

static int dev_dax_target_node(struct dev_dax *dev_dax)
=======
>>>>>>> 7d2a07b7
{
	struct device *dev = &dev_dax->dev;
	int i;

	for (i = 0; i < dev_dax->nr_range; i++) {
		size_t len = range_len(&dev_dax->ranges[i].range);

		if (!alloc_is_aligned(dev_dax, len)) {
			dev_dbg(dev, "%s: align %u invalid for range %d\n",
				__func__, dev_dax->align, i);
			return -EINVAL;
		}
	}

	return 0;
}

static ssize_t align_store(struct device *dev, struct device_attribute *attr,
		const char *buf, size_t len)
{
	struct dev_dax *dev_dax = to_dev_dax(dev);
	struct dax_region *dax_region = dev_dax->region;
	unsigned long val, align_save;
	ssize_t rc;

<<<<<<< HEAD
	return dax_region->target_node;
=======
	rc = kstrtoul(buf, 0, &val);
	if (rc)
		return -ENXIO;

	if (!dax_align_valid(val))
		return -EINVAL;

	device_lock(dax_region->dev);
	if (!dax_region->dev->driver) {
		device_unlock(dax_region->dev);
		return -ENXIO;
	}

	device_lock(dev);
	if (dev->driver) {
		rc = -EBUSY;
		goto out_unlock;
	}

	align_save = dev_dax->align;
	dev_dax->align = val;
	rc = dev_dax_validate_align(dev_dax);
	if (rc)
		dev_dax->align = align_save;
out_unlock:
	device_unlock(dev);
	device_unlock(dax_region->dev);
	return rc == 0 ? len : rc;
}
static DEVICE_ATTR_RW(align);

static int dev_dax_target_node(struct dev_dax *dev_dax)
{
	struct dax_region *dax_region = dev_dax->region;

	return dax_region->target_node;
}

static ssize_t target_node_show(struct device *dev,
		struct device_attribute *attr, char *buf)
{
	struct dev_dax *dev_dax = to_dev_dax(dev);

	return sprintf(buf, "%d\n", dev_dax_target_node(dev_dax));
>>>>>>> 7d2a07b7
}
static DEVICE_ATTR_RO(target_node);

static ssize_t target_node_show(struct device *dev,
		struct device_attribute *attr, char *buf)
{
	struct dev_dax *dev_dax = to_dev_dax(dev);

	return sprintf(buf, "%d\n", dev_dax_target_node(dev_dax));
}
static DEVICE_ATTR_RO(target_node);

static ssize_t resource_show(struct device *dev,
		struct device_attribute *attr, char *buf)
{
	struct dev_dax *dev_dax = to_dev_dax(dev);
	struct dax_region *dax_region = dev_dax->region;
	unsigned long long start;

	if (dev_dax->nr_range < 1)
		start = dax_region->res.start;
	else
		start = dev_dax->ranges[0].range.start;

	return sprintf(buf, "%#llx\n", start);
}
static DEVICE_ATTR(resource, 0400, resource_show, NULL);

static ssize_t modalias_show(struct device *dev, struct device_attribute *attr,
		char *buf)
{
	/*
	 * We only ever expect to handle device-dax instances, i.e. the
	 * @type argument to MODULE_ALIAS_DAX_DEVICE() is always zero
	 */
	return sprintf(buf, DAX_DEVICE_MODALIAS_FMT "\n", 0);
}
static DEVICE_ATTR_RO(modalias);

static ssize_t numa_node_show(struct device *dev,
		struct device_attribute *attr, char *buf)
{
	return sprintf(buf, "%d\n", dev_to_node(dev));
}
static DEVICE_ATTR_RO(numa_node);

static umode_t dev_dax_visible(struct kobject *kobj, struct attribute *a, int n)
{
	struct device *dev = container_of(kobj, struct device, kobj);
	struct dev_dax *dev_dax = to_dev_dax(dev);
	struct dax_region *dax_region = dev_dax->region;

	if (a == &dev_attr_target_node.attr && dev_dax_target_node(dev_dax) < 0)
		return 0;
	if (a == &dev_attr_numa_node.attr && !IS_ENABLED(CONFIG_NUMA))
		return 0;
	if (a == &dev_attr_mapping.attr && is_static(dax_region))
		return 0;
	if ((a == &dev_attr_align.attr ||
	     a == &dev_attr_size.attr) && is_static(dax_region))
		return 0444;
	return a->mode;
}

static struct attribute *dev_dax_attributes[] = {
	&dev_attr_modalias.attr,
	&dev_attr_size.attr,
	&dev_attr_mapping.attr,
	&dev_attr_target_node.attr,
	&dev_attr_align.attr,
	&dev_attr_resource.attr,
	&dev_attr_numa_node.attr,
	NULL,
};

static const struct attribute_group dev_dax_attribute_group = {
	.attrs = dev_dax_attributes,
	.is_visible = dev_dax_visible,
};

static const struct attribute_group *dax_attribute_groups[] = {
	&dev_dax_attribute_group,
	NULL,
};

static void dev_dax_release(struct device *dev)
{
	struct dev_dax *dev_dax = to_dev_dax(dev);
	struct dax_region *dax_region = dev_dax->region;
	struct dax_device *dax_dev = dev_dax->dax_dev;

	put_dax(dax_dev);
	free_dev_dax_id(dev_dax);
	dax_region_put(dax_region);
<<<<<<< HEAD
	kfree(dev_dax->ranges);
=======
>>>>>>> 7d2a07b7
	kfree(dev_dax->pgmap);
	kfree(dev_dax);
}

static const struct device_type dev_dax_type = {
	.release = dev_dax_release,
	.groups = dax_attribute_groups,
};

struct dev_dax *devm_create_dev_dax(struct dev_dax_data *data)
{
	struct dax_region *dax_region = data->dax_region;
	struct device *parent = dax_region->dev;
	struct dax_device *dax_dev;
	struct dev_dax *dev_dax;
	struct inode *inode;
	struct device *dev;
	int rc;

	dev_dax = kzalloc(sizeof(*dev_dax), GFP_KERNEL);
	if (!dev_dax)
		return ERR_PTR(-ENOMEM);

	if (is_static(dax_region)) {
		if (dev_WARN_ONCE(parent, data->id < 0,
				"dynamic id specified to static region\n")) {
			rc = -EINVAL;
			goto err_id;
		}

		dev_dax->id = data->id;
	} else {
		if (dev_WARN_ONCE(parent, data->id >= 0,
				"static id specified to dynamic region\n")) {
			rc = -EINVAL;
			goto err_id;
		}

		rc = ida_alloc(&dax_region->ida, GFP_KERNEL);
		if (rc < 0)
			goto err_id;
		dev_dax->id = rc;
	}

	dev_dax->region = dax_region;
	dev = &dev_dax->dev;
	device_initialize(dev);
	dev_set_name(dev, "dax%d.%d", dax_region->id, dev_dax->id);

	rc = alloc_dev_dax_range(dev_dax, dax_region->res.start, data->size);
	if (rc)
		goto err_range;

	if (data->pgmap) {
		dev_WARN_ONCE(parent, !is_static(dax_region),
			"custom dev_pagemap requires a static dax_region\n");

		dev_dax->pgmap = kmemdup(data->pgmap,
				sizeof(struct dev_pagemap), GFP_KERNEL);
		if (!dev_dax->pgmap) {
			rc = -ENOMEM;
			goto err_pgmap;
		}
	}

	/*
	 * No 'host' or dax_operations since there is no access to this
	 * device outside of mmap of the resulting character device.
	 */
	dax_dev = alloc_dax(dev_dax, NULL, NULL, DAXDEV_F_SYNC);
	if (IS_ERR(dax_dev)) {
		rc = PTR_ERR(dax_dev);
		goto err_alloc_dax;
	}

	/* a device_dax instance is dead while the driver is not attached */
	kill_dax(dax_dev);

	dev_dax->dax_dev = dax_dev;
	dev_dax->target_node = dax_region->target_node;
	dev_dax->align = dax_region->align;
	ida_init(&dev_dax->ida);
	kref_get(&dax_region->kref);

	inode = dax_inode(dax_dev);
	dev->devt = inode->i_rdev;
<<<<<<< HEAD
	 if (data->subsys == DEV_DAX_BUS)
=======
	if (data->subsys == DEV_DAX_BUS)
>>>>>>> 7d2a07b7
		dev->bus = &dax_bus_type;
	else
		dev->class = dax_class;
	dev->parent = parent;
	dev->type = &dev_dax_type;

	rc = device_add(dev);
	if (rc) {
		kill_dev_dax(dev_dax);
		put_device(dev);
		return ERR_PTR(rc);
	}

	rc = devm_add_action_or_reset(dax_region->dev, unregister_dev_dax, dev);
	if (rc)
		return ERR_PTR(rc);

	/* register mapping device for the initial allocation range */
	if (dev_dax->nr_range && range_len(&dev_dax->ranges[0].range)) {
		rc = devm_register_dax_mapping(dev_dax, 0);
		if (rc)
			return ERR_PTR(rc);
	}

	return dev_dax;

err_alloc_dax:
	kfree(dev_dax->pgmap);
err_pgmap:
	free_dev_dax_ranges(dev_dax);
err_range:
	free_dev_dax_id(dev_dax);
err_id:
	kfree(dev_dax);

	return ERR_PTR(rc);
}
EXPORT_SYMBOL_GPL(devm_create_dev_dax);

static int match_always_count;

int __dax_driver_register(struct dax_device_driver *dax_drv,
		struct module *module, const char *mod_name)
{
	struct device_driver *drv = &dax_drv->drv;
	int rc = 0;

	/*
	 * dax_bus_probe() calls dax_drv->probe() unconditionally.
	 * So better be safe than sorry and ensure it is provided.
	 */
	if (!dax_drv->probe)
		return -EINVAL;

	INIT_LIST_HEAD(&dax_drv->ids);
	drv->owner = module;
	drv->name = mod_name;
	drv->mod_name = mod_name;
	drv->bus = &dax_bus_type;

	/* there can only be one default driver */
	mutex_lock(&dax_bus_lock);
	match_always_count += dax_drv->match_always;
	if (match_always_count > 1) {
		match_always_count--;
		WARN_ON(1);
		rc = -EINVAL;
	}
	mutex_unlock(&dax_bus_lock);
	if (rc)
		return rc;

	rc = driver_register(drv);
	if (rc && dax_drv->match_always) {
		mutex_lock(&dax_bus_lock);
		match_always_count -= dax_drv->match_always;
		mutex_unlock(&dax_bus_lock);
	}

	return rc;
}
EXPORT_SYMBOL_GPL(__dax_driver_register);

void dax_driver_unregister(struct dax_device_driver *dax_drv)
{
	struct device_driver *drv = &dax_drv->drv;
	struct dax_id *dax_id, *_id;

	mutex_lock(&dax_bus_lock);
	match_always_count -= dax_drv->match_always;
	list_for_each_entry_safe(dax_id, _id, &dax_drv->ids, list) {
		list_del(&dax_id->list);
		kfree(dax_id);
	}
	mutex_unlock(&dax_bus_lock);
	driver_unregister(drv);
}
EXPORT_SYMBOL_GPL(dax_driver_unregister);

int __init dax_bus_init(void)
{
	int rc;

	if (IS_ENABLED(CONFIG_DEV_DAX_PMEM_COMPAT)) {
		dax_class = class_create(THIS_MODULE, "dax");
		if (IS_ERR(dax_class))
			return PTR_ERR(dax_class);
	}

	rc = bus_register(&dax_bus_type);
	if (rc)
		class_destroy(dax_class);
	return rc;
}

void __exit dax_bus_exit(void)
{
	bus_unregister(&dax_bus_type);
	class_destroy(dax_class);
}<|MERGE_RESOLUTION|>--- conflicted
+++ resolved
@@ -177,14 +177,10 @@
 	struct dax_device_driver *dax_drv = to_dax_drv(dev->driver);
 	struct dev_dax *dev_dax = to_dev_dax(dev);
 
-<<<<<<< HEAD
-	return dax_drv->remove(dev_dax);
-=======
 	if (dax_drv->remove)
 		dax_drv->remove(dev_dax);
 
 	return 0;
->>>>>>> 7d2a07b7
 }
 
 static struct bus_type dax_bus_type = {
@@ -372,21 +368,6 @@
 }
 EXPORT_SYMBOL_GPL(kill_dev_dax);
 
-<<<<<<< HEAD
-static void free_dev_dax_ranges(struct dev_dax *dev_dax)
-{
-	struct dax_region *dax_region = dev_dax->region;
-	int i;
-
-	device_lock_assert(dax_region->dev);
-	for (i = 0; i < dev_dax->nr_range; i++) {
-		struct range *range = &dev_dax->ranges[i].range;
-
-		__release_region(&dax_region->res, range->start,
-				range_len(range));
-	}
-	dev_dax->nr_range = 0;
-=======
 static void trim_dev_dax_range(struct dev_dax *dev_dax)
 {
 	int i = dev_dax->nr_range - 1;
@@ -409,7 +390,6 @@
 {
 	while (dev_dax->nr_range)
 		trim_dev_dax_range(dev_dax);
->>>>>>> 7d2a07b7
 }
 
 static void unregister_dev_dax(void *dev)
@@ -793,24 +773,6 @@
 		return 0;
 	}
 
-<<<<<<< HEAD
-	ranges = krealloc(dev_dax->ranges, sizeof(*ranges)
-			* (dev_dax->nr_range + 1), GFP_KERNEL);
-	if (!ranges)
-		return -ENOMEM;
-
-	alloc = __request_region(res, start, size, dev_name(dev), 0);
-	if (!alloc) {
-		/*
-		 * If this was an empty set of ranges nothing else
-		 * will release @ranges, so do it now.
-		 */
-		if (!dev_dax->nr_range) {
-			kfree(ranges);
-			ranges = NULL;
-		}
-		dev_dax->ranges = ranges;
-=======
 	alloc = __request_region(res, start, size, dev_name(dev), 0);
 	if (!alloc)
 		return -ENOMEM;
@@ -819,7 +781,6 @@
 			* (dev_dax->nr_range + 1), GFP_KERNEL);
 	if (!ranges) {
 		__release_region(res, alloc->start, resource_size(alloc));
->>>>>>> 7d2a07b7
 		return -ENOMEM;
 	}
 
@@ -845,22 +806,10 @@
 		return 0;
 
 	rc = devm_register_dax_mapping(dev_dax, dev_dax->nr_range - 1);
-<<<<<<< HEAD
-	if (rc) {
-		dev_dbg(dev, "delete range[%d]: %pa:%pa\n", dev_dax->nr_range - 1,
-				&alloc->start, &alloc->end);
-		dev_dax->nr_range--;
-		__release_region(res, alloc->start, resource_size(alloc));
-		return rc;
-	}
-
-	return 0;
-=======
 	if (rc)
 		trim_dev_dax_range(dev_dax);
 
 	return rc;
->>>>>>> 7d2a07b7
 }
 
 static int adjust_dev_dax_range(struct dev_dax *dev_dax, struct resource *res, resource_size_t size)
@@ -908,19 +857,6 @@
 }
 
 static bool alloc_is_aligned(struct dev_dax *dev_dax, resource_size_t size)
-<<<<<<< HEAD
-{
-	/*
-	 * The minimum mapping granularity for a device instance is a
-	 * single subsection, unless the arch says otherwise.
-	 */
-	return IS_ALIGNED(size, max_t(unsigned long, dev_dax->align, memremap_compat_align()));
-}
-
-static int dev_dax_shrink(struct dev_dax *dev_dax, resource_size_t size)
-{
-	resource_size_t to_shrink = dev_dax_size(dev_dax) - size;
-=======
 {
 	/*
 	 * The minimum mapping granularity for a device instance is a
@@ -1074,75 +1010,8 @@
 	ssize_t rc;
 	unsigned long long val;
 	struct dev_dax *dev_dax = to_dev_dax(dev);
->>>>>>> 7d2a07b7
-	struct dax_region *dax_region = dev_dax->region;
-	struct device *dev = &dev_dax->dev;
-	int i;
-
-	for (i = dev_dax->nr_range - 1; i >= 0; i--) {
-		struct range *range = &dev_dax->ranges[i].range;
-		struct dax_mapping *mapping = dev_dax->ranges[i].mapping;
-		struct resource *adjust = NULL, *res;
-		resource_size_t shrink;
-
-		shrink = min_t(u64, to_shrink, range_len(range));
-		if (shrink >= range_len(range)) {
-			devm_release_action(dax_region->dev,
-					unregister_dax_mapping, &mapping->dev);
-			__release_region(&dax_region->res, range->start,
-					range_len(range));
-			dev_dax->nr_range--;
-			dev_dbg(dev, "delete range[%d]: %#llx:%#llx\n", i,
-					(unsigned long long) range->start,
-					(unsigned long long) range->end);
-			to_shrink -= shrink;
-			if (!to_shrink)
-				break;
-			continue;
-		}
-
-		for_each_dax_region_resource(dax_region, res)
-			if (strcmp(res->name, dev_name(dev)) == 0
-					&& res->start == range->start) {
-				adjust = res;
-				break;
-			}
-
-		if (dev_WARN_ONCE(dev, !adjust || i != dev_dax->nr_range - 1,
-					"failed to find matching resource\n"))
-			return -ENXIO;
-		return adjust_dev_dax_range(dev_dax, adjust, range_len(range)
-				- shrink);
-	}
-	return 0;
-}
-
-<<<<<<< HEAD
-/*
- * Only allow adjustments that preserve the relative pgoff of existing
- * allocations. I.e. the dev_dax->ranges array is ordered by increasing pgoff.
- */
-static bool adjust_ok(struct dev_dax *dev_dax, struct resource *res)
-{
-	struct dev_dax_range *last;
-	int i;
-
-	if (dev_dax->nr_range == 0)
-		return false;
-	if (strcmp(res->name, dev_name(&dev_dax->dev)) != 0)
-		return false;
-	last = &dev_dax->ranges[dev_dax->nr_range - 1];
-	if (last->range.start != res->start || last->range.end != res->end)
-		return false;
-	for (i = 0; i < dev_dax->nr_range - 1; i++) {
-		struct dev_dax_range *dax_range = &dev_dax->ranges[i];
-
-		if (dax_range->pgoff > last->pgoff)
-			return false;
-	}
-
-	return true;
-=======
+	struct dax_region *dax_region = dev_dax->region;
+
 	rc = kstrtoull(buf, 0, &val);
 	if (rc)
 		return rc;
@@ -1163,126 +1032,14 @@
 	device_unlock(dax_region->dev);
 
 	return rc == 0 ? len : rc;
->>>>>>> 7d2a07b7
 }
 static DEVICE_ATTR_RW(size);
 
-<<<<<<< HEAD
-static ssize_t dev_dax_resize(struct dax_region *dax_region,
-		struct dev_dax *dev_dax, resource_size_t size)
-{
-	resource_size_t avail = dax_region_avail_size(dax_region), to_alloc;
-	resource_size_t dev_size = dev_dax_size(dev_dax);
-	struct resource *region_res = &dax_region->res;
-	struct device *dev = &dev_dax->dev;
-	struct resource *res, *first;
-	resource_size_t alloc = 0;
-	int rc;
-
-	if (dev->driver)
-		return -EBUSY;
-	if (size == dev_size)
-		return 0;
-	if (size > dev_size && size - dev_size > avail)
-		return -ENOSPC;
-	if (size < dev_size)
-		return dev_dax_shrink(dev_dax, size);
-
-	to_alloc = size - dev_size;
-	if (dev_WARN_ONCE(dev, !alloc_is_aligned(dev_dax, to_alloc),
-			"resize of %pa misaligned\n", &to_alloc))
-		return -ENXIO;
-
-	/*
-	 * Expand the device into the unused portion of the region. This
-	 * may involve adjusting the end of an existing resource, or
-	 * allocating a new resource.
-	 */
-retry:
-	first = region_res->child;
-	if (!first)
-		return alloc_dev_dax_range(dev_dax, dax_region->res.start, to_alloc);
-
-	rc = -ENOSPC;
-	for (res = first; res; res = res->sibling) {
-		struct resource *next = res->sibling;
-
-		/* space at the beginning of the region */
-		if (res == first && res->start > dax_region->res.start) {
-			alloc = min(res->start - dax_region->res.start, to_alloc);
-			rc = alloc_dev_dax_range(dev_dax, dax_region->res.start, alloc);
-			break;
-		}
-
-		alloc = 0;
-		/* space between allocations */
-		if (next && next->start > res->end + 1)
-			alloc = min(next->start - (res->end + 1), to_alloc);
-
-		/* space at the end of the region */
-		if (!alloc && !next && res->end < region_res->end)
-			alloc = min(region_res->end - res->end, to_alloc);
-
-		if (!alloc)
-			continue;
-
-		if (adjust_ok(dev_dax, res)) {
-			rc = adjust_dev_dax_range(dev_dax, res, resource_size(res) + alloc);
-			break;
-		}
-		rc = alloc_dev_dax_range(dev_dax, res->end + 1, alloc);
-		break;
-	}
-	if (rc)
-		return rc;
-	to_alloc -= alloc;
-	if (to_alloc)
-		goto retry;
-	return 0;
-}
-
-static ssize_t size_store(struct device *dev, struct device_attribute *attr,
-		const char *buf, size_t len)
-{
-	ssize_t rc;
-	unsigned long long val;
-	struct dev_dax *dev_dax = to_dev_dax(dev);
-	struct dax_region *dax_region = dev_dax->region;
-
-	rc = kstrtoull(buf, 0, &val);
-	if (rc)
-		return rc;
-
-	if (!alloc_is_aligned(dev_dax, val)) {
-		dev_dbg(dev, "%s: size: %lld misaligned\n", __func__, val);
-		return -EINVAL;
-	}
-
-	device_lock(dax_region->dev);
-	if (!dax_region->dev->driver) {
-		device_unlock(dax_region->dev);
-		return -ENXIO;
-	}
-	device_lock(dev);
-	rc = dev_dax_resize(dax_region, dev_dax, val);
-	device_unlock(dev);
-	device_unlock(dax_region->dev);
-
-	return rc == 0 ? len : rc;
-}
-static DEVICE_ATTR_RW(size);
-
-=======
->>>>>>> 7d2a07b7
 static ssize_t range_parse(const char *opt, size_t len, struct range *range)
 {
 	unsigned long long addr = 0;
 	char *start, *end, *str;
-<<<<<<< HEAD
-	ssize_t rc = EINVAL;
-=======
 	ssize_t rc = -EINVAL;
->>>>>>> 7d2a07b7
 
 	str = kstrdup(opt, GFP_KERNEL);
 	if (!str)
@@ -1348,17 +1105,9 @@
 }
 
 static ssize_t dev_dax_validate_align(struct dev_dax *dev_dax)
-<<<<<<< HEAD
-{
-	resource_size_t dev_size = dev_dax_size(dev_dax);
+{
 	struct device *dev = &dev_dax->dev;
 	int i;
-
-	if (dev_size > 0 && !alloc_is_aligned(dev_dax, dev_size)) {
-		dev_dbg(dev, "%s: align %u invalid for size %pa\n",
-			__func__, dev_dax->align, &dev_size);
-		return -EINVAL;
-	}
 
 	for (i = 0; i < dev_dax->nr_range; i++) {
 		size_t len = range_len(&dev_dax->ranges[i].range);
@@ -1413,83 +1162,11 @@
 static DEVICE_ATTR_RW(align);
 
 static int dev_dax_target_node(struct dev_dax *dev_dax)
-=======
->>>>>>> 7d2a07b7
-{
-	struct device *dev = &dev_dax->dev;
-	int i;
-
-	for (i = 0; i < dev_dax->nr_range; i++) {
-		size_t len = range_len(&dev_dax->ranges[i].range);
-
-		if (!alloc_is_aligned(dev_dax, len)) {
-			dev_dbg(dev, "%s: align %u invalid for range %d\n",
-				__func__, dev_dax->align, i);
-			return -EINVAL;
-		}
-	}
-
-	return 0;
-}
-
-static ssize_t align_store(struct device *dev, struct device_attribute *attr,
-		const char *buf, size_t len)
-{
-	struct dev_dax *dev_dax = to_dev_dax(dev);
-	struct dax_region *dax_region = dev_dax->region;
-	unsigned long val, align_save;
-	ssize_t rc;
-
-<<<<<<< HEAD
+{
+	struct dax_region *dax_region = dev_dax->region;
+
 	return dax_region->target_node;
-=======
-	rc = kstrtoul(buf, 0, &val);
-	if (rc)
-		return -ENXIO;
-
-	if (!dax_align_valid(val))
-		return -EINVAL;
-
-	device_lock(dax_region->dev);
-	if (!dax_region->dev->driver) {
-		device_unlock(dax_region->dev);
-		return -ENXIO;
-	}
-
-	device_lock(dev);
-	if (dev->driver) {
-		rc = -EBUSY;
-		goto out_unlock;
-	}
-
-	align_save = dev_dax->align;
-	dev_dax->align = val;
-	rc = dev_dax_validate_align(dev_dax);
-	if (rc)
-		dev_dax->align = align_save;
-out_unlock:
-	device_unlock(dev);
-	device_unlock(dax_region->dev);
-	return rc == 0 ? len : rc;
-}
-static DEVICE_ATTR_RW(align);
-
-static int dev_dax_target_node(struct dev_dax *dev_dax)
-{
-	struct dax_region *dax_region = dev_dax->region;
-
-	return dax_region->target_node;
-}
-
-static ssize_t target_node_show(struct device *dev,
-		struct device_attribute *attr, char *buf)
-{
-	struct dev_dax *dev_dax = to_dev_dax(dev);
-
-	return sprintf(buf, "%d\n", dev_dax_target_node(dev_dax));
->>>>>>> 7d2a07b7
-}
-static DEVICE_ATTR_RO(target_node);
+}
 
 static ssize_t target_node_show(struct device *dev,
 		struct device_attribute *attr, char *buf)
@@ -1582,10 +1259,6 @@
 	put_dax(dax_dev);
 	free_dev_dax_id(dev_dax);
 	dax_region_put(dax_region);
-<<<<<<< HEAD
-	kfree(dev_dax->ranges);
-=======
->>>>>>> 7d2a07b7
 	kfree(dev_dax->pgmap);
 	kfree(dev_dax);
 }
@@ -1672,11 +1345,7 @@
 
 	inode = dax_inode(dax_dev);
 	dev->devt = inode->i_rdev;
-<<<<<<< HEAD
-	 if (data->subsys == DEV_DAX_BUS)
-=======
 	if (data->subsys == DEV_DAX_BUS)
->>>>>>> 7d2a07b7
 		dev->bus = &dax_bus_type;
 	else
 		dev->class = dax_class;
