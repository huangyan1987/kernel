/*
 * Copyright(c) 2016 Intel Corporation. All rights reserved.
 *
 * This program is free software; you can redistribute it and/or modify
 * it under the terms of version 2 of the GNU General Public License as
 * published by the Free Software Foundation.
 *
 * This program is distributed in the hope that it will be useful, but
 * WITHOUT ANY WARRANTY; without even the implied warranty of
 * MERCHANTABILITY or FITNESS FOR A PARTICULAR PURPOSE.  See the GNU
 * General Public License for more details.
 */
#include <linux/pagemap.h>
#include <linux/module.h>
#include <linux/device.h>
#include <linux/magic.h>
#include <linux/mount.h>
#include <linux/pfn_t.h>
#include <linux/hash.h>
#include <linux/cdev.h>
#include <linux/slab.h>
#include <linux/dax.h>
#include <linux/fs.h>
#include <linux/mm.h>
#include "dax.h"

static dev_t dax_devt;
DEFINE_STATIC_SRCU(dax_srcu);
static struct class *dax_class;
static DEFINE_IDA(dax_minor_ida);
static int nr_dax = CONFIG_NR_DEV_DAX;
module_param(nr_dax, int, S_IRUGO);
static struct vfsmount *dax_mnt;
static struct kmem_cache *dax_cache __read_mostly;
static struct super_block *dax_superblock __read_mostly;
MODULE_PARM_DESC(nr_dax, "max number of device-dax instances");

/**
 * struct dax_region - mapping infrastructure for dax devices
 * @id: kernel-wide unique region for a memory range
 * @base: linear address corresponding to @res
 * @kref: to pin while other agents have a need to do lookups
 * @dev: parent device backing this region
 * @align: allocation and mapping alignment for child dax devices
 * @res: physical address range of the region
 * @pfn_flags: identify whether the pfns are paged back or not
 */
struct dax_region {
	int id;
	struct ida ida;
	void *base;
	struct kref kref;
	struct device *dev;
	unsigned int align;
	struct resource res;
	unsigned long pfn_flags;
};

/**
 * struct dax_dev - subdivision of a dax region
 * @region - parent region
 * @dev - device backing the character device
 * @cdev - core chardev data
 * @alive - !alive + srcu grace period == no new mappings can be established
 * @id - child id in the region
 * @num_resources - number of physical address extents in this device
 * @res - array of physical address ranges
 */
struct dax_dev {
	struct dax_region *region;
	struct inode *inode;
	struct device dev;
	struct cdev cdev;
	bool alive;
	int id;
	int num_resources;
	struct resource res[0];
};

static ssize_t id_show(struct device *dev,
		struct device_attribute *attr, char *buf)
{
	struct dax_region *dax_region;
	ssize_t rc = -ENXIO;

	device_lock(dev);
	dax_region = dev_get_drvdata(dev);
	if (dax_region)
		rc = sprintf(buf, "%d\n", dax_region->id);
	device_unlock(dev);

	return rc;
}
static DEVICE_ATTR_RO(id);

static ssize_t region_size_show(struct device *dev,
		struct device_attribute *attr, char *buf)
{
	struct dax_region *dax_region;
	ssize_t rc = -ENXIO;

	device_lock(dev);
	dax_region = dev_get_drvdata(dev);
	if (dax_region)
		rc = sprintf(buf, "%llu\n", (unsigned long long)
				resource_size(&dax_region->res));
	device_unlock(dev);

	return rc;
}
static struct device_attribute dev_attr_region_size = __ATTR(size, 0444,
		region_size_show, NULL);

static ssize_t align_show(struct device *dev,
		struct device_attribute *attr, char *buf)
{
	struct dax_region *dax_region;
	ssize_t rc = -ENXIO;

	device_lock(dev);
	dax_region = dev_get_drvdata(dev);
	if (dax_region)
		rc = sprintf(buf, "%u\n", dax_region->align);
	device_unlock(dev);

	return rc;
}
static DEVICE_ATTR_RO(align);

static struct attribute *dax_region_attributes[] = {
	&dev_attr_region_size.attr,
	&dev_attr_align.attr,
	&dev_attr_id.attr,
	NULL,
};

static const struct attribute_group dax_region_attribute_group = {
	.name = "dax_region",
	.attrs = dax_region_attributes,
};

static const struct attribute_group *dax_region_attribute_groups[] = {
	&dax_region_attribute_group,
	NULL,
};

static struct inode *dax_alloc_inode(struct super_block *sb)
{
	return kmem_cache_alloc(dax_cache, GFP_KERNEL);
}

static void dax_i_callback(struct rcu_head *head)
{
	struct inode *inode = container_of(head, struct inode, i_rcu);

	kmem_cache_free(dax_cache, inode);
}

static void dax_destroy_inode(struct inode *inode)
{
	call_rcu(&inode->i_rcu, dax_i_callback);
}

static const struct super_operations dax_sops = {
	.statfs = simple_statfs,
	.alloc_inode = dax_alloc_inode,
	.destroy_inode = dax_destroy_inode,
	.drop_inode = generic_delete_inode,
};

static struct dentry *dax_mount(struct file_system_type *fs_type,
		int flags, const char *dev_name, void *data)
{
	return mount_pseudo(fs_type, "dax:", &dax_sops, NULL, DAXFS_MAGIC);
}

static struct file_system_type dax_type = {
	.name = "dax",
	.mount = dax_mount,
	.kill_sb = kill_anon_super,
};

static int dax_test(struct inode *inode, void *data)
{
	return inode->i_cdev == data;
}

static int dax_set(struct inode *inode, void *data)
{
	inode->i_cdev = data;
	return 0;
}

static struct inode *dax_inode_get(struct cdev *cdev, dev_t devt)
{
	struct inode *inode;

	inode = iget5_locked(dax_superblock, hash_32(devt + DAXFS_MAGIC, 31),
			dax_test, dax_set, cdev);

	if (!inode)
		return NULL;

	if (inode->i_state & I_NEW) {
		inode->i_mode = S_IFCHR;
		inode->i_flags = S_DAX;
		inode->i_rdev = devt;
		mapping_set_gfp_mask(&inode->i_data, GFP_USER);
		unlock_new_inode(inode);
	}
	return inode;
}

static void init_once(void *inode)
{
	inode_init_once(inode);
}

static int dax_inode_init(void)
{
	int rc;

	dax_cache = kmem_cache_create("dax_cache", sizeof(struct inode), 0,
			(SLAB_HWCACHE_ALIGN|SLAB_RECLAIM_ACCOUNT|
			 SLAB_MEM_SPREAD|SLAB_ACCOUNT),
			init_once);
	if (!dax_cache)
		return -ENOMEM;

	rc = register_filesystem(&dax_type);
	if (rc)
		goto err_register_fs;

	dax_mnt = kern_mount(&dax_type);
	if (IS_ERR(dax_mnt)) {
		rc = PTR_ERR(dax_mnt);
		goto err_mount;
	}
	dax_superblock = dax_mnt->mnt_sb;

	return 0;

 err_mount:
	unregister_filesystem(&dax_type);
 err_register_fs:
	kmem_cache_destroy(dax_cache);

	return rc;
}

static void dax_inode_exit(void)
{
	kern_unmount(dax_mnt);
	unregister_filesystem(&dax_type);
	kmem_cache_destroy(dax_cache);
}

static void dax_region_free(struct kref *kref)
{
	struct dax_region *dax_region;

	dax_region = container_of(kref, struct dax_region, kref);
	kfree(dax_region);
}

void dax_region_put(struct dax_region *dax_region)
{
	kref_put(&dax_region->kref, dax_region_free);
}
EXPORT_SYMBOL_GPL(dax_region_put);

static void dax_region_unregister(void *region)
{
	struct dax_region *dax_region = region;

	sysfs_remove_groups(&dax_region->dev->kobj,
			dax_region_attribute_groups);
	dax_region_put(dax_region);
}

struct dax_region *alloc_dax_region(struct device *parent, int region_id,
		struct resource *res, unsigned int align, void *addr,
		unsigned long pfn_flags)
{
	struct dax_region *dax_region;

	/*
	 * The DAX core assumes that it can store its private data in
	 * parent->driver_data. This WARN is a reminder / safeguard for
	 * developers of device-dax drivers.
	 */
	if (dev_get_drvdata(parent)) {
		dev_WARN(parent, "dax core failed to setup private data\n");
		return NULL;
	}

	if (!IS_ALIGNED(res->start, align)
			|| !IS_ALIGNED(resource_size(res), align))
		return NULL;

	dax_region = kzalloc(sizeof(*dax_region), GFP_KERNEL);
	if (!dax_region)
		return NULL;

	dev_set_drvdata(parent, dax_region);
	memcpy(&dax_region->res, res, sizeof(*res));
	dax_region->pfn_flags = pfn_flags;
	kref_init(&dax_region->kref);
	dax_region->id = region_id;
	ida_init(&dax_region->ida);
	dax_region->align = align;
	dax_region->dev = parent;
	dax_region->base = addr;
	if (sysfs_create_groups(&parent->kobj, dax_region_attribute_groups)) {
		kfree(dax_region);
		return NULL;;
	}

	kref_get(&dax_region->kref);
	if (devm_add_action_or_reset(parent, dax_region_unregister, dax_region))
		return NULL;
	return dax_region;
}
EXPORT_SYMBOL_GPL(alloc_dax_region);

static struct dax_dev *to_dax_dev(struct device *dev)
{
	return container_of(dev, struct dax_dev, dev);
}

static ssize_t size_show(struct device *dev,
		struct device_attribute *attr, char *buf)
{
	struct dax_dev *dax_dev = to_dax_dev(dev);
	unsigned long long size = 0;
	int i;

	for (i = 0; i < dax_dev->num_resources; i++)
		size += resource_size(&dax_dev->res[i]);

	return sprintf(buf, "%llu\n", size);
}
static DEVICE_ATTR_RO(size);

static struct attribute *dax_device_attributes[] = {
	&dev_attr_size.attr,
	NULL,
};

static const struct attribute_group dax_device_attribute_group = {
	.attrs = dax_device_attributes,
};

static const struct attribute_group *dax_attribute_groups[] = {
	&dax_device_attribute_group,
	NULL,
};

static int check_vma(struct dax_dev *dax_dev, struct vm_area_struct *vma,
		const char *func)
{
	struct dax_region *dax_region = dax_dev->region;
	struct device *dev = &dax_dev->dev;
	unsigned long mask;

	if (!dax_dev->alive)
		return -ENXIO;

	/* prevent private mappings from being established */
	if ((vma->vm_flags & VM_MAYSHARE) != VM_MAYSHARE) {
		dev_info(dev, "%s: %s: fail, attempted private mapping\n",
				current->comm, func);
		return -EINVAL;
	}

	mask = dax_region->align - 1;
	if (vma->vm_start & mask || vma->vm_end & mask) {
		dev_info(dev, "%s: %s: fail, unaligned vma (%#lx - %#lx, %#lx)\n",
				current->comm, func, vma->vm_start, vma->vm_end,
				mask);
		return -EINVAL;
	}

	if ((dax_region->pfn_flags & (PFN_DEV|PFN_MAP)) == PFN_DEV
			&& (vma->vm_flags & VM_DONTCOPY) == 0) {
		dev_info(dev, "%s: %s: fail, dax range requires MADV_DONTFORK\n",
				current->comm, func);
		return -EINVAL;
	}

	if (!vma_is_dax(vma)) {
		dev_info(dev, "%s: %s: fail, vma is not DAX capable\n",
				current->comm, func);
		return -EINVAL;
	}

	return 0;
}

static phys_addr_t pgoff_to_phys(struct dax_dev *dax_dev, pgoff_t pgoff,
		unsigned long size)
{
	struct resource *res;
	phys_addr_t phys;
	int i;

	for (i = 0; i < dax_dev->num_resources; i++) {
		res = &dax_dev->res[i];
		phys = pgoff * PAGE_SIZE + res->start;
		if (phys >= res->start && phys <= res->end)
			break;
		pgoff -= PHYS_PFN(resource_size(res));
	}

	if (i < dax_dev->num_resources) {
		res = &dax_dev->res[i];
		if (phys + size - 1 <= res->end)
			return phys;
	}

	return -1;
}

static int __dax_dev_pte_fault(struct dax_dev *dax_dev, struct vm_fault *vmf)
{
	struct device *dev = &dax_dev->dev;
	struct dax_region *dax_region;
	int rc = VM_FAULT_SIGBUS;
	phys_addr_t phys;
	pfn_t pfn;
	unsigned int fault_size = PAGE_SIZE;

	if (check_vma(dax_dev, vmf->vma, __func__))
		return VM_FAULT_SIGBUS;

	dax_region = dax_dev->region;
	if (dax_region->align > PAGE_SIZE) {
		dev_dbg(dev, "%s: alignment > fault size\n", __func__);
		return VM_FAULT_SIGBUS;
	}

	if (fault_size != dax_region->align)
		return VM_FAULT_SIGBUS;

	phys = pgoff_to_phys(dax_dev, vmf->pgoff, PAGE_SIZE);
	if (phys == -1) {
		dev_dbg(dev, "%s: pgoff_to_phys(%#lx) failed\n", __func__,
				vmf->pgoff);
		return VM_FAULT_SIGBUS;
	}

	pfn = phys_to_pfn_t(phys, dax_region->pfn_flags);

	rc = vm_insert_mixed(vmf->vma, vmf->address, pfn);

	if (rc == -ENOMEM)
		return VM_FAULT_OOM;
	if (rc < 0 && rc != -EBUSY)
		return VM_FAULT_SIGBUS;

	return VM_FAULT_NOPAGE;
}

static int __dax_dev_pmd_fault(struct dax_dev *dax_dev, struct vm_fault *vmf)
{
	unsigned long pmd_addr = vmf->address & PMD_MASK;
	struct device *dev = &dax_dev->dev;
	struct dax_region *dax_region;
	phys_addr_t phys;
	pgoff_t pgoff;
	pfn_t pfn;
	unsigned int fault_size = PMD_SIZE;

	if (check_vma(dax_dev, vmf->vma, __func__))
		return VM_FAULT_SIGBUS;

	dax_region = dax_dev->region;
	if (dax_region->align > PMD_SIZE) {
		dev_dbg(dev, "%s: alignment > fault size\n", __func__);
		return VM_FAULT_SIGBUS;
	}

	/* dax pmd mappings require pfn_t_devmap() */
	if ((dax_region->pfn_flags & (PFN_DEV|PFN_MAP)) != (PFN_DEV|PFN_MAP)) {
		dev_dbg(dev, "%s: alignment > fault size\n", __func__);
		return VM_FAULT_SIGBUS;
	}

	if (fault_size < dax_region->align)
		return VM_FAULT_SIGBUS;
	else if (fault_size > dax_region->align)
		return VM_FAULT_FALLBACK;

	/* if we are outside of the VMA */
	if (pmd_addr < vmf->vma->vm_start ||
			(pmd_addr + PMD_SIZE) > vmf->vma->vm_end)
		return VM_FAULT_SIGBUS;

	pgoff = linear_page_index(vmf->vma, pmd_addr);
	phys = pgoff_to_phys(dax_dev, pgoff, PMD_SIZE);
	if (phys == -1) {
		dev_dbg(dev, "%s: pgoff_to_phys(%#lx) failed\n", __func__,
				pgoff);
		return VM_FAULT_SIGBUS;
	}

	pfn = phys_to_pfn_t(phys, dax_region->pfn_flags);

	return vmf_insert_pfn_pmd(vmf->vma, vmf->address, vmf->pmd, pfn,
			vmf->flags & FAULT_FLAG_WRITE);
}

#ifdef CONFIG_HAVE_ARCH_TRANSPARENT_HUGEPAGE_PUD
static int __dax_dev_pud_fault(struct dax_dev *dax_dev, struct vm_fault *vmf)
{
	unsigned long pud_addr = vmf->address & PUD_MASK;
	struct device *dev = &dax_dev->dev;
	struct dax_region *dax_region;
	phys_addr_t phys;
	pgoff_t pgoff;
	pfn_t pfn;
<<<<<<< HEAD
	unsigned int fault_size = PMD_SIZE;
=======
	unsigned int fault_size = PUD_SIZE;

>>>>>>> f2e5fa84

	if (check_vma(dax_dev, vmf->vma, __func__))
		return VM_FAULT_SIGBUS;

	dax_region = dax_dev->region;
	if (dax_region->align > PUD_SIZE) {
		dev_dbg(dev, "%s: alignment > fault size\n", __func__);
		return VM_FAULT_SIGBUS;
	}

	/* dax pud mappings require pfn_t_devmap() */
	if ((dax_region->pfn_flags & (PFN_DEV|PFN_MAP)) != (PFN_DEV|PFN_MAP)) {
		dev_dbg(dev, "%s: alignment > fault size\n", __func__);
		return VM_FAULT_SIGBUS;
	}

	if (fault_size < dax_region->align)
		return VM_FAULT_SIGBUS;
	else if (fault_size > dax_region->align)
		return VM_FAULT_FALLBACK;

	/* if we are outside of the VMA */
<<<<<<< HEAD
	if (pmd_addr < vma->vm_start ||
			(pmd_addr + PMD_SIZE) > vma->vm_end)
		return VM_FAULT_SIGBUS;

	pgoff = linear_page_index(vma, pmd_addr);
	phys = pgoff_to_phys(dax_dev, pgoff, PMD_SIZE);
=======
	if (pud_addr < vmf->vma->vm_start ||
			(pud_addr + PUD_SIZE) > vmf->vma->vm_end)
		return VM_FAULT_SIGBUS;

	pgoff = linear_page_index(vmf->vma, pud_addr);
	phys = pgoff_to_phys(dax_dev, pgoff, PUD_SIZE);
>>>>>>> f2e5fa84
	if (phys == -1) {
		dev_dbg(dev, "%s: pgoff_to_phys(%#lx) failed\n", __func__,
				pgoff);
		return VM_FAULT_SIGBUS;
	}

	pfn = phys_to_pfn_t(phys, dax_region->pfn_flags);

	return vmf_insert_pfn_pud(vmf->vma, vmf->address, vmf->pud, pfn,
			vmf->flags & FAULT_FLAG_WRITE);
}
#else
static int __dax_dev_pud_fault(struct dax_dev *dax_dev, struct vm_fault *vmf)
{
	return VM_FAULT_FALLBACK;
}
#endif /* !CONFIG_HAVE_ARCH_TRANSPARENT_HUGEPAGE_PUD */

static int dax_dev_huge_fault(struct vm_fault *vmf,
		enum page_entry_size pe_size)
{
	int rc, id;
<<<<<<< HEAD
	struct file *filp = vma->vm_file;
	struct dax_dev *dax_dev = filp->private_data;

	dev_dbg(&dax_dev->dev, "%s: %s: %s (%#lx - %#lx)\n", __func__,
			current->comm, (flags & FAULT_FLAG_WRITE)
			? "write" : "read", vma->vm_start, vma->vm_end);

	id = srcu_read_lock(&dax_srcu);
	rc = __dax_dev_pmd_fault(dax_dev, vma, addr, pmd, flags);
=======
	struct file *filp = vmf->vma->vm_file;
	struct dax_dev *dax_dev = filp->private_data;

	dev_dbg(&dax_dev->dev, "%s: %s: %s (%#lx - %#lx)\n", __func__,
			current->comm, (vmf->flags & FAULT_FLAG_WRITE)
			? "write" : "read",
			vmf->vma->vm_start, vmf->vma->vm_end);

	id = srcu_read_lock(&dax_srcu);
	switch (pe_size) {
	case PE_SIZE_PTE:
		rc = __dax_dev_pte_fault(dax_dev, vmf);
		break;
	case PE_SIZE_PMD:
		rc = __dax_dev_pmd_fault(dax_dev, vmf);
		break;
	case PE_SIZE_PUD:
		rc = __dax_dev_pud_fault(dax_dev, vmf);
		break;
	default:
		return VM_FAULT_FALLBACK;
	}
>>>>>>> f2e5fa84
	srcu_read_unlock(&dax_srcu, id);

	return rc;
}

static int dax_dev_fault(struct vm_fault *vmf)
{
	return dax_dev_huge_fault(vmf, PE_SIZE_PTE);
}

static const struct vm_operations_struct dax_dev_vm_ops = {
	.fault = dax_dev_fault,
	.huge_fault = dax_dev_huge_fault,
};

static int dax_mmap(struct file *filp, struct vm_area_struct *vma)
{
	struct dax_dev *dax_dev = filp->private_data;
	int rc;

	dev_dbg(&dax_dev->dev, "%s\n", __func__);

	rc = check_vma(dax_dev, vma, __func__);
	if (rc)
		return rc;

	vma->vm_ops = &dax_dev_vm_ops;
	vma->vm_flags |= VM_MIXEDMAP | VM_HUGEPAGE;
	return 0;
}

/* return an unmapped area aligned to the dax region specified alignment */
static unsigned long dax_get_unmapped_area(struct file *filp,
		unsigned long addr, unsigned long len, unsigned long pgoff,
		unsigned long flags)
{
	unsigned long off, off_end, off_align, len_align, addr_align, align;
	struct dax_dev *dax_dev = filp ? filp->private_data : NULL;
	struct dax_region *dax_region;

	if (!dax_dev || addr)
		goto out;

	dax_region = dax_dev->region;
	align = dax_region->align;
	off = pgoff << PAGE_SHIFT;
	off_end = off + len;
	off_align = round_up(off, align);

	if ((off_end <= off_align) || ((off_end - off_align) < align))
		goto out;

	len_align = len + align;
	if ((off + len_align) < off)
		goto out;

	addr_align = current->mm->get_unmapped_area(filp, addr, len_align,
			pgoff, flags);
	if (!IS_ERR_VALUE(addr_align)) {
		addr_align += (off - addr_align) & (align - 1);
		return addr_align;
	}
 out:
	return current->mm->get_unmapped_area(filp, addr, len, pgoff, flags);
}

static int dax_open(struct inode *inode, struct file *filp)
{
	struct dax_dev *dax_dev;

	dax_dev = container_of(inode->i_cdev, struct dax_dev, cdev);
	dev_dbg(&dax_dev->dev, "%s\n", __func__);
	inode->i_mapping = dax_dev->inode->i_mapping;
	inode->i_mapping->host = dax_dev->inode;
	filp->f_mapping = inode->i_mapping;
	filp->private_data = dax_dev;
	inode->i_flags = S_DAX;

	return 0;
}

static int dax_release(struct inode *inode, struct file *filp)
{
	struct dax_dev *dax_dev = filp->private_data;

	dev_dbg(&dax_dev->dev, "%s\n", __func__);
	return 0;
}

static const struct file_operations dax_fops = {
	.llseek = noop_llseek,
	.owner = THIS_MODULE,
	.open = dax_open,
	.release = dax_release,
	.get_unmapped_area = dax_get_unmapped_area,
	.mmap = dax_mmap,
};

static void dax_dev_release(struct device *dev)
{
	struct dax_dev *dax_dev = to_dax_dev(dev);
	struct dax_region *dax_region = dax_dev->region;

	ida_simple_remove(&dax_region->ida, dax_dev->id);
	ida_simple_remove(&dax_minor_ida, MINOR(dev->devt));
	dax_region_put(dax_region);
	iput(dax_dev->inode);
	kfree(dax_dev);
}

static void unregister_dax_dev(void *dev)
{
	struct dax_dev *dax_dev = to_dax_dev(dev);
	struct cdev *cdev = &dax_dev->cdev;

	dev_dbg(dev, "%s\n", __func__);

	/*
	 * Note, rcu is not protecting the liveness of dax_dev, rcu is
	 * ensuring that any fault handlers that might have seen
	 * dax_dev->alive == true, have completed.  Any fault handlers
	 * that start after synchronize_srcu() has started will abort
	 * upon seeing dax_dev->alive == false.
	 */
	dax_dev->alive = false;
	synchronize_srcu(&dax_srcu);
	unmap_mapping_range(dax_dev->inode->i_mapping, 0, 0, 1);
	cdev_del(cdev);
	device_unregister(dev);
}

struct dax_dev *devm_create_dax_dev(struct dax_region *dax_region,
		struct resource *res, int count)
{
	struct device *parent = dax_region->dev;
	struct dax_dev *dax_dev;
	int rc = 0, minor, i;
	struct device *dev;
	struct cdev *cdev;
	dev_t dev_t;

	dax_dev = kzalloc(sizeof(*dax_dev) + sizeof(*res) * count, GFP_KERNEL);
	if (!dax_dev)
		return ERR_PTR(-ENOMEM);

	for (i = 0; i < count; i++) {
		if (!IS_ALIGNED(res[i].start, dax_region->align)
				|| !IS_ALIGNED(resource_size(&res[i]),
					dax_region->align)) {
			rc = -EINVAL;
			break;
		}
		dax_dev->res[i].start = res[i].start;
		dax_dev->res[i].end = res[i].end;
	}

	if (i < count)
		goto err_id;

	dax_dev->id = ida_simple_get(&dax_region->ida, 0, 0, GFP_KERNEL);
	if (dax_dev->id < 0) {
		rc = dax_dev->id;
		goto err_id;
	}

	minor = ida_simple_get(&dax_minor_ida, 0, 0, GFP_KERNEL);
	if (minor < 0) {
		rc = minor;
		goto err_minor;
	}

	dev_t = MKDEV(MAJOR(dax_devt), minor);
	dev = &dax_dev->dev;
	dax_dev->inode = dax_inode_get(&dax_dev->cdev, dev_t);
	if (!dax_dev->inode) {
		rc = -ENOMEM;
		goto err_inode;
	}

	/* device_initialize() so cdev can reference kobj parent */
	device_initialize(dev);

	cdev = &dax_dev->cdev;
	cdev_init(cdev, &dax_fops);
	cdev->owner = parent->driver->owner;
	cdev->kobj.parent = &dev->kobj;
	rc = cdev_add(&dax_dev->cdev, dev_t, 1);
	if (rc)
		goto err_cdev;

	/* from here on we're committed to teardown via dax_dev_release() */
	dax_dev->num_resources = count;
	dax_dev->alive = true;
	dax_dev->region = dax_region;
	kref_get(&dax_region->kref);

	dev->devt = dev_t;
	dev->class = dax_class;
	dev->parent = parent;
	dev->groups = dax_attribute_groups;
	dev->release = dax_dev_release;
	dev_set_name(dev, "dax%d.%d", dax_region->id, dax_dev->id);
	rc = device_add(dev);
	if (rc) {
		put_device(dev);
		return ERR_PTR(rc);
	}

	rc = devm_add_action_or_reset(dax_region->dev, unregister_dax_dev, dev);
	if (rc)
		return ERR_PTR(rc);

	return dax_dev;

 err_cdev:
	iput(dax_dev->inode);
 err_inode:
	ida_simple_remove(&dax_minor_ida, minor);
 err_minor:
	ida_simple_remove(&dax_region->ida, dax_dev->id);
 err_id:
	kfree(dax_dev);

	return ERR_PTR(rc);
}
EXPORT_SYMBOL_GPL(devm_create_dax_dev);

static int __init dax_init(void)
{
	int rc;

	rc = dax_inode_init();
	if (rc)
		return rc;

	nr_dax = max(nr_dax, 256);
	rc = alloc_chrdev_region(&dax_devt, 0, nr_dax, "dax");
	if (rc)
		goto err_chrdev;

	dax_class = class_create(THIS_MODULE, "dax");
	if (IS_ERR(dax_class)) {
		rc = PTR_ERR(dax_class);
		goto err_class;
	}

	return 0;

 err_class:
	unregister_chrdev_region(dax_devt, nr_dax);
 err_chrdev:
	dax_inode_exit();
	return rc;
}

static void __exit dax_exit(void)
{
	class_destroy(dax_class);
	unregister_chrdev_region(dax_devt, nr_dax);
	ida_destroy(&dax_minor_ida);
	dax_inode_exit();
}

MODULE_AUTHOR("Intel Corporation");
MODULE_LICENSE("GPL v2");
subsys_initcall(dax_init);
module_exit(dax_exit);<|MERGE_RESOLUTION|>--- conflicted
+++ resolved
@@ -519,12 +519,8 @@
 	phys_addr_t phys;
 	pgoff_t pgoff;
 	pfn_t pfn;
-<<<<<<< HEAD
-	unsigned int fault_size = PMD_SIZE;
-=======
 	unsigned int fault_size = PUD_SIZE;
 
->>>>>>> f2e5fa84
 
 	if (check_vma(dax_dev, vmf->vma, __func__))
 		return VM_FAULT_SIGBUS;
@@ -547,21 +543,12 @@
 		return VM_FAULT_FALLBACK;
 
 	/* if we are outside of the VMA */
-<<<<<<< HEAD
-	if (pmd_addr < vma->vm_start ||
-			(pmd_addr + PMD_SIZE) > vma->vm_end)
-		return VM_FAULT_SIGBUS;
-
-	pgoff = linear_page_index(vma, pmd_addr);
-	phys = pgoff_to_phys(dax_dev, pgoff, PMD_SIZE);
-=======
 	if (pud_addr < vmf->vma->vm_start ||
 			(pud_addr + PUD_SIZE) > vmf->vma->vm_end)
 		return VM_FAULT_SIGBUS;
 
 	pgoff = linear_page_index(vmf->vma, pud_addr);
 	phys = pgoff_to_phys(dax_dev, pgoff, PUD_SIZE);
->>>>>>> f2e5fa84
 	if (phys == -1) {
 		dev_dbg(dev, "%s: pgoff_to_phys(%#lx) failed\n", __func__,
 				pgoff);
@@ -584,17 +571,6 @@
 		enum page_entry_size pe_size)
 {
 	int rc, id;
-<<<<<<< HEAD
-	struct file *filp = vma->vm_file;
-	struct dax_dev *dax_dev = filp->private_data;
-
-	dev_dbg(&dax_dev->dev, "%s: %s: %s (%#lx - %#lx)\n", __func__,
-			current->comm, (flags & FAULT_FLAG_WRITE)
-			? "write" : "read", vma->vm_start, vma->vm_end);
-
-	id = srcu_read_lock(&dax_srcu);
-	rc = __dax_dev_pmd_fault(dax_dev, vma, addr, pmd, flags);
-=======
 	struct file *filp = vmf->vma->vm_file;
 	struct dax_dev *dax_dev = filp->private_data;
 
@@ -617,7 +593,6 @@
 	default:
 		return VM_FAULT_FALLBACK;
 	}
->>>>>>> f2e5fa84
 	srcu_read_unlock(&dax_srcu, id);
 
 	return rc;
