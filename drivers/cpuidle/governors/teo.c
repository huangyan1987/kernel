--- conflicted
+++ resolved
@@ -136,18 +136,6 @@
  * struct teo_cpu - CPU data used by the TEO cpuidle governor.
  * @time_span_ns: Time between idle state selection and post-wakeup update.
  * @sleep_length_ns: Time till the closest timer event (at the selection time).
-<<<<<<< HEAD
- * @states: Idle states data corresponding to this CPU.
- * @interval_idx: Index of the most recent saved idle interval.
- * @intervals: Saved idle duration values.
- */
-struct teo_cpu {
-	u64 time_span_ns;
-	u64 sleep_length_ns;
-	struct teo_idle_state states[CPUIDLE_STATE_MAX];
-	int interval_idx;
-	unsigned int intervals[INTERVALS];
-=======
  * @state_bins: Idle state data bins for this CPU.
  * @total: Grand total of the "intercepts" and "hits" mertics for all bins.
  * @next_recent_idx: Index of the next @recent_idx entry to update.
@@ -160,7 +148,6 @@
 	unsigned int total;
 	int next_recent_idx;
 	int recent_idx[NR_RECENT];
->>>>>>> 7d2a07b7
 };
 
 static DEFINE_PER_CPU(struct teo_cpu, teo_cpus);
@@ -184,13 +171,7 @@
 		 */
 		measured_ns = U64_MAX;
 	} else {
-<<<<<<< HEAD
-		unsigned int lat;
-
-		lat = drv->states[dev->last_state_idx].exit_latency;
-=======
 		u64 lat_ns = drv->states[dev->last_state_idx].exit_latency_ns;
->>>>>>> 7d2a07b7
 
 		/*
 		 * The computations below are to determine whether or not the
@@ -305,11 +286,6 @@
 		      bool *stop_tick)
 {
 	struct teo_cpu *cpu_data = per_cpu_ptr(&teo_cpus, dev->cpu);
-<<<<<<< HEAD
-	int latency_req = cpuidle_governor_latency_req(dev->cpu);
-	unsigned int duration_us, hits, misses, early_hits;
-	int max_early_idx, prev_max_early_idx, constraint_idx, idx, i;
-=======
 	s64 latency_req = cpuidle_governor_latency_req(dev->cpu);
 	unsigned int idx_intercept_sum = 0;
 	unsigned int intercept_sum = 0;
@@ -320,7 +296,6 @@
 	int constraint_idx = 0;
 	int idx0 = 0, idx = -1;
 	bool alt_intercepts, alt_recent;
->>>>>>> 7d2a07b7
 	ktime_t delta_tick;
 	s64 duration_ns;
 	int i;
@@ -335,15 +310,6 @@
 	duration_ns = tick_nohz_get_sleep_length(&delta_tick);
 	cpu_data->sleep_length_ns = duration_ns;
 
-<<<<<<< HEAD
-	hits = 0;
-	misses = 0;
-	early_hits = 0;
-	max_early_idx = -1;
-	prev_max_early_idx = -1;
-	constraint_idx = drv->state_count;
-	idx = -1;
-=======
 	/* Check if there is any choice in the first place. */
 	if (drv->state_count < 2) {
 		idx = 0;
@@ -354,7 +320,6 @@
 		if (drv->states[1].target_residency_ns > duration_ns)
 			goto end;
 	}
->>>>>>> 7d2a07b7
 
 	/*
 	 * Find the deepest idle state whose target residency does not exceed
@@ -366,59 +331,6 @@
 	for (i = 1; i < drv->state_count; i++) {
 		struct teo_bin *prev_bin = &cpu_data->state_bins[i-1];
 		struct cpuidle_state *s = &drv->states[i];
-<<<<<<< HEAD
-
-		if (dev->states_usage[i].disable) {
-			/*
-			 * Ignore disabled states with target residencies beyond
-			 * the anticipated idle duration.
-			 */
-			if (s->target_residency > duration_us)
-				continue;
-
-			/*
-			 * This state is disabled, so the range of idle duration
-			 * values corresponding to it is covered by the current
-			 * candidate state, but still the "hits" and "misses"
-			 * metrics of the disabled state need to be used to
-			 * decide whether or not the state covering the range in
-			 * question is good enough.
-			 */
-			hits = cpu_data->states[i].hits;
-			misses = cpu_data->states[i].misses;
-
-			if (early_hits >= cpu_data->states[i].early_hits ||
-			    idx < 0)
-				continue;
-
-			/*
-			 * If the current candidate state has been the one with
-			 * the maximum "early hits" metric so far, the "early
-			 * hits" metric of the disabled state replaces the
-			 * current "early hits" count to avoid selecting a
-			 * deeper state with lower "early hits" metric.
-			 */
-			if (max_early_idx == idx) {
-				early_hits = cpu_data->states[i].early_hits;
-				continue;
-			}
-
-			/*
-			 * The current candidate state is closer to the disabled
-			 * one than the current maximum "early hits" state, so
-			 * replace the latter with it, but in case the maximum
-			 * "early hits" state index has not been set so far,
-			 * check if the current candidate state is not too
-			 * shallow for that role.
-			 */
-			if (!(tick_nohz_tick_stopped() &&
-			      drv->states[idx].target_residency < TICK_USEC)) {
-				prev_max_early_idx = max_early_idx;
-				early_hits = cpu_data->states[i].early_hits;
-				max_early_idx = idx;
-			}
-=======
->>>>>>> 7d2a07b7
 
 		/*
 		 * Update the sums of idle state mertics for all of the states
@@ -433,77 +345,14 @@
 
 		if (idx < 0) {
 			idx = i; /* first enabled state */
-<<<<<<< HEAD
-			hits = cpu_data->states[i].hits;
-			misses = cpu_data->states[i].misses;
-=======
 			idx0 = i;
->>>>>>> 7d2a07b7
 		}
 
 		if (s->target_residency_ns > duration_ns)
 			break;
 
-<<<<<<< HEAD
-		if (s->exit_latency > latency_req && constraint_idx > i)
-			constraint_idx = i;
-
-=======
->>>>>>> 7d2a07b7
 		idx = i;
-		hits = cpu_data->states[i].hits;
-		misses = cpu_data->states[i].misses;
-
-<<<<<<< HEAD
-		if (early_hits < cpu_data->states[i].early_hits &&
-		    !(tick_nohz_tick_stopped() &&
-		      drv->states[i].target_residency < TICK_USEC)) {
-			prev_max_early_idx = max_early_idx;
-			early_hits = cpu_data->states[i].early_hits;
-			max_early_idx = i;
-		}
-	}
-
-	/*
-	 * If the "hits" metric of the idle state matching the sleep length is
-	 * greater than its "misses" metric, that is the one to use.  Otherwise,
-	 * it is more likely that one of the shallower states will match the
-	 * idle duration observed after wakeup, so take the one with the maximum
-	 * "early hits" metric, but if that cannot be determined, just use the
-	 * state selected so far.
-	 */
-	if (hits <= misses) {
-		/*
-		 * The current candidate state is not suitable, so take the one
-		 * whose "early hits" metric is the maximum for the range of
-		 * shallower states.
-		 */
-		if (idx == max_early_idx)
-			max_early_idx = prev_max_early_idx;
-
-		if (max_early_idx >= 0) {
-			idx = max_early_idx;
-			duration_us = drv->states[idx].target_residency;
-		}
-	}
-
-	/*
-	 * If there is a latency constraint, it may be necessary to use a
-	 * shallower idle state than the one selected so far.
-	 */
-	if (constraint_idx < idx)
-		idx = constraint_idx;
-
-	if (idx < 0) {
-		idx = 0; /* No states enabled. Must use 0. */
-	} else if (idx > 0) {
-		unsigned int count = 0;
-		u64 sum = 0;
-
-		/*
-		 * Count and sum the most recent idle duration values less than
-		 * the current expected idle duration value.
-=======
+
 		if (s->exit_latency_ns <= latency_req)
 			constraint_idx = i;
 
@@ -544,7 +393,6 @@
 		 *
 		 * Take the possible latency constraint and duration limitation
 		 * present if the tick has been stopped already into account.
->>>>>>> 7d2a07b7
 		 */
 		intercept_sum = 0;
 		recent_sum = 0;
@@ -577,11 +425,7 @@
 				break;
 			}
 
-<<<<<<< HEAD
-			if (val >= duration_us)
-=======
 			if (dev->states_usage[i].disable)
->>>>>>> 7d2a07b7
 				continue;
 
 			if (!teo_time_ok(span_ns)) {
@@ -593,26 +437,7 @@
 				if (first_suitable_idx != idx)
 					continue;
 
-<<<<<<< HEAD
-		/*
-		 * Give up unless the majority of the most recent idle duration
-		 * values are in the interesting range.
-		 */
-		if (count > INTERVALS / 2) {
-			unsigned int avg_us = div64_u64(sum, count);
-
-			/*
-			 * Avoid spending too much time in an idle state that
-			 * would be too shallow.
-			 */
-			if (!(tick_nohz_tick_stopped() && avg_us < TICK_USEC)) {
-				duration_us = avg_us;
-				if (drv->states[idx].target_residency > avg_us)
-					idx = teo_find_shallower_state(drv, dev,
-								       idx, avg_us);
-=======
 				break;
->>>>>>> 7d2a07b7
 			}
 
 			first_suitable_span_ns = span_ns;
