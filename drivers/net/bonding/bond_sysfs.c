--- conflicted
+++ resolved
@@ -523,13 +523,7 @@
 		ret = -EINVAL;
 		goto out;
 	}
-<<<<<<< HEAD
-	if (bond->params.mode == BOND_MODE_ALB ||
-	    bond->params.mode == BOND_MODE_TLB ||
-	    bond->params.mode == BOND_MODE_8023AD) {
-=======
 	if (BOND_NO_USES_ARP(bond->params.mode)) {
->>>>>>> 5da42cf7
 		pr_info("%s: ARP monitoring cannot be used with ALB/TLB/802.3ad. Only MII monitoring is supported on %s.\n",
 			bond->dev->name, bond->dev->name);
 		ret = -EINVAL;
