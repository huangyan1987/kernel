--- conflicted
+++ resolved
@@ -308,10 +308,6 @@
 		}
 		wg_queue_enqueue_per_peer(&PACKET_PEER(first)->tx_queue, first,
 					  state);
-<<<<<<< HEAD
-
-=======
->>>>>>> a222011a
 		if (need_resched())
 			cond_resched();
 	}
