--- conflicted
+++ resolved
@@ -1390,15 +1390,10 @@
 						     cb->nlh->nlmsg_seq,
 						     RTM_NEWNEIGH,
 						     NLM_F_MULTI, NULL);
-<<<<<<< HEAD
-				if (err < 0)
-					goto out;
-=======
 				if (err < 0) {
 					rcu_read_unlock();
 					goto out;
 				}
->>>>>>> 7d2a07b7
 skip_nh:
 				*idx += 1;
 				continue;
@@ -1880,13 +1875,10 @@
 	if (__iptunnel_pull_header(skb, VXLAN_HLEN, protocol, raw_proto,
 				   !net_eq(vxlan->net, dev_net(vxlan->dev))))
 		goto drop;
-<<<<<<< HEAD
-=======
 
 	if (vs->flags & VXLAN_F_REMCSUM_RX)
 		if (unlikely(!vxlan_remcsum(&unparsed, skb, vs->flags)))
 			goto drop;
->>>>>>> 7d2a07b7
 
 	if (vxlan_collect_metadata(vs)) {
 		struct metadata_dst *tun_dst;
@@ -2487,11 +2479,7 @@
 
 	ndst = ipv6_stub->ipv6_dst_lookup_flow(vxlan->net, sock6->sock->sk,
 					       &fl6, NULL);
-<<<<<<< HEAD
-	if (unlikely(IS_ERR(ndst))) {
-=======
 	if (IS_ERR(ndst)) {
->>>>>>> 7d2a07b7
 		netdev_dbg(dev, "no route to %pI6\n", daddr);
 		return ERR_PTR(-ENETUNREACH);
 	}
@@ -3908,15 +3896,10 @@
 
 	if (dst->remote_ifindex) {
 		remote_dev = __dev_get_by_index(net, dst->remote_ifindex);
-<<<<<<< HEAD
-		if (!remote_dev)
-			goto errout;
-=======
 		if (!remote_dev) {
 			err = -ENODEV;
 			goto errout;
 		}
->>>>>>> 7d2a07b7
 
 		err = netdev_upper_dev_link(remote_dev, dev, extack);
 		if (err)
@@ -3924,11 +3907,7 @@
 	}
 
 	err = rtnl_configure_link(dev, NULL);
-<<<<<<< HEAD
-	if (err)
-=======
 	if (err < 0)
->>>>>>> 7d2a07b7
 		goto unlink;
 
 	if (f) {
@@ -4557,26 +4536,12 @@
 	struct net_device *dev = netdev_notifier_info_to_dev(ptr);
 	struct vxlan_net *vn = net_generic(dev_net(dev), vxlan_net_id);
 
-<<<<<<< HEAD
-	if (event == NETDEV_UNREGISTER) {
-		if (!dev->udp_tunnel_nic_info)
-			vxlan_offload_rx_ports(dev, false);
-		vxlan_handle_lowerdev_unregister(vn, dev);
-	} else if (event == NETDEV_REGISTER) {
-		if (!dev->udp_tunnel_nic_info)
-			vxlan_offload_rx_ports(dev, true);
-	} else if (event == NETDEV_UDP_TUNNEL_PUSH_INFO ||
-		   event == NETDEV_UDP_TUNNEL_DROP_INFO) {
-		vxlan_offload_rx_ports(dev, event == NETDEV_UDP_TUNNEL_PUSH_INFO);
-	}
-=======
 	if (event == NETDEV_UNREGISTER)
 		vxlan_handle_lowerdev_unregister(vn, dev);
 	else if (event == NETDEV_UDP_TUNNEL_PUSH_INFO)
 		vxlan_offload_rx_ports(dev, true);
 	else if (event == NETDEV_UDP_TUNNEL_DROP_INFO)
 		vxlan_offload_rx_ports(dev, false);
->>>>>>> 7d2a07b7
 
 	return NOTIFY_DONE;
 }
@@ -4734,11 +4699,6 @@
 static int vxlan_nexthop_event(struct notifier_block *nb,
 			       unsigned long event, void *ptr)
 {
-<<<<<<< HEAD
-	struct nexthop *nh = ptr;
-
-	if (!nh || event != NEXTHOP_EVENT_DEL)
-=======
 	struct nh_notifier_info *info = ptr;
 	struct nexthop *nh;
 
@@ -4747,7 +4707,6 @@
 
 	nh = nexthop_find_by_id(info->net, info->id);
 	if (!nh)
->>>>>>> 7d2a07b7
 		return NOTIFY_DONE;
 
 	vxlan_fdb_nh_flush(nh);
@@ -4755,13 +4714,6 @@
 	return NOTIFY_DONE;
 }
 
-<<<<<<< HEAD
-static struct notifier_block vxlan_nexthop_notifier_block __read_mostly = {
-	.notifier_call = vxlan_nexthop_event,
-};
-
-=======
->>>>>>> 7d2a07b7
 static __net_init int vxlan_init_net(struct net *net)
 {
 	struct vxlan_net *vn = net_generic(net, vxlan_net_id);
@@ -4774,12 +4726,8 @@
 	for (h = 0; h < PORT_HASH_SIZE; ++h)
 		INIT_HLIST_HEAD(&vn->sock_list[h]);
 
-<<<<<<< HEAD
-	return register_nexthop_notifier(net, &vxlan_nexthop_notifier_block);
-=======
 	return register_nexthop_notifier(net, &vn->nexthop_notifier_block,
 					 NULL);
->>>>>>> 7d2a07b7
 }
 
 static void vxlan_destroy_tunnels(struct net *net, struct list_head *head)
@@ -4814,8 +4762,6 @@
 
 		unregister_nexthop_notifier(net, &vn->nexthop_notifier_block);
 	}
-	list_for_each_entry(net, net_list, exit_list)
-		unregister_nexthop_notifier(net, &vxlan_nexthop_notifier_block);
 	list_for_each_entry(net, net_list, exit_list)
 		vxlan_destroy_tunnels(net, &list);
 
