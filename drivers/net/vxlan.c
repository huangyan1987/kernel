/*
 * VXLAN: Virtual eXtensible Local Area Network
 *
 * Copyright (c) 2012 Vyatta Inc.
 *
 * This program is free software; you can redistribute it and/or modify
 * it under the terms of the GNU General Public License version 2 as
 * published by the Free Software Foundation.
 *
 * TODO
 *  - use IANA UDP port number (when defined)
 *  - IPv6 (not in RFC)
 */

#define pr_fmt(fmt) KBUILD_MODNAME ": " fmt

#include <linux/kernel.h>
#include <linux/types.h>
#include <linux/module.h>
#include <linux/errno.h>
#include <linux/slab.h>
#include <linux/skbuff.h>
#include <linux/rculist.h>
#include <linux/netdevice.h>
#include <linux/in.h>
#include <linux/ip.h>
#include <linux/udp.h>
#include <linux/igmp.h>
#include <linux/etherdevice.h>
#include <linux/if_ether.h>
#include <linux/hash.h>
#include <linux/ethtool.h>
#include <net/arp.h>
#include <net/ndisc.h>
#include <net/ip.h>
#include <net/ipip.h>
#include <net/icmp.h>
#include <net/udp.h>
#include <net/rtnetlink.h>
#include <net/route.h>
#include <net/dsfield.h>
#include <net/inet_ecn.h>
#include <net/net_namespace.h>
#include <net/netns/generic.h>

#define VXLAN_VERSION	"0.1"

#define VNI_HASH_BITS	10
#define VNI_HASH_SIZE	(1<<VNI_HASH_BITS)
#define FDB_HASH_BITS	8
#define FDB_HASH_SIZE	(1<<FDB_HASH_BITS)
#define FDB_AGE_DEFAULT 300 /* 5 min */
#define FDB_AGE_INTERVAL (10 * HZ)	/* rescan interval */

#define VXLAN_N_VID	(1u << 24)
#define VXLAN_VID_MASK	(VXLAN_N_VID - 1)
/* IP header + UDP + VXLAN + Ethernet header */
#define VXLAN_HEADROOM (20 + 8 + 8 + 14)

#define VXLAN_FLAGS 0x08000000	/* struct vxlanhdr.vx_flags required value. */

/* VXLAN protocol header */
struct vxlanhdr {
	__be32 vx_flags;
	__be32 vx_vni;
};

/* UDP port for VXLAN traffic. */
static unsigned int vxlan_port __read_mostly = 8472;
module_param_named(udp_port, vxlan_port, uint, 0444);
MODULE_PARM_DESC(udp_port, "Destination UDP port");

static bool log_ecn_error = true;
module_param(log_ecn_error, bool, 0644);
MODULE_PARM_DESC(log_ecn_error, "Log packets received with corrupted ECN");

/* per-net private data for this module */
static unsigned int vxlan_net_id;
struct vxlan_net {
	struct socket	  *sock;	/* UDP encap socket */
	struct hlist_head vni_list[VNI_HASH_SIZE];
};

/* Forwarding table entry */
struct vxlan_fdb {
	struct hlist_node hlist;	/* linked list of entries */
	struct rcu_head	  rcu;
	unsigned long	  updated;	/* jiffies */
	unsigned long	  used;
	__be32		  remote_ip;
	u16		  state;	/* see ndm_state */
	u8		  eth_addr[ETH_ALEN];
};

/* Per-cpu network traffic stats */
struct vxlan_stats {
	u64			rx_packets;
	u64			rx_bytes;
	u64			tx_packets;
	u64			tx_bytes;
	struct u64_stats_sync	syncp;
};

/* Pseudo network device */
struct vxlan_dev {
	struct hlist_node hlist;
	struct net_device *dev;
	struct vxlan_stats __percpu *stats;
	__u32		  vni;		/* virtual network id */
	__be32	          gaddr;	/* multicast group */
	__be32		  saddr;	/* source address */
	unsigned int      link;		/* link to multicast over */
	__u16		  port_min;	/* source port range */
	__u16		  port_max;
	__u8		  tos;		/* TOS override */
	__u8		  ttl;
	u32		  flags;	/* VXLAN_F_* below */

	unsigned long	  age_interval;
	struct timer_list age_timer;
	spinlock_t	  hash_lock;
	unsigned int	  addrcnt;
	unsigned int	  addrmax;

	struct hlist_head fdb_head[FDB_HASH_SIZE];
};

#define VXLAN_F_LEARN	0x01
#define VXLAN_F_PROXY	0x02
#define VXLAN_F_RSC	0x04
#define VXLAN_F_L2MISS	0x08
#define VXLAN_F_L3MISS	0x10

/* salt for hash table */
static u32 vxlan_salt __read_mostly;

static inline struct hlist_head *vni_head(struct net *net, u32 id)
{
	struct vxlan_net *vn = net_generic(net, vxlan_net_id);

	return &vn->vni_list[hash_32(id, VNI_HASH_BITS)];
}

/* Look up VNI in a per net namespace table */
static struct vxlan_dev *vxlan_find_vni(struct net *net, u32 id)
{
	struct vxlan_dev *vxlan;

	hlist_for_each_entry_rcu(vxlan, vni_head(net, id), hlist) {
		if (vxlan->vni == id)
			return vxlan;
	}

	return NULL;
}

/* Fill in neighbour message in skbuff. */
static int vxlan_fdb_info(struct sk_buff *skb, struct vxlan_dev *vxlan,
			   const struct vxlan_fdb *fdb,
			   u32 portid, u32 seq, int type, unsigned int flags)
{
	unsigned long now = jiffies;
	struct nda_cacheinfo ci;
	struct nlmsghdr *nlh;
	struct ndmsg *ndm;
	bool send_ip, send_eth;

	nlh = nlmsg_put(skb, portid, seq, type, sizeof(*ndm), flags);
	if (nlh == NULL)
		return -EMSGSIZE;

	ndm = nlmsg_data(nlh);
	memset(ndm, 0, sizeof(*ndm));

	send_eth = send_ip = true;

	if (type == RTM_GETNEIGH) {
		ndm->ndm_family	= AF_INET;
		send_ip = fdb->remote_ip != 0;
		send_eth = !is_zero_ether_addr(fdb->eth_addr);
	} else
		ndm->ndm_family	= AF_BRIDGE;
	ndm->ndm_state = fdb->state;
	ndm->ndm_ifindex = vxlan->dev->ifindex;
	ndm->ndm_flags = NTF_SELF;
	ndm->ndm_type = NDA_DST;

	if (send_eth && nla_put(skb, NDA_LLADDR, ETH_ALEN, &fdb->eth_addr))
		goto nla_put_failure;

	if (send_ip && nla_put_be32(skb, NDA_DST, fdb->remote_ip))
		goto nla_put_failure;

	ci.ndm_used	 = jiffies_to_clock_t(now - fdb->used);
	ci.ndm_confirmed = 0;
	ci.ndm_updated	 = jiffies_to_clock_t(now - fdb->updated);
	ci.ndm_refcnt	 = 0;

	if (nla_put(skb, NDA_CACHEINFO, sizeof(ci), &ci))
		goto nla_put_failure;

	return nlmsg_end(skb, nlh);

nla_put_failure:
	nlmsg_cancel(skb, nlh);
	return -EMSGSIZE;
}

static inline size_t vxlan_nlmsg_size(void)
{
	return NLMSG_ALIGN(sizeof(struct ndmsg))
		+ nla_total_size(ETH_ALEN) /* NDA_LLADDR */
		+ nla_total_size(sizeof(__be32)) /* NDA_DST */
		+ nla_total_size(sizeof(struct nda_cacheinfo));
}

static void vxlan_fdb_notify(struct vxlan_dev *vxlan,
			     const struct vxlan_fdb *fdb, int type)
{
	struct net *net = dev_net(vxlan->dev);
	struct sk_buff *skb;
	int err = -ENOBUFS;

	skb = nlmsg_new(vxlan_nlmsg_size(), GFP_ATOMIC);
	if (skb == NULL)
		goto errout;

	err = vxlan_fdb_info(skb, vxlan, fdb, 0, 0, type, 0);
	if (err < 0) {
		/* -EMSGSIZE implies BUG in vxlan_nlmsg_size() */
		WARN_ON(err == -EMSGSIZE);
		kfree_skb(skb);
		goto errout;
	}

	rtnl_notify(skb, net, 0, RTNLGRP_NEIGH, NULL, GFP_ATOMIC);
	return;
errout:
	if (err < 0)
		rtnl_set_sk_err(net, RTNLGRP_NEIGH, err);
}

static void vxlan_ip_miss(struct net_device *dev, __be32 ipa)
{
	struct vxlan_dev *vxlan = netdev_priv(dev);
	struct vxlan_fdb f;

	memset(&f, 0, sizeof f);
	f.state = NUD_STALE;
	f.remote_ip = ipa; /* goes to NDA_DST */

	vxlan_fdb_notify(vxlan, &f, RTM_GETNEIGH);
}

static void vxlan_fdb_miss(struct vxlan_dev *vxlan, const u8 eth_addr[ETH_ALEN])
{
	struct vxlan_fdb	f;

	memset(&f, 0, sizeof f);
	f.state = NUD_STALE;
	memcpy(f.eth_addr, eth_addr, ETH_ALEN);

	vxlan_fdb_notify(vxlan, &f, RTM_GETNEIGH);
}

/* Hash Ethernet address */
static u32 eth_hash(const unsigned char *addr)
{
	u64 value = get_unaligned((u64 *)addr);

	/* only want 6 bytes */
#ifdef __BIG_ENDIAN
	value >>= 16;
#else
	value <<= 16;
#endif
	return hash_64(value, FDB_HASH_BITS);
}

/* Hash chain to use given mac address */
static inline struct hlist_head *vxlan_fdb_head(struct vxlan_dev *vxlan,
						const u8 *mac)
{
	return &vxlan->fdb_head[eth_hash(mac)];
}

/* Look up Ethernet address in forwarding table */
static struct vxlan_fdb *vxlan_find_mac(struct vxlan_dev *vxlan,
					const u8 *mac)

{
	struct hlist_head *head = vxlan_fdb_head(vxlan, mac);
	struct vxlan_fdb *f;

	hlist_for_each_entry_rcu(f, head, hlist) {
		if (compare_ether_addr(mac, f->eth_addr) == 0)
			return f;
	}

	return NULL;
}

/* Add new entry to forwarding table -- assumes lock held */
static int vxlan_fdb_create(struct vxlan_dev *vxlan,
			    const u8 *mac, __be32 ip,
			    __u16 state, __u16 flags)
{
	struct vxlan_fdb *f;
	int notify = 0;

	f = vxlan_find_mac(vxlan, mac);
	if (f) {
		if (flags & NLM_F_EXCL) {
			netdev_dbg(vxlan->dev,
				   "lost race to create %pM\n", mac);
			return -EEXIST;
		}
		if (f->state != state) {
			f->state = state;
			f->updated = jiffies;
			notify = 1;
		}
	} else {
		if (!(flags & NLM_F_CREATE))
			return -ENOENT;

		if (vxlan->addrmax && vxlan->addrcnt >= vxlan->addrmax)
			return -ENOSPC;

		netdev_dbg(vxlan->dev, "add %pM -> %pI4\n", mac, &ip);
		f = kmalloc(sizeof(*f), GFP_ATOMIC);
		if (!f)
			return -ENOMEM;

		notify = 1;
		f->remote_ip = ip;
		f->state = state;
		f->updated = f->used = jiffies;
		memcpy(f->eth_addr, mac, ETH_ALEN);

		++vxlan->addrcnt;
		hlist_add_head_rcu(&f->hlist,
				   vxlan_fdb_head(vxlan, mac));
	}

	if (notify)
		vxlan_fdb_notify(vxlan, f, RTM_NEWNEIGH);

	return 0;
}

static void vxlan_fdb_destroy(struct vxlan_dev *vxlan, struct vxlan_fdb *f)
{
	netdev_dbg(vxlan->dev,
		    "delete %pM\n", f->eth_addr);

	--vxlan->addrcnt;
	vxlan_fdb_notify(vxlan, f, RTM_DELNEIGH);

	hlist_del_rcu(&f->hlist);
	kfree_rcu(f, rcu);
}

/* Add static entry (via netlink) */
static int vxlan_fdb_add(struct ndmsg *ndm, struct nlattr *tb[],
			 struct net_device *dev,
			 const unsigned char *addr, u16 flags)
{
	struct vxlan_dev *vxlan = netdev_priv(dev);
	__be32 ip;
	int err;

	if (!(ndm->ndm_state & (NUD_PERMANENT|NUD_REACHABLE))) {
		pr_info("RTM_NEWNEIGH with invalid state %#x\n",
			ndm->ndm_state);
		return -EINVAL;
	}

	if (tb[NDA_DST] == NULL)
		return -EINVAL;

	if (nla_len(tb[NDA_DST]) != sizeof(__be32))
		return -EAFNOSUPPORT;

	ip = nla_get_be32(tb[NDA_DST]);

	spin_lock_bh(&vxlan->hash_lock);
	err = vxlan_fdb_create(vxlan, addr, ip, ndm->ndm_state, flags);
	spin_unlock_bh(&vxlan->hash_lock);

	return err;
}

/* Delete entry (via netlink) */
static int vxlan_fdb_delete(struct ndmsg *ndm, struct nlattr *tb[],
			    struct net_device *dev,
			    const unsigned char *addr)
{
	struct vxlan_dev *vxlan = netdev_priv(dev);
	struct vxlan_fdb *f;
	int err = -ENOENT;

	spin_lock_bh(&vxlan->hash_lock);
	f = vxlan_find_mac(vxlan, addr);
	if (f) {
		vxlan_fdb_destroy(vxlan, f);
		err = 0;
	}
	spin_unlock_bh(&vxlan->hash_lock);

	return err;
}

/* Dump forwarding table */
static int vxlan_fdb_dump(struct sk_buff *skb, struct netlink_callback *cb,
			  struct net_device *dev, int idx)
{
	struct vxlan_dev *vxlan = netdev_priv(dev);
	unsigned int h;

	for (h = 0; h < FDB_HASH_SIZE; ++h) {
		struct vxlan_fdb *f;
		int err;

		hlist_for_each_entry_rcu(f, &vxlan->fdb_head[h], hlist) {
			if (idx < cb->args[0])
				goto skip;

			err = vxlan_fdb_info(skb, vxlan, f,
					     NETLINK_CB(cb->skb).portid,
					     cb->nlh->nlmsg_seq,
					     RTM_NEWNEIGH,
					     NLM_F_MULTI);
			if (err < 0)
				break;
skip:
			++idx;
		}
	}

	return idx;
}

/* Watch incoming packets to learn mapping between Ethernet address
 * and Tunnel endpoint.
 */
static void vxlan_snoop(struct net_device *dev,
			__be32 src_ip, const u8 *src_mac)
{
	struct vxlan_dev *vxlan = netdev_priv(dev);
	struct vxlan_fdb *f;
	int err;

	f = vxlan_find_mac(vxlan, src_mac);
	if (likely(f)) {
		f->used = jiffies;
		if (likely(f->remote_ip == src_ip))
			return;

		if (net_ratelimit())
			netdev_info(dev,
				    "%pM migrated from %pI4 to %pI4\n",
				    src_mac, &f->remote_ip, &src_ip);

		f->remote_ip = src_ip;
		f->updated = jiffies;
	} else {
		/* learned new entry */
		spin_lock(&vxlan->hash_lock);
		err = vxlan_fdb_create(vxlan, src_mac, src_ip,
				       NUD_REACHABLE,
				       NLM_F_EXCL|NLM_F_CREATE);
		spin_unlock(&vxlan->hash_lock);
	}
}


/* See if multicast group is already in use by other ID */
static bool vxlan_group_used(struct vxlan_net *vn,
			     const struct vxlan_dev *this)
{
	const struct vxlan_dev *vxlan;
	unsigned h;

	for (h = 0; h < VNI_HASH_SIZE; ++h)
		hlist_for_each_entry(vxlan, &vn->vni_list[h], hlist) {
			if (vxlan == this)
				continue;

			if (!netif_running(vxlan->dev))
				continue;

			if (vxlan->gaddr == this->gaddr)
				return true;
		}

	return false;
}

/* kernel equivalent to IP_ADD_MEMBERSHIP */
static int vxlan_join_group(struct net_device *dev)
{
	struct vxlan_dev *vxlan = netdev_priv(dev);
	struct vxlan_net *vn = net_generic(dev_net(dev), vxlan_net_id);
	struct sock *sk = vn->sock->sk;
	struct ip_mreqn mreq = {
		.imr_multiaddr.s_addr	= vxlan->gaddr,
		.imr_ifindex		= vxlan->link,
	};
	int err;

	/* Already a member of group */
	if (vxlan_group_used(vn, vxlan))
		return 0;

	/* Need to drop RTNL to call multicast join */
	rtnl_unlock();
	lock_sock(sk);
	err = ip_mc_join_group(sk, &mreq);
	release_sock(sk);
	rtnl_lock();

	return err;
}


/* kernel equivalent to IP_DROP_MEMBERSHIP */
static int vxlan_leave_group(struct net_device *dev)
{
	struct vxlan_dev *vxlan = netdev_priv(dev);
	struct vxlan_net *vn = net_generic(dev_net(dev), vxlan_net_id);
	int err = 0;
	struct sock *sk = vn->sock->sk;
	struct ip_mreqn mreq = {
		.imr_multiaddr.s_addr	= vxlan->gaddr,
		.imr_ifindex		= vxlan->link,
	};

	/* Only leave group when last vxlan is done. */
	if (vxlan_group_used(vn, vxlan))
		return 0;

	/* Need to drop RTNL to call multicast leave */
	rtnl_unlock();
	lock_sock(sk);
	err = ip_mc_leave_group(sk, &mreq);
	release_sock(sk);
	rtnl_lock();

	return err;
}

/* Callback from net/ipv4/udp.c to receive packets */
static int vxlan_udp_encap_recv(struct sock *sk, struct sk_buff *skb)
{
	struct iphdr *oip;
	struct vxlanhdr *vxh;
	struct vxlan_dev *vxlan;
	struct vxlan_stats *stats;
	__u32 vni;
	int err;

	/* pop off outer UDP header */
	__skb_pull(skb, sizeof(struct udphdr));

	/* Need Vxlan and inner Ethernet header to be present */
	if (!pskb_may_pull(skb, sizeof(struct vxlanhdr)))
		goto error;

	/* Drop packets with reserved bits set */
	vxh = (struct vxlanhdr *) skb->data;
	if (vxh->vx_flags != htonl(VXLAN_FLAGS) ||
	    (vxh->vx_vni & htonl(0xff))) {
		netdev_dbg(skb->dev, "invalid vxlan flags=%#x vni=%#x\n",
			   ntohl(vxh->vx_flags), ntohl(vxh->vx_vni));
		goto error;
	}

	__skb_pull(skb, sizeof(struct vxlanhdr));

	/* Is this VNI defined? */
	vni = ntohl(vxh->vx_vni) >> 8;
	vxlan = vxlan_find_vni(sock_net(sk), vni);
	if (!vxlan) {
		netdev_dbg(skb->dev, "unknown vni %d\n", vni);
		goto drop;
	}

	if (!pskb_may_pull(skb, ETH_HLEN)) {
		vxlan->dev->stats.rx_length_errors++;
		vxlan->dev->stats.rx_errors++;
		goto drop;
	}

	skb_reset_mac_header(skb);

	/* Re-examine inner Ethernet packet */
	oip = ip_hdr(skb);
	skb->protocol = eth_type_trans(skb, vxlan->dev);

	/* Ignore packet loops (and multicast echo) */
	if (compare_ether_addr(eth_hdr(skb)->h_source,
			       vxlan->dev->dev_addr) == 0)
		goto drop;

	if (vxlan->flags & VXLAN_F_LEARN)
		vxlan_snoop(skb->dev, oip->saddr, eth_hdr(skb)->h_source);

	__skb_tunnel_rx(skb, vxlan->dev);
	skb_reset_network_header(skb);

	/* If the NIC driver gave us an encapsulated packet with
	 * CHECKSUM_UNNECESSARY and Rx checksum feature is enabled,
	 * leave the CHECKSUM_UNNECESSARY, the device checksummed it
	 * for us. Otherwise force the upper layers to verify it.
	 */
	if (skb->ip_summed != CHECKSUM_UNNECESSARY || !skb->encapsulation ||
	    !(vxlan->dev->features & NETIF_F_RXCSUM))
		skb->ip_summed = CHECKSUM_NONE;

	skb->encapsulation = 0;

	err = IP_ECN_decapsulate(oip, skb);
	if (unlikely(err)) {
		if (log_ecn_error)
			net_info_ratelimited("non-ECT from %pI4 with TOS=%#x\n",
					     &oip->saddr, oip->tos);
		if (err > 1) {
			++vxlan->dev->stats.rx_frame_errors;
			++vxlan->dev->stats.rx_errors;
			goto drop;
		}
	}

	stats = this_cpu_ptr(vxlan->stats);
	u64_stats_update_begin(&stats->syncp);
	stats->rx_packets++;
	stats->rx_bytes += skb->len;
	u64_stats_update_end(&stats->syncp);

	netif_rx(skb);

	return 0;
error:
	/* Put UDP header back */
	__skb_push(skb, sizeof(struct udphdr));

	return 1;
drop:
	/* Consume bad packet */
	kfree_skb(skb);
	return 0;
}

static int arp_reduce(struct net_device *dev, struct sk_buff *skb)
{
	struct vxlan_dev *vxlan = netdev_priv(dev);
	struct arphdr *parp;
	u8 *arpptr, *sha;
	__be32 sip, tip;
	struct neighbour *n;

	if (dev->flags & IFF_NOARP)
		goto out;

	if (!pskb_may_pull(skb, arp_hdr_len(dev))) {
		dev->stats.tx_dropped++;
		goto out;
	}
	parp = arp_hdr(skb);

	if ((parp->ar_hrd != htons(ARPHRD_ETHER) &&
	     parp->ar_hrd != htons(ARPHRD_IEEE802)) ||
	    parp->ar_pro != htons(ETH_P_IP) ||
	    parp->ar_op != htons(ARPOP_REQUEST) ||
	    parp->ar_hln != dev->addr_len ||
	    parp->ar_pln != 4)
		goto out;
	arpptr = (u8 *)parp + sizeof(struct arphdr);
	sha = arpptr;
	arpptr += dev->addr_len;	/* sha */
	memcpy(&sip, arpptr, sizeof(sip));
	arpptr += sizeof(sip);
	arpptr += dev->addr_len;	/* tha */
	memcpy(&tip, arpptr, sizeof(tip));

	if (ipv4_is_loopback(tip) ||
	    ipv4_is_multicast(tip))
		goto out;

	n = neigh_lookup(&arp_tbl, &tip, dev);

	if (n) {
		struct vxlan_dev *vxlan = netdev_priv(dev);
		struct vxlan_fdb *f;
		struct sk_buff	*reply;

		if (!(n->nud_state & NUD_CONNECTED)) {
			neigh_release(n);
			goto out;
		}

		f = vxlan_find_mac(vxlan, n->ha);
		if (f && f->remote_ip == 0) {
			/* bridge-local neighbor */
			neigh_release(n);
			goto out;
		}

		reply = arp_create(ARPOP_REPLY, ETH_P_ARP, sip, dev, tip, sha,
				n->ha, sha);

		neigh_release(n);

		skb_reset_mac_header(reply);
		__skb_pull(reply, skb_network_offset(reply));
		reply->ip_summed = CHECKSUM_UNNECESSARY;
		reply->pkt_type = PACKET_HOST;

		if (netif_rx_ni(reply) == NET_RX_DROP)
			dev->stats.rx_dropped++;
	} else if (vxlan->flags & VXLAN_F_L3MISS)
		vxlan_ip_miss(dev, tip);
out:
	consume_skb(skb);
	return NETDEV_TX_OK;
}

static bool route_shortcircuit(struct net_device *dev, struct sk_buff *skb)
{
	struct vxlan_dev *vxlan = netdev_priv(dev);
	struct neighbour *n;
	struct iphdr *pip;

	if (is_multicast_ether_addr(eth_hdr(skb)->h_dest))
		return false;

	n = NULL;
	switch (ntohs(eth_hdr(skb)->h_proto)) {
	case ETH_P_IP:
		if (!pskb_may_pull(skb, sizeof(struct iphdr)))
			return false;
		pip = ip_hdr(skb);
		n = neigh_lookup(&arp_tbl, &pip->daddr, dev);
		break;
	default:
		return false;
	}

	if (n) {
		bool diff;

		diff = compare_ether_addr(eth_hdr(skb)->h_dest, n->ha) != 0;
		if (diff) {
			memcpy(eth_hdr(skb)->h_source, eth_hdr(skb)->h_dest,
				dev->addr_len);
			memcpy(eth_hdr(skb)->h_dest, n->ha, dev->addr_len);
		}
		neigh_release(n);
		return diff;
	} else if (vxlan->flags & VXLAN_F_L3MISS)
		vxlan_ip_miss(dev, pip->daddr);
	return false;
}

/* Extract dsfield from inner protocol */
static inline u8 vxlan_get_dsfield(const struct iphdr *iph,
				   const struct sk_buff *skb)
{
	if (skb->protocol == htons(ETH_P_IP))
		return iph->tos;
	else if (skb->protocol == htons(ETH_P_IPV6))
		return ipv6_get_dsfield((const struct ipv6hdr *)iph);
	else
		return 0;
}

/* Propogate ECN bits out */
static inline u8 vxlan_ecn_encap(u8 tos,
				 const struct iphdr *iph,
				 const struct sk_buff *skb)
{
	u8 inner = vxlan_get_dsfield(iph, skb);

	return INET_ECN_encapsulate(tos, inner);
}

static void vxlan_sock_free(struct sk_buff *skb)
{
	sock_put(skb->sk);
}

/* On transmit, associate with the tunnel socket */
static void vxlan_set_owner(struct net_device *dev, struct sk_buff *skb)
{
	struct vxlan_net *vn = net_generic(dev_net(dev), vxlan_net_id);
	struct sock *sk = vn->sock->sk;

	skb_orphan(skb);
	sock_hold(sk);
	skb->sk = sk;
	skb->destructor = vxlan_sock_free;
}

/* Compute source port for outgoing packet
 *   first choice to use L4 flow hash since it will spread
 *     better and maybe available from hardware
 *   secondary choice is to use jhash on the Ethernet header
 */
static u16 vxlan_src_port(const struct vxlan_dev *vxlan, struct sk_buff *skb)
{
	unsigned int range = (vxlan->port_max - vxlan->port_min) + 1;
	u32 hash;

	hash = skb_get_rxhash(skb);
	if (!hash)
		hash = jhash(skb->data, 2 * ETH_ALEN,
			     (__force u32) skb->protocol);

	return (((u64) hash * range) >> 32) + vxlan->port_min;
}

/* Transmit local packets over Vxlan
 *
 * Outer IP header inherits ECN and DF from inner header.
 * Outer UDP destination is the VXLAN assigned port.
 *           source port is based on hash of flow
 */
static netdev_tx_t vxlan_xmit(struct sk_buff *skb, struct net_device *dev)
{
	struct vxlan_dev *vxlan = netdev_priv(dev);
	struct rtable *rt;
	const struct iphdr *old_iph;
	struct ethhdr *eth;
	struct iphdr *iph;
	struct vxlanhdr *vxh;
	struct udphdr *uh;
	struct flowi4 fl4;
	unsigned int pkt_len = skb->len;
	__be32 dst;
	__u16 src_port;
	__be16 df = 0;
	__u8 tos, ttl;
	int err;
	bool did_rsc = false;
	const struct vxlan_fdb *f;

	skb_reset_mac_header(skb);
	eth = eth_hdr(skb);

	if ((vxlan->flags & VXLAN_F_PROXY) && ntohs(eth->h_proto) == ETH_P_ARP)
		return arp_reduce(dev, skb);
	else if ((vxlan->flags&VXLAN_F_RSC) && ntohs(eth->h_proto) == ETH_P_IP)
		did_rsc = route_shortcircuit(dev, skb);

	f = vxlan_find_mac(vxlan, eth->h_dest);
	if (f == NULL) {
		did_rsc = false;
		dst = vxlan->gaddr;
		if (!dst && (vxlan->flags & VXLAN_F_L2MISS) &&
		    !is_multicast_ether_addr(eth->h_dest))
			vxlan_fdb_miss(vxlan, eth->h_dest);
	} else
		dst = f->remote_ip;

	if (!dst) {
		if (did_rsc) {
			__skb_pull(skb, skb_network_offset(skb));
			skb->ip_summed = CHECKSUM_NONE;
			skb->pkt_type = PACKET_HOST;

			/* short-circuited back to local bridge */
			if (netif_rx(skb) == NET_RX_SUCCESS) {
				struct vxlan_stats *stats =
						this_cpu_ptr(vxlan->stats);

				u64_stats_update_begin(&stats->syncp);
				stats->tx_packets++;
				stats->tx_bytes += pkt_len;
				u64_stats_update_end(&stats->syncp);
			} else {
				dev->stats.tx_errors++;
				dev->stats.tx_aborted_errors++;
			}
			return NETDEV_TX_OK;
		}
		goto drop;
	}

	if (!skb->encapsulation) {
		skb_reset_inner_headers(skb);
		skb->encapsulation = 1;
	}

	/* Need space for new headers (invalidates iph ptr) */
	if (skb_cow_head(skb, VXLAN_HEADROOM))
		goto drop;

	old_iph = ip_hdr(skb);

	ttl = vxlan->ttl;
	if (!ttl && IN_MULTICAST(ntohl(dst)))
		ttl = 1;

	tos = vxlan->tos;
	if (tos == 1)
		tos = vxlan_get_dsfield(old_iph, skb);

	src_port = vxlan_src_port(vxlan, skb);

	memset(&fl4, 0, sizeof(fl4));
	fl4.flowi4_oif = vxlan->link;
	fl4.flowi4_tos = RT_TOS(tos);
	fl4.daddr = dst;
	fl4.saddr = vxlan->saddr;

	rt = ip_route_output_key(dev_net(dev), &fl4);
	if (IS_ERR(rt)) {
		netdev_dbg(dev, "no route to %pI4\n", &dst);
		dev->stats.tx_carrier_errors++;
		goto tx_error;
	}

	if (rt->dst.dev == dev) {
		netdev_dbg(dev, "circular route to %pI4\n", &dst);
		ip_rt_put(rt);
		dev->stats.collisions++;
		goto tx_error;
	}

	memset(&(IPCB(skb)->opt), 0, sizeof(IPCB(skb)->opt));
	IPCB(skb)->flags &= ~(IPSKB_XFRM_TUNNEL_SIZE | IPSKB_XFRM_TRANSFORMED |
			      IPSKB_REROUTED);
	skb_dst_drop(skb);
	skb_dst_set(skb, &rt->dst);

	vxh = (struct vxlanhdr *) __skb_push(skb, sizeof(*vxh));
	vxh->vx_flags = htonl(VXLAN_FLAGS);
	vxh->vx_vni = htonl(vxlan->vni << 8);

	__skb_push(skb, sizeof(*uh));
	skb_reset_transport_header(skb);
	uh = udp_hdr(skb);

	uh->dest = htons(vxlan_port);
	uh->source = htons(src_port);

	uh->len = htons(skb->len);
	uh->check = 0;

	__skb_push(skb, sizeof(*iph));
	skb_reset_network_header(skb);
	iph		= ip_hdr(skb);
	iph->version	= 4;
	iph->ihl	= sizeof(struct iphdr) >> 2;
	iph->frag_off	= df;
	iph->protocol	= IPPROTO_UDP;
	iph->tos	= vxlan_ecn_encap(tos, old_iph, skb);
	iph->daddr	= dst;
	iph->saddr	= fl4.saddr;
	iph->ttl	= ttl ? : ip4_dst_hoplimit(&rt->dst);
	tunnel_ip_select_ident(skb, old_iph, &rt->dst);

	nf_reset(skb);

	vxlan_set_owner(dev, skb);

	/* See iptunnel_xmit() */
	if (skb->ip_summed != CHECKSUM_PARTIAL)
		skb->ip_summed = CHECKSUM_NONE;

	err = ip_local_out(skb);
	if (likely(net_xmit_eval(err) == 0)) {
		struct vxlan_stats *stats = this_cpu_ptr(vxlan->stats);

		u64_stats_update_begin(&stats->syncp);
		stats->tx_packets++;
		stats->tx_bytes += pkt_len;
		u64_stats_update_end(&stats->syncp);
	} else {
		dev->stats.tx_errors++;
		dev->stats.tx_aborted_errors++;
	}
	return NETDEV_TX_OK;

drop:
	dev->stats.tx_dropped++;
	goto tx_free;

tx_error:
	dev->stats.tx_errors++;
tx_free:
	dev_kfree_skb(skb);
	return NETDEV_TX_OK;
}

/* Walk the forwarding table and purge stale entries */
static void vxlan_cleanup(unsigned long arg)
{
	struct vxlan_dev *vxlan = (struct vxlan_dev *) arg;
	unsigned long next_timer = jiffies + FDB_AGE_INTERVAL;
	unsigned int h;

	if (!netif_running(vxlan->dev))
		return;

	spin_lock_bh(&vxlan->hash_lock);
	for (h = 0; h < FDB_HASH_SIZE; ++h) {
		struct hlist_node *p, *n;
		hlist_for_each_safe(p, n, &vxlan->fdb_head[h]) {
			struct vxlan_fdb *f
				= container_of(p, struct vxlan_fdb, hlist);
			unsigned long timeout;

			if (f->state & NUD_PERMANENT)
				continue;

			timeout = f->used + vxlan->age_interval * HZ;
			if (time_before_eq(timeout, jiffies)) {
				netdev_dbg(vxlan->dev,
					   "garbage collect %pM\n",
					   f->eth_addr);
				f->state = NUD_STALE;
				vxlan_fdb_destroy(vxlan, f);
			} else if (time_before(timeout, next_timer))
				next_timer = timeout;
		}
	}
	spin_unlock_bh(&vxlan->hash_lock);

	mod_timer(&vxlan->age_timer, next_timer);
}

/* Setup stats when device is created */
static int vxlan_init(struct net_device *dev)
{
	struct vxlan_dev *vxlan = netdev_priv(dev);

	vxlan->stats = alloc_percpu(struct vxlan_stats);
	if (!vxlan->stats)
		return -ENOMEM;

	return 0;
}

/* Start ageing timer and join group when device is brought up */
static int vxlan_open(struct net_device *dev)
{
	struct vxlan_dev *vxlan = netdev_priv(dev);
	int err;

	if (vxlan->gaddr) {
		err = vxlan_join_group(dev);
		if (err)
			return err;
	}

	if (vxlan->age_interval)
		mod_timer(&vxlan->age_timer, jiffies + FDB_AGE_INTERVAL);

	return 0;
}

/* Purge the forwarding table */
static void vxlan_flush(struct vxlan_dev *vxlan)
{
	unsigned h;

	spin_lock_bh(&vxlan->hash_lock);
	for (h = 0; h < FDB_HASH_SIZE; ++h) {
		struct hlist_node *p, *n;
		hlist_for_each_safe(p, n, &vxlan->fdb_head[h]) {
			struct vxlan_fdb *f
				= container_of(p, struct vxlan_fdb, hlist);
			vxlan_fdb_destroy(vxlan, f);
		}
	}
	spin_unlock_bh(&vxlan->hash_lock);
}

/* Cleanup timer and forwarding table on shutdown */
static int vxlan_stop(struct net_device *dev)
{
	struct vxlan_dev *vxlan = netdev_priv(dev);

	if (vxlan->gaddr)
		vxlan_leave_group(dev);

	del_timer_sync(&vxlan->age_timer);

	vxlan_flush(vxlan);

	return 0;
}

/* Merge per-cpu statistics */
static struct rtnl_link_stats64 *vxlan_stats64(struct net_device *dev,
					       struct rtnl_link_stats64 *stats)
{
	struct vxlan_dev *vxlan = netdev_priv(dev);
	struct vxlan_stats tmp, sum = { 0 };
	unsigned int cpu;

	for_each_possible_cpu(cpu) {
		unsigned int start;
		const struct vxlan_stats *stats
			= per_cpu_ptr(vxlan->stats, cpu);

		do {
			start = u64_stats_fetch_begin_bh(&stats->syncp);
			memcpy(&tmp, stats, sizeof(tmp));
		} while (u64_stats_fetch_retry_bh(&stats->syncp, start));

		sum.tx_bytes   += tmp.tx_bytes;
		sum.tx_packets += tmp.tx_packets;
		sum.rx_bytes   += tmp.rx_bytes;
		sum.rx_packets += tmp.rx_packets;
	}

	stats->tx_bytes   = sum.tx_bytes;
	stats->tx_packets = sum.tx_packets;
	stats->rx_bytes   = sum.rx_bytes;
	stats->rx_packets = sum.rx_packets;

	stats->multicast = dev->stats.multicast;
	stats->rx_length_errors = dev->stats.rx_length_errors;
	stats->rx_frame_errors = dev->stats.rx_frame_errors;
	stats->rx_errors = dev->stats.rx_errors;

	stats->tx_dropped = dev->stats.tx_dropped;
	stats->tx_carrier_errors  = dev->stats.tx_carrier_errors;
	stats->tx_aborted_errors  = dev->stats.tx_aborted_errors;
	stats->collisions  = dev->stats.collisions;
	stats->tx_errors = dev->stats.tx_errors;

	return stats;
}

/* Stub, nothing needs to be done. */
static void vxlan_set_multicast_list(struct net_device *dev)
{
}

static const struct net_device_ops vxlan_netdev_ops = {
	.ndo_init		= vxlan_init,
	.ndo_open		= vxlan_open,
	.ndo_stop		= vxlan_stop,
	.ndo_start_xmit		= vxlan_xmit,
	.ndo_get_stats64	= vxlan_stats64,
	.ndo_set_rx_mode	= vxlan_set_multicast_list,
	.ndo_change_mtu		= eth_change_mtu,
	.ndo_validate_addr	= eth_validate_addr,
	.ndo_set_mac_address	= eth_mac_addr,
	.ndo_fdb_add		= vxlan_fdb_add,
	.ndo_fdb_del		= vxlan_fdb_delete,
	.ndo_fdb_dump		= vxlan_fdb_dump,
};

/* Info for udev, that this is a virtual tunnel endpoint */
static struct device_type vxlan_type = {
	.name = "vxlan",
};

static void vxlan_free(struct net_device *dev)
{
	struct vxlan_dev *vxlan = netdev_priv(dev);

	free_percpu(vxlan->stats);
	free_netdev(dev);
}

/* Initialize the device structure. */
static void vxlan_setup(struct net_device *dev)
{
	struct vxlan_dev *vxlan = netdev_priv(dev);
	unsigned h;
	int low, high;

	eth_hw_addr_random(dev);
	ether_setup(dev);
	dev->hard_header_len = ETH_HLEN + VXLAN_HEADROOM;

	dev->netdev_ops = &vxlan_netdev_ops;
	dev->destructor = vxlan_free;
	SET_NETDEV_DEVTYPE(dev, &vxlan_type);

	dev->tx_queue_len = 0;
	dev->features	|= NETIF_F_LLTX;
	dev->features	|= NETIF_F_NETNS_LOCAL;
	dev->features	|= NETIF_F_SG | NETIF_F_HW_CSUM;
	dev->features   |= NETIF_F_RXCSUM;

	dev->hw_features |= NETIF_F_SG | NETIF_F_HW_CSUM | NETIF_F_RXCSUM;
	dev->priv_flags	&= ~IFF_XMIT_DST_RELEASE;
	dev->priv_flags |= IFF_LIVE_ADDR_CHANGE;

	spin_lock_init(&vxlan->hash_lock);

	init_timer_deferrable(&vxlan->age_timer);
	vxlan->age_timer.function = vxlan_cleanup;
	vxlan->age_timer.data = (unsigned long) vxlan;

	inet_get_local_port_range(&low, &high);
	vxlan->port_min = low;
	vxlan->port_max = high;

	vxlan->dev = dev;

	for (h = 0; h < FDB_HASH_SIZE; ++h)
		INIT_HLIST_HEAD(&vxlan->fdb_head[h]);
}

static const struct nla_policy vxlan_policy[IFLA_VXLAN_MAX + 1] = {
	[IFLA_VXLAN_ID]		= { .type = NLA_U32 },
	[IFLA_VXLAN_GROUP]	= { .len = FIELD_SIZEOF(struct iphdr, daddr) },
	[IFLA_VXLAN_LINK]	= { .type = NLA_U32 },
	[IFLA_VXLAN_LOCAL]	= { .len = FIELD_SIZEOF(struct iphdr, saddr) },
	[IFLA_VXLAN_TOS]	= { .type = NLA_U8 },
	[IFLA_VXLAN_TTL]	= { .type = NLA_U8 },
	[IFLA_VXLAN_LEARNING]	= { .type = NLA_U8 },
	[IFLA_VXLAN_AGEING]	= { .type = NLA_U32 },
	[IFLA_VXLAN_LIMIT]	= { .type = NLA_U32 },
	[IFLA_VXLAN_PORT_RANGE] = { .len  = sizeof(struct ifla_vxlan_port_range) },
	[IFLA_VXLAN_PROXY]	= { .type = NLA_U8 },
	[IFLA_VXLAN_RSC]	= { .type = NLA_U8 },
	[IFLA_VXLAN_L2MISS]	= { .type = NLA_U8 },
	[IFLA_VXLAN_L3MISS]	= { .type = NLA_U8 },
};

static int vxlan_validate(struct nlattr *tb[], struct nlattr *data[])
{
	if (tb[IFLA_ADDRESS]) {
		if (nla_len(tb[IFLA_ADDRESS]) != ETH_ALEN) {
			pr_debug("invalid link address (not ethernet)\n");
			return -EINVAL;
		}

		if (!is_valid_ether_addr(nla_data(tb[IFLA_ADDRESS]))) {
			pr_debug("invalid all zero ethernet address\n");
			return -EADDRNOTAVAIL;
		}
	}

	if (!data)
		return -EINVAL;

	if (data[IFLA_VXLAN_ID]) {
		__u32 id = nla_get_u32(data[IFLA_VXLAN_ID]);
		if (id >= VXLAN_VID_MASK)
			return -ERANGE;
	}

	if (data[IFLA_VXLAN_GROUP]) {
		__be32 gaddr = nla_get_be32(data[IFLA_VXLAN_GROUP]);
		if (!IN_MULTICAST(ntohl(gaddr))) {
			pr_debug("group address is not IPv4 multicast\n");
			return -EADDRNOTAVAIL;
		}
	}

	if (data[IFLA_VXLAN_PORT_RANGE]) {
		const struct ifla_vxlan_port_range *p
			= nla_data(data[IFLA_VXLAN_PORT_RANGE]);

		if (ntohs(p->high) < ntohs(p->low)) {
			pr_debug("port range %u .. %u not valid\n",
				 ntohs(p->low), ntohs(p->high));
			return -EINVAL;
		}
	}

	return 0;
}

static void vxlan_get_drvinfo(struct net_device *netdev,
			      struct ethtool_drvinfo *drvinfo)
{
	strlcpy(drvinfo->version, VXLAN_VERSION, sizeof(drvinfo->version));
	strlcpy(drvinfo->driver, "vxlan", sizeof(drvinfo->driver));
}

static const struct ethtool_ops vxlan_ethtool_ops = {
	.get_drvinfo	= vxlan_get_drvinfo,
	.get_link	= ethtool_op_get_link,
};

static int vxlan_newlink(struct net *net, struct net_device *dev,
			 struct nlattr *tb[], struct nlattr *data[])
{
	struct vxlan_dev *vxlan = netdev_priv(dev);
	__u32 vni;
	int err;

	if (!data[IFLA_VXLAN_ID])
		return -EINVAL;

	vni = nla_get_u32(data[IFLA_VXLAN_ID]);
	if (vxlan_find_vni(net, vni)) {
		pr_info("duplicate VNI %u\n", vni);
		return -EEXIST;
	}
	vxlan->vni = vni;

	if (data[IFLA_VXLAN_GROUP])
		vxlan->gaddr = nla_get_be32(data[IFLA_VXLAN_GROUP]);

	if (data[IFLA_VXLAN_LOCAL])
		vxlan->saddr = nla_get_be32(data[IFLA_VXLAN_LOCAL]);

	if (data[IFLA_VXLAN_LINK] &&
	    (vxlan->link = nla_get_u32(data[IFLA_VXLAN_LINK]))) {
		struct net_device *lowerdev
			 = __dev_get_by_index(net, vxlan->link);

		if (!lowerdev) {
			pr_info("ifindex %d does not exist\n", vxlan->link);
			return -ENODEV;
		}

		if (!tb[IFLA_MTU])
			dev->mtu = lowerdev->mtu - VXLAN_HEADROOM;

		/* update header length based on lower device */
		dev->hard_header_len = lowerdev->hard_header_len +
				       VXLAN_HEADROOM;
	}

	if (data[IFLA_VXLAN_TOS])
		vxlan->tos  = nla_get_u8(data[IFLA_VXLAN_TOS]);

	if (data[IFLA_VXLAN_TTL])
		vxlan->ttl = nla_get_u8(data[IFLA_VXLAN_TTL]);

	if (!data[IFLA_VXLAN_LEARNING] || nla_get_u8(data[IFLA_VXLAN_LEARNING]))
		vxlan->flags |= VXLAN_F_LEARN;

	if (data[IFLA_VXLAN_AGEING])
		vxlan->age_interval = nla_get_u32(data[IFLA_VXLAN_AGEING]);
	else
		vxlan->age_interval = FDB_AGE_DEFAULT;

	if (data[IFLA_VXLAN_PROXY] && nla_get_u8(data[IFLA_VXLAN_PROXY]))
		vxlan->flags |= VXLAN_F_PROXY;

	if (data[IFLA_VXLAN_RSC] && nla_get_u8(data[IFLA_VXLAN_RSC]))
		vxlan->flags |= VXLAN_F_RSC;

	if (data[IFLA_VXLAN_L2MISS] && nla_get_u8(data[IFLA_VXLAN_L2MISS]))
		vxlan->flags |= VXLAN_F_L2MISS;

	if (data[IFLA_VXLAN_L3MISS] && nla_get_u8(data[IFLA_VXLAN_L3MISS]))
		vxlan->flags |= VXLAN_F_L3MISS;

	if (data[IFLA_VXLAN_LIMIT])
		vxlan->addrmax = nla_get_u32(data[IFLA_VXLAN_LIMIT]);

	if (data[IFLA_VXLAN_PORT_RANGE]) {
		const struct ifla_vxlan_port_range *p
			= nla_data(data[IFLA_VXLAN_PORT_RANGE]);
		vxlan->port_min = ntohs(p->low);
		vxlan->port_max = ntohs(p->high);
	}

	SET_ETHTOOL_OPS(dev, &vxlan_ethtool_ops);

	err = register_netdevice(dev);
	if (!err)
		hlist_add_head_rcu(&vxlan->hlist, vni_head(net, vxlan->vni));

	return err;
}

static void vxlan_dellink(struct net_device *dev, struct list_head *head)
{
	struct vxlan_dev *vxlan = netdev_priv(dev);

	hlist_del_rcu(&vxlan->hlist);

	unregister_netdevice_queue(dev, head);
}

static size_t vxlan_get_size(const struct net_device *dev)
{

	return nla_total_size(sizeof(__u32)) +	/* IFLA_VXLAN_ID */
		nla_total_size(sizeof(__be32)) +/* IFLA_VXLAN_GROUP */
		nla_total_size(sizeof(__u32)) +	/* IFLA_VXLAN_LINK */
		nla_total_size(sizeof(__be32))+	/* IFLA_VXLAN_LOCAL */
		nla_total_size(sizeof(__u8)) +	/* IFLA_VXLAN_TTL */
		nla_total_size(sizeof(__u8)) +	/* IFLA_VXLAN_TOS */
		nla_total_size(sizeof(__u8)) +	/* IFLA_VXLAN_LEARNING */
		nla_total_size(sizeof(__u8)) +	/* IFLA_VXLAN_PROXY */
		nla_total_size(sizeof(__u8)) +	/* IFLA_VXLAN_RSC */
		nla_total_size(sizeof(__u8)) +	/* IFLA_VXLAN_L2MISS */
		nla_total_size(sizeof(__u8)) +	/* IFLA_VXLAN_L3MISS */
		nla_total_size(sizeof(__u32)) +	/* IFLA_VXLAN_AGEING */
		nla_total_size(sizeof(__u32)) +	/* IFLA_VXLAN_LIMIT */
		nla_total_size(sizeof(struct ifla_vxlan_port_range)) +
		0;
}

static int vxlan_fill_info(struct sk_buff *skb, const struct net_device *dev)
{
	const struct vxlan_dev *vxlan = netdev_priv(dev);
	struct ifla_vxlan_port_range ports = {
		.low =  htons(vxlan->port_min),
		.high = htons(vxlan->port_max),
	};

	if (nla_put_u32(skb, IFLA_VXLAN_ID, vxlan->vni))
		goto nla_put_failure;

	if (vxlan->gaddr && nla_put_be32(skb, IFLA_VXLAN_GROUP, vxlan->gaddr))
		goto nla_put_failure;

	if (vxlan->link && nla_put_u32(skb, IFLA_VXLAN_LINK, vxlan->link))
		goto nla_put_failure;

	if (vxlan->saddr && nla_put_be32(skb, IFLA_VXLAN_LOCAL, vxlan->saddr))
		goto nla_put_failure;

	if (nla_put_u8(skb, IFLA_VXLAN_TTL, vxlan->ttl) ||
	    nla_put_u8(skb, IFLA_VXLAN_TOS, vxlan->tos) ||
	    nla_put_u8(skb, IFLA_VXLAN_LEARNING,
			!!(vxlan->flags & VXLAN_F_LEARN)) ||
	    nla_put_u8(skb, IFLA_VXLAN_PROXY,
			!!(vxlan->flags & VXLAN_F_PROXY)) ||
	    nla_put_u8(skb, IFLA_VXLAN_RSC, !!(vxlan->flags & VXLAN_F_RSC)) ||
	    nla_put_u8(skb, IFLA_VXLAN_L2MISS,
			!!(vxlan->flags & VXLAN_F_L2MISS)) ||
	    nla_put_u8(skb, IFLA_VXLAN_L3MISS,
			!!(vxlan->flags & VXLAN_F_L3MISS)) ||
	    nla_put_u32(skb, IFLA_VXLAN_AGEING, vxlan->age_interval) ||
	    nla_put_u32(skb, IFLA_VXLAN_LIMIT, vxlan->addrmax))
		goto nla_put_failure;

	if (nla_put(skb, IFLA_VXLAN_PORT_RANGE, sizeof(ports), &ports))
		goto nla_put_failure;

	return 0;

nla_put_failure:
	return -EMSGSIZE;
}

static struct rtnl_link_ops vxlan_link_ops __read_mostly = {
	.kind		= "vxlan",
	.maxtype	= IFLA_VXLAN_MAX,
	.policy		= vxlan_policy,
	.priv_size	= sizeof(struct vxlan_dev),
	.setup		= vxlan_setup,
	.validate	= vxlan_validate,
	.newlink	= vxlan_newlink,
	.dellink	= vxlan_dellink,
	.get_size	= vxlan_get_size,
	.fill_info	= vxlan_fill_info,
};

static __net_init int vxlan_init_net(struct net *net)
{
	struct vxlan_net *vn = net_generic(net, vxlan_net_id);
	struct sock *sk;
	struct sockaddr_in vxlan_addr = {
		.sin_family = AF_INET,
		.sin_addr.s_addr = htonl(INADDR_ANY),
	};
	int rc;
	unsigned h;

	/* Create UDP socket for encapsulation receive. */
	rc = sock_create_kern(AF_INET, SOCK_DGRAM, IPPROTO_UDP, &vn->sock);
	if (rc < 0) {
		pr_debug("UDP socket create failed\n");
		return rc;
	}
	/* Put in proper namespace */
	sk = vn->sock->sk;
	sk_change_net(sk, net);

	vxlan_addr.sin_port = htons(vxlan_port);

	rc = kernel_bind(vn->sock, (struct sockaddr *) &vxlan_addr,
			 sizeof(vxlan_addr));
	if (rc < 0) {
		pr_debug("bind for UDP socket %pI4:%u (%d)\n",
			 &vxlan_addr.sin_addr, ntohs(vxlan_addr.sin_port), rc);
		sk_release_kernel(sk);
		vn->sock = NULL;
		return rc;
	}

	/* Disable multicast loopback */
	inet_sk(sk)->mc_loop = 0;

	/* Mark socket as an encapsulation socket. */
	udp_sk(sk)->encap_type = 1;
	udp_sk(sk)->encap_rcv = vxlan_udp_encap_recv;
	udp_encap_enable();

	for (h = 0; h < VNI_HASH_SIZE; ++h)
		INIT_HLIST_HEAD(&vn->vni_list[h]);

	return 0;
}

static __net_exit void vxlan_exit_net(struct net *net)
{
	struct vxlan_net *vn = net_generic(net, vxlan_net_id);
	struct vxlan_dev *vxlan;
<<<<<<< HEAD
	struct hlist_node *pos;
=======
>>>>>>> 8ca7cd1b
	unsigned h;

	rtnl_lock();
	for (h = 0; h < VNI_HASH_SIZE; ++h)
<<<<<<< HEAD
		hlist_for_each_entry(vxlan, pos, &vn->vni_list[h], hlist)
=======
		hlist_for_each_entry(vxlan, &vn->vni_list[h], hlist)
>>>>>>> 8ca7cd1b
			dev_close(vxlan->dev);
	rtnl_unlock();

	if (vn->sock) {
		sk_release_kernel(vn->sock->sk);
		vn->sock = NULL;
	}
}

static struct pernet_operations vxlan_net_ops = {
	.init = vxlan_init_net,
	.exit = vxlan_exit_net,
	.id   = &vxlan_net_id,
	.size = sizeof(struct vxlan_net),
};

static int __init vxlan_init_module(void)
{
	int rc;

	get_random_bytes(&vxlan_salt, sizeof(vxlan_salt));

	rc = register_pernet_device(&vxlan_net_ops);
	if (rc)
		goto out1;

	rc = rtnl_link_register(&vxlan_link_ops);
	if (rc)
		goto out2;

	return 0;

out2:
	unregister_pernet_device(&vxlan_net_ops);
out1:
	return rc;
}
module_init(vxlan_init_module);

static void __exit vxlan_cleanup_module(void)
{
	rtnl_link_unregister(&vxlan_link_ops);
	unregister_pernet_device(&vxlan_net_ops);
}
module_exit(vxlan_cleanup_module);

MODULE_LICENSE("GPL");
MODULE_VERSION(VXLAN_VERSION);
MODULE_AUTHOR("Stephen Hemminger <shemminger@vyatta.com>");
MODULE_ALIAS_RTNL_LINK("vxlan");<|MERGE_RESOLUTION|>--- conflicted
+++ resolved
@@ -1507,19 +1507,11 @@
 {
 	struct vxlan_net *vn = net_generic(net, vxlan_net_id);
 	struct vxlan_dev *vxlan;
-<<<<<<< HEAD
-	struct hlist_node *pos;
-=======
->>>>>>> 8ca7cd1b
 	unsigned h;
 
 	rtnl_lock();
 	for (h = 0; h < VNI_HASH_SIZE; ++h)
-<<<<<<< HEAD
-		hlist_for_each_entry(vxlan, pos, &vn->vni_list[h], hlist)
-=======
 		hlist_for_each_entry(vxlan, &vn->vni_list[h], hlist)
->>>>>>> 8ca7cd1b
 			dev_close(vxlan->dev);
 	rtnl_unlock();
 
