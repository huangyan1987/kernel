--- conflicted
+++ resolved
@@ -7514,21 +7514,6 @@
 	case RF2850:
 		spec->num_channels = ARRAY_SIZE(rf_vals);
 		spec->channels = rf_vals;
-<<<<<<< HEAD
-	} else if (rt2x00_rf(rt2x00dev, RF3020) ||
-		   rt2x00_rf(rt2x00dev, RF2020) ||
-		   rt2x00_rf(rt2x00dev, RF3021) ||
-		   rt2x00_rf(rt2x00dev, RF3022) ||
-		   rt2x00_rf(rt2x00dev, RF3070) ||
-		   rt2x00_rf(rt2x00dev, RF3290) ||
-		   rt2x00_rf(rt2x00dev, RF3320) ||
-		   rt2x00_rf(rt2x00dev, RF3322) ||
-		   rt2x00_rf(rt2x00dev, RF5360) ||
-		   rt2x00_rf(rt2x00dev, RF5370) ||
-		   rt2x00_rf(rt2x00dev, RF5372) ||
-		   rt2x00_rf(rt2x00dev, RF5390) ||
-		   rt2x00_rf(rt2x00dev, RF5392)) {
-=======
 		break;
 
 	case RF2020:
@@ -7544,7 +7529,6 @@
 	case RF5372:
 	case RF5390:
 	case RF5392:
->>>>>>> 5da42cf7
 		spec->num_channels = 14;
 		spec->channels = rf_vals_3x;
 		break;
