--- conflicted
+++ resolved
@@ -3410,11 +3410,7 @@
 	/*
 	 * First check if temperature compensation is supported.
 	 */
-<<<<<<< HEAD
-	rt2x00_eeprom_read(rt2x00dev, EEPROM_NIC_CONF1, &eeprom);
-=======
 	rt2800_eeprom_read(rt2x00dev, EEPROM_NIC_CONF1, &eeprom);
->>>>>>> 10ab4096
 	if (!rt2x00_get_field16(eeprom, EEPROM_NIC_CONF1_EXTERNAL_TX_ALC))
 		return 0;
 
