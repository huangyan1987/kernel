--- conflicted
+++ resolved
@@ -368,21 +368,6 @@
 	}
 
 	priv->ucode_loaded = true;
-<<<<<<< HEAD
-
-	/*
-	 * This step takes a long time (60-80ms!!) and
-	 * WoWLAN image should be loaded quickly, so
-	 * skip it for WoWLAN.
-	 */
-	if (ucode_type != IWL_UCODE_WOWLAN) {
-		ret = iwl_verify_ucode(priv, ucode_type);
-		if (ret) {
-			priv->cur_ucode = old_type;
-			return ret;
-		}
-=======
->>>>>>> 8ca7cd1b
 
 	if (ucode_type != IWL_UCODE_WOWLAN) {
 		/* delay a bit to give rfkill time to run */
