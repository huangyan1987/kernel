--- conflicted
+++ resolved
@@ -787,10 +787,7 @@
 	iwl_trans_stop_device(mvm->trans);
 
 	mvm->scan_status = IWL_MVM_SCAN_NONE;
-<<<<<<< HEAD
-=======
 	mvm->ps_disabled = false;
->>>>>>> 6f566b79
 	mvm->calibrating = false;
 
 	/* just in case one was running */
