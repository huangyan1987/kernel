/******************************************************************************
 *
 * Copyright(c) 2005 - 2014 Intel Corporation. All rights reserved.
 *
 * This program is free software; you can redistribute it and/or modify it
 * under the terms of version 2 of the GNU General Public License as
 * published by the Free Software Foundation.
 *
 * This program is distributed in the hope that it will be useful, but WITHOUT
 * ANY WARRANTY; without even the implied warranty of MERCHANTABILITY or
 * FITNESS FOR A PARTICULAR PURPOSE.  See the GNU General Public License for
 * more details.
 *
 * You should have received a copy of the GNU General Public License along with
 * this program; if not, write to the Free Software Foundation, Inc.,
 * 51 Franklin Street, Fifth Floor, Boston, MA 02110, USA
 *
 * The full GNU General Public License is included in this distribution in the
 * file called LICENSE.
 *
 * Contact Information:
 *  Intel Linux Wireless <ilw@linux.intel.com>
 * Intel Corporation, 5200 N.E. Elam Young Parkway, Hillsboro, OR 97124-6497
 *
 *****************************************************************************/
#include <linux/kernel.h>
#include <linux/skbuff.h>
#include <linux/slab.h>
#include <net/mac80211.h>

#include <linux/netdevice.h>
#include <linux/etherdevice.h>
#include <linux/delay.h>

#include <linux/workqueue.h>
#include "rs.h"
#include "fw-api.h"
#include "sta.h"
#include "iwl-op-mode.h"
#include "mvm.h"

#define RS_NAME "iwl-mvm-rs"

#define NUM_TRY_BEFORE_ANT_TOGGLE       1
#define RS_LEGACY_RETRIES_PER_RATE      1
#define RS_HT_VHT_RETRIES_PER_RATE      2
#define RS_HT_VHT_RETRIES_PER_RATE_TW   1
#define RS_INITIAL_MIMO_NUM_RATES       3
#define RS_INITIAL_SISO_NUM_RATES       3
#define RS_INITIAL_LEGACY_NUM_RATES     LINK_QUAL_MAX_RETRY_NUM
#define RS_SECONDARY_LEGACY_NUM_RATES   LINK_QUAL_MAX_RETRY_NUM
#define RS_SECONDARY_SISO_NUM_RATES     3
#define RS_SECONDARY_SISO_RETRIES       1

#define IWL_RATE_MAX_WINDOW		62	/* # tx in history window */
#define IWL_RATE_MIN_FAILURE_TH		3	/* min failures to calc tpt */
#define IWL_RATE_MIN_SUCCESS_TH		8	/* min successes to calc tpt */

/* max allowed rate miss before sync LQ cmd */
#define IWL_MISSED_RATE_MAX		15
#define RS_STAY_IN_COLUMN_TIMEOUT       (5*HZ)
#define RS_IDLE_TIMEOUT                 (5*HZ)

static u8 rs_ht_to_legacy[] = {
	[IWL_RATE_MCS_0_INDEX] = IWL_RATE_6M_INDEX,
	[IWL_RATE_MCS_1_INDEX] = IWL_RATE_9M_INDEX,
	[IWL_RATE_MCS_2_INDEX] = IWL_RATE_12M_INDEX,
	[IWL_RATE_MCS_3_INDEX] = IWL_RATE_18M_INDEX,
	[IWL_RATE_MCS_4_INDEX] = IWL_RATE_24M_INDEX,
	[IWL_RATE_MCS_5_INDEX] = IWL_RATE_36M_INDEX,
	[IWL_RATE_MCS_6_INDEX] = IWL_RATE_48M_INDEX,
	[IWL_RATE_MCS_7_INDEX] = IWL_RATE_54M_INDEX,
	[IWL_RATE_MCS_8_INDEX] = IWL_RATE_54M_INDEX,
	[IWL_RATE_MCS_9_INDEX] = IWL_RATE_54M_INDEX,
};

static const u8 ant_toggle_lookup[] = {
	[ANT_NONE] = ANT_NONE,
	[ANT_A] = ANT_B,
	[ANT_B] = ANT_C,
	[ANT_AB] = ANT_BC,
	[ANT_C] = ANT_A,
	[ANT_AC] = ANT_AB,
	[ANT_BC] = ANT_AC,
	[ANT_ABC] = ANT_ABC,
};

#define IWL_DECLARE_RATE_INFO(r, s, rp, rn)			      \
	[IWL_RATE_##r##M_INDEX] = { IWL_RATE_##r##M_PLCP,	      \
				    IWL_RATE_HT_SISO_MCS_##s##_PLCP,  \
				    IWL_RATE_HT_MIMO2_MCS_##s##_PLCP, \
				    IWL_RATE_VHT_SISO_MCS_##s##_PLCP, \
				    IWL_RATE_VHT_MIMO2_MCS_##s##_PLCP,\
				    IWL_RATE_##rp##M_INDEX,	      \
				    IWL_RATE_##rn##M_INDEX }

#define IWL_DECLARE_MCS_RATE(s)						  \
	[IWL_RATE_MCS_##s##_INDEX] = { IWL_RATE_INVM_PLCP,		  \
				       IWL_RATE_HT_SISO_MCS_##s##_PLCP,	  \
				       IWL_RATE_HT_MIMO2_MCS_##s##_PLCP,  \
				       IWL_RATE_VHT_SISO_MCS_##s##_PLCP,  \
				       IWL_RATE_VHT_MIMO2_MCS_##s##_PLCP, \
				       IWL_RATE_INVM_INDEX,	          \
				       IWL_RATE_INVM_INDEX }

/*
 * Parameter order:
 *   rate, ht rate, prev rate, next rate
 *
 * If there isn't a valid next or previous rate then INV is used which
 * maps to IWL_RATE_INVALID
 *
 */
static const struct iwl_rs_rate_info iwl_rates[IWL_RATE_COUNT] = {
	IWL_DECLARE_RATE_INFO(1, INV, INV, 2),   /*  1mbps */
	IWL_DECLARE_RATE_INFO(2, INV, 1, 5),     /*  2mbps */
	IWL_DECLARE_RATE_INFO(5, INV, 2, 11),    /*5.5mbps */
	IWL_DECLARE_RATE_INFO(11, INV, 9, 12),   /* 11mbps */
	IWL_DECLARE_RATE_INFO(6, 0, 5, 11),      /*  6mbps ; MCS 0 */
	IWL_DECLARE_RATE_INFO(9, INV, 6, 11),    /*  9mbps */
	IWL_DECLARE_RATE_INFO(12, 1, 11, 18),    /* 12mbps ; MCS 1 */
	IWL_DECLARE_RATE_INFO(18, 2, 12, 24),    /* 18mbps ; MCS 2 */
	IWL_DECLARE_RATE_INFO(24, 3, 18, 36),    /* 24mbps ; MCS 3 */
	IWL_DECLARE_RATE_INFO(36, 4, 24, 48),    /* 36mbps ; MCS 4 */
	IWL_DECLARE_RATE_INFO(48, 5, 36, 54),    /* 48mbps ; MCS 5 */
	IWL_DECLARE_RATE_INFO(54, 6, 48, INV),   /* 54mbps ; MCS 6 */
	IWL_DECLARE_MCS_RATE(7),                 /* MCS 7 */
	IWL_DECLARE_MCS_RATE(8),                 /* MCS 8 */
	IWL_DECLARE_MCS_RATE(9),                 /* MCS 9 */
};

enum rs_action {
	RS_ACTION_STAY = 0,
	RS_ACTION_DOWNSCALE = -1,
	RS_ACTION_UPSCALE = 1,
};

enum rs_column_mode {
	RS_INVALID = 0,
	RS_LEGACY,
	RS_SISO,
	RS_MIMO2,
};

#define MAX_NEXT_COLUMNS 7
#define MAX_COLUMN_CHECKS 3

typedef bool (*allow_column_func_t) (struct iwl_mvm *mvm,
				     struct ieee80211_sta *sta,
				     struct iwl_scale_tbl_info *tbl);

struct rs_tx_column {
	enum rs_column_mode mode;
	u8 ant;
	bool sgi;
	enum rs_column next_columns[MAX_NEXT_COLUMNS];
	allow_column_func_t checks[MAX_COLUMN_CHECKS];
};

static bool rs_mimo_allow(struct iwl_mvm *mvm, struct ieee80211_sta *sta,
			  struct iwl_scale_tbl_info *tbl)
{
	if (!sta->ht_cap.ht_supported)
		return false;

	if (sta->smps_mode == IEEE80211_SMPS_STATIC)
		return false;

	if (num_of_ant(mvm->fw->valid_tx_ant) < 2)
		return false;

	if (!iwl_mvm_bt_coex_is_mimo_allowed(mvm, sta))
		return false;

	return true;
}

static bool rs_siso_allow(struct iwl_mvm *mvm, struct ieee80211_sta *sta,
			  struct iwl_scale_tbl_info *tbl)
{
	if (!sta->ht_cap.ht_supported)
		return false;

	return true;
}

static bool rs_sgi_allow(struct iwl_mvm *mvm, struct ieee80211_sta *sta,
			 struct iwl_scale_tbl_info *tbl)
{
	struct rs_rate *rate = &tbl->rate;
	struct ieee80211_sta_ht_cap *ht_cap = &sta->ht_cap;
	struct ieee80211_sta_vht_cap *vht_cap = &sta->vht_cap;

	if (is_ht20(rate) && (ht_cap->cap &
			     IEEE80211_HT_CAP_SGI_20))
		return true;
	if (is_ht40(rate) && (ht_cap->cap &
			     IEEE80211_HT_CAP_SGI_40))
		return true;
	if (is_ht80(rate) && (vht_cap->cap &
			     IEEE80211_VHT_CAP_SHORT_GI_80))
		return true;

	return false;
}

static const struct rs_tx_column rs_tx_columns[] = {
	[RS_COLUMN_LEGACY_ANT_A] = {
		.mode = RS_LEGACY,
		.ant = ANT_A,
		.next_columns = {
			RS_COLUMN_LEGACY_ANT_B,
			RS_COLUMN_SISO_ANT_A,
			RS_COLUMN_SISO_ANT_B,
			RS_COLUMN_INVALID,
			RS_COLUMN_INVALID,
			RS_COLUMN_INVALID,
			RS_COLUMN_INVALID,
		},
	},
	[RS_COLUMN_LEGACY_ANT_B] = {
		.mode = RS_LEGACY,
		.ant = ANT_B,
		.next_columns = {
			RS_COLUMN_LEGACY_ANT_A,
			RS_COLUMN_SISO_ANT_A,
			RS_COLUMN_SISO_ANT_B,
			RS_COLUMN_INVALID,
			RS_COLUMN_INVALID,
			RS_COLUMN_INVALID,
			RS_COLUMN_INVALID,
		},
	},
	[RS_COLUMN_SISO_ANT_A] = {
		.mode = RS_SISO,
		.ant = ANT_A,
		.next_columns = {
			RS_COLUMN_SISO_ANT_B,
			RS_COLUMN_MIMO2,
			RS_COLUMN_SISO_ANT_A_SGI,
			RS_COLUMN_SISO_ANT_B_SGI,
			RS_COLUMN_LEGACY_ANT_A,
			RS_COLUMN_LEGACY_ANT_B,
			RS_COLUMN_INVALID,
		},
		.checks = {
			rs_siso_allow,
		},
	},
	[RS_COLUMN_SISO_ANT_B] = {
		.mode = RS_SISO,
		.ant = ANT_B,
		.next_columns = {
			RS_COLUMN_SISO_ANT_A,
			RS_COLUMN_MIMO2,
			RS_COLUMN_SISO_ANT_B_SGI,
			RS_COLUMN_SISO_ANT_A_SGI,
			RS_COLUMN_LEGACY_ANT_A,
			RS_COLUMN_LEGACY_ANT_B,
			RS_COLUMN_INVALID,
		},
		.checks = {
			rs_siso_allow,
		},
	},
	[RS_COLUMN_SISO_ANT_A_SGI] = {
		.mode = RS_SISO,
		.ant = ANT_A,
		.sgi = true,
		.next_columns = {
			RS_COLUMN_SISO_ANT_B_SGI,
			RS_COLUMN_MIMO2_SGI,
			RS_COLUMN_SISO_ANT_A,
			RS_COLUMN_SISO_ANT_B,
			RS_COLUMN_MIMO2,
			RS_COLUMN_LEGACY_ANT_A,
			RS_COLUMN_LEGACY_ANT_B,
		},
		.checks = {
			rs_siso_allow,
			rs_sgi_allow,
		},
	},
	[RS_COLUMN_SISO_ANT_B_SGI] = {
		.mode = RS_SISO,
		.ant = ANT_B,
		.sgi = true,
		.next_columns = {
			RS_COLUMN_SISO_ANT_A_SGI,
			RS_COLUMN_MIMO2_SGI,
			RS_COLUMN_SISO_ANT_B,
			RS_COLUMN_SISO_ANT_A,
			RS_COLUMN_MIMO2,
			RS_COLUMN_LEGACY_ANT_A,
			RS_COLUMN_LEGACY_ANT_B,
		},
		.checks = {
			rs_siso_allow,
			rs_sgi_allow,
		},
	},
	[RS_COLUMN_MIMO2] = {
		.mode = RS_MIMO2,
		.ant = ANT_AB,
		.next_columns = {
			RS_COLUMN_SISO_ANT_A,
			RS_COLUMN_SISO_ANT_B,
			RS_COLUMN_SISO_ANT_A_SGI,
			RS_COLUMN_SISO_ANT_B_SGI,
			RS_COLUMN_MIMO2_SGI,
			RS_COLUMN_LEGACY_ANT_A,
			RS_COLUMN_LEGACY_ANT_B,
		},
		.checks = {
			rs_mimo_allow,
		},
	},
	[RS_COLUMN_MIMO2_SGI] = {
		.mode = RS_MIMO2,
		.ant = ANT_AB,
		.sgi = true,
		.next_columns = {
			RS_COLUMN_SISO_ANT_A_SGI,
			RS_COLUMN_SISO_ANT_B_SGI,
			RS_COLUMN_SISO_ANT_A,
			RS_COLUMN_SISO_ANT_B,
			RS_COLUMN_MIMO2,
			RS_COLUMN_LEGACY_ANT_A,
			RS_COLUMN_LEGACY_ANT_B,
		},
		.checks = {
			rs_mimo_allow,
			rs_sgi_allow,
		},
	},
};

static inline u8 rs_extract_rate(u32 rate_n_flags)
{
	/* also works for HT because bits 7:6 are zero there */
	return (u8)(rate_n_flags & RATE_LEGACY_RATE_MSK);
}

static int iwl_hwrate_to_plcp_idx(u32 rate_n_flags)
{
	int idx = 0;

	if (rate_n_flags & RATE_MCS_HT_MSK) {
		idx = rate_n_flags & RATE_HT_MCS_RATE_CODE_MSK;
		idx += IWL_RATE_MCS_0_INDEX;

		/* skip 9M not supported in HT*/
		if (idx >= IWL_RATE_9M_INDEX)
			idx += 1;
		if ((idx >= IWL_FIRST_HT_RATE) && (idx <= IWL_LAST_HT_RATE))
			return idx;
	} else if (rate_n_flags & RATE_MCS_VHT_MSK) {
		idx = rate_n_flags & RATE_VHT_MCS_RATE_CODE_MSK;
		idx += IWL_RATE_MCS_0_INDEX;

		/* skip 9M not supported in VHT*/
		if (idx >= IWL_RATE_9M_INDEX)
			idx++;
		if ((idx >= IWL_FIRST_VHT_RATE) && (idx <= IWL_LAST_VHT_RATE))
			return idx;
	} else {
		/* legacy rate format, search for match in table */

		u8 legacy_rate = rs_extract_rate(rate_n_flags);
		for (idx = 0; idx < ARRAY_SIZE(iwl_rates); idx++)
			if (iwl_rates[idx].plcp == legacy_rate)
				return idx;
	}

	return IWL_RATE_INVALID;
}

static void rs_rate_scale_perform(struct iwl_mvm *mvm,
				   struct sk_buff *skb,
				   struct ieee80211_sta *sta,
				   struct iwl_lq_sta *lq_sta);
static void rs_fill_lq_cmd(struct iwl_mvm *mvm,
			   struct ieee80211_sta *sta,
			   struct iwl_lq_sta *lq_sta,
			   const struct rs_rate *initial_rate);
static void rs_stay_in_table(struct iwl_lq_sta *lq_sta, bool force_search);

/**
 * The following tables contain the expected throughput metrics for all rates
 *
 *	1, 2, 5.5, 11, 6, 9, 12, 18, 24, 36, 48, 54, 60 MBits
 *
 * where invalid entries are zeros.
 *
 * CCK rates are only valid in legacy table and will only be used in G
 * (2.4 GHz) band.
 */

static const u16 expected_tpt_legacy[IWL_RATE_COUNT] = {
	7, 13, 35, 58, 40, 57, 72, 98, 121, 154, 177, 186, 0, 0, 0
};

/* Expected TpT tables. 4 indexes:
 * 0 - NGI, 1 - SGI, 2 - AGG+NGI, 3 - AGG+SGI
 */
static const u16 expected_tpt_siso_20MHz[4][IWL_RATE_COUNT] = {
	{0, 0, 0, 0, 42, 0,  76, 102, 124, 159, 183, 193, 202, 216, 0},
	{0, 0, 0, 0, 46, 0,  82, 110, 132, 168, 192, 202, 210, 225, 0},
	{0, 0, 0, 0, 49, 0,  97, 145, 192, 285, 375, 420, 464, 551, 0},
	{0, 0, 0, 0, 54, 0, 108, 160, 213, 315, 415, 465, 513, 608, 0},
};

static const u16 expected_tpt_siso_40MHz[4][IWL_RATE_COUNT] = {
	{0, 0, 0, 0,  77, 0, 127, 160, 184, 220, 242, 250,  257,  269,  275},
	{0, 0, 0, 0,  83, 0, 135, 169, 193, 229, 250, 257,  264,  275,  280},
	{0, 0, 0, 0, 101, 0, 199, 295, 389, 570, 744, 828,  911, 1070, 1173},
	{0, 0, 0, 0, 112, 0, 220, 326, 429, 629, 819, 912, 1000, 1173, 1284},
};

static const u16 expected_tpt_siso_80MHz[4][IWL_RATE_COUNT] = {
	{0, 0, 0, 0, 130, 0, 191, 223, 244,  273,  288,  294,  298,  305,  308},
	{0, 0, 0, 0, 138, 0, 200, 231, 251,  279,  293,  298,  302,  308,  312},
	{0, 0, 0, 0, 217, 0, 429, 634, 834, 1220, 1585, 1760, 1931, 2258, 2466},
	{0, 0, 0, 0, 241, 0, 475, 701, 921, 1343, 1741, 1931, 2117, 2468, 2691},
};

static const u16 expected_tpt_mimo2_20MHz[4][IWL_RATE_COUNT] = {
	{0, 0, 0, 0,  74, 0, 123, 155, 179, 213, 235, 243, 250,  261, 0},
	{0, 0, 0, 0,  81, 0, 131, 164, 187, 221, 242, 250, 256,  267, 0},
	{0, 0, 0, 0,  98, 0, 193, 286, 375, 550, 718, 799, 878, 1032, 0},
	{0, 0, 0, 0, 109, 0, 214, 316, 414, 607, 790, 879, 965, 1132, 0},
};

static const u16 expected_tpt_mimo2_40MHz[4][IWL_RATE_COUNT] = {
	{0, 0, 0, 0, 123, 0, 182, 214, 235,  264,  279,  285,  289,  296,  300},
	{0, 0, 0, 0, 131, 0, 191, 222, 242,  270,  284,  289,  293,  300,  303},
	{0, 0, 0, 0, 200, 0, 390, 571, 741, 1067, 1365, 1505, 1640, 1894, 2053},
	{0, 0, 0, 0, 221, 0, 430, 630, 816, 1169, 1490, 1641, 1784, 2053, 2221},
};

static const u16 expected_tpt_mimo2_80MHz[4][IWL_RATE_COUNT] = {
	{0, 0, 0, 0, 182, 0, 240,  264,  278,  299,  308,  311,  313,  317,  319},
	{0, 0, 0, 0, 190, 0, 247,  269,  282,  302,  310,  313,  315,  319,  320},
	{0, 0, 0, 0, 428, 0, 833, 1215, 1577, 2254, 2863, 3147, 3418, 3913, 4219},
	{0, 0, 0, 0, 474, 0, 920, 1338, 1732, 2464, 3116, 3418, 3705, 4225, 4545},
};

/* mbps, mcs */
static const struct iwl_rate_mcs_info iwl_rate_mcs[IWL_RATE_COUNT] = {
	{  "1", "BPSK DSSS"},
	{  "2", "QPSK DSSS"},
	{"5.5", "BPSK CCK"},
	{ "11", "QPSK CCK"},
	{  "6", "BPSK 1/2"},
	{  "9", "BPSK 1/2"},
	{ "12", "QPSK 1/2"},
	{ "18", "QPSK 3/4"},
	{ "24", "16QAM 1/2"},
	{ "36", "16QAM 3/4"},
	{ "48", "64QAM 2/3"},
	{ "54", "64QAM 3/4"},
	{ "60", "64QAM 5/6"},
};

#define MCS_INDEX_PER_STREAM	(8)

static const char *rs_pretty_ant(u8 ant)
{
	static const char * const ant_name[] = {
		[ANT_NONE] = "None",
		[ANT_A]    = "A",
		[ANT_B]    = "B",
		[ANT_AB]   = "AB",
		[ANT_C]    = "C",
		[ANT_AC]   = "AC",
		[ANT_BC]   = "BC",
		[ANT_ABC]  = "ABC",
	};

	if (ant > ANT_ABC)
		return "UNKNOWN";

	return ant_name[ant];
}

static const char *rs_pretty_lq_type(enum iwl_table_type type)
{
	static const char * const lq_types[] = {
		[LQ_NONE] = "NONE",
		[LQ_LEGACY_A] = "LEGACY_A",
		[LQ_LEGACY_G] = "LEGACY_G",
		[LQ_HT_SISO] = "HT SISO",
		[LQ_HT_MIMO2] = "HT MIMO",
		[LQ_VHT_SISO] = "VHT SISO",
		[LQ_VHT_MIMO2] = "VHT MIMO",
	};

	if (type < LQ_NONE || type >= LQ_MAX)
		return "UNKNOWN";

	return lq_types[type];
}

static inline void rs_dump_rate(struct iwl_mvm *mvm, const struct rs_rate *rate,
				const char *prefix)
{
	IWL_DEBUG_RATE(mvm, "%s: (%s: %d) ANT: %s BW: %d SGI: %d\n",
		       prefix, rs_pretty_lq_type(rate->type),
		       rate->index, rs_pretty_ant(rate->ant),
		       rate->bw, rate->sgi);
}

static void rs_rate_scale_clear_window(struct iwl_rate_scale_data *window)
{
	window->data = 0;
	window->success_counter = 0;
	window->success_ratio = IWL_INVALID_VALUE;
	window->counter = 0;
	window->average_tpt = IWL_INVALID_VALUE;
}

static void rs_rate_scale_clear_tbl_windows(struct iwl_mvm *mvm,
					    struct iwl_scale_tbl_info *tbl)
{
	int i;

	IWL_DEBUG_RATE(mvm, "Clearing up window stats\n");
	for (i = 0; i < IWL_RATE_COUNT; i++)
		rs_rate_scale_clear_window(&tbl->win[i]);
}

static inline u8 rs_is_valid_ant(u8 valid_antenna, u8 ant_type)
{
	return (ant_type & valid_antenna) == ant_type;
}

static int rs_tl_turn_on_agg_for_tid(struct iwl_mvm *mvm,
				      struct iwl_lq_sta *lq_data, u8 tid,
				      struct ieee80211_sta *sta)
{
	int ret = -EAGAIN;

	IWL_DEBUG_HT(mvm, "Starting Tx agg: STA: %pM tid: %d\n",
		     sta->addr, tid);
	ret = ieee80211_start_tx_ba_session(sta, tid, 5000);
	if (ret == -EAGAIN) {
		/*
		 * driver and mac80211 is out of sync
		 * this might be cause by reloading firmware
		 * stop the tx ba session here
		 */
		IWL_ERR(mvm, "Fail start Tx agg on tid: %d\n",
			tid);
		ieee80211_stop_tx_ba_session(sta, tid);
	}
	return ret;
}

static void rs_tl_turn_on_agg(struct iwl_mvm *mvm, u8 tid,
			      struct iwl_lq_sta *lq_data,
			      struct ieee80211_sta *sta)
{
	if (tid < IWL_MAX_TID_COUNT)
		rs_tl_turn_on_agg_for_tid(mvm, lq_data, tid, sta);
	else
		IWL_ERR(mvm, "tid exceeds max TID count: %d/%d\n",
			tid, IWL_MAX_TID_COUNT);
}

static inline int get_num_of_ant_from_rate(u32 rate_n_flags)
{
	return !!(rate_n_flags & RATE_MCS_ANT_A_MSK) +
	       !!(rate_n_flags & RATE_MCS_ANT_B_MSK) +
	       !!(rate_n_flags & RATE_MCS_ANT_C_MSK);
}

/*
 * Static function to get the expected throughput from an iwl_scale_tbl_info
 * that wraps a NULL pointer check
 */
static s32 get_expected_tpt(struct iwl_scale_tbl_info *tbl, int rs_index)
{
	if (tbl->expected_tpt)
		return tbl->expected_tpt[rs_index];
	return 0;
}

/**
 * rs_collect_tx_data - Update the success/failure sliding window
 *
 * We keep a sliding window of the last 62 packets transmitted
 * at this rate.  window->data contains the bitmask of successful
 * packets.
 */
static int _rs_collect_tx_data(struct iwl_scale_tbl_info *tbl,
			       int scale_index, int attempts, int successes,
			       struct iwl_rate_scale_data *window)
{
	static const u64 mask = (((u64)1) << (IWL_RATE_MAX_WINDOW - 1));
	s32 fail_count, tpt;

	/* Get expected throughput */
	tpt = get_expected_tpt(tbl, scale_index);

	/*
	 * Keep track of only the latest 62 tx frame attempts in this rate's
	 * history window; anything older isn't really relevant any more.
	 * If we have filled up the sliding window, drop the oldest attempt;
	 * if the oldest attempt (highest bit in bitmap) shows "success",
	 * subtract "1" from the success counter (this is the main reason
	 * we keep these bitmaps!).
	 */
	while (attempts > 0) {
		if (window->counter >= IWL_RATE_MAX_WINDOW) {
			/* remove earliest */
			window->counter = IWL_RATE_MAX_WINDOW - 1;

			if (window->data & mask) {
				window->data &= ~mask;
				window->success_counter--;
			}
		}

		/* Increment frames-attempted counter */
		window->counter++;

		/* Shift bitmap by one frame to throw away oldest history */
		window->data <<= 1;

		/* Mark the most recent #successes attempts as successful */
		if (successes > 0) {
			window->success_counter++;
			window->data |= 0x1;
			successes--;
		}

		attempts--;
	}

	/* Calculate current success ratio, avoid divide-by-0! */
	if (window->counter > 0)
		window->success_ratio = 128 * (100 * window->success_counter)
					/ window->counter;
	else
		window->success_ratio = IWL_INVALID_VALUE;

	fail_count = window->counter - window->success_counter;

	/* Calculate average throughput, if we have enough history. */
	if ((fail_count >= IWL_RATE_MIN_FAILURE_TH) ||
	    (window->success_counter >= IWL_RATE_MIN_SUCCESS_TH))
		window->average_tpt = (window->success_ratio * tpt + 64) / 128;
	else
		window->average_tpt = IWL_INVALID_VALUE;

	return 0;
}

static int rs_collect_tx_data(struct iwl_scale_tbl_info *tbl,
			      int scale_index, int attempts, int successes)
{
	struct iwl_rate_scale_data *window = NULL;

	if (scale_index < 0 || scale_index >= IWL_RATE_COUNT)
		return -EINVAL;

	/* Select window for current tx bit rate */
	window = &(tbl->win[scale_index]);

	return _rs_collect_tx_data(tbl, scale_index, attempts, successes,
				   window);
}

/* Convert rs_rate object into ucode rate bitmask */
static u32 ucode_rate_from_rs_rate(struct iwl_mvm *mvm,
				  struct rs_rate *rate)
{
	u32 ucode_rate = 0;
	int index = rate->index;

	ucode_rate |= ((rate->ant << RATE_MCS_ANT_POS) &
			 RATE_MCS_ANT_ABC_MSK);

	if (is_legacy(rate)) {
		ucode_rate |= iwl_rates[index].plcp;
		if (index >= IWL_FIRST_CCK_RATE && index <= IWL_LAST_CCK_RATE)
			ucode_rate |= RATE_MCS_CCK_MSK;
		return ucode_rate;
	}

	if (is_ht(rate)) {
		if (index < IWL_FIRST_HT_RATE || index > IWL_LAST_HT_RATE) {
			IWL_ERR(mvm, "Invalid HT rate index %d\n", index);
			index = IWL_LAST_HT_RATE;
		}
		ucode_rate |= RATE_MCS_HT_MSK;

		if (is_ht_siso(rate))
			ucode_rate |= iwl_rates[index].plcp_ht_siso;
		else if (is_ht_mimo2(rate))
			ucode_rate |= iwl_rates[index].plcp_ht_mimo2;
		else
			WARN_ON_ONCE(1);
	} else if (is_vht(rate)) {
		if (index < IWL_FIRST_VHT_RATE || index > IWL_LAST_VHT_RATE) {
			IWL_ERR(mvm, "Invalid VHT rate index %d\n", index);
			index = IWL_LAST_VHT_RATE;
		}
		ucode_rate |= RATE_MCS_VHT_MSK;
		if (is_vht_siso(rate))
			ucode_rate |= iwl_rates[index].plcp_vht_siso;
		else if (is_vht_mimo2(rate))
			ucode_rate |= iwl_rates[index].plcp_vht_mimo2;
		else
			WARN_ON_ONCE(1);

	} else {
		IWL_ERR(mvm, "Invalid rate->type %d\n", rate->type);
	}

	ucode_rate |= rate->bw;
	if (rate->sgi)
		ucode_rate |= RATE_MCS_SGI_MSK;

	return ucode_rate;
}

/* Convert a ucode rate into an rs_rate object */
static int rs_rate_from_ucode_rate(const u32 ucode_rate,
				   enum ieee80211_band band,
				   struct rs_rate *rate)
{
	u32 ant_msk = ucode_rate & RATE_MCS_ANT_ABC_MSK;
	u8 num_of_ant = get_num_of_ant_from_rate(ucode_rate);
	u8 nss;

	memset(rate, 0, sizeof(*rate));
	rate->index = iwl_hwrate_to_plcp_idx(ucode_rate);

	if (rate->index == IWL_RATE_INVALID)
		return -EINVAL;

	rate->ant = (ant_msk >> RATE_MCS_ANT_POS);

	/* Legacy */
	if (!(ucode_rate & RATE_MCS_HT_MSK) &&
	    !(ucode_rate & RATE_MCS_VHT_MSK)) {
		if (num_of_ant == 1) {
			if (band == IEEE80211_BAND_5GHZ)
				rate->type = LQ_LEGACY_A;
			else
				rate->type = LQ_LEGACY_G;
		}

		return 0;
	}

	/* HT or VHT */
	if (ucode_rate & RATE_MCS_SGI_MSK)
		rate->sgi = true;

	rate->bw = ucode_rate & RATE_MCS_CHAN_WIDTH_MSK;

	if (ucode_rate & RATE_MCS_HT_MSK) {
		nss = ((ucode_rate & RATE_HT_MCS_NSS_MSK) >>
		       RATE_HT_MCS_NSS_POS) + 1;

		if (nss == 1) {
			rate->type = LQ_HT_SISO;
			WARN_ON_ONCE(num_of_ant != 1);
		} else if (nss == 2) {
			rate->type = LQ_HT_MIMO2;
			WARN_ON_ONCE(num_of_ant != 2);
		} else {
			WARN_ON_ONCE(1);
		}
	} else if (ucode_rate & RATE_MCS_VHT_MSK) {
		nss = ((ucode_rate & RATE_VHT_MCS_NSS_MSK) >>
		       RATE_VHT_MCS_NSS_POS) + 1;

		if (nss == 1) {
			rate->type = LQ_VHT_SISO;
			WARN_ON_ONCE(num_of_ant != 1);
		} else if (nss == 2) {
			rate->type = LQ_VHT_MIMO2;
			WARN_ON_ONCE(num_of_ant != 2);
		} else {
			WARN_ON_ONCE(1);
		}
	}

	WARN_ON_ONCE(rate->bw == RATE_MCS_CHAN_WIDTH_160);
	WARN_ON_ONCE(rate->bw == RATE_MCS_CHAN_WIDTH_80 &&
		     !is_vht(rate));

	return 0;
}

/* switch to another antenna/antennas and return 1 */
/* if no other valid antenna found, return 0 */
static int rs_toggle_antenna(u32 valid_ant, struct rs_rate *rate)
{
	u8 new_ant_type;

	if (!rate->ant || rate->ant > ANT_ABC)
		return 0;

	if (!rs_is_valid_ant(valid_ant, rate->ant))
		return 0;

	new_ant_type = ant_toggle_lookup[rate->ant];

	while ((new_ant_type != rate->ant) &&
	       !rs_is_valid_ant(valid_ant, new_ant_type))
		new_ant_type = ant_toggle_lookup[new_ant_type];

	if (new_ant_type == rate->ant)
		return 0;

	rate->ant = new_ant_type;

	return 1;
}

static u16 rs_get_supported_rates(struct iwl_lq_sta *lq_sta,
				  struct rs_rate *rate)
{
	if (is_legacy(rate))
		return lq_sta->active_legacy_rate;
	else if (is_siso(rate))
		return lq_sta->active_siso_rate;
	else if (is_mimo2(rate))
		return lq_sta->active_mimo2_rate;

	WARN_ON_ONCE(1);
	return 0;
}

static u16 rs_get_adjacent_rate(struct iwl_mvm *mvm, u8 index, u16 rate_mask,
				int rate_type)
{
	u8 high = IWL_RATE_INVALID;
	u8 low = IWL_RATE_INVALID;

	/* 802.11A or ht walks to the next literal adjacent rate in
	 * the rate table */
	if (is_type_a_band(rate_type) || !is_type_legacy(rate_type)) {
		int i;
		u32 mask;

		/* Find the previous rate that is in the rate mask */
		i = index - 1;
		for (mask = (1 << i); i >= 0; i--, mask >>= 1) {
			if (rate_mask & mask) {
				low = i;
				break;
			}
		}

		/* Find the next rate that is in the rate mask */
		i = index + 1;
		for (mask = (1 << i); i < IWL_RATE_COUNT; i++, mask <<= 1) {
			if (rate_mask & mask) {
				high = i;
				break;
			}
		}

		return (high << 8) | low;
	}

	low = index;
	while (low != IWL_RATE_INVALID) {
		low = iwl_rates[low].prev_rs;
		if (low == IWL_RATE_INVALID)
			break;
		if (rate_mask & (1 << low))
			break;
		IWL_DEBUG_RATE(mvm, "Skipping masked lower rate: %d\n", low);
	}

	high = index;
	while (high != IWL_RATE_INVALID) {
		high = iwl_rates[high].next_rs;
		if (high == IWL_RATE_INVALID)
			break;
		if (rate_mask & (1 << high))
			break;
		IWL_DEBUG_RATE(mvm, "Skipping masked higher rate: %d\n", high);
	}

	return (high << 8) | low;
}

static inline bool rs_rate_supported(struct iwl_lq_sta *lq_sta,
				     struct rs_rate *rate)
{
	return BIT(rate->index) & rs_get_supported_rates(lq_sta, rate);
}

/* Get the next supported lower rate in the current column.
 * Return true if bottom rate in the current column was reached
 */
static bool rs_get_lower_rate_in_column(struct iwl_lq_sta *lq_sta,
					struct rs_rate *rate)
{
	u8 low;
	u16 high_low;
	u16 rate_mask;
	struct iwl_mvm *mvm = lq_sta->drv;

	rate_mask = rs_get_supported_rates(lq_sta, rate);
	high_low = rs_get_adjacent_rate(mvm, rate->index, rate_mask,
					rate->type);
	low = high_low & 0xff;

	/* Bottom rate of column reached */
	if (low == IWL_RATE_INVALID)
		return true;

	rate->index = low;
	return false;
}

/* Get the next rate to use following a column downgrade */
static void rs_get_lower_rate_down_column(struct iwl_lq_sta *lq_sta,
					  struct rs_rate *rate)
{
	struct iwl_mvm *mvm = lq_sta->drv;

	if (is_legacy(rate)) {
		/* No column to downgrade from Legacy */
		return;
	} else if (is_siso(rate)) {
		/* Downgrade to Legacy if we were in SISO */
		if (lq_sta->band == IEEE80211_BAND_5GHZ)
			rate->type = LQ_LEGACY_A;
		else
			rate->type = LQ_LEGACY_G;

		rate->bw = RATE_MCS_CHAN_WIDTH_20;

		WARN_ON_ONCE(rate->index < IWL_RATE_MCS_0_INDEX ||
			     rate->index > IWL_RATE_MCS_9_INDEX);

		rate->index = rs_ht_to_legacy[rate->index];
	} else {
		/* Downgrade to SISO with same MCS if in MIMO  */
		rate->type = is_vht_mimo2(rate) ?
			LQ_VHT_SISO : LQ_HT_SISO;
	}


	if (num_of_ant(rate->ant) > 1)
		rate->ant = first_antenna(mvm->fw->valid_tx_ant);

	/* Relevant in both switching to SISO or Legacy */
	rate->sgi = false;

	if (!rs_rate_supported(lq_sta, rate))
		rs_get_lower_rate_in_column(lq_sta, rate);
}

/* Simple function to compare two rate scale table types */
static inline bool rs_rate_match(struct rs_rate *a,
				 struct rs_rate *b)
{
	return (a->type == b->type) && (a->ant == b->ant) && (a->sgi == b->sgi);
}

static u32 rs_ch_width_from_mac_flags(enum mac80211_rate_control_flags flags)
{
	if (flags & IEEE80211_TX_RC_40_MHZ_WIDTH)
		return RATE_MCS_CHAN_WIDTH_40;
	else if (flags & IEEE80211_TX_RC_80_MHZ_WIDTH)
		return RATE_MCS_CHAN_WIDTH_80;
	else if (flags & IEEE80211_TX_RC_160_MHZ_WIDTH)
		return RATE_MCS_CHAN_WIDTH_160;

	return RATE_MCS_CHAN_WIDTH_20;
}

/*
 * mac80211 sends us Tx status
 */
static void rs_tx_status(void *mvm_r, struct ieee80211_supported_band *sband,
			 struct ieee80211_sta *sta, void *priv_sta,
			 struct sk_buff *skb)
{
	int legacy_success;
	int retries;
	int mac_index, i;
	struct iwl_lq_sta *lq_sta = priv_sta;
	struct iwl_lq_cmd *table;
	struct ieee80211_hdr *hdr = (struct ieee80211_hdr *)skb->data;
	struct iwl_op_mode *op_mode = (struct iwl_op_mode *)mvm_r;
	struct iwl_mvm *mvm = IWL_OP_MODE_GET_MVM(op_mode);
	struct ieee80211_tx_info *info = IEEE80211_SKB_CB(skb);
	enum mac80211_rate_control_flags mac_flags;
	u32 ucode_rate;
	struct rs_rate rate;
	struct iwl_scale_tbl_info *curr_tbl, *other_tbl, *tmp_tbl;

	/* Treat uninitialized rate scaling data same as non-existing. */
	if (!lq_sta) {
		IWL_DEBUG_RATE(mvm, "Station rate scaling not created yet.\n");
		return;
	} else if (!lq_sta->drv) {
		IWL_DEBUG_RATE(mvm, "Rate scaling not initialized yet.\n");
		return;
	}

<<<<<<< HEAD
#ifdef CPTCFG_MAC80211_DEBUGFS
=======
#ifdef CONFIG_MAC80211_DEBUGFS
>>>>>>> 21d11044
	/* Disable last tx check if we are debugging with fixed rate */
	if (lq_sta->dbg_fixed_rate) {
		IWL_DEBUG_RATE(mvm, "Fixed rate. avoid rate scaling\n");
		return;
	}
#endif
	if (!ieee80211_is_data(hdr->frame_control) ||
	    info->flags & IEEE80211_TX_CTL_NO_ACK)
		return;

	/* This packet was aggregated but doesn't carry status info */
	if ((info->flags & IEEE80211_TX_CTL_AMPDU) &&
	    !(info->flags & IEEE80211_TX_STAT_AMPDU))
		return;

	/*
	 * Ignore this Tx frame response if its initial rate doesn't match
	 * that of latest Link Quality command.  There may be stragglers
	 * from a previous Link Quality command, but we're no longer interested
	 * in those; they're either from the "active" mode while we're trying
	 * to check "search" mode, or a prior "search" mode after we've moved
	 * to a new "search" mode (which might become the new "active" mode).
	 */
	table = &lq_sta->lq;
	ucode_rate = le32_to_cpu(table->rs_table[0]);
	rs_rate_from_ucode_rate(ucode_rate, info->band, &rate);
	if (info->band == IEEE80211_BAND_5GHZ)
		rate.index -= IWL_FIRST_OFDM_RATE;
	mac_flags = info->status.rates[0].flags;
	mac_index = info->status.rates[0].idx;
	/* For HT packets, map MCS to PLCP */
	if (mac_flags & IEEE80211_TX_RC_MCS) {
		/* Remove # of streams */
		mac_index &= RATE_HT_MCS_RATE_CODE_MSK;
		if (mac_index >= (IWL_RATE_9M_INDEX - IWL_FIRST_OFDM_RATE))
			mac_index++;
		/*
		 * mac80211 HT index is always zero-indexed; we need to move
		 * HT OFDM rates after CCK rates in 2.4 GHz band
		 */
		if (info->band == IEEE80211_BAND_2GHZ)
			mac_index += IWL_FIRST_OFDM_RATE;
	} else if (mac_flags & IEEE80211_TX_RC_VHT_MCS) {
		mac_index &= RATE_VHT_MCS_RATE_CODE_MSK;
		if (mac_index >= (IWL_RATE_9M_INDEX - IWL_FIRST_OFDM_RATE))
			mac_index++;
	}

	if (time_after(jiffies,
		       (unsigned long)(lq_sta->last_tx + RS_IDLE_TIMEOUT))) {
		int tid;
		IWL_DEBUG_RATE(mvm, "Tx idle for too long. reinit rs\n");
		for (tid = 0; tid < IWL_MAX_TID_COUNT; tid++)
			ieee80211_stop_tx_ba_session(sta, tid);

		iwl_mvm_rs_rate_init(mvm, sta, sband->band, false);
		return;
	}
	lq_sta->last_tx = jiffies;

	/* Here we actually compare this rate to the latest LQ command */
	if ((mac_index < 0) ||
	    (rate.sgi != !!(mac_flags & IEEE80211_TX_RC_SHORT_GI)) ||
	    (rate.bw != rs_ch_width_from_mac_flags(mac_flags)) ||
	    (rate.ant != info->status.antenna) ||
	    (!!(ucode_rate & RATE_MCS_HT_MSK) !=
	     !!(mac_flags & IEEE80211_TX_RC_MCS)) ||
	    (!!(ucode_rate & RATE_MCS_VHT_MSK) !=
	     !!(mac_flags & IEEE80211_TX_RC_VHT_MCS)) ||
	    (!!(ucode_rate & RATE_HT_MCS_GF_MSK) !=
	     !!(mac_flags & IEEE80211_TX_RC_GREEN_FIELD)) ||
	    (rate.index != mac_index)) {
		IWL_DEBUG_RATE(mvm,
			       "initial rate %d does not match %d (0x%x)\n",
			       mac_index, rate.index, ucode_rate);
		/*
		 * Since rates mis-match, the last LQ command may have failed.
		 * After IWL_MISSED_RATE_MAX mis-matches, resync the uCode with
		 * ... driver.
		 */
		lq_sta->missed_rate_counter++;
		if (lq_sta->missed_rate_counter > IWL_MISSED_RATE_MAX) {
			lq_sta->missed_rate_counter = 0;
			IWL_DEBUG_RATE(mvm,
				       "Too many rates mismatch. Send sync LQ. rs_state %d\n",
				       lq_sta->rs_state);
			iwl_mvm_send_lq_cmd(mvm, &lq_sta->lq, false);
		}
		/* Regardless, ignore this status info for outdated rate */
		return;
	} else
		/* Rate did match, so reset the missed_rate_counter */
		lq_sta->missed_rate_counter = 0;

	/* Figure out if rate scale algorithm is in active or search table */
	if (rs_rate_match(&rate,
			  &(lq_sta->lq_info[lq_sta->active_tbl].rate))) {
		curr_tbl = &(lq_sta->lq_info[lq_sta->active_tbl]);
		other_tbl = &(lq_sta->lq_info[1 - lq_sta->active_tbl]);
	} else if (rs_rate_match(&rate,
			 &lq_sta->lq_info[1 - lq_sta->active_tbl].rate)) {
		curr_tbl = &(lq_sta->lq_info[1 - lq_sta->active_tbl]);
		other_tbl = &(lq_sta->lq_info[lq_sta->active_tbl]);
	} else {
		IWL_DEBUG_RATE(mvm,
			       "Neither active nor search matches tx rate\n");
		tmp_tbl = &(lq_sta->lq_info[lq_sta->active_tbl]);
		rs_dump_rate(mvm, &tmp_tbl->rate, "ACTIVE");
		tmp_tbl = &(lq_sta->lq_info[1 - lq_sta->active_tbl]);
		rs_dump_rate(mvm, &tmp_tbl->rate, "SEARCH");
		rs_dump_rate(mvm, &rate, "ACTUAL");

		/*
		 * no matching table found, let's by-pass the data collection
		 * and continue to perform rate scale to find the rate table
		 */
		rs_stay_in_table(lq_sta, true);
		goto done;
	}

	/*
	 * Updating the frame history depends on whether packets were
	 * aggregated.
	 *
	 * For aggregation, all packets were transmitted at the same rate, the
	 * first index into rate scale table.
	 */
	if (info->flags & IEEE80211_TX_STAT_AMPDU) {
		ucode_rate = le32_to_cpu(table->rs_table[0]);
		rs_rate_from_ucode_rate(ucode_rate, info->band, &rate);
		rs_collect_tx_data(curr_tbl, rate.index,
				   info->status.ampdu_len,
				   info->status.ampdu_ack_len);

		/* Update success/fail counts if not searching for new mode */
		if (lq_sta->rs_state == RS_STATE_STAY_IN_COLUMN) {
			lq_sta->total_success += info->status.ampdu_ack_len;
			lq_sta->total_failed += (info->status.ampdu_len -
					info->status.ampdu_ack_len);
		}
	} else {
	/*
	 * For legacy, update frame history with for each Tx retry.
	 */
		retries = info->status.rates[0].count - 1;
		/* HW doesn't send more than 15 retries */
		retries = min(retries, 15);

		/* The last transmission may have been successful */
		legacy_success = !!(info->flags & IEEE80211_TX_STAT_ACK);
		/* Collect data for each rate used during failed TX attempts */
		for (i = 0; i <= retries; ++i) {
			ucode_rate = le32_to_cpu(table->rs_table[i]);
			rs_rate_from_ucode_rate(ucode_rate, info->band, &rate);
			/*
			 * Only collect stats if retried rate is in the same RS
			 * table as active/search.
			 */
			if (rs_rate_match(&rate, &curr_tbl->rate))
				tmp_tbl = curr_tbl;
			else if (rs_rate_match(&rate, &other_tbl->rate))
				tmp_tbl = other_tbl;
			else
				continue;

			rs_collect_tx_data(tmp_tbl, rate.index, 1,
					   i < retries ? 0 : legacy_success);
		}

		/* Update success/fail counts if not searching for new mode */
		if (lq_sta->rs_state == RS_STATE_STAY_IN_COLUMN) {
			lq_sta->total_success += legacy_success;
			lq_sta->total_failed += retries + (1 - legacy_success);
		}
	}
	/* The last TX rate is cached in lq_sta; it's set in if/else above */
	lq_sta->last_rate_n_flags = ucode_rate;
done:
	/* See if there's a better rate or modulation mode to try. */
	if (sta && sta->supp_rates[sband->band])
		rs_rate_scale_perform(mvm, skb, sta, lq_sta);
}

/*
 * Begin a period of staying with a selected modulation mode.
 * Set "stay_in_tbl" flag to prevent any mode switches.
 * Set frame tx success limits according to legacy vs. high-throughput,
 * and reset overall (spanning all rates) tx success history statistics.
 * These control how long we stay using same modulation mode before
 * searching for a new mode.
 */
static void rs_set_stay_in_table(struct iwl_mvm *mvm, u8 is_legacy,
				 struct iwl_lq_sta *lq_sta)
{
	IWL_DEBUG_RATE(mvm, "Moving to RS_STATE_STAY_IN_COLUMN\n");
	lq_sta->rs_state = RS_STATE_STAY_IN_COLUMN;
	if (is_legacy) {
		lq_sta->table_count_limit = IWL_LEGACY_TABLE_COUNT;
		lq_sta->max_failure_limit = IWL_LEGACY_FAILURE_LIMIT;
		lq_sta->max_success_limit = IWL_LEGACY_SUCCESS_LIMIT;
	} else {
		lq_sta->table_count_limit = IWL_NONE_LEGACY_TABLE_COUNT;
		lq_sta->max_failure_limit = IWL_NONE_LEGACY_FAILURE_LIMIT;
		lq_sta->max_success_limit = IWL_NONE_LEGACY_SUCCESS_LIMIT;
	}
	lq_sta->table_count = 0;
	lq_sta->total_failed = 0;
	lq_sta->total_success = 0;
	lq_sta->flush_timer = jiffies;
	lq_sta->visited_columns = 0;
}

static int rs_get_max_allowed_rate(struct iwl_lq_sta *lq_sta,
				   const struct rs_tx_column *column)
{
	switch (column->mode) {
	case RS_LEGACY:
		return lq_sta->max_legacy_rate_idx;
	case RS_SISO:
		return lq_sta->max_siso_rate_idx;
	case RS_MIMO2:
		return lq_sta->max_mimo2_rate_idx;
	default:
		WARN_ON_ONCE(1);
	}

	return lq_sta->max_legacy_rate_idx;
}

static const u16 *rs_get_expected_tpt_table(struct iwl_lq_sta *lq_sta,
					    const struct rs_tx_column *column,
					    u32 bw)
{
	/* Used to choose among HT tables */
	const u16 (*ht_tbl_pointer)[IWL_RATE_COUNT];

	if (WARN_ON_ONCE(column->mode != RS_LEGACY &&
			 column->mode != RS_SISO &&
			 column->mode != RS_MIMO2))
		return expected_tpt_legacy;

	/* Legacy rates have only one table */
	if (column->mode == RS_LEGACY)
		return expected_tpt_legacy;

	ht_tbl_pointer = expected_tpt_mimo2_20MHz;
	/* Choose among many HT tables depending on number of streams
	 * (SISO/MIMO2), channel width (20/40/80), SGI, and aggregation
	 * status */
	if (column->mode == RS_SISO) {
		switch (bw) {
		case RATE_MCS_CHAN_WIDTH_20:
			ht_tbl_pointer = expected_tpt_siso_20MHz;
			break;
		case RATE_MCS_CHAN_WIDTH_40:
			ht_tbl_pointer = expected_tpt_siso_40MHz;
			break;
		case RATE_MCS_CHAN_WIDTH_80:
			ht_tbl_pointer = expected_tpt_siso_80MHz;
			break;
		default:
			WARN_ON_ONCE(1);
		}
	} else if (column->mode == RS_MIMO2) {
		switch (bw) {
		case RATE_MCS_CHAN_WIDTH_20:
			ht_tbl_pointer = expected_tpt_mimo2_20MHz;
			break;
		case RATE_MCS_CHAN_WIDTH_40:
			ht_tbl_pointer = expected_tpt_mimo2_40MHz;
			break;
		case RATE_MCS_CHAN_WIDTH_80:
			ht_tbl_pointer = expected_tpt_mimo2_80MHz;
			break;
		default:
			WARN_ON_ONCE(1);
		}
	} else {
		WARN_ON_ONCE(1);
	}

	if (!column->sgi && !lq_sta->is_agg)		/* Normal */
		return ht_tbl_pointer[0];
	else if (column->sgi && !lq_sta->is_agg)        /* SGI */
		return ht_tbl_pointer[1];
	else if (!column->sgi && lq_sta->is_agg)        /* AGG */
		return ht_tbl_pointer[2];
	else						/* AGG+SGI */
		return ht_tbl_pointer[3];
}

static void rs_set_expected_tpt_table(struct iwl_lq_sta *lq_sta,
				      struct iwl_scale_tbl_info *tbl)
{
	struct rs_rate *rate = &tbl->rate;
	const struct rs_tx_column *column = &rs_tx_columns[tbl->column];

	tbl->expected_tpt = rs_get_expected_tpt_table(lq_sta, column, rate->bw);
}

/*
 * Find starting rate for new "search" high-throughput mode of modulation.
 * Goal is to find lowest expected rate (under perfect conditions) that is
 * above the current measured throughput of "active" mode, to give new mode
 * a fair chance to prove itself without too many challenges.
 *
 * This gets called when transitioning to more aggressive modulation
 * (i.e. legacy to SISO or MIMO, or SISO to MIMO), as well as less aggressive
 * (i.e. MIMO to SISO).  When moving to MIMO, bit rate will typically need
 * to decrease to match "active" throughput.  When moving from MIMO to SISO,
 * bit rate will typically need to increase, but not if performance was bad.
 */
static s32 rs_get_best_rate(struct iwl_mvm *mvm,
			    struct iwl_lq_sta *lq_sta,
			    struct iwl_scale_tbl_info *tbl,	/* "search" */
			    u16 rate_mask, s8 index)
{
	/* "active" values */
	struct iwl_scale_tbl_info *active_tbl =
	    &(lq_sta->lq_info[lq_sta->active_tbl]);
	s32 active_sr = active_tbl->win[index].success_ratio;
	s32 active_tpt = active_tbl->expected_tpt[index];
	/* expected "search" throughput */
	const u16 *tpt_tbl = tbl->expected_tpt;

	s32 new_rate, high, low, start_hi;
	u16 high_low;
	s8 rate = index;

	new_rate = high = low = start_hi = IWL_RATE_INVALID;

	while (1) {
		high_low = rs_get_adjacent_rate(mvm, rate, rate_mask,
						tbl->rate.type);

		low = high_low & 0xff;
		high = (high_low >> 8) & 0xff;

		/*
		 * Lower the "search" bit rate, to give new "search" mode
		 * approximately the same throughput as "active" if:
		 *
		 * 1) "Active" mode has been working modestly well (but not
		 *    great), and expected "search" throughput (under perfect
		 *    conditions) at candidate rate is above the actual
		 *    measured "active" throughput (but less than expected
		 *    "active" throughput under perfect conditions).
		 * OR
		 * 2) "Active" mode has been working perfectly or very well
		 *    and expected "search" throughput (under perfect
		 *    conditions) at candidate rate is above expected
		 *    "active" throughput (under perfect conditions).
		 */
		if ((((100 * tpt_tbl[rate]) > lq_sta->last_tpt) &&
		     ((active_sr > RS_SR_FORCE_DECREASE) &&
		      (active_sr <= IWL_RATE_HIGH_TH) &&
		      (tpt_tbl[rate] <= active_tpt))) ||
		    ((active_sr >= IWL_RATE_SCALE_SWITCH) &&
		     (tpt_tbl[rate] > active_tpt))) {
			/* (2nd or later pass)
			 * If we've already tried to raise the rate, and are
			 * now trying to lower it, use the higher rate. */
			if (start_hi != IWL_RATE_INVALID) {
				new_rate = start_hi;
				break;
			}

			new_rate = rate;

			/* Loop again with lower rate */
			if (low != IWL_RATE_INVALID)
				rate = low;

			/* Lower rate not available, use the original */
			else
				break;

		/* Else try to raise the "search" rate to match "active" */
		} else {
			/* (2nd or later pass)
			 * If we've already tried to lower the rate, and are
			 * now trying to raise it, use the lower rate. */
			if (new_rate != IWL_RATE_INVALID)
				break;

			/* Loop again with higher rate */
			else if (high != IWL_RATE_INVALID) {
				start_hi = high;
				rate = high;

			/* Higher rate not available, use the original */
			} else {
				new_rate = rate;
				break;
			}
		}
	}

	return new_rate;
}

static u32 rs_bw_from_sta_bw(struct ieee80211_sta *sta)
{
	if (sta->bandwidth >= IEEE80211_STA_RX_BW_80)
		return RATE_MCS_CHAN_WIDTH_80;
	else if (sta->bandwidth >= IEEE80211_STA_RX_BW_40)
		return RATE_MCS_CHAN_WIDTH_40;

	return RATE_MCS_CHAN_WIDTH_20;
}

/*
 * Check whether we should continue using same modulation mode, or
 * begin search for a new mode, based on:
 * 1) # tx successes or failures while using this mode
 * 2) # times calling this function
 * 3) elapsed time in this mode (not used, for now)
 */
static void rs_stay_in_table(struct iwl_lq_sta *lq_sta, bool force_search)
{
	struct iwl_scale_tbl_info *tbl;
	int active_tbl;
	int flush_interval_passed = 0;
	struct iwl_mvm *mvm;

	mvm = lq_sta->drv;
	active_tbl = lq_sta->active_tbl;

	tbl = &(lq_sta->lq_info[active_tbl]);

	/* If we've been disallowing search, see if we should now allow it */
	if (lq_sta->rs_state == RS_STATE_STAY_IN_COLUMN) {
		/* Elapsed time using current modulation mode */
		if (lq_sta->flush_timer)
			flush_interval_passed =
				time_after(jiffies,
					   (unsigned long)(lq_sta->flush_timer +
						RS_STAY_IN_COLUMN_TIMEOUT));

		/*
		 * Check if we should allow search for new modulation mode.
		 * If many frames have failed or succeeded, or we've used
		 * this same modulation for a long time, allow search, and
		 * reset history stats that keep track of whether we should
		 * allow a new search.  Also (below) reset all bitmaps and
		 * stats in active history.
		 */
		if (force_search ||
		    (lq_sta->total_failed > lq_sta->max_failure_limit) ||
		    (lq_sta->total_success > lq_sta->max_success_limit) ||
		    ((!lq_sta->search_better_tbl) &&
		     (lq_sta->flush_timer) && (flush_interval_passed))) {
			IWL_DEBUG_RATE(mvm,
				       "LQ: stay is expired %d %d %d\n",
				     lq_sta->total_failed,
				     lq_sta->total_success,
				     flush_interval_passed);

			/* Allow search for new mode */
			lq_sta->rs_state = RS_STATE_SEARCH_CYCLE_STARTED;
			IWL_DEBUG_RATE(mvm,
				       "Moving to RS_STATE_SEARCH_CYCLE_STARTED\n");
			lq_sta->total_failed = 0;
			lq_sta->total_success = 0;
			lq_sta->flush_timer = 0;
			/* mark the current column as visited */
			lq_sta->visited_columns = BIT(tbl->column);
		/*
		 * Else if we've used this modulation mode enough repetitions
		 * (regardless of elapsed time or success/failure), reset
		 * history bitmaps and rate-specific stats for all rates in
		 * active table.
		 */
		} else {
			lq_sta->table_count++;
			if (lq_sta->table_count >=
			    lq_sta->table_count_limit) {
				lq_sta->table_count = 0;

				IWL_DEBUG_RATE(mvm,
					       "LQ: stay in table clear win\n");
				rs_rate_scale_clear_tbl_windows(mvm, tbl);
			}
		}

		/* If transitioning to allow "search", reset all history
		 * bitmaps and stats in active table (this will become the new
		 * "search" table). */
		if (lq_sta->rs_state == RS_STATE_SEARCH_CYCLE_STARTED) {
			rs_rate_scale_clear_tbl_windows(mvm, tbl);
		}
	}
}

/*
 * setup rate table in uCode
 */
static void rs_update_rate_tbl(struct iwl_mvm *mvm,
			       struct ieee80211_sta *sta,
			       struct iwl_lq_sta *lq_sta,
			       struct rs_rate *rate)
{
	rs_fill_lq_cmd(mvm, sta, lq_sta, rate);
	iwl_mvm_send_lq_cmd(mvm, &lq_sta->lq, false);
}

static u8 rs_get_tid(struct iwl_lq_sta *lq_data,
		     struct ieee80211_hdr *hdr)
{
	u8 tid = IWL_MAX_TID_COUNT;

	if (ieee80211_is_data_qos(hdr->frame_control)) {
		u8 *qc = ieee80211_get_qos_ctl(hdr);
		tid = qc[0] & 0xf;
	}

	if (unlikely(tid > IWL_MAX_TID_COUNT))
		tid = IWL_MAX_TID_COUNT;

	return tid;
}

static enum rs_column rs_get_next_column(struct iwl_mvm *mvm,
					 struct iwl_lq_sta *lq_sta,
					 struct ieee80211_sta *sta,
					 struct iwl_scale_tbl_info *tbl)
{
	int i, j, max_rate;
	enum rs_column next_col_id;
	const struct rs_tx_column *curr_col = &rs_tx_columns[tbl->column];
	const struct rs_tx_column *next_col;
	allow_column_func_t allow_func;
	u8 valid_ants = mvm->fw->valid_tx_ant;
	const u16 *expected_tpt_tbl;
	u16 tpt, max_expected_tpt;

	for (i = 0; i < MAX_NEXT_COLUMNS; i++) {
		next_col_id = curr_col->next_columns[i];

		if (next_col_id == RS_COLUMN_INVALID)
			continue;

		if (lq_sta->visited_columns & BIT(next_col_id)) {
			IWL_DEBUG_RATE(mvm, "Skip already visited column %d\n",
				       next_col_id);
			continue;
		}

		next_col = &rs_tx_columns[next_col_id];

		if (!rs_is_valid_ant(valid_ants, next_col->ant)) {
			IWL_DEBUG_RATE(mvm,
				       "Skip column %d as ANT config isn't supported by chip. valid_ants 0x%x column ant 0x%x\n",
				       next_col_id, valid_ants, next_col->ant);
			continue;
		}

		for (j = 0; j < MAX_COLUMN_CHECKS; j++) {
			allow_func = next_col->checks[j];
			if (allow_func && !allow_func(mvm, sta, tbl))
				break;
		}

		if (j != MAX_COLUMN_CHECKS) {
			IWL_DEBUG_RATE(mvm,
				       "Skip column %d: not allowed (check %d failed)\n",
				       next_col_id, j);

			continue;
		}

		tpt = lq_sta->last_tpt / 100;
		expected_tpt_tbl = rs_get_expected_tpt_table(lq_sta, next_col,
							     tbl->rate.bw);
		if (WARN_ON_ONCE(!expected_tpt_tbl))
			continue;

		max_rate = rs_get_max_allowed_rate(lq_sta, next_col);
		if (WARN_ON_ONCE(max_rate == IWL_RATE_INVALID))
			continue;

		max_expected_tpt = expected_tpt_tbl[max_rate];
		if (tpt >= max_expected_tpt) {
			IWL_DEBUG_RATE(mvm,
				       "Skip column %d: can't beat current TPT. Max expected %d current %d\n",
				       next_col_id, max_expected_tpt, tpt);
			continue;
		}

		IWL_DEBUG_RATE(mvm,
			       "Found potential column %d. Max expected %d current %d\n",
			       next_col_id, max_expected_tpt, tpt);
		break;
	}

	if (i == MAX_NEXT_COLUMNS)
		return RS_COLUMN_INVALID;

	return next_col_id;
}

static int rs_switch_to_column(struct iwl_mvm *mvm,
			       struct iwl_lq_sta *lq_sta,
			       struct ieee80211_sta *sta,
			       enum rs_column col_id)
{
	struct iwl_scale_tbl_info *tbl = &(lq_sta->lq_info[lq_sta->active_tbl]);
	struct iwl_scale_tbl_info *search_tbl =
				&(lq_sta->lq_info[(1 - lq_sta->active_tbl)]);
	struct rs_rate *rate = &search_tbl->rate;
	const struct rs_tx_column *column = &rs_tx_columns[col_id];
	const struct rs_tx_column *curr_column = &rs_tx_columns[tbl->column];
	u32 sz = (sizeof(struct iwl_scale_tbl_info) -
		  (sizeof(struct iwl_rate_scale_data) * IWL_RATE_COUNT));
	u16 rate_mask = 0;
	u32 rate_idx = 0;

	memcpy(search_tbl, tbl, sz);

	rate->sgi = column->sgi;
	rate->ant = column->ant;

	if (column->mode == RS_LEGACY) {
		if (lq_sta->band == IEEE80211_BAND_5GHZ)
			rate->type = LQ_LEGACY_A;
		else
			rate->type = LQ_LEGACY_G;

		rate_mask = lq_sta->active_legacy_rate;
	} else if (column->mode == RS_SISO) {
		rate->type = lq_sta->is_vht ? LQ_VHT_SISO : LQ_HT_SISO;
		rate_mask = lq_sta->active_siso_rate;
	} else if (column->mode == RS_MIMO2) {
		rate->type = lq_sta->is_vht ? LQ_VHT_MIMO2 : LQ_HT_MIMO2;
		rate_mask = lq_sta->active_mimo2_rate;
	} else {
		WARN_ON_ONCE("Bad column mode");
	}

	rate->bw = rs_bw_from_sta_bw(sta);
	search_tbl->column = col_id;
	rs_set_expected_tpt_table(lq_sta, search_tbl);

	lq_sta->visited_columns |= BIT(col_id);

	/* Get the best matching rate if we're changing modes. e.g.
	 * SISO->MIMO, LEGACY->SISO, MIMO->SISO
	 */
	if (curr_column->mode != column->mode) {
		rate_idx = rs_get_best_rate(mvm, lq_sta, search_tbl,
					    rate_mask, rate->index);

		if ((rate_idx == IWL_RATE_INVALID) ||
		    !(BIT(rate_idx) & rate_mask)) {
			IWL_DEBUG_RATE(mvm,
				       "can not switch with index %d"
				       " rate mask %x\n",
				       rate_idx, rate_mask);

			goto err;
		}

		rate->index = rate_idx;
	}

	IWL_DEBUG_RATE(mvm, "Switched to column %d: Index %d\n",
		       col_id, rate->index);

	return 0;

err:
	rate->type = LQ_NONE;
	return -1;
}

static enum rs_action rs_get_rate_action(struct iwl_mvm *mvm,
					 struct iwl_scale_tbl_info *tbl,
					 s32 sr, int low, int high,
					 int current_tpt,
					 int low_tpt, int high_tpt)
{
	enum rs_action action = RS_ACTION_STAY;

	if ((sr <= RS_SR_FORCE_DECREASE) || (current_tpt == 0)) {
		IWL_DEBUG_RATE(mvm,
			       "Decrease rate because of low SR\n");
		return RS_ACTION_DOWNSCALE;
	}

	if ((low_tpt == IWL_INVALID_VALUE) &&
	    (high_tpt == IWL_INVALID_VALUE) &&
	    (high != IWL_RATE_INVALID)) {
		IWL_DEBUG_RATE(mvm,
			       "No data about high/low rates. Increase rate\n");
		return RS_ACTION_UPSCALE;
	}

	if ((high_tpt == IWL_INVALID_VALUE) &&
	    (high != IWL_RATE_INVALID) &&
	    (low_tpt != IWL_INVALID_VALUE) &&
	    (low_tpt < current_tpt)) {
		IWL_DEBUG_RATE(mvm,
			       "No data about high rate and low rate is worse. Increase rate\n");
		return RS_ACTION_UPSCALE;
	}

	if ((high_tpt != IWL_INVALID_VALUE) &&
	    (high_tpt > current_tpt)) {
		IWL_DEBUG_RATE(mvm,
			       "Higher rate is better. Increate rate\n");
		return RS_ACTION_UPSCALE;
	}

	if ((low_tpt != IWL_INVALID_VALUE) &&
	    (high_tpt != IWL_INVALID_VALUE) &&
	    (low_tpt < current_tpt) &&
	    (high_tpt < current_tpt)) {
<<<<<<< HEAD
		IWL_DEBUG_RATE(mvm,
			       "Both high and low are worse. Maintain rate\n");
		return RS_ACTION_STAY;
	}

	if ((low_tpt != IWL_INVALID_VALUE) &&
	    (low_tpt > current_tpt)) {
		IWL_DEBUG_RATE(mvm,
=======
		IWL_DEBUG_RATE(mvm,
			       "Both high and low are worse. Maintain rate\n");
		return RS_ACTION_STAY;
	}

	if ((low_tpt != IWL_INVALID_VALUE) &&
	    (low_tpt > current_tpt)) {
		IWL_DEBUG_RATE(mvm,
>>>>>>> 21d11044
			       "Lower rate is better\n");
		action = RS_ACTION_DOWNSCALE;
		goto out;
	}

	if ((low_tpt == IWL_INVALID_VALUE) &&
	    (low != IWL_RATE_INVALID)) {
		IWL_DEBUG_RATE(mvm,
			       "No data about lower rate\n");
		action = RS_ACTION_DOWNSCALE;
		goto out;
	}

	IWL_DEBUG_RATE(mvm, "Maintain rate\n");

out:
	if ((action == RS_ACTION_DOWNSCALE) && (low != IWL_RATE_INVALID)) {
		if (sr >= RS_SR_NO_DECREASE) {
			IWL_DEBUG_RATE(mvm,
				       "SR is above NO DECREASE. Avoid downscale\n");
			action = RS_ACTION_STAY;
		} else if (current_tpt > (100 * tbl->expected_tpt[low])) {
			IWL_DEBUG_RATE(mvm,
				       "Current TPT is higher than max expected in low rate. Avoid downscale\n");
			action = RS_ACTION_STAY;
		} else {
			IWL_DEBUG_RATE(mvm, "Decrease rate\n");
		}
	}

	return action;
}

/*
 * Do rate scaling and search for new modulation mode.
 */
static void rs_rate_scale_perform(struct iwl_mvm *mvm,
				  struct sk_buff *skb,
				  struct ieee80211_sta *sta,
				  struct iwl_lq_sta *lq_sta)
{
	struct ieee80211_tx_info *info = IEEE80211_SKB_CB(skb);
	struct ieee80211_hdr *hdr = (struct ieee80211_hdr *)skb->data;
	int low = IWL_RATE_INVALID;
	int high = IWL_RATE_INVALID;
	int index;
	struct iwl_rate_scale_data *window = NULL;
	int current_tpt = IWL_INVALID_VALUE;
	int low_tpt = IWL_INVALID_VALUE;
	int high_tpt = IWL_INVALID_VALUE;
	u32 fail_count;
	enum rs_action scale_action = RS_ACTION_STAY;
	u16 rate_mask;
	u8 update_lq = 0;
	struct iwl_scale_tbl_info *tbl, *tbl1;
	u8 active_tbl = 0;
	u8 done_search = 0;
	u16 high_low;
	s32 sr;
	u8 tid = IWL_MAX_TID_COUNT;
	u8 prev_agg = lq_sta->is_agg;
	struct iwl_mvm_sta *sta_priv = (void *)sta->drv_priv;
	struct iwl_mvm_tid_data *tid_data;
	struct rs_rate *rate;

	/* Send management frames and NO_ACK data using lowest rate. */
	/* TODO: this could probably be improved.. */
	if (!ieee80211_is_data(hdr->frame_control) ||
	    info->flags & IEEE80211_TX_CTL_NO_ACK)
		return;

	tid = rs_get_tid(lq_sta, hdr);
	if ((tid != IWL_MAX_TID_COUNT) &&
	    (lq_sta->tx_agg_tid_en & (1 << tid))) {
		tid_data = &sta_priv->tid_data[tid];
		if (tid_data->state == IWL_AGG_OFF)
			lq_sta->is_agg = 0;
		else
			lq_sta->is_agg = 1;
	} else {
		lq_sta->is_agg = 0;
	}

	/*
	 * Select rate-scale / modulation-mode table to work with in
	 * the rest of this function:  "search" if searching for better
	 * modulation mode, or "active" if doing rate scaling within a mode.
	 */
	if (!lq_sta->search_better_tbl)
		active_tbl = lq_sta->active_tbl;
	else
		active_tbl = 1 - lq_sta->active_tbl;

	tbl = &(lq_sta->lq_info[active_tbl]);
	rate = &tbl->rate;

	if (prev_agg != lq_sta->is_agg) {
		IWL_DEBUG_RATE(mvm,
			       "Aggregation changed: prev %d current %d. Update expected TPT table\n",
			       prev_agg, lq_sta->is_agg);
		rs_set_expected_tpt_table(lq_sta, tbl);
		rs_rate_scale_clear_tbl_windows(mvm, tbl);
	}

	/* current tx rate */
	index = lq_sta->last_txrate_idx;

	/* rates available for this association, and for modulation mode */
	rate_mask = rs_get_supported_rates(lq_sta, rate);

	if (!(BIT(index) & rate_mask)) {
		IWL_ERR(mvm, "Current Rate is not valid\n");
		if (lq_sta->search_better_tbl) {
			/* revert to active table if search table is not valid*/
			rate->type = LQ_NONE;
			lq_sta->search_better_tbl = 0;
			tbl = &(lq_sta->lq_info[lq_sta->active_tbl]);
			rs_update_rate_tbl(mvm, sta, lq_sta, &tbl->rate);
		}
		return;
	}

	/* Get expected throughput table and history window for current rate */
	if (!tbl->expected_tpt) {
		IWL_ERR(mvm, "tbl->expected_tpt is NULL\n");
		return;
	}

	/* force user max rate if set by user */
	if ((lq_sta->max_rate_idx != -1) &&
	    (lq_sta->max_rate_idx < index)) {
		index = lq_sta->max_rate_idx;
		update_lq = 1;
		window = &(tbl->win[index]);
		IWL_DEBUG_RATE(mvm,
			       "Forcing user max rate %d\n",
			       index);
		goto lq_update;
	}

	window = &(tbl->win[index]);

	/*
	 * If there is not enough history to calculate actual average
	 * throughput, keep analyzing results of more tx frames, without
	 * changing rate or mode (bypass most of the rest of this function).
	 * Set up new rate table in uCode only if old rate is not supported
	 * in current association (use new rate found above).
	 */
	fail_count = window->counter - window->success_counter;
	if ((fail_count < IWL_RATE_MIN_FAILURE_TH) &&
	    (window->success_counter < IWL_RATE_MIN_SUCCESS_TH)) {
		IWL_DEBUG_RATE(mvm,
			       "(%s: %d): Test Window: succ %d total %d\n",
			       rs_pretty_lq_type(rate->type),
			       index, window->success_counter, window->counter);

		/* Can't calculate this yet; not enough history */
		window->average_tpt = IWL_INVALID_VALUE;

		/* Should we stay with this modulation mode,
		 * or search for a new one? */
		rs_stay_in_table(lq_sta, false);

		goto out;
	}
	/* Else we have enough samples; calculate estimate of
	 * actual average throughput */
	if (window->average_tpt != ((window->success_ratio *
			tbl->expected_tpt[index] + 64) / 128)) {
		window->average_tpt = ((window->success_ratio *
					tbl->expected_tpt[index] + 64) / 128);
	}

	/* If we are searching for better modulation mode, check success. */
	if (lq_sta->search_better_tbl) {
		/* If good success, continue using the "search" mode;
		 * no need to send new link quality command, since we're
		 * continuing to use the setup that we've been trying. */
		if (window->average_tpt > lq_sta->last_tpt) {
			IWL_DEBUG_RATE(mvm,
				       "SWITCHING TO NEW TABLE SR: %d "
				       "cur-tpt %d old-tpt %d\n",
				       window->success_ratio,
				       window->average_tpt,
				       lq_sta->last_tpt);

			/* Swap tables; "search" becomes "active" */
			lq_sta->active_tbl = active_tbl;
			current_tpt = window->average_tpt;
		/* Else poor success; go back to mode in "active" table */
		} else {
			IWL_DEBUG_RATE(mvm,
				       "GOING BACK TO THE OLD TABLE: SR %d "
				       "cur-tpt %d old-tpt %d\n",
				       window->success_ratio,
				       window->average_tpt,
				       lq_sta->last_tpt);

			/* Nullify "search" table */
			rate->type = LQ_NONE;

			/* Revert to "active" table */
			active_tbl = lq_sta->active_tbl;
			tbl = &(lq_sta->lq_info[active_tbl]);

			/* Revert to "active" rate and throughput info */
			index = tbl->rate.index;
			current_tpt = lq_sta->last_tpt;

			/* Need to set up a new rate table in uCode */
			update_lq = 1;
		}

		/* Either way, we've made a decision; modulation mode
		 * search is done, allow rate adjustment next time. */
		lq_sta->search_better_tbl = 0;
		done_search = 1;	/* Don't switch modes below! */
		goto lq_update;
	}

	/* (Else) not in search of better modulation mode, try for better
	 * starting rate, while staying in this mode. */
	high_low = rs_get_adjacent_rate(mvm, index, rate_mask, rate->type);
	low = high_low & 0xff;
	high = (high_low >> 8) & 0xff;

	/* If user set max rate, dont allow higher than user constrain */
	if ((lq_sta->max_rate_idx != -1) &&
	    (lq_sta->max_rate_idx < high))
		high = IWL_RATE_INVALID;

	sr = window->success_ratio;

	/* Collect measured throughputs for current and adjacent rates */
	current_tpt = window->average_tpt;
	if (low != IWL_RATE_INVALID)
		low_tpt = tbl->win[low].average_tpt;
	if (high != IWL_RATE_INVALID)
		high_tpt = tbl->win[high].average_tpt;

	IWL_DEBUG_RATE(mvm,
		       "(%s: %d): cur_tpt %d SR %d low %d high %d low_tpt %d high_tpt %d\n",
		       rs_pretty_lq_type(rate->type), index, current_tpt, sr,
		       low, high, low_tpt, high_tpt);

	scale_action = rs_get_rate_action(mvm, tbl, sr, low, high,
					  current_tpt, low_tpt, high_tpt);

	/* Force a search in case BT doesn't like us being in MIMO */
	if (is_mimo(rate) &&
	    !iwl_mvm_bt_coex_is_mimo_allowed(mvm, sta)) {
		IWL_DEBUG_RATE(mvm,
			       "BT Coex forbids MIMO. Search for new config\n");
		rs_stay_in_table(lq_sta, true);
		goto lq_update;
	}

	switch (scale_action) {
	case RS_ACTION_DOWNSCALE:
		/* Decrease starting rate, update uCode's rate table */
		if (low != IWL_RATE_INVALID) {
			update_lq = 1;
			index = low;
		} else {
			IWL_DEBUG_RATE(mvm,
				       "At the bottom rate. Can't decrease\n");
		}

		break;
	case RS_ACTION_UPSCALE:
		/* Increase starting rate, update uCode's rate table */
		if (high != IWL_RATE_INVALID) {
			update_lq = 1;
			index = high;
		} else {
			IWL_DEBUG_RATE(mvm,
				       "At the top rate. Can't increase\n");
		}

		break;
	case RS_ACTION_STAY:
		/* No change */
	default:
		break;
	}

lq_update:
	/* Replace uCode's rate table for the destination station. */
	if (update_lq) {
		tbl->rate.index = index;
		rs_update_rate_tbl(mvm, sta, lq_sta, &tbl->rate);
	}

	rs_stay_in_table(lq_sta, false);

	/*
	 * Search for new modulation mode if we're:
	 * 1)  Not changing rates right now
	 * 2)  Not just finishing up a search
	 * 3)  Allowing a new search
	 */
	if (!update_lq && !done_search &&
	    lq_sta->rs_state == RS_STATE_SEARCH_CYCLE_STARTED
	    && window->counter) {
		enum rs_column next_column;

		/* Save current throughput to compare with "search" throughput*/
		lq_sta->last_tpt = current_tpt;

		IWL_DEBUG_RATE(mvm,
			       "Start Search: update_lq %d done_search %d rs_state %d win->counter %d\n",
			       update_lq, done_search, lq_sta->rs_state,
			       window->counter);

		next_column = rs_get_next_column(mvm, lq_sta, sta, tbl);
		if (next_column != RS_COLUMN_INVALID) {
			int ret = rs_switch_to_column(mvm, lq_sta, sta,
						      next_column);
			if (!ret)
				lq_sta->search_better_tbl = 1;
		} else {
			IWL_DEBUG_RATE(mvm,
				       "No more columns to explore in search cycle. Go to RS_STATE_SEARCH_CYCLE_ENDED\n");
			lq_sta->rs_state = RS_STATE_SEARCH_CYCLE_ENDED;
		}

		/* If new "search" mode was selected, set up in uCode table */
		if (lq_sta->search_better_tbl) {
			/* Access the "search" table, clear its history. */
			tbl = &(lq_sta->lq_info[(1 - lq_sta->active_tbl)]);
			rs_rate_scale_clear_tbl_windows(mvm, tbl);

			/* Use new "search" start rate */
			index = tbl->rate.index;

			rs_dump_rate(mvm, &tbl->rate,
				     "Switch to SEARCH TABLE:");
			rs_fill_lq_cmd(mvm, sta, lq_sta, &tbl->rate);
			iwl_mvm_send_lq_cmd(mvm, &lq_sta->lq, false);
		} else {
			done_search = 1;
		}
	}

	if (done_search && lq_sta->rs_state == RS_STATE_SEARCH_CYCLE_ENDED) {
		/* If the "active" (non-search) mode was legacy,
		 * and we've tried switching antennas,
		 * but we haven't been able to try HT modes (not available),
		 * stay with best antenna legacy modulation for a while
		 * before next round of mode comparisons. */
		tbl1 = &(lq_sta->lq_info[lq_sta->active_tbl]);
		if (is_legacy(&tbl1->rate)) {
			IWL_DEBUG_RATE(mvm, "LQ: STAY in legacy table\n");

			if (tid != IWL_MAX_TID_COUNT) {
				tid_data = &sta_priv->tid_data[tid];
				if (tid_data->state != IWL_AGG_OFF) {
					IWL_DEBUG_RATE(mvm,
						       "Stop aggregation on tid %d\n",
						       tid);
					ieee80211_stop_tx_ba_session(sta, tid);
				}
			}
			rs_set_stay_in_table(mvm, 1, lq_sta);
		} else {
		/* If we're in an HT mode, and all 3 mode switch actions
		 * have been tried and compared, stay in this best modulation
		 * mode for a while before next round of mode comparisons. */
			if ((lq_sta->last_tpt > IWL_AGG_TPT_THREHOLD) &&
			    (lq_sta->tx_agg_tid_en & (1 << tid)) &&
			    (tid != IWL_MAX_TID_COUNT)) {
				tid_data = &sta_priv->tid_data[tid];
				if (tid_data->state == IWL_AGG_OFF) {
					IWL_DEBUG_RATE(mvm,
						       "try to aggregate tid %d\n",
						       tid);
					rs_tl_turn_on_agg(mvm, tid,
							  lq_sta, sta);
				}
			}
			rs_set_stay_in_table(mvm, 0, lq_sta);
		}
	}

out:
	lq_sta->last_txrate_idx = index;
}

/**
 * rs_initialize_lq - Initialize a station's hardware rate table
 *
 * The uCode's station table contains a table of fallback rates
 * for automatic fallback during transmission.
 *
 * NOTE: This sets up a default set of values.  These will be replaced later
 *       if the driver's iwl-agn-rs rate scaling algorithm is used, instead of
 *       rc80211_simple.
 *
 * NOTE: Run REPLY_ADD_STA command to set up station table entry, before
 *       calling this function (which runs REPLY_TX_LINK_QUALITY_CMD,
 *       which requires station table entry to exist).
 */
static void rs_initialize_lq(struct iwl_mvm *mvm,
			     struct ieee80211_sta *sta,
			     struct iwl_lq_sta *lq_sta,
			     enum ieee80211_band band,
			     bool init)
{
	struct iwl_scale_tbl_info *tbl;
	struct rs_rate *rate;
	int i;
	u8 active_tbl = 0;
	u8 valid_tx_ant;

	if (!sta || !lq_sta)
		return;

	i = lq_sta->last_txrate_idx;

	valid_tx_ant = mvm->fw->valid_tx_ant;

	if (!lq_sta->search_better_tbl)
		active_tbl = lq_sta->active_tbl;
	else
		active_tbl = 1 - lq_sta->active_tbl;

	tbl = &(lq_sta->lq_info[active_tbl]);
	rate = &tbl->rate;

	if ((i < 0) || (i >= IWL_RATE_COUNT))
		i = 0;

	rate->index = i;
	rate->ant = first_antenna(valid_tx_ant);
	rate->sgi = false;
	rate->bw = RATE_MCS_CHAN_WIDTH_20;
	if (band == IEEE80211_BAND_5GHZ)
		rate->type = LQ_LEGACY_A;
	else
		rate->type = LQ_LEGACY_G;

	WARN_ON_ONCE(rate->ant != ANT_A && rate->ant != ANT_B);
	if (rate->ant == ANT_A)
		tbl->column = RS_COLUMN_LEGACY_ANT_A;
	else
		tbl->column = RS_COLUMN_LEGACY_ANT_B;

	rs_set_expected_tpt_table(lq_sta, tbl);
	rs_fill_lq_cmd(mvm, sta, lq_sta, rate);
	/* TODO restore station should remember the lq cmd */
	iwl_mvm_send_lq_cmd(mvm, &lq_sta->lq, init);
}

static void rs_get_rate(void *mvm_r, struct ieee80211_sta *sta, void *mvm_sta,
			struct ieee80211_tx_rate_control *txrc)
{
	struct sk_buff *skb = txrc->skb;
	struct ieee80211_supported_band *sband = txrc->sband;
	struct iwl_op_mode *op_mode __maybe_unused =
			(struct iwl_op_mode *)mvm_r;
	struct iwl_mvm *mvm __maybe_unused = IWL_OP_MODE_GET_MVM(op_mode);
	struct ieee80211_tx_info *info = IEEE80211_SKB_CB(skb);
	struct iwl_lq_sta *lq_sta = mvm_sta;

	/* Get max rate if user set max rate */
	if (lq_sta) {
		lq_sta->max_rate_idx = txrc->max_rate_idx;
		if ((sband->band == IEEE80211_BAND_5GHZ) &&
		    (lq_sta->max_rate_idx != -1))
			lq_sta->max_rate_idx += IWL_FIRST_OFDM_RATE;
		if ((lq_sta->max_rate_idx < 0) ||
		    (lq_sta->max_rate_idx >= IWL_RATE_COUNT))
			lq_sta->max_rate_idx = -1;
	}

	/* Treat uninitialized rate scaling data same as non-existing. */
	if (lq_sta && !lq_sta->drv) {
		IWL_DEBUG_RATE(mvm, "Rate scaling not initialized yet.\n");
		mvm_sta = NULL;
	}

	/* Send management frames and NO_ACK data using lowest rate. */
	if (rate_control_send_low(sta, mvm_sta, txrc))
		return;

	iwl_mvm_hwrate_to_tx_rate(lq_sta->last_rate_n_flags,
				  info->band, &info->control.rates[0]);

	info->control.rates[0].count = 1;
}

static void *rs_alloc_sta(void *mvm_rate, struct ieee80211_sta *sta,
			  gfp_t gfp)
{
	struct iwl_mvm_sta *sta_priv = (struct iwl_mvm_sta *)sta->drv_priv;
	struct iwl_op_mode *op_mode __maybe_unused =
			(struct iwl_op_mode *)mvm_rate;
	struct iwl_mvm *mvm __maybe_unused = IWL_OP_MODE_GET_MVM(op_mode);

	IWL_DEBUG_RATE(mvm, "create station rate scale window\n");

	return &sta_priv->lq_sta;
}

static int rs_vht_highest_rx_mcs_index(struct ieee80211_sta_vht_cap *vht_cap,
				       int nss)
{
	u16 rx_mcs = le16_to_cpu(vht_cap->vht_mcs.rx_mcs_map) &
		(0x3 << (2 * (nss - 1)));
	rx_mcs >>= (2 * (nss - 1));

	if (rx_mcs == IEEE80211_VHT_MCS_SUPPORT_0_7)
		return IWL_RATE_MCS_7_INDEX;
	else if (rx_mcs == IEEE80211_VHT_MCS_SUPPORT_0_8)
		return IWL_RATE_MCS_8_INDEX;
	else if (rx_mcs == IEEE80211_VHT_MCS_SUPPORT_0_9)
		return IWL_RATE_MCS_9_INDEX;

	WARN_ON_ONCE(rx_mcs != IEEE80211_VHT_MCS_NOT_SUPPORTED);
	return -1;
}

static void rs_vht_set_enabled_rates(struct ieee80211_sta *sta,
				     struct ieee80211_sta_vht_cap *vht_cap,
				     struct iwl_lq_sta *lq_sta)
{
	int i;
	int highest_mcs = rs_vht_highest_rx_mcs_index(vht_cap, 1);

	if (highest_mcs >= IWL_RATE_MCS_0_INDEX) {
		for (i = IWL_RATE_MCS_0_INDEX; i <= highest_mcs; i++) {
			if (i == IWL_RATE_9M_INDEX)
				continue;

			/* Disable MCS9 as a workaround */
			if (i == IWL_RATE_MCS_9_INDEX)
				continue;

			/* VHT MCS9 isn't valid for 20Mhz for NSS=1,2 */
			if (i == IWL_RATE_MCS_9_INDEX &&
			    sta->bandwidth == IEEE80211_STA_RX_BW_20)
				continue;

			lq_sta->active_siso_rate |= BIT(i);
		}
	}

	if (sta->rx_nss < 2)
		return;

	highest_mcs = rs_vht_highest_rx_mcs_index(vht_cap, 2);
	if (highest_mcs >= IWL_RATE_MCS_0_INDEX) {
		for (i = IWL_RATE_MCS_0_INDEX; i <= highest_mcs; i++) {
			if (i == IWL_RATE_9M_INDEX)
				continue;

			/* Disable MCS9 as a workaround */
			if (i == IWL_RATE_MCS_9_INDEX)
				continue;

			/* VHT MCS9 isn't valid for 20Mhz for NSS=1,2 */
			if (i == IWL_RATE_MCS_9_INDEX &&
			    sta->bandwidth == IEEE80211_STA_RX_BW_20)
				continue;

			lq_sta->active_mimo2_rate |= BIT(i);
		}
	}
}

#ifdef CONFIG_IWLWIFI_DEBUGFS
static void iwl_mvm_reset_frame_stats(struct iwl_mvm *mvm,
				      struct iwl_mvm_frame_stats *stats)
{
	spin_lock_bh(&mvm->drv_stats_lock);
	memset(stats, 0, sizeof(*stats));
	spin_unlock_bh(&mvm->drv_stats_lock);
}

void iwl_mvm_update_frame_stats(struct iwl_mvm *mvm,
				struct iwl_mvm_frame_stats *stats,
				u32 rate, bool agg)
{
	u8 nss = 0, mcs = 0;

	spin_lock(&mvm->drv_stats_lock);

	if (agg)
		stats->agg_frames++;

	stats->success_frames++;

	switch (rate & RATE_MCS_CHAN_WIDTH_MSK) {
	case RATE_MCS_CHAN_WIDTH_20:
		stats->bw_20_frames++;
		break;
	case RATE_MCS_CHAN_WIDTH_40:
		stats->bw_40_frames++;
		break;
	case RATE_MCS_CHAN_WIDTH_80:
		stats->bw_80_frames++;
		break;
	default:
		WARN_ONCE(1, "bad BW. rate 0x%x", rate);
	}

	if (rate & RATE_MCS_HT_MSK) {
		stats->ht_frames++;
		mcs = rate & RATE_HT_MCS_RATE_CODE_MSK;
		nss = ((rate & RATE_HT_MCS_NSS_MSK) >> RATE_HT_MCS_NSS_POS) + 1;
	} else if (rate & RATE_MCS_VHT_MSK) {
		stats->vht_frames++;
		mcs = rate & RATE_VHT_MCS_RATE_CODE_MSK;
		nss = ((rate & RATE_VHT_MCS_NSS_MSK) >>
		       RATE_VHT_MCS_NSS_POS) + 1;
	} else {
		stats->legacy_frames++;
	}

	if (nss == 1)
		stats->siso_frames++;
	else if (nss == 2)
		stats->mimo2_frames++;

	if (rate & RATE_MCS_SGI_MSK)
		stats->sgi_frames++;
	else
		stats->ngi_frames++;

	stats->last_rates[stats->last_frame_idx] = rate;
	stats->last_frame_idx = (stats->last_frame_idx + 1) %
		ARRAY_SIZE(stats->last_rates);

	spin_unlock(&mvm->drv_stats_lock);
}
#endif

/*
 * Called after adding a new station to initialize rate scaling
 */
void iwl_mvm_rs_rate_init(struct iwl_mvm *mvm, struct ieee80211_sta *sta,
			  enum ieee80211_band band, bool init)
{
	int i, j;
	struct ieee80211_hw *hw = mvm->hw;
	struct ieee80211_sta_ht_cap *ht_cap = &sta->ht_cap;
	struct ieee80211_sta_vht_cap *vht_cap = &sta->vht_cap;
	struct iwl_mvm_sta *sta_priv;
	struct iwl_lq_sta *lq_sta;
	struct ieee80211_supported_band *sband;
	unsigned long supp; /* must be unsigned long for for_each_set_bit */

	sta_priv = (struct iwl_mvm_sta *)sta->drv_priv;
	lq_sta = &sta_priv->lq_sta;
	memset(lq_sta, 0, sizeof(*lq_sta));

	sband = hw->wiphy->bands[band];

	lq_sta->lq.sta_id = sta_priv->sta_id;

	for (j = 0; j < LQ_SIZE; j++)
		rs_rate_scale_clear_tbl_windows(mvm, &lq_sta->lq_info[j]);

	lq_sta->flush_timer = 0;
	lq_sta->last_tx = jiffies;

	IWL_DEBUG_RATE(mvm,
		       "LQ: *** rate scale station global init for station %d ***\n",
		       sta_priv->sta_id);
	/* TODO: what is a good starting rate for STA? About middle? Maybe not
	 * the lowest or the highest rate.. Could consider using RSSI from
	 * previous packets? Need to have IEEE 802.1X auth succeed immediately
	 * after assoc.. */

	lq_sta->max_rate_idx = -1;
	lq_sta->missed_rate_counter = IWL_MISSED_RATE_MAX;
	lq_sta->band = sband->band;
	/*
	 * active legacy rates as per supported rates bitmap
	 */
	supp = sta->supp_rates[sband->band];
	lq_sta->active_legacy_rate = 0;
	for_each_set_bit(i, &supp, BITS_PER_LONG)
		lq_sta->active_legacy_rate |= BIT(sband->bitrates[i].hw_value);

	/* TODO: should probably account for rx_highest for both HT/VHT */
	if (!vht_cap || !vht_cap->vht_supported) {
		/* active_siso_rate mask includes 9 MBits (bit 5),
		 * and CCK (bits 0-3), supp_rates[] does not;
		 * shift to convert format, force 9 MBits off.
		 */
		lq_sta->active_siso_rate = ht_cap->mcs.rx_mask[0] << 1;
		lq_sta->active_siso_rate |= ht_cap->mcs.rx_mask[0] & 0x1;
		lq_sta->active_siso_rate &= ~((u16)0x2);
		lq_sta->active_siso_rate <<= IWL_FIRST_OFDM_RATE;

		/* Same here */
		lq_sta->active_mimo2_rate = ht_cap->mcs.rx_mask[1] << 1;
		lq_sta->active_mimo2_rate |= ht_cap->mcs.rx_mask[1] & 0x1;
		lq_sta->active_mimo2_rate &= ~((u16)0x2);
		lq_sta->active_mimo2_rate <<= IWL_FIRST_OFDM_RATE;

		lq_sta->is_vht = false;
	} else {
		rs_vht_set_enabled_rates(sta, vht_cap, lq_sta);
		lq_sta->is_vht = true;
	}

	lq_sta->max_legacy_rate_idx = find_last_bit(&lq_sta->active_legacy_rate,
						    BITS_PER_LONG);
	lq_sta->max_siso_rate_idx = find_last_bit(&lq_sta->active_siso_rate,
						  BITS_PER_LONG);
	lq_sta->max_mimo2_rate_idx = find_last_bit(&lq_sta->active_mimo2_rate,
						   BITS_PER_LONG);

	IWL_DEBUG_RATE(mvm, "RATE MASK: LEGACY=%lX SISO=%lX MIMO2=%lX VHT=%d\n",
		       lq_sta->active_legacy_rate,
		       lq_sta->active_siso_rate,
		       lq_sta->active_mimo2_rate,
		       lq_sta->is_vht);
	IWL_DEBUG_RATE(mvm, "MAX RATE: LEGACY=%d SISO=%d MIMO2=%d\n",
		       lq_sta->max_legacy_rate_idx,
		       lq_sta->max_siso_rate_idx,
		       lq_sta->max_mimo2_rate_idx);

	/* These values will be overridden later */
	lq_sta->lq.single_stream_ant_msk =
		first_antenna(mvm->fw->valid_tx_ant);
	lq_sta->lq.dual_stream_ant_msk = ANT_AB;

	/* as default allow aggregation for all tids */
	lq_sta->tx_agg_tid_en = IWL_AGG_ALL_TID;
	lq_sta->drv = mvm;

	/* Set last_txrate_idx to lowest rate */
	lq_sta->last_txrate_idx = rate_lowest_index(sband, sta);
	if (sband->band == IEEE80211_BAND_5GHZ)
		lq_sta->last_txrate_idx += IWL_FIRST_OFDM_RATE;
	lq_sta->is_agg = 0;
#ifdef CONFIG_MAC80211_DEBUGFS
	lq_sta->dbg_fixed_rate = 0;
#endif
#ifdef CONFIG_IWLWIFI_DEBUGFS
	iwl_mvm_reset_frame_stats(mvm, &mvm->drv_rx_stats);
#endif
	rs_initialize_lq(mvm, sta, lq_sta, band, init);
}

static void rs_rate_update(void *mvm_r,
			   struct ieee80211_supported_band *sband,
			   struct cfg80211_chan_def *chandef,
			   struct ieee80211_sta *sta, void *priv_sta,
			   u32 changed)
{
	u8 tid;
	struct iwl_op_mode *op_mode  =
			(struct iwl_op_mode *)mvm_r;
	struct iwl_mvm *mvm = IWL_OP_MODE_GET_MVM(op_mode);

	/* Stop any ongoing aggregations as rs starts off assuming no agg */
	for (tid = 0; tid < IWL_MAX_TID_COUNT; tid++)
		ieee80211_stop_tx_ba_session(sta, tid);

	iwl_mvm_rs_rate_init(mvm, sta, sband->band, false);
}

#ifdef CONFIG_MAC80211_DEBUGFS
static void rs_build_rates_table_from_fixed(struct iwl_mvm *mvm,
					    struct iwl_lq_cmd *lq_cmd,
					    enum ieee80211_band band,
					    u32 ucode_rate)
{
	struct rs_rate rate;
	int i;
	int num_rates = ARRAY_SIZE(lq_cmd->rs_table);
	__le32 ucode_rate_le32 = cpu_to_le32(ucode_rate);

	for (i = 0; i < num_rates; i++)
		lq_cmd->rs_table[i] = ucode_rate_le32;

	rs_rate_from_ucode_rate(ucode_rate, band, &rate);

	if (is_mimo(&rate))
		lq_cmd->mimo_delim = num_rates - 1;
	else
		lq_cmd->mimo_delim = 0;
}
#endif /* CONFIG_MAC80211_DEBUGFS */

static void rs_fill_rates_for_column(struct iwl_mvm *mvm,
				     struct iwl_lq_sta *lq_sta,
				     struct rs_rate *rate,
				     __le32 *rs_table, int *rs_table_index,
				     int num_rates, int num_retries,
				     u8 valid_tx_ant, bool toggle_ant)
{
	int i, j;
	__le32 ucode_rate;
	bool bottom_reached = false;
	int prev_rate_idx = rate->index;
	int end = LINK_QUAL_MAX_RETRY_NUM;
	int index = *rs_table_index;

	for (i = 0; i < num_rates && index < end; i++) {
		ucode_rate = cpu_to_le32(ucode_rate_from_rs_rate(mvm, rate));
		for (j = 0; j < num_retries && index < end; j++, index++)
			rs_table[index] = ucode_rate;

		if (toggle_ant)
			rs_toggle_antenna(valid_tx_ant, rate);

		prev_rate_idx = rate->index;
		bottom_reached = rs_get_lower_rate_in_column(lq_sta, rate);
		if (bottom_reached && !is_legacy(rate))
			break;
	}

	if (!bottom_reached)
		rate->index = prev_rate_idx;

	*rs_table_index = index;
}

/* Building the rate table is non trivial. When we're in MIMO2/VHT/80Mhz/SGI
 * column the rate table should look like this:
 *
 * rate[0] 0x400D019 VHT | ANT: AB BW: 80Mhz MCS: 9 NSS: 2 SGI
 * rate[1] 0x400D019 VHT | ANT: AB BW: 80Mhz MCS: 9 NSS: 2 SGI
 * rate[2] 0x400D018 VHT | ANT: AB BW: 80Mhz MCS: 8 NSS: 2 SGI
 * rate[3] 0x400D018 VHT | ANT: AB BW: 80Mhz MCS: 8 NSS: 2 SGI
 * rate[4] 0x400D017 VHT | ANT: AB BW: 80Mhz MCS: 7 NSS: 2 SGI
 * rate[5] 0x400D017 VHT | ANT: AB BW: 80Mhz MCS: 7 NSS: 2 SGI
 * rate[6] 0x4005007 VHT | ANT: A BW: 80Mhz MCS: 7 NSS: 1 NGI
 * rate[7] 0x4009006 VHT | ANT: B BW: 80Mhz MCS: 6 NSS: 1 NGI
 * rate[8] 0x4005005 VHT | ANT: A BW: 80Mhz MCS: 5 NSS: 1 NGI
 * rate[9] 0x800B Legacy | ANT: B Rate: 36 Mbps
 * rate[10] 0x4009 Legacy | ANT: A Rate: 24 Mbps
 * rate[11] 0x8007 Legacy | ANT: B Rate: 18 Mbps
 * rate[12] 0x4005 Legacy | ANT: A Rate: 12 Mbps
 * rate[13] 0x800F Legacy | ANT: B Rate: 9 Mbps
 * rate[14] 0x400D Legacy | ANT: A Rate: 6 Mbps
 * rate[15] 0x800D Legacy | ANT: B Rate: 6 Mbps
 */
static void rs_build_rates_table(struct iwl_mvm *mvm,
				 struct iwl_lq_sta *lq_sta,
				 const struct rs_rate *initial_rate)
{
	struct rs_rate rate;
	int num_rates, num_retries, index = 0;
	u8 valid_tx_ant = 0;
	struct iwl_lq_cmd *lq_cmd = &lq_sta->lq;
	bool toggle_ant = false;

	memcpy(&rate, initial_rate, sizeof(rate));

	valid_tx_ant = mvm->fw->valid_tx_ant;

	if (is_siso(&rate)) {
		num_rates = RS_INITIAL_SISO_NUM_RATES;
		num_retries = RS_HT_VHT_RETRIES_PER_RATE;
	} else if (is_mimo(&rate)) {
		num_rates = RS_INITIAL_MIMO_NUM_RATES;
		num_retries = RS_HT_VHT_RETRIES_PER_RATE;
	} else {
		num_rates = RS_INITIAL_LEGACY_NUM_RATES;
		num_retries = RS_LEGACY_RETRIES_PER_RATE;
		toggle_ant = true;
	}

	rs_fill_rates_for_column(mvm, lq_sta, &rate, lq_cmd->rs_table, &index,
				 num_rates, num_retries, valid_tx_ant,
				 toggle_ant);

	rs_get_lower_rate_down_column(lq_sta, &rate);

	if (is_siso(&rate)) {
		num_rates = RS_SECONDARY_SISO_NUM_RATES;
		num_retries = RS_SECONDARY_SISO_RETRIES;
		lq_cmd->mimo_delim = index;
	} else if (is_legacy(&rate)) {
		num_rates = RS_SECONDARY_LEGACY_NUM_RATES;
		num_retries = RS_LEGACY_RETRIES_PER_RATE;
	} else {
		WARN_ON_ONCE(1);
	}

	toggle_ant = true;

	rs_fill_rates_for_column(mvm, lq_sta, &rate, lq_cmd->rs_table, &index,
				 num_rates, num_retries, valid_tx_ant,
				 toggle_ant);

	rs_get_lower_rate_down_column(lq_sta, &rate);

	num_rates = RS_SECONDARY_LEGACY_NUM_RATES;
	num_retries = RS_LEGACY_RETRIES_PER_RATE;

	rs_fill_rates_for_column(mvm, lq_sta, &rate, lq_cmd->rs_table, &index,
				 num_rates, num_retries, valid_tx_ant,
				 toggle_ant);

}

static void rs_fill_lq_cmd(struct iwl_mvm *mvm,
			   struct ieee80211_sta *sta,
			   struct iwl_lq_sta *lq_sta,
			   const struct rs_rate *initial_rate)
{
	struct iwl_lq_cmd *lq_cmd = &lq_sta->lq;
	u8 ant = initial_rate->ant;

#ifdef CONFIG_MAC80211_DEBUGFS
	if (lq_sta->dbg_fixed_rate) {
		rs_build_rates_table_from_fixed(mvm, lq_cmd,
						lq_sta->band,
						lq_sta->dbg_fixed_rate);
		ant = (lq_sta->dbg_fixed_rate & RATE_MCS_ANT_ABC_MSK) >>
			RATE_MCS_ANT_POS;
	} else
#endif
		rs_build_rates_table(mvm, lq_sta, initial_rate);

	if (num_of_ant(ant) == 1)
		lq_cmd->single_stream_ant_msk = ant;

	lq_cmd->agg_frame_cnt_limit = LINK_QUAL_AGG_FRAME_LIMIT_DEF;
	lq_cmd->agg_disable_start_th = LINK_QUAL_AGG_DISABLE_START_DEF;

	lq_cmd->agg_time_limit =
		cpu_to_le16(LINK_QUAL_AGG_TIME_LIMIT_DEF);

	if (sta)
		lq_cmd->agg_time_limit =
			cpu_to_le16(iwl_mvm_coex_agg_time_limit(mvm, sta));
}

static void *rs_alloc(struct ieee80211_hw *hw, struct dentry *debugfsdir)
{
	return hw->priv;
}
/* rate scale requires free function to be implemented */
static void rs_free(void *mvm_rate)
{
	return;
}

static void rs_free_sta(void *mvm_r, struct ieee80211_sta *sta,
			void *mvm_sta)
{
	struct iwl_op_mode *op_mode __maybe_unused = mvm_r;
	struct iwl_mvm *mvm __maybe_unused = IWL_OP_MODE_GET_MVM(op_mode);

	IWL_DEBUG_RATE(mvm, "enter\n");
	IWL_DEBUG_RATE(mvm, "leave\n");
}

#ifdef CONFIG_MAC80211_DEBUGFS
int rs_pretty_print_rate(char *buf, const u32 rate)
{

	char *type, *bw;
	u8 mcs = 0, nss = 0;
	u8 ant = (rate & RATE_MCS_ANT_ABC_MSK) >> RATE_MCS_ANT_POS;

	if (!(rate & RATE_MCS_HT_MSK) &&
	    !(rate & RATE_MCS_VHT_MSK)) {
		int index = iwl_hwrate_to_plcp_idx(rate);

		return sprintf(buf, "Legacy | ANT: %s Rate: %s Mbps\n",
			       rs_pretty_ant(ant),
			       index == IWL_RATE_INVALID ? "BAD" :
			       iwl_rate_mcs[index].mbps);
	}

	if (rate & RATE_MCS_VHT_MSK) {
		type = "VHT";
		mcs = rate & RATE_VHT_MCS_RATE_CODE_MSK;
		nss = ((rate & RATE_VHT_MCS_NSS_MSK)
		       >> RATE_VHT_MCS_NSS_POS) + 1;
	} else if (rate & RATE_MCS_HT_MSK) {
		type = "HT";
		mcs = rate & RATE_HT_MCS_INDEX_MSK;
	} else {
		type = "Unknown"; /* shouldn't happen */
	}

	switch (rate & RATE_MCS_CHAN_WIDTH_MSK) {
	case RATE_MCS_CHAN_WIDTH_20:
		bw = "20Mhz";
		break;
	case RATE_MCS_CHAN_WIDTH_40:
		bw = "40Mhz";
		break;
	case RATE_MCS_CHAN_WIDTH_80:
		bw = "80Mhz";
		break;
	case RATE_MCS_CHAN_WIDTH_160:
		bw = "160Mhz";
		break;
	default:
		bw = "BAD BW";
	}

	return sprintf(buf, "%s | ANT: %s BW: %s MCS: %d NSS: %d %s%s%s%s%s\n",
		       type, rs_pretty_ant(ant), bw, mcs, nss,
		       (rate & RATE_MCS_SGI_MSK) ? "SGI " : "NGI ",
		       (rate & RATE_MCS_HT_STBC_MSK) ? "STBC " : "",
		       (rate & RATE_MCS_LDPC_MSK) ? "LDPC " : "",
		       (rate & RATE_MCS_BF_MSK) ? "BF " : "",
		       (rate & RATE_MCS_ZLF_MSK) ? "ZLF " : "");
}

/**
 * Program the device to use fixed rate for frame transmit
 * This is for debugging/testing only
 * once the device start use fixed rate, we need to reload the module
 * to being back the normal operation.
 */
static void rs_program_fix_rate(struct iwl_mvm *mvm,
				struct iwl_lq_sta *lq_sta)
{
	lq_sta->active_legacy_rate = 0x0FFF;	/* 1 - 54 MBits, includes CCK */
	lq_sta->active_siso_rate   = 0x1FD0;	/* 6 - 60 MBits, no 9, no CCK */
	lq_sta->active_mimo2_rate  = 0x1FD0;	/* 6 - 60 MBits, no 9, no CCK */

	IWL_DEBUG_RATE(mvm, "sta_id %d rate 0x%X\n",
		       lq_sta->lq.sta_id, lq_sta->dbg_fixed_rate);

	if (lq_sta->dbg_fixed_rate) {
		struct rs_rate rate;
		rs_rate_from_ucode_rate(lq_sta->dbg_fixed_rate,
					lq_sta->band, &rate);
		rs_fill_lq_cmd(mvm, NULL, lq_sta, &rate);
		iwl_mvm_send_lq_cmd(lq_sta->drv, &lq_sta->lq, false);
	}
}

static ssize_t rs_sta_dbgfs_scale_table_write(struct file *file,
			const char __user *user_buf, size_t count, loff_t *ppos)
{
	struct iwl_lq_sta *lq_sta = file->private_data;
	struct iwl_mvm *mvm;
	char buf[64];
	size_t buf_size;
	u32 parsed_rate;


	mvm = lq_sta->drv;
	memset(buf, 0, sizeof(buf));
	buf_size = min(count, sizeof(buf) -  1);
	if (copy_from_user(buf, user_buf, buf_size))
		return -EFAULT;

	if (sscanf(buf, "%x", &parsed_rate) == 1)
		lq_sta->dbg_fixed_rate = parsed_rate;
	else
		lq_sta->dbg_fixed_rate = 0;

	rs_program_fix_rate(mvm, lq_sta);

	return count;
}

static ssize_t rs_sta_dbgfs_scale_table_read(struct file *file,
			char __user *user_buf, size_t count, loff_t *ppos)
{
	char *buff;
	int desc = 0;
	int i = 0;
	ssize_t ret;

	struct iwl_lq_sta *lq_sta = file->private_data;
	struct iwl_mvm *mvm;
	struct iwl_scale_tbl_info *tbl = &(lq_sta->lq_info[lq_sta->active_tbl]);
	struct rs_rate *rate = &tbl->rate;
	mvm = lq_sta->drv;
	buff = kmalloc(2048, GFP_KERNEL);
	if (!buff)
		return -ENOMEM;

	desc += sprintf(buff+desc, "sta_id %d\n", lq_sta->lq.sta_id);
	desc += sprintf(buff+desc, "failed=%d success=%d rate=0%lX\n",
			lq_sta->total_failed, lq_sta->total_success,
			lq_sta->active_legacy_rate);
	desc += sprintf(buff+desc, "fixed rate 0x%X\n",
			lq_sta->dbg_fixed_rate);
	desc += sprintf(buff+desc, "valid_tx_ant %s%s%s\n",
	    (mvm->fw->valid_tx_ant & ANT_A) ? "ANT_A," : "",
	    (mvm->fw->valid_tx_ant & ANT_B) ? "ANT_B," : "",
	    (mvm->fw->valid_tx_ant & ANT_C) ? "ANT_C" : "");
	desc += sprintf(buff+desc, "lq type %s\n",
			(is_legacy(rate)) ? "legacy" :
			is_vht(rate) ? "VHT" : "HT");
	if (!is_legacy(rate)) {
		desc += sprintf(buff+desc, " %s",
		   (is_siso(rate)) ? "SISO" : "MIMO2");
		   desc += sprintf(buff+desc, " %s",
				   (is_ht20(rate)) ? "20MHz" :
				   (is_ht40(rate)) ? "40MHz" :
				   (is_ht80(rate)) ? "80Mhz" : "BAD BW");
		   desc += sprintf(buff+desc, " %s %s\n",
				   (rate->sgi) ? "SGI" : "NGI",
				   (lq_sta->is_agg) ? "AGG on" : "");
	}
	desc += sprintf(buff+desc, "last tx rate=0x%X\n",
			lq_sta->last_rate_n_flags);
	desc += sprintf(buff+desc,
			"general: flags=0x%X mimo-d=%d s-ant=0x%x d-ant=0x%x\n",
			lq_sta->lq.flags,
			lq_sta->lq.mimo_delim,
			lq_sta->lq.single_stream_ant_msk,
			lq_sta->lq.dual_stream_ant_msk);

	desc += sprintf(buff+desc,
			"agg: time_limit=%d dist_start_th=%d frame_cnt_limit=%d\n",
			le16_to_cpu(lq_sta->lq.agg_time_limit),
			lq_sta->lq.agg_disable_start_th,
			lq_sta->lq.agg_frame_cnt_limit);

	desc += sprintf(buff+desc,
			"Start idx [0]=0x%x [1]=0x%x [2]=0x%x [3]=0x%x\n",
			lq_sta->lq.initial_rate_index[0],
			lq_sta->lq.initial_rate_index[1],
			lq_sta->lq.initial_rate_index[2],
			lq_sta->lq.initial_rate_index[3]);

	for (i = 0; i < LINK_QUAL_MAX_RETRY_NUM; i++) {
		u32 r = le32_to_cpu(lq_sta->lq.rs_table[i]);

		desc += sprintf(buff+desc, " rate[%d] 0x%X ", i, r);
		desc += rs_pretty_print_rate(buff+desc, r);
	}

	ret = simple_read_from_buffer(user_buf, count, ppos, buff, desc);
	kfree(buff);
	return ret;
}

static const struct file_operations rs_sta_dbgfs_scale_table_ops = {
	.write = rs_sta_dbgfs_scale_table_write,
	.read = rs_sta_dbgfs_scale_table_read,
	.open = simple_open,
	.llseek = default_llseek,
};
static ssize_t rs_sta_dbgfs_stats_table_read(struct file *file,
			char __user *user_buf, size_t count, loff_t *ppos)
{
	char *buff;
	int desc = 0;
	int i, j;
	ssize_t ret;
	struct iwl_scale_tbl_info *tbl;
	struct rs_rate *rate;
	struct iwl_lq_sta *lq_sta = file->private_data;

	buff = kmalloc(1024, GFP_KERNEL);
	if (!buff)
		return -ENOMEM;

	for (i = 0; i < LQ_SIZE; i++) {
		tbl = &(lq_sta->lq_info[i]);
		rate = &tbl->rate;
		desc += sprintf(buff+desc,
				"%s type=%d SGI=%d BW=%s DUP=0\n"
				"index=%d\n",
				lq_sta->active_tbl == i ? "*" : "x",
				rate->type,
				rate->sgi,
				is_ht20(rate) ? "20Mhz" :
				is_ht40(rate) ? "40Mhz" :
				is_ht80(rate) ? "80Mhz" : "ERR",
				rate->index);
		for (j = 0; j < IWL_RATE_COUNT; j++) {
			desc += sprintf(buff+desc,
				"counter=%d success=%d %%=%d\n",
				tbl->win[j].counter,
				tbl->win[j].success_counter,
				tbl->win[j].success_ratio);
		}
	}
	ret = simple_read_from_buffer(user_buf, count, ppos, buff, desc);
	kfree(buff);
	return ret;
}

static const struct file_operations rs_sta_dbgfs_stats_table_ops = {
	.read = rs_sta_dbgfs_stats_table_read,
	.open = simple_open,
	.llseek = default_llseek,
};

static void rs_add_debugfs(void *mvm, void *mvm_sta, struct dentry *dir)
{
	struct iwl_lq_sta *lq_sta = mvm_sta;
	lq_sta->rs_sta_dbgfs_scale_table_file =
		debugfs_create_file("rate_scale_table", S_IRUSR | S_IWUSR, dir,
				    lq_sta, &rs_sta_dbgfs_scale_table_ops);
	lq_sta->rs_sta_dbgfs_stats_table_file =
		debugfs_create_file("rate_stats_table", S_IRUSR, dir,
				    lq_sta, &rs_sta_dbgfs_stats_table_ops);
	lq_sta->rs_sta_dbgfs_tx_agg_tid_en_file =
		debugfs_create_u8("tx_agg_tid_enable", S_IRUSR | S_IWUSR, dir,
				  &lq_sta->tx_agg_tid_en);
}

static void rs_remove_debugfs(void *mvm, void *mvm_sta)
{
	struct iwl_lq_sta *lq_sta = mvm_sta;
	debugfs_remove(lq_sta->rs_sta_dbgfs_scale_table_file);
	debugfs_remove(lq_sta->rs_sta_dbgfs_stats_table_file);
	debugfs_remove(lq_sta->rs_sta_dbgfs_tx_agg_tid_en_file);
}
#endif

/*
 * Initialization of rate scaling information is done by driver after
 * the station is added. Since mac80211 calls this function before a
 * station is added we ignore it.
 */
static void rs_rate_init_stub(void *mvm_r,
			      struct ieee80211_supported_band *sband,
			      struct cfg80211_chan_def *chandef,
			      struct ieee80211_sta *sta, void *mvm_sta)
{
}

static const struct rate_control_ops rs_mvm_ops = {
	.name = RS_NAME,
	.tx_status = rs_tx_status,
	.get_rate = rs_get_rate,
	.rate_init = rs_rate_init_stub,
	.alloc = rs_alloc,
	.free = rs_free,
	.alloc_sta = rs_alloc_sta,
	.free_sta = rs_free_sta,
	.rate_update = rs_rate_update,
#ifdef CONFIG_MAC80211_DEBUGFS
	.add_sta_debugfs = rs_add_debugfs,
	.remove_sta_debugfs = rs_remove_debugfs,
#endif
};

int iwl_mvm_rate_control_register(void)
{
	return ieee80211_rate_control_register(&rs_mvm_ops);
}

void iwl_mvm_rate_control_unregister(void)
{
	ieee80211_rate_control_unregister(&rs_mvm_ops);
}

/**
 * iwl_mvm_tx_protection - Gets LQ command, change it to enable/disable
 * Tx protection, according to this rquest and previous requests,
 * and send the LQ command.
 * @mvmsta: The station
 * @enable: Enable Tx protection?
 */
int iwl_mvm_tx_protection(struct iwl_mvm *mvm, struct iwl_mvm_sta *mvmsta,
			  bool enable)
{
	struct iwl_lq_cmd *lq = &mvmsta->lq_sta.lq;

	lockdep_assert_held(&mvm->mutex);

	if (enable) {
		if (mvmsta->tx_protection == 0)
			lq->flags |= LQ_FLAG_USE_RTS_MSK;
		mvmsta->tx_protection++;
	} else {
		mvmsta->tx_protection--;
		if (mvmsta->tx_protection == 0)
			lq->flags &= ~LQ_FLAG_USE_RTS_MSK;
	}

	return iwl_mvm_send_lq_cmd(mvm, lq, false);
}<|MERGE_RESOLUTION|>--- conflicted
+++ resolved
@@ -1010,11 +1010,7 @@
 		return;
 	}
 
-<<<<<<< HEAD
-#ifdef CPTCFG_MAC80211_DEBUGFS
-=======
 #ifdef CONFIG_MAC80211_DEBUGFS
->>>>>>> 21d11044
 	/* Disable last tx check if we are debugging with fixed rate */
 	if (lq_sta->dbg_fixed_rate) {
 		IWL_DEBUG_RATE(mvm, "Fixed rate. avoid rate scaling\n");
@@ -1732,7 +1728,6 @@
 	    (high_tpt != IWL_INVALID_VALUE) &&
 	    (low_tpt < current_tpt) &&
 	    (high_tpt < current_tpt)) {
-<<<<<<< HEAD
 		IWL_DEBUG_RATE(mvm,
 			       "Both high and low are worse. Maintain rate\n");
 		return RS_ACTION_STAY;
@@ -1741,16 +1736,6 @@
 	if ((low_tpt != IWL_INVALID_VALUE) &&
 	    (low_tpt > current_tpt)) {
 		IWL_DEBUG_RATE(mvm,
-=======
-		IWL_DEBUG_RATE(mvm,
-			       "Both high and low are worse. Maintain rate\n");
-		return RS_ACTION_STAY;
-	}
-
-	if ((low_tpt != IWL_INVALID_VALUE) &&
-	    (low_tpt > current_tpt)) {
-		IWL_DEBUG_RATE(mvm,
->>>>>>> 21d11044
 			       "Lower rate is better\n");
 		action = RS_ACTION_DOWNSCALE;
 		goto out;
