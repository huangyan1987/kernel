--- conflicted
+++ resolved
@@ -2020,22 +2020,6 @@
 	if (scan_active)
 		goto out;
 
-<<<<<<< HEAD
-	if (memcmp(&priv->active_rxon,
-		   &priv->staging_rxon, sizeof(priv->staging_rxon)))
-		iwlcore_commit_rxon(priv);
-	else
-		IWL_DEBUG_INFO(priv, "Not re-sending same RXON configuration.\n");
-
-	if (changed & IEEE80211_CONF_CHANGE_POWER) {
-		IWL_DEBUG_MAC80211(priv, "TX Power old=%d new=%d\n",
-			priv->tx_power_user_lmt, conf->power_level);
-
-		iwl_set_tx_power(priv, conf->power_level, false);
-	}
-
-
-=======
 	for_each_context(priv, ctx) {
 		if (memcmp(&ctx->active, &ctx->staging, sizeof(ctx->staging)))
 			iwlcore_commit_rxon(priv, ctx);
@@ -2043,7 +2027,14 @@
 			IWL_DEBUG_INFO(priv,
 				"Not re-sending same RXON configuration.\n");
 	}
->>>>>>> c8ddb271
+
+	if (changed & IEEE80211_CONF_CHANGE_POWER) {
+		IWL_DEBUG_MAC80211(priv, "TX Power old=%d new=%d\n",
+			priv->tx_power_user_lmt, conf->power_level);
+
+		iwl_set_tx_power(priv, conf->power_level, false);
+	}
+
 
 out:
 	IWL_DEBUG_MAC80211(priv, "leave\n");
