/******************************************************************************
 *
 * Copyright(c) 2003 - 2009 Intel Corporation. All rights reserved.
 *
 * Portions of this file are derived from the ipw3945 project, as well
 * as portions of the ieee80211 subsystem header files.
 *
 * This program is free software; you can redistribute it and/or modify it
 * under the terms of version 2 of the GNU General Public License as
 * published by the Free Software Foundation.
 *
 * This program is distributed in the hope that it will be useful, but WITHOUT
 * ANY WARRANTY; without even the implied warranty of MERCHANTABILITY or
 * FITNESS FOR A PARTICULAR PURPOSE.  See the GNU General Public License for
 * more details.
 *
 * You should have received a copy of the GNU General Public License along with
 * this program; if not, write to the Free Software Foundation, Inc.,
 * 51 Franklin Street, Fifth Floor, Boston, MA 02110, USA
 *
 * The full GNU General Public License is included in this distribution in the
 * file called LICENSE.
 *
 * Contact Information:
 *  Intel Linux Wireless <ilw@linux.intel.com>
 * Intel Corporation, 5200 N.E. Elam Young Parkway, Hillsboro, OR 97124-6497
 *
 *****************************************************************************/

#include <linux/kernel.h>
#include <linux/module.h>
#include <linux/init.h>
#include <linux/pci.h>
#include <linux/dma-mapping.h>
#include <linux/delay.h>
#include <linux/skbuff.h>
#include <linux/netdevice.h>
#include <linux/wireless.h>
#include <linux/firmware.h>
#include <linux/etherdevice.h>
#include <linux/if_arp.h>

#include <net/mac80211.h>

#include <asm/div64.h>

#define DRV_NAME        "iwlagn"

#include "iwl-eeprom.h"
#include "iwl-dev.h"
#include "iwl-core.h"
#include "iwl-io.h"
#include "iwl-helpers.h"
#include "iwl-sta.h"
#include "iwl-calib.h"


/******************************************************************************
 *
 * module boiler plate
 *
 ******************************************************************************/

/*
 * module name, copyright, version, etc.
 */
#define DRV_DESCRIPTION	"Intel(R) Wireless WiFi Link AGN driver for Linux"

#ifdef CONFIG_IWLWIFI_DEBUG
#define VD "d"
#else
#define VD
#endif

#ifdef CONFIG_IWLWIFI_SPECTRUM_MEASUREMENT
#define VS "s"
#else
#define VS
#endif

#define DRV_VERSION     IWLWIFI_VERSION VD VS


MODULE_DESCRIPTION(DRV_DESCRIPTION);
MODULE_VERSION(DRV_VERSION);
MODULE_AUTHOR(DRV_COPYRIGHT " " DRV_AUTHOR);
MODULE_LICENSE("GPL");
MODULE_ALIAS("iwl4965");

/*************** STATION TABLE MANAGEMENT ****
 * mac80211 should be examined to determine if sta_info is duplicating
 * the functionality provided here
 */

/**************************************************************/

/**
 * iwl_commit_rxon - commit staging_rxon to hardware
 *
 * The RXON command in staging_rxon is committed to the hardware and
 * the active_rxon structure is updated with the new data.  This
 * function correctly transitions out of the RXON_ASSOC_MSK state if
 * a HW tune is required based on the RXON structure changes.
 */
static int iwl_commit_rxon(struct iwl_priv *priv)
{
	/* cast away the const for active_rxon in this function */
	struct iwl_rxon_cmd *active_rxon = (void *)&priv->active_rxon;
	int ret;
	bool new_assoc =
		!!(priv->staging_rxon.filter_flags & RXON_FILTER_ASSOC_MSK);

	if (!iwl_is_alive(priv))
		return -EBUSY;

	/* always get timestamp with Rx frame */
	priv->staging_rxon.flags |= RXON_FLG_TSF2HOST_MSK;
	/* allow CTS-to-self if possible. this is relevant only for
	 * 5000, but will not damage 4965 */
	priv->staging_rxon.flags |= RXON_FLG_SELF_CTS_EN;

	ret = iwl_check_rxon_cmd(priv);
	if (ret) {
		IWL_ERR(priv, "Invalid RXON configuration.  Not committing.\n");
		return -EINVAL;
	}

	/* If we don't need to send a full RXON, we can use
	 * iwl_rxon_assoc_cmd which is used to reconfigure filter
	 * and other flags for the current radio configuration. */
	if (!iwl_full_rxon_required(priv)) {
		ret = iwl_send_rxon_assoc(priv);
		if (ret) {
			IWL_ERR(priv, "Error setting RXON_ASSOC (%d)\n", ret);
			return ret;
		}

		memcpy(active_rxon, &priv->staging_rxon, sizeof(*active_rxon));
		return 0;
	}

	/* station table will be cleared */
	priv->assoc_station_added = 0;

	/* If we are currently associated and the new config requires
	 * an RXON_ASSOC and the new config wants the associated mask enabled,
	 * we must clear the associated from the active configuration
	 * before we apply the new config */
	if (iwl_is_associated(priv) && new_assoc) {
		IWL_DEBUG_INFO(priv, "Toggling associated bit on current RXON\n");
		active_rxon->filter_flags &= ~RXON_FILTER_ASSOC_MSK;

		ret = iwl_send_cmd_pdu(priv, REPLY_RXON,
				      sizeof(struct iwl_rxon_cmd),
				      &priv->active_rxon);

		/* If the mask clearing failed then we set
		 * active_rxon back to what it was previously */
		if (ret) {
			active_rxon->filter_flags |= RXON_FILTER_ASSOC_MSK;
			IWL_ERR(priv, "Error clearing ASSOC_MSK (%d)\n", ret);
			return ret;
		}
	}

	IWL_DEBUG_INFO(priv, "Sending RXON\n"
		       "* with%s RXON_FILTER_ASSOC_MSK\n"
		       "* channel = %d\n"
		       "* bssid = %pM\n",
		       (new_assoc ? "" : "out"),
		       le16_to_cpu(priv->staging_rxon.channel),
		       priv->staging_rxon.bssid_addr);

	iwl_set_rxon_hwcrypto(priv, !priv->hw_params.sw_crypto);

	/* Apply the new configuration
	 * RXON unassoc clears the station table in uCode, send it before
	 * we add the bcast station. If assoc bit is set, we will send RXON
	 * after having added the bcast and bssid station.
	 */
	if (!new_assoc) {
		ret = iwl_send_cmd_pdu(priv, REPLY_RXON,
			      sizeof(struct iwl_rxon_cmd), &priv->staging_rxon);
		if (ret) {
			IWL_ERR(priv, "Error setting new RXON (%d)\n", ret);
			return ret;
		}
		memcpy(active_rxon, &priv->staging_rxon, sizeof(*active_rxon));
	}

	iwl_clear_stations_table(priv);

	if (!priv->error_recovering)
		priv->start_calib = 0;

	/* Add the broadcast address so we can send broadcast frames */
	if (iwl_rxon_add_station(priv, iwl_bcast_addr, 0) ==
						IWL_INVALID_STATION) {
		IWL_ERR(priv, "Error adding BROADCAST address for transmit.\n");
		return -EIO;
	}

	/* If we have set the ASSOC_MSK and we are in BSS mode then
	 * add the IWL_AP_ID to the station rate table */
	if (new_assoc) {
		if (priv->iw_mode == NL80211_IFTYPE_STATION) {
			ret = iwl_rxon_add_station(priv,
					   priv->active_rxon.bssid_addr, 1);
			if (ret == IWL_INVALID_STATION) {
				IWL_ERR(priv,
					"Error adding AP address for TX.\n");
				return -EIO;
			}
			priv->assoc_station_added = 1;
			if (priv->default_wep_key &&
			    iwl_send_static_wepkey_cmd(priv, 0))
				IWL_ERR(priv,
					"Could not send WEP static key.\n");
		}

		/* Apply the new configuration
		 * RXON assoc doesn't clear the station table in uCode,
		 */
		ret = iwl_send_cmd_pdu(priv, REPLY_RXON,
			      sizeof(struct iwl_rxon_cmd), &priv->staging_rxon);
		if (ret) {
			IWL_ERR(priv, "Error setting new RXON (%d)\n", ret);
			return ret;
		}
		memcpy(active_rxon, &priv->staging_rxon, sizeof(*active_rxon));
	}

	iwl_init_sensitivity(priv);

	/* If we issue a new RXON command which required a tune then we must
	 * send a new TXPOWER command or we won't be able to Tx any frames */
	ret = iwl_set_tx_power(priv, priv->tx_power_user_lmt, true);
	if (ret) {
		IWL_ERR(priv, "Error sending TX power (%d)\n", ret);
		return ret;
	}

	return 0;
}

void iwl_update_chain_flags(struct iwl_priv *priv)
{

	iwl_set_rxon_chain(priv);
	iwl_commit_rxon(priv);
}

static void iwl_clear_free_frames(struct iwl_priv *priv)
{
	struct list_head *element;

	IWL_DEBUG_INFO(priv, "%d frames on pre-allocated heap on clear.\n",
		       priv->frames_count);

	while (!list_empty(&priv->free_frames)) {
		element = priv->free_frames.next;
		list_del(element);
		kfree(list_entry(element, struct iwl_frame, list));
		priv->frames_count--;
	}

	if (priv->frames_count) {
		IWL_WARN(priv, "%d frames still in use.  Did we lose one?\n",
			    priv->frames_count);
		priv->frames_count = 0;
	}
}

static struct iwl_frame *iwl_get_free_frame(struct iwl_priv *priv)
{
	struct iwl_frame *frame;
	struct list_head *element;
	if (list_empty(&priv->free_frames)) {
		frame = kzalloc(sizeof(*frame), GFP_KERNEL);
		if (!frame) {
			IWL_ERR(priv, "Could not allocate frame!\n");
			return NULL;
		}

		priv->frames_count++;
		return frame;
	}

	element = priv->free_frames.next;
	list_del(element);
	return list_entry(element, struct iwl_frame, list);
}

static void iwl_free_frame(struct iwl_priv *priv, struct iwl_frame *frame)
{
	memset(frame, 0, sizeof(*frame));
	list_add(&frame->list, &priv->free_frames);
}

static unsigned int iwl_fill_beacon_frame(struct iwl_priv *priv,
					  struct ieee80211_hdr *hdr,
					  int left)
{
	if (!iwl_is_associated(priv) || !priv->ibss_beacon ||
	    ((priv->iw_mode != NL80211_IFTYPE_ADHOC) &&
	     (priv->iw_mode != NL80211_IFTYPE_AP)))
		return 0;

	if (priv->ibss_beacon->len > left)
		return 0;

	memcpy(hdr, priv->ibss_beacon->data, priv->ibss_beacon->len);

	return priv->ibss_beacon->len;
}

static unsigned int iwl_hw_get_beacon_cmd(struct iwl_priv *priv,
				       struct iwl_frame *frame, u8 rate)
{
	struct iwl_tx_beacon_cmd *tx_beacon_cmd;
	unsigned int frame_size;

	tx_beacon_cmd = &frame->u.beacon;
	memset(tx_beacon_cmd, 0, sizeof(*tx_beacon_cmd));

	tx_beacon_cmd->tx.sta_id = priv->hw_params.bcast_sta_id;
	tx_beacon_cmd->tx.stop_time.life_time = TX_CMD_LIFE_TIME_INFINITE;

	frame_size = iwl_fill_beacon_frame(priv, tx_beacon_cmd->frame,
				sizeof(frame->u) - sizeof(*tx_beacon_cmd));

	BUG_ON(frame_size > MAX_MPDU_SIZE);
	tx_beacon_cmd->tx.len = cpu_to_le16((u16)frame_size);

	if ((rate == IWL_RATE_1M_PLCP) || (rate >= IWL_RATE_2M_PLCP))
		tx_beacon_cmd->tx.rate_n_flags =
			iwl_hw_set_rate_n_flags(rate, RATE_MCS_CCK_MSK);
	else
		tx_beacon_cmd->tx.rate_n_flags =
			iwl_hw_set_rate_n_flags(rate, 0);

	tx_beacon_cmd->tx.tx_flags = TX_CMD_FLG_SEQ_CTL_MSK |
				     TX_CMD_FLG_TSF_MSK |
				     TX_CMD_FLG_STA_RATE_MSK;

	return sizeof(*tx_beacon_cmd) + frame_size;
}
static int iwl_send_beacon_cmd(struct iwl_priv *priv)
{
	struct iwl_frame *frame;
	unsigned int frame_size;
	int rc;
	u8 rate;

	frame = iwl_get_free_frame(priv);

	if (!frame) {
		IWL_ERR(priv, "Could not obtain free frame buffer for beacon "
			  "command.\n");
		return -ENOMEM;
	}

	rate = iwl_rate_get_lowest_plcp(priv);

	frame_size = iwl_hw_get_beacon_cmd(priv, frame, rate);

	rc = iwl_send_cmd_pdu(priv, REPLY_TX_BEACON, frame_size,
			      &frame->u.cmd[0]);

	iwl_free_frame(priv, frame);

	return rc;
}

static inline dma_addr_t iwl_tfd_tb_get_addr(struct iwl_tfd *tfd, u8 idx)
{
	struct iwl_tfd_tb *tb = &tfd->tbs[idx];

	dma_addr_t addr = get_unaligned_le32(&tb->lo);
	if (sizeof(dma_addr_t) > sizeof(u32))
		addr |=
		((dma_addr_t)(le16_to_cpu(tb->hi_n_len) & 0xF) << 16) << 16;

	return addr;
}

static inline u16 iwl_tfd_tb_get_len(struct iwl_tfd *tfd, u8 idx)
{
	struct iwl_tfd_tb *tb = &tfd->tbs[idx];

	return le16_to_cpu(tb->hi_n_len) >> 4;
}

static inline void iwl_tfd_set_tb(struct iwl_tfd *tfd, u8 idx,
				  dma_addr_t addr, u16 len)
{
	struct iwl_tfd_tb *tb = &tfd->tbs[idx];
	u16 hi_n_len = len << 4;

	put_unaligned_le32(addr, &tb->lo);
	if (sizeof(dma_addr_t) > sizeof(u32))
		hi_n_len |= ((addr >> 16) >> 16) & 0xF;

	tb->hi_n_len = cpu_to_le16(hi_n_len);

	tfd->num_tbs = idx + 1;
}

static inline u8 iwl_tfd_get_num_tbs(struct iwl_tfd *tfd)
{
	return tfd->num_tbs & 0x1f;
}

/**
 * iwl_hw_txq_free_tfd - Free all chunks referenced by TFD [txq->q.read_ptr]
 * @priv - driver private data
 * @txq - tx queue
 *
 * Does NOT advance any TFD circular buffer read/write indexes
 * Does NOT free the TFD itself (which is within circular buffer)
 */
void iwl_hw_txq_free_tfd(struct iwl_priv *priv, struct iwl_tx_queue *txq)
{
	struct iwl_tfd *tfd_tmp = (struct iwl_tfd *)txq->tfds;
	struct iwl_tfd *tfd;
	struct pci_dev *dev = priv->pci_dev;
	int index = txq->q.read_ptr;
	int i;
	int num_tbs;

	tfd = &tfd_tmp[index];

	/* Sanity check on number of chunks */
	num_tbs = iwl_tfd_get_num_tbs(tfd);

	if (num_tbs >= IWL_NUM_OF_TBS) {
		IWL_ERR(priv, "Too many chunks: %i\n", num_tbs);
		/* @todo issue fatal error, it is quite serious situation */
		return;
	}

	/* Unmap tx_cmd */
	if (num_tbs)
		pci_unmap_single(dev,
				pci_unmap_addr(&txq->cmd[index]->meta, mapping),
				pci_unmap_len(&txq->cmd[index]->meta, len),
				PCI_DMA_BIDIRECTIONAL);

	/* Unmap chunks, if any. */
	for (i = 1; i < num_tbs; i++) {
		pci_unmap_single(dev, iwl_tfd_tb_get_addr(tfd, i),
				iwl_tfd_tb_get_len(tfd, i), PCI_DMA_TODEVICE);

		if (txq->txb) {
			dev_kfree_skb(txq->txb[txq->q.read_ptr].skb[i - 1]);
			txq->txb[txq->q.read_ptr].skb[i - 1] = NULL;
		}
	}
}

int iwl_hw_txq_attach_buf_to_tfd(struct iwl_priv *priv,
				 struct iwl_tx_queue *txq,
				 dma_addr_t addr, u16 len,
				 u8 reset, u8 pad)
{
	struct iwl_queue *q;
	struct iwl_tfd *tfd, *tfd_tmp;
	u32 num_tbs;

	q = &txq->q;
	tfd_tmp = (struct iwl_tfd *)txq->tfds;
	tfd = &tfd_tmp[q->write_ptr];

	if (reset)
		memset(tfd, 0, sizeof(*tfd));

	num_tbs = iwl_tfd_get_num_tbs(tfd);

	/* Each TFD can point to a maximum 20 Tx buffers */
	if (num_tbs >= IWL_NUM_OF_TBS) {
		IWL_ERR(priv, "Error can not send more than %d chunks\n",
			  IWL_NUM_OF_TBS);
		return -EINVAL;
	}

	BUG_ON(addr & ~DMA_BIT_MASK(36));
	if (unlikely(addr & ~IWL_TX_DMA_MASK))
		IWL_ERR(priv, "Unaligned address = %llx\n",
			  (unsigned long long)addr);

	iwl_tfd_set_tb(tfd, num_tbs, addr, len);

	return 0;
}

/*
 * Tell nic where to find circular buffer of Tx Frame Descriptors for
 * given Tx queue, and enable the DMA channel used for that queue.
 *
 * 4965 supports up to 16 Tx queues in DRAM, mapped to up to 8 Tx DMA
 * channels supported in hardware.
 */
int iwl_hw_tx_queue_init(struct iwl_priv *priv,
			 struct iwl_tx_queue *txq)
{
	int ret;
	unsigned long flags;
	int txq_id = txq->q.id;

	spin_lock_irqsave(&priv->lock, flags);
	ret = iwl_grab_nic_access(priv);
	if (ret) {
		spin_unlock_irqrestore(&priv->lock, flags);
		return ret;
	}

	/* Circular buffer (TFD queue in DRAM) physical base address */
	iwl_write_direct32(priv, FH_MEM_CBBC_QUEUE(txq_id),
			     txq->q.dma_addr >> 8);

	iwl_release_nic_access(priv);
	spin_unlock_irqrestore(&priv->lock, flags);

	return 0;
}


/******************************************************************************
 *
 * Misc. internal state and helper functions
 *
 ******************************************************************************/

static void iwl_ht_conf(struct iwl_priv *priv,
			    struct ieee80211_bss_conf *bss_conf)
{
	struct ieee80211_sta_ht_cap *ht_conf;
	struct iwl_ht_info *iwl_conf = &priv->current_ht_config;
	struct ieee80211_sta *sta;

	IWL_DEBUG_MAC80211(priv, "enter: \n");

	if (!iwl_conf->is_ht)
		return;


	/*
	 * It is totally wrong to base global information on something
	 * that is valid only when associated, alas, this driver works
	 * that way and I don't know how to fix it.
	 */

	rcu_read_lock();
	sta = ieee80211_find_sta(priv->hw, priv->bssid);
	if (!sta) {
		rcu_read_unlock();
		return;
	}
	ht_conf = &sta->ht_cap;

	if (ht_conf->cap & IEEE80211_HT_CAP_SGI_20)
		iwl_conf->sgf |= HT_SHORT_GI_20MHZ;
	if (ht_conf->cap & IEEE80211_HT_CAP_SGI_40)
		iwl_conf->sgf |= HT_SHORT_GI_40MHZ;

	iwl_conf->is_green_field = !!(ht_conf->cap & IEEE80211_HT_CAP_GRN_FLD);
	iwl_conf->max_amsdu_size =
		!!(ht_conf->cap & IEEE80211_HT_CAP_MAX_AMSDU);

	iwl_conf->supported_chan_width =
		!!(ht_conf->cap & IEEE80211_HT_CAP_SUP_WIDTH_20_40);

	/*
	 * XXX: The HT configuration needs to be moved into iwl_mac_config()
	 *	to be done there correctly.
	 */

	iwl_conf->extension_chan_offset = IEEE80211_HT_PARAM_CHA_SEC_NONE;
	if (conf_is_ht40_minus(&priv->hw->conf))
		iwl_conf->extension_chan_offset = IEEE80211_HT_PARAM_CHA_SEC_BELOW;
	else if (conf_is_ht40_plus(&priv->hw->conf))
		iwl_conf->extension_chan_offset = IEEE80211_HT_PARAM_CHA_SEC_ABOVE;

	/* If no above or below channel supplied disable FAT channel */
	if (iwl_conf->extension_chan_offset != IEEE80211_HT_PARAM_CHA_SEC_ABOVE &&
	    iwl_conf->extension_chan_offset != IEEE80211_HT_PARAM_CHA_SEC_BELOW)
		iwl_conf->supported_chan_width = 0;

	iwl_conf->sm_ps = (u8)((ht_conf->cap & IEEE80211_HT_CAP_SM_PS) >> 2);

	memcpy(&iwl_conf->mcs, &ht_conf->mcs, 16);

	iwl_conf->tx_chan_width = iwl_conf->supported_chan_width != 0;
	iwl_conf->ht_protection =
		bss_conf->ht.operation_mode & IEEE80211_HT_OP_MODE_PROTECTION;
	iwl_conf->non_GF_STA_present =
		!!(bss_conf->ht.operation_mode & IEEE80211_HT_OP_MODE_NON_GF_STA_PRSNT);

	rcu_read_unlock();

	IWL_DEBUG_MAC80211(priv, "leave\n");
}

#define MAX_UCODE_BEACON_INTERVAL	4096

static u16 iwl_adjust_beacon_interval(u16 beacon_val)
{
	u16 new_val = 0;
	u16 beacon_factor = 0;

	beacon_factor = (beacon_val + MAX_UCODE_BEACON_INTERVAL)
					/ MAX_UCODE_BEACON_INTERVAL;
	new_val = beacon_val / beacon_factor;

	if (!new_val)
		new_val = MAX_UCODE_BEACON_INTERVAL;

	return new_val;
}

static void iwl_setup_rxon_timing(struct iwl_priv *priv)
{
	u64 tsf;
	s32 interval_tm, rem;
	unsigned long flags;
	struct ieee80211_conf *conf = NULL;
	u16 beacon_int = 0;

	conf = ieee80211_get_hw_conf(priv->hw);

	spin_lock_irqsave(&priv->lock, flags);
	priv->rxon_timing.timestamp = cpu_to_le64(priv->timestamp);
	priv->rxon_timing.listen_interval = cpu_to_le16(conf->listen_interval);

	if (priv->iw_mode == NL80211_IFTYPE_STATION) {
		beacon_int = iwl_adjust_beacon_interval(priv->beacon_int);
		priv->rxon_timing.atim_window = 0;
	} else {
		beacon_int = iwl_adjust_beacon_interval(conf->beacon_int);

		/* TODO: we need to get atim_window from upper stack
		 * for now we set to 0 */
		priv->rxon_timing.atim_window = 0;
	}

	priv->rxon_timing.beacon_interval = cpu_to_le16(beacon_int);

	tsf = priv->timestamp; /* tsf is modifed by do_div: copy it */
	interval_tm = beacon_int * 1024;
	rem = do_div(tsf, interval_tm);
	priv->rxon_timing.beacon_init_val = cpu_to_le32(interval_tm - rem);

	spin_unlock_irqrestore(&priv->lock, flags);
	IWL_DEBUG_ASSOC(priv, "beacon interval %d beacon timer %d beacon tim %d\n",
			le16_to_cpu(priv->rxon_timing.beacon_interval),
			le32_to_cpu(priv->rxon_timing.beacon_init_val),
			le16_to_cpu(priv->rxon_timing.atim_window));
}

static int iwl_set_mode(struct iwl_priv *priv, int mode)
{
	iwl_connection_init_rx_config(priv, mode);
	iwl_set_rxon_chain(priv);
	memcpy(priv->staging_rxon.node_addr, priv->mac_addr, ETH_ALEN);

	iwl_clear_stations_table(priv);

	/* dont commit rxon if rf-kill is on*/
	if (!iwl_is_ready_rf(priv))
		return -EAGAIN;

	cancel_delayed_work(&priv->scan_check);
	if (iwl_scan_cancel_timeout(priv, 100)) {
		IWL_WARN(priv, "Aborted scan still in progress after 100ms\n");
		IWL_DEBUG_MAC80211(priv, "leaving - scan abort failed.\n");
		return -EAGAIN;
	}

	iwl_commit_rxon(priv);

	return 0;
}

/******************************************************************************
 *
 * Generic RX handler implementations
 *
 ******************************************************************************/
static void iwl_rx_reply_alive(struct iwl_priv *priv,
				struct iwl_rx_mem_buffer *rxb)
{
	struct iwl_rx_packet *pkt = (struct iwl_rx_packet *)rxb->skb->data;
	struct iwl_alive_resp *palive;
	struct delayed_work *pwork;

	palive = &pkt->u.alive_frame;

	IWL_DEBUG_INFO(priv, "Alive ucode status 0x%08X revision "
		       "0x%01X 0x%01X\n",
		       palive->is_valid, palive->ver_type,
		       palive->ver_subtype);

	if (palive->ver_subtype == INITIALIZE_SUBTYPE) {
		IWL_DEBUG_INFO(priv, "Initialization Alive received.\n");
		memcpy(&priv->card_alive_init,
		       &pkt->u.alive_frame,
		       sizeof(struct iwl_init_alive_resp));
		pwork = &priv->init_alive_start;
	} else {
		IWL_DEBUG_INFO(priv, "Runtime Alive received.\n");
		memcpy(&priv->card_alive, &pkt->u.alive_frame,
		       sizeof(struct iwl_alive_resp));
		pwork = &priv->alive_start;
	}

	/* We delay the ALIVE response by 5ms to
	 * give the HW RF Kill time to activate... */
	if (palive->is_valid == UCODE_VALID_OK)
		queue_delayed_work(priv->workqueue, pwork,
				   msecs_to_jiffies(5));
	else
		IWL_WARN(priv, "uCode did not respond OK.\n");
}

static void iwl_bg_beacon_update(struct work_struct *work)
{
	struct iwl_priv *priv =
		container_of(work, struct iwl_priv, beacon_update);
	struct sk_buff *beacon;

	/* Pull updated AP beacon from mac80211. will fail if not in AP mode */
	beacon = ieee80211_beacon_get(priv->hw, priv->vif);

	if (!beacon) {
		IWL_ERR(priv, "update beacon failed\n");
		return;
	}

	mutex_lock(&priv->mutex);
	/* new beacon skb is allocated every time; dispose previous.*/
	if (priv->ibss_beacon)
		dev_kfree_skb(priv->ibss_beacon);

	priv->ibss_beacon = beacon;
	mutex_unlock(&priv->mutex);

	iwl_send_beacon_cmd(priv);
}

/**
 * iwl_bg_statistics_periodic - Timer callback to queue statistics
 *
 * This callback is provided in order to send a statistics request.
 *
 * This timer function is continually reset to execute within
 * REG_RECALIB_PERIOD seconds since the last STATISTICS_NOTIFICATION
 * was received.  We need to ensure we receive the statistics in order
 * to update the temperature used for calibrating the TXPOWER.
 */
static void iwl_bg_statistics_periodic(unsigned long data)
{
	struct iwl_priv *priv = (struct iwl_priv *)data;

	if (test_bit(STATUS_EXIT_PENDING, &priv->status))
		return;

	/* dont send host command if rf-kill is on */
	if (!iwl_is_ready_rf(priv))
		return;

	iwl_send_statistics_request(priv, CMD_ASYNC);
}

static void iwl_rx_beacon_notif(struct iwl_priv *priv,
				struct iwl_rx_mem_buffer *rxb)
{
#ifdef CONFIG_IWLWIFI_DEBUG
	struct iwl_rx_packet *pkt = (struct iwl_rx_packet *)rxb->skb->data;
	struct iwl4965_beacon_notif *beacon =
		(struct iwl4965_beacon_notif *)pkt->u.raw;
	u8 rate = iwl_hw_get_rate(beacon->beacon_notify_hdr.rate_n_flags);

	IWL_DEBUG_RX(priv, "beacon status %x retries %d iss %d "
		"tsf %d %d rate %d\n",
		le32_to_cpu(beacon->beacon_notify_hdr.u.status) & TX_STATUS_MSK,
		beacon->beacon_notify_hdr.failure_frame,
		le32_to_cpu(beacon->ibss_mgr_status),
		le32_to_cpu(beacon->high_tsf),
		le32_to_cpu(beacon->low_tsf), rate);
#endif

	if ((priv->iw_mode == NL80211_IFTYPE_AP) &&
	    (!test_bit(STATUS_EXIT_PENDING, &priv->status)))
		queue_work(priv->workqueue, &priv->beacon_update);
}

/* Handle notification from uCode that card's power state is changing
 * due to software, hardware, or critical temperature RFKILL */
static void iwl_rx_card_state_notif(struct iwl_priv *priv,
				    struct iwl_rx_mem_buffer *rxb)
{
	struct iwl_rx_packet *pkt = (struct iwl_rx_packet *)rxb->skb->data;
	u32 flags = le32_to_cpu(pkt->u.card_state_notif.flags);
	unsigned long status = priv->status;

	IWL_DEBUG_RF_KILL(priv, "Card state received: HW:%s SW:%s\n",
			  (flags & HW_CARD_DISABLED) ? "Kill" : "On",
			  (flags & SW_CARD_DISABLED) ? "Kill" : "On");

	if (flags & (SW_CARD_DISABLED | HW_CARD_DISABLED |
		     RF_CARD_DISABLED)) {

		iwl_write32(priv, CSR_UCODE_DRV_GP1_SET,
			    CSR_UCODE_DRV_GP1_BIT_CMD_BLOCKED);

		if (!iwl_grab_nic_access(priv)) {
			iwl_write_direct32(
				priv, HBUS_TARG_MBX_C,
				HBUS_TARG_MBX_C_REG_BIT_CMD_BLOCKED);

			iwl_release_nic_access(priv);
		}

		if (!(flags & RXON_CARD_DISABLED)) {
			iwl_write32(priv, CSR_UCODE_DRV_GP1_CLR,
				    CSR_UCODE_DRV_GP1_BIT_CMD_BLOCKED);
			if (!iwl_grab_nic_access(priv)) {
				iwl_write_direct32(
					priv, HBUS_TARG_MBX_C,
					HBUS_TARG_MBX_C_REG_BIT_CMD_BLOCKED);

				iwl_release_nic_access(priv);
			}
		}

		if (flags & RF_CARD_DISABLED) {
			iwl_write32(priv, CSR_UCODE_DRV_GP1_SET,
				    CSR_UCODE_DRV_GP1_REG_BIT_CT_KILL_EXIT);
			iwl_read32(priv, CSR_UCODE_DRV_GP1);
			if (!iwl_grab_nic_access(priv))
				iwl_release_nic_access(priv);
		}
	}

	if (flags & HW_CARD_DISABLED)
		set_bit(STATUS_RF_KILL_HW, &priv->status);
	else
		clear_bit(STATUS_RF_KILL_HW, &priv->status);


	if (flags & SW_CARD_DISABLED)
		set_bit(STATUS_RF_KILL_SW, &priv->status);
	else
		clear_bit(STATUS_RF_KILL_SW, &priv->status);

	if (!(flags & RXON_CARD_DISABLED))
		iwl_scan_cancel(priv);

	if ((test_bit(STATUS_RF_KILL_HW, &status) !=
	     test_bit(STATUS_RF_KILL_HW, &priv->status)) ||
	    (test_bit(STATUS_RF_KILL_SW, &status) !=
	     test_bit(STATUS_RF_KILL_SW, &priv->status)))
		queue_work(priv->workqueue, &priv->rf_kill);
	else
		wake_up_interruptible(&priv->wait_command_queue);
}

int iwl_set_pwr_src(struct iwl_priv *priv, enum iwl_pwr_src src)
{
	int ret;
	unsigned long flags;

	spin_lock_irqsave(&priv->lock, flags);
	ret = iwl_grab_nic_access(priv);
	if (ret)
		goto err;

	if (src == IWL_PWR_SRC_VAUX) {
		if (pci_pme_capable(priv->pci_dev, PCI_D3cold))
			iwl_set_bits_mask_prph(priv, APMG_PS_CTRL_REG,
					       APMG_PS_CTRL_VAL_PWR_SRC_VAUX,
					       ~APMG_PS_CTRL_MSK_PWR_SRC);
	} else {
		iwl_set_bits_mask_prph(priv, APMG_PS_CTRL_REG,
				       APMG_PS_CTRL_VAL_PWR_SRC_VMAIN,
				       ~APMG_PS_CTRL_MSK_PWR_SRC);
	}

	iwl_release_nic_access(priv);
err:
	spin_unlock_irqrestore(&priv->lock, flags);
	return ret;
}

/**
 * iwl_setup_rx_handlers - Initialize Rx handler callbacks
 *
 * Setup the RX handlers for each of the reply types sent from the uCode
 * to the host.
 *
 * This function chains into the hardware specific files for them to setup
 * any hardware specific handlers as well.
 */
static void iwl_setup_rx_handlers(struct iwl_priv *priv)
{
	priv->rx_handlers[REPLY_ALIVE] = iwl_rx_reply_alive;
	priv->rx_handlers[REPLY_ERROR] = iwl_rx_reply_error;
	priv->rx_handlers[CHANNEL_SWITCH_NOTIFICATION] = iwl_rx_csa;
	priv->rx_handlers[PM_SLEEP_NOTIFICATION] = iwl_rx_pm_sleep_notif;
	priv->rx_handlers[PM_DEBUG_STATISTIC_NOTIFIC] =
	    iwl_rx_pm_debug_statistics_notif;
	priv->rx_handlers[BEACON_NOTIFICATION] = iwl_rx_beacon_notif;

	/*
	 * The same handler is used for both the REPLY to a discrete
	 * statistics request from the host as well as for the periodic
	 * statistics notifications (after received beacons) from the uCode.
	 */
	priv->rx_handlers[REPLY_STATISTICS_CMD] = iwl_rx_statistics;
	priv->rx_handlers[STATISTICS_NOTIFICATION] = iwl_rx_statistics;

	iwl_setup_spectrum_handlers(priv);
	iwl_setup_rx_scan_handlers(priv);

	/* status change handler */
	priv->rx_handlers[CARD_STATE_NOTIFICATION] = iwl_rx_card_state_notif;

	priv->rx_handlers[MISSED_BEACONS_NOTIFICATION] =
	    iwl_rx_missed_beacon_notif;
	/* Rx handlers */
	priv->rx_handlers[REPLY_RX_PHY_CMD] = iwl_rx_reply_rx_phy;
	priv->rx_handlers[REPLY_RX_MPDU_CMD] = iwl_rx_reply_rx;
	/* block ack */
	priv->rx_handlers[REPLY_COMPRESSED_BA] = iwl_rx_reply_compressed_ba;
	/* Set up hardware specific Rx handlers */
	priv->cfg->ops->lib->rx_handler_setup(priv);
}

/**
 * iwl_rx_handle - Main entry function for receiving responses from uCode
 *
 * Uses the priv->rx_handlers callback function array to invoke
 * the appropriate handlers, including command responses,
 * frame-received notifications, and other notifications.
 */
void iwl_rx_handle(struct iwl_priv *priv)
{
	struct iwl_rx_mem_buffer *rxb;
	struct iwl_rx_packet *pkt;
	struct iwl_rx_queue *rxq = &priv->rxq;
	u32 r, i;
	int reclaim;
	unsigned long flags;
	u8 fill_rx = 0;
	u32 count = 8;

	/* uCode's read index (stored in shared DRAM) indicates the last Rx
	 * buffer that the driver may process (last buffer filled by ucode). */
	r = le16_to_cpu(rxq->rb_stts->closed_rb_num) &  0x0FFF;
	i = rxq->read;

	/* Rx interrupt, but nothing sent from uCode */
	if (i == r)
		IWL_DEBUG_RX(priv, "r = %d, i = %d\n", r, i);

	if (iwl_rx_queue_space(rxq) > (RX_QUEUE_SIZE / 2))
		fill_rx = 1;

	while (i != r) {
		rxb = rxq->queue[i];

		/* If an RXB doesn't have a Rx queue slot associated with it,
		 * then a bug has been introduced in the queue refilling
		 * routines -- catch it here */
		BUG_ON(rxb == NULL);

		rxq->queue[i] = NULL;

		dma_sync_single_range_for_cpu(
				&priv->pci_dev->dev, rxb->real_dma_addr,
				rxb->aligned_dma_addr - rxb->real_dma_addr,
				priv->hw_params.rx_buf_size,
				PCI_DMA_FROMDEVICE);
		pkt = (struct iwl_rx_packet *)rxb->skb->data;

		/* Reclaim a command buffer only if this packet is a response
		 *   to a (driver-originated) command.
		 * If the packet (e.g. Rx frame) originated from uCode,
		 *   there is no command buffer to reclaim.
		 * Ucode should set SEQ_RX_FRAME bit if ucode-originated,
		 *   but apparently a few don't get set; catch them here. */
		reclaim = !(pkt->hdr.sequence & SEQ_RX_FRAME) &&
			(pkt->hdr.cmd != REPLY_RX_PHY_CMD) &&
			(pkt->hdr.cmd != REPLY_RX) &&
			(pkt->hdr.cmd != REPLY_RX_MPDU_CMD) &&
			(pkt->hdr.cmd != REPLY_COMPRESSED_BA) &&
			(pkt->hdr.cmd != STATISTICS_NOTIFICATION) &&
			(pkt->hdr.cmd != REPLY_TX);

		/* Based on type of command response or notification,
		 *   handle those that need handling via function in
		 *   rx_handlers table.  See iwl_setup_rx_handlers() */
		if (priv->rx_handlers[pkt->hdr.cmd]) {
			IWL_DEBUG_RX(priv, "r = %d, i = %d, %s, 0x%02x\n", r,
				i, get_cmd_string(pkt->hdr.cmd), pkt->hdr.cmd);
			priv->rx_handlers[pkt->hdr.cmd] (priv, rxb);
		} else {
			/* No handling needed */
			IWL_DEBUG_RX(priv,
				"r %d i %d No handler needed for %s, 0x%02x\n",
				r, i, get_cmd_string(pkt->hdr.cmd),
				pkt->hdr.cmd);
		}

		if (reclaim) {
			/* Invoke any callbacks, transfer the skb to caller, and
			 * fire off the (possibly) blocking iwl_send_cmd()
			 * as we reclaim the driver command queue */
			if (rxb && rxb->skb)
				iwl_tx_cmd_complete(priv, rxb);
			else
				IWL_WARN(priv, "Claim null rxb?\n");
		}

		/* For now we just don't re-use anything.  We can tweak this
		 * later to try and re-use notification packets and SKBs that
		 * fail to Rx correctly */
		if (rxb->skb != NULL) {
			priv->alloc_rxb_skb--;
			dev_kfree_skb_any(rxb->skb);
			rxb->skb = NULL;
		}

		pci_unmap_single(priv->pci_dev, rxb->real_dma_addr,
				 priv->hw_params.rx_buf_size + 256,
				 PCI_DMA_FROMDEVICE);
		spin_lock_irqsave(&rxq->lock, flags);
		list_add_tail(&rxb->list, &priv->rxq.rx_used);
		spin_unlock_irqrestore(&rxq->lock, flags);
		i = (i + 1) & RX_QUEUE_MASK;
		/* If there are a lot of unused frames,
		 * restock the Rx queue so ucode wont assert. */
		if (fill_rx) {
			count++;
			if (count >= 8) {
				priv->rxq.read = i;
				iwl_rx_queue_restock(priv);
				count = 0;
			}
		}
	}

	/* Backtrack one entry */
	priv->rxq.read = i;
	iwl_rx_queue_restock(priv);
}

/* call this function to flush any scheduled tasklet */
static inline void iwl_synchronize_irq(struct iwl_priv *priv)
{
	/* wait to make sure we flush pending tasklet*/
	synchronize_irq(priv->pci_dev->irq);
	tasklet_kill(&priv->irq_tasklet);
}

static void iwl_error_recovery(struct iwl_priv *priv)
{
	unsigned long flags;

	memcpy(&priv->staging_rxon, &priv->recovery_rxon,
	       sizeof(priv->staging_rxon));
	priv->staging_rxon.filter_flags &= ~RXON_FILTER_ASSOC_MSK;
	iwl_commit_rxon(priv);

	iwl_rxon_add_station(priv, priv->bssid, 1);

	spin_lock_irqsave(&priv->lock, flags);
	priv->assoc_id = le16_to_cpu(priv->staging_rxon.assoc_id);
	priv->error_recovering = 0;
	spin_unlock_irqrestore(&priv->lock, flags);
}

static void iwl_irq_tasklet(struct iwl_priv *priv)
{
	u32 inta, handled = 0;
	u32 inta_fh;
	unsigned long flags;
#ifdef CONFIG_IWLWIFI_DEBUG
	u32 inta_mask;
#endif

	spin_lock_irqsave(&priv->lock, flags);

	/* Ack/clear/reset pending uCode interrupts.
	 * Note:  Some bits in CSR_INT are "OR" of bits in CSR_FH_INT_STATUS,
	 *  and will clear only when CSR_FH_INT_STATUS gets cleared. */
	inta = iwl_read32(priv, CSR_INT);
	iwl_write32(priv, CSR_INT, inta);

	/* Ack/clear/reset pending flow-handler (DMA) interrupts.
	 * Any new interrupts that happen after this, either while we're
	 * in this tasklet, or later, will show up in next ISR/tasklet. */
	inta_fh = iwl_read32(priv, CSR_FH_INT_STATUS);
	iwl_write32(priv, CSR_FH_INT_STATUS, inta_fh);

#ifdef CONFIG_IWLWIFI_DEBUG
	if (priv->debug_level & IWL_DL_ISR) {
		/* just for debug */
		inta_mask = iwl_read32(priv, CSR_INT_MASK);
		IWL_DEBUG_ISR(priv, "inta 0x%08x, enabled 0x%08x, fh 0x%08x\n",
			      inta, inta_mask, inta_fh);
	}
#endif

	/* Since CSR_INT and CSR_FH_INT_STATUS reads and clears are not
	 * atomic, make sure that inta covers all the interrupts that
	 * we've discovered, even if FH interrupt came in just after
	 * reading CSR_INT. */
	if (inta_fh & CSR49_FH_INT_RX_MASK)
		inta |= CSR_INT_BIT_FH_RX;
	if (inta_fh & CSR49_FH_INT_TX_MASK)
		inta |= CSR_INT_BIT_FH_TX;

	/* Now service all interrupt bits discovered above. */
	if (inta & CSR_INT_BIT_HW_ERR) {
		IWL_ERR(priv, "Microcode HW error detected.  Restarting.\n");

		/* Tell the device to stop sending interrupts */
		iwl_disable_interrupts(priv);

		iwl_irq_handle_error(priv);

		handled |= CSR_INT_BIT_HW_ERR;

		spin_unlock_irqrestore(&priv->lock, flags);

		return;
	}

#ifdef CONFIG_IWLWIFI_DEBUG
	if (priv->debug_level & (IWL_DL_ISR)) {
		/* NIC fires this, but we don't use it, redundant with WAKEUP */
		if (inta & CSR_INT_BIT_SCD)
			IWL_DEBUG_ISR(priv, "Scheduler finished to transmit "
				      "the frame/frames.\n");

		/* Alive notification via Rx interrupt will do the real work */
		if (inta & CSR_INT_BIT_ALIVE)
			IWL_DEBUG_ISR(priv, "Alive interrupt\n");
	}
#endif
	/* Safely ignore these bits for debug checks below */
	inta &= ~(CSR_INT_BIT_SCD | CSR_INT_BIT_ALIVE);

	/* HW RF KILL switch toggled */
	if (inta & CSR_INT_BIT_RF_KILL) {
		int hw_rf_kill = 0;
		if (!(iwl_read32(priv, CSR_GP_CNTRL) &
				CSR_GP_CNTRL_REG_FLAG_HW_RF_KILL_SW))
			hw_rf_kill = 1;

		IWL_DEBUG_RF_KILL(priv, "RF_KILL bit toggled to %s.\n",
				hw_rf_kill ? "disable radio" : "enable radio");

		/* driver only loads ucode once setting the interface up.
		 * the driver allows loading the ucode even if the radio
		 * is killed. Hence update the killswitch state here. The
		 * rfkill handler will care about restarting if needed.
		 */
		if (!test_bit(STATUS_ALIVE, &priv->status)) {
			if (hw_rf_kill)
				set_bit(STATUS_RF_KILL_HW, &priv->status);
<<<<<<< HEAD
			else {
				clear_bit(STATUS_RF_KILL_HW, &priv->status);
				if (priv->is_open && !iwl_is_rfkill(priv))
					queue_work(priv->workqueue, &priv->up);
			}
=======
			else
				clear_bit(STATUS_RF_KILL_HW, &priv->status);
>>>>>>> 0882e8dd
			queue_work(priv->workqueue, &priv->rf_kill);
		}

		handled |= CSR_INT_BIT_RF_KILL;
	}

	/* Chip got too hot and stopped itself */
	if (inta & CSR_INT_BIT_CT_KILL) {
		IWL_ERR(priv, "Microcode CT kill error detected.\n");
		handled |= CSR_INT_BIT_CT_KILL;
	}

	/* Error detected by uCode */
	if (inta & CSR_INT_BIT_SW_ERR) {
		IWL_ERR(priv, "Microcode SW error detected. "
			" Restarting 0x%X.\n", inta);
		iwl_irq_handle_error(priv);
		handled |= CSR_INT_BIT_SW_ERR;
	}

	/* uCode wakes up after power-down sleep */
	if (inta & CSR_INT_BIT_WAKEUP) {
		IWL_DEBUG_ISR(priv, "Wakeup interrupt\n");
		iwl_rx_queue_update_write_ptr(priv, &priv->rxq);
		iwl_txq_update_write_ptr(priv, &priv->txq[0]);
		iwl_txq_update_write_ptr(priv, &priv->txq[1]);
		iwl_txq_update_write_ptr(priv, &priv->txq[2]);
		iwl_txq_update_write_ptr(priv, &priv->txq[3]);
		iwl_txq_update_write_ptr(priv, &priv->txq[4]);
		iwl_txq_update_write_ptr(priv, &priv->txq[5]);

		handled |= CSR_INT_BIT_WAKEUP;
	}

	/* All uCode command responses, including Tx command responses,
	 * Rx "responses" (frame-received notification), and other
	 * notifications from uCode come through here*/
	if (inta & (CSR_INT_BIT_FH_RX | CSR_INT_BIT_SW_RX)) {
		iwl_rx_handle(priv);
		handled |= (CSR_INT_BIT_FH_RX | CSR_INT_BIT_SW_RX);
	}

	if (inta & CSR_INT_BIT_FH_TX) {
		IWL_DEBUG_ISR(priv, "Tx interrupt\n");
		handled |= CSR_INT_BIT_FH_TX;
		/* FH finished to write, send event */
		priv->ucode_write_complete = 1;
		wake_up_interruptible(&priv->wait_command_queue);
	}

	if (inta & ~handled)
		IWL_ERR(priv, "Unhandled INTA bits 0x%08x\n", inta & ~handled);

	if (inta & ~CSR_INI_SET_MASK) {
		IWL_WARN(priv, "Disabled INTA bits 0x%08x were pending\n",
			 inta & ~CSR_INI_SET_MASK);
		IWL_WARN(priv, "   with FH_INT = 0x%08x\n", inta_fh);
	}

	/* Re-enable all interrupts */
	/* only Re-enable if diabled by irq */
	if (test_bit(STATUS_INT_ENABLED, &priv->status))
		iwl_enable_interrupts(priv);

#ifdef CONFIG_IWLWIFI_DEBUG
	if (priv->debug_level & (IWL_DL_ISR)) {
		inta = iwl_read32(priv, CSR_INT);
		inta_mask = iwl_read32(priv, CSR_INT_MASK);
		inta_fh = iwl_read32(priv, CSR_FH_INT_STATUS);
		IWL_DEBUG_ISR(priv, "End inta 0x%08x, enabled 0x%08x, fh 0x%08x, "
			"flags 0x%08lx\n", inta, inta_mask, inta_fh, flags);
	}
#endif
	spin_unlock_irqrestore(&priv->lock, flags);
}

/******************************************************************************
 *
 * uCode download functions
 *
 ******************************************************************************/

static void iwl_dealloc_ucode_pci(struct iwl_priv *priv)
{
	iwl_free_fw_desc(priv->pci_dev, &priv->ucode_code);
	iwl_free_fw_desc(priv->pci_dev, &priv->ucode_data);
	iwl_free_fw_desc(priv->pci_dev, &priv->ucode_data_backup);
	iwl_free_fw_desc(priv->pci_dev, &priv->ucode_init);
	iwl_free_fw_desc(priv->pci_dev, &priv->ucode_init_data);
	iwl_free_fw_desc(priv->pci_dev, &priv->ucode_boot);
}

static void iwl_nic_start(struct iwl_priv *priv)
{
	/* Remove all resets to allow NIC to operate */
	iwl_write32(priv, CSR_RESET, 0);
}


/**
 * iwl_read_ucode - Read uCode images from disk file.
 *
 * Copy into buffers for card to fetch via bus-mastering
 */
static int iwl_read_ucode(struct iwl_priv *priv)
{
	struct iwl_ucode *ucode;
	int ret = -EINVAL, index;
	const struct firmware *ucode_raw;
	const char *name_pre = priv->cfg->fw_name_pre;
	const unsigned int api_max = priv->cfg->ucode_api_max;
	const unsigned int api_min = priv->cfg->ucode_api_min;
	char buf[25];
	u8 *src;
	size_t len;
	u32 api_ver, inst_size, data_size, init_size, init_data_size, boot_size;

	/* Ask kernel firmware_class module to get the boot firmware off disk.
	 * request_firmware() is synchronous, file is in memory on return. */
	for (index = api_max; index >= api_min; index--) {
		sprintf(buf, "%s%d%s", name_pre, index, ".ucode");
		ret = request_firmware(&ucode_raw, buf, &priv->pci_dev->dev);
		if (ret < 0) {
			IWL_ERR(priv, "%s firmware file req failed: %d\n",
				  buf, ret);
			if (ret == -ENOENT)
				continue;
			else
				goto error;
		} else {
			if (index < api_max)
				IWL_ERR(priv, "Loaded firmware %s, "
					"which is deprecated. "
					"Please use API v%u instead.\n",
					  buf, api_max);

			IWL_DEBUG_INFO(priv, "Got firmware '%s' file (%zd bytes) from disk\n",
				       buf, ucode_raw->size);
			break;
		}
	}

	if (ret < 0)
		goto error;

	/* Make sure that we got at least our header! */
	if (ucode_raw->size < sizeof(*ucode)) {
		IWL_ERR(priv, "File size way too small!\n");
		ret = -EINVAL;
		goto err_release;
	}

	/* Data from ucode file:  header followed by uCode images */
	ucode = (void *)ucode_raw->data;

	priv->ucode_ver = le32_to_cpu(ucode->ver);
	api_ver = IWL_UCODE_API(priv->ucode_ver);
	inst_size = le32_to_cpu(ucode->inst_size);
	data_size = le32_to_cpu(ucode->data_size);
	init_size = le32_to_cpu(ucode->init_size);
	init_data_size = le32_to_cpu(ucode->init_data_size);
	boot_size = le32_to_cpu(ucode->boot_size);

	/* api_ver should match the api version forming part of the
	 * firmware filename ... but we don't check for that and only rely
	 * on the API version read from firmware header from here on forward */

	if (api_ver < api_min || api_ver > api_max) {
		IWL_ERR(priv, "Driver unable to support your firmware API. "
			  "Driver supports v%u, firmware is v%u.\n",
			  api_max, api_ver);
		priv->ucode_ver = 0;
		ret = -EINVAL;
		goto err_release;
	}
	if (api_ver != api_max)
		IWL_ERR(priv, "Firmware has old API version. Expected v%u, "
			  "got v%u. New firmware can be obtained "
			  "from http://www.intellinuxwireless.org.\n",
			  api_max, api_ver);

	IWL_INFO(priv, "loaded firmware version %u.%u.%u.%u\n",
	       IWL_UCODE_MAJOR(priv->ucode_ver),
	       IWL_UCODE_MINOR(priv->ucode_ver),
	       IWL_UCODE_API(priv->ucode_ver),
	       IWL_UCODE_SERIAL(priv->ucode_ver));

	IWL_DEBUG_INFO(priv, "f/w package hdr ucode version raw = 0x%x\n",
		       priv->ucode_ver);
	IWL_DEBUG_INFO(priv, "f/w package hdr runtime inst size = %u\n",
		       inst_size);
	IWL_DEBUG_INFO(priv, "f/w package hdr runtime data size = %u\n",
		       data_size);
	IWL_DEBUG_INFO(priv, "f/w package hdr init inst size = %u\n",
		       init_size);
	IWL_DEBUG_INFO(priv, "f/w package hdr init data size = %u\n",
		       init_data_size);
	IWL_DEBUG_INFO(priv, "f/w package hdr boot inst size = %u\n",
		       boot_size);

	/* Verify size of file vs. image size info in file's header */
	if (ucode_raw->size < sizeof(*ucode) +
		inst_size + data_size + init_size +
		init_data_size + boot_size) {

		IWL_DEBUG_INFO(priv, "uCode file size %d too small\n",
			       (int)ucode_raw->size);
		ret = -EINVAL;
		goto err_release;
	}

	/* Verify that uCode images will fit in card's SRAM */
	if (inst_size > priv->hw_params.max_inst_size) {
		IWL_DEBUG_INFO(priv, "uCode instr len %d too large to fit in\n",
			       inst_size);
		ret = -EINVAL;
		goto err_release;
	}

	if (data_size > priv->hw_params.max_data_size) {
		IWL_DEBUG_INFO(priv, "uCode data len %d too large to fit in\n",
				data_size);
		ret = -EINVAL;
		goto err_release;
	}
	if (init_size > priv->hw_params.max_inst_size) {
		IWL_INFO(priv, "uCode init instr len %d too large to fit in\n",
			init_size);
		ret = -EINVAL;
		goto err_release;
	}
	if (init_data_size > priv->hw_params.max_data_size) {
		IWL_INFO(priv, "uCode init data len %d too large to fit in\n",
		      init_data_size);
		ret = -EINVAL;
		goto err_release;
	}
	if (boot_size > priv->hw_params.max_bsm_size) {
		IWL_INFO(priv, "uCode boot instr len %d too large to fit in\n",
			boot_size);
		ret = -EINVAL;
		goto err_release;
	}

	/* Allocate ucode buffers for card's bus-master loading ... */

	/* Runtime instructions and 2 copies of data:
	 * 1) unmodified from disk
	 * 2) backup cache for save/restore during power-downs */
	priv->ucode_code.len = inst_size;
	iwl_alloc_fw_desc(priv->pci_dev, &priv->ucode_code);

	priv->ucode_data.len = data_size;
	iwl_alloc_fw_desc(priv->pci_dev, &priv->ucode_data);

	priv->ucode_data_backup.len = data_size;
	iwl_alloc_fw_desc(priv->pci_dev, &priv->ucode_data_backup);

	if (!priv->ucode_code.v_addr || !priv->ucode_data.v_addr ||
	    !priv->ucode_data_backup.v_addr)
		goto err_pci_alloc;

	/* Initialization instructions and data */
	if (init_size && init_data_size) {
		priv->ucode_init.len = init_size;
		iwl_alloc_fw_desc(priv->pci_dev, &priv->ucode_init);

		priv->ucode_init_data.len = init_data_size;
		iwl_alloc_fw_desc(priv->pci_dev, &priv->ucode_init_data);

		if (!priv->ucode_init.v_addr || !priv->ucode_init_data.v_addr)
			goto err_pci_alloc;
	}

	/* Bootstrap (instructions only, no data) */
	if (boot_size) {
		priv->ucode_boot.len = boot_size;
		iwl_alloc_fw_desc(priv->pci_dev, &priv->ucode_boot);

		if (!priv->ucode_boot.v_addr)
			goto err_pci_alloc;
	}

	/* Copy images into buffers for card's bus-master reads ... */

	/* Runtime instructions (first block of data in file) */
	src = &ucode->data[0];
	len = priv->ucode_code.len;
	IWL_DEBUG_INFO(priv, "Copying (but not loading) uCode instr len %Zd\n", len);
	memcpy(priv->ucode_code.v_addr, src, len);
	IWL_DEBUG_INFO(priv, "uCode instr buf vaddr = 0x%p, paddr = 0x%08x\n",
		priv->ucode_code.v_addr, (u32)priv->ucode_code.p_addr);

	/* Runtime data (2nd block)
	 * NOTE:  Copy into backup buffer will be done in iwl_up()  */
	src = &ucode->data[inst_size];
	len = priv->ucode_data.len;
	IWL_DEBUG_INFO(priv, "Copying (but not loading) uCode data len %Zd\n", len);
	memcpy(priv->ucode_data.v_addr, src, len);
	memcpy(priv->ucode_data_backup.v_addr, src, len);

	/* Initialization instructions (3rd block) */
	if (init_size) {
		src = &ucode->data[inst_size + data_size];
		len = priv->ucode_init.len;
		IWL_DEBUG_INFO(priv, "Copying (but not loading) init instr len %Zd\n",
				len);
		memcpy(priv->ucode_init.v_addr, src, len);
	}

	/* Initialization data (4th block) */
	if (init_data_size) {
		src = &ucode->data[inst_size + data_size + init_size];
		len = priv->ucode_init_data.len;
		IWL_DEBUG_INFO(priv, "Copying (but not loading) init data len %Zd\n",
			       len);
		memcpy(priv->ucode_init_data.v_addr, src, len);
	}

	/* Bootstrap instructions (5th block) */
	src = &ucode->data[inst_size + data_size + init_size + init_data_size];
	len = priv->ucode_boot.len;
	IWL_DEBUG_INFO(priv, "Copying (but not loading) boot instr len %Zd\n", len);
	memcpy(priv->ucode_boot.v_addr, src, len);

	/* We have our copies now, allow OS release its copies */
	release_firmware(ucode_raw);
	return 0;

 err_pci_alloc:
	IWL_ERR(priv, "failed to allocate pci memory\n");
	ret = -ENOMEM;
	iwl_dealloc_ucode_pci(priv);

 err_release:
	release_firmware(ucode_raw);

 error:
	return ret;
}

/* temporary */
static int iwl_mac_beacon_update(struct ieee80211_hw *hw,
				 struct sk_buff *skb);

/**
 * iwl_alive_start - called after REPLY_ALIVE notification received
 *                   from protocol/runtime uCode (initialization uCode's
 *                   Alive gets handled by iwl_init_alive_start()).
 */
static void iwl_alive_start(struct iwl_priv *priv)
{
	int ret = 0;

	IWL_DEBUG_INFO(priv, "Runtime Alive received.\n");

	if (priv->card_alive.is_valid != UCODE_VALID_OK) {
		/* We had an error bringing up the hardware, so take it
		 * all the way back down so we can try again */
		IWL_DEBUG_INFO(priv, "Alive failed.\n");
		goto restart;
	}

	/* Initialize uCode has loaded Runtime uCode ... verify inst image.
	 * This is a paranoid check, because we would not have gotten the
	 * "runtime" alive if code weren't properly loaded.  */
	if (iwl_verify_ucode(priv)) {
		/* Runtime instruction load was bad;
		 * take it all the way back down so we can try again */
		IWL_DEBUG_INFO(priv, "Bad runtime uCode load.\n");
		goto restart;
	}

	iwl_clear_stations_table(priv);
	ret = priv->cfg->ops->lib->alive_notify(priv);
	if (ret) {
		IWL_WARN(priv,
			"Could not complete ALIVE transition [ntf]: %d\n", ret);
		goto restart;
	}

	/* After the ALIVE response, we can send host commands to the uCode */
	set_bit(STATUS_ALIVE, &priv->status);

	if (iwl_is_rfkill(priv))
		return;

	ieee80211_wake_queues(priv->hw);

	priv->active_rate = priv->rates_mask;
	priv->active_rate_basic = priv->rates_mask & IWL_BASIC_RATES_MASK;

	if (iwl_is_associated(priv)) {
		struct iwl_rxon_cmd *active_rxon =
				(struct iwl_rxon_cmd *)&priv->active_rxon;
		/* apply any changes in staging */
		priv->staging_rxon.filter_flags |= RXON_FILTER_ASSOC_MSK;
		active_rxon->filter_flags &= ~RXON_FILTER_ASSOC_MSK;
	} else {
		/* Initialize our rx_config data */
		iwl_connection_init_rx_config(priv, priv->iw_mode);
		iwl_set_rxon_chain(priv);
		memcpy(priv->staging_rxon.node_addr, priv->mac_addr, ETH_ALEN);
	}

	/* Configure Bluetooth device coexistence support */
	iwl_send_bt_config(priv);

	iwl_reset_run_time_calib(priv);

	/* Configure the adapter for unassociated operation */
	iwl_commit_rxon(priv);

	/* At this point, the NIC is initialized and operational */
	iwl_rf_kill_ct_config(priv);

	iwl_leds_register(priv);

	IWL_DEBUG_INFO(priv, "ALIVE processing complete.\n");
	set_bit(STATUS_READY, &priv->status);
	wake_up_interruptible(&priv->wait_command_queue);

	if (priv->error_recovering)
		iwl_error_recovery(priv);

	iwl_power_update_mode(priv, 1);

	/* reassociate for ADHOC mode */
	if (priv->vif && (priv->iw_mode == NL80211_IFTYPE_ADHOC)) {
		struct sk_buff *beacon = ieee80211_beacon_get(priv->hw,
								priv->vif);
		if (beacon)
			iwl_mac_beacon_update(priv->hw, beacon);
	}


	if (test_and_clear_bit(STATUS_MODE_PENDING, &priv->status))
		iwl_set_mode(priv, priv->iw_mode);

	return;

 restart:
	queue_work(priv->workqueue, &priv->restart);
}

static void iwl_cancel_deferred_work(struct iwl_priv *priv);

static void __iwl_down(struct iwl_priv *priv)
{
	unsigned long flags;
	int exit_pending = test_bit(STATUS_EXIT_PENDING, &priv->status);

	IWL_DEBUG_INFO(priv, DRV_NAME " is going down\n");

	if (!exit_pending)
		set_bit(STATUS_EXIT_PENDING, &priv->status);

	iwl_leds_unregister(priv);

	iwl_clear_stations_table(priv);

	/* Unblock any waiting calls */
	wake_up_interruptible_all(&priv->wait_command_queue);

	/* Wipe out the EXIT_PENDING status bit if we are not actually
	 * exiting the module */
	if (!exit_pending)
		clear_bit(STATUS_EXIT_PENDING, &priv->status);

	/* stop and reset the on-board processor */
	iwl_write32(priv, CSR_RESET, CSR_RESET_REG_FLAG_NEVO_RESET);

	/* tell the device to stop sending interrupts */
	spin_lock_irqsave(&priv->lock, flags);
	iwl_disable_interrupts(priv);
	spin_unlock_irqrestore(&priv->lock, flags);
	iwl_synchronize_irq(priv);

	if (priv->mac80211_registered)
		ieee80211_stop_queues(priv->hw);

	/* If we have not previously called iwl_init() then
	 * clear all bits but the RF Kill and SUSPEND bits and return */
	if (!iwl_is_init(priv)) {
		priv->status = test_bit(STATUS_RF_KILL_HW, &priv->status) <<
					STATUS_RF_KILL_HW |
			       test_bit(STATUS_RF_KILL_SW, &priv->status) <<
					STATUS_RF_KILL_SW |
			       test_bit(STATUS_GEO_CONFIGURED, &priv->status) <<
					STATUS_GEO_CONFIGURED |
			       test_bit(STATUS_IN_SUSPEND, &priv->status) <<
					STATUS_IN_SUSPEND |
			       test_bit(STATUS_EXIT_PENDING, &priv->status) <<
					STATUS_EXIT_PENDING;
		goto exit;
	}

	/* ...otherwise clear out all the status bits but the RF Kill and
	 * SUSPEND bits and continue taking the NIC down. */
	priv->status &= test_bit(STATUS_RF_KILL_HW, &priv->status) <<
				STATUS_RF_KILL_HW |
			test_bit(STATUS_RF_KILL_SW, &priv->status) <<
				STATUS_RF_KILL_SW |
			test_bit(STATUS_GEO_CONFIGURED, &priv->status) <<
				STATUS_GEO_CONFIGURED |
			test_bit(STATUS_IN_SUSPEND, &priv->status) <<
				STATUS_IN_SUSPEND |
			test_bit(STATUS_FW_ERROR, &priv->status) <<
				STATUS_FW_ERROR |
		       test_bit(STATUS_EXIT_PENDING, &priv->status) <<
				STATUS_EXIT_PENDING;

	spin_lock_irqsave(&priv->lock, flags);
	iwl_clear_bit(priv, CSR_GP_CNTRL,
			 CSR_GP_CNTRL_REG_FLAG_MAC_ACCESS_REQ);
	spin_unlock_irqrestore(&priv->lock, flags);

	iwl_txq_ctx_stop(priv);
	iwl_rxq_stop(priv);

	spin_lock_irqsave(&priv->lock, flags);
	if (!iwl_grab_nic_access(priv)) {
		iwl_write_prph(priv, APMG_CLK_DIS_REG,
					 APMG_CLK_VAL_DMA_CLK_RQT);
		iwl_release_nic_access(priv);
	}
	spin_unlock_irqrestore(&priv->lock, flags);

	udelay(5);

	/* FIXME: apm_ops.suspend(priv) */
	if (exit_pending || test_bit(STATUS_IN_SUSPEND, &priv->status))
		priv->cfg->ops->lib->apm_ops.stop(priv);
	else
		priv->cfg->ops->lib->apm_ops.reset(priv);
 exit:
	memset(&priv->card_alive, 0, sizeof(struct iwl_alive_resp));

	if (priv->ibss_beacon)
		dev_kfree_skb(priv->ibss_beacon);
	priv->ibss_beacon = NULL;

	/* clear out any free frames */
	iwl_clear_free_frames(priv);
}

static void iwl_down(struct iwl_priv *priv)
{
	mutex_lock(&priv->mutex);
	__iwl_down(priv);
	mutex_unlock(&priv->mutex);

	iwl_cancel_deferred_work(priv);
}

#define MAX_HW_RESTARTS 5

static int __iwl_up(struct iwl_priv *priv)
{
	int i;
	int ret;

	if (test_bit(STATUS_EXIT_PENDING, &priv->status)) {
		IWL_WARN(priv, "Exit pending; will not bring the NIC up\n");
		return -EIO;
	}

	if (!priv->ucode_data_backup.v_addr || !priv->ucode_data.v_addr) {
		IWL_ERR(priv, "ucode not available for device bringup\n");
		return -EIO;
	}

	/* If platform's RF_KILL switch is NOT set to KILL */
	if (iwl_read32(priv, CSR_GP_CNTRL) & CSR_GP_CNTRL_REG_FLAG_HW_RF_KILL_SW)
		clear_bit(STATUS_RF_KILL_HW, &priv->status);
	else
		set_bit(STATUS_RF_KILL_HW, &priv->status);

	if (iwl_is_rfkill(priv)) {
		iwl_enable_interrupts(priv);
		IWL_WARN(priv, "Radio disabled by %s RF Kill switch\n",
		    test_bit(STATUS_RF_KILL_HW, &priv->status) ? "HW" : "SW");
		return 0;
	}

	iwl_write32(priv, CSR_INT, 0xFFFFFFFF);

	ret = iwl_hw_nic_init(priv);
	if (ret) {
		IWL_ERR(priv, "Unable to init nic\n");
		return ret;
	}

	/* make sure rfkill handshake bits are cleared */
	iwl_write32(priv, CSR_UCODE_DRV_GP1_CLR, CSR_UCODE_SW_BIT_RFKILL);
	iwl_write32(priv, CSR_UCODE_DRV_GP1_CLR,
		    CSR_UCODE_DRV_GP1_BIT_CMD_BLOCKED);

	/* clear (again), then enable host interrupts */
	iwl_write32(priv, CSR_INT, 0xFFFFFFFF);
	iwl_enable_interrupts(priv);

	/* really make sure rfkill handshake bits are cleared */
	iwl_write32(priv, CSR_UCODE_DRV_GP1_CLR, CSR_UCODE_SW_BIT_RFKILL);
	iwl_write32(priv, CSR_UCODE_DRV_GP1_CLR, CSR_UCODE_SW_BIT_RFKILL);

	/* Copy original ucode data image from disk into backup cache.
	 * This will be used to initialize the on-board processor's
	 * data SRAM for a clean start when the runtime program first loads. */
	memcpy(priv->ucode_data_backup.v_addr, priv->ucode_data.v_addr,
	       priv->ucode_data.len);

	for (i = 0; i < MAX_HW_RESTARTS; i++) {

		iwl_clear_stations_table(priv);

		/* load bootstrap state machine,
		 * load bootstrap program into processor's memory,
		 * prepare to load the "initialize" uCode */
		ret = priv->cfg->ops->lib->load_ucode(priv);

		if (ret) {
			IWL_ERR(priv, "Unable to set up bootstrap uCode: %d\n",
				ret);
			continue;
		}

		/* Clear out the uCode error bit if it is set */
		clear_bit(STATUS_FW_ERROR, &priv->status);

		/* start card; "initialize" will load runtime ucode */
		iwl_nic_start(priv);

		IWL_DEBUG_INFO(priv, DRV_NAME " is coming up\n");

		return 0;
	}

	set_bit(STATUS_EXIT_PENDING, &priv->status);
	__iwl_down(priv);
	clear_bit(STATUS_EXIT_PENDING, &priv->status);

	/* tried to restart and config the device for as long as our
	 * patience could withstand */
	IWL_ERR(priv, "Unable to initialize device after %d attempts.\n", i);
	return -EIO;
}


/*****************************************************************************
 *
 * Workqueue callbacks
 *
 *****************************************************************************/

static void iwl_bg_init_alive_start(struct work_struct *data)
{
	struct iwl_priv *priv =
	    container_of(data, struct iwl_priv, init_alive_start.work);

	if (test_bit(STATUS_EXIT_PENDING, &priv->status))
		return;

	mutex_lock(&priv->mutex);
	priv->cfg->ops->lib->init_alive_start(priv);
	mutex_unlock(&priv->mutex);
}

static void iwl_bg_alive_start(struct work_struct *data)
{
	struct iwl_priv *priv =
	    container_of(data, struct iwl_priv, alive_start.work);

	if (test_bit(STATUS_EXIT_PENDING, &priv->status))
		return;

	mutex_lock(&priv->mutex);
	iwl_alive_start(priv);
	mutex_unlock(&priv->mutex);
}

<<<<<<< HEAD
static void iwl_bg_rf_kill(struct work_struct *work)
{
	struct iwl_priv *priv = container_of(work, struct iwl_priv, rf_kill);

	wake_up_interruptible(&priv->wait_command_queue);

	if (test_bit(STATUS_EXIT_PENDING, &priv->status))
		return;

	mutex_lock(&priv->mutex);

	if (!iwl_is_rfkill(priv)) {
		IWL_DEBUG(IWL_DL_RF_KILL,
			  "HW and/or SW RF Kill no longer active, restarting "
			  "device\n");
		if (!test_bit(STATUS_EXIT_PENDING, &priv->status) &&
		     test_bit(STATUS_ALIVE, &priv->status))
			queue_work(priv->workqueue, &priv->restart);
	} else {
		/* make sure mac80211 stop sending Tx frame */
		if (priv->mac80211_registered)
			ieee80211_stop_queues(priv->hw);

		if (!test_bit(STATUS_RF_KILL_HW, &priv->status))
			IWL_DEBUG_RF_KILL("Can not turn radio back on - "
					  "disabled by SW switch\n");
		else
			IWL_WARNING("Radio Frequency Kill Switch is On:\n"
				    "Kill switch must be turned off for "
				    "wireless networking to work.\n");
	}
	mutex_unlock(&priv->mutex);
	iwl_rfkill_set_hw_state(priv);
}

=======
>>>>>>> 0882e8dd
static void iwl_bg_run_time_calib_work(struct work_struct *work)
{
	struct iwl_priv *priv = container_of(work, struct iwl_priv,
			run_time_calib_work);

	mutex_lock(&priv->mutex);

	if (test_bit(STATUS_EXIT_PENDING, &priv->status) ||
	    test_bit(STATUS_SCANNING, &priv->status)) {
		mutex_unlock(&priv->mutex);
		return;
	}

	if (priv->start_calib) {
		iwl_chain_noise_calibration(priv, &priv->statistics);

		iwl_sensitivity_calibration(priv, &priv->statistics);
	}

	mutex_unlock(&priv->mutex);
	return;
}

static void iwl_bg_up(struct work_struct *data)
{
	struct iwl_priv *priv = container_of(data, struct iwl_priv, up);

	if (test_bit(STATUS_EXIT_PENDING, &priv->status))
		return;

	mutex_lock(&priv->mutex);
	__iwl_up(priv);
	mutex_unlock(&priv->mutex);
	iwl_rfkill_set_hw_state(priv);
}

static void iwl_bg_restart(struct work_struct *data)
{
	struct iwl_priv *priv = container_of(data, struct iwl_priv, restart);

	if (test_bit(STATUS_EXIT_PENDING, &priv->status))
		return;

	iwl_down(priv);
	queue_work(priv->workqueue, &priv->up);
}

static void iwl_bg_rx_replenish(struct work_struct *data)
{
	struct iwl_priv *priv =
	    container_of(data, struct iwl_priv, rx_replenish);

	if (test_bit(STATUS_EXIT_PENDING, &priv->status))
		return;

	mutex_lock(&priv->mutex);
	iwl_rx_replenish(priv);
	mutex_unlock(&priv->mutex);
}

#define IWL_DELAY_NEXT_SCAN (HZ*2)

static void iwl_post_associate(struct iwl_priv *priv)
{
	struct ieee80211_conf *conf = NULL;
	int ret = 0;
	unsigned long flags;

	if (priv->iw_mode == NL80211_IFTYPE_AP) {
		IWL_ERR(priv, "%s Should not be called in AP mode\n", __func__);
		return;
	}

	IWL_DEBUG_ASSOC(priv, "Associated as %d to: %pM\n",
			priv->assoc_id, priv->active_rxon.bssid_addr);


	if (test_bit(STATUS_EXIT_PENDING, &priv->status))
		return;


	if (!priv->vif || !priv->is_open)
		return;

	iwl_power_cancel_timeout(priv);
	iwl_scan_cancel_timeout(priv, 200);

	conf = ieee80211_get_hw_conf(priv->hw);

	priv->staging_rxon.filter_flags &= ~RXON_FILTER_ASSOC_MSK;
	iwl_commit_rxon(priv);

	iwl_setup_rxon_timing(priv);
	ret = iwl_send_cmd_pdu(priv, REPLY_RXON_TIMING,
			      sizeof(priv->rxon_timing), &priv->rxon_timing);
	if (ret)
		IWL_WARN(priv, "REPLY_RXON_TIMING failed - "
			    "Attempting to continue.\n");

	priv->staging_rxon.filter_flags |= RXON_FILTER_ASSOC_MSK;

	iwl_set_rxon_ht(priv, &priv->current_ht_config);

	iwl_set_rxon_chain(priv);
	priv->staging_rxon.assoc_id = cpu_to_le16(priv->assoc_id);

	IWL_DEBUG_ASSOC(priv, "assoc id %d beacon interval %d\n",
			priv->assoc_id, priv->beacon_int);

	if (priv->assoc_capability & WLAN_CAPABILITY_SHORT_PREAMBLE)
		priv->staging_rxon.flags |= RXON_FLG_SHORT_PREAMBLE_MSK;
	else
		priv->staging_rxon.flags &= ~RXON_FLG_SHORT_PREAMBLE_MSK;

	if (priv->staging_rxon.flags & RXON_FLG_BAND_24G_MSK) {
		if (priv->assoc_capability & WLAN_CAPABILITY_SHORT_SLOT_TIME)
			priv->staging_rxon.flags |= RXON_FLG_SHORT_SLOT_MSK;
		else
			priv->staging_rxon.flags &= ~RXON_FLG_SHORT_SLOT_MSK;

		if (priv->iw_mode == NL80211_IFTYPE_ADHOC)
			priv->staging_rxon.flags &= ~RXON_FLG_SHORT_SLOT_MSK;

	}

	iwl_commit_rxon(priv);

	switch (priv->iw_mode) {
	case NL80211_IFTYPE_STATION:
		break;

	case NL80211_IFTYPE_ADHOC:

		/* assume default assoc id */
		priv->assoc_id = 1;

		iwl_rxon_add_station(priv, priv->bssid, 0);
		iwl_send_beacon_cmd(priv);

		break;

	default:
		IWL_ERR(priv, "%s Should not be called in %d mode\n",
			  __func__, priv->iw_mode);
		break;
	}

	if (priv->iw_mode == NL80211_IFTYPE_ADHOC)
		priv->assoc_station_added = 1;

	spin_lock_irqsave(&priv->lock, flags);
	iwl_activate_qos(priv, 0);
	spin_unlock_irqrestore(&priv->lock, flags);

	/* the chain noise calibration will enabled PM upon completion
	 * If chain noise has already been run, then we need to enable
	 * power management here */
	if (priv->chain_noise_data.state == IWL_CHAIN_NOISE_DONE)
		iwl_power_enable_management(priv);

	/* Enable Rx differential gain and sensitivity calibrations */
	iwl_chain_noise_reset(priv);
	priv->start_calib = 1;

}

/*****************************************************************************
 *
 * mac80211 entry point functions
 *
 *****************************************************************************/

#define UCODE_READY_TIMEOUT	(4 * HZ)

static int iwl_mac_start(struct ieee80211_hw *hw)
{
	struct iwl_priv *priv = hw->priv;
	int ret;

<<<<<<< HEAD
	IWL_DEBUG_MAC80211("enter\n");
=======
	IWL_DEBUG_MAC80211(priv, "enter\n");
>>>>>>> 0882e8dd

	/* we should be verifying the device is ready to be opened */
	mutex_lock(&priv->mutex);

	memset(&priv->staging_rxon, 0, sizeof(struct iwl_rxon_cmd));
	/* fetch ucode file from disk, alloc and copy to bus-master buffers ...
	 * ucode filename and max sizes are card-specific. */

	if (!priv->ucode_code.len) {
		ret = iwl_read_ucode(priv);
		if (ret) {
			IWL_ERR(priv, "Could not read microcode: %d\n", ret);
			mutex_unlock(&priv->mutex);
			return ret;
		}
	}

	ret = __iwl_up(priv);

	mutex_unlock(&priv->mutex);

	iwl_rfkill_set_hw_state(priv);

	if (ret)
		return ret;

	if (iwl_is_rfkill(priv))
		goto out;

	IWL_DEBUG_INFO(priv, "Start UP work done.\n");

	if (test_bit(STATUS_IN_SUSPEND, &priv->status))
		return 0;

	/* Wait for START_ALIVE from Run Time ucode. Otherwise callbacks from
	 * mac80211 will not be run successfully. */
	ret = wait_event_interruptible_timeout(priv->wait_command_queue,
			test_bit(STATUS_READY, &priv->status),
			UCODE_READY_TIMEOUT);
	if (!ret) {
		if (!test_bit(STATUS_READY, &priv->status)) {
			IWL_ERR(priv, "START_ALIVE timeout after %dms.\n",
				jiffies_to_msecs(UCODE_READY_TIMEOUT));
			return -ETIMEDOUT;
		}
	}

out:
	priv->is_open = 1;
	IWL_DEBUG_MAC80211(priv, "leave\n");
	return 0;
}

static void iwl_mac_stop(struct ieee80211_hw *hw)
{
	struct iwl_priv *priv = hw->priv;

	IWL_DEBUG_MAC80211(priv, "enter\n");

	if (!priv->is_open) {
		IWL_DEBUG_MAC80211(priv, "leave - skip\n");
		return;
	}

	priv->is_open = 0;

	if (iwl_is_ready_rf(priv)) {
		/* stop mac, cancel any scan request and clear
		 * RXON_FILTER_ASSOC_MSK BIT
		 */
		mutex_lock(&priv->mutex);
		iwl_scan_cancel_timeout(priv, 100);
		mutex_unlock(&priv->mutex);
	}

	iwl_down(priv);

	flush_workqueue(priv->workqueue);
<<<<<<< HEAD

	/* enable interrupts again in order to receive rfkill changes */
	iwl_write32(priv, CSR_INT, 0xFFFFFFFF);
	iwl_enable_interrupts(priv);
=======
>>>>>>> 0882e8dd

	/* enable interrupts again in order to receive rfkill changes */
	iwl_write32(priv, CSR_INT, 0xFFFFFFFF);
	iwl_enable_interrupts(priv);

	IWL_DEBUG_MAC80211(priv, "leave\n");
}

static int iwl_mac_tx(struct ieee80211_hw *hw, struct sk_buff *skb)
{
	struct iwl_priv *priv = hw->priv;

	IWL_DEBUG_MACDUMP(priv, "enter\n");

	IWL_DEBUG_TX(priv, "dev->xmit(%d bytes) at rate 0x%02x\n", skb->len,
		     ieee80211_get_tx_rate(hw, IEEE80211_SKB_CB(skb))->bitrate);

	if (iwl_tx_skb(priv, skb))
		dev_kfree_skb_any(skb);

	IWL_DEBUG_MACDUMP(priv, "leave\n");
	return NETDEV_TX_OK;
}

static int iwl_mac_add_interface(struct ieee80211_hw *hw,
				 struct ieee80211_if_init_conf *conf)
{
	struct iwl_priv *priv = hw->priv;
	unsigned long flags;

	IWL_DEBUG_MAC80211(priv, "enter: type %d\n", conf->type);

	if (priv->vif) {
		IWL_DEBUG_MAC80211(priv, "leave - vif != NULL\n");
		return -EOPNOTSUPP;
	}

	spin_lock_irqsave(&priv->lock, flags);
	priv->vif = conf->vif;
	priv->iw_mode = conf->type;

	spin_unlock_irqrestore(&priv->lock, flags);

	mutex_lock(&priv->mutex);

	if (conf->mac_addr) {
		IWL_DEBUG_MAC80211(priv, "Set %pM\n", conf->mac_addr);
		memcpy(priv->mac_addr, conf->mac_addr, ETH_ALEN);
	}

	if (iwl_set_mode(priv, conf->type) == -EAGAIN)
		/* we are not ready, will run again when ready */
		set_bit(STATUS_MODE_PENDING, &priv->status);

	mutex_unlock(&priv->mutex);

	IWL_DEBUG_MAC80211(priv, "leave\n");
	return 0;
}

/**
 * iwl_mac_config - mac80211 config callback
 *
 * We ignore conf->flags & IEEE80211_CONF_SHORT_SLOT_TIME since it seems to
 * be set inappropriately and the driver currently sets the hardware up to
 * use it whenever needed.
 */
static int iwl_mac_config(struct ieee80211_hw *hw, u32 changed)
{
	struct iwl_priv *priv = hw->priv;
	const struct iwl_channel_info *ch_info;
	struct ieee80211_conf *conf = &hw->conf;
	unsigned long flags = 0;
	int ret = 0;
	u16 ch;
	int scan_active = 0;

	mutex_lock(&priv->mutex);
	IWL_DEBUG_MAC80211(priv, "enter to channel %d changed 0x%X\n",
					conf->channel->hw_value, changed);

	if (unlikely(!priv->cfg->mod_params->disable_hw_scan &&
			test_bit(STATUS_SCANNING, &priv->status))) {
		scan_active = 1;
		IWL_DEBUG_MAC80211(priv, "leave - scanning\n");
	}


	/* during scanning mac80211 will delay channel setting until
	 * scan finish with changed = 0
	 */
	if (!changed || (changed & IEEE80211_CONF_CHANGE_CHANNEL)) {
		if (scan_active)
			goto set_ch_out;

		ch = ieee80211_frequency_to_channel(conf->channel->center_freq);
		ch_info = iwl_get_channel_info(priv, conf->channel->band, ch);
		if (!is_channel_valid(ch_info)) {
			IWL_DEBUG_MAC80211(priv, "leave - invalid channel\n");
			ret = -EINVAL;
			goto set_ch_out;
		}

		if (priv->iw_mode == NL80211_IFTYPE_ADHOC &&
			!is_channel_ibss(ch_info)) {
			IWL_ERR(priv, "channel %d in band %d not "
				"IBSS channel\n",
				conf->channel->hw_value, conf->channel->band);
			ret = -EINVAL;
			goto set_ch_out;
		}

		priv->current_ht_config.is_ht = conf_is_ht(conf);

		spin_lock_irqsave(&priv->lock, flags);


		/* if we are switching from ht to 2.4 clear flags
		 * from any ht related info since 2.4 does not
		 * support ht */
		if ((le16_to_cpu(priv->staging_rxon.channel) != ch))
			priv->staging_rxon.flags = 0;

		iwl_set_rxon_channel(priv, conf->channel);

		iwl_set_flags_for_band(priv, conf->channel->band);
		spin_unlock_irqrestore(&priv->lock, flags);
 set_ch_out:
		/* The list of supported rates and rate mask can be different
		 * for each band; since the band may have changed, reset
		 * the rate mask to what mac80211 lists */
		iwl_set_rate(priv);
	}

	if (changed & IEEE80211_CONF_CHANGE_PS) {
		if (conf->flags & IEEE80211_CONF_PS)
			ret = iwl_power_set_user_mode(priv, IWL_POWER_INDEX_3);
		else
			ret = iwl_power_set_user_mode(priv, IWL_POWER_MODE_CAM);
		if (ret)
			IWL_DEBUG_MAC80211(priv, "Error setting power level\n");

	}

	if (changed & IEEE80211_CONF_CHANGE_POWER) {
		IWL_DEBUG_MAC80211(priv, "TX Power old=%d new=%d\n",
			priv->tx_power_user_lmt, conf->power_level);

		iwl_set_tx_power(priv, conf->power_level, false);
	}

	/* call to ensure that 4965 rx_chain is set properly in monitor mode */
	iwl_set_rxon_chain(priv);

	if (changed & IEEE80211_CONF_CHANGE_RADIO_ENABLED) {
		if (conf->radio_enabled &&
			iwl_radio_kill_sw_enable_radio(priv)) {
			IWL_DEBUG_MAC80211(priv, "leave - RF-KILL - "
						"waiting for uCode\n");
			goto out;
		}

		if (!conf->radio_enabled)
			iwl_radio_kill_sw_disable_radio(priv);
	}

	if (!conf->radio_enabled) {
		IWL_DEBUG_MAC80211(priv, "leave - radio disabled\n");
		goto out;
	}

	if (!iwl_is_ready(priv)) {
		IWL_DEBUG_MAC80211(priv, "leave - not ready\n");
		goto out;
	}

	if (scan_active)
		goto out;

	if (memcmp(&priv->active_rxon,
		   &priv->staging_rxon, sizeof(priv->staging_rxon)))
		iwl_commit_rxon(priv);
	else
		IWL_DEBUG_INFO(priv, "No re-sending same RXON configuration.\n");


out:
	IWL_DEBUG_MAC80211(priv, "leave\n");
	mutex_unlock(&priv->mutex);
	return ret;
}

static void iwl_config_ap(struct iwl_priv *priv)
{
	int ret = 0;
	unsigned long flags;

	if (test_bit(STATUS_EXIT_PENDING, &priv->status))
		return;

	/* The following should be done only at AP bring up */
	if (!iwl_is_associated(priv)) {

		/* RXON - unassoc (to set timing command) */
		priv->staging_rxon.filter_flags &= ~RXON_FILTER_ASSOC_MSK;
		iwl_commit_rxon(priv);

		/* RXON Timing */
		iwl_setup_rxon_timing(priv);
		ret = iwl_send_cmd_pdu(priv, REPLY_RXON_TIMING,
				sizeof(priv->rxon_timing), &priv->rxon_timing);
		if (ret)
			IWL_WARN(priv, "REPLY_RXON_TIMING failed - "
					"Attempting to continue.\n");

		iwl_set_rxon_chain(priv);

		/* FIXME: what should be the assoc_id for AP? */
		priv->staging_rxon.assoc_id = cpu_to_le16(priv->assoc_id);
		if (priv->assoc_capability & WLAN_CAPABILITY_SHORT_PREAMBLE)
			priv->staging_rxon.flags |=
				RXON_FLG_SHORT_PREAMBLE_MSK;
		else
			priv->staging_rxon.flags &=
				~RXON_FLG_SHORT_PREAMBLE_MSK;

		if (priv->staging_rxon.flags & RXON_FLG_BAND_24G_MSK) {
			if (priv->assoc_capability &
				WLAN_CAPABILITY_SHORT_SLOT_TIME)
				priv->staging_rxon.flags |=
					RXON_FLG_SHORT_SLOT_MSK;
			else
				priv->staging_rxon.flags &=
					~RXON_FLG_SHORT_SLOT_MSK;

			if (priv->iw_mode == NL80211_IFTYPE_ADHOC)
				priv->staging_rxon.flags &=
					~RXON_FLG_SHORT_SLOT_MSK;
		}
		/* restore RXON assoc */
		priv->staging_rxon.filter_flags |= RXON_FILTER_ASSOC_MSK;
		iwl_commit_rxon(priv);
		spin_lock_irqsave(&priv->lock, flags);
		iwl_activate_qos(priv, 1);
		spin_unlock_irqrestore(&priv->lock, flags);
		iwl_rxon_add_station(priv, iwl_bcast_addr, 0);
	}
	iwl_send_beacon_cmd(priv);

	/* FIXME - we need to add code here to detect a totally new
	 * configuration, reset the AP, unassoc, rxon timing, assoc,
	 * clear sta table, add BCAST sta... */
}


static int iwl_mac_config_interface(struct ieee80211_hw *hw,
					struct ieee80211_vif *vif,
				    struct ieee80211_if_conf *conf)
{
	struct iwl_priv *priv = hw->priv;
	int rc;

	if (conf == NULL)
		return -EIO;

	if (priv->vif != vif) {
		IWL_DEBUG_MAC80211(priv, "leave - priv->vif != vif\n");
		return 0;
	}

	if (priv->iw_mode == NL80211_IFTYPE_ADHOC &&
	    conf->changed & IEEE80211_IFCC_BEACON) {
		struct sk_buff *beacon = ieee80211_beacon_get(hw, vif);
		if (!beacon)
			return -ENOMEM;
		mutex_lock(&priv->mutex);
		rc = iwl_mac_beacon_update(hw, beacon);
		mutex_unlock(&priv->mutex);
		if (rc)
			return rc;
	}

	if (!iwl_is_alive(priv))
		return -EAGAIN;

	mutex_lock(&priv->mutex);

	if (conf->bssid)
		IWL_DEBUG_MAC80211(priv, "bssid: %pM\n", conf->bssid);

/*
 * very dubious code was here; the probe filtering flag is never set:
 *
	if (unlikely(test_bit(STATUS_SCANNING, &priv->status)) &&
	    !(priv->hw->flags & IEEE80211_HW_NO_PROBE_FILTERING)) {
 */

	if (priv->iw_mode == NL80211_IFTYPE_AP) {
		if (!conf->bssid) {
			conf->bssid = priv->mac_addr;
			memcpy(priv->bssid, priv->mac_addr, ETH_ALEN);
			IWL_DEBUG_MAC80211(priv, "bssid was set to: %pM\n",
					   conf->bssid);
		}
		if (priv->ibss_beacon)
			dev_kfree_skb(priv->ibss_beacon);

		priv->ibss_beacon = ieee80211_beacon_get(hw, vif);
	}

	if (iwl_is_rfkill(priv))
		goto done;

	if (conf->bssid && !is_zero_ether_addr(conf->bssid) &&
	    !is_multicast_ether_addr(conf->bssid)) {
		/* If there is currently a HW scan going on in the background
		 * then we need to cancel it else the RXON below will fail. */
		if (iwl_scan_cancel_timeout(priv, 100)) {
			IWL_WARN(priv, "Aborted scan still in progress "
				    "after 100ms\n");
			IWL_DEBUG_MAC80211(priv, "leaving - scan abort failed.\n");
			mutex_unlock(&priv->mutex);
			return -EAGAIN;
		}
		memcpy(priv->staging_rxon.bssid_addr, conf->bssid, ETH_ALEN);

		/* TODO: Audit driver for usage of these members and see
		 * if mac80211 deprecates them (priv->bssid looks like it
		 * shouldn't be there, but I haven't scanned the IBSS code
		 * to verify) - jpk */
		memcpy(priv->bssid, conf->bssid, ETH_ALEN);

		if (priv->iw_mode == NL80211_IFTYPE_AP)
			iwl_config_ap(priv);
		else {
			rc = iwl_commit_rxon(priv);
			if ((priv->iw_mode == NL80211_IFTYPE_STATION) && rc)
				iwl_rxon_add_station(
					priv, priv->active_rxon.bssid_addr, 1);
		}

	} else {
		iwl_scan_cancel_timeout(priv, 100);
		priv->staging_rxon.filter_flags &= ~RXON_FILTER_ASSOC_MSK;
		iwl_commit_rxon(priv);
	}

 done:
	IWL_DEBUG_MAC80211(priv, "leave\n");
	mutex_unlock(&priv->mutex);

	return 0;
}

static void iwl_mac_remove_interface(struct ieee80211_hw *hw,
				     struct ieee80211_if_init_conf *conf)
{
	struct iwl_priv *priv = hw->priv;

	IWL_DEBUG_MAC80211(priv, "enter\n");

	mutex_lock(&priv->mutex);

	if (iwl_is_ready_rf(priv)) {
		iwl_scan_cancel_timeout(priv, 100);
		priv->staging_rxon.filter_flags &= ~RXON_FILTER_ASSOC_MSK;
		iwl_commit_rxon(priv);
	}
	if (priv->vif == conf->vif) {
		priv->vif = NULL;
		memset(priv->bssid, 0, ETH_ALEN);
	}
	mutex_unlock(&priv->mutex);

	IWL_DEBUG_MAC80211(priv, "leave\n");

}

#define IWL_DELAY_NEXT_SCAN_AFTER_ASSOC (HZ*6)
static void iwl_bss_info_changed(struct ieee80211_hw *hw,
				     struct ieee80211_vif *vif,
				     struct ieee80211_bss_conf *bss_conf,
				     u32 changes)
{
	struct iwl_priv *priv = hw->priv;

	IWL_DEBUG_MAC80211(priv, "changes = 0x%X\n", changes);

	if (changes & BSS_CHANGED_ERP_PREAMBLE) {
		IWL_DEBUG_MAC80211(priv, "ERP_PREAMBLE %d\n",
				   bss_conf->use_short_preamble);
		if (bss_conf->use_short_preamble)
			priv->staging_rxon.flags |= RXON_FLG_SHORT_PREAMBLE_MSK;
		else
			priv->staging_rxon.flags &= ~RXON_FLG_SHORT_PREAMBLE_MSK;
	}

	if (changes & BSS_CHANGED_ERP_CTS_PROT) {
		IWL_DEBUG_MAC80211(priv, "ERP_CTS %d\n", bss_conf->use_cts_prot);
		if (bss_conf->use_cts_prot && (priv->band != IEEE80211_BAND_5GHZ))
			priv->staging_rxon.flags |= RXON_FLG_TGG_PROTECT_MSK;
		else
			priv->staging_rxon.flags &= ~RXON_FLG_TGG_PROTECT_MSK;
	}

	if (changes & BSS_CHANGED_HT) {
		iwl_ht_conf(priv, bss_conf);
		iwl_set_rxon_chain(priv);
	}

	if (changes & BSS_CHANGED_ASSOC) {
		IWL_DEBUG_MAC80211(priv, "ASSOC %d\n", bss_conf->assoc);
		/* This should never happen as this function should
		 * never be called from interrupt context. */
		if (WARN_ON_ONCE(in_interrupt()))
			return;
		if (bss_conf->assoc) {
			priv->assoc_id = bss_conf->aid;
			priv->beacon_int = bss_conf->beacon_int;
			priv->power_data.dtim_period = bss_conf->dtim_period;
			priv->timestamp = bss_conf->timestamp;
			priv->assoc_capability = bss_conf->assoc_capability;

			/* we have just associated, don't start scan too early
			 * leave time for EAPOL exchange to complete
			 */
			priv->next_scan_jiffies = jiffies +
					IWL_DELAY_NEXT_SCAN_AFTER_ASSOC;
			mutex_lock(&priv->mutex);
			iwl_post_associate(priv);
			mutex_unlock(&priv->mutex);
		} else {
			priv->assoc_id = 0;
			IWL_DEBUG_MAC80211(priv, "DISASSOC %d\n", bss_conf->assoc);
		}
	} else if (changes && iwl_is_associated(priv) && priv->assoc_id) {
			IWL_DEBUG_MAC80211(priv, "Associated Changes %d\n", changes);
			iwl_send_rxon_assoc(priv);
	}

}

static void iwl_mac_update_tkip_key(struct ieee80211_hw *hw,
			struct ieee80211_key_conf *keyconf, const u8 *addr,
			u32 iv32, u16 *phase1key)
{

	struct iwl_priv *priv = hw->priv;
	IWL_DEBUG_MAC80211(priv, "enter\n");

	iwl_update_tkip_key(priv, keyconf, addr, iv32, phase1key);

	IWL_DEBUG_MAC80211(priv, "leave\n");
}

static int iwl_mac_set_key(struct ieee80211_hw *hw, enum set_key_cmd cmd,
			   struct ieee80211_vif *vif,
			   struct ieee80211_sta *sta,
			   struct ieee80211_key_conf *key)
{
	struct iwl_priv *priv = hw->priv;
	const u8 *addr;
	int ret;
	u8 sta_id;
	bool is_default_wep_key = false;

	IWL_DEBUG_MAC80211(priv, "enter\n");

	if (priv->hw_params.sw_crypto) {
		IWL_DEBUG_MAC80211(priv, "leave - hwcrypto disabled\n");
		return -EOPNOTSUPP;
	}
	addr = sta ? sta->addr : iwl_bcast_addr;
	sta_id = iwl_find_station(priv, addr);
	if (sta_id == IWL_INVALID_STATION) {
		IWL_DEBUG_MAC80211(priv, "leave - %pM not in station map.\n",
				   addr);
		return -EINVAL;

	}

	mutex_lock(&priv->mutex);
	iwl_scan_cancel_timeout(priv, 100);
	mutex_unlock(&priv->mutex);

	/* If we are getting WEP group key and we didn't receive any key mapping
	 * so far, we are in legacy wep mode (group key only), otherwise we are
	 * in 1X mode.
	 * In legacy wep mode, we use another host command to the uCode */
	if (key->alg == ALG_WEP && sta_id == priv->hw_params.bcast_sta_id &&
		priv->iw_mode != NL80211_IFTYPE_AP) {
		if (cmd == SET_KEY)
			is_default_wep_key = !priv->key_mapping_key;
		else
			is_default_wep_key =
					(key->hw_key_idx == HW_KEY_DEFAULT);
	}

	switch (cmd) {
	case SET_KEY:
		if (is_default_wep_key)
			ret = iwl_set_default_wep_key(priv, key);
		else
			ret = iwl_set_dynamic_key(priv, key, sta_id);

		IWL_DEBUG_MAC80211(priv, "enable hwcrypto key\n");
		break;
	case DISABLE_KEY:
		if (is_default_wep_key)
			ret = iwl_remove_default_wep_key(priv, key);
		else
			ret = iwl_remove_dynamic_key(priv, key, sta_id);

		IWL_DEBUG_MAC80211(priv, "disable hwcrypto key\n");
		break;
	default:
		ret = -EINVAL;
	}

	IWL_DEBUG_MAC80211(priv, "leave\n");

	return ret;
}

static int iwl_mac_conf_tx(struct ieee80211_hw *hw, u16 queue,
			   const struct ieee80211_tx_queue_params *params)
{
	struct iwl_priv *priv = hw->priv;
	unsigned long flags;
	int q;

	IWL_DEBUG_MAC80211(priv, "enter\n");

	if (!iwl_is_ready_rf(priv)) {
		IWL_DEBUG_MAC80211(priv, "leave - RF not ready\n");
		return -EIO;
	}

	if (queue >= AC_NUM) {
		IWL_DEBUG_MAC80211(priv, "leave - queue >= AC_NUM %d\n", queue);
		return 0;
	}

	q = AC_NUM - 1 - queue;

	spin_lock_irqsave(&priv->lock, flags);

	priv->qos_data.def_qos_parm.ac[q].cw_min = cpu_to_le16(params->cw_min);
	priv->qos_data.def_qos_parm.ac[q].cw_max = cpu_to_le16(params->cw_max);
	priv->qos_data.def_qos_parm.ac[q].aifsn = params->aifs;
	priv->qos_data.def_qos_parm.ac[q].edca_txop =
			cpu_to_le16((params->txop * 32));

	priv->qos_data.def_qos_parm.ac[q].reserved1 = 0;
	priv->qos_data.qos_active = 1;

	if (priv->iw_mode == NL80211_IFTYPE_AP)
		iwl_activate_qos(priv, 1);
	else if (priv->assoc_id && iwl_is_associated(priv))
		iwl_activate_qos(priv, 0);

	spin_unlock_irqrestore(&priv->lock, flags);

	IWL_DEBUG_MAC80211(priv, "leave\n");
	return 0;
}

static int iwl_mac_ampdu_action(struct ieee80211_hw *hw,
			     enum ieee80211_ampdu_mlme_action action,
			     struct ieee80211_sta *sta, u16 tid, u16 *ssn)
{
	struct iwl_priv *priv = hw->priv;
	int ret;

	IWL_DEBUG_HT(priv, "A-MPDU action on addr %pM tid %d\n",
		     sta->addr, tid);

	if (!(priv->cfg->sku & IWL_SKU_N))
		return -EACCES;

	switch (action) {
	case IEEE80211_AMPDU_RX_START:
		IWL_DEBUG_HT(priv, "start Rx\n");
		return iwl_sta_rx_agg_start(priv, sta->addr, tid, *ssn);
	case IEEE80211_AMPDU_RX_STOP:
		IWL_DEBUG_HT(priv, "stop Rx\n");
		ret = iwl_sta_rx_agg_stop(priv, sta->addr, tid);
		if (test_bit(STATUS_EXIT_PENDING, &priv->status))
			return 0;
		else
			return ret;
	case IEEE80211_AMPDU_TX_START:
		IWL_DEBUG_HT(priv, "start Tx\n");
		return iwl_tx_agg_start(priv, sta->addr, tid, ssn);
	case IEEE80211_AMPDU_TX_STOP:
		IWL_DEBUG_HT(priv, "stop Tx\n");
		ret = iwl_tx_agg_stop(priv, sta->addr, tid);
		if (test_bit(STATUS_EXIT_PENDING, &priv->status))
			return 0;
		else
			return ret;
	default:
		IWL_DEBUG_HT(priv, "unknown\n");
		return -EINVAL;
		break;
	}
	return 0;
}

static int iwl_mac_get_tx_stats(struct ieee80211_hw *hw,
				struct ieee80211_tx_queue_stats *stats)
{
	struct iwl_priv *priv = hw->priv;
	int i, avail;
	struct iwl_tx_queue *txq;
	struct iwl_queue *q;
	unsigned long flags;

	IWL_DEBUG_MAC80211(priv, "enter\n");

	if (!iwl_is_ready_rf(priv)) {
		IWL_DEBUG_MAC80211(priv, "leave - RF not ready\n");
		return -EIO;
	}

	spin_lock_irqsave(&priv->lock, flags);

	for (i = 0; i < AC_NUM; i++) {
		txq = &priv->txq[i];
		q = &txq->q;
		avail = iwl_queue_space(q);

		stats[i].len = q->n_window - avail;
		stats[i].limit = q->n_window - q->high_mark;
		stats[i].count = q->n_window;

	}
	spin_unlock_irqrestore(&priv->lock, flags);

	IWL_DEBUG_MAC80211(priv, "leave\n");

	return 0;
}

static int iwl_mac_get_stats(struct ieee80211_hw *hw,
			     struct ieee80211_low_level_stats *stats)
{
	struct iwl_priv *priv = hw->priv;

	priv = hw->priv;
	IWL_DEBUG_MAC80211(priv, "enter\n");
	IWL_DEBUG_MAC80211(priv, "leave\n");

	return 0;
}

static void iwl_mac_reset_tsf(struct ieee80211_hw *hw)
{
	struct iwl_priv *priv = hw->priv;
	unsigned long flags;

	mutex_lock(&priv->mutex);
	IWL_DEBUG_MAC80211(priv, "enter\n");

	spin_lock_irqsave(&priv->lock, flags);
	memset(&priv->current_ht_config, 0, sizeof(struct iwl_ht_info));
	spin_unlock_irqrestore(&priv->lock, flags);

	iwl_reset_qos(priv);

	spin_lock_irqsave(&priv->lock, flags);
	priv->assoc_id = 0;
	priv->assoc_capability = 0;
	priv->assoc_station_added = 0;

	/* new association get rid of ibss beacon skb */
	if (priv->ibss_beacon)
		dev_kfree_skb(priv->ibss_beacon);

	priv->ibss_beacon = NULL;

	priv->beacon_int = priv->hw->conf.beacon_int;
	priv->timestamp = 0;
	if ((priv->iw_mode == NL80211_IFTYPE_STATION))
		priv->beacon_int = 0;

	spin_unlock_irqrestore(&priv->lock, flags);

	if (!iwl_is_ready_rf(priv)) {
		IWL_DEBUG_MAC80211(priv, "leave - not ready\n");
		mutex_unlock(&priv->mutex);
		return;
	}

	/* we are restarting association process
	 * clear RXON_FILTER_ASSOC_MSK bit
	 */
	if (priv->iw_mode != NL80211_IFTYPE_AP) {
		iwl_scan_cancel_timeout(priv, 100);
		priv->staging_rxon.filter_flags &= ~RXON_FILTER_ASSOC_MSK;
		iwl_commit_rxon(priv);
	}

	iwl_power_update_mode(priv, 0);

	/* Per mac80211.h: This is only used in IBSS mode... */
	if (priv->iw_mode != NL80211_IFTYPE_ADHOC) {

		/* switch to CAM during association period.
		 * the ucode will block any association/authentication
		 * frome during assiciation period if it can not hear
		 * the AP because of PM. the timer enable PM back is
		 * association do not complete
		 */
		if (priv->hw->conf.channel->flags & (IEEE80211_CHAN_PASSIVE_SCAN |
						     IEEE80211_CHAN_RADAR))
				iwl_power_disable_management(priv, 3000);

		IWL_DEBUG_MAC80211(priv, "leave - not in IBSS\n");
		mutex_unlock(&priv->mutex);
		return;
	}

	iwl_set_rate(priv);

	mutex_unlock(&priv->mutex);

	IWL_DEBUG_MAC80211(priv, "leave\n");
}

static int iwl_mac_beacon_update(struct ieee80211_hw *hw, struct sk_buff *skb)
{
	struct iwl_priv *priv = hw->priv;
	unsigned long flags;
	__le64 timestamp;

	IWL_DEBUG_MAC80211(priv, "enter\n");

	if (!iwl_is_ready_rf(priv)) {
		IWL_DEBUG_MAC80211(priv, "leave - RF not ready\n");
		return -EIO;
	}

	if (priv->iw_mode != NL80211_IFTYPE_ADHOC) {
		IWL_DEBUG_MAC80211(priv, "leave - not IBSS\n");
		return -EIO;
	}

	spin_lock_irqsave(&priv->lock, flags);

	if (priv->ibss_beacon)
		dev_kfree_skb(priv->ibss_beacon);

	priv->ibss_beacon = skb;

	priv->assoc_id = 0;
	timestamp = ((struct ieee80211_mgmt *)skb->data)->u.beacon.timestamp;
	priv->timestamp = le64_to_cpu(timestamp);

	IWL_DEBUG_MAC80211(priv, "leave\n");
	spin_unlock_irqrestore(&priv->lock, flags);

	iwl_reset_qos(priv);

	iwl_post_associate(priv);


	return 0;
}

/*****************************************************************************
 *
 * sysfs attributes
 *
 *****************************************************************************/

#ifdef CONFIG_IWLWIFI_DEBUG

/*
 * The following adds a new attribute to the sysfs representation
 * of this device driver (i.e. a new file in /sys/class/net/wlan0/device/)
 * used for controlling the debug level.
 *
 * See the level definitions in iwl for details.
 */

static ssize_t show_debug_level(struct device *d,
				struct device_attribute *attr, char *buf)
{
	struct iwl_priv *priv = d->driver_data;

	return sprintf(buf, "0x%08X\n", priv->debug_level);
}
static ssize_t store_debug_level(struct device *d,
				struct device_attribute *attr,
				 const char *buf, size_t count)
{
	struct iwl_priv *priv = d->driver_data;
	unsigned long val;
	int ret;

	ret = strict_strtoul(buf, 0, &val);
	if (ret)
		IWL_ERR(priv, "%s is not in hex or decimal form.\n", buf);
	else
		priv->debug_level = val;

	return strnlen(buf, count);
}

static DEVICE_ATTR(debug_level, S_IWUSR | S_IRUGO,
			show_debug_level, store_debug_level);


#endif /* CONFIG_IWLWIFI_DEBUG */


static ssize_t show_version(struct device *d,
				struct device_attribute *attr, char *buf)
{
	struct iwl_priv *priv = d->driver_data;
	struct iwl_alive_resp *palive = &priv->card_alive;
	ssize_t pos = 0;
	u16 eeprom_ver;

	if (palive->is_valid)
		pos += sprintf(buf + pos,
				"fw version: 0x%01X.0x%01X.0x%01X.0x%01X\n"
				"fw type: 0x%01X 0x%01X\n",
				palive->ucode_major, palive->ucode_minor,
				palive->sw_rev[0], palive->sw_rev[1],
				palive->ver_type, palive->ver_subtype);
	else
		pos += sprintf(buf + pos, "fw not loaded\n");

	if (priv->eeprom) {
		eeprom_ver = iwl_eeprom_query16(priv, EEPROM_VERSION);
		pos += sprintf(buf + pos, "EEPROM version: 0x%x\n",
				 eeprom_ver);
	} else {
		pos += sprintf(buf + pos, "EEPROM not initialzed\n");
	}

	return pos;
}

static DEVICE_ATTR(version, S_IWUSR | S_IRUGO, show_version, NULL);

static ssize_t show_temperature(struct device *d,
				struct device_attribute *attr, char *buf)
{
	struct iwl_priv *priv = (struct iwl_priv *)d->driver_data;

	if (!iwl_is_alive(priv))
		return -EAGAIN;

	return sprintf(buf, "%d\n", priv->temperature);
}

static DEVICE_ATTR(temperature, S_IRUGO, show_temperature, NULL);

static ssize_t show_tx_power(struct device *d,
			     struct device_attribute *attr, char *buf)
{
	struct iwl_priv *priv = (struct iwl_priv *)d->driver_data;

	if (!iwl_is_ready_rf(priv))
		return sprintf(buf, "off\n");
	else
		return sprintf(buf, "%d\n", priv->tx_power_user_lmt);
}

static ssize_t store_tx_power(struct device *d,
			      struct device_attribute *attr,
			      const char *buf, size_t count)
{
	struct iwl_priv *priv = (struct iwl_priv *)d->driver_data;
	unsigned long val;
	int ret;

	ret = strict_strtoul(buf, 10, &val);
	if (ret)
		IWL_INFO(priv, "%s is not in decimal form.\n", buf);
	else
		iwl_set_tx_power(priv, val, false);

	return count;
}

static DEVICE_ATTR(tx_power, S_IWUSR | S_IRUGO, show_tx_power, store_tx_power);

static ssize_t show_flags(struct device *d,
			  struct device_attribute *attr, char *buf)
{
	struct iwl_priv *priv = (struct iwl_priv *)d->driver_data;

	return sprintf(buf, "0x%04X\n", priv->active_rxon.flags);
}

static ssize_t store_flags(struct device *d,
			   struct device_attribute *attr,
			   const char *buf, size_t count)
{
	struct iwl_priv *priv = (struct iwl_priv *)d->driver_data;
	unsigned long val;
	u32 flags;
	int ret = strict_strtoul(buf, 0, &val);
	if (ret)
		return ret;
	flags = (u32)val;

	mutex_lock(&priv->mutex);
	if (le32_to_cpu(priv->staging_rxon.flags) != flags) {
		/* Cancel any currently running scans... */
		if (iwl_scan_cancel_timeout(priv, 100))
			IWL_WARN(priv, "Could not cancel scan.\n");
		else {
			IWL_DEBUG_INFO(priv, "Commit rxon.flags = 0x%04X\n", flags);
			priv->staging_rxon.flags = cpu_to_le32(flags);
			iwl_commit_rxon(priv);
		}
	}
	mutex_unlock(&priv->mutex);

	return count;
}

static DEVICE_ATTR(flags, S_IWUSR | S_IRUGO, show_flags, store_flags);

static ssize_t show_filter_flags(struct device *d,
				 struct device_attribute *attr, char *buf)
{
	struct iwl_priv *priv = (struct iwl_priv *)d->driver_data;

	return sprintf(buf, "0x%04X\n",
		le32_to_cpu(priv->active_rxon.filter_flags));
}

static ssize_t store_filter_flags(struct device *d,
				  struct device_attribute *attr,
				  const char *buf, size_t count)
{
	struct iwl_priv *priv = (struct iwl_priv *)d->driver_data;
	unsigned long val;
	u32 filter_flags;
	int ret = strict_strtoul(buf, 0, &val);
	if (ret)
		return ret;
	filter_flags = (u32)val;

	mutex_lock(&priv->mutex);
	if (le32_to_cpu(priv->staging_rxon.filter_flags) != filter_flags) {
		/* Cancel any currently running scans... */
		if (iwl_scan_cancel_timeout(priv, 100))
			IWL_WARN(priv, "Could not cancel scan.\n");
		else {
			IWL_DEBUG_INFO(priv, "Committing rxon.filter_flags = "
				       "0x%04X\n", filter_flags);
			priv->staging_rxon.filter_flags =
				cpu_to_le32(filter_flags);
			iwl_commit_rxon(priv);
		}
	}
	mutex_unlock(&priv->mutex);

	return count;
}

static DEVICE_ATTR(filter_flags, S_IWUSR | S_IRUGO, show_filter_flags,
		   store_filter_flags);

static ssize_t store_power_level(struct device *d,
				 struct device_attribute *attr,
				 const char *buf, size_t count)
{
	struct iwl_priv *priv = dev_get_drvdata(d);
	int ret;
	unsigned long mode;


	mutex_lock(&priv->mutex);

	ret = strict_strtoul(buf, 10, &mode);
	if (ret)
		goto out;

	ret = iwl_power_set_user_mode(priv, mode);
	if (ret) {
		IWL_DEBUG_MAC80211(priv, "failed setting power mode.\n");
		goto out;
	}
	ret = count;

 out:
	mutex_unlock(&priv->mutex);
	return ret;
}

static ssize_t show_power_level(struct device *d,
				struct device_attribute *attr, char *buf)
{
	struct iwl_priv *priv = dev_get_drvdata(d);
	int mode = priv->power_data.user_power_setting;
	int system = priv->power_data.system_power_setting;
	int level = priv->power_data.power_mode;
	char *p = buf;

	switch (system) {
	case IWL_POWER_SYS_AUTO:
		p += sprintf(p, "SYSTEM:auto");
		break;
	case IWL_POWER_SYS_AC:
		p += sprintf(p, "SYSTEM:ac");
		break;
	case IWL_POWER_SYS_BATTERY:
		p += sprintf(p, "SYSTEM:battery");
		break;
	}

	p += sprintf(p, "\tMODE:%s", (mode < IWL_POWER_AUTO) ?
			"fixed" : "auto");
	p += sprintf(p, "\tINDEX:%d", level);
	p += sprintf(p, "\n");
	return p - buf + 1;
}

static DEVICE_ATTR(power_level, S_IWUSR | S_IRUSR, show_power_level,
		   store_power_level);


static ssize_t show_statistics(struct device *d,
			       struct device_attribute *attr, char *buf)
{
	struct iwl_priv *priv = dev_get_drvdata(d);
	u32 size = sizeof(struct iwl_notif_statistics);
	u32 len = 0, ofs = 0;
	u8 *data = (u8 *)&priv->statistics;
	int rc = 0;

	if (!iwl_is_alive(priv))
		return -EAGAIN;

	mutex_lock(&priv->mutex);
	rc = iwl_send_statistics_request(priv, 0);
	mutex_unlock(&priv->mutex);

	if (rc) {
		len = sprintf(buf,
			      "Error sending statistics request: 0x%08X\n", rc);
		return len;
	}

	while (size && (PAGE_SIZE - len)) {
		hex_dump_to_buffer(data + ofs, size, 16, 1, buf + len,
				   PAGE_SIZE - len, 1);
		len = strlen(buf);
		if (PAGE_SIZE - len)
			buf[len++] = '\n';

		ofs += 16;
		size -= min(size, 16U);
	}

	return len;
}

static DEVICE_ATTR(statistics, S_IRUGO, show_statistics, NULL);


/*****************************************************************************
 *
 * driver setup and teardown
 *
 *****************************************************************************/

static void iwl_setup_deferred_work(struct iwl_priv *priv)
{
	priv->workqueue = create_singlethread_workqueue(DRV_NAME);

	init_waitqueue_head(&priv->wait_command_queue);

	INIT_WORK(&priv->up, iwl_bg_up);
	INIT_WORK(&priv->restart, iwl_bg_restart);
	INIT_WORK(&priv->rx_replenish, iwl_bg_rx_replenish);
	INIT_WORK(&priv->rf_kill, iwl_bg_rf_kill);
	INIT_WORK(&priv->beacon_update, iwl_bg_beacon_update);
	INIT_WORK(&priv->run_time_calib_work, iwl_bg_run_time_calib_work);
	INIT_DELAYED_WORK(&priv->init_alive_start, iwl_bg_init_alive_start);
	INIT_DELAYED_WORK(&priv->alive_start, iwl_bg_alive_start);

	iwl_setup_scan_deferred_work(priv);
	iwl_setup_power_deferred_work(priv);

	if (priv->cfg->ops->lib->setup_deferred_work)
		priv->cfg->ops->lib->setup_deferred_work(priv);

	init_timer(&priv->statistics_periodic);
	priv->statistics_periodic.data = (unsigned long)priv;
	priv->statistics_periodic.function = iwl_bg_statistics_periodic;

	tasklet_init(&priv->irq_tasklet, (void (*)(unsigned long))
		     iwl_irq_tasklet, (unsigned long)priv);
}

static void iwl_cancel_deferred_work(struct iwl_priv *priv)
{
	if (priv->cfg->ops->lib->cancel_deferred_work)
		priv->cfg->ops->lib->cancel_deferred_work(priv);

	cancel_delayed_work_sync(&priv->init_alive_start);
	cancel_delayed_work(&priv->scan_check);
	cancel_delayed_work_sync(&priv->set_power_save);
	cancel_delayed_work(&priv->alive_start);
	cancel_work_sync(&priv->beacon_update);
	del_timer_sync(&priv->statistics_periodic);
}

static struct attribute *iwl_sysfs_entries[] = {
	&dev_attr_flags.attr,
	&dev_attr_filter_flags.attr,
	&dev_attr_power_level.attr,
	&dev_attr_statistics.attr,
	&dev_attr_temperature.attr,
	&dev_attr_tx_power.attr,
#ifdef CONFIG_IWLWIFI_DEBUG
	&dev_attr_debug_level.attr,
#endif
	&dev_attr_version.attr,

	NULL
};

static struct attribute_group iwl_attribute_group = {
	.name = NULL,		/* put in device directory */
	.attrs = iwl_sysfs_entries,
};

static struct ieee80211_ops iwl_hw_ops = {
	.tx = iwl_mac_tx,
	.start = iwl_mac_start,
	.stop = iwl_mac_stop,
	.add_interface = iwl_mac_add_interface,
	.remove_interface = iwl_mac_remove_interface,
	.config = iwl_mac_config,
	.config_interface = iwl_mac_config_interface,
	.configure_filter = iwl_configure_filter,
	.set_key = iwl_mac_set_key,
	.update_tkip_key = iwl_mac_update_tkip_key,
	.get_stats = iwl_mac_get_stats,
	.get_tx_stats = iwl_mac_get_tx_stats,
	.conf_tx = iwl_mac_conf_tx,
	.reset_tsf = iwl_mac_reset_tsf,
	.bss_info_changed = iwl_bss_info_changed,
	.ampdu_action = iwl_mac_ampdu_action,
	.hw_scan = iwl_mac_hw_scan
};

static int iwl_pci_probe(struct pci_dev *pdev, const struct pci_device_id *ent)
{
	int err = 0;
	struct iwl_priv *priv;
	struct ieee80211_hw *hw;
	struct iwl_cfg *cfg = (struct iwl_cfg *)(ent->driver_data);
	unsigned long flags;
	u16 pci_cmd;

	/************************
	 * 1. Allocating HW data
	 ************************/

	/* Disabling hardware scan means that mac80211 will perform scans
	 * "the hard way", rather than using device's scan. */
	if (cfg->mod_params->disable_hw_scan) {
		if (cfg->mod_params->debug & IWL_DL_INFO)
			dev_printk(KERN_DEBUG, &(pdev->dev),
				   "Disabling hw_scan\n");
		iwl_hw_ops.hw_scan = NULL;
	}

	hw = iwl_alloc_all(cfg, &iwl_hw_ops);
	if (!hw) {
		err = -ENOMEM;
		goto out;
	}
	priv = hw->priv;
	/* At this point both hw and priv are allocated. */

	SET_IEEE80211_DEV(hw, &pdev->dev);

	IWL_DEBUG_INFO(priv, "*** LOAD DRIVER ***\n");
	priv->cfg = cfg;
	priv->pci_dev = pdev;

#ifdef CONFIG_IWLWIFI_DEBUG
	priv->debug_level = priv->cfg->mod_params->debug;
	atomic_set(&priv->restrict_refcnt, 0);
#endif

	/**************************
	 * 2. Initializing PCI bus
	 **************************/
	if (pci_enable_device(pdev)) {
		err = -ENODEV;
		goto out_ieee80211_free_hw;
	}

	pci_set_master(pdev);

	err = pci_set_dma_mask(pdev, DMA_BIT_MASK(36));
	if (!err)
		err = pci_set_consistent_dma_mask(pdev, DMA_BIT_MASK(36));
	if (err) {
		err = pci_set_dma_mask(pdev, DMA_BIT_MASK(32));
		if (!err)
			err = pci_set_consistent_dma_mask(pdev, DMA_BIT_MASK(32));
		/* both attempts failed: */
		if (err) {
			IWL_WARN(priv, "No suitable DMA available.\n");
			goto out_pci_disable_device;
		}
	}

	err = pci_request_regions(pdev, DRV_NAME);
	if (err)
		goto out_pci_disable_device;

	pci_set_drvdata(pdev, priv);


	/***********************
	 * 3. Read REV register
	 ***********************/
	priv->hw_base = pci_iomap(pdev, 0, 0);
	if (!priv->hw_base) {
		err = -ENODEV;
		goto out_pci_release_regions;
	}

	IWL_DEBUG_INFO(priv, "pci_resource_len = 0x%08llx\n",
		(unsigned long long) pci_resource_len(pdev, 0));
	IWL_DEBUG_INFO(priv, "pci_resource_base = %p\n", priv->hw_base);

	iwl_hw_detect(priv);
	IWL_INFO(priv, "Detected Intel Wireless WiFi Link %s REV=0x%X\n",
		priv->cfg->name, priv->hw_rev);

	/* We disable the RETRY_TIMEOUT register (0x41) to keep
	 * PCI Tx retries from interfering with C3 CPU state */
	pci_write_config_byte(pdev, PCI_CFG_RETRY_TIMEOUT, 0x00);

	/* amp init */
	err = priv->cfg->ops->lib->apm_ops.init(priv);
	if (err < 0) {
		IWL_ERR(priv, "Failed to init APMG\n");
		goto out_iounmap;
	}
	/*****************
	 * 4. Read EEPROM
	 *****************/
	/* Read the EEPROM */
	err = iwl_eeprom_init(priv);
	if (err) {
		IWL_ERR(priv, "Unable to init EEPROM\n");
		goto out_iounmap;
	}
	err = iwl_eeprom_check_version(priv);
	if (err)
		goto out_free_eeprom;

	/* extract MAC Address */
	iwl_eeprom_get_mac(priv, priv->mac_addr);
	IWL_DEBUG_INFO(priv, "MAC address: %pM\n", priv->mac_addr);
	SET_IEEE80211_PERM_ADDR(priv->hw, priv->mac_addr);

	/************************
	 * 5. Setup HW constants
	 ************************/
	if (iwl_set_hw_params(priv)) {
		IWL_ERR(priv, "failed to set hw parameters\n");
		goto out_free_eeprom;
	}

	/*******************
	 * 6. Setup priv
	 *******************/

	err = iwl_init_drv(priv);
	if (err)
		goto out_free_eeprom;
	/* At this point both hw and priv are initialized. */

	/**********************************
	 * 7. Initialize module parameters
	 **********************************/

	/* Disable radio (SW RF KILL) via parameter when loading driver */
	if (priv->cfg->mod_params->disable) {
		set_bit(STATUS_RF_KILL_SW, &priv->status);
		IWL_DEBUG_INFO(priv, "Radio disabled.\n");
	}

	/********************
	 * 8. Setup services
	 ********************/
	spin_lock_irqsave(&priv->lock, flags);
	iwl_disable_interrupts(priv);
	spin_unlock_irqrestore(&priv->lock, flags);

<<<<<<< HEAD
 	pci_enable_msi(priv->pci_dev);

 	err = request_irq(priv->pci_dev->irq, iwl_isr, IRQF_SHARED,
 			  DRV_NAME, priv);
 	if (err) {
 		IWL_ERROR("Error allocating IRQ %d\n", priv->pci_dev->irq);
 		goto out_disable_msi;
 	}
=======
	pci_enable_msi(priv->pci_dev);

	err = request_irq(priv->pci_dev->irq, iwl_isr, IRQF_SHARED,
			  DRV_NAME, priv);
	if (err) {
		IWL_ERR(priv, "Error allocating IRQ %d\n", priv->pci_dev->irq);
		goto out_disable_msi;
	}
>>>>>>> 0882e8dd
	err = sysfs_create_group(&pdev->dev.kobj, &iwl_attribute_group);
	if (err) {
		IWL_ERR(priv, "failed to create sysfs device attributes\n");
		goto out_free_irq;
	}

	iwl_setup_deferred_work(priv);
	iwl_setup_rx_handlers(priv);

	/**********************************
	 * 9. Setup and register mac80211
	 **********************************/

<<<<<<< HEAD
 	/* enable interrupts if needed: hw bug w/a */
 	pci_read_config_word(priv->pci_dev, PCI_COMMAND, &pci_cmd);
 	if (pci_cmd & PCI_COMMAND_INTX_DISABLE) {
 		pci_cmd &= ~PCI_COMMAND_INTX_DISABLE;
 		pci_write_config_word(priv->pci_dev, PCI_COMMAND, pci_cmd);
 	}

 	iwl_enable_interrupts(priv);
=======
	/* enable interrupts if needed: hw bug w/a */
	pci_read_config_word(priv->pci_dev, PCI_COMMAND, &pci_cmd);
	if (pci_cmd & PCI_COMMAND_INTX_DISABLE) {
		pci_cmd &= ~PCI_COMMAND_INTX_DISABLE;
		pci_write_config_word(priv->pci_dev, PCI_COMMAND, pci_cmd);
	}

	iwl_enable_interrupts(priv);
>>>>>>> 0882e8dd

	err = iwl_setup_mac(priv);
	if (err)
		goto out_remove_sysfs;

	err = iwl_dbgfs_register(priv, DRV_NAME);
	if (err)
		IWL_ERR(priv, "failed to create debugfs files\n");

	/* If platform's RF_KILL switch is NOT set to KILL */
	if (iwl_read32(priv, CSR_GP_CNTRL) & CSR_GP_CNTRL_REG_FLAG_HW_RF_KILL_SW)
		clear_bit(STATUS_RF_KILL_HW, &priv->status);
	else
		set_bit(STATUS_RF_KILL_HW, &priv->status);

 	/* If platform's RF_KILL switch is NOT set to KILL */
 	if (iwl_read32(priv, CSR_GP_CNTRL) & CSR_GP_CNTRL_REG_FLAG_HW_RF_KILL_SW)
 		clear_bit(STATUS_RF_KILL_HW, &priv->status);
 	else
 		set_bit(STATUS_RF_KILL_HW, &priv->status);

	err = iwl_rfkill_init(priv);
	if (err)
		IWL_ERR(priv, "Unable to initialize RFKILL system. "
				  "Ignoring error: %d\n", err);
	else
<<<<<<< HEAD
 		iwl_rfkill_set_hw_state(priv);
=======
		iwl_rfkill_set_hw_state(priv);
>>>>>>> 0882e8dd

	iwl_power_initialize(priv);
	return 0;

 out_remove_sysfs:
	destroy_workqueue(priv->workqueue);
	priv->workqueue = NULL;
	sysfs_remove_group(&pdev->dev.kobj, &iwl_attribute_group);
<<<<<<< HEAD
 out_disable_msi:
 	pci_disable_msi(priv->pci_dev);
 	pci_disable_device(priv->pci_dev);
 out_uninit_drv:
=======
 out_free_irq:
	free_irq(priv->pci_dev->irq, priv);
 out_disable_msi:
	pci_disable_msi(priv->pci_dev);
>>>>>>> 0882e8dd
	iwl_uninit_drv(priv);
 out_free_eeprom:
	iwl_eeprom_free(priv);
 out_iounmap:
	pci_iounmap(pdev, priv->hw_base);
 out_pci_release_regions:
	pci_set_drvdata(pdev, NULL);
	pci_release_regions(pdev);
 out_pci_disable_device:
	pci_disable_device(pdev);
 out_ieee80211_free_hw:
	ieee80211_free_hw(priv->hw);
 out:
	return err;
}

static void __devexit iwl_pci_remove(struct pci_dev *pdev)
{
	struct iwl_priv *priv = pci_get_drvdata(pdev);
	unsigned long flags;

	if (!priv)
		return;

	IWL_DEBUG_INFO(priv, "*** UNLOAD DRIVER ***\n");

	iwl_dbgfs_unregister(priv);
	sysfs_remove_group(&pdev->dev.kobj, &iwl_attribute_group);

	/* ieee80211_unregister_hw call wil cause iwl_mac_stop to
	 * to be called and iwl_down since we are removing the device
	 * we need to set STATUS_EXIT_PENDING bit.
	 */
	set_bit(STATUS_EXIT_PENDING, &priv->status);
	if (priv->mac80211_registered) {
		ieee80211_unregister_hw(priv->hw);
		priv->mac80211_registered = 0;
	} else {
		iwl_down(priv);
	}

	/* make sure we flush any pending irq or
	 * tasklet for the driver
	 */
	spin_lock_irqsave(&priv->lock, flags);
	iwl_disable_interrupts(priv);
	spin_unlock_irqrestore(&priv->lock, flags);

	iwl_synchronize_irq(priv);

	iwl_rfkill_unregister(priv);
	iwl_dealloc_ucode_pci(priv);

	if (priv->rxq.bd)
		iwl_rx_queue_free(priv, &priv->rxq);
	iwl_hw_txq_ctx_free(priv);

	iwl_clear_stations_table(priv);
	iwl_eeprom_free(priv);


	/*netif_stop_queue(dev); */
	flush_workqueue(priv->workqueue);

	/* ieee80211_unregister_hw calls iwl_mac_stop, which flushes
	 * priv->workqueue... so we can't take down the workqueue
	 * until now... */
	destroy_workqueue(priv->workqueue);
	priv->workqueue = NULL;

	free_irq(priv->pci_dev->irq, priv);
	pci_disable_msi(priv->pci_dev);
	pci_iounmap(pdev, priv->hw_base);
	pci_release_regions(pdev);
	pci_disable_device(pdev);
	pci_set_drvdata(pdev, NULL);

	iwl_uninit_drv(priv);

	if (priv->ibss_beacon)
		dev_kfree_skb(priv->ibss_beacon);

	ieee80211_free_hw(priv->hw);
}

#ifdef CONFIG_PM

static int iwl_pci_suspend(struct pci_dev *pdev, pm_message_t state)
{
	struct iwl_priv *priv = pci_get_drvdata(pdev);

	if (priv->is_open) {
		set_bit(STATUS_IN_SUSPEND, &priv->status);
		iwl_mac_stop(priv->hw);
		priv->is_open = 1;
	}

<<<<<<< HEAD
	/* pci driver assumes state will be saved in this function.
	 * pci state is saved and device disabled when interface is
	 * stopped, so at this time pci device will always be disabled -
	 * whether interface was started or not. saving pci state now will
	 * cause saved state be that of a disabled device, which will cause
	 * problems during resume in that we will end up with a disabled device.
	 *
	 * indicate that the current saved state (from when interface was
	 * stopped) is valid. if interface was never up at time of suspend
	 * then the saved state will still be valid as it was saved during
	 * .probe. */
	pdev->state_saved = true;

=======
	pci_save_state(pdev);
>>>>>>> 0882e8dd
	pci_disable_device(pdev);
	pci_set_power_state(pdev, PCI_D3hot);

	return 0;
}

static int iwl_pci_resume(struct pci_dev *pdev)
{
	struct iwl_priv *priv = pci_get_drvdata(pdev);
	int ret;

	pci_set_power_state(pdev, PCI_D0);
<<<<<<< HEAD
	pci_enable_device(pdev);
=======
	ret = pci_enable_device(pdev);
	if (ret)
		return ret;
	pci_restore_state(pdev);
>>>>>>> 0882e8dd
	iwl_enable_interrupts(priv);

	if (priv->is_open)
		iwl_mac_start(priv->hw);

	clear_bit(STATUS_IN_SUSPEND, &priv->status);
	return 0;
}

#endif /* CONFIG_PM */

/*****************************************************************************
 *
 * driver and module entry point
 *
 *****************************************************************************/

/* Hardware specific file defines the PCI IDs table for that hardware module */
static struct pci_device_id iwl_hw_card_ids[] = {
#ifdef CONFIG_IWL4965
	{IWL_PCI_DEVICE(0x4229, PCI_ANY_ID, iwl4965_agn_cfg)},
	{IWL_PCI_DEVICE(0x4230, PCI_ANY_ID, iwl4965_agn_cfg)},
#endif /* CONFIG_IWL4965 */
#ifdef CONFIG_IWL5000
	{IWL_PCI_DEVICE(0x4232, 0x1205, iwl5100_bg_cfg)},
	{IWL_PCI_DEVICE(0x4232, 0x1305, iwl5100_bg_cfg)},
	{IWL_PCI_DEVICE(0x4232, 0x1206, iwl5100_abg_cfg)},
	{IWL_PCI_DEVICE(0x4232, 0x1306, iwl5100_abg_cfg)},
	{IWL_PCI_DEVICE(0x4232, 0x1326, iwl5100_abg_cfg)},
	{IWL_PCI_DEVICE(0x4237, 0x1216, iwl5100_abg_cfg)},
	{IWL_PCI_DEVICE(0x4232, PCI_ANY_ID, iwl5100_agn_cfg)},
	{IWL_PCI_DEVICE(0x4235, PCI_ANY_ID, iwl5300_agn_cfg)},
	{IWL_PCI_DEVICE(0x4236, PCI_ANY_ID, iwl5300_agn_cfg)},
	{IWL_PCI_DEVICE(0x4237, PCI_ANY_ID, iwl5100_agn_cfg)},
/* 5350 WiFi/WiMax */
	{IWL_PCI_DEVICE(0x423A, 0x1001, iwl5350_agn_cfg)},
	{IWL_PCI_DEVICE(0x423A, 0x1021, iwl5350_agn_cfg)},
	{IWL_PCI_DEVICE(0x423B, 0x1011, iwl5350_agn_cfg)},
/* 5150 Wifi/WiMax */
	{IWL_PCI_DEVICE(0x423C, PCI_ANY_ID, iwl5150_agn_cfg)},
	{IWL_PCI_DEVICE(0x423D, PCI_ANY_ID, iwl5150_agn_cfg)},
/* 6000/6050 Series */
	{IWL_PCI_DEVICE(0x0082, 0x1102, iwl6000_2ag_cfg)},
	{IWL_PCI_DEVICE(0x0085, 0x1112, iwl6000_2ag_cfg)},
	{IWL_PCI_DEVICE(0x0082, 0x1122, iwl6000_2ag_cfg)},
	{IWL_PCI_DEVICE(0x422B, PCI_ANY_ID, iwl6000_3agn_cfg)},
	{IWL_PCI_DEVICE(0x4238, PCI_ANY_ID, iwl6000_3agn_cfg)},
	{IWL_PCI_DEVICE(0x0082, PCI_ANY_ID, iwl6000_2agn_cfg)},
	{IWL_PCI_DEVICE(0x0085, PCI_ANY_ID, iwl6000_3agn_cfg)},
	{IWL_PCI_DEVICE(0x0086, PCI_ANY_ID, iwl6050_3agn_cfg)},
	{IWL_PCI_DEVICE(0x0087, PCI_ANY_ID, iwl6050_2agn_cfg)},
	{IWL_PCI_DEVICE(0x0088, PCI_ANY_ID, iwl6050_3agn_cfg)},
	{IWL_PCI_DEVICE(0x0089, PCI_ANY_ID, iwl6050_2agn_cfg)},
/* 1000 Series WiFi */
	{IWL_PCI_DEVICE(0x0083, PCI_ANY_ID, iwl1000_bgn_cfg)},
	{IWL_PCI_DEVICE(0x0084, PCI_ANY_ID, iwl1000_bgn_cfg)},
#endif /* CONFIG_IWL5000 */

	{0}
};
MODULE_DEVICE_TABLE(pci, iwl_hw_card_ids);

static struct pci_driver iwl_driver = {
	.name = DRV_NAME,
	.id_table = iwl_hw_card_ids,
	.probe = iwl_pci_probe,
	.remove = __devexit_p(iwl_pci_remove),
#ifdef CONFIG_PM
	.suspend = iwl_pci_suspend,
	.resume = iwl_pci_resume,
#endif
};

static int __init iwl_init(void)
{

	int ret;
	printk(KERN_INFO DRV_NAME ": " DRV_DESCRIPTION ", " DRV_VERSION "\n");
	printk(KERN_INFO DRV_NAME ": " DRV_COPYRIGHT "\n");

	ret = iwlagn_rate_control_register();
	if (ret) {
		printk(KERN_ERR DRV_NAME
		       "Unable to register rate control algorithm: %d\n", ret);
		return ret;
	}

	ret = pci_register_driver(&iwl_driver);
	if (ret) {
		printk(KERN_ERR DRV_NAME "Unable to initialize PCI module\n");
		goto error_register;
	}

	return ret;

error_register:
	iwlagn_rate_control_unregister();
	return ret;
}

static void __exit iwl_exit(void)
{
	pci_unregister_driver(&iwl_driver);
	iwlagn_rate_control_unregister();
}

module_exit(iwl_exit);
module_init(iwl_init);<|MERGE_RESOLUTION|>--- conflicted
+++ resolved
@@ -1170,16 +1170,8 @@
 		if (!test_bit(STATUS_ALIVE, &priv->status)) {
 			if (hw_rf_kill)
 				set_bit(STATUS_RF_KILL_HW, &priv->status);
-<<<<<<< HEAD
-			else {
-				clear_bit(STATUS_RF_KILL_HW, &priv->status);
-				if (priv->is_open && !iwl_is_rfkill(priv))
-					queue_work(priv->workqueue, &priv->up);
-			}
-=======
 			else
 				clear_bit(STATUS_RF_KILL_HW, &priv->status);
->>>>>>> 0882e8dd
 			queue_work(priv->workqueue, &priv->rf_kill);
 		}
 
@@ -1861,44 +1853,6 @@
 	mutex_unlock(&priv->mutex);
 }
 
-<<<<<<< HEAD
-static void iwl_bg_rf_kill(struct work_struct *work)
-{
-	struct iwl_priv *priv = container_of(work, struct iwl_priv, rf_kill);
-
-	wake_up_interruptible(&priv->wait_command_queue);
-
-	if (test_bit(STATUS_EXIT_PENDING, &priv->status))
-		return;
-
-	mutex_lock(&priv->mutex);
-
-	if (!iwl_is_rfkill(priv)) {
-		IWL_DEBUG(IWL_DL_RF_KILL,
-			  "HW and/or SW RF Kill no longer active, restarting "
-			  "device\n");
-		if (!test_bit(STATUS_EXIT_PENDING, &priv->status) &&
-		     test_bit(STATUS_ALIVE, &priv->status))
-			queue_work(priv->workqueue, &priv->restart);
-	} else {
-		/* make sure mac80211 stop sending Tx frame */
-		if (priv->mac80211_registered)
-			ieee80211_stop_queues(priv->hw);
-
-		if (!test_bit(STATUS_RF_KILL_HW, &priv->status))
-			IWL_DEBUG_RF_KILL("Can not turn radio back on - "
-					  "disabled by SW switch\n");
-		else
-			IWL_WARNING("Radio Frequency Kill Switch is On:\n"
-				    "Kill switch must be turned off for "
-				    "wireless networking to work.\n");
-	}
-	mutex_unlock(&priv->mutex);
-	iwl_rfkill_set_hw_state(priv);
-}
-
-=======
->>>>>>> 0882e8dd
 static void iwl_bg_run_time_calib_work(struct work_struct *work)
 {
 	struct iwl_priv *priv = container_of(work, struct iwl_priv,
@@ -2078,11 +2032,7 @@
 	struct iwl_priv *priv = hw->priv;
 	int ret;
 
-<<<<<<< HEAD
-	IWL_DEBUG_MAC80211("enter\n");
-=======
 	IWL_DEBUG_MAC80211(priv, "enter\n");
->>>>>>> 0882e8dd
 
 	/* we should be verifying the device is ready to be opened */
 	mutex_lock(&priv->mutex);
@@ -2161,13 +2111,6 @@
 	iwl_down(priv);
 
 	flush_workqueue(priv->workqueue);
-<<<<<<< HEAD
-
-	/* enable interrupts again in order to receive rfkill changes */
-	iwl_write32(priv, CSR_INT, 0xFFFFFFFF);
-	iwl_enable_interrupts(priv);
-=======
->>>>>>> 0882e8dd
 
 	/* enable interrupts again in order to receive rfkill changes */
 	iwl_write32(priv, CSR_INT, 0xFFFFFFFF);
@@ -3476,16 +3419,6 @@
 	iwl_disable_interrupts(priv);
 	spin_unlock_irqrestore(&priv->lock, flags);
 
-<<<<<<< HEAD
- 	pci_enable_msi(priv->pci_dev);
-
- 	err = request_irq(priv->pci_dev->irq, iwl_isr, IRQF_SHARED,
- 			  DRV_NAME, priv);
- 	if (err) {
- 		IWL_ERROR("Error allocating IRQ %d\n", priv->pci_dev->irq);
- 		goto out_disable_msi;
- 	}
-=======
 	pci_enable_msi(priv->pci_dev);
 
 	err = request_irq(priv->pci_dev->irq, iwl_isr, IRQF_SHARED,
@@ -3494,7 +3427,6 @@
 		IWL_ERR(priv, "Error allocating IRQ %d\n", priv->pci_dev->irq);
 		goto out_disable_msi;
 	}
->>>>>>> 0882e8dd
 	err = sysfs_create_group(&pdev->dev.kobj, &iwl_attribute_group);
 	if (err) {
 		IWL_ERR(priv, "failed to create sysfs device attributes\n");
@@ -3508,16 +3440,6 @@
 	 * 9. Setup and register mac80211
 	 **********************************/
 
-<<<<<<< HEAD
- 	/* enable interrupts if needed: hw bug w/a */
- 	pci_read_config_word(priv->pci_dev, PCI_COMMAND, &pci_cmd);
- 	if (pci_cmd & PCI_COMMAND_INTX_DISABLE) {
- 		pci_cmd &= ~PCI_COMMAND_INTX_DISABLE;
- 		pci_write_config_word(priv->pci_dev, PCI_COMMAND, pci_cmd);
- 	}
-
- 	iwl_enable_interrupts(priv);
-=======
 	/* enable interrupts if needed: hw bug w/a */
 	pci_read_config_word(priv->pci_dev, PCI_COMMAND, &pci_cmd);
 	if (pci_cmd & PCI_COMMAND_INTX_DISABLE) {
@@ -3526,7 +3448,6 @@
 	}
 
 	iwl_enable_interrupts(priv);
->>>>>>> 0882e8dd
 
 	err = iwl_setup_mac(priv);
 	if (err)
@@ -3542,22 +3463,12 @@
 	else
 		set_bit(STATUS_RF_KILL_HW, &priv->status);
 
- 	/* If platform's RF_KILL switch is NOT set to KILL */
- 	if (iwl_read32(priv, CSR_GP_CNTRL) & CSR_GP_CNTRL_REG_FLAG_HW_RF_KILL_SW)
- 		clear_bit(STATUS_RF_KILL_HW, &priv->status);
- 	else
- 		set_bit(STATUS_RF_KILL_HW, &priv->status);
-
 	err = iwl_rfkill_init(priv);
 	if (err)
 		IWL_ERR(priv, "Unable to initialize RFKILL system. "
 				  "Ignoring error: %d\n", err);
 	else
-<<<<<<< HEAD
- 		iwl_rfkill_set_hw_state(priv);
-=======
 		iwl_rfkill_set_hw_state(priv);
->>>>>>> 0882e8dd
 
 	iwl_power_initialize(priv);
 	return 0;
@@ -3566,17 +3477,10 @@
 	destroy_workqueue(priv->workqueue);
 	priv->workqueue = NULL;
 	sysfs_remove_group(&pdev->dev.kobj, &iwl_attribute_group);
-<<<<<<< HEAD
- out_disable_msi:
- 	pci_disable_msi(priv->pci_dev);
- 	pci_disable_device(priv->pci_dev);
- out_uninit_drv:
-=======
  out_free_irq:
 	free_irq(priv->pci_dev->irq, priv);
  out_disable_msi:
 	pci_disable_msi(priv->pci_dev);
->>>>>>> 0882e8dd
 	iwl_uninit_drv(priv);
  out_free_eeprom:
 	iwl_eeprom_free(priv);
@@ -3674,23 +3578,7 @@
 		priv->is_open = 1;
 	}
 
-<<<<<<< HEAD
-	/* pci driver assumes state will be saved in this function.
-	 * pci state is saved and device disabled when interface is
-	 * stopped, so at this time pci device will always be disabled -
-	 * whether interface was started or not. saving pci state now will
-	 * cause saved state be that of a disabled device, which will cause
-	 * problems during resume in that we will end up with a disabled device.
-	 *
-	 * indicate that the current saved state (from when interface was
-	 * stopped) is valid. if interface was never up at time of suspend
-	 * then the saved state will still be valid as it was saved during
-	 * .probe. */
-	pdev->state_saved = true;
-
-=======
 	pci_save_state(pdev);
->>>>>>> 0882e8dd
 	pci_disable_device(pdev);
 	pci_set_power_state(pdev, PCI_D3hot);
 
@@ -3703,14 +3591,10 @@
 	int ret;
 
 	pci_set_power_state(pdev, PCI_D0);
-<<<<<<< HEAD
-	pci_enable_device(pdev);
-=======
 	ret = pci_enable_device(pdev);
 	if (ret)
 		return ret;
 	pci_restore_state(pdev);
->>>>>>> 0882e8dd
 	iwl_enable_interrupts(priv);
 
 	if (priv->is_open)
