/* SPDX-License-Identifier: ISC */
/* Copyright (C) 2020 MediaTek Inc. */

#ifndef __MT7921_H
#define __MT7921_H

#include <linux/interrupt.h>
#include <linux/ktime.h>
#include "../mt76_connac_mcu.h"
#include "regs.h"

#define MT7921_MAX_INTERFACES		4
#define MT7921_MAX_WMM_SETS		4
#define MT7921_WTBL_SIZE		20
#define MT7921_WTBL_RESERVED		(MT7921_WTBL_SIZE - 1)
#define MT7921_WTBL_STA			(MT7921_WTBL_RESERVED - \
					 MT7921_MAX_INTERFACES)

#define MT7921_PM_TIMEOUT		(HZ / 12)
#define MT7921_HW_SCAN_TIMEOUT		(HZ / 10)
#define MT7921_WATCHDOG_TIME		(HZ / 4)
#define MT7921_RESET_TIMEOUT		(30 * HZ)

#define MT7921_TX_RING_SIZE		2048
#define MT7921_TX_MCU_RING_SIZE		256
#define MT7921_TX_FWDL_RING_SIZE	128

#define MT7921_RX_RING_SIZE		1536
#define MT7921_RX_MCU_RING_SIZE		512

#define MT7921_DRV_OWN_RETRY_COUNT	10

#define MT7921_FIRMWARE_WM		"mediatek/WIFI_RAM_CODE_MT7961_1.bin"
#define MT7921_ROM_PATCH		"mediatek/WIFI_MT7961_patch_mcu_1_2_hdr.bin"

#define MT7921_EEPROM_SIZE		3584
#define MT7921_TOKEN_SIZE		8192

#define MT7921_CFEND_RATE_DEFAULT	0x49	/* OFDM 24M */
#define MT7921_CFEND_RATE_11B		0x03	/* 11B LP, 11M */
#define MT7921_5G_RATE_DEFAULT		0x4b	/* OFDM 6M */
#define MT7921_2G_RATE_DEFAULT		0x0	/* CCK 1M */

#define MT7921_SKU_RATE_NUM		161
#define MT7921_SKU_MAX_DELTA_IDX	MT7921_SKU_RATE_NUM
#define MT7921_SKU_TABLE_SIZE		(MT7921_SKU_RATE_NUM + 1)

#define to_rssi(field, rxv)		((FIELD_GET(field, rxv) - 220) / 2)
#define to_rcpi(rssi)			(2 * (rssi) + 220)

struct mt7921_vif;
struct mt7921_sta;

enum mt7921_txq_id {
	MT7921_TXQ_BAND0,
	MT7921_TXQ_BAND1,
	MT7921_TXQ_FWDL = 16,
	MT7921_TXQ_MCU_WM,
};

enum mt7921_rxq_id {
	MT7921_RXQ_BAND0 = 0,
	MT7921_RXQ_BAND1,
	MT7921_RXQ_MCU_WM = 0,
};

struct mt7921_sta_stats {
	struct rate_info prob_rate;
	struct rate_info tx_rate;

	unsigned long per;
	unsigned long changed;
	unsigned long jiffies;
};

struct mt7921_sta_key_conf {
	s8 keyidx;
	u8 key[16];
};

struct mt7921_sta {
	struct mt76_wcid wcid; /* must be first */

	struct mt7921_vif *vif;

	struct list_head stats_list;
	struct list_head poll_list;
	u32 airtime_ac[8];

	struct mt7921_sta_stats stats;

	unsigned long ampdu_state;

	struct mt7921_sta_key_conf bip;

	unsigned long next_txs_ts;
};

DECLARE_EWMA(rssi, 10, 8);

struct mt7921_vif {
	struct mt76_vif mt76; /* must be first */

	struct mt7921_sta sta;
	struct mt7921_sta *wep_sta;

	struct mt7921_phy *phy;

	struct ewma_rssi rssi;

	struct ieee80211_tx_queue_params queue_params[IEEE80211_NUM_ACS];
};

struct mib_stats {
	u32 ack_fail_cnt;
	u32 fcs_err_cnt;
	u32 rts_cnt;
	u32 rts_retries_cnt;
	u32 ba_miss_cnt;
};

struct mt7921_phy {
	struct mt76_phy *mt76;
	struct mt7921_dev *dev;

	struct ieee80211_sband_iftype_data iftype[2][NUM_NL80211_IFTYPES];

	struct ieee80211_vif *monitor_vif;

	u32 rxfilter;
	u64 omac_mask;

	u16 noise;

	s16 coverage_class;
	u8 slottime;

	u32 rx_ampdu_ts;
	u32 ampdu_ref;

	struct mib_stats mib;
	struct list_head stats_list;

	u8 sta_work_count;

	struct sk_buff_head scan_event_list;
	struct delayed_work scan_work;
};

struct mt7921_dev {
	union { /* must be first */
		struct mt76_dev mt76;
		struct mt76_phy mphy;
	};

	const struct mt76_bus_ops *bus_ops;
	struct mt7921_phy phy;
	struct tasklet_struct irq_tasklet;

	u16 chainmask;

	struct work_struct reset_work;
<<<<<<< HEAD
	bool hw_full_reset;
=======
	bool hw_full_reset:1;
	bool hw_init_done:1;
>>>>>>> f20ef843

	struct list_head sta_poll_list;
	spinlock_t sta_poll_lock;

	u8 fw_debug;

	struct mt76_connac_pm pm;
	struct mt76_connac_coredump coredump;
};

enum {
	TXPWR_USER,
	TXPWR_EEPROM,
	TXPWR_MAC,
	TXPWR_MAX_NUM,
};

struct mt7921_txpwr {
	u8 ch;
	u8 rsv[3];
	struct {
		u8 ch;
		u8 cck[4];
		u8 ofdm[8];
		u8 ht20[8];
		u8 ht40[9];
		u8 vht20[12];
		u8 vht40[12];
		u8 vht80[12];
		u8 vht160[12];
		u8 he26[12];
		u8 he52[12];
		u8 he106[12];
		u8 he242[12];
		u8 he484[12];
		u8 he996[12];
		u8 he996x2[12];
	} data[TXPWR_MAX_NUM];
};

enum {
	MT_LMAC_AC00,
	MT_LMAC_AC01,
	MT_LMAC_AC02,
	MT_LMAC_AC03,
	MT_LMAC_ALTX0 = 0x10,
	MT_LMAC_BMC0,
	MT_LMAC_BCN0,
};

static inline struct mt7921_phy *
mt7921_hw_phy(struct ieee80211_hw *hw)
{
	struct mt76_phy *phy = hw->priv;

	return phy->priv;
}

static inline struct mt7921_dev *
mt7921_hw_dev(struct ieee80211_hw *hw)
{
	struct mt76_phy *phy = hw->priv;

	return container_of(phy->dev, struct mt7921_dev, mt76);
}

#define mt7921_mutex_acquire(dev)	\
	mt76_connac_mutex_acquire(&(dev)->mt76, &(dev)->pm)
#define mt7921_mutex_release(dev)	\
	mt76_connac_mutex_release(&(dev)->mt76, &(dev)->pm)

static inline u8 mt7921_lmac_mapping(struct mt7921_dev *dev, u8 ac)
{
	/* LMAC uses the reverse order of mac80211 AC indexes */
	return 3 - ac;
}

extern const struct ieee80211_ops mt7921_ops;
extern struct pci_driver mt7921_pci_driver;

u32 mt7921_reg_map(struct mt7921_dev *dev, u32 addr);

int __mt7921_start(struct mt7921_phy *phy);
int mt7921_register_device(struct mt7921_dev *dev);
void mt7921_unregister_device(struct mt7921_dev *dev);
int mt7921_eeprom_init(struct mt7921_dev *dev);
void mt7921_eeprom_parse_band_config(struct mt7921_phy *phy);
int mt7921_eeprom_get_target_power(struct mt7921_dev *dev,
				   struct ieee80211_channel *chan,
				   u8 chain_idx);
void mt7921_eeprom_init_sku(struct mt7921_dev *dev);
int mt7921_dma_init(struct mt7921_dev *dev);
int mt7921_wpdma_reset(struct mt7921_dev *dev, bool force);
int mt7921_wpdma_reinit_cond(struct mt7921_dev *dev);
void mt7921_dma_cleanup(struct mt7921_dev *dev);
int mt7921_run_firmware(struct mt7921_dev *dev);
int mt7921_mcu_init(struct mt7921_dev *dev);
int mt7921_mcu_add_key(struct mt7921_dev *dev, struct ieee80211_vif *vif,
		       struct mt7921_sta *msta, struct ieee80211_key_conf *key,
		       enum set_key_cmd cmd);
int mt7921_mcu_sta_update(struct mt7921_dev *dev, struct ieee80211_sta *sta,
			  struct ieee80211_vif *vif, bool enable,
			  enum mt76_sta_info_state state);
int mt7921_mcu_set_chan_info(struct mt7921_phy *phy, int cmd);
int mt7921_mcu_set_tx(struct mt7921_dev *dev, struct ieee80211_vif *vif);
int mt7921_mcu_set_eeprom(struct mt7921_dev *dev);
int mt7921_mcu_get_eeprom(struct mt7921_dev *dev, u32 offset);
int mt7921_mcu_get_rx_rate(struct mt7921_phy *phy, struct ieee80211_vif *vif,
			   struct ieee80211_sta *sta, struct rate_info *rate);
int mt7921_mcu_fw_log_2_host(struct mt7921_dev *dev, u8 ctrl);
void mt7921_mcu_rx_event(struct mt7921_dev *dev, struct sk_buff *skb);
void mt7921_mcu_exit(struct mt7921_dev *dev);

static inline void mt7921_irq_enable(struct mt7921_dev *dev, u32 mask)
{
	mt76_set_irq_mask(&dev->mt76, 0, 0, mask);

	tasklet_schedule(&dev->irq_tasklet);
}

static inline u32
mt7921_reg_map_l1(struct mt7921_dev *dev, u32 addr)
{
	u32 offset = FIELD_GET(MT_HIF_REMAP_L1_OFFSET, addr);
	u32 base = FIELD_GET(MT_HIF_REMAP_L1_BASE, addr);

	mt76_rmw_field(dev, MT_HIF_REMAP_L1, MT_HIF_REMAP_L1_MASK, base);
	/* use read to push write */
	mt76_rr(dev, MT_HIF_REMAP_L1);

	return MT_HIF_REMAP_BASE_L1 + offset;
}

static inline u32
mt7921_l1_rr(struct mt7921_dev *dev, u32 addr)
{
	return mt76_rr(dev, mt7921_reg_map_l1(dev, addr));
}

static inline void
mt7921_l1_wr(struct mt7921_dev *dev, u32 addr, u32 val)
{
	mt76_wr(dev, mt7921_reg_map_l1(dev, addr), val);
}

static inline u32
mt7921_l1_rmw(struct mt7921_dev *dev, u32 addr, u32 mask, u32 val)
{
	val |= mt7921_l1_rr(dev, addr) & ~mask;
	mt7921_l1_wr(dev, addr, val);

	return val;
}

#define mt7921_l1_set(dev, addr, val)	mt7921_l1_rmw(dev, addr, 0, val)
#define mt7921_l1_clear(dev, addr, val)	mt7921_l1_rmw(dev, addr, val, 0)

static inline bool mt7921_dma_need_reinit(struct mt7921_dev *dev)
{
	return !mt76_get_field(dev, MT_WFDMA_DUMMY_CR, MT_WFDMA_NEED_REINIT);
}

int mt7921_mac_init(struct mt7921_dev *dev);
bool mt7921_mac_wtbl_update(struct mt7921_dev *dev, int idx, u32 mask);
void mt7921_mac_reset_counters(struct mt7921_phy *phy);
void mt7921_mac_write_txwi(struct mt7921_dev *dev, __le32 *txwi,
			   struct sk_buff *skb, struct mt76_wcid *wcid,
			   struct ieee80211_key_conf *key, bool beacon);
void mt7921_mac_set_timing(struct mt7921_phy *phy);
int mt7921_mac_fill_rx(struct mt7921_dev *dev, struct sk_buff *skb);
void mt7921_mac_fill_rx_vector(struct mt7921_dev *dev, struct sk_buff *skb);
void mt7921_mac_tx_free(struct mt7921_dev *dev, struct sk_buff *skb);
int mt7921_mac_sta_add(struct mt76_dev *mdev, struct ieee80211_vif *vif,
		       struct ieee80211_sta *sta);
void mt7921_mac_sta_assoc(struct mt76_dev *mdev, struct ieee80211_vif *vif,
			  struct ieee80211_sta *sta);
void mt7921_mac_sta_remove(struct mt76_dev *mdev, struct ieee80211_vif *vif,
			   struct ieee80211_sta *sta);
void mt7921_mac_work(struct work_struct *work);
void mt7921_mac_reset_work(struct work_struct *work);
void mt7921_reset(struct mt76_dev *mdev);
void mt7921_tx_cleanup(struct mt7921_dev *dev);
int mt7921_tx_prepare_skb(struct mt76_dev *mdev, void *txwi_ptr,
			  enum mt76_txq_id qid, struct mt76_wcid *wcid,
			  struct ieee80211_sta *sta,
			  struct mt76_tx_info *tx_info);

void mt7921_tx_worker(struct mt76_worker *w);
void mt7921_tx_complete_skb(struct mt76_dev *mdev, struct mt76_queue_entry *e);
int mt7921_init_tx_queues(struct mt7921_phy *phy, int idx, int n_desc);
void mt7921_tx_token_put(struct mt7921_dev *dev);
void mt7921_queue_rx_skb(struct mt76_dev *mdev, enum mt76_rxq_id q,
			 struct sk_buff *skb);
void mt7921_sta_ps(struct mt76_dev *mdev, struct ieee80211_sta *sta, bool ps);
void mt7921_stats_work(struct work_struct *work);
void mt7921_txp_skb_unmap(struct mt76_dev *dev,
			  struct mt76_txwi_cache *txwi);
void mt7921_set_stream_he_caps(struct mt7921_phy *phy);
void mt7921_update_channel(struct mt76_phy *mphy);
int mt7921_init_debugfs(struct mt7921_dev *dev);

int mt7921_mcu_uni_tx_ba(struct mt7921_dev *dev,
			 struct ieee80211_ampdu_params *params,
			 bool enable);
int mt7921_mcu_uni_rx_ba(struct mt7921_dev *dev,
			 struct ieee80211_ampdu_params *params,
			 bool enable);
void mt7921_scan_work(struct work_struct *work);
int mt7921_mcu_uni_bss_ps(struct mt7921_dev *dev, struct ieee80211_vif *vif);
int mt7921_mcu_uni_bss_bcnft(struct mt7921_dev *dev, struct ieee80211_vif *vif,
			     bool enable);
int mt7921_mcu_set_bss_pm(struct mt7921_dev *dev, struct ieee80211_vif *vif,
			  bool enable);
int __mt7921_mcu_drv_pmctrl(struct mt7921_dev *dev);
int mt7921_mcu_drv_pmctrl(struct mt7921_dev *dev);
int mt7921_mcu_fw_pmctrl(struct mt7921_dev *dev);
void mt7921_pm_wake_work(struct work_struct *work);
void mt7921_pm_power_save_work(struct work_struct *work);
bool mt7921_wait_for_mcu_init(struct mt7921_dev *dev);
int mt7921_mac_set_beacon_filter(struct mt7921_phy *phy,
				 struct ieee80211_vif *vif,
				 bool enable);
void mt7921_pm_interface_iter(void *priv, u8 *mac, struct ieee80211_vif *vif);
void mt7921_coredump_work(struct work_struct *work);
int mt7921_wfsys_reset(struct mt7921_dev *dev);
int mt7921_get_txpwr_info(struct mt7921_dev *dev, struct mt7921_txpwr *txpwr);
#endif<|MERGE_RESOLUTION|>--- conflicted
+++ resolved
@@ -160,12 +160,8 @@
 	u16 chainmask;
 
 	struct work_struct reset_work;
-<<<<<<< HEAD
-	bool hw_full_reset;
-=======
 	bool hw_full_reset:1;
 	bool hw_init_done:1;
->>>>>>> f20ef843
 
 	struct list_head sta_poll_list;
 	spinlock_t sta_poll_lock;
