--- conflicted
+++ resolved
@@ -285,17 +285,8 @@
 	pm->enable = false;
 	mt76_connac_pm_wake(&dev->mphy, pm);
 
-<<<<<<< HEAD
-	pm->enable = val;
-	ieee80211_iterate_active_interfaces(mt76_hw(dev),
-					    IEEE80211_IFACE_ITER_RESUME_ALL,
-					    mt7921_pm_interface_iter, dev);
-
-	mt76_connac_mcu_set_deep_sleep(&dev->mt76, pm->ds_enable);
-=======
 	pm->enable_user = val;
 	mt7921_set_runtime_pm(dev);
->>>>>>> 8db86851
 	mt76_connac_power_save_sched(&dev->mphy, pm);
 out:
 	mutex_unlock(&dev->mt76.mutex);
