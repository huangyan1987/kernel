--- conflicted
+++ resolved
@@ -278,10 +278,6 @@
 	struct mt76_dev *mdev = &dev->mt76;
 	int err;
 
-<<<<<<< HEAD
-	pm->suspended = false;
-=======
->>>>>>> bd2e72b9
 	clear_bit(MT76_STATE_SUSPEND, &mdev->phy.state);
 
 	err = mt7921_mcu_drv_pmctrl(dev);
@@ -297,9 +293,6 @@
 	if (!pm->ds_enable)
 		mt76_connac_mcu_set_deep_sleep(mdev, false);
 
-<<<<<<< HEAD
-	return mt76_connac_mcu_set_hif_suspend(mdev, false);
-=======
 	err = mt76_connac_mcu_set_hif_suspend(mdev, false);
 	if (err)
 		return err;
@@ -307,7 +300,6 @@
 	pm->suspended = false;
 
 	return err;
->>>>>>> bd2e72b9
 }
 
 static const struct dev_pm_ops mt7921s_pm_ops = {
