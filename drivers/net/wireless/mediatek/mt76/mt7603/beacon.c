/* SPDX-License-Identifier: ISC */

#include "mt7603.h"

struct beacon_bc_data {
	struct mt7603_dev *dev;
	struct sk_buff_head q;
	struct sk_buff *tail[MT7603_MAX_INTERFACES];
	int count[MT7603_MAX_INTERFACES];
};

static void
mt7603_update_beacon_iter(void *priv, u8 *mac, struct ieee80211_vif *vif)
{
	struct mt7603_dev *dev = (struct mt7603_dev *)priv;
	struct mt7603_vif *mvif = (struct mt7603_vif *)vif->drv_priv;
	struct sk_buff *skb = NULL;

	if (!(dev->mt76.beacon_mask & BIT(mvif->idx)))
		return;

	skb = ieee80211_beacon_get(mt76_hw(dev), vif);
	if (!skb)
		return;

<<<<<<< HEAD
	mt76_dma_tx_queue_skb(&dev->mt76, MT_TXQ_BEACON, skb,
			      &mvif->sta.wcid, NULL);
=======
	mt76_tx_queue_skb(dev, MT_TXQ_BEACON, skb, &mvif->sta.wcid, NULL);
>>>>>>> c59c1e66

	spin_lock_bh(&dev->ps_lock);
	mt76_wr(dev, MT_DMA_FQCR0, MT_DMA_FQCR0_BUSY |
		FIELD_PREP(MT_DMA_FQCR0_TARGET_WCID, mvif->sta.wcid.idx) |
		FIELD_PREP(MT_DMA_FQCR0_TARGET_QID,
			   dev->mt76.q_tx[MT_TXQ_CAB].q->hw_idx) |
		FIELD_PREP(MT_DMA_FQCR0_DEST_PORT_ID, 3) |
		FIELD_PREP(MT_DMA_FQCR0_DEST_QUEUE_ID, 8));

	if (!mt76_poll(dev, MT_DMA_FQCR0, MT_DMA_FQCR0_BUSY, 0, 5000))
		dev->beacon_check = MT7603_WATCHDOG_TIMEOUT;

	spin_unlock_bh(&dev->ps_lock);
}

static void
mt7603_add_buffered_bc(void *priv, u8 *mac, struct ieee80211_vif *vif)
{
	struct beacon_bc_data *data = priv;
	struct mt7603_dev *dev = data->dev;
	struct mt7603_vif *mvif = (struct mt7603_vif *)vif->drv_priv;
	struct ieee80211_tx_info *info;
	struct sk_buff *skb;

	if (!(dev->mt76.beacon_mask & BIT(mvif->idx)))
		return;

	skb = ieee80211_get_buffered_bc(mt76_hw(dev), vif);
	if (!skb)
		return;

	info = IEEE80211_SKB_CB(skb);
	info->control.vif = vif;
	info->flags |= IEEE80211_TX_CTL_ASSIGN_SEQ;
	mt76_skb_set_moredata(skb, true);
	__skb_queue_tail(&data->q, skb);
	data->tail[mvif->idx] = skb;
	data->count[mvif->idx]++;
}

void mt7603_pre_tbtt_tasklet(unsigned long arg)
{
	struct mt7603_dev *dev = (struct mt7603_dev *)arg;
	struct mt76_queue *q;
	struct beacon_bc_data data = {};
	struct sk_buff *skb;
	int i, nframes;

	if (mt76_hw(dev)->conf.flags & IEEE80211_CONF_OFFCHANNEL)
		return;

	data.dev = dev;
	__skb_queue_head_init(&data.q);

	q = dev->mt76.q_tx[MT_TXQ_BEACON].q;
	spin_lock_bh(&q->lock);
	ieee80211_iterate_active_interfaces_atomic(mt76_hw(dev),
		IEEE80211_IFACE_ITER_RESUME_ALL,
		mt7603_update_beacon_iter, dev);
	mt76_queue_kick(dev, q);
	spin_unlock_bh(&q->lock);

	/* Flush all previous CAB queue packets */
	mt76_wr(dev, MT_WF_ARB_CAB_FLUSH, GENMASK(30, 16) | BIT(0));

	mt76_queue_tx_cleanup(dev, MT_TXQ_CAB, false);

	mt76_csa_check(&dev->mt76);
	if (dev->mt76.csa_complete)
		goto out;

	q = dev->mt76.q_tx[MT_TXQ_CAB].q;
	do {
		nframes = skb_queue_len(&data.q);
		ieee80211_iterate_active_interfaces_atomic(mt76_hw(dev),
			IEEE80211_IFACE_ITER_RESUME_ALL,
			mt7603_add_buffered_bc, &data);
	} while (nframes != skb_queue_len(&data.q) &&
		 skb_queue_len(&data.q) < 8);

	if (skb_queue_empty(&data.q))
		goto out;

	for (i = 0; i < ARRAY_SIZE(data.tail); i++) {
		if (!data.tail[i])
			continue;

		mt76_skb_set_moredata(data.tail[i], false);
	}

	spin_lock_bh(&q->lock);
	while ((skb = __skb_dequeue(&data.q)) != NULL) {
		struct ieee80211_tx_info *info = IEEE80211_SKB_CB(skb);
		struct ieee80211_vif *vif = info->control.vif;
		struct mt7603_vif *mvif = (struct mt7603_vif *)vif->drv_priv;

<<<<<<< HEAD
		mt76_dma_tx_queue_skb(&dev->mt76, MT_TXQ_CAB, skb,
				      &mvif->sta.wcid, NULL);
=======
		mt76_tx_queue_skb(dev, MT_TXQ_CAB, skb, &mvif->sta.wcid, NULL);
>>>>>>> c59c1e66
	}
	mt76_queue_kick(dev, q);
	spin_unlock_bh(&q->lock);

	for (i = 0; i < ARRAY_SIZE(data.count); i++)
		mt76_wr(dev, MT_WF_ARB_CAB_COUNT_B0_REG(i),
			data.count[i] << MT_WF_ARB_CAB_COUNT_B0_SHIFT(i));

	mt76_wr(dev, MT_WF_ARB_CAB_START,
		MT_WF_ARB_CAB_START_BSSn(0) |
		(MT_WF_ARB_CAB_START_BSS0n(1) *
		 ((1 << (MT7603_MAX_INTERFACES - 1)) - 1)));

out:
	mt76_queue_tx_cleanup(dev, MT_TXQ_BEACON, false);
	if (dev->mt76.q_tx[MT_TXQ_BEACON].q->queued >
	    hweight8(dev->mt76.beacon_mask))
		dev->beacon_check++;
}

void mt7603_beacon_set_timer(struct mt7603_dev *dev, int idx, int intval)
{
	u32 pre_tbtt = MT7603_PRE_TBTT_TIME / 64;

	if (idx >= 0) {
		if (intval)
			dev->mt76.beacon_mask |= BIT(idx);
		else
			dev->mt76.beacon_mask &= ~BIT(idx);
	}

	if (!dev->mt76.beacon_mask || (!intval && idx < 0)) {
		mt7603_irq_disable(dev, MT_INT_MAC_IRQ3);
		mt76_clear(dev, MT_ARB_SCR, MT_ARB_SCR_BCNQ_OPMODE_MASK);
		mt76_wr(dev, MT_HW_INT_MASK(3), 0);
		return;
	}

	dev->mt76.beacon_int = intval;
	mt76_wr(dev, MT_TBTT,
		FIELD_PREP(MT_TBTT_PERIOD, intval) | MT_TBTT_CAL_ENABLE);

	mt76_wr(dev, MT_TBTT_TIMER_CFG, 0x99); /* start timer */

	mt76_rmw_field(dev, MT_ARB_SCR, MT_ARB_SCR_BCNQ_OPMODE_MASK,
		       MT_BCNQ_OPMODE_AP);
	mt76_clear(dev, MT_ARB_SCR, MT_ARB_SCR_TBTT_BCN_PRIO);
	mt76_set(dev, MT_ARB_SCR, MT_ARB_SCR_TBTT_BCAST_PRIO);

	mt76_wr(dev, MT_PRE_TBTT, pre_tbtt);

	mt76_set(dev, MT_HW_INT_MASK(3),
		 MT_HW_INT3_PRE_TBTT0 | MT_HW_INT3_TBTT0);

	mt76_set(dev, MT_WF_ARB_BCN_START,
		 MT_WF_ARB_BCN_START_BSSn(0) |
		 ((dev->mt76.beacon_mask >> 1) *
		  MT_WF_ARB_BCN_START_BSS0n(1)));
	mt7603_irq_enable(dev, MT_INT_MAC_IRQ3);

	if (dev->mt76.beacon_mask & ~BIT(0))
		mt76_set(dev, MT_LPON_SBTOR(0), MT_LPON_SBTOR_SUB_BSS_EN);
	else
		mt76_clear(dev, MT_LPON_SBTOR(0), MT_LPON_SBTOR_SUB_BSS_EN);
}<|MERGE_RESOLUTION|>--- conflicted
+++ resolved
@@ -23,12 +23,7 @@
 	if (!skb)
 		return;
 
-<<<<<<< HEAD
-	mt76_dma_tx_queue_skb(&dev->mt76, MT_TXQ_BEACON, skb,
-			      &mvif->sta.wcid, NULL);
-=======
 	mt76_tx_queue_skb(dev, MT_TXQ_BEACON, skb, &mvif->sta.wcid, NULL);
->>>>>>> c59c1e66
 
 	spin_lock_bh(&dev->ps_lock);
 	mt76_wr(dev, MT_DMA_FQCR0, MT_DMA_FQCR0_BUSY |
@@ -125,12 +120,7 @@
 		struct ieee80211_vif *vif = info->control.vif;
 		struct mt7603_vif *mvif = (struct mt7603_vif *)vif->drv_priv;
 
-<<<<<<< HEAD
-		mt76_dma_tx_queue_skb(&dev->mt76, MT_TXQ_CAB, skb,
-				      &mvif->sta.wcid, NULL);
-=======
 		mt76_tx_queue_skb(dev, MT_TXQ_CAB, skb, &mvif->sta.wcid, NULL);
->>>>>>> c59c1e66
 	}
 	mt76_queue_kick(dev, q);
 	spin_unlock_bh(&q->lock);
