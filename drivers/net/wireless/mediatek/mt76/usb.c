--- conflicted
+++ resolved
@@ -748,15 +748,10 @@
 		   struct sk_buff *skb, struct mt76_wcid *wcid,
 		   struct ieee80211_sta *sta)
 {
-<<<<<<< HEAD
-	struct mt76_queue *q = &dev->q_tx[qid];
-	struct mt76u_buf *buf;
-=======
 	struct mt76_queue *q = dev->q_tx[qid].q;
 	struct mt76_tx_info tx_info = {
 		.skb = skb,
 	};
->>>>>>> c59c1e66
 	u16 idx = q->tail;
 	int err;
 
