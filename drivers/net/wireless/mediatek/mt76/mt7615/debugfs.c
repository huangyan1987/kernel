// SPDX-License-Identifier: ISC

#include "mt7615.h"

static int
mt7615_reg_set(void *data, u64 val)
{
	struct mt7615_dev *dev = data;

	mt7615_mutex_acquire(dev);
	mt76_wr(dev, dev->mt76.debugfs_reg, val);
	mt7615_mutex_release(dev);

	return 0;
}

static int
mt7615_reg_get(void *data, u64 *val)
{
	struct mt7615_dev *dev = data;

	mt7615_mutex_acquire(dev);
	*val = mt76_rr(dev, dev->mt76.debugfs_reg);
	mt7615_mutex_release(dev);

	return 0;
}

DEFINE_DEBUGFS_ATTRIBUTE(fops_regval, mt7615_reg_get, mt7615_reg_set,
			 "0x%08llx\n");

static int
mt7615_radar_pattern_set(void *data, u64 val)
{
	struct mt7615_dev *dev = data;
	int err;

	if (!mt7615_wait_for_mcu_init(dev))
		return 0;

	mt7615_mutex_acquire(dev);
	err = mt7615_mcu_rdd_send_pattern(dev);
	mt7615_mutex_release(dev);

	return err;
}

DEFINE_DEBUGFS_ATTRIBUTE(fops_radar_pattern, NULL,
			 mt7615_radar_pattern_set, "%lld\n");

static int mt7615_config(void *data, u64 val)
{
	struct mt7615_dev *dev = data;
	int ret;

	mt7615_mutex_acquire(dev);
	ret = mt76_connac_mcu_chip_config(&dev->mt76);
	mt7615_mutex_release(dev);

	return ret;
}

DEFINE_DEBUGFS_ATTRIBUTE(fops_config, NULL, mt7615_config, "%lld\n");

static int
mt7615_scs_set(void *data, u64 val)
{
	struct mt7615_dev *dev = data;
	struct mt7615_phy *ext_phy;

	if (!mt7615_wait_for_mcu_init(dev))
		return 0;

	mt7615_mac_set_scs(&dev->phy, val);
	ext_phy = mt7615_ext_phy(dev);
	if (ext_phy)
		mt7615_mac_set_scs(ext_phy, val);

	return 0;
}

static int
mt7615_scs_get(void *data, u64 *val)
{
	struct mt7615_dev *dev = data;

	*val = dev->phy.scs_en;

	return 0;
}

DEFINE_DEBUGFS_ATTRIBUTE(fops_scs, mt7615_scs_get,
			 mt7615_scs_set, "%lld\n");

static int
mt7615_pm_set(void *data, u64 val)
{
	struct mt7615_dev *dev = data;
	struct mt76_connac_pm *pm = &dev->pm;
	int ret = 0;

	if (!mt7615_wait_for_mcu_init(dev))
		return 0;

	if (!mt7615_firmware_offload(dev) || mt76_is_usb(&dev->mt76))
		return -EOPNOTSUPP;

	if (val == pm->enable)
		return 0;

	mt7615_mutex_acquire(dev);

	if (dev->phy.n_beacon_vif) {
		ret = -EBUSY;
		goto out;
	}

	if (!pm->enable) {
		pm->stats.last_wake_event = jiffies;
		pm->stats.last_doze_event = jiffies;
	}
	pm->enable = val;
out:
	mt7615_mutex_release(dev);

	return ret;
}

static int
mt7615_pm_get(void *data, u64 *val)
{
	struct mt7615_dev *dev = data;

	*val = dev->pm.enable;

	return 0;
}

DEFINE_DEBUGFS_ATTRIBUTE(fops_pm, mt7615_pm_get, mt7615_pm_set, "%lld\n");

static int
mt7615_pm_stats(struct seq_file *s, void *data)
{
	struct mt7615_dev *dev = dev_get_drvdata(s->private);
	struct mt76_connac_pm *pm = &dev->pm;
	unsigned long awake_time = pm->stats.awake_time;
	unsigned long doze_time = pm->stats.doze_time;

	if (!test_bit(MT76_STATE_PM, &dev->mphy.state))
		awake_time += jiffies - pm->stats.last_wake_event;
	else
		doze_time += jiffies - pm->stats.last_doze_event;

	seq_printf(s, "awake time: %14u\ndoze time: %15u\n",
		   jiffies_to_msecs(awake_time),
		   jiffies_to_msecs(doze_time));

	return 0;
}

static int
mt7615_pm_idle_timeout_set(void *data, u64 val)
{
	struct mt7615_dev *dev = data;

	dev->pm.idle_timeout = msecs_to_jiffies(val);

	return 0;
}

static int
mt7615_pm_idle_timeout_get(void *data, u64 *val)
{
	struct mt7615_dev *dev = data;

	*val = jiffies_to_msecs(dev->pm.idle_timeout);

	return 0;
}

DEFINE_DEBUGFS_ATTRIBUTE(fops_pm_idle_timeout, mt7615_pm_idle_timeout_get,
			 mt7615_pm_idle_timeout_set, "%lld\n");

static int
mt7615_dbdc_set(void *data, u64 val)
{
	struct mt7615_dev *dev = data;

	if (!mt7615_wait_for_mcu_init(dev))
		return 0;

	if (val)
		mt7615_register_ext_phy(dev);
	else
		mt7615_unregister_ext_phy(dev);

	return 0;
}

static int
mt7615_dbdc_get(void *data, u64 *val)
{
	struct mt7615_dev *dev = data;

	*val = !!mt7615_ext_phy(dev);

	return 0;
}

DEFINE_DEBUGFS_ATTRIBUTE(fops_dbdc, mt7615_dbdc_get,
			 mt7615_dbdc_set, "%lld\n");

static int
mt7615_fw_debug_set(void *data, u64 val)
{
	struct mt7615_dev *dev = data;

	if (!mt7615_wait_for_mcu_init(dev))
		return 0;

	dev->fw_debug = val;

	mt7615_mutex_acquire(dev);
	mt7615_mcu_fw_log_2_host(dev, dev->fw_debug ? 2 : 0);
	mt7615_mutex_release(dev);

	return 0;
}

static int
mt7615_fw_debug_get(void *data, u64 *val)
{
	struct mt7615_dev *dev = data;

	*val = dev->fw_debug;

	return 0;
}

DEFINE_DEBUGFS_ATTRIBUTE(fops_fw_debug, mt7615_fw_debug_get,
			 mt7615_fw_debug_set, "%lld\n");

static int
mt7615_reset_test_set(void *data, u64 val)
{
	struct mt7615_dev *dev = data;
	struct sk_buff *skb;

	if (!mt7615_wait_for_mcu_init(dev))
		return 0;

	skb = alloc_skb(1, GFP_KERNEL);
	if (!skb)
		return -ENOMEM;

	skb_put(skb, 1);

	mt7615_mutex_acquire(dev);
	mt76_tx_queue_skb_raw(dev, dev->mphy.q_tx[0], skb, 0);
	mt7615_mutex_release(dev);

	return 0;
}

DEFINE_DEBUGFS_ATTRIBUTE(fops_reset_test, NULL,
			 mt7615_reset_test_set, "%lld\n");

static void
mt7615_ampdu_stat_read_phy(struct mt7615_phy *phy,
			   struct seq_file *file)
{
	struct mt7615_dev *dev = file->private;
	u32 reg = is_mt7663(&dev->mt76) ? MT_MIB_ARNG(0) : MT_AGG_ASRCR0;
	bool ext_phy = phy != &dev->phy;
	int bound[7], i, range;

	if (!phy)
		return;

	range = mt76_rr(dev, reg);
	for (i = 0; i < 4; i++)
		bound[i] = MT_AGG_ASRCR_RANGE(range, i) + 1;

	range = mt76_rr(dev, reg + 4);
	for (i = 0; i < 3; i++)
		bound[i + 4] = MT_AGG_ASRCR_RANGE(range, i) + 1;

	seq_printf(file, "\nPhy %d\n", ext_phy);

	seq_printf(file, "Length: %8d | ", bound[0]);
	for (i = 0; i < ARRAY_SIZE(bound) - 1; i++)
		seq_printf(file, "%3d -%3d | ",
			   bound[i], bound[i + 1]);
	seq_puts(file, "\nCount:  ");

	range = ext_phy ? ARRAY_SIZE(dev->mt76.aggr_stats) / 2 : 0;
	for (i = 0; i < ARRAY_SIZE(bound); i++)
		seq_printf(file, "%8d | ", dev->mt76.aggr_stats[i + range]);
	seq_puts(file, "\n");

	seq_printf(file, "BA miss count: %d\n", phy->mib.ba_miss_cnt);
	seq_printf(file, "PER: %ld.%1ld%%\n",
		   phy->mib.aggr_per / 10, phy->mib.aggr_per % 10);
}

static int
mt7615_ampdu_stat_show(struct seq_file *file, void *data)
{
	struct mt7615_dev *dev = file->private;

	mt7615_mutex_acquire(dev);

	mt7615_ampdu_stat_read_phy(&dev->phy, file);
	mt7615_ampdu_stat_read_phy(mt7615_ext_phy(dev), file);

	mt7615_mutex_release(dev);

	return 0;
}

DEFINE_SHOW_ATTRIBUTE(mt7615_ampdu_stat);

static void
mt7615_radio_read_phy(struct mt7615_phy *phy, struct seq_file *s)
{
	struct mt7615_dev *dev = dev_get_drvdata(s->private);
	bool ext_phy = phy != &dev->phy;

	if (!phy)
		return;

	seq_printf(s, "Radio %d sensitivity: ofdm=%d cck=%d\n", ext_phy,
		   phy->ofdm_sensitivity, phy->cck_sensitivity);
	seq_printf(s, "Radio %d false CCA: ofdm=%d cck=%d\n", ext_phy,
		   phy->false_cca_ofdm, phy->false_cca_cck);
}

static int
mt7615_radio_read(struct seq_file *s, void *data)
{
	struct mt7615_dev *dev = dev_get_drvdata(s->private);

	mt7615_radio_read_phy(&dev->phy, s);
	mt7615_radio_read_phy(mt7615_ext_phy(dev), s);

	return 0;
}

static int
mt7615_queues_acq(struct seq_file *s, void *data)
{
	struct mt7615_dev *dev = dev_get_drvdata(s->private);
	int i;

	mt7615_mutex_acquire(dev);

	for (i = 0; i < 16; i++) {
		int j, wmm_idx = i % MT7615_MAX_WMM_SETS;
		int acs = i / MT7615_MAX_WMM_SETS;
		u32 ctrl, val, qlen = 0;

		val = mt76_rr(dev, MT_PLE_AC_QEMPTY(acs, wmm_idx));
		ctrl = BIT(31) | BIT(15) | (acs << 8);

		for (j = 0; j < 32; j++) {
			if (val & BIT(j))
				continue;

			mt76_wr(dev, MT_PLE_FL_Q0_CTRL,
				ctrl | (j + (wmm_idx << 5)));
			qlen += mt76_get_field(dev, MT_PLE_FL_Q3_CTRL,
					       GENMASK(11, 0));
		}
		seq_printf(s, "AC%d%d: queued=%d\n", wmm_idx, acs, qlen);
	}

	mt7615_mutex_release(dev);

	return 0;
}

static int
mt7615_queues_read(struct seq_file *s, void *data)
{
	struct mt7615_dev *dev = dev_get_drvdata(s->private);
	struct {
		struct mt76_queue *q;
		char *queue;
	} queue_map[] = {
		{ dev->mphy.q_tx[MT_TXQ_BE], "PDMA0" },
		{ dev->mt76.q_mcu[MT_MCUQ_WM], "MCUQ" },
		{ dev->mt76.q_mcu[MT_MCUQ_FWDL], "MCUFWQ" },
	};
	int i;

	for (i = 0; i < ARRAY_SIZE(queue_map); i++) {
		struct mt76_queue *q = queue_map[i].q;

		seq_printf(s,
			   "%s:	queued=%d head=%d tail=%d\n",
			   queue_map[i].queue, q->queued, q->head,
			   q->tail);
	}

	return 0;
}

static int
mt7615_rf_reg_set(void *data, u64 val)
{
	struct mt7615_dev *dev = data;

	mt7615_rf_wr(dev, dev->debugfs_rf_wf, dev->debugfs_rf_reg, val);

	return 0;
}

static int
mt7615_rf_reg_get(void *data, u64 *val)
{
	struct mt7615_dev *dev = data;

	*val = mt7615_rf_rr(dev, dev->debugfs_rf_wf, dev->debugfs_rf_reg);

	return 0;
}

DEFINE_DEBUGFS_ATTRIBUTE(fops_rf_reg, mt7615_rf_reg_get, mt7615_rf_reg_set,
			 "0x%08llx\n");

static ssize_t
mt7615_ext_mac_addr_read(struct file *file, char __user *userbuf,
			 size_t count, loff_t *ppos)
{
	struct mt7615_dev *dev = file->private_data;
	char buf[32 * ((ETH_ALEN * 3) + 4) + 1];
	u8 addr[ETH_ALEN];
	int ofs = 0;
	int i;

	for (i = 0; i < 32; i++) {
		if (!(dev->muar_mask & BIT(i)))
			continue;

		mt76_wr(dev, MT_WF_RMAC_MAR1,
			FIELD_PREP(MT_WF_RMAC_MAR1_IDX, i * 2) |
			MT_WF_RMAC_MAR1_START);
		put_unaligned_le32(mt76_rr(dev, MT_WF_RMAC_MAR0), addr);
		put_unaligned_le16((mt76_rr(dev, MT_WF_RMAC_MAR1) &
				    MT_WF_RMAC_MAR1_ADDR), addr + 4);
		ofs += snprintf(buf + ofs, sizeof(buf) - ofs, "%d=%pM\n", i, addr);
	}

	return simple_read_from_buffer(userbuf, count, ppos, buf, ofs);
}

static ssize_t
mt7615_ext_mac_addr_write(struct file *file, const char __user *userbuf,
			  size_t count, loff_t *ppos)
{
	struct mt7615_dev *dev = file->private_data;
	unsigned long idx = 0;
	u8 addr[ETH_ALEN];
	char buf[32];
	char *p;

	if (count > sizeof(buf))
		return -EINVAL;

	if (copy_from_user(buf, userbuf, count))
		return -EFAULT;

	buf[sizeof(buf) - 1] = '\0';

	p = strchr(buf, '=');
	if (p) {
		*p = 0;
		p++;

		if (kstrtoul(buf, 0, &idx) || idx > 31)
			return -EINVAL;
	} else {
		idx = 0;
		p = buf;
	}

	if (!mac_pton(p, addr))
		return -EINVAL;

	if (is_valid_ether_addr(addr)) {
		dev->muar_mask |= BIT(idx);
	} else {
		memset(addr, 0, sizeof(addr));
		dev->muar_mask &= ~BIT(idx);
	}

	mt76_rmw_field(dev, MT_WF_RMAC_MORE(0), MT_WF_RMAC_MORE_MUAR_MODE, 1);
	mt76_wr(dev, MT_WF_RMAC_MAR0, get_unaligned_le32(addr));
	mt76_wr(dev, MT_WF_RMAC_MAR1,
		get_unaligned_le16(addr + 4) |
		FIELD_PREP(MT_WF_RMAC_MAR1_IDX, idx * 2) |
		MT_WF_RMAC_MAR1_START |
		MT_WF_RMAC_MAR1_WRITE);

	mt76_rmw_field(dev, MT_WF_RMAC_MORE(0), MT_WF_RMAC_MORE_MUAR_MODE, !!dev->muar_mask);

	return count;
}

static const struct file_operations fops_ext_mac_addr = {
	.open = simple_open,
	.llseek = generic_file_llseek,
	.read = mt7615_ext_mac_addr_read,
	.write = mt7615_ext_mac_addr_write,
	.owner = THIS_MODULE,
};

static int
mt7663s_sched_quota_read(struct seq_file *s, void *data)
{
	struct mt7615_dev *dev = dev_get_drvdata(s->private);
	struct mt76_sdio *sdio = &dev->mt76.sdio;

	seq_printf(s, "pse_data_quota\t%d\n", sdio->sched.pse_data_quota);
	seq_printf(s, "ple_data_quota\t%d\n", sdio->sched.ple_data_quota);
	seq_printf(s, "pse_mcu_quota\t%d\n", sdio->sched.pse_mcu_quota);
	seq_printf(s, "sched_deficit\t%d\n", sdio->sched.deficit);

	return 0;
}

int mt7615_init_debugfs(struct mt7615_dev *dev)
{
	struct dentry *dir;

<<<<<<< HEAD
	dir = mt76_register_debugfs_fops(&dev->mt76, &fops_regval);
=======
	dir = mt76_register_debugfs_fops(&dev->mphy, &fops_regval);
>>>>>>> 0b67be0e
	if (!dir)
		return -ENOMEM;

	if (is_mt7615(&dev->mt76))
		debugfs_create_devm_seqfile(dev->mt76.dev, "xmit-queues", dir,
					    mt7615_queues_read);
	else
		debugfs_create_devm_seqfile(dev->mt76.dev, "xmit-queues", dir,
					    mt76_queues_read);
	debugfs_create_devm_seqfile(dev->mt76.dev, "acq", dir,
				    mt7615_queues_acq);
	debugfs_create_file("ampdu_stat", 0400, dir, dev, &mt7615_ampdu_stat_fops);
	debugfs_create_file("scs", 0600, dir, dev, &fops_scs);
	debugfs_create_file("dbdc", 0600, dir, dev, &fops_dbdc);
	debugfs_create_file("fw_debug", 0600, dir, dev, &fops_fw_debug);
	debugfs_create_file("runtime-pm", 0600, dir, dev, &fops_pm);
	debugfs_create_file("idle-timeout", 0600, dir, dev,
			    &fops_pm_idle_timeout);
	debugfs_create_devm_seqfile(dev->mt76.dev, "runtime_pm_stats", dir,
				    mt7615_pm_stats);
	debugfs_create_devm_seqfile(dev->mt76.dev, "radio", dir,
				    mt7615_radio_read);

	if (is_mt7615(&dev->mt76)) {
		debugfs_create_u32("dfs_hw_pattern", 0400, dir,
				   &dev->hw_pattern);
		/* test pattern knobs */
		debugfs_create_u8("pattern_len", 0600, dir,
				  &dev->radar_pattern.n_pulses);
		debugfs_create_u32("pulse_period", 0600, dir,
				   &dev->radar_pattern.period);
		debugfs_create_u16("pulse_width", 0600, dir,
				   &dev->radar_pattern.width);
		debugfs_create_u16("pulse_power", 0600, dir,
				   &dev->radar_pattern.power);
		debugfs_create_file("radar_trigger", 0200, dir, dev,
				    &fops_radar_pattern);
	}

	debugfs_create_file("reset_test", 0200, dir, dev,
			    &fops_reset_test);
	debugfs_create_file("ext_mac_addr", 0600, dir, dev, &fops_ext_mac_addr);

	debugfs_create_u32("rf_wfidx", 0600, dir, &dev->debugfs_rf_wf);
	debugfs_create_u32("rf_regidx", 0600, dir, &dev->debugfs_rf_reg);
	debugfs_create_file_unsafe("rf_regval", 0600, dir, dev,
				   &fops_rf_reg);
	if (is_mt7663(&dev->mt76))
		debugfs_create_file("chip_config", 0600, dir, dev,
				    &fops_config);
	if (mt76_is_sdio(&dev->mt76))
		debugfs_create_devm_seqfile(dev->mt76.dev, "sched-quota", dir,
					    mt7663s_sched_quota_read);

	return 0;
}
EXPORT_SYMBOL_GPL(mt7615_init_debugfs);<|MERGE_RESOLUTION|>--- conflicted
+++ resolved
@@ -533,11 +533,7 @@
 {
 	struct dentry *dir;
 
-<<<<<<< HEAD
-	dir = mt76_register_debugfs_fops(&dev->mt76, &fops_regval);
-=======
 	dir = mt76_register_debugfs_fops(&dev->mphy, &fops_regval);
->>>>>>> 0b67be0e
 	if (!dir)
 		return -ENOMEM;
 
