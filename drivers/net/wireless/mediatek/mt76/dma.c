--- conflicted
+++ resolved
@@ -286,13 +286,6 @@
 	return 0;
 }
 
-<<<<<<< HEAD
-int mt76_dma_tx_queue_skb(struct mt76_dev *dev, enum mt76_txq_id qid,
-			  struct sk_buff *skb, struct mt76_wcid *wcid,
-			  struct ieee80211_sta *sta)
-{
-	struct mt76_queue *q = &dev->q_tx[qid];
-=======
 static int
 mt76_dma_tx_queue_skb(struct mt76_dev *dev, enum mt76_txq_id qid,
 		      struct sk_buff *skb, struct mt76_wcid *wcid,
@@ -303,7 +296,6 @@
 		.skb = skb,
 	};
 	int len, n = 0, ret = -ENOMEM;
->>>>>>> c59c1e66
 	struct mt76_queue_entry e;
 	struct mt76_txwi_cache *t;
 	struct sk_buff *iter;
