--- conflicted
+++ resolved
@@ -1009,20 +1009,12 @@
 		antenna_tx, antenna_rx);
 
 	if (!rtw8822b_check_rf_path(antenna_tx)) {
-<<<<<<< HEAD
-		rtw_info(rtwdev, "unsupport tx path 0x%x\n", antenna_tx);
-=======
 		rtw_info(rtwdev, "unsupported tx path 0x%x\n", antenna_tx);
->>>>>>> 7d2a07b7
 		return -EINVAL;
 	}
 
 	if (!rtw8822b_check_rf_path(antenna_rx)) {
-<<<<<<< HEAD
-		rtw_info(rtwdev, "unsupport rx path 0x%x\n", antenna_rx);
-=======
 		rtw_info(rtwdev, "unsupported rx path 0x%x\n", antenna_rx);
->>>>>>> 7d2a07b7
 		return -EINVAL;
 	}
 
@@ -1128,33 +1120,21 @@
 
 	/* BT report packet sample rate */
 	/* 0x790[5:0]=0x5 */
-<<<<<<< HEAD
-	rtw_write8_set(rtwdev, REG_BT_TDMA_TIME, 0x05);
-=======
 	rtw_write8_mask(rtwdev, REG_BT_TDMA_TIME, BIT_MASK_SAMPLE_RATE, 0x5);
->>>>>>> 7d2a07b7
 
 	/* enable BT counter statistics */
 	rtw_write8(rtwdev, REG_BT_STAT_CTRL, 0x1);
 
 	/* enable PTA (3-wire function form BT side) */
 	rtw_write32_set(rtwdev, REG_GPIO_MUXCFG, BIT_BT_PTA_EN);
-<<<<<<< HEAD
-	rtw_write32_set(rtwdev, REG_GPIO_MUXCFG, BIT_BT_AOD_GPIO3);
-=======
 	rtw_write32_set(rtwdev, REG_GPIO_MUXCFG, BIT_PO_BT_PTA_PINS);
->>>>>>> 7d2a07b7
 
 	/* enable PTA (tx/rx signal form WiFi side) */
 	rtw_write8_set(rtwdev, REG_QUEUE_CTRL, BIT_PTA_WL_TX_EN);
 	/* wl tx signal to PTA not case EDCCA */
 	rtw_write8_clr(rtwdev, REG_QUEUE_CTRL, BIT_PTA_EDCCA_EN);
 	/* GNT_BT=1 while select both */
-<<<<<<< HEAD
-	rtw_write8_set(rtwdev, REG_BT_COEX_V2, BIT_GNT_BT_POLARITY);
-=======
 	rtw_write16_set(rtwdev, REG_BT_COEX_V2, BIT_GNT_BT_POLARITY);
->>>>>>> 7d2a07b7
 }
 
 static void rtw8822b_coex_cfg_ant_switch(struct rtw_dev *rtwdev,
@@ -1361,10 +1341,7 @@
 	coex_dm->cur_wl_rx_low_gain_en = low_gain;
 
 	if (coex_dm->cur_wl_rx_low_gain_en) {
-<<<<<<< HEAD
-=======
 		rtw_dbg(rtwdev, RTW_DBG_COEX, "[BTCoex], Hi-Li Table On!\n");
->>>>>>> 7d2a07b7
 		for (i = 0; i < ARRAY_SIZE(wl_rx_low_gain_on); i++)
 			rtw_write32(rtwdev, REG_RX_GAIN_EN, wl_rx_low_gain_on[i]);
 
@@ -1374,10 +1351,7 @@
 		rtw_write_rf(rtwdev, RF_PATH_B, RF_RCKD, 0x2, 0x1);
 		rtw_write_rf(rtwdev, RF_PATH_B, RF_RCK, 0x3f, 0x3f);
 	} else {
-<<<<<<< HEAD
-=======
 		rtw_dbg(rtwdev, RTW_DBG_COEX, "[BTCoex], Hi-Li Table Off!\n");
->>>>>>> 7d2a07b7
 		for (i = 0; i < ARRAY_SIZE(wl_rx_low_gain_off); i++)
 			rtw_write32(rtwdev, 0x81c, wl_rx_low_gain_off[i]);
 
@@ -2169,22 +2143,14 @@
 	{0xaaaaaaaa, 0xaaaaaaaa},
 	{0x5a5a5a5a, 0x5a5a5a5a},
 	{0xfafafafa, 0xfafafafa}, /* case-5 */
-<<<<<<< HEAD
-	{0x6a5a6a5a, 0xaaaaaaaa},
-=======
 	{0x6a5a5555, 0xaaaaaaaa},
->>>>>>> 7d2a07b7
 	{0x6a5a56aa, 0x6a5a56aa},
 	{0x6a5a5a5a, 0x6a5a5a5a},
 	{0x66555555, 0x5a5a5a5a},
 	{0x66555555, 0x6a5a5a5a}, /* case-10 */
 	{0x66555555, 0xfafafafa},
 	{0x66555555, 0x5a5a5aaa},
-<<<<<<< HEAD
-	{0x66555555, 0x5aaa5aaa},
-=======
 	{0x66555555, 0x6aaa5aaa},
->>>>>>> 7d2a07b7
 	{0x66555555, 0xaaaa5aaa},
 	{0x66555555, 0xaaaaaaaa}, /* case-15 */
 	{0xffff55ff, 0xfafafafa},
@@ -2194,24 +2160,16 @@
 	{0xaa5555aa, 0x6a5a5a5a}, /* case-20 */
 	{0xaa5555aa, 0xaaaaaaaa},
 	{0xffffffff, 0x5a5a5a5a},
-<<<<<<< HEAD
-	{0xffffffff, 0x6a5a5a5a},
-=======
 	{0xffffffff, 0x5a5a5a5a},
->>>>>>> 7d2a07b7
 	{0xffffffff, 0x55555555},
 	{0xffffffff, 0x6a5a5aaa}, /* case-25 */
 	{0x55555555, 0x5a5a5a5a},
 	{0x55555555, 0xaaaaaaaa},
 	{0x55555555, 0x6a5a6a5a},
-<<<<<<< HEAD
-	{0x66556655, 0x66556655}
-=======
 	{0x66556655, 0x66556655},
 	{0x66556aaa, 0x6a5a6aaa}, /* case-30 */
 	{0xffffffff, 0x5aaa5aaa},
 	{0x56555555, 0x5a5a5aaa},
->>>>>>> 7d2a07b7
 };
 
 /* Non-Shared-Antenna Coex Table */
@@ -2231,11 +2189,7 @@
 	{0xffff55ff, 0xfafafafa},
 	{0xffff55ff, 0x5afa5afa},
 	{0xffff55ff, 0xaaaaaaaa},
-<<<<<<< HEAD
-	{0xaaffffaa, 0xfafafafa}, /* case-115 */
-=======
 	{0xffff55ff, 0xffff55ff}, /* case-115 */
->>>>>>> 7d2a07b7
 	{0xaaffffaa, 0x5afa5afa},
 	{0xaaffffaa, 0xaaaaaaaa},
 	{0xffffffff, 0xfafafafa},
@@ -2264,11 +2218,7 @@
 	{ {0x51, 0x08, 0x03, 0x10, 0x54} },
 	{ {0x51, 0x08, 0x03, 0x10, 0x55} },
 	{ {0x51, 0x08, 0x07, 0x10, 0x54} }, /* case-15 */
-<<<<<<< HEAD
-	{ {0x51, 0x45, 0x03, 0x10, 0x10} },
-=======
 	{ {0x51, 0x45, 0x03, 0x10, 0x50} },
->>>>>>> 7d2a07b7
 	{ {0x51, 0x3a, 0x03, 0x10, 0x50} },
 	{ {0x51, 0x30, 0x03, 0x10, 0x50} },
 	{ {0x51, 0x20, 0x03, 0x10, 0x50} },
@@ -2276,11 +2226,7 @@
 	{ {0x51, 0x4a, 0x03, 0x10, 0x50} },
 	{ {0x51, 0x0c, 0x03, 0x10, 0x54} },
 	{ {0x55, 0x08, 0x03, 0x10, 0x54} },
-<<<<<<< HEAD
-	{ {0x65, 0x10, 0x03, 0x11, 0x11} },
-=======
 	{ {0x65, 0x10, 0x03, 0x11, 0x10} },
->>>>>>> 7d2a07b7
 	{ {0x51, 0x10, 0x03, 0x10, 0x51} }, /* case-25 */
 	{ {0x51, 0x08, 0x03, 0x10, 0x50} },
 	{ {0x61, 0x08, 0x03, 0x11, 0x11} }
@@ -2289,11 +2235,7 @@
 /* Non-Shared-Antenna TDMA */
 static const struct coex_tdma_para tdma_nsant_8822b[] = {
 	{ {0x00, 0x00, 0x00, 0x00, 0x00} }, /* case-100 */
-<<<<<<< HEAD
-	{ {0x61, 0x45, 0x03, 0x11, 0x11} },
-=======
 	{ {0x61, 0x45, 0x03, 0x11, 0x11} }, /* case-101 */
->>>>>>> 7d2a07b7
 	{ {0x61, 0x3a, 0x03, 0x11, 0x11} },
 	{ {0x61, 0x30, 0x03, 0x11, 0x11} },
 	{ {0x61, 0x20, 0x03, 0x11, 0x11} },
@@ -2312,21 +2254,13 @@
 	{ {0x51, 0x3a, 0x03, 0x10, 0x50} },
 	{ {0x51, 0x30, 0x03, 0x10, 0x50} },
 	{ {0x51, 0x20, 0x03, 0x10, 0x50} },
-<<<<<<< HEAD
-	{ {0x51, 0x10, 0x03, 0x10, 0x50} }  /* case-120 */
-=======
 	{ {0x51, 0x10, 0x03, 0x10, 0x50} }, /* case-120 */
 	{ {0x51, 0x08, 0x03, 0x10, 0x50} }
->>>>>>> 7d2a07b7
 };
 
 /* rssi in percentage % (dbm = % - 100) */
 static const u8 wl_rssi_step_8822b[] = {60, 50, 44, 30};
 static const u8 bt_rssi_step_8822b[] = {30, 30, 30, 30};
-<<<<<<< HEAD
-static const struct coex_5g_afh_map afh_5g_8822b[] = { {0, 0, 0} };
-=======
->>>>>>> 7d2a07b7
 
 /* wl_tx_dec_power, bt_tx_dec_power, wl_rx_gain, bt_rx_lna_constrain */
 static const struct coex_rf_para rf_para_tx_8822b[] = {
@@ -2347,8 +2281,6 @@
 	{1, 13, true, 1}
 };
 
-<<<<<<< HEAD
-=======
 static const struct coex_5g_afh_map afh_5g_8822b[] = {
 	{120, 2, 4},
 	{124, 8, 8},
@@ -2370,7 +2302,6 @@
 	{138, 37, 34},
 	{155, 68, 20}
 };
->>>>>>> 7d2a07b7
 static_assert(ARRAY_SIZE(rf_para_tx_8822b) == ARRAY_SIZE(rf_para_rx_8822b));
 
 static const u8
@@ -2576,10 +2507,7 @@
 	.bt_desired_ver = 0x6,
 	.scbd_support = true,
 	.new_scbd10_def = false,
-<<<<<<< HEAD
-=======
 	.ble_hid_profile_support = false,
->>>>>>> 7d2a07b7
 	.pstdma_type = COEX_PSTDMA_FORCE_LPSOFF,
 	.bt_rssi_type = COEX_BTRSSI_RATIO,
 	.ant_isolation = 15,
@@ -2604,11 +2532,8 @@
 
 	.coex_info_hw_regs_num = ARRAY_SIZE(coex_info_hw_regs_8822b),
 	.coex_info_hw_regs = coex_info_hw_regs_8822b,
-<<<<<<< HEAD
-=======
 
 	.fw_fifo_addr = {0x780, 0x700, 0x780, 0x660, 0x650, 0x680},
->>>>>>> 7d2a07b7
 };
 EXPORT_SYMBOL(rtw8822b_hw_spec);
 
