--- conflicted
+++ resolved
@@ -37,13 +37,10 @@
 	le32p_replace_bits((__le32 *)(txdesc) + 0x03, value, GENMASK(21, 17))
 #define SET_TX_DESC_USE_RTS(tx_desc, value)                                    \
 	le32p_replace_bits((__le32 *)(txdesc) + 0x03, value, BIT(12))
-<<<<<<< HEAD
-=======
 #define SET_TX_DESC_RTSRATE(txdesc, value)                                     \
 	le32p_replace_bits((__le32 *)(txdesc) + 0x04, value, GENMASK(28, 24))
 #define SET_TX_DESC_DATA_RTS_SHORT(txdesc, value)                              \
 	le32p_replace_bits((__le32 *)(txdesc) + 0x05, value, BIT(12))
->>>>>>> 7d2a07b7
 #define SET_TX_DESC_AMPDU_DENSITY(txdesc, value)                               \
 	le32p_replace_bits((__le32 *)(txdesc) + 0x02, value, GENMASK(22, 20))
 #define SET_TX_DESC_DATA_STBC(txdesc, value)                                   \
@@ -101,11 +98,7 @@
 	    struct sk_buff *skb);
 void rtw_txq_init(struct rtw_dev *rtwdev, struct ieee80211_txq *txq);
 void rtw_txq_cleanup(struct rtw_dev *rtwdev, struct ieee80211_txq *txq);
-<<<<<<< HEAD
-void rtw_tx_tasklet(unsigned long data);
-=======
 void rtw_tx_work(struct work_struct *w);
->>>>>>> 7d2a07b7
 void rtw_tx_pkt_info_update(struct rtw_dev *rtwdev,
 			    struct rtw_tx_pkt_info *pkt_info,
 			    struct ieee80211_sta *sta,
