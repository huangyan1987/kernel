/******************************************************************************
 *
 * Copyright(c) 2009-2014  Realtek Corporation.
 *
 * This program is free software; you can redistribute it and/or modify it
 * under the terms of version 2 of the GNU General Public License as
 * published by the Free Software Foundation.
 *
 * This program is distributed in the hope that it will be useful, but WITHOUT
 * ANY WARRANTY; without even the implied warranty of MERCHANTABILITY or
 * FITNESS FOR A PARTICULAR PURPOSE.  See the GNU General Public License for
 * more details.
 *
 * The full GNU General Public License is included in this distribution in the
 * file called LICENSE.
 *
 * Contact Information:
 * wlanfae <wlanfae@realtek.com>
 * Realtek Corporation, No. 2, Innovation Road II, Hsinchu Science Park,
 * Hsinchu 300, Taiwan.
 *
 * Larry Finger <Larry.Finger@lwfinger.net>
 *
 *****************************************************************************/

#include "../wifi.h"
#include "../pci.h"
#include "../base.h"
#include "../core.h"
#include "../efuse.h"
#include "reg.h"
#include "def.h"
#include "fw.h"
#include "dm.h"

static void _rtl92ee_enable_fw_download(struct ieee80211_hw *hw, bool enable)
{
	struct rtl_priv *rtlpriv = rtl_priv(hw);
	u8 tmp;

	if (enable) {
		rtl_write_byte(rtlpriv, REG_MCUFWDL, 0x05);

		tmp = rtl_read_byte(rtlpriv, REG_MCUFWDL + 2);
		rtl_write_byte(rtlpriv, REG_MCUFWDL + 2, tmp & 0xf7);
	} else {
		tmp = rtl_read_byte(rtlpriv, REG_MCUFWDL);
		rtl_write_byte(rtlpriv, REG_MCUFWDL, tmp & 0xfe);
	}
}

static void _rtl92ee_write_fw(struct ieee80211_hw *hw,
			      enum version_8192e version,
			      u8 *buffer, u32 size)
{
	struct rtl_priv *rtlpriv = rtl_priv(hw);
	u8 *bufferptr = (u8 *)buffer;
	u32 pagenums, remainsize;
	u32 page, offset;

	RT_TRACE(rtlpriv, COMP_FW, DBG_LOUD , "FW size is %d bytes,\n", size);

	rtl_fill_dummy(bufferptr, &size);

	pagenums = size / FW_8192C_PAGE_SIZE;
	remainsize = size % FW_8192C_PAGE_SIZE;

	if (pagenums > 8)
		pr_err("Page numbers should not greater then 8\n");

	for (page = 0; page < pagenums; page++) {
		offset = page * FW_8192C_PAGE_SIZE;
		rtl_fw_page_write(hw, page, (bufferptr + offset),
				  FW_8192C_PAGE_SIZE);
		udelay(2);
	}

	if (remainsize) {
		offset = pagenums * FW_8192C_PAGE_SIZE;
		page = pagenums;
		rtl_fw_page_write(hw, page, (bufferptr + offset), remainsize);
	}
}

static int _rtl92ee_fw_free_to_go(struct ieee80211_hw *hw)
{
	struct rtl_priv *rtlpriv = rtl_priv(hw);
	int err = -EIO;
	u32 counter = 0;
	u32 value32;

	do {
		value32 = rtl_read_dword(rtlpriv, REG_MCUFWDL);
	} while ((counter++ < FW_8192C_POLLING_TIMEOUT_COUNT) &&
		 (!(value32 & FWDL_CHKSUM_RPT)));

	if (counter >= FW_8192C_POLLING_TIMEOUT_COUNT) {
		pr_err("chksum report fail! REG_MCUFWDL:0x%08x\n",
		       value32);
		goto exit;
	}
	value32 = rtl_read_dword(rtlpriv, REG_MCUFWDL);
	value32 |= MCUFWDL_RDY;
	value32 &= ~WINTINI_RDY;
	rtl_write_dword(rtlpriv, REG_MCUFWDL, value32);

	rtl92ee_firmware_selfreset(hw);
	counter = 0;

	do {
		value32 = rtl_read_dword(rtlpriv, REG_MCUFWDL);
		if (value32 & WINTINI_RDY)
			return 0;

		udelay(FW_8192C_POLLING_DELAY*10);

	} while (counter++ < FW_8192C_POLLING_TIMEOUT_COUNT);

	pr_err("Polling FW ready fail!! REG_MCUFWDL:0x%08x. count = %d\n",
	       value32, counter);

exit:
	return err;
}

int rtl92ee_download_fw(struct ieee80211_hw *hw, bool buse_wake_on_wlan_fw)
{
	struct rtl_priv *rtlpriv = rtl_priv(hw);
	struct rtl_hal *rtlhal = rtl_hal(rtl_priv(hw));
	struct rtlwifi_firmware_header *pfwheader;
	u8 *pfwdata;
	u32 fwsize;
	int err;
	enum version_8192e version = rtlhal->version;

	if (!rtlhal->pfirmware)
		return 1;

	pfwheader = (struct rtlwifi_firmware_header *)rtlhal->pfirmware;
	rtlhal->fw_version = le16_to_cpu(pfwheader->version);
	rtlhal->fw_subversion = pfwheader->subversion;
	pfwdata = (u8 *)rtlhal->pfirmware;
	fwsize = rtlhal->fwsize;
	RT_TRACE(rtlpriv, COMP_FW, DBG_DMESG,
		 "normal Firmware SIZE %d\n" , fwsize);

	if (IS_FW_HEADER_EXIST(pfwheader)) {
		RT_TRACE(rtlpriv, COMP_FW, DBG_DMESG,
			 "Firmware Version(%d), Signature(%#x),Size(%d)\n",
			  pfwheader->version, pfwheader->signature,
			  (int)sizeof(struct rtlwifi_firmware_header));

		pfwdata = pfwdata + sizeof(struct rtlwifi_firmware_header);
		fwsize = fwsize - sizeof(struct rtlwifi_firmware_header);
	} else {
		RT_TRACE(rtlpriv, COMP_FW, DBG_DMESG,
			 "Firmware no Header, Signature(%#x)\n",
			  pfwheader->signature);
	}

	if (rtlhal->mac_func_enable) {
		if (rtl_read_byte(rtlpriv, REG_MCUFWDL) & BIT(7)) {
			rtl_write_byte(rtlpriv, REG_MCUFWDL, 0);
			rtl92ee_firmware_selfreset(hw);
		}
	}
	_rtl92ee_enable_fw_download(hw, true);
	_rtl92ee_write_fw(hw, version, pfwdata, fwsize);
	_rtl92ee_enable_fw_download(hw, false);

	err = _rtl92ee_fw_free_to_go(hw);

	return 0;
}

static bool _rtl92ee_check_fw_read_last_h2c(struct ieee80211_hw *hw, u8 boxnum)
{
	struct rtl_priv *rtlpriv = rtl_priv(hw);
	u8 val_hmetfr;
	bool result = false;

	val_hmetfr = rtl_read_byte(rtlpriv, REG_HMETFR);
	if (((val_hmetfr >> boxnum) & BIT(0)) == 0)
		result = true;
	return result;
}

static void _rtl92ee_fill_h2c_command(struct ieee80211_hw *hw, u8 element_id,
				      u32 cmd_len, u8 *cmdbuffer)
{
	struct rtl_priv *rtlpriv = rtl_priv(hw);
	struct rtl_hal *rtlhal = rtl_hal(rtl_priv(hw));
	struct rtl_ps_ctl *ppsc = rtl_psc(rtl_priv(hw));
	u8 boxnum;
	u16 box_reg = 0, box_extreg = 0;
	u8 u1b_tmp;
	bool isfw_read = false;
	u8 buf_index = 0;
	bool bwrite_sucess = false;
	u8 wait_h2c_limmit = 100;
	u8 boxcontent[4], boxextcontent[4];
	u32 h2c_waitcounter = 0;
	unsigned long flag;
	u8 idx;

	if (ppsc->dot11_psmode != EACTIVE ||
	    ppsc->inactive_pwrstate == ERFOFF) {
		RT_TRACE(rtlpriv, COMP_CMD, DBG_LOUD ,
			 "FillH2CCommand8192E(): Return because RF is off!!!\n");
		return;
	}

	RT_TRACE(rtlpriv, COMP_CMD, DBG_LOUD , "come in\n");

	/* 1. Prevent race condition in setting H2C cmd.
	 * (copy from MgntActSet_RF_State().)
	 */
	while (true) {
		spin_lock_irqsave(&rtlpriv->locks.h2c_lock, flag);
		if (rtlhal->h2c_setinprogress) {
			RT_TRACE(rtlpriv, COMP_CMD, DBG_LOUD ,
				 "H2C set in progress! Wait to set..element_id(%d).\n",
				  element_id);

			while (rtlhal->h2c_setinprogress) {
				spin_unlock_irqrestore(&rtlpriv->locks.h2c_lock,
						       flag);
				h2c_waitcounter++;
				RT_TRACE(rtlpriv, COMP_CMD, DBG_LOUD ,
					 "Wait 100 us (%d times)...\n",
					  h2c_waitcounter);
				udelay(100);

				if (h2c_waitcounter > 1000)
					return;
				spin_lock_irqsave(&rtlpriv->locks.h2c_lock,
						  flag);
			}
			spin_unlock_irqrestore(&rtlpriv->locks.h2c_lock, flag);
		} else {
			rtlhal->h2c_setinprogress = true;
			spin_unlock_irqrestore(&rtlpriv->locks.h2c_lock, flag);
			break;
		}
	}

	while (!bwrite_sucess) {
		/* 2. Find the last BOX number which has been writen. */
		boxnum = rtlhal->last_hmeboxnum;
		switch (boxnum) {
		case 0:
			box_reg = REG_HMEBOX_0;
			box_extreg = REG_HMEBOX_EXT_0;
			break;
		case 1:
			box_reg = REG_HMEBOX_1;
			box_extreg = REG_HMEBOX_EXT_1;
			break;
		case 2:
			box_reg = REG_HMEBOX_2;
			box_extreg = REG_HMEBOX_EXT_2;
			break;
		case 3:
			box_reg = REG_HMEBOX_3;
			box_extreg = REG_HMEBOX_EXT_3;
			break;
		default:
			RT_TRACE(rtlpriv, COMP_ERR, DBG_LOUD,
				 "switch case %#x not processed\n", boxnum);
			break;
		}

		/* 3. Check if the box content is empty. */
		isfw_read = false;
		u1b_tmp = rtl_read_byte(rtlpriv, REG_CR);

		if (u1b_tmp != 0xea) {
			isfw_read = true;
		} else {
			if (rtl_read_byte(rtlpriv, REG_TXDMA_STATUS) == 0xea ||
			    rtl_read_byte(rtlpriv, REG_TXPKT_EMPTY) == 0xea)
				rtl_write_byte(rtlpriv, REG_SYS_CFG1 + 3, 0xff);
		}

		if (isfw_read) {
			wait_h2c_limmit = 100;
			isfw_read = _rtl92ee_check_fw_read_last_h2c(hw, boxnum);
			while (!isfw_read) {
				wait_h2c_limmit--;
				if (wait_h2c_limmit == 0) {
					RT_TRACE(rtlpriv, COMP_CMD, DBG_LOUD ,
						 "Waiting too long for FW read clear HMEBox(%d)!!!\n",
						 boxnum);
					break;
				}
				udelay(10);
				isfw_read =
				  _rtl92ee_check_fw_read_last_h2c(hw, boxnum);
				u1b_tmp = rtl_read_byte(rtlpriv, 0x130);
				RT_TRACE(rtlpriv, COMP_CMD, DBG_LOUD ,
					 "Waiting for FW read clear HMEBox(%d)!!! 0x130 = %2x\n",
					 boxnum, u1b_tmp);
			}
		}

		/* If Fw has not read the last
		 * H2C cmd, break and give up this H2C.
		 */
		if (!isfw_read) {
			RT_TRACE(rtlpriv, COMP_CMD, DBG_LOUD ,
				 "Write H2C reg BOX[%d] fail,Fw don't read.\n",
				 boxnum);
			break;
		}
		/* 4. Fill the H2C cmd into box */
		memset(boxcontent, 0, sizeof(boxcontent));
		memset(boxextcontent, 0, sizeof(boxextcontent));
		boxcontent[0] = element_id;
		RT_TRACE(rtlpriv, COMP_CMD, DBG_LOUD ,
			 "Write element_id box_reg(%4x) = %2x\n",
			  box_reg, element_id);

		switch (cmd_len) {
		case 1:
		case 2:
		case 3:
			/*boxcontent[0] &= ~(BIT(7));*/
			memcpy((u8 *)(boxcontent) + 1,
			       cmdbuffer + buf_index, cmd_len);

			for (idx = 0; idx < 4; idx++) {
				rtl_write_byte(rtlpriv, box_reg + idx,
					       boxcontent[idx]);
			}
			break;
		case 4:
		case 5:
		case 6:
		case 7:
			/*boxcontent[0] |= (BIT(7));*/
			memcpy((u8 *)(boxextcontent),
			       cmdbuffer + buf_index+3, cmd_len-3);
			memcpy((u8 *)(boxcontent) + 1,
			       cmdbuffer + buf_index, 3);

			for (idx = 0; idx < 4; idx++) {
				rtl_write_byte(rtlpriv, box_extreg + idx,
					       boxextcontent[idx]);
			}

			for (idx = 0; idx < 4; idx++) {
				rtl_write_byte(rtlpriv, box_reg + idx,
					       boxcontent[idx]);
			}
			break;
		default:
			RT_TRACE(rtlpriv, COMP_ERR, DBG_LOUD,
				 "switch case %#x not processed\n", cmd_len);
			break;
		}

		bwrite_sucess = true;

		rtlhal->last_hmeboxnum = boxnum + 1;
		if (rtlhal->last_hmeboxnum == 4)
			rtlhal->last_hmeboxnum = 0;

		RT_TRACE(rtlpriv, COMP_CMD, DBG_LOUD ,
			 "pHalData->last_hmeboxnum  = %d\n",
			  rtlhal->last_hmeboxnum);
	}

	spin_lock_irqsave(&rtlpriv->locks.h2c_lock, flag);
	rtlhal->h2c_setinprogress = false;
	spin_unlock_irqrestore(&rtlpriv->locks.h2c_lock, flag);

	RT_TRACE(rtlpriv, COMP_CMD, DBG_LOUD , "go out\n");
}

void rtl92ee_fill_h2c_cmd(struct ieee80211_hw *hw,
			  u8 element_id, u32 cmd_len, u8 *cmdbuffer)
{
	struct rtl_hal *rtlhal = rtl_hal(rtl_priv(hw));
	u32 tmp_cmdbuf[2];

	if (!rtlhal->fw_ready) {
		WARN_ONCE(true,
			  "rtl8192ee: error H2C cmd because of Fw download fail!!!\n");
		return;
	}

	memset(tmp_cmdbuf, 0, 8);
	memcpy(tmp_cmdbuf, cmdbuffer, cmd_len);
	_rtl92ee_fill_h2c_command(hw, element_id, cmd_len, (u8 *)&tmp_cmdbuf);
}

void rtl92ee_firmware_selfreset(struct ieee80211_hw *hw)
{
	u8 u1b_tmp;
	struct rtl_priv *rtlpriv = rtl_priv(hw);

	u1b_tmp = rtl_read_byte(rtlpriv, REG_RSV_CTRL + 1);
	rtl_write_byte(rtlpriv, REG_RSV_CTRL + 1, (u1b_tmp & (~BIT(0))));

	u1b_tmp = rtl_read_byte(rtlpriv, REG_SYS_FUNC_EN + 1);
	rtl_write_byte(rtlpriv, REG_SYS_FUNC_EN + 1, (u1b_tmp & (~BIT(2))));

	udelay(50);

	u1b_tmp = rtl_read_byte(rtlpriv, REG_RSV_CTRL + 1);
	rtl_write_byte(rtlpriv, REG_RSV_CTRL + 1, (u1b_tmp | BIT(0)));

	u1b_tmp = rtl_read_byte(rtlpriv, REG_SYS_FUNC_EN + 1);
	rtl_write_byte(rtlpriv, REG_SYS_FUNC_EN + 1, (u1b_tmp | BIT(2)));

	RT_TRACE(rtlpriv, COMP_INIT, DBG_LOUD ,
		 "  _8051Reset92E(): 8051 reset success .\n");
}

void rtl92ee_set_fw_pwrmode_cmd(struct ieee80211_hw *hw, u8 mode)
{
	struct rtl_priv *rtlpriv = rtl_priv(hw);
	u8 u1_h2c_set_pwrmode[H2C_92E_PWEMODE_LENGTH] = { 0 };
	struct rtl_ps_ctl *ppsc = rtl_psc(rtl_priv(hw));
	u8 rlbm, power_state = 0, byte5 = 0;
	u8 awake_intvl;	/* DTIM = (awake_intvl - 1) */
	struct rtl_btc_ops *btc_ops = rtlpriv->btcoexist.btc_ops;
	bool bt_ctrl_lps = (rtlpriv->cfg->ops->get_btc_status() ?
			    btc_ops->btc_is_bt_ctrl_lps(rtlpriv) : false);
	bool bt_lps_on = (rtlpriv->cfg->ops->get_btc_status() ?
			  btc_ops->btc_is_bt_lps_on(rtlpriv) : false);

	if (bt_ctrl_lps)
		mode = (bt_lps_on ? FW_PS_MIN_MODE : FW_PS_ACTIVE_MODE);

	RT_TRACE(rtlpriv, COMP_POWER, DBG_DMESG, "FW LPS mode = %d (coex:%d)\n",
		 mode, bt_ctrl_lps);

	switch (mode) {
	case FW_PS_MIN_MODE:
		rlbm = 0;
		awake_intvl = 2;
		break;
	case FW_PS_MAX_MODE:
		rlbm = 1;
		awake_intvl = 2;
		break;
	case FW_PS_DTIM_MODE:
		rlbm = 2;
		awake_intvl = ppsc->reg_max_lps_awakeintvl;
		/* hw->conf.ps_dtim_period or mac->vif->bss_conf.dtim_period
		 * is only used in swlps.
		 */
		break;
	default:
		rlbm = 2;
		awake_intvl = 4;
		break;
	}

	if (rtlpriv->mac80211.p2p) {
		awake_intvl = 2;
		rlbm = 1;
	}

	if (mode == FW_PS_ACTIVE_MODE) {
		byte5 = 0x40;
		power_state = FW_PWR_STATE_ACTIVE;
	} else {
		if (bt_ctrl_lps) {
			byte5 = btc_ops->btc_get_lps_val(rtlpriv);
			power_state = btc_ops->btc_get_rpwm_val(rtlpriv);

			if ((rlbm == 2) && (byte5 & BIT(4))) {
				/* Keep awake interval to 1 to prevent from
				 * decreasing coex performance
				 */
				awake_intvl = 2;
				rlbm = 2;
			}
		} else {
			byte5 = 0x40;
			power_state = FW_PWR_STATE_RF_OFF;
		}
	}

	SET_H2CCMD_PWRMODE_PARM_MODE(u1_h2c_set_pwrmode, ((mode) ? 1 : 0));
	SET_H2CCMD_PWRMODE_PARM_RLBM(u1_h2c_set_pwrmode, rlbm);
	SET_H2CCMD_PWRMODE_PARM_SMART_PS(u1_h2c_set_pwrmode,
					 bt_ctrl_lps ? 0 :
					 ((rtlpriv->mac80211.p2p) ?
					  ppsc->smart_ps : 1));
	SET_H2CCMD_PWRMODE_PARM_AWAKE_INTERVAL(u1_h2c_set_pwrmode,
					       awake_intvl);
	SET_H2CCMD_PWRMODE_PARM_ALL_QUEUE_UAPSD(u1_h2c_set_pwrmode, 0);
	SET_H2CCMD_PWRMODE_PARM_PWR_STATE(u1_h2c_set_pwrmode, power_state);
	SET_H2CCMD_PWRMODE_PARM_BYTE5(u1_h2c_set_pwrmode, byte5);

	RT_PRINT_DATA(rtlpriv, COMP_CMD, DBG_DMESG,
		      "rtl92c_set_fw_pwrmode(): u1_h2c_set_pwrmode\n",
		      u1_h2c_set_pwrmode, H2C_92E_PWEMODE_LENGTH);
	if (rtlpriv->cfg->ops->get_btc_status())
		btc_ops->btc_record_pwr_mode(rtlpriv, u1_h2c_set_pwrmode,
					     H2C_92E_PWEMODE_LENGTH);
	rtl92ee_fill_h2c_cmd(hw, H2C_92E_SETPWRMODE, H2C_92E_PWEMODE_LENGTH,
			     u1_h2c_set_pwrmode);
}

void rtl92ee_set_fw_media_status_rpt_cmd(struct ieee80211_hw *hw, u8 mstatus)
{
	u8 parm[3] = { 0 , 0 , 0 };
	/* parm[0]: bit0=0-->Disconnect, bit0=1-->Connect
	 *          bit1=0-->update Media Status to MACID
	 *          bit1=1-->update Media Status from MACID to MACID_End
	 * parm[1]: MACID, if this is INFRA_STA, MacID = 0
	 * parm[2]: MACID_End
	 */

	SET_H2CCMD_MSRRPT_PARM_OPMODE(parm, mstatus);
	SET_H2CCMD_MSRRPT_PARM_MACID_IND(parm, 0);

	rtl92ee_fill_h2c_cmd(hw, H2C_92E_MSRRPT, 3, parm);
}

#define BEACON_PG		0 /* ->1 */
#define PSPOLL_PG		2
#define NULL_PG			3
#define PROBERSP_PG		4 /* ->5 */
#define QOS_NULL_PG		6
#define BT_QOS_NULL_PG	7

#define TOTAL_RESERVED_PKT_LEN	1024

static u8 reserved_page_packet[TOTAL_RESERVED_PKT_LEN] = {
	/* page 0 beacon */
	0x80, 0x00, 0x00, 0x00, 0xFF, 0xFF, 0xFF, 0xFF,
	0xFF, 0xFF, 0x00, 0xE0, 0x4C, 0x02, 0xB1, 0x78,
	0xEC, 0x1A, 0x59, 0x0B, 0xAD, 0xD4, 0x20, 0x00,
	0x00, 0x00, 0x00, 0x00, 0x00, 0x00, 0x00, 0x00,
	0x64, 0x00, 0x10, 0x04, 0x00, 0x05, 0x54, 0x65,
	0x73, 0x74, 0x32, 0x01, 0x08, 0x82, 0x84, 0x0B,
	0x16, 0x24, 0x30, 0x48, 0x6C, 0x03, 0x01, 0x06,
	0x06, 0x02, 0x00, 0x00, 0x2A, 0x01, 0x02, 0x32,
	0x04, 0x0C, 0x12, 0x18, 0x60, 0x2D, 0x1A, 0x6C,
	0x09, 0x03, 0xFF, 0x00, 0x00, 0x00, 0x00, 0x00,
	0x00, 0x00, 0x00, 0x00, 0x00, 0x00, 0x00, 0x00,
	0x00, 0x00, 0x00, 0x00, 0x00, 0x00, 0x00, 0x00,
	0x00, 0x3D, 0x00, 0xDD, 0x07, 0x00, 0xE0, 0x4C,
	0x02, 0x02, 0x00, 0x00, 0xDD, 0x18, 0x00, 0x50,
	0xF2, 0x01, 0x01, 0x00, 0x00, 0x50, 0xF2, 0x04,
	0x01, 0x00, 0x00, 0x50, 0xF2, 0x04, 0x01, 0x00,

	/* page 1 beacon */
	0x00, 0x50, 0xF2, 0x02, 0x00, 0x00, 0x00, 0x00,
	0x00, 0x00, 0x00, 0x00, 0x00, 0x00, 0x00, 0x00,
	0x00, 0x00, 0x00, 0x00, 0x00, 0x00, 0x00, 0x00,
	0x00, 0x00, 0x00, 0x00, 0x00, 0x00, 0x00, 0x00,
	0x00, 0x00, 0x00, 0x00, 0x00, 0x00, 0x00, 0x00,
	0x00, 0x00, 0x00, 0x00, 0x00, 0x00, 0x00, 0x00,
	0x00, 0x00, 0x00, 0x00, 0x00, 0x00, 0x00, 0x00,
	0x00, 0x00, 0x00, 0x00, 0x00, 0x00, 0x00, 0x00,
	0x00, 0x00, 0x00, 0x00, 0x00, 0x00, 0x00, 0x00,
	0x00, 0x00, 0x00, 0x00, 0x00, 0x00, 0x00, 0x00,
	0x00, 0x00, 0x00, 0x00, 0x00, 0x00, 0x00, 0x00,
	0x10, 0x00, 0x28, 0x8C, 0x00, 0x12, 0x00, 0x00,
	0x00, 0x00, 0x00, 0x00, 0x00, 0x81, 0x00, 0x00,
	0x00, 0x00, 0x00, 0x00, 0x00, 0x00, 0x00, 0x00,
	0x00, 0x00, 0x00, 0x00, 0x00, 0x00, 0x00, 0x00,
	0x00, 0x00, 0x00, 0x00, 0x00, 0x00, 0x00, 0x00,

	/* page 2  ps-poll */
	0xA4, 0x10, 0x01, 0xC0, 0xEC, 0x1A, 0x59, 0x0B,
	0xAD, 0xD4, 0x00, 0xE0, 0x4C, 0x02, 0xB1, 0x78,
	0x00, 0x00, 0x00, 0x00, 0x00, 0x00, 0x00, 0x00,
	0x00, 0x00, 0x00, 0x00, 0x00, 0x00, 0x00, 0x00,
	0x00, 0x00, 0x00, 0x00, 0x00, 0x00, 0x00, 0x00,
	0x00, 0x00, 0x00, 0x00, 0x00, 0x00, 0x00, 0x00,
	0x00, 0x00, 0x00, 0x00, 0x00, 0x00, 0x00, 0x00,
	0x00, 0x00, 0x00, 0x00, 0x00, 0x00, 0x00, 0x00,
	0x00, 0x00, 0x00, 0x00, 0x00, 0x00, 0x00, 0x00,
	0x00, 0x00, 0x00, 0x00, 0x00, 0x00, 0x00, 0x00,
	0x00, 0x00, 0x00, 0x00, 0x00, 0x00, 0x00, 0x00,
	0x18, 0x00, 0x28, 0x8C, 0x00, 0x12, 0x00, 0x00,
	0x00, 0x00, 0x00, 0x00, 0x00, 0x01, 0x00, 0x00,
	0x00, 0x00, 0x00, 0x00, 0x00, 0x00, 0x00, 0x00,
	0x00, 0x00, 0x00, 0x00, 0x00, 0x00, 0x00, 0x00,
	0x00, 0x80, 0x00, 0x00, 0x00, 0x00, 0x00, 0x00,

	/* page 3  null */
	0x48, 0x01, 0x00, 0x00, 0xEC, 0x1A, 0x59, 0x0B,
	0xAD, 0xD4, 0x00, 0xE0, 0x4C, 0x02, 0xB1, 0x78,
	0xEC, 0x1A, 0x59, 0x0B, 0xAD, 0xD4, 0x00, 0x00,
	0x00, 0x00, 0x00, 0x00, 0x00, 0x00, 0x00, 0x00,
	0x00, 0x00, 0x00, 0x00, 0x00, 0x00, 0x00, 0x00,
	0x00, 0x00, 0x00, 0x00, 0x00, 0x00, 0x00, 0x00,
	0x00, 0x00, 0x00, 0x00, 0x00, 0x00, 0x00, 0x00,
	0x00, 0x00, 0x00, 0x00, 0x00, 0x00, 0x00, 0x00,
	0x00, 0x00, 0x00, 0x00, 0x00, 0x00, 0x00, 0x00,
	0x00, 0x00, 0x00, 0x00, 0x00, 0x00, 0x00, 0x00,
	0x00, 0x00, 0x00, 0x00, 0x00, 0x00, 0x00, 0x00,
	0x72, 0x00, 0x28, 0x8C, 0x00, 0x12, 0x00, 0x00,
	0x00, 0x00, 0x00, 0x00, 0x00, 0x01, 0x00, 0x00,
	0x00, 0x00, 0x00, 0x00, 0x00, 0x00, 0x00, 0x00,
	0x00, 0x00, 0x00, 0x00, 0x00, 0x00, 0x00, 0x00,
	0x00, 0x80, 0x00, 0x00, 0x00, 0x00, 0x00, 0x00,

	/* page 4  probe_resp */
	0x50, 0x00, 0x00, 0x00, 0x00, 0x40, 0x10, 0x10,
	0x00, 0x03, 0x00, 0xE0, 0x4C, 0x76, 0x00, 0x42,
	0x00, 0x40, 0x10, 0x10, 0x00, 0x03, 0x00, 0x00,
	0x9E, 0x46, 0x15, 0x32, 0x27, 0xF2, 0x2D, 0x00,
	0x64, 0x00, 0x00, 0x04, 0x00, 0x0C, 0x6C, 0x69,
	0x6E, 0x6B, 0x73, 0x79, 0x73, 0x5F, 0x77, 0x6C,
	0x61, 0x6E, 0x01, 0x04, 0x82, 0x84, 0x8B, 0x96,
	0x03, 0x01, 0x01, 0x06, 0x02, 0x00, 0x00, 0x2A,
	0x01, 0x00, 0x32, 0x08, 0x24, 0x30, 0x48, 0x6C,
	0x0C, 0x12, 0x18, 0x60, 0x2D, 0x1A, 0x6C, 0x18,
	0x03, 0x00, 0x00, 0x00, 0x00, 0x00, 0x00, 0x00,
	0x00, 0x00, 0x00, 0x00, 0x00, 0x00, 0x00, 0x00,
	0x00, 0x00, 0x00, 0x00, 0x00, 0x00, 0x00, 0x00,
	0x3D, 0x00, 0xDD, 0x06, 0x00, 0xE0, 0x4C, 0x02,
	0x01, 0x70, 0x00, 0x00, 0x00, 0x00, 0x00, 0x00,
	0x00, 0x00, 0x00, 0x00, 0x00, 0x00, 0x00, 0x00,

	/* page 5  probe_resp */
	0x00, 0x00, 0x00, 0x00, 0x00, 0x00, 0x00, 0x00,
	0x00, 0x00, 0x00, 0x00, 0x00, 0x00, 0x00, 0x00,
	0x00, 0x00, 0x00, 0x00, 0x00, 0x00, 0x00, 0x00,
	0x00, 0x00, 0x00, 0x00, 0x00, 0x00, 0x00, 0x00,
	0x00, 0x00, 0x00, 0x00, 0x00, 0x00, 0x00, 0x00,
	0x00, 0x00, 0x00, 0x00, 0x00, 0x00, 0x00, 0x00,
	0x00, 0x00, 0x00, 0x00, 0x00, 0x00, 0x00, 0x00,
	0x1A, 0x00, 0x28, 0x8C, 0x00, 0x12, 0x00, 0x00,
	0x00, 0x00, 0x00, 0x00, 0x00, 0x01, 0x00, 0x00,
	0x00, 0x00, 0x00, 0x00, 0x00, 0x00, 0x00, 0x00,
	0x00, 0x00, 0x00, 0x00, 0x00, 0x00, 0x00, 0x00,
	0x00, 0x80, 0x00, 0x00, 0x00, 0x00, 0x00, 0x00,

	/* page 6 qos null data */
	0xC8, 0x01, 0x00, 0x00, 0x84, 0xC9, 0xB2, 0xA7,
	0xB3, 0x6E, 0x00, 0xE0, 0x4C, 0x02, 0x51, 0x02,
	0x84, 0xC9, 0xB2, 0xA7, 0xB3, 0x6E, 0x00, 0x00,
	0x00, 0x00, 0x00, 0x00, 0x00, 0x00, 0x00, 0x00,
	0x00, 0x00, 0x00, 0x00, 0x00, 0x00, 0x00, 0x00,
	0x00, 0x00, 0x00, 0x00, 0x00, 0x00, 0x00, 0x00,
	0x00, 0x00, 0x00, 0x00, 0x00, 0x00, 0x00, 0x00,
	0x00, 0x00, 0x00, 0x00, 0x00, 0x00, 0x00, 0x00,
	0x00, 0x00, 0x00, 0x00, 0x00, 0x00, 0x00, 0x00,
	0x00, 0x00, 0x00, 0x00, 0x00, 0x00, 0x00, 0x00,
	0x00, 0x00, 0x00, 0x00, 0x00, 0x00, 0x00, 0x00,
	0x1A, 0x00, 0x28, 0x8C, 0x00, 0x12, 0x00, 0x00,
	0x00, 0x00, 0x80, 0x00, 0x00, 0x01, 0x00, 0x00,
	0x00, 0x00, 0x00, 0x00, 0x00, 0x00, 0x00, 0x00,
	0x00, 0x00, 0x00, 0x00, 0x00, 0x00, 0x00, 0x00,
	0x00, 0x80, 0x00, 0x00, 0x00, 0x00, 0x00, 0x00,

	/* page 7 BT-qos null data */
	0xC8, 0x01, 0x00, 0x00, 0x84, 0xC9, 0xB2, 0xA7,
	0xB3, 0x6E, 0x00, 0xE0, 0x4C, 0x02, 0x51, 0x02,
	0x84, 0xC9, 0xB2, 0xA7, 0xB3, 0x6E, 0x00, 0x00,
	0x00, 0x00, 0x00, 0x00, 0x00, 0x00, 0x00, 0x00,
	0x00, 0x00, 0x00, 0x00, 0x00, 0x00, 0x00, 0x00,
	0x00, 0x00, 0x00, 0x00, 0x00, 0x00, 0x00, 0x00,
	0x00, 0x00, 0x00, 0x00, 0x00, 0x00, 0x00, 0x00,
	0x00, 0x00, 0x00, 0x00, 0x00, 0x00, 0x00, 0x00,
	0x00, 0x00, 0x00, 0x00, 0x00, 0x00, 0x00, 0x00,
	0x00, 0x00, 0x00, 0x00, 0x00, 0x00, 0x00, 0x00,
	0x00, 0x00, 0x00, 0x00, 0x00, 0x00, 0x00, 0x00,
	0x00, 0x00, 0x00, 0x00, 0x00, 0x00, 0x00, 0x00,
	0x00, 0x00, 0x00, 0x00, 0x00, 0x00, 0x00, 0x00,
	0x00, 0x00, 0x00, 0x00, 0x00, 0x00, 0x00, 0x00,
	0x00, 0x00, 0x00, 0x00, 0x00, 0x00, 0x00, 0x00,
	0x00, 0x00, 0x00, 0x00, 0x00, 0x00, 0x00, 0x00,
	0x00, 0x00, 0x00, 0x00, 0x00, 0x00, 0x00, 0x00,
	0x00, 0x00, 0x00, 0x00, 0x00, 0x00, 0x00, 0x00,
	0x00, 0x00, 0x00, 0x00, 0x00, 0x00, 0x00, 0x00,
	0x00, 0x00, 0x00, 0x00, 0x00, 0x00, 0x00, 0x00,
};

void rtl92ee_set_fw_rsvdpagepkt(struct ieee80211_hw *hw, bool b_dl_finished)
{
	struct rtl_priv *rtlpriv = rtl_priv(hw);
	struct rtl_mac *mac = rtl_mac(rtl_priv(hw));
	struct sk_buff *skb = NULL;
	bool rtstatus;
	u32 totalpacketlen;
	u8 u1rsvdpageloc[5] = { 0 };
	bool b_dlok = false;

	u8 *beacon;
	u8 *p_pspoll;
	u8 *nullfunc;
	u8 *p_probersp;
	u8 *qosnull;
	u8 *btqosnull;
	/*---------------------------------------------------------
	 *			(1) beacon
	 *---------------------------------------------------------
	 */
	beacon = &reserved_page_packet[BEACON_PG * 128];
	SET_80211_HDR_ADDRESS2(beacon, mac->mac_addr);
	SET_80211_HDR_ADDRESS3(beacon, mac->bssid);

	/*-------------------------------------------------------
	 *			(2) ps-poll
	 *--------------------------------------------------------
	 */
	p_pspoll = &reserved_page_packet[PSPOLL_PG * 128];
	SET_80211_PS_POLL_AID(p_pspoll, (mac->assoc_id | 0xc000));
	SET_80211_PS_POLL_BSSID(p_pspoll, mac->bssid);
	SET_80211_PS_POLL_TA(p_pspoll, mac->mac_addr);

	SET_H2CCMD_RSVDPAGE_LOC_PSPOLL(u1rsvdpageloc, PSPOLL_PG);

	/*--------------------------------------------------------
	 *			(3) null data
	 *---------------------------------------------------------
	 */
	nullfunc = &reserved_page_packet[NULL_PG * 128];
	SET_80211_HDR_ADDRESS1(nullfunc, mac->bssid);
	SET_80211_HDR_ADDRESS2(nullfunc, mac->mac_addr);
	SET_80211_HDR_ADDRESS3(nullfunc, mac->bssid);

	SET_H2CCMD_RSVDPAGE_LOC_NULL_DATA(u1rsvdpageloc, NULL_PG);

	/*---------------------------------------------------------
	 *			(4) probe response
	 *----------------------------------------------------------
	 */
	p_probersp = &reserved_page_packet[PROBERSP_PG * 128];
	SET_80211_HDR_ADDRESS1(p_probersp, mac->bssid);
	SET_80211_HDR_ADDRESS2(p_probersp, mac->mac_addr);
	SET_80211_HDR_ADDRESS3(p_probersp, mac->bssid);

	SET_H2CCMD_RSVDPAGE_LOC_PROBE_RSP(u1rsvdpageloc, PROBERSP_PG);

	/*---------------------------------------------------------
	 *			(5) QoS null data
	 *----------------------------------------------------------
	 */
	qosnull = &reserved_page_packet[QOS_NULL_PG * 128];
	SET_80211_HDR_ADDRESS1(qosnull, mac->bssid);
	SET_80211_HDR_ADDRESS2(qosnull, mac->mac_addr);
	SET_80211_HDR_ADDRESS3(qosnull, mac->bssid);

	SET_H2CCMD_RSVDPAGE_LOC_QOS_NULL_DATA(u1rsvdpageloc, QOS_NULL_PG);

	/*---------------------------------------------------------
	 *			(6) BT QoS null data
	 *----------------------------------------------------------
	 */
	btqosnull = &reserved_page_packet[BT_QOS_NULL_PG * 128];
	SET_80211_HDR_ADDRESS1(btqosnull, mac->bssid);
	SET_80211_HDR_ADDRESS2(btqosnull, mac->mac_addr);
	SET_80211_HDR_ADDRESS3(btqosnull, mac->bssid);

	SET_H2CCMD_RSVDPAGE_LOC_BT_QOS_NULL_DATA(u1rsvdpageloc, BT_QOS_NULL_PG);

	totalpacketlen = TOTAL_RESERVED_PKT_LEN;

	RT_PRINT_DATA(rtlpriv, COMP_CMD, DBG_LOUD ,
		      "rtl92ee_set_fw_rsvdpagepkt(): HW_VAR_SET_TX_CMD: ALL\n",
		      &reserved_page_packet[0], totalpacketlen);
	RT_PRINT_DATA(rtlpriv, COMP_CMD, DBG_LOUD ,
		      "rtl92ee_set_fw_rsvdpagepkt(): HW_VAR_SET_TX_CMD: ALL\n",
		      u1rsvdpageloc, 3);

	skb = dev_alloc_skb(totalpacketlen);
<<<<<<< HEAD
=======
	if (!skb)
		return;
>>>>>>> 7ce58816
	skb_put_data(skb, &reserved_page_packet, totalpacketlen);

	rtstatus = rtl_cmd_send_packet(hw, skb);
	if (rtstatus)
		b_dlok = true;

	if (b_dlok) {
		RT_TRACE(rtlpriv, COMP_POWER, DBG_LOUD ,
			 "Set RSVD page location to Fw.\n");
		RT_PRINT_DATA(rtlpriv, COMP_CMD, DBG_LOUD ,
			      "H2C_RSVDPAGE:\n", u1rsvdpageloc, 3);
		rtl92ee_fill_h2c_cmd(hw, H2C_92E_RSVDPAGE,
				     sizeof(u1rsvdpageloc), u1rsvdpageloc);
	} else {
		RT_TRACE(rtlpriv, COMP_ERR, DBG_WARNING,
			 "Set RSVD page location to Fw FAIL!!!!!!.\n");
	}
}

/*Shoud check FW support p2p or not.*/
static void rtl92ee_set_p2p_ctw_period_cmd(struct ieee80211_hw *hw, u8 ctwindow)
{
	u8 u1_ctwindow_period[1] = {ctwindow};

	rtl92ee_fill_h2c_cmd(hw, H2C_92E_P2P_PS_CTW_CMD, 1, u1_ctwindow_period);
}

void rtl92ee_set_p2p_ps_offload_cmd(struct ieee80211_hw *hw, u8 p2p_ps_state)
{
	struct rtl_priv *rtlpriv = rtl_priv(hw);
	struct rtl_ps_ctl *rtlps = rtl_psc(rtl_priv(hw));
	struct rtl_hal *rtlhal = rtl_hal(rtl_priv(hw));
	struct rtl_p2p_ps_info *p2pinfo = &rtlps->p2p_ps_info;
	struct p2p_ps_offload_t *p2p_ps_offload = &rtlhal->p2p_ps_offload;
	u8 i;
	u16 ctwindow;
	u32 start_time, tsf_low;

	switch (p2p_ps_state) {
	case P2P_PS_DISABLE:
		RT_TRACE(rtlpriv, COMP_FW, DBG_LOUD , "P2P_PS_DISABLE\n");
		memset(p2p_ps_offload, 0, sizeof(*p2p_ps_offload));
		break;
	case P2P_PS_ENABLE:
		RT_TRACE(rtlpriv, COMP_FW, DBG_LOUD , "P2P_PS_ENABLE\n");
		/* update CTWindow value. */
		if (p2pinfo->ctwindow > 0) {
			p2p_ps_offload->ctwindow_en = 1;
			ctwindow = p2pinfo->ctwindow;
			rtl92ee_set_p2p_ctw_period_cmd(hw, ctwindow);
		}
		/* hw only support 2 set of NoA */
		for (i = 0 ; i < p2pinfo->noa_num ; i++) {
			/* To control the register setting for which NOA*/
			rtl_write_byte(rtlpriv, 0x5cf, (i << 4));
			if (i == 0)
				p2p_ps_offload->noa0_en = 1;
			else
				p2p_ps_offload->noa1_en = 1;
			/* config P2P NoA Descriptor Register */
			rtl_write_dword(rtlpriv, 0x5E0,
					p2pinfo->noa_duration[i]);
			rtl_write_dword(rtlpriv, 0x5E4,
					p2pinfo->noa_interval[i]);

			/*Get Current TSF value */
			tsf_low = rtl_read_dword(rtlpriv, REG_TSFTR);

			start_time = p2pinfo->noa_start_time[i];
			if (p2pinfo->noa_count_type[i] != 1) {
				while (start_time <= (tsf_low + (50 * 1024))) {
					start_time += p2pinfo->noa_interval[i];
					if (p2pinfo->noa_count_type[i] != 255)
						p2pinfo->noa_count_type[i]--;
				}
			}
			rtl_write_dword(rtlpriv, 0x5E8, start_time);
			rtl_write_dword(rtlpriv, 0x5EC,
					p2pinfo->noa_count_type[i]);
		}
		if ((p2pinfo->opp_ps == 1) || (p2pinfo->noa_num > 0)) {
			/* rst p2p circuit */
			rtl_write_byte(rtlpriv, REG_DUAL_TSF_RST, BIT(4));
			p2p_ps_offload->offload_en = 1;

			if (P2P_ROLE_GO == rtlpriv->mac80211.p2p) {
				p2p_ps_offload->role = 1;
				p2p_ps_offload->allstasleep = 0;
			} else {
				p2p_ps_offload->role = 0;
			}
			p2p_ps_offload->discovery = 0;
		}
		break;
	case P2P_PS_SCAN:
		RT_TRACE(rtlpriv, COMP_FW, DBG_LOUD , "P2P_PS_SCAN\n");
		p2p_ps_offload->discovery = 1;
		break;
	case P2P_PS_SCAN_DONE:
		RT_TRACE(rtlpriv, COMP_FW, DBG_LOUD , "P2P_PS_SCAN_DONE\n");
		p2p_ps_offload->discovery = 0;
		p2pinfo->p2p_ps_state = P2P_PS_ENABLE;
		break;
	default:
		break;
	}
	rtl92ee_fill_h2c_cmd(hw, H2C_92E_P2P_PS_OFFLOAD, 1,
			     (u8 *)p2p_ps_offload);
}

void rtl92ee_c2h_ra_report_handler(struct ieee80211_hw *hw,
				   u8 *cmd_buf, u8 cmd_len)
{
	u8 rate = cmd_buf[0] & 0x3F;
	bool collision_state = cmd_buf[3] & BIT(0);

	rtl92ee_dm_dynamic_arfb_select(hw, rate, collision_state);
}<|MERGE_RESOLUTION|>--- conflicted
+++ resolved
@@ -766,11 +766,8 @@
 		      u1rsvdpageloc, 3);
 
 	skb = dev_alloc_skb(totalpacketlen);
-<<<<<<< HEAD
-=======
 	if (!skb)
 		return;
->>>>>>> 7ce58816
 	skb_put_data(skb, &reserved_page_packet, totalpacketlen);
 
 	rtstatus = rtl_cmd_send_packet(hw, skb);
