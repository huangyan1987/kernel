--- conflicted
+++ resolved
@@ -3474,19 +3474,12 @@
 		hdr = genlmsg_put(skb, NETLINK_CB(cb->skb).portid,
 				  cb->nlh->nlmsg_seq, &hwsim_genl_family,
 				  NLM_F_MULTI, HWSIM_CMD_GET_RADIO);
-<<<<<<< HEAD
-		if (!hdr)
-			res = -EMSGSIZE;
-		genl_dump_check_consistent(cb, hdr);
-		genlmsg_end(skb, hdr);
-=======
 		if (hdr) {
 			genl_dump_check_consistent(cb, hdr);
 			genlmsg_end(skb, hdr);
 		} else {
 			res = -EMSGSIZE;
 		}
->>>>>>> 9f1f43ca
 	}
 
 done:
