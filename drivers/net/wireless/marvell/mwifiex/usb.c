/*
 * Marvell Wireless LAN device driver: USB specific handling
 *
 * Copyright (C) 2012-2014, Marvell International Ltd.
 *
 * This software file (the "File") is distributed by Marvell International
 * Ltd. under the terms of the GNU General Public License Version 2, June 1991
 * (the "License").  You may use, redistribute and/or modify this File in
 * accordance with the terms and conditions of the License, a copy of which
 * is available by writing to the Free Software Foundation, Inc.,
 * 51 Franklin Street, Fifth Floor, Boston, MA 02110-1301 USA or on the
 * worldwide web at http://www.gnu.org/licenses/old-licenses/gpl-2.0.txt.
 *
 * THE FILE IS DISTRIBUTED AS-IS, WITHOUT WARRANTY OF ANY KIND, AND THE
 * IMPLIED WARRANTIES OF MERCHANTABILITY OR FITNESS FOR A PARTICULAR PURPOSE
 * ARE EXPRESSLY DISCLAIMED.  The License provides additional details about
 * this warranty disclaimer.
 */

#include "main.h"
#include "usb.h"

#define USB_VERSION	"1.0"

static struct mwifiex_if_ops usb_ops;

static const struct usb_device_id mwifiex_usb_table[] = {
	/* 8766 */
	{USB_DEVICE(USB8XXX_VID, USB8766_PID_1)},
	{USB_DEVICE_AND_INTERFACE_INFO(USB8XXX_VID, USB8766_PID_2,
				       USB_CLASS_VENDOR_SPEC,
				       USB_SUBCLASS_VENDOR_SPEC, 0xff)},
	/* 8797 */
	{USB_DEVICE(USB8XXX_VID, USB8797_PID_1)},
	{USB_DEVICE_AND_INTERFACE_INFO(USB8XXX_VID, USB8797_PID_2,
				       USB_CLASS_VENDOR_SPEC,
				       USB_SUBCLASS_VENDOR_SPEC, 0xff)},
	/* 8801 */
	{USB_DEVICE(USB8XXX_VID, USB8801_PID_1)},
	{USB_DEVICE_AND_INTERFACE_INFO(USB8XXX_VID, USB8801_PID_2,
				       USB_CLASS_VENDOR_SPEC,
				       USB_SUBCLASS_VENDOR_SPEC, 0xff)},
	/* 8997 */
	{USB_DEVICE(USB8XXX_VID, USB8997_PID_1)},
	{USB_DEVICE_AND_INTERFACE_INFO(USB8XXX_VID, USB8997_PID_2,
				       USB_CLASS_VENDOR_SPEC,
				       USB_SUBCLASS_VENDOR_SPEC, 0xff)},
	{ }	/* Terminating entry */
};

MODULE_DEVICE_TABLE(usb, mwifiex_usb_table);

static int mwifiex_usb_submit_rx_urb(struct urb_context *ctx, int size);

/* This function handles received packet. Necessary action is taken based on
 * cmd/event/data.
 */
static int mwifiex_usb_recv(struct mwifiex_adapter *adapter,
			    struct sk_buff *skb, u8 ep)
{
	u32 recv_type;
	__le32 tmp;
	int ret;

	if (adapter->hs_activated)
		mwifiex_process_hs_config(adapter);

	if (skb->len < INTF_HEADER_LEN) {
		mwifiex_dbg(adapter, ERROR,
			    "%s: invalid skb->len\n", __func__);
		return -1;
	}

	switch (ep) {
	case MWIFIEX_USB_EP_CMD_EVENT:
		mwifiex_dbg(adapter, EVENT,
			    "%s: EP_CMD_EVENT\n", __func__);
		skb_copy_from_linear_data(skb, &tmp, INTF_HEADER_LEN);
		recv_type = le32_to_cpu(tmp);
		skb_pull(skb, INTF_HEADER_LEN);

		switch (recv_type) {
		case MWIFIEX_USB_TYPE_CMD:
			if (skb->len > MWIFIEX_SIZE_OF_CMD_BUFFER) {
				mwifiex_dbg(adapter, ERROR,
					    "CMD: skb->len too large\n");
				ret = -1;
				goto exit_restore_skb;
			} else if (!adapter->curr_cmd) {
				mwifiex_dbg(adapter, WARN, "CMD: no curr_cmd\n");
				if (adapter->ps_state == PS_STATE_SLEEP_CFM) {
					mwifiex_process_sleep_confirm_resp(
							adapter, skb->data,
							skb->len);
					ret = 0;
					goto exit_restore_skb;
				}
				ret = -1;
				goto exit_restore_skb;
			}

			adapter->curr_cmd->resp_skb = skb;
			adapter->cmd_resp_received = true;
			break;
		case MWIFIEX_USB_TYPE_EVENT:
			if (skb->len < sizeof(u32)) {
				mwifiex_dbg(adapter, ERROR,
					    "EVENT: skb->len too small\n");
				ret = -1;
				goto exit_restore_skb;
			}
			skb_copy_from_linear_data(skb, &tmp, sizeof(u32));
			adapter->event_cause = le32_to_cpu(tmp);
			mwifiex_dbg(adapter, EVENT,
				    "event_cause %#x\n", adapter->event_cause);

			if (skb->len > MAX_EVENT_SIZE) {
				mwifiex_dbg(adapter, ERROR,
					    "EVENT: event body too large\n");
				ret = -1;
				goto exit_restore_skb;
			}

			memcpy(adapter->event_body, skb->data +
			       MWIFIEX_EVENT_HEADER_LEN, skb->len);

			adapter->event_received = true;
			adapter->event_skb = skb;
			break;
		default:
			mwifiex_dbg(adapter, ERROR,
				    "unknown recv_type %#x\n", recv_type);
			return -1;
		}
		break;
	case MWIFIEX_USB_EP_DATA:
		mwifiex_dbg(adapter, DATA, "%s: EP_DATA\n", __func__);
		if (skb->len > MWIFIEX_RX_DATA_BUF_SIZE) {
			mwifiex_dbg(adapter, ERROR,
				    "DATA: skb->len too large\n");
			return -1;
		}

		skb_queue_tail(&adapter->rx_data_q, skb);
		adapter->data_received = true;
		atomic_inc(&adapter->rx_pending);
		break;
	default:
		mwifiex_dbg(adapter, ERROR,
			    "%s: unknown endport %#x\n", __func__, ep);
		return -1;
	}

	return -EINPROGRESS;

exit_restore_skb:
	/* The buffer will be reused for further cmds/events */
	skb_push(skb, INTF_HEADER_LEN);

	return ret;
}

static void mwifiex_usb_rx_complete(struct urb *urb)
{
	struct urb_context *context = (struct urb_context *)urb->context;
	struct mwifiex_adapter *adapter = context->adapter;
	struct sk_buff *skb = context->skb;
	struct usb_card_rec *card;
	int recv_length = urb->actual_length;
	int size, status;

	if (!adapter || !adapter->card) {
		pr_err("mwifiex adapter or card structure is not valid\n");
		return;
	}

	card = (struct usb_card_rec *)adapter->card;
	if (card->rx_cmd_ep == context->ep)
		atomic_dec(&card->rx_cmd_urb_pending);
	else
		atomic_dec(&card->rx_data_urb_pending);

	if (recv_length) {
		if (urb->status || (adapter->surprise_removed)) {
			mwifiex_dbg(adapter, ERROR,
				    "URB status is failed: %d\n", urb->status);
			/* Do not free skb in case of command ep */
			if (card->rx_cmd_ep != context->ep)
				dev_kfree_skb_any(skb);
			goto setup_for_next;
		}
		if (skb->len > recv_length)
			skb_trim(skb, recv_length);
		else
			skb_put(skb, recv_length - skb->len);

		status = mwifiex_usb_recv(adapter, skb, context->ep);

		mwifiex_dbg(adapter, INFO,
			    "info: recv_length=%d, status=%d\n",
			    recv_length, status);
		if (status == -EINPROGRESS) {
			mwifiex_queue_main_work(adapter);

			/* urb for data_ep is re-submitted now;
			 * urb for cmd_ep will be re-submitted in callback
			 * mwifiex_usb_recv_complete
			 */
			if (card->rx_cmd_ep == context->ep)
				return;
		} else {
			if (status == -1)
				mwifiex_dbg(adapter, ERROR,
					    "received data processing failed!\n");

			/* Do not free skb in case of command ep */
			if (card->rx_cmd_ep != context->ep)
				dev_kfree_skb_any(skb);
		}
	} else if (urb->status) {
		if (!adapter->is_suspended) {
			mwifiex_dbg(adapter, FATAL,
				    "Card is removed: %d\n", urb->status);
			adapter->surprise_removed = true;
		}
		dev_kfree_skb_any(skb);
		return;
	} else {
		/* Do not free skb in case of command ep */
		if (card->rx_cmd_ep != context->ep)
			dev_kfree_skb_any(skb);

		/* fall through setup_for_next */
	}

setup_for_next:
	if (card->rx_cmd_ep == context->ep)
		size = MWIFIEX_RX_CMD_BUF_SIZE;
	else
		size = MWIFIEX_RX_DATA_BUF_SIZE;

	if (card->rx_cmd_ep == context->ep) {
		mwifiex_usb_submit_rx_urb(context, size);
	} else {
		if (atomic_read(&adapter->rx_pending) <= HIGH_RX_PENDING) {
			mwifiex_usb_submit_rx_urb(context, size);
		} else {
			context->skb = NULL;
		}
	}

	return;
}

static void mwifiex_usb_tx_complete(struct urb *urb)
{
	struct urb_context *context = (struct urb_context *)(urb->context);
	struct mwifiex_adapter *adapter = context->adapter;
	struct usb_card_rec *card = adapter->card;
	struct usb_tx_data_port *port;
	int i;

	mwifiex_dbg(adapter, INFO,
		    "%s: status: %d\n", __func__, urb->status);

	if (context->ep == card->tx_cmd_ep) {
		mwifiex_dbg(adapter, CMD,
			    "%s: CMD\n", __func__);
		atomic_dec(&card->tx_cmd_urb_pending);
		adapter->cmd_sent = false;
	} else {
		mwifiex_dbg(adapter, DATA,
			    "%s: DATA\n", __func__);
		mwifiex_write_data_complete(adapter, context->skb, 0,
					    urb->status ? -1 : 0);
		for (i = 0; i < MWIFIEX_TX_DATA_PORT; i++) {
			port = &card->port[i];
			if (context->ep == port->tx_data_ep) {
				atomic_dec(&port->tx_data_urb_pending);
				port->block_status = false;
				break;
			}
		}
		adapter->data_sent = false;
	}

	if (card->mc_resync_flag)
		mwifiex_multi_chan_resync(adapter);

	mwifiex_queue_main_work(adapter);

	return;
}

static int mwifiex_usb_submit_rx_urb(struct urb_context *ctx, int size)
{
	struct mwifiex_adapter *adapter = ctx->adapter;
	struct usb_card_rec *card = (struct usb_card_rec *)adapter->card;

	if (card->rx_cmd_ep != ctx->ep) {
		ctx->skb = dev_alloc_skb(size);
		if (!ctx->skb) {
			mwifiex_dbg(adapter, ERROR,
				    "%s: dev_alloc_skb failed\n", __func__);
			return -ENOMEM;
		}
	}

	if (card->rx_cmd_ep == ctx->ep &&
	    card->rx_cmd_ep_type == USB_ENDPOINT_XFER_INT)
		usb_fill_int_urb(ctx->urb, card->udev,
				 usb_rcvintpipe(card->udev, ctx->ep),
				 ctx->skb->data, size, mwifiex_usb_rx_complete,
				 (void *)ctx, card->rx_cmd_interval);
	else
		usb_fill_bulk_urb(ctx->urb, card->udev,
				  usb_rcvbulkpipe(card->udev, ctx->ep),
				  ctx->skb->data, size, mwifiex_usb_rx_complete,
				  (void *)ctx);

	if (card->rx_cmd_ep == ctx->ep)
		atomic_inc(&card->rx_cmd_urb_pending);
	else
		atomic_inc(&card->rx_data_urb_pending);

	if (usb_submit_urb(ctx->urb, GFP_ATOMIC)) {
		mwifiex_dbg(adapter, ERROR, "usb_submit_urb failed\n");
		dev_kfree_skb_any(ctx->skb);
		ctx->skb = NULL;

		if (card->rx_cmd_ep == ctx->ep)
			atomic_dec(&card->rx_cmd_urb_pending);
		else
			atomic_dec(&card->rx_data_urb_pending);

		return -1;
	}

	return 0;
}

static void mwifiex_usb_free(struct usb_card_rec *card)
{
	struct usb_tx_data_port *port;
	int i, j;

	if (atomic_read(&card->rx_cmd_urb_pending) && card->rx_cmd.urb)
		usb_kill_urb(card->rx_cmd.urb);

	usb_free_urb(card->rx_cmd.urb);
	card->rx_cmd.urb = NULL;

	if (atomic_read(&card->rx_data_urb_pending))
		for (i = 0; i < MWIFIEX_RX_DATA_URB; i++)
			if (card->rx_data_list[i].urb)
				usb_kill_urb(card->rx_data_list[i].urb);

	for (i = 0; i < MWIFIEX_RX_DATA_URB; i++) {
		usb_free_urb(card->rx_data_list[i].urb);
		card->rx_data_list[i].urb = NULL;
	}

	for (i = 0; i < MWIFIEX_TX_DATA_PORT; i++) {
		port = &card->port[i];
		for (j = 0; j < MWIFIEX_TX_DATA_URB; j++) {
			usb_kill_urb(port->tx_data_list[j].urb);
			usb_free_urb(port->tx_data_list[j].urb);
			port->tx_data_list[j].urb = NULL;
		}
	}

	usb_free_urb(card->tx_cmd.urb);
	card->tx_cmd.urb = NULL;

	return;
}

/* This function probes an mwifiex device and registers it. It allocates
 * the card structure, initiates the device registration and initialization
 * procedure by adding a logical interface.
 */
static int mwifiex_usb_probe(struct usb_interface *intf,
			     const struct usb_device_id *id)
{
	struct usb_device *udev = interface_to_usbdev(intf);
	struct usb_host_interface *iface_desc = intf->cur_altsetting;
	struct usb_endpoint_descriptor *epd;
	int ret, i;
	struct usb_card_rec *card;
	u16 id_vendor, id_product, bcd_device;

	card = devm_kzalloc(&intf->dev, sizeof(*card), GFP_KERNEL);
	if (!card)
		return -ENOMEM;

	init_completion(&card->fw_done);

	id_vendor = le16_to_cpu(udev->descriptor.idVendor);
	id_product = le16_to_cpu(udev->descriptor.idProduct);
	bcd_device = le16_to_cpu(udev->descriptor.bcdDevice);
	pr_debug("info: VID/PID = %X/%X, Boot2 version = %X\n",
		 id_vendor, id_product, bcd_device);

	/* PID_1 is used for firmware downloading only */
	switch (id_product) {
	case USB8766_PID_1:
	case USB8797_PID_1:
	case USB8801_PID_1:
	case USB8997_PID_1:
		card->usb_boot_state = USB8XXX_FW_DNLD;
		break;
	case USB8766_PID_2:
	case USB8797_PID_2:
	case USB8801_PID_2:
	case USB8997_PID_2:
		card->usb_boot_state = USB8XXX_FW_READY;
		break;
	default:
		pr_warn("unknown id_product %#x\n", id_product);
		card->usb_boot_state = USB8XXX_FW_DNLD;
		break;
	}

	card->udev = udev;
	card->intf = intf;

	pr_debug("info: bcdUSB=%#x Device Class=%#x SubClass=%#x Protocol=%#x\n",
		 le16_to_cpu(udev->descriptor.bcdUSB),
		 udev->descriptor.bDeviceClass,
		 udev->descriptor.bDeviceSubClass,
		 udev->descriptor.bDeviceProtocol);

	for (i = 0; i < iface_desc->desc.bNumEndpoints; ++i) {
		epd = &iface_desc->endpoint[i].desc;
		if (usb_endpoint_dir_in(epd) &&
		    usb_endpoint_num(epd) == MWIFIEX_USB_EP_CMD_EVENT &&
		    (usb_endpoint_xfer_bulk(epd) ||
		     usb_endpoint_xfer_int(epd))) {
			card->rx_cmd_ep_type = usb_endpoint_type(epd);
			card->rx_cmd_interval = epd->bInterval;
			pr_debug("info: Rx CMD/EVT:: max pkt size: %d, addr: %d, ep_type: %d\n",
				 le16_to_cpu(epd->wMaxPacketSize),
				 epd->bEndpointAddress, card->rx_cmd_ep_type);
			card->rx_cmd_ep = usb_endpoint_num(epd);
			atomic_set(&card->rx_cmd_urb_pending, 0);
		}
		if (usb_endpoint_dir_in(epd) &&
		    usb_endpoint_num(epd) == MWIFIEX_USB_EP_DATA &&
		    usb_endpoint_xfer_bulk(epd)) {
			pr_debug("info: bulk IN: max pkt size: %d, addr: %d\n",
				 le16_to_cpu(epd->wMaxPacketSize),
				 epd->bEndpointAddress);
			card->rx_data_ep = usb_endpoint_num(epd);
			atomic_set(&card->rx_data_urb_pending, 0);
		}
		if (usb_endpoint_dir_out(epd) &&
		    usb_endpoint_num(epd) == MWIFIEX_USB_EP_DATA &&
		    usb_endpoint_xfer_bulk(epd)) {
			pr_debug("info: bulk OUT: max pkt size: %d, addr: %d\n",
				 le16_to_cpu(epd->wMaxPacketSize),
				 epd->bEndpointAddress);
			card->port[0].tx_data_ep = usb_endpoint_num(epd);
			atomic_set(&card->port[0].tx_data_urb_pending, 0);
		}
		if (usb_endpoint_dir_out(epd) &&
		    usb_endpoint_num(epd) == MWIFIEX_USB_EP_DATA_CH2 &&
		    usb_endpoint_xfer_bulk(epd)) {
			pr_debug("info: bulk OUT chan2:\t"
				 "max pkt size: %d, addr: %d\n",
				 le16_to_cpu(epd->wMaxPacketSize),
				 epd->bEndpointAddress);
			card->port[1].tx_data_ep = usb_endpoint_num(epd);
			atomic_set(&card->port[1].tx_data_urb_pending, 0);
		}
		if (usb_endpoint_dir_out(epd) &&
		    usb_endpoint_num(epd) == MWIFIEX_USB_EP_CMD_EVENT &&
		    (usb_endpoint_xfer_bulk(epd) ||
		     usb_endpoint_xfer_int(epd))) {
			card->tx_cmd_ep_type = usb_endpoint_type(epd);
			card->tx_cmd_interval = epd->bInterval;
			pr_debug("info: bulk OUT: max pkt size: %d, addr: %d\n",
				 le16_to_cpu(epd->wMaxPacketSize),
				 epd->bEndpointAddress);
			pr_debug("info: Tx CMD:: max pkt size: %d, addr: %d, ep_type: %d\n",
				 le16_to_cpu(epd->wMaxPacketSize),
				 epd->bEndpointAddress, card->tx_cmd_ep_type);
			card->tx_cmd_ep = usb_endpoint_num(epd);
			atomic_set(&card->tx_cmd_urb_pending, 0);
			card->bulk_out_maxpktsize =
					le16_to_cpu(epd->wMaxPacketSize);
		}
	}

	usb_set_intfdata(intf, card);

	ret = mwifiex_add_card(card, &card->fw_done, &usb_ops,
			       MWIFIEX_USB, &card->udev->dev);
	if (ret) {
		pr_err("%s: mwifiex_add_card failed: %d\n", __func__, ret);
		usb_reset_device(udev);
		return ret;
	}

	usb_get_dev(udev);

	return 0;
}

/* Kernel needs to suspend all functions separately. Therefore all
 * registered functions must have drivers with suspend and resume
 * methods. Failing that the kernel simply removes the whole card.
 *
 * If already not suspended, this function allocates and sends a
 * 'host sleep activate' request to the firmware and turns off the traffic.
 */
static int mwifiex_usb_suspend(struct usb_interface *intf, pm_message_t message)
{
	struct usb_card_rec *card = usb_get_intfdata(intf);
	struct mwifiex_adapter *adapter;
	struct usb_tx_data_port *port;
	int i, j;

	/* Might still be loading firmware */
	wait_for_completion(&card->fw_done);

	adapter = card->adapter;
	if (!adapter) {
		dev_err(&intf->dev, "card is not valid\n");
		return 0;
	}

	if (unlikely(adapter->is_suspended))
		mwifiex_dbg(adapter, WARN,
			    "Device already suspended\n");

	/* Enable the Host Sleep */
	if (!mwifiex_enable_hs(adapter)) {
		mwifiex_dbg(adapter, ERROR,
			    "cmd: failed to suspend\n");
		adapter->hs_enabling = false;
		return -EFAULT;
	}


	/* 'is_suspended' flag indicates device is suspended.
	 * It must be set here before the usb_kill_urb() calls. Reason
	 * is in the complete handlers, urb->status(= -ENOENT) and
	 * this flag is used in combination to distinguish between a
	 * 'suspended' state and a 'disconnect' one.
	 */
	adapter->is_suspended = true;
	adapter->hs_enabling = false;

	if (atomic_read(&card->rx_cmd_urb_pending) && card->rx_cmd.urb)
		usb_kill_urb(card->rx_cmd.urb);

	if (atomic_read(&card->rx_data_urb_pending))
		for (i = 0; i < MWIFIEX_RX_DATA_URB; i++)
			if (card->rx_data_list[i].urb)
				usb_kill_urb(card->rx_data_list[i].urb);

	for (i = 0; i < MWIFIEX_TX_DATA_PORT; i++) {
		port = &card->port[i];
		for (j = 0; j < MWIFIEX_TX_DATA_URB; j++) {
			if (port->tx_data_list[j].urb)
				usb_kill_urb(port->tx_data_list[j].urb);
		}
	}

	if (card->tx_cmd.urb)
		usb_kill_urb(card->tx_cmd.urb);

	return 0;
}

/* Kernel needs to suspend all functions separately. Therefore all
 * registered functions must have drivers with suspend and resume
 * methods. Failing that the kernel simply removes the whole card.
 *
 * If already not resumed, this function turns on the traffic and
 * sends a 'host sleep cancel' request to the firmware.
 */
static int mwifiex_usb_resume(struct usb_interface *intf)
{
	struct usb_card_rec *card = usb_get_intfdata(intf);
	struct mwifiex_adapter *adapter;
	int i;

	if (!card->adapter) {
		dev_err(&intf->dev, "%s: card->adapter is NULL\n",
			__func__);
		return 0;
	}
	adapter = card->adapter;

	if (unlikely(!adapter->is_suspended)) {
		mwifiex_dbg(adapter, WARN,
			    "Device already resumed\n");
		return 0;
	}

	/* Indicate device resumed. The netdev queue will be resumed only
	 * after the urbs have been re-submitted
	 */
	adapter->is_suspended = false;

	if (!atomic_read(&card->rx_data_urb_pending))
		for (i = 0; i < MWIFIEX_RX_DATA_URB; i++)
			mwifiex_usb_submit_rx_urb(&card->rx_data_list[i],
						  MWIFIEX_RX_DATA_BUF_SIZE);

	if (!atomic_read(&card->rx_cmd_urb_pending)) {
		card->rx_cmd.skb = dev_alloc_skb(MWIFIEX_RX_CMD_BUF_SIZE);
		if (card->rx_cmd.skb)
			mwifiex_usb_submit_rx_urb(&card->rx_cmd,
						  MWIFIEX_RX_CMD_BUF_SIZE);
	}

	/* Disable Host Sleep */
	if (adapter->hs_activated)
		mwifiex_cancel_hs(mwifiex_get_priv(adapter,
						   MWIFIEX_BSS_ROLE_ANY),
				  MWIFIEX_ASYNC_CMD);

	return 0;
}

static void mwifiex_usb_disconnect(struct usb_interface *intf)
{
	struct usb_card_rec *card = usb_get_intfdata(intf);
	struct mwifiex_adapter *adapter;

	wait_for_completion(&card->fw_done);

	adapter = card->adapter;
	if (!adapter || !adapter->priv_num)
		return;

	if (card->udev->state != USB_STATE_NOTATTACHED && !adapter->mfg_mode) {
		mwifiex_deauthenticate_all(adapter);

		mwifiex_init_shutdown_fw(mwifiex_get_priv(adapter,
							  MWIFIEX_BSS_ROLE_ANY),
					 MWIFIEX_FUNC_SHUTDOWN);
	}

<<<<<<< HEAD
	if (adapter->workqueue)
		flush_workqueue(adapter->workqueue);

	mwifiex_usb_free(card);

=======
>>>>>>> 22cb595e
	mwifiex_dbg(adapter, FATAL,
		    "%s: removing card\n", __func__);
	mwifiex_remove_card(adapter);

	usb_put_dev(interface_to_usbdev(intf));
}

static void mwifiex_usb_coredump(struct device *dev)
{
	struct usb_interface *intf = to_usb_interface(dev);
	struct usb_card_rec *card = usb_get_intfdata(intf);

	mwifiex_fw_dump_event(mwifiex_get_priv(card->adapter,
					       MWIFIEX_BSS_ROLE_ANY));
}

static struct usb_driver mwifiex_usb_driver = {
	.name = "mwifiex_usb",
	.probe = mwifiex_usb_probe,
	.disconnect = mwifiex_usb_disconnect,
	.id_table = mwifiex_usb_table,
	.suspend = mwifiex_usb_suspend,
	.resume = mwifiex_usb_resume,
	.soft_unbind = 1,
	.drvwrap.driver = {
		.coredump = mwifiex_usb_coredump,
	},
};

static int mwifiex_write_data_sync(struct mwifiex_adapter *adapter, u8 *pbuf,
				   u32 *len, u8 ep, u32 timeout)
{
	struct usb_card_rec *card = adapter->card;
	int actual_length, ret;

	if (!(*len % card->bulk_out_maxpktsize))
		(*len)++;

	/* Send the data block */
	ret = usb_bulk_msg(card->udev, usb_sndbulkpipe(card->udev, ep), pbuf,
			   *len, &actual_length, timeout);
	if (ret) {
		mwifiex_dbg(adapter, ERROR,
			    "usb_bulk_msg for tx failed: %d\n", ret);
		return ret;
	}

	*len = actual_length;

	return ret;
}

static int mwifiex_read_data_sync(struct mwifiex_adapter *adapter, u8 *pbuf,
				  u32 *len, u8 ep, u32 timeout)
{
	struct usb_card_rec *card = adapter->card;
	int actual_length, ret;

	/* Receive the data response */
	ret = usb_bulk_msg(card->udev, usb_rcvbulkpipe(card->udev, ep), pbuf,
			   *len, &actual_length, timeout);
	if (ret) {
		mwifiex_dbg(adapter, ERROR,
			    "usb_bulk_msg for rx failed: %d\n", ret);
		return ret;
	}

	*len = actual_length;

	return ret;
}

static void mwifiex_usb_port_resync(struct mwifiex_adapter *adapter)
{
	struct usb_card_rec *card = adapter->card;
	u8 active_port = MWIFIEX_USB_EP_DATA;
	struct mwifiex_private *priv = NULL;
	int i;

	if (adapter->usb_mc_status) {
		for (i = 0; i < adapter->priv_num; i++) {
			priv = adapter->priv[i];
			if (!priv)
				continue;
			if ((priv->bss_role == MWIFIEX_BSS_ROLE_UAP &&
			     !priv->bss_started) ||
			    (priv->bss_role == MWIFIEX_BSS_ROLE_STA &&
			     !priv->media_connected))
				priv->usb_port = MWIFIEX_USB_EP_DATA;
		}
		for (i = 0; i < MWIFIEX_TX_DATA_PORT; i++)
			card->port[i].block_status = false;
	} else {
		for (i = 0; i < adapter->priv_num; i++) {
			priv = adapter->priv[i];
			if (!priv)
				continue;
			if ((priv->bss_role == MWIFIEX_BSS_ROLE_UAP &&
			     priv->bss_started) ||
			    (priv->bss_role == MWIFIEX_BSS_ROLE_STA &&
			     priv->media_connected)) {
				active_port = priv->usb_port;
				break;
			}
		}
		for (i = 0; i < adapter->priv_num; i++) {
			priv = adapter->priv[i];
			if (priv)
				priv->usb_port = active_port;
		}
		for (i = 0; i < MWIFIEX_TX_DATA_PORT; i++) {
			if (active_port == card->port[i].tx_data_ep)
				card->port[i].block_status = false;
			else
				card->port[i].block_status = true;
		}
	}
}

static bool mwifiex_usb_is_port_ready(struct mwifiex_private *priv)
{
	struct usb_card_rec *card = priv->adapter->card;
	int idx;

	for (idx = 0; idx < MWIFIEX_TX_DATA_PORT; idx++) {
		if (priv->usb_port == card->port[idx].tx_data_ep)
			return !card->port[idx].block_status;
	}

	return false;
}

static inline u8 mwifiex_usb_data_sent(struct mwifiex_adapter *adapter)
{
	struct usb_card_rec *card = adapter->card;
	int i;

	for (i = 0; i < MWIFIEX_TX_DATA_PORT; i++)
		if (!card->port[i].block_status)
			return false;

	return true;
}

static int mwifiex_usb_construct_send_urb(struct mwifiex_adapter *adapter,
					  struct usb_tx_data_port *port, u8 ep,
					  struct urb_context *context,
					  struct sk_buff *skb_send)
{
	struct usb_card_rec *card = adapter->card;
	int ret = -EINPROGRESS;
	struct urb *tx_urb;

	context->adapter = adapter;
	context->ep = ep;
	context->skb = skb_send;
	tx_urb = context->urb;

	if (ep == card->tx_cmd_ep &&
	    card->tx_cmd_ep_type == USB_ENDPOINT_XFER_INT)
		usb_fill_int_urb(tx_urb, card->udev,
				 usb_sndintpipe(card->udev, ep), skb_send->data,
				 skb_send->len, mwifiex_usb_tx_complete,
				 (void *)context, card->tx_cmd_interval);
	else
		usb_fill_bulk_urb(tx_urb, card->udev,
				  usb_sndbulkpipe(card->udev, ep),
				  skb_send->data, skb_send->len,
				  mwifiex_usb_tx_complete, (void *)context);

	tx_urb->transfer_flags |= URB_ZERO_PACKET;

	if (ep == card->tx_cmd_ep)
		atomic_inc(&card->tx_cmd_urb_pending);
	else
		atomic_inc(&port->tx_data_urb_pending);

	if (ep != card->tx_cmd_ep &&
	    atomic_read(&port->tx_data_urb_pending) ==
					MWIFIEX_TX_DATA_URB) {
		port->block_status = true;
		adapter->data_sent = mwifiex_usb_data_sent(adapter);
		ret = -ENOSR;
	}

	if (usb_submit_urb(tx_urb, GFP_ATOMIC)) {
		mwifiex_dbg(adapter, ERROR,
			    "%s: usb_submit_urb failed\n", __func__);
		if (ep == card->tx_cmd_ep) {
			atomic_dec(&card->tx_cmd_urb_pending);
		} else {
			atomic_dec(&port->tx_data_urb_pending);
			port->block_status = false;
			adapter->data_sent = false;
			if (port->tx_data_ix)
				port->tx_data_ix--;
			else
				port->tx_data_ix = MWIFIEX_TX_DATA_URB;
		}
		ret = -1;
	}

	return ret;
}

static int mwifiex_usb_prepare_tx_aggr_skb(struct mwifiex_adapter *adapter,
					   struct usb_tx_data_port *port,
					   struct sk_buff **skb_send)
{
	struct sk_buff *skb_aggr, *skb_tmp;
	u8 *payload, pad;
	u16 align = adapter->bus_aggr.tx_aggr_align;
	struct mwifiex_txinfo *tx_info = NULL;
	bool is_txinfo_set = false;

	/* Packets in aggr_list will be send in either skb_aggr or
	 * write complete, delete the tx_aggr timer
	 */
	if (port->tx_aggr.timer_cnxt.is_hold_timer_set) {
		del_timer(&port->tx_aggr.timer_cnxt.hold_timer);
		port->tx_aggr.timer_cnxt.is_hold_timer_set = false;
		port->tx_aggr.timer_cnxt.hold_tmo_msecs = 0;
	}

	skb_aggr = mwifiex_alloc_dma_align_buf(port->tx_aggr.aggr_len,
					       GFP_ATOMIC);
	if (!skb_aggr) {
		mwifiex_dbg(adapter, ERROR,
			    "%s: alloc skb_aggr failed\n", __func__);

		while ((skb_tmp = skb_dequeue(&port->tx_aggr.aggr_list)))
			mwifiex_write_data_complete(adapter, skb_tmp, 0, -1);

		port->tx_aggr.aggr_num = 0;
		port->tx_aggr.aggr_len = 0;
		return -EBUSY;
	}

	tx_info = MWIFIEX_SKB_TXCB(skb_aggr);
	memset(tx_info, 0, sizeof(*tx_info));

	while ((skb_tmp = skb_dequeue(&port->tx_aggr.aggr_list))) {
		/* padding for aligning next packet header*/
		pad = (align - (skb_tmp->len & (align - 1))) % align;
		payload = skb_put(skb_aggr, skb_tmp->len + pad);
		memcpy(payload, skb_tmp->data, skb_tmp->len);
		if (skb_queue_empty(&port->tx_aggr.aggr_list)) {
			/* do not padding for last packet*/
			*(u16 *)payload = cpu_to_le16(skb_tmp->len);
			*(u16 *)&payload[2] =
				cpu_to_le16(MWIFIEX_TYPE_AGGR_DATA_V2 | 0x80);
			skb_trim(skb_aggr, skb_aggr->len - pad);
		} else {
			/* add aggregation interface header */
			*(u16 *)payload = cpu_to_le16(skb_tmp->len + pad);
			*(u16 *)&payload[2] =
				cpu_to_le16(MWIFIEX_TYPE_AGGR_DATA_V2);
		}

		if (!is_txinfo_set) {
			tx_info->bss_num = MWIFIEX_SKB_TXCB(skb_tmp)->bss_num;
			tx_info->bss_type = MWIFIEX_SKB_TXCB(skb_tmp)->bss_type;
			is_txinfo_set = true;
		}

		port->tx_aggr.aggr_num--;
		port->tx_aggr.aggr_len -= (skb_tmp->len + pad);
		mwifiex_write_data_complete(adapter, skb_tmp, 0, 0);
	}

	tx_info->pkt_len = skb_aggr->len -
			(sizeof(struct txpd) + adapter->intf_hdr_len);
	tx_info->flags |= MWIFIEX_BUF_FLAG_AGGR_PKT;

	port->tx_aggr.aggr_num = 0;
	port->tx_aggr.aggr_len = 0;
	*skb_send = skb_aggr;

	return 0;
}

/* This function prepare data packet to be send under usb tx aggregation
 * protocol, check current usb aggregation status, link packet to aggrgation
 * list if possible, work flow as below:
 * (1) if only 1 packet available, add usb tx aggregation header and send.
 * (2) if packet is able to aggregated, link it to current aggregation list.
 * (3) if packet is not able to aggregated, aggregate and send exist packets
 *     in aggrgation list. Then, link packet in the list if there is more
 *     packet in transmit queue, otherwise try to transmit single packet.
 */
static int mwifiex_usb_aggr_tx_data(struct mwifiex_adapter *adapter, u8 ep,
				    struct sk_buff *skb,
				    struct mwifiex_tx_param *tx_param,
				    struct usb_tx_data_port *port)
{
	u8 *payload, pad;
	u16 align = adapter->bus_aggr.tx_aggr_align;
	struct sk_buff *skb_send = NULL;
	struct urb_context *context = NULL;
	struct txpd *local_tx_pd =
		(struct txpd *)((u8 *)skb->data + adapter->intf_hdr_len);
	u8 f_send_aggr_buf = 0;
	u8 f_send_cur_buf = 0;
	u8 f_precopy_cur_buf = 0;
	u8 f_postcopy_cur_buf = 0;
	u32 timeout;
	int ret;

	/* padding to ensure each packet alginment */
	pad = (align - (skb->len & (align - 1))) % align;

	if (tx_param && tx_param->next_pkt_len) {
		/* next packet available in tx queue*/
		if (port->tx_aggr.aggr_len + skb->len + pad >
		    adapter->bus_aggr.tx_aggr_max_size) {
			f_send_aggr_buf = 1;
			f_postcopy_cur_buf = 1;
		} else {
			/* current packet could be aggregated*/
			f_precopy_cur_buf = 1;

			if (port->tx_aggr.aggr_len + skb->len + pad +
			    tx_param->next_pkt_len >
			    adapter->bus_aggr.tx_aggr_max_size ||
			    port->tx_aggr.aggr_num + 2 >
			    adapter->bus_aggr.tx_aggr_max_num) {
			    /* next packet could not be aggregated
			     * send current aggregation buffer
			     */
				f_send_aggr_buf = 1;
			}
		}
	} else {
		/* last packet in tx queue */
		if (port->tx_aggr.aggr_num > 0) {
			/* pending packets in aggregation buffer*/
			if (port->tx_aggr.aggr_len + skb->len + pad >
			    adapter->bus_aggr.tx_aggr_max_size) {
				/* current packet not be able to aggregated,
				 * send aggr buffer first, then send packet.
				 */
				f_send_cur_buf = 1;
			} else {
				/* last packet, Aggregation and send */
				f_precopy_cur_buf = 1;
			}

			f_send_aggr_buf = 1;
		} else {
			/* no pending packets in aggregation buffer,
			 * send current packet immediately
			 */
			 f_send_cur_buf = 1;
		}
	}

	if (local_tx_pd->flags & MWIFIEX_TxPD_POWER_MGMT_NULL_PACKET) {
		/* Send NULL packet immediately*/
		if (f_precopy_cur_buf) {
			if (skb_queue_empty(&port->tx_aggr.aggr_list)) {
				f_precopy_cur_buf = 0;
				f_send_aggr_buf = 0;
				f_send_cur_buf = 1;
			} else {
				f_send_aggr_buf = 1;
			}
		} else if (f_postcopy_cur_buf) {
			f_send_cur_buf = 1;
			f_postcopy_cur_buf = 0;
		}
	}

	if (f_precopy_cur_buf) {
		skb_queue_tail(&port->tx_aggr.aggr_list, skb);
		port->tx_aggr.aggr_len += (skb->len + pad);
		port->tx_aggr.aggr_num++;
		if (f_send_aggr_buf)
			goto send_aggr_buf;

		/* packet will not been send immediately,
		 * set a timer to make sure it will be sent under
		 * strict time limit. Dynamically fit the timeout
		 * value, according to packets number in aggr_list
		 */
		if (!port->tx_aggr.timer_cnxt.is_hold_timer_set) {
			port->tx_aggr.timer_cnxt.hold_tmo_msecs =
					MWIFIEX_USB_TX_AGGR_TMO_MIN;
			timeout =
				port->tx_aggr.timer_cnxt.hold_tmo_msecs;
			mod_timer(&port->tx_aggr.timer_cnxt.hold_timer,
				  jiffies + msecs_to_jiffies(timeout));
			port->tx_aggr.timer_cnxt.is_hold_timer_set = true;
		} else {
			if (port->tx_aggr.timer_cnxt.hold_tmo_msecs <
			    MWIFIEX_USB_TX_AGGR_TMO_MAX) {
				/* Dyanmic fit timeout */
				timeout =
				++port->tx_aggr.timer_cnxt.hold_tmo_msecs;
				mod_timer(&port->tx_aggr.timer_cnxt.hold_timer,
					  jiffies + msecs_to_jiffies(timeout));
			}
		}
	}

send_aggr_buf:
	if (f_send_aggr_buf) {
		ret = mwifiex_usb_prepare_tx_aggr_skb(adapter, port, &skb_send);
		if (!ret) {
			context = &port->tx_data_list[port->tx_data_ix++];
			ret = mwifiex_usb_construct_send_urb(adapter, port, ep,
							     context, skb_send);
			if (ret == -1)
				mwifiex_write_data_complete(adapter, skb_send,
							    0, -1);
		}
	}

	if (f_send_cur_buf) {
		if (f_send_aggr_buf) {
			if (atomic_read(&port->tx_data_urb_pending) >=
			    MWIFIEX_TX_DATA_URB) {
				port->block_status = true;
				adapter->data_sent =
					mwifiex_usb_data_sent(adapter);
				/* no available urb, postcopy packet*/
				f_postcopy_cur_buf = 1;
				goto postcopy_cur_buf;
			}

			if (port->tx_data_ix >= MWIFIEX_TX_DATA_URB)
				port->tx_data_ix = 0;
		}

		payload = skb->data;
		*(u16 *)&payload[2] =
			cpu_to_le16(MWIFIEX_TYPE_AGGR_DATA_V2 | 0x80);
		*(u16 *)payload = cpu_to_le16(skb->len);
		skb_send = skb;
		context = &port->tx_data_list[port->tx_data_ix++];
		return mwifiex_usb_construct_send_urb(adapter, port, ep,
						      context, skb_send);
	}

postcopy_cur_buf:
	if (f_postcopy_cur_buf) {
		skb_queue_tail(&port->tx_aggr.aggr_list, skb);
		port->tx_aggr.aggr_len += (skb->len + pad);
		port->tx_aggr.aggr_num++;
		/* New aggregation begin, start timer */
		if (!port->tx_aggr.timer_cnxt.is_hold_timer_set) {
			port->tx_aggr.timer_cnxt.hold_tmo_msecs =
					MWIFIEX_USB_TX_AGGR_TMO_MIN;
			timeout = port->tx_aggr.timer_cnxt.hold_tmo_msecs;
			mod_timer(&port->tx_aggr.timer_cnxt.hold_timer,
				  jiffies + msecs_to_jiffies(timeout));
			port->tx_aggr.timer_cnxt.is_hold_timer_set = true;
		}
	}

	return -EINPROGRESS;
}

static void mwifiex_usb_tx_aggr_tmo(struct timer_list *t)
{
	struct urb_context *urb_cnxt = NULL;
	struct sk_buff *skb_send = NULL;
	struct tx_aggr_tmr_cnxt *timer_context =
		from_timer(timer_context, t, hold_timer);
	struct mwifiex_adapter *adapter = timer_context->adapter;
	struct usb_tx_data_port *port = timer_context->port;
	unsigned long flags;
	int err = 0;

	spin_lock_irqsave(&port->tx_aggr_lock, flags);
	err = mwifiex_usb_prepare_tx_aggr_skb(adapter, port, &skb_send);
	if (err) {
		mwifiex_dbg(adapter, ERROR,
			    "prepare tx aggr skb failed, err=%d\n", err);
		goto unlock;
	}

	if (atomic_read(&port->tx_data_urb_pending) >=
	    MWIFIEX_TX_DATA_URB) {
		port->block_status = true;
		adapter->data_sent =
			mwifiex_usb_data_sent(adapter);
		err = -1;
		goto done;
	}

	if (port->tx_data_ix >= MWIFIEX_TX_DATA_URB)
		port->tx_data_ix = 0;

	urb_cnxt = &port->tx_data_list[port->tx_data_ix++];
	err = mwifiex_usb_construct_send_urb(adapter, port, port->tx_data_ep,
					     urb_cnxt, skb_send);
done:
	if (err == -1)
		mwifiex_write_data_complete(adapter, skb_send, 0, -1);
unlock:
	spin_unlock_irqrestore(&port->tx_aggr_lock, flags);
}

/* This function write a command/data packet to card. */
static int mwifiex_usb_host_to_card(struct mwifiex_adapter *adapter, u8 ep,
				    struct sk_buff *skb,
				    struct mwifiex_tx_param *tx_param)
{
	struct usb_card_rec *card = adapter->card;
	struct urb_context *context = NULL;
	struct usb_tx_data_port *port = NULL;
	unsigned long flags;
	int idx, ret;

	if (adapter->is_suspended) {
		mwifiex_dbg(adapter, ERROR,
			    "%s: not allowed while suspended\n", __func__);
		return -1;
	}

	if (adapter->surprise_removed) {
		mwifiex_dbg(adapter, ERROR, "%s: device removed\n", __func__);
		return -1;
	}

	mwifiex_dbg(adapter, INFO, "%s: ep=%d\n", __func__, ep);

	if (ep == card->tx_cmd_ep) {
		context = &card->tx_cmd;
	} else {
		/* get the data port structure for endpoint */
		for (idx = 0; idx < MWIFIEX_TX_DATA_PORT; idx++) {
			if (ep == card->port[idx].tx_data_ep) {
				port = &card->port[idx];
				if (atomic_read(&port->tx_data_urb_pending)
				    >= MWIFIEX_TX_DATA_URB) {
					port->block_status = true;
					adapter->data_sent =
						mwifiex_usb_data_sent(adapter);
					return -EBUSY;
				}
				if (port->tx_data_ix >= MWIFIEX_TX_DATA_URB)
					port->tx_data_ix = 0;
				break;
			}
		}

		if (!port) {
			mwifiex_dbg(adapter, ERROR, "Wrong usb tx data port\n");
			return -1;
		}

		if (adapter->bus_aggr.enable) {
			spin_lock_irqsave(&port->tx_aggr_lock, flags);
			ret =  mwifiex_usb_aggr_tx_data(adapter, ep, skb,
							tx_param, port);
			spin_unlock_irqrestore(&port->tx_aggr_lock, flags);
			return ret;
		}

		context = &port->tx_data_list[port->tx_data_ix++];
	}

	return mwifiex_usb_construct_send_urb(adapter, port, ep, context, skb);
}

static int mwifiex_usb_tx_init(struct mwifiex_adapter *adapter)
{
	struct usb_card_rec *card = (struct usb_card_rec *)adapter->card;
	struct usb_tx_data_port *port;
	int i, j;

	card->tx_cmd.adapter = adapter;
	card->tx_cmd.ep = card->tx_cmd_ep;

	card->tx_cmd.urb = usb_alloc_urb(0, GFP_KERNEL);
	if (!card->tx_cmd.urb)
		return -ENOMEM;

	for (i = 0; i < MWIFIEX_TX_DATA_PORT; i++) {
		port = &card->port[i];
		if (!port->tx_data_ep)
			continue;
		port->tx_data_ix = 0;
		skb_queue_head_init(&port->tx_aggr.aggr_list);
		if (port->tx_data_ep == MWIFIEX_USB_EP_DATA)
			port->block_status = false;
		else
			port->block_status = true;
		for (j = 0; j < MWIFIEX_TX_DATA_URB; j++) {
			port->tx_data_list[j].adapter = adapter;
			port->tx_data_list[j].ep = port->tx_data_ep;
			port->tx_data_list[j].urb =
					usb_alloc_urb(0, GFP_KERNEL);
			if (!port->tx_data_list[j].urb)
				return -ENOMEM;
		}

		port->tx_aggr.timer_cnxt.adapter = adapter;
		port->tx_aggr.timer_cnxt.port = port;
		port->tx_aggr.timer_cnxt.is_hold_timer_set = false;
		port->tx_aggr.timer_cnxt.hold_tmo_msecs = 0;
		timer_setup(&port->tx_aggr.timer_cnxt.hold_timer,
			    mwifiex_usb_tx_aggr_tmo, 0);
	}

	return 0;
}

static int mwifiex_usb_rx_init(struct mwifiex_adapter *adapter)
{
	struct usb_card_rec *card = (struct usb_card_rec *)adapter->card;
	int i;

	card->rx_cmd.adapter = adapter;
	card->rx_cmd.ep = card->rx_cmd_ep;

	card->rx_cmd.urb = usb_alloc_urb(0, GFP_KERNEL);
	if (!card->rx_cmd.urb)
		return -ENOMEM;

	card->rx_cmd.skb = dev_alloc_skb(MWIFIEX_RX_CMD_BUF_SIZE);
	if (!card->rx_cmd.skb)
		return -ENOMEM;

	if (mwifiex_usb_submit_rx_urb(&card->rx_cmd, MWIFIEX_RX_CMD_BUF_SIZE))
		return -1;

	for (i = 0; i < MWIFIEX_RX_DATA_URB; i++) {
		card->rx_data_list[i].adapter = adapter;
		card->rx_data_list[i].ep = card->rx_data_ep;

		card->rx_data_list[i].urb = usb_alloc_urb(0, GFP_KERNEL);
		if (!card->rx_data_list[i].urb)
			return -1;
		if (mwifiex_usb_submit_rx_urb(&card->rx_data_list[i],
					      MWIFIEX_RX_DATA_BUF_SIZE))
			return -1;
	}

	return 0;
}

/* This function register usb device and initialize parameter. */
static int mwifiex_register_dev(struct mwifiex_adapter *adapter)
{
	struct usb_card_rec *card = (struct usb_card_rec *)adapter->card;

	card->adapter = adapter;

	switch (le16_to_cpu(card->udev->descriptor.idProduct)) {
	case USB8997_PID_1:
	case USB8997_PID_2:
		adapter->tx_buf_size = MWIFIEX_TX_DATA_BUF_SIZE_4K;
		strcpy(adapter->fw_name, USB8997_DEFAULT_FW_NAME);
		adapter->ext_scan = true;
		break;
	case USB8766_PID_1:
	case USB8766_PID_2:
		adapter->tx_buf_size = MWIFIEX_TX_DATA_BUF_SIZE_2K;
		strcpy(adapter->fw_name, USB8766_DEFAULT_FW_NAME);
		adapter->ext_scan = true;
		break;
	case USB8801_PID_1:
	case USB8801_PID_2:
		adapter->tx_buf_size = MWIFIEX_TX_DATA_BUF_SIZE_2K;
		strcpy(adapter->fw_name, USB8801_DEFAULT_FW_NAME);
		adapter->ext_scan = false;
		break;
	case USB8797_PID_1:
	case USB8797_PID_2:
	default:
		adapter->tx_buf_size = MWIFIEX_TX_DATA_BUF_SIZE_2K;
		strcpy(adapter->fw_name, USB8797_DEFAULT_FW_NAME);
		break;
	}

	adapter->usb_mc_status = false;
	adapter->usb_mc_setup = false;

	return 0;
}

static void mwifiex_usb_cleanup_tx_aggr(struct mwifiex_adapter *adapter)
{
	struct usb_card_rec *card = (struct usb_card_rec *)adapter->card;
	struct usb_tx_data_port *port;
	struct sk_buff *skb_tmp;
	int idx;

	for (idx = 0; idx < MWIFIEX_TX_DATA_PORT; idx++) {
		port = &card->port[idx];
		if (adapter->bus_aggr.enable)
			while ((skb_tmp =
				skb_dequeue(&port->tx_aggr.aggr_list)))
				mwifiex_write_data_complete(adapter, skb_tmp,
							    0, -1);
		del_timer_sync(&port->tx_aggr.timer_cnxt.hold_timer);
		port->tx_aggr.timer_cnxt.is_hold_timer_set = false;
		port->tx_aggr.timer_cnxt.hold_tmo_msecs = 0;
	}
}

static void mwifiex_unregister_dev(struct mwifiex_adapter *adapter)
{
	struct usb_card_rec *card = (struct usb_card_rec *)adapter->card;

	mwifiex_usb_free(card);

	mwifiex_usb_cleanup_tx_aggr(adapter);

	card->adapter = NULL;
}

static int mwifiex_prog_fw_w_helper(struct mwifiex_adapter *adapter,
				    struct mwifiex_fw_image *fw)
{
	int ret = 0;
	u8 *firmware = fw->fw_buf, *recv_buff;
	u32 retries = USB8XXX_FW_MAX_RETRY + 1;
	u32 dlen;
	u32 fw_seqnum = 0, tlen = 0, dnld_cmd = 0;
	struct fw_data *fwdata;
	struct fw_sync_header sync_fw;
	u8 check_winner = 1;

	if (!firmware) {
		mwifiex_dbg(adapter, ERROR,
			    "No firmware image found! Terminating download\n");
		ret = -1;
		goto fw_exit;
	}

	/* Allocate memory for transmit */
	fwdata = kzalloc(FW_DNLD_TX_BUF_SIZE, GFP_KERNEL);
	if (!fwdata) {
		ret = -ENOMEM;
		goto fw_exit;
	}

	/* Allocate memory for receive */
	recv_buff = kzalloc(FW_DNLD_RX_BUF_SIZE, GFP_KERNEL);
	if (!recv_buff) {
		ret = -ENOMEM;
		goto cleanup;
	}

	do {
		/* Send pseudo data to check winner status first */
		if (check_winner) {
			memset(&fwdata->fw_hdr, 0, sizeof(struct fw_header));
			dlen = 0;
		} else {
			/* copy the header of the fw_data to get the length */
			memcpy(&fwdata->fw_hdr, &firmware[tlen],
			       sizeof(struct fw_header));

			dlen = le32_to_cpu(fwdata->fw_hdr.data_len);
			dnld_cmd = le32_to_cpu(fwdata->fw_hdr.dnld_cmd);
			tlen += sizeof(struct fw_header);

			/* Command 7 doesn't have data length field */
			if (dnld_cmd == FW_CMD_7)
				dlen = 0;

			memcpy(fwdata->data, &firmware[tlen], dlen);

			fwdata->seq_num = cpu_to_le32(fw_seqnum);
			tlen += dlen;
		}

		/* If the send/receive fails or CRC occurs then retry */
		while (--retries) {
			u8 *buf = (u8 *)fwdata;
			u32 len = FW_DATA_XMIT_SIZE;

			/* send the firmware block */
			ret = mwifiex_write_data_sync(adapter, buf, &len,
						MWIFIEX_USB_EP_CMD_EVENT,
						MWIFIEX_USB_TIMEOUT);
			if (ret) {
				mwifiex_dbg(adapter, ERROR,
					    "write_data_sync: failed: %d\n",
					    ret);
				continue;
			}

			buf = recv_buff;
			len = FW_DNLD_RX_BUF_SIZE;

			/* Receive the firmware block response */
			ret = mwifiex_read_data_sync(adapter, buf, &len,
						MWIFIEX_USB_EP_CMD_EVENT,
						MWIFIEX_USB_TIMEOUT);
			if (ret) {
				mwifiex_dbg(adapter, ERROR,
					    "read_data_sync: failed: %d\n",
					    ret);
				continue;
			}

			memcpy(&sync_fw, recv_buff,
			       sizeof(struct fw_sync_header));

			/* check 1st firmware block resp for highest bit set */
			if (check_winner) {
				if (le32_to_cpu(sync_fw.cmd) & 0x80000000) {
					mwifiex_dbg(adapter, WARN,
						    "USB is not the winner %#x\n",
						    sync_fw.cmd);

					/* returning success */
					ret = 0;
					goto cleanup;
				}

				mwifiex_dbg(adapter, MSG,
					    "start to download FW...\n");

				check_winner = 0;
				break;
			}

			/* check the firmware block response for CRC errors */
			if (sync_fw.cmd) {
				mwifiex_dbg(adapter, ERROR,
					    "FW received block with CRC %#x\n",
					    sync_fw.cmd);
				ret = -1;
				continue;
			}

			retries = USB8XXX_FW_MAX_RETRY + 1;
			break;
		}
		fw_seqnum++;
	} while ((dnld_cmd != FW_HAS_LAST_BLOCK) && retries);

cleanup:
	mwifiex_dbg(adapter, MSG,
		    "info: FW download over, size %d bytes\n", tlen);

	kfree(recv_buff);
	kfree(fwdata);

	if (retries)
		ret = 0;
fw_exit:
	return ret;
}

static int mwifiex_usb_dnld_fw(struct mwifiex_adapter *adapter,
			struct mwifiex_fw_image *fw)
{
	int ret;
	struct usb_card_rec *card = (struct usb_card_rec *)adapter->card;

	if (card->usb_boot_state == USB8XXX_FW_DNLD) {
		ret = mwifiex_prog_fw_w_helper(adapter, fw);
		if (ret)
			return -1;

		/* Boot state changes after successful firmware download */
		if (card->usb_boot_state == USB8XXX_FW_DNLD)
			return -1;
	}

	ret = mwifiex_usb_rx_init(adapter);
	if (!ret)
		ret = mwifiex_usb_tx_init(adapter);

	return ret;
}

static void mwifiex_submit_rx_urb(struct mwifiex_adapter *adapter, u8 ep)
{
	struct usb_card_rec *card = (struct usb_card_rec *)adapter->card;

	skb_push(card->rx_cmd.skb, INTF_HEADER_LEN);
	if ((ep == card->rx_cmd_ep) &&
	    (!atomic_read(&card->rx_cmd_urb_pending)))
		mwifiex_usb_submit_rx_urb(&card->rx_cmd,
					  MWIFIEX_RX_CMD_BUF_SIZE);

	return;
}

static int mwifiex_usb_cmd_event_complete(struct mwifiex_adapter *adapter,
				       struct sk_buff *skb)
{
	mwifiex_submit_rx_urb(adapter, MWIFIEX_USB_EP_CMD_EVENT);

	return 0;
}

/* This function wakes up the card. */
static int mwifiex_pm_wakeup_card(struct mwifiex_adapter *adapter)
{
	/* Simulation of HS_AWAKE event */
	adapter->pm_wakeup_fw_try = false;
	del_timer(&adapter->wakeup_timer);
	adapter->pm_wakeup_card_req = false;
	adapter->ps_state = PS_STATE_AWAKE;

	return 0;
}

static void mwifiex_usb_submit_rem_rx_urbs(struct mwifiex_adapter *adapter)
{
	struct usb_card_rec *card = (struct usb_card_rec *)adapter->card;
	int i;
	struct urb_context *ctx;

	for (i = 0; i < MWIFIEX_RX_DATA_URB; i++) {
		if (card->rx_data_list[i].skb)
			continue;
		ctx = &card->rx_data_list[i];
		mwifiex_usb_submit_rx_urb(ctx, MWIFIEX_RX_DATA_BUF_SIZE);
	}
}

/* This function is called after the card has woken up. */
static inline int
mwifiex_pm_wakeup_card_complete(struct mwifiex_adapter *adapter)
{
	return 0;
}

static struct mwifiex_if_ops usb_ops = {
	.register_dev =		mwifiex_register_dev,
	.unregister_dev =	mwifiex_unregister_dev,
	.wakeup =		mwifiex_pm_wakeup_card,
	.wakeup_complete =	mwifiex_pm_wakeup_card_complete,

	/* USB specific */
	.dnld_fw =		mwifiex_usb_dnld_fw,
	.cmdrsp_complete =	mwifiex_usb_cmd_event_complete,
	.event_complete =	mwifiex_usb_cmd_event_complete,
	.host_to_card =		mwifiex_usb_host_to_card,
	.submit_rem_rx_urbs =	mwifiex_usb_submit_rem_rx_urbs,
	.multi_port_resync =	mwifiex_usb_port_resync,
	.is_port_ready =	mwifiex_usb_is_port_ready,
};

module_usb_driver(mwifiex_usb_driver);

MODULE_AUTHOR("Marvell International Ltd.");
MODULE_DESCRIPTION("Marvell WiFi-Ex USB Driver version" USB_VERSION);
MODULE_VERSION(USB_VERSION);
MODULE_LICENSE("GPL v2");
MODULE_FIRMWARE(USB8766_DEFAULT_FW_NAME);
MODULE_FIRMWARE(USB8797_DEFAULT_FW_NAME);
MODULE_FIRMWARE(USB8801_DEFAULT_FW_NAME);
MODULE_FIRMWARE(USB8997_DEFAULT_FW_NAME);<|MERGE_RESOLUTION|>--- conflicted
+++ resolved
@@ -644,14 +644,6 @@
 					 MWIFIEX_FUNC_SHUTDOWN);
 	}
 
-<<<<<<< HEAD
-	if (adapter->workqueue)
-		flush_workqueue(adapter->workqueue);
-
-	mwifiex_usb_free(card);
-
-=======
->>>>>>> 22cb595e
 	mwifiex_dbg(adapter, FATAL,
 		    "%s: removing card\n", __func__);
 	mwifiex_remove_card(adapter);
