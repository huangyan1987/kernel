--- conflicted
+++ resolved
@@ -178,11 +178,7 @@
 	ifp->fwil_fwerr = false;
 }
 
-<<<<<<< HEAD
-#define MAX_CAPS_BUFFER_SIZE	512
-=======
 #define MAX_CAPS_BUFFER_SIZE	768
->>>>>>> 17d93760
 static void brcmf_feat_firmware_capabilities(struct brcmf_if *ifp)
 {
 	char caps[MAX_CAPS_BUFFER_SIZE];
