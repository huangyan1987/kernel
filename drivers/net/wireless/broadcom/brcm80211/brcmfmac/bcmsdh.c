// SPDX-License-Identifier: ISC
/*
 * Copyright (c) 2010 Broadcom Corporation
 */
/* ****************** SDIO CARD Interface Functions **************************/

#include <linux/types.h>
#include <linux/netdevice.h>
#include <linux/pci.h>
#include <linux/pci_ids.h>
#include <linux/sched.h>
#include <linux/completion.h>
#include <linux/interrupt.h>
#include <linux/scatterlist.h>
#include <linux/mmc/sdio.h>
#include <linux/mmc/core.h>
#include <linux/mmc/sdio_func.h>
#include <linux/mmc/card.h>
#include <linux/mmc/host.h>
#include <linux/pm_runtime.h>
#include <linux/suspend.h>
#include <linux/errno.h>
#include <linux/module.h>
#include <linux/acpi.h>
#include <net/cfg80211.h>

#include <defs.h>
#include <brcm_hw_ids.h>
#include <brcmu_utils.h>
#include <brcmu_wifi.h>
#include <chipcommon.h>
#include <soc.h>
#include "chip.h"
#include "bus.h"
#include "debug.h"
#include "sdio.h"
#include "core.h"
#include "common.h"

#define SDIOH_API_ACCESS_RETRY_LIMIT	2

#define DMA_ALIGN_MASK	0x03

#define SDIO_FUNC1_BLOCKSIZE		64
#define SDIO_FUNC2_BLOCKSIZE		512
#define SDIO_4373_FUNC2_BLOCKSIZE	256
#define SDIO_435X_FUNC2_BLOCKSIZE	256
<<<<<<< HEAD
=======
#define SDIO_4329_FUNC2_BLOCKSIZE	128
>>>>>>> 7d2a07b7
/* Maximum milliseconds to wait for F2 to come up */
#define SDIO_WAIT_F2RDY	3000

#define BRCMF_DEFAULT_RXGLOM_SIZE	32  /* max rx frames in glom chain */

struct brcmf_sdiod_freezer {
	atomic_t freezing;
	atomic_t thread_count;
	u32 frozen_count;
	wait_queue_head_t thread_freeze;
	struct completion resumed;
};

static irqreturn_t brcmf_sdiod_oob_irqhandler(int irq, void *dev_id)
{
	struct brcmf_bus *bus_if = dev_get_drvdata(dev_id);
	struct brcmf_sdio_dev *sdiodev = bus_if->bus_priv.sdio;

	brcmf_dbg(INTR, "OOB intr triggered\n");

	/* out-of-band interrupt is level-triggered which won't
	 * be cleared until dpc
	 */
	if (sdiodev->irq_en) {
		disable_irq_nosync(irq);
		sdiodev->irq_en = false;
	}

	brcmf_sdio_isr(sdiodev->bus, true);

	return IRQ_HANDLED;
}

static void brcmf_sdiod_ib_irqhandler(struct sdio_func *func)
{
	struct brcmf_bus *bus_if = dev_get_drvdata(&func->dev);
	struct brcmf_sdio_dev *sdiodev = bus_if->bus_priv.sdio;

	brcmf_dbg(INTR, "IB intr triggered\n");

	brcmf_sdio_isr(sdiodev->bus, false);
}

/* dummy handler for SDIO function 2 interrupt */
static void brcmf_sdiod_dummy_irqhandler(struct sdio_func *func)
{
}

int brcmf_sdiod_intr_register(struct brcmf_sdio_dev *sdiodev)
{
	struct brcmfmac_sdio_pd *pdata;
	int ret = 0;
	u8 data;
	u32 addr, gpiocontrol;

	pdata = &sdiodev->settings->bus.sdio;
	if (pdata->oob_irq_supported) {
		brcmf_dbg(SDIO, "Enter, register OOB IRQ %d\n",
			  pdata->oob_irq_nr);
		spin_lock_init(&sdiodev->irq_en_lock);
		sdiodev->irq_en = true;

		ret = request_irq(pdata->oob_irq_nr, brcmf_sdiod_oob_irqhandler,
				  pdata->oob_irq_flags, "brcmf_oob_intr",
				  &sdiodev->func1->dev);
		if (ret != 0) {
			brcmf_err("request_irq failed %d\n", ret);
			return ret;
		}
		sdiodev->oob_irq_requested = true;

		ret = enable_irq_wake(pdata->oob_irq_nr);
		if (ret != 0) {
			brcmf_err("enable_irq_wake failed %d\n", ret);
			return ret;
		}
		disable_irq_wake(pdata->oob_irq_nr);

		sdio_claim_host(sdiodev->func1);

		if (sdiodev->bus_if->chip == BRCM_CC_43362_CHIP_ID) {
			/* assign GPIO to SDIO core */
			addr = CORE_CC_REG(SI_ENUM_BASE, gpiocontrol);
			gpiocontrol = brcmf_sdiod_readl(sdiodev, addr, &ret);
			gpiocontrol |= 0x2;
			brcmf_sdiod_writel(sdiodev, addr, gpiocontrol, &ret);

			brcmf_sdiod_writeb(sdiodev, SBSDIO_GPIO_SELECT,
					   0xf, &ret);
			brcmf_sdiod_writeb(sdiodev, SBSDIO_GPIO_OUT, 0, &ret);
			brcmf_sdiod_writeb(sdiodev, SBSDIO_GPIO_EN, 0x2, &ret);
		}

		/* must configure SDIO_CCCR_IENx to enable irq */
		data = brcmf_sdiod_func0_rb(sdiodev, SDIO_CCCR_IENx, &ret);
		data |= SDIO_CCCR_IEN_FUNC1 | SDIO_CCCR_IEN_FUNC2 |
			SDIO_CCCR_IEN_FUNC0;
		brcmf_sdiod_func0_wb(sdiodev, SDIO_CCCR_IENx, data, &ret);

		/* redirect, configure and enable io for interrupt signal */
		data = SDIO_CCCR_BRCM_SEPINT_MASK | SDIO_CCCR_BRCM_SEPINT_OE;
		if (pdata->oob_irq_flags & IRQF_TRIGGER_HIGH)
			data |= SDIO_CCCR_BRCM_SEPINT_ACT_HI;
		brcmf_sdiod_func0_wb(sdiodev, SDIO_CCCR_BRCM_SEPINT,
				     data, &ret);
		sdio_release_host(sdiodev->func1);
	} else {
		brcmf_dbg(SDIO, "Entering\n");
		sdio_claim_host(sdiodev->func1);
		sdio_claim_irq(sdiodev->func1, brcmf_sdiod_ib_irqhandler);
		sdio_claim_irq(sdiodev->func2, brcmf_sdiod_dummy_irqhandler);
		sdio_release_host(sdiodev->func1);
		sdiodev->sd_irq_requested = true;
	}

	return 0;
}

void brcmf_sdiod_intr_unregister(struct brcmf_sdio_dev *sdiodev)
{

	brcmf_dbg(SDIO, "Entering oob=%d sd=%d\n",
		  sdiodev->oob_irq_requested,
		  sdiodev->sd_irq_requested);

	if (sdiodev->oob_irq_requested) {
		struct brcmfmac_sdio_pd *pdata;

		pdata = &sdiodev->settings->bus.sdio;
		sdio_claim_host(sdiodev->func1);
		brcmf_sdiod_func0_wb(sdiodev, SDIO_CCCR_BRCM_SEPINT, 0, NULL);
		brcmf_sdiod_func0_wb(sdiodev, SDIO_CCCR_IENx, 0, NULL);
		sdio_release_host(sdiodev->func1);

		sdiodev->oob_irq_requested = false;
		free_irq(pdata->oob_irq_nr, &sdiodev->func1->dev);
		sdiodev->irq_en = false;
		sdiodev->oob_irq_requested = false;
	}

	if (sdiodev->sd_irq_requested) {
		sdio_claim_host(sdiodev->func1);
		sdio_release_irq(sdiodev->func2);
		sdio_release_irq(sdiodev->func1);
		sdio_release_host(sdiodev->func1);
		sdiodev->sd_irq_requested = false;
	}
}

void brcmf_sdiod_change_state(struct brcmf_sdio_dev *sdiodev,
			      enum brcmf_sdiod_state state)
{
	if (sdiodev->state == BRCMF_SDIOD_NOMEDIUM ||
	    state == sdiodev->state)
		return;

	brcmf_dbg(TRACE, "%d -> %d\n", sdiodev->state, state);
	switch (sdiodev->state) {
	case BRCMF_SDIOD_DATA:
		/* any other state means bus interface is down */
		brcmf_bus_change_state(sdiodev->bus_if, BRCMF_BUS_DOWN);
		break;
	case BRCMF_SDIOD_DOWN:
		/* transition from DOWN to DATA means bus interface is up */
		if (state == BRCMF_SDIOD_DATA)
			brcmf_bus_change_state(sdiodev->bus_if, BRCMF_BUS_UP);
		break;
	default:
		break;
	}
	sdiodev->state = state;
}

static int brcmf_sdiod_set_backplane_window(struct brcmf_sdio_dev *sdiodev,
					    u32 addr)
{
	u32 v, bar0 = addr & SBSDIO_SBWINDOW_MASK;
	int err = 0, i;

	if (bar0 == sdiodev->sbwad)
		return 0;

	v = bar0 >> 8;

	for (i = 0 ; i < 3 && !err ; i++, v >>= 8)
		brcmf_sdiod_writeb(sdiodev, SBSDIO_FUNC1_SBADDRLOW + i,
				   v & 0xff, &err);

	if (!err)
		sdiodev->sbwad = bar0;

	return err;
}

u32 brcmf_sdiod_readl(struct brcmf_sdio_dev *sdiodev, u32 addr, int *ret)
{
	u32 data = 0;
	int retval;

	retval = brcmf_sdiod_set_backplane_window(sdiodev, addr);
	if (retval)
		goto out;

	addr &= SBSDIO_SB_OFT_ADDR_MASK;
	addr |= SBSDIO_SB_ACCESS_2_4B_FLAG;

	data = sdio_readl(sdiodev->func1, addr, &retval);

out:
	if (ret)
		*ret = retval;

	return data;
}

void brcmf_sdiod_writel(struct brcmf_sdio_dev *sdiodev, u32 addr,
			u32 data, int *ret)
{
	int retval;

	retval = brcmf_sdiod_set_backplane_window(sdiodev, addr);
	if (retval)
		goto out;

	addr &= SBSDIO_SB_OFT_ADDR_MASK;
	addr |= SBSDIO_SB_ACCESS_2_4B_FLAG;

	sdio_writel(sdiodev->func1, data, addr, &retval);

out:
	if (ret)
		*ret = retval;
}

static int brcmf_sdiod_skbuff_read(struct brcmf_sdio_dev *sdiodev,
				   struct sdio_func *func, u32 addr,
				   struct sk_buff *skb)
{
	unsigned int req_sz;
	int err;

	/* Single skb use the standard mmc interface */
	req_sz = skb->len + 3;
	req_sz &= (uint)~3;

	switch (func->num) {
	case 1:
		err = sdio_memcpy_fromio(func, ((u8 *)(skb->data)), addr,
					 req_sz);
		break;
	case 2:
		err = sdio_readsb(func, ((u8 *)(skb->data)), addr, req_sz);
		break;
	default:
		/* bail out as things are really fishy here */
		WARN(1, "invalid sdio function number: %d\n", func->num);
		err = -ENOMEDIUM;
	}

	if (err == -ENOMEDIUM)
		brcmf_sdiod_change_state(sdiodev, BRCMF_SDIOD_NOMEDIUM);

	return err;
}

static int brcmf_sdiod_skbuff_write(struct brcmf_sdio_dev *sdiodev,
				    struct sdio_func *func, u32 addr,
				    struct sk_buff *skb)
{
	unsigned int req_sz;
	int err;

	/* Single skb use the standard mmc interface */
	req_sz = skb->len + 3;
	req_sz &= (uint)~3;

	err = sdio_memcpy_toio(func, addr, ((u8 *)(skb->data)), req_sz);

	if (err == -ENOMEDIUM)
		brcmf_sdiod_change_state(sdiodev, BRCMF_SDIOD_NOMEDIUM);

	return err;
}

static int mmc_submit_one(struct mmc_data *md, struct mmc_request *mr,
			  struct mmc_command *mc, int sg_cnt, int req_sz,
			  int func_blk_sz, u32 *addr,
			  struct brcmf_sdio_dev *sdiodev,
			  struct sdio_func *func, int write)
{
	int ret;

	md->sg_len = sg_cnt;
	md->blocks = req_sz / func_blk_sz;
	mc->arg |= (*addr & 0x1FFFF) << 9;	/* address */
	mc->arg |= md->blocks & 0x1FF;	/* block count */
	/* incrementing addr for function 1 */
	if (func->num == 1)
		*addr += req_sz;

	mmc_set_data_timeout(md, func->card);
	mmc_wait_for_req(func->card->host, mr);

	ret = mc->error ? mc->error : md->error;
	if (ret == -ENOMEDIUM) {
		brcmf_sdiod_change_state(sdiodev, BRCMF_SDIOD_NOMEDIUM);
	} else if (ret != 0) {
		brcmf_err("CMD53 sg block %s failed %d\n",
			  write ? "write" : "read", ret);
		ret = -EIO;
	}

	return ret;
}

/**
 * brcmf_sdiod_sglist_rw - SDIO interface function for block data access
 * @sdiodev: brcmfmac sdio device
 * @func: SDIO function
 * @write: direction flag
 * @addr: dongle memory address as source/destination
 * @pktlist: skb buffer head pointer
 *
 * This function takes the respbonsibility as the interface function to MMC
 * stack for block data access. It assumes that the skb passed down by the
 * caller has already been padded and aligned.
 */
static int brcmf_sdiod_sglist_rw(struct brcmf_sdio_dev *sdiodev,
				 struct sdio_func *func,
				 bool write, u32 addr,
				 struct sk_buff_head *pktlist)
{
	unsigned int req_sz, func_blk_sz, sg_cnt, sg_data_sz, pkt_offset;
	unsigned int max_req_sz, src_offset, dst_offset;
	unsigned char *pkt_data, *orig_data, *dst_data;
	struct sk_buff_head local_list, *target_list;
	struct sk_buff *pkt_next = NULL, *src;
	unsigned short max_seg_cnt;
	struct mmc_request mmc_req;
	struct mmc_command mmc_cmd;
	struct mmc_data mmc_dat;
	struct scatterlist *sgl;
	int ret = 0;

	if (!pktlist->qlen)
		return -EINVAL;

	target_list = pktlist;
	/* for host with broken sg support, prepare a page aligned list */
	__skb_queue_head_init(&local_list);
	if (!write && sdiodev->settings->bus.sdio.broken_sg_support) {
		req_sz = 0;
		skb_queue_walk(pktlist, pkt_next)
			req_sz += pkt_next->len;
		req_sz = ALIGN(req_sz, func->cur_blksize);
		while (req_sz > PAGE_SIZE) {
			pkt_next = brcmu_pkt_buf_get_skb(PAGE_SIZE);
			if (pkt_next == NULL) {
				ret = -ENOMEM;
				goto exit;
			}
			__skb_queue_tail(&local_list, pkt_next);
			req_sz -= PAGE_SIZE;
		}
		pkt_next = brcmu_pkt_buf_get_skb(req_sz);
		if (pkt_next == NULL) {
			ret = -ENOMEM;
			goto exit;
		}
		__skb_queue_tail(&local_list, pkt_next);
		target_list = &local_list;
	}

	func_blk_sz = func->cur_blksize;
	max_req_sz = sdiodev->max_request_size;
	max_seg_cnt = min_t(unsigned short, sdiodev->max_segment_count,
			    target_list->qlen);

	memset(&mmc_req, 0, sizeof(struct mmc_request));
	memset(&mmc_cmd, 0, sizeof(struct mmc_command));
	memset(&mmc_dat, 0, sizeof(struct mmc_data));

	mmc_dat.sg = sdiodev->sgtable.sgl;
	mmc_dat.blksz = func_blk_sz;
	mmc_dat.flags = write ? MMC_DATA_WRITE : MMC_DATA_READ;
	mmc_cmd.opcode = SD_IO_RW_EXTENDED;
	mmc_cmd.arg = write ? 1<<31 : 0;	/* write flag  */
	mmc_cmd.arg |= (func->num & 0x7) << 28;	/* SDIO func num */
	mmc_cmd.arg |= 1 << 27;			/* block mode */
	/* for function 1 the addr will be incremented */
	mmc_cmd.arg |= (func->num == 1) ? 1 << 26 : 0;
	mmc_cmd.flags = MMC_RSP_SPI_R5 | MMC_RSP_R5 | MMC_CMD_ADTC;
	mmc_req.cmd = &mmc_cmd;
	mmc_req.data = &mmc_dat;

	req_sz = 0;
	sg_cnt = 0;
	sgl = sdiodev->sgtable.sgl;
	skb_queue_walk(target_list, pkt_next) {
		pkt_offset = 0;
		while (pkt_offset < pkt_next->len) {
			pkt_data = pkt_next->data + pkt_offset;
			sg_data_sz = pkt_next->len - pkt_offset;
			if (sg_data_sz > sdiodev->max_segment_size)
				sg_data_sz = sdiodev->max_segment_size;
			if (sg_data_sz > max_req_sz - req_sz)
				sg_data_sz = max_req_sz - req_sz;

			sg_set_buf(sgl, pkt_data, sg_data_sz);
			sg_cnt++;

			sgl = sg_next(sgl);
			req_sz += sg_data_sz;
			pkt_offset += sg_data_sz;
			if (req_sz >= max_req_sz || sg_cnt >= max_seg_cnt) {
				ret = mmc_submit_one(&mmc_dat, &mmc_req, &mmc_cmd,
						     sg_cnt, req_sz, func_blk_sz,
						     &addr, sdiodev, func, write);
				if (ret)
					goto exit_queue_walk;
				req_sz = 0;
				sg_cnt = 0;
				sgl = sdiodev->sgtable.sgl;
			}
		}
	}
	if (sg_cnt)
		ret = mmc_submit_one(&mmc_dat, &mmc_req, &mmc_cmd,
				     sg_cnt, req_sz, func_blk_sz,
				     &addr, sdiodev, func, write);
exit_queue_walk:
	if (!write && sdiodev->settings->bus.sdio.broken_sg_support) {
		src = __skb_peek(&local_list);
		src_offset = 0;
		skb_queue_walk(pktlist, pkt_next) {
			dst_offset = 0;

			/* This is safe because we must have enough SKB data
			 * in the local list to cover everything in pktlist.
			 */
			while (1) {
				req_sz = pkt_next->len - dst_offset;
				if (req_sz > src->len - src_offset)
					req_sz = src->len - src_offset;

				orig_data = src->data + src_offset;
				dst_data = pkt_next->data + dst_offset;
				memcpy(dst_data, orig_data, req_sz);

				src_offset += req_sz;
				if (src_offset == src->len) {
					src_offset = 0;
					src = skb_peek_next(src, &local_list);
				}
				dst_offset += req_sz;
				if (dst_offset == pkt_next->len)
					break;
			}
		}
	}

exit:
	sg_init_table(sdiodev->sgtable.sgl, sdiodev->sgtable.orig_nents);
	while ((pkt_next = __skb_dequeue(&local_list)) != NULL)
		brcmu_pkt_buf_free_skb(pkt_next);

	return ret;
}

int brcmf_sdiod_recv_buf(struct brcmf_sdio_dev *sdiodev, u8 *buf, uint nbytes)
{
	struct sk_buff *mypkt;
	int err;

	mypkt = brcmu_pkt_buf_get_skb(nbytes);
	if (!mypkt) {
		brcmf_err("brcmu_pkt_buf_get_skb failed: len %d\n",
			  nbytes);
		return -EIO;
	}

	err = brcmf_sdiod_recv_pkt(sdiodev, mypkt);
	if (!err)
		memcpy(buf, mypkt->data, nbytes);

	brcmu_pkt_buf_free_skb(mypkt);
	return err;
}

int brcmf_sdiod_recv_pkt(struct brcmf_sdio_dev *sdiodev, struct sk_buff *pkt)
{
	u32 addr = sdiodev->cc_core->base;
	int err = 0;

	brcmf_dbg(SDIO, "addr = 0x%x, size = %d\n", addr, pkt->len);

	err = brcmf_sdiod_set_backplane_window(sdiodev, addr);
	if (err)
		goto done;

	addr &= SBSDIO_SB_OFT_ADDR_MASK;
	addr |= SBSDIO_SB_ACCESS_2_4B_FLAG;

	err = brcmf_sdiod_skbuff_read(sdiodev, sdiodev->func2, addr, pkt);

done:
	return err;
}

int brcmf_sdiod_recv_chain(struct brcmf_sdio_dev *sdiodev,
			   struct sk_buff_head *pktq, uint totlen)
{
	struct sk_buff *glom_skb = NULL;
	struct sk_buff *skb;
	u32 addr = sdiodev->cc_core->base;
	int err = 0;

	brcmf_dbg(SDIO, "addr = 0x%x, size = %d\n",
		  addr, pktq->qlen);

	err = brcmf_sdiod_set_backplane_window(sdiodev, addr);
	if (err)
		goto done;

	addr &= SBSDIO_SB_OFT_ADDR_MASK;
	addr |= SBSDIO_SB_ACCESS_2_4B_FLAG;

	if (pktq->qlen == 1)
		err = brcmf_sdiod_skbuff_read(sdiodev, sdiodev->func2, addr,
					      __skb_peek(pktq));
	else if (!sdiodev->sg_support) {
		glom_skb = brcmu_pkt_buf_get_skb(totlen);
		if (!glom_skb)
			return -ENOMEM;
		err = brcmf_sdiod_skbuff_read(sdiodev, sdiodev->func2, addr,
					      glom_skb);
		if (err)
			goto done;

		skb_queue_walk(pktq, skb) {
			memcpy(skb->data, glom_skb->data, skb->len);
			skb_pull(glom_skb, skb->len);
		}
	} else
		err = brcmf_sdiod_sglist_rw(sdiodev, sdiodev->func2, false,
					    addr, pktq);

done:
	brcmu_pkt_buf_free_skb(glom_skb);
	return err;
}

int brcmf_sdiod_send_buf(struct brcmf_sdio_dev *sdiodev, u8 *buf, uint nbytes)
{
	struct sk_buff *mypkt;
	u32 addr = sdiodev->cc_core->base;
	int err;

	mypkt = brcmu_pkt_buf_get_skb(nbytes);

	if (!mypkt) {
		brcmf_err("brcmu_pkt_buf_get_skb failed: len %d\n",
			  nbytes);
		return -EIO;
	}

	memcpy(mypkt->data, buf, nbytes);

	err = brcmf_sdiod_set_backplane_window(sdiodev, addr);
	if (err)
		goto out;

	addr &= SBSDIO_SB_OFT_ADDR_MASK;
	addr |= SBSDIO_SB_ACCESS_2_4B_FLAG;

	err = brcmf_sdiod_skbuff_write(sdiodev, sdiodev->func2, addr, mypkt);
out:
	brcmu_pkt_buf_free_skb(mypkt);

	return err;
}

int brcmf_sdiod_send_pkt(struct brcmf_sdio_dev *sdiodev,
			 struct sk_buff_head *pktq)
{
	struct sk_buff *skb;
	u32 addr = sdiodev->cc_core->base;
	int err;

	brcmf_dbg(SDIO, "addr = 0x%x, size = %d\n", addr, pktq->qlen);

	err = brcmf_sdiod_set_backplane_window(sdiodev, addr);
	if (err)
		return err;

	addr &= SBSDIO_SB_OFT_ADDR_MASK;
	addr |= SBSDIO_SB_ACCESS_2_4B_FLAG;

	if (pktq->qlen == 1 || !sdiodev->sg_support) {
		skb_queue_walk(pktq, skb) {
			err = brcmf_sdiod_skbuff_write(sdiodev, sdiodev->func2,
						       addr, skb);
			if (err)
				break;
		}
	} else {
		err = brcmf_sdiod_sglist_rw(sdiodev, sdiodev->func2, true,
					    addr, pktq);
	}

	return err;
}

int
brcmf_sdiod_ramrw(struct brcmf_sdio_dev *sdiodev, bool write, u32 address,
		  u8 *data, uint size)
{
	int err = 0;
	struct sk_buff *pkt;
	u32 sdaddr;
	uint dsize;

	dsize = min_t(uint, SBSDIO_SB_OFT_ADDR_LIMIT, size);
	pkt = dev_alloc_skb(dsize);
	if (!pkt) {
		brcmf_err("dev_alloc_skb failed: len %d\n", dsize);
		return -EIO;
	}
	pkt->priority = 0;

	/* Determine initial transfer parameters */
	sdaddr = address & SBSDIO_SB_OFT_ADDR_MASK;
	if ((sdaddr + size) & SBSDIO_SBWINDOW_MASK)
		dsize = (SBSDIO_SB_OFT_ADDR_LIMIT - sdaddr);
	else
		dsize = size;

	sdio_claim_host(sdiodev->func1);

	/* Do the transfer(s) */
	while (size) {
		/* Set the backplane window to include the start address */
		err = brcmf_sdiod_set_backplane_window(sdiodev, address);
		if (err)
			break;

		brcmf_dbg(SDIO, "%s %d bytes at offset 0x%08x in window 0x%08x\n",
			  write ? "write" : "read", dsize,
			  sdaddr, address & SBSDIO_SBWINDOW_MASK);

		sdaddr &= SBSDIO_SB_OFT_ADDR_MASK;
		sdaddr |= SBSDIO_SB_ACCESS_2_4B_FLAG;

		skb_put(pkt, dsize);

		if (write) {
			memcpy(pkt->data, data, dsize);
			err = brcmf_sdiod_skbuff_write(sdiodev, sdiodev->func1,
						       sdaddr, pkt);
		} else {
			err = brcmf_sdiod_skbuff_read(sdiodev, sdiodev->func1,
						      sdaddr, pkt);
		}

		if (err) {
			brcmf_err("membytes transfer failed\n");
			break;
		}
		if (!write)
			memcpy(data, pkt->data, dsize);
		skb_trim(pkt, 0);

		/* Adjust for next transfer (if any) */
		size -= dsize;
		if (size) {
			data += dsize;
			address += dsize;
			sdaddr = 0;
			dsize = min_t(uint, SBSDIO_SB_OFT_ADDR_LIMIT, size);
		}
	}

	dev_kfree_skb(pkt);

	sdio_release_host(sdiodev->func1);

	return err;
}

int brcmf_sdiod_abort(struct brcmf_sdio_dev *sdiodev, struct sdio_func *func)
{
	brcmf_dbg(SDIO, "Enter\n");

	/* Issue abort cmd52 command through F0 */
	brcmf_sdiod_func0_wb(sdiodev, SDIO_CCCR_ABORT, func->num, NULL);

	brcmf_dbg(SDIO, "Exit\n");
	return 0;
}

void brcmf_sdiod_sgtable_alloc(struct brcmf_sdio_dev *sdiodev)
{
	struct sdio_func *func;
	struct mmc_host *host;
	uint max_blocks;
	uint nents;
	int err;

	func = sdiodev->func2;
	host = func->card->host;
	sdiodev->sg_support = host->max_segs > 1;
	max_blocks = min_t(uint, host->max_blk_count, 511u);
	sdiodev->max_request_size = min_t(uint, host->max_req_size,
					  max_blocks * func->cur_blksize);
	sdiodev->max_segment_count = min_t(uint, host->max_segs,
					   SG_MAX_SINGLE_ALLOC);
	sdiodev->max_segment_size = host->max_seg_size;

	if (!sdiodev->sg_support)
		return;

	nents = max_t(uint, BRCMF_DEFAULT_RXGLOM_SIZE,
		      sdiodev->settings->bus.sdio.txglomsz);
	nents += (nents >> 4) + 1;

	WARN_ON(nents > sdiodev->max_segment_count);

	brcmf_dbg(TRACE, "nents=%d\n", nents);
	err = sg_alloc_table(&sdiodev->sgtable, nents, GFP_KERNEL);
	if (err < 0) {
		brcmf_err("allocation failed: disable scatter-gather");
		sdiodev->sg_support = false;
	}

	sdiodev->txglomsz = sdiodev->settings->bus.sdio.txglomsz;
}

#ifdef CONFIG_PM_SLEEP
static int brcmf_sdiod_freezer_attach(struct brcmf_sdio_dev *sdiodev)
{
	sdiodev->freezer = kzalloc(sizeof(*sdiodev->freezer), GFP_KERNEL);
	if (!sdiodev->freezer)
		return -ENOMEM;
	atomic_set(&sdiodev->freezer->thread_count, 0);
	atomic_set(&sdiodev->freezer->freezing, 0);
	init_waitqueue_head(&sdiodev->freezer->thread_freeze);
	init_completion(&sdiodev->freezer->resumed);
	return 0;
}

static void brcmf_sdiod_freezer_detach(struct brcmf_sdio_dev *sdiodev)
{
	if (sdiodev->freezer) {
		WARN_ON(atomic_read(&sdiodev->freezer->freezing));
		kfree(sdiodev->freezer);
	}
}

static int brcmf_sdiod_freezer_on(struct brcmf_sdio_dev *sdiodev)
{
	atomic_t *expect = &sdiodev->freezer->thread_count;
	int res = 0;

	sdiodev->freezer->frozen_count = 0;
	reinit_completion(&sdiodev->freezer->resumed);
	atomic_set(&sdiodev->freezer->freezing, 1);
	brcmf_sdio_trigger_dpc(sdiodev->bus);
	wait_event(sdiodev->freezer->thread_freeze,
		   atomic_read(expect) == sdiodev->freezer->frozen_count);
	sdio_claim_host(sdiodev->func1);
	res = brcmf_sdio_sleep(sdiodev->bus, true);
	sdio_release_host(sdiodev->func1);
	return res;
}

static void brcmf_sdiod_freezer_off(struct brcmf_sdio_dev *sdiodev)
{
	sdio_claim_host(sdiodev->func1);
	brcmf_sdio_sleep(sdiodev->bus, false);
	sdio_release_host(sdiodev->func1);
	atomic_set(&sdiodev->freezer->freezing, 0);
	complete_all(&sdiodev->freezer->resumed);
}

bool brcmf_sdiod_freezing(struct brcmf_sdio_dev *sdiodev)
{
	return atomic_read(&sdiodev->freezer->freezing);
}

void brcmf_sdiod_try_freeze(struct brcmf_sdio_dev *sdiodev)
{
	if (!brcmf_sdiod_freezing(sdiodev))
		return;
	sdiodev->freezer->frozen_count++;
	wake_up(&sdiodev->freezer->thread_freeze);
	wait_for_completion(&sdiodev->freezer->resumed);
}

void brcmf_sdiod_freezer_count(struct brcmf_sdio_dev *sdiodev)
{
	atomic_inc(&sdiodev->freezer->thread_count);
}

void brcmf_sdiod_freezer_uncount(struct brcmf_sdio_dev *sdiodev)
{
	atomic_dec(&sdiodev->freezer->thread_count);
}
#else
static int brcmf_sdiod_freezer_attach(struct brcmf_sdio_dev *sdiodev)
{
	return 0;
}

static void brcmf_sdiod_freezer_detach(struct brcmf_sdio_dev *sdiodev)
{
}
#endif /* CONFIG_PM_SLEEP */

int brcmf_sdiod_remove(struct brcmf_sdio_dev *sdiodev)
{
	sdiodev->state = BRCMF_SDIOD_DOWN;
	if (sdiodev->bus) {
		brcmf_sdio_remove(sdiodev->bus);
		sdiodev->bus = NULL;
	}

	brcmf_sdiod_freezer_detach(sdiodev);

	/* Disable Function 2 */
	sdio_claim_host(sdiodev->func2);
	sdio_disable_func(sdiodev->func2);
	sdio_release_host(sdiodev->func2);

	/* Disable Function 1 */
	sdio_claim_host(sdiodev->func1);
	sdio_disable_func(sdiodev->func1);
	sdio_release_host(sdiodev->func1);

	sg_free_table(&sdiodev->sgtable);
	sdiodev->sbwad = 0;

	pm_runtime_allow(sdiodev->func1->card->host->parent);
	return 0;
}

static void brcmf_sdiod_host_fixup(struct mmc_host *host)
{
	/* runtime-pm powers off the device */
	pm_runtime_forbid(host->parent);
	/* avoid removal detection upon resume */
	host->caps |= MMC_CAP_NONREMOVABLE;
}

int brcmf_sdiod_probe(struct brcmf_sdio_dev *sdiodev)
{
	int ret = 0;
	unsigned int f2_blksz = SDIO_FUNC2_BLOCKSIZE;

	sdio_claim_host(sdiodev->func1);

	ret = sdio_set_block_size(sdiodev->func1, SDIO_FUNC1_BLOCKSIZE);
	if (ret) {
		brcmf_err("Failed to set F1 blocksize\n");
		sdio_release_host(sdiodev->func1);
		goto out;
	}
	switch (sdiodev->func2->device) {
	case SDIO_DEVICE_ID_BROADCOM_CYPRESS_4373:
		f2_blksz = SDIO_4373_FUNC2_BLOCKSIZE;
		break;
	case SDIO_DEVICE_ID_BROADCOM_4359:
<<<<<<< HEAD
		/* fallthrough */
	case SDIO_DEVICE_ID_BROADCOM_4354:
		/* fallthrough */
	case SDIO_DEVICE_ID_BROADCOM_4356:
		f2_blksz = SDIO_435X_FUNC2_BLOCKSIZE;
		break;
=======
	case SDIO_DEVICE_ID_BROADCOM_4354:
	case SDIO_DEVICE_ID_BROADCOM_4356:
		f2_blksz = SDIO_435X_FUNC2_BLOCKSIZE;
		break;
	case SDIO_DEVICE_ID_BROADCOM_4329:
		f2_blksz = SDIO_4329_FUNC2_BLOCKSIZE;
		break;
>>>>>>> 7d2a07b7
	default:
		break;
	}

	ret = sdio_set_block_size(sdiodev->func2, f2_blksz);
	if (ret) {
		brcmf_err("Failed to set F2 blocksize\n");
		sdio_release_host(sdiodev->func1);
		goto out;
	} else {
		brcmf_dbg(SDIO, "set F2 blocksize to %d\n", f2_blksz);
	}

	/* increase F2 timeout */
	sdiodev->func2->enable_timeout = SDIO_WAIT_F2RDY;

	/* Enable Function 1 */
	ret = sdio_enable_func(sdiodev->func1);
	sdio_release_host(sdiodev->func1);
	if (ret) {
		brcmf_err("Failed to enable F1: err=%d\n", ret);
		goto out;
	}

	ret = brcmf_sdiod_freezer_attach(sdiodev);
	if (ret)
		goto out;

	/* try to attach to the target device */
	sdiodev->bus = brcmf_sdio_probe(sdiodev);
	if (!sdiodev->bus) {
		ret = -ENODEV;
		goto out;
	}
	brcmf_sdiod_host_fixup(sdiodev->func2->card->host);
out:
	if (ret)
		brcmf_sdiod_remove(sdiodev);

	return ret;
}

#define BRCMF_SDIO_DEVICE(dev_id)	\
	{SDIO_DEVICE(SDIO_VENDOR_ID_BROADCOM, dev_id)}

/* devices we support, null terminated */
static const struct sdio_device_id brcmf_sdmmc_ids[] = {
	BRCMF_SDIO_DEVICE(SDIO_DEVICE_ID_BROADCOM_43143),
	BRCMF_SDIO_DEVICE(SDIO_DEVICE_ID_BROADCOM_43241),
	BRCMF_SDIO_DEVICE(SDIO_DEVICE_ID_BROADCOM_4329),
	BRCMF_SDIO_DEVICE(SDIO_DEVICE_ID_BROADCOM_4330),
	BRCMF_SDIO_DEVICE(SDIO_DEVICE_ID_BROADCOM_4334),
	BRCMF_SDIO_DEVICE(SDIO_DEVICE_ID_BROADCOM_43340),
	BRCMF_SDIO_DEVICE(SDIO_DEVICE_ID_BROADCOM_43341),
	BRCMF_SDIO_DEVICE(SDIO_DEVICE_ID_BROADCOM_43362),
	BRCMF_SDIO_DEVICE(SDIO_DEVICE_ID_BROADCOM_43364),
	BRCMF_SDIO_DEVICE(SDIO_DEVICE_ID_BROADCOM_4335_4339),
	BRCMF_SDIO_DEVICE(SDIO_DEVICE_ID_BROADCOM_4339),
	BRCMF_SDIO_DEVICE(SDIO_DEVICE_ID_BROADCOM_43430),
	BRCMF_SDIO_DEVICE(SDIO_DEVICE_ID_BROADCOM_4345),
	BRCMF_SDIO_DEVICE(SDIO_DEVICE_ID_BROADCOM_43455),
	BRCMF_SDIO_DEVICE(SDIO_DEVICE_ID_BROADCOM_4354),
	BRCMF_SDIO_DEVICE(SDIO_DEVICE_ID_BROADCOM_4356),
	BRCMF_SDIO_DEVICE(SDIO_DEVICE_ID_BROADCOM_4359),
	BRCMF_SDIO_DEVICE(SDIO_DEVICE_ID_BROADCOM_CYPRESS_4373),
	BRCMF_SDIO_DEVICE(SDIO_DEVICE_ID_BROADCOM_CYPRESS_43012),
	BRCMF_SDIO_DEVICE(SDIO_DEVICE_ID_BROADCOM_CYPRESS_89359),
	{ /* end: all zeroes */ }
};
MODULE_DEVICE_TABLE(sdio, brcmf_sdmmc_ids);


static void brcmf_sdiod_acpi_set_power_manageable(struct device *dev,
						  int val)
{
#if IS_ENABLED(CONFIG_ACPI)
	struct acpi_device *adev;

	adev = ACPI_COMPANION(dev);
	if (adev)
		adev->flags.power_manageable = 0;
#endif
}

static int brcmf_ops_sdio_probe(struct sdio_func *func,
				const struct sdio_device_id *id)
{
	int err;
	struct brcmf_sdio_dev *sdiodev;
	struct brcmf_bus *bus_if;
	struct device *dev;

	brcmf_dbg(SDIO, "Enter\n");
	brcmf_dbg(SDIO, "Class=%x\n", func->class);
	brcmf_dbg(SDIO, "sdio vendor ID: 0x%04x\n", func->vendor);
	brcmf_dbg(SDIO, "sdio device ID: 0x%04x\n", func->device);
	brcmf_dbg(SDIO, "Function#: %d\n", func->num);

	dev = &func->dev;

	/* Set MMC_QUIRK_LENIENT_FN0 for this card */
	func->card->quirks |= MMC_QUIRK_LENIENT_FN0;

	/* prohibit ACPI power management for this device */
	brcmf_sdiod_acpi_set_power_manageable(dev, 0);

	/* Consume func num 1 but dont do anything with it. */
	if (func->num == 1)
		return 0;

	/* Ignore anything but func 2 */
	if (func->num != 2)
		return -ENODEV;

	bus_if = kzalloc(sizeof(struct brcmf_bus), GFP_KERNEL);
	if (!bus_if)
		return -ENOMEM;
	sdiodev = kzalloc(sizeof(struct brcmf_sdio_dev), GFP_KERNEL);
	if (!sdiodev) {
		kfree(bus_if);
		return -ENOMEM;
	}

	/* store refs to functions used. mmc_card does
	 * not hold the F0 function pointer.
	 */
	sdiodev->func1 = func->card->sdio_func[0];
	sdiodev->func2 = func;

	sdiodev->bus_if = bus_if;
	bus_if->bus_priv.sdio = sdiodev;
	bus_if->proto_type = BRCMF_PROTO_BCDC;
	dev_set_drvdata(&func->dev, bus_if);
	dev_set_drvdata(&sdiodev->func1->dev, bus_if);
	sdiodev->dev = &sdiodev->func1->dev;

	brcmf_sdiod_change_state(sdiodev, BRCMF_SDIOD_DOWN);

	brcmf_dbg(SDIO, "F2 found, calling brcmf_sdiod_probe...\n");
	err = brcmf_sdiod_probe(sdiodev);
	if (err) {
		brcmf_err("F2 error, probe failed %d...\n", err);
		goto fail;
	}

	brcmf_dbg(SDIO, "F2 init completed...\n");
	return 0;

fail:
	dev_set_drvdata(&func->dev, NULL);
	dev_set_drvdata(&sdiodev->func1->dev, NULL);
	kfree(sdiodev);
	kfree(bus_if);
	return err;
}

static void brcmf_ops_sdio_remove(struct sdio_func *func)
{
	struct brcmf_bus *bus_if;
	struct brcmf_sdio_dev *sdiodev;

	brcmf_dbg(SDIO, "Enter\n");
	brcmf_dbg(SDIO, "sdio vendor ID: 0x%04x\n", func->vendor);
	brcmf_dbg(SDIO, "sdio device ID: 0x%04x\n", func->device);
	brcmf_dbg(SDIO, "Function: %d\n", func->num);

	bus_if = dev_get_drvdata(&func->dev);
	if (bus_if) {
		sdiodev = bus_if->bus_priv.sdio;

		/* start by unregistering irqs */
		brcmf_sdiod_intr_unregister(sdiodev);

		if (func->num != 1)
			return;

		/* only proceed with rest of cleanup if func 1 */
		brcmf_sdiod_remove(sdiodev);

		dev_set_drvdata(&sdiodev->func1->dev, NULL);
		dev_set_drvdata(&sdiodev->func2->dev, NULL);

		kfree(bus_if);
		kfree(sdiodev);
	}

	brcmf_dbg(SDIO, "Exit\n");
}

void brcmf_sdio_wowl_config(struct device *dev, bool enabled)
{
	struct brcmf_bus *bus_if = dev_get_drvdata(dev);
	struct brcmf_sdio_dev *sdiodev = bus_if->bus_priv.sdio;

	brcmf_dbg(SDIO, "Configuring WOWL, enabled=%d\n", enabled);
	sdiodev->wowl_enabled = enabled;
}

#ifdef CONFIG_PM_SLEEP
static int brcmf_ops_sdio_suspend(struct device *dev)
{
	struct sdio_func *func;
	struct brcmf_bus *bus_if;
	struct brcmf_sdio_dev *sdiodev;
	mmc_pm_flag_t pm_caps, sdio_flags;
	int ret = 0;

	func = container_of(dev, struct sdio_func, dev);
	brcmf_dbg(SDIO, "Enter: F%d\n", func->num);
	if (func->num != 1)
		return 0;


	bus_if = dev_get_drvdata(dev);
	sdiodev = bus_if->bus_priv.sdio;

	pm_caps = sdio_get_host_pm_caps(func);

	if (pm_caps & MMC_PM_KEEP_POWER) {
		/* preserve card power during suspend */
		brcmf_sdiod_freezer_on(sdiodev);
		brcmf_sdio_wd_timer(sdiodev->bus, 0);

		sdio_flags = MMC_PM_KEEP_POWER;
		if (sdiodev->wowl_enabled) {
			if (sdiodev->settings->bus.sdio.oob_irq_supported)
				enable_irq_wake(sdiodev->settings->bus.sdio.oob_irq_nr);
			else
				sdio_flags |= MMC_PM_WAKE_SDIO_IRQ;
		}

		if (sdio_set_host_pm_flags(sdiodev->func1, sdio_flags))
			brcmf_err("Failed to set pm_flags %x\n", sdio_flags);

	} else {
		/* power will be cut so remove device, probe again in resume */
		brcmf_sdiod_intr_unregister(sdiodev);
		ret = brcmf_sdiod_remove(sdiodev);
		if (ret)
			brcmf_err("Failed to remove device on suspend\n");
	}

	return ret;
}

static int brcmf_ops_sdio_resume(struct device *dev)
{
	struct brcmf_bus *bus_if = dev_get_drvdata(dev);
	struct brcmf_sdio_dev *sdiodev = bus_if->bus_priv.sdio;
	struct sdio_func *func = container_of(dev, struct sdio_func, dev);
	mmc_pm_flag_t pm_caps = sdio_get_host_pm_caps(func);
	int ret = 0;

	brcmf_dbg(SDIO, "Enter: F%d\n", func->num);
	if (func->num != 2)
		return 0;

	if (!(pm_caps & MMC_PM_KEEP_POWER)) {
		/* bus was powered off and device removed, probe again */
		ret = brcmf_sdiod_probe(sdiodev);
		if (ret)
			brcmf_err("Failed to probe device on resume\n");
	} else {
		if (sdiodev->wowl_enabled &&
		    sdiodev->settings->bus.sdio.oob_irq_supported)
			disable_irq_wake(sdiodev->settings->bus.sdio.oob_irq_nr);

		brcmf_sdiod_freezer_off(sdiodev);
	}

	return ret;
}

static const struct dev_pm_ops brcmf_sdio_pm_ops = {
	.suspend	= brcmf_ops_sdio_suspend,
	.resume		= brcmf_ops_sdio_resume,
};
#endif	/* CONFIG_PM_SLEEP */

static struct sdio_driver brcmf_sdmmc_driver = {
	.probe = brcmf_ops_sdio_probe,
	.remove = brcmf_ops_sdio_remove,
	.name = KBUILD_MODNAME,
	.id_table = brcmf_sdmmc_ids,
	.drv = {
		.owner = THIS_MODULE,
#ifdef CONFIG_PM_SLEEP
		.pm = &brcmf_sdio_pm_ops,
#endif	/* CONFIG_PM_SLEEP */
		.coredump = brcmf_dev_coredump,
	},
};

int brcmf_sdio_register(void)
{
	return sdio_register_driver(&brcmf_sdmmc_driver);
}

void brcmf_sdio_exit(void)
{
	brcmf_dbg(SDIO, "Enter\n");

	sdio_unregister_driver(&brcmf_sdmmc_driver);
}
<|MERGE_RESOLUTION|>--- conflicted
+++ resolved
@@ -45,10 +45,7 @@
 #define SDIO_FUNC2_BLOCKSIZE		512
 #define SDIO_4373_FUNC2_BLOCKSIZE	256
 #define SDIO_435X_FUNC2_BLOCKSIZE	256
-<<<<<<< HEAD
-=======
 #define SDIO_4329_FUNC2_BLOCKSIZE	128
->>>>>>> 7d2a07b7
 /* Maximum milliseconds to wait for F2 to come up */
 #define SDIO_WAIT_F2RDY	3000
 
@@ -920,14 +917,6 @@
 		f2_blksz = SDIO_4373_FUNC2_BLOCKSIZE;
 		break;
 	case SDIO_DEVICE_ID_BROADCOM_4359:
-<<<<<<< HEAD
-		/* fallthrough */
-	case SDIO_DEVICE_ID_BROADCOM_4354:
-		/* fallthrough */
-	case SDIO_DEVICE_ID_BROADCOM_4356:
-		f2_blksz = SDIO_435X_FUNC2_BLOCKSIZE;
-		break;
-=======
 	case SDIO_DEVICE_ID_BROADCOM_4354:
 	case SDIO_DEVICE_ID_BROADCOM_4356:
 		f2_blksz = SDIO_435X_FUNC2_BLOCKSIZE;
@@ -935,7 +924,6 @@
 	case SDIO_DEVICE_ID_BROADCOM_4329:
 		f2_blksz = SDIO_4329_FUNC2_BLOCKSIZE;
 		break;
->>>>>>> 7d2a07b7
 	default:
 		break;
 	}
