/*
 * Copyright (c) 2010 Broadcom Corporation
 *
 * Permission to use, copy, modify, and/or distribute this software for any
 * purpose with or without fee is hereby granted, provided that the above
 * copyright notice and this permission notice appear in all copies.
 *
 * THE SOFTWARE IS PROVIDED "AS IS" AND THE AUTHOR DISCLAIMS ALL WARRANTIES
 * WITH REGARD TO THIS SOFTWARE INCLUDING ALL IMPLIED WARRANTIES OF
 * MERCHANTABILITY AND FITNESS. IN NO EVENT SHALL THE AUTHOR BE LIABLE FOR ANY
 * SPECIAL, DIRECT, INDIRECT, OR CONSEQUENTIAL DAMAGES OR ANY DAMAGES
 * WHATSOEVER RESULTING FROM LOSS OF USE, DATA OR PROFITS, WHETHER IN AN ACTION
 * OF CONTRACT, NEGLIGENCE OR OTHER TORTIOUS ACTION, ARISING OUT OF OR IN
 * CONNECTION WITH THE USE OR PERFORMANCE OF THIS SOFTWARE.
 */

#include <linux/kernel.h>
#include <linux/string.h>
#include <linux/netdevice.h>
#include <linux/module.h>
#include <linux/firmware.h>
#include <brcmu_wifi.h>
#include <brcmu_utils.h>
#include "core.h"
#include "bus.h"
#include "debug.h"
#include "fwil.h"
#include "fwil_types.h"
#include "tracepoint.h"
#include "common.h"
#include "of.h"
#include "firmware.h"
#include "chip.h"

MODULE_AUTHOR("Broadcom Corporation");
MODULE_DESCRIPTION("Broadcom 802.11 wireless LAN fullmac driver.");
MODULE_LICENSE("Dual BSD/GPL");

#define BRCMF_DEFAULT_SCAN_CHANNEL_TIME	40
#define BRCMF_DEFAULT_SCAN_UNASSOC_TIME	40

/* default boost value for RSSI_DELTA in preferred join selection */
#define BRCMF_JOIN_PREF_RSSI_BOOST	8

#define BRCMF_DEFAULT_TXGLOM_SIZE	32  /* max tx frames in glom chain */

static int brcmf_sdiod_txglomsz = BRCMF_DEFAULT_TXGLOM_SIZE;
module_param_named(txglomsz, brcmf_sdiod_txglomsz, int, 0);
MODULE_PARM_DESC(txglomsz, "Maximum tx packet chain size [SDIO]");

/* Debug level configuration. See debug.h for bits, sysfs modifiable */
int brcmf_msg_level;
module_param_named(debug, brcmf_msg_level, int, S_IRUSR | S_IWUSR);
MODULE_PARM_DESC(debug, "Level of debug output");

static int brcmf_p2p_enable;
module_param_named(p2pon, brcmf_p2p_enable, int, 0);
MODULE_PARM_DESC(p2pon, "Enable legacy p2p management functionality");

static int brcmf_feature_disable;
module_param_named(feature_disable, brcmf_feature_disable, int, 0);
MODULE_PARM_DESC(feature_disable, "Disable features");

static char brcmf_firmware_path[BRCMF_FW_ALTPATH_LEN];
module_param_string(alternative_fw_path, brcmf_firmware_path,
		    BRCMF_FW_ALTPATH_LEN, S_IRUSR);
MODULE_PARM_DESC(alternative_fw_path, "Alternative firmware path");

static int brcmf_fcmode;
module_param_named(fcmode, brcmf_fcmode, int, 0);
MODULE_PARM_DESC(fcmode, "Mode of firmware signalled flow control");

static int brcmf_roamoff;
module_param_named(roamoff, brcmf_roamoff, int, S_IRUSR);
MODULE_PARM_DESC(roamoff, "Do not use internal roaming engine");

static int brcmf_iapp_enable;
module_param_named(iapp, brcmf_iapp_enable, int, 0);
MODULE_PARM_DESC(iapp, "Enable partial support for the obsoleted Inter-Access Point Protocol");

#ifdef DEBUG
/* always succeed brcmf_bus_started() */
static int brcmf_ignore_probe_fail;
module_param_named(ignore_probe_fail, brcmf_ignore_probe_fail, int, 0);
MODULE_PARM_DESC(ignore_probe_fail, "always succeed probe for debugging");
#endif

static struct brcmfmac_platform_data *brcmfmac_pdata;
struct brcmf_mp_global_t brcmf_mp_global;

void brcmf_c_set_joinpref_default(struct brcmf_if *ifp)
{
	struct brcmf_join_pref_params join_pref_params[2];
	int err;

	/* Setup join_pref to select target by RSSI (boost on 5GHz) */
	join_pref_params[0].type = BRCMF_JOIN_PREF_RSSI_DELTA;
	join_pref_params[0].len = 2;
	join_pref_params[0].rssi_gain = BRCMF_JOIN_PREF_RSSI_BOOST;
	join_pref_params[0].band = WLC_BAND_5G;

	join_pref_params[1].type = BRCMF_JOIN_PREF_RSSI;
	join_pref_params[1].len = 2;
	join_pref_params[1].rssi_gain = 0;
	join_pref_params[1].band = 0;
	err = brcmf_fil_iovar_data_set(ifp, "join_pref", join_pref_params,
				       sizeof(join_pref_params));
	if (err)
		brcmf_err("Set join_pref error (%d)\n", err);
}

static int brcmf_c_download(struct brcmf_if *ifp, u16 flag,
			    struct brcmf_dload_data_le *dload_buf,
			    u32 len)
{
	s32 err;

	flag |= (DLOAD_HANDLER_VER << DLOAD_FLAG_VER_SHIFT);
	dload_buf->flag = cpu_to_le16(flag);
	dload_buf->dload_type = cpu_to_le16(DL_TYPE_CLM);
	dload_buf->len = cpu_to_le32(len);
	dload_buf->crc = cpu_to_le32(0);
	len = sizeof(*dload_buf) + len - 1;

	err = brcmf_fil_iovar_data_set(ifp, "clmload", dload_buf, len);

	return err;
}

static int brcmf_c_process_clm_blob(struct brcmf_if *ifp)
{
	struct brcmf_bus *bus = ifp->drvr->bus_if;
	struct brcmf_dload_data_le *chunk_buf;
	const struct firmware *clm = NULL;
	u8 clm_name[BRCMF_FW_NAME_LEN];
	u32 chunk_len;
	u32 datalen;
	u32 cumulative_len;
	u16 dl_flag = DL_BEGIN;
	u32 status;
	s32 err;

	brcmf_dbg(TRACE, "Enter\n");

	memset(clm_name, 0, sizeof(clm_name));
	err = brcmf_bus_get_fwname(bus, ".clm_blob", clm_name);
	if (err) {
		brcmf_err("get CLM blob file name failed (%d)\n", err);
		return err;
	}

	err = firmware_request_nowarn(&clm, clm_name, bus->dev);
	if (err) {
		brcmf_info("no clm_blob available (err=%d), device may have limited channels available\n",
			   err);
		return 0;
	}

	chunk_buf = kzalloc(sizeof(*chunk_buf) + MAX_CHUNK_LEN - 1, GFP_KERNEL);
	if (!chunk_buf) {
		err = -ENOMEM;
		goto done;
	}

	datalen = clm->size;
	cumulative_len = 0;
	do {
		if (datalen > MAX_CHUNK_LEN) {
			chunk_len = MAX_CHUNK_LEN;
		} else {
			chunk_len = datalen;
			dl_flag |= DL_END;
		}
		memcpy(chunk_buf->data, clm->data + cumulative_len, chunk_len);

		err = brcmf_c_download(ifp, dl_flag, chunk_buf, chunk_len);

		dl_flag &= ~DL_BEGIN;

		cumulative_len += chunk_len;
		datalen -= chunk_len;
	} while ((datalen > 0) && (err == 0));

	if (err) {
		brcmf_err("clmload (%zu byte file) failed (%d); ",
			  clm->size, err);
		/* Retrieve clmload_status and print */
		err = brcmf_fil_iovar_int_get(ifp, "clmload_status", &status);
		if (err)
			brcmf_err("get clmload_status failed (%d)\n", err);
		else
			brcmf_dbg(INFO, "clmload_status=%d\n", status);
		err = -EIO;
	}

	kfree(chunk_buf);
done:
	release_firmware(clm);
	return err;
}

int brcmf_c_preinit_dcmds(struct brcmf_if *ifp)
{
	s8 eventmask[BRCMF_EVENTING_MASK_LEN];
	u8 buf[BRCMF_DCMD_SMLEN];
	struct brcmf_bus *bus;
	struct brcmf_rev_info_le revinfo;
	struct brcmf_rev_info *ri;
	char *clmver;
	char *ptr;
	s32 err;

	/* retreive mac address */
	err = brcmf_fil_iovar_data_get(ifp, "cur_etheraddr", ifp->mac_addr,
				       sizeof(ifp->mac_addr));
	if (err < 0) {
		brcmf_err("Retreiving cur_etheraddr failed, %d\n", err);
		goto done;
	}
	memcpy(ifp->drvr->wiphy->perm_addr, ifp->drvr->mac, ETH_ALEN);
	memcpy(ifp->drvr->mac, ifp->mac_addr, sizeof(ifp->drvr->mac));

	bus = ifp->drvr->bus_if;
	ri = &ifp->drvr->revinfo;

	err = brcmf_fil_cmd_data_get(ifp, BRCMF_C_GET_REVINFO,
				     &revinfo, sizeof(revinfo));
	if (err < 0) {
		brcmf_err("retrieving revision info failed, %d\n", err);
		strlcpy(ri->chipname, "UNKNOWN", sizeof(ri->chipname));
	} else {
		ri->vendorid = le32_to_cpu(revinfo.vendorid);
		ri->deviceid = le32_to_cpu(revinfo.deviceid);
		ri->radiorev = le32_to_cpu(revinfo.radiorev);
		ri->corerev = le32_to_cpu(revinfo.corerev);
		ri->boardid = le32_to_cpu(revinfo.boardid);
		ri->boardvendor = le32_to_cpu(revinfo.boardvendor);
		ri->boardrev = le32_to_cpu(revinfo.boardrev);
		ri->driverrev = le32_to_cpu(revinfo.driverrev);
		ri->ucoderev = le32_to_cpu(revinfo.ucoderev);
		ri->bus = le32_to_cpu(revinfo.bus);
		ri->phytype = le32_to_cpu(revinfo.phytype);
		ri->phyrev = le32_to_cpu(revinfo.phyrev);
		ri->anarev = le32_to_cpu(revinfo.anarev);
		ri->chippkg = le32_to_cpu(revinfo.chippkg);
		ri->nvramrev = le32_to_cpu(revinfo.nvramrev);

		/* use revinfo if not known yet */
		if (!bus->chip) {
			bus->chip = le32_to_cpu(revinfo.chipnum);
			bus->chiprev = le32_to_cpu(revinfo.chiprev);
		}
	}
	ri->result = err;

	if (bus->chip)
		brcmf_chip_name(bus->chip, bus->chiprev,
				ri->chipname, sizeof(ri->chipname));

	/* Do any CLM downloading */
	err = brcmf_c_process_clm_blob(ifp);
	if (err < 0) {
		brcmf_err("download CLM blob file failed, %d\n", err);
		goto done;
	}

	/* query for 'ver' to get version info from firmware */
	memset(buf, 0, sizeof(buf));
	strcpy(buf, "ver");
	err = brcmf_fil_iovar_data_get(ifp, "ver", buf, sizeof(buf));
	if (err < 0) {
		brcmf_err("Retreiving version information failed, %d\n",
			  err);
		goto done;
	}
	ptr = (char *)buf;
	strsep(&ptr, "\n");

	/* Print fw version info */
	brcmf_info("Firmware: %s %s\n", ri->chipname, buf);

	/* locate firmware version number for ethtool */
	ptr = strrchr(buf, ' ') + 1;
	strlcpy(ifp->drvr->fwver, ptr, sizeof(ifp->drvr->fwver));

	/* Query for 'clmver' to get CLM version info from firmware */
	memset(buf, 0, sizeof(buf));
	err = brcmf_fil_iovar_data_get(ifp, "clmver", buf, sizeof(buf));
	if (err) {
		brcmf_dbg(TRACE, "retrieving clmver failed, %d\n", err);
	} else {
		clmver = (char *)buf;
		/* store CLM version for adding it to revinfo debugfs file */
		memcpy(ifp->drvr->clmver, clmver, sizeof(ifp->drvr->clmver));

		/* Replace all newline/linefeed characters with space
		 * character
		 */
<<<<<<< HEAD
		ptr = clmver;
		while ((ptr = strnchr(ptr, '\n', sizeof(buf))) != NULL)
			*ptr = ' ';
=======
		strreplace(clmver, '\n', ' ');
>>>>>>> 17d93760

		brcmf_dbg(INFO, "CLM version = %s\n", clmver);
	}

	/* set mpc */
	err = brcmf_fil_iovar_int_set(ifp, "mpc", 1);
	if (err) {
		brcmf_err("failed setting mpc\n");
		goto done;
	}

	brcmf_c_set_joinpref_default(ifp);

	/* Setup event_msgs, enable E_IF */
	err = brcmf_fil_iovar_data_get(ifp, "event_msgs", eventmask,
				       BRCMF_EVENTING_MASK_LEN);
	if (err) {
		brcmf_err("Get event_msgs error (%d)\n", err);
		goto done;
	}
	setbit(eventmask, BRCMF_E_IF);
	err = brcmf_fil_iovar_data_set(ifp, "event_msgs", eventmask,
				       BRCMF_EVENTING_MASK_LEN);
	if (err) {
		brcmf_err("Set event_msgs error (%d)\n", err);
		goto done;
	}

	/* Setup default scan channel time */
	err = brcmf_fil_cmd_int_set(ifp, BRCMF_C_SET_SCAN_CHANNEL_TIME,
				    BRCMF_DEFAULT_SCAN_CHANNEL_TIME);
	if (err) {
		brcmf_err("BRCMF_C_SET_SCAN_CHANNEL_TIME error (%d)\n",
			  err);
		goto done;
	}

	/* Setup default scan unassoc time */
	err = brcmf_fil_cmd_int_set(ifp, BRCMF_C_SET_SCAN_UNASSOC_TIME,
				    BRCMF_DEFAULT_SCAN_UNASSOC_TIME);
	if (err) {
		brcmf_err("BRCMF_C_SET_SCAN_UNASSOC_TIME error (%d)\n",
			  err);
		goto done;
	}

	/* Enable tx beamforming, errors can be ignored (not supported) */
	(void)brcmf_fil_iovar_int_set(ifp, "txbf", 1);
done:
	return err;
}

#ifndef CONFIG_BRCM_TRACING
void __brcmf_err(const char *func, const char *fmt, ...)
{
	struct va_format vaf;
	va_list args;

	va_start(args, fmt);

	vaf.fmt = fmt;
	vaf.va = &args;
	pr_err("%s: %pV", func, &vaf);

	va_end(args);
}
#endif

#if defined(CONFIG_BRCM_TRACING) || defined(CONFIG_BRCMDBG)
void __brcmf_dbg(u32 level, const char *func, const char *fmt, ...)
{
	struct va_format vaf = {
		.fmt = fmt,
	};
	va_list args;

	va_start(args, fmt);
	vaf.va = &args;
	if (brcmf_msg_level & level)
		pr_debug("%s %pV", func, &vaf);
	trace_brcmf_dbg(level, func, &vaf);
	va_end(args);
}
#endif

static void brcmf_mp_attach(void)
{
	/* If module param firmware path is set then this will always be used,
	 * if not set then if available use the platform data version. To make
	 * sure it gets initialized at all, always copy the module param version
	 */
	strlcpy(brcmf_mp_global.firmware_path, brcmf_firmware_path,
		BRCMF_FW_ALTPATH_LEN);
	if ((brcmfmac_pdata) && (brcmfmac_pdata->fw_alternative_path) &&
	    (brcmf_mp_global.firmware_path[0] == '\0')) {
		strlcpy(brcmf_mp_global.firmware_path,
			brcmfmac_pdata->fw_alternative_path,
			BRCMF_FW_ALTPATH_LEN);
	}
}

struct brcmf_mp_device *brcmf_get_module_param(struct device *dev,
					       enum brcmf_bus_type bus_type,
					       u32 chip, u32 chiprev)
{
	struct brcmf_mp_device *settings;
	struct brcmfmac_pd_device *device_pd;
	bool found;
	int i;

	brcmf_dbg(INFO, "Enter, bus=%d, chip=%d, rev=%d\n", bus_type, chip,
		  chiprev);
	settings = kzalloc(sizeof(*settings), GFP_ATOMIC);
	if (!settings)
		return NULL;

	/* start by using the module paramaters */
	settings->p2p_enable = !!brcmf_p2p_enable;
	settings->feature_disable = brcmf_feature_disable;
	settings->fcmode = brcmf_fcmode;
	settings->roamoff = !!brcmf_roamoff;
	settings->iapp = !!brcmf_iapp_enable;
#ifdef DEBUG
	settings->ignore_probe_fail = !!brcmf_ignore_probe_fail;
#endif

	if (bus_type == BRCMF_BUSTYPE_SDIO)
		settings->bus.sdio.txglomsz = brcmf_sdiod_txglomsz;

	/* See if there is any device specific platform data configured */
	found = false;
	if (brcmfmac_pdata) {
		for (i = 0; i < brcmfmac_pdata->device_count; i++) {
			device_pd = &brcmfmac_pdata->devices[i];
			if ((device_pd->bus_type == bus_type) &&
			    (device_pd->id == chip) &&
			    ((device_pd->rev == chiprev) ||
			     (device_pd->rev == -1))) {
				brcmf_dbg(INFO, "Platform data for device found\n");
				settings->country_codes =
						device_pd->country_codes;
				if (device_pd->bus_type == BRCMF_BUSTYPE_SDIO)
					memcpy(&settings->bus.sdio,
					       &device_pd->bus.sdio,
					       sizeof(settings->bus.sdio));
				found = true;
				break;
			}
		}
	}
	if (!found) {
		/* No platform data for this device, try OF and DMI data */
		brcmf_dmi_probe(settings, chip, chiprev);
		brcmf_of_probe(dev, bus_type, settings);
	}
	return settings;
}

void brcmf_release_module_param(struct brcmf_mp_device *module_param)
{
	kfree(module_param);
}

static int __init brcmf_common_pd_probe(struct platform_device *pdev)
{
	brcmf_dbg(INFO, "Enter\n");

	brcmfmac_pdata = dev_get_platdata(&pdev->dev);

	if (brcmfmac_pdata->power_on)
		brcmfmac_pdata->power_on();

	return 0;
}

static int brcmf_common_pd_remove(struct platform_device *pdev)
{
	brcmf_dbg(INFO, "Enter\n");

	if (brcmfmac_pdata->power_off)
		brcmfmac_pdata->power_off();

	return 0;
}

static struct platform_driver brcmf_pd = {
	.remove		= brcmf_common_pd_remove,
	.driver		= {
		.name	= BRCMFMAC_PDATA_NAME,
	}
};

static int __init brcmfmac_module_init(void)
{
	int err;

	/* Get the platform data (if available) for our devices */
	err = platform_driver_probe(&brcmf_pd, brcmf_common_pd_probe);
	if (err == -ENODEV)
		brcmf_dbg(INFO, "No platform data available.\n");

	/* Initialize global module paramaters */
	brcmf_mp_attach();

	/* Continue the initialization by registering the different busses */
	err = brcmf_core_init();
	if (err) {
		if (brcmfmac_pdata)
			platform_driver_unregister(&brcmf_pd);
	}

	return err;
}

static void __exit brcmfmac_module_exit(void)
{
	brcmf_core_exit();
	if (brcmfmac_pdata)
		platform_driver_unregister(&brcmf_pd);
}

module_init(brcmfmac_module_init);
module_exit(brcmfmac_module_exit);
<|MERGE_RESOLUTION|>--- conflicted
+++ resolved
@@ -296,13 +296,7 @@
 		/* Replace all newline/linefeed characters with space
 		 * character
 		 */
-<<<<<<< HEAD
-		ptr = clmver;
-		while ((ptr = strnchr(ptr, '\n', sizeof(buf))) != NULL)
-			*ptr = ' ';
-=======
 		strreplace(clmver, '\n', ' ');
->>>>>>> 17d93760
 
 		brcmf_dbg(INFO, "CLM version = %s\n", clmver);
 	}
