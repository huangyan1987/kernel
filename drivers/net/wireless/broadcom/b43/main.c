--- conflicted
+++ resolved
@@ -2163,20 +2163,12 @@
 static void b43_print_fw_helptext(struct b43_wl *wl, bool error)
 {
 	const char text[] =
-<<<<<<< HEAD
 		"Please open a terminal and enter the command " \
 		"\"sudo /usr/sbin/install_bcm43xx_firmware\" to download " \
 		"the correct firmware for this driver version. " \
 		"For an off-line installation, go to " \
-		"http://en.opensuse.org/HCL/Network_Adapters_(Wireless)/" \
-		"Broadcom_BCM43xx and follow the instructions in the " \
-		"\"Installing firmware from RPM packages\" section.\n";
-=======
-		"You must go to " \
-		"https://wireless.wiki.kernel.org/en/users/Drivers/b43#devicefirmware " \
-		"and download the correct firmware for this driver version. " \
-		"Please carefully read all instructions on this website.\n";
->>>>>>> 9123e3a7
+		"https://en.opensuse.org/HCL:Network_(Wireless)#Broadcom" \
+		" and follow the instructions above the table.\n";
 
 	if (error)
 		b43err(wl, text);
