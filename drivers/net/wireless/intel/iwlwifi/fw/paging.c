/******************************************************************************
 *
 * This file is provided under a dual BSD/GPLv2 license.  When using or
 * redistributing this file, you may do so under either license.
 *
 * GPL LICENSE SUMMARY
 *
 * Copyright(c) 2012 - 2014 Intel Corporation. All rights reserved.
 * Copyright(c) 2013 - 2015 Intel Mobile Communications GmbH
 * Copyright(c) 2016 - 2017 Intel Deutschland GmbH
 * Copyright(c) 2018        Intel Corporation
 *
 * This program is free software; you can redistribute it and/or modify
 * it under the terms of version 2 of the GNU General Public License as
 * published by the Free Software Foundation.
 *
 * This program is distributed in the hope that it will be useful, but
 * WITHOUT ANY WARRANTY; without even the implied warranty of
 * MERCHANTABILITY or FITNESS FOR A PARTICULAR PURPOSE.  See the GNU
 * General Public License for more details.
 *
 * The full GNU General Public License is included in this distribution
 * in the file called COPYING.
 *
 * Contact Information:
 *  Intel Linux Wireless <linuxwifi@intel.com>
 * Intel Corporation, 5200 N.E. Elam Young Parkway, Hillsboro, OR 97124-6497
 *
 * BSD LICENSE
 *
 * Copyright(c) 2012 - 2014 Intel Corporation. All rights reserved.
 * Copyright(c) 2013 - 2015 Intel Mobile Communications GmbH
 * Copyright(c) 2016 - 2017 Intel Deutschland GmbH
 * Copyright(c) 2018        Intel Corporation
 * All rights reserved.
 *
 * Redistribution and use in source and binary forms, with or without
 * modification, are permitted provided that the following conditions
 * are met:
 *
 *  * Redistributions of source code must retain the above copyright
 *    notice, this list of conditions and the following disclaimer.
 *  * Redistributions in binary form must reproduce the above copyright
 *    notice, this list of conditions and the following disclaimer in
 *    the documentation and/or other materials provided with the
 *    distribution.
 *  * Neither the name Intel Corporation nor the names of its
 *    contributors may be used to endorse or promote products derived
 *    from this software without specific prior written permission.
 *
 * THIS SOFTWARE IS PROVIDED BY THE COPYRIGHT HOLDERS AND CONTRIBUTORS
 * "AS IS" AND ANY EXPRESS OR IMPLIED WARRANTIES, INCLUDING, BUT NOT
 * LIMITED TO, THE IMPLIED WARRANTIES OF MERCHANTABILITY AND FITNESS FOR
 * A PARTICULAR PURPOSE ARE DISCLAIMED. IN NO EVENT SHALL THE COPYRIGHT
 * OWNER OR CONTRIBUTORS BE LIABLE FOR ANY DIRECT, INDIRECT, INCIDENTAL,
 * SPECIAL, EXEMPLARY, OR CONSEQUENTIAL DAMAGES (INCLUDING, BUT NOT
 * LIMITED TO, PROCUREMENT OF SUBSTITUTE GOODS OR SERVICES; LOSS OF USE,
 * DATA, OR PROFITS; OR BUSINESS INTERRUPTION) HOWEVER CAUSED AND ON ANY
 * THEORY OF LIABILITY, WHETHER IN CONTRACT, STRICT LIABILITY, OR TORT
 * (INCLUDING NEGLIGENCE OR OTHERWISE) ARISING IN ANY WAY OUT OF THE USE
 * OF THIS SOFTWARE, EVEN IF ADVISED OF THE POSSIBILITY OF SUCH DAMAGE.
 *
 *****************************************************************************/
#include "iwl-drv.h"
#include "runtime.h"
#include "fw/api/commands.h"

void iwl_free_fw_paging(struct iwl_fw_runtime *fwrt)
{
	int i;

	if (!fwrt->fw_paging_db[0].fw_paging_block)
		return;

	for (i = 0; i < NUM_OF_FW_PAGING_BLOCKS; i++) {
		struct iwl_fw_paging *paging = &fwrt->fw_paging_db[i];

		if (!paging->fw_paging_block) {
			IWL_DEBUG_FW(fwrt,
				     "Paging: block %d already freed, continue to next page\n",
				     i);

			continue;
		}
		dma_unmap_page(fwrt->trans->dev, paging->fw_paging_phys,
			       paging->fw_paging_size, DMA_BIDIRECTIONAL);

		__free_pages(paging->fw_paging_block,
			     get_order(paging->fw_paging_size));
		paging->fw_paging_block = NULL;
	}

	memset(fwrt->fw_paging_db, 0, sizeof(fwrt->fw_paging_db));
}
IWL_EXPORT_SYMBOL(iwl_free_fw_paging);

static int iwl_alloc_fw_paging_mem(struct iwl_fw_runtime *fwrt,
				   const struct fw_img *image)
{
	struct page *block;
	dma_addr_t phys = 0;
	int blk_idx, order, num_of_pages, size;

	if (fwrt->fw_paging_db[0].fw_paging_block)
		return 0;

	/* ensure BLOCK_2_EXP_SIZE is power of 2 of PAGING_BLOCK_SIZE */
	BUILD_BUG_ON(BIT(BLOCK_2_EXP_SIZE) != PAGING_BLOCK_SIZE);

	num_of_pages = image->paging_mem_size / FW_PAGING_SIZE;
	fwrt->num_of_paging_blk =
		DIV_ROUND_UP(num_of_pages, NUM_OF_PAGE_PER_GROUP);
	fwrt->num_of_pages_in_last_blk =
		num_of_pages -
		NUM_OF_PAGE_PER_GROUP * (fwrt->num_of_paging_blk - 1);

	IWL_DEBUG_FW(fwrt,
		     "Paging: allocating mem for %d paging blocks, each block holds 8 pages, last block holds %d pages\n",
		     fwrt->num_of_paging_blk,
		     fwrt->num_of_pages_in_last_blk);

	/*
	 * Allocate CSS and paging blocks in dram.
	 */
	for (blk_idx = 0; blk_idx < fwrt->num_of_paging_blk + 1; blk_idx++) {
		/* For CSS allocate 4KB, for others PAGING_BLOCK_SIZE (32K) */
		size = blk_idx ? PAGING_BLOCK_SIZE : FW_PAGING_SIZE;
		order = get_order(size);
		block = alloc_pages(GFP_KERNEL, order);
		if (!block) {
			/* free all the previous pages since we failed */
			iwl_free_fw_paging(fwrt);
			return -ENOMEM;
		}

		fwrt->fw_paging_db[blk_idx].fw_paging_block = block;
		fwrt->fw_paging_db[blk_idx].fw_paging_size = size;

		phys = dma_map_page(fwrt->trans->dev, block, 0,
				    PAGE_SIZE << order,
				    DMA_BIDIRECTIONAL);
		if (dma_mapping_error(fwrt->trans->dev, phys)) {
			/*
			 * free the previous pages and the current one
			 * since we failed to map_page.
			 */
			iwl_free_fw_paging(fwrt);
			return -ENOMEM;
		}
		fwrt->fw_paging_db[blk_idx].fw_paging_phys = phys;

		if (!blk_idx)
			IWL_DEBUG_FW(fwrt,
				     "Paging: allocated 4K(CSS) bytes (order %d) for firmware paging.\n",
				     order);
		else
			IWL_DEBUG_FW(fwrt,
				     "Paging: allocated 32K bytes (order %d) for firmware paging.\n",
				     order);
	}

	return 0;
}

static int iwl_fill_paging_mem(struct iwl_fw_runtime *fwrt,
			       const struct fw_img *image)
{
	int sec_idx, idx, ret;
	u32 offset = 0;

	/*
	 * find where is the paging image start point:
	 * if CPU2 exist and it's in paging format, then the image looks like:
	 * CPU1 sections (2 or more)
	 * CPU1_CPU2_SEPARATOR_SECTION delimiter - separate between CPU1 to CPU2
	 * CPU2 sections (not paged)
	 * PAGING_SEPARATOR_SECTION delimiter - separate between CPU2
	 * non paged to CPU2 paging sec
	 * CPU2 paging CSS
	 * CPU2 paging image (including instruction and data)
	 */
	for (sec_idx = 0; sec_idx < image->num_sec; sec_idx++) {
		if (image->sec[sec_idx].offset == PAGING_SEPARATOR_SECTION) {
			sec_idx++;
			break;
		}
	}

	/*
	 * If paging is enabled there should be at least 2 more sections left
	 * (one for CSS and one for Paging data)
	 */
	if (sec_idx >= image->num_sec - 1) {
		IWL_ERR(fwrt, "Paging: Missing CSS and/or paging sections\n");
		ret = -EINVAL;
		goto err;
	}

	/* copy the CSS block to the dram */
	IWL_DEBUG_FW(fwrt, "Paging: load paging CSS to FW, sec = %d\n",
		     sec_idx);

	if (image->sec[sec_idx].len > fwrt->fw_paging_db[0].fw_paging_size) {
		IWL_ERR(fwrt, "CSS block is larger than paging size\n");
		ret = -EINVAL;
		goto err;
	}

	memcpy(page_address(fwrt->fw_paging_db[0].fw_paging_block),
	       image->sec[sec_idx].data,
	       image->sec[sec_idx].len);
	dma_sync_single_for_device(fwrt->trans->dev,
				   fwrt->fw_paging_db[0].fw_paging_phys,
				   fwrt->fw_paging_db[0].fw_paging_size,
				   DMA_BIDIRECTIONAL);

	IWL_DEBUG_FW(fwrt,
		     "Paging: copied %d CSS bytes to first block\n",
		     fwrt->fw_paging_db[0].fw_paging_size);

	sec_idx++;

	/*
	 * Copy the paging blocks to the dram.  The loop index starts
	 * from 1 since the CSS block (index 0) was already copied to
	 * dram.  We use num_of_paging_blk + 1 to account for that.
	 */
	for (idx = 1; idx < fwrt->num_of_paging_blk + 1; idx++) {
		struct iwl_fw_paging *block = &fwrt->fw_paging_db[idx];
		int remaining = image->sec[sec_idx].len - offset;
		int len = block->fw_paging_size;

		/*
		 * For the last block, we copy all that is remaining,
		 * for all other blocks, we copy fw_paging_size at a
		 * time. */
		if (idx == fwrt->num_of_paging_blk) {
			len = remaining;
			if (remaining !=
			    fwrt->num_of_pages_in_last_blk * FW_PAGING_SIZE) {
				IWL_ERR(fwrt,
					"Paging: last block contains more data than expected %d\n",
					remaining);
				ret = -EINVAL;
				goto err;
			}
		} else if (block->fw_paging_size > remaining) {
			IWL_ERR(fwrt,
				"Paging: not enough data in other in block %d (%d)\n",
				idx, remaining);
			ret = -EINVAL;
			goto err;
		}

		if (block->fw_paging_size > image->sec[sec_idx].len - offset) {
			IWL_ERR(fwrt,
				"Paging: paging size is larger than remaining data in block %d\n",
				idx);
			ret = -EINVAL;
			goto err;
		}

		memcpy(page_address(block->fw_paging_block),
		       image->sec[sec_idx].data + offset, len);
		dma_sync_single_for_device(fwrt->trans->dev,
					   block->fw_paging_phys,
					   block->fw_paging_size,
					   DMA_BIDIRECTIONAL);

		IWL_DEBUG_FW(fwrt,
			     "Paging: copied %d paging bytes to block %d\n",
<<<<<<< HEAD
			     block->fw_paging_size, idx);

		offset += block->fw_paging_size;

		if (offset > image->sec[sec_idx].len) {
			IWL_ERR(fwrt,
				"Paging: offset goes over section size\n");
			ret = -EINVAL;
			goto err;
		}
	}

	/* copy the last paging block */
	if (fwrt->num_of_pages_in_last_blk > 0) {
		struct iwl_fw_paging *block = &fwrt->fw_paging_db[idx];

		if (image->sec[sec_idx].len - offset > block->fw_paging_size) {
			IWL_ERR(fwrt,
				"Paging: last block is larger than paging size\n");
			ret = -EINVAL;
			goto err;
		}

		memcpy(page_address(block->fw_paging_block),
		       image->sec[sec_idx].data + offset,
		       image->sec[sec_idx].len - offset);
		dma_sync_single_for_device(fwrt->trans->dev,
					   block->fw_paging_phys,
					   block->fw_paging_size,
					   DMA_BIDIRECTIONAL);

		IWL_DEBUG_FW(fwrt,
			     "Paging: copied %d pages in the last block %d\n",
			     fwrt->num_of_pages_in_last_blk, idx);
=======
			     len, idx);

		offset += block->fw_paging_size;
>>>>>>> 22cb595e
	}

	return 0;

err:
	iwl_free_fw_paging(fwrt);
	return ret;
}

static int iwl_save_fw_paging(struct iwl_fw_runtime *fwrt,
			      const struct fw_img *fw)
{
	int ret;

	ret = iwl_alloc_fw_paging_mem(fwrt, fw);
	if (ret)
		return ret;

	return iwl_fill_paging_mem(fwrt, fw);
}

/* send paging cmd to FW in case CPU2 has paging image */
static int iwl_send_paging_cmd(struct iwl_fw_runtime *fwrt,
			       const struct fw_img *fw)
{
	struct iwl_fw_paging_cmd paging_cmd = {
		.flags = cpu_to_le32(PAGING_CMD_IS_SECURED |
				     PAGING_CMD_IS_ENABLED |
				     (fwrt->num_of_pages_in_last_blk <<
				      PAGING_CMD_NUM_OF_PAGES_IN_LAST_GRP_POS)),
		.block_size = cpu_to_le32(BLOCK_2_EXP_SIZE),
		.block_num = cpu_to_le32(fwrt->num_of_paging_blk),
	};
	struct iwl_host_cmd hcmd = {
		.id = iwl_cmd_id(FW_PAGING_BLOCK_CMD, IWL_ALWAYS_LONG_GROUP, 0),
		.len = { sizeof(paging_cmd), },
		.data = { &paging_cmd, },
	};
	int blk_idx;

	/* loop for for all paging blocks + CSS block */
	for (blk_idx = 0; blk_idx < fwrt->num_of_paging_blk + 1; blk_idx++) {
		dma_addr_t addr = fwrt->fw_paging_db[blk_idx].fw_paging_phys;
		__le32 phy_addr;

		addr = addr >> PAGE_2_EXP_SIZE;
		phy_addr = cpu_to_le32(addr);
		paging_cmd.device_phy_addr[blk_idx] = phy_addr;
	}

	return iwl_trans_send_cmd(fwrt->trans, &hcmd);
}

int iwl_init_paging(struct iwl_fw_runtime *fwrt, enum iwl_ucode_type type)
{
	const struct fw_img *fw = &fwrt->fw->img[type];
	int ret;

	if (fwrt->trans->cfg->gen2)
		return 0;

	/*
	 * Configure and operate fw paging mechanism.
	 * The driver configures the paging flow only once.
	 * The CPU2 paging image is included in the IWL_UCODE_INIT image.
	 */
	if (!fw->paging_mem_size)
		return 0;

	ret = iwl_save_fw_paging(fwrt, fw);
	if (ret) {
		IWL_ERR(fwrt, "failed to save the FW paging image\n");
		return ret;
	}

	ret = iwl_send_paging_cmd(fwrt, fw);
	if (ret) {
		IWL_ERR(fwrt, "failed to send the paging cmd\n");
		iwl_free_fw_paging(fwrt);
		return ret;
	}

	return 0;
}
IWL_EXPORT_SYMBOL(iwl_init_paging);<|MERGE_RESOLUTION|>--- conflicted
+++ resolved
@@ -252,14 +252,6 @@
 			goto err;
 		}
 
-		if (block->fw_paging_size > image->sec[sec_idx].len - offset) {
-			IWL_ERR(fwrt,
-				"Paging: paging size is larger than remaining data in block %d\n",
-				idx);
-			ret = -EINVAL;
-			goto err;
-		}
-
 		memcpy(page_address(block->fw_paging_block),
 		       image->sec[sec_idx].data + offset, len);
 		dma_sync_single_for_device(fwrt->trans->dev,
@@ -269,46 +261,9 @@
 
 		IWL_DEBUG_FW(fwrt,
 			     "Paging: copied %d paging bytes to block %d\n",
-<<<<<<< HEAD
-			     block->fw_paging_size, idx);
+			     len, idx);
 
 		offset += block->fw_paging_size;
-
-		if (offset > image->sec[sec_idx].len) {
-			IWL_ERR(fwrt,
-				"Paging: offset goes over section size\n");
-			ret = -EINVAL;
-			goto err;
-		}
-	}
-
-	/* copy the last paging block */
-	if (fwrt->num_of_pages_in_last_blk > 0) {
-		struct iwl_fw_paging *block = &fwrt->fw_paging_db[idx];
-
-		if (image->sec[sec_idx].len - offset > block->fw_paging_size) {
-			IWL_ERR(fwrt,
-				"Paging: last block is larger than paging size\n");
-			ret = -EINVAL;
-			goto err;
-		}
-
-		memcpy(page_address(block->fw_paging_block),
-		       image->sec[sec_idx].data + offset,
-		       image->sec[sec_idx].len - offset);
-		dma_sync_single_for_device(fwrt->trans->dev,
-					   block->fw_paging_phys,
-					   block->fw_paging_size,
-					   DMA_BIDIRECTIONAL);
-
-		IWL_DEBUG_FW(fwrt,
-			     "Paging: copied %d pages in the last block %d\n",
-			     fwrt->num_of_pages_in_last_blk, idx);
-=======
-			     len, idx);
-
-		offset += block->fw_paging_size;
->>>>>>> 22cb595e
 	}
 
 	return 0;
