--- conflicted
+++ resolved
@@ -6,11 +6,7 @@
  * GPL LICENSE SUMMARY
  *
  * Copyright(c) 2017        Intel Deutschland GmbH
-<<<<<<< HEAD
- * Copyright(c) 2018 - 2020 Intel Corporation
-=======
  * Copyright(c) 2018 - 2021 Intel Corporation
->>>>>>> 70dbbf7a
  *
  * This program is free software; you can redistribute it and/or modify
  * it under the terms of version 2 of the GNU General Public License as
