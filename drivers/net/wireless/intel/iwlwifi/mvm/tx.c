--- conflicted
+++ resolved
@@ -536,7 +536,6 @@
 			struct iwl_tx_cmd_gen2 *cmd = (void *)dev_cmd->payload;
 
 			cmd->offload_assist |= cpu_to_le16(offload_assist);
-<<<<<<< HEAD
 
 			/* Total # bytes to be transmitted */
 			cmd->len = cpu_to_le16((u16)skb->len);
@@ -544,15 +543,6 @@
 			/* Copy MAC header from skb into command buffer */
 			memcpy(cmd->hdr, hdr, hdrlen);
 
-=======
-
-			/* Total # bytes to be transmitted */
-			cmd->len = cpu_to_le16((u16)skb->len);
-
-			/* Copy MAC header from skb into command buffer */
-			memcpy(cmd->hdr, hdr, hdrlen);
-
->>>>>>> 17d93760
 			cmd->flags = cpu_to_le32(flags);
 			cmd->rate_n_flags = cpu_to_le32(rate_n_flags);
 		}
@@ -788,8 +778,6 @@
 	return 0;
 }
 
-<<<<<<< HEAD
-=======
 static unsigned int iwl_mvm_max_amsdu_size(struct iwl_mvm *mvm,
 					   struct ieee80211_sta *sta,
 					   unsigned int tid)
@@ -820,7 +808,6 @@
 		     mvm->fwrt.smem_cfg.lmac[lmac].txfifo_size[txf] - 256);
 }
 
->>>>>>> 17d93760
 static int iwl_mvm_tx_tso(struct iwl_mvm *mvm, struct sk_buff *skb,
 			  struct ieee80211_tx_info *info,
 			  struct ieee80211_sta *sta,
@@ -833,11 +820,7 @@
 	u16 snap_ip_tcp, pad;
 	unsigned int dbg_max_amsdu_len;
 	netdev_features_t netdev_flags = NETIF_F_CSUM_MASK | NETIF_F_SG;
-<<<<<<< HEAD
-	u8 tid, txf;
-=======
 	u8 tid;
->>>>>>> 17d93760
 
 	snap_ip_tcp = 8 + skb_transport_header(skb) - skb_network_header(skb) +
 		tcp_hdrlen(skb);
@@ -871,15 +854,6 @@
 	if (info->flags & IEEE80211_TX_CTL_AMPDU &&
 	    !mvmsta->tid_data[tid].amsdu_in_ampdu_allowed)
 		return iwl_mvm_tx_tso_segment(skb, 1, netdev_flags, mpdus_skb);
-<<<<<<< HEAD
-
-	if (iwl_mvm_vif_low_latency(iwl_mvm_vif_from_mac80211(mvmsta->vif)) ||
-	    !(mvmsta->amsdu_enabled & BIT(tid)))
-		return iwl_mvm_tx_tso_segment(skb, 1, netdev_flags, mpdus_skb);
-
-	max_amsdu_len = mvmsta->max_amsdu_len;
-=======
->>>>>>> 17d93760
 
 	if (iwl_mvm_vif_low_latency(iwl_mvm_vif_from_mac80211(mvmsta->vif)) ||
 	    !(mvmsta->amsdu_enabled & BIT(tid)))
