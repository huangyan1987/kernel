--- conflicted
+++ resolved
@@ -42,12 +42,9 @@
 #define IWL_SCAN_ADWELL_N_APS_GO_FRIENDLY 10
 /* adaptive dwell number of APs override for social channels */
 #define IWL_SCAN_ADWELL_N_APS_SOCIAL_CHS 2
-<<<<<<< HEAD
-=======
 
 /* minimal number of 2GHz and 5GHz channels in the regular scan request */
 #define IWL_MVM_6GHZ_PASSIVE_SCAN_MIN_CHANS 4
->>>>>>> 7d2a07b7
 
 struct iwl_mvm_scan_timing_params {
 	u32 suspend_time;
@@ -97,13 +94,10 @@
 	int n_scan_plans;
 	struct cfg80211_sched_scan_plan *scan_plans;
 	bool iter_notif;
-<<<<<<< HEAD
-=======
 	struct cfg80211_scan_6ghz_params *scan_6ghz_params;
 	u32 n_6ghz_params;
 	bool scan_6ghz;
 	bool enable_6ghz_passive;
->>>>>>> 7d2a07b7
 };
 
 static inline void *iwl_mvm_get_scan_req_umac_data(struct iwl_mvm *mvm)
@@ -560,21 +554,12 @@
 	cmd.data[0] = blocklist;
 	cmd.len[0] = sizeof(*blocklist) * blocklist_len;
 	cmd.data[1] = profile_cfg_v1;
-<<<<<<< HEAD
 
 	/* if max_profile is MAX_PROFILES_V2, we have the new API */
 	if (max_profiles == IWL_SCAN_MAX_PROFILES_V2) {
 		struct iwl_scan_offload_profile_cfg *profile_cfg =
 			(struct iwl_scan_offload_profile_cfg *)profile_cfg_v1;
 
-=======
-
-	/* if max_profile is MAX_PROFILES_V2, we have the new API */
-	if (max_profiles == IWL_SCAN_MAX_PROFILES_V2) {
-		struct iwl_scan_offload_profile_cfg *profile_cfg =
-			(struct iwl_scan_offload_profile_cfg *)profile_cfg_v1;
-
->>>>>>> 7d2a07b7
 		data = &profile_cfg->data;
 	} else {
 		data = &profile_cfg_v1->data;
@@ -1272,16 +1257,6 @@
 	memset(&cfg, 0, sizeof(cfg));
 
 	if (iwl_fw_lookup_cmd_ver(mvm->fw, LONG_GROUP,
-<<<<<<< HEAD
-				  ADD_STA, 0) < 12)
-		cfg.bcast_sta_id = mvm->aux_sta.sta_id;
-	/*
-	 * Fw doesn't use this sta anymore, pending deprecation via HOST API
-	 * change.
-	 */
-	else
-		cfg.bcast_sta_id = 0xff;
-=======
 				  ADD_STA, 0) < 12) {
 		cfg.bcast_sta_id = mvm->aux_sta.sta_id;
 	} else if (iwl_fw_lookup_cmd_ver(mvm->fw, LONG_GROUP,
@@ -1292,7 +1267,6 @@
 		 */
 		cfg.bcast_sta_id = 0xff;
 	}
->>>>>>> 7d2a07b7
 
 	cfg.tx_chains = cpu_to_le32(iwl_mvm_get_valid_tx_ant(mvm));
 	cfg.rx_chains = cpu_to_le32(iwl_mvm_scan_rx_ant(mvm));
@@ -1500,8 +1474,6 @@
 		.channel_spacing_shift = 2,
 		.band = PHY_BAND_5
 	},
-<<<<<<< HEAD
-=======
 	{
 		.start_idx = 51,
 		.end_idx = 111,
@@ -1510,7 +1482,6 @@
 		.channel_spacing_shift = 2,
 		.band = PHY_BAND_6
 	},
->>>>>>> 7d2a07b7
 };
 
 static int iwl_mvm_scan_ch_and_band_to_idx(u8 channel_id, u8 band)
@@ -1682,10 +1653,6 @@
 		cfg->flags = cpu_to_le32(flags | n_aps_flag);
 		cfg->v2.channel_num = channels[i]->hw_value;
 		cfg->v2.band = iwl_mvm_phy_band_from_nl80211(band);
-<<<<<<< HEAD
-		cfg->v2.iter_count = 1;
-		cfg->v2.iter_interval = 0;
-=======
 		if (cfg80211_channel_is_psc(channels[i]))
 			cfg->flags = 0;
 		cfg->v2.iter_count = 1;
@@ -1887,7 +1854,6 @@
 			flags |= IWL_UHB_CHAN_CFG_FLAG_FORCE_PASSIVE;
 
 		channel_cfg[i].flags |= cpu_to_le32(flags);
->>>>>>> 7d2a07b7
 	}
 }
 
@@ -1911,8 +1877,6 @@
 	return flags;
 }
 
-<<<<<<< HEAD
-=======
 static void iwl_mvm_scan_6ghz_passive_scan(struct iwl_mvm *mvm,
 					   struct iwl_mvm_scan_params *params,
 					   struct ieee80211_vif *vif)
@@ -2005,7 +1969,6 @@
 	params->enable_6ghz_passive = true;
 }
 
->>>>>>> 7d2a07b7
 static u16 iwl_mvm_scan_umac_flags_v2(struct iwl_mvm *mvm,
 				      struct iwl_mvm_scan_params *params,
 				      struct ieee80211_vif *vif,
@@ -2040,8 +2003,6 @@
 	if (type == IWL_MVM_SCAN_SCHED || type == IWL_MVM_SCAN_NETDETECT)
 		flags |= IWL_UMAC_SCAN_GEN_FLAGS_V2_PREEMPTIVE;
 
-<<<<<<< HEAD
-=======
 	if ((type == IWL_MVM_SCAN_SCHED || type == IWL_MVM_SCAN_NETDETECT) &&
 	    params->flags & NL80211_SCAN_FLAG_COLOCATED_6GHZ)
 		flags |= IWL_UMAC_SCAN_GEN_FLAGS_V2_TRIGGER_UHB_SCAN;
@@ -2049,7 +2010,6 @@
 	if (params->enable_6ghz_passive)
 		flags |= IWL_UMAC_SCAN_GEN_FLAGS_V2_6GHZ_PASSIVE_SCAN;
 
->>>>>>> 7d2a07b7
 	return flags;
 }
 
@@ -2229,15 +2189,10 @@
 
 	ret = iwl_mvm_fill_scan_sched_params(params, tail_v2->schedule,
 					     &tail_v2->delay);
-<<<<<<< HEAD
-	if (ret)
-		return ret;
-=======
 	if (ret) {
 		mvm->scan_uid_status[uid] = 0;
 		return ret;
 	}
->>>>>>> 7d2a07b7
 
 	if (iwl_mvm_is_scan_ext_chan_supported(mvm)) {
 		tail_v2->preq = params->preq;
@@ -2265,86 +2220,6 @@
 	struct iwl_mvm_vif *scan_vif = iwl_mvm_vif_from_mac80211(vif);
 
 	iwl_mvm_scan_umac_dwell_v10(mvm, gp, params);
-<<<<<<< HEAD
-
-	gp->flags = cpu_to_le16(gen_flags);
-
-	if (gen_flags & IWL_UMAC_SCAN_GEN_FLAGS_V2_FRAGMENTED_LMAC1)
-		gp->num_of_fragments[SCAN_LB_LMAC_IDX] = IWL_SCAN_NUM_OF_FRAGS;
-	if (gen_flags & IWL_UMAC_SCAN_GEN_FLAGS_V2_FRAGMENTED_LMAC2)
-		gp->num_of_fragments[SCAN_HB_LMAC_IDX] = IWL_SCAN_NUM_OF_FRAGS;
-
-	gp->scan_start_mac_id = scan_vif->id;
-}
-
-static void
-iwl_mvm_scan_umac_fill_probe_p_v3(struct iwl_mvm_scan_params *params,
-				  struct iwl_scan_probe_params_v3 *pp)
-{
-	pp->preq = params->preq;
-	pp->ssid_num = params->n_ssids;
-	iwl_scan_build_ssids(params, pp->direct_scan, NULL);
-}
-
-static void
-iwl_mvm_scan_umac_fill_probe_p_v4(struct iwl_mvm_scan_params *params,
-				  struct iwl_scan_probe_params_v4 *pp,
-				  u32 *bitmap_ssid)
-{
-	pp->preq = params->preq;
-	iwl_scan_build_ssids(params, pp->direct_scan, bitmap_ssid);
-}
-
-static void
-iwl_mvm_scan_umac_fill_ch_p_v4(struct iwl_mvm *mvm,
-			       struct iwl_mvm_scan_params *params,
-			       struct ieee80211_vif *vif,
-			       struct iwl_scan_channel_params_v4 *cp,
-			       u32 channel_cfg_flags)
-{
-	cp->flags = iwl_mvm_scan_umac_chan_flags_v2(mvm, params, vif);
-	cp->count = params->n_channels;
-	cp->num_of_aps_override = IWL_SCAN_ADWELL_N_APS_GO_FRIENDLY;
-
-	iwl_mvm_umac_scan_cfg_channels_v4(mvm, params->channels, cp,
-					  params->n_channels,
-					  channel_cfg_flags,
-					  vif->type);
-}
-
-static void
-iwl_mvm_scan_umac_fill_ch_p_v6(struct iwl_mvm *mvm,
-			       struct iwl_mvm_scan_params *params,
-			       struct ieee80211_vif *vif,
-			       struct iwl_scan_channel_params_v6 *cp,
-			       u32 channel_cfg_flags)
-{
-	cp->flags = iwl_mvm_scan_umac_chan_flags_v2(mvm, params, vif);
-	cp->count = params->n_channels;
-	cp->n_aps_override[0] = IWL_SCAN_ADWELL_N_APS_GO_FRIENDLY;
-	cp->n_aps_override[1] = IWL_SCAN_ADWELL_N_APS_SOCIAL_CHS;
-
-	iwl_mvm_umac_scan_cfg_channels_v6(mvm, params->channels, cp,
-					  params->n_channels,
-					  channel_cfg_flags,
-					  vif->type);
-}
-
-static int iwl_mvm_scan_umac_v12(struct iwl_mvm *mvm, struct ieee80211_vif *vif,
-				 struct iwl_mvm_scan_params *params, int type,
-				 int uid)
-{
-	struct iwl_scan_req_umac_v12 *cmd = mvm->scan_cmd;
-	struct iwl_scan_req_params_v12 *scan_p = &cmd->scan_params;
-	int ret;
-	u16 gen_flags;
-
-	mvm->scan_uid_status[uid] = type;
-
-	cmd->ooc_priority = cpu_to_le32(iwl_mvm_scan_umac_ooc_priority(params));
-	cmd->uid = cpu_to_le32(uid);
-
-=======
 
 	gp->flags = cpu_to_le16(gen_flags);
 
@@ -2447,21 +2322,14 @@
 	cmd->ooc_priority = cpu_to_le32(iwl_mvm_scan_umac_ooc_priority(params));
 	cmd->uid = cpu_to_le32(uid);
 
->>>>>>> 7d2a07b7
 	gen_flags = iwl_mvm_scan_umac_flags_v2(mvm, params, vif, type);
 	iwl_mvm_scan_umac_fill_general_p_v10(mvm, params, vif,
 					     &scan_p->general_params,
 					     gen_flags);
 
-<<<<<<< HEAD
-	 ret = iwl_mvm_fill_scan_sched_params(params,
-					      scan_p->periodic_params.schedule,
-					      &scan_p->periodic_params.delay);
-=======
 	ret = iwl_mvm_fill_scan_sched_params(params,
 					     scan_p->periodic_params.schedule,
 					     &scan_p->periodic_params.delay);
->>>>>>> 7d2a07b7
 	if (ret)
 		return ret;
 
@@ -2478,11 +2346,8 @@
 {
 	struct iwl_scan_req_umac_v14 *cmd = mvm->scan_cmd;
 	struct iwl_scan_req_params_v14 *scan_p = &cmd->scan_params;
-<<<<<<< HEAD
-=======
 	struct iwl_scan_channel_params_v6 *cp = &scan_p->channel_params;
 	struct iwl_scan_probe_params_v4 *pb = &scan_p->probe_params;
->>>>>>> 7d2a07b7
 	int ret;
 	u16 gen_flags;
 	u32 bitmap_ssid = 0;
@@ -2497,24 +2362,14 @@
 					     &scan_p->general_params,
 					     gen_flags);
 
-<<<<<<< HEAD
-	 ret = iwl_mvm_fill_scan_sched_params(params,
-					      scan_p->periodic_params.schedule,
-					      &scan_p->periodic_params.delay);
-=======
 	ret = iwl_mvm_fill_scan_sched_params(params,
 					     scan_p->periodic_params.schedule,
 					     &scan_p->periodic_params.delay);
->>>>>>> 7d2a07b7
 	if (ret)
 		return ret;
 
 	iwl_mvm_scan_umac_fill_probe_p_v4(params, &scan_p->probe_params,
 					  &bitmap_ssid);
-<<<<<<< HEAD
-	iwl_mvm_scan_umac_fill_ch_p_v6(mvm, params, vif,
-				       &scan_p->channel_params, bitmap_ssid);
-=======
 	if (!params->scan_6ghz) {
 		iwl_mvm_scan_umac_fill_ch_p_v6(mvm, params, vif,
 					       &scan_p->channel_params, bitmap_ssid);
@@ -2543,7 +2398,6 @@
 	if (!params->n_ssids ||
 	    (params->n_ssids == 1 && !params->ssids[0].ssid_len))
 		cp->flags |= IWL_SCAN_CHANNEL_FLAG_6G_PSC_NO_FILTER;
->>>>>>> 7d2a07b7
 
 	return 0;
 }
@@ -2673,11 +2527,7 @@
 				  struct iwl_mvm_scan_params *params,
 				  int type)
 {
-<<<<<<< HEAD
-	int uid, i;
-=======
 	int uid, i, err;
->>>>>>> 7d2a07b7
 	u8 scan_ver;
 
 	lockdep_assert_held(&mvm->mutex);
@@ -2709,15 +2559,11 @@
 		return ver_handler->handler(mvm, vif, params, type, uid);
 	}
 
-<<<<<<< HEAD
-	return iwl_mvm_scan_umac(mvm, vif, params, type, uid);
-=======
 	err = iwl_mvm_scan_umac(mvm, vif, params, type, uid);
 	if (err)
 		return err;
 
 	return uid;
->>>>>>> 7d2a07b7
 }
 
 int iwl_mvm_reg_scan_start(struct iwl_mvm *mvm, struct ieee80211_vif *vif,
@@ -2777,12 +2623,7 @@
 
 	iwl_mvm_build_scan_probe(mvm, vif, ies, &params);
 
-<<<<<<< HEAD
-	ret = iwl_mvm_build_scan_cmd(mvm, vif, &hcmd, &params,
-				     IWL_MVM_SCAN_REGULAR);
-=======
 	iwl_mvm_scan_6ghz_passive_scan(mvm, &params, vif);
->>>>>>> 7d2a07b7
 
 	uid = iwl_mvm_build_scan_cmd(mvm, vif, &hcmd, &params,
 				     IWL_MVM_SCAN_REGULAR);
@@ -2807,12 +2648,9 @@
 	IWL_DEBUG_SCAN(mvm, "Scan request was sent successfully\n");
 	mvm->scan_status |= IWL_MVM_SCAN_REGULAR;
 	mvm->scan_vif = iwl_mvm_vif_from_mac80211(vif);
-<<<<<<< HEAD
-=======
 
 	if (params.enable_6ghz_passive)
 		mvm->last_6ghz_passive_scan_jiffies = jiffies;
->>>>>>> 7d2a07b7
 
 	schedule_delayed_work(&mvm->scan_timeout_dwork,
 			      msecs_to_jiffies(SCAN_TIMEOUT));
@@ -2890,9 +2728,6 @@
 
 	iwl_mvm_build_scan_probe(mvm, vif, ies, &params);
 
-<<<<<<< HEAD
-	ret = iwl_mvm_build_scan_cmd(mvm, vif, &hcmd, &params, type);
-=======
 	/* for 6 GHZ band only PSC channels need to be added */
 	for (i = 0; i < params.n_channels; i++) {
 		struct ieee80211_channel *channel = params.channels[i];
@@ -2903,7 +2738,6 @@
 			break;
 		}
 	}
->>>>>>> 7d2a07b7
 
 	if (non_psc_included) {
 		params.channels = kmemdup(params.channels,
