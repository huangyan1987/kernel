--- conflicted
+++ resolved
@@ -515,16 +515,10 @@
 	enum iwl_ucode_type ucode_type = mvm->fwrt.cur_fw_img;
 
 	if (iwl_mvm_has_unified_ucode(mvm) &&
-<<<<<<< HEAD
-	    !mvm->trans->cfg->tx_with_siso_diversity) {
-		return 0;
-	} else if (mvm->trans->cfg->tx_with_siso_diversity) {
-=======
 	    !mvm->trans->cfg->tx_with_siso_diversity)
 		return 0;
 
 	if (mvm->trans->cfg->tx_with_siso_diversity) {
->>>>>>> 0d3821eb
 		/*
 		 * TODO: currently we don't set the antenna but letting the NIC
 		 * to decide which antenna to use. This should come from BIOS.
