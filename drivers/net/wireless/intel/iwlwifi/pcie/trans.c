/******************************************************************************
 *
 * This file is provided under a dual BSD/GPLv2 license.  When using or
 * redistributing this file, you may do so under either license.
 *
 * GPL LICENSE SUMMARY
 *
 * Copyright(c) 2007 - 2015 Intel Corporation. All rights reserved.
 * Copyright(c) 2013 - 2015 Intel Mobile Communications GmbH
 * Copyright(c) 2016 - 2017 Intel Deutschland GmbH
 * Copyright(c) 2018 Intel Corporation
 *
 * This program is free software; you can redistribute it and/or modify
 * it under the terms of version 2 of the GNU General Public License as
 * published by the Free Software Foundation.
 *
 * This program is distributed in the hope that it will be useful, but
 * WITHOUT ANY WARRANTY; without even the implied warranty of
 * MERCHANTABILITY or FITNESS FOR A PARTICULAR PURPOSE.  See the GNU
 * General Public License for more details.
 *
 * You should have received a copy of the GNU General Public License
 * along with this program; if not, write to the Free Software
 * Foundation, Inc., 51 Franklin Street, Fifth Floor, Boston, MA 02110,
 * USA
 *
 * The full GNU General Public License is included in this distribution
 * in the file called COPYING.
 *
 * Contact Information:
 *  Intel Linux Wireless <linuxwifi@intel.com>
 * Intel Corporation, 5200 N.E. Elam Young Parkway, Hillsboro, OR 97124-6497
 *
 * BSD LICENSE
 *
 * Copyright(c) 2005 - 2015 Intel Corporation. All rights reserved.
 * Copyright(c) 2013 - 2015 Intel Mobile Communications GmbH
 * Copyright(c) 2016 - 2017 Intel Deutschland GmbH
 * Copyright(c) 2018 Intel Corporation
 * All rights reserved.
 *
 * Redistribution and use in source and binary forms, with or without
 * modification, are permitted provided that the following conditions
 * are met:
 *
 *  * Redistributions of source code must retain the above copyright
 *    notice, this list of conditions and the following disclaimer.
 *  * Redistributions in binary form must reproduce the above copyright
 *    notice, this list of conditions and the following disclaimer in
 *    the documentation and/or other materials provided with the
 *    distribution.
 *  * Neither the name Intel Corporation nor the names of its
 *    contributors may be used to endorse or promote products derived
 *    from this software without specific prior written permission.
 *
 * THIS SOFTWARE IS PROVIDED BY THE COPYRIGHT HOLDERS AND CONTRIBUTORS
 * "AS IS" AND ANY EXPRESS OR IMPLIED WARRANTIES, INCLUDING, BUT NOT
 * LIMITED TO, THE IMPLIED WARRANTIES OF MERCHANTABILITY AND FITNESS FOR
 * A PARTICULAR PURPOSE ARE DISCLAIMED. IN NO EVENT SHALL THE COPYRIGHT
 * OWNER OR CONTRIBUTORS BE LIABLE FOR ANY DIRECT, INDIRECT, INCIDENTAL,
 * SPECIAL, EXEMPLARY, OR CONSEQUENTIAL DAMAGES (INCLUDING, BUT NOT
 * LIMITED TO, PROCUREMENT OF SUBSTITUTE GOODS OR SERVICES; LOSS OF USE,
 * DATA, OR PROFITS; OR BUSINESS INTERRUPTION) HOWEVER CAUSED AND ON ANY
 * THEORY OF LIABILITY, WHETHER IN CONTRACT, STRICT LIABILITY, OR TORT
 * (INCLUDING NEGLIGENCE OR OTHERWISE) ARISING IN ANY WAY OUT OF THE USE
 * OF THIS SOFTWARE, EVEN IF ADVISED OF THE POSSIBILITY OF SUCH DAMAGE.
 *
 *****************************************************************************/
#include <linux/pci.h>
#include <linux/pci-aspm.h>
#include <linux/interrupt.h>
#include <linux/debugfs.h>
#include <linux/sched.h>
#include <linux/bitops.h>
#include <linux/gfp.h>
#include <linux/vmalloc.h>
#include <linux/pm_runtime.h>
#include <linux/module.h>

#include "iwl-drv.h"
#include "iwl-trans.h"
#include "iwl-csr.h"
#include "iwl-prph.h"
#include "iwl-scd.h"
#include "iwl-agn-hw.h"
#include "fw/error-dump.h"
#include "fw/dbg.h"
#include "internal.h"
#include "iwl-fh.h"

/* extended range in FW SRAM */
#define IWL_FW_MEM_EXTENDED_START	0x40000
#define IWL_FW_MEM_EXTENDED_END		0x57FFF

static void iwl_trans_pcie_dump_regs(struct iwl_trans *trans)
{
#define PCI_DUMP_SIZE	64
#define PREFIX_LEN	32
	struct iwl_trans_pcie *trans_pcie = IWL_TRANS_GET_PCIE_TRANS(trans);
	struct pci_dev *pdev = trans_pcie->pci_dev;
	u32 i, pos, alloc_size, *ptr, *buf;
	char *prefix;

	if (trans_pcie->pcie_dbg_dumped_once)
		return;

	/* Should be a multiple of 4 */
	BUILD_BUG_ON(PCI_DUMP_SIZE > 4096 || PCI_DUMP_SIZE & 0x3);
	/* Alloc a max size buffer */
	if (PCI_ERR_ROOT_ERR_SRC +  4 > PCI_DUMP_SIZE)
		alloc_size = PCI_ERR_ROOT_ERR_SRC +  4 + PREFIX_LEN;
	else
		alloc_size = PCI_DUMP_SIZE + PREFIX_LEN;
	buf = kmalloc(alloc_size, GFP_ATOMIC);
	if (!buf)
		return;
	prefix = (char *)buf + alloc_size - PREFIX_LEN;

	IWL_ERR(trans, "iwlwifi transaction failed, dumping registers\n");

	/* Print wifi device registers */
	sprintf(prefix, "iwlwifi %s: ", pci_name(pdev));
	IWL_ERR(trans, "iwlwifi device config registers:\n");
	for (i = 0, ptr = buf; i < PCI_DUMP_SIZE; i += 4, ptr++)
		if (pci_read_config_dword(pdev, i, ptr))
			goto err_read;
	print_hex_dump(KERN_ERR, prefix, DUMP_PREFIX_OFFSET, 32, 4, buf, i, 0);

	IWL_ERR(trans, "iwlwifi device memory mapped registers:\n");
	for (i = 0, ptr = buf; i < PCI_DUMP_SIZE; i += 4, ptr++)
		*ptr = iwl_read32(trans, i);
	print_hex_dump(KERN_ERR, prefix, DUMP_PREFIX_OFFSET, 32, 4, buf, i, 0);

	pos = pci_find_ext_capability(pdev, PCI_EXT_CAP_ID_ERR);
	if (pos) {
		IWL_ERR(trans, "iwlwifi device AER capability structure:\n");
		for (i = 0, ptr = buf; i < PCI_ERR_ROOT_COMMAND; i += 4, ptr++)
			if (pci_read_config_dword(pdev, pos + i, ptr))
				goto err_read;
		print_hex_dump(KERN_ERR, prefix, DUMP_PREFIX_OFFSET,
			       32, 4, buf, i, 0);
	}

	/* Print parent device registers next */
	if (!pdev->bus->self)
		goto out;

	pdev = pdev->bus->self;
	sprintf(prefix, "iwlwifi %s: ", pci_name(pdev));

	IWL_ERR(trans, "iwlwifi parent port (%s) config registers:\n",
		pci_name(pdev));
	for (i = 0, ptr = buf; i < PCI_DUMP_SIZE; i += 4, ptr++)
		if (pci_read_config_dword(pdev, i, ptr))
			goto err_read;
	print_hex_dump(KERN_ERR, prefix, DUMP_PREFIX_OFFSET, 32, 4, buf, i, 0);

	/* Print root port AER registers */
	pos = 0;
	pdev = pcie_find_root_port(pdev);
	if (pdev)
		pos = pci_find_ext_capability(pdev, PCI_EXT_CAP_ID_ERR);
	if (pos) {
		IWL_ERR(trans, "iwlwifi root port (%s) AER cap structure:\n",
			pci_name(pdev));
		sprintf(prefix, "iwlwifi %s: ", pci_name(pdev));
		for (i = 0, ptr = buf; i <= PCI_ERR_ROOT_ERR_SRC; i += 4, ptr++)
			if (pci_read_config_dword(pdev, pos + i, ptr))
				goto err_read;
		print_hex_dump(KERN_ERR, prefix, DUMP_PREFIX_OFFSET, 32,
			       4, buf, i, 0);
	}
	goto out;

err_read:
	print_hex_dump(KERN_ERR, prefix, DUMP_PREFIX_OFFSET, 32, 4, buf, i, 0);
	IWL_ERR(trans, "Read failed at 0x%X\n", i);
out:
	trans_pcie->pcie_dbg_dumped_once = 1;
	kfree(buf);
}

static void iwl_trans_pcie_sw_reset(struct iwl_trans *trans)
{
	/* Reset entire device - do controller reset (results in SHRD_HW_RST) */
	iwl_set_bit(trans, trans->cfg->csr->addr_sw_reset,
		    BIT(trans->cfg->csr->flag_sw_reset));
	usleep_range(5000, 6000);
}

static void iwl_pcie_free_fw_monitor(struct iwl_trans *trans)
{
	struct iwl_trans_pcie *trans_pcie = IWL_TRANS_GET_PCIE_TRANS(trans);

	if (!trans_pcie->fw_mon_page)
		return;

	dma_unmap_page(trans->dev, trans_pcie->fw_mon_phys,
		       trans_pcie->fw_mon_size, DMA_FROM_DEVICE);
	__free_pages(trans_pcie->fw_mon_page,
		     get_order(trans_pcie->fw_mon_size));
	trans_pcie->fw_mon_page = NULL;
	trans_pcie->fw_mon_phys = 0;
	trans_pcie->fw_mon_size = 0;
}

void iwl_pcie_alloc_fw_monitor(struct iwl_trans *trans, u8 max_power)
{
	struct iwl_trans_pcie *trans_pcie = IWL_TRANS_GET_PCIE_TRANS(trans);
	struct page *page = NULL;
	dma_addr_t phys;
	u32 size = 0;
	u8 power;

	if (!max_power) {
		/* default max_power is maximum */
		max_power = 26;
	} else {
		max_power += 11;
	}

	if (WARN(max_power > 26,
		 "External buffer size for monitor is too big %d, check the FW TLV\n",
		 max_power))
		return;

	if (trans_pcie->fw_mon_page) {
		dma_sync_single_for_device(trans->dev, trans_pcie->fw_mon_phys,
					   trans_pcie->fw_mon_size,
					   DMA_FROM_DEVICE);
		return;
	}

	phys = 0;
	for (power = max_power; power >= 11; power--) {
		int order;

		size = BIT(power);
		order = get_order(size);
		page = alloc_pages(__GFP_COMP | __GFP_NOWARN | __GFP_ZERO,
				   order);
		if (!page)
			continue;

		phys = dma_map_page(trans->dev, page, 0, PAGE_SIZE << order,
				    DMA_FROM_DEVICE);
		if (dma_mapping_error(trans->dev, phys)) {
			__free_pages(page, order);
			page = NULL;
			continue;
		}
		IWL_INFO(trans,
			 "Allocated 0x%08x bytes (order %d) for firmware monitor.\n",
			 size, order);
		break;
	}

	if (WARN_ON_ONCE(!page))
		return;

	if (power != max_power)
		IWL_ERR(trans,
			"Sorry - debug buffer is only %luK while you requested %luK\n",
			(unsigned long)BIT(power - 10),
			(unsigned long)BIT(max_power - 10));

	trans_pcie->fw_mon_page = page;
	trans_pcie->fw_mon_phys = phys;
	trans_pcie->fw_mon_size = size;
}

static u32 iwl_trans_pcie_read_shr(struct iwl_trans *trans, u32 reg)
{
	iwl_write32(trans, HEEP_CTRL_WRD_PCIEX_CTRL_REG,
		    ((reg & 0x0000ffff) | (2 << 28)));
	return iwl_read32(trans, HEEP_CTRL_WRD_PCIEX_DATA_REG);
}

static void iwl_trans_pcie_write_shr(struct iwl_trans *trans, u32 reg, u32 val)
{
	iwl_write32(trans, HEEP_CTRL_WRD_PCIEX_DATA_REG, val);
	iwl_write32(trans, HEEP_CTRL_WRD_PCIEX_CTRL_REG,
		    ((reg & 0x0000ffff) | (3 << 28)));
}

static void iwl_pcie_set_pwr(struct iwl_trans *trans, bool vaux)
{
	if (trans->cfg->apmg_not_supported)
		return;

	if (vaux && pci_pme_capable(to_pci_dev(trans->dev), PCI_D3cold))
		iwl_set_bits_mask_prph(trans, APMG_PS_CTRL_REG,
				       APMG_PS_CTRL_VAL_PWR_SRC_VAUX,
				       ~APMG_PS_CTRL_MSK_PWR_SRC);
	else
		iwl_set_bits_mask_prph(trans, APMG_PS_CTRL_REG,
				       APMG_PS_CTRL_VAL_PWR_SRC_VMAIN,
				       ~APMG_PS_CTRL_MSK_PWR_SRC);
}

/* PCI registers */
#define PCI_CFG_RETRY_TIMEOUT	0x041

void iwl_pcie_apm_config(struct iwl_trans *trans)
{
	struct iwl_trans_pcie *trans_pcie = IWL_TRANS_GET_PCIE_TRANS(trans);
	u16 lctl;
	u16 cap;

	/*
	 * HW bug W/A for instability in PCIe bus L0S->L1 transition.
	 * Check if BIOS (or OS) enabled L1-ASPM on this device.
	 * If so (likely), disable L0S, so device moves directly L0->L1;
	 *    costs negligible amount of power savings.
	 * If not (unlikely), enable L0S, so there is at least some
	 *    power savings, even without L1.
	 */
	pcie_capability_read_word(trans_pcie->pci_dev, PCI_EXP_LNKCTL, &lctl);
	if (lctl & PCI_EXP_LNKCTL_ASPM_L1)
		iwl_set_bit(trans, CSR_GIO_REG, CSR_GIO_REG_VAL_L0S_ENABLED);
	else
		iwl_clear_bit(trans, CSR_GIO_REG, CSR_GIO_REG_VAL_L0S_ENABLED);
	trans->pm_support = !(lctl & PCI_EXP_LNKCTL_ASPM_L0S);

	pcie_capability_read_word(trans_pcie->pci_dev, PCI_EXP_DEVCTL2, &cap);
	trans->ltr_enabled = cap & PCI_EXP_DEVCTL2_LTR_EN;
	IWL_DEBUG_POWER(trans, "L1 %sabled - LTR %sabled\n",
			(lctl & PCI_EXP_LNKCTL_ASPM_L1) ? "En" : "Dis",
			trans->ltr_enabled ? "En" : "Dis");
}

/*
 * Start up NIC's basic functionality after it has been reset
 * (e.g. after platform boot, or shutdown via iwl_pcie_apm_stop())
 * NOTE:  This does not load uCode nor start the embedded processor
 */
static int iwl_pcie_apm_init(struct iwl_trans *trans)
{
	int ret;

	IWL_DEBUG_INFO(trans, "Init card's basic functions\n");

	/*
	 * Use "set_bit" below rather than "write", to preserve any hardware
	 * bits already set by default after reset.
	 */

	/* Disable L0S exit timer (platform NMI Work/Around) */
	if (trans->cfg->device_family < IWL_DEVICE_FAMILY_8000)
		iwl_set_bit(trans, CSR_GIO_CHICKEN_BITS,
			    CSR_GIO_CHICKEN_BITS_REG_BIT_DIS_L0S_EXIT_TIMER);

	/*
	 * Disable L0s without affecting L1;
	 *  don't wait for ICH L0s (ICH bug W/A)
	 */
	iwl_set_bit(trans, CSR_GIO_CHICKEN_BITS,
		    CSR_GIO_CHICKEN_BITS_REG_BIT_L1A_NO_L0S_RX);

	/* Set FH wait threshold to maximum (HW error during stress W/A) */
	iwl_set_bit(trans, CSR_DBG_HPET_MEM_REG, CSR_DBG_HPET_MEM_REG_VAL);

	/*
	 * Enable HAP INTA (interrupt from management bus) to
	 * wake device's PCI Express link L1a -> L0s
	 */
	iwl_set_bit(trans, CSR_HW_IF_CONFIG_REG,
		    CSR_HW_IF_CONFIG_REG_BIT_HAP_WAKE_L1A);

	iwl_pcie_apm_config(trans);

	/* Configure analog phase-lock-loop before activating to D0A */
	if (trans->cfg->base_params->pll_cfg)
		iwl_set_bit(trans, CSR_ANA_PLL_CFG, CSR50_ANA_PLL_CFG_VAL);

	/*
	 * Set "initialization complete" bit to move adapter from
	 * D0U* --> D0A* (powered-up active) state.
	 */
	iwl_set_bit(trans, CSR_GP_CNTRL,
		    BIT(trans->cfg->csr->flag_init_done));

	/*
	 * Wait for clock stabilization; once stabilized, access to
	 * device-internal resources is supported, e.g. iwl_write_prph()
	 * and accesses to uCode SRAM.
	 */
	ret = iwl_poll_bit(trans, CSR_GP_CNTRL,
			   BIT(trans->cfg->csr->flag_mac_clock_ready),
			   BIT(trans->cfg->csr->flag_mac_clock_ready),
			   25000);
	if (ret < 0) {
		IWL_ERR(trans, "Failed to init the card\n");
		return ret;
	}

	if (trans->cfg->host_interrupt_operation_mode) {
		/*
		 * This is a bit of an abuse - This is needed for 7260 / 3160
		 * only check host_interrupt_operation_mode even if this is
		 * not related to host_interrupt_operation_mode.
		 *
		 * Enable the oscillator to count wake up time for L1 exit. This
		 * consumes slightly more power (100uA) - but allows to be sure
		 * that we wake up from L1 on time.
		 *
		 * This looks weird: read twice the same register, discard the
		 * value, set a bit, and yet again, read that same register
		 * just to discard the value. But that's the way the hardware
		 * seems to like it.
		 */
		iwl_read_prph(trans, OSC_CLK);
		iwl_read_prph(trans, OSC_CLK);
		iwl_set_bits_prph(trans, OSC_CLK, OSC_CLK_FORCE_CONTROL);
		iwl_read_prph(trans, OSC_CLK);
		iwl_read_prph(trans, OSC_CLK);
	}

	/*
	 * Enable DMA clock and wait for it to stabilize.
	 *
	 * Write to "CLK_EN_REG"; "1" bits enable clocks, while "0"
	 * bits do not disable clocks.  This preserves any hardware
	 * bits already set by default in "CLK_CTRL_REG" after reset.
	 */
	if (!trans->cfg->apmg_not_supported) {
		iwl_write_prph(trans, APMG_CLK_EN_REG,
			       APMG_CLK_VAL_DMA_CLK_RQT);
		udelay(20);

		/* Disable L1-Active */
		iwl_set_bits_prph(trans, APMG_PCIDEV_STT_REG,
				  APMG_PCIDEV_STT_VAL_L1_ACT_DIS);

		/* Clear the interrupt in APMG if the NIC is in RFKILL */
		iwl_write_prph(trans, APMG_RTC_INT_STT_REG,
			       APMG_RTC_INT_STT_RFKILL);
	}

	set_bit(STATUS_DEVICE_ENABLED, &trans->status);

	return 0;
}

/*
 * Enable LP XTAL to avoid HW bug where device may consume much power if
 * FW is not loaded after device reset. LP XTAL is disabled by default
 * after device HW reset. Do it only if XTAL is fed by internal source.
 * Configure device's "persistence" mode to avoid resetting XTAL again when
 * SHRD_HW_RST occurs in S3.
 */
static void iwl_pcie_apm_lp_xtal_enable(struct iwl_trans *trans)
{
	int ret;
	u32 apmg_gp1_reg;
	u32 apmg_xtal_cfg_reg;
	u32 dl_cfg_reg;

	/* Force XTAL ON */
	__iwl_trans_pcie_set_bit(trans, CSR_GP_CNTRL,
				 CSR_GP_CNTRL_REG_FLAG_XTAL_ON);

	iwl_trans_pcie_sw_reset(trans);

	/*
	 * Set "initialization complete" bit to move adapter from
	 * D0U* --> D0A* (powered-up active) state.
	 */
	iwl_set_bit(trans, CSR_GP_CNTRL,
		    BIT(trans->cfg->csr->flag_init_done));

	/*
	 * Wait for clock stabilization; once stabilized, access to
	 * device-internal resources is possible.
	 */
	ret = iwl_poll_bit(trans, CSR_GP_CNTRL,
			   BIT(trans->cfg->csr->flag_mac_clock_ready),
			   BIT(trans->cfg->csr->flag_mac_clock_ready),
			   25000);
	if (WARN_ON(ret < 0)) {
		IWL_ERR(trans, "Access time out - failed to enable LP XTAL\n");
		/* Release XTAL ON request */
		__iwl_trans_pcie_clear_bit(trans, CSR_GP_CNTRL,
					   CSR_GP_CNTRL_REG_FLAG_XTAL_ON);
		return;
	}

	/*
	 * Clear "disable persistence" to avoid LP XTAL resetting when
	 * SHRD_HW_RST is applied in S3.
	 */
	iwl_clear_bits_prph(trans, APMG_PCIDEV_STT_REG,
				    APMG_PCIDEV_STT_VAL_PERSIST_DIS);

	/*
	 * Force APMG XTAL to be active to prevent its disabling by HW
	 * caused by APMG idle state.
	 */
	apmg_xtal_cfg_reg = iwl_trans_pcie_read_shr(trans,
						    SHR_APMG_XTAL_CFG_REG);
	iwl_trans_pcie_write_shr(trans, SHR_APMG_XTAL_CFG_REG,
				 apmg_xtal_cfg_reg |
				 SHR_APMG_XTAL_CFG_XTAL_ON_REQ);

	iwl_trans_pcie_sw_reset(trans);

	/* Enable LP XTAL by indirect access through CSR */
	apmg_gp1_reg = iwl_trans_pcie_read_shr(trans, SHR_APMG_GP1_REG);
	iwl_trans_pcie_write_shr(trans, SHR_APMG_GP1_REG, apmg_gp1_reg |
				 SHR_APMG_GP1_WF_XTAL_LP_EN |
				 SHR_APMG_GP1_CHICKEN_BIT_SELECT);

	/* Clear delay line clock power up */
	dl_cfg_reg = iwl_trans_pcie_read_shr(trans, SHR_APMG_DL_CFG_REG);
	iwl_trans_pcie_write_shr(trans, SHR_APMG_DL_CFG_REG, dl_cfg_reg &
				 ~SHR_APMG_DL_CFG_DL_CLOCK_POWER_UP);

	/*
	 * Enable persistence mode to avoid LP XTAL resetting when
	 * SHRD_HW_RST is applied in S3.
	 */
	iwl_set_bit(trans, CSR_HW_IF_CONFIG_REG,
		    CSR_HW_IF_CONFIG_REG_PERSIST_MODE);

	/*
	 * Clear "initialization complete" bit to move adapter from
	 * D0A* (powered-up Active) --> D0U* (Uninitialized) state.
	 */
	iwl_clear_bit(trans, CSR_GP_CNTRL,
		      BIT(trans->cfg->csr->flag_init_done));

	/* Activates XTAL resources monitor */
	__iwl_trans_pcie_set_bit(trans, CSR_MONITOR_CFG_REG,
				 CSR_MONITOR_XTAL_RESOURCES);

	/* Release XTAL ON request */
	__iwl_trans_pcie_clear_bit(trans, CSR_GP_CNTRL,
				   CSR_GP_CNTRL_REG_FLAG_XTAL_ON);
	udelay(10);

	/* Release APMG XTAL */
	iwl_trans_pcie_write_shr(trans, SHR_APMG_XTAL_CFG_REG,
				 apmg_xtal_cfg_reg &
				 ~SHR_APMG_XTAL_CFG_XTAL_ON_REQ);
}

void iwl_pcie_apm_stop_master(struct iwl_trans *trans)
{
	int ret;

	/* stop device's busmaster DMA activity */
	iwl_set_bit(trans, trans->cfg->csr->addr_sw_reset,
		    BIT(trans->cfg->csr->flag_stop_master));

	ret = iwl_poll_bit(trans, trans->cfg->csr->addr_sw_reset,
			   BIT(trans->cfg->csr->flag_master_dis),
			   BIT(trans->cfg->csr->flag_master_dis), 100);
	if (ret < 0)
		IWL_WARN(trans, "Master Disable Timed Out, 100 usec\n");

	IWL_DEBUG_INFO(trans, "stop master\n");
}

static void iwl_pcie_apm_stop(struct iwl_trans *trans, bool op_mode_leave)
{
	IWL_DEBUG_INFO(trans, "Stop card, put in low power state\n");

	if (op_mode_leave) {
		if (!test_bit(STATUS_DEVICE_ENABLED, &trans->status))
			iwl_pcie_apm_init(trans);

		/* inform ME that we are leaving */
		if (trans->cfg->device_family == IWL_DEVICE_FAMILY_7000)
			iwl_set_bits_prph(trans, APMG_PCIDEV_STT_REG,
					  APMG_PCIDEV_STT_VAL_WAKE_ME);
		else if (trans->cfg->device_family >= IWL_DEVICE_FAMILY_8000) {
			iwl_set_bit(trans, CSR_DBG_LINK_PWR_MGMT_REG,
				    CSR_RESET_LINK_PWR_MGMT_DISABLED);
			iwl_set_bit(trans, CSR_HW_IF_CONFIG_REG,
				    CSR_HW_IF_CONFIG_REG_PREPARE |
				    CSR_HW_IF_CONFIG_REG_ENABLE_PME);
			mdelay(1);
			iwl_clear_bit(trans, CSR_DBG_LINK_PWR_MGMT_REG,
				      CSR_RESET_LINK_PWR_MGMT_DISABLED);
		}
		mdelay(5);
	}

	clear_bit(STATUS_DEVICE_ENABLED, &trans->status);

	/* Stop device's DMA activity */
	iwl_pcie_apm_stop_master(trans);

	if (trans->cfg->lp_xtal_workaround) {
		iwl_pcie_apm_lp_xtal_enable(trans);
		return;
	}

	iwl_trans_pcie_sw_reset(trans);

	/*
	 * Clear "initialization complete" bit to move adapter from
	 * D0A* (powered-up Active) --> D0U* (Uninitialized) state.
	 */
	iwl_clear_bit(trans, CSR_GP_CNTRL,
		      BIT(trans->cfg->csr->flag_init_done));
}

static int iwl_pcie_nic_init(struct iwl_trans *trans)
{
	struct iwl_trans_pcie *trans_pcie = IWL_TRANS_GET_PCIE_TRANS(trans);
	int ret;

	/* nic_init */
	spin_lock(&trans_pcie->irq_lock);
	ret = iwl_pcie_apm_init(trans);
	spin_unlock(&trans_pcie->irq_lock);

	if (ret)
		return ret;

	iwl_pcie_set_pwr(trans, false);

	iwl_op_mode_nic_config(trans->op_mode);

	/* Allocate the RX queue, or reset if it is already allocated */
	iwl_pcie_rx_init(trans);

	/* Allocate or reset and init all Tx and Command queues */
	if (iwl_pcie_tx_init(trans))
		return -ENOMEM;

	if (trans->cfg->base_params->shadow_reg_enable) {
		/* enable shadow regs in HW */
		iwl_set_bit(trans, CSR_MAC_SHADOW_REG_CTRL, 0x800FFFFF);
		IWL_DEBUG_INFO(trans, "Enabling shadow registers in device\n");
	}

	return 0;
}

#define HW_READY_TIMEOUT (50)

/* Note: returns poll_bit return value, which is >= 0 if success */
static int iwl_pcie_set_hw_ready(struct iwl_trans *trans)
{
	int ret;

	iwl_set_bit(trans, CSR_HW_IF_CONFIG_REG,
		    CSR_HW_IF_CONFIG_REG_BIT_NIC_READY);

	/* See if we got it */
	ret = iwl_poll_bit(trans, CSR_HW_IF_CONFIG_REG,
			   CSR_HW_IF_CONFIG_REG_BIT_NIC_READY,
			   CSR_HW_IF_CONFIG_REG_BIT_NIC_READY,
			   HW_READY_TIMEOUT);

	if (ret >= 0)
		iwl_set_bit(trans, CSR_MBOX_SET_REG, CSR_MBOX_SET_REG_OS_ALIVE);

	IWL_DEBUG_INFO(trans, "hardware%s ready\n", ret < 0 ? " not" : "");
	return ret;
}

/* Note: returns standard 0/-ERROR code */
int iwl_pcie_prepare_card_hw(struct iwl_trans *trans)
{
	int ret;
	int t = 0;
	int iter;

	IWL_DEBUG_INFO(trans, "iwl_trans_prepare_card_hw enter\n");

	ret = iwl_pcie_set_hw_ready(trans);
	/* If the card is ready, exit 0 */
	if (ret >= 0)
		return 0;

	iwl_set_bit(trans, CSR_DBG_LINK_PWR_MGMT_REG,
		    CSR_RESET_LINK_PWR_MGMT_DISABLED);
	usleep_range(1000, 2000);

	for (iter = 0; iter < 10; iter++) {
		/* If HW is not ready, prepare the conditions to check again */
		iwl_set_bit(trans, CSR_HW_IF_CONFIG_REG,
			    CSR_HW_IF_CONFIG_REG_PREPARE);

		do {
			ret = iwl_pcie_set_hw_ready(trans);
			if (ret >= 0)
				return 0;

			usleep_range(200, 1000);
			t += 200;
		} while (t < 150000);
		msleep(25);
	}

	IWL_ERR(trans, "Couldn't prepare the card\n");

	return ret;
}

/*
 * ucode
 */
static void iwl_pcie_load_firmware_chunk_fh(struct iwl_trans *trans,
					    u32 dst_addr, dma_addr_t phy_addr,
					    u32 byte_cnt)
{
	iwl_write32(trans, FH_TCSR_CHNL_TX_CONFIG_REG(FH_SRVC_CHNL),
		    FH_TCSR_TX_CONFIG_REG_VAL_DMA_CHNL_PAUSE);

	iwl_write32(trans, FH_SRVC_CHNL_SRAM_ADDR_REG(FH_SRVC_CHNL),
		    dst_addr);

	iwl_write32(trans, FH_TFDIB_CTRL0_REG(FH_SRVC_CHNL),
		    phy_addr & FH_MEM_TFDIB_DRAM_ADDR_LSB_MSK);

	iwl_write32(trans, FH_TFDIB_CTRL1_REG(FH_SRVC_CHNL),
		    (iwl_get_dma_hi_addr(phy_addr)
			<< FH_MEM_TFDIB_REG1_ADDR_BITSHIFT) | byte_cnt);

	iwl_write32(trans, FH_TCSR_CHNL_TX_BUF_STS_REG(FH_SRVC_CHNL),
		    BIT(FH_TCSR_CHNL_TX_BUF_STS_REG_POS_TB_NUM) |
		    BIT(FH_TCSR_CHNL_TX_BUF_STS_REG_POS_TB_IDX) |
		    FH_TCSR_CHNL_TX_BUF_STS_REG_VAL_TFDB_VALID);

	iwl_write32(trans, FH_TCSR_CHNL_TX_CONFIG_REG(FH_SRVC_CHNL),
		    FH_TCSR_TX_CONFIG_REG_VAL_DMA_CHNL_ENABLE |
		    FH_TCSR_TX_CONFIG_REG_VAL_DMA_CREDIT_DISABLE |
		    FH_TCSR_TX_CONFIG_REG_VAL_CIRQ_HOST_ENDTFD);
}

static int iwl_pcie_load_firmware_chunk(struct iwl_trans *trans,
					u32 dst_addr, dma_addr_t phy_addr,
					u32 byte_cnt)
{
	struct iwl_trans_pcie *trans_pcie = IWL_TRANS_GET_PCIE_TRANS(trans);
	unsigned long flags;
	int ret;

	trans_pcie->ucode_write_complete = false;

	if (!iwl_trans_grab_nic_access(trans, &flags))
		return -EIO;

	iwl_pcie_load_firmware_chunk_fh(trans, dst_addr, phy_addr,
					byte_cnt);
	iwl_trans_release_nic_access(trans, &flags);

	ret = wait_event_timeout(trans_pcie->ucode_write_waitq,
				 trans_pcie->ucode_write_complete, 5 * HZ);
	if (!ret) {
		IWL_ERR(trans, "Failed to load firmware chunk!\n");
		iwl_trans_pcie_dump_regs(trans);
		return -ETIMEDOUT;
	}

	return 0;
}

static int iwl_pcie_load_section(struct iwl_trans *trans, u8 section_num,
			    const struct fw_desc *section)
{
	u8 *v_addr;
	dma_addr_t p_addr;
	u32 offset, chunk_sz = min_t(u32, FH_MEM_TB_MAX_LENGTH, section->len);
	int ret = 0;

	IWL_DEBUG_FW(trans, "[%d] uCode section being loaded...\n",
		     section_num);

	v_addr = dma_alloc_coherent(trans->dev, chunk_sz, &p_addr,
				    GFP_KERNEL | __GFP_NOWARN);
	if (!v_addr) {
		IWL_DEBUG_INFO(trans, "Falling back to small chunks of DMA\n");
		chunk_sz = PAGE_SIZE;
		v_addr = dma_alloc_coherent(trans->dev, chunk_sz,
					    &p_addr, GFP_KERNEL);
		if (!v_addr)
			return -ENOMEM;
	}

	for (offset = 0; offset < section->len; offset += chunk_sz) {
		u32 copy_size, dst_addr;
		bool extended_addr = false;

		copy_size = min_t(u32, chunk_sz, section->len - offset);
		dst_addr = section->offset + offset;

		if (dst_addr >= IWL_FW_MEM_EXTENDED_START &&
		    dst_addr <= IWL_FW_MEM_EXTENDED_END)
			extended_addr = true;

		if (extended_addr)
			iwl_set_bits_prph(trans, LMPM_CHICK,
					  LMPM_CHICK_EXTENDED_ADDR_SPACE);

		memcpy(v_addr, (u8 *)section->data + offset, copy_size);
		ret = iwl_pcie_load_firmware_chunk(trans, dst_addr, p_addr,
						   copy_size);

		if (extended_addr)
			iwl_clear_bits_prph(trans, LMPM_CHICK,
					    LMPM_CHICK_EXTENDED_ADDR_SPACE);

		if (ret) {
			IWL_ERR(trans,
				"Could not load the [%d] uCode section\n",
				section_num);
			break;
		}
	}

	dma_free_coherent(trans->dev, chunk_sz, v_addr, p_addr);
	return ret;
}

static int iwl_pcie_load_cpu_sections_8000(struct iwl_trans *trans,
					   const struct fw_img *image,
					   int cpu,
					   int *first_ucode_section)
{
	int shift_param;
	int i, ret = 0, sec_num = 0x1;
	u32 val, last_read_idx = 0;

	if (cpu == 1) {
		shift_param = 0;
		*first_ucode_section = 0;
	} else {
		shift_param = 16;
		(*first_ucode_section)++;
	}

	for (i = *first_ucode_section; i < image->num_sec; i++) {
		last_read_idx = i;

		/*
		 * CPU1_CPU2_SEPARATOR_SECTION delimiter - separate between
		 * CPU1 to CPU2.
		 * PAGING_SEPARATOR_SECTION delimiter - separate between
		 * CPU2 non paged to CPU2 paging sec.
		 */
		if (!image->sec[i].data ||
		    image->sec[i].offset == CPU1_CPU2_SEPARATOR_SECTION ||
		    image->sec[i].offset == PAGING_SEPARATOR_SECTION) {
			IWL_DEBUG_FW(trans,
				     "Break since Data not valid or Empty section, sec = %d\n",
				     i);
			break;
		}

		ret = iwl_pcie_load_section(trans, i, &image->sec[i]);
		if (ret)
			return ret;

		/* Notify ucode of loaded section number and status */
		val = iwl_read_direct32(trans, FH_UCODE_LOAD_STATUS);
		val = val | (sec_num << shift_param);
		iwl_write_direct32(trans, FH_UCODE_LOAD_STATUS, val);

		sec_num = (sec_num << 1) | 0x1;
	}

	*first_ucode_section = last_read_idx;

	iwl_enable_interrupts(trans);

	if (trans->cfg->use_tfh) {
		if (cpu == 1)
			iwl_write_prph(trans, UREG_UCODE_LOAD_STATUS,
				       0xFFFF);
		else
			iwl_write_prph(trans, UREG_UCODE_LOAD_STATUS,
				       0xFFFFFFFF);
	} else {
		if (cpu == 1)
			iwl_write_direct32(trans, FH_UCODE_LOAD_STATUS,
					   0xFFFF);
		else
			iwl_write_direct32(trans, FH_UCODE_LOAD_STATUS,
					   0xFFFFFFFF);
	}

	return 0;
}

static int iwl_pcie_load_cpu_sections(struct iwl_trans *trans,
				      const struct fw_img *image,
				      int cpu,
				      int *first_ucode_section)
{
	int i, ret = 0;
	u32 last_read_idx = 0;

	if (cpu == 1)
		*first_ucode_section = 0;
	else
		(*first_ucode_section)++;

	for (i = *first_ucode_section; i < image->num_sec; i++) {
		last_read_idx = i;

		/*
		 * CPU1_CPU2_SEPARATOR_SECTION delimiter - separate between
		 * CPU1 to CPU2.
		 * PAGING_SEPARATOR_SECTION delimiter - separate between
		 * CPU2 non paged to CPU2 paging sec.
		 */
		if (!image->sec[i].data ||
		    image->sec[i].offset == CPU1_CPU2_SEPARATOR_SECTION ||
		    image->sec[i].offset == PAGING_SEPARATOR_SECTION) {
			IWL_DEBUG_FW(trans,
				     "Break since Data not valid or Empty section, sec = %d\n",
				     i);
			break;
		}

		ret = iwl_pcie_load_section(trans, i, &image->sec[i]);
		if (ret)
			return ret;
	}

	*first_ucode_section = last_read_idx;

	return 0;
}

void iwl_pcie_apply_destination(struct iwl_trans *trans)
{
	struct iwl_trans_pcie *trans_pcie = IWL_TRANS_GET_PCIE_TRANS(trans);
	const struct iwl_fw_dbg_dest_tlv_v1 *dest = trans->dbg_dest_tlv;
	int i;

	IWL_INFO(trans, "Applying debug destination %s\n",
		 get_fw_dbg_mode_string(dest->monitor_mode));

	if (dest->monitor_mode == EXTERNAL_MODE)
		iwl_pcie_alloc_fw_monitor(trans, dest->size_power);
	else
		IWL_WARN(trans, "PCI should have external buffer debug\n");

	for (i = 0; i < trans->dbg_dest_reg_num; i++) {
		u32 addr = le32_to_cpu(dest->reg_ops[i].addr);
		u32 val = le32_to_cpu(dest->reg_ops[i].val);

		switch (dest->reg_ops[i].op) {
		case CSR_ASSIGN:
			iwl_write32(trans, addr, val);
			break;
		case CSR_SETBIT:
			iwl_set_bit(trans, addr, BIT(val));
			break;
		case CSR_CLEARBIT:
			iwl_clear_bit(trans, addr, BIT(val));
			break;
		case PRPH_ASSIGN:
			iwl_write_prph(trans, addr, val);
			break;
		case PRPH_SETBIT:
			iwl_set_bits_prph(trans, addr, BIT(val));
			break;
		case PRPH_CLEARBIT:
			iwl_clear_bits_prph(trans, addr, BIT(val));
			break;
		case PRPH_BLOCKBIT:
			if (iwl_read_prph(trans, addr) & BIT(val)) {
				IWL_ERR(trans,
					"BIT(%u) in address 0x%x is 1, stopping FW configuration\n",
					val, addr);
				goto monitor;
			}
			break;
		default:
			IWL_ERR(trans, "FW debug - unknown OP %d\n",
				dest->reg_ops[i].op);
			break;
		}
	}

monitor:
	if (dest->monitor_mode == EXTERNAL_MODE && trans_pcie->fw_mon_size) {
		iwl_write_prph(trans, le32_to_cpu(dest->base_reg),
			       trans_pcie->fw_mon_phys >> dest->base_shift);
		if (trans->cfg->device_family >= IWL_DEVICE_FAMILY_8000)
			iwl_write_prph(trans, le32_to_cpu(dest->end_reg),
				       (trans_pcie->fw_mon_phys +
					trans_pcie->fw_mon_size - 256) >>
						dest->end_shift);
		else
			iwl_write_prph(trans, le32_to_cpu(dest->end_reg),
				       (trans_pcie->fw_mon_phys +
					trans_pcie->fw_mon_size) >>
						dest->end_shift);
	}
}

static int iwl_pcie_load_given_ucode(struct iwl_trans *trans,
				const struct fw_img *image)
{
	struct iwl_trans_pcie *trans_pcie = IWL_TRANS_GET_PCIE_TRANS(trans);
	int ret = 0;
	int first_ucode_section;

	IWL_DEBUG_FW(trans, "working with %s CPU\n",
		     image->is_dual_cpus ? "Dual" : "Single");

	/* load to FW the binary non secured sections of CPU1 */
	ret = iwl_pcie_load_cpu_sections(trans, image, 1, &first_ucode_section);
	if (ret)
		return ret;

	if (image->is_dual_cpus) {
		/* set CPU2 header address */
		iwl_write_prph(trans,
			       LMPM_SECURE_UCODE_LOAD_CPU2_HDR_ADDR,
			       LMPM_SECURE_CPU2_HDR_MEM_SPACE);

		/* load to FW the binary sections of CPU2 */
		ret = iwl_pcie_load_cpu_sections(trans, image, 2,
						 &first_ucode_section);
		if (ret)
			return ret;
	}

	/* supported for 7000 only for the moment */
	if (iwlwifi_mod_params.fw_monitor &&
	    trans->cfg->device_family == IWL_DEVICE_FAMILY_7000) {
		iwl_pcie_alloc_fw_monitor(trans, 0);

		if (trans_pcie->fw_mon_size) {
			iwl_write_prph(trans, MON_BUFF_BASE_ADDR,
				       trans_pcie->fw_mon_phys >> 4);
			iwl_write_prph(trans, MON_BUFF_END_ADDR,
				       (trans_pcie->fw_mon_phys +
					trans_pcie->fw_mon_size) >> 4);
		}
	} else if (trans->dbg_dest_tlv) {
		iwl_pcie_apply_destination(trans);
	}

	iwl_enable_interrupts(trans);

	/* release CPU reset */
	iwl_write32(trans, CSR_RESET, 0);

	return 0;
}

static int iwl_pcie_load_given_ucode_8000(struct iwl_trans *trans,
					  const struct fw_img *image)
{
	int ret = 0;
	int first_ucode_section;

	IWL_DEBUG_FW(trans, "working with %s CPU\n",
		     image->is_dual_cpus ? "Dual" : "Single");

	if (trans->dbg_dest_tlv)
		iwl_pcie_apply_destination(trans);

	IWL_DEBUG_POWER(trans, "Original WFPM value = 0x%08X\n",
			iwl_read_prph(trans, WFPM_GP2));

	/*
	 * Set default value. On resume reading the values that were
	 * zeored can provide debug data on the resume flow.
	 * This is for debugging only and has no functional impact.
	 */
	iwl_write_prph(trans, WFPM_GP2, 0x01010101);

	/* configure the ucode to be ready to get the secured image */
	/* release CPU reset */
	iwl_write_prph(trans, RELEASE_CPU_RESET, RELEASE_CPU_RESET_BIT);

	/* load to FW the binary Secured sections of CPU1 */
	ret = iwl_pcie_load_cpu_sections_8000(trans, image, 1,
					      &first_ucode_section);
	if (ret)
		return ret;

	/* load to FW the binary sections of CPU2 */
	return iwl_pcie_load_cpu_sections_8000(trans, image, 2,
					       &first_ucode_section);
}

bool iwl_pcie_check_hw_rf_kill(struct iwl_trans *trans)
{
	struct iwl_trans_pcie *trans_pcie =  IWL_TRANS_GET_PCIE_TRANS(trans);
	bool hw_rfkill = iwl_is_rfkill_set(trans);
	bool prev = test_bit(STATUS_RFKILL_OPMODE, &trans->status);
	bool report;

	if (hw_rfkill) {
		set_bit(STATUS_RFKILL_HW, &trans->status);
		set_bit(STATUS_RFKILL_OPMODE, &trans->status);
	} else {
		clear_bit(STATUS_RFKILL_HW, &trans->status);
		if (trans_pcie->opmode_down)
			clear_bit(STATUS_RFKILL_OPMODE, &trans->status);
	}

	report = test_bit(STATUS_RFKILL_OPMODE, &trans->status);

	if (prev != report)
		iwl_trans_pcie_rf_kill(trans, report);

	return hw_rfkill;
}

struct iwl_causes_list {
	u32 cause_num;
	u32 mask_reg;
	u8 addr;
};

static struct iwl_causes_list causes_list[] = {
	{MSIX_FH_INT_CAUSES_D2S_CH0_NUM,	CSR_MSIX_FH_INT_MASK_AD, 0},
	{MSIX_FH_INT_CAUSES_D2S_CH1_NUM,	CSR_MSIX_FH_INT_MASK_AD, 0x1},
	{MSIX_FH_INT_CAUSES_S2D,		CSR_MSIX_FH_INT_MASK_AD, 0x3},
	{MSIX_FH_INT_CAUSES_FH_ERR,		CSR_MSIX_FH_INT_MASK_AD, 0x5},
	{MSIX_HW_INT_CAUSES_REG_ALIVE,		CSR_MSIX_HW_INT_MASK_AD, 0x10},
	{MSIX_HW_INT_CAUSES_REG_WAKEUP,		CSR_MSIX_HW_INT_MASK_AD, 0x11},
	{MSIX_HW_INT_CAUSES_REG_CT_KILL,	CSR_MSIX_HW_INT_MASK_AD, 0x16},
	{MSIX_HW_INT_CAUSES_REG_RF_KILL,	CSR_MSIX_HW_INT_MASK_AD, 0x17},
	{MSIX_HW_INT_CAUSES_REG_PERIODIC,	CSR_MSIX_HW_INT_MASK_AD, 0x18},
	{MSIX_HW_INT_CAUSES_REG_SW_ERR,		CSR_MSIX_HW_INT_MASK_AD, 0x29},
	{MSIX_HW_INT_CAUSES_REG_SCD,		CSR_MSIX_HW_INT_MASK_AD, 0x2A},
	{MSIX_HW_INT_CAUSES_REG_FH_TX,		CSR_MSIX_HW_INT_MASK_AD, 0x2B},
	{MSIX_HW_INT_CAUSES_REG_HW_ERR,		CSR_MSIX_HW_INT_MASK_AD, 0x2D},
	{MSIX_HW_INT_CAUSES_REG_HAP,		CSR_MSIX_HW_INT_MASK_AD, 0x2E},
};

static struct iwl_causes_list causes_list_v2[] = {
	{MSIX_FH_INT_CAUSES_D2S_CH0_NUM,	CSR_MSIX_FH_INT_MASK_AD, 0},
	{MSIX_FH_INT_CAUSES_D2S_CH1_NUM,	CSR_MSIX_FH_INT_MASK_AD, 0x1},
	{MSIX_FH_INT_CAUSES_S2D,		CSR_MSIX_FH_INT_MASK_AD, 0x3},
	{MSIX_FH_INT_CAUSES_FH_ERR,		CSR_MSIX_FH_INT_MASK_AD, 0x5},
	{MSIX_HW_INT_CAUSES_REG_ALIVE,		CSR_MSIX_HW_INT_MASK_AD, 0x10},
	{MSIX_HW_INT_CAUSES_REG_IPC,		CSR_MSIX_HW_INT_MASK_AD, 0x11},
	{MSIX_HW_INT_CAUSES_REG_SW_ERR_V2,	CSR_MSIX_HW_INT_MASK_AD, 0x15},
	{MSIX_HW_INT_CAUSES_REG_CT_KILL,	CSR_MSIX_HW_INT_MASK_AD, 0x16},
	{MSIX_HW_INT_CAUSES_REG_RF_KILL,	CSR_MSIX_HW_INT_MASK_AD, 0x17},
	{MSIX_HW_INT_CAUSES_REG_PERIODIC,	CSR_MSIX_HW_INT_MASK_AD, 0x18},
	{MSIX_HW_INT_CAUSES_REG_SCD,		CSR_MSIX_HW_INT_MASK_AD, 0x2A},
	{MSIX_HW_INT_CAUSES_REG_FH_TX,		CSR_MSIX_HW_INT_MASK_AD, 0x2B},
	{MSIX_HW_INT_CAUSES_REG_HW_ERR,		CSR_MSIX_HW_INT_MASK_AD, 0x2D},
	{MSIX_HW_INT_CAUSES_REG_HAP,		CSR_MSIX_HW_INT_MASK_AD, 0x2E},
};

static void iwl_pcie_map_non_rx_causes(struct iwl_trans *trans)
{
	struct iwl_trans_pcie *trans_pcie =  IWL_TRANS_GET_PCIE_TRANS(trans);
	int val = trans_pcie->def_irq | MSIX_NON_AUTO_CLEAR_CAUSE;
	int i, arr_size =
		(trans->cfg->device_family < IWL_DEVICE_FAMILY_22560) ?
		ARRAY_SIZE(causes_list) : ARRAY_SIZE(causes_list_v2);

	/*
	 * Access all non RX causes and map them to the default irq.
	 * In case we are missing at least one interrupt vector,
	 * the first interrupt vector will serve non-RX and FBQ causes.
	 */
	for (i = 0; i < arr_size; i++) {
		struct iwl_causes_list *causes =
			(trans->cfg->device_family < IWL_DEVICE_FAMILY_22560) ?
			causes_list : causes_list_v2;

		iwl_write8(trans, CSR_MSIX_IVAR(causes[i].addr), val);
		iwl_clear_bit(trans, causes[i].mask_reg,
			      causes[i].cause_num);
	}
}

static void iwl_pcie_map_rx_causes(struct iwl_trans *trans)
{
	struct iwl_trans_pcie *trans_pcie = IWL_TRANS_GET_PCIE_TRANS(trans);
	u32 offset =
		trans_pcie->shared_vec_mask & IWL_SHARED_IRQ_FIRST_RSS ? 1 : 0;
	u32 val, idx;

	/*
	 * The first RX queue - fallback queue, which is designated for
	 * management frame, command responses etc, is always mapped to the
	 * first interrupt vector. The other RX queues are mapped to
	 * the other (N - 2) interrupt vectors.
	 */
	val = BIT(MSIX_FH_INT_CAUSES_Q(0));
	for (idx = 1; idx < trans->num_rx_queues; idx++) {
		iwl_write8(trans, CSR_MSIX_RX_IVAR(idx),
			   MSIX_FH_INT_CAUSES_Q(idx - offset));
		val |= BIT(MSIX_FH_INT_CAUSES_Q(idx));
	}
	iwl_write32(trans, CSR_MSIX_FH_INT_MASK_AD, ~val);

	val = MSIX_FH_INT_CAUSES_Q(0);
	if (trans_pcie->shared_vec_mask & IWL_SHARED_IRQ_NON_RX)
		val |= MSIX_NON_AUTO_CLEAR_CAUSE;
	iwl_write8(trans, CSR_MSIX_RX_IVAR(0), val);

	if (trans_pcie->shared_vec_mask & IWL_SHARED_IRQ_FIRST_RSS)
		iwl_write8(trans, CSR_MSIX_RX_IVAR(1), val);
}

void iwl_pcie_conf_msix_hw(struct iwl_trans_pcie *trans_pcie)
{
	struct iwl_trans *trans = trans_pcie->trans;

	if (!trans_pcie->msix_enabled) {
		if (trans->cfg->mq_rx_supported &&
		    test_bit(STATUS_DEVICE_ENABLED, &trans->status))
			iwl_write_prph(trans, UREG_CHICK,
				       UREG_CHICK_MSI_ENABLE);
		return;
	}
	/*
	 * The IVAR table needs to be configured again after reset,
	 * but if the device is disabled, we can't write to
	 * prph.
	 */
	if (test_bit(STATUS_DEVICE_ENABLED, &trans->status))
		iwl_write_prph(trans, UREG_CHICK, UREG_CHICK_MSIX_ENABLE);

	/*
	 * Each cause from the causes list above and the RX causes is
	 * represented as a byte in the IVAR table. The first nibble
	 * represents the bound interrupt vector of the cause, the second
	 * represents no auto clear for this cause. This will be set if its
	 * interrupt vector is bound to serve other causes.
	 */
	iwl_pcie_map_rx_causes(trans);

	iwl_pcie_map_non_rx_causes(trans);
}

static void iwl_pcie_init_msix(struct iwl_trans_pcie *trans_pcie)
{
	struct iwl_trans *trans = trans_pcie->trans;

	iwl_pcie_conf_msix_hw(trans_pcie);

	if (!trans_pcie->msix_enabled)
		return;

	trans_pcie->fh_init_mask = ~iwl_read32(trans, CSR_MSIX_FH_INT_MASK_AD);
	trans_pcie->fh_mask = trans_pcie->fh_init_mask;
	trans_pcie->hw_init_mask = ~iwl_read32(trans, CSR_MSIX_HW_INT_MASK_AD);
	trans_pcie->hw_mask = trans_pcie->hw_init_mask;
}

static void _iwl_trans_pcie_stop_device(struct iwl_trans *trans, bool low_power)
{
	struct iwl_trans_pcie *trans_pcie = IWL_TRANS_GET_PCIE_TRANS(trans);

	lockdep_assert_held(&trans_pcie->mutex);

	if (trans_pcie->is_down)
		return;

	trans_pcie->is_down = true;

	/* Stop dbgc before stopping device */
	if (trans->cfg->device_family == IWL_DEVICE_FAMILY_7000) {
		iwl_set_bits_prph(trans, MON_BUFF_SAMPLE_CTL, 0x100);
	} else {
		iwl_write_prph(trans, DBGC_IN_SAMPLE, 0);
		udelay(100);
		iwl_write_prph(trans, DBGC_OUT_CTRL, 0);
	}

	/* tell the device to stop sending interrupts */
	iwl_disable_interrupts(trans);

	/* device going down, Stop using ICT table */
	iwl_pcie_disable_ict(trans);

	/*
	 * If a HW restart happens during firmware loading,
	 * then the firmware loading might call this function
	 * and later it might be called again due to the
	 * restart. So don't process again if the device is
	 * already dead.
	 */
	if (test_and_clear_bit(STATUS_DEVICE_ENABLED, &trans->status)) {
		IWL_DEBUG_INFO(trans,
			       "DEVICE_ENABLED bit was set and is now cleared\n");
		iwl_pcie_tx_stop(trans);
		iwl_pcie_rx_stop(trans);

		/* Power-down device's busmaster DMA clocks */
		if (!trans->cfg->apmg_not_supported) {
			iwl_write_prph(trans, APMG_CLK_DIS_REG,
				       APMG_CLK_VAL_DMA_CLK_RQT);
			udelay(5);
		}
	}

	/* Make sure (redundant) we've released our request to stay awake */
	iwl_clear_bit(trans, CSR_GP_CNTRL,
		      BIT(trans->cfg->csr->flag_mac_access_req));

	/* Stop the device, and put it in low power state */
	iwl_pcie_apm_stop(trans, false);

	iwl_trans_pcie_sw_reset(trans);

	/*
	 * Upon stop, the IVAR table gets erased, so msi-x won't
	 * work. This causes a bug in RF-KILL flows, since the interrupt
	 * that enables radio won't fire on the correct irq, and the
	 * driver won't be able to handle the interrupt.
	 * Configure the IVAR table again after reset.
	 */
	iwl_pcie_conf_msix_hw(trans_pcie);

	/*
	 * Upon stop, the APM issues an interrupt if HW RF kill is set.
	 * This is a bug in certain verions of the hardware.
	 * Certain devices also keep sending HW RF kill interrupt all
	 * the time, unless the interrupt is ACKed even if the interrupt
	 * should be masked. Re-ACK all the interrupts here.
	 */
	iwl_disable_interrupts(trans);

	/* clear all status bits */
	clear_bit(STATUS_SYNC_HCMD_ACTIVE, &trans->status);
	clear_bit(STATUS_INT_ENABLED, &trans->status);
	clear_bit(STATUS_TPOWER_PMI, &trans->status);

	/*
	 * Even if we stop the HW, we still want the RF kill
	 * interrupt
	 */
	iwl_enable_rfkill_int(trans);

	/* re-take ownership to prevent other users from stealing the device */
	iwl_pcie_prepare_card_hw(trans);
}

void iwl_pcie_synchronize_irqs(struct iwl_trans *trans)
{
	struct iwl_trans_pcie *trans_pcie = IWL_TRANS_GET_PCIE_TRANS(trans);

	if (trans_pcie->msix_enabled) {
		int i;

		for (i = 0; i < trans_pcie->alloc_vecs; i++)
			synchronize_irq(trans_pcie->msix_entries[i].vector);
	} else {
		synchronize_irq(trans_pcie->pci_dev->irq);
	}
}

static int iwl_trans_pcie_start_fw(struct iwl_trans *trans,
				   const struct fw_img *fw, bool run_in_rfkill)
{
	struct iwl_trans_pcie *trans_pcie = IWL_TRANS_GET_PCIE_TRANS(trans);
	bool hw_rfkill;
	int ret;

	/* This may fail if AMT took ownership of the device */
	if (iwl_pcie_prepare_card_hw(trans)) {
		IWL_WARN(trans, "Exit HW not ready\n");
		ret = -EIO;
		goto out;
	}

	iwl_enable_rfkill_int(trans);

	iwl_write32(trans, CSR_INT, 0xFFFFFFFF);

	/*
	 * We enabled the RF-Kill interrupt and the handler may very
	 * well be running. Disable the interrupts to make sure no other
	 * interrupt can be fired.
	 */
	iwl_disable_interrupts(trans);

	/* Make sure it finished running */
	iwl_pcie_synchronize_irqs(trans);

	mutex_lock(&trans_pcie->mutex);

	/* If platform's RF_KILL switch is NOT set to KILL */
	hw_rfkill = iwl_pcie_check_hw_rf_kill(trans);
	if (hw_rfkill && !run_in_rfkill) {
		ret = -ERFKILL;
		goto out;
	}

	/* Someone called stop_device, don't try to start_fw */
	if (trans_pcie->is_down) {
		IWL_WARN(trans,
			 "Can't start_fw since the HW hasn't been started\n");
		ret = -EIO;
		goto out;
	}

	/* make sure rfkill handshake bits are cleared */
	iwl_write32(trans, CSR_UCODE_DRV_GP1_CLR, CSR_UCODE_SW_BIT_RFKILL);
	iwl_write32(trans, CSR_UCODE_DRV_GP1_CLR,
		    CSR_UCODE_DRV_GP1_BIT_CMD_BLOCKED);

	/* clear (again), then enable host interrupts */
	iwl_write32(trans, CSR_INT, 0xFFFFFFFF);

	ret = iwl_pcie_nic_init(trans);
	if (ret) {
		IWL_ERR(trans, "Unable to init nic\n");
		goto out;
	}

	/*
	 * Now, we load the firmware and don't want to be interrupted, even
	 * by the RF-Kill interrupt (hence mask all the interrupt besides the
	 * FH_TX interrupt which is needed to load the firmware). If the
	 * RF-Kill switch is toggled, we will find out after having loaded
	 * the firmware and return the proper value to the caller.
	 */
	iwl_enable_fw_load_int(trans);

	/* really make sure rfkill handshake bits are cleared */
	iwl_write32(trans, CSR_UCODE_DRV_GP1_CLR, CSR_UCODE_SW_BIT_RFKILL);
	iwl_write32(trans, CSR_UCODE_DRV_GP1_CLR, CSR_UCODE_SW_BIT_RFKILL);

	/* Load the given image to the HW */
	if (trans->cfg->device_family >= IWL_DEVICE_FAMILY_8000)
		ret = iwl_pcie_load_given_ucode_8000(trans, fw);
	else
		ret = iwl_pcie_load_given_ucode(trans, fw);

	/* re-check RF-Kill state since we may have missed the interrupt */
	hw_rfkill = iwl_pcie_check_hw_rf_kill(trans);
	if (hw_rfkill && !run_in_rfkill)
		ret = -ERFKILL;

out:
	mutex_unlock(&trans_pcie->mutex);
	return ret;
}

static void iwl_trans_pcie_fw_alive(struct iwl_trans *trans, u32 scd_addr)
{
	iwl_pcie_reset_ict(trans);
	iwl_pcie_tx_start(trans, scd_addr);
}

void iwl_trans_pcie_handle_stop_rfkill(struct iwl_trans *trans,
				       bool was_in_rfkill)
{
	bool hw_rfkill;

	/*
	 * Check again since the RF kill state may have changed while
	 * all the interrupts were disabled, in this case we couldn't
	 * receive the RF kill interrupt and update the state in the
	 * op_mode.
	 * Don't call the op_mode if the rkfill state hasn't changed.
	 * This allows the op_mode to call stop_device from the rfkill
	 * notification without endless recursion. Under very rare
	 * circumstances, we might have a small recursion if the rfkill
	 * state changed exactly now while we were called from stop_device.
	 * This is very unlikely but can happen and is supported.
	 */
	hw_rfkill = iwl_is_rfkill_set(trans);
	if (hw_rfkill) {
		set_bit(STATUS_RFKILL_HW, &trans->status);
		set_bit(STATUS_RFKILL_OPMODE, &trans->status);
	} else {
		clear_bit(STATUS_RFKILL_HW, &trans->status);
		clear_bit(STATUS_RFKILL_OPMODE, &trans->status);
	}
	if (hw_rfkill != was_in_rfkill)
		iwl_trans_pcie_rf_kill(trans, hw_rfkill);
}

static void iwl_trans_pcie_stop_device(struct iwl_trans *trans, bool low_power)
{
	struct iwl_trans_pcie *trans_pcie = IWL_TRANS_GET_PCIE_TRANS(trans);
	bool was_in_rfkill;

	mutex_lock(&trans_pcie->mutex);
	trans_pcie->opmode_down = true;
	was_in_rfkill = test_bit(STATUS_RFKILL_OPMODE, &trans->status);
	_iwl_trans_pcie_stop_device(trans, low_power);
	iwl_trans_pcie_handle_stop_rfkill(trans, was_in_rfkill);
	mutex_unlock(&trans_pcie->mutex);
}

void iwl_trans_pcie_rf_kill(struct iwl_trans *trans, bool state)
{
	struct iwl_trans_pcie __maybe_unused *trans_pcie =
		IWL_TRANS_GET_PCIE_TRANS(trans);

	lockdep_assert_held(&trans_pcie->mutex);

	IWL_WARN(trans, "reporting RF_KILL (radio %s)\n",
		 state ? "disabled" : "enabled");
	if (iwl_op_mode_hw_rf_kill(trans->op_mode, state)) {
		if (trans->cfg->gen2)
			_iwl_trans_pcie_gen2_stop_device(trans, true);
		else
			_iwl_trans_pcie_stop_device(trans, true);
	}
}

static void iwl_trans_pcie_d3_suspend(struct iwl_trans *trans, bool test,
				      bool reset)
{
	if (!reset) {
		/* Enable persistence mode to avoid reset */
		iwl_set_bit(trans, CSR_HW_IF_CONFIG_REG,
			    CSR_HW_IF_CONFIG_REG_PERSIST_MODE);
	}

	iwl_disable_interrupts(trans);

	/*
	 * in testing mode, the host stays awake and the
	 * hardware won't be reset (not even partially)
	 */
	if (test)
		return;

	iwl_pcie_disable_ict(trans);

	iwl_pcie_synchronize_irqs(trans);

	iwl_clear_bit(trans, CSR_GP_CNTRL,
		      BIT(trans->cfg->csr->flag_mac_access_req));
	iwl_clear_bit(trans, CSR_GP_CNTRL,
		      BIT(trans->cfg->csr->flag_init_done));

	iwl_pcie_enable_rx_wake(trans, false);

	if (reset) {
		/*
		 * reset TX queues -- some of their registers reset during S3
		 * so if we don't reset everything here the D3 image would try
		 * to execute some invalid memory upon resume
		 */
		iwl_trans_pcie_tx_reset(trans);
	}

	iwl_pcie_set_pwr(trans, true);
}

static int iwl_trans_pcie_d3_resume(struct iwl_trans *trans,
				    enum iwl_d3_status *status,
				    bool test,  bool reset)
{
	struct iwl_trans_pcie *trans_pcie =  IWL_TRANS_GET_PCIE_TRANS(trans);
	u32 val;
	int ret;

	if (test) {
		iwl_enable_interrupts(trans);
		*status = IWL_D3_STATUS_ALIVE;
		return 0;
	}

	iwl_pcie_enable_rx_wake(trans, true);

	iwl_set_bit(trans, CSR_GP_CNTRL,
		    BIT(trans->cfg->csr->flag_mac_access_req));
	iwl_set_bit(trans, CSR_GP_CNTRL,
		    BIT(trans->cfg->csr->flag_init_done));

	if (trans->cfg->device_family >= IWL_DEVICE_FAMILY_8000)
		udelay(2);

	ret = iwl_poll_bit(trans, CSR_GP_CNTRL,
			   BIT(trans->cfg->csr->flag_mac_clock_ready),
			   BIT(trans->cfg->csr->flag_mac_clock_ready),
			   25000);
	if (ret < 0) {
		IWL_ERR(trans, "Failed to resume the device (mac ready)\n");
		return ret;
	}

	/*
	 * Reconfigure IVAR table in case of MSIX or reset ict table in
	 * MSI mode since HW reset erased it.
	 * Also enables interrupts - none will happen as
	 * the device doesn't know we're waking it up, only when
	 * the opmode actually tells it after this call.
	 */
	iwl_pcie_conf_msix_hw(trans_pcie);
	if (!trans_pcie->msix_enabled)
		iwl_pcie_reset_ict(trans);
	iwl_enable_interrupts(trans);

	iwl_pcie_set_pwr(trans, false);

	if (!reset) {
		iwl_clear_bit(trans, CSR_GP_CNTRL,
			      BIT(trans->cfg->csr->flag_mac_access_req));
	} else {
		iwl_trans_pcie_tx_reset(trans);

		ret = iwl_pcie_rx_init(trans);
		if (ret) {
			IWL_ERR(trans,
				"Failed to resume the device (RX reset)\n");
			return ret;
		}
	}

	IWL_DEBUG_POWER(trans, "WFPM value upon resume = 0x%08X\n",
			iwl_read_prph(trans, WFPM_GP2));

	val = iwl_read32(trans, CSR_RESET);
	if (val & CSR_RESET_REG_FLAG_NEVO_RESET)
		*status = IWL_D3_STATUS_RESET;
	else
		*status = IWL_D3_STATUS_ALIVE;

	return 0;
}

static void iwl_pcie_set_interrupt_capa(struct pci_dev *pdev,
					struct iwl_trans *trans)
{
	struct iwl_trans_pcie *trans_pcie = IWL_TRANS_GET_PCIE_TRANS(trans);
	int max_irqs, num_irqs, i, ret;
	u16 pci_cmd;

	if (!trans->cfg->mq_rx_supported)
		goto enable_msi;

	max_irqs = min_t(u32, num_online_cpus() + 2, IWL_MAX_RX_HW_QUEUES);
	for (i = 0; i < max_irqs; i++)
		trans_pcie->msix_entries[i].entry = i;

	num_irqs = pci_enable_msix_range(pdev, trans_pcie->msix_entries,
					 MSIX_MIN_INTERRUPT_VECTORS,
					 max_irqs);
	if (num_irqs < 0) {
		IWL_DEBUG_INFO(trans,
			       "Failed to enable msi-x mode (ret %d). Moving to msi mode.\n",
			       num_irqs);
		goto enable_msi;
	}
	trans_pcie->def_irq = (num_irqs == max_irqs) ? num_irqs - 1 : 0;

	IWL_DEBUG_INFO(trans,
		       "MSI-X enabled. %d interrupt vectors were allocated\n",
		       num_irqs);

	/*
	 * In case the OS provides fewer interrupts than requested, different
	 * causes will share the same interrupt vector as follows:
	 * One interrupt less: non rx causes shared with FBQ.
	 * Two interrupts less: non rx causes shared with FBQ and RSS.
	 * More than two interrupts: we will use fewer RSS queues.
	 */
	if (num_irqs <= max_irqs - 2) {
		trans_pcie->trans->num_rx_queues = num_irqs + 1;
		trans_pcie->shared_vec_mask = IWL_SHARED_IRQ_NON_RX |
			IWL_SHARED_IRQ_FIRST_RSS;
	} else if (num_irqs == max_irqs - 1) {
		trans_pcie->trans->num_rx_queues = num_irqs;
		trans_pcie->shared_vec_mask = IWL_SHARED_IRQ_NON_RX;
	} else {
		trans_pcie->trans->num_rx_queues = num_irqs - 1;
	}
	WARN_ON(trans_pcie->trans->num_rx_queues > IWL_MAX_RX_HW_QUEUES);

	trans_pcie->alloc_vecs = num_irqs;
	trans_pcie->msix_enabled = true;
	return;

enable_msi:
	ret = pci_enable_msi(pdev);
	if (ret) {
		dev_err(&pdev->dev, "pci_enable_msi failed - %d\n", ret);
		/* enable rfkill interrupt: hw bug w/a */
		pci_read_config_word(pdev, PCI_COMMAND, &pci_cmd);
		if (pci_cmd & PCI_COMMAND_INTX_DISABLE) {
			pci_cmd &= ~PCI_COMMAND_INTX_DISABLE;
			pci_write_config_word(pdev, PCI_COMMAND, pci_cmd);
		}
	}
}

static void iwl_pcie_irq_set_affinity(struct iwl_trans *trans)
{
	int iter_rx_q, i, ret, cpu, offset;
	struct iwl_trans_pcie *trans_pcie = IWL_TRANS_GET_PCIE_TRANS(trans);

	i = trans_pcie->shared_vec_mask & IWL_SHARED_IRQ_FIRST_RSS ? 0 : 1;
	iter_rx_q = trans_pcie->trans->num_rx_queues - 1 + i;
	offset = 1 + i;
	for (; i < iter_rx_q ; i++) {
		/*
		 * Get the cpu prior to the place to search
		 * (i.e. return will be > i - 1).
		 */
		cpu = cpumask_next(i - offset, cpu_online_mask);
		cpumask_set_cpu(cpu, &trans_pcie->affinity_mask[i]);
		ret = irq_set_affinity_hint(trans_pcie->msix_entries[i].vector,
					    &trans_pcie->affinity_mask[i]);
		if (ret)
			IWL_ERR(trans_pcie->trans,
				"Failed to set affinity mask for IRQ %d\n",
				i);
	}
}

static int iwl_pcie_init_msix_handler(struct pci_dev *pdev,
				      struct iwl_trans_pcie *trans_pcie)
{
	int i;

	for (i = 0; i < trans_pcie->alloc_vecs; i++) {
		int ret;
		struct msix_entry *msix_entry;
		const char *qname = queue_name(&pdev->dev, trans_pcie, i);

		if (!qname)
			return -ENOMEM;

		msix_entry = &trans_pcie->msix_entries[i];
		ret = devm_request_threaded_irq(&pdev->dev,
						msix_entry->vector,
						iwl_pcie_msix_isr,
						(i == trans_pcie->def_irq) ?
						iwl_pcie_irq_msix_handler :
						iwl_pcie_irq_rx_msix_handler,
						IRQF_SHARED,
						qname,
						msix_entry);
		if (ret) {
			IWL_ERR(trans_pcie->trans,
				"Error allocating IRQ %d\n", i);

			return ret;
		}
	}
	iwl_pcie_irq_set_affinity(trans_pcie->trans);

	return 0;
}

static int _iwl_trans_pcie_start_hw(struct iwl_trans *trans, bool low_power)
{
	struct iwl_trans_pcie *trans_pcie = IWL_TRANS_GET_PCIE_TRANS(trans);
	int err;

	lockdep_assert_held(&trans_pcie->mutex);

	err = iwl_pcie_prepare_card_hw(trans);
	if (err) {
		IWL_ERR(trans, "Error while preparing HW: %d\n", err);
		return err;
	}

	iwl_trans_pcie_sw_reset(trans);

	err = iwl_pcie_apm_init(trans);
	if (err)
		return err;

	iwl_pcie_init_msix(trans_pcie);

	/* From now on, the op_mode will be kept updated about RF kill state */
	iwl_enable_rfkill_int(trans);

	trans_pcie->opmode_down = false;

	/* Set is_down to false here so that...*/
	trans_pcie->is_down = false;

	/* ...rfkill can call stop_device and set it false if needed */
	iwl_pcie_check_hw_rf_kill(trans);

	/* Make sure we sync here, because we'll need full access later */
	if (low_power)
		pm_runtime_resume(trans->dev);

	return 0;
}

static int iwl_trans_pcie_start_hw(struct iwl_trans *trans, bool low_power)
{
	struct iwl_trans_pcie *trans_pcie = IWL_TRANS_GET_PCIE_TRANS(trans);
	int ret;

	mutex_lock(&trans_pcie->mutex);
	ret = _iwl_trans_pcie_start_hw(trans, low_power);
	mutex_unlock(&trans_pcie->mutex);

	return ret;
}

static void iwl_trans_pcie_op_mode_leave(struct iwl_trans *trans)
{
	struct iwl_trans_pcie *trans_pcie = IWL_TRANS_GET_PCIE_TRANS(trans);

	mutex_lock(&trans_pcie->mutex);

	/* disable interrupts - don't enable HW RF kill interrupt */
	iwl_disable_interrupts(trans);

	iwl_pcie_apm_stop(trans, true);

	iwl_disable_interrupts(trans);

	iwl_pcie_disable_ict(trans);

	mutex_unlock(&trans_pcie->mutex);

	iwl_pcie_synchronize_irqs(trans);
}

static void iwl_trans_pcie_write8(struct iwl_trans *trans, u32 ofs, u8 val)
{
	writeb(val, IWL_TRANS_GET_PCIE_TRANS(trans)->hw_base + ofs);
}

static void iwl_trans_pcie_write32(struct iwl_trans *trans, u32 ofs, u32 val)
{
	writel(val, IWL_TRANS_GET_PCIE_TRANS(trans)->hw_base + ofs);
}

static u32 iwl_trans_pcie_read32(struct iwl_trans *trans, u32 ofs)
{
	return readl(IWL_TRANS_GET_PCIE_TRANS(trans)->hw_base + ofs);
}

static u32 iwl_trans_pcie_read_prph(struct iwl_trans *trans, u32 reg)
{
	iwl_trans_pcie_write32(trans, HBUS_TARG_PRPH_RADDR,
			       ((reg & 0x000FFFFF) | (3 << 24)));
	return iwl_trans_pcie_read32(trans, HBUS_TARG_PRPH_RDAT);
}

static void iwl_trans_pcie_write_prph(struct iwl_trans *trans, u32 addr,
				      u32 val)
{
	iwl_trans_pcie_write32(trans, HBUS_TARG_PRPH_WADDR,
			       ((addr & 0x000FFFFF) | (3 << 24)));
	iwl_trans_pcie_write32(trans, HBUS_TARG_PRPH_WDAT, val);
}

static void iwl_trans_pcie_configure(struct iwl_trans *trans,
				     const struct iwl_trans_config *trans_cfg)
{
	struct iwl_trans_pcie *trans_pcie = IWL_TRANS_GET_PCIE_TRANS(trans);

	trans_pcie->cmd_queue = trans_cfg->cmd_queue;
	trans_pcie->cmd_fifo = trans_cfg->cmd_fifo;
	trans_pcie->cmd_q_wdg_timeout = trans_cfg->cmd_q_wdg_timeout;
	if (WARN_ON(trans_cfg->n_no_reclaim_cmds > MAX_NO_RECLAIM_CMDS))
		trans_pcie->n_no_reclaim_cmds = 0;
	else
		trans_pcie->n_no_reclaim_cmds = trans_cfg->n_no_reclaim_cmds;
	if (trans_pcie->n_no_reclaim_cmds)
		memcpy(trans_pcie->no_reclaim_cmds, trans_cfg->no_reclaim_cmds,
		       trans_pcie->n_no_reclaim_cmds * sizeof(u8));

	trans_pcie->rx_buf_size = trans_cfg->rx_buf_size;
	trans_pcie->rx_page_order =
		iwl_trans_get_rb_size_order(trans_pcie->rx_buf_size);

	trans_pcie->bc_table_dword = trans_cfg->bc_table_dword;
	trans_pcie->scd_set_active = trans_cfg->scd_set_active;
	trans_pcie->sw_csum_tx = trans_cfg->sw_csum_tx;

	trans_pcie->page_offs = trans_cfg->cb_data_offs;
	trans_pcie->dev_cmd_offs = trans_cfg->cb_data_offs + sizeof(void *);

	trans->command_groups = trans_cfg->command_groups;
	trans->command_groups_size = trans_cfg->command_groups_size;

	/* Initialize NAPI here - it should be before registering to mac80211
	 * in the opmode but after the HW struct is allocated.
	 * As this function may be called again in some corner cases don't
	 * do anything if NAPI was already initialized.
	 */
	if (trans_pcie->napi_dev.reg_state != NETREG_DUMMY)
		init_dummy_netdev(&trans_pcie->napi_dev);
}

void iwl_trans_pcie_free(struct iwl_trans *trans)
{
	struct iwl_trans_pcie *trans_pcie = IWL_TRANS_GET_PCIE_TRANS(trans);
	int i;

	iwl_pcie_synchronize_irqs(trans);

	if (trans->cfg->gen2)
		iwl_pcie_gen2_tx_free(trans);
	else
		iwl_pcie_tx_free(trans);
	iwl_pcie_rx_free(trans);

	if (trans_pcie->rba.alloc_wq) {
		destroy_workqueue(trans_pcie->rba.alloc_wq);
		trans_pcie->rba.alloc_wq = NULL;
	}

	if (trans_pcie->msix_enabled) {
		for (i = 0; i < trans_pcie->alloc_vecs; i++) {
			irq_set_affinity_hint(
				trans_pcie->msix_entries[i].vector,
				NULL);
		}

		trans_pcie->msix_enabled = false;
	} else {
		iwl_pcie_free_ict(trans);
	}

	iwl_pcie_free_fw_monitor(trans);

	for_each_possible_cpu(i) {
		struct iwl_tso_hdr_page *p =
			per_cpu_ptr(trans_pcie->tso_hdr_page, i);

		if (p->page)
			__free_page(p->page);
	}

	free_percpu(trans_pcie->tso_hdr_page);
	mutex_destroy(&trans_pcie->mutex);
	iwl_trans_free(trans);
}

static void iwl_trans_pcie_set_pmi(struct iwl_trans *trans, bool state)
{
	if (state)
		set_bit(STATUS_TPOWER_PMI, &trans->status);
	else
		clear_bit(STATUS_TPOWER_PMI, &trans->status);
}

struct iwl_trans_pcie_removal {
	struct pci_dev *pdev;
	struct work_struct work;
};

static void iwl_trans_pcie_removal_wk(struct work_struct *wk)
{
	struct iwl_trans_pcie_removal *removal =
		container_of(wk, struct iwl_trans_pcie_removal, work);
	struct pci_dev *pdev = removal->pdev;
	char *prop[] = {"EVENT=INACCESSIBLE", NULL};

	dev_err(&pdev->dev, "Device gone - attempting removal\n");
	kobject_uevent_env(&pdev->dev.kobj, KOBJ_CHANGE, prop);
	pci_lock_rescan_remove();
	pci_dev_put(pdev);
	pci_stop_and_remove_bus_device(pdev);
	pci_unlock_rescan_remove();

	kfree(removal);
	module_put(THIS_MODULE);
}

static bool iwl_trans_pcie_grab_nic_access(struct iwl_trans *trans,
					   unsigned long *flags)
{
	int ret;
	struct iwl_trans_pcie *trans_pcie = IWL_TRANS_GET_PCIE_TRANS(trans);

	spin_lock_irqsave(&trans_pcie->reg_lock, *flags);

	if (trans_pcie->cmd_hold_nic_awake)
		goto out;

	/* this bit wakes up the NIC */
	__iwl_trans_pcie_set_bit(trans, CSR_GP_CNTRL,
				 BIT(trans->cfg->csr->flag_mac_access_req));
	if (trans->cfg->device_family >= IWL_DEVICE_FAMILY_8000)
		udelay(2);

	/*
	 * These bits say the device is running, and should keep running for
	 * at least a short while (at least as long as MAC_ACCESS_REQ stays 1),
	 * but they do not indicate that embedded SRAM is restored yet;
	 * HW with volatile SRAM must save/restore contents to/from
	 * host DRAM when sleeping/waking for power-saving.
	 * Each direction takes approximately 1/4 millisecond; with this
	 * overhead, it's a good idea to grab and hold MAC_ACCESS_REQUEST if a
	 * series of register accesses are expected (e.g. reading Event Log),
	 * to keep device from sleeping.
	 *
	 * CSR_UCODE_DRV_GP1 register bit MAC_SLEEP == 0 indicates that
	 * SRAM is okay/restored.  We don't check that here because this call
	 * is just for hardware register access; but GP1 MAC_SLEEP
	 * check is a good idea before accessing the SRAM of HW with
	 * volatile SRAM (e.g. reading Event Log).
	 *
	 * 5000 series and later (including 1000 series) have non-volatile SRAM,
	 * and do not save/restore SRAM when power cycling.
	 */
	ret = iwl_poll_bit(trans, CSR_GP_CNTRL,
			   BIT(trans->cfg->csr->flag_val_mac_access_en),
			   (BIT(trans->cfg->csr->flag_mac_clock_ready) |
			    CSR_GP_CNTRL_REG_FLAG_GOING_TO_SLEEP), 15000);
	if (unlikely(ret < 0)) {
		u32 cntrl = iwl_read32(trans, CSR_GP_CNTRL);

		WARN_ONCE(1,
			  "Timeout waiting for hardware access (CSR_GP_CNTRL 0x%08x)\n",
			  cntrl);

		iwl_trans_pcie_dump_regs(trans);

		if (iwlwifi_mod_params.remove_when_gone && cntrl == ~0U) {
			struct iwl_trans_pcie_removal *removal;

			if (trans_pcie->scheduled_for_removal)
				goto err;

			IWL_ERR(trans, "Device gone - scheduling removal!\n");

			/*
			 * get a module reference to avoid doing this
			 * while unloading anyway and to avoid
			 * scheduling a work with code that's being
			 * removed.
			 */
			if (!try_module_get(THIS_MODULE)) {
				IWL_ERR(trans,
					"Module is being unloaded - abort\n");
				goto err;
			}

			removal = kzalloc(sizeof(*removal), GFP_ATOMIC);
			if (!removal) {
				module_put(THIS_MODULE);
				goto err;
			}
			/*
			 * we don't need to clear this flag, because
			 * the trans will be freed and reallocated.
			*/
			trans_pcie->scheduled_for_removal = true;

			removal->pdev = to_pci_dev(trans->dev);
			INIT_WORK(&removal->work, iwl_trans_pcie_removal_wk);
			pci_dev_get(removal->pdev);
			schedule_work(&removal->work);
		} else {
			iwl_write32(trans, CSR_RESET,
				    CSR_RESET_REG_FLAG_FORCE_NMI);
		}

err:
		spin_unlock_irqrestore(&trans_pcie->reg_lock, *flags);
		return false;
	}

out:
	/*
	 * Fool sparse by faking we release the lock - sparse will
	 * track nic_access anyway.
	 */
	__release(&trans_pcie->reg_lock);
	return true;
}

static void iwl_trans_pcie_release_nic_access(struct iwl_trans *trans,
					      unsigned long *flags)
{
	struct iwl_trans_pcie *trans_pcie = IWL_TRANS_GET_PCIE_TRANS(trans);

	lockdep_assert_held(&trans_pcie->reg_lock);

	/*
	 * Fool sparse by faking we acquiring the lock - sparse will
	 * track nic_access anyway.
	 */
	__acquire(&trans_pcie->reg_lock);

	if (trans_pcie->cmd_hold_nic_awake)
		goto out;

	__iwl_trans_pcie_clear_bit(trans, CSR_GP_CNTRL,
				   BIT(trans->cfg->csr->flag_mac_access_req));
	/*
	 * Above we read the CSR_GP_CNTRL register, which will flush
	 * any previous writes, but we need the write that clears the
	 * MAC_ACCESS_REQ bit to be performed before any other writes
	 * scheduled on different CPUs (after we drop reg_lock).
	 */
	mmiowb();
out:
	spin_unlock_irqrestore(&trans_pcie->reg_lock, *flags);
}

static int iwl_trans_pcie_read_mem(struct iwl_trans *trans, u32 addr,
				   void *buf, int dwords)
{
	unsigned long flags;
	int offs, ret = 0;
	u32 *vals = buf;

	if (iwl_trans_grab_nic_access(trans, &flags)) {
		iwl_write32(trans, HBUS_TARG_MEM_RADDR, addr);
		for (offs = 0; offs < dwords; offs++)
			vals[offs] = iwl_read32(trans, HBUS_TARG_MEM_RDAT);
		iwl_trans_release_nic_access(trans, &flags);
	} else {
		ret = -EBUSY;
	}
	return ret;
}

static int iwl_trans_pcie_write_mem(struct iwl_trans *trans, u32 addr,
				    const void *buf, int dwords)
{
	unsigned long flags;
	int offs, ret = 0;
	const u32 *vals = buf;

	if (iwl_trans_grab_nic_access(trans, &flags)) {
		iwl_write32(trans, HBUS_TARG_MEM_WADDR, addr);
		for (offs = 0; offs < dwords; offs++)
			iwl_write32(trans, HBUS_TARG_MEM_WDAT,
				    vals ? vals[offs] : 0);
		iwl_trans_release_nic_access(trans, &flags);
	} else {
		ret = -EBUSY;
	}
	return ret;
}

static void iwl_trans_pcie_freeze_txq_timer(struct iwl_trans *trans,
					    unsigned long txqs,
					    bool freeze)
{
	struct iwl_trans_pcie *trans_pcie = IWL_TRANS_GET_PCIE_TRANS(trans);
	int queue;

	for_each_set_bit(queue, &txqs, BITS_PER_LONG) {
		struct iwl_txq *txq = trans_pcie->txq[queue];
		unsigned long now;

		spin_lock_bh(&txq->lock);

		now = jiffies;

		if (txq->frozen == freeze)
			goto next_queue;

		IWL_DEBUG_TX_QUEUES(trans, "%s TXQ %d\n",
				    freeze ? "Freezing" : "Waking", queue);

		txq->frozen = freeze;

		if (txq->read_ptr == txq->write_ptr)
			goto next_queue;

		if (freeze) {
			if (unlikely(time_after(now,
						txq->stuck_timer.expires))) {
				/*
				 * The timer should have fired, maybe it is
				 * spinning right now on the lock.
				 */
				goto next_queue;
			}
			/* remember how long until the timer fires */
			txq->frozen_expiry_remainder =
				txq->stuck_timer.expires - now;
			del_timer(&txq->stuck_timer);
			goto next_queue;
		}

		/*
		 * Wake a non-empty queue -> arm timer with the
		 * remainder before it froze
		 */
		mod_timer(&txq->stuck_timer,
			  now + txq->frozen_expiry_remainder);

next_queue:
		spin_unlock_bh(&txq->lock);
	}
}

static void iwl_trans_pcie_block_txq_ptrs(struct iwl_trans *trans, bool block)
{
	struct iwl_trans_pcie *trans_pcie = IWL_TRANS_GET_PCIE_TRANS(trans);
	int i;

	for (i = 0; i < trans->cfg->base_params->num_of_queues; i++) {
		struct iwl_txq *txq = trans_pcie->txq[i];

		if (i == trans_pcie->cmd_queue)
			continue;

		spin_lock_bh(&txq->lock);

		if (!block && !(WARN_ON_ONCE(!txq->block))) {
			txq->block--;
			if (!txq->block) {
				iwl_write32(trans, HBUS_TARG_WRPTR,
					    txq->write_ptr | (i << 8));
			}
		} else if (block) {
			txq->block++;
		}

		spin_unlock_bh(&txq->lock);
	}
}

#define IWL_FLUSH_WAIT_MS	2000

void iwl_trans_pcie_log_scd_error(struct iwl_trans *trans, struct iwl_txq *txq)
{
	u32 txq_id = txq->id;
	u32 status;
	bool active;
	u8 fifo;

	if (trans->cfg->use_tfh) {
		IWL_ERR(trans, "Queue %d is stuck %d %d\n", txq_id,
			txq->read_ptr, txq->write_ptr);
		/* TODO: access new SCD registers and dump them */
		return;
	}

	status = iwl_read_prph(trans, SCD_QUEUE_STATUS_BITS(txq_id));
	fifo = (status >> SCD_QUEUE_STTS_REG_POS_TXF) & 0x7;
	active = !!(status & BIT(SCD_QUEUE_STTS_REG_POS_ACTIVE));

	IWL_ERR(trans,
		"Queue %d is %sactive on fifo %d and stuck for %u ms. SW [%d, %d] HW [%d, %d] FH TRB=0x0%x\n",
		txq_id, active ? "" : "in", fifo,
		jiffies_to_msecs(txq->wd_timeout),
		txq->read_ptr, txq->write_ptr,
		iwl_read_prph(trans, SCD_QUEUE_RDPTR(txq_id)) &
			(trans->cfg->base_params->max_tfd_queue_size - 1),
		iwl_read_prph(trans, SCD_QUEUE_WRPTR(txq_id)) &
			(trans->cfg->base_params->max_tfd_queue_size - 1),
		iwl_read_direct32(trans, FH_TX_TRB_REG(fifo)));
}

static int iwl_trans_pcie_rxq_dma_data(struct iwl_trans *trans, int queue,
				       struct iwl_trans_rxq_dma_data *data)
{
	struct iwl_trans_pcie *trans_pcie = IWL_TRANS_GET_PCIE_TRANS(trans);

	if (queue >= trans->num_rx_queues || !trans_pcie->rxq)
		return -EINVAL;

	data->fr_bd_cb = trans_pcie->rxq[queue].bd_dma;
	data->urbd_stts_wrptr = trans_pcie->rxq[queue].rb_stts_dma;
	data->ur_bd_cb = trans_pcie->rxq[queue].used_bd_dma;
	data->fr_bd_wid = 0;

	return 0;
}

static int iwl_trans_pcie_wait_txq_empty(struct iwl_trans *trans, int txq_idx)
{
	struct iwl_trans_pcie *trans_pcie = IWL_TRANS_GET_PCIE_TRANS(trans);
	struct iwl_txq *txq;
	unsigned long now = jiffies;
	bool overflow_tx;
	u8 wr_ptr;

	/* Make sure the NIC is still alive in the bus */
	if (trans_pcie->scheduled_for_removal)
		return -EIO;

	if (!test_bit(txq_idx, trans_pcie->queue_used))
		return -EINVAL;

	IWL_DEBUG_TX_QUEUES(trans, "Emptying queue %d...\n", txq_idx);
	txq = trans_pcie->txq[txq_idx];

	spin_lock_bh(&txq->lock);
	overflow_tx = txq->overflow_tx ||
		      !skb_queue_empty(&txq->overflow_q);
	spin_unlock_bh(&txq->lock);

	wr_ptr = READ_ONCE(txq->write_ptr);

	while ((txq->read_ptr != READ_ONCE(txq->write_ptr) ||
		overflow_tx) &&
	       !time_after(jiffies,
			   now + msecs_to_jiffies(IWL_FLUSH_WAIT_MS))) {
		u8 write_ptr = READ_ONCE(txq->write_ptr);

		/*
		 * If write pointer moved during the wait, warn only
		 * if the TX came from op mode. In case TX came from
		 * trans layer (overflow TX) don't warn.
		 */
		if (WARN_ONCE(wr_ptr != write_ptr && !overflow_tx,
			      "WR pointer moved while flushing %d -> %d\n",
			      wr_ptr, write_ptr))
			return -ETIMEDOUT;
		wr_ptr = write_ptr;

		usleep_range(1000, 2000);

		spin_lock_bh(&txq->lock);
		overflow_tx = txq->overflow_tx ||
			      !skb_queue_empty(&txq->overflow_q);
		spin_unlock_bh(&txq->lock);
	}

	if (txq->read_ptr != txq->write_ptr) {
		IWL_ERR(trans,
			"fail to flush all tx fifo queues Q %d\n", txq_idx);
		iwl_trans_pcie_log_scd_error(trans, txq);
		return -ETIMEDOUT;
	}

	IWL_DEBUG_TX_QUEUES(trans, "Queue %d is now empty.\n", txq_idx);

	return 0;
}

static int iwl_trans_pcie_wait_txqs_empty(struct iwl_trans *trans, u32 txq_bm)
{
	struct iwl_trans_pcie *trans_pcie = IWL_TRANS_GET_PCIE_TRANS(trans);
	int cnt;
	int ret = 0;

	/* waiting for all the tx frames complete might take a while */
	for (cnt = 0; cnt < trans->cfg->base_params->num_of_queues; cnt++) {

		if (cnt == trans_pcie->cmd_queue)
			continue;
		if (!test_bit(cnt, trans_pcie->queue_used))
			continue;
		if (!(BIT(cnt) & txq_bm))
			continue;

		ret = iwl_trans_pcie_wait_txq_empty(trans, cnt);
		if (ret)
			break;
	}

	return ret;
}

static void iwl_trans_pcie_set_bits_mask(struct iwl_trans *trans, u32 reg,
					 u32 mask, u32 value)
{
	struct iwl_trans_pcie *trans_pcie = IWL_TRANS_GET_PCIE_TRANS(trans);
	unsigned long flags;

	spin_lock_irqsave(&trans_pcie->reg_lock, flags);
	__iwl_trans_pcie_set_bits_mask(trans, reg, mask, value);
	spin_unlock_irqrestore(&trans_pcie->reg_lock, flags);
}

static void iwl_trans_pcie_ref(struct iwl_trans *trans)
{
	struct iwl_trans_pcie *trans_pcie = IWL_TRANS_GET_PCIE_TRANS(trans);

	if (iwlwifi_mod_params.d0i3_disable)
		return;

	pm_runtime_get(&trans_pcie->pci_dev->dev);

#ifdef CONFIG_PM
	IWL_DEBUG_RPM(trans, "runtime usage count: %d\n",
		      atomic_read(&trans_pcie->pci_dev->dev.power.usage_count));
#endif /* CONFIG_PM */
}

static void iwl_trans_pcie_unref(struct iwl_trans *trans)
{
	struct iwl_trans_pcie *trans_pcie = IWL_TRANS_GET_PCIE_TRANS(trans);

	if (iwlwifi_mod_params.d0i3_disable)
		return;

	pm_runtime_mark_last_busy(&trans_pcie->pci_dev->dev);
	pm_runtime_put_autosuspend(&trans_pcie->pci_dev->dev);

#ifdef CONFIG_PM
	IWL_DEBUG_RPM(trans, "runtime usage count: %d\n",
		      atomic_read(&trans_pcie->pci_dev->dev.power.usage_count));
#endif /* CONFIG_PM */
}

static const char *get_csr_string(int cmd)
{
#define IWL_CMD(x) case x: return #x
	switch (cmd) {
	IWL_CMD(CSR_HW_IF_CONFIG_REG);
	IWL_CMD(CSR_INT_COALESCING);
	IWL_CMD(CSR_INT);
	IWL_CMD(CSR_INT_MASK);
	IWL_CMD(CSR_FH_INT_STATUS);
	IWL_CMD(CSR_GPIO_IN);
	IWL_CMD(CSR_RESET);
	IWL_CMD(CSR_GP_CNTRL);
	IWL_CMD(CSR_HW_REV);
	IWL_CMD(CSR_EEPROM_REG);
	IWL_CMD(CSR_EEPROM_GP);
	IWL_CMD(CSR_OTP_GP_REG);
	IWL_CMD(CSR_GIO_REG);
	IWL_CMD(CSR_GP_UCODE_REG);
	IWL_CMD(CSR_GP_DRIVER_REG);
	IWL_CMD(CSR_UCODE_DRV_GP1);
	IWL_CMD(CSR_UCODE_DRV_GP2);
	IWL_CMD(CSR_LED_REG);
	IWL_CMD(CSR_DRAM_INT_TBL_REG);
	IWL_CMD(CSR_GIO_CHICKEN_BITS);
	IWL_CMD(CSR_ANA_PLL_CFG);
	IWL_CMD(CSR_HW_REV_WA_REG);
	IWL_CMD(CSR_MONITOR_STATUS_REG);
	IWL_CMD(CSR_DBG_HPET_MEM_REG);
	default:
		return "UNKNOWN";
	}
#undef IWL_CMD
}

void iwl_pcie_dump_csr(struct iwl_trans *trans)
{
	int i;
	static const u32 csr_tbl[] = {
		CSR_HW_IF_CONFIG_REG,
		CSR_INT_COALESCING,
		CSR_INT,
		CSR_INT_MASK,
		CSR_FH_INT_STATUS,
		CSR_GPIO_IN,
		CSR_RESET,
		CSR_GP_CNTRL,
		CSR_HW_REV,
		CSR_EEPROM_REG,
		CSR_EEPROM_GP,
		CSR_OTP_GP_REG,
		CSR_GIO_REG,
		CSR_GP_UCODE_REG,
		CSR_GP_DRIVER_REG,
		CSR_UCODE_DRV_GP1,
		CSR_UCODE_DRV_GP2,
		CSR_LED_REG,
		CSR_DRAM_INT_TBL_REG,
		CSR_GIO_CHICKEN_BITS,
		CSR_ANA_PLL_CFG,
		CSR_MONITOR_STATUS_REG,
		CSR_HW_REV_WA_REG,
		CSR_DBG_HPET_MEM_REG
	};
	IWL_ERR(trans, "CSR values:\n");
	IWL_ERR(trans, "(2nd byte of CSR_INT_COALESCING is "
		"CSR_INT_PERIODIC_REG)\n");
	for (i = 0; i <  ARRAY_SIZE(csr_tbl); i++) {
		IWL_ERR(trans, "  %25s: 0X%08x\n",
			get_csr_string(csr_tbl[i]),
			iwl_read32(trans, csr_tbl[i]));
	}
}

#ifdef CONFIG_IWLWIFI_DEBUGFS
/* create and remove of files */
#define DEBUGFS_ADD_FILE(name, parent, mode) do {			\
	if (!debugfs_create_file(#name, mode, parent, trans,		\
				 &iwl_dbgfs_##name##_ops))		\
		goto err;						\
} while (0)

/* file operation */
#define DEBUGFS_READ_FILE_OPS(name)					\
static const struct file_operations iwl_dbgfs_##name##_ops = {		\
	.read = iwl_dbgfs_##name##_read,				\
	.open = simple_open,						\
	.llseek = generic_file_llseek,					\
};

#define DEBUGFS_WRITE_FILE_OPS(name)                                    \
static const struct file_operations iwl_dbgfs_##name##_ops = {          \
	.write = iwl_dbgfs_##name##_write,                              \
	.open = simple_open,						\
	.llseek = generic_file_llseek,					\
};

#define DEBUGFS_READ_WRITE_FILE_OPS(name)				\
static const struct file_operations iwl_dbgfs_##name##_ops = {		\
	.write = iwl_dbgfs_##name##_write,				\
	.read = iwl_dbgfs_##name##_read,				\
	.open = simple_open,						\
	.llseek = generic_file_llseek,					\
};

static ssize_t iwl_dbgfs_tx_queue_read(struct file *file,
				       char __user *user_buf,
				       size_t count, loff_t *ppos)
{
	struct iwl_trans *trans = file->private_data;
	struct iwl_trans_pcie *trans_pcie = IWL_TRANS_GET_PCIE_TRANS(trans);
	struct iwl_txq *txq;
	char *buf;
	int pos = 0;
	int cnt;
	int ret;
	size_t bufsz;

	bufsz = sizeof(char) * 75 * trans->cfg->base_params->num_of_queues;

	if (!trans_pcie->txq_memory)
		return -EAGAIN;

	buf = kzalloc(bufsz, GFP_KERNEL);
	if (!buf)
		return -ENOMEM;

	for (cnt = 0; cnt < trans->cfg->base_params->num_of_queues; cnt++) {
		txq = trans_pcie->txq[cnt];
		pos += scnprintf(buf + pos, bufsz - pos,
				"hwq %.2d: read=%u write=%u use=%d stop=%d need_update=%d frozen=%d%s\n",
				cnt, txq->read_ptr, txq->write_ptr,
				!!test_bit(cnt, trans_pcie->queue_used),
				 !!test_bit(cnt, trans_pcie->queue_stopped),
				 txq->need_update, txq->frozen,
				 (cnt == trans_pcie->cmd_queue ? " HCMD" : ""));
	}
	ret = simple_read_from_buffer(user_buf, count, ppos, buf, pos);
	kfree(buf);
	return ret;
}

static ssize_t iwl_dbgfs_rx_queue_read(struct file *file,
				       char __user *user_buf,
				       size_t count, loff_t *ppos)
{
	struct iwl_trans *trans = file->private_data;
	struct iwl_trans_pcie *trans_pcie = IWL_TRANS_GET_PCIE_TRANS(trans);
	char *buf;
	int pos = 0, i, ret;
	size_t bufsz = sizeof(buf);

	bufsz = sizeof(char) * 121 * trans->num_rx_queues;

	if (!trans_pcie->rxq)
		return -EAGAIN;

	buf = kzalloc(bufsz, GFP_KERNEL);
	if (!buf)
		return -ENOMEM;

	for (i = 0; i < trans->num_rx_queues && pos < bufsz; i++) {
		struct iwl_rxq *rxq = &trans_pcie->rxq[i];

		pos += scnprintf(buf + pos, bufsz - pos, "queue#: %2d\n",
				 i);
		pos += scnprintf(buf + pos, bufsz - pos, "\tread: %u\n",
				 rxq->read);
		pos += scnprintf(buf + pos, bufsz - pos, "\twrite: %u\n",
				 rxq->write);
		pos += scnprintf(buf + pos, bufsz - pos, "\twrite_actual: %u\n",
				 rxq->write_actual);
		pos += scnprintf(buf + pos, bufsz - pos, "\tneed_update: %2d\n",
				 rxq->need_update);
		pos += scnprintf(buf + pos, bufsz - pos, "\tfree_count: %u\n",
				 rxq->free_count);
		if (rxq->rb_stts) {
			u32 r =	__le16_to_cpu(iwl_get_closed_rb_stts(trans,
								     rxq));
			pos += scnprintf(buf + pos, bufsz - pos,
					 "\tclosed_rb_num: %u\n",
					 r & 0x0FFF);
		} else {
			pos += scnprintf(buf + pos, bufsz - pos,
					 "\tclosed_rb_num: Not Allocated\n");
		}
	}
	ret = simple_read_from_buffer(user_buf, count, ppos, buf, pos);
	kfree(buf);

	return ret;
}

static ssize_t iwl_dbgfs_interrupt_read(struct file *file,
					char __user *user_buf,
					size_t count, loff_t *ppos)
{
	struct iwl_trans *trans = file->private_data;
	struct iwl_trans_pcie *trans_pcie = IWL_TRANS_GET_PCIE_TRANS(trans);
	struct isr_statistics *isr_stats = &trans_pcie->isr_stats;

	int pos = 0;
	char *buf;
	int bufsz = 24 * 64; /* 24 items * 64 char per item */
	ssize_t ret;

	buf = kzalloc(bufsz, GFP_KERNEL);
	if (!buf)
		return -ENOMEM;

	pos += scnprintf(buf + pos, bufsz - pos,
			"Interrupt Statistics Report:\n");

	pos += scnprintf(buf + pos, bufsz - pos, "HW Error:\t\t\t %u\n",
		isr_stats->hw);
	pos += scnprintf(buf + pos, bufsz - pos, "SW Error:\t\t\t %u\n",
		isr_stats->sw);
	if (isr_stats->sw || isr_stats->hw) {
		pos += scnprintf(buf + pos, bufsz - pos,
			"\tLast Restarting Code:  0x%X\n",
			isr_stats->err_code);
	}
#ifdef CONFIG_IWLWIFI_DEBUG
	pos += scnprintf(buf + pos, bufsz - pos, "Frame transmitted:\t\t %u\n",
		isr_stats->sch);
	pos += scnprintf(buf + pos, bufsz - pos, "Alive interrupt:\t\t %u\n",
		isr_stats->alive);
#endif
	pos += scnprintf(buf + pos, bufsz - pos,
		"HW RF KILL switch toggled:\t %u\n", isr_stats->rfkill);

	pos += scnprintf(buf + pos, bufsz - pos, "CT KILL:\t\t\t %u\n",
		isr_stats->ctkill);

	pos += scnprintf(buf + pos, bufsz - pos, "Wakeup Interrupt:\t\t %u\n",
		isr_stats->wakeup);

	pos += scnprintf(buf + pos, bufsz - pos,
		"Rx command responses:\t\t %u\n", isr_stats->rx);

	pos += scnprintf(buf + pos, bufsz - pos, "Tx/FH interrupt:\t\t %u\n",
		isr_stats->tx);

	pos += scnprintf(buf + pos, bufsz - pos, "Unexpected INTA:\t\t %u\n",
		isr_stats->unhandled);

	ret = simple_read_from_buffer(user_buf, count, ppos, buf, pos);
	kfree(buf);
	return ret;
}

static ssize_t iwl_dbgfs_interrupt_write(struct file *file,
					 const char __user *user_buf,
					 size_t count, loff_t *ppos)
{
	struct iwl_trans *trans = file->private_data;
	struct iwl_trans_pcie *trans_pcie = IWL_TRANS_GET_PCIE_TRANS(trans);
	struct isr_statistics *isr_stats = &trans_pcie->isr_stats;
	u32 reset_flag;
	int ret;

	ret = kstrtou32_from_user(user_buf, count, 16, &reset_flag);
	if (ret)
		return ret;
	if (reset_flag == 0)
		memset(isr_stats, 0, sizeof(*isr_stats));

	return count;
}

static ssize_t iwl_dbgfs_csr_write(struct file *file,
				   const char __user *user_buf,
				   size_t count, loff_t *ppos)
{
	struct iwl_trans *trans = file->private_data;

	iwl_pcie_dump_csr(trans);

	return count;
}

static ssize_t iwl_dbgfs_fh_reg_read(struct file *file,
				     char __user *user_buf,
				     size_t count, loff_t *ppos)
{
	struct iwl_trans *trans = file->private_data;
	char *buf = NULL;
	ssize_t ret;

	ret = iwl_dump_fh(trans, &buf);
	if (ret < 0)
		return ret;
	if (!buf)
		return -EINVAL;
	ret = simple_read_from_buffer(user_buf, count, ppos, buf, ret);
	kfree(buf);
	return ret;
}

static ssize_t iwl_dbgfs_rfkill_read(struct file *file,
				     char __user *user_buf,
				     size_t count, loff_t *ppos)
{
	struct iwl_trans *trans = file->private_data;
	struct iwl_trans_pcie *trans_pcie = IWL_TRANS_GET_PCIE_TRANS(trans);
	char buf[100];
	int pos;

	pos = scnprintf(buf, sizeof(buf), "debug: %d\nhw: %d\n",
			trans_pcie->debug_rfkill,
			!(iwl_read32(trans, CSR_GP_CNTRL) &
				CSR_GP_CNTRL_REG_FLAG_HW_RF_KILL_SW));

	return simple_read_from_buffer(user_buf, count, ppos, buf, pos);
}

static ssize_t iwl_dbgfs_rfkill_write(struct file *file,
				      const char __user *user_buf,
				      size_t count, loff_t *ppos)
{
	struct iwl_trans *trans = file->private_data;
	struct iwl_trans_pcie *trans_pcie = IWL_TRANS_GET_PCIE_TRANS(trans);
	bool old = trans_pcie->debug_rfkill;
	int ret;

	ret = kstrtobool_from_user(user_buf, count, &trans_pcie->debug_rfkill);
	if (ret)
		return ret;
	if (old == trans_pcie->debug_rfkill)
		return count;
	IWL_WARN(trans, "changing debug rfkill %d->%d\n",
		 old, trans_pcie->debug_rfkill);
	iwl_pcie_handle_rfkill_irq(trans);

	return count;
}

DEBUGFS_READ_WRITE_FILE_OPS(interrupt);
DEBUGFS_READ_FILE_OPS(fh_reg);
DEBUGFS_READ_FILE_OPS(rx_queue);
DEBUGFS_READ_FILE_OPS(tx_queue);
DEBUGFS_WRITE_FILE_OPS(csr);
DEBUGFS_READ_WRITE_FILE_OPS(rfkill);

/* Create the debugfs files and directories */
int iwl_trans_pcie_dbgfs_register(struct iwl_trans *trans)
{
	struct dentry *dir = trans->dbgfs_dir;

	DEBUGFS_ADD_FILE(rx_queue, dir, S_IRUSR);
	DEBUGFS_ADD_FILE(tx_queue, dir, S_IRUSR);
	DEBUGFS_ADD_FILE(interrupt, dir, S_IWUSR | S_IRUSR);
	DEBUGFS_ADD_FILE(csr, dir, S_IWUSR);
	DEBUGFS_ADD_FILE(fh_reg, dir, S_IRUSR);
	DEBUGFS_ADD_FILE(rfkill, dir, S_IWUSR | S_IRUSR);
	return 0;

err:
	IWL_ERR(trans, "failed to create the trans debugfs entry\n");
	return -ENOMEM;
}
#endif /*CONFIG_IWLWIFI_DEBUGFS */

static u32 iwl_trans_pcie_get_cmdlen(struct iwl_trans *trans, void *tfd)
{
	struct iwl_trans_pcie *trans_pcie = IWL_TRANS_GET_PCIE_TRANS(trans);
	u32 cmdlen = 0;
	int i;

	for (i = 0; i < trans_pcie->max_tbs; i++)
		cmdlen += iwl_pcie_tfd_tb_get_len(trans, tfd, i);

	return cmdlen;
}

static u32 iwl_trans_pcie_dump_rbs(struct iwl_trans *trans,
				   struct iwl_fw_error_dump_data **data,
				   int allocated_rb_nums)
{
	struct iwl_trans_pcie *trans_pcie = IWL_TRANS_GET_PCIE_TRANS(trans);
	int max_len = PAGE_SIZE << trans_pcie->rx_page_order;
	/* Dump RBs is supported only for pre-9000 devices (1 queue) */
	struct iwl_rxq *rxq = &trans_pcie->rxq[0];
	u32 i, r, j, rb_len = 0;

	spin_lock(&rxq->lock);

	r = le16_to_cpu(iwl_get_closed_rb_stts(trans, rxq)) & 0x0FFF;

	for (i = rxq->read, j = 0;
	     i != r && j < allocated_rb_nums;
	     i = (i + 1) & RX_QUEUE_MASK, j++) {
		struct iwl_rx_mem_buffer *rxb = rxq->queue[i];
		struct iwl_fw_error_dump_rb *rb;

		dma_unmap_page(trans->dev, rxb->page_dma, max_len,
			       DMA_FROM_DEVICE);

		rb_len += sizeof(**data) + sizeof(*rb) + max_len;

		(*data)->type = cpu_to_le32(IWL_FW_ERROR_DUMP_RB);
		(*data)->len = cpu_to_le32(sizeof(*rb) + max_len);
		rb = (void *)(*data)->data;
		rb->index = cpu_to_le32(i);
		memcpy(rb->data, page_address(rxb->page), max_len);
		/* remap the page for the free benefit */
		rxb->page_dma = dma_map_page(trans->dev, rxb->page, 0,
						     max_len,
						     DMA_FROM_DEVICE);

		*data = iwl_fw_error_next_data(*data);
	}

	spin_unlock(&rxq->lock);

	return rb_len;
}
#define IWL_CSR_TO_DUMP (0x250)

static u32 iwl_trans_pcie_dump_csr(struct iwl_trans *trans,
				   struct iwl_fw_error_dump_data **data)
{
	u32 csr_len = sizeof(**data) + IWL_CSR_TO_DUMP;
	__le32 *val;
	int i;

	(*data)->type = cpu_to_le32(IWL_FW_ERROR_DUMP_CSR);
	(*data)->len = cpu_to_le32(IWL_CSR_TO_DUMP);
	val = (void *)(*data)->data;

	for (i = 0; i < IWL_CSR_TO_DUMP; i += 4)
		*val++ = cpu_to_le32(iwl_trans_pcie_read32(trans, i));

	*data = iwl_fw_error_next_data(*data);

	return csr_len;
}

static u32 iwl_trans_pcie_fh_regs_dump(struct iwl_trans *trans,
				       struct iwl_fw_error_dump_data **data)
{
	u32 fh_regs_len = FH_MEM_UPPER_BOUND - FH_MEM_LOWER_BOUND;
	unsigned long flags;
	__le32 *val;
	int i;

	if (!iwl_trans_grab_nic_access(trans, &flags))
		return 0;

	(*data)->type = cpu_to_le32(IWL_FW_ERROR_DUMP_FH_REGS);
	(*data)->len = cpu_to_le32(fh_regs_len);
	val = (void *)(*data)->data;

	if (!trans->cfg->gen2)
		for (i = FH_MEM_LOWER_BOUND; i < FH_MEM_UPPER_BOUND;
		     i += sizeof(u32))
			*val++ = cpu_to_le32(iwl_trans_pcie_read32(trans, i));
	else
		for (i = FH_MEM_LOWER_BOUND_GEN2; i < FH_MEM_UPPER_BOUND_GEN2;
		     i += sizeof(u32))
			*val++ = cpu_to_le32(iwl_trans_pcie_read_prph(trans,
								      i));

	iwl_trans_release_nic_access(trans, &flags);

	*data = iwl_fw_error_next_data(*data);

	return sizeof(**data) + fh_regs_len;
}

static u32
iwl_trans_pci_dump_marbh_monitor(struct iwl_trans *trans,
				 struct iwl_fw_error_dump_fw_mon *fw_mon_data,
				 u32 monitor_len)
{
	u32 buf_size_in_dwords = (monitor_len >> 2);
	u32 *buffer = (u32 *)fw_mon_data->data;
	unsigned long flags;
	u32 i;

	if (!iwl_trans_grab_nic_access(trans, &flags))
		return 0;

	iwl_write_prph_no_grab(trans, MON_DMARB_RD_CTL_ADDR, 0x1);
	for (i = 0; i < buf_size_in_dwords; i++)
		buffer[i] = iwl_read_prph_no_grab(trans,
				MON_DMARB_RD_DATA_ADDR);
	iwl_write_prph_no_grab(trans, MON_DMARB_RD_CTL_ADDR, 0x0);

	iwl_trans_release_nic_access(trans, &flags);

	return monitor_len;
}

static u32
iwl_trans_pcie_dump_monitor(struct iwl_trans *trans,
			    struct iwl_fw_error_dump_data **data,
			    u32 monitor_len)
{
	struct iwl_trans_pcie *trans_pcie = IWL_TRANS_GET_PCIE_TRANS(trans);
	u32 len = 0;

	if ((trans_pcie->fw_mon_page &&
	     trans->cfg->device_family == IWL_DEVICE_FAMILY_7000) ||
	    trans->dbg_dest_tlv) {
		struct iwl_fw_error_dump_fw_mon *fw_mon_data;
		u32 base, write_ptr, wrap_cnt;

		/* If there was a dest TLV - use the values from there */
		if (trans->dbg_dest_tlv) {
			write_ptr =
				le32_to_cpu(trans->dbg_dest_tlv->write_ptr_reg);
			wrap_cnt = le32_to_cpu(trans->dbg_dest_tlv->wrap_count);
			base = le32_to_cpu(trans->dbg_dest_tlv->base_reg);
		} else {
			base = MON_BUFF_BASE_ADDR;
			write_ptr = MON_BUFF_WRPTR;
			wrap_cnt = MON_BUFF_CYCLE_CNT;
		}

		(*data)->type = cpu_to_le32(IWL_FW_ERROR_DUMP_FW_MONITOR);
		fw_mon_data = (void *)(*data)->data;
		fw_mon_data->fw_mon_wr_ptr =
			cpu_to_le32(iwl_read_prph(trans, write_ptr));
		fw_mon_data->fw_mon_cycle_cnt =
			cpu_to_le32(iwl_read_prph(trans, wrap_cnt));
		fw_mon_data->fw_mon_base_ptr =
			cpu_to_le32(iwl_read_prph(trans, base));

		len += sizeof(**data) + sizeof(*fw_mon_data);
		if (trans_pcie->fw_mon_page) {
			/*
			 * The firmware is now asserted, it won't write anything
			 * to the buffer. CPU can take ownership to fetch the
			 * data. The buffer will be handed back to the device
			 * before the firmware will be restarted.
			 */
			dma_sync_single_for_cpu(trans->dev,
						trans_pcie->fw_mon_phys,
						trans_pcie->fw_mon_size,
						DMA_FROM_DEVICE);
			memcpy(fw_mon_data->data,
			       page_address(trans_pcie->fw_mon_page),
			       trans_pcie->fw_mon_size);

			monitor_len = trans_pcie->fw_mon_size;
		} else if (trans->dbg_dest_tlv->monitor_mode == SMEM_MODE) {
			/*
			 * Update pointers to reflect actual values after
			 * shifting
			 */
			if (trans->dbg_dest_tlv->version) {
				base = (iwl_read_prph(trans, base) &
					IWL_LDBG_M2S_BUF_BA_MSK) <<
				       trans->dbg_dest_tlv->base_shift;
				base *= IWL_M2S_UNIT_SIZE;
				base += trans->cfg->smem_offset;
			} else {
				base = iwl_read_prph(trans, base) <<
				       trans->dbg_dest_tlv->base_shift;
			}

			iwl_trans_read_mem(trans, base, fw_mon_data->data,
					   monitor_len / sizeof(u32));
		} else if (trans->dbg_dest_tlv->monitor_mode == MARBH_MODE) {
			monitor_len =
				iwl_trans_pci_dump_marbh_monitor(trans,
								 fw_mon_data,
								 monitor_len);
		} else {
			/* Didn't match anything - output no monitor data */
			monitor_len = 0;
		}

		len += monitor_len;
		(*data)->len = cpu_to_le32(monitor_len + sizeof(*fw_mon_data));
	}

	return len;
}

static struct iwl_trans_dump_data
*iwl_trans_pcie_dump_data(struct iwl_trans *trans,
			  const struct iwl_fw_dbg_trigger_tlv *trigger)
{
	struct iwl_trans_pcie *trans_pcie = IWL_TRANS_GET_PCIE_TRANS(trans);
	struct iwl_fw_error_dump_data *data;
	struct iwl_txq *cmdq = trans_pcie->txq[trans_pcie->cmd_queue];
	struct iwl_fw_error_dump_txcmd *txcmd;
	struct iwl_trans_dump_data *dump_data;
	u32 len, num_rbs = 0;
	u32 monitor_len;
	int i, ptr;
	bool dump_rbs = test_bit(STATUS_FW_ERROR, &trans->status) &&
			!trans->cfg->mq_rx_supported &&
			trans->dbg_dump_mask & BIT(IWL_FW_ERROR_DUMP_RB);

	/* transport dump header */
	len = sizeof(*dump_data);

	/* host commands */
	len += sizeof(*data) +
		cmdq->n_window * (sizeof(*txcmd) + TFD_MAX_PAYLOAD_SIZE);

	/* FW monitor */
	if (trans_pcie->fw_mon_page) {
		len += sizeof(*data) + sizeof(struct iwl_fw_error_dump_fw_mon) +
		       trans_pcie->fw_mon_size;
		monitor_len = trans_pcie->fw_mon_size;
	} else if (trans->dbg_dest_tlv) {
		u32 base, end, cfg_reg;

		if (trans->dbg_dest_tlv->version == 1) {
			cfg_reg = le32_to_cpu(trans->dbg_dest_tlv->base_reg);
			cfg_reg = iwl_read_prph(trans, cfg_reg);
			base = (cfg_reg & IWL_LDBG_M2S_BUF_BA_MSK) <<
				trans->dbg_dest_tlv->base_shift;
			base *= IWL_M2S_UNIT_SIZE;
			base += trans->cfg->smem_offset;

			monitor_len =
				(cfg_reg & IWL_LDBG_M2S_BUF_SIZE_MSK) >>
				trans->dbg_dest_tlv->end_shift;
			monitor_len *= IWL_M2S_UNIT_SIZE;
		} else {
			base = le32_to_cpu(trans->dbg_dest_tlv->base_reg);
			end = le32_to_cpu(trans->dbg_dest_tlv->end_reg);

			base = iwl_read_prph(trans, base) <<
			       trans->dbg_dest_tlv->base_shift;
			end = iwl_read_prph(trans, end) <<
			      trans->dbg_dest_tlv->end_shift;

			/* Make "end" point to the actual end */
			if (trans->cfg->device_family >=
			    IWL_DEVICE_FAMILY_8000 ||
			    trans->dbg_dest_tlv->monitor_mode == MARBH_MODE)
				end += (1 << trans->dbg_dest_tlv->end_shift);
			monitor_len = end - base;
		}
		len += sizeof(*data) + sizeof(struct iwl_fw_error_dump_fw_mon) +
		       monitor_len;
	} else {
		monitor_len = 0;
	}

	if (trigger && (trigger->mode & IWL_FW_DBG_TRIGGER_MONITOR_ONLY)) {
		if (!(trans->dbg_dump_mask &
		      BIT(IWL_FW_ERROR_DUMP_FW_MONITOR)))
			return NULL;

		dump_data = vzalloc(len);
		if (!dump_data)
			return NULL;

		data = (void *)dump_data->data;
		len = iwl_trans_pcie_dump_monitor(trans, &data, monitor_len);
		dump_data->len = len;

		return dump_data;
	}

	/* CSR registers */
	if (trans->dbg_dump_mask & BIT(IWL_FW_ERROR_DUMP_CSR))
		len += sizeof(*data) + IWL_CSR_TO_DUMP;

	/* FH registers */
	if (trans->dbg_dump_mask & BIT(IWL_FW_ERROR_DUMP_FH_REGS)) {
		if (trans->cfg->gen2)
			len += sizeof(*data) +
			       (FH_MEM_UPPER_BOUND_GEN2 -
				FH_MEM_LOWER_BOUND_GEN2);
		else
			len += sizeof(*data) +
			       (FH_MEM_UPPER_BOUND -
				FH_MEM_LOWER_BOUND);
	}

	if (dump_rbs) {
		/* Dump RBs is supported only for pre-9000 devices (1 queue) */
		struct iwl_rxq *rxq = &trans_pcie->rxq[0];
		/* RBs */
		num_rbs =
			le16_to_cpu(iwl_get_closed_rb_stts(trans, rxq))
			& 0x0FFF;
		num_rbs = (num_rbs - rxq->read) & RX_QUEUE_MASK;
		len += num_rbs * (sizeof(*data) +
				  sizeof(struct iwl_fw_error_dump_rb) +
				  (PAGE_SIZE << trans_pcie->rx_page_order));
	}

	/* Paged memory for gen2 HW */
	if (trans->cfg->gen2 &&
	    trans->dbg_dump_mask & BIT(IWL_FW_ERROR_DUMP_PAGING))
		for (i = 0; i < trans_pcie->init_dram.paging_cnt; i++)
			len += sizeof(*data) +
			       sizeof(struct iwl_fw_error_dump_paging) +
			       trans_pcie->init_dram.paging[i].size;

	dump_data = vzalloc(len);
	if (!dump_data)
		return NULL;

	len = 0;
	data = (void *)dump_data->data;

	if (trans->dbg_dump_mask & BIT(IWL_FW_ERROR_DUMP_TXCMD)) {
		u16 tfd_size = trans_pcie->tfd_size;

		data->type = cpu_to_le32(IWL_FW_ERROR_DUMP_TXCMD);
		txcmd = (void *)data->data;
		spin_lock_bh(&cmdq->lock);
		ptr = cmdq->write_ptr;
		for (i = 0; i < cmdq->n_window; i++) {
			u8 idx = iwl_pcie_get_cmd_index(cmdq, ptr);
			u32 caplen, cmdlen;

			cmdlen = iwl_trans_pcie_get_cmdlen(trans,
							   cmdq->tfds +
							   tfd_size * ptr);
			caplen = min_t(u32, TFD_MAX_PAYLOAD_SIZE, cmdlen);

			if (cmdlen) {
				len += sizeof(*txcmd) + caplen;
				txcmd->cmdlen = cpu_to_le32(cmdlen);
				txcmd->caplen = cpu_to_le32(caplen);
				memcpy(txcmd->data, cmdq->entries[idx].cmd,
				       caplen);
				txcmd = (void *)((u8 *)txcmd->data + caplen);
			}

			ptr = iwl_queue_dec_wrap(trans, ptr);
		}
		spin_unlock_bh(&cmdq->lock);

		data->len = cpu_to_le32(len);
		len += sizeof(*data);
		data = iwl_fw_error_next_data(data);
	}

	if (trans->dbg_dump_mask & BIT(IWL_FW_ERROR_DUMP_CSR))
		len += iwl_trans_pcie_dump_csr(trans, &data);
	if (trans->dbg_dump_mask & BIT(IWL_FW_ERROR_DUMP_FH_REGS))
		len += iwl_trans_pcie_fh_regs_dump(trans, &data);
	if (dump_rbs)
		len += iwl_trans_pcie_dump_rbs(trans, &data, num_rbs);

	/* Paged memory for gen2 HW */
	if (trans->cfg->gen2 &&
	    trans->dbg_dump_mask & BIT(IWL_FW_ERROR_DUMP_PAGING)) {
		for (i = 0; i < trans_pcie->init_dram.paging_cnt; i++) {
			struct iwl_fw_error_dump_paging *paging;
			dma_addr_t addr =
				trans_pcie->init_dram.paging[i].physical;
			u32 page_len = trans_pcie->init_dram.paging[i].size;

			data->type = cpu_to_le32(IWL_FW_ERROR_DUMP_PAGING);
			data->len = cpu_to_le32(sizeof(*paging) + page_len);
			paging = (void *)data->data;
			paging->index = cpu_to_le32(i);
			dma_sync_single_for_cpu(trans->dev, addr, page_len,
						DMA_BIDIRECTIONAL);
			memcpy(paging->data,
			       trans_pcie->init_dram.paging[i].block, page_len);
			data = iwl_fw_error_next_data(data);

			len += sizeof(*data) + sizeof(*paging) + page_len;
		}
	}
	if (trans->dbg_dump_mask & BIT(IWL_FW_ERROR_DUMP_FW_MONITOR))
		len += iwl_trans_pcie_dump_monitor(trans, &data, monitor_len);

	dump_data->len = len;

	return dump_data;
}

#ifdef CONFIG_PM_SLEEP
static int iwl_trans_pcie_suspend(struct iwl_trans *trans)
{
	if (trans->runtime_pm_mode == IWL_PLAT_PM_MODE_D0I3 &&
	    (trans->system_pm_mode == IWL_PLAT_PM_MODE_D0I3))
		return iwl_pci_fw_enter_d0i3(trans);

	return 0;
}

static void iwl_trans_pcie_resume(struct iwl_trans *trans)
{
	if (trans->runtime_pm_mode == IWL_PLAT_PM_MODE_D0I3 &&
	    (trans->system_pm_mode == IWL_PLAT_PM_MODE_D0I3))
		iwl_pci_fw_exit_d0i3(trans);
}
#endif /* CONFIG_PM_SLEEP */

#define IWL_TRANS_COMMON_OPS						\
	.op_mode_leave = iwl_trans_pcie_op_mode_leave,			\
	.write8 = iwl_trans_pcie_write8,				\
	.write32 = iwl_trans_pcie_write32,				\
	.read32 = iwl_trans_pcie_read32,				\
	.read_prph = iwl_trans_pcie_read_prph,				\
	.write_prph = iwl_trans_pcie_write_prph,			\
	.read_mem = iwl_trans_pcie_read_mem,				\
	.write_mem = iwl_trans_pcie_write_mem,				\
	.configure = iwl_trans_pcie_configure,				\
	.set_pmi = iwl_trans_pcie_set_pmi,				\
	.sw_reset = iwl_trans_pcie_sw_reset,				\
	.grab_nic_access = iwl_trans_pcie_grab_nic_access,		\
	.release_nic_access = iwl_trans_pcie_release_nic_access,	\
	.set_bits_mask = iwl_trans_pcie_set_bits_mask,			\
	.ref = iwl_trans_pcie_ref,					\
	.unref = iwl_trans_pcie_unref,					\
	.dump_data = iwl_trans_pcie_dump_data,				\
	.dump_regs = iwl_trans_pcie_dump_regs,				\
	.d3_suspend = iwl_trans_pcie_d3_suspend,			\
	.d3_resume = iwl_trans_pcie_d3_resume

#ifdef CONFIG_PM_SLEEP
#define IWL_TRANS_PM_OPS						\
	.suspend = iwl_trans_pcie_suspend,				\
	.resume = iwl_trans_pcie_resume,
#else
#define IWL_TRANS_PM_OPS
#endif /* CONFIG_PM_SLEEP */

static const struct iwl_trans_ops trans_ops_pcie = {
	IWL_TRANS_COMMON_OPS,
	IWL_TRANS_PM_OPS
	.start_hw = iwl_trans_pcie_start_hw,
	.fw_alive = iwl_trans_pcie_fw_alive,
	.start_fw = iwl_trans_pcie_start_fw,
	.stop_device = iwl_trans_pcie_stop_device,

	.send_cmd = iwl_trans_pcie_send_hcmd,

	.tx = iwl_trans_pcie_tx,
	.reclaim = iwl_trans_pcie_reclaim,

	.txq_disable = iwl_trans_pcie_txq_disable,
	.txq_enable = iwl_trans_pcie_txq_enable,

	.txq_set_shared_mode = iwl_trans_pcie_txq_set_shared_mode,

	.wait_tx_queues_empty = iwl_trans_pcie_wait_txqs_empty,

	.freeze_txq_timer = iwl_trans_pcie_freeze_txq_timer,
	.block_txq_ptrs = iwl_trans_pcie_block_txq_ptrs,
};

static const struct iwl_trans_ops trans_ops_pcie_gen2 = {
	IWL_TRANS_COMMON_OPS,
	IWL_TRANS_PM_OPS
	.start_hw = iwl_trans_pcie_start_hw,
	.fw_alive = iwl_trans_pcie_gen2_fw_alive,
	.start_fw = iwl_trans_pcie_gen2_start_fw,
	.stop_device = iwl_trans_pcie_gen2_stop_device,

	.send_cmd = iwl_trans_pcie_gen2_send_hcmd,

	.tx = iwl_trans_pcie_gen2_tx,
	.reclaim = iwl_trans_pcie_reclaim,

	.txq_alloc = iwl_trans_pcie_dyn_txq_alloc,
	.txq_free = iwl_trans_pcie_dyn_txq_free,
	.wait_txq_empty = iwl_trans_pcie_wait_txq_empty,
	.rxq_dma_data = iwl_trans_pcie_rxq_dma_data,
};

struct iwl_trans *iwl_trans_pcie_alloc(struct pci_dev *pdev,
				       const struct pci_device_id *ent,
				       const struct iwl_cfg *cfg)
{
	struct iwl_trans_pcie *trans_pcie;
	struct iwl_trans *trans;
	int ret, addr_size;

	ret = pcim_enable_device(pdev);
	if (ret)
		return ERR_PTR(ret);

	if (cfg->gen2)
		trans = iwl_trans_alloc(sizeof(struct iwl_trans_pcie),
					&pdev->dev, cfg, &trans_ops_pcie_gen2);
	else
		trans = iwl_trans_alloc(sizeof(struct iwl_trans_pcie),
					&pdev->dev, cfg, &trans_ops_pcie);
	if (!trans)
		return ERR_PTR(-ENOMEM);

	trans_pcie = IWL_TRANS_GET_PCIE_TRANS(trans);

	trans_pcie->trans = trans;
	trans_pcie->opmode_down = true;
	spin_lock_init(&trans_pcie->irq_lock);
	spin_lock_init(&trans_pcie->reg_lock);
	mutex_init(&trans_pcie->mutex);
	init_waitqueue_head(&trans_pcie->ucode_write_waitq);
	trans_pcie->tso_hdr_page = alloc_percpu(struct iwl_tso_hdr_page);
	if (!trans_pcie->tso_hdr_page) {
		ret = -ENOMEM;
		goto out_no_pci;
	}


	if (!cfg->base_params->pcie_l1_allowed) {
		/*
		 * W/A - seems to solve weird behavior. We need to remove this
		 * if we don't want to stay in L1 all the time. This wastes a
		 * lot of power.
		 */
		pci_disable_link_state(pdev, PCIE_LINK_STATE_L0S |
				       PCIE_LINK_STATE_L1 |
				       PCIE_LINK_STATE_CLKPM);
	}

	if (cfg->use_tfh) {
		addr_size = 64;
		trans_pcie->max_tbs = IWL_TFH_NUM_TBS;
		trans_pcie->tfd_size = sizeof(struct iwl_tfh_tfd);
	} else {
		addr_size = 36;
		trans_pcie->max_tbs = IWL_NUM_OF_TBS;
		trans_pcie->tfd_size = sizeof(struct iwl_tfd);
	}
	trans->max_skb_frags = IWL_PCIE_MAX_FRAGS(trans_pcie);

	pci_set_master(pdev);

	ret = pci_set_dma_mask(pdev, DMA_BIT_MASK(addr_size));
	if (!ret)
		ret = pci_set_consistent_dma_mask(pdev,
						  DMA_BIT_MASK(addr_size));
	if (ret) {
		ret = pci_set_dma_mask(pdev, DMA_BIT_MASK(32));
		if (!ret)
			ret = pci_set_consistent_dma_mask(pdev,
							  DMA_BIT_MASK(32));
		/* both attempts failed: */
		if (ret) {
			dev_err(&pdev->dev, "No suitable DMA available\n");
			goto out_no_pci;
		}
	}

	ret = pcim_iomap_regions_request_all(pdev, BIT(0), DRV_NAME);
	if (ret) {
		dev_err(&pdev->dev, "pcim_iomap_regions_request_all failed\n");
		goto out_no_pci;
	}

	trans_pcie->hw_base = pcim_iomap_table(pdev)[0];
	if (!trans_pcie->hw_base) {
		dev_err(&pdev->dev, "pcim_iomap_table failed\n");
		ret = -ENODEV;
		goto out_no_pci;
	}

	/* We disable the RETRY_TIMEOUT register (0x41) to keep
	 * PCI Tx retries from interfering with C3 CPU state */
	pci_write_config_byte(pdev, PCI_CFG_RETRY_TIMEOUT, 0x00);

	trans_pcie->pci_dev = pdev;
	iwl_disable_interrupts(trans);

	trans->hw_rev = iwl_read32(trans, CSR_HW_REV);
	/*
	 * In the 8000 HW family the format of the 4 bytes of CSR_HW_REV have
	 * changed, and now the revision step also includes bit 0-1 (no more
	 * "dash" value). To keep hw_rev backwards compatible - we'll store it
	 * in the old format.
	 */
	if (trans->cfg->device_family >= IWL_DEVICE_FAMILY_8000) {
		unsigned long flags;

		trans->hw_rev = (trans->hw_rev & 0xfff0) |
				(CSR_HW_REV_STEP(trans->hw_rev << 2) << 2);

		ret = iwl_pcie_prepare_card_hw(trans);
		if (ret) {
			IWL_WARN(trans, "Exit HW not ready\n");
			goto out_no_pci;
		}

		/*
		 * in-order to recognize C step driver should read chip version
		 * id located at the AUX bus MISC address space.
		 */
		iwl_set_bit(trans, CSR_GP_CNTRL,
			    BIT(trans->cfg->csr->flag_init_done));
		udelay(2);

		ret = iwl_poll_bit(trans, CSR_GP_CNTRL,
				   BIT(trans->cfg->csr->flag_mac_clock_ready),
				   BIT(trans->cfg->csr->flag_mac_clock_ready),
				   25000);
		if (ret < 0) {
			IWL_DEBUG_INFO(trans, "Failed to wake up the nic\n");
			goto out_no_pci;
		}

		if (iwl_trans_grab_nic_access(trans, &flags)) {
			u32 hw_step;

			hw_step = iwl_read_prph_no_grab(trans, WFPM_CTRL_REG);
			hw_step |= ENABLE_WFPM;
			iwl_write_prph_no_grab(trans, WFPM_CTRL_REG, hw_step);
			hw_step = iwl_read_prph_no_grab(trans, AUX_MISC_REG);
			hw_step = (hw_step >> HW_STEP_LOCATION_BITS) & 0xF;
			if (hw_step == 0x3)
				trans->hw_rev = (trans->hw_rev & 0xFFFFFFF3) |
						(SILICON_C_STEP << 2);
			iwl_trans_release_nic_access(trans, &flags);
		}
	}

	/*
	 * 9000-series integrated A-step has a problem with suspend/resume
	 * and sometimes even causes the whole platform to get stuck. This
	 * workaround makes the hardware not go into the problematic state.
	 */
	if (trans->cfg->integrated &&
	    trans->cfg->device_family == IWL_DEVICE_FAMILY_9000 &&
	    CSR_HW_REV_STEP(trans->hw_rev) == SILICON_A_STEP)
		iwl_set_bit(trans, CSR_HOST_CHICKEN,
			    CSR_HOST_CHICKEN_PM_IDLE_SRC_DIS_SB_PME);

#if IS_ENABLED(CONFIG_IWLMVM)
	trans->hw_rf_id = iwl_read32(trans, CSR_HW_RF_ID);

<<<<<<< HEAD
	if (CSR_HW_RF_ID_TYPE_CHIP_ID(trans->hw_rf_id) ==
	    CSR_HW_RF_ID_TYPE_CHIP_ID(CSR_HW_RF_ID_TYPE_HR)) {
=======
	if (cfg == &iwl22560_2ax_cfg_hr) {
		if (CSR_HW_RF_ID_TYPE_CHIP_ID(trans->hw_rf_id) ==
		    CSR_HW_RF_ID_TYPE_CHIP_ID(CSR_HW_RF_ID_TYPE_HR)) {
			trans->cfg = &iwl22560_2ax_cfg_hr;
		} else if (CSR_HW_RF_ID_TYPE_CHIP_ID(trans->hw_rf_id) ==
			   CSR_HW_RF_ID_TYPE_CHIP_ID(CSR_HW_RF_ID_TYPE_JF)) {
			trans->cfg = &iwl22000_2ax_cfg_jf;
		} else if (CSR_HW_RF_ID_TYPE_CHIP_ID(trans->hw_rf_id) ==
			   CSR_HW_RF_ID_TYPE_CHIP_ID(CSR_HW_RF_ID_TYPE_HRCDB)) {
			IWL_ERR(trans, "RF ID HRCDB is not supported\n");
			ret = -EINVAL;
			goto out_no_pci;
		} else {
			IWL_ERR(trans, "Unrecognized RF ID 0x%08x\n",
				CSR_HW_RF_ID_TYPE_CHIP_ID(trans->hw_rf_id));
			ret = -EINVAL;
			goto out_no_pci;
		}
	} else if (CSR_HW_RF_ID_TYPE_CHIP_ID(trans->hw_rf_id) ==
		   CSR_HW_RF_ID_TYPE_CHIP_ID(CSR_HW_RF_ID_TYPE_HR)) {
>>>>>>> 0cbc4fbf
		u32 hw_status;

		hw_status = iwl_read_prph(trans, UMAG_GEN_HW_STATUS);
		if (CSR_HW_RF_STEP(trans->hw_rf_id) == SILICON_B_STEP)
			/*
			* b step fw is the same for physical card and fpga
			*/
			trans->cfg = &iwl22000_2ax_cfg_qnj_hr_b0;
		else if ((hw_status & UMAG_GEN_HW_IS_FPGA) &&
			 CSR_HW_RF_STEP(trans->hw_rf_id) == SILICON_A_STEP) {
			trans->cfg = &iwl22000_2ax_cfg_qnj_hr_a0_f0;
		} else {
			/*
			* a step no FPGA
			*/
			trans->cfg = &iwl22000_2ac_cfg_hr;
		}
	}
#endif

	iwl_pcie_set_interrupt_capa(pdev, trans);
	trans->hw_id = (pdev->device << 16) + pdev->subsystem_device;
	snprintf(trans->hw_id_str, sizeof(trans->hw_id_str),
		 "PCI ID: 0x%04X:0x%04X", pdev->device, pdev->subsystem_device);

	/* Initialize the wait queue for commands */
	init_waitqueue_head(&trans_pcie->wait_command_queue);

	init_waitqueue_head(&trans_pcie->d0i3_waitq);

	if (trans_pcie->msix_enabled) {
		ret = iwl_pcie_init_msix_handler(pdev, trans_pcie);
		if (ret)
			goto out_no_pci;
	 } else {
		ret = iwl_pcie_alloc_ict(trans);
		if (ret)
			goto out_no_pci;

		ret = devm_request_threaded_irq(&pdev->dev, pdev->irq,
						iwl_pcie_isr,
						iwl_pcie_irq_handler,
						IRQF_SHARED, DRV_NAME, trans);
		if (ret) {
			IWL_ERR(trans, "Error allocating IRQ %d\n", pdev->irq);
			goto out_free_ict;
		}
		trans_pcie->inta_mask = CSR_INI_SET_MASK;
	 }

	trans_pcie->rba.alloc_wq = alloc_workqueue("rb_allocator",
						   WQ_HIGHPRI | WQ_UNBOUND, 1);
	INIT_WORK(&trans_pcie->rba.rx_alloc, iwl_pcie_rx_allocator_work);

#ifdef CONFIG_IWLWIFI_PCIE_RTPM
	trans->runtime_pm_mode = IWL_PLAT_PM_MODE_D0I3;
#else
	trans->runtime_pm_mode = IWL_PLAT_PM_MODE_DISABLED;
#endif /* CONFIG_IWLWIFI_PCIE_RTPM */

	return trans;

out_free_ict:
	iwl_pcie_free_ict(trans);
out_no_pci:
	free_percpu(trans_pcie->tso_hdr_page);
	iwl_trans_free(trans);
	return ERR_PTR(ret);
}

void iwl_trans_sync_nmi(struct iwl_trans *trans)
{
	unsigned long timeout = jiffies + IWL_TRANS_NMI_TIMEOUT;

	iwl_disable_interrupts(trans);
	iwl_force_nmi(trans);
	while (time_after(timeout, jiffies)) {
		u32 inta_hw = iwl_read32(trans,
					 CSR_MSIX_HW_INT_CAUSES_AD);

		/* Error detected by uCode */
		if (inta_hw & MSIX_HW_INT_CAUSES_REG_SW_ERR) {
			/* Clear causes register */
			iwl_write32(trans, CSR_MSIX_HW_INT_CAUSES_AD,
				    inta_hw &
				    MSIX_HW_INT_CAUSES_REG_SW_ERR);
			break;
		}

		mdelay(1);
	}
	iwl_enable_interrupts(trans);
	iwl_trans_fw_error(trans);
}<|MERGE_RESOLUTION|>--- conflicted
+++ resolved
@@ -3415,10 +3415,6 @@
 #if IS_ENABLED(CONFIG_IWLMVM)
 	trans->hw_rf_id = iwl_read32(trans, CSR_HW_RF_ID);
 
-<<<<<<< HEAD
-	if (CSR_HW_RF_ID_TYPE_CHIP_ID(trans->hw_rf_id) ==
-	    CSR_HW_RF_ID_TYPE_CHIP_ID(CSR_HW_RF_ID_TYPE_HR)) {
-=======
 	if (cfg == &iwl22560_2ax_cfg_hr) {
 		if (CSR_HW_RF_ID_TYPE_CHIP_ID(trans->hw_rf_id) ==
 		    CSR_HW_RF_ID_TYPE_CHIP_ID(CSR_HW_RF_ID_TYPE_HR)) {
@@ -3439,7 +3435,6 @@
 		}
 	} else if (CSR_HW_RF_ID_TYPE_CHIP_ID(trans->hw_rf_id) ==
 		   CSR_HW_RF_ID_TYPE_CHIP_ID(CSR_HW_RF_ID_TYPE_HR)) {
->>>>>>> 0cbc4fbf
 		u32 hw_status;
 
 		hw_status = iwl_read_prph(trans, UMAG_GEN_HW_STATUS);
