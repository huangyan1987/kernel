--- conflicted
+++ resolved
@@ -1,63 +1,8 @@
-<<<<<<< HEAD
-/******************************************************************************
- *
- * This file is provided under a dual BSD/GPLv2 license.  When using or
- * redistributing this file, you may do so under either license.
- *
- * GPL LICENSE SUMMARY
- *
- * Copyright(c) 2017 Intel Deutschland GmbH
- * Copyright(c) 2018 - 2020 Intel Corporation
- *
- * This program is free software; you can redistribute it and/or modify
- * it under the terms of version 2 of the GNU General Public License as
- * published by the Free Software Foundation.
- *
- * This program is distributed in the hope that it will be useful, but
- * WITHOUT ANY WARRANTY; without even the implied warranty of
- * MERCHANTABILITY or FITNESS FOR A PARTICULAR PURPOSE.  See the GNU
- * General Public License for more details.
- *
- * BSD LICENSE
- *
- * Copyright(c) 2017 Intel Deutschland GmbH
- * Copyright(c) 2018 - 2020 Intel Corporation
- * All rights reserved.
- *
- * Redistribution and use in source and binary forms, with or without
- * modification, are permitted provided that the following conditions
- * are met:
- *
- *  * Redistributions of source code must retain the above copyright
- *    notice, this list of conditions and the following disclaimer.
- *  * Redistributions in binary form must reproduce the above copyright
- *    notice, this list of conditions and the following disclaimer in
- *    the documentation and/or other materials provided with the
- *    distribution.
- *  * Neither the name Intel Corporation nor the names of its
- *    contributors may be used to endorse or promote products derived
- *    from this software without specific prior written permission.
- *
- * THIS SOFTWARE IS PROVIDED BY THE COPYRIGHT HOLDERS AND CONTRIBUTORS
- * "AS IS" AND ANY EXPRESS OR IMPLIED WARRANTIES, INCLUDING, BUT NOT
- * LIMITED TO, THE IMPLIED WARRANTIES OF MERCHANTABILITY AND FITNESS FOR
- * A PARTICULAR PURPOSE ARE DISCLAIMED. IN NO EVENT SHALL THE COPYRIGHT
- * OWNER OR CONTRIBUTORS BE LIABLE FOR ANY DIRECT, INDIRECT, INCIDENTAL,
- * SPECIAL, EXEMPLARY, OR CONSEQUENTIAL DAMAGES (INCLUDING, BUT NOT
- * LIMITED TO, PROCUREMENT OF SUBSTITUTE GOODS OR SERVICES; LOSS OF USE,
- * DATA, OR PROFITS; OR BUSINESS INTERRUPTION) HOWEVER CAUSED AND ON ANY
- * THEORY OF LIABILITY, WHETHER IN CONTRACT, STRICT LIABILITY, OR TORT
- * (INCLUDING NEGLIGENCE OR OTHERWISE) ARISING IN ANY WAY OUT OF THE USE
- * OF THIS SOFTWARE, EVEN IF ADVISED OF THE POSSIBILITY OF SUCH DAMAGE.
- *
- *****************************************************************************/
-=======
 // SPDX-License-Identifier: GPL-2.0 OR BSD-3-Clause
 /*
  * Copyright (C) 2017 Intel Deutschland GmbH
  * Copyright (C) 2018-2020 Intel Corporation
  */
->>>>>>> 7d2a07b7
 #include <net/tso.h>
 #include <linux/tcp.h>
 
@@ -311,128 +256,4 @@
 	if (idx < 0)
 		kfree(dup_buf);
 	return idx;
-<<<<<<< HEAD
-}
-
-#define HOST_COMPLETE_TIMEOUT	(2 * HZ)
-
-static int iwl_pcie_gen2_send_hcmd_sync(struct iwl_trans *trans,
-					struct iwl_host_cmd *cmd)
-{
-	struct iwl_trans_pcie *trans_pcie = IWL_TRANS_GET_PCIE_TRANS(trans);
-	const char *cmd_str = iwl_get_cmd_string(trans, cmd->id);
-	struct iwl_txq *txq = trans->txqs.txq[trans->txqs.cmd.q_id];
-	int cmd_idx;
-	int ret;
-
-	IWL_DEBUG_INFO(trans, "Attempting to send sync command %s\n", cmd_str);
-
-	if (WARN(test_and_set_bit(STATUS_SYNC_HCMD_ACTIVE,
-				  &trans->status),
-		 "Command %s: a command is already active!\n", cmd_str))
-		return -EIO;
-
-	IWL_DEBUG_INFO(trans, "Setting HCMD_ACTIVE for command %s\n", cmd_str);
-
-	cmd_idx = iwl_pcie_gen2_enqueue_hcmd(trans, cmd);
-	if (cmd_idx < 0) {
-		ret = cmd_idx;
-		clear_bit(STATUS_SYNC_HCMD_ACTIVE, &trans->status);
-		IWL_ERR(trans, "Error sending %s: enqueue_hcmd failed: %d\n",
-			cmd_str, ret);
-		return ret;
-	}
-
-	ret = wait_event_timeout(trans_pcie->wait_command_queue,
-				 !test_bit(STATUS_SYNC_HCMD_ACTIVE,
-					   &trans->status),
-				 HOST_COMPLETE_TIMEOUT);
-	if (!ret) {
-		IWL_ERR(trans, "Error sending %s: time out after %dms.\n",
-			cmd_str, jiffies_to_msecs(HOST_COMPLETE_TIMEOUT));
-
-		IWL_ERR(trans, "Current CMD queue read_ptr %d write_ptr %d\n",
-			txq->read_ptr, txq->write_ptr);
-
-		clear_bit(STATUS_SYNC_HCMD_ACTIVE, &trans->status);
-		IWL_DEBUG_INFO(trans, "Clearing HCMD_ACTIVE for command %s\n",
-			       cmd_str);
-		ret = -ETIMEDOUT;
-
-		iwl_trans_pcie_sync_nmi(trans);
-		goto cancel;
-	}
-
-	if (test_bit(STATUS_FW_ERROR, &trans->status)) {
-		IWL_ERR(trans, "FW error in SYNC CMD %s\n", cmd_str);
-		dump_stack();
-		ret = -EIO;
-		goto cancel;
-	}
-
-	if (!(cmd->flags & CMD_SEND_IN_RFKILL) &&
-	    test_bit(STATUS_RFKILL_OPMODE, &trans->status)) {
-		IWL_DEBUG_RF_KILL(trans, "RFKILL in SYNC CMD... no rsp\n");
-		ret = -ERFKILL;
-		goto cancel;
-	}
-
-	if ((cmd->flags & CMD_WANT_SKB) && !cmd->resp_pkt) {
-		IWL_ERR(trans, "Error: Response NULL in '%s'\n", cmd_str);
-		ret = -EIO;
-		goto cancel;
-	}
-
-	return 0;
-
-cancel:
-	if (cmd->flags & CMD_WANT_SKB) {
-		/*
-		 * Cancel the CMD_WANT_SKB flag for the cmd in the
-		 * TX cmd queue. Otherwise in case the cmd comes
-		 * in later, it will possibly set an invalid
-		 * address (cmd->meta.source).
-		 */
-		txq->entries[cmd_idx].meta.flags &= ~CMD_WANT_SKB;
-	}
-
-	if (cmd->resp_pkt) {
-		iwl_free_resp(cmd);
-		cmd->resp_pkt = NULL;
-	}
-
-	return ret;
-}
-
-int iwl_trans_pcie_gen2_send_hcmd(struct iwl_trans *trans,
-				  struct iwl_host_cmd *cmd)
-{
-	if (!(cmd->flags & CMD_SEND_IN_RFKILL) &&
-	    test_bit(STATUS_RFKILL_OPMODE, &trans->status)) {
-		IWL_DEBUG_RF_KILL(trans, "Dropping CMD 0x%x: RF KILL\n",
-				  cmd->id);
-		return -ERFKILL;
-	}
-
-	if (cmd->flags & CMD_ASYNC) {
-		int ret;
-
-		/* An asynchronous command can not expect an SKB to be set. */
-		if (WARN_ON(cmd->flags & CMD_WANT_SKB))
-			return -EINVAL;
-
-		ret = iwl_pcie_gen2_enqueue_hcmd(trans, cmd);
-		if (ret < 0) {
-			IWL_ERR(trans,
-				"Error sending %s: enqueue_hcmd failed: %d\n",
-				iwl_get_cmd_string(trans, cmd->id), ret);
-			return ret;
-		}
-		return 0;
-	}
-
-	return iwl_pcie_gen2_send_hcmd_sync(trans, cmd);
-}
-=======
-}
->>>>>>> 7d2a07b7
+}