--- conflicted
+++ resolved
@@ -641,58 +641,13 @@
 			      struct cfg80211_scan_request *req)
 {
 	struct wcn36xx_vif *vif_priv = wcn36xx_vif_to_priv(vif);
-<<<<<<< HEAD
-	struct wcn36xx_hal_start_scan_offload_req_msg msg_body;
-=======
 	struct wcn36xx_hal_start_scan_offload_req_msg *msg_body;
->>>>>>> ecd3ad1c
 	int ret, i;
 
 	if (req->ie_len > WCN36XX_MAX_SCAN_IE_LEN)
 		return -EINVAL;
 
 	mutex_lock(&wcn->hal_mutex);
-<<<<<<< HEAD
-	INIT_HAL_MSG(msg_body, WCN36XX_HAL_START_SCAN_OFFLOAD_REQ);
-
-	msg_body.scan_type = WCN36XX_HAL_SCAN_TYPE_ACTIVE;
-	msg_body.min_ch_time = 30;
-	msg_body.max_ch_time = 100;
-	msg_body.scan_hidden = 1;
-	memcpy(msg_body.mac, vif->addr, ETH_ALEN);
-	msg_body.bss_type = vif_priv->bss_type;
-	msg_body.p2p_search = vif->p2p;
-
-	msg_body.num_ssid = min_t(u8, req->n_ssids, ARRAY_SIZE(msg_body.ssids));
-	for (i = 0; i < msg_body.num_ssid; i++) {
-		msg_body.ssids[i].length = min_t(u8, req->ssids[i].ssid_len,
-						sizeof(msg_body.ssids[i].ssid));
-		memcpy(msg_body.ssids[i].ssid, req->ssids[i].ssid,
-		       msg_body.ssids[i].length);
-	}
-
-	msg_body.num_channel = min_t(u8, req->n_channels,
-				     sizeof(msg_body.channels));
-	for (i = 0; i < msg_body.num_channel; i++)
-		msg_body.channels[i] = req->channels[i]->hw_value;
-
-	msg_body.header.len -= WCN36XX_MAX_SCAN_IE_LEN;
-
-	if (req->ie_len > 0) {
-		msg_body.ie_len = req->ie_len;
-		msg_body.header.len += req->ie_len;
-		memcpy(msg_body.ie, req->ie, req->ie_len);
-	}
-
-	PREPARE_HAL_BUF(wcn->hal_buf, msg_body);
-
-	wcn36xx_dbg(WCN36XX_DBG_HAL,
-		    "hal start hw-scan (channels: %u; ssids: %u; p2p: %s)\n",
-		    msg_body.num_channel, msg_body.num_ssid,
-		    msg_body.p2p_search ? "yes" : "no");
-
-	ret = wcn36xx_smd_send_and_wait(wcn, msg_body.header.len);
-=======
 	msg_body = kzalloc(sizeof(*msg_body), GFP_KERNEL);
 	if (!msg_body) {
 		ret = -ENOMEM;
@@ -738,7 +693,6 @@
 		    msg_body->p2p_search ? "yes" : "no");
 
 	ret = wcn36xx_smd_send_and_wait(wcn, msg_body->header.len);
->>>>>>> ecd3ad1c
 	if (ret) {
 		wcn36xx_err("Sending hal_start_scan_offload failed\n");
 		goto out;
@@ -750,10 +704,7 @@
 		goto out;
 	}
 out:
-<<<<<<< HEAD
-=======
 	kfree(msg_body);
->>>>>>> ecd3ad1c
 	mutex_unlock(&wcn->hal_mutex);
 	return ret;
 }
