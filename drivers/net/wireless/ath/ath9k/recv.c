--- conflicted
+++ resolved
@@ -1095,11 +1095,8 @@
 		    !ieee80211_is_qos_nullfunc(hdr->frame_control))
 			sc->rx.num_pkts++;
 
-<<<<<<< HEAD
-=======
 		ath_debug_stat_rx(sc, &rs);
 
->>>>>>> 81881a45
 		memset(rxs, 0, sizeof(struct ieee80211_rx_status));
 
 		rxs->mactime = (tsf & ~0xffffffffULL) | rs.rs_tstamp;
