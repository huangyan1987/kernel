/*
 * Copyright (c) 2010-2011 Atheros Communications Inc.
 *
 * Permission to use, copy, modify, and/or distribute this software for any
 * purpose with or without fee is hereby granted, provided that the above
 * copyright notice and this permission notice appear in all copies.
 *
 * THE SOFTWARE IS PROVIDED "AS IS" AND THE AUTHOR DISCLAIMS ALL WARRANTIES
 * WITH REGARD TO THIS SOFTWARE INCLUDING ALL IMPLIED WARRANTIES OF
 * MERCHANTABILITY AND FITNESS. IN NO EVENT SHALL THE AUTHOR BE LIABLE FOR
 * ANY SPECIAL, DIRECT, INDIRECT, OR CONSEQUENTIAL DAMAGES OR ANY DAMAGES
 * WHATSOEVER RESULTING FROM LOSS OF USE, DATA OR PROFITS, WHETHER IN AN
 * ACTION OF CONTRACT, NEGLIGENCE OR OTHER TORTIOUS ACTION, ARISING OUT OF
 * OR IN CONNECTION WITH THE USE OR PERFORMANCE OF THIS SOFTWARE.
 */

#include "htc.h"

/*************/
/* Utilities */
/*************/

/* HACK Alert: Use 11NG for 2.4, use 11NA for 5 */
static enum htc_phymode ath9k_htc_get_curmode(struct ath9k_htc_priv *priv,
					      struct ath9k_channel *ichan)
{
	if (IS_CHAN_5GHZ(ichan))
		return HTC_MODE_11NA;

	return HTC_MODE_11NG;
}

bool ath9k_htc_setpower(struct ath9k_htc_priv *priv,
			enum ath9k_power_mode mode)
{
	bool ret;

	mutex_lock(&priv->htc_pm_lock);
	ret = ath9k_hw_setpower(priv->ah, mode);
	mutex_unlock(&priv->htc_pm_lock);

	return ret;
}

void ath9k_htc_ps_wakeup(struct ath9k_htc_priv *priv)
{
	mutex_lock(&priv->htc_pm_lock);
	if (++priv->ps_usecount != 1)
		goto unlock;
	ath9k_hw_setpower(priv->ah, ATH9K_PM_AWAKE);

unlock:
	mutex_unlock(&priv->htc_pm_lock);
}

void ath9k_htc_ps_restore(struct ath9k_htc_priv *priv)
{
	bool reset;

	mutex_lock(&priv->htc_pm_lock);
	if (--priv->ps_usecount != 0)
		goto unlock;

	if (priv->ps_idle) {
		ath9k_hw_setrxabort(priv->ah, true);
		ath9k_hw_stopdmarecv(priv->ah, &reset);
		ath9k_hw_setpower(priv->ah, ATH9K_PM_FULL_SLEEP);
	} else if (priv->ps_enabled) {
		ath9k_hw_setpower(priv->ah, ATH9K_PM_NETWORK_SLEEP);
	}

unlock:
	mutex_unlock(&priv->htc_pm_lock);
}

void ath9k_ps_work(struct work_struct *work)
{
	struct ath9k_htc_priv *priv =
		container_of(work, struct ath9k_htc_priv,
			     ps_work);
	ath9k_htc_setpower(priv, ATH9K_PM_AWAKE);

	/* The chip wakes up after receiving the first beacon
	   while network sleep is enabled. For the driver to
	   be in sync with the hw, set the chip to awake and
	   only then set it to sleep.
	 */
	ath9k_htc_setpower(priv, ATH9K_PM_NETWORK_SLEEP);
}

static void ath9k_htc_vif_iter(void *data, u8 *mac, struct ieee80211_vif *vif)
{
	struct ath9k_htc_priv *priv = data;
	struct ieee80211_bss_conf *bss_conf = &vif->bss_conf;

	if ((vif->type == NL80211_IFTYPE_AP ||
	     vif->type == NL80211_IFTYPE_MESH_POINT) &&
	    bss_conf->enable_beacon)
		priv->reconfig_beacon = true;

	if (bss_conf->assoc) {
		priv->rearm_ani = true;
		priv->reconfig_beacon = true;
	}
}

static void ath9k_htc_vif_reconfig(struct ath9k_htc_priv *priv)
{
	priv->rearm_ani = false;
	priv->reconfig_beacon = false;

	ieee80211_iterate_active_interfaces_atomic(
		priv->hw, IEEE80211_IFACE_ITER_RESUME_ALL,
		ath9k_htc_vif_iter, priv);
	if (priv->rearm_ani)
		ath9k_htc_start_ani(priv);

	if (priv->reconfig_beacon) {
		ath9k_htc_ps_wakeup(priv);
		ath9k_htc_beacon_reconfig(priv);
		ath9k_htc_ps_restore(priv);
	}
}

static void ath9k_htc_bssid_iter(void *data, u8 *mac, struct ieee80211_vif *vif)
{
	struct ath9k_vif_iter_data *iter_data = data;
	int i;

	if (iter_data->hw_macaddr != NULL) {
		for (i = 0; i < ETH_ALEN; i++)
			iter_data->mask[i] &= ~(iter_data->hw_macaddr[i] ^ mac[i]);
	} else {
		iter_data->hw_macaddr = mac;
	}
}

static void ath9k_htc_set_mac_bssid_mask(struct ath9k_htc_priv *priv,
				     struct ieee80211_vif *vif)
{
	struct ath_common *common = ath9k_hw_common(priv->ah);
	struct ath9k_vif_iter_data iter_data;

	/*
	 * Pick the MAC address of the first interface as the new hardware
	 * MAC address. The hardware will use it together with the BSSID mask
	 * when matching addresses.
	 */
	iter_data.hw_macaddr = NULL;
	memset(&iter_data.mask, 0xff, ETH_ALEN);

	if (vif)
		ath9k_htc_bssid_iter(&iter_data, vif->addr, vif);

	/* Get list of all active MAC addresses */
	ieee80211_iterate_active_interfaces_atomic(
		priv->hw, IEEE80211_IFACE_ITER_RESUME_ALL,
		ath9k_htc_bssid_iter, &iter_data);

	memcpy(common->bssidmask, iter_data.mask, ETH_ALEN);

	if (iter_data.hw_macaddr)
		memcpy(common->macaddr, iter_data.hw_macaddr, ETH_ALEN);

	ath_hw_setbssidmask(common);
}

static void ath9k_htc_set_opmode(struct ath9k_htc_priv *priv)
{
	if (priv->num_ibss_vif)
		priv->ah->opmode = NL80211_IFTYPE_ADHOC;
	else if (priv->num_ap_vif)
		priv->ah->opmode = NL80211_IFTYPE_AP;
	else if (priv->num_mbss_vif)
		priv->ah->opmode = NL80211_IFTYPE_MESH_POINT;
	else
		priv->ah->opmode = NL80211_IFTYPE_STATION;

	ath9k_hw_setopmode(priv->ah);
}

void ath9k_htc_reset(struct ath9k_htc_priv *priv)
{
	struct ath_hw *ah = priv->ah;
	struct ath_common *common = ath9k_hw_common(ah);
	struct ieee80211_channel *channel = priv->hw->conf.chandef.chan;
	struct ath9k_hw_cal_data *caldata = NULL;
	enum htc_phymode mode;
	__be16 htc_mode;
	u8 cmd_rsp;
	int ret;

	mutex_lock(&priv->mutex);
	ath9k_htc_ps_wakeup(priv);

	ath9k_htc_stop_ani(priv);
	ieee80211_stop_queues(priv->hw);

	del_timer_sync(&priv->tx.cleanup_timer);
	ath9k_htc_tx_drain(priv);

	WMI_CMD(WMI_DISABLE_INTR_CMDID);
	WMI_CMD(WMI_DRAIN_TXQ_ALL_CMDID);
	WMI_CMD(WMI_STOP_RECV_CMDID);

	ath9k_wmi_event_drain(priv);

	caldata = &priv->caldata;
	ret = ath9k_hw_reset(ah, ah->curchan, caldata, false);
	if (ret) {
		ath_err(common,
			"Unable to reset device (%u Mhz) reset status %d\n",
			channel->center_freq, ret);
	}

	ath9k_cmn_update_txpow(ah, priv->curtxpow, priv->txpowlimit,
			       &priv->curtxpow);

	WMI_CMD(WMI_START_RECV_CMDID);
	ath9k_host_rx_init(priv);

	mode = ath9k_htc_get_curmode(priv, ah->curchan);
	htc_mode = cpu_to_be16(mode);
	WMI_CMD_BUF(WMI_SET_MODE_CMDID, &htc_mode);

	WMI_CMD(WMI_ENABLE_INTR_CMDID);
	htc_start(priv->htc);
	ath9k_htc_vif_reconfig(priv);
	ieee80211_wake_queues(priv->hw);

	mod_timer(&priv->tx.cleanup_timer,
		  jiffies + msecs_to_jiffies(ATH9K_HTC_TX_CLEANUP_INTERVAL));

	ath9k_htc_ps_restore(priv);
	mutex_unlock(&priv->mutex);
}

static int ath9k_htc_set_channel(struct ath9k_htc_priv *priv,
				 struct ieee80211_hw *hw,
				 struct ath9k_channel *hchan)
{
	struct ath_hw *ah = priv->ah;
	struct ath_common *common = ath9k_hw_common(ah);
	struct ieee80211_conf *conf = &common->hw->conf;
	bool fastcc;
	struct ieee80211_channel *channel = hw->conf.chandef.chan;
	struct ath9k_hw_cal_data *caldata = NULL;
	enum htc_phymode mode;
	__be16 htc_mode;
	u8 cmd_rsp;
	int ret;

	if (test_bit(OP_INVALID, &priv->op_flags))
		return -EIO;

	fastcc = !!(hw->conf.flags & IEEE80211_CONF_OFFCHANNEL);

	ath9k_htc_ps_wakeup(priv);

	del_timer_sync(&priv->tx.cleanup_timer);
	ath9k_htc_tx_drain(priv);

	WMI_CMD(WMI_DISABLE_INTR_CMDID);
	WMI_CMD(WMI_DRAIN_TXQ_ALL_CMDID);
	WMI_CMD(WMI_STOP_RECV_CMDID);

	ath9k_wmi_event_drain(priv);

	ath_dbg(common, CONFIG,
		"(%u MHz) -> (%u MHz), HT: %d, HT40: %d fastcc: %d\n",
		priv->ah->curchan->channel,
		channel->center_freq, conf_is_ht(conf), conf_is_ht40(conf),
		fastcc);

	if (!fastcc)
		caldata = &priv->caldata;

	ret = ath9k_hw_reset(ah, hchan, caldata, fastcc);
	if (ret) {
		ath_err(common,
			"Unable to reset channel (%u Mhz) reset status %d\n",
			channel->center_freq, ret);
		goto err;
	}

	ath9k_cmn_update_txpow(ah, priv->curtxpow, priv->txpowlimit,
			       &priv->curtxpow);

	WMI_CMD(WMI_START_RECV_CMDID);
	if (ret)
		goto err;

	ath9k_host_rx_init(priv);

	mode = ath9k_htc_get_curmode(priv, hchan);
	htc_mode = cpu_to_be16(mode);
	WMI_CMD_BUF(WMI_SET_MODE_CMDID, &htc_mode);
	if (ret)
		goto err;

	WMI_CMD(WMI_ENABLE_INTR_CMDID);
	if (ret)
		goto err;

	htc_start(priv->htc);

	if (!test_bit(OP_SCANNING, &priv->op_flags) &&
	    !(hw->conf.flags & IEEE80211_CONF_OFFCHANNEL))
		ath9k_htc_vif_reconfig(priv);

	mod_timer(&priv->tx.cleanup_timer,
		  jiffies + msecs_to_jiffies(ATH9K_HTC_TX_CLEANUP_INTERVAL));

err:
	ath9k_htc_ps_restore(priv);
	return ret;
}

/*
 * Monitor mode handling is a tad complicated because the firmware requires
 * an interface to be created exclusively, while mac80211 doesn't associate
 * an interface with the mode.
 *
 * So, for now, only one monitor interface can be configured.
 */
static void __ath9k_htc_remove_monitor_interface(struct ath9k_htc_priv *priv)
{
	struct ath_common *common = ath9k_hw_common(priv->ah);
	struct ath9k_htc_target_vif hvif;
	int ret = 0;
	u8 cmd_rsp;

	memset(&hvif, 0, sizeof(struct ath9k_htc_target_vif));
	memcpy(&hvif.myaddr, common->macaddr, ETH_ALEN);
	hvif.index = priv->mon_vif_idx;
	WMI_CMD_BUF(WMI_VAP_REMOVE_CMDID, &hvif);
	if (ret) {
		ath_err(common, "Unable to remove monitor interface at idx: %d\n",
			priv->mon_vif_idx);
	}

	priv->nvifs--;
	priv->vif_slot &= ~(1 << priv->mon_vif_idx);
}

static int ath9k_htc_add_monitor_interface(struct ath9k_htc_priv *priv)
{
	struct ath_common *common = ath9k_hw_common(priv->ah);
	struct ath9k_htc_target_vif hvif;
	struct ath9k_htc_target_sta tsta;
	int ret = 0, sta_idx;
	u8 cmd_rsp;

	if ((priv->nvifs >= ATH9K_HTC_MAX_VIF) ||
	    (priv->nstations >= ATH9K_HTC_MAX_STA)) {
		ret = -ENOBUFS;
		goto err_vif;
	}

	sta_idx = ffz(priv->sta_slot);
	if ((sta_idx < 0) || (sta_idx > ATH9K_HTC_MAX_STA)) {
		ret = -ENOBUFS;
		goto err_vif;
	}

	/*
	 * Add an interface.
	 */
	memset(&hvif, 0, sizeof(struct ath9k_htc_target_vif));
	memcpy(&hvif.myaddr, common->macaddr, ETH_ALEN);

	hvif.opmode = HTC_M_MONITOR;
	hvif.index = ffz(priv->vif_slot);

	WMI_CMD_BUF(WMI_VAP_CREATE_CMDID, &hvif);
	if (ret)
		goto err_vif;

	/*
	 * Assign the monitor interface index as a special case here.
	 * This is needed when the interface is brought down.
	 */
	priv->mon_vif_idx = hvif.index;
	priv->vif_slot |= (1 << hvif.index);

	/*
	 * Set the hardware mode to monitor only if there are no
	 * other interfaces.
	 */
	if (!priv->nvifs)
		priv->ah->opmode = NL80211_IFTYPE_MONITOR;

	priv->nvifs++;

	/*
	 * Associate a station with the interface for packet injection.
	 */
	memset(&tsta, 0, sizeof(struct ath9k_htc_target_sta));

	memcpy(&tsta.macaddr, common->macaddr, ETH_ALEN);

	tsta.is_vif_sta = 1;
	tsta.sta_index = sta_idx;
	tsta.vif_index = hvif.index;
	tsta.maxampdu = cpu_to_be16(0xffff);

	WMI_CMD_BUF(WMI_NODE_CREATE_CMDID, &tsta);
	if (ret) {
		ath_err(common, "Unable to add station entry for monitor mode\n");
		goto err_sta;
	}

	priv->sta_slot |= (1 << sta_idx);
	priv->nstations++;
	priv->vif_sta_pos[priv->mon_vif_idx] = sta_idx;
	priv->ah->is_monitoring = true;

	ath_dbg(common, CONFIG,
		"Attached a monitor interface at idx: %d, sta idx: %d\n",
		priv->mon_vif_idx, sta_idx);

	return 0;

err_sta:
	/*
	 * Remove the interface from the target.
	 */
	__ath9k_htc_remove_monitor_interface(priv);
err_vif:
	ath_dbg(common, FATAL, "Unable to attach a monitor interface\n");

	return ret;
}

static int ath9k_htc_remove_monitor_interface(struct ath9k_htc_priv *priv)
{
	struct ath_common *common = ath9k_hw_common(priv->ah);
	int ret = 0;
	u8 cmd_rsp, sta_idx;

	__ath9k_htc_remove_monitor_interface(priv);

	sta_idx = priv->vif_sta_pos[priv->mon_vif_idx];

	WMI_CMD_BUF(WMI_NODE_REMOVE_CMDID, &sta_idx);
	if (ret) {
		ath_err(common, "Unable to remove station entry for monitor mode\n");
		return ret;
	}

	priv->sta_slot &= ~(1 << sta_idx);
	priv->nstations--;
	priv->ah->is_monitoring = false;

	ath_dbg(common, CONFIG,
		"Removed a monitor interface at idx: %d, sta idx: %d\n",
		priv->mon_vif_idx, sta_idx);

	return 0;
}

static int ath9k_htc_add_station(struct ath9k_htc_priv *priv,
				 struct ieee80211_vif *vif,
				 struct ieee80211_sta *sta)
{
	struct ath_common *common = ath9k_hw_common(priv->ah);
	struct ath9k_htc_target_sta tsta;
	struct ath9k_htc_vif *avp = (struct ath9k_htc_vif *) vif->drv_priv;
	struct ath9k_htc_sta *ista;
	int ret, sta_idx;
	u8 cmd_rsp;
	u16 maxampdu;

	if (priv->nstations >= ATH9K_HTC_MAX_STA)
		return -ENOBUFS;

	sta_idx = ffz(priv->sta_slot);
	if ((sta_idx < 0) || (sta_idx > ATH9K_HTC_MAX_STA))
		return -ENOBUFS;

	memset(&tsta, 0, sizeof(struct ath9k_htc_target_sta));

	if (sta) {
		ista = (struct ath9k_htc_sta *) sta->drv_priv;
		memcpy(&tsta.macaddr, sta->addr, ETH_ALEN);
		memcpy(&tsta.bssid, common->curbssid, ETH_ALEN);
		ista->index = sta_idx;
		tsta.is_vif_sta = 0;
		maxampdu = 1 << (IEEE80211_HT_MAX_AMPDU_FACTOR +
				 sta->ht_cap.ampdu_factor);
		tsta.maxampdu = cpu_to_be16(maxampdu);
	} else {
		memcpy(&tsta.macaddr, vif->addr, ETH_ALEN);
		tsta.is_vif_sta = 1;
		tsta.maxampdu = cpu_to_be16(0xffff);
	}

	tsta.sta_index = sta_idx;
	tsta.vif_index = avp->index;

	WMI_CMD_BUF(WMI_NODE_CREATE_CMDID, &tsta);
	if (ret) {
		if (sta)
			ath_err(common,
				"Unable to add station entry for: %pM\n",
				sta->addr);
		return ret;
	}

	if (sta) {
		ath_dbg(common, CONFIG,
			"Added a station entry for: %pM (idx: %d)\n",
			sta->addr, tsta.sta_index);
	} else {
		ath_dbg(common, CONFIG,
			"Added a station entry for VIF %d (idx: %d)\n",
			avp->index, tsta.sta_index);
	}

	priv->sta_slot |= (1 << sta_idx);
	priv->nstations++;
	if (!sta)
		priv->vif_sta_pos[avp->index] = sta_idx;

	return 0;
}

static int ath9k_htc_remove_station(struct ath9k_htc_priv *priv,
				    struct ieee80211_vif *vif,
				    struct ieee80211_sta *sta)
{
	struct ath_common *common = ath9k_hw_common(priv->ah);
	struct ath9k_htc_vif *avp = (struct ath9k_htc_vif *) vif->drv_priv;
	struct ath9k_htc_sta *ista;
	int ret;
	u8 cmd_rsp, sta_idx;

	if (sta) {
		ista = (struct ath9k_htc_sta *) sta->drv_priv;
		sta_idx = ista->index;
	} else {
		sta_idx = priv->vif_sta_pos[avp->index];
	}

	WMI_CMD_BUF(WMI_NODE_REMOVE_CMDID, &sta_idx);
	if (ret) {
		if (sta)
			ath_err(common,
				"Unable to remove station entry for: %pM\n",
				sta->addr);
		return ret;
	}

	if (sta) {
		ath_dbg(common, CONFIG,
			"Removed a station entry for: %pM (idx: %d)\n",
			sta->addr, sta_idx);
	} else {
		ath_dbg(common, CONFIG,
			"Removed a station entry for VIF %d (idx: %d)\n",
			avp->index, sta_idx);
	}

	priv->sta_slot &= ~(1 << sta_idx);
	priv->nstations--;

	return 0;
}

int ath9k_htc_update_cap_target(struct ath9k_htc_priv *priv,
				u8 enable_coex)
{
	struct ath9k_htc_cap_target tcap;
	int ret;
	u8 cmd_rsp;

	memset(&tcap, 0, sizeof(struct ath9k_htc_cap_target));

	tcap.ampdu_limit = cpu_to_be32(0xffff);
	tcap.ampdu_subframes = 0xff;
	tcap.enable_coex = enable_coex;
	tcap.tx_chainmask = priv->ah->caps.tx_chainmask;

	WMI_CMD_BUF(WMI_TARGET_IC_UPDATE_CMDID, &tcap);

	return ret;
}

static void ath9k_htc_setup_rate(struct ath9k_htc_priv *priv,
				 struct ieee80211_sta *sta,
				 struct ath9k_htc_target_rate *trate)
{
	struct ath9k_htc_sta *ista = (struct ath9k_htc_sta *) sta->drv_priv;
	struct ieee80211_supported_band *sband;
	u32 caps = 0;
	int i, j;

	sband = priv->hw->wiphy->bands[priv->hw->conf.chandef.chan->band];

	for (i = 0, j = 0; i < sband->n_bitrates; i++) {
		if (sta->supp_rates[sband->band] & BIT(i)) {
			trate->rates.legacy_rates.rs_rates[j]
				= (sband->bitrates[i].bitrate * 2) / 10;
			j++;
		}
	}
	trate->rates.legacy_rates.rs_nrates = j;

	if (sta->ht_cap.ht_supported) {
		for (i = 0, j = 0; i < 77; i++) {
			if (sta->ht_cap.mcs.rx_mask[i/8] & (1<<(i%8)))
				trate->rates.ht_rates.rs_rates[j++] = i;
			if (j == ATH_HTC_RATE_MAX)
				break;
		}
		trate->rates.ht_rates.rs_nrates = j;

		caps = WLAN_RC_HT_FLAG;
		if (sta->ht_cap.cap & IEEE80211_HT_CAP_RX_STBC)
			caps |= ATH_RC_TX_STBC_FLAG;
		if (sta->ht_cap.mcs.rx_mask[1])
			caps |= WLAN_RC_DS_FLAG;
		if ((sta->ht_cap.cap & IEEE80211_HT_CAP_SUP_WIDTH_20_40) &&
		     (conf_is_ht40(&priv->hw->conf)))
			caps |= WLAN_RC_40_FLAG;
		if (conf_is_ht40(&priv->hw->conf) &&
		    (sta->ht_cap.cap & IEEE80211_HT_CAP_SGI_40))
			caps |= WLAN_RC_SGI_FLAG;
		else if (conf_is_ht20(&priv->hw->conf) &&
			 (sta->ht_cap.cap & IEEE80211_HT_CAP_SGI_20))
			caps |= WLAN_RC_SGI_FLAG;
	}

	trate->sta_index = ista->index;
	trate->isnew = 1;
	trate->capflags = cpu_to_be32(caps);
}

static int ath9k_htc_send_rate_cmd(struct ath9k_htc_priv *priv,
				    struct ath9k_htc_target_rate *trate)
{
	struct ath_common *common = ath9k_hw_common(priv->ah);
	int ret;
	u8 cmd_rsp;

	WMI_CMD_BUF(WMI_RC_RATE_UPDATE_CMDID, trate);
	if (ret) {
		ath_err(common,
			"Unable to initialize Rate information on target\n");
	}

	return ret;
}

static void ath9k_htc_init_rate(struct ath9k_htc_priv *priv,
				struct ieee80211_sta *sta)
{
	struct ath_common *common = ath9k_hw_common(priv->ah);
	struct ath9k_htc_target_rate trate;
	int ret;

	memset(&trate, 0, sizeof(struct ath9k_htc_target_rate));
	ath9k_htc_setup_rate(priv, sta, &trate);
	ret = ath9k_htc_send_rate_cmd(priv, &trate);
	if (!ret)
		ath_dbg(common, CONFIG,
			"Updated target sta: %pM, rate caps: 0x%X\n",
			sta->addr, be32_to_cpu(trate.capflags));
}

static void ath9k_htc_update_rate(struct ath9k_htc_priv *priv,
				  struct ieee80211_vif *vif,
				  struct ieee80211_bss_conf *bss_conf)
{
	struct ath_common *common = ath9k_hw_common(priv->ah);
	struct ath9k_htc_target_rate trate;
	struct ieee80211_sta *sta;
	int ret;

	memset(&trate, 0, sizeof(struct ath9k_htc_target_rate));

	rcu_read_lock();
	sta = ieee80211_find_sta(vif, bss_conf->bssid);
	if (!sta) {
		rcu_read_unlock();
		return;
	}
	ath9k_htc_setup_rate(priv, sta, &trate);
	rcu_read_unlock();

	ret = ath9k_htc_send_rate_cmd(priv, &trate);
	if (!ret)
		ath_dbg(common, CONFIG,
			"Updated target sta: %pM, rate caps: 0x%X\n",
			bss_conf->bssid, be32_to_cpu(trate.capflags));
}

static int ath9k_htc_tx_aggr_oper(struct ath9k_htc_priv *priv,
				  struct ieee80211_vif *vif,
				  struct ieee80211_sta *sta,
				  enum ieee80211_ampdu_mlme_action action,
				  u16 tid)
{
	struct ath_common *common = ath9k_hw_common(priv->ah);
	struct ath9k_htc_target_aggr aggr;
	struct ath9k_htc_sta *ista;
	int ret = 0;
	u8 cmd_rsp;

	if (tid >= ATH9K_HTC_MAX_TID)
		return -EINVAL;

	memset(&aggr, 0, sizeof(struct ath9k_htc_target_aggr));
	ista = (struct ath9k_htc_sta *) sta->drv_priv;

	aggr.sta_index = ista->index;
	aggr.tidno = tid & 0xf;
	aggr.aggr_enable = (action == IEEE80211_AMPDU_TX_START) ? true : false;

	WMI_CMD_BUF(WMI_TX_AGGR_ENABLE_CMDID, &aggr);
	if (ret)
		ath_dbg(common, CONFIG,
			"Unable to %s TX aggregation for (%pM, %d)\n",
			(aggr.aggr_enable) ? "start" : "stop", sta->addr, tid);
	else
		ath_dbg(common, CONFIG,
			"%s TX aggregation for (%pM, %d)\n",
			(aggr.aggr_enable) ? "Starting" : "Stopping",
			sta->addr, tid);

	spin_lock_bh(&priv->tx.tx_lock);
	ista->tid_state[tid] = (aggr.aggr_enable && !ret) ? AGGR_START : AGGR_STOP;
	spin_unlock_bh(&priv->tx.tx_lock);

	return ret;
}

/*******/
/* ANI */
/*******/

void ath9k_htc_start_ani(struct ath9k_htc_priv *priv)
{
	struct ath_common *common = ath9k_hw_common(priv->ah);
	unsigned long timestamp = jiffies_to_msecs(jiffies);

	common->ani.longcal_timer = timestamp;
	common->ani.shortcal_timer = timestamp;
	common->ani.checkani_timer = timestamp;

	set_bit(OP_ANI_RUNNING, &priv->op_flags);

	ieee80211_queue_delayed_work(common->hw, &priv->ani_work,
				     msecs_to_jiffies(ATH_ANI_POLLINTERVAL));
}

void ath9k_htc_stop_ani(struct ath9k_htc_priv *priv)
{
	cancel_delayed_work_sync(&priv->ani_work);
	clear_bit(OP_ANI_RUNNING, &priv->op_flags);
}

void ath9k_htc_ani_work(struct work_struct *work)
{
	struct ath9k_htc_priv *priv =
		container_of(work, struct ath9k_htc_priv, ani_work.work);
	struct ath_hw *ah = priv->ah;
	struct ath_common *common = ath9k_hw_common(ah);
	bool longcal = false;
	bool shortcal = false;
	bool aniflag = false;
	unsigned int timestamp = jiffies_to_msecs(jiffies);
	u32 cal_interval, short_cal_interval;

	short_cal_interval = (ah->opmode == NL80211_IFTYPE_AP) ?
		ATH_AP_SHORT_CALINTERVAL : ATH_STA_SHORT_CALINTERVAL;

	/* Only calibrate if awake */
	if (ah->power_mode != ATH9K_PM_AWAKE)
		goto set_timer;

	/* Long calibration runs independently of short calibration. */
	if ((timestamp - common->ani.longcal_timer) >= ATH_LONG_CALINTERVAL) {
		longcal = true;
		ath_dbg(common, ANI, "longcal @%lu\n", jiffies);
		common->ani.longcal_timer = timestamp;
	}

	/* Short calibration applies only while caldone is false */
	if (!common->ani.caldone) {
		if ((timestamp - common->ani.shortcal_timer) >=
		    short_cal_interval) {
			shortcal = true;
			ath_dbg(common, ANI, "shortcal @%lu\n", jiffies);
			common->ani.shortcal_timer = timestamp;
			common->ani.resetcal_timer = timestamp;
		}
	} else {
		if ((timestamp - common->ani.resetcal_timer) >=
		    ATH_RESTART_CALINTERVAL) {
			common->ani.caldone = ath9k_hw_reset_calvalid(ah);
			if (common->ani.caldone)
				common->ani.resetcal_timer = timestamp;
		}
	}

	/* Verify whether we must check ANI */
	if ((timestamp - common->ani.checkani_timer) >= ATH_ANI_POLLINTERVAL) {
		aniflag = true;
		common->ani.checkani_timer = timestamp;
	}

	/* Skip all processing if there's nothing to do. */
	if (longcal || shortcal || aniflag) {

		ath9k_htc_ps_wakeup(priv);

		/* Call ANI routine if necessary */
		if (aniflag)
			ath9k_hw_ani_monitor(ah, ah->curchan);

		/* Perform calibration if necessary */
		if (longcal || shortcal)
			common->ani.caldone =
				ath9k_hw_calibrate(ah, ah->curchan,
						   ah->rxchainmask, longcal);

		ath9k_htc_ps_restore(priv);
	}

set_timer:
	/*
	* Set timer interval based on previous results.
	* The interval must be the shortest necessary to satisfy ANI,
	* short calibration and long calibration.
	*/
	cal_interval = ATH_LONG_CALINTERVAL;
	cal_interval = min(cal_interval, (u32)ATH_ANI_POLLINTERVAL);
	if (!common->ani.caldone)
		cal_interval = min(cal_interval, (u32)short_cal_interval);

	ieee80211_queue_delayed_work(common->hw, &priv->ani_work,
				     msecs_to_jiffies(cal_interval));
}

/**********************/
/* mac80211 Callbacks */
/**********************/

static void ath9k_htc_tx(struct ieee80211_hw *hw,
			 struct ieee80211_tx_control *control,
			 struct sk_buff *skb)
{
	struct ieee80211_hdr *hdr;
	struct ath9k_htc_priv *priv = hw->priv;
	struct ath_common *common = ath9k_hw_common(priv->ah);
	int padpos, padsize, ret, slot;

	hdr = (struct ieee80211_hdr *) skb->data;

	/* Add the padding after the header if this is not already done */
	padpos = ieee80211_hdrlen(hdr->frame_control);
	padsize = padpos & 3;
	if (padsize && skb->len > padpos) {
		if (skb_headroom(skb) < padsize) {
			ath_dbg(common, XMIT, "No room for padding\n");
			goto fail_tx;
		}
		skb_push(skb, padsize);
		memmove(skb->data, skb->data + padsize, padpos);
	}

	slot = ath9k_htc_tx_get_slot(priv);
	if (slot < 0) {
		ath_dbg(common, XMIT, "No free TX slot\n");
		goto fail_tx;
	}

	ret = ath9k_htc_tx_start(priv, control->sta, skb, slot, false);
	if (ret != 0) {
		ath_dbg(common, XMIT, "Tx failed\n");
		goto clear_slot;
	}

	ath9k_htc_check_stop_queues(priv);

	return;

clear_slot:
	ath9k_htc_tx_clear_slot(priv, slot);
fail_tx:
	dev_kfree_skb_any(skb);
}

static int ath9k_htc_start(struct ieee80211_hw *hw)
{
	struct ath9k_htc_priv *priv = hw->priv;
	struct ath_hw *ah = priv->ah;
	struct ath_common *common = ath9k_hw_common(ah);
	struct ieee80211_channel *curchan = hw->conf.chandef.chan;
	struct ath9k_channel *init_channel;
	int ret = 0;
	enum htc_phymode mode;
	__be16 htc_mode;
	u8 cmd_rsp;

	mutex_lock(&priv->mutex);

	ath_dbg(common, CONFIG,
		"Starting driver with initial channel: %d MHz\n",
		curchan->center_freq);

	/* Ensure that HW is awake before flushing RX */
	ath9k_htc_setpower(priv, ATH9K_PM_AWAKE);
	WMI_CMD(WMI_FLUSH_RECV_CMDID);

	/* setup initial channel */
	init_channel = ath9k_cmn_get_channel(hw, ah, &hw->conf.chandef);

	ret = ath9k_hw_reset(ah, init_channel, ah->caldata, false);
	if (ret) {
		ath_err(common,
			"Unable to reset hardware; reset status %d (freq %u MHz)\n",
			ret, curchan->center_freq);
		mutex_unlock(&priv->mutex);
		return ret;
	}

	ath9k_cmn_update_txpow(ah, priv->curtxpow, priv->txpowlimit,
			       &priv->curtxpow);

	mode = ath9k_htc_get_curmode(priv, init_channel);
	htc_mode = cpu_to_be16(mode);
	WMI_CMD_BUF(WMI_SET_MODE_CMDID, &htc_mode);
	WMI_CMD(WMI_ATH_INIT_CMDID);
	WMI_CMD(WMI_START_RECV_CMDID);

	ath9k_host_rx_init(priv);

	ret = ath9k_htc_update_cap_target(priv, 0);
	if (ret)
		ath_dbg(common, CONFIG,
			"Failed to update capability in target\n");

	clear_bit(OP_INVALID, &priv->op_flags);
	htc_start(priv->htc);

	spin_lock_bh(&priv->tx.tx_lock);
	priv->tx.flags &= ~ATH9K_HTC_OP_TX_QUEUES_STOP;
	spin_unlock_bh(&priv->tx.tx_lock);

	ieee80211_wake_queues(hw);

	mod_timer(&priv->tx.cleanup_timer,
		  jiffies + msecs_to_jiffies(ATH9K_HTC_TX_CLEANUP_INTERVAL));

	ath9k_htc_start_btcoex(priv);

	mutex_unlock(&priv->mutex);

	return ret;
}

static void ath9k_htc_stop(struct ieee80211_hw *hw)
{
	struct ath9k_htc_priv *priv = hw->priv;
	struct ath_hw *ah = priv->ah;
	struct ath_common *common = ath9k_hw_common(ah);
	int ret __attribute__ ((unused));
	u8 cmd_rsp;

	mutex_lock(&priv->mutex);

	if (test_bit(OP_INVALID, &priv->op_flags)) {
		ath_dbg(common, ANY, "Device not present\n");
		mutex_unlock(&priv->mutex);
		return;
	}

	ath9k_htc_ps_wakeup(priv);

	WMI_CMD(WMI_DISABLE_INTR_CMDID);
	WMI_CMD(WMI_DRAIN_TXQ_ALL_CMDID);
	WMI_CMD(WMI_STOP_RECV_CMDID);

	tasklet_kill(&priv->rx_tasklet);

	del_timer_sync(&priv->tx.cleanup_timer);
	ath9k_htc_tx_drain(priv);
	ath9k_wmi_event_drain(priv);

	mutex_unlock(&priv->mutex);

	/* Cancel all the running timers/work .. */
	cancel_work_sync(&priv->fatal_work);
	cancel_work_sync(&priv->ps_work);

#ifdef CONFIG_MAC80211_LEDS
	cancel_work_sync(&priv->led_work);
#endif
	ath9k_htc_stop_ani(priv);

	mutex_lock(&priv->mutex);

	ath9k_htc_stop_btcoex(priv);

	/* Remove a monitor interface if it's present. */
	if (priv->ah->is_monitoring)
		ath9k_htc_remove_monitor_interface(priv);

	ath9k_hw_phy_disable(ah);
	ath9k_hw_disable(ah);
	ath9k_htc_ps_restore(priv);
	ath9k_htc_setpower(priv, ATH9K_PM_FULL_SLEEP);

	set_bit(OP_INVALID, &priv->op_flags);

	ath_dbg(common, CONFIG, "Driver halt\n");
	mutex_unlock(&priv->mutex);
}

static int ath9k_htc_add_interface(struct ieee80211_hw *hw,
				   struct ieee80211_vif *vif)
{
	struct ath9k_htc_priv *priv = hw->priv;
	struct ath9k_htc_vif *avp = (void *)vif->drv_priv;
	struct ath_common *common = ath9k_hw_common(priv->ah);
	struct ath9k_htc_target_vif hvif;
	int ret = 0;
	u8 cmd_rsp;

	mutex_lock(&priv->mutex);

	ath9k_htc_ps_wakeup(priv);
	memset(&hvif, 0, sizeof(struct ath9k_htc_target_vif));
	memcpy(&hvif.myaddr, vif->addr, ETH_ALEN);

	switch (vif->type) {
	case NL80211_IFTYPE_STATION:
		hvif.opmode = HTC_M_STA;
		break;
	case NL80211_IFTYPE_ADHOC:
		hvif.opmode = HTC_M_IBSS;
		break;
	case NL80211_IFTYPE_AP:
		hvif.opmode = HTC_M_HOSTAP;
		break;
	case NL80211_IFTYPE_MESH_POINT:
		hvif.opmode = HTC_M_WDS;	/* close enough */
		break;
	default:
		ath_err(common,
			"Interface type %d not yet supported\n", vif->type);
		ret = -EOPNOTSUPP;
		goto out;
	}

	/* Index starts from zero on the target */
	avp->index = hvif.index = ffz(priv->vif_slot);
	hvif.rtsthreshold = cpu_to_be16(2304);
	WMI_CMD_BUF(WMI_VAP_CREATE_CMDID, &hvif);
	if (ret)
		goto out;

	/*
	 * We need a node in target to tx mgmt frames
	 * before association.
	 */
	ret = ath9k_htc_add_station(priv, vif, NULL);
	if (ret) {
		WMI_CMD_BUF(WMI_VAP_REMOVE_CMDID, &hvif);
		goto out;
	}

	ath9k_htc_set_mac_bssid_mask(priv, vif);

	priv->vif_slot |= (1 << avp->index);
	priv->nvifs++;

	INC_VIF(priv, vif->type);

	if ((vif->type == NL80211_IFTYPE_AP) ||
	    (vif->type == NL80211_IFTYPE_MESH_POINT) ||
	    (vif->type == NL80211_IFTYPE_ADHOC))
		ath9k_htc_assign_bslot(priv, vif);

	ath9k_htc_set_opmode(priv);

	if ((priv->ah->opmode == NL80211_IFTYPE_AP) &&
	    !test_bit(OP_ANI_RUNNING, &priv->op_flags)) {
		ath9k_hw_set_tsfadjust(priv->ah, true);
		ath9k_htc_start_ani(priv);
	}

	ath_dbg(common, CONFIG, "Attach a VIF of type: %d at idx: %d\n",
		vif->type, avp->index);

out:
	ath9k_htc_ps_restore(priv);
	mutex_unlock(&priv->mutex);

	return ret;
}

static void ath9k_htc_remove_interface(struct ieee80211_hw *hw,
				       struct ieee80211_vif *vif)
{
	struct ath9k_htc_priv *priv = hw->priv;
	struct ath_common *common = ath9k_hw_common(priv->ah);
	struct ath9k_htc_vif *avp = (void *)vif->drv_priv;
	struct ath9k_htc_target_vif hvif;
	int ret = 0;
	u8 cmd_rsp;

	mutex_lock(&priv->mutex);
	ath9k_htc_ps_wakeup(priv);

	memset(&hvif, 0, sizeof(struct ath9k_htc_target_vif));
	memcpy(&hvif.myaddr, vif->addr, ETH_ALEN);
	hvif.index = avp->index;
	WMI_CMD_BUF(WMI_VAP_REMOVE_CMDID, &hvif);
	if (ret) {
		ath_err(common, "Unable to remove interface at idx: %d\n",
			avp->index);
	}
	priv->nvifs--;
	priv->vif_slot &= ~(1 << avp->index);

	ath9k_htc_remove_station(priv, vif, NULL);

	DEC_VIF(priv, vif->type);

	if ((vif->type == NL80211_IFTYPE_AP) ||
	     vif->type == NL80211_IFTYPE_MESH_POINT ||
	    (vif->type == NL80211_IFTYPE_ADHOC))
		ath9k_htc_remove_bslot(priv, vif);

	ath9k_htc_set_opmode(priv);

	ath9k_htc_set_mac_bssid_mask(priv, vif);

	/*
	 * Stop ANI only if there are no associated station interfaces.
	 */
	if ((vif->type == NL80211_IFTYPE_AP) && (priv->num_ap_vif == 0)) {
		priv->rearm_ani = false;
		ieee80211_iterate_active_interfaces_atomic(
			priv->hw, IEEE80211_IFACE_ITER_RESUME_ALL,
			ath9k_htc_vif_iter, priv);
		if (!priv->rearm_ani)
			ath9k_htc_stop_ani(priv);
	}

	ath_dbg(common, CONFIG, "Detach Interface at idx: %d\n", avp->index);

	ath9k_htc_ps_restore(priv);
	mutex_unlock(&priv->mutex);
}

static int ath9k_htc_config(struct ieee80211_hw *hw, u32 changed)
{
	struct ath9k_htc_priv *priv = hw->priv;
	struct ath_common *common = ath9k_hw_common(priv->ah);
	struct ieee80211_conf *conf = &hw->conf;
	bool chip_reset = false;
	int ret = 0;

	mutex_lock(&priv->mutex);
	ath9k_htc_ps_wakeup(priv);

	if (changed & IEEE80211_CONF_CHANGE_IDLE) {
		mutex_lock(&priv->htc_pm_lock);

		priv->ps_idle = !!(conf->flags & IEEE80211_CONF_IDLE);
		if (!priv->ps_idle)
			chip_reset = true;

		mutex_unlock(&priv->htc_pm_lock);
	}

	/*
	 * Monitor interface should be added before
	 * IEEE80211_CONF_CHANGE_CHANNEL is handled.
	 */
	if (changed & IEEE80211_CONF_CHANGE_MONITOR) {
		if ((conf->flags & IEEE80211_CONF_MONITOR) &&
		    !priv->ah->is_monitoring)
			ath9k_htc_add_monitor_interface(priv);
		else if (priv->ah->is_monitoring)
			ath9k_htc_remove_monitor_interface(priv);
	}

	if ((changed & IEEE80211_CONF_CHANGE_CHANNEL) || chip_reset) {
		struct ieee80211_channel *curchan = hw->conf.chandef.chan;
		int pos = curchan->hw_value;

		ath_dbg(common, CONFIG, "Set channel: %d MHz\n",
			curchan->center_freq);

		ath9k_cmn_get_channel(hw, priv->ah, &hw->conf.chandef);
		if (ath9k_htc_set_channel(priv, hw, &priv->ah->channels[pos]) < 0) {
			ath_err(common, "Unable to set channel\n");
			ret = -EINVAL;
			goto out;
		}

	}

	if (changed & IEEE80211_CONF_CHANGE_PS) {
		if (conf->flags & IEEE80211_CONF_PS) {
			ath9k_htc_setpower(priv, ATH9K_PM_NETWORK_SLEEP);
			priv->ps_enabled = true;
		} else {
			priv->ps_enabled = false;
			cancel_work_sync(&priv->ps_work);
			ath9k_htc_setpower(priv, ATH9K_PM_AWAKE);
		}
	}

	if (changed & IEEE80211_CONF_CHANGE_POWER) {
		priv->txpowlimit = 2 * conf->power_level;
		ath9k_cmn_update_txpow(priv->ah, priv->curtxpow,
				       priv->txpowlimit, &priv->curtxpow);
	}

out:
	ath9k_htc_ps_restore(priv);
	mutex_unlock(&priv->mutex);
	return ret;
}

#define SUPPORTED_FILTERS			\
	(FIF_PROMISC_IN_BSS |			\
	FIF_ALLMULTI |				\
	FIF_CONTROL |				\
	FIF_PSPOLL |				\
	FIF_OTHER_BSS |				\
	FIF_BCN_PRBRESP_PROMISC |		\
	FIF_PROBE_REQ |				\
	FIF_FCSFAIL)

static void ath9k_htc_configure_filter(struct ieee80211_hw *hw,
				       unsigned int changed_flags,
				       unsigned int *total_flags,
				       u64 multicast)
{
	struct ath9k_htc_priv *priv = hw->priv;
	u32 rfilt;

	mutex_lock(&priv->mutex);
	changed_flags &= SUPPORTED_FILTERS;
	*total_flags &= SUPPORTED_FILTERS;

	if (test_bit(OP_INVALID, &priv->op_flags)) {
		ath_dbg(ath9k_hw_common(priv->ah), ANY,
			"Unable to configure filter on invalid state\n");
		mutex_unlock(&priv->mutex);
		return;
	}
	ath9k_htc_ps_wakeup(priv);

	priv->rxfilter = *total_flags;
	rfilt = ath9k_htc_calcrxfilter(priv);
	ath9k_hw_setrxfilter(priv->ah, rfilt);

	ath_dbg(ath9k_hw_common(priv->ah), CONFIG, "Set HW RX filter: 0x%x\n",
		rfilt);

	ath9k_htc_ps_restore(priv);
	mutex_unlock(&priv->mutex);
}

static void ath9k_htc_sta_rc_update_work(struct work_struct *work)
{
	struct ath9k_htc_sta *ista =
	    container_of(work, struct ath9k_htc_sta, rc_update_work);
	struct ieee80211_sta *sta =
	    container_of((void *)ista, struct ieee80211_sta, drv_priv);
	struct ath9k_htc_priv *priv = ista->htc_priv;
	struct ath_common *common = ath9k_hw_common(priv->ah);
	struct ath9k_htc_target_rate trate;

	mutex_lock(&priv->mutex);
	ath9k_htc_ps_wakeup(priv);

	memset(&trate, 0, sizeof(struct ath9k_htc_target_rate));
	ath9k_htc_setup_rate(priv, sta, &trate);
	if (!ath9k_htc_send_rate_cmd(priv, &trate))
		ath_dbg(common, CONFIG,
			"Supported rates for sta: %pM updated, rate caps: 0x%X\n",
			sta->addr, be32_to_cpu(trate.capflags));
	else
		ath_dbg(common, CONFIG,
			"Unable to update supported rates for sta: %pM\n",
			sta->addr);

	ath9k_htc_ps_restore(priv);
	mutex_unlock(&priv->mutex);
}

static int ath9k_htc_sta_add(struct ieee80211_hw *hw,
			     struct ieee80211_vif *vif,
			     struct ieee80211_sta *sta)
{
	struct ath9k_htc_priv *priv = hw->priv;
	struct ath9k_htc_sta *ista = (struct ath9k_htc_sta *) sta->drv_priv;
	int ret;

	mutex_lock(&priv->mutex);
	ath9k_htc_ps_wakeup(priv);
	ret = ath9k_htc_add_station(priv, vif, sta);
	if (!ret) {
		INIT_WORK(&ista->rc_update_work, ath9k_htc_sta_rc_update_work);
		ista->htc_priv = priv;
		ath9k_htc_init_rate(priv, sta);
	}
	ath9k_htc_ps_restore(priv);
	mutex_unlock(&priv->mutex);

	return ret;
}

static int ath9k_htc_sta_remove(struct ieee80211_hw *hw,
				struct ieee80211_vif *vif,
				struct ieee80211_sta *sta)
{
	struct ath9k_htc_priv *priv = hw->priv;
	struct ath9k_htc_sta *ista = (struct ath9k_htc_sta *) sta->drv_priv;
	int ret;

	cancel_work_sync(&ista->rc_update_work);

	mutex_lock(&priv->mutex);
	ath9k_htc_ps_wakeup(priv);
	htc_sta_drain(priv->htc, ista->index);
	ret = ath9k_htc_remove_station(priv, vif, sta);
	ath9k_htc_ps_restore(priv);
	mutex_unlock(&priv->mutex);

	return ret;
}

static void ath9k_htc_sta_rc_update(struct ieee80211_hw *hw,
				    struct ieee80211_vif *vif,
				    struct ieee80211_sta *sta, u32 changed)
{
<<<<<<< HEAD
	struct ath9k_htc_priv *priv = hw->priv;
	struct ath_common *common = ath9k_hw_common(priv->ah);
	struct ath9k_htc_target_rate trate;

	if (!(changed & IEEE80211_RC_SUPP_RATES_CHANGED))
		return;

	mutex_lock(&priv->mutex);
	ath9k_htc_ps_wakeup(priv);

	memset(&trate, 0, sizeof(struct ath9k_htc_target_rate));
	ath9k_htc_setup_rate(priv, sta, &trate);
	if (!ath9k_htc_send_rate_cmd(priv, &trate))
		ath_dbg(common, CONFIG,
			"Supported rates for sta: %pM updated, rate caps: 0x%X\n",
			sta->addr, be32_to_cpu(trate.capflags));
	else
		ath_dbg(common, CONFIG,
			"Unable to update supported rates for sta: %pM\n",
			sta->addr);
=======
	struct ath9k_htc_sta *ista = (struct ath9k_htc_sta *) sta->drv_priv;

	if (!(changed & IEEE80211_RC_SUPP_RATES_CHANGED))
		return;
>>>>>>> f9287c7a

	schedule_work(&ista->rc_update_work);
}

static int ath9k_htc_conf_tx(struct ieee80211_hw *hw,
			     struct ieee80211_vif *vif, u16 queue,
			     const struct ieee80211_tx_queue_params *params)
{
	struct ath9k_htc_priv *priv = hw->priv;
	struct ath_common *common = ath9k_hw_common(priv->ah);
	struct ath9k_tx_queue_info qi;
	int ret = 0, qnum;

	if (queue >= IEEE80211_NUM_ACS)
		return 0;

	mutex_lock(&priv->mutex);
	ath9k_htc_ps_wakeup(priv);

	memset(&qi, 0, sizeof(struct ath9k_tx_queue_info));

	qi.tqi_aifs = params->aifs;
	qi.tqi_cwmin = params->cw_min;
	qi.tqi_cwmax = params->cw_max;
	qi.tqi_burstTime = params->txop * 32;

	qnum = get_hw_qnum(queue, priv->hwq_map);

	ath_dbg(common, CONFIG,
		"Configure tx [queue/hwq] [%d/%d],  aifs: %d, cw_min: %d, cw_max: %d, txop: %d\n",
		queue, qnum, params->aifs, params->cw_min,
		params->cw_max, params->txop);

	ret = ath_htc_txq_update(priv, qnum, &qi);
	if (ret) {
		ath_err(common, "TXQ Update failed\n");
		goto out;
	}

	if ((priv->ah->opmode == NL80211_IFTYPE_ADHOC) &&
	    (qnum == priv->hwq_map[IEEE80211_AC_BE]))
		    ath9k_htc_beaconq_config(priv);
out:
	ath9k_htc_ps_restore(priv);
	mutex_unlock(&priv->mutex);

	return ret;
}

static int ath9k_htc_set_key(struct ieee80211_hw *hw,
			     enum set_key_cmd cmd,
			     struct ieee80211_vif *vif,
			     struct ieee80211_sta *sta,
			     struct ieee80211_key_conf *key)
{
	struct ath9k_htc_priv *priv = hw->priv;
	struct ath_common *common = ath9k_hw_common(priv->ah);
	int ret = 0;

	if (htc_modparam_nohwcrypt)
		return -ENOSPC;

	if ((vif->type == NL80211_IFTYPE_ADHOC ||
	     vif->type == NL80211_IFTYPE_MESH_POINT) &&
	    (key->cipher == WLAN_CIPHER_SUITE_TKIP ||
	     key->cipher == WLAN_CIPHER_SUITE_CCMP) &&
	    !(key->flags & IEEE80211_KEY_FLAG_PAIRWISE)) {
		/*
		 * For now, disable hw crypto for the RSN IBSS group keys. This
		 * could be optimized in the future to use a modified key cache
		 * design to support per-STA RX GTK, but until that gets
		 * implemented, use of software crypto for group addressed
		 * frames is a acceptable to allow RSN IBSS to be used.
		 */
		return -EOPNOTSUPP;
	}

	mutex_lock(&priv->mutex);
	ath_dbg(common, CONFIG, "Set HW Key\n");
	ath9k_htc_ps_wakeup(priv);

	switch (cmd) {
	case SET_KEY:
		ret = ath_key_config(common, vif, sta, key);
		if (ret >= 0) {
			key->hw_key_idx = ret;
			/* push IV and Michael MIC generation to stack */
			key->flags |= IEEE80211_KEY_FLAG_GENERATE_IV;
			if (key->cipher == WLAN_CIPHER_SUITE_TKIP)
				key->flags |= IEEE80211_KEY_FLAG_GENERATE_MMIC;
			if (priv->ah->sw_mgmt_crypto &&
			    key->cipher == WLAN_CIPHER_SUITE_CCMP)
				key->flags |= IEEE80211_KEY_FLAG_SW_MGMT_TX;
			ret = 0;
		}
		break;
	case DISABLE_KEY:
		ath_key_delete(common, key);
		break;
	default:
		ret = -EINVAL;
	}

	ath9k_htc_ps_restore(priv);
	mutex_unlock(&priv->mutex);

	return ret;
}

static void ath9k_htc_set_bssid(struct ath9k_htc_priv *priv)
{
	struct ath_common *common = ath9k_hw_common(priv->ah);

	ath9k_hw_write_associd(priv->ah);
	ath_dbg(common, CONFIG, "BSSID: %pM aid: 0x%x\n",
		common->curbssid, common->curaid);
}

static void ath9k_htc_bss_iter(void *data, u8 *mac, struct ieee80211_vif *vif)
{
	struct ath9k_htc_priv *priv = (struct ath9k_htc_priv *)data;
	struct ath_common *common = ath9k_hw_common(priv->ah);
	struct ieee80211_bss_conf *bss_conf = &vif->bss_conf;

	if ((vif->type == NL80211_IFTYPE_STATION) && bss_conf->assoc) {
		common->curaid = bss_conf->aid;
		memcpy(common->curbssid, bss_conf->bssid, ETH_ALEN);
	}
}

static void ath9k_htc_choose_set_bssid(struct ath9k_htc_priv *priv)
{
	if (priv->num_sta_assoc_vif == 1) {
		ieee80211_iterate_active_interfaces_atomic(
			priv->hw, IEEE80211_IFACE_ITER_RESUME_ALL,
			ath9k_htc_bss_iter, priv);
		ath9k_htc_set_bssid(priv);
	}
}

static void ath9k_htc_bss_info_changed(struct ieee80211_hw *hw,
				       struct ieee80211_vif *vif,
				       struct ieee80211_bss_conf *bss_conf,
				       u32 changed)
{
	struct ath9k_htc_priv *priv = hw->priv;
	struct ath_hw *ah = priv->ah;
	struct ath_common *common = ath9k_hw_common(ah);

	mutex_lock(&priv->mutex);
	ath9k_htc_ps_wakeup(priv);

	if (changed & BSS_CHANGED_ASSOC) {
		ath_dbg(common, CONFIG, "BSS Changed ASSOC %d\n",
			bss_conf->assoc);

		bss_conf->assoc ?
			priv->num_sta_assoc_vif++ : priv->num_sta_assoc_vif--;

		if (priv->ah->opmode == NL80211_IFTYPE_STATION) {
			ath9k_htc_choose_set_bssid(priv);
			if (bss_conf->assoc && (priv->num_sta_assoc_vif == 1))
				ath9k_htc_start_ani(priv);
			else if (priv->num_sta_assoc_vif == 0)
				ath9k_htc_stop_ani(priv);
		}
	}

	if (changed & BSS_CHANGED_IBSS) {
		if (priv->ah->opmode == NL80211_IFTYPE_ADHOC) {
			common->curaid = bss_conf->aid;
			memcpy(common->curbssid, bss_conf->bssid, ETH_ALEN);
			ath9k_htc_set_bssid(priv);
		}
	}

	if ((changed & BSS_CHANGED_BEACON_ENABLED) && bss_conf->enable_beacon) {
		ath_dbg(common, CONFIG, "Beacon enabled for BSS: %pM\n",
			bss_conf->bssid);
		ath9k_htc_set_tsfadjust(priv, vif);
		set_bit(OP_ENABLE_BEACON, &priv->op_flags);
		ath9k_htc_beacon_config(priv, vif);
	}

	if ((changed & BSS_CHANGED_BEACON_ENABLED) && !bss_conf->enable_beacon) {
		/*
		 * Disable SWBA interrupt only if there are no
		 * concurrent AP/mesh or IBSS interfaces.
		 */
		if ((priv->num_ap_vif + priv->num_mbss_vif <= 1) ||
		     priv->num_ibss_vif) {
			ath_dbg(common, CONFIG,
				"Beacon disabled for BSS: %pM\n",
				bss_conf->bssid);
			clear_bit(OP_ENABLE_BEACON, &priv->op_flags);
			ath9k_htc_beacon_config(priv, vif);
		}
	}

	if (changed & BSS_CHANGED_BEACON_INT) {
		/*
		 * Reset the HW TSF for the first AP or mesh interface.
		 */
		if (priv->nvifs == 1 &&
		    ((priv->ah->opmode == NL80211_IFTYPE_AP &&
		      vif->type == NL80211_IFTYPE_AP &&
		      priv->num_ap_vif == 1) ||
		    (priv->ah->opmode == NL80211_IFTYPE_MESH_POINT &&
		      vif->type == NL80211_IFTYPE_MESH_POINT &&
		      priv->num_mbss_vif == 1))) {
			set_bit(OP_TSF_RESET, &priv->op_flags);
		}
		ath_dbg(common, CONFIG,
			"Beacon interval changed for BSS: %pM\n",
			bss_conf->bssid);
		ath9k_htc_beacon_config(priv, vif);
	}

	if (changed & BSS_CHANGED_ERP_SLOT) {
		if (bss_conf->use_short_slot)
			ah->slottime = 9;
		else
			ah->slottime = 20;

		ath9k_hw_init_global_settings(ah);
	}

	if (changed & BSS_CHANGED_HT)
		ath9k_htc_update_rate(priv, vif, bss_conf);

	ath9k_htc_ps_restore(priv);
	mutex_unlock(&priv->mutex);
}

static u64 ath9k_htc_get_tsf(struct ieee80211_hw *hw,
			     struct ieee80211_vif *vif)
{
	struct ath9k_htc_priv *priv = hw->priv;
	u64 tsf;

	mutex_lock(&priv->mutex);
	ath9k_htc_ps_wakeup(priv);
	tsf = ath9k_hw_gettsf64(priv->ah);
	ath9k_htc_ps_restore(priv);
	mutex_unlock(&priv->mutex);

	return tsf;
}

static void ath9k_htc_set_tsf(struct ieee80211_hw *hw,
			      struct ieee80211_vif *vif, u64 tsf)
{
	struct ath9k_htc_priv *priv = hw->priv;

	mutex_lock(&priv->mutex);
	ath9k_htc_ps_wakeup(priv);
	ath9k_hw_settsf64(priv->ah, tsf);
	ath9k_htc_ps_restore(priv);
	mutex_unlock(&priv->mutex);
}

static void ath9k_htc_reset_tsf(struct ieee80211_hw *hw,
				struct ieee80211_vif *vif)
{
	struct ath9k_htc_priv *priv = hw->priv;

	mutex_lock(&priv->mutex);
	ath9k_htc_ps_wakeup(priv);
	ath9k_hw_reset_tsf(priv->ah);
	ath9k_htc_ps_restore(priv);
	mutex_unlock(&priv->mutex);
}

static int ath9k_htc_ampdu_action(struct ieee80211_hw *hw,
				  struct ieee80211_vif *vif,
				  enum ieee80211_ampdu_mlme_action action,
				  struct ieee80211_sta *sta,
				  u16 tid, u16 *ssn, u8 buf_size)
{
	struct ath9k_htc_priv *priv = hw->priv;
	struct ath9k_htc_sta *ista;
	int ret = 0;

	mutex_lock(&priv->mutex);
	ath9k_htc_ps_wakeup(priv);

	switch (action) {
	case IEEE80211_AMPDU_RX_START:
		break;
	case IEEE80211_AMPDU_RX_STOP:
		break;
	case IEEE80211_AMPDU_TX_START:
		ret = ath9k_htc_tx_aggr_oper(priv, vif, sta, action, tid);
		if (!ret)
			ieee80211_start_tx_ba_cb_irqsafe(vif, sta->addr, tid);
		break;
	case IEEE80211_AMPDU_TX_STOP_CONT:
	case IEEE80211_AMPDU_TX_STOP_FLUSH:
	case IEEE80211_AMPDU_TX_STOP_FLUSH_CONT:
		ath9k_htc_tx_aggr_oper(priv, vif, sta, action, tid);
		ieee80211_stop_tx_ba_cb_irqsafe(vif, sta->addr, tid);
		break;
	case IEEE80211_AMPDU_TX_OPERATIONAL:
		ista = (struct ath9k_htc_sta *) sta->drv_priv;
		spin_lock_bh(&priv->tx.tx_lock);
		ista->tid_state[tid] = AGGR_OPERATIONAL;
		spin_unlock_bh(&priv->tx.tx_lock);
		break;
	default:
		ath_err(ath9k_hw_common(priv->ah), "Unknown AMPDU action\n");
	}

	ath9k_htc_ps_restore(priv);
	mutex_unlock(&priv->mutex);

	return ret;
}

static void ath9k_htc_sw_scan_start(struct ieee80211_hw *hw)
{
	struct ath9k_htc_priv *priv = hw->priv;

	mutex_lock(&priv->mutex);
	spin_lock_bh(&priv->beacon_lock);
	set_bit(OP_SCANNING, &priv->op_flags);
	spin_unlock_bh(&priv->beacon_lock);
	cancel_work_sync(&priv->ps_work);
	ath9k_htc_stop_ani(priv);
	mutex_unlock(&priv->mutex);
}

static void ath9k_htc_sw_scan_complete(struct ieee80211_hw *hw)
{
	struct ath9k_htc_priv *priv = hw->priv;

	mutex_lock(&priv->mutex);
	spin_lock_bh(&priv->beacon_lock);
	clear_bit(OP_SCANNING, &priv->op_flags);
	spin_unlock_bh(&priv->beacon_lock);
	ath9k_htc_ps_wakeup(priv);
	ath9k_htc_vif_reconfig(priv);
	ath9k_htc_ps_restore(priv);
	mutex_unlock(&priv->mutex);
}

static int ath9k_htc_set_rts_threshold(struct ieee80211_hw *hw, u32 value)
{
	return 0;
}

static void ath9k_htc_set_coverage_class(struct ieee80211_hw *hw,
					 u8 coverage_class)
{
	struct ath9k_htc_priv *priv = hw->priv;

	mutex_lock(&priv->mutex);
	ath9k_htc_ps_wakeup(priv);
	priv->ah->coverage_class = coverage_class;
	ath9k_hw_init_global_settings(priv->ah);
	ath9k_htc_ps_restore(priv);
	mutex_unlock(&priv->mutex);
}

/*
 * Currently, this is used only for selecting the minimum rate
 * for management frames, rate selection for data frames remain
 * unaffected.
 */
static int ath9k_htc_set_bitrate_mask(struct ieee80211_hw *hw,
				      struct ieee80211_vif *vif,
				      const struct cfg80211_bitrate_mask *mask)
{
	struct ath9k_htc_priv *priv = hw->priv;
	struct ath_common *common = ath9k_hw_common(priv->ah);
	struct ath9k_htc_target_rate_mask tmask;
	struct ath9k_htc_vif *avp = (void *)vif->drv_priv;
	int ret = 0;
	u8 cmd_rsp;

	memset(&tmask, 0, sizeof(struct ath9k_htc_target_rate_mask));

	tmask.vif_index = avp->index;
	tmask.band = IEEE80211_BAND_2GHZ;
	tmask.mask = cpu_to_be32(mask->control[IEEE80211_BAND_2GHZ].legacy);

	WMI_CMD_BUF(WMI_BITRATE_MASK_CMDID, &tmask);
	if (ret) {
		ath_err(common,
			"Unable to set 2G rate mask for "
			"interface at idx: %d\n", avp->index);
		goto out;
	}

	tmask.band = IEEE80211_BAND_5GHZ;
	tmask.mask = cpu_to_be32(mask->control[IEEE80211_BAND_5GHZ].legacy);

	WMI_CMD_BUF(WMI_BITRATE_MASK_CMDID, &tmask);
	if (ret) {
		ath_err(common,
			"Unable to set 5G rate mask for "
			"interface at idx: %d\n", avp->index);
		goto out;
	}

	ath_dbg(common, CONFIG, "Set bitrate masks: 0x%x, 0x%x\n",
		mask->control[IEEE80211_BAND_2GHZ].legacy,
		mask->control[IEEE80211_BAND_5GHZ].legacy);
out:
	return ret;
}


static int ath9k_htc_get_stats(struct ieee80211_hw *hw,
			       struct ieee80211_low_level_stats *stats)
{
	struct ath9k_htc_priv *priv = hw->priv;
	struct ath_hw *ah = priv->ah;
	struct ath9k_mib_stats *mib_stats = &ah->ah_mibStats;

	stats->dot11ACKFailureCount = mib_stats->ackrcv_bad;
	stats->dot11RTSFailureCount = mib_stats->rts_bad;
	stats->dot11FCSErrorCount = mib_stats->fcs_bad;
	stats->dot11RTSSuccessCount = mib_stats->rts_good;

	return 0;
}

struct base_eep_header *ath9k_htc_get_eeprom_base(struct ath9k_htc_priv *priv)
{
	struct base_eep_header *pBase = NULL;
	/*
	 * This can be done since all the 3 EEPROM families have the
	 * same base header upto a certain point, and we are interested in
	 * the data only upto that point.
	 */

	if (AR_SREV_9271(priv->ah))
		pBase = (struct base_eep_header *)
			&priv->ah->eeprom.map4k.baseEepHeader;
	else if (priv->ah->hw_version.usbdev == AR9280_USB)
		pBase = (struct base_eep_header *)
			&priv->ah->eeprom.def.baseEepHeader;
	else if (priv->ah->hw_version.usbdev == AR9287_USB)
		pBase = (struct base_eep_header *)
			&priv->ah->eeprom.map9287.baseEepHeader;
	return pBase;
}


static int ath9k_htc_get_antenna(struct ieee80211_hw *hw, u32 *tx_ant,
				 u32 *rx_ant)
{
	struct ath9k_htc_priv *priv = hw->priv;
	struct base_eep_header *pBase = ath9k_htc_get_eeprom_base(priv);
	if (pBase) {
		*tx_ant = pBase->txMask;
		*rx_ant = pBase->rxMask;
	} else {
		*tx_ant = 0;
		*rx_ant = 0;
	}
	return 0;
}

struct ieee80211_ops ath9k_htc_ops = {
	.tx                 = ath9k_htc_tx,
	.start              = ath9k_htc_start,
	.stop               = ath9k_htc_stop,
	.add_interface      = ath9k_htc_add_interface,
	.remove_interface   = ath9k_htc_remove_interface,
	.config             = ath9k_htc_config,
	.configure_filter   = ath9k_htc_configure_filter,
	.sta_add            = ath9k_htc_sta_add,
	.sta_remove         = ath9k_htc_sta_remove,
	.conf_tx            = ath9k_htc_conf_tx,
	.sta_rc_update      = ath9k_htc_sta_rc_update,
	.bss_info_changed   = ath9k_htc_bss_info_changed,
	.set_key            = ath9k_htc_set_key,
	.get_tsf            = ath9k_htc_get_tsf,
	.set_tsf            = ath9k_htc_set_tsf,
	.reset_tsf          = ath9k_htc_reset_tsf,
	.ampdu_action       = ath9k_htc_ampdu_action,
	.sw_scan_start      = ath9k_htc_sw_scan_start,
	.sw_scan_complete   = ath9k_htc_sw_scan_complete,
	.set_rts_threshold  = ath9k_htc_set_rts_threshold,
	.rfkill_poll        = ath9k_htc_rfkill_poll_state,
	.set_coverage_class = ath9k_htc_set_coverage_class,
	.set_bitrate_mask   = ath9k_htc_set_bitrate_mask,
	.get_stats	    = ath9k_htc_get_stats,
	.get_antenna	    = ath9k_htc_get_antenna,

#ifdef CONFIG_ATH9K_HTC_DEBUGFS
	.get_et_sset_count  = ath9k_htc_get_et_sset_count,
	.get_et_stats       = ath9k_htc_get_et_stats,
	.get_et_strings     = ath9k_htc_get_et_strings,
#endif
};<|MERGE_RESOLUTION|>--- conflicted
+++ resolved
@@ -1344,33 +1344,10 @@
 				    struct ieee80211_vif *vif,
 				    struct ieee80211_sta *sta, u32 changed)
 {
-<<<<<<< HEAD
-	struct ath9k_htc_priv *priv = hw->priv;
-	struct ath_common *common = ath9k_hw_common(priv->ah);
-	struct ath9k_htc_target_rate trate;
+	struct ath9k_htc_sta *ista = (struct ath9k_htc_sta *) sta->drv_priv;
 
 	if (!(changed & IEEE80211_RC_SUPP_RATES_CHANGED))
 		return;
-
-	mutex_lock(&priv->mutex);
-	ath9k_htc_ps_wakeup(priv);
-
-	memset(&trate, 0, sizeof(struct ath9k_htc_target_rate));
-	ath9k_htc_setup_rate(priv, sta, &trate);
-	if (!ath9k_htc_send_rate_cmd(priv, &trate))
-		ath_dbg(common, CONFIG,
-			"Supported rates for sta: %pM updated, rate caps: 0x%X\n",
-			sta->addr, be32_to_cpu(trate.capflags));
-	else
-		ath_dbg(common, CONFIG,
-			"Unable to update supported rates for sta: %pM\n",
-			sta->addr);
-=======
-	struct ath9k_htc_sta *ista = (struct ath9k_htc_sta *) sta->drv_priv;
-
-	if (!(changed & IEEE80211_RC_SUPP_RATES_CHANGED))
-		return;
->>>>>>> f9287c7a
 
 	schedule_work(&ista->rc_update_work);
 }
