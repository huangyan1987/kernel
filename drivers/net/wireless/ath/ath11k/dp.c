// SPDX-License-Identifier: BSD-3-Clause-Clear
/*
 * Copyright (c) 2018-2019 The Linux Foundation. All rights reserved.
 */

#include <crypto/hash.h>
#include "core.h"
#include "dp_tx.h"
#include "hal_tx.h"
#include "hif.h"
#include "debug.h"
#include "dp_rx.h"
#include "peer.h"

static void ath11k_dp_htt_htc_tx_complete(struct ath11k_base *ab,
					  struct sk_buff *skb)
{
	dev_kfree_skb_any(skb);
}

void ath11k_dp_peer_cleanup(struct ath11k *ar, int vdev_id, const u8 *addr)
{
	struct ath11k_base *ab = ar->ab;
	struct ath11k_peer *peer;

	/* TODO: Any other peer specific DP cleanup */

	spin_lock_bh(&ab->base_lock);
	peer = ath11k_peer_find(ab, vdev_id, addr);
	if (!peer) {
		ath11k_warn(ab, "failed to lookup peer %pM on vdev %d\n",
			    addr, vdev_id);
		spin_unlock_bh(&ab->base_lock);
		return;
	}

	ath11k_peer_rx_tid_cleanup(ar, peer);
	crypto_free_shash(peer->tfm_mmic);
	spin_unlock_bh(&ab->base_lock);
}

int ath11k_dp_peer_setup(struct ath11k *ar, int vdev_id, const u8 *addr)
{
	struct ath11k_base *ab = ar->ab;
	struct ath11k_peer *peer;
	u32 reo_dest;
	int ret = 0, tid;

	/* NOTE: reo_dest ring id starts from 1 unlike mac_id which starts from 0 */
	reo_dest = ar->dp.mac_id + 1;
	ret = ath11k_wmi_set_peer_param(ar, addr, vdev_id,
					WMI_PEER_SET_DEFAULT_ROUTING,
					DP_RX_HASH_ENABLE | (reo_dest << 1));

	if (ret) {
		ath11k_warn(ab, "failed to set default routing %d peer :%pM vdev_id :%d\n",
			    ret, addr, vdev_id);
		return ret;
	}

	for (tid = 0; tid <= IEEE80211_NUM_TIDS; tid++) {
		ret = ath11k_peer_rx_tid_setup(ar, addr, vdev_id, tid, 1, 0,
					       HAL_PN_TYPE_NONE);
		if (ret) {
			ath11k_warn(ab, "failed to setup rxd tid queue for tid %d: %d\n",
				    tid, ret);
			goto peer_clean;
		}
	}

	ret = ath11k_peer_rx_frag_setup(ar, addr, vdev_id);
	if (ret) {
		ath11k_warn(ab, "failed to setup rx defrag context\n");
		return ret;
	}

	/* TODO: Setup other peer specific resource used in data path */

	return 0;

peer_clean:
	spin_lock_bh(&ab->base_lock);

	peer = ath11k_peer_find(ab, vdev_id, addr);
	if (!peer) {
		ath11k_warn(ab, "failed to find the peer to del rx tid\n");
		spin_unlock_bh(&ab->base_lock);
		return -ENOENT;
	}

	for (; tid >= 0; tid--)
		ath11k_peer_rx_tid_delete(ar, peer, tid);

	spin_unlock_bh(&ab->base_lock);

	return ret;
}

void ath11k_dp_srng_cleanup(struct ath11k_base *ab, struct dp_srng *ring)
{
	if (!ring->vaddr_unaligned)
		return;

	if (ring->cached)
		kfree(ring->vaddr_unaligned);
	else
		dma_free_coherent(ab->dev, ring->size, ring->vaddr_unaligned,
				  ring->paddr_unaligned);

	ring->vaddr_unaligned = NULL;
}

static int ath11k_dp_srng_find_ring_in_mask(int ring_num, const u8 *grp_mask)
{
	int ext_group_num;
	u8 mask = 1 << ring_num;

	for (ext_group_num = 0; ext_group_num < ATH11K_EXT_IRQ_GRP_NUM_MAX;
	     ext_group_num++) {
		if (mask & grp_mask[ext_group_num])
			return ext_group_num;
	}

	return -ENOENT;
}

static int ath11k_dp_srng_calculate_msi_group(struct ath11k_base *ab,
					      enum hal_ring_type type, int ring_num)
{
	const u8 *grp_mask;

	switch (type) {
	case HAL_WBM2SW_RELEASE:
		if (ring_num < 3) {
			grp_mask = &ab->hw_params.ring_mask->tx[0];
		} else if (ring_num == 3) {
			grp_mask = &ab->hw_params.ring_mask->rx_wbm_rel[0];
			ring_num = 0;
		} else {
			return -ENOENT;
		}
		break;
	case HAL_REO_EXCEPTION:
		grp_mask = &ab->hw_params.ring_mask->rx_err[0];
		break;
	case HAL_REO_DST:
		grp_mask = &ab->hw_params.ring_mask->rx[0];
		break;
	case HAL_REO_STATUS:
		grp_mask = &ab->hw_params.ring_mask->reo_status[0];
		break;
	case HAL_RXDMA_MONITOR_STATUS:
	case HAL_RXDMA_MONITOR_DST:
		grp_mask = &ab->hw_params.ring_mask->rx_mon_status[0];
		break;
	case HAL_RXDMA_DST:
		grp_mask = &ab->hw_params.ring_mask->rxdma2host[0];
		break;
	case HAL_RXDMA_BUF:
		grp_mask = &ab->hw_params.ring_mask->host2rxdma[0];
		break;
	case HAL_RXDMA_MONITOR_BUF:
	case HAL_TCL_DATA:
	case HAL_TCL_CMD:
	case HAL_REO_CMD:
	case HAL_SW2WBM_RELEASE:
	case HAL_WBM_IDLE_LINK:
	case HAL_TCL_STATUS:
	case HAL_REO_REINJECT:
	case HAL_CE_SRC:
	case HAL_CE_DST:
	case HAL_CE_DST_STATUS:
	default:
		return -ENOENT;
	}

	return ath11k_dp_srng_find_ring_in_mask(ring_num, grp_mask);
}

static void ath11k_dp_srng_msi_setup(struct ath11k_base *ab,
				     struct hal_srng_params *ring_params,
				     enum hal_ring_type type, int ring_num)
{
	int msi_group_number, msi_data_count;
	u32 msi_data_start, msi_irq_start, addr_lo, addr_hi;
	int ret;

	ret = ath11k_get_user_msi_vector(ab, "DP",
					 &msi_data_count, &msi_data_start,
					 &msi_irq_start);
	if (ret)
		return;

	msi_group_number = ath11k_dp_srng_calculate_msi_group(ab, type,
							      ring_num);
	if (msi_group_number < 0) {
		ath11k_dbg(ab, ATH11K_DBG_PCI,
			   "ring not part of an ext_group; ring_type: %d,ring_num %d",
			   type, ring_num);
		ring_params->msi_addr = 0;
		ring_params->msi_data = 0;
		return;
	}

	if (msi_group_number > msi_data_count) {
		ath11k_dbg(ab, ATH11K_DBG_PCI,
			   "multiple msi_groups share one msi, msi_group_num %d",
			   msi_group_number);
	}

	ath11k_get_msi_address(ab, &addr_lo, &addr_hi);

	ring_params->msi_addr = addr_lo;
	ring_params->msi_addr |= (dma_addr_t)(((uint64_t)addr_hi) << 32);
	ring_params->msi_data = (msi_group_number % msi_data_count)
		+ msi_data_start;
	ring_params->flags |= HAL_SRNG_FLAGS_MSI_INTR;
}

int ath11k_dp_srng_setup(struct ath11k_base *ab, struct dp_srng *ring,
			 enum hal_ring_type type, int ring_num,
			 int mac_id, int num_entries)
{
	struct hal_srng_params params = { 0 };
	int entry_sz = ath11k_hal_srng_get_entrysize(ab, type);
	int max_entries = ath11k_hal_srng_get_max_entries(ab, type);
	int ret;
	bool cached = false;

	if (max_entries < 0 || entry_sz < 0)
		return -EINVAL;

	if (num_entries > max_entries)
		num_entries = max_entries;

	ring->size = (num_entries * entry_sz) + HAL_RING_BASE_ALIGN - 1;

	if (ab->hw_params.alloc_cacheable_memory) {
		/* Allocate the reo dst and tx completion rings from cacheable memory */
		switch (type) {
		case HAL_REO_DST:
<<<<<<< HEAD
=======
		case HAL_WBM2SW_RELEASE:
>>>>>>> bd2e72b9
			cached = true;
			break;
		default:
			cached = false;
		}

		if (cached) {
			ring->vaddr_unaligned = kzalloc(ring->size, GFP_KERNEL);
			ring->paddr_unaligned = virt_to_phys(ring->vaddr_unaligned);
		}
	}

	if (!cached)
		ring->vaddr_unaligned = dma_alloc_coherent(ab->dev, ring->size,
							   &ring->paddr_unaligned,
							   GFP_KERNEL);

	if (!ring->vaddr_unaligned)
		return -ENOMEM;

	ring->vaddr = PTR_ALIGN(ring->vaddr_unaligned, HAL_RING_BASE_ALIGN);
	ring->paddr = ring->paddr_unaligned + ((unsigned long)ring->vaddr -
		      (unsigned long)ring->vaddr_unaligned);

	params.ring_base_vaddr = ring->vaddr;
	params.ring_base_paddr = ring->paddr;
	params.num_entries = num_entries;
	ath11k_dp_srng_msi_setup(ab, &params, type, ring_num + mac_id);

	switch (type) {
	case HAL_REO_DST:
		params.intr_batch_cntr_thres_entries =
					HAL_SRNG_INT_BATCH_THRESHOLD_RX;
		params.intr_timer_thres_us = HAL_SRNG_INT_TIMER_THRESHOLD_RX;
		break;
	case HAL_RXDMA_BUF:
	case HAL_RXDMA_MONITOR_BUF:
	case HAL_RXDMA_MONITOR_STATUS:
		params.low_threshold = num_entries >> 3;
		params.flags |= HAL_SRNG_FLAGS_LOW_THRESH_INTR_EN;
		params.intr_batch_cntr_thres_entries = 0;
		params.intr_timer_thres_us = HAL_SRNG_INT_TIMER_THRESHOLD_RX;
		break;
	case HAL_WBM2SW_RELEASE:
		if (ring_num < 3) {
			params.intr_batch_cntr_thres_entries =
					HAL_SRNG_INT_BATCH_THRESHOLD_TX;
			params.intr_timer_thres_us =
					HAL_SRNG_INT_TIMER_THRESHOLD_TX;
			break;
		}
		/* follow through when ring_num >= 3 */
		fallthrough;
	case HAL_REO_EXCEPTION:
	case HAL_REO_REINJECT:
	case HAL_REO_CMD:
	case HAL_REO_STATUS:
	case HAL_TCL_DATA:
	case HAL_TCL_CMD:
	case HAL_TCL_STATUS:
	case HAL_WBM_IDLE_LINK:
	case HAL_SW2WBM_RELEASE:
	case HAL_RXDMA_DST:
	case HAL_RXDMA_MONITOR_DST:
	case HAL_RXDMA_MONITOR_DESC:
		params.intr_batch_cntr_thres_entries =
					HAL_SRNG_INT_BATCH_THRESHOLD_OTHER;
		params.intr_timer_thres_us = HAL_SRNG_INT_TIMER_THRESHOLD_OTHER;
		break;
	case HAL_RXDMA_DIR_BUF:
		break;
	default:
		ath11k_warn(ab, "Not a valid ring type in dp :%d\n", type);
		return -EINVAL;
	}

	if (cached) {
		params.flags |= HAL_SRNG_FLAGS_CACHED;
		ring->cached = 1;
	}

	ret = ath11k_hal_srng_setup(ab, type, ring_num, mac_id, &params);
	if (ret < 0) {
		ath11k_warn(ab, "failed to setup srng: %d ring_id %d\n",
			    ret, ring_num);
		return ret;
	}

	ring->ring_id = ret;

	return 0;
}

void ath11k_dp_stop_shadow_timers(struct ath11k_base *ab)
{
	int i;

	if (!ab->hw_params.supports_shadow_regs)
		return;

	for (i = 0; i < ab->hw_params.max_tx_ring; i++)
		ath11k_dp_shadow_stop_timer(ab, &ab->dp.tx_ring_timer[i]);

	ath11k_dp_shadow_stop_timer(ab, &ab->dp.reo_cmd_timer);
}

static void ath11k_dp_srng_common_cleanup(struct ath11k_base *ab)
{
	struct ath11k_dp *dp = &ab->dp;
	int i;

	ath11k_dp_stop_shadow_timers(ab);
	ath11k_dp_srng_cleanup(ab, &dp->wbm_desc_rel_ring);
	ath11k_dp_srng_cleanup(ab, &dp->tcl_cmd_ring);
	ath11k_dp_srng_cleanup(ab, &dp->tcl_status_ring);
	for (i = 0; i < ab->hw_params.max_tx_ring; i++) {
		ath11k_dp_srng_cleanup(ab, &dp->tx_ring[i].tcl_data_ring);
		ath11k_dp_srng_cleanup(ab, &dp->tx_ring[i].tcl_comp_ring);
	}
	ath11k_dp_srng_cleanup(ab, &dp->reo_reinject_ring);
	ath11k_dp_srng_cleanup(ab, &dp->rx_rel_ring);
	ath11k_dp_srng_cleanup(ab, &dp->reo_except_ring);
	ath11k_dp_srng_cleanup(ab, &dp->reo_cmd_ring);
	ath11k_dp_srng_cleanup(ab, &dp->reo_status_ring);
}

static int ath11k_dp_srng_common_setup(struct ath11k_base *ab)
{
	struct ath11k_dp *dp = &ab->dp;
	struct hal_srng *srng;
	int i, ret;

	ret = ath11k_dp_srng_setup(ab, &dp->wbm_desc_rel_ring,
				   HAL_SW2WBM_RELEASE, 0, 0,
				   DP_WBM_RELEASE_RING_SIZE);
	if (ret) {
		ath11k_warn(ab, "failed to set up wbm2sw_release ring :%d\n",
			    ret);
		goto err;
	}

	ret = ath11k_dp_srng_setup(ab, &dp->tcl_cmd_ring, HAL_TCL_CMD, 0, 0,
				   DP_TCL_CMD_RING_SIZE);
	if (ret) {
		ath11k_warn(ab, "failed to set up tcl_cmd ring :%d\n", ret);
		goto err;
	}

	ret = ath11k_dp_srng_setup(ab, &dp->tcl_status_ring, HAL_TCL_STATUS,
				   0, 0, DP_TCL_STATUS_RING_SIZE);
	if (ret) {
		ath11k_warn(ab, "failed to set up tcl_status ring :%d\n", ret);
		goto err;
	}

	for (i = 0; i < ab->hw_params.max_tx_ring; i++) {
		ret = ath11k_dp_srng_setup(ab, &dp->tx_ring[i].tcl_data_ring,
					   HAL_TCL_DATA, i, 0,
					   DP_TCL_DATA_RING_SIZE);
		if (ret) {
			ath11k_warn(ab, "failed to set up tcl_data ring (%d) :%d\n",
				    i, ret);
			goto err;
		}

		ret = ath11k_dp_srng_setup(ab, &dp->tx_ring[i].tcl_comp_ring,
					   HAL_WBM2SW_RELEASE, i, 0,
					   DP_TX_COMP_RING_SIZE);
		if (ret) {
			ath11k_warn(ab, "failed to set up tcl_comp ring (%d) :%d\n",
				    i, ret);
			goto err;
		}

		srng = &ab->hal.srng_list[dp->tx_ring[i].tcl_data_ring.ring_id];
		ath11k_hal_tx_init_data_ring(ab, srng);

		ath11k_dp_shadow_init_timer(ab, &dp->tx_ring_timer[i],
					    ATH11K_SHADOW_DP_TIMER_INTERVAL,
					    dp->tx_ring[i].tcl_data_ring.ring_id);
	}

	ret = ath11k_dp_srng_setup(ab, &dp->reo_reinject_ring, HAL_REO_REINJECT,
				   0, 0, DP_REO_REINJECT_RING_SIZE);
	if (ret) {
		ath11k_warn(ab, "failed to set up reo_reinject ring :%d\n",
			    ret);
		goto err;
	}

	ret = ath11k_dp_srng_setup(ab, &dp->rx_rel_ring, HAL_WBM2SW_RELEASE,
				   3, 0, DP_RX_RELEASE_RING_SIZE);
	if (ret) {
		ath11k_warn(ab, "failed to set up rx_rel ring :%d\n", ret);
		goto err;
	}

	ret = ath11k_dp_srng_setup(ab, &dp->reo_except_ring, HAL_REO_EXCEPTION,
				   0, 0, DP_REO_EXCEPTION_RING_SIZE);
	if (ret) {
		ath11k_warn(ab, "failed to set up reo_exception ring :%d\n",
			    ret);
		goto err;
	}

	ret = ath11k_dp_srng_setup(ab, &dp->reo_cmd_ring, HAL_REO_CMD,
				   0, 0, DP_REO_CMD_RING_SIZE);
	if (ret) {
		ath11k_warn(ab, "failed to set up reo_cmd ring :%d\n", ret);
		goto err;
	}

	srng = &ab->hal.srng_list[dp->reo_cmd_ring.ring_id];
	ath11k_hal_reo_init_cmd_ring(ab, srng);

	ath11k_dp_shadow_init_timer(ab, &dp->reo_cmd_timer,
				    ATH11K_SHADOW_CTRL_TIMER_INTERVAL,
				    dp->reo_cmd_ring.ring_id);

	ret = ath11k_dp_srng_setup(ab, &dp->reo_status_ring, HAL_REO_STATUS,
				   0, 0, DP_REO_STATUS_RING_SIZE);
	if (ret) {
		ath11k_warn(ab, "failed to set up reo_status ring :%d\n", ret);
		goto err;
	}

	/* When hash based routing of rx packet is enabled, 32 entries to map
	 * the hash values to the ring will be configured.
	 */
	ab->hw_params.hw_ops->reo_setup(ab);

	return 0;

err:
	ath11k_dp_srng_common_cleanup(ab);

	return ret;
}

static void ath11k_dp_scatter_idle_link_desc_cleanup(struct ath11k_base *ab)
{
	struct ath11k_dp *dp = &ab->dp;
	struct hal_wbm_idle_scatter_list *slist = dp->scatter_list;
	int i;

	for (i = 0; i < DP_IDLE_SCATTER_BUFS_MAX; i++) {
		if (!slist[i].vaddr)
			continue;

		dma_free_coherent(ab->dev, HAL_WBM_IDLE_SCATTER_BUF_SIZE_MAX,
				  slist[i].vaddr, slist[i].paddr);
		slist[i].vaddr = NULL;
	}
}

static int ath11k_dp_scatter_idle_link_desc_setup(struct ath11k_base *ab,
						  int size,
						  u32 n_link_desc_bank,
						  u32 n_link_desc,
						  u32 last_bank_sz)
{
	struct ath11k_dp *dp = &ab->dp;
	struct dp_link_desc_bank *link_desc_banks = dp->link_desc_banks;
	struct hal_wbm_idle_scatter_list *slist = dp->scatter_list;
	u32 n_entries_per_buf;
	int num_scatter_buf, scatter_idx;
	struct hal_wbm_link_desc *scatter_buf;
	int align_bytes, n_entries;
	dma_addr_t paddr;
	int rem_entries;
	int i;
	int ret = 0;
	u32 end_offset;

	n_entries_per_buf = HAL_WBM_IDLE_SCATTER_BUF_SIZE /
		ath11k_hal_srng_get_entrysize(ab, HAL_WBM_IDLE_LINK);
	num_scatter_buf = DIV_ROUND_UP(size, HAL_WBM_IDLE_SCATTER_BUF_SIZE);

	if (num_scatter_buf > DP_IDLE_SCATTER_BUFS_MAX)
		return -EINVAL;

	for (i = 0; i < num_scatter_buf; i++) {
		slist[i].vaddr = dma_alloc_coherent(ab->dev,
						    HAL_WBM_IDLE_SCATTER_BUF_SIZE_MAX,
						    &slist[i].paddr, GFP_KERNEL);
		if (!slist[i].vaddr) {
			ret = -ENOMEM;
			goto err;
		}
	}

	scatter_idx = 0;
	scatter_buf = slist[scatter_idx].vaddr;
	rem_entries = n_entries_per_buf;

	for (i = 0; i < n_link_desc_bank; i++) {
		align_bytes = link_desc_banks[i].vaddr -
			      link_desc_banks[i].vaddr_unaligned;
		n_entries = (DP_LINK_DESC_ALLOC_SIZE_THRESH - align_bytes) /
			     HAL_LINK_DESC_SIZE;
		paddr = link_desc_banks[i].paddr;
		while (n_entries) {
			ath11k_hal_set_link_desc_addr(scatter_buf, i, paddr);
			n_entries--;
			paddr += HAL_LINK_DESC_SIZE;
			if (rem_entries) {
				rem_entries--;
				scatter_buf++;
				continue;
			}

			rem_entries = n_entries_per_buf;
			scatter_idx++;
			scatter_buf = slist[scatter_idx].vaddr;
		}
	}

	end_offset = (scatter_buf - slist[scatter_idx].vaddr) *
		     sizeof(struct hal_wbm_link_desc);
	ath11k_hal_setup_link_idle_list(ab, slist, num_scatter_buf,
					n_link_desc, end_offset);

	return 0;

err:
	ath11k_dp_scatter_idle_link_desc_cleanup(ab);

	return ret;
}

static void
ath11k_dp_link_desc_bank_free(struct ath11k_base *ab,
			      struct dp_link_desc_bank *link_desc_banks)
{
	int i;

	for (i = 0; i < DP_LINK_DESC_BANKS_MAX; i++) {
		if (link_desc_banks[i].vaddr_unaligned) {
			dma_free_coherent(ab->dev,
					  link_desc_banks[i].size,
					  link_desc_banks[i].vaddr_unaligned,
					  link_desc_banks[i].paddr_unaligned);
			link_desc_banks[i].vaddr_unaligned = NULL;
		}
	}
}

static int ath11k_dp_link_desc_bank_alloc(struct ath11k_base *ab,
					  struct dp_link_desc_bank *desc_bank,
					  int n_link_desc_bank,
					  int last_bank_sz)
{
	struct ath11k_dp *dp = &ab->dp;
	int i;
	int ret = 0;
	int desc_sz = DP_LINK_DESC_ALLOC_SIZE_THRESH;

	for (i = 0; i < n_link_desc_bank; i++) {
		if (i == (n_link_desc_bank - 1) && last_bank_sz)
			desc_sz = last_bank_sz;

		desc_bank[i].vaddr_unaligned =
					dma_alloc_coherent(ab->dev, desc_sz,
							   &desc_bank[i].paddr_unaligned,
							   GFP_KERNEL);
		if (!desc_bank[i].vaddr_unaligned) {
			ret = -ENOMEM;
			goto err;
		}

		desc_bank[i].vaddr = PTR_ALIGN(desc_bank[i].vaddr_unaligned,
					       HAL_LINK_DESC_ALIGN);
		desc_bank[i].paddr = desc_bank[i].paddr_unaligned +
				     ((unsigned long)desc_bank[i].vaddr -
				      (unsigned long)desc_bank[i].vaddr_unaligned);
		desc_bank[i].size = desc_sz;
	}

	return 0;

err:
	ath11k_dp_link_desc_bank_free(ab, dp->link_desc_banks);

	return ret;
}

void ath11k_dp_link_desc_cleanup(struct ath11k_base *ab,
				 struct dp_link_desc_bank *desc_bank,
				 u32 ring_type, struct dp_srng *ring)
{
	ath11k_dp_link_desc_bank_free(ab, desc_bank);

	if (ring_type != HAL_RXDMA_MONITOR_DESC) {
		ath11k_dp_srng_cleanup(ab, ring);
		ath11k_dp_scatter_idle_link_desc_cleanup(ab);
	}
}

static int ath11k_wbm_idle_ring_setup(struct ath11k_base *ab, u32 *n_link_desc)
{
	struct ath11k_dp *dp = &ab->dp;
	u32 n_mpdu_link_desc, n_mpdu_queue_desc;
	u32 n_tx_msdu_link_desc, n_rx_msdu_link_desc;
	int ret = 0;

	n_mpdu_link_desc = (DP_NUM_TIDS_MAX * DP_AVG_MPDUS_PER_TID_MAX) /
			   HAL_NUM_MPDUS_PER_LINK_DESC;

	n_mpdu_queue_desc = n_mpdu_link_desc /
			    HAL_NUM_MPDU_LINKS_PER_QUEUE_DESC;

	n_tx_msdu_link_desc = (DP_NUM_TIDS_MAX * DP_AVG_FLOWS_PER_TID *
			       DP_AVG_MSDUS_PER_FLOW) /
			      HAL_NUM_TX_MSDUS_PER_LINK_DESC;

	n_rx_msdu_link_desc = (DP_NUM_TIDS_MAX * DP_AVG_MPDUS_PER_TID_MAX *
			       DP_AVG_MSDUS_PER_MPDU) /
			      HAL_NUM_RX_MSDUS_PER_LINK_DESC;

	*n_link_desc = n_mpdu_link_desc + n_mpdu_queue_desc +
		      n_tx_msdu_link_desc + n_rx_msdu_link_desc;

	if (*n_link_desc & (*n_link_desc - 1))
		*n_link_desc = 1 << fls(*n_link_desc);

	ret = ath11k_dp_srng_setup(ab, &dp->wbm_idle_ring,
				   HAL_WBM_IDLE_LINK, 0, 0, *n_link_desc);
	if (ret) {
		ath11k_warn(ab, "failed to setup wbm_idle_ring: %d\n", ret);
		return ret;
	}
	return ret;
}

int ath11k_dp_link_desc_setup(struct ath11k_base *ab,
			      struct dp_link_desc_bank *link_desc_banks,
			      u32 ring_type, struct hal_srng *srng,
			      u32 n_link_desc)
{
	u32 tot_mem_sz;
	u32 n_link_desc_bank, last_bank_sz;
	u32 entry_sz, align_bytes, n_entries;
	u32 paddr;
	u32 *desc;
	int i, ret;

	tot_mem_sz = n_link_desc * HAL_LINK_DESC_SIZE;
	tot_mem_sz += HAL_LINK_DESC_ALIGN;

	if (tot_mem_sz <= DP_LINK_DESC_ALLOC_SIZE_THRESH) {
		n_link_desc_bank = 1;
		last_bank_sz = tot_mem_sz;
	} else {
		n_link_desc_bank = tot_mem_sz /
				   (DP_LINK_DESC_ALLOC_SIZE_THRESH -
				    HAL_LINK_DESC_ALIGN);
		last_bank_sz = tot_mem_sz %
			       (DP_LINK_DESC_ALLOC_SIZE_THRESH -
				HAL_LINK_DESC_ALIGN);

		if (last_bank_sz)
			n_link_desc_bank += 1;
	}

	if (n_link_desc_bank > DP_LINK_DESC_BANKS_MAX)
		return -EINVAL;

	ret = ath11k_dp_link_desc_bank_alloc(ab, link_desc_banks,
					     n_link_desc_bank, last_bank_sz);
	if (ret)
		return ret;

	/* Setup link desc idle list for HW internal usage */
	entry_sz = ath11k_hal_srng_get_entrysize(ab, ring_type);
	tot_mem_sz = entry_sz * n_link_desc;

	/* Setup scatter desc list when the total memory requirement is more */
	if (tot_mem_sz > DP_LINK_DESC_ALLOC_SIZE_THRESH &&
	    ring_type != HAL_RXDMA_MONITOR_DESC) {
		ret = ath11k_dp_scatter_idle_link_desc_setup(ab, tot_mem_sz,
							     n_link_desc_bank,
							     n_link_desc,
							     last_bank_sz);
		if (ret) {
			ath11k_warn(ab, "failed to setup scatting idle list descriptor :%d\n",
				    ret);
			goto fail_desc_bank_free;
		}

		return 0;
	}

	spin_lock_bh(&srng->lock);

	ath11k_hal_srng_access_begin(ab, srng);

	for (i = 0; i < n_link_desc_bank; i++) {
		align_bytes = link_desc_banks[i].vaddr -
			      link_desc_banks[i].vaddr_unaligned;
		n_entries = (link_desc_banks[i].size - align_bytes) /
			    HAL_LINK_DESC_SIZE;
		paddr = link_desc_banks[i].paddr;
		while (n_entries &&
		       (desc = ath11k_hal_srng_src_get_next_entry(ab, srng))) {
			ath11k_hal_set_link_desc_addr((struct hal_wbm_link_desc *)desc,
						      i, paddr);
			n_entries--;
			paddr += HAL_LINK_DESC_SIZE;
		}
	}

	ath11k_hal_srng_access_end(ab, srng);

	spin_unlock_bh(&srng->lock);

	return 0;

fail_desc_bank_free:
	ath11k_dp_link_desc_bank_free(ab, link_desc_banks);

	return ret;
}

int ath11k_dp_service_srng(struct ath11k_base *ab,
			   struct ath11k_ext_irq_grp *irq_grp,
			   int budget)
{
	struct napi_struct *napi = &irq_grp->napi;
	const struct ath11k_hw_hal_params *hal_params;
	int grp_id = irq_grp->grp_id;
	int work_done = 0;
	int i, j;
	int tot_work_done = 0;

	if (ab->hw_params.ring_mask->tx[grp_id]) {
		i = __fls(ab->hw_params.ring_mask->tx[grp_id]);
		ath11k_dp_tx_completion_handler(ab, i);
	}

	if (ab->hw_params.ring_mask->rx_err[grp_id]) {
		work_done = ath11k_dp_process_rx_err(ab, napi, budget);
		budget -= work_done;
		tot_work_done += work_done;
		if (budget <= 0)
			goto done;
	}

	if (ab->hw_params.ring_mask->rx_wbm_rel[grp_id]) {
		work_done = ath11k_dp_rx_process_wbm_err(ab,
							 napi,
							 budget);
		budget -= work_done;
		tot_work_done += work_done;

		if (budget <= 0)
			goto done;
	}

	if (ab->hw_params.ring_mask->rx[grp_id]) {
		i =  fls(ab->hw_params.ring_mask->rx[grp_id]) - 1;
		work_done = ath11k_dp_process_rx(ab, i, napi,
						 budget);
		budget -= work_done;
		tot_work_done += work_done;
		if (budget <= 0)
			goto done;
	}

	if (ab->hw_params.ring_mask->rx_mon_status[grp_id]) {
		for (i = 0; i < ab->num_radios; i++) {
			for (j = 0; j < ab->hw_params.num_rxmda_per_pdev; j++) {
				int id = i * ab->hw_params.num_rxmda_per_pdev + j;

				if (ab->hw_params.ring_mask->rx_mon_status[grp_id] &
					BIT(id)) {
					work_done =
					ath11k_dp_rx_process_mon_rings(ab,
								       id,
								       napi, budget);
					budget -= work_done;
					tot_work_done += work_done;

					if (budget <= 0)
						goto done;
				}
			}
		}
	}

	if (ab->hw_params.ring_mask->reo_status[grp_id])
		ath11k_dp_process_reo_status(ab);

	for (i = 0; i < ab->num_radios; i++) {
		for (j = 0; j < ab->hw_params.num_rxmda_per_pdev; j++) {
			int id = i * ab->hw_params.num_rxmda_per_pdev + j;

			if (ab->hw_params.ring_mask->rxdma2host[grp_id] & BIT(id)) {
				work_done = ath11k_dp_process_rxdma_err(ab, id, budget);
				budget -= work_done;
				tot_work_done += work_done;
			}

			if (budget <= 0)
				goto done;

			if (ab->hw_params.ring_mask->host2rxdma[grp_id] & BIT(id)) {
				struct ath11k *ar = ath11k_ab_to_ar(ab, id);
				struct ath11k_pdev_dp *dp = &ar->dp;
				struct dp_rxdma_ring *rx_ring = &dp->rx_refill_buf_ring;

				hal_params = ab->hw_params.hal_params;
				ath11k_dp_rxbufs_replenish(ab, id, rx_ring, 0,
							   hal_params->rx_buf_rbm);
			}
		}
	}
	/* TODO: Implement handler for other interrupts */

done:
	return tot_work_done;
}
EXPORT_SYMBOL(ath11k_dp_service_srng);

void ath11k_dp_pdev_free(struct ath11k_base *ab)
{
	struct ath11k *ar;
	int i;

	del_timer_sync(&ab->mon_reap_timer);

	for (i = 0; i < ab->num_radios; i++) {
		ar = ab->pdevs[i].ar;
		ath11k_dp_rx_pdev_free(ab, i);
		ath11k_debugfs_unregister(ar);
		ath11k_dp_rx_pdev_mon_detach(ar);
	}
}

void ath11k_dp_pdev_pre_alloc(struct ath11k_base *ab)
{
	struct ath11k *ar;
	struct ath11k_pdev_dp *dp;
	int i;
	int j;

	for (i = 0; i <  ab->num_radios; i++) {
		ar = ab->pdevs[i].ar;
		dp = &ar->dp;
		dp->mac_id = i;
		idr_init(&dp->rx_refill_buf_ring.bufs_idr);
		spin_lock_init(&dp->rx_refill_buf_ring.idr_lock);
		atomic_set(&dp->num_tx_pending, 0);
		init_waitqueue_head(&dp->tx_empty_waitq);
		for (j = 0; j < ab->hw_params.num_rxmda_per_pdev; j++) {
			idr_init(&dp->rx_mon_status_refill_ring[j].bufs_idr);
			spin_lock_init(&dp->rx_mon_status_refill_ring[j].idr_lock);
		}
		idr_init(&dp->rxdma_mon_buf_ring.bufs_idr);
		spin_lock_init(&dp->rxdma_mon_buf_ring.idr_lock);
	}
}

int ath11k_dp_pdev_alloc(struct ath11k_base *ab)
{
	struct ath11k *ar;
	int ret;
	int i;

	/* TODO:Per-pdev rx ring unlike tx ring which is mapped to different AC's */
	for (i = 0; i < ab->num_radios; i++) {
		ar = ab->pdevs[i].ar;
		ret = ath11k_dp_rx_pdev_alloc(ab, i);
		if (ret) {
			ath11k_warn(ab, "failed to allocate pdev rx for pdev_id :%d\n",
				    i);
			goto err;
		}
		ret = ath11k_dp_rx_pdev_mon_attach(ar);
		if (ret) {
			ath11k_warn(ab, "failed to initialize mon pdev %d\n",
				    i);
			goto err;
		}
	}

	return 0;

err:
	ath11k_dp_pdev_free(ab);

	return ret;
}

int ath11k_dp_htt_connect(struct ath11k_dp *dp)
{
	struct ath11k_htc_svc_conn_req conn_req;
	struct ath11k_htc_svc_conn_resp conn_resp;
	int status;

	memset(&conn_req, 0, sizeof(conn_req));
	memset(&conn_resp, 0, sizeof(conn_resp));

	conn_req.ep_ops.ep_tx_complete = ath11k_dp_htt_htc_tx_complete;
	conn_req.ep_ops.ep_rx_complete = ath11k_dp_htt_htc_t2h_msg_handler;

	/* connect to control service */
	conn_req.service_id = ATH11K_HTC_SVC_ID_HTT_DATA_MSG;

	status = ath11k_htc_connect_service(&dp->ab->htc, &conn_req,
					    &conn_resp);

	if (status)
		return status;

	dp->eid = conn_resp.eid;

	return 0;
}

static void ath11k_dp_update_vdev_search(struct ath11k_vif *arvif)
{
	 /* When v2_map_support is true:for STA mode, enable address
	  * search index, tcl uses ast_hash value in the descriptor.
	  * When v2_map_support is false: for STA mode, dont' enable
	  * address search index.
	  */
	switch (arvif->vdev_type) {
	case WMI_VDEV_TYPE_STA:
		if (arvif->ar->ab->hw_params.htt_peer_map_v2) {
			arvif->hal_addr_search_flags = HAL_TX_ADDRX_EN;
			arvif->search_type = HAL_TX_ADDR_SEARCH_INDEX;
		} else {
			arvif->hal_addr_search_flags = HAL_TX_ADDRY_EN;
			arvif->search_type = HAL_TX_ADDR_SEARCH_DEFAULT;
		}
		break;
	case WMI_VDEV_TYPE_AP:
	case WMI_VDEV_TYPE_IBSS:
		arvif->hal_addr_search_flags = HAL_TX_ADDRX_EN;
		arvif->search_type = HAL_TX_ADDR_SEARCH_DEFAULT;
		break;
	case WMI_VDEV_TYPE_MONITOR:
	default:
		return;
	}
}

void ath11k_dp_vdev_tx_attach(struct ath11k *ar, struct ath11k_vif *arvif)
{
	arvif->tcl_metadata |= FIELD_PREP(HTT_TCL_META_DATA_TYPE, 1) |
			       FIELD_PREP(HTT_TCL_META_DATA_VDEV_ID,
					  arvif->vdev_id) |
			       FIELD_PREP(HTT_TCL_META_DATA_PDEV_ID,
					  ar->pdev->pdev_id);

	/* set HTT extension valid bit to 0 by default */
	arvif->tcl_metadata &= ~HTT_TCL_META_DATA_VALID_HTT;

	ath11k_dp_update_vdev_search(arvif);
}

static int ath11k_dp_tx_pending_cleanup(int buf_id, void *skb, void *ctx)
{
	struct ath11k_base *ab = (struct ath11k_base *)ctx;
	struct sk_buff *msdu = skb;

	dma_unmap_single(ab->dev, ATH11K_SKB_CB(msdu)->paddr, msdu->len,
			 DMA_TO_DEVICE);

	dev_kfree_skb_any(msdu);

	return 0;
}

void ath11k_dp_free(struct ath11k_base *ab)
{
	struct ath11k_dp *dp = &ab->dp;
	int i;

	ath11k_dp_link_desc_cleanup(ab, dp->link_desc_banks,
				    HAL_WBM_IDLE_LINK, &dp->wbm_idle_ring);

	ath11k_dp_srng_common_cleanup(ab);

	ath11k_dp_reo_cmd_list_cleanup(ab);

	for (i = 0; i < ab->hw_params.max_tx_ring; i++) {
		spin_lock_bh(&dp->tx_ring[i].tx_idr_lock);
		idr_for_each(&dp->tx_ring[i].txbuf_idr,
			     ath11k_dp_tx_pending_cleanup, ab);
		idr_destroy(&dp->tx_ring[i].txbuf_idr);
		spin_unlock_bh(&dp->tx_ring[i].tx_idr_lock);
		kfree(dp->tx_ring[i].tx_status);
	}

	/* Deinit any SOC level resource */
}

int ath11k_dp_alloc(struct ath11k_base *ab)
{
	struct ath11k_dp *dp = &ab->dp;
	struct hal_srng *srng = NULL;
	size_t size = 0;
	u32 n_link_desc = 0;
	int ret;
	int i;

	dp->ab = ab;

	INIT_LIST_HEAD(&dp->reo_cmd_list);
	INIT_LIST_HEAD(&dp->reo_cmd_cache_flush_list);
	INIT_LIST_HEAD(&dp->dp_full_mon_mpdu_list);
	spin_lock_init(&dp->reo_cmd_lock);

	dp->reo_cmd_cache_flush_count = 0;

	ret = ath11k_wbm_idle_ring_setup(ab, &n_link_desc);
	if (ret) {
		ath11k_warn(ab, "failed to setup wbm_idle_ring: %d\n", ret);
		return ret;
	}

	srng = &ab->hal.srng_list[dp->wbm_idle_ring.ring_id];

	ret = ath11k_dp_link_desc_setup(ab, dp->link_desc_banks,
					HAL_WBM_IDLE_LINK, srng, n_link_desc);
	if (ret) {
		ath11k_warn(ab, "failed to setup link desc: %d\n", ret);
		return ret;
	}

	ret = ath11k_dp_srng_common_setup(ab);
	if (ret)
		goto fail_link_desc_cleanup;

	size = sizeof(struct hal_wbm_release_ring) * DP_TX_COMP_RING_SIZE;

	for (i = 0; i < ab->hw_params.max_tx_ring; i++) {
		idr_init(&dp->tx_ring[i].txbuf_idr);
		spin_lock_init(&dp->tx_ring[i].tx_idr_lock);
		dp->tx_ring[i].tcl_data_ring_id = i;

		dp->tx_ring[i].tx_status_head = 0;
		dp->tx_ring[i].tx_status_tail = DP_TX_COMP_RING_SIZE - 1;
		dp->tx_ring[i].tx_status = kmalloc(size, GFP_KERNEL);
		if (!dp->tx_ring[i].tx_status) {
			ret = -ENOMEM;
			goto fail_cmn_srng_cleanup;
		}
	}

	for (i = 0; i < HAL_DSCP_TID_MAP_TBL_NUM_ENTRIES_MAX; i++)
		ath11k_hal_tx_set_dscp_tid_map(ab, i);

	/* Init any SOC level resource for DP */

	return 0;

fail_cmn_srng_cleanup:
	ath11k_dp_srng_common_cleanup(ab);

fail_link_desc_cleanup:
	ath11k_dp_link_desc_cleanup(ab, dp->link_desc_banks,
				    HAL_WBM_IDLE_LINK, &dp->wbm_idle_ring);

	return ret;
}

static void ath11k_dp_shadow_timer_handler(struct timer_list *t)
{
	struct ath11k_hp_update_timer *update_timer = from_timer(update_timer,
								 t, timer);
	struct ath11k_base *ab = update_timer->ab;
	struct hal_srng	*srng = &ab->hal.srng_list[update_timer->ring_id];

	spin_lock_bh(&srng->lock);

	/* when the timer is fired, the handler checks whether there
	 * are new TX happened. The handler updates HP only when there
	 * are no TX operations during the timeout interval, and stop
	 * the timer. Timer will be started again when TX happens again.
	 */
	if (update_timer->timer_tx_num != update_timer->tx_num) {
		update_timer->timer_tx_num = update_timer->tx_num;
		mod_timer(&update_timer->timer, jiffies +
		  msecs_to_jiffies(update_timer->interval));
	} else {
		update_timer->started = false;
		ath11k_hal_srng_shadow_update_hp_tp(ab, srng);
	}

	spin_unlock_bh(&srng->lock);
}

void ath11k_dp_shadow_start_timer(struct ath11k_base *ab,
				  struct hal_srng *srng,
				  struct ath11k_hp_update_timer *update_timer)
{
	lockdep_assert_held(&srng->lock);

	if (!ab->hw_params.supports_shadow_regs)
		return;

	update_timer->tx_num++;

	if (update_timer->started)
		return;

	update_timer->started = true;
	update_timer->timer_tx_num = update_timer->tx_num;
	mod_timer(&update_timer->timer, jiffies +
		  msecs_to_jiffies(update_timer->interval));
}

void ath11k_dp_shadow_stop_timer(struct ath11k_base *ab,
				 struct ath11k_hp_update_timer *update_timer)
{
	if (!ab->hw_params.supports_shadow_regs)
		return;

	if (!update_timer->init)
		return;

	del_timer_sync(&update_timer->timer);
}

void ath11k_dp_shadow_init_timer(struct ath11k_base *ab,
				 struct ath11k_hp_update_timer *update_timer,
				 u32 interval, u32 ring_id)
{
	if (!ab->hw_params.supports_shadow_regs)
		return;

	update_timer->tx_num = 0;
	update_timer->timer_tx_num = 0;
	update_timer->ab = ab;
	update_timer->ring_id = ring_id;
	update_timer->interval = interval;
	update_timer->init = true;
	timer_setup(&update_timer->timer,
		    ath11k_dp_shadow_timer_handler, 0);
}<|MERGE_RESOLUTION|>--- conflicted
+++ resolved
@@ -239,10 +239,7 @@
 		/* Allocate the reo dst and tx completion rings from cacheable memory */
 		switch (type) {
 		case HAL_REO_DST:
-<<<<<<< HEAD
-=======
 		case HAL_WBM2SW_RELEASE:
->>>>>>> bd2e72b9
 			cached = true;
 			break;
 		default:
