--- conflicted
+++ resolved
@@ -1525,25 +1525,22 @@
 }
 
 static bool ath10k_htt_rx_h_frag_multicast_check(struct ath10k *ar,
-						 struct sk_buff *skb,
-						 u16 offset)
-{
-	struct ieee80211_hdr *hdr;
-
-	hdr = (struct ieee80211_hdr *)(skb->data + offset);
-	return !is_multicast_ether_addr(hdr->addr1);
+                                                struct sk_buff *skb,
+                                                u16 offset)
+{
+       struct ieee80211_hdr *hdr;
+
+       hdr = (struct ieee80211_hdr *)(skb->data + offset);
+       return !is_multicast_ether_addr(hdr->addr1);
 }
 
 static void ath10k_htt_rx_h_mpdu(struct ath10k *ar,
 				 struct sk_buff_head *amsdu,
 				 struct ieee80211_rx_status *status,
-<<<<<<< HEAD
 				 bool fill_crypt_header,
 				 u8 *rx_hdr,
-				 enum ath10k_pkt_rx_err *err)
-=======
+				 enum ath10k_pkt_rx_err *err,
 				 bool frag)
->>>>>>> dcf4212d
 {
 	struct sk_buff *first;
 	struct sk_buff *last;
@@ -1808,55 +1805,55 @@
 }
 
 static bool ath10k_htt_rx_validate_amsdu(struct ath10k *ar,
-					 struct sk_buff_head *amsdu)
-{
-	u8 *subframe_hdr;
-	struct sk_buff *first;
-	bool is_first, is_last;
-	struct htt_rx_desc *rxd;
-	struct ieee80211_hdr *hdr;
-	size_t hdr_len, crypto_len;
-	enum htt_rx_mpdu_encrypt_type enctype;
-	int bytes_aligned = ar->hw_params.decap_align_bytes;
-
-	first = skb_peek(amsdu);
-
-	rxd = (void *)first->data - sizeof(*rxd);
-	hdr = (void *)rxd->rx_hdr_status;
-
-	is_first = !!(rxd->msdu_end.common.info0 &
-		      __cpu_to_le32(RX_MSDU_END_INFO0_FIRST_MSDU));
-	is_last = !!(rxd->msdu_end.common.info0 &
-		     __cpu_to_le32(RX_MSDU_END_INFO0_LAST_MSDU));
-
-	/* Return in case of non-aggregated msdu */
-	if (is_first && is_last)
-		return true;
-
-	/* First msdu flag is not set for the first msdu of the list */
-	if (!is_first)
-		return false;
-
-	enctype = MS(__le32_to_cpu(rxd->mpdu_start.info0),
-		     RX_MPDU_START_INFO0_ENCRYPT_TYPE);
-
-	hdr_len = ieee80211_hdrlen(hdr->frame_control);
-	crypto_len = ath10k_htt_rx_crypto_param_len(ar, enctype);
-
-	subframe_hdr = (u8 *)hdr + round_up(hdr_len, bytes_aligned) +
-		       crypto_len;
-
-	/* Validate if the amsdu has a proper first subframe.
-	 * There are chances a single msdu can be received as amsdu when
-	 * the unauthenticated amsdu flag of a QoS header
-	 * gets flipped in non-SPP AMSDU's, in such cases the first
-	 * subframe has llc/snap header in place of a valid da.
-	 * return false if the da matches rfc1042 pattern
-	 */
-	if (ether_addr_equal(subframe_hdr, rfc1042_header))
-		return false;
-
-	return true;
+                                        struct sk_buff_head *amsdu)
+{
+       u8 *subframe_hdr;
+       struct sk_buff *first;
+       bool is_first, is_last;
+       struct htt_rx_desc *rxd;
+       struct ieee80211_hdr *hdr;
+       size_t hdr_len, crypto_len;
+       enum htt_rx_mpdu_encrypt_type enctype;
+       int bytes_aligned = ar->hw_params.decap_align_bytes;
+
+       first = skb_peek(amsdu);
+
+       rxd = (void *)first->data - sizeof(*rxd);
+       hdr = (void *)rxd->rx_hdr_status;
+
+       is_first = !!(rxd->msdu_end.common.info0 &
+                     __cpu_to_le32(RX_MSDU_END_INFO0_FIRST_MSDU));
+       is_last = !!(rxd->msdu_end.common.info0 &
+                    __cpu_to_le32(RX_MSDU_END_INFO0_LAST_MSDU));
+
+       /* Return in case of non-aggregated msdu */
+       if (is_first && is_last)
+               return true;
+
+       /* First msdu flag is not set for the first msdu of the list */
+       if (!is_first)
+               return false;
+
+       enctype = MS(__le32_to_cpu(rxd->mpdu_start.info0),
+                    RX_MPDU_START_INFO0_ENCRYPT_TYPE);
+
+       hdr_len = ieee80211_hdrlen(hdr->frame_control);
+       crypto_len = ath10k_htt_rx_crypto_param_len(ar, enctype);
+
+       subframe_hdr = (u8 *)hdr + round_up(hdr_len, bytes_aligned) +
+                      crypto_len;
+
+       /* Validate if the amsdu has a proper first subframe.
+        * There are chances a single msdu can be received as amsdu when
+        * the unauthenticated amsdu flag of a QoS header
+        * gets flipped in non-SPP AMSDU's, in such cases the first
+        * subframe has llc/snap header in place of a valid da.
+        * return false if the da matches rfc1042 pattern
+        */
+       if (ether_addr_equal(subframe_hdr, rfc1042_header))
+               return false;
+
+       return true;
 }
 
 static bool ath10k_htt_rx_amsdu_allowed(struct ath10k *ar,
@@ -1940,19 +1937,13 @@
 		ath10k_htt_rx_h_unchain(ar, &amsdu, &drop_cnt, &unchain_cnt);
 
 	ath10k_htt_rx_h_filter(ar, &amsdu, rx_status, &drop_cnt_filter);
-	ath10k_htt_rx_h_mpdu(ar, &amsdu, rx_status, true, first_hdr, &err);
+	ath10k_htt_rx_h_mpdu(ar, &amsdu, rx_status, true, first_hdr, &err, false);
 	msdus_to_queue = skb_queue_len(&amsdu);
 	ath10k_htt_rx_h_enqueue(ar, &amsdu, rx_status);
 
-<<<<<<< HEAD
 	ath10k_sta_update_rx_tid_stats(ar, first_hdr, num_msdus, err,
 				       unchain_cnt, drop_cnt, drop_cnt_filter,
 				       msdus_to_queue);
-=======
-	ath10k_htt_rx_h_filter(ar, &amsdu, rx_status);
-	ath10k_htt_rx_h_mpdu(ar, &amsdu, rx_status, false);
-	ath10k_htt_rx_h_deliver(ar, &amsdu, rx_status);
->>>>>>> dcf4212d
 
 	return 0;
 }
@@ -2295,16 +2286,10 @@
 			 * should still give an idea about rx rate to the user.
 			 */
 			ath10k_htt_rx_h_ppdu(ar, &amsdu, status, vdev_id);
-<<<<<<< HEAD
 			ath10k_htt_rx_h_filter(ar, &amsdu, status, NULL);
 			ath10k_htt_rx_h_mpdu(ar, &amsdu, status, false, NULL,
-					     NULL);
+					     NULL, frag);
 			ath10k_htt_rx_h_enqueue(ar, &amsdu, status);
-=======
-			ath10k_htt_rx_h_filter(ar, &amsdu, status);
-			ath10k_htt_rx_h_mpdu(ar, &amsdu, status, frag);
-			ath10k_htt_rx_h_deliver(ar, &amsdu, status);
->>>>>>> dcf4212d
 			break;
 		case -EAGAIN:
 			/* fall through */
