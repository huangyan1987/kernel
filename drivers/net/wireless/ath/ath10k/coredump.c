--- conflicted
+++ resolved
@@ -1409,10 +1409,7 @@
 	{
 		.hw_id = WCN3990_HW_1_0_DEV_VERSION,
 		.hw_rev = ATH10K_HW_WCN3990,
-<<<<<<< HEAD
-=======
 		.bus = ATH10K_BUS_SNOC,
->>>>>>> 7d2a07b7
 		.region_table = {
 			.regions = wcn399x_hw10_mem_regions,
 			.size = ARRAY_SIZE(wcn399x_hw10_mem_regions),
