--- conflicted
+++ resolved
@@ -3107,14 +3107,9 @@
 	rc = wmi_call(wil, WMI_SW_TX_REQ_CMDID, vif->mid, cmd, total,
 		      WMI_SW_TX_COMPLETE_EVENTID, &evt, sizeof(evt), 2000);
 	if (!rc && evt.evt.status != WMI_FW_STATUS_SUCCESS) {
-<<<<<<< HEAD
-		wil_err(wil, "mgmt_tx failed with status %d\n", evt.evt.status);
-		rc = -EINVAL;
-=======
 		wil_dbg_wmi(wil, "mgmt_tx failed with status %d\n",
 			    evt.evt.status);
 		rc = -EAGAIN;
->>>>>>> 7ce58816
 	}
 
 	kfree(cmd);
@@ -3166,15 +3161,9 @@
 	rc = wmi_call(wil, WMI_SW_TX_REQ_EXT_CMDID, vif->mid, cmd, total,
 		      WMI_SW_TX_COMPLETE_EVENTID, &evt, sizeof(evt), 2000);
 	if (!rc && evt.evt.status != WMI_FW_STATUS_SUCCESS) {
-<<<<<<< HEAD
-		wil_err(wil, "mgmt_tx_ext failed with status %d\n",
-			evt.evt.status);
-		rc = -EINVAL;
-=======
 		wil_dbg_wmi(wil, "mgmt_tx_ext failed with status %d\n",
 			    evt.evt.status);
 		rc = -EAGAIN;
->>>>>>> 7ce58816
 	}
 
 	kfree(cmd);
