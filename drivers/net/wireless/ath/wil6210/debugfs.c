--- conflicted
+++ resolved
@@ -1263,12 +1263,9 @@
 	int num_active;
 	int num_free;
 
-<<<<<<< HEAD
-=======
 	if (!rbm->buff_arr)
 		return -EINVAL;
 
->>>>>>> 17d93760
 	seq_printf(s, "  size = %zu\n", rbm->size);
 	seq_printf(s, "  free_list_empty_cnt = %lu\n",
 		   rbm->free_list_empty_cnt);
