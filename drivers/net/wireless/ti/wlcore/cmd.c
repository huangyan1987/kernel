/*
 * This file is part of wl1271
 *
 * Copyright (C) 2009-2010 Nokia Corporation
 *
 * Contact: Luciano Coelho <luciano.coelho@nokia.com>
 *
 * This program is free software; you can redistribute it and/or
 * modify it under the terms of the GNU General Public License
 * version 2 as published by the Free Software Foundation.
 *
 * This program is distributed in the hope that it will be useful, but
 * WITHOUT ANY WARRANTY; without even the implied warranty of
 * MERCHANTABILITY or FITNESS FOR A PARTICULAR PURPOSE.  See the GNU
 * General Public License for more details.
 *
 * You should have received a copy of the GNU General Public License
 * along with this program; if not, write to the Free Software
 * Foundation, Inc., 51 Franklin St, Fifth Floor, Boston, MA
 * 02110-1301 USA
 *
 */

#include <linux/module.h>
#include <linux/platform_device.h>
#include <linux/pm_runtime.h>
#include <linux/spi/spi.h>
#include <linux/etherdevice.h>
#include <linux/ieee80211.h>
#include <linux/slab.h>

#include "wlcore.h"
#include "debug.h"
#include "io.h"
#include "acx.h"
#include "wl12xx_80211.h"
#include "cmd.h"
#include "event.h"
#include "ps.h"
#include "tx.h"
#include "hw_ops.h"

#define WL1271_CMD_FAST_POLL_COUNT       50
#define WL1271_WAIT_EVENT_FAST_POLL_COUNT 20

/*
 * send command to firmware
 *
 * @wl: wl struct
 * @id: command id
 * @buf: buffer containing the command, must work with dma
 * @len: length of the buffer
 * return the cmd status code on success.
 */
static int __wlcore_cmd_send(struct wl1271 *wl, u16 id, void *buf,
			     size_t len, size_t res_len)
{
	struct wl1271_cmd_header *cmd;
	unsigned long timeout;
	u32 intr;
	int ret;
	u16 status;
	u16 poll_count = 0;

	if (unlikely(wl->state == WLCORE_STATE_RESTARTING &&
		     id != CMD_STOP_FWLOGGER))
		return -EIO;

	if (WARN_ON_ONCE(len < sizeof(*cmd)))
		return -EIO;

	cmd = buf;
	cmd->id = cpu_to_le16(id);
	cmd->status = 0;

	WARN_ON(len % 4 != 0);
	WARN_ON(test_bit(WL1271_FLAG_IN_ELP, &wl->flags));

	ret = wlcore_write(wl, wl->cmd_box_addr, buf, len, false);
	if (ret < 0)
		return ret;

	/*
	 * TODO: we just need this because one bit is in a different
	 * place.  Is there any better way?
	 */
	ret = wl->ops->trigger_cmd(wl, wl->cmd_box_addr, buf, len);
	if (ret < 0)
		return ret;

	timeout = jiffies + msecs_to_jiffies(WL1271_COMMAND_TIMEOUT);

	ret = wlcore_read_reg(wl, REG_INTERRUPT_NO_CLEAR, &intr);
	if (ret < 0)
		return ret;

	while (!(intr & WL1271_ACX_INTR_CMD_COMPLETE)) {
		if (time_after(jiffies, timeout)) {
			wl1271_error("command complete timeout");
			return -ETIMEDOUT;
		}

		poll_count++;
		if (poll_count < WL1271_CMD_FAST_POLL_COUNT)
			udelay(10);
		else
			msleep(1);

		ret = wlcore_read_reg(wl, REG_INTERRUPT_NO_CLEAR, &intr);
		if (ret < 0)
			return ret;
	}

	/* read back the status code of the command */
	if (res_len == 0)
		res_len = sizeof(struct wl1271_cmd_header);

	ret = wlcore_read(wl, wl->cmd_box_addr, cmd, res_len, false);
	if (ret < 0)
		return ret;

	status = le16_to_cpu(cmd->status);

	ret = wlcore_write_reg(wl, REG_INTERRUPT_ACK,
			       WL1271_ACX_INTR_CMD_COMPLETE);
	if (ret < 0)
		return ret;

	return status;
}

/*
 * send command to fw and return cmd status on success
 * valid_rets contains a bitmap of allowed error codes
 */
static int wlcore_cmd_send_failsafe(struct wl1271 *wl, u16 id, void *buf,
				    size_t len, size_t res_len,
				    unsigned long valid_rets)
{
	int ret = __wlcore_cmd_send(wl, id, buf, len, res_len);

	if (ret < 0)
		goto fail;

	/* success is always a valid status */
	valid_rets |= BIT(CMD_STATUS_SUCCESS);

	if (ret >= MAX_COMMAND_STATUS ||
	    !test_bit(ret, &valid_rets)) {
		wl1271_error("command execute failure %d", ret);
		ret = -EIO;
		goto fail;
	}
	return ret;
fail:
	wl12xx_queue_recovery_work(wl);
	return ret;
}

/*
 * wrapper for wlcore_cmd_send that accept only CMD_STATUS_SUCCESS
 * return 0 on success.
 */
int wl1271_cmd_send(struct wl1271 *wl, u16 id, void *buf, size_t len,
		    size_t res_len)
{
	int ret = wlcore_cmd_send_failsafe(wl, id, buf, len, res_len, 0);

	if (ret < 0)
		return ret;
	return 0;
}
EXPORT_SYMBOL_GPL(wl1271_cmd_send);

/*
 * Poll the mailbox event field until any of the bits in the mask is set or a
 * timeout occurs (WL1271_EVENT_TIMEOUT in msecs)
 */
int wlcore_cmd_wait_for_event_or_timeout(struct wl1271 *wl,
					 u32 mask, bool *timeout)
{
	u32 *events_vector;
	u32 event;
	unsigned long timeout_time;
	u16 poll_count = 0;
	int ret = 0;

	*timeout = false;

	events_vector = kmalloc(sizeof(*events_vector), GFP_KERNEL | GFP_DMA);
	if (!events_vector)
		return -ENOMEM;

	timeout_time = jiffies + msecs_to_jiffies(WL1271_EVENT_TIMEOUT);

<<<<<<< HEAD
	ret = wl1271_ps_elp_wakeup(wl);
	if (ret < 0)
		return ret;
=======
	ret = pm_runtime_get_sync(wl->dev);
	if (ret < 0) {
		pm_runtime_put_noidle(wl->dev);
		goto free_vector;
	}
>>>>>>> 8e6fbfc0

	do {
		if (time_after(jiffies, timeout_time)) {
			wl1271_debug(DEBUG_CMD, "timeout waiting for event %d",
				     (int)mask);
			*timeout = true;
			goto out;
		}

		poll_count++;
		if (poll_count < WL1271_WAIT_EVENT_FAST_POLL_COUNT)
			usleep_range(50, 51);
		else
			usleep_range(1000, 5000);

		/* read from both event fields */
		ret = wlcore_read(wl, wl->mbox_ptr[0], events_vector,
				  sizeof(*events_vector), false);
		if (ret < 0)
			goto out;

		event = *events_vector & mask;

		ret = wlcore_read(wl, wl->mbox_ptr[1], events_vector,
				  sizeof(*events_vector), false);
		if (ret < 0)
			goto out;

		event |= *events_vector & mask;
	} while (!event);

out:
<<<<<<< HEAD
	wl1271_ps_elp_sleep(wl);
=======
	pm_runtime_mark_last_busy(wl->dev);
	pm_runtime_put_autosuspend(wl->dev);
free_vector:
>>>>>>> 8e6fbfc0
	kfree(events_vector);
	return ret;
}
EXPORT_SYMBOL_GPL(wlcore_cmd_wait_for_event_or_timeout);

int wl12xx_cmd_role_enable(struct wl1271 *wl, u8 *addr, u8 role_type,
			   u8 *role_id)
{
	struct wl12xx_cmd_role_enable *cmd;
	int ret;

	wl1271_debug(DEBUG_CMD, "cmd role enable");

	if (WARN_ON(*role_id != WL12XX_INVALID_ROLE_ID))
		return -EBUSY;

	cmd = kzalloc(sizeof(*cmd), GFP_KERNEL);
	if (!cmd) {
		ret = -ENOMEM;
		goto out;
	}

	/* get role id */
	cmd->role_id = find_first_zero_bit(wl->roles_map, WL12XX_MAX_ROLES);
	if (cmd->role_id >= WL12XX_MAX_ROLES) {
		ret = -EBUSY;
		goto out_free;
	}

	memcpy(cmd->mac_address, addr, ETH_ALEN);
	cmd->role_type = role_type;

	ret = wl1271_cmd_send(wl, CMD_ROLE_ENABLE, cmd, sizeof(*cmd), 0);
	if (ret < 0) {
		wl1271_error("failed to initiate cmd role enable");
		goto out_free;
	}

	__set_bit(cmd->role_id, wl->roles_map);
	*role_id = cmd->role_id;

out_free:
	kfree(cmd);

out:
	return ret;
}

int wl12xx_cmd_role_disable(struct wl1271 *wl, u8 *role_id)
{
	struct wl12xx_cmd_role_disable *cmd;
	int ret;

	wl1271_debug(DEBUG_CMD, "cmd role disable");

	if (WARN_ON(*role_id == WL12XX_INVALID_ROLE_ID))
		return -ENOENT;

	cmd = kzalloc(sizeof(*cmd), GFP_KERNEL);
	if (!cmd) {
		ret = -ENOMEM;
		goto out;
	}
	cmd->role_id = *role_id;

	ret = wl1271_cmd_send(wl, CMD_ROLE_DISABLE, cmd, sizeof(*cmd), 0);
	if (ret < 0) {
		wl1271_error("failed to initiate cmd role disable");
		goto out_free;
	}

	__clear_bit(*role_id, wl->roles_map);
	*role_id = WL12XX_INVALID_ROLE_ID;

out_free:
	kfree(cmd);

out:
	return ret;
}

static int wlcore_get_new_session_id(struct wl1271 *wl, u8 hlid)
{
	if (wl->session_ids[hlid] >= SESSION_COUNTER_MAX)
		wl->session_ids[hlid] = 0;

	wl->session_ids[hlid]++;

	return wl->session_ids[hlid];
}

int wl12xx_allocate_link(struct wl1271 *wl, struct wl12xx_vif *wlvif, u8 *hlid)
{
	unsigned long flags;
	u8 link = find_first_zero_bit(wl->links_map, wl->num_links);
	if (link >= wl->num_links)
		return -EBUSY;

	wl->session_ids[link] = wlcore_get_new_session_id(wl, link);

	/* these bits are used by op_tx */
	spin_lock_irqsave(&wl->wl_lock, flags);
	__set_bit(link, wl->links_map);
	__set_bit(link, wlvif->links_map);
	spin_unlock_irqrestore(&wl->wl_lock, flags);

	/*
	 * take the last "freed packets" value from the current FW status.
	 * on recovery, we might not have fw_status yet, and
	 * tx_lnk_free_pkts will be NULL. check for it.
	 */
	if (wl->fw_status->counters.tx_lnk_free_pkts)
		wl->links[link].prev_freed_pkts =
			wl->fw_status->counters.tx_lnk_free_pkts[link];
	wl->links[link].wlvif = wlvif;

	/*
	 * Take saved value for total freed packets from wlvif, in case this is
	 * recovery/resume
	 */
	if (wlvif->bss_type != BSS_TYPE_AP_BSS)
		wl->links[link].total_freed_pkts = wlvif->total_freed_pkts;

	*hlid = link;

	wl->active_link_count++;
	return 0;
}

void wl12xx_free_link(struct wl1271 *wl, struct wl12xx_vif *wlvif, u8 *hlid)
{
	unsigned long flags;

	if (*hlid == WL12XX_INVALID_LINK_ID)
		return;

	/* these bits are used by op_tx */
	spin_lock_irqsave(&wl->wl_lock, flags);
	__clear_bit(*hlid, wl->links_map);
	__clear_bit(*hlid, wlvif->links_map);
	spin_unlock_irqrestore(&wl->wl_lock, flags);

	wl->links[*hlid].allocated_pkts = 0;
	wl->links[*hlid].prev_freed_pkts = 0;
	wl->links[*hlid].ba_bitmap = 0;
	eth_zero_addr(wl->links[*hlid].addr);

	/*
	 * At this point op_tx() will not add more packets to the queues. We
	 * can purge them.
	 */
	wl1271_tx_reset_link_queues(wl, *hlid);
	wl->links[*hlid].wlvif = NULL;

	if (wlvif->bss_type == BSS_TYPE_AP_BSS &&
	    *hlid == wlvif->ap.bcast_hlid) {
		u32 sqn_padding = WL1271_TX_SQN_POST_RECOVERY_PADDING;
		/*
		 * save the total freed packets in the wlvif, in case this is
		 * recovery or suspend
		 */
		wlvif->total_freed_pkts = wl->links[*hlid].total_freed_pkts;

		/*
		 * increment the initial seq number on recovery to account for
		 * transmitted packets that we haven't yet got in the FW status
		 */
		if (wlvif->encryption_type == KEY_GEM)
			sqn_padding = WL1271_TX_SQN_POST_RECOVERY_PADDING_GEM;

		if (test_bit(WL1271_FLAG_RECOVERY_IN_PROGRESS, &wl->flags))
			wlvif->total_freed_pkts += sqn_padding;
	}

	wl->links[*hlid].total_freed_pkts = 0;

	*hlid = WL12XX_INVALID_LINK_ID;
	wl->active_link_count--;
	WARN_ON_ONCE(wl->active_link_count < 0);
}

u8 wlcore_get_native_channel_type(u8 nl_channel_type)
{
	switch (nl_channel_type) {
	case NL80211_CHAN_NO_HT:
		return WLCORE_CHAN_NO_HT;
	case NL80211_CHAN_HT20:
		return WLCORE_CHAN_HT20;
	case NL80211_CHAN_HT40MINUS:
		return WLCORE_CHAN_HT40MINUS;
	case NL80211_CHAN_HT40PLUS:
		return WLCORE_CHAN_HT40PLUS;
	default:
		WARN_ON(1);
		return WLCORE_CHAN_NO_HT;
	}
}
EXPORT_SYMBOL_GPL(wlcore_get_native_channel_type);

static int wl12xx_cmd_role_start_dev(struct wl1271 *wl,
				     struct wl12xx_vif *wlvif,
				     enum nl80211_band band,
				     int channel)
{
	struct wl12xx_cmd_role_start *cmd;
	int ret;

	cmd = kzalloc(sizeof(*cmd), GFP_KERNEL);
	if (!cmd) {
		ret = -ENOMEM;
		goto out;
	}

	wl1271_debug(DEBUG_CMD, "cmd role start dev %d", wlvif->dev_role_id);

	cmd->role_id = wlvif->dev_role_id;
	if (band == NL80211_BAND_5GHZ)
		cmd->band = WLCORE_BAND_5GHZ;
	cmd->channel = channel;

	if (wlvif->dev_hlid == WL12XX_INVALID_LINK_ID) {
		ret = wl12xx_allocate_link(wl, wlvif, &wlvif->dev_hlid);
		if (ret)
			goto out_free;
	}
	cmd->device.hlid = wlvif->dev_hlid;
	cmd->device.session = wl->session_ids[wlvif->dev_hlid];

	wl1271_debug(DEBUG_CMD, "role start: roleid=%d, hlid=%d, session=%d",
		     cmd->role_id, cmd->device.hlid, cmd->device.session);

	ret = wl1271_cmd_send(wl, CMD_ROLE_START, cmd, sizeof(*cmd), 0);
	if (ret < 0) {
		wl1271_error("failed to initiate cmd role enable");
		goto err_hlid;
	}

	goto out_free;

err_hlid:
	/* clear links on error */
	wl12xx_free_link(wl, wlvif, &wlvif->dev_hlid);

out_free:
	kfree(cmd);

out:
	return ret;
}

static int wl12xx_cmd_role_stop_dev(struct wl1271 *wl,
				    struct wl12xx_vif *wlvif)
{
	struct wl12xx_cmd_role_stop *cmd;
	int ret;

	if (WARN_ON(wlvif->dev_hlid == WL12XX_INVALID_LINK_ID))
		return -EINVAL;

	cmd = kzalloc(sizeof(*cmd), GFP_KERNEL);
	if (!cmd) {
		ret = -ENOMEM;
		goto out;
	}

	wl1271_debug(DEBUG_CMD, "cmd role stop dev");

	cmd->role_id = wlvif->dev_role_id;
	cmd->disc_type = DISCONNECT_IMMEDIATE;
	cmd->reason = cpu_to_le16(WLAN_REASON_UNSPECIFIED);

	ret = wl1271_cmd_send(wl, CMD_ROLE_STOP, cmd, sizeof(*cmd), 0);
	if (ret < 0) {
		wl1271_error("failed to initiate cmd role stop");
		goto out_free;
	}

	wl12xx_free_link(wl, wlvif, &wlvif->dev_hlid);

out_free:
	kfree(cmd);

out:
	return ret;
}

int wl12xx_cmd_role_start_sta(struct wl1271 *wl, struct wl12xx_vif *wlvif)
{
	struct ieee80211_vif *vif = wl12xx_wlvif_to_vif(wlvif);
	struct wl12xx_cmd_role_start *cmd;
	u32 supported_rates;
	int ret;

	cmd = kzalloc(sizeof(*cmd), GFP_KERNEL);
	if (!cmd) {
		ret = -ENOMEM;
		goto out;
	}

	wl1271_debug(DEBUG_CMD, "cmd role start sta %d", wlvif->role_id);

	cmd->role_id = wlvif->role_id;
	if (wlvif->band == NL80211_BAND_5GHZ)
		cmd->band = WLCORE_BAND_5GHZ;
	cmd->channel = wlvif->channel;
	cmd->sta.basic_rate_set = cpu_to_le32(wlvif->basic_rate_set);
	cmd->sta.beacon_interval = cpu_to_le16(wlvif->beacon_int);
	cmd->sta.ssid_type = WL12XX_SSID_TYPE_ANY;
	cmd->sta.ssid_len = wlvif->ssid_len;
	memcpy(cmd->sta.ssid, wlvif->ssid, wlvif->ssid_len);
	memcpy(cmd->sta.bssid, vif->bss_conf.bssid, ETH_ALEN);

	supported_rates = CONF_TX_ENABLED_RATES | CONF_TX_MCS_RATES |
			  wlcore_hw_sta_get_ap_rate_mask(wl, wlvif);
	if (wlvif->p2p)
		supported_rates &= ~CONF_TX_CCK_RATES;

	cmd->sta.local_rates = cpu_to_le32(supported_rates);

	cmd->channel_type = wlcore_get_native_channel_type(wlvif->channel_type);

	if (wlvif->sta.hlid == WL12XX_INVALID_LINK_ID) {
		ret = wl12xx_allocate_link(wl, wlvif, &wlvif->sta.hlid);
		if (ret)
			goto out_free;
	}
	cmd->sta.hlid = wlvif->sta.hlid;
	cmd->sta.session = wl->session_ids[wlvif->sta.hlid];
	/*
	 * We don't have the correct remote rates in this stage.  The
	 * rates will be reconfigured later, after association, if the
	 * firmware supports ACX_PEER_CAP.  Otherwise, there's nothing
	 * we can do, so use all supported_rates here.
	 */
	cmd->sta.remote_rates = cpu_to_le32(supported_rates);

	wl1271_debug(DEBUG_CMD, "role start: roleid=%d, hlid=%d, session=%d "
		     "basic_rate_set: 0x%x, remote_rates: 0x%x",
		     wlvif->role_id, cmd->sta.hlid, cmd->sta.session,
		     wlvif->basic_rate_set, wlvif->rate_set);

	ret = wl1271_cmd_send(wl, CMD_ROLE_START, cmd, sizeof(*cmd), 0);
	if (ret < 0) {
		wl1271_error("failed to initiate cmd role start sta");
		goto err_hlid;
	}

	wlvif->sta.role_chan_type = wlvif->channel_type;
	goto out_free;

err_hlid:
	/* clear links on error. */
	wl12xx_free_link(wl, wlvif, &wlvif->sta.hlid);

out_free:
	kfree(cmd);

out:
	return ret;
}

/* use this function to stop ibss as well */
int wl12xx_cmd_role_stop_sta(struct wl1271 *wl, struct wl12xx_vif *wlvif)
{
	struct wl12xx_cmd_role_stop *cmd;
	int ret;

	if (WARN_ON(wlvif->sta.hlid == WL12XX_INVALID_LINK_ID))
		return -EINVAL;

	cmd = kzalloc(sizeof(*cmd), GFP_KERNEL);
	if (!cmd) {
		ret = -ENOMEM;
		goto out;
	}

	wl1271_debug(DEBUG_CMD, "cmd role stop sta %d", wlvif->role_id);

	cmd->role_id = wlvif->role_id;
	cmd->disc_type = DISCONNECT_IMMEDIATE;
	cmd->reason = cpu_to_le16(WLAN_REASON_UNSPECIFIED);

	ret = wl1271_cmd_send(wl, CMD_ROLE_STOP, cmd, sizeof(*cmd), 0);
	if (ret < 0) {
		wl1271_error("failed to initiate cmd role stop sta");
		goto out_free;
	}

	wl12xx_free_link(wl, wlvif, &wlvif->sta.hlid);

out_free:
	kfree(cmd);

out:
	return ret;
}

int wl12xx_cmd_role_start_ap(struct wl1271 *wl, struct wl12xx_vif *wlvif)
{
	struct wl12xx_cmd_role_start *cmd;
	struct ieee80211_vif *vif = wl12xx_wlvif_to_vif(wlvif);
	struct ieee80211_bss_conf *bss_conf = &vif->bss_conf;
	u32 supported_rates;
	int ret;

	wl1271_debug(DEBUG_CMD, "cmd role start ap %d", wlvif->role_id);

	/* If MESH --> ssid_len is always 0 */
	if (!ieee80211_vif_is_mesh(vif)) {
		/* trying to use hidden SSID with an old hostapd version */
		if (wlvif->ssid_len == 0 && !bss_conf->hidden_ssid) {
			wl1271_error("got a null SSID from beacon/bss");
			ret = -EINVAL;
			goto out;
		}
	}

	cmd = kzalloc(sizeof(*cmd), GFP_KERNEL);
	if (!cmd) {
		ret = -ENOMEM;
		goto out;
	}

	ret = wl12xx_allocate_link(wl, wlvif, &wlvif->ap.global_hlid);
	if (ret < 0)
		goto out_free;

	ret = wl12xx_allocate_link(wl, wlvif, &wlvif->ap.bcast_hlid);
	if (ret < 0)
		goto out_free_global;

	/* use the previous security seq, if this is a recovery/resume */
	wl->links[wlvif->ap.bcast_hlid].total_freed_pkts =
						wlvif->total_freed_pkts;

	cmd->role_id = wlvif->role_id;
	cmd->ap.aging_period = cpu_to_le16(wl->conf.tx.ap_aging_period);
	cmd->ap.bss_index = WL1271_AP_BSS_INDEX;
	cmd->ap.global_hlid = wlvif->ap.global_hlid;
	cmd->ap.broadcast_hlid = wlvif->ap.bcast_hlid;
	cmd->ap.global_session_id = wl->session_ids[wlvif->ap.global_hlid];
	cmd->ap.bcast_session_id = wl->session_ids[wlvif->ap.bcast_hlid];
	cmd->ap.basic_rate_set = cpu_to_le32(wlvif->basic_rate_set);
	cmd->ap.beacon_interval = cpu_to_le16(wlvif->beacon_int);
	cmd->ap.dtim_interval = bss_conf->dtim_period;
	cmd->ap.beacon_expiry = WL1271_AP_DEF_BEACON_EXP;
	/* FIXME: Change when adding DFS */
	cmd->ap.reset_tsf = 1;  /* By default reset AP TSF */
	cmd->ap.wmm = wlvif->wmm_enabled;
	cmd->channel = wlvif->channel;
	cmd->channel_type = wlcore_get_native_channel_type(wlvif->channel_type);

	if (!bss_conf->hidden_ssid) {
		/* take the SSID from the beacon for backward compatibility */
		cmd->ap.ssid_type = WL12XX_SSID_TYPE_PUBLIC;
		cmd->ap.ssid_len = wlvif->ssid_len;
		memcpy(cmd->ap.ssid, wlvif->ssid, wlvif->ssid_len);
	} else {
		cmd->ap.ssid_type = WL12XX_SSID_TYPE_HIDDEN;
		cmd->ap.ssid_len = bss_conf->ssid_len;
		memcpy(cmd->ap.ssid, bss_conf->ssid, bss_conf->ssid_len);
	}

	supported_rates = CONF_TX_ENABLED_RATES | CONF_TX_MCS_RATES |
		wlcore_hw_ap_get_mimo_wide_rate_mask(wl, wlvif);
	if (wlvif->p2p)
		supported_rates &= ~CONF_TX_CCK_RATES;

	wl1271_debug(DEBUG_CMD, "cmd role start ap with supported_rates 0x%08x",
		     supported_rates);

	cmd->ap.local_rates = cpu_to_le32(supported_rates);

	switch (wlvif->band) {
	case NL80211_BAND_2GHZ:
		cmd->band = WLCORE_BAND_2_4GHZ;
		break;
	case NL80211_BAND_5GHZ:
		cmd->band = WLCORE_BAND_5GHZ;
		break;
	default:
		wl1271_warning("ap start - unknown band: %d", (int)wlvif->band);
		cmd->band = WLCORE_BAND_2_4GHZ;
		break;
	}

	ret = wl1271_cmd_send(wl, CMD_ROLE_START, cmd, sizeof(*cmd), 0);
	if (ret < 0) {
		wl1271_error("failed to initiate cmd role start ap");
		goto out_free_bcast;
	}

	goto out_free;

out_free_bcast:
	wl12xx_free_link(wl, wlvif, &wlvif->ap.bcast_hlid);

out_free_global:
	wl12xx_free_link(wl, wlvif, &wlvif->ap.global_hlid);

out_free:
	kfree(cmd);

out:
	return ret;
}

int wl12xx_cmd_role_stop_ap(struct wl1271 *wl, struct wl12xx_vif *wlvif)
{
	struct wl12xx_cmd_role_stop *cmd;
	int ret;

	cmd = kzalloc(sizeof(*cmd), GFP_KERNEL);
	if (!cmd) {
		ret = -ENOMEM;
		goto out;
	}

	wl1271_debug(DEBUG_CMD, "cmd role stop ap %d", wlvif->role_id);

	cmd->role_id = wlvif->role_id;

	ret = wl1271_cmd_send(wl, CMD_ROLE_STOP, cmd, sizeof(*cmd), 0);
	if (ret < 0) {
		wl1271_error("failed to initiate cmd role stop ap");
		goto out_free;
	}

	wl12xx_free_link(wl, wlvif, &wlvif->ap.bcast_hlid);
	wl12xx_free_link(wl, wlvif, &wlvif->ap.global_hlid);

out_free:
	kfree(cmd);

out:
	return ret;
}

int wl12xx_cmd_role_start_ibss(struct wl1271 *wl, struct wl12xx_vif *wlvif)
{
	struct ieee80211_vif *vif = wl12xx_wlvif_to_vif(wlvif);
	struct wl12xx_cmd_role_start *cmd;
	struct ieee80211_bss_conf *bss_conf = &vif->bss_conf;
	int ret;

	cmd = kzalloc(sizeof(*cmd), GFP_KERNEL);
	if (!cmd) {
		ret = -ENOMEM;
		goto out;
	}

	wl1271_debug(DEBUG_CMD, "cmd role start ibss %d", wlvif->role_id);

	cmd->role_id = wlvif->role_id;
	if (wlvif->band == NL80211_BAND_5GHZ)
		cmd->band = WLCORE_BAND_5GHZ;
	cmd->channel = wlvif->channel;
	cmd->ibss.basic_rate_set = cpu_to_le32(wlvif->basic_rate_set);
	cmd->ibss.beacon_interval = cpu_to_le16(wlvif->beacon_int);
	cmd->ibss.dtim_interval = bss_conf->dtim_period;
	cmd->ibss.ssid_type = WL12XX_SSID_TYPE_ANY;
	cmd->ibss.ssid_len = wlvif->ssid_len;
	memcpy(cmd->ibss.ssid, wlvif->ssid, wlvif->ssid_len);
	memcpy(cmd->ibss.bssid, vif->bss_conf.bssid, ETH_ALEN);
	cmd->sta.local_rates = cpu_to_le32(wlvif->rate_set);

	if (wlvif->sta.hlid == WL12XX_INVALID_LINK_ID) {
		ret = wl12xx_allocate_link(wl, wlvif, &wlvif->sta.hlid);
		if (ret)
			goto out_free;
	}
	cmd->ibss.hlid = wlvif->sta.hlid;
	cmd->ibss.remote_rates = cpu_to_le32(wlvif->rate_set);

	wl1271_debug(DEBUG_CMD, "role start: roleid=%d, hlid=%d, session=%d "
		     "basic_rate_set: 0x%x, remote_rates: 0x%x",
		     wlvif->role_id, cmd->sta.hlid, cmd->sta.session,
		     wlvif->basic_rate_set, wlvif->rate_set);

	wl1271_debug(DEBUG_CMD, "vif->bss_conf.bssid = %pM",
		     vif->bss_conf.bssid);

	ret = wl1271_cmd_send(wl, CMD_ROLE_START, cmd, sizeof(*cmd), 0);
	if (ret < 0) {
		wl1271_error("failed to initiate cmd role enable");
		goto err_hlid;
	}

	goto out_free;

err_hlid:
	/* clear links on error. */
	wl12xx_free_link(wl, wlvif, &wlvif->sta.hlid);

out_free:
	kfree(cmd);

out:
	return ret;
}


/**
 * send test command to firmware
 *
 * @wl: wl struct
 * @buf: buffer containing the command, with all headers, must work with dma
 * @len: length of the buffer
 * @answer: is answer needed
 */
int wl1271_cmd_test(struct wl1271 *wl, void *buf, size_t buf_len, u8 answer)
{
	int ret;
	size_t res_len = 0;

	wl1271_debug(DEBUG_CMD, "cmd test");

	if (answer)
		res_len = buf_len;

	ret = wl1271_cmd_send(wl, CMD_TEST, buf, buf_len, res_len);

	if (ret < 0) {
		wl1271_warning("TEST command failed");
		return ret;
	}

	return ret;
}
EXPORT_SYMBOL_GPL(wl1271_cmd_test);

/**
 * read acx from firmware
 *
 * @wl: wl struct
 * @id: acx id
 * @buf: buffer for the response, including all headers, must work with dma
 * @len: length of buf
 */
int wl1271_cmd_interrogate(struct wl1271 *wl, u16 id, void *buf,
			   size_t cmd_len, size_t res_len)
{
	struct acx_header *acx = buf;
	int ret;

	wl1271_debug(DEBUG_CMD, "cmd interrogate");

	acx->id = cpu_to_le16(id);

	/* response payload length, does not include any headers */
	acx->len = cpu_to_le16(res_len - sizeof(*acx));

	ret = wl1271_cmd_send(wl, CMD_INTERROGATE, acx, cmd_len, res_len);
	if (ret < 0)
		wl1271_error("INTERROGATE command failed");

	return ret;
}

/**
 * write acx value to firmware
 *
 * @wl: wl struct
 * @id: acx id
 * @buf: buffer containing acx, including all headers, must work with dma
 * @len: length of buf
 * @valid_rets: bitmap of valid cmd status codes (i.e. return values).
 * return the cmd status on success.
 */
int wlcore_cmd_configure_failsafe(struct wl1271 *wl, u16 id, void *buf,
				  size_t len, unsigned long valid_rets)
{
	struct acx_header *acx = buf;
	int ret;

	wl1271_debug(DEBUG_CMD, "cmd configure (%d)", id);

	if (WARN_ON_ONCE(len < sizeof(*acx)))
		return -EIO;

	acx->id = cpu_to_le16(id);

	/* payload length, does not include any headers */
	acx->len = cpu_to_le16(len - sizeof(*acx));

	ret = wlcore_cmd_send_failsafe(wl, CMD_CONFIGURE, acx, len, 0,
				       valid_rets);
	if (ret < 0) {
		wl1271_warning("CONFIGURE command NOK");
		return ret;
	}

	return ret;
}

/*
 * wrapper for wlcore_cmd_configure that accepts only success status.
 * return 0 on success
 */
int wl1271_cmd_configure(struct wl1271 *wl, u16 id, void *buf, size_t len)
{
	int ret = wlcore_cmd_configure_failsafe(wl, id, buf, len, 0);

	if (ret < 0)
		return ret;
	return 0;
}
EXPORT_SYMBOL_GPL(wl1271_cmd_configure);

int wl1271_cmd_data_path(struct wl1271 *wl, bool enable)
{
	struct cmd_enabledisable_path *cmd;
	int ret;
	u16 cmd_rx, cmd_tx;

	wl1271_debug(DEBUG_CMD, "cmd data path");

	cmd = kzalloc(sizeof(*cmd), GFP_KERNEL);
	if (!cmd) {
		ret = -ENOMEM;
		goto out;
	}

	/* the channel here is only used for calibration, so hardcoded to 1 */
	cmd->channel = 1;

	if (enable) {
		cmd_rx = CMD_ENABLE_RX;
		cmd_tx = CMD_ENABLE_TX;
	} else {
		cmd_rx = CMD_DISABLE_RX;
		cmd_tx = CMD_DISABLE_TX;
	}

	ret = wl1271_cmd_send(wl, cmd_rx, cmd, sizeof(*cmd), 0);
	if (ret < 0) {
		wl1271_error("rx %s cmd for channel %d failed",
			     enable ? "start" : "stop", cmd->channel);
		goto out;
	}

	wl1271_debug(DEBUG_BOOT, "rx %s cmd channel %d",
		     enable ? "start" : "stop", cmd->channel);

	ret = wl1271_cmd_send(wl, cmd_tx, cmd, sizeof(*cmd), 0);
	if (ret < 0) {
		wl1271_error("tx %s cmd for channel %d failed",
			     enable ? "start" : "stop", cmd->channel);
		goto out;
	}

	wl1271_debug(DEBUG_BOOT, "tx %s cmd channel %d",
		     enable ? "start" : "stop", cmd->channel);

out:
	kfree(cmd);
	return ret;
}
EXPORT_SYMBOL_GPL(wl1271_cmd_data_path);

int wl1271_cmd_ps_mode(struct wl1271 *wl, struct wl12xx_vif *wlvif,
		       u8 ps_mode, u16 auto_ps_timeout)
{
	struct wl1271_cmd_ps_params *ps_params = NULL;
	int ret = 0;

	wl1271_debug(DEBUG_CMD, "cmd set ps mode");

	ps_params = kzalloc(sizeof(*ps_params), GFP_KERNEL);
	if (!ps_params) {
		ret = -ENOMEM;
		goto out;
	}

	ps_params->role_id = wlvif->role_id;
	ps_params->ps_mode = ps_mode;
	ps_params->auto_ps_timeout = auto_ps_timeout;

	ret = wl1271_cmd_send(wl, CMD_SET_PS_MODE, ps_params,
			      sizeof(*ps_params), 0);
	if (ret < 0) {
		wl1271_error("cmd set_ps_mode failed");
		goto out;
	}

out:
	kfree(ps_params);
	return ret;
}

int wl1271_cmd_template_set(struct wl1271 *wl, u8 role_id,
			    u16 template_id, void *buf, size_t buf_len,
			    int index, u32 rates)
{
	struct wl1271_cmd_template_set *cmd;
	int ret = 0;

	wl1271_debug(DEBUG_CMD, "cmd template_set %d (role %d)",
		     template_id, role_id);

	WARN_ON(buf_len > WL1271_CMD_TEMPL_MAX_SIZE);
	buf_len = min_t(size_t, buf_len, WL1271_CMD_TEMPL_MAX_SIZE);

	cmd = kzalloc(sizeof(*cmd), GFP_KERNEL);
	if (!cmd) {
		ret = -ENOMEM;
		goto out;
	}

	/* during initialization wlvif is NULL */
	cmd->role_id = role_id;
	cmd->len = cpu_to_le16(buf_len);
	cmd->template_type = template_id;
	cmd->enabled_rates = cpu_to_le32(rates);
	cmd->short_retry_limit = wl->conf.tx.tmpl_short_retry_limit;
	cmd->long_retry_limit = wl->conf.tx.tmpl_long_retry_limit;
	cmd->index = index;

	if (buf)
		memcpy(cmd->template_data, buf, buf_len);

	ret = wl1271_cmd_send(wl, CMD_SET_TEMPLATE, cmd, sizeof(*cmd), 0);
	if (ret < 0) {
		wl1271_warning("cmd set_template failed: %d", ret);
		goto out_free;
	}

out_free:
	kfree(cmd);

out:
	return ret;
}

int wl12xx_cmd_build_null_data(struct wl1271 *wl, struct wl12xx_vif *wlvif)
{
	struct sk_buff *skb = NULL;
	int size;
	void *ptr;
	int ret = -ENOMEM;


	if (wlvif->bss_type == BSS_TYPE_IBSS) {
		size = sizeof(struct wl12xx_null_data_template);
		ptr = NULL;
	} else {
		skb = ieee80211_nullfunc_get(wl->hw,
					     wl12xx_wlvif_to_vif(wlvif),
					     false);
		if (!skb)
			goto out;
		size = skb->len;
		ptr = skb->data;
	}

	ret = wl1271_cmd_template_set(wl, wlvif->role_id,
				      CMD_TEMPL_NULL_DATA, ptr, size, 0,
				      wlvif->basic_rate);

out:
	dev_kfree_skb(skb);
	if (ret)
		wl1271_warning("cmd buld null data failed %d", ret);

	return ret;

}

int wl12xx_cmd_build_klv_null_data(struct wl1271 *wl,
				   struct wl12xx_vif *wlvif)
{
	struct ieee80211_vif *vif = wl12xx_wlvif_to_vif(wlvif);
	struct sk_buff *skb = NULL;
	int ret = -ENOMEM;

	skb = ieee80211_nullfunc_get(wl->hw, vif, false);
	if (!skb)
		goto out;

	ret = wl1271_cmd_template_set(wl, wlvif->role_id, CMD_TEMPL_KLV,
				      skb->data, skb->len,
				      wlvif->sta.klv_template_id,
				      wlvif->basic_rate);

out:
	dev_kfree_skb(skb);
	if (ret)
		wl1271_warning("cmd build klv null data failed %d", ret);

	return ret;

}

int wl1271_cmd_build_ps_poll(struct wl1271 *wl, struct wl12xx_vif *wlvif,
			     u16 aid)
{
	struct ieee80211_vif *vif = wl12xx_wlvif_to_vif(wlvif);
	struct sk_buff *skb;
	int ret = 0;

	skb = ieee80211_pspoll_get(wl->hw, vif);
	if (!skb)
		goto out;

	ret = wl1271_cmd_template_set(wl, wlvif->role_id,
				      CMD_TEMPL_PS_POLL, skb->data,
				      skb->len, 0, wlvif->basic_rate_set);

out:
	dev_kfree_skb(skb);
	return ret;
}

int wl12xx_cmd_build_probe_req(struct wl1271 *wl, struct wl12xx_vif *wlvif,
			       u8 role_id, u8 band,
			       const u8 *ssid, size_t ssid_len,
			       const u8 *ie0, size_t ie0_len, const u8 *ie1,
			       size_t ie1_len, bool sched_scan)
{
	struct ieee80211_vif *vif = wl12xx_wlvif_to_vif(wlvif);
	struct sk_buff *skb;
	int ret;
	u32 rate;
	u16 template_id_2_4 = wl->scan_templ_id_2_4;
	u16 template_id_5 = wl->scan_templ_id_5;

	wl1271_debug(DEBUG_SCAN, "build probe request band %d", band);

	skb = ieee80211_probereq_get(wl->hw, vif->addr, ssid, ssid_len,
				     ie0_len + ie1_len);
	if (!skb) {
		ret = -ENOMEM;
		goto out;
	}
	if (ie0_len)
		skb_put_data(skb, ie0, ie0_len);
	if (ie1_len)
		skb_put_data(skb, ie1, ie1_len);

	if (sched_scan &&
	    (wl->quirks & WLCORE_QUIRK_DUAL_PROBE_TMPL)) {
		template_id_2_4 = wl->sched_scan_templ_id_2_4;
		template_id_5 = wl->sched_scan_templ_id_5;
	}

	rate = wl1271_tx_min_rate_get(wl, wlvif->bitrate_masks[band]);
	if (band == NL80211_BAND_2GHZ)
		ret = wl1271_cmd_template_set(wl, role_id,
					      template_id_2_4,
					      skb->data, skb->len, 0, rate);
	else
		ret = wl1271_cmd_template_set(wl, role_id,
					      template_id_5,
					      skb->data, skb->len, 0, rate);

out:
	dev_kfree_skb(skb);
	return ret;
}
EXPORT_SYMBOL_GPL(wl12xx_cmd_build_probe_req);

struct sk_buff *wl1271_cmd_build_ap_probe_req(struct wl1271 *wl,
					      struct wl12xx_vif *wlvif,
					      struct sk_buff *skb)
{
	struct ieee80211_vif *vif = wl12xx_wlvif_to_vif(wlvif);
	int ret;
	u32 rate;

	if (!skb)
		skb = ieee80211_ap_probereq_get(wl->hw, vif);
	if (!skb)
		goto out;

	wl1271_debug(DEBUG_SCAN, "set ap probe request template");

	rate = wl1271_tx_min_rate_get(wl, wlvif->bitrate_masks[wlvif->band]);
	if (wlvif->band == NL80211_BAND_2GHZ)
		ret = wl1271_cmd_template_set(wl, wlvif->role_id,
					      CMD_TEMPL_CFG_PROBE_REQ_2_4,
					      skb->data, skb->len, 0, rate);
	else
		ret = wl1271_cmd_template_set(wl, wlvif->role_id,
					      CMD_TEMPL_CFG_PROBE_REQ_5,
					      skb->data, skb->len, 0, rate);

	if (ret < 0)
		wl1271_error("Unable to set ap probe request template.");

out:
	return skb;
}

int wl1271_cmd_build_arp_rsp(struct wl1271 *wl, struct wl12xx_vif *wlvif)
{
	int ret, extra = 0;
	u16 fc;
	struct ieee80211_vif *vif = wl12xx_wlvif_to_vif(wlvif);
	struct sk_buff *skb;
	struct wl12xx_arp_rsp_template *tmpl;
	struct ieee80211_hdr_3addr *hdr;
	struct arphdr *arp_hdr;

	skb = dev_alloc_skb(sizeof(*hdr) + sizeof(__le16) + sizeof(*tmpl) +
			    WL1271_EXTRA_SPACE_MAX);
	if (!skb) {
		wl1271_error("failed to allocate buffer for arp rsp template");
		return -ENOMEM;
	}

	skb_reserve(skb, sizeof(*hdr) + WL1271_EXTRA_SPACE_MAX);

	tmpl = skb_put_zero(skb, sizeof(*tmpl));

	/* llc layer */
	memcpy(tmpl->llc_hdr, rfc1042_header, sizeof(rfc1042_header));
	tmpl->llc_type = cpu_to_be16(ETH_P_ARP);

	/* arp header */
	arp_hdr = &tmpl->arp_hdr;
	arp_hdr->ar_hrd = cpu_to_be16(ARPHRD_ETHER);
	arp_hdr->ar_pro = cpu_to_be16(ETH_P_IP);
	arp_hdr->ar_hln = ETH_ALEN;
	arp_hdr->ar_pln = 4;
	arp_hdr->ar_op = cpu_to_be16(ARPOP_REPLY);

	/* arp payload */
	memcpy(tmpl->sender_hw, vif->addr, ETH_ALEN);
	tmpl->sender_ip = wlvif->ip_addr;

	/* encryption space */
	switch (wlvif->encryption_type) {
	case KEY_TKIP:
		if (wl->quirks & WLCORE_QUIRK_TKIP_HEADER_SPACE)
			extra = WL1271_EXTRA_SPACE_TKIP;
		break;
	case KEY_AES:
		extra = WL1271_EXTRA_SPACE_AES;
		break;
	case KEY_NONE:
	case KEY_WEP:
	case KEY_GEM:
		extra = 0;
		break;
	default:
		wl1271_warning("Unknown encryption type: %d",
			       wlvif->encryption_type);
		ret = -EINVAL;
		goto out;
	}

	if (extra) {
		u8 *space = skb_push(skb, extra);
		memset(space, 0, extra);
	}

	/* QoS header - BE */
	if (wlvif->sta.qos)
		memset(skb_push(skb, sizeof(__le16)), 0, sizeof(__le16));

	/* mac80211 header */
	hdr = skb_push(skb, sizeof(*hdr));
	memset(hdr, 0, sizeof(*hdr));
	fc = IEEE80211_FTYPE_DATA | IEEE80211_FCTL_TODS;
	if (wlvif->sta.qos)
		fc |= IEEE80211_STYPE_QOS_DATA;
	else
		fc |= IEEE80211_STYPE_DATA;
	if (wlvif->encryption_type != KEY_NONE)
		fc |= IEEE80211_FCTL_PROTECTED;

	hdr->frame_control = cpu_to_le16(fc);
	memcpy(hdr->addr1, vif->bss_conf.bssid, ETH_ALEN);
	memcpy(hdr->addr2, vif->addr, ETH_ALEN);
	eth_broadcast_addr(hdr->addr3);

	ret = wl1271_cmd_template_set(wl, wlvif->role_id, CMD_TEMPL_ARP_RSP,
				      skb->data, skb->len, 0,
				      wlvif->basic_rate);
out:
	dev_kfree_skb(skb);
	return ret;
}

int wl1271_build_qos_null_data(struct wl1271 *wl, struct ieee80211_vif *vif)
{
	struct wl12xx_vif *wlvif = wl12xx_vif_to_data(vif);
	struct ieee80211_qos_hdr template;

	memset(&template, 0, sizeof(template));

	memcpy(template.addr1, vif->bss_conf.bssid, ETH_ALEN);
	memcpy(template.addr2, vif->addr, ETH_ALEN);
	memcpy(template.addr3, vif->bss_conf.bssid, ETH_ALEN);

	template.frame_control = cpu_to_le16(IEEE80211_FTYPE_DATA |
					     IEEE80211_STYPE_QOS_NULLFUNC |
					     IEEE80211_FCTL_TODS);

	/* FIXME: not sure what priority to use here */
	template.qos_ctrl = cpu_to_le16(0);

	return wl1271_cmd_template_set(wl, wlvif->role_id,
				       CMD_TEMPL_QOS_NULL_DATA, &template,
				       sizeof(template), 0,
				       wlvif->basic_rate);
}

int wl12xx_cmd_set_default_wep_key(struct wl1271 *wl, u8 id, u8 hlid)
{
	struct wl1271_cmd_set_keys *cmd;
	int ret = 0;

	wl1271_debug(DEBUG_CMD, "cmd set_default_wep_key %d", id);

	cmd = kzalloc(sizeof(*cmd), GFP_KERNEL);
	if (!cmd) {
		ret = -ENOMEM;
		goto out;
	}

	cmd->hlid = hlid;
	cmd->key_id = id;
	cmd->lid_key_type = WEP_DEFAULT_LID_TYPE;
	cmd->key_action = cpu_to_le16(KEY_SET_ID);
	cmd->key_type = KEY_WEP;

	ret = wl1271_cmd_send(wl, CMD_SET_KEYS, cmd, sizeof(*cmd), 0);
	if (ret < 0) {
		wl1271_warning("cmd set_default_wep_key failed: %d", ret);
		goto out;
	}

out:
	kfree(cmd);

	return ret;
}

int wl1271_cmd_set_sta_key(struct wl1271 *wl, struct wl12xx_vif *wlvif,
		       u16 action, u8 id, u8 key_type,
		       u8 key_size, const u8 *key, const u8 *addr,
		       u32 tx_seq_32, u16 tx_seq_16)
{
	struct wl1271_cmd_set_keys *cmd;
	int ret = 0;

	/* hlid might have already been deleted */
	if (wlvif->sta.hlid == WL12XX_INVALID_LINK_ID)
		return 0;

	cmd = kzalloc(sizeof(*cmd), GFP_KERNEL);
	if (!cmd) {
		ret = -ENOMEM;
		goto out;
	}

	cmd->hlid = wlvif->sta.hlid;

	if (key_type == KEY_WEP)
		cmd->lid_key_type = WEP_DEFAULT_LID_TYPE;
	else if (is_broadcast_ether_addr(addr))
		cmd->lid_key_type = BROADCAST_LID_TYPE;
	else
		cmd->lid_key_type = UNICAST_LID_TYPE;

	cmd->key_action = cpu_to_le16(action);
	cmd->key_size = key_size;
	cmd->key_type = key_type;

	cmd->ac_seq_num16[0] = cpu_to_le16(tx_seq_16);
	cmd->ac_seq_num32[0] = cpu_to_le32(tx_seq_32);

	cmd->key_id = id;

	if (key_type == KEY_TKIP) {
		/*
		 * We get the key in the following form:
		 * TKIP (16 bytes) - TX MIC (8 bytes) - RX MIC (8 bytes)
		 * but the target is expecting:
		 * TKIP - RX MIC - TX MIC
		 */
		memcpy(cmd->key, key, 16);
		memcpy(cmd->key + 16, key + 24, 8);
		memcpy(cmd->key + 24, key + 16, 8);

	} else {
		memcpy(cmd->key, key, key_size);
	}

	wl1271_dump(DEBUG_CRYPT, "TARGET KEY: ", cmd, sizeof(*cmd));

	ret = wl1271_cmd_send(wl, CMD_SET_KEYS, cmd, sizeof(*cmd), 0);
	if (ret < 0) {
		wl1271_warning("could not set keys");
	goto out;
	}

out:
	kfree(cmd);

	return ret;
}

/*
 * TODO: merge with sta/ibss into 1 set_key function.
 * note there are slight diffs
 */
int wl1271_cmd_set_ap_key(struct wl1271 *wl, struct wl12xx_vif *wlvif,
			  u16 action, u8 id, u8 key_type,
			  u8 key_size, const u8 *key, u8 hlid, u32 tx_seq_32,
			  u16 tx_seq_16)
{
	struct wl1271_cmd_set_keys *cmd;
	int ret = 0;
	u8 lid_type;

	cmd = kzalloc(sizeof(*cmd), GFP_KERNEL);
	if (!cmd)
		return -ENOMEM;

	if (hlid == wlvif->ap.bcast_hlid) {
		if (key_type == KEY_WEP)
			lid_type = WEP_DEFAULT_LID_TYPE;
		else
			lid_type = BROADCAST_LID_TYPE;
	} else {
		lid_type = UNICAST_LID_TYPE;
	}

	wl1271_debug(DEBUG_CRYPT, "ap key action: %d id: %d lid: %d type: %d"
		     " hlid: %d", (int)action, (int)id, (int)lid_type,
		     (int)key_type, (int)hlid);

	cmd->lid_key_type = lid_type;
	cmd->hlid = hlid;
	cmd->key_action = cpu_to_le16(action);
	cmd->key_size = key_size;
	cmd->key_type = key_type;
	cmd->key_id = id;
	cmd->ac_seq_num16[0] = cpu_to_le16(tx_seq_16);
	cmd->ac_seq_num32[0] = cpu_to_le32(tx_seq_32);

	if (key_type == KEY_TKIP) {
		/*
		 * We get the key in the following form:
		 * TKIP (16 bytes) - TX MIC (8 bytes) - RX MIC (8 bytes)
		 * but the target is expecting:
		 * TKIP - RX MIC - TX MIC
		 */
		memcpy(cmd->key, key, 16);
		memcpy(cmd->key + 16, key + 24, 8);
		memcpy(cmd->key + 24, key + 16, 8);
	} else {
		memcpy(cmd->key, key, key_size);
	}

	wl1271_dump(DEBUG_CRYPT, "TARGET AP KEY: ", cmd, sizeof(*cmd));

	ret = wl1271_cmd_send(wl, CMD_SET_KEYS, cmd, sizeof(*cmd), 0);
	if (ret < 0) {
		wl1271_warning("could not set ap keys");
		goto out;
	}

out:
	kfree(cmd);
	return ret;
}

int wl12xx_cmd_set_peer_state(struct wl1271 *wl, struct wl12xx_vif *wlvif,
			      u8 hlid)
{
	struct wl12xx_cmd_set_peer_state *cmd;
	int ret = 0;

	wl1271_debug(DEBUG_CMD, "cmd set peer state (hlid=%d)", hlid);

	cmd = kzalloc(sizeof(*cmd), GFP_KERNEL);
	if (!cmd) {
		ret = -ENOMEM;
		goto out;
	}

	cmd->hlid = hlid;
	cmd->state = WL1271_CMD_STA_STATE_CONNECTED;

	/* wmm param is valid only for station role */
	if (wlvif->bss_type == BSS_TYPE_STA_BSS)
		cmd->wmm = wlvif->wmm_enabled;

	ret = wl1271_cmd_send(wl, CMD_SET_PEER_STATE, cmd, sizeof(*cmd), 0);
	if (ret < 0) {
		wl1271_error("failed to send set peer state command");
		goto out_free;
	}

out_free:
	kfree(cmd);

out:
	return ret;
}

int wl12xx_cmd_add_peer(struct wl1271 *wl, struct wl12xx_vif *wlvif,
			struct ieee80211_sta *sta, u8 hlid)
{
	struct wl12xx_cmd_add_peer *cmd;
	int i, ret;
	u32 sta_rates;

	wl1271_debug(DEBUG_CMD, "cmd add peer %d", (int)hlid);

	cmd = kzalloc(sizeof(*cmd), GFP_KERNEL);
	if (!cmd) {
		ret = -ENOMEM;
		goto out;
	}

	memcpy(cmd->addr, sta->addr, ETH_ALEN);
	cmd->bss_index = WL1271_AP_BSS_INDEX;
	cmd->aid = sta->aid;
	cmd->hlid = hlid;
	cmd->sp_len = sta->max_sp;
	cmd->wmm = sta->wme ? 1 : 0;
	cmd->session_id = wl->session_ids[hlid];
	cmd->role_id = wlvif->role_id;

	for (i = 0; i < NUM_ACCESS_CATEGORIES_COPY; i++)
		if (sta->wme && (sta->uapsd_queues & BIT(i)))
			cmd->psd_type[NUM_ACCESS_CATEGORIES_COPY-1-i] =
					WL1271_PSD_UPSD_TRIGGER;
		else
			cmd->psd_type[NUM_ACCESS_CATEGORIES_COPY-1-i] =
					WL1271_PSD_LEGACY;


	sta_rates = sta->supp_rates[wlvif->band];
	if (sta->ht_cap.ht_supported)
		sta_rates |=
			(sta->ht_cap.mcs.rx_mask[0] << HW_HT_RATES_OFFSET) |
			(sta->ht_cap.mcs.rx_mask[1] << HW_MIMO_RATES_OFFSET);

	cmd->supported_rates =
		cpu_to_le32(wl1271_tx_enabled_rates_get(wl, sta_rates,
							wlvif->band));

	if (!cmd->supported_rates) {
		wl1271_debug(DEBUG_CMD,
			     "peer has no supported rates yet, configuring basic rates: 0x%x",
			     wlvif->basic_rate_set);
		cmd->supported_rates = cpu_to_le32(wlvif->basic_rate_set);
	}

	wl1271_debug(DEBUG_CMD, "new peer rates=0x%x queues=0x%x",
		     cmd->supported_rates, sta->uapsd_queues);

	ret = wl1271_cmd_send(wl, CMD_ADD_PEER, cmd, sizeof(*cmd), 0);
	if (ret < 0) {
		wl1271_error("failed to initiate cmd add peer");
		goto out_free;
	}

out_free:
	kfree(cmd);

out:
	return ret;
}

int wl12xx_cmd_remove_peer(struct wl1271 *wl, struct wl12xx_vif *wlvif,
			   u8 hlid)
{
	struct wl12xx_cmd_remove_peer *cmd;
	int ret;
	bool timeout = false;

	wl1271_debug(DEBUG_CMD, "cmd remove peer %d", (int)hlid);

	cmd = kzalloc(sizeof(*cmd), GFP_KERNEL);
	if (!cmd) {
		ret = -ENOMEM;
		goto out;
	}

	cmd->hlid = hlid;
	/* We never send a deauth, mac80211 is in charge of this */
	cmd->reason_opcode = 0;
	cmd->send_deauth_flag = 0;
	cmd->role_id = wlvif->role_id;

	ret = wl1271_cmd_send(wl, CMD_REMOVE_PEER, cmd, sizeof(*cmd), 0);
	if (ret < 0) {
		wl1271_error("failed to initiate cmd remove peer");
		goto out_free;
	}

	ret = wl->ops->wait_for_event(wl,
				      WLCORE_EVENT_PEER_REMOVE_COMPLETE,
				      &timeout);

	/*
	 * We are ok with a timeout here. The event is sometimes not sent
	 * due to a firmware bug. In case of another error (like SDIO timeout)
	 * queue a recovery.
	 */
	if (ret)
		wl12xx_queue_recovery_work(wl);

out_free:
	kfree(cmd);

out:
	return ret;
}

static int wlcore_get_reg_conf_ch_idx(enum nl80211_band band, u16 ch)
{
	/*
	 * map the given band/channel to the respective predefined
	 * bit expected by the fw
	 */
	switch (band) {
	case NL80211_BAND_2GHZ:
		/* channels 1..14 are mapped to 0..13 */
		if (ch >= 1 && ch <= 14)
			return ch - 1;
		break;
	case NL80211_BAND_5GHZ:
		switch (ch) {
		case 8 ... 16:
			/* channels 8,12,16 are mapped to 18,19,20 */
			return 18 + (ch-8)/4;
		case 34 ... 48:
			/* channels 34,36..48 are mapped to 21..28 */
			return 21 + (ch-34)/2;
		case 52 ... 64:
			/* channels 52,56..64 are mapped to 29..32 */
			return 29 + (ch-52)/4;
		case 100 ... 140:
			/* channels 100,104..140 are mapped to 33..43 */
			return 33 + (ch-100)/4;
		case 149 ... 165:
			/* channels 149,153..165 are mapped to 44..48 */
			return 44 + (ch-149)/4;
		default:
			break;
		}
		break;
	default:
		break;
	}

	wl1271_error("%s: unknown band/channel: %d/%d", __func__, band, ch);
	return -1;
}

void wlcore_set_pending_regdomain_ch(struct wl1271 *wl, u16 channel,
				     enum nl80211_band band)
{
	int ch_bit_idx = 0;

	if (!(wl->quirks & WLCORE_QUIRK_REGDOMAIN_CONF))
		return;

	ch_bit_idx = wlcore_get_reg_conf_ch_idx(band, channel);

	if (ch_bit_idx >= 0 && ch_bit_idx <= WL1271_MAX_CHANNELS)
		set_bit(ch_bit_idx, (long *)wl->reg_ch_conf_pending);
}

int wlcore_cmd_regdomain_config_locked(struct wl1271 *wl)
{
	struct wl12xx_cmd_regdomain_dfs_config *cmd = NULL;
	int ret = 0, i, b, ch_bit_idx;
	u32 tmp_ch_bitmap[2];
	struct wiphy *wiphy = wl->hw->wiphy;
	struct ieee80211_supported_band *band;
	bool timeout = false;

	if (!(wl->quirks & WLCORE_QUIRK_REGDOMAIN_CONF))
		return 0;

	wl1271_debug(DEBUG_CMD, "cmd reg domain config");

	memset(tmp_ch_bitmap, 0, sizeof(tmp_ch_bitmap));

	for (b = NL80211_BAND_2GHZ; b <= NL80211_BAND_5GHZ; b++) {
		band = wiphy->bands[b];
		for (i = 0; i < band->n_channels; i++) {
			struct ieee80211_channel *channel = &band->channels[i];
			u16 ch = channel->hw_value;
			u32 flags = channel->flags;

			if (flags & (IEEE80211_CHAN_DISABLED |
				     IEEE80211_CHAN_NO_IR))
				continue;

			if ((flags & IEEE80211_CHAN_RADAR) &&
			    channel->dfs_state != NL80211_DFS_AVAILABLE)
				continue;

			ch_bit_idx = wlcore_get_reg_conf_ch_idx(b, ch);
			if (ch_bit_idx < 0)
				continue;

			set_bit(ch_bit_idx, (long *)tmp_ch_bitmap);
		}
	}

	tmp_ch_bitmap[0] |= wl->reg_ch_conf_pending[0];
	tmp_ch_bitmap[1] |= wl->reg_ch_conf_pending[1];

	if (!memcmp(tmp_ch_bitmap, wl->reg_ch_conf_last, sizeof(tmp_ch_bitmap)))
		goto out;

	cmd = kzalloc(sizeof(*cmd), GFP_KERNEL);
	if (!cmd) {
		ret = -ENOMEM;
		goto out;
	}

	cmd->ch_bit_map1 = cpu_to_le32(tmp_ch_bitmap[0]);
	cmd->ch_bit_map2 = cpu_to_le32(tmp_ch_bitmap[1]);
	cmd->dfs_region = wl->dfs_region;

	wl1271_debug(DEBUG_CMD,
		     "cmd reg domain bitmap1: 0x%08x, bitmap2: 0x%08x",
		     cmd->ch_bit_map1, cmd->ch_bit_map2);

	ret = wl1271_cmd_send(wl, CMD_DFS_CHANNEL_CONFIG, cmd, sizeof(*cmd), 0);
	if (ret < 0) {
		wl1271_error("failed to send reg domain dfs config");
		goto out;
	}

	ret = wl->ops->wait_for_event(wl,
				      WLCORE_EVENT_DFS_CONFIG_COMPLETE,
				      &timeout);
	if (ret < 0 || timeout) {
		wl1271_error("reg domain conf %serror",
			     timeout ? "completion " : "");
		ret = timeout ? -ETIMEDOUT : ret;
		goto out;
	}

	memcpy(wl->reg_ch_conf_last, tmp_ch_bitmap, sizeof(tmp_ch_bitmap));
	memset(wl->reg_ch_conf_pending, 0, sizeof(wl->reg_ch_conf_pending));

out:
	kfree(cmd);
	return ret;
}

int wl12xx_cmd_config_fwlog(struct wl1271 *wl)
{
	struct wl12xx_cmd_config_fwlog *cmd;
	int ret = 0;

	wl1271_debug(DEBUG_CMD, "cmd config firmware logger");

	cmd = kzalloc(sizeof(*cmd), GFP_KERNEL);
	if (!cmd) {
		ret = -ENOMEM;
		goto out;
	}

	cmd->logger_mode = wl->conf.fwlog.mode;
	cmd->log_severity = wl->conf.fwlog.severity;
	cmd->timestamp = wl->conf.fwlog.timestamp;
	cmd->output = wl->conf.fwlog.output;
	cmd->threshold = wl->conf.fwlog.threshold;

	ret = wl1271_cmd_send(wl, CMD_CONFIG_FWLOGGER, cmd, sizeof(*cmd), 0);
	if (ret < 0) {
		wl1271_error("failed to send config firmware logger command");
		goto out_free;
	}

out_free:
	kfree(cmd);

out:
	return ret;
}

int wl12xx_cmd_start_fwlog(struct wl1271 *wl)
{
	struct wl12xx_cmd_start_fwlog *cmd;
	int ret = 0;

	wl1271_debug(DEBUG_CMD, "cmd start firmware logger");

	cmd = kzalloc(sizeof(*cmd), GFP_KERNEL);
	if (!cmd) {
		ret = -ENOMEM;
		goto out;
	}

	ret = wl1271_cmd_send(wl, CMD_START_FWLOGGER, cmd, sizeof(*cmd), 0);
	if (ret < 0) {
		wl1271_error("failed to send start firmware logger command");
		goto out_free;
	}

out_free:
	kfree(cmd);

out:
	return ret;
}

int wl12xx_cmd_stop_fwlog(struct wl1271 *wl)
{
	struct wl12xx_cmd_stop_fwlog *cmd;
	int ret = 0;

	wl1271_debug(DEBUG_CMD, "cmd stop firmware logger");

	cmd = kzalloc(sizeof(*cmd), GFP_KERNEL);
	if (!cmd) {
		ret = -ENOMEM;
		goto out;
	}

	ret = wl1271_cmd_send(wl, CMD_STOP_FWLOGGER, cmd, sizeof(*cmd), 0);
	if (ret < 0) {
		wl1271_error("failed to send stop firmware logger command");
		goto out_free;
	}

out_free:
	kfree(cmd);

out:
	return ret;
}

static int wl12xx_cmd_roc(struct wl1271 *wl, struct wl12xx_vif *wlvif,
			  u8 role_id, enum nl80211_band band, u8 channel)
{
	struct wl12xx_cmd_roc *cmd;
	int ret = 0;

	wl1271_debug(DEBUG_CMD, "cmd roc %d (%d)", channel, role_id);

	if (WARN_ON(role_id == WL12XX_INVALID_ROLE_ID))
		return -EINVAL;

	cmd = kzalloc(sizeof(*cmd), GFP_KERNEL);
	if (!cmd) {
		ret = -ENOMEM;
		goto out;
	}

	cmd->role_id = role_id;
	cmd->channel = channel;
	switch (band) {
	case NL80211_BAND_2GHZ:
		cmd->band = WLCORE_BAND_2_4GHZ;
		break;
	case NL80211_BAND_5GHZ:
		cmd->band = WLCORE_BAND_5GHZ;
		break;
	default:
		wl1271_error("roc - unknown band: %d", (int)wlvif->band);
		ret = -EINVAL;
		goto out_free;
	}


	ret = wl1271_cmd_send(wl, CMD_REMAIN_ON_CHANNEL, cmd, sizeof(*cmd), 0);
	if (ret < 0) {
		wl1271_error("failed to send ROC command");
		goto out_free;
	}

out_free:
	kfree(cmd);

out:
	return ret;
}

static int wl12xx_cmd_croc(struct wl1271 *wl, u8 role_id)
{
	struct wl12xx_cmd_croc *cmd;
	int ret = 0;

	wl1271_debug(DEBUG_CMD, "cmd croc (%d)", role_id);

	cmd = kzalloc(sizeof(*cmd), GFP_KERNEL);
	if (!cmd) {
		ret = -ENOMEM;
		goto out;
	}
	cmd->role_id = role_id;

	ret = wl1271_cmd_send(wl, CMD_CANCEL_REMAIN_ON_CHANNEL, cmd,
			      sizeof(*cmd), 0);
	if (ret < 0) {
		wl1271_error("failed to send ROC command");
		goto out_free;
	}

out_free:
	kfree(cmd);

out:
	return ret;
}

int wl12xx_roc(struct wl1271 *wl, struct wl12xx_vif *wlvif, u8 role_id,
	       enum nl80211_band band, u8 channel)
{
	int ret = 0;

	if (WARN_ON(test_bit(role_id, wl->roc_map)))
		return 0;

	ret = wl12xx_cmd_roc(wl, wlvif, role_id, band, channel);
	if (ret < 0)
		goto out;

	__set_bit(role_id, wl->roc_map);
out:
	return ret;
}

int wl12xx_croc(struct wl1271 *wl, u8 role_id)
{
	int ret = 0;

	if (WARN_ON(!test_bit(role_id, wl->roc_map)))
		return 0;

	ret = wl12xx_cmd_croc(wl, role_id);
	if (ret < 0)
		goto out;

	__clear_bit(role_id, wl->roc_map);

	/*
	 * Rearm the tx watchdog when removing the last ROC. This prevents
	 * recoveries due to just finished ROCs - when Tx hasn't yet had
	 * a chance to get out.
	 */
	if (find_first_bit(wl->roc_map, WL12XX_MAX_ROLES) >= WL12XX_MAX_ROLES)
		wl12xx_rearm_tx_watchdog_locked(wl);
out:
	return ret;
}

int wl12xx_cmd_stop_channel_switch(struct wl1271 *wl, struct wl12xx_vif *wlvif)
{
	struct wl12xx_cmd_stop_channel_switch *cmd;
	int ret;

	wl1271_debug(DEBUG_ACX, "cmd stop channel switch");

	cmd = kzalloc(sizeof(*cmd), GFP_KERNEL);
	if (!cmd) {
		ret = -ENOMEM;
		goto out;
	}

	cmd->role_id = wlvif->role_id;

	ret = wl1271_cmd_send(wl, CMD_STOP_CHANNEL_SWICTH, cmd, sizeof(*cmd), 0);
	if (ret < 0) {
		wl1271_error("failed to stop channel switch command");
		goto out_free;
	}

out_free:
	kfree(cmd);

out:
	return ret;
}

/* start dev role and roc on its channel */
int wl12xx_start_dev(struct wl1271 *wl, struct wl12xx_vif *wlvif,
		     enum nl80211_band band, int channel)
{
	int ret;

	if (WARN_ON(!(wlvif->bss_type == BSS_TYPE_STA_BSS ||
		      wlvif->bss_type == BSS_TYPE_IBSS)))
		return -EINVAL;

	/* the dev role is already started for p2p mgmt interfaces */
	if (!wlcore_is_p2p_mgmt(wlvif)) {
		ret = wl12xx_cmd_role_enable(wl,
					     wl12xx_wlvif_to_vif(wlvif)->addr,
					     WL1271_ROLE_DEVICE,
					     &wlvif->dev_role_id);
		if (ret < 0)
			goto out;
	}

	ret = wl12xx_cmd_role_start_dev(wl, wlvif, band, channel);
	if (ret < 0)
		goto out_disable;

	ret = wl12xx_roc(wl, wlvif, wlvif->dev_role_id, band, channel);
	if (ret < 0)
		goto out_stop;

	return 0;

out_stop:
	wl12xx_cmd_role_stop_dev(wl, wlvif);
out_disable:
	if (!wlcore_is_p2p_mgmt(wlvif))
		wl12xx_cmd_role_disable(wl, &wlvif->dev_role_id);
out:
	return ret;
}

/* croc dev hlid, and stop the role */
int wl12xx_stop_dev(struct wl1271 *wl, struct wl12xx_vif *wlvif)
{
	int ret;

	if (WARN_ON(!(wlvif->bss_type == BSS_TYPE_STA_BSS ||
		      wlvif->bss_type == BSS_TYPE_IBSS)))
		return -EINVAL;

	/* flush all pending packets */
	ret = wlcore_tx_work_locked(wl);
	if (ret < 0)
		goto out;

	if (test_bit(wlvif->dev_role_id, wl->roc_map)) {
		ret = wl12xx_croc(wl, wlvif->dev_role_id);
		if (ret < 0)
			goto out;
	}

	ret = wl12xx_cmd_role_stop_dev(wl, wlvif);
	if (ret < 0)
		goto out;

	if (!wlcore_is_p2p_mgmt(wlvif)) {
		ret = wl12xx_cmd_role_disable(wl, &wlvif->dev_role_id);
		if (ret < 0)
			goto out;
	}

out:
	return ret;
}

int wlcore_cmd_generic_cfg(struct wl1271 *wl, struct wl12xx_vif *wlvif,
			   u8 feature, u8 enable, u8 value)
{
	struct wlcore_cmd_generic_cfg *cmd;
	int ret;

	wl1271_debug(DEBUG_CMD,
		     "cmd generic cfg (role %d feature %d enable %d value %d)",
		     wlvif->role_id, feature, enable, value);

	cmd = kzalloc(sizeof(*cmd), GFP_KERNEL);
	if (!cmd)
		return -ENOMEM;

	cmd->role_id = wlvif->role_id;
	cmd->feature = feature;
	cmd->enable = enable;
	cmd->value = value;

	ret = wl1271_cmd_send(wl, CMD_GENERIC_CFG, cmd, sizeof(*cmd), 0);
	if (ret < 0) {
		wl1271_error("failed to send generic cfg command");
		goto out_free;
	}
out_free:
	kfree(cmd);
	return ret;
}
EXPORT_SYMBOL_GPL(wlcore_cmd_generic_cfg);<|MERGE_RESOLUTION|>--- conflicted
+++ resolved
@@ -36,7 +36,6 @@
 #include "wl12xx_80211.h"
 #include "cmd.h"
 #include "event.h"
-#include "ps.h"
 #include "tx.h"
 #include "hw_ops.h"
 
@@ -193,17 +192,11 @@
 
 	timeout_time = jiffies + msecs_to_jiffies(WL1271_EVENT_TIMEOUT);
 
-<<<<<<< HEAD
-	ret = wl1271_ps_elp_wakeup(wl);
-	if (ret < 0)
-		return ret;
-=======
 	ret = pm_runtime_get_sync(wl->dev);
 	if (ret < 0) {
 		pm_runtime_put_noidle(wl->dev);
 		goto free_vector;
 	}
->>>>>>> 8e6fbfc0
 
 	do {
 		if (time_after(jiffies, timeout_time)) {
@@ -236,13 +229,9 @@
 	} while (!event);
 
 out:
-<<<<<<< HEAD
-	wl1271_ps_elp_sleep(wl);
-=======
 	pm_runtime_mark_last_busy(wl->dev);
 	pm_runtime_put_autosuspend(wl->dev);
 free_vector:
->>>>>>> 8e6fbfc0
 	kfree(events_vector);
 	return ret;
 }
