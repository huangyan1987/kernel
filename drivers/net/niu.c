--- conflicted
+++ resolved
@@ -10234,17 +10234,11 @@
 MODULE_DEVICE_TABLE(of, niu_match);
 
 static struct of_platform_driver niu_of_driver = {
-<<<<<<< HEAD
-	.owner		= THIS_MODULE,
-	.name		= "niu",
-	.match_table	= niu_match,
-=======
 	.driver = {
 		.name = "niu",
 		.owner = THIS_MODULE,
 		.of_match_table = niu_match,
 	},
->>>>>>> e44a21b7
 	.probe		= niu_of_probe,
 	.remove		= __devexit_p(niu_of_remove),
 };
