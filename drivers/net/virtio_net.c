/* A network driver using virtio.
 *
 * Copyright 2007 Rusty Russell <rusty@rustcorp.com.au> IBM Corporation
 *
 * This program is free software; you can redistribute it and/or modify
 * it under the terms of the GNU General Public License as published by
 * the Free Software Foundation; either version 2 of the License, or
 * (at your option) any later version.
 *
 * This program is distributed in the hope that it will be useful,
 * but WITHOUT ANY WARRANTY; without even the implied warranty of
 * MERCHANTABILITY or FITNESS FOR A PARTICULAR PURPOSE.  See the
 * GNU General Public License for more details.
 *
 * You should have received a copy of the GNU General Public License
 * along with this program; if not, see <http://www.gnu.org/licenses/>.
 */
//#define DEBUG
#include <linux/netdevice.h>
#include <linux/etherdevice.h>
#include <linux/ethtool.h>
#include <linux/module.h>
#include <linux/virtio.h>
#include <linux/virtio_net.h>
#include <linux/bpf.h>
#include <linux/bpf_trace.h>
#include <linux/scatterlist.h>
#include <linux/if_vlan.h>
#include <linux/slab.h>
#include <linux/cpu.h>
#include <linux/average.h>
#include <linux/filter.h>
#include <linux/kernel.h>
#include <linux/pci.h>
#include <net/route.h>
#include <net/xdp.h>
#include <net/net_failover.h>

static int napi_weight = NAPI_POLL_WEIGHT;
module_param(napi_weight, int, 0444);

static bool csum = true, gso = true, napi_tx;
module_param(csum, bool, 0444);
module_param(gso, bool, 0444);
module_param(napi_tx, bool, 0644);

/* FIXME: MTU in config. */
#define GOOD_PACKET_LEN (ETH_HLEN + VLAN_HLEN + ETH_DATA_LEN)
#define GOOD_COPY_LEN	128

#define VIRTNET_RX_PAD (NET_IP_ALIGN + NET_SKB_PAD)

/* Amount of XDP headroom to prepend to packets for use by xdp_adjust_head */
#define VIRTIO_XDP_HEADROOM 256

/* Separating two types of XDP xmit */
#define VIRTIO_XDP_TX		BIT(0)
#define VIRTIO_XDP_REDIR	BIT(1)

#define VIRTIO_XDP_FLAG	BIT(0)

/* RX packet size EWMA. The average packet size is used to determine the packet
 * buffer size when refilling RX rings. As the entire RX ring may be refilled
 * at once, the weight is chosen so that the EWMA will be insensitive to short-
 * term, transient changes in packet size.
 */
DECLARE_EWMA(pkt_len, 0, 64)

#define VIRTNET_DRIVER_VERSION "1.0.0"

static const unsigned long guest_offloads[] = {
	VIRTIO_NET_F_GUEST_TSO4,
	VIRTIO_NET_F_GUEST_TSO6,
	VIRTIO_NET_F_GUEST_ECN,
	VIRTIO_NET_F_GUEST_UFO,
	VIRTIO_NET_F_GUEST_CSUM
};

struct virtnet_stat_desc {
	char desc[ETH_GSTRING_LEN];
	size_t offset;
};

struct virtnet_sq_stats {
	struct u64_stats_sync syncp;
	u64 packets;
	u64 bytes;
	u64 xdp_tx;
	u64 xdp_tx_drops;
	u64 kicks;
};

struct virtnet_rq_stats {
	struct u64_stats_sync syncp;
	u64 packets;
	u64 bytes;
	u64 drops;
	u64 xdp_packets;
	u64 xdp_tx;
	u64 xdp_redirects;
	u64 xdp_drops;
	u64 kicks;
};

#define VIRTNET_SQ_STAT(m)	offsetof(struct virtnet_sq_stats, m)
#define VIRTNET_RQ_STAT(m)	offsetof(struct virtnet_rq_stats, m)

static const struct virtnet_stat_desc virtnet_sq_stats_desc[] = {
	{ "packets",		VIRTNET_SQ_STAT(packets) },
	{ "bytes",		VIRTNET_SQ_STAT(bytes) },
	{ "xdp_tx",		VIRTNET_SQ_STAT(xdp_tx) },
	{ "xdp_tx_drops",	VIRTNET_SQ_STAT(xdp_tx_drops) },
	{ "kicks",		VIRTNET_SQ_STAT(kicks) },
};

static const struct virtnet_stat_desc virtnet_rq_stats_desc[] = {
	{ "packets",		VIRTNET_RQ_STAT(packets) },
	{ "bytes",		VIRTNET_RQ_STAT(bytes) },
	{ "drops",		VIRTNET_RQ_STAT(drops) },
	{ "xdp_packets",	VIRTNET_RQ_STAT(xdp_packets) },
	{ "xdp_tx",		VIRTNET_RQ_STAT(xdp_tx) },
	{ "xdp_redirects",	VIRTNET_RQ_STAT(xdp_redirects) },
	{ "xdp_drops",		VIRTNET_RQ_STAT(xdp_drops) },
	{ "kicks",		VIRTNET_RQ_STAT(kicks) },
};

#define VIRTNET_SQ_STATS_LEN	ARRAY_SIZE(virtnet_sq_stats_desc)
#define VIRTNET_RQ_STATS_LEN	ARRAY_SIZE(virtnet_rq_stats_desc)

/* Internal representation of a send virtqueue */
struct send_queue {
	/* Virtqueue associated with this send _queue */
	struct virtqueue *vq;

	/* TX: fragments + linear part + virtio header */
	struct scatterlist sg[MAX_SKB_FRAGS + 2];

	/* Name of the send queue: output.$index */
	char name[40];

	struct virtnet_sq_stats stats;

	struct napi_struct napi;
};

/* Internal representation of a receive virtqueue */
struct receive_queue {
	/* Virtqueue associated with this receive_queue */
	struct virtqueue *vq;

	struct napi_struct napi;

	struct bpf_prog __rcu *xdp_prog;

	struct virtnet_rq_stats stats;

	/* Chain pages by the private ptr. */
	struct page *pages;

	/* Average packet length for mergeable receive buffers. */
	struct ewma_pkt_len mrg_avg_pkt_len;

	/* Page frag for packet buffer allocation. */
	struct page_frag alloc_frag;

	/* RX: fragments + linear part + virtio header */
	struct scatterlist sg[MAX_SKB_FRAGS + 2];

	/* Min single buffer size for mergeable buffers case. */
	unsigned int min_buf_len;

	/* Name of this receive queue: input.$index */
	char name[40];

	struct xdp_rxq_info xdp_rxq;
};

/* Control VQ buffers: protected by the rtnl lock */
struct control_buf {
	struct virtio_net_ctrl_hdr hdr;
	virtio_net_ctrl_ack status;
	struct virtio_net_ctrl_mq mq;
	u8 promisc;
	u8 allmulti;
	__virtio16 vid;
	__virtio64 offloads;
};

struct virtnet_info {
	struct virtio_device *vdev;
	struct virtqueue *cvq;
	struct net_device *dev;
	struct send_queue *sq;
	struct receive_queue *rq;
	unsigned int status;

	/* Max # of queue pairs supported by the device */
	u16 max_queue_pairs;

	/* # of queue pairs currently used by the driver */
	u16 curr_queue_pairs;

	/* # of XDP queue pairs currently used by the driver */
	u16 xdp_queue_pairs;

	/* I like... big packets and I cannot lie! */
	bool big_packets;

	/* Host will merge rx buffers for big packets (shake it! shake it!) */
	bool mergeable_rx_bufs;

	/* Has control virtqueue */
	bool has_cvq;

	/* Host can handle any s/g split between our header and packet data */
	bool any_header_sg;

	/* Packet virtio header size */
	u8 hdr_len;

	/* Work struct for refilling if we run low on memory. */
	struct delayed_work refill;

	/* Work struct for config space updates */
	struct work_struct config_work;

	/* Does the affinity hint is set for virtqueues? */
	bool affinity_hint_set;

	/* CPU hotplug instances for online & dead */
	struct hlist_node node;
	struct hlist_node node_dead;

	struct control_buf *ctrl;

	/* Ethtool settings */
	u8 duplex;
	u32 speed;

	unsigned long guest_offloads;

	/* failover when STANDBY feature enabled */
	struct failover *failover;
};

struct padded_vnet_hdr {
	struct virtio_net_hdr_mrg_rxbuf hdr;
	/*
	 * hdr is in a separate sg buffer, and data sg buffer shares same page
	 * with this header sg. This padding makes next sg 16 byte aligned
	 * after the header.
	 */
	char padding[4];
};

static bool is_xdp_frame(void *ptr)
{
	return (unsigned long)ptr & VIRTIO_XDP_FLAG;
}

static void *xdp_to_ptr(struct xdp_frame *ptr)
{
	return (void *)((unsigned long)ptr | VIRTIO_XDP_FLAG);
}

static struct xdp_frame *ptr_to_xdp(void *ptr)
{
	return (struct xdp_frame *)((unsigned long)ptr & ~VIRTIO_XDP_FLAG);
}

/* Converting between virtqueue no. and kernel tx/rx queue no.
 * 0:rx0 1:tx0 2:rx1 3:tx1 ... 2N:rxN 2N+1:txN 2N+2:cvq
 */
static int vq2txq(struct virtqueue *vq)
{
	return (vq->index - 1) / 2;
}

static int txq2vq(int txq)
{
	return txq * 2 + 1;
}

static int vq2rxq(struct virtqueue *vq)
{
	return vq->index / 2;
}

static int rxq2vq(int rxq)
{
	return rxq * 2;
}

static inline struct virtio_net_hdr_mrg_rxbuf *skb_vnet_hdr(struct sk_buff *skb)
{
	return (struct virtio_net_hdr_mrg_rxbuf *)skb->cb;
}

/*
 * private is used to chain pages for big packets, put the whole
 * most recent used list in the beginning for reuse
 */
static void give_pages(struct receive_queue *rq, struct page *page)
{
	struct page *end;

	/* Find end of list, sew whole thing into vi->rq.pages. */
	for (end = page; end->private; end = (struct page *)end->private);
	end->private = (unsigned long)rq->pages;
	rq->pages = page;
}

static struct page *get_a_page(struct receive_queue *rq, gfp_t gfp_mask)
{
	struct page *p = rq->pages;

	if (p) {
		rq->pages = (struct page *)p->private;
		/* clear private here, it is used to chain pages */
		p->private = 0;
	} else
		p = alloc_page(gfp_mask);
	return p;
}

static void virtqueue_napi_schedule(struct napi_struct *napi,
				    struct virtqueue *vq)
{
	if (napi_schedule_prep(napi)) {
		virtqueue_disable_cb(vq);
		__napi_schedule(napi);
	}
}

static void virtqueue_napi_complete(struct napi_struct *napi,
				    struct virtqueue *vq, int processed)
{
	int opaque;

	opaque = virtqueue_enable_cb_prepare(vq);
	if (napi_complete_done(napi, processed)) {
		if (unlikely(virtqueue_poll(vq, opaque)))
			virtqueue_napi_schedule(napi, vq);
	} else {
		virtqueue_disable_cb(vq);
	}
}

static void skb_xmit_done(struct virtqueue *vq)
{
	struct virtnet_info *vi = vq->vdev->priv;
	struct napi_struct *napi = &vi->sq[vq2txq(vq)].napi;

	/* Suppress further interrupts. */
	virtqueue_disable_cb(vq);

	if (napi->weight)
		virtqueue_napi_schedule(napi, vq);
	else
		/* We were probably waiting for more output buffers. */
		netif_wake_subqueue(vi->dev, vq2txq(vq));
}

#define MRG_CTX_HEADER_SHIFT 22
static void *mergeable_len_to_ctx(unsigned int truesize,
				  unsigned int headroom)
{
	return (void *)(unsigned long)((headroom << MRG_CTX_HEADER_SHIFT) | truesize);
}

static unsigned int mergeable_ctx_to_headroom(void *mrg_ctx)
{
	return (unsigned long)mrg_ctx >> MRG_CTX_HEADER_SHIFT;
}

static unsigned int mergeable_ctx_to_truesize(void *mrg_ctx)
{
	return (unsigned long)mrg_ctx & ((1 << MRG_CTX_HEADER_SHIFT) - 1);
}

/* Called from bottom half context */
static struct sk_buff *page_to_skb(struct virtnet_info *vi,
				   struct receive_queue *rq,
				   struct page *page, unsigned int offset,
				   unsigned int len, unsigned int truesize,
				   bool hdr_valid)
{
	struct sk_buff *skb;
	struct virtio_net_hdr_mrg_rxbuf *hdr;
	unsigned int copy, hdr_len, hdr_padded_len;
	char *p;

	p = page_address(page) + offset;

	/* copy small packet so we can reuse these pages for small data */
	skb = napi_alloc_skb(&rq->napi, GOOD_COPY_LEN);
	if (unlikely(!skb))
		return NULL;

	hdr = skb_vnet_hdr(skb);

	hdr_len = vi->hdr_len;
	if (vi->mergeable_rx_bufs)
		hdr_padded_len = sizeof(*hdr);
	else
		hdr_padded_len = sizeof(struct padded_vnet_hdr);

	if (hdr_valid)
		memcpy(hdr, p, hdr_len);

	len -= hdr_len;
	offset += hdr_padded_len;
	p += hdr_padded_len;

	copy = len;
	if (copy > skb_tailroom(skb))
		copy = skb_tailroom(skb);
	skb_put_data(skb, p, copy);

	len -= copy;
	offset += copy;

	if (vi->mergeable_rx_bufs) {
		if (len)
			skb_add_rx_frag(skb, 0, page, offset, len, truesize);
		else
			put_page(page);
		return skb;
	}

	/*
	 * Verify that we can indeed put this data into a skb.
	 * This is here to handle cases when the device erroneously
	 * tries to receive more than is possible. This is usually
	 * the case of a broken device.
	 */
	if (unlikely(len > MAX_SKB_FRAGS * PAGE_SIZE)) {
		net_dbg_ratelimited("%s: too much data\n", skb->dev->name);
		dev_kfree_skb(skb);
		return NULL;
	}
	BUG_ON(offset >= PAGE_SIZE);
	while (len) {
		unsigned int frag_size = min((unsigned)PAGE_SIZE - offset, len);
		skb_add_rx_frag(skb, skb_shinfo(skb)->nr_frags, page, offset,
				frag_size, truesize);
		len -= frag_size;
		page = (struct page *)page->private;
		offset = 0;
	}

	if (page)
		give_pages(rq, page);

	return skb;
}

static int __virtnet_xdp_xmit_one(struct virtnet_info *vi,
				   struct send_queue *sq,
				   struct xdp_frame *xdpf)
{
	struct virtio_net_hdr_mrg_rxbuf *hdr;
	int err;

	/* virtqueue want to use data area in-front of packet */
	if (unlikely(xdpf->metasize > 0))
		return -EOPNOTSUPP;

	if (unlikely(xdpf->headroom < vi->hdr_len))
		return -EOVERFLOW;

	/* Make room for virtqueue hdr (also change xdpf->headroom?) */
	xdpf->data -= vi->hdr_len;
	/* Zero header and leave csum up to XDP layers */
	hdr = xdpf->data;
	memset(hdr, 0, vi->hdr_len);
	xdpf->len   += vi->hdr_len;

	sg_init_one(sq->sg, xdpf->data, xdpf->len);

	err = virtqueue_add_outbuf(sq->vq, sq->sg, 1, xdp_to_ptr(xdpf),
				   GFP_ATOMIC);
	if (unlikely(err))
		return -ENOSPC; /* Caller handle free/refcnt */

	return 0;
}

static struct send_queue *virtnet_xdp_sq(struct virtnet_info *vi)
{
	unsigned int qp;

	qp = vi->curr_queue_pairs - vi->xdp_queue_pairs + smp_processor_id();
	return &vi->sq[qp];
}

static int virtnet_xdp_xmit(struct net_device *dev,
			    int n, struct xdp_frame **frames, u32 flags)
{
	struct virtnet_info *vi = netdev_priv(dev);
	struct receive_queue *rq = vi->rq;
	struct bpf_prog *xdp_prog;
	struct send_queue *sq;
	unsigned int len;
	int packets = 0;
	int bytes = 0;
	int drops = 0;
	int kicks = 0;
	int ret, err;
	void *ptr;
	int i;

	/* Only allow ndo_xdp_xmit if XDP is loaded on dev, as this
	 * indicate XDP resources have been successfully allocated.
	 */
	xdp_prog = rcu_dereference(rq->xdp_prog);
	if (!xdp_prog)
		return -ENXIO;
<<<<<<< HEAD

	sq = virtnet_xdp_sq(vi);

=======

	sq = virtnet_xdp_sq(vi);

>>>>>>> d5395b5f
	if (unlikely(flags & ~XDP_XMIT_FLAGS_MASK)) {
		ret = -EINVAL;
		drops = n;
		goto out;
	}

	/* Free up any pending old buffers before queueing new ones. */
	while ((ptr = virtqueue_get_buf(sq->vq, &len)) != NULL) {
		if (likely(is_xdp_frame(ptr))) {
			struct xdp_frame *frame = ptr_to_xdp(ptr);

			bytes += frame->len;
			xdp_return_frame(frame);
		} else {
			struct sk_buff *skb = ptr;

			bytes += skb->len;
			napi_consume_skb(skb, false);
		}
		packets++;
	}

	for (i = 0; i < n; i++) {
		struct xdp_frame *xdpf = frames[i];

		err = __virtnet_xdp_xmit_one(vi, sq, xdpf);
		if (err) {
			xdp_return_frame_rx_napi(xdpf);
			drops++;
		}
	}
	ret = n - drops;

	if (flags & XDP_XMIT_FLUSH) {
		if (virtqueue_kick_prepare(sq->vq) && virtqueue_notify(sq->vq))
			kicks = 1;
	}
out:
	u64_stats_update_begin(&sq->stats.syncp);
	sq->stats.bytes += bytes;
	sq->stats.packets += packets;
	sq->stats.xdp_tx += n;
	sq->stats.xdp_tx_drops += drops;
	sq->stats.kicks += kicks;
	u64_stats_update_end(&sq->stats.syncp);

	return ret;
}

static unsigned int virtnet_get_headroom(struct virtnet_info *vi)
{
	return vi->xdp_queue_pairs ? VIRTIO_XDP_HEADROOM : 0;
}

/* We copy the packet for XDP in the following cases:
 *
 * 1) Packet is scattered across multiple rx buffers.
 * 2) Headroom space is insufficient.
 *
 * This is inefficient but it's a temporary condition that
 * we hit right after XDP is enabled and until queue is refilled
 * with large buffers with sufficient headroom - so it should affect
 * at most queue size packets.
 * Afterwards, the conditions to enable
 * XDP should preclude the underlying device from sending packets
 * across multiple buffers (num_buf > 1), and we make sure buffers
 * have enough headroom.
 */
static struct page *xdp_linearize_page(struct receive_queue *rq,
				       u16 *num_buf,
				       struct page *p,
				       int offset,
				       int page_off,
				       unsigned int *len)
{
	struct page *page = alloc_page(GFP_ATOMIC);

	if (!page)
		return NULL;

	memcpy(page_address(page) + page_off, page_address(p) + offset, *len);
	page_off += *len;

	while (--*num_buf) {
		int tailroom = SKB_DATA_ALIGN(sizeof(struct skb_shared_info));
		unsigned int buflen;
		void *buf;
		int off;

		buf = virtqueue_get_buf(rq->vq, &buflen);
		if (unlikely(!buf))
			goto err_buf;

		p = virt_to_head_page(buf);
		off = buf - page_address(p);

		/* guard against a misconfigured or uncooperative backend that
		 * is sending packet larger than the MTU.
		 */
		if ((page_off + buflen + tailroom) > PAGE_SIZE) {
			put_page(p);
			goto err_buf;
		}

		memcpy(page_address(page) + page_off,
		       page_address(p) + off, buflen);
		page_off += buflen;
		put_page(p);
	}

	/* Headroom does not contribute to packet length */
	*len = page_off - VIRTIO_XDP_HEADROOM;
	return page;
err_buf:
	__free_pages(page, 0);
	return NULL;
}

static struct sk_buff *receive_small(struct net_device *dev,
				     struct virtnet_info *vi,
				     struct receive_queue *rq,
				     void *buf, void *ctx,
				     unsigned int len,
				     unsigned int *xdp_xmit,
				     struct virtnet_rq_stats *stats)
{
	struct sk_buff *skb;
	struct bpf_prog *xdp_prog;
	unsigned int xdp_headroom = (unsigned long)ctx;
	unsigned int header_offset = VIRTNET_RX_PAD + xdp_headroom;
	unsigned int headroom = vi->hdr_len + header_offset;
	unsigned int buflen = SKB_DATA_ALIGN(GOOD_PACKET_LEN + headroom) +
			      SKB_DATA_ALIGN(sizeof(struct skb_shared_info));
	struct page *page = virt_to_head_page(buf);
	unsigned int delta = 0;
	struct page *xdp_page;
	int err;

	len -= vi->hdr_len;
	stats->bytes += len;

	rcu_read_lock();
	xdp_prog = rcu_dereference(rq->xdp_prog);
	if (xdp_prog) {
		struct virtio_net_hdr_mrg_rxbuf *hdr = buf + header_offset;
		struct xdp_frame *xdpf;
		struct xdp_buff xdp;
		void *orig_data;
		u32 act;

		if (unlikely(hdr->hdr.gso_type))
			goto err_xdp;

		if (unlikely(xdp_headroom < virtnet_get_headroom(vi))) {
			int offset = buf - page_address(page) + header_offset;
			unsigned int tlen = len + vi->hdr_len;
			u16 num_buf = 1;

			xdp_headroom = virtnet_get_headroom(vi);
			header_offset = VIRTNET_RX_PAD + xdp_headroom;
			headroom = vi->hdr_len + header_offset;
			buflen = SKB_DATA_ALIGN(GOOD_PACKET_LEN + headroom) +
				 SKB_DATA_ALIGN(sizeof(struct skb_shared_info));
			xdp_page = xdp_linearize_page(rq, &num_buf, page,
						      offset, header_offset,
						      &tlen);
			if (!xdp_page)
				goto err_xdp;

			buf = page_address(xdp_page);
			put_page(page);
			page = xdp_page;
		}

		xdp.data_hard_start = buf + VIRTNET_RX_PAD + vi->hdr_len;
		xdp.data = xdp.data_hard_start + xdp_headroom;
		xdp_set_data_meta_invalid(&xdp);
		xdp.data_end = xdp.data + len;
		xdp.rxq = &rq->xdp_rxq;
		orig_data = xdp.data;
		act = bpf_prog_run_xdp(xdp_prog, &xdp);
		stats->xdp_packets++;

		switch (act) {
		case XDP_PASS:
			/* Recalculate length in case bpf program changed it */
			delta = orig_data - xdp.data;
			len = xdp.data_end - xdp.data;
			break;
		case XDP_TX:
			stats->xdp_tx++;
			xdpf = convert_to_xdp_frame(&xdp);
			if (unlikely(!xdpf))
				goto err_xdp;
			err = virtnet_xdp_xmit(dev, 1, &xdpf, 0);
			if (unlikely(err < 0)) {
				trace_xdp_exception(vi->dev, xdp_prog, act);
				goto err_xdp;
			}
			*xdp_xmit |= VIRTIO_XDP_TX;
			rcu_read_unlock();
			goto xdp_xmit;
		case XDP_REDIRECT:
			stats->xdp_redirects++;
			err = xdp_do_redirect(dev, &xdp, xdp_prog);
			if (err)
				goto err_xdp;
			*xdp_xmit |= VIRTIO_XDP_REDIR;
			rcu_read_unlock();
			goto xdp_xmit;
		default:
			bpf_warn_invalid_xdp_action(act);
			/* fall through */
		case XDP_ABORTED:
			trace_xdp_exception(vi->dev, xdp_prog, act);
		case XDP_DROP:
			goto err_xdp;
		}
	}
	rcu_read_unlock();

	skb = build_skb(buf, buflen);
	if (!skb) {
		put_page(page);
		goto err;
	}
	skb_reserve(skb, headroom - delta);
	skb_put(skb, len);
	if (!xdp_prog) {
		buf += header_offset;
		memcpy(skb_vnet_hdr(skb), buf, vi->hdr_len);
	} /* keep zeroed vnet hdr since XDP is loaded */

err:
	return skb;

err_xdp:
	rcu_read_unlock();
	stats->xdp_drops++;
	stats->drops++;
	put_page(page);
xdp_xmit:
	return NULL;
}

static struct sk_buff *receive_big(struct net_device *dev,
				   struct virtnet_info *vi,
				   struct receive_queue *rq,
				   void *buf,
				   unsigned int len,
				   struct virtnet_rq_stats *stats)
{
	struct page *page = buf;
	struct sk_buff *skb = page_to_skb(vi, rq, page, 0, len,
					  PAGE_SIZE, true);

	stats->bytes += len - vi->hdr_len;
	if (unlikely(!skb))
		goto err;

	return skb;

err:
	stats->drops++;
	give_pages(rq, page);
	return NULL;
}

static struct sk_buff *receive_mergeable(struct net_device *dev,
					 struct virtnet_info *vi,
					 struct receive_queue *rq,
					 void *buf,
					 void *ctx,
					 unsigned int len,
					 unsigned int *xdp_xmit,
					 struct virtnet_rq_stats *stats)
{
	struct virtio_net_hdr_mrg_rxbuf *hdr = buf;
	u16 num_buf = virtio16_to_cpu(vi->vdev, hdr->num_buffers);
	struct page *page = virt_to_head_page(buf);
	int offset = buf - page_address(page);
	struct sk_buff *head_skb, *curr_skb;
	struct bpf_prog *xdp_prog;
	unsigned int truesize;
	unsigned int headroom = mergeable_ctx_to_headroom(ctx);
	int err;

	head_skb = NULL;
	stats->bytes += len - vi->hdr_len;

	rcu_read_lock();
	xdp_prog = rcu_dereference(rq->xdp_prog);
	if (xdp_prog) {
		struct xdp_frame *xdpf;
		struct page *xdp_page;
		struct xdp_buff xdp;
		void *data;
		u32 act;

		/* Transient failure which in theory could occur if
		 * in-flight packets from before XDP was enabled reach
		 * the receive path after XDP is loaded.
		 */
		if (unlikely(hdr->hdr.gso_type))
			goto err_xdp;

		/* This happens when rx buffer size is underestimated
		 * or headroom is not enough because of the buffer
		 * was refilled before XDP is set. This should only
		 * happen for the first several packets, so we don't
		 * care much about its performance.
		 */
		if (unlikely(num_buf > 1 ||
			     headroom < virtnet_get_headroom(vi))) {
			/* linearize data for XDP */
			xdp_page = xdp_linearize_page(rq, &num_buf,
						      page, offset,
						      VIRTIO_XDP_HEADROOM,
						      &len);
			if (!xdp_page)
				goto err_xdp;
			offset = VIRTIO_XDP_HEADROOM;
		} else {
			xdp_page = page;
		}

		/* Allow consuming headroom but reserve enough space to push
		 * the descriptor on if we get an XDP_TX return code.
		 */
		data = page_address(xdp_page) + offset;
		xdp.data_hard_start = data - VIRTIO_XDP_HEADROOM + vi->hdr_len;
		xdp.data = data + vi->hdr_len;
		xdp_set_data_meta_invalid(&xdp);
		xdp.data_end = xdp.data + (len - vi->hdr_len);
		xdp.rxq = &rq->xdp_rxq;

		act = bpf_prog_run_xdp(xdp_prog, &xdp);
		stats->xdp_packets++;

		switch (act) {
		case XDP_PASS:
			/* recalculate offset to account for any header
			 * adjustments. Note other cases do not build an
			 * skb and avoid using offset
			 */
			offset = xdp.data -
					page_address(xdp_page) - vi->hdr_len;

			/* recalculate len if xdp.data or xdp.data_end were
			 * adjusted
			 */
			len = xdp.data_end - xdp.data + vi->hdr_len;
			/* We can only create skb based on xdp_page. */
			if (unlikely(xdp_page != page)) {
				rcu_read_unlock();
				put_page(page);
				head_skb = page_to_skb(vi, rq, xdp_page,
						       offset, len,
						       PAGE_SIZE, false);
				return head_skb;
			}
			break;
		case XDP_TX:
			stats->xdp_tx++;
			xdpf = convert_to_xdp_frame(&xdp);
			if (unlikely(!xdpf))
				goto err_xdp;
			err = virtnet_xdp_xmit(dev, 1, &xdpf, 0);
			if (unlikely(err < 0)) {
				trace_xdp_exception(vi->dev, xdp_prog, act);
				if (unlikely(xdp_page != page))
					put_page(xdp_page);
				goto err_xdp;
			}
			*xdp_xmit |= VIRTIO_XDP_TX;
			if (unlikely(xdp_page != page))
				put_page(page);
			rcu_read_unlock();
			goto xdp_xmit;
		case XDP_REDIRECT:
			stats->xdp_redirects++;
			err = xdp_do_redirect(dev, &xdp, xdp_prog);
			if (err) {
				if (unlikely(xdp_page != page))
					put_page(xdp_page);
				goto err_xdp;
			}
			*xdp_xmit |= VIRTIO_XDP_REDIR;
			if (unlikely(xdp_page != page))
				put_page(page);
			rcu_read_unlock();
			goto xdp_xmit;
		default:
			bpf_warn_invalid_xdp_action(act);
			/* fall through */
		case XDP_ABORTED:
			trace_xdp_exception(vi->dev, xdp_prog, act);
			/* fall through */
		case XDP_DROP:
			if (unlikely(xdp_page != page))
				__free_pages(xdp_page, 0);
			goto err_xdp;
		}
	}
	rcu_read_unlock();

	truesize = mergeable_ctx_to_truesize(ctx);
	if (unlikely(len > truesize)) {
		pr_debug("%s: rx error: len %u exceeds truesize %lu\n",
			 dev->name, len, (unsigned long)ctx);
		dev->stats.rx_length_errors++;
		goto err_skb;
	}

	head_skb = page_to_skb(vi, rq, page, offset, len, truesize, !xdp_prog);
	curr_skb = head_skb;

	if (unlikely(!curr_skb))
		goto err_skb;
	while (--num_buf) {
		int num_skb_frags;

		buf = virtqueue_get_buf_ctx(rq->vq, &len, &ctx);
		if (unlikely(!buf)) {
			pr_debug("%s: rx error: %d buffers out of %d missing\n",
				 dev->name, num_buf,
				 virtio16_to_cpu(vi->vdev,
						 hdr->num_buffers));
			dev->stats.rx_length_errors++;
			goto err_buf;
		}

		stats->bytes += len;
		page = virt_to_head_page(buf);

		truesize = mergeable_ctx_to_truesize(ctx);
		if (unlikely(len > truesize)) {
			pr_debug("%s: rx error: len %u exceeds truesize %lu\n",
				 dev->name, len, (unsigned long)ctx);
			dev->stats.rx_length_errors++;
			goto err_skb;
		}

		num_skb_frags = skb_shinfo(curr_skb)->nr_frags;
		if (unlikely(num_skb_frags == MAX_SKB_FRAGS)) {
			struct sk_buff *nskb = alloc_skb(0, GFP_ATOMIC);

			if (unlikely(!nskb))
				goto err_skb;
			if (curr_skb == head_skb)
				skb_shinfo(curr_skb)->frag_list = nskb;
			else
				curr_skb->next = nskb;
			curr_skb = nskb;
			head_skb->truesize += nskb->truesize;
			num_skb_frags = 0;
		}
		if (curr_skb != head_skb) {
			head_skb->data_len += len;
			head_skb->len += len;
			head_skb->truesize += truesize;
		}
		offset = buf - page_address(page);
		if (skb_can_coalesce(curr_skb, num_skb_frags, page, offset)) {
			put_page(page);
			skb_coalesce_rx_frag(curr_skb, num_skb_frags - 1,
					     len, truesize);
		} else {
			skb_add_rx_frag(curr_skb, num_skb_frags, page,
					offset, len, truesize);
		}
	}

	ewma_pkt_len_add(&rq->mrg_avg_pkt_len, head_skb->len);
	return head_skb;

err_xdp:
	rcu_read_unlock();
	stats->xdp_drops++;
err_skb:
	put_page(page);
	while (num_buf-- > 1) {
		buf = virtqueue_get_buf(rq->vq, &len);
		if (unlikely(!buf)) {
			pr_debug("%s: rx error: %d buffers missing\n",
				 dev->name, num_buf);
			dev->stats.rx_length_errors++;
			break;
		}
		stats->bytes += len;
		page = virt_to_head_page(buf);
		put_page(page);
	}
err_buf:
	stats->drops++;
	dev_kfree_skb(head_skb);
xdp_xmit:
	return NULL;
}

static void receive_buf(struct virtnet_info *vi, struct receive_queue *rq,
			void *buf, unsigned int len, void **ctx,
			unsigned int *xdp_xmit,
			struct virtnet_rq_stats *stats)
{
	struct net_device *dev = vi->dev;
	struct sk_buff *skb;
	struct virtio_net_hdr_mrg_rxbuf *hdr;

	if (unlikely(len < vi->hdr_len + ETH_HLEN)) {
		pr_debug("%s: short packet %i\n", dev->name, len);
		dev->stats.rx_length_errors++;
		if (vi->mergeable_rx_bufs) {
			put_page(virt_to_head_page(buf));
		} else if (vi->big_packets) {
			give_pages(rq, buf);
		} else {
			put_page(virt_to_head_page(buf));
		}
		return;
	}

	if (vi->mergeable_rx_bufs)
		skb = receive_mergeable(dev, vi, rq, buf, ctx, len, xdp_xmit,
					stats);
	else if (vi->big_packets)
		skb = receive_big(dev, vi, rq, buf, len, stats);
	else
		skb = receive_small(dev, vi, rq, buf, ctx, len, xdp_xmit, stats);

	if (unlikely(!skb))
		return;

	hdr = skb_vnet_hdr(skb);

	if (hdr->hdr.flags & VIRTIO_NET_HDR_F_DATA_VALID)
		skb->ip_summed = CHECKSUM_UNNECESSARY;

	if (virtio_net_hdr_to_skb(skb, &hdr->hdr,
				  virtio_is_little_endian(vi->vdev))) {
		net_warn_ratelimited("%s: bad gso: type: %u, size: %u\n",
				     dev->name, hdr->hdr.gso_type,
				     hdr->hdr.gso_size);
		goto frame_err;
	}

	skb->protocol = eth_type_trans(skb, dev);
	pr_debug("Receiving skb proto 0x%04x len %i type %i\n",
		 ntohs(skb->protocol), skb->len, skb->pkt_type);

	napi_gro_receive(&rq->napi, skb);
	return;

frame_err:
	dev->stats.rx_frame_errors++;
	dev_kfree_skb(skb);
}

/* Unlike mergeable buffers, all buffers are allocated to the
 * same size, except for the headroom. For this reason we do
 * not need to use  mergeable_len_to_ctx here - it is enough
 * to store the headroom as the context ignoring the truesize.
 */
static int add_recvbuf_small(struct virtnet_info *vi, struct receive_queue *rq,
			     gfp_t gfp)
{
	struct page_frag *alloc_frag = &rq->alloc_frag;
	char *buf;
	unsigned int xdp_headroom = virtnet_get_headroom(vi);
	void *ctx = (void *)(unsigned long)xdp_headroom;
	int len = vi->hdr_len + VIRTNET_RX_PAD + GOOD_PACKET_LEN + xdp_headroom;
	int err;

	len = SKB_DATA_ALIGN(len) +
	      SKB_DATA_ALIGN(sizeof(struct skb_shared_info));
	if (unlikely(!skb_page_frag_refill(len, alloc_frag, gfp)))
		return -ENOMEM;

	buf = (char *)page_address(alloc_frag->page) + alloc_frag->offset;
	get_page(alloc_frag->page);
	alloc_frag->offset += len;
	sg_init_one(rq->sg, buf + VIRTNET_RX_PAD + xdp_headroom,
		    vi->hdr_len + GOOD_PACKET_LEN);
	err = virtqueue_add_inbuf_ctx(rq->vq, rq->sg, 1, buf, ctx, gfp);
	if (err < 0)
		put_page(virt_to_head_page(buf));
	return err;
}

static int add_recvbuf_big(struct virtnet_info *vi, struct receive_queue *rq,
			   gfp_t gfp)
{
	struct page *first, *list = NULL;
	char *p;
	int i, err, offset;

	sg_init_table(rq->sg, MAX_SKB_FRAGS + 2);

	/* page in rq->sg[MAX_SKB_FRAGS + 1] is list tail */
	for (i = MAX_SKB_FRAGS + 1; i > 1; --i) {
		first = get_a_page(rq, gfp);
		if (!first) {
			if (list)
				give_pages(rq, list);
			return -ENOMEM;
		}
		sg_set_buf(&rq->sg[i], page_address(first), PAGE_SIZE);

		/* chain new page in list head to match sg */
		first->private = (unsigned long)list;
		list = first;
	}

	first = get_a_page(rq, gfp);
	if (!first) {
		give_pages(rq, list);
		return -ENOMEM;
	}
	p = page_address(first);

	/* rq->sg[0], rq->sg[1] share the same page */
	/* a separated rq->sg[0] for header - required in case !any_header_sg */
	sg_set_buf(&rq->sg[0], p, vi->hdr_len);

	/* rq->sg[1] for data packet, from offset */
	offset = sizeof(struct padded_vnet_hdr);
	sg_set_buf(&rq->sg[1], p + offset, PAGE_SIZE - offset);

	/* chain first in list head */
	first->private = (unsigned long)list;
	err = virtqueue_add_inbuf(rq->vq, rq->sg, MAX_SKB_FRAGS + 2,
				  first, gfp);
	if (err < 0)
		give_pages(rq, first);

	return err;
}

static unsigned int get_mergeable_buf_len(struct receive_queue *rq,
					  struct ewma_pkt_len *avg_pkt_len,
					  unsigned int room)
{
	const size_t hdr_len = sizeof(struct virtio_net_hdr_mrg_rxbuf);
	unsigned int len;

	if (room)
		return PAGE_SIZE - room;

	len = hdr_len +	clamp_t(unsigned int, ewma_pkt_len_read(avg_pkt_len),
				rq->min_buf_len, PAGE_SIZE - hdr_len);

	return ALIGN(len, L1_CACHE_BYTES);
}

static int add_recvbuf_mergeable(struct virtnet_info *vi,
				 struct receive_queue *rq, gfp_t gfp)
{
	struct page_frag *alloc_frag = &rq->alloc_frag;
	unsigned int headroom = virtnet_get_headroom(vi);
	unsigned int tailroom = headroom ? sizeof(struct skb_shared_info) : 0;
	unsigned int room = SKB_DATA_ALIGN(headroom + tailroom);
	char *buf;
	void *ctx;
	int err;
	unsigned int len, hole;

	/* Extra tailroom is needed to satisfy XDP's assumption. This
	 * means rx frags coalescing won't work, but consider we've
	 * disabled GSO for XDP, it won't be a big issue.
	 */
	len = get_mergeable_buf_len(rq, &rq->mrg_avg_pkt_len, room);
	if (unlikely(!skb_page_frag_refill(len + room, alloc_frag, gfp)))
		return -ENOMEM;

	buf = (char *)page_address(alloc_frag->page) + alloc_frag->offset;
	buf += headroom; /* advance address leaving hole at front of pkt */
	ctx = mergeable_len_to_ctx(len, headroom);
	get_page(alloc_frag->page);
	alloc_frag->offset += len + room;
	hole = alloc_frag->size - alloc_frag->offset;
	if (hole < len + room) {
		/* To avoid internal fragmentation, if there is very likely not
		 * enough space for another buffer, add the remaining space to
		 * the current buffer.
		 */
		len += hole;
		alloc_frag->offset += hole;
	}

	sg_init_one(rq->sg, buf, len);
	ctx = (void *)(unsigned long)len;
	err = virtqueue_add_inbuf_ctx(rq->vq, rq->sg, 1, buf, ctx, gfp);
	if (err < 0)
		put_page(virt_to_head_page(buf));

	return err;
}

/*
 * Returns false if we couldn't fill entirely (OOM).
 *
 * Normally run in the receive path, but can also be run from ndo_open
 * before we're receiving packets, or from refill_work which is
 * careful to disable receiving (using napi_disable).
 */
static bool try_fill_recv(struct virtnet_info *vi, struct receive_queue *rq,
			  gfp_t gfp)
{
	int err;
	bool oom;

	do {
		if (vi->mergeable_rx_bufs)
			err = add_recvbuf_mergeable(vi, rq, gfp);
		else if (vi->big_packets)
			err = add_recvbuf_big(vi, rq, gfp);
		else
			err = add_recvbuf_small(vi, rq, gfp);

		oom = err == -ENOMEM;
		if (err)
			break;
	} while (rq->vq->num_free);
	if (virtqueue_kick_prepare(rq->vq) && virtqueue_notify(rq->vq)) {
		u64_stats_update_begin(&rq->stats.syncp);
		rq->stats.kicks++;
		u64_stats_update_end(&rq->stats.syncp);
	}

	return !oom;
}

static void skb_recv_done(struct virtqueue *rvq)
{
	struct virtnet_info *vi = rvq->vdev->priv;
	struct receive_queue *rq = &vi->rq[vq2rxq(rvq)];

	virtqueue_napi_schedule(&rq->napi, rvq);
}

static void virtnet_napi_enable(struct virtqueue *vq, struct napi_struct *napi)
{
	napi_enable(napi);

	/* If all buffers were filled by other side before we napi_enabled, we
	 * won't get another interrupt, so process any outstanding packets now.
	 * Call local_bh_enable after to trigger softIRQ processing.
	 */
	local_bh_disable();
	virtqueue_napi_schedule(napi, vq);
	local_bh_enable();
}

static void virtnet_napi_tx_enable(struct virtnet_info *vi,
				   struct virtqueue *vq,
				   struct napi_struct *napi)
{
	if (!napi->weight)
		return;

	/* Tx napi touches cachelines on the cpu handling tx interrupts. Only
	 * enable the feature if this is likely affine with the transmit path.
	 */
	if (!vi->affinity_hint_set) {
		napi->weight = 0;
		return;
	}

	return virtnet_napi_enable(vq, napi);
}

static void virtnet_napi_tx_disable(struct napi_struct *napi)
{
	if (napi->weight)
		napi_disable(napi);
}

static void refill_work(struct work_struct *work)
{
	struct virtnet_info *vi =
		container_of(work, struct virtnet_info, refill.work);
	bool still_empty;
	int i;

	for (i = 0; i < vi->curr_queue_pairs; i++) {
		struct receive_queue *rq = &vi->rq[i];

		napi_disable(&rq->napi);
		still_empty = !try_fill_recv(vi, rq, GFP_KERNEL);
		virtnet_napi_enable(rq->vq, &rq->napi);

		/* In theory, this can happen: if we don't get any buffers in
		 * we will *never* try to fill again.
		 */
		if (still_empty)
			schedule_delayed_work(&vi->refill, HZ/2);
	}
}

static int virtnet_receive(struct receive_queue *rq, int budget,
			   unsigned int *xdp_xmit)
{
	struct virtnet_info *vi = rq->vq->vdev->priv;
	struct virtnet_rq_stats stats = {};
	unsigned int len;
	void *buf;
	int i;

	if (!vi->big_packets || vi->mergeable_rx_bufs) {
		void *ctx;

		while (stats.packets < budget &&
		       (buf = virtqueue_get_buf_ctx(rq->vq, &len, &ctx))) {
			receive_buf(vi, rq, buf, len, ctx, xdp_xmit, &stats);
			stats.packets++;
		}
	} else {
		while (stats.packets < budget &&
		       (buf = virtqueue_get_buf(rq->vq, &len)) != NULL) {
			receive_buf(vi, rq, buf, len, NULL, xdp_xmit, &stats);
			stats.packets++;
		}
	}

	if (rq->vq->num_free > virtqueue_get_vring_size(rq->vq) / 2) {
		if (!try_fill_recv(vi, rq, GFP_ATOMIC))
			schedule_delayed_work(&vi->refill, 0);
	}

	u64_stats_update_begin(&rq->stats.syncp);
	for (i = 0; i < VIRTNET_RQ_STATS_LEN; i++) {
		size_t offset = virtnet_rq_stats_desc[i].offset;
		u64 *item;

		item = (u64 *)((u8 *)&rq->stats + offset);
		*item += *(u64 *)((u8 *)&stats + offset);
	}
	u64_stats_update_end(&rq->stats.syncp);

	return stats.packets;
}

static void free_old_xmit_skbs(struct send_queue *sq, bool in_napi)
{
	unsigned int len;
	unsigned int packets = 0;
	unsigned int bytes = 0;
	void *ptr;

	while ((ptr = virtqueue_get_buf(sq->vq, &len)) != NULL) {
		if (likely(!is_xdp_frame(ptr))) {
			struct sk_buff *skb = ptr;

			pr_debug("Sent skb %p\n", skb);

			bytes += skb->len;
			napi_consume_skb(skb, in_napi);
		} else {
			struct xdp_frame *frame = ptr_to_xdp(ptr);

			bytes += frame->len;
			xdp_return_frame(frame);
		}
		packets++;
	}

	/* Avoid overhead when no packets have been processed
	 * happens when called speculatively from start_xmit.
	 */
	if (!packets)
		return;

	u64_stats_update_begin(&sq->stats.syncp);
	sq->stats.bytes += bytes;
	sq->stats.packets += packets;
	u64_stats_update_end(&sq->stats.syncp);
}

static bool is_xdp_raw_buffer_queue(struct virtnet_info *vi, int q)
{
	if (q < (vi->curr_queue_pairs - vi->xdp_queue_pairs))
		return false;
	else if (q < vi->curr_queue_pairs)
		return true;
	else
		return false;
}

static void virtnet_poll_cleantx(struct receive_queue *rq)
{
	struct virtnet_info *vi = rq->vq->vdev->priv;
	unsigned int index = vq2rxq(rq->vq);
	struct send_queue *sq = &vi->sq[index];
	struct netdev_queue *txq = netdev_get_tx_queue(vi->dev, index);

	if (!sq->napi.weight || is_xdp_raw_buffer_queue(vi, index))
		return;

	if (__netif_tx_trylock(txq)) {
		free_old_xmit_skbs(sq, true);
		__netif_tx_unlock(txq);
	}

	if (sq->vq->num_free >= 2 + MAX_SKB_FRAGS)
		netif_tx_wake_queue(txq);
}

static int virtnet_poll(struct napi_struct *napi, int budget)
{
	struct receive_queue *rq =
		container_of(napi, struct receive_queue, napi);
	struct virtnet_info *vi = rq->vq->vdev->priv;
	struct send_queue *sq;
	unsigned int received;
	unsigned int xdp_xmit = 0;

	virtnet_poll_cleantx(rq);

	received = virtnet_receive(rq, budget, &xdp_xmit);

	/* Out of packets? */
	if (received < budget)
		virtqueue_napi_complete(napi, rq->vq, received);

	if (xdp_xmit & VIRTIO_XDP_REDIR)
		xdp_do_flush_map();

	if (xdp_xmit & VIRTIO_XDP_TX) {
		sq = virtnet_xdp_sq(vi);
		if (virtqueue_kick_prepare(sq->vq) && virtqueue_notify(sq->vq)) {
			u64_stats_update_begin(&sq->stats.syncp);
			sq->stats.kicks++;
			u64_stats_update_end(&sq->stats.syncp);
		}
	}

	return received;
}

static int virtnet_open(struct net_device *dev)
{
	struct virtnet_info *vi = netdev_priv(dev);
	int i, err;

	for (i = 0; i < vi->max_queue_pairs; i++) {
		if (i < vi->curr_queue_pairs)
			/* Make sure we have some buffers: if oom use wq. */
			if (!try_fill_recv(vi, &vi->rq[i], GFP_KERNEL))
				schedule_delayed_work(&vi->refill, 0);

		err = xdp_rxq_info_reg(&vi->rq[i].xdp_rxq, dev, i);
		if (err < 0)
			return err;

		err = xdp_rxq_info_reg_mem_model(&vi->rq[i].xdp_rxq,
						 MEM_TYPE_PAGE_SHARED, NULL);
		if (err < 0) {
			xdp_rxq_info_unreg(&vi->rq[i].xdp_rxq);
			return err;
		}

		virtnet_napi_enable(vi->rq[i].vq, &vi->rq[i].napi);
		virtnet_napi_tx_enable(vi, vi->sq[i].vq, &vi->sq[i].napi);
	}

	return 0;
}

static int virtnet_poll_tx(struct napi_struct *napi, int budget)
{
	struct send_queue *sq = container_of(napi, struct send_queue, napi);
	struct virtnet_info *vi = sq->vq->vdev->priv;
	unsigned int index = vq2txq(sq->vq);
	struct netdev_queue *txq;

	if (unlikely(is_xdp_raw_buffer_queue(vi, index))) {
		/* We don't need to enable cb for XDP */
		napi_complete_done(napi, 0);
		return 0;
	}

	txq = netdev_get_tx_queue(vi->dev, index);
	__netif_tx_lock(txq, raw_smp_processor_id());
	free_old_xmit_skbs(sq, true);
	__netif_tx_unlock(txq);

	virtqueue_napi_complete(napi, sq->vq, 0);

	if (sq->vq->num_free >= 2 + MAX_SKB_FRAGS)
		netif_tx_wake_queue(txq);

	return 0;
}

static int xmit_skb(struct send_queue *sq, struct sk_buff *skb)
{
	struct virtio_net_hdr_mrg_rxbuf *hdr;
	const unsigned char *dest = ((struct ethhdr *)skb->data)->h_dest;
	struct virtnet_info *vi = sq->vq->vdev->priv;
	int num_sg;
	unsigned hdr_len = vi->hdr_len;
	bool can_push;

	pr_debug("%s: xmit %p %pM\n", vi->dev->name, skb, dest);

	can_push = vi->any_header_sg &&
		!((unsigned long)skb->data & (__alignof__(*hdr) - 1)) &&
		!skb_header_cloned(skb) && skb_headroom(skb) >= hdr_len;
	/* Even if we can, don't push here yet as this would skew
	 * csum_start offset below. */
	if (can_push)
		hdr = (struct virtio_net_hdr_mrg_rxbuf *)(skb->data - hdr_len);
	else
		hdr = skb_vnet_hdr(skb);

	if (virtio_net_hdr_from_skb(skb, &hdr->hdr,
				    virtio_is_little_endian(vi->vdev), false,
				    0))
		BUG();

	if (vi->mergeable_rx_bufs)
		hdr->num_buffers = 0;

	sg_init_table(sq->sg, skb_shinfo(skb)->nr_frags + (can_push ? 1 : 2));
	if (can_push) {
		__skb_push(skb, hdr_len);
		num_sg = skb_to_sgvec(skb, sq->sg, 0, skb->len);
		if (unlikely(num_sg < 0))
			return num_sg;
		/* Pull header back to avoid skew in tx bytes calculations. */
		__skb_pull(skb, hdr_len);
	} else {
		sg_set_buf(sq->sg, hdr, hdr_len);
		num_sg = skb_to_sgvec(skb, sq->sg + 1, 0, skb->len);
		if (unlikely(num_sg < 0))
			return num_sg;
		num_sg++;
	}
	return virtqueue_add_outbuf(sq->vq, sq->sg, num_sg, skb, GFP_ATOMIC);
}

static netdev_tx_t start_xmit(struct sk_buff *skb, struct net_device *dev)
{
	struct virtnet_info *vi = netdev_priv(dev);
	int qnum = skb_get_queue_mapping(skb);
	struct send_queue *sq = &vi->sq[qnum];
	int err;
	struct netdev_queue *txq = netdev_get_tx_queue(dev, qnum);
	bool kick = !skb->xmit_more;
	bool use_napi = sq->napi.weight;

	/* Free up any pending old buffers before queueing new ones. */
	free_old_xmit_skbs(sq, false);

	if (use_napi && kick)
		virtqueue_enable_cb_delayed(sq->vq);

	/* timestamp packet in software */
	skb_tx_timestamp(skb);

	/* Try to transmit */
	err = xmit_skb(sq, skb);

	/* This should not happen! */
	if (unlikely(err)) {
		dev->stats.tx_fifo_errors++;
		if (net_ratelimit())
			dev_warn(&dev->dev,
				 "Unexpected TXQ (%d) queue failure: %d\n", qnum, err);
		dev->stats.tx_dropped++;
		dev_kfree_skb_any(skb);
		return NETDEV_TX_OK;
	}

	/* Don't wait up for transmitted skbs to be freed. */
	if (!use_napi) {
		skb_orphan(skb);
		nf_reset(skb);
	}

	/* If running out of space, stop queue to avoid getting packets that we
	 * are then unable to transmit.
	 * An alternative would be to force queuing layer to requeue the skb by
	 * returning NETDEV_TX_BUSY. However, NETDEV_TX_BUSY should not be
	 * returned in a normal path of operation: it means that driver is not
	 * maintaining the TX queue stop/start state properly, and causes
	 * the stack to do a non-trivial amount of useless work.
	 * Since most packets only take 1 or 2 ring slots, stopping the queue
	 * early means 16 slots are typically wasted.
	 */
	if (sq->vq->num_free < 2+MAX_SKB_FRAGS) {
		netif_stop_subqueue(dev, qnum);
		if (!use_napi &&
		    unlikely(!virtqueue_enable_cb_delayed(sq->vq))) {
			/* More just got used, free them then recheck. */
			free_old_xmit_skbs(sq, false);
			if (sq->vq->num_free >= 2+MAX_SKB_FRAGS) {
				netif_start_subqueue(dev, qnum);
				virtqueue_disable_cb(sq->vq);
			}
		}
	}

	if (kick || netif_xmit_stopped(txq)) {
		if (virtqueue_kick_prepare(sq->vq) && virtqueue_notify(sq->vq)) {
			u64_stats_update_begin(&sq->stats.syncp);
			sq->stats.kicks++;
			u64_stats_update_end(&sq->stats.syncp);
		}
	}

	return NETDEV_TX_OK;
}

/*
 * Send command via the control virtqueue and check status.  Commands
 * supported by the hypervisor, as indicated by feature bits, should
 * never fail unless improperly formatted.
 */
static bool virtnet_send_command(struct virtnet_info *vi, u8 class, u8 cmd,
				 struct scatterlist *out)
{
	struct scatterlist *sgs[4], hdr, stat;
	unsigned out_num = 0, tmp;

	/* Caller should know better */
	BUG_ON(!virtio_has_feature(vi->vdev, VIRTIO_NET_F_CTRL_VQ));

	vi->ctrl->status = ~0;
	vi->ctrl->hdr.class = class;
	vi->ctrl->hdr.cmd = cmd;
	/* Add header */
	sg_init_one(&hdr, &vi->ctrl->hdr, sizeof(vi->ctrl->hdr));
	sgs[out_num++] = &hdr;

	if (out)
		sgs[out_num++] = out;

	/* Add return status. */
	sg_init_one(&stat, &vi->ctrl->status, sizeof(vi->ctrl->status));
	sgs[out_num] = &stat;

	BUG_ON(out_num + 1 > ARRAY_SIZE(sgs));
	virtqueue_add_sgs(vi->cvq, sgs, out_num, 1, vi, GFP_ATOMIC);

	if (unlikely(!virtqueue_kick(vi->cvq)))
		return vi->ctrl->status == VIRTIO_NET_OK;

	/* Spin for a response, the kick causes an ioport write, trapping
	 * into the hypervisor, so the request should be handled immediately.
	 */
	while (!virtqueue_get_buf(vi->cvq, &tmp) &&
	       !virtqueue_is_broken(vi->cvq))
		cpu_relax();

	return vi->ctrl->status == VIRTIO_NET_OK;
}

static int virtnet_set_mac_address(struct net_device *dev, void *p)
{
	struct virtnet_info *vi = netdev_priv(dev);
	struct virtio_device *vdev = vi->vdev;
	int ret;
	struct sockaddr *addr;
	struct scatterlist sg;

	if (virtio_has_feature(vi->vdev, VIRTIO_NET_F_STANDBY))
		return -EOPNOTSUPP;

	addr = kmemdup(p, sizeof(*addr), GFP_KERNEL);
	if (!addr)
		return -ENOMEM;

	ret = eth_prepare_mac_addr_change(dev, addr);
	if (ret)
		goto out;

	if (virtio_has_feature(vdev, VIRTIO_NET_F_CTRL_MAC_ADDR)) {
		sg_init_one(&sg, addr->sa_data, dev->addr_len);
		if (!virtnet_send_command(vi, VIRTIO_NET_CTRL_MAC,
					  VIRTIO_NET_CTRL_MAC_ADDR_SET, &sg)) {
			dev_warn(&vdev->dev,
				 "Failed to set mac address by vq command.\n");
			ret = -EINVAL;
			goto out;
		}
	} else if (virtio_has_feature(vdev, VIRTIO_NET_F_MAC) &&
		   !virtio_has_feature(vdev, VIRTIO_F_VERSION_1)) {
		unsigned int i;

		/* Naturally, this has an atomicity problem. */
		for (i = 0; i < dev->addr_len; i++)
			virtio_cwrite8(vdev,
				       offsetof(struct virtio_net_config, mac) +
				       i, addr->sa_data[i]);
	}

	eth_commit_mac_addr_change(dev, p);
	ret = 0;

out:
	kfree(addr);
	return ret;
}

static void virtnet_stats(struct net_device *dev,
			  struct rtnl_link_stats64 *tot)
{
	struct virtnet_info *vi = netdev_priv(dev);
	unsigned int start;
	int i;

	for (i = 0; i < vi->max_queue_pairs; i++) {
		u64 tpackets, tbytes, rpackets, rbytes, rdrops;
		struct receive_queue *rq = &vi->rq[i];
		struct send_queue *sq = &vi->sq[i];

		do {
			start = u64_stats_fetch_begin_irq(&sq->stats.syncp);
			tpackets = sq->stats.packets;
			tbytes   = sq->stats.bytes;
		} while (u64_stats_fetch_retry_irq(&sq->stats.syncp, start));

		do {
			start = u64_stats_fetch_begin_irq(&rq->stats.syncp);
			rpackets = rq->stats.packets;
			rbytes   = rq->stats.bytes;
			rdrops   = rq->stats.drops;
		} while (u64_stats_fetch_retry_irq(&rq->stats.syncp, start));

		tot->rx_packets += rpackets;
		tot->tx_packets += tpackets;
		tot->rx_bytes   += rbytes;
		tot->tx_bytes   += tbytes;
		tot->rx_dropped += rdrops;
	}

	tot->tx_dropped = dev->stats.tx_dropped;
	tot->tx_fifo_errors = dev->stats.tx_fifo_errors;
	tot->rx_length_errors = dev->stats.rx_length_errors;
	tot->rx_frame_errors = dev->stats.rx_frame_errors;
}

static void virtnet_ack_link_announce(struct virtnet_info *vi)
{
	rtnl_lock();
	if (!virtnet_send_command(vi, VIRTIO_NET_CTRL_ANNOUNCE,
				  VIRTIO_NET_CTRL_ANNOUNCE_ACK, NULL))
		dev_warn(&vi->dev->dev, "Failed to ack link announce.\n");
	rtnl_unlock();
}

static int _virtnet_set_queues(struct virtnet_info *vi, u16 queue_pairs)
{
	struct scatterlist sg;
	struct net_device *dev = vi->dev;

	if (!vi->has_cvq || !virtio_has_feature(vi->vdev, VIRTIO_NET_F_MQ))
		return 0;

	vi->ctrl->mq.virtqueue_pairs = cpu_to_virtio16(vi->vdev, queue_pairs);
	sg_init_one(&sg, &vi->ctrl->mq, sizeof(vi->ctrl->mq));

	if (!virtnet_send_command(vi, VIRTIO_NET_CTRL_MQ,
				  VIRTIO_NET_CTRL_MQ_VQ_PAIRS_SET, &sg)) {
		dev_warn(&dev->dev, "Fail to set num of queue pairs to %d\n",
			 queue_pairs);
		return -EINVAL;
	} else {
		vi->curr_queue_pairs = queue_pairs;
		/* virtnet_open() will refill when device is going to up. */
		if (dev->flags & IFF_UP)
			schedule_delayed_work(&vi->refill, 0);
	}

	return 0;
}

static int virtnet_set_queues(struct virtnet_info *vi, u16 queue_pairs)
{
	int err;

	rtnl_lock();
	err = _virtnet_set_queues(vi, queue_pairs);
	rtnl_unlock();
	return err;
}

static int virtnet_close(struct net_device *dev)
{
	struct virtnet_info *vi = netdev_priv(dev);
	int i;

	/* Make sure refill_work doesn't re-enable napi! */
	cancel_delayed_work_sync(&vi->refill);

	for (i = 0; i < vi->max_queue_pairs; i++) {
		xdp_rxq_info_unreg(&vi->rq[i].xdp_rxq);
		napi_disable(&vi->rq[i].napi);
		virtnet_napi_tx_disable(&vi->sq[i].napi);
	}

	return 0;
}

static void virtnet_set_rx_mode(struct net_device *dev)
{
	struct virtnet_info *vi = netdev_priv(dev);
	struct scatterlist sg[2];
	struct virtio_net_ctrl_mac *mac_data;
	struct netdev_hw_addr *ha;
	int uc_count;
	int mc_count;
	void *buf;
	int i;

	/* We can't dynamically set ndo_set_rx_mode, so return gracefully */
	if (!virtio_has_feature(vi->vdev, VIRTIO_NET_F_CTRL_RX))
		return;

	vi->ctrl->promisc = ((dev->flags & IFF_PROMISC) != 0);
	vi->ctrl->allmulti = ((dev->flags & IFF_ALLMULTI) != 0);

	sg_init_one(sg, &vi->ctrl->promisc, sizeof(vi->ctrl->promisc));

	if (!virtnet_send_command(vi, VIRTIO_NET_CTRL_RX,
				  VIRTIO_NET_CTRL_RX_PROMISC, sg))
		dev_warn(&dev->dev, "Failed to %sable promisc mode.\n",
			 vi->ctrl->promisc ? "en" : "dis");

	sg_init_one(sg, &vi->ctrl->allmulti, sizeof(vi->ctrl->allmulti));

	if (!virtnet_send_command(vi, VIRTIO_NET_CTRL_RX,
				  VIRTIO_NET_CTRL_RX_ALLMULTI, sg))
		dev_warn(&dev->dev, "Failed to %sable allmulti mode.\n",
			 vi->ctrl->allmulti ? "en" : "dis");

	uc_count = netdev_uc_count(dev);
	mc_count = netdev_mc_count(dev);
	/* MAC filter - use one buffer for both lists */
	buf = kzalloc(((uc_count + mc_count) * ETH_ALEN) +
		      (2 * sizeof(mac_data->entries)), GFP_ATOMIC);
	mac_data = buf;
	if (!buf)
		return;

	sg_init_table(sg, 2);

	/* Store the unicast list and count in the front of the buffer */
	mac_data->entries = cpu_to_virtio32(vi->vdev, uc_count);
	i = 0;
	netdev_for_each_uc_addr(ha, dev)
		memcpy(&mac_data->macs[i++][0], ha->addr, ETH_ALEN);

	sg_set_buf(&sg[0], mac_data,
		   sizeof(mac_data->entries) + (uc_count * ETH_ALEN));

	/* multicast list and count fill the end */
	mac_data = (void *)&mac_data->macs[uc_count][0];

	mac_data->entries = cpu_to_virtio32(vi->vdev, mc_count);
	i = 0;
	netdev_for_each_mc_addr(ha, dev)
		memcpy(&mac_data->macs[i++][0], ha->addr, ETH_ALEN);

	sg_set_buf(&sg[1], mac_data,
		   sizeof(mac_data->entries) + (mc_count * ETH_ALEN));

	if (!virtnet_send_command(vi, VIRTIO_NET_CTRL_MAC,
				  VIRTIO_NET_CTRL_MAC_TABLE_SET, sg))
		dev_warn(&dev->dev, "Failed to set MAC filter table.\n");

	kfree(buf);
}

static int virtnet_vlan_rx_add_vid(struct net_device *dev,
				   __be16 proto, u16 vid)
{
	struct virtnet_info *vi = netdev_priv(dev);
	struct scatterlist sg;

	vi->ctrl->vid = cpu_to_virtio16(vi->vdev, vid);
	sg_init_one(&sg, &vi->ctrl->vid, sizeof(vi->ctrl->vid));

	if (!virtnet_send_command(vi, VIRTIO_NET_CTRL_VLAN,
				  VIRTIO_NET_CTRL_VLAN_ADD, &sg))
		dev_warn(&dev->dev, "Failed to add VLAN ID %d.\n", vid);
	return 0;
}

static int virtnet_vlan_rx_kill_vid(struct net_device *dev,
				    __be16 proto, u16 vid)
{
	struct virtnet_info *vi = netdev_priv(dev);
	struct scatterlist sg;

	vi->ctrl->vid = cpu_to_virtio16(vi->vdev, vid);
	sg_init_one(&sg, &vi->ctrl->vid, sizeof(vi->ctrl->vid));

	if (!virtnet_send_command(vi, VIRTIO_NET_CTRL_VLAN,
				  VIRTIO_NET_CTRL_VLAN_DEL, &sg))
		dev_warn(&dev->dev, "Failed to kill VLAN ID %d.\n", vid);
	return 0;
}

static void virtnet_clean_affinity(struct virtnet_info *vi, long hcpu)
{
	int i;

	if (vi->affinity_hint_set) {
		for (i = 0; i < vi->max_queue_pairs; i++) {
			virtqueue_set_affinity(vi->rq[i].vq, NULL);
			virtqueue_set_affinity(vi->sq[i].vq, NULL);
		}

		vi->affinity_hint_set = false;
	}
}

static void virtnet_set_affinity(struct virtnet_info *vi)
{
	cpumask_var_t mask;
	int stragglers;
	int group_size;
	int i, j, cpu;
	int num_cpu;
	int stride;

	if (!zalloc_cpumask_var(&mask, GFP_KERNEL)) {
		virtnet_clean_affinity(vi, -1);
		return;
	}

	num_cpu = num_online_cpus();
	stride = max_t(int, num_cpu / vi->curr_queue_pairs, 1);
	stragglers = num_cpu >= vi->curr_queue_pairs ?
			num_cpu % vi->curr_queue_pairs :
			0;
	cpu = cpumask_next(-1, cpu_online_mask);

	for (i = 0; i < vi->curr_queue_pairs; i++) {
		group_size = stride + (i < stragglers ? 1 : 0);

		for (j = 0; j < group_size; j++) {
			cpumask_set_cpu(cpu, mask);
			cpu = cpumask_next_wrap(cpu, cpu_online_mask,
						nr_cpu_ids, false);
		}
		virtqueue_set_affinity(vi->rq[i].vq, mask);
		virtqueue_set_affinity(vi->sq[i].vq, mask);
		__netif_set_xps_queue(vi->dev, cpumask_bits(mask), i, false);
		cpumask_clear(mask);
	}

	vi->affinity_hint_set = true;
	free_cpumask_var(mask);
}

static int virtnet_cpu_online(unsigned int cpu, struct hlist_node *node)
{
	struct virtnet_info *vi = hlist_entry_safe(node, struct virtnet_info,
						   node);
	virtnet_set_affinity(vi);
	return 0;
}

static int virtnet_cpu_dead(unsigned int cpu, struct hlist_node *node)
{
	struct virtnet_info *vi = hlist_entry_safe(node, struct virtnet_info,
						   node_dead);
	virtnet_set_affinity(vi);
	return 0;
}

static int virtnet_cpu_down_prep(unsigned int cpu, struct hlist_node *node)
{
	struct virtnet_info *vi = hlist_entry_safe(node, struct virtnet_info,
						   node);

	virtnet_clean_affinity(vi, cpu);
	return 0;
}

static enum cpuhp_state virtionet_online;

static int virtnet_cpu_notif_add(struct virtnet_info *vi)
{
	int ret;

	ret = cpuhp_state_add_instance_nocalls(virtionet_online, &vi->node);
	if (ret)
		return ret;
	ret = cpuhp_state_add_instance_nocalls(CPUHP_VIRT_NET_DEAD,
					       &vi->node_dead);
	if (!ret)
		return ret;
	cpuhp_state_remove_instance_nocalls(virtionet_online, &vi->node);
	return ret;
}

static void virtnet_cpu_notif_remove(struct virtnet_info *vi)
{
	cpuhp_state_remove_instance_nocalls(virtionet_online, &vi->node);
	cpuhp_state_remove_instance_nocalls(CPUHP_VIRT_NET_DEAD,
					    &vi->node_dead);
}

static void virtnet_get_ringparam(struct net_device *dev,
				struct ethtool_ringparam *ring)
{
	struct virtnet_info *vi = netdev_priv(dev);

	ring->rx_max_pending = virtqueue_get_vring_size(vi->rq[0].vq);
	ring->tx_max_pending = virtqueue_get_vring_size(vi->sq[0].vq);
	ring->rx_pending = ring->rx_max_pending;
	ring->tx_pending = ring->tx_max_pending;
}


static void virtnet_get_drvinfo(struct net_device *dev,
				struct ethtool_drvinfo *info)
{
	struct virtnet_info *vi = netdev_priv(dev);
	struct virtio_device *vdev = vi->vdev;

	strlcpy(info->driver, KBUILD_MODNAME, sizeof(info->driver));
	strlcpy(info->version, VIRTNET_DRIVER_VERSION, sizeof(info->version));
	strlcpy(info->bus_info, virtio_bus_name(vdev), sizeof(info->bus_info));

}

/* TODO: Eliminate OOO packets during switching */
static int virtnet_set_channels(struct net_device *dev,
				struct ethtool_channels *channels)
{
	struct virtnet_info *vi = netdev_priv(dev);
	u16 queue_pairs = channels->combined_count;
	int err;

	/* We don't support separate rx/tx channels.
	 * We don't allow setting 'other' channels.
	 */
	if (channels->rx_count || channels->tx_count || channels->other_count)
		return -EINVAL;

	if (queue_pairs > vi->max_queue_pairs || queue_pairs == 0)
		return -EINVAL;

	/* For now we don't support modifying channels while XDP is loaded
	 * also when XDP is loaded all RX queues have XDP programs so we only
	 * need to check a single RX queue.
	 */
	if (vi->rq[0].xdp_prog)
		return -EINVAL;

	get_online_cpus();
	err = _virtnet_set_queues(vi, queue_pairs);
	if (err) {
		put_online_cpus();
		goto err;
	}
	virtnet_set_affinity(vi);
	put_online_cpus();

	netif_set_real_num_tx_queues(dev, queue_pairs);
	netif_set_real_num_rx_queues(dev, queue_pairs);
 err:
	return err;
}

static void virtnet_get_strings(struct net_device *dev, u32 stringset, u8 *data)
{
	struct virtnet_info *vi = netdev_priv(dev);
	char *p = (char *)data;
	unsigned int i, j;

	switch (stringset) {
	case ETH_SS_STATS:
		for (i = 0; i < vi->curr_queue_pairs; i++) {
			for (j = 0; j < VIRTNET_RQ_STATS_LEN; j++) {
				snprintf(p, ETH_GSTRING_LEN, "rx_queue_%u_%s",
					 i, virtnet_rq_stats_desc[j].desc);
				p += ETH_GSTRING_LEN;
			}
		}

		for (i = 0; i < vi->curr_queue_pairs; i++) {
			for (j = 0; j < VIRTNET_SQ_STATS_LEN; j++) {
				snprintf(p, ETH_GSTRING_LEN, "tx_queue_%u_%s",
					 i, virtnet_sq_stats_desc[j].desc);
				p += ETH_GSTRING_LEN;
			}
		}
		break;
	}
}

static int virtnet_get_sset_count(struct net_device *dev, int sset)
{
	struct virtnet_info *vi = netdev_priv(dev);

	switch (sset) {
	case ETH_SS_STATS:
		return vi->curr_queue_pairs * (VIRTNET_RQ_STATS_LEN +
					       VIRTNET_SQ_STATS_LEN);
	default:
		return -EOPNOTSUPP;
	}
}

static void virtnet_get_ethtool_stats(struct net_device *dev,
				      struct ethtool_stats *stats, u64 *data)
{
	struct virtnet_info *vi = netdev_priv(dev);
	unsigned int idx = 0, start, i, j;
	const u8 *stats_base;
	size_t offset;

	for (i = 0; i < vi->curr_queue_pairs; i++) {
		struct receive_queue *rq = &vi->rq[i];

		stats_base = (u8 *)&rq->stats;
		do {
			start = u64_stats_fetch_begin_irq(&rq->stats.syncp);
			for (j = 0; j < VIRTNET_RQ_STATS_LEN; j++) {
				offset = virtnet_rq_stats_desc[j].offset;
				data[idx + j] = *(u64 *)(stats_base + offset);
			}
		} while (u64_stats_fetch_retry_irq(&rq->stats.syncp, start));
		idx += VIRTNET_RQ_STATS_LEN;
	}

	for (i = 0; i < vi->curr_queue_pairs; i++) {
		struct send_queue *sq = &vi->sq[i];

		stats_base = (u8 *)&sq->stats;
		do {
			start = u64_stats_fetch_begin_irq(&sq->stats.syncp);
			for (j = 0; j < VIRTNET_SQ_STATS_LEN; j++) {
				offset = virtnet_sq_stats_desc[j].offset;
				data[idx + j] = *(u64 *)(stats_base + offset);
			}
		} while (u64_stats_fetch_retry_irq(&sq->stats.syncp, start));
		idx += VIRTNET_SQ_STATS_LEN;
	}
}

static void virtnet_get_channels(struct net_device *dev,
				 struct ethtool_channels *channels)
{
	struct virtnet_info *vi = netdev_priv(dev);

	channels->combined_count = vi->curr_queue_pairs;
	channels->max_combined = vi->max_queue_pairs;
	channels->max_other = 0;
	channels->rx_count = 0;
	channels->tx_count = 0;
	channels->other_count = 0;
}

static int virtnet_set_link_ksettings(struct net_device *dev,
				      const struct ethtool_link_ksettings *cmd)
{
	struct virtnet_info *vi = netdev_priv(dev);

	return ethtool_virtdev_set_link_ksettings(dev, cmd,
						  &vi->speed, &vi->duplex);
}

static int virtnet_get_link_ksettings(struct net_device *dev,
				      struct ethtool_link_ksettings *cmd)
{
	struct virtnet_info *vi = netdev_priv(dev);

	cmd->base.speed = vi->speed;
	cmd->base.duplex = vi->duplex;
	cmd->base.port = PORT_OTHER;

	return 0;
}

static int virtnet_set_coalesce(struct net_device *dev,
				struct ethtool_coalesce *ec)
{
	struct ethtool_coalesce ec_default = {
		.cmd = ETHTOOL_SCOALESCE,
		.rx_max_coalesced_frames = 1,
	};
	struct virtnet_info *vi = netdev_priv(dev);
	int i, napi_weight;

	if (ec->tx_max_coalesced_frames > 1)
		return -EINVAL;

	ec_default.tx_max_coalesced_frames = ec->tx_max_coalesced_frames;
	napi_weight = ec->tx_max_coalesced_frames ? NAPI_POLL_WEIGHT : 0;

	/* disallow changes to fields not explicitly tested above */
	if (memcmp(ec, &ec_default, sizeof(ec_default)))
		return -EINVAL;

	if (napi_weight ^ vi->sq[0].napi.weight) {
		if (dev->flags & IFF_UP)
			return -EBUSY;
		for (i = 0; i < vi->max_queue_pairs; i++)
			vi->sq[i].napi.weight = napi_weight;
	}

	return 0;
}

static int virtnet_get_coalesce(struct net_device *dev,
				struct ethtool_coalesce *ec)
{
	struct ethtool_coalesce ec_default = {
		.cmd = ETHTOOL_GCOALESCE,
		.rx_max_coalesced_frames = 1,
	};
	struct virtnet_info *vi = netdev_priv(dev);

	memcpy(ec, &ec_default, sizeof(ec_default));

	if (vi->sq[0].napi.weight)
		ec->tx_max_coalesced_frames = 1;

	return 0;
}

static void virtnet_init_settings(struct net_device *dev)
{
	struct virtnet_info *vi = netdev_priv(dev);

	vi->speed = SPEED_UNKNOWN;
	vi->duplex = DUPLEX_UNKNOWN;
}

static void virtnet_update_settings(struct virtnet_info *vi)
{
	u32 speed;
	u8 duplex;

	if (!virtio_has_feature(vi->vdev, VIRTIO_NET_F_SPEED_DUPLEX))
		return;

	speed = virtio_cread32(vi->vdev, offsetof(struct virtio_net_config,
						  speed));
	if (ethtool_validate_speed(speed))
		vi->speed = speed;
	duplex = virtio_cread8(vi->vdev, offsetof(struct virtio_net_config,
						  duplex));
	if (ethtool_validate_duplex(duplex))
		vi->duplex = duplex;
}

static const struct ethtool_ops virtnet_ethtool_ops = {
	.get_drvinfo = virtnet_get_drvinfo,
	.get_link = ethtool_op_get_link,
	.get_ringparam = virtnet_get_ringparam,
	.get_strings = virtnet_get_strings,
	.get_sset_count = virtnet_get_sset_count,
	.get_ethtool_stats = virtnet_get_ethtool_stats,
	.set_channels = virtnet_set_channels,
	.get_channels = virtnet_get_channels,
	.get_ts_info = ethtool_op_get_ts_info,
	.get_link_ksettings = virtnet_get_link_ksettings,
	.set_link_ksettings = virtnet_set_link_ksettings,
	.set_coalesce = virtnet_set_coalesce,
	.get_coalesce = virtnet_get_coalesce,
};

static void virtnet_freeze_down(struct virtio_device *vdev)
{
	struct virtnet_info *vi = vdev->priv;
	int i;

	/* Make sure no work handler is accessing the device */
	flush_work(&vi->config_work);

	netif_tx_lock_bh(vi->dev);
	netif_device_detach(vi->dev);
	netif_tx_unlock_bh(vi->dev);
	cancel_delayed_work_sync(&vi->refill);

	if (netif_running(vi->dev)) {
		for (i = 0; i < vi->max_queue_pairs; i++) {
			napi_disable(&vi->rq[i].napi);
			virtnet_napi_tx_disable(&vi->sq[i].napi);
		}
	}
}

static int init_vqs(struct virtnet_info *vi);

static int virtnet_restore_up(struct virtio_device *vdev)
{
	struct virtnet_info *vi = vdev->priv;
	int err, i;

	err = init_vqs(vi);
	if (err)
		return err;

	virtio_device_ready(vdev);

	if (netif_running(vi->dev)) {
		for (i = 0; i < vi->curr_queue_pairs; i++)
			if (!try_fill_recv(vi, &vi->rq[i], GFP_KERNEL))
				schedule_delayed_work(&vi->refill, 0);

		for (i = 0; i < vi->max_queue_pairs; i++) {
			virtnet_napi_enable(vi->rq[i].vq, &vi->rq[i].napi);
			virtnet_napi_tx_enable(vi, vi->sq[i].vq,
					       &vi->sq[i].napi);
		}
	}

	netif_tx_lock_bh(vi->dev);
	netif_device_attach(vi->dev);
	netif_tx_unlock_bh(vi->dev);
	return err;
}

static int virtnet_set_guest_offloads(struct virtnet_info *vi, u64 offloads)
{
	struct scatterlist sg;
	vi->ctrl->offloads = cpu_to_virtio64(vi->vdev, offloads);

	sg_init_one(&sg, &vi->ctrl->offloads, sizeof(vi->ctrl->offloads));

	if (!virtnet_send_command(vi, VIRTIO_NET_CTRL_GUEST_OFFLOADS,
				  VIRTIO_NET_CTRL_GUEST_OFFLOADS_SET, &sg)) {
		dev_warn(&vi->dev->dev, "Fail to set guest offload. \n");
		return -EINVAL;
	}

	return 0;
}

static int virtnet_clear_guest_offloads(struct virtnet_info *vi)
{
	u64 offloads = 0;

	if (!vi->guest_offloads)
		return 0;

	return virtnet_set_guest_offloads(vi, offloads);
}

static int virtnet_restore_guest_offloads(struct virtnet_info *vi)
{
	u64 offloads = vi->guest_offloads;

	if (!vi->guest_offloads)
		return 0;

	return virtnet_set_guest_offloads(vi, offloads);
}

static int virtnet_xdp_set(struct net_device *dev, struct bpf_prog *prog,
			   struct netlink_ext_ack *extack)
{
	unsigned long int max_sz = PAGE_SIZE - sizeof(struct padded_vnet_hdr);
	struct virtnet_info *vi = netdev_priv(dev);
	struct bpf_prog *old_prog;
	u16 xdp_qp = 0, curr_qp;
	int i, err;

	if (!virtio_has_feature(vi->vdev, VIRTIO_NET_F_CTRL_GUEST_OFFLOADS)
	    && (virtio_has_feature(vi->vdev, VIRTIO_NET_F_GUEST_TSO4) ||
	        virtio_has_feature(vi->vdev, VIRTIO_NET_F_GUEST_TSO6) ||
	        virtio_has_feature(vi->vdev, VIRTIO_NET_F_GUEST_ECN) ||
		virtio_has_feature(vi->vdev, VIRTIO_NET_F_GUEST_UFO) ||
		virtio_has_feature(vi->vdev, VIRTIO_NET_F_GUEST_CSUM))) {
		NL_SET_ERR_MSG_MOD(extack, "Can't set XDP while host is implementing LRO/CSUM, disable LRO/CSUM first");
		return -EOPNOTSUPP;
	}

	if (vi->mergeable_rx_bufs && !vi->any_header_sg) {
		NL_SET_ERR_MSG_MOD(extack, "XDP expects header/data in single page, any_header_sg required");
		return -EINVAL;
	}

	if (dev->mtu > max_sz) {
		NL_SET_ERR_MSG_MOD(extack, "MTU too large to enable XDP");
		netdev_warn(dev, "XDP requires MTU less than %lu\n", max_sz);
		return -EINVAL;
	}

	curr_qp = vi->curr_queue_pairs - vi->xdp_queue_pairs;
	if (prog)
		xdp_qp = nr_cpu_ids;

	/* XDP requires extra queues for XDP_TX */
	if (curr_qp + xdp_qp > vi->max_queue_pairs) {
		NL_SET_ERR_MSG_MOD(extack, "Too few free TX rings available");
		netdev_warn(dev, "request %i queues but max is %i\n",
			    curr_qp + xdp_qp, vi->max_queue_pairs);
		return -ENOMEM;
	}

	old_prog = rtnl_dereference(vi->rq[0].xdp_prog);
	if (!prog && !old_prog)
		return 0;

	if (prog) {
		prog = bpf_prog_add(prog, vi->max_queue_pairs - 1);
		if (IS_ERR(prog))
			return PTR_ERR(prog);
	}

	/* Make sure NAPI is not using any XDP TX queues for RX. */
	if (netif_running(dev)) {
		for (i = 0; i < vi->max_queue_pairs; i++) {
			napi_disable(&vi->rq[i].napi);
			virtnet_napi_tx_disable(&vi->sq[i].napi);
		}
	}

	if (!prog) {
		for (i = 0; i < vi->max_queue_pairs; i++) {
			rcu_assign_pointer(vi->rq[i].xdp_prog, prog);
			if (i == 0)
				virtnet_restore_guest_offloads(vi);
		}
		synchronize_net();
	}

	err = _virtnet_set_queues(vi, curr_qp + xdp_qp);
	if (err)
		goto err;
	netif_set_real_num_rx_queues(dev, curr_qp + xdp_qp);
	vi->xdp_queue_pairs = xdp_qp;

	if (prog) {
		for (i = 0; i < vi->max_queue_pairs; i++) {
			rcu_assign_pointer(vi->rq[i].xdp_prog, prog);
			if (i == 0 && !old_prog)
				virtnet_clear_guest_offloads(vi);
		}
	}

	for (i = 0; i < vi->max_queue_pairs; i++) {
		if (old_prog)
			bpf_prog_put(old_prog);
		if (netif_running(dev)) {
			virtnet_napi_enable(vi->rq[i].vq, &vi->rq[i].napi);
			virtnet_napi_tx_enable(vi, vi->sq[i].vq,
					       &vi->sq[i].napi);
		}
	}

	return 0;

err:
	if (!prog) {
		virtnet_clear_guest_offloads(vi);
		for (i = 0; i < vi->max_queue_pairs; i++)
			rcu_assign_pointer(vi->rq[i].xdp_prog, old_prog);
	}

	if (netif_running(dev)) {
		for (i = 0; i < vi->max_queue_pairs; i++) {
			virtnet_napi_enable(vi->rq[i].vq, &vi->rq[i].napi);
			virtnet_napi_tx_enable(vi, vi->sq[i].vq,
					       &vi->sq[i].napi);
		}
	}
	if (prog)
		bpf_prog_sub(prog, vi->max_queue_pairs - 1);
	return err;
}

static u32 virtnet_xdp_query(struct net_device *dev)
{
	struct virtnet_info *vi = netdev_priv(dev);
	const struct bpf_prog *xdp_prog;
	int i;

	for (i = 0; i < vi->max_queue_pairs; i++) {
		xdp_prog = rtnl_dereference(vi->rq[i].xdp_prog);
		if (xdp_prog)
			return xdp_prog->aux->id;
	}
	return 0;
}

static int virtnet_xdp(struct net_device *dev, struct netdev_bpf *xdp)
{
	switch (xdp->command) {
	case XDP_SETUP_PROG:
		return virtnet_xdp_set(dev, xdp->prog, xdp->extack);
	case XDP_QUERY_PROG:
		xdp->prog_id = virtnet_xdp_query(dev);
		return 0;
	default:
		return -EINVAL;
	}
}

static int virtnet_get_phys_port_name(struct net_device *dev, char *buf,
				      size_t len)
{
	struct virtnet_info *vi = netdev_priv(dev);
	int ret;

	if (!virtio_has_feature(vi->vdev, VIRTIO_NET_F_STANDBY))
		return -EOPNOTSUPP;

	ret = snprintf(buf, len, "sby");
	if (ret >= len)
		return -EOPNOTSUPP;

	return 0;
}

static const struct net_device_ops virtnet_netdev = {
	.ndo_open            = virtnet_open,
	.ndo_stop   	     = virtnet_close,
	.ndo_start_xmit      = start_xmit,
	.ndo_validate_addr   = eth_validate_addr,
	.ndo_set_mac_address = virtnet_set_mac_address,
	.ndo_set_rx_mode     = virtnet_set_rx_mode,
	.ndo_get_stats64     = virtnet_stats,
	.ndo_vlan_rx_add_vid = virtnet_vlan_rx_add_vid,
	.ndo_vlan_rx_kill_vid = virtnet_vlan_rx_kill_vid,
	.ndo_bpf		= virtnet_xdp,
	.ndo_xdp_xmit		= virtnet_xdp_xmit,
	.ndo_features_check	= passthru_features_check,
	.ndo_get_phys_port_name	= virtnet_get_phys_port_name,
};

static void virtnet_config_changed_work(struct work_struct *work)
{
	struct virtnet_info *vi =
		container_of(work, struct virtnet_info, config_work);
	u16 v;

	if (virtio_cread_feature(vi->vdev, VIRTIO_NET_F_STATUS,
				 struct virtio_net_config, status, &v) < 0)
		return;

	if (v & VIRTIO_NET_S_ANNOUNCE) {
		netdev_notify_peers(vi->dev);
		virtnet_ack_link_announce(vi);
	}

	/* Ignore unknown (future) status bits */
	v &= VIRTIO_NET_S_LINK_UP;

	if (vi->status == v)
		return;

	vi->status = v;

	if (vi->status & VIRTIO_NET_S_LINK_UP) {
		virtnet_update_settings(vi);
		netif_carrier_on(vi->dev);
		netif_tx_wake_all_queues(vi->dev);
	} else {
		netif_carrier_off(vi->dev);
		netif_tx_stop_all_queues(vi->dev);
	}
}

static void virtnet_config_changed(struct virtio_device *vdev)
{
	struct virtnet_info *vi = vdev->priv;

	schedule_work(&vi->config_work);
}

static void virtnet_free_queues(struct virtnet_info *vi)
{
	int i;

	for (i = 0; i < vi->max_queue_pairs; i++) {
		napi_hash_del(&vi->rq[i].napi);
		netif_napi_del(&vi->rq[i].napi);
		netif_napi_del(&vi->sq[i].napi);
	}

	/* We called napi_hash_del() before netif_napi_del(),
	 * we need to respect an RCU grace period before freeing vi->rq
	 */
	synchronize_net();

	kfree(vi->rq);
	kfree(vi->sq);
	kfree(vi->ctrl);
}

static void _free_receive_bufs(struct virtnet_info *vi)
{
	struct bpf_prog *old_prog;
	int i;

	for (i = 0; i < vi->max_queue_pairs; i++) {
		while (vi->rq[i].pages)
			__free_pages(get_a_page(&vi->rq[i], GFP_KERNEL), 0);

		old_prog = rtnl_dereference(vi->rq[i].xdp_prog);
		RCU_INIT_POINTER(vi->rq[i].xdp_prog, NULL);
		if (old_prog)
			bpf_prog_put(old_prog);
	}
}

static void free_receive_bufs(struct virtnet_info *vi)
{
	rtnl_lock();
	_free_receive_bufs(vi);
	rtnl_unlock();
}

static void free_receive_page_frags(struct virtnet_info *vi)
{
	int i;
	for (i = 0; i < vi->max_queue_pairs; i++)
		if (vi->rq[i].alloc_frag.page)
			put_page(vi->rq[i].alloc_frag.page);
}

static void free_unused_bufs(struct virtnet_info *vi)
{
	void *buf;
	int i;

	for (i = 0; i < vi->max_queue_pairs; i++) {
		struct virtqueue *vq = vi->sq[i].vq;
		while ((buf = virtqueue_detach_unused_buf(vq)) != NULL) {
			if (!is_xdp_frame(buf))
				dev_kfree_skb(buf);
			else
				xdp_return_frame(ptr_to_xdp(buf));
		}
	}

	for (i = 0; i < vi->max_queue_pairs; i++) {
		struct virtqueue *vq = vi->rq[i].vq;

		while ((buf = virtqueue_detach_unused_buf(vq)) != NULL) {
			if (vi->mergeable_rx_bufs) {
				put_page(virt_to_head_page(buf));
			} else if (vi->big_packets) {
				give_pages(&vi->rq[i], buf);
			} else {
				put_page(virt_to_head_page(buf));
			}
		}
	}
}

static void virtnet_del_vqs(struct virtnet_info *vi)
{
	struct virtio_device *vdev = vi->vdev;

	virtnet_clean_affinity(vi, -1);

	vdev->config->del_vqs(vdev);

	virtnet_free_queues(vi);
}

/* How large should a single buffer be so a queue full of these can fit at
 * least one full packet?
 * Logic below assumes the mergeable buffer header is used.
 */
static unsigned int mergeable_min_buf_len(struct virtnet_info *vi, struct virtqueue *vq)
{
	const unsigned int hdr_len = sizeof(struct virtio_net_hdr_mrg_rxbuf);
	unsigned int rq_size = virtqueue_get_vring_size(vq);
	unsigned int packet_len = vi->big_packets ? IP_MAX_MTU : vi->dev->max_mtu;
	unsigned int buf_len = hdr_len + ETH_HLEN + VLAN_HLEN + packet_len;
	unsigned int min_buf_len = DIV_ROUND_UP(buf_len, rq_size);

	return max(max(min_buf_len, hdr_len) - hdr_len,
		   (unsigned int)GOOD_PACKET_LEN);
}

static int virtnet_find_vqs(struct virtnet_info *vi)
{
	vq_callback_t **callbacks;
	struct virtqueue **vqs;
	int ret = -ENOMEM;
	int i, total_vqs;
	const char **names;
	bool *ctx;

	/* We expect 1 RX virtqueue followed by 1 TX virtqueue, followed by
	 * possible N-1 RX/TX queue pairs used in multiqueue mode, followed by
	 * possible control vq.
	 */
	total_vqs = vi->max_queue_pairs * 2 +
		    virtio_has_feature(vi->vdev, VIRTIO_NET_F_CTRL_VQ);

	/* Allocate space for find_vqs parameters */
	vqs = kzalloc(total_vqs * sizeof(*vqs), GFP_KERNEL);
	if (!vqs)
		goto err_vq;
	callbacks = kmalloc(total_vqs * sizeof(*callbacks), GFP_KERNEL);
	if (!callbacks)
		goto err_callback;
	names = kmalloc(total_vqs * sizeof(*names), GFP_KERNEL);
	if (!names)
		goto err_names;
	if (!vi->big_packets || vi->mergeable_rx_bufs) {
		ctx = kzalloc(total_vqs * sizeof(*ctx), GFP_KERNEL);
		if (!ctx)
			goto err_ctx;
	} else {
		ctx = NULL;
	}

	/* Parameters for control virtqueue, if any */
	if (vi->has_cvq) {
		callbacks[total_vqs - 1] = NULL;
		names[total_vqs - 1] = "control";
	}

	/* Allocate/initialize parameters for send/receive virtqueues */
	for (i = 0; i < vi->max_queue_pairs; i++) {
		callbacks[rxq2vq(i)] = skb_recv_done;
		callbacks[txq2vq(i)] = skb_xmit_done;
		sprintf(vi->rq[i].name, "input.%d", i);
		sprintf(vi->sq[i].name, "output.%d", i);
		names[rxq2vq(i)] = vi->rq[i].name;
		names[txq2vq(i)] = vi->sq[i].name;
		if (ctx)
			ctx[rxq2vq(i)] = true;
	}

	ret = vi->vdev->config->find_vqs(vi->vdev, total_vqs, vqs, callbacks,
					 names, ctx, NULL);
	if (ret)
		goto err_find;

	if (vi->has_cvq) {
		vi->cvq = vqs[total_vqs - 1];
		if (virtio_has_feature(vi->vdev, VIRTIO_NET_F_CTRL_VLAN))
			vi->dev->features |= NETIF_F_HW_VLAN_CTAG_FILTER;
	}

	for (i = 0; i < vi->max_queue_pairs; i++) {
		vi->rq[i].vq = vqs[rxq2vq(i)];
		vi->rq[i].min_buf_len = mergeable_min_buf_len(vi, vi->rq[i].vq);
		vi->sq[i].vq = vqs[txq2vq(i)];
	}

	/* run here: ret == 0. */


err_find:
	kfree(ctx);
err_ctx:
	kfree(names);
err_names:
	kfree(callbacks);
err_callback:
	kfree(vqs);
err_vq:
	return ret;
}

static int virtnet_alloc_queues(struct virtnet_info *vi)
{
	int i;

	vi->ctrl = kzalloc(sizeof(*vi->ctrl), GFP_KERNEL);
	if (!vi->ctrl)
		goto err_ctrl;
	vi->sq = kzalloc(sizeof(*vi->sq) * vi->max_queue_pairs, GFP_KERNEL);
	if (!vi->sq)
		goto err_sq;
	vi->rq = kzalloc(sizeof(*vi->rq) * vi->max_queue_pairs, GFP_KERNEL);
	if (!vi->rq)
		goto err_rq;

	INIT_DELAYED_WORK(&vi->refill, refill_work);
	for (i = 0; i < vi->max_queue_pairs; i++) {
		vi->rq[i].pages = NULL;
		netif_napi_add(vi->dev, &vi->rq[i].napi, virtnet_poll,
			       napi_weight);
		netif_tx_napi_add(vi->dev, &vi->sq[i].napi, virtnet_poll_tx,
				  napi_tx ? napi_weight : 0);

		sg_init_table(vi->rq[i].sg, ARRAY_SIZE(vi->rq[i].sg));
		ewma_pkt_len_init(&vi->rq[i].mrg_avg_pkt_len);
		sg_init_table(vi->sq[i].sg, ARRAY_SIZE(vi->sq[i].sg));

		u64_stats_init(&vi->rq[i].stats.syncp);
		u64_stats_init(&vi->sq[i].stats.syncp);
	}

	return 0;

err_rq:
	kfree(vi->sq);
err_sq:
	kfree(vi->ctrl);
err_ctrl:
	return -ENOMEM;
}

static int init_vqs(struct virtnet_info *vi)
{
	int ret;

	/* Allocate send & receive queues */
	ret = virtnet_alloc_queues(vi);
	if (ret)
		goto err;

	ret = virtnet_find_vqs(vi);
	if (ret)
		goto err_free;

	get_online_cpus();
	virtnet_set_affinity(vi);
	put_online_cpus();

	return 0;

err_free:
	virtnet_free_queues(vi);
err:
	return ret;
}

#ifdef CONFIG_SYSFS
static ssize_t mergeable_rx_buffer_size_show(struct netdev_rx_queue *queue,
		char *buf)
{
	struct virtnet_info *vi = netdev_priv(queue->dev);
	unsigned int queue_index = get_netdev_rx_queue_index(queue);
	unsigned int headroom = virtnet_get_headroom(vi);
	unsigned int tailroom = headroom ? sizeof(struct skb_shared_info) : 0;
	struct ewma_pkt_len *avg;

	BUG_ON(queue_index >= vi->max_queue_pairs);
	avg = &vi->rq[queue_index].mrg_avg_pkt_len;
	return sprintf(buf, "%u\n",
		       get_mergeable_buf_len(&vi->rq[queue_index], avg,
				       SKB_DATA_ALIGN(headroom + tailroom)));
}

static struct rx_queue_attribute mergeable_rx_buffer_size_attribute =
	__ATTR_RO(mergeable_rx_buffer_size);

static struct attribute *virtio_net_mrg_rx_attrs[] = {
	&mergeable_rx_buffer_size_attribute.attr,
	NULL
};

static const struct attribute_group virtio_net_mrg_rx_group = {
	.name = "virtio_net",
	.attrs = virtio_net_mrg_rx_attrs
};
#endif

static bool virtnet_fail_on_feature(struct virtio_device *vdev,
				    unsigned int fbit,
				    const char *fname, const char *dname)
{
	if (!virtio_has_feature(vdev, fbit))
		return false;

	dev_err(&vdev->dev, "device advertises feature %s but not %s",
		fname, dname);

	return true;
}

#define VIRTNET_FAIL_ON(vdev, fbit, dbit)			\
	virtnet_fail_on_feature(vdev, fbit, #fbit, dbit)

static bool virtnet_validate_features(struct virtio_device *vdev)
{
	if (!virtio_has_feature(vdev, VIRTIO_NET_F_CTRL_VQ) &&
	    (VIRTNET_FAIL_ON(vdev, VIRTIO_NET_F_CTRL_RX,
			     "VIRTIO_NET_F_CTRL_VQ") ||
	     VIRTNET_FAIL_ON(vdev, VIRTIO_NET_F_CTRL_VLAN,
			     "VIRTIO_NET_F_CTRL_VQ") ||
	     VIRTNET_FAIL_ON(vdev, VIRTIO_NET_F_GUEST_ANNOUNCE,
			     "VIRTIO_NET_F_CTRL_VQ") ||
	     VIRTNET_FAIL_ON(vdev, VIRTIO_NET_F_MQ, "VIRTIO_NET_F_CTRL_VQ") ||
	     VIRTNET_FAIL_ON(vdev, VIRTIO_NET_F_CTRL_MAC_ADDR,
			     "VIRTIO_NET_F_CTRL_VQ"))) {
		return false;
	}

	return true;
}

#define MIN_MTU ETH_MIN_MTU
#define MAX_MTU ETH_MAX_MTU

static int virtnet_validate(struct virtio_device *vdev)
{
	if (!vdev->config->get) {
		dev_err(&vdev->dev, "%s failure: config access disabled\n",
			__func__);
		return -EINVAL;
	}

	if (!virtnet_validate_features(vdev))
		return -EINVAL;

	if (virtio_has_feature(vdev, VIRTIO_NET_F_MTU)) {
		int mtu = virtio_cread16(vdev,
					 offsetof(struct virtio_net_config,
						  mtu));
		if (mtu < MIN_MTU)
			__virtio_clear_bit(vdev, VIRTIO_NET_F_MTU);
	}

	return 0;
}

static int virtnet_probe(struct virtio_device *vdev)
{
	int i, err = -ENOMEM;
	struct net_device *dev;
	struct virtnet_info *vi;
	u16 max_queue_pairs;
	int mtu;

	/* Find if host supports multiqueue virtio_net device */
	err = virtio_cread_feature(vdev, VIRTIO_NET_F_MQ,
				   struct virtio_net_config,
				   max_virtqueue_pairs, &max_queue_pairs);

	/* We need at least 2 queue's */
	if (err || max_queue_pairs < VIRTIO_NET_CTRL_MQ_VQ_PAIRS_MIN ||
	    max_queue_pairs > VIRTIO_NET_CTRL_MQ_VQ_PAIRS_MAX ||
	    !virtio_has_feature(vdev, VIRTIO_NET_F_CTRL_VQ))
		max_queue_pairs = 1;

	/* Allocate ourselves a network device with room for our info */
	dev = alloc_etherdev_mq(sizeof(struct virtnet_info), max_queue_pairs);
	if (!dev)
		return -ENOMEM;

	/* Set up network device as normal. */
	dev->priv_flags |= IFF_UNICAST_FLT | IFF_LIVE_ADDR_CHANGE;
	dev->netdev_ops = &virtnet_netdev;
	dev->features = NETIF_F_HIGHDMA;

	dev->ethtool_ops = &virtnet_ethtool_ops;
	SET_NETDEV_DEV(dev, &vdev->dev);

	/* Do we support "hardware" checksums? */
	if (virtio_has_feature(vdev, VIRTIO_NET_F_CSUM)) {
		/* This opens up the world of extra features. */
		dev->hw_features |= NETIF_F_HW_CSUM | NETIF_F_SG;
		if (csum)
			dev->features |= NETIF_F_HW_CSUM | NETIF_F_SG;

		if (virtio_has_feature(vdev, VIRTIO_NET_F_GSO)) {
			dev->hw_features |= NETIF_F_TSO
				| NETIF_F_TSO_ECN | NETIF_F_TSO6;
		}
		/* Individual feature bits: what can host handle? */
		if (virtio_has_feature(vdev, VIRTIO_NET_F_HOST_TSO4))
			dev->hw_features |= NETIF_F_TSO;
		if (virtio_has_feature(vdev, VIRTIO_NET_F_HOST_TSO6))
			dev->hw_features |= NETIF_F_TSO6;
		if (virtio_has_feature(vdev, VIRTIO_NET_F_HOST_ECN))
			dev->hw_features |= NETIF_F_TSO_ECN;

		dev->features |= NETIF_F_GSO_ROBUST;

		if (gso)
			dev->features |= dev->hw_features & NETIF_F_ALL_TSO;
		/* (!csum && gso) case will be fixed by register_netdev() */
	}
	if (virtio_has_feature(vdev, VIRTIO_NET_F_GUEST_CSUM))
		dev->features |= NETIF_F_RXCSUM;

	dev->vlan_features = dev->features;

	/* MTU range: 68 - 65535 */
	dev->min_mtu = MIN_MTU;
	dev->max_mtu = MAX_MTU;

	/* Configuration may specify what MAC to use.  Otherwise random. */
	if (virtio_has_feature(vdev, VIRTIO_NET_F_MAC))
		virtio_cread_bytes(vdev,
				   offsetof(struct virtio_net_config, mac),
				   dev->dev_addr, dev->addr_len);
	else
		eth_hw_addr_random(dev);

	/* Set up our device-specific information */
	vi = netdev_priv(dev);
	vi->dev = dev;
	vi->vdev = vdev;
	vdev->priv = vi;

	INIT_WORK(&vi->config_work, virtnet_config_changed_work);

	/* If we can receive ANY GSO packets, we must allocate large ones. */
	if (virtio_has_feature(vdev, VIRTIO_NET_F_GUEST_TSO4) ||
	    virtio_has_feature(vdev, VIRTIO_NET_F_GUEST_TSO6) ||
	    virtio_has_feature(vdev, VIRTIO_NET_F_GUEST_ECN) ||
	    virtio_has_feature(vdev, VIRTIO_NET_F_GUEST_UFO))
		vi->big_packets = true;

	if (virtio_has_feature(vdev, VIRTIO_NET_F_MRG_RXBUF))
		vi->mergeable_rx_bufs = true;

	if (virtio_has_feature(vdev, VIRTIO_NET_F_MRG_RXBUF) ||
	    virtio_has_feature(vdev, VIRTIO_F_VERSION_1))
		vi->hdr_len = sizeof(struct virtio_net_hdr_mrg_rxbuf);
	else
		vi->hdr_len = sizeof(struct virtio_net_hdr);

	if (virtio_has_feature(vdev, VIRTIO_F_ANY_LAYOUT) ||
	    virtio_has_feature(vdev, VIRTIO_F_VERSION_1))
		vi->any_header_sg = true;

	if (virtio_has_feature(vdev, VIRTIO_NET_F_CTRL_VQ))
		vi->has_cvq = true;

	if (virtio_has_feature(vdev, VIRTIO_NET_F_MTU)) {
		mtu = virtio_cread16(vdev,
				     offsetof(struct virtio_net_config,
					      mtu));
		if (mtu < dev->min_mtu) {
			/* Should never trigger: MTU was previously validated
			 * in virtnet_validate.
			 */
			dev_err(&vdev->dev, "device MTU appears to have changed "
				"it is now %d < %d", mtu, dev->min_mtu);
			err = -EINVAL;
			goto free;
		}

		dev->mtu = mtu;
		dev->max_mtu = mtu;

		/* TODO: size buffers correctly in this case. */
		if (dev->mtu > ETH_DATA_LEN)
			vi->big_packets = true;
	}

	if (vi->any_header_sg)
		dev->needed_headroom = vi->hdr_len;

	/* Enable multiqueue by default */
	if (num_online_cpus() >= max_queue_pairs)
		vi->curr_queue_pairs = max_queue_pairs;
	else
		vi->curr_queue_pairs = num_online_cpus();
	vi->max_queue_pairs = max_queue_pairs;

	/* Allocate/initialize the rx/tx queues, and invoke find_vqs */
	err = init_vqs(vi);
	if (err)
		goto free;

#ifdef CONFIG_SYSFS
	if (vi->mergeable_rx_bufs)
		dev->sysfs_rx_queue_group = &virtio_net_mrg_rx_group;
#endif
	netif_set_real_num_tx_queues(dev, vi->curr_queue_pairs);
	netif_set_real_num_rx_queues(dev, vi->curr_queue_pairs);

	virtnet_init_settings(dev);

	if (virtio_has_feature(vdev, VIRTIO_NET_F_STANDBY)) {
		vi->failover = net_failover_create(vi->dev);
		if (IS_ERR(vi->failover)) {
			err = PTR_ERR(vi->failover);
			goto free_vqs;
		}
	}

	err = register_netdev(dev);
	if (err) {
		pr_debug("virtio_net: registering device failed\n");
		goto free_failover;
	}

	virtio_device_ready(vdev);

	err = virtnet_cpu_notif_add(vi);
	if (err) {
		pr_debug("virtio_net: registering cpu notifier failed\n");
		goto free_unregister_netdev;
	}

	virtnet_set_queues(vi, vi->curr_queue_pairs);

	/* Assume link up if device can't report link status,
	   otherwise get link status from config. */
	netif_carrier_off(dev);
	if (virtio_has_feature(vi->vdev, VIRTIO_NET_F_STATUS)) {
		schedule_work(&vi->config_work);
	} else {
		vi->status = VIRTIO_NET_S_LINK_UP;
		virtnet_update_settings(vi);
		netif_carrier_on(dev);
	}

	for (i = 0; i < ARRAY_SIZE(guest_offloads); i++)
		if (virtio_has_feature(vi->vdev, guest_offloads[i]))
			set_bit(guest_offloads[i], &vi->guest_offloads);

	pr_debug("virtnet: registered device %s with %d RX and TX vq's\n",
		 dev->name, max_queue_pairs);

	return 0;

free_unregister_netdev:
	vi->vdev->config->reset(vdev);

	unregister_netdev(dev);
free_failover:
	net_failover_destroy(vi->failover);
free_vqs:
	cancel_delayed_work_sync(&vi->refill);
	free_receive_page_frags(vi);
	virtnet_del_vqs(vi);
free:
	free_netdev(dev);
	return err;
}

static void remove_vq_common(struct virtnet_info *vi)
{
	vi->vdev->config->reset(vi->vdev);

	/* Free unused buffers in both send and recv, if any. */
	free_unused_bufs(vi);

	free_receive_bufs(vi);

	free_receive_page_frags(vi);

	virtnet_del_vqs(vi);
}

static void virtnet_remove(struct virtio_device *vdev)
{
	struct virtnet_info *vi = vdev->priv;

	virtnet_cpu_notif_remove(vi);

	/* Make sure no work handler is accessing the device. */
	flush_work(&vi->config_work);

	unregister_netdev(vi->dev);

	net_failover_destroy(vi->failover);

	remove_vq_common(vi);

	free_netdev(vi->dev);
}

static __maybe_unused int virtnet_freeze(struct virtio_device *vdev)
{
	struct virtnet_info *vi = vdev->priv;

	virtnet_cpu_notif_remove(vi);
	virtnet_freeze_down(vdev);
	remove_vq_common(vi);

	return 0;
}

static __maybe_unused int virtnet_restore(struct virtio_device *vdev)
{
	struct virtnet_info *vi = vdev->priv;
	int err;

	err = virtnet_restore_up(vdev);
	if (err)
		return err;
	virtnet_set_queues(vi, vi->curr_queue_pairs);

	err = virtnet_cpu_notif_add(vi);
	if (err)
		return err;

	return 0;
}

static struct virtio_device_id id_table[] = {
	{ VIRTIO_ID_NET, VIRTIO_DEV_ANY_ID },
	{ 0 },
};

#define VIRTNET_FEATURES \
	VIRTIO_NET_F_CSUM, VIRTIO_NET_F_GUEST_CSUM, \
	VIRTIO_NET_F_MAC, \
	VIRTIO_NET_F_HOST_TSO4, VIRTIO_NET_F_HOST_UFO, VIRTIO_NET_F_HOST_TSO6, \
	VIRTIO_NET_F_HOST_ECN, VIRTIO_NET_F_GUEST_TSO4, VIRTIO_NET_F_GUEST_TSO6, \
	VIRTIO_NET_F_GUEST_ECN, VIRTIO_NET_F_GUEST_UFO, \
	VIRTIO_NET_F_MRG_RXBUF, VIRTIO_NET_F_STATUS, VIRTIO_NET_F_CTRL_VQ, \
	VIRTIO_NET_F_CTRL_RX, VIRTIO_NET_F_CTRL_VLAN, \
	VIRTIO_NET_F_GUEST_ANNOUNCE, VIRTIO_NET_F_MQ, \
	VIRTIO_NET_F_CTRL_MAC_ADDR, \
	VIRTIO_NET_F_MTU, VIRTIO_NET_F_CTRL_GUEST_OFFLOADS, \
	VIRTIO_NET_F_SPEED_DUPLEX, VIRTIO_NET_F_STANDBY

static unsigned int features[] = {
	VIRTNET_FEATURES,
};

static unsigned int features_legacy[] = {
	VIRTNET_FEATURES,
	VIRTIO_NET_F_GSO,
	VIRTIO_F_ANY_LAYOUT,
};

static struct virtio_driver virtio_net_driver = {
	.feature_table = features,
	.feature_table_size = ARRAY_SIZE(features),
	.feature_table_legacy = features_legacy,
	.feature_table_size_legacy = ARRAY_SIZE(features_legacy),
	.driver.name =	KBUILD_MODNAME,
	.driver.owner =	THIS_MODULE,
	.id_table =	id_table,
	.validate =	virtnet_validate,
	.probe =	virtnet_probe,
	.remove =	virtnet_remove,
	.config_changed = virtnet_config_changed,
#ifdef CONFIG_PM_SLEEP
	.freeze =	virtnet_freeze,
	.restore =	virtnet_restore,
#endif
};

static __init int virtio_net_driver_init(void)
{
	int ret;

	ret = cpuhp_setup_state_multi(CPUHP_AP_ONLINE_DYN, "virtio/net:online",
				      virtnet_cpu_online,
				      virtnet_cpu_down_prep);
	if (ret < 0)
		goto out;
	virtionet_online = ret;
	ret = cpuhp_setup_state_multi(CPUHP_VIRT_NET_DEAD, "virtio/net:dead",
				      NULL, virtnet_cpu_dead);
	if (ret)
		goto err_dead;

        ret = register_virtio_driver(&virtio_net_driver);
	if (ret)
		goto err_virtio;
	return 0;
err_virtio:
	cpuhp_remove_multi_state(CPUHP_VIRT_NET_DEAD);
err_dead:
	cpuhp_remove_multi_state(virtionet_online);
out:
	return ret;
}
module_init(virtio_net_driver_init);

static __exit void virtio_net_driver_exit(void)
{
	unregister_virtio_driver(&virtio_net_driver);
	cpuhp_remove_multi_state(CPUHP_VIRT_NET_DEAD);
	cpuhp_remove_multi_state(virtionet_online);
}
module_exit(virtio_net_driver_exit);

MODULE_DEVICE_TABLE(virtio, id_table);
MODULE_DESCRIPTION("Virtio network driver");
MODULE_LICENSE("GPL");<|MERGE_RESOLUTION|>--- conflicted
+++ resolved
@@ -516,15 +516,9 @@
 	xdp_prog = rcu_dereference(rq->xdp_prog);
 	if (!xdp_prog)
 		return -ENXIO;
-<<<<<<< HEAD
 
 	sq = virtnet_xdp_sq(vi);
 
-=======
-
-	sq = virtnet_xdp_sq(vi);
-
->>>>>>> d5395b5f
 	if (unlikely(flags & ~XDP_XMIT_FLAGS_MASK)) {
 		ret = -EINVAL;
 		drops = n;
