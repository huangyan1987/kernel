--- conflicted
+++ resolved
@@ -357,11 +357,7 @@
 	if (cf->can_id & CAN_RTR_FLAG)
 		usb_msg.dlc |= MCBA_DLC_RTR_MASK;
 
-<<<<<<< HEAD
-	can_put_echo_skb(skb, priv->netdev, ctx->ndx);
-=======
 	can_put_echo_skb(skb, priv->netdev, ctx->ndx, 0);
->>>>>>> 7d2a07b7
 
 	err = mcba_usb_xmit(priv, (struct mcba_usb_msg *)&usb_msg, ctx);
 	if (err)
