/*
 * Copyright (C) 2005 Marc Kleine-Budde, Pengutronix
 * Copyright (C) 2006 Andrey Volkov, Varma Electronics
 * Copyright (C) 2008-2009 Wolfgang Grandegger <wg@grandegger.com>
 *
 * This program is free software; you can redistribute it and/or modify
 * it under the terms of the version 2 of the GNU General Public License
 * as published by the Free Software Foundation
 *
 * This program is distributed in the hope that it will be useful,
 * but WITHOUT ANY WARRANTY; without even the implied warranty of
 * MERCHANTABILITY or FITNESS FOR A PARTICULAR PURPOSE. See the
 * GNU General Public License for more details.
 *
 * You should have received a copy of the GNU General Public License
 * along with this program; if not, see <http://www.gnu.org/licenses/>.
 */

#include <linux/module.h>
#include <linux/kernel.h>
#include <linux/slab.h>
#include <linux/netdevice.h>
#include <linux/if_arp.h>
#include <linux/workqueue.h>
#include <linux/can.h>
#include <linux/can/dev.h>
#include <linux/can/skb.h>
#include <linux/can/netlink.h>
#include <linux/can/led.h>
#include <net/rtnetlink.h>

#define MOD_DESC "CAN device driver interface"

MODULE_DESCRIPTION(MOD_DESC);
MODULE_LICENSE("GPL v2");
MODULE_AUTHOR("Wolfgang Grandegger <wg@grandegger.com>");

/* CAN DLC to real data length conversion helpers */

static const u8 dlc2len[] = {0, 1, 2, 3, 4, 5, 6, 7,
			     8, 12, 16, 20, 24, 32, 48, 64};

/* get data length from can_dlc with sanitized can_dlc */
u8 can_dlc2len(u8 can_dlc)
{
	return dlc2len[can_dlc & 0x0F];
}
EXPORT_SYMBOL_GPL(can_dlc2len);

static const u8 len2dlc[] = {0, 1, 2, 3, 4, 5, 6, 7, 8,		/* 0 - 8 */
			     9, 9, 9, 9,			/* 9 - 12 */
			     10, 10, 10, 10,			/* 13 - 16 */
			     11, 11, 11, 11,			/* 17 - 20 */
			     12, 12, 12, 12,			/* 21 - 24 */
			     13, 13, 13, 13, 13, 13, 13, 13,	/* 25 - 32 */
			     14, 14, 14, 14, 14, 14, 14, 14,	/* 33 - 40 */
			     14, 14, 14, 14, 14, 14, 14, 14,	/* 41 - 48 */
			     15, 15, 15, 15, 15, 15, 15, 15,	/* 49 - 56 */
			     15, 15, 15, 15, 15, 15, 15, 15};	/* 57 - 64 */

/* map the sanitized data length to an appropriate data length code */
u8 can_len2dlc(u8 len)
{
	if (unlikely(len > 64))
		return 0xF;

	return len2dlc[len];
}
EXPORT_SYMBOL_GPL(can_len2dlc);

#ifdef CONFIG_CAN_CALC_BITTIMING
#define CAN_CALC_MAX_ERROR 50 /* in one-tenth of a percent */
#define CAN_CALC_SYNC_SEG 1

/*
 * Bit-timing calculation derived from:
 *
 * Code based on LinCAN sources and H8S2638 project
 * Copyright 2004-2006 Pavel Pisa - DCE FELK CVUT cz
 * Copyright 2005      Stanislav Marek
 * email: pisa@cmp.felk.cvut.cz
 *
 * Calculates proper bit-timing parameters for a specified bit-rate
 * and sample-point, which can then be used to set the bit-timing
 * registers of the CAN controller. You can find more information
 * in the header file linux/can/netlink.h.
 */
static int can_update_sample_point(const struct can_bittiming_const *btc,
			  unsigned int sample_point_nominal, unsigned int tseg,
			  unsigned int *tseg1_ptr, unsigned int *tseg2_ptr,
			  unsigned int *sample_point_error_ptr)
{
	unsigned int sample_point_error, best_sample_point_error = UINT_MAX;
	unsigned int sample_point, best_sample_point = 0;
	unsigned int tseg1, tseg2;
	int i;

	for (i = 0; i <= 1; i++) {
		tseg2 = tseg + CAN_CALC_SYNC_SEG - (sample_point_nominal * (tseg + CAN_CALC_SYNC_SEG)) / 1000 - i;
		tseg2 = clamp(tseg2, btc->tseg2_min, btc->tseg2_max);
		tseg1 = tseg - tseg2;
		if (tseg1 > btc->tseg1_max) {
			tseg1 = btc->tseg1_max;
			tseg2 = tseg - tseg1;
		}

		sample_point = 1000 * (tseg + CAN_CALC_SYNC_SEG - tseg2) / (tseg + CAN_CALC_SYNC_SEG);
		sample_point_error = abs(sample_point_nominal - sample_point);

		if ((sample_point <= sample_point_nominal) && (sample_point_error < best_sample_point_error)) {
			best_sample_point = sample_point;
			best_sample_point_error = sample_point_error;
			*tseg1_ptr = tseg1;
			*tseg2_ptr = tseg2;
		}
	}

	if (sample_point_error_ptr)
		*sample_point_error_ptr = best_sample_point_error;

	return best_sample_point;
}

static int can_calc_bittiming(struct net_device *dev, struct can_bittiming *bt,
			      const struct can_bittiming_const *btc)
{
	struct can_priv *priv = netdev_priv(dev);
	unsigned int bitrate;			/* current bitrate */
	unsigned int bitrate_error;		/* difference between current and nominal value */
	unsigned int best_bitrate_error = UINT_MAX;
	unsigned int sample_point_error;	/* difference between current and nominal value */
	unsigned int best_sample_point_error = UINT_MAX;
	unsigned int sample_point_nominal;	/* nominal sample point */
	unsigned int best_tseg = 0;		/* current best value for tseg */
	unsigned int best_brp = 0;		/* current best value for brp */
	unsigned int brp, tsegall, tseg, tseg1 = 0, tseg2 = 0;
	u64 v64;

	/* Use CiA recommended sample points */
	if (bt->sample_point) {
		sample_point_nominal = bt->sample_point;
	} else {
		if (bt->bitrate > 800000)
			sample_point_nominal = 750;
		else if (bt->bitrate > 500000)
			sample_point_nominal = 800;
		else
			sample_point_nominal = 875;
	}

	/* tseg even = round down, odd = round up */
	for (tseg = (btc->tseg1_max + btc->tseg2_max) * 2 + 1;
	     tseg >= (btc->tseg1_min + btc->tseg2_min) * 2; tseg--) {
		tsegall = CAN_CALC_SYNC_SEG + tseg / 2;

		/* Compute all possible tseg choices (tseg=tseg1+tseg2) */
		brp = priv->clock.freq / (tsegall * bt->bitrate) + tseg % 2;

		/* choose brp step which is possible in system */
		brp = (brp / btc->brp_inc) * btc->brp_inc;
		if ((brp < btc->brp_min) || (brp > btc->brp_max))
			continue;

		bitrate = priv->clock.freq / (brp * tsegall);
		bitrate_error = abs(bt->bitrate - bitrate);

		/* tseg brp biterror */
		if (bitrate_error > best_bitrate_error)
			continue;

		/* reset sample point error if we have a better bitrate */
		if (bitrate_error < best_bitrate_error)
			best_sample_point_error = UINT_MAX;

		can_update_sample_point(btc, sample_point_nominal, tseg / 2, &tseg1, &tseg2, &sample_point_error);
		if (sample_point_error > best_sample_point_error)
			continue;

		best_sample_point_error = sample_point_error;
		best_bitrate_error = bitrate_error;
		best_tseg = tseg / 2;
		best_brp = brp;

		if (bitrate_error == 0 && sample_point_error == 0)
			break;
	}

	if (best_bitrate_error) {
		/* Error in one-tenth of a percent */
		v64 = (u64)best_bitrate_error * 1000;
		do_div(v64, bt->bitrate);
		bitrate_error = (u32)v64;
		if (bitrate_error > CAN_CALC_MAX_ERROR) {
			netdev_err(dev,
				   "bitrate error %d.%d%% too high\n",
				   bitrate_error / 10, bitrate_error % 10);
			return -EDOM;
		}
		netdev_warn(dev, "bitrate error %d.%d%%\n",
			    bitrate_error / 10, bitrate_error % 10);
	}

	/* real sample point */
	bt->sample_point = can_update_sample_point(btc, sample_point_nominal, best_tseg,
					  &tseg1, &tseg2, NULL);

	v64 = (u64)best_brp * 1000 * 1000 * 1000;
	do_div(v64, priv->clock.freq);
	bt->tq = (u32)v64;
	bt->prop_seg = tseg1 / 2;
	bt->phase_seg1 = tseg1 - bt->prop_seg;
	bt->phase_seg2 = tseg2;

	/* check for sjw user settings */
	if (!bt->sjw || !btc->sjw_max) {
		bt->sjw = 1;
	} else {
		/* bt->sjw is at least 1 -> sanitize upper bound to sjw_max */
		if (bt->sjw > btc->sjw_max)
			bt->sjw = btc->sjw_max;
		/* bt->sjw must not be higher than tseg2 */
		if (tseg2 < bt->sjw)
			bt->sjw = tseg2;
	}

	bt->brp = best_brp;

	/* real bitrate */
	bt->bitrate = priv->clock.freq / (bt->brp * (CAN_CALC_SYNC_SEG + tseg1 + tseg2));

	return 0;
}
#else /* !CONFIG_CAN_CALC_BITTIMING */
static int can_calc_bittiming(struct net_device *dev, struct can_bittiming *bt,
			      const struct can_bittiming_const *btc)
{
	netdev_err(dev, "bit-timing calculation not available\n");
	return -EINVAL;
}
#endif /* CONFIG_CAN_CALC_BITTIMING */

/*
 * Checks the validity of the specified bit-timing parameters prop_seg,
 * phase_seg1, phase_seg2 and sjw and tries to determine the bitrate
 * prescaler value brp. You can find more information in the header
 * file linux/can/netlink.h.
 */
static int can_fixup_bittiming(struct net_device *dev, struct can_bittiming *bt,
			       const struct can_bittiming_const *btc)
{
	struct can_priv *priv = netdev_priv(dev);
	int tseg1, alltseg;
	u64 brp64;

	tseg1 = bt->prop_seg + bt->phase_seg1;
	if (!bt->sjw)
		bt->sjw = 1;
	if (bt->sjw > btc->sjw_max ||
	    tseg1 < btc->tseg1_min || tseg1 > btc->tseg1_max ||
	    bt->phase_seg2 < btc->tseg2_min || bt->phase_seg2 > btc->tseg2_max)
		return -ERANGE;

	brp64 = (u64)priv->clock.freq * (u64)bt->tq;
	if (btc->brp_inc > 1)
		do_div(brp64, btc->brp_inc);
	brp64 += 500000000UL - 1;
	do_div(brp64, 1000000000UL); /* the practicable BRP */
	if (btc->brp_inc > 1)
		brp64 *= btc->brp_inc;
	bt->brp = (u32)brp64;

	if (bt->brp < btc->brp_min || bt->brp > btc->brp_max)
		return -EINVAL;

	alltseg = bt->prop_seg + bt->phase_seg1 + bt->phase_seg2 + 1;
	bt->bitrate = priv->clock.freq / (bt->brp * alltseg);
	bt->sample_point = ((tseg1 + 1) * 1000) / alltseg;

	return 0;
}

/* Checks the validity of predefined bitrate settings */
static int can_validate_bitrate(struct net_device *dev, struct can_bittiming *bt,
				const u32 *bitrate_const,
				const unsigned int bitrate_const_cnt)
{
	struct can_priv *priv = netdev_priv(dev);
	unsigned int i;

	for (i = 0; i < bitrate_const_cnt; i++) {
		if (bt->bitrate == bitrate_const[i])
			break;
	}

	if (i >= priv->bitrate_const_cnt)
		return -EINVAL;

	return 0;
}

static int can_get_bittiming(struct net_device *dev, struct can_bittiming *bt,
			     const struct can_bittiming_const *btc,
			     const u32 *bitrate_const,
			     const unsigned int bitrate_const_cnt)
{
	int err;

	/*
	 * Depending on the given can_bittiming parameter structure the CAN
	 * timing parameters are calculated based on the provided bitrate OR
	 * alternatively the CAN timing parameters (tq, prop_seg, etc.) are
	 * provided directly which are then checked and fixed up.
	 */
	if (!bt->tq && bt->bitrate && btc)
		err = can_calc_bittiming(dev, bt, btc);
	else if (bt->tq && !bt->bitrate && btc)
		err = can_fixup_bittiming(dev, bt, btc);
	else if (!bt->tq && bt->bitrate && bitrate_const)
		err = can_validate_bitrate(dev, bt, bitrate_const,
					   bitrate_const_cnt);
	else
		err = -EINVAL;

	return err;
}

static void can_update_state_error_stats(struct net_device *dev,
					 enum can_state new_state)
{
	struct can_priv *priv = netdev_priv(dev);

	if (new_state <= priv->state)
		return;

	switch (new_state) {
	case CAN_STATE_ERROR_WARNING:
		priv->can_stats.error_warning++;
		break;
	case CAN_STATE_ERROR_PASSIVE:
		priv->can_stats.error_passive++;
		break;
	case CAN_STATE_BUS_OFF:
		priv->can_stats.bus_off++;
		break;
	default:
		break;
	}
}

static int can_tx_state_to_frame(struct net_device *dev, enum can_state state)
{
	switch (state) {
	case CAN_STATE_ERROR_ACTIVE:
		return CAN_ERR_CRTL_ACTIVE;
	case CAN_STATE_ERROR_WARNING:
		return CAN_ERR_CRTL_TX_WARNING;
	case CAN_STATE_ERROR_PASSIVE:
		return CAN_ERR_CRTL_TX_PASSIVE;
	default:
		return 0;
	}
}

static int can_rx_state_to_frame(struct net_device *dev, enum can_state state)
{
	switch (state) {
	case CAN_STATE_ERROR_ACTIVE:
		return CAN_ERR_CRTL_ACTIVE;
	case CAN_STATE_ERROR_WARNING:
		return CAN_ERR_CRTL_RX_WARNING;
	case CAN_STATE_ERROR_PASSIVE:
		return CAN_ERR_CRTL_RX_PASSIVE;
	default:
		return 0;
	}
}

void can_change_state(struct net_device *dev, struct can_frame *cf,
		      enum can_state tx_state, enum can_state rx_state)
{
	struct can_priv *priv = netdev_priv(dev);
	enum can_state new_state = max(tx_state, rx_state);

	if (unlikely(new_state == priv->state)) {
		netdev_warn(dev, "%s: oops, state did not change", __func__);
		return;
	}

	netdev_dbg(dev, "New error state: %d\n", new_state);

	can_update_state_error_stats(dev, new_state);
	priv->state = new_state;

	if (!cf)
		return;

	if (unlikely(new_state == CAN_STATE_BUS_OFF)) {
		cf->can_id |= CAN_ERR_BUSOFF;
		return;
	}

	cf->can_id |= CAN_ERR_CRTL;
	cf->data[1] |= tx_state >= rx_state ?
		       can_tx_state_to_frame(dev, tx_state) : 0;
	cf->data[1] |= tx_state <= rx_state ?
		       can_rx_state_to_frame(dev, rx_state) : 0;
}
EXPORT_SYMBOL_GPL(can_change_state);

/*
 * Local echo of CAN messages
 *
 * CAN network devices *should* support a local echo functionality
 * (see Documentation/networking/can.txt). To test the handling of CAN
 * interfaces that do not support the local echo both driver types are
 * implemented. In the case that the driver does not support the echo
 * the IFF_ECHO remains clear in dev->flags. This causes the PF_CAN core
 * to perform the echo as a fallback solution.
 */
static void can_flush_echo_skb(struct net_device *dev)
{
	struct can_priv *priv = netdev_priv(dev);
	struct net_device_stats *stats = &dev->stats;
	int i;

	for (i = 0; i < priv->echo_skb_max; i++) {
		if (priv->echo_skb[i]) {
			kfree_skb(priv->echo_skb[i]);
			priv->echo_skb[i] = NULL;
			stats->tx_dropped++;
			stats->tx_aborted_errors++;
		}
	}
}

/*
 * Put the skb on the stack to be looped backed locally lateron
 *
 * The function is typically called in the start_xmit function
 * of the device driver. The driver must protect access to
 * priv->echo_skb, if necessary.
 */
void can_put_echo_skb(struct sk_buff *skb, struct net_device *dev,
		      unsigned int idx)
{
	struct can_priv *priv = netdev_priv(dev);

	BUG_ON(idx >= priv->echo_skb_max);

	/* check flag whether this packet has to be looped back */
	if (!(dev->flags & IFF_ECHO) || skb->pkt_type != PACKET_LOOPBACK ||
	    (skb->protocol != htons(ETH_P_CAN) &&
	     skb->protocol != htons(ETH_P_CANFD))) {
		kfree_skb(skb);
		return;
	}

	if (!priv->echo_skb[idx]) {

		skb = can_create_echo_skb(skb);
		if (!skb)
			return;

		/* make settings for echo to reduce code in irq context */
		skb->pkt_type = PACKET_BROADCAST;
		skb->ip_summed = CHECKSUM_UNNECESSARY;
		skb->dev = dev;

		/* save this skb for tx interrupt echo handling */
		priv->echo_skb[idx] = skb;
	} else {
		/* locking problem with netif_stop_queue() ?? */
		netdev_err(dev, "%s: BUG! echo_skb is occupied!\n", __func__);
		kfree_skb(skb);
	}
}
EXPORT_SYMBOL_GPL(can_put_echo_skb);

struct sk_buff *__can_get_echo_skb(struct net_device *dev, unsigned int idx, u8 *len_ptr)
{
	struct can_priv *priv = netdev_priv(dev);

	if (idx >= priv->echo_skb_max) {
		netdev_err(dev, "%s: BUG! Trying to access can_priv::echo_skb out of bounds (%u/max %u)\n",
			   __func__, idx, priv->echo_skb_max);
		return NULL;
	}

	if (priv->echo_skb[idx]) {
		/* Using "struct canfd_frame::len" for the frame
		 * length is supported on both CAN and CANFD frames.
		 */
		struct sk_buff *skb = priv->echo_skb[idx];
		struct canfd_frame *cf = (struct canfd_frame *)skb->data;

		/* get the real payload length for netdev statistics */
		if (cf->can_id & CAN_RTR_FLAG)
			*len_ptr = 0;
		else
			*len_ptr = cf->len;

		priv->echo_skb[idx] = NULL;

		return skb;
	}

	return NULL;
}

/*
 * Get the skb from the stack and loop it back locally
 *
 * The function is typically called when the TX done interrupt
 * is handled in the device driver. The driver must protect
 * access to priv->echo_skb, if necessary.
 */
unsigned int can_get_echo_skb(struct net_device *dev, unsigned int idx)
{
	struct sk_buff *skb;
	u8 len;

	skb = __can_get_echo_skb(dev, idx, &len);
	if (!skb)
		return 0;

	skb_get(skb);
	if (netif_rx(skb) == NET_RX_SUCCESS)
		dev_consume_skb_any(skb);
	else
		dev_kfree_skb_any(skb);

	return len;
}
EXPORT_SYMBOL_GPL(can_get_echo_skb);

/*
  * Remove the skb from the stack and free it.
  *
  * The function is typically called when TX failed.
  */
void can_free_echo_skb(struct net_device *dev, unsigned int idx)
{
	struct can_priv *priv = netdev_priv(dev);

	BUG_ON(idx >= priv->echo_skb_max);

	if (priv->echo_skb[idx]) {
		dev_kfree_skb_any(priv->echo_skb[idx]);
		priv->echo_skb[idx] = NULL;
	}
}
EXPORT_SYMBOL_GPL(can_free_echo_skb);

/*
 * CAN device restart for bus-off recovery
 */
static void can_restart(struct net_device *dev)
{
	struct can_priv *priv = netdev_priv(dev);
	struct net_device_stats *stats = &dev->stats;
	struct sk_buff *skb;
	struct can_frame *cf;
	int err;

	BUG_ON(netif_carrier_ok(dev));

	/*
	 * No synchronization needed because the device is bus-off and
	 * no messages can come in or go out.
	 */
	can_flush_echo_skb(dev);

	/* send restart message upstream */
	skb = alloc_can_err_skb(dev, &cf);
	if (skb == NULL) {
		err = -ENOMEM;
		goto restart;
	}
	cf->can_id |= CAN_ERR_RESTARTED;

<<<<<<< HEAD
	netif_rx_ni(skb);

=======
>>>>>>> d5395b5f
	stats->rx_packets++;
	stats->rx_bytes += cf->can_dlc;

	netif_rx_ni(skb);

restart:
	netdev_dbg(dev, "restarted\n");
	priv->can_stats.restarts++;

	/* Now restart the device */
	err = priv->do_set_mode(dev, CAN_MODE_START);

	netif_carrier_on(dev);
	if (err)
		netdev_err(dev, "Error %d during restart", err);
}

static void can_restart_work(struct work_struct *work)
{
	struct delayed_work *dwork = to_delayed_work(work);
	struct can_priv *priv = container_of(dwork, struct can_priv, restart_work);

	can_restart(priv->dev);
}

int can_restart_now(struct net_device *dev)
{
	struct can_priv *priv = netdev_priv(dev);

	/*
	 * A manual restart is only permitted if automatic restart is
	 * disabled and the device is in the bus-off state
	 */
	if (priv->restart_ms)
		return -EINVAL;
	if (priv->state != CAN_STATE_BUS_OFF)
		return -EBUSY;

	cancel_delayed_work_sync(&priv->restart_work);
	can_restart(dev);

	return 0;
}

/*
 * CAN bus-off
 *
 * This functions should be called when the device goes bus-off to
 * tell the netif layer that no more packets can be sent or received.
 * If enabled, a timer is started to trigger bus-off recovery.
 */
void can_bus_off(struct net_device *dev)
{
	struct can_priv *priv = netdev_priv(dev);

	netdev_info(dev, "bus-off\n");

	netif_carrier_off(dev);

	if (priv->restart_ms)
		schedule_delayed_work(&priv->restart_work,
				      msecs_to_jiffies(priv->restart_ms));
}
EXPORT_SYMBOL_GPL(can_bus_off);

static void can_setup(struct net_device *dev)
{
	dev->type = ARPHRD_CAN;
	dev->mtu = CAN_MTU;
	dev->hard_header_len = 0;
	dev->addr_len = 0;
	dev->tx_queue_len = 10;

	/* New-style flags. */
	dev->flags = IFF_NOARP;
	dev->features = NETIF_F_HW_CSUM;
}

struct sk_buff *alloc_can_skb(struct net_device *dev, struct can_frame **cf)
{
	struct sk_buff *skb;

	skb = netdev_alloc_skb(dev, sizeof(struct can_skb_priv) +
			       sizeof(struct can_frame));
	if (unlikely(!skb))
		return NULL;

	skb->protocol = htons(ETH_P_CAN);
	skb->pkt_type = PACKET_BROADCAST;
	skb->ip_summed = CHECKSUM_UNNECESSARY;

	skb_reset_mac_header(skb);
	skb_reset_network_header(skb);
	skb_reset_transport_header(skb);

	can_skb_reserve(skb);
	can_skb_prv(skb)->ifindex = dev->ifindex;
	can_skb_prv(skb)->skbcnt = 0;

	*cf = skb_put(skb, sizeof(struct can_frame));
	memset(*cf, 0, sizeof(struct can_frame));

	return skb;
}
EXPORT_SYMBOL_GPL(alloc_can_skb);

struct sk_buff *alloc_canfd_skb(struct net_device *dev,
				struct canfd_frame **cfd)
{
	struct sk_buff *skb;

	skb = netdev_alloc_skb(dev, sizeof(struct can_skb_priv) +
			       sizeof(struct canfd_frame));
	if (unlikely(!skb))
		return NULL;

	skb->protocol = htons(ETH_P_CANFD);
	skb->pkt_type = PACKET_BROADCAST;
	skb->ip_summed = CHECKSUM_UNNECESSARY;

	skb_reset_mac_header(skb);
	skb_reset_network_header(skb);
	skb_reset_transport_header(skb);

	can_skb_reserve(skb);
	can_skb_prv(skb)->ifindex = dev->ifindex;
	can_skb_prv(skb)->skbcnt = 0;

	*cfd = skb_put(skb, sizeof(struct canfd_frame));
	memset(*cfd, 0, sizeof(struct canfd_frame));

	return skb;
}
EXPORT_SYMBOL_GPL(alloc_canfd_skb);

struct sk_buff *alloc_can_err_skb(struct net_device *dev, struct can_frame **cf)
{
	struct sk_buff *skb;

	skb = alloc_can_skb(dev, cf);
	if (unlikely(!skb))
		return NULL;

	(*cf)->can_id = CAN_ERR_FLAG;
	(*cf)->can_dlc = CAN_ERR_DLC;

	return skb;
}
EXPORT_SYMBOL_GPL(alloc_can_err_skb);

/*
 * Allocate and setup space for the CAN network device
 */
struct net_device *alloc_candev(int sizeof_priv, unsigned int echo_skb_max)
{
	struct net_device *dev;
	struct can_priv *priv;
	int size;

	if (echo_skb_max)
		size = ALIGN(sizeof_priv, sizeof(struct sk_buff *)) +
			echo_skb_max * sizeof(struct sk_buff *);
	else
		size = sizeof_priv;

	dev = alloc_netdev(size, "can%d", NET_NAME_UNKNOWN, can_setup);
	if (!dev)
		return NULL;

	priv = netdev_priv(dev);
	priv->dev = dev;

	if (echo_skb_max) {
		priv->echo_skb_max = echo_skb_max;
		priv->echo_skb = (void *)priv +
			ALIGN(sizeof_priv, sizeof(struct sk_buff *));
	}

	priv->state = CAN_STATE_STOPPED;

	INIT_DELAYED_WORK(&priv->restart_work, can_restart_work);

	return dev;
}
EXPORT_SYMBOL_GPL(alloc_candev);

/*
 * Free space of the CAN network device
 */
void free_candev(struct net_device *dev)
{
	free_netdev(dev);
}
EXPORT_SYMBOL_GPL(free_candev);

/*
 * changing MTU and control mode for CAN/CANFD devices
 */
int can_change_mtu(struct net_device *dev, int new_mtu)
{
	struct can_priv *priv = netdev_priv(dev);

	/* Do not allow changing the MTU while running */
	if (dev->flags & IFF_UP)
		return -EBUSY;

	/* allow change of MTU according to the CANFD ability of the device */
	switch (new_mtu) {
	case CAN_MTU:
		/* 'CANFD-only' controllers can not switch to CAN_MTU */
		if (priv->ctrlmode_static & CAN_CTRLMODE_FD)
			return -EINVAL;

		priv->ctrlmode &= ~CAN_CTRLMODE_FD;
		break;

	case CANFD_MTU:
		/* check for potential CANFD ability */
		if (!(priv->ctrlmode_supported & CAN_CTRLMODE_FD) &&
		    !(priv->ctrlmode_static & CAN_CTRLMODE_FD))
			return -EINVAL;

		priv->ctrlmode |= CAN_CTRLMODE_FD;
		break;

	default:
		return -EINVAL;
	}

	dev->mtu = new_mtu;
	return 0;
}
EXPORT_SYMBOL_GPL(can_change_mtu);

/*
 * Common open function when the device gets opened.
 *
 * This function should be called in the open function of the device
 * driver.
 */
int open_candev(struct net_device *dev)
{
	struct can_priv *priv = netdev_priv(dev);

	if (!priv->bittiming.bitrate) {
		netdev_err(dev, "bit-timing not yet defined\n");
		return -EINVAL;
	}

	/* For CAN FD the data bitrate has to be >= the arbitration bitrate */
	if ((priv->ctrlmode & CAN_CTRLMODE_FD) &&
	    (!priv->data_bittiming.bitrate ||
	     (priv->data_bittiming.bitrate < priv->bittiming.bitrate))) {
		netdev_err(dev, "incorrect/missing data bit-timing\n");
		return -EINVAL;
	}

	/* Switch carrier on if device was stopped while in bus-off state */
	if (!netif_carrier_ok(dev))
		netif_carrier_on(dev);

	return 0;
}
EXPORT_SYMBOL_GPL(open_candev);

/*
 * Common close function for cleanup before the device gets closed.
 *
 * This function should be called in the close function of the device
 * driver.
 */
void close_candev(struct net_device *dev)
{
	struct can_priv *priv = netdev_priv(dev);

	cancel_delayed_work_sync(&priv->restart_work);
	can_flush_echo_skb(dev);
}
EXPORT_SYMBOL_GPL(close_candev);

/*
 * CAN netlink interface
 */
static const struct nla_policy can_policy[IFLA_CAN_MAX + 1] = {
	[IFLA_CAN_STATE]	= { .type = NLA_U32 },
	[IFLA_CAN_CTRLMODE]	= { .len = sizeof(struct can_ctrlmode) },
	[IFLA_CAN_RESTART_MS]	= { .type = NLA_U32 },
	[IFLA_CAN_RESTART]	= { .type = NLA_U32 },
	[IFLA_CAN_BITTIMING]	= { .len = sizeof(struct can_bittiming) },
	[IFLA_CAN_BITTIMING_CONST]
				= { .len = sizeof(struct can_bittiming_const) },
	[IFLA_CAN_CLOCK]	= { .len = sizeof(struct can_clock) },
	[IFLA_CAN_BERR_COUNTER]	= { .len = sizeof(struct can_berr_counter) },
	[IFLA_CAN_DATA_BITTIMING]
				= { .len = sizeof(struct can_bittiming) },
	[IFLA_CAN_DATA_BITTIMING_CONST]
				= { .len = sizeof(struct can_bittiming_const) },
	[IFLA_CAN_TERMINATION]	= { .type = NLA_U16 },
};

static int can_validate(struct nlattr *tb[], struct nlattr *data[],
			struct netlink_ext_ack *extack)
{
	bool is_can_fd = false;

	/* Make sure that valid CAN FD configurations always consist of
	 * - nominal/arbitration bittiming
	 * - data bittiming
	 * - control mode with CAN_CTRLMODE_FD set
	 */

	if (!data)
		return 0;

	if (data[IFLA_CAN_CTRLMODE]) {
		struct can_ctrlmode *cm = nla_data(data[IFLA_CAN_CTRLMODE]);

		is_can_fd = cm->flags & cm->mask & CAN_CTRLMODE_FD;
	}

	if (is_can_fd) {
		if (!data[IFLA_CAN_BITTIMING] || !data[IFLA_CAN_DATA_BITTIMING])
			return -EOPNOTSUPP;
	}

	if (data[IFLA_CAN_DATA_BITTIMING]) {
		if (!is_can_fd || !data[IFLA_CAN_BITTIMING])
			return -EOPNOTSUPP;
	}

	return 0;
}

static int can_changelink(struct net_device *dev, struct nlattr *tb[],
			  struct nlattr *data[],
			  struct netlink_ext_ack *extack)
{
	struct can_priv *priv = netdev_priv(dev);
	int err;

	/* We need synchronization with dev->stop() */
	ASSERT_RTNL();

	if (data[IFLA_CAN_BITTIMING]) {
		struct can_bittiming bt;

		/* Do not allow changing bittiming while running */
		if (dev->flags & IFF_UP)
			return -EBUSY;

		/* Calculate bittiming parameters based on
		 * bittiming_const if set, otherwise pass bitrate
		 * directly via do_set_bitrate(). Bail out if neither
		 * is given.
		 */
		if (!priv->bittiming_const && !priv->do_set_bittiming)
			return -EOPNOTSUPP;

		memcpy(&bt, nla_data(data[IFLA_CAN_BITTIMING]), sizeof(bt));
		err = can_get_bittiming(dev, &bt,
					priv->bittiming_const,
					priv->bitrate_const,
					priv->bitrate_const_cnt);
		if (err)
			return err;
		memcpy(&priv->bittiming, &bt, sizeof(bt));

		if (priv->do_set_bittiming) {
			/* Finally, set the bit-timing registers */
			err = priv->do_set_bittiming(dev);
			if (err)
				return err;
		}
	}

	if (data[IFLA_CAN_CTRLMODE]) {
		struct can_ctrlmode *cm;
		u32 ctrlstatic;
		u32 maskedflags;

		/* Do not allow changing controller mode while running */
		if (dev->flags & IFF_UP)
			return -EBUSY;
		cm = nla_data(data[IFLA_CAN_CTRLMODE]);
		ctrlstatic = priv->ctrlmode_static;
		maskedflags = cm->flags & cm->mask;

		/* check whether provided bits are allowed to be passed */
		if (cm->mask & ~(priv->ctrlmode_supported | ctrlstatic))
			return -EOPNOTSUPP;

		/* do not check for static fd-non-iso if 'fd' is disabled */
		if (!(maskedflags & CAN_CTRLMODE_FD))
			ctrlstatic &= ~CAN_CTRLMODE_FD_NON_ISO;

		/* make sure static options are provided by configuration */
		if ((maskedflags & ctrlstatic) != ctrlstatic)
			return -EOPNOTSUPP;

		/* clear bits to be modified and copy the flag values */
		priv->ctrlmode &= ~cm->mask;
		priv->ctrlmode |= maskedflags;

		/* CAN_CTRLMODE_FD can only be set when driver supports FD */
		if (priv->ctrlmode & CAN_CTRLMODE_FD)
			dev->mtu = CANFD_MTU;
		else
			dev->mtu = CAN_MTU;
	}

	if (data[IFLA_CAN_RESTART_MS]) {
		/* Do not allow changing restart delay while running */
		if (dev->flags & IFF_UP)
			return -EBUSY;
		priv->restart_ms = nla_get_u32(data[IFLA_CAN_RESTART_MS]);
	}

	if (data[IFLA_CAN_RESTART]) {
		/* Do not allow a restart while not running */
		if (!(dev->flags & IFF_UP))
			return -EINVAL;
		err = can_restart_now(dev);
		if (err)
			return err;
	}

	if (data[IFLA_CAN_DATA_BITTIMING]) {
		struct can_bittiming dbt;

		/* Do not allow changing bittiming while running */
		if (dev->flags & IFF_UP)
			return -EBUSY;

		/* Calculate bittiming parameters based on
		 * data_bittiming_const if set, otherwise pass bitrate
		 * directly via do_set_bitrate(). Bail out if neither
		 * is given.
		 */
		if (!priv->data_bittiming_const && !priv->do_set_data_bittiming)
			return -EOPNOTSUPP;

		memcpy(&dbt, nla_data(data[IFLA_CAN_DATA_BITTIMING]),
		       sizeof(dbt));
		err = can_get_bittiming(dev, &dbt,
					priv->data_bittiming_const,
					priv->data_bitrate_const,
					priv->data_bitrate_const_cnt);
		if (err)
			return err;
		memcpy(&priv->data_bittiming, &dbt, sizeof(dbt));

		if (priv->do_set_data_bittiming) {
			/* Finally, set the bit-timing registers */
			err = priv->do_set_data_bittiming(dev);
			if (err)
				return err;
		}
	}

	if (data[IFLA_CAN_TERMINATION]) {
		const u16 termval = nla_get_u16(data[IFLA_CAN_TERMINATION]);
		const unsigned int num_term = priv->termination_const_cnt;
		unsigned int i;

		if (!priv->do_set_termination)
			return -EOPNOTSUPP;

		/* check whether given value is supported by the interface */
		for (i = 0; i < num_term; i++) {
			if (termval == priv->termination_const[i])
				break;
		}
		if (i >= num_term)
			return -EINVAL;

		/* Finally, set the termination value */
		err = priv->do_set_termination(dev, termval);
		if (err)
			return err;

		priv->termination = termval;
	}

	return 0;
}

static size_t can_get_size(const struct net_device *dev)
{
	struct can_priv *priv = netdev_priv(dev);
	size_t size = 0;

	if (priv->bittiming.bitrate)				/* IFLA_CAN_BITTIMING */
		size += nla_total_size(sizeof(struct can_bittiming));
	if (priv->bittiming_const)				/* IFLA_CAN_BITTIMING_CONST */
		size += nla_total_size(sizeof(struct can_bittiming_const));
	size += nla_total_size(sizeof(struct can_clock));	/* IFLA_CAN_CLOCK */
	size += nla_total_size(sizeof(u32));			/* IFLA_CAN_STATE */
	size += nla_total_size(sizeof(struct can_ctrlmode));	/* IFLA_CAN_CTRLMODE */
	size += nla_total_size(sizeof(u32));			/* IFLA_CAN_RESTART_MS */
	if (priv->do_get_berr_counter)				/* IFLA_CAN_BERR_COUNTER */
		size += nla_total_size(sizeof(struct can_berr_counter));
	if (priv->data_bittiming.bitrate)			/* IFLA_CAN_DATA_BITTIMING */
		size += nla_total_size(sizeof(struct can_bittiming));
	if (priv->data_bittiming_const)				/* IFLA_CAN_DATA_BITTIMING_CONST */
		size += nla_total_size(sizeof(struct can_bittiming_const));
	if (priv->termination_const) {
		size += nla_total_size(sizeof(priv->termination));		/* IFLA_CAN_TERMINATION */
		size += nla_total_size(sizeof(*priv->termination_const) *	/* IFLA_CAN_TERMINATION_CONST */
				       priv->termination_const_cnt);
	}
	if (priv->bitrate_const)				/* IFLA_CAN_BITRATE_CONST */
		size += nla_total_size(sizeof(*priv->bitrate_const) *
				       priv->bitrate_const_cnt);
	if (priv->data_bitrate_const)				/* IFLA_CAN_DATA_BITRATE_CONST */
		size += nla_total_size(sizeof(*priv->data_bitrate_const) *
				       priv->data_bitrate_const_cnt);

	return size;
}

static int can_fill_info(struct sk_buff *skb, const struct net_device *dev)
{
	struct can_priv *priv = netdev_priv(dev);
	struct can_ctrlmode cm = {.flags = priv->ctrlmode};
	struct can_berr_counter bec = { };
	enum can_state state = priv->state;

	if (priv->do_get_state)
		priv->do_get_state(dev, &state);

	if ((priv->bittiming.bitrate &&
	     nla_put(skb, IFLA_CAN_BITTIMING,
		     sizeof(priv->bittiming), &priv->bittiming)) ||

	    (priv->bittiming_const &&
	     nla_put(skb, IFLA_CAN_BITTIMING_CONST,
		     sizeof(*priv->bittiming_const), priv->bittiming_const)) ||

	    nla_put(skb, IFLA_CAN_CLOCK, sizeof(priv->clock), &priv->clock) ||
	    nla_put_u32(skb, IFLA_CAN_STATE, state) ||
	    nla_put(skb, IFLA_CAN_CTRLMODE, sizeof(cm), &cm) ||
	    nla_put_u32(skb, IFLA_CAN_RESTART_MS, priv->restart_ms) ||

	    (priv->do_get_berr_counter &&
	     !priv->do_get_berr_counter(dev, &bec) &&
	     nla_put(skb, IFLA_CAN_BERR_COUNTER, sizeof(bec), &bec)) ||

	    (priv->data_bittiming.bitrate &&
	     nla_put(skb, IFLA_CAN_DATA_BITTIMING,
		     sizeof(priv->data_bittiming), &priv->data_bittiming)) ||

	    (priv->data_bittiming_const &&
	     nla_put(skb, IFLA_CAN_DATA_BITTIMING_CONST,
		     sizeof(*priv->data_bittiming_const),
		     priv->data_bittiming_const)) ||

	    (priv->termination_const &&
	     (nla_put_u16(skb, IFLA_CAN_TERMINATION, priv->termination) ||
	      nla_put(skb, IFLA_CAN_TERMINATION_CONST,
		      sizeof(*priv->termination_const) *
		      priv->termination_const_cnt,
		      priv->termination_const))) ||

	    (priv->bitrate_const &&
	     nla_put(skb, IFLA_CAN_BITRATE_CONST,
		     sizeof(*priv->bitrate_const) *
		     priv->bitrate_const_cnt,
		     priv->bitrate_const)) ||

	    (priv->data_bitrate_const &&
	     nla_put(skb, IFLA_CAN_DATA_BITRATE_CONST,
		     sizeof(*priv->data_bitrate_const) *
		     priv->data_bitrate_const_cnt,
		     priv->data_bitrate_const))
	    )

		return -EMSGSIZE;

	return 0;
}

static size_t can_get_xstats_size(const struct net_device *dev)
{
	return sizeof(struct can_device_stats);
}

static int can_fill_xstats(struct sk_buff *skb, const struct net_device *dev)
{
	struct can_priv *priv = netdev_priv(dev);

	if (nla_put(skb, IFLA_INFO_XSTATS,
		    sizeof(priv->can_stats), &priv->can_stats))
		goto nla_put_failure;
	return 0;

nla_put_failure:
	return -EMSGSIZE;
}

static int can_newlink(struct net *src_net, struct net_device *dev,
		       struct nlattr *tb[], struct nlattr *data[],
		       struct netlink_ext_ack *extack)
{
	return -EOPNOTSUPP;
}

static void can_dellink(struct net_device *dev, struct list_head *head)
{
	return;
}

static struct rtnl_link_ops can_link_ops __read_mostly = {
	.kind		= "can",
	.maxtype	= IFLA_CAN_MAX,
	.policy		= can_policy,
	.setup		= can_setup,
	.validate	= can_validate,
	.newlink	= can_newlink,
	.changelink	= can_changelink,
	.dellink	= can_dellink,
	.get_size	= can_get_size,
	.fill_info	= can_fill_info,
	.get_xstats_size = can_get_xstats_size,
	.fill_xstats	= can_fill_xstats,
};

/*
 * Register the CAN network device
 */
int register_candev(struct net_device *dev)
{
	struct can_priv *priv = netdev_priv(dev);

	/* Ensure termination_const, termination_const_cnt and
	 * do_set_termination consistency. All must be either set or
	 * unset.
	 */
	if ((!priv->termination_const != !priv->termination_const_cnt) ||
	    (!priv->termination_const != !priv->do_set_termination))
		return -EINVAL;

	if (!priv->bitrate_const != !priv->bitrate_const_cnt)
		return -EINVAL;

	if (!priv->data_bitrate_const != !priv->data_bitrate_const_cnt)
		return -EINVAL;

	dev->rtnl_link_ops = &can_link_ops;
	netif_carrier_off(dev);

	return register_netdev(dev);
}
EXPORT_SYMBOL_GPL(register_candev);

/*
 * Unregister the CAN network device
 */
void unregister_candev(struct net_device *dev)
{
	unregister_netdev(dev);
}
EXPORT_SYMBOL_GPL(unregister_candev);

/*
 * Test if a network device is a candev based device
 * and return the can_priv* if so.
 */
struct can_priv *safe_candev_priv(struct net_device *dev)
{
	if ((dev->type != ARPHRD_CAN) || (dev->rtnl_link_ops != &can_link_ops))
		return NULL;

	return netdev_priv(dev);
}
EXPORT_SYMBOL_GPL(safe_candev_priv);

static __init int can_dev_init(void)
{
	int err;

	can_led_notifier_init();

	err = rtnl_link_register(&can_link_ops);
	if (!err)
		printk(KERN_INFO MOD_DESC "\n");

	return err;
}
module_init(can_dev_init);

static __exit void can_dev_exit(void)
{
	rtnl_link_unregister(&can_link_ops);

	can_led_notifier_exit();
}
module_exit(can_dev_exit);

MODULE_ALIAS_RTNL_LINK("can");<|MERGE_RESOLUTION|>--- conflicted
+++ resolved
@@ -578,11 +578,6 @@
 	}
 	cf->can_id |= CAN_ERR_RESTARTED;
 
-<<<<<<< HEAD
-	netif_rx_ni(skb);
-
-=======
->>>>>>> d5395b5f
 	stats->rx_packets++;
 	stats->rx_bytes += cf->can_dlc;
 
