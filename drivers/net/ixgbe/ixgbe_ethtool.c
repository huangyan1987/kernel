--- conflicted
+++ resolved
@@ -89,28 +89,17 @@
 	{"rx_header_split", IXGBE_STAT(rx_hdr_split)},
 	{"alloc_rx_page_failed", IXGBE_STAT(alloc_rx_page_failed)},
 	{"alloc_rx_buff_failed", IXGBE_STAT(alloc_rx_buff_failed)},
-#ifdef CONFIG_IXGBE_LRO
 	{"lro_aggregated", IXGBE_STAT(lro_aggregated)},
 	{"lro_flushed", IXGBE_STAT(lro_flushed)},
-#endif
 };
 
 #define IXGBE_QUEUE_STATS_LEN \
-<<<<<<< HEAD
-                ((((struct ixgbe_adapter *)netdev->priv)->num_tx_queues + \
-                 ((struct ixgbe_adapter *)netdev->priv)->num_rx_queues) * \
-                 (sizeof(struct ixgbe_queue_stats) / sizeof(u64)))
-#define IXGBE_GLOBAL_STATS_LEN ARRAY_SIZE(ixgbe_gstrings_stats)
-#define IXGBE_PB_STATS_LEN ( \
-                 (((struct ixgbe_adapter *)netdev->priv)->flags & \
-=======
 	((((struct ixgbe_adapter *)netdev_priv(netdev))->num_tx_queues + \
 	((struct ixgbe_adapter *)netdev_priv(netdev))->num_rx_queues) * \
 	(sizeof(struct ixgbe_queue_stats) / sizeof(u64)))
 #define IXGBE_GLOBAL_STATS_LEN ARRAY_SIZE(ixgbe_gstrings_stats)
 #define IXGBE_PB_STATS_LEN ( \
                  (((struct ixgbe_adapter *)netdev_priv(netdev))->flags & \
->>>>>>> 18e352e4
                  IXGBE_FLAG_DCB_ENABLED) ? \
                  (sizeof(((struct ixgbe_adapter *)0)->stats.pxonrxc) + \
                   sizeof(((struct ixgbe_adapter *)0)->stats.pxontxc) + \
@@ -723,17 +712,8 @@
 		return 0;
 	}
 
-<<<<<<< HEAD
-	if (adapter->num_tx_queues > adapter->num_rx_queues)
-		temp_ring = vmalloc(adapter->num_tx_queues *
-		                    sizeof(struct ixgbe_ring));
-	else
-		temp_ring = vmalloc(adapter->num_rx_queues *
-		                    sizeof(struct ixgbe_ring));
-=======
 	temp_ring = kcalloc(adapter->num_tx_queues,
 	                    sizeof(struct ixgbe_ring), GFP_KERNEL);
->>>>>>> 18e352e4
 	if (!temp_ring)
 		return -ENOMEM;
 
@@ -741,9 +721,6 @@
 		msleep(1);
 
 	if (new_tx_count != adapter->tx_ring->count) {
-		memcpy(temp_ring, adapter->tx_ring,
-		       adapter->num_tx_queues * sizeof(struct ixgbe_ring));
-
 		for (i = 0; i < adapter->num_tx_queues; i++) {
 			temp_ring[i].count = new_tx_count;
 			err = ixgbe_setup_tx_resources(adapter, &temp_ring[i]);
@@ -755,23 +732,6 @@
 				}
 				goto err_setup;
 			}
-<<<<<<< HEAD
-		}
-
-		for (i = 0; i < adapter->num_tx_queues; i++)
-			ixgbe_free_tx_resources(adapter, &adapter->tx_ring[i]);
-
-		memcpy(adapter->tx_ring, temp_ring,
-		       adapter->num_tx_queues * sizeof(struct ixgbe_ring));
-
-		adapter->tx_ring_count = new_tx_count;
-	}
-
-	if (new_rx_count != adapter->rx_ring->count) {
-		memcpy(temp_ring, adapter->rx_ring,
-		       adapter->num_rx_queues * sizeof(struct ixgbe_ring));
-
-=======
 			temp_ring[i].v_idx = adapter->tx_ring[i].v_idx;
 		}
 		if (netif_running(netdev))
@@ -794,7 +754,6 @@
 	}
 
 	if (new_rx_count != adapter->rx_ring->count) {
->>>>>>> 18e352e4
 		for (i = 0; i < adapter->num_rx_queues; i++) {
 			temp_ring[i].count = new_rx_count;
 			err = ixgbe_setup_rx_resources(adapter, &temp_ring[i]);
@@ -806,15 +765,6 @@
 				}
 				goto err_setup;
 			}
-<<<<<<< HEAD
-		}
-
-		for (i = 0; i < adapter->num_rx_queues; i++)
-			ixgbe_free_rx_resources(adapter, &adapter->rx_ring[i]);
-
-		memcpy(adapter->rx_ring, temp_ring,
-		       adapter->num_rx_queues * sizeof(struct ixgbe_ring));
-=======
 			temp_ring[i].v_idx = adapter->rx_ring[i].v_idx;
 		}
 		if (netif_running(netdev))
@@ -825,7 +775,6 @@
 		kfree(adapter->rx_ring);
 		adapter->rx_ring = temp_ring;
 		temp_ring = NULL;
->>>>>>> 18e352e4
 
 		adapter->rx_ring_count = new_rx_count;
 	}
@@ -833,14 +782,9 @@
 	/* success! */
 	err = 0;
 err_setup:
-<<<<<<< HEAD
-	if (netif_running(netdev))
-		ixgbe_up(adapter);
-=======
 	ixgbe_init_interrupt_scheme(adapter);
 	if (netif_running(netdev))
 		netdev->netdev_ops->ndo_open(netdev);
->>>>>>> 18e352e4
 
 	clear_bit(__IXGBE_RESETTING, &adapter->state);
 	return err;
@@ -864,8 +808,6 @@
 	int stat_count = sizeof(struct ixgbe_queue_stats) / sizeof(u64);
 	int j, k;
 	int i;
-
-#ifdef CONFIG_IXGBE_LRO
 	u64 aggregated = 0, flushed = 0, no_desc = 0;
 	for (i = 0; i < adapter->num_rx_queues; i++) {
 		aggregated += adapter->rx_ring[i].lro_mgr.stats.aggregated;
@@ -875,10 +817,6 @@
 	adapter->lro_aggregated = aggregated;
 	adapter->lro_flushed = flushed;
 	adapter->lro_no_desc = no_desc;
-<<<<<<< HEAD
-#endif
-=======
->>>>>>> 18e352e4
 
 	ixgbe_update_stats(adapter);
 	for (i = 0; i < IXGBE_GLOBAL_STATS_LEN; i++) {
