/*
 * drivers/net/gianfar.c
 *
 * Gianfar Ethernet Driver
 * This driver is designed for the non-CPM ethernet controllers
 * on the 85xx and 83xx family of integrated processors
 * Based on 8260_io/fcc_enet.c
 *
 * Author: Andy Fleming
 * Maintainer: Kumar Gala
 * Modifier: Sandeep Gopalpet <sandeep.kumar@freescale.com>
 *
 * Copyright 2002-2009 Freescale Semiconductor, Inc.
 * Copyright 2007 MontaVista Software, Inc.
 *
 * This program is free software; you can redistribute  it and/or modify it
 * under  the terms of  the GNU General  Public License as published by the
 * Free Software Foundation;  either version 2 of the  License, or (at your
 * option) any later version.
 *
 *  Gianfar:  AKA Lambda Draconis, "Dragon"
 *  RA 11 31 24.2
 *  Dec +69 19 52
 *  V 3.84
 *  B-V +1.62
 *
 *  Theory of operation
 *
 *  The driver is initialized through of_device. Configuration information
 *  is therefore conveyed through an OF-style device tree.
 *
 *  The Gianfar Ethernet Controller uses a ring of buffer
 *  descriptors.  The beginning is indicated by a register
 *  pointing to the physical address of the start of the ring.
 *  The end is determined by a "wrap" bit being set in the
 *  last descriptor of the ring.
 *
 *  When a packet is received, the RXF bit in the
 *  IEVENT register is set, triggering an interrupt when the
 *  corresponding bit in the IMASK register is also set (if
 *  interrupt coalescing is active, then the interrupt may not
 *  happen immediately, but will wait until either a set number
 *  of frames or amount of time have passed).  In NAPI, the
 *  interrupt handler will signal there is work to be done, and
 *  exit. This method will start at the last known empty
 *  descriptor, and process every subsequent descriptor until there
 *  are none left with data (NAPI will stop after a set number of
 *  packets to give time to other tasks, but will eventually
 *  process all the packets).  The data arrives inside a
 *  pre-allocated skb, and so after the skb is passed up to the
 *  stack, a new skb must be allocated, and the address field in
 *  the buffer descriptor must be updated to indicate this new
 *  skb.
 *
 *  When the kernel requests that a packet be transmitted, the
 *  driver starts where it left off last time, and points the
 *  descriptor at the buffer which was passed in.  The driver
 *  then informs the DMA engine that there are packets ready to
 *  be transmitted.  Once the controller is finished transmitting
 *  the packet, an interrupt may be triggered (under the same
 *  conditions as for reception, but depending on the TXF bit).
 *  The driver then cleans up the buffer.
 */

#include <linux/kernel.h>
#include <linux/string.h>
#include <linux/errno.h>
#include <linux/unistd.h>
#include <linux/slab.h>
#include <linux/interrupt.h>
#include <linux/init.h>
#include <linux/delay.h>
#include <linux/netdevice.h>
#include <linux/etherdevice.h>
#include <linux/skbuff.h>
#include <linux/if_vlan.h>
#include <linux/spinlock.h>
#include <linux/mm.h>
#include <linux/of_mdio.h>
#include <linux/of_platform.h>
#include <linux/ip.h>
#include <linux/tcp.h>
#include <linux/udp.h>
#include <linux/in.h>
#include <linux/net_tstamp.h>

#include <asm/io.h>
#include <asm/irq.h>
#include <asm/uaccess.h>
#include <linux/module.h>
#include <linux/dma-mapping.h>
#include <linux/crc32.h>
#include <linux/mii.h>
#include <linux/phy.h>
#include <linux/phy_fixed.h>
#include <linux/of.h>

#include "gianfar.h"
#include "fsl_pq_mdio.h"

#define TX_TIMEOUT      (1*HZ)
#undef BRIEF_GFAR_ERRORS
#undef VERBOSE_GFAR_ERRORS

const char gfar_driver_name[] = "Gianfar Ethernet";
const char gfar_driver_version[] = "1.3";

static int gfar_enet_open(struct net_device *dev);
static int gfar_start_xmit(struct sk_buff *skb, struct net_device *dev);
static void gfar_reset_task(struct work_struct *work);
static void gfar_timeout(struct net_device *dev);
static int gfar_close(struct net_device *dev);
struct sk_buff *gfar_new_skb(struct net_device *dev);
static void gfar_new_rxbdp(struct gfar_priv_rx_q *rx_queue, struct rxbd8 *bdp,
		struct sk_buff *skb);
static int gfar_set_mac_address(struct net_device *dev);
static int gfar_change_mtu(struct net_device *dev, int new_mtu);
static irqreturn_t gfar_error(int irq, void *dev_id);
static irqreturn_t gfar_transmit(int irq, void *dev_id);
static irqreturn_t gfar_interrupt(int irq, void *dev_id);
static void adjust_link(struct net_device *dev);
static void init_registers(struct net_device *dev);
static int init_phy(struct net_device *dev);
static int gfar_probe(struct of_device *ofdev,
		const struct of_device_id *match);
static int gfar_remove(struct of_device *ofdev);
static void free_skb_resources(struct gfar_private *priv);
static void gfar_set_multi(struct net_device *dev);
static void gfar_set_hash_for_addr(struct net_device *dev, u8 *addr);
static void gfar_configure_serdes(struct net_device *dev);
static int gfar_poll(struct napi_struct *napi, int budget);
#ifdef CONFIG_NET_POLL_CONTROLLER
static void gfar_netpoll(struct net_device *dev);
#endif
int gfar_clean_rx_ring(struct gfar_priv_rx_q *rx_queue, int rx_work_limit);
static int gfar_clean_tx_ring(struct gfar_priv_tx_q *tx_queue);
static int gfar_process_frame(struct net_device *dev, struct sk_buff *skb,
			      int amount_pull);
static void gfar_vlan_rx_register(struct net_device *netdev,
		                struct vlan_group *grp);
void gfar_halt(struct net_device *dev);
static void gfar_halt_nodisable(struct net_device *dev);
void gfar_start(struct net_device *dev);
static void gfar_clear_exact_match(struct net_device *dev);
static void gfar_set_mac_for_addr(struct net_device *dev, int num, u8 *addr);
static int gfar_ioctl(struct net_device *dev, struct ifreq *rq, int cmd);

MODULE_AUTHOR("Freescale Semiconductor, Inc");
MODULE_DESCRIPTION("Gianfar Ethernet Driver");
MODULE_LICENSE("GPL");

static void gfar_init_rxbdp(struct gfar_priv_rx_q *rx_queue, struct rxbd8 *bdp,
			    dma_addr_t buf)
{
	u32 lstatus;

	bdp->bufPtr = buf;

	lstatus = BD_LFLAG(RXBD_EMPTY | RXBD_INTERRUPT);
	if (bdp == rx_queue->rx_bd_base + rx_queue->rx_ring_size - 1)
		lstatus |= BD_LFLAG(RXBD_WRAP);

	eieio();

	bdp->lstatus = lstatus;
}

static int gfar_init_bds(struct net_device *ndev)
{
	struct gfar_private *priv = netdev_priv(ndev);
	struct gfar_priv_tx_q *tx_queue = NULL;
	struct gfar_priv_rx_q *rx_queue = NULL;
	struct txbd8 *txbdp;
	struct rxbd8 *rxbdp;
	int i, j;

	for (i = 0; i < priv->num_tx_queues; i++) {
		tx_queue = priv->tx_queue[i];
		/* Initialize some variables in our dev structure */
		tx_queue->num_txbdfree = tx_queue->tx_ring_size;
		tx_queue->dirty_tx = tx_queue->tx_bd_base;
		tx_queue->cur_tx = tx_queue->tx_bd_base;
		tx_queue->skb_curtx = 0;
		tx_queue->skb_dirtytx = 0;

		/* Initialize Transmit Descriptor Ring */
		txbdp = tx_queue->tx_bd_base;
		for (j = 0; j < tx_queue->tx_ring_size; j++) {
			txbdp->lstatus = 0;
			txbdp->bufPtr = 0;
			txbdp++;
		}

		/* Set the last descriptor in the ring to indicate wrap */
		txbdp--;
		txbdp->status |= TXBD_WRAP;
	}

	for (i = 0; i < priv->num_rx_queues; i++) {
		rx_queue = priv->rx_queue[i];
		rx_queue->cur_rx = rx_queue->rx_bd_base;
		rx_queue->skb_currx = 0;
		rxbdp = rx_queue->rx_bd_base;

		for (j = 0; j < rx_queue->rx_ring_size; j++) {
			struct sk_buff *skb = rx_queue->rx_skbuff[j];

			if (skb) {
				gfar_init_rxbdp(rx_queue, rxbdp,
						rxbdp->bufPtr);
			} else {
				skb = gfar_new_skb(ndev);
				if (!skb) {
					pr_err("%s: Can't allocate RX buffers\n",
							ndev->name);
					goto err_rxalloc_fail;
				}
				rx_queue->rx_skbuff[j] = skb;

				gfar_new_rxbdp(rx_queue, rxbdp, skb);
			}

			rxbdp++;
		}

	}

	return 0;

err_rxalloc_fail:
	free_skb_resources(priv);
	return -ENOMEM;
}

static int gfar_alloc_skb_resources(struct net_device *ndev)
{
	void *vaddr;
	dma_addr_t addr;
	int i, j, k;
	struct gfar_private *priv = netdev_priv(ndev);
	struct device *dev = &priv->ofdev->dev;
	struct gfar_priv_tx_q *tx_queue = NULL;
	struct gfar_priv_rx_q *rx_queue = NULL;

	priv->total_tx_ring_size = 0;
	for (i = 0; i < priv->num_tx_queues; i++)
		priv->total_tx_ring_size += priv->tx_queue[i]->tx_ring_size;

	priv->total_rx_ring_size = 0;
	for (i = 0; i < priv->num_rx_queues; i++)
		priv->total_rx_ring_size += priv->rx_queue[i]->rx_ring_size;

	/* Allocate memory for the buffer descriptors */
	vaddr = dma_alloc_coherent(dev,
			sizeof(struct txbd8) * priv->total_tx_ring_size +
			sizeof(struct rxbd8) * priv->total_rx_ring_size,
			&addr, GFP_KERNEL);
	if (!vaddr) {
		if (netif_msg_ifup(priv))
			pr_err("%s: Could not allocate buffer descriptors!\n",
			       ndev->name);
		return -ENOMEM;
	}

	for (i = 0; i < priv->num_tx_queues; i++) {
		tx_queue = priv->tx_queue[i];
		tx_queue->tx_bd_base = (struct txbd8 *) vaddr;
		tx_queue->tx_bd_dma_base = addr;
		tx_queue->dev = ndev;
		/* enet DMA only understands physical addresses */
		addr    += sizeof(struct txbd8) *tx_queue->tx_ring_size;
		vaddr   += sizeof(struct txbd8) *tx_queue->tx_ring_size;
	}

	/* Start the rx descriptor ring where the tx ring leaves off */
	for (i = 0; i < priv->num_rx_queues; i++) {
		rx_queue = priv->rx_queue[i];
		rx_queue->rx_bd_base = (struct rxbd8 *) vaddr;
		rx_queue->rx_bd_dma_base = addr;
		rx_queue->dev = ndev;
		addr    += sizeof (struct rxbd8) * rx_queue->rx_ring_size;
		vaddr   += sizeof (struct rxbd8) * rx_queue->rx_ring_size;
	}

	/* Setup the skbuff rings */
	for (i = 0; i < priv->num_tx_queues; i++) {
		tx_queue = priv->tx_queue[i];
		tx_queue->tx_skbuff = kmalloc(sizeof(*tx_queue->tx_skbuff) *
				  tx_queue->tx_ring_size, GFP_KERNEL);
		if (!tx_queue->tx_skbuff) {
			if (netif_msg_ifup(priv))
				pr_err("%s: Could not allocate tx_skbuff\n",
						ndev->name);
			goto cleanup;
		}

		for (k = 0; k < tx_queue->tx_ring_size; k++)
			tx_queue->tx_skbuff[k] = NULL;
	}

	for (i = 0; i < priv->num_rx_queues; i++) {
		rx_queue = priv->rx_queue[i];
		rx_queue->rx_skbuff = kmalloc(sizeof(*rx_queue->rx_skbuff) *
				  rx_queue->rx_ring_size, GFP_KERNEL);

		if (!rx_queue->rx_skbuff) {
			if (netif_msg_ifup(priv))
				pr_err("%s: Could not allocate rx_skbuff\n",
				       ndev->name);
			goto cleanup;
		}

		for (j = 0; j < rx_queue->rx_ring_size; j++)
			rx_queue->rx_skbuff[j] = NULL;
	}

	if (gfar_init_bds(ndev))
		goto cleanup;

	return 0;

cleanup:
	free_skb_resources(priv);
	return -ENOMEM;
}

static void gfar_init_tx_rx_base(struct gfar_private *priv)
{
	struct gfar __iomem *regs = priv->gfargrp[0].regs;
	u32 __iomem *baddr;
	int i;

	baddr = &regs->tbase0;
	for(i = 0; i < priv->num_tx_queues; i++) {
		gfar_write(baddr, priv->tx_queue[i]->tx_bd_dma_base);
		baddr	+= 2;
	}

	baddr = &regs->rbase0;
	for(i = 0; i < priv->num_rx_queues; i++) {
		gfar_write(baddr, priv->rx_queue[i]->rx_bd_dma_base);
		baddr   += 2;
	}
}

static void gfar_init_mac(struct net_device *ndev)
{
	struct gfar_private *priv = netdev_priv(ndev);
	struct gfar __iomem *regs = priv->gfargrp[0].regs;
	u32 rctrl = 0;
	u32 tctrl = 0;
	u32 attrs = 0;

	/* write the tx/rx base registers */
	gfar_init_tx_rx_base(priv);

	/* Configure the coalescing support */
	gfar_configure_coalescing(priv, 0xFF, 0xFF);

	if (priv->rx_filer_enable) {
		rctrl |= RCTRL_FILREN;
		/* Program the RIR0 reg with the required distribution */
		gfar_write(&regs->rir0, DEFAULT_RIR0);
	}

	if (priv->rx_csum_enable)
		rctrl |= RCTRL_CHECKSUMMING;

	if (priv->extended_hash) {
		rctrl |= RCTRL_EXTHASH;

		gfar_clear_exact_match(ndev);
		rctrl |= RCTRL_EMEN;
	}

	if (priv->padding) {
		rctrl &= ~RCTRL_PAL_MASK;
		rctrl |= RCTRL_PADDING(priv->padding);
	}

	/* Insert receive time stamps into padding alignment bytes */
	if (priv->device_flags & FSL_GIANFAR_DEV_HAS_TIMER) {
		rctrl &= ~RCTRL_PAL_MASK;
		rctrl |= RCTRL_PRSDEP_INIT | RCTRL_TS_ENABLE | RCTRL_PADDING(8);
		priv->padding = 8;
	}

	/* keep vlan related bits if it's enabled */
	if (priv->vlgrp) {
		rctrl |= RCTRL_VLEX | RCTRL_PRSDEP_INIT;
		tctrl |= TCTRL_VLINS;
	}

	/* Init rctrl based on our settings */
	gfar_write(&regs->rctrl, rctrl);

	if (ndev->features & NETIF_F_IP_CSUM)
		tctrl |= TCTRL_INIT_CSUM;

	tctrl |= TCTRL_TXSCHED_PRIO;

	gfar_write(&regs->tctrl, tctrl);

	/* Set the extraction length and index */
	attrs = ATTRELI_EL(priv->rx_stash_size) |
		ATTRELI_EI(priv->rx_stash_index);

	gfar_write(&regs->attreli, attrs);

	/* Start with defaults, and add stashing or locking
	 * depending on the approprate variables */
	attrs = ATTR_INIT_SETTINGS;

	if (priv->bd_stash_en)
		attrs |= ATTR_BDSTASH;

	if (priv->rx_stash_size != 0)
		attrs |= ATTR_BUFSTASH;

	gfar_write(&regs->attr, attrs);

	gfar_write(&regs->fifo_tx_thr, priv->fifo_threshold);
	gfar_write(&regs->fifo_tx_starve, priv->fifo_starve);
	gfar_write(&regs->fifo_tx_starve_shutoff, priv->fifo_starve_off);
}

static struct net_device_stats *gfar_get_stats(struct net_device *dev)
{
	struct gfar_private *priv = netdev_priv(dev);
	struct netdev_queue *txq;
	unsigned long rx_packets = 0, rx_bytes = 0, rx_dropped = 0;
	unsigned long tx_packets = 0, tx_bytes = 0;
	int i = 0;

	for (i = 0; i < priv->num_rx_queues; i++) {
		rx_packets += priv->rx_queue[i]->stats.rx_packets;
		rx_bytes += priv->rx_queue[i]->stats.rx_bytes;
		rx_dropped += priv->rx_queue[i]->stats.rx_dropped;
	}

	dev->stats.rx_packets = rx_packets;
	dev->stats.rx_bytes = rx_bytes;
	dev->stats.rx_dropped = rx_dropped;

	for (i = 0; i < priv->num_tx_queues; i++) {
		txq = netdev_get_tx_queue(dev, i);
		tx_bytes += txq->tx_bytes;
		tx_packets += txq->tx_packets;
	}

	dev->stats.tx_bytes = tx_bytes;
	dev->stats.tx_packets = tx_packets;

	return &dev->stats;
}

static const struct net_device_ops gfar_netdev_ops = {
	.ndo_open = gfar_enet_open,
	.ndo_start_xmit = gfar_start_xmit,
	.ndo_stop = gfar_close,
	.ndo_change_mtu = gfar_change_mtu,
	.ndo_set_multicast_list = gfar_set_multi,
	.ndo_tx_timeout = gfar_timeout,
	.ndo_do_ioctl = gfar_ioctl,
	.ndo_get_stats = gfar_get_stats,
	.ndo_vlan_rx_register = gfar_vlan_rx_register,
	.ndo_set_mac_address = eth_mac_addr,
	.ndo_validate_addr = eth_validate_addr,
#ifdef CONFIG_NET_POLL_CONTROLLER
	.ndo_poll_controller = gfar_netpoll,
#endif
};

unsigned int ftp_rqfpr[MAX_FILER_IDX + 1];
unsigned int ftp_rqfcr[MAX_FILER_IDX + 1];

void lock_rx_qs(struct gfar_private *priv)
{
	int i = 0x0;

	for (i = 0; i < priv->num_rx_queues; i++)
		spin_lock(&priv->rx_queue[i]->rxlock);
}

void lock_tx_qs(struct gfar_private *priv)
{
	int i = 0x0;

	for (i = 0; i < priv->num_tx_queues; i++)
		spin_lock(&priv->tx_queue[i]->txlock);
}

void unlock_rx_qs(struct gfar_private *priv)
{
	int i = 0x0;

	for (i = 0; i < priv->num_rx_queues; i++)
		spin_unlock(&priv->rx_queue[i]->rxlock);
}

void unlock_tx_qs(struct gfar_private *priv)
{
	int i = 0x0;

	for (i = 0; i < priv->num_tx_queues; i++)
		spin_unlock(&priv->tx_queue[i]->txlock);
}

/* Returns 1 if incoming frames use an FCB */
static inline int gfar_uses_fcb(struct gfar_private *priv)
{
	return priv->vlgrp || priv->rx_csum_enable ||
		(priv->device_flags & FSL_GIANFAR_DEV_HAS_TIMER);
}

static void free_tx_pointers(struct gfar_private *priv)
{
	int i = 0;

	for (i = 0; i < priv->num_tx_queues; i++)
		kfree(priv->tx_queue[i]);
}

static void free_rx_pointers(struct gfar_private *priv)
{
	int i = 0;

	for (i = 0; i < priv->num_rx_queues; i++)
		kfree(priv->rx_queue[i]);
}

static void unmap_group_regs(struct gfar_private *priv)
{
	int i = 0;

	for (i = 0; i < MAXGROUPS; i++)
		if (priv->gfargrp[i].regs)
			iounmap(priv->gfargrp[i].regs);
}

static void disable_napi(struct gfar_private *priv)
{
	int i = 0;

	for (i = 0; i < priv->num_grps; i++)
		napi_disable(&priv->gfargrp[i].napi);
}

static void enable_napi(struct gfar_private *priv)
{
	int i = 0;

	for (i = 0; i < priv->num_grps; i++)
		napi_enable(&priv->gfargrp[i].napi);
}

static int gfar_parse_group(struct device_node *np,
		struct gfar_private *priv, const char *model)
{
	u32 *queue_mask;

	priv->gfargrp[priv->num_grps].regs = of_iomap(np, 0);
	if (!priv->gfargrp[priv->num_grps].regs)
		return -ENOMEM;

	priv->gfargrp[priv->num_grps].interruptTransmit =
			irq_of_parse_and_map(np, 0);

	/* If we aren't the FEC we have multiple interrupts */
	if (model && strcasecmp(model, "FEC")) {
		priv->gfargrp[priv->num_grps].interruptReceive =
			irq_of_parse_and_map(np, 1);
		priv->gfargrp[priv->num_grps].interruptError =
			irq_of_parse_and_map(np,2);
		if (priv->gfargrp[priv->num_grps].interruptTransmit < 0 ||
			priv->gfargrp[priv->num_grps].interruptReceive < 0 ||
			priv->gfargrp[priv->num_grps].interruptError < 0) {
			return -EINVAL;
		}
	}

	priv->gfargrp[priv->num_grps].grp_id = priv->num_grps;
	priv->gfargrp[priv->num_grps].priv = priv;
	spin_lock_init(&priv->gfargrp[priv->num_grps].grplock);
	if(priv->mode == MQ_MG_MODE) {
		queue_mask = (u32 *)of_get_property(np,
					"fsl,rx-bit-map", NULL);
		priv->gfargrp[priv->num_grps].rx_bit_map =
			queue_mask ?  *queue_mask :(DEFAULT_MAPPING >> priv->num_grps);
		queue_mask = (u32 *)of_get_property(np,
					"fsl,tx-bit-map", NULL);
		priv->gfargrp[priv->num_grps].tx_bit_map =
			queue_mask ? *queue_mask : (DEFAULT_MAPPING >> priv->num_grps);
	} else {
		priv->gfargrp[priv->num_grps].rx_bit_map = 0xFF;
		priv->gfargrp[priv->num_grps].tx_bit_map = 0xFF;
	}
	priv->num_grps++;

	return 0;
}

static int gfar_of_init(struct of_device *ofdev, struct net_device **pdev)
{
	const char *model;
	const char *ctype;
	const void *mac_addr;
	int err = 0, i;
	struct net_device *dev = NULL;
	struct gfar_private *priv = NULL;
	struct device_node *np = ofdev->dev.of_node;
	struct device_node *child = NULL;
	const u32 *stash;
	const u32 *stash_len;
	const u32 *stash_idx;
	unsigned int num_tx_qs, num_rx_qs;
	u32 *tx_queues, *rx_queues;

	if (!np || !of_device_is_available(np))
		return -ENODEV;

	/* parse the num of tx and rx queues */
	tx_queues = (u32 *)of_get_property(np, "fsl,num_tx_queues", NULL);
	num_tx_qs = tx_queues ? *tx_queues : 1;

	if (num_tx_qs > MAX_TX_QS) {
		printk(KERN_ERR "num_tx_qs(=%d) greater than MAX_TX_QS(=%d)\n",
				num_tx_qs, MAX_TX_QS);
		printk(KERN_ERR "Cannot do alloc_etherdev, aborting\n");
		return -EINVAL;
	}

	rx_queues = (u32 *)of_get_property(np, "fsl,num_rx_queues", NULL);
	num_rx_qs = rx_queues ? *rx_queues : 1;

	if (num_rx_qs > MAX_RX_QS) {
		printk(KERN_ERR "num_rx_qs(=%d) greater than MAX_RX_QS(=%d)\n",
				num_tx_qs, MAX_TX_QS);
		printk(KERN_ERR "Cannot do alloc_etherdev, aborting\n");
		return -EINVAL;
	}

	*pdev = alloc_etherdev_mq(sizeof(*priv), num_tx_qs);
	dev = *pdev;
	if (NULL == dev)
		return -ENOMEM;

	priv = netdev_priv(dev);
	priv->node = ofdev->dev.of_node;
	priv->ndev = dev;

	dev->num_tx_queues = num_tx_qs;
	dev->real_num_tx_queues = num_tx_qs;
	priv->num_tx_queues = num_tx_qs;
	priv->num_rx_queues = num_rx_qs;
	priv->num_grps = 0x0;

	model = of_get_property(np, "model", NULL);

	for (i = 0; i < MAXGROUPS; i++)
		priv->gfargrp[i].regs = NULL;

	/* Parse and initialize group specific information */
	if (of_device_is_compatible(np, "fsl,etsec2")) {
		priv->mode = MQ_MG_MODE;
		for_each_child_of_node(np, child) {
			err = gfar_parse_group(child, priv, model);
			if (err)
				goto err_grp_init;
		}
	} else {
		priv->mode = SQ_SG_MODE;
		err = gfar_parse_group(np, priv, model);
		if(err)
			goto err_grp_init;
	}

	for (i = 0; i < priv->num_tx_queues; i++)
	       priv->tx_queue[i] = NULL;
	for (i = 0; i < priv->num_rx_queues; i++)
		priv->rx_queue[i] = NULL;

	for (i = 0; i < priv->num_tx_queues; i++) {
		priv->tx_queue[i] =  (struct gfar_priv_tx_q *)kzalloc(
				sizeof (struct gfar_priv_tx_q), GFP_KERNEL);
		if (!priv->tx_queue[i]) {
			err = -ENOMEM;
			goto tx_alloc_failed;
		}
		priv->tx_queue[i]->tx_skbuff = NULL;
		priv->tx_queue[i]->qindex = i;
		priv->tx_queue[i]->dev = dev;
		spin_lock_init(&(priv->tx_queue[i]->txlock));
	}

	for (i = 0; i < priv->num_rx_queues; i++) {
		priv->rx_queue[i] = (struct gfar_priv_rx_q *)kzalloc(
					sizeof (struct gfar_priv_rx_q), GFP_KERNEL);
		if (!priv->rx_queue[i]) {
			err = -ENOMEM;
			goto rx_alloc_failed;
		}
		priv->rx_queue[i]->rx_skbuff = NULL;
		priv->rx_queue[i]->qindex = i;
		priv->rx_queue[i]->dev = dev;
		spin_lock_init(&(priv->rx_queue[i]->rxlock));
	}


	stash = of_get_property(np, "bd-stash", NULL);

	if (stash) {
		priv->device_flags |= FSL_GIANFAR_DEV_HAS_BD_STASHING;
		priv->bd_stash_en = 1;
	}

	stash_len = of_get_property(np, "rx-stash-len", NULL);

	if (stash_len)
		priv->rx_stash_size = *stash_len;

	stash_idx = of_get_property(np, "rx-stash-idx", NULL);

	if (stash_idx)
		priv->rx_stash_index = *stash_idx;

	if (stash_len || stash_idx)
		priv->device_flags |= FSL_GIANFAR_DEV_HAS_BUF_STASHING;

	mac_addr = of_get_mac_address(np);
	if (mac_addr)
		memcpy(dev->dev_addr, mac_addr, MAC_ADDR_LEN);

	if (model && !strcasecmp(model, "TSEC"))
		priv->device_flags =
			FSL_GIANFAR_DEV_HAS_GIGABIT |
			FSL_GIANFAR_DEV_HAS_COALESCE |
			FSL_GIANFAR_DEV_HAS_RMON |
			FSL_GIANFAR_DEV_HAS_MULTI_INTR;
	if (model && !strcasecmp(model, "eTSEC"))
		priv->device_flags =
			FSL_GIANFAR_DEV_HAS_GIGABIT |
			FSL_GIANFAR_DEV_HAS_COALESCE |
			FSL_GIANFAR_DEV_HAS_RMON |
			FSL_GIANFAR_DEV_HAS_MULTI_INTR |
			FSL_GIANFAR_DEV_HAS_PADDING |
			FSL_GIANFAR_DEV_HAS_CSUM |
			FSL_GIANFAR_DEV_HAS_VLAN |
			FSL_GIANFAR_DEV_HAS_MAGIC_PACKET |
			FSL_GIANFAR_DEV_HAS_EXTENDED_HASH |
			FSL_GIANFAR_DEV_HAS_TIMER;

	ctype = of_get_property(np, "phy-connection-type", NULL);

	/* We only care about rgmii-id.  The rest are autodetected */
	if (ctype && !strcmp(ctype, "rgmii-id"))
		priv->interface = PHY_INTERFACE_MODE_RGMII_ID;
	else
		priv->interface = PHY_INTERFACE_MODE_MII;

	if (of_get_property(np, "fsl,magic-packet", NULL))
		priv->device_flags |= FSL_GIANFAR_DEV_HAS_MAGIC_PACKET;

	priv->phy_node = of_parse_phandle(np, "phy-handle", 0);

	/* Find the TBI PHY.  If it's not there, we don't support SGMII */
	priv->tbi_node = of_parse_phandle(np, "tbi-handle", 0);

	return 0;

rx_alloc_failed:
	free_rx_pointers(priv);
tx_alloc_failed:
	free_tx_pointers(priv);
err_grp_init:
	unmap_group_regs(priv);
	free_netdev(dev);
	return err;
}

static int gfar_hwtstamp_ioctl(struct net_device *netdev,
			struct ifreq *ifr, int cmd)
{
	struct hwtstamp_config config;
	struct gfar_private *priv = netdev_priv(netdev);

	if (copy_from_user(&config, ifr->ifr_data, sizeof(config)))
		return -EFAULT;

	/* reserved for future extensions */
	if (config.flags)
		return -EINVAL;

	switch (config.tx_type) {
	case HWTSTAMP_TX_OFF:
		priv->hwts_tx_en = 0;
		break;
	case HWTSTAMP_TX_ON:
		if (!(priv->device_flags & FSL_GIANFAR_DEV_HAS_TIMER))
			return -ERANGE;
		priv->hwts_tx_en = 1;
		break;
	default:
		return -ERANGE;
	}

	switch (config.rx_filter) {
	case HWTSTAMP_FILTER_NONE:
		priv->hwts_rx_en = 0;
		break;
	default:
		if (!(priv->device_flags & FSL_GIANFAR_DEV_HAS_TIMER))
			return -ERANGE;
		priv->hwts_rx_en = 1;
		config.rx_filter = HWTSTAMP_FILTER_ALL;
		break;
	}

	return copy_to_user(ifr->ifr_data, &config, sizeof(config)) ?
		-EFAULT : 0;
}

/* Ioctl MII Interface */
static int gfar_ioctl(struct net_device *dev, struct ifreq *rq, int cmd)
{
	struct gfar_private *priv = netdev_priv(dev);

	if (!netif_running(dev))
		return -EINVAL;

	if (cmd == SIOCSHWTSTAMP)
		return gfar_hwtstamp_ioctl(dev, rq, cmd);

	if (!priv->phydev)
		return -ENODEV;

	return phy_mii_ioctl(priv->phydev, if_mii(rq), cmd);
}

static unsigned int reverse_bitmap(unsigned int bit_map, unsigned int max_qs)
{
	unsigned int new_bit_map = 0x0;
	int mask = 0x1 << (max_qs - 1), i;
	for (i = 0; i < max_qs; i++) {
		if (bit_map & mask)
			new_bit_map = new_bit_map + (1 << i);
		mask = mask >> 0x1;
	}
	return new_bit_map;
}

static u32 cluster_entry_per_class(struct gfar_private *priv, u32 rqfar,
				   u32 class)
{
	u32 rqfpr = FPR_FILER_MASK;
	u32 rqfcr = 0x0;

	rqfar--;
	rqfcr = RQFCR_CLE | RQFCR_PID_MASK | RQFCR_CMP_EXACT;
	ftp_rqfpr[rqfar] = rqfpr;
	ftp_rqfcr[rqfar] = rqfcr;
	gfar_write_filer(priv, rqfar, rqfcr, rqfpr);

	rqfar--;
	rqfcr = RQFCR_CMP_NOMATCH;
	ftp_rqfpr[rqfar] = rqfpr;
	ftp_rqfcr[rqfar] = rqfcr;
	gfar_write_filer(priv, rqfar, rqfcr, rqfpr);

	rqfar--;
	rqfcr = RQFCR_CMP_EXACT | RQFCR_PID_PARSE | RQFCR_CLE | RQFCR_AND;
	rqfpr = class;
	ftp_rqfcr[rqfar] = rqfcr;
	ftp_rqfpr[rqfar] = rqfpr;
	gfar_write_filer(priv, rqfar, rqfcr, rqfpr);

	rqfar--;
	rqfcr = RQFCR_CMP_EXACT | RQFCR_PID_MASK | RQFCR_AND;
	rqfpr = class;
	ftp_rqfcr[rqfar] = rqfcr;
	ftp_rqfpr[rqfar] = rqfpr;
	gfar_write_filer(priv, rqfar, rqfcr, rqfpr);

	return rqfar;
}

static void gfar_init_filer_table(struct gfar_private *priv)
{
	int i = 0x0;
	u32 rqfar = MAX_FILER_IDX;
	u32 rqfcr = 0x0;
	u32 rqfpr = FPR_FILER_MASK;

	/* Default rule */
	rqfcr = RQFCR_CMP_MATCH;
	ftp_rqfcr[rqfar] = rqfcr;
	ftp_rqfpr[rqfar] = rqfpr;
	gfar_write_filer(priv, rqfar, rqfcr, rqfpr);

	rqfar = cluster_entry_per_class(priv, rqfar, RQFPR_IPV6);
	rqfar = cluster_entry_per_class(priv, rqfar, RQFPR_IPV6 | RQFPR_UDP);
	rqfar = cluster_entry_per_class(priv, rqfar, RQFPR_IPV6 | RQFPR_TCP);
	rqfar = cluster_entry_per_class(priv, rqfar, RQFPR_IPV4);
	rqfar = cluster_entry_per_class(priv, rqfar, RQFPR_IPV4 | RQFPR_UDP);
	rqfar = cluster_entry_per_class(priv, rqfar, RQFPR_IPV4 | RQFPR_TCP);

	/* cur_filer_idx indicated the fisrt non-masked rule */
	priv->cur_filer_idx = rqfar;

	/* Rest are masked rules */
	rqfcr = RQFCR_CMP_NOMATCH;
	for (i = 0; i < rqfar; i++) {
		ftp_rqfcr[i] = rqfcr;
		ftp_rqfpr[i] = rqfpr;
		gfar_write_filer(priv, i, rqfcr, rqfpr);
	}
}

/* Set up the ethernet device structure, private data,
 * and anything else we need before we start */
static int gfar_probe(struct of_device *ofdev,
		const struct of_device_id *match)
{
	u32 tempval;
	struct net_device *dev = NULL;
	struct gfar_private *priv = NULL;
	struct gfar __iomem *regs = NULL;
	int err = 0, i, grp_idx = 0;
	int len_devname;
	u32 rstat = 0, tstat = 0, rqueue = 0, tqueue = 0;
	u32 isrg = 0;
	u32 __iomem *baddr;

	err = gfar_of_init(ofdev, &dev);

	if (err)
		return err;

	priv = netdev_priv(dev);
	priv->ndev = dev;
	priv->ofdev = ofdev;
	priv->node = ofdev->dev.of_node;
	SET_NETDEV_DEV(dev, &ofdev->dev);

	spin_lock_init(&priv->bflock);
	INIT_WORK(&priv->reset_task, gfar_reset_task);

	dev_set_drvdata(&ofdev->dev, priv);
	regs = priv->gfargrp[0].regs;

	/* Stop the DMA engine now, in case it was running before */
	/* (The firmware could have used it, and left it running). */
	gfar_halt(dev);

	/* Reset MAC layer */
	gfar_write(&regs->maccfg1, MACCFG1_SOFT_RESET);

	/* We need to delay at least 3 TX clocks */
	udelay(2);

	tempval = (MACCFG1_TX_FLOW | MACCFG1_RX_FLOW);
	gfar_write(&regs->maccfg1, tempval);

	/* Initialize MACCFG2. */
	gfar_write(&regs->maccfg2, MACCFG2_INIT_SETTINGS);

	/* Initialize ECNTRL */
	gfar_write(&regs->ecntrl, ECNTRL_INIT_SETTINGS);

	/* Set the dev->base_addr to the gfar reg region */
	dev->base_addr = (unsigned long) regs;

	SET_NETDEV_DEV(dev, &ofdev->dev);

	/* Fill in the dev structure */
	dev->watchdog_timeo = TX_TIMEOUT;
	dev->mtu = 1500;
	dev->netdev_ops = &gfar_netdev_ops;
	dev->ethtool_ops = &gfar_ethtool_ops;

	/* Register for napi ...We are registering NAPI for each grp */
	for (i = 0; i < priv->num_grps; i++)
		netif_napi_add(dev, &priv->gfargrp[i].napi, gfar_poll, GFAR_DEV_WEIGHT);

	if (priv->device_flags & FSL_GIANFAR_DEV_HAS_CSUM) {
		priv->rx_csum_enable = 1;
		dev->features |= NETIF_F_IP_CSUM | NETIF_F_SG | NETIF_F_HIGHDMA;
	} else
		priv->rx_csum_enable = 0;

	priv->vlgrp = NULL;

	if (priv->device_flags & FSL_GIANFAR_DEV_HAS_VLAN)
		dev->features |= NETIF_F_HW_VLAN_TX | NETIF_F_HW_VLAN_RX;

	if (priv->device_flags & FSL_GIANFAR_DEV_HAS_EXTENDED_HASH) {
		priv->extended_hash = 1;
		priv->hash_width = 9;

		priv->hash_regs[0] = &regs->igaddr0;
		priv->hash_regs[1] = &regs->igaddr1;
		priv->hash_regs[2] = &regs->igaddr2;
		priv->hash_regs[3] = &regs->igaddr3;
		priv->hash_regs[4] = &regs->igaddr4;
		priv->hash_regs[5] = &regs->igaddr5;
		priv->hash_regs[6] = &regs->igaddr6;
		priv->hash_regs[7] = &regs->igaddr7;
		priv->hash_regs[8] = &regs->gaddr0;
		priv->hash_regs[9] = &regs->gaddr1;
		priv->hash_regs[10] = &regs->gaddr2;
		priv->hash_regs[11] = &regs->gaddr3;
		priv->hash_regs[12] = &regs->gaddr4;
		priv->hash_regs[13] = &regs->gaddr5;
		priv->hash_regs[14] = &regs->gaddr6;
		priv->hash_regs[15] = &regs->gaddr7;

	} else {
		priv->extended_hash = 0;
		priv->hash_width = 8;

		priv->hash_regs[0] = &regs->gaddr0;
		priv->hash_regs[1] = &regs->gaddr1;
		priv->hash_regs[2] = &regs->gaddr2;
		priv->hash_regs[3] = &regs->gaddr3;
		priv->hash_regs[4] = &regs->gaddr4;
		priv->hash_regs[5] = &regs->gaddr5;
		priv->hash_regs[6] = &regs->gaddr6;
		priv->hash_regs[7] = &regs->gaddr7;
	}

	if (priv->device_flags & FSL_GIANFAR_DEV_HAS_PADDING)
		priv->padding = DEFAULT_PADDING;
	else
		priv->padding = 0;

	if (dev->features & NETIF_F_IP_CSUM ||
			priv->device_flags & FSL_GIANFAR_DEV_HAS_TIMER)
		dev->hard_header_len += GMAC_FCB_LEN;

	/* Program the isrg regs only if number of grps > 1 */
	if (priv->num_grps > 1) {
		baddr = &regs->isrg0;
		for (i = 0; i < priv->num_grps; i++) {
			isrg |= (priv->gfargrp[i].rx_bit_map << ISRG_SHIFT_RX);
			isrg |= (priv->gfargrp[i].tx_bit_map << ISRG_SHIFT_TX);
			gfar_write(baddr, isrg);
			baddr++;
			isrg = 0x0;
		}
	}

	/* Need to reverse the bit maps as  bit_map's MSB is q0
	 * but, for_each_set_bit parses from right to left, which
	 * basically reverses the queue numbers */
	for (i = 0; i< priv->num_grps; i++) {
		priv->gfargrp[i].tx_bit_map = reverse_bitmap(
				priv->gfargrp[i].tx_bit_map, MAX_TX_QS);
		priv->gfargrp[i].rx_bit_map = reverse_bitmap(
				priv->gfargrp[i].rx_bit_map, MAX_RX_QS);
	}

	/* Calculate RSTAT, TSTAT, RQUEUE and TQUEUE values,
	 * also assign queues to groups */
	for (grp_idx = 0; grp_idx < priv->num_grps; grp_idx++) {
		priv->gfargrp[grp_idx].num_rx_queues = 0x0;
		for_each_set_bit(i, &priv->gfargrp[grp_idx].rx_bit_map,
				priv->num_rx_queues) {
			priv->gfargrp[grp_idx].num_rx_queues++;
			priv->rx_queue[i]->grp = &priv->gfargrp[grp_idx];
			rstat = rstat | (RSTAT_CLEAR_RHALT >> i);
			rqueue = rqueue | ((RQUEUE_EN0 | RQUEUE_EX0) >> i);
		}
		priv->gfargrp[grp_idx].num_tx_queues = 0x0;
		for_each_set_bit(i, &priv->gfargrp[grp_idx].tx_bit_map,
				priv->num_tx_queues) {
			priv->gfargrp[grp_idx].num_tx_queues++;
			priv->tx_queue[i]->grp = &priv->gfargrp[grp_idx];
			tstat = tstat | (TSTAT_CLEAR_THALT >> i);
			tqueue = tqueue | (TQUEUE_EN0 >> i);
		}
		priv->gfargrp[grp_idx].rstat = rstat;
		priv->gfargrp[grp_idx].tstat = tstat;
		rstat = tstat =0;
	}

	gfar_write(&regs->rqueue, rqueue);
	gfar_write(&regs->tqueue, tqueue);

	priv->rx_buffer_size = DEFAULT_RX_BUFFER_SIZE;

	/* Initializing some of the rx/tx queue level parameters */
	for (i = 0; i < priv->num_tx_queues; i++) {
		priv->tx_queue[i]->tx_ring_size = DEFAULT_TX_RING_SIZE;
		priv->tx_queue[i]->num_txbdfree = DEFAULT_TX_RING_SIZE;
		priv->tx_queue[i]->txcoalescing = DEFAULT_TX_COALESCE;
		priv->tx_queue[i]->txic = DEFAULT_TXIC;
	}

	for (i = 0; i < priv->num_rx_queues; i++) {
		priv->rx_queue[i]->rx_ring_size = DEFAULT_RX_RING_SIZE;
		priv->rx_queue[i]->rxcoalescing = DEFAULT_RX_COALESCE;
		priv->rx_queue[i]->rxic = DEFAULT_RXIC;
	}

	/* enable filer if using multiple RX queues*/
	if(priv->num_rx_queues > 1)
		priv->rx_filer_enable = 1;
	/* Enable most messages by default */
	priv->msg_enable = (NETIF_MSG_IFUP << 1 ) - 1;

	/* Carrier starts down, phylib will bring it up */
	netif_carrier_off(dev);

	err = register_netdev(dev);

	if (err) {
		printk(KERN_ERR "%s: Cannot register net device, aborting.\n",
				dev->name);
		goto register_fail;
	}

	device_init_wakeup(&dev->dev,
		priv->device_flags & FSL_GIANFAR_DEV_HAS_MAGIC_PACKET);

	/* fill out IRQ number and name fields */
	len_devname = strlen(dev->name);
	for (i = 0; i < priv->num_grps; i++) {
		strncpy(&priv->gfargrp[i].int_name_tx[0], dev->name,
				len_devname);
		if (priv->device_flags & FSL_GIANFAR_DEV_HAS_MULTI_INTR) {
			strncpy(&priv->gfargrp[i].int_name_tx[len_devname],
				"_g", sizeof("_g"));
			priv->gfargrp[i].int_name_tx[
				strlen(priv->gfargrp[i].int_name_tx)] = i+48;
			strncpy(&priv->gfargrp[i].int_name_tx[strlen(
				priv->gfargrp[i].int_name_tx)],
				"_tx", sizeof("_tx") + 1);

			strncpy(&priv->gfargrp[i].int_name_rx[0], dev->name,
					len_devname);
			strncpy(&priv->gfargrp[i].int_name_rx[len_devname],
					"_g", sizeof("_g"));
			priv->gfargrp[i].int_name_rx[
				strlen(priv->gfargrp[i].int_name_rx)] = i+48;
			strncpy(&priv->gfargrp[i].int_name_rx[strlen(
				priv->gfargrp[i].int_name_rx)],
				"_rx", sizeof("_rx") + 1);

			strncpy(&priv->gfargrp[i].int_name_er[0], dev->name,
					len_devname);
			strncpy(&priv->gfargrp[i].int_name_er[len_devname],
				"_g", sizeof("_g"));
			priv->gfargrp[i].int_name_er[strlen(
					priv->gfargrp[i].int_name_er)] = i+48;
			strncpy(&priv->gfargrp[i].int_name_er[strlen(\
				priv->gfargrp[i].int_name_er)],
				"_er", sizeof("_er") + 1);
		} else
			priv->gfargrp[i].int_name_tx[len_devname] = '\0';
	}

	/* Initialize the filer table */
	gfar_init_filer_table(priv);

	/* Create all the sysfs files */
	gfar_init_sysfs(dev);

	/* Print out the device info */
	printk(KERN_INFO DEVICE_NAME "%pM\n", dev->name, dev->dev_addr);

	/* Even more device info helps when determining which kernel */
	/* provided which set of benchmarks. */
	printk(KERN_INFO "%s: Running with NAPI enabled\n", dev->name);
	for (i = 0; i < priv->num_rx_queues; i++)
		printk(KERN_INFO "%s: RX BD ring size for Q[%d]: %d\n",
			dev->name, i, priv->rx_queue[i]->rx_ring_size);
	for(i = 0; i < priv->num_tx_queues; i++)
		 printk(KERN_INFO "%s: TX BD ring size for Q[%d]: %d\n",
			dev->name, i, priv->tx_queue[i]->tx_ring_size);

	return 0;

register_fail:
	unmap_group_regs(priv);
	free_tx_pointers(priv);
	free_rx_pointers(priv);
	if (priv->phy_node)
		of_node_put(priv->phy_node);
	if (priv->tbi_node)
		of_node_put(priv->tbi_node);
	free_netdev(dev);
	return err;
}

static int gfar_remove(struct of_device *ofdev)
{
	struct gfar_private *priv = dev_get_drvdata(&ofdev->dev);

	if (priv->phy_node)
		of_node_put(priv->phy_node);
	if (priv->tbi_node)
		of_node_put(priv->tbi_node);

	dev_set_drvdata(&ofdev->dev, NULL);

	unregister_netdev(priv->ndev);
	unmap_group_regs(priv);
	free_netdev(priv->ndev);

	return 0;
}

#ifdef CONFIG_PM

static int gfar_suspend(struct device *dev)
{
	struct gfar_private *priv = dev_get_drvdata(dev);
	struct net_device *ndev = priv->ndev;
	struct gfar __iomem *regs = priv->gfargrp[0].regs;
	unsigned long flags;
	u32 tempval;

	int magic_packet = priv->wol_en &&
		(priv->device_flags & FSL_GIANFAR_DEV_HAS_MAGIC_PACKET);

	netif_device_detach(ndev);

	if (netif_running(ndev)) {

		local_irq_save(flags);
		lock_tx_qs(priv);
		lock_rx_qs(priv);

		gfar_halt_nodisable(ndev);

		/* Disable Tx, and Rx if wake-on-LAN is disabled. */
		tempval = gfar_read(&regs->maccfg1);

		tempval &= ~MACCFG1_TX_EN;

		if (!magic_packet)
			tempval &= ~MACCFG1_RX_EN;

		gfar_write(&regs->maccfg1, tempval);

		unlock_rx_qs(priv);
		unlock_tx_qs(priv);
		local_irq_restore(flags);

		disable_napi(priv);

		if (magic_packet) {
			/* Enable interrupt on Magic Packet */
			gfar_write(&regs->imask, IMASK_MAG);

			/* Enable Magic Packet mode */
			tempval = gfar_read(&regs->maccfg2);
			tempval |= MACCFG2_MPEN;
			gfar_write(&regs->maccfg2, tempval);
		} else {
			phy_stop(priv->phydev);
		}
	}

	return 0;
}

static int gfar_resume(struct device *dev)
{
	struct gfar_private *priv = dev_get_drvdata(dev);
	struct net_device *ndev = priv->ndev;
	struct gfar __iomem *regs = priv->gfargrp[0].regs;
	unsigned long flags;
	u32 tempval;
	int magic_packet = priv->wol_en &&
		(priv->device_flags & FSL_GIANFAR_DEV_HAS_MAGIC_PACKET);

	if (!netif_running(ndev)) {
		netif_device_attach(ndev);
		return 0;
	}

	if (!magic_packet && priv->phydev)
		phy_start(priv->phydev);

	/* Disable Magic Packet mode, in case something
	 * else woke us up.
	 */
	local_irq_save(flags);
	lock_tx_qs(priv);
	lock_rx_qs(priv);

	tempval = gfar_read(&regs->maccfg2);
	tempval &= ~MACCFG2_MPEN;
	gfar_write(&regs->maccfg2, tempval);

	gfar_start(ndev);

	unlock_rx_qs(priv);
	unlock_tx_qs(priv);
	local_irq_restore(flags);

	netif_device_attach(ndev);

	enable_napi(priv);

	return 0;
}

static int gfar_restore(struct device *dev)
{
	struct gfar_private *priv = dev_get_drvdata(dev);
	struct net_device *ndev = priv->ndev;

	if (!netif_running(ndev))
		return 0;

	gfar_init_bds(ndev);
	init_registers(ndev);
	gfar_set_mac_address(ndev);
	gfar_init_mac(ndev);
	gfar_start(ndev);

	priv->oldlink = 0;
	priv->oldspeed = 0;
	priv->oldduplex = -1;

	if (priv->phydev)
		phy_start(priv->phydev);

	netif_device_attach(ndev);
	enable_napi(priv);

	return 0;
}

static struct dev_pm_ops gfar_pm_ops = {
	.suspend = gfar_suspend,
	.resume = gfar_resume,
	.freeze = gfar_suspend,
	.thaw = gfar_resume,
	.restore = gfar_restore,
};

#define GFAR_PM_OPS (&gfar_pm_ops)

#else

#define GFAR_PM_OPS NULL

#endif

/* Reads the controller's registers to determine what interface
 * connects it to the PHY.
 */
static phy_interface_t gfar_get_interface(struct net_device *dev)
{
	struct gfar_private *priv = netdev_priv(dev);
	struct gfar __iomem *regs = priv->gfargrp[0].regs;
	u32 ecntrl;

	ecntrl = gfar_read(&regs->ecntrl);

	if (ecntrl & ECNTRL_SGMII_MODE)
		return PHY_INTERFACE_MODE_SGMII;

	if (ecntrl & ECNTRL_TBI_MODE) {
		if (ecntrl & ECNTRL_REDUCED_MODE)
			return PHY_INTERFACE_MODE_RTBI;
		else
			return PHY_INTERFACE_MODE_TBI;
	}

	if (ecntrl & ECNTRL_REDUCED_MODE) {
		if (ecntrl & ECNTRL_REDUCED_MII_MODE)
			return PHY_INTERFACE_MODE_RMII;
		else {
			phy_interface_t interface = priv->interface;

			/*
			 * This isn't autodetected right now, so it must
			 * be set by the device tree or platform code.
			 */
			if (interface == PHY_INTERFACE_MODE_RGMII_ID)
				return PHY_INTERFACE_MODE_RGMII_ID;

			return PHY_INTERFACE_MODE_RGMII;
		}
	}

	if (priv->device_flags & FSL_GIANFAR_DEV_HAS_GIGABIT)
		return PHY_INTERFACE_MODE_GMII;

	return PHY_INTERFACE_MODE_MII;
}


/* Initializes driver's PHY state, and attaches to the PHY.
 * Returns 0 on success.
 */
static int init_phy(struct net_device *dev)
{
	struct gfar_private *priv = netdev_priv(dev);
	uint gigabit_support =
		priv->device_flags & FSL_GIANFAR_DEV_HAS_GIGABIT ?
		SUPPORTED_1000baseT_Full : 0;
	phy_interface_t interface;

	priv->oldlink = 0;
	priv->oldspeed = 0;
	priv->oldduplex = -1;

	interface = gfar_get_interface(dev);

	priv->phydev = of_phy_connect(dev, priv->phy_node, &adjust_link, 0,
				      interface);
	if (!priv->phydev)
		priv->phydev = of_phy_connect_fixed_link(dev, &adjust_link,
							 interface);
	if (!priv->phydev) {
		dev_err(&dev->dev, "could not attach to PHY\n");
		return -ENODEV;
	}

	if (interface == PHY_INTERFACE_MODE_SGMII)
		gfar_configure_serdes(dev);

	/* Remove any features not supported by the controller */
	priv->phydev->supported &= (GFAR_SUPPORTED | gigabit_support);
	priv->phydev->advertising = priv->phydev->supported;

	return 0;
}

/*
 * Initialize TBI PHY interface for communicating with the
 * SERDES lynx PHY on the chip.  We communicate with this PHY
 * through the MDIO bus on each controller, treating it as a
 * "normal" PHY at the address found in the TBIPA register.  We assume
 * that the TBIPA register is valid.  Either the MDIO bus code will set
 * it to a value that doesn't conflict with other PHYs on the bus, or the
 * value doesn't matter, as there are no other PHYs on the bus.
 */
static void gfar_configure_serdes(struct net_device *dev)
{
	struct gfar_private *priv = netdev_priv(dev);
	struct phy_device *tbiphy;

	if (!priv->tbi_node) {
		dev_warn(&dev->dev, "error: SGMII mode requires that the "
				    "device tree specify a tbi-handle\n");
		return;
	}

	tbiphy = of_phy_find_device(priv->tbi_node);
	if (!tbiphy) {
		dev_err(&dev->dev, "error: Could not get TBI device\n");
		return;
	}

	/*
	 * If the link is already up, we must already be ok, and don't need to
	 * configure and reset the TBI<->SerDes link.  Maybe U-Boot configured
	 * everything for us?  Resetting it takes the link down and requires
	 * several seconds for it to come back.
	 */
	if (phy_read(tbiphy, MII_BMSR) & BMSR_LSTATUS)
		return;

	/* Single clk mode, mii mode off(for serdes communication) */
	phy_write(tbiphy, MII_TBICON, TBICON_CLK_SELECT);

	phy_write(tbiphy, MII_ADVERTISE,
			ADVERTISE_1000XFULL | ADVERTISE_1000XPAUSE |
			ADVERTISE_1000XPSE_ASYM);

	phy_write(tbiphy, MII_BMCR, BMCR_ANENABLE |
			BMCR_ANRESTART | BMCR_FULLDPLX | BMCR_SPEED1000);
}

static void init_registers(struct net_device *dev)
{
	struct gfar_private *priv = netdev_priv(dev);
	struct gfar __iomem *regs = NULL;
	int i = 0;

	for (i = 0; i < priv->num_grps; i++) {
		regs = priv->gfargrp[i].regs;
		/* Clear IEVENT */
		gfar_write(&regs->ievent, IEVENT_INIT_CLEAR);

		/* Initialize IMASK */
		gfar_write(&regs->imask, IMASK_INIT_CLEAR);
	}

	regs = priv->gfargrp[0].regs;
	/* Init hash registers to zero */
	gfar_write(&regs->igaddr0, 0);
	gfar_write(&regs->igaddr1, 0);
	gfar_write(&regs->igaddr2, 0);
	gfar_write(&regs->igaddr3, 0);
	gfar_write(&regs->igaddr4, 0);
	gfar_write(&regs->igaddr5, 0);
	gfar_write(&regs->igaddr6, 0);
	gfar_write(&regs->igaddr7, 0);

	gfar_write(&regs->gaddr0, 0);
	gfar_write(&regs->gaddr1, 0);
	gfar_write(&regs->gaddr2, 0);
	gfar_write(&regs->gaddr3, 0);
	gfar_write(&regs->gaddr4, 0);
	gfar_write(&regs->gaddr5, 0);
	gfar_write(&regs->gaddr6, 0);
	gfar_write(&regs->gaddr7, 0);

	/* Zero out the rmon mib registers if it has them */
	if (priv->device_flags & FSL_GIANFAR_DEV_HAS_RMON) {
		memset_io(&(regs->rmon), 0, sizeof (struct rmon_mib));

		/* Mask off the CAM interrupts */
		gfar_write(&regs->rmon.cam1, 0xffffffff);
		gfar_write(&regs->rmon.cam2, 0xffffffff);
	}

	/* Initialize the max receive buffer length */
	gfar_write(&regs->mrblr, priv->rx_buffer_size);

	/* Initialize the Minimum Frame Length Register */
	gfar_write(&regs->minflr, MINFLR_INIT_SETTINGS);
}


/* Halt the receive and transmit queues */
static void gfar_halt_nodisable(struct net_device *dev)
{
	struct gfar_private *priv = netdev_priv(dev);
	struct gfar __iomem *regs = NULL;
	u32 tempval;
	int i = 0;

	for (i = 0; i < priv->num_grps; i++) {
		regs = priv->gfargrp[i].regs;
		/* Mask all interrupts */
		gfar_write(&regs->imask, IMASK_INIT_CLEAR);

		/* Clear all interrupts */
		gfar_write(&regs->ievent, IEVENT_INIT_CLEAR);
	}

	regs = priv->gfargrp[0].regs;
	/* Stop the DMA, and wait for it to stop */
	tempval = gfar_read(&regs->dmactrl);
	if ((tempval & (DMACTRL_GRS | DMACTRL_GTS))
	    != (DMACTRL_GRS | DMACTRL_GTS)) {
		tempval |= (DMACTRL_GRS | DMACTRL_GTS);
		gfar_write(&regs->dmactrl, tempval);

		spin_event_timeout(((gfar_read(&regs->ievent) &
			 (IEVENT_GRSC | IEVENT_GTSC)) ==
			 (IEVENT_GRSC | IEVENT_GTSC)), -1, 0);
	}
}

/* Halt the receive and transmit queues */
void gfar_halt(struct net_device *dev)
{
	struct gfar_private *priv = netdev_priv(dev);
	struct gfar __iomem *regs = priv->gfargrp[0].regs;
	u32 tempval;

	gfar_halt_nodisable(dev);

	/* Disable Rx and Tx */
	tempval = gfar_read(&regs->maccfg1);
	tempval &= ~(MACCFG1_RX_EN | MACCFG1_TX_EN);
	gfar_write(&regs->maccfg1, tempval);
}

static void free_grp_irqs(struct gfar_priv_grp *grp)
{
	free_irq(grp->interruptError, grp);
	free_irq(grp->interruptTransmit, grp);
	free_irq(grp->interruptReceive, grp);
}

void stop_gfar(struct net_device *dev)
{
	struct gfar_private *priv = netdev_priv(dev);
	unsigned long flags;
	int i;

	phy_stop(priv->phydev);


	/* Lock it down */
	local_irq_save(flags);
	lock_tx_qs(priv);
	lock_rx_qs(priv);

	gfar_halt(dev);

	unlock_rx_qs(priv);
	unlock_tx_qs(priv);
	local_irq_restore(flags);

	/* Free the IRQs */
	if (priv->device_flags & FSL_GIANFAR_DEV_HAS_MULTI_INTR) {
		for (i = 0; i < priv->num_grps; i++)
			free_grp_irqs(&priv->gfargrp[i]);
	} else {
		for (i = 0; i < priv->num_grps; i++)
			free_irq(priv->gfargrp[i].interruptTransmit,
					&priv->gfargrp[i]);
	}

	free_skb_resources(priv);
}

static void free_skb_tx_queue(struct gfar_priv_tx_q *tx_queue)
{
	struct txbd8 *txbdp;
	struct gfar_private *priv = netdev_priv(tx_queue->dev);
	int i, j;

	txbdp = tx_queue->tx_bd_base;

	for (i = 0; i < tx_queue->tx_ring_size; i++) {
		if (!tx_queue->tx_skbuff[i])
			continue;

		dma_unmap_single(&priv->ofdev->dev, txbdp->bufPtr,
				txbdp->length, DMA_TO_DEVICE);
		txbdp->lstatus = 0;
		for (j = 0; j < skb_shinfo(tx_queue->tx_skbuff[i])->nr_frags;
				j++) {
			txbdp++;
			dma_unmap_page(&priv->ofdev->dev, txbdp->bufPtr,
					txbdp->length, DMA_TO_DEVICE);
		}
		txbdp++;
		dev_kfree_skb_any(tx_queue->tx_skbuff[i]);
		tx_queue->tx_skbuff[i] = NULL;
	}
	kfree(tx_queue->tx_skbuff);
}

static void free_skb_rx_queue(struct gfar_priv_rx_q *rx_queue)
{
	struct rxbd8 *rxbdp;
	struct gfar_private *priv = netdev_priv(rx_queue->dev);
	int i;

	rxbdp = rx_queue->rx_bd_base;

	for (i = 0; i < rx_queue->rx_ring_size; i++) {
		if (rx_queue->rx_skbuff[i]) {
			dma_unmap_single(&priv->ofdev->dev,
					rxbdp->bufPtr, priv->rx_buffer_size,
					DMA_FROM_DEVICE);
			dev_kfree_skb_any(rx_queue->rx_skbuff[i]);
			rx_queue->rx_skbuff[i] = NULL;
		}
		rxbdp->lstatus = 0;
		rxbdp->bufPtr = 0;
		rxbdp++;
	}
	kfree(rx_queue->rx_skbuff);
}

/* If there are any tx skbs or rx skbs still around, free them.
 * Then free tx_skbuff and rx_skbuff */
static void free_skb_resources(struct gfar_private *priv)
{
	struct gfar_priv_tx_q *tx_queue = NULL;
	struct gfar_priv_rx_q *rx_queue = NULL;
	int i;

	/* Go through all the buffer descriptors and free their data buffers */
	for (i = 0; i < priv->num_tx_queues; i++) {
		tx_queue = priv->tx_queue[i];
		if(tx_queue->tx_skbuff)
			free_skb_tx_queue(tx_queue);
	}

	for (i = 0; i < priv->num_rx_queues; i++) {
		rx_queue = priv->rx_queue[i];
		if(rx_queue->rx_skbuff)
			free_skb_rx_queue(rx_queue);
	}

	dma_free_coherent(&priv->ofdev->dev,
			sizeof(struct txbd8) * priv->total_tx_ring_size +
			sizeof(struct rxbd8) * priv->total_rx_ring_size,
			priv->tx_queue[0]->tx_bd_base,
			priv->tx_queue[0]->tx_bd_dma_base);
	skb_queue_purge(&priv->rx_recycle);
}

void gfar_start(struct net_device *dev)
{
	struct gfar_private *priv = netdev_priv(dev);
	struct gfar __iomem *regs = priv->gfargrp[0].regs;
	u32 tempval;
	int i = 0;

	/* Enable Rx and Tx in MACCFG1 */
	tempval = gfar_read(&regs->maccfg1);
	tempval |= (MACCFG1_RX_EN | MACCFG1_TX_EN);
	gfar_write(&regs->maccfg1, tempval);

	/* Initialize DMACTRL to have WWR and WOP */
	tempval = gfar_read(&regs->dmactrl);
	tempval |= DMACTRL_INIT_SETTINGS;
	gfar_write(&regs->dmactrl, tempval);

	/* Make sure we aren't stopped */
	tempval = gfar_read(&regs->dmactrl);
	tempval &= ~(DMACTRL_GRS | DMACTRL_GTS);
	gfar_write(&regs->dmactrl, tempval);

	for (i = 0; i < priv->num_grps; i++) {
		regs = priv->gfargrp[i].regs;
		/* Clear THLT/RHLT, so that the DMA starts polling now */
		gfar_write(&regs->tstat, priv->gfargrp[i].tstat);
		gfar_write(&regs->rstat, priv->gfargrp[i].rstat);
		/* Unmask the interrupts we look for */
		gfar_write(&regs->imask, IMASK_DEFAULT);
	}

	dev->trans_start = jiffies; /* prevent tx timeout */
}

void gfar_configure_coalescing(struct gfar_private *priv,
	unsigned long tx_mask, unsigned long rx_mask)
{
	struct gfar __iomem *regs = priv->gfargrp[0].regs;
	u32 __iomem *baddr;
	int i = 0;

	/* Backward compatible case ---- even if we enable
	 * multiple queues, there's only single reg to program
	 */
	gfar_write(&regs->txic, 0);
	if(likely(priv->tx_queue[0]->txcoalescing))
		gfar_write(&regs->txic, priv->tx_queue[0]->txic);

	gfar_write(&regs->rxic, 0);
	if(unlikely(priv->rx_queue[0]->rxcoalescing))
		gfar_write(&regs->rxic, priv->rx_queue[0]->rxic);

	if (priv->mode == MQ_MG_MODE) {
		baddr = &regs->txic0;
		for_each_set_bit(i, &tx_mask, priv->num_tx_queues) {
			if (likely(priv->tx_queue[i]->txcoalescing)) {
				gfar_write(baddr + i, 0);
				gfar_write(baddr + i, priv->tx_queue[i]->txic);
			}
		}

		baddr = &regs->rxic0;
		for_each_set_bit(i, &rx_mask, priv->num_rx_queues) {
			if (likely(priv->rx_queue[i]->rxcoalescing)) {
				gfar_write(baddr + i, 0);
				gfar_write(baddr + i, priv->rx_queue[i]->rxic);
			}
		}
	}
}

static int register_grp_irqs(struct gfar_priv_grp *grp)
{
	struct gfar_private *priv = grp->priv;
	struct net_device *dev = priv->ndev;
	int err;

	/* If the device has multiple interrupts, register for
	 * them.  Otherwise, only register for the one */
	if (priv->device_flags & FSL_GIANFAR_DEV_HAS_MULTI_INTR) {
		/* Install our interrupt handlers for Error,
		 * Transmit, and Receive */
		if ((err = request_irq(grp->interruptError, gfar_error, 0,
				grp->int_name_er,grp)) < 0) {
			if (netif_msg_intr(priv))
				printk(KERN_ERR "%s: Can't get IRQ %d\n",
					dev->name, grp->interruptError);

				goto err_irq_fail;
		}

		if ((err = request_irq(grp->interruptTransmit, gfar_transmit,
				0, grp->int_name_tx, grp)) < 0) {
			if (netif_msg_intr(priv))
				printk(KERN_ERR "%s: Can't get IRQ %d\n",
					dev->name, grp->interruptTransmit);
			goto tx_irq_fail;
		}

		if ((err = request_irq(grp->interruptReceive, gfar_receive, 0,
				grp->int_name_rx, grp)) < 0) {
			if (netif_msg_intr(priv))
				printk(KERN_ERR "%s: Can't get IRQ %d\n",
					dev->name, grp->interruptReceive);
			goto rx_irq_fail;
		}
	} else {
		if ((err = request_irq(grp->interruptTransmit, gfar_interrupt, 0,
				grp->int_name_tx, grp)) < 0) {
			if (netif_msg_intr(priv))
				printk(KERN_ERR "%s: Can't get IRQ %d\n",
					dev->name, grp->interruptTransmit);
			goto err_irq_fail;
		}
	}

	return 0;

rx_irq_fail:
	free_irq(grp->interruptTransmit, grp);
tx_irq_fail:
	free_irq(grp->interruptError, grp);
err_irq_fail:
	return err;

}

/* Bring the controller up and running */
int startup_gfar(struct net_device *ndev)
{
	struct gfar_private *priv = netdev_priv(ndev);
	struct gfar __iomem *regs = NULL;
	int err, i, j;

	for (i = 0; i < priv->num_grps; i++) {
		regs= priv->gfargrp[i].regs;
		gfar_write(&regs->imask, IMASK_INIT_CLEAR);
	}

	regs= priv->gfargrp[0].regs;
	err = gfar_alloc_skb_resources(ndev);
	if (err)
		return err;

	gfar_init_mac(ndev);

	for (i = 0; i < priv->num_grps; i++) {
		err = register_grp_irqs(&priv->gfargrp[i]);
		if (err) {
			for (j = 0; j < i; j++)
				free_grp_irqs(&priv->gfargrp[j]);
				goto irq_fail;
		}
	}

	/* Start the controller */
	gfar_start(ndev);

	phy_start(priv->phydev);

	gfar_configure_coalescing(priv, 0xFF, 0xFF);

	return 0;

irq_fail:
	free_skb_resources(priv);
	return err;
}

/* Called when something needs to use the ethernet device */
/* Returns 0 for success. */
static int gfar_enet_open(struct net_device *dev)
{
	struct gfar_private *priv = netdev_priv(dev);
	int err;

	enable_napi(priv);

	skb_queue_head_init(&priv->rx_recycle);

	/* Initialize a bunch of registers */
	init_registers(dev);

	gfar_set_mac_address(dev);

	err = init_phy(dev);

	if (err) {
		disable_napi(priv);
		return err;
	}

	err = startup_gfar(dev);
	if (err) {
		disable_napi(priv);
		return err;
	}

	netif_tx_start_all_queues(dev);

	device_set_wakeup_enable(&dev->dev, priv->wol_en);

	return err;
}

static inline struct txfcb *gfar_add_fcb(struct sk_buff *skb)
{
	struct txfcb *fcb = (struct txfcb *)skb_push(skb, GMAC_FCB_LEN);

	memset(fcb, 0, GMAC_FCB_LEN);

	return fcb;
}

static inline void gfar_tx_checksum(struct sk_buff *skb, struct txfcb *fcb)
{
	u8 flags = 0;

	/* If we're here, it's a IP packet with a TCP or UDP
	 * payload.  We set it to checksum, using a pseudo-header
	 * we provide
	 */
	flags = TXFCB_DEFAULT;

	/* Tell the controller what the protocol is */
	/* And provide the already calculated phcs */
	if (ip_hdr(skb)->protocol == IPPROTO_UDP) {
		flags |= TXFCB_UDP;
		fcb->phcs = udp_hdr(skb)->check;
	} else
		fcb->phcs = tcp_hdr(skb)->check;

	/* l3os is the distance between the start of the
	 * frame (skb->data) and the start of the IP hdr.
	 * l4os is the distance between the start of the
	 * l3 hdr and the l4 hdr */
	fcb->l3os = (u16)(skb_network_offset(skb) - GMAC_FCB_LEN);
	fcb->l4os = skb_network_header_len(skb);

	fcb->flags = flags;
}

void inline gfar_tx_vlan(struct sk_buff *skb, struct txfcb *fcb)
{
	fcb->flags |= TXFCB_VLN;
	fcb->vlctl = vlan_tx_tag_get(skb);
}

static inline struct txbd8 *skip_txbd(struct txbd8 *bdp, int stride,
			       struct txbd8 *base, int ring_size)
{
	struct txbd8 *new_bd = bdp + stride;

	return (new_bd >= (base + ring_size)) ? (new_bd - ring_size) : new_bd;
}

static inline struct txbd8 *next_txbd(struct txbd8 *bdp, struct txbd8 *base,
		int ring_size)
{
	return skip_txbd(bdp, 1, base, ring_size);
}

/* This is called by the kernel when a frame is ready for transmission. */
/* It is pointed to by the dev->hard_start_xmit function pointer */
static int gfar_start_xmit(struct sk_buff *skb, struct net_device *dev)
{
	struct gfar_private *priv = netdev_priv(dev);
	struct gfar_priv_tx_q *tx_queue = NULL;
	struct netdev_queue *txq;
	struct gfar __iomem *regs = NULL;
	struct txfcb *fcb = NULL;
	struct txbd8 *txbdp, *txbdp_start, *base, *txbdp_tstamp = NULL;
	u32 lstatus;
	int i, rq = 0, do_tstamp = 0;
	u32 bufaddr;
	unsigned long flags;
	unsigned int nr_frags, nr_txbds, length;
	union skb_shared_tx *shtx;

	rq = skb->queue_mapping;
	tx_queue = priv->tx_queue[rq];
	txq = netdev_get_tx_queue(dev, rq);
	base = tx_queue->tx_bd_base;
	regs = tx_queue->grp->regs;
	shtx = skb_tx(skb);

	/* check if time stamp should be generated */
	if (unlikely(shtx->hardware && priv->hwts_tx_en))
		do_tstamp = 1;

	/* make space for additional header when fcb is needed */
	if (((skb->ip_summed == CHECKSUM_PARTIAL) ||
			(priv->vlgrp && vlan_tx_tag_present(skb)) ||
			unlikely(do_tstamp)) &&
			(skb_headroom(skb) < GMAC_FCB_LEN)) {
		struct sk_buff *skb_new;

		skb_new = skb_realloc_headroom(skb, GMAC_FCB_LEN);
		if (!skb_new) {
			dev->stats.tx_errors++;
			kfree_skb(skb);
			return NETDEV_TX_OK;
		}
		kfree_skb(skb);
		skb = skb_new;
	}

	/* total number of fragments in the SKB */
	nr_frags = skb_shinfo(skb)->nr_frags;

	/* calculate the required number of TxBDs for this skb */
	if (unlikely(do_tstamp))
		nr_txbds = nr_frags + 2;
	else
		nr_txbds = nr_frags + 1;

	/* check if there is space to queue this packet */
	if (nr_txbds > tx_queue->num_txbdfree) {
		/* no space, stop the queue */
		netif_tx_stop_queue(txq);
		dev->stats.tx_fifo_errors++;
		return NETDEV_TX_BUSY;
	}

	/* Update transmit stats */
	txq->tx_bytes += skb->len;
	txq->tx_packets ++;

	txbdp = txbdp_start = tx_queue->cur_tx;
	lstatus = txbdp->lstatus;

	/* Time stamp insertion requires one additional TxBD */
	if (unlikely(do_tstamp))
		txbdp_tstamp = txbdp = next_txbd(txbdp, base,
				tx_queue->tx_ring_size);

	if (nr_frags == 0) {
		if (unlikely(do_tstamp))
			txbdp_tstamp->lstatus |= BD_LFLAG(TXBD_LAST |
					TXBD_INTERRUPT);
		else
			lstatus |= BD_LFLAG(TXBD_LAST | TXBD_INTERRUPT);
	} else {
		/* Place the fragment addresses and lengths into the TxBDs */
		for (i = 0; i < nr_frags; i++) {
			/* Point at the next BD, wrapping as needed */
			txbdp = next_txbd(txbdp, base, tx_queue->tx_ring_size);

			length = skb_shinfo(skb)->frags[i].size;

			lstatus = txbdp->lstatus | length |
				BD_LFLAG(TXBD_READY);

			/* Handle the last BD specially */
			if (i == nr_frags - 1)
				lstatus |= BD_LFLAG(TXBD_LAST | TXBD_INTERRUPT);

			bufaddr = dma_map_page(&priv->ofdev->dev,
					skb_shinfo(skb)->frags[i].page,
					skb_shinfo(skb)->frags[i].page_offset,
					length,
					DMA_TO_DEVICE);

			/* set the TxBD length and buffer pointer */
			txbdp->bufPtr = bufaddr;
			txbdp->lstatus = lstatus;
		}

		lstatus = txbdp_start->lstatus;
	}

	/* Set up checksumming */
	if (CHECKSUM_PARTIAL == skb->ip_summed) {
		fcb = gfar_add_fcb(skb);
		lstatus |= BD_LFLAG(TXBD_TOE);
		gfar_tx_checksum(skb, fcb);
	}

	if (priv->vlgrp && vlan_tx_tag_present(skb)) {
		if (unlikely(NULL == fcb)) {
			fcb = gfar_add_fcb(skb);
			lstatus |= BD_LFLAG(TXBD_TOE);
		}

		gfar_tx_vlan(skb, fcb);
	}

	/* Setup tx hardware time stamping if requested */
	if (unlikely(do_tstamp)) {
		shtx->in_progress = 1;
		if (fcb == NULL)
			fcb = gfar_add_fcb(skb);
		fcb->ptp = 1;
		lstatus |= BD_LFLAG(TXBD_TOE);
	}

	txbdp_start->bufPtr = dma_map_single(&priv->ofdev->dev, skb->data,
			skb_headlen(skb), DMA_TO_DEVICE);

	/*
	 * If time stamping is requested one additional TxBD must be set up. The
	 * first TxBD points to the FCB and must have a data length of
	 * GMAC_FCB_LEN. The second TxBD points to the actual frame data with
	 * the full frame length.
	 */
	if (unlikely(do_tstamp)) {
		txbdp_tstamp->bufPtr = txbdp_start->bufPtr + GMAC_FCB_LEN;
		txbdp_tstamp->lstatus |= BD_LFLAG(TXBD_READY) |
				(skb_headlen(skb) - GMAC_FCB_LEN);
		lstatus |= BD_LFLAG(TXBD_CRC | TXBD_READY) | GMAC_FCB_LEN;
	} else {
		lstatus |= BD_LFLAG(TXBD_CRC | TXBD_READY) | skb_headlen(skb);
	}

	/*
	 * We can work in parallel with gfar_clean_tx_ring(), except
	 * when modifying num_txbdfree. Note that we didn't grab the lock
	 * when we were reading the num_txbdfree and checking for available
	 * space, that's because outside of this function it can only grow,
	 * and once we've got needed space, it cannot suddenly disappear.
	 *
	 * The lock also protects us from gfar_error(), which can modify
	 * regs->tstat and thus retrigger the transfers, which is why we
	 * also must grab the lock before setting ready bit for the first
	 * to be transmitted BD.
	 */
	spin_lock_irqsave(&tx_queue->txlock, flags);

	/*
	 * The powerpc-specific eieio() is used, as wmb() has too strong
	 * semantics (it requires synchronization between cacheable and
	 * uncacheable mappings, which eieio doesn't provide and which we
	 * don't need), thus requiring a more expensive sync instruction.  At
	 * some point, the set of architecture-independent barrier functions
	 * should be expanded to include weaker barriers.
	 */
	eieio();

	txbdp_start->lstatus = lstatus;

	eieio(); /* force lstatus write before tx_skbuff */

	tx_queue->tx_skbuff[tx_queue->skb_curtx] = skb;

	/* Update the current skb pointer to the next entry we will use
	 * (wrapping if necessary) */
	tx_queue->skb_curtx = (tx_queue->skb_curtx + 1) &
		TX_RING_MOD_MASK(tx_queue->tx_ring_size);

	tx_queue->cur_tx = next_txbd(txbdp, base, tx_queue->tx_ring_size);

	/* reduce TxBD free count */
	tx_queue->num_txbdfree -= (nr_txbds);

	/* If the next BD still needs to be cleaned up, then the bds
	   are full.  We need to tell the kernel to stop sending us stuff. */
	if (!tx_queue->num_txbdfree) {
		netif_tx_stop_queue(txq);

		dev->stats.tx_fifo_errors++;
	}

	/* Tell the DMA to go go go */
	gfar_write(&regs->tstat, TSTAT_CLEAR_THALT >> tx_queue->qindex);

	/* Unlock priv */
	spin_unlock_irqrestore(&tx_queue->txlock, flags);

	return NETDEV_TX_OK;
}

/* Stops the kernel queue, and halts the controller */
static int gfar_close(struct net_device *dev)
{
	struct gfar_private *priv = netdev_priv(dev);

	disable_napi(priv);

	cancel_work_sync(&priv->reset_task);
	stop_gfar(dev);

	/* Disconnect from the PHY */
	phy_disconnect(priv->phydev);
	priv->phydev = NULL;

	netif_tx_stop_all_queues(dev);

	return 0;
}

/* Changes the mac address if the controller is not running. */
static int gfar_set_mac_address(struct net_device *dev)
{
	gfar_set_mac_for_addr(dev, 0, dev->dev_addr);

	return 0;
}


/* Enables and disables VLAN insertion/extraction */
static void gfar_vlan_rx_register(struct net_device *dev,
		struct vlan_group *grp)
{
	struct gfar_private *priv = netdev_priv(dev);
	struct gfar __iomem *regs = NULL;
	unsigned long flags;
	u32 tempval;

	regs = priv->gfargrp[0].regs;
	local_irq_save(flags);
	lock_rx_qs(priv);

	priv->vlgrp = grp;

	if (grp) {
		/* Enable VLAN tag insertion */
		tempval = gfar_read(&regs->tctrl);
		tempval |= TCTRL_VLINS;

		gfar_write(&regs->tctrl, tempval);

		/* Enable VLAN tag extraction */
		tempval = gfar_read(&regs->rctrl);
		tempval |= (RCTRL_VLEX | RCTRL_PRSDEP_INIT);
		gfar_write(&regs->rctrl, tempval);
	} else {
		/* Disable VLAN tag insertion */
		tempval = gfar_read(&regs->tctrl);
		tempval &= ~TCTRL_VLINS;
		gfar_write(&regs->tctrl, tempval);

		/* Disable VLAN tag extraction */
		tempval = gfar_read(&regs->rctrl);
		tempval &= ~RCTRL_VLEX;
		/* If parse is no longer required, then disable parser */
		if (tempval & RCTRL_REQ_PARSER)
			tempval |= RCTRL_PRSDEP_INIT;
		else
			tempval &= ~RCTRL_PRSDEP_INIT;
		gfar_write(&regs->rctrl, tempval);
	}

	gfar_change_mtu(dev, dev->mtu);

	unlock_rx_qs(priv);
	local_irq_restore(flags);
}

static int gfar_change_mtu(struct net_device *dev, int new_mtu)
{
	int tempsize, tempval;
	struct gfar_private *priv = netdev_priv(dev);
	struct gfar __iomem *regs = priv->gfargrp[0].regs;
	int oldsize = priv->rx_buffer_size;
	int frame_size = new_mtu + ETH_HLEN;

	if (priv->vlgrp)
		frame_size += VLAN_HLEN;

	if ((frame_size < 64) || (frame_size > JUMBO_FRAME_SIZE)) {
		if (netif_msg_drv(priv))
			printk(KERN_ERR "%s: Invalid MTU setting\n",
					dev->name);
		return -EINVAL;
	}

	if (gfar_uses_fcb(priv))
		frame_size += GMAC_FCB_LEN;

	frame_size += priv->padding;

	tempsize =
	    (frame_size & ~(INCREMENTAL_BUFFER_SIZE - 1)) +
	    INCREMENTAL_BUFFER_SIZE;

	/* Only stop and start the controller if it isn't already
	 * stopped, and we changed something */
	if ((oldsize != tempsize) && (dev->flags & IFF_UP))
		stop_gfar(dev);

	priv->rx_buffer_size = tempsize;

	dev->mtu = new_mtu;

	gfar_write(&regs->mrblr, priv->rx_buffer_size);
	gfar_write(&regs->maxfrm, priv->rx_buffer_size);

	/* If the mtu is larger than the max size for standard
	 * ethernet frames (ie, a jumbo frame), then set maccfg2
	 * to allow huge frames, and to check the length */
	tempval = gfar_read(&regs->maccfg2);

	if (priv->rx_buffer_size > DEFAULT_RX_BUFFER_SIZE)
		tempval |= (MACCFG2_HUGEFRAME | MACCFG2_LENGTHCHECK);
	else
		tempval &= ~(MACCFG2_HUGEFRAME | MACCFG2_LENGTHCHECK);

	gfar_write(&regs->maccfg2, tempval);

	if ((oldsize != tempsize) && (dev->flags & IFF_UP))
		startup_gfar(dev);

	return 0;
}

/* gfar_reset_task gets scheduled when a packet has not been
 * transmitted after a set amount of time.
 * For now, assume that clearing out all the structures, and
 * starting over will fix the problem.
 */
static void gfar_reset_task(struct work_struct *work)
{
	struct gfar_private *priv = container_of(work, struct gfar_private,
			reset_task);
	struct net_device *dev = priv->ndev;

	if (dev->flags & IFF_UP) {
		netif_tx_stop_all_queues(dev);
		stop_gfar(dev);
		startup_gfar(dev);
		netif_tx_start_all_queues(dev);
	}

	netif_tx_schedule_all(dev);
}

static void gfar_timeout(struct net_device *dev)
{
	struct gfar_private *priv = netdev_priv(dev);

	dev->stats.tx_errors++;
	schedule_work(&priv->reset_task);
}

/* Interrupt Handler for Transmit complete */
static int gfar_clean_tx_ring(struct gfar_priv_tx_q *tx_queue)
{
	struct net_device *dev = tx_queue->dev;
	struct gfar_private *priv = netdev_priv(dev);
	struct gfar_priv_rx_q *rx_queue = NULL;
	struct txbd8 *bdp, *next = NULL;
	struct txbd8 *lbdp = NULL;
	struct txbd8 *base = tx_queue->tx_bd_base;
	struct sk_buff *skb;
	int skb_dirtytx;
	int tx_ring_size = tx_queue->tx_ring_size;
	int frags = 0, nr_txbds = 0;
	int i;
	int howmany = 0;
	u32 lstatus;
	size_t buflen;
	union skb_shared_tx *shtx;

	rx_queue = priv->rx_queue[tx_queue->qindex];
	bdp = tx_queue->dirty_tx;
	skb_dirtytx = tx_queue->skb_dirtytx;

	while ((skb = tx_queue->tx_skbuff[skb_dirtytx])) {
		unsigned long flags;

		frags = skb_shinfo(skb)->nr_frags;

		/*
		 * When time stamping, one additional TxBD must be freed.
		 * Also, we need to dma_unmap_single() the TxPAL.
		 */
		shtx = skb_tx(skb);
		if (unlikely(shtx->in_progress))
			nr_txbds = frags + 2;
		else
			nr_txbds = frags + 1;

		lbdp = skip_txbd(bdp, nr_txbds - 1, base, tx_ring_size);

		lstatus = lbdp->lstatus;

		/* Only clean completed frames */
		if ((lstatus & BD_LFLAG(TXBD_READY)) &&
				(lstatus & BD_LENGTH_MASK))
			break;

		if (unlikely(shtx->in_progress)) {
			next = next_txbd(bdp, base, tx_ring_size);
			buflen = next->length + GMAC_FCB_LEN;
		} else
			buflen = bdp->length;

		dma_unmap_single(&priv->ofdev->dev, bdp->bufPtr,
				buflen, DMA_TO_DEVICE);

		if (unlikely(shtx->in_progress)) {
			struct skb_shared_hwtstamps shhwtstamps;
			u64 *ns = (u64*) (((u32)skb->data + 0x10) & ~0x7);
			memset(&shhwtstamps, 0, sizeof(shhwtstamps));
			shhwtstamps.hwtstamp = ns_to_ktime(*ns);
			skb_tstamp_tx(skb, &shhwtstamps);
			bdp->lstatus &= BD_LFLAG(TXBD_WRAP);
			bdp = next;
		}

		bdp->lstatus &= BD_LFLAG(TXBD_WRAP);
		bdp = next_txbd(bdp, base, tx_ring_size);

		for (i = 0; i < frags; i++) {
			dma_unmap_page(&priv->ofdev->dev,
					bdp->bufPtr,
					bdp->length,
					DMA_TO_DEVICE);
			bdp->lstatus &= BD_LFLAG(TXBD_WRAP);
			bdp = next_txbd(bdp, base, tx_ring_size);
		}

		/*
		 * If there's room in the queue (limit it to rx_buffer_size)
		 * we add this skb back into the pool, if it's the right size
		 */
		if (skb_queue_len(&priv->rx_recycle) < rx_queue->rx_ring_size &&
				skb_recycle_check(skb, priv->rx_buffer_size +
					RXBUF_ALIGNMENT))
			__skb_queue_head(&priv->rx_recycle, skb);
		else
			dev_kfree_skb_any(skb);

		tx_queue->tx_skbuff[skb_dirtytx] = NULL;

		skb_dirtytx = (skb_dirtytx + 1) &
			TX_RING_MOD_MASK(tx_ring_size);

		howmany++;
		spin_lock_irqsave(&tx_queue->txlock, flags);
		tx_queue->num_txbdfree += nr_txbds;
		spin_unlock_irqrestore(&tx_queue->txlock, flags);
	}

	/* If we freed a buffer, we can restart transmission, if necessary */
	if (__netif_subqueue_stopped(dev, tx_queue->qindex) && tx_queue->num_txbdfree)
		netif_wake_subqueue(dev, tx_queue->qindex);

	/* Update dirty indicators */
	tx_queue->skb_dirtytx = skb_dirtytx;
	tx_queue->dirty_tx = bdp;

	return howmany;
}

static void gfar_schedule_cleanup(struct gfar_priv_grp *gfargrp)
{
	unsigned long flags;

	spin_lock_irqsave(&gfargrp->grplock, flags);
	if (napi_schedule_prep(&gfargrp->napi)) {
		gfar_write(&gfargrp->regs->imask, IMASK_RTX_DISABLED);
		__napi_schedule(&gfargrp->napi);
	} else {
		/*
		 * Clear IEVENT, so interrupts aren't called again
		 * because of the packets that have already arrived.
		 */
		gfar_write(&gfargrp->regs->ievent, IEVENT_RTX_MASK);
	}
	spin_unlock_irqrestore(&gfargrp->grplock, flags);

}

/* Interrupt Handler for Transmit complete */
static irqreturn_t gfar_transmit(int irq, void *grp_id)
{
	gfar_schedule_cleanup((struct gfar_priv_grp *)grp_id);
	return IRQ_HANDLED;
}

static void gfar_new_rxbdp(struct gfar_priv_rx_q *rx_queue, struct rxbd8 *bdp,
		struct sk_buff *skb)
{
	struct net_device *dev = rx_queue->dev;
	struct gfar_private *priv = netdev_priv(dev);
	dma_addr_t buf;

	buf = dma_map_single(&priv->ofdev->dev, skb->data,
			     priv->rx_buffer_size, DMA_FROM_DEVICE);
	gfar_init_rxbdp(rx_queue, bdp, buf);
}


struct sk_buff * gfar_new_skb(struct net_device *dev)
{
	unsigned int alignamount;
	struct gfar_private *priv = netdev_priv(dev);
	struct sk_buff *skb = NULL;

	skb = __skb_dequeue(&priv->rx_recycle);
	if (!skb)
		skb = netdev_alloc_skb(dev,
				priv->rx_buffer_size + RXBUF_ALIGNMENT);

	if (!skb)
		return NULL;

	alignamount = RXBUF_ALIGNMENT -
		(((unsigned long) skb->data) & (RXBUF_ALIGNMENT - 1));

	/* We need the data buffer to be aligned properly.  We will reserve
	 * as many bytes as needed to align the data properly
	 */
	skb_reserve(skb, alignamount);
	GFAR_CB(skb)->alignamount = alignamount;

	return skb;
}

static inline void count_errors(unsigned short status, struct net_device *dev)
{
	struct gfar_private *priv = netdev_priv(dev);
	struct net_device_stats *stats = &dev->stats;
	struct gfar_extra_stats *estats = &priv->extra_stats;

	/* If the packet was truncated, none of the other errors
	 * matter */
	if (status & RXBD_TRUNCATED) {
		stats->rx_length_errors++;

		estats->rx_trunc++;

		return;
	}
	/* Count the errors, if there were any */
	if (status & (RXBD_LARGE | RXBD_SHORT)) {
		stats->rx_length_errors++;

		if (status & RXBD_LARGE)
			estats->rx_large++;
		else
			estats->rx_short++;
	}
	if (status & RXBD_NONOCTET) {
		stats->rx_frame_errors++;
		estats->rx_nonoctet++;
	}
	if (status & RXBD_CRCERR) {
		estats->rx_crcerr++;
		stats->rx_crc_errors++;
	}
	if (status & RXBD_OVERRUN) {
		estats->rx_overrun++;
		stats->rx_crc_errors++;
	}
}

irqreturn_t gfar_receive(int irq, void *grp_id)
{
	gfar_schedule_cleanup((struct gfar_priv_grp *)grp_id);
	return IRQ_HANDLED;
}

static inline void gfar_rx_checksum(struct sk_buff *skb, struct rxfcb *fcb)
{
	/* If valid headers were found, and valid sums
	 * were verified, then we tell the kernel that no
	 * checksumming is necessary.  Otherwise, it is */
	if ((fcb->flags & RXFCB_CSUM_MASK) == (RXFCB_CIP | RXFCB_CTU))
		skb->ip_summed = CHECKSUM_UNNECESSARY;
	else
		skb->ip_summed = CHECKSUM_NONE;
}


/* gfar_process_frame() -- handle one incoming packet if skb
 * isn't NULL.  */
static int gfar_process_frame(struct net_device *dev, struct sk_buff *skb,
			      int amount_pull)
{
	struct gfar_private *priv = netdev_priv(dev);
	struct rxfcb *fcb = NULL;

	int ret;

	/* fcb is at the beginning if exists */
	fcb = (struct rxfcb *)skb->data;

	/* Remove the FCB from the skb */
	/* Remove the padded bytes, if there are any */
	if (amount_pull) {
		skb_record_rx_queue(skb, fcb->rq);
		skb_pull(skb, amount_pull);
	}

	/* Get receive timestamp from the skb */
	if (priv->hwts_rx_en) {
		struct skb_shared_hwtstamps *shhwtstamps = skb_hwtstamps(skb);
		u64 *ns = (u64 *) skb->data;
		memset(shhwtstamps, 0, sizeof(*shhwtstamps));
		shhwtstamps->hwtstamp = ns_to_ktime(*ns);
	}

	if (priv->padding)
		skb_pull(skb, priv->padding);

	if (priv->rx_csum_enable)
		gfar_rx_checksum(skb, fcb);

	/* Tell the skb what kind of packet this is */
	skb->protocol = eth_type_trans(skb, dev);

	/* Send the packet up the stack */
	if (unlikely(priv->vlgrp && (fcb->flags & RXFCB_VLN)))
		ret = vlan_hwaccel_receive_skb(skb, priv->vlgrp, fcb->vlctl);
	else
		ret = netif_receive_skb(skb);

	if (NET_RX_DROP == ret)
		priv->extra_stats.kernel_dropped++;

	return 0;
}

/* gfar_clean_rx_ring() -- Processes each frame in the rx ring
 *   until the budget/quota has been reached. Returns the number
 *   of frames handled
 */
int gfar_clean_rx_ring(struct gfar_priv_rx_q *rx_queue, int rx_work_limit)
{
	struct net_device *dev = rx_queue->dev;
	struct rxbd8 *bdp, *base;
	struct sk_buff *skb;
	int pkt_len;
	int amount_pull;
	int howmany = 0;
	struct gfar_private *priv = netdev_priv(dev);

	/* Get the first full descriptor */
	bdp = rx_queue->cur_rx;
	base = rx_queue->rx_bd_base;

	amount_pull = (gfar_uses_fcb(priv) ? GMAC_FCB_LEN : 0);

	while (!((bdp->status & RXBD_EMPTY) || (--rx_work_limit < 0))) {
		struct sk_buff *newskb;
		rmb();

		/* Add another skb for the future */
		newskb = gfar_new_skb(dev);

		skb = rx_queue->rx_skbuff[rx_queue->skb_currx];

		dma_unmap_single(&priv->ofdev->dev, bdp->bufPtr,
				priv->rx_buffer_size, DMA_FROM_DEVICE);

		/* We drop the frame if we failed to allocate a new buffer */
		if (unlikely(!newskb || !(bdp->status & RXBD_LAST) ||
				 bdp->status & RXBD_ERR)) {
			count_errors(bdp->status, dev);

			if (unlikely(!newskb))
				newskb = skb;
			else if (skb) {
				/*
				 * We need to un-reserve() the skb to what it
				 * was before gfar_new_skb() re-aligned
				 * it to an RXBUF_ALIGNMENT boundary
				 * before we put the skb back on the
				 * recycle list.
				 */
				skb_reserve(skb, -GFAR_CB(skb)->alignamount);
				__skb_queue_head(&priv->rx_recycle, skb);
			}
		} else {
			/* Increment the number of packets */
			rx_queue->stats.rx_packets++;
			howmany++;

			if (likely(skb)) {
				pkt_len = bdp->length - ETH_FCS_LEN;
				/* Remove the FCS from the packet length */
				skb_put(skb, pkt_len);
				rx_queue->stats.rx_bytes += pkt_len;
				skb_record_rx_queue(skb, rx_queue->qindex);
				gfar_process_frame(dev, skb, amount_pull);

			} else {
				if (netif_msg_rx_err(priv))
					printk(KERN_WARNING
					       "%s: Missing skb!\n", dev->name);
				rx_queue->stats.rx_dropped++;
				priv->extra_stats.rx_skbmissing++;
			}

		}

		rx_queue->rx_skbuff[rx_queue->skb_currx] = newskb;

		/* Setup the new bdp */
		gfar_new_rxbdp(rx_queue, bdp, newskb);

		/* Update to the next pointer */
		bdp = next_bd(bdp, base, rx_queue->rx_ring_size);

		/* update to point at the next skb */
		rx_queue->skb_currx =
		    (rx_queue->skb_currx + 1) &
		    RX_RING_MOD_MASK(rx_queue->rx_ring_size);
	}

	/* Update the current rxbd pointer to be the next one */
	rx_queue->cur_rx = bdp;

	return howmany;
}

static int gfar_poll(struct napi_struct *napi, int budget)
{
	struct gfar_priv_grp *gfargrp = container_of(napi,
			struct gfar_priv_grp, napi);
	struct gfar_private *priv = gfargrp->priv;
	struct gfar __iomem *regs = gfargrp->regs;
	struct gfar_priv_tx_q *tx_queue = NULL;
	struct gfar_priv_rx_q *rx_queue = NULL;
	int rx_cleaned = 0, budget_per_queue = 0, rx_cleaned_per_queue = 0;
	int tx_cleaned = 0, i, left_over_budget = budget;
	unsigned long serviced_queues = 0;
	int num_queues = 0;

	num_queues = gfargrp->num_rx_queues;
	budget_per_queue = budget/num_queues;

	/* Clear IEVENT, so interrupts aren't called again
	 * because of the packets that have already arrived */
	gfar_write(&regs->ievent, IEVENT_RTX_MASK);

	while (num_queues && left_over_budget) {

		budget_per_queue = left_over_budget/num_queues;
		left_over_budget = 0;

		for_each_set_bit(i, &gfargrp->rx_bit_map, priv->num_rx_queues) {
			if (test_bit(i, &serviced_queues))
				continue;
			rx_queue = priv->rx_queue[i];
			tx_queue = priv->tx_queue[rx_queue->qindex];

			tx_cleaned += gfar_clean_tx_ring(tx_queue);
			rx_cleaned_per_queue = gfar_clean_rx_ring(rx_queue,
							budget_per_queue);
			rx_cleaned += rx_cleaned_per_queue;
			if(rx_cleaned_per_queue < budget_per_queue) {
				left_over_budget = left_over_budget +
					(budget_per_queue - rx_cleaned_per_queue);
				set_bit(i, &serviced_queues);
				num_queues--;
			}
		}
	}

	if (tx_cleaned)
		return budget;

	if (rx_cleaned < budget) {
		napi_complete(napi);

		/* Clear the halt bit in RSTAT */
		gfar_write(&regs->rstat, gfargrp->rstat);

		gfar_write(&regs->imask, IMASK_DEFAULT);

		/* If we are coalescing interrupts, update the timer */
		/* Otherwise, clear it */
		gfar_configure_coalescing(priv,
				gfargrp->rx_bit_map, gfargrp->tx_bit_map);
	}

	return rx_cleaned;
}

#ifdef CONFIG_NET_POLL_CONTROLLER
/*
 * Polling 'interrupt' - used by things like netconsole to send skbs
 * without having to re-enable interrupts. It's not called while
 * the interrupt routine is executing.
 */
static void gfar_netpoll(struct net_device *dev)
{
	struct gfar_private *priv = netdev_priv(dev);
	int i = 0;

	/* If the device has multiple interrupts, run tx/rx */
	if (priv->device_flags & FSL_GIANFAR_DEV_HAS_MULTI_INTR) {
		for (i = 0; i < priv->num_grps; i++) {
			disable_irq(priv->gfargrp[i].interruptTransmit);
			disable_irq(priv->gfargrp[i].interruptReceive);
			disable_irq(priv->gfargrp[i].interruptError);
			gfar_interrupt(priv->gfargrp[i].interruptTransmit,
						&priv->gfargrp[i]);
			enable_irq(priv->gfargrp[i].interruptError);
			enable_irq(priv->gfargrp[i].interruptReceive);
			enable_irq(priv->gfargrp[i].interruptTransmit);
		}
	} else {
		for (i = 0; i < priv->num_grps; i++) {
			disable_irq(priv->gfargrp[i].interruptTransmit);
			gfar_interrupt(priv->gfargrp[i].interruptTransmit,
						&priv->gfargrp[i]);
			enable_irq(priv->gfargrp[i].interruptTransmit);
		}
	}
}
#endif

/* The interrupt handler for devices with one interrupt */
static irqreturn_t gfar_interrupt(int irq, void *grp_id)
{
	struct gfar_priv_grp *gfargrp = grp_id;

	/* Save ievent for future reference */
	u32 events = gfar_read(&gfargrp->regs->ievent);

	/* Check for reception */
	if (events & IEVENT_RX_MASK)
		gfar_receive(irq, grp_id);

	/* Check for transmit completion */
	if (events & IEVENT_TX_MASK)
		gfar_transmit(irq, grp_id);

	/* Check for errors */
	if (events & IEVENT_ERR_MASK)
		gfar_error(irq, grp_id);

	return IRQ_HANDLED;
}

/* Called every time the controller might need to be made
 * aware of new link state.  The PHY code conveys this
 * information through variables in the phydev structure, and this
 * function converts those variables into the appropriate
 * register values, and can bring down the device if needed.
 */
static void adjust_link(struct net_device *dev)
{
	struct gfar_private *priv = netdev_priv(dev);
	struct gfar __iomem *regs = priv->gfargrp[0].regs;
	unsigned long flags;
	struct phy_device *phydev = priv->phydev;
	int new_state = 0;

	local_irq_save(flags);
	lock_tx_qs(priv);

	if (phydev->link) {
		u32 tempval = gfar_read(&regs->maccfg2);
		u32 ecntrl = gfar_read(&regs->ecntrl);

		/* Now we make sure that we can be in full duplex mode.
		 * If not, we operate in half-duplex mode. */
		if (phydev->duplex != priv->oldduplex) {
			new_state = 1;
			if (!(phydev->duplex))
				tempval &= ~(MACCFG2_FULL_DUPLEX);
			else
				tempval |= MACCFG2_FULL_DUPLEX;

			priv->oldduplex = phydev->duplex;
		}

		if (phydev->speed != priv->oldspeed) {
			new_state = 1;
			switch (phydev->speed) {
			case 1000:
				tempval =
				    ((tempval & ~(MACCFG2_IF)) | MACCFG2_GMII);

				ecntrl &= ~(ECNTRL_R100);
				break;
			case 100:
			case 10:
				tempval =
				    ((tempval & ~(MACCFG2_IF)) | MACCFG2_MII);

				/* Reduced mode distinguishes
				 * between 10 and 100 */
				if (phydev->speed == SPEED_100)
					ecntrl |= ECNTRL_R100;
				else
					ecntrl &= ~(ECNTRL_R100);
				break;
			default:
				if (netif_msg_link(priv))
					printk(KERN_WARNING
						"%s: Ack!  Speed (%d) is not 10/100/1000!\n",
						dev->name, phydev->speed);
				break;
			}

			priv->oldspeed = phydev->speed;
		}

		gfar_write(&regs->maccfg2, tempval);
		gfar_write(&regs->ecntrl, ecntrl);

		if (!priv->oldlink) {
			new_state = 1;
			priv->oldlink = 1;
		}
	} else if (priv->oldlink) {
		new_state = 1;
		priv->oldlink = 0;
		priv->oldspeed = 0;
		priv->oldduplex = -1;
	}

	if (new_state && netif_msg_link(priv))
		phy_print_status(phydev);
	unlock_tx_qs(priv);
	local_irq_restore(flags);
}

/* Update the hash table based on the current list of multicast
 * addresses we subscribe to.  Also, change the promiscuity of
 * the device based on the flags (this function is called
 * whenever dev->flags is changed */
static void gfar_set_multi(struct net_device *dev)
{
	struct netdev_hw_addr *ha;
	struct gfar_private *priv = netdev_priv(dev);
	struct gfar __iomem *regs = priv->gfargrp[0].regs;
	u32 tempval;

	if (dev->flags & IFF_PROMISC) {
		/* Set RCTRL to PROM */
		tempval = gfar_read(&regs->rctrl);
		tempval |= RCTRL_PROM;
		gfar_write(&regs->rctrl, tempval);
	} else {
		/* Set RCTRL to not PROM */
		tempval = gfar_read(&regs->rctrl);
		tempval &= ~(RCTRL_PROM);
		gfar_write(&regs->rctrl, tempval);
	}

	if (dev->flags & IFF_ALLMULTI) {
		/* Set the hash to rx all multicast frames */
		gfar_write(&regs->igaddr0, 0xffffffff);
		gfar_write(&regs->igaddr1, 0xffffffff);
		gfar_write(&regs->igaddr2, 0xffffffff);
		gfar_write(&regs->igaddr3, 0xffffffff);
		gfar_write(&regs->igaddr4, 0xffffffff);
		gfar_write(&regs->igaddr5, 0xffffffff);
		gfar_write(&regs->igaddr6, 0xffffffff);
		gfar_write(&regs->igaddr7, 0xffffffff);
		gfar_write(&regs->gaddr0, 0xffffffff);
		gfar_write(&regs->gaddr1, 0xffffffff);
		gfar_write(&regs->gaddr2, 0xffffffff);
		gfar_write(&regs->gaddr3, 0xffffffff);
		gfar_write(&regs->gaddr4, 0xffffffff);
		gfar_write(&regs->gaddr5, 0xffffffff);
		gfar_write(&regs->gaddr6, 0xffffffff);
		gfar_write(&regs->gaddr7, 0xffffffff);
	} else {
		int em_num;
		int idx;

		/* zero out the hash */
		gfar_write(&regs->igaddr0, 0x0);
		gfar_write(&regs->igaddr1, 0x0);
		gfar_write(&regs->igaddr2, 0x0);
		gfar_write(&regs->igaddr3, 0x0);
		gfar_write(&regs->igaddr4, 0x0);
		gfar_write(&regs->igaddr5, 0x0);
		gfar_write(&regs->igaddr6, 0x0);
		gfar_write(&regs->igaddr7, 0x0);
		gfar_write(&regs->gaddr0, 0x0);
		gfar_write(&regs->gaddr1, 0x0);
		gfar_write(&regs->gaddr2, 0x0);
		gfar_write(&regs->gaddr3, 0x0);
		gfar_write(&regs->gaddr4, 0x0);
		gfar_write(&regs->gaddr5, 0x0);
		gfar_write(&regs->gaddr6, 0x0);
		gfar_write(&regs->gaddr7, 0x0);

		/* If we have extended hash tables, we need to
		 * clear the exact match registers to prepare for
		 * setting them */
		if (priv->extended_hash) {
			em_num = GFAR_EM_NUM + 1;
			gfar_clear_exact_match(dev);
			idx = 1;
		} else {
			idx = 0;
			em_num = 0;
		}

		if (netdev_mc_empty(dev))
			return;

		/* Parse the list, and set the appropriate bits */
		netdev_for_each_mc_addr(ha, dev) {
			if (idx < em_num) {
				gfar_set_mac_for_addr(dev, idx, ha->addr);
				idx++;
			} else
				gfar_set_hash_for_addr(dev, ha->addr);
		}
	}
}


/* Clears each of the exact match registers to zero, so they
 * don't interfere with normal reception */
static void gfar_clear_exact_match(struct net_device *dev)
{
	int idx;
	u8 zero_arr[MAC_ADDR_LEN] = {0,0,0,0,0,0};

	for(idx = 1;idx < GFAR_EM_NUM + 1;idx++)
		gfar_set_mac_for_addr(dev, idx, (u8 *)zero_arr);
}

/* Set the appropriate hash bit for the given addr */
/* The algorithm works like so:
 * 1) Take the Destination Address (ie the multicast address), and
 * do a CRC on it (little endian), and reverse the bits of the
 * result.
 * 2) Use the 8 most significant bits as a hash into a 256-entry
 * table.  The table is controlled through 8 32-bit registers:
 * gaddr0-7.  gaddr0's MSB is entry 0, and gaddr7's LSB is
 * gaddr7.  This means that the 3 most significant bits in the
 * hash index which gaddr register to use, and the 5 other bits
 * indicate which bit (assuming an IBM numbering scheme, which
 * for PowerPC (tm) is usually the case) in the register holds
 * the entry. */
static void gfar_set_hash_for_addr(struct net_device *dev, u8 *addr)
{
	u32 tempval;
	struct gfar_private *priv = netdev_priv(dev);
	u32 result = ether_crc(MAC_ADDR_LEN, addr);
	int width = priv->hash_width;
	u8 whichbit = (result >> (32 - width)) & 0x1f;
	u8 whichreg = result >> (32 - width + 5);
	u32 value = (1 << (31-whichbit));

	tempval = gfar_read(priv->hash_regs[whichreg]);
	tempval |= value;
	gfar_write(priv->hash_regs[whichreg], tempval);
}


/* There are multiple MAC Address register pairs on some controllers
 * This function sets the numth pair to a given address
 */
static void gfar_set_mac_for_addr(struct net_device *dev, int num, u8 *addr)
{
	struct gfar_private *priv = netdev_priv(dev);
	struct gfar __iomem *regs = priv->gfargrp[0].regs;
	int idx;
	char tmpbuf[MAC_ADDR_LEN];
	u32 tempval;
	u32 __iomem *macptr = &regs->macstnaddr1;

	macptr += num*2;

	/* Now copy it into the mac registers backwards, cuz */
	/* little endian is silly */
	for (idx = 0; idx < MAC_ADDR_LEN; idx++)
		tmpbuf[MAC_ADDR_LEN - 1 - idx] = addr[idx];

	gfar_write(macptr, *((u32 *) (tmpbuf)));

	tempval = *((u32 *) (tmpbuf + 4));

	gfar_write(macptr+1, tempval);
}

/* GFAR error interrupt handler */
static irqreturn_t gfar_error(int irq, void *grp_id)
{
	struct gfar_priv_grp *gfargrp = grp_id;
	struct gfar __iomem *regs = gfargrp->regs;
	struct gfar_private *priv= gfargrp->priv;
	struct net_device *dev = priv->ndev;

	/* Save ievent for future reference */
	u32 events = gfar_read(&regs->ievent);

	/* Clear IEVENT */
	gfar_write(&regs->ievent, events & IEVENT_ERR_MASK);

	/* Magic Packet is not an error. */
	if ((priv->device_flags & FSL_GIANFAR_DEV_HAS_MAGIC_PACKET) &&
	    (events & IEVENT_MAG))
		events &= ~IEVENT_MAG;

	/* Hmm... */
	if (netif_msg_rx_err(priv) || netif_msg_tx_err(priv))
		printk(KERN_DEBUG "%s: error interrupt (ievent=0x%08x imask=0x%08x)\n",
		       dev->name, events, gfar_read(&regs->imask));

	/* Update the error counters */
	if (events & IEVENT_TXE) {
		dev->stats.tx_errors++;

		if (events & IEVENT_LC)
			dev->stats.tx_window_errors++;
		if (events & IEVENT_CRL)
			dev->stats.tx_aborted_errors++;
		if (events & IEVENT_XFUN) {
			unsigned long flags;

			if (netif_msg_tx_err(priv))
				printk(KERN_DEBUG "%s: TX FIFO underrun, "
				       "packet dropped.\n", dev->name);
			dev->stats.tx_dropped++;
			priv->extra_stats.tx_underrun++;

			local_irq_save(flags);
			lock_tx_qs(priv);

			/* Reactivate the Tx Queues */
			gfar_write(&regs->tstat, gfargrp->tstat);

			unlock_tx_qs(priv);
			local_irq_restore(flags);
		}
		if (netif_msg_tx_err(priv))
			printk(KERN_DEBUG "%s: Transmit Error\n", dev->name);
	}
	if (events & IEVENT_BSY) {
		dev->stats.rx_errors++;
		priv->extra_stats.rx_bsy++;

		gfar_receive(irq, grp_id);

		if (netif_msg_rx_err(priv))
			printk(KERN_DEBUG "%s: busy error (rstat: %x)\n",
			       dev->name, gfar_read(&regs->rstat));
	}
	if (events & IEVENT_BABR) {
		dev->stats.rx_errors++;
		priv->extra_stats.rx_babr++;

		if (netif_msg_rx_err(priv))
			printk(KERN_DEBUG "%s: babbling RX error\n", dev->name);
	}
	if (events & IEVENT_EBERR) {
		priv->extra_stats.eberr++;
		if (netif_msg_rx_err(priv))
			printk(KERN_DEBUG "%s: bus error\n", dev->name);
	}
	if ((events & IEVENT_RXC) && netif_msg_rx_status(priv))
		printk(KERN_DEBUG "%s: control frame\n", dev->name);

	if (events & IEVENT_BABT) {
		priv->extra_stats.tx_babt++;
		if (netif_msg_tx_err(priv))
			printk(KERN_DEBUG "%s: babbling TX error\n", dev->name);
	}
	return IRQ_HANDLED;
}

static struct of_device_id gfar_match[] =
{
	{
		.type = "network",
		.compatible = "gianfar",
	},
	{
		.compatible = "fsl,etsec2",
	},
	{},
};
MODULE_DEVICE_TABLE(of, gfar_match);

/* Structure for a device driver */
static struct of_platform_driver gfar_driver = {
<<<<<<< HEAD
	.owner = THIS_MODULE,
	.name = "fsl-gianfar",
	.match_table = gfar_match,

=======
	.driver = {
		.name = "fsl-gianfar",
		.owner = THIS_MODULE,
		.pm = GFAR_PM_OPS,
		.of_match_table = gfar_match,
	},
>>>>>>> e44a21b7
	.probe = gfar_probe,
	.remove = gfar_remove,
};

static int __init gfar_init(void)
{
	return of_register_platform_driver(&gfar_driver);
}

static void __exit gfar_exit(void)
{
	of_unregister_platform_driver(&gfar_driver);
}

module_init(gfar_init);
module_exit(gfar_exit);
<|MERGE_RESOLUTION|>--- conflicted
+++ resolved
@@ -3167,19 +3167,12 @@
 
 /* Structure for a device driver */
 static struct of_platform_driver gfar_driver = {
-<<<<<<< HEAD
-	.owner = THIS_MODULE,
-	.name = "fsl-gianfar",
-	.match_table = gfar_match,
-
-=======
 	.driver = {
 		.name = "fsl-gianfar",
 		.owner = THIS_MODULE,
 		.pm = GFAR_PM_OPS,
 		.of_match_table = gfar_match,
 	},
->>>>>>> e44a21b7
 	.probe = gfar_probe,
 	.remove = gfar_remove,
 };
