--- conflicted
+++ resolved
@@ -996,13 +996,9 @@
  */
 void phy_stop(struct phy_device *phydev)
 {
-<<<<<<< HEAD
 	struct net_device *dev = phydev->attached_dev;
 
-	if (!phy_is_started(phydev)) {
-=======
 	if (!phy_is_started(phydev) && phydev->state != PHY_DOWN) {
->>>>>>> e1d023e7
 		WARN(1, "called from state %s\n",
 		     phy_state_to_str(phydev->state));
 		return;
