/* Copyright (c) 2014 Mahesh Bandewar <maheshb@google.com>
 *
 * This program is free software; you can redistribute it and/or
 * modify it under the terms of the GNU General Public License as
 * published by the Free Software Foundation; either version 2 of
 * the License, or (at your option) any later version.
 *
 */

#include "ipvlan.h"

static u32 ipvlan_jhash_secret __read_mostly;

void ipvlan_init_secret(void)
{
	net_get_random_once(&ipvlan_jhash_secret, sizeof(ipvlan_jhash_secret));
}

void ipvlan_count_rx(const struct ipvl_dev *ipvlan,
			    unsigned int len, bool success, bool mcast)
{
	if (likely(success)) {
		struct ipvl_pcpu_stats *pcptr;

		pcptr = this_cpu_ptr(ipvlan->pcpu_stats);
		u64_stats_update_begin(&pcptr->syncp);
		pcptr->rx_pkts++;
		pcptr->rx_bytes += len;
		if (mcast)
			pcptr->rx_mcast++;
		u64_stats_update_end(&pcptr->syncp);
	} else {
		this_cpu_inc(ipvlan->pcpu_stats->rx_errs);
	}
}
EXPORT_SYMBOL_GPL(ipvlan_count_rx);

static u8 ipvlan_get_v6_hash(const void *iaddr)
{
	const struct in6_addr *ip6_addr = iaddr;

	return __ipv6_addr_jhash(ip6_addr, ipvlan_jhash_secret) &
	       IPVLAN_HASH_MASK;
}

static u8 ipvlan_get_v4_hash(const void *iaddr)
{
	const struct in_addr *ip4_addr = iaddr;

	return jhash_1word(ip4_addr->s_addr, ipvlan_jhash_secret) &
	       IPVLAN_HASH_MASK;
}

static struct ipvl_addr *ipvlan_ht_addr_lookup(const struct ipvl_port *port,
					       const void *iaddr, bool is_v6)
{
	struct ipvl_addr *addr;
	u8 hash;

	hash = is_v6 ? ipvlan_get_v6_hash(iaddr) :
	       ipvlan_get_v4_hash(iaddr);
	hlist_for_each_entry_rcu(addr, &port->hlhead[hash], hlnode) {
		if (is_v6 && addr->atype == IPVL_IPV6 &&
		    ipv6_addr_equal(&addr->ip6addr, iaddr))
			return addr;
		else if (!is_v6 && addr->atype == IPVL_IPV4 &&
			 addr->ip4addr.s_addr ==
				((struct in_addr *)iaddr)->s_addr)
			return addr;
	}
	return NULL;
}

void ipvlan_ht_addr_add(struct ipvl_dev *ipvlan, struct ipvl_addr *addr)
{
	struct ipvl_port *port = ipvlan->port;
	u8 hash;

	hash = (addr->atype == IPVL_IPV6) ?
	       ipvlan_get_v6_hash(&addr->ip6addr) :
	       ipvlan_get_v4_hash(&addr->ip4addr);
	if (hlist_unhashed(&addr->hlnode))
		hlist_add_head_rcu(&addr->hlnode, &port->hlhead[hash]);
}

void ipvlan_ht_addr_del(struct ipvl_addr *addr)
{
	hlist_del_init_rcu(&addr->hlnode);
}

struct ipvl_addr *ipvlan_find_addr(const struct ipvl_dev *ipvlan,
				   const void *iaddr, bool is_v6)
{
	struct ipvl_addr *addr;

	list_for_each_entry(addr, &ipvlan->addrs, anode) {
		if ((is_v6 && addr->atype == IPVL_IPV6 &&
		    ipv6_addr_equal(&addr->ip6addr, iaddr)) ||
		    (!is_v6 && addr->atype == IPVL_IPV4 &&
		    addr->ip4addr.s_addr == ((struct in_addr *)iaddr)->s_addr))
			return addr;
	}
	return NULL;
}

bool ipvlan_addr_busy(struct ipvl_port *port, void *iaddr, bool is_v6)
{
	struct ipvl_dev *ipvlan;

	ASSERT_RTNL();

	list_for_each_entry(ipvlan, &port->ipvlans, pnode) {
		if (ipvlan_find_addr(ipvlan, iaddr, is_v6))
			return true;
	}
	return false;
}

static void *ipvlan_get_L3_hdr(struct ipvl_port *port, struct sk_buff *skb, int *type)
{
	void *lyr3h = NULL;

	switch (skb->protocol) {
	case htons(ETH_P_ARP): {
		struct arphdr *arph;

		if (unlikely(!pskb_may_pull(skb, arp_hdr_len(port->dev))))
			return NULL;

		arph = arp_hdr(skb);
		*type = IPVL_ARP;
		lyr3h = arph;
		break;
	}
	case htons(ETH_P_IP): {
		u32 pktlen;
		struct iphdr *ip4h;

		if (unlikely(!pskb_may_pull(skb, sizeof(*ip4h))))
			return NULL;

		ip4h = ip_hdr(skb);
		pktlen = ntohs(ip4h->tot_len);
		if (ip4h->ihl < 5 || ip4h->version != 4)
			return NULL;
		if (skb->len < pktlen || pktlen < (ip4h->ihl * 4))
			return NULL;

		*type = IPVL_IPV4;
		lyr3h = ip4h;
		break;
	}
	case htons(ETH_P_IPV6): {
		struct ipv6hdr *ip6h;

		if (unlikely(!pskb_may_pull(skb, sizeof(*ip6h))))
			return NULL;

		ip6h = ipv6_hdr(skb);
		if (ip6h->version != 6)
			return NULL;

		*type = IPVL_IPV6;
		lyr3h = ip6h;
		/* Only Neighbour Solicitation pkts need different treatment */
		if (ipv6_addr_any(&ip6h->saddr) &&
		    ip6h->nexthdr == NEXTHDR_ICMP) {
			struct icmp6hdr	*icmph;

			if (unlikely(!pskb_may_pull(skb, sizeof(*ip6h) + sizeof(*icmph))))
				return NULL;

			ip6h = ipv6_hdr(skb);
			icmph = (struct icmp6hdr *)(ip6h + 1);

			if (icmph->icmp6_type == NDISC_NEIGHBOUR_SOLICITATION) {
				/* Need to access the ipv6 address in body */
				if (unlikely(!pskb_may_pull(skb, sizeof(*ip6h) + sizeof(*icmph)
						+ sizeof(struct in6_addr))))
					return NULL;

				ip6h = ipv6_hdr(skb);
				icmph = (struct icmp6hdr *)(ip6h + 1);
			}

			*type = IPVL_ICMPV6;
			lyr3h = icmph;
		}
		break;
	}
	default:
		return NULL;
	}

	return lyr3h;
}

unsigned int ipvlan_mac_hash(const unsigned char *addr)
{
	u32 hash = jhash_1word(__get_unaligned_cpu32(addr+2),
			       ipvlan_jhash_secret);

	return hash & IPVLAN_MAC_FILTER_MASK;
}

void ipvlan_process_multicast(struct work_struct *work)
{
	struct ipvl_port *port = container_of(work, struct ipvl_port, wq);
	struct ethhdr *ethh;
	struct ipvl_dev *ipvlan;
	struct sk_buff *skb, *nskb;
	struct sk_buff_head list;
	unsigned int len;
	unsigned int mac_hash;
	int ret;
	u8 pkt_type;
	bool tx_pkt;

	__skb_queue_head_init(&list);

	spin_lock_bh(&port->backlog.lock);
	skb_queue_splice_tail_init(&port->backlog, &list);
	spin_unlock_bh(&port->backlog.lock);

	while ((skb = __skb_dequeue(&list)) != NULL) {
		struct net_device *dev = skb->dev;
		bool consumed = false;

		ethh = eth_hdr(skb);
		tx_pkt = IPVL_SKB_CB(skb)->tx_pkt;
		mac_hash = ipvlan_mac_hash(ethh->h_dest);

		if (ether_addr_equal(ethh->h_dest, port->dev->broadcast))
			pkt_type = PACKET_BROADCAST;
		else
			pkt_type = PACKET_MULTICAST;

		rcu_read_lock();
		list_for_each_entry_rcu(ipvlan, &port->ipvlans, pnode) {
			if (tx_pkt && (ipvlan->dev == skb->dev))
				continue;
			if (!test_bit(mac_hash, ipvlan->mac_filters))
				continue;
			if (!(ipvlan->dev->flags & IFF_UP))
				continue;
			ret = NET_RX_DROP;
			len = skb->len + ETH_HLEN;
			nskb = skb_clone(skb, GFP_ATOMIC);
			local_bh_disable();
			if (nskb) {
				consumed = true;
				nskb->pkt_type = pkt_type;
				nskb->dev = ipvlan->dev;
				if (tx_pkt)
					ret = dev_forward_skb(ipvlan->dev, nskb);
				else
					ret = netif_rx(nskb);
			}
			ipvlan_count_rx(ipvlan, len, ret == NET_RX_SUCCESS, true);
			local_bh_enable();
		}
		rcu_read_unlock();

		if (tx_pkt) {
			/* If the packet originated here, send it out. */
			skb->dev = port->dev;
			skb->pkt_type = pkt_type;
			dev_queue_xmit(skb);
		} else {
			if (consumed)
				consume_skb(skb);
			else
				kfree_skb(skb);
		}
		if (dev)
			dev_put(dev);
	}
}

static void ipvlan_skb_crossing_ns(struct sk_buff *skb, struct net_device *dev)
{
	bool xnet = true;

	if (dev)
		xnet = !net_eq(dev_net(skb->dev), dev_net(dev));

	skb_scrub_packet(skb, xnet);
	if (dev)
		skb->dev = dev;
}

static int ipvlan_rcv_frame(struct ipvl_addr *addr, struct sk_buff **pskb,
			    bool local)
{
	struct ipvl_dev *ipvlan = addr->master;
	struct net_device *dev = ipvlan->dev;
	unsigned int len;
	rx_handler_result_t ret = RX_HANDLER_CONSUMED;
	bool success = false;
	struct sk_buff *skb = *pskb;

	len = skb->len + ETH_HLEN;
	/* Only packets exchanged between two local slaves need to have
	 * device-up check as well as skb-share check.
	 */
	if (local) {
		if (unlikely(!(dev->flags & IFF_UP))) {
			kfree_skb(skb);
			goto out;
		}

		skb = skb_share_check(skb, GFP_ATOMIC);
		if (!skb)
			goto out;

		*pskb = skb;
	}

	if (local) {
		skb->pkt_type = PACKET_HOST;
		if (dev_forward_skb(ipvlan->dev, skb) == NET_RX_SUCCESS)
			success = true;
	} else {
<<<<<<< HEAD
		if (!ether_addr_equal_64bits(eth_hdr(skb)->h_dest,
					     ipvlan->phy_dev->dev_addr))
			skb->pkt_type = PACKET_OTHERHOST;

=======
		skb->dev = dev;
>>>>>>> 022a1d6c
		ret = RX_HANDLER_ANOTHER;
		success = true;
	}

out:
	ipvlan_count_rx(ipvlan, len, success, false);
	return ret;
}

static struct ipvl_addr *ipvlan_addr_lookup(struct ipvl_port *port,
					    void *lyr3h, int addr_type,
					    bool use_dest)
{
	struct ipvl_addr *addr = NULL;

	if (addr_type == IPVL_IPV6) {
		struct ipv6hdr *ip6h;
		struct in6_addr *i6addr;

		ip6h = (struct ipv6hdr *)lyr3h;
		i6addr = use_dest ? &ip6h->daddr : &ip6h->saddr;
		addr = ipvlan_ht_addr_lookup(port, i6addr, true);
	} else if (addr_type == IPVL_ICMPV6) {
		struct nd_msg *ndmh;
		struct in6_addr *i6addr;

		/* Make sure that the NeighborSolicitation ICMPv6 packets
		 * are handled to avoid DAD issue.
		 */
		ndmh = (struct nd_msg *)lyr3h;
		if (ndmh->icmph.icmp6_type == NDISC_NEIGHBOUR_SOLICITATION) {
			i6addr = &ndmh->target;
			addr = ipvlan_ht_addr_lookup(port, i6addr, true);
		}
	} else if (addr_type == IPVL_IPV4) {
		struct iphdr *ip4h;
		__be32 *i4addr;

		ip4h = (struct iphdr *)lyr3h;
		i4addr = use_dest ? &ip4h->daddr : &ip4h->saddr;
		addr = ipvlan_ht_addr_lookup(port, i4addr, false);
	} else if (addr_type == IPVL_ARP) {
		struct arphdr *arph;
		unsigned char *arp_ptr;
		__be32 dip;

		arph = (struct arphdr *)lyr3h;
		arp_ptr = (unsigned char *)(arph + 1);
		if (use_dest)
			arp_ptr += (2 * port->dev->addr_len) + 4;
		else
			arp_ptr += port->dev->addr_len;

		memcpy(&dip, arp_ptr, 4);
		addr = ipvlan_ht_addr_lookup(port, &dip, false);
	}

	return addr;
}

static int ipvlan_process_v4_outbound(struct sk_buff *skb)
{
	const struct iphdr *ip4h = ip_hdr(skb);
	struct net_device *dev = skb->dev;
	struct net *net = dev_net(dev);
	struct rtable *rt;
	int err, ret = NET_XMIT_DROP;
	struct flowi4 fl4 = {
		.flowi4_oif = dev->ifindex,
		.flowi4_tos = RT_TOS(ip4h->tos),
		.flowi4_flags = FLOWI_FLAG_ANYSRC,
		.flowi4_mark = skb->mark,
		.daddr = ip4h->daddr,
		.saddr = ip4h->saddr,
	};

	rt = ip_route_output_flow(net, &fl4, NULL);
	if (IS_ERR(rt))
		goto err;

	if (rt->rt_type != RTN_UNICAST && rt->rt_type != RTN_LOCAL) {
		ip_rt_put(rt);
		goto err;
	}
	skb_dst_set(skb, &rt->dst);
	err = ip_local_out(net, skb->sk, skb);
	if (unlikely(net_xmit_eval(err)))
		dev->stats.tx_errors++;
	else
		ret = NET_XMIT_SUCCESS;
	goto out;
err:
	dev->stats.tx_errors++;
	kfree_skb(skb);
out:
	return ret;
}

static int ipvlan_process_v6_outbound(struct sk_buff *skb)
{
	const struct ipv6hdr *ip6h = ipv6_hdr(skb);
	struct net_device *dev = skb->dev;
	struct net *net = dev_net(dev);
	struct dst_entry *dst;
	int err, ret = NET_XMIT_DROP;
	struct flowi6 fl6 = {
		.flowi6_oif = dev->ifindex,
		.daddr = ip6h->daddr,
		.saddr = ip6h->saddr,
		.flowi6_flags = FLOWI_FLAG_ANYSRC,
		.flowlabel = ip6_flowinfo(ip6h),
		.flowi6_mark = skb->mark,
		.flowi6_proto = ip6h->nexthdr,
	};

	dst = ip6_route_output(net, NULL, &fl6);
	if (dst->error) {
		ret = dst->error;
		dst_release(dst);
		goto err;
	}
	skb_dst_set(skb, dst);
	err = ip6_local_out(net, skb->sk, skb);
	if (unlikely(net_xmit_eval(err)))
		dev->stats.tx_errors++;
	else
		ret = NET_XMIT_SUCCESS;
	goto out;
err:
	dev->stats.tx_errors++;
	kfree_skb(skb);
out:
	return ret;
}

static int ipvlan_process_outbound(struct sk_buff *skb)
{
	struct ethhdr *ethh = eth_hdr(skb);
	int ret = NET_XMIT_DROP;

	/* In this mode we dont care about multicast and broadcast traffic */
	if (is_multicast_ether_addr(ethh->h_dest)) {
		pr_warn_ratelimited("Dropped {multi|broad}cast of type= [%x]\n",
				    ntohs(skb->protocol));
		kfree_skb(skb);
		goto out;
	}

	/* The ipvlan is a pseudo-L2 device, so the packets that we receive
	 * will have L2; which need to discarded and processed further
	 * in the net-ns of the main-device.
	 */
	if (skb_mac_header_was_set(skb)) {
		skb_pull(skb, sizeof(*ethh));
		skb->mac_header = (typeof(skb->mac_header))~0U;
		skb_reset_network_header(skb);
	}

	if (skb->protocol == htons(ETH_P_IPV6))
		ret = ipvlan_process_v6_outbound(skb);
	else if (skb->protocol == htons(ETH_P_IP))
		ret = ipvlan_process_v4_outbound(skb);
	else {
		pr_warn_ratelimited("Dropped outbound packet type=%x\n",
				    ntohs(skb->protocol));
		kfree_skb(skb);
	}
out:
	return ret;
}

static void ipvlan_multicast_enqueue(struct ipvl_port *port,
				     struct sk_buff *skb, bool tx_pkt)
{
	if (skb->protocol == htons(ETH_P_PAUSE)) {
		kfree_skb(skb);
		return;
	}

	/* Record that the deferred packet is from TX or RX path. By
	 * looking at mac-addresses on packet will lead to erronus decisions.
	 * (This would be true for a loopback-mode on master device or a
	 * hair-pin mode of the switch.)
	 */
	IPVL_SKB_CB(skb)->tx_pkt = tx_pkt;

	spin_lock(&port->backlog.lock);
	if (skb_queue_len(&port->backlog) < IPVLAN_QBACKLOG_LIMIT) {
		if (skb->dev)
			dev_hold(skb->dev);
		__skb_queue_tail(&port->backlog, skb);
		spin_unlock(&port->backlog.lock);
		schedule_work(&port->wq);
	} else {
		spin_unlock(&port->backlog.lock);
		atomic_long_inc(&skb->dev->rx_dropped);
		kfree_skb(skb);
	}
}

static int ipvlan_xmit_mode_l3(struct sk_buff *skb, struct net_device *dev)
{
	const struct ipvl_dev *ipvlan = netdev_priv(dev);
	void *lyr3h;
	struct ipvl_addr *addr;
	int addr_type;

	lyr3h = ipvlan_get_L3_hdr(ipvlan->port, skb, &addr_type);
	if (!lyr3h)
		goto out;

	if (!ipvlan_is_vepa(ipvlan->port)) {
		addr = ipvlan_addr_lookup(ipvlan->port, lyr3h, addr_type, true);
		if (addr) {
			if (ipvlan_is_private(ipvlan->port)) {
				consume_skb(skb);
				return NET_XMIT_DROP;
			}
			return ipvlan_rcv_frame(addr, &skb, true);
		}
	}
out:
	ipvlan_skb_crossing_ns(skb, ipvlan->phy_dev);
	return ipvlan_process_outbound(skb);
}

static int ipvlan_xmit_mode_l2(struct sk_buff *skb, struct net_device *dev)
{
	const struct ipvl_dev *ipvlan = netdev_priv(dev);
	struct ethhdr *eth = eth_hdr(skb);
	struct ipvl_addr *addr;
	void *lyr3h;
	int addr_type;

	if (!ipvlan_is_vepa(ipvlan->port) &&
	    ether_addr_equal(eth->h_dest, eth->h_source)) {
		lyr3h = ipvlan_get_L3_hdr(ipvlan->port, skb, &addr_type);
		if (lyr3h) {
			addr = ipvlan_addr_lookup(ipvlan->port, lyr3h, addr_type, true);
			if (addr) {
				if (ipvlan_is_private(ipvlan->port)) {
					consume_skb(skb);
					return NET_XMIT_DROP;
				}
				return ipvlan_rcv_frame(addr, &skb, true);
			}
		}
		skb = skb_share_check(skb, GFP_ATOMIC);
		if (!skb)
			return NET_XMIT_DROP;

		/* Packet definitely does not belong to any of the
		 * virtual devices, but the dest is local. So forward
		 * the skb for the main-dev. At the RX side we just return
		 * RX_PASS for it to be processed further on the stack.
		 */
		return dev_forward_skb(ipvlan->phy_dev, skb);

	} else if (is_multicast_ether_addr(eth->h_dest)) {
		ipvlan_skb_crossing_ns(skb, NULL);
		ipvlan_multicast_enqueue(ipvlan->port, skb, true);
		return NET_XMIT_SUCCESS;
	}

	skb->dev = ipvlan->phy_dev;
	return dev_queue_xmit(skb);
}

int ipvlan_queue_xmit(struct sk_buff *skb, struct net_device *dev)
{
	struct ipvl_dev *ipvlan = netdev_priv(dev);
	struct ipvl_port *port = ipvlan_port_get_rcu_bh(ipvlan->phy_dev);

	if (!port)
		goto out;

	if (unlikely(!pskb_may_pull(skb, sizeof(struct ethhdr))))
		goto out;

	switch(port->mode) {
	case IPVLAN_MODE_L2:
		return ipvlan_xmit_mode_l2(skb, dev);
	case IPVLAN_MODE_L3:
	case IPVLAN_MODE_L3S:
		return ipvlan_xmit_mode_l3(skb, dev);
	}

	/* Should not reach here */
	WARN_ONCE(true, "ipvlan_queue_xmit() called for mode = [%hx]\n",
			  port->mode);
out:
	kfree_skb(skb);
	return NET_XMIT_DROP;
}

static bool ipvlan_external_frame(struct sk_buff *skb, struct ipvl_port *port)
{
	struct ethhdr *eth = eth_hdr(skb);
	struct ipvl_addr *addr;
	void *lyr3h;
	int addr_type;

	if (ether_addr_equal(eth->h_source, skb->dev->dev_addr)) {
		lyr3h = ipvlan_get_L3_hdr(port, skb, &addr_type);
		if (!lyr3h)
			return true;

		addr = ipvlan_addr_lookup(port, lyr3h, addr_type, false);
		if (addr)
			return false;
	}

	return true;
}

static rx_handler_result_t ipvlan_handle_mode_l3(struct sk_buff **pskb,
						 struct ipvl_port *port)
{
	void *lyr3h;
	int addr_type;
	struct ipvl_addr *addr;
	struct sk_buff *skb = *pskb;
	rx_handler_result_t ret = RX_HANDLER_PASS;

	lyr3h = ipvlan_get_L3_hdr(port, skb, &addr_type);
	if (!lyr3h)
		goto out;

	addr = ipvlan_addr_lookup(port, lyr3h, addr_type, true);
	if (addr)
		ret = ipvlan_rcv_frame(addr, pskb, false);

out:
	return ret;
}

static rx_handler_result_t ipvlan_handle_mode_l2(struct sk_buff **pskb,
						 struct ipvl_port *port)
{
	struct sk_buff *skb = *pskb;
	struct ethhdr *eth = eth_hdr(skb);
	rx_handler_result_t ret = RX_HANDLER_PASS;

	if (is_multicast_ether_addr(eth->h_dest)) {
		if (ipvlan_external_frame(skb, port)) {
			struct sk_buff *nskb = skb_clone(skb, GFP_ATOMIC);

			/* External frames are queued for device local
			 * distribution, but a copy is given to master
			 * straight away to avoid sending duplicates later
			 * when work-queue processes this frame. This is
			 * achieved by returning RX_HANDLER_PASS.
			 */
			if (nskb) {
				ipvlan_skb_crossing_ns(nskb, NULL);
				ipvlan_multicast_enqueue(port, nskb, false);
			}
		}
	} else {
		/* Perform like l3 mode for non-multicast packet */
		ret = ipvlan_handle_mode_l3(pskb, port);
	}

	return ret;
}

rx_handler_result_t ipvlan_handle_frame(struct sk_buff **pskb)
{
	struct sk_buff *skb = *pskb;
	struct ipvl_port *port = ipvlan_port_get_rcu(skb->dev);

	if (!port)
		return RX_HANDLER_PASS;

	switch (port->mode) {
	case IPVLAN_MODE_L2:
		return ipvlan_handle_mode_l2(pskb, port);
	case IPVLAN_MODE_L3:
		return ipvlan_handle_mode_l3(pskb, port);
	case IPVLAN_MODE_L3S:
		return RX_HANDLER_PASS;
	}

	/* Should not reach here */
	WARN_ONCE(true, "ipvlan_handle_frame() called for mode = [%hx]\n",
			  port->mode);
	kfree_skb(skb);
	return RX_HANDLER_CONSUMED;
}

static struct ipvl_addr *ipvlan_skb_to_addr(struct sk_buff *skb,
					    struct net_device *dev)
{
	struct ipvl_addr *addr = NULL;
	struct ipvl_port *port;
	void *lyr3h;
	int addr_type;

	if (!dev || !netif_is_ipvlan_port(dev))
		goto out;

	port = ipvlan_port_get_rcu(dev);
	if (!port || port->mode != IPVLAN_MODE_L3S)
		goto out;

	lyr3h = ipvlan_get_L3_hdr(port, skb, &addr_type);
	if (!lyr3h)
		goto out;

	addr = ipvlan_addr_lookup(port, lyr3h, addr_type, true);
out:
	return addr;
}

struct sk_buff *ipvlan_l3_rcv(struct net_device *dev, struct sk_buff *skb,
			      u16 proto)
{
	struct ipvl_addr *addr;
	struct net_device *sdev;

	addr = ipvlan_skb_to_addr(skb, dev);
	if (!addr)
		goto out;

	sdev = addr->master->dev;
	switch (proto) {
	case AF_INET:
	{
		int err;
		struct iphdr *ip4h = ip_hdr(skb);

		err = ip_route_input_noref(skb, ip4h->daddr, ip4h->saddr,
					   ip4h->tos, sdev);
		if (unlikely(err))
			goto out;
		break;
	}
	case AF_INET6:
	{
		struct dst_entry *dst;
		struct ipv6hdr *ip6h = ipv6_hdr(skb);
		int flags = RT6_LOOKUP_F_HAS_SADDR;
		struct flowi6 fl6 = {
			.flowi6_iif   = sdev->ifindex,
			.daddr        = ip6h->daddr,
			.saddr        = ip6h->saddr,
			.flowlabel    = ip6_flowinfo(ip6h),
			.flowi6_mark  = skb->mark,
			.flowi6_proto = ip6h->nexthdr,
		};

		skb_dst_drop(skb);
		dst = ip6_route_input_lookup(dev_net(sdev), sdev, &fl6, flags);
		skb_dst_set(skb, dst);
		break;
	}
	default:
		break;
	}

out:
	return skb;
}

unsigned int ipvlan_nf_input(void *priv, struct sk_buff *skb,
			     const struct nf_hook_state *state)
{
	struct ipvl_addr *addr;
	unsigned int len;

	addr = ipvlan_skb_to_addr(skb, skb->dev);
	if (!addr)
		goto out;

	skb->dev = addr->master->dev;
	len = skb->len + ETH_HLEN;
	ipvlan_count_rx(addr->master, len, true, false);
out:
	return NF_ACCEPT;
}<|MERGE_RESOLUTION|>--- conflicted
+++ resolved
@@ -321,14 +321,7 @@
 		if (dev_forward_skb(ipvlan->dev, skb) == NET_RX_SUCCESS)
 			success = true;
 	} else {
-<<<<<<< HEAD
-		if (!ether_addr_equal_64bits(eth_hdr(skb)->h_dest,
-					     ipvlan->phy_dev->dev_addr))
-			skb->pkt_type = PACKET_OTHERHOST;
-
-=======
 		skb->dev = dev;
->>>>>>> 022a1d6c
 		ret = RX_HANDLER_ANOTHER;
 		success = true;
 	}
