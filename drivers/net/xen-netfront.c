/*
 * Virtual network driver for conversing with remote driver backends.
 *
 * Copyright (c) 2002-2005, K A Fraser
 * Copyright (c) 2005, XenSource Ltd
 *
 * This program is free software; you can redistribute it and/or
 * modify it under the terms of the GNU General Public License version 2
 * as published by the Free Software Foundation; or, when distributed
 * separately from the Linux kernel or incorporated into other
 * software packages, subject to the following license:
 *
 * Permission is hereby granted, free of charge, to any person obtaining a copy
 * of this source file (the "Software"), to deal in the Software without
 * restriction, including without limitation the rights to use, copy, modify,
 * merge, publish, distribute, sublicense, and/or sell copies of the Software,
 * and to permit persons to whom the Software is furnished to do so, subject to
 * the following conditions:
 *
 * The above copyright notice and this permission notice shall be included in
 * all copies or substantial portions of the Software.
 *
 * THE SOFTWARE IS PROVIDED "AS IS", WITHOUT WARRANTY OF ANY KIND, EXPRESS OR
 * IMPLIED, INCLUDING BUT NOT LIMITED TO THE WARRANTIES OF MERCHANTABILITY,
 * FITNESS FOR A PARTICULAR PURPOSE AND NONINFRINGEMENT. IN NO EVENT SHALL THE
 * AUTHORS OR COPYRIGHT HOLDERS BE LIABLE FOR ANY CLAIM, DAMAGES OR OTHER
 * LIABILITY, WHETHER IN AN ACTION OF CONTRACT, TORT OR OTHERWISE, ARISING
 * FROM, OUT OF OR IN CONNECTION WITH THE SOFTWARE OR THE USE OR OTHER DEALINGS
 * IN THE SOFTWARE.
 */

#define pr_fmt(fmt) KBUILD_MODNAME ": " fmt

#include <linux/module.h>
#include <linux/kernel.h>
#include <linux/netdevice.h>
#include <linux/etherdevice.h>
#include <linux/skbuff.h>
#include <linux/ethtool.h>
#include <linux/if_ether.h>
#include <net/tcp.h>
#include <linux/udp.h>
#include <linux/moduleparam.h>
#include <linux/mm.h>
#include <linux/slab.h>
#include <net/ip.h>

#include <asm/xen/page.h>
#include <xen/xen.h>
#include <xen/xenbus.h>
#include <xen/events.h>
#include <xen/page.h>
#include <xen/platform_pci.h>
#include <xen/grant_table.h>

#include <xen/interface/io/netif.h>
#include <xen/interface/memory.h>
#include <xen/interface/grant_table.h>

static const struct ethtool_ops xennet_ethtool_ops;

struct netfront_cb {
	int pull_to;
};

#define NETFRONT_SKB_CB(skb)	((struct netfront_cb *)((skb)->cb))

#define RX_COPY_THRESHOLD 256

#define GRANT_INVALID_REF	0

#define NET_TX_RING_SIZE __CONST_RING_SIZE(xen_netif_tx, PAGE_SIZE)
#define NET_RX_RING_SIZE __CONST_RING_SIZE(xen_netif_rx, PAGE_SIZE)
#define TX_MAX_TARGET min_t(int, NET_TX_RING_SIZE, 256)

struct netfront_stats {
	u64			rx_packets;
	u64			tx_packets;
	u64			rx_bytes;
	u64			tx_bytes;
	struct u64_stats_sync	syncp;
};

struct netfront_info {
	struct list_head list;
	struct net_device *netdev;

	struct napi_struct napi;

	/* Split event channels support, tx_* == rx_* when using
	 * single event channel.
	 */
	unsigned int tx_evtchn, rx_evtchn;
	unsigned int tx_irq, rx_irq;
	/* Only used when split event channels support is enabled */
	char tx_irq_name[IFNAMSIZ+4]; /* DEVNAME-tx */
	char rx_irq_name[IFNAMSIZ+4]; /* DEVNAME-rx */

	struct xenbus_device *xbdev;

	spinlock_t   tx_lock;
	struct xen_netif_tx_front_ring tx;
	int tx_ring_ref;

	/*
	 * {tx,rx}_skbs store outstanding skbuffs. Free tx_skb entries
	 * are linked from tx_skb_freelist through skb_entry.link.
	 *
	 *  NB. Freelist index entries are always going to be less than
	 *  PAGE_OFFSET, whereas pointers to skbs will always be equal or
	 *  greater than PAGE_OFFSET: we use this property to distinguish
	 *  them.
	 */
	union skb_entry {
		struct sk_buff *skb;
		unsigned long link;
	} tx_skbs[NET_TX_RING_SIZE];
	grant_ref_t gref_tx_head;
	grant_ref_t grant_tx_ref[NET_TX_RING_SIZE];
	unsigned tx_skb_freelist;

	spinlock_t   rx_lock ____cacheline_aligned_in_smp;
	struct xen_netif_rx_front_ring rx;
	int rx_ring_ref;

	/* Receive-ring batched refills. */
#define RX_MIN_TARGET 8
#define RX_DFL_MIN_TARGET 64
#define RX_MAX_TARGET min_t(int, NET_RX_RING_SIZE, 256)
	unsigned rx_min_target, rx_max_target, rx_target;
	struct sk_buff_head rx_batch;

	struct timer_list rx_refill_timer;

	struct sk_buff *rx_skbs[NET_RX_RING_SIZE];
	grant_ref_t gref_rx_head;
	grant_ref_t grant_rx_ref[NET_RX_RING_SIZE];

	unsigned long rx_pfn_array[NET_RX_RING_SIZE];
	struct multicall_entry rx_mcl[NET_RX_RING_SIZE+1];
	struct mmu_update rx_mmu[NET_RX_RING_SIZE];

	/* Statistics */
	struct netfront_stats __percpu *stats;

	unsigned long rx_gso_checksum_fixup;
};

struct netfront_rx_info {
	struct xen_netif_rx_response rx;
	struct xen_netif_extra_info extras[XEN_NETIF_EXTRA_TYPE_MAX - 1];
};

static void skb_entry_set_link(union skb_entry *list, unsigned short id)
{
	list->link = id;
}

static int skb_entry_is_link(const union skb_entry *list)
{
	BUILD_BUG_ON(sizeof(list->skb) != sizeof(list->link));
	return (unsigned long)list->skb < PAGE_OFFSET;
}

/*
 * Access macros for acquiring freeing slots in tx_skbs[].
 */

static void add_id_to_freelist(unsigned *head, union skb_entry *list,
			       unsigned short id)
{
	skb_entry_set_link(&list[id], *head);
	*head = id;
}

static unsigned short get_id_from_freelist(unsigned *head,
					   union skb_entry *list)
{
	unsigned int id = *head;
	*head = list[id].link;
	return id;
}

static int xennet_rxidx(RING_IDX idx)
{
	return idx & (NET_RX_RING_SIZE - 1);
}

static struct sk_buff *xennet_get_rx_skb(struct netfront_info *np,
					 RING_IDX ri)
{
	int i = xennet_rxidx(ri);
	struct sk_buff *skb = np->rx_skbs[i];
	np->rx_skbs[i] = NULL;
	return skb;
}

static grant_ref_t xennet_get_rx_ref(struct netfront_info *np,
					    RING_IDX ri)
{
	int i = xennet_rxidx(ri);
	grant_ref_t ref = np->grant_rx_ref[i];
	np->grant_rx_ref[i] = GRANT_INVALID_REF;
	return ref;
}

#ifdef CONFIG_SYSFS
static int xennet_sysfs_addif(struct net_device *netdev);
static void xennet_sysfs_delif(struct net_device *netdev);
#else /* !CONFIG_SYSFS */
#define xennet_sysfs_addif(dev) (0)
#define xennet_sysfs_delif(dev) do { } while (0)
#endif

static bool xennet_can_sg(struct net_device *dev)
{
	return dev->features & NETIF_F_SG;
}


static void rx_refill_timeout(unsigned long data)
{
	struct net_device *dev = (struct net_device *)data;
	struct netfront_info *np = netdev_priv(dev);
	napi_schedule(&np->napi);
}

static int netfront_tx_slot_available(struct netfront_info *np)
{
	return (np->tx.req_prod_pvt - np->tx.rsp_cons) <
		(TX_MAX_TARGET - MAX_SKB_FRAGS - 2);
}

static void xennet_maybe_wake_tx(struct net_device *dev)
{
	struct netfront_info *np = netdev_priv(dev);

	if (unlikely(netif_queue_stopped(dev)) &&
	    netfront_tx_slot_available(np) &&
	    likely(netif_running(dev)))
		netif_wake_queue(dev);
}

static void xennet_alloc_rx_buffers(struct net_device *dev)
{
	unsigned short id;
	struct netfront_info *np = netdev_priv(dev);
	struct sk_buff *skb;
	struct page *page;
	int i, batch_target, notify;
	RING_IDX req_prod = np->rx.req_prod_pvt;
	grant_ref_t ref;
	unsigned long pfn;
	void *vaddr;
	struct xen_netif_rx_request *req;

	if (unlikely(!netif_carrier_ok(dev)))
		return;

	/*
	 * Allocate skbuffs greedily, even though we batch updates to the
	 * receive ring. This creates a less bursty demand on the memory
	 * allocator, so should reduce the chance of failed allocation requests
	 * both for ourself and for other kernel subsystems.
	 */
	batch_target = np->rx_target - (req_prod - np->rx.rsp_cons);
	for (i = skb_queue_len(&np->rx_batch); i < batch_target; i++) {
		skb = __netdev_alloc_skb(dev, RX_COPY_THRESHOLD + NET_IP_ALIGN,
					 GFP_ATOMIC | __GFP_NOWARN);
		if (unlikely(!skb))
			goto no_skb;

		/* Align ip header to a 16 bytes boundary */
		skb_reserve(skb, NET_IP_ALIGN);

		page = alloc_page(GFP_ATOMIC | __GFP_NOWARN);
		if (!page) {
			kfree_skb(skb);
no_skb:
			/* Any skbuffs queued for refill? Force them out. */
			if (i != 0)
				goto refill;
			/* Could not allocate any skbuffs. Try again later. */
			mod_timer(&np->rx_refill_timer,
				  jiffies + (HZ/10));
			break;
		}

		skb_add_rx_frag(skb, 0, page, 0, 0, PAGE_SIZE);
		__skb_queue_tail(&np->rx_batch, skb);
	}

	/* Is the batch large enough to be worthwhile? */
	if (i < (np->rx_target/2)) {
		if (req_prod > np->rx.sring->req_prod)
			goto push;
		return;
	}

	/* Adjust our fill target if we risked running out of buffers. */
	if (((req_prod - np->rx.sring->rsp_prod) < (np->rx_target / 4)) &&
	    ((np->rx_target *= 2) > np->rx_max_target))
		np->rx_target = np->rx_max_target;

 refill:
	for (i = 0; ; i++) {
		skb = __skb_dequeue(&np->rx_batch);
		if (skb == NULL)
			break;

		skb->dev = dev;

		id = xennet_rxidx(req_prod + i);

		BUG_ON(np->rx_skbs[id]);
		np->rx_skbs[id] = skb;

		ref = gnttab_claim_grant_reference(&np->gref_rx_head);
		BUG_ON((signed short)ref < 0);
		np->grant_rx_ref[id] = ref;

		pfn = page_to_pfn(skb_frag_page(&skb_shinfo(skb)->frags[0]));
		vaddr = page_address(skb_frag_page(&skb_shinfo(skb)->frags[0]));

		req = RING_GET_REQUEST(&np->rx, req_prod + i);
		gnttab_grant_foreign_access_ref(ref,
						np->xbdev->otherend_id,
						pfn_to_mfn(pfn),
						0);

		req->id = id;
		req->gref = ref;
	}

	wmb();		/* barrier so backend seens requests */

	/* Above is a suitable barrier to ensure backend will see requests. */
	np->rx.req_prod_pvt = req_prod + i;
 push:
	RING_PUSH_REQUESTS_AND_CHECK_NOTIFY(&np->rx, notify);
	if (notify)
		notify_remote_via_irq(np->rx_irq);
}

static int xennet_open(struct net_device *dev)
{
	struct netfront_info *np = netdev_priv(dev);

	napi_enable(&np->napi);

	spin_lock_bh(&np->rx_lock);
	if (netif_carrier_ok(dev)) {
		xennet_alloc_rx_buffers(dev);
		np->rx.sring->rsp_event = np->rx.rsp_cons + 1;
		if (RING_HAS_UNCONSUMED_RESPONSES(&np->rx))
			napi_schedule(&np->napi);
	}
	spin_unlock_bh(&np->rx_lock);

	netif_start_queue(dev);

	return 0;
}

static void xennet_tx_buf_gc(struct net_device *dev)
{
	RING_IDX cons, prod;
	unsigned short id;
	struct netfront_info *np = netdev_priv(dev);
	struct sk_buff *skb;

	BUG_ON(!netif_carrier_ok(dev));

	do {
		prod = np->tx.sring->rsp_prod;
		rmb(); /* Ensure we see responses up to 'rp'. */

		for (cons = np->tx.rsp_cons; cons != prod; cons++) {
			struct xen_netif_tx_response *txrsp;

			txrsp = RING_GET_RESPONSE(&np->tx, cons);
			if (txrsp->status == XEN_NETIF_RSP_NULL)
				continue;

			id  = txrsp->id;
			skb = np->tx_skbs[id].skb;
			if (unlikely(gnttab_query_foreign_access(
				np->grant_tx_ref[id]) != 0)) {
				pr_alert("%s: warning -- grant still in use by backend domain\n",
					 __func__);
				BUG();
			}
			gnttab_end_foreign_access_ref(
				np->grant_tx_ref[id], GNTMAP_readonly);
			gnttab_release_grant_reference(
				&np->gref_tx_head, np->grant_tx_ref[id]);
			np->grant_tx_ref[id] = GRANT_INVALID_REF;
			add_id_to_freelist(&np->tx_skb_freelist, np->tx_skbs, id);
			dev_kfree_skb_irq(skb);
		}

		np->tx.rsp_cons = prod;

		/*
		 * Set a new event, then check for race with update of tx_cons.
		 * Note that it is essential to schedule a callback, no matter
		 * how few buffers are pending. Even if there is space in the
		 * transmit ring, higher layers may be blocked because too much
		 * data is outstanding: in such cases notification from Xen is
		 * likely to be the only kick that we'll get.
		 */
		np->tx.sring->rsp_event =
			prod + ((np->tx.sring->req_prod - prod) >> 1) + 1;
		mb();		/* update shared area */
	} while ((cons == prod) && (prod != np->tx.sring->rsp_prod));

	xennet_maybe_wake_tx(dev);
}

static void xennet_make_frags(struct sk_buff *skb, struct net_device *dev,
			      struct xen_netif_tx_request *tx)
{
	struct netfront_info *np = netdev_priv(dev);
	char *data = skb->data;
	unsigned long mfn;
	RING_IDX prod = np->tx.req_prod_pvt;
	int frags = skb_shinfo(skb)->nr_frags;
	unsigned int offset = offset_in_page(data);
	unsigned int len = skb_headlen(skb);
	unsigned int id;
	grant_ref_t ref;
	int i;

	/* While the header overlaps a page boundary (including being
	   larger than a page), split it it into page-sized chunks. */
	while (len > PAGE_SIZE - offset) {
		tx->size = PAGE_SIZE - offset;
		tx->flags |= XEN_NETTXF_more_data;
		len -= tx->size;
		data += tx->size;
		offset = 0;

		id = get_id_from_freelist(&np->tx_skb_freelist, np->tx_skbs);
		np->tx_skbs[id].skb = skb_get(skb);
		tx = RING_GET_REQUEST(&np->tx, prod++);
		tx->id = id;
		ref = gnttab_claim_grant_reference(&np->gref_tx_head);
		BUG_ON((signed short)ref < 0);

		mfn = virt_to_mfn(data);
		gnttab_grant_foreign_access_ref(ref, np->xbdev->otherend_id,
						mfn, GNTMAP_readonly);

		tx->gref = np->grant_tx_ref[id] = ref;
		tx->offset = offset;
		tx->size = len;
		tx->flags = 0;
	}

	/* Grant backend access to each skb fragment page. */
	for (i = 0; i < frags; i++) {
		skb_frag_t *frag = skb_shinfo(skb)->frags + i;
		struct page *page = skb_frag_page(frag);

		len = skb_frag_size(frag);
		offset = frag->page_offset;

		/* Data must not cross a page boundary. */
		BUG_ON(len + offset > PAGE_SIZE<<compound_order(page));

		/* Skip unused frames from start of page */
		page += offset >> PAGE_SHIFT;
		offset &= ~PAGE_MASK;

		while (len > 0) {
			unsigned long bytes;

			BUG_ON(offset >= PAGE_SIZE);

			bytes = PAGE_SIZE - offset;
			if (bytes > len)
				bytes = len;

			tx->flags |= XEN_NETTXF_more_data;

			id = get_id_from_freelist(&np->tx_skb_freelist,
						  np->tx_skbs);
			np->tx_skbs[id].skb = skb_get(skb);
			tx = RING_GET_REQUEST(&np->tx, prod++);
			tx->id = id;
			ref = gnttab_claim_grant_reference(&np->gref_tx_head);
			BUG_ON((signed short)ref < 0);

			mfn = pfn_to_mfn(page_to_pfn(page));
			gnttab_grant_foreign_access_ref(ref,
							np->xbdev->otherend_id,
							mfn, GNTMAP_readonly);

			tx->gref = np->grant_tx_ref[id] = ref;
			tx->offset = offset;
			tx->size = bytes;
			tx->flags = 0;

			offset += bytes;
			len -= bytes;

			/* Next frame */
			if (offset == PAGE_SIZE && len) {
				BUG_ON(!PageCompound(page));
				page++;
				offset = 0;
			}
		}
	}

	np->tx.req_prod_pvt = prod;
}

/*
 * Count how many ring slots are required to send the frags of this
 * skb. Each frag might be a compound page.
 */
static int xennet_count_skb_frag_slots(struct sk_buff *skb)
{
	int i, frags = skb_shinfo(skb)->nr_frags;
	int pages = 0;

	for (i = 0; i < frags; i++) {
		skb_frag_t *frag = skb_shinfo(skb)->frags + i;
		unsigned long size = skb_frag_size(frag);
		unsigned long offset = frag->page_offset;

		/* Skip unused frames from start of page */
		offset &= ~PAGE_MASK;

		pages += PFN_UP(offset + size);
	}

	return pages;
}

static int xennet_start_xmit(struct sk_buff *skb, struct net_device *dev)
{
	unsigned short id;
	struct netfront_info *np = netdev_priv(dev);
	struct netfront_stats *stats = this_cpu_ptr(np->stats);
	struct xen_netif_tx_request *tx;
	char *data = skb->data;
	RING_IDX i;
	grant_ref_t ref;
	unsigned long mfn;
	int notify;
	int slots;
	unsigned int offset = offset_in_page(data);
	unsigned int len = skb_headlen(skb);
	unsigned long flags;

	/* If skb->len is too big for wire format, drop skb and alert
	 * user about misconfiguration.
	 */
	if (unlikely(skb->len > XEN_NETIF_MAX_TX_SIZE)) {
		net_alert_ratelimited(
			"xennet: skb->len = %u, too big for wire format\n",
			skb->len);
		goto drop;
	}

	slots = DIV_ROUND_UP(offset + len, PAGE_SIZE) +
		xennet_count_skb_frag_slots(skb);
	if (unlikely(slots > MAX_SKB_FRAGS + 1)) {
		net_alert_ratelimited(
			"xennet: skb rides the rocket: %d slots\n", slots);
		goto drop;
	}

	spin_lock_irqsave(&np->tx_lock, flags);

	if (unlikely(!netif_carrier_ok(dev) ||
		     (slots > 1 && !xennet_can_sg(dev)) ||
		     netif_needs_gso(skb, netif_skb_features(skb)))) {
		spin_unlock_irqrestore(&np->tx_lock, flags);
		goto drop;
	}

	i = np->tx.req_prod_pvt;

	id = get_id_from_freelist(&np->tx_skb_freelist, np->tx_skbs);
	np->tx_skbs[id].skb = skb;

	tx = RING_GET_REQUEST(&np->tx, i);

	tx->id   = id;
	ref = gnttab_claim_grant_reference(&np->gref_tx_head);
	BUG_ON((signed short)ref < 0);
	mfn = virt_to_mfn(data);
	gnttab_grant_foreign_access_ref(
		ref, np->xbdev->otherend_id, mfn, GNTMAP_readonly);
	tx->gref = np->grant_tx_ref[id] = ref;
	tx->offset = offset;
	tx->size = len;

	tx->flags = 0;
	if (skb->ip_summed == CHECKSUM_PARTIAL)
		/* local packet? */
		tx->flags |= XEN_NETTXF_csum_blank | XEN_NETTXF_data_validated;
	else if (skb->ip_summed == CHECKSUM_UNNECESSARY)
		/* remote but checksummed. */
		tx->flags |= XEN_NETTXF_data_validated;

	if (skb_shinfo(skb)->gso_size) {
		struct xen_netif_extra_info *gso;

		gso = (struct xen_netif_extra_info *)
			RING_GET_REQUEST(&np->tx, ++i);

		tx->flags |= XEN_NETTXF_extra_info;

		gso->u.gso.size = skb_shinfo(skb)->gso_size;
		gso->u.gso.type = XEN_NETIF_GSO_TYPE_TCPV4;
		gso->u.gso.pad = 0;
		gso->u.gso.features = 0;

		gso->type = XEN_NETIF_EXTRA_TYPE_GSO;
		gso->flags = 0;
	}

	np->tx.req_prod_pvt = i + 1;

	xennet_make_frags(skb, dev, tx);
	tx->size = skb->len;

	RING_PUSH_REQUESTS_AND_CHECK_NOTIFY(&np->tx, notify);
	if (notify)
		notify_remote_via_irq(np->tx_irq);

	u64_stats_update_begin(&stats->syncp);
	stats->tx_bytes += skb->len;
	stats->tx_packets++;
	u64_stats_update_end(&stats->syncp);

	/* Note: It is not safe to access skb after xennet_tx_buf_gc()! */
	xennet_tx_buf_gc(dev);

	if (!netfront_tx_slot_available(np))
		netif_stop_queue(dev);

	spin_unlock_irqrestore(&np->tx_lock, flags);

	return NETDEV_TX_OK;

 drop:
	dev->stats.tx_dropped++;
	dev_kfree_skb(skb);
	return NETDEV_TX_OK;
}

static int xennet_close(struct net_device *dev)
{
	struct netfront_info *np = netdev_priv(dev);
	netif_stop_queue(np->netdev);
	napi_disable(&np->napi);
	return 0;
}

static void xennet_move_rx_slot(struct netfront_info *np, struct sk_buff *skb,
				grant_ref_t ref)
{
	int new = xennet_rxidx(np->rx.req_prod_pvt);

	BUG_ON(np->rx_skbs[new]);
	np->rx_skbs[new] = skb;
	np->grant_rx_ref[new] = ref;
	RING_GET_REQUEST(&np->rx, np->rx.req_prod_pvt)->id = new;
	RING_GET_REQUEST(&np->rx, np->rx.req_prod_pvt)->gref = ref;
	np->rx.req_prod_pvt++;
}

static int xennet_get_extras(struct netfront_info *np,
			     struct xen_netif_extra_info *extras,
			     RING_IDX rp)

{
	struct xen_netif_extra_info *extra;
	struct device *dev = &np->netdev->dev;
	RING_IDX cons = np->rx.rsp_cons;
	int err = 0;

	do {
		struct sk_buff *skb;
		grant_ref_t ref;

		if (unlikely(cons + 1 == rp)) {
			if (net_ratelimit())
				dev_warn(dev, "Missing extra info\n");
			err = -EBADR;
			break;
		}

		extra = (struct xen_netif_extra_info *)
			RING_GET_RESPONSE(&np->rx, ++cons);

		if (unlikely(!extra->type ||
			     extra->type >= XEN_NETIF_EXTRA_TYPE_MAX)) {
			if (net_ratelimit())
				dev_warn(dev, "Invalid extra type: %d\n",
					extra->type);
			err = -EINVAL;
		} else {
			memcpy(&extras[extra->type - 1], extra,
			       sizeof(*extra));
		}

		skb = xennet_get_rx_skb(np, cons);
		ref = xennet_get_rx_ref(np, cons);
		xennet_move_rx_slot(np, skb, ref);
	} while (extra->flags & XEN_NETIF_EXTRA_FLAG_MORE);

	np->rx.rsp_cons = cons;
	return err;
}

static int xennet_get_responses(struct netfront_info *np,
				struct netfront_rx_info *rinfo, RING_IDX rp,
				struct sk_buff_head *list)
{
	struct xen_netif_rx_response *rx = &rinfo->rx;
	struct xen_netif_extra_info *extras = rinfo->extras;
	struct device *dev = &np->netdev->dev;
	RING_IDX cons = np->rx.rsp_cons;
	struct sk_buff *skb = xennet_get_rx_skb(np, cons);
	grant_ref_t ref = xennet_get_rx_ref(np, cons);
	int max = MAX_SKB_FRAGS + (rx->status <= RX_COPY_THRESHOLD);
	int slots = 1;
	int err = 0;
	unsigned long ret;

	if (rx->flags & XEN_NETRXF_extra_info) {
		err = xennet_get_extras(np, extras, rp);
		cons = np->rx.rsp_cons;
	}

	for (;;) {
		if (unlikely(rx->status < 0 ||
			     rx->offset + rx->status > PAGE_SIZE)) {
			if (net_ratelimit())
				dev_warn(dev, "rx->offset: %x, size: %u\n",
					 rx->offset, rx->status);
			xennet_move_rx_slot(np, skb, ref);
			err = -EINVAL;
			goto next;
		}

		/*
		 * This definitely indicates a bug, either in this driver or in
		 * the backend driver. In future this should flag the bad
		 * situation to the system controller to reboot the backend.
		 */
		if (ref == GRANT_INVALID_REF) {
			if (net_ratelimit())
				dev_warn(dev, "Bad rx response id %d.\n",
					 rx->id);
			err = -EINVAL;
			goto next;
		}

		ret = gnttab_end_foreign_access_ref(ref, 0);
		BUG_ON(!ret);

		gnttab_release_grant_reference(&np->gref_rx_head, ref);

		__skb_queue_tail(list, skb);

next:
		if (!(rx->flags & XEN_NETRXF_more_data))
			break;

		if (cons + slots == rp) {
			if (net_ratelimit())
				dev_warn(dev, "Need more slots\n");
			err = -ENOENT;
			break;
		}

		rx = RING_GET_RESPONSE(&np->rx, cons + slots);
		skb = xennet_get_rx_skb(np, cons + slots);
		ref = xennet_get_rx_ref(np, cons + slots);
		slots++;
	}

	if (unlikely(slots > max)) {
		if (net_ratelimit())
			dev_warn(dev, "Too many slots\n");
		err = -E2BIG;
	}

	if (unlikely(err))
		np->rx.rsp_cons = cons + slots;

	return err;
}

static int xennet_set_skb_gso(struct sk_buff *skb,
			      struct xen_netif_extra_info *gso)
{
	if (!gso->u.gso.size) {
		if (net_ratelimit())
			pr_warn("GSO size must not be zero\n");
		return -EINVAL;
	}

	/* Currently only TCPv4 S.O. is supported. */
	if (gso->u.gso.type != XEN_NETIF_GSO_TYPE_TCPV4) {
		if (net_ratelimit())
			pr_warn("Bad GSO type %d\n", gso->u.gso.type);
		return -EINVAL;
	}

	skb_shinfo(skb)->gso_size = gso->u.gso.size;
	skb_shinfo(skb)->gso_type = SKB_GSO_TCPV4;

	/* Header must be checked, and gso_segs computed. */
	skb_shinfo(skb)->gso_type |= SKB_GSO_DODGY;
	skb_shinfo(skb)->gso_segs = 0;

	return 0;
}

static RING_IDX xennet_fill_frags(struct netfront_info *np,
				  struct sk_buff *skb,
				  struct sk_buff_head *list)
{
	struct skb_shared_info *shinfo = skb_shinfo(skb);
	RING_IDX cons = np->rx.rsp_cons;
	struct sk_buff *nskb;

	while ((nskb = __skb_dequeue(list))) {
		struct xen_netif_rx_response *rx =
			RING_GET_RESPONSE(&np->rx, ++cons);
		skb_frag_t *nfrag = &skb_shinfo(nskb)->frags[0];

		if (shinfo->nr_frags == MAX_SKB_FRAGS) {
			unsigned int pull_to = NETFRONT_SKB_CB(skb)->pull_to;
<<<<<<< HEAD

			BUG_ON(pull_to <= skb_headlen(skb));
			__pskb_pull_tail(skb, pull_to - skb_headlen(skb));
		}
		BUG_ON(shinfo->nr_frags >= MAX_SKB_FRAGS);

=======

			BUG_ON(pull_to <= skb_headlen(skb));
			__pskb_pull_tail(skb, pull_to - skb_headlen(skb));
		}
		BUG_ON(shinfo->nr_frags >= MAX_SKB_FRAGS);

>>>>>>> 69a2d10c
		skb_add_rx_frag(skb, shinfo->nr_frags, skb_frag_page(nfrag),
				rx->offset, rx->status, PAGE_SIZE);

		skb_shinfo(nskb)->nr_frags = 0;
		kfree_skb(nskb);
	}

	return cons;
}

static int checksum_setup(struct net_device *dev, struct sk_buff *skb)
{
	struct iphdr *iph;
	int err = -EPROTO;
	int recalculate_partial_csum = 0;

	/*
	 * A GSO SKB must be CHECKSUM_PARTIAL. However some buggy
	 * peers can fail to set NETRXF_csum_blank when sending a GSO
	 * frame. In this case force the SKB to CHECKSUM_PARTIAL and
	 * recalculate the partial checksum.
	 */
	if (skb->ip_summed != CHECKSUM_PARTIAL && skb_is_gso(skb)) {
		struct netfront_info *np = netdev_priv(dev);
		np->rx_gso_checksum_fixup++;
		skb->ip_summed = CHECKSUM_PARTIAL;
		recalculate_partial_csum = 1;
	}

	/* A non-CHECKSUM_PARTIAL SKB does not require setup. */
	if (skb->ip_summed != CHECKSUM_PARTIAL)
		return 0;

	if (skb->protocol != htons(ETH_P_IP))
		goto out;

	iph = (void *)skb->data;

	switch (iph->protocol) {
	case IPPROTO_TCP:
		if (!skb_partial_csum_set(skb, 4 * iph->ihl,
					  offsetof(struct tcphdr, check)))
			goto out;

		if (recalculate_partial_csum) {
			struct tcphdr *tcph = tcp_hdr(skb);
			tcph->check = ~csum_tcpudp_magic(iph->saddr, iph->daddr,
							 skb->len - iph->ihl*4,
							 IPPROTO_TCP, 0);
		}
		break;
	case IPPROTO_UDP:
		if (!skb_partial_csum_set(skb, 4 * iph->ihl,
					  offsetof(struct udphdr, check)))
			goto out;

		if (recalculate_partial_csum) {
			struct udphdr *udph = udp_hdr(skb);
			udph->check = ~csum_tcpudp_magic(iph->saddr, iph->daddr,
							 skb->len - iph->ihl*4,
							 IPPROTO_UDP, 0);
		}
		break;
	default:
		if (net_ratelimit())
			pr_err("Attempting to checksum a non-TCP/UDP packet, dropping a protocol %d packet\n",
			       iph->protocol);
		goto out;
	}

	err = 0;

out:
	return err;
}

static int handle_incoming_queue(struct net_device *dev,
				 struct sk_buff_head *rxq)
{
	struct netfront_info *np = netdev_priv(dev);
	struct netfront_stats *stats = this_cpu_ptr(np->stats);
	int packets_dropped = 0;
	struct sk_buff *skb;

	while ((skb = __skb_dequeue(rxq)) != NULL) {
		int pull_to = NETFRONT_SKB_CB(skb)->pull_to;

		if (pull_to > skb_headlen(skb))
			__pskb_pull_tail(skb, pull_to - skb_headlen(skb));

		/* Ethernet work: Delayed to here as it peeks the header. */
		skb->protocol = eth_type_trans(skb, dev);

		if (checksum_setup(dev, skb)) {
			kfree_skb(skb);
			packets_dropped++;
			dev->stats.rx_errors++;
			continue;
		}

		u64_stats_update_begin(&stats->syncp);
		stats->rx_packets++;
		stats->rx_bytes += skb->len;
		u64_stats_update_end(&stats->syncp);

		/* Pass it up. */
		netif_receive_skb(skb);
	}

	return packets_dropped;
}

static int xennet_poll(struct napi_struct *napi, int budget)
{
	struct netfront_info *np = container_of(napi, struct netfront_info, napi);
	struct net_device *dev = np->netdev;
	struct sk_buff *skb;
	struct netfront_rx_info rinfo;
	struct xen_netif_rx_response *rx = &rinfo.rx;
	struct xen_netif_extra_info *extras = rinfo.extras;
	RING_IDX i, rp;
	int work_done;
	struct sk_buff_head rxq;
	struct sk_buff_head errq;
	struct sk_buff_head tmpq;
	unsigned long flags;
	int err;

	spin_lock(&np->rx_lock);

	skb_queue_head_init(&rxq);
	skb_queue_head_init(&errq);
	skb_queue_head_init(&tmpq);

	rp = np->rx.sring->rsp_prod;
	rmb(); /* Ensure we see queued responses up to 'rp'. */

	i = np->rx.rsp_cons;
	work_done = 0;
	while ((i != rp) && (work_done < budget)) {
		memcpy(rx, RING_GET_RESPONSE(&np->rx, i), sizeof(*rx));
		memset(extras, 0, sizeof(rinfo.extras));

		err = xennet_get_responses(np, &rinfo, rp, &tmpq);

		if (unlikely(err)) {
err:
			while ((skb = __skb_dequeue(&tmpq)))
				__skb_queue_tail(&errq, skb);
			dev->stats.rx_errors++;
			i = np->rx.rsp_cons;
			continue;
		}

		skb = __skb_dequeue(&tmpq);

		if (extras[XEN_NETIF_EXTRA_TYPE_GSO - 1].type) {
			struct xen_netif_extra_info *gso;
			gso = &extras[XEN_NETIF_EXTRA_TYPE_GSO - 1];

			if (unlikely(xennet_set_skb_gso(skb, gso))) {
				__skb_queue_head(&tmpq, skb);
				np->rx.rsp_cons += skb_queue_len(&tmpq);
				goto err;
			}
		}

		NETFRONT_SKB_CB(skb)->pull_to = rx->status;
		if (NETFRONT_SKB_CB(skb)->pull_to > RX_COPY_THRESHOLD)
			NETFRONT_SKB_CB(skb)->pull_to = RX_COPY_THRESHOLD;

		skb_shinfo(skb)->frags[0].page_offset = rx->offset;
		skb_frag_size_set(&skb_shinfo(skb)->frags[0], rx->status);
		skb->data_len = rx->status;
		skb->len += rx->status;

		i = xennet_fill_frags(np, skb, &tmpq);

		if (rx->flags & XEN_NETRXF_csum_blank)
			skb->ip_summed = CHECKSUM_PARTIAL;
		else if (rx->flags & XEN_NETRXF_data_validated)
			skb->ip_summed = CHECKSUM_UNNECESSARY;

		__skb_queue_tail(&rxq, skb);

		np->rx.rsp_cons = ++i;
		work_done++;
	}

	__skb_queue_purge(&errq);

	work_done -= handle_incoming_queue(dev, &rxq);

	/* If we get a callback with very few responses, reduce fill target. */
	/* NB. Note exponential increase, linear decrease. */
	if (((np->rx.req_prod_pvt - np->rx.sring->rsp_prod) >
	     ((3*np->rx_target) / 4)) &&
	    (--np->rx_target < np->rx_min_target))
		np->rx_target = np->rx_min_target;

	xennet_alloc_rx_buffers(dev);

	if (work_done < budget) {
		int more_to_do = 0;

		local_irq_save(flags);

		RING_FINAL_CHECK_FOR_RESPONSES(&np->rx, more_to_do);
		if (!more_to_do)
			__napi_complete(napi);

		local_irq_restore(flags);
	}

	spin_unlock(&np->rx_lock);

	return work_done;
}

static int xennet_change_mtu(struct net_device *dev, int mtu)
{
	int max = xennet_can_sg(dev) ?
		XEN_NETIF_MAX_TX_SIZE - MAX_TCP_HEADER : ETH_DATA_LEN;

	if (mtu > max)
		return -EINVAL;
	dev->mtu = mtu;
	return 0;
}

static struct rtnl_link_stats64 *xennet_get_stats64(struct net_device *dev,
						    struct rtnl_link_stats64 *tot)
{
	struct netfront_info *np = netdev_priv(dev);
	int cpu;

	for_each_possible_cpu(cpu) {
		struct netfront_stats *stats = per_cpu_ptr(np->stats, cpu);
		u64 rx_packets, rx_bytes, tx_packets, tx_bytes;
		unsigned int start;

		do {
			start = u64_stats_fetch_begin_bh(&stats->syncp);

			rx_packets = stats->rx_packets;
			tx_packets = stats->tx_packets;
			rx_bytes = stats->rx_bytes;
			tx_bytes = stats->tx_bytes;
		} while (u64_stats_fetch_retry_bh(&stats->syncp, start));

		tot->rx_packets += rx_packets;
		tot->tx_packets += tx_packets;
		tot->rx_bytes   += rx_bytes;
		tot->tx_bytes   += tx_bytes;
	}

	tot->rx_errors  = dev->stats.rx_errors;
	tot->tx_dropped = dev->stats.tx_dropped;

	return tot;
}

static void xennet_release_tx_bufs(struct netfront_info *np)
{
	struct sk_buff *skb;
	int i;

	for (i = 0; i < NET_TX_RING_SIZE; i++) {
		/* Skip over entries which are actually freelist references */
		if (skb_entry_is_link(&np->tx_skbs[i]))
			continue;

		skb = np->tx_skbs[i].skb;
		gnttab_end_foreign_access_ref(np->grant_tx_ref[i],
					      GNTMAP_readonly);
		gnttab_release_grant_reference(&np->gref_tx_head,
					       np->grant_tx_ref[i]);
		np->grant_tx_ref[i] = GRANT_INVALID_REF;
		add_id_to_freelist(&np->tx_skb_freelist, np->tx_skbs, i);
		dev_kfree_skb_irq(skb);
	}
}

static void xennet_release_rx_bufs(struct netfront_info *np)
{
	struct mmu_update      *mmu = np->rx_mmu;
	struct multicall_entry *mcl = np->rx_mcl;
	struct sk_buff_head free_list;
	struct sk_buff *skb;
	unsigned long mfn;
	int xfer = 0, noxfer = 0, unused = 0;
	int id, ref;

	dev_warn(&np->netdev->dev, "%s: fix me for copying receiver.\n",
			 __func__);
	return;

	skb_queue_head_init(&free_list);

	spin_lock_bh(&np->rx_lock);

	for (id = 0; id < NET_RX_RING_SIZE; id++) {
		ref = np->grant_rx_ref[id];
		if (ref == GRANT_INVALID_REF) {
			unused++;
			continue;
		}

		skb = np->rx_skbs[id];
		mfn = gnttab_end_foreign_transfer_ref(ref);
		gnttab_release_grant_reference(&np->gref_rx_head, ref);
		np->grant_rx_ref[id] = GRANT_INVALID_REF;

		if (0 == mfn) {
			skb_shinfo(skb)->nr_frags = 0;
			dev_kfree_skb(skb);
			noxfer++;
			continue;
		}

		if (!xen_feature(XENFEAT_auto_translated_physmap)) {
			/* Remap the page. */
			const struct page *page =
				skb_frag_page(&skb_shinfo(skb)->frags[0]);
			unsigned long pfn = page_to_pfn(page);
			void *vaddr = page_address(page);

			MULTI_update_va_mapping(mcl, (unsigned long)vaddr,
						mfn_pte(mfn, PAGE_KERNEL),
						0);
			mcl++;
			mmu->ptr = ((u64)mfn << PAGE_SHIFT)
				| MMU_MACHPHYS_UPDATE;
			mmu->val = pfn;
			mmu++;

			set_phys_to_machine(pfn, mfn);
		}
		__skb_queue_tail(&free_list, skb);
		xfer++;
	}

	dev_info(&np->netdev->dev, "%s: %d xfer, %d noxfer, %d unused\n",
		 __func__, xfer, noxfer, unused);

	if (xfer) {
		if (!xen_feature(XENFEAT_auto_translated_physmap)) {
			/* Do all the remapping work and M2P updates. */
			MULTI_mmu_update(mcl, np->rx_mmu, mmu - np->rx_mmu,
					 NULL, DOMID_SELF);
			mcl++;
			HYPERVISOR_multicall(np->rx_mcl, mcl - np->rx_mcl);
		}
	}

	__skb_queue_purge(&free_list);

	spin_unlock_bh(&np->rx_lock);
}

static void xennet_uninit(struct net_device *dev)
{
	struct netfront_info *np = netdev_priv(dev);
	xennet_release_tx_bufs(np);
	xennet_release_rx_bufs(np);
	gnttab_free_grant_references(np->gref_tx_head);
	gnttab_free_grant_references(np->gref_rx_head);
}

static netdev_features_t xennet_fix_features(struct net_device *dev,
	netdev_features_t features)
{
	struct netfront_info *np = netdev_priv(dev);
	int val;

	if (features & NETIF_F_SG) {
		if (xenbus_scanf(XBT_NIL, np->xbdev->otherend, "feature-sg",
				 "%d", &val) < 0)
			val = 0;

		if (!val)
			features &= ~NETIF_F_SG;
	}

	if (features & NETIF_F_TSO) {
		if (xenbus_scanf(XBT_NIL, np->xbdev->otherend,
				 "feature-gso-tcpv4", "%d", &val) < 0)
			val = 0;

		if (!val)
			features &= ~NETIF_F_TSO;
	}

	return features;
}

static int xennet_set_features(struct net_device *dev,
	netdev_features_t features)
{
	if (!(features & NETIF_F_SG) && dev->mtu > ETH_DATA_LEN) {
		netdev_info(dev, "Reducing MTU because no SG offload");
		dev->mtu = ETH_DATA_LEN;
	}

	return 0;
}

static irqreturn_t xennet_tx_interrupt(int irq, void *dev_id)
{
	struct netfront_info *np = dev_id;
	struct net_device *dev = np->netdev;
	unsigned long flags;

	spin_lock_irqsave(&np->tx_lock, flags);
	xennet_tx_buf_gc(dev);
	spin_unlock_irqrestore(&np->tx_lock, flags);

	return IRQ_HANDLED;
}

static irqreturn_t xennet_rx_interrupt(int irq, void *dev_id)
{
	struct netfront_info *np = dev_id;
	struct net_device *dev = np->netdev;

	if (likely(netif_carrier_ok(dev) &&
		   RING_HAS_UNCONSUMED_RESPONSES(&np->rx)))
			napi_schedule(&np->napi);

	return IRQ_HANDLED;
}

static irqreturn_t xennet_interrupt(int irq, void *dev_id)
{
	xennet_tx_interrupt(irq, dev_id);
	xennet_rx_interrupt(irq, dev_id);
	return IRQ_HANDLED;
}

#ifdef CONFIG_NET_POLL_CONTROLLER
static void xennet_poll_controller(struct net_device *dev)
{
	xennet_interrupt(0, dev);
}
#endif

static const struct net_device_ops xennet_netdev_ops = {
	.ndo_open            = xennet_open,
	.ndo_uninit          = xennet_uninit,
	.ndo_stop            = xennet_close,
	.ndo_start_xmit      = xennet_start_xmit,
	.ndo_change_mtu	     = xennet_change_mtu,
	.ndo_get_stats64     = xennet_get_stats64,
	.ndo_set_mac_address = eth_mac_addr,
	.ndo_validate_addr   = eth_validate_addr,
	.ndo_fix_features    = xennet_fix_features,
	.ndo_set_features    = xennet_set_features,
#ifdef CONFIG_NET_POLL_CONTROLLER
	.ndo_poll_controller = xennet_poll_controller,
#endif
};

static struct net_device *xennet_create_dev(struct xenbus_device *dev)
{
	int i, err;
	struct net_device *netdev;
	struct netfront_info *np;

	netdev = alloc_etherdev(sizeof(struct netfront_info));
	if (!netdev)
		return ERR_PTR(-ENOMEM);

	np                   = netdev_priv(netdev);
	np->xbdev            = dev;

	spin_lock_init(&np->tx_lock);
	spin_lock_init(&np->rx_lock);

	skb_queue_head_init(&np->rx_batch);
	np->rx_target     = RX_DFL_MIN_TARGET;
	np->rx_min_target = RX_DFL_MIN_TARGET;
	np->rx_max_target = RX_MAX_TARGET;

	init_timer(&np->rx_refill_timer);
	np->rx_refill_timer.data = (unsigned long)netdev;
	np->rx_refill_timer.function = rx_refill_timeout;

	err = -ENOMEM;
	np->stats = alloc_percpu(struct netfront_stats);
	if (np->stats == NULL)
		goto exit;

	/* Initialise tx_skbs as a free chain containing every entry. */
	np->tx_skb_freelist = 0;
	for (i = 0; i < NET_TX_RING_SIZE; i++) {
		skb_entry_set_link(&np->tx_skbs[i], i+1);
		np->grant_tx_ref[i] = GRANT_INVALID_REF;
	}

	/* Clear out rx_skbs */
	for (i = 0; i < NET_RX_RING_SIZE; i++) {
		np->rx_skbs[i] = NULL;
		np->grant_rx_ref[i] = GRANT_INVALID_REF;
	}

	/* A grant for every tx ring slot */
	if (gnttab_alloc_grant_references(TX_MAX_TARGET,
					  &np->gref_tx_head) < 0) {
		pr_alert("can't alloc tx grant refs\n");
		err = -ENOMEM;
		goto exit_free_stats;
	}
	/* A grant for every rx ring slot */
	if (gnttab_alloc_grant_references(RX_MAX_TARGET,
					  &np->gref_rx_head) < 0) {
		pr_alert("can't alloc rx grant refs\n");
		err = -ENOMEM;
		goto exit_free_tx;
	}

	netdev->netdev_ops	= &xennet_netdev_ops;

	netif_napi_add(netdev, &np->napi, xennet_poll, 64);
	netdev->features        = NETIF_F_IP_CSUM | NETIF_F_RXCSUM |
				  NETIF_F_GSO_ROBUST;
	netdev->hw_features	= NETIF_F_IP_CSUM | NETIF_F_SG | NETIF_F_TSO;

	/*
         * Assume that all hw features are available for now. This set
         * will be adjusted by the call to netdev_update_features() in
         * xennet_connect() which is the earliest point where we can
         * negotiate with the backend regarding supported features.
         */
	netdev->features |= netdev->hw_features;

	SET_ETHTOOL_OPS(netdev, &xennet_ethtool_ops);
	SET_NETDEV_DEV(netdev, &dev->dev);

	netif_set_gso_max_size(netdev, XEN_NETIF_MAX_TX_SIZE - MAX_TCP_HEADER);

	np->netdev = netdev;

	netif_carrier_off(netdev);

	return netdev;

 exit_free_tx:
	gnttab_free_grant_references(np->gref_tx_head);
 exit_free_stats:
	free_percpu(np->stats);
 exit:
	free_netdev(netdev);
	return ERR_PTR(err);
}

/**
 * Entry point to this code when a new device is created.  Allocate the basic
 * structures and the ring buffers for communication with the backend, and
 * inform the backend of the appropriate details for those.
 */
static int netfront_probe(struct xenbus_device *dev,
			  const struct xenbus_device_id *id)
{
	int err;
	struct net_device *netdev;
	struct netfront_info *info;

	netdev = xennet_create_dev(dev);
	if (IS_ERR(netdev)) {
		err = PTR_ERR(netdev);
		xenbus_dev_fatal(dev, err, "creating netdev");
		return err;
	}

	info = netdev_priv(netdev);
	dev_set_drvdata(&dev->dev, info);

	err = register_netdev(info->netdev);
	if (err) {
		pr_warn("%s: register_netdev err=%d\n", __func__, err);
		goto fail;
	}

	err = xennet_sysfs_addif(info->netdev);
	if (err) {
		unregister_netdev(info->netdev);
		pr_warn("%s: add sysfs failed err=%d\n", __func__, err);
		goto fail;
	}

	return 0;

 fail:
	free_netdev(netdev);
	dev_set_drvdata(&dev->dev, NULL);
	return err;
}

static void xennet_end_access(int ref, void *page)
{
	/* This frees the page as a side-effect */
	if (ref != GRANT_INVALID_REF)
		gnttab_end_foreign_access(ref, 0, (unsigned long)page);
}

static void xennet_disconnect_backend(struct netfront_info *info)
{
	/* Stop old i/f to prevent errors whilst we rebuild the state. */
	spin_lock_bh(&info->rx_lock);
	spin_lock_irq(&info->tx_lock);
	netif_carrier_off(info->netdev);
	spin_unlock_irq(&info->tx_lock);
	spin_unlock_bh(&info->rx_lock);

	if (info->tx_irq && (info->tx_irq == info->rx_irq))
		unbind_from_irqhandler(info->tx_irq, info);
	if (info->tx_irq && (info->tx_irq != info->rx_irq)) {
		unbind_from_irqhandler(info->tx_irq, info);
		unbind_from_irqhandler(info->rx_irq, info);
	}
	info->tx_evtchn = info->rx_evtchn = 0;
	info->tx_irq = info->rx_irq = 0;

	/* End access and free the pages */
	xennet_end_access(info->tx_ring_ref, info->tx.sring);
	xennet_end_access(info->rx_ring_ref, info->rx.sring);

	info->tx_ring_ref = GRANT_INVALID_REF;
	info->rx_ring_ref = GRANT_INVALID_REF;
	info->tx.sring = NULL;
	info->rx.sring = NULL;
}

/**
 * We are reconnecting to the backend, due to a suspend/resume, or a backend
 * driver restart.  We tear down our netif structure and recreate it, but
 * leave the device-layer structures intact so that this is transparent to the
 * rest of the kernel.
 */
static int netfront_resume(struct xenbus_device *dev)
{
	struct netfront_info *info = dev_get_drvdata(&dev->dev);

	dev_dbg(&dev->dev, "%s\n", dev->nodename);

	xennet_disconnect_backend(info);
	return 0;
}

static int xen_net_read_mac(struct xenbus_device *dev, u8 mac[])
{
	char *s, *e, *macstr;
	int i;

	macstr = s = xenbus_read(XBT_NIL, dev->nodename, "mac", NULL);
	if (IS_ERR(macstr))
		return PTR_ERR(macstr);

	for (i = 0; i < ETH_ALEN; i++) {
		mac[i] = simple_strtoul(s, &e, 16);
		if ((s == e) || (*e != ((i == ETH_ALEN-1) ? '\0' : ':'))) {
			kfree(macstr);
			return -ENOENT;
		}
		s = e+1;
	}

	kfree(macstr);
	return 0;
}

static int setup_netfront_single(struct netfront_info *info)
{
	int err;

	err = xenbus_alloc_evtchn(info->xbdev, &info->tx_evtchn);
	if (err < 0)
		goto fail;

	err = bind_evtchn_to_irqhandler(info->tx_evtchn,
					xennet_interrupt,
					0, info->netdev->name, info);
	if (err < 0)
		goto bind_fail;
	info->rx_evtchn = info->tx_evtchn;
	info->rx_irq = info->tx_irq = err;

	return 0;

bind_fail:
	xenbus_free_evtchn(info->xbdev, info->tx_evtchn);
	info->tx_evtchn = 0;
fail:
	return err;
}

static int setup_netfront_split(struct netfront_info *info)
{
	int err;

	err = xenbus_alloc_evtchn(info->xbdev, &info->tx_evtchn);
	if (err < 0)
		goto fail;
	err = xenbus_alloc_evtchn(info->xbdev, &info->rx_evtchn);
	if (err < 0)
		goto alloc_rx_evtchn_fail;

	snprintf(info->tx_irq_name, sizeof(info->tx_irq_name),
		 "%s-tx", info->netdev->name);
	err = bind_evtchn_to_irqhandler(info->tx_evtchn,
					xennet_tx_interrupt,
					0, info->tx_irq_name, info);
	if (err < 0)
		goto bind_tx_fail;
	info->tx_irq = err;

	snprintf(info->rx_irq_name, sizeof(info->rx_irq_name),
		 "%s-rx", info->netdev->name);
	err = bind_evtchn_to_irqhandler(info->rx_evtchn,
					xennet_rx_interrupt,
					0, info->rx_irq_name, info);
	if (err < 0)
		goto bind_rx_fail;
	info->rx_irq = err;

	return 0;

bind_rx_fail:
	unbind_from_irqhandler(info->tx_irq, info);
	info->tx_irq = 0;
bind_tx_fail:
	xenbus_free_evtchn(info->xbdev, info->rx_evtchn);
	info->rx_evtchn = 0;
alloc_rx_evtchn_fail:
	xenbus_free_evtchn(info->xbdev, info->tx_evtchn);
	info->tx_evtchn = 0;
fail:
	return err;
}

static int setup_netfront(struct xenbus_device *dev, struct netfront_info *info)
{
	struct xen_netif_tx_sring *txs;
	struct xen_netif_rx_sring *rxs;
	int err;
	struct net_device *netdev = info->netdev;
	unsigned int feature_split_evtchn;

	info->tx_ring_ref = GRANT_INVALID_REF;
	info->rx_ring_ref = GRANT_INVALID_REF;
	info->rx.sring = NULL;
	info->tx.sring = NULL;
	netdev->irq = 0;

	err = xenbus_scanf(XBT_NIL, info->xbdev->otherend,
			   "feature-split-event-channels", "%u",
			   &feature_split_evtchn);
	if (err < 0)
		feature_split_evtchn = 0;

	err = xen_net_read_mac(dev, netdev->dev_addr);
	if (err) {
		xenbus_dev_fatal(dev, err, "parsing %s/mac", dev->nodename);
		goto fail;
	}

	txs = (struct xen_netif_tx_sring *)get_zeroed_page(GFP_NOIO | __GFP_HIGH);
	if (!txs) {
		err = -ENOMEM;
		xenbus_dev_fatal(dev, err, "allocating tx ring page");
		goto fail;
	}
	SHARED_RING_INIT(txs);
	FRONT_RING_INIT(&info->tx, txs, PAGE_SIZE);

	err = xenbus_grant_ring(dev, virt_to_mfn(txs));
	if (err < 0)
		goto grant_tx_ring_fail;

	info->tx_ring_ref = err;
	rxs = (struct xen_netif_rx_sring *)get_zeroed_page(GFP_NOIO | __GFP_HIGH);
	if (!rxs) {
		err = -ENOMEM;
		xenbus_dev_fatal(dev, err, "allocating rx ring page");
		goto alloc_rx_ring_fail;
	}
	SHARED_RING_INIT(rxs);
	FRONT_RING_INIT(&info->rx, rxs, PAGE_SIZE);

	err = xenbus_grant_ring(dev, virt_to_mfn(rxs));
	if (err < 0)
		goto grant_rx_ring_fail;
	info->rx_ring_ref = err;

	if (feature_split_evtchn)
		err = setup_netfront_split(info);
	/* setup single event channel if
	 *  a) feature-split-event-channels == 0
	 *  b) feature-split-event-channels == 1 but failed to setup
	 */
	if (!feature_split_evtchn || (feature_split_evtchn && err))
		err = setup_netfront_single(info);

	if (err)
		goto alloc_evtchn_fail;

	return 0;

	/* If we fail to setup netfront, it is safe to just revoke access to
	 * granted pages because backend is not accessing it at this point.
	 */
alloc_evtchn_fail:
	gnttab_end_foreign_access_ref(info->rx_ring_ref, 0);
grant_rx_ring_fail:
	free_page((unsigned long)rxs);
alloc_rx_ring_fail:
	gnttab_end_foreign_access_ref(info->tx_ring_ref, 0);
grant_tx_ring_fail:
	free_page((unsigned long)txs);
fail:
	return err;
}

/* Common code used when first setting up, and when resuming. */
static int talk_to_netback(struct xenbus_device *dev,
			   struct netfront_info *info)
{
	const char *message;
	struct xenbus_transaction xbt;
	int err;

	/* Create shared ring, alloc event channel. */
	err = setup_netfront(dev, info);
	if (err)
		goto out;

again:
	err = xenbus_transaction_start(&xbt);
	if (err) {
		xenbus_dev_fatal(dev, err, "starting transaction");
		goto destroy_ring;
	}

	err = xenbus_printf(xbt, dev->nodename, "tx-ring-ref", "%u",
			    info->tx_ring_ref);
	if (err) {
		message = "writing tx ring-ref";
		goto abort_transaction;
	}
	err = xenbus_printf(xbt, dev->nodename, "rx-ring-ref", "%u",
			    info->rx_ring_ref);
	if (err) {
		message = "writing rx ring-ref";
		goto abort_transaction;
	}

	if (info->tx_evtchn == info->rx_evtchn) {
		err = xenbus_printf(xbt, dev->nodename,
				    "event-channel", "%u", info->tx_evtchn);
		if (err) {
			message = "writing event-channel";
			goto abort_transaction;
		}
	} else {
		err = xenbus_printf(xbt, dev->nodename,
				    "event-channel-tx", "%u", info->tx_evtchn);
		if (err) {
			message = "writing event-channel-tx";
			goto abort_transaction;
		}
		err = xenbus_printf(xbt, dev->nodename,
				    "event-channel-rx", "%u", info->rx_evtchn);
		if (err) {
			message = "writing event-channel-rx";
			goto abort_transaction;
		}
	}

	err = xenbus_printf(xbt, dev->nodename, "request-rx-copy", "%u",
			    1);
	if (err) {
		message = "writing request-rx-copy";
		goto abort_transaction;
	}

	err = xenbus_printf(xbt, dev->nodename, "feature-rx-notify", "%d", 1);
	if (err) {
		message = "writing feature-rx-notify";
		goto abort_transaction;
	}

	err = xenbus_printf(xbt, dev->nodename, "feature-sg", "%d", 1);
	if (err) {
		message = "writing feature-sg";
		goto abort_transaction;
	}

	err = xenbus_printf(xbt, dev->nodename, "feature-gso-tcpv4", "%d", 1);
	if (err) {
		message = "writing feature-gso-tcpv4";
		goto abort_transaction;
	}

	err = xenbus_transaction_end(xbt, 0);
	if (err) {
		if (err == -EAGAIN)
			goto again;
		xenbus_dev_fatal(dev, err, "completing transaction");
		goto destroy_ring;
	}

	return 0;

 abort_transaction:
	xenbus_transaction_end(xbt, 1);
	xenbus_dev_fatal(dev, err, "%s", message);
 destroy_ring:
	xennet_disconnect_backend(info);
 out:
	return err;
}

static int xennet_connect(struct net_device *dev)
{
	struct netfront_info *np = netdev_priv(dev);
	int i, requeue_idx, err;
	struct sk_buff *skb;
	grant_ref_t ref;
	struct xen_netif_rx_request *req;
	unsigned int feature_rx_copy;

	err = xenbus_scanf(XBT_NIL, np->xbdev->otherend,
			   "feature-rx-copy", "%u", &feature_rx_copy);
	if (err != 1)
		feature_rx_copy = 0;

	if (!feature_rx_copy) {
		dev_info(&dev->dev,
			 "backend does not support copying receive path\n");
		return -ENODEV;
	}

	err = talk_to_netback(np->xbdev, np);
	if (err)
		return err;

	rtnl_lock();
	netdev_update_features(dev);
	rtnl_unlock();

	spin_lock_bh(&np->rx_lock);
	spin_lock_irq(&np->tx_lock);

	/* Step 1: Discard all pending TX packet fragments. */
	xennet_release_tx_bufs(np);

	/* Step 2: Rebuild the RX buffer freelist and the RX ring itself. */
	for (requeue_idx = 0, i = 0; i < NET_RX_RING_SIZE; i++) {
		skb_frag_t *frag;
		const struct page *page;
		if (!np->rx_skbs[i])
			continue;

		skb = np->rx_skbs[requeue_idx] = xennet_get_rx_skb(np, i);
		ref = np->grant_rx_ref[requeue_idx] = xennet_get_rx_ref(np, i);
		req = RING_GET_REQUEST(&np->rx, requeue_idx);

		frag = &skb_shinfo(skb)->frags[0];
		page = skb_frag_page(frag);
		gnttab_grant_foreign_access_ref(
			ref, np->xbdev->otherend_id,
			pfn_to_mfn(page_to_pfn(page)),
			0);
		req->gref = ref;
		req->id   = requeue_idx;

		requeue_idx++;
	}

	np->rx.req_prod_pvt = requeue_idx;

	/*
	 * Step 3: All public and private state should now be sane.  Get
	 * ready to start sending and receiving packets and give the driver
	 * domain a kick because we've probably just requeued some
	 * packets.
	 */
	netif_carrier_on(np->netdev);
	notify_remote_via_irq(np->tx_irq);
	if (np->tx_irq != np->rx_irq)
		notify_remote_via_irq(np->rx_irq);
	xennet_tx_buf_gc(dev);
	xennet_alloc_rx_buffers(dev);

	spin_unlock_irq(&np->tx_lock);
	spin_unlock_bh(&np->rx_lock);

	return 0;
}

/**
 * Callback received when the backend's state changes.
 */
static void netback_changed(struct xenbus_device *dev,
			    enum xenbus_state backend_state)
{
	struct netfront_info *np = dev_get_drvdata(&dev->dev);
	struct net_device *netdev = np->netdev;

	dev_dbg(&dev->dev, "%s\n", xenbus_strstate(backend_state));

	switch (backend_state) {
	case XenbusStateInitialising:
	case XenbusStateInitialised:
	case XenbusStateReconfiguring:
	case XenbusStateReconfigured:
	case XenbusStateUnknown:
	case XenbusStateClosed:
		break;

	case XenbusStateInitWait:
		if (dev->state != XenbusStateInitialising)
			break;
		if (xennet_connect(netdev) != 0)
			break;
		xenbus_switch_state(dev, XenbusStateConnected);
		break;

	case XenbusStateConnected:
		netdev_notify_peers(netdev);
		break;

	case XenbusStateClosing:
		xenbus_frontend_closed(dev);
		break;
	}
}

static const struct xennet_stat {
	char name[ETH_GSTRING_LEN];
	u16 offset;
} xennet_stats[] = {
	{
		"rx_gso_checksum_fixup",
		offsetof(struct netfront_info, rx_gso_checksum_fixup)
	},
};

static int xennet_get_sset_count(struct net_device *dev, int string_set)
{
	switch (string_set) {
	case ETH_SS_STATS:
		return ARRAY_SIZE(xennet_stats);
	default:
		return -EINVAL;
	}
}

static void xennet_get_ethtool_stats(struct net_device *dev,
				     struct ethtool_stats *stats, u64 * data)
{
	void *np = netdev_priv(dev);
	int i;

	for (i = 0; i < ARRAY_SIZE(xennet_stats); i++)
		data[i] = *(unsigned long *)(np + xennet_stats[i].offset);
}

static void xennet_get_strings(struct net_device *dev, u32 stringset, u8 * data)
{
	int i;

	switch (stringset) {
	case ETH_SS_STATS:
		for (i = 0; i < ARRAY_SIZE(xennet_stats); i++)
			memcpy(data + i * ETH_GSTRING_LEN,
			       xennet_stats[i].name, ETH_GSTRING_LEN);
		break;
	}
}

static const struct ethtool_ops xennet_ethtool_ops =
{
	.get_link = ethtool_op_get_link,

	.get_sset_count = xennet_get_sset_count,
	.get_ethtool_stats = xennet_get_ethtool_stats,
	.get_strings = xennet_get_strings,
};

#ifdef CONFIG_SYSFS
static ssize_t show_rxbuf_min(struct device *dev,
			      struct device_attribute *attr, char *buf)
{
	struct net_device *netdev = to_net_dev(dev);
	struct netfront_info *info = netdev_priv(netdev);

	return sprintf(buf, "%u\n", info->rx_min_target);
}

static ssize_t store_rxbuf_min(struct device *dev,
			       struct device_attribute *attr,
			       const char *buf, size_t len)
{
	struct net_device *netdev = to_net_dev(dev);
	struct netfront_info *np = netdev_priv(netdev);
	char *endp;
	unsigned long target;

	if (!capable(CAP_NET_ADMIN))
		return -EPERM;

	target = simple_strtoul(buf, &endp, 0);
	if (endp == buf)
		return -EBADMSG;

	if (target < RX_MIN_TARGET)
		target = RX_MIN_TARGET;
	if (target > RX_MAX_TARGET)
		target = RX_MAX_TARGET;

	spin_lock_bh(&np->rx_lock);
	if (target > np->rx_max_target)
		np->rx_max_target = target;
	np->rx_min_target = target;
	if (target > np->rx_target)
		np->rx_target = target;

	xennet_alloc_rx_buffers(netdev);

	spin_unlock_bh(&np->rx_lock);
	return len;
}

static ssize_t show_rxbuf_max(struct device *dev,
			      struct device_attribute *attr, char *buf)
{
	struct net_device *netdev = to_net_dev(dev);
	struct netfront_info *info = netdev_priv(netdev);

	return sprintf(buf, "%u\n", info->rx_max_target);
}

static ssize_t store_rxbuf_max(struct device *dev,
			       struct device_attribute *attr,
			       const char *buf, size_t len)
{
	struct net_device *netdev = to_net_dev(dev);
	struct netfront_info *np = netdev_priv(netdev);
	char *endp;
	unsigned long target;

	if (!capable(CAP_NET_ADMIN))
		return -EPERM;

	target = simple_strtoul(buf, &endp, 0);
	if (endp == buf)
		return -EBADMSG;

	if (target < RX_MIN_TARGET)
		target = RX_MIN_TARGET;
	if (target > RX_MAX_TARGET)
		target = RX_MAX_TARGET;

	spin_lock_bh(&np->rx_lock);
	if (target < np->rx_min_target)
		np->rx_min_target = target;
	np->rx_max_target = target;
	if (target < np->rx_target)
		np->rx_target = target;

	xennet_alloc_rx_buffers(netdev);

	spin_unlock_bh(&np->rx_lock);
	return len;
}

static ssize_t show_rxbuf_cur(struct device *dev,
			      struct device_attribute *attr, char *buf)
{
	struct net_device *netdev = to_net_dev(dev);
	struct netfront_info *info = netdev_priv(netdev);

	return sprintf(buf, "%u\n", info->rx_target);
}

static struct device_attribute xennet_attrs[] = {
	__ATTR(rxbuf_min, S_IRUGO|S_IWUSR, show_rxbuf_min, store_rxbuf_min),
	__ATTR(rxbuf_max, S_IRUGO|S_IWUSR, show_rxbuf_max, store_rxbuf_max),
	__ATTR(rxbuf_cur, S_IRUGO, show_rxbuf_cur, NULL),
};

static int xennet_sysfs_addif(struct net_device *netdev)
{
	int i;
	int err;

	for (i = 0; i < ARRAY_SIZE(xennet_attrs); i++) {
		err = device_create_file(&netdev->dev,
					   &xennet_attrs[i]);
		if (err)
			goto fail;
	}
	return 0;

 fail:
	while (--i >= 0)
		device_remove_file(&netdev->dev, &xennet_attrs[i]);
	return err;
}

static void xennet_sysfs_delif(struct net_device *netdev)
{
	int i;

	for (i = 0; i < ARRAY_SIZE(xennet_attrs); i++)
		device_remove_file(&netdev->dev, &xennet_attrs[i]);
}

#endif /* CONFIG_SYSFS */

static const struct xenbus_device_id netfront_ids[] = {
	{ "vif" },
	{ "" }
};


static int xennet_remove(struct xenbus_device *dev)
{
	struct netfront_info *info = dev_get_drvdata(&dev->dev);

	dev_dbg(&dev->dev, "%s\n", dev->nodename);

	xennet_disconnect_backend(info);

	xennet_sysfs_delif(info->netdev);

	unregister_netdev(info->netdev);

	del_timer_sync(&info->rx_refill_timer);

	free_percpu(info->stats);

	free_netdev(info->netdev);

	return 0;
}

static DEFINE_XENBUS_DRIVER(netfront, ,
	.probe = netfront_probe,
	.remove = xennet_remove,
	.resume = netfront_resume,
	.otherend_changed = netback_changed,
);

static int __init netif_init(void)
{
	if (!xen_domain())
		return -ENODEV;

	if (xen_hvm_domain() && !xen_platform_pci_unplug)
		return -ENODEV;

	pr_info("Initialising Xen virtual ethernet driver\n");

	return xenbus_register_frontend(&netfront_driver);
}
module_init(netif_init);


static void __exit netif_exit(void)
{
	xenbus_unregister_driver(&netfront_driver);
}
module_exit(netif_exit);

MODULE_DESCRIPTION("Xen virtual network device frontend");
MODULE_LICENSE("GPL");
MODULE_ALIAS("xen:vif");
MODULE_ALIAS("xennet");<|MERGE_RESOLUTION|>--- conflicted
+++ resolved
@@ -840,21 +840,12 @@
 
 		if (shinfo->nr_frags == MAX_SKB_FRAGS) {
 			unsigned int pull_to = NETFRONT_SKB_CB(skb)->pull_to;
-<<<<<<< HEAD
 
 			BUG_ON(pull_to <= skb_headlen(skb));
 			__pskb_pull_tail(skb, pull_to - skb_headlen(skb));
 		}
 		BUG_ON(shinfo->nr_frags >= MAX_SKB_FRAGS);
 
-=======
-
-			BUG_ON(pull_to <= skb_headlen(skb));
-			__pskb_pull_tail(skb, pull_to - skb_headlen(skb));
-		}
-		BUG_ON(shinfo->nr_frags >= MAX_SKB_FRAGS);
-
->>>>>>> 69a2d10c
 		skb_add_rx_frag(skb, shinfo->nr_frags, skb_frag_page(nfrag),
 				rx->offset, rx->status, PAGE_SIZE);
 
