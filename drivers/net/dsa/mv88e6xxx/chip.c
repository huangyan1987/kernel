--- conflicted
+++ resolved
@@ -5943,12 +5943,6 @@
 out:
 	mv88e6xxx_reg_unlock(chip);
 
-<<<<<<< HEAD
-	if (do_fast_age)
-		mv88e6xxx_port_fast_age(ds, port);
-
-=======
->>>>>>> c5ffbcff
 	return err;
 }
 
