--- conflicted
+++ resolved
@@ -1271,12 +1271,6 @@
 	/* set the real number of ports */
 	dev->ds->num_ports = dev->port_cnt;
 
-<<<<<<< HEAD
-	/* set the real number of ports */
-	dev->ds->num_ports = dev->port_cnt;
-
-=======
->>>>>>> 40ad9846
 	return 0;
 }
 
