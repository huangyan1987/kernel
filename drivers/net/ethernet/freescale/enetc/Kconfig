--- conflicted
+++ resolved
@@ -2,15 +2,10 @@
 config FSL_ENETC
 	tristate "ENETC PF driver"
 	depends on PCI && PCI_MSI
-<<<<<<< HEAD
-	select FSL_ENETC_MDIO
-	select PHYLIB
-=======
 	select FSL_ENETC_IERB
 	select FSL_ENETC_MDIO
 	select PHYLINK
 	select PCS_LYNX
->>>>>>> 7d2a07b7
 	select DIMLIB
 	help
 	  This driver supports NXP ENETC gigabit ethernet controller PCIe
@@ -23,11 +18,7 @@
 	tristate "ENETC VF driver"
 	depends on PCI && PCI_MSI
 	select FSL_ENETC_MDIO
-<<<<<<< HEAD
-	select PHYLIB
-=======
 	select PHYLINK
->>>>>>> 7d2a07b7
 	select DIMLIB
 	help
 	  This driver supports NXP ENETC gigabit ethernet controller PCIe
@@ -35,11 +26,6 @@
 
 	  If compiled as module (M), the module name is fsl-enetc-vf.
 
-<<<<<<< HEAD
-config FSL_ENETC_MDIO
-	tristate "ENETC MDIO driver"
-	depends on PCI
-=======
 config FSL_ENETC_IERB
 	tristate "ENETC IERB driver"
 	help
@@ -51,7 +37,6 @@
 config FSL_ENETC_MDIO
 	tristate "ENETC MDIO driver"
 	depends on PCI && MDIO_DEVRES && MDIO_BUS
->>>>>>> 7d2a07b7
 	help
 	  This driver supports NXP ENETC Central MDIO controller as a PCIe
 	  physical function (PF) device.
