--- conflicted
+++ resolved
@@ -2874,14 +2874,10 @@
 	 */
 	headroom = (u16)(bl[port].priv_data_size + DPAA_HWA_SIZE);
 
-<<<<<<< HEAD
-	return ALIGN(headroom, DPAA_FD_DATA_ALIGNMENT);
-=======
 	if (port == RX)
 		return ALIGN(headroom, DPAA_FD_RX_DATA_ALIGNMENT);
 	else
 		return ALIGN(headroom, DPAA_FD_DATA_ALIGNMENT);
->>>>>>> 3887ecbb
 }
 
 static int dpaa_eth_probe(struct platform_device *pdev)
