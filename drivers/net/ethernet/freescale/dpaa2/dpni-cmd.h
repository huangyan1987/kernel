--- conflicted
+++ resolved
@@ -62,13 +62,10 @@
 
 #define DPNI_CMDID_SET_RX_TC_DIST			DPNI_CMD(0x235)
 
-<<<<<<< HEAD
-=======
 #define DPNI_CMDID_ENABLE_VLAN_FILTER			DPNI_CMD(0x230)
 #define DPNI_CMDID_ADD_VLAN_ID				DPNI_CMD_V2(0x231)
 #define DPNI_CMDID_REMOVE_VLAN_ID			DPNI_CMD(0x232)
 
->>>>>>> 7d2a07b7
 #define DPNI_CMDID_SET_QOS_TBL				DPNI_CMD(0x240)
 #define DPNI_CMDID_ADD_QOS_ENT				DPNI_CMD(0x241)
 #define DPNI_CMDID_REMOVE_QOS_ENT			DPNI_CMD(0x242)
@@ -669,8 +666,6 @@
 	__le32 peer_delay;
 };
 
-<<<<<<< HEAD
-=======
 struct dpni_cmd_enable_vlan_filter {
 	/* only the LSB */
 	u8 en;
@@ -684,5 +679,4 @@
 	__le16 vlan_id;
 };
 
->>>>>>> 7d2a07b7
 #endif /* _FSL_DPNI_CMD_H */