--- conflicted
+++ resolved
@@ -19,12 +19,6 @@
 	MSCC_QOS_RATE_MODE_MAX = __MSCC_QOS_RATE_MODE_END - 1,
 };
 
-<<<<<<< HEAD
-int ocelot_port_policer_add(struct ocelot *ocelot, int port,
-			    struct ocelot_policer *pol);
-
-int ocelot_port_policer_del(struct ocelot *ocelot, int port);
-=======
 struct qos_policer_conf {
 	enum mscc_qos_rate_mode mode;
 	bool dlb; /* Enable DLB (dual leaky bucket mode */
@@ -38,6 +32,5 @@
 
 int qos_policer_conf_set(struct ocelot *ocelot, int port, u32 pol_ix,
 			 struct qos_policer_conf *conf);
->>>>>>> 7d2a07b7
 
 #endif /* _MSCC_OCELOT_POLICE_H_ */