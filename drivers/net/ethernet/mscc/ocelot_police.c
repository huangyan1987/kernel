--- conflicted
+++ resolved
@@ -20,24 +20,8 @@
 /* Default policer order */
 #define POL_ORDER 0x1d3 /* Ocelot policer order: Serial (QoS -> Port -> VCAP) */
 
-<<<<<<< HEAD
-struct qos_policer_conf {
-	enum mscc_qos_rate_mode mode;
-	bool dlb; /* Enable DLB (dual leaky bucket mode */
-	bool cf;  /* Coupling flag (ignored in SLB mode) */
-	u32  cir; /* CIR in kbps/fps (ignored in SLB mode) */
-	u32  cbs; /* CBS in bytes/frames (ignored in SLB mode) */
-	u32  pir; /* PIR in kbps/fps */
-	u32  pbs; /* PBS in bytes/frames */
-	u8   ipg; /* Size of IPG when MSCC_QOS_RATE_MODE_LINE is chosen */
-};
-
-static int qos_policer_conf_set(struct ocelot *ocelot, int port, u32 pol_ix,
-				struct qos_policer_conf *conf)
-=======
 int qos_policer_conf_set(struct ocelot *ocelot, int port, u32 pol_ix,
 			 struct qos_policer_conf *conf)
->>>>>>> 7d2a07b7
 {
 	u32 cf = 0, cir_ena = 0, frm_mode = POL_MODE_LINERATE;
 	u32 cir = 0, cbs = 0, pir = 0, pbs = 0;
