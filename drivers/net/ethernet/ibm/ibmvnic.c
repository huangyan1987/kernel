// SPDX-License-Identifier: GPL-2.0-or-later
/**************************************************************************/
/*                                                                        */
/*  IBM System i and System p Virtual NIC Device Driver                   */
/*  Copyright (C) 2014 IBM Corp.                                          */
/*  Santiago Leon (santi_leon@yahoo.com)                                  */
/*  Thomas Falcon (tlfalcon@linux.vnet.ibm.com)                           */
/*  John Allen (jallen@linux.vnet.ibm.com)                                */
/*                                                                        */
/*                                                                        */
/* This module contains the implementation of a virtual ethernet device   */
/* for use with IBM i/p Series LPAR Linux. It utilizes the logical LAN    */
/* option of the RS/6000 Platform Architecture to interface with virtual  */
/* ethernet NICs that are presented to the partition by the hypervisor.   */
/*									   */
/* Messages are passed between the VNIC driver and the VNIC server using  */
/* Command/Response Queues (CRQs) and sub CRQs (sCRQs). CRQs are used to  */
/* issue and receive commands that initiate communication with the server */
/* on driver initialization. Sub CRQs (sCRQs) are similar to CRQs, but    */
/* are used by the driver to notify the server that a packet is           */
/* ready for transmission or that a buffer has been added to receive a    */
/* packet. Subsequently, sCRQs are used by the server to notify the       */
/* driver that a packet transmission has been completed or that a packet  */
/* has been received and placed in a waiting buffer.                      */
/*                                                                        */
/* In lieu of a more conventional "on-the-fly" DMA mapping strategy in    */
/* which skbs are DMA mapped and immediately unmapped when the transmit   */
/* or receive has been completed, the VNIC driver is required to use      */
/* "long term mapping". This entails that large, continuous DMA mapped    */
/* buffers are allocated on driver initialization and these buffers are   */
/* then continuously reused to pass skbs to and from the VNIC server.     */
/*                                                                        */
/**************************************************************************/

#include <linux/module.h>
#include <linux/moduleparam.h>
#include <linux/types.h>
#include <linux/errno.h>
#include <linux/completion.h>
#include <linux/ioport.h>
#include <linux/dma-mapping.h>
#include <linux/kernel.h>
#include <linux/netdevice.h>
#include <linux/etherdevice.h>
#include <linux/skbuff.h>
#include <linux/init.h>
#include <linux/delay.h>
#include <linux/mm.h>
#include <linux/ethtool.h>
#include <linux/proc_fs.h>
#include <linux/if_arp.h>
#include <linux/in.h>
#include <linux/ip.h>
#include <linux/ipv6.h>
#include <linux/irq.h>
#include <linux/kthread.h>
#include <linux/seq_file.h>
#include <linux/interrupt.h>
#include <net/net_namespace.h>
#include <asm/hvcall.h>
#include <linux/atomic.h>
#include <asm/vio.h>
#include <asm/iommu.h>
#include <linux/uaccess.h>
#include <asm/firmware.h>
#include <linux/workqueue.h>
#include <linux/if_vlan.h>
#include <linux/utsname.h>

#include "ibmvnic.h"

static const char ibmvnic_driver_name[] = "ibmvnic";
static const char ibmvnic_driver_string[] = "IBM System i/p Virtual NIC Driver";

MODULE_AUTHOR("Santiago Leon");
MODULE_DESCRIPTION("IBM System i/p Virtual NIC Driver");
MODULE_LICENSE("GPL");
MODULE_VERSION(IBMVNIC_DRIVER_VERSION);

static int ibmvnic_version = IBMVNIC_INITIAL_VERSION;
static int ibmvnic_remove(struct vio_dev *);
static void release_sub_crqs(struct ibmvnic_adapter *, bool);
static int ibmvnic_reset_crq(struct ibmvnic_adapter *);
static int ibmvnic_send_crq_init(struct ibmvnic_adapter *);
static int ibmvnic_reenable_crq_queue(struct ibmvnic_adapter *);
static int ibmvnic_send_crq(struct ibmvnic_adapter *, union ibmvnic_crq *);
static int send_subcrq_indirect(struct ibmvnic_adapter *, u64, u64, u64);
static irqreturn_t ibmvnic_interrupt_rx(int irq, void *instance);
static int enable_scrq_irq(struct ibmvnic_adapter *,
			   struct ibmvnic_sub_crq_queue *);
static int disable_scrq_irq(struct ibmvnic_adapter *,
			    struct ibmvnic_sub_crq_queue *);
static int pending_scrq(struct ibmvnic_adapter *,
			struct ibmvnic_sub_crq_queue *);
static union sub_crq *ibmvnic_next_scrq(struct ibmvnic_adapter *,
					struct ibmvnic_sub_crq_queue *);
static int ibmvnic_poll(struct napi_struct *napi, int data);
static void send_query_map(struct ibmvnic_adapter *adapter);
static int send_request_map(struct ibmvnic_adapter *, dma_addr_t, __be32, u8);
static int send_request_unmap(struct ibmvnic_adapter *, u8);
static int send_login(struct ibmvnic_adapter *adapter);
static void send_query_cap(struct ibmvnic_adapter *adapter);
static int init_sub_crqs(struct ibmvnic_adapter *);
static int init_sub_crq_irqs(struct ibmvnic_adapter *adapter);
static int ibmvnic_reset_init(struct ibmvnic_adapter *, bool reset);
static void release_crq_queue(struct ibmvnic_adapter *);
static int __ibmvnic_set_mac(struct net_device *, u8 *);
static int init_crq_queue(struct ibmvnic_adapter *adapter);
static int send_query_phys_parms(struct ibmvnic_adapter *adapter);

struct ibmvnic_stat {
	char name[ETH_GSTRING_LEN];
	int offset;
};

#define IBMVNIC_STAT_OFF(stat) (offsetof(struct ibmvnic_adapter, stats) + \
			     offsetof(struct ibmvnic_statistics, stat))
#define IBMVNIC_GET_STAT(a, off) (*((u64 *)(((unsigned long)(a)) + off)))

static const struct ibmvnic_stat ibmvnic_stats[] = {
	{"rx_packets", IBMVNIC_STAT_OFF(rx_packets)},
	{"rx_bytes", IBMVNIC_STAT_OFF(rx_bytes)},
	{"tx_packets", IBMVNIC_STAT_OFF(tx_packets)},
	{"tx_bytes", IBMVNIC_STAT_OFF(tx_bytes)},
	{"ucast_tx_packets", IBMVNIC_STAT_OFF(ucast_tx_packets)},
	{"ucast_rx_packets", IBMVNIC_STAT_OFF(ucast_rx_packets)},
	{"mcast_tx_packets", IBMVNIC_STAT_OFF(mcast_tx_packets)},
	{"mcast_rx_packets", IBMVNIC_STAT_OFF(mcast_rx_packets)},
	{"bcast_tx_packets", IBMVNIC_STAT_OFF(bcast_tx_packets)},
	{"bcast_rx_packets", IBMVNIC_STAT_OFF(bcast_rx_packets)},
	{"align_errors", IBMVNIC_STAT_OFF(align_errors)},
	{"fcs_errors", IBMVNIC_STAT_OFF(fcs_errors)},
	{"single_collision_frames", IBMVNIC_STAT_OFF(single_collision_frames)},
	{"multi_collision_frames", IBMVNIC_STAT_OFF(multi_collision_frames)},
	{"sqe_test_errors", IBMVNIC_STAT_OFF(sqe_test_errors)},
	{"deferred_tx", IBMVNIC_STAT_OFF(deferred_tx)},
	{"late_collisions", IBMVNIC_STAT_OFF(late_collisions)},
	{"excess_collisions", IBMVNIC_STAT_OFF(excess_collisions)},
	{"internal_mac_tx_errors", IBMVNIC_STAT_OFF(internal_mac_tx_errors)},
	{"carrier_sense", IBMVNIC_STAT_OFF(carrier_sense)},
	{"too_long_frames", IBMVNIC_STAT_OFF(too_long_frames)},
	{"internal_mac_rx_errors", IBMVNIC_STAT_OFF(internal_mac_rx_errors)},
};

static long h_reg_sub_crq(unsigned long unit_address, unsigned long token,
			  unsigned long length, unsigned long *number,
			  unsigned long *irq)
{
	unsigned long retbuf[PLPAR_HCALL_BUFSIZE];
	long rc;

	rc = plpar_hcall(H_REG_SUB_CRQ, retbuf, unit_address, token, length);
	*number = retbuf[0];
	*irq = retbuf[1];

	return rc;
}

/**
 * ibmvnic_wait_for_completion - Check device state and wait for completion
 * @adapter: private device data
 * @comp_done: completion structure to wait for
 * @timeout: time to wait in milliseconds
 *
 * Wait for a completion signal or until the timeout limit is reached
 * while checking that the device is still active.
 */
static int ibmvnic_wait_for_completion(struct ibmvnic_adapter *adapter,
				       struct completion *comp_done,
				       unsigned long timeout)
{
	struct net_device *netdev;
	unsigned long div_timeout;
	u8 retry;

	netdev = adapter->netdev;
	retry = 5;
	div_timeout = msecs_to_jiffies(timeout / retry);
	while (true) {
		if (!adapter->crq.active) {
			netdev_err(netdev, "Device down!\n");
			return -ENODEV;
		}
		if (!retry--)
			break;
		if (wait_for_completion_timeout(comp_done, div_timeout))
			return 0;
	}
	netdev_err(netdev, "Operation timed out.\n");
	return -ETIMEDOUT;
}

static int alloc_long_term_buff(struct ibmvnic_adapter *adapter,
				struct ibmvnic_long_term_buff *ltb, int size)
{
	struct device *dev = &adapter->vdev->dev;
	int rc;

	ltb->size = size;
	ltb->buff = dma_alloc_coherent(dev, ltb->size, &ltb->addr,
				       GFP_KERNEL);

	if (!ltb->buff) {
		dev_err(dev, "Couldn't alloc long term buffer\n");
		return -ENOMEM;
	}
	ltb->map_id = adapter->map_id;
	adapter->map_id++;

	mutex_lock(&adapter->fw_lock);
	adapter->fw_done_rc = 0;
	reinit_completion(&adapter->fw_done);
	rc = send_request_map(adapter, ltb->addr,
			      ltb->size, ltb->map_id);
	if (rc) {
		dma_free_coherent(dev, ltb->size, ltb->buff, ltb->addr);
		mutex_unlock(&adapter->fw_lock);
		return rc;
	}

	rc = ibmvnic_wait_for_completion(adapter, &adapter->fw_done, 10000);
	if (rc) {
		dev_err(dev,
			"Long term map request aborted or timed out,rc = %d\n",
			rc);
		dma_free_coherent(dev, ltb->size, ltb->buff, ltb->addr);
		mutex_unlock(&adapter->fw_lock);
		return rc;
	}

	if (adapter->fw_done_rc) {
		dev_err(dev, "Couldn't map long term buffer,rc = %d\n",
			adapter->fw_done_rc);
		dma_free_coherent(dev, ltb->size, ltb->buff, ltb->addr);
		mutex_unlock(&adapter->fw_lock);
		return -1;
	}
	mutex_unlock(&adapter->fw_lock);
	return 0;
}

static void free_long_term_buff(struct ibmvnic_adapter *adapter,
				struct ibmvnic_long_term_buff *ltb)
{
	struct device *dev = &adapter->vdev->dev;

	if (!ltb->buff)
		return;

	if (adapter->reset_reason != VNIC_RESET_FAILOVER &&
	    adapter->reset_reason != VNIC_RESET_MOBILITY)
		send_request_unmap(adapter, ltb->map_id);
	dma_free_coherent(dev, ltb->size, ltb->buff, ltb->addr);
}

static int reset_long_term_buff(struct ibmvnic_adapter *adapter,
				struct ibmvnic_long_term_buff *ltb)
{
	struct device *dev = &adapter->vdev->dev;
	int rc;

	memset(ltb->buff, 0, ltb->size);

	mutex_lock(&adapter->fw_lock);
	adapter->fw_done_rc = 0;

	reinit_completion(&adapter->fw_done);
	rc = send_request_map(adapter, ltb->addr, ltb->size, ltb->map_id);
	if (rc) {
		mutex_unlock(&adapter->fw_lock);
		return rc;
	}

	rc = ibmvnic_wait_for_completion(adapter, &adapter->fw_done, 10000);
	if (rc) {
		dev_info(dev,
			 "Reset failed, long term map request timed out or aborted\n");
		mutex_unlock(&adapter->fw_lock);
		return rc;
	}

	if (adapter->fw_done_rc) {
		dev_info(dev,
			 "Reset failed, attempting to free and reallocate buffer\n");
		free_long_term_buff(adapter, ltb);
		mutex_unlock(&adapter->fw_lock);
		return alloc_long_term_buff(adapter, ltb, ltb->size);
	}
	mutex_unlock(&adapter->fw_lock);
	return 0;
}

static void deactivate_rx_pools(struct ibmvnic_adapter *adapter)
{
	int i;

	for (i = 0; i < adapter->num_active_rx_pools; i++)
		adapter->rx_pool[i].active = 0;
}

static void replenish_rx_pool(struct ibmvnic_adapter *adapter,
			      struct ibmvnic_rx_pool *pool)
{
	int count = pool->size - atomic_read(&pool->available);
	u64 handle = adapter->rx_scrq[pool->index]->handle;
	struct device *dev = &adapter->vdev->dev;
	struct ibmvnic_ind_xmit_queue *ind_bufp;
	struct ibmvnic_sub_crq_queue *rx_scrq;
	union sub_crq *sub_crq;
	int buffers_added = 0;
	unsigned long lpar_rc;
	struct sk_buff *skb;
	unsigned int offset;
	dma_addr_t dma_addr;
	unsigned char *dst;
	int shift = 0;
	int index;
	int i;

	if (!pool->active)
		return;

	rx_scrq = adapter->rx_scrq[pool->index];
	ind_bufp = &rx_scrq->ind_buf;
	for (i = 0; i < count; ++i) {
		skb = netdev_alloc_skb(adapter->netdev, pool->buff_size);
		if (!skb) {
			dev_err(dev, "Couldn't replenish rx buff\n");
			adapter->replenish_no_mem++;
			break;
		}

		index = pool->free_map[pool->next_free];

		if (pool->rx_buff[index].skb)
			dev_err(dev, "Inconsistent free_map!\n");

		/* Copy the skb to the long term mapped DMA buffer */
		offset = index * pool->buff_size;
		dst = pool->long_term_buff.buff + offset;
		memset(dst, 0, pool->buff_size);
		dma_addr = pool->long_term_buff.addr + offset;
		pool->rx_buff[index].data = dst;

		pool->free_map[pool->next_free] = IBMVNIC_INVALID_MAP;
		pool->rx_buff[index].dma = dma_addr;
		pool->rx_buff[index].skb = skb;
		pool->rx_buff[index].pool_index = pool->index;
		pool->rx_buff[index].size = pool->buff_size;

		sub_crq = &ind_bufp->indir_arr[ind_bufp->index++];
		memset(sub_crq, 0, sizeof(*sub_crq));
		sub_crq->rx_add.first = IBMVNIC_CRQ_CMD;
		sub_crq->rx_add.correlator =
		    cpu_to_be64((u64)&pool->rx_buff[index]);
		sub_crq->rx_add.ioba = cpu_to_be32(dma_addr);
		sub_crq->rx_add.map_id = pool->long_term_buff.map_id;

		/* The length field of the sCRQ is defined to be 24 bits so the
		 * buffer size needs to be left shifted by a byte before it is
		 * converted to big endian to prevent the last byte from being
		 * truncated.
		 */
#ifdef __LITTLE_ENDIAN__
		shift = 8;
#endif
		sub_crq->rx_add.len = cpu_to_be32(pool->buff_size << shift);
		pool->next_free = (pool->next_free + 1) % pool->size;
		if (ind_bufp->index == IBMVNIC_MAX_IND_DESCS ||
		    i == count - 1) {
			lpar_rc =
				send_subcrq_indirect(adapter, handle,
						     (u64)ind_bufp->indir_dma,
						     (u64)ind_bufp->index);
			if (lpar_rc != H_SUCCESS)
				goto failure;
			buffers_added += ind_bufp->index;
			adapter->replenish_add_buff_success += ind_bufp->index;
			ind_bufp->index = 0;
		}
	}
	atomic_add(buffers_added, &pool->available);
	return;

failure:
	if (lpar_rc != H_PARAMETER && lpar_rc != H_CLOSED)
		dev_err_ratelimited(dev, "rx: replenish packet buffer failed\n");
	for (i = ind_bufp->index - 1; i >= 0; --i) {
		struct ibmvnic_rx_buff *rx_buff;

		pool->next_free = pool->next_free == 0 ?
				  pool->size - 1 : pool->next_free - 1;
		sub_crq = &ind_bufp->indir_arr[i];
		rx_buff = (struct ibmvnic_rx_buff *)
				be64_to_cpu(sub_crq->rx_add.correlator);
		index = (int)(rx_buff - pool->rx_buff);
		pool->free_map[pool->next_free] = index;
		dev_kfree_skb_any(pool->rx_buff[index].skb);
		pool->rx_buff[index].skb = NULL;
	}
	adapter->replenish_add_buff_failure += ind_bufp->index;
	atomic_add(buffers_added, &pool->available);
	ind_bufp->index = 0;
	if (lpar_rc == H_CLOSED || adapter->failover_pending) {
		/* Disable buffer pool replenishment and report carrier off if
		 * queue is closed or pending failover.
		 * Firmware guarantees that a signal will be sent to the
		 * driver, triggering a reset.
		 */
		deactivate_rx_pools(adapter);
		netif_carrier_off(adapter->netdev);
	}
}

static void replenish_pools(struct ibmvnic_adapter *adapter)
{
	int i;

	adapter->replenish_task_cycles++;
	for (i = 0; i < adapter->num_active_rx_pools; i++) {
		if (adapter->rx_pool[i].active)
			replenish_rx_pool(adapter, &adapter->rx_pool[i]);
	}

	netdev_dbg(adapter->netdev, "Replenished %d pools\n", i);
}

static void release_stats_buffers(struct ibmvnic_adapter *adapter)
{
	kfree(adapter->tx_stats_buffers);
	kfree(adapter->rx_stats_buffers);
	adapter->tx_stats_buffers = NULL;
	adapter->rx_stats_buffers = NULL;
}

static int init_stats_buffers(struct ibmvnic_adapter *adapter)
{
	adapter->tx_stats_buffers =
				kcalloc(IBMVNIC_MAX_QUEUES,
					sizeof(struct ibmvnic_tx_queue_stats),
					GFP_KERNEL);
	if (!adapter->tx_stats_buffers)
		return -ENOMEM;

	adapter->rx_stats_buffers =
				kcalloc(IBMVNIC_MAX_QUEUES,
					sizeof(struct ibmvnic_rx_queue_stats),
					GFP_KERNEL);
	if (!adapter->rx_stats_buffers)
		return -ENOMEM;

	return 0;
}

static void release_stats_token(struct ibmvnic_adapter *adapter)
{
	struct device *dev = &adapter->vdev->dev;

	if (!adapter->stats_token)
		return;

	dma_unmap_single(dev, adapter->stats_token,
			 sizeof(struct ibmvnic_statistics),
			 DMA_FROM_DEVICE);
	adapter->stats_token = 0;
}

static int init_stats_token(struct ibmvnic_adapter *adapter)
{
	struct device *dev = &adapter->vdev->dev;
	dma_addr_t stok;

	stok = dma_map_single(dev, &adapter->stats,
			      sizeof(struct ibmvnic_statistics),
			      DMA_FROM_DEVICE);
	if (dma_mapping_error(dev, stok)) {
		dev_err(dev, "Couldn't map stats buffer\n");
		return -1;
	}

	adapter->stats_token = stok;
	netdev_dbg(adapter->netdev, "Stats token initialized (%llx)\n", stok);
	return 0;
}

static int reset_rx_pools(struct ibmvnic_adapter *adapter)
{
	struct ibmvnic_rx_pool *rx_pool;
	u64 buff_size;
	int rx_scrqs;
	int i, j, rc;

	if (!adapter->rx_pool)
		return -1;

	buff_size = adapter->cur_rx_buf_sz;
	rx_scrqs = adapter->num_active_rx_pools;
	for (i = 0; i < rx_scrqs; i++) {
		rx_pool = &adapter->rx_pool[i];

		netdev_dbg(adapter->netdev, "Re-setting rx_pool[%d]\n", i);

		if (rx_pool->buff_size != buff_size) {
			free_long_term_buff(adapter, &rx_pool->long_term_buff);
			rx_pool->buff_size = ALIGN(buff_size, L1_CACHE_BYTES);
			rc = alloc_long_term_buff(adapter,
						  &rx_pool->long_term_buff,
						  rx_pool->size *
						  rx_pool->buff_size);
		} else {
			rc = reset_long_term_buff(adapter,
						  &rx_pool->long_term_buff);
		}

		if (rc)
			return rc;

		for (j = 0; j < rx_pool->size; j++)
			rx_pool->free_map[j] = j;

		memset(rx_pool->rx_buff, 0,
		       rx_pool->size * sizeof(struct ibmvnic_rx_buff));

		atomic_set(&rx_pool->available, 0);
		rx_pool->next_alloc = 0;
		rx_pool->next_free = 0;
		rx_pool->active = 1;
	}

	return 0;
}

static void release_rx_pools(struct ibmvnic_adapter *adapter)
{
	struct ibmvnic_rx_pool *rx_pool;
	int i, j;

	if (!adapter->rx_pool)
		return;

	for (i = 0; i < adapter->num_active_rx_pools; i++) {
		rx_pool = &adapter->rx_pool[i];

		netdev_dbg(adapter->netdev, "Releasing rx_pool[%d]\n", i);

		kfree(rx_pool->free_map);
		free_long_term_buff(adapter, &rx_pool->long_term_buff);

		if (!rx_pool->rx_buff)
			continue;

		for (j = 0; j < rx_pool->size; j++) {
			if (rx_pool->rx_buff[j].skb) {
				dev_kfree_skb_any(rx_pool->rx_buff[j].skb);
				rx_pool->rx_buff[j].skb = NULL;
			}
		}

		kfree(rx_pool->rx_buff);
	}

	kfree(adapter->rx_pool);
	adapter->rx_pool = NULL;
	adapter->num_active_rx_pools = 0;
}

static int init_rx_pools(struct net_device *netdev)
{
	struct ibmvnic_adapter *adapter = netdev_priv(netdev);
	struct device *dev = &adapter->vdev->dev;
	struct ibmvnic_rx_pool *rx_pool;
	int rxadd_subcrqs;
	u64 buff_size;
	int i, j;

	rxadd_subcrqs = adapter->num_active_rx_scrqs;
	buff_size = adapter->cur_rx_buf_sz;

	adapter->rx_pool = kcalloc(rxadd_subcrqs,
				   sizeof(struct ibmvnic_rx_pool),
				   GFP_KERNEL);
	if (!adapter->rx_pool) {
		dev_err(dev, "Failed to allocate rx pools\n");
		return -1;
	}

	adapter->num_active_rx_pools = rxadd_subcrqs;

	for (i = 0; i < rxadd_subcrqs; i++) {
		rx_pool = &adapter->rx_pool[i];

		netdev_dbg(adapter->netdev,
			   "Initializing rx_pool[%d], %lld buffs, %lld bytes each\n",
			   i, adapter->req_rx_add_entries_per_subcrq,
			   buff_size);

		rx_pool->size = adapter->req_rx_add_entries_per_subcrq;
		rx_pool->index = i;
		rx_pool->buff_size = ALIGN(buff_size, L1_CACHE_BYTES);
		rx_pool->active = 1;

		rx_pool->free_map = kcalloc(rx_pool->size, sizeof(int),
					    GFP_KERNEL);
		if (!rx_pool->free_map) {
			release_rx_pools(adapter);
			return -1;
		}

		rx_pool->rx_buff = kcalloc(rx_pool->size,
					   sizeof(struct ibmvnic_rx_buff),
					   GFP_KERNEL);
		if (!rx_pool->rx_buff) {
			dev_err(dev, "Couldn't alloc rx buffers\n");
			release_rx_pools(adapter);
			return -1;
		}

		if (alloc_long_term_buff(adapter, &rx_pool->long_term_buff,
					 rx_pool->size * rx_pool->buff_size)) {
			release_rx_pools(adapter);
			return -1;
		}

		for (j = 0; j < rx_pool->size; ++j)
			rx_pool->free_map[j] = j;

		atomic_set(&rx_pool->available, 0);
		rx_pool->next_alloc = 0;
		rx_pool->next_free = 0;
	}

	return 0;
}

static int reset_one_tx_pool(struct ibmvnic_adapter *adapter,
			     struct ibmvnic_tx_pool *tx_pool)
{
	int rc, i;

	rc = reset_long_term_buff(adapter, &tx_pool->long_term_buff);
	if (rc)
		return rc;

	memset(tx_pool->tx_buff, 0,
	       tx_pool->num_buffers *
	       sizeof(struct ibmvnic_tx_buff));

	for (i = 0; i < tx_pool->num_buffers; i++)
		tx_pool->free_map[i] = i;

	tx_pool->consumer_index = 0;
	tx_pool->producer_index = 0;

	return 0;
}

static int reset_tx_pools(struct ibmvnic_adapter *adapter)
{
	int tx_scrqs;
	int i, rc;

	if (!adapter->tx_pool)
		return -1;

	tx_scrqs = adapter->num_active_tx_pools;
	for (i = 0; i < tx_scrqs; i++) {
		rc = reset_one_tx_pool(adapter, &adapter->tso_pool[i]);
		if (rc)
			return rc;
		rc = reset_one_tx_pool(adapter, &adapter->tx_pool[i]);
		if (rc)
			return rc;
	}

	return 0;
}

static void release_vpd_data(struct ibmvnic_adapter *adapter)
{
	if (!adapter->vpd)
		return;

	kfree(adapter->vpd->buff);
	kfree(adapter->vpd);

	adapter->vpd = NULL;
}

static void release_one_tx_pool(struct ibmvnic_adapter *adapter,
				struct ibmvnic_tx_pool *tx_pool)
{
	kfree(tx_pool->tx_buff);
	kfree(tx_pool->free_map);
	free_long_term_buff(adapter, &tx_pool->long_term_buff);
}

static void release_tx_pools(struct ibmvnic_adapter *adapter)
{
	int i;

	if (!adapter->tx_pool)
		return;

	for (i = 0; i < adapter->num_active_tx_pools; i++) {
		release_one_tx_pool(adapter, &adapter->tx_pool[i]);
		release_one_tx_pool(adapter, &adapter->tso_pool[i]);
	}

	kfree(adapter->tx_pool);
	adapter->tx_pool = NULL;
	kfree(adapter->tso_pool);
	adapter->tso_pool = NULL;
	adapter->num_active_tx_pools = 0;
}

static int init_one_tx_pool(struct net_device *netdev,
			    struct ibmvnic_tx_pool *tx_pool,
			    int num_entries, int buf_size)
{
	struct ibmvnic_adapter *adapter = netdev_priv(netdev);
	int i;

	tx_pool->tx_buff = kcalloc(num_entries,
				   sizeof(struct ibmvnic_tx_buff),
				   GFP_KERNEL);
	if (!tx_pool->tx_buff)
		return -1;

	if (alloc_long_term_buff(adapter, &tx_pool->long_term_buff,
				 num_entries * buf_size))
		return -1;

	tx_pool->free_map = kcalloc(num_entries, sizeof(int), GFP_KERNEL);
	if (!tx_pool->free_map)
		return -1;

	for (i = 0; i < num_entries; i++)
		tx_pool->free_map[i] = i;

	tx_pool->consumer_index = 0;
	tx_pool->producer_index = 0;
	tx_pool->num_buffers = num_entries;
	tx_pool->buf_size = buf_size;

	return 0;
}

static int init_tx_pools(struct net_device *netdev)
{
	struct ibmvnic_adapter *adapter = netdev_priv(netdev);
	int tx_subcrqs;
	u64 buff_size;
	int i, rc;

	tx_subcrqs = adapter->num_active_tx_scrqs;
	adapter->tx_pool = kcalloc(tx_subcrqs,
				   sizeof(struct ibmvnic_tx_pool), GFP_KERNEL);
	if (!adapter->tx_pool)
		return -1;

	adapter->tso_pool = kcalloc(tx_subcrqs,
				    sizeof(struct ibmvnic_tx_pool), GFP_KERNEL);
	if (!adapter->tso_pool)
		return -1;

	adapter->num_active_tx_pools = tx_subcrqs;

	for (i = 0; i < tx_subcrqs; i++) {
		buff_size = adapter->req_mtu + VLAN_HLEN;
		buff_size = ALIGN(buff_size, L1_CACHE_BYTES);
		rc = init_one_tx_pool(netdev, &adapter->tx_pool[i],
				      adapter->req_tx_entries_per_subcrq,
				      buff_size);
		if (rc) {
			release_tx_pools(adapter);
			return rc;
		}

		rc = init_one_tx_pool(netdev, &adapter->tso_pool[i],
				      IBMVNIC_TSO_BUFS,
				      IBMVNIC_TSO_BUF_SZ);
		if (rc) {
			release_tx_pools(adapter);
			return rc;
		}
	}

	return 0;
}

static void ibmvnic_napi_enable(struct ibmvnic_adapter *adapter)
{
	int i;

	if (adapter->napi_enabled)
		return;

	for (i = 0; i < adapter->req_rx_queues; i++)
		napi_enable(&adapter->napi[i]);

	adapter->napi_enabled = true;
}

static void ibmvnic_napi_disable(struct ibmvnic_adapter *adapter)
{
	int i;

	if (!adapter->napi_enabled)
		return;

	for (i = 0; i < adapter->req_rx_queues; i++) {
		netdev_dbg(adapter->netdev, "Disabling napi[%d]\n", i);
		napi_disable(&adapter->napi[i]);
	}

	adapter->napi_enabled = false;
}

static int init_napi(struct ibmvnic_adapter *adapter)
{
	int i;

	adapter->napi = kcalloc(adapter->req_rx_queues,
				sizeof(struct napi_struct), GFP_KERNEL);
	if (!adapter->napi)
		return -ENOMEM;

	for (i = 0; i < adapter->req_rx_queues; i++) {
		netdev_dbg(adapter->netdev, "Adding napi[%d]\n", i);
		netif_napi_add(adapter->netdev, &adapter->napi[i],
			       ibmvnic_poll, NAPI_POLL_WEIGHT);
	}

	adapter->num_active_rx_napi = adapter->req_rx_queues;
	return 0;
}

static void release_napi(struct ibmvnic_adapter *adapter)
{
	int i;

	if (!adapter->napi)
		return;

	for (i = 0; i < adapter->num_active_rx_napi; i++) {
		netdev_dbg(adapter->netdev, "Releasing napi[%d]\n", i);
		netif_napi_del(&adapter->napi[i]);
	}

	kfree(adapter->napi);
	adapter->napi = NULL;
	adapter->num_active_rx_napi = 0;
	adapter->napi_enabled = false;
}

static int ibmvnic_login(struct net_device *netdev)
{
	struct ibmvnic_adapter *adapter = netdev_priv(netdev);
	unsigned long timeout = msecs_to_jiffies(20000);
	int retry_count = 0;
	int retries = 10;
	bool retry;
	int rc;

	do {
		retry = false;
		if (retry_count > retries) {
			netdev_warn(netdev, "Login attempts exceeded\n");
			return -1;
		}

		adapter->init_done_rc = 0;
		reinit_completion(&adapter->init_done);
		rc = send_login(adapter);
		if (rc)
			return rc;

		if (!wait_for_completion_timeout(&adapter->init_done,
						 timeout)) {
			netdev_warn(netdev, "Login timed out, retrying...\n");
			retry = true;
			adapter->init_done_rc = 0;
			retry_count++;
			continue;
		}

		if (adapter->init_done_rc == ABORTED) {
			netdev_warn(netdev, "Login aborted, retrying...\n");
			retry = true;
			adapter->init_done_rc = 0;
			retry_count++;
			/* FW or device may be busy, so
			 * wait a bit before retrying login
			 */
			msleep(500);
		} else if (adapter->init_done_rc == PARTIALSUCCESS) {
			retry_count++;
			release_sub_crqs(adapter, 1);

			retry = true;
			netdev_dbg(netdev,
				   "Received partial success, retrying...\n");
			adapter->init_done_rc = 0;
			reinit_completion(&adapter->init_done);
			send_query_cap(adapter);
			if (!wait_for_completion_timeout(&adapter->init_done,
							 timeout)) {
				netdev_warn(netdev,
					    "Capabilities query timed out\n");
				return -1;
			}

			rc = init_sub_crqs(adapter);
			if (rc) {
				netdev_warn(netdev,
					    "SCRQ initialization failed\n");
				return -1;
			}

			rc = init_sub_crq_irqs(adapter);
			if (rc) {
				netdev_warn(netdev,
					    "SCRQ irq initialization failed\n");
				return -1;
			}
		} else if (adapter->init_done_rc) {
			netdev_warn(netdev, "Adapter login failed\n");
			return -1;
		}
	} while (retry);

	__ibmvnic_set_mac(netdev, adapter->mac_addr);

	netdev_dbg(netdev, "[S:%d] Login succeeded\n", adapter->state);
	return 0;
}

static void release_login_buffer(struct ibmvnic_adapter *adapter)
{
	kfree(adapter->login_buf);
	adapter->login_buf = NULL;
}

static void release_login_rsp_buffer(struct ibmvnic_adapter *adapter)
{
	kfree(adapter->login_rsp_buf);
	adapter->login_rsp_buf = NULL;
}

static void release_resources(struct ibmvnic_adapter *adapter)
{
	release_vpd_data(adapter);

	release_tx_pools(adapter);
	release_rx_pools(adapter);

	release_napi(adapter);
	release_login_rsp_buffer(adapter);
}

static int set_link_state(struct ibmvnic_adapter *adapter, u8 link_state)
{
	struct net_device *netdev = adapter->netdev;
	unsigned long timeout = msecs_to_jiffies(20000);
	union ibmvnic_crq crq;
	bool resend;
	int rc;

	netdev_dbg(netdev, "setting link state %d\n", link_state);

	memset(&crq, 0, sizeof(crq));
	crq.logical_link_state.first = IBMVNIC_CRQ_CMD;
	crq.logical_link_state.cmd = LOGICAL_LINK_STATE;
	crq.logical_link_state.link_state = link_state;

	do {
		resend = false;

		reinit_completion(&adapter->init_done);
		rc = ibmvnic_send_crq(adapter, &crq);
		if (rc) {
			netdev_err(netdev, "Failed to set link state\n");
			return rc;
		}

		if (!wait_for_completion_timeout(&adapter->init_done,
						 timeout)) {
			netdev_err(netdev, "timeout setting link state\n");
			return -1;
		}

		if (adapter->init_done_rc == PARTIALSUCCESS) {
			/* Partuial success, delay and re-send */
			mdelay(1000);
			resend = true;
		} else if (adapter->init_done_rc) {
			netdev_warn(netdev, "Unable to set link state, rc=%d\n",
				    adapter->init_done_rc);
			return adapter->init_done_rc;
		}
	} while (resend);

	return 0;
}

static int set_real_num_queues(struct net_device *netdev)
{
	struct ibmvnic_adapter *adapter = netdev_priv(netdev);
	int rc;

	netdev_dbg(netdev, "Setting real tx/rx queues (%llx/%llx)\n",
		   adapter->req_tx_queues, adapter->req_rx_queues);

	rc = netif_set_real_num_tx_queues(netdev, adapter->req_tx_queues);
	if (rc) {
		netdev_err(netdev, "failed to set the number of tx queues\n");
		return rc;
	}

	rc = netif_set_real_num_rx_queues(netdev, adapter->req_rx_queues);
	if (rc)
		netdev_err(netdev, "failed to set the number of rx queues\n");

	return rc;
}

static int ibmvnic_get_vpd(struct ibmvnic_adapter *adapter)
{
	struct device *dev = &adapter->vdev->dev;
	union ibmvnic_crq crq;
	int len = 0;
	int rc;

	if (adapter->vpd->buff)
		len = adapter->vpd->len;

	mutex_lock(&adapter->fw_lock);
	adapter->fw_done_rc = 0;
	reinit_completion(&adapter->fw_done);

	crq.get_vpd_size.first = IBMVNIC_CRQ_CMD;
	crq.get_vpd_size.cmd = GET_VPD_SIZE;
	rc = ibmvnic_send_crq(adapter, &crq);
	if (rc) {
		mutex_unlock(&adapter->fw_lock);
		return rc;
	}

	rc = ibmvnic_wait_for_completion(adapter, &adapter->fw_done, 10000);
	if (rc) {
		dev_err(dev, "Could not retrieve VPD size, rc = %d\n", rc);
		mutex_unlock(&adapter->fw_lock);
		return rc;
	}
	mutex_unlock(&adapter->fw_lock);

	if (!adapter->vpd->len)
		return -ENODATA;

	if (!adapter->vpd->buff)
		adapter->vpd->buff = kzalloc(adapter->vpd->len, GFP_KERNEL);
	else if (adapter->vpd->len != len)
		adapter->vpd->buff =
			krealloc(adapter->vpd->buff,
				 adapter->vpd->len, GFP_KERNEL);

	if (!adapter->vpd->buff) {
		dev_err(dev, "Could allocate VPD buffer\n");
		return -ENOMEM;
	}

	adapter->vpd->dma_addr =
		dma_map_single(dev, adapter->vpd->buff, adapter->vpd->len,
			       DMA_FROM_DEVICE);
	if (dma_mapping_error(dev, adapter->vpd->dma_addr)) {
		dev_err(dev, "Could not map VPD buffer\n");
		kfree(adapter->vpd->buff);
		adapter->vpd->buff = NULL;
		return -ENOMEM;
	}

	mutex_lock(&adapter->fw_lock);
	adapter->fw_done_rc = 0;
	reinit_completion(&adapter->fw_done);

	crq.get_vpd.first = IBMVNIC_CRQ_CMD;
	crq.get_vpd.cmd = GET_VPD;
	crq.get_vpd.ioba = cpu_to_be32(adapter->vpd->dma_addr);
	crq.get_vpd.len = cpu_to_be32((u32)adapter->vpd->len);
	rc = ibmvnic_send_crq(adapter, &crq);
	if (rc) {
		kfree(adapter->vpd->buff);
		adapter->vpd->buff = NULL;
		mutex_unlock(&adapter->fw_lock);
		return rc;
	}

	rc = ibmvnic_wait_for_completion(adapter, &adapter->fw_done, 10000);
	if (rc) {
		dev_err(dev, "Unable to retrieve VPD, rc = %d\n", rc);
		kfree(adapter->vpd->buff);
		adapter->vpd->buff = NULL;
		mutex_unlock(&adapter->fw_lock);
		return rc;
	}

	mutex_unlock(&adapter->fw_lock);
	return 0;
}

static int init_resources(struct ibmvnic_adapter *adapter)
{
	struct net_device *netdev = adapter->netdev;
	int rc;

	rc = set_real_num_queues(netdev);
	if (rc)
		return rc;

	adapter->vpd = kzalloc(sizeof(*adapter->vpd), GFP_KERNEL);
	if (!adapter->vpd)
		return -ENOMEM;

	/* Vital Product Data (VPD) */
	rc = ibmvnic_get_vpd(adapter);
	if (rc) {
		netdev_err(netdev, "failed to initialize Vital Product Data (VPD)\n");
		return rc;
	}

	adapter->map_id = 1;

	rc = init_napi(adapter);
	if (rc)
		return rc;

	send_query_map(adapter);

	rc = init_rx_pools(netdev);
	if (rc)
		return rc;

	rc = init_tx_pools(netdev);
	return rc;
}

static int __ibmvnic_open(struct net_device *netdev)
{
	struct ibmvnic_adapter *adapter = netdev_priv(netdev);
	enum vnic_state prev_state = adapter->state;
	int i, rc;

	adapter->state = VNIC_OPENING;
	replenish_pools(adapter);
	ibmvnic_napi_enable(adapter);

	/* We're ready to receive frames, enable the sub-crq interrupts and
	 * set the logical link state to up
	 */
	for (i = 0; i < adapter->req_rx_queues; i++) {
		netdev_dbg(netdev, "Enabling rx_scrq[%d] irq\n", i);
		if (prev_state == VNIC_CLOSED)
			enable_irq(adapter->rx_scrq[i]->irq);
		enable_scrq_irq(adapter, adapter->rx_scrq[i]);
	}

	for (i = 0; i < adapter->req_tx_queues; i++) {
		netdev_dbg(netdev, "Enabling tx_scrq[%d] irq\n", i);
		if (prev_state == VNIC_CLOSED)
			enable_irq(adapter->tx_scrq[i]->irq);
		enable_scrq_irq(adapter, adapter->tx_scrq[i]);
		netdev_tx_reset_queue(netdev_get_tx_queue(netdev, i));
	}

	rc = set_link_state(adapter, IBMVNIC_LOGICAL_LNK_UP);
	if (rc) {
		for (i = 0; i < adapter->req_rx_queues; i++)
			napi_disable(&adapter->napi[i]);
		release_resources(adapter);
		return rc;
	}

	netif_tx_start_all_queues(netdev);

	if (prev_state == VNIC_CLOSED) {
		for (i = 0; i < adapter->req_rx_queues; i++)
			napi_schedule(&adapter->napi[i]);
	}

	adapter->state = VNIC_OPEN;
	return rc;
}

static int ibmvnic_open(struct net_device *netdev)
{
	struct ibmvnic_adapter *adapter = netdev_priv(netdev);
	int rc;

	/* If device failover is pending, just set device state and return.
	 * Device operation will be handled by reset routine.
	 */
	if (adapter->failover_pending) {
		adapter->state = VNIC_OPEN;
		return 0;
	}

	if (adapter->state != VNIC_CLOSED) {
		rc = ibmvnic_login(netdev);
		if (rc)
			goto out;

		rc = init_resources(adapter);
		if (rc) {
			netdev_err(netdev, "failed to initialize resources\n");
			release_resources(adapter);
			goto out;
		}
	}

	rc = __ibmvnic_open(netdev);

out:
	/*
	 * If open fails due to a pending failover, set device state and
	 * return. Device operation will be handled by reset routine.
	 */
	if (rc && adapter->failover_pending) {
		adapter->state = VNIC_OPEN;
		rc = 0;
	}
	return rc;
}

static void clean_rx_pools(struct ibmvnic_adapter *adapter)
{
	struct ibmvnic_rx_pool *rx_pool;
	struct ibmvnic_rx_buff *rx_buff;
	u64 rx_entries;
	int rx_scrqs;
	int i, j;

	if (!adapter->rx_pool)
		return;

	rx_scrqs = adapter->num_active_rx_pools;
	rx_entries = adapter->req_rx_add_entries_per_subcrq;

	/* Free any remaining skbs in the rx buffer pools */
	for (i = 0; i < rx_scrqs; i++) {
		rx_pool = &adapter->rx_pool[i];
		if (!rx_pool || !rx_pool->rx_buff)
			continue;

		netdev_dbg(adapter->netdev, "Cleaning rx_pool[%d]\n", i);
		for (j = 0; j < rx_entries; j++) {
			rx_buff = &rx_pool->rx_buff[j];
			if (rx_buff && rx_buff->skb) {
				dev_kfree_skb_any(rx_buff->skb);
				rx_buff->skb = NULL;
			}
		}
	}
}

static void clean_one_tx_pool(struct ibmvnic_adapter *adapter,
			      struct ibmvnic_tx_pool *tx_pool)
{
	struct ibmvnic_tx_buff *tx_buff;
	u64 tx_entries;
	int i;

	if (!tx_pool || !tx_pool->tx_buff)
		return;

	tx_entries = tx_pool->num_buffers;

	for (i = 0; i < tx_entries; i++) {
		tx_buff = &tx_pool->tx_buff[i];
		if (tx_buff && tx_buff->skb) {
			dev_kfree_skb_any(tx_buff->skb);
			tx_buff->skb = NULL;
		}
	}
}

static void clean_tx_pools(struct ibmvnic_adapter *adapter)
{
	int tx_scrqs;
	int i;

	if (!adapter->tx_pool || !adapter->tso_pool)
		return;

	tx_scrqs = adapter->num_active_tx_pools;

	/* Free any remaining skbs in the tx buffer pools */
	for (i = 0; i < tx_scrqs; i++) {
		netdev_dbg(adapter->netdev, "Cleaning tx_pool[%d]\n", i);
		clean_one_tx_pool(adapter, &adapter->tx_pool[i]);
		clean_one_tx_pool(adapter, &adapter->tso_pool[i]);
	}
}

static void ibmvnic_disable_irqs(struct ibmvnic_adapter *adapter)
{
	struct net_device *netdev = adapter->netdev;
	int i;

	if (adapter->tx_scrq) {
		for (i = 0; i < adapter->req_tx_queues; i++)
			if (adapter->tx_scrq[i]->irq) {
				netdev_dbg(netdev,
					   "Disabling tx_scrq[%d] irq\n", i);
				disable_scrq_irq(adapter, adapter->tx_scrq[i]);
				disable_irq(adapter->tx_scrq[i]->irq);
			}
	}

	if (adapter->rx_scrq) {
		for (i = 0; i < adapter->req_rx_queues; i++) {
			if (adapter->rx_scrq[i]->irq) {
				netdev_dbg(netdev,
					   "Disabling rx_scrq[%d] irq\n", i);
				disable_scrq_irq(adapter, adapter->rx_scrq[i]);
				disable_irq(adapter->rx_scrq[i]->irq);
			}
		}
	}
}

static void ibmvnic_cleanup(struct net_device *netdev)
{
	struct ibmvnic_adapter *adapter = netdev_priv(netdev);

	/* ensure that transmissions are stopped if called by do_reset */
	if (test_bit(0, &adapter->resetting))
		netif_tx_disable(netdev);
	else
		netif_tx_stop_all_queues(netdev);

	ibmvnic_napi_disable(adapter);
	ibmvnic_disable_irqs(adapter);

	clean_rx_pools(adapter);
	clean_tx_pools(adapter);
}

static int __ibmvnic_close(struct net_device *netdev)
{
	struct ibmvnic_adapter *adapter = netdev_priv(netdev);
	int rc = 0;

	adapter->state = VNIC_CLOSING;
	rc = set_link_state(adapter, IBMVNIC_LOGICAL_LNK_DN);
	if (rc)
		return rc;
	adapter->state = VNIC_CLOSED;
	return 0;
}

static int ibmvnic_close(struct net_device *netdev)
{
	struct ibmvnic_adapter *adapter = netdev_priv(netdev);
	int rc;

	netdev_dbg(netdev, "[S:%d FOP:%d FRR:%d] Closing\n",
		   adapter->state, adapter->failover_pending,
		   adapter->force_reset_recovery);

	/* If device failover is pending, just set device state and return.
	 * Device operation will be handled by reset routine.
	 */
	if (adapter->failover_pending) {
		adapter->state = VNIC_CLOSED;
		return 0;
	}

	rc = __ibmvnic_close(netdev);
	ibmvnic_cleanup(netdev);

	return rc;
}

/**
 * build_hdr_data - creates L2/L3/L4 header data buffer
 * @hdr_field - bitfield determining needed headers
 * @skb - socket buffer
 * @hdr_len - array of header lengths
 * @tot_len - total length of data
 *
 * Reads hdr_field to determine which headers are needed by firmware.
 * Builds a buffer containing these headers.  Saves individual header
 * lengths and total buffer length to be used to build descriptors.
 */
static int build_hdr_data(u8 hdr_field, struct sk_buff *skb,
			  int *hdr_len, u8 *hdr_data)
{
	int len = 0;
	u8 *hdr;

	if (skb_vlan_tagged(skb) && !skb_vlan_tag_present(skb))
		hdr_len[0] = sizeof(struct vlan_ethhdr);
	else
		hdr_len[0] = sizeof(struct ethhdr);

	if (skb->protocol == htons(ETH_P_IP)) {
		hdr_len[1] = ip_hdr(skb)->ihl * 4;
		if (ip_hdr(skb)->protocol == IPPROTO_TCP)
			hdr_len[2] = tcp_hdrlen(skb);
		else if (ip_hdr(skb)->protocol == IPPROTO_UDP)
			hdr_len[2] = sizeof(struct udphdr);
	} else if (skb->protocol == htons(ETH_P_IPV6)) {
		hdr_len[1] = sizeof(struct ipv6hdr);
		if (ipv6_hdr(skb)->nexthdr == IPPROTO_TCP)
			hdr_len[2] = tcp_hdrlen(skb);
		else if (ipv6_hdr(skb)->nexthdr == IPPROTO_UDP)
			hdr_len[2] = sizeof(struct udphdr);
	} else if (skb->protocol == htons(ETH_P_ARP)) {
		hdr_len[1] = arp_hdr_len(skb->dev);
		hdr_len[2] = 0;
	}

	memset(hdr_data, 0, 120);
	if ((hdr_field >> 6) & 1) {
		hdr = skb_mac_header(skb);
		memcpy(hdr_data, hdr, hdr_len[0]);
		len += hdr_len[0];
	}

	if ((hdr_field >> 5) & 1) {
		hdr = skb_network_header(skb);
		memcpy(hdr_data + len, hdr, hdr_len[1]);
		len += hdr_len[1];
	}

	if ((hdr_field >> 4) & 1) {
		hdr = skb_transport_header(skb);
		memcpy(hdr_data + len, hdr, hdr_len[2]);
		len += hdr_len[2];
	}
	return len;
}

/**
 * create_hdr_descs - create header and header extension descriptors
 * @hdr_field - bitfield determining needed headers
 * @data - buffer containing header data
 * @len - length of data buffer
 * @hdr_len - array of individual header lengths
 * @scrq_arr - descriptor array
 *
 * Creates header and, if needed, header extension descriptors and
 * places them in a descriptor array, scrq_arr
 */

static int create_hdr_descs(u8 hdr_field, u8 *hdr_data, int len, int *hdr_len,
			    union sub_crq *scrq_arr)
{
	union sub_crq hdr_desc;
	int tmp_len = len;
	int num_descs = 0;
	u8 *data, *cur;
	int tmp;

	while (tmp_len > 0) {
		cur = hdr_data + len - tmp_len;

		memset(&hdr_desc, 0, sizeof(hdr_desc));
		if (cur != hdr_data) {
			data = hdr_desc.hdr_ext.data;
			tmp = tmp_len > 29 ? 29 : tmp_len;
			hdr_desc.hdr_ext.first = IBMVNIC_CRQ_CMD;
			hdr_desc.hdr_ext.type = IBMVNIC_HDR_EXT_DESC;
			hdr_desc.hdr_ext.len = tmp;
		} else {
			data = hdr_desc.hdr.data;
			tmp = tmp_len > 24 ? 24 : tmp_len;
			hdr_desc.hdr.first = IBMVNIC_CRQ_CMD;
			hdr_desc.hdr.type = IBMVNIC_HDR_DESC;
			hdr_desc.hdr.len = tmp;
			hdr_desc.hdr.l2_len = (u8)hdr_len[0];
			hdr_desc.hdr.l3_len = cpu_to_be16((u16)hdr_len[1]);
			hdr_desc.hdr.l4_len = (u8)hdr_len[2];
			hdr_desc.hdr.flag = hdr_field << 1;
		}
		memcpy(data, cur, tmp);
		tmp_len -= tmp;
		*scrq_arr = hdr_desc;
		scrq_arr++;
		num_descs++;
	}

	return num_descs;
}

/**
 * build_hdr_descs_arr - build a header descriptor array
 * @skb - socket buffer
 * @num_entries - number of descriptors to be sent
 * @subcrq - first TX descriptor
 * @hdr_field - bit field determining which headers will be sent
 *
 * This function will build a TX descriptor array with applicable
 * L2/L3/L4 packet header descriptors to be sent by send_subcrq_indirect.
 */

static void build_hdr_descs_arr(struct sk_buff *skb,
				union sub_crq *indir_arr,
				int *num_entries, u8 hdr_field)
{
	int hdr_len[3] = {0, 0, 0};
	u8 hdr_data[140] = {0};
	int tot_len;

	tot_len = build_hdr_data(hdr_field, skb, hdr_len,
				 hdr_data);
	*num_entries += create_hdr_descs(hdr_field, hdr_data, tot_len, hdr_len,
					 indir_arr + 1);
}

static int ibmvnic_xmit_workarounds(struct sk_buff *skb,
				    struct net_device *netdev)
{
	/* For some backing devices, mishandling of small packets
	 * can result in a loss of connection or TX stall. Device
	 * architects recommend that no packet should be smaller
	 * than the minimum MTU value provided to the driver, so
	 * pad any packets to that length
	 */
	if (skb->len < netdev->min_mtu)
		return skb_put_padto(skb, netdev->min_mtu);

	return 0;
}

static void ibmvnic_tx_scrq_clean_buffer(struct ibmvnic_adapter *adapter,
					 struct ibmvnic_sub_crq_queue *tx_scrq)
{
	struct ibmvnic_ind_xmit_queue *ind_bufp;
	struct ibmvnic_tx_buff *tx_buff;
	struct ibmvnic_tx_pool *tx_pool;
	union sub_crq tx_scrq_entry;
	int queue_num;
	int entries;
	int index;
	int i;

	ind_bufp = &tx_scrq->ind_buf;
	entries = (u64)ind_bufp->index;
	queue_num = tx_scrq->pool_index;

	for (i = entries - 1; i >= 0; --i) {
		tx_scrq_entry = ind_bufp->indir_arr[i];
		if (tx_scrq_entry.v1.type != IBMVNIC_TX_DESC)
			continue;
		index = be32_to_cpu(tx_scrq_entry.v1.correlator);
		if (index & IBMVNIC_TSO_POOL_MASK) {
			tx_pool = &adapter->tso_pool[queue_num];
			index &= ~IBMVNIC_TSO_POOL_MASK;
		} else {
			tx_pool = &adapter->tx_pool[queue_num];
		}
		tx_pool->free_map[tx_pool->consumer_index] = index;
		tx_pool->consumer_index = tx_pool->consumer_index == 0 ?
					  tx_pool->num_buffers - 1 :
					  tx_pool->consumer_index - 1;
		tx_buff = &tx_pool->tx_buff[index];
		adapter->netdev->stats.tx_packets--;
		adapter->netdev->stats.tx_bytes -= tx_buff->skb->len;
		adapter->tx_stats_buffers[queue_num].packets--;
		adapter->tx_stats_buffers[queue_num].bytes -=
						tx_buff->skb->len;
		dev_kfree_skb_any(tx_buff->skb);
		tx_buff->skb = NULL;
		adapter->netdev->stats.tx_dropped++;
	}
	ind_bufp->index = 0;
	if (atomic_sub_return(entries, &tx_scrq->used) <=
	    (adapter->req_tx_entries_per_subcrq / 2) &&
	    __netif_subqueue_stopped(adapter->netdev, queue_num)) {
		netif_wake_subqueue(adapter->netdev, queue_num);
		netdev_dbg(adapter->netdev, "Started queue %d\n",
			   queue_num);
	}
}

static int ibmvnic_tx_scrq_flush(struct ibmvnic_adapter *adapter,
				 struct ibmvnic_sub_crq_queue *tx_scrq)
{
	struct ibmvnic_ind_xmit_queue *ind_bufp;
	u64 dma_addr;
	u64 entries;
	u64 handle;
	int rc;

	ind_bufp = &tx_scrq->ind_buf;
	dma_addr = (u64)ind_bufp->indir_dma;
	entries = (u64)ind_bufp->index;
	handle = tx_scrq->handle;

	if (!entries)
		return 0;
	rc = send_subcrq_indirect(adapter, handle, dma_addr, entries);
	if (rc)
		ibmvnic_tx_scrq_clean_buffer(adapter, tx_scrq);
	else
		ind_bufp->index = 0;
	return 0;
}

static netdev_tx_t ibmvnic_xmit(struct sk_buff *skb, struct net_device *netdev)
{
	struct ibmvnic_adapter *adapter = netdev_priv(netdev);
	int queue_num = skb_get_queue_mapping(skb);
	u8 *hdrs = (u8 *)&adapter->tx_rx_desc_req;
	struct device *dev = &adapter->vdev->dev;
	struct ibmvnic_ind_xmit_queue *ind_bufp;
	struct ibmvnic_tx_buff *tx_buff = NULL;
	struct ibmvnic_sub_crq_queue *tx_scrq;
	struct ibmvnic_tx_pool *tx_pool;
	unsigned int tx_send_failed = 0;
	netdev_tx_t ret = NETDEV_TX_OK;
	unsigned int tx_map_failed = 0;
	union sub_crq indir_arr[16];
	unsigned int tx_dropped = 0;
	unsigned int tx_packets = 0;
	unsigned int tx_bytes = 0;
	dma_addr_t data_dma_addr;
	struct netdev_queue *txq;
	unsigned long lpar_rc;
	union sub_crq tx_crq;
	unsigned int offset;
	int num_entries = 1;
	unsigned char *dst;
	int index = 0;
	u8 proto = 0;

	tx_scrq = adapter->tx_scrq[queue_num];
	txq = netdev_get_tx_queue(netdev, queue_num);
	ind_bufp = &tx_scrq->ind_buf;

	if (test_bit(0, &adapter->resetting)) {
		if (!netif_subqueue_stopped(netdev, skb))
			netif_stop_subqueue(netdev, queue_num);
		dev_kfree_skb_any(skb);

		tx_send_failed++;
		tx_dropped++;
		ret = NETDEV_TX_OK;
		ibmvnic_tx_scrq_flush(adapter, tx_scrq);
		goto out;
	}

	if (ibmvnic_xmit_workarounds(skb, netdev)) {
		tx_dropped++;
		tx_send_failed++;
		ret = NETDEV_TX_OK;
		ibmvnic_tx_scrq_flush(adapter, tx_scrq);
		goto out;
	}
	if (skb_is_gso(skb))
		tx_pool = &adapter->tso_pool[queue_num];
	else
		tx_pool = &adapter->tx_pool[queue_num];

	index = tx_pool->free_map[tx_pool->consumer_index];

	if (index == IBMVNIC_INVALID_MAP) {
		dev_kfree_skb_any(skb);
		tx_send_failed++;
		tx_dropped++;
		ret = NETDEV_TX_OK;
		ibmvnic_tx_scrq_flush(adapter, tx_scrq);
		goto out;
	}

	tx_pool->free_map[tx_pool->consumer_index] = IBMVNIC_INVALID_MAP;

	offset = index * tx_pool->buf_size;
	dst = tx_pool->long_term_buff.buff + offset;
	memset(dst, 0, tx_pool->buf_size);
	data_dma_addr = tx_pool->long_term_buff.addr + offset;

	if (skb_shinfo(skb)->nr_frags) {
		int cur, i;

		/* Copy the head */
		skb_copy_from_linear_data(skb, dst, skb_headlen(skb));
		cur = skb_headlen(skb);

		/* Copy the frags */
		for (i = 0; i < skb_shinfo(skb)->nr_frags; i++) {
			const skb_frag_t *frag = &skb_shinfo(skb)->frags[i];

			memcpy(dst + cur,
			       page_address(skb_frag_page(frag)) +
			       skb_frag_off(frag), skb_frag_size(frag));
			cur += skb_frag_size(frag);
		}
	} else {
		skb_copy_from_linear_data(skb, dst, skb->len);
	}

	tx_pool->consumer_index =
	    (tx_pool->consumer_index + 1) % tx_pool->num_buffers;

	tx_buff = &tx_pool->tx_buff[index];
	tx_buff->skb = skb;
	tx_buff->index = index;
	tx_buff->pool_index = queue_num;

	memset(&tx_crq, 0, sizeof(tx_crq));
	tx_crq.v1.first = IBMVNIC_CRQ_CMD;
	tx_crq.v1.type = IBMVNIC_TX_DESC;
	tx_crq.v1.n_crq_elem = 1;
	tx_crq.v1.n_sge = 1;
	tx_crq.v1.flags1 = IBMVNIC_TX_COMP_NEEDED;

	if (skb_is_gso(skb))
		tx_crq.v1.correlator =
			cpu_to_be32(index | IBMVNIC_TSO_POOL_MASK);
	else
		tx_crq.v1.correlator = cpu_to_be32(index);
	tx_crq.v1.dma_reg = cpu_to_be16(tx_pool->long_term_buff.map_id);
	tx_crq.v1.sge_len = cpu_to_be32(skb->len);
	tx_crq.v1.ioba = cpu_to_be64(data_dma_addr);

	if (adapter->vlan_header_insertion && skb_vlan_tag_present(skb)) {
		tx_crq.v1.flags2 |= IBMVNIC_TX_VLAN_INSERT;
		tx_crq.v1.vlan_id = cpu_to_be16(skb->vlan_tci);
	}

	if (skb->protocol == htons(ETH_P_IP)) {
		tx_crq.v1.flags1 |= IBMVNIC_TX_PROT_IPV4;
		proto = ip_hdr(skb)->protocol;
	} else if (skb->protocol == htons(ETH_P_IPV6)) {
		tx_crq.v1.flags1 |= IBMVNIC_TX_PROT_IPV6;
		proto = ipv6_hdr(skb)->nexthdr;
	}

	if (proto == IPPROTO_TCP)
		tx_crq.v1.flags1 |= IBMVNIC_TX_PROT_TCP;
	else if (proto == IPPROTO_UDP)
		tx_crq.v1.flags1 |= IBMVNIC_TX_PROT_UDP;

	if (skb->ip_summed == CHECKSUM_PARTIAL) {
		tx_crq.v1.flags1 |= IBMVNIC_TX_CHKSUM_OFFLOAD;
		hdrs += 2;
	}
	if (skb_is_gso(skb)) {
		tx_crq.v1.flags1 |= IBMVNIC_TX_LSO;
		tx_crq.v1.mss = cpu_to_be16(skb_shinfo(skb)->gso_size);
		hdrs += 2;
	}

	if ((*hdrs >> 7) & 1)
		build_hdr_descs_arr(skb, indir_arr, &num_entries, *hdrs);

	tx_crq.v1.n_crq_elem = num_entries;
	tx_buff->num_entries = num_entries;
	/* flush buffer if current entry can not fit */
	if (num_entries + ind_bufp->index > IBMVNIC_MAX_IND_DESCS) {
		lpar_rc = ibmvnic_tx_scrq_flush(adapter, tx_scrq);
		if (lpar_rc != H_SUCCESS)
			goto tx_flush_err;
	}

	indir_arr[0] = tx_crq;
	memcpy(&ind_bufp->indir_arr[ind_bufp->index], &indir_arr[0],
	       num_entries * sizeof(struct ibmvnic_generic_scrq));
	ind_bufp->index += num_entries;
	if (__netdev_tx_sent_queue(txq, skb->len,
				   netdev_xmit_more() &&
				   ind_bufp->index < IBMVNIC_MAX_IND_DESCS)) {
		lpar_rc = ibmvnic_tx_scrq_flush(adapter, tx_scrq);
		if (lpar_rc != H_SUCCESS)
			goto tx_err;
	}

	if (atomic_add_return(num_entries, &tx_scrq->used)
					>= adapter->req_tx_entries_per_subcrq) {
		netdev_dbg(netdev, "Stopping queue %d\n", queue_num);
		netif_stop_subqueue(netdev, queue_num);
	}

	tx_packets++;
	tx_bytes += skb->len;
	txq->trans_start = jiffies;
	ret = NETDEV_TX_OK;
	goto out;

tx_flush_err:
	dev_kfree_skb_any(skb);
	tx_buff->skb = NULL;
	tx_pool->consumer_index = tx_pool->consumer_index == 0 ?
				  tx_pool->num_buffers - 1 :
				  tx_pool->consumer_index - 1;
	tx_dropped++;
tx_err:
	if (lpar_rc != H_CLOSED && lpar_rc != H_PARAMETER)
		dev_err_ratelimited(dev, "tx: send failed\n");

	if (lpar_rc == H_CLOSED || adapter->failover_pending) {
		/* Disable TX and report carrier off if queue is closed
		 * or pending failover.
		 * Firmware guarantees that a signal will be sent to the
		 * driver, triggering a reset or some other action.
		 */
		netif_tx_stop_all_queues(netdev);
		netif_carrier_off(netdev);
	}
out:
	netdev->stats.tx_dropped += tx_dropped;
	netdev->stats.tx_bytes += tx_bytes;
	netdev->stats.tx_packets += tx_packets;
	adapter->tx_send_failed += tx_send_failed;
	adapter->tx_map_failed += tx_map_failed;
	adapter->tx_stats_buffers[queue_num].packets += tx_packets;
	adapter->tx_stats_buffers[queue_num].bytes += tx_bytes;
	adapter->tx_stats_buffers[queue_num].dropped_packets += tx_dropped;

	return ret;
}

static void ibmvnic_set_multi(struct net_device *netdev)
{
	struct ibmvnic_adapter *adapter = netdev_priv(netdev);
	struct netdev_hw_addr *ha;
	union ibmvnic_crq crq;

	memset(&crq, 0, sizeof(crq));
	crq.request_capability.first = IBMVNIC_CRQ_CMD;
	crq.request_capability.cmd = REQUEST_CAPABILITY;

	if (netdev->flags & IFF_PROMISC) {
		if (!adapter->promisc_supported)
			return;
	} else {
		if (netdev->flags & IFF_ALLMULTI) {
			/* Accept all multicast */
			memset(&crq, 0, sizeof(crq));
			crq.multicast_ctrl.first = IBMVNIC_CRQ_CMD;
			crq.multicast_ctrl.cmd = MULTICAST_CTRL;
			crq.multicast_ctrl.flags = IBMVNIC_ENABLE_ALL;
			ibmvnic_send_crq(adapter, &crq);
		} else if (netdev_mc_empty(netdev)) {
			/* Reject all multicast */
			memset(&crq, 0, sizeof(crq));
			crq.multicast_ctrl.first = IBMVNIC_CRQ_CMD;
			crq.multicast_ctrl.cmd = MULTICAST_CTRL;
			crq.multicast_ctrl.flags = IBMVNIC_DISABLE_ALL;
			ibmvnic_send_crq(adapter, &crq);
		} else {
			/* Accept one or more multicast(s) */
			netdev_for_each_mc_addr(ha, netdev) {
				memset(&crq, 0, sizeof(crq));
				crq.multicast_ctrl.first = IBMVNIC_CRQ_CMD;
				crq.multicast_ctrl.cmd = MULTICAST_CTRL;
				crq.multicast_ctrl.flags = IBMVNIC_ENABLE_MC;
				ether_addr_copy(&crq.multicast_ctrl.mac_addr[0],
						ha->addr);
				ibmvnic_send_crq(adapter, &crq);
			}
		}
	}
}

static int __ibmvnic_set_mac(struct net_device *netdev, u8 *dev_addr)
{
	struct ibmvnic_adapter *adapter = netdev_priv(netdev);
	union ibmvnic_crq crq;
	int rc;

	if (!is_valid_ether_addr(dev_addr)) {
		rc = -EADDRNOTAVAIL;
		goto err;
	}

	memset(&crq, 0, sizeof(crq));
	crq.change_mac_addr.first = IBMVNIC_CRQ_CMD;
	crq.change_mac_addr.cmd = CHANGE_MAC_ADDR;
	ether_addr_copy(&crq.change_mac_addr.mac_addr[0], dev_addr);

	mutex_lock(&adapter->fw_lock);
	adapter->fw_done_rc = 0;
	reinit_completion(&adapter->fw_done);

	rc = ibmvnic_send_crq(adapter, &crq);
	if (rc) {
		rc = -EIO;
		mutex_unlock(&adapter->fw_lock);
		goto err;
	}

	rc = ibmvnic_wait_for_completion(adapter, &adapter->fw_done, 10000);
	/* netdev->dev_addr is changed in handle_change_mac_rsp function */
	if (rc || adapter->fw_done_rc) {
		rc = -EIO;
		mutex_unlock(&adapter->fw_lock);
		goto err;
	}
	mutex_unlock(&adapter->fw_lock);
	return 0;
err:
	ether_addr_copy(adapter->mac_addr, netdev->dev_addr);
	return rc;
}

static int ibmvnic_set_mac(struct net_device *netdev, void *p)
{
	struct ibmvnic_adapter *adapter = netdev_priv(netdev);
	struct sockaddr *addr = p;
	int rc;

	rc = 0;
	if (!is_valid_ether_addr(addr->sa_data))
		return -EADDRNOTAVAIL;

	if (adapter->state != VNIC_PROBED) {
		ether_addr_copy(adapter->mac_addr, addr->sa_data);
		rc = __ibmvnic_set_mac(netdev, addr->sa_data);
	}

	return rc;
}

/**
 * do_change_param_reset returns zero if we are able to keep processing reset
 * events, or non-zero if we hit a fatal error and must halt.
 */
static int do_change_param_reset(struct ibmvnic_adapter *adapter,
				 struct ibmvnic_rwi *rwi,
				 u32 reset_state)
{
	struct net_device *netdev = adapter->netdev;
	int i, rc;

	netdev_dbg(adapter->netdev, "Change param resetting driver (%d)\n",
		   rwi->reset_reason);

	netif_carrier_off(netdev);
	adapter->reset_reason = rwi->reset_reason;

	ibmvnic_cleanup(netdev);

	if (reset_state == VNIC_OPEN) {
		rc = __ibmvnic_close(netdev);
		if (rc)
			goto out;
	}

	release_resources(adapter);
	release_sub_crqs(adapter, 1);
	release_crq_queue(adapter);

	adapter->state = VNIC_PROBED;

	rc = init_crq_queue(adapter);

	if (rc) {
		netdev_err(adapter->netdev,
			   "Couldn't initialize crq. rc=%d\n", rc);
		return rc;
	}

<<<<<<< HEAD
	rc = ibmvnic_reset_init(adapter, true);
=======
	rc = ibmvnic_reset_init(adapter);
>>>>>>> 1aecf7e5
	if (rc) {
		rc = IBMVNIC_INIT_FAILED;
		goto out;
	}

	/* If the adapter was in PROBE state prior to the reset,
	 * exit here.
	 */
	if (reset_state == VNIC_PROBED)
		goto out;

	rc = ibmvnic_login(netdev);
	if (rc) {
		goto out;
	}

	rc = init_resources(adapter);
	if (rc)
		goto out;

	ibmvnic_disable_irqs(adapter);

	adapter->state = VNIC_CLOSED;

	if (reset_state == VNIC_CLOSED)
		return 0;

	rc = __ibmvnic_open(netdev);
	if (rc) {
		rc = IBMVNIC_OPEN_FAILED;
		goto out;
	}

	/* refresh device's multicast list */
	ibmvnic_set_multi(netdev);

	/* kick napi */
	for (i = 0; i < adapter->req_rx_queues; i++)
		napi_schedule(&adapter->napi[i]);

out:
	if (rc)
		adapter->state = reset_state;
	return rc;
}

/**
 * do_reset returns zero if we are able to keep processing reset events, or
 * non-zero if we hit a fatal error and must halt.
 */
static int do_reset(struct ibmvnic_adapter *adapter,
		    struct ibmvnic_rwi *rwi, u32 reset_state)
{
	u64 old_num_rx_queues, old_num_tx_queues;
	u64 old_num_rx_slots, old_num_tx_slots;
	struct net_device *netdev = adapter->netdev;
	int i, rc;

	netdev_dbg(adapter->netdev,
		   "[S:%d FOP:%d] Reset reason %d, reset_state %d\n",
		   adapter->state, adapter->failover_pending,
		   rwi->reset_reason, reset_state);

	rtnl_lock();
	/*
	 * Now that we have the rtnl lock, clear any pending failover.
	 * This will ensure ibmvnic_open() has either completed or will
	 * block until failover is complete.
	 */
	if (rwi->reset_reason == VNIC_RESET_FAILOVER)
		adapter->failover_pending = false;

	netif_carrier_off(netdev);
	adapter->reset_reason = rwi->reset_reason;

	old_num_rx_queues = adapter->req_rx_queues;
	old_num_tx_queues = adapter->req_tx_queues;
	old_num_rx_slots = adapter->req_rx_add_entries_per_subcrq;
	old_num_tx_slots = adapter->req_tx_entries_per_subcrq;

	ibmvnic_cleanup(netdev);

	if (reset_state == VNIC_OPEN &&
	    adapter->reset_reason != VNIC_RESET_MOBILITY &&
	    adapter->reset_reason != VNIC_RESET_FAILOVER) {
		adapter->state = VNIC_CLOSING;

		/* Release the RTNL lock before link state change and
		 * re-acquire after the link state change to allow
		 * linkwatch_event to grab the RTNL lock and run during
		 * a reset.
		 */
		rtnl_unlock();
		rc = set_link_state(adapter, IBMVNIC_LOGICAL_LNK_DN);
		rtnl_lock();
		if (rc)
			goto out;

		if (adapter->state != VNIC_CLOSING) {
			rc = -1;
			goto out;
		}

		adapter->state = VNIC_CLOSED;
	}

	if (adapter->reset_reason != VNIC_RESET_NON_FATAL) {
		/* remove the closed state so when we call open it appears
		 * we are coming from the probed state.
		 */
		adapter->state = VNIC_PROBED;

		if (adapter->reset_reason == VNIC_RESET_MOBILITY) {
			rc = ibmvnic_reenable_crq_queue(adapter);
			release_sub_crqs(adapter, 1);
		} else {
			rc = ibmvnic_reset_crq(adapter);
			if (rc == H_CLOSED || rc == H_SUCCESS) {
				rc = vio_enable_interrupts(adapter->vdev);
				if (rc)
					netdev_err(adapter->netdev,
						   "Reset failed to enable interrupts. rc=%d\n",
						   rc);
			}
		}

		if (rc) {
			netdev_err(adapter->netdev,
				   "Reset couldn't initialize crq. rc=%d\n", rc);
			goto out;
		}

		rc = ibmvnic_reset_init(adapter, true);
		if (rc) {
			rc = IBMVNIC_INIT_FAILED;
			goto out;
		}

		/* If the adapter was in PROBE state prior to the reset,
		 * exit here.
		 */
		if (reset_state == VNIC_PROBED) {
			rc = 0;
			goto out;
		}

		rc = ibmvnic_login(netdev);
		if (rc) {
			goto out;
		}

		if (adapter->req_rx_queues != old_num_rx_queues ||
		    adapter->req_tx_queues != old_num_tx_queues ||
		    adapter->req_rx_add_entries_per_subcrq !=
		    old_num_rx_slots ||
		    adapter->req_tx_entries_per_subcrq !=
		    old_num_tx_slots ||
		    !adapter->rx_pool ||
		    !adapter->tso_pool ||
		    !adapter->tx_pool) {
			release_rx_pools(adapter);
			release_tx_pools(adapter);
			release_napi(adapter);
			release_vpd_data(adapter);

			rc = init_resources(adapter);
			if (rc)
				goto out;

		} else {
			rc = reset_tx_pools(adapter);
			if (rc) {
				netdev_dbg(adapter->netdev, "reset tx pools failed (%d)\n",
						rc);
				goto out;
			}

			rc = reset_rx_pools(adapter);
			if (rc) {
				netdev_dbg(adapter->netdev, "reset rx pools failed (%d)\n",
						rc);
				goto out;
			}
		}
		ibmvnic_disable_irqs(adapter);
	}
	adapter->state = VNIC_CLOSED;

	if (reset_state == VNIC_CLOSED) {
		rc = 0;
		goto out;
	}

	rc = __ibmvnic_open(netdev);
	if (rc) {
		rc = IBMVNIC_OPEN_FAILED;
		goto out;
	}

	/* refresh device's multicast list */
	ibmvnic_set_multi(netdev);

	/* kick napi */
	for (i = 0; i < adapter->req_rx_queues; i++)
		napi_schedule(&adapter->napi[i]);

	if (adapter->reset_reason == VNIC_RESET_FAILOVER ||
	    adapter->reset_reason == VNIC_RESET_MOBILITY) {
		call_netdevice_notifiers(NETDEV_NOTIFY_PEERS, netdev);
		call_netdevice_notifiers(NETDEV_RESEND_IGMP, netdev);
	}

	rc = 0;

out:
	/* restore the adapter state if reset failed */
	if (rc)
		adapter->state = reset_state;
	rtnl_unlock();

	netdev_dbg(adapter->netdev, "[S:%d FOP:%d] Reset done, rc %d\n",
		   adapter->state, adapter->failover_pending, rc);
	return rc;
}

static int do_hard_reset(struct ibmvnic_adapter *adapter,
			 struct ibmvnic_rwi *rwi, u32 reset_state)
{
	struct net_device *netdev = adapter->netdev;
	int rc;

	netdev_dbg(adapter->netdev, "Hard resetting driver (%d)\n",
		   rwi->reset_reason);

	netif_carrier_off(netdev);
	adapter->reset_reason = rwi->reset_reason;

	ibmvnic_cleanup(netdev);
	release_resources(adapter);
	release_sub_crqs(adapter, 0);
	release_crq_queue(adapter);

	/* remove the closed state so when we call open it appears
	 * we are coming from the probed state.
	 */
	adapter->state = VNIC_PROBED;

	reinit_completion(&adapter->init_done);
	rc = init_crq_queue(adapter);
	if (rc) {
		netdev_err(adapter->netdev,
			   "Couldn't initialize crq. rc=%d\n", rc);
		goto out;
	}

	rc = ibmvnic_reset_init(adapter, false);
	if (rc)
		goto out;

	/* If the adapter was in PROBE state prior to the reset,
	 * exit here.
	 */
	if (reset_state == VNIC_PROBED)
		goto out;

	rc = ibmvnic_login(netdev);
	if (rc)
		goto out;

	rc = init_resources(adapter);
	if (rc)
		goto out;

	ibmvnic_disable_irqs(adapter);
	adapter->state = VNIC_CLOSED;

	if (reset_state == VNIC_CLOSED)
		goto out;

	rc = __ibmvnic_open(netdev);
	if (rc) {
		rc = IBMVNIC_OPEN_FAILED;
		goto out;
	}

	call_netdevice_notifiers(NETDEV_NOTIFY_PEERS, netdev);
	call_netdevice_notifiers(NETDEV_RESEND_IGMP, netdev);
out:
	/* restore adapter state if reset failed */
	if (rc)
		adapter->state = reset_state;
<<<<<<< HEAD
=======
	netdev_dbg(adapter->netdev, "[S:%d FOP:%d] Hard reset done, rc %d\n",
		   adapter->state, adapter->failover_pending, rc);
>>>>>>> 1aecf7e5
	return rc;
}

static struct ibmvnic_rwi *get_next_rwi(struct ibmvnic_adapter *adapter)
{
	struct ibmvnic_rwi *rwi;
	unsigned long flags;

	spin_lock_irqsave(&adapter->rwi_lock, flags);

	if (!list_empty(&adapter->rwi_list)) {
		rwi = list_first_entry(&adapter->rwi_list, struct ibmvnic_rwi,
				       list);
		list_del(&rwi->list);
	} else {
		rwi = NULL;
	}

	spin_unlock_irqrestore(&adapter->rwi_lock, flags);
	return rwi;
}

static void __ibmvnic_reset(struct work_struct *work)
{
	struct ibmvnic_rwi *rwi;
	struct ibmvnic_adapter *adapter;
	bool saved_state = false;
	unsigned long flags;
	u32 reset_state;
	int rc = 0;

	adapter = container_of(work, struct ibmvnic_adapter, ibmvnic_reset);

	if (test_and_set_bit_lock(0, &adapter->resetting)) {
		schedule_delayed_work(&adapter->ibmvnic_delayed_reset,
				      IBMVNIC_RESET_DELAY);
		return;
	}

	rwi = get_next_rwi(adapter);
	while (rwi) {
		spin_lock_irqsave(&adapter->state_lock, flags);

		if (adapter->state == VNIC_REMOVING ||
		    adapter->state == VNIC_REMOVED) {
			spin_unlock_irqrestore(&adapter->state_lock, flags);
			kfree(rwi);
			rc = EBUSY;
			break;
		}

		if (!saved_state) {
			reset_state = adapter->state;
			saved_state = true;
		}
		spin_unlock_irqrestore(&adapter->state_lock, flags);

		if (rwi->reset_reason == VNIC_RESET_CHANGE_PARAM) {
			/* CHANGE_PARAM requestor holds rtnl_lock */
			rc = do_change_param_reset(adapter, rwi, reset_state);
		} else if (adapter->force_reset_recovery) {
			/*
			 * Since we are doing a hard reset now, clear the
			 * failover_pending flag so we don't ignore any
			 * future MOBILITY or other resets.
			 */
			adapter->failover_pending = false;

			/* Transport event occurred during previous reset */
			if (adapter->wait_for_reset) {
				/* Previous was CHANGE_PARAM; caller locked */
				adapter->force_reset_recovery = false;
				rc = do_hard_reset(adapter, rwi, reset_state);
			} else {
				rtnl_lock();
				adapter->force_reset_recovery = false;
				rc = do_hard_reset(adapter, rwi, reset_state);
				rtnl_unlock();
			}
			if (rc) {
				/* give backing device time to settle down */
				netdev_dbg(adapter->netdev,
					   "[S:%d] Hard reset failed, waiting 60 secs\n",
					   adapter->state);
				set_current_state(TASK_UNINTERRUPTIBLE);
				schedule_timeout(60 * HZ);
			}
		} else if (!(rwi->reset_reason == VNIC_RESET_FATAL &&
				adapter->from_passive_init)) {
			rc = do_reset(adapter, rwi, reset_state);
		}
		kfree(rwi);
<<<<<<< HEAD
		adapter->last_reset_time = jiffies;

		if (rc)
			netdev_dbg(adapter->netdev, "Reset failed, rc=%d\n", rc);
=======
		if (rc && rc != IBMVNIC_INIT_FAILED && rc != IBMVNIC_OPEN_FAILED &&
		    !adapter->force_reset_recovery)
			break;
>>>>>>> 1aecf7e5

		rwi = get_next_rwi(adapter);

		if (rwi && (rwi->reset_reason == VNIC_RESET_FAILOVER ||
			    rwi->reset_reason == VNIC_RESET_MOBILITY))
			adapter->force_reset_recovery = true;
	}

	if (adapter->wait_for_reset) {
		adapter->reset_done_rc = rc;
		complete(&adapter->reset_done);
	}

	clear_bit_unlock(0, &adapter->resetting);

	netdev_dbg(adapter->netdev,
		   "[S:%d FRR:%d WFR:%d] Done processing resets\n",
		   adapter->state, adapter->force_reset_recovery,
		   adapter->wait_for_reset);
}

static void __ibmvnic_delayed_reset(struct work_struct *work)
{
	struct ibmvnic_adapter *adapter;

	adapter = container_of(work, struct ibmvnic_adapter,
			       ibmvnic_delayed_reset.work);
	__ibmvnic_reset(&adapter->ibmvnic_reset);
}

static int ibmvnic_reset(struct ibmvnic_adapter *adapter,
			 enum ibmvnic_reset_reason reason)
{
	struct list_head *entry, *tmp_entry;
	struct ibmvnic_rwi *rwi, *tmp;
	struct net_device *netdev = adapter->netdev;
	unsigned long flags;
	int ret;

	/*
	 * If failover is pending don't schedule any other reset.
	 * Instead let the failover complete. If there is already a
	 * a failover reset scheduled, we will detect and drop the
	 * duplicate reset when walking the ->rwi_list below.
	 */
	if (adapter->state == VNIC_REMOVING ||
	    adapter->state == VNIC_REMOVED ||
	    (adapter->failover_pending && reason != VNIC_RESET_FAILOVER)) {
		ret = EBUSY;
		netdev_dbg(netdev, "Adapter removing or pending failover, skipping reset\n");
		goto err;
	}

	if (adapter->state == VNIC_PROBING) {
		netdev_warn(netdev, "Adapter reset during probe\n");
		ret = adapter->init_done_rc = EAGAIN;
		goto err;
	}

	spin_lock_irqsave(&adapter->rwi_lock, flags);

	list_for_each(entry, &adapter->rwi_list) {
		tmp = list_entry(entry, struct ibmvnic_rwi, list);
		if (tmp->reset_reason == reason) {
			netdev_dbg(netdev, "Skipping matching reset, reason=%d\n",
				   reason);
			spin_unlock_irqrestore(&adapter->rwi_lock, flags);
			ret = EBUSY;
			goto err;
		}
	}

	rwi = kzalloc(sizeof(*rwi), GFP_ATOMIC);
	if (!rwi) {
		spin_unlock_irqrestore(&adapter->rwi_lock, flags);
		ibmvnic_close(netdev);
		ret = ENOMEM;
		goto err;
	}
	/* if we just received a transport event,
	 * flush reset queue and process this reset
	 */
	if (adapter->force_reset_recovery && !list_empty(&adapter->rwi_list)) {
		list_for_each_safe(entry, tmp_entry, &adapter->rwi_list)
			list_del(entry);
	}
	rwi->reset_reason = reason;
	list_add_tail(&rwi->list, &adapter->rwi_list);
	spin_unlock_irqrestore(&adapter->rwi_lock, flags);
	netdev_dbg(adapter->netdev, "Scheduling reset (reason %d)\n", reason);
	schedule_work(&adapter->ibmvnic_reset);

	return 0;
err:
	return -ret;
}

static void ibmvnic_tx_timeout(struct net_device *dev, unsigned int txqueue)
{
	struct ibmvnic_adapter *adapter = netdev_priv(dev);

	if (test_bit(0, &adapter->resetting)) {
		netdev_err(adapter->netdev,
			   "Adapter is resetting, skip timeout reset\n");
		return;
	}
	/* No queuing up reset until at least 5 seconds (default watchdog val)
	 * after last reset
	 */
	if (time_before(jiffies, (adapter->last_reset_time + dev->watchdog_timeo))) {
		netdev_dbg(dev, "Not yet time to tx timeout.\n");
		return;
	}
	ibmvnic_reset(adapter, VNIC_RESET_TIMEOUT);
}

static void remove_buff_from_pool(struct ibmvnic_adapter *adapter,
				  struct ibmvnic_rx_buff *rx_buff)
{
	struct ibmvnic_rx_pool *pool = &adapter->rx_pool[rx_buff->pool_index];

	rx_buff->skb = NULL;

	pool->free_map[pool->next_alloc] = (int)(rx_buff - pool->rx_buff);
	pool->next_alloc = (pool->next_alloc + 1) % pool->size;

	atomic_dec(&pool->available);
}

static int ibmvnic_poll(struct napi_struct *napi, int budget)
{
	struct ibmvnic_sub_crq_queue *rx_scrq;
	struct ibmvnic_adapter *adapter;
	struct net_device *netdev;
	int frames_processed;
	int scrq_num;

	netdev = napi->dev;
	adapter = netdev_priv(netdev);
	scrq_num = (int)(napi - adapter->napi);
	frames_processed = 0;
	rx_scrq = adapter->rx_scrq[scrq_num];

restart_poll:
	while (frames_processed < budget) {
		struct sk_buff *skb;
		struct ibmvnic_rx_buff *rx_buff;
		union sub_crq *next;
		u32 length;
		u16 offset;
		u8 flags = 0;

		if (unlikely(test_bit(0, &adapter->resetting) &&
			     adapter->reset_reason != VNIC_RESET_NON_FATAL)) {
			enable_scrq_irq(adapter, rx_scrq);
			napi_complete_done(napi, frames_processed);
			return frames_processed;
		}

		if (!pending_scrq(adapter, rx_scrq))
			break;
		/* The queue entry at the current index is peeked at above
		 * to determine that there is a valid descriptor awaiting
		 * processing. We want to be sure that the current slot
		 * holds a valid descriptor before reading its contents.
		 */
		dma_rmb();
		next = ibmvnic_next_scrq(adapter, rx_scrq);
		rx_buff =
		    (struct ibmvnic_rx_buff *)be64_to_cpu(next->
							  rx_comp.correlator);
		/* do error checking */
		if (next->rx_comp.rc) {
			netdev_dbg(netdev, "rx buffer returned with rc %x\n",
				   be16_to_cpu(next->rx_comp.rc));
			/* free the entry */
			next->rx_comp.first = 0;
			dev_kfree_skb_any(rx_buff->skb);
			remove_buff_from_pool(adapter, rx_buff);
			continue;
		} else if (!rx_buff->skb) {
			/* free the entry */
			next->rx_comp.first = 0;
			remove_buff_from_pool(adapter, rx_buff);
			continue;
		}

		length = be32_to_cpu(next->rx_comp.len);
		offset = be16_to_cpu(next->rx_comp.off_frame_data);
		flags = next->rx_comp.flags;
		skb = rx_buff->skb;
		skb_copy_to_linear_data(skb, rx_buff->data + offset,
					length);

		/* VLAN Header has been stripped by the system firmware and
		 * needs to be inserted by the driver
		 */
		if (adapter->rx_vlan_header_insertion &&
		    (flags & IBMVNIC_VLAN_STRIPPED))
			__vlan_hwaccel_put_tag(skb, htons(ETH_P_8021Q),
					       ntohs(next->rx_comp.vlan_tci));

		/* free the entry */
		next->rx_comp.first = 0;
		remove_buff_from_pool(adapter, rx_buff);

		skb_put(skb, length);
		skb->protocol = eth_type_trans(skb, netdev);
		skb_record_rx_queue(skb, scrq_num);

		if (flags & IBMVNIC_IP_CHKSUM_GOOD &&
		    flags & IBMVNIC_TCP_UDP_CHKSUM_GOOD) {
			skb->ip_summed = CHECKSUM_UNNECESSARY;
		}

		length = skb->len;
		napi_gro_receive(napi, skb); /* send it up */
		netdev->stats.rx_packets++;
		netdev->stats.rx_bytes += length;
		adapter->rx_stats_buffers[scrq_num].packets++;
		adapter->rx_stats_buffers[scrq_num].bytes += length;
		frames_processed++;
	}

	if (adapter->state != VNIC_CLOSING &&
	    ((atomic_read(&adapter->rx_pool[scrq_num].available) <
	      adapter->req_rx_add_entries_per_subcrq / 2) ||
	      frames_processed < budget))
		replenish_rx_pool(adapter, &adapter->rx_pool[scrq_num]);
	if (frames_processed < budget) {
		if (napi_complete_done(napi, frames_processed)) {
			enable_scrq_irq(adapter, rx_scrq);
			if (pending_scrq(adapter, rx_scrq)) {
				rmb();
				if (napi_reschedule(napi)) {
					disable_scrq_irq(adapter, rx_scrq);
					goto restart_poll;
				}
			}
		}
	}
	return frames_processed;
}

static int wait_for_reset(struct ibmvnic_adapter *adapter)
{
	int rc, ret;

	adapter->fallback.mtu = adapter->req_mtu;
	adapter->fallback.rx_queues = adapter->req_rx_queues;
	adapter->fallback.tx_queues = adapter->req_tx_queues;
	adapter->fallback.rx_entries = adapter->req_rx_add_entries_per_subcrq;
	adapter->fallback.tx_entries = adapter->req_tx_entries_per_subcrq;

	reinit_completion(&adapter->reset_done);
	adapter->wait_for_reset = true;
	rc = ibmvnic_reset(adapter, VNIC_RESET_CHANGE_PARAM);

	if (rc) {
		ret = rc;
		goto out;
	}
	rc = ibmvnic_wait_for_completion(adapter, &adapter->reset_done, 60000);
	if (rc) {
		ret = -ENODEV;
		goto out;
	}

	ret = 0;
	if (adapter->reset_done_rc) {
		ret = -EIO;
		adapter->desired.mtu = adapter->fallback.mtu;
		adapter->desired.rx_queues = adapter->fallback.rx_queues;
		adapter->desired.tx_queues = adapter->fallback.tx_queues;
		adapter->desired.rx_entries = adapter->fallback.rx_entries;
		adapter->desired.tx_entries = adapter->fallback.tx_entries;

		reinit_completion(&adapter->reset_done);
		adapter->wait_for_reset = true;
		rc = ibmvnic_reset(adapter, VNIC_RESET_CHANGE_PARAM);
		if (rc) {
			ret = rc;
			goto out;
		}
		rc = ibmvnic_wait_for_completion(adapter, &adapter->reset_done,
						 60000);
		if (rc) {
			ret = -ENODEV;
			goto out;
		}
	}
out:
	adapter->wait_for_reset = false;

	return ret;
}

static int ibmvnic_change_mtu(struct net_device *netdev, int new_mtu)
{
	struct ibmvnic_adapter *adapter = netdev_priv(netdev);

	adapter->desired.mtu = new_mtu + ETH_HLEN;

	return wait_for_reset(adapter);
}

static netdev_features_t ibmvnic_features_check(struct sk_buff *skb,
						struct net_device *dev,
						netdev_features_t features)
{
	/* Some backing hardware adapters can not
	 * handle packets with a MSS less than 224
	 * or with only one segment.
	 */
	if (skb_is_gso(skb)) {
		if (skb_shinfo(skb)->gso_size < 224 ||
		    skb_shinfo(skb)->gso_segs == 1)
			features &= ~NETIF_F_GSO_MASK;
	}

	return features;
}

static const struct net_device_ops ibmvnic_netdev_ops = {
	.ndo_open		= ibmvnic_open,
	.ndo_stop		= ibmvnic_close,
	.ndo_start_xmit		= ibmvnic_xmit,
	.ndo_set_rx_mode	= ibmvnic_set_multi,
	.ndo_set_mac_address	= ibmvnic_set_mac,
	.ndo_validate_addr	= eth_validate_addr,
	.ndo_tx_timeout		= ibmvnic_tx_timeout,
	.ndo_change_mtu		= ibmvnic_change_mtu,
	.ndo_features_check     = ibmvnic_features_check,
};

/* ethtool functions */

static int ibmvnic_get_link_ksettings(struct net_device *netdev,
				      struct ethtool_link_ksettings *cmd)
{
	struct ibmvnic_adapter *adapter = netdev_priv(netdev);
	int rc;

	rc = send_query_phys_parms(adapter);
	if (rc) {
		adapter->speed = SPEED_UNKNOWN;
		adapter->duplex = DUPLEX_UNKNOWN;
	}
	cmd->base.speed = adapter->speed;
	cmd->base.duplex = adapter->duplex;
	cmd->base.port = PORT_FIBRE;
	cmd->base.phy_address = 0;
	cmd->base.autoneg = AUTONEG_ENABLE;

	return 0;
}

static void ibmvnic_get_drvinfo(struct net_device *netdev,
				struct ethtool_drvinfo *info)
{
	struct ibmvnic_adapter *adapter = netdev_priv(netdev);

	strlcpy(info->driver, ibmvnic_driver_name, sizeof(info->driver));
	strlcpy(info->version, IBMVNIC_DRIVER_VERSION, sizeof(info->version));
	strlcpy(info->fw_version, adapter->fw_version,
		sizeof(info->fw_version));
}

static u32 ibmvnic_get_msglevel(struct net_device *netdev)
{
	struct ibmvnic_adapter *adapter = netdev_priv(netdev);

	return adapter->msg_enable;
}

static void ibmvnic_set_msglevel(struct net_device *netdev, u32 data)
{
	struct ibmvnic_adapter *adapter = netdev_priv(netdev);

	adapter->msg_enable = data;
}

static u32 ibmvnic_get_link(struct net_device *netdev)
{
	struct ibmvnic_adapter *adapter = netdev_priv(netdev);

	/* Don't need to send a query because we request a logical link up at
	 * init and then we wait for link state indications
	 */
	return adapter->logical_link_state;
}

static void ibmvnic_get_ringparam(struct net_device *netdev,
				  struct ethtool_ringparam *ring)
{
	struct ibmvnic_adapter *adapter = netdev_priv(netdev);

	if (adapter->priv_flags & IBMVNIC_USE_SERVER_MAXES) {
		ring->rx_max_pending = adapter->max_rx_add_entries_per_subcrq;
		ring->tx_max_pending = adapter->max_tx_entries_per_subcrq;
	} else {
		ring->rx_max_pending = IBMVNIC_MAX_QUEUE_SZ;
		ring->tx_max_pending = IBMVNIC_MAX_QUEUE_SZ;
	}
	ring->rx_mini_max_pending = 0;
	ring->rx_jumbo_max_pending = 0;
	ring->rx_pending = adapter->req_rx_add_entries_per_subcrq;
	ring->tx_pending = adapter->req_tx_entries_per_subcrq;
	ring->rx_mini_pending = 0;
	ring->rx_jumbo_pending = 0;
}

static int ibmvnic_set_ringparam(struct net_device *netdev,
				 struct ethtool_ringparam *ring)
{
	struct ibmvnic_adapter *adapter = netdev_priv(netdev);
	int ret;

	ret = 0;
	adapter->desired.rx_entries = ring->rx_pending;
	adapter->desired.tx_entries = ring->tx_pending;

	ret = wait_for_reset(adapter);

	if (!ret &&
	    (adapter->req_rx_add_entries_per_subcrq != ring->rx_pending ||
	     adapter->req_tx_entries_per_subcrq != ring->tx_pending))
		netdev_info(netdev,
			    "Could not match full ringsize request. Requested: RX %d, TX %d; Allowed: RX %llu, TX %llu\n",
			    ring->rx_pending, ring->tx_pending,
			    adapter->req_rx_add_entries_per_subcrq,
			    adapter->req_tx_entries_per_subcrq);
	return ret;
}

static void ibmvnic_get_channels(struct net_device *netdev,
				 struct ethtool_channels *channels)
{
	struct ibmvnic_adapter *adapter = netdev_priv(netdev);

	if (adapter->priv_flags & IBMVNIC_USE_SERVER_MAXES) {
		channels->max_rx = adapter->max_rx_queues;
		channels->max_tx = adapter->max_tx_queues;
	} else {
		channels->max_rx = IBMVNIC_MAX_QUEUES;
		channels->max_tx = IBMVNIC_MAX_QUEUES;
	}

	channels->max_other = 0;
	channels->max_combined = 0;
	channels->rx_count = adapter->req_rx_queues;
	channels->tx_count = adapter->req_tx_queues;
	channels->other_count = 0;
	channels->combined_count = 0;
}

static int ibmvnic_set_channels(struct net_device *netdev,
				struct ethtool_channels *channels)
{
	struct ibmvnic_adapter *adapter = netdev_priv(netdev);
	int ret;

	ret = 0;
	adapter->desired.rx_queues = channels->rx_count;
	adapter->desired.tx_queues = channels->tx_count;

	ret = wait_for_reset(adapter);

	if (!ret &&
	    (adapter->req_rx_queues != channels->rx_count ||
	     adapter->req_tx_queues != channels->tx_count))
		netdev_info(netdev,
			    "Could not match full channels request. Requested: RX %d, TX %d; Allowed: RX %llu, TX %llu\n",
			    channels->rx_count, channels->tx_count,
			    adapter->req_rx_queues, adapter->req_tx_queues);
	return ret;

}

static void ibmvnic_get_strings(struct net_device *dev, u32 stringset, u8 *data)
{
	struct ibmvnic_adapter *adapter = netdev_priv(dev);
	int i;

	switch (stringset) {
	case ETH_SS_STATS:
		for (i = 0; i < ARRAY_SIZE(ibmvnic_stats);
				i++, data += ETH_GSTRING_LEN)
			memcpy(data, ibmvnic_stats[i].name, ETH_GSTRING_LEN);

		for (i = 0; i < adapter->req_tx_queues; i++) {
			snprintf(data, ETH_GSTRING_LEN, "tx%d_packets", i);
			data += ETH_GSTRING_LEN;

			snprintf(data, ETH_GSTRING_LEN, "tx%d_bytes", i);
			data += ETH_GSTRING_LEN;

			snprintf(data, ETH_GSTRING_LEN,
				 "tx%d_dropped_packets", i);
			data += ETH_GSTRING_LEN;
		}

		for (i = 0; i < adapter->req_rx_queues; i++) {
			snprintf(data, ETH_GSTRING_LEN, "rx%d_packets", i);
			data += ETH_GSTRING_LEN;

			snprintf(data, ETH_GSTRING_LEN, "rx%d_bytes", i);
			data += ETH_GSTRING_LEN;

			snprintf(data, ETH_GSTRING_LEN, "rx%d_interrupts", i);
			data += ETH_GSTRING_LEN;
		}
		break;

	case ETH_SS_PRIV_FLAGS:
		for (i = 0; i < ARRAY_SIZE(ibmvnic_priv_flags); i++)
			strcpy(data + i * ETH_GSTRING_LEN,
			       ibmvnic_priv_flags[i]);
		break;
	default:
		return;
	}
}

static int ibmvnic_get_sset_count(struct net_device *dev, int sset)
{
	struct ibmvnic_adapter *adapter = netdev_priv(dev);

	switch (sset) {
	case ETH_SS_STATS:
		return ARRAY_SIZE(ibmvnic_stats) +
		       adapter->req_tx_queues * NUM_TX_STATS +
		       adapter->req_rx_queues * NUM_RX_STATS;
	case ETH_SS_PRIV_FLAGS:
		return ARRAY_SIZE(ibmvnic_priv_flags);
	default:
		return -EOPNOTSUPP;
	}
}

static void ibmvnic_get_ethtool_stats(struct net_device *dev,
				      struct ethtool_stats *stats, u64 *data)
{
	struct ibmvnic_adapter *adapter = netdev_priv(dev);
	union ibmvnic_crq crq;
	int i, j;
	int rc;

	memset(&crq, 0, sizeof(crq));
	crq.request_statistics.first = IBMVNIC_CRQ_CMD;
	crq.request_statistics.cmd = REQUEST_STATISTICS;
	crq.request_statistics.ioba = cpu_to_be32(adapter->stats_token);
	crq.request_statistics.len =
	    cpu_to_be32(sizeof(struct ibmvnic_statistics));

	/* Wait for data to be written */
	reinit_completion(&adapter->stats_done);
	rc = ibmvnic_send_crq(adapter, &crq);
	if (rc)
		return;
	rc = ibmvnic_wait_for_completion(adapter, &adapter->stats_done, 10000);
	if (rc)
		return;

	for (i = 0; i < ARRAY_SIZE(ibmvnic_stats); i++)
		data[i] = be64_to_cpu(IBMVNIC_GET_STAT(adapter,
						ibmvnic_stats[i].offset));

	for (j = 0; j < adapter->req_tx_queues; j++) {
		data[i] = adapter->tx_stats_buffers[j].packets;
		i++;
		data[i] = adapter->tx_stats_buffers[j].bytes;
		i++;
		data[i] = adapter->tx_stats_buffers[j].dropped_packets;
		i++;
	}

	for (j = 0; j < adapter->req_rx_queues; j++) {
		data[i] = adapter->rx_stats_buffers[j].packets;
		i++;
		data[i] = adapter->rx_stats_buffers[j].bytes;
		i++;
		data[i] = adapter->rx_stats_buffers[j].interrupts;
		i++;
	}
}

static u32 ibmvnic_get_priv_flags(struct net_device *netdev)
{
	struct ibmvnic_adapter *adapter = netdev_priv(netdev);

	return adapter->priv_flags;
}

static int ibmvnic_set_priv_flags(struct net_device *netdev, u32 flags)
{
	struct ibmvnic_adapter *adapter = netdev_priv(netdev);
	bool which_maxes = !!(flags & IBMVNIC_USE_SERVER_MAXES);

	if (which_maxes)
		adapter->priv_flags |= IBMVNIC_USE_SERVER_MAXES;
	else
		adapter->priv_flags &= ~IBMVNIC_USE_SERVER_MAXES;

	return 0;
}
static const struct ethtool_ops ibmvnic_ethtool_ops = {
	.get_drvinfo		= ibmvnic_get_drvinfo,
	.get_msglevel		= ibmvnic_get_msglevel,
	.set_msglevel		= ibmvnic_set_msglevel,
	.get_link		= ibmvnic_get_link,
	.get_ringparam		= ibmvnic_get_ringparam,
	.set_ringparam		= ibmvnic_set_ringparam,
	.get_channels		= ibmvnic_get_channels,
	.set_channels		= ibmvnic_set_channels,
	.get_strings            = ibmvnic_get_strings,
	.get_sset_count         = ibmvnic_get_sset_count,
	.get_ethtool_stats	= ibmvnic_get_ethtool_stats,
	.get_link_ksettings	= ibmvnic_get_link_ksettings,
	.get_priv_flags		= ibmvnic_get_priv_flags,
	.set_priv_flags		= ibmvnic_set_priv_flags,
};

/* Routines for managing CRQs/sCRQs  */

static int reset_one_sub_crq_queue(struct ibmvnic_adapter *adapter,
				   struct ibmvnic_sub_crq_queue *scrq)
{
	int rc;

	if (!scrq) {
		netdev_dbg(adapter->netdev,
			   "Invalid scrq reset. irq (%d) or msgs (%p).\n",
			   scrq->irq, scrq->msgs);
		return -EINVAL;
	}

	if (scrq->irq) {
		free_irq(scrq->irq, scrq);
		irq_dispose_mapping(scrq->irq);
		scrq->irq = 0;
	}
	if (scrq->msgs) {
		memset(scrq->msgs, 0, 4 * PAGE_SIZE);
		atomic_set(&scrq->used, 0);
		scrq->cur = 0;
<<<<<<< HEAD
		scrq->ind_buf.index = 0;
=======
>>>>>>> 1aecf7e5
	} else {
		netdev_dbg(adapter->netdev, "Invalid scrq reset\n");
		return -EINVAL;
	}

	rc = h_reg_sub_crq(adapter->vdev->unit_address, scrq->msg_token,
			   4 * PAGE_SIZE, &scrq->crq_num, &scrq->hw_irq);
	return rc;
}

static int reset_sub_crq_queues(struct ibmvnic_adapter *adapter)
{
	int i, rc;

	if (!adapter->tx_scrq || !adapter->rx_scrq)
		return -EINVAL;

	for (i = 0; i < adapter->req_tx_queues; i++) {
		netdev_dbg(adapter->netdev, "Re-setting tx_scrq[%d]\n", i);
		rc = reset_one_sub_crq_queue(adapter, adapter->tx_scrq[i]);
		if (rc)
			return rc;
	}

	for (i = 0; i < adapter->req_rx_queues; i++) {
		netdev_dbg(adapter->netdev, "Re-setting rx_scrq[%d]\n", i);
		rc = reset_one_sub_crq_queue(adapter, adapter->rx_scrq[i]);
		if (rc)
			return rc;
	}

	return rc;
}

static void release_sub_crq_queue(struct ibmvnic_adapter *adapter,
				  struct ibmvnic_sub_crq_queue *scrq,
				  bool do_h_free)
{
	struct device *dev = &adapter->vdev->dev;
	long rc;

	netdev_dbg(adapter->netdev, "Releasing sub-CRQ\n");

	if (do_h_free) {
		/* Close the sub-crqs */
		do {
			rc = plpar_hcall_norets(H_FREE_SUB_CRQ,
						adapter->vdev->unit_address,
						scrq->crq_num);
		} while (rc == H_BUSY || H_IS_LONG_BUSY(rc));

		if (rc) {
			netdev_err(adapter->netdev,
				   "Failed to release sub-CRQ %16lx, rc = %ld\n",
				   scrq->crq_num, rc);
		}
	}

	dma_free_coherent(dev,
			  IBMVNIC_IND_ARR_SZ,
			  scrq->ind_buf.indir_arr,
			  scrq->ind_buf.indir_dma);

	dma_unmap_single(dev, scrq->msg_token, 4 * PAGE_SIZE,
			 DMA_BIDIRECTIONAL);
	free_pages((unsigned long)scrq->msgs, 2);
	kfree(scrq);
}

static struct ibmvnic_sub_crq_queue *init_sub_crq_queue(struct ibmvnic_adapter
							*adapter)
{
	struct device *dev = &adapter->vdev->dev;
	struct ibmvnic_sub_crq_queue *scrq;
	int rc;

	scrq = kzalloc(sizeof(*scrq), GFP_KERNEL);
	if (!scrq)
		return NULL;

	scrq->msgs =
		(union sub_crq *)__get_free_pages(GFP_KERNEL | __GFP_ZERO, 2);
	if (!scrq->msgs) {
		dev_warn(dev, "Couldn't allocate crq queue messages page\n");
		goto zero_page_failed;
	}

	scrq->msg_token = dma_map_single(dev, scrq->msgs, 4 * PAGE_SIZE,
					 DMA_BIDIRECTIONAL);
	if (dma_mapping_error(dev, scrq->msg_token)) {
		dev_warn(dev, "Couldn't map crq queue messages page\n");
		goto map_failed;
	}

	rc = h_reg_sub_crq(adapter->vdev->unit_address, scrq->msg_token,
			   4 * PAGE_SIZE, &scrq->crq_num, &scrq->hw_irq);

	if (rc == H_RESOURCE)
		rc = ibmvnic_reset_crq(adapter);

	if (rc == H_CLOSED) {
		dev_warn(dev, "Partner adapter not ready, waiting.\n");
	} else if (rc) {
		dev_warn(dev, "Error %d registering sub-crq\n", rc);
		goto reg_failed;
	}

	scrq->adapter = adapter;
	scrq->size = 4 * PAGE_SIZE / sizeof(*scrq->msgs);
	scrq->ind_buf.index = 0;

	scrq->ind_buf.indir_arr =
		dma_alloc_coherent(dev,
				   IBMVNIC_IND_ARR_SZ,
				   &scrq->ind_buf.indir_dma,
				   GFP_KERNEL);

	if (!scrq->ind_buf.indir_arr)
		goto indir_failed;

	spin_lock_init(&scrq->lock);

	netdev_dbg(adapter->netdev,
		   "sub-crq initialized, num %lx, hw_irq=%lx, irq=%x\n",
		   scrq->crq_num, scrq->hw_irq, scrq->irq);

	return scrq;

indir_failed:
	do {
		rc = plpar_hcall_norets(H_FREE_SUB_CRQ,
					adapter->vdev->unit_address,
					scrq->crq_num);
	} while (rc == H_BUSY || rc == H_IS_LONG_BUSY(rc));
reg_failed:
	dma_unmap_single(dev, scrq->msg_token, 4 * PAGE_SIZE,
			 DMA_BIDIRECTIONAL);
map_failed:
	free_pages((unsigned long)scrq->msgs, 2);
zero_page_failed:
	kfree(scrq);

	return NULL;
}

static void release_sub_crqs(struct ibmvnic_adapter *adapter, bool do_h_free)
{
	int i;

	if (adapter->tx_scrq) {
		for (i = 0; i < adapter->num_active_tx_scrqs; i++) {
			if (!adapter->tx_scrq[i])
				continue;

			netdev_dbg(adapter->netdev, "Releasing tx_scrq[%d]\n",
				   i);
			if (adapter->tx_scrq[i]->irq) {
				free_irq(adapter->tx_scrq[i]->irq,
					 adapter->tx_scrq[i]);
				irq_dispose_mapping(adapter->tx_scrq[i]->irq);
				adapter->tx_scrq[i]->irq = 0;
			}

			release_sub_crq_queue(adapter, adapter->tx_scrq[i],
					      do_h_free);
		}

		kfree(adapter->tx_scrq);
		adapter->tx_scrq = NULL;
		adapter->num_active_tx_scrqs = 0;
	}

	if (adapter->rx_scrq) {
		for (i = 0; i < adapter->num_active_rx_scrqs; i++) {
			if (!adapter->rx_scrq[i])
				continue;

			netdev_dbg(adapter->netdev, "Releasing rx_scrq[%d]\n",
				   i);
			if (adapter->rx_scrq[i]->irq) {
				free_irq(adapter->rx_scrq[i]->irq,
					 adapter->rx_scrq[i]);
				irq_dispose_mapping(adapter->rx_scrq[i]->irq);
				adapter->rx_scrq[i]->irq = 0;
			}

			release_sub_crq_queue(adapter, adapter->rx_scrq[i],
					      do_h_free);
		}

		kfree(adapter->rx_scrq);
		adapter->rx_scrq = NULL;
		adapter->num_active_rx_scrqs = 0;
	}
}

static int disable_scrq_irq(struct ibmvnic_adapter *adapter,
			    struct ibmvnic_sub_crq_queue *scrq)
{
	struct device *dev = &adapter->vdev->dev;
	unsigned long rc;

	rc = plpar_hcall_norets(H_VIOCTL, adapter->vdev->unit_address,
				H_DISABLE_VIO_INTERRUPT, scrq->hw_irq, 0, 0);
	if (rc)
		dev_err(dev, "Couldn't disable scrq irq 0x%lx. rc=%ld\n",
			scrq->hw_irq, rc);
	return rc;
}

static int enable_scrq_irq(struct ibmvnic_adapter *adapter,
			   struct ibmvnic_sub_crq_queue *scrq)
{
	struct device *dev = &adapter->vdev->dev;
	unsigned long rc;

	if (scrq->hw_irq > 0x100000000ULL) {
		dev_err(dev, "bad hw_irq = %lx\n", scrq->hw_irq);
		return 1;
	}

	if (test_bit(0, &adapter->resetting) &&
	    adapter->reset_reason == VNIC_RESET_MOBILITY) {
		u64 val = (0xff000000) | scrq->hw_irq;

		rc = plpar_hcall_norets(H_EOI, val);
		/* H_EOI would fail with rc = H_FUNCTION when running
		 * in XIVE mode which is expected, but not an error.
		 */
		if (rc && (rc != H_FUNCTION))
			dev_err(dev, "H_EOI FAILED irq 0x%llx. rc=%ld\n",
				val, rc);
	}

	rc = plpar_hcall_norets(H_VIOCTL, adapter->vdev->unit_address,
				H_ENABLE_VIO_INTERRUPT, scrq->hw_irq, 0, 0);
	if (rc)
		dev_err(dev, "Couldn't enable scrq irq 0x%lx. rc=%ld\n",
			scrq->hw_irq, rc);
	return rc;
}

static int ibmvnic_complete_tx(struct ibmvnic_adapter *adapter,
			       struct ibmvnic_sub_crq_queue *scrq)
{
	struct device *dev = &adapter->vdev->dev;
	struct ibmvnic_tx_pool *tx_pool;
	struct ibmvnic_tx_buff *txbuff;
	struct netdev_queue *txq;
	union sub_crq *next;
	int index;
	int i;

restart_loop:
	while (pending_scrq(adapter, scrq)) {
		unsigned int pool = scrq->pool_index;
		int num_entries = 0;
		int total_bytes = 0;
		int num_packets = 0;

		/* The queue entry at the current index is peeked at above
		 * to determine that there is a valid descriptor awaiting
		 * processing. We want to be sure that the current slot
		 * holds a valid descriptor before reading its contents.
		 */
		dma_rmb();

		next = ibmvnic_next_scrq(adapter, scrq);
		for (i = 0; i < next->tx_comp.num_comps; i++) {
			if (next->tx_comp.rcs[i])
				dev_err(dev, "tx error %x\n",
					next->tx_comp.rcs[i]);
			index = be32_to_cpu(next->tx_comp.correlators[i]);
			if (index & IBMVNIC_TSO_POOL_MASK) {
				tx_pool = &adapter->tso_pool[pool];
				index &= ~IBMVNIC_TSO_POOL_MASK;
			} else {
				tx_pool = &adapter->tx_pool[pool];
			}

			txbuff = &tx_pool->tx_buff[index];
			num_packets++;
			num_entries += txbuff->num_entries;
			if (txbuff->skb) {
				total_bytes += txbuff->skb->len;
				dev_consume_skb_irq(txbuff->skb);
				txbuff->skb = NULL;
			} else {
				netdev_warn(adapter->netdev,
					    "TX completion received with NULL socket buffer\n");
			}
			tx_pool->free_map[tx_pool->producer_index] = index;
			tx_pool->producer_index =
				(tx_pool->producer_index + 1) %
					tx_pool->num_buffers;
		}
		/* remove tx_comp scrq*/
		next->tx_comp.first = 0;

		txq = netdev_get_tx_queue(adapter->netdev, scrq->pool_index);
		netdev_tx_completed_queue(txq, num_packets, total_bytes);

		if (atomic_sub_return(num_entries, &scrq->used) <=
		    (adapter->req_tx_entries_per_subcrq / 2) &&
		    __netif_subqueue_stopped(adapter->netdev,
					     scrq->pool_index)) {
			netif_wake_subqueue(adapter->netdev, scrq->pool_index);
			netdev_dbg(adapter->netdev, "Started queue %d\n",
				   scrq->pool_index);
		}
	}

	enable_scrq_irq(adapter, scrq);

	if (pending_scrq(adapter, scrq)) {
		disable_scrq_irq(adapter, scrq);
		goto restart_loop;
	}

	return 0;
}

static irqreturn_t ibmvnic_interrupt_tx(int irq, void *instance)
{
	struct ibmvnic_sub_crq_queue *scrq = instance;
	struct ibmvnic_adapter *adapter = scrq->adapter;

	disable_scrq_irq(adapter, scrq);
	ibmvnic_complete_tx(adapter, scrq);

	return IRQ_HANDLED;
}

static irqreturn_t ibmvnic_interrupt_rx(int irq, void *instance)
{
	struct ibmvnic_sub_crq_queue *scrq = instance;
	struct ibmvnic_adapter *adapter = scrq->adapter;

	/* When booting a kdump kernel we can hit pending interrupts
	 * prior to completing driver initialization.
	 */
	if (unlikely(adapter->state != VNIC_OPEN))
		return IRQ_NONE;

	adapter->rx_stats_buffers[scrq->scrq_num].interrupts++;

	if (napi_schedule_prep(&adapter->napi[scrq->scrq_num])) {
		disable_scrq_irq(adapter, scrq);
		__napi_schedule(&adapter->napi[scrq->scrq_num]);
	}

	return IRQ_HANDLED;
}

static int init_sub_crq_irqs(struct ibmvnic_adapter *adapter)
{
	struct device *dev = &adapter->vdev->dev;
	struct ibmvnic_sub_crq_queue *scrq;
	int i = 0, j = 0;
	int rc = 0;

	for (i = 0; i < adapter->req_tx_queues; i++) {
		netdev_dbg(adapter->netdev, "Initializing tx_scrq[%d] irq\n",
			   i);
		scrq = adapter->tx_scrq[i];
		scrq->irq = irq_create_mapping(NULL, scrq->hw_irq);

		if (!scrq->irq) {
			rc = -EINVAL;
			dev_err(dev, "Error mapping irq\n");
			goto req_tx_irq_failed;
		}

		snprintf(scrq->name, sizeof(scrq->name), "ibmvnic-%x-tx%d",
			 adapter->vdev->unit_address, i);
		rc = request_irq(scrq->irq, ibmvnic_interrupt_tx,
				 0, scrq->name, scrq);

		if (rc) {
			dev_err(dev, "Couldn't register tx irq 0x%x. rc=%d\n",
				scrq->irq, rc);
			irq_dispose_mapping(scrq->irq);
			goto req_tx_irq_failed;
		}
	}

	for (i = 0; i < adapter->req_rx_queues; i++) {
		netdev_dbg(adapter->netdev, "Initializing rx_scrq[%d] irq\n",
			   i);
		scrq = adapter->rx_scrq[i];
		scrq->irq = irq_create_mapping(NULL, scrq->hw_irq);
		if (!scrq->irq) {
			rc = -EINVAL;
			dev_err(dev, "Error mapping irq\n");
			goto req_rx_irq_failed;
		}
		snprintf(scrq->name, sizeof(scrq->name), "ibmvnic-%x-rx%d",
			 adapter->vdev->unit_address, i);
		rc = request_irq(scrq->irq, ibmvnic_interrupt_rx,
				 0, scrq->name, scrq);
		if (rc) {
			dev_err(dev, "Couldn't register rx irq 0x%x. rc=%d\n",
				scrq->irq, rc);
			irq_dispose_mapping(scrq->irq);
			goto req_rx_irq_failed;
		}
	}
	return rc;

req_rx_irq_failed:
	for (j = 0; j < i; j++) {
		free_irq(adapter->rx_scrq[j]->irq, adapter->rx_scrq[j]);
		irq_dispose_mapping(adapter->rx_scrq[j]->irq);
	}
	i = adapter->req_tx_queues;
req_tx_irq_failed:
	for (j = 0; j < i; j++) {
		free_irq(adapter->tx_scrq[j]->irq, adapter->tx_scrq[j]);
		irq_dispose_mapping(adapter->tx_scrq[j]->irq);
	}
	release_sub_crqs(adapter, 1);
	return rc;
}

static int init_sub_crqs(struct ibmvnic_adapter *adapter)
{
	struct device *dev = &adapter->vdev->dev;
	struct ibmvnic_sub_crq_queue **allqueues;
	int registered_queues = 0;
	int total_queues;
	int more = 0;
	int i;

	total_queues = adapter->req_tx_queues + adapter->req_rx_queues;

	allqueues = kcalloc(total_queues, sizeof(*allqueues), GFP_KERNEL);
	if (!allqueues)
		return -1;

	for (i = 0; i < total_queues; i++) {
		allqueues[i] = init_sub_crq_queue(adapter);
		if (!allqueues[i]) {
			dev_warn(dev, "Couldn't allocate all sub-crqs\n");
			break;
		}
		registered_queues++;
	}

	/* Make sure we were able to register the minimum number of queues */
	if (registered_queues <
	    adapter->min_tx_queues + adapter->min_rx_queues) {
		dev_err(dev, "Fatal: Couldn't init  min number of sub-crqs\n");
		goto tx_failed;
	}

	/* Distribute the failed allocated queues*/
	for (i = 0; i < total_queues - registered_queues + more ; i++) {
		netdev_dbg(adapter->netdev, "Reducing number of queues\n");
		switch (i % 3) {
		case 0:
			if (adapter->req_rx_queues > adapter->min_rx_queues)
				adapter->req_rx_queues--;
			else
				more++;
			break;
		case 1:
			if (adapter->req_tx_queues > adapter->min_tx_queues)
				adapter->req_tx_queues--;
			else
				more++;
			break;
		}
	}

	adapter->tx_scrq = kcalloc(adapter->req_tx_queues,
				   sizeof(*adapter->tx_scrq), GFP_KERNEL);
	if (!adapter->tx_scrq)
		goto tx_failed;

	for (i = 0; i < adapter->req_tx_queues; i++) {
		adapter->tx_scrq[i] = allqueues[i];
		adapter->tx_scrq[i]->pool_index = i;
		adapter->num_active_tx_scrqs++;
	}

	adapter->rx_scrq = kcalloc(adapter->req_rx_queues,
				   sizeof(*adapter->rx_scrq), GFP_KERNEL);
	if (!adapter->rx_scrq)
		goto rx_failed;

	for (i = 0; i < adapter->req_rx_queues; i++) {
		adapter->rx_scrq[i] = allqueues[i + adapter->req_tx_queues];
		adapter->rx_scrq[i]->scrq_num = i;
		adapter->num_active_rx_scrqs++;
	}

	kfree(allqueues);
	return 0;

rx_failed:
	kfree(adapter->tx_scrq);
	adapter->tx_scrq = NULL;
tx_failed:
	for (i = 0; i < registered_queues; i++)
		release_sub_crq_queue(adapter, allqueues[i], 1);
	kfree(allqueues);
	return -1;
}

static void send_request_cap(struct ibmvnic_adapter *adapter, int retry)
{
	struct device *dev = &adapter->vdev->dev;
	union ibmvnic_crq crq;
	int max_entries;

	if (!retry) {
		/* Sub-CRQ entries are 32 byte long */
		int entries_page = 4 * PAGE_SIZE / (sizeof(u64) * 4);

		if (adapter->min_tx_entries_per_subcrq > entries_page ||
		    adapter->min_rx_add_entries_per_subcrq > entries_page) {
			dev_err(dev, "Fatal, invalid entries per sub-crq\n");
			return;
		}

		if (adapter->desired.mtu)
			adapter->req_mtu = adapter->desired.mtu;
		else
			adapter->req_mtu = adapter->netdev->mtu + ETH_HLEN;

		if (!adapter->desired.tx_entries)
			adapter->desired.tx_entries =
					adapter->max_tx_entries_per_subcrq;
		if (!adapter->desired.rx_entries)
			adapter->desired.rx_entries =
					adapter->max_rx_add_entries_per_subcrq;

		max_entries = IBMVNIC_MAX_LTB_SIZE /
			      (adapter->req_mtu + IBMVNIC_BUFFER_HLEN);

		if ((adapter->req_mtu + IBMVNIC_BUFFER_HLEN) *
			adapter->desired.tx_entries > IBMVNIC_MAX_LTB_SIZE) {
			adapter->desired.tx_entries = max_entries;
		}

		if ((adapter->req_mtu + IBMVNIC_BUFFER_HLEN) *
			adapter->desired.rx_entries > IBMVNIC_MAX_LTB_SIZE) {
			adapter->desired.rx_entries = max_entries;
		}

		if (adapter->desired.tx_entries)
			adapter->req_tx_entries_per_subcrq =
					adapter->desired.tx_entries;
		else
			adapter->req_tx_entries_per_subcrq =
					adapter->max_tx_entries_per_subcrq;

		if (adapter->desired.rx_entries)
			adapter->req_rx_add_entries_per_subcrq =
					adapter->desired.rx_entries;
		else
			adapter->req_rx_add_entries_per_subcrq =
					adapter->max_rx_add_entries_per_subcrq;

		if (adapter->desired.tx_queues)
			adapter->req_tx_queues =
					adapter->desired.tx_queues;
		else
			adapter->req_tx_queues =
					adapter->opt_tx_comp_sub_queues;

		if (adapter->desired.rx_queues)
			adapter->req_rx_queues =
					adapter->desired.rx_queues;
		else
			adapter->req_rx_queues =
					adapter->opt_rx_comp_queues;

		adapter->req_rx_add_queues = adapter->max_rx_add_queues;
	}

	memset(&crq, 0, sizeof(crq));
	crq.request_capability.first = IBMVNIC_CRQ_CMD;
	crq.request_capability.cmd = REQUEST_CAPABILITY;

	crq.request_capability.capability = cpu_to_be16(REQ_TX_QUEUES);
	crq.request_capability.number = cpu_to_be64(adapter->req_tx_queues);
	atomic_inc(&adapter->running_cap_crqs);
	ibmvnic_send_crq(adapter, &crq);

	crq.request_capability.capability = cpu_to_be16(REQ_RX_QUEUES);
	crq.request_capability.number = cpu_to_be64(adapter->req_rx_queues);
	atomic_inc(&adapter->running_cap_crqs);
	ibmvnic_send_crq(adapter, &crq);

	crq.request_capability.capability = cpu_to_be16(REQ_RX_ADD_QUEUES);
	crq.request_capability.number = cpu_to_be64(adapter->req_rx_add_queues);
	atomic_inc(&adapter->running_cap_crqs);
	ibmvnic_send_crq(adapter, &crq);

	crq.request_capability.capability =
	    cpu_to_be16(REQ_TX_ENTRIES_PER_SUBCRQ);
	crq.request_capability.number =
	    cpu_to_be64(adapter->req_tx_entries_per_subcrq);
	atomic_inc(&adapter->running_cap_crqs);
	ibmvnic_send_crq(adapter, &crq);

	crq.request_capability.capability =
	    cpu_to_be16(REQ_RX_ADD_ENTRIES_PER_SUBCRQ);
	crq.request_capability.number =
	    cpu_to_be64(adapter->req_rx_add_entries_per_subcrq);
	atomic_inc(&adapter->running_cap_crqs);
	ibmvnic_send_crq(adapter, &crq);

	crq.request_capability.capability = cpu_to_be16(REQ_MTU);
	crq.request_capability.number = cpu_to_be64(adapter->req_mtu);
	atomic_inc(&adapter->running_cap_crqs);
	ibmvnic_send_crq(adapter, &crq);

	if (adapter->netdev->flags & IFF_PROMISC) {
		if (adapter->promisc_supported) {
			crq.request_capability.capability =
			    cpu_to_be16(PROMISC_REQUESTED);
			crq.request_capability.number = cpu_to_be64(1);
			atomic_inc(&adapter->running_cap_crqs);
			ibmvnic_send_crq(adapter, &crq);
		}
	} else {
		crq.request_capability.capability =
		    cpu_to_be16(PROMISC_REQUESTED);
		crq.request_capability.number = cpu_to_be64(0);
		atomic_inc(&adapter->running_cap_crqs);
		ibmvnic_send_crq(adapter, &crq);
	}
}

static int pending_scrq(struct ibmvnic_adapter *adapter,
			struct ibmvnic_sub_crq_queue *scrq)
{
	union sub_crq *entry = &scrq->msgs[scrq->cur];

	if (entry->generic.first & IBMVNIC_CRQ_CMD_RSP)
		return 1;
	else
		return 0;
}

static union sub_crq *ibmvnic_next_scrq(struct ibmvnic_adapter *adapter,
					struct ibmvnic_sub_crq_queue *scrq)
{
	union sub_crq *entry;
	unsigned long flags;

	spin_lock_irqsave(&scrq->lock, flags);
	entry = &scrq->msgs[scrq->cur];
	if (entry->generic.first & IBMVNIC_CRQ_CMD_RSP) {
		if (++scrq->cur == scrq->size)
			scrq->cur = 0;
	} else {
		entry = NULL;
	}
	spin_unlock_irqrestore(&scrq->lock, flags);

	/* Ensure that the entire buffer descriptor has been
	 * loaded before reading its contents
	 */
	dma_rmb();

	return entry;
}

static union ibmvnic_crq *ibmvnic_next_crq(struct ibmvnic_adapter *adapter)
{
	struct ibmvnic_crq_queue *queue = &adapter->crq;
	union ibmvnic_crq *crq;

	crq = &queue->msgs[queue->cur];
	if (crq->generic.first & IBMVNIC_CRQ_CMD_RSP) {
		if (++queue->cur == queue->size)
			queue->cur = 0;
	} else {
		crq = NULL;
	}

	return crq;
}

static void print_subcrq_error(struct device *dev, int rc, const char *func)
{
	switch (rc) {
	case H_PARAMETER:
		dev_warn_ratelimited(dev,
				     "%s failed: Send request is malformed or adapter failover pending. (rc=%d)\n",
				     func, rc);
		break;
	case H_CLOSED:
		dev_warn_ratelimited(dev,
				     "%s failed: Backing queue closed. Adapter is down or failover pending. (rc=%d)\n",
				     func, rc);
		break;
	default:
		dev_err_ratelimited(dev, "%s failed: (rc=%d)\n", func, rc);
		break;
	}
}

static int send_subcrq_indirect(struct ibmvnic_adapter *adapter,
				u64 remote_handle, u64 ioba, u64 num_entries)
{
	unsigned int ua = adapter->vdev->unit_address;
	struct device *dev = &adapter->vdev->dev;
	int rc;

	/* Make sure the hypervisor sees the complete request */
	mb();
	rc = plpar_hcall_norets(H_SEND_SUB_CRQ_INDIRECT, ua,
				cpu_to_be64(remote_handle),
				ioba, num_entries);

	if (rc)
		print_subcrq_error(dev, rc, __func__);

	return rc;
}

static int ibmvnic_send_crq(struct ibmvnic_adapter *adapter,
			    union ibmvnic_crq *crq)
{
	unsigned int ua = adapter->vdev->unit_address;
	struct device *dev = &adapter->vdev->dev;
	u64 *u64_crq = (u64 *)crq;
	int rc;

	netdev_dbg(adapter->netdev, "Sending CRQ: %016lx %016lx\n",
		   (unsigned long int)cpu_to_be64(u64_crq[0]),
		   (unsigned long int)cpu_to_be64(u64_crq[1]));

	if (!adapter->crq.active &&
	    crq->generic.first != IBMVNIC_CRQ_INIT_CMD) {
		dev_warn(dev, "Invalid request detected while CRQ is inactive, possible device state change during reset\n");
		return -EINVAL;
	}

	/* Make sure the hypervisor sees the complete request */
	mb();

	rc = plpar_hcall_norets(H_SEND_CRQ, ua,
				cpu_to_be64(u64_crq[0]),
				cpu_to_be64(u64_crq[1]));

	if (rc) {
		if (rc == H_CLOSED) {
			dev_warn(dev, "CRQ Queue closed\n");
			/* do not reset, report the fail, wait for passive init from server */
		}

		dev_warn(dev, "Send error (rc=%d)\n", rc);
	}

	return rc;
}

static int ibmvnic_send_crq_init(struct ibmvnic_adapter *adapter)
{
	struct device *dev = &adapter->vdev->dev;
	union ibmvnic_crq crq;
	int retries = 100;
	int rc;

	memset(&crq, 0, sizeof(crq));
	crq.generic.first = IBMVNIC_CRQ_INIT_CMD;
	crq.generic.cmd = IBMVNIC_CRQ_INIT;
	netdev_dbg(adapter->netdev, "Sending CRQ init\n");

	do {
		rc = ibmvnic_send_crq(adapter, &crq);
		if (rc != H_CLOSED)
			break;
		retries--;
		msleep(50);

	} while (retries > 0);

	if (rc) {
		dev_err(dev, "Failed to send init request, rc = %d\n", rc);
		return rc;
	}

	return 0;
}

static int send_version_xchg(struct ibmvnic_adapter *adapter)
{
	union ibmvnic_crq crq;

	memset(&crq, 0, sizeof(crq));
	crq.version_exchange.first = IBMVNIC_CRQ_CMD;
	crq.version_exchange.cmd = VERSION_EXCHANGE;
	crq.version_exchange.version = cpu_to_be16(ibmvnic_version);

	return ibmvnic_send_crq(adapter, &crq);
}

struct vnic_login_client_data {
	u8	type;
	__be16	len;
	char	name[];
} __packed;

static int vnic_client_data_len(struct ibmvnic_adapter *adapter)
{
	int len;

	/* Calculate the amount of buffer space needed for the
	 * vnic client data in the login buffer. There are four entries,
	 * OS name, LPAR name, device name, and a null last entry.
	 */
	len = 4 * sizeof(struct vnic_login_client_data);
	len += 6; /* "Linux" plus NULL */
	len += strlen(utsname()->nodename) + 1;
	len += strlen(adapter->netdev->name) + 1;

	return len;
}

static void vnic_add_client_data(struct ibmvnic_adapter *adapter,
				 struct vnic_login_client_data *vlcd)
{
	const char *os_name = "Linux";
	int len;

	/* Type 1 - LPAR OS */
	vlcd->type = 1;
	len = strlen(os_name) + 1;
	vlcd->len = cpu_to_be16(len);
	strncpy(vlcd->name, os_name, len);
	vlcd = (struct vnic_login_client_data *)(vlcd->name + len);

	/* Type 2 - LPAR name */
	vlcd->type = 2;
	len = strlen(utsname()->nodename) + 1;
	vlcd->len = cpu_to_be16(len);
	strncpy(vlcd->name, utsname()->nodename, len);
	vlcd = (struct vnic_login_client_data *)(vlcd->name + len);

	/* Type 3 - device name */
	vlcd->type = 3;
	len = strlen(adapter->netdev->name) + 1;
	vlcd->len = cpu_to_be16(len);
	strncpy(vlcd->name, adapter->netdev->name, len);
}

static int send_login(struct ibmvnic_adapter *adapter)
{
	struct ibmvnic_login_rsp_buffer *login_rsp_buffer;
	struct ibmvnic_login_buffer *login_buffer;
	struct device *dev = &adapter->vdev->dev;
	struct vnic_login_client_data *vlcd;
	dma_addr_t rsp_buffer_token;
	dma_addr_t buffer_token;
	size_t rsp_buffer_size;
	union ibmvnic_crq crq;
	int client_data_len;
	size_t buffer_size;
	__be64 *tx_list_p;
	__be64 *rx_list_p;
	int rc;
	int i;

	if (!adapter->tx_scrq || !adapter->rx_scrq) {
		netdev_err(adapter->netdev,
			   "RX or TX queues are not allocated, device login failed\n");
		return -1;
	}

	release_login_rsp_buffer(adapter);
	client_data_len = vnic_client_data_len(adapter);

	buffer_size =
	    sizeof(struct ibmvnic_login_buffer) +
	    sizeof(u64) * (adapter->req_tx_queues + adapter->req_rx_queues) +
	    client_data_len;

	login_buffer = kzalloc(buffer_size, GFP_ATOMIC);
	if (!login_buffer)
		goto buf_alloc_failed;

	buffer_token = dma_map_single(dev, login_buffer, buffer_size,
				      DMA_TO_DEVICE);
	if (dma_mapping_error(dev, buffer_token)) {
		dev_err(dev, "Couldn't map login buffer\n");
		goto buf_map_failed;
	}

	rsp_buffer_size = sizeof(struct ibmvnic_login_rsp_buffer) +
			  sizeof(u64) * adapter->req_tx_queues +
			  sizeof(u64) * adapter->req_rx_queues +
			  sizeof(u64) * adapter->req_rx_queues +
			  sizeof(u8) * IBMVNIC_TX_DESC_VERSIONS;

	login_rsp_buffer = kmalloc(rsp_buffer_size, GFP_ATOMIC);
	if (!login_rsp_buffer)
		goto buf_rsp_alloc_failed;

	rsp_buffer_token = dma_map_single(dev, login_rsp_buffer,
					  rsp_buffer_size, DMA_FROM_DEVICE);
	if (dma_mapping_error(dev, rsp_buffer_token)) {
		dev_err(dev, "Couldn't map login rsp buffer\n");
		goto buf_rsp_map_failed;
	}

	adapter->login_buf = login_buffer;
	adapter->login_buf_token = buffer_token;
	adapter->login_buf_sz = buffer_size;
	adapter->login_rsp_buf = login_rsp_buffer;
	adapter->login_rsp_buf_token = rsp_buffer_token;
	adapter->login_rsp_buf_sz = rsp_buffer_size;

	login_buffer->len = cpu_to_be32(buffer_size);
	login_buffer->version = cpu_to_be32(INITIAL_VERSION_LB);
	login_buffer->num_txcomp_subcrqs = cpu_to_be32(adapter->req_tx_queues);
	login_buffer->off_txcomp_subcrqs =
	    cpu_to_be32(sizeof(struct ibmvnic_login_buffer));
	login_buffer->num_rxcomp_subcrqs = cpu_to_be32(adapter->req_rx_queues);
	login_buffer->off_rxcomp_subcrqs =
	    cpu_to_be32(sizeof(struct ibmvnic_login_buffer) +
			sizeof(u64) * adapter->req_tx_queues);
	login_buffer->login_rsp_ioba = cpu_to_be32(rsp_buffer_token);
	login_buffer->login_rsp_len = cpu_to_be32(rsp_buffer_size);

	tx_list_p = (__be64 *)((char *)login_buffer +
				      sizeof(struct ibmvnic_login_buffer));
	rx_list_p = (__be64 *)((char *)login_buffer +
				      sizeof(struct ibmvnic_login_buffer) +
				      sizeof(u64) * adapter->req_tx_queues);

	for (i = 0; i < adapter->req_tx_queues; i++) {
		if (adapter->tx_scrq[i]) {
			tx_list_p[i] = cpu_to_be64(adapter->tx_scrq[i]->
						   crq_num);
		}
	}

	for (i = 0; i < adapter->req_rx_queues; i++) {
		if (adapter->rx_scrq[i]) {
			rx_list_p[i] = cpu_to_be64(adapter->rx_scrq[i]->
						   crq_num);
		}
	}

	/* Insert vNIC login client data */
	vlcd = (struct vnic_login_client_data *)
		((char *)rx_list_p + (sizeof(u64) * adapter->req_rx_queues));
	login_buffer->client_data_offset =
			cpu_to_be32((char *)vlcd - (char *)login_buffer);
	login_buffer->client_data_len = cpu_to_be32(client_data_len);

	vnic_add_client_data(adapter, vlcd);

	netdev_dbg(adapter->netdev, "Login Buffer:\n");
	for (i = 0; i < (adapter->login_buf_sz - 1) / 8 + 1; i++) {
		netdev_dbg(adapter->netdev, "%016lx\n",
			   ((unsigned long int *)(adapter->login_buf))[i]);
	}

	memset(&crq, 0, sizeof(crq));
	crq.login.first = IBMVNIC_CRQ_CMD;
	crq.login.cmd = LOGIN;
	crq.login.ioba = cpu_to_be32(buffer_token);
	crq.login.len = cpu_to_be32(buffer_size);

	adapter->login_pending = true;
	rc = ibmvnic_send_crq(adapter, &crq);
	if (rc) {
		adapter->login_pending = false;
		netdev_err(adapter->netdev, "Failed to send login, rc=%d\n", rc);
		goto buf_rsp_map_failed;
	}

	return 0;

buf_rsp_map_failed:
	kfree(login_rsp_buffer);
	adapter->login_rsp_buf = NULL;
buf_rsp_alloc_failed:
	dma_unmap_single(dev, buffer_token, buffer_size, DMA_TO_DEVICE);
buf_map_failed:
	kfree(login_buffer);
	adapter->login_buf = NULL;
buf_alloc_failed:
	return -1;
}

static int send_request_map(struct ibmvnic_adapter *adapter, dma_addr_t addr,
			    u32 len, u8 map_id)
{
	union ibmvnic_crq crq;

	memset(&crq, 0, sizeof(crq));
	crq.request_map.first = IBMVNIC_CRQ_CMD;
	crq.request_map.cmd = REQUEST_MAP;
	crq.request_map.map_id = map_id;
	crq.request_map.ioba = cpu_to_be32(addr);
	crq.request_map.len = cpu_to_be32(len);
	return ibmvnic_send_crq(adapter, &crq);
}

static int send_request_unmap(struct ibmvnic_adapter *adapter, u8 map_id)
{
	union ibmvnic_crq crq;

	memset(&crq, 0, sizeof(crq));
	crq.request_unmap.first = IBMVNIC_CRQ_CMD;
	crq.request_unmap.cmd = REQUEST_UNMAP;
	crq.request_unmap.map_id = map_id;
	return ibmvnic_send_crq(adapter, &crq);
}

static void send_query_map(struct ibmvnic_adapter *adapter)
{
	union ibmvnic_crq crq;

	memset(&crq, 0, sizeof(crq));
	crq.query_map.first = IBMVNIC_CRQ_CMD;
	crq.query_map.cmd = QUERY_MAP;
	ibmvnic_send_crq(adapter, &crq);
}

/* Send a series of CRQs requesting various capabilities of the VNIC server */
static void send_query_cap(struct ibmvnic_adapter *adapter)
{
	union ibmvnic_crq crq;

	atomic_set(&adapter->running_cap_crqs, 0);
	memset(&crq, 0, sizeof(crq));
	crq.query_capability.first = IBMVNIC_CRQ_CMD;
	crq.query_capability.cmd = QUERY_CAPABILITY;

	crq.query_capability.capability = cpu_to_be16(MIN_TX_QUEUES);
	atomic_inc(&adapter->running_cap_crqs);
	ibmvnic_send_crq(adapter, &crq);

	crq.query_capability.capability = cpu_to_be16(MIN_RX_QUEUES);
	atomic_inc(&adapter->running_cap_crqs);
	ibmvnic_send_crq(adapter, &crq);

	crq.query_capability.capability = cpu_to_be16(MIN_RX_ADD_QUEUES);
	atomic_inc(&adapter->running_cap_crqs);
	ibmvnic_send_crq(adapter, &crq);

	crq.query_capability.capability = cpu_to_be16(MAX_TX_QUEUES);
	atomic_inc(&adapter->running_cap_crqs);
	ibmvnic_send_crq(adapter, &crq);

	crq.query_capability.capability = cpu_to_be16(MAX_RX_QUEUES);
	atomic_inc(&adapter->running_cap_crqs);
	ibmvnic_send_crq(adapter, &crq);

	crq.query_capability.capability = cpu_to_be16(MAX_RX_ADD_QUEUES);
	atomic_inc(&adapter->running_cap_crqs);
	ibmvnic_send_crq(adapter, &crq);

	crq.query_capability.capability =
	    cpu_to_be16(MIN_TX_ENTRIES_PER_SUBCRQ);
	atomic_inc(&adapter->running_cap_crqs);
	ibmvnic_send_crq(adapter, &crq);

	crq.query_capability.capability =
	    cpu_to_be16(MIN_RX_ADD_ENTRIES_PER_SUBCRQ);
	atomic_inc(&adapter->running_cap_crqs);
	ibmvnic_send_crq(adapter, &crq);

	crq.query_capability.capability =
	    cpu_to_be16(MAX_TX_ENTRIES_PER_SUBCRQ);
	atomic_inc(&adapter->running_cap_crqs);
	ibmvnic_send_crq(adapter, &crq);

	crq.query_capability.capability =
	    cpu_to_be16(MAX_RX_ADD_ENTRIES_PER_SUBCRQ);
	atomic_inc(&adapter->running_cap_crqs);
	ibmvnic_send_crq(adapter, &crq);

	crq.query_capability.capability = cpu_to_be16(TCP_IP_OFFLOAD);
	atomic_inc(&adapter->running_cap_crqs);
	ibmvnic_send_crq(adapter, &crq);

	crq.query_capability.capability = cpu_to_be16(PROMISC_SUPPORTED);
	atomic_inc(&adapter->running_cap_crqs);
	ibmvnic_send_crq(adapter, &crq);

	crq.query_capability.capability = cpu_to_be16(MIN_MTU);
	atomic_inc(&adapter->running_cap_crqs);
	ibmvnic_send_crq(adapter, &crq);

	crq.query_capability.capability = cpu_to_be16(MAX_MTU);
	atomic_inc(&adapter->running_cap_crqs);
	ibmvnic_send_crq(adapter, &crq);

	crq.query_capability.capability = cpu_to_be16(MAX_MULTICAST_FILTERS);
	atomic_inc(&adapter->running_cap_crqs);
	ibmvnic_send_crq(adapter, &crq);

	crq.query_capability.capability = cpu_to_be16(VLAN_HEADER_INSERTION);
	atomic_inc(&adapter->running_cap_crqs);
	ibmvnic_send_crq(adapter, &crq);

	crq.query_capability.capability = cpu_to_be16(RX_VLAN_HEADER_INSERTION);
	atomic_inc(&adapter->running_cap_crqs);
	ibmvnic_send_crq(adapter, &crq);

	crq.query_capability.capability = cpu_to_be16(MAX_TX_SG_ENTRIES);
	atomic_inc(&adapter->running_cap_crqs);
	ibmvnic_send_crq(adapter, &crq);

	crq.query_capability.capability = cpu_to_be16(RX_SG_SUPPORTED);
	atomic_inc(&adapter->running_cap_crqs);
	ibmvnic_send_crq(adapter, &crq);

	crq.query_capability.capability = cpu_to_be16(OPT_TX_COMP_SUB_QUEUES);
	atomic_inc(&adapter->running_cap_crqs);
	ibmvnic_send_crq(adapter, &crq);

	crq.query_capability.capability = cpu_to_be16(OPT_RX_COMP_QUEUES);
	atomic_inc(&adapter->running_cap_crqs);
	ibmvnic_send_crq(adapter, &crq);

	crq.query_capability.capability =
			cpu_to_be16(OPT_RX_BUFADD_Q_PER_RX_COMP_Q);
	atomic_inc(&adapter->running_cap_crqs);
	ibmvnic_send_crq(adapter, &crq);

	crq.query_capability.capability =
			cpu_to_be16(OPT_TX_ENTRIES_PER_SUBCRQ);
	atomic_inc(&adapter->running_cap_crqs);
	ibmvnic_send_crq(adapter, &crq);

	crq.query_capability.capability =
			cpu_to_be16(OPT_RXBA_ENTRIES_PER_SUBCRQ);
	atomic_inc(&adapter->running_cap_crqs);
	ibmvnic_send_crq(adapter, &crq);

	crq.query_capability.capability = cpu_to_be16(TX_RX_DESC_REQ);
	atomic_inc(&adapter->running_cap_crqs);
	ibmvnic_send_crq(adapter, &crq);
}

static void send_query_ip_offload(struct ibmvnic_adapter *adapter)
{
	int buf_sz = sizeof(struct ibmvnic_query_ip_offload_buffer);
	struct device *dev = &adapter->vdev->dev;
	union ibmvnic_crq crq;

	adapter->ip_offload_tok =
		dma_map_single(dev,
			       &adapter->ip_offload_buf,
			       buf_sz,
			       DMA_FROM_DEVICE);

	if (dma_mapping_error(dev, adapter->ip_offload_tok)) {
		if (!firmware_has_feature(FW_FEATURE_CMO))
			dev_err(dev, "Couldn't map offload buffer\n");
		return;
	}

	memset(&crq, 0, sizeof(crq));
	crq.query_ip_offload.first = IBMVNIC_CRQ_CMD;
	crq.query_ip_offload.cmd = QUERY_IP_OFFLOAD;
	crq.query_ip_offload.len = cpu_to_be32(buf_sz);
	crq.query_ip_offload.ioba =
	    cpu_to_be32(adapter->ip_offload_tok);

	ibmvnic_send_crq(adapter, &crq);
}

static void send_control_ip_offload(struct ibmvnic_adapter *adapter)
{
	struct ibmvnic_control_ip_offload_buffer *ctrl_buf = &adapter->ip_offload_ctrl;
	struct ibmvnic_query_ip_offload_buffer *buf = &adapter->ip_offload_buf;
	struct device *dev = &adapter->vdev->dev;
	netdev_features_t old_hw_features = 0;
	union ibmvnic_crq crq;

	adapter->ip_offload_ctrl_tok =
		dma_map_single(dev,
			       ctrl_buf,
			       sizeof(adapter->ip_offload_ctrl),
			       DMA_TO_DEVICE);

	if (dma_mapping_error(dev, adapter->ip_offload_ctrl_tok)) {
		dev_err(dev, "Couldn't map ip offload control buffer\n");
		return;
	}

	ctrl_buf->len = cpu_to_be32(sizeof(adapter->ip_offload_ctrl));
	ctrl_buf->version = cpu_to_be32(INITIAL_VERSION_IOB);
	ctrl_buf->ipv4_chksum = buf->ipv4_chksum;
	ctrl_buf->ipv6_chksum = buf->ipv6_chksum;
	ctrl_buf->tcp_ipv4_chksum = buf->tcp_ipv4_chksum;
	ctrl_buf->udp_ipv4_chksum = buf->udp_ipv4_chksum;
	ctrl_buf->tcp_ipv6_chksum = buf->tcp_ipv6_chksum;
	ctrl_buf->udp_ipv6_chksum = buf->udp_ipv6_chksum;
	ctrl_buf->large_tx_ipv4 = buf->large_tx_ipv4;
	ctrl_buf->large_tx_ipv6 = buf->large_tx_ipv6;

	/* large_rx disabled for now, additional features needed */
	ctrl_buf->large_rx_ipv4 = 0;
	ctrl_buf->large_rx_ipv6 = 0;

	if (adapter->state != VNIC_PROBING) {
		old_hw_features = adapter->netdev->hw_features;
		adapter->netdev->hw_features = 0;
	}

	adapter->netdev->hw_features = NETIF_F_SG | NETIF_F_GSO | NETIF_F_GRO;

	if (buf->tcp_ipv4_chksum || buf->udp_ipv4_chksum)
		adapter->netdev->hw_features |= NETIF_F_IP_CSUM;

	if (buf->tcp_ipv6_chksum || buf->udp_ipv6_chksum)
		adapter->netdev->hw_features |= NETIF_F_IPV6_CSUM;

	if ((adapter->netdev->features &
	    (NETIF_F_IP_CSUM | NETIF_F_IPV6_CSUM)))
		adapter->netdev->hw_features |= NETIF_F_RXCSUM;

	if (buf->large_tx_ipv4)
		adapter->netdev->hw_features |= NETIF_F_TSO;
	if (buf->large_tx_ipv6)
		adapter->netdev->hw_features |= NETIF_F_TSO6;

	if (adapter->state == VNIC_PROBING) {
		adapter->netdev->features |= adapter->netdev->hw_features;
	} else if (old_hw_features != adapter->netdev->hw_features) {
		netdev_features_t tmp = 0;

		/* disable features no longer supported */
		adapter->netdev->features &= adapter->netdev->hw_features;
		/* turn on features now supported if previously enabled */
		tmp = (old_hw_features ^ adapter->netdev->hw_features) &
			adapter->netdev->hw_features;
		adapter->netdev->features |=
				tmp & adapter->netdev->wanted_features;
	}

	memset(&crq, 0, sizeof(crq));
	crq.control_ip_offload.first = IBMVNIC_CRQ_CMD;
	crq.control_ip_offload.cmd = CONTROL_IP_OFFLOAD;
	crq.control_ip_offload.len =
	    cpu_to_be32(sizeof(adapter->ip_offload_ctrl));
	crq.control_ip_offload.ioba = cpu_to_be32(adapter->ip_offload_ctrl_tok);
	ibmvnic_send_crq(adapter, &crq);
}

static void handle_vpd_size_rsp(union ibmvnic_crq *crq,
				struct ibmvnic_adapter *adapter)
{
	struct device *dev = &adapter->vdev->dev;

	if (crq->get_vpd_size_rsp.rc.code) {
		dev_err(dev, "Error retrieving VPD size, rc=%x\n",
			crq->get_vpd_size_rsp.rc.code);
		complete(&adapter->fw_done);
		return;
	}

	adapter->vpd->len = be64_to_cpu(crq->get_vpd_size_rsp.len);
	complete(&adapter->fw_done);
}

static void handle_vpd_rsp(union ibmvnic_crq *crq,
			   struct ibmvnic_adapter *adapter)
{
	struct device *dev = &adapter->vdev->dev;
	unsigned char *substr = NULL;
	u8 fw_level_len = 0;

	memset(adapter->fw_version, 0, 32);

	dma_unmap_single(dev, adapter->vpd->dma_addr, adapter->vpd->len,
			 DMA_FROM_DEVICE);

	if (crq->get_vpd_rsp.rc.code) {
		dev_err(dev, "Error retrieving VPD from device, rc=%x\n",
			crq->get_vpd_rsp.rc.code);
		goto complete;
	}

	/* get the position of the firmware version info
	 * located after the ASCII 'RM' substring in the buffer
	 */
	substr = strnstr(adapter->vpd->buff, "RM", adapter->vpd->len);
	if (!substr) {
		dev_info(dev, "Warning - No FW level has been provided in the VPD buffer by the VIOS Server\n");
		goto complete;
	}

	/* get length of firmware level ASCII substring */
	if ((substr + 2) < (adapter->vpd->buff + adapter->vpd->len)) {
		fw_level_len = *(substr + 2);
	} else {
		dev_info(dev, "Length of FW substr extrapolated VDP buff\n");
		goto complete;
	}

	/* copy firmware version string from vpd into adapter */
	if ((substr + 3 + fw_level_len) <
	    (adapter->vpd->buff + adapter->vpd->len)) {
		strncpy((char *)adapter->fw_version, substr + 3, fw_level_len);
	} else {
		dev_info(dev, "FW substr extrapolated VPD buff\n");
	}

complete:
	if (adapter->fw_version[0] == '\0')
		strncpy((char *)adapter->fw_version, "N/A", 3 * sizeof(char));
	complete(&adapter->fw_done);
}

static void handle_query_ip_offload_rsp(struct ibmvnic_adapter *adapter)
{
	struct device *dev = &adapter->vdev->dev;
	struct ibmvnic_query_ip_offload_buffer *buf = &adapter->ip_offload_buf;
	int i;

	dma_unmap_single(dev, adapter->ip_offload_tok,
			 sizeof(adapter->ip_offload_buf), DMA_FROM_DEVICE);

	netdev_dbg(adapter->netdev, "Query IP Offload Buffer:\n");
	for (i = 0; i < (sizeof(adapter->ip_offload_buf) - 1) / 8 + 1; i++)
		netdev_dbg(adapter->netdev, "%016lx\n",
			   ((unsigned long int *)(buf))[i]);

	netdev_dbg(adapter->netdev, "ipv4_chksum = %d\n", buf->ipv4_chksum);
	netdev_dbg(adapter->netdev, "ipv6_chksum = %d\n", buf->ipv6_chksum);
	netdev_dbg(adapter->netdev, "tcp_ipv4_chksum = %d\n",
		   buf->tcp_ipv4_chksum);
	netdev_dbg(adapter->netdev, "tcp_ipv6_chksum = %d\n",
		   buf->tcp_ipv6_chksum);
	netdev_dbg(adapter->netdev, "udp_ipv4_chksum = %d\n",
		   buf->udp_ipv4_chksum);
	netdev_dbg(adapter->netdev, "udp_ipv6_chksum = %d\n",
		   buf->udp_ipv6_chksum);
	netdev_dbg(adapter->netdev, "large_tx_ipv4 = %d\n",
		   buf->large_tx_ipv4);
	netdev_dbg(adapter->netdev, "large_tx_ipv6 = %d\n",
		   buf->large_tx_ipv6);
	netdev_dbg(adapter->netdev, "large_rx_ipv4 = %d\n",
		   buf->large_rx_ipv4);
	netdev_dbg(adapter->netdev, "large_rx_ipv6 = %d\n",
		   buf->large_rx_ipv6);
	netdev_dbg(adapter->netdev, "max_ipv4_hdr_sz = %d\n",
		   buf->max_ipv4_header_size);
	netdev_dbg(adapter->netdev, "max_ipv6_hdr_sz = %d\n",
		   buf->max_ipv6_header_size);
	netdev_dbg(adapter->netdev, "max_tcp_hdr_size = %d\n",
		   buf->max_tcp_header_size);
	netdev_dbg(adapter->netdev, "max_udp_hdr_size = %d\n",
		   buf->max_udp_header_size);
	netdev_dbg(adapter->netdev, "max_large_tx_size = %d\n",
		   buf->max_large_tx_size);
	netdev_dbg(adapter->netdev, "max_large_rx_size = %d\n",
		   buf->max_large_rx_size);
	netdev_dbg(adapter->netdev, "ipv6_ext_hdr = %d\n",
		   buf->ipv6_extension_header);
	netdev_dbg(adapter->netdev, "tcp_pseudosum_req = %d\n",
		   buf->tcp_pseudosum_req);
	netdev_dbg(adapter->netdev, "num_ipv6_ext_hd = %d\n",
		   buf->num_ipv6_ext_headers);
	netdev_dbg(adapter->netdev, "off_ipv6_ext_hd = %d\n",
		   buf->off_ipv6_ext_headers);

	send_control_ip_offload(adapter);
}

static const char *ibmvnic_fw_err_cause(u16 cause)
{
	switch (cause) {
	case ADAPTER_PROBLEM:
		return "adapter problem";
	case BUS_PROBLEM:
		return "bus problem";
	case FW_PROBLEM:
		return "firmware problem";
	case DD_PROBLEM:
		return "device driver problem";
	case EEH_RECOVERY:
		return "EEH recovery";
	case FW_UPDATED:
		return "firmware updated";
	case LOW_MEMORY:
		return "low Memory";
	default:
		return "unknown";
	}
}

static void handle_error_indication(union ibmvnic_crq *crq,
				    struct ibmvnic_adapter *adapter)
{
	struct device *dev = &adapter->vdev->dev;
	u16 cause;

	cause = be16_to_cpu(crq->error_indication.error_cause);

	dev_warn_ratelimited(dev,
			     "Firmware reports %serror, cause: %s. Starting recovery...\n",
			     crq->error_indication.flags
				& IBMVNIC_FATAL_ERROR ? "FATAL " : "",
			     ibmvnic_fw_err_cause(cause));

	if (crq->error_indication.flags & IBMVNIC_FATAL_ERROR)
		ibmvnic_reset(adapter, VNIC_RESET_FATAL);
	else
		ibmvnic_reset(adapter, VNIC_RESET_NON_FATAL);
}

static int handle_change_mac_rsp(union ibmvnic_crq *crq,
				 struct ibmvnic_adapter *adapter)
{
	struct net_device *netdev = adapter->netdev;
	struct device *dev = &adapter->vdev->dev;
	long rc;

	rc = crq->change_mac_addr_rsp.rc.code;
	if (rc) {
		dev_err(dev, "Error %ld in CHANGE_MAC_ADDR_RSP\n", rc);
		goto out;
	}
	/* crq->change_mac_addr.mac_addr is the requested one
	 * crq->change_mac_addr_rsp.mac_addr is the returned valid one.
	 */
	ether_addr_copy(netdev->dev_addr,
			&crq->change_mac_addr_rsp.mac_addr[0]);
	ether_addr_copy(adapter->mac_addr,
			&crq->change_mac_addr_rsp.mac_addr[0]);
out:
	complete(&adapter->fw_done);
	return rc;
}

static void handle_request_cap_rsp(union ibmvnic_crq *crq,
				   struct ibmvnic_adapter *adapter)
{
	struct device *dev = &adapter->vdev->dev;
	u64 *req_value;
	char *name;

	atomic_dec(&adapter->running_cap_crqs);
	switch (be16_to_cpu(crq->request_capability_rsp.capability)) {
	case REQ_TX_QUEUES:
		req_value = &adapter->req_tx_queues;
		name = "tx";
		break;
	case REQ_RX_QUEUES:
		req_value = &adapter->req_rx_queues;
		name = "rx";
		break;
	case REQ_RX_ADD_QUEUES:
		req_value = &adapter->req_rx_add_queues;
		name = "rx_add";
		break;
	case REQ_TX_ENTRIES_PER_SUBCRQ:
		req_value = &adapter->req_tx_entries_per_subcrq;
		name = "tx_entries_per_subcrq";
		break;
	case REQ_RX_ADD_ENTRIES_PER_SUBCRQ:
		req_value = &adapter->req_rx_add_entries_per_subcrq;
		name = "rx_add_entries_per_subcrq";
		break;
	case REQ_MTU:
		req_value = &adapter->req_mtu;
		name = "mtu";
		break;
	case PROMISC_REQUESTED:
		req_value = &adapter->promisc;
		name = "promisc";
		break;
	default:
		dev_err(dev, "Got invalid cap request rsp %d\n",
			crq->request_capability.capability);
		return;
	}

	switch (crq->request_capability_rsp.rc.code) {
	case SUCCESS:
		break;
	case PARTIALSUCCESS:
		dev_info(dev, "req=%lld, rsp=%ld in %s queue, retrying.\n",
			 *req_value,
			 (long int)be64_to_cpu(crq->request_capability_rsp.
					       number), name);

		if (be16_to_cpu(crq->request_capability_rsp.capability) ==
		    REQ_MTU) {
			pr_err("mtu of %llu is not supported. Reverting.\n",
			       *req_value);
			*req_value = adapter->fallback.mtu;
		} else {
			*req_value =
				be64_to_cpu(crq->request_capability_rsp.number);
		}

		send_request_cap(adapter, 1);
		return;
	default:
		dev_err(dev, "Error %d in request cap rsp\n",
			crq->request_capability_rsp.rc.code);
		return;
	}

	/* Done receiving requested capabilities, query IP offload support */
	if (atomic_read(&adapter->running_cap_crqs) == 0) {
		adapter->wait_capability = false;
		send_query_ip_offload(adapter);
	}
}

static int handle_login_rsp(union ibmvnic_crq *login_rsp_crq,
			    struct ibmvnic_adapter *adapter)
{
	struct device *dev = &adapter->vdev->dev;
	struct net_device *netdev = adapter->netdev;
	struct ibmvnic_login_rsp_buffer *login_rsp = adapter->login_rsp_buf;
	struct ibmvnic_login_buffer *login = adapter->login_buf;
	u64 *tx_handle_array;
	u64 *rx_handle_array;
	int num_tx_pools;
	int num_rx_pools;
	u64 *size_array;
	int i;

	/* CHECK: Test/set of login_pending does not need to be atomic
	 * because only ibmvnic_tasklet tests/clears this.
	 */
	if (!adapter->login_pending) {
		netdev_warn(netdev, "Ignoring unexpected login response\n");
		return 0;
	}
	adapter->login_pending = false;

	dma_unmap_single(dev, adapter->login_buf_token, adapter->login_buf_sz,
			 DMA_TO_DEVICE);
	dma_unmap_single(dev, adapter->login_rsp_buf_token,
			 adapter->login_rsp_buf_sz, DMA_FROM_DEVICE);

	/* If the number of queues requested can't be allocated by the
	 * server, the login response will return with code 1. We will need
	 * to resend the login buffer with fewer queues requested.
	 */
	if (login_rsp_crq->generic.rc.code) {
		adapter->init_done_rc = login_rsp_crq->generic.rc.code;
		complete(&adapter->init_done);
		return 0;
	}

	netdev->mtu = adapter->req_mtu - ETH_HLEN;

	netdev_dbg(adapter->netdev, "Login Response Buffer:\n");
	for (i = 0; i < (adapter->login_rsp_buf_sz - 1) / 8 + 1; i++) {
		netdev_dbg(adapter->netdev, "%016lx\n",
			   ((unsigned long int *)(adapter->login_rsp_buf))[i]);
	}

	/* Sanity checks */
	if (login->num_txcomp_subcrqs != login_rsp->num_txsubm_subcrqs ||
	    (be32_to_cpu(login->num_rxcomp_subcrqs) *
	     adapter->req_rx_add_queues !=
	     be32_to_cpu(login_rsp->num_rxadd_subcrqs))) {
		dev_err(dev, "FATAL: Inconsistent login and login rsp\n");
		ibmvnic_reset(adapter, VNIC_RESET_FATAL);
		return -EIO;
	}
	size_array = (u64 *)((u8 *)(adapter->login_rsp_buf) +
		be32_to_cpu(adapter->login_rsp_buf->off_rxadd_buff_size));
	/* variable buffer sizes are not supported, so just read the
	 * first entry.
	 */
	adapter->cur_rx_buf_sz = be64_to_cpu(size_array[0]);

	num_tx_pools = be32_to_cpu(adapter->login_rsp_buf->num_txsubm_subcrqs);
	num_rx_pools = be32_to_cpu(adapter->login_rsp_buf->num_rxadd_subcrqs);

	tx_handle_array = (u64 *)((u8 *)(adapter->login_rsp_buf) +
				  be32_to_cpu(adapter->login_rsp_buf->off_txsubm_subcrqs));
	rx_handle_array = (u64 *)((u8 *)(adapter->login_rsp_buf) +
				  be32_to_cpu(adapter->login_rsp_buf->off_rxadd_subcrqs));

	for (i = 0; i < num_tx_pools; i++)
		adapter->tx_scrq[i]->handle = tx_handle_array[i];

	for (i = 0; i < num_rx_pools; i++)
		adapter->rx_scrq[i]->handle = rx_handle_array[i];

	adapter->num_active_tx_scrqs = num_tx_pools;
	adapter->num_active_rx_scrqs = num_rx_pools;
	release_login_rsp_buffer(adapter);
	release_login_buffer(adapter);
	complete(&adapter->init_done);

	return 0;
}

static void handle_request_unmap_rsp(union ibmvnic_crq *crq,
				     struct ibmvnic_adapter *adapter)
{
	struct device *dev = &adapter->vdev->dev;
	long rc;

	rc = crq->request_unmap_rsp.rc.code;
	if (rc)
		dev_err(dev, "Error %ld in REQUEST_UNMAP_RSP\n", rc);
}

static void handle_query_map_rsp(union ibmvnic_crq *crq,
				 struct ibmvnic_adapter *adapter)
{
	struct net_device *netdev = adapter->netdev;
	struct device *dev = &adapter->vdev->dev;
	long rc;

	rc = crq->query_map_rsp.rc.code;
	if (rc) {
		dev_err(dev, "Error %ld in QUERY_MAP_RSP\n", rc);
		return;
	}
	netdev_dbg(netdev, "page_size = %d\ntot_pages = %d\nfree_pages = %d\n",
		   crq->query_map_rsp.page_size, crq->query_map_rsp.tot_pages,
		   crq->query_map_rsp.free_pages);
}

static void handle_query_cap_rsp(union ibmvnic_crq *crq,
				 struct ibmvnic_adapter *adapter)
{
	struct net_device *netdev = adapter->netdev;
	struct device *dev = &adapter->vdev->dev;
	long rc;

	atomic_dec(&adapter->running_cap_crqs);
	netdev_dbg(netdev, "Outstanding queries: %d\n",
		   atomic_read(&adapter->running_cap_crqs));
	rc = crq->query_capability.rc.code;
	if (rc) {
		dev_err(dev, "Error %ld in QUERY_CAP_RSP\n", rc);
		goto out;
	}

	switch (be16_to_cpu(crq->query_capability.capability)) {
	case MIN_TX_QUEUES:
		adapter->min_tx_queues =
		    be64_to_cpu(crq->query_capability.number);
		netdev_dbg(netdev, "min_tx_queues = %lld\n",
			   adapter->min_tx_queues);
		break;
	case MIN_RX_QUEUES:
		adapter->min_rx_queues =
		    be64_to_cpu(crq->query_capability.number);
		netdev_dbg(netdev, "min_rx_queues = %lld\n",
			   adapter->min_rx_queues);
		break;
	case MIN_RX_ADD_QUEUES:
		adapter->min_rx_add_queues =
		    be64_to_cpu(crq->query_capability.number);
		netdev_dbg(netdev, "min_rx_add_queues = %lld\n",
			   adapter->min_rx_add_queues);
		break;
	case MAX_TX_QUEUES:
		adapter->max_tx_queues =
		    be64_to_cpu(crq->query_capability.number);
		netdev_dbg(netdev, "max_tx_queues = %lld\n",
			   adapter->max_tx_queues);
		break;
	case MAX_RX_QUEUES:
		adapter->max_rx_queues =
		    be64_to_cpu(crq->query_capability.number);
		netdev_dbg(netdev, "max_rx_queues = %lld\n",
			   adapter->max_rx_queues);
		break;
	case MAX_RX_ADD_QUEUES:
		adapter->max_rx_add_queues =
		    be64_to_cpu(crq->query_capability.number);
		netdev_dbg(netdev, "max_rx_add_queues = %lld\n",
			   adapter->max_rx_add_queues);
		break;
	case MIN_TX_ENTRIES_PER_SUBCRQ:
		adapter->min_tx_entries_per_subcrq =
		    be64_to_cpu(crq->query_capability.number);
		netdev_dbg(netdev, "min_tx_entries_per_subcrq = %lld\n",
			   adapter->min_tx_entries_per_subcrq);
		break;
	case MIN_RX_ADD_ENTRIES_PER_SUBCRQ:
		adapter->min_rx_add_entries_per_subcrq =
		    be64_to_cpu(crq->query_capability.number);
		netdev_dbg(netdev, "min_rx_add_entrs_per_subcrq = %lld\n",
			   adapter->min_rx_add_entries_per_subcrq);
		break;
	case MAX_TX_ENTRIES_PER_SUBCRQ:
		adapter->max_tx_entries_per_subcrq =
		    be64_to_cpu(crq->query_capability.number);
		netdev_dbg(netdev, "max_tx_entries_per_subcrq = %lld\n",
			   adapter->max_tx_entries_per_subcrq);
		break;
	case MAX_RX_ADD_ENTRIES_PER_SUBCRQ:
		adapter->max_rx_add_entries_per_subcrq =
		    be64_to_cpu(crq->query_capability.number);
		netdev_dbg(netdev, "max_rx_add_entrs_per_subcrq = %lld\n",
			   adapter->max_rx_add_entries_per_subcrq);
		break;
	case TCP_IP_OFFLOAD:
		adapter->tcp_ip_offload =
		    be64_to_cpu(crq->query_capability.number);
		netdev_dbg(netdev, "tcp_ip_offload = %lld\n",
			   adapter->tcp_ip_offload);
		break;
	case PROMISC_SUPPORTED:
		adapter->promisc_supported =
		    be64_to_cpu(crq->query_capability.number);
		netdev_dbg(netdev, "promisc_supported = %lld\n",
			   adapter->promisc_supported);
		break;
	case MIN_MTU:
		adapter->min_mtu = be64_to_cpu(crq->query_capability.number);
		netdev->min_mtu = adapter->min_mtu - ETH_HLEN;
		netdev_dbg(netdev, "min_mtu = %lld\n", adapter->min_mtu);
		break;
	case MAX_MTU:
		adapter->max_mtu = be64_to_cpu(crq->query_capability.number);
		netdev->max_mtu = adapter->max_mtu - ETH_HLEN;
		netdev_dbg(netdev, "max_mtu = %lld\n", adapter->max_mtu);
		break;
	case MAX_MULTICAST_FILTERS:
		adapter->max_multicast_filters =
		    be64_to_cpu(crq->query_capability.number);
		netdev_dbg(netdev, "max_multicast_filters = %lld\n",
			   adapter->max_multicast_filters);
		break;
	case VLAN_HEADER_INSERTION:
		adapter->vlan_header_insertion =
		    be64_to_cpu(crq->query_capability.number);
		if (adapter->vlan_header_insertion)
			netdev->features |= NETIF_F_HW_VLAN_STAG_TX;
		netdev_dbg(netdev, "vlan_header_insertion = %lld\n",
			   adapter->vlan_header_insertion);
		break;
	case RX_VLAN_HEADER_INSERTION:
		adapter->rx_vlan_header_insertion =
		    be64_to_cpu(crq->query_capability.number);
		netdev_dbg(netdev, "rx_vlan_header_insertion = %lld\n",
			   adapter->rx_vlan_header_insertion);
		break;
	case MAX_TX_SG_ENTRIES:
		adapter->max_tx_sg_entries =
		    be64_to_cpu(crq->query_capability.number);
		netdev_dbg(netdev, "max_tx_sg_entries = %lld\n",
			   adapter->max_tx_sg_entries);
		break;
	case RX_SG_SUPPORTED:
		adapter->rx_sg_supported =
		    be64_to_cpu(crq->query_capability.number);
		netdev_dbg(netdev, "rx_sg_supported = %lld\n",
			   adapter->rx_sg_supported);
		break;
	case OPT_TX_COMP_SUB_QUEUES:
		adapter->opt_tx_comp_sub_queues =
		    be64_to_cpu(crq->query_capability.number);
		netdev_dbg(netdev, "opt_tx_comp_sub_queues = %lld\n",
			   adapter->opt_tx_comp_sub_queues);
		break;
	case OPT_RX_COMP_QUEUES:
		adapter->opt_rx_comp_queues =
		    be64_to_cpu(crq->query_capability.number);
		netdev_dbg(netdev, "opt_rx_comp_queues = %lld\n",
			   adapter->opt_rx_comp_queues);
		break;
	case OPT_RX_BUFADD_Q_PER_RX_COMP_Q:
		adapter->opt_rx_bufadd_q_per_rx_comp_q =
		    be64_to_cpu(crq->query_capability.number);
		netdev_dbg(netdev, "opt_rx_bufadd_q_per_rx_comp_q = %lld\n",
			   adapter->opt_rx_bufadd_q_per_rx_comp_q);
		break;
	case OPT_TX_ENTRIES_PER_SUBCRQ:
		adapter->opt_tx_entries_per_subcrq =
		    be64_to_cpu(crq->query_capability.number);
		netdev_dbg(netdev, "opt_tx_entries_per_subcrq = %lld\n",
			   adapter->opt_tx_entries_per_subcrq);
		break;
	case OPT_RXBA_ENTRIES_PER_SUBCRQ:
		adapter->opt_rxba_entries_per_subcrq =
		    be64_to_cpu(crq->query_capability.number);
		netdev_dbg(netdev, "opt_rxba_entries_per_subcrq = %lld\n",
			   adapter->opt_rxba_entries_per_subcrq);
		break;
	case TX_RX_DESC_REQ:
		adapter->tx_rx_desc_req = crq->query_capability.number;
		netdev_dbg(netdev, "tx_rx_desc_req = %llx\n",
			   adapter->tx_rx_desc_req);
		break;

	default:
		netdev_err(netdev, "Got invalid cap rsp %d\n",
			   crq->query_capability.capability);
	}

out:
	if (atomic_read(&adapter->running_cap_crqs) == 0) {
		adapter->wait_capability = false;
		send_request_cap(adapter, 0);
	}
}

static int send_query_phys_parms(struct ibmvnic_adapter *adapter)
{
	union ibmvnic_crq crq;
	int rc;

	memset(&crq, 0, sizeof(crq));
	crq.query_phys_parms.first = IBMVNIC_CRQ_CMD;
	crq.query_phys_parms.cmd = QUERY_PHYS_PARMS;

	mutex_lock(&adapter->fw_lock);
	adapter->fw_done_rc = 0;
	reinit_completion(&adapter->fw_done);

	rc = ibmvnic_send_crq(adapter, &crq);
	if (rc) {
		mutex_unlock(&adapter->fw_lock);
		return rc;
	}

	rc = ibmvnic_wait_for_completion(adapter, &adapter->fw_done, 10000);
	if (rc) {
		mutex_unlock(&adapter->fw_lock);
		return rc;
	}

	mutex_unlock(&adapter->fw_lock);
	return adapter->fw_done_rc ? -EIO : 0;
}

static int handle_query_phys_parms_rsp(union ibmvnic_crq *crq,
				       struct ibmvnic_adapter *adapter)
{
	struct net_device *netdev = adapter->netdev;
	int rc;
	__be32 rspeed = cpu_to_be32(crq->query_phys_parms_rsp.speed);

	rc = crq->query_phys_parms_rsp.rc.code;
	if (rc) {
		netdev_err(netdev, "Error %d in QUERY_PHYS_PARMS\n", rc);
		return rc;
	}
	switch (rspeed) {
	case IBMVNIC_10MBPS:
		adapter->speed = SPEED_10;
		break;
	case IBMVNIC_100MBPS:
		adapter->speed = SPEED_100;
		break;
	case IBMVNIC_1GBPS:
		adapter->speed = SPEED_1000;
		break;
	case IBMVNIC_10GBPS:
		adapter->speed = SPEED_10000;
		break;
	case IBMVNIC_25GBPS:
		adapter->speed = SPEED_25000;
		break;
	case IBMVNIC_40GBPS:
		adapter->speed = SPEED_40000;
		break;
	case IBMVNIC_50GBPS:
		adapter->speed = SPEED_50000;
		break;
	case IBMVNIC_100GBPS:
		adapter->speed = SPEED_100000;
		break;
	case IBMVNIC_200GBPS:
		adapter->speed = SPEED_200000;
		break;
	default:
		if (netif_carrier_ok(netdev))
			netdev_warn(netdev, "Unknown speed 0x%08x\n", rspeed);
		adapter->speed = SPEED_UNKNOWN;
	}
	if (crq->query_phys_parms_rsp.flags1 & IBMVNIC_FULL_DUPLEX)
		adapter->duplex = DUPLEX_FULL;
	else if (crq->query_phys_parms_rsp.flags1 & IBMVNIC_HALF_DUPLEX)
		adapter->duplex = DUPLEX_HALF;
	else
		adapter->duplex = DUPLEX_UNKNOWN;

	return rc;
}

static void ibmvnic_handle_crq(union ibmvnic_crq *crq,
			       struct ibmvnic_adapter *adapter)
{
	struct ibmvnic_generic_crq *gen_crq = &crq->generic;
	struct net_device *netdev = adapter->netdev;
	struct device *dev = &adapter->vdev->dev;
	u64 *u64_crq = (u64 *)crq;
	long rc;

	netdev_dbg(netdev, "Handling CRQ: %016lx %016lx\n",
		   (unsigned long int)cpu_to_be64(u64_crq[0]),
		   (unsigned long int)cpu_to_be64(u64_crq[1]));
	switch (gen_crq->first) {
	case IBMVNIC_CRQ_INIT_RSP:
		switch (gen_crq->cmd) {
		case IBMVNIC_CRQ_INIT:
			dev_info(dev, "Partner initialized\n");
			adapter->from_passive_init = true;
			/* Discard any stale login responses from prev reset.
			 * CHECK: should we clear even on INIT_COMPLETE?
			 */
			adapter->login_pending = false;

			if (!completion_done(&adapter->init_done)) {
				complete(&adapter->init_done);
				adapter->init_done_rc = -EIO;
			}
			ibmvnic_reset(adapter, VNIC_RESET_FAILOVER);
			break;
		case IBMVNIC_CRQ_INIT_COMPLETE:
			dev_info(dev, "Partner initialization complete\n");
			adapter->crq.active = true;
			send_version_xchg(adapter);
			break;
		default:
			dev_err(dev, "Unknown crq cmd: %d\n", gen_crq->cmd);
		}
		return;
	case IBMVNIC_CRQ_XPORT_EVENT:
		netif_carrier_off(netdev);
		adapter->crq.active = false;
		/* terminate any thread waiting for a response
		 * from the device
		 */
		if (!completion_done(&adapter->fw_done)) {
			adapter->fw_done_rc = -EIO;
			complete(&adapter->fw_done);
		}
		if (!completion_done(&adapter->stats_done))
			complete(&adapter->stats_done);
		if (test_bit(0, &adapter->resetting))
			adapter->force_reset_recovery = true;
		if (gen_crq->cmd == IBMVNIC_PARTITION_MIGRATED) {
			dev_info(dev, "Migrated, re-enabling adapter\n");
			ibmvnic_reset(adapter, VNIC_RESET_MOBILITY);
		} else if (gen_crq->cmd == IBMVNIC_DEVICE_FAILOVER) {
			dev_info(dev, "Backing device failover detected\n");
			adapter->failover_pending = true;
		} else {
			/* The adapter lost the connection */
			dev_err(dev, "Virtual Adapter failed (rc=%d)\n",
				gen_crq->cmd);
			ibmvnic_reset(adapter, VNIC_RESET_FATAL);
		}
		return;
	case IBMVNIC_CRQ_CMD_RSP:
		break;
	default:
		dev_err(dev, "Got an invalid msg type 0x%02x\n",
			gen_crq->first);
		return;
	}

	switch (gen_crq->cmd) {
	case VERSION_EXCHANGE_RSP:
		rc = crq->version_exchange_rsp.rc.code;
		if (rc) {
			dev_err(dev, "Error %ld in VERSION_EXCHG_RSP\n", rc);
			break;
		}
		ibmvnic_version =
			    be16_to_cpu(crq->version_exchange_rsp.version);
		dev_info(dev, "Partner protocol version is %d\n",
			 ibmvnic_version);
		send_query_cap(adapter);
		break;
	case QUERY_CAPABILITY_RSP:
		handle_query_cap_rsp(crq, adapter);
		break;
	case QUERY_MAP_RSP:
		handle_query_map_rsp(crq, adapter);
		break;
	case REQUEST_MAP_RSP:
		adapter->fw_done_rc = crq->request_map_rsp.rc.code;
		complete(&adapter->fw_done);
		break;
	case REQUEST_UNMAP_RSP:
		handle_request_unmap_rsp(crq, adapter);
		break;
	case REQUEST_CAPABILITY_RSP:
		handle_request_cap_rsp(crq, adapter);
		break;
	case LOGIN_RSP:
		netdev_dbg(netdev, "Got Login Response\n");
		handle_login_rsp(crq, adapter);
		break;
	case LOGICAL_LINK_STATE_RSP:
		netdev_dbg(netdev,
			   "Got Logical Link State Response, state: %d rc: %d\n",
			   crq->logical_link_state_rsp.link_state,
			   crq->logical_link_state_rsp.rc.code);
		adapter->logical_link_state =
		    crq->logical_link_state_rsp.link_state;
		adapter->init_done_rc = crq->logical_link_state_rsp.rc.code;
		complete(&adapter->init_done);
		break;
	case LINK_STATE_INDICATION:
		netdev_dbg(netdev, "Got Logical Link State Indication\n");
		adapter->phys_link_state =
		    crq->link_state_indication.phys_link_state;
		adapter->logical_link_state =
		    crq->link_state_indication.logical_link_state;
		if (adapter->phys_link_state && adapter->logical_link_state)
			netif_carrier_on(netdev);
		else
			netif_carrier_off(netdev);
		break;
	case CHANGE_MAC_ADDR_RSP:
		netdev_dbg(netdev, "Got MAC address change Response\n");
		adapter->fw_done_rc = handle_change_mac_rsp(crq, adapter);
		break;
	case ERROR_INDICATION:
		netdev_dbg(netdev, "Got Error Indication\n");
		handle_error_indication(crq, adapter);
		break;
	case REQUEST_STATISTICS_RSP:
		netdev_dbg(netdev, "Got Statistics Response\n");
		complete(&adapter->stats_done);
		break;
	case QUERY_IP_OFFLOAD_RSP:
		netdev_dbg(netdev, "Got Query IP offload Response\n");
		handle_query_ip_offload_rsp(adapter);
		break;
	case MULTICAST_CTRL_RSP:
		netdev_dbg(netdev, "Got multicast control Response\n");
		break;
	case CONTROL_IP_OFFLOAD_RSP:
		netdev_dbg(netdev, "Got Control IP offload Response\n");
		dma_unmap_single(dev, adapter->ip_offload_ctrl_tok,
				 sizeof(adapter->ip_offload_ctrl),
				 DMA_TO_DEVICE);
		complete(&adapter->init_done);
		break;
	case COLLECT_FW_TRACE_RSP:
		netdev_dbg(netdev, "Got Collect firmware trace Response\n");
		complete(&adapter->fw_done);
		break;
	case GET_VPD_SIZE_RSP:
		handle_vpd_size_rsp(crq, adapter);
		break;
	case GET_VPD_RSP:
		handle_vpd_rsp(crq, adapter);
		break;
	case QUERY_PHYS_PARMS_RSP:
		adapter->fw_done_rc = handle_query_phys_parms_rsp(crq, adapter);
		complete(&adapter->fw_done);
		break;
	default:
		netdev_err(netdev, "Got an invalid cmd type 0x%02x\n",
			   gen_crq->cmd);
	}
}

static irqreturn_t ibmvnic_interrupt(int irq, void *instance)
{
	struct ibmvnic_adapter *adapter = instance;

	tasklet_schedule(&adapter->tasklet);
	return IRQ_HANDLED;
}

static void ibmvnic_tasklet(void *data)
{
	struct ibmvnic_adapter *adapter = data;
	struct ibmvnic_crq_queue *queue = &adapter->crq;
	union ibmvnic_crq *crq;
	unsigned long flags;
	bool done = false;

	spin_lock_irqsave(&queue->lock, flags);
	while (!done) {
		/* Pull all the valid messages off the CRQ */
		while ((crq = ibmvnic_next_crq(adapter)) != NULL) {
			ibmvnic_handle_crq(crq, adapter);
			crq->generic.first = 0;
		}

		/* remain in tasklet until all
		 * capabilities responses are received
		 */
		if (!adapter->wait_capability)
			done = true;
	}
	/* if capabilities CRQ's were sent in this tasklet, the following
	 * tasklet must wait until all responses are received
	 */
	if (atomic_read(&adapter->running_cap_crqs) != 0)
		adapter->wait_capability = true;
	spin_unlock_irqrestore(&queue->lock, flags);
}

static int ibmvnic_reenable_crq_queue(struct ibmvnic_adapter *adapter)
{
	struct vio_dev *vdev = adapter->vdev;
	int rc;

	do {
		rc = plpar_hcall_norets(H_ENABLE_CRQ, vdev->unit_address);
	} while (rc == H_IN_PROGRESS || rc == H_BUSY || H_IS_LONG_BUSY(rc));

	if (rc)
		dev_err(&vdev->dev, "Error enabling adapter (rc=%d)\n", rc);

	return rc;
}

static int ibmvnic_reset_crq(struct ibmvnic_adapter *adapter)
{
	struct ibmvnic_crq_queue *crq = &adapter->crq;
	struct device *dev = &adapter->vdev->dev;
	struct vio_dev *vdev = adapter->vdev;
	int rc;

	/* Close the CRQ */
	do {
		rc = plpar_hcall_norets(H_FREE_CRQ, vdev->unit_address);
	} while (rc == H_BUSY || H_IS_LONG_BUSY(rc));

	/* Clean out the queue */
	if (!crq->msgs)
		return -EINVAL;

	memset(crq->msgs, 0, PAGE_SIZE);
	crq->cur = 0;
	crq->active = false;

	/* And re-open it again */
	rc = plpar_hcall_norets(H_REG_CRQ, vdev->unit_address,
				crq->msg_token, PAGE_SIZE);

	if (rc == H_CLOSED)
		/* Adapter is good, but other end is not ready */
		dev_warn(dev, "Partner adapter not ready\n");
	else if (rc != 0)
		dev_warn(dev, "Couldn't register crq (rc=%d)\n", rc);

	return rc;
}

static void release_crq_queue(struct ibmvnic_adapter *adapter)
{
	struct ibmvnic_crq_queue *crq = &adapter->crq;
	struct vio_dev *vdev = adapter->vdev;
	long rc;

	if (!crq->msgs)
		return;

	netdev_dbg(adapter->netdev, "Releasing CRQ\n");
	free_irq(vdev->irq, adapter);
	tasklet_kill(&adapter->tasklet);
	do {
		rc = plpar_hcall_norets(H_FREE_CRQ, vdev->unit_address);
	} while (rc == H_BUSY || H_IS_LONG_BUSY(rc));

	dma_unmap_single(&vdev->dev, crq->msg_token, PAGE_SIZE,
			 DMA_BIDIRECTIONAL);
	free_page((unsigned long)crq->msgs);
	crq->msgs = NULL;
	crq->active = false;
}

static int init_crq_queue(struct ibmvnic_adapter *adapter)
{
	struct ibmvnic_crq_queue *crq = &adapter->crq;
	struct device *dev = &adapter->vdev->dev;
	struct vio_dev *vdev = adapter->vdev;
	int rc, retrc = -ENOMEM;

	if (crq->msgs)
		return 0;

	crq->msgs = (union ibmvnic_crq *)get_zeroed_page(GFP_KERNEL);
	/* Should we allocate more than one page? */

	if (!crq->msgs)
		return -ENOMEM;

	crq->size = PAGE_SIZE / sizeof(*crq->msgs);
	crq->msg_token = dma_map_single(dev, crq->msgs, PAGE_SIZE,
					DMA_BIDIRECTIONAL);
	if (dma_mapping_error(dev, crq->msg_token))
		goto map_failed;

	rc = plpar_hcall_norets(H_REG_CRQ, vdev->unit_address,
				crq->msg_token, PAGE_SIZE);

	if (rc == H_RESOURCE)
		/* maybe kexecing and resource is busy. try a reset */
		rc = ibmvnic_reset_crq(adapter);
	retrc = rc;

	if (rc == H_CLOSED) {
		dev_warn(dev, "Partner adapter not ready\n");
	} else if (rc) {
		dev_warn(dev, "Error %d opening adapter\n", rc);
		goto reg_crq_failed;
	}

	retrc = 0;

	tasklet_init(&adapter->tasklet, (void *)ibmvnic_tasklet,
		     (unsigned long)adapter);

	netdev_dbg(adapter->netdev, "registering irq 0x%x\n", vdev->irq);
	snprintf(crq->name, sizeof(crq->name), "ibmvnic-%x",
		 adapter->vdev->unit_address);
	rc = request_irq(vdev->irq, ibmvnic_interrupt, 0, crq->name, adapter);
	if (rc) {
		dev_err(dev, "Couldn't register irq 0x%x. rc=%d\n",
			vdev->irq, rc);
		goto req_irq_failed;
	}

	rc = vio_enable_interrupts(vdev);
	if (rc) {
		dev_err(dev, "Error %d enabling interrupts\n", rc);
		goto req_irq_failed;
	}

	crq->cur = 0;
	spin_lock_init(&crq->lock);

	return retrc;

req_irq_failed:
	tasklet_kill(&adapter->tasklet);
	do {
		rc = plpar_hcall_norets(H_FREE_CRQ, vdev->unit_address);
	} while (rc == H_BUSY || H_IS_LONG_BUSY(rc));
reg_crq_failed:
	dma_unmap_single(dev, crq->msg_token, PAGE_SIZE, DMA_BIDIRECTIONAL);
map_failed:
	free_page((unsigned long)crq->msgs);
	crq->msgs = NULL;
	return retrc;
}

static int ibmvnic_reset_init(struct ibmvnic_adapter *adapter, bool reset)
{
	struct device *dev = &adapter->vdev->dev;
	unsigned long timeout = msecs_to_jiffies(20000);
	u64 old_num_rx_queues, old_num_tx_queues;
	int rc;

	adapter->from_passive_init = false;

	if (reset) {
		old_num_rx_queues = adapter->req_rx_queues;
		old_num_tx_queues = adapter->req_tx_queues;
		reinit_completion(&adapter->init_done);
	}

	adapter->init_done_rc = 0;
	rc = ibmvnic_send_crq_init(adapter);
	if (rc) {
		dev_err(dev, "Send crq init failed with error %d\n", rc);
		return rc;
	}

	if (!wait_for_completion_timeout(&adapter->init_done, timeout)) {
		dev_err(dev, "Initialization sequence timed out\n");
		return -1;
	}

	if (adapter->init_done_rc) {
		release_crq_queue(adapter);
		return adapter->init_done_rc;
	}

	if (adapter->from_passive_init) {
		adapter->state = VNIC_OPEN;
		adapter->from_passive_init = false;
		return -1;
	}

	if (reset &&
	    test_bit(0, &adapter->resetting) && !adapter->wait_for_reset &&
	    adapter->reset_reason != VNIC_RESET_MOBILITY) {
		if (adapter->req_rx_queues != old_num_rx_queues ||
		    adapter->req_tx_queues != old_num_tx_queues) {
			release_sub_crqs(adapter, 0);
			rc = init_sub_crqs(adapter);
		} else {
			rc = reset_sub_crq_queues(adapter);
		}
	} else {
		rc = init_sub_crqs(adapter);
	}

	if (rc) {
		dev_err(dev, "Initialization of sub crqs failed\n");
		release_crq_queue(adapter);
		return rc;
	}

	rc = init_sub_crq_irqs(adapter);
	if (rc) {
		dev_err(dev, "Failed to initialize sub crq irqs\n");
		release_crq_queue(adapter);
	}

	return rc;
}

static struct device_attribute dev_attr_failover;

static int ibmvnic_probe(struct vio_dev *dev, const struct vio_device_id *id)
{
	struct ibmvnic_adapter *adapter;
	struct net_device *netdev;
	unsigned char *mac_addr_p;
	int rc;

	dev_dbg(&dev->dev, "entering ibmvnic_probe for UA 0x%x\n",
		dev->unit_address);

	mac_addr_p = (unsigned char *)vio_get_attribute(dev,
							VETH_MAC_ADDR, NULL);
	if (!mac_addr_p) {
		dev_err(&dev->dev,
			"(%s:%3.3d) ERROR: Can't find MAC_ADDR attribute\n",
			__FILE__, __LINE__);
		return 0;
	}

	netdev = alloc_etherdev_mq(sizeof(struct ibmvnic_adapter),
				   IBMVNIC_MAX_QUEUES);
	if (!netdev)
		return -ENOMEM;

	adapter = netdev_priv(netdev);
	adapter->state = VNIC_PROBING;
	dev_set_drvdata(&dev->dev, netdev);
	adapter->vdev = dev;
	adapter->netdev = netdev;
	adapter->login_pending = false;

	ether_addr_copy(adapter->mac_addr, mac_addr_p);
	ether_addr_copy(netdev->dev_addr, adapter->mac_addr);
	netdev->irq = dev->irq;
	netdev->netdev_ops = &ibmvnic_netdev_ops;
	netdev->ethtool_ops = &ibmvnic_ethtool_ops;
	SET_NETDEV_DEV(netdev, &dev->dev);

	spin_lock_init(&adapter->stats_lock);

	INIT_WORK(&adapter->ibmvnic_reset, __ibmvnic_reset);
	INIT_DELAYED_WORK(&adapter->ibmvnic_delayed_reset,
			  __ibmvnic_delayed_reset);
	INIT_LIST_HEAD(&adapter->rwi_list);
	spin_lock_init(&adapter->rwi_lock);
	spin_lock_init(&adapter->state_lock);
	mutex_init(&adapter->fw_lock);
	init_completion(&adapter->init_done);
	init_completion(&adapter->fw_done);
	init_completion(&adapter->reset_done);
	init_completion(&adapter->stats_done);
	clear_bit(0, &adapter->resetting);

	do {
		rc = init_crq_queue(adapter);
		if (rc) {
			dev_err(&dev->dev, "Couldn't initialize crq. rc=%d\n",
				rc);
			goto ibmvnic_init_fail;
		}

		rc = ibmvnic_reset_init(adapter, false);
		if (rc && rc != EAGAIN)
			goto ibmvnic_init_fail;
	} while (rc == EAGAIN);

	rc = init_stats_buffers(adapter);
	if (rc)
		goto ibmvnic_init_fail;

	rc = init_stats_token(adapter);
	if (rc)
		goto ibmvnic_stats_fail;

	netdev->mtu = adapter->req_mtu - ETH_HLEN;
	netdev->min_mtu = adapter->min_mtu - ETH_HLEN;
	netdev->max_mtu = adapter->max_mtu - ETH_HLEN;

	rc = device_create_file(&dev->dev, &dev_attr_failover);
	if (rc)
		goto ibmvnic_dev_file_err;

	netif_carrier_off(netdev);
	rc = register_netdev(netdev);
	if (rc) {
		dev_err(&dev->dev, "failed to register netdev rc=%d\n", rc);
		goto ibmvnic_register_fail;
	}
	dev_info(&dev->dev, "ibmvnic registered\n");

	adapter->state = VNIC_PROBED;

	adapter->wait_for_reset = false;
	adapter->last_reset_time = jiffies;
	return 0;

ibmvnic_register_fail:
	device_remove_file(&dev->dev, &dev_attr_failover);

ibmvnic_dev_file_err:
	release_stats_token(adapter);

ibmvnic_stats_fail:
	release_stats_buffers(adapter);

ibmvnic_init_fail:
	release_sub_crqs(adapter, 1);
	release_crq_queue(adapter);
	mutex_destroy(&adapter->fw_lock);
	free_netdev(netdev);

	return rc;
}

static int ibmvnic_remove(struct vio_dev *dev)
{
	struct net_device *netdev = dev_get_drvdata(&dev->dev);
	struct ibmvnic_adapter *adapter = netdev_priv(netdev);
	unsigned long flags;

	spin_lock_irqsave(&adapter->state_lock, flags);
	if (test_bit(0, &adapter->resetting)) {
		spin_unlock_irqrestore(&adapter->state_lock, flags);
		return -EBUSY;
	}

	adapter->state = VNIC_REMOVING;
	spin_unlock_irqrestore(&adapter->state_lock, flags);

	flush_work(&adapter->ibmvnic_reset);
	flush_delayed_work(&adapter->ibmvnic_delayed_reset);

	rtnl_lock();
	unregister_netdevice(netdev);

	release_resources(adapter);
	release_sub_crqs(adapter, 1);
	release_crq_queue(adapter);

	release_stats_token(adapter);
	release_stats_buffers(adapter);

	adapter->state = VNIC_REMOVED;

	rtnl_unlock();
	mutex_destroy(&adapter->fw_lock);
	device_remove_file(&dev->dev, &dev_attr_failover);
	free_netdev(netdev);
	dev_set_drvdata(&dev->dev, NULL);

	return 0;
}

static ssize_t failover_store(struct device *dev, struct device_attribute *attr,
			      const char *buf, size_t count)
{
	struct net_device *netdev = dev_get_drvdata(dev);
	struct ibmvnic_adapter *adapter = netdev_priv(netdev);
	unsigned long retbuf[PLPAR_HCALL_BUFSIZE];
	__be64 session_token;
	long rc;

	if (!sysfs_streq(buf, "1"))
		return -EINVAL;

	rc = plpar_hcall(H_VIOCTL, retbuf, adapter->vdev->unit_address,
			 H_GET_SESSION_TOKEN, 0, 0, 0);
	if (rc) {
		netdev_err(netdev, "Couldn't retrieve session token, rc %ld\n",
			   rc);
		return -EINVAL;
	}

	session_token = (__be64)retbuf[0];
	netdev_dbg(netdev, "Initiating client failover, session id %llx\n",
		   be64_to_cpu(session_token));
	rc = plpar_hcall_norets(H_VIOCTL, adapter->vdev->unit_address,
				H_SESSION_ERR_DETECTED, session_token, 0, 0);
	if (rc) {
		netdev_err(netdev, "Client initiated failover failed, rc %ld\n",
			   rc);
		return -EINVAL;
	}

	return count;
}

static DEVICE_ATTR_WO(failover);

static unsigned long ibmvnic_get_desired_dma(struct vio_dev *vdev)
{
	struct net_device *netdev = dev_get_drvdata(&vdev->dev);
	struct ibmvnic_adapter *adapter;
	struct iommu_table *tbl;
	unsigned long ret = 0;
	int i;

	tbl = get_iommu_table_base(&vdev->dev);

	/* netdev inits at probe time along with the structures we need below*/
	if (!netdev)
		return IOMMU_PAGE_ALIGN(IBMVNIC_IO_ENTITLEMENT_DEFAULT, tbl);

	adapter = netdev_priv(netdev);

	ret += PAGE_SIZE; /* the crq message queue */
	ret += IOMMU_PAGE_ALIGN(sizeof(struct ibmvnic_statistics), tbl);

	for (i = 0; i < adapter->req_tx_queues + adapter->req_rx_queues; i++)
		ret += 4 * PAGE_SIZE; /* the scrq message queue */

	for (i = 0; i < adapter->num_active_rx_pools; i++)
		ret += adapter->rx_pool[i].size *
		    IOMMU_PAGE_ALIGN(adapter->rx_pool[i].buff_size, tbl);

	return ret;
}

static int ibmvnic_resume(struct device *dev)
{
	struct net_device *netdev = dev_get_drvdata(dev);
	struct ibmvnic_adapter *adapter = netdev_priv(netdev);

	if (adapter->state != VNIC_OPEN)
		return 0;

	tasklet_schedule(&adapter->tasklet);

	return 0;
}

static const struct vio_device_id ibmvnic_device_table[] = {
	{"network", "IBM,vnic"},
	{"", "" }
};
MODULE_DEVICE_TABLE(vio, ibmvnic_device_table);

static const struct dev_pm_ops ibmvnic_pm_ops = {
	.resume = ibmvnic_resume
};

static struct vio_driver ibmvnic_driver = {
	.id_table       = ibmvnic_device_table,
	.probe          = ibmvnic_probe,
	.remove         = ibmvnic_remove,
	.get_desired_dma = ibmvnic_get_desired_dma,
	.name		= ibmvnic_driver_name,
	.pm		= &ibmvnic_pm_ops,
};

/* module functions */
static int __init ibmvnic_module_init(void)
{
	pr_info("%s: %s %s\n", ibmvnic_driver_name, ibmvnic_driver_string,
		IBMVNIC_DRIVER_VERSION);

	return vio_register_driver(&ibmvnic_driver);
}

static void __exit ibmvnic_module_exit(void)
{
	vio_unregister_driver(&ibmvnic_driver);
}

module_init(ibmvnic_module_init);
module_exit(ibmvnic_module_exit);<|MERGE_RESOLUTION|>--- conflicted
+++ resolved
@@ -1963,11 +1963,7 @@
 		return rc;
 	}
 
-<<<<<<< HEAD
 	rc = ibmvnic_reset_init(adapter, true);
-=======
-	rc = ibmvnic_reset_init(adapter);
->>>>>>> 1aecf7e5
 	if (rc) {
 		rc = IBMVNIC_INIT_FAILED;
 		goto out;
@@ -2259,11 +2255,8 @@
 	/* restore adapter state if reset failed */
 	if (rc)
 		adapter->state = reset_state;
-<<<<<<< HEAD
-=======
 	netdev_dbg(adapter->netdev, "[S:%d FOP:%d] Hard reset done, rc %d\n",
 		   adapter->state, adapter->failover_pending, rc);
->>>>>>> 1aecf7e5
 	return rc;
 }
 
@@ -2356,16 +2349,10 @@
 			rc = do_reset(adapter, rwi, reset_state);
 		}
 		kfree(rwi);
-<<<<<<< HEAD
 		adapter->last_reset_time = jiffies;
 
 		if (rc)
 			netdev_dbg(adapter->netdev, "Reset failed, rc=%d\n", rc);
-=======
-		if (rc && rc != IBMVNIC_INIT_FAILED && rc != IBMVNIC_OPEN_FAILED &&
-		    !adapter->force_reset_recovery)
-			break;
->>>>>>> 1aecf7e5
 
 		rwi = get_next_rwi(adapter);
 
@@ -3012,10 +2999,7 @@
 		memset(scrq->msgs, 0, 4 * PAGE_SIZE);
 		atomic_set(&scrq->used, 0);
 		scrq->cur = 0;
-<<<<<<< HEAD
 		scrq->ind_buf.index = 0;
-=======
->>>>>>> 1aecf7e5
 	} else {
 		netdev_dbg(adapter->netdev, "Invalid scrq reset\n");
 		return -EINVAL;
