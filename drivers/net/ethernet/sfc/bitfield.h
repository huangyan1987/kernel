/* SPDX-License-Identifier: GPL-2.0-only */
/****************************************************************************
 * Driver for Solarflare network controllers and boards
 * Copyright 2005-2006 Fen Systems Ltd.
 * Copyright 2006-2013 Solarflare Communications Inc.
 */

#ifndef EFX_BITFIELD_H
#define EFX_BITFIELD_H

/*
 * Efx bitfield access
 *
 * Efx NICs make extensive use of bitfields up to 128 bits
 * wide.  Since there is no native 128-bit datatype on most systems,
 * and since 64-bit datatypes are inefficient on 32-bit systems and
 * vice versa, we wrap accesses in a way that uses the most efficient
 * datatype.
 *
 * The NICs are PCI devices and therefore little-endian.  Since most
 * of the quantities that we deal with are DMAed to/from host memory,
 * we define our datatypes (efx_oword_t, efx_qword_t and
 * efx_dword_t) to be little-endian.
 */

/* Lowest bit numbers and widths */
#define EFX_DUMMY_FIELD_LBN 0
#define EFX_DUMMY_FIELD_WIDTH 0
#define EFX_WORD_0_LBN 0
#define EFX_WORD_0_WIDTH 16
#define EFX_WORD_1_LBN 16
#define EFX_WORD_1_WIDTH 16
#define EFX_DWORD_0_LBN 0
#define EFX_DWORD_0_WIDTH 32
#define EFX_DWORD_1_LBN 32
#define EFX_DWORD_1_WIDTH 32
#define EFX_DWORD_2_LBN 64
#define EFX_DWORD_2_WIDTH 32
#define EFX_DWORD_3_LBN 96
#define EFX_DWORD_3_WIDTH 32
#define EFX_QWORD_0_LBN 0
#define EFX_QWORD_0_WIDTH 64

/* Specified attribute (e.g. LBN) of the specified field */
#define EFX_VAL(field, attribute) field ## _ ## attribute
/* Low bit number of the specified field */
#define EFX_LOW_BIT(field) EFX_VAL(field, LBN)
/* Bit width of the specified field */
#define EFX_WIDTH(field) EFX_VAL(field, WIDTH)
/* High bit number of the specified field */
#define EFX_HIGH_BIT(field) (EFX_LOW_BIT(field) + EFX_WIDTH(field) - 1)
/* Mask equal in width to the specified field.
 *
 * For example, a field with width 5 would have a mask of 0x1f.
 *
 * The maximum width mask that can be generated is 64 bits.
 */
#define EFX_MASK64(width)			\
	((width) == 64 ? ~((u64) 0) :		\
	 (((((u64) 1) << (width))) - 1))

/* Mask equal in width to the specified field.
 *
 * For example, a field with width 5 would have a mask of 0x1f.
 *
 * The maximum width mask that can be generated is 32 bits.  Use
 * EFX_MASK64 for higher width fields.
 */
#define EFX_MASK32(width)			\
	((width) == 32 ? ~((u32) 0) :		\
	 (((((u32) 1) << (width))) - 1))

/* A doubleword (i.e. 4 byte) datatype - little-endian in HW */
typedef union efx_dword {
	__le32 u32[1];
} efx_dword_t;

/* A quadword (i.e. 8 byte) datatype - little-endian in HW */
typedef union efx_qword {
	__le64 u64[1];
	__le32 u32[2];
	efx_dword_t dword[2];
} efx_qword_t;

/* An octword (eight-word, i.e. 16 byte) datatype - little-endian in HW */
typedef union efx_oword {
	__le64 u64[2];
	efx_qword_t qword[2];
	__le32 u32[4];
	efx_dword_t dword[4];
} efx_oword_t;

/* Format string and value expanders for printk */
#define EFX_DWORD_FMT "%08x"
#define EFX_QWORD_FMT "%08x:%08x"
#define EFX_OWORD_FMT "%08x:%08x:%08x:%08x"
#define EFX_DWORD_VAL(dword)				\
	((unsigned int) le32_to_cpu((dword).u32[0]))
#define EFX_QWORD_VAL(qword)				\
	((unsigned int) le32_to_cpu((qword).u32[1])),	\
	((unsigned int) le32_to_cpu((qword).u32[0]))
#define EFX_OWORD_VAL(oword)				\
	((unsigned int) le32_to_cpu((oword).u32[3])),	\
	((unsigned int) le32_to_cpu((oword).u32[2])),	\
	((unsigned int) le32_to_cpu((oword).u32[1])),	\
	((unsigned int) le32_to_cpu((oword).u32[0]))

/*
 * Extract bit field portion [low,high) from the native-endian element
 * which contains bits [min,max).
 *
 * For example, suppose "element" represents the high 32 bits of a
 * 64-bit value, and we wish to extract the bits belonging to the bit
 * field occupying bits 28-45 of this 64-bit value.
 *
 * Then EFX_EXTRACT ( element, 32, 63, 28, 45 ) would give
 *
 *   ( element ) << 4
 *
 * The result will contain the relevant bits filled in in the range
 * [0,high-low), with garbage in bits [high-low+1,...).
 */
#define EFX_EXTRACT_NATIVE(native_element, min, max, low, high)		\
	((low) > (max) || (high) < (min) ? 0 :				\
	 (low) > (min) ?						\
	 (native_element) >> ((low) - (min)) :				\
	 (native_element) << ((min) - (low)))

/*
 * Extract bit field portion [low,high) from the 64-bit little-endian
 * element which contains bits [min,max)
 */
#define EFX_EXTRACT64(element, min, max, low, high)			\
	EFX_EXTRACT_NATIVE(le64_to_cpu(element), min, max, low, high)

/*
 * Extract bit field portion [low,high) from the 32-bit little-endian
 * element which contains bits [min,max)
 */
#define EFX_EXTRACT32(element, min, max, low, high)			\
	EFX_EXTRACT_NATIVE(le32_to_cpu(element), min, max, low, high)

#define EFX_EXTRACT_OWORD64(oword, low, high)				\
	((EFX_EXTRACT64((oword).u64[0], 0, 63, low, high) |		\
	  EFX_EXTRACT64((oword).u64[1], 64, 127, low, high)) &		\
	 EFX_MASK64((high) + 1 - (low)))

#define EFX_EXTRACT_QWORD64(qword, low, high)				\
	(EFX_EXTRACT64((qword).u64[0], 0, 63, low, high) &		\
	 EFX_MASK64((high) + 1 - (low)))

#define EFX_EXTRACT_OWORD32(oword, low, high)				\
	((EFX_EXTRACT32((oword).u32[0], 0, 31, low, high) |		\
	  EFX_EXTRACT32((oword).u32[1], 32, 63, low, high) |		\
	  EFX_EXTRACT32((oword).u32[2], 64, 95, low, high) |		\
	  EFX_EXTRACT32((oword).u32[3], 96, 127, low, high)) &		\
	 EFX_MASK32((high) + 1 - (low)))

#define EFX_EXTRACT_QWORD32(qword, low, high)				\
	((EFX_EXTRACT32((qword).u32[0], 0, 31, low, high) |		\
	  EFX_EXTRACT32((qword).u32[1], 32, 63, low, high)) &		\
	 EFX_MASK32((high) + 1 - (low)))

#define EFX_EXTRACT_DWORD(dword, low, high)			\
	(EFX_EXTRACT32((dword).u32[0], 0, 31, low, high) &	\
	 EFX_MASK32((high) + 1 - (low)))

#define EFX_OWORD_FIELD64(oword, field)				\
	EFX_EXTRACT_OWORD64(oword, EFX_LOW_BIT(field),		\
			    EFX_HIGH_BIT(field))

#define EFX_QWORD_FIELD64(qword, field)				\
	EFX_EXTRACT_QWORD64(qword, EFX_LOW_BIT(field),		\
			    EFX_HIGH_BIT(field))

#define EFX_OWORD_FIELD32(oword, field)				\
	EFX_EXTRACT_OWORD32(oword, EFX_LOW_BIT(field),		\
			    EFX_HIGH_BIT(field))

#define EFX_QWORD_FIELD32(qword, field)				\
	EFX_EXTRACT_QWORD32(qword, EFX_LOW_BIT(field),		\
			    EFX_HIGH_BIT(field))

#define EFX_DWORD_FIELD(dword, field)				\
	EFX_EXTRACT_DWORD(dword, EFX_LOW_BIT(field),		\
			  EFX_HIGH_BIT(field))

#define EFX_OWORD_IS_ZERO64(oword)					\
	(((oword).u64[0] | (oword).u64[1]) == (__force __le64) 0)

#define EFX_QWORD_IS_ZERO64(qword)					\
	(((qword).u64[0]) == (__force __le64) 0)

#define EFX_OWORD_IS_ZERO32(oword)					     \
	(((oword).u32[0] | (oword).u32[1] | (oword).u32[2] | (oword).u32[3]) \
	 == (__force __le32) 0)

#define EFX_QWORD_IS_ZERO32(qword)					\
	(((qword).u32[0] | (qword).u32[1]) == (__force __le32) 0)

#define EFX_DWORD_IS_ZERO(dword)					\
	(((dword).u32[0]) == (__force __le32) 0)

#define EFX_OWORD_IS_ALL_ONES64(oword)					\
	(((oword).u64[0] & (oword).u64[1]) == ~((__force __le64) 0))

#define EFX_QWORD_IS_ALL_ONES64(qword)					\
	((qword).u64[0] == ~((__force __le64) 0))

#define EFX_OWORD_IS_ALL_ONES32(oword)					\
	(((oword).u32[0] & (oword).u32[1] & (oword).u32[2] & (oword).u32[3]) \
	 == ~((__force __le32) 0))

#define EFX_QWORD_IS_ALL_ONES32(qword)					\
	(((qword).u32[0] & (qword).u32[1]) == ~((__force __le32) 0))

#define EFX_DWORD_IS_ALL_ONES(dword)					\
	((dword).u32[0] == ~((__force __le32) 0))

#if BITS_PER_LONG == 64
#define EFX_OWORD_FIELD		EFX_OWORD_FIELD64
#define EFX_QWORD_FIELD		EFX_QWORD_FIELD64
#define EFX_OWORD_IS_ZERO	EFX_OWORD_IS_ZERO64
#define EFX_QWORD_IS_ZERO	EFX_QWORD_IS_ZERO64
#define EFX_OWORD_IS_ALL_ONES	EFX_OWORD_IS_ALL_ONES64
#define EFX_QWORD_IS_ALL_ONES	EFX_QWORD_IS_ALL_ONES64
#else
#define EFX_OWORD_FIELD		EFX_OWORD_FIELD32
#define EFX_QWORD_FIELD		EFX_QWORD_FIELD32
#define EFX_OWORD_IS_ZERO	EFX_OWORD_IS_ZERO32
#define EFX_QWORD_IS_ZERO	EFX_QWORD_IS_ZERO32
#define EFX_OWORD_IS_ALL_ONES	EFX_OWORD_IS_ALL_ONES32
#define EFX_QWORD_IS_ALL_ONES	EFX_QWORD_IS_ALL_ONES32
#endif

/*
 * Construct bit field portion
 *
 * Creates the portion of the bit field [low,high) that lies within
 * the range [min,max).
 */
#define EFX_INSERT_NATIVE64(min, max, low, high, value)		\
	(((low > max) || (high < min)) ? 0 :			\
	 ((low > min) ?						\
	  (((u64) (value)) << (low - min)) :		\
	  (((u64) (value)) >> (min - low))))

#define EFX_INSERT_NATIVE32(min, max, low, high, value)		\
	(((low > max) || (high < min)) ? 0 :			\
	 ((low > min) ?						\
	  (((u32) (value)) << (low - min)) :		\
	  (((u32) (value)) >> (min - low))))

#define EFX_INSERT_NATIVE(min, max, low, high, value)		\
	((((max - min) >= 32) || ((high - low) >= 32)) ?	\
	 EFX_INSERT_NATIVE64(min, max, low, high, value) :	\
	 EFX_INSERT_NATIVE32(min, max, low, high, value))

/*
 * Construct bit field portion
 *
 * Creates the portion of the named bit field that lies within the
 * range [min,max).
 */
#define EFX_INSERT_FIELD_NATIVE(min, max, field, value)		\
	EFX_INSERT_NATIVE(min, max, EFX_LOW_BIT(field),		\
			  EFX_HIGH_BIT(field), value)

/*
 * Construct bit field
 *
 * Creates the portion of the named bit fields that lie within the
 * range [min,max).
 */
#define EFX_INSERT_FIELDS_NATIVE(min, max,				\
				 field1, value1,			\
				 field2, value2,			\
				 field3, value3,			\
				 field4, value4,			\
				 field5, value5,			\
				 field6, value6,			\
				 field7, value7,			\
				 field8, value8,			\
				 field9, value9,			\
				 field10, value10,			\
				 field11, value11,			\
				 field12, value12,			\
<<<<<<< HEAD
				 field13, value13)			\
=======
				 field13, value13,			\
				 field14, value14,			\
				 field15, value15,			\
				 field16, value16,			\
				 field17, value17,			\
				 field18, value18,			\
				 field19, value19)			\
>>>>>>> 7d2a07b7
	(EFX_INSERT_FIELD_NATIVE((min), (max), field1, (value1)) |	\
	 EFX_INSERT_FIELD_NATIVE((min), (max), field2, (value2)) |	\
	 EFX_INSERT_FIELD_NATIVE((min), (max), field3, (value3)) |	\
	 EFX_INSERT_FIELD_NATIVE((min), (max), field4, (value4)) |	\
	 EFX_INSERT_FIELD_NATIVE((min), (max), field5, (value5)) |	\
	 EFX_INSERT_FIELD_NATIVE((min), (max), field6, (value6)) |	\
	 EFX_INSERT_FIELD_NATIVE((min), (max), field7, (value7)) |	\
	 EFX_INSERT_FIELD_NATIVE((min), (max), field8, (value8)) |	\
	 EFX_INSERT_FIELD_NATIVE((min), (max), field9, (value9)) |	\
	 EFX_INSERT_FIELD_NATIVE((min), (max), field10, (value10)) |	\
	 EFX_INSERT_FIELD_NATIVE((min), (max), field11, (value11)) |	\
	 EFX_INSERT_FIELD_NATIVE((min), (max), field12, (value12)) |	\
<<<<<<< HEAD
	 EFX_INSERT_FIELD_NATIVE((min), (max), field13, (value13)))
=======
	 EFX_INSERT_FIELD_NATIVE((min), (max), field13, (value13)) |	\
	 EFX_INSERT_FIELD_NATIVE((min), (max), field14, (value14)) |	\
	 EFX_INSERT_FIELD_NATIVE((min), (max), field15, (value15)) |	\
	 EFX_INSERT_FIELD_NATIVE((min), (max), field16, (value16)) |	\
	 EFX_INSERT_FIELD_NATIVE((min), (max), field17, (value17)) |	\
	 EFX_INSERT_FIELD_NATIVE((min), (max), field18, (value18)) |	\
	 EFX_INSERT_FIELD_NATIVE((min), (max), field19, (value19)))
>>>>>>> 7d2a07b7

#define EFX_INSERT_FIELDS64(...)				\
	cpu_to_le64(EFX_INSERT_FIELDS_NATIVE(__VA_ARGS__))

#define EFX_INSERT_FIELDS32(...)				\
	cpu_to_le32(EFX_INSERT_FIELDS_NATIVE(__VA_ARGS__))

#define EFX_POPULATE_OWORD64(oword, ...) do {				\
	(oword).u64[0] = EFX_INSERT_FIELDS64(0, 63, __VA_ARGS__);	\
	(oword).u64[1] = EFX_INSERT_FIELDS64(64, 127, __VA_ARGS__);	\
	} while (0)

#define EFX_POPULATE_QWORD64(qword, ...) do {				\
	(qword).u64[0] = EFX_INSERT_FIELDS64(0, 63, __VA_ARGS__);	\
	} while (0)

#define EFX_POPULATE_OWORD32(oword, ...) do {				\
	(oword).u32[0] = EFX_INSERT_FIELDS32(0, 31, __VA_ARGS__);	\
	(oword).u32[1] = EFX_INSERT_FIELDS32(32, 63, __VA_ARGS__);	\
	(oword).u32[2] = EFX_INSERT_FIELDS32(64, 95, __VA_ARGS__);	\
	(oword).u32[3] = EFX_INSERT_FIELDS32(96, 127, __VA_ARGS__);	\
	} while (0)

#define EFX_POPULATE_QWORD32(qword, ...) do {				\
	(qword).u32[0] = EFX_INSERT_FIELDS32(0, 31, __VA_ARGS__);	\
	(qword).u32[1] = EFX_INSERT_FIELDS32(32, 63, __VA_ARGS__);	\
	} while (0)

#define EFX_POPULATE_DWORD(dword, ...) do {				\
	(dword).u32[0] = EFX_INSERT_FIELDS32(0, 31, __VA_ARGS__);	\
	} while (0)

#if BITS_PER_LONG == 64
#define EFX_POPULATE_OWORD EFX_POPULATE_OWORD64
#define EFX_POPULATE_QWORD EFX_POPULATE_QWORD64
#else
#define EFX_POPULATE_OWORD EFX_POPULATE_OWORD32
#define EFX_POPULATE_QWORD EFX_POPULATE_QWORD32
#endif

/* Populate an octword field with various numbers of arguments */
<<<<<<< HEAD
#define EFX_POPULATE_OWORD_13 EFX_POPULATE_OWORD
=======
#define EFX_POPULATE_OWORD_19 EFX_POPULATE_OWORD
#define EFX_POPULATE_OWORD_18(oword, ...) \
	EFX_POPULATE_OWORD_19(oword, EFX_DUMMY_FIELD, 0, __VA_ARGS__)
#define EFX_POPULATE_OWORD_17(oword, ...) \
	EFX_POPULATE_OWORD_18(oword, EFX_DUMMY_FIELD, 0, __VA_ARGS__)
#define EFX_POPULATE_OWORD_16(oword, ...) \
	EFX_POPULATE_OWORD_17(oword, EFX_DUMMY_FIELD, 0, __VA_ARGS__)
#define EFX_POPULATE_OWORD_15(oword, ...) \
	EFX_POPULATE_OWORD_16(oword, EFX_DUMMY_FIELD, 0, __VA_ARGS__)
#define EFX_POPULATE_OWORD_14(oword, ...) \
	EFX_POPULATE_OWORD_15(oword, EFX_DUMMY_FIELD, 0, __VA_ARGS__)
#define EFX_POPULATE_OWORD_13(oword, ...) \
	EFX_POPULATE_OWORD_14(oword, EFX_DUMMY_FIELD, 0, __VA_ARGS__)
>>>>>>> 7d2a07b7
#define EFX_POPULATE_OWORD_12(oword, ...) \
	EFX_POPULATE_OWORD_13(oword, EFX_DUMMY_FIELD, 0, __VA_ARGS__)
#define EFX_POPULATE_OWORD_11(oword, ...) \
	EFX_POPULATE_OWORD_12(oword, EFX_DUMMY_FIELD, 0, __VA_ARGS__)
#define EFX_POPULATE_OWORD_10(oword, ...) \
	EFX_POPULATE_OWORD_11(oword, EFX_DUMMY_FIELD, 0, __VA_ARGS__)
#define EFX_POPULATE_OWORD_9(oword, ...) \
	EFX_POPULATE_OWORD_10(oword, EFX_DUMMY_FIELD, 0, __VA_ARGS__)
#define EFX_POPULATE_OWORD_8(oword, ...) \
	EFX_POPULATE_OWORD_9(oword, EFX_DUMMY_FIELD, 0, __VA_ARGS__)
#define EFX_POPULATE_OWORD_7(oword, ...) \
	EFX_POPULATE_OWORD_8(oword, EFX_DUMMY_FIELD, 0, __VA_ARGS__)
#define EFX_POPULATE_OWORD_6(oword, ...) \
	EFX_POPULATE_OWORD_7(oword, EFX_DUMMY_FIELD, 0, __VA_ARGS__)
#define EFX_POPULATE_OWORD_5(oword, ...) \
	EFX_POPULATE_OWORD_6(oword, EFX_DUMMY_FIELD, 0, __VA_ARGS__)
#define EFX_POPULATE_OWORD_4(oword, ...) \
	EFX_POPULATE_OWORD_5(oword, EFX_DUMMY_FIELD, 0, __VA_ARGS__)
#define EFX_POPULATE_OWORD_3(oword, ...) \
	EFX_POPULATE_OWORD_4(oword, EFX_DUMMY_FIELD, 0, __VA_ARGS__)
#define EFX_POPULATE_OWORD_2(oword, ...) \
	EFX_POPULATE_OWORD_3(oword, EFX_DUMMY_FIELD, 0, __VA_ARGS__)
#define EFX_POPULATE_OWORD_1(oword, ...) \
	EFX_POPULATE_OWORD_2(oword, EFX_DUMMY_FIELD, 0, __VA_ARGS__)
#define EFX_ZERO_OWORD(oword) \
	EFX_POPULATE_OWORD_1(oword, EFX_DUMMY_FIELD, 0)
#define EFX_SET_OWORD(oword) \
	EFX_POPULATE_OWORD_4(oword, \
			     EFX_DWORD_0, 0xffffffff, \
			     EFX_DWORD_1, 0xffffffff, \
			     EFX_DWORD_2, 0xffffffff, \
			     EFX_DWORD_3, 0xffffffff)

/* Populate a quadword field with various numbers of arguments */
<<<<<<< HEAD
#define EFX_POPULATE_QWORD_13 EFX_POPULATE_QWORD
=======
#define EFX_POPULATE_QWORD_19 EFX_POPULATE_QWORD
#define EFX_POPULATE_QWORD_18(qword, ...) \
	EFX_POPULATE_QWORD_19(qword, EFX_DUMMY_FIELD, 0, __VA_ARGS__)
#define EFX_POPULATE_QWORD_17(qword, ...) \
	EFX_POPULATE_QWORD_18(qword, EFX_DUMMY_FIELD, 0, __VA_ARGS__)
#define EFX_POPULATE_QWORD_16(qword, ...) \
	EFX_POPULATE_QWORD_17(qword, EFX_DUMMY_FIELD, 0, __VA_ARGS__)
#define EFX_POPULATE_QWORD_15(qword, ...) \
	EFX_POPULATE_QWORD_16(qword, EFX_DUMMY_FIELD, 0, __VA_ARGS__)
#define EFX_POPULATE_QWORD_14(qword, ...) \
	EFX_POPULATE_QWORD_15(qword, EFX_DUMMY_FIELD, 0, __VA_ARGS__)
#define EFX_POPULATE_QWORD_13(qword, ...) \
	EFX_POPULATE_QWORD_14(qword, EFX_DUMMY_FIELD, 0, __VA_ARGS__)
>>>>>>> 7d2a07b7
#define EFX_POPULATE_QWORD_12(qword, ...) \
	EFX_POPULATE_QWORD_13(qword, EFX_DUMMY_FIELD, 0, __VA_ARGS__)
#define EFX_POPULATE_QWORD_11(qword, ...) \
	EFX_POPULATE_QWORD_12(qword, EFX_DUMMY_FIELD, 0, __VA_ARGS__)
#define EFX_POPULATE_QWORD_10(qword, ...) \
	EFX_POPULATE_QWORD_11(qword, EFX_DUMMY_FIELD, 0, __VA_ARGS__)
#define EFX_POPULATE_QWORD_9(qword, ...) \
	EFX_POPULATE_QWORD_10(qword, EFX_DUMMY_FIELD, 0, __VA_ARGS__)
#define EFX_POPULATE_QWORD_8(qword, ...) \
	EFX_POPULATE_QWORD_9(qword, EFX_DUMMY_FIELD, 0, __VA_ARGS__)
#define EFX_POPULATE_QWORD_7(qword, ...) \
	EFX_POPULATE_QWORD_8(qword, EFX_DUMMY_FIELD, 0, __VA_ARGS__)
#define EFX_POPULATE_QWORD_6(qword, ...) \
	EFX_POPULATE_QWORD_7(qword, EFX_DUMMY_FIELD, 0, __VA_ARGS__)
#define EFX_POPULATE_QWORD_5(qword, ...) \
	EFX_POPULATE_QWORD_6(qword, EFX_DUMMY_FIELD, 0, __VA_ARGS__)
#define EFX_POPULATE_QWORD_4(qword, ...) \
	EFX_POPULATE_QWORD_5(qword, EFX_DUMMY_FIELD, 0, __VA_ARGS__)
#define EFX_POPULATE_QWORD_3(qword, ...) \
	EFX_POPULATE_QWORD_4(qword, EFX_DUMMY_FIELD, 0, __VA_ARGS__)
#define EFX_POPULATE_QWORD_2(qword, ...) \
	EFX_POPULATE_QWORD_3(qword, EFX_DUMMY_FIELD, 0, __VA_ARGS__)
#define EFX_POPULATE_QWORD_1(qword, ...) \
	EFX_POPULATE_QWORD_2(qword, EFX_DUMMY_FIELD, 0, __VA_ARGS__)
#define EFX_ZERO_QWORD(qword) \
	EFX_POPULATE_QWORD_1(qword, EFX_DUMMY_FIELD, 0)
#define EFX_SET_QWORD(qword) \
	EFX_POPULATE_QWORD_2(qword, \
			     EFX_DWORD_0, 0xffffffff, \
			     EFX_DWORD_1, 0xffffffff)

/* Populate a dword field with various numbers of arguments */
<<<<<<< HEAD
#define EFX_POPULATE_DWORD_13 EFX_POPULATE_DWORD
=======
#define EFX_POPULATE_DWORD_19 EFX_POPULATE_DWORD
#define EFX_POPULATE_DWORD_18(dword, ...) \
	EFX_POPULATE_DWORD_19(dword, EFX_DUMMY_FIELD, 0, __VA_ARGS__)
#define EFX_POPULATE_DWORD_17(dword, ...) \
	EFX_POPULATE_DWORD_18(dword, EFX_DUMMY_FIELD, 0, __VA_ARGS__)
#define EFX_POPULATE_DWORD_16(dword, ...) \
	EFX_POPULATE_DWORD_17(dword, EFX_DUMMY_FIELD, 0, __VA_ARGS__)
#define EFX_POPULATE_DWORD_15(dword, ...) \
	EFX_POPULATE_DWORD_16(dword, EFX_DUMMY_FIELD, 0, __VA_ARGS__)
#define EFX_POPULATE_DWORD_14(dword, ...) \
	EFX_POPULATE_DWORD_15(dword, EFX_DUMMY_FIELD, 0, __VA_ARGS__)
#define EFX_POPULATE_DWORD_13(dword, ...) \
	EFX_POPULATE_DWORD_14(dword, EFX_DUMMY_FIELD, 0, __VA_ARGS__)
>>>>>>> 7d2a07b7
#define EFX_POPULATE_DWORD_12(dword, ...) \
	EFX_POPULATE_DWORD_13(dword, EFX_DUMMY_FIELD, 0, __VA_ARGS__)
#define EFX_POPULATE_DWORD_11(dword, ...) \
	EFX_POPULATE_DWORD_12(dword, EFX_DUMMY_FIELD, 0, __VA_ARGS__)
#define EFX_POPULATE_DWORD_10(dword, ...) \
	EFX_POPULATE_DWORD_11(dword, EFX_DUMMY_FIELD, 0, __VA_ARGS__)
#define EFX_POPULATE_DWORD_9(dword, ...) \
	EFX_POPULATE_DWORD_10(dword, EFX_DUMMY_FIELD, 0, __VA_ARGS__)
#define EFX_POPULATE_DWORD_8(dword, ...) \
	EFX_POPULATE_DWORD_9(dword, EFX_DUMMY_FIELD, 0, __VA_ARGS__)
#define EFX_POPULATE_DWORD_7(dword, ...) \
	EFX_POPULATE_DWORD_8(dword, EFX_DUMMY_FIELD, 0, __VA_ARGS__)
#define EFX_POPULATE_DWORD_6(dword, ...) \
	EFX_POPULATE_DWORD_7(dword, EFX_DUMMY_FIELD, 0, __VA_ARGS__)
#define EFX_POPULATE_DWORD_5(dword, ...) \
	EFX_POPULATE_DWORD_6(dword, EFX_DUMMY_FIELD, 0, __VA_ARGS__)
#define EFX_POPULATE_DWORD_4(dword, ...) \
	EFX_POPULATE_DWORD_5(dword, EFX_DUMMY_FIELD, 0, __VA_ARGS__)
#define EFX_POPULATE_DWORD_3(dword, ...) \
	EFX_POPULATE_DWORD_4(dword, EFX_DUMMY_FIELD, 0, __VA_ARGS__)
#define EFX_POPULATE_DWORD_2(dword, ...) \
	EFX_POPULATE_DWORD_3(dword, EFX_DUMMY_FIELD, 0, __VA_ARGS__)
#define EFX_POPULATE_DWORD_1(dword, ...) \
	EFX_POPULATE_DWORD_2(dword, EFX_DUMMY_FIELD, 0, __VA_ARGS__)
#define EFX_ZERO_DWORD(dword) \
	EFX_POPULATE_DWORD_1(dword, EFX_DUMMY_FIELD, 0)
#define EFX_SET_DWORD(dword) \
	EFX_POPULATE_DWORD_1(dword, EFX_DWORD_0, 0xffffffff)

/*
 * Modify a named field within an already-populated structure.  Used
 * for read-modify-write operations.
 *
 */
#define EFX_INVERT_OWORD(oword) do {		\
	(oword).u64[0] = ~((oword).u64[0]);	\
	(oword).u64[1] = ~((oword).u64[1]);	\
	} while (0)

#define EFX_AND_OWORD(oword, from, mask)			\
	do {							\
		(oword).u64[0] = (from).u64[0] & (mask).u64[0];	\
		(oword).u64[1] = (from).u64[1] & (mask).u64[1];	\
	} while (0)

#define EFX_AND_QWORD(qword, from, mask)			\
		(qword).u64[0] = (from).u64[0] & (mask).u64[0]

#define EFX_OR_OWORD(oword, from, mask)				\
	do {							\
		(oword).u64[0] = (from).u64[0] | (mask).u64[0];	\
		(oword).u64[1] = (from).u64[1] | (mask).u64[1];	\
	} while (0)

#define EFX_INSERT64(min, max, low, high, value)			\
	cpu_to_le64(EFX_INSERT_NATIVE(min, max, low, high, value))

#define EFX_INSERT32(min, max, low, high, value)			\
	cpu_to_le32(EFX_INSERT_NATIVE(min, max, low, high, value))

#define EFX_INPLACE_MASK64(min, max, low, high)				\
	EFX_INSERT64(min, max, low, high, EFX_MASK64((high) + 1 - (low)))

#define EFX_INPLACE_MASK32(min, max, low, high)				\
	EFX_INSERT32(min, max, low, high, EFX_MASK32((high) + 1 - (low)))

#define EFX_SET_OWORD64(oword, low, high, value) do {			\
	(oword).u64[0] = (((oword).u64[0]				\
			   & ~EFX_INPLACE_MASK64(0,  63, low, high))	\
			  | EFX_INSERT64(0,  63, low, high, value));	\
	(oword).u64[1] = (((oword).u64[1]				\
			   & ~EFX_INPLACE_MASK64(64, 127, low, high))	\
			  | EFX_INSERT64(64, 127, low, high, value));	\
	} while (0)

#define EFX_SET_QWORD64(qword, low, high, value) do {			\
	(qword).u64[0] = (((qword).u64[0]				\
			   & ~EFX_INPLACE_MASK64(0, 63, low, high))	\
			  | EFX_INSERT64(0, 63, low, high, value));	\
	} while (0)

#define EFX_SET_OWORD32(oword, low, high, value) do {			\
	(oword).u32[0] = (((oword).u32[0]				\
			   & ~EFX_INPLACE_MASK32(0, 31, low, high))	\
			  | EFX_INSERT32(0, 31, low, high, value));	\
	(oword).u32[1] = (((oword).u32[1]				\
			   & ~EFX_INPLACE_MASK32(32, 63, low, high))	\
			  | EFX_INSERT32(32, 63, low, high, value));	\
	(oword).u32[2] = (((oword).u32[2]				\
			   & ~EFX_INPLACE_MASK32(64, 95, low, high))	\
			  | EFX_INSERT32(64, 95, low, high, value));	\
	(oword).u32[3] = (((oword).u32[3]				\
			   & ~EFX_INPLACE_MASK32(96, 127, low, high))	\
			  | EFX_INSERT32(96, 127, low, high, value));	\
	} while (0)

#define EFX_SET_QWORD32(qword, low, high, value) do {			\
	(qword).u32[0] = (((qword).u32[0]				\
			   & ~EFX_INPLACE_MASK32(0, 31, low, high))	\
			  | EFX_INSERT32(0, 31, low, high, value));	\
	(qword).u32[1] = (((qword).u32[1]				\
			   & ~EFX_INPLACE_MASK32(32, 63, low, high))	\
			  | EFX_INSERT32(32, 63, low, high, value));	\
	} while (0)

#define EFX_SET_DWORD32(dword, low, high, value) do {			\
	(dword).u32[0] = (((dword).u32[0]				\
			   & ~EFX_INPLACE_MASK32(0, 31, low, high))	\
			  | EFX_INSERT32(0, 31, low, high, value));	\
	} while (0)

#define EFX_SET_OWORD_FIELD64(oword, field, value)			\
	EFX_SET_OWORD64(oword, EFX_LOW_BIT(field),			\
			 EFX_HIGH_BIT(field), value)

#define EFX_SET_QWORD_FIELD64(qword, field, value)			\
	EFX_SET_QWORD64(qword, EFX_LOW_BIT(field),			\
			 EFX_HIGH_BIT(field), value)

#define EFX_SET_OWORD_FIELD32(oword, field, value)			\
	EFX_SET_OWORD32(oword, EFX_LOW_BIT(field),			\
			 EFX_HIGH_BIT(field), value)

#define EFX_SET_QWORD_FIELD32(qword, field, value)			\
	EFX_SET_QWORD32(qword, EFX_LOW_BIT(field),			\
			 EFX_HIGH_BIT(field), value)

#define EFX_SET_DWORD_FIELD(dword, field, value)			\
	EFX_SET_DWORD32(dword, EFX_LOW_BIT(field),			\
			 EFX_HIGH_BIT(field), value)



#if BITS_PER_LONG == 64
#define EFX_SET_OWORD_FIELD EFX_SET_OWORD_FIELD64
#define EFX_SET_QWORD_FIELD EFX_SET_QWORD_FIELD64
#else
#define EFX_SET_OWORD_FIELD EFX_SET_OWORD_FIELD32
#define EFX_SET_QWORD_FIELD EFX_SET_QWORD_FIELD32
#endif

/* Used to avoid compiler warnings about shift range exceeding width
 * of the data types when dma_addr_t is only 32 bits wide.
 */
#define DMA_ADDR_T_WIDTH	(8 * sizeof(dma_addr_t))
#define EFX_DMA_TYPE_WIDTH(width) \
	(((width) < DMA_ADDR_T_WIDTH) ? (width) : DMA_ADDR_T_WIDTH)


/* Static initialiser */
#define EFX_OWORD32(a, b, c, d)				\
	{ .u32 = { cpu_to_le32(a), cpu_to_le32(b),	\
		   cpu_to_le32(c), cpu_to_le32(d) } }

#endif /* EFX_BITFIELD_H */<|MERGE_RESOLUTION|>--- conflicted
+++ resolved
@@ -285,9 +285,6 @@
 				 field10, value10,			\
 				 field11, value11,			\
 				 field12, value12,			\
-<<<<<<< HEAD
-				 field13, value13)			\
-=======
 				 field13, value13,			\
 				 field14, value14,			\
 				 field15, value15,			\
@@ -295,7 +292,6 @@
 				 field17, value17,			\
 				 field18, value18,			\
 				 field19, value19)			\
->>>>>>> 7d2a07b7
 	(EFX_INSERT_FIELD_NATIVE((min), (max), field1, (value1)) |	\
 	 EFX_INSERT_FIELD_NATIVE((min), (max), field2, (value2)) |	\
 	 EFX_INSERT_FIELD_NATIVE((min), (max), field3, (value3)) |	\
@@ -308,9 +304,6 @@
 	 EFX_INSERT_FIELD_NATIVE((min), (max), field10, (value10)) |	\
 	 EFX_INSERT_FIELD_NATIVE((min), (max), field11, (value11)) |	\
 	 EFX_INSERT_FIELD_NATIVE((min), (max), field12, (value12)) |	\
-<<<<<<< HEAD
-	 EFX_INSERT_FIELD_NATIVE((min), (max), field13, (value13)))
-=======
 	 EFX_INSERT_FIELD_NATIVE((min), (max), field13, (value13)) |	\
 	 EFX_INSERT_FIELD_NATIVE((min), (max), field14, (value14)) |	\
 	 EFX_INSERT_FIELD_NATIVE((min), (max), field15, (value15)) |	\
@@ -318,7 +311,6 @@
 	 EFX_INSERT_FIELD_NATIVE((min), (max), field17, (value17)) |	\
 	 EFX_INSERT_FIELD_NATIVE((min), (max), field18, (value18)) |	\
 	 EFX_INSERT_FIELD_NATIVE((min), (max), field19, (value19)))
->>>>>>> 7d2a07b7
 
 #define EFX_INSERT_FIELDS64(...)				\
 	cpu_to_le64(EFX_INSERT_FIELDS_NATIVE(__VA_ARGS__))
@@ -360,9 +352,6 @@
 #endif
 
 /* Populate an octword field with various numbers of arguments */
-<<<<<<< HEAD
-#define EFX_POPULATE_OWORD_13 EFX_POPULATE_OWORD
-=======
 #define EFX_POPULATE_OWORD_19 EFX_POPULATE_OWORD
 #define EFX_POPULATE_OWORD_18(oword, ...) \
 	EFX_POPULATE_OWORD_19(oword, EFX_DUMMY_FIELD, 0, __VA_ARGS__)
@@ -376,7 +365,6 @@
 	EFX_POPULATE_OWORD_15(oword, EFX_DUMMY_FIELD, 0, __VA_ARGS__)
 #define EFX_POPULATE_OWORD_13(oword, ...) \
 	EFX_POPULATE_OWORD_14(oword, EFX_DUMMY_FIELD, 0, __VA_ARGS__)
->>>>>>> 7d2a07b7
 #define EFX_POPULATE_OWORD_12(oword, ...) \
 	EFX_POPULATE_OWORD_13(oword, EFX_DUMMY_FIELD, 0, __VA_ARGS__)
 #define EFX_POPULATE_OWORD_11(oword, ...) \
@@ -411,9 +399,6 @@
 			     EFX_DWORD_3, 0xffffffff)
 
 /* Populate a quadword field with various numbers of arguments */
-<<<<<<< HEAD
-#define EFX_POPULATE_QWORD_13 EFX_POPULATE_QWORD
-=======
 #define EFX_POPULATE_QWORD_19 EFX_POPULATE_QWORD
 #define EFX_POPULATE_QWORD_18(qword, ...) \
 	EFX_POPULATE_QWORD_19(qword, EFX_DUMMY_FIELD, 0, __VA_ARGS__)
@@ -427,7 +412,6 @@
 	EFX_POPULATE_QWORD_15(qword, EFX_DUMMY_FIELD, 0, __VA_ARGS__)
 #define EFX_POPULATE_QWORD_13(qword, ...) \
 	EFX_POPULATE_QWORD_14(qword, EFX_DUMMY_FIELD, 0, __VA_ARGS__)
->>>>>>> 7d2a07b7
 #define EFX_POPULATE_QWORD_12(qword, ...) \
 	EFX_POPULATE_QWORD_13(qword, EFX_DUMMY_FIELD, 0, __VA_ARGS__)
 #define EFX_POPULATE_QWORD_11(qword, ...) \
@@ -460,9 +444,6 @@
 			     EFX_DWORD_1, 0xffffffff)
 
 /* Populate a dword field with various numbers of arguments */
-<<<<<<< HEAD
-#define EFX_POPULATE_DWORD_13 EFX_POPULATE_DWORD
-=======
 #define EFX_POPULATE_DWORD_19 EFX_POPULATE_DWORD
 #define EFX_POPULATE_DWORD_18(dword, ...) \
 	EFX_POPULATE_DWORD_19(dword, EFX_DUMMY_FIELD, 0, __VA_ARGS__)
@@ -476,7 +457,6 @@
 	EFX_POPULATE_DWORD_15(dword, EFX_DUMMY_FIELD, 0, __VA_ARGS__)
 #define EFX_POPULATE_DWORD_13(dword, ...) \
 	EFX_POPULATE_DWORD_14(dword, EFX_DUMMY_FIELD, 0, __VA_ARGS__)
->>>>>>> 7d2a07b7
 #define EFX_POPULATE_DWORD_12(dword, ...) \
 	EFX_POPULATE_DWORD_13(dword, EFX_DUMMY_FIELD, 0, __VA_ARGS__)
 #define EFX_POPULATE_DWORD_11(dword, ...) \
