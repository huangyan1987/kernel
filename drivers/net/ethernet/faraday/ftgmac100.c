--- conflicted
+++ resolved
@@ -1631,10 +1631,6 @@
 {
 	struct ftgmac100 *priv = netdev_priv(netdev);
 	struct platform_device *pdev = to_platform_device(priv->dev);
-<<<<<<< HEAD
-	phy_interface_t phy_intf = PHY_INTERFACE_MODE_RGMII;
-=======
->>>>>>> 7d2a07b7
 	struct device_node *np = pdev->dev.of_node;
 	struct device_node *mdio_np;
 	int i, err = 0;
@@ -1657,42 +1653,6 @@
 		iowrite32(reg, priv->base + FTGMAC100_OFFSET_REVR);
 	}
 
-<<<<<<< HEAD
-	/* Get PHY mode from device-tree */
-	if (np) {
-		/* Default to RGMII. It's a gigabit part after all */
-		err = of_get_phy_mode(np, &phy_intf);
-		if (err)
-			phy_intf = PHY_INTERFACE_MODE_RGMII;
-
-		/* Aspeed only supports these. I don't know about other IP
-		 * block vendors so I'm going to just let them through for
-		 * now. Note that this is only a warning if for some obscure
-		 * reason the DT really means to lie about it or it's a newer
-		 * part we don't know about.
-		 *
-		 * On the Aspeed SoC there are additionally straps and SCU
-		 * control bits that could tell us what the interface is
-		 * (or allow us to configure it while the IP block is held
-		 * in reset). For now I chose to keep this driver away from
-		 * those SoC specific bits and assume the device-tree is
-		 * right and the SCU has been configured properly by pinmux
-		 * or the firmware.
-		 */
-		if (priv->is_aspeed &&
-		    phy_intf != PHY_INTERFACE_MODE_RMII &&
-		    phy_intf != PHY_INTERFACE_MODE_RGMII &&
-		    phy_intf != PHY_INTERFACE_MODE_RGMII_ID &&
-		    phy_intf != PHY_INTERFACE_MODE_RGMII_RXID &&
-		    phy_intf != PHY_INTERFACE_MODE_RGMII_TXID) {
-			netdev_warn(netdev,
-				   "Unsupported PHY mode %s !\n",
-				   phy_modes(phy_intf));
-		}
-	}
-
-=======
->>>>>>> 7d2a07b7
 	priv->mii_bus->name = "ftgmac100_mdio";
 	snprintf(priv->mii_bus->id, MII_BUS_ID_SIZE, "%s-%d",
 		 pdev->name, pdev->id);
