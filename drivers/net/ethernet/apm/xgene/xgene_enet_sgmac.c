/* Applied Micro X-Gene SoC Ethernet Driver
 *
 * Copyright (c) 2014, Applied Micro Circuits Corporation
 * Authors: Iyappan Subramanian <isubramanian@apm.com>
 *	    Keyur Chudgar <kchudgar@apm.com>
 *
 * This program is free software; you can redistribute  it and/or modify it
 * under  the terms of  the GNU General  Public License as published by the
 * Free Software Foundation;  either version 2 of the  License, or (at your
 * option) any later version.
 *
 * This program is distributed in the hope that it will be useful,
 * but WITHOUT ANY WARRANTY; without even the implied warranty of
 * MERCHANTABILITY or FITNESS FOR A PARTICULAR PURPOSE. See the
 * GNU General Public License for more details.
 *
 * You should have received a copy of the GNU General Public License
 * along with this program.  If not, see <http://www.gnu.org/licenses/>.
 */

#include "xgene_enet_main.h"
#include "xgene_enet_hw.h"
#include "xgene_enet_sgmac.h"
#include "xgene_enet_xgmac.h"

static void xgene_enet_wr_csr(struct xgene_enet_pdata *p, u32 offset, u32 val)
{
	iowrite32(val, p->eth_csr_addr + offset);
}

static void xgene_enet_wr_clkrst_csr(struct xgene_enet_pdata *p, u32 offset,
				     u32 val)
{
	iowrite32(val, p->base_addr + offset);
}

static void xgene_enet_wr_ring_if(struct xgene_enet_pdata *p,
				  u32 offset, u32 val)
{
	iowrite32(val, p->eth_ring_if_addr + offset);
}

static void xgene_enet_wr_diag_csr(struct xgene_enet_pdata *p,
				   u32 offset, u32 val)
{
	iowrite32(val, p->eth_diag_csr_addr + offset);
}

static void xgene_enet_wr_mcx_csr(struct xgene_enet_pdata *pdata,
				  u32 offset, u32 val)
{
	void __iomem *addr = pdata->mcx_mac_csr_addr + offset;

	iowrite32(val, addr);
}

static bool xgene_enet_wr_indirect(struct xgene_indirect_ctl *ctl,
				   u32 wr_addr, u32 wr_data)
{
	int i;

	iowrite32(wr_addr, ctl->addr);
	iowrite32(wr_data, ctl->ctl);
	iowrite32(XGENE_ENET_WR_CMD, ctl->cmd);

	/* wait for write command to complete */
	for (i = 0; i < 10; i++) {
		if (ioread32(ctl->cmd_done)) {
			iowrite32(0, ctl->cmd);
			return true;
		}
		udelay(1);
	}

	return false;
}

static void xgene_enet_wr_mac(struct xgene_enet_pdata *p,
			      u32 wr_addr, u32 wr_data)
{
	struct xgene_indirect_ctl ctl = {
		.addr = p->mcx_mac_addr + MAC_ADDR_REG_OFFSET,
		.ctl = p->mcx_mac_addr + MAC_WRITE_REG_OFFSET,
		.cmd = p->mcx_mac_addr + MAC_COMMAND_REG_OFFSET,
		.cmd_done = p->mcx_mac_addr + MAC_COMMAND_DONE_REG_OFFSET
	};

	if (!xgene_enet_wr_indirect(&ctl, wr_addr, wr_data))
		netdev_err(p->ndev, "mac write failed, addr: %04x\n", wr_addr);
}

static u32 xgene_enet_rd_csr(struct xgene_enet_pdata *p, u32 offset)
{
	return ioread32(p->eth_csr_addr + offset);
}

static u32 xgene_enet_rd_diag_csr(struct xgene_enet_pdata *p, u32 offset)
{
	return ioread32(p->eth_diag_csr_addr + offset);
}

static u32 xgene_enet_rd_mcx_csr(struct xgene_enet_pdata *p, u32 offset)
{
	return ioread32(p->mcx_mac_csr_addr + offset);
}

static u32 xgene_enet_rd_indirect(struct xgene_indirect_ctl *ctl, u32 rd_addr)
{
	u32 rd_data;
	int i;

	iowrite32(rd_addr, ctl->addr);
	iowrite32(XGENE_ENET_RD_CMD, ctl->cmd);

	/* wait for read command to complete */
	for (i = 0; i < 10; i++) {
		if (ioread32(ctl->cmd_done)) {
			rd_data = ioread32(ctl->ctl);
			iowrite32(0, ctl->cmd);

			return rd_data;
		}
		udelay(1);
	}

	pr_err("%s: mac read failed, addr: %04x\n", __func__, rd_addr);

	return 0;
}

static u32 xgene_enet_rd_mac(struct xgene_enet_pdata *p, u32 rd_addr)
{
	struct xgene_indirect_ctl ctl = {
		.addr = p->mcx_mac_addr + MAC_ADDR_REG_OFFSET,
		.ctl = p->mcx_mac_addr + MAC_READ_REG_OFFSET,
		.cmd = p->mcx_mac_addr + MAC_COMMAND_REG_OFFSET,
		.cmd_done = p->mcx_mac_addr + MAC_COMMAND_DONE_REG_OFFSET
	};

	return xgene_enet_rd_indirect(&ctl, rd_addr);
}

static int xgene_enet_ecc_init(struct xgene_enet_pdata *p)
{
	struct net_device *ndev = p->ndev;
	u32 data, shutdown;
	int i = 0;

	shutdown = xgene_enet_rd_diag_csr(p, ENET_CFG_MEM_RAM_SHUTDOWN_ADDR);
	data = xgene_enet_rd_diag_csr(p, ENET_BLOCK_MEM_RDY_ADDR);

	if (!shutdown && data == ~0U) {
<<<<<<< HEAD
		netdev_dbg(ndev, "+ ecc_init called before, shutdown: %08x mem_ready: %08x\n",
			   shutdown, data);
=======
		netdev_dbg(ndev, "+ ecc_init done, skipping\n");
>>>>>>> 29b4817d
		return 0;
	}

	xgene_enet_wr_diag_csr(p, ENET_CFG_MEM_RAM_SHUTDOWN_ADDR, 0);
	do {
		usleep_range(100, 110);
		data = xgene_enet_rd_diag_csr(p, ENET_BLOCK_MEM_RDY_ADDR);
		if (data == ~0U)
			return 0;
	} while (++i < 10);

	netdev_err(ndev, "Failed to release memory from shutdown\n");
	return -ENODEV;
}

static void xgene_enet_config_ring_if_assoc(struct xgene_enet_pdata *p)
{
	u32 val;

	val = (p->enet_id == XGENE_ENET1) ? 0xffffffff : 0;
	xgene_enet_wr_ring_if(p, ENET_CFGSSQMIWQASSOC_ADDR, val);
	xgene_enet_wr_ring_if(p, ENET_CFGSSQMIFPQASSOC_ADDR, val);
}

static void xgene_mii_phy_write(struct xgene_enet_pdata *p, u8 phy_id,
				u32 reg, u16 data)
{
	u32 addr, wr_data, done;
	int i;

	addr = PHY_ADDR(phy_id) | REG_ADDR(reg);
	xgene_enet_wr_mac(p, MII_MGMT_ADDRESS_ADDR, addr);

	wr_data = PHY_CONTROL(data);
	xgene_enet_wr_mac(p, MII_MGMT_CONTROL_ADDR, wr_data);

	for (i = 0; i < 10; i++) {
		done = xgene_enet_rd_mac(p, MII_MGMT_INDICATORS_ADDR);
		if (!(done & BUSY_MASK))
			return;
		usleep_range(10, 20);
	}

	netdev_err(p->ndev, "MII_MGMT write failed\n");
}

static u32 xgene_mii_phy_read(struct xgene_enet_pdata *p, u8 phy_id, u32 reg)
{
	u32 addr, data, done;
	int i;

	addr = PHY_ADDR(phy_id) | REG_ADDR(reg);
	xgene_enet_wr_mac(p, MII_MGMT_ADDRESS_ADDR, addr);
	xgene_enet_wr_mac(p, MII_MGMT_COMMAND_ADDR, READ_CYCLE_MASK);

	for (i = 0; i < 10; i++) {
		done = xgene_enet_rd_mac(p, MII_MGMT_INDICATORS_ADDR);
		if (!(done & BUSY_MASK)) {
			data = xgene_enet_rd_mac(p, MII_MGMT_STATUS_ADDR);
			xgene_enet_wr_mac(p, MII_MGMT_COMMAND_ADDR, 0);

			return data;
		}
		usleep_range(10, 20);
	}

	netdev_err(p->ndev, "MII_MGMT read failed\n");

	return 0;
}

static void xgene_sgmac_reset(struct xgene_enet_pdata *p)
{
	xgene_enet_wr_mac(p, MAC_CONFIG_1_ADDR, SOFT_RESET1);
	xgene_enet_wr_mac(p, MAC_CONFIG_1_ADDR, 0);
}

static void xgene_sgmac_set_mac_addr(struct xgene_enet_pdata *p)
{
	u32 addr0, addr1;
	u8 *dev_addr = p->ndev->dev_addr;

	addr0 = (dev_addr[3] << 24) | (dev_addr[2] << 16) |
		(dev_addr[1] << 8) | dev_addr[0];
	xgene_enet_wr_mac(p, STATION_ADDR0_ADDR, addr0);

	addr1 = xgene_enet_rd_mac(p, STATION_ADDR1_ADDR);
	addr1 |= (dev_addr[5] << 24) | (dev_addr[4] << 16);
	xgene_enet_wr_mac(p, STATION_ADDR1_ADDR, addr1);
}

static u32 xgene_enet_link_status(struct xgene_enet_pdata *p)
{
	u32 data;

	data = xgene_mii_phy_read(p, INT_PHY_ADDR,
				  SGMII_BASE_PAGE_ABILITY_ADDR >> 2);
	if (LINK_SPEED(data) == PHY_SPEED_1000)
		p->phy_speed = SPEED_1000;
	else if (LINK_SPEED(data) == PHY_SPEED_100)
		p->phy_speed = SPEED_100;
	else
		p->phy_speed = SPEED_10;

	if (LINK_SPEED(data) == PHY_SPEED_1000)
		p->phy_speed = SPEED_1000;
	else if (LINK_SPEED(data) == PHY_SPEED_100)
		p->phy_speed = SPEED_100;
	else
		p->phy_speed = SPEED_10;

	return data & LINK_UP;
}

<<<<<<< HEAD
static void xgene_sgmac_set_speed(struct xgene_enet_pdata *p)
{
	u32 icm0_addr, icm2_addr, debug_addr;
	u32 icm0, icm2, intf_ctl;
	u32 mc2, value;

	if (p->phy_speed != SPEED_UNKNOWN) {
		if (!xgene_enet_link_status(p)) {
			xgene_mii_phy_write(p, INT_PHY_ADDR,
					    SGMII_TBI_CONTROL_ADDR >> 2,
					    0x8000);
			xgene_mii_phy_write(p, INT_PHY_ADDR,
					    SGMII_TBI_CONTROL_ADDR >> 2, 0x0);
		}
	}

	if (p->enet_id == XGENE_ENET1) {
		icm0_addr = (!p->port_id) ?
			ICM_CONFIG0_REG_0_ADDR : ICM_CONFIG0_REG_1_ADDR;
		icm2_addr = (!p->port_id) ?
			ICM_CONFIG2_REG_0_ADDR : ICM_CONFIG2_REG_1_ADDR;
		debug_addr = DEBUG_REG_ADDR;
	} else {
		icm0_addr = XG_MCX_ICM_CONFIG0_REG_0_ADDR;
		icm2_addr = XG_MCX_ICM_CONFIG2_REG_0_ADDR;
		debug_addr = XG_DEBUG_REG_ADDR;
	}

	icm0 = xgene_enet_rd_mcx_csr(p, icm0_addr);
	icm2 = xgene_enet_rd_mcx_csr(p, icm2_addr);
	mc2 = xgene_enet_rd_mac(p, MAC_CONFIG_2_ADDR);
	intf_ctl = xgene_enet_rd_mac(p, INTERFACE_CONTROL_ADDR);

	switch (p->phy_speed) {
	case SPEED_10:
		ENET_INTERFACE_MODE2_SET(&mc2, 1);
		intf_ctl &= ~(ENET_LHD_MODE | ENET_GHD_MODE);
		CFG_MACMODE_SET(&icm0, 0);
		CFG_WAITASYNCRD_SET(&icm2, 500);
		break;
	case SPEED_100:
		ENET_INTERFACE_MODE2_SET(&mc2, 1);
		intf_ctl &= ~ENET_GHD_MODE;
		intf_ctl |= ENET_LHD_MODE;
		CFG_MACMODE_SET(&icm0, 1);
		CFG_WAITASYNCRD_SET(&icm2, 80);
		break;
	default:
		ENET_INTERFACE_MODE2_SET(&mc2, 2);
		intf_ctl &= ~ENET_LHD_MODE;
		intf_ctl |= ENET_GHD_MODE;
		CFG_MACMODE_SET(&icm0, 2);
		CFG_WAITASYNCRD_SET(&icm2, 16);
		value = xgene_enet_rd_csr(p, debug_addr);
		value |= CFG_BYPASS_UNISEC_TX | CFG_BYPASS_UNISEC_RX;
		xgene_enet_wr_csr(p, debug_addr, value);
		break;
	}

	mc2 |= FULL_DUPLEX2 | PAD_CRC;
	xgene_enet_wr_mac(p, MAC_CONFIG_2_ADDR, mc2);
	xgene_enet_wr_mac(p, INTERFACE_CONTROL_ADDR, intf_ctl);
	xgene_enet_wr_mcx_csr(p, icm0_addr, icm0);
	xgene_enet_wr_mcx_csr(p, icm2_addr, icm2);
}

static void xgene_sgmac_init(struct xgene_enet_pdata *p)
{
	u32 data, loop = 10;
	u32 offset = 0;
	u32 enet_spare_cfg_reg, rsif_config_reg;
	u32 cfg_bypass_reg, rx_dv_gate_reg;

	if (!(p->enet_id == XGENE_ENET2 && p->mdio_driver))
		xgene_sgmac_reset(p);

	/* Enable auto-negotiation */
	xgene_mii_phy_write(p, INT_PHY_ADDR, SGMII_CONTROL_ADDR >> 2, 0x1000);
	xgene_mii_phy_write(p, INT_PHY_ADDR, SGMII_TBI_CONTROL_ADDR >> 2,
			    0x8000);
	xgene_mii_phy_write(p, INT_PHY_ADDR, SGMII_CONTROL_ADDR >> 2, 0x9140);
=======
static void xgene_sgmii_configure(struct xgene_enet_pdata *p)
{
	xgene_mii_phy_write(p, INT_PHY_ADDR, SGMII_TBI_CONTROL_ADDR >> 2,
			    0x8000);
	xgene_mii_phy_write(p, INT_PHY_ADDR, SGMII_CONTROL_ADDR >> 2, 0x9000);
	xgene_mii_phy_write(p, INT_PHY_ADDR, SGMII_TBI_CONTROL_ADDR >> 2, 0);
}

static void xgene_sgmii_tbi_control_reset(struct xgene_enet_pdata *p)
{
	xgene_mii_phy_write(p, INT_PHY_ADDR, SGMII_TBI_CONTROL_ADDR >> 2,
			    0x8000);
>>>>>>> 29b4817d
	xgene_mii_phy_write(p, INT_PHY_ADDR, SGMII_TBI_CONTROL_ADDR >> 2, 0);
}

static void xgene_sgmii_reset(struct xgene_enet_pdata *p)
{
	u32 value;

	if (p->phy_speed == SPEED_UNKNOWN)
		return;

	value = xgene_mii_phy_read(p, INT_PHY_ADDR,
				   SGMII_BASE_PAGE_ABILITY_ADDR >> 2);
	if (!(value & LINK_UP))
		xgene_sgmii_tbi_control_reset(p);
}

static void xgene_sgmac_set_speed(struct xgene_enet_pdata *p)
{
	u32 icm0_addr, icm2_addr, debug_addr;
	u32 icm0, icm2, intf_ctl;
	u32 mc2, value;

	xgene_sgmii_reset(p);

	if (p->enet_id == XGENE_ENET1) {
		icm0_addr = ICM_CONFIG0_REG_0_ADDR + p->port_id * OFFSET_8;
		icm2_addr = ICM_CONFIG2_REG_0_ADDR + p->port_id * OFFSET_4;
		debug_addr = DEBUG_REG_ADDR;
	} else {
		icm0_addr = XG_MCX_ICM_CONFIG0_REG_0_ADDR;
		icm2_addr = XG_MCX_ICM_CONFIG2_REG_0_ADDR;
		debug_addr = XG_DEBUG_REG_ADDR;
	}

	icm0 = xgene_enet_rd_mcx_csr(p, icm0_addr);
	icm2 = xgene_enet_rd_mcx_csr(p, icm2_addr);
	mc2 = xgene_enet_rd_mac(p, MAC_CONFIG_2_ADDR);
	intf_ctl = xgene_enet_rd_mac(p, INTERFACE_CONTROL_ADDR);

	switch (p->phy_speed) {
	case SPEED_10:
		ENET_INTERFACE_MODE2_SET(&mc2, 1);
		intf_ctl &= ~(ENET_LHD_MODE | ENET_GHD_MODE);
		CFG_MACMODE_SET(&icm0, 0);
		CFG_WAITASYNCRD_SET(&icm2, 500);
		break;
	case SPEED_100:
		ENET_INTERFACE_MODE2_SET(&mc2, 1);
		intf_ctl &= ~ENET_GHD_MODE;
		intf_ctl |= ENET_LHD_MODE;
		CFG_MACMODE_SET(&icm0, 1);
		CFG_WAITASYNCRD_SET(&icm2, 80);
		break;
	default:
		ENET_INTERFACE_MODE2_SET(&mc2, 2);
		intf_ctl &= ~ENET_LHD_MODE;
		intf_ctl |= ENET_GHD_MODE;
		CFG_MACMODE_SET(&icm0, 2);
		CFG_WAITASYNCRD_SET(&icm2, 16);
		value = xgene_enet_rd_csr(p, debug_addr);
		value |= CFG_BYPASS_UNISEC_TX | CFG_BYPASS_UNISEC_RX;
		xgene_enet_wr_csr(p, debug_addr, value);
		break;
	}

	mc2 |= FULL_DUPLEX2 | PAD_CRC;
	xgene_enet_wr_mac(p, MAC_CONFIG_2_ADDR, mc2);
	xgene_enet_wr_mac(p, INTERFACE_CONTROL_ADDR, intf_ctl);
	xgene_enet_wr_mcx_csr(p, icm0_addr, icm0);
	xgene_enet_wr_mcx_csr(p, icm2_addr, icm2);
}

static void xgene_sgmii_enable_autoneg(struct xgene_enet_pdata *p)
{
	u32 data, loop = 10;

	xgene_sgmii_configure(p);

	while (loop--) {
		data = xgene_mii_phy_read(p, INT_PHY_ADDR,
					  SGMII_STATUS_ADDR >> 2);
		if ((data & AUTO_NEG_COMPLETE) && (data & LINK_STATUS))
			break;
		usleep_range(1000, 2000);
	}
	if (!(data & AUTO_NEG_COMPLETE) || !(data & LINK_STATUS))
		netdev_err(p->ndev, "Auto-negotiation failed\n");
}

static void xgene_sgmac_init(struct xgene_enet_pdata *p)
{
	u32 enet_spare_cfg_reg, rsif_config_reg;
	u32 cfg_bypass_reg, rx_dv_gate_reg;
	u32 data, offset;

<<<<<<< HEAD
	xgene_sgmac_set_speed(p);
=======
	if (!(p->enet_id == XGENE_ENET2 && p->mdio_driver))
		xgene_sgmac_reset(p);

	xgene_sgmii_enable_autoneg(p);
	xgene_sgmac_set_speed(p);
	xgene_sgmac_set_mac_addr(p);
>>>>>>> 29b4817d

	if (p->enet_id == XGENE_ENET1) {
		enet_spare_cfg_reg = ENET_SPARE_CFG_REG_ADDR;
		rsif_config_reg = RSIF_CONFIG_REG_ADDR;
		cfg_bypass_reg = CFG_BYPASS_ADDR;
<<<<<<< HEAD
		rx_dv_gate_reg = SG_RX_DV_GATE_REG_0_ADDR;
		offset = p->port_id * 4;
=======
		offset = p->port_id * OFFSET_4;
		rx_dv_gate_reg = SG_RX_DV_GATE_REG_0_ADDR + offset;
>>>>>>> 29b4817d
	} else {
		enet_spare_cfg_reg = XG_ENET_SPARE_CFG_REG_ADDR;
		rsif_config_reg = XG_RSIF_CONFIG_REG_ADDR;
		cfg_bypass_reg = XG_CFG_BYPASS_ADDR;
		rx_dv_gate_reg = XG_MCX_RX_DV_GATE_REG_0_ADDR;
	}

	data = xgene_enet_rd_csr(p, enet_spare_cfg_reg);
	data |= MPA_IDLE_WITH_QMI_EMPTY;
	xgene_enet_wr_csr(p, enet_spare_cfg_reg, data);

	/* Adjust MDC clock frequency */
	data = xgene_enet_rd_mac(p, MII_MGMT_CONFIG_ADDR);
	MGMT_CLOCK_SEL_SET(&data, 7);
	xgene_enet_wr_mac(p, MII_MGMT_CONFIG_ADDR, data);

	/* Enable drop if bufpool not available */
	data = xgene_enet_rd_csr(p, rsif_config_reg);
	data |= CFG_RSIF_FPBUFF_TIMEOUT_EN;
	xgene_enet_wr_csr(p, rsif_config_reg, data);

	/* Bypass traffic gating */
	xgene_enet_wr_csr(p, XG_ENET_SPARE_CFG_REG_1_ADDR, 0x84);
	xgene_enet_wr_csr(p, cfg_bypass_reg, RESUME_TX);
	xgene_enet_wr_mcx_csr(p, rx_dv_gate_reg, RESUME_RX0);
}

static void xgene_sgmac_rxtx(struct xgene_enet_pdata *p, u32 bits, bool set)
{
	u32 data;

	data = xgene_enet_rd_mac(p, MAC_CONFIG_1_ADDR);

	if (set)
		data |= bits;
	else
		data &= ~bits;

	xgene_enet_wr_mac(p, MAC_CONFIG_1_ADDR, data);
}

static void xgene_sgmac_rx_enable(struct xgene_enet_pdata *p)
{
	xgene_sgmac_rxtx(p, RX_EN, true);
}

static void xgene_sgmac_tx_enable(struct xgene_enet_pdata *p)
{
	xgene_sgmac_rxtx(p, TX_EN, true);
}

static void xgene_sgmac_rx_disable(struct xgene_enet_pdata *p)
{
	xgene_sgmac_rxtx(p, RX_EN, false);
}

static void xgene_sgmac_tx_disable(struct xgene_enet_pdata *p)
{
	xgene_sgmac_rxtx(p, TX_EN, false);
}

static int xgene_enet_reset(struct xgene_enet_pdata *p)
{
	struct device *dev = &p->pdev->dev;

	if (!xgene_ring_mgr_init(p))
		return -ENODEV;

	if (p->mdio_driver && p->enet_id == XGENE_ENET2) {
		xgene_enet_config_ring_if_assoc(p);
		return 0;
	}

	if (p->enet_id == XGENE_ENET2)
		xgene_enet_wr_clkrst_csr(p, XGENET_CONFIG_REG_ADDR, SGMII_EN);

	if (dev->of_node) {
		if (!IS_ERR(p->clk)) {
			clk_prepare_enable(p->clk);
<<<<<<< HEAD
			clk_disable_unprepare(p->clk);
			clk_prepare_enable(p->clk);
=======
			udelay(5);
			clk_disable_unprepare(p->clk);
			udelay(5);
			clk_prepare_enable(p->clk);
			udelay(5);
>>>>>>> 29b4817d
		}
	} else {
#ifdef CONFIG_ACPI
		if (acpi_has_method(ACPI_HANDLE(&p->pdev->dev), "_RST"))
			acpi_evaluate_object(ACPI_HANDLE(&p->pdev->dev),
					     "_RST", NULL, NULL);
		else if (acpi_has_method(ACPI_HANDLE(&p->pdev->dev), "_INI"))
			acpi_evaluate_object(ACPI_HANDLE(&p->pdev->dev),
					     "_INI", NULL, NULL);
#endif
	}

	if (!p->port_id) {
		xgene_enet_ecc_init(p);
		xgene_enet_config_ring_if_assoc(p);
	}

	return 0;
}

static void xgene_enet_cle_bypass(struct xgene_enet_pdata *p,
				  u32 dst_ring_num, u16 bufpool_id)
{
	u32 data, fpsel;
	u32 cle_bypass_reg0, cle_bypass_reg1;
	u32 offset = p->port_id * MAC_OFFSET;

	if (p->enet_id == XGENE_ENET1) {
		cle_bypass_reg0 = CLE_BYPASS_REG0_0_ADDR;
		cle_bypass_reg1 = CLE_BYPASS_REG1_0_ADDR;
	} else {
		cle_bypass_reg0 = XCLE_BYPASS_REG0_ADDR;
		cle_bypass_reg1 = XCLE_BYPASS_REG1_ADDR;
	}

	data = CFG_CLE_BYPASS_EN0;
	xgene_enet_wr_csr(p, cle_bypass_reg0 + offset, data);

	fpsel = xgene_enet_ring_bufnum(bufpool_id) - 0x20;
	data = CFG_CLE_DSTQID0(dst_ring_num) | CFG_CLE_FPSEL0(fpsel);
	xgene_enet_wr_csr(p, cle_bypass_reg1 + offset, data);
}

static void xgene_enet_clear(struct xgene_enet_pdata *pdata,
			     struct xgene_enet_desc_ring *ring)
{
	u32 addr, val, data;

	val = xgene_enet_ring_bufnum(ring->id);

	if (xgene_enet_is_bufpool(ring->id)) {
		addr = ENET_CFGSSQMIFPRESET_ADDR;
		data = BIT(val - 0x20);
	} else {
		addr = ENET_CFGSSQMIWQRESET_ADDR;
		data = BIT(val);
	}

	xgene_enet_wr_ring_if(pdata, addr, data);
}

static void xgene_enet_shutdown(struct xgene_enet_pdata *p)
{
<<<<<<< HEAD
=======
	struct device *dev = &p->pdev->dev;
>>>>>>> 29b4817d
	struct xgene_enet_desc_ring *ring;
	u32 pb, val;
	int i;

	pb = 0;
	for (i = 0; i < p->rxq_cnt; i++) {
		ring = p->rx_ring[i]->buf_pool;

		val = xgene_enet_ring_bufnum(ring->id);
		pb |= BIT(val - 0x20);
	}
	xgene_enet_wr_ring_if(p, ENET_CFGSSQMIFPRESET_ADDR, pb);

	pb = 0;
	for (i = 0; i < p->txq_cnt; i++) {
		ring = p->tx_ring[i];

		val = xgene_enet_ring_bufnum(ring->id);
		pb |= BIT(val);
	}
	xgene_enet_wr_ring_if(p, ENET_CFGSSQMIWQRESET_ADDR, pb);
<<<<<<< HEAD
=======

	if (dev->of_node) {
		if (!IS_ERR(p->clk))
			clk_disable_unprepare(p->clk);
	}
>>>>>>> 29b4817d
}

static void xgene_enet_link_state(struct work_struct *work)
{
	struct xgene_enet_pdata *p = container_of(to_delayed_work(work),
				     struct xgene_enet_pdata, link_work);
	struct net_device *ndev = p->ndev;
	u32 link, poll_interval;

	link = xgene_enet_link_status(p);
	if (link) {
		if (!netif_carrier_ok(ndev)) {
			netif_carrier_on(ndev);
			xgene_sgmac_set_speed(p);
			xgene_sgmac_rx_enable(p);
			xgene_sgmac_tx_enable(p);
			netdev_info(ndev, "Link is Up - %dMbps\n",
				    p->phy_speed);
		}
		poll_interval = PHY_POLL_LINK_ON;
	} else {
		if (netif_carrier_ok(ndev)) {
			xgene_sgmac_rx_disable(p);
			xgene_sgmac_tx_disable(p);
			netif_carrier_off(ndev);
			netdev_info(ndev, "Link is Down\n");
		}
		poll_interval = PHY_POLL_LINK_OFF;
	}

	schedule_delayed_work(&p->link_work, poll_interval);
}

const struct xgene_mac_ops xgene_sgmac_ops = {
	.init		= xgene_sgmac_init,
	.reset		= xgene_sgmac_reset,
	.rx_enable	= xgene_sgmac_rx_enable,
	.tx_enable	= xgene_sgmac_tx_enable,
	.rx_disable	= xgene_sgmac_rx_disable,
	.tx_disable	= xgene_sgmac_tx_disable,
	.set_speed	= xgene_sgmac_set_speed,
	.set_mac_addr	= xgene_sgmac_set_mac_addr,
	.link_state	= xgene_enet_link_state
};

const struct xgene_port_ops xgene_sgport_ops = {
	.reset		= xgene_enet_reset,
	.clear		= xgene_enet_clear,
	.cle_bypass	= xgene_enet_cle_bypass,
	.shutdown	= xgene_enet_shutdown
};<|MERGE_RESOLUTION|>--- conflicted
+++ resolved
@@ -150,12 +150,7 @@
 	data = xgene_enet_rd_diag_csr(p, ENET_BLOCK_MEM_RDY_ADDR);
 
 	if (!shutdown && data == ~0U) {
-<<<<<<< HEAD
-		netdev_dbg(ndev, "+ ecc_init called before, shutdown: %08x mem_ready: %08x\n",
-			   shutdown, data);
-=======
 		netdev_dbg(ndev, "+ ecc_init done, skipping\n");
->>>>>>> 29b4817d
 		return 0;
 	}
 
@@ -253,6 +248,7 @@
 
 	data = xgene_mii_phy_read(p, INT_PHY_ADDR,
 				  SGMII_BASE_PAGE_ABILITY_ADDR >> 2);
+
 	if (LINK_SPEED(data) == PHY_SPEED_1000)
 		p->phy_speed = SPEED_1000;
 	else if (LINK_SPEED(data) == PHY_SPEED_100)
@@ -260,38 +256,48 @@
 	else
 		p->phy_speed = SPEED_10;
 
-	if (LINK_SPEED(data) == PHY_SPEED_1000)
-		p->phy_speed = SPEED_1000;
-	else if (LINK_SPEED(data) == PHY_SPEED_100)
-		p->phy_speed = SPEED_100;
-	else
-		p->phy_speed = SPEED_10;
-
 	return data & LINK_UP;
 }
 
-<<<<<<< HEAD
+static void xgene_sgmii_configure(struct xgene_enet_pdata *p)
+{
+	xgene_mii_phy_write(p, INT_PHY_ADDR, SGMII_TBI_CONTROL_ADDR >> 2,
+			    0x8000);
+	xgene_mii_phy_write(p, INT_PHY_ADDR, SGMII_CONTROL_ADDR >> 2, 0x9000);
+	xgene_mii_phy_write(p, INT_PHY_ADDR, SGMII_TBI_CONTROL_ADDR >> 2, 0);
+}
+
+static void xgene_sgmii_tbi_control_reset(struct xgene_enet_pdata *p)
+{
+	xgene_mii_phy_write(p, INT_PHY_ADDR, SGMII_TBI_CONTROL_ADDR >> 2,
+			    0x8000);
+	xgene_mii_phy_write(p, INT_PHY_ADDR, SGMII_TBI_CONTROL_ADDR >> 2, 0);
+}
+
+static void xgene_sgmii_reset(struct xgene_enet_pdata *p)
+{
+	u32 value;
+
+	if (p->phy_speed == SPEED_UNKNOWN)
+		return;
+
+	value = xgene_mii_phy_read(p, INT_PHY_ADDR,
+				   SGMII_BASE_PAGE_ABILITY_ADDR >> 2);
+	if (!(value & LINK_UP))
+		xgene_sgmii_tbi_control_reset(p);
+}
+
 static void xgene_sgmac_set_speed(struct xgene_enet_pdata *p)
 {
 	u32 icm0_addr, icm2_addr, debug_addr;
 	u32 icm0, icm2, intf_ctl;
 	u32 mc2, value;
 
-	if (p->phy_speed != SPEED_UNKNOWN) {
-		if (!xgene_enet_link_status(p)) {
-			xgene_mii_phy_write(p, INT_PHY_ADDR,
-					    SGMII_TBI_CONTROL_ADDR >> 2,
-					    0x8000);
-			xgene_mii_phy_write(p, INT_PHY_ADDR,
-					    SGMII_TBI_CONTROL_ADDR >> 2, 0x0);
-		}
-	}
+	xgene_sgmii_reset(p);
 
 	if (p->enet_id == XGENE_ENET1) {
-		icm0_addr = (!p->port_id) ?
-			ICM_CONFIG0_REG_0_ADDR : ICM_CONFIG0_REG_1_ADDR;
-		icm2_addr = (!p->port_id) ?
-			ICM_CONFIG2_REG_0_ADDR : ICM_CONFIG2_REG_1_ADDR;
+		icm0_addr = ICM_CONFIG0_REG_0_ADDR + p->port_id * OFFSET_8;
+		icm2_addr = ICM_CONFIG2_REG_0_ADDR + p->port_id * OFFSET_4;
 		debug_addr = DEBUG_REG_ADDR;
 	} else {
 		icm0_addr = XG_MCX_ICM_CONFIG0_REG_0_ADDR;
@@ -337,107 +343,6 @@
 	xgene_enet_wr_mcx_csr(p, icm2_addr, icm2);
 }
 
-static void xgene_sgmac_init(struct xgene_enet_pdata *p)
-{
-	u32 data, loop = 10;
-	u32 offset = 0;
-	u32 enet_spare_cfg_reg, rsif_config_reg;
-	u32 cfg_bypass_reg, rx_dv_gate_reg;
-
-	if (!(p->enet_id == XGENE_ENET2 && p->mdio_driver))
-		xgene_sgmac_reset(p);
-
-	/* Enable auto-negotiation */
-	xgene_mii_phy_write(p, INT_PHY_ADDR, SGMII_CONTROL_ADDR >> 2, 0x1000);
-	xgene_mii_phy_write(p, INT_PHY_ADDR, SGMII_TBI_CONTROL_ADDR >> 2,
-			    0x8000);
-	xgene_mii_phy_write(p, INT_PHY_ADDR, SGMII_CONTROL_ADDR >> 2, 0x9140);
-=======
-static void xgene_sgmii_configure(struct xgene_enet_pdata *p)
-{
-	xgene_mii_phy_write(p, INT_PHY_ADDR, SGMII_TBI_CONTROL_ADDR >> 2,
-			    0x8000);
-	xgene_mii_phy_write(p, INT_PHY_ADDR, SGMII_CONTROL_ADDR >> 2, 0x9000);
-	xgene_mii_phy_write(p, INT_PHY_ADDR, SGMII_TBI_CONTROL_ADDR >> 2, 0);
-}
-
-static void xgene_sgmii_tbi_control_reset(struct xgene_enet_pdata *p)
-{
-	xgene_mii_phy_write(p, INT_PHY_ADDR, SGMII_TBI_CONTROL_ADDR >> 2,
-			    0x8000);
->>>>>>> 29b4817d
-	xgene_mii_phy_write(p, INT_PHY_ADDR, SGMII_TBI_CONTROL_ADDR >> 2, 0);
-}
-
-static void xgene_sgmii_reset(struct xgene_enet_pdata *p)
-{
-	u32 value;
-
-	if (p->phy_speed == SPEED_UNKNOWN)
-		return;
-
-	value = xgene_mii_phy_read(p, INT_PHY_ADDR,
-				   SGMII_BASE_PAGE_ABILITY_ADDR >> 2);
-	if (!(value & LINK_UP))
-		xgene_sgmii_tbi_control_reset(p);
-}
-
-static void xgene_sgmac_set_speed(struct xgene_enet_pdata *p)
-{
-	u32 icm0_addr, icm2_addr, debug_addr;
-	u32 icm0, icm2, intf_ctl;
-	u32 mc2, value;
-
-	xgene_sgmii_reset(p);
-
-	if (p->enet_id == XGENE_ENET1) {
-		icm0_addr = ICM_CONFIG0_REG_0_ADDR + p->port_id * OFFSET_8;
-		icm2_addr = ICM_CONFIG2_REG_0_ADDR + p->port_id * OFFSET_4;
-		debug_addr = DEBUG_REG_ADDR;
-	} else {
-		icm0_addr = XG_MCX_ICM_CONFIG0_REG_0_ADDR;
-		icm2_addr = XG_MCX_ICM_CONFIG2_REG_0_ADDR;
-		debug_addr = XG_DEBUG_REG_ADDR;
-	}
-
-	icm0 = xgene_enet_rd_mcx_csr(p, icm0_addr);
-	icm2 = xgene_enet_rd_mcx_csr(p, icm2_addr);
-	mc2 = xgene_enet_rd_mac(p, MAC_CONFIG_2_ADDR);
-	intf_ctl = xgene_enet_rd_mac(p, INTERFACE_CONTROL_ADDR);
-
-	switch (p->phy_speed) {
-	case SPEED_10:
-		ENET_INTERFACE_MODE2_SET(&mc2, 1);
-		intf_ctl &= ~(ENET_LHD_MODE | ENET_GHD_MODE);
-		CFG_MACMODE_SET(&icm0, 0);
-		CFG_WAITASYNCRD_SET(&icm2, 500);
-		break;
-	case SPEED_100:
-		ENET_INTERFACE_MODE2_SET(&mc2, 1);
-		intf_ctl &= ~ENET_GHD_MODE;
-		intf_ctl |= ENET_LHD_MODE;
-		CFG_MACMODE_SET(&icm0, 1);
-		CFG_WAITASYNCRD_SET(&icm2, 80);
-		break;
-	default:
-		ENET_INTERFACE_MODE2_SET(&mc2, 2);
-		intf_ctl &= ~ENET_LHD_MODE;
-		intf_ctl |= ENET_GHD_MODE;
-		CFG_MACMODE_SET(&icm0, 2);
-		CFG_WAITASYNCRD_SET(&icm2, 16);
-		value = xgene_enet_rd_csr(p, debug_addr);
-		value |= CFG_BYPASS_UNISEC_TX | CFG_BYPASS_UNISEC_RX;
-		xgene_enet_wr_csr(p, debug_addr, value);
-		break;
-	}
-
-	mc2 |= FULL_DUPLEX2 | PAD_CRC;
-	xgene_enet_wr_mac(p, MAC_CONFIG_2_ADDR, mc2);
-	xgene_enet_wr_mac(p, INTERFACE_CONTROL_ADDR, intf_ctl);
-	xgene_enet_wr_mcx_csr(p, icm0_addr, icm0);
-	xgene_enet_wr_mcx_csr(p, icm2_addr, icm2);
-}
-
 static void xgene_sgmii_enable_autoneg(struct xgene_enet_pdata *p)
 {
 	u32 data, loop = 10;
@@ -461,28 +366,19 @@
 	u32 cfg_bypass_reg, rx_dv_gate_reg;
 	u32 data, offset;
 
-<<<<<<< HEAD
-	xgene_sgmac_set_speed(p);
-=======
 	if (!(p->enet_id == XGENE_ENET2 && p->mdio_driver))
 		xgene_sgmac_reset(p);
 
 	xgene_sgmii_enable_autoneg(p);
 	xgene_sgmac_set_speed(p);
 	xgene_sgmac_set_mac_addr(p);
->>>>>>> 29b4817d
 
 	if (p->enet_id == XGENE_ENET1) {
 		enet_spare_cfg_reg = ENET_SPARE_CFG_REG_ADDR;
 		rsif_config_reg = RSIF_CONFIG_REG_ADDR;
 		cfg_bypass_reg = CFG_BYPASS_ADDR;
-<<<<<<< HEAD
-		rx_dv_gate_reg = SG_RX_DV_GATE_REG_0_ADDR;
-		offset = p->port_id * 4;
-=======
 		offset = p->port_id * OFFSET_4;
 		rx_dv_gate_reg = SG_RX_DV_GATE_REG_0_ADDR + offset;
->>>>>>> 29b4817d
 	} else {
 		enet_spare_cfg_reg = XG_ENET_SPARE_CFG_REG_ADDR;
 		rsif_config_reg = XG_RSIF_CONFIG_REG_ADDR;
@@ -562,16 +458,11 @@
 	if (dev->of_node) {
 		if (!IS_ERR(p->clk)) {
 			clk_prepare_enable(p->clk);
-<<<<<<< HEAD
-			clk_disable_unprepare(p->clk);
-			clk_prepare_enable(p->clk);
-=======
 			udelay(5);
 			clk_disable_unprepare(p->clk);
 			udelay(5);
 			clk_prepare_enable(p->clk);
 			udelay(5);
->>>>>>> 29b4817d
 		}
 	} else {
 #ifdef CONFIG_ACPI
@@ -635,10 +526,7 @@
 
 static void xgene_enet_shutdown(struct xgene_enet_pdata *p)
 {
-<<<<<<< HEAD
-=======
 	struct device *dev = &p->pdev->dev;
->>>>>>> 29b4817d
 	struct xgene_enet_desc_ring *ring;
 	u32 pb, val;
 	int i;
@@ -660,14 +548,11 @@
 		pb |= BIT(val);
 	}
 	xgene_enet_wr_ring_if(p, ENET_CFGSSQMIWQRESET_ADDR, pb);
-<<<<<<< HEAD
-=======
 
 	if (dev->of_node) {
 		if (!IS_ERR(p->clk))
 			clk_disable_unprepare(p->clk);
 	}
->>>>>>> 29b4817d
 }
 
 static void xgene_enet_link_state(struct work_struct *work)
