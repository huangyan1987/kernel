/*
 * This file is part of the Chelsio T4 Ethernet driver for Linux.
 *
 * Copyright (c) 2003-2016 Chelsio Communications, Inc. All rights reserved.
 *
 * This software is available to you under a choice of one of two
 * licenses.  You may choose to be licensed under the terms of the GNU
 * General Public License (GPL) Version 2, available from the file
 * COPYING in the main directory of this source tree, or the
 * OpenIB.org BSD license below:
 *
 *     Redistribution and use in source and binary forms, with or
 *     without modification, are permitted provided that the following
 *     conditions are met:
 *
 *      - Redistributions of source code must retain the above
 *        copyright notice, this list of conditions and the following
 *        disclaimer.
 *
 *      - Redistributions in binary form must reproduce the above
 *        copyright notice, this list of conditions and the following
 *        disclaimer in the documentation and/or other materials
 *        provided with the distribution.
 *
 * THE SOFTWARE IS PROVIDED "AS IS", WITHOUT WARRANTY OF ANY KIND,
 * EXPRESS OR IMPLIED, INCLUDING BUT NOT LIMITED TO THE WARRANTIES OF
 * MERCHANTABILITY, FITNESS FOR A PARTICULAR PURPOSE AND
 * NONINFRINGEMENT. IN NO EVENT SHALL THE AUTHORS OR COPYRIGHT HOLDERS
 * BE LIABLE FOR ANY CLAIM, DAMAGES OR OTHER LIABILITY, WHETHER IN AN
 * ACTION OF CONTRACT, TORT OR OTHERWISE, ARISING FROM, OUT OF OR IN
 * CONNECTION WITH THE SOFTWARE OR THE USE OR OTHER DEALINGS IN THE
 * SOFTWARE.
 */

#ifndef __CXGB4_ULD_H
#define __CXGB4_ULD_H

#include <linux/cache.h>
#include <linux/spinlock.h>
#include <linux/skbuff.h>
#include <linux/inetdevice.h>
#include <linux/atomic.h>
#include "cxgb4.h"

#define MAX_ULD_QSETS 16

/* CPL message priority levels */
enum {
	CPL_PRIORITY_DATA     = 0,  /* data messages */
	CPL_PRIORITY_SETUP    = 1,  /* connection setup messages */
	CPL_PRIORITY_TEARDOWN = 0,  /* connection teardown messages */
	CPL_PRIORITY_LISTEN   = 1,  /* listen start/stop messages */
	CPL_PRIORITY_ACK      = 1,  /* RX ACK messages */
	CPL_PRIORITY_CONTROL  = 1   /* control messages */
};

#define INIT_TP_WR(w, tid) do { \
	(w)->wr.wr_hi = htonl(FW_WR_OP_V(FW_TP_WR) | \
			      FW_WR_IMMDLEN_V(sizeof(*w) - sizeof(w->wr))); \
	(w)->wr.wr_mid = htonl(FW_WR_LEN16_V(DIV_ROUND_UP(sizeof(*w), 16)) | \
			       FW_WR_FLOWID_V(tid)); \
	(w)->wr.wr_lo = cpu_to_be64(0); \
} while (0)

#define INIT_TP_WR_CPL(w, cpl, tid) do { \
	INIT_TP_WR(w, tid); \
	OPCODE_TID(w) = htonl(MK_OPCODE_TID(cpl, tid)); \
} while (0)

#define INIT_ULPTX_WR(w, wrlen, atomic, tid) do { \
	(w)->wr.wr_hi = htonl(FW_WR_OP_V(FW_ULPTX_WR) | \
			      FW_WR_ATOMIC_V(atomic)); \
	(w)->wr.wr_mid = htonl(FW_WR_LEN16_V(DIV_ROUND_UP(wrlen, 16)) | \
			       FW_WR_FLOWID_V(tid)); \
	(w)->wr.wr_lo = cpu_to_be64(0); \
} while (0)

/* Special asynchronous notification message */
#define CXGB4_MSG_AN ((void *)1)
#define TX_ULD(uld)(((uld) != CXGB4_ULD_CRYPTO) ? CXGB4_TX_OFLD :\
		      CXGB4_TX_CRYPTO)

struct serv_entry {
	void *data;
};

union aopen_entry {
	void *data;
	union aopen_entry *next;
};

/*
 * Holds the size, base address, free list start, etc of the TID, server TID,
 * and active-open TID tables.  The tables themselves are allocated dynamically.
 */
struct tid_info {
	void **tid_tab;
	unsigned int ntids;

	struct serv_entry *stid_tab;
	unsigned long *stid_bmap;
	unsigned int nstids;
	unsigned int stid_base;
	unsigned int hash_base;

	union aopen_entry *atid_tab;
	unsigned int natids;
	unsigned int atid_base;

	struct filter_entry *ftid_tab;
	unsigned long *ftid_bmap;
	unsigned int nftids;
	unsigned int ftid_base;
	unsigned int aftid_base;
	unsigned int aftid_end;
	/* Server filter region */
	unsigned int sftid_base;
	unsigned int nsftids;

	spinlock_t atid_lock ____cacheline_aligned_in_smp;
	union aopen_entry *afree;
	unsigned int atids_in_use;

	spinlock_t stid_lock;
	unsigned int stids_in_use;
	unsigned int v6_stids_in_use;
	unsigned int sftids_in_use;

	/* TIDs in the TCAM */
	atomic_t tids_in_use;
	/* TIDs in the HASH */
	atomic_t hash_tids_in_use;
	atomic_t conns_in_use;
	/* lock for setting/clearing filter bitmap */
	spinlock_t ftid_lock;
};

static inline void *lookup_tid(const struct tid_info *t, unsigned int tid)
{
	return tid < t->ntids ? t->tid_tab[tid] : NULL;
}

static inline void *lookup_atid(const struct tid_info *t, unsigned int atid)
{
	return atid < t->natids ? t->atid_tab[atid].data : NULL;
}

static inline void *lookup_stid(const struct tid_info *t, unsigned int stid)
{
	/* Is it a server filter TID? */
	if (t->nsftids && (stid >= t->sftid_base)) {
		stid -= t->sftid_base;
		stid += t->nstids;
	} else {
		stid -= t->stid_base;
	}

	return stid < (t->nstids + t->nsftids) ? t->stid_tab[stid].data : NULL;
}

static inline void cxgb4_insert_tid(struct tid_info *t, void *data,
				    unsigned int tid, unsigned short family)
{
	t->tid_tab[tid] = data;
	if (t->hash_base && (tid >= t->hash_base)) {
		if (family == AF_INET6)
			atomic_add(2, &t->hash_tids_in_use);
		else
			atomic_inc(&t->hash_tids_in_use);
	} else {
		if (family == AF_INET6)
			atomic_add(2, &t->tids_in_use);
		else
			atomic_inc(&t->tids_in_use);
	}
	atomic_inc(&t->conns_in_use);
}

int cxgb4_alloc_atid(struct tid_info *t, void *data);
int cxgb4_alloc_stid(struct tid_info *t, int family, void *data);
int cxgb4_alloc_sftid(struct tid_info *t, int family, void *data);
void cxgb4_free_atid(struct tid_info *t, unsigned int atid);
void cxgb4_free_stid(struct tid_info *t, unsigned int stid, int family);
void cxgb4_remove_tid(struct tid_info *t, unsigned int qid, unsigned int tid,
		      unsigned short family);
struct in6_addr;

int cxgb4_create_server(const struct net_device *dev, unsigned int stid,
			__be32 sip, __be16 sport, __be16 vlan,
			unsigned int queue);
int cxgb4_create_server6(const struct net_device *dev, unsigned int stid,
			 const struct in6_addr *sip, __be16 sport,
			 unsigned int queue);
int cxgb4_remove_server(const struct net_device *dev, unsigned int stid,
			unsigned int queue, bool ipv6);
int cxgb4_create_server_filter(const struct net_device *dev, unsigned int stid,
			       __be32 sip, __be16 sport, __be16 vlan,
			       unsigned int queue,
			       unsigned char port, unsigned char mask);
int cxgb4_remove_server_filter(const struct net_device *dev, unsigned int stid,
			       unsigned int queue, bool ipv6);

/* Filter operation context to allow callers of cxgb4_set_filter() and
 * cxgb4_del_filter() to wait for an asynchronous completion.
 */
struct filter_ctx {
	struct completion completion;	/* completion rendezvous */
	void *closure;			/* caller's opaque information */
	int result;			/* result of operation */
	u32 tid;			/* to store tid */
};

struct ch_filter_specification;

int cxgb4_get_free_ftid(struct net_device *dev, int family);
int __cxgb4_set_filter(struct net_device *dev, int filter_id,
		       struct ch_filter_specification *fs,
		       struct filter_ctx *ctx);
int __cxgb4_del_filter(struct net_device *dev, int filter_id,
		       struct ch_filter_specification *fs,
		       struct filter_ctx *ctx);
int cxgb4_set_filter(struct net_device *dev, int filter_id,
		     struct ch_filter_specification *fs);
int cxgb4_del_filter(struct net_device *dev, int filter_id,
		     struct ch_filter_specification *fs);
int cxgb4_get_filter_counters(struct net_device *dev, unsigned int fidx,
			      u64 *hitcnt, u64 *bytecnt, bool hash);

static inline void set_wr_txq(struct sk_buff *skb, int prio, int queue)
{
	skb_set_queue_mapping(skb, (queue << 1) | prio);
}

enum cxgb4_uld {
	CXGB4_ULD_INIT,
	CXGB4_ULD_RDMA,
	CXGB4_ULD_ISCSI,
	CXGB4_ULD_ISCSIT,
	CXGB4_ULD_CRYPTO,
	CXGB4_ULD_MAX
};

enum cxgb4_tx_uld {
	CXGB4_TX_OFLD,
	CXGB4_TX_CRYPTO,
	CXGB4_TX_MAX
};

enum cxgb4_txq_type {
	CXGB4_TXQ_ETH,
	CXGB4_TXQ_ULD,
	CXGB4_TXQ_CTRL,
	CXGB4_TXQ_MAX
};

enum cxgb4_state {
	CXGB4_STATE_UP,
	CXGB4_STATE_START_RECOVERY,
	CXGB4_STATE_DOWN,
	CXGB4_STATE_DETACH,
	CXGB4_STATE_FATAL_ERROR
};

enum cxgb4_control {
	CXGB4_CONTROL_DB_FULL,
	CXGB4_CONTROL_DB_EMPTY,
	CXGB4_CONTROL_DB_DROP,
};

struct pci_dev;
struct l2t_data;
struct net_device;
struct pkt_gl;
struct tp_tcp_stats;
struct t4_lro_mgr;

struct cxgb4_range {
	unsigned int start;
	unsigned int size;
};

struct cxgb4_virt_res {                      /* virtualized HW resources */
	struct cxgb4_range ddp;
	struct cxgb4_range iscsi;
	struct cxgb4_range stag;
	struct cxgb4_range rq;
	struct cxgb4_range srq;
	struct cxgb4_range pbl;
	struct cxgb4_range qp;
	struct cxgb4_range cq;
	struct cxgb4_range ocq;
	unsigned int ncrypto_fc;
};

struct chcr_stats_debug {
	atomic_t cipher_rqst;
	atomic_t digest_rqst;
	atomic_t aead_rqst;
	atomic_t complete;
	atomic_t error;
	atomic_t fallback;
};

#define OCQ_WIN_OFFSET(pdev, vres) \
	(pci_resource_len((pdev), 2) - roundup_pow_of_two((vres)->ocq.size))

/*
 * Block of information the LLD provides to ULDs attaching to a device.
 */
struct cxgb4_lld_info {
	struct pci_dev *pdev;                /* associated PCI device */
	struct l2t_data *l2t;                /* L2 table */
	struct tid_info *tids;               /* TID table */
	struct net_device **ports;           /* device ports */
	const struct cxgb4_virt_res *vr;     /* assorted HW resources */
	const unsigned short *mtus;          /* MTU table */
	const unsigned short *rxq_ids;       /* the ULD's Rx queue ids */
	const unsigned short *ciq_ids;       /* the ULD's concentrator IQ ids */
	unsigned short nrxq;                 /* # of Rx queues */
	unsigned short ntxq;                 /* # of Tx queues */
	unsigned short nciq;		     /* # of concentrator IQ */
	unsigned char nchan:4;               /* # of channels */
	unsigned char nports:4;              /* # of ports */
	unsigned char wr_cred;               /* WR 16-byte credits */
	unsigned char adapter_type;          /* type of adapter */
	unsigned char fw_api_ver;            /* FW API version */
	unsigned int fw_vers;                /* FW version */
	unsigned int iscsi_iolen;            /* iSCSI max I/O length */
	unsigned int cclk_ps;                /* Core clock period in psec */
	unsigned short udb_density;          /* # of user DB/page */
	unsigned short ucq_density;          /* # of user CQs/page */
	unsigned short filt_mode;            /* filter optional components */
	unsigned short tx_modq[NCHAN];       /* maps each tx channel to a */
					     /* scheduler queue */
	void __iomem *gts_reg;               /* address of GTS register */
	void __iomem *db_reg;                /* address of kernel doorbell */
	int dbfifo_int_thresh;		     /* doorbell fifo int threshold */
	unsigned int sge_ingpadboundary;     /* SGE ingress padding boundary */
	unsigned int sge_egrstatuspagesize;  /* SGE egress status page size */
	unsigned int sge_pktshift;           /* Padding between CPL and */
					     /*	packet data */
	unsigned int pf;		     /* Physical Function we're using */
	bool enable_fw_ofld_conn;            /* Enable connection through fw */
					     /* WR */
	unsigned int max_ordird_qp;          /* Max ORD/IRD depth per RDMA QP */
	unsigned int max_ird_adapter;        /* Max IRD memory per adapter */
	bool ulptx_memwrite_dsgl;            /* use of T5 DSGL allowed */
	unsigned int iscsi_tagmask;	     /* iscsi ddp tag mask */
	unsigned int iscsi_pgsz_order;	     /* iscsi ddp page size orders */
	unsigned int iscsi_llimit;	     /* chip's iscsi region llimit */
	unsigned int ulp_crypto;             /* crypto lookaside support */
	void **iscsi_ppm;		     /* iscsi page pod manager */
	int nodeid;			     /* device numa node id */
	bool fr_nsmr_tpte_wr_support;	     /* FW supports FR_NSMR_TPTE_WR */
	bool write_w_imm_support;         /* FW supports WRITE_WITH_IMMEDIATE */
	bool write_cmpl_support;             /* FW supports WRITE_CMPL WR */
<<<<<<< HEAD
=======
	unsigned int sge_host_page_size;     /* SGE host page size */
#endif
>>>>>>> 99333fae
};

struct cxgb4_uld_info {
	const char *name;
	void *handle;
	unsigned int nrxq;
	unsigned int rxq_size;
	unsigned int ntxq;
	bool ciq;
	bool lro;
	void *(*add)(const struct cxgb4_lld_info *p);
	int (*rx_handler)(void *handle, const __be64 *rsp,
			  const struct pkt_gl *gl);
	int (*state_change)(void *handle, enum cxgb4_state new_state);
	int (*control)(void *handle, enum cxgb4_control control, ...);
	int (*lro_rx_handler)(void *handle, const __be64 *rsp,
			      const struct pkt_gl *gl,
			      struct t4_lro_mgr *lro_mgr,
			      struct napi_struct *napi);
	void (*lro_flush)(struct t4_lro_mgr *);
};

int cxgb4_register_uld(enum cxgb4_uld type, const struct cxgb4_uld_info *p);
int cxgb4_unregister_uld(enum cxgb4_uld type);
int cxgb4_ofld_send(struct net_device *dev, struct sk_buff *skb);
int cxgb4_crypto_send(struct net_device *dev, struct sk_buff *skb);
unsigned int cxgb4_dbfifo_count(const struct net_device *dev, int lpfifo);
unsigned int cxgb4_port_chan(const struct net_device *dev);
unsigned int cxgb4_port_viid(const struct net_device *dev);
unsigned int cxgb4_tp_smt_idx(enum chip_type chip, unsigned int viid);
unsigned int cxgb4_port_idx(const struct net_device *dev);
unsigned int cxgb4_best_mtu(const unsigned short *mtus, unsigned short mtu,
			    unsigned int *idx);
unsigned int cxgb4_best_aligned_mtu(const unsigned short *mtus,
				    unsigned short header_size,
				    unsigned short data_size_max,
				    unsigned short data_size_align,
				    unsigned int *mtu_idxp);
void cxgb4_get_tcp_stats(struct pci_dev *pdev, struct tp_tcp_stats *v4,
			 struct tp_tcp_stats *v6);
void cxgb4_iscsi_init(struct net_device *dev, unsigned int tag_mask,
		      const unsigned int *pgsz_order);
struct sk_buff *cxgb4_pktgl_to_skb(const struct pkt_gl *gl,
				   unsigned int skb_len, unsigned int pull_len);
int cxgb4_sync_txq_pidx(struct net_device *dev, u16 qid, u16 pidx, u16 size);
int cxgb4_flush_eq_cache(struct net_device *dev);
int cxgb4_read_tpte(struct net_device *dev, u32 stag, __be32 *tpte);
u64 cxgb4_read_sge_timestamp(struct net_device *dev);

enum cxgb4_bar2_qtype { CXGB4_BAR2_QTYPE_EGRESS, CXGB4_BAR2_QTYPE_INGRESS };
int cxgb4_bar2_sge_qregs(struct net_device *dev,
			 unsigned int qid,
			 enum cxgb4_bar2_qtype qtype,
			 int user,
			 u64 *pbar2_qoffset,
			 unsigned int *pbar2_qid);

#endif  /* !__CXGB4_ULD_H */<|MERGE_RESOLUTION|>--- conflicted
+++ resolved
@@ -257,8 +257,11 @@
 	CXGB4_STATE_UP,
 	CXGB4_STATE_START_RECOVERY,
 	CXGB4_STATE_DOWN,
-	CXGB4_STATE_DETACH,
+	CXGB4_STATE_DETACH
+#ifndef __GENKSYMS__
+	,
 	CXGB4_STATE_FATAL_ERROR
+#endif
 };
 
 enum cxgb4_control {
@@ -284,12 +287,14 @@
 	struct cxgb4_range iscsi;
 	struct cxgb4_range stag;
 	struct cxgb4_range rq;
-	struct cxgb4_range srq;
 	struct cxgb4_range pbl;
 	struct cxgb4_range qp;
 	struct cxgb4_range cq;
 	struct cxgb4_range ocq;
 	unsigned int ncrypto_fc;
+#ifndef __GENKSYMS__
+	struct cxgb4_range srq;
+#endif
 };
 
 struct chcr_stats_debug {
@@ -352,13 +357,11 @@
 	void **iscsi_ppm;		     /* iscsi page pod manager */
 	int nodeid;			     /* device numa node id */
 	bool fr_nsmr_tpte_wr_support;	     /* FW supports FR_NSMR_TPTE_WR */
+#ifndef __GENKSYMS__
 	bool write_w_imm_support;         /* FW supports WRITE_WITH_IMMEDIATE */
 	bool write_cmpl_support;             /* FW supports WRITE_CMPL WR */
-<<<<<<< HEAD
-=======
 	unsigned int sge_host_page_size;     /* SGE host page size */
 #endif
->>>>>>> 99333fae
 };
 
 struct cxgb4_uld_info {
