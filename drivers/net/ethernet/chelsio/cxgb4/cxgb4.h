--- conflicted
+++ resolved
@@ -741,14 +741,12 @@
 #ifdef CONFIG_CHELSIO_T4_DCB
 	u8 dcb_prio;		    /* DCB Priority bound to queue */
 #endif
+	u8 dbqt;                    /* SGE Doorbell Queue Timer in use */
+	unsigned int dbqtimerix;    /* SGE Doorbell Queue Timer Index */
 	unsigned long tso;          /* # of TSO requests */
 	unsigned long tx_cso;       /* # of Tx checksum offloads */
 	unsigned long vlan_ins;     /* # of Tx VLAN insertions */
 	unsigned long mapping_err;  /* # of I/O MMU packet mapping errors */
-#ifndef __GENKSYMS__
-	u8 dbqt;                    /* SGE Doorbell Queue Timer in use */
-	unsigned int dbqtimerix;    /* SGE Doorbell Queue Timer Index */
-#endif
 } ____cacheline_aligned_in_smp;
 
 struct sge_uld_txq {               /* state for an SGE offload Tx queue */
@@ -805,12 +803,14 @@
 	u16 nqs_per_uld;	    /* # of Rx queues per ULD */
 	u16 timer_val[SGE_NTIMERS];
 	u8 counter_val[SGE_NCOUNTERS];
+	u16 dbqtimer_val[SGE_NDBQTIMERS];
 	u32 fl_pg_order;            /* large page allocation size */
 	u32 stat_len;               /* length of status page at ring end */
 	u32 pktshift;               /* padding between CPL & packet data */
 	u32 fl_align;               /* response queue message alignment */
 	u32 fl_starve_thres;        /* Free List starvation threshold */
 
+	u16 dbqtimer_tick;
 	struct sge_idma_monitor_state idma_monitor;
 	unsigned int egr_start;
 	unsigned int egr_sz;
@@ -823,10 +823,6 @@
 	unsigned long *blocked_fl;
 	struct timer_list rx_timer; /* refills starving FLs */
 	struct timer_list tx_timer; /* checks Tx queues */
-#ifndef __GENKSYMS__
-	u16 dbqtimer_val[SGE_NDBQTIMERS];
-	u16 dbqtimer_tick;
-#endif
 };
 
 #define for_each_ethrxq(sge, i) for (i = 0; i < (sge)->ethqsets; i++)
@@ -904,6 +900,7 @@
 	unsigned int flags;
 	unsigned int adap_idx;
 	enum chip_type chip;
+	u32 eth_flags;
 
 	int msg_enable;
 	__be16 vxlan_port;
@@ -999,14 +996,6 @@
 	/* Ethtool Dump */
 	struct ethtool_dump eth_dump;
 
-<<<<<<< HEAD
-=======
-#ifndef __GENKSYMS__
-	u32 eth_flags;
-
-	struct work_struct fatal_err_notify_task;
-
->>>>>>> fae5b1d0
 	/* HMA */
 	struct hma_data hma;
 
