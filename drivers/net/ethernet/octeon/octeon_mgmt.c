/*
 * This file is subject to the terms and conditions of the GNU General Public
 * License.  See the file "COPYING" in the main directory of this archive
 * for more details.
 *
 * Copyright (C) 2009-2012 Cavium, Inc
 */

#include <linux/platform_device.h>
#include <linux/dma-mapping.h>
#include <linux/etherdevice.h>
#include <linux/capability.h>
<<<<<<< HEAD
=======
#include <linux/net_tstamp.h>
>>>>>>> 4a8e43fe
#include <linux/interrupt.h>
#include <linux/netdevice.h>
#include <linux/spinlock.h>
#include <linux/if_vlan.h>
#include <linux/of_mdio.h>
#include <linux/module.h>
#include <linux/of_net.h>
#include <linux/init.h>
#include <linux/slab.h>
#include <linux/phy.h>
#include <linux/io.h>

#include <asm/octeon/octeon.h>
#include <asm/octeon/cvmx-mixx-defs.h>
#include <asm/octeon/cvmx-agl-defs.h>

#define DRV_NAME "octeon_mgmt"
#define DRV_VERSION "2.0"
#define DRV_DESCRIPTION \
	"Cavium Networks Octeon MII (management) port Network Driver"

#define OCTEON_MGMT_NAPI_WEIGHT 16

/* Ring sizes that are powers of two allow for more efficient modulo
 * opertions.
 */
#define OCTEON_MGMT_RX_RING_SIZE 512
#define OCTEON_MGMT_TX_RING_SIZE 128

/* Allow 8 bytes for vlan and FCS. */
#define OCTEON_MGMT_RX_HEADROOM (ETH_HLEN + ETH_FCS_LEN + VLAN_HLEN)

union mgmt_port_ring_entry {
	u64 d64;
	struct {
		u64    reserved_62_63:2;
		/* Length of the buffer/packet in bytes */
		u64    len:14;
		/* For TX, signals that the packet should be timestamped */
		u64    tstamp:1;
		/* The RX error code */
		u64    code:7;
#define RING_ENTRY_CODE_DONE 0xf
#define RING_ENTRY_CODE_MORE 0x10
		/* Physical address of the buffer */
		u64    addr:40;
	} s;
};

#define MIX_ORING1	0x0
#define MIX_ORING2	0x8
#define MIX_IRING1	0x10
#define MIX_IRING2	0x18
#define MIX_CTL		0x20
#define MIX_IRHWM	0x28
#define MIX_IRCNT	0x30
#define MIX_ORHWM	0x38
#define MIX_ORCNT	0x40
#define MIX_ISR		0x48
#define MIX_INTENA	0x50
#define MIX_REMCNT	0x58
#define MIX_BIST	0x78

#define AGL_GMX_PRT_CFG			0x10
#define AGL_GMX_RX_FRM_CTL		0x18
#define AGL_GMX_RX_FRM_MAX		0x30
#define AGL_GMX_RX_JABBER		0x38
#define AGL_GMX_RX_STATS_CTL		0x50

#define AGL_GMX_RX_STATS_PKTS_DRP	0xb0
#define AGL_GMX_RX_STATS_OCTS_DRP	0xb8
#define AGL_GMX_RX_STATS_PKTS_BAD	0xc0

#define AGL_GMX_RX_ADR_CTL		0x100
#define AGL_GMX_RX_ADR_CAM_EN		0x108
#define AGL_GMX_RX_ADR_CAM0		0x180
#define AGL_GMX_RX_ADR_CAM1		0x188
#define AGL_GMX_RX_ADR_CAM2		0x190
#define AGL_GMX_RX_ADR_CAM3		0x198
#define AGL_GMX_RX_ADR_CAM4		0x1a0
#define AGL_GMX_RX_ADR_CAM5		0x1a8

<<<<<<< HEAD
=======
#define AGL_GMX_TX_CLK			0x208
>>>>>>> 4a8e43fe
#define AGL_GMX_TX_STATS_CTL		0x268
#define AGL_GMX_TX_CTL			0x270
#define AGL_GMX_TX_STAT0		0x280
#define AGL_GMX_TX_STAT1		0x288
#define AGL_GMX_TX_STAT2		0x290
#define AGL_GMX_TX_STAT3		0x298
#define AGL_GMX_TX_STAT4		0x2a0
#define AGL_GMX_TX_STAT5		0x2a8
#define AGL_GMX_TX_STAT6		0x2b0
#define AGL_GMX_TX_STAT7		0x2b8
#define AGL_GMX_TX_STAT8		0x2c0
#define AGL_GMX_TX_STAT9		0x2c8

struct octeon_mgmt {
	struct net_device *netdev;
	u64 mix;
	u64 agl;
<<<<<<< HEAD
=======
	u64 agl_prt_ctl;
>>>>>>> 4a8e43fe
	int port;
	int irq;
	bool has_rx_tstamp;
	u64 *tx_ring;
	dma_addr_t tx_ring_handle;
	unsigned int tx_next;
	unsigned int tx_next_clean;
	unsigned int tx_current_fill;
	/* The tx_list lock also protects the ring related variables */
	struct sk_buff_head tx_list;

	/* RX variables only touched in napi_poll.  No locking necessary. */
	u64 *rx_ring;
	dma_addr_t rx_ring_handle;
	unsigned int rx_next;
	unsigned int rx_next_fill;
	unsigned int rx_current_fill;
	struct sk_buff_head rx_list;

	spinlock_t lock;
	unsigned int last_duplex;
	unsigned int last_link;
	unsigned int last_speed;
	struct device *dev;
	struct napi_struct napi;
	struct tasklet_struct tx_clean_tasklet;
	struct phy_device *phydev;
	struct device_node *phy_np;
	resource_size_t mix_phys;
	resource_size_t mix_size;
	resource_size_t agl_phys;
	resource_size_t agl_size;
<<<<<<< HEAD
=======
	resource_size_t agl_prt_ctl_phys;
	resource_size_t agl_prt_ctl_size;
>>>>>>> 4a8e43fe
};

static void octeon_mgmt_set_rx_irq(struct octeon_mgmt *p, int enable)
{
	union cvmx_mixx_intena mix_intena;
	unsigned long flags;

	spin_lock_irqsave(&p->lock, flags);
	mix_intena.u64 = cvmx_read_csr(p->mix + MIX_INTENA);
	mix_intena.s.ithena = enable ? 1 : 0;
	cvmx_write_csr(p->mix + MIX_INTENA, mix_intena.u64);
	spin_unlock_irqrestore(&p->lock, flags);
}

static void octeon_mgmt_set_tx_irq(struct octeon_mgmt *p, int enable)
{
	union cvmx_mixx_intena mix_intena;
	unsigned long flags;

	spin_lock_irqsave(&p->lock, flags);
	mix_intena.u64 = cvmx_read_csr(p->mix + MIX_INTENA);
	mix_intena.s.othena = enable ? 1 : 0;
	cvmx_write_csr(p->mix + MIX_INTENA, mix_intena.u64);
	spin_unlock_irqrestore(&p->lock, flags);
}

static void octeon_mgmt_enable_rx_irq(struct octeon_mgmt *p)
{
	octeon_mgmt_set_rx_irq(p, 1);
}

static void octeon_mgmt_disable_rx_irq(struct octeon_mgmt *p)
{
	octeon_mgmt_set_rx_irq(p, 0);
}

static void octeon_mgmt_enable_tx_irq(struct octeon_mgmt *p)
{
	octeon_mgmt_set_tx_irq(p, 1);
}

static void octeon_mgmt_disable_tx_irq(struct octeon_mgmt *p)
{
	octeon_mgmt_set_tx_irq(p, 0);
}

static unsigned int ring_max_fill(unsigned int ring_size)
{
	return ring_size - 8;
}

static unsigned int ring_size_to_bytes(unsigned int ring_size)
{
	return ring_size * sizeof(union mgmt_port_ring_entry);
}

static void octeon_mgmt_rx_fill_ring(struct net_device *netdev)
{
	struct octeon_mgmt *p = netdev_priv(netdev);

	while (p->rx_current_fill < ring_max_fill(OCTEON_MGMT_RX_RING_SIZE)) {
		unsigned int size;
		union mgmt_port_ring_entry re;
		struct sk_buff *skb;

		/* CN56XX pass 1 needs 8 bytes of padding.  */
		size = netdev->mtu + OCTEON_MGMT_RX_HEADROOM + 8 + NET_IP_ALIGN;

		skb = netdev_alloc_skb(netdev, size);
		if (!skb)
			break;
		skb_reserve(skb, NET_IP_ALIGN);
		__skb_queue_tail(&p->rx_list, skb);

		re.d64 = 0;
		re.s.len = size;
		re.s.addr = dma_map_single(p->dev, skb->data,
					   size,
					   DMA_FROM_DEVICE);

		/* Put it in the ring.  */
		p->rx_ring[p->rx_next_fill] = re.d64;
		dma_sync_single_for_device(p->dev, p->rx_ring_handle,
					   ring_size_to_bytes(OCTEON_MGMT_RX_RING_SIZE),
					   DMA_BIDIRECTIONAL);
		p->rx_next_fill =
			(p->rx_next_fill + 1) % OCTEON_MGMT_RX_RING_SIZE;
		p->rx_current_fill++;
		/* Ring the bell.  */
		cvmx_write_csr(p->mix + MIX_IRING2, 1);
	}
}

static ktime_t ptp_to_ktime(u64 ptptime)
{
	ktime_t ktimebase;
	u64 ptpbase;
	unsigned long flags;

	local_irq_save(flags);
	/* Fill the icache with the code */
	ktime_get_real();
	/* Flush all pending operations */
	mb();
	/* Read the time and PTP clock as close together as
	 * possible. It is important that this sequence take the same
	 * amount of time to reduce jitter
	 */
	ktimebase = ktime_get_real();
	ptpbase = cvmx_read_csr(CVMX_MIO_PTP_CLOCK_HI);
	local_irq_restore(flags);

	return ktime_sub_ns(ktimebase, ptpbase - ptptime);
}

static void octeon_mgmt_clean_tx_buffers(struct octeon_mgmt *p)
{
	union cvmx_mixx_orcnt mix_orcnt;
	union mgmt_port_ring_entry re;
	struct sk_buff *skb;
	int cleaned = 0;
	unsigned long flags;

	mix_orcnt.u64 = cvmx_read_csr(p->mix + MIX_ORCNT);
	while (mix_orcnt.s.orcnt) {
		spin_lock_irqsave(&p->tx_list.lock, flags);

		mix_orcnt.u64 = cvmx_read_csr(p->mix + MIX_ORCNT);

		if (mix_orcnt.s.orcnt == 0) {
			spin_unlock_irqrestore(&p->tx_list.lock, flags);
			break;
		}

		dma_sync_single_for_cpu(p->dev, p->tx_ring_handle,
					ring_size_to_bytes(OCTEON_MGMT_TX_RING_SIZE),
					DMA_BIDIRECTIONAL);

		re.d64 = p->tx_ring[p->tx_next_clean];
		p->tx_next_clean =
			(p->tx_next_clean + 1) % OCTEON_MGMT_TX_RING_SIZE;
		skb = __skb_dequeue(&p->tx_list);

		mix_orcnt.u64 = 0;
		mix_orcnt.s.orcnt = 1;

		/* Acknowledge to hardware that we have the buffer.  */
		cvmx_write_csr(p->mix + MIX_ORCNT, mix_orcnt.u64);
		p->tx_current_fill--;

		spin_unlock_irqrestore(&p->tx_list.lock, flags);

		dma_unmap_single(p->dev, re.s.addr, re.s.len,
				 DMA_TO_DEVICE);

		/* Read the hardware TX timestamp if one was recorded */
		if (unlikely(re.s.tstamp)) {
			struct skb_shared_hwtstamps ts;
			/* Read the timestamp */
			u64 ns = cvmx_read_csr(CVMX_MIXX_TSTAMP(p->port));
			/* Remove the timestamp from the FIFO */
			cvmx_write_csr(CVMX_MIXX_TSCTL(p->port), 0);
			/* Tell the kernel about the timestamp */
			ts.syststamp = ptp_to_ktime(ns);
			ts.hwtstamp = ns_to_ktime(ns);
			skb_tstamp_tx(skb, &ts);
		}

		dev_kfree_skb_any(skb);
		cleaned++;

		mix_orcnt.u64 = cvmx_read_csr(p->mix + MIX_ORCNT);
	}

	if (cleaned && netif_queue_stopped(p->netdev))
		netif_wake_queue(p->netdev);
}

static void octeon_mgmt_clean_tx_tasklet(unsigned long arg)
{
	struct octeon_mgmt *p = (struct octeon_mgmt *)arg;
	octeon_mgmt_clean_tx_buffers(p);
	octeon_mgmt_enable_tx_irq(p);
}

static void octeon_mgmt_update_rx_stats(struct net_device *netdev)
{
	struct octeon_mgmt *p = netdev_priv(netdev);
	unsigned long flags;
	u64 drop, bad;

	/* These reads also clear the count registers.  */
	drop = cvmx_read_csr(p->agl + AGL_GMX_RX_STATS_PKTS_DRP);
	bad = cvmx_read_csr(p->agl + AGL_GMX_RX_STATS_PKTS_BAD);

	if (drop || bad) {
		/* Do an atomic update. */
		spin_lock_irqsave(&p->lock, flags);
		netdev->stats.rx_errors += bad;
		netdev->stats.rx_dropped += drop;
		spin_unlock_irqrestore(&p->lock, flags);
	}
}

static void octeon_mgmt_update_tx_stats(struct net_device *netdev)
{
	struct octeon_mgmt *p = netdev_priv(netdev);
	unsigned long flags;

	union cvmx_agl_gmx_txx_stat0 s0;
	union cvmx_agl_gmx_txx_stat1 s1;

	/* These reads also clear the count registers.  */
	s0.u64 = cvmx_read_csr(p->agl + AGL_GMX_TX_STAT0);
	s1.u64 = cvmx_read_csr(p->agl + AGL_GMX_TX_STAT1);

	if (s0.s.xsdef || s0.s.xscol || s1.s.scol || s1.s.mcol) {
		/* Do an atomic update. */
		spin_lock_irqsave(&p->lock, flags);
		netdev->stats.tx_errors += s0.s.xsdef + s0.s.xscol;
		netdev->stats.collisions += s1.s.scol + s1.s.mcol;
		spin_unlock_irqrestore(&p->lock, flags);
	}
}

/*
 * Dequeue a receive skb and its corresponding ring entry.  The ring
 * entry is returned, *pskb is updated to point to the skb.
 */
static u64 octeon_mgmt_dequeue_rx_buffer(struct octeon_mgmt *p,
					 struct sk_buff **pskb)
{
	union mgmt_port_ring_entry re;

	dma_sync_single_for_cpu(p->dev, p->rx_ring_handle,
				ring_size_to_bytes(OCTEON_MGMT_RX_RING_SIZE),
				DMA_BIDIRECTIONAL);

	re.d64 = p->rx_ring[p->rx_next];
	p->rx_next = (p->rx_next + 1) % OCTEON_MGMT_RX_RING_SIZE;
	p->rx_current_fill--;
	*pskb = __skb_dequeue(&p->rx_list);

	dma_unmap_single(p->dev, re.s.addr,
			 ETH_FRAME_LEN + OCTEON_MGMT_RX_HEADROOM,
			 DMA_FROM_DEVICE);

	return re.d64;
}


static int octeon_mgmt_receive_one(struct octeon_mgmt *p)
{
	struct net_device *netdev = p->netdev;
	union cvmx_mixx_ircnt mix_ircnt;
	union mgmt_port_ring_entry re;
	struct sk_buff *skb;
	struct sk_buff *skb2;
	struct sk_buff *skb_new;
	union mgmt_port_ring_entry re2;
	int rc = 1;


	re.d64 = octeon_mgmt_dequeue_rx_buffer(p, &skb);
	if (likely(re.s.code == RING_ENTRY_CODE_DONE)) {
		/* A good packet, send it up. */
		skb_put(skb, re.s.len);
good:
		/* Process the RX timestamp if it was recorded */
		if (p->has_rx_tstamp) {
			/* The first 8 bytes are the timestamp */
			u64 ns = *(u64 *)skb->data;
			struct skb_shared_hwtstamps *ts;
			ts = skb_hwtstamps(skb);
			ts->hwtstamp = ns_to_ktime(ns);
			ts->syststamp = ptp_to_ktime(ns);
			__skb_pull(skb, 8);
		}
		skb->protocol = eth_type_trans(skb, netdev);
		netdev->stats.rx_packets++;
		netdev->stats.rx_bytes += skb->len;
		netif_receive_skb(skb);
		rc = 0;
	} else if (re.s.code == RING_ENTRY_CODE_MORE) {
		/* Packet split across skbs.  This can happen if we
		 * increase the MTU.  Buffers that are already in the
		 * rx ring can then end up being too small.  As the rx
		 * ring is refilled, buffers sized for the new MTU
		 * will be used and we should go back to the normal
		 * non-split case.
		 */
		skb_put(skb, re.s.len);
		do {
			re2.d64 = octeon_mgmt_dequeue_rx_buffer(p, &skb2);
			if (re2.s.code != RING_ENTRY_CODE_MORE
				&& re2.s.code != RING_ENTRY_CODE_DONE)
				goto split_error;
			skb_put(skb2,  re2.s.len);
			skb_new = skb_copy_expand(skb, 0, skb2->len,
						  GFP_ATOMIC);
			if (!skb_new)
				goto split_error;
			if (skb_copy_bits(skb2, 0, skb_tail_pointer(skb_new),
					  skb2->len))
				goto split_error;
			skb_put(skb_new, skb2->len);
			dev_kfree_skb_any(skb);
			dev_kfree_skb_any(skb2);
			skb = skb_new;
		} while (re2.s.code == RING_ENTRY_CODE_MORE);
		goto good;
	} else {
		/* Some other error, discard it. */
		dev_kfree_skb_any(skb);
		/* Error statistics are accumulated in
		 * octeon_mgmt_update_rx_stats.
		 */
	}
	goto done;
split_error:
	/* Discard the whole mess. */
	dev_kfree_skb_any(skb);
	dev_kfree_skb_any(skb2);
	while (re2.s.code == RING_ENTRY_CODE_MORE) {
		re2.d64 = octeon_mgmt_dequeue_rx_buffer(p, &skb2);
		dev_kfree_skb_any(skb2);
	}
	netdev->stats.rx_errors++;

done:
	/* Tell the hardware we processed a packet.  */
	mix_ircnt.u64 = 0;
	mix_ircnt.s.ircnt = 1;
	cvmx_write_csr(p->mix + MIX_IRCNT, mix_ircnt.u64);
	return rc;
}

static int octeon_mgmt_receive_packets(struct octeon_mgmt *p, int budget)
{
	unsigned int work_done = 0;
	union cvmx_mixx_ircnt mix_ircnt;
	int rc;

	mix_ircnt.u64 = cvmx_read_csr(p->mix + MIX_IRCNT);
	while (work_done < budget && mix_ircnt.s.ircnt) {

		rc = octeon_mgmt_receive_one(p);
		if (!rc)
			work_done++;

		/* Check for more packets. */
		mix_ircnt.u64 = cvmx_read_csr(p->mix + MIX_IRCNT);
	}

	octeon_mgmt_rx_fill_ring(p->netdev);

	return work_done;
}

static int octeon_mgmt_napi_poll(struct napi_struct *napi, int budget)
{
	struct octeon_mgmt *p = container_of(napi, struct octeon_mgmt, napi);
	struct net_device *netdev = p->netdev;
	unsigned int work_done = 0;

	work_done = octeon_mgmt_receive_packets(p, budget);

	if (work_done < budget) {
		/* We stopped because no more packets were available. */
		napi_complete(napi);
		octeon_mgmt_enable_rx_irq(p);
	}
	octeon_mgmt_update_rx_stats(netdev);

	return work_done;
}

/* Reset the hardware to clean state.  */
static void octeon_mgmt_reset_hw(struct octeon_mgmt *p)
{
	union cvmx_mixx_ctl mix_ctl;
	union cvmx_mixx_bist mix_bist;
	union cvmx_agl_gmx_bist agl_gmx_bist;

	mix_ctl.u64 = 0;
	cvmx_write_csr(p->mix + MIX_CTL, mix_ctl.u64);
	do {
		mix_ctl.u64 = cvmx_read_csr(p->mix + MIX_CTL);
	} while (mix_ctl.s.busy);
	mix_ctl.s.reset = 1;
	cvmx_write_csr(p->mix + MIX_CTL, mix_ctl.u64);
	cvmx_read_csr(p->mix + MIX_CTL);
<<<<<<< HEAD
	cvmx_wait(64);
=======
	octeon_io_clk_delay(64);
>>>>>>> 4a8e43fe

	mix_bist.u64 = cvmx_read_csr(p->mix + MIX_BIST);
	if (mix_bist.u64)
		dev_warn(p->dev, "MIX failed BIST (0x%016llx)\n",
			(unsigned long long)mix_bist.u64);

	agl_gmx_bist.u64 = cvmx_read_csr(CVMX_AGL_GMX_BIST);
	if (agl_gmx_bist.u64)
		dev_warn(p->dev, "AGL failed BIST (0x%016llx)\n",
			 (unsigned long long)agl_gmx_bist.u64);
}

struct octeon_mgmt_cam_state {
	u64 cam[6];
	u64 cam_mask;
	int cam_index;
};

static void octeon_mgmt_cam_state_add(struct octeon_mgmt_cam_state *cs,
				      unsigned char *addr)
{
	int i;

	for (i = 0; i < 6; i++)
		cs->cam[i] |= (u64)addr[i] << (8 * (cs->cam_index));
	cs->cam_mask |= (1ULL << cs->cam_index);
	cs->cam_index++;
}

static void octeon_mgmt_set_rx_filtering(struct net_device *netdev)
{
	struct octeon_mgmt *p = netdev_priv(netdev);
	union cvmx_agl_gmx_rxx_adr_ctl adr_ctl;
	union cvmx_agl_gmx_prtx_cfg agl_gmx_prtx;
	unsigned long flags;
	unsigned int prev_packet_enable;
	unsigned int cam_mode = 1; /* 1 - Accept on CAM match */
	unsigned int multicast_mode = 1; /* 1 - Reject all multicast.  */
	struct octeon_mgmt_cam_state cam_state;
	struct netdev_hw_addr *ha;
	int available_cam_entries;

	memset(&cam_state, 0, sizeof(cam_state));

	if ((netdev->flags & IFF_PROMISC) || netdev->uc.count > 7) {
		cam_mode = 0;
		available_cam_entries = 8;
	} else {
		/* One CAM entry for the primary address, leaves seven
		 * for the secondary addresses.
		 */
		available_cam_entries = 7 - netdev->uc.count;
	}

	if (netdev->flags & IFF_MULTICAST) {
		if (cam_mode == 0 || (netdev->flags & IFF_ALLMULTI) ||
		    netdev_mc_count(netdev) > available_cam_entries)
			multicast_mode = 2; /* 2 - Accept all multicast.  */
		else
			multicast_mode = 0; /* 0 - Use CAM.  */
	}

	if (cam_mode == 1) {
		/* Add primary address. */
		octeon_mgmt_cam_state_add(&cam_state, netdev->dev_addr);
		netdev_for_each_uc_addr(ha, netdev)
			octeon_mgmt_cam_state_add(&cam_state, ha->addr);
	}
	if (multicast_mode == 0) {
		netdev_for_each_mc_addr(ha, netdev)
			octeon_mgmt_cam_state_add(&cam_state, ha->addr);
	}

	spin_lock_irqsave(&p->lock, flags);

	/* Disable packet I/O. */
	agl_gmx_prtx.u64 = cvmx_read_csr(p->agl + AGL_GMX_PRT_CFG);
	prev_packet_enable = agl_gmx_prtx.s.en;
	agl_gmx_prtx.s.en = 0;
	cvmx_write_csr(p->agl + AGL_GMX_PRT_CFG, agl_gmx_prtx.u64);

	adr_ctl.u64 = 0;
	adr_ctl.s.cam_mode = cam_mode;
	adr_ctl.s.mcst = multicast_mode;
	adr_ctl.s.bcst = 1;     /* Allow broadcast */

	cvmx_write_csr(p->agl + AGL_GMX_RX_ADR_CTL, adr_ctl.u64);

	cvmx_write_csr(p->agl + AGL_GMX_RX_ADR_CAM0, cam_state.cam[0]);
	cvmx_write_csr(p->agl + AGL_GMX_RX_ADR_CAM1, cam_state.cam[1]);
	cvmx_write_csr(p->agl + AGL_GMX_RX_ADR_CAM2, cam_state.cam[2]);
	cvmx_write_csr(p->agl + AGL_GMX_RX_ADR_CAM3, cam_state.cam[3]);
	cvmx_write_csr(p->agl + AGL_GMX_RX_ADR_CAM4, cam_state.cam[4]);
	cvmx_write_csr(p->agl + AGL_GMX_RX_ADR_CAM5, cam_state.cam[5]);
	cvmx_write_csr(p->agl + AGL_GMX_RX_ADR_CAM_EN, cam_state.cam_mask);

	/* Restore packet I/O. */
	agl_gmx_prtx.s.en = prev_packet_enable;
	cvmx_write_csr(p->agl + AGL_GMX_PRT_CFG, agl_gmx_prtx.u64);

	spin_unlock_irqrestore(&p->lock, flags);
}

static int octeon_mgmt_set_mac_address(struct net_device *netdev, void *addr)
{
	int r = eth_mac_addr(netdev, addr);

	if (r)
		return r;

	octeon_mgmt_set_rx_filtering(netdev);

	return 0;
}

static int octeon_mgmt_change_mtu(struct net_device *netdev, int new_mtu)
{
	struct octeon_mgmt *p = netdev_priv(netdev);
	int size_without_fcs = new_mtu + OCTEON_MGMT_RX_HEADROOM;

	/* Limit the MTU to make sure the ethernet packets are between
	 * 64 bytes and 16383 bytes.
	 */
	if (size_without_fcs < 64 || size_without_fcs > 16383) {
		dev_warn(p->dev, "MTU must be between %d and %d.\n",
			 64 - OCTEON_MGMT_RX_HEADROOM,
			 16383 - OCTEON_MGMT_RX_HEADROOM);
		return -EINVAL;
	}

	netdev->mtu = new_mtu;

	cvmx_write_csr(p->agl + AGL_GMX_RX_FRM_MAX, size_without_fcs);
	cvmx_write_csr(p->agl + AGL_GMX_RX_JABBER,
		       (size_without_fcs + 7) & 0xfff8);

	return 0;
}

static irqreturn_t octeon_mgmt_interrupt(int cpl, void *dev_id)
{
	struct net_device *netdev = dev_id;
	struct octeon_mgmt *p = netdev_priv(netdev);
	union cvmx_mixx_isr mixx_isr;

	mixx_isr.u64 = cvmx_read_csr(p->mix + MIX_ISR);

	/* Clear any pending interrupts */
	cvmx_write_csr(p->mix + MIX_ISR, mixx_isr.u64);
	cvmx_read_csr(p->mix + MIX_ISR);

	if (mixx_isr.s.irthresh) {
		octeon_mgmt_disable_rx_irq(p);
		napi_schedule(&p->napi);
	}
	if (mixx_isr.s.orthresh) {
		octeon_mgmt_disable_tx_irq(p);
		tasklet_schedule(&p->tx_clean_tasklet);
	}

	return IRQ_HANDLED;
}

static int octeon_mgmt_ioctl_hwtstamp(struct net_device *netdev,
				      struct ifreq *rq, int cmd)
{
	struct octeon_mgmt *p = netdev_priv(netdev);
	struct hwtstamp_config config;
	union cvmx_mio_ptp_clock_cfg ptp;
	union cvmx_agl_gmx_rxx_frm_ctl rxx_frm_ctl;
	bool have_hw_timestamps = false;

	if (copy_from_user(&config, rq->ifr_data, sizeof(config)))
		return -EFAULT;

	if (config.flags) /* reserved for future extensions */
		return -EINVAL;

	/* Check the status of hardware for tiemstamps */
	if (OCTEON_IS_MODEL(OCTEON_CN6XXX)) {
		/* Get the current state of the PTP clock */
		ptp.u64 = cvmx_read_csr(CVMX_MIO_PTP_CLOCK_CFG);
		if (!ptp.s.ext_clk_en) {
			/* The clock has not been configured to use an
			 * external source.  Program it to use the main clock
			 * reference.
			 */
			u64 clock_comp = (NSEC_PER_SEC << 32) /	octeon_get_io_clock_rate();
			if (!ptp.s.ptp_en)
				cvmx_write_csr(CVMX_MIO_PTP_CLOCK_COMP, clock_comp);
			pr_info("PTP Clock: Using sclk reference at %lld Hz\n",
				(NSEC_PER_SEC << 32) / clock_comp);
		} else {
			/* The clock is already programmed to use a GPIO */
			u64 clock_comp = cvmx_read_csr(CVMX_MIO_PTP_CLOCK_COMP);
			pr_info("PTP Clock: Using GPIO %d at %lld Hz\n",
				ptp.s.ext_clk_in,
				(NSEC_PER_SEC << 32) / clock_comp);
		}

		/* Enable the clock if it wasn't done already */
		if (!ptp.s.ptp_en) {
			ptp.s.ptp_en = 1;
			cvmx_write_csr(CVMX_MIO_PTP_CLOCK_CFG, ptp.u64);
		}
		have_hw_timestamps = true;
	}

	if (!have_hw_timestamps)
		return -EINVAL;

	switch (config.tx_type) {
	case HWTSTAMP_TX_OFF:
	case HWTSTAMP_TX_ON:
		break;
	default:
		return -ERANGE;
	}

	switch (config.rx_filter) {
	case HWTSTAMP_FILTER_NONE:
		p->has_rx_tstamp = false;
		rxx_frm_ctl.u64 = cvmx_read_csr(p->agl + AGL_GMX_RX_FRM_CTL);
		rxx_frm_ctl.s.ptp_mode = 0;
		cvmx_write_csr(p->agl + AGL_GMX_RX_FRM_CTL, rxx_frm_ctl.u64);
		break;
	case HWTSTAMP_FILTER_ALL:
	case HWTSTAMP_FILTER_SOME:
	case HWTSTAMP_FILTER_PTP_V1_L4_EVENT:
	case HWTSTAMP_FILTER_PTP_V1_L4_SYNC:
	case HWTSTAMP_FILTER_PTP_V1_L4_DELAY_REQ:
	case HWTSTAMP_FILTER_PTP_V2_L4_EVENT:
	case HWTSTAMP_FILTER_PTP_V2_L4_SYNC:
	case HWTSTAMP_FILTER_PTP_V2_L4_DELAY_REQ:
	case HWTSTAMP_FILTER_PTP_V2_L2_EVENT:
	case HWTSTAMP_FILTER_PTP_V2_L2_SYNC:
	case HWTSTAMP_FILTER_PTP_V2_L2_DELAY_REQ:
	case HWTSTAMP_FILTER_PTP_V2_EVENT:
	case HWTSTAMP_FILTER_PTP_V2_SYNC:
	case HWTSTAMP_FILTER_PTP_V2_DELAY_REQ:
		p->has_rx_tstamp = have_hw_timestamps;
		config.rx_filter = HWTSTAMP_FILTER_ALL;
		if (p->has_rx_tstamp) {
			rxx_frm_ctl.u64 = cvmx_read_csr(p->agl + AGL_GMX_RX_FRM_CTL);
			rxx_frm_ctl.s.ptp_mode = 1;
			cvmx_write_csr(p->agl + AGL_GMX_RX_FRM_CTL, rxx_frm_ctl.u64);
		}
		break;
	default:
		return -ERANGE;
	}

	if (copy_to_user(rq->ifr_data, &config, sizeof(config)))
		return -EFAULT;

	return 0;
}

static int octeon_mgmt_ioctl(struct net_device *netdev,
			     struct ifreq *rq, int cmd)
{
	struct octeon_mgmt *p = netdev_priv(netdev);

	switch (cmd) {
	case SIOCSHWTSTAMP:
		return octeon_mgmt_ioctl_hwtstamp(netdev, rq, cmd);
	default:
		if (p->phydev)
			return phy_mii_ioctl(p->phydev, rq, cmd);
		return -EINVAL;
	}
}

static void octeon_mgmt_disable_link(struct octeon_mgmt *p)
{
	union cvmx_agl_gmx_prtx_cfg prtx_cfg;

	/* Disable GMX before we make any changes. */
	prtx_cfg.u64 = cvmx_read_csr(p->agl + AGL_GMX_PRT_CFG);
	prtx_cfg.s.en = 0;
	prtx_cfg.s.tx_en = 0;
	prtx_cfg.s.rx_en = 0;
	cvmx_write_csr(p->agl + AGL_GMX_PRT_CFG, prtx_cfg.u64);

	if (OCTEON_IS_MODEL(OCTEON_CN6XXX)) {
		int i;
		for (i = 0; i < 10; i++) {
			prtx_cfg.u64 = cvmx_read_csr(p->agl + AGL_GMX_PRT_CFG);
			if (prtx_cfg.s.tx_idle == 1 || prtx_cfg.s.rx_idle == 1)
				break;
			mdelay(1);
			i++;
		}
	}
}

static void octeon_mgmt_enable_link(struct octeon_mgmt *p)
{
	union cvmx_agl_gmx_prtx_cfg prtx_cfg;

	/* Restore the GMX enable state only if link is set */
	prtx_cfg.u64 = cvmx_read_csr(p->agl + AGL_GMX_PRT_CFG);
	prtx_cfg.s.tx_en = 1;
	prtx_cfg.s.rx_en = 1;
	prtx_cfg.s.en = 1;
	cvmx_write_csr(p->agl + AGL_GMX_PRT_CFG, prtx_cfg.u64);
}

static void octeon_mgmt_update_link(struct octeon_mgmt *p)
{
	union cvmx_agl_gmx_prtx_cfg prtx_cfg;

	prtx_cfg.u64 = cvmx_read_csr(p->agl + AGL_GMX_PRT_CFG);

	if (!p->phydev->link)
		prtx_cfg.s.duplex = 1;
	else
		prtx_cfg.s.duplex = p->phydev->duplex;

	switch (p->phydev->speed) {
	case 10:
		prtx_cfg.s.speed = 0;
		prtx_cfg.s.slottime = 0;

		if (OCTEON_IS_MODEL(OCTEON_CN6XXX)) {
			prtx_cfg.s.burst = 1;
			prtx_cfg.s.speed_msb = 1;
		}
		break;
	case 100:
		prtx_cfg.s.speed = 0;
		prtx_cfg.s.slottime = 0;

		if (OCTEON_IS_MODEL(OCTEON_CN6XXX)) {
			prtx_cfg.s.burst = 1;
			prtx_cfg.s.speed_msb = 0;
		}
		break;
	case 1000:
		/* 1000 MBits is only supported on 6XXX chips */
		if (OCTEON_IS_MODEL(OCTEON_CN6XXX)) {
			prtx_cfg.s.speed = 1;
			prtx_cfg.s.speed_msb = 0;
			/* Only matters for half-duplex */
			prtx_cfg.s.slottime = 1;
			prtx_cfg.s.burst = p->phydev->duplex;
		}
		break;
	case 0:  /* No link */
	default:
		break;
	}

	/* Write the new GMX setting with the port still disabled. */
	cvmx_write_csr(p->agl + AGL_GMX_PRT_CFG, prtx_cfg.u64);

	/* Read GMX CFG again to make sure the config is completed. */
	prtx_cfg.u64 = cvmx_read_csr(p->agl + AGL_GMX_PRT_CFG);

	if (OCTEON_IS_MODEL(OCTEON_CN6XXX)) {
		union cvmx_agl_gmx_txx_clk agl_clk;
		union cvmx_agl_prtx_ctl prtx_ctl;

		prtx_ctl.u64 = cvmx_read_csr(p->agl_prt_ctl);
		agl_clk.u64 = cvmx_read_csr(p->agl + AGL_GMX_TX_CLK);
		/* MII (both speeds) and RGMII 1000 speed. */
		agl_clk.s.clk_cnt = 1;
		if (prtx_ctl.s.mode == 0) { /* RGMII mode */
			if (p->phydev->speed == 10)
				agl_clk.s.clk_cnt = 50;
			else if (p->phydev->speed == 100)
				agl_clk.s.clk_cnt = 5;
		}
		cvmx_write_csr(p->agl + AGL_GMX_TX_CLK, agl_clk.u64);
	}
}

static void octeon_mgmt_adjust_link(struct net_device *netdev)
{
	struct octeon_mgmt *p = netdev_priv(netdev);
<<<<<<< HEAD
	union cvmx_agl_gmx_prtx_cfg prtx_cfg;
=======
>>>>>>> 4a8e43fe
	unsigned long flags;
	int link_changed = 0;

	if (!p->phydev)
		return;

	spin_lock_irqsave(&p->lock, flags);
<<<<<<< HEAD
	if (p->phydev->link) {
		if (!p->last_link)
			link_changed = 1;
		if (p->last_duplex != p->phydev->duplex) {
			p->last_duplex = p->phydev->duplex;
			prtx_cfg.u64 = cvmx_read_csr(p->agl + AGL_GMX_PRT_CFG);
			prtx_cfg.s.duplex = p->phydev->duplex;
			cvmx_write_csr(p->agl + AGL_GMX_PRT_CFG, prtx_cfg.u64);
		}
	} else {
		if (p->last_link)
			link_changed = -1;
=======


	if (!p->phydev->link && p->last_link)
		link_changed = -1;

	if (p->phydev->link
	    && (p->last_duplex != p->phydev->duplex
		|| p->last_link != p->phydev->link
		|| p->last_speed != p->phydev->speed)) {
		octeon_mgmt_disable_link(p);
		link_changed = 1;
		octeon_mgmt_update_link(p);
		octeon_mgmt_enable_link(p);
>>>>>>> 4a8e43fe
	}

	p->last_link = p->phydev->link;
	p->last_speed = p->phydev->speed;
	p->last_duplex = p->phydev->duplex;

	spin_unlock_irqrestore(&p->lock, flags);

	if (link_changed != 0) {
		if (link_changed > 0) {
			pr_info("%s: Link is up - %d/%s\n", netdev->name,
				p->phydev->speed,
				DUPLEX_FULL == p->phydev->duplex ?
				"Full" : "Half");
		} else {
			pr_info("%s: Link is down\n", netdev->name);
		}
	}
}

static int octeon_mgmt_init_phy(struct net_device *netdev)
{
	struct octeon_mgmt *p = netdev_priv(netdev);

	if (octeon_is_simulation() || p->phy_np == NULL) {
		/* No PHYs in the simulator. */
		netif_carrier_on(netdev);
		return 0;
	}

	p->phydev = of_phy_connect(netdev, p->phy_np,
				   octeon_mgmt_adjust_link, 0,
				   PHY_INTERFACE_MODE_MII);

	if (!p->phydev)
		return -ENODEV;

	return 0;
}

static int octeon_mgmt_open(struct net_device *netdev)
{
	struct octeon_mgmt *p = netdev_priv(netdev);
	union cvmx_mixx_ctl mix_ctl;
	union cvmx_agl_gmx_inf_mode agl_gmx_inf_mode;
	union cvmx_mixx_oring1 oring1;
	union cvmx_mixx_iring1 iring1;
	union cvmx_agl_gmx_rxx_frm_ctl rxx_frm_ctl;
	union cvmx_mixx_irhwm mix_irhwm;
	union cvmx_mixx_orhwm mix_orhwm;
	union cvmx_mixx_intena mix_intena;
	struct sockaddr sa;

	/* Allocate ring buffers.  */
	p->tx_ring = kzalloc(ring_size_to_bytes(OCTEON_MGMT_TX_RING_SIZE),
			     GFP_KERNEL);
	if (!p->tx_ring)
		return -ENOMEM;
	p->tx_ring_handle =
		dma_map_single(p->dev, p->tx_ring,
			       ring_size_to_bytes(OCTEON_MGMT_TX_RING_SIZE),
			       DMA_BIDIRECTIONAL);
	p->tx_next = 0;
	p->tx_next_clean = 0;
	p->tx_current_fill = 0;


	p->rx_ring = kzalloc(ring_size_to_bytes(OCTEON_MGMT_RX_RING_SIZE),
			     GFP_KERNEL);
	if (!p->rx_ring)
		goto err_nomem;
	p->rx_ring_handle =
		dma_map_single(p->dev, p->rx_ring,
			       ring_size_to_bytes(OCTEON_MGMT_RX_RING_SIZE),
			       DMA_BIDIRECTIONAL);

	p->rx_next = 0;
	p->rx_next_fill = 0;
	p->rx_current_fill = 0;

	octeon_mgmt_reset_hw(p);

	mix_ctl.u64 = cvmx_read_csr(p->mix + MIX_CTL);

	/* Bring it out of reset if needed. */
	if (mix_ctl.s.reset) {
		mix_ctl.s.reset = 0;
		cvmx_write_csr(p->mix + MIX_CTL, mix_ctl.u64);
		do {
			mix_ctl.u64 = cvmx_read_csr(p->mix + MIX_CTL);
		} while (mix_ctl.s.reset);
	}

	if (OCTEON_IS_MODEL(OCTEON_CN5XXX)) {
		agl_gmx_inf_mode.u64 = 0;
		agl_gmx_inf_mode.s.en = 1;
		cvmx_write_csr(CVMX_AGL_GMX_INF_MODE, agl_gmx_inf_mode.u64);
	}
	if (OCTEON_IS_MODEL(OCTEON_CN56XX_PASS1_X)
		|| OCTEON_IS_MODEL(OCTEON_CN52XX_PASS1_X)) {
		/* Force compensation values, as they are not
		 * determined properly by HW
		 */
		union cvmx_agl_gmx_drv_ctl drv_ctl;

		drv_ctl.u64 = cvmx_read_csr(CVMX_AGL_GMX_DRV_CTL);
		if (p->port) {
			drv_ctl.s.byp_en1 = 1;
			drv_ctl.s.nctl1 = 6;
			drv_ctl.s.pctl1 = 6;
		} else {
			drv_ctl.s.byp_en = 1;
			drv_ctl.s.nctl = 6;
			drv_ctl.s.pctl = 6;
		}
		cvmx_write_csr(CVMX_AGL_GMX_DRV_CTL, drv_ctl.u64);
	}

	oring1.u64 = 0;
	oring1.s.obase = p->tx_ring_handle >> 3;
	oring1.s.osize = OCTEON_MGMT_TX_RING_SIZE;
	cvmx_write_csr(p->mix + MIX_ORING1, oring1.u64);

	iring1.u64 = 0;
	iring1.s.ibase = p->rx_ring_handle >> 3;
	iring1.s.isize = OCTEON_MGMT_RX_RING_SIZE;
	cvmx_write_csr(p->mix + MIX_IRING1, iring1.u64);
<<<<<<< HEAD

	/* Disable packet I/O. */
	prtx_cfg.u64 = cvmx_read_csr(p->agl + AGL_GMX_PRT_CFG);
	prtx_cfg.s.en = 0;
	cvmx_write_csr(p->agl + AGL_GMX_PRT_CFG, prtx_cfg.u64);
=======
>>>>>>> 4a8e43fe

	memcpy(sa.sa_data, netdev->dev_addr, ETH_ALEN);
	octeon_mgmt_set_mac_address(netdev, &sa);

	octeon_mgmt_change_mtu(netdev, netdev->mtu);

	/* Enable the port HW. Packets are not allowed until
	 * cvmx_mgmt_port_enable() is called.
	 */
	mix_ctl.u64 = 0;
	mix_ctl.s.crc_strip = 1;    /* Strip the ending CRC */
	mix_ctl.s.en = 1;           /* Enable the port */
	mix_ctl.s.nbtarb = 0;       /* Arbitration mode */
	/* MII CB-request FIFO programmable high watermark */
	mix_ctl.s.mrq_hwm = 1;
<<<<<<< HEAD
=======
#ifdef __LITTLE_ENDIAN
	mix_ctl.s.lendian = 1;
#endif
>>>>>>> 4a8e43fe
	cvmx_write_csr(p->mix + MIX_CTL, mix_ctl.u64);

	/* Read the PHY to find the mode of the interface. */
	if (octeon_mgmt_init_phy(netdev)) {
		dev_err(p->dev, "Cannot initialize PHY on MIX%d.\n", p->port);
		goto err_noirq;
	}

	/* Set the mode of the interface, RGMII/MII. */
	if (OCTEON_IS_MODEL(OCTEON_CN6XXX) && p->phydev) {
		union cvmx_agl_prtx_ctl agl_prtx_ctl;
		int rgmii_mode = (p->phydev->supported &
				  (SUPPORTED_1000baseT_Half | SUPPORTED_1000baseT_Full)) != 0;

		agl_prtx_ctl.u64 = cvmx_read_csr(p->agl_prt_ctl);
		agl_prtx_ctl.s.mode = rgmii_mode ? 0 : 1;
		cvmx_write_csr(p->agl_prt_ctl,	agl_prtx_ctl.u64);

		/* MII clocks counts are based on the 125Mhz
		 * reference, which has an 8nS period. So our delays
		 * need to be multiplied by this factor.
		 */
#define NS_PER_PHY_CLK 8

		/* Take the DLL and clock tree out of reset */
		agl_prtx_ctl.u64 = cvmx_read_csr(p->agl_prt_ctl);
		agl_prtx_ctl.s.clkrst = 0;
		if (rgmii_mode) {
			agl_prtx_ctl.s.dllrst = 0;
			agl_prtx_ctl.s.clktx_byp = 0;
		}
		cvmx_write_csr(p->agl_prt_ctl,	agl_prtx_ctl.u64);
		cvmx_read_csr(p->agl_prt_ctl); /* Force write out before wait */

		/* Wait for the DLL to lock. External 125 MHz
		 * reference clock must be stable at this point.
		 */
		ndelay(256 * NS_PER_PHY_CLK);

		/* Enable the interface */
		agl_prtx_ctl.u64 = cvmx_read_csr(p->agl_prt_ctl);
		agl_prtx_ctl.s.enable = 1;
		cvmx_write_csr(p->agl_prt_ctl, agl_prtx_ctl.u64);

		/* Read the value back to force the previous write */
		agl_prtx_ctl.u64 = cvmx_read_csr(p->agl_prt_ctl);

		/* Enable the compensation controller */
		agl_prtx_ctl.s.comp = 1;
		agl_prtx_ctl.s.drv_byp = 0;
		cvmx_write_csr(p->agl_prt_ctl,	agl_prtx_ctl.u64);
		/* Force write out before wait. */
		cvmx_read_csr(p->agl_prt_ctl);

		/* For compensation state to lock. */
		ndelay(1040 * NS_PER_PHY_CLK);

		/* Some Ethernet switches cannot handle standard
		 * Interframe Gap, increase to 16 bytes.
		 */
		cvmx_write_csr(CVMX_AGL_GMX_TX_IFG, 0x88);
	}

	octeon_mgmt_rx_fill_ring(netdev);

	/* Clear statistics. */
	/* Clear on read. */
	cvmx_write_csr(p->agl + AGL_GMX_RX_STATS_CTL, 1);
	cvmx_write_csr(p->agl + AGL_GMX_RX_STATS_PKTS_DRP, 0);
	cvmx_write_csr(p->agl + AGL_GMX_RX_STATS_PKTS_BAD, 0);

	cvmx_write_csr(p->agl + AGL_GMX_TX_STATS_CTL, 1);
	cvmx_write_csr(p->agl + AGL_GMX_TX_STAT0, 0);
	cvmx_write_csr(p->agl + AGL_GMX_TX_STAT1, 0);

	/* Clear any pending interrupts */
	cvmx_write_csr(p->mix + MIX_ISR, cvmx_read_csr(p->mix + MIX_ISR));

	if (request_irq(p->irq, octeon_mgmt_interrupt, 0, netdev->name,
			netdev)) {
		dev_err(p->dev, "request_irq(%d) failed.\n", p->irq);
		goto err_noirq;
	}

	/* Interrupt every single RX packet */
	mix_irhwm.u64 = 0;
	mix_irhwm.s.irhwm = 0;
	cvmx_write_csr(p->mix + MIX_IRHWM, mix_irhwm.u64);

	/* Interrupt when we have 1 or more packets to clean.  */
	mix_orhwm.u64 = 0;
<<<<<<< HEAD
	mix_orhwm.s.orhwm = 1;
=======
	mix_orhwm.s.orhwm = 0;
>>>>>>> 4a8e43fe
	cvmx_write_csr(p->mix + MIX_ORHWM, mix_orhwm.u64);

	/* Enable receive and transmit interrupts */
	mix_intena.u64 = 0;
	mix_intena.s.ithena = 1;
	mix_intena.s.othena = 1;
	cvmx_write_csr(p->mix + MIX_INTENA, mix_intena.u64);
<<<<<<< HEAD

=======
>>>>>>> 4a8e43fe

	/* Enable packet I/O. */

	rxx_frm_ctl.u64 = 0;
	rxx_frm_ctl.s.ptp_mode = p->has_rx_tstamp ? 1 : 0;
	rxx_frm_ctl.s.pre_align = 1;
	/* When set, disables the length check for non-min sized pkts
	 * with padding in the client data.
	 */
	rxx_frm_ctl.s.pad_len = 1;
	/* When set, disables the length check for VLAN pkts */
	rxx_frm_ctl.s.vlan_len = 1;
	/* When set, PREAMBLE checking is  less strict */
	rxx_frm_ctl.s.pre_free = 1;
	/* Control Pause Frames can match station SMAC */
	rxx_frm_ctl.s.ctl_smac = 0;
	/* Control Pause Frames can match globally assign Multicast address */
	rxx_frm_ctl.s.ctl_mcst = 1;
	/* Forward pause information to TX block */
	rxx_frm_ctl.s.ctl_bck = 1;
	/* Drop Control Pause Frames */
	rxx_frm_ctl.s.ctl_drp = 1;
	/* Strip off the preamble */
	rxx_frm_ctl.s.pre_strp = 1;
	/* This port is configured to send PREAMBLE+SFD to begin every
	 * frame.  GMX checks that the PREAMBLE is sent correctly.
	 */
	rxx_frm_ctl.s.pre_chk = 1;
	cvmx_write_csr(p->agl + AGL_GMX_RX_FRM_CTL, rxx_frm_ctl.u64);
<<<<<<< HEAD

	/* Enable the AGL block */
	agl_gmx_inf_mode.u64 = 0;
	agl_gmx_inf_mode.s.en = 1;
	cvmx_write_csr(CVMX_AGL_GMX_INF_MODE, agl_gmx_inf_mode.u64);

	/* Configure the port duplex and enables */
	prtx_cfg.u64 = cvmx_read_csr(p->agl + AGL_GMX_PRT_CFG);
	prtx_cfg.s.tx_en = 1;
	prtx_cfg.s.rx_en = 1;
	prtx_cfg.s.en = 1;
	p->last_duplex = 1;
	prtx_cfg.s.duplex = p->last_duplex;
	cvmx_write_csr(p->agl + AGL_GMX_PRT_CFG, prtx_cfg.u64);
=======

	/* Configure the port duplex, speed and enables */
	octeon_mgmt_disable_link(p);
	if (p->phydev)
		octeon_mgmt_update_link(p);
	octeon_mgmt_enable_link(p);
>>>>>>> 4a8e43fe

	p->last_link = 0;
	p->last_speed = 0;
	/* PHY is not present in simulator. The carrier is enabled
	 * while initializing the phy for simulator, leave it enabled.
	 */
	if (p->phydev) {
		netif_carrier_off(netdev);
		phy_start_aneg(p->phydev);
	}

	netif_wake_queue(netdev);
	napi_enable(&p->napi);

	return 0;
err_noirq:
	octeon_mgmt_reset_hw(p);
	dma_unmap_single(p->dev, p->rx_ring_handle,
			 ring_size_to_bytes(OCTEON_MGMT_RX_RING_SIZE),
			 DMA_BIDIRECTIONAL);
	kfree(p->rx_ring);
err_nomem:
	dma_unmap_single(p->dev, p->tx_ring_handle,
			 ring_size_to_bytes(OCTEON_MGMT_TX_RING_SIZE),
			 DMA_BIDIRECTIONAL);
	kfree(p->tx_ring);
	return -ENOMEM;
}

static int octeon_mgmt_stop(struct net_device *netdev)
{
	struct octeon_mgmt *p = netdev_priv(netdev);

	napi_disable(&p->napi);
	netif_stop_queue(netdev);

	if (p->phydev)
		phy_disconnect(p->phydev);
	p->phydev = NULL;

	netif_carrier_off(netdev);

	octeon_mgmt_reset_hw(p);

	free_irq(p->irq, netdev);

	/* dma_unmap is a nop on Octeon, so just free everything.  */
	skb_queue_purge(&p->tx_list);
	skb_queue_purge(&p->rx_list);

	dma_unmap_single(p->dev, p->rx_ring_handle,
			 ring_size_to_bytes(OCTEON_MGMT_RX_RING_SIZE),
			 DMA_BIDIRECTIONAL);
	kfree(p->rx_ring);

	dma_unmap_single(p->dev, p->tx_ring_handle,
			 ring_size_to_bytes(OCTEON_MGMT_TX_RING_SIZE),
			 DMA_BIDIRECTIONAL);
	kfree(p->tx_ring);

	return 0;
}

static int octeon_mgmt_xmit(struct sk_buff *skb, struct net_device *netdev)
{
	struct octeon_mgmt *p = netdev_priv(netdev);
	union mgmt_port_ring_entry re;
	unsigned long flags;
	int rv = NETDEV_TX_BUSY;

	re.d64 = 0;
	re.s.tstamp = ((skb_shinfo(skb)->tx_flags & SKBTX_HW_TSTAMP) != 0);
	re.s.len = skb->len;
	re.s.addr = dma_map_single(p->dev, skb->data,
				   skb->len,
				   DMA_TO_DEVICE);

	spin_lock_irqsave(&p->tx_list.lock, flags);

	if (unlikely(p->tx_current_fill >= ring_max_fill(OCTEON_MGMT_TX_RING_SIZE) - 1)) {
		spin_unlock_irqrestore(&p->tx_list.lock, flags);
		netif_stop_queue(netdev);
		spin_lock_irqsave(&p->tx_list.lock, flags);
	}

	if (unlikely(p->tx_current_fill >=
		     ring_max_fill(OCTEON_MGMT_TX_RING_SIZE))) {
		spin_unlock_irqrestore(&p->tx_list.lock, flags);
		dma_unmap_single(p->dev, re.s.addr, re.s.len,
				 DMA_TO_DEVICE);
		goto out;
	}

	__skb_queue_tail(&p->tx_list, skb);

	/* Put it in the ring.  */
	p->tx_ring[p->tx_next] = re.d64;
	p->tx_next = (p->tx_next + 1) % OCTEON_MGMT_TX_RING_SIZE;
	p->tx_current_fill++;

	spin_unlock_irqrestore(&p->tx_list.lock, flags);

	dma_sync_single_for_device(p->dev, p->tx_ring_handle,
				   ring_size_to_bytes(OCTEON_MGMT_TX_RING_SIZE),
				   DMA_BIDIRECTIONAL);

	netdev->stats.tx_packets++;
	netdev->stats.tx_bytes += skb->len;

	/* Ring the bell.  */
	cvmx_write_csr(p->mix + MIX_ORING2, 1);

	netdev->trans_start = jiffies;
	rv = NETDEV_TX_OK;
out:
	octeon_mgmt_update_tx_stats(netdev);
	return rv;
}

#ifdef CONFIG_NET_POLL_CONTROLLER
static void octeon_mgmt_poll_controller(struct net_device *netdev)
{
	struct octeon_mgmt *p = netdev_priv(netdev);

	octeon_mgmt_receive_packets(p, 16);
	octeon_mgmt_update_rx_stats(netdev);
}
#endif

static void octeon_mgmt_get_drvinfo(struct net_device *netdev,
				    struct ethtool_drvinfo *info)
{
	strncpy(info->driver, DRV_NAME, sizeof(info->driver));
	strncpy(info->version, DRV_VERSION, sizeof(info->version));
	strncpy(info->fw_version, "N/A", sizeof(info->fw_version));
	strncpy(info->bus_info, "N/A", sizeof(info->bus_info));
	info->n_stats = 0;
	info->testinfo_len = 0;
	info->regdump_len = 0;
	info->eedump_len = 0;
}

static int octeon_mgmt_get_settings(struct net_device *netdev,
				    struct ethtool_cmd *cmd)
{
	struct octeon_mgmt *p = netdev_priv(netdev);

	if (p->phydev)
		return phy_ethtool_gset(p->phydev, cmd);

	return -EOPNOTSUPP;
}

static int octeon_mgmt_set_settings(struct net_device *netdev,
				    struct ethtool_cmd *cmd)
{
	struct octeon_mgmt *p = netdev_priv(netdev);

	if (!capable(CAP_NET_ADMIN))
		return -EPERM;

	if (p->phydev)
		return phy_ethtool_sset(p->phydev, cmd);

	return -EOPNOTSUPP;
}

static int octeon_mgmt_nway_reset(struct net_device *dev)
{
	struct octeon_mgmt *p = netdev_priv(dev);

	if (!capable(CAP_NET_ADMIN))
		return -EPERM;

	if (p->phydev)
		return phy_start_aneg(p->phydev);

	return -EOPNOTSUPP;
}

static const struct ethtool_ops octeon_mgmt_ethtool_ops = {
	.get_drvinfo = octeon_mgmt_get_drvinfo,
	.get_settings = octeon_mgmt_get_settings,
	.set_settings = octeon_mgmt_set_settings,
	.nway_reset = octeon_mgmt_nway_reset,
	.get_link = ethtool_op_get_link,
};

static const struct net_device_ops octeon_mgmt_ops = {
	.ndo_open =			octeon_mgmt_open,
	.ndo_stop =			octeon_mgmt_stop,
	.ndo_start_xmit =		octeon_mgmt_xmit,
	.ndo_set_rx_mode =		octeon_mgmt_set_rx_filtering,
	.ndo_set_mac_address =		octeon_mgmt_set_mac_address,
	.ndo_do_ioctl =			octeon_mgmt_ioctl,
	.ndo_change_mtu =		octeon_mgmt_change_mtu,
#ifdef CONFIG_NET_POLL_CONTROLLER
	.ndo_poll_controller =		octeon_mgmt_poll_controller,
#endif
};

static int __devinit octeon_mgmt_probe(struct platform_device *pdev)
{
	struct net_device *netdev;
	struct octeon_mgmt *p;
	const __be32 *data;
	const u8 *mac;
	struct resource *res_mix;
	struct resource *res_agl;
<<<<<<< HEAD
=======
	struct resource *res_agl_prt_ctl;
>>>>>>> 4a8e43fe
	int len;
	int result;

	netdev = alloc_etherdev(sizeof(struct octeon_mgmt));
	if (netdev == NULL)
		return -ENOMEM;

	SET_NETDEV_DEV(netdev, &pdev->dev);

	dev_set_drvdata(&pdev->dev, netdev);
	p = netdev_priv(netdev);
	netif_napi_add(netdev, &p->napi, octeon_mgmt_napi_poll,
		       OCTEON_MGMT_NAPI_WEIGHT);

	p->netdev = netdev;
	p->dev = &pdev->dev;
	p->has_rx_tstamp = false;

	data = of_get_property(pdev->dev.of_node, "cell-index", &len);
	if (data && len == sizeof(*data)) {
		p->port = be32_to_cpup(data);
	} else {
		dev_err(&pdev->dev, "no 'cell-index' property\n");
		result = -ENXIO;
		goto err;
	}

<<<<<<< HEAD
	data = of_get_property(pdev->dev.of_node, "cell-index", &len);
	if (data && len == sizeof(*data)) {
		p->port = be32_to_cpup(data);
	} else {
		dev_err(&pdev->dev, "no 'cell-index' property\n");
		result = -ENXIO;
		goto err;
	}

=======
>>>>>>> 4a8e43fe
	snprintf(netdev->name, IFNAMSIZ, "mgmt%d", p->port);

	result = platform_get_irq(pdev, 0);
	if (result < 0)
<<<<<<< HEAD
		goto err;

	p->irq = result;

	res_mix = platform_get_resource(pdev, IORESOURCE_MEM, 0);
	if (res_mix == NULL) {
		dev_err(&pdev->dev, "no 'reg' resource\n");
		result = -ENXIO;
		goto err;
	}

	res_agl = platform_get_resource(pdev, IORESOURCE_MEM, 1);
	if (res_agl == NULL) {
		dev_err(&pdev->dev, "no 'reg' resource\n");
		result = -ENXIO;
		goto err;
	}

	p->mix_phys = res_mix->start;
	p->mix_size = resource_size(res_mix);
	p->agl_phys = res_agl->start;
	p->agl_size = resource_size(res_agl);


	if (!devm_request_mem_region(&pdev->dev, p->mix_phys, p->mix_size,
				     res_mix->name)) {
		dev_err(&pdev->dev, "request_mem_region (%s) failed\n",
			res_mix->name);
		result = -ENXIO;
		goto err;
	}

	if (!devm_request_mem_region(&pdev->dev, p->agl_phys, p->agl_size,
				     res_agl->name)) {
		result = -ENXIO;
		dev_err(&pdev->dev, "request_mem_region (%s) failed\n",
			res_agl->name);
=======
>>>>>>> 4a8e43fe
		goto err;
	}


	p->mix = (u64)devm_ioremap(&pdev->dev, p->mix_phys, p->mix_size);
	p->agl = (u64)devm_ioremap(&pdev->dev, p->agl_phys, p->agl_size);

<<<<<<< HEAD
=======
	p->irq = result;

	res_mix = platform_get_resource(pdev, IORESOURCE_MEM, 0);
	if (res_mix == NULL) {
		dev_err(&pdev->dev, "no 'reg' resource\n");
		result = -ENXIO;
		goto err;
	}

	res_agl = platform_get_resource(pdev, IORESOURCE_MEM, 1);
	if (res_agl == NULL) {
		dev_err(&pdev->dev, "no 'reg' resource\n");
		result = -ENXIO;
		goto err;
	}

	res_agl_prt_ctl = platform_get_resource(pdev, IORESOURCE_MEM, 3);
	if (res_agl_prt_ctl == NULL) {
		dev_err(&pdev->dev, "no 'reg' resource\n");
		result = -ENXIO;
		goto err;
	}

	p->mix_phys = res_mix->start;
	p->mix_size = resource_size(res_mix);
	p->agl_phys = res_agl->start;
	p->agl_size = resource_size(res_agl);
	p->agl_prt_ctl_phys = res_agl_prt_ctl->start;
	p->agl_prt_ctl_size = resource_size(res_agl_prt_ctl);


	if (!devm_request_mem_region(&pdev->dev, p->mix_phys, p->mix_size,
				     res_mix->name)) {
		dev_err(&pdev->dev, "request_mem_region (%s) failed\n",
			res_mix->name);
		result = -ENXIO;
		goto err;
	}

	if (!devm_request_mem_region(&pdev->dev, p->agl_phys, p->agl_size,
				     res_agl->name)) {
		result = -ENXIO;
		dev_err(&pdev->dev, "request_mem_region (%s) failed\n",
			res_agl->name);
		goto err;
	}

	if (!devm_request_mem_region(&pdev->dev, p->agl_prt_ctl_phys,
				     p->agl_prt_ctl_size, res_agl_prt_ctl->name)) {
		result = -ENXIO;
		dev_err(&pdev->dev, "request_mem_region (%s) failed\n",
			res_agl_prt_ctl->name);
		goto err;
	}

	p->mix = (u64)devm_ioremap(&pdev->dev, p->mix_phys, p->mix_size);
	p->agl = (u64)devm_ioremap(&pdev->dev, p->agl_phys, p->agl_size);
	p->agl_prt_ctl = (u64)devm_ioremap(&pdev->dev, p->agl_prt_ctl_phys,
					   p->agl_prt_ctl_size);
>>>>>>> 4a8e43fe
	spin_lock_init(&p->lock);

	skb_queue_head_init(&p->tx_list);
	skb_queue_head_init(&p->rx_list);
	tasklet_init(&p->tx_clean_tasklet,
		     octeon_mgmt_clean_tx_tasklet, (unsigned long)p);

	netdev->priv_flags |= IFF_UNICAST_FLT;

	netdev->netdev_ops = &octeon_mgmt_ops;
	netdev->ethtool_ops = &octeon_mgmt_ethtool_ops;

	mac = of_get_mac_address(pdev->dev.of_node);

<<<<<<< HEAD
	if (mac)
		memcpy(netdev->dev_addr, mac, 6);
=======
	if (mac && is_valid_ether_addr(mac)) {
		memcpy(netdev->dev_addr, mac, ETH_ALEN);
		netdev->addr_assign_type &= ~NET_ADDR_RANDOM;
	} else {
		eth_hw_addr_random(netdev);
	}
>>>>>>> 4a8e43fe

	p->phy_np = of_parse_phandle(pdev->dev.of_node, "phy-handle", 0);

	pdev->dev.coherent_dma_mask = DMA_BIT_MASK(64);
	pdev->dev.dma_mask = &pdev->dev.coherent_dma_mask;

<<<<<<< HEAD
=======
	netif_carrier_off(netdev);
>>>>>>> 4a8e43fe
	result = register_netdev(netdev);
	if (result)
		goto err;

	dev_info(&pdev->dev, "Version " DRV_VERSION "\n");
	return 0;

err:
	free_netdev(netdev);
	return result;
}

static int __devexit octeon_mgmt_remove(struct platform_device *pdev)
{
	struct net_device *netdev = dev_get_drvdata(&pdev->dev);

	unregister_netdev(netdev);
	free_netdev(netdev);
	return 0;
}

static struct of_device_id octeon_mgmt_match[] = {
	{
		.compatible = "cavium,octeon-5750-mix",
	},
	{},
};
MODULE_DEVICE_TABLE(of, octeon_mgmt_match);

static struct platform_driver octeon_mgmt_driver = {
	.driver = {
		.name		= "octeon_mgmt",
		.owner		= THIS_MODULE,
		.of_match_table = octeon_mgmt_match,
	},
	.probe		= octeon_mgmt_probe,
	.remove		= __devexit_p(octeon_mgmt_remove),
};

extern void octeon_mdiobus_force_mod_depencency(void);

static int __init octeon_mgmt_mod_init(void)
{
	/* Force our mdiobus driver module to be loaded first. */
	octeon_mdiobus_force_mod_depencency();
	return platform_driver_register(&octeon_mgmt_driver);
}

static void __exit octeon_mgmt_mod_exit(void)
{
	platform_driver_unregister(&octeon_mgmt_driver);
}

module_init(octeon_mgmt_mod_init);
module_exit(octeon_mgmt_mod_exit);

MODULE_DESCRIPTION(DRV_DESCRIPTION);
MODULE_AUTHOR("David Daney");
MODULE_LICENSE("GPL");
MODULE_VERSION(DRV_VERSION);<|MERGE_RESOLUTION|>--- conflicted
+++ resolved
@@ -10,10 +10,7 @@
 #include <linux/dma-mapping.h>
 #include <linux/etherdevice.h>
 #include <linux/capability.h>
-<<<<<<< HEAD
-=======
 #include <linux/net_tstamp.h>
->>>>>>> 4a8e43fe
 #include <linux/interrupt.h>
 #include <linux/netdevice.h>
 #include <linux/spinlock.h>
@@ -96,10 +93,7 @@
 #define AGL_GMX_RX_ADR_CAM4		0x1a0
 #define AGL_GMX_RX_ADR_CAM5		0x1a8
 
-<<<<<<< HEAD
-=======
 #define AGL_GMX_TX_CLK			0x208
->>>>>>> 4a8e43fe
 #define AGL_GMX_TX_STATS_CTL		0x268
 #define AGL_GMX_TX_CTL			0x270
 #define AGL_GMX_TX_STAT0		0x280
@@ -117,10 +111,7 @@
 	struct net_device *netdev;
 	u64 mix;
 	u64 agl;
-<<<<<<< HEAD
-=======
 	u64 agl_prt_ctl;
->>>>>>> 4a8e43fe
 	int port;
 	int irq;
 	bool has_rx_tstamp;
@@ -153,11 +144,8 @@
 	resource_size_t mix_size;
 	resource_size_t agl_phys;
 	resource_size_t agl_size;
-<<<<<<< HEAD
-=======
 	resource_size_t agl_prt_ctl_phys;
 	resource_size_t agl_prt_ctl_size;
->>>>>>> 4a8e43fe
 };
 
 static void octeon_mgmt_set_rx_irq(struct octeon_mgmt *p, int enable)
@@ -550,11 +538,7 @@
 	mix_ctl.s.reset = 1;
 	cvmx_write_csr(p->mix + MIX_CTL, mix_ctl.u64);
 	cvmx_read_csr(p->mix + MIX_CTL);
-<<<<<<< HEAD
-	cvmx_wait(64);
-=======
 	octeon_io_clk_delay(64);
->>>>>>> 4a8e43fe
 
 	mix_bist.u64 = cvmx_read_csr(p->mix + MIX_BIST);
 	if (mix_bist.u64)
@@ -935,10 +919,6 @@
 static void octeon_mgmt_adjust_link(struct net_device *netdev)
 {
 	struct octeon_mgmt *p = netdev_priv(netdev);
-<<<<<<< HEAD
-	union cvmx_agl_gmx_prtx_cfg prtx_cfg;
-=======
->>>>>>> 4a8e43fe
 	unsigned long flags;
 	int link_changed = 0;
 
@@ -946,20 +926,6 @@
 		return;
 
 	spin_lock_irqsave(&p->lock, flags);
-<<<<<<< HEAD
-	if (p->phydev->link) {
-		if (!p->last_link)
-			link_changed = 1;
-		if (p->last_duplex != p->phydev->duplex) {
-			p->last_duplex = p->phydev->duplex;
-			prtx_cfg.u64 = cvmx_read_csr(p->agl + AGL_GMX_PRT_CFG);
-			prtx_cfg.s.duplex = p->phydev->duplex;
-			cvmx_write_csr(p->agl + AGL_GMX_PRT_CFG, prtx_cfg.u64);
-		}
-	} else {
-		if (p->last_link)
-			link_changed = -1;
-=======
 
 
 	if (!p->phydev->link && p->last_link)
@@ -973,7 +939,6 @@
 		link_changed = 1;
 		octeon_mgmt_update_link(p);
 		octeon_mgmt_enable_link(p);
->>>>>>> 4a8e43fe
 	}
 
 	p->last_link = p->phydev->link;
@@ -1101,14 +1066,6 @@
 	iring1.s.ibase = p->rx_ring_handle >> 3;
 	iring1.s.isize = OCTEON_MGMT_RX_RING_SIZE;
 	cvmx_write_csr(p->mix + MIX_IRING1, iring1.u64);
-<<<<<<< HEAD
-
-	/* Disable packet I/O. */
-	prtx_cfg.u64 = cvmx_read_csr(p->agl + AGL_GMX_PRT_CFG);
-	prtx_cfg.s.en = 0;
-	cvmx_write_csr(p->agl + AGL_GMX_PRT_CFG, prtx_cfg.u64);
-=======
->>>>>>> 4a8e43fe
 
 	memcpy(sa.sa_data, netdev->dev_addr, ETH_ALEN);
 	octeon_mgmt_set_mac_address(netdev, &sa);
@@ -1124,12 +1081,9 @@
 	mix_ctl.s.nbtarb = 0;       /* Arbitration mode */
 	/* MII CB-request FIFO programmable high watermark */
 	mix_ctl.s.mrq_hwm = 1;
-<<<<<<< HEAD
-=======
 #ifdef __LITTLE_ENDIAN
 	mix_ctl.s.lendian = 1;
 #endif
->>>>>>> 4a8e43fe
 	cvmx_write_csr(p->mix + MIX_CTL, mix_ctl.u64);
 
 	/* Read the PHY to find the mode of the interface. */
@@ -1221,11 +1175,7 @@
 
 	/* Interrupt when we have 1 or more packets to clean.  */
 	mix_orhwm.u64 = 0;
-<<<<<<< HEAD
-	mix_orhwm.s.orhwm = 1;
-=======
 	mix_orhwm.s.orhwm = 0;
->>>>>>> 4a8e43fe
 	cvmx_write_csr(p->mix + MIX_ORHWM, mix_orhwm.u64);
 
 	/* Enable receive and transmit interrupts */
@@ -1233,10 +1183,6 @@
 	mix_intena.s.ithena = 1;
 	mix_intena.s.othena = 1;
 	cvmx_write_csr(p->mix + MIX_INTENA, mix_intena.u64);
-<<<<<<< HEAD
-
-=======
->>>>>>> 4a8e43fe
 
 	/* Enable packet I/O. */
 
@@ -1266,29 +1212,12 @@
 	 */
 	rxx_frm_ctl.s.pre_chk = 1;
 	cvmx_write_csr(p->agl + AGL_GMX_RX_FRM_CTL, rxx_frm_ctl.u64);
-<<<<<<< HEAD
-
-	/* Enable the AGL block */
-	agl_gmx_inf_mode.u64 = 0;
-	agl_gmx_inf_mode.s.en = 1;
-	cvmx_write_csr(CVMX_AGL_GMX_INF_MODE, agl_gmx_inf_mode.u64);
-
-	/* Configure the port duplex and enables */
-	prtx_cfg.u64 = cvmx_read_csr(p->agl + AGL_GMX_PRT_CFG);
-	prtx_cfg.s.tx_en = 1;
-	prtx_cfg.s.rx_en = 1;
-	prtx_cfg.s.en = 1;
-	p->last_duplex = 1;
-	prtx_cfg.s.duplex = p->last_duplex;
-	cvmx_write_csr(p->agl + AGL_GMX_PRT_CFG, prtx_cfg.u64);
-=======
 
 	/* Configure the port duplex, speed and enables */
 	octeon_mgmt_disable_link(p);
 	if (p->phydev)
 		octeon_mgmt_update_link(p);
 	octeon_mgmt_enable_link(p);
->>>>>>> 4a8e43fe
 
 	p->last_link = 0;
 	p->last_speed = 0;
@@ -1498,10 +1427,7 @@
 	const u8 *mac;
 	struct resource *res_mix;
 	struct resource *res_agl;
-<<<<<<< HEAD
-=======
 	struct resource *res_agl_prt_ctl;
->>>>>>> 4a8e43fe
 	int len;
 	int result;
 
@@ -1529,23 +1455,10 @@
 		goto err;
 	}
 
-<<<<<<< HEAD
-	data = of_get_property(pdev->dev.of_node, "cell-index", &len);
-	if (data && len == sizeof(*data)) {
-		p->port = be32_to_cpup(data);
-	} else {
-		dev_err(&pdev->dev, "no 'cell-index' property\n");
-		result = -ENXIO;
-		goto err;
-	}
-
-=======
->>>>>>> 4a8e43fe
 	snprintf(netdev->name, IFNAMSIZ, "mgmt%d", p->port);
 
 	result = platform_get_irq(pdev, 0);
 	if (result < 0)
-<<<<<<< HEAD
 		goto err;
 
 	p->irq = result;
@@ -1564,10 +1477,19 @@
 		goto err;
 	}
 
+	res_agl_prt_ctl = platform_get_resource(pdev, IORESOURCE_MEM, 3);
+	if (res_agl_prt_ctl == NULL) {
+		dev_err(&pdev->dev, "no 'reg' resource\n");
+		result = -ENXIO;
+		goto err;
+	}
+
 	p->mix_phys = res_mix->start;
 	p->mix_size = resource_size(res_mix);
 	p->agl_phys = res_agl->start;
 	p->agl_size = resource_size(res_agl);
+	p->agl_prt_ctl_phys = res_agl_prt_ctl->start;
+	p->agl_prt_ctl_size = resource_size(res_agl_prt_ctl);
 
 
 	if (!devm_request_mem_region(&pdev->dev, p->mix_phys, p->mix_size,
@@ -1583,61 +1505,6 @@
 		result = -ENXIO;
 		dev_err(&pdev->dev, "request_mem_region (%s) failed\n",
 			res_agl->name);
-=======
->>>>>>> 4a8e43fe
-		goto err;
-	}
-
-
-	p->mix = (u64)devm_ioremap(&pdev->dev, p->mix_phys, p->mix_size);
-	p->agl = (u64)devm_ioremap(&pdev->dev, p->agl_phys, p->agl_size);
-
-<<<<<<< HEAD
-=======
-	p->irq = result;
-
-	res_mix = platform_get_resource(pdev, IORESOURCE_MEM, 0);
-	if (res_mix == NULL) {
-		dev_err(&pdev->dev, "no 'reg' resource\n");
-		result = -ENXIO;
-		goto err;
-	}
-
-	res_agl = platform_get_resource(pdev, IORESOURCE_MEM, 1);
-	if (res_agl == NULL) {
-		dev_err(&pdev->dev, "no 'reg' resource\n");
-		result = -ENXIO;
-		goto err;
-	}
-
-	res_agl_prt_ctl = platform_get_resource(pdev, IORESOURCE_MEM, 3);
-	if (res_agl_prt_ctl == NULL) {
-		dev_err(&pdev->dev, "no 'reg' resource\n");
-		result = -ENXIO;
-		goto err;
-	}
-
-	p->mix_phys = res_mix->start;
-	p->mix_size = resource_size(res_mix);
-	p->agl_phys = res_agl->start;
-	p->agl_size = resource_size(res_agl);
-	p->agl_prt_ctl_phys = res_agl_prt_ctl->start;
-	p->agl_prt_ctl_size = resource_size(res_agl_prt_ctl);
-
-
-	if (!devm_request_mem_region(&pdev->dev, p->mix_phys, p->mix_size,
-				     res_mix->name)) {
-		dev_err(&pdev->dev, "request_mem_region (%s) failed\n",
-			res_mix->name);
-		result = -ENXIO;
-		goto err;
-	}
-
-	if (!devm_request_mem_region(&pdev->dev, p->agl_phys, p->agl_size,
-				     res_agl->name)) {
-		result = -ENXIO;
-		dev_err(&pdev->dev, "request_mem_region (%s) failed\n",
-			res_agl->name);
 		goto err;
 	}
 
@@ -1653,7 +1520,6 @@
 	p->agl = (u64)devm_ioremap(&pdev->dev, p->agl_phys, p->agl_size);
 	p->agl_prt_ctl = (u64)devm_ioremap(&pdev->dev, p->agl_prt_ctl_phys,
 					   p->agl_prt_ctl_size);
->>>>>>> 4a8e43fe
 	spin_lock_init(&p->lock);
 
 	skb_queue_head_init(&p->tx_list);
@@ -1668,27 +1534,19 @@
 
 	mac = of_get_mac_address(pdev->dev.of_node);
 
-<<<<<<< HEAD
-	if (mac)
-		memcpy(netdev->dev_addr, mac, 6);
-=======
 	if (mac && is_valid_ether_addr(mac)) {
 		memcpy(netdev->dev_addr, mac, ETH_ALEN);
 		netdev->addr_assign_type &= ~NET_ADDR_RANDOM;
 	} else {
 		eth_hw_addr_random(netdev);
 	}
->>>>>>> 4a8e43fe
 
 	p->phy_np = of_parse_phandle(pdev->dev.of_node, "phy-handle", 0);
 
 	pdev->dev.coherent_dma_mask = DMA_BIT_MASK(64);
 	pdev->dev.dma_mask = &pdev->dev.coherent_dma_mask;
 
-<<<<<<< HEAD
-=======
 	netif_carrier_off(netdev);
->>>>>>> 4a8e43fe
 	result = register_netdev(netdev);
 	if (result)
 		goto err;
