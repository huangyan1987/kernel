--- conflicted
+++ resolved
@@ -4918,8 +4918,6 @@
 		},
 	},
 	{
-<<<<<<< HEAD
-=======
 		.ident = "ASUS P5W DH Deluxe",
 		.matches = {
 			DMI_MATCH(DMI_SYS_VENDOR, "ASUSTEK COMPUTER INC"),
@@ -4927,15 +4925,12 @@
 		},
 	},
 	{
->>>>>>> f95f0722
 		.ident = "ASUS P6T",
 		.matches = {
 			DMI_MATCH(DMI_BOARD_VENDOR, "ASUSTeK Computer INC."),
 			DMI_MATCH(DMI_BOARD_NAME, "P6T"),
 		},
 	},
-<<<<<<< HEAD
-=======
 	{
 		.ident = "ASUS P6X",
 		.matches = {
@@ -4943,7 +4938,6 @@
 			DMI_MATCH(DMI_BOARD_NAME, "P6X"),
 		},
 	},
->>>>>>> f95f0722
 	{}
 };
 
