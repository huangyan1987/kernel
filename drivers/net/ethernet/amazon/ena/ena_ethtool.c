--- conflicted
+++ resolved
@@ -94,10 +94,7 @@
 	ENA_STAT_RX_ENTRY(xdp_pass),
 	ENA_STAT_RX_ENTRY(xdp_tx),
 	ENA_STAT_RX_ENTRY(xdp_invalid),
-<<<<<<< HEAD
-=======
 	ENA_STAT_RX_ENTRY(xdp_redirect),
->>>>>>> d5395b5f
 };
 
 static const struct ena_stats ena_stats_ena_com_strings[] = {
@@ -112,12 +109,7 @@
 #define ENA_STATS_ARRAY_TX		ARRAY_SIZE(ena_stats_tx_strings)
 #define ENA_STATS_ARRAY_RX		ARRAY_SIZE(ena_stats_rx_strings)
 #define ENA_STATS_ARRAY_ENA_COM		ARRAY_SIZE(ena_stats_ena_com_strings)
-<<<<<<< HEAD
-#define ENA_STATS_ARRAY_ENI(adapter)	\
-	(ARRAY_SIZE(ena_stats_eni_strings) * (adapter)->eni_stats_supported)
-=======
 #define ENA_STATS_ARRAY_ENI(adapter)	ARRAY_SIZE(ena_stats_eni_strings)
->>>>>>> d5395b5f
 
 static void ena_safe_update_stat(u64 *src, u64 *dst,
 				 struct u64_stats_sync *syncp)
@@ -217,11 +209,11 @@
 static void ena_get_ethtool_stats(struct net_device *netdev,
 				  struct ethtool_stats *stats,
 				  u64 *data)
-<<<<<<< HEAD
-{
-	struct ena_adapter *adapter = netdev_priv(netdev);
-
-	ena_get_stats(adapter, data, adapter->eni_stats_supported);
+{
+	struct ena_adapter *adapter = netdev_priv(netdev);
+	struct ena_com_dev *dev = adapter->ena_dev;
+
+	ena_get_stats(adapter, data, ena_com_get_cap(dev, ENA_ADMIN_ENI_STATS));
 }
 
 static int ena_get_sw_stats_count(struct ena_adapter *adapter)
@@ -229,32 +221,6 @@
 	return adapter->num_io_queues * (ENA_STATS_ARRAY_TX + ENA_STATS_ARRAY_RX)
 		+ adapter->xdp_num_queues * ENA_STATS_ARRAY_TX
 		+ ENA_STATS_ARRAY_GLOBAL + ENA_STATS_ARRAY_ENA_COM;
-}
-
-static int ena_get_hw_stats_count(struct ena_adapter *adapter)
-{
-	return ENA_STATS_ARRAY_ENI(adapter);
-}
-
-int ena_get_sset_count(struct net_device *netdev, int sset)
-=======
->>>>>>> d5395b5f
-{
-	struct ena_adapter *adapter = netdev_priv(netdev);
-	struct ena_com_dev *dev = adapter->ena_dev;
-
-	ena_get_stats(adapter, data, ena_com_get_cap(dev, ENA_ADMIN_ENI_STATS));
-}
-
-<<<<<<< HEAD
-	return ena_get_sw_stats_count(adapter) + ena_get_hw_stats_count(adapter);
-=======
-static int ena_get_sw_stats_count(struct ena_adapter *adapter)
-{
-	return adapter->num_io_queues * (ENA_STATS_ARRAY_TX + ENA_STATS_ARRAY_RX)
-		+ adapter->xdp_num_queues * ENA_STATS_ARRAY_TX
-		+ ENA_STATS_ARRAY_GLOBAL + ENA_STATS_ARRAY_ENA_COM;
->>>>>>> d5395b5f
 }
 
 static int ena_get_hw_stats_count(struct ena_adapter *adapter)
@@ -354,13 +320,6 @@
 				    u8 *data)
 {
 	struct ena_adapter *adapter = netdev_priv(netdev);
-<<<<<<< HEAD
-
-	if (sset != ETH_SS_STATS)
-		return;
-
-	ena_get_strings(adapter, data, adapter->eni_stats_supported);
-=======
 	struct ena_com_dev *dev = adapter->ena_dev;
 
 	switch (sset) {
@@ -368,7 +327,6 @@
 		ena_get_strings(adapter, data, ena_com_get_cap(dev, ENA_ADMIN_ENI_STATS));
 		break;
 	}
->>>>>>> d5395b5f
 }
 
 static int ena_get_link_ksettings(struct net_device *netdev,
@@ -889,11 +847,7 @@
 	/* The check for max value is already done in ethtool */
 	if (count < ENA_MIN_NUM_IO_QUEUES ||
 	    (ena_xdp_present(adapter) &&
-<<<<<<< HEAD
-	    !ena_xdp_legal_queue_count(adapter, channels->combined_count)))
-=======
 	    !ena_xdp_legal_queue_count(adapter, count)))
->>>>>>> d5395b5f
 		return -EINVAL;
 
 	return ena_update_queue_count(adapter, count);
