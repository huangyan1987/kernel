/* SPDX-License-Identifier: GPL-2.0 OR Linux-OpenIB */
/*
 * Copyright 2015-2020 Amazon.com, Inc. or its affiliates. All rights reserved.
 */
#ifndef _ENA_ADMIN_H_
#define _ENA_ADMIN_H_

#define ENA_ADMIN_RSS_KEY_PARTS              10

enum ena_admin_aq_opcode {
	ENA_ADMIN_CREATE_SQ                         = 1,
	ENA_ADMIN_DESTROY_SQ                        = 2,
	ENA_ADMIN_CREATE_CQ                         = 3,
	ENA_ADMIN_DESTROY_CQ                        = 4,
	ENA_ADMIN_GET_FEATURE                       = 8,
	ENA_ADMIN_SET_FEATURE                       = 9,
	ENA_ADMIN_GET_STATS                         = 11,
};

enum ena_admin_aq_completion_status {
	ENA_ADMIN_SUCCESS                           = 0,
	ENA_ADMIN_RESOURCE_ALLOCATION_FAILURE       = 1,
	ENA_ADMIN_BAD_OPCODE                        = 2,
	ENA_ADMIN_UNSUPPORTED_OPCODE                = 3,
	ENA_ADMIN_MALFORMED_REQUEST                 = 4,
	/* Additional status is provided in ACQ entry extended_status */
	ENA_ADMIN_ILLEGAL_PARAMETER                 = 5,
	ENA_ADMIN_UNKNOWN_ERROR                     = 6,
	ENA_ADMIN_RESOURCE_BUSY                     = 7,
};

/* subcommands for the set/get feature admin commands */
enum ena_admin_aq_feature_id {
	ENA_ADMIN_DEVICE_ATTRIBUTES                 = 1,
	ENA_ADMIN_MAX_QUEUES_NUM                    = 2,
	ENA_ADMIN_HW_HINTS                          = 3,
	ENA_ADMIN_LLQ                               = 4,
	ENA_ADMIN_MAX_QUEUES_EXT                    = 7,
	ENA_ADMIN_RSS_HASH_FUNCTION                 = 10,
	ENA_ADMIN_STATELESS_OFFLOAD_CONFIG          = 11,
	ENA_ADMIN_RSS_INDIRECTION_TABLE_CONFIG      = 12,
	ENA_ADMIN_MTU                               = 14,
	ENA_ADMIN_RSS_HASH_INPUT                    = 18,
	ENA_ADMIN_INTERRUPT_MODERATION              = 20,
	ENA_ADMIN_AENQ_CONFIG                       = 26,
	ENA_ADMIN_LINK_CONFIG                       = 27,
	ENA_ADMIN_HOST_ATTR_CONFIG                  = 28,
	ENA_ADMIN_FEATURES_OPCODE_NUM               = 32,
};

/* device capabilities */
enum ena_admin_aq_caps_id {
	ENA_ADMIN_ENI_STATS                         = 0,
};

enum ena_admin_placement_policy_type {
	/* descriptors and headers are in host memory */
	ENA_ADMIN_PLACEMENT_POLICY_HOST             = 1,
	/* descriptors and headers are in device memory (a.k.a Low Latency
	 * Queue)
	 */
	ENA_ADMIN_PLACEMENT_POLICY_DEV              = 3,
};

enum ena_admin_link_types {
	ENA_ADMIN_LINK_SPEED_1G                     = 0x1,
	ENA_ADMIN_LINK_SPEED_2_HALF_G               = 0x2,
	ENA_ADMIN_LINK_SPEED_5G                     = 0x4,
	ENA_ADMIN_LINK_SPEED_10G                    = 0x8,
	ENA_ADMIN_LINK_SPEED_25G                    = 0x10,
	ENA_ADMIN_LINK_SPEED_40G                    = 0x20,
	ENA_ADMIN_LINK_SPEED_50G                    = 0x40,
	ENA_ADMIN_LINK_SPEED_100G                   = 0x80,
	ENA_ADMIN_LINK_SPEED_200G                   = 0x100,
	ENA_ADMIN_LINK_SPEED_400G                   = 0x200,
};

enum ena_admin_completion_policy_type {
	/* completion queue entry for each sq descriptor */
	ENA_ADMIN_COMPLETION_POLICY_DESC            = 0,
	/* completion queue entry upon request in sq descriptor */
	ENA_ADMIN_COMPLETION_POLICY_DESC_ON_DEMAND  = 1,
	/* current queue head pointer is updated in OS memory upon sq
	 * descriptor request
	 */
	ENA_ADMIN_COMPLETION_POLICY_HEAD_ON_DEMAND  = 2,
	/* current queue head pointer is updated in OS memory for each sq
	 * descriptor
	 */
	ENA_ADMIN_COMPLETION_POLICY_HEAD            = 3,
};

/* basic stats return ena_admin_basic_stats while extanded stats return a
 * buffer (string format) with additional statistics per queue and per
 * device id
 */
enum ena_admin_get_stats_type {
	ENA_ADMIN_GET_STATS_TYPE_BASIC              = 0,
	ENA_ADMIN_GET_STATS_TYPE_EXTENDED           = 1,
	/* extra HW stats for specific network interface */
	ENA_ADMIN_GET_STATS_TYPE_ENI                = 2,
};

enum ena_admin_get_stats_scope {
	ENA_ADMIN_SPECIFIC_QUEUE                    = 0,
	ENA_ADMIN_ETH_TRAFFIC                       = 1,
};

struct ena_admin_aq_common_desc {
	/* 11:0 : command_id
	 * 15:12 : reserved12
	 */
	u16 command_id;

	/* as appears in ena_admin_aq_opcode */
	u8 opcode;

	/* 0 : phase
	 * 1 : ctrl_data - control buffer address valid
	 * 2 : ctrl_data_indirect - control buffer address
	 *    points to list of pages with addresses of control
	 *    buffers
	 * 7:3 : reserved3
	 */
	u8 flags;
};

/* used in ena_admin_aq_entry. Can point directly to control data, or to a
 * page list chunk. Used also at the end of indirect mode page list chunks,
 * for chaining.
 */
struct ena_admin_ctrl_buff_info {
	u32 length;

	struct ena_common_mem_addr address;
};

struct ena_admin_sq {
	u16 sq_idx;

	/* 4:0 : reserved
	 * 7:5 : sq_direction - 0x1 - Tx; 0x2 - Rx
	 */
	u8 sq_identity;

	u8 reserved1;
};

struct ena_admin_aq_entry {
	struct ena_admin_aq_common_desc aq_common_descriptor;

	union {
		u32 inline_data_w1[3];

		struct ena_admin_ctrl_buff_info control_buffer;
	} u;

	u32 inline_data_w4[12];
};

struct ena_admin_acq_common_desc {
	/* command identifier to associate it with the aq descriptor
	 * 11:0 : command_id
	 * 15:12 : reserved12
	 */
	u16 command;

	u8 status;

	/* 0 : phase
	 * 7:1 : reserved1
	 */
	u8 flags;

	u16 extended_status;

	/* indicates to the driver which AQ entry has been consumed by the
	 * device and could be reused
	 */
	u16 sq_head_indx;
};

struct ena_admin_acq_entry {
	struct ena_admin_acq_common_desc acq_common_descriptor;

	u32 response_specific_data[14];
};

struct ena_admin_aq_create_sq_cmd {
	struct ena_admin_aq_common_desc aq_common_descriptor;

	/* 4:0 : reserved0_w1
	 * 7:5 : sq_direction - 0x1 - Tx, 0x2 - Rx
	 */
	u8 sq_identity;

	u8 reserved8_w1;

	/* 3:0 : placement_policy - Describing where the SQ
	 *    descriptor ring and the SQ packet headers reside:
	 *    0x1 - descriptors and headers are in OS memory,
	 *    0x3 - descriptors and headers in device memory
	 *    (a.k.a Low Latency Queue)
	 * 6:4 : completion_policy - Describing what policy
	 *    to use for generation completion entry (cqe) in
	 *    the CQ associated with this SQ: 0x0 - cqe for each
	 *    sq descriptor, 0x1 - cqe upon request in sq
	 *    descriptor, 0x2 - current queue head pointer is
	 *    updated in OS memory upon sq descriptor request
	 *    0x3 - current queue head pointer is updated in OS
	 *    memory for each sq descriptor
	 * 7 : reserved15_w1
	 */
	u8 sq_caps_2;

	/* 0 : is_physically_contiguous - Described if the
	 *    queue ring memory is allocated in physical
	 *    contiguous pages or split.
	 * 7:1 : reserved17_w1
	 */
	u8 sq_caps_3;

	/* associated completion queue id. This CQ must be created prior to SQ
	 * creation
	 */
	u16 cq_idx;

	/* submission queue depth in entries */
	u16 sq_depth;

	/* SQ physical base address in OS memory. This field should not be
	 * used for Low Latency queues. Has to be page aligned.
	 */
	struct ena_common_mem_addr sq_ba;

	/* specifies queue head writeback location in OS memory. Valid if
	 * completion_policy is set to completion_policy_head_on_demand or
	 * completion_policy_head. Has to be cache aligned
	 */
	struct ena_common_mem_addr sq_head_writeback;

	u32 reserved0_w7;

	u32 reserved0_w8;
};

enum ena_admin_sq_direction {
	ENA_ADMIN_SQ_DIRECTION_TX                   = 1,
	ENA_ADMIN_SQ_DIRECTION_RX                   = 2,
};

struct ena_admin_acq_create_sq_resp_desc {
	struct ena_admin_acq_common_desc acq_common_desc;

	u16 sq_idx;

	u16 reserved;

	/* queue doorbell address as an offset to PCIe MMIO REG BAR */
	u32 sq_doorbell_offset;

	/* low latency queue ring base address as an offset to PCIe MMIO
	 * LLQ_MEM BAR
	 */
	u32 llq_descriptors_offset;

	/* low latency queue headers' memory as an offset to PCIe MMIO
	 * LLQ_MEM BAR
	 */
	u32 llq_headers_offset;
};

struct ena_admin_aq_destroy_sq_cmd {
	struct ena_admin_aq_common_desc aq_common_descriptor;

	struct ena_admin_sq sq;
};

struct ena_admin_acq_destroy_sq_resp_desc {
	struct ena_admin_acq_common_desc acq_common_desc;
};

struct ena_admin_aq_create_cq_cmd {
	struct ena_admin_aq_common_desc aq_common_descriptor;

	/* 4:0 : reserved5
	 * 5 : interrupt_mode_enabled - if set, cq operates
	 *    in interrupt mode, otherwise - polling
	 * 7:6 : reserved6
	 */
	u8 cq_caps_1;

	/* 4:0 : cq_entry_size_words - size of CQ entry in
	 *    32-bit words, valid values: 4, 8.
	 * 7:5 : reserved7
	 */
	u8 cq_caps_2;

	/* completion queue depth in # of entries. must be power of 2 */
	u16 cq_depth;

	/* msix vector assigned to this cq */
	u32 msix_vector;

	/* cq physical base address in OS memory. CQ must be physically
	 * contiguous
	 */
	struct ena_common_mem_addr cq_ba;
};

struct ena_admin_acq_create_cq_resp_desc {
	struct ena_admin_acq_common_desc acq_common_desc;

	u16 cq_idx;

	/* actual cq depth in number of entries */
	u16 cq_actual_depth;

	u32 numa_node_register_offset;

	u32 cq_head_db_register_offset;

	u32 cq_interrupt_unmask_register_offset;
};

struct ena_admin_aq_destroy_cq_cmd {
	struct ena_admin_aq_common_desc aq_common_descriptor;

	u16 cq_idx;

	u16 reserved1;
};

struct ena_admin_acq_destroy_cq_resp_desc {
	struct ena_admin_acq_common_desc acq_common_desc;
};

/* ENA AQ Get Statistics command. Extended statistics are placed in control
 * buffer pointed by AQ entry
 */
struct ena_admin_aq_get_stats_cmd {
	struct ena_admin_aq_common_desc aq_common_descriptor;

	union {
		/* command specific inline data */
		u32 inline_data_w1[3];

		struct ena_admin_ctrl_buff_info control_buffer;
	} u;

	/* stats type as defined in enum ena_admin_get_stats_type */
	u8 type;

	/* stats scope defined in enum ena_admin_get_stats_scope */
	u8 scope;

	u16 reserved3;

	/* queue id. used when scope is specific_queue */
	u16 queue_idx;

	/* device id, value 0xFFFF means mine. only privileged device can get
	 * stats of other device
	 */
	u16 device_id;
};

/* Basic Statistics Command. */
struct ena_admin_basic_stats {
	u32 tx_bytes_low;

	u32 tx_bytes_high;

	u32 tx_pkts_low;

	u32 tx_pkts_high;

	u32 rx_bytes_low;

	u32 rx_bytes_high;

	u32 rx_pkts_low;

	u32 rx_pkts_high;

	u32 rx_drops_low;

	u32 rx_drops_high;

	u32 tx_drops_low;

	u32 tx_drops_high;
};

/* ENI Statistics Command. */
struct ena_admin_eni_stats {
	/* The number of packets shaped due to inbound aggregate BW
	 * allowance being exceeded
	 */
	u64 bw_in_allowance_exceeded;

	/* The number of packets shaped due to outbound aggregate BW
	 * allowance being exceeded
	 */
	u64 bw_out_allowance_exceeded;

	/* The number of packets shaped due to PPS allowance being exceeded */
	u64 pps_allowance_exceeded;

	/* The number of packets shaped due to connection tracking
	 * allowance being exceeded and leading to failure in establishment
	 * of new connections
	 */
	u64 conntrack_allowance_exceeded;

	/* The number of packets shaped due to linklocal packet rate
	 * allowance being exceeded
	 */
	u64 linklocal_allowance_exceeded;
};

struct ena_admin_acq_get_stats_resp {
	struct ena_admin_acq_common_desc acq_common_desc;

	union {
		u64 raw[7];

		struct ena_admin_basic_stats basic_stats;

		struct ena_admin_eni_stats eni_stats;
	} u;
};

struct ena_admin_get_set_feature_common_desc {
	/* 1:0 : select - 0x1 - current value; 0x3 - default
	 *    value
	 * 7:3 : reserved3
	 */
	u8 flags;

	/* as appears in ena_admin_aq_feature_id */
	u8 feature_id;

	/* The driver specifies the max feature version it supports and the
	 * device responds with the currently supported feature version. The
	 * field is zero based
	 */
	u8 feature_version;

	u8 reserved8;
};

struct ena_admin_device_attr_feature_desc {
	u32 impl_id;

	u32 device_version;

	/* bitmap of ena_admin_aq_feature_id, which represents supported
	 * subcommands for the set/get feature admin commands.
	 */
	u32 supported_features;

	/* bitmap of ena_admin_aq_caps_id, which represents device
	 * capabilities.
	 */
	u32 capabilities;

	/* Indicates how many bits are used physical address access. */
	u32 phys_addr_width;

	/* Indicates how many bits are used virtual address access. */
	u32 virt_addr_width;

	/* unicast MAC address (in Network byte order) */
	u8 mac_addr[6];

	u8 reserved7[2];

	u32 max_mtu;
};

enum ena_admin_llq_header_location {
	/* header is in descriptor list */
	ENA_ADMIN_INLINE_HEADER                     = 1,
	/* header in a separate ring, implies 16B descriptor list entry */
	ENA_ADMIN_HEADER_RING                       = 2,
};

enum ena_admin_llq_ring_entry_size {
	ENA_ADMIN_LIST_ENTRY_SIZE_128B              = 1,
	ENA_ADMIN_LIST_ENTRY_SIZE_192B              = 2,
	ENA_ADMIN_LIST_ENTRY_SIZE_256B              = 4,
};

enum ena_admin_llq_num_descs_before_header {
	ENA_ADMIN_LLQ_NUM_DESCS_BEFORE_HEADER_0     = 0,
	ENA_ADMIN_LLQ_NUM_DESCS_BEFORE_HEADER_1     = 1,
	ENA_ADMIN_LLQ_NUM_DESCS_BEFORE_HEADER_2     = 2,
	ENA_ADMIN_LLQ_NUM_DESCS_BEFORE_HEADER_4     = 4,
	ENA_ADMIN_LLQ_NUM_DESCS_BEFORE_HEADER_8     = 8,
};

/* packet descriptor list entry always starts with one or more descriptors,
 * followed by a header. The rest of the descriptors are located in the
 * beginning of the subsequent entry. Stride refers to how the rest of the
 * descriptors are placed. This field is relevant only for inline header
 * mode
 */
enum ena_admin_llq_stride_ctrl {
	ENA_ADMIN_SINGLE_DESC_PER_ENTRY             = 1,
	ENA_ADMIN_MULTIPLE_DESCS_PER_ENTRY          = 2,
};

enum ena_admin_accel_mode_feat {
	ENA_ADMIN_DISABLE_META_CACHING              = 0,
	ENA_ADMIN_LIMIT_TX_BURST                    = 1,
};

struct ena_admin_accel_mode_get {
	/* bit field of enum ena_admin_accel_mode_feat */
	u16 supported_flags;

	/* maximum burst size between two doorbells. The size is in bytes */
	u16 max_tx_burst_size;
};

struct ena_admin_accel_mode_set {
	/* bit field of enum ena_admin_accel_mode_feat */
	u16 enabled_flags;

	u16 reserved;
};

struct ena_admin_accel_mode_req {
	union {
		u32 raw[2];

		struct ena_admin_accel_mode_get get;

		struct ena_admin_accel_mode_set set;
	} u;
};

struct ena_admin_feature_llq_desc {
	u32 max_llq_num;

	u32 max_llq_depth;

	/* specify the header locations the device supports. bitfield of enum
	 * ena_admin_llq_header_location.
	 */
	u16 header_location_ctrl_supported;

	/* the header location the driver selected to use. */
	u16 header_location_ctrl_enabled;

	/* if inline header is specified - this is the size of descriptor list
	 * entry. If header in a separate ring is specified - this is the size
	 * of header ring entry. bitfield of enum ena_admin_llq_ring_entry_size.
	 * specify the entry sizes the device supports
	 */
	u16 entry_size_ctrl_supported;

	/* the entry size the driver selected to use. */
	u16 entry_size_ctrl_enabled;

	/* valid only if inline header is specified. First entry associated with
	 * the packet includes descriptors and header. Rest of the entries
	 * occupied by descriptors. This parameter defines the max number of
	 * descriptors precedding the header in the first entry. The field is
	 * bitfield of enum ena_admin_llq_num_descs_before_header and specify
	 * the values the device supports
	 */
	u16 desc_num_before_header_supported;

	/* the desire field the driver selected to use */
	u16 desc_num_before_header_enabled;

	/* valid only if inline was chosen. bitfield of enum
	 * ena_admin_llq_stride_ctrl
	 */
	u16 descriptors_stride_ctrl_supported;

	/* the stride control the driver selected to use */
	u16 descriptors_stride_ctrl_enabled;

	/* reserved */
	u32 reserved1;

	/* accelerated low latency queues requirement. driver needs to
	 * support those requirements in order to use accelerated llq
	 */
	struct ena_admin_accel_mode_req accel_mode;
};

struct ena_admin_queue_ext_feature_fields {
	u32 max_tx_sq_num;

	u32 max_tx_cq_num;

	u32 max_rx_sq_num;

	u32 max_rx_cq_num;

	u32 max_tx_sq_depth;

	u32 max_tx_cq_depth;

	u32 max_rx_sq_depth;

	u32 max_rx_cq_depth;

	u32 max_tx_header_size;

	/* Maximum Descriptors number, including meta descriptor, allowed for a
	 * single Tx packet
	 */
	u16 max_per_packet_tx_descs;

	/* Maximum Descriptors number allowed for a single Rx packet */
	u16 max_per_packet_rx_descs;
};

struct ena_admin_queue_feature_desc {
	u32 max_sq_num;

	u32 max_sq_depth;

	u32 max_cq_num;

	u32 max_cq_depth;

	u32 max_legacy_llq_num;

	u32 max_legacy_llq_depth;

	u32 max_header_size;

	/* Maximum Descriptors number, including meta descriptor, allowed for a
	 * single Tx packet
	 */
	u16 max_packet_tx_descs;

	/* Maximum Descriptors number allowed for a single Rx packet */
	u16 max_packet_rx_descs;
};

struct ena_admin_set_feature_mtu_desc {
	/* exclude L2 */
	u32 mtu;
};

struct ena_admin_set_feature_host_attr_desc {
	/* host OS info base address in OS memory. host info is 4KB of
	 * physically contiguous
	 */
	struct ena_common_mem_addr os_info_ba;

	/* host debug area base address in OS memory. debug area must be
	 * physically contiguous
	 */
	struct ena_common_mem_addr debug_ba;

	/* debug area size */
	u32 debug_area_size;
};

struct ena_admin_feature_intr_moder_desc {
	/* interrupt delay granularity in usec */
	u16 intr_delay_resolution;

	u16 reserved;
};

struct ena_admin_get_feature_link_desc {
	/* Link speed in Mb */
	u32 speed;

	/* bit field of enum ena_admin_link types */
	u32 supported;

	/* 0 : autoneg
	 * 1 : duplex - Full Duplex
	 * 31:2 : reserved2
	 */
	u32 flags;
};

struct ena_admin_feature_aenq_desc {
	/* bitmask for AENQ groups the device can report */
	u32 supported_groups;

	/* bitmask for AENQ groups to report */
	u32 enabled_groups;
};

struct ena_admin_feature_offload_desc {
	/* 0 : TX_L3_csum_ipv4
	 * 1 : TX_L4_ipv4_csum_part - The checksum field
	 *    should be initialized with pseudo header checksum
	 * 2 : TX_L4_ipv4_csum_full
	 * 3 : TX_L4_ipv6_csum_part - The checksum field
	 *    should be initialized with pseudo header checksum
	 * 4 : TX_L4_ipv6_csum_full
	 * 5 : tso_ipv4
	 * 6 : tso_ipv6
	 * 7 : tso_ecn
	 */
	u32 tx;

	/* Receive side supported stateless offload
	 * 0 : RX_L3_csum_ipv4 - IPv4 checksum
	 * 1 : RX_L4_ipv4_csum - TCP/UDP/IPv4 checksum
	 * 2 : RX_L4_ipv6_csum - TCP/UDP/IPv6 checksum
	 * 3 : RX_hash - Hash calculation
	 */
	u32 rx_supported;

	u32 rx_enabled;
};

enum ena_admin_hash_functions {
	ENA_ADMIN_TOEPLITZ                          = 1,
	ENA_ADMIN_CRC32                             = 2,
};

struct ena_admin_feature_rss_flow_hash_control {
	u32 key_parts;

	u32 reserved;

	u32 key[ENA_ADMIN_RSS_KEY_PARTS];
};

struct ena_admin_feature_rss_flow_hash_function {
	/* 7:0 : funcs - bitmask of ena_admin_hash_functions */
	u32 supported_func;

	/* 7:0 : selected_func - bitmask of
	 *    ena_admin_hash_functions
	 */
	u32 selected_func;

	/* initial value */
	u32 init_val;
};

/* RSS flow hash protocols */
enum ena_admin_flow_hash_proto {
	ENA_ADMIN_RSS_TCP4                          = 0,
	ENA_ADMIN_RSS_UDP4                          = 1,
	ENA_ADMIN_RSS_TCP6                          = 2,
	ENA_ADMIN_RSS_UDP6                          = 3,
	ENA_ADMIN_RSS_IP4                           = 4,
	ENA_ADMIN_RSS_IP6                           = 5,
	ENA_ADMIN_RSS_IP4_FRAG                      = 6,
	ENA_ADMIN_RSS_NOT_IP                        = 7,
	/* TCPv6 with extension header */
	ENA_ADMIN_RSS_TCP6_EX                       = 8,
	/* IPv6 with extension header */
	ENA_ADMIN_RSS_IP6_EX                        = 9,
	ENA_ADMIN_RSS_PROTO_NUM                     = 16,
};

/* RSS flow hash fields */
enum ena_admin_flow_hash_fields {
	/* Ethernet Dest Addr */
	ENA_ADMIN_RSS_L2_DA                         = BIT(0),
	/* Ethernet Src Addr */
	ENA_ADMIN_RSS_L2_SA                         = BIT(1),
	/* ipv4/6 Dest Addr */
	ENA_ADMIN_RSS_L3_DA                         = BIT(2),
	/* ipv4/6 Src Addr */
	ENA_ADMIN_RSS_L3_SA                         = BIT(3),
	/* tcp/udp Dest Port */
	ENA_ADMIN_RSS_L4_DP                         = BIT(4),
	/* tcp/udp Src Port */
	ENA_ADMIN_RSS_L4_SP                         = BIT(5),
};

struct ena_admin_proto_input {
	/* flow hash fields (bitwise according to ena_admin_flow_hash_fields) */
	u16 fields;

	u16 reserved2;
};

struct ena_admin_feature_rss_hash_control {
	struct ena_admin_proto_input supported_fields[ENA_ADMIN_RSS_PROTO_NUM];

	struct ena_admin_proto_input selected_fields[ENA_ADMIN_RSS_PROTO_NUM];

	struct ena_admin_proto_input reserved2[ENA_ADMIN_RSS_PROTO_NUM];

	struct ena_admin_proto_input reserved3[ENA_ADMIN_RSS_PROTO_NUM];
};

struct ena_admin_feature_rss_flow_hash_input {
	/* supported hash input sorting
	 * 1 : L3_sort - support swap L3 addresses if DA is
	 *    smaller than SA
	 * 2 : L4_sort - support swap L4 ports if DP smaller
	 *    SP
	 */
	u16 supported_input_sort;

	/* enabled hash input sorting
	 * 1 : enable_L3_sort - enable swap L3 addresses if
	 *    DA smaller than SA
	 * 2 : enable_L4_sort - enable swap L4 ports if DP
	 *    smaller than SP
	 */
	u16 enabled_input_sort;
};

enum ena_admin_os_type {
	ENA_ADMIN_OS_LINUX                          = 1,
	ENA_ADMIN_OS_WIN                            = 2,
	ENA_ADMIN_OS_DPDK                           = 3,
	ENA_ADMIN_OS_FREEBSD                        = 4,
	ENA_ADMIN_OS_IPXE                           = 5,
	ENA_ADMIN_OS_ESXI                           = 6,
	ENA_ADMIN_OS_GROUPS_NUM                     = 6,
};

struct ena_admin_host_info {
	/* defined in enum ena_admin_os_type */
	u32 os_type;

	/* os distribution string format */
	u8 os_dist_str[128];

	/* OS distribution numeric format */
	u32 os_dist;

	/* kernel version string format */
	u8 kernel_ver_str[32];

	/* Kernel version numeric format */
	u32 kernel_ver;

	/* 7:0 : major
	 * 15:8 : minor
	 * 23:16 : sub_minor
	 * 31:24 : module_type
	 */
	u32 driver_version;

	/* features bitmap */
	u32 supported_network_features[2];

	/* ENA spec version of driver */
	u16 ena_spec_version;

	/* ENA device's Bus, Device and Function
	 * 2:0 : function
	 * 7:3 : device
	 * 15:8 : bus
	 */
	u16 bdf;

	/* Number of CPUs */
	u16 num_cpus;

	u16 reserved;

	/* 0 : reserved
	 * 1 : rx_offset
	 * 2 : interrupt_moderation
	 * 3 : rx_buf_mirroring
	 * 4 : rss_configurable_function_key
	 * 31:5 : reserved
	 */
	u32 driver_supported_features;
};

struct ena_admin_rss_ind_table_entry {
	u16 cq_idx;

	u16 reserved;
};

struct ena_admin_feature_rss_ind_table {
	/* min supported table size (2^min_size) */
	u16 min_size;

	/* max supported table size (2^max_size) */
	u16 max_size;

	/* table size (2^size) */
	u16 size;

	u16 reserved;

	/* index of the inline entry. 0xFFFFFFFF means invalid */
	u32 inline_index;

	/* used for updating single entry, ignored when setting the entire
	 * table through the control buffer.
	 */
	struct ena_admin_rss_ind_table_entry inline_entry;
};

/* When hint value is 0, driver should use it's own predefined value */
struct ena_admin_ena_hw_hints {
	/* value in ms */
	u16 mmio_read_timeout;

	/* value in ms */
	u16 driver_watchdog_timeout;

	/* Per packet tx completion timeout. value in ms */
	u16 missing_tx_completion_timeout;

	u16 missed_tx_completion_count_threshold_to_reset;

	/* value in ms */
	u16 admin_completion_tx_timeout;

	u16 netdev_wd_timeout;

	u16 max_tx_sgl_size;

	u16 max_rx_sgl_size;

	u16 reserved[8];
};

struct ena_admin_get_feat_cmd {
	struct ena_admin_aq_common_desc aq_common_descriptor;

	struct ena_admin_ctrl_buff_info control_buffer;

	struct ena_admin_get_set_feature_common_desc feat_common;

	u32 raw[11];
};

struct ena_admin_queue_ext_feature_desc {
	/* version */
	u8 version;

	u8 reserved1[3];

	union {
		struct ena_admin_queue_ext_feature_fields max_queue_ext;

		u32 raw[10];
	};
};

struct ena_admin_get_feat_resp {
	struct ena_admin_acq_common_desc acq_common_desc;

	union {
		u32 raw[14];

		struct ena_admin_device_attr_feature_desc dev_attr;

		struct ena_admin_feature_llq_desc llq;

		struct ena_admin_queue_feature_desc max_queue;

		struct ena_admin_queue_ext_feature_desc max_queue_ext;

		struct ena_admin_feature_aenq_desc aenq;

		struct ena_admin_get_feature_link_desc link;

		struct ena_admin_feature_offload_desc offload;

		struct ena_admin_feature_rss_flow_hash_function flow_hash_func;

		struct ena_admin_feature_rss_flow_hash_input flow_hash_input;

		struct ena_admin_feature_rss_ind_table ind_table;

		struct ena_admin_feature_intr_moder_desc intr_moderation;

		struct ena_admin_ena_hw_hints hw_hints;
	} u;
};

struct ena_admin_set_feat_cmd {
	struct ena_admin_aq_common_desc aq_common_descriptor;

	struct ena_admin_ctrl_buff_info control_buffer;

	struct ena_admin_get_set_feature_common_desc feat_common;

	union {
		u32 raw[11];

		/* mtu size */
		struct ena_admin_set_feature_mtu_desc mtu;

		/* host attributes */
		struct ena_admin_set_feature_host_attr_desc host_attr;

		/* AENQ configuration */
		struct ena_admin_feature_aenq_desc aenq;

		/* rss flow hash function */
		struct ena_admin_feature_rss_flow_hash_function flow_hash_func;

		/* rss flow hash input */
		struct ena_admin_feature_rss_flow_hash_input flow_hash_input;

		/* rss indirection table */
		struct ena_admin_feature_rss_ind_table ind_table;

		/* LLQ configuration */
		struct ena_admin_feature_llq_desc llq;
	} u;
};

struct ena_admin_set_feat_resp {
	struct ena_admin_acq_common_desc acq_common_desc;

	union {
		u32 raw[14];
	} u;
};

struct ena_admin_aenq_common_desc {
	u16 group;

	u16 syndrome;

	/* 0 : phase
	 * 7:1 : reserved - MBZ
	 */
	u8 flags;

	u8 reserved1[3];

	u32 timestamp_low;

	u32 timestamp_high;
};

/* asynchronous event notification groups */
enum ena_admin_aenq_group {
	ENA_ADMIN_LINK_CHANGE                       = 0,
	ENA_ADMIN_FATAL_ERROR                       = 1,
	ENA_ADMIN_WARNING                           = 2,
	ENA_ADMIN_NOTIFICATION                      = 3,
	ENA_ADMIN_KEEP_ALIVE                        = 4,
	ENA_ADMIN_AENQ_GROUPS_NUM                   = 5,
};

enum ena_admin_aenq_notification_syndrome {
<<<<<<< HEAD
	ENA_ADMIN_SUSPEND                           = 0,
	ENA_ADMIN_RESUME                            = 1,
=======
>>>>>>> d5395b5f
	ENA_ADMIN_UPDATE_HINTS                      = 2,
};

struct ena_admin_aenq_entry {
	struct ena_admin_aenq_common_desc aenq_common_desc;

	/* command specific inline data */
	u32 inline_data_w4[12];
};

struct ena_admin_aenq_link_change_desc {
	struct ena_admin_aenq_common_desc aenq_common_desc;

	/* 0 : link_status */
	u32 flags;
};

struct ena_admin_aenq_keep_alive_desc {
	struct ena_admin_aenq_common_desc aenq_common_desc;

	u32 rx_drops_low;

	u32 rx_drops_high;

	u32 tx_drops_low;

	u32 tx_drops_high;
};

struct ena_admin_ena_mmio_req_read_less_resp {
	u16 req_id;

	u16 reg_off;

	/* value is valid when poll is cleared */
	u32 reg_val;
};

/* aq_common_desc */
#define ENA_ADMIN_AQ_COMMON_DESC_COMMAND_ID_MASK            GENMASK(11, 0)
#define ENA_ADMIN_AQ_COMMON_DESC_PHASE_MASK                 BIT(0)
#define ENA_ADMIN_AQ_COMMON_DESC_CTRL_DATA_SHIFT            1
#define ENA_ADMIN_AQ_COMMON_DESC_CTRL_DATA_MASK             BIT(1)
#define ENA_ADMIN_AQ_COMMON_DESC_CTRL_DATA_INDIRECT_SHIFT   2
#define ENA_ADMIN_AQ_COMMON_DESC_CTRL_DATA_INDIRECT_MASK    BIT(2)

/* sq */
#define ENA_ADMIN_SQ_SQ_DIRECTION_SHIFT                     5
#define ENA_ADMIN_SQ_SQ_DIRECTION_MASK                      GENMASK(7, 5)

/* acq_common_desc */
#define ENA_ADMIN_ACQ_COMMON_DESC_COMMAND_ID_MASK           GENMASK(11, 0)
#define ENA_ADMIN_ACQ_COMMON_DESC_PHASE_MASK                BIT(0)

/* aq_create_sq_cmd */
#define ENA_ADMIN_AQ_CREATE_SQ_CMD_SQ_DIRECTION_SHIFT       5
#define ENA_ADMIN_AQ_CREATE_SQ_CMD_SQ_DIRECTION_MASK        GENMASK(7, 5)
#define ENA_ADMIN_AQ_CREATE_SQ_CMD_PLACEMENT_POLICY_MASK    GENMASK(3, 0)
#define ENA_ADMIN_AQ_CREATE_SQ_CMD_COMPLETION_POLICY_SHIFT  4
#define ENA_ADMIN_AQ_CREATE_SQ_CMD_COMPLETION_POLICY_MASK   GENMASK(6, 4)
#define ENA_ADMIN_AQ_CREATE_SQ_CMD_IS_PHYSICALLY_CONTIGUOUS_MASK BIT(0)

/* aq_create_cq_cmd */
#define ENA_ADMIN_AQ_CREATE_CQ_CMD_INTERRUPT_MODE_ENABLED_SHIFT 5
#define ENA_ADMIN_AQ_CREATE_CQ_CMD_INTERRUPT_MODE_ENABLED_MASK BIT(5)
#define ENA_ADMIN_AQ_CREATE_CQ_CMD_CQ_ENTRY_SIZE_WORDS_MASK GENMASK(4, 0)

/* get_set_feature_common_desc */
#define ENA_ADMIN_GET_SET_FEATURE_COMMON_DESC_SELECT_MASK   GENMASK(1, 0)

/* get_feature_link_desc */
#define ENA_ADMIN_GET_FEATURE_LINK_DESC_AUTONEG_MASK        BIT(0)
#define ENA_ADMIN_GET_FEATURE_LINK_DESC_DUPLEX_SHIFT        1
#define ENA_ADMIN_GET_FEATURE_LINK_DESC_DUPLEX_MASK         BIT(1)

/* feature_offload_desc */
#define ENA_ADMIN_FEATURE_OFFLOAD_DESC_TX_L3_CSUM_IPV4_MASK BIT(0)
#define ENA_ADMIN_FEATURE_OFFLOAD_DESC_TX_L4_IPV4_CSUM_PART_SHIFT 1
#define ENA_ADMIN_FEATURE_OFFLOAD_DESC_TX_L4_IPV4_CSUM_PART_MASK BIT(1)
#define ENA_ADMIN_FEATURE_OFFLOAD_DESC_TX_L4_IPV4_CSUM_FULL_SHIFT 2
#define ENA_ADMIN_FEATURE_OFFLOAD_DESC_TX_L4_IPV4_CSUM_FULL_MASK BIT(2)
#define ENA_ADMIN_FEATURE_OFFLOAD_DESC_TX_L4_IPV6_CSUM_PART_SHIFT 3
#define ENA_ADMIN_FEATURE_OFFLOAD_DESC_TX_L4_IPV6_CSUM_PART_MASK BIT(3)
#define ENA_ADMIN_FEATURE_OFFLOAD_DESC_TX_L4_IPV6_CSUM_FULL_SHIFT 4
#define ENA_ADMIN_FEATURE_OFFLOAD_DESC_TX_L4_IPV6_CSUM_FULL_MASK BIT(4)
#define ENA_ADMIN_FEATURE_OFFLOAD_DESC_TSO_IPV4_SHIFT       5
#define ENA_ADMIN_FEATURE_OFFLOAD_DESC_TSO_IPV4_MASK        BIT(5)
#define ENA_ADMIN_FEATURE_OFFLOAD_DESC_TSO_IPV6_SHIFT       6
#define ENA_ADMIN_FEATURE_OFFLOAD_DESC_TSO_IPV6_MASK        BIT(6)
#define ENA_ADMIN_FEATURE_OFFLOAD_DESC_TSO_ECN_SHIFT        7
#define ENA_ADMIN_FEATURE_OFFLOAD_DESC_TSO_ECN_MASK         BIT(7)
#define ENA_ADMIN_FEATURE_OFFLOAD_DESC_RX_L3_CSUM_IPV4_MASK BIT(0)
#define ENA_ADMIN_FEATURE_OFFLOAD_DESC_RX_L4_IPV4_CSUM_SHIFT 1
#define ENA_ADMIN_FEATURE_OFFLOAD_DESC_RX_L4_IPV4_CSUM_MASK BIT(1)
#define ENA_ADMIN_FEATURE_OFFLOAD_DESC_RX_L4_IPV6_CSUM_SHIFT 2
#define ENA_ADMIN_FEATURE_OFFLOAD_DESC_RX_L4_IPV6_CSUM_MASK BIT(2)
#define ENA_ADMIN_FEATURE_OFFLOAD_DESC_RX_HASH_SHIFT        3
#define ENA_ADMIN_FEATURE_OFFLOAD_DESC_RX_HASH_MASK         BIT(3)

/* feature_rss_flow_hash_function */
#define ENA_ADMIN_FEATURE_RSS_FLOW_HASH_FUNCTION_FUNCS_MASK GENMASK(7, 0)
#define ENA_ADMIN_FEATURE_RSS_FLOW_HASH_FUNCTION_SELECTED_FUNC_MASK GENMASK(7, 0)

/* feature_rss_flow_hash_input */
#define ENA_ADMIN_FEATURE_RSS_FLOW_HASH_INPUT_L3_SORT_SHIFT 1
#define ENA_ADMIN_FEATURE_RSS_FLOW_HASH_INPUT_L3_SORT_MASK  BIT(1)
#define ENA_ADMIN_FEATURE_RSS_FLOW_HASH_INPUT_L4_SORT_SHIFT 2
#define ENA_ADMIN_FEATURE_RSS_FLOW_HASH_INPUT_L4_SORT_MASK  BIT(2)
#define ENA_ADMIN_FEATURE_RSS_FLOW_HASH_INPUT_ENABLE_L3_SORT_SHIFT 1
#define ENA_ADMIN_FEATURE_RSS_FLOW_HASH_INPUT_ENABLE_L3_SORT_MASK BIT(1)
#define ENA_ADMIN_FEATURE_RSS_FLOW_HASH_INPUT_ENABLE_L4_SORT_SHIFT 2
#define ENA_ADMIN_FEATURE_RSS_FLOW_HASH_INPUT_ENABLE_L4_SORT_MASK BIT(2)

/* host_info */
#define ENA_ADMIN_HOST_INFO_MAJOR_MASK                      GENMASK(7, 0)
#define ENA_ADMIN_HOST_INFO_MINOR_SHIFT                     8
#define ENA_ADMIN_HOST_INFO_MINOR_MASK                      GENMASK(15, 8)
#define ENA_ADMIN_HOST_INFO_SUB_MINOR_SHIFT                 16
#define ENA_ADMIN_HOST_INFO_SUB_MINOR_MASK                  GENMASK(23, 16)
#define ENA_ADMIN_HOST_INFO_MODULE_TYPE_SHIFT               24
#define ENA_ADMIN_HOST_INFO_MODULE_TYPE_MASK                GENMASK(31, 24)
#define ENA_ADMIN_HOST_INFO_FUNCTION_MASK                   GENMASK(2, 0)
#define ENA_ADMIN_HOST_INFO_DEVICE_SHIFT                    3
#define ENA_ADMIN_HOST_INFO_DEVICE_MASK                     GENMASK(7, 3)
#define ENA_ADMIN_HOST_INFO_BUS_SHIFT                       8
#define ENA_ADMIN_HOST_INFO_BUS_MASK                        GENMASK(15, 8)
#define ENA_ADMIN_HOST_INFO_RX_OFFSET_SHIFT                 1
#define ENA_ADMIN_HOST_INFO_RX_OFFSET_MASK                  BIT(1)
#define ENA_ADMIN_HOST_INFO_INTERRUPT_MODERATION_SHIFT      2
#define ENA_ADMIN_HOST_INFO_INTERRUPT_MODERATION_MASK       BIT(2)
#define ENA_ADMIN_HOST_INFO_RX_BUF_MIRRORING_SHIFT          3
#define ENA_ADMIN_HOST_INFO_RX_BUF_MIRRORING_MASK           BIT(3)
#define ENA_ADMIN_HOST_INFO_RSS_CONFIGURABLE_FUNCTION_KEY_SHIFT 4
#define ENA_ADMIN_HOST_INFO_RSS_CONFIGURABLE_FUNCTION_KEY_MASK BIT(4)

/* aenq_common_desc */
#define ENA_ADMIN_AENQ_COMMON_DESC_PHASE_MASK               BIT(0)

/* aenq_link_change_desc */
#define ENA_ADMIN_AENQ_LINK_CHANGE_DESC_LINK_STATUS_MASK    BIT(0)

#endif /* _ENA_ADMIN_H_ */<|MERGE_RESOLUTION|>--- conflicted
+++ resolved
@@ -1050,11 +1050,6 @@
 };
 
 enum ena_admin_aenq_notification_syndrome {
-<<<<<<< HEAD
-	ENA_ADMIN_SUSPEND                           = 0,
-	ENA_ADMIN_RESUME                            = 1,
-=======
->>>>>>> d5395b5f
 	ENA_ADMIN_UPDATE_HINTS                      = 2,
 };
 
