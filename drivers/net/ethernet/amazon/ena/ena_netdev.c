--- conflicted
+++ resolved
@@ -77,8 +77,6 @@
 static int ena_create_io_tx_queues_in_range(struct ena_adapter *adapter,
 					    int first_index, int count);
 
-<<<<<<< HEAD
-=======
 /* Increase a stat by cnt while holding syncp seqlock on 32bit machines */
 static void ena_increase_stat(u64 *statp, u64 cnt,
 			      struct u64_stats_sync *syncp)
@@ -94,7 +92,6 @@
 	ena_increase_stat(&tx_ring->tx_stats.doorbells, 1, &tx_ring->syncp);
 }
 
->>>>>>> 7d2a07b7
 static void ena_tx_timeout(struct net_device *dev, unsigned int txqueue)
 {
 	struct ena_adapter *adapter = netdev_priv(dev);
@@ -153,11 +150,7 @@
 		netif_dbg(adapter, tx_queued, dev,
 			  "llq tx max burst size of queue %d achieved, writing doorbell to send burst\n",
 			  ring->qid);
-<<<<<<< HEAD
-		ena_com_write_sq_doorbell(ring->ena_com_io_sq);
-=======
 		ena_ring_tx_doorbell(ring);
->>>>>>> 7d2a07b7
 	}
 
 	/* prepare the packet's descriptors to dma engine */
@@ -171,14 +164,8 @@
 	if (unlikely(rc)) {
 		netif_err(adapter, tx_queued, dev,
 			  "Failed to prepare tx bufs\n");
-<<<<<<< HEAD
-		u64_stats_update_begin(&ring->syncp);
-		ring->tx_stats.prepare_ctx_err++;
-		u64_stats_update_end(&ring->syncp);
-=======
 		ena_increase_stat(&ring->tx_stats.prepare_ctx_err, 1,
 				  &ring->syncp);
->>>>>>> 7d2a07b7
 		if (rc != -ENOMEM) {
 			adapter->reset_reason =
 				ENA_REGS_RESET_DRIVER_INVALID_STATE;
@@ -213,10 +200,6 @@
 	int ret;
 
 	xdp_ring = ena_napi->xdp_ring;
-<<<<<<< HEAD
-	xdp_ring->first_interrupt = ena_napi->first_interrupt;
-=======
->>>>>>> 7d2a07b7
 
 	xdp_budget = budget;
 
@@ -248,39 +231,11 @@
 	xdp_ring->tx_stats.napi_comp += napi_comp_call;
 	xdp_ring->tx_stats.tx_poll++;
 	u64_stats_update_end(&xdp_ring->syncp);
-<<<<<<< HEAD
-=======
 	xdp_ring->tx_stats.last_napi_jiffies = jiffies;
->>>>>>> 7d2a07b7
 
 	return ret;
 }
 
-<<<<<<< HEAD
-static int ena_xdp_tx_map_buff(struct ena_ring *xdp_ring,
-			       struct ena_tx_buffer *tx_info,
-			       struct xdp_buff *xdp,
-			       void **push_hdr,
-			       u32 *push_len)
-{
-	struct ena_adapter *adapter = xdp_ring->adapter;
-	struct ena_com_buf *ena_buf;
-	dma_addr_t dma = 0;
-	u32 size;
-
-	tx_info->xdpf = xdp_convert_buff_to_frame(xdp);
-	size = tx_info->xdpf->len;
-	ena_buf = tx_info->bufs;
-
-	/* llq push buffer */
-	*push_len = min_t(u32, size, xdp_ring->tx_max_header_size);
-	*push_hdr = tx_info->xdpf->data;
-
-	if (size - *push_len > 0) {
-		dma = dma_map_single(xdp_ring->dev,
-				     *push_hdr + *push_len,
-				     size - *push_len,
-=======
 static int ena_xdp_tx_map_frame(struct ena_ring *xdp_ring,
 				struct ena_tx_buffer *tx_info,
 				struct xdp_frame *xdpf,
@@ -313,19 +268,10 @@
 		dma = dma_map_single(xdp_ring->dev,
 				     data,
 				     size,
->>>>>>> 7d2a07b7
 				     DMA_TO_DEVICE);
 		if (unlikely(dma_mapping_error(xdp_ring->dev, dma)))
 			goto error_report_dma_error;
 
-<<<<<<< HEAD
-		tx_info->map_linear_data = 1;
-		tx_info->num_of_bufs = 1;
-	}
-
-	ena_buf->paddr = dma;
-	ena_buf->len = size;
-=======
 		tx_info->map_linear_data = 0;
 
 		ena_buf = tx_info->bufs;
@@ -335,40 +281,10 @@
 		ena_tx_ctx->ena_bufs = ena_buf;
 		ena_tx_ctx->num_bufs = tx_info->num_of_bufs = 1;
 	}
->>>>>>> 7d2a07b7
 
 	return 0;
 
 error_report_dma_error:
-<<<<<<< HEAD
-	u64_stats_update_begin(&xdp_ring->syncp);
-	xdp_ring->tx_stats.dma_mapping_err++;
-	u64_stats_update_end(&xdp_ring->syncp);
-	netif_warn(adapter, tx_queued, adapter->netdev, "Failed to map xdp buff\n");
-
-	xdp_return_frame_rx_napi(tx_info->xdpf);
-	tx_info->xdpf = NULL;
-	tx_info->num_of_bufs = 0;
-
-	return -EINVAL;
-}
-
-static int ena_xdp_xmit_buff(struct net_device *dev,
-			     struct xdp_buff *xdp,
-			     int qid,
-			     struct ena_rx_buffer *rx_info)
-{
-	struct ena_adapter *adapter = netdev_priv(dev);
-	struct ena_com_tx_ctx ena_tx_ctx = {};
-	struct ena_tx_buffer *tx_info;
-	struct ena_ring *xdp_ring;
-	u16 next_to_use, req_id;
-	int rc;
-	void *push_hdr;
-	u32 push_len;
-
-	xdp_ring = &adapter->tx_ring[qid];
-=======
 	ena_increase_stat(&xdp_ring->tx_stats.dma_mapping_err, 1,
 			  &xdp_ring->syncp);
 	netif_warn(adapter, tx_queued, adapter->netdev, "Failed to map xdp buff\n");
@@ -386,52 +302,22 @@
 	u16 next_to_use, req_id;
 	int rc;
 
->>>>>>> 7d2a07b7
 	next_to_use = xdp_ring->next_to_use;
 	req_id = xdp_ring->free_ids[next_to_use];
 	tx_info = &xdp_ring->tx_buffer_info[req_id];
 	tx_info->num_of_bufs = 0;
-<<<<<<< HEAD
-	page_ref_inc(rx_info->page);
-	tx_info->xdp_rx_page = rx_info->page;
-
-	rc = ena_xdp_tx_map_buff(xdp_ring, tx_info, xdp, &push_hdr, &push_len);
-	if (unlikely(rc))
-		goto error_drop_packet;
-
-	ena_tx_ctx.ena_bufs = tx_info->bufs;
-	ena_tx_ctx.push_header = push_hdr;
-	ena_tx_ctx.num_bufs = tx_info->num_of_bufs;
-	ena_tx_ctx.req_id = req_id;
-	ena_tx_ctx.header_len = push_len;
-=======
 
 	rc = ena_xdp_tx_map_frame(xdp_ring, tx_info, xdpf, &ena_tx_ctx);
 	if (unlikely(rc))
 		return rc;
 
 	ena_tx_ctx.req_id = req_id;
->>>>>>> 7d2a07b7
 
 	rc = ena_xmit_common(dev,
 			     xdp_ring,
 			     tx_info,
 			     &ena_tx_ctx,
 			     next_to_use,
-<<<<<<< HEAD
-			     xdp->data_end - xdp->data);
-	if (rc)
-		goto error_unmap_dma;
-	/* trigger the dma engine. ena_com_write_sq_doorbell()
-	 * has a mb
-	 */
-	ena_com_write_sq_doorbell(xdp_ring->ena_com_io_sq);
-	u64_stats_update_begin(&xdp_ring->syncp);
-	xdp_ring->tx_stats.doorbells++;
-	u64_stats_update_end(&xdp_ring->syncp);
-
-	return NETDEV_TX_OK;
-=======
 			     xdpf->len);
 	if (rc)
 		goto error_unmap_dma;
@@ -443,27 +329,10 @@
 		ena_ring_tx_doorbell(xdp_ring);
 
 	return rc;
->>>>>>> 7d2a07b7
 
 error_unmap_dma:
 	ena_unmap_tx_buff(xdp_ring, tx_info);
 	tx_info->xdpf = NULL;
-<<<<<<< HEAD
-error_drop_packet:
-	__free_page(tx_info->xdp_rx_page);
-	return NETDEV_TX_OK;
-}
-
-static int ena_xdp_execute(struct ena_ring *rx_ring,
-			   struct xdp_buff *xdp,
-			   struct ena_rx_buffer *rx_info)
-{
-	struct bpf_prog *xdp_prog;
-	u32 verdict = XDP_PASS;
-	u64 *xdp_stat;
-
-	rcu_read_lock();
-=======
 	return rc;
 }
 
@@ -515,7 +384,6 @@
 	struct xdp_frame *xdpf;
 	u64 *xdp_stat;
 
->>>>>>> 7d2a07b7
 	xdp_prog = READ_ONCE(rx_ring->xdp_bpf_prog);
 
 	if (!xdp_prog)
@@ -523,23 +391,6 @@
 
 	verdict = bpf_prog_run_xdp(xdp_prog, xdp);
 
-<<<<<<< HEAD
-	if (verdict == XDP_TX) {
-		ena_xdp_xmit_buff(rx_ring->netdev,
-				  xdp,
-				  rx_ring->qid + rx_ring->adapter->num_io_queues,
-				  rx_info);
-
-		xdp_stat = &rx_ring->rx_stats.xdp_tx;
-	} else if (unlikely(verdict == XDP_ABORTED)) {
-		trace_xdp_exception(rx_ring->netdev, xdp_prog, verdict);
-		xdp_stat = &rx_ring->rx_stats.xdp_aborted;
-	} else if (unlikely(verdict == XDP_DROP)) {
-		xdp_stat = &rx_ring->rx_stats.xdp_drop;
-	} else if (unlikely(verdict == XDP_PASS)) {
-		xdp_stat = &rx_ring->rx_stats.xdp_pass;
-	} else {
-=======
 	switch (verdict) {
 	case XDP_TX:
 		xdpf = xdp_convert_buff_to_frame(xdp);
@@ -583,22 +434,12 @@
 		xdp_stat = &rx_ring->rx_stats.xdp_pass;
 		break;
 	default:
->>>>>>> 7d2a07b7
 		bpf_warn_invalid_xdp_action(verdict);
 		xdp_stat = &rx_ring->rx_stats.xdp_invalid;
 	}
 
-<<<<<<< HEAD
-	u64_stats_update_begin(&rx_ring->syncp);
-	(*xdp_stat)++;
-	u64_stats_update_end(&rx_ring->syncp);
-out:
-	rcu_read_unlock();
-
-=======
 	ena_increase_stat(xdp_stat, 1, &rx_ring->syncp);
 out:
->>>>>>> 7d2a07b7
 	return verdict;
 }
 
@@ -642,11 +483,7 @@
 {
 	int rc;
 
-<<<<<<< HEAD
-	rc = xdp_rxq_info_reg(&rx_ring->xdp_rxq, rx_ring->netdev, rx_ring->qid);
-=======
 	rc = xdp_rxq_info_reg(&rx_ring->xdp_rxq, rx_ring->netdev, rx_ring->qid, 0);
->>>>>>> 7d2a07b7
 
 	if (rc) {
 		netif_err(rx_ring->adapter, ifup, rx_ring->netdev,
@@ -690,11 +527,7 @@
 			rx_ring->rx_headroom = XDP_PACKET_HEADROOM;
 		} else {
 			ena_xdp_unregister_rxq_info(rx_ring);
-<<<<<<< HEAD
-			rx_ring->rx_headroom = 0;
-=======
 			rx_ring->rx_headroom = NET_SKB_PAD;
->>>>>>> 7d2a07b7
 		}
 	}
 }
@@ -798,21 +631,9 @@
  */
 static int ena_xdp(struct net_device *netdev, struct netdev_bpf *bpf)
 {
-<<<<<<< HEAD
-	struct ena_adapter *adapter = netdev_priv(netdev);
-
 	switch (bpf->command) {
 	case XDP_SETUP_PROG:
 		return ena_xdp_set(netdev, bpf);
-	case XDP_QUERY_PROG:
-		bpf->prog_id = adapter->xdp_bpf_prog ?
-			adapter->xdp_bpf_prog->aux->id : 0;
-		break;
-=======
-	switch (bpf->command) {
-	case XDP_SETUP_PROG:
-		return ena_xdp_set(netdev, bpf);
->>>>>>> 7d2a07b7
 	default:
 		return -EINVAL;
 	}
@@ -883,10 +704,7 @@
 		txr->smoothed_interval =
 			ena_com_get_nonadaptive_moderation_interval_tx(ena_dev);
 		txr->disable_meta_caching = adapter->disable_meta_caching;
-<<<<<<< HEAD
-=======
 		spin_lock_init(&txr->xdp_tx_lock);
->>>>>>> 7d2a07b7
 
 		/* Don't init RX queues for xdp queues */
 		if (!ENA_IS_XDP_INDEX(adapter, i)) {
@@ -900,13 +718,9 @@
 			rxr->smoothed_interval =
 				ena_com_get_nonadaptive_moderation_interval_rx(ena_dev);
 			rxr->empty_rx_queue = 0;
-<<<<<<< HEAD
-			adapter->ena_napi[i].dim.mode = DIM_CQ_PERIOD_MODE_START_FROM_EQE;
-=======
 			rxr->rx_headroom = NET_SKB_PAD;
 			adapter->ena_napi[i].dim.mode = DIM_CQ_PERIOD_MODE_START_FROM_EQE;
 			rxr->xdp_ring = &adapter->tx_ring[i + adapter->num_io_queues];
->>>>>>> 7d2a07b7
 		}
 	}
 }
@@ -1202,54 +1016,24 @@
 	/* restore page offset value in case it has been changed by device */
 	rx_info->page_offset = headroom;
 
-	/* restore page offset value in case it has been changed by device */
-	rx_info->page_offset = headroom;
-
 	/* if previous allocated page is not used */
 	if (unlikely(rx_info->page))
 		return 0;
 
-<<<<<<< HEAD
-	page = alloc_page(gfp);
-	if (unlikely(!page)) {
-		u64_stats_update_begin(&rx_ring->syncp);
-		rx_ring->rx_stats.page_alloc_fail++;
-		u64_stats_update_end(&rx_ring->syncp);
-		return -ENOMEM;
-	}
-
-	/* To enable NIC-side port-mirroring, AKA SPAN port,
-	 * we make the buffer readable from the nic as well
-	 */
-	dma = dma_map_page(rx_ring->dev, page, 0, ENA_PAGE_SIZE,
-			   DMA_BIDIRECTIONAL);
-	if (unlikely(dma_mapping_error(rx_ring->dev, dma))) {
-		u64_stats_update_begin(&rx_ring->syncp);
-		rx_ring->rx_stats.dma_mapping_err++;
-		u64_stats_update_end(&rx_ring->syncp);
-=======
 	/* We handle DMA here */
 	page = ena_alloc_map_page(rx_ring, &dma);
 	if (unlikely(IS_ERR(page)))
 		return PTR_ERR(page);
->>>>>>> 7d2a07b7
 
 	netif_dbg(rx_ring->adapter, rx_status, rx_ring->netdev,
 		  "Allocate page %p, rx_info %p\n", page, rx_info);
-<<<<<<< HEAD
-=======
 
 	tailroom = SKB_DATA_ALIGN(sizeof(struct skb_shared_info));
->>>>>>> 7d2a07b7
 
 	rx_info->page = page;
 	ena_buf = &rx_info->ena_buf;
 	ena_buf->paddr = dma + headroom;
-<<<<<<< HEAD
-	ena_buf->len = ENA_PAGE_SIZE - headroom;
-=======
 	ena_buf->len = ENA_PAGE_SIZE - headroom - tailroom;
->>>>>>> 7d2a07b7
 
 	return 0;
 }
@@ -1275,13 +1059,7 @@
 		return;
 	}
 
-<<<<<<< HEAD
-	dma_unmap_page(rx_ring->dev, ena_buf->paddr - rx_ring->rx_headroom,
-		       ENA_PAGE_SIZE,
-		       DMA_BIDIRECTIONAL);
-=======
 	ena_unmap_rx_buff(rx_ring, rx_info);
->>>>>>> 7d2a07b7
 
 	__free_page(page);
 	rx_info->page = NULL;
@@ -1302,12 +1080,7 @@
 
 		rx_info = &rx_ring->rx_buffer_info[req_id];
 
-<<<<<<< HEAD
-		rc = ena_alloc_rx_page(rx_ring, rx_info,
-				       GFP_ATOMIC | __GFP_COMP);
-=======
 		rc = ena_alloc_rx_buffer(rx_ring, rx_info);
->>>>>>> 7d2a07b7
 		if (unlikely(rc < 0)) {
 			netif_warn(rx_ring->adapter, rx_err, rx_ring->netdev,
 				   "Failed to allocate buffer for rx queue %d\n",
@@ -1328,14 +1101,8 @@
 	}
 
 	if (unlikely(i < num)) {
-<<<<<<< HEAD
-		u64_stats_update_begin(&rx_ring->syncp);
-		rx_ring->rx_stats.refil_partial++;
-		u64_stats_update_end(&rx_ring->syncp);
-=======
 		ena_increase_stat(&rx_ring->rx_stats.refil_partial, 1,
 				  &rx_ring->syncp);
->>>>>>> 7d2a07b7
 		netif_warn(rx_ring->adapter, rx_err, rx_ring->netdev,
 			   "Refilled rx qid %d with only %d buffers (from %d)\n",
 			   rx_ring->qid, i, num);
@@ -1511,13 +1278,7 @@
 			  "Invalid req_id: %hu\n",
 			  req_id);
 
-<<<<<<< HEAD
-	u64_stats_update_begin(&ring->syncp);
-	ring->tx_stats.bad_req_id++;
-	u64_stats_update_end(&ring->syncp);
-=======
 	ena_increase_stat(&ring->tx_stats.bad_req_id, 1, &ring->syncp);
->>>>>>> 7d2a07b7
 
 	/* Trigger device reset */
 	ring->adapter->reset_reason = ENA_REGS_RESET_INV_TX_REQ_ID;
@@ -1688,17 +1449,11 @@
 		  rx_info, rx_info->page);
 
 	/* save virt address of first buffer */
-<<<<<<< HEAD
-	va = page_address(rx_info->page) + rx_info->page_offset;
-
-	prefetch(va);
-=======
 	page_addr = page_address(rx_info->page);
 	page_offset = rx_info->page_offset;
 	data_addr = page_addr + page_offset;
 
 	prefetch(data_addr);
->>>>>>> 7d2a07b7
 
 	if (len <= rx_ring->rx_copybreak) {
 		skb = ena_alloc_skb(rx_ring, NULL);
@@ -1734,20 +1489,10 @@
 	if (unlikely(!skb))
 		return NULL;
 
-<<<<<<< HEAD
-	do {
-		dma_unmap_page(rx_ring->dev,
-			       dma_unmap_addr(&rx_info->ena_buf, paddr),
-			       ENA_PAGE_SIZE, DMA_BIDIRECTIONAL);
-
-		skb_add_rx_frag(skb, skb_shinfo(skb)->nr_frags, rx_info->page,
-				rx_info->page_offset, len, ENA_PAGE_SIZE);
-=======
 	/* Populate skb's linear part */
 	skb_reserve(skb, page_offset);
 	skb_put(skb, len);
 	skb->protocol = eth_type_trans(skb, rx_ring->netdev);
->>>>>>> 7d2a07b7
 
 	do {
 		netif_dbg(rx_ring->adapter, rx_status, rx_ring->netdev,
@@ -1869,27 +1614,16 @@
 	int ret;
 
 	rx_info = &rx_ring->rx_buffer_info[rx_ring->ena_bufs[0].req_id];
-<<<<<<< HEAD
-	xdp->data = page_address(rx_info->page) + rx_info->page_offset;
-	xdp_set_data_meta_invalid(xdp);
-	xdp->data_hard_start = page_address(rx_info->page);
-	xdp->data_end = xdp->data + rx_ring->ena_bufs[0].len;
-=======
 	xdp_prepare_buff(xdp, page_address(rx_info->page),
 			 rx_info->page_offset,
 			 rx_ring->ena_bufs[0].len, false);
->>>>>>> 7d2a07b7
 	/* If for some reason we received a bigger packet than
 	 * we expect, then we simply drop it
 	 */
 	if (unlikely(rx_ring->ena_bufs[0].len > ENA_XDP_MAX_MTU))
 		return XDP_DROP;
 
-<<<<<<< HEAD
-	ret = ena_xdp_execute(rx_ring, xdp, rx_info);
-=======
 	ret = ena_xdp_execute(rx_ring, xdp);
->>>>>>> 7d2a07b7
 
 	/* The xdp program might expand the headers */
 	if (ret == XDP_PASS) {
@@ -1919,10 +1653,7 @@
 	struct sk_buff *skb;
 	int refill_required;
 	struct xdp_buff xdp;
-<<<<<<< HEAD
-=======
 	int xdp_flags = 0;
->>>>>>> 7d2a07b7
 	int total_len = 0;
 	int xdp_verdict;
 	int rc = 0;
@@ -1931,12 +1662,7 @@
 	netif_dbg(rx_ring->adapter, rx_status, rx_ring->netdev,
 		  "%s qid %d\n", __func__, rx_ring->qid);
 	res_budget = budget;
-<<<<<<< HEAD
-	xdp.rxq = &rx_ring->xdp_rxq;
-	xdp.frame_sz = ENA_PAGE_SIZE;
-=======
 	xdp_init_buff(&xdp, ENA_PAGE_SIZE, &rx_ring->xdp_rxq);
->>>>>>> 7d2a07b7
 
 	do {
 		xdp_verdict = XDP_PASS;
@@ -1974,14 +1700,6 @@
 					 &next_to_clean);
 
 		if (unlikely(!skb)) {
-			/* The page might not actually be freed here since the
-			 * page reference count is incremented in
-			 * ena_xdp_xmit_buff(), and it will be decreased only
-			 * when send completion was received from the device
-			 */
-			if (xdp_verdict == XDP_TX)
-				ena_free_rx_page(rx_ring,
-						 &rx_ring->rx_buffer_info[rx_ring->ena_bufs[0].req_id]);
 			for (i = 0; i < ena_rx_ctx.descs; i++) {
 				int req_id = rx_ring->ena_bufs[i].req_id;
 
@@ -2004,10 +1722,6 @@
 				res_budget--;
 				continue;
 			}
-			if (xdp_verdict != XDP_PASS) {
-				res_budget--;
-				continue;
-			}
 			break;
 		}
 
@@ -2057,23 +1771,12 @@
 	adapter = netdev_priv(rx_ring->netdev);
 
 	if (rc == -ENOSPC) {
-<<<<<<< HEAD
-		u64_stats_update_begin(&rx_ring->syncp);
-		rx_ring->rx_stats.bad_desc_num++;
-		u64_stats_update_end(&rx_ring->syncp);
-		adapter->reset_reason = ENA_REGS_RESET_TOO_MANY_RX_DESCS;
-	} else {
-		u64_stats_update_begin(&rx_ring->syncp);
-		rx_ring->rx_stats.bad_req_id++;
-		u64_stats_update_end(&rx_ring->syncp);
-=======
 		ena_increase_stat(&rx_ring->rx_stats.bad_desc_num, 1,
 				  &rx_ring->syncp);
 		adapter->reset_reason = ENA_REGS_RESET_TOO_MANY_RX_DESCS;
 	} else {
 		ena_increase_stat(&rx_ring->rx_stats.bad_req_id, 1,
 				  &rx_ring->syncp);
->>>>>>> 7d2a07b7
 		adapter->reset_reason = ENA_REGS_RESET_INV_RX_REQ_ID;
 	}
 
@@ -2134,14 +1837,8 @@
 				tx_ring->smoothed_interval,
 				true);
 
-<<<<<<< HEAD
-	u64_stats_update_begin(&tx_ring->syncp);
-	tx_ring->tx_stats.unmask_interrupt++;
-	u64_stats_update_end(&tx_ring->syncp);
-=======
 	ena_increase_stat(&tx_ring->tx_stats.unmask_interrupt, 1,
 			  &tx_ring->syncp);
->>>>>>> 7d2a07b7
 
 	/* It is a shared MSI-X.
 	 * Tx and Rx CQ have pointer to it.
@@ -2221,11 +1918,7 @@
 		tx_pkts++;
 		total_done += tx_info->tx_descs;
 
-<<<<<<< HEAD
-		__free_page(tx_info->xdp_rx_page);
-=======
 		xdp_return_frame(xdpf);
->>>>>>> 7d2a07b7
 		xdp_ring->free_ids[next_to_clean] = req_id;
 		next_to_clean = ENA_TX_RING_IDX_NEXT(next_to_clean,
 						     xdp_ring->ring_size);
@@ -2254,9 +1947,6 @@
 
 	tx_ring = ena_napi->tx_ring;
 	rx_ring = ena_napi->rx_ring;
-
-	tx_ring->first_interrupt = ena_napi->first_interrupt;
-	rx_ring->first_interrupt = ena_napi->first_interrupt;
 
 	tx_budget = tx_ring->ring_size / ENA_TX_POLL_BUDGET_DIVIDER;
 
@@ -2338,12 +2028,8 @@
 {
 	struct ena_napi *ena_napi = data;
 
-<<<<<<< HEAD
-	ena_napi->first_interrupt = true;
-=======
 	/* Used to check HW health */
 	WRITE_ONCE(ena_napi->first_interrupt, true);
->>>>>>> 7d2a07b7
 
 	WRITE_ONCE(ena_napi->interrupts_masked, true);
 	smp_wmb(); /* write interrupts_masked before calling napi */
@@ -3119,7 +2805,6 @@
 			  adapter->xdp_num_queues +
 			  adapter->num_io_queues);
 	return dev_was_up ? ena_up(adapter) : 0;
-<<<<<<< HEAD
 }
 
 int ena_update_queue_count(struct ena_adapter *adapter, u32 new_channel_count)
@@ -3159,47 +2844,6 @@
 	return dev_was_up ? ena_open(adapter->netdev) : 0;
 }
 
-=======
-}
-
-int ena_update_queue_count(struct ena_adapter *adapter, u32 new_channel_count)
-{
-	struct ena_com_dev *ena_dev = adapter->ena_dev;
-	int prev_channel_count;
-	bool dev_was_up;
-
-	dev_was_up = test_bit(ENA_FLAG_DEV_UP, &adapter->flags);
-	ena_close(adapter->netdev);
-	prev_channel_count = adapter->num_io_queues;
-	adapter->num_io_queues = new_channel_count;
-	if (ena_xdp_present(adapter) &&
-	    ena_xdp_allowed(adapter) == ENA_XDP_ALLOWED) {
-		adapter->xdp_first_ring = new_channel_count;
-		adapter->xdp_num_queues = new_channel_count;
-		if (prev_channel_count > new_channel_count)
-			ena_xdp_exchange_program_rx_in_range(adapter,
-							     NULL,
-							     new_channel_count,
-							     prev_channel_count);
-		else
-			ena_xdp_exchange_program_rx_in_range(adapter,
-							     adapter->xdp_bpf_prog,
-							     prev_channel_count,
-							     new_channel_count);
-	}
-
-	/* We need to destroy the rss table so that the indirection
-	 * table will be reinitialized by ena_up()
-	 */
-	ena_com_rss_destroy(ena_dev);
-	ena_init_io_rings(adapter,
-			  0,
-			  adapter->xdp_num_queues +
-			  adapter->num_io_queues);
-	return dev_was_up ? ena_open(adapter->netdev) : 0;
-}
-
->>>>>>> 7d2a07b7
 static void ena_tx_csum(struct ena_com_tx_ctx *ena_tx_ctx,
 			struct sk_buff *skb,
 			bool disable_meta_caching)
@@ -3372,14 +3016,8 @@
 	return 0;
 
 error_report_dma_error:
-<<<<<<< HEAD
-	u64_stats_update_begin(&tx_ring->syncp);
-	tx_ring->tx_stats.dma_mapping_err++;
-	u64_stats_update_end(&tx_ring->syncp);
-=======
 	ena_increase_stat(&tx_ring->tx_stats.dma_mapping_err, 1,
 			  &tx_ring->syncp);
->>>>>>> 7d2a07b7
 	netif_warn(adapter, tx_queued, adapter->netdev, "Failed to map skb\n");
 
 	tx_info->skb = NULL;
@@ -3686,10 +3324,7 @@
 	.ndo_set_mac_address	= NULL,
 	.ndo_validate_addr	= eth_validate_addr,
 	.ndo_bpf		= ena_xdp,
-<<<<<<< HEAD
-=======
 	.ndo_xdp_xmit		= ena_xdp_xmit,
->>>>>>> 7d2a07b7
 };
 
 static int ena_device_validate_params(struct ena_adapter *adapter,
@@ -3734,11 +3369,7 @@
 
 	llq_feature_mask = 1 << ENA_ADMIN_LLQ;
 	if (!(ena_dev->supported_features & llq_feature_mask)) {
-<<<<<<< HEAD
-		dev_err(&pdev->dev,
-=======
 		dev_warn(&pdev->dev,
->>>>>>> 7d2a07b7
 			"LLQ is not supported Fallback to host mode policy.\n");
 		ena_dev->tx_mem_queue_type = ENA_ADMIN_PLACEMENT_POLICY_HOST;
 		return 0;
@@ -4009,14 +3640,6 @@
 
 	mod_timer(&adapter->timer_service, round_jiffies(jiffies + HZ));
 	adapter->last_keep_alive_jiffies = jiffies;
-<<<<<<< HEAD
-	dev_err(&pdev->dev,
-		"Device reset completed successfully, Driver info: %s\n",
-		version);
-=======
-
-	dev_err(&pdev->dev, "Device reset completed successfully\n");
->>>>>>> 7d2a07b7
 
 	dev_err(&pdev->dev, "Device reset completed successfully\n");
 
@@ -4144,14 +3767,8 @@
 		rc = -EIO;
 	}
 
-<<<<<<< HEAD
-	u64_stats_update_begin(&tx_ring->syncp);
-	tx_ring->tx_stats.missed_tx += missed_tx;
-	u64_stats_update_end(&tx_ring->syncp);
-=======
 	ena_increase_stat(&tx_ring->tx_stats.missed_tx, missed_tx,
 			  &tx_ring->syncp);
->>>>>>> 7d2a07b7
 
 	return rc;
 }
@@ -4394,11 +4011,7 @@
 	max_num_io_queues = min_t(u32, max_num_io_queues, io_rx_num);
 	max_num_io_queues = min_t(u32, max_num_io_queues, io_tx_sq_num);
 	max_num_io_queues = min_t(u32, max_num_io_queues, io_tx_cq_num);
-<<<<<<< HEAD
-	/* 1 IRQ for for mgmnt and 1 IRQs for each IO direction */
-=======
 	/* 1 IRQ for mgmnt and 1 IRQs for each IO direction */
->>>>>>> 7d2a07b7
 	max_num_io_queues = min_t(u32, max_num_io_queues, pci_msix_vec_count(pdev) - 1);
 	if (unlikely(!max_num_io_queues)) {
 		dev_err(&pdev->dev, "The device doesn't have io queues\n");
@@ -4684,11 +4297,7 @@
 	rc = ena_map_llq_mem_bar(pdev, ena_dev, bars);
 	if (rc) {
 		dev_err(&pdev->dev, "ENA llq bar mapping failed\n");
-<<<<<<< HEAD
-		goto err_free_ena_dev;
-=======
 		goto err_device_destroy;
->>>>>>> 7d2a07b7
 	}
 
 	calc_queue_ctx.ena_dev = ena_dev;
@@ -4708,26 +4317,6 @@
 		goto err_device_destroy;
 	}
 
-<<<<<<< HEAD
-	/* dev zeroed in init_etherdev */
-	netdev = alloc_etherdev_mq(sizeof(struct ena_adapter), max_num_io_queues);
-	if (!netdev) {
-		dev_err(&pdev->dev, "alloc_etherdev_mq failed\n");
-		rc = -ENOMEM;
-		goto err_device_destroy;
-	}
-
-	SET_NETDEV_DEV(netdev, &pdev->dev);
-
-	adapter = netdev_priv(netdev);
-	pci_set_drvdata(pdev, adapter);
-
-	adapter->ena_dev = ena_dev;
-	adapter->netdev = netdev;
-	adapter->pdev = pdev;
-
-=======
->>>>>>> 7d2a07b7
 	ena_set_conf_feat_params(adapter, &get_feat_ctx);
 
 	adapter->reset_reason = ENA_REGS_RESET_NORMAL;
@@ -4927,7 +4516,6 @@
  *
  * ena_shutdown is called by the PCI subsystem to alert the driver that
  * a shutdown/reboot (or kexec) is happening and device must be disabled.
-<<<<<<< HEAD
  */
 
 static void ena_shutdown(struct pci_dev *pdev)
@@ -4938,18 +4526,6 @@
 /* ena_suspend - PM suspend callback
  * @dev_d: Device information struct
  */
-=======
- */
-
-static void ena_shutdown(struct pci_dev *pdev)
-{
-	__ena_shutoff(pdev, true);
-}
-
-/* ena_suspend - PM suspend callback
- * @dev_d: Device information struct
- */
->>>>>>> 7d2a07b7
 static int __maybe_unused ena_suspend(struct device *dev_d)
 {
 	struct pci_dev *pdev = to_pci_dev(dev_d);
