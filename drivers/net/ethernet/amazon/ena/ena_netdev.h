/* SPDX-License-Identifier: GPL-2.0 OR Linux-OpenIB */
/*
 * Copyright 2015-2020 Amazon.com, Inc. or its affiliates. All rights reserved.
 */

#ifndef ENA_H
#define ENA_H

#include <linux/bitops.h>
#include <linux/dim.h>
#include <linux/etherdevice.h>
#include <linux/if_vlan.h>
#include <linux/inetdevice.h>
#include <linux/interrupt.h>
#include <linux/netdevice.h>
#include <linux/skbuff.h>

#include "ena_com.h"
#include "ena_eth_com.h"

#define DRV_MODULE_VER_MAJOR	2
#define DRV_MODULE_VER_MINOR	1
#define DRV_MODULE_VER_SUBMINOR 0

#define DRV_MODULE_NAME		"ena"
#ifndef DRV_MODULE_VERSION
#define DRV_MODULE_VERSION \
	__stringify(DRV_MODULE_VER_MAJOR) "."	\
	__stringify(DRV_MODULE_VER_MINOR) "."	\
	__stringify(DRV_MODULE_VER_SUBMINOR) "K"
#endif

#define DEVICE_NAME	"Elastic Network Adapter (ENA)"

/* 1 for AENQ + ADMIN */
#define ENA_ADMIN_MSIX_VEC		1
#define ENA_MAX_MSIX_VEC(io_queues)	(ENA_ADMIN_MSIX_VEC + (io_queues))

/* The ENA buffer length fields is 16 bit long. So when PAGE_SIZE == 64kB the
 * driver passes 0.
 * Since the max packet size the ENA handles is ~9kB limit the buffer length to
 * 16kB.
 */
#if PAGE_SIZE > SZ_16K
#define ENA_PAGE_SIZE (_AC(SZ_16K, UL))
#else
#define ENA_PAGE_SIZE PAGE_SIZE
#endif

#define ENA_MIN_MSIX_VEC		2

#define ENA_REG_BAR			0
#define ENA_MEM_BAR			2
#define ENA_BAR_MASK (BIT(ENA_REG_BAR) | BIT(ENA_MEM_BAR))

#define ENA_DEFAULT_RING_SIZE	(1024)
#define ENA_MIN_RING_SIZE	(256)

#define ENA_MIN_NUM_IO_QUEUES	(1)

#define ENA_TX_WAKEUP_THRESH		(MAX_SKB_FRAGS + 2)
#define ENA_DEFAULT_RX_COPYBREAK	(256 - NET_IP_ALIGN)

#define ENA_MIN_MTU		128

#define ENA_NAME_MAX_LEN	20
#define ENA_IRQNAME_SIZE	40

#define ENA_PKT_MAX_BUFS	19

#define ENA_RX_RSS_TABLE_LOG_SIZE  7
#define ENA_RX_RSS_TABLE_SIZE	(1 << ENA_RX_RSS_TABLE_LOG_SIZE)

/* The number of tx packet completions that will be handled each NAPI poll
 * cycle is ring_size / ENA_TX_POLL_BUDGET_DIVIDER.
 */
#define ENA_TX_POLL_BUDGET_DIVIDER	4

/* Refill Rx queue when number of required descriptors is above
 * QUEUE_SIZE / ENA_RX_REFILL_THRESH_DIVIDER or ENA_RX_REFILL_THRESH_PACKET
 */
#define ENA_RX_REFILL_THRESH_DIVIDER	8
#define ENA_RX_REFILL_THRESH_PACKET	256

/* Number of queues to check for missing queues per timer service */
#define ENA_MONITORED_TX_QUEUES	4
/* Max timeout packets before device reset */
#define MAX_NUM_OF_TIMEOUTED_PACKETS 128

#define ENA_TX_RING_IDX_NEXT(idx, ring_size) (((idx) + 1) & ((ring_size) - 1))

#define ENA_RX_RING_IDX_NEXT(idx, ring_size) (((idx) + 1) & ((ring_size) - 1))
#define ENA_RX_RING_IDX_ADD(idx, n, ring_size) \
	(((idx) + (n)) & ((ring_size) - 1))

#define ENA_IO_TXQ_IDX(q)	(2 * (q))
#define ENA_IO_RXQ_IDX(q)	(2 * (q) + 1)
#define ENA_IO_TXQ_IDX_TO_COMBINED_IDX(q)	((q) / 2)
#define ENA_IO_RXQ_IDX_TO_COMBINED_IDX(q)	(((q) - 1) / 2)

#define ENA_MGMNT_IRQ_IDX		0
#define ENA_IO_IRQ_FIRST_IDX		1
#define ENA_IO_IRQ_IDX(q)		(ENA_IO_IRQ_FIRST_IDX + (q))

#define ENA_ADMIN_POLL_DELAY_US 100

/* ENA device should send keep alive msg every 1 sec.
 * We wait for 6 sec just to be on the safe side.
 */
#define ENA_DEVICE_KALIVE_TIMEOUT	(6 * HZ)
#define ENA_MAX_NO_INTERRUPT_ITERATIONS 3

#define ENA_MMIO_DISABLE_REG_READ	BIT(0)

/* The max MTU size is configured to be the ethernet frame size without
 * the overhead of the ethernet header, which can have a VLAN header, and
 * a frame check sequence (FCS).
 * The buffer size we share with the device is defined to be ENA_PAGE_SIZE
 */

#define ENA_XDP_MAX_MTU (ENA_PAGE_SIZE - ETH_HLEN - ETH_FCS_LEN - \
				VLAN_HLEN - XDP_PACKET_HEADROOM)

#define ENA_IS_XDP_INDEX(adapter, index) (((index) >= (adapter)->xdp_first_ring) && \
	((index) < (adapter)->xdp_first_ring + (adapter)->xdp_num_queues))

struct ena_irq {
	irq_handler_t handler;
	void *data;
	int cpu;
	u32 vector;
	cpumask_t affinity_hint_mask;
	char name[ENA_IRQNAME_SIZE];
};

struct ena_napi {
	u8 first_interrupt ____cacheline_aligned;
	u8 interrupts_masked;
	struct napi_struct napi;
	struct ena_ring *tx_ring;
	struct ena_ring *rx_ring;
	struct ena_ring *xdp_ring;
<<<<<<< HEAD
	bool first_interrupt;
	bool interrupts_masked;
	u32 qid;
	struct dim dim;
};

struct ena_calc_queue_size_ctx {
	struct ena_com_dev_get_features_ctx *get_feat_ctx;
	struct ena_com_dev *ena_dev;
	struct pci_dev *pdev;
	u32 tx_queue_size;
	u32 rx_queue_size;
	u32 max_tx_queue_size;
	u32 max_rx_queue_size;
	u16 max_tx_sgl_size;
	u16 max_rx_sgl_size;
=======
	u32 qid;
	struct dim dim;
>>>>>>> d5395b5f
};

struct ena_tx_buffer {
	struct sk_buff *skb;
	/* num of ena desc for this specific skb
	 * (includes data desc and metadata desc)
	 */
	u32 tx_descs;
	/* num of buffers used by this skb */
	u32 num_of_bufs;

	/* XDP buffer structure which is used for sending packets in
	 * the xdp queues
	 */
	struct xdp_frame *xdpf;
<<<<<<< HEAD
	/* The rx page for the rx buffer that was received in rx and
	 * re transmitted on xdp tx queues as a result of XDP_TX action.
	 * We need to free the page once we finished cleaning the buffer in
	 * clean_xdp_irq()
	 */
	struct page *xdp_rx_page;
=======
>>>>>>> d5395b5f

	/* Indicate if bufs[0] map the linear data of the skb. */
	u8 map_linear_data;

	/* Used for detect missing tx packets to limit the number of prints */
	u32 print_once;
	/* Save the last jiffies to detect missing tx packets
	 *
	 * sets to non zero value on ena_start_xmit and set to zero on
	 * napi and timer_Service_routine.
	 *
	 * while this value is not protected by lock,
	 * a given packet is not expected to be handled by ena_start_xmit
	 * and by napi/timer_service at the same time.
	 */
	unsigned long last_jiffies;
	struct ena_com_buf bufs[ENA_PKT_MAX_BUFS];
} ____cacheline_aligned;

struct ena_rx_buffer {
	struct sk_buff *skb;
	struct page *page;
	u32 page_offset;
	struct ena_com_buf ena_buf;
} ____cacheline_aligned;

struct ena_stats_tx {
	u64 cnt;
	u64 bytes;
	u64 queue_stop;
	u64 prepare_ctx_err;
	u64 queue_wakeup;
	u64 dma_mapping_err;
	u64 linearize;
	u64 linearize_failed;
	u64 napi_comp;
	u64 tx_poll;
	u64 doorbells;
	u64 bad_req_id;
	u64 llq_buffer_copy;
	u64 missed_tx;
	u64 unmask_interrupt;
<<<<<<< HEAD
=======
	u64 last_napi_jiffies;
>>>>>>> d5395b5f
};

struct ena_stats_rx {
	u64 cnt;
	u64 bytes;
	u64 rx_copybreak_pkt;
	u64 csum_good;
	u64 refil_partial;
	u64 csum_bad;
	u64 page_alloc_fail;
	u64 skb_alloc_fail;
	u64 dma_mapping_err;
	u64 bad_desc_num;
	u64 bad_req_id;
	u64 empty_rx_ring;
	u64 csum_unchecked;
	u64 xdp_aborted;
	u64 xdp_drop;
	u64 xdp_pass;
	u64 xdp_tx;
	u64 xdp_invalid;
<<<<<<< HEAD
=======
	u64 xdp_redirect;
>>>>>>> d5395b5f
};

struct ena_ring {
	/* Holds the empty requests for TX/RX
	 * out of order completions
	 */
	u16 *free_ids;

	union {
		struct ena_tx_buffer *tx_buffer_info;
		struct ena_rx_buffer *rx_buffer_info;
	};

	/* cache ptr to avoid using the adapter */
	struct device *dev;
	struct pci_dev *pdev;
	struct napi_struct *napi;
	struct net_device *netdev;
	struct ena_com_dev *ena_dev;
	struct ena_adapter *adapter;
	struct ena_com_io_cq *ena_com_io_cq;
	struct ena_com_io_sq *ena_com_io_sq;
	struct bpf_prog *xdp_bpf_prog;
	struct xdp_rxq_info xdp_rxq;
<<<<<<< HEAD
=======
	spinlock_t xdp_tx_lock;	/* synchronize XDP TX/Redirect traffic */
	/* Used for rx queues only to point to the xdp tx ring, to
	 * which traffic should be redirected from this rx ring.
	 */
	struct ena_ring *xdp_ring;
>>>>>>> d5395b5f

	u16 next_to_use;
	u16 next_to_clean;
	u16 rx_copybreak;
	u16 rx_headroom;
	u16 qid;
	u16 mtu;
	u16 sgl_size;

	/* The maximum header length the device can handle */
	u8 tx_max_header_size;

<<<<<<< HEAD
	bool first_interrupt;
=======
>>>>>>> d5395b5f
	bool disable_meta_caching;
	u16 no_interrupt_event_cnt;

	/* cpu for TPH */
	int cpu;
	 /* number of tx/rx_buffer_info's entries */
	int ring_size;

	enum ena_admin_placement_policy_type tx_mem_queue_type;

	struct ena_com_rx_buf_info ena_bufs[ENA_PKT_MAX_BUFS];
	u32  smoothed_interval;
	u32  per_napi_packets;
	u16 non_empty_napi_events;
	struct u64_stats_sync syncp;
	union {
		struct ena_stats_tx tx_stats;
		struct ena_stats_rx rx_stats;
	};

	u8 *push_buf_intermediate_buf;
	int empty_rx_queue;
} ____cacheline_aligned;

struct ena_stats_dev {
	u64 tx_timeout;
	u64 suspend;
	u64 resume;
	u64 wd_expired;
	u64 interface_up;
	u64 interface_down;
	u64 admin_q_pause;
	u64 rx_drops;
	u64 tx_drops;
};

enum ena_flags_t {
	ENA_FLAG_DEVICE_RUNNING,
	ENA_FLAG_DEV_UP,
	ENA_FLAG_LINK_UP,
	ENA_FLAG_MSIX_ENABLED,
	ENA_FLAG_TRIGGER_RESET,
	ENA_FLAG_ONGOING_RESET
};

/* adapter specific private data structure */
struct ena_adapter {
	struct ena_com_dev *ena_dev;
	/* OS defined structs */
	struct net_device *netdev;
	struct pci_dev *pdev;

	/* rx packets that shorter that this len will be copied to the skb
	 * header
	 */
	u32 rx_copybreak;
	u32 max_mtu;

	u32 num_io_queues;
	u32 max_num_io_queues;

	int msix_vecs;

	u32 missing_tx_completion_threshold;

	u32 requested_tx_ring_size;
	u32 requested_rx_ring_size;

	u32 max_tx_ring_size;
	u32 max_rx_ring_size;

	u32 msg_enable;

	u16 max_tx_sgl_size;
	u16 max_rx_sgl_size;

	u8 mac_addr[ETH_ALEN];

	unsigned long keep_alive_timeout;
	unsigned long missing_tx_completion_to;

	char name[ENA_NAME_MAX_LEN];

	unsigned long flags;
	/* TX */
	struct ena_ring tx_ring[ENA_MAX_NUM_IO_QUEUES]
		____cacheline_aligned_in_smp;

	/* RX */
	struct ena_ring rx_ring[ENA_MAX_NUM_IO_QUEUES]
		____cacheline_aligned_in_smp;

	struct ena_napi ena_napi[ENA_MAX_NUM_IO_QUEUES];

	struct ena_irq irq_tbl[ENA_MAX_MSIX_VEC(ENA_MAX_NUM_IO_QUEUES)];

	/* timer service */
	struct work_struct reset_task;
	struct timer_list timer_service;

	bool wd_state;
	bool dev_up_before_reset;
	bool disable_meta_caching;
	unsigned long last_keep_alive_jiffies;

	struct u64_stats_sync syncp;
	struct ena_stats_dev dev_stats;
	struct ena_admin_eni_stats eni_stats;
<<<<<<< HEAD
	bool eni_stats_supported;
=======
>>>>>>> d5395b5f

	/* last queue index that was checked for uncompleted tx packets */
	u32 last_monitored_tx_qid;

	enum ena_regs_reset_reason_types reset_reason;

	struct bpf_prog *xdp_bpf_prog;
	u32 xdp_first_ring;
	u32 xdp_num_queues;
};

void ena_set_ethtool_ops(struct net_device *netdev);

void ena_dump_stats_to_dmesg(struct ena_adapter *adapter);

void ena_dump_stats_to_buf(struct ena_adapter *adapter, u8 *buf);

int ena_update_hw_stats(struct ena_adapter *adapter);

int ena_update_queue_sizes(struct ena_adapter *adapter,
			   u32 new_tx_size,
			   u32 new_rx_size);

int ena_update_queue_count(struct ena_adapter *adapter, u32 new_channel_count);

int ena_get_sset_count(struct net_device *netdev, int sset);

<<<<<<< HEAD
=======
static inline void ena_reset_device(struct ena_adapter *adapter,
				    enum ena_regs_reset_reason_types reset_reason)
{
	adapter->reset_reason = reset_reason;
	/* Make sure reset reason is set before triggering the reset */
	smp_mb__before_atomic();
	set_bit(ENA_FLAG_TRIGGER_RESET, &adapter->flags);
}

>>>>>>> d5395b5f
enum ena_xdp_errors_t {
	ENA_XDP_ALLOWED = 0,
	ENA_XDP_CURRENT_MTU_TOO_LARGE,
	ENA_XDP_NO_ENOUGH_QUEUES,
};

<<<<<<< HEAD
static inline bool ena_xdp_queues_present(struct ena_adapter *adapter)
{
	return adapter->xdp_first_ring != 0;
}

=======
>>>>>>> d5395b5f
static inline bool ena_xdp_present(struct ena_adapter *adapter)
{
	return !!adapter->xdp_bpf_prog;
}

static inline bool ena_xdp_present_ring(struct ena_ring *ring)
{
	return !!ring->xdp_bpf_prog;
}

<<<<<<< HEAD
static inline int ena_xdp_legal_queue_count(struct ena_adapter *adapter,
					    u32 queues)
=======
static inline bool ena_xdp_legal_queue_count(struct ena_adapter *adapter,
					     u32 queues)
>>>>>>> d5395b5f
{
	return 2 * queues <= adapter->max_num_io_queues;
}

static inline enum ena_xdp_errors_t ena_xdp_allowed(struct ena_adapter *adapter)
{
	enum ena_xdp_errors_t rc = ENA_XDP_ALLOWED;

	if (adapter->netdev->mtu > ENA_XDP_MAX_MTU)
		rc = ENA_XDP_CURRENT_MTU_TOO_LARGE;
	else if (!ena_xdp_legal_queue_count(adapter, adapter->num_io_queues))
		rc = ENA_XDP_NO_ENOUGH_QUEUES;

	return rc;
}

#endif /* !(ENA_H) */<|MERGE_RESOLUTION|>--- conflicted
+++ resolved
@@ -140,27 +140,8 @@
 	struct ena_ring *tx_ring;
 	struct ena_ring *rx_ring;
 	struct ena_ring *xdp_ring;
-<<<<<<< HEAD
-	bool first_interrupt;
-	bool interrupts_masked;
 	u32 qid;
 	struct dim dim;
-};
-
-struct ena_calc_queue_size_ctx {
-	struct ena_com_dev_get_features_ctx *get_feat_ctx;
-	struct ena_com_dev *ena_dev;
-	struct pci_dev *pdev;
-	u32 tx_queue_size;
-	u32 rx_queue_size;
-	u32 max_tx_queue_size;
-	u32 max_rx_queue_size;
-	u16 max_tx_sgl_size;
-	u16 max_rx_sgl_size;
-=======
-	u32 qid;
-	struct dim dim;
->>>>>>> d5395b5f
 };
 
 struct ena_tx_buffer {
@@ -176,15 +157,6 @@
 	 * the xdp queues
 	 */
 	struct xdp_frame *xdpf;
-<<<<<<< HEAD
-	/* The rx page for the rx buffer that was received in rx and
-	 * re transmitted on xdp tx queues as a result of XDP_TX action.
-	 * We need to free the page once we finished cleaning the buffer in
-	 * clean_xdp_irq()
-	 */
-	struct page *xdp_rx_page;
-=======
->>>>>>> d5395b5f
 
 	/* Indicate if bufs[0] map the linear data of the skb. */
 	u8 map_linear_data;
@@ -227,10 +199,7 @@
 	u64 llq_buffer_copy;
 	u64 missed_tx;
 	u64 unmask_interrupt;
-<<<<<<< HEAD
-=======
 	u64 last_napi_jiffies;
->>>>>>> d5395b5f
 };
 
 struct ena_stats_rx {
@@ -252,10 +221,7 @@
 	u64 xdp_pass;
 	u64 xdp_tx;
 	u64 xdp_invalid;
-<<<<<<< HEAD
-=======
 	u64 xdp_redirect;
->>>>>>> d5395b5f
 };
 
 struct ena_ring {
@@ -280,14 +246,11 @@
 	struct ena_com_io_sq *ena_com_io_sq;
 	struct bpf_prog *xdp_bpf_prog;
 	struct xdp_rxq_info xdp_rxq;
-<<<<<<< HEAD
-=======
 	spinlock_t xdp_tx_lock;	/* synchronize XDP TX/Redirect traffic */
 	/* Used for rx queues only to point to the xdp tx ring, to
 	 * which traffic should be redirected from this rx ring.
 	 */
 	struct ena_ring *xdp_ring;
->>>>>>> d5395b5f
 
 	u16 next_to_use;
 	u16 next_to_clean;
@@ -300,10 +263,6 @@
 	/* The maximum header length the device can handle */
 	u8 tx_max_header_size;
 
-<<<<<<< HEAD
-	bool first_interrupt;
-=======
->>>>>>> d5395b5f
 	bool disable_meta_caching;
 	u16 no_interrupt_event_cnt;
 
@@ -412,10 +371,6 @@
 	struct u64_stats_sync syncp;
 	struct ena_stats_dev dev_stats;
 	struct ena_admin_eni_stats eni_stats;
-<<<<<<< HEAD
-	bool eni_stats_supported;
-=======
->>>>>>> d5395b5f
 
 	/* last queue index that was checked for uncompleted tx packets */
 	u32 last_monitored_tx_qid;
@@ -443,8 +398,6 @@
 
 int ena_get_sset_count(struct net_device *netdev, int sset);
 
-<<<<<<< HEAD
-=======
 static inline void ena_reset_device(struct ena_adapter *adapter,
 				    enum ena_regs_reset_reason_types reset_reason)
 {
@@ -454,21 +407,12 @@
 	set_bit(ENA_FLAG_TRIGGER_RESET, &adapter->flags);
 }
 
->>>>>>> d5395b5f
 enum ena_xdp_errors_t {
 	ENA_XDP_ALLOWED = 0,
 	ENA_XDP_CURRENT_MTU_TOO_LARGE,
 	ENA_XDP_NO_ENOUGH_QUEUES,
 };
 
-<<<<<<< HEAD
-static inline bool ena_xdp_queues_present(struct ena_adapter *adapter)
-{
-	return adapter->xdp_first_ring != 0;
-}
-
-=======
->>>>>>> d5395b5f
 static inline bool ena_xdp_present(struct ena_adapter *adapter)
 {
 	return !!adapter->xdp_bpf_prog;
@@ -479,13 +423,8 @@
 	return !!ring->xdp_bpf_prog;
 }
 
-<<<<<<< HEAD
-static inline int ena_xdp_legal_queue_count(struct ena_adapter *adapter,
-					    u32 queues)
-=======
 static inline bool ena_xdp_legal_queue_count(struct ena_adapter *adapter,
 					     u32 queues)
->>>>>>> d5395b5f
 {
 	return 2 * queues <= adapter->max_num_io_queues;
 }
