--- conflicted
+++ resolved
@@ -65,11 +65,7 @@
 
 config HNS
 	tristate
-<<<<<<< HEAD
-	---help---
-=======
 	help
->>>>>>> 7d2a07b7
 	  This selects the framework support for Hisilicon Network Subsystem. It
 	  is needed by any driver which provides HNS acceleration engine or make
 	  use of the engine
