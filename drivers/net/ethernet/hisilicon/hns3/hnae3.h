/* SPDX-License-Identifier: GPL-2.0+ */
// Copyright (c) 2016-2017 Hisilicon Limited.

#ifndef __HNAE3_H
#define __HNAE3_H

/* Names used in this framework:
 *      ae handle (handle):
 *        a set of queues provided by AE
 *      ring buffer queue (rbq):
 *        the channel between upper layer and the AE, can do tx and rx
 *      ring:
 *        a tx or rx channel within a rbq
 *      ring description (desc):
 *        an element in the ring with packet information
 *      buffer:
 *        a memory region referred by desc with the full packet payload
 *
 * "num" means a static number set as a parameter, "count" mean a dynamic
 *   number set while running
 * "cb" means control block
 */

#include <linux/acpi.h>
#include <linux/dcbnl.h>
#include <linux/delay.h>
#include <linux/device.h>
#include <linux/ethtool.h>
#include <linux/module.h>
#include <linux/netdevice.h>
#include <linux/pci.h>
#include <linux/pkt_sched.h>
#include <linux/types.h>
#include <net/pkt_cls.h>

#define HNAE3_MOD_VERSION "1.0"

#define HNAE3_MIN_VECTOR_NUM	2 /* first one for misc, another for IO */

<<<<<<< HEAD
=======
/* Device version */
#define HNAE3_DEVICE_VERSION_V1   0x00020
#define HNAE3_DEVICE_VERSION_V2   0x00021
#define HNAE3_DEVICE_VERSION_V3   0x00030

#define HNAE3_PCI_REVISION_BIT_SIZE		8

>>>>>>> 7d2a07b7
/* Device IDs */
#define HNAE3_DEV_ID_GE				0xA220
#define HNAE3_DEV_ID_25GE			0xA221
#define HNAE3_DEV_ID_25GE_RDMA			0xA222
#define HNAE3_DEV_ID_25GE_RDMA_MACSEC		0xA223
#define HNAE3_DEV_ID_50GE_RDMA			0xA224
#define HNAE3_DEV_ID_50GE_RDMA_MACSEC		0xA225
#define HNAE3_DEV_ID_100G_RDMA_MACSEC		0xA226
#define HNAE3_DEV_ID_200G_RDMA			0xA228
#define HNAE3_DEV_ID_VF				0xA22E
#define HNAE3_DEV_ID_RDMA_DCB_PFC_VF		0xA22F

#define HNAE3_CLASS_NAME_SIZE 16

#define HNAE3_DEV_INITED_B			0x0
#define HNAE3_DEV_SUPPORT_ROCE_B		0x1
#define HNAE3_DEV_SUPPORT_DCB_B			0x2
#define HNAE3_KNIC_CLIENT_INITED_B		0x3
#define HNAE3_UNIC_CLIENT_INITED_B		0x4
#define HNAE3_ROCE_CLIENT_INITED_B		0x5

#define HNAE3_DEV_SUPPORT_ROCE_DCB_BITS (BIT(HNAE3_DEV_SUPPORT_DCB_B) |\
		BIT(HNAE3_DEV_SUPPORT_ROCE_B))

#define hnae3_dev_roce_supported(hdev) \
	hnae3_get_bit((hdev)->ae_dev->flag, HNAE3_DEV_SUPPORT_ROCE_B)

#define hnae3_dev_dcb_supported(hdev) \
	hnae3_get_bit((hdev)->ae_dev->flag, HNAE3_DEV_SUPPORT_DCB_B)
<<<<<<< HEAD
=======

enum HNAE3_DEV_CAP_BITS {
	HNAE3_DEV_SUPPORT_FD_B,
	HNAE3_DEV_SUPPORT_GRO_B,
	HNAE3_DEV_SUPPORT_FEC_B,
	HNAE3_DEV_SUPPORT_UDP_GSO_B,
	HNAE3_DEV_SUPPORT_QB_B,
	HNAE3_DEV_SUPPORT_FD_FORWARD_TC_B,
	HNAE3_DEV_SUPPORT_PTP_B,
	HNAE3_DEV_SUPPORT_INT_QL_B,
	HNAE3_DEV_SUPPORT_HW_TX_CSUM_B,
	HNAE3_DEV_SUPPORT_TX_PUSH_B,
	HNAE3_DEV_SUPPORT_PHY_IMP_B,
	HNAE3_DEV_SUPPORT_TQP_TXRX_INDEP_B,
	HNAE3_DEV_SUPPORT_HW_PAD_B,
	HNAE3_DEV_SUPPORT_STASH_B,
	HNAE3_DEV_SUPPORT_UDP_TUNNEL_CSUM_B,
	HNAE3_DEV_SUPPORT_PAUSE_B,
	HNAE3_DEV_SUPPORT_RAS_IMP_B,
	HNAE3_DEV_SUPPORT_RXD_ADV_LAYOUT_B,
	HNAE3_DEV_SUPPORT_PORT_VLAN_BYPASS_B,
	HNAE3_DEV_SUPPORT_VLAN_FLTR_MDF_B,
};
>>>>>>> 7d2a07b7

#define hnae3_dev_fd_supported(hdev) \
	test_bit(HNAE3_DEV_SUPPORT_FD_B, (hdev)->ae_dev->caps)

#define hnae3_dev_gro_supported(hdev) \
	test_bit(HNAE3_DEV_SUPPORT_GRO_B, (hdev)->ae_dev->caps)

#define hnae3_dev_fec_supported(hdev) \
	test_bit(HNAE3_DEV_SUPPORT_FEC_B, (hdev)->ae_dev->caps)

#define hnae3_dev_udp_gso_supported(hdev) \
	test_bit(HNAE3_DEV_SUPPORT_UDP_GSO_B, (hdev)->ae_dev->caps)

#define hnae3_dev_qb_supported(hdev) \
	test_bit(HNAE3_DEV_SUPPORT_QB_B, (hdev)->ae_dev->caps)

#define hnae3_dev_fd_forward_tc_supported(hdev) \
	test_bit(HNAE3_DEV_SUPPORT_FD_FORWARD_TC_B, (hdev)->ae_dev->caps)

#define hnae3_dev_ptp_supported(hdev) \
	test_bit(HNAE3_DEV_SUPPORT_PTP_B, (hdev)->ae_dev->caps)

#define hnae3_dev_int_ql_supported(hdev) \
	test_bit(HNAE3_DEV_SUPPORT_INT_QL_B, (hdev)->ae_dev->caps)

#define hnae3_dev_hw_csum_supported(hdev) \
	test_bit(HNAE3_DEV_SUPPORT_HW_TX_CSUM_B, (hdev)->ae_dev->caps)

#define hnae3_dev_tx_push_supported(hdev) \
	test_bit(HNAE3_DEV_SUPPORT_TX_PUSH_B, (hdev)->ae_dev->caps)

#define hnae3_dev_phy_imp_supported(hdev) \
	test_bit(HNAE3_DEV_SUPPORT_PHY_IMP_B, (hdev)->ae_dev->caps)

#define hnae3_dev_ras_imp_supported(hdev) \
	test_bit(HNAE3_DEV_SUPPORT_RAS_IMP_B, (hdev)->ae_dev->caps)

#define hnae3_dev_tqp_txrx_indep_supported(hdev) \
	test_bit(HNAE3_DEV_SUPPORT_TQP_TXRX_INDEP_B, (hdev)->ae_dev->caps)

#define hnae3_dev_hw_pad_supported(hdev) \
	test_bit(HNAE3_DEV_SUPPORT_HW_PAD_B, (hdev)->ae_dev->caps)

#define hnae3_dev_stash_supported(hdev) \
	test_bit(HNAE3_DEV_SUPPORT_STASH_B, (hdev)->ae_dev->caps)

#define hnae3_dev_pause_supported(hdev) \
	test_bit(HNAE3_DEV_SUPPORT_PAUSE_B, (hdev)->ae_dev->caps)

#define hnae3_ae_dev_tqp_txrx_indep_supported(ae_dev) \
	test_bit(HNAE3_DEV_SUPPORT_TQP_TXRX_INDEP_B, (ae_dev)->caps)

#define hnae3_ae_dev_rxd_adv_layout_supported(ae_dev) \
	test_bit(HNAE3_DEV_SUPPORT_RXD_ADV_LAYOUT_B, (ae_dev)->caps)

enum HNAE3_PF_CAP_BITS {
	HNAE3_PF_SUPPORT_VLAN_FLTR_MDF_B = 0,
};
#define ring_ptr_move_fw(ring, p) \
	((ring)->p = ((ring)->p + 1) % (ring)->desc_num)
#define ring_ptr_move_bw(ring, p) \
	((ring)->p = ((ring)->p - 1 + (ring)->desc_num) % (ring)->desc_num)

<<<<<<< HEAD
enum hns_desc_type {
	DESC_TYPE_UNKNOWN,
	DESC_TYPE_SKB,
	DESC_TYPE_FRAGLIST_SKB,
	DESC_TYPE_PAGE,
};

=======
>>>>>>> 7d2a07b7
struct hnae3_handle;

struct hnae3_queue {
	void __iomem *io_base;
	struct hnae3_ae_algo *ae_algo;
	struct hnae3_handle *handle;
	int tqp_index;		/* index in a handle */
	u32 buf_size;		/* size for hnae_desc->addr, preset by AE */
	u16 tx_desc_num;	/* total number of tx desc */
	u16 rx_desc_num;	/* total number of rx desc */
};

struct hns3_mac_stats {
	u64 tx_pause_cnt;
	u64 rx_pause_cnt;
};

/* hnae3 loop mode */
enum hnae3_loop {
	HNAE3_LOOP_APP,
	HNAE3_LOOP_SERIAL_SERDES,
	HNAE3_LOOP_PARALLEL_SERDES,
	HNAE3_LOOP_PHY,
	HNAE3_LOOP_NONE,
};

enum hnae3_client_type {
	HNAE3_CLIENT_KNIC,
	HNAE3_CLIENT_ROCE,
};

/* mac media type */
enum hnae3_media_type {
	HNAE3_MEDIA_TYPE_UNKNOWN,
	HNAE3_MEDIA_TYPE_FIBER,
	HNAE3_MEDIA_TYPE_COPPER,
	HNAE3_MEDIA_TYPE_BACKPLANE,
	HNAE3_MEDIA_TYPE_NONE,
};

/* must be consistent with definition in firmware */
enum hnae3_module_type {
	HNAE3_MODULE_TYPE_UNKNOWN	= 0x00,
	HNAE3_MODULE_TYPE_FIBRE_LR	= 0x01,
	HNAE3_MODULE_TYPE_FIBRE_SR	= 0x02,
	HNAE3_MODULE_TYPE_AOC		= 0x03,
	HNAE3_MODULE_TYPE_CR		= 0x04,
	HNAE3_MODULE_TYPE_KR		= 0x05,
	HNAE3_MODULE_TYPE_TP		= 0x06,
};

enum hnae3_fec_mode {
	HNAE3_FEC_AUTO = 0,
	HNAE3_FEC_BASER,
	HNAE3_FEC_RS,
	HNAE3_FEC_USER_DEF,
};

enum hnae3_reset_notify_type {
	HNAE3_UP_CLIENT,
	HNAE3_DOWN_CLIENT,
	HNAE3_INIT_CLIENT,
	HNAE3_UNINIT_CLIENT,
};

enum hnae3_hw_error_type {
	HNAE3_PPU_POISON_ERROR,
	HNAE3_CMDQ_ECC_ERROR,
	HNAE3_IMP_RD_POISON_ERROR,
<<<<<<< HEAD
=======
	HNAE3_ROCEE_AXI_RESP_ERROR,
>>>>>>> 7d2a07b7
};

enum hnae3_reset_type {
	HNAE3_VF_RESET,
	HNAE3_VF_FUNC_RESET,
	HNAE3_VF_PF_FUNC_RESET,
	HNAE3_VF_FULL_RESET,
	HNAE3_FLR_RESET,
	HNAE3_FUNC_RESET,
	HNAE3_GLOBAL_RESET,
	HNAE3_IMP_RESET,
	HNAE3_NONE_RESET,
	HNAE3_MAX_RESET,
};

enum hnae3_port_base_vlan_state {
	HNAE3_PORT_BASE_VLAN_DISABLE,
	HNAE3_PORT_BASE_VLAN_ENABLE,
	HNAE3_PORT_BASE_VLAN_MODIFY,
	HNAE3_PORT_BASE_VLAN_NOCHANGE,
};

enum hnae3_dbg_cmd {
	HNAE3_DBG_CMD_TM_NODES,
	HNAE3_DBG_CMD_TM_PRI,
	HNAE3_DBG_CMD_TM_QSET,
	HNAE3_DBG_CMD_TM_MAP,
	HNAE3_DBG_CMD_TM_PG,
	HNAE3_DBG_CMD_TM_PORT,
	HNAE3_DBG_CMD_TC_SCH_INFO,
	HNAE3_DBG_CMD_QOS_PAUSE_CFG,
	HNAE3_DBG_CMD_QOS_PRI_MAP,
	HNAE3_DBG_CMD_QOS_BUF_CFG,
	HNAE3_DBG_CMD_DEV_INFO,
	HNAE3_DBG_CMD_TX_BD,
	HNAE3_DBG_CMD_RX_BD,
	HNAE3_DBG_CMD_MAC_UC,
	HNAE3_DBG_CMD_MAC_MC,
	HNAE3_DBG_CMD_MNG_TBL,
	HNAE3_DBG_CMD_LOOPBACK,
	HNAE3_DBG_CMD_PTP_INFO,
	HNAE3_DBG_CMD_INTERRUPT_INFO,
	HNAE3_DBG_CMD_RESET_INFO,
	HNAE3_DBG_CMD_IMP_INFO,
	HNAE3_DBG_CMD_NCL_CONFIG,
	HNAE3_DBG_CMD_REG_BIOS_COMMON,
	HNAE3_DBG_CMD_REG_SSU,
	HNAE3_DBG_CMD_REG_IGU_EGU,
	HNAE3_DBG_CMD_REG_RPU,
	HNAE3_DBG_CMD_REG_NCSI,
	HNAE3_DBG_CMD_REG_RTC,
	HNAE3_DBG_CMD_REG_PPP,
	HNAE3_DBG_CMD_REG_RCB,
	HNAE3_DBG_CMD_REG_TQP,
	HNAE3_DBG_CMD_REG_MAC,
	HNAE3_DBG_CMD_REG_DCB,
	HNAE3_DBG_CMD_VLAN_CONFIG,
	HNAE3_DBG_CMD_QUEUE_MAP,
	HNAE3_DBG_CMD_RX_QUEUE_INFO,
	HNAE3_DBG_CMD_TX_QUEUE_INFO,
	HNAE3_DBG_CMD_FD_TCAM,
	HNAE3_DBG_CMD_FD_COUNTER,
	HNAE3_DBG_CMD_MAC_TNL_STATUS,
	HNAE3_DBG_CMD_SERV_INFO,
	HNAE3_DBG_CMD_UMV_INFO,
	HNAE3_DBG_CMD_UNKNOWN,
};

struct hnae3_vector_info {
	u8 __iomem *io_addr;
	int vector;
};

#define HNAE3_RING_TYPE_B 0
#define HNAE3_RING_TYPE_TX 0
#define HNAE3_RING_TYPE_RX 1
#define HNAE3_RING_GL_IDX_S 0
#define HNAE3_RING_GL_IDX_M GENMASK(1, 0)
#define HNAE3_RING_GL_RX 0
#define HNAE3_RING_GL_TX 1

#define HNAE3_FW_VERSION_BYTE3_SHIFT	24
#define HNAE3_FW_VERSION_BYTE3_MASK	GENMASK(31, 24)
#define HNAE3_FW_VERSION_BYTE2_SHIFT	16
#define HNAE3_FW_VERSION_BYTE2_MASK	GENMASK(23, 16)
#define HNAE3_FW_VERSION_BYTE1_SHIFT	8
#define HNAE3_FW_VERSION_BYTE1_MASK	GENMASK(15, 8)
#define HNAE3_FW_VERSION_BYTE0_SHIFT	0
#define HNAE3_FW_VERSION_BYTE0_MASK	GENMASK(7, 0)

struct hnae3_ring_chain_node {
	struct hnae3_ring_chain_node *next;
	u32 tqp_index;
	u32 flag;
	u32 int_gl_idx;
};

#define HNAE3_IS_TX_RING(node) \
	(((node)->flag & 1 << HNAE3_RING_TYPE_B) == HNAE3_RING_TYPE_TX)

/* device specification info from firmware */
struct hnae3_dev_specs {
	u32 mac_entry_num; /* number of mac-vlan table entry */
	u32 mng_entry_num; /* number of manager table entry */
	u32 max_tm_rate;
	u16 rss_ind_tbl_size;
	u16 rss_key_size;
	u16 int_ql_max; /* max value of interrupt coalesce based on INT_QL */
	u16 max_int_gl; /* max value of interrupt coalesce based on INT_GL */
	u8 max_non_tso_bd_num; /* max BD number of one non-TSO packet */
	u16 max_frm_size;
	u16 max_qset_num;
};

struct hnae3_client_ops {
	int (*init_instance)(struct hnae3_handle *handle);
	void (*uninit_instance)(struct hnae3_handle *handle, bool reset);
	void (*link_status_change)(struct hnae3_handle *handle, bool state);
	int (*reset_notify)(struct hnae3_handle *handle,
			    enum hnae3_reset_notify_type type);
	void (*process_hw_error)(struct hnae3_handle *handle,
				 enum hnae3_hw_error_type);
};

#define HNAE3_CLIENT_NAME_LENGTH 16
struct hnae3_client {
	char name[HNAE3_CLIENT_NAME_LENGTH];
	unsigned long state;
	enum hnae3_client_type type;
	const struct hnae3_client_ops *ops;
	struct list_head node;
};

#define HNAE3_DEV_CAPS_MAX_NUM	96
struct hnae3_ae_dev {
	struct pci_dev *pdev;
	const struct hnae3_ae_ops *ops;
	struct list_head node;
	u32 flag;
	unsigned long hw_err_reset_req;
<<<<<<< HEAD
=======
	struct hnae3_dev_specs dev_specs;
	u32 dev_version;
	unsigned long caps[BITS_TO_LONGS(HNAE3_DEV_CAPS_MAX_NUM)];
>>>>>>> 7d2a07b7
	void *priv;
};

/* This struct defines the operation on the handle.
 *
 * init_ae_dev(): (mandatory)
 *   Get PF configure from pci_dev and initialize PF hardware
 * uninit_ae_dev()
 *   Disable PF device and release PF resource
 * register_client
 *   Register client to ae_dev
 * unregister_client()
 *   Unregister client from ae_dev
 * start()
 *   Enable the hardware
 * stop()
 *   Disable the hardware
 * start_client()
 *   Inform the hclge that client has been started
 * stop_client()
 *   Inform the hclge that client has been stopped
 * get_status()
 *   Get the carrier state of the back channel of the handle, 1 for ok, 0 for
 *   non-ok
 * get_ksettings_an_result()
 *   Get negotiation status,speed and duplex
 * get_media_type()
 *   Get media type of MAC
 * check_port_speed()
 *   Check target speed whether is supported
 * adjust_link()
 *   Adjust link status
 * set_loopback()
 *   Set loopback
 * set_promisc_mode
 *   Set promisc mode
 * request_update_promisc_mode
 *   request to hclge(vf) to update promisc mode
 * set_mtu()
 *   set mtu
 * get_pauseparam()
 *   get tx and rx of pause frame use
 * set_pauseparam()
 *   set tx and rx of pause frame use
 * set_autoneg()
 *   set auto autonegotiation of pause frame use
 * get_autoneg()
 *   get auto autonegotiation of pause frame use
 * restart_autoneg()
 *   restart autonegotiation
 * halt_autoneg()
 *   halt/resume autonegotiation when autonegotiation on
 * get_coalesce_usecs()
 *   get usecs to delay a TX interrupt after a packet is sent
 * get_rx_max_coalesced_frames()
 *   get Maximum number of packets to be sent before a TX interrupt.
 * set_coalesce_usecs()
 *   set usecs to delay a TX interrupt after a packet is sent
 * set_coalesce_frames()
 *   set Maximum number of packets to be sent before a TX interrupt.
 * get_mac_addr()
 *   get mac address
 * set_mac_addr()
 *   set mac address
 * add_uc_addr
 *   Add unicast addr to mac table
 * rm_uc_addr
 *   Remove unicast addr from mac table
 * set_mc_addr()
 *   Set multicast address
 * add_mc_addr
 *   Add multicast address to mac table
 * rm_mc_addr
 *   Remove multicast address from mac table
 * update_stats()
 *   Update Old network device statistics
 * get_mac_stats()
 *   get mac pause statistics including tx_cnt and rx_cnt
 * get_ethtool_stats()
 *   Get ethtool network device statistics
 * get_strings()
 *   Get a set of strings that describe the requested objects
 * get_sset_count()
 *   Get number of strings that @get_strings will write
 * update_led_status()
 *   Update the led status
 * set_led_id()
 *   Set led id
 * get_regs()
 *   Get regs dump
 * get_regs_len()
 *   Get the len of the regs dump
 * get_rss_key_size()
 *   Get rss key size
 * get_rss()
 *   Get rss table
 * set_rss()
 *   Set rss table
 * get_tc_size()
 *   Get tc size of handle
 * get_vector()
 *   Get vector number and vector information
 * put_vector()
 *   Put the vector in hdev
 * map_ring_to_vector()
 *   Map rings to vector
 * unmap_ring_from_vector()
 *   Unmap rings from vector
 * reset_queue()
 *   Reset queue
 * get_fw_version()
 *   Get firmware version
 * get_mdix_mode()
 *   Get media typr of phy
 * enable_vlan_filter()
 *   Enable vlan filter
 * set_vlan_filter()
 *   Set vlan filter config of Ports
 * set_vf_vlan_filter()
 *   Set vlan filter config of vf
 * enable_hw_strip_rxvtag()
 *   Enable/disable hardware strip vlan tag of packets received
 * set_gro_en
 *   Enable/disable HW GRO
 * add_arfs_entry
 *   Check the 5-tuples of flow, and create flow director rule
 * get_vf_config
 *   Get the VF configuration setting by the host
 * set_vf_link_state
 *   Set VF link status
 * set_vf_spoofchk
 *   Enable/disable spoof check for specified vf
 * set_vf_trust
 *   Enable/disable trust for specified vf, if the vf being trusted, then
 *   it can enable promisc mode
 * set_vf_rate
 *   Set the max tx rate of specified vf.
 * set_vf_mac
 *   Configure the default MAC for specified VF
 * get_module_eeprom
 *   Get the optical module eeprom info.
<<<<<<< HEAD
=======
 * add_cls_flower
 *   Add clsflower rule
 * del_cls_flower
 *   Delete clsflower rule
 * cls_flower_active
 *   Check if any cls flower rule exist
 * dbg_read_cmd
 *   Execute debugfs read command.
 * set_tx_hwts_info
 *   Save information for 1588 tx packet
 * get_rx_hwts
 *   Get 1588 rx hwstamp
 * get_ts_info
 *   Get phc info
>>>>>>> 7d2a07b7
 */
struct hnae3_ae_ops {
	int (*init_ae_dev)(struct hnae3_ae_dev *ae_dev);
	void (*uninit_ae_dev)(struct hnae3_ae_dev *ae_dev);
	void (*reset_prepare)(struct hnae3_ae_dev *ae_dev,
			      enum hnae3_reset_type rst_type);
	void (*reset_done)(struct hnae3_ae_dev *ae_dev);
	int (*init_client_instance)(struct hnae3_client *client,
				    struct hnae3_ae_dev *ae_dev);
	void (*uninit_client_instance)(struct hnae3_client *client,
				       struct hnae3_ae_dev *ae_dev);
	int (*start)(struct hnae3_handle *handle);
	void (*stop)(struct hnae3_handle *handle);
	int (*client_start)(struct hnae3_handle *handle);
	void (*client_stop)(struct hnae3_handle *handle);
	int (*get_status)(struct hnae3_handle *handle);
	void (*get_ksettings_an_result)(struct hnae3_handle *handle,
					u8 *auto_neg, u32 *speed, u8 *duplex);

	int (*cfg_mac_speed_dup_h)(struct hnae3_handle *handle, int speed,
				   u8 duplex);

	void (*get_media_type)(struct hnae3_handle *handle, u8 *media_type,
			       u8 *module_type);
	int (*check_port_speed)(struct hnae3_handle *handle, u32 speed);
	void (*get_fec)(struct hnae3_handle *handle, u8 *fec_ability,
			u8 *fec_mode);
	int (*set_fec)(struct hnae3_handle *handle, u32 fec_mode);
	void (*adjust_link)(struct hnae3_handle *handle, int speed, int duplex);
	int (*set_loopback)(struct hnae3_handle *handle,
			    enum hnae3_loop loop_mode, bool en);

	int (*set_promisc_mode)(struct hnae3_handle *handle, bool en_uc_pmc,
				bool en_mc_pmc);
	void (*request_update_promisc_mode)(struct hnae3_handle *handle);
	int (*set_mtu)(struct hnae3_handle *handle, int new_mtu);

	void (*get_pauseparam)(struct hnae3_handle *handle,
			       u32 *auto_neg, u32 *rx_en, u32 *tx_en);
	int (*set_pauseparam)(struct hnae3_handle *handle,
			      u32 auto_neg, u32 rx_en, u32 tx_en);

	int (*set_autoneg)(struct hnae3_handle *handle, bool enable);
	int (*get_autoneg)(struct hnae3_handle *handle);
	int (*restart_autoneg)(struct hnae3_handle *handle);
	int (*halt_autoneg)(struct hnae3_handle *handle, bool halt);

	void (*get_coalesce_usecs)(struct hnae3_handle *handle,
				   u32 *tx_usecs, u32 *rx_usecs);
	void (*get_rx_max_coalesced_frames)(struct hnae3_handle *handle,
					    u32 *tx_frames, u32 *rx_frames);
	int (*set_coalesce_usecs)(struct hnae3_handle *handle, u32 timeout);
	int (*set_coalesce_frames)(struct hnae3_handle *handle,
				   u32 coalesce_frames);
	void (*get_coalesce_range)(struct hnae3_handle *handle,
				   u32 *tx_frames_low, u32 *rx_frames_low,
				   u32 *tx_frames_high, u32 *rx_frames_high,
				   u32 *tx_usecs_low, u32 *rx_usecs_low,
				   u32 *tx_usecs_high, u32 *rx_usecs_high);

	void (*get_mac_addr)(struct hnae3_handle *handle, u8 *p);
	int (*set_mac_addr)(struct hnae3_handle *handle, void *p,
			    bool is_first);
	int (*do_ioctl)(struct hnae3_handle *handle,
			struct ifreq *ifr, int cmd);
	int (*add_uc_addr)(struct hnae3_handle *handle,
			   const unsigned char *addr);
	int (*rm_uc_addr)(struct hnae3_handle *handle,
			  const unsigned char *addr);
	int (*set_mc_addr)(struct hnae3_handle *handle, void *addr);
	int (*add_mc_addr)(struct hnae3_handle *handle,
			   const unsigned char *addr);
	int (*rm_mc_addr)(struct hnae3_handle *handle,
			  const unsigned char *addr);
	void (*set_tso_stats)(struct hnae3_handle *handle, int enable);
	void (*update_stats)(struct hnae3_handle *handle,
			     struct net_device_stats *net_stats);
	void (*get_stats)(struct hnae3_handle *handle, u64 *data);
	void (*get_mac_stats)(struct hnae3_handle *handle,
			      struct hns3_mac_stats *mac_stats);
	void (*get_strings)(struct hnae3_handle *handle,
			    u32 stringset, u8 *data);
	int (*get_sset_count)(struct hnae3_handle *handle, int stringset);

	void (*get_regs)(struct hnae3_handle *handle, u32 *version,
			 void *data);
	int (*get_regs_len)(struct hnae3_handle *handle);

	u32 (*get_rss_key_size)(struct hnae3_handle *handle);
	int (*get_rss)(struct hnae3_handle *handle, u32 *indir, u8 *key,
		       u8 *hfunc);
	int (*set_rss)(struct hnae3_handle *handle, const u32 *indir,
		       const u8 *key, const u8 hfunc);
	int (*set_rss_tuple)(struct hnae3_handle *handle,
			     struct ethtool_rxnfc *cmd);
	int (*get_rss_tuple)(struct hnae3_handle *handle,
			     struct ethtool_rxnfc *cmd);

	int (*get_tc_size)(struct hnae3_handle *handle);

	int (*get_vector)(struct hnae3_handle *handle, u16 vector_num,
			  struct hnae3_vector_info *vector_info);
	int (*put_vector)(struct hnae3_handle *handle, int vector_num);
	int (*map_ring_to_vector)(struct hnae3_handle *handle,
				  int vector_num,
				  struct hnae3_ring_chain_node *vr_chain);
	int (*unmap_ring_from_vector)(struct hnae3_handle *handle,
				      int vector_num,
				      struct hnae3_ring_chain_node *vr_chain);

	int (*reset_queue)(struct hnae3_handle *handle);
	u32 (*get_fw_version)(struct hnae3_handle *handle);
	void (*get_mdix_mode)(struct hnae3_handle *handle,
			      u8 *tp_mdix_ctrl, u8 *tp_mdix);

	int (*enable_vlan_filter)(struct hnae3_handle *handle, bool enable);
	int (*set_vlan_filter)(struct hnae3_handle *handle, __be16 proto,
			       u16 vlan_id, bool is_kill);
	int (*set_vf_vlan_filter)(struct hnae3_handle *handle, int vfid,
				  u16 vlan, u8 qos, __be16 proto);
	int (*enable_hw_strip_rxvtag)(struct hnae3_handle *handle, bool enable);
	void (*reset_event)(struct pci_dev *pdev, struct hnae3_handle *handle);
	enum hnae3_reset_type (*get_reset_level)(struct hnae3_ae_dev *ae_dev,
						 unsigned long *addr);
	void (*set_default_reset_request)(struct hnae3_ae_dev *ae_dev,
					  enum hnae3_reset_type rst_type);
	void (*get_channels)(struct hnae3_handle *handle,
			     struct ethtool_channels *ch);
	void (*get_tqps_and_rss_info)(struct hnae3_handle *h,
				      u16 *alloc_tqps, u16 *max_rss_size);
	int (*set_channels)(struct hnae3_handle *handle, u32 new_tqps_num,
			    bool rxfh_configured);
	void (*get_flowctrl_adv)(struct hnae3_handle *handle,
				 u32 *flowctrl_adv);
	int (*set_led_id)(struct hnae3_handle *handle,
			  enum ethtool_phys_id_state status);
	void (*get_link_mode)(struct hnae3_handle *handle,
			      unsigned long *supported,
			      unsigned long *advertising);
	int (*add_fd_entry)(struct hnae3_handle *handle,
			    struct ethtool_rxnfc *cmd);
	int (*del_fd_entry)(struct hnae3_handle *handle,
			    struct ethtool_rxnfc *cmd);
	int (*get_fd_rule_cnt)(struct hnae3_handle *handle,
			       struct ethtool_rxnfc *cmd);
	int (*get_fd_rule_info)(struct hnae3_handle *handle,
				struct ethtool_rxnfc *cmd);
	int (*get_fd_all_rules)(struct hnae3_handle *handle,
				struct ethtool_rxnfc *cmd, u32 *rule_locs);
	void (*enable_fd)(struct hnae3_handle *handle, bool enable);
	int (*add_arfs_entry)(struct hnae3_handle *handle, u16 queue_id,
			      u16 flow_id, struct flow_keys *fkeys);
	int (*dbg_read_cmd)(struct hnae3_handle *handle, enum hnae3_dbg_cmd cmd,
			    char *buf, int len);
	pci_ers_result_t (*handle_hw_ras_error)(struct hnae3_ae_dev *ae_dev);
	bool (*get_hw_reset_stat)(struct hnae3_handle *handle);
	bool (*ae_dev_resetting)(struct hnae3_handle *handle);
	unsigned long (*ae_dev_reset_cnt)(struct hnae3_handle *handle);
	int (*set_gro_en)(struct hnae3_handle *handle, bool enable);
	u16 (*get_global_queue_id)(struct hnae3_handle *handle, u16 queue_id);
	void (*set_timer_task)(struct hnae3_handle *handle, bool enable);
	int (*mac_connect_phy)(struct hnae3_handle *handle);
	void (*mac_disconnect_phy)(struct hnae3_handle *handle);
	int (*get_vf_config)(struct hnae3_handle *handle, int vf,
			     struct ifla_vf_info *ivf);
	int (*set_vf_link_state)(struct hnae3_handle *handle, int vf,
				 int link_state);
	int (*set_vf_spoofchk)(struct hnae3_handle *handle, int vf,
			       bool enable);
	int (*set_vf_trust)(struct hnae3_handle *handle, int vf, bool enable);
	int (*set_vf_rate)(struct hnae3_handle *handle, int vf,
			   int min_tx_rate, int max_tx_rate, bool force);
	int (*set_vf_mac)(struct hnae3_handle *handle, int vf, u8 *p);
	int (*get_module_eeprom)(struct hnae3_handle *handle, u32 offset,
				 u32 len, u8 *data);
	bool (*get_cmdq_stat)(struct hnae3_handle *handle);
<<<<<<< HEAD
=======
	int (*add_cls_flower)(struct hnae3_handle *handle,
			      struct flow_cls_offload *cls_flower, int tc);
	int (*del_cls_flower)(struct hnae3_handle *handle,
			      struct flow_cls_offload *cls_flower);
	bool (*cls_flower_active)(struct hnae3_handle *handle);
	int (*get_phy_link_ksettings)(struct hnae3_handle *handle,
				      struct ethtool_link_ksettings *cmd);
	int (*set_phy_link_ksettings)(struct hnae3_handle *handle,
				      const struct ethtool_link_ksettings *cmd);
	bool (*set_tx_hwts_info)(struct hnae3_handle *handle,
				 struct sk_buff *skb);
	void (*get_rx_hwts)(struct hnae3_handle *handle, struct sk_buff *skb,
			    u32 nsec, u32 sec);
	int (*get_ts_info)(struct hnae3_handle *handle,
			   struct ethtool_ts_info *info);
>>>>>>> 7d2a07b7
};

struct hnae3_dcb_ops {
	/* IEEE 802.1Qaz std */
	int (*ieee_getets)(struct hnae3_handle *, struct ieee_ets *);
	int (*ieee_setets)(struct hnae3_handle *, struct ieee_ets *);
	int (*ieee_getpfc)(struct hnae3_handle *, struct ieee_pfc *);
	int (*ieee_setpfc)(struct hnae3_handle *, struct ieee_pfc *);

	/* DCBX configuration */
	u8   (*getdcbx)(struct hnae3_handle *);
	u8   (*setdcbx)(struct hnae3_handle *, u8);

	int (*setup_tc)(struct hnae3_handle *handle,
			struct tc_mqprio_qopt_offload *mqprio_qopt);
};

struct hnae3_ae_algo {
	const struct hnae3_ae_ops *ops;
	struct list_head node;
	const struct pci_device_id *pdev_id_table;
};

#define HNAE3_INT_NAME_LEN        32
#define HNAE3_ITR_COUNTDOWN_START 100

#define HNAE3_MAX_TC		8
#define HNAE3_MAX_USER_PRIO	8
struct hnae3_tc_info {
	u8 prio_tc[HNAE3_MAX_USER_PRIO]; /* TC indexed by prio */
	u16 tqp_count[HNAE3_MAX_TC];
	u16 tqp_offset[HNAE3_MAX_TC];
	unsigned long tc_en; /* bitmap of TC enabled */
	u8 num_tc; /* Total number of enabled TCs */
	bool mqprio_active;
};

struct hnae3_knic_private_info {
	struct net_device *netdev; /* Set by KNIC client when init instance */
	u16 rss_size;		   /* Allocated RSS queues */
	u16 req_rss_size;
	u16 rx_buf_len;
	u16 num_tx_desc;
	u16 num_rx_desc;
	u32 tx_spare_buf_size;

	struct hnae3_tc_info tc_info;

	u16 num_tqps;		  /* total number of TQPs in this handle */
	struct hnae3_queue **tqp;  /* array base of all TQPs in this instance */
	const struct hnae3_dcb_ops *dcb_ops;

	u16 int_rl_setting;
	enum pkt_hash_types rss_type;
};

struct hnae3_roce_private_info {
	struct net_device *netdev;
	void __iomem *roce_io_base;
	void __iomem *roce_mem_base;
	int base_vector;
	int num_vectors;

	/* The below attributes defined for RoCE client, hnae3 gives
	 * initial values to them, and RoCE client can modify and use
	 * them.
	 */
	unsigned long reset_state;
	unsigned long instance_state;
	unsigned long state;
};

#define HNAE3_SUPPORT_APP_LOOPBACK    BIT(0)
#define HNAE3_SUPPORT_PHY_LOOPBACK    BIT(1)
#define HNAE3_SUPPORT_SERDES_SERIAL_LOOPBACK	BIT(2)
#define HNAE3_SUPPORT_VF	      BIT(3)
#define HNAE3_SUPPORT_SERDES_PARALLEL_LOOPBACK	BIT(4)

#define HNAE3_USER_UPE		BIT(0)	/* unicast promisc enabled by user */
#define HNAE3_USER_MPE		BIT(1)	/* mulitcast promisc enabled by user */
#define HNAE3_BPE		BIT(2)	/* broadcast promisc enable */
#define HNAE3_OVERFLOW_UPE	BIT(3)	/* unicast mac vlan overflow */
#define HNAE3_OVERFLOW_MPE	BIT(4)	/* multicast mac vlan overflow */
#define HNAE3_UPE		(HNAE3_USER_UPE | HNAE3_OVERFLOW_UPE)
#define HNAE3_MPE		(HNAE3_USER_MPE | HNAE3_OVERFLOW_MPE)

enum hnae3_pflag {
	HNAE3_PFLAG_LIMIT_PROMISC,
	HNAE3_PFLAG_MAX
};

struct hnae3_handle {
	struct hnae3_client *client;
	struct pci_dev *pdev;
	void *priv;
	struct hnae3_ae_algo *ae_algo;  /* the class who provides this handle */
	u64 flags; /* Indicate the capabilities for this handle */

	union {
		struct net_device *netdev; /* first member */
		struct hnae3_knic_private_info kinfo;
		struct hnae3_roce_private_info rinfo;
	};

	u32 numa_node_mask;	/* for multi-chip support */

	enum hnae3_port_base_vlan_state port_base_vlan_state;

	u8 netdev_flags;
	struct dentry *hnae3_dbgfs;

	/* Network interface message level enabled bits */
	u32 msg_enable;

	unsigned long supported_pflags;
	unsigned long priv_flags;
};

#define hnae3_set_field(origin, mask, shift, val) \
	do { \
		(origin) &= (~(mask)); \
		(origin) |= ((val) << (shift)) & (mask); \
	} while (0)
#define hnae3_get_field(origin, mask, shift) (((origin) & (mask)) >> (shift))

#define hnae3_set_bit(origin, shift, val) \
	hnae3_set_field(origin, 0x1 << (shift), shift, val)
#define hnae3_get_bit(origin, shift) \
	hnae3_get_field(origin, 0x1 << (shift), shift)

int hnae3_register_ae_dev(struct hnae3_ae_dev *ae_dev);
void hnae3_unregister_ae_dev(struct hnae3_ae_dev *ae_dev);

void hnae3_unregister_ae_algo(struct hnae3_ae_algo *ae_algo);
void hnae3_register_ae_algo(struct hnae3_ae_algo *ae_algo);

void hnae3_unregister_client(struct hnae3_client *client);
int hnae3_register_client(struct hnae3_client *client);

void hnae3_set_client_init_flag(struct hnae3_client *client,
				struct hnae3_ae_dev *ae_dev,
				unsigned int inited);
#endif<|MERGE_RESOLUTION|>--- conflicted
+++ resolved
@@ -37,8 +37,6 @@
 
 #define HNAE3_MIN_VECTOR_NUM	2 /* first one for misc, another for IO */
 
-<<<<<<< HEAD
-=======
 /* Device version */
 #define HNAE3_DEVICE_VERSION_V1   0x00020
 #define HNAE3_DEVICE_VERSION_V2   0x00021
@@ -46,7 +44,6 @@
 
 #define HNAE3_PCI_REVISION_BIT_SIZE		8
 
->>>>>>> 7d2a07b7
 /* Device IDs */
 #define HNAE3_DEV_ID_GE				0xA220
 #define HNAE3_DEV_ID_25GE			0xA221
@@ -76,8 +73,6 @@
 
 #define hnae3_dev_dcb_supported(hdev) \
 	hnae3_get_bit((hdev)->ae_dev->flag, HNAE3_DEV_SUPPORT_DCB_B)
-<<<<<<< HEAD
-=======
 
 enum HNAE3_DEV_CAP_BITS {
 	HNAE3_DEV_SUPPORT_FD_B,
@@ -101,7 +96,6 @@
 	HNAE3_DEV_SUPPORT_PORT_VLAN_BYPASS_B,
 	HNAE3_DEV_SUPPORT_VLAN_FLTR_MDF_B,
 };
->>>>>>> 7d2a07b7
 
 #define hnae3_dev_fd_supported(hdev) \
 	test_bit(HNAE3_DEV_SUPPORT_FD_B, (hdev)->ae_dev->caps)
@@ -165,16 +159,6 @@
 #define ring_ptr_move_bw(ring, p) \
 	((ring)->p = ((ring)->p - 1 + (ring)->desc_num) % (ring)->desc_num)
 
-<<<<<<< HEAD
-enum hns_desc_type {
-	DESC_TYPE_UNKNOWN,
-	DESC_TYPE_SKB,
-	DESC_TYPE_FRAGLIST_SKB,
-	DESC_TYPE_PAGE,
-};
-
-=======
->>>>>>> 7d2a07b7
 struct hnae3_handle;
 
 struct hnae3_queue {
@@ -244,10 +228,7 @@
 	HNAE3_PPU_POISON_ERROR,
 	HNAE3_CMDQ_ECC_ERROR,
 	HNAE3_IMP_RD_POISON_ERROR,
-<<<<<<< HEAD
-=======
 	HNAE3_ROCEE_AXI_RESP_ERROR,
->>>>>>> 7d2a07b7
 };
 
 enum hnae3_reset_type {
@@ -388,12 +369,9 @@
 	struct list_head node;
 	u32 flag;
 	unsigned long hw_err_reset_req;
-<<<<<<< HEAD
-=======
 	struct hnae3_dev_specs dev_specs;
 	u32 dev_version;
 	unsigned long caps[BITS_TO_LONGS(HNAE3_DEV_CAPS_MAX_NUM)];
->>>>>>> 7d2a07b7
 	void *priv;
 };
 
@@ -535,8 +513,6 @@
  *   Configure the default MAC for specified VF
  * get_module_eeprom
  *   Get the optical module eeprom info.
-<<<<<<< HEAD
-=======
  * add_cls_flower
  *   Add clsflower rule
  * del_cls_flower
@@ -551,7 +527,6 @@
  *   Get 1588 rx hwstamp
  * get_ts_info
  *   Get phc info
->>>>>>> 7d2a07b7
  */
 struct hnae3_ae_ops {
 	int (*init_ae_dev)(struct hnae3_ae_dev *ae_dev);
@@ -728,8 +703,6 @@
 	int (*get_module_eeprom)(struct hnae3_handle *handle, u32 offset,
 				 u32 len, u8 *data);
 	bool (*get_cmdq_stat)(struct hnae3_handle *handle);
-<<<<<<< HEAD
-=======
 	int (*add_cls_flower)(struct hnae3_handle *handle,
 			      struct flow_cls_offload *cls_flower, int tc);
 	int (*del_cls_flower)(struct hnae3_handle *handle,
@@ -745,7 +718,6 @@
 			    u32 nsec, u32 sec);
 	int (*get_ts_info)(struct hnae3_handle *handle,
 			   struct ethtool_ts_info *info);
->>>>>>> 7d2a07b7
 };
 
 struct hnae3_dcb_ops {
