/* SPDX-License-Identifier: GPL-2.0+ */
// Copyright (c) 2016-2017 Hisilicon Limited.

#ifndef __HCLGE_TM_H
#define __HCLGE_TM_H

#include <linux/types.h>

/* MAC Pause */
#define HCLGE_TX_MAC_PAUSE_EN_MSK	BIT(0)
#define HCLGE_RX_MAC_PAUSE_EN_MSK	BIT(1)

#define HCLGE_TM_PORT_BASE_MODE_MSK	BIT(0)

#define HCLGE_DEFAULT_PAUSE_TRANS_GAP	0x7F
#define HCLGE_DEFAULT_PAUSE_TRANS_TIME	0xFFFF

/* SP or DWRR */
#define HCLGE_TM_TX_SCHD_DWRR_MSK	BIT(0)
#define HCLGE_TM_TX_SCHD_SP_MSK		0xFE

#define HCLGE_ETHER_MAX_RATE	100000

#define HCLGE_TM_PF_MAX_PRI_NUM		8
#define HCLGE_TM_PF_MAX_QSET_NUM	8

struct hclge_pg_to_pri_link_cmd {
	u8 pg_id;
	u8 rsvd1[3];
	u8 pri_bit_map;
};

struct hclge_qs_to_pri_link_cmd {
	__le16 qs_id;
	__le16 rsvd;
	u8 priority;
#define HCLGE_TM_QS_PRI_LINK_VLD_MSK	BIT(0)
	u8 link_vld;
};

struct hclge_nq_to_qs_link_cmd {
	__le16 nq_id;
	__le16 rsvd;
#define HCLGE_TM_Q_QS_LINK_VLD_MSK	BIT(10)
#define HCLGE_TM_QS_ID_L_MSK		GENMASK(9, 0)
#define HCLGE_TM_QS_ID_L_S		0
#define HCLGE_TM_QS_ID_H_MSK		GENMASK(14, 10)
#define HCLGE_TM_QS_ID_H_S		10
#define HCLGE_TM_QS_ID_H_EXT_S		11
#define HCLGE_TM_QS_ID_H_EXT_MSK	GENMASK(15, 11)
	__le16 qset_id;
};

struct hclge_tqp_tx_queue_tc_cmd {
	__le16 queue_id;
	__le16 rsvd;
	u8 tc_id;
	u8 rev[3];
};

struct hclge_pg_weight_cmd {
	u8 pg_id;
	u8 dwrr;
};

struct hclge_priority_weight_cmd {
	u8 pri_id;
	u8 dwrr;
};

struct hclge_pri_sch_mode_cfg_cmd {
	u8 pri_id;
	u8 rsvd[3];
	u8 sch_mode;
};

struct hclge_qs_sch_mode_cfg_cmd {
	__le16 qs_id;
	u8 rsvd[2];
	u8 sch_mode;
};

struct hclge_qs_weight_cmd {
	__le16 qs_id;
	u8 dwrr;
};

struct hclge_ets_tc_weight_cmd {
	u8 tc_weight[HNAE3_MAX_TC];
	u8 weight_offset;
	u8 rsvd[15];
};

#define HCLGE_TM_SHAP_IR_B_MSK  GENMASK(7, 0)
#define HCLGE_TM_SHAP_IR_B_LSH	0
#define HCLGE_TM_SHAP_IR_U_MSK  GENMASK(11, 8)
#define HCLGE_TM_SHAP_IR_U_LSH	8
#define HCLGE_TM_SHAP_IR_S_MSK  GENMASK(15, 12)
#define HCLGE_TM_SHAP_IR_S_LSH	12
#define HCLGE_TM_SHAP_BS_B_MSK  GENMASK(20, 16)
#define HCLGE_TM_SHAP_BS_B_LSH	16
#define HCLGE_TM_SHAP_BS_S_MSK  GENMASK(25, 21)
#define HCLGE_TM_SHAP_BS_S_LSH	21

enum hclge_shap_bucket {
	HCLGE_TM_SHAP_C_BUCKET = 0,
	HCLGE_TM_SHAP_P_BUCKET,
};

/* set bit HCLGE_TM_RATE_VLD to 1 means use 'rate' to config shaping */
#define HCLGE_TM_RATE_VLD	0

struct hclge_pri_shapping_cmd {
	u8 pri_id;
	u8 rsvd[3];
	__le32 pri_shapping_para;
	u8 flag;
	u8 rsvd1[3];
	__le32 pri_rate;
};

struct hclge_pg_shapping_cmd {
	u8 pg_id;
	u8 rsvd[3];
	__le32 pg_shapping_para;
	u8 flag;
	u8 rsvd1[3];
	__le32 pg_rate;
};

struct hclge_qs_shapping_cmd {
	__le16 qs_id;
	u8 rsvd[2];
	__le32 qs_shapping_para;
	u8 flag;
	u8 rsvd1[3];
	__le32 qs_rate;
};

struct hclge_qs_shapping_cmd {
	__le16 qs_id;
	u8 rsvd[2];
	__le32 qs_shapping_para;
};

#define HCLGE_BP_GRP_NUM		32
#define HCLGE_BP_SUB_GRP_ID_S		0
#define HCLGE_BP_SUB_GRP_ID_M		GENMASK(4, 0)
#define HCLGE_BP_GRP_ID_S		5
#define HCLGE_BP_GRP_ID_M		GENMASK(9, 5)

#define HCLGE_BP_EXT_GRP_NUM		40
#define HCLGE_BP_EXT_GRP_ID_S		5
#define HCLGE_BP_EXT_GRP_ID_M		GENMASK(10, 5)

struct hclge_bp_to_qs_map_cmd {
	u8 tc_id;
	u8 rsvd[2];
	u8 qs_group_id;
	__le32 qs_bit_map;
	u32 rsvd1;
};

struct hclge_pfc_en_cmd {
	u8 tx_rx_en_bitmap;
	u8 pri_en_bitmap;
};

struct hclge_cfg_pause_param_cmd {
	u8 mac_addr[ETH_ALEN];
	u8 pause_trans_gap;
	u8 rsvd;
	__le16 pause_trans_time;
	u8 rsvd1[6];
	/* extra mac address to do double check for pause frame */
	u8 mac_addr_extra[ETH_ALEN];
	u16 rsvd2;
};

struct hclge_pfc_stats_cmd {
	__le64 pkt_num[3];
};

struct hclge_port_shapping_cmd {
	__le32 port_shapping_para;
	u8 flag;
	u8 rsvd[3];
	__le32 port_rate;
};

struct hclge_shaper_ir_para {
	u8 ir_b; /* IR_B parameter of IR shaper */
	u8 ir_u; /* IR_U parameter of IR shaper */
	u8 ir_s; /* IR_S parameter of IR shaper */
};

struct hclge_tm_nodes_cmd {
	u8 pg_base_id;
	u8 pri_base_id;
	__le16 qset_base_id;
	__le16 queue_base_id;
	u8 pg_num;
	u8 pri_num;
	__le16 qset_num;
	__le16 queue_num;
};

struct hclge_tm_shaper_para {
	u32 rate;
	u8 ir_b;
	u8 ir_u;
	u8 ir_s;
	u8 bs_b;
	u8 bs_s;
	u8 flag;
};

#define hclge_tm_set_field(dest, string, val) \
			   hnae3_set_field((dest), \
			   (HCLGE_TM_SHAP_##string##_MSK), \
			   (HCLGE_TM_SHAP_##string##_LSH), val)
#define hclge_tm_get_field(src, string) \
			hnae3_get_field((src), HCLGE_TM_SHAP_##string##_MSK, \
					HCLGE_TM_SHAP_##string##_LSH)

int hclge_tm_schd_init(struct hclge_dev *hdev);
int hclge_tm_vport_map_update(struct hclge_dev *hdev);
int hclge_pause_setup_hw(struct hclge_dev *hdev, bool init);
int hclge_tm_schd_setup_hw(struct hclge_dev *hdev);
void hclge_tm_prio_tc_info_update(struct hclge_dev *hdev, u8 *prio_tc);
void hclge_tm_schd_info_update(struct hclge_dev *hdev, u8 num_tc);
void hclge_tm_pfc_info_update(struct hclge_dev *hdev);
int hclge_tm_dwrr_cfg(struct hclge_dev *hdev);
int hclge_tm_init_hw(struct hclge_dev *hdev, bool init);
int hclge_mac_pause_en_cfg(struct hclge_dev *hdev, bool tx, bool rx);
int hclge_pause_addr_cfg(struct hclge_dev *hdev, const u8 *mac_addr);
int hclge_pfc_rx_stats_get(struct hclge_dev *hdev, u64 *stats);
int hclge_pfc_tx_stats_get(struct hclge_dev *hdev, u64 *stats);
int hclge_tm_qs_shaper_cfg(struct hclge_vport *vport, int max_tx_rate);
<<<<<<< HEAD

=======
int hclge_tm_get_qset_num(struct hclge_dev *hdev, u16 *qset_num);
int hclge_tm_get_pri_num(struct hclge_dev *hdev, u8 *pri_num);
int hclge_tm_get_qset_map_pri(struct hclge_dev *hdev, u16 qset_id, u8 *priority,
			      u8 *link_vld);
int hclge_tm_get_qset_sch_mode(struct hclge_dev *hdev, u16 qset_id, u8 *mode);
int hclge_tm_get_qset_weight(struct hclge_dev *hdev, u16 qset_id, u8 *weight);
int hclge_tm_get_qset_shaper(struct hclge_dev *hdev, u16 qset_id,
			     struct hclge_tm_shaper_para *para);
int hclge_tm_get_pri_sch_mode(struct hclge_dev *hdev, u8 pri_id, u8 *mode);
int hclge_tm_get_pri_weight(struct hclge_dev *hdev, u8 pri_id, u8 *weight);
int hclge_tm_get_pri_shaper(struct hclge_dev *hdev, u8 pri_id,
			    enum hclge_opcode_type cmd,
			    struct hclge_tm_shaper_para *para);
int hclge_tm_get_q_to_qs_map(struct hclge_dev *hdev, u16 q_id, u16 *qset_id);
int hclge_tm_get_q_to_tc(struct hclge_dev *hdev, u16 q_id, u8 *tc_id);
int hclge_tm_get_pg_to_pri_map(struct hclge_dev *hdev, u8 pg_id,
			       u8 *pri_bit_map);
int hclge_tm_get_pg_weight(struct hclge_dev *hdev, u8 pg_id, u8 *weight);
int hclge_tm_get_pg_sch_mode(struct hclge_dev *hdev, u8 pg_id, u8 *mode);
int hclge_tm_get_pg_shaper(struct hclge_dev *hdev, u8 pg_id,
			   enum hclge_opcode_type cmd,
			   struct hclge_tm_shaper_para *para);
int hclge_tm_get_port_shaper(struct hclge_dev *hdev,
			     struct hclge_tm_shaper_para *para);
>>>>>>> 7d2a07b7
#endif<|MERGE_RESOLUTION|>--- conflicted
+++ resolved
@@ -135,12 +135,6 @@
 	u8 flag;
 	u8 rsvd1[3];
 	__le32 qs_rate;
-};
-
-struct hclge_qs_shapping_cmd {
-	__le16 qs_id;
-	u8 rsvd[2];
-	__le32 qs_shapping_para;
 };
 
 #define HCLGE_BP_GRP_NUM		32
@@ -237,9 +231,6 @@
 int hclge_pfc_rx_stats_get(struct hclge_dev *hdev, u64 *stats);
 int hclge_pfc_tx_stats_get(struct hclge_dev *hdev, u64 *stats);
 int hclge_tm_qs_shaper_cfg(struct hclge_vport *vport, int max_tx_rate);
-<<<<<<< HEAD
-
-=======
 int hclge_tm_get_qset_num(struct hclge_dev *hdev, u16 *qset_num);
 int hclge_tm_get_pri_num(struct hclge_dev *hdev, u8 *pri_num);
 int hclge_tm_get_qset_map_pri(struct hclge_dev *hdev, u16 qset_id, u8 *priority,
@@ -264,5 +255,4 @@
 			   struct hclge_tm_shaper_para *para);
 int hclge_tm_get_port_shaper(struct hclge_dev *hdev,
 			     struct hclge_tm_shaper_para *para);
->>>>>>> 7d2a07b7
 #endif