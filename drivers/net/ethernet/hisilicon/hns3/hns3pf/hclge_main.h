--- conflicted
+++ resolved
@@ -462,10 +462,7 @@
 enum HCLGE_FD_STAGE {
 	HCLGE_FD_STAGE_1,
 	HCLGE_FD_STAGE_2,
-<<<<<<< HEAD
-=======
 	MAX_STAGE_NUM,
->>>>>>> ecd3ad1c
 };
 
 /* OUTER_XXX indicates tuples in tunnel header of tunnel packet
@@ -520,11 +517,7 @@
 
 struct key_info {
 	u8 key_type;
-<<<<<<< HEAD
-	u8 key_length;
-=======
 	u8 key_length; /* use bit as unit */
->>>>>>> ecd3ad1c
 };
 
 static const struct key_info meta_data_key_info[] = {
@@ -576,8 +569,6 @@
 #define MAX_KEY_BYTES	(MAX_KEY_DWORDS * 4)
 #define MAX_META_DATA_LENGTH	32
 
-<<<<<<< HEAD
-=======
 /* assigned by firmware, the real filter number for each pf may be less */
 #define MAX_FD_FILTER_NUM	4096
 #define HCLGE_FD_ARFS_EXPIRE_TIMER_INTERVAL	5
@@ -588,7 +579,6 @@
 	HCLGE_FD_EP_ACTIVE,
 };
 
->>>>>>> ecd3ad1c
 enum HCLGE_FD_PACKET_TYPE {
 	NIC_PACKET,
 	ROCE_PACKET,
@@ -611,20 +601,6 @@
 
 struct hclge_fd_cfg {
 	u8 fd_mode;
-<<<<<<< HEAD
-	u16 max_key_length;
-	u32 proto_support;
-	u32 rule_num[2]; /* rule entry number */
-	u16 cnt_num[2]; /* rule hit counter number */
-	struct hclge_fd_key_cfg key_cfg[2];
-};
-
-struct hclge_fd_rule_tuples {
-	u8 src_mac[6];
-	u8 dst_mac[6];
-	u32 src_ip[4];
-	u32 dst_ip[4];
-=======
 	u16 max_key_length; /* use bit as unit */
 	u32 proto_support;
 	u32 rule_num[MAX_STAGE_NUM]; /* rule entry number */
@@ -642,7 +618,6 @@
 	 */
 	u32 src_ip[IPV6_SIZE];
 	u32 dst_ip[IPV6_SIZE];
->>>>>>> ecd3ad1c
 	u16 src_port;
 	u16 dst_port;
 	u16 vlan_tag1;
@@ -661,11 +636,8 @@
 	u16 vf_id;
 	u16 queue_id;
 	u16 location;
-<<<<<<< HEAD
-=======
 	u16 flow_id;	/* only used for arfs */
 	enum HCLGE_FD_ACTIVE_RULE_TYPE rule_type;
->>>>>>> ecd3ad1c
 };
 
 struct hclge_fd_ad_data {
@@ -715,8 +687,6 @@
 	u32 status;
 };
 
-<<<<<<< HEAD
-=======
 #define HCLGE_RESET_INTERVAL	(10 * HZ)
 #define HCLGE_WAIT_RESET_DONE	100
 
@@ -731,7 +701,6 @@
 
 #pragma pack()
 
->>>>>>> ecd3ad1c
 /* For each bit of TCAM entry, it uses a pair of 'x' and
  * 'y' to indicate which value to match, like below:
  * ----------------------------------
@@ -859,12 +828,6 @@
 	struct hclge_vlan_type_cfg vlan_type_cfg;
 
 	unsigned long vlan_table[VLAN_N_VID][BITS_TO_LONGS(HCLGE_VPORT_NUM)];
-<<<<<<< HEAD
-
-	struct hclge_fd_cfg fd_cfg;
-	struct hlist_head fd_rule_list;
-	u16 hclge_fd_rule_num;
-=======
 	unsigned long vf_vlan_full[BITS_TO_LONGS(HCLGE_VPORT_NUM)];
 
 	struct hclge_fd_cfg fd_cfg;
@@ -874,7 +837,6 @@
 	u16 fd_arfs_expire_timer;
 	unsigned long fd_bmap[BITS_TO_LONGS(MAX_FD_FILTER_NUM)];
 	enum HCLGE_FD_ACTIVE_RULE_TYPE fd_active_type;
->>>>>>> ecd3ad1c
 	u8 fd_en;
 
 	u16 wanted_umv_size;
@@ -956,21 +918,14 @@
 	u32 bw_limit;		/* VSI BW Limit (0 = disabled) */
 	u8  dwrr;
 
-<<<<<<< HEAD
-=======
 	unsigned long vlan_del_fail_bmap[BITS_TO_LONGS(VLAN_N_VID)];
->>>>>>> ecd3ad1c
 	struct hclge_port_base_vlan_config port_base_vlan_cfg;
 	struct hclge_tx_vtag_cfg  txvlan_cfg;
 	struct hclge_rx_vtag_cfg  rxvlan_cfg;
 
 	u16 used_umv_num;
 
-<<<<<<< HEAD
-	int vport_id;
-=======
 	u16 vport_id;
->>>>>>> ecd3ad1c
 	struct hclge_dev *back;  /* Back reference to associated dev */
 	struct hnae3_handle nic;
 	struct hnae3_handle roce;
@@ -1032,11 +987,7 @@
 int hclge_vport_start(struct hclge_vport *vport);
 void hclge_vport_stop(struct hclge_vport *vport);
 int hclge_set_vport_mtu(struct hclge_vport *vport, int new_mtu);
-<<<<<<< HEAD
-int hclge_dbg_run_cmd(struct hnae3_handle *handle, char *cmd_buf);
-=======
 int hclge_dbg_run_cmd(struct hnae3_handle *handle, const char *cmd_buf);
->>>>>>> ecd3ad1c
 u16 hclge_covert_handle_qid_global(struct hnae3_handle *handle, u16 queue_id);
 int hclge_notify_client(struct hclge_dev *hdev,
 			enum hnae3_reset_notify_type type);
