--- conflicted
+++ resolved
@@ -134,11 +134,8 @@
 	HCLGEVF_STATE_DOWN,
 	HCLGEVF_STATE_DISABLED,
 	HCLGEVF_STATE_IRQ_INITED,
-<<<<<<< HEAD
-=======
 	HCLGEVF_STATE_REMOVING,
 	HCLGEVF_STATE_NIC_REGISTERED,
->>>>>>> ecd3ad1c
 	/* task states */
 	HCLGEVF_STATE_SERVICE_SCHED,
 	HCLGEVF_STATE_RST_SERVICE_SCHED,
@@ -228,10 +225,7 @@
 	u32 vf_rst_cnt;			/* the number of VF reset */
 	u32 rst_done_cnt;		/* the number of reset completed */
 	u32 hw_rst_done_cnt;		/* the number of HW reset completed */
-<<<<<<< HEAD
-=======
 	u32 rst_fail_cnt;		/* the number of VF reset fail */
->>>>>>> ecd3ad1c
 };
 
 struct hclgevf_dev {
@@ -277,11 +271,8 @@
 	u16 *vector_status;
 	int *vector_irq;
 
-<<<<<<< HEAD
-=======
 	unsigned long vlan_del_fail_bmap[BITS_TO_LONGS(VLAN_N_VID)];
 
->>>>>>> ecd3ad1c
 	bool mbx_event_pending;
 	struct hclgevf_mbx_resp_status mbx_resp; /* mailbox response */
 	struct hclgevf_mbx_arq_ring arq; /* mailbox async rx queue */
