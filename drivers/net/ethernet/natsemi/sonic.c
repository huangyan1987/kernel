--- conflicted
+++ resolved
@@ -300,11 +300,7 @@
 
 	spin_lock_irqsave(&lp->lock, flags);
 
-<<<<<<< HEAD
-	entry = lp->next_tx;
-=======
 	entry = (lp->eol_tx + 1) & SONIC_TDS_MASK;
->>>>>>> 7d2a07b7
 
 	sonic_tda_put(dev, entry, SONIC_TD_STATUS, 0);       /* clear status */
 	sonic_tda_put(dev, entry, SONIC_TD_FRAG_COUNT, 1);   /* single fragment */
@@ -315,9 +311,6 @@
 	sonic_tda_put(dev, entry, SONIC_TD_LINK,
 		sonic_tda_get(dev, entry, SONIC_TD_LINK) | SONIC_EOL);
 
-<<<<<<< HEAD
-	wmb();
-=======
 	sonic_tda_put(dev, lp->eol_tx, SONIC_TD_LINK, ~SONIC_EOL &
 		      sonic_tda_get(dev, lp->eol_tx, SONIC_TD_LINK));
 
@@ -325,7 +318,6 @@
 
 	SONIC_WRITE(SONIC_CMD, SONIC_CR_TXP);
 
->>>>>>> 7d2a07b7
 	lp->tx_len[entry] = length;
 	lp->tx_laddr[entry] = laddr;
 	lp->tx_skb[entry] = skb;
@@ -339,8 +331,6 @@
 		netif_stop_queue(dev);
 		/* after this packet, wait for ISR to free up some TDAs */
 	}
-
-	spin_unlock_irqrestore(&lp->lock, flags);
 
 	spin_unlock_irqrestore(&lp->lock, flags);
 
@@ -483,13 +473,6 @@
 			SONIC_WRITE(SONIC_IMR, 0);
 		}
 
-<<<<<<< HEAD
-		/* load CAM done */
-		if (status & SONIC_INT_LCD)
-			SONIC_WRITE(SONIC_ISR, SONIC_INT_LCD); /* clear the interrupt */
-
-=======
->>>>>>> 7d2a07b7
 		status = SONIC_READ(SONIC_ISR) & SONIC_IMR_DEFAULT;
 	} while (status);
 
