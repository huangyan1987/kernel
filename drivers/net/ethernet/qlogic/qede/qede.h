--- conflicted
+++ resolved
@@ -58,11 +58,7 @@
 #define QEDE_MAJOR_VERSION		8
 #define QEDE_MINOR_VERSION		37
 #define QEDE_REVISION_VERSION		0
-<<<<<<< HEAD
-#define QEDE_ENGINEERING_VERSION	20
-=======
 #define QEDE_ENGINEERING_VERSION	64
->>>>>>> 4abf6905
 #define DRV_MODULE_VERSION __stringify(QEDE_MAJOR_VERSION) "."	\
 		__stringify(QEDE_MINOR_VERSION) "."		\
 		__stringify(QEDE_REVISION_VERSION) "."		\
