--- conflicted
+++ resolved
@@ -86,10 +86,7 @@
 	depends on PCI
 	select ZLIB_INFLATE
 	select CRC8
-<<<<<<< HEAD
-=======
 	select CRC32
->>>>>>> d5395b5f
 	select NET_DEVLINK
 	---help---
 	  This enables the support for ...
