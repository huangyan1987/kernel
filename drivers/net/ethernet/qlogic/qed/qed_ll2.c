// SPDX-License-Identifier: (GPL-2.0-only OR BSD-3-Clause)
/* QLogic qed NIC Driver
 * Copyright (c) 2015-2017  QLogic Corporation
 * Copyright (c) 2019-2020 Marvell International Ltd.
 */

#include <linux/types.h>
#include <asm/byteorder.h>
#include <linux/dma-mapping.h>
#include <linux/if_vlan.h>
#include <linux/kernel.h>
#include <linux/pci.h>
#include <linux/slab.h>
#include <linux/stddef.h>
#include <linux/workqueue.h>
#include <net/ipv6.h>
#include <linux/bitops.h>
#include <linux/delay.h>
#include <linux/errno.h>
#include <linux/etherdevice.h>
#include <linux/io.h>
#include <linux/list.h>
#include <linux/mutex.h>
#include <linux/spinlock.h>
#include <linux/string.h>
#include <linux/qed/qed_ll2_if.h>
#include "qed.h"
#include "qed_cxt.h"
#include "qed_dev_api.h"
#include "qed_hsi.h"
#include "qed_hw.h"
#include "qed_int.h"
#include "qed_ll2.h"
#include "qed_mcp.h"
#include "qed_ooo.h"
#include "qed_reg_addr.h"
#include "qed_sp.h"
#include "qed_rdma.h"

#define QED_LL2_RX_REGISTERED(ll2)	((ll2)->rx_queue.b_cb_registered)
#define QED_LL2_TX_REGISTERED(ll2)	((ll2)->tx_queue.b_cb_registered)

#define QED_LL2_TX_SIZE (256)
#define QED_LL2_RX_SIZE (4096)

struct qed_cb_ll2_info {
	int rx_cnt;
	u32 rx_size;
	u8 handle;

	/* Lock protecting LL2 buffer lists in sleepless context */
	spinlock_t lock;
	struct list_head list;

	const struct qed_ll2_cb_ops *cbs;
	void *cb_cookie;
};

struct qed_ll2_buffer {
	struct list_head list;
	void *data;
	dma_addr_t phys_addr;
};

static void qed_ll2b_complete_tx_packet(void *cxt,
					u8 connection_handle,
					void *cookie,
					dma_addr_t first_frag_addr,
					bool b_last_fragment,
					bool b_last_packet)
{
	struct qed_hwfn *p_hwfn = cxt;
	struct qed_dev *cdev = p_hwfn->cdev;
	struct sk_buff *skb = cookie;

	/* All we need to do is release the mapping */
	dma_unmap_single(&p_hwfn->cdev->pdev->dev, first_frag_addr,
			 skb_headlen(skb), DMA_TO_DEVICE);

	if (cdev->ll2->cbs && cdev->ll2->cbs->tx_cb)
		cdev->ll2->cbs->tx_cb(cdev->ll2->cb_cookie, skb,
				      b_last_fragment);

	dev_kfree_skb_any(skb);
}

static int qed_ll2_alloc_buffer(struct qed_dev *cdev,
				u8 **data, dma_addr_t *phys_addr)
{
	*data = kmalloc(cdev->ll2->rx_size, GFP_ATOMIC);
	if (!(*data)) {
		DP_INFO(cdev, "Failed to allocate LL2 buffer data\n");
		return -ENOMEM;
	}

	*phys_addr = dma_map_single(&cdev->pdev->dev,
				    ((*data) + NET_SKB_PAD),
				    cdev->ll2->rx_size, DMA_FROM_DEVICE);
	if (dma_mapping_error(&cdev->pdev->dev, *phys_addr)) {
		DP_INFO(cdev, "Failed to map LL2 buffer data\n");
		kfree((*data));
		return -ENOMEM;
	}

	return 0;
}

static int qed_ll2_dealloc_buffer(struct qed_dev *cdev,
				 struct qed_ll2_buffer *buffer)
{
	spin_lock_bh(&cdev->ll2->lock);

	dma_unmap_single(&cdev->pdev->dev, buffer->phys_addr,
			 cdev->ll2->rx_size, DMA_FROM_DEVICE);
	kfree(buffer->data);
	list_del(&buffer->list);

	cdev->ll2->rx_cnt--;
	if (!cdev->ll2->rx_cnt)
		DP_INFO(cdev, "All LL2 entries were removed\n");

	spin_unlock_bh(&cdev->ll2->lock);

	return 0;
}

static void qed_ll2_kill_buffers(struct qed_dev *cdev)
{
	struct qed_ll2_buffer *buffer, *tmp_buffer;

	list_for_each_entry_safe(buffer, tmp_buffer, &cdev->ll2->list, list)
		qed_ll2_dealloc_buffer(cdev, buffer);
}

static void qed_ll2b_complete_rx_packet(void *cxt,
					struct qed_ll2_comp_rx_data *data)
{
	struct qed_hwfn *p_hwfn = cxt;
	struct qed_ll2_buffer *buffer = data->cookie;
	struct qed_dev *cdev = p_hwfn->cdev;
	dma_addr_t new_phys_addr;
	struct sk_buff *skb;
	bool reuse = false;
	int rc = -EINVAL;
	u8 *new_data;

	DP_VERBOSE(p_hwfn,
		   (NETIF_MSG_RX_STATUS | QED_MSG_STORAGE | NETIF_MSG_PKTDATA),
		   "Got an LL2 Rx completion: [Buffer at phys 0x%llx, offset 0x%02x] Length 0x%04x Parse_flags 0x%04x vlan 0x%04x Opaque data [0x%08x:0x%08x]\n",
		   (u64)data->rx_buf_addr,
		   data->u.placement_offset,
		   data->length.packet_length,
		   data->parse_flags,
		   data->vlan, data->opaque_data_0, data->opaque_data_1);

	if ((cdev->dp_module & NETIF_MSG_PKTDATA) && buffer->data) {
		print_hex_dump(KERN_INFO, "",
			       DUMP_PREFIX_OFFSET, 16, 1,
			       buffer->data, data->length.packet_length, false);
	}

	/* Determine if data is valid */
	if (data->length.packet_length < ETH_HLEN)
		reuse = true;

	/* Allocate a replacement for buffer; Reuse upon failure */
	if (!reuse)
		rc = qed_ll2_alloc_buffer(p_hwfn->cdev, &new_data,
					  &new_phys_addr);

	/* If need to reuse or there's no replacement buffer, repost this */
	if (rc)
		goto out_post;
	dma_unmap_single(&cdev->pdev->dev, buffer->phys_addr,
			 cdev->ll2->rx_size, DMA_FROM_DEVICE);

	skb = build_skb(buffer->data, 0);
	if (!skb) {
		DP_INFO(cdev, "Failed to build SKB\n");
		kfree(buffer->data);
		goto out_post1;
	}

	data->u.placement_offset += NET_SKB_PAD;
	skb_reserve(skb, data->u.placement_offset);
	skb_put(skb, data->length.packet_length);
	skb_checksum_none_assert(skb);

	/* Get parital ethernet information instead of eth_type_trans(),
	 * Since we don't have an associated net_device.
	 */
	skb_reset_mac_header(skb);
	skb->protocol = eth_hdr(skb)->h_proto;

	/* Pass SKB onward */
	if (cdev->ll2->cbs && cdev->ll2->cbs->rx_cb) {
		if (data->vlan)
			__vlan_hwaccel_put_tag(skb, htons(ETH_P_8021Q),
					       data->vlan);
		cdev->ll2->cbs->rx_cb(cdev->ll2->cb_cookie, skb,
				      data->opaque_data_0,
				      data->opaque_data_1);
	} else {
		DP_VERBOSE(p_hwfn, (NETIF_MSG_RX_STATUS | NETIF_MSG_PKTDATA |
				    QED_MSG_LL2 | QED_MSG_STORAGE),
			   "Dropping the packet\n");
		kfree(buffer->data);
	}

out_post1:
	/* Update Buffer information and update FW producer */
	buffer->data = new_data;
	buffer->phys_addr = new_phys_addr;

out_post:
	rc = qed_ll2_post_rx_buffer(p_hwfn, cdev->ll2->handle,
				    buffer->phys_addr, 0, buffer, 1);
	if (rc)
		qed_ll2_dealloc_buffer(cdev, buffer);
}

static struct qed_ll2_info *__qed_ll2_handle_sanity(struct qed_hwfn *p_hwfn,
						    u8 connection_handle,
						    bool b_lock,
						    bool b_only_active)
{
	struct qed_ll2_info *p_ll2_conn, *p_ret = NULL;

	if (connection_handle >= QED_MAX_NUM_OF_LL2_CONNECTIONS)
		return NULL;

	if (!p_hwfn->p_ll2_info)
		return NULL;

	p_ll2_conn = &p_hwfn->p_ll2_info[connection_handle];

	if (b_only_active) {
		if (b_lock)
			mutex_lock(&p_ll2_conn->mutex);
		if (p_ll2_conn->b_active)
			p_ret = p_ll2_conn;
		if (b_lock)
			mutex_unlock(&p_ll2_conn->mutex);
	} else {
		p_ret = p_ll2_conn;
	}

	return p_ret;
}

static struct qed_ll2_info *qed_ll2_handle_sanity(struct qed_hwfn *p_hwfn,
						  u8 connection_handle)
{
	return __qed_ll2_handle_sanity(p_hwfn, connection_handle, false, true);
}

static struct qed_ll2_info *qed_ll2_handle_sanity_lock(struct qed_hwfn *p_hwfn,
						       u8 connection_handle)
{
	return __qed_ll2_handle_sanity(p_hwfn, connection_handle, true, true);
}

static struct qed_ll2_info *qed_ll2_handle_sanity_inactive(struct qed_hwfn
							   *p_hwfn,
							   u8 connection_handle)
{
	return __qed_ll2_handle_sanity(p_hwfn, connection_handle, false, false);
}

static void qed_ll2_txq_flush(struct qed_hwfn *p_hwfn, u8 connection_handle)
{
	bool b_last_packet = false, b_last_frag = false;
	struct qed_ll2_tx_packet *p_pkt = NULL;
	struct qed_ll2_info *p_ll2_conn;
	struct qed_ll2_tx_queue *p_tx;
	unsigned long flags = 0;
	dma_addr_t tx_frag;

	p_ll2_conn = qed_ll2_handle_sanity_inactive(p_hwfn, connection_handle);
	if (!p_ll2_conn)
		return;

	p_tx = &p_ll2_conn->tx_queue;

	spin_lock_irqsave(&p_tx->lock, flags);
	while (!list_empty(&p_tx->active_descq)) {
		p_pkt = list_first_entry(&p_tx->active_descq,
					 struct qed_ll2_tx_packet, list_entry);
		if (!p_pkt)
			break;

		list_del(&p_pkt->list_entry);
		b_last_packet = list_empty(&p_tx->active_descq);
		list_add_tail(&p_pkt->list_entry, &p_tx->free_descq);
		spin_unlock_irqrestore(&p_tx->lock, flags);
		if (p_ll2_conn->input.conn_type == QED_LL2_TYPE_OOO) {
			struct qed_ooo_buffer *p_buffer;

			p_buffer = (struct qed_ooo_buffer *)p_pkt->cookie;
			qed_ooo_put_free_buffer(p_hwfn, p_hwfn->p_ooo_info,
						p_buffer);
		} else {
			p_tx->cur_completing_packet = *p_pkt;
			p_tx->cur_completing_bd_idx = 1;
			b_last_frag =
				p_tx->cur_completing_bd_idx == p_pkt->bd_used;
			tx_frag = p_pkt->bds_set[0].tx_frag;
			p_ll2_conn->cbs.tx_release_cb(p_ll2_conn->cbs.cookie,
						      p_ll2_conn->my_id,
						      p_pkt->cookie,
						      tx_frag,
						      b_last_frag,
						      b_last_packet);
		}
		spin_lock_irqsave(&p_tx->lock, flags);
	}
	spin_unlock_irqrestore(&p_tx->lock, flags);
}

static int qed_ll2_txq_completion(struct qed_hwfn *p_hwfn, void *p_cookie)
{
	struct qed_ll2_info *p_ll2_conn = p_cookie;
	struct qed_ll2_tx_queue *p_tx = &p_ll2_conn->tx_queue;
	u16 new_idx = 0, num_bds = 0, num_bds_in_packet = 0;
	struct qed_ll2_tx_packet *p_pkt;
	bool b_last_frag = false;
	unsigned long flags;
	int rc = -EINVAL;

	if (!p_ll2_conn)
		return rc;

	spin_lock_irqsave(&p_tx->lock, flags);
	if (p_tx->b_completing_packet) {
		rc = -EBUSY;
		goto out;
	}

	new_idx = le16_to_cpu(*p_tx->p_fw_cons);
	num_bds = ((s16)new_idx - (s16)p_tx->bds_idx);
	while (num_bds) {
		if (list_empty(&p_tx->active_descq))
			goto out;

		p_pkt = list_first_entry(&p_tx->active_descq,
					 struct qed_ll2_tx_packet, list_entry);
		if (!p_pkt)
			goto out;

		p_tx->b_completing_packet = true;
		p_tx->cur_completing_packet = *p_pkt;
		num_bds_in_packet = p_pkt->bd_used;
		list_del(&p_pkt->list_entry);

		if (num_bds < num_bds_in_packet) {
			DP_NOTICE(p_hwfn,
				  "Rest of BDs does not cover whole packet\n");
			goto out;
		}

		num_bds -= num_bds_in_packet;
		p_tx->bds_idx += num_bds_in_packet;
		while (num_bds_in_packet--)
			qed_chain_consume(&p_tx->txq_chain);

		p_tx->cur_completing_bd_idx = 1;
		b_last_frag = p_tx->cur_completing_bd_idx == p_pkt->bd_used;
		list_add_tail(&p_pkt->list_entry, &p_tx->free_descq);

		spin_unlock_irqrestore(&p_tx->lock, flags);

		p_ll2_conn->cbs.tx_comp_cb(p_ll2_conn->cbs.cookie,
					   p_ll2_conn->my_id,
					   p_pkt->cookie,
					   p_pkt->bds_set[0].tx_frag,
					   b_last_frag, !num_bds);

		spin_lock_irqsave(&p_tx->lock, flags);
	}

	p_tx->b_completing_packet = false;
	rc = 0;
out:
	spin_unlock_irqrestore(&p_tx->lock, flags);
	return rc;
}

static void qed_ll2_rxq_parse_gsi(struct qed_hwfn *p_hwfn,
				  union core_rx_cqe_union *p_cqe,
				  struct qed_ll2_comp_rx_data *data)
{
	data->parse_flags = le16_to_cpu(p_cqe->rx_cqe_gsi.parse_flags.flags);
	data->length.data_length = le16_to_cpu(p_cqe->rx_cqe_gsi.data_length);
	data->vlan = le16_to_cpu(p_cqe->rx_cqe_gsi.vlan);
	data->opaque_data_0 = le32_to_cpu(p_cqe->rx_cqe_gsi.src_mac_addrhi);
	data->opaque_data_1 = le16_to_cpu(p_cqe->rx_cqe_gsi.src_mac_addrlo);
	data->u.data_length_error = p_cqe->rx_cqe_gsi.data_length_error;
	data->qp_id = le16_to_cpu(p_cqe->rx_cqe_gsi.qp_id);

	data->src_qp = le32_to_cpu(p_cqe->rx_cqe_gsi.src_qp);
}

static void qed_ll2_rxq_parse_reg(struct qed_hwfn *p_hwfn,
				  union core_rx_cqe_union *p_cqe,
				  struct qed_ll2_comp_rx_data *data)
{
	data->parse_flags = le16_to_cpu(p_cqe->rx_cqe_fp.parse_flags.flags);
	data->err_flags = le16_to_cpu(p_cqe->rx_cqe_fp.err_flags.flags);
	data->length.packet_length =
	    le16_to_cpu(p_cqe->rx_cqe_fp.packet_length);
	data->vlan = le16_to_cpu(p_cqe->rx_cqe_fp.vlan);
	data->opaque_data_0 = le32_to_cpu(p_cqe->rx_cqe_fp.opaque_data.data[0]);
	data->opaque_data_1 = le32_to_cpu(p_cqe->rx_cqe_fp.opaque_data.data[1]);
	data->u.placement_offset = p_cqe->rx_cqe_fp.placement_offset;
}

static int
qed_ll2_handle_slowpath(struct qed_hwfn *p_hwfn,
			struct qed_ll2_info *p_ll2_conn,
			union core_rx_cqe_union *p_cqe,
			unsigned long *p_lock_flags)
{
	struct qed_ll2_rx_queue *p_rx = &p_ll2_conn->rx_queue;
	struct core_rx_slow_path_cqe *sp_cqe;

	sp_cqe = &p_cqe->rx_cqe_sp;
	if (sp_cqe->ramrod_cmd_id != CORE_RAMROD_RX_QUEUE_FLUSH) {
		DP_NOTICE(p_hwfn,
			  "LL2 - unexpected Rx CQE slowpath ramrod_cmd_id:%d\n",
			  sp_cqe->ramrod_cmd_id);
		return -EINVAL;
	}

	if (!p_ll2_conn->cbs.slowpath_cb) {
		DP_NOTICE(p_hwfn,
			  "LL2 - received RX_QUEUE_FLUSH but no callback was provided\n");
		return -EINVAL;
	}

	spin_unlock_irqrestore(&p_rx->lock, *p_lock_flags);

	p_ll2_conn->cbs.slowpath_cb(p_ll2_conn->cbs.cookie,
				    p_ll2_conn->my_id,
				    le32_to_cpu(sp_cqe->opaque_data.data[0]),
				    le32_to_cpu(sp_cqe->opaque_data.data[1]));

	spin_lock_irqsave(&p_rx->lock, *p_lock_flags);

	return 0;
}

static int
qed_ll2_rxq_handle_completion(struct qed_hwfn *p_hwfn,
			      struct qed_ll2_info *p_ll2_conn,
			      union core_rx_cqe_union *p_cqe,
			      unsigned long *p_lock_flags, bool b_last_cqe)
{
	struct qed_ll2_rx_queue *p_rx = &p_ll2_conn->rx_queue;
	struct qed_ll2_rx_packet *p_pkt = NULL;
	struct qed_ll2_comp_rx_data data;

	if (!list_empty(&p_rx->active_descq))
		p_pkt = list_first_entry(&p_rx->active_descq,
					 struct qed_ll2_rx_packet, list_entry);
	if (!p_pkt) {
		DP_NOTICE(p_hwfn,
			  "[%d] LL2 Rx completion but active_descq is empty\n",
			  p_ll2_conn->input.conn_type);

		return -EIO;
	}
	list_del(&p_pkt->list_entry);

	if (p_cqe->rx_cqe_sp.type == CORE_RX_CQE_TYPE_REGULAR)
		qed_ll2_rxq_parse_reg(p_hwfn, p_cqe, &data);
	else
		qed_ll2_rxq_parse_gsi(p_hwfn, p_cqe, &data);
	if (qed_chain_consume(&p_rx->rxq_chain) != p_pkt->rxq_bd)
		DP_NOTICE(p_hwfn,
			  "Mismatch between active_descq and the LL2 Rx chain\n");

	list_add_tail(&p_pkt->list_entry, &p_rx->free_descq);

	data.connection_handle = p_ll2_conn->my_id;
	data.cookie = p_pkt->cookie;
	data.rx_buf_addr = p_pkt->rx_buf_addr;
	data.b_last_packet = b_last_cqe;

	spin_unlock_irqrestore(&p_rx->lock, *p_lock_flags);
	p_ll2_conn->cbs.rx_comp_cb(p_ll2_conn->cbs.cookie, &data);

	spin_lock_irqsave(&p_rx->lock, *p_lock_flags);

	return 0;
}

static int qed_ll2_rxq_completion(struct qed_hwfn *p_hwfn, void *cookie)
{
	struct qed_ll2_info *p_ll2_conn = (struct qed_ll2_info *)cookie;
	struct qed_ll2_rx_queue *p_rx = &p_ll2_conn->rx_queue;
	union core_rx_cqe_union *cqe = NULL;
	u16 cq_new_idx = 0, cq_old_idx = 0;
	unsigned long flags = 0;
	int rc = 0;

	if (!p_ll2_conn)
		return rc;

	spin_lock_irqsave(&p_rx->lock, flags);

	if (!QED_LL2_RX_REGISTERED(p_ll2_conn)) {
		spin_unlock_irqrestore(&p_rx->lock, flags);
		return 0;
	}

	cq_new_idx = le16_to_cpu(*p_rx->p_fw_cons);
	cq_old_idx = qed_chain_get_cons_idx(&p_rx->rcq_chain);

	while (cq_new_idx != cq_old_idx) {
		bool b_last_cqe = (cq_new_idx == cq_old_idx);

		cqe =
		    (union core_rx_cqe_union *)
		    qed_chain_consume(&p_rx->rcq_chain);
		cq_old_idx = qed_chain_get_cons_idx(&p_rx->rcq_chain);

		DP_VERBOSE(p_hwfn,
			   QED_MSG_LL2,
			   "LL2 [sw. cons %04x, fw. at %04x] - Got Packet of type %02x\n",
			   cq_old_idx, cq_new_idx, cqe->rx_cqe_sp.type);

		switch (cqe->rx_cqe_sp.type) {
		case CORE_RX_CQE_TYPE_SLOW_PATH:
			rc = qed_ll2_handle_slowpath(p_hwfn, p_ll2_conn,
						     cqe, &flags);
			break;
		case CORE_RX_CQE_TYPE_GSI_OFFLOAD:
		case CORE_RX_CQE_TYPE_REGULAR:
			rc = qed_ll2_rxq_handle_completion(p_hwfn, p_ll2_conn,
							   cqe, &flags,
							   b_last_cqe);
			break;
		default:
			rc = -EIO;
		}
	}

	spin_unlock_irqrestore(&p_rx->lock, flags);
	return rc;
}

static void qed_ll2_rxq_flush(struct qed_hwfn *p_hwfn, u8 connection_handle)
{
	struct qed_ll2_info *p_ll2_conn = NULL;
	struct qed_ll2_rx_packet *p_pkt = NULL;
	struct qed_ll2_rx_queue *p_rx;
	unsigned long flags = 0;

	p_ll2_conn = qed_ll2_handle_sanity_inactive(p_hwfn, connection_handle);
	if (!p_ll2_conn)
		return;

	p_rx = &p_ll2_conn->rx_queue;

	spin_lock_irqsave(&p_rx->lock, flags);
	while (!list_empty(&p_rx->active_descq)) {
		p_pkt = list_first_entry(&p_rx->active_descq,
					 struct qed_ll2_rx_packet, list_entry);
		if (!p_pkt)
			break;
		list_move_tail(&p_pkt->list_entry, &p_rx->free_descq);
		spin_unlock_irqrestore(&p_rx->lock, flags);

		if (p_ll2_conn->input.conn_type == QED_LL2_TYPE_OOO) {
			struct qed_ooo_buffer *p_buffer;

			p_buffer = (struct qed_ooo_buffer *)p_pkt->cookie;
			qed_ooo_put_free_buffer(p_hwfn, p_hwfn->p_ooo_info,
						p_buffer);
		} else {
			dma_addr_t rx_buf_addr = p_pkt->rx_buf_addr;
			void *cookie = p_pkt->cookie;
			bool b_last;

			b_last = list_empty(&p_rx->active_descq);
			p_ll2_conn->cbs.rx_release_cb(p_ll2_conn->cbs.cookie,
						      p_ll2_conn->my_id,
						      cookie,
						      rx_buf_addr, b_last);
		}
		spin_lock_irqsave(&p_rx->lock, flags);
	}
	spin_unlock_irqrestore(&p_rx->lock, flags);
}

static bool
qed_ll2_lb_rxq_handler_slowpath(struct qed_hwfn *p_hwfn,
				struct core_rx_slow_path_cqe *p_cqe)
{
	struct ooo_opaque *iscsi_ooo;
	u32 cid;

	if (p_cqe->ramrod_cmd_id != CORE_RAMROD_RX_QUEUE_FLUSH)
		return false;

	iscsi_ooo = (struct ooo_opaque *)&p_cqe->opaque_data;
	if (iscsi_ooo->ooo_opcode != TCP_EVENT_DELETE_ISLES)
		return false;

	/* Need to make a flush */
	cid = le32_to_cpu(iscsi_ooo->cid);
	qed_ooo_release_connection_isles(p_hwfn, p_hwfn->p_ooo_info, cid);

	return true;
}

static int qed_ll2_lb_rxq_handler(struct qed_hwfn *p_hwfn,
				  struct qed_ll2_info *p_ll2_conn)
{
	struct qed_ll2_rx_queue *p_rx = &p_ll2_conn->rx_queue;
	u16 packet_length = 0, parse_flags = 0, vlan = 0;
	struct qed_ll2_rx_packet *p_pkt = NULL;
	u32 num_ooo_add_to_peninsula = 0, cid;
	union core_rx_cqe_union *cqe = NULL;
	u16 cq_new_idx = 0, cq_old_idx = 0;
	struct qed_ooo_buffer *p_buffer;
	struct ooo_opaque *iscsi_ooo;
	u8 placement_offset = 0;
	u8 cqe_type;

	cq_new_idx = le16_to_cpu(*p_rx->p_fw_cons);
	cq_old_idx = qed_chain_get_cons_idx(&p_rx->rcq_chain);
	if (cq_new_idx == cq_old_idx)
		return 0;

	while (cq_new_idx != cq_old_idx) {
		struct core_rx_fast_path_cqe *p_cqe_fp;

		cqe = qed_chain_consume(&p_rx->rcq_chain);
		cq_old_idx = qed_chain_get_cons_idx(&p_rx->rcq_chain);
		cqe_type = cqe->rx_cqe_sp.type;

		if (cqe_type == CORE_RX_CQE_TYPE_SLOW_PATH)
			if (qed_ll2_lb_rxq_handler_slowpath(p_hwfn,
							    &cqe->rx_cqe_sp))
				continue;

		if (cqe_type != CORE_RX_CQE_TYPE_REGULAR) {
			DP_NOTICE(p_hwfn,
				  "Got a non-regular LB LL2 completion [type 0x%02x]\n",
				  cqe_type);
			return -EINVAL;
		}
		p_cqe_fp = &cqe->rx_cqe_fp;

		placement_offset = p_cqe_fp->placement_offset;
		parse_flags = le16_to_cpu(p_cqe_fp->parse_flags.flags);
		packet_length = le16_to_cpu(p_cqe_fp->packet_length);
		vlan = le16_to_cpu(p_cqe_fp->vlan);
		iscsi_ooo = (struct ooo_opaque *)&p_cqe_fp->opaque_data;
		qed_ooo_save_history_entry(p_hwfn, p_hwfn->p_ooo_info,
					   iscsi_ooo);
		cid = le32_to_cpu(iscsi_ooo->cid);

		/* Process delete isle first */
		if (iscsi_ooo->drop_size)
			qed_ooo_delete_isles(p_hwfn, p_hwfn->p_ooo_info, cid,
					     iscsi_ooo->drop_isle,
					     iscsi_ooo->drop_size);

		if (iscsi_ooo->ooo_opcode == TCP_EVENT_NOP)
			continue;

		/* Now process create/add/join isles */
		if (list_empty(&p_rx->active_descq)) {
			DP_NOTICE(p_hwfn,
				  "LL2 OOO RX chain has no submitted buffers\n"
				  );
			return -EIO;
		}

		p_pkt = list_first_entry(&p_rx->active_descq,
					 struct qed_ll2_rx_packet, list_entry);

		if ((iscsi_ooo->ooo_opcode == TCP_EVENT_ADD_NEW_ISLE) ||
		    (iscsi_ooo->ooo_opcode == TCP_EVENT_ADD_ISLE_RIGHT) ||
		    (iscsi_ooo->ooo_opcode == TCP_EVENT_ADD_ISLE_LEFT) ||
		    (iscsi_ooo->ooo_opcode == TCP_EVENT_ADD_PEN) ||
		    (iscsi_ooo->ooo_opcode == TCP_EVENT_JOIN)) {
			if (!p_pkt) {
				DP_NOTICE(p_hwfn,
					  "LL2 OOO RX packet is not valid\n");
				return -EIO;
			}
			list_del(&p_pkt->list_entry);
			p_buffer = (struct qed_ooo_buffer *)p_pkt->cookie;
			p_buffer->packet_length = packet_length;
			p_buffer->parse_flags = parse_flags;
			p_buffer->vlan = vlan;
			p_buffer->placement_offset = placement_offset;
			qed_chain_consume(&p_rx->rxq_chain);
			list_add_tail(&p_pkt->list_entry, &p_rx->free_descq);

			switch (iscsi_ooo->ooo_opcode) {
			case TCP_EVENT_ADD_NEW_ISLE:
				qed_ooo_add_new_isle(p_hwfn,
						     p_hwfn->p_ooo_info,
						     cid,
						     iscsi_ooo->ooo_isle,
						     p_buffer);
				break;
			case TCP_EVENT_ADD_ISLE_RIGHT:
				qed_ooo_add_new_buffer(p_hwfn,
						       p_hwfn->p_ooo_info,
						       cid,
						       iscsi_ooo->ooo_isle,
						       p_buffer,
						       QED_OOO_RIGHT_BUF);
				break;
			case TCP_EVENT_ADD_ISLE_LEFT:
				qed_ooo_add_new_buffer(p_hwfn,
						       p_hwfn->p_ooo_info,
						       cid,
						       iscsi_ooo->ooo_isle,
						       p_buffer,
						       QED_OOO_LEFT_BUF);
				break;
			case TCP_EVENT_JOIN:
				qed_ooo_add_new_buffer(p_hwfn,
						       p_hwfn->p_ooo_info,
						       cid,
						       iscsi_ooo->ooo_isle +
						       1,
						       p_buffer,
						       QED_OOO_LEFT_BUF);
				qed_ooo_join_isles(p_hwfn,
						   p_hwfn->p_ooo_info,
						   cid, iscsi_ooo->ooo_isle);
				break;
			case TCP_EVENT_ADD_PEN:
				num_ooo_add_to_peninsula++;
				qed_ooo_put_ready_buffer(p_hwfn,
							 p_hwfn->p_ooo_info,
							 p_buffer, true);
				break;
			}
		} else {
			DP_NOTICE(p_hwfn,
				  "Unexpected event (%d) TX OOO completion\n",
				  iscsi_ooo->ooo_opcode);
		}
	}

	return 0;
}

static void
qed_ooo_submit_tx_buffers(struct qed_hwfn *p_hwfn,
			  struct qed_ll2_info *p_ll2_conn)
{
	struct qed_ll2_tx_pkt_info tx_pkt;
	struct qed_ooo_buffer *p_buffer;
	u16 l4_hdr_offset_w;
	dma_addr_t first_frag;
	u8 bd_flags;
	int rc;

	/* Submit Tx buffers here */
	while ((p_buffer = qed_ooo_get_ready_buffer(p_hwfn,
						    p_hwfn->p_ooo_info))) {
		l4_hdr_offset_w = 0;
		bd_flags = 0;

		first_frag = p_buffer->rx_buffer_phys_addr +
			     p_buffer->placement_offset;
		SET_FIELD(bd_flags, CORE_TX_BD_DATA_FORCE_VLAN_MODE, 1);
		SET_FIELD(bd_flags, CORE_TX_BD_DATA_L4_PROTOCOL, 1);

		memset(&tx_pkt, 0, sizeof(tx_pkt));
		tx_pkt.num_of_bds = 1;
		tx_pkt.vlan = p_buffer->vlan;
		tx_pkt.bd_flags = bd_flags;
		tx_pkt.l4_hdr_offset_w = l4_hdr_offset_w;
		switch (p_ll2_conn->tx_dest) {
		case CORE_TX_DEST_NW:
			tx_pkt.tx_dest = QED_LL2_TX_DEST_NW;
			break;
		case CORE_TX_DEST_LB:
			tx_pkt.tx_dest = QED_LL2_TX_DEST_LB;
			break;
		case CORE_TX_DEST_DROP:
		default:
			tx_pkt.tx_dest = QED_LL2_TX_DEST_DROP;
			break;
		}
		tx_pkt.first_frag = first_frag;
		tx_pkt.first_frag_len = p_buffer->packet_length;
		tx_pkt.cookie = p_buffer;

		rc = qed_ll2_prepare_tx_packet(p_hwfn, p_ll2_conn->my_id,
					       &tx_pkt, true);
		if (rc) {
			qed_ooo_put_ready_buffer(p_hwfn, p_hwfn->p_ooo_info,
						 p_buffer, false);
			break;
		}
	}
}

static void
qed_ooo_submit_rx_buffers(struct qed_hwfn *p_hwfn,
			  struct qed_ll2_info *p_ll2_conn)
{
	struct qed_ooo_buffer *p_buffer;
	int rc;

	while ((p_buffer = qed_ooo_get_free_buffer(p_hwfn,
						   p_hwfn->p_ooo_info))) {
		rc = qed_ll2_post_rx_buffer(p_hwfn,
					    p_ll2_conn->my_id,
					    p_buffer->rx_buffer_phys_addr,
					    0, p_buffer, true);
		if (rc) {
			qed_ooo_put_free_buffer(p_hwfn,
						p_hwfn->p_ooo_info, p_buffer);
			break;
		}
	}
}

static int qed_ll2_lb_rxq_completion(struct qed_hwfn *p_hwfn, void *p_cookie)
{
	struct qed_ll2_info *p_ll2_conn = (struct qed_ll2_info *)p_cookie;
	int rc;

	if (!p_ll2_conn)
		return 0;

	if (!QED_LL2_RX_REGISTERED(p_ll2_conn))
		return 0;

	rc = qed_ll2_lb_rxq_handler(p_hwfn, p_ll2_conn);
	if (rc)
		return rc;

	qed_ooo_submit_rx_buffers(p_hwfn, p_ll2_conn);
	qed_ooo_submit_tx_buffers(p_hwfn, p_ll2_conn);

	return 0;
}

static int qed_ll2_lb_txq_completion(struct qed_hwfn *p_hwfn, void *p_cookie)
{
	struct qed_ll2_info *p_ll2_conn = (struct qed_ll2_info *)p_cookie;
	struct qed_ll2_tx_queue *p_tx = &p_ll2_conn->tx_queue;
	struct qed_ll2_tx_packet *p_pkt = NULL;
	struct qed_ooo_buffer *p_buffer;
	bool b_dont_submit_rx = false;
	u16 new_idx = 0, num_bds = 0;
	int rc;

	if (!p_ll2_conn)
		return 0;

	if (!QED_LL2_TX_REGISTERED(p_ll2_conn))
		return 0;

	new_idx = le16_to_cpu(*p_tx->p_fw_cons);
	num_bds = ((s16)new_idx - (s16)p_tx->bds_idx);

	if (!num_bds)
		return 0;

	while (num_bds) {
		if (list_empty(&p_tx->active_descq))
			return -EINVAL;

		p_pkt = list_first_entry(&p_tx->active_descq,
					 struct qed_ll2_tx_packet, list_entry);
		if (!p_pkt)
			return -EINVAL;

		if (p_pkt->bd_used != 1) {
			DP_NOTICE(p_hwfn,
				  "Unexpectedly many BDs(%d) in TX OOO completion\n",
				  p_pkt->bd_used);
			return -EINVAL;
		}

		list_del(&p_pkt->list_entry);

		num_bds--;
		p_tx->bds_idx++;
		qed_chain_consume(&p_tx->txq_chain);

		p_buffer = (struct qed_ooo_buffer *)p_pkt->cookie;
		list_add_tail(&p_pkt->list_entry, &p_tx->free_descq);

		if (b_dont_submit_rx) {
			qed_ooo_put_free_buffer(p_hwfn, p_hwfn->p_ooo_info,
						p_buffer);
			continue;
		}

		rc = qed_ll2_post_rx_buffer(p_hwfn, p_ll2_conn->my_id,
					    p_buffer->rx_buffer_phys_addr, 0,
					    p_buffer, true);
		if (rc != 0) {
			qed_ooo_put_free_buffer(p_hwfn,
						p_hwfn->p_ooo_info, p_buffer);
			b_dont_submit_rx = true;
		}
	}

	qed_ooo_submit_tx_buffers(p_hwfn, p_ll2_conn);

	return 0;
}

static void qed_ll2_stop_ooo(struct qed_hwfn *p_hwfn)
{
	u8 *handle = &p_hwfn->pf_params.iscsi_pf_params.ll2_ooo_queue_id;

	DP_VERBOSE(p_hwfn, (QED_MSG_STORAGE | QED_MSG_LL2),
		   "Stopping LL2 OOO queue [%02x]\n", *handle);

	qed_ll2_terminate_connection(p_hwfn, *handle);
	qed_ll2_release_connection(p_hwfn, *handle);
	*handle = QED_LL2_UNUSED_HANDLE;
}

static int qed_sp_ll2_rx_queue_start(struct qed_hwfn *p_hwfn,
				     struct qed_ll2_info *p_ll2_conn,
				     u8 action_on_error)
{
	enum qed_ll2_conn_type conn_type = p_ll2_conn->input.conn_type;
	struct qed_ll2_rx_queue *p_rx = &p_ll2_conn->rx_queue;
	struct core_rx_start_ramrod_data *p_ramrod = NULL;
	struct qed_spq_entry *p_ent = NULL;
	struct qed_sp_init_data init_data;
	u16 cqe_pbl_size;
	int rc = 0;

	/* Get SPQ entry */
	memset(&init_data, 0, sizeof(init_data));
	init_data.cid = p_ll2_conn->cid;
	init_data.opaque_fid = p_hwfn->hw_info.opaque_fid;
	init_data.comp_mode = QED_SPQ_MODE_EBLOCK;

	rc = qed_sp_init_request(p_hwfn, &p_ent,
				 CORE_RAMROD_RX_QUEUE_START,
				 PROTOCOLID_CORE, &init_data);
	if (rc)
		return rc;

	p_ramrod = &p_ent->ramrod.core_rx_queue_start;
	memset(p_ramrod, 0, sizeof(*p_ramrod));
	p_ramrod->sb_id = cpu_to_le16(qed_int_get_sp_sb_id(p_hwfn));
	p_ramrod->sb_index = p_rx->rx_sb_index;
	p_ramrod->complete_event_flg = 1;

	p_ramrod->mtu = cpu_to_le16(p_ll2_conn->input.mtu);
	DMA_REGPAIR_LE(p_ramrod->bd_base, p_rx->rxq_chain.p_phys_addr);
	cqe_pbl_size = (u16)qed_chain_get_page_cnt(&p_rx->rcq_chain);
	p_ramrod->num_of_pbl_pages = cpu_to_le16(cqe_pbl_size);
	DMA_REGPAIR_LE(p_ramrod->cqe_pbl_addr,
		       qed_chain_get_pbl_phys(&p_rx->rcq_chain));

	p_ramrod->drop_ttl0_flg = p_ll2_conn->input.rx_drop_ttl0_flg;
	p_ramrod->inner_vlan_stripping_en =
		p_ll2_conn->input.rx_vlan_removal_en;

	if (test_bit(QED_MF_UFP_SPECIFIC, &p_hwfn->cdev->mf_bits) &&
	    p_ll2_conn->input.conn_type == QED_LL2_TYPE_FCOE)
		p_ramrod->report_outer_vlan = 1;
	p_ramrod->queue_id = p_ll2_conn->queue_id;
	p_ramrod->main_func_queue = p_ll2_conn->main_func_queue ? 1 : 0;

	if (test_bit(QED_MF_LL2_NON_UNICAST, &p_hwfn->cdev->mf_bits) &&
	    p_ramrod->main_func_queue && conn_type != QED_LL2_TYPE_ROCE &&
	    conn_type != QED_LL2_TYPE_IWARP &&
		(!QED_IS_NVMETCP_PERSONALITY(p_hwfn))) {
		p_ramrod->mf_si_bcast_accept_all = 1;
		p_ramrod->mf_si_mcast_accept_all = 1;
	} else {
		p_ramrod->mf_si_bcast_accept_all = 0;
		p_ramrod->mf_si_mcast_accept_all = 0;
	}

	p_ramrod->action_on_error.error_type = action_on_error;
	p_ramrod->gsi_offload_flag = p_ll2_conn->input.gsi_enable;
	p_ramrod->zero_prod_flg = 1;

	return qed_spq_post(p_hwfn, p_ent, NULL);
}

static int qed_sp_ll2_tx_queue_start(struct qed_hwfn *p_hwfn,
				     struct qed_ll2_info *p_ll2_conn)
{
	enum qed_ll2_conn_type conn_type = p_ll2_conn->input.conn_type;
	struct qed_ll2_tx_queue *p_tx = &p_ll2_conn->tx_queue;
	struct core_tx_start_ramrod_data *p_ramrod = NULL;
	struct qed_spq_entry *p_ent = NULL;
	struct qed_sp_init_data init_data;
	u16 pq_id = 0, pbl_size;
	int rc = -EINVAL;

	if (!QED_LL2_TX_REGISTERED(p_ll2_conn))
		return 0;

	if (p_ll2_conn->input.conn_type == QED_LL2_TYPE_OOO)
		p_ll2_conn->tx_stats_en = 0;
	else
		p_ll2_conn->tx_stats_en = 1;

	/* Get SPQ entry */
	memset(&init_data, 0, sizeof(init_data));
	init_data.cid = p_ll2_conn->cid;
	init_data.opaque_fid = p_hwfn->hw_info.opaque_fid;
	init_data.comp_mode = QED_SPQ_MODE_EBLOCK;

	rc = qed_sp_init_request(p_hwfn, &p_ent,
				 CORE_RAMROD_TX_QUEUE_START,
				 PROTOCOLID_CORE, &init_data);
	if (rc)
		return rc;

	p_ramrod = &p_ent->ramrod.core_tx_queue_start;

	p_ramrod->sb_id = cpu_to_le16(qed_int_get_sp_sb_id(p_hwfn));
	p_ramrod->sb_index = p_tx->tx_sb_index;
	p_ramrod->mtu = cpu_to_le16(p_ll2_conn->input.mtu);
	p_ramrod->stats_en = p_ll2_conn->tx_stats_en;
	p_ramrod->stats_id = p_ll2_conn->tx_stats_id;

	DMA_REGPAIR_LE(p_ramrod->pbl_base_addr,
		       qed_chain_get_pbl_phys(&p_tx->txq_chain));
	pbl_size = qed_chain_get_page_cnt(&p_tx->txq_chain);
	p_ramrod->pbl_size = cpu_to_le16(pbl_size);

	switch (p_ll2_conn->input.tx_tc) {
	case PURE_LB_TC:
		pq_id = qed_get_cm_pq_idx(p_hwfn, PQ_FLAGS_LB);
		break;
	case PKT_LB_TC:
		pq_id = qed_get_cm_pq_idx(p_hwfn, PQ_FLAGS_OOO);
		break;
	default:
		pq_id = qed_get_cm_pq_idx(p_hwfn, PQ_FLAGS_OFLD);
		break;
	}

	p_ramrod->qm_pq_id = cpu_to_le16(pq_id);

	switch (conn_type) {
	case QED_LL2_TYPE_FCOE:
		p_ramrod->conn_type = PROTOCOLID_FCOE;
		break;
	case QED_LL2_TYPE_TCP_ULP:
		p_ramrod->conn_type = PROTOCOLID_TCP_ULP;
		break;
	case QED_LL2_TYPE_ROCE:
		p_ramrod->conn_type = PROTOCOLID_ROCE;
		break;
	case QED_LL2_TYPE_IWARP:
		p_ramrod->conn_type = PROTOCOLID_IWARP;
		break;
	case QED_LL2_TYPE_OOO:
		if (p_hwfn->hw_info.personality == QED_PCI_ISCSI ||
		    p_hwfn->hw_info.personality == QED_PCI_NVMETCP)
			p_ramrod->conn_type = PROTOCOLID_TCP_ULP;
		else
			p_ramrod->conn_type = PROTOCOLID_IWARP;
		break;
	default:
		p_ramrod->conn_type = PROTOCOLID_ETH;
		DP_NOTICE(p_hwfn, "Unknown connection type: %d\n", conn_type);
	}

	p_ramrod->gsi_offload_flag = p_ll2_conn->input.gsi_enable;

	rc = qed_spq_post(p_hwfn, p_ent, NULL);
	if (rc)
		return rc;

	rc = qed_db_recovery_add(p_hwfn->cdev, p_tx->doorbell_addr,
				 &p_tx->db_msg, DB_REC_WIDTH_32B,
				 DB_REC_KERNEL);
	return rc;
}

static int qed_sp_ll2_rx_queue_stop(struct qed_hwfn *p_hwfn,
				    struct qed_ll2_info *p_ll2_conn)
{
	struct core_rx_stop_ramrod_data *p_ramrod = NULL;
	struct qed_spq_entry *p_ent = NULL;
	struct qed_sp_init_data init_data;
	int rc = -EINVAL;

	/* Get SPQ entry */
	memset(&init_data, 0, sizeof(init_data));
	init_data.cid = p_ll2_conn->cid;
	init_data.opaque_fid = p_hwfn->hw_info.opaque_fid;
	init_data.comp_mode = QED_SPQ_MODE_EBLOCK;

	rc = qed_sp_init_request(p_hwfn, &p_ent,
				 CORE_RAMROD_RX_QUEUE_STOP,
				 PROTOCOLID_CORE, &init_data);
	if (rc)
		return rc;

	p_ramrod = &p_ent->ramrod.core_rx_queue_stop;

	p_ramrod->complete_event_flg = 1;
	p_ramrod->queue_id = p_ll2_conn->queue_id;

	return qed_spq_post(p_hwfn, p_ent, NULL);
}

static int qed_sp_ll2_tx_queue_stop(struct qed_hwfn *p_hwfn,
				    struct qed_ll2_info *p_ll2_conn)
{
	struct qed_ll2_tx_queue *p_tx = &p_ll2_conn->tx_queue;
	struct qed_spq_entry *p_ent = NULL;
	struct qed_sp_init_data init_data;
	int rc = -EINVAL;
	qed_db_recovery_del(p_hwfn->cdev, p_tx->doorbell_addr, &p_tx->db_msg);

	/* Get SPQ entry */
	memset(&init_data, 0, sizeof(init_data));
	init_data.cid = p_ll2_conn->cid;
	init_data.opaque_fid = p_hwfn->hw_info.opaque_fid;
	init_data.comp_mode = QED_SPQ_MODE_EBLOCK;

	rc = qed_sp_init_request(p_hwfn, &p_ent,
				 CORE_RAMROD_TX_QUEUE_STOP,
				 PROTOCOLID_CORE, &init_data);
	if (rc)
		return rc;

	return qed_spq_post(p_hwfn, p_ent, NULL);
}

static int
qed_ll2_acquire_connection_rx(struct qed_hwfn *p_hwfn,
			      struct qed_ll2_info *p_ll2_info)
{
	struct qed_chain_init_params params = {
		.intended_use	= QED_CHAIN_USE_TO_CONSUME_PRODUCE,
		.cnt_type	= QED_CHAIN_CNT_TYPE_U16,
		.num_elems	= p_ll2_info->input.rx_num_desc,
	};
	struct qed_dev *cdev = p_hwfn->cdev;
	struct qed_ll2_rx_packet *p_descq;
	u32 capacity;
	int rc = 0;

	if (!p_ll2_info->input.rx_num_desc)
		goto out;

	params.mode = QED_CHAIN_MODE_NEXT_PTR;
	params.elem_size = sizeof(struct core_rx_bd);

	rc = qed_chain_alloc(cdev, &p_ll2_info->rx_queue.rxq_chain, &params);
	if (rc) {
		DP_NOTICE(p_hwfn, "Failed to allocate ll2 rxq chain\n");
		goto out;
	}

	capacity = qed_chain_get_capacity(&p_ll2_info->rx_queue.rxq_chain);
	p_descq = kcalloc(capacity, sizeof(struct qed_ll2_rx_packet),
			  GFP_KERNEL);
	if (!p_descq) {
		rc = -ENOMEM;
		DP_NOTICE(p_hwfn, "Failed to allocate ll2 Rx desc\n");
		goto out;
	}
	p_ll2_info->rx_queue.descq_array = p_descq;

	params.mode = QED_CHAIN_MODE_PBL;
	params.elem_size = sizeof(struct core_rx_fast_path_cqe);

	rc = qed_chain_alloc(cdev, &p_ll2_info->rx_queue.rcq_chain, &params);
	if (rc) {
		DP_NOTICE(p_hwfn, "Failed to allocate ll2 rcq chain\n");
		goto out;
	}

	DP_VERBOSE(p_hwfn, QED_MSG_LL2,
		   "Allocated LL2 Rxq [Type %08x] with 0x%08x buffers\n",
		   p_ll2_info->input.conn_type, p_ll2_info->input.rx_num_desc);

out:
	return rc;
}

static int qed_ll2_acquire_connection_tx(struct qed_hwfn *p_hwfn,
					 struct qed_ll2_info *p_ll2_info)
{
	struct qed_chain_init_params params = {
		.mode		= QED_CHAIN_MODE_PBL,
		.intended_use	= QED_CHAIN_USE_TO_CONSUME_PRODUCE,
		.cnt_type	= QED_CHAIN_CNT_TYPE_U16,
		.num_elems	= p_ll2_info->input.tx_num_desc,
		.elem_size	= sizeof(struct core_tx_bd),
	};
	struct qed_ll2_tx_packet *p_descq;
	size_t desc_size;
	u32 capacity;
	int rc = 0;

	if (!p_ll2_info->input.tx_num_desc)
		goto out;

	rc = qed_chain_alloc(p_hwfn->cdev, &p_ll2_info->tx_queue.txq_chain,
			     &params);
	if (rc)
		goto out;

	capacity = qed_chain_get_capacity(&p_ll2_info->tx_queue.txq_chain);
	/* All bds_set elements are flexibily added. */
	desc_size = struct_size(p_descq, bds_set,
				p_ll2_info->input.tx_max_bds_per_packet);

	p_descq = kcalloc(capacity, desc_size, GFP_KERNEL);
	if (!p_descq) {
		rc = -ENOMEM;
		goto out;
	}
	p_ll2_info->tx_queue.descq_mem = p_descq;

	DP_VERBOSE(p_hwfn, QED_MSG_LL2,
		   "Allocated LL2 Txq [Type %08x] with 0x%08x buffers\n",
		   p_ll2_info->input.conn_type, p_ll2_info->input.tx_num_desc);

out:
	if (rc)
		DP_NOTICE(p_hwfn,
			  "Can't allocate memory for Tx LL2 with 0x%08x buffers\n",
			  p_ll2_info->input.tx_num_desc);
	return rc;
}

static int
qed_ll2_acquire_connection_ooo(struct qed_hwfn *p_hwfn,
			       struct qed_ll2_info *p_ll2_info, u16 mtu)
{
	struct qed_ooo_buffer *p_buf = NULL;
	void *p_virt;
	u16 buf_idx;
	int rc = 0;

	if (p_ll2_info->input.conn_type != QED_LL2_TYPE_OOO)
		return rc;

	/* Correct number of requested OOO buffers if needed */
	if (!p_ll2_info->input.rx_num_ooo_buffers) {
		u16 num_desc = p_ll2_info->input.rx_num_desc;

		if (!num_desc)
			return -EINVAL;
		p_ll2_info->input.rx_num_ooo_buffers = num_desc * 2;
	}

	for (buf_idx = 0; buf_idx < p_ll2_info->input.rx_num_ooo_buffers;
	     buf_idx++) {
		p_buf = kzalloc(sizeof(*p_buf), GFP_KERNEL);
		if (!p_buf) {
			rc = -ENOMEM;
			goto out;
		}

		p_buf->rx_buffer_size = mtu + 26 + ETH_CACHE_LINE_SIZE;
		p_buf->rx_buffer_size = (p_buf->rx_buffer_size +
					 ETH_CACHE_LINE_SIZE - 1) &
					~(ETH_CACHE_LINE_SIZE - 1);
		p_virt = dma_alloc_coherent(&p_hwfn->cdev->pdev->dev,
					    p_buf->rx_buffer_size,
					    &p_buf->rx_buffer_phys_addr,
					    GFP_KERNEL);
		if (!p_virt) {
			kfree(p_buf);
			rc = -ENOMEM;
			goto out;
		}

		p_buf->rx_buffer_virt_addr = p_virt;
		qed_ooo_put_free_buffer(p_hwfn, p_hwfn->p_ooo_info, p_buf);
	}

	DP_VERBOSE(p_hwfn, QED_MSG_LL2,
		   "Allocated [%04x] LL2 OOO buffers [each of size 0x%08x]\n",
		   p_ll2_info->input.rx_num_ooo_buffers, p_buf->rx_buffer_size);

out:
	return rc;
}

static int
qed_ll2_set_cbs(struct qed_ll2_info *p_ll2_info, const struct qed_ll2_cbs *cbs)
{
	if (!cbs || (!cbs->rx_comp_cb ||
		     !cbs->rx_release_cb ||
		     !cbs->tx_comp_cb || !cbs->tx_release_cb || !cbs->cookie))
		return -EINVAL;

	p_ll2_info->cbs.rx_comp_cb = cbs->rx_comp_cb;
	p_ll2_info->cbs.rx_release_cb = cbs->rx_release_cb;
	p_ll2_info->cbs.tx_comp_cb = cbs->tx_comp_cb;
	p_ll2_info->cbs.tx_release_cb = cbs->tx_release_cb;
	p_ll2_info->cbs.slowpath_cb = cbs->slowpath_cb;
	p_ll2_info->cbs.cookie = cbs->cookie;

	return 0;
}

static void _qed_ll2_calc_allowed_conns(struct qed_hwfn *p_hwfn,
					struct qed_ll2_acquire_data *data,
					u8 *start_idx, u8 *last_idx)
{
	/* LL2 queues handles will be split as follows:
	 * First will be the legacy queues, and then the ctx based.
	 */
	if (data->input.rx_conn_type == QED_LL2_RX_TYPE_LEGACY) {
		*start_idx = QED_LL2_LEGACY_CONN_BASE_PF;
		*last_idx = *start_idx +
			QED_MAX_NUM_OF_LEGACY_LL2_CONNS_PF;
	} else {
		/* QED_LL2_RX_TYPE_CTX */
		*start_idx = QED_LL2_CTX_CONN_BASE_PF;
		*last_idx = *start_idx +
			QED_MAX_NUM_OF_CTX_LL2_CONNS_PF;
	}
}

static enum core_error_handle
qed_ll2_get_error_choice(enum qed_ll2_error_handle err)
{
	switch (err) {
	case QED_LL2_DROP_PACKET:
		return LL2_DROP_PACKET;
	case QED_LL2_DO_NOTHING:
		return LL2_DO_NOTHING;
	case QED_LL2_ASSERT:
		return LL2_ASSERT;
	default:
		return LL2_DO_NOTHING;
	}
}

int qed_ll2_acquire_connection(void *cxt, struct qed_ll2_acquire_data *data)
{
	struct qed_hwfn *p_hwfn = cxt;
	qed_int_comp_cb_t comp_rx_cb, comp_tx_cb;
	struct qed_ll2_info *p_ll2_info = NULL;
	u8 i, first_idx, last_idx, *p_tx_max;
	int rc;

	if (!data->p_connection_handle || !p_hwfn->p_ll2_info)
		return -EINVAL;

	_qed_ll2_calc_allowed_conns(p_hwfn, data, &first_idx, &last_idx);

	/* Find a free connection to be used */
	for (i = first_idx; i < last_idx; i++) {
		mutex_lock(&p_hwfn->p_ll2_info[i].mutex);
		if (p_hwfn->p_ll2_info[i].b_active) {
			mutex_unlock(&p_hwfn->p_ll2_info[i].mutex);
			continue;
		}

		p_hwfn->p_ll2_info[i].b_active = true;
		p_ll2_info = &p_hwfn->p_ll2_info[i];
		mutex_unlock(&p_hwfn->p_ll2_info[i].mutex);
		break;
	}
	if (!p_ll2_info)
		return -EBUSY;

	memcpy(&p_ll2_info->input, &data->input, sizeof(p_ll2_info->input));

	switch (data->input.tx_dest) {
	case QED_LL2_TX_DEST_NW:
		p_ll2_info->tx_dest = CORE_TX_DEST_NW;
		break;
	case QED_LL2_TX_DEST_LB:
		p_ll2_info->tx_dest = CORE_TX_DEST_LB;
		break;
	case QED_LL2_TX_DEST_DROP:
		p_ll2_info->tx_dest = CORE_TX_DEST_DROP;
		break;
	default:
		return -EINVAL;
	}

	if (data->input.conn_type == QED_LL2_TYPE_OOO ||
	    data->input.secondary_queue)
		p_ll2_info->main_func_queue = false;
	else
		p_ll2_info->main_func_queue = true;

	/* Correct maximum number of Tx BDs */
	p_tx_max = &p_ll2_info->input.tx_max_bds_per_packet;
	if (*p_tx_max == 0)
		*p_tx_max = CORE_LL2_TX_MAX_BDS_PER_PACKET;
	else
		*p_tx_max = min_t(u8, *p_tx_max,
				  CORE_LL2_TX_MAX_BDS_PER_PACKET);

	rc = qed_ll2_set_cbs(p_ll2_info, data->cbs);
	if (rc) {
		DP_NOTICE(p_hwfn, "Invalid callback functions\n");
		goto q_allocate_fail;
	}

	rc = qed_ll2_acquire_connection_rx(p_hwfn, p_ll2_info);
	if (rc)
		goto q_allocate_fail;

	rc = qed_ll2_acquire_connection_tx(p_hwfn, p_ll2_info);
	if (rc)
		goto q_allocate_fail;

	rc = qed_ll2_acquire_connection_ooo(p_hwfn, p_ll2_info,
					    data->input.mtu);
	if (rc)
		goto q_allocate_fail;

	/* Register callbacks for the Rx/Tx queues */
	if (data->input.conn_type == QED_LL2_TYPE_OOO) {
		comp_rx_cb = qed_ll2_lb_rxq_completion;
		comp_tx_cb = qed_ll2_lb_txq_completion;
	} else {
		comp_rx_cb = qed_ll2_rxq_completion;
		comp_tx_cb = qed_ll2_txq_completion;
	}

	if (data->input.rx_num_desc) {
		qed_int_register_cb(p_hwfn, comp_rx_cb,
				    &p_hwfn->p_ll2_info[i],
				    &p_ll2_info->rx_queue.rx_sb_index,
				    &p_ll2_info->rx_queue.p_fw_cons);
		p_ll2_info->rx_queue.b_cb_registered = true;
	}

	if (data->input.tx_num_desc) {
		qed_int_register_cb(p_hwfn,
				    comp_tx_cb,
				    &p_hwfn->p_ll2_info[i],
				    &p_ll2_info->tx_queue.tx_sb_index,
				    &p_ll2_info->tx_queue.p_fw_cons);
		p_ll2_info->tx_queue.b_cb_registered = true;
	}

	*data->p_connection_handle = i;
	return rc;

q_allocate_fail:
	qed_ll2_release_connection(p_hwfn, i);
	return -ENOMEM;
}

static int qed_ll2_establish_connection_rx(struct qed_hwfn *p_hwfn,
					   struct qed_ll2_info *p_ll2_conn)
{
	enum qed_ll2_error_handle error_input;
	enum core_error_handle error_mode;
	u8 action_on_error = 0;
	int rc;

	if (!QED_LL2_RX_REGISTERED(p_ll2_conn))
		return 0;

	DIRECT_REG_WR(p_ll2_conn->rx_queue.set_prod_addr, 0x0);
	error_input = p_ll2_conn->input.ai_err_packet_too_big;
	error_mode = qed_ll2_get_error_choice(error_input);
	SET_FIELD(action_on_error,
		  CORE_RX_ACTION_ON_ERROR_PACKET_TOO_BIG, error_mode);
	error_input = p_ll2_conn->input.ai_err_no_buf;
	error_mode = qed_ll2_get_error_choice(error_input);
	SET_FIELD(action_on_error, CORE_RX_ACTION_ON_ERROR_NO_BUFF, error_mode);

	rc = qed_sp_ll2_rx_queue_start(p_hwfn, p_ll2_conn, action_on_error);
	if (rc)
		return rc;

	if (p_ll2_conn->rx_queue.ctx_based) {
		rc = qed_db_recovery_add(p_hwfn->cdev,
					 p_ll2_conn->rx_queue.set_prod_addr,
					 &p_ll2_conn->rx_queue.db_data,
					 DB_REC_WIDTH_64B, DB_REC_KERNEL);
	}

	return rc;
}

static void
qed_ll2_establish_connection_ooo(struct qed_hwfn *p_hwfn,
				 struct qed_ll2_info *p_ll2_conn)
{
	if (p_ll2_conn->input.conn_type != QED_LL2_TYPE_OOO)
		return;

	qed_ooo_release_all_isles(p_hwfn, p_hwfn->p_ooo_info);
	qed_ooo_submit_rx_buffers(p_hwfn, p_ll2_conn);
}

static inline u8 qed_ll2_handle_to_queue_id(struct qed_hwfn *p_hwfn,
					    u8 handle,
					    u8 ll2_queue_type)
{
	u8 qid;

	if (ll2_queue_type == QED_LL2_RX_TYPE_LEGACY)
		return p_hwfn->hw_info.resc_start[QED_LL2_RAM_QUEUE] + handle;

	/* QED_LL2_RX_TYPE_CTX
	 * FW distinguishes between the legacy queues (ram based) and the
	 * ctx based queues by the queue_id.
	 * The first MAX_NUM_LL2_RX_RAM_QUEUES queues are legacy
	 * and the queue ids above that are ctx base.
	 */
	qid = p_hwfn->hw_info.resc_start[QED_LL2_CTX_QUEUE] +
	      MAX_NUM_LL2_RX_RAM_QUEUES;

	/* See comment on the acquire connection for how the ll2
	 * queues handles are divided.
	 */
	qid += (handle - QED_MAX_NUM_OF_LEGACY_LL2_CONNS_PF);

	return qid;
}

int qed_ll2_establish_connection(void *cxt, u8 connection_handle)
{
	struct e4_core_conn_context *p_cxt;
	struct qed_ll2_tx_packet *p_pkt;
	struct qed_ll2_info *p_ll2_conn;
	struct qed_hwfn *p_hwfn = cxt;
	struct qed_ll2_rx_queue *p_rx;
	struct qed_ll2_tx_queue *p_tx;
	struct qed_cxt_info cxt_info;
	struct qed_ptt *p_ptt;
	int rc = -EINVAL;
	u32 i, capacity;
	size_t desc_size;
	u8 qid;

	p_ptt = qed_ptt_acquire(p_hwfn);
	if (!p_ptt)
		return -EAGAIN;

	p_ll2_conn = qed_ll2_handle_sanity_lock(p_hwfn, connection_handle);
	if (!p_ll2_conn) {
		rc = -EINVAL;
		goto out;
	}

	p_rx = &p_ll2_conn->rx_queue;
	p_tx = &p_ll2_conn->tx_queue;

	qed_chain_reset(&p_rx->rxq_chain);
	qed_chain_reset(&p_rx->rcq_chain);
	INIT_LIST_HEAD(&p_rx->active_descq);
	INIT_LIST_HEAD(&p_rx->free_descq);
	INIT_LIST_HEAD(&p_rx->posting_descq);
	spin_lock_init(&p_rx->lock);
	capacity = qed_chain_get_capacity(&p_rx->rxq_chain);
	for (i = 0; i < capacity; i++)
		list_add_tail(&p_rx->descq_array[i].list_entry,
			      &p_rx->free_descq);
	*p_rx->p_fw_cons = 0;

	qed_chain_reset(&p_tx->txq_chain);
	INIT_LIST_HEAD(&p_tx->active_descq);
	INIT_LIST_HEAD(&p_tx->free_descq);
	INIT_LIST_HEAD(&p_tx->sending_descq);
	spin_lock_init(&p_tx->lock);
	capacity = qed_chain_get_capacity(&p_tx->txq_chain);
	/* All bds_set elements are flexibily added. */
	desc_size = struct_size(p_pkt, bds_set,
				p_ll2_conn->input.tx_max_bds_per_packet);

	for (i = 0; i < capacity; i++) {
		p_pkt = p_tx->descq_mem + desc_size * i;
		list_add_tail(&p_pkt->list_entry, &p_tx->free_descq);
	}
	p_tx->cur_completing_bd_idx = 0;
	p_tx->bds_idx = 0;
	p_tx->b_completing_packet = false;
	p_tx->cur_send_packet = NULL;
	p_tx->cur_send_frag_num = 0;
	p_tx->cur_completing_frag_num = 0;
	*p_tx->p_fw_cons = 0;

	rc = qed_cxt_acquire_cid(p_hwfn, PROTOCOLID_CORE, &p_ll2_conn->cid);
	if (rc)
		goto out;
	cxt_info.iid = p_ll2_conn->cid;
	rc = qed_cxt_get_cid_info(p_hwfn, &cxt_info);
	if (rc) {
		DP_NOTICE(p_hwfn, "Cannot find context info for cid=%d\n",
			  p_ll2_conn->cid);
		goto out;
	}
<<<<<<< HEAD

	p_cxt = cxt_info.p_cxt;

	memset(p_cxt, 0, sizeof(*p_cxt));

=======

	p_cxt = cxt_info.p_cxt;

	memset(p_cxt, 0, sizeof(*p_cxt));

>>>>>>> 7d2a07b7
	qid = qed_ll2_handle_to_queue_id(p_hwfn, connection_handle,
					 p_ll2_conn->input.rx_conn_type);
	p_ll2_conn->queue_id = qid;
	p_ll2_conn->tx_stats_id = qid;

	DP_VERBOSE(p_hwfn, QED_MSG_LL2,
		   "Establishing ll2 queue. PF %d ctx_based=%d abs qid=%d\n",
		   p_hwfn->rel_pf_id, p_ll2_conn->input.rx_conn_type, qid);

	if (p_ll2_conn->input.rx_conn_type == QED_LL2_RX_TYPE_LEGACY) {
		p_rx->set_prod_addr = p_hwfn->regview +
		    GTT_BAR0_MAP_REG_TSDM_RAM + TSTORM_LL2_RX_PRODS_OFFSET(qid);
	} else {
		/* QED_LL2_RX_TYPE_CTX - using doorbell */
		p_rx->ctx_based = 1;

		p_rx->set_prod_addr = p_hwfn->doorbells +
			p_hwfn->dpi_start_offset +
			DB_ADDR_SHIFT(DQ_PWM_OFFSET_TCM_LL2_PROD_UPDATE);

		/* prepare db data */
		p_rx->db_data.icid = cpu_to_le16((u16)p_ll2_conn->cid);
		SET_FIELD(p_rx->db_data.params,
			  CORE_PWM_PROD_UPDATE_DATA_AGG_CMD, DB_AGG_CMD_SET);
		SET_FIELD(p_rx->db_data.params,
			  CORE_PWM_PROD_UPDATE_DATA_RESERVED1, 0);
	}

	p_tx->doorbell_addr = (u8 __iomem *)p_hwfn->doorbells +
					    qed_db_addr(p_ll2_conn->cid,
							DQ_DEMS_LEGACY);
	/* prepare db data */
	SET_FIELD(p_tx->db_msg.params, CORE_DB_DATA_DEST, DB_DEST_XCM);
	SET_FIELD(p_tx->db_msg.params, CORE_DB_DATA_AGG_CMD, DB_AGG_CMD_SET);
	SET_FIELD(p_tx->db_msg.params, CORE_DB_DATA_AGG_VAL_SEL,
		  DQ_XCM_CORE_TX_BD_PROD_CMD);
	p_tx->db_msg.agg_flags = DQ_XCM_CORE_DQ_CF_CMD;

	rc = qed_ll2_establish_connection_rx(p_hwfn, p_ll2_conn);
	if (rc)
		goto out;

	rc = qed_sp_ll2_tx_queue_start(p_hwfn, p_ll2_conn);
	if (rc)
		goto out;

	if (!QED_IS_RDMA_PERSONALITY(p_hwfn) &&
	    !QED_IS_NVMETCP_PERSONALITY(p_hwfn))
		qed_wr(p_hwfn, p_ptt, PRS_REG_USE_LIGHT_L2, 1);

	qed_ll2_establish_connection_ooo(p_hwfn, p_ll2_conn);

	if (p_ll2_conn->input.conn_type == QED_LL2_TYPE_FCOE) {
		if (!test_bit(QED_MF_UFP_SPECIFIC, &p_hwfn->cdev->mf_bits))
			qed_llh_add_protocol_filter(p_hwfn->cdev, 0,
						    QED_LLH_FILTER_ETHERTYPE,
						    ETH_P_FCOE, 0);
		qed_llh_add_protocol_filter(p_hwfn->cdev, 0,
					    QED_LLH_FILTER_ETHERTYPE,
					    ETH_P_FIP, 0);
	}

out:
	qed_ptt_release(p_hwfn, p_ptt);
	return rc;
}

static void qed_ll2_post_rx_buffer_notify_fw(struct qed_hwfn *p_hwfn,
					     struct qed_ll2_rx_queue *p_rx,
					     struct qed_ll2_rx_packet *p_curp)
{
	struct qed_ll2_rx_packet *p_posting_packet = NULL;
	struct core_ll2_rx_prod rx_prod = { 0, 0 };
	bool b_notify_fw = false;
	u16 bd_prod, cq_prod;

	/* This handles the flushing of already posted buffers */
	while (!list_empty(&p_rx->posting_descq)) {
		p_posting_packet = list_first_entry(&p_rx->posting_descq,
						    struct qed_ll2_rx_packet,
						    list_entry);
		list_move_tail(&p_posting_packet->list_entry,
			       &p_rx->active_descq);
		b_notify_fw = true;
	}

	/* This handles the supplied packet [if there is one] */
	if (p_curp) {
		list_add_tail(&p_curp->list_entry, &p_rx->active_descq);
		b_notify_fw = true;
	}

	if (!b_notify_fw)
		return;

	bd_prod = qed_chain_get_prod_idx(&p_rx->rxq_chain);
	cq_prod = qed_chain_get_prod_idx(&p_rx->rcq_chain);
	if (p_rx->ctx_based) {
		/* update producer by giving a doorbell */
		p_rx->db_data.prod.bd_prod = cpu_to_le16(bd_prod);
		p_rx->db_data.prod.cqe_prod = cpu_to_le16(cq_prod);
		/* Make sure chain element is updated before ringing the
		 * doorbell
		 */
		dma_wmb();
		DIRECT_REG_WR64(p_rx->set_prod_addr,
				*((u64 *)&p_rx->db_data));
	} else {
		rx_prod.bd_prod = cpu_to_le16(bd_prod);
		rx_prod.cqe_prod = cpu_to_le16(cq_prod);

		/* Make sure chain element is updated before ringing the
		 * doorbell
		 */
		dma_wmb();

		DIRECT_REG_WR(p_rx->set_prod_addr, *((u32 *)&rx_prod));
	}
}

int qed_ll2_post_rx_buffer(void *cxt,
			   u8 connection_handle,
			   dma_addr_t addr,
			   u16 buf_len, void *cookie, u8 notify_fw)
{
	struct qed_hwfn *p_hwfn = cxt;
	struct core_rx_bd_with_buff_len *p_curb = NULL;
	struct qed_ll2_rx_packet *p_curp = NULL;
	struct qed_ll2_info *p_ll2_conn;
	struct qed_ll2_rx_queue *p_rx;
	unsigned long flags;
	void *p_data;
	int rc = 0;

	p_ll2_conn = qed_ll2_handle_sanity(p_hwfn, connection_handle);
	if (!p_ll2_conn)
		return -EINVAL;
	p_rx = &p_ll2_conn->rx_queue;
	if (!p_rx->set_prod_addr)
		return -EIO;

	spin_lock_irqsave(&p_rx->lock, flags);
	if (!list_empty(&p_rx->free_descq))
		p_curp = list_first_entry(&p_rx->free_descq,
					  struct qed_ll2_rx_packet, list_entry);
	if (p_curp) {
		if (qed_chain_get_elem_left(&p_rx->rxq_chain) &&
		    qed_chain_get_elem_left(&p_rx->rcq_chain)) {
			p_data = qed_chain_produce(&p_rx->rxq_chain);
			p_curb = (struct core_rx_bd_with_buff_len *)p_data;
			qed_chain_produce(&p_rx->rcq_chain);
		}
	}

	/* If we're lacking entires, let's try to flush buffers to FW */
	if (!p_curp || !p_curb) {
		rc = -EBUSY;
		p_curp = NULL;
		goto out_notify;
	}

	/* We have an Rx packet we can fill */
	DMA_REGPAIR_LE(p_curb->addr, addr);
	p_curb->buff_length = cpu_to_le16(buf_len);
	p_curp->rx_buf_addr = addr;
	p_curp->cookie = cookie;
	p_curp->rxq_bd = p_curb;
	p_curp->buf_length = buf_len;
	list_del(&p_curp->list_entry);

	/* Check if we only want to enqueue this packet without informing FW */
	if (!notify_fw) {
		list_add_tail(&p_curp->list_entry, &p_rx->posting_descq);
		goto out;
	}

out_notify:
	qed_ll2_post_rx_buffer_notify_fw(p_hwfn, p_rx, p_curp);
out:
	spin_unlock_irqrestore(&p_rx->lock, flags);
	return rc;
}

static void qed_ll2_prepare_tx_packet_set(struct qed_hwfn *p_hwfn,
					  struct qed_ll2_tx_queue *p_tx,
					  struct qed_ll2_tx_packet *p_curp,
					  struct qed_ll2_tx_pkt_info *pkt,
					  u8 notify_fw)
{
	list_del(&p_curp->list_entry);
	p_curp->cookie = pkt->cookie;
	p_curp->bd_used = pkt->num_of_bds;
	p_curp->notify_fw = notify_fw;
	p_tx->cur_send_packet = p_curp;
	p_tx->cur_send_frag_num = 0;

	p_curp->bds_set[p_tx->cur_send_frag_num].tx_frag = pkt->first_frag;
	p_curp->bds_set[p_tx->cur_send_frag_num].frag_len = pkt->first_frag_len;
	p_tx->cur_send_frag_num++;
}

static void
qed_ll2_prepare_tx_packet_set_bd(struct qed_hwfn *p_hwfn,
				 struct qed_ll2_info *p_ll2,
				 struct qed_ll2_tx_packet *p_curp,
				 struct qed_ll2_tx_pkt_info *pkt)
{
	struct qed_chain *p_tx_chain = &p_ll2->tx_queue.txq_chain;
	u16 prod_idx = qed_chain_get_prod_idx(p_tx_chain);
	struct core_tx_bd *start_bd = NULL;
	enum core_roce_flavor_type roce_flavor;
	enum core_tx_dest tx_dest;
	u16 bd_data = 0, frag_idx;
	u16 bitfield1;

	roce_flavor = (pkt->qed_roce_flavor == QED_LL2_ROCE) ? CORE_ROCE
							     : CORE_RROCE;

	switch (pkt->tx_dest) {
	case QED_LL2_TX_DEST_NW:
		tx_dest = CORE_TX_DEST_NW;
		break;
	case QED_LL2_TX_DEST_LB:
		tx_dest = CORE_TX_DEST_LB;
		break;
	case QED_LL2_TX_DEST_DROP:
		tx_dest = CORE_TX_DEST_DROP;
		break;
	default:
		tx_dest = CORE_TX_DEST_LB;
		break;
	}

	start_bd = (struct core_tx_bd *)qed_chain_produce(p_tx_chain);
	if (QED_IS_IWARP_PERSONALITY(p_hwfn) &&
	    p_ll2->input.conn_type == QED_LL2_TYPE_OOO) {
		start_bd->nw_vlan_or_lb_echo =
		    cpu_to_le16(IWARP_LL2_IN_ORDER_TX_QUEUE);
	} else {
		start_bd->nw_vlan_or_lb_echo = cpu_to_le16(pkt->vlan);
		if (test_bit(QED_MF_UFP_SPECIFIC, &p_hwfn->cdev->mf_bits) &&
		    p_ll2->input.conn_type == QED_LL2_TYPE_FCOE)
			pkt->remove_stag = true;
	}

	bitfield1 = le16_to_cpu(start_bd->bitfield1);
	SET_FIELD(bitfield1, CORE_TX_BD_L4_HDR_OFFSET_W, pkt->l4_hdr_offset_w);
	SET_FIELD(bitfield1, CORE_TX_BD_TX_DST, tx_dest);
	start_bd->bitfield1 = cpu_to_le16(bitfield1);

	bd_data |= pkt->bd_flags;
	SET_FIELD(bd_data, CORE_TX_BD_DATA_START_BD, 0x1);
	SET_FIELD(bd_data, CORE_TX_BD_DATA_NBDS, pkt->num_of_bds);
	SET_FIELD(bd_data, CORE_TX_BD_DATA_ROCE_FLAV, roce_flavor);
	SET_FIELD(bd_data, CORE_TX_BD_DATA_IP_CSUM, !!(pkt->enable_ip_cksum));
	SET_FIELD(bd_data, CORE_TX_BD_DATA_L4_CSUM, !!(pkt->enable_l4_cksum));
	SET_FIELD(bd_data, CORE_TX_BD_DATA_IP_LEN, !!(pkt->calc_ip_len));
	SET_FIELD(bd_data, CORE_TX_BD_DATA_DISABLE_STAG_INSERTION,
		  !!(pkt->remove_stag));

	start_bd->bd_data.as_bitfield = cpu_to_le16(bd_data);
	DMA_REGPAIR_LE(start_bd->addr, pkt->first_frag);
	start_bd->nbytes = cpu_to_le16(pkt->first_frag_len);

	DP_VERBOSE(p_hwfn,
		   (NETIF_MSG_TX_QUEUED | QED_MSG_LL2),
		   "LL2 [q 0x%02x cid 0x%08x type 0x%08x] Tx Producer at [0x%04x] - set with a %04x bytes %02x BDs buffer at %08x:%08x\n",
		   p_ll2->queue_id,
		   p_ll2->cid,
		   p_ll2->input.conn_type,
		   prod_idx,
		   pkt->first_frag_len,
		   pkt->num_of_bds,
		   le32_to_cpu(start_bd->addr.hi),
		   le32_to_cpu(start_bd->addr.lo));

	if (p_ll2->tx_queue.cur_send_frag_num == pkt->num_of_bds)
		return;

	/* Need to provide the packet with additional BDs for frags */
	for (frag_idx = p_ll2->tx_queue.cur_send_frag_num;
	     frag_idx < pkt->num_of_bds; frag_idx++) {
		struct core_tx_bd **p_bd = &p_curp->bds_set[frag_idx].txq_bd;

		*p_bd = (struct core_tx_bd *)qed_chain_produce(p_tx_chain);
		(*p_bd)->bd_data.as_bitfield = 0;
		(*p_bd)->bitfield1 = 0;
		p_curp->bds_set[frag_idx].tx_frag = 0;
		p_curp->bds_set[frag_idx].frag_len = 0;
	}
}

/* This should be called while the Txq spinlock is being held */
static void qed_ll2_tx_packet_notify(struct qed_hwfn *p_hwfn,
				     struct qed_ll2_info *p_ll2_conn)
{
	bool b_notify = p_ll2_conn->tx_queue.cur_send_packet->notify_fw;
	struct qed_ll2_tx_queue *p_tx = &p_ll2_conn->tx_queue;
	struct qed_ll2_tx_packet *p_pkt = NULL;
	u16 bd_prod;

	/* If there are missing BDs, don't do anything now */
	if (p_ll2_conn->tx_queue.cur_send_frag_num !=
	    p_ll2_conn->tx_queue.cur_send_packet->bd_used)
		return;

	/* Push the current packet to the list and clean after it */
	list_add_tail(&p_ll2_conn->tx_queue.cur_send_packet->list_entry,
		      &p_ll2_conn->tx_queue.sending_descq);
	p_ll2_conn->tx_queue.cur_send_packet = NULL;
	p_ll2_conn->tx_queue.cur_send_frag_num = 0;

	/* Notify FW of packet only if requested to */
	if (!b_notify)
		return;

	bd_prod = qed_chain_get_prod_idx(&p_ll2_conn->tx_queue.txq_chain);

	while (!list_empty(&p_tx->sending_descq)) {
		p_pkt = list_first_entry(&p_tx->sending_descq,
					 struct qed_ll2_tx_packet, list_entry);
		if (!p_pkt)
			break;

		list_move_tail(&p_pkt->list_entry, &p_tx->active_descq);
	}

	p_tx->db_msg.spq_prod = cpu_to_le16(bd_prod);

	/* Make sure the BDs data is updated before ringing the doorbell */
	wmb();

	DIRECT_REG_WR(p_tx->doorbell_addr, *((u32 *)&p_tx->db_msg));

	DP_VERBOSE(p_hwfn,
		   (NETIF_MSG_TX_QUEUED | QED_MSG_LL2),
		   "LL2 [q 0x%02x cid 0x%08x type 0x%08x] Doorbelled [producer 0x%04x]\n",
		   p_ll2_conn->queue_id,
		   p_ll2_conn->cid,
		   p_ll2_conn->input.conn_type, p_tx->db_msg.spq_prod);
}

int qed_ll2_prepare_tx_packet(void *cxt,
			      u8 connection_handle,
			      struct qed_ll2_tx_pkt_info *pkt,
			      bool notify_fw)
{
	struct qed_hwfn *p_hwfn = cxt;
	struct qed_ll2_tx_packet *p_curp = NULL;
	struct qed_ll2_info *p_ll2_conn = NULL;
	struct qed_ll2_tx_queue *p_tx;
	struct qed_chain *p_tx_chain;
	unsigned long flags;
	int rc = 0;

	p_ll2_conn = qed_ll2_handle_sanity(p_hwfn, connection_handle);
	if (!p_ll2_conn)
		return -EINVAL;
	p_tx = &p_ll2_conn->tx_queue;
	p_tx_chain = &p_tx->txq_chain;

	if (pkt->num_of_bds > p_ll2_conn->input.tx_max_bds_per_packet)
		return -EIO;

	spin_lock_irqsave(&p_tx->lock, flags);
	if (p_tx->cur_send_packet) {
		rc = -EEXIST;
		goto out;
	}

	/* Get entry, but only if we have tx elements for it */
	if (!list_empty(&p_tx->free_descq))
		p_curp = list_first_entry(&p_tx->free_descq,
					  struct qed_ll2_tx_packet, list_entry);
	if (p_curp && qed_chain_get_elem_left(p_tx_chain) < pkt->num_of_bds)
		p_curp = NULL;

	if (!p_curp) {
		rc = -EBUSY;
		goto out;
	}

	/* Prepare packet and BD, and perhaps send a doorbell to FW */
	qed_ll2_prepare_tx_packet_set(p_hwfn, p_tx, p_curp, pkt, notify_fw);

	qed_ll2_prepare_tx_packet_set_bd(p_hwfn, p_ll2_conn, p_curp, pkt);

	qed_ll2_tx_packet_notify(p_hwfn, p_ll2_conn);

out:
	spin_unlock_irqrestore(&p_tx->lock, flags);
	return rc;
}

int qed_ll2_set_fragment_of_tx_packet(void *cxt,
				      u8 connection_handle,
				      dma_addr_t addr, u16 nbytes)
{
	struct qed_ll2_tx_packet *p_cur_send_packet = NULL;
	struct qed_hwfn *p_hwfn = cxt;
	struct qed_ll2_info *p_ll2_conn = NULL;
	u16 cur_send_frag_num = 0;
	struct core_tx_bd *p_bd;
	unsigned long flags;

	p_ll2_conn = qed_ll2_handle_sanity(p_hwfn, connection_handle);
	if (!p_ll2_conn)
		return -EINVAL;

	if (!p_ll2_conn->tx_queue.cur_send_packet)
		return -EINVAL;

	p_cur_send_packet = p_ll2_conn->tx_queue.cur_send_packet;
	cur_send_frag_num = p_ll2_conn->tx_queue.cur_send_frag_num;

	if (cur_send_frag_num >= p_cur_send_packet->bd_used)
		return -EINVAL;

	/* Fill the BD information, and possibly notify FW */
	p_bd = p_cur_send_packet->bds_set[cur_send_frag_num].txq_bd;
	DMA_REGPAIR_LE(p_bd->addr, addr);
	p_bd->nbytes = cpu_to_le16(nbytes);
	p_cur_send_packet->bds_set[cur_send_frag_num].tx_frag = addr;
	p_cur_send_packet->bds_set[cur_send_frag_num].frag_len = nbytes;

	p_ll2_conn->tx_queue.cur_send_frag_num++;

	spin_lock_irqsave(&p_ll2_conn->tx_queue.lock, flags);
	qed_ll2_tx_packet_notify(p_hwfn, p_ll2_conn);
	spin_unlock_irqrestore(&p_ll2_conn->tx_queue.lock, flags);

	return 0;
}

int qed_ll2_terminate_connection(void *cxt, u8 connection_handle)
{
	struct qed_hwfn *p_hwfn = cxt;
	struct qed_ll2_info *p_ll2_conn = NULL;
	int rc = -EINVAL;
	struct qed_ptt *p_ptt;

	p_ptt = qed_ptt_acquire(p_hwfn);
	if (!p_ptt)
		return -EAGAIN;

	p_ll2_conn = qed_ll2_handle_sanity_lock(p_hwfn, connection_handle);
	if (!p_ll2_conn) {
		rc = -EINVAL;
		goto out;
	}

	/* Stop Tx & Rx of connection, if needed */
	if (QED_LL2_TX_REGISTERED(p_ll2_conn)) {
		p_ll2_conn->tx_queue.b_cb_registered = false;
		smp_wmb(); /* Make sure this is seen by ll2_lb_rxq_completion */
		rc = qed_sp_ll2_tx_queue_stop(p_hwfn, p_ll2_conn);
		if (rc)
			goto out;

		qed_ll2_txq_flush(p_hwfn, connection_handle);
		qed_int_unregister_cb(p_hwfn, p_ll2_conn->tx_queue.tx_sb_index);
	}

	if (QED_LL2_RX_REGISTERED(p_ll2_conn)) {
		p_ll2_conn->rx_queue.b_cb_registered = false;
		smp_wmb(); /* Make sure this is seen by ll2_lb_rxq_completion */

		if (p_ll2_conn->rx_queue.ctx_based)
			qed_db_recovery_del(p_hwfn->cdev,
					    p_ll2_conn->rx_queue.set_prod_addr,
					    &p_ll2_conn->rx_queue.db_data);

		rc = qed_sp_ll2_rx_queue_stop(p_hwfn, p_ll2_conn);
		if (rc)
			goto out;

		qed_ll2_rxq_flush(p_hwfn, connection_handle);
		qed_int_unregister_cb(p_hwfn, p_ll2_conn->rx_queue.rx_sb_index);
	}

	if (p_ll2_conn->input.conn_type == QED_LL2_TYPE_OOO)
		qed_ooo_release_all_isles(p_hwfn, p_hwfn->p_ooo_info);

	if (p_ll2_conn->input.conn_type == QED_LL2_TYPE_FCOE) {
		if (!test_bit(QED_MF_UFP_SPECIFIC, &p_hwfn->cdev->mf_bits))
			qed_llh_remove_protocol_filter(p_hwfn->cdev, 0,
						       QED_LLH_FILTER_ETHERTYPE,
						       ETH_P_FCOE, 0);
		qed_llh_remove_protocol_filter(p_hwfn->cdev, 0,
					       QED_LLH_FILTER_ETHERTYPE,
					       ETH_P_FIP, 0);
	}

out:
	qed_ptt_release(p_hwfn, p_ptt);
	return rc;
}

static void qed_ll2_release_connection_ooo(struct qed_hwfn *p_hwfn,
					   struct qed_ll2_info *p_ll2_conn)
{
	struct qed_ooo_buffer *p_buffer;

	if (p_ll2_conn->input.conn_type != QED_LL2_TYPE_OOO)
		return;

	qed_ooo_release_all_isles(p_hwfn, p_hwfn->p_ooo_info);
	while ((p_buffer = qed_ooo_get_free_buffer(p_hwfn,
						   p_hwfn->p_ooo_info))) {
		dma_free_coherent(&p_hwfn->cdev->pdev->dev,
				  p_buffer->rx_buffer_size,
				  p_buffer->rx_buffer_virt_addr,
				  p_buffer->rx_buffer_phys_addr);
		kfree(p_buffer);
	}
}

void qed_ll2_release_connection(void *cxt, u8 connection_handle)
{
	struct qed_hwfn *p_hwfn = cxt;
	struct qed_ll2_info *p_ll2_conn = NULL;

	p_ll2_conn = qed_ll2_handle_sanity(p_hwfn, connection_handle);
	if (!p_ll2_conn)
		return;

	kfree(p_ll2_conn->tx_queue.descq_mem);
	qed_chain_free(p_hwfn->cdev, &p_ll2_conn->tx_queue.txq_chain);

	kfree(p_ll2_conn->rx_queue.descq_array);
	qed_chain_free(p_hwfn->cdev, &p_ll2_conn->rx_queue.rxq_chain);
	qed_chain_free(p_hwfn->cdev, &p_ll2_conn->rx_queue.rcq_chain);

	qed_cxt_release_cid(p_hwfn, p_ll2_conn->cid);

	qed_ll2_release_connection_ooo(p_hwfn, p_ll2_conn);

	mutex_lock(&p_ll2_conn->mutex);
	p_ll2_conn->b_active = false;
	mutex_unlock(&p_ll2_conn->mutex);
}

int qed_ll2_alloc(struct qed_hwfn *p_hwfn)
{
	struct qed_ll2_info *p_ll2_connections;
	u8 i;

	/* Allocate LL2's set struct */
	p_ll2_connections = kcalloc(QED_MAX_NUM_OF_LL2_CONNECTIONS,
				    sizeof(struct qed_ll2_info), GFP_KERNEL);
	if (!p_ll2_connections) {
		DP_NOTICE(p_hwfn, "Failed to allocate `struct qed_ll2'\n");
		return -ENOMEM;
	}

	for (i = 0; i < QED_MAX_NUM_OF_LL2_CONNECTIONS; i++)
		p_ll2_connections[i].my_id = i;

	p_hwfn->p_ll2_info = p_ll2_connections;
	return 0;
}

void qed_ll2_setup(struct qed_hwfn *p_hwfn)
{
	int i;

	for (i = 0; i < QED_MAX_NUM_OF_LL2_CONNECTIONS; i++)
		mutex_init(&p_hwfn->p_ll2_info[i].mutex);
}

void qed_ll2_free(struct qed_hwfn *p_hwfn)
{
	if (!p_hwfn->p_ll2_info)
		return;

	kfree(p_hwfn->p_ll2_info);
	p_hwfn->p_ll2_info = NULL;
}

static void _qed_ll2_get_port_stats(struct qed_hwfn *p_hwfn,
				    struct qed_ptt *p_ptt,
				    struct qed_ll2_stats *p_stats)
{
	struct core_ll2_port_stats port_stats;

	memset(&port_stats, 0, sizeof(port_stats));
	qed_memcpy_from(p_hwfn, p_ptt, &port_stats,
			BAR0_MAP_REG_TSDM_RAM +
			TSTORM_LL2_PORT_STAT_OFFSET(MFW_PORT(p_hwfn)),
			sizeof(port_stats));

	p_stats->gsi_invalid_hdr += HILO_64_REGPAIR(port_stats.gsi_invalid_hdr);
	p_stats->gsi_invalid_pkt_length +=
	    HILO_64_REGPAIR(port_stats.gsi_invalid_pkt_length);
	p_stats->gsi_unsupported_pkt_typ +=
	    HILO_64_REGPAIR(port_stats.gsi_unsupported_pkt_typ);
	p_stats->gsi_crcchksm_error +=
	    HILO_64_REGPAIR(port_stats.gsi_crcchksm_error);
}

static void _qed_ll2_get_tstats(struct qed_hwfn *p_hwfn,
				struct qed_ptt *p_ptt,
				struct qed_ll2_info *p_ll2_conn,
				struct qed_ll2_stats *p_stats)
{
	struct core_ll2_tstorm_per_queue_stat tstats;
	u8 qid = p_ll2_conn->queue_id;
	u32 tstats_addr;

	memset(&tstats, 0, sizeof(tstats));
	tstats_addr = BAR0_MAP_REG_TSDM_RAM +
		      CORE_LL2_TSTORM_PER_QUEUE_STAT_OFFSET(qid);
	qed_memcpy_from(p_hwfn, p_ptt, &tstats, tstats_addr, sizeof(tstats));

	p_stats->packet_too_big_discard +=
			HILO_64_REGPAIR(tstats.packet_too_big_discard);
	p_stats->no_buff_discard += HILO_64_REGPAIR(tstats.no_buff_discard);
}

static void _qed_ll2_get_ustats(struct qed_hwfn *p_hwfn,
				struct qed_ptt *p_ptt,
				struct qed_ll2_info *p_ll2_conn,
				struct qed_ll2_stats *p_stats)
{
	struct core_ll2_ustorm_per_queue_stat ustats;
	u8 qid = p_ll2_conn->queue_id;
	u32 ustats_addr;

	memset(&ustats, 0, sizeof(ustats));
	ustats_addr = BAR0_MAP_REG_USDM_RAM +
		      CORE_LL2_USTORM_PER_QUEUE_STAT_OFFSET(qid);
	qed_memcpy_from(p_hwfn, p_ptt, &ustats, ustats_addr, sizeof(ustats));

	p_stats->rcv_ucast_bytes += HILO_64_REGPAIR(ustats.rcv_ucast_bytes);
	p_stats->rcv_mcast_bytes += HILO_64_REGPAIR(ustats.rcv_mcast_bytes);
	p_stats->rcv_bcast_bytes += HILO_64_REGPAIR(ustats.rcv_bcast_bytes);
	p_stats->rcv_ucast_pkts += HILO_64_REGPAIR(ustats.rcv_ucast_pkts);
	p_stats->rcv_mcast_pkts += HILO_64_REGPAIR(ustats.rcv_mcast_pkts);
	p_stats->rcv_bcast_pkts += HILO_64_REGPAIR(ustats.rcv_bcast_pkts);
}

static void _qed_ll2_get_pstats(struct qed_hwfn *p_hwfn,
				struct qed_ptt *p_ptt,
				struct qed_ll2_info *p_ll2_conn,
				struct qed_ll2_stats *p_stats)
{
	struct core_ll2_pstorm_per_queue_stat pstats;
	u8 stats_id = p_ll2_conn->tx_stats_id;
	u32 pstats_addr;

	memset(&pstats, 0, sizeof(pstats));
	pstats_addr = BAR0_MAP_REG_PSDM_RAM +
		      CORE_LL2_PSTORM_PER_QUEUE_STAT_OFFSET(stats_id);
	qed_memcpy_from(p_hwfn, p_ptt, &pstats, pstats_addr, sizeof(pstats));

	p_stats->sent_ucast_bytes += HILO_64_REGPAIR(pstats.sent_ucast_bytes);
	p_stats->sent_mcast_bytes += HILO_64_REGPAIR(pstats.sent_mcast_bytes);
	p_stats->sent_bcast_bytes += HILO_64_REGPAIR(pstats.sent_bcast_bytes);
	p_stats->sent_ucast_pkts += HILO_64_REGPAIR(pstats.sent_ucast_pkts);
	p_stats->sent_mcast_pkts += HILO_64_REGPAIR(pstats.sent_mcast_pkts);
	p_stats->sent_bcast_pkts += HILO_64_REGPAIR(pstats.sent_bcast_pkts);
}

static int __qed_ll2_get_stats(void *cxt, u8 connection_handle,
			       struct qed_ll2_stats *p_stats)
{
	struct qed_hwfn *p_hwfn = cxt;
	struct qed_ll2_info *p_ll2_conn = NULL;
	struct qed_ptt *p_ptt;

	if ((connection_handle >= QED_MAX_NUM_OF_LL2_CONNECTIONS) ||
	    !p_hwfn->p_ll2_info)
		return -EINVAL;

	p_ll2_conn = &p_hwfn->p_ll2_info[connection_handle];

	p_ptt = qed_ptt_acquire(p_hwfn);
	if (!p_ptt) {
		DP_ERR(p_hwfn, "Failed to acquire ptt\n");
		return -EINVAL;
	}

	if (p_ll2_conn->input.gsi_enable)
		_qed_ll2_get_port_stats(p_hwfn, p_ptt, p_stats);

	_qed_ll2_get_tstats(p_hwfn, p_ptt, p_ll2_conn, p_stats);

	_qed_ll2_get_ustats(p_hwfn, p_ptt, p_ll2_conn, p_stats);

	if (p_ll2_conn->tx_stats_en)
		_qed_ll2_get_pstats(p_hwfn, p_ptt, p_ll2_conn, p_stats);

	qed_ptt_release(p_hwfn, p_ptt);

	return 0;
}

int qed_ll2_get_stats(void *cxt,
		      u8 connection_handle, struct qed_ll2_stats *p_stats)
{
	memset(p_stats, 0, sizeof(*p_stats));
	return __qed_ll2_get_stats(cxt, connection_handle, p_stats);
}

static void qed_ll2b_release_rx_packet(void *cxt,
				       u8 connection_handle,
				       void *cookie,
				       dma_addr_t rx_buf_addr,
				       bool b_last_packet)
{
	struct qed_hwfn *p_hwfn = cxt;

	qed_ll2_dealloc_buffer(p_hwfn->cdev, cookie);
}

static void qed_ll2_register_cb_ops(struct qed_dev *cdev,
				    const struct qed_ll2_cb_ops *ops,
				    void *cookie)
{
	cdev->ll2->cbs = ops;
	cdev->ll2->cb_cookie = cookie;
}

static struct qed_ll2_cbs ll2_cbs = {
	.rx_comp_cb = &qed_ll2b_complete_rx_packet,
	.rx_release_cb = &qed_ll2b_release_rx_packet,
	.tx_comp_cb = &qed_ll2b_complete_tx_packet,
	.tx_release_cb = &qed_ll2b_complete_tx_packet,
};

static void qed_ll2_set_conn_data(struct qed_hwfn *p_hwfn,
				  struct qed_ll2_acquire_data *data,
				  struct qed_ll2_params *params,
				  enum qed_ll2_conn_type conn_type,
				  u8 *handle, bool lb)
{
	memset(data, 0, sizeof(*data));

	data->input.conn_type = conn_type;
	data->input.mtu = params->mtu;
	data->input.rx_num_desc = QED_LL2_RX_SIZE;
	data->input.rx_drop_ttl0_flg = params->drop_ttl0_packets;
	data->input.rx_vlan_removal_en = params->rx_vlan_stripping;
	data->input.tx_num_desc = QED_LL2_TX_SIZE;
	data->p_connection_handle = handle;
	data->cbs = &ll2_cbs;
	ll2_cbs.cookie = p_hwfn;

	if (lb) {
		data->input.tx_tc = PKT_LB_TC;
		data->input.tx_dest = QED_LL2_TX_DEST_LB;
	} else {
		data->input.tx_tc = 0;
		data->input.tx_dest = QED_LL2_TX_DEST_NW;
	}
}

static int qed_ll2_start_ooo(struct qed_hwfn *p_hwfn,
			     struct qed_ll2_params *params)
{
	u8 *handle = &p_hwfn->pf_params.iscsi_pf_params.ll2_ooo_queue_id;
	struct qed_ll2_acquire_data data;
	int rc;

	qed_ll2_set_conn_data(p_hwfn, &data, params,
			      QED_LL2_TYPE_OOO, handle, true);

	rc = qed_ll2_acquire_connection(p_hwfn, &data);
	if (rc) {
		DP_INFO(p_hwfn, "Failed to acquire LL2 OOO connection\n");
		goto out;
	}

	rc = qed_ll2_establish_connection(p_hwfn, *handle);
	if (rc) {
		DP_INFO(p_hwfn, "Failed to establish LL2 OOO connection\n");
		goto fail;
	}

	return 0;

fail:
	qed_ll2_release_connection(p_hwfn, *handle);
out:
	*handle = QED_LL2_UNUSED_HANDLE;
	return rc;
}

static bool qed_ll2_is_storage_eng1(struct qed_dev *cdev)
{
	return (QED_IS_FCOE_PERSONALITY(QED_LEADING_HWFN(cdev)) ||
		QED_IS_ISCSI_PERSONALITY(QED_LEADING_HWFN(cdev)) ||
		QED_IS_NVMETCP_PERSONALITY(QED_LEADING_HWFN(cdev))) &&
		(QED_AFFIN_HWFN(cdev) != QED_LEADING_HWFN(cdev));
}

static int __qed_ll2_stop(struct qed_hwfn *p_hwfn)
{
	struct qed_dev *cdev = p_hwfn->cdev;
	int rc;

	rc = qed_ll2_terminate_connection(p_hwfn, cdev->ll2->handle);
	if (rc)
		DP_INFO(cdev, "Failed to terminate LL2 connection\n");

	qed_ll2_release_connection(p_hwfn, cdev->ll2->handle);

	return rc;
}

static int qed_ll2_stop(struct qed_dev *cdev)
{
	bool b_is_storage_eng1 = qed_ll2_is_storage_eng1(cdev);
	struct qed_hwfn *p_hwfn = QED_AFFIN_HWFN(cdev);
	int rc = 0, rc2 = 0;

	if (cdev->ll2->handle == QED_LL2_UNUSED_HANDLE)
		return 0;
	if (!QED_IS_NVMETCP_PERSONALITY(p_hwfn))
		qed_llh_remove_mac_filter(cdev, 0, cdev->ll2_mac_address);

	qed_llh_remove_mac_filter(cdev, 0, cdev->ll2_mac_address);
	eth_zero_addr(cdev->ll2_mac_address);

	if (QED_IS_ISCSI_PERSONALITY(p_hwfn) || QED_IS_NVMETCP_PERSONALITY(p_hwfn))
		qed_ll2_stop_ooo(p_hwfn);

	/* In CMT mode, LL2 is always started on engine 0 for a storage PF */
	if (b_is_storage_eng1) {
		rc2 = __qed_ll2_stop(QED_LEADING_HWFN(cdev));
		if (rc2)
			DP_NOTICE(QED_LEADING_HWFN(cdev),
				  "Failed to stop LL2 on engine 0\n");
	}

	rc = __qed_ll2_stop(p_hwfn);
	if (rc)
		DP_NOTICE(p_hwfn, "Failed to stop LL2\n");

	qed_ll2_kill_buffers(cdev);

	cdev->ll2->handle = QED_LL2_UNUSED_HANDLE;

	return rc | rc2;
}

static int __qed_ll2_start(struct qed_hwfn *p_hwfn,
			   struct qed_ll2_params *params)
{
	struct qed_ll2_buffer *buffer, *tmp_buffer;
	struct qed_dev *cdev = p_hwfn->cdev;
	enum qed_ll2_conn_type conn_type;
	struct qed_ll2_acquire_data data;
	int rc, rx_cnt;

	switch (p_hwfn->hw_info.personality) {
	case QED_PCI_FCOE:
		conn_type = QED_LL2_TYPE_FCOE;
		break;
	case QED_PCI_ISCSI:
	case QED_PCI_NVMETCP:
		conn_type = QED_LL2_TYPE_TCP_ULP;
		break;
	case QED_PCI_ETH_ROCE:
		conn_type = QED_LL2_TYPE_ROCE;
		break;
	default:

		conn_type = QED_LL2_TYPE_TEST;
	}

	qed_ll2_set_conn_data(p_hwfn, &data, params, conn_type,
			      &cdev->ll2->handle, false);

	rc = qed_ll2_acquire_connection(p_hwfn, &data);
	if (rc) {
		DP_INFO(p_hwfn, "Failed to acquire LL2 connection\n");
		return rc;
	}

	rc = qed_ll2_establish_connection(p_hwfn, cdev->ll2->handle);
	if (rc) {
		DP_INFO(p_hwfn, "Failed to establish LL2 connection\n");
		goto release_conn;
	}

	/* Post all Rx buffers to FW */
	spin_lock_bh(&cdev->ll2->lock);
	rx_cnt = cdev->ll2->rx_cnt;
	list_for_each_entry_safe(buffer, tmp_buffer, &cdev->ll2->list, list) {
		rc = qed_ll2_post_rx_buffer(p_hwfn,
					    cdev->ll2->handle,
					    buffer->phys_addr, 0, buffer, 1);
		if (rc) {
			DP_INFO(p_hwfn,
				"Failed to post an Rx buffer; Deleting it\n");
			dma_unmap_single(&cdev->pdev->dev, buffer->phys_addr,
					 cdev->ll2->rx_size, DMA_FROM_DEVICE);
			kfree(buffer->data);
			list_del(&buffer->list);
			kfree(buffer);
		} else {
			rx_cnt++;
		}
	}
	spin_unlock_bh(&cdev->ll2->lock);

	if (rx_cnt == cdev->ll2->rx_cnt) {
		DP_NOTICE(p_hwfn, "Failed passing even a single Rx buffer\n");
		goto terminate_conn;
	}
	cdev->ll2->rx_cnt = rx_cnt;

	return 0;

terminate_conn:
	qed_ll2_terminate_connection(p_hwfn, cdev->ll2->handle);
release_conn:
	qed_ll2_release_connection(p_hwfn, cdev->ll2->handle);
	return rc;
}

static int qed_ll2_start(struct qed_dev *cdev, struct qed_ll2_params *params)
{
	bool b_is_storage_eng1 = qed_ll2_is_storage_eng1(cdev);
	struct qed_hwfn *p_hwfn = QED_AFFIN_HWFN(cdev);
	struct qed_ll2_buffer *buffer;
	int rx_num_desc, i, rc;

	if (!is_valid_ether_addr(params->ll2_mac_address)) {
		DP_NOTICE(cdev, "Invalid Ethernet address\n");
		return -EINVAL;
	}

	WARN_ON(!cdev->ll2->cbs);

	/* Initialize LL2 locks & lists */
	INIT_LIST_HEAD(&cdev->ll2->list);
	spin_lock_init(&cdev->ll2->lock);

	cdev->ll2->rx_size = NET_SKB_PAD + ETH_HLEN +
			     L1_CACHE_BYTES + params->mtu;

	/* Allocate memory for LL2.
	 * In CMT mode, in case of a storage PF which is affintized to engine 1,
	 * LL2 is started also on engine 0 and thus we need twofold buffers.
	 */
	rx_num_desc = QED_LL2_RX_SIZE * (b_is_storage_eng1 ? 2 : 1);
	DP_INFO(cdev, "Allocating %d LL2 buffers of size %08x bytes\n",
		rx_num_desc, cdev->ll2->rx_size);
	for (i = 0; i < rx_num_desc; i++) {
		buffer = kzalloc(sizeof(*buffer), GFP_KERNEL);
		if (!buffer) {
			DP_INFO(cdev, "Failed to allocate LL2 buffers\n");
			rc = -ENOMEM;
			goto err0;
		}

		rc = qed_ll2_alloc_buffer(cdev, (u8 **)&buffer->data,
					  &buffer->phys_addr);
		if (rc) {
			kfree(buffer);
			goto err0;
		}

		list_add_tail(&buffer->list, &cdev->ll2->list);
	}

	rc = __qed_ll2_start(p_hwfn, params);
	if (rc) {
		DP_NOTICE(cdev, "Failed to start LL2\n");
		goto err0;
	}

	/* In CMT mode, always need to start LL2 on engine 0 for a storage PF,
	 * since broadcast/mutlicast packets are routed to engine 0.
	 */
	if (b_is_storage_eng1) {
		rc = __qed_ll2_start(QED_LEADING_HWFN(cdev), params);
		if (rc) {
			DP_NOTICE(QED_LEADING_HWFN(cdev),
				  "Failed to start LL2 on engine 0\n");
			goto err1;
		}
	}

	if (QED_IS_ISCSI_PERSONALITY(p_hwfn) || QED_IS_NVMETCP_PERSONALITY(p_hwfn)) {
		DP_VERBOSE(cdev, QED_MSG_STORAGE, "Starting OOO LL2 queue\n");
		rc = qed_ll2_start_ooo(p_hwfn, params);
		if (rc) {
			DP_NOTICE(cdev, "Failed to start OOO LL2\n");
			goto err2;
		}
	}

	if (!QED_IS_NVMETCP_PERSONALITY(p_hwfn)) {
		rc = qed_llh_add_mac_filter(cdev, 0, params->ll2_mac_address);
		if (rc) {
			DP_NOTICE(cdev, "Failed to add an LLH filter\n");
			goto err3;
		}

	}

	ether_addr_copy(cdev->ll2_mac_address, params->ll2_mac_address);

	return 0;

err3:
	if (QED_IS_ISCSI_PERSONALITY(p_hwfn) || QED_IS_NVMETCP_PERSONALITY(p_hwfn))
		qed_ll2_stop_ooo(p_hwfn);
err2:
	if (b_is_storage_eng1)
		__qed_ll2_stop(QED_LEADING_HWFN(cdev));
err1:
	__qed_ll2_stop(p_hwfn);
err0:
	qed_ll2_kill_buffers(cdev);
	cdev->ll2->handle = QED_LL2_UNUSED_HANDLE;
	return rc;
}

static int qed_ll2_start_xmit(struct qed_dev *cdev, struct sk_buff *skb,
			      unsigned long xmit_flags)
{
	struct qed_hwfn *p_hwfn = QED_AFFIN_HWFN(cdev);
	struct qed_ll2_tx_pkt_info pkt;
	const skb_frag_t *frag;
	u8 flags = 0, nr_frags;
	int rc = -EINVAL, i;
	dma_addr_t mapping;
	u16 vlan = 0;

	if (unlikely(skb->ip_summed != CHECKSUM_NONE)) {
		DP_INFO(cdev, "Cannot transmit a checksummed packet\n");
		return -EINVAL;
	}

	/* Cache number of fragments from SKB since SKB may be freed by
	 * the completion routine after calling qed_ll2_prepare_tx_packet()
	 */
	nr_frags = skb_shinfo(skb)->nr_frags;

	if (1 + nr_frags > CORE_LL2_TX_MAX_BDS_PER_PACKET) {
		DP_ERR(cdev, "Cannot transmit a packet with %d fragments\n",
		       1 + nr_frags);
		return -EINVAL;
	}

	mapping = dma_map_single(&cdev->pdev->dev, skb->data,
				 skb->len, DMA_TO_DEVICE);
	if (unlikely(dma_mapping_error(&cdev->pdev->dev, mapping))) {
		DP_NOTICE(cdev, "SKB mapping failed\n");
		return -EINVAL;
	}

	/* Request HW to calculate IP csum */
	if (!((vlan_get_protocol(skb) == htons(ETH_P_IPV6)) &&
	      ipv6_hdr(skb)->nexthdr == NEXTHDR_IPV6))
		flags |= BIT(CORE_TX_BD_DATA_IP_CSUM_SHIFT);

	if (skb_vlan_tag_present(skb)) {
		vlan = skb_vlan_tag_get(skb);
		flags |= BIT(CORE_TX_BD_DATA_VLAN_INSERTION_SHIFT);
	}

	memset(&pkt, 0, sizeof(pkt));
	pkt.num_of_bds = 1 + nr_frags;
	pkt.vlan = vlan;
	pkt.bd_flags = flags;
	pkt.tx_dest = QED_LL2_TX_DEST_NW;
	pkt.first_frag = mapping;
	pkt.first_frag_len = skb->len;
	pkt.cookie = skb;
	if (test_bit(QED_MF_UFP_SPECIFIC, &cdev->mf_bits) &&
	    test_bit(QED_LL2_XMIT_FLAGS_FIP_DISCOVERY, &xmit_flags))
		pkt.remove_stag = true;

	/* qed_ll2_prepare_tx_packet() may actually send the packet if
	 * there are no fragments in the skb and subsequently the completion
	 * routine may run and free the SKB, so no dereferencing the SKB
	 * beyond this point unless skb has any fragments.
	 */
	rc = qed_ll2_prepare_tx_packet(p_hwfn, cdev->ll2->handle,
				       &pkt, 1);
	if (rc)
		goto err;

	for (i = 0; i < nr_frags; i++) {
		frag = &skb_shinfo(skb)->frags[i];

		mapping = skb_frag_dma_map(&cdev->pdev->dev, frag, 0,
					   skb_frag_size(frag), DMA_TO_DEVICE);

		if (unlikely(dma_mapping_error(&cdev->pdev->dev, mapping))) {
			DP_NOTICE(cdev,
				  "Unable to map frag - dropping packet\n");
			rc = -ENOMEM;
			goto err;
		}

		rc = qed_ll2_set_fragment_of_tx_packet(p_hwfn,
						       cdev->ll2->handle,
						       mapping,
						       skb_frag_size(frag));

		/* if failed not much to do here, partial packet has been posted
		 * we can't free memory, will need to wait for completion
		 */
		if (rc)
			goto err2;
	}

	return 0;

err:
	dma_unmap_single(&cdev->pdev->dev, mapping, skb->len, DMA_TO_DEVICE);
err2:
	return rc;
}

static int qed_ll2_stats(struct qed_dev *cdev, struct qed_ll2_stats *stats)
{
	bool b_is_storage_eng1 = qed_ll2_is_storage_eng1(cdev);
	struct qed_hwfn *p_hwfn = QED_AFFIN_HWFN(cdev);
	int rc;

	if (!cdev->ll2)
		return -EINVAL;

	rc = qed_ll2_get_stats(p_hwfn, cdev->ll2->handle, stats);
	if (rc) {
		DP_NOTICE(p_hwfn, "Failed to get LL2 stats\n");
		return rc;
	}

	/* In CMT mode, LL2 is always started on engine 0 for a storage PF */
	if (b_is_storage_eng1) {
		rc = __qed_ll2_get_stats(QED_LEADING_HWFN(cdev),
					 cdev->ll2->handle, stats);
		if (rc) {
			DP_NOTICE(QED_LEADING_HWFN(cdev),
				  "Failed to get LL2 stats on engine 0\n");
			return rc;
		}
	}

	return 0;
}

const struct qed_ll2_ops qed_ll2_ops_pass = {
	.start = &qed_ll2_start,
	.stop = &qed_ll2_stop,
	.start_xmit = &qed_ll2_start_xmit,
	.register_cb_ops = &qed_ll2_register_cb_ops,
	.get_stats = &qed_ll2_stats,
};

int qed_ll2_alloc_if(struct qed_dev *cdev)
{
	cdev->ll2 = kzalloc(sizeof(*cdev->ll2), GFP_KERNEL);
	return cdev->ll2 ? 0 : -ENOMEM;
}

void qed_ll2_dealloc_if(struct qed_dev *cdev)
{
	kfree(cdev->ll2);
	cdev->ll2 = NULL;
}<|MERGE_RESOLUTION|>--- conflicted
+++ resolved
@@ -1603,19 +1603,11 @@
 			  p_ll2_conn->cid);
 		goto out;
 	}
-<<<<<<< HEAD
 
 	p_cxt = cxt_info.p_cxt;
 
 	memset(p_cxt, 0, sizeof(*p_cxt));
 
-=======
-
-	p_cxt = cxt_info.p_cxt;
-
-	memset(p_cxt, 0, sizeof(*p_cxt));
-
->>>>>>> 7d2a07b7
 	qid = qed_ll2_handle_to_queue_id(p_hwfn, connection_handle,
 					 p_ll2_conn->input.rx_conn_type);
 	p_ll2_conn->queue_id = qid;
