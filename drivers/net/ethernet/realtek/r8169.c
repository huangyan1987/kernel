--- conflicted
+++ resolved
@@ -6057,13 +6057,10 @@
 			tp->rx_stats.bytes += pkt_size;
 			u64_stats_update_end(&tp->rx_stats.syncp);
 		}
-<<<<<<< HEAD
-=======
 release_descriptor:
 		desc->opts2 = 0;
 		wmb();
 		rtl8169_mark_to_asic(desc, rx_buf_sz);
->>>>>>> 81881a45
 	}
 
 	count = cur_rx - tp->cur_rx;
