// SPDX-License-Identifier: BSD-3-Clause OR GPL-2.0
/* Copyright (c) 2017-2018 Mellanox Technologies. All rights reserved */

#include <linux/kernel.h>
#include <linux/errno.h>
#include <linux/netdevice.h>
#include <net/net_namespace.h>
#include <net/flow_dissector.h>
#include <net/pkt_cls.h>
#include <net/tc_act/tc_gact.h>
#include <net/tc_act/tc_mirred.h>
#include <net/tc_act/tc_vlan.h>

#include "spectrum.h"
#include "core_acl_flex_keys.h"

static int mlxsw_sp_flower_parse_actions(struct mlxsw_sp *mlxsw_sp,
					 struct mlxsw_sp_acl_block *block,
					 struct mlxsw_sp_acl_rule_info *rulei,
					 struct tcf_exts *exts,
					 struct netlink_ext_ack *extack)
{
	const struct tc_action *a;
	int mirror_act_count = 0;
	int err, i;

	if (!tcf_exts_has_actions(exts))
		return 0;

	/* Count action is inserted first */
	err = mlxsw_sp_acl_rulei_act_count(mlxsw_sp, rulei, extack);
	if (err)
		return err;

	tcf_exts_for_each_action(i, a, exts) {
		if (is_tcf_gact_ok(a)) {
			err = mlxsw_sp_acl_rulei_act_terminate(rulei);
			if (err) {
				NL_SET_ERR_MSG_MOD(extack, "Cannot append terminate action");
				return err;
			}
		} else if (is_tcf_gact_shot(a)) {
			err = mlxsw_sp_acl_rulei_act_drop(rulei);
			if (err) {
				NL_SET_ERR_MSG_MOD(extack, "Cannot append drop action");
				return err;
			}
		} else if (is_tcf_gact_trap(a)) {
			err = mlxsw_sp_acl_rulei_act_trap(rulei);
			if (err) {
				NL_SET_ERR_MSG_MOD(extack, "Cannot append trap action");
				return err;
			}
		} else if (is_tcf_gact_goto_chain(a)) {
			u32 chain_index = tcf_gact_goto_chain_index(a);
			struct mlxsw_sp_acl_ruleset *ruleset;
			u16 group_id;

			ruleset = mlxsw_sp_acl_ruleset_lookup(mlxsw_sp, block,
							      chain_index,
							      MLXSW_SP_ACL_PROFILE_FLOWER);
			if (IS_ERR(ruleset))
				return PTR_ERR(ruleset);

			group_id = mlxsw_sp_acl_ruleset_group_id(ruleset);
			err = mlxsw_sp_acl_rulei_act_jump(rulei, group_id);
			if (err) {
				NL_SET_ERR_MSG_MOD(extack, "Cannot append jump action");
				return err;
			}
		} else if (is_tcf_mirred_egress_redirect(a)) {
			struct net_device *out_dev;
			struct mlxsw_sp_fid *fid;
			u16 fid_index;

			fid = mlxsw_sp_acl_dummy_fid(mlxsw_sp);
			fid_index = mlxsw_sp_fid_index(fid);
			err = mlxsw_sp_acl_rulei_act_fid_set(mlxsw_sp, rulei,
							     fid_index, extack);
			if (err)
				return err;

			out_dev = tcf_mirred_dev(a);
			err = mlxsw_sp_acl_rulei_act_fwd(mlxsw_sp, rulei,
							 out_dev, extack);
			if (err)
				return err;
		} else if (is_tcf_mirred_egress_mirror(a)) {
			struct net_device *out_dev = tcf_mirred_dev(a);

			if (mirror_act_count++) {
				NL_SET_ERR_MSG_MOD(extack, "Multiple mirror actions per rule are not supported");
				return -EOPNOTSUPP;
			}

			err = mlxsw_sp_acl_rulei_act_mirror(mlxsw_sp, rulei,
							    block, out_dev,
							    extack);
			if (err)
				return err;
		} else if (is_tcf_vlan(a)) {
			u16 proto = be16_to_cpu(tcf_vlan_push_proto(a));
			u32 action = tcf_vlan_action(a);
			u8 prio = tcf_vlan_push_prio(a);
			u16 vid = tcf_vlan_push_vid(a);

<<<<<<< HEAD
			return mlxsw_sp_acl_rulei_act_vlan(mlxsw_sp, rulei,
							   action, vid,
							   proto, prio, extack);
=======
			err = mlxsw_sp_acl_rulei_act_vlan(mlxsw_sp, rulei,
							  action, vid,
							  proto, prio, extack);
			if (err)
				return err;
>>>>>>> c9429efc
		} else {
			NL_SET_ERR_MSG_MOD(extack, "Unsupported action");
			dev_err(mlxsw_sp->bus_info->dev, "Unsupported action\n");
			return -EOPNOTSUPP;
		}
	}
	return 0;
}

static void mlxsw_sp_flower_parse_ipv4(struct mlxsw_sp_acl_rule_info *rulei,
				       struct tc_cls_flower_offload *f)
{
	struct flow_dissector_key_ipv4_addrs *key =
		skb_flow_dissector_target(f->dissector,
					  FLOW_DISSECTOR_KEY_IPV4_ADDRS,
					  f->key);
	struct flow_dissector_key_ipv4_addrs *mask =
		skb_flow_dissector_target(f->dissector,
					  FLOW_DISSECTOR_KEY_IPV4_ADDRS,
					  f->mask);

	mlxsw_sp_acl_rulei_keymask_buf(rulei, MLXSW_AFK_ELEMENT_SRC_IP_0_31,
				       (char *) &key->src,
				       (char *) &mask->src, 4);
	mlxsw_sp_acl_rulei_keymask_buf(rulei, MLXSW_AFK_ELEMENT_DST_IP_0_31,
				       (char *) &key->dst,
				       (char *) &mask->dst, 4);
}

static void mlxsw_sp_flower_parse_ipv6(struct mlxsw_sp_acl_rule_info *rulei,
				       struct tc_cls_flower_offload *f)
{
	struct flow_dissector_key_ipv6_addrs *key =
		skb_flow_dissector_target(f->dissector,
					  FLOW_DISSECTOR_KEY_IPV6_ADDRS,
					  f->key);
	struct flow_dissector_key_ipv6_addrs *mask =
		skb_flow_dissector_target(f->dissector,
					  FLOW_DISSECTOR_KEY_IPV6_ADDRS,
					  f->mask);

	mlxsw_sp_acl_rulei_keymask_buf(rulei, MLXSW_AFK_ELEMENT_SRC_IP_96_127,
				       &key->src.s6_addr[0x0],
				       &mask->src.s6_addr[0x0], 4);
	mlxsw_sp_acl_rulei_keymask_buf(rulei, MLXSW_AFK_ELEMENT_SRC_IP_64_95,
				       &key->src.s6_addr[0x4],
				       &mask->src.s6_addr[0x4], 4);
	mlxsw_sp_acl_rulei_keymask_buf(rulei, MLXSW_AFK_ELEMENT_SRC_IP_32_63,
				       &key->src.s6_addr[0x8],
				       &mask->src.s6_addr[0x8], 4);
	mlxsw_sp_acl_rulei_keymask_buf(rulei, MLXSW_AFK_ELEMENT_SRC_IP_0_31,
				       &key->src.s6_addr[0xC],
				       &mask->src.s6_addr[0xC], 4);
	mlxsw_sp_acl_rulei_keymask_buf(rulei, MLXSW_AFK_ELEMENT_DST_IP_96_127,
				       &key->dst.s6_addr[0x0],
				       &mask->dst.s6_addr[0x0], 4);
	mlxsw_sp_acl_rulei_keymask_buf(rulei, MLXSW_AFK_ELEMENT_DST_IP_64_95,
				       &key->dst.s6_addr[0x4],
				       &mask->dst.s6_addr[0x4], 4);
	mlxsw_sp_acl_rulei_keymask_buf(rulei, MLXSW_AFK_ELEMENT_DST_IP_32_63,
				       &key->dst.s6_addr[0x8],
				       &mask->dst.s6_addr[0x8], 4);
	mlxsw_sp_acl_rulei_keymask_buf(rulei, MLXSW_AFK_ELEMENT_DST_IP_0_31,
				       &key->dst.s6_addr[0xC],
				       &mask->dst.s6_addr[0xC], 4);
}

static int mlxsw_sp_flower_parse_ports(struct mlxsw_sp *mlxsw_sp,
				       struct mlxsw_sp_acl_rule_info *rulei,
				       struct tc_cls_flower_offload *f,
				       u8 ip_proto)
{
	struct flow_dissector_key_ports *key, *mask;

	if (!dissector_uses_key(f->dissector, FLOW_DISSECTOR_KEY_PORTS))
		return 0;

	if (ip_proto != IPPROTO_TCP && ip_proto != IPPROTO_UDP) {
		NL_SET_ERR_MSG_MOD(f->common.extack, "Only UDP and TCP keys are supported");
		dev_err(mlxsw_sp->bus_info->dev, "Only UDP and TCP keys are supported\n");
		return -EINVAL;
	}

	key = skb_flow_dissector_target(f->dissector,
					FLOW_DISSECTOR_KEY_PORTS,
					f->key);
	mask = skb_flow_dissector_target(f->dissector,
					 FLOW_DISSECTOR_KEY_PORTS,
					 f->mask);
	mlxsw_sp_acl_rulei_keymask_u32(rulei, MLXSW_AFK_ELEMENT_DST_L4_PORT,
				       ntohs(key->dst), ntohs(mask->dst));
	mlxsw_sp_acl_rulei_keymask_u32(rulei, MLXSW_AFK_ELEMENT_SRC_L4_PORT,
				       ntohs(key->src), ntohs(mask->src));
	return 0;
}

static int mlxsw_sp_flower_parse_tcp(struct mlxsw_sp *mlxsw_sp,
				     struct mlxsw_sp_acl_rule_info *rulei,
				     struct tc_cls_flower_offload *f,
				     u8 ip_proto)
{
	struct flow_dissector_key_tcp *key, *mask;

	if (!dissector_uses_key(f->dissector, FLOW_DISSECTOR_KEY_TCP))
		return 0;

	if (ip_proto != IPPROTO_TCP) {
		NL_SET_ERR_MSG_MOD(f->common.extack, "TCP keys supported only for TCP");
		dev_err(mlxsw_sp->bus_info->dev, "TCP keys supported only for TCP\n");
		return -EINVAL;
	}

	key = skb_flow_dissector_target(f->dissector,
					FLOW_DISSECTOR_KEY_TCP,
					f->key);
	mask = skb_flow_dissector_target(f->dissector,
					 FLOW_DISSECTOR_KEY_TCP,
					 f->mask);
	mlxsw_sp_acl_rulei_keymask_u32(rulei, MLXSW_AFK_ELEMENT_TCP_FLAGS,
				       ntohs(key->flags), ntohs(mask->flags));
	return 0;
}

static int mlxsw_sp_flower_parse_ip(struct mlxsw_sp *mlxsw_sp,
				    struct mlxsw_sp_acl_rule_info *rulei,
				    struct tc_cls_flower_offload *f,
				    u16 n_proto)
{
	struct flow_dissector_key_ip *key, *mask;

	if (!dissector_uses_key(f->dissector, FLOW_DISSECTOR_KEY_IP))
		return 0;

	if (n_proto != ETH_P_IP && n_proto != ETH_P_IPV6) {
		NL_SET_ERR_MSG_MOD(f->common.extack, "IP keys supported only for IPv4/6");
		dev_err(mlxsw_sp->bus_info->dev, "IP keys supported only for IPv4/6\n");
		return -EINVAL;
	}

	key = skb_flow_dissector_target(f->dissector,
					FLOW_DISSECTOR_KEY_IP,
					f->key);
	mask = skb_flow_dissector_target(f->dissector,
					 FLOW_DISSECTOR_KEY_IP,
					 f->mask);
	mlxsw_sp_acl_rulei_keymask_u32(rulei, MLXSW_AFK_ELEMENT_IP_TTL_,
				       key->ttl, mask->ttl);

	mlxsw_sp_acl_rulei_keymask_u32(rulei, MLXSW_AFK_ELEMENT_IP_ECN,
				       key->tos & 0x3, mask->tos & 0x3);

	mlxsw_sp_acl_rulei_keymask_u32(rulei, MLXSW_AFK_ELEMENT_IP_DSCP,
				       key->tos >> 2, mask->tos >> 2);

	return 0;
}

static int mlxsw_sp_flower_parse(struct mlxsw_sp *mlxsw_sp,
				 struct mlxsw_sp_acl_block *block,
				 struct mlxsw_sp_acl_rule_info *rulei,
				 struct tc_cls_flower_offload *f)
{
	u16 n_proto_mask = 0;
	u16 n_proto_key = 0;
	u16 addr_type = 0;
	u8 ip_proto = 0;
	int err;

	if (f->dissector->used_keys &
	    ~(BIT(FLOW_DISSECTOR_KEY_CONTROL) |
	      BIT(FLOW_DISSECTOR_KEY_BASIC) |
	      BIT(FLOW_DISSECTOR_KEY_ETH_ADDRS) |
	      BIT(FLOW_DISSECTOR_KEY_IPV4_ADDRS) |
	      BIT(FLOW_DISSECTOR_KEY_IPV6_ADDRS) |
	      BIT(FLOW_DISSECTOR_KEY_PORTS) |
	      BIT(FLOW_DISSECTOR_KEY_TCP) |
	      BIT(FLOW_DISSECTOR_KEY_IP) |
	      BIT(FLOW_DISSECTOR_KEY_VLAN))) {
		dev_err(mlxsw_sp->bus_info->dev, "Unsupported key\n");
		NL_SET_ERR_MSG_MOD(f->common.extack, "Unsupported key");
		return -EOPNOTSUPP;
	}

	mlxsw_sp_acl_rulei_priority(rulei, f->common.prio);

	if (dissector_uses_key(f->dissector, FLOW_DISSECTOR_KEY_CONTROL)) {
		struct flow_dissector_key_control *key =
			skb_flow_dissector_target(f->dissector,
						  FLOW_DISSECTOR_KEY_CONTROL,
						  f->key);
		addr_type = key->addr_type;
	}

	if (dissector_uses_key(f->dissector, FLOW_DISSECTOR_KEY_BASIC)) {
		struct flow_dissector_key_basic *key =
			skb_flow_dissector_target(f->dissector,
						  FLOW_DISSECTOR_KEY_BASIC,
						  f->key);
		struct flow_dissector_key_basic *mask =
			skb_flow_dissector_target(f->dissector,
						  FLOW_DISSECTOR_KEY_BASIC,
						  f->mask);
		n_proto_key = ntohs(key->n_proto);
		n_proto_mask = ntohs(mask->n_proto);

		if (n_proto_key == ETH_P_ALL) {
			n_proto_key = 0;
			n_proto_mask = 0;
		}
		mlxsw_sp_acl_rulei_keymask_u32(rulei,
					       MLXSW_AFK_ELEMENT_ETHERTYPE,
					       n_proto_key, n_proto_mask);

		ip_proto = key->ip_proto;
		mlxsw_sp_acl_rulei_keymask_u32(rulei,
					       MLXSW_AFK_ELEMENT_IP_PROTO,
					       key->ip_proto, mask->ip_proto);
	}

	if (dissector_uses_key(f->dissector, FLOW_DISSECTOR_KEY_ETH_ADDRS)) {
		struct flow_dissector_key_eth_addrs *key =
			skb_flow_dissector_target(f->dissector,
						  FLOW_DISSECTOR_KEY_ETH_ADDRS,
						  f->key);
		struct flow_dissector_key_eth_addrs *mask =
			skb_flow_dissector_target(f->dissector,
						  FLOW_DISSECTOR_KEY_ETH_ADDRS,
						  f->mask);

		mlxsw_sp_acl_rulei_keymask_buf(rulei,
					       MLXSW_AFK_ELEMENT_DMAC_32_47,
					       key->dst, mask->dst, 2);
		mlxsw_sp_acl_rulei_keymask_buf(rulei,
					       MLXSW_AFK_ELEMENT_DMAC_0_31,
					       key->dst + 2, mask->dst + 2, 4);
<<<<<<< HEAD
		mlxsw_sp_acl_rulei_keymask_buf(rulei,
					       MLXSW_AFK_ELEMENT_SMAC_32_47,
					       key->src, mask->src, 2);
		mlxsw_sp_acl_rulei_keymask_buf(rulei,
=======
		mlxsw_sp_acl_rulei_keymask_buf(rulei,
					       MLXSW_AFK_ELEMENT_SMAC_32_47,
					       key->src, mask->src, 2);
		mlxsw_sp_acl_rulei_keymask_buf(rulei,
>>>>>>> c9429efc
					       MLXSW_AFK_ELEMENT_SMAC_0_31,
					       key->src + 2, mask->src + 2, 4);
	}

	if (dissector_uses_key(f->dissector, FLOW_DISSECTOR_KEY_VLAN)) {
		struct flow_dissector_key_vlan *key =
			skb_flow_dissector_target(f->dissector,
						  FLOW_DISSECTOR_KEY_VLAN,
						  f->key);
		struct flow_dissector_key_vlan *mask =
			skb_flow_dissector_target(f->dissector,
						  FLOW_DISSECTOR_KEY_VLAN,
						  f->mask);

		if (mlxsw_sp_acl_block_is_egress_bound(block)) {
			NL_SET_ERR_MSG_MOD(f->common.extack, "vlan_id key is not supported on egress");
			return -EOPNOTSUPP;
		}
		if (mask->vlan_id != 0)
			mlxsw_sp_acl_rulei_keymask_u32(rulei,
						       MLXSW_AFK_ELEMENT_VID,
						       key->vlan_id,
						       mask->vlan_id);
		if (mask->vlan_priority != 0)
			mlxsw_sp_acl_rulei_keymask_u32(rulei,
						       MLXSW_AFK_ELEMENT_PCP,
						       key->vlan_priority,
						       mask->vlan_priority);
	}

	if (addr_type == FLOW_DISSECTOR_KEY_IPV4_ADDRS)
		mlxsw_sp_flower_parse_ipv4(rulei, f);

	if (addr_type == FLOW_DISSECTOR_KEY_IPV6_ADDRS)
		mlxsw_sp_flower_parse_ipv6(rulei, f);

	err = mlxsw_sp_flower_parse_ports(mlxsw_sp, rulei, f, ip_proto);
	if (err)
		return err;
	err = mlxsw_sp_flower_parse_tcp(mlxsw_sp, rulei, f, ip_proto);
	if (err)
		return err;

	err = mlxsw_sp_flower_parse_ip(mlxsw_sp, rulei, f, n_proto_key & n_proto_mask);
	if (err)
		return err;

	return mlxsw_sp_flower_parse_actions(mlxsw_sp, block, rulei, f->exts,
					     f->common.extack);
}

int mlxsw_sp_flower_replace(struct mlxsw_sp *mlxsw_sp,
			    struct mlxsw_sp_acl_block *block,
			    struct tc_cls_flower_offload *f)
{
	struct mlxsw_sp_acl_rule_info *rulei;
	struct mlxsw_sp_acl_ruleset *ruleset;
	struct mlxsw_sp_acl_rule *rule;
	int err;

	ruleset = mlxsw_sp_acl_ruleset_get(mlxsw_sp, block,
					   f->common.chain_index,
					   MLXSW_SP_ACL_PROFILE_FLOWER, NULL);
	if (IS_ERR(ruleset))
		return PTR_ERR(ruleset);

	rule = mlxsw_sp_acl_rule_create(mlxsw_sp, ruleset, f->cookie,
					f->common.extack);
	if (IS_ERR(rule)) {
		err = PTR_ERR(rule);
		goto err_rule_create;
	}

	rulei = mlxsw_sp_acl_rule_rulei(rule);
	err = mlxsw_sp_flower_parse(mlxsw_sp, block, rulei, f);
	if (err)
		goto err_flower_parse;

	err = mlxsw_sp_acl_rulei_commit(rulei);
	if (err)
		goto err_rulei_commit;

	err = mlxsw_sp_acl_rule_add(mlxsw_sp, rule);
	if (err)
		goto err_rule_add;

	mlxsw_sp_acl_ruleset_put(mlxsw_sp, ruleset);
	return 0;

err_rule_add:
err_rulei_commit:
err_flower_parse:
	mlxsw_sp_acl_rule_destroy(mlxsw_sp, rule);
err_rule_create:
	mlxsw_sp_acl_ruleset_put(mlxsw_sp, ruleset);
	return err;
}

void mlxsw_sp_flower_destroy(struct mlxsw_sp *mlxsw_sp,
			     struct mlxsw_sp_acl_block *block,
			     struct tc_cls_flower_offload *f)
{
	struct mlxsw_sp_acl_ruleset *ruleset;
	struct mlxsw_sp_acl_rule *rule;

	ruleset = mlxsw_sp_acl_ruleset_get(mlxsw_sp, block,
					   f->common.chain_index,
					   MLXSW_SP_ACL_PROFILE_FLOWER, NULL);
	if (IS_ERR(ruleset))
		return;

	rule = mlxsw_sp_acl_rule_lookup(mlxsw_sp, ruleset, f->cookie);
	if (rule) {
		mlxsw_sp_acl_rule_del(mlxsw_sp, rule);
		mlxsw_sp_acl_rule_destroy(mlxsw_sp, rule);
	}

	mlxsw_sp_acl_ruleset_put(mlxsw_sp, ruleset);
}

int mlxsw_sp_flower_stats(struct mlxsw_sp *mlxsw_sp,
			  struct mlxsw_sp_acl_block *block,
			  struct tc_cls_flower_offload *f)
{
	struct mlxsw_sp_acl_ruleset *ruleset;
	struct mlxsw_sp_acl_rule *rule;
	u64 packets;
	u64 lastuse;
	u64 bytes;
	int err;

	ruleset = mlxsw_sp_acl_ruleset_get(mlxsw_sp, block,
					   f->common.chain_index,
					   MLXSW_SP_ACL_PROFILE_FLOWER, NULL);
	if (WARN_ON(IS_ERR(ruleset)))
		return -EINVAL;

	rule = mlxsw_sp_acl_rule_lookup(mlxsw_sp, ruleset, f->cookie);
	if (!rule)
		return -EINVAL;

	err = mlxsw_sp_acl_rule_get_stats(mlxsw_sp, rule, &packets, &bytes,
					  &lastuse);
	if (err)
		goto err_rule_get_stats;

	tcf_exts_stats_update(f->exts, bytes, packets, lastuse);

	mlxsw_sp_acl_ruleset_put(mlxsw_sp, ruleset);
	return 0;

err_rule_get_stats:
	mlxsw_sp_acl_ruleset_put(mlxsw_sp, ruleset);
	return err;
}

int mlxsw_sp_flower_tmplt_create(struct mlxsw_sp *mlxsw_sp,
				 struct mlxsw_sp_acl_block *block,
				 struct tc_cls_flower_offload *f)
{
	struct mlxsw_sp_acl_ruleset *ruleset;
	struct mlxsw_sp_acl_rule_info rulei;
	int err;

	memset(&rulei, 0, sizeof(rulei));
	err = mlxsw_sp_flower_parse(mlxsw_sp, block, &rulei, f);
	if (err)
		return err;
	ruleset = mlxsw_sp_acl_ruleset_get(mlxsw_sp, block,
					   f->common.chain_index,
					   MLXSW_SP_ACL_PROFILE_FLOWER,
					   &rulei.values.elusage);

	/* keep the reference to the ruleset */
	return PTR_ERR_OR_ZERO(ruleset);
}

void mlxsw_sp_flower_tmplt_destroy(struct mlxsw_sp *mlxsw_sp,
				   struct mlxsw_sp_acl_block *block,
				   struct tc_cls_flower_offload *f)
{
	struct mlxsw_sp_acl_ruleset *ruleset;

	ruleset = mlxsw_sp_acl_ruleset_get(mlxsw_sp, block,
					   f->common.chain_index,
					   MLXSW_SP_ACL_PROFILE_FLOWER, NULL);
	if (IS_ERR(ruleset))
		return;
	/* put the reference to the ruleset kept in create */
	mlxsw_sp_acl_ruleset_put(mlxsw_sp, ruleset);
	mlxsw_sp_acl_ruleset_put(mlxsw_sp, ruleset);
}<|MERGE_RESOLUTION|>--- conflicted
+++ resolved
@@ -104,17 +104,11 @@
 			u8 prio = tcf_vlan_push_prio(a);
 			u16 vid = tcf_vlan_push_vid(a);
 
-<<<<<<< HEAD
-			return mlxsw_sp_acl_rulei_act_vlan(mlxsw_sp, rulei,
-							   action, vid,
-							   proto, prio, extack);
-=======
 			err = mlxsw_sp_acl_rulei_act_vlan(mlxsw_sp, rulei,
 							  action, vid,
 							  proto, prio, extack);
 			if (err)
 				return err;
->>>>>>> c9429efc
 		} else {
 			NL_SET_ERR_MSG_MOD(extack, "Unsupported action");
 			dev_err(mlxsw_sp->bus_info->dev, "Unsupported action\n");
@@ -350,17 +344,10 @@
 		mlxsw_sp_acl_rulei_keymask_buf(rulei,
 					       MLXSW_AFK_ELEMENT_DMAC_0_31,
 					       key->dst + 2, mask->dst + 2, 4);
-<<<<<<< HEAD
 		mlxsw_sp_acl_rulei_keymask_buf(rulei,
 					       MLXSW_AFK_ELEMENT_SMAC_32_47,
 					       key->src, mask->src, 2);
 		mlxsw_sp_acl_rulei_keymask_buf(rulei,
-=======
-		mlxsw_sp_acl_rulei_keymask_buf(rulei,
-					       MLXSW_AFK_ELEMENT_SMAC_32_47,
-					       key->src, mask->src, 2);
-		mlxsw_sp_acl_rulei_keymask_buf(rulei,
->>>>>>> c9429efc
 					       MLXSW_AFK_ELEMENT_SMAC_0_31,
 					       key->src + 2, mask->src + 2, 4);
 	}
