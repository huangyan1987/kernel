/* SPDX-License-Identifier: BSD-3-Clause OR GPL-2.0 */
/* Copyright (c) 2015-2018 Mellanox Technologies. All rights reserved */

#ifndef _MLXSW_CORE_H
#define _MLXSW_CORE_H

#include <linux/module.h>
#include <linux/device.h>
#include <linux/slab.h>
#include <linux/gfp.h>
#include <linux/types.h>
#include <linux/skbuff.h>
#include <linux/workqueue.h>
#include <linux/net_namespace.h>
#include <net/devlink.h>

#include "trap.h"
#include "reg.h"
#include "cmd.h"
#include "resources.h"

enum mlxsw_core_resource_id {
	MLXSW_CORE_RESOURCE_PORTS = 1,
	MLXSW_CORE_RESOURCE_MAX,
};

struct mlxsw_core;
struct mlxsw_core_port;
struct mlxsw_driver;
struct mlxsw_bus;
struct mlxsw_bus_info;
struct mlxsw_fw_rev;

unsigned int mlxsw_core_max_ports(const struct mlxsw_core *mlxsw_core);

void *mlxsw_core_driver_priv(struct mlxsw_core *mlxsw_core);

bool mlxsw_core_res_query_enabled(const struct mlxsw_core *mlxsw_core);

<<<<<<< HEAD
=======
bool mlxsw_core_temp_warn_enabled(const struct mlxsw_core *mlxsw_core);

>>>>>>> 7d2a07b7
bool
mlxsw_core_fw_rev_minor_subminor_validate(const struct mlxsw_fw_rev *rev,
					  const struct mlxsw_fw_rev *req_rev);

int mlxsw_core_driver_register(struct mlxsw_driver *mlxsw_driver);
void mlxsw_core_driver_unregister(struct mlxsw_driver *mlxsw_driver);

int mlxsw_core_bus_device_register(const struct mlxsw_bus_info *mlxsw_bus_info,
				   const struct mlxsw_bus *mlxsw_bus,
				   void *bus_priv, bool reload,
				   struct devlink *devlink,
				   struct netlink_ext_ack *extack);
void mlxsw_core_bus_device_unregister(struct mlxsw_core *mlxsw_core, bool reload);

struct mlxsw_tx_info {
	u8 local_port;
	bool is_emad;
};

struct mlxsw_rx_md_info {
	u32 cookie_index;
	u32 latency;
	u32 tx_congestion;
	union {
		/* Valid when 'tx_port_valid' is set. */
		u16 tx_sys_port;
		u16 tx_lag_id;
	};
	u8 tx_lag_port_index; /* Valid when 'tx_port_is_lag' is set. */
	u8 tx_tc;
	u8 latency_valid:1,
	   tx_congestion_valid:1,
	   tx_tc_valid:1,
	   tx_port_valid:1,
	   tx_port_is_lag:1,
	   unused:3;
};

bool mlxsw_core_skb_transmit_busy(struct mlxsw_core *mlxsw_core,
				  const struct mlxsw_tx_info *tx_info);
int mlxsw_core_skb_transmit(struct mlxsw_core *mlxsw_core, struct sk_buff *skb,
			    const struct mlxsw_tx_info *tx_info);
void mlxsw_core_ptp_transmitted(struct mlxsw_core *mlxsw_core,
				struct sk_buff *skb, u8 local_port);

struct mlxsw_rx_listener {
	void (*func)(struct sk_buff *skb, u8 local_port, void *priv);
	u8 local_port;
	u8 mirror_reason;
	u16 trap_id;
};

struct mlxsw_event_listener {
	void (*func)(const struct mlxsw_reg_info *reg,
		     char *payload, void *priv);
	enum mlxsw_event_trap_id trap_id;
};

struct mlxsw_listener {
	u16 trap_id;
	union {
		struct mlxsw_rx_listener rx_listener;
		struct mlxsw_event_listener event_listener;
	};
	enum mlxsw_reg_hpkt_action en_action; /* Action when enabled */
	enum mlxsw_reg_hpkt_action dis_action; /* Action when disabled */
	u8 en_trap_group; /* Trap group when enabled */
	u8 dis_trap_group; /* Trap group when disabled */
	u8 is_ctrl:1, /* should go via control buffer or not */
	   is_event:1,
	   enabled_on_register:1; /* Trap should be enabled when listener
				   * is registered.
				   */
};

#define __MLXSW_RXL(_func, _trap_id, _en_action, _is_ctrl, _en_trap_group,	\
		    _dis_action, _enabled_on_register, _dis_trap_group,		\
		    _mirror_reason)						\
	{									\
		.trap_id = MLXSW_TRAP_ID_##_trap_id,				\
		.rx_listener =							\
		{								\
			.func = _func,						\
			.local_port = MLXSW_PORT_DONT_CARE,			\
			.mirror_reason = _mirror_reason,			\
			.trap_id = MLXSW_TRAP_ID_##_trap_id,			\
		},								\
		.en_action = MLXSW_REG_HPKT_ACTION_##_en_action,		\
		.dis_action = MLXSW_REG_HPKT_ACTION_##_dis_action,		\
		.en_trap_group = MLXSW_REG_HTGT_TRAP_GROUP_##_en_trap_group,	\
		.dis_trap_group = MLXSW_REG_HTGT_TRAP_GROUP_##_dis_trap_group,	\
		.is_ctrl = _is_ctrl,						\
		.enabled_on_register = _enabled_on_register,			\
	}

#define MLXSW_RXL(_func, _trap_id, _en_action, _is_ctrl, _trap_group,		\
		  _dis_action)							\
	__MLXSW_RXL(_func, _trap_id, _en_action, _is_ctrl, _trap_group,		\
		    _dis_action, true, _trap_group, 0)

#define MLXSW_RXL_DIS(_func, _trap_id, _en_action, _is_ctrl, _en_trap_group,	\
		      _dis_action, _dis_trap_group)				\
	__MLXSW_RXL(_func, _trap_id, _en_action, _is_ctrl, _en_trap_group,	\
		    _dis_action, false, _dis_trap_group, 0)

#define MLXSW_RXL_MIRROR(_func, _session_id, _trap_group, _mirror_reason)	\
	__MLXSW_RXL(_func, MIRROR_SESSION##_session_id,	TRAP_TO_CPU, false,	\
		    _trap_group, TRAP_TO_CPU, true, _trap_group,		\
		    _mirror_reason)

#define MLXSW_EVENTL(_func, _trap_id, _trap_group)				\
	{									\
		.trap_id = MLXSW_TRAP_ID_##_trap_id,				\
		.event_listener =						\
		{								\
			.func = _func,						\
			.trap_id = MLXSW_TRAP_ID_##_trap_id,			\
		},								\
		.en_action = MLXSW_REG_HPKT_ACTION_TRAP_TO_CPU,			\
		.en_trap_group = MLXSW_REG_HTGT_TRAP_GROUP_##_trap_group,	\
		.is_event = true,						\
		.enabled_on_register = true,					\
	}

int mlxsw_core_rx_listener_register(struct mlxsw_core *mlxsw_core,
				    const struct mlxsw_rx_listener *rxl,
				    void *priv, bool enabled);
void mlxsw_core_rx_listener_unregister(struct mlxsw_core *mlxsw_core,
				       const struct mlxsw_rx_listener *rxl);

int mlxsw_core_event_listener_register(struct mlxsw_core *mlxsw_core,
				       const struct mlxsw_event_listener *el,
				       void *priv);
void mlxsw_core_event_listener_unregister(struct mlxsw_core *mlxsw_core,
					  const struct mlxsw_event_listener *el);

int mlxsw_core_trap_register(struct mlxsw_core *mlxsw_core,
			     const struct mlxsw_listener *listener,
			     void *priv);
void mlxsw_core_trap_unregister(struct mlxsw_core *mlxsw_core,
				const struct mlxsw_listener *listener,
				void *priv);
int mlxsw_core_trap_state_set(struct mlxsw_core *mlxsw_core,
			      const struct mlxsw_listener *listener,
			      bool enabled);

typedef void mlxsw_reg_trans_cb_t(struct mlxsw_core *mlxsw_core, char *payload,
				  size_t payload_len, unsigned long cb_priv);

int mlxsw_reg_trans_query(struct mlxsw_core *mlxsw_core,
			  const struct mlxsw_reg_info *reg, char *payload,
			  struct list_head *bulk_list,
			  mlxsw_reg_trans_cb_t *cb, unsigned long cb_priv);
int mlxsw_reg_trans_write(struct mlxsw_core *mlxsw_core,
			  const struct mlxsw_reg_info *reg, char *payload,
			  struct list_head *bulk_list,
			  mlxsw_reg_trans_cb_t *cb, unsigned long cb_priv);
int mlxsw_reg_trans_bulk_wait(struct list_head *bulk_list);

int mlxsw_reg_query(struct mlxsw_core *mlxsw_core,
		    const struct mlxsw_reg_info *reg, char *payload);
int mlxsw_reg_write(struct mlxsw_core *mlxsw_core,
		    const struct mlxsw_reg_info *reg, char *payload);

struct mlxsw_rx_info {
	bool is_lag;
	union {
		u16 sys_port;
		u16 lag_id;
	} u;
	u8 lag_port_index;
	u8 mirror_reason;
	int trap_id;
};

void mlxsw_core_skb_receive(struct mlxsw_core *mlxsw_core, struct sk_buff *skb,
			    struct mlxsw_rx_info *rx_info);

void mlxsw_core_lag_mapping_set(struct mlxsw_core *mlxsw_core,
				u16 lag_id, u8 port_index, u8 local_port);
u8 mlxsw_core_lag_mapping_get(struct mlxsw_core *mlxsw_core,
			      u16 lag_id, u8 port_index);
void mlxsw_core_lag_mapping_clear(struct mlxsw_core *mlxsw_core,
				  u16 lag_id, u8 local_port);

void *mlxsw_core_port_driver_priv(struct mlxsw_core_port *mlxsw_core_port);
int mlxsw_core_port_init(struct mlxsw_core *mlxsw_core, u8 local_port,
			 u32 port_number, bool split, u32 split_port_subnumber,
			 bool splittable, u32 lanes,
			 const unsigned char *switch_id,
			 unsigned char switch_id_len);
void mlxsw_core_port_fini(struct mlxsw_core *mlxsw_core, u8 local_port);
int mlxsw_core_cpu_port_init(struct mlxsw_core *mlxsw_core,
			     void *port_driver_priv,
			     const unsigned char *switch_id,
			     unsigned char switch_id_len);
void mlxsw_core_cpu_port_fini(struct mlxsw_core *mlxsw_core);
void mlxsw_core_port_eth_set(struct mlxsw_core *mlxsw_core, u8 local_port,
			     void *port_driver_priv, struct net_device *dev);
void mlxsw_core_port_ib_set(struct mlxsw_core *mlxsw_core, u8 local_port,
			    void *port_driver_priv);
void mlxsw_core_port_clear(struct mlxsw_core *mlxsw_core, u8 local_port,
			   void *port_driver_priv);
enum devlink_port_type mlxsw_core_port_type_get(struct mlxsw_core *mlxsw_core,
						u8 local_port);
struct devlink_port *
mlxsw_core_port_devlink_port_get(struct mlxsw_core *mlxsw_core,
				 u8 local_port);
<<<<<<< HEAD
=======
bool mlxsw_core_port_is_xm(const struct mlxsw_core *mlxsw_core, u8 local_port);
struct mlxsw_env *mlxsw_core_env(const struct mlxsw_core *mlxsw_core);
bool mlxsw_core_is_initialized(const struct mlxsw_core *mlxsw_core);
>>>>>>> 7d2a07b7
int mlxsw_core_module_max_width(struct mlxsw_core *mlxsw_core, u8 module);

int mlxsw_core_schedule_dw(struct delayed_work *dwork, unsigned long delay);
bool mlxsw_core_schedule_work(struct work_struct *work);
void mlxsw_core_flush_owq(void);
int mlxsw_core_resources_query(struct mlxsw_core *mlxsw_core, char *mbox,
			       struct mlxsw_res *res);

#define MLXSW_CONFIG_PROFILE_SWID_COUNT 8

struct mlxsw_swid_config {
	u8	used_type:1,
		used_properties:1;
	u8	type;
	u8	properties;
};

struct mlxsw_config_profile {
	u16	used_max_vepa_channels:1,
		used_max_mid:1,
		used_max_pgt:1,
		used_max_system_port:1,
		used_max_vlan_groups:1,
		used_max_regions:1,
		used_flood_tables:1,
		used_flood_mode:1,
		used_max_ib_mc:1,
		used_max_pkey:1,
		used_ar_sec:1,
		used_adaptive_routing_group_cap:1,
		used_kvd_sizes:1,
		used_kvh_xlt_cache_mode:1;
	u8	max_vepa_channels;
	u16	max_mid;
	u16	max_pgt;
	u16	max_system_port;
	u16	max_vlan_groups;
	u16	max_regions;
	u8	max_flood_tables;
	u8	max_vid_flood_tables;
	u8	flood_mode;
	u8	max_fid_offset_flood_tables;
	u16	fid_offset_flood_table_size;
	u8	max_fid_flood_tables;
	u16	fid_flood_table_size;
	u16	max_ib_mc;
	u16	max_pkey;
	u8	ar_sec;
	u16	adaptive_routing_group_cap;
	u8	arn;
	u32	kvd_linear_size;
	u8	kvd_hash_single_parts;
	u8	kvd_hash_double_parts;
	u8	kvh_xlt_cache_mode;
	struct mlxsw_swid_config swid_config[MLXSW_CONFIG_PROFILE_SWID_COUNT];
};

struct mlxsw_driver {
	struct list_head list;
	const char *kind;
	size_t priv_size;
	const struct mlxsw_fw_rev *fw_req_rev;
	const char *fw_filename;
	int (*init)(struct mlxsw_core *mlxsw_core,
		    const struct mlxsw_bus_info *mlxsw_bus_info,
		    struct netlink_ext_ack *extack);
	void (*fini)(struct mlxsw_core *mlxsw_core);
	int (*basic_trap_groups_set)(struct mlxsw_core *mlxsw_core);
	int (*port_type_set)(struct mlxsw_core *mlxsw_core, u8 local_port,
			     enum devlink_port_type new_type);
	int (*port_split)(struct mlxsw_core *mlxsw_core, u8 local_port,
			  unsigned int count, struct netlink_ext_ack *extack);
	int (*port_unsplit)(struct mlxsw_core *mlxsw_core, u8 local_port,
			    struct netlink_ext_ack *extack);
	int (*sb_pool_get)(struct mlxsw_core *mlxsw_core,
			   unsigned int sb_index, u16 pool_index,
			   struct devlink_sb_pool_info *pool_info);
	int (*sb_pool_set)(struct mlxsw_core *mlxsw_core,
			   unsigned int sb_index, u16 pool_index, u32 size,
			   enum devlink_sb_threshold_type threshold_type,
			   struct netlink_ext_ack *extack);
	int (*sb_port_pool_get)(struct mlxsw_core_port *mlxsw_core_port,
				unsigned int sb_index, u16 pool_index,
				u32 *p_threshold);
	int (*sb_port_pool_set)(struct mlxsw_core_port *mlxsw_core_port,
				unsigned int sb_index, u16 pool_index,
				u32 threshold, struct netlink_ext_ack *extack);
	int (*sb_tc_pool_bind_get)(struct mlxsw_core_port *mlxsw_core_port,
				   unsigned int sb_index, u16 tc_index,
				   enum devlink_sb_pool_type pool_type,
				   u16 *p_pool_index, u32 *p_threshold);
	int (*sb_tc_pool_bind_set)(struct mlxsw_core_port *mlxsw_core_port,
				   unsigned int sb_index, u16 tc_index,
				   enum devlink_sb_pool_type pool_type,
				   u16 pool_index, u32 threshold,
				   struct netlink_ext_ack *extack);
	int (*sb_occ_snapshot)(struct mlxsw_core *mlxsw_core,
			       unsigned int sb_index);
	int (*sb_occ_max_clear)(struct mlxsw_core *mlxsw_core,
				unsigned int sb_index);
	int (*sb_occ_port_pool_get)(struct mlxsw_core_port *mlxsw_core_port,
				    unsigned int sb_index, u16 pool_index,
				    u32 *p_cur, u32 *p_max);
	int (*sb_occ_tc_port_bind_get)(struct mlxsw_core_port *mlxsw_core_port,
				       unsigned int sb_index, u16 tc_index,
				       enum devlink_sb_pool_type pool_type,
				       u32 *p_cur, u32 *p_max);
	int (*trap_init)(struct mlxsw_core *mlxsw_core,
			 const struct devlink_trap *trap, void *trap_ctx);
	void (*trap_fini)(struct mlxsw_core *mlxsw_core,
			  const struct devlink_trap *trap, void *trap_ctx);
	int (*trap_action_set)(struct mlxsw_core *mlxsw_core,
			       const struct devlink_trap *trap,
			       enum devlink_trap_action action,
			       struct netlink_ext_ack *extack);
	int (*trap_group_init)(struct mlxsw_core *mlxsw_core,
			       const struct devlink_trap_group *group);
	int (*trap_group_set)(struct mlxsw_core *mlxsw_core,
			      const struct devlink_trap_group *group,
			      const struct devlink_trap_policer *policer,
			      struct netlink_ext_ack *extack);
	int (*trap_policer_init)(struct mlxsw_core *mlxsw_core,
				 const struct devlink_trap_policer *policer);
	void (*trap_policer_fini)(struct mlxsw_core *mlxsw_core,
				  const struct devlink_trap_policer *policer);
	int (*trap_policer_set)(struct mlxsw_core *mlxsw_core,
				const struct devlink_trap_policer *policer,
				u64 rate, u64 burst,
				struct netlink_ext_ack *extack);
	int (*trap_policer_counter_get)(struct mlxsw_core *mlxsw_core,
					const struct devlink_trap_policer *policer,
					u64 *p_drops);
	void (*txhdr_construct)(struct sk_buff *skb,
				const struct mlxsw_tx_info *tx_info);
	int (*resources_register)(struct mlxsw_core *mlxsw_core);
	int (*kvd_sizes_get)(struct mlxsw_core *mlxsw_core,
			     const struct mlxsw_config_profile *profile,
			     u64 *p_single_size, u64 *p_double_size,
			     u64 *p_linear_size);
	int (*params_register)(struct mlxsw_core *mlxsw_core);
	void (*params_unregister)(struct mlxsw_core *mlxsw_core);

	/* Notify a driver that a timestamped packet was transmitted. Driver
	 * is responsible for freeing the passed-in SKB.
	 */
	void (*ptp_transmitted)(struct mlxsw_core *mlxsw_core,
				struct sk_buff *skb, u8 local_port);

	u8 txhdr_len;
	const struct mlxsw_config_profile *profile;
	bool res_query_enabled;
	bool fw_fatal_enabled;
	bool temp_warn_enabled;
};

int mlxsw_core_kvd_sizes_get(struct mlxsw_core *mlxsw_core,
			     const struct mlxsw_config_profile *profile,
			     u64 *p_single_size, u64 *p_double_size,
			     u64 *p_linear_size);

u32 mlxsw_core_read_frc_h(struct mlxsw_core *mlxsw_core);
u32 mlxsw_core_read_frc_l(struct mlxsw_core *mlxsw_core);

void mlxsw_core_emad_string_tlv_enable(struct mlxsw_core *mlxsw_core);

bool mlxsw_core_res_valid(struct mlxsw_core *mlxsw_core,
			  enum mlxsw_res_id res_id);

#define MLXSW_CORE_RES_VALID(mlxsw_core, short_res_id)			\
	mlxsw_core_res_valid(mlxsw_core, MLXSW_RES_ID_##short_res_id)

u64 mlxsw_core_res_get(struct mlxsw_core *mlxsw_core,
		       enum mlxsw_res_id res_id);

#define MLXSW_CORE_RES_GET(mlxsw_core, short_res_id)			\
	mlxsw_core_res_get(mlxsw_core, MLXSW_RES_ID_##short_res_id)

static inline struct net *mlxsw_core_net(struct mlxsw_core *mlxsw_core)
{
	return devlink_net(priv_to_devlink(mlxsw_core));
}

#define MLXSW_BUS_F_TXRX	BIT(0)
#define MLXSW_BUS_F_RESET	BIT(1)

struct mlxsw_bus {
	const char *kind;
	int (*init)(void *bus_priv, struct mlxsw_core *mlxsw_core,
		    const struct mlxsw_config_profile *profile,
		    struct mlxsw_res *res);
	void (*fini)(void *bus_priv);
	bool (*skb_transmit_busy)(void *bus_priv,
				  const struct mlxsw_tx_info *tx_info);
	int (*skb_transmit)(void *bus_priv, struct sk_buff *skb,
			    const struct mlxsw_tx_info *tx_info);
	int (*cmd_exec)(void *bus_priv, u16 opcode, u8 opcode_mod,
			u32 in_mod, bool out_mbox_direct,
			char *in_mbox, size_t in_mbox_size,
			char *out_mbox, size_t out_mbox_size,
			u8 *p_status);
	u32 (*read_frc_h)(void *bus_priv);
	u32 (*read_frc_l)(void *bus_priv);
	u8 features;
};

struct mlxsw_fw_rev {
	u16 major;
	u16 minor;
	u16 subminor;
	u16 can_reset_minor;
};

#define MLXSW_BUS_INFO_XM_LOCAL_PORTS_MAX 4

struct mlxsw_bus_info {
	const char *device_kind;
	const char *device_name;
	struct device *dev;
	struct mlxsw_fw_rev fw_rev;
	u8 vsd[MLXSW_CMD_BOARDINFO_VSD_LEN];
	u8 psid[MLXSW_CMD_BOARDINFO_PSID_LEN];
	u8 low_frequency:1,
	   read_frc_capable:1,
	   xm_exists:1;
	u8 xm_local_ports_count;
	u8 xm_local_ports[MLXSW_BUS_INFO_XM_LOCAL_PORTS_MAX];
};

struct mlxsw_hwmon;

#ifdef CONFIG_MLXSW_CORE_HWMON

int mlxsw_hwmon_init(struct mlxsw_core *mlxsw_core,
		     const struct mlxsw_bus_info *mlxsw_bus_info,
		     struct mlxsw_hwmon **p_hwmon);
void mlxsw_hwmon_fini(struct mlxsw_hwmon *mlxsw_hwmon);

#else

static inline int mlxsw_hwmon_init(struct mlxsw_core *mlxsw_core,
				   const struct mlxsw_bus_info *mlxsw_bus_info,
				   struct mlxsw_hwmon **p_hwmon)
{
	return 0;
}

static inline void mlxsw_hwmon_fini(struct mlxsw_hwmon *mlxsw_hwmon)
{
}

#endif

struct mlxsw_thermal;

#ifdef CONFIG_MLXSW_CORE_THERMAL

int mlxsw_thermal_init(struct mlxsw_core *mlxsw_core,
		       const struct mlxsw_bus_info *mlxsw_bus_info,
		       struct mlxsw_thermal **p_thermal);
void mlxsw_thermal_fini(struct mlxsw_thermal *thermal);

#else

static inline int mlxsw_thermal_init(struct mlxsw_core *mlxsw_core,
				     const struct mlxsw_bus_info *mlxsw_bus_info,
				     struct mlxsw_thermal **p_thermal)
{
	return 0;
}

static inline void mlxsw_thermal_fini(struct mlxsw_thermal *thermal)
{
}

#endif

enum mlxsw_devlink_param_id {
	MLXSW_DEVLINK_PARAM_ID_BASE = DEVLINK_PARAM_GENERIC_ID_MAX,
	MLXSW_DEVLINK_PARAM_ID_ACL_REGION_REHASH_INTERVAL,
};

struct mlxsw_skb_cb {
	union {
		struct mlxsw_tx_info tx_info;
<<<<<<< HEAD
		u32 cookie_index; /* Only used during receive */
=======
		struct mlxsw_rx_md_info rx_md_info;
>>>>>>> 7d2a07b7
	};
};

static inline struct mlxsw_skb_cb *mlxsw_skb_cb(struct sk_buff *skb)
{
	BUILD_BUG_ON(sizeof(mlxsw_skb_cb) > sizeof(skb->cb));
	return (struct mlxsw_skb_cb *) skb->cb;
}

#endif<|MERGE_RESOLUTION|>--- conflicted
+++ resolved
@@ -37,11 +37,8 @@
 
 bool mlxsw_core_res_query_enabled(const struct mlxsw_core *mlxsw_core);
 
-<<<<<<< HEAD
-=======
 bool mlxsw_core_temp_warn_enabled(const struct mlxsw_core *mlxsw_core);
 
->>>>>>> 7d2a07b7
 bool
 mlxsw_core_fw_rev_minor_subminor_validate(const struct mlxsw_fw_rev *rev,
 					  const struct mlxsw_fw_rev *req_rev);
@@ -250,12 +247,9 @@
 struct devlink_port *
 mlxsw_core_port_devlink_port_get(struct mlxsw_core *mlxsw_core,
 				 u8 local_port);
-<<<<<<< HEAD
-=======
 bool mlxsw_core_port_is_xm(const struct mlxsw_core *mlxsw_core, u8 local_port);
 struct mlxsw_env *mlxsw_core_env(const struct mlxsw_core *mlxsw_core);
 bool mlxsw_core_is_initialized(const struct mlxsw_core *mlxsw_core);
->>>>>>> 7d2a07b7
 int mlxsw_core_module_max_width(struct mlxsw_core *mlxsw_core, u8 module);
 
 int mlxsw_core_schedule_dw(struct delayed_work *dwork, unsigned long delay);
@@ -540,11 +534,7 @@
 struct mlxsw_skb_cb {
 	union {
 		struct mlxsw_tx_info tx_info;
-<<<<<<< HEAD
-		u32 cookie_index; /* Only used during receive */
-=======
 		struct mlxsw_rx_md_info rx_md_info;
->>>>>>> 7d2a07b7
 	};
 };
 
