/*
 * Copyright (c) 2015, Mellanox Technologies, Ltd.  All rights reserved.
 *
 * This software is available to you under a choice of one of two
 * licenses.  You may choose to be licensed under the terms of the GNU
 * General Public License (GPL) Version 2, available from the file
 * COPYING in the main directory of this source tree, or the
 * OpenIB.org BSD license below:
 *
 *     Redistribution and use in source and binary forms, with or
 *     without modification, are permitted provided that the following
 *     conditions are met:
 *
 *      - Redistributions of source code must retain the above
 *        copyright notice, this list of conditions and the following
 *        disclaimer.
 *
 *      - Redistributions in binary form must reproduce the above
 *        copyright notice, this list of conditions and the following
 *        disclaimer in the documentation and/or other materials
 *        provided with the distribution.
 *
 * THE SOFTWARE IS PROVIDED "AS IS", WITHOUT WARRANTY OF ANY KIND,
 * EXPRESS OR IMPLIED, INCLUDING BUT NOT LIMITED TO THE WARRANTIES OF
 * MERCHANTABILITY, FITNESS FOR A PARTICULAR PURPOSE AND
 * NONINFRINGEMENT. IN NO EVENT SHALL THE AUTHORS OR COPYRIGHT HOLDERS
 * BE LIABLE FOR ANY CLAIM, DAMAGES OR OTHER LIABILITY, WHETHER IN AN
 * ACTION OF CONTRACT, TORT OR OTHERWISE, ARISING FROM, OUT OF OR IN
 * CONNECTION WITH THE SOFTWARE OR THE USE OR OTHER DEALINGS IN THE
 * SOFTWARE.
 */

#ifndef __MLX5_ESWITCH_H__
#define __MLX5_ESWITCH_H__

#include <linux/if_ether.h>
#include <linux/if_link.h>
#include <net/devlink.h>
#include <linux/mlx5/device.h>
#include <linux/mlx5/eswitch.h>
#include <linux/mlx5/vport.h>
#include <linux/mlx5/fs.h>
#include "lib/mpfs.h"

#ifdef CONFIG_MLX5_ESWITCH

#define MLX5_MAX_UC_PER_VPORT(dev) \
	(1 << MLX5_CAP_GEN(dev, log_max_current_uc_list))

#define MLX5_MAX_MC_PER_VPORT(dev) \
	(1 << MLX5_CAP_GEN(dev, log_max_current_mc_list))

#define MLX5_MIN_BW_SHARE 1

#define MLX5_RATE_TO_BW_SHARE(rate, divider, limit) \
	min_t(u32, max_t(u32, (rate) / (divider), MLX5_MIN_BW_SHARE), limit)

#define mlx5_esw_has_fwd_fdb(dev) \
	MLX5_CAP_ESW_FLOWTABLE(dev, fdb_multi_path_to_table)

#define FDB_MAX_CHAIN 3
#define FDB_SLOW_PATH_CHAIN (FDB_MAX_CHAIN + 1)
#define FDB_MAX_PRIO 16

struct vport_ingress {
	struct mlx5_flow_table *acl;
	struct mlx5_flow_group *allow_untagged_spoofchk_grp;
	struct mlx5_flow_group *allow_spoofchk_only_grp;
	struct mlx5_flow_group *allow_untagged_only_grp;
	struct mlx5_flow_group *drop_grp;
	struct mlx5_flow_handle  *allow_rule;
	struct mlx5_flow_handle  *drop_rule;
	struct mlx5_fc           *drop_counter;
};

struct vport_egress {
	struct mlx5_flow_table *acl;
	struct mlx5_flow_group *allowed_vlans_grp;
	struct mlx5_flow_group *drop_grp;
	struct mlx5_flow_handle  *allowed_vlan;
	struct mlx5_flow_handle  *drop_rule;
	struct mlx5_fc           *drop_counter;
};

struct mlx5_vport_drop_stats {
	u64 rx_dropped;
	u64 tx_dropped;
};

struct mlx5_vport_info {
	u8                      mac[ETH_ALEN];
	u16                     vlan;
	u8                      qos;
	u64                     node_guid;
	int                     link_state;
	u32                     min_rate;
	u32                     max_rate;
	bool                    spoofchk;
	bool                    trusted;
};

struct mlx5_vport {
	struct mlx5_core_dev    *dev;
	int                     vport;
	struct hlist_head       uc_list[MLX5_L2_ADDR_HASH_SIZE];
	struct hlist_head       mc_list[MLX5_L2_ADDR_HASH_SIZE];
	struct mlx5_flow_handle *promisc_rule;
	struct mlx5_flow_handle *allmulti_rule;
	struct work_struct      vport_change_handler;

	struct vport_ingress    ingress;
	struct vport_egress     egress;

	struct mlx5_vport_info  info;

	struct {
		bool            enabled;
		u32             esw_tsar_ix;
		u32             bw_share;
	} qos;

	bool                    enabled;
	u16                     enabled_events;
};

enum offloads_fdb_flags {
	ESW_FDB_CHAINS_AND_PRIOS_SUPPORTED = BIT(0),
};

extern const unsigned int ESW_POOLS[4];

#define PRIO_LEVELS 2
struct mlx5_eswitch_fdb {
	union {
		struct legacy_fdb {
			struct mlx5_flow_table *fdb;
			struct mlx5_flow_group *addr_grp;
			struct mlx5_flow_group *allmulti_grp;
			struct mlx5_flow_group *promisc_grp;
			struct mlx5_flow_table *vepa_fdb;
			struct mlx5_flow_handle *vepa_uplink_rule;
			struct mlx5_flow_handle *vepa_star_rule;
		} legacy;

		struct offloads_fdb {
			struct mlx5_flow_table *slow_fdb;
			struct mlx5_flow_group *send_to_vport_grp;
			struct mlx5_flow_group *peer_miss_grp;
			struct mlx5_flow_handle **peer_miss_rules;
			struct mlx5_flow_group *miss_grp;
			struct mlx5_flow_handle *miss_rule_uni;
			struct mlx5_flow_handle *miss_rule_multi;
			int vlan_push_pop_refcount;

			struct {
				struct mlx5_flow_table *fdb;
				u32 num_rules;
			} fdb_prio[FDB_MAX_CHAIN + 1][FDB_MAX_PRIO + 1][PRIO_LEVELS];
			/* Protects fdb_prio table */
			struct mutex fdb_prio_lock;

			int fdb_left[ARRAY_SIZE(ESW_POOLS)];
		} offloads;
	};
	u32 flags;
};

struct mlx5_esw_offload {
	struct mlx5_flow_table *ft_offloads;
	struct mlx5_flow_group *vport_rx_group;
	struct mlx5_eswitch_rep *vport_reps;
	struct list_head peer_flows;
	struct mutex peer_mutex;
	DECLARE_HASHTABLE(encap_tbl, 8);
	DECLARE_HASHTABLE(mod_hdr_tbl, 8);
	u8 inline_mode;
	u64 num_flows;
	u8 encap;
};

/* E-Switch MC FDB table hash node */
struct esw_mc_addr { /* SRIOV only */
	struct l2addr_node     node;
	struct mlx5_flow_handle *uplink_rule; /* Forward to uplink rule */
	u32                    refcnt;
};

struct mlx5_host_work {
	struct work_struct	work;
	struct mlx5_eswitch	*esw;
};

struct mlx5_host_info {
	struct mlx5_nb		nb;
	u16			num_vfs;
};

struct mlx5_eswitch {
	struct mlx5_core_dev    *dev;
	struct mlx5_nb          nb;
	struct mlx5_eswitch_fdb fdb_table;
	struct hlist_head       mc_table[MLX5_L2_ADDR_HASH_SIZE];
	struct workqueue_struct *work_queue;
	struct mlx5_vport       *vports;
	int                     total_vports;
	int                     enabled_vports;
	/* Synchronize between vport change events
	 * and async SRIOV admin state changes
	 */
	struct mutex            state_lock;
	struct esw_mc_addr	mc_promisc;

	struct {
		bool            enabled;
		u32             root_tsar_id;
	} qos;

	struct mlx5_esw_offload offloads;
	int                     mode;
	int                     nvports;
	u16                     manager_vport;
	struct mlx5_host_info	host_info;
};

void esw_offloads_cleanup(struct mlx5_eswitch *esw);
int esw_offloads_init(struct mlx5_eswitch *esw, int vf_nvports,
		      int total_nvports);
void esw_offloads_cleanup_reps(struct mlx5_eswitch *esw);
int esw_offloads_init_reps(struct mlx5_eswitch *esw);
void esw_vport_cleanup_ingress_rules(struct mlx5_eswitch *esw,
				     struct mlx5_vport *vport);
int esw_vport_enable_ingress_acl(struct mlx5_eswitch *esw,
				 struct mlx5_vport *vport);
void esw_vport_cleanup_egress_rules(struct mlx5_eswitch *esw,
				    struct mlx5_vport *vport);
int esw_vport_enable_egress_acl(struct mlx5_eswitch *esw,
				struct mlx5_vport *vport);
void esw_vport_disable_egress_acl(struct mlx5_eswitch *esw,
				  struct mlx5_vport *vport);
void esw_vport_disable_ingress_acl(struct mlx5_eswitch *esw,
				   struct mlx5_vport *vport);

/* E-Switch API */
int mlx5_eswitch_init(struct mlx5_core_dev *dev);
void mlx5_eswitch_cleanup(struct mlx5_eswitch *esw);
int mlx5_eswitch_enable_sriov(struct mlx5_eswitch *esw, int nvfs, int mode);
void mlx5_eswitch_disable_sriov(struct mlx5_eswitch *esw);
int mlx5_eswitch_set_vport_mac(struct mlx5_eswitch *esw,
			       u16 vport, u8 mac[ETH_ALEN]);
int mlx5_eswitch_set_vport_state(struct mlx5_eswitch *esw,
				 u16 vport, int link_state);
int mlx5_eswitch_set_vport_vlan(struct mlx5_eswitch *esw,
				u16 vport, u16 vlan, u8 qos);
int mlx5_eswitch_set_vport_spoofchk(struct mlx5_eswitch *esw,
				    u16 vport, bool spoofchk);
int mlx5_eswitch_set_vport_trust(struct mlx5_eswitch *esw,
				 u16 vport_num, bool setting);
int mlx5_eswitch_set_vport_rate(struct mlx5_eswitch *esw, u16 vport,
				u32 max_rate, u32 min_rate);
int mlx5_eswitch_set_vepa(struct mlx5_eswitch *esw, u8 setting);
int mlx5_eswitch_get_vepa(struct mlx5_eswitch *esw, u8 *setting);
int mlx5_eswitch_get_vport_config(struct mlx5_eswitch *esw,
				  u16 vport, struct ifla_vf_info *ivi);
int mlx5_eswitch_get_vport_stats(struct mlx5_eswitch *esw,
				 u16 vport,
				 struct ifla_vf_stats *vf_stats);
void mlx5_eswitch_del_send_to_vport_rule(struct mlx5_flow_handle *rule);

struct mlx5_flow_spec;
struct mlx5_esw_flow_attr;

struct mlx5_flow_handle *
mlx5_eswitch_add_offloaded_rule(struct mlx5_eswitch *esw,
				struct mlx5_flow_spec *spec,
				struct mlx5_esw_flow_attr *attr);
struct mlx5_flow_handle *
mlx5_eswitch_add_fwd_rule(struct mlx5_eswitch *esw,
			  struct mlx5_flow_spec *spec,
			  struct mlx5_esw_flow_attr *attr);
void
mlx5_eswitch_del_offloaded_rule(struct mlx5_eswitch *esw,
				struct mlx5_flow_handle *rule,
				struct mlx5_esw_flow_attr *attr);
void
mlx5_eswitch_del_fwd_rule(struct mlx5_eswitch *esw,
			  struct mlx5_flow_handle *rule,
			  struct mlx5_esw_flow_attr *attr);

bool
mlx5_eswitch_prios_supported(struct mlx5_eswitch *esw);

u16
mlx5_eswitch_get_prio_range(struct mlx5_eswitch *esw);

u32
mlx5_eswitch_get_chain_range(struct mlx5_eswitch *esw);

struct mlx5_flow_handle *
mlx5_eswitch_create_vport_rx_rule(struct mlx5_eswitch *esw, u16 vport,
				  struct mlx5_flow_destination *dest);

enum {
	SET_VLAN_STRIP	= BIT(0),
	SET_VLAN_INSERT	= BIT(1)
};

enum mlx5_flow_match_level {
	MLX5_MATCH_NONE	= MLX5_INLINE_MODE_NONE,
	MLX5_MATCH_L2	= MLX5_INLINE_MODE_L2,
	MLX5_MATCH_L3	= MLX5_INLINE_MODE_IP,
	MLX5_MATCH_L4	= MLX5_INLINE_MODE_TCP_UDP,
};

/* current maximum for flow based vport multicasting */
#define MLX5_MAX_FLOW_FWD_VPORTS 2

enum {
	MLX5_ESW_DEST_ENCAP         = BIT(0),
	MLX5_ESW_DEST_ENCAP_VALID   = BIT(1),
};

struct mlx5_esw_flow_attr {
	struct mlx5_eswitch_rep *in_rep;
	struct mlx5_core_dev	*in_mdev;
	struct mlx5_core_dev    *counter_dev;

	int split_count;
	int out_count;

	int	action;
	__be16	vlan_proto[MLX5_FS_VLAN_DEPTH];
	u16	vlan_vid[MLX5_FS_VLAN_DEPTH];
	u8	vlan_prio[MLX5_FS_VLAN_DEPTH];
	u8	total_vlan;
	bool	vlan_handled;
	struct {
		u32 flags;
		struct mlx5_eswitch_rep *rep;
		struct mlx5_core_dev *mdev;
		u32 encap_id;
	} dests[MLX5_MAX_FLOW_FWD_VPORTS];
	u32	mod_hdr_id;
	u8	match_level;
	u8	tunnel_match_level;
	struct mlx5_fc *counter;
	u32	chain;
	u16	prio;
	u32	dest_chain;
	struct mlx5e_tc_flow_parse_attr *parse_attr;
};

int mlx5_devlink_eswitch_mode_set(struct devlink *devlink, u16 mode,
				  struct netlink_ext_ack *extack);
int mlx5_devlink_eswitch_mode_get(struct devlink *devlink, u16 *mode);
int mlx5_devlink_eswitch_inline_mode_set(struct devlink *devlink, u8 mode,
					 struct netlink_ext_ack *extack);
int mlx5_devlink_eswitch_inline_mode_get(struct devlink *devlink, u8 *mode);
int mlx5_eswitch_inline_mode_get(struct mlx5_eswitch *esw, int nvfs, u8 *mode);
int mlx5_devlink_eswitch_encap_mode_set(struct devlink *devlink, u8 encap,
					struct netlink_ext_ack *extack);
int mlx5_devlink_eswitch_encap_mode_get(struct devlink *devlink, u8 *encap);
void *mlx5_eswitch_get_uplink_priv(struct mlx5_eswitch *esw, u8 rep_type);

int mlx5_eswitch_add_vlan_action(struct mlx5_eswitch *esw,
				 struct mlx5_esw_flow_attr *attr);
int mlx5_eswitch_del_vlan_action(struct mlx5_eswitch *esw,
				 struct mlx5_esw_flow_attr *attr);
int __mlx5_eswitch_set_vport_vlan(struct mlx5_eswitch *esw,
				  u16 vport, u16 vlan, u8 qos, u8 set_flags);

static inline bool mlx5_eswitch_vlan_actions_supported(struct mlx5_core_dev *dev,
						       u8 vlan_depth)
{
	bool ret = MLX5_CAP_ESW_FLOWTABLE_FDB(dev, pop_vlan) &&
		   MLX5_CAP_ESW_FLOWTABLE_FDB(dev, push_vlan);

	if (vlan_depth == 1)
		return ret;

	return  ret && MLX5_CAP_ESW_FLOWTABLE_FDB(dev, pop_vlan_2) &&
		MLX5_CAP_ESW_FLOWTABLE_FDB(dev, push_vlan_2);
}

bool mlx5_esw_lag_prereq(struct mlx5_core_dev *dev0,
			 struct mlx5_core_dev *dev1);
bool mlx5_esw_multipath_prereq(struct mlx5_core_dev *dev0,
			       struct mlx5_core_dev *dev1);

#define MLX5_DEBUG_ESWITCH_MASK BIT(3)

#define esw_info(__dev, format, ...)			\
	dev_info((__dev)->device, "E-Switch: " format, ##__VA_ARGS__)

#define esw_warn(__dev, format, ...)			\
	dev_warn((__dev)->device, "E-Switch: " format, ##__VA_ARGS__)

#define esw_debug(dev, format, ...)				\
	mlx5_core_dbg_mask(dev, MLX5_DEBUG_ESWITCH_MASK, format, ##__VA_ARGS__)

/* The returned number is valid only when the dev is eswitch manager. */
static inline u16 mlx5_eswitch_manager_vport(struct mlx5_core_dev *dev)
{
	return mlx5_core_is_ecpf_esw_manager(dev) ?
		MLX5_VPORT_ECPF : MLX5_VPORT_PF;
}

static inline int mlx5_eswitch_uplink_idx(struct mlx5_eswitch *esw)
{
	/* Uplink always locate at the last element of the array.*/
	return esw->total_vports - 1;
}

static inline int mlx5_eswitch_ecpf_idx(struct mlx5_eswitch *esw)
{
	return esw->total_vports - 2;
}

static inline int mlx5_eswitch_vport_num_to_index(struct mlx5_eswitch *esw,
						  u16 vport_num)
{
	if (vport_num == MLX5_VPORT_ECPF) {
		if (!mlx5_ecpf_vport_exists(esw->dev))
			esw_warn(esw->dev, "ECPF vport doesn't exist!\n");
		return mlx5_eswitch_ecpf_idx(esw);
	}

	if (vport_num == MLX5_VPORT_UPLINK)
		return mlx5_eswitch_uplink_idx(esw);

	return vport_num;
}

static inline u16 mlx5_eswitch_index_to_vport_num(struct mlx5_eswitch *esw,
						  int index)
{
	if (index == mlx5_eswitch_ecpf_idx(esw) &&
	    mlx5_ecpf_vport_exists(esw->dev))
		return MLX5_VPORT_ECPF;

	if (index == mlx5_eswitch_uplink_idx(esw))
		return MLX5_VPORT_UPLINK;

	return index;
}

/* TODO: This mlx5e_tc function shouldn't be called by eswitch */
void mlx5e_tc_clean_fdb_peer_flows(struct mlx5_eswitch *esw);

<<<<<<< HEAD
=======
/* The vport getter/iterator are only valid after esw->total_vports
 * and vport->vport are initialized in mlx5_eswitch_init.
 */
#define mlx5_esw_for_all_vports(esw, i, vport)		\
	for ((i) = MLX5_VPORT_PF;			\
	     (vport) = &(esw)->vports[i],		\
	     (i) < (esw)->total_vports; (i)++)

#define mlx5_esw_for_each_vf_vport(esw, i, vport, nvfs)	\
	for ((i) = MLX5_VPORT_FIRST_VF;			\
	     (vport) = &(esw)->vports[(i)],		\
	     (i) <= (nvfs); (i)++)

#define mlx5_esw_for_each_vf_vport_reverse(esw, i, vport, nvfs)	\
	for ((i) = (nvfs);					\
	     (vport) = &(esw)->vports[(i)],			\
	     (i) >= MLX5_VPORT_FIRST_VF; (i)--)

/* The rep getter/iterator are only valid after esw->total_vports
 * and vport->vport are initialized in mlx5_eswitch_init.
 */
#define mlx5_esw_for_all_reps(esw, i, rep)			\
	for ((i) = MLX5_VPORT_PF;				\
	     (rep) = &(esw)->offloads.vport_reps[i],		\
	     (i) < (esw)->total_vports; (i)++)

#define mlx5_esw_for_each_vf_rep(esw, i, rep, nvfs)		\
	for ((i) = MLX5_VPORT_FIRST_VF;				\
	     (rep) = &(esw)->offloads.vport_reps[i],		\
	     (i) <= (nvfs); (i)++)

#define mlx5_esw_for_each_vf_rep_reverse(esw, i, rep, nvfs)	\
	for ((i) = (nvfs);					\
	     (rep) = &(esw)->offloads.vport_reps[i],		\
	     (i) >= MLX5_VPORT_FIRST_VF; (i)--)

#define mlx5_esw_for_each_vf_vport_num(esw, vport, nvfs)	\
	for ((vport) = MLX5_VPORT_FIRST_VF; (vport) <= (nvfs); (vport)++)

#define mlx5_esw_for_each_vf_vport_num_reverse(esw, vport, nvfs)	\
	for ((vport) = (nvfs); (vport) >= MLX5_VPORT_FIRST_VF; (vport)--)

struct mlx5_vport *__must_check
mlx5_eswitch_get_vport(struct mlx5_eswitch *esw, u16 vport_num);

>>>>>>> c59c1e66
#else  /* CONFIG_MLX5_ESWITCH */
/* eswitch API stubs */
static inline int  mlx5_eswitch_init(struct mlx5_core_dev *dev) { return 0; }
static inline void mlx5_eswitch_cleanup(struct mlx5_eswitch *esw) {}
static inline int  mlx5_eswitch_enable_sriov(struct mlx5_eswitch *esw, int nvfs, int mode) { return 0; }
static inline void mlx5_eswitch_disable_sriov(struct mlx5_eswitch *esw) {}
static inline bool mlx5_esw_lag_prereq(struct mlx5_core_dev *dev0, struct mlx5_core_dev *dev1) { return true; }

#define FDB_MAX_CHAIN 1
#define FDB_SLOW_PATH_CHAIN (FDB_MAX_CHAIN + 1)
#define FDB_MAX_PRIO 1

#endif /* CONFIG_MLX5_ESWITCH */

#endif /* __MLX5_ESWITCH_H__ */<|MERGE_RESOLUTION|>--- conflicted
+++ resolved
@@ -446,8 +446,6 @@
 /* TODO: This mlx5e_tc function shouldn't be called by eswitch */
 void mlx5e_tc_clean_fdb_peer_flows(struct mlx5_eswitch *esw);
 
-<<<<<<< HEAD
-=======
 /* The vport getter/iterator are only valid after esw->total_vports
  * and vport->vport are initialized in mlx5_eswitch_init.
  */
@@ -493,7 +491,6 @@
 struct mlx5_vport *__must_check
 mlx5_eswitch_get_vport(struct mlx5_eswitch *esw, u16 vport_num);
 
->>>>>>> c59c1e66
 #else  /* CONFIG_MLX5_ESWITCH */
 /* eswitch API stubs */
 static inline int  mlx5_eswitch_init(struct mlx5_core_dev *dev) { return 0; }
