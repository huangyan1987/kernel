/*
 * Copyright (c) 2015-2016, Mellanox Technologies. All rights reserved.
 *
 * This software is available to you under a choice of one of two
 * licenses.  You may choose to be licensed under the terms of the GNU
 * General Public License (GPL) Version 2, available from the file
 * COPYING in the main directory of this source tree, or the
 * OpenIB.org BSD license below:
 *
 *     Redistribution and use in source and binary forms, with or
 *     without modification, are permitted provided that the following
 *     conditions are met:
 *
 *      - Redistributions of source code must retain the above
 *        copyright notice, this list of conditions and the following
 *        disclaimer.
 *
 *      - Redistributions in binary form must reproduce the above
 *        copyright notice, this list of conditions and the following
 *        disclaimer in the documentation and/or other materials
 *        provided with the distribution.
 *
 * THE SOFTWARE IS PROVIDED "AS IS", WITHOUT WARRANTY OF ANY KIND,
 * EXPRESS OR IMPLIED, INCLUDING BUT NOT LIMITED TO THE WARRANTIES OF
 * MERCHANTABILITY, FITNESS FOR A PARTICULAR PURPOSE AND
 * NONINFRINGEMENT. IN NO EVENT SHALL THE AUTHORS OR COPYRIGHT HOLDERS
 * BE LIABLE FOR ANY CLAIM, DAMAGES OR OTHER LIABILITY, WHETHER IN AN
 * ACTION OF CONTRACT, TORT OR OTHERWISE, ARISING FROM, OUT OF OR IN
 * CONNECTION WITH THE SOFTWARE OR THE USE OR OTHER DEALINGS IN THE
 * SOFTWARE.
 */

#include <net/tc_act/tc_gact.h>
#include <net/pkt_cls.h>
#include <linux/mlx5/fs.h>
#include <net/vxlan.h>
#include <linux/bpf.h>
#include <net/page_pool.h>
#include "eswitch.h"
#include "en.h"
#include "en_tc.h"
#include "en_rep.h"
#include "en_accel/ipsec.h"
#include "en_accel/ipsec_rxtx.h"
#include "en_accel/tls.h"
#include "accel/ipsec.h"
#include "accel/tls.h"
#include "lib/vxlan.h"
#include "lib/clock.h"
#include "en/port.h"
#include "en/xdp.h"

struct mlx5e_rq_param {
	u32			rqc[MLX5_ST_SZ_DW(rqc)];
	struct mlx5_wq_param	wq;
	struct mlx5e_rq_frags_info frags_info;
};

struct mlx5e_sq_param {
	u32                        sqc[MLX5_ST_SZ_DW(sqc)];
	struct mlx5_wq_param       wq;
};

struct mlx5e_cq_param {
	u32                        cqc[MLX5_ST_SZ_DW(cqc)];
	struct mlx5_wq_param       wq;
	u16                        eq_ix;
	u8                         cq_period_mode;
};

struct mlx5e_channel_param {
	struct mlx5e_rq_param      rq;
	struct mlx5e_sq_param      sq;
	struct mlx5e_sq_param      xdp_sq;
	struct mlx5e_sq_param      icosq;
	struct mlx5e_cq_param      rx_cq;
	struct mlx5e_cq_param      tx_cq;
	struct mlx5e_cq_param      icosq_cq;
};

bool mlx5e_check_fragmented_striding_rq_cap(struct mlx5_core_dev *mdev)
{
	bool striding_rq_umr = MLX5_CAP_GEN(mdev, striding_rq) &&
		MLX5_CAP_GEN(mdev, umr_ptr_rlky) &&
		MLX5_CAP_ETH(mdev, reg_umr_sq);
	u16 max_wqe_sz_cap = MLX5_CAP_GEN(mdev, max_wqe_sz_sq);
	bool inline_umr = MLX5E_UMR_WQE_INLINE_SZ <= max_wqe_sz_cap;

	if (!striding_rq_umr)
		return false;
	if (!inline_umr) {
		mlx5_core_warn(mdev, "Cannot support Striding RQ: UMR WQE size (%d) exceeds maximum supported (%d).\n",
			       (int)MLX5E_UMR_WQE_INLINE_SZ, max_wqe_sz_cap);
		return false;
	}
	return true;
}

static u32 mlx5e_rx_get_linear_frag_sz(struct mlx5e_params *params)
{
	u16 hw_mtu = MLX5E_SW2HW_MTU(params, params->sw_mtu);
	u16 linear_rq_headroom = params->xdp_prog ?
		XDP_PACKET_HEADROOM : MLX5_RX_HEADROOM;
	u32 frag_sz;

	linear_rq_headroom += NET_IP_ALIGN;

	frag_sz = MLX5_SKB_FRAG_SZ(linear_rq_headroom + hw_mtu);

	if (params->xdp_prog && frag_sz < PAGE_SIZE)
		frag_sz = PAGE_SIZE;

	return frag_sz;
}

static u8 mlx5e_mpwqe_log_pkts_per_wqe(struct mlx5e_params *params)
{
	u32 linear_frag_sz = mlx5e_rx_get_linear_frag_sz(params);

	return MLX5_MPWRQ_LOG_WQE_SZ - order_base_2(linear_frag_sz);
}

static bool mlx5e_rx_is_linear_skb(struct mlx5_core_dev *mdev,
				   struct mlx5e_params *params)
{
	u32 frag_sz = mlx5e_rx_get_linear_frag_sz(params);

	return !params->lro_en && frag_sz <= PAGE_SIZE;
}

#define MLX5_MAX_MPWQE_LOG_WQE_STRIDE_SZ ((BIT(__mlx5_bit_sz(wq, log_wqe_stride_size)) - 1) + \
					  MLX5_MPWQE_LOG_STRIDE_SZ_BASE)
static bool mlx5e_rx_mpwqe_is_linear_skb(struct mlx5_core_dev *mdev,
					 struct mlx5e_params *params)
{
	u32 frag_sz = mlx5e_rx_get_linear_frag_sz(params);
	s8 signed_log_num_strides_param;
	u8 log_num_strides;

	if (!mlx5e_rx_is_linear_skb(mdev, params))
		return false;

	if (order_base_2(frag_sz) > MLX5_MAX_MPWQE_LOG_WQE_STRIDE_SZ)
		return false;

	if (MLX5_CAP_GEN(mdev, ext_stride_num_range))
		return true;

	log_num_strides = MLX5_MPWRQ_LOG_WQE_SZ - order_base_2(frag_sz);
	signed_log_num_strides_param =
		(s8)log_num_strides - MLX5_MPWQE_LOG_NUM_STRIDES_BASE;

	return signed_log_num_strides_param >= 0;
}

static u8 mlx5e_mpwqe_get_log_rq_size(struct mlx5e_params *params)
{
	if (params->log_rq_mtu_frames <
	    mlx5e_mpwqe_log_pkts_per_wqe(params) + MLX5E_PARAMS_MINIMUM_LOG_RQ_SIZE_MPW)
		return MLX5E_PARAMS_MINIMUM_LOG_RQ_SIZE_MPW;

	return params->log_rq_mtu_frames - mlx5e_mpwqe_log_pkts_per_wqe(params);
}

static u8 mlx5e_mpwqe_get_log_stride_size(struct mlx5_core_dev *mdev,
					  struct mlx5e_params *params)
{
	if (mlx5e_rx_mpwqe_is_linear_skb(mdev, params))
		return order_base_2(mlx5e_rx_get_linear_frag_sz(params));

	return MLX5E_MPWQE_STRIDE_SZ(mdev,
		MLX5E_GET_PFLAG(params, MLX5E_PFLAG_RX_CQE_COMPRESS));
}

static u8 mlx5e_mpwqe_get_log_num_strides(struct mlx5_core_dev *mdev,
					  struct mlx5e_params *params)
{
	return MLX5_MPWRQ_LOG_WQE_SZ -
		mlx5e_mpwqe_get_log_stride_size(mdev, params);
}

static u16 mlx5e_get_rq_headroom(struct mlx5_core_dev *mdev,
				 struct mlx5e_params *params)
{
	u16 linear_rq_headroom = params->xdp_prog ?
		XDP_PACKET_HEADROOM : MLX5_RX_HEADROOM;
	bool is_linear_skb;

	linear_rq_headroom += NET_IP_ALIGN;

	is_linear_skb = (params->rq_wq_type == MLX5_WQ_TYPE_CYCLIC) ?
		mlx5e_rx_is_linear_skb(mdev, params) :
		mlx5e_rx_mpwqe_is_linear_skb(mdev, params);

	return is_linear_skb ? linear_rq_headroom : 0;
}

void mlx5e_init_rq_type_params(struct mlx5_core_dev *mdev,
			       struct mlx5e_params *params)
{
	params->lro_wqe_sz = MLX5E_PARAMS_DEFAULT_LRO_WQE_SZ;
	params->log_rq_mtu_frames = is_kdump_kernel() ?
		MLX5E_PARAMS_MINIMUM_LOG_RQ_SIZE :
		MLX5E_PARAMS_DEFAULT_LOG_RQ_SIZE;

	mlx5_core_info(mdev, "MLX5E: StrdRq(%d) RqSz(%ld) StrdSz(%ld) RxCqeCmprss(%d)\n",
		       params->rq_wq_type == MLX5_WQ_TYPE_LINKED_LIST_STRIDING_RQ,
		       params->rq_wq_type == MLX5_WQ_TYPE_LINKED_LIST_STRIDING_RQ ?
		       BIT(mlx5e_mpwqe_get_log_rq_size(params)) :
		       BIT(params->log_rq_mtu_frames),
		       BIT(mlx5e_mpwqe_get_log_stride_size(mdev, params)),
		       MLX5E_GET_PFLAG(params, MLX5E_PFLAG_RX_CQE_COMPRESS));
}

bool mlx5e_striding_rq_possible(struct mlx5_core_dev *mdev,
				struct mlx5e_params *params)
{
	return mlx5e_check_fragmented_striding_rq_cap(mdev) &&
		!MLX5_IPSEC_DEV(mdev) &&
		!(params->xdp_prog && !mlx5e_rx_mpwqe_is_linear_skb(mdev, params));
}

void mlx5e_set_rq_type(struct mlx5_core_dev *mdev, struct mlx5e_params *params)
{
	params->rq_wq_type = mlx5e_striding_rq_possible(mdev, params) &&
		MLX5E_GET_PFLAG(params, MLX5E_PFLAG_RX_STRIDING_RQ) ?
		MLX5_WQ_TYPE_LINKED_LIST_STRIDING_RQ :
		MLX5_WQ_TYPE_CYCLIC;
}

static void mlx5e_update_carrier(struct mlx5e_priv *priv)
{
	struct mlx5_core_dev *mdev = priv->mdev;
	u8 port_state;

	port_state = mlx5_query_vport_state(mdev,
					    MLX5_VPORT_STATE_OP_MOD_VNIC_VPORT,
					    0);

	if (port_state == VPORT_STATE_UP) {
		netdev_info(priv->netdev, "Link up\n");
		netif_carrier_on(priv->netdev);
	} else {
		netdev_info(priv->netdev, "Link down\n");
		netif_carrier_off(priv->netdev);
	}
}

static void mlx5e_update_carrier_work(struct work_struct *work)
{
	struct mlx5e_priv *priv = container_of(work, struct mlx5e_priv,
					       update_carrier_work);

	mutex_lock(&priv->state_lock);
	if (test_bit(MLX5E_STATE_OPENED, &priv->state))
		if (priv->profile->update_carrier)
			priv->profile->update_carrier(priv);
	mutex_unlock(&priv->state_lock);
}

void mlx5e_update_stats(struct mlx5e_priv *priv)
{
	int i;

	for (i = mlx5e_num_stats_grps - 1; i >= 0; i--)
		if (mlx5e_stats_grps[i].update_stats)
			mlx5e_stats_grps[i].update_stats(priv);
}

static void mlx5e_update_ndo_stats(struct mlx5e_priv *priv)
{
	int i;

	for (i = mlx5e_num_stats_grps - 1; i >= 0; i--)
		if (mlx5e_stats_grps[i].update_stats_mask &
		    MLX5E_NDO_UPDATE_STATS)
			mlx5e_stats_grps[i].update_stats(priv);
}

static void mlx5e_update_stats_work(struct work_struct *work)
{
	struct mlx5e_priv *priv = container_of(work, struct mlx5e_priv,
					       update_stats_work);

	mutex_lock(&priv->state_lock);
	priv->profile->update_stats(priv);
	mutex_unlock(&priv->state_lock);
}

void mlx5e_queue_update_stats(struct mlx5e_priv *priv)
{
	if (!priv->profile->update_stats)
		return;

	if (unlikely(test_bit(MLX5E_STATE_DESTROYING, &priv->state)))
		return;

	queue_work(priv->wq, &priv->update_stats_work);
}

static void mlx5e_async_event(struct mlx5_core_dev *mdev, void *vpriv,
			      enum mlx5_dev_event event, unsigned long param)
{
	struct mlx5e_priv *priv = vpriv;

	if (!test_bit(MLX5E_STATE_ASYNC_EVENTS_ENABLED, &priv->state))
		return;

	switch (event) {
	case MLX5_DEV_EVENT_PORT_UP:
	case MLX5_DEV_EVENT_PORT_DOWN:
		queue_work(priv->wq, &priv->update_carrier_work);
		break;
	default:
		break;
	}
}

static void mlx5e_enable_async_events(struct mlx5e_priv *priv)
{
	set_bit(MLX5E_STATE_ASYNC_EVENTS_ENABLED, &priv->state);
}

static void mlx5e_disable_async_events(struct mlx5e_priv *priv)
{
	clear_bit(MLX5E_STATE_ASYNC_EVENTS_ENABLED, &priv->state);
	synchronize_irq(pci_irq_vector(priv->mdev->pdev, MLX5_EQ_VEC_ASYNC));
}

static inline void mlx5e_build_umr_wqe(struct mlx5e_rq *rq,
				       struct mlx5e_icosq *sq,
				       struct mlx5e_umr_wqe *wqe)
{
	struct mlx5_wqe_ctrl_seg      *cseg = &wqe->ctrl;
	struct mlx5_wqe_umr_ctrl_seg *ucseg = &wqe->uctrl;
	u8 ds_cnt = DIV_ROUND_UP(MLX5E_UMR_WQE_INLINE_SZ, MLX5_SEND_WQE_DS);

	cseg->qpn_ds    = cpu_to_be32((sq->sqn << MLX5_WQE_CTRL_QPN_SHIFT) |
				      ds_cnt);
	cseg->fm_ce_se  = MLX5_WQE_CTRL_CQ_UPDATE;
	cseg->imm       = rq->mkey_be;

	ucseg->flags = MLX5_UMR_TRANSLATION_OFFSET_EN | MLX5_UMR_INLINE;
	ucseg->xlt_octowords =
		cpu_to_be16(MLX5_MTT_OCTW(MLX5_MPWRQ_PAGES_PER_WQE));
	ucseg->mkey_mask     = cpu_to_be64(MLX5_MKEY_MASK_FREE);
}

static u32 mlx5e_rqwq_get_size(struct mlx5e_rq *rq)
{
	switch (rq->wq_type) {
	case MLX5_WQ_TYPE_LINKED_LIST_STRIDING_RQ:
		return mlx5_wq_ll_get_size(&rq->mpwqe.wq);
	default:
		return mlx5_wq_cyc_get_size(&rq->wqe.wq);
	}
}

static u32 mlx5e_rqwq_get_cur_sz(struct mlx5e_rq *rq)
{
	switch (rq->wq_type) {
	case MLX5_WQ_TYPE_LINKED_LIST_STRIDING_RQ:
		return rq->mpwqe.wq.cur_sz;
	default:
		return rq->wqe.wq.cur_sz;
	}
}

static int mlx5e_rq_alloc_mpwqe_info(struct mlx5e_rq *rq,
				     struct mlx5e_channel *c)
{
	int wq_sz = mlx5_wq_ll_get_size(&rq->mpwqe.wq);

	rq->mpwqe.info = kvzalloc_node(array_size(wq_sz,
						  sizeof(*rq->mpwqe.info)),
				       GFP_KERNEL, cpu_to_node(c->cpu));
	if (!rq->mpwqe.info)
		return -ENOMEM;

	mlx5e_build_umr_wqe(rq, &c->icosq, &rq->mpwqe.umr_wqe);

	return 0;
}

static int mlx5e_create_umr_mkey(struct mlx5_core_dev *mdev,
				 u64 npages, u8 page_shift,
				 struct mlx5_core_mkey *umr_mkey)
{
	int inlen = MLX5_ST_SZ_BYTES(create_mkey_in);
	void *mkc;
	u32 *in;
	int err;

	in = kvzalloc(inlen, GFP_KERNEL);
	if (!in)
		return -ENOMEM;

	mkc = MLX5_ADDR_OF(create_mkey_in, in, memory_key_mkey_entry);

	MLX5_SET(mkc, mkc, free, 1);
	MLX5_SET(mkc, mkc, umr_en, 1);
	MLX5_SET(mkc, mkc, lw, 1);
	MLX5_SET(mkc, mkc, lr, 1);
	MLX5_SET(mkc, mkc, access_mode_1_0, MLX5_MKC_ACCESS_MODE_MTT);

	MLX5_SET(mkc, mkc, qpn, 0xffffff);
	MLX5_SET(mkc, mkc, pd, mdev->mlx5e_res.pdn);
	MLX5_SET64(mkc, mkc, len, npages << page_shift);
	MLX5_SET(mkc, mkc, translations_octword_size,
		 MLX5_MTT_OCTW(npages));
	MLX5_SET(mkc, mkc, log_page_size, page_shift);

	err = mlx5_core_create_mkey(mdev, umr_mkey, in, inlen);

	kvfree(in);
	return err;
}

static int mlx5e_create_rq_umr_mkey(struct mlx5_core_dev *mdev, struct mlx5e_rq *rq)
{
	u64 num_mtts = MLX5E_REQUIRED_MTTS(mlx5_wq_ll_get_size(&rq->mpwqe.wq));

	return mlx5e_create_umr_mkey(mdev, num_mtts, PAGE_SHIFT, &rq->umr_mkey);
}

static inline u64 mlx5e_get_mpwqe_offset(struct mlx5e_rq *rq, u16 wqe_ix)
{
	return (wqe_ix << MLX5E_LOG_ALIGNED_MPWQE_PPW) << PAGE_SHIFT;
}

static void mlx5e_init_frags_partition(struct mlx5e_rq *rq)
{
	struct mlx5e_wqe_frag_info next_frag, *prev;
	int i;

	next_frag.di = &rq->wqe.di[0];
	next_frag.offset = 0;
	prev = NULL;

	for (i = 0; i < mlx5_wq_cyc_get_size(&rq->wqe.wq); i++) {
		struct mlx5e_rq_frag_info *frag_info = &rq->wqe.info.arr[0];
		struct mlx5e_wqe_frag_info *frag =
			&rq->wqe.frags[i << rq->wqe.info.log_num_frags];
		int f;

		for (f = 0; f < rq->wqe.info.num_frags; f++, frag++) {
			if (next_frag.offset + frag_info[f].frag_stride > PAGE_SIZE) {
				next_frag.di++;
				next_frag.offset = 0;
				if (prev)
					prev->last_in_page = true;
			}
			*frag = next_frag;

			/* prepare next */
			next_frag.offset += frag_info[f].frag_stride;
			prev = frag;
		}
	}

	if (prev)
		prev->last_in_page = true;
}

static int mlx5e_init_di_list(struct mlx5e_rq *rq,
			      struct mlx5e_params *params,
			      int wq_sz, int cpu)
{
	int len = wq_sz << rq->wqe.info.log_num_frags;

	rq->wqe.di = kvzalloc_node(len * sizeof(*rq->wqe.di),
				   GFP_KERNEL, cpu_to_node(cpu));
	if (!rq->wqe.di)
		return -ENOMEM;

	mlx5e_init_frags_partition(rq);

	return 0;
}

static void mlx5e_free_di_list(struct mlx5e_rq *rq)
{
	kvfree(rq->wqe.di);
}

static int mlx5e_alloc_rq(struct mlx5e_channel *c,
			  struct mlx5e_params *params,
			  struct mlx5e_rq_param *rqp,
			  struct mlx5e_rq *rq)
{
	struct page_pool_params pp_params = { 0 };
	struct mlx5_core_dev *mdev = c->mdev;
	void *rqc = rqp->rqc;
	void *rqc_wq = MLX5_ADDR_OF(rqc, rqc, wq);
	u32 pool_size;
	int wq_sz;
	int err;
	int i;

	rqp->wq.db_numa_node = cpu_to_node(c->cpu);

	rq->wq_type = params->rq_wq_type;
	rq->pdev    = c->pdev;
	rq->netdev  = c->netdev;
	rq->tstamp  = c->tstamp;
	rq->clock   = &mdev->clock;
	rq->channel = c;
	rq->ix      = c->ix;
	rq->mdev    = mdev;
	rq->hw_mtu  = MLX5E_SW2HW_MTU(params, params->sw_mtu);
	rq->stats   = &c->priv->channel_stats[c->ix].rq;

	rq->xdp_prog = params->xdp_prog ? bpf_prog_inc(params->xdp_prog) : NULL;
	if (IS_ERR(rq->xdp_prog)) {
		err = PTR_ERR(rq->xdp_prog);
		rq->xdp_prog = NULL;
		goto err_rq_wq_destroy;
	}

	err = xdp_rxq_info_reg(&rq->xdp_rxq, rq->netdev, rq->ix);
	if (err < 0)
		goto err_rq_wq_destroy;

	rq->buff.map_dir = rq->xdp_prog ? DMA_BIDIRECTIONAL : DMA_FROM_DEVICE;
	rq->buff.headroom = mlx5e_get_rq_headroom(mdev, params);
	pool_size = 1 << params->log_rq_mtu_frames;

	switch (rq->wq_type) {
	case MLX5_WQ_TYPE_LINKED_LIST_STRIDING_RQ:
		err = mlx5_wq_ll_create(mdev, &rqp->wq, rqc_wq, &rq->mpwqe.wq,
					&rq->wq_ctrl);
		if (err)
			return err;

		rq->mpwqe.wq.db = &rq->mpwqe.wq.db[MLX5_RCV_DBR];

		wq_sz = mlx5_wq_ll_get_size(&rq->mpwqe.wq);

		pool_size = MLX5_MPWRQ_PAGES_PER_WQE << mlx5e_mpwqe_get_log_rq_size(params);

		rq->post_wqes = mlx5e_post_rx_mpwqes;
		rq->dealloc_wqe = mlx5e_dealloc_rx_mpwqe;

		rq->handle_rx_cqe = c->priv->profile->rx_handlers.handle_rx_cqe_mpwqe;
#ifdef CONFIG_MLX5_EN_IPSEC
		if (MLX5_IPSEC_DEV(mdev)) {
			err = -EINVAL;
			netdev_err(c->netdev, "MPWQE RQ with IPSec offload not supported\n");
			goto err_rq_wq_destroy;
		}
#endif
		if (!rq->handle_rx_cqe) {
			err = -EINVAL;
			netdev_err(c->netdev, "RX handler of MPWQE RQ is not set, err %d\n", err);
			goto err_rq_wq_destroy;
		}

		rq->mpwqe.skb_from_cqe_mpwrq =
			mlx5e_rx_mpwqe_is_linear_skb(mdev, params) ?
			mlx5e_skb_from_cqe_mpwrq_linear :
			mlx5e_skb_from_cqe_mpwrq_nonlinear;
		rq->mpwqe.log_stride_sz = mlx5e_mpwqe_get_log_stride_size(mdev, params);
		rq->mpwqe.num_strides = BIT(mlx5e_mpwqe_get_log_num_strides(mdev, params));

		err = mlx5e_create_rq_umr_mkey(mdev, rq);
		if (err)
			goto err_rq_wq_destroy;
		rq->mkey_be = cpu_to_be32(rq->umr_mkey.key);

		err = mlx5e_rq_alloc_mpwqe_info(rq, c);
		if (err)
			goto err_free;
		break;
	default: /* MLX5_WQ_TYPE_CYCLIC */
		err = mlx5_wq_cyc_create(mdev, &rqp->wq, rqc_wq, &rq->wqe.wq,
					 &rq->wq_ctrl);
		if (err)
			return err;

		rq->wqe.wq.db = &rq->wqe.wq.db[MLX5_RCV_DBR];

		wq_sz = mlx5_wq_cyc_get_size(&rq->wqe.wq);

		rq->wqe.info = rqp->frags_info;
		rq->wqe.frags =
			kvzalloc_node((wq_sz << rq->wqe.info.log_num_frags) *
				      sizeof(*rq->wqe.frags),
				      GFP_KERNEL, cpu_to_node(c->cpu));
		if (!rq->wqe.frags) {
			err = -ENOMEM;
			goto err_free;
		}

		err = mlx5e_init_di_list(rq, params, wq_sz, c->cpu);
		if (err)
			goto err_free;
		rq->post_wqes = mlx5e_post_rx_wqes;
		rq->dealloc_wqe = mlx5e_dealloc_rx_wqe;

#ifdef CONFIG_MLX5_EN_IPSEC
		if (c->priv->ipsec)
			rq->handle_rx_cqe = mlx5e_ipsec_handle_rx_cqe;
		else
#endif
			rq->handle_rx_cqe = c->priv->profile->rx_handlers.handle_rx_cqe;
		if (!rq->handle_rx_cqe) {
			err = -EINVAL;
			netdev_err(c->netdev, "RX handler of RQ is not set, err %d\n", err);
			goto err_free;
		}

		rq->wqe.skb_from_cqe = mlx5e_rx_is_linear_skb(mdev, params) ?
			mlx5e_skb_from_cqe_linear :
			mlx5e_skb_from_cqe_nonlinear;
		rq->mkey_be = c->mkey_be;
	}

	/* Create a page_pool and register it with rxq */
	pp_params.order     = 0;
	pp_params.flags     = 0; /* No-internal DMA mapping in page_pool */
	pp_params.pool_size = pool_size;
	pp_params.nid       = cpu_to_node(c->cpu);
	pp_params.dev       = c->pdev;
	pp_params.dma_dir   = rq->buff.map_dir;

	/* page_pool can be used even when there is no rq->xdp_prog,
	 * given page_pool does not handle DMA mapping there is no
	 * required state to clear. And page_pool gracefully handle
	 * elevated refcnt.
	 */
	rq->page_pool = page_pool_create(&pp_params);
	if (IS_ERR(rq->page_pool)) {
		err = PTR_ERR(rq->page_pool);
		rq->page_pool = NULL;
		goto err_free;
	}
	err = xdp_rxq_info_reg_mem_model(&rq->xdp_rxq,
					 MEM_TYPE_PAGE_POOL, rq->page_pool);
	if (err)
		goto err_free;

	for (i = 0; i < wq_sz; i++) {
		if (rq->wq_type == MLX5_WQ_TYPE_LINKED_LIST_STRIDING_RQ) {
			struct mlx5e_rx_wqe_ll *wqe =
				mlx5_wq_ll_get_wqe(&rq->mpwqe.wq, i);
			u32 byte_count =
				rq->mpwqe.num_strides << rq->mpwqe.log_stride_sz;
			u64 dma_offset = mlx5e_get_mpwqe_offset(rq, i);

			wqe->data[0].addr = cpu_to_be64(dma_offset + rq->buff.headroom);
			wqe->data[0].byte_count = cpu_to_be32(byte_count);
			wqe->data[0].lkey = rq->mkey_be;
		} else {
			struct mlx5e_rx_wqe_cyc *wqe =
				mlx5_wq_cyc_get_wqe(&rq->wqe.wq, i);
			int f;

			for (f = 0; f < rq->wqe.info.num_frags; f++) {
				u32 frag_size = rq->wqe.info.arr[f].frag_size |
					MLX5_HW_START_PADDING;

				wqe->data[f].byte_count = cpu_to_be32(frag_size);
				wqe->data[f].lkey = rq->mkey_be;
			}
			/* check if num_frags is not a pow of two */
			if (rq->wqe.info.num_frags < (1 << rq->wqe.info.log_num_frags)) {
				wqe->data[f].byte_count = 0;
				wqe->data[f].lkey = cpu_to_be32(MLX5_INVALID_LKEY);
				wqe->data[f].addr = 0;
			}
		}
	}

	INIT_WORK(&rq->dim.work, mlx5e_rx_dim_work);

	switch (params->rx_cq_moderation.cq_period_mode) {
	case MLX5_CQ_PERIOD_MODE_START_FROM_CQE:
		rq->dim.mode = NET_DIM_CQ_PERIOD_MODE_START_FROM_CQE;
		break;
	case MLX5_CQ_PERIOD_MODE_START_FROM_EQE:
	default:
		rq->dim.mode = NET_DIM_CQ_PERIOD_MODE_START_FROM_EQE;
	}

	rq->page_cache.head = 0;
	rq->page_cache.tail = 0;

	return 0;

err_free:
	switch (rq->wq_type) {
	case MLX5_WQ_TYPE_LINKED_LIST_STRIDING_RQ:
		kvfree(rq->mpwqe.info);
		mlx5_core_destroy_mkey(mdev, &rq->umr_mkey);
		break;
	default: /* MLX5_WQ_TYPE_CYCLIC */
		kvfree(rq->wqe.frags);
		mlx5e_free_di_list(rq);
	}

err_rq_wq_destroy:
	if (rq->xdp_prog)
		bpf_prog_put(rq->xdp_prog);
	xdp_rxq_info_unreg(&rq->xdp_rxq);
	if (rq->page_pool)
		page_pool_destroy(rq->page_pool);
	mlx5_wq_destroy(&rq->wq_ctrl);

	return err;
}

static void mlx5e_free_rq(struct mlx5e_rq *rq)
{
	int i;

	if (rq->xdp_prog)
		bpf_prog_put(rq->xdp_prog);

	xdp_rxq_info_unreg(&rq->xdp_rxq);
	if (rq->page_pool)
		page_pool_destroy(rq->page_pool);

	switch (rq->wq_type) {
	case MLX5_WQ_TYPE_LINKED_LIST_STRIDING_RQ:
		kvfree(rq->mpwqe.info);
		mlx5_core_destroy_mkey(rq->mdev, &rq->umr_mkey);
		break;
	default: /* MLX5_WQ_TYPE_CYCLIC */
		kvfree(rq->wqe.frags);
		mlx5e_free_di_list(rq);
	}

	for (i = rq->page_cache.head; i != rq->page_cache.tail;
	     i = (i + 1) & (MLX5E_CACHE_SIZE - 1)) {
		struct mlx5e_dma_info *dma_info = &rq->page_cache.page_cache[i];

		mlx5e_page_release(rq, dma_info, false);
	}
	mlx5_wq_destroy(&rq->wq_ctrl);
}

static int mlx5e_create_rq(struct mlx5e_rq *rq,
			   struct mlx5e_rq_param *param)
{
	struct mlx5_core_dev *mdev = rq->mdev;

	void *in;
	void *rqc;
	void *wq;
	int inlen;
	int err;

	inlen = MLX5_ST_SZ_BYTES(create_rq_in) +
		sizeof(u64) * rq->wq_ctrl.buf.npages;
	in = kvzalloc(inlen, GFP_KERNEL);
	if (!in)
		return -ENOMEM;

	rqc = MLX5_ADDR_OF(create_rq_in, in, ctx);
	wq  = MLX5_ADDR_OF(rqc, rqc, wq);

	memcpy(rqc, param->rqc, sizeof(param->rqc));

	MLX5_SET(rqc,  rqc, cqn,		rq->cq.mcq.cqn);
	MLX5_SET(rqc,  rqc, state,		MLX5_RQC_STATE_RST);
	MLX5_SET(wq,   wq,  log_wq_pg_sz,	rq->wq_ctrl.buf.page_shift -
						MLX5_ADAPTER_PAGE_SHIFT);
	MLX5_SET64(wq, wq,  dbr_addr,		rq->wq_ctrl.db.dma);

	mlx5_fill_page_frag_array(&rq->wq_ctrl.buf,
				  (__be64 *)MLX5_ADDR_OF(wq, wq, pas));

	err = mlx5_core_create_rq(mdev, in, inlen, &rq->rqn);

	kvfree(in);

	return err;
}

static int mlx5e_modify_rq_state(struct mlx5e_rq *rq, int curr_state,
				 int next_state)
{
	struct mlx5_core_dev *mdev = rq->mdev;

	void *in;
	void *rqc;
	int inlen;
	int err;

	inlen = MLX5_ST_SZ_BYTES(modify_rq_in);
	in = kvzalloc(inlen, GFP_KERNEL);
	if (!in)
		return -ENOMEM;

	rqc = MLX5_ADDR_OF(modify_rq_in, in, ctx);

	MLX5_SET(modify_rq_in, in, rq_state, curr_state);
	MLX5_SET(rqc, rqc, state, next_state);

	err = mlx5_core_modify_rq(mdev, rq->rqn, in, inlen);

	kvfree(in);

	return err;
}

static int mlx5e_modify_rq_scatter_fcs(struct mlx5e_rq *rq, bool enable)
{
	struct mlx5e_channel *c = rq->channel;
	struct mlx5e_priv *priv = c->priv;
	struct mlx5_core_dev *mdev = priv->mdev;

	void *in;
	void *rqc;
	int inlen;
	int err;

	inlen = MLX5_ST_SZ_BYTES(modify_rq_in);
	in = kvzalloc(inlen, GFP_KERNEL);
	if (!in)
		return -ENOMEM;

	rqc = MLX5_ADDR_OF(modify_rq_in, in, ctx);

	MLX5_SET(modify_rq_in, in, rq_state, MLX5_RQC_STATE_RDY);
	MLX5_SET64(modify_rq_in, in, modify_bitmask,
		   MLX5_MODIFY_RQ_IN_MODIFY_BITMASK_SCATTER_FCS);
	MLX5_SET(rqc, rqc, scatter_fcs, enable);
	MLX5_SET(rqc, rqc, state, MLX5_RQC_STATE_RDY);

	err = mlx5_core_modify_rq(mdev, rq->rqn, in, inlen);

	kvfree(in);

	return err;
}

static int mlx5e_modify_rq_vsd(struct mlx5e_rq *rq, bool vsd)
{
	struct mlx5e_channel *c = rq->channel;
	struct mlx5_core_dev *mdev = c->mdev;
	void *in;
	void *rqc;
	int inlen;
	int err;

	inlen = MLX5_ST_SZ_BYTES(modify_rq_in);
	in = kvzalloc(inlen, GFP_KERNEL);
	if (!in)
		return -ENOMEM;

	rqc = MLX5_ADDR_OF(modify_rq_in, in, ctx);

	MLX5_SET(modify_rq_in, in, rq_state, MLX5_RQC_STATE_RDY);
	MLX5_SET64(modify_rq_in, in, modify_bitmask,
		   MLX5_MODIFY_RQ_IN_MODIFY_BITMASK_VSD);
	MLX5_SET(rqc, rqc, vsd, vsd);
	MLX5_SET(rqc, rqc, state, MLX5_RQC_STATE_RDY);

	err = mlx5_core_modify_rq(mdev, rq->rqn, in, inlen);

	kvfree(in);

	return err;
}

static void mlx5e_destroy_rq(struct mlx5e_rq *rq)
{
	mlx5_core_destroy_rq(rq->mdev, rq->rqn);
}

static int mlx5e_wait_for_min_rx_wqes(struct mlx5e_rq *rq, int wait_time)
{
	unsigned long exp_time = jiffies + msecs_to_jiffies(wait_time);
	struct mlx5e_channel *c = rq->channel;

	u16 min_wqes = mlx5_min_rx_wqes(rq->wq_type, mlx5e_rqwq_get_size(rq));

	do {
		if (mlx5e_rqwq_get_cur_sz(rq) >= min_wqes)
			return 0;

		msleep(20);
	} while (time_before(jiffies, exp_time));

	netdev_warn(c->netdev, "Failed to get min RX wqes on Channel[%d] RQN[0x%x] wq cur_sz(%d) min_rx_wqes(%d)\n",
		    c->ix, rq->rqn, mlx5e_rqwq_get_cur_sz(rq), min_wqes);

	return -ETIMEDOUT;
}

static void mlx5e_free_rx_descs(struct mlx5e_rq *rq)
{
	__be16 wqe_ix_be;
	u16 wqe_ix;

	if (rq->wq_type == MLX5_WQ_TYPE_LINKED_LIST_STRIDING_RQ) {
		struct mlx5_wq_ll *wq = &rq->mpwqe.wq;

		/* UMR WQE (if in progress) is always at wq->head */
		if (rq->mpwqe.umr_in_progress)
			rq->dealloc_wqe(rq, wq->head);

		while (!mlx5_wq_ll_is_empty(wq)) {
			struct mlx5e_rx_wqe_ll *wqe;

			wqe_ix_be = *wq->tail_next;
			wqe_ix    = be16_to_cpu(wqe_ix_be);
			wqe       = mlx5_wq_ll_get_wqe(wq, wqe_ix);
			rq->dealloc_wqe(rq, wqe_ix);
			mlx5_wq_ll_pop(wq, wqe_ix_be,
				       &wqe->next.next_wqe_index);
		}
	} else {
		struct mlx5_wq_cyc *wq = &rq->wqe.wq;

		while (!mlx5_wq_cyc_is_empty(wq)) {
			wqe_ix = mlx5_wq_cyc_get_tail(wq);
			rq->dealloc_wqe(rq, wqe_ix);
			mlx5_wq_cyc_pop(wq);
		}
	}

}

static int mlx5e_open_rq(struct mlx5e_channel *c,
			 struct mlx5e_params *params,
			 struct mlx5e_rq_param *param,
			 struct mlx5e_rq *rq)
{
	int err;

	err = mlx5e_alloc_rq(c, params, param, rq);
	if (err)
		return err;

	err = mlx5e_create_rq(rq, param);
	if (err)
		goto err_free_rq;

	err = mlx5e_modify_rq_state(rq, MLX5_RQC_STATE_RST, MLX5_RQC_STATE_RDY);
	if (err)
		goto err_destroy_rq;

<<<<<<< HEAD
=======
	if (MLX5_CAP_ETH(c->mdev, cqe_checksum_full))
		__set_bit(MLX5E_RQ_STATE_CSUM_FULL, &c->rq.state);

>>>>>>> 0cbc4fbf
	if (params->rx_dim_enabled)
		__set_bit(MLX5E_RQ_STATE_AM, &c->rq.state);

	if (params->pflags & MLX5E_PFLAG_RX_NO_CSUM_COMPLETE)
		__set_bit(MLX5E_RQ_STATE_NO_CSUM_COMPLETE, &c->rq.state);

	return 0;

err_destroy_rq:
	mlx5e_destroy_rq(rq);
err_free_rq:
	mlx5e_free_rq(rq);

	return err;
}

static void mlx5e_activate_rq(struct mlx5e_rq *rq)
{
	struct mlx5e_icosq *sq = &rq->channel->icosq;
	struct mlx5_wq_cyc *wq = &sq->wq;
	struct mlx5e_tx_wqe *nopwqe;

	u16 pi = mlx5_wq_cyc_ctr2ix(wq, sq->pc);

	set_bit(MLX5E_RQ_STATE_ENABLED, &rq->state);
	sq->db.ico_wqe[pi].opcode     = MLX5_OPCODE_NOP;
	nopwqe = mlx5e_post_nop(wq, sq->sqn, &sq->pc);
	mlx5e_notify_hw(wq, sq->pc, sq->uar_map, &nopwqe->ctrl);
}

static void mlx5e_deactivate_rq(struct mlx5e_rq *rq)
{
	clear_bit(MLX5E_RQ_STATE_ENABLED, &rq->state);
	napi_synchronize(&rq->channel->napi); /* prevent mlx5e_post_rx_wqes */
}

static void mlx5e_close_rq(struct mlx5e_rq *rq)
{
	cancel_work_sync(&rq->dim.work);
	mlx5e_destroy_rq(rq);
	mlx5e_free_rx_descs(rq);
	mlx5e_free_rq(rq);
}

static void mlx5e_free_xdpsq_db(struct mlx5e_xdpsq *sq)
{
	kvfree(sq->db.xdpi);
}

static int mlx5e_alloc_xdpsq_db(struct mlx5e_xdpsq *sq, int numa)
{
	int wq_sz = mlx5_wq_cyc_get_size(&sq->wq);

	sq->db.xdpi = kvzalloc_node(array_size(wq_sz, sizeof(*sq->db.xdpi)),
				    GFP_KERNEL, numa);
	if (!sq->db.xdpi) {
		mlx5e_free_xdpsq_db(sq);
		return -ENOMEM;
	}

	return 0;
}

static int mlx5e_alloc_xdpsq(struct mlx5e_channel *c,
			     struct mlx5e_params *params,
			     struct mlx5e_sq_param *param,
			     struct mlx5e_xdpsq *sq,
			     bool is_redirect)
{
	void *sqc_wq               = MLX5_ADDR_OF(sqc, param->sqc, wq);
	struct mlx5_core_dev *mdev = c->mdev;
	struct mlx5_wq_cyc *wq = &sq->wq;
	int err;

	sq->pdev      = c->pdev;
	sq->mkey_be   = c->mkey_be;
	sq->channel   = c;
	sq->uar_map   = mdev->mlx5e_res.bfreg.map;
	sq->min_inline_mode = params->tx_min_inline_mode;
	sq->hw_mtu    = MLX5E_SW2HW_MTU(params, params->sw_mtu);
	sq->stats     = is_redirect ?
		&c->priv->channel_stats[c->ix].xdpsq :
		&c->priv->channel_stats[c->ix].rq_xdpsq;

	param->wq.db_numa_node = cpu_to_node(c->cpu);
	err = mlx5_wq_cyc_create(mdev, &param->wq, sqc_wq, wq, &sq->wq_ctrl);
	if (err)
		return err;
	wq->db = &wq->db[MLX5_SND_DBR];

	err = mlx5e_alloc_xdpsq_db(sq, cpu_to_node(c->cpu));
	if (err)
		goto err_sq_wq_destroy;

	return 0;

err_sq_wq_destroy:
	mlx5_wq_destroy(&sq->wq_ctrl);

	return err;
}

static void mlx5e_free_xdpsq(struct mlx5e_xdpsq *sq)
{
	mlx5e_free_xdpsq_db(sq);
	mlx5_wq_destroy(&sq->wq_ctrl);
}

static void mlx5e_free_icosq_db(struct mlx5e_icosq *sq)
{
	kvfree(sq->db.ico_wqe);
}

static int mlx5e_alloc_icosq_db(struct mlx5e_icosq *sq, int numa)
{
	u8 wq_sz = mlx5_wq_cyc_get_size(&sq->wq);

	sq->db.ico_wqe = kvzalloc_node(array_size(wq_sz,
						  sizeof(*sq->db.ico_wqe)),
				       GFP_KERNEL, numa);
	if (!sq->db.ico_wqe)
		return -ENOMEM;

	return 0;
}

static int mlx5e_alloc_icosq(struct mlx5e_channel *c,
			     struct mlx5e_sq_param *param,
			     struct mlx5e_icosq *sq)
{
	void *sqc_wq               = MLX5_ADDR_OF(sqc, param->sqc, wq);
	struct mlx5_core_dev *mdev = c->mdev;
	struct mlx5_wq_cyc *wq = &sq->wq;
	int err;

	sq->channel   = c;
	sq->uar_map   = mdev->mlx5e_res.bfreg.map;

	param->wq.db_numa_node = cpu_to_node(c->cpu);
	err = mlx5_wq_cyc_create(mdev, &param->wq, sqc_wq, wq, &sq->wq_ctrl);
	if (err)
		return err;
	wq->db = &wq->db[MLX5_SND_DBR];

	err = mlx5e_alloc_icosq_db(sq, cpu_to_node(c->cpu));
	if (err)
		goto err_sq_wq_destroy;

	return 0;

err_sq_wq_destroy:
	mlx5_wq_destroy(&sq->wq_ctrl);

	return err;
}

static void mlx5e_free_icosq(struct mlx5e_icosq *sq)
{
	mlx5e_free_icosq_db(sq);
	mlx5_wq_destroy(&sq->wq_ctrl);
}

static void mlx5e_free_txqsq_db(struct mlx5e_txqsq *sq)
{
	kvfree(sq->db.wqe_info);
	kvfree(sq->db.dma_fifo);
}

static int mlx5e_alloc_txqsq_db(struct mlx5e_txqsq *sq, int numa)
{
	int wq_sz = mlx5_wq_cyc_get_size(&sq->wq);
	int df_sz = wq_sz * MLX5_SEND_WQEBB_NUM_DS;

	sq->db.dma_fifo = kvzalloc_node(array_size(df_sz,
						   sizeof(*sq->db.dma_fifo)),
					GFP_KERNEL, numa);
	sq->db.wqe_info = kvzalloc_node(array_size(wq_sz,
						   sizeof(*sq->db.wqe_info)),
					GFP_KERNEL, numa);
	if (!sq->db.dma_fifo || !sq->db.wqe_info) {
		mlx5e_free_txqsq_db(sq);
		return -ENOMEM;
	}

	sq->dma_fifo_mask = df_sz - 1;

	return 0;
}

static void mlx5e_sq_recover(struct work_struct *work);
static int mlx5e_alloc_txqsq(struct mlx5e_channel *c,
			     int txq_ix,
			     struct mlx5e_params *params,
			     struct mlx5e_sq_param *param,
			     struct mlx5e_txqsq *sq,
			     int tc)
{
	void *sqc_wq               = MLX5_ADDR_OF(sqc, param->sqc, wq);
	struct mlx5_core_dev *mdev = c->mdev;
	struct mlx5_wq_cyc *wq = &sq->wq;
	int err;

	sq->pdev      = c->pdev;
	sq->tstamp    = c->tstamp;
	sq->clock     = &mdev->clock;
	sq->mkey_be   = c->mkey_be;
	sq->channel   = c;
	sq->txq_ix    = txq_ix;
	sq->uar_map   = mdev->mlx5e_res.bfreg.map;
	sq->min_inline_mode = params->tx_min_inline_mode;
	sq->stats     = &c->priv->channel_stats[c->ix].sq[tc];
	INIT_WORK(&sq->recover.recover_work, mlx5e_sq_recover);
	if (MLX5_IPSEC_DEV(c->priv->mdev))
		set_bit(MLX5E_SQ_STATE_IPSEC, &sq->state);
	if (mlx5_accel_is_tls_device(c->priv->mdev))
		set_bit(MLX5E_SQ_STATE_TLS, &sq->state);

	param->wq.db_numa_node = cpu_to_node(c->cpu);
	err = mlx5_wq_cyc_create(mdev, &param->wq, sqc_wq, wq, &sq->wq_ctrl);
	if (err)
		return err;
	wq->db    = &wq->db[MLX5_SND_DBR];

	err = mlx5e_alloc_txqsq_db(sq, cpu_to_node(c->cpu));
	if (err)
		goto err_sq_wq_destroy;

	INIT_WORK(&sq->dim.work, mlx5e_tx_dim_work);
	sq->dim.mode = params->tx_cq_moderation.cq_period_mode;

	return 0;

err_sq_wq_destroy:
	mlx5_wq_destroy(&sq->wq_ctrl);

	return err;
}

static void mlx5e_free_txqsq(struct mlx5e_txqsq *sq)
{
	mlx5e_free_txqsq_db(sq);
	mlx5_wq_destroy(&sq->wq_ctrl);
}

struct mlx5e_create_sq_param {
	struct mlx5_wq_ctrl        *wq_ctrl;
	u32                         cqn;
	u32                         tisn;
	u8                          tis_lst_sz;
	u8                          min_inline_mode;
};

static int mlx5e_create_sq(struct mlx5_core_dev *mdev,
			   struct mlx5e_sq_param *param,
			   struct mlx5e_create_sq_param *csp,
			   u32 *sqn)
{
	void *in;
	void *sqc;
	void *wq;
	int inlen;
	int err;

	inlen = MLX5_ST_SZ_BYTES(create_sq_in) +
		sizeof(u64) * csp->wq_ctrl->buf.npages;
	in = kvzalloc(inlen, GFP_KERNEL);
	if (!in)
		return -ENOMEM;

	sqc = MLX5_ADDR_OF(create_sq_in, in, ctx);
	wq = MLX5_ADDR_OF(sqc, sqc, wq);

	memcpy(sqc, param->sqc, sizeof(param->sqc));
	MLX5_SET(sqc,  sqc, tis_lst_sz, csp->tis_lst_sz);
	MLX5_SET(sqc,  sqc, tis_num_0, csp->tisn);
	MLX5_SET(sqc,  sqc, cqn, csp->cqn);

	if (MLX5_CAP_ETH(mdev, wqe_inline_mode) == MLX5_CAP_INLINE_MODE_VPORT_CONTEXT)
		MLX5_SET(sqc,  sqc, min_wqe_inline_mode, csp->min_inline_mode);

	MLX5_SET(sqc,  sqc, state, MLX5_SQC_STATE_RST);
	MLX5_SET(sqc,  sqc, flush_in_error_en, 1);

	MLX5_SET(wq,   wq, wq_type,       MLX5_WQ_TYPE_CYCLIC);
	MLX5_SET(wq,   wq, uar_page,      mdev->mlx5e_res.bfreg.index);
	MLX5_SET(wq,   wq, log_wq_pg_sz,  csp->wq_ctrl->buf.page_shift -
					  MLX5_ADAPTER_PAGE_SHIFT);
	MLX5_SET64(wq, wq, dbr_addr,      csp->wq_ctrl->db.dma);

	mlx5_fill_page_frag_array(&csp->wq_ctrl->buf,
				  (__be64 *)MLX5_ADDR_OF(wq, wq, pas));

	err = mlx5_core_create_sq(mdev, in, inlen, sqn);

	kvfree(in);

	return err;
}

struct mlx5e_modify_sq_param {
	int curr_state;
	int next_state;
	bool rl_update;
	int rl_index;
};

static int mlx5e_modify_sq(struct mlx5_core_dev *mdev, u32 sqn,
			   struct mlx5e_modify_sq_param *p)
{
	void *in;
	void *sqc;
	int inlen;
	int err;

	inlen = MLX5_ST_SZ_BYTES(modify_sq_in);
	in = kvzalloc(inlen, GFP_KERNEL);
	if (!in)
		return -ENOMEM;

	sqc = MLX5_ADDR_OF(modify_sq_in, in, ctx);

	MLX5_SET(modify_sq_in, in, sq_state, p->curr_state);
	MLX5_SET(sqc, sqc, state, p->next_state);
	if (p->rl_update && p->next_state == MLX5_SQC_STATE_RDY) {
		MLX5_SET64(modify_sq_in, in, modify_bitmask, 1);
		MLX5_SET(sqc,  sqc, packet_pacing_rate_limit_index, p->rl_index);
	}

	err = mlx5_core_modify_sq(mdev, sqn, in, inlen);

	kvfree(in);

	return err;
}

static void mlx5e_destroy_sq(struct mlx5_core_dev *mdev, u32 sqn)
{
	mlx5_core_destroy_sq(mdev, sqn);
}

static int mlx5e_create_sq_rdy(struct mlx5_core_dev *mdev,
			       struct mlx5e_sq_param *param,
			       struct mlx5e_create_sq_param *csp,
			       u32 *sqn)
{
	struct mlx5e_modify_sq_param msp = {0};
	int err;

	err = mlx5e_create_sq(mdev, param, csp, sqn);
	if (err)
		return err;

	msp.curr_state = MLX5_SQC_STATE_RST;
	msp.next_state = MLX5_SQC_STATE_RDY;
	err = mlx5e_modify_sq(mdev, *sqn, &msp);
	if (err)
		mlx5e_destroy_sq(mdev, *sqn);

	return err;
}

static int mlx5e_set_sq_maxrate(struct net_device *dev,
				struct mlx5e_txqsq *sq, u32 rate);

static int mlx5e_open_txqsq(struct mlx5e_channel *c,
			    u32 tisn,
			    int txq_ix,
			    struct mlx5e_params *params,
			    struct mlx5e_sq_param *param,
			    struct mlx5e_txqsq *sq,
			    int tc)
{
	struct mlx5e_create_sq_param csp = {};
	u32 tx_rate;
	int err;

	err = mlx5e_alloc_txqsq(c, txq_ix, params, param, sq, tc);
	if (err)
		return err;

	csp.tisn            = tisn;
	csp.tis_lst_sz      = 1;
	csp.cqn             = sq->cq.mcq.cqn;
	csp.wq_ctrl         = &sq->wq_ctrl;
	csp.min_inline_mode = sq->min_inline_mode;
	err = mlx5e_create_sq_rdy(c->mdev, param, &csp, &sq->sqn);
	if (err)
		goto err_free_txqsq;

	tx_rate = c->priv->tx_rates[sq->txq_ix];
	if (tx_rate)
		mlx5e_set_sq_maxrate(c->netdev, sq, tx_rate);

	if (params->tx_dim_enabled)
		sq->state |= BIT(MLX5E_SQ_STATE_AM);

	return 0;

err_free_txqsq:
	clear_bit(MLX5E_SQ_STATE_ENABLED, &sq->state);
	mlx5e_free_txqsq(sq);

	return err;
}

static void mlx5e_reset_txqsq_cc_pc(struct mlx5e_txqsq *sq)
{
	WARN_ONCE(sq->cc != sq->pc,
		  "SQ 0x%x: cc (0x%x) != pc (0x%x)\n",
		  sq->sqn, sq->cc, sq->pc);
	sq->cc = 0;
	sq->dma_fifo_cc = 0;
	sq->pc = 0;
}

static void mlx5e_activate_txqsq(struct mlx5e_txqsq *sq)
{
	sq->txq = netdev_get_tx_queue(sq->channel->netdev, sq->txq_ix);
	clear_bit(MLX5E_SQ_STATE_RECOVERING, &sq->state);
	set_bit(MLX5E_SQ_STATE_ENABLED, &sq->state);
	netdev_tx_reset_queue(sq->txq);
	netif_tx_start_queue(sq->txq);
}

static inline void netif_tx_disable_queue(struct netdev_queue *txq)
{
	__netif_tx_lock_bh(txq);
	netif_tx_stop_queue(txq);
	__netif_tx_unlock_bh(txq);
}

static void mlx5e_deactivate_txqsq(struct mlx5e_txqsq *sq)
{
	struct mlx5e_channel *c = sq->channel;
	struct mlx5_wq_cyc *wq = &sq->wq;

	clear_bit(MLX5E_SQ_STATE_ENABLED, &sq->state);
	/* prevent netif_tx_wake_queue */
	napi_synchronize(&c->napi);

	netif_tx_disable_queue(sq->txq);

	/* last doorbell out, godspeed .. */
	if (mlx5e_wqc_has_room_for(wq, sq->cc, sq->pc, 1)) {
		u16 pi = mlx5_wq_cyc_ctr2ix(wq, sq->pc);
		struct mlx5e_tx_wqe *nop;

		sq->db.wqe_info[pi].skb = NULL;
		nop = mlx5e_post_nop(wq, sq->sqn, &sq->pc);
		mlx5e_notify_hw(wq, sq->pc, sq->uar_map, &nop->ctrl);
	}
}

static void mlx5e_close_txqsq(struct mlx5e_txqsq *sq)
{
	struct mlx5e_channel *c = sq->channel;
	struct mlx5_core_dev *mdev = c->mdev;
	struct mlx5_rate_limit rl = {0};

	cancel_work_sync(&sq->dim.work);
	mlx5e_destroy_sq(mdev, sq->sqn);
	if (sq->rate_limit) {
		rl.rate = sq->rate_limit;
		mlx5_rl_remove_rate(mdev, &rl);
	}
	mlx5e_free_txqsq_descs(sq);
	mlx5e_free_txqsq(sq);
}

static int mlx5e_wait_for_sq_flush(struct mlx5e_txqsq *sq)
{
	unsigned long exp_time = jiffies + msecs_to_jiffies(2000);

	while (time_before(jiffies, exp_time)) {
		if (sq->cc == sq->pc)
			return 0;

		msleep(20);
	}

	netdev_err(sq->channel->netdev,
		   "Wait for SQ 0x%x flush timeout (sq cc = 0x%x, sq pc = 0x%x)\n",
		   sq->sqn, sq->cc, sq->pc);

	return -ETIMEDOUT;
}

static int mlx5e_sq_to_ready(struct mlx5e_txqsq *sq, int curr_state)
{
	struct mlx5_core_dev *mdev = sq->channel->mdev;
	struct net_device *dev = sq->channel->netdev;
	struct mlx5e_modify_sq_param msp = {0};
	int err;

	msp.curr_state = curr_state;
	msp.next_state = MLX5_SQC_STATE_RST;

	err = mlx5e_modify_sq(mdev, sq->sqn, &msp);
	if (err) {
		netdev_err(dev, "Failed to move sq 0x%x to reset\n", sq->sqn);
		return err;
	}

	memset(&msp, 0, sizeof(msp));
	msp.curr_state = MLX5_SQC_STATE_RST;
	msp.next_state = MLX5_SQC_STATE_RDY;

	err = mlx5e_modify_sq(mdev, sq->sqn, &msp);
	if (err) {
		netdev_err(dev, "Failed to move sq 0x%x to ready\n", sq->sqn);
		return err;
	}

	return 0;
}

static void mlx5e_sq_recover(struct work_struct *work)
{
	struct mlx5e_txqsq_recover *recover =
		container_of(work, struct mlx5e_txqsq_recover,
			     recover_work);
	struct mlx5e_txqsq *sq = container_of(recover, struct mlx5e_txqsq,
					      recover);
	struct mlx5_core_dev *mdev = sq->channel->mdev;
	struct net_device *dev = sq->channel->netdev;
	u8 state;
	int err;

	err = mlx5_core_query_sq_state(mdev, sq->sqn, &state);
	if (err) {
		netdev_err(dev, "Failed to query SQ 0x%x state. err = %d\n",
			   sq->sqn, err);
		return;
	}

	if (state != MLX5_RQC_STATE_ERR) {
		netdev_err(dev, "SQ 0x%x not in ERROR state\n", sq->sqn);
		return;
	}

	netif_tx_disable_queue(sq->txq);

	if (mlx5e_wait_for_sq_flush(sq))
		return;

	/* If the interval between two consecutive recovers per SQ is too
	 * short, don't recover to avoid infinite loop of ERR_CQE -> recover.
	 * If we reached this state, there is probably a bug that needs to be
	 * fixed. let's keep the queue close and let tx timeout cleanup.
	 */
	if (jiffies_to_msecs(jiffies - recover->last_recover) <
	    MLX5E_SQ_RECOVER_MIN_INTERVAL) {
		netdev_err(dev, "Recover SQ 0x%x canceled, too many error CQEs\n",
			   sq->sqn);
		return;
	}

	/* At this point, no new packets will arrive from the stack as TXQ is
	 * marked with QUEUE_STATE_DRV_XOFF. In addition, NAPI cleared all
	 * pending WQEs.  SQ can safely reset the SQ.
	 */
	if (mlx5e_sq_to_ready(sq, state))
		return;

	mlx5e_reset_txqsq_cc_pc(sq);
	sq->stats->recover++;
	recover->last_recover = jiffies;
	mlx5e_activate_txqsq(sq);
}

static int mlx5e_open_icosq(struct mlx5e_channel *c,
			    struct mlx5e_params *params,
			    struct mlx5e_sq_param *param,
			    struct mlx5e_icosq *sq)
{
	struct mlx5e_create_sq_param csp = {};
	int err;

	err = mlx5e_alloc_icosq(c, param, sq);
	if (err)
		return err;

	csp.cqn             = sq->cq.mcq.cqn;
	csp.wq_ctrl         = &sq->wq_ctrl;
	csp.min_inline_mode = params->tx_min_inline_mode;
	set_bit(MLX5E_SQ_STATE_ENABLED, &sq->state);
	err = mlx5e_create_sq_rdy(c->mdev, param, &csp, &sq->sqn);
	if (err)
		goto err_free_icosq;

	return 0;

err_free_icosq:
	clear_bit(MLX5E_SQ_STATE_ENABLED, &sq->state);
	mlx5e_free_icosq(sq);

	return err;
}

static void mlx5e_close_icosq(struct mlx5e_icosq *sq)
{
	struct mlx5e_channel *c = sq->channel;

	clear_bit(MLX5E_SQ_STATE_ENABLED, &sq->state);
	napi_synchronize(&c->napi);

	mlx5e_destroy_sq(c->mdev, sq->sqn);
	mlx5e_free_icosq(sq);
}

static int mlx5e_open_xdpsq(struct mlx5e_channel *c,
			    struct mlx5e_params *params,
			    struct mlx5e_sq_param *param,
			    struct mlx5e_xdpsq *sq,
			    bool is_redirect)
{
	unsigned int ds_cnt = MLX5E_XDP_TX_DS_COUNT;
	struct mlx5e_create_sq_param csp = {};
	unsigned int inline_hdr_sz = 0;
	int err;
	int i;

	err = mlx5e_alloc_xdpsq(c, params, param, sq, is_redirect);
	if (err)
		return err;

	csp.tis_lst_sz      = 1;
	csp.tisn            = c->priv->tisn[0]; /* tc = 0 */
	csp.cqn             = sq->cq.mcq.cqn;
	csp.wq_ctrl         = &sq->wq_ctrl;
	csp.min_inline_mode = sq->min_inline_mode;
	if (is_redirect)
		set_bit(MLX5E_SQ_STATE_REDIRECT, &sq->state);
	set_bit(MLX5E_SQ_STATE_ENABLED, &sq->state);
	err = mlx5e_create_sq_rdy(c->mdev, param, &csp, &sq->sqn);
	if (err)
		goto err_free_xdpsq;

	if (sq->min_inline_mode != MLX5_INLINE_MODE_NONE) {
		inline_hdr_sz = MLX5E_XDP_MIN_INLINE;
		ds_cnt++;
	}

	/* Pre initialize fixed WQE fields */
	for (i = 0; i < mlx5_wq_cyc_get_size(&sq->wq); i++) {
		struct mlx5e_tx_wqe      *wqe  = mlx5_wq_cyc_get_wqe(&sq->wq, i);
		struct mlx5_wqe_ctrl_seg *cseg = &wqe->ctrl;
		struct mlx5_wqe_eth_seg  *eseg = &wqe->eth;
		struct mlx5_wqe_data_seg *dseg;

		cseg->qpn_ds = cpu_to_be32((sq->sqn << 8) | ds_cnt);
		eseg->inline_hdr.sz = cpu_to_be16(inline_hdr_sz);

		dseg = (struct mlx5_wqe_data_seg *)cseg + (ds_cnt - 1);
		dseg->lkey = sq->mkey_be;
	}

	return 0;

err_free_xdpsq:
	clear_bit(MLX5E_SQ_STATE_ENABLED, &sq->state);
	mlx5e_free_xdpsq(sq);

	return err;
}

static void mlx5e_close_xdpsq(struct mlx5e_xdpsq *sq)
{
	struct mlx5e_channel *c = sq->channel;

	clear_bit(MLX5E_SQ_STATE_ENABLED, &sq->state);
	napi_synchronize(&c->napi);

	mlx5e_destroy_sq(c->mdev, sq->sqn);
	mlx5e_free_xdpsq_descs(sq);
	mlx5e_free_xdpsq(sq);
}

static int mlx5e_alloc_cq_common(struct mlx5_core_dev *mdev,
				 struct mlx5e_cq_param *param,
				 struct mlx5e_cq *cq)
{
	struct mlx5_core_cq *mcq = &cq->mcq;
	int eqn_not_used;
	unsigned int irqn;
	int err;
	u32 i;

	err = mlx5_vector2eqn(mdev, param->eq_ix, &eqn_not_used, &irqn);
	if (err)
		return err;

	err = mlx5_cqwq_create(mdev, &param->wq, param->cqc, &cq->wq,
			       &cq->wq_ctrl);
	if (err)
		return err;

	mcq->cqe_sz     = 64;
	mcq->set_ci_db  = cq->wq_ctrl.db.db;
	mcq->arm_db     = cq->wq_ctrl.db.db + 1;
	*mcq->set_ci_db = 0;
	*mcq->arm_db    = 0;
	mcq->vector     = param->eq_ix;
	mcq->comp       = mlx5e_completion_event;
	mcq->event      = mlx5e_cq_error_event;
	mcq->irqn       = irqn;

	for (i = 0; i < mlx5_cqwq_get_size(&cq->wq); i++) {
		struct mlx5_cqe64 *cqe = mlx5_cqwq_get_wqe(&cq->wq, i);

		cqe->op_own = 0xf1;
	}

	cq->mdev = mdev;

	return 0;
}

static int mlx5e_alloc_cq(struct mlx5e_channel *c,
			  struct mlx5e_cq_param *param,
			  struct mlx5e_cq *cq)
{
	struct mlx5_core_dev *mdev = c->priv->mdev;
	int err;

	param->wq.buf_numa_node = cpu_to_node(c->cpu);
	param->wq.db_numa_node  = cpu_to_node(c->cpu);
	param->eq_ix   = c->ix;

	err = mlx5e_alloc_cq_common(mdev, param, cq);

	cq->napi    = &c->napi;
	cq->channel = c;

	return err;
}

static void mlx5e_free_cq(struct mlx5e_cq *cq)
{
	mlx5_wq_destroy(&cq->wq_ctrl);
}

static int mlx5e_create_cq(struct mlx5e_cq *cq, struct mlx5e_cq_param *param)
{
	struct mlx5_core_dev *mdev = cq->mdev;
	struct mlx5_core_cq *mcq = &cq->mcq;

	void *in;
	void *cqc;
	int inlen;
	unsigned int irqn_not_used;
	int eqn;
	int err;

	err = mlx5_vector2eqn(mdev, param->eq_ix, &eqn, &irqn_not_used);
	if (err)
		return err;

	inlen = MLX5_ST_SZ_BYTES(create_cq_in) +
		sizeof(u64) * cq->wq_ctrl.buf.npages;
	in = kvzalloc(inlen, GFP_KERNEL);
	if (!in)
		return -ENOMEM;

	cqc = MLX5_ADDR_OF(create_cq_in, in, cq_context);

	memcpy(cqc, param->cqc, sizeof(param->cqc));

	mlx5_fill_page_frag_array(&cq->wq_ctrl.buf,
				  (__be64 *)MLX5_ADDR_OF(create_cq_in, in, pas));

	MLX5_SET(cqc,   cqc, cq_period_mode, param->cq_period_mode);
	MLX5_SET(cqc,   cqc, c_eqn,         eqn);
	MLX5_SET(cqc,   cqc, uar_page,      mdev->priv.uar->index);
	MLX5_SET(cqc,   cqc, log_page_size, cq->wq_ctrl.buf.page_shift -
					    MLX5_ADAPTER_PAGE_SHIFT);
	MLX5_SET64(cqc, cqc, dbr_addr,      cq->wq_ctrl.db.dma);

	err = mlx5_core_create_cq(mdev, mcq, in, inlen);

	kvfree(in);

	if (err)
		return err;

	mlx5e_cq_arm(cq);

	return 0;
}

static void mlx5e_destroy_cq(struct mlx5e_cq *cq)
{
	mlx5_core_destroy_cq(cq->mdev, &cq->mcq);
}

static int mlx5e_open_cq(struct mlx5e_channel *c,
			 struct net_dim_cq_moder moder,
			 struct mlx5e_cq_param *param,
			 struct mlx5e_cq *cq)
{
	struct mlx5_core_dev *mdev = c->mdev;
	int err;

	err = mlx5e_alloc_cq(c, param, cq);
	if (err)
		return err;

	err = mlx5e_create_cq(cq, param);
	if (err)
		goto err_free_cq;

	if (MLX5_CAP_GEN(mdev, cq_moderation))
		mlx5_core_modify_cq_moderation(mdev, &cq->mcq, moder.usec, moder.pkts);
	return 0;

err_free_cq:
	mlx5e_free_cq(cq);

	return err;
}

static void mlx5e_close_cq(struct mlx5e_cq *cq)
{
	mlx5e_destroy_cq(cq);
	mlx5e_free_cq(cq);
}

static int mlx5e_get_cpu(struct mlx5e_priv *priv, int ix)
{
	return cpumask_first(priv->mdev->priv.irq_info[ix].mask);
}

static int mlx5e_open_tx_cqs(struct mlx5e_channel *c,
			     struct mlx5e_params *params,
			     struct mlx5e_channel_param *cparam)
{
	int err;
	int tc;

	for (tc = 0; tc < c->num_tc; tc++) {
		err = mlx5e_open_cq(c, params->tx_cq_moderation,
				    &cparam->tx_cq, &c->sq[tc].cq);
		if (err)
			goto err_close_tx_cqs;
	}

	return 0;

err_close_tx_cqs:
	for (tc--; tc >= 0; tc--)
		mlx5e_close_cq(&c->sq[tc].cq);

	return err;
}

static void mlx5e_close_tx_cqs(struct mlx5e_channel *c)
{
	int tc;

	for (tc = 0; tc < c->num_tc; tc++)
		mlx5e_close_cq(&c->sq[tc].cq);
}

static int mlx5e_open_sqs(struct mlx5e_channel *c,
			  struct mlx5e_params *params,
			  struct mlx5e_channel_param *cparam)
{
	struct mlx5e_priv *priv = c->priv;
	int err, tc, max_nch = mlx5e_get_netdev_max_channels(priv->netdev);

	for (tc = 0; tc < params->num_tc; tc++) {
		int txq_ix = c->ix + tc * max_nch;

		err = mlx5e_open_txqsq(c, c->priv->tisn[tc], txq_ix,
				       params, &cparam->sq, &c->sq[tc], tc);
		if (err)
			goto err_close_sqs;
	}

	return 0;

err_close_sqs:
	for (tc--; tc >= 0; tc--)
		mlx5e_close_txqsq(&c->sq[tc]);

	return err;
}

static void mlx5e_close_sqs(struct mlx5e_channel *c)
{
	int tc;

	for (tc = 0; tc < c->num_tc; tc++)
		mlx5e_close_txqsq(&c->sq[tc]);
}

static int mlx5e_set_sq_maxrate(struct net_device *dev,
				struct mlx5e_txqsq *sq, u32 rate)
{
	struct mlx5e_priv *priv = netdev_priv(dev);
	struct mlx5_core_dev *mdev = priv->mdev;
	struct mlx5e_modify_sq_param msp = {0};
	struct mlx5_rate_limit rl = {0};
	u16 rl_index = 0;
	int err;

	if (rate == sq->rate_limit)
		/* nothing to do */
		return 0;

	if (sq->rate_limit) {
		rl.rate = sq->rate_limit;
		/* remove current rl index to free space to next ones */
		mlx5_rl_remove_rate(mdev, &rl);
	}

	sq->rate_limit = 0;

	if (rate) {
		rl.rate = rate;
		err = mlx5_rl_add_rate(mdev, &rl_index, &rl);
		if (err) {
			netdev_err(dev, "Failed configuring rate %u: %d\n",
				   rate, err);
			return err;
		}
	}

	msp.curr_state = MLX5_SQC_STATE_RDY;
	msp.next_state = MLX5_SQC_STATE_RDY;
	msp.rl_index   = rl_index;
	msp.rl_update  = true;
	err = mlx5e_modify_sq(mdev, sq->sqn, &msp);
	if (err) {
		netdev_err(dev, "Failed configuring rate %u: %d\n",
			   rate, err);
		/* remove the rate from the table */
		if (rate)
			mlx5_rl_remove_rate(mdev, &rl);
		return err;
	}

	sq->rate_limit = rate;
	return 0;
}

static int mlx5e_set_tx_maxrate(struct net_device *dev, int index, u32 rate)
{
	struct mlx5e_priv *priv = netdev_priv(dev);
	struct mlx5_core_dev *mdev = priv->mdev;
	struct mlx5e_txqsq *sq = priv->txq2sq[index];
	int err = 0;

	if (!mlx5_rl_is_supported(mdev)) {
		netdev_err(dev, "Rate limiting is not supported on this device\n");
		return -EINVAL;
	}

	/* rate is given in Mb/sec, HW config is in Kb/sec */
	rate = rate << 10;

	/* Check whether rate in valid range, 0 is always valid */
	if (rate && !mlx5_rl_is_in_range(mdev, rate)) {
		netdev_err(dev, "TX rate %u, is not in range\n", rate);
		return -ERANGE;
	}

	mutex_lock(&priv->state_lock);
	if (test_bit(MLX5E_STATE_OPENED, &priv->state))
		err = mlx5e_set_sq_maxrate(dev, sq, rate);
	if (!err)
		priv->tx_rates[index] = rate;
	mutex_unlock(&priv->state_lock);

	return err;
}

static int mlx5e_open_channel(struct mlx5e_priv *priv, int ix,
			      struct mlx5e_params *params,
			      struct mlx5e_channel_param *cparam,
			      struct mlx5e_channel **cp)
{
	struct net_dim_cq_moder icocq_moder = {0, 0};
	struct net_device *netdev = priv->netdev;
	int cpu = mlx5e_get_cpu(priv, ix);
	struct mlx5e_channel *c;
	unsigned int irq;
	int err;
	int eqn;

	err = mlx5_vector2eqn(priv->mdev, ix, &eqn, &irq);
	if (err)
		return err;

	c = kvzalloc_node(sizeof(*c), GFP_KERNEL, cpu_to_node(cpu));
	if (!c)
		return -ENOMEM;

	c->priv     = priv;
	c->mdev     = priv->mdev;
	c->tstamp   = &priv->tstamp;
	c->ix       = ix;
	c->cpu      = cpu;
	c->pdev     = &priv->mdev->pdev->dev;
	c->netdev   = priv->netdev;
	c->mkey_be  = cpu_to_be32(priv->mdev->mlx5e_res.mkey.key);
	c->num_tc   = params->num_tc;
	c->xdp      = !!params->xdp_prog;
	c->stats    = &priv->channel_stats[ix].ch;

	c->irq_desc = irq_to_desc(irq);

	netif_napi_add(netdev, &c->napi, mlx5e_napi_poll, 64);

	err = mlx5e_open_cq(c, icocq_moder, &cparam->icosq_cq, &c->icosq.cq);
	if (err)
		goto err_napi_del;

	err = mlx5e_open_tx_cqs(c, params, cparam);
	if (err)
		goto err_close_icosq_cq;

	err = mlx5e_open_cq(c, params->tx_cq_moderation, &cparam->tx_cq, &c->xdpsq.cq);
	if (err)
		goto err_close_tx_cqs;

	err = mlx5e_open_cq(c, params->rx_cq_moderation, &cparam->rx_cq, &c->rq.cq);
	if (err)
		goto err_close_xdp_tx_cqs;

	/* XDP SQ CQ params are same as normal TXQ sq CQ params */
	err = c->xdp ? mlx5e_open_cq(c, params->tx_cq_moderation,
				     &cparam->tx_cq, &c->rq.xdpsq.cq) : 0;
	if (err)
		goto err_close_rx_cq;

	napi_enable(&c->napi);

	err = mlx5e_open_icosq(c, params, &cparam->icosq, &c->icosq);
	if (err)
		goto err_disable_napi;

	err = mlx5e_open_sqs(c, params, cparam);
	if (err)
		goto err_close_icosq;

	err = c->xdp ? mlx5e_open_xdpsq(c, params, &cparam->xdp_sq, &c->rq.xdpsq, false) : 0;
	if (err)
		goto err_close_sqs;

	err = mlx5e_open_rq(c, params, &cparam->rq, &c->rq);
	if (err)
		goto err_close_xdp_sq;

	err = mlx5e_open_xdpsq(c, params, &cparam->xdp_sq, &c->xdpsq, true);
	if (err)
		goto err_close_rq;

	*cp = c;

	return 0;

err_close_rq:
	mlx5e_close_rq(&c->rq);

err_close_xdp_sq:
	if (c->xdp)
		mlx5e_close_xdpsq(&c->rq.xdpsq);

err_close_sqs:
	mlx5e_close_sqs(c);

err_close_icosq:
	mlx5e_close_icosq(&c->icosq);

err_disable_napi:
	napi_disable(&c->napi);
	if (c->xdp)
		mlx5e_close_cq(&c->rq.xdpsq.cq);

err_close_rx_cq:
	mlx5e_close_cq(&c->rq.cq);

err_close_xdp_tx_cqs:
	mlx5e_close_cq(&c->xdpsq.cq);

err_close_tx_cqs:
	mlx5e_close_tx_cqs(c);

err_close_icosq_cq:
	mlx5e_close_cq(&c->icosq.cq);

err_napi_del:
	netif_napi_del(&c->napi);
	kvfree(c);

	return err;
}

static void mlx5e_activate_channel(struct mlx5e_channel *c)
{
	int tc;

	for (tc = 0; tc < c->num_tc; tc++)
		mlx5e_activate_txqsq(&c->sq[tc]);
	mlx5e_activate_rq(&c->rq);
	netif_set_xps_queue(c->netdev, get_cpu_mask(c->cpu), c->ix);
}

static void mlx5e_deactivate_channel(struct mlx5e_channel *c)
{
	int tc;

	mlx5e_deactivate_rq(&c->rq);
	for (tc = 0; tc < c->num_tc; tc++)
		mlx5e_deactivate_txqsq(&c->sq[tc]);
}

static void mlx5e_close_channel(struct mlx5e_channel *c)
{
	mlx5e_close_xdpsq(&c->xdpsq);
	mlx5e_close_rq(&c->rq);
	if (c->xdp)
		mlx5e_close_xdpsq(&c->rq.xdpsq);
	mlx5e_close_sqs(c);
	mlx5e_close_icosq(&c->icosq);
	napi_disable(&c->napi);
	if (c->xdp)
		mlx5e_close_cq(&c->rq.xdpsq.cq);
	mlx5e_close_cq(&c->rq.cq);
	mlx5e_close_cq(&c->xdpsq.cq);
	mlx5e_close_tx_cqs(c);
	mlx5e_close_cq(&c->icosq.cq);
	netif_napi_del(&c->napi);

	kvfree(c);
}

#define DEFAULT_FRAG_SIZE (2048)

static void mlx5e_build_rq_frags_info(struct mlx5_core_dev *mdev,
				      struct mlx5e_params *params,
				      struct mlx5e_rq_frags_info *info)
{
	u32 byte_count = MLX5E_SW2HW_MTU(params, params->sw_mtu);
	int frag_size_max = DEFAULT_FRAG_SIZE;
	u32 buf_size = 0;
	int i;

#ifdef CONFIG_MLX5_EN_IPSEC
	if (MLX5_IPSEC_DEV(mdev))
		byte_count += MLX5E_METADATA_ETHER_LEN;
#endif

	if (mlx5e_rx_is_linear_skb(mdev, params)) {
		int frag_stride;

		frag_stride = mlx5e_rx_get_linear_frag_sz(params);
		frag_stride = roundup_pow_of_two(frag_stride);

		info->arr[0].frag_size = byte_count;
		info->arr[0].frag_stride = frag_stride;
		info->num_frags = 1;
		info->wqe_bulk = PAGE_SIZE / frag_stride;
		goto out;
	}

	if (byte_count > PAGE_SIZE +
	    (MLX5E_MAX_RX_FRAGS - 1) * frag_size_max)
		frag_size_max = PAGE_SIZE;

	i = 0;
	while (buf_size < byte_count) {
		int frag_size = byte_count - buf_size;

		if (i < MLX5E_MAX_RX_FRAGS - 1)
			frag_size = min(frag_size, frag_size_max);

		info->arr[i].frag_size = frag_size;
		info->arr[i].frag_stride = roundup_pow_of_two(frag_size);

		buf_size += frag_size;
		i++;
	}
	info->num_frags = i;
	/* number of different wqes sharing a page */
	info->wqe_bulk = 1 + (info->num_frags % 2);

out:
	info->wqe_bulk = max_t(u8, info->wqe_bulk, 8);
	info->log_num_frags = order_base_2(info->num_frags);
}

static inline u8 mlx5e_get_rqwq_log_stride(u8 wq_type, int ndsegs)
{
	int sz = sizeof(struct mlx5_wqe_data_seg) * ndsegs;

	switch (wq_type) {
	case MLX5_WQ_TYPE_LINKED_LIST_STRIDING_RQ:
		sz += sizeof(struct mlx5e_rx_wqe_ll);
		break;
	default: /* MLX5_WQ_TYPE_CYCLIC */
		sz += sizeof(struct mlx5e_rx_wqe_cyc);
	}

	return order_base_2(sz);
}

static void mlx5e_build_rq_param(struct mlx5e_priv *priv,
				 struct mlx5e_params *params,
				 struct mlx5e_rq_param *param)
{
	struct mlx5_core_dev *mdev = priv->mdev;
	void *rqc = param->rqc;
	void *wq = MLX5_ADDR_OF(rqc, rqc, wq);
	int ndsegs = 1;

	switch (params->rq_wq_type) {
	case MLX5_WQ_TYPE_LINKED_LIST_STRIDING_RQ:
		MLX5_SET(wq, wq, log_wqe_num_of_strides,
			 mlx5e_mpwqe_get_log_num_strides(mdev, params) -
			 MLX5_MPWQE_LOG_NUM_STRIDES_BASE);
		MLX5_SET(wq, wq, log_wqe_stride_size,
			 mlx5e_mpwqe_get_log_stride_size(mdev, params) -
			 MLX5_MPWQE_LOG_STRIDE_SZ_BASE);
		MLX5_SET(wq, wq, log_wq_sz, mlx5e_mpwqe_get_log_rq_size(params));
		break;
	default: /* MLX5_WQ_TYPE_CYCLIC */
		MLX5_SET(wq, wq, log_wq_sz, params->log_rq_mtu_frames);
		mlx5e_build_rq_frags_info(mdev, params, &param->frags_info);
		ndsegs = param->frags_info.num_frags;
	}

	MLX5_SET(wq, wq, wq_type,          params->rq_wq_type);
	MLX5_SET(wq, wq, end_padding_mode, MLX5_WQ_END_PAD_MODE_ALIGN);
	MLX5_SET(wq, wq, log_wq_stride,
		 mlx5e_get_rqwq_log_stride(params->rq_wq_type, ndsegs));
	MLX5_SET(wq, wq, pd,               mdev->mlx5e_res.pdn);
	MLX5_SET(rqc, rqc, counter_set_id, priv->q_counter);
	MLX5_SET(rqc, rqc, vsd,            params->vlan_strip_disable);
	MLX5_SET(rqc, rqc, scatter_fcs,    params->scatter_fcs_en);

	param->wq.buf_numa_node = dev_to_node(&mdev->pdev->dev);
}

static void mlx5e_build_drop_rq_param(struct mlx5e_priv *priv,
				      struct mlx5e_rq_param *param)
{
	struct mlx5_core_dev *mdev = priv->mdev;
	void *rqc = param->rqc;
	void *wq = MLX5_ADDR_OF(rqc, rqc, wq);

	MLX5_SET(wq, wq, wq_type, MLX5_WQ_TYPE_CYCLIC);
	MLX5_SET(wq, wq, log_wq_stride,
		 mlx5e_get_rqwq_log_stride(MLX5_WQ_TYPE_CYCLIC, 1));
	MLX5_SET(rqc, rqc, counter_set_id, priv->drop_rq_q_counter);

	param->wq.buf_numa_node = dev_to_node(&mdev->pdev->dev);
}

static void mlx5e_build_sq_param_common(struct mlx5e_priv *priv,
					struct mlx5e_sq_param *param)
{
	void *sqc = param->sqc;
	void *wq = MLX5_ADDR_OF(sqc, sqc, wq);

	MLX5_SET(wq, wq, log_wq_stride, ilog2(MLX5_SEND_WQE_BB));
	MLX5_SET(wq, wq, pd,            priv->mdev->mlx5e_res.pdn);

	param->wq.buf_numa_node = dev_to_node(&priv->mdev->pdev->dev);
}

static void mlx5e_build_sq_param(struct mlx5e_priv *priv,
				 struct mlx5e_params *params,
				 struct mlx5e_sq_param *param)
{
	void *sqc = param->sqc;
	void *wq = MLX5_ADDR_OF(sqc, sqc, wq);

	mlx5e_build_sq_param_common(priv, param);
	MLX5_SET(wq, wq, log_wq_sz, params->log_sq_size);
	MLX5_SET(sqc, sqc, allow_swp, !!MLX5_IPSEC_DEV(priv->mdev));
}

static void mlx5e_build_common_cq_param(struct mlx5e_priv *priv,
					struct mlx5e_cq_param *param)
{
	void *cqc = param->cqc;

	MLX5_SET(cqc, cqc, uar_page, priv->mdev->priv.uar->index);
}

static void mlx5e_build_rx_cq_param(struct mlx5e_priv *priv,
				    struct mlx5e_params *params,
				    struct mlx5e_cq_param *param)
{
	struct mlx5_core_dev *mdev = priv->mdev;
	void *cqc = param->cqc;
	u8 log_cq_size;

	switch (params->rq_wq_type) {
	case MLX5_WQ_TYPE_LINKED_LIST_STRIDING_RQ:
		log_cq_size = mlx5e_mpwqe_get_log_rq_size(params) +
			mlx5e_mpwqe_get_log_num_strides(mdev, params);
		break;
	default: /* MLX5_WQ_TYPE_CYCLIC */
		log_cq_size = params->log_rq_mtu_frames;
	}

	MLX5_SET(cqc, cqc, log_cq_size, log_cq_size);
	if (MLX5E_GET_PFLAG(params, MLX5E_PFLAG_RX_CQE_COMPRESS)) {
		MLX5_SET(cqc, cqc, mini_cqe_res_format, MLX5_CQE_FORMAT_CSUM);
		MLX5_SET(cqc, cqc, cqe_comp_en, 1);
	}

	mlx5e_build_common_cq_param(priv, param);
	param->cq_period_mode = params->rx_cq_moderation.cq_period_mode;
}

static void mlx5e_build_tx_cq_param(struct mlx5e_priv *priv,
				    struct mlx5e_params *params,
				    struct mlx5e_cq_param *param)
{
	void *cqc = param->cqc;

	MLX5_SET(cqc, cqc, log_cq_size, params->log_sq_size);

	mlx5e_build_common_cq_param(priv, param);
	param->cq_period_mode = params->tx_cq_moderation.cq_period_mode;
}

static void mlx5e_build_ico_cq_param(struct mlx5e_priv *priv,
				     u8 log_wq_size,
				     struct mlx5e_cq_param *param)
{
	void *cqc = param->cqc;

	MLX5_SET(cqc, cqc, log_cq_size, log_wq_size);

	mlx5e_build_common_cq_param(priv, param);

	param->cq_period_mode = NET_DIM_CQ_PERIOD_MODE_START_FROM_EQE;
}

static void mlx5e_build_icosq_param(struct mlx5e_priv *priv,
				    u8 log_wq_size,
				    struct mlx5e_sq_param *param)
{
	void *sqc = param->sqc;
	void *wq = MLX5_ADDR_OF(sqc, sqc, wq);

	mlx5e_build_sq_param_common(priv, param);

	MLX5_SET(wq, wq, log_wq_sz, log_wq_size);
	MLX5_SET(sqc, sqc, reg_umr, MLX5_CAP_ETH(priv->mdev, reg_umr_sq));
}

static void mlx5e_build_xdpsq_param(struct mlx5e_priv *priv,
				    struct mlx5e_params *params,
				    struct mlx5e_sq_param *param)
{
	void *sqc = param->sqc;
	void *wq = MLX5_ADDR_OF(sqc, sqc, wq);

	mlx5e_build_sq_param_common(priv, param);
	MLX5_SET(wq, wq, log_wq_sz, params->log_sq_size);
}

static void mlx5e_build_channel_param(struct mlx5e_priv *priv,
				      struct mlx5e_params *params,
				      struct mlx5e_channel_param *cparam)
{
	u8 icosq_log_wq_sz = MLX5E_PARAMS_MINIMUM_LOG_SQ_SIZE;

	mlx5e_build_rq_param(priv, params, &cparam->rq);
	mlx5e_build_sq_param(priv, params, &cparam->sq);
	mlx5e_build_xdpsq_param(priv, params, &cparam->xdp_sq);
	mlx5e_build_icosq_param(priv, icosq_log_wq_sz, &cparam->icosq);
	mlx5e_build_rx_cq_param(priv, params, &cparam->rx_cq);
	mlx5e_build_tx_cq_param(priv, params, &cparam->tx_cq);
	mlx5e_build_ico_cq_param(priv, icosq_log_wq_sz, &cparam->icosq_cq);
}

int mlx5e_open_channels(struct mlx5e_priv *priv,
			struct mlx5e_channels *chs)
{
	struct mlx5e_channel_param *cparam;
	int err = -ENOMEM;
	int i;

	chs->num = chs->params.num_channels;

	chs->c = kcalloc(chs->num, sizeof(struct mlx5e_channel *), GFP_KERNEL);
	cparam = kvzalloc(sizeof(struct mlx5e_channel_param), GFP_KERNEL);
	if (!chs->c || !cparam)
		goto err_free;

	mlx5e_build_channel_param(priv, &chs->params, cparam);
	for (i = 0; i < chs->num; i++) {
		err = mlx5e_open_channel(priv, i, &chs->params, cparam, &chs->c[i]);
		if (err)
			goto err_close_channels;
	}

	kvfree(cparam);
	return 0;

err_close_channels:
	for (i--; i >= 0; i--)
		mlx5e_close_channel(chs->c[i]);

err_free:
	kfree(chs->c);
	kvfree(cparam);
	chs->num = 0;
	return err;
}

static void mlx5e_activate_channels(struct mlx5e_channels *chs)
{
	int i;

	for (i = 0; i < chs->num; i++)
		mlx5e_activate_channel(chs->c[i]);
}

static int mlx5e_wait_channels_min_rx_wqes(struct mlx5e_channels *chs)
{
	int err = 0;
	int i;

	for (i = 0; i < chs->num; i++)
		err |= mlx5e_wait_for_min_rx_wqes(&chs->c[i]->rq,
						  err ? 0 : 20000);

	return err ? -ETIMEDOUT : 0;
}

static void mlx5e_deactivate_channels(struct mlx5e_channels *chs)
{
	int i;

	for (i = 0; i < chs->num; i++)
		mlx5e_deactivate_channel(chs->c[i]);
}

void mlx5e_close_channels(struct mlx5e_channels *chs)
{
	int i;

	for (i = 0; i < chs->num; i++)
		mlx5e_close_channel(chs->c[i]);

	kfree(chs->c);
	chs->num = 0;
}

static int
mlx5e_create_rqt(struct mlx5e_priv *priv, int sz, struct mlx5e_rqt *rqt)
{
	struct mlx5_core_dev *mdev = priv->mdev;
	void *rqtc;
	int inlen;
	int err;
	u32 *in;
	int i;

	inlen = MLX5_ST_SZ_BYTES(create_rqt_in) + sizeof(u32) * sz;
	in = kvzalloc(inlen, GFP_KERNEL);
	if (!in)
		return -ENOMEM;

	rqtc = MLX5_ADDR_OF(create_rqt_in, in, rqt_context);

	MLX5_SET(rqtc, rqtc, rqt_actual_size, sz);
	MLX5_SET(rqtc, rqtc, rqt_max_size, sz);

	for (i = 0; i < sz; i++)
		MLX5_SET(rqtc, rqtc, rq_num[i], priv->drop_rq.rqn);

	err = mlx5_core_create_rqt(mdev, in, inlen, &rqt->rqtn);
	if (!err)
		rqt->enabled = true;

	kvfree(in);
	return err;
}

void mlx5e_destroy_rqt(struct mlx5e_priv *priv, struct mlx5e_rqt *rqt)
{
	rqt->enabled = false;
	mlx5_core_destroy_rqt(priv->mdev, rqt->rqtn);
}

int mlx5e_create_indirect_rqt(struct mlx5e_priv *priv)
{
	struct mlx5e_rqt *rqt = &priv->indir_rqt;
	int err;

	err = mlx5e_create_rqt(priv, MLX5E_INDIR_RQT_SIZE, rqt);
	if (err)
		mlx5_core_warn(priv->mdev, "create indirect rqts failed, %d\n", err);
	return err;
}

int mlx5e_create_direct_rqts(struct mlx5e_priv *priv)
{
	struct mlx5e_rqt *rqt;
	int err;
	int ix;

	for (ix = 0; ix < mlx5e_get_netdev_max_channels(priv->netdev); ix++) {
		rqt = &priv->direct_tir[ix].rqt;
		err = mlx5e_create_rqt(priv, 1 /*size */, rqt);
		if (err)
			goto err_destroy_rqts;
	}

	return 0;

err_destroy_rqts:
	mlx5_core_warn(priv->mdev, "create direct rqts failed, %d\n", err);
	for (ix--; ix >= 0; ix--)
		mlx5e_destroy_rqt(priv, &priv->direct_tir[ix].rqt);

	return err;
}

void mlx5e_destroy_direct_rqts(struct mlx5e_priv *priv)
{
	int i;

	for (i = 0; i < mlx5e_get_netdev_max_channels(priv->netdev); i++)
		mlx5e_destroy_rqt(priv, &priv->direct_tir[i].rqt);
}

static int mlx5e_rx_hash_fn(int hfunc)
{
	return (hfunc == ETH_RSS_HASH_TOP) ?
	       MLX5_RX_HASH_FN_TOEPLITZ :
	       MLX5_RX_HASH_FN_INVERTED_XOR8;
}

int mlx5e_bits_invert(unsigned long a, int size)
{
	int inv = 0;
	int i;

	for (i = 0; i < size; i++)
		inv |= (test_bit(size - i - 1, &a) ? 1 : 0) << i;

	return inv;
}

static void mlx5e_fill_rqt_rqns(struct mlx5e_priv *priv, int sz,
				struct mlx5e_redirect_rqt_param rrp, void *rqtc)
{
	int i;

	for (i = 0; i < sz; i++) {
		u32 rqn;

		if (rrp.is_rss) {
			int ix = i;

			if (rrp.rss.hfunc == ETH_RSS_HASH_XOR)
				ix = mlx5e_bits_invert(i, ilog2(sz));

			ix = priv->channels.params.indirection_rqt[ix];
			rqn = rrp.rss.channels->c[ix]->rq.rqn;
		} else {
			rqn = rrp.rqn;
		}
		MLX5_SET(rqtc, rqtc, rq_num[i], rqn);
	}
}

int mlx5e_redirect_rqt(struct mlx5e_priv *priv, u32 rqtn, int sz,
		       struct mlx5e_redirect_rqt_param rrp)
{
	struct mlx5_core_dev *mdev = priv->mdev;
	void *rqtc;
	int inlen;
	u32 *in;
	int err;

	inlen = MLX5_ST_SZ_BYTES(modify_rqt_in) + sizeof(u32) * sz;
	in = kvzalloc(inlen, GFP_KERNEL);
	if (!in)
		return -ENOMEM;

	rqtc = MLX5_ADDR_OF(modify_rqt_in, in, ctx);

	MLX5_SET(rqtc, rqtc, rqt_actual_size, sz);
	MLX5_SET(modify_rqt_in, in, bitmask.rqn_list, 1);
	mlx5e_fill_rqt_rqns(priv, sz, rrp, rqtc);
	err = mlx5_core_modify_rqt(mdev, rqtn, in, inlen);

	kvfree(in);
	return err;
}

static u32 mlx5e_get_direct_rqn(struct mlx5e_priv *priv, int ix,
				struct mlx5e_redirect_rqt_param rrp)
{
	if (!rrp.is_rss)
		return rrp.rqn;

	if (ix >= rrp.rss.channels->num)
		return priv->drop_rq.rqn;

	return rrp.rss.channels->c[ix]->rq.rqn;
}

static void mlx5e_redirect_rqts(struct mlx5e_priv *priv,
				struct mlx5e_redirect_rqt_param rrp)
{
	u32 rqtn;
	int ix;

	if (priv->indir_rqt.enabled) {
		/* RSS RQ table */
		rqtn = priv->indir_rqt.rqtn;
		mlx5e_redirect_rqt(priv, rqtn, MLX5E_INDIR_RQT_SIZE, rrp);
	}

	for (ix = 0; ix < mlx5e_get_netdev_max_channels(priv->netdev); ix++) {
		struct mlx5e_redirect_rqt_param direct_rrp = {
			.is_rss = false,
			{
				.rqn    = mlx5e_get_direct_rqn(priv, ix, rrp)
			},
		};

		/* Direct RQ Tables */
		if (!priv->direct_tir[ix].rqt.enabled)
			continue;

		rqtn = priv->direct_tir[ix].rqt.rqtn;
		mlx5e_redirect_rqt(priv, rqtn, 1, direct_rrp);
	}
}

static void mlx5e_redirect_rqts_to_channels(struct mlx5e_priv *priv,
					    struct mlx5e_channels *chs)
{
	struct mlx5e_redirect_rqt_param rrp = {
		.is_rss        = true,
		{
			.rss = {
				.channels  = chs,
				.hfunc     = chs->params.rss_hfunc,
			}
		},
	};

	mlx5e_redirect_rqts(priv, rrp);
}

static void mlx5e_redirect_rqts_to_drop(struct mlx5e_priv *priv)
{
	struct mlx5e_redirect_rqt_param drop_rrp = {
		.is_rss = false,
		{
			.rqn = priv->drop_rq.rqn,
		},
	};

	mlx5e_redirect_rqts(priv, drop_rrp);
}

static void mlx5e_build_tir_ctx_lro(struct mlx5e_params *params, void *tirc)
{
	if (!params->lro_en)
		return;

#define ROUGH_MAX_L2_L3_HDR_SZ 256

	MLX5_SET(tirc, tirc, lro_enable_mask,
		 MLX5_TIRC_LRO_ENABLE_MASK_IPV4_LRO |
		 MLX5_TIRC_LRO_ENABLE_MASK_IPV6_LRO);
	MLX5_SET(tirc, tirc, lro_max_ip_payload_size,
		 (params->lro_wqe_sz - ROUGH_MAX_L2_L3_HDR_SZ) >> 8);
	MLX5_SET(tirc, tirc, lro_timeout_period_usecs, params->lro_timeout);
}

void mlx5e_build_indir_tir_ctx_hash(struct mlx5e_params *params,
				    enum mlx5e_traffic_types tt,
				    void *tirc, bool inner)
{
	void *hfso = inner ? MLX5_ADDR_OF(tirc, tirc, rx_hash_field_selector_inner) :
			     MLX5_ADDR_OF(tirc, tirc, rx_hash_field_selector_outer);

#define MLX5_HASH_IP            (MLX5_HASH_FIELD_SEL_SRC_IP   |\
				 MLX5_HASH_FIELD_SEL_DST_IP)

#define MLX5_HASH_IP_L4PORTS    (MLX5_HASH_FIELD_SEL_SRC_IP   |\
				 MLX5_HASH_FIELD_SEL_DST_IP   |\
				 MLX5_HASH_FIELD_SEL_L4_SPORT |\
				 MLX5_HASH_FIELD_SEL_L4_DPORT)

#define MLX5_HASH_IP_IPSEC_SPI  (MLX5_HASH_FIELD_SEL_SRC_IP   |\
				 MLX5_HASH_FIELD_SEL_DST_IP   |\
				 MLX5_HASH_FIELD_SEL_IPSEC_SPI)

	MLX5_SET(tirc, tirc, rx_hash_fn, mlx5e_rx_hash_fn(params->rss_hfunc));
	if (params->rss_hfunc == ETH_RSS_HASH_TOP) {
		void *rss_key = MLX5_ADDR_OF(tirc, tirc,
					     rx_hash_toeplitz_key);
		size_t len = MLX5_FLD_SZ_BYTES(tirc,
					       rx_hash_toeplitz_key);

		MLX5_SET(tirc, tirc, rx_hash_symmetric, 1);
		memcpy(rss_key, params->toeplitz_hash_key, len);
	}

	switch (tt) {
	case MLX5E_TT_IPV4_TCP:
		MLX5_SET(rx_hash_field_select, hfso, l3_prot_type,
			 MLX5_L3_PROT_TYPE_IPV4);
		MLX5_SET(rx_hash_field_select, hfso, l4_prot_type,
			 MLX5_L4_PROT_TYPE_TCP);
		MLX5_SET(rx_hash_field_select, hfso, selected_fields,
			 MLX5_HASH_IP_L4PORTS);
		break;

	case MLX5E_TT_IPV6_TCP:
		MLX5_SET(rx_hash_field_select, hfso, l3_prot_type,
			 MLX5_L3_PROT_TYPE_IPV6);
		MLX5_SET(rx_hash_field_select, hfso, l4_prot_type,
			 MLX5_L4_PROT_TYPE_TCP);
		MLX5_SET(rx_hash_field_select, hfso, selected_fields,
			 MLX5_HASH_IP_L4PORTS);
		break;

	case MLX5E_TT_IPV4_UDP:
		MLX5_SET(rx_hash_field_select, hfso, l3_prot_type,
			 MLX5_L3_PROT_TYPE_IPV4);
		MLX5_SET(rx_hash_field_select, hfso, l4_prot_type,
			 MLX5_L4_PROT_TYPE_UDP);
		MLX5_SET(rx_hash_field_select, hfso, selected_fields,
			 MLX5_HASH_IP_L4PORTS);
		break;

	case MLX5E_TT_IPV6_UDP:
		MLX5_SET(rx_hash_field_select, hfso, l3_prot_type,
			 MLX5_L3_PROT_TYPE_IPV6);
		MLX5_SET(rx_hash_field_select, hfso, l4_prot_type,
			 MLX5_L4_PROT_TYPE_UDP);
		MLX5_SET(rx_hash_field_select, hfso, selected_fields,
			 MLX5_HASH_IP_L4PORTS);
		break;

	case MLX5E_TT_IPV4_IPSEC_AH:
		MLX5_SET(rx_hash_field_select, hfso, l3_prot_type,
			 MLX5_L3_PROT_TYPE_IPV4);
		MLX5_SET(rx_hash_field_select, hfso, selected_fields,
			 MLX5_HASH_IP_IPSEC_SPI);
		break;

	case MLX5E_TT_IPV6_IPSEC_AH:
		MLX5_SET(rx_hash_field_select, hfso, l3_prot_type,
			 MLX5_L3_PROT_TYPE_IPV6);
		MLX5_SET(rx_hash_field_select, hfso, selected_fields,
			 MLX5_HASH_IP_IPSEC_SPI);
		break;

	case MLX5E_TT_IPV4_IPSEC_ESP:
		MLX5_SET(rx_hash_field_select, hfso, l3_prot_type,
			 MLX5_L3_PROT_TYPE_IPV4);
		MLX5_SET(rx_hash_field_select, hfso, selected_fields,
			 MLX5_HASH_IP_IPSEC_SPI);
		break;

	case MLX5E_TT_IPV6_IPSEC_ESP:
		MLX5_SET(rx_hash_field_select, hfso, l3_prot_type,
			 MLX5_L3_PROT_TYPE_IPV6);
		MLX5_SET(rx_hash_field_select, hfso, selected_fields,
			 MLX5_HASH_IP_IPSEC_SPI);
		break;

	case MLX5E_TT_IPV4:
		MLX5_SET(rx_hash_field_select, hfso, l3_prot_type,
			 MLX5_L3_PROT_TYPE_IPV4);
		MLX5_SET(rx_hash_field_select, hfso, selected_fields,
			 MLX5_HASH_IP);
		break;

	case MLX5E_TT_IPV6:
		MLX5_SET(rx_hash_field_select, hfso, l3_prot_type,
			 MLX5_L3_PROT_TYPE_IPV6);
		MLX5_SET(rx_hash_field_select, hfso, selected_fields,
			 MLX5_HASH_IP);
		break;
	default:
		WARN_ONCE(true, "%s: bad traffic type!\n", __func__);
	}
}

static int mlx5e_modify_tirs_lro(struct mlx5e_priv *priv)
{
	struct mlx5_core_dev *mdev = priv->mdev;

	void *in;
	void *tirc;
	int inlen;
	int err;
	int tt;
	int ix;

	inlen = MLX5_ST_SZ_BYTES(modify_tir_in);
	in = kvzalloc(inlen, GFP_KERNEL);
	if (!in)
		return -ENOMEM;

	MLX5_SET(modify_tir_in, in, bitmask.lro, 1);
	tirc = MLX5_ADDR_OF(modify_tir_in, in, ctx);

	mlx5e_build_tir_ctx_lro(&priv->channels.params, tirc);

	for (tt = 0; tt < MLX5E_NUM_INDIR_TIRS; tt++) {
		err = mlx5_core_modify_tir(mdev, priv->indir_tir[tt].tirn, in,
					   inlen);
		if (err)
			goto free_in;
	}

	for (ix = 0; ix < mlx5e_get_netdev_max_channels(priv->netdev); ix++) {
		err = mlx5_core_modify_tir(mdev, priv->direct_tir[ix].tirn,
					   in, inlen);
		if (err)
			goto free_in;
	}

free_in:
	kvfree(in);

	return err;
}

static void mlx5e_build_inner_indir_tir_ctx(struct mlx5e_priv *priv,
					    enum mlx5e_traffic_types tt,
					    u32 *tirc)
{
	MLX5_SET(tirc, tirc, transport_domain, priv->mdev->mlx5e_res.td.tdn);

	mlx5e_build_tir_ctx_lro(&priv->channels.params, tirc);

	MLX5_SET(tirc, tirc, disp_type, MLX5_TIRC_DISP_TYPE_INDIRECT);
	MLX5_SET(tirc, tirc, indirect_table, priv->indir_rqt.rqtn);
	MLX5_SET(tirc, tirc, tunneled_offload_en, 0x1);

	mlx5e_build_indir_tir_ctx_hash(&priv->channels.params, tt, tirc, true);
}

static int mlx5e_set_mtu(struct mlx5_core_dev *mdev,
			 struct mlx5e_params *params, u16 mtu)
{
	u16 hw_mtu = MLX5E_SW2HW_MTU(params, mtu);
	int err;

	err = mlx5_set_port_mtu(mdev, hw_mtu, 1);
	if (err)
		return err;

	/* Update vport context MTU */
	mlx5_modify_nic_vport_mtu(mdev, hw_mtu);
	return 0;
}

static void mlx5e_query_mtu(struct mlx5_core_dev *mdev,
			    struct mlx5e_params *params, u16 *mtu)
{
	u16 hw_mtu = 0;
	int err;

	err = mlx5_query_nic_vport_mtu(mdev, &hw_mtu);
	if (err || !hw_mtu) /* fallback to port oper mtu */
		mlx5_query_port_oper_mtu(mdev, &hw_mtu, 1);

	*mtu = MLX5E_HW2SW_MTU(params, hw_mtu);
}

static int mlx5e_set_dev_port_mtu(struct mlx5e_priv *priv)
{
	struct mlx5e_params *params = &priv->channels.params;
	struct net_device *netdev = priv->netdev;
	struct mlx5_core_dev *mdev = priv->mdev;
	u16 mtu;
	int err;

	err = mlx5e_set_mtu(mdev, params, params->sw_mtu);
	if (err)
		return err;

	mlx5e_query_mtu(mdev, params, &mtu);
	if (mtu != params->sw_mtu)
		netdev_warn(netdev, "%s: VPort MTU %d is different than netdev mtu %d\n",
			    __func__, mtu, params->sw_mtu);

	params->sw_mtu = mtu;
	return 0;
}

static void mlx5e_netdev_set_tcs(struct net_device *netdev)
{
	struct mlx5e_priv *priv = netdev_priv(netdev);
	int nch = priv->channels.params.num_channels;
	int ntc = priv->channels.params.num_tc;
	int tc;

	netdev_reset_tc(netdev);

	if (ntc == 1)
		return;

	netdev_set_num_tc(netdev, ntc);

	/* Map netdev TCs to offset 0
	 * We have our own UP to TXQ mapping for QoS
	 */
	for (tc = 0; tc < ntc; tc++)
		netdev_set_tc_queue(netdev, tc, nch, 0);
}

static void mlx5e_build_tc2txq_maps(struct mlx5e_priv *priv)
{
	int max_nch = mlx5e_get_netdev_max_channels(priv->netdev);
	int i, tc;

	for (i = 0; i < max_nch; i++)
		for (tc = 0; tc < priv->profile->max_tc; tc++)
			priv->channel_tc2txq[i][tc] = i + tc * max_nch;
}

static void mlx5e_build_tx2sq_maps(struct mlx5e_priv *priv)
{
	struct mlx5e_channel *c;
	struct mlx5e_txqsq *sq;
	int i, tc;

	for (i = 0; i < priv->channels.num; i++) {
		c = priv->channels.c[i];
		for (tc = 0; tc < c->num_tc; tc++) {
			sq = &c->sq[tc];
			priv->txq2sq[sq->txq_ix] = sq;
		}
	}
}

void mlx5e_activate_priv_channels(struct mlx5e_priv *priv)
{
	int num_txqs = priv->channels.num * priv->channels.params.num_tc;
	struct net_device *netdev = priv->netdev;

	mlx5e_netdev_set_tcs(netdev);
	netif_set_real_num_tx_queues(netdev, num_txqs);
	netif_set_real_num_rx_queues(netdev, priv->channels.num);

	mlx5e_build_tx2sq_maps(priv);
	mlx5e_activate_channels(&priv->channels);
	mlx5e_xdp_tx_enable(priv);
	netif_tx_start_all_queues(priv->netdev);

	if (MLX5_ESWITCH_MANAGER(priv->mdev))
		mlx5e_add_sqs_fwd_rules(priv);

	mlx5e_wait_channels_min_rx_wqes(&priv->channels);
	mlx5e_redirect_rqts_to_channels(priv, &priv->channels);
}

void mlx5e_deactivate_priv_channels(struct mlx5e_priv *priv)
{
	mlx5e_redirect_rqts_to_drop(priv);

	if (MLX5_ESWITCH_MANAGER(priv->mdev))
		mlx5e_remove_sqs_fwd_rules(priv);

	/* FIXME: This is a W/A only for tx timeout watch dog false alarm when
	 * polling for inactive tx queues.
	 */
	netif_tx_stop_all_queues(priv->netdev);
	netif_tx_disable(priv->netdev);
	mlx5e_xdp_tx_disable(priv);
	mlx5e_deactivate_channels(&priv->channels);
}

void mlx5e_switch_priv_channels(struct mlx5e_priv *priv,
				struct mlx5e_channels *new_chs,
				mlx5e_fp_hw_modify hw_modify)
{
	struct net_device *netdev = priv->netdev;
	int new_num_txqs;
	int carrier_ok;
	new_num_txqs = new_chs->num * new_chs->params.num_tc;

	carrier_ok = netif_carrier_ok(netdev);
	netif_carrier_off(netdev);

	if (new_num_txqs < netdev->real_num_tx_queues)
		netif_set_real_num_tx_queues(netdev, new_num_txqs);

	mlx5e_deactivate_priv_channels(priv);
	mlx5e_close_channels(&priv->channels);

	priv->channels = *new_chs;

	/* New channels are ready to roll, modify HW settings if needed */
	if (hw_modify)
		hw_modify(priv);

	mlx5e_refresh_tirs(priv, false);
	mlx5e_activate_priv_channels(priv);

	/* return carrier back if needed */
	if (carrier_ok)
		netif_carrier_on(netdev);
}

void mlx5e_timestamp_init(struct mlx5e_priv *priv)
{
	priv->tstamp.tx_type   = HWTSTAMP_TX_OFF;
	priv->tstamp.rx_filter = HWTSTAMP_FILTER_NONE;
}

int mlx5e_open_locked(struct net_device *netdev)
{
	struct mlx5e_priv *priv = netdev_priv(netdev);
	int err;

	set_bit(MLX5E_STATE_OPENED, &priv->state);

	err = mlx5e_open_channels(priv, &priv->channels);
	if (err)
		goto err_clear_state_opened_flag;

	mlx5e_refresh_tirs(priv, false);
	mlx5e_activate_priv_channels(priv);
	if (priv->profile->update_carrier)
		priv->profile->update_carrier(priv);

	mlx5e_queue_update_stats(priv);
	return 0;

err_clear_state_opened_flag:
	clear_bit(MLX5E_STATE_OPENED, &priv->state);
	return err;
}

int mlx5e_open(struct net_device *netdev)
{
	struct mlx5e_priv *priv = netdev_priv(netdev);
	int err;

	mutex_lock(&priv->state_lock);
	err = mlx5e_open_locked(netdev);
	if (!err)
		mlx5_set_port_admin_status(priv->mdev, MLX5_PORT_UP);
	mutex_unlock(&priv->state_lock);

	if (mlx5_vxlan_allowed(priv->mdev->vxlan))
		udp_tunnel_get_rx_info(netdev);

	return err;
}

int mlx5e_close_locked(struct net_device *netdev)
{
	struct mlx5e_priv *priv = netdev_priv(netdev);

	/* May already be CLOSED in case a previous configuration operation
	 * (e.g RX/TX queue size change) that involves close&open failed.
	 */
	if (!test_bit(MLX5E_STATE_OPENED, &priv->state))
		return 0;

	clear_bit(MLX5E_STATE_OPENED, &priv->state);

	netif_carrier_off(priv->netdev);
	mlx5e_deactivate_priv_channels(priv);
	mlx5e_close_channels(&priv->channels);

	return 0;
}

int mlx5e_close(struct net_device *netdev)
{
	struct mlx5e_priv *priv = netdev_priv(netdev);
	int err;

	if (!netif_device_present(netdev))
		return -ENODEV;

	mutex_lock(&priv->state_lock);
	mlx5_set_port_admin_status(priv->mdev, MLX5_PORT_DOWN);
	err = mlx5e_close_locked(netdev);
	mutex_unlock(&priv->state_lock);

	return err;
}

static int mlx5e_alloc_drop_rq(struct mlx5_core_dev *mdev,
			       struct mlx5e_rq *rq,
			       struct mlx5e_rq_param *param)
{
	void *rqc = param->rqc;
	void *rqc_wq = MLX5_ADDR_OF(rqc, rqc, wq);
	int err;

	param->wq.db_numa_node = param->wq.buf_numa_node;

	err = mlx5_wq_cyc_create(mdev, &param->wq, rqc_wq, &rq->wqe.wq,
				 &rq->wq_ctrl);
	if (err)
		return err;

	/* Mark as unused given "Drop-RQ" packets never reach XDP */
	xdp_rxq_info_unused(&rq->xdp_rxq);

	rq->mdev = mdev;

	return 0;
}

static int mlx5e_alloc_drop_cq(struct mlx5_core_dev *mdev,
			       struct mlx5e_cq *cq,
			       struct mlx5e_cq_param *param)
{
	param->wq.buf_numa_node = dev_to_node(&mdev->pdev->dev);
	param->wq.db_numa_node  = dev_to_node(&mdev->pdev->dev);

	return mlx5e_alloc_cq_common(mdev, param, cq);
}

int mlx5e_open_drop_rq(struct mlx5e_priv *priv,
		       struct mlx5e_rq *drop_rq)
{
	struct mlx5_core_dev *mdev = priv->mdev;
	struct mlx5e_cq_param cq_param = {};
	struct mlx5e_rq_param rq_param = {};
	struct mlx5e_cq *cq = &drop_rq->cq;
	int err;

	mlx5e_build_drop_rq_param(priv, &rq_param);

	err = mlx5e_alloc_drop_cq(mdev, cq, &cq_param);
	if (err)
		return err;

	err = mlx5e_create_cq(cq, &cq_param);
	if (err)
		goto err_free_cq;

	err = mlx5e_alloc_drop_rq(mdev, drop_rq, &rq_param);
	if (err)
		goto err_destroy_cq;

	err = mlx5e_create_rq(drop_rq, &rq_param);
	if (err)
		goto err_free_rq;

	err = mlx5e_modify_rq_state(drop_rq, MLX5_RQC_STATE_RST, MLX5_RQC_STATE_RDY);
	if (err)
		mlx5_core_warn(priv->mdev, "modify_rq_state failed, rx_if_down_packets won't be counted %d\n", err);

	return 0;

err_free_rq:
	mlx5e_free_rq(drop_rq);

err_destroy_cq:
	mlx5e_destroy_cq(cq);

err_free_cq:
	mlx5e_free_cq(cq);

	return err;
}

void mlx5e_close_drop_rq(struct mlx5e_rq *drop_rq)
{
	mlx5e_destroy_rq(drop_rq);
	mlx5e_free_rq(drop_rq);
	mlx5e_destroy_cq(&drop_rq->cq);
	mlx5e_free_cq(&drop_rq->cq);
}

int mlx5e_create_tis(struct mlx5_core_dev *mdev, int tc,
		     u32 underlay_qpn, u32 *tisn)
{
	u32 in[MLX5_ST_SZ_DW(create_tis_in)] = {0};
	void *tisc = MLX5_ADDR_OF(create_tis_in, in, ctx);

	MLX5_SET(tisc, tisc, prio, tc << 1);
	MLX5_SET(tisc, tisc, underlay_qpn, underlay_qpn);
	MLX5_SET(tisc, tisc, transport_domain, mdev->mlx5e_res.td.tdn);

	if (mlx5_lag_is_lacp_owner(mdev))
		MLX5_SET(tisc, tisc, strict_lag_tx_port_affinity, 1);

	return mlx5_core_create_tis(mdev, in, sizeof(in), tisn);
}

void mlx5e_destroy_tis(struct mlx5_core_dev *mdev, u32 tisn)
{
	mlx5_core_destroy_tis(mdev, tisn);
}

int mlx5e_create_tises(struct mlx5e_priv *priv)
{
	int err;
	int tc;

	for (tc = 0; tc < priv->profile->max_tc; tc++) {
		err = mlx5e_create_tis(priv->mdev, tc, 0, &priv->tisn[tc]);
		if (err)
			goto err_close_tises;
	}

	return 0;

err_close_tises:
	for (tc--; tc >= 0; tc--)
		mlx5e_destroy_tis(priv->mdev, priv->tisn[tc]);

	return err;
}

void mlx5e_cleanup_nic_tx(struct mlx5e_priv *priv)
{
	int tc;

	for (tc = 0; tc < priv->profile->max_tc; tc++)
		mlx5e_destroy_tis(priv->mdev, priv->tisn[tc]);
}

static void mlx5e_build_indir_tir_ctx(struct mlx5e_priv *priv,
				      enum mlx5e_traffic_types tt,
				      u32 *tirc)
{
	MLX5_SET(tirc, tirc, transport_domain, priv->mdev->mlx5e_res.td.tdn);

	mlx5e_build_tir_ctx_lro(&priv->channels.params, tirc);

	MLX5_SET(tirc, tirc, disp_type, MLX5_TIRC_DISP_TYPE_INDIRECT);
	MLX5_SET(tirc, tirc, indirect_table, priv->indir_rqt.rqtn);
	mlx5e_build_indir_tir_ctx_hash(&priv->channels.params, tt, tirc, false);
}

static void mlx5e_build_direct_tir_ctx(struct mlx5e_priv *priv, u32 rqtn, u32 *tirc)
{
	MLX5_SET(tirc, tirc, transport_domain, priv->mdev->mlx5e_res.td.tdn);

	mlx5e_build_tir_ctx_lro(&priv->channels.params, tirc);

	MLX5_SET(tirc, tirc, disp_type, MLX5_TIRC_DISP_TYPE_INDIRECT);
	MLX5_SET(tirc, tirc, indirect_table, rqtn);
	MLX5_SET(tirc, tirc, rx_hash_fn, MLX5_RX_HASH_FN_INVERTED_XOR8);
}

int mlx5e_create_indirect_tirs(struct mlx5e_priv *priv, bool inner_ttc)
{
	struct mlx5e_tir *tir;
	void *tirc;
	int inlen;
	int i = 0;
	int err;
	u32 *in;
	int tt;

	inlen = MLX5_ST_SZ_BYTES(create_tir_in);
	in = kvzalloc(inlen, GFP_KERNEL);
	if (!in)
		return -ENOMEM;

	for (tt = 0; tt < MLX5E_NUM_INDIR_TIRS; tt++) {
		memset(in, 0, inlen);
		tir = &priv->indir_tir[tt];
		tirc = MLX5_ADDR_OF(create_tir_in, in, ctx);
		mlx5e_build_indir_tir_ctx(priv, tt, tirc);
		err = mlx5e_create_tir(priv->mdev, tir, in, inlen);
		if (err) {
			mlx5_core_warn(priv->mdev, "create indirect tirs failed, %d\n", err);
			goto err_destroy_inner_tirs;
		}
	}

	if (!inner_ttc || !mlx5e_tunnel_inner_ft_supported(priv->mdev))
		goto out;

	for (i = 0; i < MLX5E_NUM_INDIR_TIRS; i++) {
		memset(in, 0, inlen);
		tir = &priv->inner_indir_tir[i];
		tirc = MLX5_ADDR_OF(create_tir_in, in, ctx);
		mlx5e_build_inner_indir_tir_ctx(priv, i, tirc);
		err = mlx5e_create_tir(priv->mdev, tir, in, inlen);
		if (err) {
			mlx5_core_warn(priv->mdev, "create inner indirect tirs failed, %d\n", err);
			goto err_destroy_inner_tirs;
		}
	}

out:
	kvfree(in);

	return 0;

err_destroy_inner_tirs:
	for (i--; i >= 0; i--)
		mlx5e_destroy_tir(priv->mdev, &priv->inner_indir_tir[i]);

	for (tt--; tt >= 0; tt--)
		mlx5e_destroy_tir(priv->mdev, &priv->indir_tir[tt]);

	kvfree(in);

	return err;
}

int mlx5e_create_direct_tirs(struct mlx5e_priv *priv)
{
	int nch = mlx5e_get_netdev_max_channels(priv->netdev);
	struct mlx5e_tir *tir;
	void *tirc;
	int inlen;
	int err;
	u32 *in;
	int ix;

	inlen = MLX5_ST_SZ_BYTES(create_tir_in);
	in = kvzalloc(inlen, GFP_KERNEL);
	if (!in)
		return -ENOMEM;

	for (ix = 0; ix < nch; ix++) {
		memset(in, 0, inlen);
		tir = &priv->direct_tir[ix];
		tirc = MLX5_ADDR_OF(create_tir_in, in, ctx);
		mlx5e_build_direct_tir_ctx(priv, priv->direct_tir[ix].rqt.rqtn, tirc);
		err = mlx5e_create_tir(priv->mdev, tir, in, inlen);
		if (err)
			goto err_destroy_ch_tirs;
	}

	kvfree(in);

	return 0;

err_destroy_ch_tirs:
	mlx5_core_warn(priv->mdev, "create direct tirs failed, %d\n", err);
	for (ix--; ix >= 0; ix--)
		mlx5e_destroy_tir(priv->mdev, &priv->direct_tir[ix]);

	kvfree(in);

	return err;
}

void mlx5e_destroy_indirect_tirs(struct mlx5e_priv *priv, bool inner_ttc)
{
	int i;

	for (i = 0; i < MLX5E_NUM_INDIR_TIRS; i++)
		mlx5e_destroy_tir(priv->mdev, &priv->indir_tir[i]);

	if (!inner_ttc || !mlx5e_tunnel_inner_ft_supported(priv->mdev))
		return;

	for (i = 0; i < MLX5E_NUM_INDIR_TIRS; i++)
		mlx5e_destroy_tir(priv->mdev, &priv->inner_indir_tir[i]);
}

void mlx5e_destroy_direct_tirs(struct mlx5e_priv *priv)
{
	int nch = mlx5e_get_netdev_max_channels(priv->netdev);
	int i;

	for (i = 0; i < nch; i++)
		mlx5e_destroy_tir(priv->mdev, &priv->direct_tir[i]);
}

static int mlx5e_modify_channels_scatter_fcs(struct mlx5e_channels *chs, bool enable)
{
	int err = 0;
	int i;

	for (i = 0; i < chs->num; i++) {
		err = mlx5e_modify_rq_scatter_fcs(&chs->c[i]->rq, enable);
		if (err)
			return err;
	}

	return 0;
}

static int mlx5e_modify_channels_vsd(struct mlx5e_channels *chs, bool vsd)
{
	int err = 0;
	int i;

	for (i = 0; i < chs->num; i++) {
		err = mlx5e_modify_rq_vsd(&chs->c[i]->rq, vsd);
		if (err)
			return err;
	}

	return 0;
}

static int mlx5e_setup_tc_mqprio(struct net_device *netdev,
				 struct tc_mqprio_qopt *mqprio)
{
	struct mlx5e_priv *priv = netdev_priv(netdev);
	struct mlx5e_channels new_channels = {};
	u8 tc = mqprio->num_tc;
	int err = 0;

	mqprio->hw = TC_MQPRIO_HW_OFFLOAD_TCS;

	if (tc && tc != MLX5E_MAX_NUM_TC)
		return -EINVAL;

	mutex_lock(&priv->state_lock);

	new_channels.params = priv->channels.params;
	new_channels.params.num_tc = tc ? tc : 1;

	if (!test_bit(MLX5E_STATE_OPENED, &priv->state)) {
		priv->channels.params = new_channels.params;
		goto out;
	}

	err = mlx5e_open_channels(priv, &new_channels);
	if (err)
		goto out;

	priv->max_opened_tc = max_t(u8, priv->max_opened_tc,
				    new_channels.params.num_tc);
	mlx5e_switch_priv_channels(priv, &new_channels, NULL);
out:
	mutex_unlock(&priv->state_lock);
	return err;
}

#ifdef CONFIG_MLX5_ESWITCH
static int mlx5e_setup_tc_cls_flower(struct mlx5e_priv *priv,
				     struct tc_cls_flower_offload *cls_flower,
				     int flags)
{
	switch (cls_flower->command) {
	case TC_CLSFLOWER_REPLACE:
		return mlx5e_configure_flower(priv, cls_flower, flags);
	case TC_CLSFLOWER_DESTROY:
		return mlx5e_delete_flower(priv, cls_flower, flags);
	case TC_CLSFLOWER_STATS:
		return mlx5e_stats_flower(priv, cls_flower, flags);
	default:
		return -EOPNOTSUPP;
	}
}

static int mlx5e_setup_tc_block_cb(enum tc_setup_type type, void *type_data,
				   void *cb_priv)
{
	struct mlx5e_priv *priv = cb_priv;

	switch (type) {
	case TC_SETUP_CLSFLOWER:
		return mlx5e_setup_tc_cls_flower(priv, type_data, MLX5E_TC_INGRESS);
	default:
		return -EOPNOTSUPP;
	}
}

static int mlx5e_setup_tc_block(struct net_device *dev,
				struct tc_block_offload *f)
{
	struct mlx5e_priv *priv = netdev_priv(dev);

	if (f->binder_type != TCF_BLOCK_BINDER_TYPE_CLSACT_INGRESS)
		return -EOPNOTSUPP;

	switch (f->command) {
	case TC_BLOCK_BIND:
		return tcf_block_cb_register(f->block, mlx5e_setup_tc_block_cb,
					     priv, priv, f->extack);
	case TC_BLOCK_UNBIND:
		tcf_block_cb_unregister(f->block, mlx5e_setup_tc_block_cb,
					priv);
		return 0;
	default:
		return -EOPNOTSUPP;
	}
}
#endif

static int mlx5e_setup_tc(struct net_device *dev, enum tc_setup_type type,
			  void *type_data)
{
	switch (type) {
#ifdef CONFIG_MLX5_ESWITCH
	case TC_SETUP_BLOCK:
		return mlx5e_setup_tc_block(dev, type_data);
#endif
	case TC_SETUP_QDISC_MQPRIO:
		return mlx5e_setup_tc_mqprio(dev, type_data);
	default:
		return -EOPNOTSUPP;
	}
}

void mlx5e_fold_sw_stats64(struct mlx5e_priv *priv, struct rtnl_link_stats64 *s)
{
	int i;

	for (i = 0; i < mlx5e_get_netdev_max_channels(priv->netdev); i++) {
		struct mlx5e_channel_stats *channel_stats = &priv->channel_stats[i];
		struct mlx5e_rq_stats *rq_stats = &channel_stats->rq;
		int j;

		s->rx_packets   += rq_stats->packets;
		s->rx_bytes     += rq_stats->bytes;

		for (j = 0; j < priv->max_opened_tc; j++) {
			struct mlx5e_sq_stats *sq_stats = &channel_stats->sq[j];

			s->tx_packets    += sq_stats->packets;
			s->tx_bytes      += sq_stats->bytes;
			s->tx_dropped    += sq_stats->dropped;
		}
	}
}

void
mlx5e_get_stats(struct net_device *dev, struct rtnl_link_stats64 *stats)
{
	struct mlx5e_priv *priv = netdev_priv(dev);
	struct mlx5e_vport_stats *vstats = &priv->stats.vport;
	struct mlx5e_pport_stats *pstats = &priv->stats.pport;

	/* update HW stats in background for next time */
	mlx5e_queue_update_stats(priv);

	if (mlx5e_is_uplink_rep(priv)) {
		stats->rx_packets = PPORT_802_3_GET(pstats, a_frames_received_ok);
		stats->rx_bytes   = PPORT_802_3_GET(pstats, a_octets_received_ok);
		stats->tx_packets = PPORT_802_3_GET(pstats, a_frames_transmitted_ok);
		stats->tx_bytes   = PPORT_802_3_GET(pstats, a_octets_transmitted_ok);
	} else {
		mlx5e_fold_sw_stats64(priv, stats);
	}

	stats->rx_dropped = priv->stats.qcnt.rx_out_of_buffer;

	stats->rx_length_errors =
		PPORT_802_3_GET(pstats, a_in_range_length_errors) +
		PPORT_802_3_GET(pstats, a_out_of_range_length_field) +
		PPORT_802_3_GET(pstats, a_frame_too_long_errors);
	stats->rx_crc_errors =
		PPORT_802_3_GET(pstats, a_frame_check_sequence_errors);
	stats->rx_frame_errors = PPORT_802_3_GET(pstats, a_alignment_errors);
	stats->tx_aborted_errors = PPORT_2863_GET(pstats, if_out_discards);
	stats->rx_errors = stats->rx_length_errors + stats->rx_crc_errors +
			   stats->rx_frame_errors;
	stats->tx_errors = stats->tx_aborted_errors + stats->tx_carrier_errors;

	/* vport multicast also counts packets that are dropped due to steering
	 * or rx out of buffer
	 */
	stats->multicast =
		VPORT_COUNTER_GET(vstats, received_eth_multicast.packets);
}

static void mlx5e_set_rx_mode(struct net_device *dev)
{
	struct mlx5e_priv *priv = netdev_priv(dev);

	queue_work(priv->wq, &priv->set_rx_mode_work);
}

static int mlx5e_set_mac(struct net_device *netdev, void *addr)
{
	struct mlx5e_priv *priv = netdev_priv(netdev);
	struct sockaddr *saddr = addr;

	if (!is_valid_ether_addr(saddr->sa_data))
		return -EADDRNOTAVAIL;

	netif_addr_lock_bh(netdev);
	ether_addr_copy(netdev->dev_addr, saddr->sa_data);
	netif_addr_unlock_bh(netdev);

	queue_work(priv->wq, &priv->set_rx_mode_work);

	return 0;
}

#define MLX5E_SET_FEATURE(features, feature, enable)	\
	do {						\
		if (enable)				\
			*features |= feature;		\
		else					\
			*features &= ~feature;		\
	} while (0)

typedef int (*mlx5e_feature_handler)(struct net_device *netdev, bool enable);

static int set_feature_lro(struct net_device *netdev, bool enable)
{
	struct mlx5e_priv *priv = netdev_priv(netdev);
	struct mlx5_core_dev *mdev = priv->mdev;
	struct mlx5e_channels new_channels = {};
	struct mlx5e_params *old_params;
	int err = 0;
	bool reset;

	mutex_lock(&priv->state_lock);

	old_params = &priv->channels.params;
	if (enable && !MLX5E_GET_PFLAG(old_params, MLX5E_PFLAG_RX_STRIDING_RQ)) {
		netdev_warn(netdev, "can't set LRO with legacy RQ\n");
		err = -EINVAL;
		goto out;
	}

	reset = test_bit(MLX5E_STATE_OPENED, &priv->state);

	new_channels.params = *old_params;
	new_channels.params.lro_en = enable;

	if (old_params->rq_wq_type != MLX5_WQ_TYPE_CYCLIC) {
		if (mlx5e_rx_mpwqe_is_linear_skb(mdev, old_params) ==
		    mlx5e_rx_mpwqe_is_linear_skb(mdev, &new_channels.params))
			reset = false;
	}

	if (!reset) {
		*old_params = new_channels.params;
		err = mlx5e_modify_tirs_lro(priv);
		goto out;
	}

	err = mlx5e_open_channels(priv, &new_channels);
	if (err)
		goto out;

	mlx5e_switch_priv_channels(priv, &new_channels, mlx5e_modify_tirs_lro);
out:
	mutex_unlock(&priv->state_lock);
	return err;
}

static int set_feature_cvlan_filter(struct net_device *netdev, bool enable)
{
	struct mlx5e_priv *priv = netdev_priv(netdev);

	if (enable)
		mlx5e_enable_cvlan_filter(priv);
	else
		mlx5e_disable_cvlan_filter(priv);

	return 0;
}

#ifdef CONFIG_MLX5_ESWITCH
static int set_feature_tc_num_filters(struct net_device *netdev, bool enable)
{
	struct mlx5e_priv *priv = netdev_priv(netdev);

	if (!enable && mlx5e_tc_num_filters(priv)) {
		netdev_err(netdev,
			   "Active offloaded tc filters, can't turn hw_tc_offload off\n");
		return -EINVAL;
	}

	return 0;
}
#endif

static int set_feature_rx_all(struct net_device *netdev, bool enable)
{
	struct mlx5e_priv *priv = netdev_priv(netdev);
	struct mlx5_core_dev *mdev = priv->mdev;

	return mlx5_set_port_fcs(mdev, !enable);
}

static int set_feature_rx_fcs(struct net_device *netdev, bool enable)
{
	struct mlx5e_priv *priv = netdev_priv(netdev);
	int err;

	mutex_lock(&priv->state_lock);

	priv->channels.params.scatter_fcs_en = enable;
	err = mlx5e_modify_channels_scatter_fcs(&priv->channels, enable);
	if (err)
		priv->channels.params.scatter_fcs_en = !enable;

	mutex_unlock(&priv->state_lock);

	return err;
}

static int set_feature_rx_vlan(struct net_device *netdev, bool enable)
{
	struct mlx5e_priv *priv = netdev_priv(netdev);
	int err = 0;

	mutex_lock(&priv->state_lock);

	priv->channels.params.vlan_strip_disable = !enable;
	if (!test_bit(MLX5E_STATE_OPENED, &priv->state))
		goto unlock;

	err = mlx5e_modify_channels_vsd(&priv->channels, !enable);
	if (err)
		priv->channels.params.vlan_strip_disable = enable;

unlock:
	mutex_unlock(&priv->state_lock);

	return err;
}

#ifdef CONFIG_MLX5_EN_ARFS
static int set_feature_arfs(struct net_device *netdev, bool enable)
{
	struct mlx5e_priv *priv = netdev_priv(netdev);
	int err;

	if (enable)
		err = mlx5e_arfs_enable(priv);
	else
		err = mlx5e_arfs_disable(priv);

	return err;
}
#endif

static int mlx5e_handle_feature(struct net_device *netdev,
				netdev_features_t *features,
				netdev_features_t wanted_features,
				netdev_features_t feature,
				mlx5e_feature_handler feature_handler)
{
	netdev_features_t changes = wanted_features ^ netdev->features;
	bool enable = !!(wanted_features & feature);
	int err;

	if (!(changes & feature))
		return 0;

	err = feature_handler(netdev, enable);
	if (err) {
		netdev_err(netdev, "%s feature %pNF failed, err %d\n",
			   enable ? "Enable" : "Disable", &feature, err);
		return err;
	}

	MLX5E_SET_FEATURE(features, feature, enable);
	return 0;
}

static int mlx5e_set_features(struct net_device *netdev,
			      netdev_features_t features)
{
	netdev_features_t oper_features = netdev->features;
	int err = 0;

#define MLX5E_HANDLE_FEATURE(feature, handler) \
	mlx5e_handle_feature(netdev, &oper_features, features, feature, handler)

	err |= MLX5E_HANDLE_FEATURE(NETIF_F_LRO, set_feature_lro);
	err |= MLX5E_HANDLE_FEATURE(NETIF_F_HW_VLAN_CTAG_FILTER,
				    set_feature_cvlan_filter);
#ifdef CONFIG_MLX5_ESWITCH
	err |= MLX5E_HANDLE_FEATURE(NETIF_F_HW_TC, set_feature_tc_num_filters);
#endif
	err |= MLX5E_HANDLE_FEATURE(NETIF_F_RXALL, set_feature_rx_all);
	err |= MLX5E_HANDLE_FEATURE(NETIF_F_RXFCS, set_feature_rx_fcs);
	err |= MLX5E_HANDLE_FEATURE(NETIF_F_HW_VLAN_CTAG_RX, set_feature_rx_vlan);
#ifdef CONFIG_MLX5_EN_ARFS
	err |= MLX5E_HANDLE_FEATURE(NETIF_F_NTUPLE, set_feature_arfs);
#endif

	if (err) {
		netdev->features = oper_features;
		return -EINVAL;
	}

	return 0;
}

static netdev_features_t mlx5e_fix_features(struct net_device *netdev,
					    netdev_features_t features)
{
	struct mlx5e_priv *priv = netdev_priv(netdev);
	struct mlx5e_params *params;

	mutex_lock(&priv->state_lock);
	params = &priv->channels.params;
	if (!bitmap_empty(priv->fs.vlan.active_svlans, VLAN_N_VID)) {
		/* HW strips the outer C-tag header, this is a problem
		 * for S-tag traffic.
		 */
		features &= ~NETIF_F_HW_VLAN_CTAG_RX;
		if (!params->vlan_strip_disable)
			netdev_warn(netdev, "Dropping C-tag vlan stripping offload due to S-tag vlan\n");
	}
	if (!MLX5E_GET_PFLAG(params, MLX5E_PFLAG_RX_STRIDING_RQ)) {
		features &= ~NETIF_F_LRO;
		if (params->lro_en)
			netdev_warn(netdev, "Disabling LRO, not supported in legacy RQ\n");
	}

	mutex_unlock(&priv->state_lock);

	return features;
}

int mlx5e_change_mtu(struct net_device *netdev, int new_mtu,
		     change_hw_mtu_cb set_mtu_cb)
{
	struct mlx5e_priv *priv = netdev_priv(netdev);
	struct mlx5e_channels new_channels = {};
	struct mlx5e_params *params;
	int err = 0;
	bool reset;

	mutex_lock(&priv->state_lock);

	params = &priv->channels.params;

	reset = !params->lro_en;
	reset = reset && test_bit(MLX5E_STATE_OPENED, &priv->state);

	new_channels.params = *params;
	new_channels.params.sw_mtu = new_mtu;

	if (params->xdp_prog &&
	    !mlx5e_rx_is_linear_skb(priv->mdev, &new_channels.params)) {
		netdev_err(netdev, "MTU(%d) > %d is not allowed while XDP enabled\n",
			   new_mtu, mlx5e_xdp_max_mtu(params));
		err = -EINVAL;
		goto out;
	}

	if (params->rq_wq_type == MLX5_WQ_TYPE_LINKED_LIST_STRIDING_RQ) {
		bool is_linear = mlx5e_rx_mpwqe_is_linear_skb(priv->mdev, &new_channels.params);
		u8 ppw_old = mlx5e_mpwqe_log_pkts_per_wqe(params);
		u8 ppw_new = mlx5e_mpwqe_log_pkts_per_wqe(&new_channels.params);

		reset = reset && (is_linear || (ppw_old != ppw_new));
	}

	if (!reset) {
		params->sw_mtu = new_mtu;
		if (set_mtu_cb)
			set_mtu_cb(priv);
		netdev->mtu = params->sw_mtu;
		goto out;
	}

	err = mlx5e_open_channels(priv, &new_channels);
	if (err)
		goto out;

	mlx5e_switch_priv_channels(priv, &new_channels, set_mtu_cb);
	netdev->mtu = new_channels.params.sw_mtu;

out:
	mutex_unlock(&priv->state_lock);
	return err;
}

static int mlx5e_change_nic_mtu(struct net_device *netdev, int new_mtu)
{
	return mlx5e_change_mtu(netdev, new_mtu, mlx5e_set_dev_port_mtu);
}

int mlx5e_hwstamp_set(struct mlx5e_priv *priv, struct ifreq *ifr)
{
	struct hwtstamp_config config;
	int err;

	if (!MLX5_CAP_GEN(priv->mdev, device_frequency_khz) ||
	    (mlx5_clock_get_ptp_index(priv->mdev) == -1))
		return -EOPNOTSUPP;

	if (copy_from_user(&config, ifr->ifr_data, sizeof(config)))
		return -EFAULT;

	/* TX HW timestamp */
	switch (config.tx_type) {
	case HWTSTAMP_TX_OFF:
	case HWTSTAMP_TX_ON:
		break;
	default:
		return -ERANGE;
	}

	mutex_lock(&priv->state_lock);
	/* RX HW timestamp */
	switch (config.rx_filter) {
	case HWTSTAMP_FILTER_NONE:
		/* Reset CQE compression to Admin default */
		mlx5e_modify_rx_cqe_compression_locked(priv, priv->channels.params.rx_cqe_compress_def);
		break;
	case HWTSTAMP_FILTER_ALL:
	case HWTSTAMP_FILTER_SOME:
	case HWTSTAMP_FILTER_PTP_V1_L4_EVENT:
	case HWTSTAMP_FILTER_PTP_V1_L4_SYNC:
	case HWTSTAMP_FILTER_PTP_V1_L4_DELAY_REQ:
	case HWTSTAMP_FILTER_PTP_V2_L4_EVENT:
	case HWTSTAMP_FILTER_PTP_V2_L4_SYNC:
	case HWTSTAMP_FILTER_PTP_V2_L4_DELAY_REQ:
	case HWTSTAMP_FILTER_PTP_V2_L2_EVENT:
	case HWTSTAMP_FILTER_PTP_V2_L2_SYNC:
	case HWTSTAMP_FILTER_PTP_V2_L2_DELAY_REQ:
	case HWTSTAMP_FILTER_PTP_V2_EVENT:
	case HWTSTAMP_FILTER_PTP_V2_SYNC:
	case HWTSTAMP_FILTER_PTP_V2_DELAY_REQ:
	case HWTSTAMP_FILTER_NTP_ALL:
		/* Disable CQE compression */
		netdev_warn(priv->netdev, "Disabling cqe compression");
		err = mlx5e_modify_rx_cqe_compression_locked(priv, false);
		if (err) {
			netdev_err(priv->netdev, "Failed disabling cqe compression err=%d\n", err);
			mutex_unlock(&priv->state_lock);
			return err;
		}
		config.rx_filter = HWTSTAMP_FILTER_ALL;
		break;
	default:
		mutex_unlock(&priv->state_lock);
		return -ERANGE;
	}

	memcpy(&priv->tstamp, &config, sizeof(config));
	mutex_unlock(&priv->state_lock);

	return copy_to_user(ifr->ifr_data, &config,
			    sizeof(config)) ? -EFAULT : 0;
}

int mlx5e_hwstamp_get(struct mlx5e_priv *priv, struct ifreq *ifr)
{
	struct hwtstamp_config *cfg = &priv->tstamp;

	if (!MLX5_CAP_GEN(priv->mdev, device_frequency_khz))
		return -EOPNOTSUPP;

	return copy_to_user(ifr->ifr_data, cfg, sizeof(*cfg)) ? -EFAULT : 0;
}

static int mlx5e_ioctl(struct net_device *dev, struct ifreq *ifr, int cmd)
{
	struct mlx5e_priv *priv = netdev_priv(dev);

	switch (cmd) {
	case SIOCSHWTSTAMP:
		return mlx5e_hwstamp_set(priv, ifr);
	case SIOCGHWTSTAMP:
		return mlx5e_hwstamp_get(priv, ifr);
	default:
		return -EOPNOTSUPP;
	}
}

#ifdef CONFIG_MLX5_ESWITCH
static int mlx5e_set_vf_mac(struct net_device *dev, int vf, u8 *mac)
{
	struct mlx5e_priv *priv = netdev_priv(dev);
	struct mlx5_core_dev *mdev = priv->mdev;

	return mlx5_eswitch_set_vport_mac(mdev->priv.eswitch, vf + 1, mac);
}

static int mlx5e_set_vf_vlan(struct net_device *dev, int vf, u16 vlan, u8 qos,
			     __be16 vlan_proto)
{
	struct mlx5e_priv *priv = netdev_priv(dev);
	struct mlx5_core_dev *mdev = priv->mdev;

	if (vlan_proto != htons(ETH_P_8021Q))
		return -EPROTONOSUPPORT;

	return mlx5_eswitch_set_vport_vlan(mdev->priv.eswitch, vf + 1,
					   vlan, qos);
}

static int mlx5e_set_vf_spoofchk(struct net_device *dev, int vf, bool setting)
{
	struct mlx5e_priv *priv = netdev_priv(dev);
	struct mlx5_core_dev *mdev = priv->mdev;

	return mlx5_eswitch_set_vport_spoofchk(mdev->priv.eswitch, vf + 1, setting);
}

static int mlx5e_set_vf_trust(struct net_device *dev, int vf, bool setting)
{
	struct mlx5e_priv *priv = netdev_priv(dev);
	struct mlx5_core_dev *mdev = priv->mdev;

	return mlx5_eswitch_set_vport_trust(mdev->priv.eswitch, vf + 1, setting);
}

static int mlx5e_set_vf_rate(struct net_device *dev, int vf, int min_tx_rate,
			     int max_tx_rate)
{
	struct mlx5e_priv *priv = netdev_priv(dev);
	struct mlx5_core_dev *mdev = priv->mdev;

	return mlx5_eswitch_set_vport_rate(mdev->priv.eswitch, vf + 1,
					   max_tx_rate, min_tx_rate);
}

static int mlx5_vport_link2ifla(u8 esw_link)
{
	switch (esw_link) {
	case MLX5_VPORT_ADMIN_STATE_DOWN:
		return IFLA_VF_LINK_STATE_DISABLE;
	case MLX5_VPORT_ADMIN_STATE_UP:
		return IFLA_VF_LINK_STATE_ENABLE;
	}
	return IFLA_VF_LINK_STATE_AUTO;
}

static int mlx5_ifla_link2vport(u8 ifla_link)
{
	switch (ifla_link) {
	case IFLA_VF_LINK_STATE_DISABLE:
		return MLX5_VPORT_ADMIN_STATE_DOWN;
	case IFLA_VF_LINK_STATE_ENABLE:
		return MLX5_VPORT_ADMIN_STATE_UP;
	}
	return MLX5_VPORT_ADMIN_STATE_AUTO;
}

static int mlx5e_set_vf_link_state(struct net_device *dev, int vf,
				   int link_state)
{
	struct mlx5e_priv *priv = netdev_priv(dev);
	struct mlx5_core_dev *mdev = priv->mdev;

	return mlx5_eswitch_set_vport_state(mdev->priv.eswitch, vf + 1,
					    mlx5_ifla_link2vport(link_state));
}

static int mlx5e_get_vf_config(struct net_device *dev,
			       int vf, struct ifla_vf_info *ivi)
{
	struct mlx5e_priv *priv = netdev_priv(dev);
	struct mlx5_core_dev *mdev = priv->mdev;
	int err;

	err = mlx5_eswitch_get_vport_config(mdev->priv.eswitch, vf + 1, ivi);
	if (err)
		return err;
	ivi->linkstate = mlx5_vport_link2ifla(ivi->linkstate);
	return 0;
}

static int mlx5e_get_vf_stats(struct net_device *dev,
			      int vf, struct ifla_vf_stats *vf_stats)
{
	struct mlx5e_priv *priv = netdev_priv(dev);
	struct mlx5_core_dev *mdev = priv->mdev;

	return mlx5_eswitch_get_vport_stats(mdev->priv.eswitch, vf + 1,
					    vf_stats);
}
#endif

struct mlx5e_vxlan_work {
	struct work_struct	work;
	struct mlx5e_priv	*priv;
	u16			port;
};

static void mlx5e_vxlan_add_work(struct work_struct *work)
{
	struct mlx5e_vxlan_work *vxlan_work =
		container_of(work, struct mlx5e_vxlan_work, work);
	struct mlx5e_priv *priv = vxlan_work->priv;
	u16 port = vxlan_work->port;

	mutex_lock(&priv->state_lock);
	mlx5_vxlan_add_port(priv->mdev->vxlan, port);
	mutex_unlock(&priv->state_lock);

	kfree(vxlan_work);
}

static void mlx5e_vxlan_del_work(struct work_struct *work)
{
	struct mlx5e_vxlan_work *vxlan_work =
		container_of(work, struct mlx5e_vxlan_work, work);
	struct mlx5e_priv *priv         = vxlan_work->priv;
	u16 port = vxlan_work->port;

	mutex_lock(&priv->state_lock);
	mlx5_vxlan_del_port(priv->mdev->vxlan, port);
	mutex_unlock(&priv->state_lock);
	kfree(vxlan_work);
}

static void mlx5e_vxlan_queue_work(struct mlx5e_priv *priv, u16 port, int add)
{
	struct mlx5e_vxlan_work *vxlan_work;

	vxlan_work = kmalloc(sizeof(*vxlan_work), GFP_ATOMIC);
	if (!vxlan_work)
		return;

	if (add)
		INIT_WORK(&vxlan_work->work, mlx5e_vxlan_add_work);
	else
		INIT_WORK(&vxlan_work->work, mlx5e_vxlan_del_work);

	vxlan_work->priv = priv;
	vxlan_work->port = port;
	queue_work(priv->wq, &vxlan_work->work);
}

static void mlx5e_add_vxlan_port(struct net_device *netdev,
				 struct udp_tunnel_info *ti)
{
	struct mlx5e_priv *priv = netdev_priv(netdev);

	if (ti->type != UDP_TUNNEL_TYPE_VXLAN)
		return;

	if (!mlx5_vxlan_allowed(priv->mdev->vxlan))
		return;

	mlx5e_vxlan_queue_work(priv, be16_to_cpu(ti->port), 1);
}

static void mlx5e_del_vxlan_port(struct net_device *netdev,
				 struct udp_tunnel_info *ti)
{
	struct mlx5e_priv *priv = netdev_priv(netdev);

	if (ti->type != UDP_TUNNEL_TYPE_VXLAN)
		return;

	if (!mlx5_vxlan_allowed(priv->mdev->vxlan))
		return;

	mlx5e_vxlan_queue_work(priv, be16_to_cpu(ti->port), 0);
}

static netdev_features_t mlx5e_tunnel_features_check(struct mlx5e_priv *priv,
						     struct sk_buff *skb,
						     netdev_features_t features)
{
	unsigned int offset = 0;
	struct udphdr *udph;
	u8 proto;
	u16 port;

	switch (vlan_get_protocol(skb)) {
	case htons(ETH_P_IP):
		proto = ip_hdr(skb)->protocol;
		break;
	case htons(ETH_P_IPV6):
		proto = ipv6_find_hdr(skb, &offset, -1, NULL, NULL);
		break;
	default:
		goto out;
	}

	switch (proto) {
	case IPPROTO_GRE:
		return features;
	case IPPROTO_UDP:
		udph = udp_hdr(skb);
		port = be16_to_cpu(udph->dest);

		/* Verify if UDP port is being offloaded by HW */
		if (mlx5_vxlan_lookup_port(priv->mdev->vxlan, port))
			return features;
	}

out:
	/* Disable CSUM and GSO if the udp dport is not offloaded by HW */
	return features & ~(NETIF_F_CSUM_MASK | NETIF_F_GSO_MASK);
}

static netdev_features_t mlx5e_features_check(struct sk_buff *skb,
					      struct net_device *netdev,
					      netdev_features_t features)
{
	struct mlx5e_priv *priv = netdev_priv(netdev);

	features = vlan_features_check(skb, features);
	features = vxlan_features_check(skb, features);

#ifdef CONFIG_MLX5_EN_IPSEC
	if (mlx5e_ipsec_feature_check(skb, netdev, features))
		return features;
#endif

	/* Validate if the tunneled packet is being offloaded by HW */
	if (skb->encapsulation &&
	    (features & NETIF_F_CSUM_MASK || features & NETIF_F_GSO_MASK))
		return mlx5e_tunnel_features_check(priv, skb, features);

	return features;
}

static bool mlx5e_tx_timeout_eq_recover(struct net_device *dev,
					struct mlx5e_txqsq *sq)
{
	struct mlx5_eq *eq = sq->cq.mcq.eq;
	u32 eqe_count;

	netdev_err(dev, "EQ 0x%x: Cons = 0x%x, irqn = 0x%x\n",
		   eq->eqn, eq->cons_index, eq->irqn);

	eqe_count = mlx5_eq_poll_irq_disabled(eq);
	if (!eqe_count)
		return false;

	netdev_err(dev, "Recover %d eqes on EQ 0x%x\n", eqe_count, eq->eqn);
	sq->channel->stats->eq_rearm++;
	return true;
}

static void mlx5e_tx_timeout_work(struct work_struct *work)
{
	struct mlx5e_priv *priv = container_of(work, struct mlx5e_priv,
					       tx_timeout_work);
	struct net_device *dev = priv->netdev;
	bool reopen_channels = false;
	int i, err;

	rtnl_lock();
	mutex_lock(&priv->state_lock);

	if (!test_bit(MLX5E_STATE_OPENED, &priv->state))
		goto unlock;

	for (i = 0; i < priv->channels.num * priv->channels.params.num_tc; i++) {
		struct netdev_queue *dev_queue = netdev_get_tx_queue(dev, i);
		struct mlx5e_txqsq *sq = priv->txq2sq[i];

		if (!netif_xmit_stopped(dev_queue))
			continue;

		netdev_err(dev,
			   "TX timeout on queue: %d, SQ: 0x%x, CQ: 0x%x, SQ Cons: 0x%x SQ Prod: 0x%x, usecs since last trans: %u\n",
			   i, sq->sqn, sq->cq.mcq.cqn, sq->cc, sq->pc,
			   jiffies_to_usecs(jiffies - dev_queue->trans_start));

		/* If we recover a lost interrupt, most likely TX timeout will
		 * be resolved, skip reopening channels
		 */
		if (!mlx5e_tx_timeout_eq_recover(dev, sq)) {
			clear_bit(MLX5E_SQ_STATE_ENABLED, &sq->state);
			reopen_channels = true;
		}
	}

	if (!reopen_channels)
		goto unlock;

	mlx5e_close_locked(dev);
	err = mlx5e_open_locked(dev);
	if (err)
		netdev_err(priv->netdev,
			   "mlx5e_open_locked failed recovering from a tx_timeout, err(%d).\n",
			   err);

unlock:
	mutex_unlock(&priv->state_lock);
	rtnl_unlock();
}

static void mlx5e_tx_timeout(struct net_device *dev)
{
	struct mlx5e_priv *priv = netdev_priv(dev);

	netdev_err(dev, "TX timeout detected\n");
	queue_work(priv->wq, &priv->tx_timeout_work);
}

static int mlx5e_xdp_allowed(struct mlx5e_priv *priv, struct bpf_prog *prog)
{
	struct net_device *netdev = priv->netdev;
	struct mlx5e_channels new_channels = {};

	if (priv->channels.params.lro_en) {
		netdev_warn(netdev, "can't set XDP while LRO is on, disable LRO first\n");
		return -EINVAL;
	}

	if (MLX5_IPSEC_DEV(priv->mdev)) {
		netdev_warn(netdev, "can't set XDP with IPSec offload\n");
		return -EINVAL;
	}

	new_channels.params = priv->channels.params;
	new_channels.params.xdp_prog = prog;

	if (!mlx5e_rx_is_linear_skb(priv->mdev, &new_channels.params)) {
		netdev_warn(netdev, "XDP is not allowed with MTU(%d) > %d\n",
			    new_channels.params.sw_mtu,
			    mlx5e_xdp_max_mtu(&new_channels.params));
		return -EINVAL;
	}

	return 0;
}

static int mlx5e_xdp_set(struct net_device *netdev, struct bpf_prog *prog)
{
	struct mlx5e_priv *priv = netdev_priv(netdev);
	struct bpf_prog *old_prog;
	bool reset, was_opened;
	int err = 0;
	int i;

	mutex_lock(&priv->state_lock);

	if (prog) {
		err = mlx5e_xdp_allowed(priv, prog);
		if (err)
			goto unlock;
	}

	was_opened = test_bit(MLX5E_STATE_OPENED, &priv->state);
	/* no need for full reset when exchanging programs */
	reset = (!priv->channels.params.xdp_prog || !prog);

	if (was_opened && reset)
		mlx5e_close_locked(netdev);
	if (was_opened && !reset) {
		/* num_channels is invariant here, so we can take the
		 * batched reference right upfront.
		 */
		prog = bpf_prog_add(prog, priv->channels.num);
		if (IS_ERR(prog)) {
			err = PTR_ERR(prog);
			goto unlock;
		}
	}

	/* exchange programs, extra prog reference we got from caller
	 * as long as we don't fail from this point onwards.
	 */
	old_prog = xchg(&priv->channels.params.xdp_prog, prog);
	if (old_prog)
		bpf_prog_put(old_prog);

	if (reset) /* change RQ type according to priv->xdp_prog */
		mlx5e_set_rq_type(priv->mdev, &priv->channels.params);

	if (was_opened && reset)
		mlx5e_open_locked(netdev);

	if (!test_bit(MLX5E_STATE_OPENED, &priv->state) || reset)
		goto unlock;

	/* exchanging programs w/o reset, we update ref counts on behalf
	 * of the channels RQs here.
	 */
	for (i = 0; i < priv->channels.num; i++) {
		struct mlx5e_channel *c = priv->channels.c[i];

		clear_bit(MLX5E_RQ_STATE_ENABLED, &c->rq.state);
		napi_synchronize(&c->napi);
		/* prevent mlx5e_poll_rx_cq from accessing rq->xdp_prog */

		old_prog = xchg(&c->rq.xdp_prog, prog);

		set_bit(MLX5E_RQ_STATE_ENABLED, &c->rq.state);
		/* napi_schedule in case we have missed anything */
		napi_schedule(&c->napi);

		if (old_prog)
			bpf_prog_put(old_prog);
	}

unlock:
	mutex_unlock(&priv->state_lock);
	return err;
}

static u32 mlx5e_xdp_query(struct net_device *dev)
{
	struct mlx5e_priv *priv = netdev_priv(dev);
	const struct bpf_prog *xdp_prog;
	u32 prog_id = 0;

	mutex_lock(&priv->state_lock);
	xdp_prog = priv->channels.params.xdp_prog;
	if (xdp_prog)
		prog_id = xdp_prog->aux->id;
	mutex_unlock(&priv->state_lock);

	return prog_id;
}

static int mlx5e_xdp(struct net_device *dev, struct netdev_bpf *xdp)
{
	switch (xdp->command) {
	case XDP_SETUP_PROG:
		return mlx5e_xdp_set(dev, xdp->prog);
	case XDP_QUERY_PROG:
		xdp->prog_id = mlx5e_xdp_query(dev);
		return 0;
	default:
		return -EINVAL;
	}
}

const struct net_device_ops mlx5e_netdev_ops = {
	.ndo_open                = mlx5e_open,
	.ndo_stop                = mlx5e_close,
	.ndo_start_xmit          = mlx5e_xmit,
	.ndo_setup_tc            = mlx5e_setup_tc,
	.ndo_select_queue        = mlx5e_select_queue,
	.ndo_get_stats64         = mlx5e_get_stats,
	.ndo_set_rx_mode         = mlx5e_set_rx_mode,
	.ndo_set_mac_address     = mlx5e_set_mac,
	.ndo_vlan_rx_add_vid     = mlx5e_vlan_rx_add_vid,
	.ndo_vlan_rx_kill_vid    = mlx5e_vlan_rx_kill_vid,
	.ndo_set_features        = mlx5e_set_features,
	.ndo_fix_features        = mlx5e_fix_features,
	.ndo_change_mtu          = mlx5e_change_nic_mtu,
	.ndo_do_ioctl            = mlx5e_ioctl,
	.ndo_set_tx_maxrate      = mlx5e_set_tx_maxrate,
	.ndo_udp_tunnel_add      = mlx5e_add_vxlan_port,
	.ndo_udp_tunnel_del      = mlx5e_del_vxlan_port,
	.ndo_features_check      = mlx5e_features_check,
	.ndo_tx_timeout          = mlx5e_tx_timeout,
	.ndo_bpf		 = mlx5e_xdp,
	.ndo_xdp_xmit            = mlx5e_xdp_xmit,
#ifdef CONFIG_MLX5_EN_ARFS
	.ndo_rx_flow_steer	 = mlx5e_rx_flow_steer,
#endif
#ifdef CONFIG_MLX5_ESWITCH
	/* SRIOV E-Switch NDOs */
	.ndo_set_vf_mac          = mlx5e_set_vf_mac,
	.ndo_set_vf_vlan         = mlx5e_set_vf_vlan,
	.ndo_set_vf_spoofchk     = mlx5e_set_vf_spoofchk,
	.ndo_set_vf_trust        = mlx5e_set_vf_trust,
	.ndo_set_vf_rate         = mlx5e_set_vf_rate,
	.ndo_get_vf_config       = mlx5e_get_vf_config,
	.ndo_set_vf_link_state   = mlx5e_set_vf_link_state,
	.ndo_get_vf_stats        = mlx5e_get_vf_stats,
	.ndo_has_offload_stats	 = mlx5e_has_offload_stats,
	.ndo_get_offload_stats	 = mlx5e_get_offload_stats,
#endif
};

static int mlx5e_check_required_hca_cap(struct mlx5_core_dev *mdev)
{
	if (MLX5_CAP_GEN(mdev, port_type) != MLX5_CAP_PORT_TYPE_ETH)
		return -EOPNOTSUPP;
	if (!MLX5_CAP_GEN(mdev, eth_net_offloads) ||
	    !MLX5_CAP_GEN(mdev, nic_flow_table) ||
	    !MLX5_CAP_ETH(mdev, csum_cap) ||
	    !MLX5_CAP_ETH(mdev, max_lso_cap) ||
	    !MLX5_CAP_ETH(mdev, vlan_cap) ||
	    !MLX5_CAP_ETH(mdev, rss_ind_tbl_cap) ||
	    MLX5_CAP_FLOWTABLE(mdev,
			       flow_table_properties_nic_receive.max_ft_level)
			       < 3) {
		mlx5_core_warn(mdev,
			       "Not creating net device, some required device capabilities are missing\n");
		return -EOPNOTSUPP;
	}
	if (!MLX5_CAP_ETH(mdev, self_lb_en_modifiable))
		mlx5_core_warn(mdev, "Self loop back prevention is not supported\n");
	if (!MLX5_CAP_GEN(mdev, cq_moderation))
		mlx5_core_warn(mdev, "CQ moderation is not supported\n");

	return 0;
}

void mlx5e_build_default_indir_rqt(u32 *indirection_rqt, int len,
				   int num_channels)
{
	int i;

	for (i = 0; i < len; i++)
		indirection_rqt[i] = i % num_channels;
}

static bool slow_pci_heuristic(struct mlx5_core_dev *mdev)
{
	u32 link_speed = 0;
	u32 pci_bw = 0;

	mlx5e_port_max_linkspeed(mdev, &link_speed);
	pci_bw = pcie_bandwidth_available(mdev->pdev, NULL, NULL, NULL);
	mlx5_core_dbg(mdev, "Max link speed = %d, PCI BW = %d\n",
		      link_speed, pci_bw);

#define MLX5E_SLOW_PCI_RATIO (2)

	return link_speed && pci_bw &&
		link_speed > MLX5E_SLOW_PCI_RATIO * pci_bw;
}

static struct net_dim_cq_moder mlx5e_get_def_tx_moderation(u8 cq_period_mode)
{
	struct net_dim_cq_moder moder;

	moder.cq_period_mode = cq_period_mode;
	moder.pkts = MLX5E_PARAMS_DEFAULT_TX_CQ_MODERATION_PKTS;
	moder.usec = MLX5E_PARAMS_DEFAULT_TX_CQ_MODERATION_USEC;
	if (cq_period_mode == MLX5_CQ_PERIOD_MODE_START_FROM_CQE)
		moder.usec = MLX5E_PARAMS_DEFAULT_TX_CQ_MODERATION_USEC_FROM_CQE;

	return moder;
}

static struct net_dim_cq_moder mlx5e_get_def_rx_moderation(u8 cq_period_mode)
{
	struct net_dim_cq_moder moder;

	moder.cq_period_mode = cq_period_mode;
	moder.pkts = MLX5E_PARAMS_DEFAULT_RX_CQ_MODERATION_PKTS;
	moder.usec = MLX5E_PARAMS_DEFAULT_RX_CQ_MODERATION_USEC;
	if (cq_period_mode == MLX5_CQ_PERIOD_MODE_START_FROM_CQE)
		moder.usec = MLX5E_PARAMS_DEFAULT_RX_CQ_MODERATION_USEC_FROM_CQE;

	return moder;
}

static u8 mlx5_to_net_dim_cq_period_mode(u8 cq_period_mode)
{
	return cq_period_mode == MLX5_CQ_PERIOD_MODE_START_FROM_CQE ?
		NET_DIM_CQ_PERIOD_MODE_START_FROM_CQE :
		NET_DIM_CQ_PERIOD_MODE_START_FROM_EQE;
}

void mlx5e_set_tx_cq_mode_params(struct mlx5e_params *params, u8 cq_period_mode)
{
	if (params->tx_dim_enabled) {
		u8 dim_period_mode = mlx5_to_net_dim_cq_period_mode(cq_period_mode);

		params->tx_cq_moderation = net_dim_get_def_tx_moderation(dim_period_mode);
	} else {
		params->tx_cq_moderation = mlx5e_get_def_tx_moderation(cq_period_mode);
	}

	MLX5E_SET_PFLAG(params, MLX5E_PFLAG_TX_CQE_BASED_MODER,
			params->tx_cq_moderation.cq_period_mode ==
				MLX5_CQ_PERIOD_MODE_START_FROM_CQE);
}

void mlx5e_set_rx_cq_mode_params(struct mlx5e_params *params, u8 cq_period_mode)
{
	if (params->rx_dim_enabled) {
		u8 dim_period_mode = mlx5_to_net_dim_cq_period_mode(cq_period_mode);

		params->rx_cq_moderation = net_dim_get_def_rx_moderation(dim_period_mode);
	} else {
		params->rx_cq_moderation = mlx5e_get_def_rx_moderation(cq_period_mode);
	}

	MLX5E_SET_PFLAG(params, MLX5E_PFLAG_RX_CQE_BASED_MODER,
			params->rx_cq_moderation.cq_period_mode ==
				MLX5_CQ_PERIOD_MODE_START_FROM_CQE);
}

static u32 mlx5e_choose_lro_timeout(struct mlx5_core_dev *mdev, u32 wanted_timeout)
{
	int i;

	/* The supported periods are organized in ascending order */
	for (i = 0; i < MLX5E_LRO_TIMEOUT_ARR_SIZE - 1; i++)
		if (MLX5_CAP_ETH(mdev, lro_timer_supported_periods[i]) >= wanted_timeout)
			break;

	return MLX5_CAP_ETH(mdev, lro_timer_supported_periods[i]);
}

void mlx5e_build_rq_params(struct mlx5_core_dev *mdev,
			   struct mlx5e_params *params)
{
	/* Prefer Striding RQ, unless any of the following holds:
	 * - Striding RQ configuration is not possible/supported.
	 * - Slow PCI heuristic.
	 * - Legacy RQ would use linear SKB while Striding RQ would use non-linear.
	 */
	if (!slow_pci_heuristic(mdev) &&
	    mlx5e_striding_rq_possible(mdev, params) &&
	    (mlx5e_rx_mpwqe_is_linear_skb(mdev, params) ||
	     !mlx5e_rx_is_linear_skb(mdev, params)))
		MLX5E_SET_PFLAG(params, MLX5E_PFLAG_RX_STRIDING_RQ, true);
	mlx5e_set_rq_type(mdev, params);
	mlx5e_init_rq_type_params(mdev, params);
}

void mlx5e_build_rss_params(struct mlx5e_params *params)
{
	params->rss_hfunc = ETH_RSS_HASH_XOR;
	netdev_rss_key_fill(params->toeplitz_hash_key, sizeof(params->toeplitz_hash_key));
	mlx5e_build_default_indir_rqt(params->indirection_rqt,
				      MLX5E_INDIR_RQT_SIZE, params->num_channels);
}

void mlx5e_build_nic_params(struct mlx5_core_dev *mdev,
			    struct mlx5e_params *params,
			    u16 max_channels, u16 mtu)
{
	u8 rx_cq_period_mode;

	params->sw_mtu = mtu;
	params->hard_mtu = MLX5E_ETH_HARD_MTU;
	params->num_channels = max_channels;
	params->num_tc       = 1;

	/* SQ */
	params->log_sq_size = is_kdump_kernel() ?
		MLX5E_PARAMS_MINIMUM_LOG_SQ_SIZE :
		MLX5E_PARAMS_DEFAULT_LOG_SQ_SIZE;

	/* set CQE compression */
	params->rx_cqe_compress_def = false;
	if (MLX5_CAP_GEN(mdev, cqe_compression) &&
	    MLX5_CAP_GEN(mdev, vport_group_manager))
		params->rx_cqe_compress_def = slow_pci_heuristic(mdev);

	MLX5E_SET_PFLAG(params, MLX5E_PFLAG_RX_CQE_COMPRESS, params->rx_cqe_compress_def);
	MLX5E_SET_PFLAG(params, MLX5E_PFLAG_RX_NO_CSUM_COMPLETE, false);

	/* RQ */
	mlx5e_build_rq_params(mdev, params);

	/* HW LRO */

	/* TODO: && MLX5_CAP_ETH(mdev, lro_cap) */
	if (params->rq_wq_type == MLX5_WQ_TYPE_LINKED_LIST_STRIDING_RQ)
		if (!mlx5e_rx_mpwqe_is_linear_skb(mdev, params))
			params->lro_en = !slow_pci_heuristic(mdev);
	params->lro_timeout = mlx5e_choose_lro_timeout(mdev, MLX5E_DEFAULT_LRO_TIMEOUT);

	/* CQ moderation params */
	rx_cq_period_mode = MLX5_CAP_GEN(mdev, cq_period_start_from_cqe) ?
			MLX5_CQ_PERIOD_MODE_START_FROM_CQE :
			MLX5_CQ_PERIOD_MODE_START_FROM_EQE;
	params->rx_dim_enabled = MLX5_CAP_GEN(mdev, cq_moderation);
	params->tx_dim_enabled = MLX5_CAP_GEN(mdev, cq_moderation);
	mlx5e_set_rx_cq_mode_params(params, rx_cq_period_mode);
	mlx5e_set_tx_cq_mode_params(params, MLX5_CQ_PERIOD_MODE_START_FROM_EQE);

	/* TX inline */
	params->tx_min_inline_mode = mlx5e_params_calculate_tx_min_inline(mdev);

	/* RSS */
	mlx5e_build_rss_params(params);
}

static void mlx5e_set_netdev_dev_addr(struct net_device *netdev)
{
	struct mlx5e_priv *priv = netdev_priv(netdev);

	mlx5_query_nic_vport_mac_address(priv->mdev, 0, netdev->dev_addr);
	if (is_zero_ether_addr(netdev->dev_addr) &&
	    !MLX5_CAP_GEN(priv->mdev, vport_group_manager)) {
		eth_hw_addr_random(netdev);
		mlx5_core_info(priv->mdev, "Assigned random MAC address %pM\n", netdev->dev_addr);
	}
}

#if IS_ENABLED(CONFIG_MLX5_ESWITCH)
static const struct switchdev_ops mlx5e_switchdev_ops = {
	.switchdev_port_attr_get	= mlx5e_attr_get,
};
#endif

static void mlx5e_build_nic_netdev(struct net_device *netdev)
{
	struct mlx5e_priv *priv = netdev_priv(netdev);
	struct mlx5_core_dev *mdev = priv->mdev;
	bool fcs_supported;
	bool fcs_enabled;

	SET_NETDEV_DEV(netdev, &mdev->pdev->dev);

	netdev->netdev_ops = &mlx5e_netdev_ops;

#ifdef CONFIG_MLX5_CORE_EN_DCB
	if (MLX5_CAP_GEN(mdev, vport_group_manager) && MLX5_CAP_GEN(mdev, qos))
		netdev->dcbnl_ops = &mlx5e_dcbnl_ops;
#endif

	netdev->watchdog_timeo    = 15 * HZ;

	netdev->ethtool_ops	  = &mlx5e_ethtool_ops;

	netdev->vlan_features    |= NETIF_F_SG;
	netdev->vlan_features    |= NETIF_F_IP_CSUM;
	netdev->vlan_features    |= NETIF_F_IPV6_CSUM;
	netdev->vlan_features    |= NETIF_F_GRO;
	netdev->vlan_features    |= NETIF_F_TSO;
	netdev->vlan_features    |= NETIF_F_TSO6;
	netdev->vlan_features    |= NETIF_F_RXCSUM;
	netdev->vlan_features    |= NETIF_F_RXHASH;

	netdev->hw_enc_features  |= NETIF_F_HW_VLAN_CTAG_TX;
	netdev->hw_enc_features  |= NETIF_F_HW_VLAN_CTAG_RX;

	if (!!MLX5_CAP_ETH(mdev, lro_cap) &&
	    mlx5e_check_fragmented_striding_rq_cap(mdev))
		netdev->vlan_features    |= NETIF_F_LRO;

	netdev->hw_features       = netdev->vlan_features;
	netdev->hw_features      |= NETIF_F_HW_VLAN_CTAG_TX;
	netdev->hw_features      |= NETIF_F_HW_VLAN_CTAG_RX;
	netdev->hw_features      |= NETIF_F_HW_VLAN_CTAG_FILTER;
	netdev->hw_features      |= NETIF_F_HW_VLAN_STAG_TX;

	if (mlx5_vxlan_allowed(mdev->vxlan) || MLX5_CAP_ETH(mdev, tunnel_stateless_gre)) {
		netdev->hw_enc_features |= NETIF_F_IP_CSUM;
		netdev->hw_enc_features |= NETIF_F_IPV6_CSUM;
		netdev->hw_enc_features |= NETIF_F_TSO;
		netdev->hw_enc_features |= NETIF_F_TSO6;
		netdev->hw_enc_features |= NETIF_F_GSO_PARTIAL;
	}

	if (mlx5_vxlan_allowed(mdev->vxlan)) {
		netdev->hw_features     |= NETIF_F_GSO_UDP_TUNNEL |
					   NETIF_F_GSO_UDP_TUNNEL_CSUM;
		netdev->hw_enc_features |= NETIF_F_GSO_UDP_TUNNEL |
					   NETIF_F_GSO_UDP_TUNNEL_CSUM;
		netdev->gso_partial_features = NETIF_F_GSO_UDP_TUNNEL_CSUM;
	}

	if (MLX5_CAP_ETH(mdev, tunnel_stateless_gre)) {
		netdev->hw_features     |= NETIF_F_GSO_GRE |
					   NETIF_F_GSO_GRE_CSUM;
		netdev->hw_enc_features |= NETIF_F_GSO_GRE |
					   NETIF_F_GSO_GRE_CSUM;
		netdev->gso_partial_features |= NETIF_F_GSO_GRE |
						NETIF_F_GSO_GRE_CSUM;
	}

	netdev->hw_features	                 |= NETIF_F_GSO_PARTIAL;
	netdev->gso_partial_features             |= NETIF_F_GSO_UDP_L4;
	netdev->hw_features                      |= NETIF_F_GSO_UDP_L4;
	netdev->features                         |= NETIF_F_GSO_UDP_L4;

	mlx5_query_port_fcs(mdev, &fcs_supported, &fcs_enabled);

	if (fcs_supported)
		netdev->hw_features |= NETIF_F_RXALL;

	if (MLX5_CAP_ETH(mdev, scatter_fcs))
		netdev->hw_features |= NETIF_F_RXFCS;

	netdev->features          = netdev->hw_features;
	if (!priv->channels.params.lro_en)
		netdev->features  &= ~NETIF_F_LRO;

	if (fcs_enabled)
		netdev->features  &= ~NETIF_F_RXALL;

	if (!priv->channels.params.scatter_fcs_en)
		netdev->features  &= ~NETIF_F_RXFCS;

#define FT_CAP(f) MLX5_CAP_FLOWTABLE(mdev, flow_table_properties_nic_receive.f)
	if (FT_CAP(flow_modify_en) &&
	    FT_CAP(modify_root) &&
	    FT_CAP(identified_miss_table_mode) &&
	    FT_CAP(flow_table_modify)) {
#ifdef CONFIG_MLX5_ESWITCH
		netdev->hw_features      |= NETIF_F_HW_TC;
#endif
#ifdef CONFIG_MLX5_EN_ARFS
		netdev->hw_features	 |= NETIF_F_NTUPLE;
#endif
	}

	netdev->features         |= NETIF_F_HIGHDMA;
	netdev->features         |= NETIF_F_HW_VLAN_STAG_FILTER;

	netdev->priv_flags       |= IFF_UNICAST_FLT;

	mlx5e_set_netdev_dev_addr(netdev);

#if IS_ENABLED(CONFIG_MLX5_ESWITCH)
	if (MLX5_ESWITCH_MANAGER(mdev))
		netdev->switchdev_ops = &mlx5e_switchdev_ops;
#endif

	mlx5e_ipsec_build_netdev(priv);
	mlx5e_tls_build_netdev(priv);
}

void mlx5e_create_q_counters(struct mlx5e_priv *priv)
{
	struct mlx5_core_dev *mdev = priv->mdev;
	int err;

	err = mlx5_core_alloc_q_counter(mdev, &priv->q_counter);
	if (err) {
		mlx5_core_warn(mdev, "alloc queue counter failed, %d\n", err);
		priv->q_counter = 0;
	}

	err = mlx5_core_alloc_q_counter(mdev, &priv->drop_rq_q_counter);
	if (err) {
		mlx5_core_warn(mdev, "alloc drop RQ counter failed, %d\n", err);
		priv->drop_rq_q_counter = 0;
	}
}

void mlx5e_destroy_q_counters(struct mlx5e_priv *priv)
{
	if (priv->q_counter)
		mlx5_core_dealloc_q_counter(priv->mdev, priv->q_counter);

	if (priv->drop_rq_q_counter)
		mlx5_core_dealloc_q_counter(priv->mdev, priv->drop_rq_q_counter);
}

static int mlx5e_nic_init(struct mlx5_core_dev *mdev,
			  struct net_device *netdev,
			  const struct mlx5e_profile *profile,
			  void *ppriv)
{
	struct mlx5e_priv *priv = netdev_priv(netdev);
	int err;

	err = mlx5e_netdev_init(netdev, priv, mdev, profile, ppriv);
	if (err)
		return err;

	mlx5e_build_nic_params(mdev, &priv->channels.params,
			       mlx5e_get_netdev_max_channels(netdev), netdev->mtu);

	mlx5e_timestamp_init(priv);

	err = mlx5e_ipsec_init(priv);
	if (err)
		mlx5_core_err(mdev, "IPSec initialization failed, %d\n", err);
	err = mlx5e_tls_init(priv);
	if (err)
		mlx5_core_err(mdev, "TLS initialization failed, %d\n", err);
	mlx5e_build_nic_netdev(netdev);
	mlx5e_build_tc2txq_maps(priv);

	return 0;
}

static void mlx5e_nic_cleanup(struct mlx5e_priv *priv)
{
	mlx5e_tls_cleanup(priv);
	mlx5e_ipsec_cleanup(priv);
	mlx5e_netdev_cleanup(priv->netdev, priv);
}

static int mlx5e_init_nic_rx(struct mlx5e_priv *priv)
{
	struct mlx5_core_dev *mdev = priv->mdev;
	int err;

	mlx5e_create_q_counters(priv);

	err = mlx5e_open_drop_rq(priv, &priv->drop_rq);
	if (err) {
		mlx5_core_err(mdev, "open drop rq failed, %d\n", err);
		goto err_destroy_q_counters;
	}

	err = mlx5e_create_indirect_rqt(priv);
	if (err)
		goto err_close_drop_rq;

	err = mlx5e_create_direct_rqts(priv);
	if (err)
		goto err_destroy_indirect_rqts;

	err = mlx5e_create_indirect_tirs(priv, true);
	if (err)
		goto err_destroy_direct_rqts;

	err = mlx5e_create_direct_tirs(priv);
	if (err)
		goto err_destroy_indirect_tirs;

	err = mlx5e_create_flow_steering(priv);
	if (err) {
		mlx5_core_warn(mdev, "create flow steering failed, %d\n", err);
		goto err_destroy_direct_tirs;
	}

	err = mlx5e_tc_nic_init(priv);
	if (err)
		goto err_destroy_flow_steering;

	return 0;

err_destroy_flow_steering:
	mlx5e_destroy_flow_steering(priv);
err_destroy_direct_tirs:
	mlx5e_destroy_direct_tirs(priv);
err_destroy_indirect_tirs:
	mlx5e_destroy_indirect_tirs(priv, true);
err_destroy_direct_rqts:
	mlx5e_destroy_direct_rqts(priv);
err_destroy_indirect_rqts:
	mlx5e_destroy_rqt(priv, &priv->indir_rqt);
err_close_drop_rq:
	mlx5e_close_drop_rq(&priv->drop_rq);
err_destroy_q_counters:
	mlx5e_destroy_q_counters(priv);
	return err;
}

static void mlx5e_cleanup_nic_rx(struct mlx5e_priv *priv)
{
	mlx5e_tc_nic_cleanup(priv);
	mlx5e_destroy_flow_steering(priv);
	mlx5e_destroy_direct_tirs(priv);
	mlx5e_destroy_indirect_tirs(priv, true);
	mlx5e_destroy_direct_rqts(priv);
	mlx5e_destroy_rqt(priv, &priv->indir_rqt);
	mlx5e_close_drop_rq(&priv->drop_rq);
	mlx5e_destroy_q_counters(priv);
}

static int mlx5e_init_nic_tx(struct mlx5e_priv *priv)
{
	int err;

	err = mlx5e_create_tises(priv);
	if (err) {
		mlx5_core_warn(priv->mdev, "create tises failed, %d\n", err);
		return err;
	}

#ifdef CONFIG_MLX5_CORE_EN_DCB
	mlx5e_dcbnl_initialize(priv);
#endif
	return 0;
}

static void mlx5e_nic_enable(struct mlx5e_priv *priv)
{
	struct net_device *netdev = priv->netdev;
	struct mlx5_core_dev *mdev = priv->mdev;
	u16 max_mtu;

	mlx5e_init_l2_addr(priv);

	/* Marking the link as currently not needed by the Driver */
	if (!netif_running(netdev))
		mlx5_set_port_admin_status(mdev, MLX5_PORT_DOWN);

	/* MTU range: 68 - hw-specific max */
	netdev->min_mtu = ETH_MIN_MTU;
	mlx5_query_port_max_mtu(priv->mdev, &max_mtu, 1);
	netdev->max_mtu = MLX5E_HW2SW_MTU(&priv->channels.params, max_mtu);
	mlx5e_set_dev_port_mtu(priv);

	mlx5_lag_add(mdev, netdev);

	mlx5e_enable_async_events(priv);

	if (MLX5_ESWITCH_MANAGER(priv->mdev))
		mlx5e_register_vport_reps(priv);

	if (netdev->reg_state != NETREG_REGISTERED)
		return;
#ifdef CONFIG_MLX5_CORE_EN_DCB
	mlx5e_dcbnl_init_app(priv);
#endif

	queue_work(priv->wq, &priv->set_rx_mode_work);

	rtnl_lock();
	if (netif_running(netdev))
		mlx5e_open(netdev);
	netif_device_attach(netdev);
	rtnl_unlock();
}

static void mlx5e_nic_disable(struct mlx5e_priv *priv)
{
	struct mlx5_core_dev *mdev = priv->mdev;

#ifdef CONFIG_MLX5_CORE_EN_DCB
	if (priv->netdev->reg_state == NETREG_REGISTERED)
		mlx5e_dcbnl_delete_app(priv);
#endif

	rtnl_lock();
	if (netif_running(priv->netdev))
		mlx5e_close(priv->netdev);
	netif_device_detach(priv->netdev);
	rtnl_unlock();

	queue_work(priv->wq, &priv->set_rx_mode_work);

	if (MLX5_ESWITCH_MANAGER(priv->mdev))
		mlx5e_unregister_vport_reps(priv);

	mlx5e_disable_async_events(priv);
	mlx5_lag_remove(mdev);
}

static const struct mlx5e_profile mlx5e_nic_profile = {
	.init		   = mlx5e_nic_init,
	.cleanup	   = mlx5e_nic_cleanup,
	.init_rx	   = mlx5e_init_nic_rx,
	.cleanup_rx	   = mlx5e_cleanup_nic_rx,
	.init_tx	   = mlx5e_init_nic_tx,
	.cleanup_tx	   = mlx5e_cleanup_nic_tx,
	.enable		   = mlx5e_nic_enable,
	.disable	   = mlx5e_nic_disable,
	.update_stats	   = mlx5e_update_ndo_stats,
	.update_carrier	   = mlx5e_update_carrier,
	.rx_handlers.handle_rx_cqe       = mlx5e_handle_rx_cqe,
	.rx_handlers.handle_rx_cqe_mpwqe = mlx5e_handle_rx_cqe_mpwrq,
	.max_tc		   = MLX5E_MAX_NUM_TC,
};

/* mlx5e generic netdev management API (move to en_common.c) */

/* mlx5e_netdev_init/cleanup must be called from profile->init/cleanup callbacks */
int mlx5e_netdev_init(struct net_device *netdev,
		      struct mlx5e_priv *priv,
		      struct mlx5_core_dev *mdev,
		      const struct mlx5e_profile *profile,
		      void *ppriv)
{
	/* priv init */
	priv->mdev        = mdev;
	priv->netdev      = netdev;
	priv->profile     = profile;
	priv->ppriv       = ppriv;
	priv->msglevel    = MLX5E_MSG_LEVEL;
	priv->max_opened_tc = 1;

	mutex_init(&priv->state_lock);
	INIT_WORK(&priv->update_carrier_work, mlx5e_update_carrier_work);
	INIT_WORK(&priv->set_rx_mode_work, mlx5e_set_rx_mode_work);
	INIT_WORK(&priv->tx_timeout_work, mlx5e_tx_timeout_work);
	INIT_WORK(&priv->update_stats_work, mlx5e_update_stats_work);

	priv->wq = create_singlethread_workqueue("mlx5e");
	if (!priv->wq)
		return -ENOMEM;

	/* netdev init */
	netif_carrier_off(netdev);

#ifdef CONFIG_MLX5_EN_ARFS
	netdev->rx_cpu_rmap = mdev->rmap;
#endif

	return 0;
}

void mlx5e_netdev_cleanup(struct net_device *netdev, struct mlx5e_priv *priv)
{
	destroy_workqueue(priv->wq);
}

struct net_device *mlx5e_create_netdev(struct mlx5_core_dev *mdev,
				       const struct mlx5e_profile *profile,
				       int nch,
				       void *ppriv)
{
	struct net_device *netdev;
	int err;

	netdev = alloc_etherdev_mqs(sizeof(struct mlx5e_priv),
				    nch * profile->max_tc,
				    nch);
	if (!netdev) {
		mlx5_core_err(mdev, "alloc_etherdev_mqs() failed\n");
		return NULL;
	}

	err = profile->init(mdev, netdev, profile, ppriv);
	if (err) {
		mlx5_core_err(mdev, "failed to init mlx5e profile %d\n", err);
		goto err_free_netdev;
	}

	return netdev;

err_free_netdev:
	free_netdev(netdev);

	return NULL;
}

int mlx5e_attach_netdev(struct mlx5e_priv *priv)
{
	const struct mlx5e_profile *profile;
	int max_nch;
	int err;

	profile = priv->profile;
	clear_bit(MLX5E_STATE_DESTROYING, &priv->state);

	/* max number of channels may have changed */
	max_nch = mlx5e_get_max_num_channels(priv->mdev);
	if (priv->channels.params.num_channels > max_nch) {
		mlx5_core_warn(priv->mdev, "MLX5E: Reducing number of channels to %d\n", max_nch);
		priv->channels.params.num_channels = max_nch;
		mlx5e_build_default_indir_rqt(priv->channels.params.indirection_rqt,
					      MLX5E_INDIR_RQT_SIZE, max_nch);
	}

	err = profile->init_tx(priv);
	if (err)
		goto out;

	err = profile->init_rx(priv);
	if (err)
		goto err_cleanup_tx;

	if (profile->enable)
		profile->enable(priv);

	return 0;

err_cleanup_tx:
	profile->cleanup_tx(priv);

out:
	return err;
}

void mlx5e_detach_netdev(struct mlx5e_priv *priv)
{
	const struct mlx5e_profile *profile = priv->profile;

	set_bit(MLX5E_STATE_DESTROYING, &priv->state);

	if (profile->disable)
		profile->disable(priv);
	flush_workqueue(priv->wq);

	profile->cleanup_rx(priv);
	profile->cleanup_tx(priv);
	cancel_work_sync(&priv->update_stats_work);
}

void mlx5e_destroy_netdev(struct mlx5e_priv *priv)
{
	const struct mlx5e_profile *profile = priv->profile;
	struct net_device *netdev = priv->netdev;

	if (profile->cleanup)
		profile->cleanup(priv);
	free_netdev(netdev);
}

/* mlx5e_attach and mlx5e_detach scope should be only creating/destroying
 * hardware contexts and to connect it to the current netdev.
 */
static int mlx5e_attach(struct mlx5_core_dev *mdev, void *vpriv)
{
	struct mlx5e_priv *priv = vpriv;
	struct net_device *netdev = priv->netdev;
	int err;

	if (netif_device_present(netdev))
		return 0;

	err = mlx5e_create_mdev_resources(mdev);
	if (err)
		return err;

	err = mlx5e_attach_netdev(priv);
	if (err) {
		mlx5e_destroy_mdev_resources(mdev);
		return err;
	}

	return 0;
}

static void mlx5e_detach(struct mlx5_core_dev *mdev, void *vpriv)
{
	struct mlx5e_priv *priv = vpriv;
	struct net_device *netdev = priv->netdev;

	if (!netif_device_present(netdev))
		return;

	mlx5e_detach_netdev(priv);
	mlx5e_destroy_mdev_resources(mdev);
}

static void *mlx5e_add(struct mlx5_core_dev *mdev)
{
	struct net_device *netdev;
	void *rpriv = NULL;
	void *priv;
	int err;
	int nch;

	err = mlx5e_check_required_hca_cap(mdev);
	if (err)
		return NULL;

#ifdef CONFIG_MLX5_ESWITCH
	if (MLX5_ESWITCH_MANAGER(mdev)) {
		rpriv = mlx5e_alloc_nic_rep_priv(mdev);
		if (!rpriv) {
			mlx5_core_warn(mdev, "Failed to alloc NIC rep priv data\n");
			return NULL;
		}
	}
#endif

	nch = mlx5e_get_max_num_channels(mdev);
	netdev = mlx5e_create_netdev(mdev, &mlx5e_nic_profile, nch, rpriv);
	if (!netdev) {
		mlx5_core_err(mdev, "mlx5e_create_netdev failed\n");
		goto err_free_rpriv;
	}

	priv = netdev_priv(netdev);

	err = mlx5e_attach(mdev, priv);
	if (err) {
		mlx5_core_err(mdev, "mlx5e_attach failed, %d\n", err);
		goto err_destroy_netdev;
	}

	err = register_netdev(netdev);
	if (err) {
		mlx5_core_err(mdev, "register_netdev failed, %d\n", err);
		goto err_detach;
	}

#ifdef CONFIG_MLX5_CORE_EN_DCB
	mlx5e_dcbnl_init_app(priv);
#endif
	return priv;

err_detach:
	mlx5e_detach(mdev, priv);
err_destroy_netdev:
	mlx5e_destroy_netdev(priv);
err_free_rpriv:
	kfree(rpriv);
	return NULL;
}

static void mlx5e_remove(struct mlx5_core_dev *mdev, void *vpriv)
{
	struct mlx5e_priv *priv = vpriv;
	void *ppriv = priv->ppriv;

#ifdef CONFIG_MLX5_CORE_EN_DCB
	mlx5e_dcbnl_delete_app(priv);
#endif
	unregister_netdev(priv->netdev);
	mlx5e_detach(mdev, vpriv);
	mlx5e_destroy_netdev(priv);
	kfree(ppriv);
}

static void *mlx5e_get_netdev(void *vpriv)
{
	struct mlx5e_priv *priv = vpriv;

	return priv->netdev;
}

static struct mlx5_interface mlx5e_interface = {
	.add       = mlx5e_add,
	.remove    = mlx5e_remove,
	.attach    = mlx5e_attach,
	.detach    = mlx5e_detach,
	.event     = mlx5e_async_event,
	.protocol  = MLX5_INTERFACE_PROTOCOL_ETH,
	.get_dev   = mlx5e_get_netdev,
};

void mlx5e_init(void)
{
	mlx5e_ipsec_build_inverse_table();
	mlx5e_build_ptys2ethtool_map();
	mlx5_register_interface(&mlx5e_interface);
}

void mlx5e_cleanup(void)
{
	mlx5_unregister_interface(&mlx5e_interface);
}<|MERGE_RESOLUTION|>--- conflicted
+++ resolved
@@ -942,12 +942,9 @@
 	if (err)
 		goto err_destroy_rq;
 
-<<<<<<< HEAD
-=======
 	if (MLX5_CAP_ETH(c->mdev, cqe_checksum_full))
 		__set_bit(MLX5E_RQ_STATE_CSUM_FULL, &c->rq.state);
 
->>>>>>> 0cbc4fbf
 	if (params->rx_dim_enabled)
 		__set_bit(MLX5E_RQ_STATE_AM, &c->rq.state);
 
