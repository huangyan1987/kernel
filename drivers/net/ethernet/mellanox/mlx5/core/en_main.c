/*
 * Copyright (c) 2015-2016, Mellanox Technologies. All rights reserved.
 *
 * This software is available to you under a choice of one of two
 * licenses.  You may choose to be licensed under the terms of the GNU
 * General Public License (GPL) Version 2, available from the file
 * COPYING in the main directory of this source tree, or the
 * OpenIB.org BSD license below:
 *
 *     Redistribution and use in source and binary forms, with or
 *     without modification, are permitted provided that the following
 *     conditions are met:
 *
 *      - Redistributions of source code must retain the above
 *        copyright notice, this list of conditions and the following
 *        disclaimer.
 *
 *      - Redistributions in binary form must reproduce the above
 *        copyright notice, this list of conditions and the following
 *        disclaimer in the documentation and/or other materials
 *        provided with the distribution.
 *
 * THE SOFTWARE IS PROVIDED "AS IS", WITHOUT WARRANTY OF ANY KIND,
 * EXPRESS OR IMPLIED, INCLUDING BUT NOT LIMITED TO THE WARRANTIES OF
 * MERCHANTABILITY, FITNESS FOR A PARTICULAR PURPOSE AND
 * NONINFRINGEMENT. IN NO EVENT SHALL THE AUTHORS OR COPYRIGHT HOLDERS
 * BE LIABLE FOR ANY CLAIM, DAMAGES OR OTHER LIABILITY, WHETHER IN AN
 * ACTION OF CONTRACT, TORT OR OTHERWISE, ARISING FROM, OUT OF OR IN
 * CONNECTION WITH THE SOFTWARE OR THE USE OR OTHER DEALINGS IN THE
 * SOFTWARE.
 */

#include <net/tc_act/tc_gact.h>
#include <linux/crash_dump.h>
#include <net/pkt_cls.h>
#include <linux/mlx5/fs.h>
#include <net/vxlan.h>
#include <linux/bpf.h>
#include "en.h"
#include "en_tc.h"
#include "eswitch.h"
#include "vxlan.h"

struct mlx5e_rq_param {
	u32			rqc[MLX5_ST_SZ_DW(rqc)];
	struct mlx5_wq_param	wq;
	bool			am_enabled;
};

struct mlx5e_sq_param {
	u32                        sqc[MLX5_ST_SZ_DW(sqc)];
	struct mlx5_wq_param       wq;
	u16                        max_inline;
	u8                         min_inline_mode;
	enum mlx5e_sq_type         type;
};

struct mlx5e_cq_param {
	u32                        cqc[MLX5_ST_SZ_DW(cqc)];
	struct mlx5_wq_param       wq;
	u16                        eq_ix;
	u8                         cq_period_mode;
};

struct mlx5e_channel_param {
	struct mlx5e_rq_param      rq;
	struct mlx5e_sq_param      sq;
	struct mlx5e_sq_param      xdp_sq;
	struct mlx5e_sq_param      icosq;
	struct mlx5e_cq_param      rx_cq;
	struct mlx5e_cq_param      tx_cq;
	struct mlx5e_cq_param      icosq_cq;
};

static bool mlx5e_check_fragmented_striding_rq_cap(struct mlx5_core_dev *mdev)
{
	return MLX5_CAP_GEN(mdev, striding_rq) &&
		MLX5_CAP_GEN(mdev, umr_ptr_rlky) &&
		MLX5_CAP_ETH(mdev, reg_umr_sq);
}

void mlx5e_set_rq_type_params(struct mlx5e_priv *priv, u8 rq_type)
{
	priv->params.rq_wq_type = rq_type;
	priv->params.lro_wqe_sz = MLX5E_PARAMS_DEFAULT_LRO_WQE_SZ;
	switch (priv->params.rq_wq_type) {
	case MLX5_WQ_TYPE_LINKED_LIST_STRIDING_RQ:
		priv->params.log_rq_size = is_kdump_kernel() ?
			MLX5E_PARAMS_MINIMUM_LOG_RQ_SIZE_MPW :
			MLX5E_PARAMS_DEFAULT_LOG_RQ_SIZE_MPW;
		priv->params.mpwqe_log_stride_sz =
			MLX5E_GET_PFLAG(priv, MLX5E_PFLAG_RX_CQE_COMPRESS) ?
			MLX5_MPWRQ_CQE_CMPRS_LOG_STRIDE_SZ(priv->mdev) :
			MLX5_MPWRQ_DEF_LOG_STRIDE_SZ(priv->mdev);
		priv->params.mpwqe_log_num_strides = MLX5_MPWRQ_LOG_WQE_SZ -
			priv->params.mpwqe_log_stride_sz;
		break;
	default: /* MLX5_WQ_TYPE_LINKED_LIST */
<<<<<<< HEAD
		priv->params.log_rq_size = MLX5E_PARAMS_DEFAULT_LOG_RQ_SIZE;
=======
		priv->params.log_rq_size = is_kdump_kernel() ?
			MLX5E_PARAMS_MINIMUM_LOG_RQ_SIZE :
			MLX5E_PARAMS_DEFAULT_LOG_RQ_SIZE;
>>>>>>> f2e5fa84

		/* Extra room needed for build_skb */
		priv->params.lro_wqe_sz -= MLX5_RX_HEADROOM +
			SKB_DATA_ALIGN(sizeof(struct skb_shared_info));
	}
	priv->params.min_rx_wqes = mlx5_min_rx_wqes(priv->params.rq_wq_type,
					       BIT(priv->params.log_rq_size));

	mlx5_core_info(priv->mdev,
		       "MLX5E: StrdRq(%d) RqSz(%ld) StrdSz(%ld) RxCqeCmprss(%d)\n",
		       priv->params.rq_wq_type == MLX5_WQ_TYPE_LINKED_LIST_STRIDING_RQ,
		       BIT(priv->params.log_rq_size),
		       BIT(priv->params.mpwqe_log_stride_sz),
		       MLX5E_GET_PFLAG(priv, MLX5E_PFLAG_RX_CQE_COMPRESS));
}

static void mlx5e_set_rq_priv_params(struct mlx5e_priv *priv)
{
	u8 rq_type = mlx5e_check_fragmented_striding_rq_cap(priv->mdev) &&
		    !priv->xdp_prog ?
		    MLX5_WQ_TYPE_LINKED_LIST_STRIDING_RQ :
		    MLX5_WQ_TYPE_LINKED_LIST;
	mlx5e_set_rq_type_params(priv, rq_type);
}

static void mlx5e_update_carrier(struct mlx5e_priv *priv)
{
	struct mlx5_core_dev *mdev = priv->mdev;
	u8 port_state;

	port_state = mlx5_query_vport_state(mdev,
		MLX5_QUERY_VPORT_STATE_IN_OP_MOD_VNIC_VPORT, 0);

	if (port_state == VPORT_STATE_UP) {
		netdev_info(priv->netdev, "Link up\n");
		netif_carrier_on(priv->netdev);
	} else {
		netdev_info(priv->netdev, "Link down\n");
		netif_carrier_off(priv->netdev);
	}
}

static void mlx5e_update_carrier_work(struct work_struct *work)
{
	struct mlx5e_priv *priv = container_of(work, struct mlx5e_priv,
					       update_carrier_work);

	mutex_lock(&priv->state_lock);
	if (test_bit(MLX5E_STATE_OPENED, &priv->state))
		mlx5e_update_carrier(priv);
	mutex_unlock(&priv->state_lock);
}

static void mlx5e_tx_timeout_work(struct work_struct *work)
{
	struct mlx5e_priv *priv = container_of(work, struct mlx5e_priv,
					       tx_timeout_work);
	int err;

	rtnl_lock();
	mutex_lock(&priv->state_lock);
	if (!test_bit(MLX5E_STATE_OPENED, &priv->state))
		goto unlock;
	mlx5e_close_locked(priv->netdev);
	err = mlx5e_open_locked(priv->netdev);
	if (err)
		netdev_err(priv->netdev, "mlx5e_open_locked failed recovering from a tx_timeout, err(%d).\n",
			   err);
unlock:
	mutex_unlock(&priv->state_lock);
	rtnl_unlock();
}

static void mlx5e_update_sw_counters(struct mlx5e_priv *priv)
{
	struct mlx5e_sw_stats temp, *s = &temp;
	struct mlx5e_rq_stats *rq_stats;
	struct mlx5e_sq_stats *sq_stats;
	u64 tx_offload_none = 0;
	int i, j;

	memset(s, 0, sizeof(*s));
	for (i = 0; i < priv->params.num_channels; i++) {
		rq_stats = &priv->channel[i]->rq.stats;

		s->rx_packets	+= rq_stats->packets;
		s->rx_bytes	+= rq_stats->bytes;
		s->rx_lro_packets += rq_stats->lro_packets;
		s->rx_lro_bytes	+= rq_stats->lro_bytes;
		s->rx_csum_none	+= rq_stats->csum_none;
		s->rx_csum_complete += rq_stats->csum_complete;
		s->rx_csum_unnecessary_inner += rq_stats->csum_unnecessary_inner;
		s->rx_xdp_drop += rq_stats->xdp_drop;
		s->rx_xdp_tx += rq_stats->xdp_tx;
		s->rx_xdp_tx_full += rq_stats->xdp_tx_full;
		s->rx_wqe_err   += rq_stats->wqe_err;
		s->rx_mpwqe_filler += rq_stats->mpwqe_filler;
		s->rx_buff_alloc_err += rq_stats->buff_alloc_err;
		s->rx_cqe_compress_blks += rq_stats->cqe_compress_blks;
		s->rx_cqe_compress_pkts += rq_stats->cqe_compress_pkts;
		s->rx_cache_reuse += rq_stats->cache_reuse;
		s->rx_cache_full  += rq_stats->cache_full;
		s->rx_cache_empty += rq_stats->cache_empty;
		s->rx_cache_busy  += rq_stats->cache_busy;

		for (j = 0; j < priv->params.num_tc; j++) {
			sq_stats = &priv->channel[i]->sq[j].stats;

			s->tx_packets		+= sq_stats->packets;
			s->tx_bytes		+= sq_stats->bytes;
			s->tx_tso_packets	+= sq_stats->tso_packets;
			s->tx_tso_bytes		+= sq_stats->tso_bytes;
			s->tx_tso_inner_packets	+= sq_stats->tso_inner_packets;
			s->tx_tso_inner_bytes	+= sq_stats->tso_inner_bytes;
			s->tx_queue_stopped	+= sq_stats->stopped;
			s->tx_queue_wake	+= sq_stats->wake;
			s->tx_queue_dropped	+= sq_stats->dropped;
			s->tx_xmit_more		+= sq_stats->xmit_more;
			s->tx_csum_partial_inner += sq_stats->csum_partial_inner;
			tx_offload_none		+= sq_stats->csum_none;
		}
	}

	/* Update calculated offload counters */
	s->tx_csum_partial = s->tx_packets - tx_offload_none - s->tx_csum_partial_inner;
	s->rx_csum_unnecessary = s->rx_packets - s->rx_csum_none - s->rx_csum_complete;

	s->link_down_events_phy = MLX5_GET(ppcnt_reg,
				priv->stats.pport.phy_counters,
				counter_set.phys_layer_cntrs.link_down_events);
	memcpy(&priv->stats.sw, s, sizeof(*s));
}

static void mlx5e_update_vport_counters(struct mlx5e_priv *priv)
{
	int outlen = MLX5_ST_SZ_BYTES(query_vport_counter_out);
	u32 *out = (u32 *)priv->stats.vport.query_vport_out;
	u32 in[MLX5_ST_SZ_DW(query_vport_counter_in)] = {0};
	struct mlx5_core_dev *mdev = priv->mdev;

	MLX5_SET(query_vport_counter_in, in, opcode,
		 MLX5_CMD_OP_QUERY_VPORT_COUNTER);
	MLX5_SET(query_vport_counter_in, in, op_mod, 0);
	MLX5_SET(query_vport_counter_in, in, other_vport, 0);

	mlx5_cmd_exec(mdev, in, sizeof(in), out, outlen);
}

static void mlx5e_update_pport_counters(struct mlx5e_priv *priv)
{
	struct mlx5e_pport_stats *pstats = &priv->stats.pport;
	struct mlx5_core_dev *mdev = priv->mdev;
	int sz = MLX5_ST_SZ_BYTES(ppcnt_reg);
	int prio;
	void *out;
	u32 *in;

	in = mlx5_vzalloc(sz);
	if (!in)
		goto free_out;

	MLX5_SET(ppcnt_reg, in, local_port, 1);

	out = pstats->IEEE_802_3_counters;
	MLX5_SET(ppcnt_reg, in, grp, MLX5_IEEE_802_3_COUNTERS_GROUP);
	mlx5_core_access_reg(mdev, in, sz, out, sz, MLX5_REG_PPCNT, 0, 0);

	out = pstats->RFC_2863_counters;
	MLX5_SET(ppcnt_reg, in, grp, MLX5_RFC_2863_COUNTERS_GROUP);
	mlx5_core_access_reg(mdev, in, sz, out, sz, MLX5_REG_PPCNT, 0, 0);

	out = pstats->RFC_2819_counters;
	MLX5_SET(ppcnt_reg, in, grp, MLX5_RFC_2819_COUNTERS_GROUP);
	mlx5_core_access_reg(mdev, in, sz, out, sz, MLX5_REG_PPCNT, 0, 0);

	out = pstats->phy_counters;
	MLX5_SET(ppcnt_reg, in, grp, MLX5_PHYSICAL_LAYER_COUNTERS_GROUP);
	mlx5_core_access_reg(mdev, in, sz, out, sz, MLX5_REG_PPCNT, 0, 0);

	if (MLX5_CAP_PCAM_FEATURE(mdev, ppcnt_statistical_group)) {
		out = pstats->phy_statistical_counters;
		MLX5_SET(ppcnt_reg, in, grp, MLX5_PHYSICAL_LAYER_STATISTICAL_GROUP);
		mlx5_core_access_reg(mdev, in, sz, out, sz, MLX5_REG_PPCNT, 0, 0);
	}

	MLX5_SET(ppcnt_reg, in, grp, MLX5_PER_PRIORITY_COUNTERS_GROUP);
	for (prio = 0; prio < NUM_PPORT_PRIO; prio++) {
		out = pstats->per_prio_counters[prio];
		MLX5_SET(ppcnt_reg, in, prio_tc, prio);
		mlx5_core_access_reg(mdev, in, sz, out, sz,
				     MLX5_REG_PPCNT, 0, 0);
	}

free_out:
	kvfree(in);
}

static void mlx5e_update_q_counter(struct mlx5e_priv *priv)
{
	struct mlx5e_qcounter_stats *qcnt = &priv->stats.qcnt;

	if (!priv->q_counter)
		return;

	mlx5_core_query_out_of_buffer(priv->mdev, priv->q_counter,
				      &qcnt->rx_out_of_buffer);
}

static void mlx5e_update_pcie_counters(struct mlx5e_priv *priv)
{
	struct mlx5e_pcie_stats *pcie_stats = &priv->stats.pcie;
	struct mlx5_core_dev *mdev = priv->mdev;
	int sz = MLX5_ST_SZ_BYTES(mpcnt_reg);
	void *out;
	u32 *in;

	if (!MLX5_CAP_MCAM_FEATURE(mdev, pcie_performance_group))
		return;

	in = mlx5_vzalloc(sz);
	if (!in)
		return;

	out = pcie_stats->pcie_perf_counters;
	MLX5_SET(mpcnt_reg, in, grp, MLX5_PCIE_PERFORMANCE_COUNTERS_GROUP);
	mlx5_core_access_reg(mdev, in, sz, out, sz, MLX5_REG_MPCNT, 0, 0);

	kvfree(in);
}

void mlx5e_update_stats(struct mlx5e_priv *priv)
{
	mlx5e_update_pcie_counters(priv);
	mlx5e_update_pport_counters(priv);
	mlx5e_update_vport_counters(priv);
	mlx5e_update_q_counter(priv);
	mlx5e_update_sw_counters(priv);
}

void mlx5e_update_stats_work(struct work_struct *work)
{
	struct delayed_work *dwork = to_delayed_work(work);
	struct mlx5e_priv *priv = container_of(dwork, struct mlx5e_priv,
					       update_stats_work);
	mutex_lock(&priv->state_lock);
	if (test_bit(MLX5E_STATE_OPENED, &priv->state)) {
		priv->profile->update_stats(priv);
		queue_delayed_work(priv->wq, dwork,
				   msecs_to_jiffies(MLX5E_UPDATE_STATS_INTERVAL));
	}
	mutex_unlock(&priv->state_lock);
}

static void mlx5e_async_event(struct mlx5_core_dev *mdev, void *vpriv,
			      enum mlx5_dev_event event, unsigned long param)
{
	struct mlx5e_priv *priv = vpriv;
	struct ptp_clock_event ptp_event;
	struct mlx5_eqe *eqe = NULL;

	if (!test_bit(MLX5E_STATE_ASYNC_EVENTS_ENABLED, &priv->state))
		return;

	switch (event) {
	case MLX5_DEV_EVENT_PORT_UP:
	case MLX5_DEV_EVENT_PORT_DOWN:
		queue_work(priv->wq, &priv->update_carrier_work);
		break;
	case MLX5_DEV_EVENT_PPS:
		eqe = (struct mlx5_eqe *)param;
		ptp_event.type = PTP_CLOCK_EXTTS;
		ptp_event.index = eqe->data.pps.pin;
		ptp_event.timestamp =
			timecounter_cyc2time(&priv->tstamp.clock,
					     be64_to_cpu(eqe->data.pps.time_stamp));
		mlx5e_pps_event_handler(vpriv, &ptp_event);
		break;
	default:
		break;
	}
}

static void mlx5e_enable_async_events(struct mlx5e_priv *priv)
{
	set_bit(MLX5E_STATE_ASYNC_EVENTS_ENABLED, &priv->state);
}

static void mlx5e_disable_async_events(struct mlx5e_priv *priv)
{
	clear_bit(MLX5E_STATE_ASYNC_EVENTS_ENABLED, &priv->state);
	synchronize_irq(mlx5_get_msix_vec(priv->mdev, MLX5_EQ_VEC_ASYNC));
}

static inline int mlx5e_get_wqe_mtt_sz(void)
{
	/* UMR copies MTTs in units of MLX5_UMR_MTT_ALIGNMENT bytes.
	 * To avoid copying garbage after the mtt array, we allocate
	 * a little more.
	 */
	return ALIGN(MLX5_MPWRQ_PAGES_PER_WQE * sizeof(__be64),
		     MLX5_UMR_MTT_ALIGNMENT);
}

static inline void mlx5e_build_umr_wqe(struct mlx5e_rq *rq, struct mlx5e_sq *sq,
				       struct mlx5e_umr_wqe *wqe, u16 ix)
{
	struct mlx5_wqe_ctrl_seg      *cseg = &wqe->ctrl;
	struct mlx5_wqe_umr_ctrl_seg *ucseg = &wqe->uctrl;
	struct mlx5_wqe_data_seg      *dseg = &wqe->data;
	struct mlx5e_mpw_info *wi = &rq->mpwqe.info[ix];
	u8 ds_cnt = DIV_ROUND_UP(sizeof(*wqe), MLX5_SEND_WQE_DS);
	u32 umr_wqe_mtt_offset = mlx5e_get_wqe_mtt_offset(rq, ix);

	cseg->qpn_ds    = cpu_to_be32((sq->sqn << MLX5_WQE_CTRL_QPN_SHIFT) |
				      ds_cnt);
	cseg->fm_ce_se  = MLX5_WQE_CTRL_CQ_UPDATE;
	cseg->imm       = rq->mkey_be;

	ucseg->flags = MLX5_UMR_TRANSLATION_OFFSET_EN;
	ucseg->xlt_octowords =
		cpu_to_be16(MLX5_MTT_OCTW(MLX5_MPWRQ_PAGES_PER_WQE));
	ucseg->bsf_octowords =
		cpu_to_be16(MLX5_MTT_OCTW(umr_wqe_mtt_offset));
	ucseg->mkey_mask     = cpu_to_be64(MLX5_MKEY_MASK_FREE);

	dseg->lkey = sq->mkey_be;
	dseg->addr = cpu_to_be64(wi->umr.mtt_addr);
}

static int mlx5e_rq_alloc_mpwqe_info(struct mlx5e_rq *rq,
				     struct mlx5e_channel *c)
{
	int wq_sz = mlx5_wq_ll_get_size(&rq->wq);
	int mtt_sz = mlx5e_get_wqe_mtt_sz();
	int mtt_alloc = mtt_sz + MLX5_UMR_ALIGN - 1;
	int i;

	rq->mpwqe.info = kzalloc_node(wq_sz * sizeof(*rq->mpwqe.info),
				      GFP_KERNEL, cpu_to_node(c->cpu));
	if (!rq->mpwqe.info)
		goto err_out;

	/* We allocate more than mtt_sz as we will align the pointer */
	rq->mpwqe.mtt_no_align = kzalloc_node(mtt_alloc * wq_sz, GFP_KERNEL,
					cpu_to_node(c->cpu));
	if (unlikely(!rq->mpwqe.mtt_no_align))
		goto err_free_wqe_info;

	for (i = 0; i < wq_sz; i++) {
		struct mlx5e_mpw_info *wi = &rq->mpwqe.info[i];

		wi->umr.mtt = PTR_ALIGN(rq->mpwqe.mtt_no_align + i * mtt_alloc,
					MLX5_UMR_ALIGN);
		wi->umr.mtt_addr = dma_map_single(c->pdev, wi->umr.mtt, mtt_sz,
						  PCI_DMA_TODEVICE);
		if (unlikely(dma_mapping_error(c->pdev, wi->umr.mtt_addr)))
			goto err_unmap_mtts;

		mlx5e_build_umr_wqe(rq, &c->icosq, &wi->umr.wqe, i);
	}

	return 0;

err_unmap_mtts:
	while (--i >= 0) {
		struct mlx5e_mpw_info *wi = &rq->mpwqe.info[i];

		dma_unmap_single(c->pdev, wi->umr.mtt_addr, mtt_sz,
				 PCI_DMA_TODEVICE);
	}
	kfree(rq->mpwqe.mtt_no_align);
err_free_wqe_info:
	kfree(rq->mpwqe.info);

err_out:
	return -ENOMEM;
}

static void mlx5e_rq_free_mpwqe_info(struct mlx5e_rq *rq)
{
	int wq_sz = mlx5_wq_ll_get_size(&rq->wq);
	int mtt_sz = mlx5e_get_wqe_mtt_sz();
	int i;

	for (i = 0; i < wq_sz; i++) {
		struct mlx5e_mpw_info *wi = &rq->mpwqe.info[i];

		dma_unmap_single(rq->pdev, wi->umr.mtt_addr, mtt_sz,
				 PCI_DMA_TODEVICE);
	}
	kfree(rq->mpwqe.mtt_no_align);
	kfree(rq->mpwqe.info);
}

static int mlx5e_create_umr_mkey(struct mlx5e_priv *priv,
				 u64 npages, u8 page_shift,
				 struct mlx5_core_mkey *umr_mkey)
{
	struct mlx5_core_dev *mdev = priv->mdev;
	int inlen = MLX5_ST_SZ_BYTES(create_mkey_in);
	void *mkc;
	u32 *in;
	int err;

	if (!MLX5E_VALID_NUM_MTTS(npages))
		return -EINVAL;

	in = mlx5_vzalloc(inlen);
	if (!in)
		return -ENOMEM;

	mkc = MLX5_ADDR_OF(create_mkey_in, in, memory_key_mkey_entry);

	MLX5_SET(mkc, mkc, free, 1);
	MLX5_SET(mkc, mkc, umr_en, 1);
	MLX5_SET(mkc, mkc, lw, 1);
	MLX5_SET(mkc, mkc, lr, 1);
	MLX5_SET(mkc, mkc, access_mode, MLX5_MKC_ACCESS_MODE_MTT);

	MLX5_SET(mkc, mkc, qpn, 0xffffff);
	MLX5_SET(mkc, mkc, pd, mdev->mlx5e_res.pdn);
	MLX5_SET64(mkc, mkc, len, npages << page_shift);
	MLX5_SET(mkc, mkc, translations_octword_size,
		 MLX5_MTT_OCTW(npages));
	MLX5_SET(mkc, mkc, log_page_size, page_shift);

	err = mlx5_core_create_mkey(mdev, umr_mkey, in, inlen);

	kvfree(in);
	return err;
}

static int mlx5e_create_rq_umr_mkey(struct mlx5e_rq *rq)
{
	struct mlx5e_priv *priv = rq->priv;
	u64 num_mtts = MLX5E_REQUIRED_MTTS(BIT(priv->params.log_rq_size));

	return mlx5e_create_umr_mkey(priv, num_mtts, PAGE_SHIFT, &rq->umr_mkey);
}

static int mlx5e_create_rq(struct mlx5e_channel *c,
			   struct mlx5e_rq_param *param,
			   struct mlx5e_rq *rq)
{
	struct mlx5e_priv *priv = c->priv;
	struct mlx5_core_dev *mdev = priv->mdev;
	void *rqc = param->rqc;
	void *rqc_wq = MLX5_ADDR_OF(rqc, rqc, wq);
	u32 byte_count;
	u32 frag_sz;
	int npages;
	int wq_sz;
	int err;
	int i;

	param->wq.db_numa_node = cpu_to_node(c->cpu);

	err = mlx5_wq_ll_create(mdev, &param->wq, rqc_wq, &rq->wq,
				&rq->wq_ctrl);
	if (err)
		return err;

	rq->wq.db = &rq->wq.db[MLX5_RCV_DBR];

	wq_sz = mlx5_wq_ll_get_size(&rq->wq);

	rq->wq_type = priv->params.rq_wq_type;
	rq->pdev    = c->pdev;
	rq->netdev  = c->netdev;
	rq->tstamp  = &priv->tstamp;
	rq->channel = c;
	rq->ix      = c->ix;
	rq->priv    = c->priv;

	rq->xdp_prog = priv->xdp_prog ? bpf_prog_inc(priv->xdp_prog) : NULL;
	if (IS_ERR(rq->xdp_prog)) {
		err = PTR_ERR(rq->xdp_prog);
		rq->xdp_prog = NULL;
		goto err_rq_wq_destroy;
	}

	if (rq->xdp_prog) {
		rq->buff.map_dir = DMA_BIDIRECTIONAL;
		rq->rx_headroom = XDP_PACKET_HEADROOM;
	} else {
		rq->buff.map_dir = DMA_FROM_DEVICE;
		rq->rx_headroom = MLX5_RX_HEADROOM;
	}

	switch (priv->params.rq_wq_type) {
	case MLX5_WQ_TYPE_LINKED_LIST_STRIDING_RQ:
		if (mlx5e_is_vf_vport_rep(priv)) {
			err = -EINVAL;
			goto err_rq_wq_destroy;
		}

		rq->handle_rx_cqe = mlx5e_handle_rx_cqe_mpwrq;
		rq->alloc_wqe = mlx5e_alloc_rx_mpwqe;
		rq->dealloc_wqe = mlx5e_dealloc_rx_mpwqe;

		rq->mpwqe_stride_sz = BIT(priv->params.mpwqe_log_stride_sz);
		rq->mpwqe_num_strides = BIT(priv->params.mpwqe_log_num_strides);

		rq->buff.wqe_sz = rq->mpwqe_stride_sz * rq->mpwqe_num_strides;
		byte_count = rq->buff.wqe_sz;

		err = mlx5e_create_rq_umr_mkey(rq);
		if (err)
			goto err_rq_wq_destroy;
		rq->mkey_be = cpu_to_be32(rq->umr_mkey.key);

		err = mlx5e_rq_alloc_mpwqe_info(rq, c);
		if (err)
			goto err_destroy_umr_mkey;
		break;
	default: /* MLX5_WQ_TYPE_LINKED_LIST */
		rq->dma_info = kzalloc_node(wq_sz * sizeof(*rq->dma_info),
					    GFP_KERNEL, cpu_to_node(c->cpu));
		if (!rq->dma_info) {
			err = -ENOMEM;
			goto err_rq_wq_destroy;
		}

		if (mlx5e_is_vf_vport_rep(priv))
			rq->handle_rx_cqe = mlx5e_handle_rx_cqe_rep;
		else
			rq->handle_rx_cqe = mlx5e_handle_rx_cqe;

		rq->alloc_wqe = mlx5e_alloc_rx_wqe;
		rq->dealloc_wqe = mlx5e_dealloc_rx_wqe;

		rq->buff.wqe_sz = (priv->params.lro_en) ?
				priv->params.lro_wqe_sz :
				MLX5E_SW2HW_MTU(priv->netdev->mtu);
		byte_count = rq->buff.wqe_sz;

		/* calc the required page order */
		frag_sz = rq->rx_headroom +
			  byte_count /* packet data */ +
			  SKB_DATA_ALIGN(sizeof(struct skb_shared_info));
		frag_sz = SKB_DATA_ALIGN(frag_sz);

		npages = DIV_ROUND_UP(frag_sz, PAGE_SIZE);
		rq->buff.page_order = order_base_2(npages);

		byte_count |= MLX5_HW_START_PADDING;
		rq->mkey_be = c->mkey_be;
	}

	for (i = 0; i < wq_sz; i++) {
		struct mlx5e_rx_wqe *wqe = mlx5_wq_ll_get_wqe(&rq->wq, i);

		wqe->data.byte_count = cpu_to_be32(byte_count);
		wqe->data.lkey = rq->mkey_be;
	}

	INIT_WORK(&rq->am.work, mlx5e_rx_am_work);
	rq->am.mode = priv->params.rx_cq_period_mode;

	rq->page_cache.head = 0;
	rq->page_cache.tail = 0;

	return 0;

err_destroy_umr_mkey:
	mlx5_core_destroy_mkey(mdev, &rq->umr_mkey);

err_rq_wq_destroy:
	if (rq->xdp_prog)
		bpf_prog_put(rq->xdp_prog);
	mlx5_wq_destroy(&rq->wq_ctrl);

	return err;
}

static void mlx5e_destroy_rq(struct mlx5e_rq *rq)
{
	int i;

	if (rq->xdp_prog)
		bpf_prog_put(rq->xdp_prog);

	switch (rq->wq_type) {
	case MLX5_WQ_TYPE_LINKED_LIST_STRIDING_RQ:
		mlx5e_rq_free_mpwqe_info(rq);
		mlx5_core_destroy_mkey(rq->priv->mdev, &rq->umr_mkey);
		break;
	default: /* MLX5_WQ_TYPE_LINKED_LIST */
		kfree(rq->dma_info);
	}

	for (i = rq->page_cache.head; i != rq->page_cache.tail;
	     i = (i + 1) & (MLX5E_CACHE_SIZE - 1)) {
		struct mlx5e_dma_info *dma_info = &rq->page_cache.page_cache[i];

		mlx5e_page_release(rq, dma_info, false);
	}
	mlx5_wq_destroy(&rq->wq_ctrl);
}

static int mlx5e_enable_rq(struct mlx5e_rq *rq, struct mlx5e_rq_param *param)
{
	struct mlx5e_priv *priv = rq->priv;
	struct mlx5_core_dev *mdev = priv->mdev;

	void *in;
	void *rqc;
	void *wq;
	int inlen;
	int err;

	inlen = MLX5_ST_SZ_BYTES(create_rq_in) +
		sizeof(u64) * rq->wq_ctrl.buf.npages;
	in = mlx5_vzalloc(inlen);
	if (!in)
		return -ENOMEM;

	rqc = MLX5_ADDR_OF(create_rq_in, in, ctx);
	wq  = MLX5_ADDR_OF(rqc, rqc, wq);

	memcpy(rqc, param->rqc, sizeof(param->rqc));

	MLX5_SET(rqc,  rqc, cqn,		rq->cq.mcq.cqn);
	MLX5_SET(rqc,  rqc, state,		MLX5_RQC_STATE_RST);
	MLX5_SET(rqc,  rqc, vsd, priv->params.vlan_strip_disable);
	MLX5_SET(wq,   wq,  log_wq_pg_sz,	rq->wq_ctrl.buf.page_shift -
						MLX5_ADAPTER_PAGE_SHIFT);
	MLX5_SET64(wq, wq,  dbr_addr,		rq->wq_ctrl.db.dma);

	mlx5_fill_page_array(&rq->wq_ctrl.buf,
			     (__be64 *)MLX5_ADDR_OF(wq, wq, pas));

	err = mlx5_core_create_rq(mdev, in, inlen, &rq->rqn);

	kvfree(in);

	return err;
}

static int mlx5e_modify_rq_state(struct mlx5e_rq *rq, int curr_state,
				 int next_state)
{
	struct mlx5e_channel *c = rq->channel;
	struct mlx5e_priv *priv = c->priv;
	struct mlx5_core_dev *mdev = priv->mdev;

	void *in;
	void *rqc;
	int inlen;
	int err;

	inlen = MLX5_ST_SZ_BYTES(modify_rq_in);
	in = mlx5_vzalloc(inlen);
	if (!in)
		return -ENOMEM;

	rqc = MLX5_ADDR_OF(modify_rq_in, in, ctx);

	MLX5_SET(modify_rq_in, in, rq_state, curr_state);
	MLX5_SET(rqc, rqc, state, next_state);

	err = mlx5_core_modify_rq(mdev, rq->rqn, in, inlen);

	kvfree(in);

	return err;
}

static int mlx5e_modify_rq_vsd(struct mlx5e_rq *rq, bool vsd)
{
	struct mlx5e_channel *c = rq->channel;
	struct mlx5e_priv *priv = c->priv;
	struct mlx5_core_dev *mdev = priv->mdev;

	void *in;
	void *rqc;
	int inlen;
	int err;

	inlen = MLX5_ST_SZ_BYTES(modify_rq_in);
	in = mlx5_vzalloc(inlen);
	if (!in)
		return -ENOMEM;

	rqc = MLX5_ADDR_OF(modify_rq_in, in, ctx);

	MLX5_SET(modify_rq_in, in, rq_state, MLX5_RQC_STATE_RDY);
	MLX5_SET64(modify_rq_in, in, modify_bitmask,
		   MLX5_MODIFY_RQ_IN_MODIFY_BITMASK_VSD);
	MLX5_SET(rqc, rqc, vsd, vsd);
	MLX5_SET(rqc, rqc, state, MLX5_RQC_STATE_RDY);

	err = mlx5_core_modify_rq(mdev, rq->rqn, in, inlen);

	kvfree(in);

	return err;
}

static void mlx5e_disable_rq(struct mlx5e_rq *rq)
{
	mlx5_core_destroy_rq(rq->priv->mdev, rq->rqn);
}

static int mlx5e_wait_for_min_rx_wqes(struct mlx5e_rq *rq)
{
	unsigned long exp_time = jiffies + msecs_to_jiffies(20000);
	struct mlx5e_channel *c = rq->channel;
	struct mlx5e_priv *priv = c->priv;
	struct mlx5_wq_ll *wq = &rq->wq;

	while (time_before(jiffies, exp_time)) {
		if (wq->cur_sz >= priv->params.min_rx_wqes)
			return 0;

		msleep(20);
	}

	return -ETIMEDOUT;
}

static void mlx5e_free_rx_descs(struct mlx5e_rq *rq)
{
	struct mlx5_wq_ll *wq = &rq->wq;
	struct mlx5e_rx_wqe *wqe;
	__be16 wqe_ix_be;
	u16 wqe_ix;

	/* UMR WQE (if in progress) is always at wq->head */
	if (test_bit(MLX5E_RQ_STATE_UMR_WQE_IN_PROGRESS, &rq->state))
		mlx5e_free_rx_mpwqe(rq, &rq->mpwqe.info[wq->head]);

	while (!mlx5_wq_ll_is_empty(wq)) {
		wqe_ix_be = *wq->tail_next;
		wqe_ix    = be16_to_cpu(wqe_ix_be);
		wqe       = mlx5_wq_ll_get_wqe(&rq->wq, wqe_ix);
		rq->dealloc_wqe(rq, wqe_ix);
		mlx5_wq_ll_pop(&rq->wq, wqe_ix_be,
			       &wqe->next.next_wqe_index);
	}
}

static int mlx5e_open_rq(struct mlx5e_channel *c,
			 struct mlx5e_rq_param *param,
			 struct mlx5e_rq *rq)
{
	struct mlx5e_sq *sq = &c->icosq;
	u16 pi = sq->pc & sq->wq.sz_m1;
	int err;

	err = mlx5e_create_rq(c, param, rq);
	if (err)
		return err;

	err = mlx5e_enable_rq(rq, param);
	if (err)
		goto err_destroy_rq;

	set_bit(MLX5E_RQ_STATE_ENABLED, &rq->state);
	err = mlx5e_modify_rq_state(rq, MLX5_RQC_STATE_RST, MLX5_RQC_STATE_RDY);
	if (err)
		goto err_disable_rq;

	if (param->am_enabled)
		set_bit(MLX5E_RQ_STATE_AM, &c->rq.state);

	sq->db.ico_wqe[pi].opcode     = MLX5_OPCODE_NOP;
	sq->db.ico_wqe[pi].num_wqebbs = 1;
	mlx5e_send_nop(sq, true); /* trigger mlx5e_post_rx_wqes() */

	return 0;

err_disable_rq:
	clear_bit(MLX5E_RQ_STATE_ENABLED, &rq->state);
	mlx5e_disable_rq(rq);
err_destroy_rq:
	mlx5e_destroy_rq(rq);

	return err;
}

static void mlx5e_close_rq(struct mlx5e_rq *rq)
{
	clear_bit(MLX5E_RQ_STATE_ENABLED, &rq->state);
	napi_synchronize(&rq->channel->napi); /* prevent mlx5e_post_rx_wqes */
	cancel_work_sync(&rq->am.work);

	mlx5e_disable_rq(rq);
	mlx5e_free_rx_descs(rq);
	mlx5e_destroy_rq(rq);
}

static void mlx5e_free_sq_xdp_db(struct mlx5e_sq *sq)
{
	kfree(sq->db.xdp.di);
	kfree(sq->db.xdp.wqe_info);
}

static int mlx5e_alloc_sq_xdp_db(struct mlx5e_sq *sq, int numa)
{
	int wq_sz = mlx5_wq_cyc_get_size(&sq->wq);

	sq->db.xdp.di = kzalloc_node(sizeof(*sq->db.xdp.di) * wq_sz,
				     GFP_KERNEL, numa);
	sq->db.xdp.wqe_info = kzalloc_node(sizeof(*sq->db.xdp.wqe_info) * wq_sz,
					   GFP_KERNEL, numa);
	if (!sq->db.xdp.di || !sq->db.xdp.wqe_info) {
		mlx5e_free_sq_xdp_db(sq);
		return -ENOMEM;
	}

	return 0;
}

static void mlx5e_free_sq_ico_db(struct mlx5e_sq *sq)
{
	kfree(sq->db.ico_wqe);
}

static int mlx5e_alloc_sq_ico_db(struct mlx5e_sq *sq, int numa)
{
	u8 wq_sz = mlx5_wq_cyc_get_size(&sq->wq);

	sq->db.ico_wqe = kzalloc_node(sizeof(*sq->db.ico_wqe) * wq_sz,
				      GFP_KERNEL, numa);
	if (!sq->db.ico_wqe)
		return -ENOMEM;

	return 0;
}

static void mlx5e_free_sq_txq_db(struct mlx5e_sq *sq)
{
	kfree(sq->db.txq.wqe_info);
	kfree(sq->db.txq.dma_fifo);
	kfree(sq->db.txq.skb);
}

static int mlx5e_alloc_sq_txq_db(struct mlx5e_sq *sq, int numa)
{
	int wq_sz = mlx5_wq_cyc_get_size(&sq->wq);
	int df_sz = wq_sz * MLX5_SEND_WQEBB_NUM_DS;

	sq->db.txq.skb = kzalloc_node(wq_sz * sizeof(*sq->db.txq.skb),
				      GFP_KERNEL, numa);
	sq->db.txq.dma_fifo = kzalloc_node(df_sz * sizeof(*sq->db.txq.dma_fifo),
					   GFP_KERNEL, numa);
	sq->db.txq.wqe_info = kzalloc_node(wq_sz * sizeof(*sq->db.txq.wqe_info),
					   GFP_KERNEL, numa);
	if (!sq->db.txq.skb || !sq->db.txq.dma_fifo || !sq->db.txq.wqe_info) {
		mlx5e_free_sq_txq_db(sq);
		return -ENOMEM;
	}

	sq->dma_fifo_mask = df_sz - 1;

	return 0;
}

static void mlx5e_free_sq_db(struct mlx5e_sq *sq)
{
	switch (sq->type) {
	case MLX5E_SQ_TXQ:
		mlx5e_free_sq_txq_db(sq);
		break;
	case MLX5E_SQ_ICO:
		mlx5e_free_sq_ico_db(sq);
		break;
	case MLX5E_SQ_XDP:
		mlx5e_free_sq_xdp_db(sq);
		break;
	}
}

static int mlx5e_alloc_sq_db(struct mlx5e_sq *sq, int numa)
{
	switch (sq->type) {
	case MLX5E_SQ_TXQ:
		return mlx5e_alloc_sq_txq_db(sq, numa);
	case MLX5E_SQ_ICO:
		return mlx5e_alloc_sq_ico_db(sq, numa);
	case MLX5E_SQ_XDP:
		return mlx5e_alloc_sq_xdp_db(sq, numa);
	}

	return 0;
}

static int mlx5e_sq_get_max_wqebbs(u8 sq_type)
{
	switch (sq_type) {
	case MLX5E_SQ_ICO:
		return MLX5E_ICOSQ_MAX_WQEBBS;
	case MLX5E_SQ_XDP:
		return MLX5E_XDP_TX_WQEBBS;
	}
	return MLX5_SEND_WQE_MAX_WQEBBS;
}

static int mlx5e_create_sq(struct mlx5e_channel *c,
			   int tc,
			   struct mlx5e_sq_param *param,
			   struct mlx5e_sq *sq)
{
	struct mlx5e_priv *priv = c->priv;
	struct mlx5_core_dev *mdev = priv->mdev;

	void *sqc = param->sqc;
	void *sqc_wq = MLX5_ADDR_OF(sqc, sqc, wq);
	int err;

	sq->type      = param->type;
	sq->pdev      = c->pdev;
	sq->tstamp    = &priv->tstamp;
	sq->mkey_be   = c->mkey_be;
	sq->channel   = c;
	sq->tc        = tc;

	err = mlx5_alloc_bfreg(mdev, &sq->bfreg, MLX5_CAP_GEN(mdev, bf), false);
	if (err)
		return err;

	sq->uar_map = sq->bfreg.map;
	param->wq.db_numa_node = cpu_to_node(c->cpu);

	err = mlx5_wq_cyc_create(mdev, &param->wq, sqc_wq, &sq->wq,
				 &sq->wq_ctrl);
	if (err)
		goto err_unmap_free_uar;

	sq->wq.db       = &sq->wq.db[MLX5_SND_DBR];
	if (sq->bfreg.wc)
		set_bit(MLX5E_SQ_STATE_BF_ENABLE, &sq->state);

	sq->bf_buf_size = (1 << MLX5_CAP_GEN(mdev, log_bf_reg_size)) / 2;
	sq->max_inline  = param->max_inline;
	sq->min_inline_mode = param->min_inline_mode;

	err = mlx5e_alloc_sq_db(sq, cpu_to_node(c->cpu));
	if (err)
		goto err_sq_wq_destroy;

	if (sq->type == MLX5E_SQ_TXQ) {
		int txq_ix;

		txq_ix = c->ix + tc * priv->params.num_channels;
		sq->txq = netdev_get_tx_queue(priv->netdev, txq_ix);
		priv->txq_to_sq_map[txq_ix] = sq;
	}

	sq->edge = (sq->wq.sz_m1 + 1) - mlx5e_sq_get_max_wqebbs(sq->type);
	sq->bf_budget = MLX5E_SQ_BF_BUDGET;

	return 0;

err_sq_wq_destroy:
	mlx5_wq_destroy(&sq->wq_ctrl);

err_unmap_free_uar:
	mlx5_free_bfreg(mdev, &sq->bfreg);

	return err;
}

static void mlx5e_destroy_sq(struct mlx5e_sq *sq)
{
	struct mlx5e_channel *c = sq->channel;
	struct mlx5e_priv *priv = c->priv;

	mlx5e_free_sq_db(sq);
	mlx5_wq_destroy(&sq->wq_ctrl);
	mlx5_free_bfreg(priv->mdev, &sq->bfreg);
}

static int mlx5e_enable_sq(struct mlx5e_sq *sq, struct mlx5e_sq_param *param)
{
	struct mlx5e_channel *c = sq->channel;
	struct mlx5e_priv *priv = c->priv;
	struct mlx5_core_dev *mdev = priv->mdev;

	void *in;
	void *sqc;
	void *wq;
	int inlen;
	int err;

	inlen = MLX5_ST_SZ_BYTES(create_sq_in) +
		sizeof(u64) * sq->wq_ctrl.buf.npages;
	in = mlx5_vzalloc(inlen);
	if (!in)
		return -ENOMEM;

	sqc = MLX5_ADDR_OF(create_sq_in, in, ctx);
	wq = MLX5_ADDR_OF(sqc, sqc, wq);

	memcpy(sqc, param->sqc, sizeof(param->sqc));

	MLX5_SET(sqc,  sqc, tis_num_0, param->type == MLX5E_SQ_ICO ?
				       0 : priv->tisn[sq->tc]);
	MLX5_SET(sqc,  sqc, cqn,		sq->cq.mcq.cqn);

	if (MLX5_CAP_ETH(mdev, wqe_inline_mode) == MLX5_CAP_INLINE_MODE_VPORT_CONTEXT)
		MLX5_SET(sqc,  sqc, min_wqe_inline_mode, sq->min_inline_mode);

	MLX5_SET(sqc,  sqc, state,		MLX5_SQC_STATE_RST);
	MLX5_SET(sqc,  sqc, tis_lst_sz, param->type == MLX5E_SQ_ICO ? 0 : 1);

	MLX5_SET(wq,   wq, wq_type,       MLX5_WQ_TYPE_CYCLIC);
	MLX5_SET(wq,   wq, uar_page,      sq->bfreg.index);
	MLX5_SET(wq,   wq, log_wq_pg_sz,  sq->wq_ctrl.buf.page_shift -
					  MLX5_ADAPTER_PAGE_SHIFT);
	MLX5_SET64(wq, wq, dbr_addr,      sq->wq_ctrl.db.dma);

	mlx5_fill_page_array(&sq->wq_ctrl.buf,
			     (__be64 *)MLX5_ADDR_OF(wq, wq, pas));

	err = mlx5_core_create_sq(mdev, in, inlen, &sq->sqn);

	kvfree(in);

	return err;
}

static int mlx5e_modify_sq(struct mlx5e_sq *sq, int curr_state,
			   int next_state, bool update_rl, int rl_index)
{
	struct mlx5e_channel *c = sq->channel;
	struct mlx5e_priv *priv = c->priv;
	struct mlx5_core_dev *mdev = priv->mdev;

	void *in;
	void *sqc;
	int inlen;
	int err;

	inlen = MLX5_ST_SZ_BYTES(modify_sq_in);
	in = mlx5_vzalloc(inlen);
	if (!in)
		return -ENOMEM;

	sqc = MLX5_ADDR_OF(modify_sq_in, in, ctx);

	MLX5_SET(modify_sq_in, in, sq_state, curr_state);
	MLX5_SET(sqc, sqc, state, next_state);
	if (update_rl && next_state == MLX5_SQC_STATE_RDY) {
		MLX5_SET64(modify_sq_in, in, modify_bitmask, 1);
		MLX5_SET(sqc,  sqc, packet_pacing_rate_limit_index, rl_index);
	}

	err = mlx5_core_modify_sq(mdev, sq->sqn, in, inlen);

	kvfree(in);

	return err;
}

static void mlx5e_disable_sq(struct mlx5e_sq *sq)
{
	struct mlx5e_channel *c = sq->channel;
	struct mlx5e_priv *priv = c->priv;
	struct mlx5_core_dev *mdev = priv->mdev;

	mlx5_core_destroy_sq(mdev, sq->sqn);
	if (sq->rate_limit)
		mlx5_rl_remove_rate(mdev, sq->rate_limit);
}

static int mlx5e_open_sq(struct mlx5e_channel *c,
			 int tc,
			 struct mlx5e_sq_param *param,
			 struct mlx5e_sq *sq)
{
	int err;

	err = mlx5e_create_sq(c, tc, param, sq);
	if (err)
		return err;

	err = mlx5e_enable_sq(sq, param);
	if (err)
		goto err_destroy_sq;

	set_bit(MLX5E_SQ_STATE_ENABLED, &sq->state);
	err = mlx5e_modify_sq(sq, MLX5_SQC_STATE_RST, MLX5_SQC_STATE_RDY,
			      false, 0);
	if (err)
		goto err_disable_sq;

	if (sq->txq) {
		netdev_tx_reset_queue(sq->txq);
		netif_tx_start_queue(sq->txq);
	}

	return 0;

err_disable_sq:
	clear_bit(MLX5E_SQ_STATE_ENABLED, &sq->state);
	mlx5e_disable_sq(sq);
err_destroy_sq:
	mlx5e_destroy_sq(sq);

	return err;
}

static inline void netif_tx_disable_queue(struct netdev_queue *txq)
{
	__netif_tx_lock_bh(txq);
	netif_tx_stop_queue(txq);
	__netif_tx_unlock_bh(txq);
}

static void mlx5e_close_sq(struct mlx5e_sq *sq)
{
	clear_bit(MLX5E_SQ_STATE_ENABLED, &sq->state);
	/* prevent netif_tx_wake_queue */
	napi_synchronize(&sq->channel->napi);

	if (sq->txq) {
		netif_tx_disable_queue(sq->txq);

		/* last doorbell out, godspeed .. */
		if (mlx5e_sq_has_room_for(sq, 1)) {
			sq->db.txq.skb[(sq->pc & sq->wq.sz_m1)] = NULL;
			mlx5e_send_nop(sq, true);
		}
	}

	mlx5e_disable_sq(sq);
	mlx5e_free_sq_descs(sq);
	mlx5e_destroy_sq(sq);
}

static int mlx5e_create_cq(struct mlx5e_channel *c,
			   struct mlx5e_cq_param *param,
			   struct mlx5e_cq *cq)
{
	struct mlx5e_priv *priv = c->priv;
	struct mlx5_core_dev *mdev = priv->mdev;
	struct mlx5_core_cq *mcq = &cq->mcq;
	int eqn_not_used;
	unsigned int irqn;
	int err;
	u32 i;

	param->wq.buf_numa_node = cpu_to_node(c->cpu);
	param->wq.db_numa_node  = cpu_to_node(c->cpu);
	param->eq_ix   = c->ix;

	err = mlx5_cqwq_create(mdev, &param->wq, param->cqc, &cq->wq,
			       &cq->wq_ctrl);
	if (err)
		return err;

	mlx5_vector2eqn(mdev, param->eq_ix, &eqn_not_used, &irqn);

	cq->napi        = &c->napi;

	mcq->cqe_sz     = 64;
	mcq->set_ci_db  = cq->wq_ctrl.db.db;
	mcq->arm_db     = cq->wq_ctrl.db.db + 1;
	*mcq->set_ci_db = 0;
	*mcq->arm_db    = 0;
	mcq->vector     = param->eq_ix;
	mcq->comp       = mlx5e_completion_event;
	mcq->event      = mlx5e_cq_error_event;
	mcq->irqn       = irqn;

	for (i = 0; i < mlx5_cqwq_get_size(&cq->wq); i++) {
		struct mlx5_cqe64 *cqe = mlx5_cqwq_get_wqe(&cq->wq, i);

		cqe->op_own = 0xf1;
	}

	cq->channel = c;
	cq->priv = priv;

	return 0;
}

static void mlx5e_destroy_cq(struct mlx5e_cq *cq)
{
	mlx5_cqwq_destroy(&cq->wq_ctrl);
}

static int mlx5e_enable_cq(struct mlx5e_cq *cq, struct mlx5e_cq_param *param)
{
	struct mlx5e_priv *priv = cq->priv;
	struct mlx5_core_dev *mdev = priv->mdev;
	struct mlx5_core_cq *mcq = &cq->mcq;

	void *in;
	void *cqc;
	int inlen;
	unsigned int irqn_not_used;
	int eqn;
	int err;

	inlen = MLX5_ST_SZ_BYTES(create_cq_in) +
		sizeof(u64) * cq->wq_ctrl.frag_buf.npages;
	in = mlx5_vzalloc(inlen);
	if (!in)
		return -ENOMEM;

	cqc = MLX5_ADDR_OF(create_cq_in, in, cq_context);

	memcpy(cqc, param->cqc, sizeof(param->cqc));

	mlx5_fill_page_frag_array(&cq->wq_ctrl.frag_buf,
				  (__be64 *)MLX5_ADDR_OF(create_cq_in, in, pas));

	mlx5_vector2eqn(mdev, param->eq_ix, &eqn, &irqn_not_used);

	MLX5_SET(cqc,   cqc, cq_period_mode, param->cq_period_mode);
	MLX5_SET(cqc,   cqc, c_eqn,         eqn);
	MLX5_SET(cqc,   cqc, uar_page,      mdev->priv.uar->index);
	MLX5_SET(cqc,   cqc, log_page_size, cq->wq_ctrl.frag_buf.page_shift -
					    MLX5_ADAPTER_PAGE_SHIFT);
	MLX5_SET64(cqc, cqc, dbr_addr,      cq->wq_ctrl.db.dma);

	err = mlx5_core_create_cq(mdev, mcq, in, inlen);

	kvfree(in);

	if (err)
		return err;

	mlx5e_cq_arm(cq);

	return 0;
}

static void mlx5e_disable_cq(struct mlx5e_cq *cq)
{
	struct mlx5e_priv *priv = cq->priv;
	struct mlx5_core_dev *mdev = priv->mdev;

	mlx5_core_destroy_cq(mdev, &cq->mcq);
}

static int mlx5e_open_cq(struct mlx5e_channel *c,
			 struct mlx5e_cq_param *param,
			 struct mlx5e_cq *cq,
			 struct mlx5e_cq_moder moderation)
{
	int err;
	struct mlx5e_priv *priv = c->priv;
	struct mlx5_core_dev *mdev = priv->mdev;

	err = mlx5e_create_cq(c, param, cq);
	if (err)
		return err;

	err = mlx5e_enable_cq(cq, param);
	if (err)
		goto err_destroy_cq;

	if (MLX5_CAP_GEN(mdev, cq_moderation))
		mlx5_core_modify_cq_moderation(mdev, &cq->mcq,
					       moderation.usec,
					       moderation.pkts);
	return 0;

err_destroy_cq:
	mlx5e_destroy_cq(cq);

	return err;
}

static void mlx5e_close_cq(struct mlx5e_cq *cq)
{
	mlx5e_disable_cq(cq);
	mlx5e_destroy_cq(cq);
}

static int mlx5e_get_cpu(struct mlx5e_priv *priv, int ix)
{
	return cpumask_first(priv->mdev->priv.irq_info[ix].mask);
}

static int mlx5e_open_tx_cqs(struct mlx5e_channel *c,
			     struct mlx5e_channel_param *cparam)
{
	struct mlx5e_priv *priv = c->priv;
	int err;
	int tc;

	for (tc = 0; tc < c->num_tc; tc++) {
		err = mlx5e_open_cq(c, &cparam->tx_cq, &c->sq[tc].cq,
				    priv->params.tx_cq_moderation);
		if (err)
			goto err_close_tx_cqs;
	}

	return 0;

err_close_tx_cqs:
	for (tc--; tc >= 0; tc--)
		mlx5e_close_cq(&c->sq[tc].cq);

	return err;
}

static void mlx5e_close_tx_cqs(struct mlx5e_channel *c)
{
	int tc;

	for (tc = 0; tc < c->num_tc; tc++)
		mlx5e_close_cq(&c->sq[tc].cq);
}

static int mlx5e_open_sqs(struct mlx5e_channel *c,
			  struct mlx5e_channel_param *cparam)
{
	int err;
	int tc;

	for (tc = 0; tc < c->num_tc; tc++) {
		err = mlx5e_open_sq(c, tc, &cparam->sq, &c->sq[tc]);
		if (err)
			goto err_close_sqs;
	}

	return 0;

err_close_sqs:
	for (tc--; tc >= 0; tc--)
		mlx5e_close_sq(&c->sq[tc]);

	return err;
}

static void mlx5e_close_sqs(struct mlx5e_channel *c)
{
	int tc;

	for (tc = 0; tc < c->num_tc; tc++)
		mlx5e_close_sq(&c->sq[tc]);
}

static void mlx5e_build_channeltc_to_txq_map(struct mlx5e_priv *priv, int ix)
{
	int i;

	for (i = 0; i < priv->profile->max_tc; i++)
		priv->channeltc_to_txq_map[ix][i] =
			ix + i * priv->params.num_channels;
}

static int mlx5e_set_sq_maxrate(struct net_device *dev,
				struct mlx5e_sq *sq, u32 rate)
{
	struct mlx5e_priv *priv = netdev_priv(dev);
	struct mlx5_core_dev *mdev = priv->mdev;
	u16 rl_index = 0;
	int err;

	if (rate == sq->rate_limit)
		/* nothing to do */
		return 0;

	if (sq->rate_limit)
		/* remove current rl index to free space to next ones */
		mlx5_rl_remove_rate(mdev, sq->rate_limit);

	sq->rate_limit = 0;

	if (rate) {
		err = mlx5_rl_add_rate(mdev, rate, &rl_index);
		if (err) {
			netdev_err(dev, "Failed configuring rate %u: %d\n",
				   rate, err);
			return err;
		}
	}

	err = mlx5e_modify_sq(sq, MLX5_SQC_STATE_RDY,
			      MLX5_SQC_STATE_RDY, true, rl_index);
	if (err) {
		netdev_err(dev, "Failed configuring rate %u: %d\n",
			   rate, err);
		/* remove the rate from the table */
		if (rate)
			mlx5_rl_remove_rate(mdev, rate);
		return err;
	}

	sq->rate_limit = rate;
	return 0;
}

static int mlx5e_set_tx_maxrate(struct net_device *dev, int index, u32 rate)
{
	struct mlx5e_priv *priv = netdev_priv(dev);
	struct mlx5_core_dev *mdev = priv->mdev;
	struct mlx5e_sq *sq = priv->txq_to_sq_map[index];
	int err = 0;

	if (!mlx5_rl_is_supported(mdev)) {
		netdev_err(dev, "Rate limiting is not supported on this device\n");
		return -EINVAL;
	}

	/* rate is given in Mb/sec, HW config is in Kb/sec */
	rate = rate << 10;

	/* Check whether rate in valid range, 0 is always valid */
	if (rate && !mlx5_rl_is_in_range(mdev, rate)) {
		netdev_err(dev, "TX rate %u, is not in range\n", rate);
		return -ERANGE;
	}

	mutex_lock(&priv->state_lock);
	if (test_bit(MLX5E_STATE_OPENED, &priv->state))
		err = mlx5e_set_sq_maxrate(dev, sq, rate);
	if (!err)
		priv->tx_rates[index] = rate;
	mutex_unlock(&priv->state_lock);

	return err;
}

static inline int mlx5e_get_max_num_channels(struct mlx5_core_dev *mdev)
{
	return is_kdump_kernel() ?
		MLX5E_MIN_NUM_CHANNELS :
		min_t(int, mdev->priv.eq_table.num_comp_vectors,
		      MLX5E_MAX_NUM_CHANNELS);
}

static int mlx5e_open_channel(struct mlx5e_priv *priv, int ix,
			      struct mlx5e_channel_param *cparam,
			      struct mlx5e_channel **cp)
{
	struct mlx5e_cq_moder icosq_cq_moder = {0, 0};
	struct net_device *netdev = priv->netdev;
	struct mlx5e_cq_moder rx_cq_profile;
	int cpu = mlx5e_get_cpu(priv, ix);
	struct mlx5e_channel *c;
	struct mlx5e_sq *sq;
	int err;
	int i;

	c = kzalloc_node(sizeof(*c), GFP_KERNEL, cpu_to_node(cpu));
	if (!c)
		return -ENOMEM;

	c->priv     = priv;
	c->ix       = ix;
	c->cpu      = cpu;
	c->pdev     = &priv->mdev->pdev->dev;
	c->netdev   = priv->netdev;
	c->mkey_be  = cpu_to_be32(priv->mdev->mlx5e_res.mkey.key);
	c->num_tc   = priv->params.num_tc;
	c->xdp      = !!priv->xdp_prog;

	if (priv->params.rx_am_enabled)
		rx_cq_profile = mlx5e_am_get_def_profile(priv->params.rx_cq_period_mode);
	else
		rx_cq_profile = priv->params.rx_cq_moderation;

	mlx5e_build_channeltc_to_txq_map(priv, ix);

	netif_napi_add(netdev, &c->napi, mlx5e_napi_poll, 64);

	err = mlx5e_open_cq(c, &cparam->icosq_cq, &c->icosq.cq, icosq_cq_moder);
	if (err)
		goto err_napi_del;

	err = mlx5e_open_tx_cqs(c, cparam);
	if (err)
		goto err_close_icosq_cq;

	err = mlx5e_open_cq(c, &cparam->rx_cq, &c->rq.cq,
			    rx_cq_profile);
	if (err)
		goto err_close_tx_cqs;

	/* XDP SQ CQ params are same as normal TXQ sq CQ params */
	err = c->xdp ? mlx5e_open_cq(c, &cparam->tx_cq, &c->xdp_sq.cq,
				     priv->params.tx_cq_moderation) : 0;
	if (err)
		goto err_close_rx_cq;

	napi_enable(&c->napi);

	err = mlx5e_open_sq(c, 0, &cparam->icosq, &c->icosq);
	if (err)
		goto err_disable_napi;

	err = mlx5e_open_sqs(c, cparam);
	if (err)
		goto err_close_icosq;

	for (i = 0; i < priv->params.num_tc; i++) {
		u32 txq_ix = priv->channeltc_to_txq_map[ix][i];

		if (priv->tx_rates[txq_ix]) {
			sq = priv->txq_to_sq_map[txq_ix];
			mlx5e_set_sq_maxrate(priv->netdev, sq,
					     priv->tx_rates[txq_ix]);
		}
	}

	err = c->xdp ? mlx5e_open_sq(c, 0, &cparam->xdp_sq, &c->xdp_sq) : 0;
	if (err)
		goto err_close_sqs;

	err = mlx5e_open_rq(c, &cparam->rq, &c->rq);
	if (err)
		goto err_close_xdp_sq;

	netif_set_xps_queue(netdev, get_cpu_mask(c->cpu), ix);
	*cp = c;

	return 0;
err_close_xdp_sq:
	if (c->xdp)
		mlx5e_close_sq(&c->xdp_sq);

err_close_sqs:
	mlx5e_close_sqs(c);

err_close_icosq:
	mlx5e_close_sq(&c->icosq);

err_disable_napi:
	napi_disable(&c->napi);
	if (c->xdp)
		mlx5e_close_cq(&c->xdp_sq.cq);

err_close_rx_cq:
	mlx5e_close_cq(&c->rq.cq);

err_close_tx_cqs:
	mlx5e_close_tx_cqs(c);

err_close_icosq_cq:
	mlx5e_close_cq(&c->icosq.cq);

err_napi_del:
	netif_napi_del(&c->napi);
	kfree(c);

	return err;
}

static void mlx5e_close_channel(struct mlx5e_channel *c)
{
	mlx5e_close_rq(&c->rq);
	if (c->xdp)
		mlx5e_close_sq(&c->xdp_sq);
	mlx5e_close_sqs(c);
	mlx5e_close_sq(&c->icosq);
	napi_disable(&c->napi);
	if (c->xdp)
		mlx5e_close_cq(&c->xdp_sq.cq);
	mlx5e_close_cq(&c->rq.cq);
	mlx5e_close_tx_cqs(c);
	mlx5e_close_cq(&c->icosq.cq);
	netif_napi_del(&c->napi);

	kfree(c);
}

static void mlx5e_build_rq_param(struct mlx5e_priv *priv,
				 struct mlx5e_rq_param *param)
{
	void *rqc = param->rqc;
	void *wq = MLX5_ADDR_OF(rqc, rqc, wq);

	switch (priv->params.rq_wq_type) {
	case MLX5_WQ_TYPE_LINKED_LIST_STRIDING_RQ:
		MLX5_SET(wq, wq, log_wqe_num_of_strides,
			 priv->params.mpwqe_log_num_strides - 9);
		MLX5_SET(wq, wq, log_wqe_stride_size,
			 priv->params.mpwqe_log_stride_sz - 6);
		MLX5_SET(wq, wq, wq_type, MLX5_WQ_TYPE_LINKED_LIST_STRIDING_RQ);
		break;
	default: /* MLX5_WQ_TYPE_LINKED_LIST */
		MLX5_SET(wq, wq, wq_type, MLX5_WQ_TYPE_LINKED_LIST);
	}

	MLX5_SET(wq, wq, end_padding_mode, MLX5_WQ_END_PAD_MODE_ALIGN);
	MLX5_SET(wq, wq, log_wq_stride,    ilog2(sizeof(struct mlx5e_rx_wqe)));
	MLX5_SET(wq, wq, log_wq_sz,        priv->params.log_rq_size);
	MLX5_SET(wq, wq, pd,               priv->mdev->mlx5e_res.pdn);
	MLX5_SET(rqc, rqc, counter_set_id, priv->q_counter);

	param->wq.buf_numa_node = dev_to_node(&priv->mdev->pdev->dev);
	param->wq.linear = 1;

	param->am_enabled = priv->params.rx_am_enabled;
}

static void mlx5e_build_drop_rq_param(struct mlx5e_rq_param *param)
{
	void *rqc = param->rqc;
	void *wq = MLX5_ADDR_OF(rqc, rqc, wq);

	MLX5_SET(wq, wq, wq_type, MLX5_WQ_TYPE_LINKED_LIST);
	MLX5_SET(wq, wq, log_wq_stride,    ilog2(sizeof(struct mlx5e_rx_wqe)));
}

static void mlx5e_build_sq_param_common(struct mlx5e_priv *priv,
					struct mlx5e_sq_param *param)
{
	void *sqc = param->sqc;
	void *wq = MLX5_ADDR_OF(sqc, sqc, wq);

	MLX5_SET(wq, wq, log_wq_stride, ilog2(MLX5_SEND_WQE_BB));
	MLX5_SET(wq, wq, pd,            priv->mdev->mlx5e_res.pdn);

	param->wq.buf_numa_node = dev_to_node(&priv->mdev->pdev->dev);
}

static void mlx5e_build_sq_param(struct mlx5e_priv *priv,
				 struct mlx5e_sq_param *param)
{
	void *sqc = param->sqc;
	void *wq = MLX5_ADDR_OF(sqc, sqc, wq);

	mlx5e_build_sq_param_common(priv, param);
	MLX5_SET(wq, wq, log_wq_sz,     priv->params.log_sq_size);

	param->max_inline = priv->params.tx_max_inline;
	param->min_inline_mode = priv->params.tx_min_inline_mode;
	param->type = MLX5E_SQ_TXQ;
}

static void mlx5e_build_common_cq_param(struct mlx5e_priv *priv,
					struct mlx5e_cq_param *param)
{
	void *cqc = param->cqc;

	MLX5_SET(cqc, cqc, uar_page, priv->mdev->priv.uar->index);
}

static void mlx5e_build_rx_cq_param(struct mlx5e_priv *priv,
				    struct mlx5e_cq_param *param)
{
	void *cqc = param->cqc;
	u8 log_cq_size;

	switch (priv->params.rq_wq_type) {
	case MLX5_WQ_TYPE_LINKED_LIST_STRIDING_RQ:
		log_cq_size = priv->params.log_rq_size +
			priv->params.mpwqe_log_num_strides;
		break;
	default: /* MLX5_WQ_TYPE_LINKED_LIST */
		log_cq_size = priv->params.log_rq_size;
	}

	MLX5_SET(cqc, cqc, log_cq_size, log_cq_size);
	if (MLX5E_GET_PFLAG(priv, MLX5E_PFLAG_RX_CQE_COMPRESS)) {
		MLX5_SET(cqc, cqc, mini_cqe_res_format, MLX5_CQE_FORMAT_CSUM);
		MLX5_SET(cqc, cqc, cqe_comp_en, 1);
	}

	mlx5e_build_common_cq_param(priv, param);

	param->cq_period_mode = priv->params.rx_cq_period_mode;
}

static void mlx5e_build_tx_cq_param(struct mlx5e_priv *priv,
				    struct mlx5e_cq_param *param)
{
	void *cqc = param->cqc;

	MLX5_SET(cqc, cqc, log_cq_size, priv->params.log_sq_size);

	mlx5e_build_common_cq_param(priv, param);

	param->cq_period_mode = MLX5_CQ_PERIOD_MODE_START_FROM_EQE;
}

static void mlx5e_build_ico_cq_param(struct mlx5e_priv *priv,
				     struct mlx5e_cq_param *param,
				     u8 log_wq_size)
{
	void *cqc = param->cqc;

	MLX5_SET(cqc, cqc, log_cq_size, log_wq_size);

	mlx5e_build_common_cq_param(priv, param);

	param->cq_period_mode = MLX5_CQ_PERIOD_MODE_START_FROM_EQE;
}

static void mlx5e_build_icosq_param(struct mlx5e_priv *priv,
				    struct mlx5e_sq_param *param,
				    u8 log_wq_size)
{
	void *sqc = param->sqc;
	void *wq = MLX5_ADDR_OF(sqc, sqc, wq);

	mlx5e_build_sq_param_common(priv, param);

	MLX5_SET(wq, wq, log_wq_sz, log_wq_size);
	MLX5_SET(sqc, sqc, reg_umr, MLX5_CAP_ETH(priv->mdev, reg_umr_sq));

	param->type = MLX5E_SQ_ICO;
}

static void mlx5e_build_xdpsq_param(struct mlx5e_priv *priv,
				    struct mlx5e_sq_param *param)
{
	void *sqc = param->sqc;
	void *wq = MLX5_ADDR_OF(sqc, sqc, wq);

	mlx5e_build_sq_param_common(priv, param);
	MLX5_SET(wq, wq, log_wq_sz,     priv->params.log_sq_size);

	param->max_inline = priv->params.tx_max_inline;
	param->min_inline_mode = priv->params.tx_min_inline_mode;
	param->type = MLX5E_SQ_XDP;
}

static void mlx5e_build_channel_param(struct mlx5e_priv *priv, struct mlx5e_channel_param *cparam)
{
	u8 icosq_log_wq_sz = MLX5E_PARAMS_MINIMUM_LOG_SQ_SIZE;

	mlx5e_build_rq_param(priv, &cparam->rq);
	mlx5e_build_sq_param(priv, &cparam->sq);
	mlx5e_build_xdpsq_param(priv, &cparam->xdp_sq);
	mlx5e_build_icosq_param(priv, &cparam->icosq, icosq_log_wq_sz);
	mlx5e_build_rx_cq_param(priv, &cparam->rx_cq);
	mlx5e_build_tx_cq_param(priv, &cparam->tx_cq);
	mlx5e_build_ico_cq_param(priv, &cparam->icosq_cq, icosq_log_wq_sz);
}

static int mlx5e_open_channels(struct mlx5e_priv *priv)
{
	struct mlx5e_channel_param *cparam;
	int nch = priv->params.num_channels;
	int err = -ENOMEM;
	int i;
	int j;

	priv->channel = kcalloc(nch, sizeof(struct mlx5e_channel *),
				GFP_KERNEL);

	priv->txq_to_sq_map = kcalloc(nch * priv->params.num_tc,
				      sizeof(struct mlx5e_sq *), GFP_KERNEL);

	cparam = kzalloc(sizeof(struct mlx5e_channel_param), GFP_KERNEL);

	if (!priv->channel || !priv->txq_to_sq_map || !cparam)
		goto err_free_txq_to_sq_map;

	mlx5e_build_channel_param(priv, cparam);

	for (i = 0; i < nch; i++) {
		err = mlx5e_open_channel(priv, i, cparam, &priv->channel[i]);
		if (err)
			goto err_close_channels;
	}

	for (j = 0; j < nch; j++) {
		err = mlx5e_wait_for_min_rx_wqes(&priv->channel[j]->rq);
		if (err)
			goto err_close_channels;
	}

	/* FIXME: This is a W/A for tx timeout watch dog false alarm when
	 * polling for inactive tx queues.
	 */
	netif_tx_start_all_queues(priv->netdev);

	kfree(cparam);
	return 0;

err_close_channels:
	for (i--; i >= 0; i--)
		mlx5e_close_channel(priv->channel[i]);

err_free_txq_to_sq_map:
	kfree(priv->txq_to_sq_map);
	kfree(priv->channel);
	kfree(cparam);

	return err;
}

static void mlx5e_close_channels(struct mlx5e_priv *priv)
{
	int i;

	/* FIXME: This is a W/A only for tx timeout watch dog false alarm when
	 * polling for inactive tx queues.
	 */
	netif_tx_stop_all_queues(priv->netdev);
	netif_tx_disable(priv->netdev);

	for (i = 0; i < priv->params.num_channels; i++)
		mlx5e_close_channel(priv->channel[i]);

	kfree(priv->txq_to_sq_map);
	kfree(priv->channel);
}

static int mlx5e_rx_hash_fn(int hfunc)
{
	return (hfunc == ETH_RSS_HASH_TOP) ?
	       MLX5_RX_HASH_FN_TOEPLITZ :
	       MLX5_RX_HASH_FN_INVERTED_XOR8;
}

static int mlx5e_bits_invert(unsigned long a, int size)
{
	int inv = 0;
	int i;

	for (i = 0; i < size; i++)
		inv |= (test_bit(size - i - 1, &a) ? 1 : 0) << i;

	return inv;
}

static void mlx5e_fill_indir_rqt_rqns(struct mlx5e_priv *priv, void *rqtc)
{
	int i;

	for (i = 0; i < MLX5E_INDIR_RQT_SIZE; i++) {
		int ix = i;
		u32 rqn;

		if (priv->params.rss_hfunc == ETH_RSS_HASH_XOR)
			ix = mlx5e_bits_invert(i, MLX5E_LOG_INDIR_RQT_SIZE);

		ix = priv->params.indirection_rqt[ix];
		rqn = test_bit(MLX5E_STATE_OPENED, &priv->state) ?
				priv->channel[ix]->rq.rqn :
				priv->drop_rq.rqn;
		MLX5_SET(rqtc, rqtc, rq_num[i], rqn);
	}
}

static void mlx5e_fill_direct_rqt_rqn(struct mlx5e_priv *priv, void *rqtc,
				      int ix)
{
	u32 rqn = test_bit(MLX5E_STATE_OPENED, &priv->state) ?
			priv->channel[ix]->rq.rqn :
			priv->drop_rq.rqn;

	MLX5_SET(rqtc, rqtc, rq_num[0], rqn);
}

static int mlx5e_create_rqt(struct mlx5e_priv *priv, int sz,
			    int ix, struct mlx5e_rqt *rqt)
{
	struct mlx5_core_dev *mdev = priv->mdev;
	void *rqtc;
	int inlen;
	int err;
	u32 *in;

	inlen = MLX5_ST_SZ_BYTES(create_rqt_in) + sizeof(u32) * sz;
	in = mlx5_vzalloc(inlen);
	if (!in)
		return -ENOMEM;

	rqtc = MLX5_ADDR_OF(create_rqt_in, in, rqt_context);

	MLX5_SET(rqtc, rqtc, rqt_actual_size, sz);
	MLX5_SET(rqtc, rqtc, rqt_max_size, sz);

	if (sz > 1) /* RSS */
		mlx5e_fill_indir_rqt_rqns(priv, rqtc);
	else
		mlx5e_fill_direct_rqt_rqn(priv, rqtc, ix);

	err = mlx5_core_create_rqt(mdev, in, inlen, &rqt->rqtn);
	if (!err)
		rqt->enabled = true;

	kvfree(in);
	return err;
}

void mlx5e_destroy_rqt(struct mlx5e_priv *priv, struct mlx5e_rqt *rqt)
{
	rqt->enabled = false;
	mlx5_core_destroy_rqt(priv->mdev, rqt->rqtn);
}

static int mlx5e_create_indirect_rqts(struct mlx5e_priv *priv)
{
	struct mlx5e_rqt *rqt = &priv->indir_rqt;

	return mlx5e_create_rqt(priv, MLX5E_INDIR_RQT_SIZE, 0, rqt);
}

int mlx5e_create_direct_rqts(struct mlx5e_priv *priv)
{
	struct mlx5e_rqt *rqt;
	int err;
	int ix;

	for (ix = 0; ix < priv->profile->max_nch(priv->mdev); ix++) {
		rqt = &priv->direct_tir[ix].rqt;
		err = mlx5e_create_rqt(priv, 1 /*size */, ix, rqt);
		if (err)
			goto err_destroy_rqts;
	}

	return 0;

err_destroy_rqts:
	for (ix--; ix >= 0; ix--)
		mlx5e_destroy_rqt(priv, &priv->direct_tir[ix].rqt);

	return err;
}

int mlx5e_redirect_rqt(struct mlx5e_priv *priv, u32 rqtn, int sz, int ix)
{
	struct mlx5_core_dev *mdev = priv->mdev;
	void *rqtc;
	int inlen;
	u32 *in;
	int err;

	inlen = MLX5_ST_SZ_BYTES(modify_rqt_in) + sizeof(u32) * sz;
	in = mlx5_vzalloc(inlen);
	if (!in)
		return -ENOMEM;

	rqtc = MLX5_ADDR_OF(modify_rqt_in, in, ctx);

	MLX5_SET(rqtc, rqtc, rqt_actual_size, sz);
	if (sz > 1) /* RSS */
		mlx5e_fill_indir_rqt_rqns(priv, rqtc);
	else
		mlx5e_fill_direct_rqt_rqn(priv, rqtc, ix);

	MLX5_SET(modify_rqt_in, in, bitmask.rqn_list, 1);

	err = mlx5_core_modify_rqt(mdev, rqtn, in, inlen);

	kvfree(in);

	return err;
}

static void mlx5e_redirect_rqts(struct mlx5e_priv *priv)
{
	u32 rqtn;
	int ix;

	if (priv->indir_rqt.enabled) {
		rqtn = priv->indir_rqt.rqtn;
		mlx5e_redirect_rqt(priv, rqtn, MLX5E_INDIR_RQT_SIZE, 0);
	}

	for (ix = 0; ix < priv->params.num_channels; ix++) {
		if (!priv->direct_tir[ix].rqt.enabled)
			continue;
		rqtn = priv->direct_tir[ix].rqt.rqtn;
		mlx5e_redirect_rqt(priv, rqtn, 1, ix);
	}
}

static void mlx5e_build_tir_ctx_lro(void *tirc, struct mlx5e_priv *priv)
{
	if (!priv->params.lro_en)
		return;

#define ROUGH_MAX_L2_L3_HDR_SZ 256

	MLX5_SET(tirc, tirc, lro_enable_mask,
		 MLX5_TIRC_LRO_ENABLE_MASK_IPV4_LRO |
		 MLX5_TIRC_LRO_ENABLE_MASK_IPV6_LRO);
	MLX5_SET(tirc, tirc, lro_max_ip_payload_size,
		 (priv->params.lro_wqe_sz -
		  ROUGH_MAX_L2_L3_HDR_SZ) >> 8);
	MLX5_SET(tirc, tirc, lro_timeout_period_usecs, priv->params.lro_timeout);
}

void mlx5e_build_indir_tir_ctx_hash(struct mlx5e_priv *priv, void *tirc,
				    enum mlx5e_traffic_types tt)
{
	void *hfso = MLX5_ADDR_OF(tirc, tirc, rx_hash_field_selector_outer);

#define MLX5_HASH_IP            (MLX5_HASH_FIELD_SEL_SRC_IP   |\
				 MLX5_HASH_FIELD_SEL_DST_IP)

#define MLX5_HASH_IP_L4PORTS    (MLX5_HASH_FIELD_SEL_SRC_IP   |\
				 MLX5_HASH_FIELD_SEL_DST_IP   |\
				 MLX5_HASH_FIELD_SEL_L4_SPORT |\
				 MLX5_HASH_FIELD_SEL_L4_DPORT)

#define MLX5_HASH_IP_IPSEC_SPI  (MLX5_HASH_FIELD_SEL_SRC_IP   |\
				 MLX5_HASH_FIELD_SEL_DST_IP   |\
				 MLX5_HASH_FIELD_SEL_IPSEC_SPI)

	MLX5_SET(tirc, tirc, rx_hash_fn,
		 mlx5e_rx_hash_fn(priv->params.rss_hfunc));
	if (priv->params.rss_hfunc == ETH_RSS_HASH_TOP) {
		void *rss_key = MLX5_ADDR_OF(tirc, tirc,
					     rx_hash_toeplitz_key);
		size_t len = MLX5_FLD_SZ_BYTES(tirc,
					       rx_hash_toeplitz_key);

		MLX5_SET(tirc, tirc, rx_hash_symmetric, 1);
		memcpy(rss_key, priv->params.toeplitz_hash_key, len);
	}

	switch (tt) {
	case MLX5E_TT_IPV4_TCP:
		MLX5_SET(rx_hash_field_select, hfso, l3_prot_type,
			 MLX5_L3_PROT_TYPE_IPV4);
		MLX5_SET(rx_hash_field_select, hfso, l4_prot_type,
			 MLX5_L4_PROT_TYPE_TCP);
		MLX5_SET(rx_hash_field_select, hfso, selected_fields,
			 MLX5_HASH_IP_L4PORTS);
		break;

	case MLX5E_TT_IPV6_TCP:
		MLX5_SET(rx_hash_field_select, hfso, l3_prot_type,
			 MLX5_L3_PROT_TYPE_IPV6);
		MLX5_SET(rx_hash_field_select, hfso, l4_prot_type,
			 MLX5_L4_PROT_TYPE_TCP);
		MLX5_SET(rx_hash_field_select, hfso, selected_fields,
			 MLX5_HASH_IP_L4PORTS);
		break;

	case MLX5E_TT_IPV4_UDP:
		MLX5_SET(rx_hash_field_select, hfso, l3_prot_type,
			 MLX5_L3_PROT_TYPE_IPV4);
		MLX5_SET(rx_hash_field_select, hfso, l4_prot_type,
			 MLX5_L4_PROT_TYPE_UDP);
		MLX5_SET(rx_hash_field_select, hfso, selected_fields,
			 MLX5_HASH_IP_L4PORTS);
		break;

	case MLX5E_TT_IPV6_UDP:
		MLX5_SET(rx_hash_field_select, hfso, l3_prot_type,
			 MLX5_L3_PROT_TYPE_IPV6);
		MLX5_SET(rx_hash_field_select, hfso, l4_prot_type,
			 MLX5_L4_PROT_TYPE_UDP);
		MLX5_SET(rx_hash_field_select, hfso, selected_fields,
			 MLX5_HASH_IP_L4PORTS);
		break;

	case MLX5E_TT_IPV4_IPSEC_AH:
		MLX5_SET(rx_hash_field_select, hfso, l3_prot_type,
			 MLX5_L3_PROT_TYPE_IPV4);
		MLX5_SET(rx_hash_field_select, hfso, selected_fields,
			 MLX5_HASH_IP_IPSEC_SPI);
		break;

	case MLX5E_TT_IPV6_IPSEC_AH:
		MLX5_SET(rx_hash_field_select, hfso, l3_prot_type,
			 MLX5_L3_PROT_TYPE_IPV6);
		MLX5_SET(rx_hash_field_select, hfso, selected_fields,
			 MLX5_HASH_IP_IPSEC_SPI);
		break;

	case MLX5E_TT_IPV4_IPSEC_ESP:
		MLX5_SET(rx_hash_field_select, hfso, l3_prot_type,
			 MLX5_L3_PROT_TYPE_IPV4);
		MLX5_SET(rx_hash_field_select, hfso, selected_fields,
			 MLX5_HASH_IP_IPSEC_SPI);
		break;

	case MLX5E_TT_IPV6_IPSEC_ESP:
		MLX5_SET(rx_hash_field_select, hfso, l3_prot_type,
			 MLX5_L3_PROT_TYPE_IPV6);
		MLX5_SET(rx_hash_field_select, hfso, selected_fields,
			 MLX5_HASH_IP_IPSEC_SPI);
		break;

	case MLX5E_TT_IPV4:
		MLX5_SET(rx_hash_field_select, hfso, l3_prot_type,
			 MLX5_L3_PROT_TYPE_IPV4);
		MLX5_SET(rx_hash_field_select, hfso, selected_fields,
			 MLX5_HASH_IP);
		break;

	case MLX5E_TT_IPV6:
		MLX5_SET(rx_hash_field_select, hfso, l3_prot_type,
			 MLX5_L3_PROT_TYPE_IPV6);
		MLX5_SET(rx_hash_field_select, hfso, selected_fields,
			 MLX5_HASH_IP);
		break;
	default:
		WARN_ONCE(true, "%s: bad traffic type!\n", __func__);
	}
}

static int mlx5e_modify_tirs_lro(struct mlx5e_priv *priv)
{
	struct mlx5_core_dev *mdev = priv->mdev;

	void *in;
	void *tirc;
	int inlen;
	int err;
	int tt;
	int ix;

	inlen = MLX5_ST_SZ_BYTES(modify_tir_in);
	in = mlx5_vzalloc(inlen);
	if (!in)
		return -ENOMEM;

	MLX5_SET(modify_tir_in, in, bitmask.lro, 1);
	tirc = MLX5_ADDR_OF(modify_tir_in, in, ctx);

	mlx5e_build_tir_ctx_lro(tirc, priv);

	for (tt = 0; tt < MLX5E_NUM_INDIR_TIRS; tt++) {
		err = mlx5_core_modify_tir(mdev, priv->indir_tir[tt].tirn, in,
					   inlen);
		if (err)
			goto free_in;
	}

	for (ix = 0; ix < priv->profile->max_nch(priv->mdev); ix++) {
		err = mlx5_core_modify_tir(mdev, priv->direct_tir[ix].tirn,
					   in, inlen);
		if (err)
			goto free_in;
	}

free_in:
	kvfree(in);

	return err;
}

static int mlx5e_set_mtu(struct mlx5e_priv *priv, u16 mtu)
{
	struct mlx5_core_dev *mdev = priv->mdev;
	u16 hw_mtu = MLX5E_SW2HW_MTU(mtu);
	int err;

	err = mlx5_set_port_mtu(mdev, hw_mtu, 1);
	if (err)
		return err;

	/* Update vport context MTU */
	mlx5_modify_nic_vport_mtu(mdev, hw_mtu);
	return 0;
}

static void mlx5e_query_mtu(struct mlx5e_priv *priv, u16 *mtu)
{
	struct mlx5_core_dev *mdev = priv->mdev;
	u16 hw_mtu = 0;
	int err;

	err = mlx5_query_nic_vport_mtu(mdev, &hw_mtu);
	if (err || !hw_mtu) /* fallback to port oper mtu */
		mlx5_query_port_oper_mtu(mdev, &hw_mtu, 1);

	*mtu = MLX5E_HW2SW_MTU(hw_mtu);
}

static int mlx5e_set_dev_port_mtu(struct net_device *netdev)
{
	struct mlx5e_priv *priv = netdev_priv(netdev);
	u16 mtu;
	int err;

	err = mlx5e_set_mtu(priv, netdev->mtu);
	if (err)
		return err;

	mlx5e_query_mtu(priv, &mtu);
	if (mtu != netdev->mtu)
		netdev_warn(netdev, "%s: VPort MTU %d is different than netdev mtu %d\n",
			    __func__, mtu, netdev->mtu);

	netdev->mtu = mtu;
	return 0;
}

static void mlx5e_netdev_set_tcs(struct net_device *netdev)
{
	struct mlx5e_priv *priv = netdev_priv(netdev);
	int nch = priv->params.num_channels;
	int ntc = priv->params.num_tc;
	int tc;

	netdev_reset_tc(netdev);

	if (ntc == 1)
		return;

	netdev_set_num_tc(netdev, ntc);

	/* Map netdev TCs to offset 0
	 * We have our own UP to TXQ mapping for QoS
	 */
	for (tc = 0; tc < ntc; tc++)
		netdev_set_tc_queue(netdev, tc, nch, 0);
}

int mlx5e_open_locked(struct net_device *netdev)
{
	struct mlx5e_priv *priv = netdev_priv(netdev);
	struct mlx5_core_dev *mdev = priv->mdev;
	int num_txqs;
	int err;

	set_bit(MLX5E_STATE_OPENED, &priv->state);

	mlx5e_netdev_set_tcs(netdev);

	num_txqs = priv->params.num_channels * priv->params.num_tc;
	netif_set_real_num_tx_queues(netdev, num_txqs);
	netif_set_real_num_rx_queues(netdev, priv->params.num_channels);

	err = mlx5e_open_channels(priv);
	if (err) {
		netdev_err(netdev, "%s: mlx5e_open_channels failed, %d\n",
			   __func__, err);
		goto err_clear_state_opened_flag;
	}

	err = mlx5e_refresh_tirs_self_loopback(priv->mdev, false);
	if (err) {
		netdev_err(netdev, "%s: mlx5e_refresh_tirs_self_loopback_enable failed, %d\n",
			   __func__, err);
		goto err_close_channels;
	}

	mlx5e_redirect_rqts(priv);
	mlx5e_update_carrier(priv);
	mlx5e_timestamp_init(priv);
#ifdef CONFIG_RFS_ACCEL
	priv->netdev->rx_cpu_rmap = priv->mdev->rmap;
#endif
	if (priv->profile->update_stats)
		queue_delayed_work(priv->wq, &priv->update_stats_work, 0);

	if (MLX5_CAP_GEN(mdev, vport_group_manager)) {
		err = mlx5e_add_sqs_fwd_rules(priv);
		if (err)
			goto err_close_channels;
	}
	return 0;

err_close_channels:
	mlx5e_close_channels(priv);
err_clear_state_opened_flag:
	clear_bit(MLX5E_STATE_OPENED, &priv->state);
	return err;
}

int mlx5e_open(struct net_device *netdev)
{
	struct mlx5e_priv *priv = netdev_priv(netdev);
	int err;

	mutex_lock(&priv->state_lock);
	err = mlx5e_open_locked(netdev);
	mutex_unlock(&priv->state_lock);

	return err;
}

int mlx5e_close_locked(struct net_device *netdev)
{
	struct mlx5e_priv *priv = netdev_priv(netdev);
	struct mlx5_core_dev *mdev = priv->mdev;

	/* May already be CLOSED in case a previous configuration operation
	 * (e.g RX/TX queue size change) that involves close&open failed.
	 */
	if (!test_bit(MLX5E_STATE_OPENED, &priv->state))
		return 0;

	clear_bit(MLX5E_STATE_OPENED, &priv->state);

	if (MLX5_CAP_GEN(mdev, vport_group_manager))
		mlx5e_remove_sqs_fwd_rules(priv);

	mlx5e_timestamp_cleanup(priv);
	netif_carrier_off(priv->netdev);
	mlx5e_redirect_rqts(priv);
	mlx5e_close_channels(priv);

	return 0;
}

int mlx5e_close(struct net_device *netdev)
{
	struct mlx5e_priv *priv = netdev_priv(netdev);
	int err;

	if (!netif_device_present(netdev))
		return -ENODEV;

	mutex_lock(&priv->state_lock);
	err = mlx5e_close_locked(netdev);
	mutex_unlock(&priv->state_lock);

	return err;
}

static int mlx5e_create_drop_rq(struct mlx5e_priv *priv,
				struct mlx5e_rq *rq,
				struct mlx5e_rq_param *param)
{
	struct mlx5_core_dev *mdev = priv->mdev;
	void *rqc = param->rqc;
	void *rqc_wq = MLX5_ADDR_OF(rqc, rqc, wq);
	int err;

	param->wq.db_numa_node = param->wq.buf_numa_node;

	err = mlx5_wq_ll_create(mdev, &param->wq, rqc_wq, &rq->wq,
				&rq->wq_ctrl);
	if (err)
		return err;

	rq->priv = priv;

	return 0;
}

static int mlx5e_create_drop_cq(struct mlx5e_priv *priv,
				struct mlx5e_cq *cq,
				struct mlx5e_cq_param *param)
{
	struct mlx5_core_dev *mdev = priv->mdev;
	struct mlx5_core_cq *mcq = &cq->mcq;
	int eqn_not_used;
	unsigned int irqn;
	int err;

	err = mlx5_cqwq_create(mdev, &param->wq, param->cqc, &cq->wq,
			       &cq->wq_ctrl);
	if (err)
		return err;

	mlx5_vector2eqn(mdev, param->eq_ix, &eqn_not_used, &irqn);

	mcq->cqe_sz     = 64;
	mcq->set_ci_db  = cq->wq_ctrl.db.db;
	mcq->arm_db     = cq->wq_ctrl.db.db + 1;
	*mcq->set_ci_db = 0;
	*mcq->arm_db    = 0;
	mcq->vector     = param->eq_ix;
	mcq->comp       = mlx5e_completion_event;
	mcq->event      = mlx5e_cq_error_event;
	mcq->irqn       = irqn;

	cq->priv = priv;

	return 0;
}

static int mlx5e_open_drop_rq(struct mlx5e_priv *priv)
{
	struct mlx5e_cq_param cq_param;
	struct mlx5e_rq_param rq_param;
	struct mlx5e_rq *rq = &priv->drop_rq;
	struct mlx5e_cq *cq = &priv->drop_rq.cq;
	int err;

	memset(&cq_param, 0, sizeof(cq_param));
	memset(&rq_param, 0, sizeof(rq_param));
	mlx5e_build_drop_rq_param(&rq_param);

	err = mlx5e_create_drop_cq(priv, cq, &cq_param);
	if (err)
		return err;

	err = mlx5e_enable_cq(cq, &cq_param);
	if (err)
		goto err_destroy_cq;

	err = mlx5e_create_drop_rq(priv, rq, &rq_param);
	if (err)
		goto err_disable_cq;

	err = mlx5e_enable_rq(rq, &rq_param);
	if (err)
		goto err_destroy_rq;

	return 0;

err_destroy_rq:
	mlx5e_destroy_rq(&priv->drop_rq);

err_disable_cq:
	mlx5e_disable_cq(&priv->drop_rq.cq);

err_destroy_cq:
	mlx5e_destroy_cq(&priv->drop_rq.cq);

	return err;
}

static void mlx5e_close_drop_rq(struct mlx5e_priv *priv)
{
	mlx5e_disable_rq(&priv->drop_rq);
	mlx5e_destroy_rq(&priv->drop_rq);
	mlx5e_disable_cq(&priv->drop_rq.cq);
	mlx5e_destroy_cq(&priv->drop_rq.cq);
}

static int mlx5e_create_tis(struct mlx5e_priv *priv, int tc)
{
	struct mlx5_core_dev *mdev = priv->mdev;
	u32 in[MLX5_ST_SZ_DW(create_tis_in)] = {0};
	void *tisc = MLX5_ADDR_OF(create_tis_in, in, ctx);

	MLX5_SET(tisc, tisc, prio, tc << 1);
	MLX5_SET(tisc, tisc, transport_domain, mdev->mlx5e_res.td.tdn);

	if (mlx5_lag_is_lacp_owner(mdev))
		MLX5_SET(tisc, tisc, strict_lag_tx_port_affinity, 1);

	return mlx5_core_create_tis(mdev, in, sizeof(in), &priv->tisn[tc]);
}

static void mlx5e_destroy_tis(struct mlx5e_priv *priv, int tc)
{
	mlx5_core_destroy_tis(priv->mdev, priv->tisn[tc]);
}

int mlx5e_create_tises(struct mlx5e_priv *priv)
{
	int err;
	int tc;

	for (tc = 0; tc < priv->profile->max_tc; tc++) {
		err = mlx5e_create_tis(priv, tc);
		if (err)
			goto err_close_tises;
	}

	return 0;

err_close_tises:
	for (tc--; tc >= 0; tc--)
		mlx5e_destroy_tis(priv, tc);

	return err;
}

void mlx5e_cleanup_nic_tx(struct mlx5e_priv *priv)
{
	int tc;

	for (tc = 0; tc < priv->profile->max_tc; tc++)
		mlx5e_destroy_tis(priv, tc);
}

static void mlx5e_build_indir_tir_ctx(struct mlx5e_priv *priv, u32 *tirc,
				      enum mlx5e_traffic_types tt)
{
	MLX5_SET(tirc, tirc, transport_domain, priv->mdev->mlx5e_res.td.tdn);

	mlx5e_build_tir_ctx_lro(tirc, priv);

	MLX5_SET(tirc, tirc, disp_type, MLX5_TIRC_DISP_TYPE_INDIRECT);
	MLX5_SET(tirc, tirc, indirect_table, priv->indir_rqt.rqtn);
	mlx5e_build_indir_tir_ctx_hash(priv, tirc, tt);
}

static void mlx5e_build_direct_tir_ctx(struct mlx5e_priv *priv, u32 *tirc,
				       u32 rqtn)
{
	MLX5_SET(tirc, tirc, transport_domain, priv->mdev->mlx5e_res.td.tdn);

	mlx5e_build_tir_ctx_lro(tirc, priv);

	MLX5_SET(tirc, tirc, disp_type, MLX5_TIRC_DISP_TYPE_INDIRECT);
	MLX5_SET(tirc, tirc, indirect_table, rqtn);
	MLX5_SET(tirc, tirc, rx_hash_fn, MLX5_RX_HASH_FN_INVERTED_XOR8);
}

static int mlx5e_create_indirect_tirs(struct mlx5e_priv *priv)
{
	struct mlx5e_tir *tir;
	void *tirc;
	int inlen;
	int err;
	u32 *in;
	int tt;

	inlen = MLX5_ST_SZ_BYTES(create_tir_in);
	in = mlx5_vzalloc(inlen);
	if (!in)
		return -ENOMEM;

	for (tt = 0; tt < MLX5E_NUM_INDIR_TIRS; tt++) {
		memset(in, 0, inlen);
		tir = &priv->indir_tir[tt];
		tirc = MLX5_ADDR_OF(create_tir_in, in, ctx);
		mlx5e_build_indir_tir_ctx(priv, tirc, tt);
		err = mlx5e_create_tir(priv->mdev, tir, in, inlen);
		if (err)
			goto err_destroy_tirs;
	}

	kvfree(in);

	return 0;

err_destroy_tirs:
	for (tt--; tt >= 0; tt--)
		mlx5e_destroy_tir(priv->mdev, &priv->indir_tir[tt]);

	kvfree(in);

	return err;
}

int mlx5e_create_direct_tirs(struct mlx5e_priv *priv)
{
	int nch = priv->profile->max_nch(priv->mdev);
	struct mlx5e_tir *tir;
	void *tirc;
	int inlen;
	int err;
	u32 *in;
	int ix;

	inlen = MLX5_ST_SZ_BYTES(create_tir_in);
	in = mlx5_vzalloc(inlen);
	if (!in)
		return -ENOMEM;

	for (ix = 0; ix < nch; ix++) {
		memset(in, 0, inlen);
		tir = &priv->direct_tir[ix];
		tirc = MLX5_ADDR_OF(create_tir_in, in, ctx);
		mlx5e_build_direct_tir_ctx(priv, tirc,
					   priv->direct_tir[ix].rqt.rqtn);
		err = mlx5e_create_tir(priv->mdev, tir, in, inlen);
		if (err)
			goto err_destroy_ch_tirs;
	}

	kvfree(in);

	return 0;

err_destroy_ch_tirs:
	for (ix--; ix >= 0; ix--)
		mlx5e_destroy_tir(priv->mdev, &priv->direct_tir[ix]);

	kvfree(in);

	return err;
}

static void mlx5e_destroy_indirect_tirs(struct mlx5e_priv *priv)
{
	int i;

	for (i = 0; i < MLX5E_NUM_INDIR_TIRS; i++)
		mlx5e_destroy_tir(priv->mdev, &priv->indir_tir[i]);
}

void mlx5e_destroy_direct_tirs(struct mlx5e_priv *priv)
{
	int nch = priv->profile->max_nch(priv->mdev);
	int i;

	for (i = 0; i < nch; i++)
		mlx5e_destroy_tir(priv->mdev, &priv->direct_tir[i]);
}

int mlx5e_modify_rqs_vsd(struct mlx5e_priv *priv, bool vsd)
{
	int err = 0;
	int i;

	if (!test_bit(MLX5E_STATE_OPENED, &priv->state))
		return 0;

	for (i = 0; i < priv->params.num_channels; i++) {
		err = mlx5e_modify_rq_vsd(&priv->channel[i]->rq, vsd);
		if (err)
			return err;
	}

	return 0;
}

static int mlx5e_setup_tc(struct net_device *netdev, u8 tc)
{
	struct mlx5e_priv *priv = netdev_priv(netdev);
	bool was_opened;
	int err = 0;

	if (tc && tc != MLX5E_MAX_NUM_TC)
		return -EINVAL;

	mutex_lock(&priv->state_lock);

	was_opened = test_bit(MLX5E_STATE_OPENED, &priv->state);
	if (was_opened)
		mlx5e_close_locked(priv->netdev);

	priv->params.num_tc = tc ? tc : 1;

	if (was_opened)
		err = mlx5e_open_locked(priv->netdev);

	mutex_unlock(&priv->state_lock);

	return err;
}

static int mlx5e_ndo_setup_tc(struct net_device *dev, u32 handle,
			      __be16 proto, struct tc_to_netdev *tc)
{
	struct mlx5e_priv *priv = netdev_priv(dev);

	if (TC_H_MAJ(handle) != TC_H_MAJ(TC_H_INGRESS))
		goto mqprio;

	switch (tc->type) {
	case TC_SETUP_CLSFLOWER:
		switch (tc->cls_flower->command) {
		case TC_CLSFLOWER_REPLACE:
			return mlx5e_configure_flower(priv, proto, tc->cls_flower);
		case TC_CLSFLOWER_DESTROY:
			return mlx5e_delete_flower(priv, tc->cls_flower);
		case TC_CLSFLOWER_STATS:
			return mlx5e_stats_flower(priv, tc->cls_flower);
		}
	default:
		return -EOPNOTSUPP;
	}

mqprio:
	if (tc->type != TC_SETUP_MQPRIO)
		return -EINVAL;

	return mlx5e_setup_tc(dev, tc->tc);
}

static void
mlx5e_get_stats(struct net_device *dev, struct rtnl_link_stats64 *stats)
{
	struct mlx5e_priv *priv = netdev_priv(dev);
	struct mlx5e_sw_stats *sstats = &priv->stats.sw;
	struct mlx5e_vport_stats *vstats = &priv->stats.vport;
	struct mlx5e_pport_stats *pstats = &priv->stats.pport;

	if (mlx5e_is_uplink_rep(priv)) {
		stats->rx_packets = PPORT_802_3_GET(pstats, a_frames_received_ok);
		stats->rx_bytes   = PPORT_802_3_GET(pstats, a_octets_received_ok);
		stats->tx_packets = PPORT_802_3_GET(pstats, a_frames_transmitted_ok);
		stats->tx_bytes   = PPORT_802_3_GET(pstats, a_octets_transmitted_ok);
	} else {
		stats->rx_packets = sstats->rx_packets;
		stats->rx_bytes   = sstats->rx_bytes;
		stats->tx_packets = sstats->tx_packets;
		stats->tx_bytes   = sstats->tx_bytes;
		stats->tx_dropped = sstats->tx_queue_dropped;
	}

	stats->rx_dropped = priv->stats.qcnt.rx_out_of_buffer;

	stats->rx_length_errors =
		PPORT_802_3_GET(pstats, a_in_range_length_errors) +
		PPORT_802_3_GET(pstats, a_out_of_range_length_field) +
		PPORT_802_3_GET(pstats, a_frame_too_long_errors);
	stats->rx_crc_errors =
		PPORT_802_3_GET(pstats, a_frame_check_sequence_errors);
	stats->rx_frame_errors = PPORT_802_3_GET(pstats, a_alignment_errors);
	stats->tx_aborted_errors = PPORT_2863_GET(pstats, if_out_discards);
	stats->tx_carrier_errors =
		PPORT_802_3_GET(pstats, a_symbol_error_during_carrier);
	stats->rx_errors = stats->rx_length_errors + stats->rx_crc_errors +
			   stats->rx_frame_errors;
	stats->tx_errors = stats->tx_aborted_errors + stats->tx_carrier_errors;

	/* vport multicast also counts packets that are dropped due to steering
	 * or rx out of buffer
	 */
	stats->multicast =
		VPORT_COUNTER_GET(vstats, received_eth_multicast.packets);

}

static void mlx5e_set_rx_mode(struct net_device *dev)
{
	struct mlx5e_priv *priv = netdev_priv(dev);

	queue_work(priv->wq, &priv->set_rx_mode_work);
}

static int mlx5e_set_mac(struct net_device *netdev, void *addr)
{
	struct mlx5e_priv *priv = netdev_priv(netdev);
	struct sockaddr *saddr = addr;

	if (!is_valid_ether_addr(saddr->sa_data))
		return -EADDRNOTAVAIL;

	netif_addr_lock_bh(netdev);
	ether_addr_copy(netdev->dev_addr, saddr->sa_data);
	netif_addr_unlock_bh(netdev);

	queue_work(priv->wq, &priv->set_rx_mode_work);

	return 0;
}

#define MLX5E_SET_FEATURE(netdev, feature, enable)	\
	do {						\
		if (enable)				\
			netdev->features |= feature;	\
		else					\
			netdev->features &= ~feature;	\
	} while (0)

typedef int (*mlx5e_feature_handler)(struct net_device *netdev, bool enable);

static int set_feature_lro(struct net_device *netdev, bool enable)
{
	struct mlx5e_priv *priv = netdev_priv(netdev);
	bool was_opened = test_bit(MLX5E_STATE_OPENED, &priv->state);
	int err;

	mutex_lock(&priv->state_lock);

	if (was_opened && (priv->params.rq_wq_type == MLX5_WQ_TYPE_LINKED_LIST))
		mlx5e_close_locked(priv->netdev);

	priv->params.lro_en = enable;
	err = mlx5e_modify_tirs_lro(priv);
	if (err) {
		netdev_err(netdev, "lro modify failed, %d\n", err);
		priv->params.lro_en = !enable;
	}

	if (was_opened && (priv->params.rq_wq_type == MLX5_WQ_TYPE_LINKED_LIST))
		mlx5e_open_locked(priv->netdev);

	mutex_unlock(&priv->state_lock);

	return err;
}

static int set_feature_vlan_filter(struct net_device *netdev, bool enable)
{
	struct mlx5e_priv *priv = netdev_priv(netdev);

	if (enable)
		mlx5e_enable_vlan_filter(priv);
	else
		mlx5e_disable_vlan_filter(priv);

	return 0;
}

static int set_feature_tc_num_filters(struct net_device *netdev, bool enable)
{
	struct mlx5e_priv *priv = netdev_priv(netdev);

	if (!enable && mlx5e_tc_num_filters(priv)) {
		netdev_err(netdev,
			   "Active offloaded tc filters, can't turn hw_tc_offload off\n");
		return -EINVAL;
	}

	return 0;
}

static int set_feature_rx_all(struct net_device *netdev, bool enable)
{
	struct mlx5e_priv *priv = netdev_priv(netdev);
	struct mlx5_core_dev *mdev = priv->mdev;

	return mlx5_set_port_fcs(mdev, !enable);
}

static int set_feature_rx_vlan(struct net_device *netdev, bool enable)
{
	struct mlx5e_priv *priv = netdev_priv(netdev);
	int err;

	mutex_lock(&priv->state_lock);

	priv->params.vlan_strip_disable = !enable;
	err = mlx5e_modify_rqs_vsd(priv, !enable);
	if (err)
		priv->params.vlan_strip_disable = enable;

	mutex_unlock(&priv->state_lock);

	return err;
}

#ifdef CONFIG_RFS_ACCEL
static int set_feature_arfs(struct net_device *netdev, bool enable)
{
	struct mlx5e_priv *priv = netdev_priv(netdev);
	int err;

	if (enable)
		err = mlx5e_arfs_enable(priv);
	else
		err = mlx5e_arfs_disable(priv);

	return err;
}
#endif

static int mlx5e_handle_feature(struct net_device *netdev,
				netdev_features_t wanted_features,
				netdev_features_t feature,
				mlx5e_feature_handler feature_handler)
{
	netdev_features_t changes = wanted_features ^ netdev->features;
	bool enable = !!(wanted_features & feature);
	int err;

	if (!(changes & feature))
		return 0;

	err = feature_handler(netdev, enable);
	if (err) {
		netdev_err(netdev, "%s feature 0x%llx failed err %d\n",
			   enable ? "Enable" : "Disable", feature, err);
		return err;
	}

	MLX5E_SET_FEATURE(netdev, feature, enable);
	return 0;
}

static int mlx5e_set_features(struct net_device *netdev,
			      netdev_features_t features)
{
	int err;

	err  = mlx5e_handle_feature(netdev, features, NETIF_F_LRO,
				    set_feature_lro);
	err |= mlx5e_handle_feature(netdev, features,
				    NETIF_F_HW_VLAN_CTAG_FILTER,
				    set_feature_vlan_filter);
	err |= mlx5e_handle_feature(netdev, features, NETIF_F_HW_TC,
				    set_feature_tc_num_filters);
	err |= mlx5e_handle_feature(netdev, features, NETIF_F_RXALL,
				    set_feature_rx_all);
	err |= mlx5e_handle_feature(netdev, features, NETIF_F_HW_VLAN_CTAG_RX,
				    set_feature_rx_vlan);
#ifdef CONFIG_RFS_ACCEL
	err |= mlx5e_handle_feature(netdev, features, NETIF_F_NTUPLE,
				    set_feature_arfs);
#endif

	return err ? -EINVAL : 0;
}

static int mlx5e_change_mtu(struct net_device *netdev, int new_mtu)
{
	struct mlx5e_priv *priv = netdev_priv(netdev);
	bool was_opened;
	int err = 0;
	bool reset;

	mutex_lock(&priv->state_lock);

	reset = !priv->params.lro_en &&
		(priv->params.rq_wq_type !=
		 MLX5_WQ_TYPE_LINKED_LIST_STRIDING_RQ);

	was_opened = test_bit(MLX5E_STATE_OPENED, &priv->state);
	if (was_opened && reset)
		mlx5e_close_locked(netdev);

	netdev->mtu = new_mtu;
	mlx5e_set_dev_port_mtu(netdev);

	if (was_opened && reset)
		err = mlx5e_open_locked(netdev);

	mutex_unlock(&priv->state_lock);

	return err;
}

static int mlx5e_ioctl(struct net_device *dev, struct ifreq *ifr, int cmd)
{
	switch (cmd) {
	case SIOCSHWTSTAMP:
		return mlx5e_hwstamp_set(dev, ifr);
	case SIOCGHWTSTAMP:
		return mlx5e_hwstamp_get(dev, ifr);
	default:
		return -EOPNOTSUPP;
	}
}

static int mlx5e_set_vf_mac(struct net_device *dev, int vf, u8 *mac)
{
	struct mlx5e_priv *priv = netdev_priv(dev);
	struct mlx5_core_dev *mdev = priv->mdev;

	return mlx5_eswitch_set_vport_mac(mdev->priv.eswitch, vf + 1, mac);
}

static int mlx5e_set_vf_vlan(struct net_device *dev, int vf, u16 vlan, u8 qos,
			     __be16 vlan_proto)
{
	struct mlx5e_priv *priv = netdev_priv(dev);
	struct mlx5_core_dev *mdev = priv->mdev;

	if (vlan_proto != htons(ETH_P_8021Q))
		return -EPROTONOSUPPORT;

	return mlx5_eswitch_set_vport_vlan(mdev->priv.eswitch, vf + 1,
					   vlan, qos);
}

static int mlx5e_set_vf_spoofchk(struct net_device *dev, int vf, bool setting)
{
	struct mlx5e_priv *priv = netdev_priv(dev);
	struct mlx5_core_dev *mdev = priv->mdev;

	return mlx5_eswitch_set_vport_spoofchk(mdev->priv.eswitch, vf + 1, setting);
}

static int mlx5e_set_vf_trust(struct net_device *dev, int vf, bool setting)
{
	struct mlx5e_priv *priv = netdev_priv(dev);
	struct mlx5_core_dev *mdev = priv->mdev;

	return mlx5_eswitch_set_vport_trust(mdev->priv.eswitch, vf + 1, setting);
}

static int mlx5e_set_vf_rate(struct net_device *dev, int vf, int min_tx_rate,
			     int max_tx_rate)
{
	struct mlx5e_priv *priv = netdev_priv(dev);
	struct mlx5_core_dev *mdev = priv->mdev;

	return mlx5_eswitch_set_vport_rate(mdev->priv.eswitch, vf + 1,
					   max_tx_rate, min_tx_rate);
}

static int mlx5_vport_link2ifla(u8 esw_link)
{
	switch (esw_link) {
	case MLX5_ESW_VPORT_ADMIN_STATE_DOWN:
		return IFLA_VF_LINK_STATE_DISABLE;
	case MLX5_ESW_VPORT_ADMIN_STATE_UP:
		return IFLA_VF_LINK_STATE_ENABLE;
	}
	return IFLA_VF_LINK_STATE_AUTO;
}

static int mlx5_ifla_link2vport(u8 ifla_link)
{
	switch (ifla_link) {
	case IFLA_VF_LINK_STATE_DISABLE:
		return MLX5_ESW_VPORT_ADMIN_STATE_DOWN;
	case IFLA_VF_LINK_STATE_ENABLE:
		return MLX5_ESW_VPORT_ADMIN_STATE_UP;
	}
	return MLX5_ESW_VPORT_ADMIN_STATE_AUTO;
}

static int mlx5e_set_vf_link_state(struct net_device *dev, int vf,
				   int link_state)
{
	struct mlx5e_priv *priv = netdev_priv(dev);
	struct mlx5_core_dev *mdev = priv->mdev;

	return mlx5_eswitch_set_vport_state(mdev->priv.eswitch, vf + 1,
					    mlx5_ifla_link2vport(link_state));
}

static int mlx5e_get_vf_config(struct net_device *dev,
			       int vf, struct ifla_vf_info *ivi)
{
	struct mlx5e_priv *priv = netdev_priv(dev);
	struct mlx5_core_dev *mdev = priv->mdev;
	int err;

	err = mlx5_eswitch_get_vport_config(mdev->priv.eswitch, vf + 1, ivi);
	if (err)
		return err;
	ivi->linkstate = mlx5_vport_link2ifla(ivi->linkstate);
	return 0;
}

static int mlx5e_get_vf_stats(struct net_device *dev,
			      int vf, struct ifla_vf_stats *vf_stats)
{
	struct mlx5e_priv *priv = netdev_priv(dev);
	struct mlx5_core_dev *mdev = priv->mdev;

	return mlx5_eswitch_get_vport_stats(mdev->priv.eswitch, vf + 1,
					    vf_stats);
}

static void mlx5e_add_vxlan_port(struct net_device *netdev,
				 struct udp_tunnel_info *ti)
{
	struct mlx5e_priv *priv = netdev_priv(netdev);

	if (ti->type != UDP_TUNNEL_TYPE_VXLAN)
		return;

	if (!mlx5e_vxlan_allowed(priv->mdev))
		return;

	mlx5e_vxlan_queue_work(priv, ti->sa_family, be16_to_cpu(ti->port), 1);
}

static void mlx5e_del_vxlan_port(struct net_device *netdev,
				 struct udp_tunnel_info *ti)
{
	struct mlx5e_priv *priv = netdev_priv(netdev);

	if (ti->type != UDP_TUNNEL_TYPE_VXLAN)
		return;

	if (!mlx5e_vxlan_allowed(priv->mdev))
		return;

	mlx5e_vxlan_queue_work(priv, ti->sa_family, be16_to_cpu(ti->port), 0);
}

static netdev_features_t mlx5e_vxlan_features_check(struct mlx5e_priv *priv,
						    struct sk_buff *skb,
						    netdev_features_t features)
{
	struct udphdr *udph;
	u16 proto;
	u16 port = 0;

	switch (vlan_get_protocol(skb)) {
	case htons(ETH_P_IP):
		proto = ip_hdr(skb)->protocol;
		break;
	case htons(ETH_P_IPV6):
		proto = ipv6_hdr(skb)->nexthdr;
		break;
	default:
		goto out;
	}

	if (proto == IPPROTO_UDP) {
		udph = udp_hdr(skb);
		port = be16_to_cpu(udph->dest);
	}

	/* Verify if UDP port is being offloaded by HW */
	if (port && mlx5e_vxlan_lookup_port(priv, port))
		return features;

out:
	/* Disable CSUM and GSO if the udp dport is not offloaded by HW */
	return features & ~(NETIF_F_CSUM_MASK | NETIF_F_GSO_MASK);
}

static netdev_features_t mlx5e_features_check(struct sk_buff *skb,
					      struct net_device *netdev,
					      netdev_features_t features)
{
	struct mlx5e_priv *priv = netdev_priv(netdev);

	features = vlan_features_check(skb, features);
	features = vxlan_features_check(skb, features);

	/* Validate if the tunneled packet is being offloaded by HW */
	if (skb->encapsulation &&
	    (features & NETIF_F_CSUM_MASK || features & NETIF_F_GSO_MASK))
		return mlx5e_vxlan_features_check(priv, skb, features);

	return features;
}

static void mlx5e_tx_timeout(struct net_device *dev)
{
	struct mlx5e_priv *priv = netdev_priv(dev);
	bool sched_work = false;
	int i;

	netdev_err(dev, "TX timeout detected\n");

	for (i = 0; i < priv->params.num_channels * priv->params.num_tc; i++) {
		struct mlx5e_sq *sq = priv->txq_to_sq_map[i];

		if (!netif_xmit_stopped(netdev_get_tx_queue(dev, i)))
			continue;
		sched_work = true;
		clear_bit(MLX5E_SQ_STATE_ENABLED, &sq->state);
		netdev_err(dev, "TX timeout on queue: %d, SQ: 0x%x, CQ: 0x%x, SQ Cons: 0x%x SQ Prod: 0x%x\n",
			   i, sq->sqn, sq->cq.mcq.cqn, sq->cc, sq->pc);
	}

	if (sched_work && test_bit(MLX5E_STATE_OPENED, &priv->state))
		schedule_work(&priv->tx_timeout_work);
}

static int mlx5e_xdp_set(struct net_device *netdev, struct bpf_prog *prog)
{
	struct mlx5e_priv *priv = netdev_priv(netdev);
	struct bpf_prog *old_prog;
	int err = 0;
	bool reset, was_opened;
	int i;

	mutex_lock(&priv->state_lock);

	if ((netdev->features & NETIF_F_LRO) && prog) {
		netdev_warn(netdev, "can't set XDP while LRO is on, disable LRO first\n");
		err = -EINVAL;
		goto unlock;
	}

	was_opened = test_bit(MLX5E_STATE_OPENED, &priv->state);
	/* no need for full reset when exchanging programs */
	reset = (!priv->xdp_prog || !prog);

	if (was_opened && reset)
		mlx5e_close_locked(netdev);
	if (was_opened && !reset) {
		/* num_channels is invariant here, so we can take the
		 * batched reference right upfront.
		 */
		prog = bpf_prog_add(prog, priv->params.num_channels);
		if (IS_ERR(prog)) {
			err = PTR_ERR(prog);
			goto unlock;
		}
	}

	/* exchange programs, extra prog reference we got from caller
	 * as long as we don't fail from this point onwards.
	 */
	old_prog = xchg(&priv->xdp_prog, prog);
	if (old_prog)
		bpf_prog_put(old_prog);

	if (reset) /* change RQ type according to priv->xdp_prog */
		mlx5e_set_rq_priv_params(priv);

	if (was_opened && reset)
		mlx5e_open_locked(netdev);

	if (!test_bit(MLX5E_STATE_OPENED, &priv->state) || reset)
		goto unlock;

	/* exchanging programs w/o reset, we update ref counts on behalf
	 * of the channels RQs here.
	 */
	for (i = 0; i < priv->params.num_channels; i++) {
		struct mlx5e_channel *c = priv->channel[i];

		clear_bit(MLX5E_RQ_STATE_ENABLED, &c->rq.state);
		napi_synchronize(&c->napi);
		/* prevent mlx5e_poll_rx_cq from accessing rq->xdp_prog */

		old_prog = xchg(&c->rq.xdp_prog, prog);

		set_bit(MLX5E_RQ_STATE_ENABLED, &c->rq.state);
		/* napi_schedule in case we have missed anything */
		set_bit(MLX5E_CHANNEL_NAPI_SCHED, &c->flags);
		napi_schedule(&c->napi);

		if (old_prog)
			bpf_prog_put(old_prog);
	}

unlock:
	mutex_unlock(&priv->state_lock);
	return err;
}

static bool mlx5e_xdp_attached(struct net_device *dev)
{
	struct mlx5e_priv *priv = netdev_priv(dev);

	return !!priv->xdp_prog;
}

static int mlx5e_xdp(struct net_device *dev, struct netdev_xdp *xdp)
{
	switch (xdp->command) {
	case XDP_SETUP_PROG:
		return mlx5e_xdp_set(dev, xdp->prog);
	case XDP_QUERY_PROG:
		xdp->prog_attached = mlx5e_xdp_attached(dev);
		return 0;
	default:
		return -EINVAL;
	}
}

#ifdef CONFIG_NET_POLL_CONTROLLER
/* Fake "interrupt" called by netpoll (eg netconsole) to send skbs without
 * reenabling interrupts.
 */
static void mlx5e_netpoll(struct net_device *dev)
{
	struct mlx5e_priv *priv = netdev_priv(dev);
	int i;

	for (i = 0; i < priv->params.num_channels; i++)
		napi_schedule(&priv->channel[i]->napi);
}
#endif

static const struct net_device_ops mlx5e_netdev_ops_basic = {
	.ndo_open                = mlx5e_open,
	.ndo_stop                = mlx5e_close,
	.ndo_start_xmit          = mlx5e_xmit,
	.ndo_setup_tc            = mlx5e_ndo_setup_tc,
	.ndo_select_queue        = mlx5e_select_queue,
	.ndo_get_stats64         = mlx5e_get_stats,
	.ndo_set_rx_mode         = mlx5e_set_rx_mode,
	.ndo_set_mac_address     = mlx5e_set_mac,
	.ndo_vlan_rx_add_vid     = mlx5e_vlan_rx_add_vid,
	.ndo_vlan_rx_kill_vid    = mlx5e_vlan_rx_kill_vid,
	.ndo_set_features        = mlx5e_set_features,
	.ndo_change_mtu          = mlx5e_change_mtu,
	.ndo_do_ioctl            = mlx5e_ioctl,
	.ndo_set_tx_maxrate      = mlx5e_set_tx_maxrate,
#ifdef CONFIG_RFS_ACCEL
	.ndo_rx_flow_steer	 = mlx5e_rx_flow_steer,
#endif
	.ndo_tx_timeout          = mlx5e_tx_timeout,
	.ndo_xdp		 = mlx5e_xdp,
#ifdef CONFIG_NET_POLL_CONTROLLER
	.ndo_poll_controller     = mlx5e_netpoll,
#endif
};

static const struct net_device_ops mlx5e_netdev_ops_sriov = {
	.ndo_open                = mlx5e_open,
	.ndo_stop                = mlx5e_close,
	.ndo_start_xmit          = mlx5e_xmit,
	.ndo_setup_tc            = mlx5e_ndo_setup_tc,
	.ndo_select_queue        = mlx5e_select_queue,
	.ndo_get_stats64         = mlx5e_get_stats,
	.ndo_set_rx_mode         = mlx5e_set_rx_mode,
	.ndo_set_mac_address     = mlx5e_set_mac,
	.ndo_vlan_rx_add_vid     = mlx5e_vlan_rx_add_vid,
	.ndo_vlan_rx_kill_vid    = mlx5e_vlan_rx_kill_vid,
	.ndo_set_features        = mlx5e_set_features,
	.ndo_change_mtu          = mlx5e_change_mtu,
	.ndo_do_ioctl            = mlx5e_ioctl,
	.ndo_udp_tunnel_add	 = mlx5e_add_vxlan_port,
	.ndo_udp_tunnel_del	 = mlx5e_del_vxlan_port,
	.ndo_set_tx_maxrate      = mlx5e_set_tx_maxrate,
	.ndo_features_check      = mlx5e_features_check,
#ifdef CONFIG_RFS_ACCEL
	.ndo_rx_flow_steer	 = mlx5e_rx_flow_steer,
#endif
	.ndo_set_vf_mac          = mlx5e_set_vf_mac,
	.ndo_set_vf_vlan         = mlx5e_set_vf_vlan,
	.ndo_set_vf_spoofchk     = mlx5e_set_vf_spoofchk,
	.ndo_set_vf_trust        = mlx5e_set_vf_trust,
	.ndo_set_vf_rate         = mlx5e_set_vf_rate,
	.ndo_get_vf_config       = mlx5e_get_vf_config,
	.ndo_set_vf_link_state   = mlx5e_set_vf_link_state,
	.ndo_get_vf_stats        = mlx5e_get_vf_stats,
	.ndo_tx_timeout          = mlx5e_tx_timeout,
	.ndo_xdp		 = mlx5e_xdp,
#ifdef CONFIG_NET_POLL_CONTROLLER
	.ndo_poll_controller     = mlx5e_netpoll,
#endif
	.ndo_has_offload_stats	 = mlx5e_has_offload_stats,
	.ndo_get_offload_stats	 = mlx5e_get_offload_stats,
};

static int mlx5e_check_required_hca_cap(struct mlx5_core_dev *mdev)
{
	if (MLX5_CAP_GEN(mdev, port_type) != MLX5_CAP_PORT_TYPE_ETH)
		return -EOPNOTSUPP;
	if (!MLX5_CAP_GEN(mdev, eth_net_offloads) ||
	    !MLX5_CAP_GEN(mdev, nic_flow_table) ||
	    !MLX5_CAP_ETH(mdev, csum_cap) ||
	    !MLX5_CAP_ETH(mdev, max_lso_cap) ||
	    !MLX5_CAP_ETH(mdev, vlan_cap) ||
	    !MLX5_CAP_ETH(mdev, rss_ind_tbl_cap) ||
	    MLX5_CAP_FLOWTABLE(mdev,
			       flow_table_properties_nic_receive.max_ft_level)
			       < 3) {
		mlx5_core_warn(mdev,
			       "Not creating net device, some required device capabilities are missing\n");
		return -EOPNOTSUPP;
	}
	if (!MLX5_CAP_ETH(mdev, self_lb_en_modifiable))
		mlx5_core_warn(mdev, "Self loop back prevention is not supported\n");
	if (!MLX5_CAP_GEN(mdev, cq_moderation))
		mlx5_core_warn(mdev, "CQ modiration is not supported\n");

	return 0;
}

u16 mlx5e_get_max_inline_cap(struct mlx5_core_dev *mdev)
{
	int bf_buf_size = (1 << MLX5_CAP_GEN(mdev, log_bf_reg_size)) / 2;

	return bf_buf_size -
	       sizeof(struct mlx5e_tx_wqe) +
	       2 /*sizeof(mlx5e_tx_wqe.inline_hdr_start)*/;
}

void mlx5e_build_default_indir_rqt(struct mlx5_core_dev *mdev,
				   u32 *indirection_rqt, int len,
				   int num_channels)
{
	int node = mdev->priv.numa_node;
	int node_num_of_cores;
	int i;

	if (node == -1)
		node = first_online_node;

	node_num_of_cores = cpumask_weight(cpumask_of_node(node));

	if (node_num_of_cores)
		num_channels = min_t(int, num_channels, node_num_of_cores);

	for (i = 0; i < len; i++)
		indirection_rqt[i] = i % num_channels;
}

static int mlx5e_get_pci_bw(struct mlx5_core_dev *mdev, u32 *pci_bw)
{
	enum pcie_link_width width;
	enum pci_bus_speed speed;
	int err = 0;

	err = pcie_get_minimum_link(mdev->pdev, &speed, &width);
	if (err)
		return err;

	if (speed == PCI_SPEED_UNKNOWN || width == PCIE_LNK_WIDTH_UNKNOWN)
		return -EINVAL;

	switch (speed) {
	case PCIE_SPEED_2_5GT:
		*pci_bw = 2500 * width;
		break;
	case PCIE_SPEED_5_0GT:
		*pci_bw = 5000 * width;
		break;
	case PCIE_SPEED_8_0GT:
		*pci_bw = 8000 * width;
		break;
	default:
		return -EINVAL;
	}

	return 0;
}

static bool cqe_compress_heuristic(u32 link_speed, u32 pci_bw)
{
	return (link_speed && pci_bw &&
		(pci_bw < 40000) && (pci_bw < link_speed));
}

void mlx5e_set_rx_cq_mode_params(struct mlx5e_params *params, u8 cq_period_mode)
{
	params->rx_cq_period_mode = cq_period_mode;

	params->rx_cq_moderation.pkts =
		MLX5E_PARAMS_DEFAULT_RX_CQ_MODERATION_PKTS;
	params->rx_cq_moderation.usec =
			MLX5E_PARAMS_DEFAULT_RX_CQ_MODERATION_USEC;

	if (cq_period_mode == MLX5_CQ_PERIOD_MODE_START_FROM_CQE)
		params->rx_cq_moderation.usec =
			MLX5E_PARAMS_DEFAULT_RX_CQ_MODERATION_USEC_FROM_CQE;
}

u32 mlx5e_choose_lro_timeout(struct mlx5_core_dev *mdev, u32 wanted_timeout)
{
	int i;

	/* The supported periods are organized in ascending order */
	for (i = 0; i < MLX5E_LRO_TIMEOUT_ARR_SIZE - 1; i++)
		if (MLX5_CAP_ETH(mdev, lro_timer_supported_periods[i]) >= wanted_timeout)
			break;

	return MLX5_CAP_ETH(mdev, lro_timer_supported_periods[i]);
}

static void mlx5e_build_nic_netdev_priv(struct mlx5_core_dev *mdev,
					struct net_device *netdev,
					const struct mlx5e_profile *profile,
					void *ppriv)
{
	struct mlx5e_priv *priv = netdev_priv(netdev);
	u32 link_speed = 0;
	u32 pci_bw = 0;
	u8 cq_period_mode = MLX5_CAP_GEN(mdev, cq_period_start_from_cqe) ?
					 MLX5_CQ_PERIOD_MODE_START_FROM_CQE :
					 MLX5_CQ_PERIOD_MODE_START_FROM_EQE;

	priv->mdev                         = mdev;
	priv->netdev                       = netdev;
	priv->params.num_channels          = profile->max_nch(mdev);
	priv->profile                      = profile;
	priv->ppriv                        = ppriv;

	priv->params.lro_timeout =
		mlx5e_choose_lro_timeout(mdev, MLX5E_DEFAULT_LRO_TIMEOUT);

	priv->params.log_sq_size = is_kdump_kernel() ?
		MLX5E_PARAMS_MINIMUM_LOG_SQ_SIZE :
		MLX5E_PARAMS_DEFAULT_LOG_SQ_SIZE;

	/* set CQE compression */
	priv->params.rx_cqe_compress_def = false;
	if (MLX5_CAP_GEN(mdev, cqe_compression) &&
	    MLX5_CAP_GEN(mdev, vport_group_manager)) {
		mlx5e_get_max_linkspeed(mdev, &link_speed);
		mlx5e_get_pci_bw(mdev, &pci_bw);
		mlx5_core_dbg(mdev, "Max link speed = %d, PCI BW = %d\n",
			      link_speed, pci_bw);
		priv->params.rx_cqe_compress_def =
			cqe_compress_heuristic(link_speed, pci_bw);
	}

	MLX5E_SET_PFLAG(priv, MLX5E_PFLAG_RX_CQE_COMPRESS,
			priv->params.rx_cqe_compress_def);

	mlx5e_set_rq_priv_params(priv);
	if (priv->params.rq_wq_type == MLX5_WQ_TYPE_LINKED_LIST_STRIDING_RQ)
		priv->params.lro_en = true;

	priv->params.rx_am_enabled = MLX5_CAP_GEN(mdev, cq_moderation);
	mlx5e_set_rx_cq_mode_params(&priv->params, cq_period_mode);

	priv->params.tx_cq_moderation.usec =
		MLX5E_PARAMS_DEFAULT_TX_CQ_MODERATION_USEC;
	priv->params.tx_cq_moderation.pkts =
		MLX5E_PARAMS_DEFAULT_TX_CQ_MODERATION_PKTS;
	priv->params.tx_max_inline         = mlx5e_get_max_inline_cap(mdev);
	mlx5_query_min_inline(mdev, &priv->params.tx_min_inline_mode);
	if (priv->params.tx_min_inline_mode == MLX5_INLINE_MODE_NONE &&
	    !MLX5_CAP_ETH(mdev, wqe_vlan_insert))
		priv->params.tx_min_inline_mode = MLX5_INLINE_MODE_L2;

	priv->params.num_tc                = 1;
	priv->params.rss_hfunc             = ETH_RSS_HASH_XOR;

	netdev_rss_key_fill(priv->params.toeplitz_hash_key,
			    sizeof(priv->params.toeplitz_hash_key));

	mlx5e_build_default_indir_rqt(mdev, priv->params.indirection_rqt,
				      MLX5E_INDIR_RQT_SIZE, profile->max_nch(mdev));

	/* Initialize pflags */
	MLX5E_SET_PFLAG(priv, MLX5E_PFLAG_RX_CQE_BASED_MODER,
			priv->params.rx_cq_period_mode == MLX5_CQ_PERIOD_MODE_START_FROM_CQE);

	mutex_init(&priv->state_lock);

	INIT_WORK(&priv->update_carrier_work, mlx5e_update_carrier_work);
	INIT_WORK(&priv->set_rx_mode_work, mlx5e_set_rx_mode_work);
	INIT_WORK(&priv->tx_timeout_work, mlx5e_tx_timeout_work);
	INIT_DELAYED_WORK(&priv->update_stats_work, mlx5e_update_stats_work);
}

static void mlx5e_set_netdev_dev_addr(struct net_device *netdev)
{
	struct mlx5e_priv *priv = netdev_priv(netdev);

	mlx5_query_nic_vport_mac_address(priv->mdev, 0, netdev->dev_addr);
	if (is_zero_ether_addr(netdev->dev_addr) &&
	    !MLX5_CAP_GEN(priv->mdev, vport_group_manager)) {
		eth_hw_addr_random(netdev);
		mlx5_core_info(priv->mdev, "Assigned random MAC address %pM\n", netdev->dev_addr);
	}
}

static const struct switchdev_ops mlx5e_switchdev_ops = {
	.switchdev_port_attr_get	= mlx5e_attr_get,
};

static void mlx5e_build_nic_netdev(struct net_device *netdev)
{
	struct mlx5e_priv *priv = netdev_priv(netdev);
	struct mlx5_core_dev *mdev = priv->mdev;
	bool fcs_supported;
	bool fcs_enabled;

	SET_NETDEV_DEV(netdev, &mdev->pdev->dev);

	if (MLX5_CAP_GEN(mdev, vport_group_manager)) {
		netdev->netdev_ops = &mlx5e_netdev_ops_sriov;
#ifdef CONFIG_MLX5_CORE_EN_DCB
		if (MLX5_CAP_GEN(mdev, qos))
			netdev->dcbnl_ops = &mlx5e_dcbnl_ops;
#endif
	} else {
		netdev->netdev_ops = &mlx5e_netdev_ops_basic;
	}

	netdev->watchdog_timeo    = 15 * HZ;

	netdev->ethtool_ops	  = &mlx5e_ethtool_ops;

	netdev->vlan_features    |= NETIF_F_SG;
	netdev->vlan_features    |= NETIF_F_IP_CSUM;
	netdev->vlan_features    |= NETIF_F_IPV6_CSUM;
	netdev->vlan_features    |= NETIF_F_GRO;
	netdev->vlan_features    |= NETIF_F_TSO;
	netdev->vlan_features    |= NETIF_F_TSO6;
	netdev->vlan_features    |= NETIF_F_RXCSUM;
	netdev->vlan_features    |= NETIF_F_RXHASH;

	if (!!MLX5_CAP_ETH(mdev, lro_cap))
		netdev->vlan_features    |= NETIF_F_LRO;

	netdev->hw_features       = netdev->vlan_features;
	netdev->hw_features      |= NETIF_F_HW_VLAN_CTAG_TX;
	netdev->hw_features      |= NETIF_F_HW_VLAN_CTAG_RX;
	netdev->hw_features      |= NETIF_F_HW_VLAN_CTAG_FILTER;

	if (mlx5e_vxlan_allowed(mdev)) {
		netdev->hw_features     |= NETIF_F_GSO_UDP_TUNNEL |
					   NETIF_F_GSO_UDP_TUNNEL_CSUM |
					   NETIF_F_GSO_PARTIAL;
		netdev->hw_enc_features |= NETIF_F_IP_CSUM;
		netdev->hw_enc_features |= NETIF_F_IPV6_CSUM;
		netdev->hw_enc_features |= NETIF_F_TSO;
		netdev->hw_enc_features |= NETIF_F_TSO6;
		netdev->hw_enc_features |= NETIF_F_GSO_UDP_TUNNEL;
		netdev->hw_enc_features |= NETIF_F_GSO_UDP_TUNNEL_CSUM |
					   NETIF_F_GSO_PARTIAL;
		netdev->gso_partial_features = NETIF_F_GSO_UDP_TUNNEL_CSUM;
	}

	mlx5_query_port_fcs(mdev, &fcs_supported, &fcs_enabled);

	if (fcs_supported)
		netdev->hw_features |= NETIF_F_RXALL;

	netdev->features          = netdev->hw_features;
	if (!priv->params.lro_en)
		netdev->features  &= ~NETIF_F_LRO;

	if (fcs_enabled)
		netdev->features  &= ~NETIF_F_RXALL;

#define FT_CAP(f) MLX5_CAP_FLOWTABLE(mdev, flow_table_properties_nic_receive.f)
	if (FT_CAP(flow_modify_en) &&
	    FT_CAP(modify_root) &&
	    FT_CAP(identified_miss_table_mode) &&
	    FT_CAP(flow_table_modify)) {
		netdev->hw_features      |= NETIF_F_HW_TC;
#ifdef CONFIG_RFS_ACCEL
		netdev->hw_features	 |= NETIF_F_NTUPLE;
#endif
	}

	netdev->features         |= NETIF_F_HIGHDMA;

	netdev->priv_flags       |= IFF_UNICAST_FLT;

	mlx5e_set_netdev_dev_addr(netdev);

#ifdef CONFIG_NET_SWITCHDEV
	if (MLX5_CAP_GEN(mdev, vport_group_manager))
		netdev->switchdev_ops = &mlx5e_switchdev_ops;
#endif
}

static void mlx5e_create_q_counter(struct mlx5e_priv *priv)
{
	struct mlx5_core_dev *mdev = priv->mdev;
	int err;

	err = mlx5_core_alloc_q_counter(mdev, &priv->q_counter);
	if (err) {
		mlx5_core_warn(mdev, "alloc queue counter failed, %d\n", err);
		priv->q_counter = 0;
	}
}

static void mlx5e_destroy_q_counter(struct mlx5e_priv *priv)
{
	if (!priv->q_counter)
		return;

	mlx5_core_dealloc_q_counter(priv->mdev, priv->q_counter);
}

static void mlx5e_nic_init(struct mlx5_core_dev *mdev,
			   struct net_device *netdev,
			   const struct mlx5e_profile *profile,
			   void *ppriv)
{
	struct mlx5e_priv *priv = netdev_priv(netdev);

	mlx5e_build_nic_netdev_priv(mdev, netdev, profile, ppriv);
	mlx5e_build_nic_netdev(netdev);
	mlx5e_vxlan_init(priv);
}

static void mlx5e_nic_cleanup(struct mlx5e_priv *priv)
{
	mlx5e_vxlan_cleanup(priv);

	if (priv->xdp_prog)
		bpf_prog_put(priv->xdp_prog);
}

static int mlx5e_init_nic_rx(struct mlx5e_priv *priv)
{
	struct mlx5_core_dev *mdev = priv->mdev;
	int err;
	int i;

	err = mlx5e_create_indirect_rqts(priv);
	if (err) {
		mlx5_core_warn(mdev, "create indirect rqts failed, %d\n", err);
		return err;
	}

	err = mlx5e_create_direct_rqts(priv);
	if (err) {
		mlx5_core_warn(mdev, "create direct rqts failed, %d\n", err);
		goto err_destroy_indirect_rqts;
	}

	err = mlx5e_create_indirect_tirs(priv);
	if (err) {
		mlx5_core_warn(mdev, "create indirect tirs failed, %d\n", err);
		goto err_destroy_direct_rqts;
	}

	err = mlx5e_create_direct_tirs(priv);
	if (err) {
		mlx5_core_warn(mdev, "create direct tirs failed, %d\n", err);
		goto err_destroy_indirect_tirs;
	}

	err = mlx5e_create_flow_steering(priv);
	if (err) {
		mlx5_core_warn(mdev, "create flow steering failed, %d\n", err);
		goto err_destroy_direct_tirs;
	}

	err = mlx5e_tc_init(priv);
	if (err)
		goto err_destroy_flow_steering;

	return 0;

err_destroy_flow_steering:
	mlx5e_destroy_flow_steering(priv);
err_destroy_direct_tirs:
	mlx5e_destroy_direct_tirs(priv);
err_destroy_indirect_tirs:
	mlx5e_destroy_indirect_tirs(priv);
err_destroy_direct_rqts:
	for (i = 0; i < priv->profile->max_nch(mdev); i++)
		mlx5e_destroy_rqt(priv, &priv->direct_tir[i].rqt);
err_destroy_indirect_rqts:
	mlx5e_destroy_rqt(priv, &priv->indir_rqt);
	return err;
}

static void mlx5e_cleanup_nic_rx(struct mlx5e_priv *priv)
{
	int i;

	mlx5e_tc_cleanup(priv);
	mlx5e_destroy_flow_steering(priv);
	mlx5e_destroy_direct_tirs(priv);
	mlx5e_destroy_indirect_tirs(priv);
	for (i = 0; i < priv->profile->max_nch(priv->mdev); i++)
		mlx5e_destroy_rqt(priv, &priv->direct_tir[i].rqt);
	mlx5e_destroy_rqt(priv, &priv->indir_rqt);
}

static int mlx5e_init_nic_tx(struct mlx5e_priv *priv)
{
	int err;

	err = mlx5e_create_tises(priv);
	if (err) {
		mlx5_core_warn(priv->mdev, "create tises failed, %d\n", err);
		return err;
	}

#ifdef CONFIG_MLX5_CORE_EN_DCB
	mlx5e_dcbnl_initialize(priv);
#endif
	return 0;
}

static void mlx5e_nic_enable(struct mlx5e_priv *priv)
{
	struct net_device *netdev = priv->netdev;
	struct mlx5_core_dev *mdev = priv->mdev;
	struct mlx5_eswitch *esw = mdev->priv.eswitch;
	struct mlx5_eswitch_rep rep;

	mlx5_lag_add(mdev, netdev);

	mlx5e_enable_async_events(priv);

	if (MLX5_CAP_GEN(mdev, vport_group_manager)) {
		mlx5_query_nic_vport_mac_address(mdev, 0, rep.hw_id);
		rep.load = mlx5e_nic_rep_load;
		rep.unload = mlx5e_nic_rep_unload;
		rep.vport = FDB_UPLINK_VPORT;
		rep.netdev = netdev;
		mlx5_eswitch_register_vport_rep(esw, 0, &rep);
	}

	if (netdev->reg_state != NETREG_REGISTERED)
		return;

	/* Device already registered: sync netdev system state */
	if (mlx5e_vxlan_allowed(mdev)) {
		rtnl_lock();
		udp_tunnel_get_rx_info(netdev);
		rtnl_unlock();
	}

	queue_work(priv->wq, &priv->set_rx_mode_work);
}

static void mlx5e_nic_disable(struct mlx5e_priv *priv)
{
	struct mlx5_core_dev *mdev = priv->mdev;
	struct mlx5_eswitch *esw = mdev->priv.eswitch;

	queue_work(priv->wq, &priv->set_rx_mode_work);
	if (MLX5_CAP_GEN(mdev, vport_group_manager))
		mlx5_eswitch_unregister_vport_rep(esw, 0);
	mlx5e_disable_async_events(priv);
	mlx5_lag_remove(mdev);
}

static const struct mlx5e_profile mlx5e_nic_profile = {
	.init		   = mlx5e_nic_init,
	.cleanup	   = mlx5e_nic_cleanup,
	.init_rx	   = mlx5e_init_nic_rx,
	.cleanup_rx	   = mlx5e_cleanup_nic_rx,
	.init_tx	   = mlx5e_init_nic_tx,
	.cleanup_tx	   = mlx5e_cleanup_nic_tx,
	.enable		   = mlx5e_nic_enable,
	.disable	   = mlx5e_nic_disable,
	.update_stats	   = mlx5e_update_stats,
	.max_nch	   = mlx5e_get_max_num_channels,
	.max_tc		   = MLX5E_MAX_NUM_TC,
};

struct net_device *mlx5e_create_netdev(struct mlx5_core_dev *mdev,
				       const struct mlx5e_profile *profile,
				       void *ppriv)
{
	int nch = profile->max_nch(mdev);
	struct net_device *netdev;
	struct mlx5e_priv *priv;

	netdev = alloc_etherdev_mqs(sizeof(struct mlx5e_priv),
				    nch * profile->max_tc,
				    nch);
	if (!netdev) {
		mlx5_core_err(mdev, "alloc_etherdev_mqs() failed\n");
		return NULL;
	}

	profile->init(mdev, netdev, profile, ppriv);

	netif_carrier_off(netdev);

	priv = netdev_priv(netdev);

	priv->wq = create_singlethread_workqueue("mlx5e");
	if (!priv->wq)
		goto err_cleanup_nic;

	return netdev;

err_cleanup_nic:
	profile->cleanup(priv);
	free_netdev(netdev);

	return NULL;
}

int mlx5e_attach_netdev(struct mlx5_core_dev *mdev, struct net_device *netdev)
{
	const struct mlx5e_profile *profile;
	struct mlx5e_priv *priv;
	u16 max_mtu;
	int err;

	priv = netdev_priv(netdev);
	profile = priv->profile;
	clear_bit(MLX5E_STATE_DESTROYING, &priv->state);

	err = profile->init_tx(priv);
	if (err)
		goto out;

	err = mlx5e_open_drop_rq(priv);
	if (err) {
		mlx5_core_err(mdev, "open drop rq failed, %d\n", err);
		goto err_cleanup_tx;
	}

	err = profile->init_rx(priv);
	if (err)
		goto err_close_drop_rq;

	mlx5e_create_q_counter(priv);

	mlx5e_init_l2_addr(priv);

	/* MTU range: 68 - hw-specific max */
	netdev->min_mtu = ETH_MIN_MTU;
	mlx5_query_port_max_mtu(priv->mdev, &max_mtu, 1);
	netdev->max_mtu = MLX5E_HW2SW_MTU(max_mtu);

	mlx5e_set_dev_port_mtu(netdev);

	if (profile->enable)
		profile->enable(priv);

	rtnl_lock();
	if (netif_running(netdev))
		mlx5e_open(netdev);
	netif_device_attach(netdev);
	rtnl_unlock();

	return 0;

err_close_drop_rq:
	mlx5e_close_drop_rq(priv);

err_cleanup_tx:
	profile->cleanup_tx(priv);

out:
	return err;
}

static void mlx5e_register_vport_rep(struct mlx5_core_dev *mdev)
{
	struct mlx5_eswitch *esw = mdev->priv.eswitch;
	int total_vfs = MLX5_TOTAL_VPORTS(mdev);
	int vport;
	u8 mac[ETH_ALEN];

	if (!MLX5_CAP_GEN(mdev, vport_group_manager))
		return;

	mlx5_query_nic_vport_mac_address(mdev, 0, mac);

	for (vport = 1; vport < total_vfs; vport++) {
		struct mlx5_eswitch_rep rep;

		rep.load = mlx5e_vport_rep_load;
		rep.unload = mlx5e_vport_rep_unload;
		rep.vport = vport;
		ether_addr_copy(rep.hw_id, mac);
		mlx5_eswitch_register_vport_rep(esw, vport, &rep);
	}
}

static void mlx5e_unregister_vport_rep(struct mlx5_core_dev *mdev)
{
	struct mlx5_eswitch *esw = mdev->priv.eswitch;
	int total_vfs = MLX5_TOTAL_VPORTS(mdev);
	int vport;

	if (!MLX5_CAP_GEN(mdev, vport_group_manager))
		return;

	for (vport = 1; vport < total_vfs; vport++)
		mlx5_eswitch_unregister_vport_rep(esw, vport);
}

void mlx5e_detach_netdev(struct mlx5_core_dev *mdev, struct net_device *netdev)
{
	struct mlx5e_priv *priv = netdev_priv(netdev);
	const struct mlx5e_profile *profile = priv->profile;

	set_bit(MLX5E_STATE_DESTROYING, &priv->state);

	rtnl_lock();
	if (netif_running(netdev))
		mlx5e_close(netdev);
	netif_device_detach(netdev);
	rtnl_unlock();

	if (profile->disable)
		profile->disable(priv);
	flush_workqueue(priv->wq);

	mlx5e_destroy_q_counter(priv);
	profile->cleanup_rx(priv);
	mlx5e_close_drop_rq(priv);
	profile->cleanup_tx(priv);
	cancel_delayed_work_sync(&priv->update_stats_work);
}

/* mlx5e_attach and mlx5e_detach scope should be only creating/destroying
 * hardware contexts and to connect it to the current netdev.
 */
static int mlx5e_attach(struct mlx5_core_dev *mdev, void *vpriv)
{
	struct mlx5e_priv *priv = vpriv;
	struct net_device *netdev = priv->netdev;
	int err;

	if (netif_device_present(netdev))
		return 0;

	err = mlx5e_create_mdev_resources(mdev);
	if (err)
		return err;

	err = mlx5e_attach_netdev(mdev, netdev);
	if (err) {
		mlx5e_destroy_mdev_resources(mdev);
		return err;
	}

	mlx5e_register_vport_rep(mdev);
	return 0;
}

static void mlx5e_detach(struct mlx5_core_dev *mdev, void *vpriv)
{
	struct mlx5e_priv *priv = vpriv;
	struct net_device *netdev = priv->netdev;

	if (!netif_device_present(netdev))
		return;

	mlx5e_unregister_vport_rep(mdev);
	mlx5e_detach_netdev(mdev, netdev);
	mlx5e_destroy_mdev_resources(mdev);
}

static void *mlx5e_add(struct mlx5_core_dev *mdev)
{
	struct mlx5_eswitch *esw = mdev->priv.eswitch;
	int total_vfs = MLX5_TOTAL_VPORTS(mdev);
	void *ppriv = NULL;
	void *priv;
	int vport;
	int err;
	struct net_device *netdev;

	err = mlx5e_check_required_hca_cap(mdev);
	if (err)
		return NULL;

	if (MLX5_CAP_GEN(mdev, vport_group_manager))
		ppriv = &esw->offloads.vport_reps[0];

	netdev = mlx5e_create_netdev(mdev, &mlx5e_nic_profile, ppriv);
	if (!netdev) {
		mlx5_core_err(mdev, "mlx5e_create_netdev failed\n");
		goto err_unregister_reps;
	}

	priv = netdev_priv(netdev);

	err = mlx5e_attach(mdev, priv);
	if (err) {
		mlx5_core_err(mdev, "mlx5e_attach failed, %d\n", err);
		goto err_destroy_netdev;
	}

	err = register_netdev(netdev);
	if (err) {
		mlx5_core_err(mdev, "register_netdev failed, %d\n", err);
		goto err_detach;
	}

	return priv;

err_detach:
	mlx5e_detach(mdev, priv);

err_destroy_netdev:
	mlx5e_destroy_netdev(mdev, priv);

err_unregister_reps:
	for (vport = 1; vport < total_vfs; vport++)
		mlx5_eswitch_unregister_vport_rep(esw, vport);

	return NULL;
}

void mlx5e_destroy_netdev(struct mlx5_core_dev *mdev, struct mlx5e_priv *priv)
{
	const struct mlx5e_profile *profile = priv->profile;
	struct net_device *netdev = priv->netdev;

	destroy_workqueue(priv->wq);
	if (profile->cleanup)
		profile->cleanup(priv);
	free_netdev(netdev);
}

static void mlx5e_remove(struct mlx5_core_dev *mdev, void *vpriv)
{
	struct mlx5e_priv *priv = vpriv;

	unregister_netdev(priv->netdev);
	mlx5e_detach(mdev, vpriv);
	mlx5e_destroy_netdev(mdev, priv);
}

static void *mlx5e_get_netdev(void *vpriv)
{
	struct mlx5e_priv *priv = vpriv;

	return priv->netdev;
}

static struct mlx5_interface mlx5e_interface = {
	.add       = mlx5e_add,
	.remove    = mlx5e_remove,
	.attach    = mlx5e_attach,
	.detach    = mlx5e_detach,
	.event     = mlx5e_async_event,
	.protocol  = MLX5_INTERFACE_PROTOCOL_ETH,
	.get_dev   = mlx5e_get_netdev,
};

void mlx5e_init(void)
{
	mlx5e_build_ptys2ethtool_map();
	mlx5_register_interface(&mlx5e_interface);
}

void mlx5e_cleanup(void)
{
	mlx5_unregister_interface(&mlx5e_interface);
}<|MERGE_RESOLUTION|>--- conflicted
+++ resolved
@@ -96,13 +96,9 @@
 			priv->params.mpwqe_log_stride_sz;
 		break;
 	default: /* MLX5_WQ_TYPE_LINKED_LIST */
-<<<<<<< HEAD
-		priv->params.log_rq_size = MLX5E_PARAMS_DEFAULT_LOG_RQ_SIZE;
-=======
 		priv->params.log_rq_size = is_kdump_kernel() ?
 			MLX5E_PARAMS_MINIMUM_LOG_RQ_SIZE :
 			MLX5E_PARAMS_DEFAULT_LOG_RQ_SIZE;
->>>>>>> f2e5fa84
 
 		/* Extra room needed for build_skb */
 		priv->params.lro_wqe_sz -= MLX5_RX_HEADROOM +
