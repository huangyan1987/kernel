/*
 * Copyright (c) 2015, Mellanox Technologies. All rights reserved.
 *
 * This software is available to you under a choice of one of two
 * licenses.  You may choose to be licensed under the terms of the GNU
 * General Public License (GPL) Version 2, available from the file
 * COPYING in the main directory of this source tree, or the
 * OpenIB.org BSD license below:
 *
 *     Redistribution and use in source and binary forms, with or
 *     without modification, are permitted provided that the following
 *     conditions are met:
 *
 *      - Redistributions of source code must retain the above
 *        copyright notice, this list of conditions and the following
 *        disclaimer.
 *
 *      - Redistributions in binary form must reproduce the above
 *        copyright notice, this list of conditions and the following
 *        disclaimer in the documentation and/or other materials
 *        provided with the distribution.
 *
 * THE SOFTWARE IS PROVIDED "AS IS", WITHOUT WARRANTY OF ANY KIND,
 * EXPRESS OR IMPLIED, INCLUDING BUT NOT LIMITED TO THE WARRANTIES OF
 * MERCHANTABILITY, FITNESS FOR A PARTICULAR PURPOSE AND
 * NONINFRINGEMENT. IN NO EVENT SHALL THE AUTHORS OR COPYRIGHT HOLDERS
 * BE LIABLE FOR ANY CLAIM, DAMAGES OR OTHER LIABILITY, WHETHER IN AN
 * ACTION OF CONTRACT, TORT OR OTHERWISE, ARISING FROM, OUT OF OR IN
 * CONNECTION WITH THE SOFTWARE OR THE USE OR OTHER DEALINGS IN THE
 * SOFTWARE.
 */

#include <linux/prefetch.h>
#include <linux/ip.h>
#include <linux/ipv6.h>
#include <linux/tcp.h>
#include <net/ip6_checksum.h>
#include <net/page_pool.h>
#include <net/inet_ecn.h>
#include "en.h"
#include "en_tc.h"
#include "eswitch.h"
#include "en_rep.h"
#include "ipoib/ipoib.h"
#include "en_accel/ipsec_rxtx.h"
#include "en_accel/tls_rxtx.h"
#include "lib/clock.h"
#include "en/xdp.h"

static inline bool mlx5e_rx_hw_stamp(struct hwtstamp_config *config)
{
	return config->rx_filter == HWTSTAMP_FILTER_ALL;
}

static inline void mlx5e_read_cqe_slot(struct mlx5e_cq *cq, u32 cqcc,
				       void *data)
{
	u32 ci = mlx5_cqwq_ctr2ix(&cq->wq, cqcc);

	memcpy(data, mlx5_cqwq_get_wqe(&cq->wq, ci), sizeof(struct mlx5_cqe64));
}

static inline void mlx5e_read_title_slot(struct mlx5e_rq *rq,
					 struct mlx5e_cq *cq, u32 cqcc)
{
	mlx5e_read_cqe_slot(cq, cqcc, &cq->title);
	cq->decmprs_left        = be32_to_cpu(cq->title.byte_cnt);
	cq->decmprs_wqe_counter = be16_to_cpu(cq->title.wqe_counter);
	rq->stats->cqe_compress_blks++;
}

static inline void mlx5e_read_mini_arr_slot(struct mlx5e_cq *cq, u32 cqcc)
{
	mlx5e_read_cqe_slot(cq, cqcc, cq->mini_arr);
	cq->mini_arr_idx = 0;
}

static inline void mlx5e_cqes_update_owner(struct mlx5e_cq *cq, u32 cqcc, int n)
{
	struct mlx5_cqwq *wq = &cq->wq;

	u8  op_own = mlx5_cqwq_get_ctr_wrap_cnt(wq, cqcc) & 1;
	u32 ci     = mlx5_cqwq_ctr2ix(wq, cqcc);
	u32 wq_sz  = mlx5_cqwq_get_size(wq);
	u32 ci_top = min_t(u32, wq_sz, ci + n);

	for (; ci < ci_top; ci++, n--) {
		struct mlx5_cqe64 *cqe = mlx5_cqwq_get_wqe(&cq->wq, ci);

		cqe->op_own = op_own;
	}

	if (unlikely(ci == wq_sz)) {
		op_own = !op_own;
		for (ci = 0; ci < n; ci++) {
			struct mlx5_cqe64 *cqe = mlx5_cqwq_get_wqe(&cq->wq, ci);

			cqe->op_own = op_own;
		}
	}
}

static inline void mlx5e_decompress_cqe(struct mlx5e_rq *rq,
					struct mlx5e_cq *cq, u32 cqcc)
{
	cq->title.byte_cnt     = cq->mini_arr[cq->mini_arr_idx].byte_cnt;
	cq->title.check_sum    = cq->mini_arr[cq->mini_arr_idx].checksum;
	cq->title.op_own      &= 0xf0;
	cq->title.op_own      |= 0x01 & (cqcc >> cq->wq.fbc.log_sz);
	cq->title.wqe_counter  = cpu_to_be16(cq->decmprs_wqe_counter);

	if (rq->wq_type == MLX5_WQ_TYPE_LINKED_LIST_STRIDING_RQ)
		cq->decmprs_wqe_counter +=
			mpwrq_get_cqe_consumed_strides(&cq->title);
	else
		cq->decmprs_wqe_counter =
			mlx5_wq_cyc_ctr2ix(&rq->wqe.wq, cq->decmprs_wqe_counter + 1);
}

static inline void mlx5e_decompress_cqe_no_hash(struct mlx5e_rq *rq,
						struct mlx5e_cq *cq, u32 cqcc)
{
	mlx5e_decompress_cqe(rq, cq, cqcc);
	cq->title.rss_hash_type   = 0;
	cq->title.rss_hash_result = 0;
}

static inline u32 mlx5e_decompress_cqes_cont(struct mlx5e_rq *rq,
					     struct mlx5e_cq *cq,
					     int update_owner_only,
					     int budget_rem)
{
	u32 cqcc = cq->wq.cc + update_owner_only;
	u32 cqe_count;
	u32 i;

	cqe_count = min_t(u32, cq->decmprs_left, budget_rem);

	for (i = update_owner_only; i < cqe_count;
	     i++, cq->mini_arr_idx++, cqcc++) {
		if (cq->mini_arr_idx == MLX5_MINI_CQE_ARRAY_SIZE)
			mlx5e_read_mini_arr_slot(cq, cqcc);

		mlx5e_decompress_cqe_no_hash(rq, cq, cqcc);
		rq->handle_rx_cqe(rq, &cq->title);
	}
	mlx5e_cqes_update_owner(cq, cq->wq.cc, cqcc - cq->wq.cc);
	cq->wq.cc = cqcc;
	cq->decmprs_left -= cqe_count;
	rq->stats->cqe_compress_pkts += cqe_count;

	return cqe_count;
}

static inline u32 mlx5e_decompress_cqes_start(struct mlx5e_rq *rq,
					      struct mlx5e_cq *cq,
					      int budget_rem)
{
	mlx5e_read_title_slot(rq, cq, cq->wq.cc);
	mlx5e_read_mini_arr_slot(cq, cq->wq.cc + 1);
	mlx5e_decompress_cqe(rq, cq, cq->wq.cc);
	rq->handle_rx_cqe(rq, &cq->title);
	cq->mini_arr_idx++;

	return mlx5e_decompress_cqes_cont(rq, cq, 1, budget_rem) - 1;
}

static inline bool mlx5e_page_is_reserved(struct page *page)
{
	return page_is_pfmemalloc(page) || page_to_nid(page) != numa_mem_id();
}

static inline bool mlx5e_rx_cache_put(struct mlx5e_rq *rq,
				      struct mlx5e_dma_info *dma_info)
{
	struct mlx5e_page_cache *cache = &rq->page_cache;
	u32 tail_next = (cache->tail + 1) & (MLX5E_CACHE_SIZE - 1);
	struct mlx5e_rq_stats *stats = rq->stats;

	if (tail_next == cache->head) {
		stats->cache_full++;
		return false;
	}

	if (unlikely(mlx5e_page_is_reserved(dma_info->page))) {
		stats->cache_waive++;
		return false;
	}

	cache->page_cache[cache->tail] = *dma_info;
	cache->tail = tail_next;
	return true;
}

static inline bool mlx5e_rx_cache_get(struct mlx5e_rq *rq,
				      struct mlx5e_dma_info *dma_info)
{
	struct mlx5e_page_cache *cache = &rq->page_cache;
	struct mlx5e_rq_stats *stats = rq->stats;

	if (unlikely(cache->head == cache->tail)) {
		stats->cache_empty++;
		return false;
	}

	if (page_ref_count(cache->page_cache[cache->head].page) != 1) {
		stats->cache_busy++;
		return false;
	}

	*dma_info = cache->page_cache[cache->head];
	cache->head = (cache->head + 1) & (MLX5E_CACHE_SIZE - 1);
	stats->cache_reuse++;

	dma_sync_single_for_device(rq->pdev, dma_info->addr,
				   PAGE_SIZE,
				   DMA_FROM_DEVICE);
	return true;
}

static inline int mlx5e_page_alloc_mapped(struct mlx5e_rq *rq,
					  struct mlx5e_dma_info *dma_info)
{
	if (mlx5e_rx_cache_get(rq, dma_info))
		return 0;

	dma_info->page = page_pool_dev_alloc_pages(rq->page_pool);
	if (unlikely(!dma_info->page))
		return -ENOMEM;

<<<<<<< HEAD
	dma_info->addr = dma_map_page(rq->pdev, dma_info->page, 0,
				      PAGE_SIZE, rq->buff.map_dir);
=======
	dma_info->addr = dma_map_page_attrs(rq->pdev, dma_info->page, 0, PAGE_SIZE,
					    rq->buff.map_dir, DMA_ATTR_SKIP_CPU_SYNC);
>>>>>>> e5e529ac
	if (unlikely(dma_mapping_error(rq->pdev, dma_info->addr))) {
		put_page(dma_info->page);
		dma_info->page = NULL;
		return -ENOMEM;
	}

	return 0;
}

void mlx5e_page_dma_unmap(struct mlx5e_rq *rq, struct mlx5e_dma_info *dma_info)
{
<<<<<<< HEAD
	dma_unmap_page(rq->pdev, dma_info->addr, PAGE_SIZE, rq->buff.map_dir);
=======
	dma_unmap_page_attrs(rq->pdev, dma_info->addr, PAGE_SIZE, rq->buff.map_dir,
			     DMA_ATTR_SKIP_CPU_SYNC);
>>>>>>> e5e529ac
}

void mlx5e_page_release(struct mlx5e_rq *rq, struct mlx5e_dma_info *dma_info,
			bool recycle)
{
	if (likely(recycle)) {
		if (mlx5e_rx_cache_put(rq, dma_info))
			return;

		mlx5e_page_dma_unmap(rq, dma_info);
		page_pool_recycle_direct(rq->page_pool, dma_info->page);
	} else {
		mlx5e_page_dma_unmap(rq, dma_info);
		put_page(dma_info->page);
	}
}

static inline int mlx5e_get_rx_frag(struct mlx5e_rq *rq,
				    struct mlx5e_wqe_frag_info *frag)
{
	int err = 0;

	if (!frag->offset)
		/* On first frag (offset == 0), replenish page (dma_info actually).
		 * Other frags that point to the same dma_info (with a different
		 * offset) should just use the new one without replenishing again
		 * by themselves.
		 */
		err = mlx5e_page_alloc_mapped(rq, frag->di);

	return err;
}

static inline void mlx5e_put_rx_frag(struct mlx5e_rq *rq,
				     struct mlx5e_wqe_frag_info *frag,
				     bool recycle)
{
	if (frag->last_in_page)
		mlx5e_page_release(rq, frag->di, recycle);
}

static inline struct mlx5e_wqe_frag_info *get_frag(struct mlx5e_rq *rq, u16 ix)
{
	return &rq->wqe.frags[ix << rq->wqe.info.log_num_frags];
}

static int mlx5e_alloc_rx_wqe(struct mlx5e_rq *rq, struct mlx5e_rx_wqe_cyc *wqe,
			      u16 ix)
{
	struct mlx5e_wqe_frag_info *frag = get_frag(rq, ix);
	int err;
	int i;

	for (i = 0; i < rq->wqe.info.num_frags; i++, frag++) {
		err = mlx5e_get_rx_frag(rq, frag);
		if (unlikely(err))
			goto free_frags;

		wqe->data[i].addr = cpu_to_be64(frag->di->addr +
						frag->offset + rq->buff.headroom);
	}

	return 0;

free_frags:
	while (--i >= 0)
		mlx5e_put_rx_frag(rq, --frag, true);

	return err;
}

static inline void mlx5e_free_rx_wqe(struct mlx5e_rq *rq,
				     struct mlx5e_wqe_frag_info *wi,
				     bool recycle)
{
	int i;

	for (i = 0; i < rq->wqe.info.num_frags; i++, wi++)
		mlx5e_put_rx_frag(rq, wi, recycle);
}

void mlx5e_dealloc_rx_wqe(struct mlx5e_rq *rq, u16 ix)
{
	struct mlx5e_wqe_frag_info *wi = get_frag(rq, ix);

	mlx5e_free_rx_wqe(rq, wi, false);
}

static int mlx5e_alloc_rx_wqes(struct mlx5e_rq *rq, u16 ix, u8 wqe_bulk)
{
	struct mlx5_wq_cyc *wq = &rq->wqe.wq;
	int err;
	int i;

	for (i = 0; i < wqe_bulk; i++) {
		struct mlx5e_rx_wqe_cyc *wqe = mlx5_wq_cyc_get_wqe(wq, ix + i);

		err = mlx5e_alloc_rx_wqe(rq, wqe, ix + i);
		if (unlikely(err))
			goto free_wqes;
	}

	return 0;

free_wqes:
	while (--i >= 0)
		mlx5e_dealloc_rx_wqe(rq, ix + i);

	return err;
}

static inline void
mlx5e_add_skb_frag(struct mlx5e_rq *rq, struct sk_buff *skb,
		   struct mlx5e_dma_info *di, u32 frag_offset, u32 len,
		   unsigned int truesize)
{
	dma_sync_single_for_cpu(rq->pdev,
				di->addr + frag_offset,
				len, DMA_FROM_DEVICE);
	page_ref_inc(di->page);
	skb_add_rx_frag(skb, skb_shinfo(skb)->nr_frags,
			di->page, frag_offset, len, truesize);
}

static inline void
mlx5e_copy_skb_header(struct device *pdev, struct sk_buff *skb,
		      struct mlx5e_dma_info *dma_info,
		      int offset_from, int offset_to, u32 headlen)
{
	const void *from = page_address(dma_info->page) + offset_from;
	/* Aligning len to sizeof(long) optimizes memcpy performance */
	unsigned int len = ALIGN(headlen, sizeof(long));

	dma_sync_single_for_cpu(pdev, dma_info->addr + offset_from, len,
				DMA_FROM_DEVICE);
	skb_copy_to_linear_data_offset(skb, offset_to, from, len);
}

static inline void
mlx5e_copy_skb_header_mpwqe(struct device *pdev,
			    struct sk_buff *skb,
			    struct mlx5e_dma_info *dma_info,
			    u32 offset, u32 headlen)
{
	u16 headlen_pg = min_t(u32, headlen, PAGE_SIZE - offset);

	mlx5e_copy_skb_header(pdev, skb, dma_info, offset, 0, headlen_pg);

	if (unlikely(offset + headlen > PAGE_SIZE)) {
		dma_info++;
		mlx5e_copy_skb_header(pdev, skb, dma_info, 0, headlen_pg,
				      headlen - headlen_pg);
	}
}

static void
mlx5e_free_rx_mpwqe(struct mlx5e_rq *rq, struct mlx5e_mpw_info *wi, bool recycle)
{
	const bool no_xdp_xmit =
		bitmap_empty(wi->xdp_xmit_bitmap, MLX5_MPWRQ_PAGES_PER_WQE);
	struct mlx5e_dma_info *dma_info = wi->umr.dma_info;
	int i;

	for (i = 0; i < MLX5_MPWRQ_PAGES_PER_WQE; i++)
		if (no_xdp_xmit || !test_bit(i, wi->xdp_xmit_bitmap))
			mlx5e_page_release(rq, &dma_info[i], recycle);
}

static void mlx5e_post_rx_mpwqe(struct mlx5e_rq *rq)
{
	struct mlx5_wq_ll *wq = &rq->mpwqe.wq;
	struct mlx5e_rx_wqe_ll *wqe = mlx5_wq_ll_get_wqe(wq, wq->head);

	rq->mpwqe.umr_in_progress = false;

	mlx5_wq_ll_push(wq, be16_to_cpu(wqe->next.next_wqe_index));

	/* ensure wqes are visible to device before updating doorbell record */
	dma_wmb();

	mlx5_wq_ll_update_db_record(wq);
}

static inline u16 mlx5e_icosq_wrap_cnt(struct mlx5e_icosq *sq)
{
	return sq->pc >> MLX5E_PARAMS_MINIMUM_LOG_SQ_SIZE;
}

static inline void mlx5e_fill_icosq_frag_edge(struct mlx5e_icosq *sq,
					      struct mlx5_wq_cyc *wq,
					      u16 pi, u16 nnops)
{
	struct mlx5e_sq_wqe_info *edge_wi, *wi = &sq->db.ico_wqe[pi];

	edge_wi = wi + nnops;

	/* fill sq frag edge with nops to avoid wqe wrapping two pages */
	for (; wi < edge_wi; wi++) {
		wi->opcode = MLX5_OPCODE_NOP;
		mlx5e_post_nop(wq, sq->sqn, &sq->pc);
	}
}

static int mlx5e_alloc_rx_mpwqe(struct mlx5e_rq *rq, u16 ix)
{
	struct mlx5e_mpw_info *wi = &rq->mpwqe.info[ix];
	struct mlx5e_dma_info *dma_info = &wi->umr.dma_info[0];
	struct mlx5e_icosq *sq = &rq->channel->icosq;
	struct mlx5_wq_cyc *wq = &sq->wq;
	struct mlx5e_umr_wqe *umr_wqe;
	u16 xlt_offset = ix << (MLX5E_LOG_ALIGNED_MPWQE_PPW - 1);
	u16 pi, contig_wqebbs_room;
	int err;
	int i;

	pi = mlx5_wq_cyc_ctr2ix(wq, sq->pc);
	contig_wqebbs_room = mlx5_wq_cyc_get_contig_wqebbs(wq, pi);
	if (unlikely(contig_wqebbs_room < MLX5E_UMR_WQEBBS)) {
		mlx5e_fill_icosq_frag_edge(sq, wq, pi, contig_wqebbs_room);
		pi = mlx5_wq_cyc_ctr2ix(wq, sq->pc);
	}

	umr_wqe = mlx5_wq_cyc_get_wqe(wq, pi);
	if (unlikely(mlx5e_icosq_wrap_cnt(sq) < 2))
		memcpy(umr_wqe, &rq->mpwqe.umr_wqe,
		       offsetof(struct mlx5e_umr_wqe, inline_mtts));

	for (i = 0; i < MLX5_MPWRQ_PAGES_PER_WQE; i++, dma_info++) {
		err = mlx5e_page_alloc_mapped(rq, dma_info);
		if (unlikely(err))
			goto err_unmap;
		umr_wqe->inline_mtts[i].ptag = cpu_to_be64(dma_info->addr | MLX5_EN_WR);
	}

	bitmap_zero(wi->xdp_xmit_bitmap, MLX5_MPWRQ_PAGES_PER_WQE);
	wi->consumed_strides = 0;

	rq->mpwqe.umr_in_progress = true;

	umr_wqe->ctrl.opmod_idx_opcode =
		cpu_to_be32((sq->pc << MLX5_WQE_CTRL_WQE_INDEX_SHIFT) |
			    MLX5_OPCODE_UMR);
	umr_wqe->uctrl.xlt_offset = cpu_to_be16(xlt_offset);

	sq->db.ico_wqe[pi].opcode = MLX5_OPCODE_UMR;
	sq->pc += MLX5E_UMR_WQEBBS;
	mlx5e_notify_hw(wq, sq->pc, sq->uar_map, &umr_wqe->ctrl);

	return 0;

err_unmap:
	while (--i >= 0) {
		dma_info--;
		mlx5e_page_release(rq, dma_info, true);
	}
	rq->stats->buff_alloc_err++;

	return err;
}

void mlx5e_dealloc_rx_mpwqe(struct mlx5e_rq *rq, u16 ix)
{
	struct mlx5e_mpw_info *wi = &rq->mpwqe.info[ix];
	/* Don't recycle, this function is called on rq/netdev close */
	mlx5e_free_rx_mpwqe(rq, wi, false);
}

bool mlx5e_post_rx_wqes(struct mlx5e_rq *rq)
{
	struct mlx5_wq_cyc *wq = &rq->wqe.wq;
	u8 wqe_bulk;
	int err;

	if (unlikely(!test_bit(MLX5E_RQ_STATE_ENABLED, &rq->state)))
		return false;

	wqe_bulk = rq->wqe.info.wqe_bulk;

	if (mlx5_wq_cyc_missing(wq) < wqe_bulk)
		return false;

	do {
		u16 head = mlx5_wq_cyc_get_head(wq);

		err = mlx5e_alloc_rx_wqes(rq, head, wqe_bulk);
		if (unlikely(err)) {
			rq->stats->buff_alloc_err++;
			break;
		}

		mlx5_wq_cyc_push_n(wq, wqe_bulk);
	} while (mlx5_wq_cyc_missing(wq) >= wqe_bulk);

	/* ensure wqes are visible to device before updating doorbell record */
	dma_wmb();

	mlx5_wq_cyc_update_db_record(wq);

	return !!err;
}

static inline void mlx5e_poll_ico_single_cqe(struct mlx5e_cq *cq,
					     struct mlx5e_icosq *sq,
					     struct mlx5e_rq *rq,
					     struct mlx5_cqe64 *cqe)
{
	struct mlx5_wq_cyc *wq = &sq->wq;
	u16 ci = mlx5_wq_cyc_ctr2ix(wq, be16_to_cpu(cqe->wqe_counter));
	struct mlx5e_sq_wqe_info *icowi = &sq->db.ico_wqe[ci];

	mlx5_cqwq_pop(&cq->wq);

	if (unlikely((cqe->op_own >> 4) != MLX5_CQE_REQ)) {
		netdev_WARN_ONCE(cq->channel->netdev,
				 "Bad OP in ICOSQ CQE: 0x%x\n", cqe->op_own);
		return;
	}

	if (likely(icowi->opcode == MLX5_OPCODE_UMR)) {
		mlx5e_post_rx_mpwqe(rq);
		return;
	}

	if (unlikely(icowi->opcode != MLX5_OPCODE_NOP))
		netdev_WARN_ONCE(cq->channel->netdev,
				 "Bad OPCODE in ICOSQ WQE info: 0x%x\n", icowi->opcode);
}

static void mlx5e_poll_ico_cq(struct mlx5e_cq *cq, struct mlx5e_rq *rq)
{
	struct mlx5e_icosq *sq = container_of(cq, struct mlx5e_icosq, cq);
	struct mlx5_cqe64 *cqe;

	if (unlikely(!test_bit(MLX5E_SQ_STATE_ENABLED, &sq->state)))
		return;

	cqe = mlx5_cqwq_get_cqe(&cq->wq);
	if (likely(!cqe))
		return;

	/* by design, there's only a single cqe */
	mlx5e_poll_ico_single_cqe(cq, sq, rq, cqe);

	mlx5_cqwq_update_db_record(&cq->wq);
}

bool mlx5e_post_rx_mpwqes(struct mlx5e_rq *rq)
{
	struct mlx5_wq_ll *wq = &rq->mpwqe.wq;

	if (unlikely(!test_bit(MLX5E_RQ_STATE_ENABLED, &rq->state)))
		return false;

	mlx5e_poll_ico_cq(&rq->channel->icosq.cq, rq);

	if (mlx5_wq_ll_is_full(wq))
		return false;

	if (!rq->mpwqe.umr_in_progress)
		mlx5e_alloc_rx_mpwqe(rq, wq->head);
	else
		rq->stats->congst_umr += mlx5_wq_ll_missing(wq) > 2;

	return false;
}

static void mlx5e_lro_update_tcp_hdr(struct mlx5_cqe64 *cqe, struct tcphdr *tcp)
{
	u8 l4_hdr_type = get_cqe_l4_hdr_type(cqe);
	u8 tcp_ack     = (l4_hdr_type == CQE_L4_HDR_TYPE_TCP_ACK_NO_DATA) ||
			 (l4_hdr_type == CQE_L4_HDR_TYPE_TCP_ACK_AND_DATA);

	tcp->check                      = 0;
	tcp->psh                        = get_cqe_lro_tcppsh(cqe);

	if (tcp_ack) {
		tcp->ack                = 1;
		tcp->ack_seq            = cqe->lro_ack_seq_num;
		tcp->window             = cqe->lro_tcp_win;
	}
}

static void mlx5e_lro_update_hdr(struct sk_buff *skb, struct mlx5_cqe64 *cqe,
				 u32 cqe_bcnt)
{
	struct ethhdr	*eth = (struct ethhdr *)(skb->data);
	struct tcphdr	*tcp;
	int network_depth = 0;
	__wsum check;
	__be16 proto;
	u16 tot_len;
	void *ip_p;

	proto = __vlan_get_protocol(skb, eth->h_proto, &network_depth);

	tot_len = cqe_bcnt - network_depth;
	ip_p = skb->data + network_depth;

	if (proto == htons(ETH_P_IP)) {
		struct iphdr *ipv4 = ip_p;

		tcp = ip_p + sizeof(struct iphdr);
		skb_shinfo(skb)->gso_type = SKB_GSO_TCPV4;

		ipv4->ttl               = cqe->lro_min_ttl;
		ipv4->tot_len           = cpu_to_be16(tot_len);
		ipv4->check             = 0;
		ipv4->check             = ip_fast_csum((unsigned char *)ipv4,
						       ipv4->ihl);

		mlx5e_lro_update_tcp_hdr(cqe, tcp);
		check = csum_partial(tcp, tcp->doff * 4,
				     csum_unfold((__force __sum16)cqe->check_sum));
		/* Almost done, don't forget the pseudo header */
		tcp->check = csum_tcpudp_magic(ipv4->saddr, ipv4->daddr,
					       tot_len - sizeof(struct iphdr),
					       IPPROTO_TCP, check);
	} else {
		u16 payload_len = tot_len - sizeof(struct ipv6hdr);
		struct ipv6hdr *ipv6 = ip_p;

		tcp = ip_p + sizeof(struct ipv6hdr);
		skb_shinfo(skb)->gso_type = SKB_GSO_TCPV6;

		ipv6->hop_limit         = cqe->lro_min_ttl;
		ipv6->payload_len       = cpu_to_be16(payload_len);

		mlx5e_lro_update_tcp_hdr(cqe, tcp);
		check = csum_partial(tcp, tcp->doff * 4,
				     csum_unfold((__force __sum16)cqe->check_sum));
		/* Almost done, don't forget the pseudo header */
		tcp->check = csum_ipv6_magic(&ipv6->saddr, &ipv6->daddr, payload_len,
					     IPPROTO_TCP, check);
	}
}

static inline void mlx5e_skb_set_hash(struct mlx5_cqe64 *cqe,
				      struct sk_buff *skb)
{
	u8 cht = cqe->rss_hash_type;
	int ht = (cht & CQE_RSS_HTYPE_L4) ? PKT_HASH_TYPE_L4 :
		 (cht & CQE_RSS_HTYPE_IP) ? PKT_HASH_TYPE_L3 :
					    PKT_HASH_TYPE_NONE;
	skb_set_hash(skb, be32_to_cpu(cqe->rss_hash_result), ht);
}

static inline bool is_last_ethertype_ip(struct sk_buff *skb, int *network_depth,
					__be16 *proto)
{
	*proto = ((struct ethhdr *)skb->data)->h_proto;
	*proto = __vlan_get_protocol(skb, *proto, network_depth);

	if (*proto == htons(ETH_P_IP))
		return pskb_may_pull(skb, *network_depth + sizeof(struct iphdr));

	if (*proto == htons(ETH_P_IPV6))
		return pskb_may_pull(skb, *network_depth + sizeof(struct ipv6hdr));

	return false;
}

static inline void mlx5e_enable_ecn(struct mlx5e_rq *rq, struct sk_buff *skb)
{
	int network_depth = 0;
	__be16 proto;
	void *ip;
	int rc;

	if (unlikely(!is_last_ethertype_ip(skb, &network_depth, &proto)))
		return;

	ip = skb->data + network_depth;
	rc = ((proto == htons(ETH_P_IP)) ? IP_ECN_set_ce((struct iphdr *)ip) :
					 IP6_ECN_set_ce(skb, (struct ipv6hdr *)ip));

	rq->stats->ecn_mark += !!rc;
}

static u8 get_ip_proto(struct sk_buff *skb, int network_depth, __be16 proto)
{
	void *ip_p = skb->data + network_depth;

	return (proto == htons(ETH_P_IP)) ? ((struct iphdr *)ip_p)->protocol :
					    ((struct ipv6hdr *)ip_p)->nexthdr;
}

#define short_frame(size) ((size) <= ETH_ZLEN + ETH_FCS_LEN)

#define MAX_PADDING 8

static void
tail_padding_csum_slow(struct sk_buff *skb, int offset, int len,
		       struct mlx5e_rq_stats *stats)
{
	stats->csum_complete_tail_slow++;
	skb->csum = csum_block_add(skb->csum,
				   skb_checksum(skb, offset, len, 0),
				   offset);
}

static void
tail_padding_csum(struct sk_buff *skb, int offset,
		  struct mlx5e_rq_stats *stats)
{
	u8 tail_padding[MAX_PADDING];
	int len = skb->len - offset;
	void *tail;

	if (unlikely(len > MAX_PADDING)) {
		tail_padding_csum_slow(skb, offset, len, stats);
		return;
	}

	tail = skb_header_pointer(skb, offset, len, tail_padding);
	if (unlikely(!tail)) {
		tail_padding_csum_slow(skb, offset, len, stats);
		return;
	}

	stats->csum_complete_tail++;
	skb->csum = csum_block_add(skb->csum, csum_partial(tail, len, 0), offset);
}

static void
mlx5e_skb_padding_csum(struct sk_buff *skb, int network_depth, __be16 proto,
		       struct mlx5e_rq_stats *stats)
{
	struct ipv6hdr *ip6;
	struct iphdr   *ip4;
	int pkt_len;

	switch (proto) {
	case htons(ETH_P_IP):
		ip4 = (struct iphdr *)(skb->data + network_depth);
		pkt_len = network_depth + ntohs(ip4->tot_len);
		break;
	case htons(ETH_P_IPV6):
		ip6 = (struct ipv6hdr *)(skb->data + network_depth);
		pkt_len = network_depth + sizeof(*ip6) + ntohs(ip6->payload_len);
		break;
	default:
		return;
	}

	if (likely(pkt_len >= skb->len))
		return;

	tail_padding_csum(skb, pkt_len, stats);
}

static inline void mlx5e_handle_csum(struct net_device *netdev,
				     struct mlx5_cqe64 *cqe,
				     struct mlx5e_rq *rq,
				     struct sk_buff *skb,
				     bool   lro)
{
	struct mlx5e_rq_stats *stats = rq->stats;
	int network_depth = 0;
	__be16 proto;

	if (unlikely(!(netdev->features & NETIF_F_RXCSUM)))
		goto csum_none;

	if (lro) {
		skb->ip_summed = CHECKSUM_UNNECESSARY;
		stats->csum_unnecessary++;
		return;
	}

	/* True when explicitly set via priv flag, or XDP prog is loaded */
	if (test_bit(MLX5E_RQ_STATE_NO_CSUM_COMPLETE, &rq->state))
		goto csum_unnecessary;

	/* CQE csum doesn't cover padding octets in short ethernet
	 * frames. And the pad field is appended prior to calculating
	 * and appending the FCS field.
	 *
	 * Detecting these padded frames requires to verify and parse
	 * IP headers, so we simply force all those small frames to be
	 * CHECKSUM_UNNECESSARY even if they are not padded.
	 */
	if (short_frame(skb->len))
		goto csum_unnecessary;

	if (likely(is_last_ethertype_ip(skb, &network_depth, &proto))) {
		if (unlikely(get_ip_proto(skb, network_depth, proto) == IPPROTO_SCTP))
			goto csum_unnecessary;

		stats->csum_complete++;
		skb->ip_summed = CHECKSUM_COMPLETE;
		skb->csum = csum_unfold((__force __sum16)cqe->check_sum);

		if (test_bit(MLX5E_RQ_STATE_CSUM_FULL, &rq->state))
			return; /* CQE csum covers all received bytes */

		/* csum might need some fixups ...*/
		if (network_depth > ETH_HLEN)
			/* CQE csum is calculated from the IP header and does
			 * not cover VLAN headers (if present). This will add
			 * the checksum manually.
			 */
			skb->csum = csum_partial(skb->data + ETH_HLEN,
						 network_depth - ETH_HLEN,
						 skb->csum);

		mlx5e_skb_padding_csum(skb, network_depth, proto, stats);
		return;
	}

csum_unnecessary:
	if (likely((cqe->hds_ip_ext & CQE_L3_OK) &&
		   (cqe->hds_ip_ext & CQE_L4_OK))) {
		skb->ip_summed = CHECKSUM_UNNECESSARY;
		if (cqe_is_tunneled(cqe)) {
			skb->csum_level = 1;
			skb->encapsulation = 1;
			stats->csum_unnecessary_inner++;
			return;
		}
		stats->csum_unnecessary++;
		return;
	}
csum_none:
	skb->ip_summed = CHECKSUM_NONE;
	stats->csum_none++;
}

#define MLX5E_CE_BIT_MASK 0x80

static inline void mlx5e_build_rx_skb(struct mlx5_cqe64 *cqe,
				      u32 cqe_bcnt,
				      struct mlx5e_rq *rq,
				      struct sk_buff *skb)
{
	u8 lro_num_seg = be32_to_cpu(cqe->srqn) >> 24;
	struct mlx5e_rq_stats *stats = rq->stats;
	struct net_device *netdev = rq->netdev;

	skb->mac_len = ETH_HLEN;

#ifdef CONFIG_MLX5_EN_TLS
	mlx5e_tls_handle_rx_skb(netdev, skb, &cqe_bcnt);
#endif

	if (lro_num_seg > 1) {
		mlx5e_lro_update_hdr(skb, cqe, cqe_bcnt);
		skb_shinfo(skb)->gso_size = DIV_ROUND_UP(cqe_bcnt, lro_num_seg);
		/* Subtract one since we already counted this as one
		 * "regular" packet in mlx5e_complete_rx_cqe()
		 */
		stats->packets += lro_num_seg - 1;
		stats->lro_packets++;
		stats->lro_bytes += cqe_bcnt;
	}

	if (unlikely(mlx5e_rx_hw_stamp(rq->tstamp)))
		skb_hwtstamps(skb)->hwtstamp =
				mlx5_timecounter_cyc2time(rq->clock, get_cqe_ts(cqe));

	skb_record_rx_queue(skb, rq->ix);

	if (likely(netdev->features & NETIF_F_RXHASH))
		mlx5e_skb_set_hash(cqe, skb);

	if (cqe_has_vlan(cqe)) {
		__vlan_hwaccel_put_tag(skb, htons(ETH_P_8021Q),
				       be16_to_cpu(cqe->vlan_info));
		stats->removed_vlan_packets++;
	}

	skb->mark = be32_to_cpu(cqe->sop_drop_qpn) & MLX5E_TC_FLOW_ID_MASK;

	mlx5e_handle_csum(netdev, cqe, rq, skb, !!lro_num_seg);
	/* checking CE bit in cqe - MSB in ml_path field */
	if (unlikely(cqe->ml_path & MLX5E_CE_BIT_MASK))
		mlx5e_enable_ecn(rq, skb);

	skb->protocol = eth_type_trans(skb, netdev);
}

static inline void mlx5e_complete_rx_cqe(struct mlx5e_rq *rq,
					 struct mlx5_cqe64 *cqe,
					 u32 cqe_bcnt,
					 struct sk_buff *skb)
{
	struct mlx5e_rq_stats *stats = rq->stats;

	stats->packets++;
	stats->bytes += cqe_bcnt;
	mlx5e_build_rx_skb(cqe, cqe_bcnt, rq, skb);
}

static inline
struct sk_buff *mlx5e_build_linear_skb(struct mlx5e_rq *rq, void *va,
				       u32 frag_size, u16 headroom,
				       u32 cqe_bcnt)
{
	struct sk_buff *skb = build_skb(va, frag_size);

	if (unlikely(!skb)) {
		rq->stats->buff_alloc_err++;
		return NULL;
	}

	skb_reserve(skb, headroom);
	skb_put(skb, cqe_bcnt);

	return skb;
}

struct sk_buff *
mlx5e_skb_from_cqe_linear(struct mlx5e_rq *rq, struct mlx5_cqe64 *cqe,
			  struct mlx5e_wqe_frag_info *wi, u32 cqe_bcnt)
{
	struct mlx5e_dma_info *di = wi->di;
	u16 rx_headroom = rq->buff.headroom;
	struct sk_buff *skb;
	void *va, *data;
	bool consumed;
	u32 frag_size;

	va             = page_address(di->page) + wi->offset;
	data           = va + rx_headroom;
	frag_size      = MLX5_SKB_FRAG_SZ(rx_headroom + cqe_bcnt);

	dma_sync_single_range_for_cpu(rq->pdev, di->addr, wi->offset,
				      frag_size, DMA_FROM_DEVICE);
	prefetchw(va); /* xdp_frame data area */
	prefetch(data);

	if (unlikely((cqe->op_own >> 4) != MLX5_CQE_RESP_SEND)) {
		rq->stats->wqe_err++;
		return NULL;
	}

	rcu_read_lock();
	consumed = mlx5e_xdp_handle(rq, di, va, &rx_headroom, &cqe_bcnt);
	rcu_read_unlock();
	if (consumed)
		return NULL; /* page/packet was consumed by XDP */

	skb = mlx5e_build_linear_skb(rq, va, frag_size, rx_headroom, cqe_bcnt);
	if (unlikely(!skb))
		return NULL;

	/* queue up for recycling/reuse */
	page_ref_inc(di->page);

	return skb;
}

struct sk_buff *
mlx5e_skb_from_cqe_nonlinear(struct mlx5e_rq *rq, struct mlx5_cqe64 *cqe,
			     struct mlx5e_wqe_frag_info *wi, u32 cqe_bcnt)
{
	struct mlx5e_rq_frag_info *frag_info = &rq->wqe.info.arr[0];
	struct mlx5e_wqe_frag_info *head_wi = wi;
	u16 headlen      = min_t(u32, MLX5E_RX_MAX_HEAD, cqe_bcnt);
	u16 frag_headlen = headlen;
	u16 byte_cnt     = cqe_bcnt - headlen;
	struct sk_buff *skb;

	if (unlikely((cqe->op_own >> 4) != MLX5_CQE_RESP_SEND)) {
		rq->stats->wqe_err++;
		return NULL;
	}

	/* XDP is not supported in this configuration, as incoming packets
	 * might spread among multiple pages.
	 */
	skb = napi_alloc_skb(rq->cq.napi,
			     ALIGN(MLX5E_RX_MAX_HEAD, sizeof(long)));
	if (unlikely(!skb)) {
		rq->stats->buff_alloc_err++;
		return NULL;
	}

	prefetchw(skb->data);

	while (byte_cnt) {
		u16 frag_consumed_bytes =
			min_t(u16, frag_info->frag_size - frag_headlen, byte_cnt);

		mlx5e_add_skb_frag(rq, skb, wi->di, wi->offset + frag_headlen,
				   frag_consumed_bytes, frag_info->frag_stride);
		byte_cnt -= frag_consumed_bytes;
		frag_headlen = 0;
		frag_info++;
		wi++;
	}

	/* copy header */
	mlx5e_copy_skb_header(rq->pdev, skb, head_wi->di, head_wi->offset,
			      0, headlen);
	/* skb linear part was allocated with headlen and aligned to long */
	skb->tail += headlen;
	skb->len  += headlen;

	return skb;
}

void mlx5e_handle_rx_cqe(struct mlx5e_rq *rq, struct mlx5_cqe64 *cqe)
{
	struct mlx5_wq_cyc *wq = &rq->wqe.wq;
	struct mlx5e_wqe_frag_info *wi;
	struct sk_buff *skb;
	u32 cqe_bcnt;
	u16 ci;

	ci       = mlx5_wq_cyc_ctr2ix(wq, be16_to_cpu(cqe->wqe_counter));
	wi       = get_frag(rq, ci);
	cqe_bcnt = be32_to_cpu(cqe->byte_cnt);

	skb = rq->wqe.skb_from_cqe(rq, cqe, wi, cqe_bcnt);
	if (!skb) {
		/* probably for XDP */
		if (__test_and_clear_bit(MLX5E_RQ_FLAG_XDP_XMIT, rq->flags)) {
			/* do not return page to cache,
			 * it will be returned on XDP_TX completion.
			 */
			goto wq_cyc_pop;
		}
		goto free_wqe;
	}

	mlx5e_complete_rx_cqe(rq, cqe, cqe_bcnt, skb);
	napi_gro_receive(rq->cq.napi, skb);

free_wqe:
	mlx5e_free_rx_wqe(rq, wi, true);
wq_cyc_pop:
	mlx5_wq_cyc_pop(wq);
}

#ifdef CONFIG_MLX5_ESWITCH
void mlx5e_handle_rx_cqe_rep(struct mlx5e_rq *rq, struct mlx5_cqe64 *cqe)
{
	struct net_device *netdev = rq->netdev;
	struct mlx5e_priv *priv = netdev_priv(netdev);
	struct mlx5e_rep_priv *rpriv  = priv->ppriv;
	struct mlx5_eswitch_rep *rep = rpriv->rep;
	struct mlx5_wq_cyc *wq = &rq->wqe.wq;
	struct mlx5e_wqe_frag_info *wi;
	struct sk_buff *skb;
	u32 cqe_bcnt;
	u16 ci;

	ci       = mlx5_wq_cyc_ctr2ix(wq, be16_to_cpu(cqe->wqe_counter));
	wi       = get_frag(rq, ci);
	cqe_bcnt = be32_to_cpu(cqe->byte_cnt);

	skb = rq->wqe.skb_from_cqe(rq, cqe, wi, cqe_bcnt);
	if (!skb) {
		/* probably for XDP */
		if (__test_and_clear_bit(MLX5E_RQ_FLAG_XDP_XMIT, rq->flags)) {
			/* do not return page to cache,
			 * it will be returned on XDP_TX completion.
			 */
			goto wq_cyc_pop;
		}
		goto free_wqe;
	}

	mlx5e_complete_rx_cqe(rq, cqe, cqe_bcnt, skb);

	if (rep->vlan && skb_vlan_tag_present(skb))
		skb_vlan_pop(skb);

	napi_gro_receive(rq->cq.napi, skb);

free_wqe:
	mlx5e_free_rx_wqe(rq, wi, true);
wq_cyc_pop:
	mlx5_wq_cyc_pop(wq);
}
#endif

struct sk_buff *
mlx5e_skb_from_cqe_mpwrq_nonlinear(struct mlx5e_rq *rq, struct mlx5e_mpw_info *wi,
				   u16 cqe_bcnt, u32 head_offset, u32 page_idx)
{
	u16 headlen = min_t(u16, MLX5E_RX_MAX_HEAD, cqe_bcnt);
	struct mlx5e_dma_info *di = &wi->umr.dma_info[page_idx];
	u32 frag_offset    = head_offset + headlen;
	u32 byte_cnt       = cqe_bcnt - headlen;
	struct mlx5e_dma_info *head_di = di;
	struct sk_buff *skb;

	skb = napi_alloc_skb(rq->cq.napi,
			     ALIGN(MLX5E_RX_MAX_HEAD, sizeof(long)));
	if (unlikely(!skb)) {
		rq->stats->buff_alloc_err++;
		return NULL;
	}

	prefetchw(skb->data);

	if (unlikely(frag_offset >= PAGE_SIZE)) {
		di++;
		frag_offset -= PAGE_SIZE;
	}

	while (byte_cnt) {
		u32 pg_consumed_bytes =
			min_t(u32, PAGE_SIZE - frag_offset, byte_cnt);
		unsigned int truesize =
			ALIGN(pg_consumed_bytes, BIT(rq->mpwqe.log_stride_sz));

		mlx5e_add_skb_frag(rq, skb, di, frag_offset,
				   pg_consumed_bytes, truesize);
		byte_cnt -= pg_consumed_bytes;
		frag_offset = 0;
		di++;
	}
	/* copy header */
	mlx5e_copy_skb_header_mpwqe(rq->pdev, skb, head_di,
				    head_offset, headlen);
	/* skb linear part was allocated with headlen and aligned to long */
	skb->tail += headlen;
	skb->len  += headlen;

	return skb;
}

struct sk_buff *
mlx5e_skb_from_cqe_mpwrq_linear(struct mlx5e_rq *rq, struct mlx5e_mpw_info *wi,
				u16 cqe_bcnt, u32 head_offset, u32 page_idx)
{
	struct mlx5e_dma_info *di = &wi->umr.dma_info[page_idx];
	u16 rx_headroom = rq->buff.headroom;
	u32 cqe_bcnt32 = cqe_bcnt;
	struct sk_buff *skb;
	void *va, *data;
	u32 frag_size;
	bool consumed;

	/* Check packet size. Note LRO doesn't use linear SKB */
	if (unlikely(cqe_bcnt > rq->hw_mtu)) {
		rq->stats->oversize_pkts_sw_drop++;
		return NULL;
	}

	va             = page_address(di->page) + head_offset;
	data           = va + rx_headroom;
	frag_size      = MLX5_SKB_FRAG_SZ(rx_headroom + cqe_bcnt32);

	dma_sync_single_range_for_cpu(rq->pdev, di->addr, head_offset,
				      frag_size, DMA_FROM_DEVICE);
	prefetchw(va); /* xdp_frame data area */
	prefetch(data);

	rcu_read_lock();
	consumed = mlx5e_xdp_handle(rq, di, va, &rx_headroom, &cqe_bcnt32);
	rcu_read_unlock();
	if (consumed) {
		if (__test_and_clear_bit(MLX5E_RQ_FLAG_XDP_XMIT, rq->flags))
			__set_bit(page_idx, wi->xdp_xmit_bitmap); /* non-atomic */
		return NULL; /* page/packet was consumed by XDP */
	}

	skb = mlx5e_build_linear_skb(rq, va, frag_size, rx_headroom, cqe_bcnt32);
	if (unlikely(!skb))
		return NULL;

	/* queue up for recycling/reuse */
	page_ref_inc(di->page);

	return skb;
}

void mlx5e_handle_rx_cqe_mpwrq(struct mlx5e_rq *rq, struct mlx5_cqe64 *cqe)
{
	u16 cstrides       = mpwrq_get_cqe_consumed_strides(cqe);
	u16 wqe_id         = be16_to_cpu(cqe->wqe_id);
	struct mlx5e_mpw_info *wi = &rq->mpwqe.info[wqe_id];
	u16 stride_ix      = mpwrq_get_cqe_stride_index(cqe);
	u32 wqe_offset     = stride_ix << rq->mpwqe.log_stride_sz;
	u32 head_offset    = wqe_offset & (PAGE_SIZE - 1);
	u32 page_idx       = wqe_offset >> PAGE_SHIFT;
	struct mlx5e_rx_wqe_ll *wqe;
	struct mlx5_wq_ll *wq;
	struct sk_buff *skb;
	u16 cqe_bcnt;

	wi->consumed_strides += cstrides;

	if (unlikely((cqe->op_own >> 4) != MLX5_CQE_RESP_SEND)) {
		rq->stats->wqe_err++;
		goto mpwrq_cqe_out;
	}

	if (unlikely(mpwrq_is_filler_cqe(cqe))) {
		struct mlx5e_rq_stats *stats = rq->stats;

		stats->mpwqe_filler_cqes++;
		stats->mpwqe_filler_strides += cstrides;
		goto mpwrq_cqe_out;
	}

	cqe_bcnt = mpwrq_get_cqe_byte_cnt(cqe);

	skb = rq->mpwqe.skb_from_cqe_mpwrq(rq, wi, cqe_bcnt, head_offset,
					   page_idx);
	if (!skb)
		goto mpwrq_cqe_out;

	mlx5e_complete_rx_cqe(rq, cqe, cqe_bcnt, skb);
	napi_gro_receive(rq->cq.napi, skb);

mpwrq_cqe_out:
	if (likely(wi->consumed_strides < rq->mpwqe.num_strides))
		return;

	wq  = &rq->mpwqe.wq;
	wqe = mlx5_wq_ll_get_wqe(wq, wqe_id);
	mlx5e_free_rx_mpwqe(rq, wi, true);
	mlx5_wq_ll_pop(wq, cqe->wqe_id, &wqe->next.next_wqe_index);
}

int mlx5e_poll_rx_cq(struct mlx5e_cq *cq, int budget)
{
	struct mlx5e_rq *rq = container_of(cq, struct mlx5e_rq, cq);
	struct mlx5e_xdpsq *xdpsq = &rq->xdpsq;
	struct mlx5_cqe64 *cqe;
	int work_done = 0;

	if (unlikely(!test_bit(MLX5E_RQ_STATE_ENABLED, &rq->state)))
		return 0;

	if (cq->decmprs_left) {
		work_done += mlx5e_decompress_cqes_cont(rq, cq, 0, budget);
		if (cq->decmprs_left || work_done >= budget)
			goto out;
	}

	cqe = mlx5_cqwq_get_cqe(&cq->wq);
	if (!cqe) {
		if (unlikely(work_done))
			goto out;
		return 0;
	}

	do {
		if (mlx5_get_cqe_format(cqe) == MLX5_COMPRESSED) {
			work_done +=
				mlx5e_decompress_cqes_start(rq, cq,
							    budget - work_done);
			continue;
		}

		mlx5_cqwq_pop(&cq->wq);

		rq->handle_rx_cqe(rq, cqe);
	} while ((++work_done < budget) && (cqe = mlx5_cqwq_get_cqe(&cq->wq)));

out:
	if (xdpsq->doorbell) {
		mlx5e_xmit_xdp_doorbell(xdpsq);
		xdpsq->doorbell = false;
	}

	if (xdpsq->redirect_flush) {
		xdp_do_flush_map();
		xdpsq->redirect_flush = false;
	}

	mlx5_cqwq_update_db_record(&cq->wq);

	/* ensure cq space is freed before enabling more cqes */
	wmb();

	return work_done;
}

#ifdef CONFIG_MLX5_CORE_IPOIB

#define MLX5_IB_GRH_SGID_OFFSET 8
#define MLX5_IB_GRH_DGID_OFFSET 24
#define MLX5_GID_SIZE           16

static inline void mlx5i_complete_rx_cqe(struct mlx5e_rq *rq,
					 struct mlx5_cqe64 *cqe,
					 u32 cqe_bcnt,
					 struct sk_buff *skb)
{
	struct hwtstamp_config *tstamp;
	struct mlx5e_rq_stats *stats;
	struct net_device *netdev;
	struct mlx5e_priv *priv;
	char *pseudo_header;
	u32 flags_rqpn;
	u32 qpn;
	u8 *dgid;
	u8 g;

	qpn = be32_to_cpu(cqe->sop_drop_qpn) & 0xffffff;
	netdev = mlx5i_pkey_get_netdev(rq->netdev, qpn);

	/* No mapping present, cannot process SKB. This might happen if a child
	 * interface is going down while having unprocessed CQEs on parent RQ
	 */
	if (unlikely(!netdev)) {
		/* TODO: add drop counters support */
		skb->dev = NULL;
		pr_warn_once("Unable to map QPN %u to dev - dropping skb\n", qpn);
		return;
	}

	priv = mlx5i_epriv(netdev);
	tstamp = &priv->tstamp;
	stats = &priv->channel_stats[rq->ix].rq;

	flags_rqpn = be32_to_cpu(cqe->flags_rqpn);
	g = (flags_rqpn >> 28) & 3;
	dgid = skb->data + MLX5_IB_GRH_DGID_OFFSET;
	if ((!g) || dgid[0] != 0xff)
		skb->pkt_type = PACKET_HOST;
	else if (memcmp(dgid, netdev->broadcast + 4, MLX5_GID_SIZE) == 0)
		skb->pkt_type = PACKET_BROADCAST;
	else
		skb->pkt_type = PACKET_MULTICAST;

	/* Drop packets that this interface sent, ie multicast packets
	 * that the HCA has replicated.
	 */
	if (g && (qpn == (flags_rqpn & 0xffffff)) &&
	    (memcmp(netdev->dev_addr + 4, skb->data + MLX5_IB_GRH_SGID_OFFSET,
		    MLX5_GID_SIZE) == 0)) {
		skb->dev = NULL;
		return;
	}

	skb_pull(skb, MLX5_IB_GRH_BYTES);

	skb->protocol = *((__be16 *)(skb->data));

	if (netdev->features & NETIF_F_RXCSUM) {
		skb->ip_summed = CHECKSUM_COMPLETE;
		skb->csum = csum_unfold((__force __sum16)cqe->check_sum);
		stats->csum_complete++;
	} else {
		skb->ip_summed = CHECKSUM_NONE;
		stats->csum_none++;
	}

	if (unlikely(mlx5e_rx_hw_stamp(tstamp)))
		skb_hwtstamps(skb)->hwtstamp =
				mlx5_timecounter_cyc2time(rq->clock, get_cqe_ts(cqe));

	skb_record_rx_queue(skb, rq->ix);

	if (likely(netdev->features & NETIF_F_RXHASH))
		mlx5e_skb_set_hash(cqe, skb);

	/* 20 bytes of ipoib header and 4 for encap existing */
	pseudo_header = skb_push(skb, MLX5_IPOIB_PSEUDO_LEN);
	memset(pseudo_header, 0, MLX5_IPOIB_PSEUDO_LEN);
	skb_reset_mac_header(skb);
	skb_pull(skb, MLX5_IPOIB_HARD_LEN);

	skb->dev = netdev;

	stats->packets++;
	stats->bytes += cqe_bcnt;
}

void mlx5i_handle_rx_cqe(struct mlx5e_rq *rq, struct mlx5_cqe64 *cqe)
{
	struct mlx5_wq_cyc *wq = &rq->wqe.wq;
	struct mlx5e_wqe_frag_info *wi;
	struct sk_buff *skb;
	u32 cqe_bcnt;
	u16 ci;

	ci       = mlx5_wq_cyc_ctr2ix(wq, be16_to_cpu(cqe->wqe_counter));
	wi       = get_frag(rq, ci);
	cqe_bcnt = be32_to_cpu(cqe->byte_cnt);

	skb = rq->wqe.skb_from_cqe(rq, cqe, wi, cqe_bcnt);
	if (!skb)
		goto wq_free_wqe;

	mlx5i_complete_rx_cqe(rq, cqe, cqe_bcnt, skb);
	if (unlikely(!skb->dev)) {
		dev_kfree_skb_any(skb);
		goto wq_free_wqe;
	}
	napi_gro_receive(rq->cq.napi, skb);

wq_free_wqe:
	mlx5e_free_rx_wqe(rq, wi, true);
	mlx5_wq_cyc_pop(wq);
}

#endif /* CONFIG_MLX5_CORE_IPOIB */

#ifdef CONFIG_MLX5_EN_IPSEC

void mlx5e_ipsec_handle_rx_cqe(struct mlx5e_rq *rq, struct mlx5_cqe64 *cqe)
{
	struct mlx5_wq_cyc *wq = &rq->wqe.wq;
	struct mlx5e_wqe_frag_info *wi;
	struct sk_buff *skb;
	u32 cqe_bcnt;
	u16 ci;

	ci       = mlx5_wq_cyc_ctr2ix(wq, be16_to_cpu(cqe->wqe_counter));
	wi       = get_frag(rq, ci);
	cqe_bcnt = be32_to_cpu(cqe->byte_cnt);

	skb = rq->wqe.skb_from_cqe(rq, cqe, wi, cqe_bcnt);
	if (unlikely(!skb)) {
		/* a DROP, save the page-reuse checks */
		mlx5e_free_rx_wqe(rq, wi, true);
		goto wq_cyc_pop;
	}
	skb = mlx5e_ipsec_handle_rx_skb(rq->netdev, skb, &cqe_bcnt);
	if (unlikely(!skb)) {
		mlx5e_free_rx_wqe(rq, wi, true);
		goto wq_cyc_pop;
	}

	mlx5e_complete_rx_cqe(rq, cqe, cqe_bcnt, skb);
	napi_gro_receive(rq->cq.napi, skb);

	mlx5e_free_rx_wqe(rq, wi, true);
wq_cyc_pop:
	mlx5_wq_cyc_pop(wq);
}

#endif /* CONFIG_MLX5_EN_IPSEC */<|MERGE_RESOLUTION|>--- conflicted
+++ resolved
@@ -228,13 +228,8 @@
 	if (unlikely(!dma_info->page))
 		return -ENOMEM;
 
-<<<<<<< HEAD
-	dma_info->addr = dma_map_page(rq->pdev, dma_info->page, 0,
-				      PAGE_SIZE, rq->buff.map_dir);
-=======
 	dma_info->addr = dma_map_page_attrs(rq->pdev, dma_info->page, 0, PAGE_SIZE,
 					    rq->buff.map_dir, DMA_ATTR_SKIP_CPU_SYNC);
->>>>>>> e5e529ac
 	if (unlikely(dma_mapping_error(rq->pdev, dma_info->addr))) {
 		put_page(dma_info->page);
 		dma_info->page = NULL;
@@ -246,12 +241,8 @@
 
 void mlx5e_page_dma_unmap(struct mlx5e_rq *rq, struct mlx5e_dma_info *dma_info)
 {
-<<<<<<< HEAD
-	dma_unmap_page(rq->pdev, dma_info->addr, PAGE_SIZE, rq->buff.map_dir);
-=======
 	dma_unmap_page_attrs(rq->pdev, dma_info->addr, PAGE_SIZE, rq->buff.map_dir,
 			     DMA_ATTR_SKIP_CPU_SYNC);
->>>>>>> e5e529ac
 }
 
 void mlx5e_page_release(struct mlx5e_rq *rq, struct mlx5e_dma_info *dma_info,
