--- conflicted
+++ resolved
@@ -634,21 +634,7 @@
 				break;
 			}
 
-<<<<<<< HEAD
-			if (last_wqe && unlikely(get_cqe_opcode(cqe) != MLX5_CQE_REQ)) {
-				netdev_WARN_ONCE(cq->channel->netdev,
-						 "Bad OP in ICOSQ CQE: 0x%x\n",
-						 get_cqe_opcode(cqe));
-				if (!test_and_set_bit(MLX5E_SQ_STATE_RECOVERING, &sq->state))
-					queue_work(cq->channel->priv->wq, &sq->recover_work);
-				break;
-			}
-
-			if (likely(wi->opcode == MLX5_OPCODE_UMR)) {
-				sqcc += MLX5E_UMR_WQEBBS;
-=======
 			if (likely(wi->opcode == MLX5_OPCODE_UMR))
->>>>>>> 7117be3f
 				wi->umr.rq->mpwqe.umr_completed++;
 			else if (unlikely(wi->opcode != MLX5_OPCODE_NOP))
 				netdev_WARN_ONCE(cq->channel->netdev,
