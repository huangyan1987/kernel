--- conflicted
+++ resolved
@@ -98,15 +98,6 @@
 	return 1;
 }
 
-<<<<<<< HEAD
-#ifdef CONFIG_INET
-/* loopback test */
-#define MLX5E_TEST_PKT_SIZE (MLX5E_RX_MAX_HEAD - NET_IP_ALIGN)
-static const char mlx5e_test_text[ETH_GSTRING_LEN] = "MLX5E SELF TEST";
-#define MLX5E_TEST_MAGIC 0x5AEED15C001ULL
-
-=======
->>>>>>> 643f52e3
 struct mlx5ehdr {
 	__be32 version;
 	__be64 magic;
