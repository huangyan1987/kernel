--- conflicted
+++ resolved
@@ -12,12 +12,7 @@
 	depends on MLXFW || !MLXFW
 	depends on PTP_1588_CLOCK || !PTP_1588_CLOCK
 	depends on PCI_HYPERV_INTERFACE || !PCI_HYPERV_INTERFACE
-<<<<<<< HEAD
-	default n
-	---help---
-=======
-	help
->>>>>>> 7d2a07b7
+	help
 	  Core driver for low level functionality of the ConnectX-4 and
 	  Connect-IB cards by Mellanox Technologies.
 
@@ -129,31 +124,6 @@
 
 	  If unsure, set to Y
 
-config MLX5_CLS_ACT
-	bool "MLX5 TC classifier action support"
-	depends on MLX5_ESWITCH && NET_CLS_ACT
-	default y
-	help
-	  mlx5 ConnectX offloads support for TC classifier action (NET_CLS_ACT),
-	  works in both native NIC mode and Switchdev SRIOV mode.
-	  Actions get attached to a Hardware offloaded classifiers and are
-	  invoked after a successful classification. Actions are used to
-	  overwrite the classification result, instantly drop or redirect and/or
-	  reformat packets in wire speeds without involving the host cpu.
-
-	  If set to N, TC offloads in both NIC and switchdev modes will be disabled.
-	  If unsure, set to Y
-
-config MLX5_TC_CT
-	bool "MLX5 TC connection tracking offload support"
-	depends on MLX5_CLS_ACT && NF_FLOW_TABLE && NET_ACT_CT && NET_TC_SKB_EXT
-	default y
-	help
-	  Say Y here if you want to support offloading connection tracking rules
-	  via tc ct action.
-
-	  If unsure, set to Y
-
 config MLX5_CORE_EN_DCB
 	bool "Data Center Bridging (DCB) Support"
 	default y
@@ -189,10 +159,6 @@
 	depends on XFRM_OFFLOAD
 	depends on INET_ESP_OFFLOAD || INET6_ESP_OFFLOAD
 	select MLX5_ACCEL
-<<<<<<< HEAD
-	default n
-=======
->>>>>>> 7d2a07b7
 	help
 	Build IPsec support for the Connect-X family of network cards by Mellanox
 	Technologies.
@@ -205,10 +171,6 @@
 	depends on XFRM_OFFLOAD
 	depends on INET_ESP_OFFLOAD || INET6_ESP_OFFLOAD
 	depends on MLX5_FPGA_IPSEC || MLX5_IPSEC
-<<<<<<< HEAD
-	default n
-=======
->>>>>>> 7d2a07b7
 	help
 	  Build support for IPsec cryptography-offload acceleration in the NIC.
 	  Note: Support for hardware with this capability needs to be selected
@@ -220,13 +182,7 @@
 	depends on TLS=y || MLX5_CORE=m
 	depends on MLX5_CORE_EN
 	depends on MLX5_FPGA
-<<<<<<< HEAD
-	depends on XPS
 	select MLX5_EN_TLS
-	default n
-=======
-	select MLX5_EN_TLS
->>>>>>> 7d2a07b7
 	help
 	Build TLS support for the Innova family of network cards by Mellanox
 	Technologies. Innova network cards are comprised of a ConnectX chip
@@ -239,15 +195,8 @@
 	depends on TLS_DEVICE
 	depends on TLS=y || MLX5_CORE=m
 	depends on MLX5_CORE_EN
-<<<<<<< HEAD
-	depends on XPS
 	select MLX5_ACCEL
 	select MLX5_EN_TLS
-	default n
-=======
-	select MLX5_ACCEL
-	select MLX5_EN_TLS
->>>>>>> 7d2a07b7
 	help
 	Build TLS support for the Connect-X family of network cards by Mellanox
 	Technologies.
@@ -262,11 +211,6 @@
 config MLX5_SW_STEERING
 	bool "Mellanox Technologies software-managed steering"
 	depends on MLX5_CORE_EN && MLX5_ESWITCH
-<<<<<<< HEAD
-	default y
-	help
-	Build support for software-managed steering in the NIC.
-=======
 	select CRC32
 	default y
 	help
@@ -288,5 +232,4 @@
 	Build support for subfuction port in the NIC. A Mellanox subfunction
 	port is managed through devlink.  A subfunction supports RDMA, netdevice
 	and vdpa device. It is similar to a SRIOV VF but it doesn't require
-	SRIOV support.
->>>>>>> 7d2a07b7
+	SRIOV support.