/*
 * Copyright (c) 2013-2015, Mellanox Technologies, Ltd.  All rights reserved.
 *
 * This software is available to you under a choice of one of two
 * licenses.  You may choose to be licensed under the terms of the GNU
 * General Public License (GPL) Version 2, available from the file
 * COPYING in the main directory of this source tree, or the
 * OpenIB.org BSD license below:
 *
 *     Redistribution and use in source and binary forms, with or
 *     without modification, are permitted provided that the following
 *     conditions are met:
 *
 *      - Redistributions of source code must retain the above
 *        copyright notice, this list of conditions and the following
 *        disclaimer.
 *
 *      - Redistributions in binary form must reproduce the above
 *        copyright notice, this list of conditions and the following
 *        disclaimer in the documentation and/or other materials
 *        provided with the distribution.
 *
 * THE SOFTWARE IS PROVIDED "AS IS", WITHOUT WARRANTY OF ANY KIND,
 * EXPRESS OR IMPLIED, INCLUDING BUT NOT LIMITED TO THE WARRANTIES OF
 * MERCHANTABILITY, FITNESS FOR A PARTICULAR PURPOSE AND
 * NONINFRINGEMENT. IN NO EVENT SHALL THE AUTHORS OR COPYRIGHT HOLDERS
 * BE LIABLE FOR ANY CLAIM, DAMAGES OR OTHER LIABILITY, WHETHER IN AN
 * ACTION OF CONTRACT, TORT OR OTHERWISE, ARISING FROM, OUT OF OR IN
 * CONNECTION WITH THE SOFTWARE OR THE USE OR OTHER DEALINGS IN THE
 * SOFTWARE.
 */

#ifndef __MLX5_CORE_H__
#define __MLX5_CORE_H__

#include <linux/types.h>
#include <linux/kernel.h>
#include <linux/sched.h>
#include <linux/if_link.h>
#include <linux/firmware.h>

#define DRIVER_NAME "mlx5_core"
#define DRIVER_VERSION "5.0-0"

#define MLX5_TOTAL_VPORTS(mdev) (1 + pci_sriov_get_totalvfs(mdev->pdev))

extern uint mlx5_core_debug_mask;

#define mlx5_core_dbg(__dev, format, ...)				\
	dev_dbg(&(__dev)->pdev->dev, "%s:%d:(pid %d): " format,		\
		 __func__, __LINE__, current->pid,			\
		 ##__VA_ARGS__)

#define mlx5_core_dbg_mask(__dev, mask, format, ...)			\
do {									\
	if ((mask) & mlx5_core_debug_mask)				\
		mlx5_core_dbg(__dev, format, ##__VA_ARGS__);		\
} while (0)

#define mlx5_core_err(__dev, format, ...)				\
	dev_err(&(__dev)->pdev->dev, "%s:%d:(pid %d): " format,	\
		__func__, __LINE__, current->pid,	\
	       ##__VA_ARGS__)

#define mlx5_core_warn(__dev, format, ...)				\
	dev_warn(&(__dev)->pdev->dev, "%s:%d:(pid %d): " format,	\
		 __func__, __LINE__, current->pid,			\
		##__VA_ARGS__)

#define mlx5_core_info(__dev, format, ...)				\
	dev_info(&(__dev)->pdev->dev, format, ##__VA_ARGS__)

enum {
	MLX5_CMD_DATA, /* print command payload only */
	MLX5_CMD_TIME, /* print command execution time */
};

enum {
	MLX5_DRIVER_STATUS_ABORTED = 0xfe,
	MLX5_DRIVER_SYND = 0xbadd00de,
};

int mlx5_query_hca_caps(struct mlx5_core_dev *dev);
int mlx5_query_board_id(struct mlx5_core_dev *dev);
int mlx5_cmd_init_hca(struct mlx5_core_dev *dev);
int mlx5_cmd_teardown_hca(struct mlx5_core_dev *dev);
int mlx5_cmd_force_teardown_hca(struct mlx5_core_dev *dev);
void mlx5_core_event(struct mlx5_core_dev *dev, enum mlx5_dev_event event,
		     unsigned long param);
void mlx5_core_page_fault(struct mlx5_core_dev *dev,
			  struct mlx5_pagefault *pfault);
void mlx5_port_module_event(struct mlx5_core_dev *dev, struct mlx5_eqe *eqe);
void mlx5_enter_error_state(struct mlx5_core_dev *dev, bool force);
void mlx5_disable_device(struct mlx5_core_dev *dev);
void mlx5_recover_device(struct mlx5_core_dev *dev);
int mlx5_sriov_init(struct mlx5_core_dev *dev);
void mlx5_sriov_cleanup(struct mlx5_core_dev *dev);
int mlx5_sriov_attach(struct mlx5_core_dev *dev);
void mlx5_sriov_detach(struct mlx5_core_dev *dev);
int mlx5_core_sriov_configure(struct pci_dev *dev, int num_vfs);
bool mlx5_sriov_is_enabled(struct mlx5_core_dev *dev);
int mlx5_core_enable_hca(struct mlx5_core_dev *dev, u16 func_id);
int mlx5_core_disable_hca(struct mlx5_core_dev *dev, u16 func_id);
int mlx5_create_scheduling_element_cmd(struct mlx5_core_dev *dev, u8 hierarchy,
				       void *context, u32 *element_id);
int mlx5_modify_scheduling_element_cmd(struct mlx5_core_dev *dev, u8 hierarchy,
				       void *context, u32 element_id,
				       u32 modify_bitmask);
int mlx5_destroy_scheduling_element_cmd(struct mlx5_core_dev *dev, u8 hierarchy,
					u32 element_id);
int mlx5_wait_for_vf_pages(struct mlx5_core_dev *dev);
u64 mlx5_read_internal_timer(struct mlx5_core_dev *dev);
u32 mlx5_get_msix_vec(struct mlx5_core_dev *dev, int vecidx);
struct mlx5_eq *mlx5_eqn2eq(struct mlx5_core_dev *dev, int eqn);
void mlx5_cq_tasklet_cb(unsigned long data);

int mlx5_query_pcam_reg(struct mlx5_core_dev *dev, u32 *pcam, u8 feature_group,
			u8 access_reg_group);
int mlx5_query_mcam_reg(struct mlx5_core_dev *dev, u32 *mcap, u8 feature_group,
			u8 access_reg_group);

void mlx5_lag_add(struct mlx5_core_dev *dev, struct net_device *netdev);
void mlx5_lag_remove(struct mlx5_core_dev *dev);

void mlx5_add_device(struct mlx5_interface *intf, struct mlx5_priv *priv);
void mlx5_remove_device(struct mlx5_interface *intf, struct mlx5_priv *priv);
void mlx5_attach_device(struct mlx5_core_dev *dev);
void mlx5_detach_device(struct mlx5_core_dev *dev);
bool mlx5_device_registered(struct mlx5_core_dev *dev);
int mlx5_register_device(struct mlx5_core_dev *dev);
void mlx5_unregister_device(struct mlx5_core_dev *dev);
void mlx5_add_dev_by_protocol(struct mlx5_core_dev *dev, int protocol);
void mlx5_remove_dev_by_protocol(struct mlx5_core_dev *dev, int protocol);
struct mlx5_core_dev *mlx5_get_next_phys_dev(struct mlx5_core_dev *dev);
void mlx5_dev_list_lock(void);
void mlx5_dev_list_unlock(void);
int mlx5_dev_list_trylock(void);
int mlx5_encap_alloc(struct mlx5_core_dev *dev,
		     int header_type,
		     size_t size,
		     void *encap_header,
		     u32 *encap_id);
void mlx5_encap_dealloc(struct mlx5_core_dev *dev, u32 encap_id);

int mlx5_modify_header_alloc(struct mlx5_core_dev *dev,
			     u8 namespace, u8 num_actions,
			     void *modify_actions, u32 *modify_header_id);
void mlx5_modify_header_dealloc(struct mlx5_core_dev *dev, u32 modify_header_id);

bool mlx5_lag_intf_add(struct mlx5_interface *intf, struct mlx5_priv *priv);

int mlx5_query_mtpps(struct mlx5_core_dev *dev, u32 *mtpps, u32 mtpps_size);
int mlx5_set_mtpps(struct mlx5_core_dev *mdev, u32 *mtpps, u32 mtpps_size);
int mlx5_query_mtppse(struct mlx5_core_dev *mdev, u8 pin, u8 *arm, u8 *mode);
int mlx5_set_mtppse(struct mlx5_core_dev *mdev, u8 pin, u8 arm, u8 mode);

#define MLX5_PPS_CAP(mdev) (MLX5_CAP_GEN((mdev), pps) &&		\
			    MLX5_CAP_GEN((mdev), pps_modify) &&		\
			    MLX5_CAP_MCAM_FEATURE((mdev), mtpps_fs) &&	\
			    MLX5_CAP_MCAM_FEATURE((mdev), mtpps_enh_out_per_adj))

<<<<<<< HEAD
=======
int mlx5_firmware_flash(struct mlx5_core_dev *dev, const struct firmware *fw);

>>>>>>> f4a53352
void mlx5e_init(void);
void mlx5e_cleanup(void);

static inline int mlx5_lag_is_lacp_owner(struct mlx5_core_dev *dev)
{
	/* LACP owner conditions:
	 * 1) Function is physical.
	 * 2) LAG is supported by FW.
	 * 3) LAG is managed by driver (currently the only option).
	 */
	return  MLX5_CAP_GEN(dev, vport_group_manager) &&
		   (MLX5_CAP_GEN(dev, num_lag_ports) > 1) &&
		    MLX5_CAP_GEN(dev, lag_master);
}

int mlx5_lag_allow(struct mlx5_core_dev *dev);
int mlx5_lag_forbid(struct mlx5_core_dev *dev);

#endif /* __MLX5_CORE_H__ */<|MERGE_RESOLUTION|>--- conflicted
+++ resolved
@@ -159,11 +159,8 @@
 			    MLX5_CAP_MCAM_FEATURE((mdev), mtpps_fs) &&	\
 			    MLX5_CAP_MCAM_FEATURE((mdev), mtpps_enh_out_per_adj))
 
-<<<<<<< HEAD
-=======
 int mlx5_firmware_flash(struct mlx5_core_dev *dev, const struct firmware *fw);
 
->>>>>>> f4a53352
 void mlx5e_init(void);
 void mlx5e_cleanup(void);
 
