/*
 * Copyright (c) 2016, Mellanox Technologies. All rights reserved.
 *
 * This software is available to you under a choice of one of two
 * licenses.  You may choose to be licensed under the terms of the GNU
 * General Public License (GPL) Version 2, available from the file
 * COPYING in the main directory of this source tree, or the
 * OpenIB.org BSD license below:
 *
 *     Redistribution and use in source and binary forms, with or
 *     without modification, are permitted provided that the following
 *     conditions are met:
 *
 *      - Redistributions of source code must retain the above
 *        copyright notice, this list of conditions and the following
 *        disclaimer.
 *
 *      - Redistributions in binary form must reproduce the above
 *        copyright notice, this list of conditions and the following
 *        disclaimer in the documentation and/or other materials
 *        provided with the distribution.
 *
 * THE SOFTWARE IS PROVIDED "AS IS", WITHOUT WARRANTY OF ANY KIND,
 * EXPRESS OR IMPLIED, INCLUDING BUT NOT LIMITED TO THE WARRANTIES OF
 * MERCHANTABILITY, FITNESS FOR A PARTICULAR PURPOSE AND
 * NONINFRINGEMENT. IN NO EVENT SHALL THE AUTHORS OR COPYRIGHT HOLDERS
 * BE LIABLE FOR ANY CLAIM, DAMAGES OR OTHER LIABILITY, WHETHER IN AN
 * ACTION OF CONTRACT, TORT OR OTHERWISE, ARISING FROM, OUT OF OR IN
 * CONNECTION WITH THE SOFTWARE OR THE USE OR OTHER DEALINGS IN THE
 * SOFTWARE.
 */

#include <linux/netdevice.h>
#include <linux/mlx5/driver.h>
#include <linux/mlx5/vport.h>
#include "mlx5_core.h"
#include "eswitch.h"
#include "lag.h"
#include "lag_mp.h"

/* General purpose, use for short periods of time.
 * Beware of lock dependencies (preferably, no locks should be acquired
 * under it).
 */
static DEFINE_SPINLOCK(lag_lock);

static int mlx5_cmd_create_lag(struct mlx5_core_dev *dev, u8 remap_port1,
			       u8 remap_port2)
{
	u32 in[MLX5_ST_SZ_DW(create_lag_in)] = {};
	void *lag_ctx = MLX5_ADDR_OF(create_lag_in, in, ctx);

	MLX5_SET(create_lag_in, in, opcode, MLX5_CMD_OP_CREATE_LAG);

	MLX5_SET(lagc, lag_ctx, tx_remap_affinity_1, remap_port1);
	MLX5_SET(lagc, lag_ctx, tx_remap_affinity_2, remap_port2);

	return mlx5_cmd_exec_in(dev, create_lag, in);
}

static int mlx5_cmd_modify_lag(struct mlx5_core_dev *dev, u8 remap_port1,
			       u8 remap_port2)
{
	u32 in[MLX5_ST_SZ_DW(modify_lag_in)] = {};
	void *lag_ctx = MLX5_ADDR_OF(modify_lag_in, in, ctx);

	MLX5_SET(modify_lag_in, in, opcode, MLX5_CMD_OP_MODIFY_LAG);
	MLX5_SET(modify_lag_in, in, field_select, 0x1);

	MLX5_SET(lagc, lag_ctx, tx_remap_affinity_1, remap_port1);
	MLX5_SET(lagc, lag_ctx, tx_remap_affinity_2, remap_port2);

	return mlx5_cmd_exec_in(dev, modify_lag, in);
}

int mlx5_cmd_create_vport_lag(struct mlx5_core_dev *dev)
{
	u32 in[MLX5_ST_SZ_DW(create_vport_lag_in)] = {};

	MLX5_SET(create_vport_lag_in, in, opcode, MLX5_CMD_OP_CREATE_VPORT_LAG);

	return mlx5_cmd_exec_in(dev, create_vport_lag, in);
}
EXPORT_SYMBOL(mlx5_cmd_create_vport_lag);

int mlx5_cmd_destroy_vport_lag(struct mlx5_core_dev *dev)
{
	u32 in[MLX5_ST_SZ_DW(destroy_vport_lag_in)] = {};

	MLX5_SET(destroy_vport_lag_in, in, opcode, MLX5_CMD_OP_DESTROY_VPORT_LAG);

	return mlx5_cmd_exec_in(dev, destroy_vport_lag, in);
}
EXPORT_SYMBOL(mlx5_cmd_destroy_vport_lag);

<<<<<<< HEAD
=======
static int mlx5_lag_netdev_event(struct notifier_block *this,
				 unsigned long event, void *ptr);
static void mlx5_do_bond_work(struct work_struct *work);

static void mlx5_ldev_free(struct kref *ref)
{
	struct mlx5_lag *ldev = container_of(ref, struct mlx5_lag, ref);

	if (ldev->nb.notifier_call)
		unregister_netdevice_notifier_net(&init_net, &ldev->nb);
	mlx5_lag_mp_cleanup(ldev);
	cancel_delayed_work_sync(&ldev->bond_work);
	destroy_workqueue(ldev->wq);
	kfree(ldev);
}

static void mlx5_ldev_put(struct mlx5_lag *ldev)
{
	kref_put(&ldev->ref, mlx5_ldev_free);
}

static void mlx5_ldev_get(struct mlx5_lag *ldev)
{
	kref_get(&ldev->ref);
}

static struct mlx5_lag *mlx5_lag_dev_alloc(struct mlx5_core_dev *dev)
{
	struct mlx5_lag *ldev;
	int err;

	ldev = kzalloc(sizeof(*ldev), GFP_KERNEL);
	if (!ldev)
		return NULL;

	ldev->wq = create_singlethread_workqueue("mlx5_lag");
	if (!ldev->wq) {
		kfree(ldev);
		return NULL;
	}

	kref_init(&ldev->ref);
	INIT_DELAYED_WORK(&ldev->bond_work, mlx5_do_bond_work);

	ldev->nb.notifier_call = mlx5_lag_netdev_event;
	if (register_netdevice_notifier_net(&init_net, &ldev->nb)) {
		ldev->nb.notifier_call = NULL;
		mlx5_core_err(dev, "Failed to register LAG netdev notifier\n");
	}

	err = mlx5_lag_mp_init(ldev);
	if (err)
		mlx5_core_err(dev, "Failed to init multipath lag err=%d\n",
			      err);

	return ldev;
}

>>>>>>> 7d2a07b7
int mlx5_lag_dev_get_netdev_idx(struct mlx5_lag *ldev,
				struct net_device *ndev)
{
	int i;

	for (i = 0; i < MLX5_MAX_PORTS; i++)
		if (ldev->pf[i].netdev == ndev)
			return i;

	return -ENOENT;
}

static bool __mlx5_lag_is_roce(struct mlx5_lag *ldev)
{
	return !!(ldev->flags & MLX5_LAG_FLAG_ROCE);
}

static bool __mlx5_lag_is_sriov(struct mlx5_lag *ldev)
{
	return !!(ldev->flags & MLX5_LAG_FLAG_SRIOV);
}

static void mlx5_infer_tx_affinity_mapping(struct lag_tracker *tracker,
					   u8 *port1, u8 *port2)
{
	bool p1en;
	bool p2en;

	p1en = tracker->netdev_state[MLX5_LAG_P1].tx_enabled &&
	       tracker->netdev_state[MLX5_LAG_P1].link_up;

	p2en = tracker->netdev_state[MLX5_LAG_P2].tx_enabled &&
	       tracker->netdev_state[MLX5_LAG_P2].link_up;

	*port1 = 1;
	*port2 = 2;
<<<<<<< HEAD
	if (!tracker->netdev_state[MLX5_LAG_P1].tx_enabled ||
	    !tracker->netdev_state[MLX5_LAG_P1].link_up) {
		*port1 = 2;
=======
	if ((!p1en && !p2en) || (p1en && p2en))
>>>>>>> 7d2a07b7
		return;

<<<<<<< HEAD
	if (!tracker->netdev_state[MLX5_LAG_P2].tx_enabled ||
	    !tracker->netdev_state[MLX5_LAG_P2].link_up)
=======
	if (p1en)
>>>>>>> 7d2a07b7
		*port2 = 1;
	else
		*port1 = 2;
}

void mlx5_modify_lag(struct mlx5_lag *ldev,
		     struct lag_tracker *tracker)
{
	struct mlx5_core_dev *dev0 = ldev->pf[MLX5_LAG_P1].dev;
	u8 v2p_port1, v2p_port2;
	int err;

	mlx5_infer_tx_affinity_mapping(tracker, &v2p_port1,
				       &v2p_port2);

	if (v2p_port1 != ldev->v2p_map[MLX5_LAG_P1] ||
	    v2p_port2 != ldev->v2p_map[MLX5_LAG_P2]) {
		ldev->v2p_map[MLX5_LAG_P1] = v2p_port1;
		ldev->v2p_map[MLX5_LAG_P2] = v2p_port2;

		mlx5_core_info(dev0, "modify lag map port 1:%d port 2:%d",
			       ldev->v2p_map[MLX5_LAG_P1],
			       ldev->v2p_map[MLX5_LAG_P2]);

		err = mlx5_cmd_modify_lag(dev0, v2p_port1, v2p_port2);
		if (err)
			mlx5_core_err(dev0,
				      "Failed to modify LAG (%d)\n",
				      err);
	}
}

static int mlx5_create_lag(struct mlx5_lag *ldev,
			   struct lag_tracker *tracker)
{
	struct mlx5_core_dev *dev0 = ldev->pf[MLX5_LAG_P1].dev;
	int err;

	mlx5_infer_tx_affinity_mapping(tracker, &ldev->v2p_map[MLX5_LAG_P1],
				       &ldev->v2p_map[MLX5_LAG_P2]);

	mlx5_core_info(dev0, "lag map port 1:%d port 2:%d",
		       ldev->v2p_map[MLX5_LAG_P1], ldev->v2p_map[MLX5_LAG_P2]);

	err = mlx5_cmd_create_lag(dev0, ldev->v2p_map[MLX5_LAG_P1],
				  ldev->v2p_map[MLX5_LAG_P2]);
	if (err)
		mlx5_core_err(dev0,
			      "Failed to create LAG (%d)\n",
			      err);
	return err;
}

int mlx5_activate_lag(struct mlx5_lag *ldev,
		      struct lag_tracker *tracker,
		      u8 flags)
{
	bool roce_lag = !!(flags & MLX5_LAG_FLAG_ROCE);
	struct mlx5_core_dev *dev0 = ldev->pf[MLX5_LAG_P1].dev;
	int err;

	err = mlx5_create_lag(ldev, tracker);
	if (err) {
		if (roce_lag) {
			mlx5_core_err(dev0,
				      "Failed to activate RoCE LAG\n");
		} else {
			mlx5_core_err(dev0,
				      "Failed to activate VF LAG\n"
				      "Make sure all VFs are unbound prior to VF LAG activation or deactivation\n");
		}
		return err;
	}

	ldev->flags |= flags;
	return 0;
}

static int mlx5_deactivate_lag(struct mlx5_lag *ldev)
{
	struct mlx5_core_dev *dev0 = ldev->pf[MLX5_LAG_P1].dev;
	u32 in[MLX5_ST_SZ_DW(destroy_lag_in)] = {};
	bool roce_lag = __mlx5_lag_is_roce(ldev);
	int err;

	ldev->flags &= ~MLX5_LAG_MODE_FLAGS;

	MLX5_SET(destroy_lag_in, in, opcode, MLX5_CMD_OP_DESTROY_LAG);
	err = mlx5_cmd_exec_in(dev0, destroy_lag, in);
	if (err) {
		if (roce_lag) {
			mlx5_core_err(dev0,
				      "Failed to deactivate RoCE LAG; driver restart required\n");
		} else {
			mlx5_core_err(dev0,
				      "Failed to deactivate VF LAG; driver restart required\n"
				      "Make sure all VFs are unbound prior to VF LAG activation or deactivation\n");
		}
	}

	return err;
}

static bool mlx5_lag_check_prereq(struct mlx5_lag *ldev)
{
	if (!ldev->pf[MLX5_LAG_P1].dev || !ldev->pf[MLX5_LAG_P2].dev)
		return false;

#ifdef CONFIG_MLX5_ESWITCH
	return mlx5_esw_lag_prereq(ldev->pf[MLX5_LAG_P1].dev,
				   ldev->pf[MLX5_LAG_P2].dev);
#else
	return (!mlx5_sriov_is_enabled(ldev->pf[MLX5_LAG_P1].dev) &&
		!mlx5_sriov_is_enabled(ldev->pf[MLX5_LAG_P2].dev));
#endif
}

static void mlx5_lag_add_devices(struct mlx5_lag *ldev)
{
	int i;

	for (i = 0; i < MLX5_MAX_PORTS; i++) {
		if (!ldev->pf[i].dev)
			continue;

		if (ldev->pf[i].dev->priv.flags &
		    MLX5_PRIV_FLAGS_DISABLE_ALL_ADEV)
			continue;

		ldev->pf[i].dev->priv.flags &= ~MLX5_PRIV_FLAGS_DISABLE_IB_ADEV;
		mlx5_rescan_drivers_locked(ldev->pf[i].dev);
	}
}

static void mlx5_lag_remove_devices(struct mlx5_lag *ldev)
{
	int i;

	for (i = 0; i < MLX5_MAX_PORTS; i++) {
		if (!ldev->pf[i].dev)
			continue;

		ldev->pf[i].dev->priv.flags |= MLX5_PRIV_FLAGS_DISABLE_IB_ADEV;
		mlx5_rescan_drivers_locked(ldev->pf[i].dev);
	}
}

static void mlx5_disable_lag(struct mlx5_lag *ldev)
{
	struct mlx5_core_dev *dev0 = ldev->pf[MLX5_LAG_P1].dev;
	struct mlx5_core_dev *dev1 = ldev->pf[MLX5_LAG_P2].dev;
	bool roce_lag;
	int err;

	roce_lag = __mlx5_lag_is_roce(ldev);

	if (roce_lag) {
		if (!(dev0->priv.flags & MLX5_PRIV_FLAGS_DISABLE_ALL_ADEV)) {
			dev0->priv.flags |= MLX5_PRIV_FLAGS_DISABLE_IB_ADEV;
			mlx5_rescan_drivers_locked(dev0);
		}
		mlx5_nic_vport_disable_roce(dev1);
	}

	err = mlx5_deactivate_lag(ldev);
	if (err)
		return;

	if (roce_lag)
		mlx5_lag_add_devices(ldev);
}

static void mlx5_do_bond(struct mlx5_lag *ldev)
{
	struct mlx5_core_dev *dev0 = ldev->pf[MLX5_LAG_P1].dev;
	struct mlx5_core_dev *dev1 = ldev->pf[MLX5_LAG_P2].dev;
	struct lag_tracker tracker;
	bool do_bond, roce_lag;
	int err;

	if (!mlx5_lag_is_ready(ldev))
		return;

<<<<<<< HEAD
	spin_lock(&lag_lock);
	tracker = ldev->tracker;
	spin_unlock(&lag_lock);
=======
	tracker = ldev->tracker;
>>>>>>> 7d2a07b7

	do_bond = tracker.is_bonded && mlx5_lag_check_prereq(ldev);

	if (do_bond && !__mlx5_lag_is_active(ldev)) {
		roce_lag = !mlx5_sriov_is_enabled(dev0) &&
			   !mlx5_sriov_is_enabled(dev1);

#ifdef CONFIG_MLX5_ESWITCH
		roce_lag = roce_lag &&
			   dev0->priv.eswitch->mode == MLX5_ESWITCH_NONE &&
			   dev1->priv.eswitch->mode == MLX5_ESWITCH_NONE;
#endif

		if (roce_lag)
			mlx5_lag_remove_devices(ldev);

		err = mlx5_activate_lag(ldev, &tracker,
					roce_lag ? MLX5_LAG_FLAG_ROCE :
					MLX5_LAG_FLAG_SRIOV);
		if (err) {
			if (roce_lag)
				mlx5_lag_add_devices(ldev);

			return;
		}

		if (roce_lag) {
			dev0->priv.flags &= ~MLX5_PRIV_FLAGS_DISABLE_IB_ADEV;
			mlx5_rescan_drivers_locked(dev0);
			mlx5_nic_vport_enable_roce(dev1);
		}
	} else if (do_bond && __mlx5_lag_is_active(ldev)) {
		mlx5_modify_lag(ldev, &tracker);
	} else if (!do_bond && __mlx5_lag_is_active(ldev)) {
		mlx5_disable_lag(ldev);
	}
}

static void mlx5_queue_bond_work(struct mlx5_lag *ldev, unsigned long delay)
{
	queue_delayed_work(ldev->wq, &ldev->bond_work, delay);
}

static void mlx5_do_bond_work(struct work_struct *work)
{
	struct delayed_work *delayed_work = to_delayed_work(work);
	struct mlx5_lag *ldev = container_of(delayed_work, struct mlx5_lag,
					     bond_work);
	int status;

	status = mlx5_dev_list_trylock();
	if (!status) {
		/* 1 sec delay. */
		mlx5_queue_bond_work(ldev, HZ);
		return;
	}

	mlx5_do_bond(ldev);
	mlx5_dev_list_unlock();
}

static int mlx5_handle_changeupper_event(struct mlx5_lag *ldev,
					 struct lag_tracker *tracker,
					 struct net_device *ndev,
					 struct netdev_notifier_changeupper_info *info)
{
	struct net_device *upper = info->upper_dev, *ndev_tmp;
	struct netdev_lag_upper_info *lag_upper_info = NULL;
	bool is_bonded, is_in_lag, mode_supported;
	int bond_status = 0;
	int num_slaves = 0;
	int idx;

	if (!netif_is_lag_master(upper))
		return 0;

	if (info->linking)
		lag_upper_info = info->upper_info;

	/* The event may still be of interest if the slave does not belong to
	 * us, but is enslaved to a master which has one or more of our netdevs
	 * as slaves (e.g., if a new slave is added to a master that bonds two
	 * of our netdevs, we should unbond).
	 */
	rcu_read_lock();
	for_each_netdev_in_bond_rcu(upper, ndev_tmp) {
		idx = mlx5_lag_dev_get_netdev_idx(ldev, ndev_tmp);
		if (idx >= 0)
			bond_status |= (1 << idx);

		num_slaves++;
	}
	rcu_read_unlock();

	/* None of this lagdev's netdevs are slaves of this master. */
	if (!(bond_status & 0x3))
		return 0;

	if (lag_upper_info)
		tracker->tx_type = lag_upper_info->tx_type;

	/* Determine bonding status:
	 * A device is considered bonded if both its physical ports are slaves
	 * of the same lag master, and only them.
	 */
	is_in_lag = num_slaves == MLX5_MAX_PORTS && bond_status == 0x3;

	if (!mlx5_lag_is_ready(ldev) && is_in_lag) {
		NL_SET_ERR_MSG_MOD(info->info.extack,
				   "Can't activate LAG offload, PF is configured with more than 64 VFs");
		return 0;
	}

	/* Lag mode must be activebackup or hash. */
	mode_supported = tracker->tx_type == NETDEV_LAG_TX_TYPE_ACTIVEBACKUP ||
			 tracker->tx_type == NETDEV_LAG_TX_TYPE_HASH;

	if (is_in_lag && !mode_supported)
		NL_SET_ERR_MSG_MOD(info->info.extack,
				   "Can't activate LAG offload, TX type isn't supported");

	is_bonded = is_in_lag && mode_supported;
	if (tracker->is_bonded != is_bonded) {
		tracker->is_bonded = is_bonded;
		return 1;
	}

	return 0;
}

static int mlx5_handle_changelowerstate_event(struct mlx5_lag *ldev,
					      struct lag_tracker *tracker,
					      struct net_device *ndev,
					      struct netdev_notifier_changelowerstate_info *info)
{
	struct netdev_lag_lower_state_info *lag_lower_info;
	int idx;

	if (!netif_is_lag_port(ndev))
		return 0;

	idx = mlx5_lag_dev_get_netdev_idx(ldev, ndev);
	if (idx < 0)
		return 0;

	/* This information is used to determine virtual to physical
	 * port mapping.
	 */
	lag_lower_info = info->lower_state_info;
	if (!lag_lower_info)
		return 0;

	tracker->netdev_state[idx] = *lag_lower_info;

	return 1;
}

static int mlx5_lag_netdev_event(struct notifier_block *this,
				 unsigned long event, void *ptr)
{
	struct net_device *ndev = netdev_notifier_info_to_dev(ptr);
	struct lag_tracker tracker;
	struct mlx5_lag *ldev;
	int changed = 0;

	if ((event != NETDEV_CHANGEUPPER) && (event != NETDEV_CHANGELOWERSTATE))
		return NOTIFY_DONE;

	ldev    = container_of(this, struct mlx5_lag, nb);

	if (!mlx5_lag_is_ready(ldev) && event == NETDEV_CHANGELOWERSTATE)
		return NOTIFY_DONE;

	tracker = ldev->tracker;

	switch (event) {
	case NETDEV_CHANGEUPPER:
		changed = mlx5_handle_changeupper_event(ldev, &tracker, ndev,
							ptr);
		break;
	case NETDEV_CHANGELOWERSTATE:
		changed = mlx5_handle_changelowerstate_event(ldev, &tracker,
							     ndev, ptr);
		break;
	}

<<<<<<< HEAD
	spin_lock(&lag_lock);
	ldev->tracker = tracker;
	spin_unlock(&lag_lock);
=======
	ldev->tracker = tracker;
>>>>>>> 7d2a07b7

	if (changed)
		mlx5_queue_bond_work(ldev, 0);

	return NOTIFY_DONE;
}

static void mlx5_ldev_add_netdev(struct mlx5_lag *ldev,
				 struct mlx5_core_dev *dev,
				 struct net_device *netdev)
{
	unsigned int fn = PCI_FUNC(dev->pdev->devfn);

	if (fn >= MLX5_MAX_PORTS)
		return;

	spin_lock(&lag_lock);
	ldev->pf[fn].netdev = netdev;
	ldev->tracker.netdev_state[fn].link_up = 0;
	ldev->tracker.netdev_state[fn].tx_enabled = 0;
	spin_unlock(&lag_lock);
}

static void mlx5_ldev_remove_netdev(struct mlx5_lag *ldev,
				    struct net_device *netdev)
{
	int i;

	spin_lock(&lag_lock);
	for (i = 0; i < MLX5_MAX_PORTS; i++) {
		if (ldev->pf[i].netdev == netdev) {
			ldev->pf[i].netdev = NULL;
			break;
		}
	}
	spin_unlock(&lag_lock);
}

static void mlx5_ldev_add_mdev(struct mlx5_lag *ldev,
			       struct mlx5_core_dev *dev)
{
	unsigned int fn = PCI_FUNC(dev->pdev->devfn);

	if (fn >= MLX5_MAX_PORTS)
		return;

<<<<<<< HEAD
	spin_lock(&lag_lock);
	ldev->pf[fn].dev    = dev;
	ldev->pf[fn].netdev = netdev;
	ldev->tracker.netdev_state[fn].link_up = 0;
	ldev->tracker.netdev_state[fn].tx_enabled = 0;

	dev->priv.lag = ldev;

	spin_unlock(&lag_lock);
=======
	ldev->pf[fn].dev = dev;
	dev->priv.lag = ldev;
>>>>>>> 7d2a07b7
}

/* Must be called with intf_mutex held */
static void mlx5_ldev_remove_mdev(struct mlx5_lag *ldev,
				  struct mlx5_core_dev *dev)
{
	int i;

	for (i = 0; i < MLX5_MAX_PORTS; i++)
		if (ldev->pf[i].dev == dev)
			break;

	if (i == MLX5_MAX_PORTS)
		return;

<<<<<<< HEAD
	spin_lock(&lag_lock);
	memset(&ldev->pf[i], 0, sizeof(*ldev->pf));

	dev->priv.lag = NULL;
	spin_unlock(&lag_lock);
=======
	ldev->pf[i].dev = NULL;
	dev->priv.lag = NULL;
>>>>>>> 7d2a07b7
}

/* Must be called with intf_mutex held */
static void __mlx5_lag_dev_add_mdev(struct mlx5_core_dev *dev)
{
	struct mlx5_lag *ldev = NULL;
	struct mlx5_core_dev *tmp_dev;

	if (!MLX5_CAP_GEN(dev, vport_group_manager) ||
	    !MLX5_CAP_GEN(dev, lag_master) ||
	    MLX5_CAP_GEN(dev, num_lag_ports) != MLX5_MAX_PORTS)
		return;

	tmp_dev = mlx5_get_next_phys_dev(dev);
	if (tmp_dev)
		ldev = tmp_dev->priv.lag;

	if (!ldev) {
		ldev = mlx5_lag_dev_alloc(dev);
		if (!ldev) {
			mlx5_core_err(dev, "Failed to alloc lag dev\n");
			return;
		}
	} else {
		mlx5_ldev_get(ldev);
	}

	mlx5_ldev_add_mdev(ldev, dev);

<<<<<<< HEAD
	if (!ldev->nb.notifier_call) {
		ldev->nb.notifier_call = mlx5_lag_netdev_event;
		if (register_netdevice_notifier_net(&init_net, &ldev->nb)) {
			ldev->nb.notifier_call = NULL;
			mlx5_core_err(dev, "Failed to register LAG netdev notifier\n");
		}
	}
=======
	return;
}
>>>>>>> 7d2a07b7

void mlx5_lag_remove_mdev(struct mlx5_core_dev *dev)
{
	struct mlx5_lag *ldev;

	ldev = mlx5_lag_dev(dev);
	if (!ldev)
		return;

	mlx5_dev_list_lock();
	mlx5_ldev_remove_mdev(ldev, dev);
	mlx5_dev_list_unlock();
	mlx5_ldev_put(ldev);
}

void mlx5_lag_add_mdev(struct mlx5_core_dev *dev)
{
	mlx5_dev_list_lock();
	__mlx5_lag_dev_add_mdev(dev);
	mlx5_dev_list_unlock();
}

/* Must be called with intf_mutex held */
void mlx5_lag_remove_netdev(struct mlx5_core_dev *dev,
			    struct net_device *netdev)
{
	struct mlx5_lag *ldev;

	ldev = mlx5_lag_dev(dev);
	if (!ldev)
		return;

	if (__mlx5_lag_is_active(ldev))
		mlx5_disable_lag(ldev);

	mlx5_ldev_remove_netdev(ldev, netdev);
	ldev->flags &= ~MLX5_LAG_FLAG_READY;
}

/* Must be called with intf_mutex held */
void mlx5_lag_add_netdev(struct mlx5_core_dev *dev,
			 struct net_device *netdev)
{
	struct mlx5_lag *ldev;
	int i;

	ldev = mlx5_lag_dev(dev);
	if (!ldev)
		return;

	mlx5_ldev_add_netdev(ldev, dev, netdev);

	for (i = 0; i < MLX5_MAX_PORTS; i++)
		if (!ldev->pf[i].dev)
			break;

<<<<<<< HEAD
	if (i == MLX5_MAX_PORTS) {
		if (ldev->nb.notifier_call) {
			unregister_netdevice_notifier_net(&init_net, &ldev->nb);
			ldev->nb.notifier_call = NULL;
		}
		mlx5_lag_mp_cleanup(ldev);
		cancel_delayed_work_sync(&ldev->bond_work);
		mlx5_lag_dev_free(ldev);
	}
=======
	if (i >= MLX5_MAX_PORTS)
		ldev->flags |= MLX5_LAG_FLAG_READY;
>>>>>>> 7d2a07b7
}

bool mlx5_lag_is_roce(struct mlx5_core_dev *dev)
{
	struct mlx5_lag *ldev;
	bool res;

	spin_lock(&lag_lock);
<<<<<<< HEAD
	ldev = mlx5_lag_dev_get(dev);
=======
	ldev = mlx5_lag_dev(dev);
>>>>>>> 7d2a07b7
	res  = ldev && __mlx5_lag_is_roce(ldev);
	spin_unlock(&lag_lock);

	return res;
}
EXPORT_SYMBOL(mlx5_lag_is_roce);

bool mlx5_lag_is_active(struct mlx5_core_dev *dev)
{
	struct mlx5_lag *ldev;
	bool res;

	spin_lock(&lag_lock);
<<<<<<< HEAD
	ldev = mlx5_lag_dev_get(dev);
=======
	ldev = mlx5_lag_dev(dev);
>>>>>>> 7d2a07b7
	res  = ldev && __mlx5_lag_is_active(ldev);
	spin_unlock(&lag_lock);

	return res;
}
EXPORT_SYMBOL(mlx5_lag_is_active);

bool mlx5_lag_is_sriov(struct mlx5_core_dev *dev)
{
	struct mlx5_lag *ldev;
	bool res;

	spin_lock(&lag_lock);
<<<<<<< HEAD
	ldev = mlx5_lag_dev_get(dev);
=======
	ldev = mlx5_lag_dev(dev);
>>>>>>> 7d2a07b7
	res  = ldev && __mlx5_lag_is_sriov(ldev);
	spin_unlock(&lag_lock);

	return res;
}
EXPORT_SYMBOL(mlx5_lag_is_sriov);

void mlx5_lag_update(struct mlx5_core_dev *dev)
{
	struct mlx5_lag *ldev;

	mlx5_dev_list_lock();
	ldev = mlx5_lag_dev(dev);
	if (!ldev)
		goto unlock;

	mlx5_do_bond(ldev);

unlock:
	mlx5_dev_list_unlock();
}

struct net_device *mlx5_lag_get_roce_netdev(struct mlx5_core_dev *dev)
{
	struct net_device *ndev = NULL;
	struct mlx5_lag *ldev;

	spin_lock(&lag_lock);
<<<<<<< HEAD
	ldev = mlx5_lag_dev_get(dev);
=======
	ldev = mlx5_lag_dev(dev);
>>>>>>> 7d2a07b7

	if (!(ldev && __mlx5_lag_is_roce(ldev)))
		goto unlock;

	if (ldev->tracker.tx_type == NETDEV_LAG_TX_TYPE_ACTIVEBACKUP) {
		ndev = ldev->tracker.netdev_state[MLX5_LAG_P1].tx_enabled ?
		       ldev->pf[MLX5_LAG_P1].netdev :
		       ldev->pf[MLX5_LAG_P2].netdev;
	} else {
		ndev = ldev->pf[MLX5_LAG_P1].netdev;
	}
	if (ndev)
		dev_hold(ndev);

unlock:
	spin_unlock(&lag_lock);

	return ndev;
}
EXPORT_SYMBOL(mlx5_lag_get_roce_netdev);

u8 mlx5_lag_get_slave_port(struct mlx5_core_dev *dev,
			   struct net_device *slave)
<<<<<<< HEAD
{
	struct mlx5_lag *ldev;
	u8 port = 0;

	spin_lock(&lag_lock);
	ldev = mlx5_lag_dev_get(dev);
	if (!(ldev && __mlx5_lag_is_roce(ldev)))
		goto unlock;

	if (ldev->pf[MLX5_LAG_P1].netdev == slave)
		port = MLX5_LAG_P1;
	else
		port = MLX5_LAG_P2;

	port = ldev->v2p_map[port];

unlock:
	spin_unlock(&lag_lock);
	return port;
}
EXPORT_SYMBOL(mlx5_lag_get_slave_port);

bool mlx5_lag_intf_add(struct mlx5_interface *intf, struct mlx5_priv *priv)
=======
>>>>>>> 7d2a07b7
{
	struct mlx5_lag *ldev;
	u8 port = 0;

	spin_lock(&lag_lock);
	ldev = mlx5_lag_dev(dev);
	if (!(ldev && __mlx5_lag_is_roce(ldev)))
		goto unlock;

<<<<<<< HEAD
	ldev = mlx5_lag_dev_get(dev);
	if (!ldev || !__mlx5_lag_is_roce(ldev) ||
	    ldev->pf[MLX5_LAG_P1].dev == dev)
		return true;
=======
	if (ldev->pf[MLX5_LAG_P1].netdev == slave)
		port = MLX5_LAG_P1;
	else
		port = MLX5_LAG_P2;
>>>>>>> 7d2a07b7

	port = ldev->v2p_map[port];

unlock:
	spin_unlock(&lag_lock);
	return port;
}
EXPORT_SYMBOL(mlx5_lag_get_slave_port);

int mlx5_lag_query_cong_counters(struct mlx5_core_dev *dev,
				 u64 *values,
				 int num_counters,
				 size_t *offsets)
{
	int outlen = MLX5_ST_SZ_BYTES(query_cong_statistics_out);
	struct mlx5_core_dev *mdev[MLX5_MAX_PORTS];
	struct mlx5_lag *ldev;
	int num_ports;
	int ret, i, j;
	void *out;

	out = kvzalloc(outlen, GFP_KERNEL);
	if (!out)
		return -ENOMEM;

	memset(values, 0, sizeof(*values) * num_counters);

	spin_lock(&lag_lock);
<<<<<<< HEAD
	ldev = mlx5_lag_dev_get(dev);
	if (ldev && __mlx5_lag_is_roce(ldev)) {
=======
	ldev = mlx5_lag_dev(dev);
	if (ldev && __mlx5_lag_is_active(ldev)) {
>>>>>>> 7d2a07b7
		num_ports = MLX5_MAX_PORTS;
		mdev[MLX5_LAG_P1] = ldev->pf[MLX5_LAG_P1].dev;
		mdev[MLX5_LAG_P2] = ldev->pf[MLX5_LAG_P2].dev;
	} else {
		num_ports = 1;
		mdev[MLX5_LAG_P1] = dev;
	}
	spin_unlock(&lag_lock);

	for (i = 0; i < num_ports; ++i) {
		u32 in[MLX5_ST_SZ_DW(query_cong_statistics_in)] = {};

		MLX5_SET(query_cong_statistics_in, in, opcode,
			 MLX5_CMD_OP_QUERY_CONG_STATISTICS);
		ret = mlx5_cmd_exec_inout(mdev[i], query_cong_statistics, in,
					  out);
		if (ret)
			goto free;

		for (j = 0; j < num_counters; ++j)
			values[j] += be64_to_cpup((__be64 *)(out + offsets[j]));
	}

free:
	kvfree(out);
	return ret;
}
EXPORT_SYMBOL(mlx5_lag_query_cong_counters);<|MERGE_RESOLUTION|>--- conflicted
+++ resolved
@@ -93,8 +93,6 @@
 }
 EXPORT_SYMBOL(mlx5_cmd_destroy_vport_lag);
 
-<<<<<<< HEAD
-=======
 static int mlx5_lag_netdev_event(struct notifier_block *this,
 				 unsigned long event, void *ptr);
 static void mlx5_do_bond_work(struct work_struct *work);
@@ -153,7 +151,6 @@
 	return ldev;
 }
 
->>>>>>> 7d2a07b7
 int mlx5_lag_dev_get_netdev_idx(struct mlx5_lag *ldev,
 				struct net_device *ndev)
 {
@@ -190,21 +187,10 @@
 
 	*port1 = 1;
 	*port2 = 2;
-<<<<<<< HEAD
-	if (!tracker->netdev_state[MLX5_LAG_P1].tx_enabled ||
-	    !tracker->netdev_state[MLX5_LAG_P1].link_up) {
-		*port1 = 2;
-=======
 	if ((!p1en && !p2en) || (p1en && p2en))
->>>>>>> 7d2a07b7
-		return;
-
-<<<<<<< HEAD
-	if (!tracker->netdev_state[MLX5_LAG_P2].tx_enabled ||
-	    !tracker->netdev_state[MLX5_LAG_P2].link_up)
-=======
+		return;
+
 	if (p1en)
->>>>>>> 7d2a07b7
 		*port2 = 1;
 	else
 		*port1 = 2;
@@ -388,13 +374,7 @@
 	if (!mlx5_lag_is_ready(ldev))
 		return;
 
-<<<<<<< HEAD
-	spin_lock(&lag_lock);
 	tracker = ldev->tracker;
-	spin_unlock(&lag_lock);
-=======
-	tracker = ldev->tracker;
->>>>>>> 7d2a07b7
 
 	do_bond = tracker.is_bonded && mlx5_lag_check_prereq(ldev);
 
@@ -581,13 +561,7 @@
 		break;
 	}
 
-<<<<<<< HEAD
-	spin_lock(&lag_lock);
 	ldev->tracker = tracker;
-	spin_unlock(&lag_lock);
-=======
-	ldev->tracker = tracker;
->>>>>>> 7d2a07b7
 
 	if (changed)
 		mlx5_queue_bond_work(ldev, 0);
@@ -634,20 +608,8 @@
 	if (fn >= MLX5_MAX_PORTS)
 		return;
 
-<<<<<<< HEAD
-	spin_lock(&lag_lock);
-	ldev->pf[fn].dev    = dev;
-	ldev->pf[fn].netdev = netdev;
-	ldev->tracker.netdev_state[fn].link_up = 0;
-	ldev->tracker.netdev_state[fn].tx_enabled = 0;
-
-	dev->priv.lag = ldev;
-
-	spin_unlock(&lag_lock);
-=======
 	ldev->pf[fn].dev = dev;
 	dev->priv.lag = ldev;
->>>>>>> 7d2a07b7
 }
 
 /* Must be called with intf_mutex held */
@@ -663,16 +625,8 @@
 	if (i == MLX5_MAX_PORTS)
 		return;
 
-<<<<<<< HEAD
-	spin_lock(&lag_lock);
-	memset(&ldev->pf[i], 0, sizeof(*ldev->pf));
-
-	dev->priv.lag = NULL;
-	spin_unlock(&lag_lock);
-=======
 	ldev->pf[i].dev = NULL;
 	dev->priv.lag = NULL;
->>>>>>> 7d2a07b7
 }
 
 /* Must be called with intf_mutex held */
@@ -702,18 +656,8 @@
 
 	mlx5_ldev_add_mdev(ldev, dev);
 
-<<<<<<< HEAD
-	if (!ldev->nb.notifier_call) {
-		ldev->nb.notifier_call = mlx5_lag_netdev_event;
-		if (register_netdevice_notifier_net(&init_net, &ldev->nb)) {
-			ldev->nb.notifier_call = NULL;
-			mlx5_core_err(dev, "Failed to register LAG netdev notifier\n");
-		}
-	}
-=======
 	return;
 }
->>>>>>> 7d2a07b7
 
 void mlx5_lag_remove_mdev(struct mlx5_core_dev *dev)
 {
@@ -770,20 +714,8 @@
 		if (!ldev->pf[i].dev)
 			break;
 
-<<<<<<< HEAD
-	if (i == MLX5_MAX_PORTS) {
-		if (ldev->nb.notifier_call) {
-			unregister_netdevice_notifier_net(&init_net, &ldev->nb);
-			ldev->nb.notifier_call = NULL;
-		}
-		mlx5_lag_mp_cleanup(ldev);
-		cancel_delayed_work_sync(&ldev->bond_work);
-		mlx5_lag_dev_free(ldev);
-	}
-=======
 	if (i >= MLX5_MAX_PORTS)
 		ldev->flags |= MLX5_LAG_FLAG_READY;
->>>>>>> 7d2a07b7
 }
 
 bool mlx5_lag_is_roce(struct mlx5_core_dev *dev)
@@ -792,11 +724,7 @@
 	bool res;
 
 	spin_lock(&lag_lock);
-<<<<<<< HEAD
-	ldev = mlx5_lag_dev_get(dev);
-=======
-	ldev = mlx5_lag_dev(dev);
->>>>>>> 7d2a07b7
+	ldev = mlx5_lag_dev(dev);
 	res  = ldev && __mlx5_lag_is_roce(ldev);
 	spin_unlock(&lag_lock);
 
@@ -810,11 +738,7 @@
 	bool res;
 
 	spin_lock(&lag_lock);
-<<<<<<< HEAD
-	ldev = mlx5_lag_dev_get(dev);
-=======
-	ldev = mlx5_lag_dev(dev);
->>>>>>> 7d2a07b7
+	ldev = mlx5_lag_dev(dev);
 	res  = ldev && __mlx5_lag_is_active(ldev);
 	spin_unlock(&lag_lock);
 
@@ -828,11 +752,7 @@
 	bool res;
 
 	spin_lock(&lag_lock);
-<<<<<<< HEAD
-	ldev = mlx5_lag_dev_get(dev);
-=======
-	ldev = mlx5_lag_dev(dev);
->>>>>>> 7d2a07b7
+	ldev = mlx5_lag_dev(dev);
 	res  = ldev && __mlx5_lag_is_sriov(ldev);
 	spin_unlock(&lag_lock);
 
@@ -861,11 +781,7 @@
 	struct mlx5_lag *ldev;
 
 	spin_lock(&lag_lock);
-<<<<<<< HEAD
-	ldev = mlx5_lag_dev_get(dev);
-=======
-	ldev = mlx5_lag_dev(dev);
->>>>>>> 7d2a07b7
+	ldev = mlx5_lag_dev(dev);
 
 	if (!(ldev && __mlx5_lag_is_roce(ldev)))
 		goto unlock;
@@ -889,13 +805,12 @@
 
 u8 mlx5_lag_get_slave_port(struct mlx5_core_dev *dev,
 			   struct net_device *slave)
-<<<<<<< HEAD
 {
 	struct mlx5_lag *ldev;
 	u8 port = 0;
 
 	spin_lock(&lag_lock);
-	ldev = mlx5_lag_dev_get(dev);
+	ldev = mlx5_lag_dev(dev);
 	if (!(ldev && __mlx5_lag_is_roce(ldev)))
 		goto unlock;
 
@@ -912,38 +827,6 @@
 }
 EXPORT_SYMBOL(mlx5_lag_get_slave_port);
 
-bool mlx5_lag_intf_add(struct mlx5_interface *intf, struct mlx5_priv *priv)
-=======
->>>>>>> 7d2a07b7
-{
-	struct mlx5_lag *ldev;
-	u8 port = 0;
-
-	spin_lock(&lag_lock);
-	ldev = mlx5_lag_dev(dev);
-	if (!(ldev && __mlx5_lag_is_roce(ldev)))
-		goto unlock;
-
-<<<<<<< HEAD
-	ldev = mlx5_lag_dev_get(dev);
-	if (!ldev || !__mlx5_lag_is_roce(ldev) ||
-	    ldev->pf[MLX5_LAG_P1].dev == dev)
-		return true;
-=======
-	if (ldev->pf[MLX5_LAG_P1].netdev == slave)
-		port = MLX5_LAG_P1;
-	else
-		port = MLX5_LAG_P2;
->>>>>>> 7d2a07b7
-
-	port = ldev->v2p_map[port];
-
-unlock:
-	spin_unlock(&lag_lock);
-	return port;
-}
-EXPORT_SYMBOL(mlx5_lag_get_slave_port);
-
 int mlx5_lag_query_cong_counters(struct mlx5_core_dev *dev,
 				 u64 *values,
 				 int num_counters,
@@ -963,13 +846,8 @@
 	memset(values, 0, sizeof(*values) * num_counters);
 
 	spin_lock(&lag_lock);
-<<<<<<< HEAD
-	ldev = mlx5_lag_dev_get(dev);
-	if (ldev && __mlx5_lag_is_roce(ldev)) {
-=======
 	ldev = mlx5_lag_dev(dev);
 	if (ldev && __mlx5_lag_is_active(ldev)) {
->>>>>>> 7d2a07b7
 		num_ports = MLX5_MAX_PORTS;
 		mdev[MLX5_LAG_P1] = ldev->pf[MLX5_LAG_P1].dev;
 		mdev[MLX5_LAG_P2] = ldev->pf[MLX5_LAG_P2].dev;
