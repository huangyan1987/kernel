--- conflicted
+++ resolved
@@ -2669,19 +2669,11 @@
 
 	if (msi_x) {
 		int nreq = dev->caps.num_ports * num_online_cpus() + 1;
-		bool shared_ports = false;
 
 		nreq = min_t(int, dev->caps.num_eqs - dev->caps.reserved_eqs,
 			     nreq);
-<<<<<<< HEAD
-		if (nreq > MAX_MSIX) {
-			nreq = MAX_MSIX;
-			shared_ports = true;
-		}
-=======
 		if (nreq > MAX_MSIX)
 			nreq = MAX_MSIX;
->>>>>>> 61328de2
 
 		entries = kcalloc(nreq, sizeof *entries, GFP_KERNEL);
 		if (!entries)
@@ -2704,9 +2696,6 @@
 		bitmap_zero(priv->eq_table.eq[MLX4_EQ_ASYNC].actv_ports.ports,
 			    dev->caps.num_ports);
 
-		if (MLX4_IS_LEGACY_EQ_MODE(dev->caps))
-			shared_ports = true;
-
 		for (i = 0; i < dev->caps.num_comp_vectors + 1; i++) {
 			if (i == MLX4_EQ_ASYNC)
 				continue;
@@ -2714,7 +2703,7 @@
 			priv->eq_table.eq[i].irq =
 				entries[i + 1 - !!(i > MLX4_EQ_ASYNC)].vector;
 
-			if (shared_ports) {
+			if (MLX4_IS_LEGACY_EQ_MODE(dev->caps)) {
 				bitmap_fill(priv->eq_table.eq[i].actv_ports.ports,
 					    dev->caps.num_ports);
 				/* We don't set affinity hint when there
