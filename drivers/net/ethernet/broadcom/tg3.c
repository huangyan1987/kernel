/*
 * tg3.c: Broadcom Tigon3 ethernet driver.
 *
 * Copyright (C) 2001, 2002, 2003, 2004 David S. Miller (davem@redhat.com)
 * Copyright (C) 2001, 2002, 2003 Jeff Garzik (jgarzik@pobox.com)
 * Copyright (C) 2004 Sun Microsystems Inc.
 * Copyright (C) 2005-2013 Broadcom Corporation.
 *
 * Firmware is:
 *	Derived from proprietary unpublished source code,
 *	Copyright (C) 2000-2003 Broadcom Corporation.
 *
 *	Permission is hereby granted for the distribution of this firmware
 *	data in hexadecimal or equivalent format, provided this copyright
 *	notice is accompanying it.
 */


#include <linux/module.h>
#include <linux/moduleparam.h>
#include <linux/stringify.h>
#include <linux/kernel.h>
#include <linux/types.h>
#include <linux/compiler.h>
#include <linux/slab.h>
#include <linux/delay.h>
#include <linux/in.h>
#include <linux/init.h>
#include <linux/interrupt.h>
#include <linux/ioport.h>
#include <linux/pci.h>
#include <linux/netdevice.h>
#include <linux/etherdevice.h>
#include <linux/skbuff.h>
#include <linux/ethtool.h>
#include <linux/mdio.h>
#include <linux/mii.h>
#include <linux/phy.h>
#include <linux/brcmphy.h>
#include <linux/if_vlan.h>
#include <linux/ip.h>
#include <linux/tcp.h>
#include <linux/workqueue.h>
#include <linux/prefetch.h>
#include <linux/dma-mapping.h>
#include <linux/firmware.h>
#include <linux/ssb/ssb_driver_gige.h>
#include <linux/hwmon.h>
#include <linux/hwmon-sysfs.h>

#include <net/checksum.h>
#include <net/ip.h>

#include <linux/io.h>
#include <asm/byteorder.h>
#include <linux/uaccess.h>

#include <uapi/linux/net_tstamp.h>
#include <linux/ptp_clock_kernel.h>

#ifdef CONFIG_SPARC
#include <asm/idprom.h>
#include <asm/prom.h>
#endif

#define BAR_0	0
#define BAR_2	2

#include "tg3.h"

/* Functions & macros to verify TG3_FLAGS types */

static inline int _tg3_flag(enum TG3_FLAGS flag, unsigned long *bits)
{
	return test_bit(flag, bits);
}

static inline void _tg3_flag_set(enum TG3_FLAGS flag, unsigned long *bits)
{
	set_bit(flag, bits);
}

static inline void _tg3_flag_clear(enum TG3_FLAGS flag, unsigned long *bits)
{
	clear_bit(flag, bits);
}

#define tg3_flag(tp, flag)				\
	_tg3_flag(TG3_FLAG_##flag, (tp)->tg3_flags)
#define tg3_flag_set(tp, flag)				\
	_tg3_flag_set(TG3_FLAG_##flag, (tp)->tg3_flags)
#define tg3_flag_clear(tp, flag)			\
	_tg3_flag_clear(TG3_FLAG_##flag, (tp)->tg3_flags)

#define DRV_MODULE_NAME		"tg3"
#define TG3_MAJ_NUM			3
#define TG3_MIN_NUM			130
#define DRV_MODULE_VERSION	\
	__stringify(TG3_MAJ_NUM) "." __stringify(TG3_MIN_NUM)
#define DRV_MODULE_RELDATE	"February 14, 2013"

#define RESET_KIND_SHUTDOWN	0
#define RESET_KIND_INIT		1
#define RESET_KIND_SUSPEND	2

#define TG3_DEF_RX_MODE		0
#define TG3_DEF_TX_MODE		0
#define TG3_DEF_MSG_ENABLE	  \
	(NETIF_MSG_DRV		| \
	 NETIF_MSG_PROBE	| \
	 NETIF_MSG_LINK		| \
	 NETIF_MSG_TIMER	| \
	 NETIF_MSG_IFDOWN	| \
	 NETIF_MSG_IFUP		| \
	 NETIF_MSG_RX_ERR	| \
	 NETIF_MSG_TX_ERR)

#define TG3_GRC_LCLCTL_PWRSW_DELAY	100

/* length of time before we decide the hardware is borked,
 * and dev->tx_timeout() should be called to fix the problem
 */

#define TG3_TX_TIMEOUT			(5 * HZ)

/* hardware minimum and maximum for a single frame's data payload */
#define TG3_MIN_MTU			60
#define TG3_MAX_MTU(tp)	\
	(tg3_flag(tp, JUMBO_CAPABLE) ? 9000 : 1500)

/* These numbers seem to be hard coded in the NIC firmware somehow.
 * You can't change the ring sizes, but you can change where you place
 * them in the NIC onboard memory.
 */
#define TG3_RX_STD_RING_SIZE(tp) \
	(tg3_flag(tp, LRG_PROD_RING_CAP) ? \
	 TG3_RX_STD_MAX_SIZE_5717 : TG3_RX_STD_MAX_SIZE_5700)
#define TG3_DEF_RX_RING_PENDING		200
#define TG3_RX_JMB_RING_SIZE(tp) \
	(tg3_flag(tp, LRG_PROD_RING_CAP) ? \
	 TG3_RX_JMB_MAX_SIZE_5717 : TG3_RX_JMB_MAX_SIZE_5700)
#define TG3_DEF_RX_JUMBO_RING_PENDING	100

/* Do not place this n-ring entries value into the tp struct itself,
 * we really want to expose these constants to GCC so that modulo et
 * al.  operations are done with shifts and masks instead of with
 * hw multiply/modulo instructions.  Another solution would be to
 * replace things like '% foo' with '& (foo - 1)'.
 */

#define TG3_TX_RING_SIZE		512
#define TG3_DEF_TX_RING_PENDING		(TG3_TX_RING_SIZE - 1)

#define TG3_RX_STD_RING_BYTES(tp) \
	(sizeof(struct tg3_rx_buffer_desc) * TG3_RX_STD_RING_SIZE(tp))
#define TG3_RX_JMB_RING_BYTES(tp) \
	(sizeof(struct tg3_ext_rx_buffer_desc) * TG3_RX_JMB_RING_SIZE(tp))
#define TG3_RX_RCB_RING_BYTES(tp) \
	(sizeof(struct tg3_rx_buffer_desc) * (tp->rx_ret_ring_mask + 1))
#define TG3_TX_RING_BYTES	(sizeof(struct tg3_tx_buffer_desc) * \
				 TG3_TX_RING_SIZE)
#define NEXT_TX(N)		(((N) + 1) & (TG3_TX_RING_SIZE - 1))

#define TG3_DMA_BYTE_ENAB		64

#define TG3_RX_STD_DMA_SZ		1536
#define TG3_RX_JMB_DMA_SZ		9046

#define TG3_RX_DMA_TO_MAP_SZ(x)		((x) + TG3_DMA_BYTE_ENAB)

#define TG3_RX_STD_MAP_SZ		TG3_RX_DMA_TO_MAP_SZ(TG3_RX_STD_DMA_SZ)
#define TG3_RX_JMB_MAP_SZ		TG3_RX_DMA_TO_MAP_SZ(TG3_RX_JMB_DMA_SZ)

#define TG3_RX_STD_BUFF_RING_SIZE(tp) \
	(sizeof(struct ring_info) * TG3_RX_STD_RING_SIZE(tp))

#define TG3_RX_JMB_BUFF_RING_SIZE(tp) \
	(sizeof(struct ring_info) * TG3_RX_JMB_RING_SIZE(tp))

/* Due to a hardware bug, the 5701 can only DMA to memory addresses
 * that are at least dword aligned when used in PCIX mode.  The driver
 * works around this bug by double copying the packet.  This workaround
 * is built into the normal double copy length check for efficiency.
 *
 * However, the double copy is only necessary on those architectures
 * where unaligned memory accesses are inefficient.  For those architectures
 * where unaligned memory accesses incur little penalty, we can reintegrate
 * the 5701 in the normal rx path.  Doing so saves a device structure
 * dereference by hardcoding the double copy threshold in place.
 */
#define TG3_RX_COPY_THRESHOLD		256
#if NET_IP_ALIGN == 0 || defined(CONFIG_HAVE_EFFICIENT_UNALIGNED_ACCESS)
	#define TG3_RX_COPY_THRESH(tp)	TG3_RX_COPY_THRESHOLD
#else
	#define TG3_RX_COPY_THRESH(tp)	((tp)->rx_copy_thresh)
#endif

#if (NET_IP_ALIGN != 0)
#define TG3_RX_OFFSET(tp)	((tp)->rx_offset)
#else
#define TG3_RX_OFFSET(tp)	(NET_SKB_PAD)
#endif

/* minimum number of free TX descriptors required to wake up TX process */
#define TG3_TX_WAKEUP_THRESH(tnapi)		((tnapi)->tx_pending / 4)
#define TG3_TX_BD_DMA_MAX_2K		2048
#define TG3_TX_BD_DMA_MAX_4K		4096

#define TG3_RAW_IP_ALIGN 2

#define TG3_FW_UPDATE_TIMEOUT_SEC	5
#define TG3_FW_UPDATE_FREQ_SEC		(TG3_FW_UPDATE_TIMEOUT_SEC / 2)

#define FIRMWARE_TG3		"tigon/tg3.bin"
#define FIRMWARE_TG3TSO		"tigon/tg3_tso.bin"
#define FIRMWARE_TG3TSO5	"tigon/tg3_tso5.bin"

static char version[] =
	DRV_MODULE_NAME ".c:v" DRV_MODULE_VERSION " (" DRV_MODULE_RELDATE ")";

MODULE_AUTHOR("David S. Miller (davem@redhat.com) and Jeff Garzik (jgarzik@pobox.com)");
MODULE_DESCRIPTION("Broadcom Tigon3 ethernet driver");
MODULE_LICENSE("GPL");
MODULE_VERSION(DRV_MODULE_VERSION);
MODULE_FIRMWARE(FIRMWARE_TG3);
MODULE_FIRMWARE(FIRMWARE_TG3TSO);
MODULE_FIRMWARE(FIRMWARE_TG3TSO5);

static int tg3_debug = -1;	/* -1 == use TG3_DEF_MSG_ENABLE as value */
module_param(tg3_debug, int, 0);
MODULE_PARM_DESC(tg3_debug, "Tigon3 bitmapped debugging message enable value");

#define TG3_DRV_DATA_FLAG_10_100_ONLY	0x0001
#define TG3_DRV_DATA_FLAG_5705_10_100	0x0002

static DEFINE_PCI_DEVICE_TABLE(tg3_pci_tbl) = {
	{PCI_DEVICE(PCI_VENDOR_ID_BROADCOM, PCI_DEVICE_ID_TIGON3_5700)},
	{PCI_DEVICE(PCI_VENDOR_ID_BROADCOM, PCI_DEVICE_ID_TIGON3_5701)},
	{PCI_DEVICE(PCI_VENDOR_ID_BROADCOM, PCI_DEVICE_ID_TIGON3_5702)},
	{PCI_DEVICE(PCI_VENDOR_ID_BROADCOM, PCI_DEVICE_ID_TIGON3_5703)},
	{PCI_DEVICE(PCI_VENDOR_ID_BROADCOM, PCI_DEVICE_ID_TIGON3_5704)},
	{PCI_DEVICE(PCI_VENDOR_ID_BROADCOM, PCI_DEVICE_ID_TIGON3_5702FE)},
	{PCI_DEVICE(PCI_VENDOR_ID_BROADCOM, PCI_DEVICE_ID_TIGON3_5705)},
	{PCI_DEVICE(PCI_VENDOR_ID_BROADCOM, PCI_DEVICE_ID_TIGON3_5705_2)},
	{PCI_DEVICE(PCI_VENDOR_ID_BROADCOM, PCI_DEVICE_ID_TIGON3_5705M)},
	{PCI_DEVICE(PCI_VENDOR_ID_BROADCOM, PCI_DEVICE_ID_TIGON3_5705M_2)},
	{PCI_DEVICE(PCI_VENDOR_ID_BROADCOM, PCI_DEVICE_ID_TIGON3_5702X)},
	{PCI_DEVICE(PCI_VENDOR_ID_BROADCOM, PCI_DEVICE_ID_TIGON3_5703X)},
	{PCI_DEVICE(PCI_VENDOR_ID_BROADCOM, PCI_DEVICE_ID_TIGON3_5704S)},
	{PCI_DEVICE(PCI_VENDOR_ID_BROADCOM, PCI_DEVICE_ID_TIGON3_5702A3)},
	{PCI_DEVICE(PCI_VENDOR_ID_BROADCOM, PCI_DEVICE_ID_TIGON3_5703A3)},
	{PCI_DEVICE(PCI_VENDOR_ID_BROADCOM, PCI_DEVICE_ID_TIGON3_5782)},
	{PCI_DEVICE(PCI_VENDOR_ID_BROADCOM, PCI_DEVICE_ID_TIGON3_5788)},
	{PCI_DEVICE(PCI_VENDOR_ID_BROADCOM, PCI_DEVICE_ID_TIGON3_5789)},
	{PCI_DEVICE(PCI_VENDOR_ID_BROADCOM, PCI_DEVICE_ID_TIGON3_5901),
	 .driver_data = TG3_DRV_DATA_FLAG_10_100_ONLY |
			TG3_DRV_DATA_FLAG_5705_10_100},
	{PCI_DEVICE(PCI_VENDOR_ID_BROADCOM, PCI_DEVICE_ID_TIGON3_5901_2),
	 .driver_data = TG3_DRV_DATA_FLAG_10_100_ONLY |
			TG3_DRV_DATA_FLAG_5705_10_100},
	{PCI_DEVICE(PCI_VENDOR_ID_BROADCOM, PCI_DEVICE_ID_TIGON3_5704S_2)},
	{PCI_DEVICE(PCI_VENDOR_ID_BROADCOM, PCI_DEVICE_ID_TIGON3_5705F),
	 .driver_data = TG3_DRV_DATA_FLAG_10_100_ONLY |
			TG3_DRV_DATA_FLAG_5705_10_100},
	{PCI_DEVICE(PCI_VENDOR_ID_BROADCOM, PCI_DEVICE_ID_TIGON3_5721)},
	{PCI_DEVICE(PCI_VENDOR_ID_BROADCOM, PCI_DEVICE_ID_TIGON3_5722)},
	{PCI_DEVICE(PCI_VENDOR_ID_BROADCOM, PCI_DEVICE_ID_TIGON3_5750)},
	{PCI_DEVICE(PCI_VENDOR_ID_BROADCOM, PCI_DEVICE_ID_TIGON3_5751)},
	{PCI_DEVICE(PCI_VENDOR_ID_BROADCOM, PCI_DEVICE_ID_TIGON3_5751M)},
	{PCI_DEVICE(PCI_VENDOR_ID_BROADCOM, PCI_DEVICE_ID_TIGON3_5751F),
	 .driver_data = TG3_DRV_DATA_FLAG_10_100_ONLY},
	{PCI_DEVICE(PCI_VENDOR_ID_BROADCOM, PCI_DEVICE_ID_TIGON3_5752)},
	{PCI_DEVICE(PCI_VENDOR_ID_BROADCOM, PCI_DEVICE_ID_TIGON3_5752M)},
	{PCI_DEVICE(PCI_VENDOR_ID_BROADCOM, PCI_DEVICE_ID_TIGON3_5753)},
	{PCI_DEVICE(PCI_VENDOR_ID_BROADCOM, PCI_DEVICE_ID_TIGON3_5753M)},
	{PCI_DEVICE(PCI_VENDOR_ID_BROADCOM, PCI_DEVICE_ID_TIGON3_5753F),
	 .driver_data = TG3_DRV_DATA_FLAG_10_100_ONLY},
	{PCI_DEVICE(PCI_VENDOR_ID_BROADCOM, PCI_DEVICE_ID_TIGON3_5754)},
	{PCI_DEVICE(PCI_VENDOR_ID_BROADCOM, PCI_DEVICE_ID_TIGON3_5754M)},
	{PCI_DEVICE(PCI_VENDOR_ID_BROADCOM, PCI_DEVICE_ID_TIGON3_5755)},
	{PCI_DEVICE(PCI_VENDOR_ID_BROADCOM, PCI_DEVICE_ID_TIGON3_5755M)},
	{PCI_DEVICE(PCI_VENDOR_ID_BROADCOM, PCI_DEVICE_ID_TIGON3_5756)},
	{PCI_DEVICE(PCI_VENDOR_ID_BROADCOM, PCI_DEVICE_ID_TIGON3_5786)},
	{PCI_DEVICE(PCI_VENDOR_ID_BROADCOM, PCI_DEVICE_ID_TIGON3_5787)},
	{PCI_DEVICE_SUB(PCI_VENDOR_ID_BROADCOM, TG3PCI_DEVICE_TIGON3_5787M,
			PCI_VENDOR_ID_LENOVO,
			TG3PCI_SUBDEVICE_ID_LENOVO_5787M),
	 .driver_data = TG3_DRV_DATA_FLAG_10_100_ONLY},
	{PCI_DEVICE(PCI_VENDOR_ID_BROADCOM, PCI_DEVICE_ID_TIGON3_5787M)},
	{PCI_DEVICE(PCI_VENDOR_ID_BROADCOM, PCI_DEVICE_ID_TIGON3_5787F),
	 .driver_data = TG3_DRV_DATA_FLAG_10_100_ONLY},
	{PCI_DEVICE(PCI_VENDOR_ID_BROADCOM, PCI_DEVICE_ID_TIGON3_5714)},
	{PCI_DEVICE(PCI_VENDOR_ID_BROADCOM, PCI_DEVICE_ID_TIGON3_5714S)},
	{PCI_DEVICE(PCI_VENDOR_ID_BROADCOM, PCI_DEVICE_ID_TIGON3_5715)},
	{PCI_DEVICE(PCI_VENDOR_ID_BROADCOM, PCI_DEVICE_ID_TIGON3_5715S)},
	{PCI_DEVICE(PCI_VENDOR_ID_BROADCOM, PCI_DEVICE_ID_TIGON3_5780)},
	{PCI_DEVICE(PCI_VENDOR_ID_BROADCOM, PCI_DEVICE_ID_TIGON3_5780S)},
	{PCI_DEVICE(PCI_VENDOR_ID_BROADCOM, PCI_DEVICE_ID_TIGON3_5781)},
	{PCI_DEVICE(PCI_VENDOR_ID_BROADCOM, PCI_DEVICE_ID_TIGON3_5906)},
	{PCI_DEVICE(PCI_VENDOR_ID_BROADCOM, PCI_DEVICE_ID_TIGON3_5906M)},
	{PCI_DEVICE(PCI_VENDOR_ID_BROADCOM, PCI_DEVICE_ID_TIGON3_5784)},
	{PCI_DEVICE(PCI_VENDOR_ID_BROADCOM, PCI_DEVICE_ID_TIGON3_5764)},
	{PCI_DEVICE(PCI_VENDOR_ID_BROADCOM, PCI_DEVICE_ID_TIGON3_5723)},
	{PCI_DEVICE(PCI_VENDOR_ID_BROADCOM, PCI_DEVICE_ID_TIGON3_5761)},
	{PCI_DEVICE(PCI_VENDOR_ID_BROADCOM, PCI_DEVICE_ID_TIGON3_5761E)},
	{PCI_DEVICE(PCI_VENDOR_ID_BROADCOM, TG3PCI_DEVICE_TIGON3_5761S)},
	{PCI_DEVICE(PCI_VENDOR_ID_BROADCOM, TG3PCI_DEVICE_TIGON3_5761SE)},
	{PCI_DEVICE(PCI_VENDOR_ID_BROADCOM, TG3PCI_DEVICE_TIGON3_5785_G)},
	{PCI_DEVICE(PCI_VENDOR_ID_BROADCOM, TG3PCI_DEVICE_TIGON3_5785_F)},
	{PCI_DEVICE_SUB(PCI_VENDOR_ID_BROADCOM, TG3PCI_DEVICE_TIGON3_57780,
			PCI_VENDOR_ID_AI, TG3PCI_SUBDEVICE_ID_ACER_57780_A),
	 .driver_data = TG3_DRV_DATA_FLAG_10_100_ONLY},
	{PCI_DEVICE_SUB(PCI_VENDOR_ID_BROADCOM, TG3PCI_DEVICE_TIGON3_57780,
			PCI_VENDOR_ID_AI, TG3PCI_SUBDEVICE_ID_ACER_57780_B),
	 .driver_data = TG3_DRV_DATA_FLAG_10_100_ONLY},
	{PCI_DEVICE(PCI_VENDOR_ID_BROADCOM, TG3PCI_DEVICE_TIGON3_57780)},
	{PCI_DEVICE(PCI_VENDOR_ID_BROADCOM, TG3PCI_DEVICE_TIGON3_57760)},
	{PCI_DEVICE(PCI_VENDOR_ID_BROADCOM, TG3PCI_DEVICE_TIGON3_57790),
	 .driver_data = TG3_DRV_DATA_FLAG_10_100_ONLY},
	{PCI_DEVICE(PCI_VENDOR_ID_BROADCOM, TG3PCI_DEVICE_TIGON3_57788)},
	{PCI_DEVICE(PCI_VENDOR_ID_BROADCOM, TG3PCI_DEVICE_TIGON3_5717)},
	{PCI_DEVICE(PCI_VENDOR_ID_BROADCOM, TG3PCI_DEVICE_TIGON3_5717_C)},
	{PCI_DEVICE(PCI_VENDOR_ID_BROADCOM, TG3PCI_DEVICE_TIGON3_5718)},
	{PCI_DEVICE(PCI_VENDOR_ID_BROADCOM, TG3PCI_DEVICE_TIGON3_57781)},
	{PCI_DEVICE(PCI_VENDOR_ID_BROADCOM, TG3PCI_DEVICE_TIGON3_57785)},
	{PCI_DEVICE(PCI_VENDOR_ID_BROADCOM, TG3PCI_DEVICE_TIGON3_57761)},
	{PCI_DEVICE(PCI_VENDOR_ID_BROADCOM, TG3PCI_DEVICE_TIGON3_57765)},
	{PCI_DEVICE(PCI_VENDOR_ID_BROADCOM, TG3PCI_DEVICE_TIGON3_57791),
	 .driver_data = TG3_DRV_DATA_FLAG_10_100_ONLY},
	{PCI_DEVICE(PCI_VENDOR_ID_BROADCOM, TG3PCI_DEVICE_TIGON3_57795),
	 .driver_data = TG3_DRV_DATA_FLAG_10_100_ONLY},
	{PCI_DEVICE(PCI_VENDOR_ID_BROADCOM, TG3PCI_DEVICE_TIGON3_5719)},
	{PCI_DEVICE(PCI_VENDOR_ID_BROADCOM, TG3PCI_DEVICE_TIGON3_5720)},
	{PCI_DEVICE(PCI_VENDOR_ID_BROADCOM, TG3PCI_DEVICE_TIGON3_57762)},
	{PCI_DEVICE(PCI_VENDOR_ID_BROADCOM, TG3PCI_DEVICE_TIGON3_57766)},
<<<<<<< HEAD
=======
	{PCI_DEVICE(PCI_VENDOR_ID_BROADCOM, TG3PCI_DEVICE_TIGON3_5762)},
	{PCI_DEVICE(PCI_VENDOR_ID_BROADCOM, TG3PCI_DEVICE_TIGON3_5725)},
	{PCI_DEVICE(PCI_VENDOR_ID_BROADCOM, TG3PCI_DEVICE_TIGON3_5727)},
>>>>>>> 8ca7cd1b
	{PCI_DEVICE(PCI_VENDOR_ID_SYSKONNECT, PCI_DEVICE_ID_SYSKONNECT_9DXX)},
	{PCI_DEVICE(PCI_VENDOR_ID_SYSKONNECT, PCI_DEVICE_ID_SYSKONNECT_9MXX)},
	{PCI_DEVICE(PCI_VENDOR_ID_ALTIMA, PCI_DEVICE_ID_ALTIMA_AC1000)},
	{PCI_DEVICE(PCI_VENDOR_ID_ALTIMA, PCI_DEVICE_ID_ALTIMA_AC1001)},
	{PCI_DEVICE(PCI_VENDOR_ID_ALTIMA, PCI_DEVICE_ID_ALTIMA_AC1003)},
	{PCI_DEVICE(PCI_VENDOR_ID_ALTIMA, PCI_DEVICE_ID_ALTIMA_AC9100)},
	{PCI_DEVICE(PCI_VENDOR_ID_APPLE, PCI_DEVICE_ID_APPLE_TIGON3)},
	{PCI_DEVICE(0x10cf, 0x11a2)}, /* Fujitsu 1000base-SX with BCM5703SKHB */
	{}
};

MODULE_DEVICE_TABLE(pci, tg3_pci_tbl);

static const struct {
	const char string[ETH_GSTRING_LEN];
} ethtool_stats_keys[] = {
	{ "rx_octets" },
	{ "rx_fragments" },
	{ "rx_ucast_packets" },
	{ "rx_mcast_packets" },
	{ "rx_bcast_packets" },
	{ "rx_fcs_errors" },
	{ "rx_align_errors" },
	{ "rx_xon_pause_rcvd" },
	{ "rx_xoff_pause_rcvd" },
	{ "rx_mac_ctrl_rcvd" },
	{ "rx_xoff_entered" },
	{ "rx_frame_too_long_errors" },
	{ "rx_jabbers" },
	{ "rx_undersize_packets" },
	{ "rx_in_length_errors" },
	{ "rx_out_length_errors" },
	{ "rx_64_or_less_octet_packets" },
	{ "rx_65_to_127_octet_packets" },
	{ "rx_128_to_255_octet_packets" },
	{ "rx_256_to_511_octet_packets" },
	{ "rx_512_to_1023_octet_packets" },
	{ "rx_1024_to_1522_octet_packets" },
	{ "rx_1523_to_2047_octet_packets" },
	{ "rx_2048_to_4095_octet_packets" },
	{ "rx_4096_to_8191_octet_packets" },
	{ "rx_8192_to_9022_octet_packets" },

	{ "tx_octets" },
	{ "tx_collisions" },

	{ "tx_xon_sent" },
	{ "tx_xoff_sent" },
	{ "tx_flow_control" },
	{ "tx_mac_errors" },
	{ "tx_single_collisions" },
	{ "tx_mult_collisions" },
	{ "tx_deferred" },
	{ "tx_excessive_collisions" },
	{ "tx_late_collisions" },
	{ "tx_collide_2times" },
	{ "tx_collide_3times" },
	{ "tx_collide_4times" },
	{ "tx_collide_5times" },
	{ "tx_collide_6times" },
	{ "tx_collide_7times" },
	{ "tx_collide_8times" },
	{ "tx_collide_9times" },
	{ "tx_collide_10times" },
	{ "tx_collide_11times" },
	{ "tx_collide_12times" },
	{ "tx_collide_13times" },
	{ "tx_collide_14times" },
	{ "tx_collide_15times" },
	{ "tx_ucast_packets" },
	{ "tx_mcast_packets" },
	{ "tx_bcast_packets" },
	{ "tx_carrier_sense_errors" },
	{ "tx_discards" },
	{ "tx_errors" },

	{ "dma_writeq_full" },
	{ "dma_write_prioq_full" },
	{ "rxbds_empty" },
	{ "rx_discards" },
	{ "rx_errors" },
	{ "rx_threshold_hit" },

	{ "dma_readq_full" },
	{ "dma_read_prioq_full" },
	{ "tx_comp_queue_full" },

	{ "ring_set_send_prod_index" },
	{ "ring_status_update" },
	{ "nic_irqs" },
	{ "nic_avoided_irqs" },
	{ "nic_tx_threshold_hit" },

	{ "mbuf_lwm_thresh_hit" },
};

#define TG3_NUM_STATS	ARRAY_SIZE(ethtool_stats_keys)
#define TG3_NVRAM_TEST		0
#define TG3_LINK_TEST		1
#define TG3_REGISTER_TEST	2
#define TG3_MEMORY_TEST		3
#define TG3_MAC_LOOPB_TEST	4
#define TG3_PHY_LOOPB_TEST	5
#define TG3_EXT_LOOPB_TEST	6
#define TG3_INTERRUPT_TEST	7


static const struct {
	const char string[ETH_GSTRING_LEN];
} ethtool_test_keys[] = {
	[TG3_NVRAM_TEST]	= { "nvram test        (online) " },
	[TG3_LINK_TEST]		= { "link test         (online) " },
	[TG3_REGISTER_TEST]	= { "register test     (offline)" },
	[TG3_MEMORY_TEST]	= { "memory test       (offline)" },
	[TG3_MAC_LOOPB_TEST]	= { "mac loopback test (offline)" },
	[TG3_PHY_LOOPB_TEST]	= { "phy loopback test (offline)" },
	[TG3_EXT_LOOPB_TEST]	= { "ext loopback test (offline)" },
	[TG3_INTERRUPT_TEST]	= { "interrupt test    (offline)" },
};

#define TG3_NUM_TEST	ARRAY_SIZE(ethtool_test_keys)


static void tg3_write32(struct tg3 *tp, u32 off, u32 val)
{
	writel(val, tp->regs + off);
}

static u32 tg3_read32(struct tg3 *tp, u32 off)
{
	return readl(tp->regs + off);
}

static void tg3_ape_write32(struct tg3 *tp, u32 off, u32 val)
{
	writel(val, tp->aperegs + off);
}

static u32 tg3_ape_read32(struct tg3 *tp, u32 off)
{
	return readl(tp->aperegs + off);
}

static void tg3_write_indirect_reg32(struct tg3 *tp, u32 off, u32 val)
{
	unsigned long flags;

	spin_lock_irqsave(&tp->indirect_lock, flags);
	pci_write_config_dword(tp->pdev, TG3PCI_REG_BASE_ADDR, off);
	pci_write_config_dword(tp->pdev, TG3PCI_REG_DATA, val);
	spin_unlock_irqrestore(&tp->indirect_lock, flags);
}

static void tg3_write_flush_reg32(struct tg3 *tp, u32 off, u32 val)
{
	writel(val, tp->regs + off);
	readl(tp->regs + off);
}

static u32 tg3_read_indirect_reg32(struct tg3 *tp, u32 off)
{
	unsigned long flags;
	u32 val;

	spin_lock_irqsave(&tp->indirect_lock, flags);
	pci_write_config_dword(tp->pdev, TG3PCI_REG_BASE_ADDR, off);
	pci_read_config_dword(tp->pdev, TG3PCI_REG_DATA, &val);
	spin_unlock_irqrestore(&tp->indirect_lock, flags);
	return val;
}

static void tg3_write_indirect_mbox(struct tg3 *tp, u32 off, u32 val)
{
	unsigned long flags;

	if (off == (MAILBOX_RCVRET_CON_IDX_0 + TG3_64BIT_REG_LOW)) {
		pci_write_config_dword(tp->pdev, TG3PCI_RCV_RET_RING_CON_IDX +
				       TG3_64BIT_REG_LOW, val);
		return;
	}
	if (off == TG3_RX_STD_PROD_IDX_REG) {
		pci_write_config_dword(tp->pdev, TG3PCI_STD_RING_PROD_IDX +
				       TG3_64BIT_REG_LOW, val);
		return;
	}

	spin_lock_irqsave(&tp->indirect_lock, flags);
	pci_write_config_dword(tp->pdev, TG3PCI_REG_BASE_ADDR, off + 0x5600);
	pci_write_config_dword(tp->pdev, TG3PCI_REG_DATA, val);
	spin_unlock_irqrestore(&tp->indirect_lock, flags);

	/* In indirect mode when disabling interrupts, we also need
	 * to clear the interrupt bit in the GRC local ctrl register.
	 */
	if ((off == (MAILBOX_INTERRUPT_0 + TG3_64BIT_REG_LOW)) &&
	    (val == 0x1)) {
		pci_write_config_dword(tp->pdev, TG3PCI_MISC_LOCAL_CTRL,
				       tp->grc_local_ctrl|GRC_LCLCTRL_CLEARINT);
	}
}

static u32 tg3_read_indirect_mbox(struct tg3 *tp, u32 off)
{
	unsigned long flags;
	u32 val;

	spin_lock_irqsave(&tp->indirect_lock, flags);
	pci_write_config_dword(tp->pdev, TG3PCI_REG_BASE_ADDR, off + 0x5600);
	pci_read_config_dword(tp->pdev, TG3PCI_REG_DATA, &val);
	spin_unlock_irqrestore(&tp->indirect_lock, flags);
	return val;
}

/* usec_wait specifies the wait time in usec when writing to certain registers
 * where it is unsafe to read back the register without some delay.
 * GRC_LOCAL_CTRL is one example if the GPIOs are toggled to switch power.
 * TG3PCI_CLOCK_CTRL is another example if the clock frequencies are changed.
 */
static void _tw32_flush(struct tg3 *tp, u32 off, u32 val, u32 usec_wait)
{
	if (tg3_flag(tp, PCIX_TARGET_HWBUG) || tg3_flag(tp, ICH_WORKAROUND))
		/* Non-posted methods */
		tp->write32(tp, off, val);
	else {
		/* Posted method */
		tg3_write32(tp, off, val);
		if (usec_wait)
			udelay(usec_wait);
		tp->read32(tp, off);
	}
	/* Wait again after the read for the posted method to guarantee that
	 * the wait time is met.
	 */
	if (usec_wait)
		udelay(usec_wait);
}

static inline void tw32_mailbox_flush(struct tg3 *tp, u32 off, u32 val)
{
	tp->write32_mbox(tp, off, val);
	if (tg3_flag(tp, FLUSH_POSTED_WRITES) ||
	    (!tg3_flag(tp, MBOX_WRITE_REORDER) &&
	     !tg3_flag(tp, ICH_WORKAROUND)))
		tp->read32_mbox(tp, off);
}

static void tg3_write32_tx_mbox(struct tg3 *tp, u32 off, u32 val)
{
	void __iomem *mbox = tp->regs + off;
	writel(val, mbox);
	if (tg3_flag(tp, TXD_MBOX_HWBUG))
		writel(val, mbox);
	if (tg3_flag(tp, MBOX_WRITE_REORDER) ||
	    tg3_flag(tp, FLUSH_POSTED_WRITES))
		readl(mbox);
}

static u32 tg3_read32_mbox_5906(struct tg3 *tp, u32 off)
{
	return readl(tp->regs + off + GRCMBOX_BASE);
}

static void tg3_write32_mbox_5906(struct tg3 *tp, u32 off, u32 val)
{
	writel(val, tp->regs + off + GRCMBOX_BASE);
}

#define tw32_mailbox(reg, val)		tp->write32_mbox(tp, reg, val)
#define tw32_mailbox_f(reg, val)	tw32_mailbox_flush(tp, (reg), (val))
#define tw32_rx_mbox(reg, val)		tp->write32_rx_mbox(tp, reg, val)
#define tw32_tx_mbox(reg, val)		tp->write32_tx_mbox(tp, reg, val)
#define tr32_mailbox(reg)		tp->read32_mbox(tp, reg)

#define tw32(reg, val)			tp->write32(tp, reg, val)
#define tw32_f(reg, val)		_tw32_flush(tp, (reg), (val), 0)
#define tw32_wait_f(reg, val, us)	_tw32_flush(tp, (reg), (val), (us))
#define tr32(reg)			tp->read32(tp, reg)

static void tg3_write_mem(struct tg3 *tp, u32 off, u32 val)
{
	unsigned long flags;

	if (tg3_asic_rev(tp) == ASIC_REV_5906 &&
	    (off >= NIC_SRAM_STATS_BLK) && (off < NIC_SRAM_TX_BUFFER_DESC))
		return;

	spin_lock_irqsave(&tp->indirect_lock, flags);
	if (tg3_flag(tp, SRAM_USE_CONFIG)) {
		pci_write_config_dword(tp->pdev, TG3PCI_MEM_WIN_BASE_ADDR, off);
		pci_write_config_dword(tp->pdev, TG3PCI_MEM_WIN_DATA, val);

		/* Always leave this as zero. */
		pci_write_config_dword(tp->pdev, TG3PCI_MEM_WIN_BASE_ADDR, 0);
	} else {
		tw32_f(TG3PCI_MEM_WIN_BASE_ADDR, off);
		tw32_f(TG3PCI_MEM_WIN_DATA, val);

		/* Always leave this as zero. */
		tw32_f(TG3PCI_MEM_WIN_BASE_ADDR, 0);
	}
	spin_unlock_irqrestore(&tp->indirect_lock, flags);
}

static void tg3_read_mem(struct tg3 *tp, u32 off, u32 *val)
{
	unsigned long flags;

	if (tg3_asic_rev(tp) == ASIC_REV_5906 &&
	    (off >= NIC_SRAM_STATS_BLK) && (off < NIC_SRAM_TX_BUFFER_DESC)) {
		*val = 0;
		return;
	}

	spin_lock_irqsave(&tp->indirect_lock, flags);
	if (tg3_flag(tp, SRAM_USE_CONFIG)) {
		pci_write_config_dword(tp->pdev, TG3PCI_MEM_WIN_BASE_ADDR, off);
		pci_read_config_dword(tp->pdev, TG3PCI_MEM_WIN_DATA, val);

		/* Always leave this as zero. */
		pci_write_config_dword(tp->pdev, TG3PCI_MEM_WIN_BASE_ADDR, 0);
	} else {
		tw32_f(TG3PCI_MEM_WIN_BASE_ADDR, off);
		*val = tr32(TG3PCI_MEM_WIN_DATA);

		/* Always leave this as zero. */
		tw32_f(TG3PCI_MEM_WIN_BASE_ADDR, 0);
	}
	spin_unlock_irqrestore(&tp->indirect_lock, flags);
}

static void tg3_ape_lock_init(struct tg3 *tp)
{
	int i;
	u32 regbase, bit;

	if (tg3_asic_rev(tp) == ASIC_REV_5761)
		regbase = TG3_APE_LOCK_GRANT;
	else
		regbase = TG3_APE_PER_LOCK_GRANT;

	/* Make sure the driver hasn't any stale locks. */
	for (i = TG3_APE_LOCK_PHY0; i <= TG3_APE_LOCK_GPIO; i++) {
		switch (i) {
		case TG3_APE_LOCK_PHY0:
		case TG3_APE_LOCK_PHY1:
		case TG3_APE_LOCK_PHY2:
		case TG3_APE_LOCK_PHY3:
			bit = APE_LOCK_GRANT_DRIVER;
			break;
		default:
			if (!tp->pci_fn)
				bit = APE_LOCK_GRANT_DRIVER;
			else
				bit = 1 << tp->pci_fn;
		}
		tg3_ape_write32(tp, regbase + 4 * i, bit);
	}

}

static int tg3_ape_lock(struct tg3 *tp, int locknum)
{
	int i, off;
	int ret = 0;
	u32 status, req, gnt, bit;

	if (!tg3_flag(tp, ENABLE_APE))
		return 0;

	switch (locknum) {
	case TG3_APE_LOCK_GPIO:
		if (tg3_asic_rev(tp) == ASIC_REV_5761)
			return 0;
	case TG3_APE_LOCK_GRC:
	case TG3_APE_LOCK_MEM:
		if (!tp->pci_fn)
			bit = APE_LOCK_REQ_DRIVER;
		else
			bit = 1 << tp->pci_fn;
		break;
	case TG3_APE_LOCK_PHY0:
	case TG3_APE_LOCK_PHY1:
	case TG3_APE_LOCK_PHY2:
	case TG3_APE_LOCK_PHY3:
		bit = APE_LOCK_REQ_DRIVER;
		break;
	default:
		return -EINVAL;
	}

	if (tg3_asic_rev(tp) == ASIC_REV_5761) {
		req = TG3_APE_LOCK_REQ;
		gnt = TG3_APE_LOCK_GRANT;
	} else {
		req = TG3_APE_PER_LOCK_REQ;
		gnt = TG3_APE_PER_LOCK_GRANT;
	}

	off = 4 * locknum;

	tg3_ape_write32(tp, req + off, bit);

	/* Wait for up to 1 millisecond to acquire lock. */
	for (i = 0; i < 100; i++) {
		status = tg3_ape_read32(tp, gnt + off);
		if (status == bit)
			break;
		udelay(10);
	}

	if (status != bit) {
		/* Revoke the lock request. */
		tg3_ape_write32(tp, gnt + off, bit);
		ret = -EBUSY;
	}

	return ret;
}

static void tg3_ape_unlock(struct tg3 *tp, int locknum)
{
	u32 gnt, bit;

	if (!tg3_flag(tp, ENABLE_APE))
		return;

	switch (locknum) {
	case TG3_APE_LOCK_GPIO:
		if (tg3_asic_rev(tp) == ASIC_REV_5761)
			return;
	case TG3_APE_LOCK_GRC:
	case TG3_APE_LOCK_MEM:
		if (!tp->pci_fn)
			bit = APE_LOCK_GRANT_DRIVER;
		else
			bit = 1 << tp->pci_fn;
		break;
	case TG3_APE_LOCK_PHY0:
	case TG3_APE_LOCK_PHY1:
	case TG3_APE_LOCK_PHY2:
	case TG3_APE_LOCK_PHY3:
		bit = APE_LOCK_GRANT_DRIVER;
		break;
	default:
		return;
	}

	if (tg3_asic_rev(tp) == ASIC_REV_5761)
		gnt = TG3_APE_LOCK_GRANT;
	else
		gnt = TG3_APE_PER_LOCK_GRANT;

	tg3_ape_write32(tp, gnt + 4 * locknum, bit);
}

static int tg3_ape_event_lock(struct tg3 *tp, u32 timeout_us)
{
	u32 apedata;

	while (timeout_us) {
		if (tg3_ape_lock(tp, TG3_APE_LOCK_MEM))
			return -EBUSY;

		apedata = tg3_ape_read32(tp, TG3_APE_EVENT_STATUS);
		if (!(apedata & APE_EVENT_STATUS_EVENT_PENDING))
			break;

		tg3_ape_unlock(tp, TG3_APE_LOCK_MEM);

		udelay(10);
		timeout_us -= (timeout_us > 10) ? 10 : timeout_us;
	}

	return timeout_us ? 0 : -EBUSY;
}

static int tg3_ape_wait_for_event(struct tg3 *tp, u32 timeout_us)
{
	u32 i, apedata;

	for (i = 0; i < timeout_us / 10; i++) {
		apedata = tg3_ape_read32(tp, TG3_APE_EVENT_STATUS);

		if (!(apedata & APE_EVENT_STATUS_EVENT_PENDING))
			break;

		udelay(10);
	}

	return i == timeout_us / 10;
}

static int tg3_ape_scratchpad_read(struct tg3 *tp, u32 *data, u32 base_off,
				   u32 len)
{
	int err;
	u32 i, bufoff, msgoff, maxlen, apedata;

	if (!tg3_flag(tp, APE_HAS_NCSI))
		return 0;

	apedata = tg3_ape_read32(tp, TG3_APE_SEG_SIG);
	if (apedata != APE_SEG_SIG_MAGIC)
		return -ENODEV;

	apedata = tg3_ape_read32(tp, TG3_APE_FW_STATUS);
	if (!(apedata & APE_FW_STATUS_READY))
		return -EAGAIN;

	bufoff = tg3_ape_read32(tp, TG3_APE_SEG_MSG_BUF_OFF) +
		 TG3_APE_SHMEM_BASE;
	msgoff = bufoff + 2 * sizeof(u32);
	maxlen = tg3_ape_read32(tp, TG3_APE_SEG_MSG_BUF_LEN);

	while (len) {
		u32 length;

		/* Cap xfer sizes to scratchpad limits. */
		length = (len > maxlen) ? maxlen : len;
		len -= length;

		apedata = tg3_ape_read32(tp, TG3_APE_FW_STATUS);
		if (!(apedata & APE_FW_STATUS_READY))
			return -EAGAIN;

		/* Wait for up to 1 msec for APE to service previous event. */
		err = tg3_ape_event_lock(tp, 1000);
		if (err)
			return err;

		apedata = APE_EVENT_STATUS_DRIVER_EVNT |
			  APE_EVENT_STATUS_SCRTCHPD_READ |
			  APE_EVENT_STATUS_EVENT_PENDING;
		tg3_ape_write32(tp, TG3_APE_EVENT_STATUS, apedata);

		tg3_ape_write32(tp, bufoff, base_off);
		tg3_ape_write32(tp, bufoff + sizeof(u32), length);

		tg3_ape_unlock(tp, TG3_APE_LOCK_MEM);
		tg3_ape_write32(tp, TG3_APE_EVENT, APE_EVENT_1);

		base_off += length;

		if (tg3_ape_wait_for_event(tp, 30000))
			return -EAGAIN;

		for (i = 0; length; i += 4, length -= 4) {
			u32 val = tg3_ape_read32(tp, msgoff + i);
			memcpy(data, &val, sizeof(u32));
			data++;
		}
	}

	return 0;
}

static int tg3_ape_send_event(struct tg3 *tp, u32 event)
{
	int err;
	u32 apedata;

	apedata = tg3_ape_read32(tp, TG3_APE_SEG_SIG);
	if (apedata != APE_SEG_SIG_MAGIC)
		return -EAGAIN;

	apedata = tg3_ape_read32(tp, TG3_APE_FW_STATUS);
	if (!(apedata & APE_FW_STATUS_READY))
		return -EAGAIN;

	/* Wait for up to 1 millisecond for APE to service previous event. */
	err = tg3_ape_event_lock(tp, 1000);
	if (err)
		return err;

	tg3_ape_write32(tp, TG3_APE_EVENT_STATUS,
			event | APE_EVENT_STATUS_EVENT_PENDING);

	tg3_ape_unlock(tp, TG3_APE_LOCK_MEM);
	tg3_ape_write32(tp, TG3_APE_EVENT, APE_EVENT_1);

	return 0;
}

static void tg3_ape_driver_state_change(struct tg3 *tp, int kind)
{
	u32 event;
	u32 apedata;

	if (!tg3_flag(tp, ENABLE_APE))
		return;

	switch (kind) {
	case RESET_KIND_INIT:
		tg3_ape_write32(tp, TG3_APE_HOST_SEG_SIG,
				APE_HOST_SEG_SIG_MAGIC);
		tg3_ape_write32(tp, TG3_APE_HOST_SEG_LEN,
				APE_HOST_SEG_LEN_MAGIC);
		apedata = tg3_ape_read32(tp, TG3_APE_HOST_INIT_COUNT);
		tg3_ape_write32(tp, TG3_APE_HOST_INIT_COUNT, ++apedata);
		tg3_ape_write32(tp, TG3_APE_HOST_DRIVER_ID,
			APE_HOST_DRIVER_ID_MAGIC(TG3_MAJ_NUM, TG3_MIN_NUM));
		tg3_ape_write32(tp, TG3_APE_HOST_BEHAVIOR,
				APE_HOST_BEHAV_NO_PHYLOCK);
		tg3_ape_write32(tp, TG3_APE_HOST_DRVR_STATE,
				    TG3_APE_HOST_DRVR_STATE_START);

		event = APE_EVENT_STATUS_STATE_START;
		break;
	case RESET_KIND_SHUTDOWN:
		/* With the interface we are currently using,
		 * APE does not track driver state.  Wiping
		 * out the HOST SEGMENT SIGNATURE forces
		 * the APE to assume OS absent status.
		 */
		tg3_ape_write32(tp, TG3_APE_HOST_SEG_SIG, 0x0);

		if (device_may_wakeup(&tp->pdev->dev) &&
		    tg3_flag(tp, WOL_ENABLE)) {
			tg3_ape_write32(tp, TG3_APE_HOST_WOL_SPEED,
					    TG3_APE_HOST_WOL_SPEED_AUTO);
			apedata = TG3_APE_HOST_DRVR_STATE_WOL;
		} else
			apedata = TG3_APE_HOST_DRVR_STATE_UNLOAD;

		tg3_ape_write32(tp, TG3_APE_HOST_DRVR_STATE, apedata);

		event = APE_EVENT_STATUS_STATE_UNLOAD;
		break;
	case RESET_KIND_SUSPEND:
		event = APE_EVENT_STATUS_STATE_SUSPEND;
		break;
	default:
		return;
	}

	event |= APE_EVENT_STATUS_DRIVER_EVNT | APE_EVENT_STATUS_STATE_CHNGE;

	tg3_ape_send_event(tp, event);
}

static void tg3_disable_ints(struct tg3 *tp)
{
	int i;

	tw32(TG3PCI_MISC_HOST_CTRL,
	     (tp->misc_host_ctrl | MISC_HOST_CTRL_MASK_PCI_INT));
	for (i = 0; i < tp->irq_max; i++)
		tw32_mailbox_f(tp->napi[i].int_mbox, 0x00000001);
}

static void tg3_enable_ints(struct tg3 *tp)
{
	int i;

	tp->irq_sync = 0;
	wmb();

	tw32(TG3PCI_MISC_HOST_CTRL,
	     (tp->misc_host_ctrl & ~MISC_HOST_CTRL_MASK_PCI_INT));

	tp->coal_now = tp->coalesce_mode | HOSTCC_MODE_ENABLE;
	for (i = 0; i < tp->irq_cnt; i++) {
		struct tg3_napi *tnapi = &tp->napi[i];

		tw32_mailbox_f(tnapi->int_mbox, tnapi->last_tag << 24);
		if (tg3_flag(tp, 1SHOT_MSI))
			tw32_mailbox_f(tnapi->int_mbox, tnapi->last_tag << 24);

		tp->coal_now |= tnapi->coal_now;
	}

	/* Force an initial interrupt */
	if (!tg3_flag(tp, TAGGED_STATUS) &&
	    (tp->napi[0].hw_status->status & SD_STATUS_UPDATED))
		tw32(GRC_LOCAL_CTRL, tp->grc_local_ctrl | GRC_LCLCTRL_SETINT);
	else
		tw32(HOSTCC_MODE, tp->coal_now);

	tp->coal_now &= ~(tp->napi[0].coal_now | tp->napi[1].coal_now);
}

static inline unsigned int tg3_has_work(struct tg3_napi *tnapi)
{
	struct tg3 *tp = tnapi->tp;
	struct tg3_hw_status *sblk = tnapi->hw_status;
	unsigned int work_exists = 0;

	/* check for phy events */
	if (!(tg3_flag(tp, USE_LINKCHG_REG) || tg3_flag(tp, POLL_SERDES))) {
		if (sblk->status & SD_STATUS_LINK_CHG)
			work_exists = 1;
	}

	/* check for TX work to do */
	if (sblk->idx[0].tx_consumer != tnapi->tx_cons)
		work_exists = 1;

	/* check for RX work to do */
	if (tnapi->rx_rcb_prod_idx &&
	    *(tnapi->rx_rcb_prod_idx) != tnapi->rx_rcb_ptr)
		work_exists = 1;

	return work_exists;
}

/* tg3_int_reenable
 *  similar to tg3_enable_ints, but it accurately determines whether there
 *  is new work pending and can return without flushing the PIO write
 *  which reenables interrupts
 */
static void tg3_int_reenable(struct tg3_napi *tnapi)
{
	struct tg3 *tp = tnapi->tp;

	tw32_mailbox(tnapi->int_mbox, tnapi->last_tag << 24);
	mmiowb();

	/* When doing tagged status, this work check is unnecessary.
	 * The last_tag we write above tells the chip which piece of
	 * work we've completed.
	 */
	if (!tg3_flag(tp, TAGGED_STATUS) && tg3_has_work(tnapi))
		tw32(HOSTCC_MODE, tp->coalesce_mode |
		     HOSTCC_MODE_ENABLE | tnapi->coal_now);
}

static void tg3_switch_clocks(struct tg3 *tp)
{
	u32 clock_ctrl;
	u32 orig_clock_ctrl;

	if (tg3_flag(tp, CPMU_PRESENT) || tg3_flag(tp, 5780_CLASS))
		return;

	clock_ctrl = tr32(TG3PCI_CLOCK_CTRL);

	orig_clock_ctrl = clock_ctrl;
	clock_ctrl &= (CLOCK_CTRL_FORCE_CLKRUN |
		       CLOCK_CTRL_CLKRUN_OENABLE |
		       0x1f);
	tp->pci_clock_ctrl = clock_ctrl;

	if (tg3_flag(tp, 5705_PLUS)) {
		if (orig_clock_ctrl & CLOCK_CTRL_625_CORE) {
			tw32_wait_f(TG3PCI_CLOCK_CTRL,
				    clock_ctrl | CLOCK_CTRL_625_CORE, 40);
		}
	} else if ((orig_clock_ctrl & CLOCK_CTRL_44MHZ_CORE) != 0) {
		tw32_wait_f(TG3PCI_CLOCK_CTRL,
			    clock_ctrl |
			    (CLOCK_CTRL_44MHZ_CORE | CLOCK_CTRL_ALTCLK),
			    40);
		tw32_wait_f(TG3PCI_CLOCK_CTRL,
			    clock_ctrl | (CLOCK_CTRL_ALTCLK),
			    40);
	}
	tw32_wait_f(TG3PCI_CLOCK_CTRL, clock_ctrl, 40);
}

#define PHY_BUSY_LOOPS	5000

static int __tg3_readphy(struct tg3 *tp, unsigned int phy_addr, int reg,
			 u32 *val)
{
	u32 frame_val;
	unsigned int loops;
	int ret;

	if ((tp->mi_mode & MAC_MI_MODE_AUTO_POLL) != 0) {
		tw32_f(MAC_MI_MODE,
		     (tp->mi_mode & ~MAC_MI_MODE_AUTO_POLL));
		udelay(80);
	}

	tg3_ape_lock(tp, tp->phy_ape_lock);

	*val = 0x0;

	frame_val  = ((phy_addr << MI_COM_PHY_ADDR_SHIFT) &
		      MI_COM_PHY_ADDR_MASK);
	frame_val |= ((reg << MI_COM_REG_ADDR_SHIFT) &
		      MI_COM_REG_ADDR_MASK);
	frame_val |= (MI_COM_CMD_READ | MI_COM_START);

	tw32_f(MAC_MI_COM, frame_val);

	loops = PHY_BUSY_LOOPS;
	while (loops != 0) {
		udelay(10);
		frame_val = tr32(MAC_MI_COM);

		if ((frame_val & MI_COM_BUSY) == 0) {
			udelay(5);
			frame_val = tr32(MAC_MI_COM);
			break;
		}
		loops -= 1;
	}

	ret = -EBUSY;
	if (loops != 0) {
		*val = frame_val & MI_COM_DATA_MASK;
		ret = 0;
	}

	if ((tp->mi_mode & MAC_MI_MODE_AUTO_POLL) != 0) {
		tw32_f(MAC_MI_MODE, tp->mi_mode);
		udelay(80);
	}

	tg3_ape_unlock(tp, tp->phy_ape_lock);

	return ret;
}

static int tg3_readphy(struct tg3 *tp, int reg, u32 *val)
{
	return __tg3_readphy(tp, tp->phy_addr, reg, val);
}

static int __tg3_writephy(struct tg3 *tp, unsigned int phy_addr, int reg,
			  u32 val)
{
	u32 frame_val;
	unsigned int loops;
	int ret;

	if ((tp->phy_flags & TG3_PHYFLG_IS_FET) &&
	    (reg == MII_CTRL1000 || reg == MII_TG3_AUX_CTRL))
		return 0;

	if ((tp->mi_mode & MAC_MI_MODE_AUTO_POLL) != 0) {
		tw32_f(MAC_MI_MODE,
		     (tp->mi_mode & ~MAC_MI_MODE_AUTO_POLL));
		udelay(80);
	}

	tg3_ape_lock(tp, tp->phy_ape_lock);

	frame_val  = ((phy_addr << MI_COM_PHY_ADDR_SHIFT) &
		      MI_COM_PHY_ADDR_MASK);
	frame_val |= ((reg << MI_COM_REG_ADDR_SHIFT) &
		      MI_COM_REG_ADDR_MASK);
	frame_val |= (val & MI_COM_DATA_MASK);
	frame_val |= (MI_COM_CMD_WRITE | MI_COM_START);

	tw32_f(MAC_MI_COM, frame_val);

	loops = PHY_BUSY_LOOPS;
	while (loops != 0) {
		udelay(10);
		frame_val = tr32(MAC_MI_COM);
		if ((frame_val & MI_COM_BUSY) == 0) {
			udelay(5);
			frame_val = tr32(MAC_MI_COM);
			break;
		}
		loops -= 1;
	}

	ret = -EBUSY;
	if (loops != 0)
		ret = 0;

	if ((tp->mi_mode & MAC_MI_MODE_AUTO_POLL) != 0) {
		tw32_f(MAC_MI_MODE, tp->mi_mode);
		udelay(80);
	}

	tg3_ape_unlock(tp, tp->phy_ape_lock);

	return ret;
}

static int tg3_writephy(struct tg3 *tp, int reg, u32 val)
{
	return __tg3_writephy(tp, tp->phy_addr, reg, val);
}

static int tg3_phy_cl45_write(struct tg3 *tp, u32 devad, u32 addr, u32 val)
{
	int err;

	err = tg3_writephy(tp, MII_TG3_MMD_CTRL, devad);
	if (err)
		goto done;

	err = tg3_writephy(tp, MII_TG3_MMD_ADDRESS, addr);
	if (err)
		goto done;

	err = tg3_writephy(tp, MII_TG3_MMD_CTRL,
			   MII_TG3_MMD_CTRL_DATA_NOINC | devad);
	if (err)
		goto done;

	err = tg3_writephy(tp, MII_TG3_MMD_ADDRESS, val);

done:
	return err;
}

static int tg3_phy_cl45_read(struct tg3 *tp, u32 devad, u32 addr, u32 *val)
{
	int err;

	err = tg3_writephy(tp, MII_TG3_MMD_CTRL, devad);
	if (err)
		goto done;

	err = tg3_writephy(tp, MII_TG3_MMD_ADDRESS, addr);
	if (err)
		goto done;

	err = tg3_writephy(tp, MII_TG3_MMD_CTRL,
			   MII_TG3_MMD_CTRL_DATA_NOINC | devad);
	if (err)
		goto done;

	err = tg3_readphy(tp, MII_TG3_MMD_ADDRESS, val);

done:
	return err;
}

static int tg3_phydsp_read(struct tg3 *tp, u32 reg, u32 *val)
{
	int err;

	err = tg3_writephy(tp, MII_TG3_DSP_ADDRESS, reg);
	if (!err)
		err = tg3_readphy(tp, MII_TG3_DSP_RW_PORT, val);

	return err;
}

static int tg3_phydsp_write(struct tg3 *tp, u32 reg, u32 val)
{
	int err;

	err = tg3_writephy(tp, MII_TG3_DSP_ADDRESS, reg);
	if (!err)
		err = tg3_writephy(tp, MII_TG3_DSP_RW_PORT, val);

	return err;
}

static int tg3_phy_auxctl_read(struct tg3 *tp, int reg, u32 *val)
{
	int err;

	err = tg3_writephy(tp, MII_TG3_AUX_CTRL,
			   (reg << MII_TG3_AUXCTL_MISC_RDSEL_SHIFT) |
			   MII_TG3_AUXCTL_SHDWSEL_MISC);
	if (!err)
		err = tg3_readphy(tp, MII_TG3_AUX_CTRL, val);

	return err;
}

static int tg3_phy_auxctl_write(struct tg3 *tp, int reg, u32 set)
{
	if (reg == MII_TG3_AUXCTL_SHDWSEL_MISC)
		set |= MII_TG3_AUXCTL_MISC_WREN;

	return tg3_writephy(tp, MII_TG3_AUX_CTRL, set | reg);
}

static int tg3_phy_toggle_auxctl_smdsp(struct tg3 *tp, bool enable)
{
	u32 val;
	int err;

	err = tg3_phy_auxctl_read(tp, MII_TG3_AUXCTL_SHDWSEL_AUXCTL, &val);

	if (err)
		return err;
	if (enable)

		val |= MII_TG3_AUXCTL_ACTL_SMDSP_ENA;
	else
		val &= ~MII_TG3_AUXCTL_ACTL_SMDSP_ENA;

	err = tg3_phy_auxctl_write((tp), MII_TG3_AUXCTL_SHDWSEL_AUXCTL,
				   val | MII_TG3_AUXCTL_ACTL_TX_6DB);

	return err;
}

static int tg3_bmcr_reset(struct tg3 *tp)
{
	u32 phy_control;
	int limit, err;

	/* OK, reset it, and poll the BMCR_RESET bit until it
	 * clears or we time out.
	 */
	phy_control = BMCR_RESET;
	err = tg3_writephy(tp, MII_BMCR, phy_control);
	if (err != 0)
		return -EBUSY;

	limit = 5000;
	while (limit--) {
		err = tg3_readphy(tp, MII_BMCR, &phy_control);
		if (err != 0)
			return -EBUSY;

		if ((phy_control & BMCR_RESET) == 0) {
			udelay(40);
			break;
		}
		udelay(10);
	}
	if (limit < 0)
		return -EBUSY;

	return 0;
}

static int tg3_mdio_read(struct mii_bus *bp, int mii_id, int reg)
{
	struct tg3 *tp = bp->priv;
	u32 val;

	spin_lock_bh(&tp->lock);

	if (tg3_readphy(tp, reg, &val))
		val = -EIO;

	spin_unlock_bh(&tp->lock);

	return val;
}

static int tg3_mdio_write(struct mii_bus *bp, int mii_id, int reg, u16 val)
{
	struct tg3 *tp = bp->priv;
	u32 ret = 0;

	spin_lock_bh(&tp->lock);

	if (tg3_writephy(tp, reg, val))
		ret = -EIO;

	spin_unlock_bh(&tp->lock);

	return ret;
}

static int tg3_mdio_reset(struct mii_bus *bp)
{
	return 0;
}

static void tg3_mdio_config_5785(struct tg3 *tp)
{
	u32 val;
	struct phy_device *phydev;

	phydev = tp->mdio_bus->phy_map[TG3_PHY_MII_ADDR];
	switch (phydev->drv->phy_id & phydev->drv->phy_id_mask) {
	case PHY_ID_BCM50610:
	case PHY_ID_BCM50610M:
		val = MAC_PHYCFG2_50610_LED_MODES;
		break;
	case PHY_ID_BCMAC131:
		val = MAC_PHYCFG2_AC131_LED_MODES;
		break;
	case PHY_ID_RTL8211C:
		val = MAC_PHYCFG2_RTL8211C_LED_MODES;
		break;
	case PHY_ID_RTL8201E:
		val = MAC_PHYCFG2_RTL8201E_LED_MODES;
		break;
	default:
		return;
	}

	if (phydev->interface != PHY_INTERFACE_MODE_RGMII) {
		tw32(MAC_PHYCFG2, val);

		val = tr32(MAC_PHYCFG1);
		val &= ~(MAC_PHYCFG1_RGMII_INT |
			 MAC_PHYCFG1_RXCLK_TO_MASK | MAC_PHYCFG1_TXCLK_TO_MASK);
		val |= MAC_PHYCFG1_RXCLK_TIMEOUT | MAC_PHYCFG1_TXCLK_TIMEOUT;
		tw32(MAC_PHYCFG1, val);

		return;
	}

	if (!tg3_flag(tp, RGMII_INBAND_DISABLE))
		val |= MAC_PHYCFG2_EMODE_MASK_MASK |
		       MAC_PHYCFG2_FMODE_MASK_MASK |
		       MAC_PHYCFG2_GMODE_MASK_MASK |
		       MAC_PHYCFG2_ACT_MASK_MASK   |
		       MAC_PHYCFG2_QUAL_MASK_MASK |
		       MAC_PHYCFG2_INBAND_ENABLE;

	tw32(MAC_PHYCFG2, val);

	val = tr32(MAC_PHYCFG1);
	val &= ~(MAC_PHYCFG1_RXCLK_TO_MASK | MAC_PHYCFG1_TXCLK_TO_MASK |
		 MAC_PHYCFG1_RGMII_EXT_RX_DEC | MAC_PHYCFG1_RGMII_SND_STAT_EN);
	if (!tg3_flag(tp, RGMII_INBAND_DISABLE)) {
		if (tg3_flag(tp, RGMII_EXT_IBND_RX_EN))
			val |= MAC_PHYCFG1_RGMII_EXT_RX_DEC;
		if (tg3_flag(tp, RGMII_EXT_IBND_TX_EN))
			val |= MAC_PHYCFG1_RGMII_SND_STAT_EN;
	}
	val |= MAC_PHYCFG1_RXCLK_TIMEOUT | MAC_PHYCFG1_TXCLK_TIMEOUT |
	       MAC_PHYCFG1_RGMII_INT | MAC_PHYCFG1_TXC_DRV;
	tw32(MAC_PHYCFG1, val);

	val = tr32(MAC_EXT_RGMII_MODE);
	val &= ~(MAC_RGMII_MODE_RX_INT_B |
		 MAC_RGMII_MODE_RX_QUALITY |
		 MAC_RGMII_MODE_RX_ACTIVITY |
		 MAC_RGMII_MODE_RX_ENG_DET |
		 MAC_RGMII_MODE_TX_ENABLE |
		 MAC_RGMII_MODE_TX_LOWPWR |
		 MAC_RGMII_MODE_TX_RESET);
	if (!tg3_flag(tp, RGMII_INBAND_DISABLE)) {
		if (tg3_flag(tp, RGMII_EXT_IBND_RX_EN))
			val |= MAC_RGMII_MODE_RX_INT_B |
			       MAC_RGMII_MODE_RX_QUALITY |
			       MAC_RGMII_MODE_RX_ACTIVITY |
			       MAC_RGMII_MODE_RX_ENG_DET;
		if (tg3_flag(tp, RGMII_EXT_IBND_TX_EN))
			val |= MAC_RGMII_MODE_TX_ENABLE |
			       MAC_RGMII_MODE_TX_LOWPWR |
			       MAC_RGMII_MODE_TX_RESET;
	}
	tw32(MAC_EXT_RGMII_MODE, val);
}

static void tg3_mdio_start(struct tg3 *tp)
{
	tp->mi_mode &= ~MAC_MI_MODE_AUTO_POLL;
	tw32_f(MAC_MI_MODE, tp->mi_mode);
	udelay(80);

	if (tg3_flag(tp, MDIOBUS_INITED) &&
	    tg3_asic_rev(tp) == ASIC_REV_5785)
		tg3_mdio_config_5785(tp);
}

static int tg3_mdio_init(struct tg3 *tp)
{
	int i;
	u32 reg;
	struct phy_device *phydev;

	if (tg3_flag(tp, 5717_PLUS)) {
		u32 is_serdes;

		tp->phy_addr = tp->pci_fn + 1;

		if (tg3_chip_rev_id(tp) != CHIPREV_ID_5717_A0)
			is_serdes = tr32(SG_DIG_STATUS) & SG_DIG_IS_SERDES;
		else
			is_serdes = tr32(TG3_CPMU_PHY_STRAP) &
				    TG3_CPMU_PHY_STRAP_IS_SERDES;
		if (is_serdes)
			tp->phy_addr += 7;
	} else
		tp->phy_addr = TG3_PHY_MII_ADDR;

	tg3_mdio_start(tp);

	if (!tg3_flag(tp, USE_PHYLIB) || tg3_flag(tp, MDIOBUS_INITED))
		return 0;

	tp->mdio_bus = mdiobus_alloc();
	if (tp->mdio_bus == NULL)
		return -ENOMEM;

	tp->mdio_bus->name     = "tg3 mdio bus";
	snprintf(tp->mdio_bus->id, MII_BUS_ID_SIZE, "%x",
		 (tp->pdev->bus->number << 8) | tp->pdev->devfn);
	tp->mdio_bus->priv     = tp;
	tp->mdio_bus->parent   = &tp->pdev->dev;
	tp->mdio_bus->read     = &tg3_mdio_read;
	tp->mdio_bus->write    = &tg3_mdio_write;
	tp->mdio_bus->reset    = &tg3_mdio_reset;
	tp->mdio_bus->phy_mask = ~(1 << TG3_PHY_MII_ADDR);
	tp->mdio_bus->irq      = &tp->mdio_irq[0];

	for (i = 0; i < PHY_MAX_ADDR; i++)
		tp->mdio_bus->irq[i] = PHY_POLL;

	/* The bus registration will look for all the PHYs on the mdio bus.
	 * Unfortunately, it does not ensure the PHY is powered up before
	 * accessing the PHY ID registers.  A chip reset is the
	 * quickest way to bring the device back to an operational state..
	 */
	if (tg3_readphy(tp, MII_BMCR, &reg) || (reg & BMCR_PDOWN))
		tg3_bmcr_reset(tp);

	i = mdiobus_register(tp->mdio_bus);
	if (i) {
		dev_warn(&tp->pdev->dev, "mdiobus_reg failed (0x%x)\n", i);
		mdiobus_free(tp->mdio_bus);
		return i;
	}

	phydev = tp->mdio_bus->phy_map[TG3_PHY_MII_ADDR];

	if (!phydev || !phydev->drv) {
		dev_warn(&tp->pdev->dev, "No PHY devices\n");
		mdiobus_unregister(tp->mdio_bus);
		mdiobus_free(tp->mdio_bus);
		return -ENODEV;
	}

	switch (phydev->drv->phy_id & phydev->drv->phy_id_mask) {
	case PHY_ID_BCM57780:
		phydev->interface = PHY_INTERFACE_MODE_GMII;
		phydev->dev_flags |= PHY_BRCM_AUTO_PWRDWN_ENABLE;
		break;
	case PHY_ID_BCM50610:
	case PHY_ID_BCM50610M:
		phydev->dev_flags |= PHY_BRCM_CLEAR_RGMII_MODE |
				     PHY_BRCM_RX_REFCLK_UNUSED |
				     PHY_BRCM_DIS_TXCRXC_NOENRGY |
				     PHY_BRCM_AUTO_PWRDWN_ENABLE;
		if (tg3_flag(tp, RGMII_INBAND_DISABLE))
			phydev->dev_flags |= PHY_BRCM_STD_IBND_DISABLE;
		if (tg3_flag(tp, RGMII_EXT_IBND_RX_EN))
			phydev->dev_flags |= PHY_BRCM_EXT_IBND_RX_ENABLE;
		if (tg3_flag(tp, RGMII_EXT_IBND_TX_EN))
			phydev->dev_flags |= PHY_BRCM_EXT_IBND_TX_ENABLE;
		/* fallthru */
	case PHY_ID_RTL8211C:
		phydev->interface = PHY_INTERFACE_MODE_RGMII;
		break;
	case PHY_ID_RTL8201E:
	case PHY_ID_BCMAC131:
		phydev->interface = PHY_INTERFACE_MODE_MII;
		phydev->dev_flags |= PHY_BRCM_AUTO_PWRDWN_ENABLE;
		tp->phy_flags |= TG3_PHYFLG_IS_FET;
		break;
	}

	tg3_flag_set(tp, MDIOBUS_INITED);

	if (tg3_asic_rev(tp) == ASIC_REV_5785)
		tg3_mdio_config_5785(tp);

	return 0;
}

static void tg3_mdio_fini(struct tg3 *tp)
{
	if (tg3_flag(tp, MDIOBUS_INITED)) {
		tg3_flag_clear(tp, MDIOBUS_INITED);
		mdiobus_unregister(tp->mdio_bus);
		mdiobus_free(tp->mdio_bus);
	}
}

/* tp->lock is held. */
static inline void tg3_generate_fw_event(struct tg3 *tp)
{
	u32 val;

	val = tr32(GRC_RX_CPU_EVENT);
	val |= GRC_RX_CPU_DRIVER_EVENT;
	tw32_f(GRC_RX_CPU_EVENT, val);

	tp->last_event_jiffies = jiffies;
}

#define TG3_FW_EVENT_TIMEOUT_USEC 2500

/* tp->lock is held. */
static void tg3_wait_for_event_ack(struct tg3 *tp)
{
	int i;
	unsigned int delay_cnt;
	long time_remain;

	/* If enough time has passed, no wait is necessary. */
	time_remain = (long)(tp->last_event_jiffies + 1 +
		      usecs_to_jiffies(TG3_FW_EVENT_TIMEOUT_USEC)) -
		      (long)jiffies;
	if (time_remain < 0)
		return;

	/* Check if we can shorten the wait time. */
	delay_cnt = jiffies_to_usecs(time_remain);
	if (delay_cnt > TG3_FW_EVENT_TIMEOUT_USEC)
		delay_cnt = TG3_FW_EVENT_TIMEOUT_USEC;
	delay_cnt = (delay_cnt >> 3) + 1;

	for (i = 0; i < delay_cnt; i++) {
		if (!(tr32(GRC_RX_CPU_EVENT) & GRC_RX_CPU_DRIVER_EVENT))
			break;
		udelay(8);
	}
}

/* tp->lock is held. */
static void tg3_phy_gather_ump_data(struct tg3 *tp, u32 *data)
{
	u32 reg, val;

	val = 0;
	if (!tg3_readphy(tp, MII_BMCR, &reg))
		val = reg << 16;
	if (!tg3_readphy(tp, MII_BMSR, &reg))
		val |= (reg & 0xffff);
	*data++ = val;

	val = 0;
	if (!tg3_readphy(tp, MII_ADVERTISE, &reg))
		val = reg << 16;
	if (!tg3_readphy(tp, MII_LPA, &reg))
		val |= (reg & 0xffff);
	*data++ = val;

	val = 0;
	if (!(tp->phy_flags & TG3_PHYFLG_MII_SERDES)) {
		if (!tg3_readphy(tp, MII_CTRL1000, &reg))
			val = reg << 16;
		if (!tg3_readphy(tp, MII_STAT1000, &reg))
			val |= (reg & 0xffff);
	}
	*data++ = val;

	if (!tg3_readphy(tp, MII_PHYADDR, &reg))
		val = reg << 16;
	else
		val = 0;
	*data++ = val;
}

/* tp->lock is held. */
static void tg3_ump_link_report(struct tg3 *tp)
{
	u32 data[4];

	if (!tg3_flag(tp, 5780_CLASS) || !tg3_flag(tp, ENABLE_ASF))
		return;

	tg3_phy_gather_ump_data(tp, data);

	tg3_wait_for_event_ack(tp);

	tg3_write_mem(tp, NIC_SRAM_FW_CMD_MBOX, FWCMD_NICDRV_LINK_UPDATE);
	tg3_write_mem(tp, NIC_SRAM_FW_CMD_LEN_MBOX, 14);
	tg3_write_mem(tp, NIC_SRAM_FW_CMD_DATA_MBOX + 0x0, data[0]);
	tg3_write_mem(tp, NIC_SRAM_FW_CMD_DATA_MBOX + 0x4, data[1]);
	tg3_write_mem(tp, NIC_SRAM_FW_CMD_DATA_MBOX + 0x8, data[2]);
	tg3_write_mem(tp, NIC_SRAM_FW_CMD_DATA_MBOX + 0xc, data[3]);

	tg3_generate_fw_event(tp);
}

/* tp->lock is held. */
static void tg3_stop_fw(struct tg3 *tp)
{
	if (tg3_flag(tp, ENABLE_ASF) && !tg3_flag(tp, ENABLE_APE)) {
		/* Wait for RX cpu to ACK the previous event. */
		tg3_wait_for_event_ack(tp);

		tg3_write_mem(tp, NIC_SRAM_FW_CMD_MBOX, FWCMD_NICDRV_PAUSE_FW);

		tg3_generate_fw_event(tp);

		/* Wait for RX cpu to ACK this event. */
		tg3_wait_for_event_ack(tp);
	}
}

/* tp->lock is held. */
static void tg3_write_sig_pre_reset(struct tg3 *tp, int kind)
{
	tg3_write_mem(tp, NIC_SRAM_FIRMWARE_MBOX,
		      NIC_SRAM_FIRMWARE_MBOX_MAGIC1);

	if (tg3_flag(tp, ASF_NEW_HANDSHAKE)) {
		switch (kind) {
		case RESET_KIND_INIT:
			tg3_write_mem(tp, NIC_SRAM_FW_DRV_STATE_MBOX,
				      DRV_STATE_START);
			break;

		case RESET_KIND_SHUTDOWN:
			tg3_write_mem(tp, NIC_SRAM_FW_DRV_STATE_MBOX,
				      DRV_STATE_UNLOAD);
			break;

		case RESET_KIND_SUSPEND:
			tg3_write_mem(tp, NIC_SRAM_FW_DRV_STATE_MBOX,
				      DRV_STATE_SUSPEND);
			break;

		default:
			break;
		}
	}

	if (kind == RESET_KIND_INIT ||
	    kind == RESET_KIND_SUSPEND)
		tg3_ape_driver_state_change(tp, kind);
}

/* tp->lock is held. */
static void tg3_write_sig_post_reset(struct tg3 *tp, int kind)
{
	if (tg3_flag(tp, ASF_NEW_HANDSHAKE)) {
		switch (kind) {
		case RESET_KIND_INIT:
			tg3_write_mem(tp, NIC_SRAM_FW_DRV_STATE_MBOX,
				      DRV_STATE_START_DONE);
			break;

		case RESET_KIND_SHUTDOWN:
			tg3_write_mem(tp, NIC_SRAM_FW_DRV_STATE_MBOX,
				      DRV_STATE_UNLOAD_DONE);
			break;

		default:
			break;
		}
	}

	if (kind == RESET_KIND_SHUTDOWN)
		tg3_ape_driver_state_change(tp, kind);
}

/* tp->lock is held. */
static void tg3_write_sig_legacy(struct tg3 *tp, int kind)
{
	if (tg3_flag(tp, ENABLE_ASF)) {
		switch (kind) {
		case RESET_KIND_INIT:
			tg3_write_mem(tp, NIC_SRAM_FW_DRV_STATE_MBOX,
				      DRV_STATE_START);
			break;

		case RESET_KIND_SHUTDOWN:
			tg3_write_mem(tp, NIC_SRAM_FW_DRV_STATE_MBOX,
				      DRV_STATE_UNLOAD);
			break;

		case RESET_KIND_SUSPEND:
			tg3_write_mem(tp, NIC_SRAM_FW_DRV_STATE_MBOX,
				      DRV_STATE_SUSPEND);
			break;

		default:
			break;
		}
	}
}

static int tg3_poll_fw(struct tg3 *tp)
{
	int i;
	u32 val;

	if (tg3_flag(tp, IS_SSB_CORE)) {
		/* We don't use firmware. */
		return 0;
	}

	if (tg3_asic_rev(tp) == ASIC_REV_5906) {
		/* Wait up to 20ms for init done. */
		for (i = 0; i < 200; i++) {
			if (tr32(VCPU_STATUS) & VCPU_STATUS_INIT_DONE)
				return 0;
			udelay(100);
		}
		return -ENODEV;
	}

	/* Wait for firmware initialization to complete. */
	for (i = 0; i < 100000; i++) {
		tg3_read_mem(tp, NIC_SRAM_FIRMWARE_MBOX, &val);
		if (val == ~NIC_SRAM_FIRMWARE_MBOX_MAGIC1)
			break;
		udelay(10);
	}

	/* Chip might not be fitted with firmware.  Some Sun onboard
	 * parts are configured like that.  So don't signal the timeout
	 * of the above loop as an error, but do report the lack of
	 * running firmware once.
	 */
	if (i >= 100000 && !tg3_flag(tp, NO_FWARE_REPORTED)) {
		tg3_flag_set(tp, NO_FWARE_REPORTED);

		netdev_info(tp->dev, "No firmware running\n");
	}

	if (tg3_chip_rev_id(tp) == CHIPREV_ID_57765_A0) {
		/* The 57765 A0 needs a little more
		 * time to do some important work.
		 */
		mdelay(10);
	}

	return 0;
}

static void tg3_link_report(struct tg3 *tp)
{
	if (!netif_carrier_ok(tp->dev)) {
		netif_info(tp, link, tp->dev, "Link is down\n");
		tg3_ump_link_report(tp);
	} else if (netif_msg_link(tp)) {
		netdev_info(tp->dev, "Link is up at %d Mbps, %s duplex\n",
			    (tp->link_config.active_speed == SPEED_1000 ?
			     1000 :
			     (tp->link_config.active_speed == SPEED_100 ?
			      100 : 10)),
			    (tp->link_config.active_duplex == DUPLEX_FULL ?
			     "full" : "half"));

		netdev_info(tp->dev, "Flow control is %s for TX and %s for RX\n",
			    (tp->link_config.active_flowctrl & FLOW_CTRL_TX) ?
			    "on" : "off",
			    (tp->link_config.active_flowctrl & FLOW_CTRL_RX) ?
			    "on" : "off");

		if (tp->phy_flags & TG3_PHYFLG_EEE_CAP)
			netdev_info(tp->dev, "EEE is %s\n",
				    tp->setlpicnt ? "enabled" : "disabled");

		tg3_ump_link_report(tp);
	}

	tp->link_up = netif_carrier_ok(tp->dev);
}

static u16 tg3_advert_flowctrl_1000X(u8 flow_ctrl)
{
	u16 miireg;

	if ((flow_ctrl & FLOW_CTRL_TX) && (flow_ctrl & FLOW_CTRL_RX))
		miireg = ADVERTISE_1000XPAUSE;
	else if (flow_ctrl & FLOW_CTRL_TX)
		miireg = ADVERTISE_1000XPSE_ASYM;
	else if (flow_ctrl & FLOW_CTRL_RX)
		miireg = ADVERTISE_1000XPAUSE | ADVERTISE_1000XPSE_ASYM;
	else
		miireg = 0;

	return miireg;
}

static u8 tg3_resolve_flowctrl_1000X(u16 lcladv, u16 rmtadv)
{
	u8 cap = 0;

	if (lcladv & rmtadv & ADVERTISE_1000XPAUSE) {
		cap = FLOW_CTRL_TX | FLOW_CTRL_RX;
	} else if (lcladv & rmtadv & ADVERTISE_1000XPSE_ASYM) {
		if (lcladv & ADVERTISE_1000XPAUSE)
			cap = FLOW_CTRL_RX;
		if (rmtadv & ADVERTISE_1000XPAUSE)
			cap = FLOW_CTRL_TX;
	}

	return cap;
}

static void tg3_setup_flow_control(struct tg3 *tp, u32 lcladv, u32 rmtadv)
{
	u8 autoneg;
	u8 flowctrl = 0;
	u32 old_rx_mode = tp->rx_mode;
	u32 old_tx_mode = tp->tx_mode;

	if (tg3_flag(tp, USE_PHYLIB))
		autoneg = tp->mdio_bus->phy_map[TG3_PHY_MII_ADDR]->autoneg;
	else
		autoneg = tp->link_config.autoneg;

	if (autoneg == AUTONEG_ENABLE && tg3_flag(tp, PAUSE_AUTONEG)) {
		if (tp->phy_flags & TG3_PHYFLG_ANY_SERDES)
			flowctrl = tg3_resolve_flowctrl_1000X(lcladv, rmtadv);
		else
			flowctrl = mii_resolve_flowctrl_fdx(lcladv, rmtadv);
	} else
		flowctrl = tp->link_config.flowctrl;

	tp->link_config.active_flowctrl = flowctrl;

	if (flowctrl & FLOW_CTRL_RX)
		tp->rx_mode |= RX_MODE_FLOW_CTRL_ENABLE;
	else
		tp->rx_mode &= ~RX_MODE_FLOW_CTRL_ENABLE;

	if (old_rx_mode != tp->rx_mode)
		tw32_f(MAC_RX_MODE, tp->rx_mode);

	if (flowctrl & FLOW_CTRL_TX)
		tp->tx_mode |= TX_MODE_FLOW_CTRL_ENABLE;
	else
		tp->tx_mode &= ~TX_MODE_FLOW_CTRL_ENABLE;

	if (old_tx_mode != tp->tx_mode)
		tw32_f(MAC_TX_MODE, tp->tx_mode);
}

static void tg3_adjust_link(struct net_device *dev)
{
	u8 oldflowctrl, linkmesg = 0;
	u32 mac_mode, lcl_adv, rmt_adv;
	struct tg3 *tp = netdev_priv(dev);
	struct phy_device *phydev = tp->mdio_bus->phy_map[TG3_PHY_MII_ADDR];

	spin_lock_bh(&tp->lock);

	mac_mode = tp->mac_mode & ~(MAC_MODE_PORT_MODE_MASK |
				    MAC_MODE_HALF_DUPLEX);

	oldflowctrl = tp->link_config.active_flowctrl;

	if (phydev->link) {
		lcl_adv = 0;
		rmt_adv = 0;

		if (phydev->speed == SPEED_100 || phydev->speed == SPEED_10)
			mac_mode |= MAC_MODE_PORT_MODE_MII;
		else if (phydev->speed == SPEED_1000 ||
			 tg3_asic_rev(tp) != ASIC_REV_5785)
			mac_mode |= MAC_MODE_PORT_MODE_GMII;
		else
			mac_mode |= MAC_MODE_PORT_MODE_MII;

		if (phydev->duplex == DUPLEX_HALF)
			mac_mode |= MAC_MODE_HALF_DUPLEX;
		else {
			lcl_adv = mii_advertise_flowctrl(
				  tp->link_config.flowctrl);

			if (phydev->pause)
				rmt_adv = LPA_PAUSE_CAP;
			if (phydev->asym_pause)
				rmt_adv |= LPA_PAUSE_ASYM;
		}

		tg3_setup_flow_control(tp, lcl_adv, rmt_adv);
	} else
		mac_mode |= MAC_MODE_PORT_MODE_GMII;

	if (mac_mode != tp->mac_mode) {
		tp->mac_mode = mac_mode;
		tw32_f(MAC_MODE, tp->mac_mode);
		udelay(40);
	}

	if (tg3_asic_rev(tp) == ASIC_REV_5785) {
		if (phydev->speed == SPEED_10)
			tw32(MAC_MI_STAT,
			     MAC_MI_STAT_10MBPS_MODE |
			     MAC_MI_STAT_LNKSTAT_ATTN_ENAB);
		else
			tw32(MAC_MI_STAT, MAC_MI_STAT_LNKSTAT_ATTN_ENAB);
	}

	if (phydev->speed == SPEED_1000 && phydev->duplex == DUPLEX_HALF)
		tw32(MAC_TX_LENGTHS,
		     ((2 << TX_LENGTHS_IPG_CRS_SHIFT) |
		      (6 << TX_LENGTHS_IPG_SHIFT) |
		      (0xff << TX_LENGTHS_SLOT_TIME_SHIFT)));
	else
		tw32(MAC_TX_LENGTHS,
		     ((2 << TX_LENGTHS_IPG_CRS_SHIFT) |
		      (6 << TX_LENGTHS_IPG_SHIFT) |
		      (32 << TX_LENGTHS_SLOT_TIME_SHIFT)));

	if (phydev->link != tp->old_link ||
	    phydev->speed != tp->link_config.active_speed ||
	    phydev->duplex != tp->link_config.active_duplex ||
	    oldflowctrl != tp->link_config.active_flowctrl)
		linkmesg = 1;

	tp->old_link = phydev->link;
	tp->link_config.active_speed = phydev->speed;
	tp->link_config.active_duplex = phydev->duplex;

	spin_unlock_bh(&tp->lock);

	if (linkmesg)
		tg3_link_report(tp);
}

static int tg3_phy_init(struct tg3 *tp)
{
	struct phy_device *phydev;

	if (tp->phy_flags & TG3_PHYFLG_IS_CONNECTED)
		return 0;

	/* Bring the PHY back to a known state. */
	tg3_bmcr_reset(tp);

	phydev = tp->mdio_bus->phy_map[TG3_PHY_MII_ADDR];

	/* Attach the MAC to the PHY. */
	phydev = phy_connect(tp->dev, dev_name(&phydev->dev),
			     tg3_adjust_link, phydev->interface);
	if (IS_ERR(phydev)) {
		dev_err(&tp->pdev->dev, "Could not attach to PHY\n");
		return PTR_ERR(phydev);
	}

	/* Mask with MAC supported features. */
	switch (phydev->interface) {
	case PHY_INTERFACE_MODE_GMII:
	case PHY_INTERFACE_MODE_RGMII:
		if (!(tp->phy_flags & TG3_PHYFLG_10_100_ONLY)) {
			phydev->supported &= (PHY_GBIT_FEATURES |
					      SUPPORTED_Pause |
					      SUPPORTED_Asym_Pause);
			break;
		}
		/* fallthru */
	case PHY_INTERFACE_MODE_MII:
		phydev->supported &= (PHY_BASIC_FEATURES |
				      SUPPORTED_Pause |
				      SUPPORTED_Asym_Pause);
		break;
	default:
		phy_disconnect(tp->mdio_bus->phy_map[TG3_PHY_MII_ADDR]);
		return -EINVAL;
	}

	tp->phy_flags |= TG3_PHYFLG_IS_CONNECTED;

	phydev->advertising = phydev->supported;

	return 0;
}

static void tg3_phy_start(struct tg3 *tp)
{
	struct phy_device *phydev;

	if (!(tp->phy_flags & TG3_PHYFLG_IS_CONNECTED))
		return;

	phydev = tp->mdio_bus->phy_map[TG3_PHY_MII_ADDR];

	if (tp->phy_flags & TG3_PHYFLG_IS_LOW_POWER) {
		tp->phy_flags &= ~TG3_PHYFLG_IS_LOW_POWER;
		phydev->speed = tp->link_config.speed;
		phydev->duplex = tp->link_config.duplex;
		phydev->autoneg = tp->link_config.autoneg;
		phydev->advertising = tp->link_config.advertising;
	}

	phy_start(phydev);

	phy_start_aneg(phydev);
}

static void tg3_phy_stop(struct tg3 *tp)
{
	if (!(tp->phy_flags & TG3_PHYFLG_IS_CONNECTED))
		return;

	phy_stop(tp->mdio_bus->phy_map[TG3_PHY_MII_ADDR]);
}

static void tg3_phy_fini(struct tg3 *tp)
{
	if (tp->phy_flags & TG3_PHYFLG_IS_CONNECTED) {
		phy_disconnect(tp->mdio_bus->phy_map[TG3_PHY_MII_ADDR]);
		tp->phy_flags &= ~TG3_PHYFLG_IS_CONNECTED;
	}
}

static int tg3_phy_set_extloopbk(struct tg3 *tp)
{
	int err;
	u32 val;

	if (tp->phy_flags & TG3_PHYFLG_IS_FET)
		return 0;

	if ((tp->phy_id & TG3_PHY_ID_MASK) == TG3_PHY_ID_BCM5401) {
		/* Cannot do read-modify-write on 5401 */
		err = tg3_phy_auxctl_write(tp,
					   MII_TG3_AUXCTL_SHDWSEL_AUXCTL,
					   MII_TG3_AUXCTL_ACTL_EXTLOOPBK |
					   0x4c20);
		goto done;
	}

	err = tg3_phy_auxctl_read(tp,
				  MII_TG3_AUXCTL_SHDWSEL_AUXCTL, &val);
	if (err)
		return err;

	val |= MII_TG3_AUXCTL_ACTL_EXTLOOPBK;
	err = tg3_phy_auxctl_write(tp,
				   MII_TG3_AUXCTL_SHDWSEL_AUXCTL, val);

done:
	return err;
}

static void tg3_phy_fet_toggle_apd(struct tg3 *tp, bool enable)
{
	u32 phytest;

	if (!tg3_readphy(tp, MII_TG3_FET_TEST, &phytest)) {
		u32 phy;

		tg3_writephy(tp, MII_TG3_FET_TEST,
			     phytest | MII_TG3_FET_SHADOW_EN);
		if (!tg3_readphy(tp, MII_TG3_FET_SHDW_AUXSTAT2, &phy)) {
			if (enable)
				phy |= MII_TG3_FET_SHDW_AUXSTAT2_APD;
			else
				phy &= ~MII_TG3_FET_SHDW_AUXSTAT2_APD;
			tg3_writephy(tp, MII_TG3_FET_SHDW_AUXSTAT2, phy);
		}
		tg3_writephy(tp, MII_TG3_FET_TEST, phytest);
	}
}

static void tg3_phy_toggle_apd(struct tg3 *tp, bool enable)
{
	u32 reg;

	if (!tg3_flag(tp, 5705_PLUS) ||
	    (tg3_flag(tp, 5717_PLUS) &&
	     (tp->phy_flags & TG3_PHYFLG_MII_SERDES)))
		return;

	if (tp->phy_flags & TG3_PHYFLG_IS_FET) {
		tg3_phy_fet_toggle_apd(tp, enable);
		return;
	}

	reg = MII_TG3_MISC_SHDW_WREN |
	      MII_TG3_MISC_SHDW_SCR5_SEL |
	      MII_TG3_MISC_SHDW_SCR5_LPED |
	      MII_TG3_MISC_SHDW_SCR5_DLPTLM |
	      MII_TG3_MISC_SHDW_SCR5_SDTL |
	      MII_TG3_MISC_SHDW_SCR5_C125OE;
	if (tg3_asic_rev(tp) != ASIC_REV_5784 || !enable)
		reg |= MII_TG3_MISC_SHDW_SCR5_DLLAPD;

	tg3_writephy(tp, MII_TG3_MISC_SHDW, reg);


	reg = MII_TG3_MISC_SHDW_WREN |
	      MII_TG3_MISC_SHDW_APD_SEL |
	      MII_TG3_MISC_SHDW_APD_WKTM_84MS;
	if (enable)
		reg |= MII_TG3_MISC_SHDW_APD_ENABLE;

	tg3_writephy(tp, MII_TG3_MISC_SHDW, reg);
}

static void tg3_phy_toggle_automdix(struct tg3 *tp, int enable)
{
	u32 phy;

	if (!tg3_flag(tp, 5705_PLUS) ||
	    (tp->phy_flags & TG3_PHYFLG_ANY_SERDES))
		return;

	if (tp->phy_flags & TG3_PHYFLG_IS_FET) {
		u32 ephy;

		if (!tg3_readphy(tp, MII_TG3_FET_TEST, &ephy)) {
			u32 reg = MII_TG3_FET_SHDW_MISCCTRL;

			tg3_writephy(tp, MII_TG3_FET_TEST,
				     ephy | MII_TG3_FET_SHADOW_EN);
			if (!tg3_readphy(tp, reg, &phy)) {
				if (enable)
					phy |= MII_TG3_FET_SHDW_MISCCTRL_MDIX;
				else
					phy &= ~MII_TG3_FET_SHDW_MISCCTRL_MDIX;
				tg3_writephy(tp, reg, phy);
			}
			tg3_writephy(tp, MII_TG3_FET_TEST, ephy);
		}
	} else {
		int ret;

		ret = tg3_phy_auxctl_read(tp,
					  MII_TG3_AUXCTL_SHDWSEL_MISC, &phy);
		if (!ret) {
			if (enable)
				phy |= MII_TG3_AUXCTL_MISC_FORCE_AMDIX;
			else
				phy &= ~MII_TG3_AUXCTL_MISC_FORCE_AMDIX;
			tg3_phy_auxctl_write(tp,
					     MII_TG3_AUXCTL_SHDWSEL_MISC, phy);
		}
	}
}

static void tg3_phy_set_wirespeed(struct tg3 *tp)
{
	int ret;
	u32 val;

	if (tp->phy_flags & TG3_PHYFLG_NO_ETH_WIRE_SPEED)
		return;

	ret = tg3_phy_auxctl_read(tp, MII_TG3_AUXCTL_SHDWSEL_MISC, &val);
	if (!ret)
		tg3_phy_auxctl_write(tp, MII_TG3_AUXCTL_SHDWSEL_MISC,
				     val | MII_TG3_AUXCTL_MISC_WIRESPD_EN);
}

static void tg3_phy_apply_otp(struct tg3 *tp)
{
	u32 otp, phy;

	if (!tp->phy_otp)
		return;

	otp = tp->phy_otp;

	if (tg3_phy_toggle_auxctl_smdsp(tp, true))
		return;

	phy = ((otp & TG3_OTP_AGCTGT_MASK) >> TG3_OTP_AGCTGT_SHIFT);
	phy |= MII_TG3_DSP_TAP1_AGCTGT_DFLT;
	tg3_phydsp_write(tp, MII_TG3_DSP_TAP1, phy);

	phy = ((otp & TG3_OTP_HPFFLTR_MASK) >> TG3_OTP_HPFFLTR_SHIFT) |
	      ((otp & TG3_OTP_HPFOVER_MASK) >> TG3_OTP_HPFOVER_SHIFT);
	tg3_phydsp_write(tp, MII_TG3_DSP_AADJ1CH0, phy);

	phy = ((otp & TG3_OTP_LPFDIS_MASK) >> TG3_OTP_LPFDIS_SHIFT);
	phy |= MII_TG3_DSP_AADJ1CH3_ADCCKADJ;
	tg3_phydsp_write(tp, MII_TG3_DSP_AADJ1CH3, phy);

	phy = ((otp & TG3_OTP_VDAC_MASK) >> TG3_OTP_VDAC_SHIFT);
	tg3_phydsp_write(tp, MII_TG3_DSP_EXP75, phy);

	phy = ((otp & TG3_OTP_10BTAMP_MASK) >> TG3_OTP_10BTAMP_SHIFT);
	tg3_phydsp_write(tp, MII_TG3_DSP_EXP96, phy);

	phy = ((otp & TG3_OTP_ROFF_MASK) >> TG3_OTP_ROFF_SHIFT) |
	      ((otp & TG3_OTP_RCOFF_MASK) >> TG3_OTP_RCOFF_SHIFT);
	tg3_phydsp_write(tp, MII_TG3_DSP_EXP97, phy);

	tg3_phy_toggle_auxctl_smdsp(tp, false);
}

static void tg3_phy_eee_adjust(struct tg3 *tp, u32 current_link_up)
{
	u32 val;

	if (!(tp->phy_flags & TG3_PHYFLG_EEE_CAP))
		return;

	tp->setlpicnt = 0;

	if (tp->link_config.autoneg == AUTONEG_ENABLE &&
	    current_link_up == 1 &&
	    tp->link_config.active_duplex == DUPLEX_FULL &&
	    (tp->link_config.active_speed == SPEED_100 ||
	     tp->link_config.active_speed == SPEED_1000)) {
		u32 eeectl;

		if (tp->link_config.active_speed == SPEED_1000)
			eeectl = TG3_CPMU_EEE_CTRL_EXIT_16_5_US;
		else
			eeectl = TG3_CPMU_EEE_CTRL_EXIT_36_US;

		tw32(TG3_CPMU_EEE_CTRL, eeectl);

		tg3_phy_cl45_read(tp, MDIO_MMD_AN,
				  TG3_CL45_D7_EEERES_STAT, &val);

		if (val == TG3_CL45_D7_EEERES_STAT_LP_1000T ||
		    val == TG3_CL45_D7_EEERES_STAT_LP_100TX)
			tp->setlpicnt = 2;
	}

	if (!tp->setlpicnt) {
		if (current_link_up == 1 &&
		   !tg3_phy_toggle_auxctl_smdsp(tp, true)) {
			tg3_phydsp_write(tp, MII_TG3_DSP_TAP26, 0x0000);
			tg3_phy_toggle_auxctl_smdsp(tp, false);
		}

		val = tr32(TG3_CPMU_EEE_MODE);
		tw32(TG3_CPMU_EEE_MODE, val & ~TG3_CPMU_EEEMD_LPI_ENABLE);
	}
}

static void tg3_phy_eee_enable(struct tg3 *tp)
{
	u32 val;

	if (tp->link_config.active_speed == SPEED_1000 &&
	    (tg3_asic_rev(tp) == ASIC_REV_5717 ||
	     tg3_asic_rev(tp) == ASIC_REV_5719 ||
	     tg3_flag(tp, 57765_CLASS)) &&
	    !tg3_phy_toggle_auxctl_smdsp(tp, true)) {
		val = MII_TG3_DSP_TAP26_ALNOKO |
		      MII_TG3_DSP_TAP26_RMRXSTO;
		tg3_phydsp_write(tp, MII_TG3_DSP_TAP26, val);
		tg3_phy_toggle_auxctl_smdsp(tp, false);
	}

	val = tr32(TG3_CPMU_EEE_MODE);
	tw32(TG3_CPMU_EEE_MODE, val | TG3_CPMU_EEEMD_LPI_ENABLE);
}

static int tg3_wait_macro_done(struct tg3 *tp)
{
	int limit = 100;

	while (limit--) {
		u32 tmp32;

		if (!tg3_readphy(tp, MII_TG3_DSP_CONTROL, &tmp32)) {
			if ((tmp32 & 0x1000) == 0)
				break;
		}
	}
	if (limit < 0)
		return -EBUSY;

	return 0;
}

static int tg3_phy_write_and_check_testpat(struct tg3 *tp, int *resetp)
{
	static const u32 test_pat[4][6] = {
	{ 0x00005555, 0x00000005, 0x00002aaa, 0x0000000a, 0x00003456, 0x00000003 },
	{ 0x00002aaa, 0x0000000a, 0x00003333, 0x00000003, 0x0000789a, 0x00000005 },
	{ 0x00005a5a, 0x00000005, 0x00002a6a, 0x0000000a, 0x00001bcd, 0x00000003 },
	{ 0x00002a5a, 0x0000000a, 0x000033c3, 0x00000003, 0x00002ef1, 0x00000005 }
	};
	int chan;

	for (chan = 0; chan < 4; chan++) {
		int i;

		tg3_writephy(tp, MII_TG3_DSP_ADDRESS,
			     (chan * 0x2000) | 0x0200);
		tg3_writephy(tp, MII_TG3_DSP_CONTROL, 0x0002);

		for (i = 0; i < 6; i++)
			tg3_writephy(tp, MII_TG3_DSP_RW_PORT,
				     test_pat[chan][i]);

		tg3_writephy(tp, MII_TG3_DSP_CONTROL, 0x0202);
		if (tg3_wait_macro_done(tp)) {
			*resetp = 1;
			return -EBUSY;
		}

		tg3_writephy(tp, MII_TG3_DSP_ADDRESS,
			     (chan * 0x2000) | 0x0200);
		tg3_writephy(tp, MII_TG3_DSP_CONTROL, 0x0082);
		if (tg3_wait_macro_done(tp)) {
			*resetp = 1;
			return -EBUSY;
		}

		tg3_writephy(tp, MII_TG3_DSP_CONTROL, 0x0802);
		if (tg3_wait_macro_done(tp)) {
			*resetp = 1;
			return -EBUSY;
		}

		for (i = 0; i < 6; i += 2) {
			u32 low, high;

			if (tg3_readphy(tp, MII_TG3_DSP_RW_PORT, &low) ||
			    tg3_readphy(tp, MII_TG3_DSP_RW_PORT, &high) ||
			    tg3_wait_macro_done(tp)) {
				*resetp = 1;
				return -EBUSY;
			}
			low &= 0x7fff;
			high &= 0x000f;
			if (low != test_pat[chan][i] ||
			    high != test_pat[chan][i+1]) {
				tg3_writephy(tp, MII_TG3_DSP_ADDRESS, 0x000b);
				tg3_writephy(tp, MII_TG3_DSP_RW_PORT, 0x4001);
				tg3_writephy(tp, MII_TG3_DSP_RW_PORT, 0x4005);

				return -EBUSY;
			}
		}
	}

	return 0;
}

static int tg3_phy_reset_chanpat(struct tg3 *tp)
{
	int chan;

	for (chan = 0; chan < 4; chan++) {
		int i;

		tg3_writephy(tp, MII_TG3_DSP_ADDRESS,
			     (chan * 0x2000) | 0x0200);
		tg3_writephy(tp, MII_TG3_DSP_CONTROL, 0x0002);
		for (i = 0; i < 6; i++)
			tg3_writephy(tp, MII_TG3_DSP_RW_PORT, 0x000);
		tg3_writephy(tp, MII_TG3_DSP_CONTROL, 0x0202);
		if (tg3_wait_macro_done(tp))
			return -EBUSY;
	}

	return 0;
}

static int tg3_phy_reset_5703_4_5(struct tg3 *tp)
{
	u32 reg32, phy9_orig;
	int retries, do_phy_reset, err;

	retries = 10;
	do_phy_reset = 1;
	do {
		if (do_phy_reset) {
			err = tg3_bmcr_reset(tp);
			if (err)
				return err;
			do_phy_reset = 0;
		}

		/* Disable transmitter and interrupt.  */
		if (tg3_readphy(tp, MII_TG3_EXT_CTRL, &reg32))
			continue;

		reg32 |= 0x3000;
		tg3_writephy(tp, MII_TG3_EXT_CTRL, reg32);

		/* Set full-duplex, 1000 mbps.  */
		tg3_writephy(tp, MII_BMCR,
			     BMCR_FULLDPLX | BMCR_SPEED1000);

		/* Set to master mode.  */
		if (tg3_readphy(tp, MII_CTRL1000, &phy9_orig))
			continue;

		tg3_writephy(tp, MII_CTRL1000,
			     CTL1000_AS_MASTER | CTL1000_ENABLE_MASTER);

		err = tg3_phy_toggle_auxctl_smdsp(tp, true);
		if (err)
			return err;

		/* Block the PHY control access.  */
		tg3_phydsp_write(tp, 0x8005, 0x0800);

		err = tg3_phy_write_and_check_testpat(tp, &do_phy_reset);
		if (!err)
			break;
	} while (--retries);

	err = tg3_phy_reset_chanpat(tp);
	if (err)
		return err;

	tg3_phydsp_write(tp, 0x8005, 0x0000);

	tg3_writephy(tp, MII_TG3_DSP_ADDRESS, 0x8200);
	tg3_writephy(tp, MII_TG3_DSP_CONTROL, 0x0000);

	tg3_phy_toggle_auxctl_smdsp(tp, false);

	tg3_writephy(tp, MII_CTRL1000, phy9_orig);

	if (!tg3_readphy(tp, MII_TG3_EXT_CTRL, &reg32)) {
		reg32 &= ~0x3000;
		tg3_writephy(tp, MII_TG3_EXT_CTRL, reg32);
	} else if (!err)
		err = -EBUSY;

	return err;
}

static void tg3_carrier_off(struct tg3 *tp)
{
	netif_carrier_off(tp->dev);
	tp->link_up = false;
}

/* This will reset the tigon3 PHY if there is no valid
 * link unless the FORCE argument is non-zero.
 */
static int tg3_phy_reset(struct tg3 *tp)
{
	u32 val, cpmuctrl;
	int err;

	if (tg3_asic_rev(tp) == ASIC_REV_5906) {
		val = tr32(GRC_MISC_CFG);
		tw32_f(GRC_MISC_CFG, val & ~GRC_MISC_CFG_EPHY_IDDQ);
		udelay(40);
	}
	err  = tg3_readphy(tp, MII_BMSR, &val);
	err |= tg3_readphy(tp, MII_BMSR, &val);
	if (err != 0)
		return -EBUSY;

	if (netif_running(tp->dev) && tp->link_up) {
		netif_carrier_off(tp->dev);
		tg3_link_report(tp);
	}

	if (tg3_asic_rev(tp) == ASIC_REV_5703 ||
	    tg3_asic_rev(tp) == ASIC_REV_5704 ||
	    tg3_asic_rev(tp) == ASIC_REV_5705) {
		err = tg3_phy_reset_5703_4_5(tp);
		if (err)
			return err;
		goto out;
	}

	cpmuctrl = 0;
	if (tg3_asic_rev(tp) == ASIC_REV_5784 &&
	    tg3_chip_rev(tp) != CHIPREV_5784_AX) {
		cpmuctrl = tr32(TG3_CPMU_CTRL);
		if (cpmuctrl & CPMU_CTRL_GPHY_10MB_RXONLY)
			tw32(TG3_CPMU_CTRL,
			     cpmuctrl & ~CPMU_CTRL_GPHY_10MB_RXONLY);
	}

	err = tg3_bmcr_reset(tp);
	if (err)
		return err;

	if (cpmuctrl & CPMU_CTRL_GPHY_10MB_RXONLY) {
		val = MII_TG3_DSP_EXP8_AEDW | MII_TG3_DSP_EXP8_REJ2MHz;
		tg3_phydsp_write(tp, MII_TG3_DSP_EXP8, val);

		tw32(TG3_CPMU_CTRL, cpmuctrl);
	}

	if (tg3_chip_rev(tp) == CHIPREV_5784_AX ||
	    tg3_chip_rev(tp) == CHIPREV_5761_AX) {
		val = tr32(TG3_CPMU_LSPD_1000MB_CLK);
		if ((val & CPMU_LSPD_1000MB_MACCLK_MASK) ==
		    CPMU_LSPD_1000MB_MACCLK_12_5) {
			val &= ~CPMU_LSPD_1000MB_MACCLK_MASK;
			udelay(40);
			tw32_f(TG3_CPMU_LSPD_1000MB_CLK, val);
		}
	}

	if (tg3_flag(tp, 5717_PLUS) &&
	    (tp->phy_flags & TG3_PHYFLG_MII_SERDES))
		return 0;

	tg3_phy_apply_otp(tp);

	if (tp->phy_flags & TG3_PHYFLG_ENABLE_APD)
		tg3_phy_toggle_apd(tp, true);
	else
		tg3_phy_toggle_apd(tp, false);

out:
	if ((tp->phy_flags & TG3_PHYFLG_ADC_BUG) &&
	    !tg3_phy_toggle_auxctl_smdsp(tp, true)) {
		tg3_phydsp_write(tp, 0x201f, 0x2aaa);
		tg3_phydsp_write(tp, 0x000a, 0x0323);
		tg3_phy_toggle_auxctl_smdsp(tp, false);
	}

	if (tp->phy_flags & TG3_PHYFLG_5704_A0_BUG) {
		tg3_writephy(tp, MII_TG3_MISC_SHDW, 0x8d68);
		tg3_writephy(tp, MII_TG3_MISC_SHDW, 0x8d68);
	}

	if (tp->phy_flags & TG3_PHYFLG_BER_BUG) {
		if (!tg3_phy_toggle_auxctl_smdsp(tp, true)) {
			tg3_phydsp_write(tp, 0x000a, 0x310b);
			tg3_phydsp_write(tp, 0x201f, 0x9506);
			tg3_phydsp_write(tp, 0x401f, 0x14e2);
			tg3_phy_toggle_auxctl_smdsp(tp, false);
		}
	} else if (tp->phy_flags & TG3_PHYFLG_JITTER_BUG) {
		if (!tg3_phy_toggle_auxctl_smdsp(tp, true)) {
			tg3_writephy(tp, MII_TG3_DSP_ADDRESS, 0x000a);
			if (tp->phy_flags & TG3_PHYFLG_ADJUST_TRIM) {
				tg3_writephy(tp, MII_TG3_DSP_RW_PORT, 0x110b);
				tg3_writephy(tp, MII_TG3_TEST1,
					     MII_TG3_TEST1_TRIM_EN | 0x4);
			} else
				tg3_writephy(tp, MII_TG3_DSP_RW_PORT, 0x010b);

			tg3_phy_toggle_auxctl_smdsp(tp, false);
		}
	}

	/* Set Extended packet length bit (bit 14) on all chips that */
	/* support jumbo frames */
	if ((tp->phy_id & TG3_PHY_ID_MASK) == TG3_PHY_ID_BCM5401) {
		/* Cannot do read-modify-write on 5401 */
		tg3_phy_auxctl_write(tp, MII_TG3_AUXCTL_SHDWSEL_AUXCTL, 0x4c20);
	} else if (tg3_flag(tp, JUMBO_CAPABLE)) {
		/* Set bit 14 with read-modify-write to preserve other bits */
		err = tg3_phy_auxctl_read(tp,
					  MII_TG3_AUXCTL_SHDWSEL_AUXCTL, &val);
		if (!err)
			tg3_phy_auxctl_write(tp, MII_TG3_AUXCTL_SHDWSEL_AUXCTL,
					   val | MII_TG3_AUXCTL_ACTL_EXTPKTLEN);
	}

	/* Set phy register 0x10 bit 0 to high fifo elasticity to support
	 * jumbo frames transmission.
	 */
	if (tg3_flag(tp, JUMBO_CAPABLE)) {
		if (!tg3_readphy(tp, MII_TG3_EXT_CTRL, &val))
			tg3_writephy(tp, MII_TG3_EXT_CTRL,
				     val | MII_TG3_EXT_CTRL_FIFO_ELASTIC);
	}

	if (tg3_asic_rev(tp) == ASIC_REV_5906) {
		/* adjust output voltage */
		tg3_writephy(tp, MII_TG3_FET_PTEST, 0x12);
	}

	if (tg3_chip_rev_id(tp) == CHIPREV_ID_5762_A0)
		tg3_phydsp_write(tp, 0xffb, 0x4000);

	tg3_phy_toggle_automdix(tp, 1);
	tg3_phy_set_wirespeed(tp);
	return 0;
}

#define TG3_GPIO_MSG_DRVR_PRES		 0x00000001
#define TG3_GPIO_MSG_NEED_VAUX		 0x00000002
#define TG3_GPIO_MSG_MASK		 (TG3_GPIO_MSG_DRVR_PRES | \
					  TG3_GPIO_MSG_NEED_VAUX)
#define TG3_GPIO_MSG_ALL_DRVR_PRES_MASK \
	((TG3_GPIO_MSG_DRVR_PRES << 0) | \
	 (TG3_GPIO_MSG_DRVR_PRES << 4) | \
	 (TG3_GPIO_MSG_DRVR_PRES << 8) | \
	 (TG3_GPIO_MSG_DRVR_PRES << 12))

#define TG3_GPIO_MSG_ALL_NEED_VAUX_MASK \
	((TG3_GPIO_MSG_NEED_VAUX << 0) | \
	 (TG3_GPIO_MSG_NEED_VAUX << 4) | \
	 (TG3_GPIO_MSG_NEED_VAUX << 8) | \
	 (TG3_GPIO_MSG_NEED_VAUX << 12))

static inline u32 tg3_set_function_status(struct tg3 *tp, u32 newstat)
{
	u32 status, shift;

	if (tg3_asic_rev(tp) == ASIC_REV_5717 ||
	    tg3_asic_rev(tp) == ASIC_REV_5719)
		status = tg3_ape_read32(tp, TG3_APE_GPIO_MSG);
	else
		status = tr32(TG3_CPMU_DRV_STATUS);

	shift = TG3_APE_GPIO_MSG_SHIFT + 4 * tp->pci_fn;
	status &= ~(TG3_GPIO_MSG_MASK << shift);
	status |= (newstat << shift);

	if (tg3_asic_rev(tp) == ASIC_REV_5717 ||
	    tg3_asic_rev(tp) == ASIC_REV_5719)
		tg3_ape_write32(tp, TG3_APE_GPIO_MSG, status);
	else
		tw32(TG3_CPMU_DRV_STATUS, status);

	return status >> TG3_APE_GPIO_MSG_SHIFT;
}

static inline int tg3_pwrsrc_switch_to_vmain(struct tg3 *tp)
{
	if (!tg3_flag(tp, IS_NIC))
		return 0;

	if (tg3_asic_rev(tp) == ASIC_REV_5717 ||
	    tg3_asic_rev(tp) == ASIC_REV_5719 ||
	    tg3_asic_rev(tp) == ASIC_REV_5720) {
		if (tg3_ape_lock(tp, TG3_APE_LOCK_GPIO))
			return -EIO;

		tg3_set_function_status(tp, TG3_GPIO_MSG_DRVR_PRES);

		tw32_wait_f(GRC_LOCAL_CTRL, tp->grc_local_ctrl,
			    TG3_GRC_LCLCTL_PWRSW_DELAY);

		tg3_ape_unlock(tp, TG3_APE_LOCK_GPIO);
	} else {
		tw32_wait_f(GRC_LOCAL_CTRL, tp->grc_local_ctrl,
			    TG3_GRC_LCLCTL_PWRSW_DELAY);
	}

	return 0;
}

static void tg3_pwrsrc_die_with_vmain(struct tg3 *tp)
{
	u32 grc_local_ctrl;

	if (!tg3_flag(tp, IS_NIC) ||
	    tg3_asic_rev(tp) == ASIC_REV_5700 ||
	    tg3_asic_rev(tp) == ASIC_REV_5701)
		return;

	grc_local_ctrl = tp->grc_local_ctrl | GRC_LCLCTRL_GPIO_OE1;

	tw32_wait_f(GRC_LOCAL_CTRL,
		    grc_local_ctrl | GRC_LCLCTRL_GPIO_OUTPUT1,
		    TG3_GRC_LCLCTL_PWRSW_DELAY);

	tw32_wait_f(GRC_LOCAL_CTRL,
		    grc_local_ctrl,
		    TG3_GRC_LCLCTL_PWRSW_DELAY);

	tw32_wait_f(GRC_LOCAL_CTRL,
		    grc_local_ctrl | GRC_LCLCTRL_GPIO_OUTPUT1,
		    TG3_GRC_LCLCTL_PWRSW_DELAY);
}

static void tg3_pwrsrc_switch_to_vaux(struct tg3 *tp)
{
	if (!tg3_flag(tp, IS_NIC))
		return;

	if (tg3_asic_rev(tp) == ASIC_REV_5700 ||
	    tg3_asic_rev(tp) == ASIC_REV_5701) {
		tw32_wait_f(GRC_LOCAL_CTRL, tp->grc_local_ctrl |
			    (GRC_LCLCTRL_GPIO_OE0 |
			     GRC_LCLCTRL_GPIO_OE1 |
			     GRC_LCLCTRL_GPIO_OE2 |
			     GRC_LCLCTRL_GPIO_OUTPUT0 |
			     GRC_LCLCTRL_GPIO_OUTPUT1),
			    TG3_GRC_LCLCTL_PWRSW_DELAY);
	} else if (tp->pdev->device == PCI_DEVICE_ID_TIGON3_5761 ||
		   tp->pdev->device == TG3PCI_DEVICE_TIGON3_5761S) {
		/* The 5761 non-e device swaps GPIO 0 and GPIO 2. */
		u32 grc_local_ctrl = GRC_LCLCTRL_GPIO_OE0 |
				     GRC_LCLCTRL_GPIO_OE1 |
				     GRC_LCLCTRL_GPIO_OE2 |
				     GRC_LCLCTRL_GPIO_OUTPUT0 |
				     GRC_LCLCTRL_GPIO_OUTPUT1 |
				     tp->grc_local_ctrl;
		tw32_wait_f(GRC_LOCAL_CTRL, grc_local_ctrl,
			    TG3_GRC_LCLCTL_PWRSW_DELAY);

		grc_local_ctrl |= GRC_LCLCTRL_GPIO_OUTPUT2;
		tw32_wait_f(GRC_LOCAL_CTRL, grc_local_ctrl,
			    TG3_GRC_LCLCTL_PWRSW_DELAY);

		grc_local_ctrl &= ~GRC_LCLCTRL_GPIO_OUTPUT0;
		tw32_wait_f(GRC_LOCAL_CTRL, grc_local_ctrl,
			    TG3_GRC_LCLCTL_PWRSW_DELAY);
	} else {
		u32 no_gpio2;
		u32 grc_local_ctrl = 0;

		/* Workaround to prevent overdrawing Amps. */
		if (tg3_asic_rev(tp) == ASIC_REV_5714) {
			grc_local_ctrl |= GRC_LCLCTRL_GPIO_OE3;
			tw32_wait_f(GRC_LOCAL_CTRL, tp->grc_local_ctrl |
				    grc_local_ctrl,
				    TG3_GRC_LCLCTL_PWRSW_DELAY);
		}

		/* On 5753 and variants, GPIO2 cannot be used. */
		no_gpio2 = tp->nic_sram_data_cfg &
			   NIC_SRAM_DATA_CFG_NO_GPIO2;

		grc_local_ctrl |= GRC_LCLCTRL_GPIO_OE0 |
				  GRC_LCLCTRL_GPIO_OE1 |
				  GRC_LCLCTRL_GPIO_OE2 |
				  GRC_LCLCTRL_GPIO_OUTPUT1 |
				  GRC_LCLCTRL_GPIO_OUTPUT2;
		if (no_gpio2) {
			grc_local_ctrl &= ~(GRC_LCLCTRL_GPIO_OE2 |
					    GRC_LCLCTRL_GPIO_OUTPUT2);
		}
		tw32_wait_f(GRC_LOCAL_CTRL,
			    tp->grc_local_ctrl | grc_local_ctrl,
			    TG3_GRC_LCLCTL_PWRSW_DELAY);

		grc_local_ctrl |= GRC_LCLCTRL_GPIO_OUTPUT0;

		tw32_wait_f(GRC_LOCAL_CTRL,
			    tp->grc_local_ctrl | grc_local_ctrl,
			    TG3_GRC_LCLCTL_PWRSW_DELAY);

		if (!no_gpio2) {
			grc_local_ctrl &= ~GRC_LCLCTRL_GPIO_OUTPUT2;
			tw32_wait_f(GRC_LOCAL_CTRL,
				    tp->grc_local_ctrl | grc_local_ctrl,
				    TG3_GRC_LCLCTL_PWRSW_DELAY);
		}
	}
}

static void tg3_frob_aux_power_5717(struct tg3 *tp, bool wol_enable)
{
	u32 msg = 0;

	/* Serialize power state transitions */
	if (tg3_ape_lock(tp, TG3_APE_LOCK_GPIO))
		return;

	if (tg3_flag(tp, ENABLE_ASF) || tg3_flag(tp, ENABLE_APE) || wol_enable)
		msg = TG3_GPIO_MSG_NEED_VAUX;

	msg = tg3_set_function_status(tp, msg);

	if (msg & TG3_GPIO_MSG_ALL_DRVR_PRES_MASK)
		goto done;

	if (msg & TG3_GPIO_MSG_ALL_NEED_VAUX_MASK)
		tg3_pwrsrc_switch_to_vaux(tp);
	else
		tg3_pwrsrc_die_with_vmain(tp);

done:
	tg3_ape_unlock(tp, TG3_APE_LOCK_GPIO);
}

static void tg3_frob_aux_power(struct tg3 *tp, bool include_wol)
{
	bool need_vaux = false;

	/* The GPIOs do something completely different on 57765. */
	if (!tg3_flag(tp, IS_NIC) || tg3_flag(tp, 57765_CLASS))
		return;

	if (tg3_asic_rev(tp) == ASIC_REV_5717 ||
	    tg3_asic_rev(tp) == ASIC_REV_5719 ||
	    tg3_asic_rev(tp) == ASIC_REV_5720) {
		tg3_frob_aux_power_5717(tp, include_wol ?
					tg3_flag(tp, WOL_ENABLE) != 0 : 0);
		return;
	}

	if (tp->pdev_peer && tp->pdev_peer != tp->pdev) {
		struct net_device *dev_peer;

		dev_peer = pci_get_drvdata(tp->pdev_peer);

		/* remove_one() may have been run on the peer. */
		if (dev_peer) {
			struct tg3 *tp_peer = netdev_priv(dev_peer);

			if (tg3_flag(tp_peer, INIT_COMPLETE))
				return;

			if ((include_wol && tg3_flag(tp_peer, WOL_ENABLE)) ||
			    tg3_flag(tp_peer, ENABLE_ASF))
				need_vaux = true;
		}
	}

	if ((include_wol && tg3_flag(tp, WOL_ENABLE)) ||
	    tg3_flag(tp, ENABLE_ASF))
		need_vaux = true;

	if (need_vaux)
		tg3_pwrsrc_switch_to_vaux(tp);
	else
		tg3_pwrsrc_die_with_vmain(tp);
}

static int tg3_5700_link_polarity(struct tg3 *tp, u32 speed)
{
	if (tp->led_ctrl == LED_CTRL_MODE_PHY_2)
		return 1;
	else if ((tp->phy_id & TG3_PHY_ID_MASK) == TG3_PHY_ID_BCM5411) {
		if (speed != SPEED_10)
			return 1;
	} else if (speed == SPEED_10)
		return 1;

	return 0;
}

static void tg3_power_down_phy(struct tg3 *tp, bool do_low_power)
{
	u32 val;

	if (tp->phy_flags & TG3_PHYFLG_PHY_SERDES) {
		if (tg3_asic_rev(tp) == ASIC_REV_5704) {
			u32 sg_dig_ctrl = tr32(SG_DIG_CTRL);
			u32 serdes_cfg = tr32(MAC_SERDES_CFG);

			sg_dig_ctrl |=
				SG_DIG_USING_HW_AUTONEG | SG_DIG_SOFT_RESET;
			tw32(SG_DIG_CTRL, sg_dig_ctrl);
			tw32(MAC_SERDES_CFG, serdes_cfg | (1 << 15));
		}
		return;
	}

	if (tg3_asic_rev(tp) == ASIC_REV_5906) {
		tg3_bmcr_reset(tp);
		val = tr32(GRC_MISC_CFG);
		tw32_f(GRC_MISC_CFG, val | GRC_MISC_CFG_EPHY_IDDQ);
		udelay(40);
		return;
	} else if (tp->phy_flags & TG3_PHYFLG_IS_FET) {
		u32 phytest;
		if (!tg3_readphy(tp, MII_TG3_FET_TEST, &phytest)) {
			u32 phy;

			tg3_writephy(tp, MII_ADVERTISE, 0);
			tg3_writephy(tp, MII_BMCR,
				     BMCR_ANENABLE | BMCR_ANRESTART);

			tg3_writephy(tp, MII_TG3_FET_TEST,
				     phytest | MII_TG3_FET_SHADOW_EN);
			if (!tg3_readphy(tp, MII_TG3_FET_SHDW_AUXMODE4, &phy)) {
				phy |= MII_TG3_FET_SHDW_AUXMODE4_SBPD;
				tg3_writephy(tp,
					     MII_TG3_FET_SHDW_AUXMODE4,
					     phy);
			}
			tg3_writephy(tp, MII_TG3_FET_TEST, phytest);
		}
		return;
	} else if (do_low_power) {
		tg3_writephy(tp, MII_TG3_EXT_CTRL,
			     MII_TG3_EXT_CTRL_FORCE_LED_OFF);

		val = MII_TG3_AUXCTL_PCTL_100TX_LPWR |
		      MII_TG3_AUXCTL_PCTL_SPR_ISOLATE |
		      MII_TG3_AUXCTL_PCTL_VREG_11V;
		tg3_phy_auxctl_write(tp, MII_TG3_AUXCTL_SHDWSEL_PWRCTL, val);
	}

	/* The PHY should not be powered down on some chips because
	 * of bugs.
	 */
	if (tg3_asic_rev(tp) == ASIC_REV_5700 ||
	    tg3_asic_rev(tp) == ASIC_REV_5704 ||
	    (tg3_asic_rev(tp) == ASIC_REV_5780 &&
	     (tp->phy_flags & TG3_PHYFLG_MII_SERDES)) ||
	    (tg3_asic_rev(tp) == ASIC_REV_5717 &&
	     !tp->pci_fn))
		return;

	if (tg3_chip_rev(tp) == CHIPREV_5784_AX ||
	    tg3_chip_rev(tp) == CHIPREV_5761_AX) {
		val = tr32(TG3_CPMU_LSPD_1000MB_CLK);
		val &= ~CPMU_LSPD_1000MB_MACCLK_MASK;
		val |= CPMU_LSPD_1000MB_MACCLK_12_5;
		tw32_f(TG3_CPMU_LSPD_1000MB_CLK, val);
	}

	tg3_writephy(tp, MII_BMCR, BMCR_PDOWN);
}

/* tp->lock is held. */
static int tg3_nvram_lock(struct tg3 *tp)
{
	if (tg3_flag(tp, NVRAM)) {
		int i;

		if (tp->nvram_lock_cnt == 0) {
			tw32(NVRAM_SWARB, SWARB_REQ_SET1);
			for (i = 0; i < 8000; i++) {
				if (tr32(NVRAM_SWARB) & SWARB_GNT1)
					break;
				udelay(20);
			}
			if (i == 8000) {
				tw32(NVRAM_SWARB, SWARB_REQ_CLR1);
				return -ENODEV;
			}
		}
		tp->nvram_lock_cnt++;
	}
	return 0;
}

/* tp->lock is held. */
static void tg3_nvram_unlock(struct tg3 *tp)
{
	if (tg3_flag(tp, NVRAM)) {
		if (tp->nvram_lock_cnt > 0)
			tp->nvram_lock_cnt--;
		if (tp->nvram_lock_cnt == 0)
			tw32_f(NVRAM_SWARB, SWARB_REQ_CLR1);
	}
}

/* tp->lock is held. */
static void tg3_enable_nvram_access(struct tg3 *tp)
{
	if (tg3_flag(tp, 5750_PLUS) && !tg3_flag(tp, PROTECTED_NVRAM)) {
		u32 nvaccess = tr32(NVRAM_ACCESS);

		tw32(NVRAM_ACCESS, nvaccess | ACCESS_ENABLE);
	}
}

/* tp->lock is held. */
static void tg3_disable_nvram_access(struct tg3 *tp)
{
	if (tg3_flag(tp, 5750_PLUS) && !tg3_flag(tp, PROTECTED_NVRAM)) {
		u32 nvaccess = tr32(NVRAM_ACCESS);

		tw32(NVRAM_ACCESS, nvaccess & ~ACCESS_ENABLE);
	}
}

static int tg3_nvram_read_using_eeprom(struct tg3 *tp,
					u32 offset, u32 *val)
{
	u32 tmp;
	int i;

	if (offset > EEPROM_ADDR_ADDR_MASK || (offset % 4) != 0)
		return -EINVAL;

	tmp = tr32(GRC_EEPROM_ADDR) & ~(EEPROM_ADDR_ADDR_MASK |
					EEPROM_ADDR_DEVID_MASK |
					EEPROM_ADDR_READ);
	tw32(GRC_EEPROM_ADDR,
	     tmp |
	     (0 << EEPROM_ADDR_DEVID_SHIFT) |
	     ((offset << EEPROM_ADDR_ADDR_SHIFT) &
	      EEPROM_ADDR_ADDR_MASK) |
	     EEPROM_ADDR_READ | EEPROM_ADDR_START);

	for (i = 0; i < 1000; i++) {
		tmp = tr32(GRC_EEPROM_ADDR);

		if (tmp & EEPROM_ADDR_COMPLETE)
			break;
		msleep(1);
	}
	if (!(tmp & EEPROM_ADDR_COMPLETE))
		return -EBUSY;

	tmp = tr32(GRC_EEPROM_DATA);

	/*
	 * The data will always be opposite the native endian
	 * format.  Perform a blind byteswap to compensate.
	 */
	*val = swab32(tmp);

	return 0;
}

#define NVRAM_CMD_TIMEOUT 10000

static int tg3_nvram_exec_cmd(struct tg3 *tp, u32 nvram_cmd)
{
	int i;

	tw32(NVRAM_CMD, nvram_cmd);
	for (i = 0; i < NVRAM_CMD_TIMEOUT; i++) {
		udelay(10);
		if (tr32(NVRAM_CMD) & NVRAM_CMD_DONE) {
			udelay(10);
			break;
		}
	}

	if (i == NVRAM_CMD_TIMEOUT)
		return -EBUSY;

	return 0;
}

static u32 tg3_nvram_phys_addr(struct tg3 *tp, u32 addr)
{
	if (tg3_flag(tp, NVRAM) &&
	    tg3_flag(tp, NVRAM_BUFFERED) &&
	    tg3_flag(tp, FLASH) &&
	    !tg3_flag(tp, NO_NVRAM_ADDR_TRANS) &&
	    (tp->nvram_jedecnum == JEDEC_ATMEL))

		addr = ((addr / tp->nvram_pagesize) <<
			ATMEL_AT45DB0X1B_PAGE_POS) +
		       (addr % tp->nvram_pagesize);

	return addr;
}

static u32 tg3_nvram_logical_addr(struct tg3 *tp, u32 addr)
{
	if (tg3_flag(tp, NVRAM) &&
	    tg3_flag(tp, NVRAM_BUFFERED) &&
	    tg3_flag(tp, FLASH) &&
	    !tg3_flag(tp, NO_NVRAM_ADDR_TRANS) &&
	    (tp->nvram_jedecnum == JEDEC_ATMEL))

		addr = ((addr >> ATMEL_AT45DB0X1B_PAGE_POS) *
			tp->nvram_pagesize) +
		       (addr & ((1 << ATMEL_AT45DB0X1B_PAGE_POS) - 1));

	return addr;
}

/* NOTE: Data read in from NVRAM is byteswapped according to
 * the byteswapping settings for all other register accesses.
 * tg3 devices are BE devices, so on a BE machine, the data
 * returned will be exactly as it is seen in NVRAM.  On a LE
 * machine, the 32-bit value will be byteswapped.
 */
static int tg3_nvram_read(struct tg3 *tp, u32 offset, u32 *val)
{
	int ret;

	if (!tg3_flag(tp, NVRAM))
		return tg3_nvram_read_using_eeprom(tp, offset, val);

	offset = tg3_nvram_phys_addr(tp, offset);

	if (offset > NVRAM_ADDR_MSK)
		return -EINVAL;

	ret = tg3_nvram_lock(tp);
	if (ret)
		return ret;

	tg3_enable_nvram_access(tp);

	tw32(NVRAM_ADDR, offset);
	ret = tg3_nvram_exec_cmd(tp, NVRAM_CMD_RD | NVRAM_CMD_GO |
		NVRAM_CMD_FIRST | NVRAM_CMD_LAST | NVRAM_CMD_DONE);

	if (ret == 0)
		*val = tr32(NVRAM_RDDATA);

	tg3_disable_nvram_access(tp);

	tg3_nvram_unlock(tp);

	return ret;
}

/* Ensures NVRAM data is in bytestream format. */
static int tg3_nvram_read_be32(struct tg3 *tp, u32 offset, __be32 *val)
{
	u32 v;
	int res = tg3_nvram_read(tp, offset, &v);
	if (!res)
		*val = cpu_to_be32(v);
	return res;
}

static int tg3_nvram_write_block_using_eeprom(struct tg3 *tp,
				    u32 offset, u32 len, u8 *buf)
{
	int i, j, rc = 0;
	u32 val;

	for (i = 0; i < len; i += 4) {
		u32 addr;
		__be32 data;

		addr = offset + i;

		memcpy(&data, buf + i, 4);

		/*
		 * The SEEPROM interface expects the data to always be opposite
		 * the native endian format.  We accomplish this by reversing
		 * all the operations that would have been performed on the
		 * data from a call to tg3_nvram_read_be32().
		 */
		tw32(GRC_EEPROM_DATA, swab32(be32_to_cpu(data)));

		val = tr32(GRC_EEPROM_ADDR);
		tw32(GRC_EEPROM_ADDR, val | EEPROM_ADDR_COMPLETE);

		val &= ~(EEPROM_ADDR_ADDR_MASK | EEPROM_ADDR_DEVID_MASK |
			EEPROM_ADDR_READ);
		tw32(GRC_EEPROM_ADDR, val |
			(0 << EEPROM_ADDR_DEVID_SHIFT) |
			(addr & EEPROM_ADDR_ADDR_MASK) |
			EEPROM_ADDR_START |
			EEPROM_ADDR_WRITE);

		for (j = 0; j < 1000; j++) {
			val = tr32(GRC_EEPROM_ADDR);

			if (val & EEPROM_ADDR_COMPLETE)
				break;
			msleep(1);
		}
		if (!(val & EEPROM_ADDR_COMPLETE)) {
			rc = -EBUSY;
			break;
		}
	}

	return rc;
}

/* offset and length are dword aligned */
static int tg3_nvram_write_block_unbuffered(struct tg3 *tp, u32 offset, u32 len,
		u8 *buf)
{
	int ret = 0;
	u32 pagesize = tp->nvram_pagesize;
	u32 pagemask = pagesize - 1;
	u32 nvram_cmd;
	u8 *tmp;

	tmp = kmalloc(pagesize, GFP_KERNEL);
	if (tmp == NULL)
		return -ENOMEM;

	while (len) {
		int j;
		u32 phy_addr, page_off, size;

		phy_addr = offset & ~pagemask;

		for (j = 0; j < pagesize; j += 4) {
			ret = tg3_nvram_read_be32(tp, phy_addr + j,
						  (__be32 *) (tmp + j));
			if (ret)
				break;
		}
		if (ret)
			break;

		page_off = offset & pagemask;
		size = pagesize;
		if (len < size)
			size = len;

		len -= size;

		memcpy(tmp + page_off, buf, size);

		offset = offset + (pagesize - page_off);

		tg3_enable_nvram_access(tp);

		/*
		 * Before we can erase the flash page, we need
		 * to issue a special "write enable" command.
		 */
		nvram_cmd = NVRAM_CMD_WREN | NVRAM_CMD_GO | NVRAM_CMD_DONE;

		if (tg3_nvram_exec_cmd(tp, nvram_cmd))
			break;

		/* Erase the target page */
		tw32(NVRAM_ADDR, phy_addr);

		nvram_cmd = NVRAM_CMD_GO | NVRAM_CMD_DONE | NVRAM_CMD_WR |
			NVRAM_CMD_FIRST | NVRAM_CMD_LAST | NVRAM_CMD_ERASE;

		if (tg3_nvram_exec_cmd(tp, nvram_cmd))
			break;

		/* Issue another write enable to start the write. */
		nvram_cmd = NVRAM_CMD_WREN | NVRAM_CMD_GO | NVRAM_CMD_DONE;

		if (tg3_nvram_exec_cmd(tp, nvram_cmd))
			break;

		for (j = 0; j < pagesize; j += 4) {
			__be32 data;

			data = *((__be32 *) (tmp + j));

			tw32(NVRAM_WRDATA, be32_to_cpu(data));

			tw32(NVRAM_ADDR, phy_addr + j);

			nvram_cmd = NVRAM_CMD_GO | NVRAM_CMD_DONE |
				NVRAM_CMD_WR;

			if (j == 0)
				nvram_cmd |= NVRAM_CMD_FIRST;
			else if (j == (pagesize - 4))
				nvram_cmd |= NVRAM_CMD_LAST;

			ret = tg3_nvram_exec_cmd(tp, nvram_cmd);
			if (ret)
				break;
		}
		if (ret)
			break;
	}

	nvram_cmd = NVRAM_CMD_WRDI | NVRAM_CMD_GO | NVRAM_CMD_DONE;
	tg3_nvram_exec_cmd(tp, nvram_cmd);

	kfree(tmp);

	return ret;
}

/* offset and length are dword aligned */
static int tg3_nvram_write_block_buffered(struct tg3 *tp, u32 offset, u32 len,
		u8 *buf)
{
	int i, ret = 0;

	for (i = 0; i < len; i += 4, offset += 4) {
		u32 page_off, phy_addr, nvram_cmd;
		__be32 data;

		memcpy(&data, buf + i, 4);
		tw32(NVRAM_WRDATA, be32_to_cpu(data));

		page_off = offset % tp->nvram_pagesize;

		phy_addr = tg3_nvram_phys_addr(tp, offset);

		nvram_cmd = NVRAM_CMD_GO | NVRAM_CMD_DONE | NVRAM_CMD_WR;

		if (page_off == 0 || i == 0)
			nvram_cmd |= NVRAM_CMD_FIRST;
		if (page_off == (tp->nvram_pagesize - 4))
			nvram_cmd |= NVRAM_CMD_LAST;

		if (i == (len - 4))
			nvram_cmd |= NVRAM_CMD_LAST;

		if ((nvram_cmd & NVRAM_CMD_FIRST) ||
		    !tg3_flag(tp, FLASH) ||
		    !tg3_flag(tp, 57765_PLUS))
			tw32(NVRAM_ADDR, phy_addr);

		if (tg3_asic_rev(tp) != ASIC_REV_5752 &&
		    !tg3_flag(tp, 5755_PLUS) &&
		    (tp->nvram_jedecnum == JEDEC_ST) &&
		    (nvram_cmd & NVRAM_CMD_FIRST)) {
			u32 cmd;

			cmd = NVRAM_CMD_WREN | NVRAM_CMD_GO | NVRAM_CMD_DONE;
			ret = tg3_nvram_exec_cmd(tp, cmd);
			if (ret)
				break;
		}
		if (!tg3_flag(tp, FLASH)) {
			/* We always do complete word writes to eeprom. */
			nvram_cmd |= (NVRAM_CMD_FIRST | NVRAM_CMD_LAST);
		}

		ret = tg3_nvram_exec_cmd(tp, nvram_cmd);
		if (ret)
			break;
	}
	return ret;
}

/* offset and length are dword aligned */
static int tg3_nvram_write_block(struct tg3 *tp, u32 offset, u32 len, u8 *buf)
{
	int ret;

	if (tg3_flag(tp, EEPROM_WRITE_PROT)) {
		tw32_f(GRC_LOCAL_CTRL, tp->grc_local_ctrl &
		       ~GRC_LCLCTRL_GPIO_OUTPUT1);
		udelay(40);
	}

	if (!tg3_flag(tp, NVRAM)) {
		ret = tg3_nvram_write_block_using_eeprom(tp, offset, len, buf);
	} else {
		u32 grc_mode;

		ret = tg3_nvram_lock(tp);
		if (ret)
			return ret;

		tg3_enable_nvram_access(tp);
		if (tg3_flag(tp, 5750_PLUS) && !tg3_flag(tp, PROTECTED_NVRAM))
			tw32(NVRAM_WRITE1, 0x406);

		grc_mode = tr32(GRC_MODE);
		tw32(GRC_MODE, grc_mode | GRC_MODE_NVRAM_WR_ENABLE);

		if (tg3_flag(tp, NVRAM_BUFFERED) || !tg3_flag(tp, FLASH)) {
			ret = tg3_nvram_write_block_buffered(tp, offset, len,
				buf);
		} else {
			ret = tg3_nvram_write_block_unbuffered(tp, offset, len,
				buf);
		}

		grc_mode = tr32(GRC_MODE);
		tw32(GRC_MODE, grc_mode & ~GRC_MODE_NVRAM_WR_ENABLE);

		tg3_disable_nvram_access(tp);
		tg3_nvram_unlock(tp);
	}

	if (tg3_flag(tp, EEPROM_WRITE_PROT)) {
		tw32_f(GRC_LOCAL_CTRL, tp->grc_local_ctrl);
		udelay(40);
	}

	return ret;
}

#define RX_CPU_SCRATCH_BASE	0x30000
#define RX_CPU_SCRATCH_SIZE	0x04000
#define TX_CPU_SCRATCH_BASE	0x34000
#define TX_CPU_SCRATCH_SIZE	0x04000

/* tp->lock is held. */
static int tg3_halt_cpu(struct tg3 *tp, u32 offset)
{
	int i;

	BUG_ON(offset == TX_CPU_BASE && tg3_flag(tp, 5705_PLUS));

	if (tg3_asic_rev(tp) == ASIC_REV_5906) {
		u32 val = tr32(GRC_VCPU_EXT_CTRL);

		tw32(GRC_VCPU_EXT_CTRL, val | GRC_VCPU_EXT_CTRL_HALT_CPU);
		return 0;
	}
	if (offset == RX_CPU_BASE) {
		for (i = 0; i < 10000; i++) {
			tw32(offset + CPU_STATE, 0xffffffff);
			tw32(offset + CPU_MODE,  CPU_MODE_HALT);
			if (tr32(offset + CPU_MODE) & CPU_MODE_HALT)
				break;
		}

		tw32(offset + CPU_STATE, 0xffffffff);
		tw32_f(offset + CPU_MODE,  CPU_MODE_HALT);
		udelay(10);
	} else {
		/*
		 * There is only an Rx CPU for the 5750 derivative in the
		 * BCM4785.
		 */
		if (tg3_flag(tp, IS_SSB_CORE))
			return 0;

		for (i = 0; i < 10000; i++) {
			tw32(offset + CPU_STATE, 0xffffffff);
			tw32(offset + CPU_MODE,  CPU_MODE_HALT);
			if (tr32(offset + CPU_MODE) & CPU_MODE_HALT)
				break;
		}
	}

	if (i >= 10000) {
		netdev_err(tp->dev, "%s timed out, %s CPU\n",
			   __func__, offset == RX_CPU_BASE ? "RX" : "TX");
		return -ENODEV;
	}

	/* Clear firmware's nvram arbitration. */
	if (tg3_flag(tp, NVRAM))
		tw32(NVRAM_SWARB, SWARB_REQ_CLR0);
	return 0;
}

struct fw_info {
	unsigned int fw_base;
	unsigned int fw_len;
	const __be32 *fw_data;
};

/* tp->lock is held. */
static int tg3_load_firmware_cpu(struct tg3 *tp, u32 cpu_base,
				 u32 cpu_scratch_base, int cpu_scratch_size,
				 struct fw_info *info)
{
	int err, lock_err, i;
	void (*write_op)(struct tg3 *, u32, u32);

	if (cpu_base == TX_CPU_BASE && tg3_flag(tp, 5705_PLUS)) {
		netdev_err(tp->dev,
			   "%s: Trying to load TX cpu firmware which is 5705\n",
			   __func__);
		return -EINVAL;
	}

	if (tg3_flag(tp, 5705_PLUS))
		write_op = tg3_write_mem;
	else
		write_op = tg3_write_indirect_reg32;

	/* It is possible that bootcode is still loading at this point.
	 * Get the nvram lock first before halting the cpu.
	 */
	lock_err = tg3_nvram_lock(tp);
	err = tg3_halt_cpu(tp, cpu_base);
	if (!lock_err)
		tg3_nvram_unlock(tp);
	if (err)
		goto out;

	for (i = 0; i < cpu_scratch_size; i += sizeof(u32))
		write_op(tp, cpu_scratch_base + i, 0);
	tw32(cpu_base + CPU_STATE, 0xffffffff);
	tw32(cpu_base + CPU_MODE, tr32(cpu_base+CPU_MODE)|CPU_MODE_HALT);
	for (i = 0; i < (info->fw_len / sizeof(u32)); i++)
		write_op(tp, (cpu_scratch_base +
			      (info->fw_base & 0xffff) +
			      (i * sizeof(u32))),
			      be32_to_cpu(info->fw_data[i]));

	err = 0;

out:
	return err;
}

/* tp->lock is held. */
static int tg3_load_5701_a0_firmware_fix(struct tg3 *tp)
{
	struct fw_info info;
	const __be32 *fw_data;
	int err, i;

	fw_data = (void *)tp->fw->data;

	/* Firmware blob starts with version numbers, followed by
	   start address and length. We are setting complete length.
	   length = end_address_of_bss - start_address_of_text.
	   Remainder is the blob to be loaded contiguously
	   from start address. */

	info.fw_base = be32_to_cpu(fw_data[1]);
	info.fw_len = tp->fw->size - 12;
	info.fw_data = &fw_data[3];

	err = tg3_load_firmware_cpu(tp, RX_CPU_BASE,
				    RX_CPU_SCRATCH_BASE, RX_CPU_SCRATCH_SIZE,
				    &info);
	if (err)
		return err;

	err = tg3_load_firmware_cpu(tp, TX_CPU_BASE,
				    TX_CPU_SCRATCH_BASE, TX_CPU_SCRATCH_SIZE,
				    &info);
	if (err)
		return err;

	/* Now startup only the RX cpu. */
	tw32(RX_CPU_BASE + CPU_STATE, 0xffffffff);
	tw32_f(RX_CPU_BASE + CPU_PC, info.fw_base);

	for (i = 0; i < 5; i++) {
		if (tr32(RX_CPU_BASE + CPU_PC) == info.fw_base)
			break;
		tw32(RX_CPU_BASE + CPU_STATE, 0xffffffff);
		tw32(RX_CPU_BASE + CPU_MODE,  CPU_MODE_HALT);
		tw32_f(RX_CPU_BASE + CPU_PC, info.fw_base);
		udelay(1000);
	}
	if (i >= 5) {
		netdev_err(tp->dev, "%s fails to set RX CPU PC, is %08x "
			   "should be %08x\n", __func__,
			   tr32(RX_CPU_BASE + CPU_PC), info.fw_base);
		return -ENODEV;
	}
	tw32(RX_CPU_BASE + CPU_STATE, 0xffffffff);
	tw32_f(RX_CPU_BASE + CPU_MODE,  0x00000000);

	return 0;
}

/* tp->lock is held. */
static int tg3_load_tso_firmware(struct tg3 *tp)
{
	struct fw_info info;
	const __be32 *fw_data;
	unsigned long cpu_base, cpu_scratch_base, cpu_scratch_size;
	int err, i;

	if (tg3_flag(tp, HW_TSO_1) ||
	    tg3_flag(tp, HW_TSO_2) ||
	    tg3_flag(tp, HW_TSO_3))
		return 0;

	fw_data = (void *)tp->fw->data;

	/* Firmware blob starts with version numbers, followed by
	   start address and length. We are setting complete length.
	   length = end_address_of_bss - start_address_of_text.
	   Remainder is the blob to be loaded contiguously
	   from start address. */

	info.fw_base = be32_to_cpu(fw_data[1]);
	cpu_scratch_size = tp->fw_len;
	info.fw_len = tp->fw->size - 12;
	info.fw_data = &fw_data[3];

	if (tg3_asic_rev(tp) == ASIC_REV_5705) {
		cpu_base = RX_CPU_BASE;
		cpu_scratch_base = NIC_SRAM_MBUF_POOL_BASE5705;
	} else {
		cpu_base = TX_CPU_BASE;
		cpu_scratch_base = TX_CPU_SCRATCH_BASE;
		cpu_scratch_size = TX_CPU_SCRATCH_SIZE;
	}

	err = tg3_load_firmware_cpu(tp, cpu_base,
				    cpu_scratch_base, cpu_scratch_size,
				    &info);
	if (err)
		return err;

	/* Now startup the cpu. */
	tw32(cpu_base + CPU_STATE, 0xffffffff);
	tw32_f(cpu_base + CPU_PC, info.fw_base);

	for (i = 0; i < 5; i++) {
		if (tr32(cpu_base + CPU_PC) == info.fw_base)
			break;
		tw32(cpu_base + CPU_STATE, 0xffffffff);
		tw32(cpu_base + CPU_MODE,  CPU_MODE_HALT);
		tw32_f(cpu_base + CPU_PC, info.fw_base);
		udelay(1000);
	}
	if (i >= 5) {
		netdev_err(tp->dev,
			   "%s fails to set CPU PC, is %08x should be %08x\n",
			   __func__, tr32(cpu_base + CPU_PC), info.fw_base);
		return -ENODEV;
	}
	tw32(cpu_base + CPU_STATE, 0xffffffff);
	tw32_f(cpu_base + CPU_MODE,  0x00000000);
	return 0;
}


/* tp->lock is held. */
static void __tg3_set_mac_addr(struct tg3 *tp, int skip_mac_1)
{
	u32 addr_high, addr_low;
	int i;

	addr_high = ((tp->dev->dev_addr[0] << 8) |
		     tp->dev->dev_addr[1]);
	addr_low = ((tp->dev->dev_addr[2] << 24) |
		    (tp->dev->dev_addr[3] << 16) |
		    (tp->dev->dev_addr[4] <<  8) |
		    (tp->dev->dev_addr[5] <<  0));
	for (i = 0; i < 4; i++) {
		if (i == 1 && skip_mac_1)
			continue;
		tw32(MAC_ADDR_0_HIGH + (i * 8), addr_high);
		tw32(MAC_ADDR_0_LOW + (i * 8), addr_low);
	}

	if (tg3_asic_rev(tp) == ASIC_REV_5703 ||
	    tg3_asic_rev(tp) == ASIC_REV_5704) {
		for (i = 0; i < 12; i++) {
			tw32(MAC_EXTADDR_0_HIGH + (i * 8), addr_high);
			tw32(MAC_EXTADDR_0_LOW + (i * 8), addr_low);
		}
	}

	addr_high = (tp->dev->dev_addr[0] +
		     tp->dev->dev_addr[1] +
		     tp->dev->dev_addr[2] +
		     tp->dev->dev_addr[3] +
		     tp->dev->dev_addr[4] +
		     tp->dev->dev_addr[5]) &
		TX_BACKOFF_SEED_MASK;
	tw32(MAC_TX_BACKOFF_SEED, addr_high);
}

static void tg3_enable_register_access(struct tg3 *tp)
{
	/*
	 * Make sure register accesses (indirect or otherwise) will function
	 * correctly.
	 */
	pci_write_config_dword(tp->pdev,
			       TG3PCI_MISC_HOST_CTRL, tp->misc_host_ctrl);
}

static int tg3_power_up(struct tg3 *tp)
{
	int err;

	tg3_enable_register_access(tp);

	err = pci_set_power_state(tp->pdev, PCI_D0);
	if (!err) {
		/* Switch out of Vaux if it is a NIC */
		tg3_pwrsrc_switch_to_vmain(tp);
	} else {
		netdev_err(tp->dev, "Transition to D0 failed\n");
	}

	return err;
}

static int tg3_setup_phy(struct tg3 *, int);

static int tg3_power_down_prepare(struct tg3 *tp)
{
	u32 misc_host_ctrl;
	bool device_should_wake, do_low_power;

	tg3_enable_register_access(tp);

	/* Restore the CLKREQ setting. */
	if (tg3_flag(tp, CLKREQ_BUG))
		pcie_capability_set_word(tp->pdev, PCI_EXP_LNKCTL,
					 PCI_EXP_LNKCTL_CLKREQ_EN);

	misc_host_ctrl = tr32(TG3PCI_MISC_HOST_CTRL);
	tw32(TG3PCI_MISC_HOST_CTRL,
	     misc_host_ctrl | MISC_HOST_CTRL_MASK_PCI_INT);

	device_should_wake = device_may_wakeup(&tp->pdev->dev) &&
			     tg3_flag(tp, WOL_ENABLE);

	if (tg3_flag(tp, USE_PHYLIB)) {
		do_low_power = false;
		if ((tp->phy_flags & TG3_PHYFLG_IS_CONNECTED) &&
		    !(tp->phy_flags & TG3_PHYFLG_IS_LOW_POWER)) {
			struct phy_device *phydev;
			u32 phyid, advertising;

			phydev = tp->mdio_bus->phy_map[TG3_PHY_MII_ADDR];

			tp->phy_flags |= TG3_PHYFLG_IS_LOW_POWER;

			tp->link_config.speed = phydev->speed;
			tp->link_config.duplex = phydev->duplex;
			tp->link_config.autoneg = phydev->autoneg;
			tp->link_config.advertising = phydev->advertising;

			advertising = ADVERTISED_TP |
				      ADVERTISED_Pause |
				      ADVERTISED_Autoneg |
				      ADVERTISED_10baseT_Half;

			if (tg3_flag(tp, ENABLE_ASF) || device_should_wake) {
				if (tg3_flag(tp, WOL_SPEED_100MB))
					advertising |=
						ADVERTISED_100baseT_Half |
						ADVERTISED_100baseT_Full |
						ADVERTISED_10baseT_Full;
				else
					advertising |= ADVERTISED_10baseT_Full;
			}

			phydev->advertising = advertising;

			phy_start_aneg(phydev);

			phyid = phydev->drv->phy_id & phydev->drv->phy_id_mask;
			if (phyid != PHY_ID_BCMAC131) {
				phyid &= PHY_BCM_OUI_MASK;
				if (phyid == PHY_BCM_OUI_1 ||
				    phyid == PHY_BCM_OUI_2 ||
				    phyid == PHY_BCM_OUI_3)
					do_low_power = true;
			}
		}
	} else {
		do_low_power = true;

		if (!(tp->phy_flags & TG3_PHYFLG_IS_LOW_POWER))
			tp->phy_flags |= TG3_PHYFLG_IS_LOW_POWER;

		if (!(tp->phy_flags & TG3_PHYFLG_ANY_SERDES))
			tg3_setup_phy(tp, 0);
	}

	if (tg3_asic_rev(tp) == ASIC_REV_5906) {
		u32 val;

		val = tr32(GRC_VCPU_EXT_CTRL);
		tw32(GRC_VCPU_EXT_CTRL, val | GRC_VCPU_EXT_CTRL_DISABLE_WOL);
	} else if (!tg3_flag(tp, ENABLE_ASF)) {
		int i;
		u32 val;

		for (i = 0; i < 200; i++) {
			tg3_read_mem(tp, NIC_SRAM_FW_ASF_STATUS_MBOX, &val);
			if (val == ~NIC_SRAM_FIRMWARE_MBOX_MAGIC1)
				break;
			msleep(1);
		}
	}
	if (tg3_flag(tp, WOL_CAP))
		tg3_write_mem(tp, NIC_SRAM_WOL_MBOX, WOL_SIGNATURE |
						     WOL_DRV_STATE_SHUTDOWN |
						     WOL_DRV_WOL |
						     WOL_SET_MAGIC_PKT);

	if (device_should_wake) {
		u32 mac_mode;

		if (!(tp->phy_flags & TG3_PHYFLG_PHY_SERDES)) {
			if (do_low_power &&
			    !(tp->phy_flags & TG3_PHYFLG_IS_FET)) {
				tg3_phy_auxctl_write(tp,
					       MII_TG3_AUXCTL_SHDWSEL_PWRCTL,
					       MII_TG3_AUXCTL_PCTL_WOL_EN |
					       MII_TG3_AUXCTL_PCTL_100TX_LPWR |
					       MII_TG3_AUXCTL_PCTL_CL_AB_TXDAC);
				udelay(40);
			}

			if (tp->phy_flags & TG3_PHYFLG_MII_SERDES)
				mac_mode = MAC_MODE_PORT_MODE_GMII;
			else
				mac_mode = MAC_MODE_PORT_MODE_MII;

			mac_mode |= tp->mac_mode & MAC_MODE_LINK_POLARITY;
			if (tg3_asic_rev(tp) == ASIC_REV_5700) {
				u32 speed = tg3_flag(tp, WOL_SPEED_100MB) ?
					     SPEED_100 : SPEED_10;
				if (tg3_5700_link_polarity(tp, speed))
					mac_mode |= MAC_MODE_LINK_POLARITY;
				else
					mac_mode &= ~MAC_MODE_LINK_POLARITY;
			}
		} else {
			mac_mode = MAC_MODE_PORT_MODE_TBI;
		}

		if (!tg3_flag(tp, 5750_PLUS))
			tw32(MAC_LED_CTRL, tp->led_ctrl);

		mac_mode |= MAC_MODE_MAGIC_PKT_ENABLE;
		if ((tg3_flag(tp, 5705_PLUS) && !tg3_flag(tp, 5780_CLASS)) &&
		    (tg3_flag(tp, ENABLE_ASF) || tg3_flag(tp, ENABLE_APE)))
			mac_mode |= MAC_MODE_KEEP_FRAME_IN_WOL;

		if (tg3_flag(tp, ENABLE_APE))
			mac_mode |= MAC_MODE_APE_TX_EN |
				    MAC_MODE_APE_RX_EN |
				    MAC_MODE_TDE_ENABLE;

		tw32_f(MAC_MODE, mac_mode);
		udelay(100);

		tw32_f(MAC_RX_MODE, RX_MODE_ENABLE);
		udelay(10);
	}

	if (!tg3_flag(tp, WOL_SPEED_100MB) &&
	    (tg3_asic_rev(tp) == ASIC_REV_5700 ||
	     tg3_asic_rev(tp) == ASIC_REV_5701)) {
		u32 base_val;

		base_val = tp->pci_clock_ctrl;
		base_val |= (CLOCK_CTRL_RXCLK_DISABLE |
			     CLOCK_CTRL_TXCLK_DISABLE);

		tw32_wait_f(TG3PCI_CLOCK_CTRL, base_val | CLOCK_CTRL_ALTCLK |
			    CLOCK_CTRL_PWRDOWN_PLL133, 40);
	} else if (tg3_flag(tp, 5780_CLASS) ||
		   tg3_flag(tp, CPMU_PRESENT) ||
		   tg3_asic_rev(tp) == ASIC_REV_5906) {
		/* do nothing */
	} else if (!(tg3_flag(tp, 5750_PLUS) && tg3_flag(tp, ENABLE_ASF))) {
		u32 newbits1, newbits2;

		if (tg3_asic_rev(tp) == ASIC_REV_5700 ||
		    tg3_asic_rev(tp) == ASIC_REV_5701) {
			newbits1 = (CLOCK_CTRL_RXCLK_DISABLE |
				    CLOCK_CTRL_TXCLK_DISABLE |
				    CLOCK_CTRL_ALTCLK);
			newbits2 = newbits1 | CLOCK_CTRL_44MHZ_CORE;
		} else if (tg3_flag(tp, 5705_PLUS)) {
			newbits1 = CLOCK_CTRL_625_CORE;
			newbits2 = newbits1 | CLOCK_CTRL_ALTCLK;
		} else {
			newbits1 = CLOCK_CTRL_ALTCLK;
			newbits2 = newbits1 | CLOCK_CTRL_44MHZ_CORE;
		}

		tw32_wait_f(TG3PCI_CLOCK_CTRL, tp->pci_clock_ctrl | newbits1,
			    40);

		tw32_wait_f(TG3PCI_CLOCK_CTRL, tp->pci_clock_ctrl | newbits2,
			    40);

		if (!tg3_flag(tp, 5705_PLUS)) {
			u32 newbits3;

			if (tg3_asic_rev(tp) == ASIC_REV_5700 ||
			    tg3_asic_rev(tp) == ASIC_REV_5701) {
				newbits3 = (CLOCK_CTRL_RXCLK_DISABLE |
					    CLOCK_CTRL_TXCLK_DISABLE |
					    CLOCK_CTRL_44MHZ_CORE);
			} else {
				newbits3 = CLOCK_CTRL_44MHZ_CORE;
			}

			tw32_wait_f(TG3PCI_CLOCK_CTRL,
				    tp->pci_clock_ctrl | newbits3, 40);
		}
	}

	if (!(device_should_wake) && !tg3_flag(tp, ENABLE_ASF))
		tg3_power_down_phy(tp, do_low_power);

	tg3_frob_aux_power(tp, true);

	/* Workaround for unstable PLL clock */
	if ((!tg3_flag(tp, IS_SSB_CORE)) &&
	    ((tg3_chip_rev(tp) == CHIPREV_5750_AX) ||
	     (tg3_chip_rev(tp) == CHIPREV_5750_BX))) {
		u32 val = tr32(0x7d00);

		val &= ~((1 << 16) | (1 << 4) | (1 << 2) | (1 << 1) | 1);
		tw32(0x7d00, val);
		if (!tg3_flag(tp, ENABLE_ASF)) {
			int err;

			err = tg3_nvram_lock(tp);
			tg3_halt_cpu(tp, RX_CPU_BASE);
			if (!err)
				tg3_nvram_unlock(tp);
		}
	}

	tg3_write_sig_post_reset(tp, RESET_KIND_SHUTDOWN);

	return 0;
}

static void tg3_power_down(struct tg3 *tp)
{
	tg3_power_down_prepare(tp);

	pci_wake_from_d3(tp->pdev, tg3_flag(tp, WOL_ENABLE));
	pci_set_power_state(tp->pdev, PCI_D3hot);
}

static void tg3_aux_stat_to_speed_duplex(struct tg3 *tp, u32 val, u16 *speed, u8 *duplex)
{
	switch (val & MII_TG3_AUX_STAT_SPDMASK) {
	case MII_TG3_AUX_STAT_10HALF:
		*speed = SPEED_10;
		*duplex = DUPLEX_HALF;
		break;

	case MII_TG3_AUX_STAT_10FULL:
		*speed = SPEED_10;
		*duplex = DUPLEX_FULL;
		break;

	case MII_TG3_AUX_STAT_100HALF:
		*speed = SPEED_100;
		*duplex = DUPLEX_HALF;
		break;

	case MII_TG3_AUX_STAT_100FULL:
		*speed = SPEED_100;
		*duplex = DUPLEX_FULL;
		break;

	case MII_TG3_AUX_STAT_1000HALF:
		*speed = SPEED_1000;
		*duplex = DUPLEX_HALF;
		break;

	case MII_TG3_AUX_STAT_1000FULL:
		*speed = SPEED_1000;
		*duplex = DUPLEX_FULL;
		break;

	default:
		if (tp->phy_flags & TG3_PHYFLG_IS_FET) {
			*speed = (val & MII_TG3_AUX_STAT_100) ? SPEED_100 :
				 SPEED_10;
			*duplex = (val & MII_TG3_AUX_STAT_FULL) ? DUPLEX_FULL :
				  DUPLEX_HALF;
			break;
		}
		*speed = SPEED_UNKNOWN;
		*duplex = DUPLEX_UNKNOWN;
		break;
	}
}

static int tg3_phy_autoneg_cfg(struct tg3 *tp, u32 advertise, u32 flowctrl)
{
	int err = 0;
	u32 val, new_adv;

	new_adv = ADVERTISE_CSMA;
	new_adv |= ethtool_adv_to_mii_adv_t(advertise) & ADVERTISE_ALL;
	new_adv |= mii_advertise_flowctrl(flowctrl);

	err = tg3_writephy(tp, MII_ADVERTISE, new_adv);
	if (err)
		goto done;

	if (!(tp->phy_flags & TG3_PHYFLG_10_100_ONLY)) {
		new_adv = ethtool_adv_to_mii_ctrl1000_t(advertise);

		if (tg3_chip_rev_id(tp) == CHIPREV_ID_5701_A0 ||
		    tg3_chip_rev_id(tp) == CHIPREV_ID_5701_B0)
			new_adv |= CTL1000_AS_MASTER | CTL1000_ENABLE_MASTER;

		err = tg3_writephy(tp, MII_CTRL1000, new_adv);
		if (err)
			goto done;
	}

	if (!(tp->phy_flags & TG3_PHYFLG_EEE_CAP))
		goto done;

	tw32(TG3_CPMU_EEE_MODE,
	     tr32(TG3_CPMU_EEE_MODE) & ~TG3_CPMU_EEEMD_LPI_ENABLE);

	err = tg3_phy_toggle_auxctl_smdsp(tp, true);
	if (!err) {
		u32 err2;

		val = 0;
		/* Advertise 100-BaseTX EEE ability */
		if (advertise & ADVERTISED_100baseT_Full)
			val |= MDIO_AN_EEE_ADV_100TX;
		/* Advertise 1000-BaseT EEE ability */
		if (advertise & ADVERTISED_1000baseT_Full)
			val |= MDIO_AN_EEE_ADV_1000T;
		err = tg3_phy_cl45_write(tp, MDIO_MMD_AN, MDIO_AN_EEE_ADV, val);
		if (err)
			val = 0;

		switch (tg3_asic_rev(tp)) {
		case ASIC_REV_5717:
		case ASIC_REV_57765:
		case ASIC_REV_57766:
		case ASIC_REV_5719:
			/* If we advertised any eee advertisements above... */
			if (val)
				val = MII_TG3_DSP_TAP26_ALNOKO |
				      MII_TG3_DSP_TAP26_RMRXSTO |
				      MII_TG3_DSP_TAP26_OPCSINPT;
			tg3_phydsp_write(tp, MII_TG3_DSP_TAP26, val);
			/* Fall through */
		case ASIC_REV_5720:
		case ASIC_REV_5762:
			if (!tg3_phydsp_read(tp, MII_TG3_DSP_CH34TP2, &val))
				tg3_phydsp_write(tp, MII_TG3_DSP_CH34TP2, val |
						 MII_TG3_DSP_CH34TP2_HIBW01);
		}

		err2 = tg3_phy_toggle_auxctl_smdsp(tp, false);
		if (!err)
			err = err2;
	}

done:
	return err;
}

static void tg3_phy_copper_begin(struct tg3 *tp)
{
	if (tp->link_config.autoneg == AUTONEG_ENABLE ||
	    (tp->phy_flags & TG3_PHYFLG_IS_LOW_POWER)) {
		u32 adv, fc;

		if (tp->phy_flags & TG3_PHYFLG_IS_LOW_POWER) {
			adv = ADVERTISED_10baseT_Half |
			      ADVERTISED_10baseT_Full;
			if (tg3_flag(tp, WOL_SPEED_100MB))
				adv |= ADVERTISED_100baseT_Half |
				       ADVERTISED_100baseT_Full;

			fc = FLOW_CTRL_TX | FLOW_CTRL_RX;
		} else {
			adv = tp->link_config.advertising;
			if (tp->phy_flags & TG3_PHYFLG_10_100_ONLY)
				adv &= ~(ADVERTISED_1000baseT_Half |
					 ADVERTISED_1000baseT_Full);

			fc = tp->link_config.flowctrl;
		}

		tg3_phy_autoneg_cfg(tp, adv, fc);

		tg3_writephy(tp, MII_BMCR,
			     BMCR_ANENABLE | BMCR_ANRESTART);
	} else {
		int i;
		u32 bmcr, orig_bmcr;

		tp->link_config.active_speed = tp->link_config.speed;
		tp->link_config.active_duplex = tp->link_config.duplex;

<<<<<<< HEAD
		if (GET_ASIC_REV(tp->pci_chip_rev_id) == ASIC_REV_5714) {
=======
		if (tg3_asic_rev(tp) == ASIC_REV_5714) {
>>>>>>> 8ca7cd1b
			/* With autoneg disabled, 5715 only links up when the
			 * advertisement register has the configured speed
			 * enabled.
			 */
			tg3_writephy(tp, MII_ADVERTISE, ADVERTISE_ALL);
		}

		bmcr = 0;
		switch (tp->link_config.speed) {
		default:
		case SPEED_10:
			break;

		case SPEED_100:
			bmcr |= BMCR_SPEED100;
			break;

		case SPEED_1000:
			bmcr |= BMCR_SPEED1000;
			break;
		}

		if (tp->link_config.duplex == DUPLEX_FULL)
			bmcr |= BMCR_FULLDPLX;

		if (!tg3_readphy(tp, MII_BMCR, &orig_bmcr) &&
		    (bmcr != orig_bmcr)) {
			tg3_writephy(tp, MII_BMCR, BMCR_LOOPBACK);
			for (i = 0; i < 1500; i++) {
				u32 tmp;

				udelay(10);
				if (tg3_readphy(tp, MII_BMSR, &tmp) ||
				    tg3_readphy(tp, MII_BMSR, &tmp))
					continue;
				if (!(tmp & BMSR_LSTATUS)) {
					udelay(40);
					break;
				}
			}
			tg3_writephy(tp, MII_BMCR, bmcr);
			udelay(40);
		}
	}
}

static int tg3_init_5401phy_dsp(struct tg3 *tp)
{
	int err;

	/* Turn off tap power management. */
	/* Set Extended packet length bit */
	err = tg3_phy_auxctl_write(tp, MII_TG3_AUXCTL_SHDWSEL_AUXCTL, 0x4c20);

	err |= tg3_phydsp_write(tp, 0x0012, 0x1804);
	err |= tg3_phydsp_write(tp, 0x0013, 0x1204);
	err |= tg3_phydsp_write(tp, 0x8006, 0x0132);
	err |= tg3_phydsp_write(tp, 0x8006, 0x0232);
	err |= tg3_phydsp_write(tp, 0x201f, 0x0a20);

	udelay(40);

	return err;
}

static bool tg3_phy_copper_an_config_ok(struct tg3 *tp, u32 *lcladv)
{
	u32 advmsk, tgtadv, advertising;

	advertising = tp->link_config.advertising;
	tgtadv = ethtool_adv_to_mii_adv_t(advertising) & ADVERTISE_ALL;

	advmsk = ADVERTISE_ALL;
	if (tp->link_config.active_duplex == DUPLEX_FULL) {
		tgtadv |= mii_advertise_flowctrl(tp->link_config.flowctrl);
		advmsk |= ADVERTISE_PAUSE_CAP | ADVERTISE_PAUSE_ASYM;
	}

	if (tg3_readphy(tp, MII_ADVERTISE, lcladv))
		return false;

	if ((*lcladv & advmsk) != tgtadv)
		return false;

	if (!(tp->phy_flags & TG3_PHYFLG_10_100_ONLY)) {
		u32 tg3_ctrl;

		tgtadv = ethtool_adv_to_mii_ctrl1000_t(advertising);

		if (tg3_readphy(tp, MII_CTRL1000, &tg3_ctrl))
			return false;

		if (tgtadv &&
		    (tg3_chip_rev_id(tp) == CHIPREV_ID_5701_A0 ||
		     tg3_chip_rev_id(tp) == CHIPREV_ID_5701_B0)) {
			tgtadv |= CTL1000_AS_MASTER | CTL1000_ENABLE_MASTER;
			tg3_ctrl &= (ADVERTISE_1000HALF | ADVERTISE_1000FULL |
				     CTL1000_AS_MASTER | CTL1000_ENABLE_MASTER);
		} else {
			tg3_ctrl &= (ADVERTISE_1000HALF | ADVERTISE_1000FULL);
		}

		if (tg3_ctrl != tgtadv)
			return false;
	}

	return true;
}

static bool tg3_phy_copper_fetch_rmtadv(struct tg3 *tp, u32 *rmtadv)
{
	u32 lpeth = 0;

	if (!(tp->phy_flags & TG3_PHYFLG_10_100_ONLY)) {
		u32 val;

		if (tg3_readphy(tp, MII_STAT1000, &val))
			return false;

		lpeth = mii_stat1000_to_ethtool_lpa_t(val);
	}

	if (tg3_readphy(tp, MII_LPA, rmtadv))
		return false;

	lpeth |= mii_lpa_to_ethtool_lpa_t(*rmtadv);
	tp->link_config.rmt_adv = lpeth;

	return true;
}

static bool tg3_test_and_report_link_chg(struct tg3 *tp, int curr_link_up)
{
	if (curr_link_up != tp->link_up) {
		if (curr_link_up) {
			netif_carrier_on(tp->dev);
		} else {
			netif_carrier_off(tp->dev);
			if (tp->phy_flags & TG3_PHYFLG_MII_SERDES)
				tp->phy_flags &= ~TG3_PHYFLG_PARALLEL_DETECT;
		}

		tg3_link_report(tp);
		return true;
	}

	return false;
}

static int tg3_setup_copper_phy(struct tg3 *tp, int force_reset)
{
	int current_link_up;
	u32 bmsr, val;
	u32 lcl_adv, rmt_adv;
	u16 current_speed;
	u8 current_duplex;
	int i, err;

	tw32(MAC_EVENT, 0);

	tw32_f(MAC_STATUS,
	     (MAC_STATUS_SYNC_CHANGED |
	      MAC_STATUS_CFG_CHANGED |
	      MAC_STATUS_MI_COMPLETION |
	      MAC_STATUS_LNKSTATE_CHANGED));
	udelay(40);

	if ((tp->mi_mode & MAC_MI_MODE_AUTO_POLL) != 0) {
		tw32_f(MAC_MI_MODE,
		     (tp->mi_mode & ~MAC_MI_MODE_AUTO_POLL));
		udelay(80);
	}

	tg3_phy_auxctl_write(tp, MII_TG3_AUXCTL_SHDWSEL_PWRCTL, 0);

	/* Some third-party PHYs need to be reset on link going
	 * down.
	 */
	if ((tg3_asic_rev(tp) == ASIC_REV_5703 ||
	     tg3_asic_rev(tp) == ASIC_REV_5704 ||
	     tg3_asic_rev(tp) == ASIC_REV_5705) &&
	    tp->link_up) {
		tg3_readphy(tp, MII_BMSR, &bmsr);
		if (!tg3_readphy(tp, MII_BMSR, &bmsr) &&
		    !(bmsr & BMSR_LSTATUS))
			force_reset = 1;
	}
	if (force_reset)
		tg3_phy_reset(tp);

	if ((tp->phy_id & TG3_PHY_ID_MASK) == TG3_PHY_ID_BCM5401) {
		tg3_readphy(tp, MII_BMSR, &bmsr);
		if (tg3_readphy(tp, MII_BMSR, &bmsr) ||
		    !tg3_flag(tp, INIT_COMPLETE))
			bmsr = 0;

		if (!(bmsr & BMSR_LSTATUS)) {
			err = tg3_init_5401phy_dsp(tp);
			if (err)
				return err;

			tg3_readphy(tp, MII_BMSR, &bmsr);
			for (i = 0; i < 1000; i++) {
				udelay(10);
				if (!tg3_readphy(tp, MII_BMSR, &bmsr) &&
				    (bmsr & BMSR_LSTATUS)) {
					udelay(40);
					break;
				}
			}

			if ((tp->phy_id & TG3_PHY_ID_REV_MASK) ==
			    TG3_PHY_REV_BCM5401_B0 &&
			    !(bmsr & BMSR_LSTATUS) &&
			    tp->link_config.active_speed == SPEED_1000) {
				err = tg3_phy_reset(tp);
				if (!err)
					err = tg3_init_5401phy_dsp(tp);
				if (err)
					return err;
			}
		}
	} else if (tg3_chip_rev_id(tp) == CHIPREV_ID_5701_A0 ||
		   tg3_chip_rev_id(tp) == CHIPREV_ID_5701_B0) {
		/* 5701 {A0,B0} CRC bug workaround */
		tg3_writephy(tp, 0x15, 0x0a75);
		tg3_writephy(tp, MII_TG3_MISC_SHDW, 0x8c68);
		tg3_writephy(tp, MII_TG3_MISC_SHDW, 0x8d68);
		tg3_writephy(tp, MII_TG3_MISC_SHDW, 0x8c68);
	}

	/* Clear pending interrupts... */
	tg3_readphy(tp, MII_TG3_ISTAT, &val);
	tg3_readphy(tp, MII_TG3_ISTAT, &val);

	if (tp->phy_flags & TG3_PHYFLG_USE_MI_INTERRUPT)
		tg3_writephy(tp, MII_TG3_IMASK, ~MII_TG3_INT_LINKCHG);
	else if (!(tp->phy_flags & TG3_PHYFLG_IS_FET))
		tg3_writephy(tp, MII_TG3_IMASK, ~0);

	if (tg3_asic_rev(tp) == ASIC_REV_5700 ||
	    tg3_asic_rev(tp) == ASIC_REV_5701) {
		if (tp->led_ctrl == LED_CTRL_MODE_PHY_1)
			tg3_writephy(tp, MII_TG3_EXT_CTRL,
				     MII_TG3_EXT_CTRL_LNK3_LED_MODE);
		else
			tg3_writephy(tp, MII_TG3_EXT_CTRL, 0);
	}

	current_link_up = 0;
	current_speed = SPEED_UNKNOWN;
	current_duplex = DUPLEX_UNKNOWN;
	tp->phy_flags &= ~TG3_PHYFLG_MDIX_STATE;
	tp->link_config.rmt_adv = 0;

	if (tp->phy_flags & TG3_PHYFLG_CAPACITIVE_COUPLING) {
		err = tg3_phy_auxctl_read(tp,
					  MII_TG3_AUXCTL_SHDWSEL_MISCTEST,
					  &val);
		if (!err && !(val & (1 << 10))) {
			tg3_phy_auxctl_write(tp,
					     MII_TG3_AUXCTL_SHDWSEL_MISCTEST,
					     val | (1 << 10));
			goto relink;
		}
	}

	bmsr = 0;
	for (i = 0; i < 100; i++) {
		tg3_readphy(tp, MII_BMSR, &bmsr);
		if (!tg3_readphy(tp, MII_BMSR, &bmsr) &&
		    (bmsr & BMSR_LSTATUS))
			break;
		udelay(40);
	}

	if (bmsr & BMSR_LSTATUS) {
		u32 aux_stat, bmcr;

		tg3_readphy(tp, MII_TG3_AUX_STAT, &aux_stat);
		for (i = 0; i < 2000; i++) {
			udelay(10);
			if (!tg3_readphy(tp, MII_TG3_AUX_STAT, &aux_stat) &&
			    aux_stat)
				break;
		}

		tg3_aux_stat_to_speed_duplex(tp, aux_stat,
					     &current_speed,
					     &current_duplex);

		bmcr = 0;
		for (i = 0; i < 200; i++) {
			tg3_readphy(tp, MII_BMCR, &bmcr);
			if (tg3_readphy(tp, MII_BMCR, &bmcr))
				continue;
			if (bmcr && bmcr != 0x7fff)
				break;
			udelay(10);
		}

		lcl_adv = 0;
		rmt_adv = 0;

		tp->link_config.active_speed = current_speed;
		tp->link_config.active_duplex = current_duplex;

		if (tp->link_config.autoneg == AUTONEG_ENABLE) {
			if ((bmcr & BMCR_ANENABLE) &&
			    tg3_phy_copper_an_config_ok(tp, &lcl_adv) &&
			    tg3_phy_copper_fetch_rmtadv(tp, &rmt_adv))
				current_link_up = 1;
		} else {
			if (!(bmcr & BMCR_ANENABLE) &&
			    tp->link_config.speed == current_speed &&
			    tp->link_config.duplex == current_duplex &&
			    tp->link_config.flowctrl ==
			    tp->link_config.active_flowctrl) {
				current_link_up = 1;
			}
		}

		if (current_link_up == 1 &&
		    tp->link_config.active_duplex == DUPLEX_FULL) {
			u32 reg, bit;

			if (tp->phy_flags & TG3_PHYFLG_IS_FET) {
				reg = MII_TG3_FET_GEN_STAT;
				bit = MII_TG3_FET_GEN_STAT_MDIXSTAT;
			} else {
				reg = MII_TG3_EXT_STAT;
				bit = MII_TG3_EXT_STAT_MDIX;
			}

			if (!tg3_readphy(tp, reg, &val) && (val & bit))
				tp->phy_flags |= TG3_PHYFLG_MDIX_STATE;

			tg3_setup_flow_control(tp, lcl_adv, rmt_adv);
		}
	}

relink:
	if (current_link_up == 0 || (tp->phy_flags & TG3_PHYFLG_IS_LOW_POWER)) {
		tg3_phy_copper_begin(tp);

		if (tg3_flag(tp, ROBOSWITCH)) {
			current_link_up = 1;
			/* FIXME: when BCM5325 switch is used use 100 MBit/s */
			current_speed = SPEED_1000;
			current_duplex = DUPLEX_FULL;
			tp->link_config.active_speed = current_speed;
			tp->link_config.active_duplex = current_duplex;
		}

		tg3_readphy(tp, MII_BMSR, &bmsr);
		if ((!tg3_readphy(tp, MII_BMSR, &bmsr) && (bmsr & BMSR_LSTATUS)) ||
		    (tp->mac_mode & MAC_MODE_PORT_INT_LPBACK))
			current_link_up = 1;
	}

	tp->mac_mode &= ~MAC_MODE_PORT_MODE_MASK;
	if (current_link_up == 1) {
		if (tp->link_config.active_speed == SPEED_100 ||
		    tp->link_config.active_speed == SPEED_10)
			tp->mac_mode |= MAC_MODE_PORT_MODE_MII;
		else
			tp->mac_mode |= MAC_MODE_PORT_MODE_GMII;
	} else if (tp->phy_flags & TG3_PHYFLG_IS_FET)
		tp->mac_mode |= MAC_MODE_PORT_MODE_MII;
	else
		tp->mac_mode |= MAC_MODE_PORT_MODE_GMII;

	/* In order for the 5750 core in BCM4785 chip to work properly
	 * in RGMII mode, the Led Control Register must be set up.
	 */
	if (tg3_flag(tp, RGMII_MODE)) {
		u32 led_ctrl = tr32(MAC_LED_CTRL);
		led_ctrl &= ~(LED_CTRL_1000MBPS_ON | LED_CTRL_100MBPS_ON);

		if (tp->link_config.active_speed == SPEED_10)
			led_ctrl |= LED_CTRL_LNKLED_OVERRIDE;
		else if (tp->link_config.active_speed == SPEED_100)
			led_ctrl |= (LED_CTRL_LNKLED_OVERRIDE |
				     LED_CTRL_100MBPS_ON);
		else if (tp->link_config.active_speed == SPEED_1000)
			led_ctrl |= (LED_CTRL_LNKLED_OVERRIDE |
				     LED_CTRL_1000MBPS_ON);

		tw32(MAC_LED_CTRL, led_ctrl);
		udelay(40);
	}

	tp->mac_mode &= ~MAC_MODE_HALF_DUPLEX;
	if (tp->link_config.active_duplex == DUPLEX_HALF)
		tp->mac_mode |= MAC_MODE_HALF_DUPLEX;

	if (tg3_asic_rev(tp) == ASIC_REV_5700) {
		if (current_link_up == 1 &&
		    tg3_5700_link_polarity(tp, tp->link_config.active_speed))
			tp->mac_mode |= MAC_MODE_LINK_POLARITY;
		else
			tp->mac_mode &= ~MAC_MODE_LINK_POLARITY;
	}

	/* ??? Without this setting Netgear GA302T PHY does not
	 * ??? send/receive packets...
	 */
	if ((tp->phy_id & TG3_PHY_ID_MASK) == TG3_PHY_ID_BCM5411 &&
	    tg3_chip_rev_id(tp) == CHIPREV_ID_5700_ALTIMA) {
		tp->mi_mode |= MAC_MI_MODE_AUTO_POLL;
		tw32_f(MAC_MI_MODE, tp->mi_mode);
		udelay(80);
	}

	tw32_f(MAC_MODE, tp->mac_mode);
	udelay(40);

	tg3_phy_eee_adjust(tp, current_link_up);

	if (tg3_flag(tp, USE_LINKCHG_REG)) {
		/* Polled via timer. */
		tw32_f(MAC_EVENT, 0);
	} else {
		tw32_f(MAC_EVENT, MAC_EVENT_LNKSTATE_CHANGED);
	}
	udelay(40);

	if (tg3_asic_rev(tp) == ASIC_REV_5700 &&
	    current_link_up == 1 &&
	    tp->link_config.active_speed == SPEED_1000 &&
	    (tg3_flag(tp, PCIX_MODE) || tg3_flag(tp, PCI_HIGH_SPEED))) {
		udelay(120);
		tw32_f(MAC_STATUS,
		     (MAC_STATUS_SYNC_CHANGED |
		      MAC_STATUS_CFG_CHANGED));
		udelay(40);
		tg3_write_mem(tp,
			      NIC_SRAM_FIRMWARE_MBOX,
			      NIC_SRAM_FIRMWARE_MBOX_MAGIC2);
	}

	/* Prevent send BD corruption. */
	if (tg3_flag(tp, CLKREQ_BUG)) {
		if (tp->link_config.active_speed == SPEED_100 ||
		    tp->link_config.active_speed == SPEED_10)
			pcie_capability_clear_word(tp->pdev, PCI_EXP_LNKCTL,
						   PCI_EXP_LNKCTL_CLKREQ_EN);
		else
			pcie_capability_set_word(tp->pdev, PCI_EXP_LNKCTL,
						 PCI_EXP_LNKCTL_CLKREQ_EN);
	}

	tg3_test_and_report_link_chg(tp, current_link_up);

	return 0;
}

struct tg3_fiber_aneginfo {
	int state;
#define ANEG_STATE_UNKNOWN		0
#define ANEG_STATE_AN_ENABLE		1
#define ANEG_STATE_RESTART_INIT		2
#define ANEG_STATE_RESTART		3
#define ANEG_STATE_DISABLE_LINK_OK	4
#define ANEG_STATE_ABILITY_DETECT_INIT	5
#define ANEG_STATE_ABILITY_DETECT	6
#define ANEG_STATE_ACK_DETECT_INIT	7
#define ANEG_STATE_ACK_DETECT		8
#define ANEG_STATE_COMPLETE_ACK_INIT	9
#define ANEG_STATE_COMPLETE_ACK		10
#define ANEG_STATE_IDLE_DETECT_INIT	11
#define ANEG_STATE_IDLE_DETECT		12
#define ANEG_STATE_LINK_OK		13
#define ANEG_STATE_NEXT_PAGE_WAIT_INIT	14
#define ANEG_STATE_NEXT_PAGE_WAIT	15

	u32 flags;
#define MR_AN_ENABLE		0x00000001
#define MR_RESTART_AN		0x00000002
#define MR_AN_COMPLETE		0x00000004
#define MR_PAGE_RX		0x00000008
#define MR_NP_LOADED		0x00000010
#define MR_TOGGLE_TX		0x00000020
#define MR_LP_ADV_FULL_DUPLEX	0x00000040
#define MR_LP_ADV_HALF_DUPLEX	0x00000080
#define MR_LP_ADV_SYM_PAUSE	0x00000100
#define MR_LP_ADV_ASYM_PAUSE	0x00000200
#define MR_LP_ADV_REMOTE_FAULT1	0x00000400
#define MR_LP_ADV_REMOTE_FAULT2	0x00000800
#define MR_LP_ADV_NEXT_PAGE	0x00001000
#define MR_TOGGLE_RX		0x00002000
#define MR_NP_RX		0x00004000

#define MR_LINK_OK		0x80000000

	unsigned long link_time, cur_time;

	u32 ability_match_cfg;
	int ability_match_count;

	char ability_match, idle_match, ack_match;

	u32 txconfig, rxconfig;
#define ANEG_CFG_NP		0x00000080
#define ANEG_CFG_ACK		0x00000040
#define ANEG_CFG_RF2		0x00000020
#define ANEG_CFG_RF1		0x00000010
#define ANEG_CFG_PS2		0x00000001
#define ANEG_CFG_PS1		0x00008000
#define ANEG_CFG_HD		0x00004000
#define ANEG_CFG_FD		0x00002000
#define ANEG_CFG_INVAL		0x00001f06

};
#define ANEG_OK		0
#define ANEG_DONE	1
#define ANEG_TIMER_ENAB	2
#define ANEG_FAILED	-1

#define ANEG_STATE_SETTLE_TIME	10000

static int tg3_fiber_aneg_smachine(struct tg3 *tp,
				   struct tg3_fiber_aneginfo *ap)
{
	u16 flowctrl;
	unsigned long delta;
	u32 rx_cfg_reg;
	int ret;

	if (ap->state == ANEG_STATE_UNKNOWN) {
		ap->rxconfig = 0;
		ap->link_time = 0;
		ap->cur_time = 0;
		ap->ability_match_cfg = 0;
		ap->ability_match_count = 0;
		ap->ability_match = 0;
		ap->idle_match = 0;
		ap->ack_match = 0;
	}
	ap->cur_time++;

	if (tr32(MAC_STATUS) & MAC_STATUS_RCVD_CFG) {
		rx_cfg_reg = tr32(MAC_RX_AUTO_NEG);

		if (rx_cfg_reg != ap->ability_match_cfg) {
			ap->ability_match_cfg = rx_cfg_reg;
			ap->ability_match = 0;
			ap->ability_match_count = 0;
		} else {
			if (++ap->ability_match_count > 1) {
				ap->ability_match = 1;
				ap->ability_match_cfg = rx_cfg_reg;
			}
		}
		if (rx_cfg_reg & ANEG_CFG_ACK)
			ap->ack_match = 1;
		else
			ap->ack_match = 0;

		ap->idle_match = 0;
	} else {
		ap->idle_match = 1;
		ap->ability_match_cfg = 0;
		ap->ability_match_count = 0;
		ap->ability_match = 0;
		ap->ack_match = 0;

		rx_cfg_reg = 0;
	}

	ap->rxconfig = rx_cfg_reg;
	ret = ANEG_OK;

	switch (ap->state) {
	case ANEG_STATE_UNKNOWN:
		if (ap->flags & (MR_AN_ENABLE | MR_RESTART_AN))
			ap->state = ANEG_STATE_AN_ENABLE;

		/* fallthru */
	case ANEG_STATE_AN_ENABLE:
		ap->flags &= ~(MR_AN_COMPLETE | MR_PAGE_RX);
		if (ap->flags & MR_AN_ENABLE) {
			ap->link_time = 0;
			ap->cur_time = 0;
			ap->ability_match_cfg = 0;
			ap->ability_match_count = 0;
			ap->ability_match = 0;
			ap->idle_match = 0;
			ap->ack_match = 0;

			ap->state = ANEG_STATE_RESTART_INIT;
		} else {
			ap->state = ANEG_STATE_DISABLE_LINK_OK;
		}
		break;

	case ANEG_STATE_RESTART_INIT:
		ap->link_time = ap->cur_time;
		ap->flags &= ~(MR_NP_LOADED);
		ap->txconfig = 0;
		tw32(MAC_TX_AUTO_NEG, 0);
		tp->mac_mode |= MAC_MODE_SEND_CONFIGS;
		tw32_f(MAC_MODE, tp->mac_mode);
		udelay(40);

		ret = ANEG_TIMER_ENAB;
		ap->state = ANEG_STATE_RESTART;

		/* fallthru */
	case ANEG_STATE_RESTART:
		delta = ap->cur_time - ap->link_time;
		if (delta > ANEG_STATE_SETTLE_TIME)
			ap->state = ANEG_STATE_ABILITY_DETECT_INIT;
		else
			ret = ANEG_TIMER_ENAB;
		break;

	case ANEG_STATE_DISABLE_LINK_OK:
		ret = ANEG_DONE;
		break;

	case ANEG_STATE_ABILITY_DETECT_INIT:
		ap->flags &= ~(MR_TOGGLE_TX);
		ap->txconfig = ANEG_CFG_FD;
		flowctrl = tg3_advert_flowctrl_1000X(tp->link_config.flowctrl);
		if (flowctrl & ADVERTISE_1000XPAUSE)
			ap->txconfig |= ANEG_CFG_PS1;
		if (flowctrl & ADVERTISE_1000XPSE_ASYM)
			ap->txconfig |= ANEG_CFG_PS2;
		tw32(MAC_TX_AUTO_NEG, ap->txconfig);
		tp->mac_mode |= MAC_MODE_SEND_CONFIGS;
		tw32_f(MAC_MODE, tp->mac_mode);
		udelay(40);

		ap->state = ANEG_STATE_ABILITY_DETECT;
		break;

	case ANEG_STATE_ABILITY_DETECT:
		if (ap->ability_match != 0 && ap->rxconfig != 0)
			ap->state = ANEG_STATE_ACK_DETECT_INIT;
		break;

	case ANEG_STATE_ACK_DETECT_INIT:
		ap->txconfig |= ANEG_CFG_ACK;
		tw32(MAC_TX_AUTO_NEG, ap->txconfig);
		tp->mac_mode |= MAC_MODE_SEND_CONFIGS;
		tw32_f(MAC_MODE, tp->mac_mode);
		udelay(40);

		ap->state = ANEG_STATE_ACK_DETECT;

		/* fallthru */
	case ANEG_STATE_ACK_DETECT:
		if (ap->ack_match != 0) {
			if ((ap->rxconfig & ~ANEG_CFG_ACK) ==
			    (ap->ability_match_cfg & ~ANEG_CFG_ACK)) {
				ap->state = ANEG_STATE_COMPLETE_ACK_INIT;
			} else {
				ap->state = ANEG_STATE_AN_ENABLE;
			}
		} else if (ap->ability_match != 0 &&
			   ap->rxconfig == 0) {
			ap->state = ANEG_STATE_AN_ENABLE;
		}
		break;

	case ANEG_STATE_COMPLETE_ACK_INIT:
		if (ap->rxconfig & ANEG_CFG_INVAL) {
			ret = ANEG_FAILED;
			break;
		}
		ap->flags &= ~(MR_LP_ADV_FULL_DUPLEX |
			       MR_LP_ADV_HALF_DUPLEX |
			       MR_LP_ADV_SYM_PAUSE |
			       MR_LP_ADV_ASYM_PAUSE |
			       MR_LP_ADV_REMOTE_FAULT1 |
			       MR_LP_ADV_REMOTE_FAULT2 |
			       MR_LP_ADV_NEXT_PAGE |
			       MR_TOGGLE_RX |
			       MR_NP_RX);
		if (ap->rxconfig & ANEG_CFG_FD)
			ap->flags |= MR_LP_ADV_FULL_DUPLEX;
		if (ap->rxconfig & ANEG_CFG_HD)
			ap->flags |= MR_LP_ADV_HALF_DUPLEX;
		if (ap->rxconfig & ANEG_CFG_PS1)
			ap->flags |= MR_LP_ADV_SYM_PAUSE;
		if (ap->rxconfig & ANEG_CFG_PS2)
			ap->flags |= MR_LP_ADV_ASYM_PAUSE;
		if (ap->rxconfig & ANEG_CFG_RF1)
			ap->flags |= MR_LP_ADV_REMOTE_FAULT1;
		if (ap->rxconfig & ANEG_CFG_RF2)
			ap->flags |= MR_LP_ADV_REMOTE_FAULT2;
		if (ap->rxconfig & ANEG_CFG_NP)
			ap->flags |= MR_LP_ADV_NEXT_PAGE;

		ap->link_time = ap->cur_time;

		ap->flags ^= (MR_TOGGLE_TX);
		if (ap->rxconfig & 0x0008)
			ap->flags |= MR_TOGGLE_RX;
		if (ap->rxconfig & ANEG_CFG_NP)
			ap->flags |= MR_NP_RX;
		ap->flags |= MR_PAGE_RX;

		ap->state = ANEG_STATE_COMPLETE_ACK;
		ret = ANEG_TIMER_ENAB;
		break;

	case ANEG_STATE_COMPLETE_ACK:
		if (ap->ability_match != 0 &&
		    ap->rxconfig == 0) {
			ap->state = ANEG_STATE_AN_ENABLE;
			break;
		}
		delta = ap->cur_time - ap->link_time;
		if (delta > ANEG_STATE_SETTLE_TIME) {
			if (!(ap->flags & (MR_LP_ADV_NEXT_PAGE))) {
				ap->state = ANEG_STATE_IDLE_DETECT_INIT;
			} else {
				if ((ap->txconfig & ANEG_CFG_NP) == 0 &&
				    !(ap->flags & MR_NP_RX)) {
					ap->state = ANEG_STATE_IDLE_DETECT_INIT;
				} else {
					ret = ANEG_FAILED;
				}
			}
		}
		break;

	case ANEG_STATE_IDLE_DETECT_INIT:
		ap->link_time = ap->cur_time;
		tp->mac_mode &= ~MAC_MODE_SEND_CONFIGS;
		tw32_f(MAC_MODE, tp->mac_mode);
		udelay(40);

		ap->state = ANEG_STATE_IDLE_DETECT;
		ret = ANEG_TIMER_ENAB;
		break;

	case ANEG_STATE_IDLE_DETECT:
		if (ap->ability_match != 0 &&
		    ap->rxconfig == 0) {
			ap->state = ANEG_STATE_AN_ENABLE;
			break;
		}
		delta = ap->cur_time - ap->link_time;
		if (delta > ANEG_STATE_SETTLE_TIME) {
			/* XXX another gem from the Broadcom driver :( */
			ap->state = ANEG_STATE_LINK_OK;
		}
		break;

	case ANEG_STATE_LINK_OK:
		ap->flags |= (MR_AN_COMPLETE | MR_LINK_OK);
		ret = ANEG_DONE;
		break;

	case ANEG_STATE_NEXT_PAGE_WAIT_INIT:
		/* ??? unimplemented */
		break;

	case ANEG_STATE_NEXT_PAGE_WAIT:
		/* ??? unimplemented */
		break;

	default:
		ret = ANEG_FAILED;
		break;
	}

	return ret;
}

static int fiber_autoneg(struct tg3 *tp, u32 *txflags, u32 *rxflags)
{
	int res = 0;
	struct tg3_fiber_aneginfo aninfo;
	int status = ANEG_FAILED;
	unsigned int tick;
	u32 tmp;

	tw32_f(MAC_TX_AUTO_NEG, 0);

	tmp = tp->mac_mode & ~MAC_MODE_PORT_MODE_MASK;
	tw32_f(MAC_MODE, tmp | MAC_MODE_PORT_MODE_GMII);
	udelay(40);

	tw32_f(MAC_MODE, tp->mac_mode | MAC_MODE_SEND_CONFIGS);
	udelay(40);

	memset(&aninfo, 0, sizeof(aninfo));
	aninfo.flags |= MR_AN_ENABLE;
	aninfo.state = ANEG_STATE_UNKNOWN;
	aninfo.cur_time = 0;
	tick = 0;
	while (++tick < 195000) {
		status = tg3_fiber_aneg_smachine(tp, &aninfo);
		if (status == ANEG_DONE || status == ANEG_FAILED)
			break;

		udelay(1);
	}

	tp->mac_mode &= ~MAC_MODE_SEND_CONFIGS;
	tw32_f(MAC_MODE, tp->mac_mode);
	udelay(40);

	*txflags = aninfo.txconfig;
	*rxflags = aninfo.flags;

	if (status == ANEG_DONE &&
	    (aninfo.flags & (MR_AN_COMPLETE | MR_LINK_OK |
			     MR_LP_ADV_FULL_DUPLEX)))
		res = 1;

	return res;
}

static void tg3_init_bcm8002(struct tg3 *tp)
{
	u32 mac_status = tr32(MAC_STATUS);
	int i;

	/* Reset when initting first time or we have a link. */
	if (tg3_flag(tp, INIT_COMPLETE) &&
	    !(mac_status & MAC_STATUS_PCS_SYNCED))
		return;

	/* Set PLL lock range. */
	tg3_writephy(tp, 0x16, 0x8007);

	/* SW reset */
	tg3_writephy(tp, MII_BMCR, BMCR_RESET);

	/* Wait for reset to complete. */
	/* XXX schedule_timeout() ... */
	for (i = 0; i < 500; i++)
		udelay(10);

	/* Config mode; select PMA/Ch 1 regs. */
	tg3_writephy(tp, 0x10, 0x8411);

	/* Enable auto-lock and comdet, select txclk for tx. */
	tg3_writephy(tp, 0x11, 0x0a10);

	tg3_writephy(tp, 0x18, 0x00a0);
	tg3_writephy(tp, 0x16, 0x41ff);

	/* Assert and deassert POR. */
	tg3_writephy(tp, 0x13, 0x0400);
	udelay(40);
	tg3_writephy(tp, 0x13, 0x0000);

	tg3_writephy(tp, 0x11, 0x0a50);
	udelay(40);
	tg3_writephy(tp, 0x11, 0x0a10);

	/* Wait for signal to stabilize */
	/* XXX schedule_timeout() ... */
	for (i = 0; i < 15000; i++)
		udelay(10);

	/* Deselect the channel register so we can read the PHYID
	 * later.
	 */
	tg3_writephy(tp, 0x10, 0x8011);
}

static int tg3_setup_fiber_hw_autoneg(struct tg3 *tp, u32 mac_status)
{
	u16 flowctrl;
	u32 sg_dig_ctrl, sg_dig_status;
	u32 serdes_cfg, expected_sg_dig_ctrl;
	int workaround, port_a;
	int current_link_up;

	serdes_cfg = 0;
	expected_sg_dig_ctrl = 0;
	workaround = 0;
	port_a = 1;
	current_link_up = 0;

	if (tg3_chip_rev_id(tp) != CHIPREV_ID_5704_A0 &&
	    tg3_chip_rev_id(tp) != CHIPREV_ID_5704_A1) {
		workaround = 1;
		if (tr32(TG3PCI_DUAL_MAC_CTRL) & DUAL_MAC_CTRL_ID)
			port_a = 0;

		/* preserve bits 0-11,13,14 for signal pre-emphasis */
		/* preserve bits 20-23 for voltage regulator */
		serdes_cfg = tr32(MAC_SERDES_CFG) & 0x00f06fff;
	}

	sg_dig_ctrl = tr32(SG_DIG_CTRL);

	if (tp->link_config.autoneg != AUTONEG_ENABLE) {
		if (sg_dig_ctrl & SG_DIG_USING_HW_AUTONEG) {
			if (workaround) {
				u32 val = serdes_cfg;

				if (port_a)
					val |= 0xc010000;
				else
					val |= 0x4010000;
				tw32_f(MAC_SERDES_CFG, val);
			}

			tw32_f(SG_DIG_CTRL, SG_DIG_COMMON_SETUP);
		}
		if (mac_status & MAC_STATUS_PCS_SYNCED) {
			tg3_setup_flow_control(tp, 0, 0);
			current_link_up = 1;
		}
		goto out;
	}

	/* Want auto-negotiation.  */
	expected_sg_dig_ctrl = SG_DIG_USING_HW_AUTONEG | SG_DIG_COMMON_SETUP;

	flowctrl = tg3_advert_flowctrl_1000X(tp->link_config.flowctrl);
	if (flowctrl & ADVERTISE_1000XPAUSE)
		expected_sg_dig_ctrl |= SG_DIG_PAUSE_CAP;
	if (flowctrl & ADVERTISE_1000XPSE_ASYM)
		expected_sg_dig_ctrl |= SG_DIG_ASYM_PAUSE;

	if (sg_dig_ctrl != expected_sg_dig_ctrl) {
		if ((tp->phy_flags & TG3_PHYFLG_PARALLEL_DETECT) &&
		    tp->serdes_counter &&
		    ((mac_status & (MAC_STATUS_PCS_SYNCED |
				    MAC_STATUS_RCVD_CFG)) ==
		     MAC_STATUS_PCS_SYNCED)) {
			tp->serdes_counter--;
			current_link_up = 1;
			goto out;
		}
restart_autoneg:
		if (workaround)
			tw32_f(MAC_SERDES_CFG, serdes_cfg | 0xc011000);
		tw32_f(SG_DIG_CTRL, expected_sg_dig_ctrl | SG_DIG_SOFT_RESET);
		udelay(5);
		tw32_f(SG_DIG_CTRL, expected_sg_dig_ctrl);

		tp->serdes_counter = SERDES_AN_TIMEOUT_5704S;
		tp->phy_flags &= ~TG3_PHYFLG_PARALLEL_DETECT;
	} else if (mac_status & (MAC_STATUS_PCS_SYNCED |
				 MAC_STATUS_SIGNAL_DET)) {
		sg_dig_status = tr32(SG_DIG_STATUS);
		mac_status = tr32(MAC_STATUS);

		if ((sg_dig_status & SG_DIG_AUTONEG_COMPLETE) &&
		    (mac_status & MAC_STATUS_PCS_SYNCED)) {
			u32 local_adv = 0, remote_adv = 0;

			if (sg_dig_ctrl & SG_DIG_PAUSE_CAP)
				local_adv |= ADVERTISE_1000XPAUSE;
			if (sg_dig_ctrl & SG_DIG_ASYM_PAUSE)
				local_adv |= ADVERTISE_1000XPSE_ASYM;

			if (sg_dig_status & SG_DIG_PARTNER_PAUSE_CAPABLE)
				remote_adv |= LPA_1000XPAUSE;
			if (sg_dig_status & SG_DIG_PARTNER_ASYM_PAUSE)
				remote_adv |= LPA_1000XPAUSE_ASYM;

			tp->link_config.rmt_adv =
					   mii_adv_to_ethtool_adv_x(remote_adv);

			tg3_setup_flow_control(tp, local_adv, remote_adv);
			current_link_up = 1;
			tp->serdes_counter = 0;
			tp->phy_flags &= ~TG3_PHYFLG_PARALLEL_DETECT;
		} else if (!(sg_dig_status & SG_DIG_AUTONEG_COMPLETE)) {
			if (tp->serdes_counter)
				tp->serdes_counter--;
			else {
				if (workaround) {
					u32 val = serdes_cfg;

					if (port_a)
						val |= 0xc010000;
					else
						val |= 0x4010000;

					tw32_f(MAC_SERDES_CFG, val);
				}

				tw32_f(SG_DIG_CTRL, SG_DIG_COMMON_SETUP);
				udelay(40);

				/* Link parallel detection - link is up */
				/* only if we have PCS_SYNC and not */
				/* receiving config code words */
				mac_status = tr32(MAC_STATUS);
				if ((mac_status & MAC_STATUS_PCS_SYNCED) &&
				    !(mac_status & MAC_STATUS_RCVD_CFG)) {
					tg3_setup_flow_control(tp, 0, 0);
					current_link_up = 1;
					tp->phy_flags |=
						TG3_PHYFLG_PARALLEL_DETECT;
					tp->serdes_counter =
						SERDES_PARALLEL_DET_TIMEOUT;
				} else
					goto restart_autoneg;
			}
		}
	} else {
		tp->serdes_counter = SERDES_AN_TIMEOUT_5704S;
		tp->phy_flags &= ~TG3_PHYFLG_PARALLEL_DETECT;
	}

out:
	return current_link_up;
}

static int tg3_setup_fiber_by_hand(struct tg3 *tp, u32 mac_status)
{
	int current_link_up = 0;

	if (!(mac_status & MAC_STATUS_PCS_SYNCED))
		goto out;

	if (tp->link_config.autoneg == AUTONEG_ENABLE) {
		u32 txflags, rxflags;
		int i;

		if (fiber_autoneg(tp, &txflags, &rxflags)) {
			u32 local_adv = 0, remote_adv = 0;

			if (txflags & ANEG_CFG_PS1)
				local_adv |= ADVERTISE_1000XPAUSE;
			if (txflags & ANEG_CFG_PS2)
				local_adv |= ADVERTISE_1000XPSE_ASYM;

			if (rxflags & MR_LP_ADV_SYM_PAUSE)
				remote_adv |= LPA_1000XPAUSE;
			if (rxflags & MR_LP_ADV_ASYM_PAUSE)
				remote_adv |= LPA_1000XPAUSE_ASYM;

			tp->link_config.rmt_adv =
					   mii_adv_to_ethtool_adv_x(remote_adv);

			tg3_setup_flow_control(tp, local_adv, remote_adv);

			current_link_up = 1;
		}
		for (i = 0; i < 30; i++) {
			udelay(20);
			tw32_f(MAC_STATUS,
			       (MAC_STATUS_SYNC_CHANGED |
				MAC_STATUS_CFG_CHANGED));
			udelay(40);
			if ((tr32(MAC_STATUS) &
			     (MAC_STATUS_SYNC_CHANGED |
			      MAC_STATUS_CFG_CHANGED)) == 0)
				break;
		}

		mac_status = tr32(MAC_STATUS);
		if (current_link_up == 0 &&
		    (mac_status & MAC_STATUS_PCS_SYNCED) &&
		    !(mac_status & MAC_STATUS_RCVD_CFG))
			current_link_up = 1;
	} else {
		tg3_setup_flow_control(tp, 0, 0);

		/* Forcing 1000FD link up. */
		current_link_up = 1;

		tw32_f(MAC_MODE, (tp->mac_mode | MAC_MODE_SEND_CONFIGS));
		udelay(40);

		tw32_f(MAC_MODE, tp->mac_mode);
		udelay(40);
	}

out:
	return current_link_up;
}

static int tg3_setup_fiber_phy(struct tg3 *tp, int force_reset)
{
	u32 orig_pause_cfg;
	u16 orig_active_speed;
	u8 orig_active_duplex;
	u32 mac_status;
	int current_link_up;
	int i;

	orig_pause_cfg = tp->link_config.active_flowctrl;
	orig_active_speed = tp->link_config.active_speed;
	orig_active_duplex = tp->link_config.active_duplex;

	if (!tg3_flag(tp, HW_AUTONEG) &&
	    tp->link_up &&
	    tg3_flag(tp, INIT_COMPLETE)) {
		mac_status = tr32(MAC_STATUS);
		mac_status &= (MAC_STATUS_PCS_SYNCED |
			       MAC_STATUS_SIGNAL_DET |
			       MAC_STATUS_CFG_CHANGED |
			       MAC_STATUS_RCVD_CFG);
		if (mac_status == (MAC_STATUS_PCS_SYNCED |
				   MAC_STATUS_SIGNAL_DET)) {
			tw32_f(MAC_STATUS, (MAC_STATUS_SYNC_CHANGED |
					    MAC_STATUS_CFG_CHANGED));
			return 0;
		}
	}

	tw32_f(MAC_TX_AUTO_NEG, 0);

	tp->mac_mode &= ~(MAC_MODE_PORT_MODE_MASK | MAC_MODE_HALF_DUPLEX);
	tp->mac_mode |= MAC_MODE_PORT_MODE_TBI;
	tw32_f(MAC_MODE, tp->mac_mode);
	udelay(40);

	if (tp->phy_id == TG3_PHY_ID_BCM8002)
		tg3_init_bcm8002(tp);

	/* Enable link change event even when serdes polling.  */
	tw32_f(MAC_EVENT, MAC_EVENT_LNKSTATE_CHANGED);
	udelay(40);

	current_link_up = 0;
	tp->link_config.rmt_adv = 0;
	mac_status = tr32(MAC_STATUS);

	if (tg3_flag(tp, HW_AUTONEG))
		current_link_up = tg3_setup_fiber_hw_autoneg(tp, mac_status);
	else
		current_link_up = tg3_setup_fiber_by_hand(tp, mac_status);

	tp->napi[0].hw_status->status =
		(SD_STATUS_UPDATED |
		 (tp->napi[0].hw_status->status & ~SD_STATUS_LINK_CHG));

	for (i = 0; i < 100; i++) {
		tw32_f(MAC_STATUS, (MAC_STATUS_SYNC_CHANGED |
				    MAC_STATUS_CFG_CHANGED));
		udelay(5);
		if ((tr32(MAC_STATUS) & (MAC_STATUS_SYNC_CHANGED |
					 MAC_STATUS_CFG_CHANGED |
					 MAC_STATUS_LNKSTATE_CHANGED)) == 0)
			break;
	}

	mac_status = tr32(MAC_STATUS);
	if ((mac_status & MAC_STATUS_PCS_SYNCED) == 0) {
		current_link_up = 0;
		if (tp->link_config.autoneg == AUTONEG_ENABLE &&
		    tp->serdes_counter == 0) {
			tw32_f(MAC_MODE, (tp->mac_mode |
					  MAC_MODE_SEND_CONFIGS));
			udelay(1);
			tw32_f(MAC_MODE, tp->mac_mode);
		}
	}

	if (current_link_up == 1) {
		tp->link_config.active_speed = SPEED_1000;
		tp->link_config.active_duplex = DUPLEX_FULL;
		tw32(MAC_LED_CTRL, (tp->led_ctrl |
				    LED_CTRL_LNKLED_OVERRIDE |
				    LED_CTRL_1000MBPS_ON));
	} else {
		tp->link_config.active_speed = SPEED_UNKNOWN;
		tp->link_config.active_duplex = DUPLEX_UNKNOWN;
		tw32(MAC_LED_CTRL, (tp->led_ctrl |
				    LED_CTRL_LNKLED_OVERRIDE |
				    LED_CTRL_TRAFFIC_OVERRIDE));
	}

	if (!tg3_test_and_report_link_chg(tp, current_link_up)) {
		u32 now_pause_cfg = tp->link_config.active_flowctrl;
		if (orig_pause_cfg != now_pause_cfg ||
		    orig_active_speed != tp->link_config.active_speed ||
		    orig_active_duplex != tp->link_config.active_duplex)
			tg3_link_report(tp);
	}

	return 0;
}

static int tg3_setup_fiber_mii_phy(struct tg3 *tp, int force_reset)
{
	int current_link_up, err = 0;
	u32 bmsr, bmcr;
	u16 current_speed;
	u8 current_duplex;
	u32 local_adv, remote_adv;

	tp->mac_mode |= MAC_MODE_PORT_MODE_GMII;
	tw32_f(MAC_MODE, tp->mac_mode);
	udelay(40);

	tw32(MAC_EVENT, 0);

	tw32_f(MAC_STATUS,
	     (MAC_STATUS_SYNC_CHANGED |
	      MAC_STATUS_CFG_CHANGED |
	      MAC_STATUS_MI_COMPLETION |
	      MAC_STATUS_LNKSTATE_CHANGED));
	udelay(40);

	if (force_reset)
		tg3_phy_reset(tp);

	current_link_up = 0;
	current_speed = SPEED_UNKNOWN;
	current_duplex = DUPLEX_UNKNOWN;
	tp->link_config.rmt_adv = 0;

	err |= tg3_readphy(tp, MII_BMSR, &bmsr);
	err |= tg3_readphy(tp, MII_BMSR, &bmsr);
	if (tg3_asic_rev(tp) == ASIC_REV_5714) {
		if (tr32(MAC_TX_STATUS) & TX_STATUS_LINK_UP)
			bmsr |= BMSR_LSTATUS;
		else
			bmsr &= ~BMSR_LSTATUS;
	}

	err |= tg3_readphy(tp, MII_BMCR, &bmcr);

	if ((tp->link_config.autoneg == AUTONEG_ENABLE) && !force_reset &&
	    (tp->phy_flags & TG3_PHYFLG_PARALLEL_DETECT)) {
		/* do nothing, just check for link up at the end */
	} else if (tp->link_config.autoneg == AUTONEG_ENABLE) {
		u32 adv, newadv;

		err |= tg3_readphy(tp, MII_ADVERTISE, &adv);
		newadv = adv & ~(ADVERTISE_1000XFULL | ADVERTISE_1000XHALF |
				 ADVERTISE_1000XPAUSE |
				 ADVERTISE_1000XPSE_ASYM |
				 ADVERTISE_SLCT);

		newadv |= tg3_advert_flowctrl_1000X(tp->link_config.flowctrl);
		newadv |= ethtool_adv_to_mii_adv_x(tp->link_config.advertising);

		if ((newadv != adv) || !(bmcr & BMCR_ANENABLE)) {
			tg3_writephy(tp, MII_ADVERTISE, newadv);
			bmcr |= BMCR_ANENABLE | BMCR_ANRESTART;
			tg3_writephy(tp, MII_BMCR, bmcr);

			tw32_f(MAC_EVENT, MAC_EVENT_LNKSTATE_CHANGED);
			tp->serdes_counter = SERDES_AN_TIMEOUT_5714S;
			tp->phy_flags &= ~TG3_PHYFLG_PARALLEL_DETECT;

			return err;
		}
	} else {
		u32 new_bmcr;

		bmcr &= ~BMCR_SPEED1000;
		new_bmcr = bmcr & ~(BMCR_ANENABLE | BMCR_FULLDPLX);

		if (tp->link_config.duplex == DUPLEX_FULL)
			new_bmcr |= BMCR_FULLDPLX;

		if (new_bmcr != bmcr) {
			/* BMCR_SPEED1000 is a reserved bit that needs
			 * to be set on write.
			 */
			new_bmcr |= BMCR_SPEED1000;

			/* Force a linkdown */
			if (tp->link_up) {
				u32 adv;

				err |= tg3_readphy(tp, MII_ADVERTISE, &adv);
				adv &= ~(ADVERTISE_1000XFULL |
					 ADVERTISE_1000XHALF |
					 ADVERTISE_SLCT);
				tg3_writephy(tp, MII_ADVERTISE, adv);
				tg3_writephy(tp, MII_BMCR, bmcr |
							   BMCR_ANRESTART |
							   BMCR_ANENABLE);
				udelay(10);
				tg3_carrier_off(tp);
			}
			tg3_writephy(tp, MII_BMCR, new_bmcr);
			bmcr = new_bmcr;
			err |= tg3_readphy(tp, MII_BMSR, &bmsr);
			err |= tg3_readphy(tp, MII_BMSR, &bmsr);
			if (tg3_asic_rev(tp) == ASIC_REV_5714) {
				if (tr32(MAC_TX_STATUS) & TX_STATUS_LINK_UP)
					bmsr |= BMSR_LSTATUS;
				else
					bmsr &= ~BMSR_LSTATUS;
			}
			tp->phy_flags &= ~TG3_PHYFLG_PARALLEL_DETECT;
		}
	}

	if (bmsr & BMSR_LSTATUS) {
		current_speed = SPEED_1000;
		current_link_up = 1;
		if (bmcr & BMCR_FULLDPLX)
			current_duplex = DUPLEX_FULL;
		else
			current_duplex = DUPLEX_HALF;

		local_adv = 0;
		remote_adv = 0;

		if (bmcr & BMCR_ANENABLE) {
			u32 common;

			err |= tg3_readphy(tp, MII_ADVERTISE, &local_adv);
			err |= tg3_readphy(tp, MII_LPA, &remote_adv);
			common = local_adv & remote_adv;
			if (common & (ADVERTISE_1000XHALF |
				      ADVERTISE_1000XFULL)) {
				if (common & ADVERTISE_1000XFULL)
					current_duplex = DUPLEX_FULL;
				else
					current_duplex = DUPLEX_HALF;

				tp->link_config.rmt_adv =
					   mii_adv_to_ethtool_adv_x(remote_adv);
			} else if (!tg3_flag(tp, 5780_CLASS)) {
				/* Link is up via parallel detect */
			} else {
				current_link_up = 0;
			}
		}
	}

	if (current_link_up == 1 && current_duplex == DUPLEX_FULL)
		tg3_setup_flow_control(tp, local_adv, remote_adv);

	tp->mac_mode &= ~MAC_MODE_HALF_DUPLEX;
	if (tp->link_config.active_duplex == DUPLEX_HALF)
		tp->mac_mode |= MAC_MODE_HALF_DUPLEX;

	tw32_f(MAC_MODE, tp->mac_mode);
	udelay(40);

	tw32_f(MAC_EVENT, MAC_EVENT_LNKSTATE_CHANGED);

	tp->link_config.active_speed = current_speed;
	tp->link_config.active_duplex = current_duplex;

	tg3_test_and_report_link_chg(tp, current_link_up);
	return err;
}

static void tg3_serdes_parallel_detect(struct tg3 *tp)
{
	if (tp->serdes_counter) {
		/* Give autoneg time to complete. */
		tp->serdes_counter--;
		return;
	}

	if (!tp->link_up &&
	    (tp->link_config.autoneg == AUTONEG_ENABLE)) {
		u32 bmcr;

		tg3_readphy(tp, MII_BMCR, &bmcr);
		if (bmcr & BMCR_ANENABLE) {
			u32 phy1, phy2;

			/* Select shadow register 0x1f */
			tg3_writephy(tp, MII_TG3_MISC_SHDW, 0x7c00);
			tg3_readphy(tp, MII_TG3_MISC_SHDW, &phy1);

			/* Select expansion interrupt status register */
			tg3_writephy(tp, MII_TG3_DSP_ADDRESS,
					 MII_TG3_DSP_EXP1_INT_STAT);
			tg3_readphy(tp, MII_TG3_DSP_RW_PORT, &phy2);
			tg3_readphy(tp, MII_TG3_DSP_RW_PORT, &phy2);

			if ((phy1 & 0x10) && !(phy2 & 0x20)) {
				/* We have signal detect and not receiving
				 * config code words, link is up by parallel
				 * detection.
				 */

				bmcr &= ~BMCR_ANENABLE;
				bmcr |= BMCR_SPEED1000 | BMCR_FULLDPLX;
				tg3_writephy(tp, MII_BMCR, bmcr);
				tp->phy_flags |= TG3_PHYFLG_PARALLEL_DETECT;
			}
		}
	} else if (tp->link_up &&
		   (tp->link_config.autoneg == AUTONEG_ENABLE) &&
		   (tp->phy_flags & TG3_PHYFLG_PARALLEL_DETECT)) {
		u32 phy2;

		/* Select expansion interrupt status register */
		tg3_writephy(tp, MII_TG3_DSP_ADDRESS,
				 MII_TG3_DSP_EXP1_INT_STAT);
		tg3_readphy(tp, MII_TG3_DSP_RW_PORT, &phy2);
		if (phy2 & 0x20) {
			u32 bmcr;

			/* Config code words received, turn on autoneg. */
			tg3_readphy(tp, MII_BMCR, &bmcr);
			tg3_writephy(tp, MII_BMCR, bmcr | BMCR_ANENABLE);

			tp->phy_flags &= ~TG3_PHYFLG_PARALLEL_DETECT;

		}
	}
}

static int tg3_setup_phy(struct tg3 *tp, int force_reset)
{
	u32 val;
	int err;

	if (tp->phy_flags & TG3_PHYFLG_PHY_SERDES)
		err = tg3_setup_fiber_phy(tp, force_reset);
	else if (tp->phy_flags & TG3_PHYFLG_MII_SERDES)
		err = tg3_setup_fiber_mii_phy(tp, force_reset);
	else
		err = tg3_setup_copper_phy(tp, force_reset);

	if (tg3_chip_rev(tp) == CHIPREV_5784_AX) {
		u32 scale;

		val = tr32(TG3_CPMU_CLCK_STAT) & CPMU_CLCK_STAT_MAC_CLCK_MASK;
		if (val == CPMU_CLCK_STAT_MAC_CLCK_62_5)
			scale = 65;
		else if (val == CPMU_CLCK_STAT_MAC_CLCK_6_25)
			scale = 6;
		else
			scale = 12;

		val = tr32(GRC_MISC_CFG) & ~GRC_MISC_CFG_PRESCALAR_MASK;
		val |= (scale << GRC_MISC_CFG_PRESCALAR_SHIFT);
		tw32(GRC_MISC_CFG, val);
	}

	val = (2 << TX_LENGTHS_IPG_CRS_SHIFT) |
	      (6 << TX_LENGTHS_IPG_SHIFT);
	if (tg3_asic_rev(tp) == ASIC_REV_5720 ||
	    tg3_asic_rev(tp) == ASIC_REV_5762)
		val |= tr32(MAC_TX_LENGTHS) &
		       (TX_LENGTHS_JMB_FRM_LEN_MSK |
			TX_LENGTHS_CNT_DWN_VAL_MSK);

	if (tp->link_config.active_speed == SPEED_1000 &&
	    tp->link_config.active_duplex == DUPLEX_HALF)
		tw32(MAC_TX_LENGTHS, val |
		     (0xff << TX_LENGTHS_SLOT_TIME_SHIFT));
	else
		tw32(MAC_TX_LENGTHS, val |
		     (32 << TX_LENGTHS_SLOT_TIME_SHIFT));

	if (!tg3_flag(tp, 5705_PLUS)) {
		if (tp->link_up) {
			tw32(HOSTCC_STAT_COAL_TICKS,
			     tp->coal.stats_block_coalesce_usecs);
		} else {
			tw32(HOSTCC_STAT_COAL_TICKS, 0);
		}
	}

	if (tg3_flag(tp, ASPM_WORKAROUND)) {
		val = tr32(PCIE_PWR_MGMT_THRESH);
		if (!tp->link_up)
			val = (val & ~PCIE_PWR_MGMT_L1_THRESH_MSK) |
			      tp->pwrmgmt_thresh;
		else
			val |= PCIE_PWR_MGMT_L1_THRESH_MSK;
		tw32(PCIE_PWR_MGMT_THRESH, val);
	}

	return err;
}

/* tp->lock must be held */
static u64 tg3_refclk_read(struct tg3 *tp)
{
	u64 stamp = tr32(TG3_EAV_REF_CLCK_LSB);
	return stamp | (u64)tr32(TG3_EAV_REF_CLCK_MSB) << 32;
}

/* tp->lock must be held */
static void tg3_refclk_write(struct tg3 *tp, u64 newval)
{
	tw32(TG3_EAV_REF_CLCK_CTL, TG3_EAV_REF_CLCK_CTL_STOP);
	tw32(TG3_EAV_REF_CLCK_LSB, newval & 0xffffffff);
	tw32(TG3_EAV_REF_CLCK_MSB, newval >> 32);
	tw32_f(TG3_EAV_REF_CLCK_CTL, TG3_EAV_REF_CLCK_CTL_RESUME);
}

static inline void tg3_full_lock(struct tg3 *tp, int irq_sync);
static inline void tg3_full_unlock(struct tg3 *tp);
static int tg3_get_ts_info(struct net_device *dev, struct ethtool_ts_info *info)
{
	struct tg3 *tp = netdev_priv(dev);

	info->so_timestamping = SOF_TIMESTAMPING_TX_SOFTWARE |
				SOF_TIMESTAMPING_RX_SOFTWARE |
				SOF_TIMESTAMPING_SOFTWARE    |
				SOF_TIMESTAMPING_TX_HARDWARE |
				SOF_TIMESTAMPING_RX_HARDWARE |
				SOF_TIMESTAMPING_RAW_HARDWARE;

	if (tp->ptp_clock)
		info->phc_index = ptp_clock_index(tp->ptp_clock);
	else
		info->phc_index = -1;

	info->tx_types = (1 << HWTSTAMP_TX_OFF) | (1 << HWTSTAMP_TX_ON);

	info->rx_filters = (1 << HWTSTAMP_FILTER_NONE) |
			   (1 << HWTSTAMP_FILTER_PTP_V1_L4_EVENT) |
			   (1 << HWTSTAMP_FILTER_PTP_V2_L2_EVENT) |
			   (1 << HWTSTAMP_FILTER_PTP_V2_L4_EVENT);
	return 0;
}

static int tg3_ptp_adjfreq(struct ptp_clock_info *ptp, s32 ppb)
{
	struct tg3 *tp = container_of(ptp, struct tg3, ptp_info);
	bool neg_adj = false;
	u32 correction = 0;

	if (ppb < 0) {
		neg_adj = true;
		ppb = -ppb;
	}

	/* Frequency adjustment is performed using hardware with a 24 bit
	 * accumulator and a programmable correction value. On each clk, the
	 * correction value gets added to the accumulator and when it
	 * overflows, the time counter is incremented/decremented.
	 *
	 * So conversion from ppb to correction value is
	 *		ppb * (1 << 24) / 1000000000
	 */
	correction = div_u64((u64)ppb * (1 << 24), 1000000000ULL) &
		     TG3_EAV_REF_CLK_CORRECT_MASK;

	tg3_full_lock(tp, 0);

	if (correction)
		tw32(TG3_EAV_REF_CLK_CORRECT_CTL,
		     TG3_EAV_REF_CLK_CORRECT_EN |
		     (neg_adj ? TG3_EAV_REF_CLK_CORRECT_NEG : 0) | correction);
	else
		tw32(TG3_EAV_REF_CLK_CORRECT_CTL, 0);

	tg3_full_unlock(tp);

	return 0;
}

static int tg3_ptp_adjtime(struct ptp_clock_info *ptp, s64 delta)
{
	struct tg3 *tp = container_of(ptp, struct tg3, ptp_info);

	tg3_full_lock(tp, 0);
	tp->ptp_adjust += delta;
	tg3_full_unlock(tp);

	return 0;
}

static int tg3_ptp_gettime(struct ptp_clock_info *ptp, struct timespec *ts)
{
	u64 ns;
	u32 remainder;
	struct tg3 *tp = container_of(ptp, struct tg3, ptp_info);

	tg3_full_lock(tp, 0);
	ns = tg3_refclk_read(tp);
	ns += tp->ptp_adjust;
	tg3_full_unlock(tp);

	ts->tv_sec = div_u64_rem(ns, 1000000000, &remainder);
	ts->tv_nsec = remainder;

	return 0;
}

static int tg3_ptp_settime(struct ptp_clock_info *ptp,
			   const struct timespec *ts)
{
	u64 ns;
	struct tg3 *tp = container_of(ptp, struct tg3, ptp_info);

	ns = timespec_to_ns(ts);

	tg3_full_lock(tp, 0);
	tg3_refclk_write(tp, ns);
	tp->ptp_adjust = 0;
	tg3_full_unlock(tp);

	return 0;
}

static int tg3_ptp_enable(struct ptp_clock_info *ptp,
			  struct ptp_clock_request *rq, int on)
{
	return -EOPNOTSUPP;
}

static const struct ptp_clock_info tg3_ptp_caps = {
	.owner		= THIS_MODULE,
	.name		= "tg3 clock",
	.max_adj	= 250000000,
	.n_alarm	= 0,
	.n_ext_ts	= 0,
	.n_per_out	= 0,
	.pps		= 0,
	.adjfreq	= tg3_ptp_adjfreq,
	.adjtime	= tg3_ptp_adjtime,
	.gettime	= tg3_ptp_gettime,
	.settime	= tg3_ptp_settime,
	.enable		= tg3_ptp_enable,
};

static void tg3_hwclock_to_timestamp(struct tg3 *tp, u64 hwclock,
				     struct skb_shared_hwtstamps *timestamp)
{
	memset(timestamp, 0, sizeof(struct skb_shared_hwtstamps));
	timestamp->hwtstamp  = ns_to_ktime((hwclock & TG3_TSTAMP_MASK) +
					   tp->ptp_adjust);
}

/* tp->lock must be held */
static void tg3_ptp_init(struct tg3 *tp)
{
	if (!tg3_flag(tp, PTP_CAPABLE))
		return;

	/* Initialize the hardware clock to the system time. */
	tg3_refclk_write(tp, ktime_to_ns(ktime_get_real()));
	tp->ptp_adjust = 0;
	tp->ptp_info = tg3_ptp_caps;
}

/* tp->lock must be held */
static void tg3_ptp_resume(struct tg3 *tp)
{
	if (!tg3_flag(tp, PTP_CAPABLE))
		return;

	tg3_refclk_write(tp, ktime_to_ns(ktime_get_real()) + tp->ptp_adjust);
	tp->ptp_adjust = 0;
}

static void tg3_ptp_fini(struct tg3 *tp)
{
	if (!tg3_flag(tp, PTP_CAPABLE) || !tp->ptp_clock)
		return;

	ptp_clock_unregister(tp->ptp_clock);
	tp->ptp_clock = NULL;
	tp->ptp_adjust = 0;
}

static inline int tg3_irq_sync(struct tg3 *tp)
{
	return tp->irq_sync;
}

static inline void tg3_rd32_loop(struct tg3 *tp, u32 *dst, u32 off, u32 len)
{
	int i;

	dst = (u32 *)((u8 *)dst + off);
	for (i = 0; i < len; i += sizeof(u32))
		*dst++ = tr32(off + i);
}

static void tg3_dump_legacy_regs(struct tg3 *tp, u32 *regs)
{
	tg3_rd32_loop(tp, regs, TG3PCI_VENDOR, 0xb0);
	tg3_rd32_loop(tp, regs, MAILBOX_INTERRUPT_0, 0x200);
	tg3_rd32_loop(tp, regs, MAC_MODE, 0x4f0);
	tg3_rd32_loop(tp, regs, SNDDATAI_MODE, 0xe0);
	tg3_rd32_loop(tp, regs, SNDDATAC_MODE, 0x04);
	tg3_rd32_loop(tp, regs, SNDBDS_MODE, 0x80);
	tg3_rd32_loop(tp, regs, SNDBDI_MODE, 0x48);
	tg3_rd32_loop(tp, regs, SNDBDC_MODE, 0x04);
	tg3_rd32_loop(tp, regs, RCVLPC_MODE, 0x20);
	tg3_rd32_loop(tp, regs, RCVLPC_SELLST_BASE, 0x15c);
	tg3_rd32_loop(tp, regs, RCVDBDI_MODE, 0x0c);
	tg3_rd32_loop(tp, regs, RCVDBDI_JUMBO_BD, 0x3c);
	tg3_rd32_loop(tp, regs, RCVDBDI_BD_PROD_IDX_0, 0x44);
	tg3_rd32_loop(tp, regs, RCVDCC_MODE, 0x04);
	tg3_rd32_loop(tp, regs, RCVBDI_MODE, 0x20);
	tg3_rd32_loop(tp, regs, RCVCC_MODE, 0x14);
	tg3_rd32_loop(tp, regs, RCVLSC_MODE, 0x08);
	tg3_rd32_loop(tp, regs, MBFREE_MODE, 0x08);
	tg3_rd32_loop(tp, regs, HOSTCC_MODE, 0x100);

	if (tg3_flag(tp, SUPPORT_MSIX))
		tg3_rd32_loop(tp, regs, HOSTCC_RXCOL_TICKS_VEC1, 0x180);

	tg3_rd32_loop(tp, regs, MEMARB_MODE, 0x10);
	tg3_rd32_loop(tp, regs, BUFMGR_MODE, 0x58);
	tg3_rd32_loop(tp, regs, RDMAC_MODE, 0x08);
	tg3_rd32_loop(tp, regs, WDMAC_MODE, 0x08);
	tg3_rd32_loop(tp, regs, RX_CPU_MODE, 0x04);
	tg3_rd32_loop(tp, regs, RX_CPU_STATE, 0x04);
	tg3_rd32_loop(tp, regs, RX_CPU_PGMCTR, 0x04);
	tg3_rd32_loop(tp, regs, RX_CPU_HWBKPT, 0x04);

	if (!tg3_flag(tp, 5705_PLUS)) {
		tg3_rd32_loop(tp, regs, TX_CPU_MODE, 0x04);
		tg3_rd32_loop(tp, regs, TX_CPU_STATE, 0x04);
		tg3_rd32_loop(tp, regs, TX_CPU_PGMCTR, 0x04);
	}

	tg3_rd32_loop(tp, regs, GRCMBOX_INTERRUPT_0, 0x110);
	tg3_rd32_loop(tp, regs, FTQ_RESET, 0x120);
	tg3_rd32_loop(tp, regs, MSGINT_MODE, 0x0c);
	tg3_rd32_loop(tp, regs, DMAC_MODE, 0x04);
	tg3_rd32_loop(tp, regs, GRC_MODE, 0x4c);

	if (tg3_flag(tp, NVRAM))
		tg3_rd32_loop(tp, regs, NVRAM_CMD, 0x24);
}

static void tg3_dump_state(struct tg3 *tp)
{
	int i;
	u32 *regs;

	regs = kzalloc(TG3_REG_BLK_SIZE, GFP_ATOMIC);
	if (!regs)
		return;

	if (tg3_flag(tp, PCI_EXPRESS)) {
		/* Read up to but not including private PCI registers */
		for (i = 0; i < TG3_PCIE_TLDLPL_PORT; i += sizeof(u32))
			regs[i / sizeof(u32)] = tr32(i);
	} else
		tg3_dump_legacy_regs(tp, regs);

	for (i = 0; i < TG3_REG_BLK_SIZE / sizeof(u32); i += 4) {
		if (!regs[i + 0] && !regs[i + 1] &&
		    !regs[i + 2] && !regs[i + 3])
			continue;

		netdev_err(tp->dev, "0x%08x: 0x%08x, 0x%08x, 0x%08x, 0x%08x\n",
			   i * 4,
			   regs[i + 0], regs[i + 1], regs[i + 2], regs[i + 3]);
	}

	kfree(regs);

	for (i = 0; i < tp->irq_cnt; i++) {
		struct tg3_napi *tnapi = &tp->napi[i];

		/* SW status block */
		netdev_err(tp->dev,
			 "%d: Host status block [%08x:%08x:(%04x:%04x:%04x):(%04x:%04x)]\n",
			   i,
			   tnapi->hw_status->status,
			   tnapi->hw_status->status_tag,
			   tnapi->hw_status->rx_jumbo_consumer,
			   tnapi->hw_status->rx_consumer,
			   tnapi->hw_status->rx_mini_consumer,
			   tnapi->hw_status->idx[0].rx_producer,
			   tnapi->hw_status->idx[0].tx_consumer);

		netdev_err(tp->dev,
		"%d: NAPI info [%08x:%08x:(%04x:%04x:%04x):%04x:(%04x:%04x:%04x:%04x)]\n",
			   i,
			   tnapi->last_tag, tnapi->last_irq_tag,
			   tnapi->tx_prod, tnapi->tx_cons, tnapi->tx_pending,
			   tnapi->rx_rcb_ptr,
			   tnapi->prodring.rx_std_prod_idx,
			   tnapi->prodring.rx_std_cons_idx,
			   tnapi->prodring.rx_jmb_prod_idx,
			   tnapi->prodring.rx_jmb_cons_idx);
	}
}

/* This is called whenever we suspect that the system chipset is re-
 * ordering the sequence of MMIO to the tx send mailbox. The symptom
 * is bogus tx completions. We try to recover by setting the
 * TG3_FLAG_MBOX_WRITE_REORDER flag and resetting the chip later
 * in the workqueue.
 */
static void tg3_tx_recover(struct tg3 *tp)
{
	BUG_ON(tg3_flag(tp, MBOX_WRITE_REORDER) ||
	       tp->write32_tx_mbox == tg3_write_indirect_mbox);

	netdev_warn(tp->dev,
		    "The system may be re-ordering memory-mapped I/O "
		    "cycles to the network device, attempting to recover. "
		    "Please report the problem to the driver maintainer "
		    "and include system chipset information.\n");

	spin_lock(&tp->lock);
	tg3_flag_set(tp, TX_RECOVERY_PENDING);
	spin_unlock(&tp->lock);
}

static inline u32 tg3_tx_avail(struct tg3_napi *tnapi)
{
	/* Tell compiler to fetch tx indices from memory. */
	barrier();
	return tnapi->tx_pending -
	       ((tnapi->tx_prod - tnapi->tx_cons) & (TG3_TX_RING_SIZE - 1));
}

/* Tigon3 never reports partial packet sends.  So we do not
 * need special logic to handle SKBs that have not had all
 * of their frags sent yet, like SunGEM does.
 */
static void tg3_tx(struct tg3_napi *tnapi)
{
	struct tg3 *tp = tnapi->tp;
	u32 hw_idx = tnapi->hw_status->idx[0].tx_consumer;
	u32 sw_idx = tnapi->tx_cons;
	struct netdev_queue *txq;
	int index = tnapi - tp->napi;
	unsigned int pkts_compl = 0, bytes_compl = 0;

	if (tg3_flag(tp, ENABLE_TSS))
		index--;

	txq = netdev_get_tx_queue(tp->dev, index);

	while (sw_idx != hw_idx) {
		struct tg3_tx_ring_info *ri = &tnapi->tx_buffers[sw_idx];
		struct sk_buff *skb = ri->skb;
		int i, tx_bug = 0;

		if (unlikely(skb == NULL)) {
			tg3_tx_recover(tp);
			return;
		}

		if (tnapi->tx_ring[sw_idx].len_flags & TXD_FLAG_HWTSTAMP) {
			struct skb_shared_hwtstamps timestamp;
			u64 hwclock = tr32(TG3_TX_TSTAMP_LSB);
			hwclock |= (u64)tr32(TG3_TX_TSTAMP_MSB) << 32;

			tg3_hwclock_to_timestamp(tp, hwclock, &timestamp);

			skb_tstamp_tx(skb, &timestamp);
		}

		pci_unmap_single(tp->pdev,
				 dma_unmap_addr(ri, mapping),
				 skb_headlen(skb),
				 PCI_DMA_TODEVICE);

		ri->skb = NULL;

		while (ri->fragmented) {
			ri->fragmented = false;
			sw_idx = NEXT_TX(sw_idx);
			ri = &tnapi->tx_buffers[sw_idx];
		}

		sw_idx = NEXT_TX(sw_idx);

		for (i = 0; i < skb_shinfo(skb)->nr_frags; i++) {
			ri = &tnapi->tx_buffers[sw_idx];
			if (unlikely(ri->skb != NULL || sw_idx == hw_idx))
				tx_bug = 1;

			pci_unmap_page(tp->pdev,
				       dma_unmap_addr(ri, mapping),
				       skb_frag_size(&skb_shinfo(skb)->frags[i]),
				       PCI_DMA_TODEVICE);

			while (ri->fragmented) {
				ri->fragmented = false;
				sw_idx = NEXT_TX(sw_idx);
				ri = &tnapi->tx_buffers[sw_idx];
			}

			sw_idx = NEXT_TX(sw_idx);
		}

		pkts_compl++;
		bytes_compl += skb->len;

		dev_kfree_skb(skb);

		if (unlikely(tx_bug)) {
			tg3_tx_recover(tp);
			return;
		}
	}

	netdev_tx_completed_queue(txq, pkts_compl, bytes_compl);

	tnapi->tx_cons = sw_idx;

	/* Need to make the tx_cons update visible to tg3_start_xmit()
	 * before checking for netif_queue_stopped().  Without the
	 * memory barrier, there is a small possibility that tg3_start_xmit()
	 * will miss it and cause the queue to be stopped forever.
	 */
	smp_mb();

	if (unlikely(netif_tx_queue_stopped(txq) &&
		     (tg3_tx_avail(tnapi) > TG3_TX_WAKEUP_THRESH(tnapi)))) {
		__netif_tx_lock(txq, smp_processor_id());
		if (netif_tx_queue_stopped(txq) &&
		    (tg3_tx_avail(tnapi) > TG3_TX_WAKEUP_THRESH(tnapi)))
			netif_tx_wake_queue(txq);
		__netif_tx_unlock(txq);
	}
}

static void tg3_frag_free(bool is_frag, void *data)
{
	if (is_frag)
		put_page(virt_to_head_page(data));
	else
		kfree(data);
}

static void tg3_rx_data_free(struct tg3 *tp, struct ring_info *ri, u32 map_sz)
{
	unsigned int skb_size = SKB_DATA_ALIGN(map_sz + TG3_RX_OFFSET(tp)) +
		   SKB_DATA_ALIGN(sizeof(struct skb_shared_info));

	if (!ri->data)
		return;

	pci_unmap_single(tp->pdev, dma_unmap_addr(ri, mapping),
			 map_sz, PCI_DMA_FROMDEVICE);
	tg3_frag_free(skb_size <= PAGE_SIZE, ri->data);
	ri->data = NULL;
}


/* Returns size of skb allocated or < 0 on error.
 *
 * We only need to fill in the address because the other members
 * of the RX descriptor are invariant, see tg3_init_rings.
 *
 * Note the purposeful assymetry of cpu vs. chip accesses.  For
 * posting buffers we only dirty the first cache line of the RX
 * descriptor (containing the address).  Whereas for the RX status
 * buffers the cpu only reads the last cacheline of the RX descriptor
 * (to fetch the error flags, vlan tag, checksum, and opaque cookie).
 */
static int tg3_alloc_rx_data(struct tg3 *tp, struct tg3_rx_prodring_set *tpr,
			     u32 opaque_key, u32 dest_idx_unmasked,
			     unsigned int *frag_size)
{
	struct tg3_rx_buffer_desc *desc;
	struct ring_info *map;
	u8 *data;
	dma_addr_t mapping;
	int skb_size, data_size, dest_idx;

	switch (opaque_key) {
	case RXD_OPAQUE_RING_STD:
		dest_idx = dest_idx_unmasked & tp->rx_std_ring_mask;
		desc = &tpr->rx_std[dest_idx];
		map = &tpr->rx_std_buffers[dest_idx];
		data_size = tp->rx_pkt_map_sz;
		break;

	case RXD_OPAQUE_RING_JUMBO:
		dest_idx = dest_idx_unmasked & tp->rx_jmb_ring_mask;
		desc = &tpr->rx_jmb[dest_idx].std;
		map = &tpr->rx_jmb_buffers[dest_idx];
		data_size = TG3_RX_JMB_MAP_SZ;
		break;

	default:
		return -EINVAL;
	}

	/* Do not overwrite any of the map or rp information
	 * until we are sure we can commit to a new buffer.
	 *
	 * Callers depend upon this behavior and assume that
	 * we leave everything unchanged if we fail.
	 */
	skb_size = SKB_DATA_ALIGN(data_size + TG3_RX_OFFSET(tp)) +
		   SKB_DATA_ALIGN(sizeof(struct skb_shared_info));
	if (skb_size <= PAGE_SIZE) {
		data = netdev_alloc_frag(skb_size);
		*frag_size = skb_size;
	} else {
		data = kmalloc(skb_size, GFP_ATOMIC);
		*frag_size = 0;
	}
	if (!data)
		return -ENOMEM;

	mapping = pci_map_single(tp->pdev,
				 data + TG3_RX_OFFSET(tp),
				 data_size,
				 PCI_DMA_FROMDEVICE);
	if (unlikely(pci_dma_mapping_error(tp->pdev, mapping))) {
		tg3_frag_free(skb_size <= PAGE_SIZE, data);
		return -EIO;
	}

	map->data = data;
	dma_unmap_addr_set(map, mapping, mapping);

	desc->addr_hi = ((u64)mapping >> 32);
	desc->addr_lo = ((u64)mapping & 0xffffffff);

	return data_size;
}

/* We only need to move over in the address because the other
 * members of the RX descriptor are invariant.  See notes above
 * tg3_alloc_rx_data for full details.
 */
static void tg3_recycle_rx(struct tg3_napi *tnapi,
			   struct tg3_rx_prodring_set *dpr,
			   u32 opaque_key, int src_idx,
			   u32 dest_idx_unmasked)
{
	struct tg3 *tp = tnapi->tp;
	struct tg3_rx_buffer_desc *src_desc, *dest_desc;
	struct ring_info *src_map, *dest_map;
	struct tg3_rx_prodring_set *spr = &tp->napi[0].prodring;
	int dest_idx;

	switch (opaque_key) {
	case RXD_OPAQUE_RING_STD:
		dest_idx = dest_idx_unmasked & tp->rx_std_ring_mask;
		dest_desc = &dpr->rx_std[dest_idx];
		dest_map = &dpr->rx_std_buffers[dest_idx];
		src_desc = &spr->rx_std[src_idx];
		src_map = &spr->rx_std_buffers[src_idx];
		break;

	case RXD_OPAQUE_RING_JUMBO:
		dest_idx = dest_idx_unmasked & tp->rx_jmb_ring_mask;
		dest_desc = &dpr->rx_jmb[dest_idx].std;
		dest_map = &dpr->rx_jmb_buffers[dest_idx];
		src_desc = &spr->rx_jmb[src_idx].std;
		src_map = &spr->rx_jmb_buffers[src_idx];
		break;

	default:
		return;
	}

	dest_map->data = src_map->data;
	dma_unmap_addr_set(dest_map, mapping,
			   dma_unmap_addr(src_map, mapping));
	dest_desc->addr_hi = src_desc->addr_hi;
	dest_desc->addr_lo = src_desc->addr_lo;

	/* Ensure that the update to the skb happens after the physical
	 * addresses have been transferred to the new BD location.
	 */
	smp_wmb();

	src_map->data = NULL;
}

/* The RX ring scheme is composed of multiple rings which post fresh
 * buffers to the chip, and one special ring the chip uses to report
 * status back to the host.
 *
 * The special ring reports the status of received packets to the
 * host.  The chip does not write into the original descriptor the
 * RX buffer was obtained from.  The chip simply takes the original
 * descriptor as provided by the host, updates the status and length
 * field, then writes this into the next status ring entry.
 *
 * Each ring the host uses to post buffers to the chip is described
 * by a TG3_BDINFO entry in the chips SRAM area.  When a packet arrives,
 * it is first placed into the on-chip ram.  When the packet's length
 * is known, it walks down the TG3_BDINFO entries to select the ring.
 * Each TG3_BDINFO specifies a MAXLEN field and the first TG3_BDINFO
 * which is within the range of the new packet's length is chosen.
 *
 * The "separate ring for rx status" scheme may sound queer, but it makes
 * sense from a cache coherency perspective.  If only the host writes
 * to the buffer post rings, and only the chip writes to the rx status
 * rings, then cache lines never move beyond shared-modified state.
 * If both the host and chip were to write into the same ring, cache line
 * eviction could occur since both entities want it in an exclusive state.
 */
static int tg3_rx(struct tg3_napi *tnapi, int budget)
{
	struct tg3 *tp = tnapi->tp;
	u32 work_mask, rx_std_posted = 0;
	u32 std_prod_idx, jmb_prod_idx;
	u32 sw_idx = tnapi->rx_rcb_ptr;
	u16 hw_idx;
	int received;
	struct tg3_rx_prodring_set *tpr = &tnapi->prodring;

	hw_idx = *(tnapi->rx_rcb_prod_idx);
	/*
	 * We need to order the read of hw_idx and the read of
	 * the opaque cookie.
	 */
	rmb();
	work_mask = 0;
	received = 0;
	std_prod_idx = tpr->rx_std_prod_idx;
	jmb_prod_idx = tpr->rx_jmb_prod_idx;
	while (sw_idx != hw_idx && budget > 0) {
		struct ring_info *ri;
		struct tg3_rx_buffer_desc *desc = &tnapi->rx_rcb[sw_idx];
		unsigned int len;
		struct sk_buff *skb;
		dma_addr_t dma_addr;
		u32 opaque_key, desc_idx, *post_ptr;
		u8 *data;
		u64 tstamp = 0;

		desc_idx = desc->opaque & RXD_OPAQUE_INDEX_MASK;
		opaque_key = desc->opaque & RXD_OPAQUE_RING_MASK;
		if (opaque_key == RXD_OPAQUE_RING_STD) {
			ri = &tp->napi[0].prodring.rx_std_buffers[desc_idx];
			dma_addr = dma_unmap_addr(ri, mapping);
			data = ri->data;
			post_ptr = &std_prod_idx;
			rx_std_posted++;
		} else if (opaque_key == RXD_OPAQUE_RING_JUMBO) {
			ri = &tp->napi[0].prodring.rx_jmb_buffers[desc_idx];
			dma_addr = dma_unmap_addr(ri, mapping);
			data = ri->data;
			post_ptr = &jmb_prod_idx;
		} else
			goto next_pkt_nopost;

		work_mask |= opaque_key;

		if ((desc->err_vlan & RXD_ERR_MASK) != 0 &&
		    (desc->err_vlan != RXD_ERR_ODD_NIBBLE_RCVD_MII)) {
		drop_it:
			tg3_recycle_rx(tnapi, tpr, opaque_key,
				       desc_idx, *post_ptr);
		drop_it_no_recycle:
			/* Other statistics kept track of by card. */
			tp->rx_dropped++;
			goto next_pkt;
		}

		prefetch(data + TG3_RX_OFFSET(tp));
		len = ((desc->idx_len & RXD_LEN_MASK) >> RXD_LEN_SHIFT) -
		      ETH_FCS_LEN;

		if ((desc->type_flags & RXD_FLAG_PTPSTAT_MASK) ==
		     RXD_FLAG_PTPSTAT_PTPV1 ||
		    (desc->type_flags & RXD_FLAG_PTPSTAT_MASK) ==
		     RXD_FLAG_PTPSTAT_PTPV2) {
			tstamp = tr32(TG3_RX_TSTAMP_LSB);
			tstamp |= (u64)tr32(TG3_RX_TSTAMP_MSB) << 32;
		}

		if (len > TG3_RX_COPY_THRESH(tp)) {
			int skb_size;
			unsigned int frag_size;

			skb_size = tg3_alloc_rx_data(tp, tpr, opaque_key,
						    *post_ptr, &frag_size);
			if (skb_size < 0)
				goto drop_it;

			pci_unmap_single(tp->pdev, dma_addr, skb_size,
					 PCI_DMA_FROMDEVICE);

			skb = build_skb(data, frag_size);
			if (!skb) {
				tg3_frag_free(frag_size != 0, data);
				goto drop_it_no_recycle;
			}
			skb_reserve(skb, TG3_RX_OFFSET(tp));
			/* Ensure that the update to the data happens
			 * after the usage of the old DMA mapping.
			 */
			smp_wmb();

			ri->data = NULL;

		} else {
			tg3_recycle_rx(tnapi, tpr, opaque_key,
				       desc_idx, *post_ptr);

			skb = netdev_alloc_skb(tp->dev,
					       len + TG3_RAW_IP_ALIGN);
			if (skb == NULL)
				goto drop_it_no_recycle;

			skb_reserve(skb, TG3_RAW_IP_ALIGN);
			pci_dma_sync_single_for_cpu(tp->pdev, dma_addr, len, PCI_DMA_FROMDEVICE);
			memcpy(skb->data,
			       data + TG3_RX_OFFSET(tp),
			       len);
			pci_dma_sync_single_for_device(tp->pdev, dma_addr, len, PCI_DMA_FROMDEVICE);
		}

		skb_put(skb, len);
		if (tstamp)
			tg3_hwclock_to_timestamp(tp, tstamp,
						 skb_hwtstamps(skb));

		if ((tp->dev->features & NETIF_F_RXCSUM) &&
		    (desc->type_flags & RXD_FLAG_TCPUDP_CSUM) &&
		    (((desc->ip_tcp_csum & RXD_TCPCSUM_MASK)
		      >> RXD_TCPCSUM_SHIFT) == 0xffff))
			skb->ip_summed = CHECKSUM_UNNECESSARY;
		else
			skb_checksum_none_assert(skb);

		skb->protocol = eth_type_trans(skb, tp->dev);

		if (len > (tp->dev->mtu + ETH_HLEN) &&
		    skb->protocol != htons(ETH_P_8021Q)) {
			dev_kfree_skb(skb);
			goto drop_it_no_recycle;
		}

		if (desc->type_flags & RXD_FLAG_VLAN &&
		    !(tp->rx_mode & RX_MODE_KEEP_VLAN_TAG))
			__vlan_hwaccel_put_tag(skb,
					       desc->err_vlan & RXD_VLAN_MASK);

		napi_gro_receive(&tnapi->napi, skb);

		received++;
		budget--;

next_pkt:
		(*post_ptr)++;

		if (unlikely(rx_std_posted >= tp->rx_std_max_post)) {
			tpr->rx_std_prod_idx = std_prod_idx &
					       tp->rx_std_ring_mask;
			tw32_rx_mbox(TG3_RX_STD_PROD_IDX_REG,
				     tpr->rx_std_prod_idx);
			work_mask &= ~RXD_OPAQUE_RING_STD;
			rx_std_posted = 0;
		}
next_pkt_nopost:
		sw_idx++;
		sw_idx &= tp->rx_ret_ring_mask;

		/* Refresh hw_idx to see if there is new work */
		if (sw_idx == hw_idx) {
			hw_idx = *(tnapi->rx_rcb_prod_idx);
			rmb();
		}
	}

	/* ACK the status ring. */
	tnapi->rx_rcb_ptr = sw_idx;
	tw32_rx_mbox(tnapi->consmbox, sw_idx);

	/* Refill RX ring(s). */
	if (!tg3_flag(tp, ENABLE_RSS)) {
		/* Sync BD data before updating mailbox */
		wmb();

		if (work_mask & RXD_OPAQUE_RING_STD) {
			tpr->rx_std_prod_idx = std_prod_idx &
					       tp->rx_std_ring_mask;
			tw32_rx_mbox(TG3_RX_STD_PROD_IDX_REG,
				     tpr->rx_std_prod_idx);
		}
		if (work_mask & RXD_OPAQUE_RING_JUMBO) {
			tpr->rx_jmb_prod_idx = jmb_prod_idx &
					       tp->rx_jmb_ring_mask;
			tw32_rx_mbox(TG3_RX_JMB_PROD_IDX_REG,
				     tpr->rx_jmb_prod_idx);
		}
		mmiowb();
	} else if (work_mask) {
		/* rx_std_buffers[] and rx_jmb_buffers[] entries must be
		 * updated before the producer indices can be updated.
		 */
		smp_wmb();

		tpr->rx_std_prod_idx = std_prod_idx & tp->rx_std_ring_mask;
		tpr->rx_jmb_prod_idx = jmb_prod_idx & tp->rx_jmb_ring_mask;

		if (tnapi != &tp->napi[1]) {
			tp->rx_refill = true;
			napi_schedule(&tp->napi[1].napi);
		}
	}

	return received;
}

static void tg3_poll_link(struct tg3 *tp)
{
	/* handle link change and other phy events */
	if (!(tg3_flag(tp, USE_LINKCHG_REG) || tg3_flag(tp, POLL_SERDES))) {
		struct tg3_hw_status *sblk = tp->napi[0].hw_status;

		if (sblk->status & SD_STATUS_LINK_CHG) {
			sblk->status = SD_STATUS_UPDATED |
				       (sblk->status & ~SD_STATUS_LINK_CHG);
			spin_lock(&tp->lock);
			if (tg3_flag(tp, USE_PHYLIB)) {
				tw32_f(MAC_STATUS,
				     (MAC_STATUS_SYNC_CHANGED |
				      MAC_STATUS_CFG_CHANGED |
				      MAC_STATUS_MI_COMPLETION |
				      MAC_STATUS_LNKSTATE_CHANGED));
				udelay(40);
			} else
				tg3_setup_phy(tp, 0);
			spin_unlock(&tp->lock);
		}
	}
}

static int tg3_rx_prodring_xfer(struct tg3 *tp,
				struct tg3_rx_prodring_set *dpr,
				struct tg3_rx_prodring_set *spr)
{
	u32 si, di, cpycnt, src_prod_idx;
	int i, err = 0;

	while (1) {
		src_prod_idx = spr->rx_std_prod_idx;

		/* Make sure updates to the rx_std_buffers[] entries and the
		 * standard producer index are seen in the correct order.
		 */
		smp_rmb();

		if (spr->rx_std_cons_idx == src_prod_idx)
			break;

		if (spr->rx_std_cons_idx < src_prod_idx)
			cpycnt = src_prod_idx - spr->rx_std_cons_idx;
		else
			cpycnt = tp->rx_std_ring_mask + 1 -
				 spr->rx_std_cons_idx;

		cpycnt = min(cpycnt,
			     tp->rx_std_ring_mask + 1 - dpr->rx_std_prod_idx);

		si = spr->rx_std_cons_idx;
		di = dpr->rx_std_prod_idx;

		for (i = di; i < di + cpycnt; i++) {
			if (dpr->rx_std_buffers[i].data) {
				cpycnt = i - di;
				err = -ENOSPC;
				break;
			}
		}

		if (!cpycnt)
			break;

		/* Ensure that updates to the rx_std_buffers ring and the
		 * shadowed hardware producer ring from tg3_recycle_skb() are
		 * ordered correctly WRT the skb check above.
		 */
		smp_rmb();

		memcpy(&dpr->rx_std_buffers[di],
		       &spr->rx_std_buffers[si],
		       cpycnt * sizeof(struct ring_info));

		for (i = 0; i < cpycnt; i++, di++, si++) {
			struct tg3_rx_buffer_desc *sbd, *dbd;
			sbd = &spr->rx_std[si];
			dbd = &dpr->rx_std[di];
			dbd->addr_hi = sbd->addr_hi;
			dbd->addr_lo = sbd->addr_lo;
		}

		spr->rx_std_cons_idx = (spr->rx_std_cons_idx + cpycnt) &
				       tp->rx_std_ring_mask;
		dpr->rx_std_prod_idx = (dpr->rx_std_prod_idx + cpycnt) &
				       tp->rx_std_ring_mask;
	}

	while (1) {
		src_prod_idx = spr->rx_jmb_prod_idx;

		/* Make sure updates to the rx_jmb_buffers[] entries and
		 * the jumbo producer index are seen in the correct order.
		 */
		smp_rmb();

		if (spr->rx_jmb_cons_idx == src_prod_idx)
			break;

		if (spr->rx_jmb_cons_idx < src_prod_idx)
			cpycnt = src_prod_idx - spr->rx_jmb_cons_idx;
		else
			cpycnt = tp->rx_jmb_ring_mask + 1 -
				 spr->rx_jmb_cons_idx;

		cpycnt = min(cpycnt,
			     tp->rx_jmb_ring_mask + 1 - dpr->rx_jmb_prod_idx);

		si = spr->rx_jmb_cons_idx;
		di = dpr->rx_jmb_prod_idx;

		for (i = di; i < di + cpycnt; i++) {
			if (dpr->rx_jmb_buffers[i].data) {
				cpycnt = i - di;
				err = -ENOSPC;
				break;
			}
		}

		if (!cpycnt)
			break;

		/* Ensure that updates to the rx_jmb_buffers ring and the
		 * shadowed hardware producer ring from tg3_recycle_skb() are
		 * ordered correctly WRT the skb check above.
		 */
		smp_rmb();

		memcpy(&dpr->rx_jmb_buffers[di],
		       &spr->rx_jmb_buffers[si],
		       cpycnt * sizeof(struct ring_info));

		for (i = 0; i < cpycnt; i++, di++, si++) {
			struct tg3_rx_buffer_desc *sbd, *dbd;
			sbd = &spr->rx_jmb[si].std;
			dbd = &dpr->rx_jmb[di].std;
			dbd->addr_hi = sbd->addr_hi;
			dbd->addr_lo = sbd->addr_lo;
		}

		spr->rx_jmb_cons_idx = (spr->rx_jmb_cons_idx + cpycnt) &
				       tp->rx_jmb_ring_mask;
		dpr->rx_jmb_prod_idx = (dpr->rx_jmb_prod_idx + cpycnt) &
				       tp->rx_jmb_ring_mask;
	}

	return err;
}

static int tg3_poll_work(struct tg3_napi *tnapi, int work_done, int budget)
{
	struct tg3 *tp = tnapi->tp;

	/* run TX completion thread */
	if (tnapi->hw_status->idx[0].tx_consumer != tnapi->tx_cons) {
		tg3_tx(tnapi);
		if (unlikely(tg3_flag(tp, TX_RECOVERY_PENDING)))
			return work_done;
	}

	if (!tnapi->rx_rcb_prod_idx)
		return work_done;

	/* run RX thread, within the bounds set by NAPI.
	 * All RX "locking" is done by ensuring outside
	 * code synchronizes with tg3->napi.poll()
	 */
	if (*(tnapi->rx_rcb_prod_idx) != tnapi->rx_rcb_ptr)
		work_done += tg3_rx(tnapi, budget - work_done);

	if (tg3_flag(tp, ENABLE_RSS) && tnapi == &tp->napi[1]) {
		struct tg3_rx_prodring_set *dpr = &tp->napi[0].prodring;
		int i, err = 0;
		u32 std_prod_idx = dpr->rx_std_prod_idx;
		u32 jmb_prod_idx = dpr->rx_jmb_prod_idx;

		tp->rx_refill = false;
		for (i = 1; i <= tp->rxq_cnt; i++)
			err |= tg3_rx_prodring_xfer(tp, dpr,
						    &tp->napi[i].prodring);

		wmb();

		if (std_prod_idx != dpr->rx_std_prod_idx)
			tw32_rx_mbox(TG3_RX_STD_PROD_IDX_REG,
				     dpr->rx_std_prod_idx);

		if (jmb_prod_idx != dpr->rx_jmb_prod_idx)
			tw32_rx_mbox(TG3_RX_JMB_PROD_IDX_REG,
				     dpr->rx_jmb_prod_idx);

		mmiowb();

		if (err)
			tw32_f(HOSTCC_MODE, tp->coal_now);
	}

	return work_done;
}

static inline void tg3_reset_task_schedule(struct tg3 *tp)
{
	if (!test_and_set_bit(TG3_FLAG_RESET_TASK_PENDING, tp->tg3_flags))
		schedule_work(&tp->reset_task);
}

static inline void tg3_reset_task_cancel(struct tg3 *tp)
{
	cancel_work_sync(&tp->reset_task);
	tg3_flag_clear(tp, RESET_TASK_PENDING);
	tg3_flag_clear(tp, TX_RECOVERY_PENDING);
}

static int tg3_poll_msix(struct napi_struct *napi, int budget)
{
	struct tg3_napi *tnapi = container_of(napi, struct tg3_napi, napi);
	struct tg3 *tp = tnapi->tp;
	int work_done = 0;
	struct tg3_hw_status *sblk = tnapi->hw_status;

	while (1) {
		work_done = tg3_poll_work(tnapi, work_done, budget);

		if (unlikely(tg3_flag(tp, TX_RECOVERY_PENDING)))
			goto tx_recovery;

		if (unlikely(work_done >= budget))
			break;

		/* tp->last_tag is used in tg3_int_reenable() below
		 * to tell the hw how much work has been processed,
		 * so we must read it before checking for more work.
		 */
		tnapi->last_tag = sblk->status_tag;
		tnapi->last_irq_tag = tnapi->last_tag;
		rmb();

		/* check for RX/TX work to do */
		if (likely(sblk->idx[0].tx_consumer == tnapi->tx_cons &&
			   *(tnapi->rx_rcb_prod_idx) == tnapi->rx_rcb_ptr)) {

			/* This test here is not race free, but will reduce
			 * the number of interrupts by looping again.
			 */
			if (tnapi == &tp->napi[1] && tp->rx_refill)
				continue;

			napi_complete(napi);
			/* Reenable interrupts. */
			tw32_mailbox(tnapi->int_mbox, tnapi->last_tag << 24);

			/* This test here is synchronized by napi_schedule()
			 * and napi_complete() to close the race condition.
			 */
			if (unlikely(tnapi == &tp->napi[1] && tp->rx_refill)) {
				tw32(HOSTCC_MODE, tp->coalesce_mode |
						  HOSTCC_MODE_ENABLE |
						  tnapi->coal_now);
			}
			mmiowb();
			break;
		}
	}

	return work_done;

tx_recovery:
	/* work_done is guaranteed to be less than budget. */
	napi_complete(napi);
	tg3_reset_task_schedule(tp);
	return work_done;
}

static void tg3_process_error(struct tg3 *tp)
{
	u32 val;
	bool real_error = false;

	if (tg3_flag(tp, ERROR_PROCESSED))
		return;

	/* Check Flow Attention register */
	val = tr32(HOSTCC_FLOW_ATTN);
	if (val & ~HOSTCC_FLOW_ATTN_MBUF_LWM) {
		netdev_err(tp->dev, "FLOW Attention error.  Resetting chip.\n");
		real_error = true;
	}

	if (tr32(MSGINT_STATUS) & ~MSGINT_STATUS_MSI_REQ) {
		netdev_err(tp->dev, "MSI Status error.  Resetting chip.\n");
		real_error = true;
	}

	if (tr32(RDMAC_STATUS) || tr32(WDMAC_STATUS)) {
		netdev_err(tp->dev, "DMA Status error.  Resetting chip.\n");
		real_error = true;
	}

	if (!real_error)
		return;

	tg3_dump_state(tp);

	tg3_flag_set(tp, ERROR_PROCESSED);
	tg3_reset_task_schedule(tp);
}

static int tg3_poll(struct napi_struct *napi, int budget)
{
	struct tg3_napi *tnapi = container_of(napi, struct tg3_napi, napi);
	struct tg3 *tp = tnapi->tp;
	int work_done = 0;
	struct tg3_hw_status *sblk = tnapi->hw_status;

	while (1) {
		if (sblk->status & SD_STATUS_ERROR)
			tg3_process_error(tp);

		tg3_poll_link(tp);

		work_done = tg3_poll_work(tnapi, work_done, budget);

		if (unlikely(tg3_flag(tp, TX_RECOVERY_PENDING)))
			goto tx_recovery;

		if (unlikely(work_done >= budget))
			break;

		if (tg3_flag(tp, TAGGED_STATUS)) {
			/* tp->last_tag is used in tg3_int_reenable() below
			 * to tell the hw how much work has been processed,
			 * so we must read it before checking for more work.
			 */
			tnapi->last_tag = sblk->status_tag;
			tnapi->last_irq_tag = tnapi->last_tag;
			rmb();
		} else
			sblk->status &= ~SD_STATUS_UPDATED;

		if (likely(!tg3_has_work(tnapi))) {
			napi_complete(napi);
			tg3_int_reenable(tnapi);
			break;
		}
	}

	return work_done;

tx_recovery:
	/* work_done is guaranteed to be less than budget. */
	napi_complete(napi);
	tg3_reset_task_schedule(tp);
	return work_done;
}

static void tg3_napi_disable(struct tg3 *tp)
{
	int i;

	for (i = tp->irq_cnt - 1; i >= 0; i--)
		napi_disable(&tp->napi[i].napi);
}

static void tg3_napi_enable(struct tg3 *tp)
{
	int i;

	for (i = 0; i < tp->irq_cnt; i++)
		napi_enable(&tp->napi[i].napi);
}

static void tg3_napi_init(struct tg3 *tp)
{
	int i;

	netif_napi_add(tp->dev, &tp->napi[0].napi, tg3_poll, 64);
	for (i = 1; i < tp->irq_cnt; i++)
		netif_napi_add(tp->dev, &tp->napi[i].napi, tg3_poll_msix, 64);
}

static void tg3_napi_fini(struct tg3 *tp)
{
	int i;

	for (i = 0; i < tp->irq_cnt; i++)
		netif_napi_del(&tp->napi[i].napi);
}

static inline void tg3_netif_stop(struct tg3 *tp)
{
	tp->dev->trans_start = jiffies;	/* prevent tx timeout */
	tg3_napi_disable(tp);
	netif_carrier_off(tp->dev);
	netif_tx_disable(tp->dev);
}

/* tp->lock must be held */
static inline void tg3_netif_start(struct tg3 *tp)
{
	tg3_ptp_resume(tp);

	/* NOTE: unconditional netif_tx_wake_all_queues is only
	 * appropriate so long as all callers are assured to
	 * have free tx slots (such as after tg3_init_hw)
	 */
	netif_tx_wake_all_queues(tp->dev);

	if (tp->link_up)
		netif_carrier_on(tp->dev);

	tg3_napi_enable(tp);
	tp->napi[0].hw_status->status |= SD_STATUS_UPDATED;
	tg3_enable_ints(tp);
}

static void tg3_irq_quiesce(struct tg3 *tp)
{
	int i;

	BUG_ON(tp->irq_sync);

	tp->irq_sync = 1;
	smp_mb();

	for (i = 0; i < tp->irq_cnt; i++)
		synchronize_irq(tp->napi[i].irq_vec);
}

/* Fully shutdown all tg3 driver activity elsewhere in the system.
 * If irq_sync is non-zero, then the IRQ handler must be synchronized
 * with as well.  Most of the time, this is not necessary except when
 * shutting down the device.
 */
static inline void tg3_full_lock(struct tg3 *tp, int irq_sync)
{
	spin_lock_bh(&tp->lock);
	if (irq_sync)
		tg3_irq_quiesce(tp);
}

static inline void tg3_full_unlock(struct tg3 *tp)
{
	spin_unlock_bh(&tp->lock);
}

/* One-shot MSI handler - Chip automatically disables interrupt
 * after sending MSI so driver doesn't have to do it.
 */
static irqreturn_t tg3_msi_1shot(int irq, void *dev_id)
{
	struct tg3_napi *tnapi = dev_id;
	struct tg3 *tp = tnapi->tp;

	prefetch(tnapi->hw_status);
	if (tnapi->rx_rcb)
		prefetch(&tnapi->rx_rcb[tnapi->rx_rcb_ptr]);

	if (likely(!tg3_irq_sync(tp)))
		napi_schedule(&tnapi->napi);

	return IRQ_HANDLED;
}

/* MSI ISR - No need to check for interrupt sharing and no need to
 * flush status block and interrupt mailbox. PCI ordering rules
 * guarantee that MSI will arrive after the status block.
 */
static irqreturn_t tg3_msi(int irq, void *dev_id)
{
	struct tg3_napi *tnapi = dev_id;
	struct tg3 *tp = tnapi->tp;

	prefetch(tnapi->hw_status);
	if (tnapi->rx_rcb)
		prefetch(&tnapi->rx_rcb[tnapi->rx_rcb_ptr]);
	/*
	 * Writing any value to intr-mbox-0 clears PCI INTA# and
	 * chip-internal interrupt pending events.
	 * Writing non-zero to intr-mbox-0 additional tells the
	 * NIC to stop sending us irqs, engaging "in-intr-handler"
	 * event coalescing.
	 */
	tw32_mailbox(tnapi->int_mbox, 0x00000001);
	if (likely(!tg3_irq_sync(tp)))
		napi_schedule(&tnapi->napi);

	return IRQ_RETVAL(1);
}

static irqreturn_t tg3_interrupt(int irq, void *dev_id)
{
	struct tg3_napi *tnapi = dev_id;
	struct tg3 *tp = tnapi->tp;
	struct tg3_hw_status *sblk = tnapi->hw_status;
	unsigned int handled = 1;

	/* In INTx mode, it is possible for the interrupt to arrive at
	 * the CPU before the status block posted prior to the interrupt.
	 * Reading the PCI State register will confirm whether the
	 * interrupt is ours and will flush the status block.
	 */
	if (unlikely(!(sblk->status & SD_STATUS_UPDATED))) {
		if (tg3_flag(tp, CHIP_RESETTING) ||
		    (tr32(TG3PCI_PCISTATE) & PCISTATE_INT_NOT_ACTIVE)) {
			handled = 0;
			goto out;
		}
	}

	/*
	 * Writing any value to intr-mbox-0 clears PCI INTA# and
	 * chip-internal interrupt pending events.
	 * Writing non-zero to intr-mbox-0 additional tells the
	 * NIC to stop sending us irqs, engaging "in-intr-handler"
	 * event coalescing.
	 *
	 * Flush the mailbox to de-assert the IRQ immediately to prevent
	 * spurious interrupts.  The flush impacts performance but
	 * excessive spurious interrupts can be worse in some cases.
	 */
	tw32_mailbox_f(MAILBOX_INTERRUPT_0 + TG3_64BIT_REG_LOW, 0x00000001);
	if (tg3_irq_sync(tp))
		goto out;
	sblk->status &= ~SD_STATUS_UPDATED;
	if (likely(tg3_has_work(tnapi))) {
		prefetch(&tnapi->rx_rcb[tnapi->rx_rcb_ptr]);
		napi_schedule(&tnapi->napi);
	} else {
		/* No work, shared interrupt perhaps?  re-enable
		 * interrupts, and flush that PCI write
		 */
		tw32_mailbox_f(MAILBOX_INTERRUPT_0 + TG3_64BIT_REG_LOW,
			       0x00000000);
	}
out:
	return IRQ_RETVAL(handled);
}

static irqreturn_t tg3_interrupt_tagged(int irq, void *dev_id)
{
	struct tg3_napi *tnapi = dev_id;
	struct tg3 *tp = tnapi->tp;
	struct tg3_hw_status *sblk = tnapi->hw_status;
	unsigned int handled = 1;

	/* In INTx mode, it is possible for the interrupt to arrive at
	 * the CPU before the status block posted prior to the interrupt.
	 * Reading the PCI State register will confirm whether the
	 * interrupt is ours and will flush the status block.
	 */
	if (unlikely(sblk->status_tag == tnapi->last_irq_tag)) {
		if (tg3_flag(tp, CHIP_RESETTING) ||
		    (tr32(TG3PCI_PCISTATE) & PCISTATE_INT_NOT_ACTIVE)) {
			handled = 0;
			goto out;
		}
	}

	/*
	 * writing any value to intr-mbox-0 clears PCI INTA# and
	 * chip-internal interrupt pending events.
	 * writing non-zero to intr-mbox-0 additional tells the
	 * NIC to stop sending us irqs, engaging "in-intr-handler"
	 * event coalescing.
	 *
	 * Flush the mailbox to de-assert the IRQ immediately to prevent
	 * spurious interrupts.  The flush impacts performance but
	 * excessive spurious interrupts can be worse in some cases.
	 */
	tw32_mailbox_f(MAILBOX_INTERRUPT_0 + TG3_64BIT_REG_LOW, 0x00000001);

	/*
	 * In a shared interrupt configuration, sometimes other devices'
	 * interrupts will scream.  We record the current status tag here
	 * so that the above check can report that the screaming interrupts
	 * are unhandled.  Eventually they will be silenced.
	 */
	tnapi->last_irq_tag = sblk->status_tag;

	if (tg3_irq_sync(tp))
		goto out;

	prefetch(&tnapi->rx_rcb[tnapi->rx_rcb_ptr]);

	napi_schedule(&tnapi->napi);

out:
	return IRQ_RETVAL(handled);
}

/* ISR for interrupt test */
static irqreturn_t tg3_test_isr(int irq, void *dev_id)
{
	struct tg3_napi *tnapi = dev_id;
	struct tg3 *tp = tnapi->tp;
	struct tg3_hw_status *sblk = tnapi->hw_status;

	if ((sblk->status & SD_STATUS_UPDATED) ||
	    !(tr32(TG3PCI_PCISTATE) & PCISTATE_INT_NOT_ACTIVE)) {
		tg3_disable_ints(tp);
		return IRQ_RETVAL(1);
	}
	return IRQ_RETVAL(0);
}

#ifdef CONFIG_NET_POLL_CONTROLLER
static void tg3_poll_controller(struct net_device *dev)
{
	int i;
	struct tg3 *tp = netdev_priv(dev);

	if (tg3_irq_sync(tp))
		return;

	for (i = 0; i < tp->irq_cnt; i++)
		tg3_interrupt(tp->napi[i].irq_vec, &tp->napi[i]);
}
#endif

static void tg3_tx_timeout(struct net_device *dev)
{
	struct tg3 *tp = netdev_priv(dev);

	if (netif_msg_tx_err(tp)) {
		netdev_err(dev, "transmit timed out, resetting\n");
		tg3_dump_state(tp);
	}

	tg3_reset_task_schedule(tp);
}

/* Test for DMA buffers crossing any 4GB boundaries: 4G, 8G, etc */
static inline int tg3_4g_overflow_test(dma_addr_t mapping, int len)
{
	u32 base = (u32) mapping & 0xffffffff;

	return (base > 0xffffdcc0) && (base + len + 8 < base);
}

/* Test for DMA addresses > 40-bit */
static inline int tg3_40bit_overflow_test(struct tg3 *tp, dma_addr_t mapping,
					  int len)
{
#if defined(CONFIG_HIGHMEM) && (BITS_PER_LONG == 64)
	if (tg3_flag(tp, 40BIT_DMA_BUG))
		return ((u64) mapping + len) > DMA_BIT_MASK(40);
	return 0;
#else
	return 0;
#endif
}

static inline void tg3_tx_set_bd(struct tg3_tx_buffer_desc *txbd,
				 dma_addr_t mapping, u32 len, u32 flags,
				 u32 mss, u32 vlan)
{
	txbd->addr_hi = ((u64) mapping >> 32);
	txbd->addr_lo = ((u64) mapping & 0xffffffff);
	txbd->len_flags = (len << TXD_LEN_SHIFT) | (flags & 0x0000ffff);
	txbd->vlan_tag = (mss << TXD_MSS_SHIFT) | (vlan << TXD_VLAN_TAG_SHIFT);
}

static bool tg3_tx_frag_set(struct tg3_napi *tnapi, u32 *entry, u32 *budget,
			    dma_addr_t map, u32 len, u32 flags,
			    u32 mss, u32 vlan)
{
	struct tg3 *tp = tnapi->tp;
	bool hwbug = false;

	if (tg3_flag(tp, SHORT_DMA_BUG) && len <= 8)
		hwbug = true;

	if (tg3_4g_overflow_test(map, len))
		hwbug = true;

	if (tg3_40bit_overflow_test(tp, map, len))
		hwbug = true;

	if (tp->dma_limit) {
		u32 prvidx = *entry;
		u32 tmp_flag = flags & ~TXD_FLAG_END;
		while (len > tp->dma_limit && *budget) {
			u32 frag_len = tp->dma_limit;
			len -= tp->dma_limit;

			/* Avoid the 8byte DMA problem */
			if (len <= 8) {
				len += tp->dma_limit / 2;
				frag_len = tp->dma_limit / 2;
			}

			tnapi->tx_buffers[*entry].fragmented = true;

			tg3_tx_set_bd(&tnapi->tx_ring[*entry], map,
				      frag_len, tmp_flag, mss, vlan);
			*budget -= 1;
			prvidx = *entry;
			*entry = NEXT_TX(*entry);

			map += frag_len;
		}

		if (len) {
			if (*budget) {
				tg3_tx_set_bd(&tnapi->tx_ring[*entry], map,
					      len, flags, mss, vlan);
				*budget -= 1;
				*entry = NEXT_TX(*entry);
			} else {
				hwbug = true;
				tnapi->tx_buffers[prvidx].fragmented = false;
			}
		}
	} else {
		tg3_tx_set_bd(&tnapi->tx_ring[*entry], map,
			      len, flags, mss, vlan);
		*entry = NEXT_TX(*entry);
	}

	return hwbug;
}

static void tg3_tx_skb_unmap(struct tg3_napi *tnapi, u32 entry, int last)
{
	int i;
	struct sk_buff *skb;
	struct tg3_tx_ring_info *txb = &tnapi->tx_buffers[entry];

	skb = txb->skb;
	txb->skb = NULL;

	pci_unmap_single(tnapi->tp->pdev,
			 dma_unmap_addr(txb, mapping),
			 skb_headlen(skb),
			 PCI_DMA_TODEVICE);

	while (txb->fragmented) {
		txb->fragmented = false;
		entry = NEXT_TX(entry);
		txb = &tnapi->tx_buffers[entry];
	}

	for (i = 0; i <= last; i++) {
		const skb_frag_t *frag = &skb_shinfo(skb)->frags[i];

		entry = NEXT_TX(entry);
		txb = &tnapi->tx_buffers[entry];

		pci_unmap_page(tnapi->tp->pdev,
			       dma_unmap_addr(txb, mapping),
			       skb_frag_size(frag), PCI_DMA_TODEVICE);

		while (txb->fragmented) {
			txb->fragmented = false;
			entry = NEXT_TX(entry);
			txb = &tnapi->tx_buffers[entry];
		}
	}
}

/* Workaround 4GB and 40-bit hardware DMA bugs. */
static int tigon3_dma_hwbug_workaround(struct tg3_napi *tnapi,
				       struct sk_buff **pskb,
				       u32 *entry, u32 *budget,
				       u32 base_flags, u32 mss, u32 vlan)
{
	struct tg3 *tp = tnapi->tp;
	struct sk_buff *new_skb, *skb = *pskb;
	dma_addr_t new_addr = 0;
	int ret = 0;

	if (tg3_asic_rev(tp) != ASIC_REV_5701)
		new_skb = skb_copy(skb, GFP_ATOMIC);
	else {
		int more_headroom = 4 - ((unsigned long)skb->data & 3);

		new_skb = skb_copy_expand(skb,
					  skb_headroom(skb) + more_headroom,
					  skb_tailroom(skb), GFP_ATOMIC);
	}

	if (!new_skb) {
		ret = -1;
	} else {
		/* New SKB is guaranteed to be linear. */
		new_addr = pci_map_single(tp->pdev, new_skb->data, new_skb->len,
					  PCI_DMA_TODEVICE);
		/* Make sure the mapping succeeded */
		if (pci_dma_mapping_error(tp->pdev, new_addr)) {
			dev_kfree_skb(new_skb);
			ret = -1;
		} else {
			u32 save_entry = *entry;

			base_flags |= TXD_FLAG_END;

			tnapi->tx_buffers[*entry].skb = new_skb;
			dma_unmap_addr_set(&tnapi->tx_buffers[*entry],
					   mapping, new_addr);

			if (tg3_tx_frag_set(tnapi, entry, budget, new_addr,
					    new_skb->len, base_flags,
					    mss, vlan)) {
				tg3_tx_skb_unmap(tnapi, save_entry, -1);
				dev_kfree_skb(new_skb);
				ret = -1;
			}
		}
	}

	dev_kfree_skb(skb);
	*pskb = new_skb;
	return ret;
}

static netdev_tx_t tg3_start_xmit(struct sk_buff *, struct net_device *);

/* Use GSO to workaround a rare TSO bug that may be triggered when the
 * TSO header is greater than 80 bytes.
 */
static int tg3_tso_bug(struct tg3 *tp, struct sk_buff *skb)
{
	struct sk_buff *segs, *nskb;
	u32 frag_cnt_est = skb_shinfo(skb)->gso_segs * 3;

	/* Estimate the number of fragments in the worst case */
	if (unlikely(tg3_tx_avail(&tp->napi[0]) <= frag_cnt_est)) {
		netif_stop_queue(tp->dev);

		/* netif_tx_stop_queue() must be done before checking
		 * checking tx index in tg3_tx_avail() below, because in
		 * tg3_tx(), we update tx index before checking for
		 * netif_tx_queue_stopped().
		 */
		smp_mb();
		if (tg3_tx_avail(&tp->napi[0]) <= frag_cnt_est)
			return NETDEV_TX_BUSY;

		netif_wake_queue(tp->dev);
	}

	segs = skb_gso_segment(skb, tp->dev->features & ~NETIF_F_TSO);
	if (IS_ERR(segs))
		goto tg3_tso_bug_end;

	do {
		nskb = segs;
		segs = segs->next;
		nskb->next = NULL;
		tg3_start_xmit(nskb, tp->dev);
	} while (segs);

tg3_tso_bug_end:
	dev_kfree_skb(skb);

	return NETDEV_TX_OK;
}

/* hard_start_xmit for devices that have the 4G bug and/or 40-bit bug and
 * support TG3_FLAG_HW_TSO_1 or firmware TSO only.
 */
static netdev_tx_t tg3_start_xmit(struct sk_buff *skb, struct net_device *dev)
{
	struct tg3 *tp = netdev_priv(dev);
	u32 len, entry, base_flags, mss, vlan = 0;
	u32 budget;
	int i = -1, would_hit_hwbug;
	dma_addr_t mapping;
	struct tg3_napi *tnapi;
	struct netdev_queue *txq;
	unsigned int last;

	txq = netdev_get_tx_queue(dev, skb_get_queue_mapping(skb));
	tnapi = &tp->napi[skb_get_queue_mapping(skb)];
	if (tg3_flag(tp, ENABLE_TSS))
		tnapi++;

	budget = tg3_tx_avail(tnapi);

	/* We are running in BH disabled context with netif_tx_lock
	 * and TX reclaim runs via tp->napi.poll inside of a software
	 * interrupt.  Furthermore, IRQ processing runs lockless so we have
	 * no IRQ context deadlocks to worry about either.  Rejoice!
	 */
	if (unlikely(budget <= (skb_shinfo(skb)->nr_frags + 1))) {
		if (!netif_tx_queue_stopped(txq)) {
			netif_tx_stop_queue(txq);

			/* This is a hard error, log it. */
			netdev_err(dev,
				   "BUG! Tx Ring full when queue awake!\n");
		}
		return NETDEV_TX_BUSY;
	}

	entry = tnapi->tx_prod;
	base_flags = 0;
	if (skb->ip_summed == CHECKSUM_PARTIAL)
		base_flags |= TXD_FLAG_TCPUDP_CSUM;

	mss = skb_shinfo(skb)->gso_size;
	if (mss) {
		struct iphdr *iph;
		u32 tcp_opt_len, hdr_len;

		if (skb_header_cloned(skb) &&
		    pskb_expand_head(skb, 0, 0, GFP_ATOMIC))
			goto drop;

		iph = ip_hdr(skb);
		tcp_opt_len = tcp_optlen(skb);

		hdr_len = skb_transport_offset(skb) + tcp_hdrlen(skb) - ETH_HLEN;

		if (!skb_is_gso_v6(skb)) {
			iph->check = 0;
			iph->tot_len = htons(mss + hdr_len);
		}

		if (unlikely((ETH_HLEN + hdr_len) > 80) &&
		    tg3_flag(tp, TSO_BUG))
			return tg3_tso_bug(tp, skb);

		base_flags |= (TXD_FLAG_CPU_PRE_DMA |
			       TXD_FLAG_CPU_POST_DMA);

		if (tg3_flag(tp, HW_TSO_1) ||
		    tg3_flag(tp, HW_TSO_2) ||
		    tg3_flag(tp, HW_TSO_3)) {
			tcp_hdr(skb)->check = 0;
			base_flags &= ~TXD_FLAG_TCPUDP_CSUM;
		} else
			tcp_hdr(skb)->check = ~csum_tcpudp_magic(iph->saddr,
								 iph->daddr, 0,
								 IPPROTO_TCP,
								 0);

		if (tg3_flag(tp, HW_TSO_3)) {
			mss |= (hdr_len & 0xc) << 12;
			if (hdr_len & 0x10)
				base_flags |= 0x00000010;
			base_flags |= (hdr_len & 0x3e0) << 5;
		} else if (tg3_flag(tp, HW_TSO_2))
			mss |= hdr_len << 9;
		else if (tg3_flag(tp, HW_TSO_1) ||
			 tg3_asic_rev(tp) == ASIC_REV_5705) {
			if (tcp_opt_len || iph->ihl > 5) {
				int tsflags;

				tsflags = (iph->ihl - 5) + (tcp_opt_len >> 2);
				mss |= (tsflags << 11);
			}
		} else {
			if (tcp_opt_len || iph->ihl > 5) {
				int tsflags;

				tsflags = (iph->ihl - 5) + (tcp_opt_len >> 2);
				base_flags |= tsflags << 12;
			}
		}
	}

	if (tg3_flag(tp, USE_JUMBO_BDFLAG) &&
	    !mss && skb->len > VLAN_ETH_FRAME_LEN)
		base_flags |= TXD_FLAG_JMB_PKT;

	if (vlan_tx_tag_present(skb)) {
		base_flags |= TXD_FLAG_VLAN;
		vlan = vlan_tx_tag_get(skb);
	}

	if ((unlikely(skb_shinfo(skb)->tx_flags & SKBTX_HW_TSTAMP)) &&
	    tg3_flag(tp, TX_TSTAMP_EN)) {
		skb_shinfo(skb)->tx_flags |= SKBTX_IN_PROGRESS;
		base_flags |= TXD_FLAG_HWTSTAMP;
	}

	len = skb_headlen(skb);

	mapping = pci_map_single(tp->pdev, skb->data, len, PCI_DMA_TODEVICE);
	if (pci_dma_mapping_error(tp->pdev, mapping))
		goto drop;


	tnapi->tx_buffers[entry].skb = skb;
	dma_unmap_addr_set(&tnapi->tx_buffers[entry], mapping, mapping);

	would_hit_hwbug = 0;

	if (tg3_flag(tp, 5701_DMA_BUG))
		would_hit_hwbug = 1;

	if (tg3_tx_frag_set(tnapi, &entry, &budget, mapping, len, base_flags |
			  ((skb_shinfo(skb)->nr_frags == 0) ? TXD_FLAG_END : 0),
			    mss, vlan)) {
		would_hit_hwbug = 1;
	} else if (skb_shinfo(skb)->nr_frags > 0) {
		u32 tmp_mss = mss;

		if (!tg3_flag(tp, HW_TSO_1) &&
		    !tg3_flag(tp, HW_TSO_2) &&
		    !tg3_flag(tp, HW_TSO_3))
			tmp_mss = 0;

		/* Now loop through additional data
		 * fragments, and queue them.
		 */
		last = skb_shinfo(skb)->nr_frags - 1;
		for (i = 0; i <= last; i++) {
			skb_frag_t *frag = &skb_shinfo(skb)->frags[i];

			len = skb_frag_size(frag);
			mapping = skb_frag_dma_map(&tp->pdev->dev, frag, 0,
						   len, DMA_TO_DEVICE);

			tnapi->tx_buffers[entry].skb = NULL;
			dma_unmap_addr_set(&tnapi->tx_buffers[entry], mapping,
					   mapping);
			if (dma_mapping_error(&tp->pdev->dev, mapping))
				goto dma_error;

			if (!budget ||
			    tg3_tx_frag_set(tnapi, &entry, &budget, mapping,
					    len, base_flags |
					    ((i == last) ? TXD_FLAG_END : 0),
					    tmp_mss, vlan)) {
				would_hit_hwbug = 1;
				break;
			}
		}
	}

	if (would_hit_hwbug) {
		tg3_tx_skb_unmap(tnapi, tnapi->tx_prod, i);

		/* If the workaround fails due to memory/mapping
		 * failure, silently drop this packet.
		 */
		entry = tnapi->tx_prod;
		budget = tg3_tx_avail(tnapi);
		if (tigon3_dma_hwbug_workaround(tnapi, &skb, &entry, &budget,
						base_flags, mss, vlan))
			goto drop_nofree;
	}

	skb_tx_timestamp(skb);
	netdev_tx_sent_queue(txq, skb->len);

	/* Sync BD data before updating mailbox */
	wmb();

	/* Packets are ready, update Tx producer idx local and on card. */
	tw32_tx_mbox(tnapi->prodmbox, entry);

	tnapi->tx_prod = entry;
	if (unlikely(tg3_tx_avail(tnapi) <= (MAX_SKB_FRAGS + 1))) {
		netif_tx_stop_queue(txq);

		/* netif_tx_stop_queue() must be done before checking
		 * checking tx index in tg3_tx_avail() below, because in
		 * tg3_tx(), we update tx index before checking for
		 * netif_tx_queue_stopped().
		 */
		smp_mb();
		if (tg3_tx_avail(tnapi) > TG3_TX_WAKEUP_THRESH(tnapi))
			netif_tx_wake_queue(txq);
	}

	mmiowb();
	return NETDEV_TX_OK;

dma_error:
	tg3_tx_skb_unmap(tnapi, tnapi->tx_prod, --i);
	tnapi->tx_buffers[tnapi->tx_prod].skb = NULL;
drop:
	dev_kfree_skb(skb);
drop_nofree:
	tp->tx_dropped++;
	return NETDEV_TX_OK;
}

static void tg3_mac_loopback(struct tg3 *tp, bool enable)
{
	if (enable) {
		tp->mac_mode &= ~(MAC_MODE_HALF_DUPLEX |
				  MAC_MODE_PORT_MODE_MASK);

		tp->mac_mode |= MAC_MODE_PORT_INT_LPBACK;

		if (!tg3_flag(tp, 5705_PLUS))
			tp->mac_mode |= MAC_MODE_LINK_POLARITY;

		if (tp->phy_flags & TG3_PHYFLG_10_100_ONLY)
			tp->mac_mode |= MAC_MODE_PORT_MODE_MII;
		else
			tp->mac_mode |= MAC_MODE_PORT_MODE_GMII;
	} else {
		tp->mac_mode &= ~MAC_MODE_PORT_INT_LPBACK;

		if (tg3_flag(tp, 5705_PLUS) ||
		    (tp->phy_flags & TG3_PHYFLG_PHY_SERDES) ||
		    tg3_asic_rev(tp) == ASIC_REV_5700)
			tp->mac_mode &= ~MAC_MODE_LINK_POLARITY;
	}

	tw32(MAC_MODE, tp->mac_mode);
	udelay(40);
}

static int tg3_phy_lpbk_set(struct tg3 *tp, u32 speed, bool extlpbk)
{
	u32 val, bmcr, mac_mode, ptest = 0;

	tg3_phy_toggle_apd(tp, false);
	tg3_phy_toggle_automdix(tp, 0);

	if (extlpbk && tg3_phy_set_extloopbk(tp))
		return -EIO;

	bmcr = BMCR_FULLDPLX;
	switch (speed) {
	case SPEED_10:
		break;
	case SPEED_100:
		bmcr |= BMCR_SPEED100;
		break;
	case SPEED_1000:
	default:
		if (tp->phy_flags & TG3_PHYFLG_IS_FET) {
			speed = SPEED_100;
			bmcr |= BMCR_SPEED100;
		} else {
			speed = SPEED_1000;
			bmcr |= BMCR_SPEED1000;
		}
	}

	if (extlpbk) {
		if (!(tp->phy_flags & TG3_PHYFLG_IS_FET)) {
			tg3_readphy(tp, MII_CTRL1000, &val);
			val |= CTL1000_AS_MASTER |
			       CTL1000_ENABLE_MASTER;
			tg3_writephy(tp, MII_CTRL1000, val);
		} else {
			ptest = MII_TG3_FET_PTEST_TRIM_SEL |
				MII_TG3_FET_PTEST_TRIM_2;
			tg3_writephy(tp, MII_TG3_FET_PTEST, ptest);
		}
	} else
		bmcr |= BMCR_LOOPBACK;

	tg3_writephy(tp, MII_BMCR, bmcr);

	/* The write needs to be flushed for the FETs */
	if (tp->phy_flags & TG3_PHYFLG_IS_FET)
		tg3_readphy(tp, MII_BMCR, &bmcr);

	udelay(40);

	if ((tp->phy_flags & TG3_PHYFLG_IS_FET) &&
	    tg3_asic_rev(tp) == ASIC_REV_5785) {
		tg3_writephy(tp, MII_TG3_FET_PTEST, ptest |
			     MII_TG3_FET_PTEST_FRC_TX_LINK |
			     MII_TG3_FET_PTEST_FRC_TX_LOCK);

		/* The write needs to be flushed for the AC131 */
		tg3_readphy(tp, MII_TG3_FET_PTEST, &val);
	}

	/* Reset to prevent losing 1st rx packet intermittently */
	if ((tp->phy_flags & TG3_PHYFLG_MII_SERDES) &&
	    tg3_flag(tp, 5780_CLASS)) {
		tw32_f(MAC_RX_MODE, RX_MODE_RESET);
		udelay(10);
		tw32_f(MAC_RX_MODE, tp->rx_mode);
	}

	mac_mode = tp->mac_mode &
		   ~(MAC_MODE_PORT_MODE_MASK | MAC_MODE_HALF_DUPLEX);
	if (speed == SPEED_1000)
		mac_mode |= MAC_MODE_PORT_MODE_GMII;
	else
		mac_mode |= MAC_MODE_PORT_MODE_MII;

	if (tg3_asic_rev(tp) == ASIC_REV_5700) {
		u32 masked_phy_id = tp->phy_id & TG3_PHY_ID_MASK;

		if (masked_phy_id == TG3_PHY_ID_BCM5401)
			mac_mode &= ~MAC_MODE_LINK_POLARITY;
		else if (masked_phy_id == TG3_PHY_ID_BCM5411)
			mac_mode |= MAC_MODE_LINK_POLARITY;

		tg3_writephy(tp, MII_TG3_EXT_CTRL,
			     MII_TG3_EXT_CTRL_LNK3_LED_MODE);
	}

	tw32(MAC_MODE, mac_mode);
	udelay(40);

	return 0;
}

static void tg3_set_loopback(struct net_device *dev, netdev_features_t features)
{
	struct tg3 *tp = netdev_priv(dev);

	if (features & NETIF_F_LOOPBACK) {
		if (tp->mac_mode & MAC_MODE_PORT_INT_LPBACK)
			return;

		spin_lock_bh(&tp->lock);
		tg3_mac_loopback(tp, true);
		netif_carrier_on(tp->dev);
		spin_unlock_bh(&tp->lock);
		netdev_info(dev, "Internal MAC loopback mode enabled.\n");
	} else {
		if (!(tp->mac_mode & MAC_MODE_PORT_INT_LPBACK))
			return;

		spin_lock_bh(&tp->lock);
		tg3_mac_loopback(tp, false);
		/* Force link status check */
		tg3_setup_phy(tp, 1);
		spin_unlock_bh(&tp->lock);
		netdev_info(dev, "Internal MAC loopback mode disabled.\n");
	}
}

static netdev_features_t tg3_fix_features(struct net_device *dev,
	netdev_features_t features)
{
	struct tg3 *tp = netdev_priv(dev);

	if (dev->mtu > ETH_DATA_LEN && tg3_flag(tp, 5780_CLASS))
		features &= ~NETIF_F_ALL_TSO;

	return features;
}

static int tg3_set_features(struct net_device *dev, netdev_features_t features)
{
	netdev_features_t changed = dev->features ^ features;

	if ((changed & NETIF_F_LOOPBACK) && netif_running(dev))
		tg3_set_loopback(dev, features);

	return 0;
}

static void tg3_rx_prodring_free(struct tg3 *tp,
				 struct tg3_rx_prodring_set *tpr)
{
	int i;

	if (tpr != &tp->napi[0].prodring) {
		for (i = tpr->rx_std_cons_idx; i != tpr->rx_std_prod_idx;
		     i = (i + 1) & tp->rx_std_ring_mask)
			tg3_rx_data_free(tp, &tpr->rx_std_buffers[i],
					tp->rx_pkt_map_sz);

		if (tg3_flag(tp, JUMBO_CAPABLE)) {
			for (i = tpr->rx_jmb_cons_idx;
			     i != tpr->rx_jmb_prod_idx;
			     i = (i + 1) & tp->rx_jmb_ring_mask) {
				tg3_rx_data_free(tp, &tpr->rx_jmb_buffers[i],
						TG3_RX_JMB_MAP_SZ);
			}
		}

		return;
	}

	for (i = 0; i <= tp->rx_std_ring_mask; i++)
		tg3_rx_data_free(tp, &tpr->rx_std_buffers[i],
				tp->rx_pkt_map_sz);

	if (tg3_flag(tp, JUMBO_CAPABLE) && !tg3_flag(tp, 5780_CLASS)) {
		for (i = 0; i <= tp->rx_jmb_ring_mask; i++)
			tg3_rx_data_free(tp, &tpr->rx_jmb_buffers[i],
					TG3_RX_JMB_MAP_SZ);
	}
}

/* Initialize rx rings for packet processing.
 *
 * The chip has been shut down and the driver detached from
 * the networking, so no interrupts or new tx packets will
 * end up in the driver.  tp->{tx,}lock are held and thus
 * we may not sleep.
 */
static int tg3_rx_prodring_alloc(struct tg3 *tp,
				 struct tg3_rx_prodring_set *tpr)
{
	u32 i, rx_pkt_dma_sz;

	tpr->rx_std_cons_idx = 0;
	tpr->rx_std_prod_idx = 0;
	tpr->rx_jmb_cons_idx = 0;
	tpr->rx_jmb_prod_idx = 0;

	if (tpr != &tp->napi[0].prodring) {
		memset(&tpr->rx_std_buffers[0], 0,
		       TG3_RX_STD_BUFF_RING_SIZE(tp));
		if (tpr->rx_jmb_buffers)
			memset(&tpr->rx_jmb_buffers[0], 0,
			       TG3_RX_JMB_BUFF_RING_SIZE(tp));
		goto done;
	}

	/* Zero out all descriptors. */
	memset(tpr->rx_std, 0, TG3_RX_STD_RING_BYTES(tp));

	rx_pkt_dma_sz = TG3_RX_STD_DMA_SZ;
	if (tg3_flag(tp, 5780_CLASS) &&
	    tp->dev->mtu > ETH_DATA_LEN)
		rx_pkt_dma_sz = TG3_RX_JMB_DMA_SZ;
	tp->rx_pkt_map_sz = TG3_RX_DMA_TO_MAP_SZ(rx_pkt_dma_sz);

	/* Initialize invariants of the rings, we only set this
	 * stuff once.  This works because the card does not
	 * write into the rx buffer posting rings.
	 */
	for (i = 0; i <= tp->rx_std_ring_mask; i++) {
		struct tg3_rx_buffer_desc *rxd;

		rxd = &tpr->rx_std[i];
		rxd->idx_len = rx_pkt_dma_sz << RXD_LEN_SHIFT;
		rxd->type_flags = (RXD_FLAG_END << RXD_FLAGS_SHIFT);
		rxd->opaque = (RXD_OPAQUE_RING_STD |
			       (i << RXD_OPAQUE_INDEX_SHIFT));
	}

	/* Now allocate fresh SKBs for each rx ring. */
	for (i = 0; i < tp->rx_pending; i++) {
		unsigned int frag_size;

		if (tg3_alloc_rx_data(tp, tpr, RXD_OPAQUE_RING_STD, i,
				      &frag_size) < 0) {
			netdev_warn(tp->dev,
				    "Using a smaller RX standard ring. Only "
				    "%d out of %d buffers were allocated "
				    "successfully\n", i, tp->rx_pending);
			if (i == 0)
				goto initfail;
			tp->rx_pending = i;
			break;
		}
	}

	if (!tg3_flag(tp, JUMBO_CAPABLE) || tg3_flag(tp, 5780_CLASS))
		goto done;

	memset(tpr->rx_jmb, 0, TG3_RX_JMB_RING_BYTES(tp));

	if (!tg3_flag(tp, JUMBO_RING_ENABLE))
		goto done;

	for (i = 0; i <= tp->rx_jmb_ring_mask; i++) {
		struct tg3_rx_buffer_desc *rxd;

		rxd = &tpr->rx_jmb[i].std;
		rxd->idx_len = TG3_RX_JMB_DMA_SZ << RXD_LEN_SHIFT;
		rxd->type_flags = (RXD_FLAG_END << RXD_FLAGS_SHIFT) |
				  RXD_FLAG_JUMBO;
		rxd->opaque = (RXD_OPAQUE_RING_JUMBO |
		       (i << RXD_OPAQUE_INDEX_SHIFT));
	}

	for (i = 0; i < tp->rx_jumbo_pending; i++) {
		unsigned int frag_size;

		if (tg3_alloc_rx_data(tp, tpr, RXD_OPAQUE_RING_JUMBO, i,
				      &frag_size) < 0) {
			netdev_warn(tp->dev,
				    "Using a smaller RX jumbo ring. Only %d "
				    "out of %d buffers were allocated "
				    "successfully\n", i, tp->rx_jumbo_pending);
			if (i == 0)
				goto initfail;
			tp->rx_jumbo_pending = i;
			break;
		}
	}

done:
	return 0;

initfail:
	tg3_rx_prodring_free(tp, tpr);
	return -ENOMEM;
}

static void tg3_rx_prodring_fini(struct tg3 *tp,
				 struct tg3_rx_prodring_set *tpr)
{
	kfree(tpr->rx_std_buffers);
	tpr->rx_std_buffers = NULL;
	kfree(tpr->rx_jmb_buffers);
	tpr->rx_jmb_buffers = NULL;
	if (tpr->rx_std) {
		dma_free_coherent(&tp->pdev->dev, TG3_RX_STD_RING_BYTES(tp),
				  tpr->rx_std, tpr->rx_std_mapping);
		tpr->rx_std = NULL;
	}
	if (tpr->rx_jmb) {
		dma_free_coherent(&tp->pdev->dev, TG3_RX_JMB_RING_BYTES(tp),
				  tpr->rx_jmb, tpr->rx_jmb_mapping);
		tpr->rx_jmb = NULL;
	}
}

static int tg3_rx_prodring_init(struct tg3 *tp,
				struct tg3_rx_prodring_set *tpr)
{
	tpr->rx_std_buffers = kzalloc(TG3_RX_STD_BUFF_RING_SIZE(tp),
				      GFP_KERNEL);
	if (!tpr->rx_std_buffers)
		return -ENOMEM;

	tpr->rx_std = dma_alloc_coherent(&tp->pdev->dev,
					 TG3_RX_STD_RING_BYTES(tp),
					 &tpr->rx_std_mapping,
					 GFP_KERNEL);
	if (!tpr->rx_std)
		goto err_out;

	if (tg3_flag(tp, JUMBO_CAPABLE) && !tg3_flag(tp, 5780_CLASS)) {
		tpr->rx_jmb_buffers = kzalloc(TG3_RX_JMB_BUFF_RING_SIZE(tp),
					      GFP_KERNEL);
		if (!tpr->rx_jmb_buffers)
			goto err_out;

		tpr->rx_jmb = dma_alloc_coherent(&tp->pdev->dev,
						 TG3_RX_JMB_RING_BYTES(tp),
						 &tpr->rx_jmb_mapping,
						 GFP_KERNEL);
		if (!tpr->rx_jmb)
			goto err_out;
	}

	return 0;

err_out:
	tg3_rx_prodring_fini(tp, tpr);
	return -ENOMEM;
}

/* Free up pending packets in all rx/tx rings.
 *
 * The chip has been shut down and the driver detached from
 * the networking, so no interrupts or new tx packets will
 * end up in the driver.  tp->{tx,}lock is not held and we are not
 * in an interrupt context and thus may sleep.
 */
static void tg3_free_rings(struct tg3 *tp)
{
	int i, j;

	for (j = 0; j < tp->irq_cnt; j++) {
		struct tg3_napi *tnapi = &tp->napi[j];

		tg3_rx_prodring_free(tp, &tnapi->prodring);

		if (!tnapi->tx_buffers)
			continue;

		for (i = 0; i < TG3_TX_RING_SIZE; i++) {
			struct sk_buff *skb = tnapi->tx_buffers[i].skb;

			if (!skb)
				continue;

			tg3_tx_skb_unmap(tnapi, i,
					 skb_shinfo(skb)->nr_frags - 1);

			dev_kfree_skb_any(skb);
		}
		netdev_tx_reset_queue(netdev_get_tx_queue(tp->dev, j));
	}
}

/* Initialize tx/rx rings for packet processing.
 *
 * The chip has been shut down and the driver detached from
 * the networking, so no interrupts or new tx packets will
 * end up in the driver.  tp->{tx,}lock are held and thus
 * we may not sleep.
 */
static int tg3_init_rings(struct tg3 *tp)
{
	int i;

	/* Free up all the SKBs. */
	tg3_free_rings(tp);

	for (i = 0; i < tp->irq_cnt; i++) {
		struct tg3_napi *tnapi = &tp->napi[i];

		tnapi->last_tag = 0;
		tnapi->last_irq_tag = 0;
		tnapi->hw_status->status = 0;
		tnapi->hw_status->status_tag = 0;
		memset(tnapi->hw_status, 0, TG3_HW_STATUS_SIZE);

		tnapi->tx_prod = 0;
		tnapi->tx_cons = 0;
		if (tnapi->tx_ring)
			memset(tnapi->tx_ring, 0, TG3_TX_RING_BYTES);

		tnapi->rx_rcb_ptr = 0;
		if (tnapi->rx_rcb)
			memset(tnapi->rx_rcb, 0, TG3_RX_RCB_RING_BYTES(tp));

		if (tg3_rx_prodring_alloc(tp, &tnapi->prodring)) {
			tg3_free_rings(tp);
			return -ENOMEM;
		}
	}

	return 0;
}

static void tg3_mem_tx_release(struct tg3 *tp)
{
	int i;

	for (i = 0; i < tp->irq_max; i++) {
		struct tg3_napi *tnapi = &tp->napi[i];

		if (tnapi->tx_ring) {
			dma_free_coherent(&tp->pdev->dev, TG3_TX_RING_BYTES,
				tnapi->tx_ring, tnapi->tx_desc_mapping);
			tnapi->tx_ring = NULL;
		}

		kfree(tnapi->tx_buffers);
		tnapi->tx_buffers = NULL;
	}
}

static int tg3_mem_tx_acquire(struct tg3 *tp)
{
	int i;
	struct tg3_napi *tnapi = &tp->napi[0];

	/* If multivector TSS is enabled, vector 0 does not handle
	 * tx interrupts.  Don't allocate any resources for it.
	 */
	if (tg3_flag(tp, ENABLE_TSS))
		tnapi++;

	for (i = 0; i < tp->txq_cnt; i++, tnapi++) {
		tnapi->tx_buffers = kzalloc(sizeof(struct tg3_tx_ring_info) *
					    TG3_TX_RING_SIZE, GFP_KERNEL);
		if (!tnapi->tx_buffers)
			goto err_out;

		tnapi->tx_ring = dma_alloc_coherent(&tp->pdev->dev,
						    TG3_TX_RING_BYTES,
						    &tnapi->tx_desc_mapping,
						    GFP_KERNEL);
		if (!tnapi->tx_ring)
			goto err_out;
	}

	return 0;

err_out:
	tg3_mem_tx_release(tp);
	return -ENOMEM;
}

static void tg3_mem_rx_release(struct tg3 *tp)
{
	int i;

	for (i = 0; i < tp->irq_max; i++) {
		struct tg3_napi *tnapi = &tp->napi[i];

		tg3_rx_prodring_fini(tp, &tnapi->prodring);

		if (!tnapi->rx_rcb)
			continue;

		dma_free_coherent(&tp->pdev->dev,
				  TG3_RX_RCB_RING_BYTES(tp),
				  tnapi->rx_rcb,
				  tnapi->rx_rcb_mapping);
		tnapi->rx_rcb = NULL;
	}
}

static int tg3_mem_rx_acquire(struct tg3 *tp)
{
	unsigned int i, limit;

	limit = tp->rxq_cnt;

	/* If RSS is enabled, we need a (dummy) producer ring
	 * set on vector zero.  This is the true hw prodring.
	 */
	if (tg3_flag(tp, ENABLE_RSS))
		limit++;

	for (i = 0; i < limit; i++) {
		struct tg3_napi *tnapi = &tp->napi[i];

		if (tg3_rx_prodring_init(tp, &tnapi->prodring))
			goto err_out;

		/* If multivector RSS is enabled, vector 0
		 * does not handle rx or tx interrupts.
		 * Don't allocate any resources for it.
		 */
		if (!i && tg3_flag(tp, ENABLE_RSS))
			continue;

		tnapi->rx_rcb = dma_alloc_coherent(&tp->pdev->dev,
						   TG3_RX_RCB_RING_BYTES(tp),
						   &tnapi->rx_rcb_mapping,
						   GFP_KERNEL);
		if (!tnapi->rx_rcb)
			goto err_out;

		memset(tnapi->rx_rcb, 0, TG3_RX_RCB_RING_BYTES(tp));
	}

	return 0;

err_out:
	tg3_mem_rx_release(tp);
	return -ENOMEM;
}

/*
 * Must not be invoked with interrupt sources disabled and
 * the hardware shutdown down.
 */
static void tg3_free_consistent(struct tg3 *tp)
{
	int i;

	for (i = 0; i < tp->irq_cnt; i++) {
		struct tg3_napi *tnapi = &tp->napi[i];

		if (tnapi->hw_status) {
			dma_free_coherent(&tp->pdev->dev, TG3_HW_STATUS_SIZE,
					  tnapi->hw_status,
					  tnapi->status_mapping);
			tnapi->hw_status = NULL;
		}
	}

	tg3_mem_rx_release(tp);
	tg3_mem_tx_release(tp);

	if (tp->hw_stats) {
		dma_free_coherent(&tp->pdev->dev, sizeof(struct tg3_hw_stats),
				  tp->hw_stats, tp->stats_mapping);
		tp->hw_stats = NULL;
	}
}

/*
 * Must not be invoked with interrupt sources disabled and
 * the hardware shutdown down.  Can sleep.
 */
static int tg3_alloc_consistent(struct tg3 *tp)
{
	int i;

	tp->hw_stats = dma_alloc_coherent(&tp->pdev->dev,
					  sizeof(struct tg3_hw_stats),
					  &tp->stats_mapping,
					  GFP_KERNEL);
	if (!tp->hw_stats)
		goto err_out;

	memset(tp->hw_stats, 0, sizeof(struct tg3_hw_stats));

	for (i = 0; i < tp->irq_cnt; i++) {
		struct tg3_napi *tnapi = &tp->napi[i];
		struct tg3_hw_status *sblk;

		tnapi->hw_status = dma_alloc_coherent(&tp->pdev->dev,
						      TG3_HW_STATUS_SIZE,
						      &tnapi->status_mapping,
						      GFP_KERNEL);
		if (!tnapi->hw_status)
			goto err_out;

		memset(tnapi->hw_status, 0, TG3_HW_STATUS_SIZE);
		sblk = tnapi->hw_status;

		if (tg3_flag(tp, ENABLE_RSS)) {
			u16 *prodptr = NULL;

			/*
			 * When RSS is enabled, the status block format changes
			 * slightly.  The "rx_jumbo_consumer", "reserved",
			 * and "rx_mini_consumer" members get mapped to the
			 * other three rx return ring producer indexes.
			 */
			switch (i) {
			case 1:
				prodptr = &sblk->idx[0].rx_producer;
				break;
			case 2:
				prodptr = &sblk->rx_jumbo_consumer;
				break;
			case 3:
				prodptr = &sblk->reserved;
				break;
			case 4:
				prodptr = &sblk->rx_mini_consumer;
				break;
			}
			tnapi->rx_rcb_prod_idx = prodptr;
		} else {
			tnapi->rx_rcb_prod_idx = &sblk->idx[0].rx_producer;
		}
	}

	if (tg3_mem_tx_acquire(tp) || tg3_mem_rx_acquire(tp))
		goto err_out;

	return 0;

err_out:
	tg3_free_consistent(tp);
	return -ENOMEM;
}

#define MAX_WAIT_CNT 1000

/* To stop a block, clear the enable bit and poll till it
 * clears.  tp->lock is held.
 */
static int tg3_stop_block(struct tg3 *tp, unsigned long ofs, u32 enable_bit, int silent)
{
	unsigned int i;
	u32 val;

	if (tg3_flag(tp, 5705_PLUS)) {
		switch (ofs) {
		case RCVLSC_MODE:
		case DMAC_MODE:
		case MBFREE_MODE:
		case BUFMGR_MODE:
		case MEMARB_MODE:
			/* We can't enable/disable these bits of the
			 * 5705/5750, just say success.
			 */
			return 0;

		default:
			break;
		}
	}

	val = tr32(ofs);
	val &= ~enable_bit;
	tw32_f(ofs, val);

	for (i = 0; i < MAX_WAIT_CNT; i++) {
		udelay(100);
		val = tr32(ofs);
		if ((val & enable_bit) == 0)
			break;
	}

	if (i == MAX_WAIT_CNT && !silent) {
		dev_err(&tp->pdev->dev,
			"tg3_stop_block timed out, ofs=%lx enable_bit=%x\n",
			ofs, enable_bit);
		return -ENODEV;
	}

	return 0;
}

/* tp->lock is held. */
static int tg3_abort_hw(struct tg3 *tp, int silent)
{
	int i, err;

	tg3_disable_ints(tp);

	tp->rx_mode &= ~RX_MODE_ENABLE;
	tw32_f(MAC_RX_MODE, tp->rx_mode);
	udelay(10);

	err  = tg3_stop_block(tp, RCVBDI_MODE, RCVBDI_MODE_ENABLE, silent);
	err |= tg3_stop_block(tp, RCVLPC_MODE, RCVLPC_MODE_ENABLE, silent);
	err |= tg3_stop_block(tp, RCVLSC_MODE, RCVLSC_MODE_ENABLE, silent);
	err |= tg3_stop_block(tp, RCVDBDI_MODE, RCVDBDI_MODE_ENABLE, silent);
	err |= tg3_stop_block(tp, RCVDCC_MODE, RCVDCC_MODE_ENABLE, silent);
	err |= tg3_stop_block(tp, RCVCC_MODE, RCVCC_MODE_ENABLE, silent);

	err |= tg3_stop_block(tp, SNDBDS_MODE, SNDBDS_MODE_ENABLE, silent);
	err |= tg3_stop_block(tp, SNDBDI_MODE, SNDBDI_MODE_ENABLE, silent);
	err |= tg3_stop_block(tp, SNDDATAI_MODE, SNDDATAI_MODE_ENABLE, silent);
	err |= tg3_stop_block(tp, RDMAC_MODE, RDMAC_MODE_ENABLE, silent);
	err |= tg3_stop_block(tp, SNDDATAC_MODE, SNDDATAC_MODE_ENABLE, silent);
	err |= tg3_stop_block(tp, DMAC_MODE, DMAC_MODE_ENABLE, silent);
	err |= tg3_stop_block(tp, SNDBDC_MODE, SNDBDC_MODE_ENABLE, silent);

	tp->mac_mode &= ~MAC_MODE_TDE_ENABLE;
	tw32_f(MAC_MODE, tp->mac_mode);
	udelay(40);

	tp->tx_mode &= ~TX_MODE_ENABLE;
	tw32_f(MAC_TX_MODE, tp->tx_mode);

	for (i = 0; i < MAX_WAIT_CNT; i++) {
		udelay(100);
		if (!(tr32(MAC_TX_MODE) & TX_MODE_ENABLE))
			break;
	}
	if (i >= MAX_WAIT_CNT) {
		dev_err(&tp->pdev->dev,
			"%s timed out, TX_MODE_ENABLE will not clear "
			"MAC_TX_MODE=%08x\n", __func__, tr32(MAC_TX_MODE));
		err |= -ENODEV;
	}

	err |= tg3_stop_block(tp, HOSTCC_MODE, HOSTCC_MODE_ENABLE, silent);
	err |= tg3_stop_block(tp, WDMAC_MODE, WDMAC_MODE_ENABLE, silent);
	err |= tg3_stop_block(tp, MBFREE_MODE, MBFREE_MODE_ENABLE, silent);

	tw32(FTQ_RESET, 0xffffffff);
	tw32(FTQ_RESET, 0x00000000);

	err |= tg3_stop_block(tp, BUFMGR_MODE, BUFMGR_MODE_ENABLE, silent);
	err |= tg3_stop_block(tp, MEMARB_MODE, MEMARB_MODE_ENABLE, silent);

	for (i = 0; i < tp->irq_cnt; i++) {
		struct tg3_napi *tnapi = &tp->napi[i];
		if (tnapi->hw_status)
			memset(tnapi->hw_status, 0, TG3_HW_STATUS_SIZE);
	}

	return err;
}

/* Save PCI command register before chip reset */
static void tg3_save_pci_state(struct tg3 *tp)
{
	pci_read_config_word(tp->pdev, PCI_COMMAND, &tp->pci_cmd);
}

/* Restore PCI state after chip reset */
static void tg3_restore_pci_state(struct tg3 *tp)
{
	u32 val;

	/* Re-enable indirect register accesses. */
	pci_write_config_dword(tp->pdev, TG3PCI_MISC_HOST_CTRL,
			       tp->misc_host_ctrl);

	/* Set MAX PCI retry to zero. */
	val = (PCISTATE_ROM_ENABLE | PCISTATE_ROM_RETRY_ENABLE);
	if (tg3_chip_rev_id(tp) == CHIPREV_ID_5704_A0 &&
	    tg3_flag(tp, PCIX_MODE))
		val |= PCISTATE_RETRY_SAME_DMA;
	/* Allow reads and writes to the APE register and memory space. */
	if (tg3_flag(tp, ENABLE_APE))
		val |= PCISTATE_ALLOW_APE_CTLSPC_WR |
		       PCISTATE_ALLOW_APE_SHMEM_WR |
		       PCISTATE_ALLOW_APE_PSPACE_WR;
	pci_write_config_dword(tp->pdev, TG3PCI_PCISTATE, val);

	pci_write_config_word(tp->pdev, PCI_COMMAND, tp->pci_cmd);

	if (!tg3_flag(tp, PCI_EXPRESS)) {
		pci_write_config_byte(tp->pdev, PCI_CACHE_LINE_SIZE,
				      tp->pci_cacheline_sz);
		pci_write_config_byte(tp->pdev, PCI_LATENCY_TIMER,
				      tp->pci_lat_timer);
	}

	/* Make sure PCI-X relaxed ordering bit is clear. */
	if (tg3_flag(tp, PCIX_MODE)) {
		u16 pcix_cmd;

		pci_read_config_word(tp->pdev, tp->pcix_cap + PCI_X_CMD,
				     &pcix_cmd);
		pcix_cmd &= ~PCI_X_CMD_ERO;
		pci_write_config_word(tp->pdev, tp->pcix_cap + PCI_X_CMD,
				      pcix_cmd);
	}

	if (tg3_flag(tp, 5780_CLASS)) {

		/* Chip reset on 5780 will reset MSI enable bit,
		 * so need to restore it.
		 */
		if (tg3_flag(tp, USING_MSI)) {
			u16 ctrl;

			pci_read_config_word(tp->pdev,
					     tp->msi_cap + PCI_MSI_FLAGS,
					     &ctrl);
			pci_write_config_word(tp->pdev,
					      tp->msi_cap + PCI_MSI_FLAGS,
					      ctrl | PCI_MSI_FLAGS_ENABLE);
			val = tr32(MSGINT_MODE);
			tw32(MSGINT_MODE, val | MSGINT_MODE_ENABLE);
		}
	}
}

/* tp->lock is held. */
static int tg3_chip_reset(struct tg3 *tp)
{
	u32 val;
	void (*write_op)(struct tg3 *, u32, u32);
	int i, err;

	tg3_nvram_lock(tp);

	tg3_ape_lock(tp, TG3_APE_LOCK_GRC);

	/* No matching tg3_nvram_unlock() after this because
	 * chip reset below will undo the nvram lock.
	 */
	tp->nvram_lock_cnt = 0;

	/* GRC_MISC_CFG core clock reset will clear the memory
	 * enable bit in PCI register 4 and the MSI enable bit
	 * on some chips, so we save relevant registers here.
	 */
	tg3_save_pci_state(tp);

	if (tg3_asic_rev(tp) == ASIC_REV_5752 ||
	    tg3_flag(tp, 5755_PLUS))
		tw32(GRC_FASTBOOT_PC, 0);

	/*
	 * We must avoid the readl() that normally takes place.
	 * It locks machines, causes machine checks, and other
	 * fun things.  So, temporarily disable the 5701
	 * hardware workaround, while we do the reset.
	 */
	write_op = tp->write32;
	if (write_op == tg3_write_flush_reg32)
		tp->write32 = tg3_write32;

	/* Prevent the irq handler from reading or writing PCI registers
	 * during chip reset when the memory enable bit in the PCI command
	 * register may be cleared.  The chip does not generate interrupt
	 * at this time, but the irq handler may still be called due to irq
	 * sharing or irqpoll.
	 */
	tg3_flag_set(tp, CHIP_RESETTING);
	for (i = 0; i < tp->irq_cnt; i++) {
		struct tg3_napi *tnapi = &tp->napi[i];
		if (tnapi->hw_status) {
			tnapi->hw_status->status = 0;
			tnapi->hw_status->status_tag = 0;
		}
		tnapi->last_tag = 0;
		tnapi->last_irq_tag = 0;
	}
	smp_mb();

	for (i = 0; i < tp->irq_cnt; i++)
		synchronize_irq(tp->napi[i].irq_vec);

	if (tg3_asic_rev(tp) == ASIC_REV_57780) {
		val = tr32(TG3_PCIE_LNKCTL) & ~TG3_PCIE_LNKCTL_L1_PLL_PD_EN;
		tw32(TG3_PCIE_LNKCTL, val | TG3_PCIE_LNKCTL_L1_PLL_PD_DIS);
	}

	/* do the reset */
	val = GRC_MISC_CFG_CORECLK_RESET;

	if (tg3_flag(tp, PCI_EXPRESS)) {
		/* Force PCIe 1.0a mode */
		if (tg3_asic_rev(tp) != ASIC_REV_5785 &&
		    !tg3_flag(tp, 57765_PLUS) &&
		    tr32(TG3_PCIE_PHY_TSTCTL) ==
		    (TG3_PCIE_PHY_TSTCTL_PCIE10 | TG3_PCIE_PHY_TSTCTL_PSCRAM))
			tw32(TG3_PCIE_PHY_TSTCTL, TG3_PCIE_PHY_TSTCTL_PSCRAM);

		if (tg3_chip_rev_id(tp) != CHIPREV_ID_5750_A0) {
			tw32(GRC_MISC_CFG, (1 << 29));
			val |= (1 << 29);
		}
	}

	if (tg3_asic_rev(tp) == ASIC_REV_5906) {
		tw32(VCPU_STATUS, tr32(VCPU_STATUS) | VCPU_STATUS_DRV_RESET);
		tw32(GRC_VCPU_EXT_CTRL,
		     tr32(GRC_VCPU_EXT_CTRL) & ~GRC_VCPU_EXT_CTRL_HALT_CPU);
	}

	/* Manage gphy power for all CPMU absent PCIe devices. */
	if (tg3_flag(tp, 5705_PLUS) && !tg3_flag(tp, CPMU_PRESENT))
		val |= GRC_MISC_CFG_KEEP_GPHY_POWER;

	tw32(GRC_MISC_CFG, val);

	/* restore 5701 hardware bug workaround write method */
	tp->write32 = write_op;

	/* Unfortunately, we have to delay before the PCI read back.
	 * Some 575X chips even will not respond to a PCI cfg access
	 * when the reset command is given to the chip.
	 *
	 * How do these hardware designers expect things to work
	 * properly if the PCI write is posted for a long period
	 * of time?  It is always necessary to have some method by
	 * which a register read back can occur to push the write
	 * out which does the reset.
	 *
	 * For most tg3 variants the trick below was working.
	 * Ho hum...
	 */
	udelay(120);

	/* Flush PCI posted writes.  The normal MMIO registers
	 * are inaccessible at this time so this is the only
	 * way to make this reliably (actually, this is no longer
	 * the case, see above).  I tried to use indirect
	 * register read/write but this upset some 5701 variants.
	 */
	pci_read_config_dword(tp->pdev, PCI_COMMAND, &val);

	udelay(120);

	if (tg3_flag(tp, PCI_EXPRESS) && pci_is_pcie(tp->pdev)) {
		u16 val16;

		if (tg3_chip_rev_id(tp) == CHIPREV_ID_5750_A0) {
			int j;
			u32 cfg_val;

			/* Wait for link training to complete.  */
			for (j = 0; j < 5000; j++)
				udelay(100);

			pci_read_config_dword(tp->pdev, 0xc4, &cfg_val);
			pci_write_config_dword(tp->pdev, 0xc4,
					       cfg_val | (1 << 15));
		}

		/* Clear the "no snoop" and "relaxed ordering" bits. */
		val16 = PCI_EXP_DEVCTL_RELAX_EN | PCI_EXP_DEVCTL_NOSNOOP_EN;
		/*
		 * Older PCIe devices only support the 128 byte
		 * MPS setting.  Enforce the restriction.
		 */
		if (!tg3_flag(tp, CPMU_PRESENT))
			val16 |= PCI_EXP_DEVCTL_PAYLOAD;
		pcie_capability_clear_word(tp->pdev, PCI_EXP_DEVCTL, val16);

		/* Clear error status */
		pcie_capability_write_word(tp->pdev, PCI_EXP_DEVSTA,
				      PCI_EXP_DEVSTA_CED |
				      PCI_EXP_DEVSTA_NFED |
				      PCI_EXP_DEVSTA_FED |
				      PCI_EXP_DEVSTA_URD);
	}

	tg3_restore_pci_state(tp);

	tg3_flag_clear(tp, CHIP_RESETTING);
	tg3_flag_clear(tp, ERROR_PROCESSED);

	val = 0;
	if (tg3_flag(tp, 5780_CLASS))
		val = tr32(MEMARB_MODE);
	tw32(MEMARB_MODE, val | MEMARB_MODE_ENABLE);

	if (tg3_chip_rev_id(tp) == CHIPREV_ID_5750_A3) {
		tg3_stop_fw(tp);
		tw32(0x5000, 0x400);
	}

	if (tg3_flag(tp, IS_SSB_CORE)) {
		/*
		 * BCM4785: In order to avoid repercussions from using
		 * potentially defective internal ROM, stop the Rx RISC CPU,
		 * which is not required.
		 */
		tg3_stop_fw(tp);
		tg3_halt_cpu(tp, RX_CPU_BASE);
	}

	tw32(GRC_MODE, tp->grc_mode);

	if (tg3_chip_rev_id(tp) == CHIPREV_ID_5705_A0) {
		val = tr32(0xc4);

		tw32(0xc4, val | (1 << 15));
	}

	if ((tp->nic_sram_data_cfg & NIC_SRAM_DATA_CFG_MINI_PCI) != 0 &&
	    tg3_asic_rev(tp) == ASIC_REV_5705) {
		tp->pci_clock_ctrl |= CLOCK_CTRL_CLKRUN_OENABLE;
		if (tg3_chip_rev_id(tp) == CHIPREV_ID_5705_A0)
			tp->pci_clock_ctrl |= CLOCK_CTRL_FORCE_CLKRUN;
		tw32(TG3PCI_CLOCK_CTRL, tp->pci_clock_ctrl);
	}

	if (tp->phy_flags & TG3_PHYFLG_PHY_SERDES) {
		tp->mac_mode = MAC_MODE_PORT_MODE_TBI;
		val = tp->mac_mode;
	} else if (tp->phy_flags & TG3_PHYFLG_MII_SERDES) {
		tp->mac_mode = MAC_MODE_PORT_MODE_GMII;
		val = tp->mac_mode;
	} else
		val = 0;

	tw32_f(MAC_MODE, val);
	udelay(40);

	tg3_ape_unlock(tp, TG3_APE_LOCK_GRC);

	err = tg3_poll_fw(tp);
	if (err)
		return err;

	tg3_mdio_start(tp);

	if (tg3_flag(tp, PCI_EXPRESS) &&
	    tg3_chip_rev_id(tp) != CHIPREV_ID_5750_A0 &&
	    tg3_asic_rev(tp) != ASIC_REV_5785 &&
	    !tg3_flag(tp, 57765_PLUS)) {
		val = tr32(0x7c00);

		tw32(0x7c00, val | (1 << 25));
	}

	if (tg3_asic_rev(tp) == ASIC_REV_5720) {
		val = tr32(TG3_CPMU_CLCK_ORIDE);
		tw32(TG3_CPMU_CLCK_ORIDE, val & ~CPMU_CLCK_ORIDE_MAC_ORIDE_EN);
	}

	/* Reprobe ASF enable state.  */
	tg3_flag_clear(tp, ENABLE_ASF);
	tg3_flag_clear(tp, ASF_NEW_HANDSHAKE);
	tg3_read_mem(tp, NIC_SRAM_DATA_SIG, &val);
	if (val == NIC_SRAM_DATA_SIG_MAGIC) {
		u32 nic_cfg;

		tg3_read_mem(tp, NIC_SRAM_DATA_CFG, &nic_cfg);
		if (nic_cfg & NIC_SRAM_DATA_CFG_ASF_ENABLE) {
			tg3_flag_set(tp, ENABLE_ASF);
			tp->last_event_jiffies = jiffies;
			if (tg3_flag(tp, 5750_PLUS))
				tg3_flag_set(tp, ASF_NEW_HANDSHAKE);
		}
	}

	return 0;
}

static void tg3_get_nstats(struct tg3 *, struct rtnl_link_stats64 *);
static void tg3_get_estats(struct tg3 *, struct tg3_ethtool_stats *);

/* tp->lock is held. */
static int tg3_halt(struct tg3 *tp, int kind, int silent)
{
	int err;

	tg3_stop_fw(tp);

	tg3_write_sig_pre_reset(tp, kind);

	tg3_abort_hw(tp, silent);
	err = tg3_chip_reset(tp);

	__tg3_set_mac_addr(tp, 0);

	tg3_write_sig_legacy(tp, kind);
	tg3_write_sig_post_reset(tp, kind);

	if (tp->hw_stats) {
		/* Save the stats across chip resets... */
		tg3_get_nstats(tp, &tp->net_stats_prev);
		tg3_get_estats(tp, &tp->estats_prev);

		/* And make sure the next sample is new data */
		memset(tp->hw_stats, 0, sizeof(struct tg3_hw_stats));
	}

	if (err)
		return err;

	return 0;
}

static int tg3_set_mac_addr(struct net_device *dev, void *p)
{
	struct tg3 *tp = netdev_priv(dev);
	struct sockaddr *addr = p;
	int err = 0, skip_mac_1 = 0;

	if (!is_valid_ether_addr(addr->sa_data))
		return -EADDRNOTAVAIL;

	memcpy(dev->dev_addr, addr->sa_data, dev->addr_len);

	if (!netif_running(dev))
		return 0;

	if (tg3_flag(tp, ENABLE_ASF)) {
		u32 addr0_high, addr0_low, addr1_high, addr1_low;

		addr0_high = tr32(MAC_ADDR_0_HIGH);
		addr0_low = tr32(MAC_ADDR_0_LOW);
		addr1_high = tr32(MAC_ADDR_1_HIGH);
		addr1_low = tr32(MAC_ADDR_1_LOW);

		/* Skip MAC addr 1 if ASF is using it. */
		if ((addr0_high != addr1_high || addr0_low != addr1_low) &&
		    !(addr1_high == 0 && addr1_low == 0))
			skip_mac_1 = 1;
	}
	spin_lock_bh(&tp->lock);
	__tg3_set_mac_addr(tp, skip_mac_1);
	spin_unlock_bh(&tp->lock);

	return err;
}

/* tp->lock is held. */
static void tg3_set_bdinfo(struct tg3 *tp, u32 bdinfo_addr,
			   dma_addr_t mapping, u32 maxlen_flags,
			   u32 nic_addr)
{
	tg3_write_mem(tp,
		      (bdinfo_addr + TG3_BDINFO_HOST_ADDR + TG3_64BIT_REG_HIGH),
		      ((u64) mapping >> 32));
	tg3_write_mem(tp,
		      (bdinfo_addr + TG3_BDINFO_HOST_ADDR + TG3_64BIT_REG_LOW),
		      ((u64) mapping & 0xffffffff));
	tg3_write_mem(tp,
		      (bdinfo_addr + TG3_BDINFO_MAXLEN_FLAGS),
		       maxlen_flags);

	if (!tg3_flag(tp, 5705_PLUS))
		tg3_write_mem(tp,
			      (bdinfo_addr + TG3_BDINFO_NIC_ADDR),
			      nic_addr);
}


static void tg3_coal_tx_init(struct tg3 *tp, struct ethtool_coalesce *ec)
{
	int i = 0;

	if (!tg3_flag(tp, ENABLE_TSS)) {
		tw32(HOSTCC_TXCOL_TICKS, ec->tx_coalesce_usecs);
		tw32(HOSTCC_TXMAX_FRAMES, ec->tx_max_coalesced_frames);
		tw32(HOSTCC_TXCOAL_MAXF_INT, ec->tx_max_coalesced_frames_irq);
	} else {
		tw32(HOSTCC_TXCOL_TICKS, 0);
		tw32(HOSTCC_TXMAX_FRAMES, 0);
		tw32(HOSTCC_TXCOAL_MAXF_INT, 0);

		for (; i < tp->txq_cnt; i++) {
			u32 reg;

			reg = HOSTCC_TXCOL_TICKS_VEC1 + i * 0x18;
			tw32(reg, ec->tx_coalesce_usecs);
			reg = HOSTCC_TXMAX_FRAMES_VEC1 + i * 0x18;
			tw32(reg, ec->tx_max_coalesced_frames);
			reg = HOSTCC_TXCOAL_MAXF_INT_VEC1 + i * 0x18;
			tw32(reg, ec->tx_max_coalesced_frames_irq);
		}
	}

	for (; i < tp->irq_max - 1; i++) {
		tw32(HOSTCC_TXCOL_TICKS_VEC1 + i * 0x18, 0);
		tw32(HOSTCC_TXMAX_FRAMES_VEC1 + i * 0x18, 0);
		tw32(HOSTCC_TXCOAL_MAXF_INT_VEC1 + i * 0x18, 0);
	}
}

static void tg3_coal_rx_init(struct tg3 *tp, struct ethtool_coalesce *ec)
{
	int i = 0;
	u32 limit = tp->rxq_cnt;

	if (!tg3_flag(tp, ENABLE_RSS)) {
		tw32(HOSTCC_RXCOL_TICKS, ec->rx_coalesce_usecs);
		tw32(HOSTCC_RXMAX_FRAMES, ec->rx_max_coalesced_frames);
		tw32(HOSTCC_RXCOAL_MAXF_INT, ec->rx_max_coalesced_frames_irq);
		limit--;
	} else {
		tw32(HOSTCC_RXCOL_TICKS, 0);
		tw32(HOSTCC_RXMAX_FRAMES, 0);
		tw32(HOSTCC_RXCOAL_MAXF_INT, 0);
	}

	for (; i < limit; i++) {
		u32 reg;

		reg = HOSTCC_RXCOL_TICKS_VEC1 + i * 0x18;
		tw32(reg, ec->rx_coalesce_usecs);
		reg = HOSTCC_RXMAX_FRAMES_VEC1 + i * 0x18;
		tw32(reg, ec->rx_max_coalesced_frames);
		reg = HOSTCC_RXCOAL_MAXF_INT_VEC1 + i * 0x18;
		tw32(reg, ec->rx_max_coalesced_frames_irq);
	}

	for (; i < tp->irq_max - 1; i++) {
		tw32(HOSTCC_RXCOL_TICKS_VEC1 + i * 0x18, 0);
		tw32(HOSTCC_RXMAX_FRAMES_VEC1 + i * 0x18, 0);
		tw32(HOSTCC_RXCOAL_MAXF_INT_VEC1 + i * 0x18, 0);
	}
}

static void __tg3_set_coalesce(struct tg3 *tp, struct ethtool_coalesce *ec)
{
	tg3_coal_tx_init(tp, ec);
	tg3_coal_rx_init(tp, ec);

	if (!tg3_flag(tp, 5705_PLUS)) {
		u32 val = ec->stats_block_coalesce_usecs;

		tw32(HOSTCC_RXCOAL_TICK_INT, ec->rx_coalesce_usecs_irq);
		tw32(HOSTCC_TXCOAL_TICK_INT, ec->tx_coalesce_usecs_irq);

		if (!tp->link_up)
			val = 0;

		tw32(HOSTCC_STAT_COAL_TICKS, val);
	}
}

/* tp->lock is held. */
static void tg3_rings_reset(struct tg3 *tp)
{
	int i;
	u32 stblk, txrcb, rxrcb, limit;
	struct tg3_napi *tnapi = &tp->napi[0];

	/* Disable all transmit rings but the first. */
	if (!tg3_flag(tp, 5705_PLUS))
		limit = NIC_SRAM_SEND_RCB + TG3_BDINFO_SIZE * 16;
	else if (tg3_flag(tp, 5717_PLUS))
		limit = NIC_SRAM_SEND_RCB + TG3_BDINFO_SIZE * 4;
	else if (tg3_flag(tp, 57765_CLASS) ||
		 tg3_asic_rev(tp) == ASIC_REV_5762)
		limit = NIC_SRAM_SEND_RCB + TG3_BDINFO_SIZE * 2;
	else
		limit = NIC_SRAM_SEND_RCB + TG3_BDINFO_SIZE;

	for (txrcb = NIC_SRAM_SEND_RCB + TG3_BDINFO_SIZE;
	     txrcb < limit; txrcb += TG3_BDINFO_SIZE)
		tg3_write_mem(tp, txrcb + TG3_BDINFO_MAXLEN_FLAGS,
			      BDINFO_FLAGS_DISABLED);


	/* Disable all receive return rings but the first. */
	if (tg3_flag(tp, 5717_PLUS))
		limit = NIC_SRAM_RCV_RET_RCB + TG3_BDINFO_SIZE * 17;
	else if (!tg3_flag(tp, 5705_PLUS))
		limit = NIC_SRAM_RCV_RET_RCB + TG3_BDINFO_SIZE * 16;
	else if (tg3_asic_rev(tp) == ASIC_REV_5755 ||
		 tg3_asic_rev(tp) == ASIC_REV_5762 ||
		 tg3_flag(tp, 57765_CLASS))
		limit = NIC_SRAM_RCV_RET_RCB + TG3_BDINFO_SIZE * 4;
	else
		limit = NIC_SRAM_RCV_RET_RCB + TG3_BDINFO_SIZE;

	for (rxrcb = NIC_SRAM_RCV_RET_RCB + TG3_BDINFO_SIZE;
	     rxrcb < limit; rxrcb += TG3_BDINFO_SIZE)
		tg3_write_mem(tp, rxrcb + TG3_BDINFO_MAXLEN_FLAGS,
			      BDINFO_FLAGS_DISABLED);

	/* Disable interrupts */
	tw32_mailbox_f(tp->napi[0].int_mbox, 1);
	tp->napi[0].chk_msi_cnt = 0;
	tp->napi[0].last_rx_cons = 0;
	tp->napi[0].last_tx_cons = 0;

	/* Zero mailbox registers. */
	if (tg3_flag(tp, SUPPORT_MSIX)) {
		for (i = 1; i < tp->irq_max; i++) {
			tp->napi[i].tx_prod = 0;
			tp->napi[i].tx_cons = 0;
			if (tg3_flag(tp, ENABLE_TSS))
				tw32_mailbox(tp->napi[i].prodmbox, 0);
			tw32_rx_mbox(tp->napi[i].consmbox, 0);
			tw32_mailbox_f(tp->napi[i].int_mbox, 1);
			tp->napi[i].chk_msi_cnt = 0;
			tp->napi[i].last_rx_cons = 0;
			tp->napi[i].last_tx_cons = 0;
		}
		if (!tg3_flag(tp, ENABLE_TSS))
			tw32_mailbox(tp->napi[0].prodmbox, 0);
	} else {
		tp->napi[0].tx_prod = 0;
		tp->napi[0].tx_cons = 0;
		tw32_mailbox(tp->napi[0].prodmbox, 0);
		tw32_rx_mbox(tp->napi[0].consmbox, 0);
	}

	/* Make sure the NIC-based send BD rings are disabled. */
	if (!tg3_flag(tp, 5705_PLUS)) {
		u32 mbox = MAILBOX_SNDNIC_PROD_IDX_0 + TG3_64BIT_REG_LOW;
		for (i = 0; i < 16; i++)
			tw32_tx_mbox(mbox + i * 8, 0);
	}

	txrcb = NIC_SRAM_SEND_RCB;
	rxrcb = NIC_SRAM_RCV_RET_RCB;

	/* Clear status block in ram. */
	memset(tnapi->hw_status, 0, TG3_HW_STATUS_SIZE);

	/* Set status block DMA address */
	tw32(HOSTCC_STATUS_BLK_HOST_ADDR + TG3_64BIT_REG_HIGH,
	     ((u64) tnapi->status_mapping >> 32));
	tw32(HOSTCC_STATUS_BLK_HOST_ADDR + TG3_64BIT_REG_LOW,
	     ((u64) tnapi->status_mapping & 0xffffffff));

	if (tnapi->tx_ring) {
		tg3_set_bdinfo(tp, txrcb, tnapi->tx_desc_mapping,
			       (TG3_TX_RING_SIZE <<
				BDINFO_FLAGS_MAXLEN_SHIFT),
			       NIC_SRAM_TX_BUFFER_DESC);
		txrcb += TG3_BDINFO_SIZE;
	}

	if (tnapi->rx_rcb) {
		tg3_set_bdinfo(tp, rxrcb, tnapi->rx_rcb_mapping,
			       (tp->rx_ret_ring_mask + 1) <<
				BDINFO_FLAGS_MAXLEN_SHIFT, 0);
		rxrcb += TG3_BDINFO_SIZE;
	}

	stblk = HOSTCC_STATBLCK_RING1;

	for (i = 1, tnapi++; i < tp->irq_cnt; i++, tnapi++) {
		u64 mapping = (u64)tnapi->status_mapping;
		tw32(stblk + TG3_64BIT_REG_HIGH, mapping >> 32);
		tw32(stblk + TG3_64BIT_REG_LOW, mapping & 0xffffffff);

		/* Clear status block in ram. */
		memset(tnapi->hw_status, 0, TG3_HW_STATUS_SIZE);

		if (tnapi->tx_ring) {
			tg3_set_bdinfo(tp, txrcb, tnapi->tx_desc_mapping,
				       (TG3_TX_RING_SIZE <<
					BDINFO_FLAGS_MAXLEN_SHIFT),
				       NIC_SRAM_TX_BUFFER_DESC);
			txrcb += TG3_BDINFO_SIZE;
		}

		tg3_set_bdinfo(tp, rxrcb, tnapi->rx_rcb_mapping,
			       ((tp->rx_ret_ring_mask + 1) <<
				BDINFO_FLAGS_MAXLEN_SHIFT), 0);

		stblk += 8;
		rxrcb += TG3_BDINFO_SIZE;
	}
}

static void tg3_setup_rxbd_thresholds(struct tg3 *tp)
{
	u32 val, bdcache_maxcnt, host_rep_thresh, nic_rep_thresh;

	if (!tg3_flag(tp, 5750_PLUS) ||
	    tg3_flag(tp, 5780_CLASS) ||
	    tg3_asic_rev(tp) == ASIC_REV_5750 ||
	    tg3_asic_rev(tp) == ASIC_REV_5752 ||
	    tg3_flag(tp, 57765_PLUS))
		bdcache_maxcnt = TG3_SRAM_RX_STD_BDCACHE_SIZE_5700;
	else if (tg3_asic_rev(tp) == ASIC_REV_5755 ||
		 tg3_asic_rev(tp) == ASIC_REV_5787)
		bdcache_maxcnt = TG3_SRAM_RX_STD_BDCACHE_SIZE_5755;
	else
		bdcache_maxcnt = TG3_SRAM_RX_STD_BDCACHE_SIZE_5906;

	nic_rep_thresh = min(bdcache_maxcnt / 2, tp->rx_std_max_post);
	host_rep_thresh = max_t(u32, tp->rx_pending / 8, 1);

	val = min(nic_rep_thresh, host_rep_thresh);
	tw32(RCVBDI_STD_THRESH, val);

	if (tg3_flag(tp, 57765_PLUS))
		tw32(STD_REPLENISH_LWM, bdcache_maxcnt);

	if (!tg3_flag(tp, JUMBO_CAPABLE) || tg3_flag(tp, 5780_CLASS))
		return;

	bdcache_maxcnt = TG3_SRAM_RX_JMB_BDCACHE_SIZE_5700;

	host_rep_thresh = max_t(u32, tp->rx_jumbo_pending / 8, 1);

	val = min(bdcache_maxcnt / 2, host_rep_thresh);
	tw32(RCVBDI_JUMBO_THRESH, val);

	if (tg3_flag(tp, 57765_PLUS))
		tw32(JMB_REPLENISH_LWM, bdcache_maxcnt);
}

static inline u32 calc_crc(unsigned char *buf, int len)
{
	u32 reg;
	u32 tmp;
	int j, k;

	reg = 0xffffffff;

	for (j = 0; j < len; j++) {
		reg ^= buf[j];

		for (k = 0; k < 8; k++) {
			tmp = reg & 0x01;

			reg >>= 1;

			if (tmp)
				reg ^= 0xedb88320;
		}
	}

	return ~reg;
}

static void tg3_set_multi(struct tg3 *tp, unsigned int accept_all)
{
	/* accept or reject all multicast frames */
	tw32(MAC_HASH_REG_0, accept_all ? 0xffffffff : 0);
	tw32(MAC_HASH_REG_1, accept_all ? 0xffffffff : 0);
	tw32(MAC_HASH_REG_2, accept_all ? 0xffffffff : 0);
	tw32(MAC_HASH_REG_3, accept_all ? 0xffffffff : 0);
}

static void __tg3_set_rx_mode(struct net_device *dev)
{
	struct tg3 *tp = netdev_priv(dev);
	u32 rx_mode;

	rx_mode = tp->rx_mode & ~(RX_MODE_PROMISC |
				  RX_MODE_KEEP_VLAN_TAG);

#if !defined(CONFIG_VLAN_8021Q) && !defined(CONFIG_VLAN_8021Q_MODULE)
	/* When ASF is in use, we always keep the RX_MODE_KEEP_VLAN_TAG
	 * flag clear.
	 */
	if (!tg3_flag(tp, ENABLE_ASF))
		rx_mode |= RX_MODE_KEEP_VLAN_TAG;
#endif

	if (dev->flags & IFF_PROMISC) {
		/* Promiscuous mode. */
		rx_mode |= RX_MODE_PROMISC;
	} else if (dev->flags & IFF_ALLMULTI) {
		/* Accept all multicast. */
		tg3_set_multi(tp, 1);
	} else if (netdev_mc_empty(dev)) {
		/* Reject all multicast. */
		tg3_set_multi(tp, 0);
	} else {
		/* Accept one or more multicast(s). */
		struct netdev_hw_addr *ha;
		u32 mc_filter[4] = { 0, };
		u32 regidx;
		u32 bit;
		u32 crc;

		netdev_for_each_mc_addr(ha, dev) {
			crc = calc_crc(ha->addr, ETH_ALEN);
			bit = ~crc & 0x7f;
			regidx = (bit & 0x60) >> 5;
			bit &= 0x1f;
			mc_filter[regidx] |= (1 << bit);
		}

		tw32(MAC_HASH_REG_0, mc_filter[0]);
		tw32(MAC_HASH_REG_1, mc_filter[1]);
		tw32(MAC_HASH_REG_2, mc_filter[2]);
		tw32(MAC_HASH_REG_3, mc_filter[3]);
	}

	if (rx_mode != tp->rx_mode) {
		tp->rx_mode = rx_mode;
		tw32_f(MAC_RX_MODE, rx_mode);
		udelay(10);
	}
}

static void tg3_rss_init_dflt_indir_tbl(struct tg3 *tp, u32 qcnt)
{
	int i;

	for (i = 0; i < TG3_RSS_INDIR_TBL_SIZE; i++)
		tp->rss_ind_tbl[i] = ethtool_rxfh_indir_default(i, qcnt);
}

static void tg3_rss_check_indir_tbl(struct tg3 *tp)
{
	int i;

	if (!tg3_flag(tp, SUPPORT_MSIX))
		return;

	if (tp->rxq_cnt == 1) {
		memset(&tp->rss_ind_tbl[0], 0, sizeof(tp->rss_ind_tbl));
		return;
	}

	/* Validate table against current IRQ count */
	for (i = 0; i < TG3_RSS_INDIR_TBL_SIZE; i++) {
		if (tp->rss_ind_tbl[i] >= tp->rxq_cnt)
			break;
	}

	if (i != TG3_RSS_INDIR_TBL_SIZE)
		tg3_rss_init_dflt_indir_tbl(tp, tp->rxq_cnt);
}

static void tg3_rss_write_indir_tbl(struct tg3 *tp)
{
	int i = 0;
	u32 reg = MAC_RSS_INDIR_TBL_0;

	while (i < TG3_RSS_INDIR_TBL_SIZE) {
		u32 val = tp->rss_ind_tbl[i];
		i++;
		for (; i % 8; i++) {
			val <<= 4;
			val |= tp->rss_ind_tbl[i];
		}
		tw32(reg, val);
		reg += 4;
	}
}

/* tp->lock is held. */
static int tg3_reset_hw(struct tg3 *tp, int reset_phy)
{
	u32 val, rdmac_mode;
	int i, err, limit;
	struct tg3_rx_prodring_set *tpr = &tp->napi[0].prodring;

	tg3_disable_ints(tp);

	tg3_stop_fw(tp);

	tg3_write_sig_pre_reset(tp, RESET_KIND_INIT);

	if (tg3_flag(tp, INIT_COMPLETE))
		tg3_abort_hw(tp, 1);

	/* Enable MAC control of LPI */
	if (tp->phy_flags & TG3_PHYFLG_EEE_CAP) {
		val = TG3_CPMU_EEE_LNKIDL_PCIE_NL0 |
		      TG3_CPMU_EEE_LNKIDL_UART_IDL;
		if (tg3_chip_rev_id(tp) == CHIPREV_ID_57765_A0)
			val |= TG3_CPMU_EEE_LNKIDL_APE_TX_MT;

		tw32_f(TG3_CPMU_EEE_LNKIDL_CTRL, val);

		tw32_f(TG3_CPMU_EEE_CTRL,
		       TG3_CPMU_EEE_CTRL_EXIT_20_1_US);

		val = TG3_CPMU_EEEMD_ERLY_L1_XIT_DET |
		      TG3_CPMU_EEEMD_LPI_IN_TX |
		      TG3_CPMU_EEEMD_LPI_IN_RX |
		      TG3_CPMU_EEEMD_EEE_ENABLE;

		if (tg3_asic_rev(tp) != ASIC_REV_5717)
			val |= TG3_CPMU_EEEMD_SND_IDX_DET_EN;

		if (tg3_flag(tp, ENABLE_APE))
			val |= TG3_CPMU_EEEMD_APE_TX_DET_EN;

		tw32_f(TG3_CPMU_EEE_MODE, val);

		tw32_f(TG3_CPMU_EEE_DBTMR1,
		       TG3_CPMU_DBTMR1_PCIEXIT_2047US |
		       TG3_CPMU_DBTMR1_LNKIDLE_2047US);

		tw32_f(TG3_CPMU_EEE_DBTMR2,
		       TG3_CPMU_DBTMR2_APE_TX_2047US |
		       TG3_CPMU_DBTMR2_TXIDXEQ_2047US);
	}

	if (reset_phy)
		tg3_phy_reset(tp);

	err = tg3_chip_reset(tp);
	if (err)
		return err;

	tg3_write_sig_legacy(tp, RESET_KIND_INIT);

	if (tg3_chip_rev(tp) == CHIPREV_5784_AX) {
		val = tr32(TG3_CPMU_CTRL);
		val &= ~(CPMU_CTRL_LINK_AWARE_MODE | CPMU_CTRL_LINK_IDLE_MODE);
		tw32(TG3_CPMU_CTRL, val);

		val = tr32(TG3_CPMU_LSPD_10MB_CLK);
		val &= ~CPMU_LSPD_10MB_MACCLK_MASK;
		val |= CPMU_LSPD_10MB_MACCLK_6_25;
		tw32(TG3_CPMU_LSPD_10MB_CLK, val);

		val = tr32(TG3_CPMU_LNK_AWARE_PWRMD);
		val &= ~CPMU_LNK_AWARE_MACCLK_MASK;
		val |= CPMU_LNK_AWARE_MACCLK_6_25;
		tw32(TG3_CPMU_LNK_AWARE_PWRMD, val);

		val = tr32(TG3_CPMU_HST_ACC);
		val &= ~CPMU_HST_ACC_MACCLK_MASK;
		val |= CPMU_HST_ACC_MACCLK_6_25;
		tw32(TG3_CPMU_HST_ACC, val);
	}

	if (tg3_asic_rev(tp) == ASIC_REV_57780) {
		val = tr32(PCIE_PWR_MGMT_THRESH) & ~PCIE_PWR_MGMT_L1_THRESH_MSK;
		val |= PCIE_PWR_MGMT_EXT_ASPM_TMR_EN |
		       PCIE_PWR_MGMT_L1_THRESH_4MS;
		tw32(PCIE_PWR_MGMT_THRESH, val);

		val = tr32(TG3_PCIE_EIDLE_DELAY) & ~TG3_PCIE_EIDLE_DELAY_MASK;
		tw32(TG3_PCIE_EIDLE_DELAY, val | TG3_PCIE_EIDLE_DELAY_13_CLKS);

		tw32(TG3_CORR_ERR_STAT, TG3_CORR_ERR_STAT_CLEAR);

		val = tr32(TG3_PCIE_LNKCTL) & ~TG3_PCIE_LNKCTL_L1_PLL_PD_EN;
		tw32(TG3_PCIE_LNKCTL, val | TG3_PCIE_LNKCTL_L1_PLL_PD_DIS);
	}

	if (tg3_flag(tp, L1PLLPD_EN)) {
		u32 grc_mode = tr32(GRC_MODE);

		/* Access the lower 1K of PL PCIE block registers. */
		val = grc_mode & ~GRC_MODE_PCIE_PORT_MASK;
		tw32(GRC_MODE, val | GRC_MODE_PCIE_PL_SEL);

		val = tr32(TG3_PCIE_TLDLPL_PORT + TG3_PCIE_PL_LO_PHYCTL1);
		tw32(TG3_PCIE_TLDLPL_PORT + TG3_PCIE_PL_LO_PHYCTL1,
		     val | TG3_PCIE_PL_LO_PHYCTL1_L1PLLPD_EN);

		tw32(GRC_MODE, grc_mode);
	}

	if (tg3_flag(tp, 57765_CLASS)) {
		if (tg3_chip_rev_id(tp) == CHIPREV_ID_57765_A0) {
			u32 grc_mode = tr32(GRC_MODE);

			/* Access the lower 1K of PL PCIE block registers. */
			val = grc_mode & ~GRC_MODE_PCIE_PORT_MASK;
			tw32(GRC_MODE, val | GRC_MODE_PCIE_PL_SEL);

			val = tr32(TG3_PCIE_TLDLPL_PORT +
				   TG3_PCIE_PL_LO_PHYCTL5);
			tw32(TG3_PCIE_TLDLPL_PORT + TG3_PCIE_PL_LO_PHYCTL5,
			     val | TG3_PCIE_PL_LO_PHYCTL5_DIS_L2CLKREQ);

			tw32(GRC_MODE, grc_mode);
		}

<<<<<<< HEAD
		if (GET_CHIP_REV(tp->pci_chip_rev_id) != CHIPREV_57765_AX) {
=======
		if (tg3_chip_rev(tp) != CHIPREV_57765_AX) {
>>>>>>> 8ca7cd1b
			u32 grc_mode;

			/* Fix transmit hangs */
			val = tr32(TG3_CPMU_PADRNG_CTL);
			val |= TG3_CPMU_PADRNG_CTL_RDIV2;
			tw32(TG3_CPMU_PADRNG_CTL, val);

			grc_mode = tr32(GRC_MODE);

			/* Access the lower 1K of DL PCIE block registers. */
			val = grc_mode & ~GRC_MODE_PCIE_PORT_MASK;
			tw32(GRC_MODE, val | GRC_MODE_PCIE_DL_SEL);

			val = tr32(TG3_PCIE_TLDLPL_PORT +
				   TG3_PCIE_DL_LO_FTSMAX);
			val &= ~TG3_PCIE_DL_LO_FTSMAX_MSK;
			tw32(TG3_PCIE_TLDLPL_PORT + TG3_PCIE_DL_LO_FTSMAX,
			     val | TG3_PCIE_DL_LO_FTSMAX_VAL);

			tw32(GRC_MODE, grc_mode);
		}

		val = tr32(TG3_CPMU_LSPD_10MB_CLK);
		val &= ~CPMU_LSPD_10MB_MACCLK_MASK;
		val |= CPMU_LSPD_10MB_MACCLK_6_25;
		tw32(TG3_CPMU_LSPD_10MB_CLK, val);
	}

	/* This works around an issue with Athlon chipsets on
	 * B3 tigon3 silicon.  This bit has no effect on any
	 * other revision.  But do not set this on PCI Express
	 * chips and don't even touch the clocks if the CPMU is present.
	 */
	if (!tg3_flag(tp, CPMU_PRESENT)) {
		if (!tg3_flag(tp, PCI_EXPRESS))
			tp->pci_clock_ctrl |= CLOCK_CTRL_DELAY_PCI_GRANT;
		tw32_f(TG3PCI_CLOCK_CTRL, tp->pci_clock_ctrl);
	}

	if (tg3_chip_rev_id(tp) == CHIPREV_ID_5704_A0 &&
	    tg3_flag(tp, PCIX_MODE)) {
		val = tr32(TG3PCI_PCISTATE);
		val |= PCISTATE_RETRY_SAME_DMA;
		tw32(TG3PCI_PCISTATE, val);
	}

	if (tg3_flag(tp, ENABLE_APE)) {
		/* Allow reads and writes to the
		 * APE register and memory space.
		 */
		val = tr32(TG3PCI_PCISTATE);
		val |= PCISTATE_ALLOW_APE_CTLSPC_WR |
		       PCISTATE_ALLOW_APE_SHMEM_WR |
		       PCISTATE_ALLOW_APE_PSPACE_WR;
		tw32(TG3PCI_PCISTATE, val);
	}

	if (tg3_chip_rev(tp) == CHIPREV_5704_BX) {
		/* Enable some hw fixes.  */
		val = tr32(TG3PCI_MSI_DATA);
		val |= (1 << 26) | (1 << 28) | (1 << 29);
		tw32(TG3PCI_MSI_DATA, val);
	}

	/* Descriptor ring init may make accesses to the
	 * NIC SRAM area to setup the TX descriptors, so we
	 * can only do this after the hardware has been
	 * successfully reset.
	 */
	err = tg3_init_rings(tp);
	if (err)
		return err;

	if (tg3_flag(tp, 57765_PLUS)) {
		val = tr32(TG3PCI_DMA_RW_CTRL) &
		      ~DMA_RWCTRL_DIS_CACHE_ALIGNMENT;
		if (tg3_chip_rev_id(tp) == CHIPREV_ID_57765_A0)
			val &= ~DMA_RWCTRL_CRDRDR_RDMA_MRRS_MSK;
		if (!tg3_flag(tp, 57765_CLASS) &&
		    tg3_asic_rev(tp) != ASIC_REV_5717 &&
		    tg3_asic_rev(tp) != ASIC_REV_5762)
			val |= DMA_RWCTRL_TAGGED_STAT_WA;
		tw32(TG3PCI_DMA_RW_CTRL, val | tp->dma_rwctrl);
	} else if (tg3_asic_rev(tp) != ASIC_REV_5784 &&
		   tg3_asic_rev(tp) != ASIC_REV_5761) {
		/* This value is determined during the probe time DMA
		 * engine test, tg3_test_dma.
		 */
		tw32(TG3PCI_DMA_RW_CTRL, tp->dma_rwctrl);
	}

	tp->grc_mode &= ~(GRC_MODE_HOST_SENDBDS |
			  GRC_MODE_4X_NIC_SEND_RINGS |
			  GRC_MODE_NO_TX_PHDR_CSUM |
			  GRC_MODE_NO_RX_PHDR_CSUM);
	tp->grc_mode |= GRC_MODE_HOST_SENDBDS;

	/* Pseudo-header checksum is done by hardware logic and not
	 * the offload processers, so make the chip do the pseudo-
	 * header checksums on receive.  For transmit it is more
	 * convenient to do the pseudo-header checksum in software
	 * as Linux does that on transmit for us in all cases.
	 */
	tp->grc_mode |= GRC_MODE_NO_TX_PHDR_CSUM;

	val = GRC_MODE_IRQ_ON_MAC_ATTN | GRC_MODE_HOST_STACKUP;
	if (tp->rxptpctl)
		tw32(TG3_RX_PTP_CTL,
		     tp->rxptpctl | TG3_RX_PTP_CTL_HWTS_INTERLOCK);

	if (tg3_flag(tp, PTP_CAPABLE))
		val |= GRC_MODE_TIME_SYNC_ENABLE;

	tw32(GRC_MODE, tp->grc_mode | val);

	/* Setup the timer prescalar register.  Clock is always 66Mhz. */
	val = tr32(GRC_MISC_CFG);
	val &= ~0xff;
	val |= (65 << GRC_MISC_CFG_PRESCALAR_SHIFT);
	tw32(GRC_MISC_CFG, val);

	/* Initialize MBUF/DESC pool. */
	if (tg3_flag(tp, 5750_PLUS)) {
		/* Do nothing.  */
	} else if (tg3_asic_rev(tp) != ASIC_REV_5705) {
		tw32(BUFMGR_MB_POOL_ADDR, NIC_SRAM_MBUF_POOL_BASE);
		if (tg3_asic_rev(tp) == ASIC_REV_5704)
			tw32(BUFMGR_MB_POOL_SIZE, NIC_SRAM_MBUF_POOL_SIZE64);
		else
			tw32(BUFMGR_MB_POOL_SIZE, NIC_SRAM_MBUF_POOL_SIZE96);
		tw32(BUFMGR_DMA_DESC_POOL_ADDR, NIC_SRAM_DMA_DESC_POOL_BASE);
		tw32(BUFMGR_DMA_DESC_POOL_SIZE, NIC_SRAM_DMA_DESC_POOL_SIZE);
	} else if (tg3_flag(tp, TSO_CAPABLE)) {
		int fw_len;

		fw_len = tp->fw_len;
		fw_len = (fw_len + (0x80 - 1)) & ~(0x80 - 1);
		tw32(BUFMGR_MB_POOL_ADDR,
		     NIC_SRAM_MBUF_POOL_BASE5705 + fw_len);
		tw32(BUFMGR_MB_POOL_SIZE,
		     NIC_SRAM_MBUF_POOL_SIZE5705 - fw_len - 0xa00);
	}

	if (tp->dev->mtu <= ETH_DATA_LEN) {
		tw32(BUFMGR_MB_RDMA_LOW_WATER,
		     tp->bufmgr_config.mbuf_read_dma_low_water);
		tw32(BUFMGR_MB_MACRX_LOW_WATER,
		     tp->bufmgr_config.mbuf_mac_rx_low_water);
		tw32(BUFMGR_MB_HIGH_WATER,
		     tp->bufmgr_config.mbuf_high_water);
	} else {
		tw32(BUFMGR_MB_RDMA_LOW_WATER,
		     tp->bufmgr_config.mbuf_read_dma_low_water_jumbo);
		tw32(BUFMGR_MB_MACRX_LOW_WATER,
		     tp->bufmgr_config.mbuf_mac_rx_low_water_jumbo);
		tw32(BUFMGR_MB_HIGH_WATER,
		     tp->bufmgr_config.mbuf_high_water_jumbo);
	}
	tw32(BUFMGR_DMA_LOW_WATER,
	     tp->bufmgr_config.dma_low_water);
	tw32(BUFMGR_DMA_HIGH_WATER,
	     tp->bufmgr_config.dma_high_water);

	val = BUFMGR_MODE_ENABLE | BUFMGR_MODE_ATTN_ENABLE;
	if (tg3_asic_rev(tp) == ASIC_REV_5719)
		val |= BUFMGR_MODE_NO_TX_UNDERRUN;
	if (tg3_asic_rev(tp) == ASIC_REV_5717 ||
	    tg3_chip_rev_id(tp) == CHIPREV_ID_5719_A0 ||
	    tg3_chip_rev_id(tp) == CHIPREV_ID_5720_A0)
		val |= BUFMGR_MODE_MBLOW_ATTN_ENAB;
	tw32(BUFMGR_MODE, val);
	for (i = 0; i < 2000; i++) {
		if (tr32(BUFMGR_MODE) & BUFMGR_MODE_ENABLE)
			break;
		udelay(10);
	}
	if (i >= 2000) {
		netdev_err(tp->dev, "%s cannot enable BUFMGR\n", __func__);
		return -ENODEV;
	}

	if (tg3_chip_rev_id(tp) == CHIPREV_ID_5906_A1)
		tw32(ISO_PKT_TX, (tr32(ISO_PKT_TX) & ~0x3) | 0x2);

	tg3_setup_rxbd_thresholds(tp);

	/* Initialize TG3_BDINFO's at:
	 *  RCVDBDI_STD_BD:	standard eth size rx ring
	 *  RCVDBDI_JUMBO_BD:	jumbo frame rx ring
	 *  RCVDBDI_MINI_BD:	small frame rx ring (??? does not work)
	 *
	 * like so:
	 *  TG3_BDINFO_HOST_ADDR:	high/low parts of DMA address of ring
	 *  TG3_BDINFO_MAXLEN_FLAGS:	(rx max buffer size << 16) |
	 *                              ring attribute flags
	 *  TG3_BDINFO_NIC_ADDR:	location of descriptors in nic SRAM
	 *
	 * Standard receive ring @ NIC_SRAM_RX_BUFFER_DESC, 512 entries.
	 * Jumbo receive ring @ NIC_SRAM_RX_JUMBO_BUFFER_DESC, 256 entries.
	 *
	 * The size of each ring is fixed in the firmware, but the location is
	 * configurable.
	 */
	tw32(RCVDBDI_STD_BD + TG3_BDINFO_HOST_ADDR + TG3_64BIT_REG_HIGH,
	     ((u64) tpr->rx_std_mapping >> 32));
	tw32(RCVDBDI_STD_BD + TG3_BDINFO_HOST_ADDR + TG3_64BIT_REG_LOW,
	     ((u64) tpr->rx_std_mapping & 0xffffffff));
	if (!tg3_flag(tp, 5717_PLUS))
		tw32(RCVDBDI_STD_BD + TG3_BDINFO_NIC_ADDR,
		     NIC_SRAM_RX_BUFFER_DESC);

	/* Disable the mini ring */
	if (!tg3_flag(tp, 5705_PLUS))
		tw32(RCVDBDI_MINI_BD + TG3_BDINFO_MAXLEN_FLAGS,
		     BDINFO_FLAGS_DISABLED);

	/* Program the jumbo buffer descriptor ring control
	 * blocks on those devices that have them.
	 */
	if (tg3_chip_rev_id(tp) == CHIPREV_ID_5719_A0 ||
	    (tg3_flag(tp, JUMBO_CAPABLE) && !tg3_flag(tp, 5780_CLASS))) {

		if (tg3_flag(tp, JUMBO_RING_ENABLE)) {
			tw32(RCVDBDI_JUMBO_BD + TG3_BDINFO_HOST_ADDR + TG3_64BIT_REG_HIGH,
			     ((u64) tpr->rx_jmb_mapping >> 32));
			tw32(RCVDBDI_JUMBO_BD + TG3_BDINFO_HOST_ADDR + TG3_64BIT_REG_LOW,
			     ((u64) tpr->rx_jmb_mapping & 0xffffffff));
			val = TG3_RX_JMB_RING_SIZE(tp) <<
			      BDINFO_FLAGS_MAXLEN_SHIFT;
			tw32(RCVDBDI_JUMBO_BD + TG3_BDINFO_MAXLEN_FLAGS,
			     val | BDINFO_FLAGS_USE_EXT_RECV);
			if (!tg3_flag(tp, USE_JUMBO_BDFLAG) ||
			    tg3_flag(tp, 57765_CLASS) ||
			    tg3_asic_rev(tp) == ASIC_REV_5762)
				tw32(RCVDBDI_JUMBO_BD + TG3_BDINFO_NIC_ADDR,
				     NIC_SRAM_RX_JUMBO_BUFFER_DESC);
		} else {
			tw32(RCVDBDI_JUMBO_BD + TG3_BDINFO_MAXLEN_FLAGS,
			     BDINFO_FLAGS_DISABLED);
		}

		if (tg3_flag(tp, 57765_PLUS)) {
			val = TG3_RX_STD_RING_SIZE(tp);
			val <<= BDINFO_FLAGS_MAXLEN_SHIFT;
			val |= (TG3_RX_STD_DMA_SZ << 2);
		} else
			val = TG3_RX_STD_DMA_SZ << BDINFO_FLAGS_MAXLEN_SHIFT;
	} else
		val = TG3_RX_STD_MAX_SIZE_5700 << BDINFO_FLAGS_MAXLEN_SHIFT;

	tw32(RCVDBDI_STD_BD + TG3_BDINFO_MAXLEN_FLAGS, val);

	tpr->rx_std_prod_idx = tp->rx_pending;
	tw32_rx_mbox(TG3_RX_STD_PROD_IDX_REG, tpr->rx_std_prod_idx);

	tpr->rx_jmb_prod_idx =
		tg3_flag(tp, JUMBO_RING_ENABLE) ? tp->rx_jumbo_pending : 0;
	tw32_rx_mbox(TG3_RX_JMB_PROD_IDX_REG, tpr->rx_jmb_prod_idx);

	tg3_rings_reset(tp);

	/* Initialize MAC address and backoff seed. */
	__tg3_set_mac_addr(tp, 0);

	/* MTU + ethernet header + FCS + optional VLAN tag */
	tw32(MAC_RX_MTU_SIZE,
	     tp->dev->mtu + ETH_HLEN + ETH_FCS_LEN + VLAN_HLEN);

	/* The slot time is changed by tg3_setup_phy if we
	 * run at gigabit with half duplex.
	 */
	val = (2 << TX_LENGTHS_IPG_CRS_SHIFT) |
	      (6 << TX_LENGTHS_IPG_SHIFT) |
	      (32 << TX_LENGTHS_SLOT_TIME_SHIFT);

	if (tg3_asic_rev(tp) == ASIC_REV_5720 ||
	    tg3_asic_rev(tp) == ASIC_REV_5762)
		val |= tr32(MAC_TX_LENGTHS) &
		       (TX_LENGTHS_JMB_FRM_LEN_MSK |
			TX_LENGTHS_CNT_DWN_VAL_MSK);

	tw32(MAC_TX_LENGTHS, val);

	/* Receive rules. */
	tw32(MAC_RCV_RULE_CFG, RCV_RULE_CFG_DEFAULT_CLASS);
	tw32(RCVLPC_CONFIG, 0x0181);

	/* Calculate RDMAC_MODE setting early, we need it to determine
	 * the RCVLPC_STATE_ENABLE mask.
	 */
	rdmac_mode = (RDMAC_MODE_ENABLE | RDMAC_MODE_TGTABORT_ENAB |
		      RDMAC_MODE_MSTABORT_ENAB | RDMAC_MODE_PARITYERR_ENAB |
		      RDMAC_MODE_ADDROFLOW_ENAB | RDMAC_MODE_FIFOOFLOW_ENAB |
		      RDMAC_MODE_FIFOURUN_ENAB | RDMAC_MODE_FIFOOREAD_ENAB |
		      RDMAC_MODE_LNGREAD_ENAB);

	if (tg3_asic_rev(tp) == ASIC_REV_5717)
		rdmac_mode |= RDMAC_MODE_MULT_DMA_RD_DIS;

	if (tg3_asic_rev(tp) == ASIC_REV_5784 ||
	    tg3_asic_rev(tp) == ASIC_REV_5785 ||
	    tg3_asic_rev(tp) == ASIC_REV_57780)
		rdmac_mode |= RDMAC_MODE_BD_SBD_CRPT_ENAB |
			      RDMAC_MODE_MBUF_RBD_CRPT_ENAB |
			      RDMAC_MODE_MBUF_SBD_CRPT_ENAB;

	if (tg3_asic_rev(tp) == ASIC_REV_5705 &&
	    tg3_chip_rev_id(tp) != CHIPREV_ID_5705_A0) {
		if (tg3_flag(tp, TSO_CAPABLE) &&
		    tg3_asic_rev(tp) == ASIC_REV_5705) {
			rdmac_mode |= RDMAC_MODE_FIFO_SIZE_128;
		} else if (!(tr32(TG3PCI_PCISTATE) & PCISTATE_BUS_SPEED_HIGH) &&
			   !tg3_flag(tp, IS_5788)) {
			rdmac_mode |= RDMAC_MODE_FIFO_LONG_BURST;
		}
	}

	if (tg3_flag(tp, PCI_EXPRESS))
		rdmac_mode |= RDMAC_MODE_FIFO_LONG_BURST;

<<<<<<< HEAD
	if (GET_ASIC_REV(tp->pci_chip_rev_id) == ASIC_REV_57766) {
=======
	if (tg3_asic_rev(tp) == ASIC_REV_57766) {
>>>>>>> 8ca7cd1b
		tp->dma_limit = 0;
		if (tp->dev->mtu <= ETH_DATA_LEN) {
			rdmac_mode |= RDMAC_MODE_JMB_2K_MMRR;
			tp->dma_limit = TG3_TX_BD_DMA_MAX_2K;
		}
	}

	if (tg3_flag(tp, HW_TSO_1) ||
	    tg3_flag(tp, HW_TSO_2) ||
	    tg3_flag(tp, HW_TSO_3))
		rdmac_mode |= RDMAC_MODE_IPV4_LSO_EN;

	if (tg3_flag(tp, 57765_PLUS) ||
	    tg3_asic_rev(tp) == ASIC_REV_5785 ||
	    tg3_asic_rev(tp) == ASIC_REV_57780)
		rdmac_mode |= RDMAC_MODE_IPV6_LSO_EN;

	if (tg3_asic_rev(tp) == ASIC_REV_5720 ||
	    tg3_asic_rev(tp) == ASIC_REV_5762)
		rdmac_mode |= tr32(RDMAC_MODE) & RDMAC_MODE_H2BNC_VLAN_DET;

	if (tg3_asic_rev(tp) == ASIC_REV_5761 ||
	    tg3_asic_rev(tp) == ASIC_REV_5784 ||
	    tg3_asic_rev(tp) == ASIC_REV_5785 ||
	    tg3_asic_rev(tp) == ASIC_REV_57780 ||
	    tg3_flag(tp, 57765_PLUS)) {
		u32 tgtreg;

		if (tg3_asic_rev(tp) == ASIC_REV_5762)
			tgtreg = TG3_RDMA_RSRVCTRL_REG2;
		else
			tgtreg = TG3_RDMA_RSRVCTRL_REG;

		val = tr32(tgtreg);
		if (tg3_chip_rev_id(tp) == CHIPREV_ID_5719_A0 ||
		    tg3_asic_rev(tp) == ASIC_REV_5762) {
			val &= ~(TG3_RDMA_RSRVCTRL_TXMRGN_MASK |
				 TG3_RDMA_RSRVCTRL_FIFO_LWM_MASK |
				 TG3_RDMA_RSRVCTRL_FIFO_HWM_MASK);
			val |= TG3_RDMA_RSRVCTRL_TXMRGN_320B |
			       TG3_RDMA_RSRVCTRL_FIFO_LWM_1_5K |
			       TG3_RDMA_RSRVCTRL_FIFO_HWM_1_5K;
		}
		tw32(tgtreg, val | TG3_RDMA_RSRVCTRL_FIFO_OFLW_FIX);
	}

	if (tg3_asic_rev(tp) == ASIC_REV_5719 ||
	    tg3_asic_rev(tp) == ASIC_REV_5720 ||
	    tg3_asic_rev(tp) == ASIC_REV_5762) {
		u32 tgtreg;

		if (tg3_asic_rev(tp) == ASIC_REV_5762)
			tgtreg = TG3_LSO_RD_DMA_CRPTEN_CTRL2;
		else
			tgtreg = TG3_LSO_RD_DMA_CRPTEN_CTRL;

		val = tr32(tgtreg);
		tw32(tgtreg, val |
		     TG3_LSO_RD_DMA_CRPTEN_CTRL_BLEN_BD_4K |
		     TG3_LSO_RD_DMA_CRPTEN_CTRL_BLEN_LSO_4K);
	}

	/* Receive/send statistics. */
	if (tg3_flag(tp, 5750_PLUS)) {
		val = tr32(RCVLPC_STATS_ENABLE);
		val &= ~RCVLPC_STATSENAB_DACK_FIX;
		tw32(RCVLPC_STATS_ENABLE, val);
	} else if ((rdmac_mode & RDMAC_MODE_FIFO_SIZE_128) &&
		   tg3_flag(tp, TSO_CAPABLE)) {
		val = tr32(RCVLPC_STATS_ENABLE);
		val &= ~RCVLPC_STATSENAB_LNGBRST_RFIX;
		tw32(RCVLPC_STATS_ENABLE, val);
	} else {
		tw32(RCVLPC_STATS_ENABLE, 0xffffff);
	}
	tw32(RCVLPC_STATSCTRL, RCVLPC_STATSCTRL_ENABLE);
	tw32(SNDDATAI_STATSENAB, 0xffffff);
	tw32(SNDDATAI_STATSCTRL,
	     (SNDDATAI_SCTRL_ENABLE |
	      SNDDATAI_SCTRL_FASTUPD));

	/* Setup host coalescing engine. */
	tw32(HOSTCC_MODE, 0);
	for (i = 0; i < 2000; i++) {
		if (!(tr32(HOSTCC_MODE) & HOSTCC_MODE_ENABLE))
			break;
		udelay(10);
	}

	__tg3_set_coalesce(tp, &tp->coal);

	if (!tg3_flag(tp, 5705_PLUS)) {
		/* Status/statistics block address.  See tg3_timer,
		 * the tg3_periodic_fetch_stats call there, and
		 * tg3_get_stats to see how this works for 5705/5750 chips.
		 */
		tw32(HOSTCC_STATS_BLK_HOST_ADDR + TG3_64BIT_REG_HIGH,
		     ((u64) tp->stats_mapping >> 32));
		tw32(HOSTCC_STATS_BLK_HOST_ADDR + TG3_64BIT_REG_LOW,
		     ((u64) tp->stats_mapping & 0xffffffff));
		tw32(HOSTCC_STATS_BLK_NIC_ADDR, NIC_SRAM_STATS_BLK);

		tw32(HOSTCC_STATUS_BLK_NIC_ADDR, NIC_SRAM_STATUS_BLK);

		/* Clear statistics and status block memory areas */
		for (i = NIC_SRAM_STATS_BLK;
		     i < NIC_SRAM_STATUS_BLK + TG3_HW_STATUS_SIZE;
		     i += sizeof(u32)) {
			tg3_write_mem(tp, i, 0);
			udelay(40);
		}
	}

	tw32(HOSTCC_MODE, HOSTCC_MODE_ENABLE | tp->coalesce_mode);

	tw32(RCVCC_MODE, RCVCC_MODE_ENABLE | RCVCC_MODE_ATTN_ENABLE);
	tw32(RCVLPC_MODE, RCVLPC_MODE_ENABLE);
	if (!tg3_flag(tp, 5705_PLUS))
		tw32(RCVLSC_MODE, RCVLSC_MODE_ENABLE | RCVLSC_MODE_ATTN_ENABLE);

	if (tp->phy_flags & TG3_PHYFLG_MII_SERDES) {
		tp->phy_flags &= ~TG3_PHYFLG_PARALLEL_DETECT;
		/* reset to prevent losing 1st rx packet intermittently */
		tw32_f(MAC_RX_MODE, RX_MODE_RESET);
		udelay(10);
	}

	tp->mac_mode |= MAC_MODE_TXSTAT_ENABLE | MAC_MODE_RXSTAT_ENABLE |
			MAC_MODE_TDE_ENABLE | MAC_MODE_RDE_ENABLE |
			MAC_MODE_FHDE_ENABLE;
	if (tg3_flag(tp, ENABLE_APE))
		tp->mac_mode |= MAC_MODE_APE_TX_EN | MAC_MODE_APE_RX_EN;
	if (!tg3_flag(tp, 5705_PLUS) &&
	    !(tp->phy_flags & TG3_PHYFLG_PHY_SERDES) &&
	    tg3_asic_rev(tp) != ASIC_REV_5700)
		tp->mac_mode |= MAC_MODE_LINK_POLARITY;
	tw32_f(MAC_MODE, tp->mac_mode | MAC_MODE_RXSTAT_CLEAR | MAC_MODE_TXSTAT_CLEAR);
	udelay(40);

	/* tp->grc_local_ctrl is partially set up during tg3_get_invariants().
	 * If TG3_FLAG_IS_NIC is zero, we should read the
	 * register to preserve the GPIO settings for LOMs. The GPIOs,
	 * whether used as inputs or outputs, are set by boot code after
	 * reset.
	 */
	if (!tg3_flag(tp, IS_NIC)) {
		u32 gpio_mask;

		gpio_mask = GRC_LCLCTRL_GPIO_OE0 | GRC_LCLCTRL_GPIO_OE1 |
			    GRC_LCLCTRL_GPIO_OE2 | GRC_LCLCTRL_GPIO_OUTPUT0 |
			    GRC_LCLCTRL_GPIO_OUTPUT1 | GRC_LCLCTRL_GPIO_OUTPUT2;

		if (tg3_asic_rev(tp) == ASIC_REV_5752)
			gpio_mask |= GRC_LCLCTRL_GPIO_OE3 |
				     GRC_LCLCTRL_GPIO_OUTPUT3;

		if (tg3_asic_rev(tp) == ASIC_REV_5755)
			gpio_mask |= GRC_LCLCTRL_GPIO_UART_SEL;

		tp->grc_local_ctrl &= ~gpio_mask;
		tp->grc_local_ctrl |= tr32(GRC_LOCAL_CTRL) & gpio_mask;

		/* GPIO1 must be driven high for eeprom write protect */
		if (tg3_flag(tp, EEPROM_WRITE_PROT))
			tp->grc_local_ctrl |= (GRC_LCLCTRL_GPIO_OE1 |
					       GRC_LCLCTRL_GPIO_OUTPUT1);
	}
	tw32_f(GRC_LOCAL_CTRL, tp->grc_local_ctrl);
	udelay(100);

	if (tg3_flag(tp, USING_MSIX)) {
		val = tr32(MSGINT_MODE);
		val |= MSGINT_MODE_ENABLE;
		if (tp->irq_cnt > 1)
			val |= MSGINT_MODE_MULTIVEC_EN;
		if (!tg3_flag(tp, 1SHOT_MSI))
			val |= MSGINT_MODE_ONE_SHOT_DISABLE;
		tw32(MSGINT_MODE, val);
	}

	if (!tg3_flag(tp, 5705_PLUS)) {
		tw32_f(DMAC_MODE, DMAC_MODE_ENABLE);
		udelay(40);
	}

	val = (WDMAC_MODE_ENABLE | WDMAC_MODE_TGTABORT_ENAB |
	       WDMAC_MODE_MSTABORT_ENAB | WDMAC_MODE_PARITYERR_ENAB |
	       WDMAC_MODE_ADDROFLOW_ENAB | WDMAC_MODE_FIFOOFLOW_ENAB |
	       WDMAC_MODE_FIFOURUN_ENAB | WDMAC_MODE_FIFOOREAD_ENAB |
	       WDMAC_MODE_LNGREAD_ENAB);

	if (tg3_asic_rev(tp) == ASIC_REV_5705 &&
	    tg3_chip_rev_id(tp) != CHIPREV_ID_5705_A0) {
		if (tg3_flag(tp, TSO_CAPABLE) &&
		    (tg3_chip_rev_id(tp) == CHIPREV_ID_5705_A1 ||
		     tg3_chip_rev_id(tp) == CHIPREV_ID_5705_A2)) {
			/* nothing */
		} else if (!(tr32(TG3PCI_PCISTATE) & PCISTATE_BUS_SPEED_HIGH) &&
			   !tg3_flag(tp, IS_5788)) {
			val |= WDMAC_MODE_RX_ACCEL;
		}
	}

	/* Enable host coalescing bug fix */
	if (tg3_flag(tp, 5755_PLUS))
		val |= WDMAC_MODE_STATUS_TAG_FIX;

	if (tg3_asic_rev(tp) == ASIC_REV_5785)
		val |= WDMAC_MODE_BURST_ALL_DATA;

	tw32_f(WDMAC_MODE, val);
	udelay(40);

	if (tg3_flag(tp, PCIX_MODE)) {
		u16 pcix_cmd;

		pci_read_config_word(tp->pdev, tp->pcix_cap + PCI_X_CMD,
				     &pcix_cmd);
		if (tg3_asic_rev(tp) == ASIC_REV_5703) {
			pcix_cmd &= ~PCI_X_CMD_MAX_READ;
			pcix_cmd |= PCI_X_CMD_READ_2K;
		} else if (tg3_asic_rev(tp) == ASIC_REV_5704) {
			pcix_cmd &= ~(PCI_X_CMD_MAX_SPLIT | PCI_X_CMD_MAX_READ);
			pcix_cmd |= PCI_X_CMD_READ_2K;
		}
		pci_write_config_word(tp->pdev, tp->pcix_cap + PCI_X_CMD,
				      pcix_cmd);
	}

	tw32_f(RDMAC_MODE, rdmac_mode);
	udelay(40);

	if (tg3_asic_rev(tp) == ASIC_REV_5719) {
		for (i = 0; i < TG3_NUM_RDMA_CHANNELS; i++) {
			if (tr32(TG3_RDMA_LENGTH + (i << 2)) > TG3_MAX_MTU(tp))
				break;
		}
		if (i < TG3_NUM_RDMA_CHANNELS) {
			val = tr32(TG3_LSO_RD_DMA_CRPTEN_CTRL);
			val |= TG3_LSO_RD_DMA_TX_LENGTH_WA;
			tw32(TG3_LSO_RD_DMA_CRPTEN_CTRL, val);
			tg3_flag_set(tp, 5719_RDMA_BUG);
		}
	}

	tw32(RCVDCC_MODE, RCVDCC_MODE_ENABLE | RCVDCC_MODE_ATTN_ENABLE);
	if (!tg3_flag(tp, 5705_PLUS))
		tw32(MBFREE_MODE, MBFREE_MODE_ENABLE);

	if (tg3_asic_rev(tp) == ASIC_REV_5761)
		tw32(SNDDATAC_MODE,
		     SNDDATAC_MODE_ENABLE | SNDDATAC_MODE_CDELAY);
	else
		tw32(SNDDATAC_MODE, SNDDATAC_MODE_ENABLE);

	tw32(SNDBDC_MODE, SNDBDC_MODE_ENABLE | SNDBDC_MODE_ATTN_ENABLE);
	tw32(RCVBDI_MODE, RCVBDI_MODE_ENABLE | RCVBDI_MODE_RCB_ATTN_ENAB);
	val = RCVDBDI_MODE_ENABLE | RCVDBDI_MODE_INV_RING_SZ;
	if (tg3_flag(tp, LRG_PROD_RING_CAP))
		val |= RCVDBDI_MODE_LRG_RING_SZ;
	tw32(RCVDBDI_MODE, val);
	tw32(SNDDATAI_MODE, SNDDATAI_MODE_ENABLE);
	if (tg3_flag(tp, HW_TSO_1) ||
	    tg3_flag(tp, HW_TSO_2) ||
	    tg3_flag(tp, HW_TSO_3))
		tw32(SNDDATAI_MODE, SNDDATAI_MODE_ENABLE | 0x8);
	val = SNDBDI_MODE_ENABLE | SNDBDI_MODE_ATTN_ENABLE;
	if (tg3_flag(tp, ENABLE_TSS))
		val |= SNDBDI_MODE_MULTI_TXQ_EN;
	tw32(SNDBDI_MODE, val);
	tw32(SNDBDS_MODE, SNDBDS_MODE_ENABLE | SNDBDS_MODE_ATTN_ENABLE);

	if (tg3_chip_rev_id(tp) == CHIPREV_ID_5701_A0) {
		err = tg3_load_5701_a0_firmware_fix(tp);
		if (err)
			return err;
	}

	if (tg3_flag(tp, TSO_CAPABLE)) {
		err = tg3_load_tso_firmware(tp);
		if (err)
			return err;
	}

	tp->tx_mode = TX_MODE_ENABLE;

	if (tg3_flag(tp, 5755_PLUS) ||
	    tg3_asic_rev(tp) == ASIC_REV_5906)
		tp->tx_mode |= TX_MODE_MBUF_LOCKUP_FIX;

	if (tg3_asic_rev(tp) == ASIC_REV_5720 ||
	    tg3_asic_rev(tp) == ASIC_REV_5762) {
		val = TX_MODE_JMB_FRM_LEN | TX_MODE_CNT_DN_MODE;
		tp->tx_mode &= ~val;
		tp->tx_mode |= tr32(MAC_TX_MODE) & val;
	}

	tw32_f(MAC_TX_MODE, tp->tx_mode);
	udelay(100);

	if (tg3_flag(tp, ENABLE_RSS)) {
		tg3_rss_write_indir_tbl(tp);

		/* Setup the "secret" hash key. */
		tw32(MAC_RSS_HASH_KEY_0, 0x5f865437);
		tw32(MAC_RSS_HASH_KEY_1, 0xe4ac62cc);
		tw32(MAC_RSS_HASH_KEY_2, 0x50103a45);
		tw32(MAC_RSS_HASH_KEY_3, 0x36621985);
		tw32(MAC_RSS_HASH_KEY_4, 0xbf14c0e8);
		tw32(MAC_RSS_HASH_KEY_5, 0x1bc27a1e);
		tw32(MAC_RSS_HASH_KEY_6, 0x84f4b556);
		tw32(MAC_RSS_HASH_KEY_7, 0x094ea6fe);
		tw32(MAC_RSS_HASH_KEY_8, 0x7dda01e7);
		tw32(MAC_RSS_HASH_KEY_9, 0xc04d7481);
	}

	tp->rx_mode = RX_MODE_ENABLE;
	if (tg3_flag(tp, 5755_PLUS))
		tp->rx_mode |= RX_MODE_IPV6_CSUM_ENABLE;

	if (tg3_flag(tp, ENABLE_RSS))
		tp->rx_mode |= RX_MODE_RSS_ENABLE |
			       RX_MODE_RSS_ITBL_HASH_BITS_7 |
			       RX_MODE_RSS_IPV6_HASH_EN |
			       RX_MODE_RSS_TCP_IPV6_HASH_EN |
			       RX_MODE_RSS_IPV4_HASH_EN |
			       RX_MODE_RSS_TCP_IPV4_HASH_EN;

	tw32_f(MAC_RX_MODE, tp->rx_mode);
	udelay(10);

	tw32(MAC_LED_CTRL, tp->led_ctrl);

	tw32(MAC_MI_STAT, MAC_MI_STAT_LNKSTAT_ATTN_ENAB);
	if (tp->phy_flags & TG3_PHYFLG_PHY_SERDES) {
		tw32_f(MAC_RX_MODE, RX_MODE_RESET);
		udelay(10);
	}
	tw32_f(MAC_RX_MODE, tp->rx_mode);
	udelay(10);

	if (tp->phy_flags & TG3_PHYFLG_PHY_SERDES) {
		if ((tg3_asic_rev(tp) == ASIC_REV_5704) &&
		    !(tp->phy_flags & TG3_PHYFLG_SERDES_PREEMPHASIS)) {
			/* Set drive transmission level to 1.2V  */
			/* only if the signal pre-emphasis bit is not set  */
			val = tr32(MAC_SERDES_CFG);
			val &= 0xfffff000;
			val |= 0x880;
			tw32(MAC_SERDES_CFG, val);
		}
		if (tg3_chip_rev_id(tp) == CHIPREV_ID_5703_A1)
			tw32(MAC_SERDES_CFG, 0x616000);
	}

	/* Prevent chip from dropping frames when flow control
	 * is enabled.
	 */
	if (tg3_flag(tp, 57765_CLASS))
		val = 1;
	else
		val = 2;
	tw32_f(MAC_LOW_WMARK_MAX_RX_FRAME, val);

	if (tg3_asic_rev(tp) == ASIC_REV_5704 &&
	    (tp->phy_flags & TG3_PHYFLG_PHY_SERDES)) {
		/* Use hardware link auto-negotiation */
		tg3_flag_set(tp, HW_AUTONEG);
	}

	if ((tp->phy_flags & TG3_PHYFLG_MII_SERDES) &&
	    tg3_asic_rev(tp) == ASIC_REV_5714) {
		u32 tmp;

		tmp = tr32(SERDES_RX_CTRL);
		tw32(SERDES_RX_CTRL, tmp | SERDES_RX_SIG_DETECT);
		tp->grc_local_ctrl &= ~GRC_LCLCTRL_USE_EXT_SIG_DETECT;
		tp->grc_local_ctrl |= GRC_LCLCTRL_USE_SIG_DETECT;
		tw32(GRC_LOCAL_CTRL, tp->grc_local_ctrl);
	}

	if (!tg3_flag(tp, USE_PHYLIB)) {
		if (tp->phy_flags & TG3_PHYFLG_IS_LOW_POWER)
			tp->phy_flags &= ~TG3_PHYFLG_IS_LOW_POWER;

		err = tg3_setup_phy(tp, 0);
		if (err)
			return err;

		if (!(tp->phy_flags & TG3_PHYFLG_PHY_SERDES) &&
		    !(tp->phy_flags & TG3_PHYFLG_IS_FET)) {
			u32 tmp;

			/* Clear CRC stats. */
			if (!tg3_readphy(tp, MII_TG3_TEST1, &tmp)) {
				tg3_writephy(tp, MII_TG3_TEST1,
					     tmp | MII_TG3_TEST1_CRC_EN);
				tg3_readphy(tp, MII_TG3_RXR_COUNTERS, &tmp);
			}
		}
	}

	__tg3_set_rx_mode(tp->dev);

	/* Initialize receive rules. */
	tw32(MAC_RCV_RULE_0,  0xc2000000 & RCV_RULE_DISABLE_MASK);
	tw32(MAC_RCV_VALUE_0, 0xffffffff & RCV_RULE_DISABLE_MASK);
	tw32(MAC_RCV_RULE_1,  0x86000004 & RCV_RULE_DISABLE_MASK);
	tw32(MAC_RCV_VALUE_1, 0xffffffff & RCV_RULE_DISABLE_MASK);

	if (tg3_flag(tp, 5705_PLUS) && !tg3_flag(tp, 5780_CLASS))
		limit = 8;
	else
		limit = 16;
	if (tg3_flag(tp, ENABLE_ASF))
		limit -= 4;
	switch (limit) {
	case 16:
		tw32(MAC_RCV_RULE_15,  0); tw32(MAC_RCV_VALUE_15,  0);
	case 15:
		tw32(MAC_RCV_RULE_14,  0); tw32(MAC_RCV_VALUE_14,  0);
	case 14:
		tw32(MAC_RCV_RULE_13,  0); tw32(MAC_RCV_VALUE_13,  0);
	case 13:
		tw32(MAC_RCV_RULE_12,  0); tw32(MAC_RCV_VALUE_12,  0);
	case 12:
		tw32(MAC_RCV_RULE_11,  0); tw32(MAC_RCV_VALUE_11,  0);
	case 11:
		tw32(MAC_RCV_RULE_10,  0); tw32(MAC_RCV_VALUE_10,  0);
	case 10:
		tw32(MAC_RCV_RULE_9,  0); tw32(MAC_RCV_VALUE_9,  0);
	case 9:
		tw32(MAC_RCV_RULE_8,  0); tw32(MAC_RCV_VALUE_8,  0);
	case 8:
		tw32(MAC_RCV_RULE_7,  0); tw32(MAC_RCV_VALUE_7,  0);
	case 7:
		tw32(MAC_RCV_RULE_6,  0); tw32(MAC_RCV_VALUE_6,  0);
	case 6:
		tw32(MAC_RCV_RULE_5,  0); tw32(MAC_RCV_VALUE_5,  0);
	case 5:
		tw32(MAC_RCV_RULE_4,  0); tw32(MAC_RCV_VALUE_4,  0);
	case 4:
		/* tw32(MAC_RCV_RULE_3,  0); tw32(MAC_RCV_VALUE_3,  0); */
	case 3:
		/* tw32(MAC_RCV_RULE_2,  0); tw32(MAC_RCV_VALUE_2,  0); */
	case 2:
	case 1:

	default:
		break;
	}

	if (tg3_flag(tp, ENABLE_APE))
		/* Write our heartbeat update interval to APE. */
		tg3_ape_write32(tp, TG3_APE_HOST_HEARTBEAT_INT_MS,
				APE_HOST_HEARTBEAT_INT_DISABLE);

	tg3_write_sig_post_reset(tp, RESET_KIND_INIT);

	return 0;
}

/* Called at device open time to get the chip ready for
 * packet processing.  Invoked with tp->lock held.
 */
static int tg3_init_hw(struct tg3 *tp, int reset_phy)
{
	tg3_switch_clocks(tp);

	tw32(TG3PCI_MEM_WIN_BASE_ADDR, 0);

	return tg3_reset_hw(tp, reset_phy);
}

static void tg3_sd_scan_scratchpad(struct tg3 *tp, struct tg3_ocir *ocir)
{
	int i;

	for (i = 0; i < TG3_SD_NUM_RECS; i++, ocir++) {
		u32 off = i * TG3_OCIR_LEN, len = TG3_OCIR_LEN;

		tg3_ape_scratchpad_read(tp, (u32 *) ocir, off, len);
		off += len;

		if (ocir->signature != TG3_OCIR_SIG_MAGIC ||
		    !(ocir->version_flags & TG3_OCIR_FLAG_ACTIVE))
			memset(ocir, 0, TG3_OCIR_LEN);
	}
}

/* sysfs attributes for hwmon */
static ssize_t tg3_show_temp(struct device *dev,
			     struct device_attribute *devattr, char *buf)
{
	struct pci_dev *pdev = to_pci_dev(dev);
	struct net_device *netdev = pci_get_drvdata(pdev);
	struct tg3 *tp = netdev_priv(netdev);
	struct sensor_device_attribute *attr = to_sensor_dev_attr(devattr);
	u32 temperature;

	spin_lock_bh(&tp->lock);
	tg3_ape_scratchpad_read(tp, &temperature, attr->index,
				sizeof(temperature));
	spin_unlock_bh(&tp->lock);
	return sprintf(buf, "%u\n", temperature);
}


static SENSOR_DEVICE_ATTR(temp1_input, S_IRUGO, tg3_show_temp, NULL,
			  TG3_TEMP_SENSOR_OFFSET);
static SENSOR_DEVICE_ATTR(temp1_crit, S_IRUGO, tg3_show_temp, NULL,
			  TG3_TEMP_CAUTION_OFFSET);
static SENSOR_DEVICE_ATTR(temp1_max, S_IRUGO, tg3_show_temp, NULL,
			  TG3_TEMP_MAX_OFFSET);

static struct attribute *tg3_attributes[] = {
	&sensor_dev_attr_temp1_input.dev_attr.attr,
	&sensor_dev_attr_temp1_crit.dev_attr.attr,
	&sensor_dev_attr_temp1_max.dev_attr.attr,
	NULL
};

static const struct attribute_group tg3_group = {
	.attrs = tg3_attributes,
};

static void tg3_hwmon_close(struct tg3 *tp)
{
	if (tp->hwmon_dev) {
		hwmon_device_unregister(tp->hwmon_dev);
		tp->hwmon_dev = NULL;
		sysfs_remove_group(&tp->pdev->dev.kobj, &tg3_group);
	}
}

static void tg3_hwmon_open(struct tg3 *tp)
{
	int i, err;
	u32 size = 0;
	struct pci_dev *pdev = tp->pdev;
	struct tg3_ocir ocirs[TG3_SD_NUM_RECS];

	tg3_sd_scan_scratchpad(tp, ocirs);

	for (i = 0; i < TG3_SD_NUM_RECS; i++) {
		if (!ocirs[i].src_data_length)
			continue;

		size += ocirs[i].src_hdr_length;
		size += ocirs[i].src_data_length;
	}

	if (!size)
		return;

	/* Register hwmon sysfs hooks */
	err = sysfs_create_group(&pdev->dev.kobj, &tg3_group);
	if (err) {
		dev_err(&pdev->dev, "Cannot create sysfs group, aborting\n");
		return;
	}

	tp->hwmon_dev = hwmon_device_register(&pdev->dev);
	if (IS_ERR(tp->hwmon_dev)) {
		tp->hwmon_dev = NULL;
		dev_err(&pdev->dev, "Cannot register hwmon device, aborting\n");
		sysfs_remove_group(&pdev->dev.kobj, &tg3_group);
	}
}


#define TG3_STAT_ADD32(PSTAT, REG) \
do {	u32 __val = tr32(REG); \
	(PSTAT)->low += __val; \
	if ((PSTAT)->low < __val) \
		(PSTAT)->high += 1; \
} while (0)

static void tg3_periodic_fetch_stats(struct tg3 *tp)
{
	struct tg3_hw_stats *sp = tp->hw_stats;

	if (!tp->link_up)
		return;

	TG3_STAT_ADD32(&sp->tx_octets, MAC_TX_STATS_OCTETS);
	TG3_STAT_ADD32(&sp->tx_collisions, MAC_TX_STATS_COLLISIONS);
	TG3_STAT_ADD32(&sp->tx_xon_sent, MAC_TX_STATS_XON_SENT);
	TG3_STAT_ADD32(&sp->tx_xoff_sent, MAC_TX_STATS_XOFF_SENT);
	TG3_STAT_ADD32(&sp->tx_mac_errors, MAC_TX_STATS_MAC_ERRORS);
	TG3_STAT_ADD32(&sp->tx_single_collisions, MAC_TX_STATS_SINGLE_COLLISIONS);
	TG3_STAT_ADD32(&sp->tx_mult_collisions, MAC_TX_STATS_MULT_COLLISIONS);
	TG3_STAT_ADD32(&sp->tx_deferred, MAC_TX_STATS_DEFERRED);
	TG3_STAT_ADD32(&sp->tx_excessive_collisions, MAC_TX_STATS_EXCESSIVE_COL);
	TG3_STAT_ADD32(&sp->tx_late_collisions, MAC_TX_STATS_LATE_COL);
	TG3_STAT_ADD32(&sp->tx_ucast_packets, MAC_TX_STATS_UCAST);
	TG3_STAT_ADD32(&sp->tx_mcast_packets, MAC_TX_STATS_MCAST);
	TG3_STAT_ADD32(&sp->tx_bcast_packets, MAC_TX_STATS_BCAST);
	if (unlikely(tg3_flag(tp, 5719_RDMA_BUG) &&
		     (sp->tx_ucast_packets.low + sp->tx_mcast_packets.low +
		      sp->tx_bcast_packets.low) > TG3_NUM_RDMA_CHANNELS)) {
		u32 val;

		val = tr32(TG3_LSO_RD_DMA_CRPTEN_CTRL);
		val &= ~TG3_LSO_RD_DMA_TX_LENGTH_WA;
		tw32(TG3_LSO_RD_DMA_CRPTEN_CTRL, val);
		tg3_flag_clear(tp, 5719_RDMA_BUG);
	}

	TG3_STAT_ADD32(&sp->rx_octets, MAC_RX_STATS_OCTETS);
	TG3_STAT_ADD32(&sp->rx_fragments, MAC_RX_STATS_FRAGMENTS);
	TG3_STAT_ADD32(&sp->rx_ucast_packets, MAC_RX_STATS_UCAST);
	TG3_STAT_ADD32(&sp->rx_mcast_packets, MAC_RX_STATS_MCAST);
	TG3_STAT_ADD32(&sp->rx_bcast_packets, MAC_RX_STATS_BCAST);
	TG3_STAT_ADD32(&sp->rx_fcs_errors, MAC_RX_STATS_FCS_ERRORS);
	TG3_STAT_ADD32(&sp->rx_align_errors, MAC_RX_STATS_ALIGN_ERRORS);
	TG3_STAT_ADD32(&sp->rx_xon_pause_rcvd, MAC_RX_STATS_XON_PAUSE_RECVD);
	TG3_STAT_ADD32(&sp->rx_xoff_pause_rcvd, MAC_RX_STATS_XOFF_PAUSE_RECVD);
	TG3_STAT_ADD32(&sp->rx_mac_ctrl_rcvd, MAC_RX_STATS_MAC_CTRL_RECVD);
	TG3_STAT_ADD32(&sp->rx_xoff_entered, MAC_RX_STATS_XOFF_ENTERED);
	TG3_STAT_ADD32(&sp->rx_frame_too_long_errors, MAC_RX_STATS_FRAME_TOO_LONG);
	TG3_STAT_ADD32(&sp->rx_jabbers, MAC_RX_STATS_JABBERS);
	TG3_STAT_ADD32(&sp->rx_undersize_packets, MAC_RX_STATS_UNDERSIZE);

	TG3_STAT_ADD32(&sp->rxbds_empty, RCVLPC_NO_RCV_BD_CNT);
	if (tg3_asic_rev(tp) != ASIC_REV_5717 &&
	    tg3_chip_rev_id(tp) != CHIPREV_ID_5719_A0 &&
	    tg3_chip_rev_id(tp) != CHIPREV_ID_5720_A0) {
		TG3_STAT_ADD32(&sp->rx_discards, RCVLPC_IN_DISCARDS_CNT);
	} else {
		u32 val = tr32(HOSTCC_FLOW_ATTN);
		val = (val & HOSTCC_FLOW_ATTN_MBUF_LWM) ? 1 : 0;
		if (val) {
			tw32(HOSTCC_FLOW_ATTN, HOSTCC_FLOW_ATTN_MBUF_LWM);
			sp->rx_discards.low += val;
			if (sp->rx_discards.low < val)
				sp->rx_discards.high += 1;
		}
		sp->mbuf_lwm_thresh_hit = sp->rx_discards;
	}
	TG3_STAT_ADD32(&sp->rx_errors, RCVLPC_IN_ERRORS_CNT);
}

static void tg3_chk_missed_msi(struct tg3 *tp)
{
	u32 i;

	for (i = 0; i < tp->irq_cnt; i++) {
		struct tg3_napi *tnapi = &tp->napi[i];

		if (tg3_has_work(tnapi)) {
			if (tnapi->last_rx_cons == tnapi->rx_rcb_ptr &&
			    tnapi->last_tx_cons == tnapi->tx_cons) {
				if (tnapi->chk_msi_cnt < 1) {
					tnapi->chk_msi_cnt++;
					return;
				}
				tg3_msi(0, tnapi);
			}
		}
		tnapi->chk_msi_cnt = 0;
		tnapi->last_rx_cons = tnapi->rx_rcb_ptr;
		tnapi->last_tx_cons = tnapi->tx_cons;
	}
}

static void tg3_timer(unsigned long __opaque)
{
	struct tg3 *tp = (struct tg3 *) __opaque;

	if (tp->irq_sync || tg3_flag(tp, RESET_TASK_PENDING))
		goto restart_timer;

	spin_lock(&tp->lock);

	if (tg3_asic_rev(tp) == ASIC_REV_5717 ||
	    tg3_flag(tp, 57765_CLASS))
		tg3_chk_missed_msi(tp);

	if (tg3_flag(tp, FLUSH_POSTED_WRITES)) {
		/* BCM4785: Flush posted writes from GbE to host memory. */
		tr32(HOSTCC_MODE);
	}

	if (!tg3_flag(tp, TAGGED_STATUS)) {
		/* All of this garbage is because when using non-tagged
		 * IRQ status the mailbox/status_block protocol the chip
		 * uses with the cpu is race prone.
		 */
		if (tp->napi[0].hw_status->status & SD_STATUS_UPDATED) {
			tw32(GRC_LOCAL_CTRL,
			     tp->grc_local_ctrl | GRC_LCLCTRL_SETINT);
		} else {
			tw32(HOSTCC_MODE, tp->coalesce_mode |
			     HOSTCC_MODE_ENABLE | HOSTCC_MODE_NOW);
		}

		if (!(tr32(WDMAC_MODE) & WDMAC_MODE_ENABLE)) {
			spin_unlock(&tp->lock);
			tg3_reset_task_schedule(tp);
			goto restart_timer;
		}
	}

	/* This part only runs once per second. */
	if (!--tp->timer_counter) {
		if (tg3_flag(tp, 5705_PLUS))
			tg3_periodic_fetch_stats(tp);

		if (tp->setlpicnt && !--tp->setlpicnt)
			tg3_phy_eee_enable(tp);

		if (tg3_flag(tp, USE_LINKCHG_REG)) {
			u32 mac_stat;
			int phy_event;

			mac_stat = tr32(MAC_STATUS);

			phy_event = 0;
			if (tp->phy_flags & TG3_PHYFLG_USE_MI_INTERRUPT) {
				if (mac_stat & MAC_STATUS_MI_INTERRUPT)
					phy_event = 1;
			} else if (mac_stat & MAC_STATUS_LNKSTATE_CHANGED)
				phy_event = 1;

			if (phy_event)
				tg3_setup_phy(tp, 0);
		} else if (tg3_flag(tp, POLL_SERDES)) {
			u32 mac_stat = tr32(MAC_STATUS);
			int need_setup = 0;

			if (tp->link_up &&
			    (mac_stat & MAC_STATUS_LNKSTATE_CHANGED)) {
				need_setup = 1;
			}
			if (!tp->link_up &&
			    (mac_stat & (MAC_STATUS_PCS_SYNCED |
					 MAC_STATUS_SIGNAL_DET))) {
				need_setup = 1;
			}
			if (need_setup) {
				if (!tp->serdes_counter) {
					tw32_f(MAC_MODE,
					     (tp->mac_mode &
					      ~MAC_MODE_PORT_MODE_MASK));
					udelay(40);
					tw32_f(MAC_MODE, tp->mac_mode);
					udelay(40);
				}
				tg3_setup_phy(tp, 0);
			}
		} else if ((tp->phy_flags & TG3_PHYFLG_MII_SERDES) &&
			   tg3_flag(tp, 5780_CLASS)) {
			tg3_serdes_parallel_detect(tp);
		}

		tp->timer_counter = tp->timer_multiplier;
	}

	/* Heartbeat is only sent once every 2 seconds.
	 *
	 * The heartbeat is to tell the ASF firmware that the host
	 * driver is still alive.  In the event that the OS crashes,
	 * ASF needs to reset the hardware to free up the FIFO space
	 * that may be filled with rx packets destined for the host.
	 * If the FIFO is full, ASF will no longer function properly.
	 *
	 * Unintended resets have been reported on real time kernels
	 * where the timer doesn't run on time.  Netpoll will also have
	 * same problem.
	 *
	 * The new FWCMD_NICDRV_ALIVE3 command tells the ASF firmware
	 * to check the ring condition when the heartbeat is expiring
	 * before doing the reset.  This will prevent most unintended
	 * resets.
	 */
	if (!--tp->asf_counter) {
		if (tg3_flag(tp, ENABLE_ASF) && !tg3_flag(tp, ENABLE_APE)) {
			tg3_wait_for_event_ack(tp);

			tg3_write_mem(tp, NIC_SRAM_FW_CMD_MBOX,
				      FWCMD_NICDRV_ALIVE3);
			tg3_write_mem(tp, NIC_SRAM_FW_CMD_LEN_MBOX, 4);
			tg3_write_mem(tp, NIC_SRAM_FW_CMD_DATA_MBOX,
				      TG3_FW_UPDATE_TIMEOUT_SEC);

			tg3_generate_fw_event(tp);
		}
		tp->asf_counter = tp->asf_multiplier;
	}

	spin_unlock(&tp->lock);

restart_timer:
	tp->timer.expires = jiffies + tp->timer_offset;
	add_timer(&tp->timer);
}

static void tg3_timer_init(struct tg3 *tp)
{
	if (tg3_flag(tp, TAGGED_STATUS) &&
	    tg3_asic_rev(tp) != ASIC_REV_5717 &&
	    !tg3_flag(tp, 57765_CLASS))
		tp->timer_offset = HZ;
	else
		tp->timer_offset = HZ / 10;

	BUG_ON(tp->timer_offset > HZ);

	tp->timer_multiplier = (HZ / tp->timer_offset);
	tp->asf_multiplier = (HZ / tp->timer_offset) *
			     TG3_FW_UPDATE_FREQ_SEC;

	init_timer(&tp->timer);
	tp->timer.data = (unsigned long) tp;
	tp->timer.function = tg3_timer;
}

static void tg3_timer_start(struct tg3 *tp)
{
	tp->asf_counter   = tp->asf_multiplier;
	tp->timer_counter = tp->timer_multiplier;

	tp->timer.expires = jiffies + tp->timer_offset;
	add_timer(&tp->timer);
}

static void tg3_timer_stop(struct tg3 *tp)
{
	del_timer_sync(&tp->timer);
}

/* Restart hardware after configuration changes, self-test, etc.
 * Invoked with tp->lock held.
 */
static int tg3_restart_hw(struct tg3 *tp, int reset_phy)
	__releases(tp->lock)
	__acquires(tp->lock)
{
	int err;

	err = tg3_init_hw(tp, reset_phy);
	if (err) {
		netdev_err(tp->dev,
			   "Failed to re-initialize device, aborting\n");
		tg3_halt(tp, RESET_KIND_SHUTDOWN, 1);
		tg3_full_unlock(tp);
		tg3_timer_stop(tp);
		tp->irq_sync = 0;
		tg3_napi_enable(tp);
		dev_close(tp->dev);
		tg3_full_lock(tp, 0);
	}
	return err;
}

static void tg3_reset_task(struct work_struct *work)
{
	struct tg3 *tp = container_of(work, struct tg3, reset_task);
	int err;

	tg3_full_lock(tp, 0);

	if (!netif_running(tp->dev)) {
		tg3_flag_clear(tp, RESET_TASK_PENDING);
		tg3_full_unlock(tp);
		return;
	}

	tg3_full_unlock(tp);

	tg3_phy_stop(tp);

	tg3_netif_stop(tp);

	tg3_full_lock(tp, 1);

	if (tg3_flag(tp, TX_RECOVERY_PENDING)) {
		tp->write32_tx_mbox = tg3_write32_tx_mbox;
		tp->write32_rx_mbox = tg3_write_flush_reg32;
		tg3_flag_set(tp, MBOX_WRITE_REORDER);
		tg3_flag_clear(tp, TX_RECOVERY_PENDING);
	}

	tg3_halt(tp, RESET_KIND_SHUTDOWN, 0);
	err = tg3_init_hw(tp, 1);
	if (err)
		goto out;

	tg3_netif_start(tp);

out:
	tg3_full_unlock(tp);

	if (!err)
		tg3_phy_start(tp);

	tg3_flag_clear(tp, RESET_TASK_PENDING);
}

static int tg3_request_irq(struct tg3 *tp, int irq_num)
{
	irq_handler_t fn;
	unsigned long flags;
	char *name;
	struct tg3_napi *tnapi = &tp->napi[irq_num];

	if (tp->irq_cnt == 1)
		name = tp->dev->name;
	else {
		name = &tnapi->irq_lbl[0];
		snprintf(name, IFNAMSIZ, "%s-%d", tp->dev->name, irq_num);
		name[IFNAMSIZ-1] = 0;
	}

	if (tg3_flag(tp, USING_MSI) || tg3_flag(tp, USING_MSIX)) {
		fn = tg3_msi;
		if (tg3_flag(tp, 1SHOT_MSI))
			fn = tg3_msi_1shot;
		flags = 0;
	} else {
		fn = tg3_interrupt;
		if (tg3_flag(tp, TAGGED_STATUS))
			fn = tg3_interrupt_tagged;
		flags = IRQF_SHARED;
	}

	return request_irq(tnapi->irq_vec, fn, flags, name, tnapi);
}

static int tg3_test_interrupt(struct tg3 *tp)
{
	struct tg3_napi *tnapi = &tp->napi[0];
	struct net_device *dev = tp->dev;
	int err, i, intr_ok = 0;
	u32 val;

	if (!netif_running(dev))
		return -ENODEV;

	tg3_disable_ints(tp);

	free_irq(tnapi->irq_vec, tnapi);

	/*
	 * Turn off MSI one shot mode.  Otherwise this test has no
	 * observable way to know whether the interrupt was delivered.
	 */
	if (tg3_flag(tp, 57765_PLUS)) {
		val = tr32(MSGINT_MODE) | MSGINT_MODE_ONE_SHOT_DISABLE;
		tw32(MSGINT_MODE, val);
	}

	err = request_irq(tnapi->irq_vec, tg3_test_isr,
			  IRQF_SHARED, dev->name, tnapi);
	if (err)
		return err;

	tnapi->hw_status->status &= ~SD_STATUS_UPDATED;
	tg3_enable_ints(tp);

	tw32_f(HOSTCC_MODE, tp->coalesce_mode | HOSTCC_MODE_ENABLE |
	       tnapi->coal_now);

	for (i = 0; i < 5; i++) {
		u32 int_mbox, misc_host_ctrl;

		int_mbox = tr32_mailbox(tnapi->int_mbox);
		misc_host_ctrl = tr32(TG3PCI_MISC_HOST_CTRL);

		if ((int_mbox != 0) ||
		    (misc_host_ctrl & MISC_HOST_CTRL_MASK_PCI_INT)) {
			intr_ok = 1;
			break;
		}

		if (tg3_flag(tp, 57765_PLUS) &&
		    tnapi->hw_status->status_tag != tnapi->last_tag)
			tw32_mailbox_f(tnapi->int_mbox, tnapi->last_tag << 24);

		msleep(10);
	}

	tg3_disable_ints(tp);

	free_irq(tnapi->irq_vec, tnapi);

	err = tg3_request_irq(tp, 0);

	if (err)
		return err;

	if (intr_ok) {
		/* Reenable MSI one shot mode. */
		if (tg3_flag(tp, 57765_PLUS) && tg3_flag(tp, 1SHOT_MSI)) {
			val = tr32(MSGINT_MODE) & ~MSGINT_MODE_ONE_SHOT_DISABLE;
			tw32(MSGINT_MODE, val);
		}
		return 0;
	}

	return -EIO;
}

/* Returns 0 if MSI test succeeds or MSI test fails and INTx mode is
 * successfully restored
 */
static int tg3_test_msi(struct tg3 *tp)
{
	int err;
	u16 pci_cmd;

	if (!tg3_flag(tp, USING_MSI))
		return 0;

	/* Turn off SERR reporting in case MSI terminates with Master
	 * Abort.
	 */
	pci_read_config_word(tp->pdev, PCI_COMMAND, &pci_cmd);
	pci_write_config_word(tp->pdev, PCI_COMMAND,
			      pci_cmd & ~PCI_COMMAND_SERR);

	err = tg3_test_interrupt(tp);

	pci_write_config_word(tp->pdev, PCI_COMMAND, pci_cmd);

	if (!err)
		return 0;

	/* other failures */
	if (err != -EIO)
		return err;

	/* MSI test failed, go back to INTx mode */
	netdev_warn(tp->dev, "No interrupt was generated using MSI. Switching "
		    "to INTx mode. Please report this failure to the PCI "
		    "maintainer and include system chipset information\n");

	free_irq(tp->napi[0].irq_vec, &tp->napi[0]);

	pci_disable_msi(tp->pdev);

	tg3_flag_clear(tp, USING_MSI);
	tp->napi[0].irq_vec = tp->pdev->irq;

	err = tg3_request_irq(tp, 0);
	if (err)
		return err;

	/* Need to reset the chip because the MSI cycle may have terminated
	 * with Master Abort.
	 */
	tg3_full_lock(tp, 1);

	tg3_halt(tp, RESET_KIND_SHUTDOWN, 1);
	err = tg3_init_hw(tp, 1);

	tg3_full_unlock(tp);

	if (err)
		free_irq(tp->napi[0].irq_vec, &tp->napi[0]);

	return err;
}

static int tg3_request_firmware(struct tg3 *tp)
{
	const __be32 *fw_data;

	if (request_firmware(&tp->fw, tp->fw_needed, &tp->pdev->dev)) {
		netdev_err(tp->dev, "Failed to load firmware \"%s\"\n",
			   tp->fw_needed);
		return -ENOENT;
	}

	fw_data = (void *)tp->fw->data;

	/* Firmware blob starts with version numbers, followed by
	 * start address and _full_ length including BSS sections
	 * (which must be longer than the actual data, of course
	 */

	tp->fw_len = be32_to_cpu(fw_data[2]);	/* includes bss */
	if (tp->fw_len < (tp->fw->size - 12)) {
		netdev_err(tp->dev, "bogus length %d in \"%s\"\n",
			   tp->fw_len, tp->fw_needed);
		release_firmware(tp->fw);
		tp->fw = NULL;
		return -EINVAL;
	}

	/* We no longer need firmware; we have it. */
	tp->fw_needed = NULL;
	return 0;
}

static u32 tg3_irq_count(struct tg3 *tp)
{
	u32 irq_cnt = max(tp->rxq_cnt, tp->txq_cnt);

	if (irq_cnt > 1) {
		/* We want as many rx rings enabled as there are cpus.
		 * In multiqueue MSI-X mode, the first MSI-X vector
		 * only deals with link interrupts, etc, so we add
		 * one to the number of vectors we are requesting.
		 */
		irq_cnt = min_t(unsigned, irq_cnt + 1, tp->irq_max);
	}

	return irq_cnt;
}

static bool tg3_enable_msix(struct tg3 *tp)
{
	int i, rc;
	struct msix_entry msix_ent[TG3_IRQ_MAX_VECS];

	tp->txq_cnt = tp->txq_req;
	tp->rxq_cnt = tp->rxq_req;
	if (!tp->rxq_cnt)
		tp->rxq_cnt = netif_get_num_default_rss_queues();
	if (tp->rxq_cnt > tp->rxq_max)
		tp->rxq_cnt = tp->rxq_max;

	/* Disable multiple TX rings by default.  Simple round-robin hardware
	 * scheduling of the TX rings can cause starvation of rings with
	 * small packets when other rings have TSO or jumbo packets.
	 */
	if (!tp->txq_req)
		tp->txq_cnt = 1;

	tp->irq_cnt = tg3_irq_count(tp);

	for (i = 0; i < tp->irq_max; i++) {
		msix_ent[i].entry  = i;
		msix_ent[i].vector = 0;
	}

	rc = pci_enable_msix(tp->pdev, msix_ent, tp->irq_cnt);
	if (rc < 0) {
		return false;
	} else if (rc != 0) {
		if (pci_enable_msix(tp->pdev, msix_ent, rc))
			return false;
		netdev_notice(tp->dev, "Requested %d MSI-X vectors, received %d\n",
			      tp->irq_cnt, rc);
		tp->irq_cnt = rc;
		tp->rxq_cnt = max(rc - 1, 1);
		if (tp->txq_cnt)
			tp->txq_cnt = min(tp->rxq_cnt, tp->txq_max);
	}

	for (i = 0; i < tp->irq_max; i++)
		tp->napi[i].irq_vec = msix_ent[i].vector;

	if (netif_set_real_num_rx_queues(tp->dev, tp->rxq_cnt)) {
		pci_disable_msix(tp->pdev);
		return false;
	}

	if (tp->irq_cnt == 1)
		return true;

	tg3_flag_set(tp, ENABLE_RSS);

	if (tp->txq_cnt > 1)
		tg3_flag_set(tp, ENABLE_TSS);

	netif_set_real_num_tx_queues(tp->dev, tp->txq_cnt);

	return true;
}

static void tg3_ints_init(struct tg3 *tp)
{
	if ((tg3_flag(tp, SUPPORT_MSI) || tg3_flag(tp, SUPPORT_MSIX)) &&
	    !tg3_flag(tp, TAGGED_STATUS)) {
		/* All MSI supporting chips should support tagged
		 * status.  Assert that this is the case.
		 */
		netdev_warn(tp->dev,
			    "MSI without TAGGED_STATUS? Not using MSI\n");
		goto defcfg;
	}

	if (tg3_flag(tp, SUPPORT_MSIX) && tg3_enable_msix(tp))
		tg3_flag_set(tp, USING_MSIX);
	else if (tg3_flag(tp, SUPPORT_MSI) && pci_enable_msi(tp->pdev) == 0)
		tg3_flag_set(tp, USING_MSI);

	if (tg3_flag(tp, USING_MSI) || tg3_flag(tp, USING_MSIX)) {
		u32 msi_mode = tr32(MSGINT_MODE);
		if (tg3_flag(tp, USING_MSIX) && tp->irq_cnt > 1)
			msi_mode |= MSGINT_MODE_MULTIVEC_EN;
		if (!tg3_flag(tp, 1SHOT_MSI))
			msi_mode |= MSGINT_MODE_ONE_SHOT_DISABLE;
		tw32(MSGINT_MODE, msi_mode | MSGINT_MODE_ENABLE);
	}
defcfg:
	if (!tg3_flag(tp, USING_MSIX)) {
		tp->irq_cnt = 1;
		tp->napi[0].irq_vec = tp->pdev->irq;
	}

	if (tp->irq_cnt == 1) {
		tp->txq_cnt = 1;
		tp->rxq_cnt = 1;
		netif_set_real_num_tx_queues(tp->dev, 1);
		netif_set_real_num_rx_queues(tp->dev, 1);
	}
}

static void tg3_ints_fini(struct tg3 *tp)
{
	if (tg3_flag(tp, USING_MSIX))
		pci_disable_msix(tp->pdev);
	else if (tg3_flag(tp, USING_MSI))
		pci_disable_msi(tp->pdev);
	tg3_flag_clear(tp, USING_MSI);
	tg3_flag_clear(tp, USING_MSIX);
	tg3_flag_clear(tp, ENABLE_RSS);
	tg3_flag_clear(tp, ENABLE_TSS);
}

static int tg3_start(struct tg3 *tp, bool reset_phy, bool test_irq,
		     bool init)
{
	struct net_device *dev = tp->dev;
	int i, err;

	/*
	 * Setup interrupts first so we know how
	 * many NAPI resources to allocate
	 */
	tg3_ints_init(tp);

	tg3_rss_check_indir_tbl(tp);

	/* The placement of this call is tied
	 * to the setup and use of Host TX descriptors.
	 */
	err = tg3_alloc_consistent(tp);
	if (err)
		goto err_out1;

	tg3_napi_init(tp);

	tg3_napi_enable(tp);

	for (i = 0; i < tp->irq_cnt; i++) {
		struct tg3_napi *tnapi = &tp->napi[i];
		err = tg3_request_irq(tp, i);
		if (err) {
			for (i--; i >= 0; i--) {
				tnapi = &tp->napi[i];
				free_irq(tnapi->irq_vec, tnapi);
			}
			goto err_out2;
		}
	}

	tg3_full_lock(tp, 0);

	err = tg3_init_hw(tp, reset_phy);
	if (err) {
		tg3_halt(tp, RESET_KIND_SHUTDOWN, 1);
		tg3_free_rings(tp);
	}

	tg3_full_unlock(tp);

	if (err)
		goto err_out3;

	if (test_irq && tg3_flag(tp, USING_MSI)) {
		err = tg3_test_msi(tp);

		if (err) {
			tg3_full_lock(tp, 0);
			tg3_halt(tp, RESET_KIND_SHUTDOWN, 1);
			tg3_free_rings(tp);
			tg3_full_unlock(tp);

			goto err_out2;
		}

		if (!tg3_flag(tp, 57765_PLUS) && tg3_flag(tp, USING_MSI)) {
			u32 val = tr32(PCIE_TRANSACTION_CFG);

			tw32(PCIE_TRANSACTION_CFG,
			     val | PCIE_TRANS_CFG_1SHOT_MSI);
		}
	}

	tg3_phy_start(tp);

	tg3_hwmon_open(tp);

	tg3_full_lock(tp, 0);

	tg3_timer_start(tp);
	tg3_flag_set(tp, INIT_COMPLETE);
	tg3_enable_ints(tp);

	if (init)
		tg3_ptp_init(tp);
	else
		tg3_ptp_resume(tp);


	tg3_full_unlock(tp);

	netif_tx_start_all_queues(dev);

	/*
	 * Reset loopback feature if it was turned on while the device was down
	 * make sure that it's installed properly now.
	 */
	if (dev->features & NETIF_F_LOOPBACK)
		tg3_set_loopback(dev, dev->features);

	return 0;

err_out3:
	for (i = tp->irq_cnt - 1; i >= 0; i--) {
		struct tg3_napi *tnapi = &tp->napi[i];
		free_irq(tnapi->irq_vec, tnapi);
	}

err_out2:
	tg3_napi_disable(tp);
	tg3_napi_fini(tp);
	tg3_free_consistent(tp);

err_out1:
	tg3_ints_fini(tp);

	return err;
}

static void tg3_stop(struct tg3 *tp)
{
	int i;

	tg3_reset_task_cancel(tp);
	tg3_netif_stop(tp);

	tg3_timer_stop(tp);

	tg3_hwmon_close(tp);

	tg3_phy_stop(tp);

	tg3_full_lock(tp, 1);

	tg3_disable_ints(tp);

	tg3_halt(tp, RESET_KIND_SHUTDOWN, 1);
	tg3_free_rings(tp);
	tg3_flag_clear(tp, INIT_COMPLETE);

	tg3_full_unlock(tp);

	for (i = tp->irq_cnt - 1; i >= 0; i--) {
		struct tg3_napi *tnapi = &tp->napi[i];
		free_irq(tnapi->irq_vec, tnapi);
	}

	tg3_ints_fini(tp);

	tg3_napi_fini(tp);

	tg3_free_consistent(tp);
}

static int tg3_open(struct net_device *dev)
{
	struct tg3 *tp = netdev_priv(dev);
	int err;

	if (tp->fw_needed) {
		err = tg3_request_firmware(tp);
		if (tg3_chip_rev_id(tp) == CHIPREV_ID_5701_A0) {
			if (err)
				return err;
		} else if (err) {
			netdev_warn(tp->dev, "TSO capability disabled\n");
			tg3_flag_clear(tp, TSO_CAPABLE);
		} else if (!tg3_flag(tp, TSO_CAPABLE)) {
			netdev_notice(tp->dev, "TSO capability restored\n");
			tg3_flag_set(tp, TSO_CAPABLE);
		}
	}

	tg3_carrier_off(tp);

	err = tg3_power_up(tp);
	if (err)
		return err;

	tg3_full_lock(tp, 0);

	tg3_disable_ints(tp);
	tg3_flag_clear(tp, INIT_COMPLETE);

	tg3_full_unlock(tp);

	err = tg3_start(tp, true, true, true);
	if (err) {
		tg3_frob_aux_power(tp, false);
		pci_set_power_state(tp->pdev, PCI_D3hot);
	}

	if (tg3_flag(tp, PTP_CAPABLE)) {
		tp->ptp_clock = ptp_clock_register(&tp->ptp_info,
						   &tp->pdev->dev);
		if (IS_ERR(tp->ptp_clock))
			tp->ptp_clock = NULL;
	}

	return err;
}

static int tg3_close(struct net_device *dev)
{
	struct tg3 *tp = netdev_priv(dev);

	tg3_ptp_fini(tp);

	tg3_stop(tp);

	/* Clear stats across close / open calls */
	memset(&tp->net_stats_prev, 0, sizeof(tp->net_stats_prev));
	memset(&tp->estats_prev, 0, sizeof(tp->estats_prev));

	tg3_power_down(tp);

	tg3_carrier_off(tp);

	return 0;
}

static inline u64 get_stat64(tg3_stat64_t *val)
{
       return ((u64)val->high << 32) | ((u64)val->low);
}

static u64 tg3_calc_crc_errors(struct tg3 *tp)
{
	struct tg3_hw_stats *hw_stats = tp->hw_stats;

	if (!(tp->phy_flags & TG3_PHYFLG_PHY_SERDES) &&
	    (tg3_asic_rev(tp) == ASIC_REV_5700 ||
	     tg3_asic_rev(tp) == ASIC_REV_5701)) {
		u32 val;

		if (!tg3_readphy(tp, MII_TG3_TEST1, &val)) {
			tg3_writephy(tp, MII_TG3_TEST1,
				     val | MII_TG3_TEST1_CRC_EN);
			tg3_readphy(tp, MII_TG3_RXR_COUNTERS, &val);
		} else
			val = 0;

		tp->phy_crc_errors += val;

		return tp->phy_crc_errors;
	}

	return get_stat64(&hw_stats->rx_fcs_errors);
}

#define ESTAT_ADD(member) \
	estats->member =	old_estats->member + \
				get_stat64(&hw_stats->member)

static void tg3_get_estats(struct tg3 *tp, struct tg3_ethtool_stats *estats)
{
	struct tg3_ethtool_stats *old_estats = &tp->estats_prev;
	struct tg3_hw_stats *hw_stats = tp->hw_stats;

	ESTAT_ADD(rx_octets);
	ESTAT_ADD(rx_fragments);
	ESTAT_ADD(rx_ucast_packets);
	ESTAT_ADD(rx_mcast_packets);
	ESTAT_ADD(rx_bcast_packets);
	ESTAT_ADD(rx_fcs_errors);
	ESTAT_ADD(rx_align_errors);
	ESTAT_ADD(rx_xon_pause_rcvd);
	ESTAT_ADD(rx_xoff_pause_rcvd);
	ESTAT_ADD(rx_mac_ctrl_rcvd);
	ESTAT_ADD(rx_xoff_entered);
	ESTAT_ADD(rx_frame_too_long_errors);
	ESTAT_ADD(rx_jabbers);
	ESTAT_ADD(rx_undersize_packets);
	ESTAT_ADD(rx_in_length_errors);
	ESTAT_ADD(rx_out_length_errors);
	ESTAT_ADD(rx_64_or_less_octet_packets);
	ESTAT_ADD(rx_65_to_127_octet_packets);
	ESTAT_ADD(rx_128_to_255_octet_packets);
	ESTAT_ADD(rx_256_to_511_octet_packets);
	ESTAT_ADD(rx_512_to_1023_octet_packets);
	ESTAT_ADD(rx_1024_to_1522_octet_packets);
	ESTAT_ADD(rx_1523_to_2047_octet_packets);
	ESTAT_ADD(rx_2048_to_4095_octet_packets);
	ESTAT_ADD(rx_4096_to_8191_octet_packets);
	ESTAT_ADD(rx_8192_to_9022_octet_packets);

	ESTAT_ADD(tx_octets);
	ESTAT_ADD(tx_collisions);
	ESTAT_ADD(tx_xon_sent);
	ESTAT_ADD(tx_xoff_sent);
	ESTAT_ADD(tx_flow_control);
	ESTAT_ADD(tx_mac_errors);
	ESTAT_ADD(tx_single_collisions);
	ESTAT_ADD(tx_mult_collisions);
	ESTAT_ADD(tx_deferred);
	ESTAT_ADD(tx_excessive_collisions);
	ESTAT_ADD(tx_late_collisions);
	ESTAT_ADD(tx_collide_2times);
	ESTAT_ADD(tx_collide_3times);
	ESTAT_ADD(tx_collide_4times);
	ESTAT_ADD(tx_collide_5times);
	ESTAT_ADD(tx_collide_6times);
	ESTAT_ADD(tx_collide_7times);
	ESTAT_ADD(tx_collide_8times);
	ESTAT_ADD(tx_collide_9times);
	ESTAT_ADD(tx_collide_10times);
	ESTAT_ADD(tx_collide_11times);
	ESTAT_ADD(tx_collide_12times);
	ESTAT_ADD(tx_collide_13times);
	ESTAT_ADD(tx_collide_14times);
	ESTAT_ADD(tx_collide_15times);
	ESTAT_ADD(tx_ucast_packets);
	ESTAT_ADD(tx_mcast_packets);
	ESTAT_ADD(tx_bcast_packets);
	ESTAT_ADD(tx_carrier_sense_errors);
	ESTAT_ADD(tx_discards);
	ESTAT_ADD(tx_errors);

	ESTAT_ADD(dma_writeq_full);
	ESTAT_ADD(dma_write_prioq_full);
	ESTAT_ADD(rxbds_empty);
	ESTAT_ADD(rx_discards);
	ESTAT_ADD(rx_errors);
	ESTAT_ADD(rx_threshold_hit);

	ESTAT_ADD(dma_readq_full);
	ESTAT_ADD(dma_read_prioq_full);
	ESTAT_ADD(tx_comp_queue_full);

	ESTAT_ADD(ring_set_send_prod_index);
	ESTAT_ADD(ring_status_update);
	ESTAT_ADD(nic_irqs);
	ESTAT_ADD(nic_avoided_irqs);
	ESTAT_ADD(nic_tx_threshold_hit);

	ESTAT_ADD(mbuf_lwm_thresh_hit);
}

static void tg3_get_nstats(struct tg3 *tp, struct rtnl_link_stats64 *stats)
{
	struct rtnl_link_stats64 *old_stats = &tp->net_stats_prev;
	struct tg3_hw_stats *hw_stats = tp->hw_stats;

	stats->rx_packets = old_stats->rx_packets +
		get_stat64(&hw_stats->rx_ucast_packets) +
		get_stat64(&hw_stats->rx_mcast_packets) +
		get_stat64(&hw_stats->rx_bcast_packets);

	stats->tx_packets = old_stats->tx_packets +
		get_stat64(&hw_stats->tx_ucast_packets) +
		get_stat64(&hw_stats->tx_mcast_packets) +
		get_stat64(&hw_stats->tx_bcast_packets);

	stats->rx_bytes = old_stats->rx_bytes +
		get_stat64(&hw_stats->rx_octets);
	stats->tx_bytes = old_stats->tx_bytes +
		get_stat64(&hw_stats->tx_octets);

	stats->rx_errors = old_stats->rx_errors +
		get_stat64(&hw_stats->rx_errors);
	stats->tx_errors = old_stats->tx_errors +
		get_stat64(&hw_stats->tx_errors) +
		get_stat64(&hw_stats->tx_mac_errors) +
		get_stat64(&hw_stats->tx_carrier_sense_errors) +
		get_stat64(&hw_stats->tx_discards);

	stats->multicast = old_stats->multicast +
		get_stat64(&hw_stats->rx_mcast_packets);
	stats->collisions = old_stats->collisions +
		get_stat64(&hw_stats->tx_collisions);

	stats->rx_length_errors = old_stats->rx_length_errors +
		get_stat64(&hw_stats->rx_frame_too_long_errors) +
		get_stat64(&hw_stats->rx_undersize_packets);

	stats->rx_over_errors = old_stats->rx_over_errors +
		get_stat64(&hw_stats->rxbds_empty);
	stats->rx_frame_errors = old_stats->rx_frame_errors +
		get_stat64(&hw_stats->rx_align_errors);
	stats->tx_aborted_errors = old_stats->tx_aborted_errors +
		get_stat64(&hw_stats->tx_discards);
	stats->tx_carrier_errors = old_stats->tx_carrier_errors +
		get_stat64(&hw_stats->tx_carrier_sense_errors);

	stats->rx_crc_errors = old_stats->rx_crc_errors +
		tg3_calc_crc_errors(tp);

	stats->rx_missed_errors = old_stats->rx_missed_errors +
		get_stat64(&hw_stats->rx_discards);

	stats->rx_dropped = tp->rx_dropped;
	stats->tx_dropped = tp->tx_dropped;
}

static int tg3_get_regs_len(struct net_device *dev)
{
	return TG3_REG_BLK_SIZE;
}

static void tg3_get_regs(struct net_device *dev,
		struct ethtool_regs *regs, void *_p)
{
	struct tg3 *tp = netdev_priv(dev);

	regs->version = 0;

	memset(_p, 0, TG3_REG_BLK_SIZE);

	if (tp->phy_flags & TG3_PHYFLG_IS_LOW_POWER)
		return;

	tg3_full_lock(tp, 0);

	tg3_dump_legacy_regs(tp, (u32 *)_p);

	tg3_full_unlock(tp);
}

static int tg3_get_eeprom_len(struct net_device *dev)
{
	struct tg3 *tp = netdev_priv(dev);

	return tp->nvram_size;
}

static int tg3_get_eeprom(struct net_device *dev, struct ethtool_eeprom *eeprom, u8 *data)
{
	struct tg3 *tp = netdev_priv(dev);
	int ret;
	u8  *pd;
	u32 i, offset, len, b_offset, b_count;
	__be32 val;

	if (tg3_flag(tp, NO_NVRAM))
		return -EINVAL;

	if (tp->phy_flags & TG3_PHYFLG_IS_LOW_POWER)
		return -EAGAIN;

	offset = eeprom->offset;
	len = eeprom->len;
	eeprom->len = 0;

	eeprom->magic = TG3_EEPROM_MAGIC;

	if (offset & 3) {
		/* adjustments to start on required 4 byte boundary */
		b_offset = offset & 3;
		b_count = 4 - b_offset;
		if (b_count > len) {
			/* i.e. offset=1 len=2 */
			b_count = len;
		}
		ret = tg3_nvram_read_be32(tp, offset-b_offset, &val);
		if (ret)
			return ret;
		memcpy(data, ((char *)&val) + b_offset, b_count);
		len -= b_count;
		offset += b_count;
		eeprom->len += b_count;
	}

	/* read bytes up to the last 4 byte boundary */
	pd = &data[eeprom->len];
	for (i = 0; i < (len - (len & 3)); i += 4) {
		ret = tg3_nvram_read_be32(tp, offset + i, &val);
		if (ret) {
			eeprom->len += i;
			return ret;
		}
		memcpy(pd + i, &val, 4);
	}
	eeprom->len += i;

	if (len & 3) {
		/* read last bytes not ending on 4 byte boundary */
		pd = &data[eeprom->len];
		b_count = len & 3;
		b_offset = offset + len - b_count;
		ret = tg3_nvram_read_be32(tp, b_offset, &val);
		if (ret)
			return ret;
		memcpy(pd, &val, b_count);
		eeprom->len += b_count;
	}
	return 0;
}

static int tg3_set_eeprom(struct net_device *dev, struct ethtool_eeprom *eeprom, u8 *data)
{
	struct tg3 *tp = netdev_priv(dev);
	int ret;
	u32 offset, len, b_offset, odd_len;
	u8 *buf;
	__be32 start, end;

	if (tp->phy_flags & TG3_PHYFLG_IS_LOW_POWER)
		return -EAGAIN;

	if (tg3_flag(tp, NO_NVRAM) ||
	    eeprom->magic != TG3_EEPROM_MAGIC)
		return -EINVAL;

	offset = eeprom->offset;
	len = eeprom->len;

	if ((b_offset = (offset & 3))) {
		/* adjustments to start on required 4 byte boundary */
		ret = tg3_nvram_read_be32(tp, offset-b_offset, &start);
		if (ret)
			return ret;
		len += b_offset;
		offset &= ~3;
		if (len < 4)
			len = 4;
	}

	odd_len = 0;
	if (len & 3) {
		/* adjustments to end on required 4 byte boundary */
		odd_len = 1;
		len = (len + 3) & ~3;
		ret = tg3_nvram_read_be32(tp, offset+len-4, &end);
		if (ret)
			return ret;
	}

	buf = data;
	if (b_offset || odd_len) {
		buf = kmalloc(len, GFP_KERNEL);
		if (!buf)
			return -ENOMEM;
		if (b_offset)
			memcpy(buf, &start, 4);
		if (odd_len)
			memcpy(buf+len-4, &end, 4);
		memcpy(buf + b_offset, data, eeprom->len);
	}

	ret = tg3_nvram_write_block(tp, offset, len, buf);

	if (buf != data)
		kfree(buf);

	return ret;
}

static int tg3_get_settings(struct net_device *dev, struct ethtool_cmd *cmd)
{
	struct tg3 *tp = netdev_priv(dev);

	if (tg3_flag(tp, USE_PHYLIB)) {
		struct phy_device *phydev;
		if (!(tp->phy_flags & TG3_PHYFLG_IS_CONNECTED))
			return -EAGAIN;
		phydev = tp->mdio_bus->phy_map[TG3_PHY_MII_ADDR];
		return phy_ethtool_gset(phydev, cmd);
	}

	cmd->supported = (SUPPORTED_Autoneg);

	if (!(tp->phy_flags & TG3_PHYFLG_10_100_ONLY))
		cmd->supported |= (SUPPORTED_1000baseT_Half |
				   SUPPORTED_1000baseT_Full);

	if (!(tp->phy_flags & TG3_PHYFLG_ANY_SERDES)) {
		cmd->supported |= (SUPPORTED_100baseT_Half |
				  SUPPORTED_100baseT_Full |
				  SUPPORTED_10baseT_Half |
				  SUPPORTED_10baseT_Full |
				  SUPPORTED_TP);
		cmd->port = PORT_TP;
	} else {
		cmd->supported |= SUPPORTED_FIBRE;
		cmd->port = PORT_FIBRE;
	}

	cmd->advertising = tp->link_config.advertising;
	if (tg3_flag(tp, PAUSE_AUTONEG)) {
		if (tp->link_config.flowctrl & FLOW_CTRL_RX) {
			if (tp->link_config.flowctrl & FLOW_CTRL_TX) {
				cmd->advertising |= ADVERTISED_Pause;
			} else {
				cmd->advertising |= ADVERTISED_Pause |
						    ADVERTISED_Asym_Pause;
			}
		} else if (tp->link_config.flowctrl & FLOW_CTRL_TX) {
			cmd->advertising |= ADVERTISED_Asym_Pause;
		}
	}
	if (netif_running(dev) && tp->link_up) {
		ethtool_cmd_speed_set(cmd, tp->link_config.active_speed);
		cmd->duplex = tp->link_config.active_duplex;
		cmd->lp_advertising = tp->link_config.rmt_adv;
		if (!(tp->phy_flags & TG3_PHYFLG_ANY_SERDES)) {
			if (tp->phy_flags & TG3_PHYFLG_MDIX_STATE)
				cmd->eth_tp_mdix = ETH_TP_MDI_X;
			else
				cmd->eth_tp_mdix = ETH_TP_MDI;
		}
	} else {
		ethtool_cmd_speed_set(cmd, SPEED_UNKNOWN);
		cmd->duplex = DUPLEX_UNKNOWN;
		cmd->eth_tp_mdix = ETH_TP_MDI_INVALID;
	}
	cmd->phy_address = tp->phy_addr;
	cmd->transceiver = XCVR_INTERNAL;
	cmd->autoneg = tp->link_config.autoneg;
	cmd->maxtxpkt = 0;
	cmd->maxrxpkt = 0;
	return 0;
}

static int tg3_set_settings(struct net_device *dev, struct ethtool_cmd *cmd)
{
	struct tg3 *tp = netdev_priv(dev);
	u32 speed = ethtool_cmd_speed(cmd);

	if (tg3_flag(tp, USE_PHYLIB)) {
		struct phy_device *phydev;
		if (!(tp->phy_flags & TG3_PHYFLG_IS_CONNECTED))
			return -EAGAIN;
		phydev = tp->mdio_bus->phy_map[TG3_PHY_MII_ADDR];
		return phy_ethtool_sset(phydev, cmd);
	}

	if (cmd->autoneg != AUTONEG_ENABLE &&
	    cmd->autoneg != AUTONEG_DISABLE)
		return -EINVAL;

	if (cmd->autoneg == AUTONEG_DISABLE &&
	    cmd->duplex != DUPLEX_FULL &&
	    cmd->duplex != DUPLEX_HALF)
		return -EINVAL;

	if (cmd->autoneg == AUTONEG_ENABLE) {
		u32 mask = ADVERTISED_Autoneg |
			   ADVERTISED_Pause |
			   ADVERTISED_Asym_Pause;

		if (!(tp->phy_flags & TG3_PHYFLG_10_100_ONLY))
			mask |= ADVERTISED_1000baseT_Half |
				ADVERTISED_1000baseT_Full;

		if (!(tp->phy_flags & TG3_PHYFLG_ANY_SERDES))
			mask |= ADVERTISED_100baseT_Half |
				ADVERTISED_100baseT_Full |
				ADVERTISED_10baseT_Half |
				ADVERTISED_10baseT_Full |
				ADVERTISED_TP;
		else
			mask |= ADVERTISED_FIBRE;

		if (cmd->advertising & ~mask)
			return -EINVAL;

		mask &= (ADVERTISED_1000baseT_Half |
			 ADVERTISED_1000baseT_Full |
			 ADVERTISED_100baseT_Half |
			 ADVERTISED_100baseT_Full |
			 ADVERTISED_10baseT_Half |
			 ADVERTISED_10baseT_Full);

		cmd->advertising &= mask;
	} else {
		if (tp->phy_flags & TG3_PHYFLG_ANY_SERDES) {
			if (speed != SPEED_1000)
				return -EINVAL;

			if (cmd->duplex != DUPLEX_FULL)
				return -EINVAL;
		} else {
			if (speed != SPEED_100 &&
			    speed != SPEED_10)
				return -EINVAL;
		}
	}

	tg3_full_lock(tp, 0);

	tp->link_config.autoneg = cmd->autoneg;
	if (cmd->autoneg == AUTONEG_ENABLE) {
		tp->link_config.advertising = (cmd->advertising |
					      ADVERTISED_Autoneg);
		tp->link_config.speed = SPEED_UNKNOWN;
		tp->link_config.duplex = DUPLEX_UNKNOWN;
	} else {
		tp->link_config.advertising = 0;
		tp->link_config.speed = speed;
		tp->link_config.duplex = cmd->duplex;
	}

	if (netif_running(dev))
		tg3_setup_phy(tp, 1);

	tg3_full_unlock(tp);

	return 0;
}

static void tg3_get_drvinfo(struct net_device *dev, struct ethtool_drvinfo *info)
{
	struct tg3 *tp = netdev_priv(dev);

	strlcpy(info->driver, DRV_MODULE_NAME, sizeof(info->driver));
	strlcpy(info->version, DRV_MODULE_VERSION, sizeof(info->version));
	strlcpy(info->fw_version, tp->fw_ver, sizeof(info->fw_version));
	strlcpy(info->bus_info, pci_name(tp->pdev), sizeof(info->bus_info));
}

static void tg3_get_wol(struct net_device *dev, struct ethtool_wolinfo *wol)
{
	struct tg3 *tp = netdev_priv(dev);

	if (tg3_flag(tp, WOL_CAP) && device_can_wakeup(&tp->pdev->dev))
		wol->supported = WAKE_MAGIC;
	else
		wol->supported = 0;
	wol->wolopts = 0;
	if (tg3_flag(tp, WOL_ENABLE) && device_can_wakeup(&tp->pdev->dev))
		wol->wolopts = WAKE_MAGIC;
	memset(&wol->sopass, 0, sizeof(wol->sopass));
}

static int tg3_set_wol(struct net_device *dev, struct ethtool_wolinfo *wol)
{
	struct tg3 *tp = netdev_priv(dev);
	struct device *dp = &tp->pdev->dev;

	if (wol->wolopts & ~WAKE_MAGIC)
		return -EINVAL;
	if ((wol->wolopts & WAKE_MAGIC) &&
	    !(tg3_flag(tp, WOL_CAP) && device_can_wakeup(dp)))
		return -EINVAL;

	device_set_wakeup_enable(dp, wol->wolopts & WAKE_MAGIC);

	spin_lock_bh(&tp->lock);
	if (device_may_wakeup(dp))
		tg3_flag_set(tp, WOL_ENABLE);
	else
		tg3_flag_clear(tp, WOL_ENABLE);
	spin_unlock_bh(&tp->lock);

	return 0;
}

static u32 tg3_get_msglevel(struct net_device *dev)
{
	struct tg3 *tp = netdev_priv(dev);
	return tp->msg_enable;
}

static void tg3_set_msglevel(struct net_device *dev, u32 value)
{
	struct tg3 *tp = netdev_priv(dev);
	tp->msg_enable = value;
}

static int tg3_nway_reset(struct net_device *dev)
{
	struct tg3 *tp = netdev_priv(dev);
	int r;

	if (!netif_running(dev))
		return -EAGAIN;

	if (tp->phy_flags & TG3_PHYFLG_PHY_SERDES)
		return -EINVAL;

	if (tg3_flag(tp, USE_PHYLIB)) {
		if (!(tp->phy_flags & TG3_PHYFLG_IS_CONNECTED))
			return -EAGAIN;
		r = phy_start_aneg(tp->mdio_bus->phy_map[TG3_PHY_MII_ADDR]);
	} else {
		u32 bmcr;

		spin_lock_bh(&tp->lock);
		r = -EINVAL;
		tg3_readphy(tp, MII_BMCR, &bmcr);
		if (!tg3_readphy(tp, MII_BMCR, &bmcr) &&
		    ((bmcr & BMCR_ANENABLE) ||
		     (tp->phy_flags & TG3_PHYFLG_PARALLEL_DETECT))) {
			tg3_writephy(tp, MII_BMCR, bmcr | BMCR_ANRESTART |
						   BMCR_ANENABLE);
			r = 0;
		}
		spin_unlock_bh(&tp->lock);
	}

	return r;
}

static void tg3_get_ringparam(struct net_device *dev, struct ethtool_ringparam *ering)
{
	struct tg3 *tp = netdev_priv(dev);

	ering->rx_max_pending = tp->rx_std_ring_mask;
	if (tg3_flag(tp, JUMBO_RING_ENABLE))
		ering->rx_jumbo_max_pending = tp->rx_jmb_ring_mask;
	else
		ering->rx_jumbo_max_pending = 0;

	ering->tx_max_pending = TG3_TX_RING_SIZE - 1;

	ering->rx_pending = tp->rx_pending;
	if (tg3_flag(tp, JUMBO_RING_ENABLE))
		ering->rx_jumbo_pending = tp->rx_jumbo_pending;
	else
		ering->rx_jumbo_pending = 0;

	ering->tx_pending = tp->napi[0].tx_pending;
}

static int tg3_set_ringparam(struct net_device *dev, struct ethtool_ringparam *ering)
{
	struct tg3 *tp = netdev_priv(dev);
	int i, irq_sync = 0, err = 0;

	if ((ering->rx_pending > tp->rx_std_ring_mask) ||
	    (ering->rx_jumbo_pending > tp->rx_jmb_ring_mask) ||
	    (ering->tx_pending > TG3_TX_RING_SIZE - 1) ||
	    (ering->tx_pending <= MAX_SKB_FRAGS) ||
	    (tg3_flag(tp, TSO_BUG) &&
	     (ering->tx_pending <= (MAX_SKB_FRAGS * 3))))
		return -EINVAL;

	if (netif_running(dev)) {
		tg3_phy_stop(tp);
		tg3_netif_stop(tp);
		irq_sync = 1;
	}

	tg3_full_lock(tp, irq_sync);

	tp->rx_pending = ering->rx_pending;

	if (tg3_flag(tp, MAX_RXPEND_64) &&
	    tp->rx_pending > 63)
		tp->rx_pending = 63;
	tp->rx_jumbo_pending = ering->rx_jumbo_pending;

	for (i = 0; i < tp->irq_max; i++)
		tp->napi[i].tx_pending = ering->tx_pending;

	if (netif_running(dev)) {
		tg3_halt(tp, RESET_KIND_SHUTDOWN, 1);
		err = tg3_restart_hw(tp, 1);
		if (!err)
			tg3_netif_start(tp);
	}

	tg3_full_unlock(tp);

	if (irq_sync && !err)
		tg3_phy_start(tp);

	return err;
}

static void tg3_get_pauseparam(struct net_device *dev, struct ethtool_pauseparam *epause)
{
	struct tg3 *tp = netdev_priv(dev);

	epause->autoneg = !!tg3_flag(tp, PAUSE_AUTONEG);

	if (tp->link_config.flowctrl & FLOW_CTRL_RX)
		epause->rx_pause = 1;
	else
		epause->rx_pause = 0;

	if (tp->link_config.flowctrl & FLOW_CTRL_TX)
		epause->tx_pause = 1;
	else
		epause->tx_pause = 0;
}

static int tg3_set_pauseparam(struct net_device *dev, struct ethtool_pauseparam *epause)
{
	struct tg3 *tp = netdev_priv(dev);
	int err = 0;

	if (tg3_flag(tp, USE_PHYLIB)) {
		u32 newadv;
		struct phy_device *phydev;

		phydev = tp->mdio_bus->phy_map[TG3_PHY_MII_ADDR];

		if (!(phydev->supported & SUPPORTED_Pause) ||
		    (!(phydev->supported & SUPPORTED_Asym_Pause) &&
		     (epause->rx_pause != epause->tx_pause)))
			return -EINVAL;

		tp->link_config.flowctrl = 0;
		if (epause->rx_pause) {
			tp->link_config.flowctrl |= FLOW_CTRL_RX;

			if (epause->tx_pause) {
				tp->link_config.flowctrl |= FLOW_CTRL_TX;
				newadv = ADVERTISED_Pause;
			} else
				newadv = ADVERTISED_Pause |
					 ADVERTISED_Asym_Pause;
		} else if (epause->tx_pause) {
			tp->link_config.flowctrl |= FLOW_CTRL_TX;
			newadv = ADVERTISED_Asym_Pause;
		} else
			newadv = 0;

		if (epause->autoneg)
			tg3_flag_set(tp, PAUSE_AUTONEG);
		else
			tg3_flag_clear(tp, PAUSE_AUTONEG);

		if (tp->phy_flags & TG3_PHYFLG_IS_CONNECTED) {
			u32 oldadv = phydev->advertising &
				     (ADVERTISED_Pause | ADVERTISED_Asym_Pause);
			if (oldadv != newadv) {
				phydev->advertising &=
					~(ADVERTISED_Pause |
					  ADVERTISED_Asym_Pause);
				phydev->advertising |= newadv;
				if (phydev->autoneg) {
					/*
					 * Always renegotiate the link to
					 * inform our link partner of our
					 * flow control settings, even if the
					 * flow control is forced.  Let
					 * tg3_adjust_link() do the final
					 * flow control setup.
					 */
					return phy_start_aneg(phydev);
				}
			}

			if (!epause->autoneg)
				tg3_setup_flow_control(tp, 0, 0);
		} else {
			tp->link_config.advertising &=
					~(ADVERTISED_Pause |
					  ADVERTISED_Asym_Pause);
			tp->link_config.advertising |= newadv;
		}
	} else {
		int irq_sync = 0;

		if (netif_running(dev)) {
			tg3_netif_stop(tp);
			irq_sync = 1;
		}

		tg3_full_lock(tp, irq_sync);

		if (epause->autoneg)
			tg3_flag_set(tp, PAUSE_AUTONEG);
		else
			tg3_flag_clear(tp, PAUSE_AUTONEG);
		if (epause->rx_pause)
			tp->link_config.flowctrl |= FLOW_CTRL_RX;
		else
			tp->link_config.flowctrl &= ~FLOW_CTRL_RX;
		if (epause->tx_pause)
			tp->link_config.flowctrl |= FLOW_CTRL_TX;
		else
			tp->link_config.flowctrl &= ~FLOW_CTRL_TX;

		if (netif_running(dev)) {
			tg3_halt(tp, RESET_KIND_SHUTDOWN, 1);
			err = tg3_restart_hw(tp, 1);
			if (!err)
				tg3_netif_start(tp);
		}

		tg3_full_unlock(tp);
	}

	return err;
}

static int tg3_get_sset_count(struct net_device *dev, int sset)
{
	switch (sset) {
	case ETH_SS_TEST:
		return TG3_NUM_TEST;
	case ETH_SS_STATS:
		return TG3_NUM_STATS;
	default:
		return -EOPNOTSUPP;
	}
}

static int tg3_get_rxnfc(struct net_device *dev, struct ethtool_rxnfc *info,
			 u32 *rules __always_unused)
{
	struct tg3 *tp = netdev_priv(dev);

	if (!tg3_flag(tp, SUPPORT_MSIX))
		return -EOPNOTSUPP;

	switch (info->cmd) {
	case ETHTOOL_GRXRINGS:
		if (netif_running(tp->dev))
			info->data = tp->rxq_cnt;
		else {
			info->data = num_online_cpus();
			if (info->data > TG3_RSS_MAX_NUM_QS)
				info->data = TG3_RSS_MAX_NUM_QS;
		}

		/* The first interrupt vector only
		 * handles link interrupts.
		 */
		info->data -= 1;
		return 0;

	default:
		return -EOPNOTSUPP;
	}
}

static u32 tg3_get_rxfh_indir_size(struct net_device *dev)
{
	u32 size = 0;
	struct tg3 *tp = netdev_priv(dev);

	if (tg3_flag(tp, SUPPORT_MSIX))
		size = TG3_RSS_INDIR_TBL_SIZE;

	return size;
}

static int tg3_get_rxfh_indir(struct net_device *dev, u32 *indir)
{
	struct tg3 *tp = netdev_priv(dev);
	int i;

	for (i = 0; i < TG3_RSS_INDIR_TBL_SIZE; i++)
		indir[i] = tp->rss_ind_tbl[i];

	return 0;
}

static int tg3_set_rxfh_indir(struct net_device *dev, const u32 *indir)
{
	struct tg3 *tp = netdev_priv(dev);
	size_t i;

	for (i = 0; i < TG3_RSS_INDIR_TBL_SIZE; i++)
		tp->rss_ind_tbl[i] = indir[i];

	if (!netif_running(dev) || !tg3_flag(tp, ENABLE_RSS))
		return 0;

	/* It is legal to write the indirection
	 * table while the device is running.
	 */
	tg3_full_lock(tp, 0);
	tg3_rss_write_indir_tbl(tp);
	tg3_full_unlock(tp);

	return 0;
}

static void tg3_get_channels(struct net_device *dev,
			     struct ethtool_channels *channel)
{
	struct tg3 *tp = netdev_priv(dev);
	u32 deflt_qs = netif_get_num_default_rss_queues();

	channel->max_rx = tp->rxq_max;
	channel->max_tx = tp->txq_max;

	if (netif_running(dev)) {
		channel->rx_count = tp->rxq_cnt;
		channel->tx_count = tp->txq_cnt;
	} else {
		if (tp->rxq_req)
			channel->rx_count = tp->rxq_req;
		else
			channel->rx_count = min(deflt_qs, tp->rxq_max);

		if (tp->txq_req)
			channel->tx_count = tp->txq_req;
		else
			channel->tx_count = min(deflt_qs, tp->txq_max);
	}
}

static int tg3_set_channels(struct net_device *dev,
			    struct ethtool_channels *channel)
{
	struct tg3 *tp = netdev_priv(dev);

	if (!tg3_flag(tp, SUPPORT_MSIX))
		return -EOPNOTSUPP;

	if (channel->rx_count > tp->rxq_max ||
	    channel->tx_count > tp->txq_max)
		return -EINVAL;

	tp->rxq_req = channel->rx_count;
	tp->txq_req = channel->tx_count;

	if (!netif_running(dev))
		return 0;

	tg3_stop(tp);

	tg3_carrier_off(tp);

	tg3_start(tp, true, false, false);

	return 0;
}

static void tg3_get_strings(struct net_device *dev, u32 stringset, u8 *buf)
{
	switch (stringset) {
	case ETH_SS_STATS:
		memcpy(buf, &ethtool_stats_keys, sizeof(ethtool_stats_keys));
		break;
	case ETH_SS_TEST:
		memcpy(buf, &ethtool_test_keys, sizeof(ethtool_test_keys));
		break;
	default:
		WARN_ON(1);	/* we need a WARN() */
		break;
	}
}

static int tg3_set_phys_id(struct net_device *dev,
			    enum ethtool_phys_id_state state)
{
	struct tg3 *tp = netdev_priv(dev);

	if (!netif_running(tp->dev))
		return -EAGAIN;

	switch (state) {
	case ETHTOOL_ID_ACTIVE:
		return 1;	/* cycle on/off once per second */

	case ETHTOOL_ID_ON:
		tw32(MAC_LED_CTRL, LED_CTRL_LNKLED_OVERRIDE |
		     LED_CTRL_1000MBPS_ON |
		     LED_CTRL_100MBPS_ON |
		     LED_CTRL_10MBPS_ON |
		     LED_CTRL_TRAFFIC_OVERRIDE |
		     LED_CTRL_TRAFFIC_BLINK |
		     LED_CTRL_TRAFFIC_LED);
		break;

	case ETHTOOL_ID_OFF:
		tw32(MAC_LED_CTRL, LED_CTRL_LNKLED_OVERRIDE |
		     LED_CTRL_TRAFFIC_OVERRIDE);
		break;

	case ETHTOOL_ID_INACTIVE:
		tw32(MAC_LED_CTRL, tp->led_ctrl);
		break;
	}

	return 0;
}

static void tg3_get_ethtool_stats(struct net_device *dev,
				   struct ethtool_stats *estats, u64 *tmp_stats)
{
	struct tg3 *tp = netdev_priv(dev);

	if (tp->hw_stats)
		tg3_get_estats(tp, (struct tg3_ethtool_stats *)tmp_stats);
	else
		memset(tmp_stats, 0, sizeof(struct tg3_ethtool_stats));
}

static __be32 *tg3_vpd_readblock(struct tg3 *tp, u32 *vpdlen)
{
	int i;
	__be32 *buf;
	u32 offset = 0, len = 0;
	u32 magic, val;

	if (tg3_flag(tp, NO_NVRAM) || tg3_nvram_read(tp, 0, &magic))
		return NULL;

	if (magic == TG3_EEPROM_MAGIC) {
		for (offset = TG3_NVM_DIR_START;
		     offset < TG3_NVM_DIR_END;
		     offset += TG3_NVM_DIRENT_SIZE) {
			if (tg3_nvram_read(tp, offset, &val))
				return NULL;

			if ((val >> TG3_NVM_DIRTYPE_SHIFT) ==
			    TG3_NVM_DIRTYPE_EXTVPD)
				break;
		}

		if (offset != TG3_NVM_DIR_END) {
			len = (val & TG3_NVM_DIRTYPE_LENMSK) * 4;
			if (tg3_nvram_read(tp, offset + 4, &offset))
				return NULL;

			offset = tg3_nvram_logical_addr(tp, offset);
		}
	}

	if (!offset || !len) {
		offset = TG3_NVM_VPD_OFF;
		len = TG3_NVM_VPD_LEN;
	}

	buf = kmalloc(len, GFP_KERNEL);
	if (buf == NULL)
		return NULL;

	if (magic == TG3_EEPROM_MAGIC) {
		for (i = 0; i < len; i += 4) {
			/* The data is in little-endian format in NVRAM.
			 * Use the big-endian read routines to preserve
			 * the byte order as it exists in NVRAM.
			 */
			if (tg3_nvram_read_be32(tp, offset + i, &buf[i/4]))
				goto error;
		}
	} else {
		u8 *ptr;
		ssize_t cnt;
		unsigned int pos = 0;

		ptr = (u8 *)&buf[0];
		for (i = 0; pos < len && i < 3; i++, pos += cnt, ptr += cnt) {
			cnt = pci_read_vpd(tp->pdev, pos,
					   len - pos, ptr);
			if (cnt == -ETIMEDOUT || cnt == -EINTR)
				cnt = 0;
			else if (cnt < 0)
				goto error;
		}
		if (pos != len)
			goto error;
	}

	*vpdlen = len;

	return buf;

error:
	kfree(buf);
	return NULL;
}

#define NVRAM_TEST_SIZE 0x100
#define NVRAM_SELFBOOT_FORMAT1_0_SIZE	0x14
#define NVRAM_SELFBOOT_FORMAT1_2_SIZE	0x18
#define NVRAM_SELFBOOT_FORMAT1_3_SIZE	0x1c
#define NVRAM_SELFBOOT_FORMAT1_4_SIZE	0x20
#define NVRAM_SELFBOOT_FORMAT1_5_SIZE	0x24
#define NVRAM_SELFBOOT_FORMAT1_6_SIZE	0x50
#define NVRAM_SELFBOOT_HW_SIZE 0x20
#define NVRAM_SELFBOOT_DATA_SIZE 0x1c

static int tg3_test_nvram(struct tg3 *tp)
{
	u32 csum, magic, len;
	__be32 *buf;
	int i, j, k, err = 0, size;

	if (tg3_flag(tp, NO_NVRAM))
		return 0;

	if (tg3_nvram_read(tp, 0, &magic) != 0)
		return -EIO;

	if (magic == TG3_EEPROM_MAGIC)
		size = NVRAM_TEST_SIZE;
	else if ((magic & TG3_EEPROM_MAGIC_FW_MSK) == TG3_EEPROM_MAGIC_FW) {
		if ((magic & TG3_EEPROM_SB_FORMAT_MASK) ==
		    TG3_EEPROM_SB_FORMAT_1) {
			switch (magic & TG3_EEPROM_SB_REVISION_MASK) {
			case TG3_EEPROM_SB_REVISION_0:
				size = NVRAM_SELFBOOT_FORMAT1_0_SIZE;
				break;
			case TG3_EEPROM_SB_REVISION_2:
				size = NVRAM_SELFBOOT_FORMAT1_2_SIZE;
				break;
			case TG3_EEPROM_SB_REVISION_3:
				size = NVRAM_SELFBOOT_FORMAT1_3_SIZE;
				break;
			case TG3_EEPROM_SB_REVISION_4:
				size = NVRAM_SELFBOOT_FORMAT1_4_SIZE;
				break;
			case TG3_EEPROM_SB_REVISION_5:
				size = NVRAM_SELFBOOT_FORMAT1_5_SIZE;
				break;
			case TG3_EEPROM_SB_REVISION_6:
				size = NVRAM_SELFBOOT_FORMAT1_6_SIZE;
				break;
			default:
				return -EIO;
			}
		} else
			return 0;
	} else if ((magic & TG3_EEPROM_MAGIC_HW_MSK) == TG3_EEPROM_MAGIC_HW)
		size = NVRAM_SELFBOOT_HW_SIZE;
	else
		return -EIO;

	buf = kmalloc(size, GFP_KERNEL);
	if (buf == NULL)
		return -ENOMEM;

	err = -EIO;
	for (i = 0, j = 0; i < size; i += 4, j++) {
		err = tg3_nvram_read_be32(tp, i, &buf[j]);
		if (err)
			break;
	}
	if (i < size)
		goto out;

	/* Selfboot format */
	magic = be32_to_cpu(buf[0]);
	if ((magic & TG3_EEPROM_MAGIC_FW_MSK) ==
	    TG3_EEPROM_MAGIC_FW) {
		u8 *buf8 = (u8 *) buf, csum8 = 0;

		if ((magic & TG3_EEPROM_SB_REVISION_MASK) ==
		    TG3_EEPROM_SB_REVISION_2) {
			/* For rev 2, the csum doesn't include the MBA. */
			for (i = 0; i < TG3_EEPROM_SB_F1R2_MBA_OFF; i++)
				csum8 += buf8[i];
			for (i = TG3_EEPROM_SB_F1R2_MBA_OFF + 4; i < size; i++)
				csum8 += buf8[i];
		} else {
			for (i = 0; i < size; i++)
				csum8 += buf8[i];
		}

		if (csum8 == 0) {
			err = 0;
			goto out;
		}

		err = -EIO;
		goto out;
	}

	if ((magic & TG3_EEPROM_MAGIC_HW_MSK) ==
	    TG3_EEPROM_MAGIC_HW) {
		u8 data[NVRAM_SELFBOOT_DATA_SIZE];
		u8 parity[NVRAM_SELFBOOT_DATA_SIZE];
		u8 *buf8 = (u8 *) buf;

		/* Separate the parity bits and the data bytes.  */
		for (i = 0, j = 0, k = 0; i < NVRAM_SELFBOOT_HW_SIZE; i++) {
			if ((i == 0) || (i == 8)) {
				int l;
				u8 msk;

				for (l = 0, msk = 0x80; l < 7; l++, msk >>= 1)
					parity[k++] = buf8[i] & msk;
				i++;
			} else if (i == 16) {
				int l;
				u8 msk;

				for (l = 0, msk = 0x20; l < 6; l++, msk >>= 1)
					parity[k++] = buf8[i] & msk;
				i++;

				for (l = 0, msk = 0x80; l < 8; l++, msk >>= 1)
					parity[k++] = buf8[i] & msk;
				i++;
			}
			data[j++] = buf8[i];
		}

		err = -EIO;
		for (i = 0; i < NVRAM_SELFBOOT_DATA_SIZE; i++) {
			u8 hw8 = hweight8(data[i]);

			if ((hw8 & 0x1) && parity[i])
				goto out;
			else if (!(hw8 & 0x1) && !parity[i])
				goto out;
		}
		err = 0;
		goto out;
	}

	err = -EIO;

	/* Bootstrap checksum at offset 0x10 */
	csum = calc_crc((unsigned char *) buf, 0x10);
	if (csum != le32_to_cpu(buf[0x10/4]))
		goto out;

	/* Manufacturing block starts at offset 0x74, checksum at 0xfc */
	csum = calc_crc((unsigned char *) &buf[0x74/4], 0x88);
	if (csum != le32_to_cpu(buf[0xfc/4]))
		goto out;

	kfree(buf);

	buf = tg3_vpd_readblock(tp, &len);
	if (!buf)
		return -ENOMEM;

	i = pci_vpd_find_tag((u8 *)buf, 0, len, PCI_VPD_LRDT_RO_DATA);
	if (i > 0) {
		j = pci_vpd_lrdt_size(&((u8 *)buf)[i]);
		if (j < 0)
			goto out;

		if (i + PCI_VPD_LRDT_TAG_SIZE + j > len)
			goto out;

		i += PCI_VPD_LRDT_TAG_SIZE;
		j = pci_vpd_find_info_keyword((u8 *)buf, i, j,
					      PCI_VPD_RO_KEYWORD_CHKSUM);
		if (j > 0) {
			u8 csum8 = 0;

			j += PCI_VPD_INFO_FLD_HDR_SIZE;

			for (i = 0; i <= j; i++)
				csum8 += ((u8 *)buf)[i];

			if (csum8)
				goto out;
		}
	}

	err = 0;

out:
	kfree(buf);
	return err;
}

#define TG3_SERDES_TIMEOUT_SEC	2
#define TG3_COPPER_TIMEOUT_SEC	6

static int tg3_test_link(struct tg3 *tp)
{
	int i, max;

	if (!netif_running(tp->dev))
		return -ENODEV;

	if (tp->phy_flags & TG3_PHYFLG_ANY_SERDES)
		max = TG3_SERDES_TIMEOUT_SEC;
	else
		max = TG3_COPPER_TIMEOUT_SEC;

	for (i = 0; i < max; i++) {
		if (tp->link_up)
			return 0;

		if (msleep_interruptible(1000))
			break;
	}

	return -EIO;
}

/* Only test the commonly used registers */
static int tg3_test_registers(struct tg3 *tp)
{
	int i, is_5705, is_5750;
	u32 offset, read_mask, write_mask, val, save_val, read_val;
	static struct {
		u16 offset;
		u16 flags;
#define TG3_FL_5705	0x1
#define TG3_FL_NOT_5705	0x2
#define TG3_FL_NOT_5788	0x4
#define TG3_FL_NOT_5750	0x8
		u32 read_mask;
		u32 write_mask;
	} reg_tbl[] = {
		/* MAC Control Registers */
		{ MAC_MODE, TG3_FL_NOT_5705,
			0x00000000, 0x00ef6f8c },
		{ MAC_MODE, TG3_FL_5705,
			0x00000000, 0x01ef6b8c },
		{ MAC_STATUS, TG3_FL_NOT_5705,
			0x03800107, 0x00000000 },
		{ MAC_STATUS, TG3_FL_5705,
			0x03800100, 0x00000000 },
		{ MAC_ADDR_0_HIGH, 0x0000,
			0x00000000, 0x0000ffff },
		{ MAC_ADDR_0_LOW, 0x0000,
			0x00000000, 0xffffffff },
		{ MAC_RX_MTU_SIZE, 0x0000,
			0x00000000, 0x0000ffff },
		{ MAC_TX_MODE, 0x0000,
			0x00000000, 0x00000070 },
		{ MAC_TX_LENGTHS, 0x0000,
			0x00000000, 0x00003fff },
		{ MAC_RX_MODE, TG3_FL_NOT_5705,
			0x00000000, 0x000007fc },
		{ MAC_RX_MODE, TG3_FL_5705,
			0x00000000, 0x000007dc },
		{ MAC_HASH_REG_0, 0x0000,
			0x00000000, 0xffffffff },
		{ MAC_HASH_REG_1, 0x0000,
			0x00000000, 0xffffffff },
		{ MAC_HASH_REG_2, 0x0000,
			0x00000000, 0xffffffff },
		{ MAC_HASH_REG_3, 0x0000,
			0x00000000, 0xffffffff },

		/* Receive Data and Receive BD Initiator Control Registers. */
		{ RCVDBDI_JUMBO_BD+0, TG3_FL_NOT_5705,
			0x00000000, 0xffffffff },
		{ RCVDBDI_JUMBO_BD+4, TG3_FL_NOT_5705,
			0x00000000, 0xffffffff },
		{ RCVDBDI_JUMBO_BD+8, TG3_FL_NOT_5705,
			0x00000000, 0x00000003 },
		{ RCVDBDI_JUMBO_BD+0xc, TG3_FL_NOT_5705,
			0x00000000, 0xffffffff },
		{ RCVDBDI_STD_BD+0, 0x0000,
			0x00000000, 0xffffffff },
		{ RCVDBDI_STD_BD+4, 0x0000,
			0x00000000, 0xffffffff },
		{ RCVDBDI_STD_BD+8, 0x0000,
			0x00000000, 0xffff0002 },
		{ RCVDBDI_STD_BD+0xc, 0x0000,
			0x00000000, 0xffffffff },

		/* Receive BD Initiator Control Registers. */
		{ RCVBDI_STD_THRESH, TG3_FL_NOT_5705,
			0x00000000, 0xffffffff },
		{ RCVBDI_STD_THRESH, TG3_FL_5705,
			0x00000000, 0x000003ff },
		{ RCVBDI_JUMBO_THRESH, TG3_FL_NOT_5705,
			0x00000000, 0xffffffff },

		/* Host Coalescing Control Registers. */
		{ HOSTCC_MODE, TG3_FL_NOT_5705,
			0x00000000, 0x00000004 },
		{ HOSTCC_MODE, TG3_FL_5705,
			0x00000000, 0x000000f6 },
		{ HOSTCC_RXCOL_TICKS, TG3_FL_NOT_5705,
			0x00000000, 0xffffffff },
		{ HOSTCC_RXCOL_TICKS, TG3_FL_5705,
			0x00000000, 0x000003ff },
		{ HOSTCC_TXCOL_TICKS, TG3_FL_NOT_5705,
			0x00000000, 0xffffffff },
		{ HOSTCC_TXCOL_TICKS, TG3_FL_5705,
			0x00000000, 0x000003ff },
		{ HOSTCC_RXMAX_FRAMES, TG3_FL_NOT_5705,
			0x00000000, 0xffffffff },
		{ HOSTCC_RXMAX_FRAMES, TG3_FL_5705 | TG3_FL_NOT_5788,
			0x00000000, 0x000000ff },
		{ HOSTCC_TXMAX_FRAMES, TG3_FL_NOT_5705,
			0x00000000, 0xffffffff },
		{ HOSTCC_TXMAX_FRAMES, TG3_FL_5705 | TG3_FL_NOT_5788,
			0x00000000, 0x000000ff },
		{ HOSTCC_RXCOAL_TICK_INT, TG3_FL_NOT_5705,
			0x00000000, 0xffffffff },
		{ HOSTCC_TXCOAL_TICK_INT, TG3_FL_NOT_5705,
			0x00000000, 0xffffffff },
		{ HOSTCC_RXCOAL_MAXF_INT, TG3_FL_NOT_5705,
			0x00000000, 0xffffffff },
		{ HOSTCC_RXCOAL_MAXF_INT, TG3_FL_5705 | TG3_FL_NOT_5788,
			0x00000000, 0x000000ff },
		{ HOSTCC_TXCOAL_MAXF_INT, TG3_FL_NOT_5705,
			0x00000000, 0xffffffff },
		{ HOSTCC_TXCOAL_MAXF_INT, TG3_FL_5705 | TG3_FL_NOT_5788,
			0x00000000, 0x000000ff },
		{ HOSTCC_STAT_COAL_TICKS, TG3_FL_NOT_5705,
			0x00000000, 0xffffffff },
		{ HOSTCC_STATS_BLK_HOST_ADDR, TG3_FL_NOT_5705,
			0x00000000, 0xffffffff },
		{ HOSTCC_STATS_BLK_HOST_ADDR+4, TG3_FL_NOT_5705,
			0x00000000, 0xffffffff },
		{ HOSTCC_STATUS_BLK_HOST_ADDR, 0x0000,
			0x00000000, 0xffffffff },
		{ HOSTCC_STATUS_BLK_HOST_ADDR+4, 0x0000,
			0x00000000, 0xffffffff },
		{ HOSTCC_STATS_BLK_NIC_ADDR, 0x0000,
			0xffffffff, 0x00000000 },
		{ HOSTCC_STATUS_BLK_NIC_ADDR, 0x0000,
			0xffffffff, 0x00000000 },

		/* Buffer Manager Control Registers. */
		{ BUFMGR_MB_POOL_ADDR, TG3_FL_NOT_5750,
			0x00000000, 0x007fff80 },
		{ BUFMGR_MB_POOL_SIZE, TG3_FL_NOT_5750,
			0x00000000, 0x007fffff },
		{ BUFMGR_MB_RDMA_LOW_WATER, 0x0000,
			0x00000000, 0x0000003f },
		{ BUFMGR_MB_MACRX_LOW_WATER, 0x0000,
			0x00000000, 0x000001ff },
		{ BUFMGR_MB_HIGH_WATER, 0x0000,
			0x00000000, 0x000001ff },
		{ BUFMGR_DMA_DESC_POOL_ADDR, TG3_FL_NOT_5705,
			0xffffffff, 0x00000000 },
		{ BUFMGR_DMA_DESC_POOL_SIZE, TG3_FL_NOT_5705,
			0xffffffff, 0x00000000 },

		/* Mailbox Registers */
		{ GRCMBOX_RCVSTD_PROD_IDX+4, 0x0000,
			0x00000000, 0x000001ff },
		{ GRCMBOX_RCVJUMBO_PROD_IDX+4, TG3_FL_NOT_5705,
			0x00000000, 0x000001ff },
		{ GRCMBOX_RCVRET_CON_IDX_0+4, 0x0000,
			0x00000000, 0x000007ff },
		{ GRCMBOX_SNDHOST_PROD_IDX_0+4, 0x0000,
			0x00000000, 0x000001ff },

		{ 0xffff, 0x0000, 0x00000000, 0x00000000 },
	};

	is_5705 = is_5750 = 0;
	if (tg3_flag(tp, 5705_PLUS)) {
		is_5705 = 1;
		if (tg3_flag(tp, 5750_PLUS))
			is_5750 = 1;
	}

	for (i = 0; reg_tbl[i].offset != 0xffff; i++) {
		if (is_5705 && (reg_tbl[i].flags & TG3_FL_NOT_5705))
			continue;

		if (!is_5705 && (reg_tbl[i].flags & TG3_FL_5705))
			continue;

		if (tg3_flag(tp, IS_5788) &&
		    (reg_tbl[i].flags & TG3_FL_NOT_5788))
			continue;

		if (is_5750 && (reg_tbl[i].flags & TG3_FL_NOT_5750))
			continue;

		offset = (u32) reg_tbl[i].offset;
		read_mask = reg_tbl[i].read_mask;
		write_mask = reg_tbl[i].write_mask;

		/* Save the original register content */
		save_val = tr32(offset);

		/* Determine the read-only value. */
		read_val = save_val & read_mask;

		/* Write zero to the register, then make sure the read-only bits
		 * are not changed and the read/write bits are all zeros.
		 */
		tw32(offset, 0);

		val = tr32(offset);

		/* Test the read-only and read/write bits. */
		if (((val & read_mask) != read_val) || (val & write_mask))
			goto out;

		/* Write ones to all the bits defined by RdMask and WrMask, then
		 * make sure the read-only bits are not changed and the
		 * read/write bits are all ones.
		 */
		tw32(offset, read_mask | write_mask);

		val = tr32(offset);

		/* Test the read-only bits. */
		if ((val & read_mask) != read_val)
			goto out;

		/* Test the read/write bits. */
		if ((val & write_mask) != write_mask)
			goto out;

		tw32(offset, save_val);
	}

	return 0;

out:
	if (netif_msg_hw(tp))
		netdev_err(tp->dev,
			   "Register test failed at offset %x\n", offset);
	tw32(offset, save_val);
	return -EIO;
}

static int tg3_do_mem_test(struct tg3 *tp, u32 offset, u32 len)
{
	static const u32 test_pattern[] = { 0x00000000, 0xffffffff, 0xaa55a55a };
	int i;
	u32 j;

	for (i = 0; i < ARRAY_SIZE(test_pattern); i++) {
		for (j = 0; j < len; j += 4) {
			u32 val;

			tg3_write_mem(tp, offset + j, test_pattern[i]);
			tg3_read_mem(tp, offset + j, &val);
			if (val != test_pattern[i])
				return -EIO;
		}
	}
	return 0;
}

static int tg3_test_memory(struct tg3 *tp)
{
	static struct mem_entry {
		u32 offset;
		u32 len;
	} mem_tbl_570x[] = {
		{ 0x00000000, 0x00b50},
		{ 0x00002000, 0x1c000},
		{ 0xffffffff, 0x00000}
	}, mem_tbl_5705[] = {
		{ 0x00000100, 0x0000c},
		{ 0x00000200, 0x00008},
		{ 0x00004000, 0x00800},
		{ 0x00006000, 0x01000},
		{ 0x00008000, 0x02000},
		{ 0x00010000, 0x0e000},
		{ 0xffffffff, 0x00000}
	}, mem_tbl_5755[] = {
		{ 0x00000200, 0x00008},
		{ 0x00004000, 0x00800},
		{ 0x00006000, 0x00800},
		{ 0x00008000, 0x02000},
		{ 0x00010000, 0x0c000},
		{ 0xffffffff, 0x00000}
	}, mem_tbl_5906[] = {
		{ 0x00000200, 0x00008},
		{ 0x00004000, 0x00400},
		{ 0x00006000, 0x00400},
		{ 0x00008000, 0x01000},
		{ 0x00010000, 0x01000},
		{ 0xffffffff, 0x00000}
	}, mem_tbl_5717[] = {
		{ 0x00000200, 0x00008},
		{ 0x00010000, 0x0a000},
		{ 0x00020000, 0x13c00},
		{ 0xffffffff, 0x00000}
	}, mem_tbl_57765[] = {
		{ 0x00000200, 0x00008},
		{ 0x00004000, 0x00800},
		{ 0x00006000, 0x09800},
		{ 0x00010000, 0x0a000},
		{ 0xffffffff, 0x00000}
	};
	struct mem_entry *mem_tbl;
	int err = 0;
	int i;

	if (tg3_flag(tp, 5717_PLUS))
		mem_tbl = mem_tbl_5717;
	else if (tg3_flag(tp, 57765_CLASS) ||
		 tg3_asic_rev(tp) == ASIC_REV_5762)
		mem_tbl = mem_tbl_57765;
	else if (tg3_flag(tp, 5755_PLUS))
		mem_tbl = mem_tbl_5755;
	else if (tg3_asic_rev(tp) == ASIC_REV_5906)
		mem_tbl = mem_tbl_5906;
	else if (tg3_flag(tp, 5705_PLUS))
		mem_tbl = mem_tbl_5705;
	else
		mem_tbl = mem_tbl_570x;

	for (i = 0; mem_tbl[i].offset != 0xffffffff; i++) {
		err = tg3_do_mem_test(tp, mem_tbl[i].offset, mem_tbl[i].len);
		if (err)
			break;
	}

	return err;
}

#define TG3_TSO_MSS		500

#define TG3_TSO_IP_HDR_LEN	20
#define TG3_TSO_TCP_HDR_LEN	20
#define TG3_TSO_TCP_OPT_LEN	12

static const u8 tg3_tso_header[] = {
0x08, 0x00,
0x45, 0x00, 0x00, 0x00,
0x00, 0x00, 0x40, 0x00,
0x40, 0x06, 0x00, 0x00,
0x0a, 0x00, 0x00, 0x01,
0x0a, 0x00, 0x00, 0x02,
0x0d, 0x00, 0xe0, 0x00,
0x00, 0x00, 0x01, 0x00,
0x00, 0x00, 0x02, 0x00,
0x80, 0x10, 0x10, 0x00,
0x14, 0x09, 0x00, 0x00,
0x01, 0x01, 0x08, 0x0a,
0x11, 0x11, 0x11, 0x11,
0x11, 0x11, 0x11, 0x11,
};

static int tg3_run_loopback(struct tg3 *tp, u32 pktsz, bool tso_loopback)
{
	u32 rx_start_idx, rx_idx, tx_idx, opaque_key;
	u32 base_flags = 0, mss = 0, desc_idx, coal_now, data_off, val;
	u32 budget;
	struct sk_buff *skb;
	u8 *tx_data, *rx_data;
	dma_addr_t map;
	int num_pkts, tx_len, rx_len, i, err;
	struct tg3_rx_buffer_desc *desc;
	struct tg3_napi *tnapi, *rnapi;
	struct tg3_rx_prodring_set *tpr = &tp->napi[0].prodring;

	tnapi = &tp->napi[0];
	rnapi = &tp->napi[0];
	if (tp->irq_cnt > 1) {
		if (tg3_flag(tp, ENABLE_RSS))
			rnapi = &tp->napi[1];
		if (tg3_flag(tp, ENABLE_TSS))
			tnapi = &tp->napi[1];
	}
	coal_now = tnapi->coal_now | rnapi->coal_now;

	err = -EIO;

	tx_len = pktsz;
	skb = netdev_alloc_skb(tp->dev, tx_len);
	if (!skb)
		return -ENOMEM;

	tx_data = skb_put(skb, tx_len);
	memcpy(tx_data, tp->dev->dev_addr, 6);
	memset(tx_data + 6, 0x0, 8);

	tw32(MAC_RX_MTU_SIZE, tx_len + ETH_FCS_LEN);

	if (tso_loopback) {
		struct iphdr *iph = (struct iphdr *)&tx_data[ETH_HLEN];

		u32 hdr_len = TG3_TSO_IP_HDR_LEN + TG3_TSO_TCP_HDR_LEN +
			      TG3_TSO_TCP_OPT_LEN;

		memcpy(tx_data + ETH_ALEN * 2, tg3_tso_header,
		       sizeof(tg3_tso_header));
		mss = TG3_TSO_MSS;

		val = tx_len - ETH_ALEN * 2 - sizeof(tg3_tso_header);
		num_pkts = DIV_ROUND_UP(val, TG3_TSO_MSS);

		/* Set the total length field in the IP header */
		iph->tot_len = htons((u16)(mss + hdr_len));

		base_flags = (TXD_FLAG_CPU_PRE_DMA |
			      TXD_FLAG_CPU_POST_DMA);

		if (tg3_flag(tp, HW_TSO_1) ||
		    tg3_flag(tp, HW_TSO_2) ||
		    tg3_flag(tp, HW_TSO_3)) {
			struct tcphdr *th;
			val = ETH_HLEN + TG3_TSO_IP_HDR_LEN;
			th = (struct tcphdr *)&tx_data[val];
			th->check = 0;
		} else
			base_flags |= TXD_FLAG_TCPUDP_CSUM;

		if (tg3_flag(tp, HW_TSO_3)) {
			mss |= (hdr_len & 0xc) << 12;
			if (hdr_len & 0x10)
				base_flags |= 0x00000010;
			base_flags |= (hdr_len & 0x3e0) << 5;
		} else if (tg3_flag(tp, HW_TSO_2))
			mss |= hdr_len << 9;
		else if (tg3_flag(tp, HW_TSO_1) ||
			 tg3_asic_rev(tp) == ASIC_REV_5705) {
			mss |= (TG3_TSO_TCP_OPT_LEN << 9);
		} else {
			base_flags |= (TG3_TSO_TCP_OPT_LEN << 10);
		}

		data_off = ETH_ALEN * 2 + sizeof(tg3_tso_header);
	} else {
		num_pkts = 1;
		data_off = ETH_HLEN;

		if (tg3_flag(tp, USE_JUMBO_BDFLAG) &&
		    tx_len > VLAN_ETH_FRAME_LEN)
			base_flags |= TXD_FLAG_JMB_PKT;
	}

	for (i = data_off; i < tx_len; i++)
		tx_data[i] = (u8) (i & 0xff);

	map = pci_map_single(tp->pdev, skb->data, tx_len, PCI_DMA_TODEVICE);
	if (pci_dma_mapping_error(tp->pdev, map)) {
		dev_kfree_skb(skb);
		return -EIO;
	}

	val = tnapi->tx_prod;
	tnapi->tx_buffers[val].skb = skb;
	dma_unmap_addr_set(&tnapi->tx_buffers[val], mapping, map);

	tw32_f(HOSTCC_MODE, tp->coalesce_mode | HOSTCC_MODE_ENABLE |
	       rnapi->coal_now);

	udelay(10);

	rx_start_idx = rnapi->hw_status->idx[0].rx_producer;

	budget = tg3_tx_avail(tnapi);
	if (tg3_tx_frag_set(tnapi, &val, &budget, map, tx_len,
			    base_flags | TXD_FLAG_END, mss, 0)) {
		tnapi->tx_buffers[val].skb = NULL;
		dev_kfree_skb(skb);
		return -EIO;
	}

	tnapi->tx_prod++;

	/* Sync BD data before updating mailbox */
	wmb();

	tw32_tx_mbox(tnapi->prodmbox, tnapi->tx_prod);
	tr32_mailbox(tnapi->prodmbox);

	udelay(10);

	/* 350 usec to allow enough time on some 10/100 Mbps devices.  */
	for (i = 0; i < 35; i++) {
		tw32_f(HOSTCC_MODE, tp->coalesce_mode | HOSTCC_MODE_ENABLE |
		       coal_now);

		udelay(10);

		tx_idx = tnapi->hw_status->idx[0].tx_consumer;
		rx_idx = rnapi->hw_status->idx[0].rx_producer;
		if ((tx_idx == tnapi->tx_prod) &&
		    (rx_idx == (rx_start_idx + num_pkts)))
			break;
	}

	tg3_tx_skb_unmap(tnapi, tnapi->tx_prod - 1, -1);
	dev_kfree_skb(skb);

	if (tx_idx != tnapi->tx_prod)
		goto out;

	if (rx_idx != rx_start_idx + num_pkts)
		goto out;

	val = data_off;
	while (rx_idx != rx_start_idx) {
		desc = &rnapi->rx_rcb[rx_start_idx++];
		desc_idx = desc->opaque & RXD_OPAQUE_INDEX_MASK;
		opaque_key = desc->opaque & RXD_OPAQUE_RING_MASK;

		if ((desc->err_vlan & RXD_ERR_MASK) != 0 &&
		    (desc->err_vlan != RXD_ERR_ODD_NIBBLE_RCVD_MII))
			goto out;

		rx_len = ((desc->idx_len & RXD_LEN_MASK) >> RXD_LEN_SHIFT)
			 - ETH_FCS_LEN;

		if (!tso_loopback) {
			if (rx_len != tx_len)
				goto out;

			if (pktsz <= TG3_RX_STD_DMA_SZ - ETH_FCS_LEN) {
				if (opaque_key != RXD_OPAQUE_RING_STD)
					goto out;
			} else {
				if (opaque_key != RXD_OPAQUE_RING_JUMBO)
					goto out;
			}
		} else if ((desc->type_flags & RXD_FLAG_TCPUDP_CSUM) &&
			   (desc->ip_tcp_csum & RXD_TCPCSUM_MASK)
			    >> RXD_TCPCSUM_SHIFT != 0xffff) {
			goto out;
		}

		if (opaque_key == RXD_OPAQUE_RING_STD) {
			rx_data = tpr->rx_std_buffers[desc_idx].data;
			map = dma_unmap_addr(&tpr->rx_std_buffers[desc_idx],
					     mapping);
		} else if (opaque_key == RXD_OPAQUE_RING_JUMBO) {
			rx_data = tpr->rx_jmb_buffers[desc_idx].data;
			map = dma_unmap_addr(&tpr->rx_jmb_buffers[desc_idx],
					     mapping);
		} else
			goto out;

		pci_dma_sync_single_for_cpu(tp->pdev, map, rx_len,
					    PCI_DMA_FROMDEVICE);

		rx_data += TG3_RX_OFFSET(tp);
		for (i = data_off; i < rx_len; i++, val++) {
			if (*(rx_data + i) != (u8) (val & 0xff))
				goto out;
		}
	}

	err = 0;

	/* tg3_free_rings will unmap and free the rx_data */
out:
	return err;
}

#define TG3_STD_LOOPBACK_FAILED		1
#define TG3_JMB_LOOPBACK_FAILED		2
#define TG3_TSO_LOOPBACK_FAILED		4
#define TG3_LOOPBACK_FAILED \
	(TG3_STD_LOOPBACK_FAILED | \
	 TG3_JMB_LOOPBACK_FAILED | \
	 TG3_TSO_LOOPBACK_FAILED)

static int tg3_test_loopback(struct tg3 *tp, u64 *data, bool do_extlpbk)
{
	int err = -EIO;
	u32 eee_cap;
	u32 jmb_pkt_sz = 9000;

	if (tp->dma_limit)
		jmb_pkt_sz = tp->dma_limit - ETH_HLEN;

	eee_cap = tp->phy_flags & TG3_PHYFLG_EEE_CAP;
	tp->phy_flags &= ~TG3_PHYFLG_EEE_CAP;

	if (!netif_running(tp->dev)) {
		data[TG3_MAC_LOOPB_TEST] = TG3_LOOPBACK_FAILED;
		data[TG3_PHY_LOOPB_TEST] = TG3_LOOPBACK_FAILED;
		if (do_extlpbk)
			data[TG3_EXT_LOOPB_TEST] = TG3_LOOPBACK_FAILED;
		goto done;
	}

	err = tg3_reset_hw(tp, 1);
	if (err) {
		data[TG3_MAC_LOOPB_TEST] = TG3_LOOPBACK_FAILED;
		data[TG3_PHY_LOOPB_TEST] = TG3_LOOPBACK_FAILED;
		if (do_extlpbk)
			data[TG3_EXT_LOOPB_TEST] = TG3_LOOPBACK_FAILED;
		goto done;
	}

	if (tg3_flag(tp, ENABLE_RSS)) {
		int i;

		/* Reroute all rx packets to the 1st queue */
		for (i = MAC_RSS_INDIR_TBL_0;
		     i < MAC_RSS_INDIR_TBL_0 + TG3_RSS_INDIR_TBL_SIZE; i += 4)
			tw32(i, 0x0);
	}

	/* HW errata - mac loopback fails in some cases on 5780.
	 * Normal traffic and PHY loopback are not affected by
	 * errata.  Also, the MAC loopback test is deprecated for
	 * all newer ASIC revisions.
	 */
	if (tg3_asic_rev(tp) != ASIC_REV_5780 &&
	    !tg3_flag(tp, CPMU_PRESENT)) {
		tg3_mac_loopback(tp, true);

		if (tg3_run_loopback(tp, ETH_FRAME_LEN, false))
			data[TG3_MAC_LOOPB_TEST] |= TG3_STD_LOOPBACK_FAILED;

		if (tg3_flag(tp, JUMBO_RING_ENABLE) &&
		    tg3_run_loopback(tp, jmb_pkt_sz + ETH_HLEN, false))
			data[TG3_MAC_LOOPB_TEST] |= TG3_JMB_LOOPBACK_FAILED;

		tg3_mac_loopback(tp, false);
	}

	if (!(tp->phy_flags & TG3_PHYFLG_PHY_SERDES) &&
	    !tg3_flag(tp, USE_PHYLIB)) {
		int i;

		tg3_phy_lpbk_set(tp, 0, false);

		/* Wait for link */
		for (i = 0; i < 100; i++) {
			if (tr32(MAC_TX_STATUS) & TX_STATUS_LINK_UP)
				break;
			mdelay(1);
		}

		if (tg3_run_loopback(tp, ETH_FRAME_LEN, false))
			data[TG3_PHY_LOOPB_TEST] |= TG3_STD_LOOPBACK_FAILED;
		if (tg3_flag(tp, TSO_CAPABLE) &&
		    tg3_run_loopback(tp, ETH_FRAME_LEN, true))
			data[TG3_PHY_LOOPB_TEST] |= TG3_TSO_LOOPBACK_FAILED;
		if (tg3_flag(tp, JUMBO_RING_ENABLE) &&
		    tg3_run_loopback(tp, jmb_pkt_sz + ETH_HLEN, false))
			data[TG3_PHY_LOOPB_TEST] |= TG3_JMB_LOOPBACK_FAILED;

		if (do_extlpbk) {
			tg3_phy_lpbk_set(tp, 0, true);

			/* All link indications report up, but the hardware
			 * isn't really ready for about 20 msec.  Double it
			 * to be sure.
			 */
			mdelay(40);

			if (tg3_run_loopback(tp, ETH_FRAME_LEN, false))
				data[TG3_EXT_LOOPB_TEST] |=
							TG3_STD_LOOPBACK_FAILED;
			if (tg3_flag(tp, TSO_CAPABLE) &&
			    tg3_run_loopback(tp, ETH_FRAME_LEN, true))
				data[TG3_EXT_LOOPB_TEST] |=
							TG3_TSO_LOOPBACK_FAILED;
			if (tg3_flag(tp, JUMBO_RING_ENABLE) &&
			    tg3_run_loopback(tp, jmb_pkt_sz + ETH_HLEN, false))
				data[TG3_EXT_LOOPB_TEST] |=
							TG3_JMB_LOOPBACK_FAILED;
		}

		/* Re-enable gphy autopowerdown. */
		if (tp->phy_flags & TG3_PHYFLG_ENABLE_APD)
			tg3_phy_toggle_apd(tp, true);
	}

	err = (data[TG3_MAC_LOOPB_TEST] | data[TG3_PHY_LOOPB_TEST] |
	       data[TG3_EXT_LOOPB_TEST]) ? -EIO : 0;

done:
	tp->phy_flags |= eee_cap;

	return err;
}

static void tg3_self_test(struct net_device *dev, struct ethtool_test *etest,
			  u64 *data)
{
	struct tg3 *tp = netdev_priv(dev);
	bool doextlpbk = etest->flags & ETH_TEST_FL_EXTERNAL_LB;

	if ((tp->phy_flags & TG3_PHYFLG_IS_LOW_POWER) &&
	    tg3_power_up(tp)) {
		etest->flags |= ETH_TEST_FL_FAILED;
		memset(data, 1, sizeof(u64) * TG3_NUM_TEST);
		return;
	}

	memset(data, 0, sizeof(u64) * TG3_NUM_TEST);

	if (tg3_test_nvram(tp) != 0) {
		etest->flags |= ETH_TEST_FL_FAILED;
		data[TG3_NVRAM_TEST] = 1;
	}
	if (!doextlpbk && tg3_test_link(tp)) {
		etest->flags |= ETH_TEST_FL_FAILED;
		data[TG3_LINK_TEST] = 1;
	}
	if (etest->flags & ETH_TEST_FL_OFFLINE) {
		int err, err2 = 0, irq_sync = 0;

		if (netif_running(dev)) {
			tg3_phy_stop(tp);
			tg3_netif_stop(tp);
			irq_sync = 1;
		}

		tg3_full_lock(tp, irq_sync);
		tg3_halt(tp, RESET_KIND_SUSPEND, 1);
		err = tg3_nvram_lock(tp);
		tg3_halt_cpu(tp, RX_CPU_BASE);
		if (!tg3_flag(tp, 5705_PLUS))
			tg3_halt_cpu(tp, TX_CPU_BASE);
		if (!err)
			tg3_nvram_unlock(tp);

		if (tp->phy_flags & TG3_PHYFLG_MII_SERDES)
			tg3_phy_reset(tp);

		if (tg3_test_registers(tp) != 0) {
			etest->flags |= ETH_TEST_FL_FAILED;
			data[TG3_REGISTER_TEST] = 1;
		}

		if (tg3_test_memory(tp) != 0) {
			etest->flags |= ETH_TEST_FL_FAILED;
			data[TG3_MEMORY_TEST] = 1;
		}

		if (doextlpbk)
			etest->flags |= ETH_TEST_FL_EXTERNAL_LB_DONE;

		if (tg3_test_loopback(tp, data, doextlpbk))
			etest->flags |= ETH_TEST_FL_FAILED;

		tg3_full_unlock(tp);

		if (tg3_test_interrupt(tp) != 0) {
			etest->flags |= ETH_TEST_FL_FAILED;
			data[TG3_INTERRUPT_TEST] = 1;
		}

		tg3_full_lock(tp, 0);

		tg3_halt(tp, RESET_KIND_SHUTDOWN, 1);
		if (netif_running(dev)) {
			tg3_flag_set(tp, INIT_COMPLETE);
			err2 = tg3_restart_hw(tp, 1);
			if (!err2)
				tg3_netif_start(tp);
		}

		tg3_full_unlock(tp);

		if (irq_sync && !err2)
			tg3_phy_start(tp);
	}
	if (tp->phy_flags & TG3_PHYFLG_IS_LOW_POWER)
		tg3_power_down(tp);

}

static int tg3_hwtstamp_ioctl(struct net_device *dev,
			      struct ifreq *ifr, int cmd)
{
	struct tg3 *tp = netdev_priv(dev);
	struct hwtstamp_config stmpconf;

	if (!tg3_flag(tp, PTP_CAPABLE))
		return -EINVAL;

	if (copy_from_user(&stmpconf, ifr->ifr_data, sizeof(stmpconf)))
		return -EFAULT;

	if (stmpconf.flags)
		return -EINVAL;

	switch (stmpconf.tx_type) {
	case HWTSTAMP_TX_ON:
		tg3_flag_set(tp, TX_TSTAMP_EN);
		break;
	case HWTSTAMP_TX_OFF:
		tg3_flag_clear(tp, TX_TSTAMP_EN);
		break;
	default:
		return -ERANGE;
	}

	switch (stmpconf.rx_filter) {
	case HWTSTAMP_FILTER_NONE:
		tp->rxptpctl = 0;
		break;
	case HWTSTAMP_FILTER_PTP_V1_L4_EVENT:
		tp->rxptpctl = TG3_RX_PTP_CTL_RX_PTP_V1_EN |
			       TG3_RX_PTP_CTL_ALL_V1_EVENTS;
		break;
	case HWTSTAMP_FILTER_PTP_V1_L4_SYNC:
		tp->rxptpctl = TG3_RX_PTP_CTL_RX_PTP_V1_EN |
			       TG3_RX_PTP_CTL_SYNC_EVNT;
		break;
	case HWTSTAMP_FILTER_PTP_V1_L4_DELAY_REQ:
		tp->rxptpctl = TG3_RX_PTP_CTL_RX_PTP_V1_EN |
			       TG3_RX_PTP_CTL_DELAY_REQ;
		break;
	case HWTSTAMP_FILTER_PTP_V2_EVENT:
		tp->rxptpctl = TG3_RX_PTP_CTL_RX_PTP_V2_EN |
			       TG3_RX_PTP_CTL_ALL_V2_EVENTS;
		break;
	case HWTSTAMP_FILTER_PTP_V2_L2_EVENT:
		tp->rxptpctl = TG3_RX_PTP_CTL_RX_PTP_V2_L2_EN |
			       TG3_RX_PTP_CTL_ALL_V2_EVENTS;
		break;
	case HWTSTAMP_FILTER_PTP_V2_L4_EVENT:
		tp->rxptpctl = TG3_RX_PTP_CTL_RX_PTP_V2_L4_EN |
			       TG3_RX_PTP_CTL_ALL_V2_EVENTS;
		break;
	case HWTSTAMP_FILTER_PTP_V2_SYNC:
		tp->rxptpctl = TG3_RX_PTP_CTL_RX_PTP_V2_EN |
			       TG3_RX_PTP_CTL_SYNC_EVNT;
		break;
	case HWTSTAMP_FILTER_PTP_V2_L2_SYNC:
		tp->rxptpctl = TG3_RX_PTP_CTL_RX_PTP_V2_L2_EN |
			       TG3_RX_PTP_CTL_SYNC_EVNT;
		break;
	case HWTSTAMP_FILTER_PTP_V2_L4_SYNC:
		tp->rxptpctl = TG3_RX_PTP_CTL_RX_PTP_V2_L4_EN |
			       TG3_RX_PTP_CTL_SYNC_EVNT;
		break;
	case HWTSTAMP_FILTER_PTP_V2_DELAY_REQ:
		tp->rxptpctl = TG3_RX_PTP_CTL_RX_PTP_V2_EN |
			       TG3_RX_PTP_CTL_DELAY_REQ;
		break;
	case HWTSTAMP_FILTER_PTP_V2_L2_DELAY_REQ:
		tp->rxptpctl = TG3_RX_PTP_CTL_RX_PTP_V2_L2_EN |
			       TG3_RX_PTP_CTL_DELAY_REQ;
		break;
	case HWTSTAMP_FILTER_PTP_V2_L4_DELAY_REQ:
		tp->rxptpctl = TG3_RX_PTP_CTL_RX_PTP_V2_L4_EN |
			       TG3_RX_PTP_CTL_DELAY_REQ;
		break;
	default:
		return -ERANGE;
	}

	if (netif_running(dev) && tp->rxptpctl)
		tw32(TG3_RX_PTP_CTL,
		     tp->rxptpctl | TG3_RX_PTP_CTL_HWTS_INTERLOCK);

	return copy_to_user(ifr->ifr_data, &stmpconf, sizeof(stmpconf)) ?
		-EFAULT : 0;
}

static int tg3_ioctl(struct net_device *dev, struct ifreq *ifr, int cmd)
{
	struct mii_ioctl_data *data = if_mii(ifr);
	struct tg3 *tp = netdev_priv(dev);
	int err;

	if (tg3_flag(tp, USE_PHYLIB)) {
		struct phy_device *phydev;
		if (!(tp->phy_flags & TG3_PHYFLG_IS_CONNECTED))
			return -EAGAIN;
		phydev = tp->mdio_bus->phy_map[TG3_PHY_MII_ADDR];
		return phy_mii_ioctl(phydev, ifr, cmd);
	}

	switch (cmd) {
	case SIOCGMIIPHY:
		data->phy_id = tp->phy_addr;

		/* fallthru */
	case SIOCGMIIREG: {
		u32 mii_regval;

		if (tp->phy_flags & TG3_PHYFLG_PHY_SERDES)
			break;			/* We have no PHY */

		if (!netif_running(dev))
			return -EAGAIN;

		spin_lock_bh(&tp->lock);
		err = __tg3_readphy(tp, data->phy_id & 0x1f,
				    data->reg_num & 0x1f, &mii_regval);
		spin_unlock_bh(&tp->lock);

		data->val_out = mii_regval;

		return err;
	}

	case SIOCSMIIREG:
		if (tp->phy_flags & TG3_PHYFLG_PHY_SERDES)
			break;			/* We have no PHY */

		if (!netif_running(dev))
			return -EAGAIN;

		spin_lock_bh(&tp->lock);
		err = __tg3_writephy(tp, data->phy_id & 0x1f,
				     data->reg_num & 0x1f, data->val_in);
		spin_unlock_bh(&tp->lock);

		return err;

	case SIOCSHWTSTAMP:
		return tg3_hwtstamp_ioctl(dev, ifr, cmd);

	default:
		/* do nothing */
		break;
	}
	return -EOPNOTSUPP;
}

static int tg3_get_coalesce(struct net_device *dev, struct ethtool_coalesce *ec)
{
	struct tg3 *tp = netdev_priv(dev);

	memcpy(ec, &tp->coal, sizeof(*ec));
	return 0;
}

static int tg3_set_coalesce(struct net_device *dev, struct ethtool_coalesce *ec)
{
	struct tg3 *tp = netdev_priv(dev);
	u32 max_rxcoal_tick_int = 0, max_txcoal_tick_int = 0;
	u32 max_stat_coal_ticks = 0, min_stat_coal_ticks = 0;

	if (!tg3_flag(tp, 5705_PLUS)) {
		max_rxcoal_tick_int = MAX_RXCOAL_TICK_INT;
		max_txcoal_tick_int = MAX_TXCOAL_TICK_INT;
		max_stat_coal_ticks = MAX_STAT_COAL_TICKS;
		min_stat_coal_ticks = MIN_STAT_COAL_TICKS;
	}

	if ((ec->rx_coalesce_usecs > MAX_RXCOL_TICKS) ||
	    (ec->tx_coalesce_usecs > MAX_TXCOL_TICKS) ||
	    (ec->rx_max_coalesced_frames > MAX_RXMAX_FRAMES) ||
	    (ec->tx_max_coalesced_frames > MAX_TXMAX_FRAMES) ||
	    (ec->rx_coalesce_usecs_irq > max_rxcoal_tick_int) ||
	    (ec->tx_coalesce_usecs_irq > max_txcoal_tick_int) ||
	    (ec->rx_max_coalesced_frames_irq > MAX_RXCOAL_MAXF_INT) ||
	    (ec->tx_max_coalesced_frames_irq > MAX_TXCOAL_MAXF_INT) ||
	    (ec->stats_block_coalesce_usecs > max_stat_coal_ticks) ||
	    (ec->stats_block_coalesce_usecs < min_stat_coal_ticks))
		return -EINVAL;

	/* No rx interrupts will be generated if both are zero */
	if ((ec->rx_coalesce_usecs == 0) &&
	    (ec->rx_max_coalesced_frames == 0))
		return -EINVAL;

	/* No tx interrupts will be generated if both are zero */
	if ((ec->tx_coalesce_usecs == 0) &&
	    (ec->tx_max_coalesced_frames == 0))
		return -EINVAL;

	/* Only copy relevant parameters, ignore all others. */
	tp->coal.rx_coalesce_usecs = ec->rx_coalesce_usecs;
	tp->coal.tx_coalesce_usecs = ec->tx_coalesce_usecs;
	tp->coal.rx_max_coalesced_frames = ec->rx_max_coalesced_frames;
	tp->coal.tx_max_coalesced_frames = ec->tx_max_coalesced_frames;
	tp->coal.rx_coalesce_usecs_irq = ec->rx_coalesce_usecs_irq;
	tp->coal.tx_coalesce_usecs_irq = ec->tx_coalesce_usecs_irq;
	tp->coal.rx_max_coalesced_frames_irq = ec->rx_max_coalesced_frames_irq;
	tp->coal.tx_max_coalesced_frames_irq = ec->tx_max_coalesced_frames_irq;
	tp->coal.stats_block_coalesce_usecs = ec->stats_block_coalesce_usecs;

	if (netif_running(dev)) {
		tg3_full_lock(tp, 0);
		__tg3_set_coalesce(tp, &tp->coal);
		tg3_full_unlock(tp);
	}
	return 0;
}

static const struct ethtool_ops tg3_ethtool_ops = {
	.get_settings		= tg3_get_settings,
	.set_settings		= tg3_set_settings,
	.get_drvinfo		= tg3_get_drvinfo,
	.get_regs_len		= tg3_get_regs_len,
	.get_regs		= tg3_get_regs,
	.get_wol		= tg3_get_wol,
	.set_wol		= tg3_set_wol,
	.get_msglevel		= tg3_get_msglevel,
	.set_msglevel		= tg3_set_msglevel,
	.nway_reset		= tg3_nway_reset,
	.get_link		= ethtool_op_get_link,
	.get_eeprom_len		= tg3_get_eeprom_len,
	.get_eeprom		= tg3_get_eeprom,
	.set_eeprom		= tg3_set_eeprom,
	.get_ringparam		= tg3_get_ringparam,
	.set_ringparam		= tg3_set_ringparam,
	.get_pauseparam		= tg3_get_pauseparam,
	.set_pauseparam		= tg3_set_pauseparam,
	.self_test		= tg3_self_test,
	.get_strings		= tg3_get_strings,
	.set_phys_id		= tg3_set_phys_id,
	.get_ethtool_stats	= tg3_get_ethtool_stats,
	.get_coalesce		= tg3_get_coalesce,
	.set_coalesce		= tg3_set_coalesce,
	.get_sset_count		= tg3_get_sset_count,
	.get_rxnfc		= tg3_get_rxnfc,
	.get_rxfh_indir_size    = tg3_get_rxfh_indir_size,
	.get_rxfh_indir		= tg3_get_rxfh_indir,
	.set_rxfh_indir		= tg3_set_rxfh_indir,
	.get_channels		= tg3_get_channels,
	.set_channels		= tg3_set_channels,
	.get_ts_info		= tg3_get_ts_info,
};

static struct rtnl_link_stats64 *tg3_get_stats64(struct net_device *dev,
						struct rtnl_link_stats64 *stats)
{
	struct tg3 *tp = netdev_priv(dev);

	spin_lock_bh(&tp->lock);
	if (!tp->hw_stats) {
		spin_unlock_bh(&tp->lock);
		return &tp->net_stats_prev;
	}

	tg3_get_nstats(tp, stats);
	spin_unlock_bh(&tp->lock);

	return stats;
}

static void tg3_set_rx_mode(struct net_device *dev)
{
	struct tg3 *tp = netdev_priv(dev);

	if (!netif_running(dev))
		return;

	tg3_full_lock(tp, 0);
	__tg3_set_rx_mode(dev);
	tg3_full_unlock(tp);
}

static inline void tg3_set_mtu(struct net_device *dev, struct tg3 *tp,
			       int new_mtu)
{
	dev->mtu = new_mtu;

	if (new_mtu > ETH_DATA_LEN) {
		if (tg3_flag(tp, 5780_CLASS)) {
			netdev_update_features(dev);
			tg3_flag_clear(tp, TSO_CAPABLE);
		} else {
			tg3_flag_set(tp, JUMBO_RING_ENABLE);
		}
	} else {
		if (tg3_flag(tp, 5780_CLASS)) {
			tg3_flag_set(tp, TSO_CAPABLE);
			netdev_update_features(dev);
		}
		tg3_flag_clear(tp, JUMBO_RING_ENABLE);
	}
}

static int tg3_change_mtu(struct net_device *dev, int new_mtu)
{
	struct tg3 *tp = netdev_priv(dev);
	int err, reset_phy = 0;

	if (new_mtu < TG3_MIN_MTU || new_mtu > TG3_MAX_MTU(tp))
		return -EINVAL;

	if (!netif_running(dev)) {
		/* We'll just catch it later when the
		 * device is up'd.
		 */
		tg3_set_mtu(dev, tp, new_mtu);
		return 0;
	}

	tg3_phy_stop(tp);

	tg3_netif_stop(tp);

	tg3_full_lock(tp, 1);

	tg3_halt(tp, RESET_KIND_SHUTDOWN, 1);

	tg3_set_mtu(dev, tp, new_mtu);

	/* Reset PHY, otherwise the read DMA engine will be in a mode that
	 * breaks all requests to 256 bytes.
	 */
	if (tg3_asic_rev(tp) == ASIC_REV_57766)
		reset_phy = 1;

	err = tg3_restart_hw(tp, reset_phy);

	if (!err)
		tg3_netif_start(tp);

	tg3_full_unlock(tp);

	if (!err)
		tg3_phy_start(tp);

	return err;
}

static const struct net_device_ops tg3_netdev_ops = {
	.ndo_open		= tg3_open,
	.ndo_stop		= tg3_close,
	.ndo_start_xmit		= tg3_start_xmit,
	.ndo_get_stats64	= tg3_get_stats64,
	.ndo_validate_addr	= eth_validate_addr,
	.ndo_set_rx_mode	= tg3_set_rx_mode,
	.ndo_set_mac_address	= tg3_set_mac_addr,
	.ndo_do_ioctl		= tg3_ioctl,
	.ndo_tx_timeout		= tg3_tx_timeout,
	.ndo_change_mtu		= tg3_change_mtu,
	.ndo_fix_features	= tg3_fix_features,
	.ndo_set_features	= tg3_set_features,
#ifdef CONFIG_NET_POLL_CONTROLLER
	.ndo_poll_controller	= tg3_poll_controller,
#endif
};

static void tg3_get_eeprom_size(struct tg3 *tp)
{
	u32 cursize, val, magic;

	tp->nvram_size = EEPROM_CHIP_SIZE;

	if (tg3_nvram_read(tp, 0, &magic) != 0)
		return;

	if ((magic != TG3_EEPROM_MAGIC) &&
	    ((magic & TG3_EEPROM_MAGIC_FW_MSK) != TG3_EEPROM_MAGIC_FW) &&
	    ((magic & TG3_EEPROM_MAGIC_HW_MSK) != TG3_EEPROM_MAGIC_HW))
		return;

	/*
	 * Size the chip by reading offsets at increasing powers of two.
	 * When we encounter our validation signature, we know the addressing
	 * has wrapped around, and thus have our chip size.
	 */
	cursize = 0x10;

	while (cursize < tp->nvram_size) {
		if (tg3_nvram_read(tp, cursize, &val) != 0)
			return;

		if (val == magic)
			break;

		cursize <<= 1;
	}

	tp->nvram_size = cursize;
}

static void tg3_get_nvram_size(struct tg3 *tp)
{
	u32 val;

	if (tg3_flag(tp, NO_NVRAM) || tg3_nvram_read(tp, 0, &val) != 0)
		return;

	/* Selfboot format */
	if (val != TG3_EEPROM_MAGIC) {
		tg3_get_eeprom_size(tp);
		return;
	}

	if (tg3_nvram_read(tp, 0xf0, &val) == 0) {
		if (val != 0) {
			/* This is confusing.  We want to operate on the
			 * 16-bit value at offset 0xf2.  The tg3_nvram_read()
			 * call will read from NVRAM and byteswap the data
			 * according to the byteswapping settings for all
			 * other register accesses.  This ensures the data we
			 * want will always reside in the lower 16-bits.
			 * However, the data in NVRAM is in LE format, which
			 * means the data from the NVRAM read will always be
			 * opposite the endianness of the CPU.  The 16-bit
			 * byteswap then brings the data to CPU endianness.
			 */
			tp->nvram_size = swab16((u16)(val & 0x0000ffff)) * 1024;
			return;
		}
	}
	tp->nvram_size = TG3_NVRAM_SIZE_512KB;
}

static void tg3_get_nvram_info(struct tg3 *tp)
{
	u32 nvcfg1;

	nvcfg1 = tr32(NVRAM_CFG1);
	if (nvcfg1 & NVRAM_CFG1_FLASHIF_ENAB) {
		tg3_flag_set(tp, FLASH);
	} else {
		nvcfg1 &= ~NVRAM_CFG1_COMPAT_BYPASS;
		tw32(NVRAM_CFG1, nvcfg1);
	}

	if (tg3_asic_rev(tp) == ASIC_REV_5750 ||
	    tg3_flag(tp, 5780_CLASS)) {
		switch (nvcfg1 & NVRAM_CFG1_VENDOR_MASK) {
		case FLASH_VENDOR_ATMEL_FLASH_BUFFERED:
			tp->nvram_jedecnum = JEDEC_ATMEL;
			tp->nvram_pagesize = ATMEL_AT45DB0X1B_PAGE_SIZE;
			tg3_flag_set(tp, NVRAM_BUFFERED);
			break;
		case FLASH_VENDOR_ATMEL_FLASH_UNBUFFERED:
			tp->nvram_jedecnum = JEDEC_ATMEL;
			tp->nvram_pagesize = ATMEL_AT25F512_PAGE_SIZE;
			break;
		case FLASH_VENDOR_ATMEL_EEPROM:
			tp->nvram_jedecnum = JEDEC_ATMEL;
			tp->nvram_pagesize = ATMEL_AT24C512_CHIP_SIZE;
			tg3_flag_set(tp, NVRAM_BUFFERED);
			break;
		case FLASH_VENDOR_ST:
			tp->nvram_jedecnum = JEDEC_ST;
			tp->nvram_pagesize = ST_M45PEX0_PAGE_SIZE;
			tg3_flag_set(tp, NVRAM_BUFFERED);
			break;
		case FLASH_VENDOR_SAIFUN:
			tp->nvram_jedecnum = JEDEC_SAIFUN;
			tp->nvram_pagesize = SAIFUN_SA25F0XX_PAGE_SIZE;
			break;
		case FLASH_VENDOR_SST_SMALL:
		case FLASH_VENDOR_SST_LARGE:
			tp->nvram_jedecnum = JEDEC_SST;
			tp->nvram_pagesize = SST_25VF0X0_PAGE_SIZE;
			break;
		}
	} else {
		tp->nvram_jedecnum = JEDEC_ATMEL;
		tp->nvram_pagesize = ATMEL_AT45DB0X1B_PAGE_SIZE;
		tg3_flag_set(tp, NVRAM_BUFFERED);
	}
}

static void tg3_nvram_get_pagesize(struct tg3 *tp, u32 nvmcfg1)
{
	switch (nvmcfg1 & NVRAM_CFG1_5752PAGE_SIZE_MASK) {
	case FLASH_5752PAGE_SIZE_256:
		tp->nvram_pagesize = 256;
		break;
	case FLASH_5752PAGE_SIZE_512:
		tp->nvram_pagesize = 512;
		break;
	case FLASH_5752PAGE_SIZE_1K:
		tp->nvram_pagesize = 1024;
		break;
	case FLASH_5752PAGE_SIZE_2K:
		tp->nvram_pagesize = 2048;
		break;
	case FLASH_5752PAGE_SIZE_4K:
		tp->nvram_pagesize = 4096;
		break;
	case FLASH_5752PAGE_SIZE_264:
		tp->nvram_pagesize = 264;
		break;
	case FLASH_5752PAGE_SIZE_528:
		tp->nvram_pagesize = 528;
		break;
	}
}

static void tg3_get_5752_nvram_info(struct tg3 *tp)
{
	u32 nvcfg1;

	nvcfg1 = tr32(NVRAM_CFG1);

	/* NVRAM protection for TPM */
	if (nvcfg1 & (1 << 27))
		tg3_flag_set(tp, PROTECTED_NVRAM);

	switch (nvcfg1 & NVRAM_CFG1_5752VENDOR_MASK) {
	case FLASH_5752VENDOR_ATMEL_EEPROM_64KHZ:
	case FLASH_5752VENDOR_ATMEL_EEPROM_376KHZ:
		tp->nvram_jedecnum = JEDEC_ATMEL;
		tg3_flag_set(tp, NVRAM_BUFFERED);
		break;
	case FLASH_5752VENDOR_ATMEL_FLASH_BUFFERED:
		tp->nvram_jedecnum = JEDEC_ATMEL;
		tg3_flag_set(tp, NVRAM_BUFFERED);
		tg3_flag_set(tp, FLASH);
		break;
	case FLASH_5752VENDOR_ST_M45PE10:
	case FLASH_5752VENDOR_ST_M45PE20:
	case FLASH_5752VENDOR_ST_M45PE40:
		tp->nvram_jedecnum = JEDEC_ST;
		tg3_flag_set(tp, NVRAM_BUFFERED);
		tg3_flag_set(tp, FLASH);
		break;
	}

	if (tg3_flag(tp, FLASH)) {
		tg3_nvram_get_pagesize(tp, nvcfg1);
	} else {
		/* For eeprom, set pagesize to maximum eeprom size */
		tp->nvram_pagesize = ATMEL_AT24C512_CHIP_SIZE;

		nvcfg1 &= ~NVRAM_CFG1_COMPAT_BYPASS;
		tw32(NVRAM_CFG1, nvcfg1);
	}
}

static void tg3_get_5755_nvram_info(struct tg3 *tp)
{
	u32 nvcfg1, protect = 0;

	nvcfg1 = tr32(NVRAM_CFG1);

	/* NVRAM protection for TPM */
	if (nvcfg1 & (1 << 27)) {
		tg3_flag_set(tp, PROTECTED_NVRAM);
		protect = 1;
	}

	nvcfg1 &= NVRAM_CFG1_5752VENDOR_MASK;
	switch (nvcfg1) {
	case FLASH_5755VENDOR_ATMEL_FLASH_1:
	case FLASH_5755VENDOR_ATMEL_FLASH_2:
	case FLASH_5755VENDOR_ATMEL_FLASH_3:
	case FLASH_5755VENDOR_ATMEL_FLASH_5:
		tp->nvram_jedecnum = JEDEC_ATMEL;
		tg3_flag_set(tp, NVRAM_BUFFERED);
		tg3_flag_set(tp, FLASH);
		tp->nvram_pagesize = 264;
		if (nvcfg1 == FLASH_5755VENDOR_ATMEL_FLASH_1 ||
		    nvcfg1 == FLASH_5755VENDOR_ATMEL_FLASH_5)
			tp->nvram_size = (protect ? 0x3e200 :
					  TG3_NVRAM_SIZE_512KB);
		else if (nvcfg1 == FLASH_5755VENDOR_ATMEL_FLASH_2)
			tp->nvram_size = (protect ? 0x1f200 :
					  TG3_NVRAM_SIZE_256KB);
		else
			tp->nvram_size = (protect ? 0x1f200 :
					  TG3_NVRAM_SIZE_128KB);
		break;
	case FLASH_5752VENDOR_ST_M45PE10:
	case FLASH_5752VENDOR_ST_M45PE20:
	case FLASH_5752VENDOR_ST_M45PE40:
		tp->nvram_jedecnum = JEDEC_ST;
		tg3_flag_set(tp, NVRAM_BUFFERED);
		tg3_flag_set(tp, FLASH);
		tp->nvram_pagesize = 256;
		if (nvcfg1 == FLASH_5752VENDOR_ST_M45PE10)
			tp->nvram_size = (protect ?
					  TG3_NVRAM_SIZE_64KB :
					  TG3_NVRAM_SIZE_128KB);
		else if (nvcfg1 == FLASH_5752VENDOR_ST_M45PE20)
			tp->nvram_size = (protect ?
					  TG3_NVRAM_SIZE_64KB :
					  TG3_NVRAM_SIZE_256KB);
		else
			tp->nvram_size = (protect ?
					  TG3_NVRAM_SIZE_128KB :
					  TG3_NVRAM_SIZE_512KB);
		break;
	}
}

static void tg3_get_5787_nvram_info(struct tg3 *tp)
{
	u32 nvcfg1;

	nvcfg1 = tr32(NVRAM_CFG1);

	switch (nvcfg1 & NVRAM_CFG1_5752VENDOR_MASK) {
	case FLASH_5787VENDOR_ATMEL_EEPROM_64KHZ:
	case FLASH_5787VENDOR_ATMEL_EEPROM_376KHZ:
	case FLASH_5787VENDOR_MICRO_EEPROM_64KHZ:
	case FLASH_5787VENDOR_MICRO_EEPROM_376KHZ:
		tp->nvram_jedecnum = JEDEC_ATMEL;
		tg3_flag_set(tp, NVRAM_BUFFERED);
		tp->nvram_pagesize = ATMEL_AT24C512_CHIP_SIZE;

		nvcfg1 &= ~NVRAM_CFG1_COMPAT_BYPASS;
		tw32(NVRAM_CFG1, nvcfg1);
		break;
	case FLASH_5752VENDOR_ATMEL_FLASH_BUFFERED:
	case FLASH_5755VENDOR_ATMEL_FLASH_1:
	case FLASH_5755VENDOR_ATMEL_FLASH_2:
	case FLASH_5755VENDOR_ATMEL_FLASH_3:
		tp->nvram_jedecnum = JEDEC_ATMEL;
		tg3_flag_set(tp, NVRAM_BUFFERED);
		tg3_flag_set(tp, FLASH);
		tp->nvram_pagesize = 264;
		break;
	case FLASH_5752VENDOR_ST_M45PE10:
	case FLASH_5752VENDOR_ST_M45PE20:
	case FLASH_5752VENDOR_ST_M45PE40:
		tp->nvram_jedecnum = JEDEC_ST;
		tg3_flag_set(tp, NVRAM_BUFFERED);
		tg3_flag_set(tp, FLASH);
		tp->nvram_pagesize = 256;
		break;
	}
}

static void tg3_get_5761_nvram_info(struct tg3 *tp)
{
	u32 nvcfg1, protect = 0;

	nvcfg1 = tr32(NVRAM_CFG1);

	/* NVRAM protection for TPM */
	if (nvcfg1 & (1 << 27)) {
		tg3_flag_set(tp, PROTECTED_NVRAM);
		protect = 1;
	}

	nvcfg1 &= NVRAM_CFG1_5752VENDOR_MASK;
	switch (nvcfg1) {
	case FLASH_5761VENDOR_ATMEL_ADB021D:
	case FLASH_5761VENDOR_ATMEL_ADB041D:
	case FLASH_5761VENDOR_ATMEL_ADB081D:
	case FLASH_5761VENDOR_ATMEL_ADB161D:
	case FLASH_5761VENDOR_ATMEL_MDB021D:
	case FLASH_5761VENDOR_ATMEL_MDB041D:
	case FLASH_5761VENDOR_ATMEL_MDB081D:
	case FLASH_5761VENDOR_ATMEL_MDB161D:
		tp->nvram_jedecnum = JEDEC_ATMEL;
		tg3_flag_set(tp, NVRAM_BUFFERED);
		tg3_flag_set(tp, FLASH);
		tg3_flag_set(tp, NO_NVRAM_ADDR_TRANS);
		tp->nvram_pagesize = 256;
		break;
	case FLASH_5761VENDOR_ST_A_M45PE20:
	case FLASH_5761VENDOR_ST_A_M45PE40:
	case FLASH_5761VENDOR_ST_A_M45PE80:
	case FLASH_5761VENDOR_ST_A_M45PE16:
	case FLASH_5761VENDOR_ST_M_M45PE20:
	case FLASH_5761VENDOR_ST_M_M45PE40:
	case FLASH_5761VENDOR_ST_M_M45PE80:
	case FLASH_5761VENDOR_ST_M_M45PE16:
		tp->nvram_jedecnum = JEDEC_ST;
		tg3_flag_set(tp, NVRAM_BUFFERED);
		tg3_flag_set(tp, FLASH);
		tp->nvram_pagesize = 256;
		break;
	}

	if (protect) {
		tp->nvram_size = tr32(NVRAM_ADDR_LOCKOUT);
	} else {
		switch (nvcfg1) {
		case FLASH_5761VENDOR_ATMEL_ADB161D:
		case FLASH_5761VENDOR_ATMEL_MDB161D:
		case FLASH_5761VENDOR_ST_A_M45PE16:
		case FLASH_5761VENDOR_ST_M_M45PE16:
			tp->nvram_size = TG3_NVRAM_SIZE_2MB;
			break;
		case FLASH_5761VENDOR_ATMEL_ADB081D:
		case FLASH_5761VENDOR_ATMEL_MDB081D:
		case FLASH_5761VENDOR_ST_A_M45PE80:
		case FLASH_5761VENDOR_ST_M_M45PE80:
			tp->nvram_size = TG3_NVRAM_SIZE_1MB;
			break;
		case FLASH_5761VENDOR_ATMEL_ADB041D:
		case FLASH_5761VENDOR_ATMEL_MDB041D:
		case FLASH_5761VENDOR_ST_A_M45PE40:
		case FLASH_5761VENDOR_ST_M_M45PE40:
			tp->nvram_size = TG3_NVRAM_SIZE_512KB;
			break;
		case FLASH_5761VENDOR_ATMEL_ADB021D:
		case FLASH_5761VENDOR_ATMEL_MDB021D:
		case FLASH_5761VENDOR_ST_A_M45PE20:
		case FLASH_5761VENDOR_ST_M_M45PE20:
			tp->nvram_size = TG3_NVRAM_SIZE_256KB;
			break;
		}
	}
}

static void tg3_get_5906_nvram_info(struct tg3 *tp)
{
	tp->nvram_jedecnum = JEDEC_ATMEL;
	tg3_flag_set(tp, NVRAM_BUFFERED);
	tp->nvram_pagesize = ATMEL_AT24C512_CHIP_SIZE;
}

static void tg3_get_57780_nvram_info(struct tg3 *tp)
{
	u32 nvcfg1;

	nvcfg1 = tr32(NVRAM_CFG1);

	switch (nvcfg1 & NVRAM_CFG1_5752VENDOR_MASK) {
	case FLASH_5787VENDOR_ATMEL_EEPROM_376KHZ:
	case FLASH_5787VENDOR_MICRO_EEPROM_376KHZ:
		tp->nvram_jedecnum = JEDEC_ATMEL;
		tg3_flag_set(tp, NVRAM_BUFFERED);
		tp->nvram_pagesize = ATMEL_AT24C512_CHIP_SIZE;

		nvcfg1 &= ~NVRAM_CFG1_COMPAT_BYPASS;
		tw32(NVRAM_CFG1, nvcfg1);
		return;
	case FLASH_5752VENDOR_ATMEL_FLASH_BUFFERED:
	case FLASH_57780VENDOR_ATMEL_AT45DB011D:
	case FLASH_57780VENDOR_ATMEL_AT45DB011B:
	case FLASH_57780VENDOR_ATMEL_AT45DB021D:
	case FLASH_57780VENDOR_ATMEL_AT45DB021B:
	case FLASH_57780VENDOR_ATMEL_AT45DB041D:
	case FLASH_57780VENDOR_ATMEL_AT45DB041B:
		tp->nvram_jedecnum = JEDEC_ATMEL;
		tg3_flag_set(tp, NVRAM_BUFFERED);
		tg3_flag_set(tp, FLASH);

		switch (nvcfg1 & NVRAM_CFG1_5752VENDOR_MASK) {
		case FLASH_5752VENDOR_ATMEL_FLASH_BUFFERED:
		case FLASH_57780VENDOR_ATMEL_AT45DB011D:
		case FLASH_57780VENDOR_ATMEL_AT45DB011B:
			tp->nvram_size = TG3_NVRAM_SIZE_128KB;
			break;
		case FLASH_57780VENDOR_ATMEL_AT45DB021D:
		case FLASH_57780VENDOR_ATMEL_AT45DB021B:
			tp->nvram_size = TG3_NVRAM_SIZE_256KB;
			break;
		case FLASH_57780VENDOR_ATMEL_AT45DB041D:
		case FLASH_57780VENDOR_ATMEL_AT45DB041B:
			tp->nvram_size = TG3_NVRAM_SIZE_512KB;
			break;
		}
		break;
	case FLASH_5752VENDOR_ST_M45PE10:
	case FLASH_5752VENDOR_ST_M45PE20:
	case FLASH_5752VENDOR_ST_M45PE40:
		tp->nvram_jedecnum = JEDEC_ST;
		tg3_flag_set(tp, NVRAM_BUFFERED);
		tg3_flag_set(tp, FLASH);

		switch (nvcfg1 & NVRAM_CFG1_5752VENDOR_MASK) {
		case FLASH_5752VENDOR_ST_M45PE10:
			tp->nvram_size = TG3_NVRAM_SIZE_128KB;
			break;
		case FLASH_5752VENDOR_ST_M45PE20:
			tp->nvram_size = TG3_NVRAM_SIZE_256KB;
			break;
		case FLASH_5752VENDOR_ST_M45PE40:
			tp->nvram_size = TG3_NVRAM_SIZE_512KB;
			break;
		}
		break;
	default:
		tg3_flag_set(tp, NO_NVRAM);
		return;
	}

	tg3_nvram_get_pagesize(tp, nvcfg1);
	if (tp->nvram_pagesize != 264 && tp->nvram_pagesize != 528)
		tg3_flag_set(tp, NO_NVRAM_ADDR_TRANS);
}


static void tg3_get_5717_nvram_info(struct tg3 *tp)
{
	u32 nvcfg1;

	nvcfg1 = tr32(NVRAM_CFG1);

	switch (nvcfg1 & NVRAM_CFG1_5752VENDOR_MASK) {
	case FLASH_5717VENDOR_ATMEL_EEPROM:
	case FLASH_5717VENDOR_MICRO_EEPROM:
		tp->nvram_jedecnum = JEDEC_ATMEL;
		tg3_flag_set(tp, NVRAM_BUFFERED);
		tp->nvram_pagesize = ATMEL_AT24C512_CHIP_SIZE;

		nvcfg1 &= ~NVRAM_CFG1_COMPAT_BYPASS;
		tw32(NVRAM_CFG1, nvcfg1);
		return;
	case FLASH_5717VENDOR_ATMEL_MDB011D:
	case FLASH_5717VENDOR_ATMEL_ADB011B:
	case FLASH_5717VENDOR_ATMEL_ADB011D:
	case FLASH_5717VENDOR_ATMEL_MDB021D:
	case FLASH_5717VENDOR_ATMEL_ADB021B:
	case FLASH_5717VENDOR_ATMEL_ADB021D:
	case FLASH_5717VENDOR_ATMEL_45USPT:
		tp->nvram_jedecnum = JEDEC_ATMEL;
		tg3_flag_set(tp, NVRAM_BUFFERED);
		tg3_flag_set(tp, FLASH);

		switch (nvcfg1 & NVRAM_CFG1_5752VENDOR_MASK) {
		case FLASH_5717VENDOR_ATMEL_MDB021D:
			/* Detect size with tg3_nvram_get_size() */
			break;
		case FLASH_5717VENDOR_ATMEL_ADB021B:
		case FLASH_5717VENDOR_ATMEL_ADB021D:
			tp->nvram_size = TG3_NVRAM_SIZE_256KB;
			break;
		default:
			tp->nvram_size = TG3_NVRAM_SIZE_128KB;
			break;
		}
		break;
	case FLASH_5717VENDOR_ST_M_M25PE10:
	case FLASH_5717VENDOR_ST_A_M25PE10:
	case FLASH_5717VENDOR_ST_M_M45PE10:
	case FLASH_5717VENDOR_ST_A_M45PE10:
	case FLASH_5717VENDOR_ST_M_M25PE20:
	case FLASH_5717VENDOR_ST_A_M25PE20:
	case FLASH_5717VENDOR_ST_M_M45PE20:
	case FLASH_5717VENDOR_ST_A_M45PE20:
	case FLASH_5717VENDOR_ST_25USPT:
	case FLASH_5717VENDOR_ST_45USPT:
		tp->nvram_jedecnum = JEDEC_ST;
		tg3_flag_set(tp, NVRAM_BUFFERED);
		tg3_flag_set(tp, FLASH);

		switch (nvcfg1 & NVRAM_CFG1_5752VENDOR_MASK) {
		case FLASH_5717VENDOR_ST_M_M25PE20:
		case FLASH_5717VENDOR_ST_M_M45PE20:
			/* Detect size with tg3_nvram_get_size() */
			break;
		case FLASH_5717VENDOR_ST_A_M25PE20:
		case FLASH_5717VENDOR_ST_A_M45PE20:
			tp->nvram_size = TG3_NVRAM_SIZE_256KB;
			break;
		default:
			tp->nvram_size = TG3_NVRAM_SIZE_128KB;
			break;
		}
		break;
	default:
		tg3_flag_set(tp, NO_NVRAM);
		return;
	}

	tg3_nvram_get_pagesize(tp, nvcfg1);
	if (tp->nvram_pagesize != 264 && tp->nvram_pagesize != 528)
		tg3_flag_set(tp, NO_NVRAM_ADDR_TRANS);
}

static void tg3_get_5720_nvram_info(struct tg3 *tp)
{
	u32 nvcfg1, nvmpinstrp;

	nvcfg1 = tr32(NVRAM_CFG1);
	nvmpinstrp = nvcfg1 & NVRAM_CFG1_5752VENDOR_MASK;

	if (tg3_asic_rev(tp) == ASIC_REV_5762) {
		if (!(nvcfg1 & NVRAM_CFG1_5762VENDOR_MASK)) {
			tg3_flag_set(tp, NO_NVRAM);
			return;
		}

		switch (nvmpinstrp) {
		case FLASH_5762_EEPROM_HD:
			nvmpinstrp = FLASH_5720_EEPROM_HD;
			break;
		case FLASH_5762_EEPROM_LD:
			nvmpinstrp = FLASH_5720_EEPROM_LD;
			break;
		}
	}

	switch (nvmpinstrp) {
	case FLASH_5720_EEPROM_HD:
	case FLASH_5720_EEPROM_LD:
		tp->nvram_jedecnum = JEDEC_ATMEL;
		tg3_flag_set(tp, NVRAM_BUFFERED);

		nvcfg1 &= ~NVRAM_CFG1_COMPAT_BYPASS;
		tw32(NVRAM_CFG1, nvcfg1);
		if (nvmpinstrp == FLASH_5720_EEPROM_HD)
			tp->nvram_pagesize = ATMEL_AT24C512_CHIP_SIZE;
		else
			tp->nvram_pagesize = ATMEL_AT24C02_CHIP_SIZE;
		return;
	case FLASH_5720VENDOR_M_ATMEL_DB011D:
	case FLASH_5720VENDOR_A_ATMEL_DB011B:
	case FLASH_5720VENDOR_A_ATMEL_DB011D:
	case FLASH_5720VENDOR_M_ATMEL_DB021D:
	case FLASH_5720VENDOR_A_ATMEL_DB021B:
	case FLASH_5720VENDOR_A_ATMEL_DB021D:
	case FLASH_5720VENDOR_M_ATMEL_DB041D:
	case FLASH_5720VENDOR_A_ATMEL_DB041B:
	case FLASH_5720VENDOR_A_ATMEL_DB041D:
	case FLASH_5720VENDOR_M_ATMEL_DB081D:
	case FLASH_5720VENDOR_A_ATMEL_DB081D:
	case FLASH_5720VENDOR_ATMEL_45USPT:
		tp->nvram_jedecnum = JEDEC_ATMEL;
		tg3_flag_set(tp, NVRAM_BUFFERED);
		tg3_flag_set(tp, FLASH);

		switch (nvmpinstrp) {
		case FLASH_5720VENDOR_M_ATMEL_DB021D:
		case FLASH_5720VENDOR_A_ATMEL_DB021B:
		case FLASH_5720VENDOR_A_ATMEL_DB021D:
			tp->nvram_size = TG3_NVRAM_SIZE_256KB;
			break;
		case FLASH_5720VENDOR_M_ATMEL_DB041D:
		case FLASH_5720VENDOR_A_ATMEL_DB041B:
		case FLASH_5720VENDOR_A_ATMEL_DB041D:
			tp->nvram_size = TG3_NVRAM_SIZE_512KB;
			break;
		case FLASH_5720VENDOR_M_ATMEL_DB081D:
		case FLASH_5720VENDOR_A_ATMEL_DB081D:
			tp->nvram_size = TG3_NVRAM_SIZE_1MB;
			break;
		default:
			if (tg3_asic_rev(tp) != ASIC_REV_5762)
				tp->nvram_size = TG3_NVRAM_SIZE_128KB;
			break;
		}
		break;
	case FLASH_5720VENDOR_M_ST_M25PE10:
	case FLASH_5720VENDOR_M_ST_M45PE10:
	case FLASH_5720VENDOR_A_ST_M25PE10:
	case FLASH_5720VENDOR_A_ST_M45PE10:
	case FLASH_5720VENDOR_M_ST_M25PE20:
	case FLASH_5720VENDOR_M_ST_M45PE20:
	case FLASH_5720VENDOR_A_ST_M25PE20:
	case FLASH_5720VENDOR_A_ST_M45PE20:
	case FLASH_5720VENDOR_M_ST_M25PE40:
	case FLASH_5720VENDOR_M_ST_M45PE40:
	case FLASH_5720VENDOR_A_ST_M25PE40:
	case FLASH_5720VENDOR_A_ST_M45PE40:
	case FLASH_5720VENDOR_M_ST_M25PE80:
	case FLASH_5720VENDOR_M_ST_M45PE80:
	case FLASH_5720VENDOR_A_ST_M25PE80:
	case FLASH_5720VENDOR_A_ST_M45PE80:
	case FLASH_5720VENDOR_ST_25USPT:
	case FLASH_5720VENDOR_ST_45USPT:
		tp->nvram_jedecnum = JEDEC_ST;
		tg3_flag_set(tp, NVRAM_BUFFERED);
		tg3_flag_set(tp, FLASH);

		switch (nvmpinstrp) {
		case FLASH_5720VENDOR_M_ST_M25PE20:
		case FLASH_5720VENDOR_M_ST_M45PE20:
		case FLASH_5720VENDOR_A_ST_M25PE20:
		case FLASH_5720VENDOR_A_ST_M45PE20:
			tp->nvram_size = TG3_NVRAM_SIZE_256KB;
			break;
		case FLASH_5720VENDOR_M_ST_M25PE40:
		case FLASH_5720VENDOR_M_ST_M45PE40:
		case FLASH_5720VENDOR_A_ST_M25PE40:
		case FLASH_5720VENDOR_A_ST_M45PE40:
			tp->nvram_size = TG3_NVRAM_SIZE_512KB;
			break;
		case FLASH_5720VENDOR_M_ST_M25PE80:
		case FLASH_5720VENDOR_M_ST_M45PE80:
		case FLASH_5720VENDOR_A_ST_M25PE80:
		case FLASH_5720VENDOR_A_ST_M45PE80:
			tp->nvram_size = TG3_NVRAM_SIZE_1MB;
			break;
		default:
			if (tg3_asic_rev(tp) != ASIC_REV_5762)
				tp->nvram_size = TG3_NVRAM_SIZE_128KB;
			break;
		}
		break;
	default:
		tg3_flag_set(tp, NO_NVRAM);
		return;
	}

	tg3_nvram_get_pagesize(tp, nvcfg1);
	if (tp->nvram_pagesize != 264 && tp->nvram_pagesize != 528)
		tg3_flag_set(tp, NO_NVRAM_ADDR_TRANS);

	if (tg3_asic_rev(tp) == ASIC_REV_5762) {
		u32 val;

		if (tg3_nvram_read(tp, 0, &val))
			return;

		if (val != TG3_EEPROM_MAGIC &&
		    (val & TG3_EEPROM_MAGIC_FW_MSK) != TG3_EEPROM_MAGIC_FW)
			tg3_flag_set(tp, NO_NVRAM);
	}
}

/* Chips other than 5700/5701 use the NVRAM for fetching info. */
static void tg3_nvram_init(struct tg3 *tp)
{
	if (tg3_flag(tp, IS_SSB_CORE)) {
		/* No NVRAM and EEPROM on the SSB Broadcom GigE core. */
		tg3_flag_clear(tp, NVRAM);
		tg3_flag_clear(tp, NVRAM_BUFFERED);
		tg3_flag_set(tp, NO_NVRAM);
		return;
	}

	tw32_f(GRC_EEPROM_ADDR,
	     (EEPROM_ADDR_FSM_RESET |
	      (EEPROM_DEFAULT_CLOCK_PERIOD <<
	       EEPROM_ADDR_CLKPERD_SHIFT)));

	msleep(1);

	/* Enable seeprom accesses. */
	tw32_f(GRC_LOCAL_CTRL,
	     tr32(GRC_LOCAL_CTRL) | GRC_LCLCTRL_AUTO_SEEPROM);
	udelay(100);

	if (tg3_asic_rev(tp) != ASIC_REV_5700 &&
	    tg3_asic_rev(tp) != ASIC_REV_5701) {
		tg3_flag_set(tp, NVRAM);

		if (tg3_nvram_lock(tp)) {
			netdev_warn(tp->dev,
				    "Cannot get nvram lock, %s failed\n",
				    __func__);
			return;
		}
		tg3_enable_nvram_access(tp);

		tp->nvram_size = 0;

		if (tg3_asic_rev(tp) == ASIC_REV_5752)
			tg3_get_5752_nvram_info(tp);
		else if (tg3_asic_rev(tp) == ASIC_REV_5755)
			tg3_get_5755_nvram_info(tp);
		else if (tg3_asic_rev(tp) == ASIC_REV_5787 ||
			 tg3_asic_rev(tp) == ASIC_REV_5784 ||
			 tg3_asic_rev(tp) == ASIC_REV_5785)
			tg3_get_5787_nvram_info(tp);
		else if (tg3_asic_rev(tp) == ASIC_REV_5761)
			tg3_get_5761_nvram_info(tp);
		else if (tg3_asic_rev(tp) == ASIC_REV_5906)
			tg3_get_5906_nvram_info(tp);
		else if (tg3_asic_rev(tp) == ASIC_REV_57780 ||
			 tg3_flag(tp, 57765_CLASS))
			tg3_get_57780_nvram_info(tp);
		else if (tg3_asic_rev(tp) == ASIC_REV_5717 ||
			 tg3_asic_rev(tp) == ASIC_REV_5719)
			tg3_get_5717_nvram_info(tp);
		else if (tg3_asic_rev(tp) == ASIC_REV_5720 ||
			 tg3_asic_rev(tp) == ASIC_REV_5762)
			tg3_get_5720_nvram_info(tp);
		else
			tg3_get_nvram_info(tp);

		if (tp->nvram_size == 0)
			tg3_get_nvram_size(tp);

		tg3_disable_nvram_access(tp);
		tg3_nvram_unlock(tp);

	} else {
		tg3_flag_clear(tp, NVRAM);
		tg3_flag_clear(tp, NVRAM_BUFFERED);

		tg3_get_eeprom_size(tp);
	}
}

struct subsys_tbl_ent {
	u16 subsys_vendor, subsys_devid;
	u32 phy_id;
};

static struct subsys_tbl_ent subsys_id_to_phy_id[] = {
	/* Broadcom boards. */
	{ TG3PCI_SUBVENDOR_ID_BROADCOM,
	  TG3PCI_SUBDEVICE_ID_BROADCOM_95700A6, TG3_PHY_ID_BCM5401 },
	{ TG3PCI_SUBVENDOR_ID_BROADCOM,
	  TG3PCI_SUBDEVICE_ID_BROADCOM_95701A5, TG3_PHY_ID_BCM5701 },
	{ TG3PCI_SUBVENDOR_ID_BROADCOM,
	  TG3PCI_SUBDEVICE_ID_BROADCOM_95700T6, TG3_PHY_ID_BCM8002 },
	{ TG3PCI_SUBVENDOR_ID_BROADCOM,
	  TG3PCI_SUBDEVICE_ID_BROADCOM_95700A9, 0 },
	{ TG3PCI_SUBVENDOR_ID_BROADCOM,
	  TG3PCI_SUBDEVICE_ID_BROADCOM_95701T1, TG3_PHY_ID_BCM5701 },
	{ TG3PCI_SUBVENDOR_ID_BROADCOM,
	  TG3PCI_SUBDEVICE_ID_BROADCOM_95701T8, TG3_PHY_ID_BCM5701 },
	{ TG3PCI_SUBVENDOR_ID_BROADCOM,
	  TG3PCI_SUBDEVICE_ID_BROADCOM_95701A7, 0 },
	{ TG3PCI_SUBVENDOR_ID_BROADCOM,
	  TG3PCI_SUBDEVICE_ID_BROADCOM_95701A10, TG3_PHY_ID_BCM5701 },
	{ TG3PCI_SUBVENDOR_ID_BROADCOM,
	  TG3PCI_SUBDEVICE_ID_BROADCOM_95701A12, TG3_PHY_ID_BCM5701 },
	{ TG3PCI_SUBVENDOR_ID_BROADCOM,
	  TG3PCI_SUBDEVICE_ID_BROADCOM_95703AX1, TG3_PHY_ID_BCM5703 },
	{ TG3PCI_SUBVENDOR_ID_BROADCOM,
	  TG3PCI_SUBDEVICE_ID_BROADCOM_95703AX2, TG3_PHY_ID_BCM5703 },

	/* 3com boards. */
	{ TG3PCI_SUBVENDOR_ID_3COM,
	  TG3PCI_SUBDEVICE_ID_3COM_3C996T, TG3_PHY_ID_BCM5401 },
	{ TG3PCI_SUBVENDOR_ID_3COM,
	  TG3PCI_SUBDEVICE_ID_3COM_3C996BT, TG3_PHY_ID_BCM5701 },
	{ TG3PCI_SUBVENDOR_ID_3COM,
	  TG3PCI_SUBDEVICE_ID_3COM_3C996SX, 0 },
	{ TG3PCI_SUBVENDOR_ID_3COM,
	  TG3PCI_SUBDEVICE_ID_3COM_3C1000T, TG3_PHY_ID_BCM5701 },
	{ TG3PCI_SUBVENDOR_ID_3COM,
	  TG3PCI_SUBDEVICE_ID_3COM_3C940BR01, TG3_PHY_ID_BCM5701 },

	/* DELL boards. */
	{ TG3PCI_SUBVENDOR_ID_DELL,
	  TG3PCI_SUBDEVICE_ID_DELL_VIPER, TG3_PHY_ID_BCM5401 },
	{ TG3PCI_SUBVENDOR_ID_DELL,
	  TG3PCI_SUBDEVICE_ID_DELL_JAGUAR, TG3_PHY_ID_BCM5401 },
	{ TG3PCI_SUBVENDOR_ID_DELL,
	  TG3PCI_SUBDEVICE_ID_DELL_MERLOT, TG3_PHY_ID_BCM5411 },
	{ TG3PCI_SUBVENDOR_ID_DELL,
	  TG3PCI_SUBDEVICE_ID_DELL_SLIM_MERLOT, TG3_PHY_ID_BCM5411 },

	/* Compaq boards. */
	{ TG3PCI_SUBVENDOR_ID_COMPAQ,
	  TG3PCI_SUBDEVICE_ID_COMPAQ_BANSHEE, TG3_PHY_ID_BCM5701 },
	{ TG3PCI_SUBVENDOR_ID_COMPAQ,
	  TG3PCI_SUBDEVICE_ID_COMPAQ_BANSHEE_2, TG3_PHY_ID_BCM5701 },
	{ TG3PCI_SUBVENDOR_ID_COMPAQ,
	  TG3PCI_SUBDEVICE_ID_COMPAQ_CHANGELING, 0 },
	{ TG3PCI_SUBVENDOR_ID_COMPAQ,
	  TG3PCI_SUBDEVICE_ID_COMPAQ_NC7780, TG3_PHY_ID_BCM5701 },
	{ TG3PCI_SUBVENDOR_ID_COMPAQ,
	  TG3PCI_SUBDEVICE_ID_COMPAQ_NC7780_2, TG3_PHY_ID_BCM5701 },

	/* IBM boards. */
	{ TG3PCI_SUBVENDOR_ID_IBM,
	  TG3PCI_SUBDEVICE_ID_IBM_5703SAX2, 0 }
};

static struct subsys_tbl_ent *tg3_lookup_by_subsys(struct tg3 *tp)
{
	int i;

	for (i = 0; i < ARRAY_SIZE(subsys_id_to_phy_id); i++) {
		if ((subsys_id_to_phy_id[i].subsys_vendor ==
		     tp->pdev->subsystem_vendor) &&
		    (subsys_id_to_phy_id[i].subsys_devid ==
		     tp->pdev->subsystem_device))
			return &subsys_id_to_phy_id[i];
	}
	return NULL;
}

static void tg3_get_eeprom_hw_cfg(struct tg3 *tp)
{
	u32 val;

	tp->phy_id = TG3_PHY_ID_INVALID;
	tp->led_ctrl = LED_CTRL_MODE_PHY_1;

	/* Assume an onboard device and WOL capable by default.  */
	tg3_flag_set(tp, EEPROM_WRITE_PROT);
	tg3_flag_set(tp, WOL_CAP);

	if (tg3_asic_rev(tp) == ASIC_REV_5906) {
		if (!(tr32(PCIE_TRANSACTION_CFG) & PCIE_TRANS_CFG_LOM)) {
			tg3_flag_clear(tp, EEPROM_WRITE_PROT);
			tg3_flag_set(tp, IS_NIC);
		}
		val = tr32(VCPU_CFGSHDW);
		if (val & VCPU_CFGSHDW_ASPM_DBNC)
			tg3_flag_set(tp, ASPM_WORKAROUND);
		if ((val & VCPU_CFGSHDW_WOL_ENABLE) &&
		    (val & VCPU_CFGSHDW_WOL_MAGPKT)) {
			tg3_flag_set(tp, WOL_ENABLE);
			device_set_wakeup_enable(&tp->pdev->dev, true);
		}
		goto done;
	}

	tg3_read_mem(tp, NIC_SRAM_DATA_SIG, &val);
	if (val == NIC_SRAM_DATA_SIG_MAGIC) {
		u32 nic_cfg, led_cfg;
		u32 nic_phy_id, ver, cfg2 = 0, cfg4 = 0, eeprom_phy_id;
		int eeprom_phy_serdes = 0;

		tg3_read_mem(tp, NIC_SRAM_DATA_CFG, &nic_cfg);
		tp->nic_sram_data_cfg = nic_cfg;

		tg3_read_mem(tp, NIC_SRAM_DATA_VER, &ver);
		ver >>= NIC_SRAM_DATA_VER_SHIFT;
		if (tg3_asic_rev(tp) != ASIC_REV_5700 &&
		    tg3_asic_rev(tp) != ASIC_REV_5701 &&
		    tg3_asic_rev(tp) != ASIC_REV_5703 &&
		    (ver > 0) && (ver < 0x100))
			tg3_read_mem(tp, NIC_SRAM_DATA_CFG_2, &cfg2);

		if (tg3_asic_rev(tp) == ASIC_REV_5785)
			tg3_read_mem(tp, NIC_SRAM_DATA_CFG_4, &cfg4);

		if ((nic_cfg & NIC_SRAM_DATA_CFG_PHY_TYPE_MASK) ==
		    NIC_SRAM_DATA_CFG_PHY_TYPE_FIBER)
			eeprom_phy_serdes = 1;

		tg3_read_mem(tp, NIC_SRAM_DATA_PHY_ID, &nic_phy_id);
		if (nic_phy_id != 0) {
			u32 id1 = nic_phy_id & NIC_SRAM_DATA_PHY_ID1_MASK;
			u32 id2 = nic_phy_id & NIC_SRAM_DATA_PHY_ID2_MASK;

			eeprom_phy_id  = (id1 >> 16) << 10;
			eeprom_phy_id |= (id2 & 0xfc00) << 16;
			eeprom_phy_id |= (id2 & 0x03ff) <<  0;
		} else
			eeprom_phy_id = 0;

		tp->phy_id = eeprom_phy_id;
		if (eeprom_phy_serdes) {
			if (!tg3_flag(tp, 5705_PLUS))
				tp->phy_flags |= TG3_PHYFLG_PHY_SERDES;
			else
				tp->phy_flags |= TG3_PHYFLG_MII_SERDES;
		}

		if (tg3_flag(tp, 5750_PLUS))
			led_cfg = cfg2 & (NIC_SRAM_DATA_CFG_LED_MODE_MASK |
				    SHASTA_EXT_LED_MODE_MASK);
		else
			led_cfg = nic_cfg & NIC_SRAM_DATA_CFG_LED_MODE_MASK;

		switch (led_cfg) {
		default:
		case NIC_SRAM_DATA_CFG_LED_MODE_PHY_1:
			tp->led_ctrl = LED_CTRL_MODE_PHY_1;
			break;

		case NIC_SRAM_DATA_CFG_LED_MODE_PHY_2:
			tp->led_ctrl = LED_CTRL_MODE_PHY_2;
			break;

		case NIC_SRAM_DATA_CFG_LED_MODE_MAC:
			tp->led_ctrl = LED_CTRL_MODE_MAC;

			/* Default to PHY_1_MODE if 0 (MAC_MODE) is
			 * read on some older 5700/5701 bootcode.
			 */
			if (tg3_asic_rev(tp) == ASIC_REV_5700 ||
			    tg3_asic_rev(tp) == ASIC_REV_5701)
				tp->led_ctrl = LED_CTRL_MODE_PHY_1;

			break;

		case SHASTA_EXT_LED_SHARED:
			tp->led_ctrl = LED_CTRL_MODE_SHARED;
			if (tg3_chip_rev_id(tp) != CHIPREV_ID_5750_A0 &&
			    tg3_chip_rev_id(tp) != CHIPREV_ID_5750_A1)
				tp->led_ctrl |= (LED_CTRL_MODE_PHY_1 |
						 LED_CTRL_MODE_PHY_2);
			break;

		case SHASTA_EXT_LED_MAC:
			tp->led_ctrl = LED_CTRL_MODE_SHASTA_MAC;
			break;

		case SHASTA_EXT_LED_COMBO:
			tp->led_ctrl = LED_CTRL_MODE_COMBO;
			if (tg3_chip_rev_id(tp) != CHIPREV_ID_5750_A0)
				tp->led_ctrl |= (LED_CTRL_MODE_PHY_1 |
						 LED_CTRL_MODE_PHY_2);
			break;

		}

		if ((tg3_asic_rev(tp) == ASIC_REV_5700 ||
		     tg3_asic_rev(tp) == ASIC_REV_5701) &&
		    tp->pdev->subsystem_vendor == PCI_VENDOR_ID_DELL)
			tp->led_ctrl = LED_CTRL_MODE_PHY_2;

		if (tg3_chip_rev(tp) == CHIPREV_5784_AX)
			tp->led_ctrl = LED_CTRL_MODE_PHY_1;

		if (nic_cfg & NIC_SRAM_DATA_CFG_EEPROM_WP) {
			tg3_flag_set(tp, EEPROM_WRITE_PROT);
			if ((tp->pdev->subsystem_vendor ==
			     PCI_VENDOR_ID_ARIMA) &&
			    (tp->pdev->subsystem_device == 0x205a ||
			     tp->pdev->subsystem_device == 0x2063))
				tg3_flag_clear(tp, EEPROM_WRITE_PROT);
		} else {
			tg3_flag_clear(tp, EEPROM_WRITE_PROT);
			tg3_flag_set(tp, IS_NIC);
		}

		if (nic_cfg & NIC_SRAM_DATA_CFG_ASF_ENABLE) {
			tg3_flag_set(tp, ENABLE_ASF);
			if (tg3_flag(tp, 5750_PLUS))
				tg3_flag_set(tp, ASF_NEW_HANDSHAKE);
		}

		if ((nic_cfg & NIC_SRAM_DATA_CFG_APE_ENABLE) &&
		    tg3_flag(tp, 5750_PLUS))
			tg3_flag_set(tp, ENABLE_APE);

		if (tp->phy_flags & TG3_PHYFLG_ANY_SERDES &&
		    !(nic_cfg & NIC_SRAM_DATA_CFG_FIBER_WOL))
			tg3_flag_clear(tp, WOL_CAP);

		if (tg3_flag(tp, WOL_CAP) &&
		    (nic_cfg & NIC_SRAM_DATA_CFG_WOL_ENABLE)) {
			tg3_flag_set(tp, WOL_ENABLE);
			device_set_wakeup_enable(&tp->pdev->dev, true);
		}

		if (cfg2 & (1 << 17))
			tp->phy_flags |= TG3_PHYFLG_CAPACITIVE_COUPLING;

		/* serdes signal pre-emphasis in register 0x590 set by */
		/* bootcode if bit 18 is set */
		if (cfg2 & (1 << 18))
			tp->phy_flags |= TG3_PHYFLG_SERDES_PREEMPHASIS;

		if ((tg3_flag(tp, 57765_PLUS) ||
		     (tg3_asic_rev(tp) == ASIC_REV_5784 &&
		      tg3_chip_rev(tp) != CHIPREV_5784_AX)) &&
		    (cfg2 & NIC_SRAM_DATA_CFG_2_APD_EN))
			tp->phy_flags |= TG3_PHYFLG_ENABLE_APD;

		if (tg3_flag(tp, PCI_EXPRESS) &&
		    tg3_asic_rev(tp) != ASIC_REV_5785 &&
		    !tg3_flag(tp, 57765_PLUS)) {
			u32 cfg3;

			tg3_read_mem(tp, NIC_SRAM_DATA_CFG_3, &cfg3);
			if (cfg3 & NIC_SRAM_ASPM_DEBOUNCE)
				tg3_flag_set(tp, ASPM_WORKAROUND);
		}

		if (cfg4 & NIC_SRAM_RGMII_INBAND_DISABLE)
			tg3_flag_set(tp, RGMII_INBAND_DISABLE);
		if (cfg4 & NIC_SRAM_RGMII_EXT_IBND_RX_EN)
			tg3_flag_set(tp, RGMII_EXT_IBND_RX_EN);
		if (cfg4 & NIC_SRAM_RGMII_EXT_IBND_TX_EN)
			tg3_flag_set(tp, RGMII_EXT_IBND_TX_EN);
	}
done:
	if (tg3_flag(tp, WOL_CAP))
		device_set_wakeup_enable(&tp->pdev->dev,
					 tg3_flag(tp, WOL_ENABLE));
	else
		device_set_wakeup_capable(&tp->pdev->dev, false);
}

static int tg3_ape_otp_read(struct tg3 *tp, u32 offset, u32 *val)
{
	int i, err;
	u32 val2, off = offset * 8;

	err = tg3_nvram_lock(tp);
	if (err)
		return err;

	tg3_ape_write32(tp, TG3_APE_OTP_ADDR, off | APE_OTP_ADDR_CPU_ENABLE);
	tg3_ape_write32(tp, TG3_APE_OTP_CTRL, APE_OTP_CTRL_PROG_EN |
			APE_OTP_CTRL_CMD_RD | APE_OTP_CTRL_START);
	tg3_ape_read32(tp, TG3_APE_OTP_CTRL);
	udelay(10);

	for (i = 0; i < 100; i++) {
		val2 = tg3_ape_read32(tp, TG3_APE_OTP_STATUS);
		if (val2 & APE_OTP_STATUS_CMD_DONE) {
			*val = tg3_ape_read32(tp, TG3_APE_OTP_RD_DATA);
			break;
		}
		udelay(10);
	}

	tg3_ape_write32(tp, TG3_APE_OTP_CTRL, 0);

	tg3_nvram_unlock(tp);
	if (val2 & APE_OTP_STATUS_CMD_DONE)
		return 0;

	return -EBUSY;
}

static int tg3_issue_otp_command(struct tg3 *tp, u32 cmd)
{
	int i;
	u32 val;

	tw32(OTP_CTRL, cmd | OTP_CTRL_OTP_CMD_START);
	tw32(OTP_CTRL, cmd);

	/* Wait for up to 1 ms for command to execute. */
	for (i = 0; i < 100; i++) {
		val = tr32(OTP_STATUS);
		if (val & OTP_STATUS_CMD_DONE)
			break;
		udelay(10);
	}

	return (val & OTP_STATUS_CMD_DONE) ? 0 : -EBUSY;
}

/* Read the gphy configuration from the OTP region of the chip.  The gphy
 * configuration is a 32-bit value that straddles the alignment boundary.
 * We do two 32-bit reads and then shift and merge the results.
 */
static u32 tg3_read_otp_phycfg(struct tg3 *tp)
{
	u32 bhalf_otp, thalf_otp;

	tw32(OTP_MODE, OTP_MODE_OTP_THRU_GRC);

	if (tg3_issue_otp_command(tp, OTP_CTRL_OTP_CMD_INIT))
		return 0;

	tw32(OTP_ADDRESS, OTP_ADDRESS_MAGIC1);

	if (tg3_issue_otp_command(tp, OTP_CTRL_OTP_CMD_READ))
		return 0;

	thalf_otp = tr32(OTP_READ_DATA);

	tw32(OTP_ADDRESS, OTP_ADDRESS_MAGIC2);

	if (tg3_issue_otp_command(tp, OTP_CTRL_OTP_CMD_READ))
		return 0;

	bhalf_otp = tr32(OTP_READ_DATA);

	return ((thalf_otp & 0x0000ffff) << 16) | (bhalf_otp >> 16);
}

static void tg3_phy_init_link_config(struct tg3 *tp)
{
	u32 adv = ADVERTISED_Autoneg;

	if (!(tp->phy_flags & TG3_PHYFLG_10_100_ONLY))
		adv |= ADVERTISED_1000baseT_Half |
		       ADVERTISED_1000baseT_Full;

	if (!(tp->phy_flags & TG3_PHYFLG_ANY_SERDES))
		adv |= ADVERTISED_100baseT_Half |
		       ADVERTISED_100baseT_Full |
		       ADVERTISED_10baseT_Half |
		       ADVERTISED_10baseT_Full |
		       ADVERTISED_TP;
	else
		adv |= ADVERTISED_FIBRE;

	tp->link_config.advertising = adv;
	tp->link_config.speed = SPEED_UNKNOWN;
	tp->link_config.duplex = DUPLEX_UNKNOWN;
	tp->link_config.autoneg = AUTONEG_ENABLE;
	tp->link_config.active_speed = SPEED_UNKNOWN;
	tp->link_config.active_duplex = DUPLEX_UNKNOWN;

	tp->old_link = -1;
}

static int tg3_phy_probe(struct tg3 *tp)
{
	u32 hw_phy_id_1, hw_phy_id_2;
	u32 hw_phy_id, hw_phy_id_masked;
	int err;

	/* flow control autonegotiation is default behavior */
	tg3_flag_set(tp, PAUSE_AUTONEG);
	tp->link_config.flowctrl = FLOW_CTRL_TX | FLOW_CTRL_RX;

	if (tg3_flag(tp, ENABLE_APE)) {
		switch (tp->pci_fn) {
		case 0:
			tp->phy_ape_lock = TG3_APE_LOCK_PHY0;
			break;
		case 1:
			tp->phy_ape_lock = TG3_APE_LOCK_PHY1;
			break;
		case 2:
			tp->phy_ape_lock = TG3_APE_LOCK_PHY2;
			break;
		case 3:
			tp->phy_ape_lock = TG3_APE_LOCK_PHY3;
			break;
		}
	}

	if (tg3_flag(tp, USE_PHYLIB))
		return tg3_phy_init(tp);

	/* Reading the PHY ID register can conflict with ASF
	 * firmware access to the PHY hardware.
	 */
	err = 0;
	if (tg3_flag(tp, ENABLE_ASF) || tg3_flag(tp, ENABLE_APE)) {
		hw_phy_id = hw_phy_id_masked = TG3_PHY_ID_INVALID;
	} else {
		/* Now read the physical PHY_ID from the chip and verify
		 * that it is sane.  If it doesn't look good, we fall back
		 * to either the hard-coded table based PHY_ID and failing
		 * that the value found in the eeprom area.
		 */
		err |= tg3_readphy(tp, MII_PHYSID1, &hw_phy_id_1);
		err |= tg3_readphy(tp, MII_PHYSID2, &hw_phy_id_2);

		hw_phy_id  = (hw_phy_id_1 & 0xffff) << 10;
		hw_phy_id |= (hw_phy_id_2 & 0xfc00) << 16;
		hw_phy_id |= (hw_phy_id_2 & 0x03ff) <<  0;

		hw_phy_id_masked = hw_phy_id & TG3_PHY_ID_MASK;
	}

	if (!err && TG3_KNOWN_PHY_ID(hw_phy_id_masked)) {
		tp->phy_id = hw_phy_id;
		if (hw_phy_id_masked == TG3_PHY_ID_BCM8002)
			tp->phy_flags |= TG3_PHYFLG_PHY_SERDES;
		else
			tp->phy_flags &= ~TG3_PHYFLG_PHY_SERDES;
	} else {
		if (tp->phy_id != TG3_PHY_ID_INVALID) {
			/* Do nothing, phy ID already set up in
			 * tg3_get_eeprom_hw_cfg().
			 */
		} else {
			struct subsys_tbl_ent *p;

			/* No eeprom signature?  Try the hardcoded
			 * subsys device table.
			 */
			p = tg3_lookup_by_subsys(tp);
			if (p) {
				tp->phy_id = p->phy_id;
			} else if (!tg3_flag(tp, IS_SSB_CORE)) {
				/* For now we saw the IDs 0xbc050cd0,
				 * 0xbc050f80 and 0xbc050c30 on devices
				 * connected to an BCM4785 and there are
				 * probably more. Just assume that the phy is
				 * supported when it is connected to a SSB core
				 * for now.
				 */
				return -ENODEV;
			}

			if (!tp->phy_id ||
			    tp->phy_id == TG3_PHY_ID_BCM8002)
				tp->phy_flags |= TG3_PHYFLG_PHY_SERDES;
		}
	}

	if (!(tp->phy_flags & TG3_PHYFLG_ANY_SERDES) &&
	    (tg3_asic_rev(tp) == ASIC_REV_5719 ||
	     tg3_asic_rev(tp) == ASIC_REV_5720 ||
	     tg3_asic_rev(tp) == ASIC_REV_5762 ||
	     (tg3_asic_rev(tp) == ASIC_REV_5717 &&
	      tg3_chip_rev_id(tp) != CHIPREV_ID_5717_A0) ||
	     (tg3_asic_rev(tp) == ASIC_REV_57765 &&
	      tg3_chip_rev_id(tp) != CHIPREV_ID_57765_A0)))
		tp->phy_flags |= TG3_PHYFLG_EEE_CAP;

	tg3_phy_init_link_config(tp);

	if (!(tp->phy_flags & TG3_PHYFLG_ANY_SERDES) &&
	    !tg3_flag(tp, ENABLE_APE) &&
	    !tg3_flag(tp, ENABLE_ASF)) {
		u32 bmsr, dummy;

		tg3_readphy(tp, MII_BMSR, &bmsr);
		if (!tg3_readphy(tp, MII_BMSR, &bmsr) &&
		    (bmsr & BMSR_LSTATUS))
			goto skip_phy_reset;

		err = tg3_phy_reset(tp);
		if (err)
			return err;

		tg3_phy_set_wirespeed(tp);

		if (!tg3_phy_copper_an_config_ok(tp, &dummy)) {
			tg3_phy_autoneg_cfg(tp, tp->link_config.advertising,
					    tp->link_config.flowctrl);

			tg3_writephy(tp, MII_BMCR,
				     BMCR_ANENABLE | BMCR_ANRESTART);
		}
	}

skip_phy_reset:
	if ((tp->phy_id & TG3_PHY_ID_MASK) == TG3_PHY_ID_BCM5401) {
		err = tg3_init_5401phy_dsp(tp);
		if (err)
			return err;

		err = tg3_init_5401phy_dsp(tp);
	}

	return err;
}

static void tg3_read_vpd(struct tg3 *tp)
{
	u8 *vpd_data;
	unsigned int block_end, rosize, len;
	u32 vpdlen;
	int j, i = 0;

	vpd_data = (u8 *)tg3_vpd_readblock(tp, &vpdlen);
	if (!vpd_data)
		goto out_no_vpd;

	i = pci_vpd_find_tag(vpd_data, 0, vpdlen, PCI_VPD_LRDT_RO_DATA);
	if (i < 0)
		goto out_not_found;

	rosize = pci_vpd_lrdt_size(&vpd_data[i]);
	block_end = i + PCI_VPD_LRDT_TAG_SIZE + rosize;
	i += PCI_VPD_LRDT_TAG_SIZE;

	if (block_end > vpdlen)
		goto out_not_found;

	j = pci_vpd_find_info_keyword(vpd_data, i, rosize,
				      PCI_VPD_RO_KEYWORD_MFR_ID);
	if (j > 0) {
		len = pci_vpd_info_field_size(&vpd_data[j]);

		j += PCI_VPD_INFO_FLD_HDR_SIZE;
		if (j + len > block_end || len != 4 ||
		    memcmp(&vpd_data[j], "1028", 4))
			goto partno;

		j = pci_vpd_find_info_keyword(vpd_data, i, rosize,
					      PCI_VPD_RO_KEYWORD_VENDOR0);
		if (j < 0)
			goto partno;

		len = pci_vpd_info_field_size(&vpd_data[j]);

		j += PCI_VPD_INFO_FLD_HDR_SIZE;
		if (j + len > block_end)
			goto partno;

		if (len >= sizeof(tp->fw_ver))
			len = sizeof(tp->fw_ver) - 1;
		memset(tp->fw_ver, 0, sizeof(tp->fw_ver));
		snprintf(tp->fw_ver, sizeof(tp->fw_ver), "%.*s bc ", len,
			 &vpd_data[j]);
	}

partno:
	i = pci_vpd_find_info_keyword(vpd_data, i, rosize,
				      PCI_VPD_RO_KEYWORD_PARTNO);
	if (i < 0)
		goto out_not_found;

	len = pci_vpd_info_field_size(&vpd_data[i]);

	i += PCI_VPD_INFO_FLD_HDR_SIZE;
	if (len > TG3_BPN_SIZE ||
	    (len + i) > vpdlen)
		goto out_not_found;

	memcpy(tp->board_part_number, &vpd_data[i], len);

out_not_found:
	kfree(vpd_data);
	if (tp->board_part_number[0])
		return;

out_no_vpd:
	if (tg3_asic_rev(tp) == ASIC_REV_5717) {
		if (tp->pdev->device == TG3PCI_DEVICE_TIGON3_5717 ||
		    tp->pdev->device == TG3PCI_DEVICE_TIGON3_5717_C)
			strcpy(tp->board_part_number, "BCM5717");
		else if (tp->pdev->device == TG3PCI_DEVICE_TIGON3_5718)
			strcpy(tp->board_part_number, "BCM5718");
		else
			goto nomatch;
	} else if (tg3_asic_rev(tp) == ASIC_REV_57780) {
		if (tp->pdev->device == TG3PCI_DEVICE_TIGON3_57780)
			strcpy(tp->board_part_number, "BCM57780");
		else if (tp->pdev->device == TG3PCI_DEVICE_TIGON3_57760)
			strcpy(tp->board_part_number, "BCM57760");
		else if (tp->pdev->device == TG3PCI_DEVICE_TIGON3_57790)
			strcpy(tp->board_part_number, "BCM57790");
		else if (tp->pdev->device == TG3PCI_DEVICE_TIGON3_57788)
			strcpy(tp->board_part_number, "BCM57788");
		else
			goto nomatch;
	} else if (tg3_asic_rev(tp) == ASIC_REV_57765) {
		if (tp->pdev->device == TG3PCI_DEVICE_TIGON3_57761)
			strcpy(tp->board_part_number, "BCM57761");
		else if (tp->pdev->device == TG3PCI_DEVICE_TIGON3_57765)
			strcpy(tp->board_part_number, "BCM57765");
		else if (tp->pdev->device == TG3PCI_DEVICE_TIGON3_57781)
			strcpy(tp->board_part_number, "BCM57781");
		else if (tp->pdev->device == TG3PCI_DEVICE_TIGON3_57785)
			strcpy(tp->board_part_number, "BCM57785");
		else if (tp->pdev->device == TG3PCI_DEVICE_TIGON3_57791)
			strcpy(tp->board_part_number, "BCM57791");
		else if (tp->pdev->device == TG3PCI_DEVICE_TIGON3_57795)
			strcpy(tp->board_part_number, "BCM57795");
		else
			goto nomatch;
	} else if (tg3_asic_rev(tp) == ASIC_REV_57766) {
		if (tp->pdev->device == TG3PCI_DEVICE_TIGON3_57762)
			strcpy(tp->board_part_number, "BCM57762");
		else if (tp->pdev->device == TG3PCI_DEVICE_TIGON3_57766)
			strcpy(tp->board_part_number, "BCM57766");
		else if (tp->pdev->device == TG3PCI_DEVICE_TIGON3_57782)
			strcpy(tp->board_part_number, "BCM57782");
		else if (tp->pdev->device == TG3PCI_DEVICE_TIGON3_57786)
			strcpy(tp->board_part_number, "BCM57786");
		else
			goto nomatch;
	} else if (tg3_asic_rev(tp) == ASIC_REV_5906) {
		strcpy(tp->board_part_number, "BCM95906");
	} else {
nomatch:
		strcpy(tp->board_part_number, "none");
	}
}

static int tg3_fw_img_is_valid(struct tg3 *tp, u32 offset)
{
	u32 val;

	if (tg3_nvram_read(tp, offset, &val) ||
	    (val & 0xfc000000) != 0x0c000000 ||
	    tg3_nvram_read(tp, offset + 4, &val) ||
	    val != 0)
		return 0;

	return 1;
}

static void tg3_read_bc_ver(struct tg3 *tp)
{
	u32 val, offset, start, ver_offset;
	int i, dst_off;
	bool newver = false;

	if (tg3_nvram_read(tp, 0xc, &offset) ||
	    tg3_nvram_read(tp, 0x4, &start))
		return;

	offset = tg3_nvram_logical_addr(tp, offset);

	if (tg3_nvram_read(tp, offset, &val))
		return;

	if ((val & 0xfc000000) == 0x0c000000) {
		if (tg3_nvram_read(tp, offset + 4, &val))
			return;

		if (val == 0)
			newver = true;
	}

	dst_off = strlen(tp->fw_ver);

	if (newver) {
		if (TG3_VER_SIZE - dst_off < 16 ||
		    tg3_nvram_read(tp, offset + 8, &ver_offset))
			return;

		offset = offset + ver_offset - start;
		for (i = 0; i < 16; i += 4) {
			__be32 v;
			if (tg3_nvram_read_be32(tp, offset + i, &v))
				return;

			memcpy(tp->fw_ver + dst_off + i, &v, sizeof(v));
		}
	} else {
		u32 major, minor;

		if (tg3_nvram_read(tp, TG3_NVM_PTREV_BCVER, &ver_offset))
			return;

		major = (ver_offset & TG3_NVM_BCVER_MAJMSK) >>
			TG3_NVM_BCVER_MAJSFT;
		minor = ver_offset & TG3_NVM_BCVER_MINMSK;
		snprintf(&tp->fw_ver[dst_off], TG3_VER_SIZE - dst_off,
			 "v%d.%02d", major, minor);
	}
}

static void tg3_read_hwsb_ver(struct tg3 *tp)
{
	u32 val, major, minor;

	/* Use native endian representation */
	if (tg3_nvram_read(tp, TG3_NVM_HWSB_CFG1, &val))
		return;

	major = (val & TG3_NVM_HWSB_CFG1_MAJMSK) >>
		TG3_NVM_HWSB_CFG1_MAJSFT;
	minor = (val & TG3_NVM_HWSB_CFG1_MINMSK) >>
		TG3_NVM_HWSB_CFG1_MINSFT;

	snprintf(&tp->fw_ver[0], 32, "sb v%d.%02d", major, minor);
}

static void tg3_read_sb_ver(struct tg3 *tp, u32 val)
{
	u32 offset, major, minor, build;

	strncat(tp->fw_ver, "sb", TG3_VER_SIZE - strlen(tp->fw_ver) - 1);

	if ((val & TG3_EEPROM_SB_FORMAT_MASK) != TG3_EEPROM_SB_FORMAT_1)
		return;

	switch (val & TG3_EEPROM_SB_REVISION_MASK) {
	case TG3_EEPROM_SB_REVISION_0:
		offset = TG3_EEPROM_SB_F1R0_EDH_OFF;
		break;
	case TG3_EEPROM_SB_REVISION_2:
		offset = TG3_EEPROM_SB_F1R2_EDH_OFF;
		break;
	case TG3_EEPROM_SB_REVISION_3:
		offset = TG3_EEPROM_SB_F1R3_EDH_OFF;
		break;
	case TG3_EEPROM_SB_REVISION_4:
		offset = TG3_EEPROM_SB_F1R4_EDH_OFF;
		break;
	case TG3_EEPROM_SB_REVISION_5:
		offset = TG3_EEPROM_SB_F1R5_EDH_OFF;
		break;
	case TG3_EEPROM_SB_REVISION_6:
		offset = TG3_EEPROM_SB_F1R6_EDH_OFF;
		break;
	default:
		return;
	}

	if (tg3_nvram_read(tp, offset, &val))
		return;

	build = (val & TG3_EEPROM_SB_EDH_BLD_MASK) >>
		TG3_EEPROM_SB_EDH_BLD_SHFT;
	major = (val & TG3_EEPROM_SB_EDH_MAJ_MASK) >>
		TG3_EEPROM_SB_EDH_MAJ_SHFT;
	minor =  val & TG3_EEPROM_SB_EDH_MIN_MASK;

	if (minor > 99 || build > 26)
		return;

	offset = strlen(tp->fw_ver);
	snprintf(&tp->fw_ver[offset], TG3_VER_SIZE - offset,
		 " v%d.%02d", major, minor);

	if (build > 0) {
		offset = strlen(tp->fw_ver);
		if (offset < TG3_VER_SIZE - 1)
			tp->fw_ver[offset] = 'a' + build - 1;
	}
}

static void tg3_read_mgmtfw_ver(struct tg3 *tp)
{
	u32 val, offset, start;
	int i, vlen;

	for (offset = TG3_NVM_DIR_START;
	     offset < TG3_NVM_DIR_END;
	     offset += TG3_NVM_DIRENT_SIZE) {
		if (tg3_nvram_read(tp, offset, &val))
			return;

		if ((val >> TG3_NVM_DIRTYPE_SHIFT) == TG3_NVM_DIRTYPE_ASFINI)
			break;
	}

	if (offset == TG3_NVM_DIR_END)
		return;

	if (!tg3_flag(tp, 5705_PLUS))
		start = 0x08000000;
	else if (tg3_nvram_read(tp, offset - 4, &start))
		return;

	if (tg3_nvram_read(tp, offset + 4, &offset) ||
	    !tg3_fw_img_is_valid(tp, offset) ||
	    tg3_nvram_read(tp, offset + 8, &val))
		return;

	offset += val - start;

	vlen = strlen(tp->fw_ver);

	tp->fw_ver[vlen++] = ',';
	tp->fw_ver[vlen++] = ' ';

	for (i = 0; i < 4; i++) {
		__be32 v;
		if (tg3_nvram_read_be32(tp, offset, &v))
			return;

		offset += sizeof(v);

		if (vlen > TG3_VER_SIZE - sizeof(v)) {
			memcpy(&tp->fw_ver[vlen], &v, TG3_VER_SIZE - vlen);
			break;
		}

		memcpy(&tp->fw_ver[vlen], &v, sizeof(v));
		vlen += sizeof(v);
	}
}

static void tg3_probe_ncsi(struct tg3 *tp)
{
	u32 apedata;

	apedata = tg3_ape_read32(tp, TG3_APE_SEG_SIG);
	if (apedata != APE_SEG_SIG_MAGIC)
		return;

	apedata = tg3_ape_read32(tp, TG3_APE_FW_STATUS);
	if (!(apedata & APE_FW_STATUS_READY))
		return;

	if (tg3_ape_read32(tp, TG3_APE_FW_FEATURES) & TG3_APE_FW_FEATURE_NCSI)
		tg3_flag_set(tp, APE_HAS_NCSI);
}

static void tg3_read_dash_ver(struct tg3 *tp)
{
	int vlen;
	u32 apedata;
	char *fwtype;

	apedata = tg3_ape_read32(tp, TG3_APE_FW_VERSION);

	if (tg3_flag(tp, APE_HAS_NCSI))
		fwtype = "NCSI";
	else if (tp->pdev->device == TG3PCI_DEVICE_TIGON3_5725)
		fwtype = "SMASH";
	else
		fwtype = "DASH";

	vlen = strlen(tp->fw_ver);

	snprintf(&tp->fw_ver[vlen], TG3_VER_SIZE - vlen, " %s v%d.%d.%d.%d",
		 fwtype,
		 (apedata & APE_FW_VERSION_MAJMSK) >> APE_FW_VERSION_MAJSFT,
		 (apedata & APE_FW_VERSION_MINMSK) >> APE_FW_VERSION_MINSFT,
		 (apedata & APE_FW_VERSION_REVMSK) >> APE_FW_VERSION_REVSFT,
		 (apedata & APE_FW_VERSION_BLDMSK));
}

static void tg3_read_otp_ver(struct tg3 *tp)
{
	u32 val, val2;

	if (tg3_asic_rev(tp) != ASIC_REV_5762)
		return;

	if (!tg3_ape_otp_read(tp, OTP_ADDRESS_MAGIC0, &val) &&
	    !tg3_ape_otp_read(tp, OTP_ADDRESS_MAGIC0 + 4, &val2) &&
	    TG3_OTP_MAGIC0_VALID(val)) {
		u64 val64 = (u64) val << 32 | val2;
		u32 ver = 0;
		int i, vlen;

		for (i = 0; i < 7; i++) {
			if ((val64 & 0xff) == 0)
				break;
			ver = val64 & 0xff;
			val64 >>= 8;
		}
		vlen = strlen(tp->fw_ver);
		snprintf(&tp->fw_ver[vlen], TG3_VER_SIZE - vlen, " .%02d", ver);
	}
}

static void tg3_read_fw_ver(struct tg3 *tp)
{
	u32 val;
	bool vpd_vers = false;

	if (tp->fw_ver[0] != 0)
		vpd_vers = true;

	if (tg3_flag(tp, NO_NVRAM)) {
		strcat(tp->fw_ver, "sb");
		tg3_read_otp_ver(tp);
		return;
	}

	if (tg3_nvram_read(tp, 0, &val))
		return;

	if (val == TG3_EEPROM_MAGIC)
		tg3_read_bc_ver(tp);
	else if ((val & TG3_EEPROM_MAGIC_FW_MSK) == TG3_EEPROM_MAGIC_FW)
		tg3_read_sb_ver(tp, val);
	else if ((val & TG3_EEPROM_MAGIC_HW_MSK) == TG3_EEPROM_MAGIC_HW)
		tg3_read_hwsb_ver(tp);

	if (tg3_flag(tp, ENABLE_ASF)) {
		if (tg3_flag(tp, ENABLE_APE)) {
			tg3_probe_ncsi(tp);
			if (!vpd_vers)
				tg3_read_dash_ver(tp);
		} else if (!vpd_vers) {
			tg3_read_mgmtfw_ver(tp);
		}
	}

	tp->fw_ver[TG3_VER_SIZE - 1] = 0;
}

static inline u32 tg3_rx_ret_ring_size(struct tg3 *tp)
{
	if (tg3_flag(tp, LRG_PROD_RING_CAP))
		return TG3_RX_RET_MAX_SIZE_5717;
	else if (tg3_flag(tp, JUMBO_CAPABLE) && !tg3_flag(tp, 5780_CLASS))
		return TG3_RX_RET_MAX_SIZE_5700;
	else
		return TG3_RX_RET_MAX_SIZE_5705;
}

static DEFINE_PCI_DEVICE_TABLE(tg3_write_reorder_chipsets) = {
	{ PCI_DEVICE(PCI_VENDOR_ID_AMD, PCI_DEVICE_ID_AMD_FE_GATE_700C) },
	{ PCI_DEVICE(PCI_VENDOR_ID_AMD, PCI_DEVICE_ID_AMD_8131_BRIDGE) },
	{ PCI_DEVICE(PCI_VENDOR_ID_VIA, PCI_DEVICE_ID_VIA_8385_0) },
	{ },
};

static struct pci_dev *tg3_find_peer(struct tg3 *tp)
{
	struct pci_dev *peer;
	unsigned int func, devnr = tp->pdev->devfn & ~7;

	for (func = 0; func < 8; func++) {
		peer = pci_get_slot(tp->pdev->bus, devnr | func);
		if (peer && peer != tp->pdev)
			break;
		pci_dev_put(peer);
	}
	/* 5704 can be configured in single-port mode, set peer to
	 * tp->pdev in that case.
	 */
	if (!peer) {
		peer = tp->pdev;
		return peer;
	}

	/*
	 * We don't need to keep the refcount elevated; there's no way
	 * to remove one half of this device without removing the other
	 */
	pci_dev_put(peer);

	return peer;
}

static void tg3_detect_asic_rev(struct tg3 *tp, u32 misc_ctrl_reg)
{
	tp->pci_chip_rev_id = misc_ctrl_reg >> MISC_HOST_CTRL_CHIPREV_SHIFT;
	if (tg3_asic_rev(tp) == ASIC_REV_USE_PROD_ID_REG) {
		u32 reg;

		/* All devices that use the alternate
		 * ASIC REV location have a CPMU.
		 */
		tg3_flag_set(tp, CPMU_PRESENT);

		if (tp->pdev->device == TG3PCI_DEVICE_TIGON3_5717 ||
		    tp->pdev->device == TG3PCI_DEVICE_TIGON3_5717_C ||
		    tp->pdev->device == TG3PCI_DEVICE_TIGON3_5718 ||
		    tp->pdev->device == TG3PCI_DEVICE_TIGON3_5719 ||
		    tp->pdev->device == TG3PCI_DEVICE_TIGON3_5720 ||
		    tp->pdev->device == TG3PCI_DEVICE_TIGON3_5762 ||
		    tp->pdev->device == TG3PCI_DEVICE_TIGON3_5725 ||
		    tp->pdev->device == TG3PCI_DEVICE_TIGON3_5727)
			reg = TG3PCI_GEN2_PRODID_ASICREV;
		else if (tp->pdev->device == TG3PCI_DEVICE_TIGON3_57781 ||
			 tp->pdev->device == TG3PCI_DEVICE_TIGON3_57785 ||
			 tp->pdev->device == TG3PCI_DEVICE_TIGON3_57761 ||
			 tp->pdev->device == TG3PCI_DEVICE_TIGON3_57765 ||
			 tp->pdev->device == TG3PCI_DEVICE_TIGON3_57791 ||
			 tp->pdev->device == TG3PCI_DEVICE_TIGON3_57795 ||
			 tp->pdev->device == TG3PCI_DEVICE_TIGON3_57762 ||
			 tp->pdev->device == TG3PCI_DEVICE_TIGON3_57766 ||
			 tp->pdev->device == TG3PCI_DEVICE_TIGON3_57782 ||
			 tp->pdev->device == TG3PCI_DEVICE_TIGON3_57786)
			reg = TG3PCI_GEN15_PRODID_ASICREV;
		else
			reg = TG3PCI_PRODID_ASICREV;

		pci_read_config_dword(tp->pdev, reg, &tp->pci_chip_rev_id);
	}

	/* Wrong chip ID in 5752 A0. This code can be removed later
	 * as A0 is not in production.
	 */
	if (tg3_chip_rev_id(tp) == CHIPREV_ID_5752_A0_HW)
		tp->pci_chip_rev_id = CHIPREV_ID_5752_A0;

	if (tg3_chip_rev_id(tp) == CHIPREV_ID_5717_C0)
		tp->pci_chip_rev_id = CHIPREV_ID_5720_A0;

	if (tg3_asic_rev(tp) == ASIC_REV_5717 ||
	    tg3_asic_rev(tp) == ASIC_REV_5719 ||
	    tg3_asic_rev(tp) == ASIC_REV_5720)
		tg3_flag_set(tp, 5717_PLUS);

	if (tg3_asic_rev(tp) == ASIC_REV_57765 ||
	    tg3_asic_rev(tp) == ASIC_REV_57766)
		tg3_flag_set(tp, 57765_CLASS);

	if (tg3_flag(tp, 57765_CLASS) || tg3_flag(tp, 5717_PLUS) ||
	     tg3_asic_rev(tp) == ASIC_REV_5762)
		tg3_flag_set(tp, 57765_PLUS);

	/* Intentionally exclude ASIC_REV_5906 */
	if (tg3_asic_rev(tp) == ASIC_REV_5755 ||
	    tg3_asic_rev(tp) == ASIC_REV_5787 ||
	    tg3_asic_rev(tp) == ASIC_REV_5784 ||
	    tg3_asic_rev(tp) == ASIC_REV_5761 ||
	    tg3_asic_rev(tp) == ASIC_REV_5785 ||
	    tg3_asic_rev(tp) == ASIC_REV_57780 ||
	    tg3_flag(tp, 57765_PLUS))
		tg3_flag_set(tp, 5755_PLUS);

	if (tg3_asic_rev(tp) == ASIC_REV_5780 ||
	    tg3_asic_rev(tp) == ASIC_REV_5714)
		tg3_flag_set(tp, 5780_CLASS);

	if (tg3_asic_rev(tp) == ASIC_REV_5750 ||
	    tg3_asic_rev(tp) == ASIC_REV_5752 ||
	    tg3_asic_rev(tp) == ASIC_REV_5906 ||
	    tg3_flag(tp, 5755_PLUS) ||
	    tg3_flag(tp, 5780_CLASS))
		tg3_flag_set(tp, 5750_PLUS);

	if (tg3_asic_rev(tp) == ASIC_REV_5705 ||
	    tg3_flag(tp, 5750_PLUS))
		tg3_flag_set(tp, 5705_PLUS);
}

static bool tg3_10_100_only_device(struct tg3 *tp,
				   const struct pci_device_id *ent)
{
	u32 grc_misc_cfg = tr32(GRC_MISC_CFG) & GRC_MISC_CFG_BOARD_ID_MASK;

	if ((tg3_asic_rev(tp) == ASIC_REV_5703 &&
	     (grc_misc_cfg == 0x8000 || grc_misc_cfg == 0x4000)) ||
	    (tp->phy_flags & TG3_PHYFLG_IS_FET))
		return true;

	if (ent->driver_data & TG3_DRV_DATA_FLAG_10_100_ONLY) {
		if (tg3_asic_rev(tp) == ASIC_REV_5705) {
			if (ent->driver_data & TG3_DRV_DATA_FLAG_5705_10_100)
				return true;
		} else {
			return true;
		}
	}

	return false;
}

static int tg3_get_invariants(struct tg3 *tp, const struct pci_device_id *ent)
{
	u32 misc_ctrl_reg;
	u32 pci_state_reg, grc_misc_cfg;
	u32 val;
	u16 pci_cmd;
	int err;

	/* Force memory write invalidate off.  If we leave it on,
	 * then on 5700_BX chips we have to enable a workaround.
	 * The workaround is to set the TG3PCI_DMA_RW_CTRL boundary
	 * to match the cacheline size.  The Broadcom driver have this
	 * workaround but turns MWI off all the times so never uses
	 * it.  This seems to suggest that the workaround is insufficient.
	 */
	pci_read_config_word(tp->pdev, PCI_COMMAND, &pci_cmd);
	pci_cmd &= ~PCI_COMMAND_INVALIDATE;
	pci_write_config_word(tp->pdev, PCI_COMMAND, pci_cmd);

	/* Important! -- Make sure register accesses are byteswapped
	 * correctly.  Also, for those chips that require it, make
	 * sure that indirect register accesses are enabled before
	 * the first operation.
	 */
	pci_read_config_dword(tp->pdev, TG3PCI_MISC_HOST_CTRL,
			      &misc_ctrl_reg);
	tp->misc_host_ctrl |= (misc_ctrl_reg &
			       MISC_HOST_CTRL_CHIPREV);
	pci_write_config_dword(tp->pdev, TG3PCI_MISC_HOST_CTRL,
			       tp->misc_host_ctrl);

	tg3_detect_asic_rev(tp, misc_ctrl_reg);

	/* If we have 5702/03 A1 or A2 on certain ICH chipsets,
	 * we need to disable memory and use config. cycles
	 * only to access all registers. The 5702/03 chips
	 * can mistakenly decode the special cycles from the
	 * ICH chipsets as memory write cycles, causing corruption
	 * of register and memory space. Only certain ICH bridges
	 * will drive special cycles with non-zero data during the
	 * address phase which can fall within the 5703's address
	 * range. This is not an ICH bug as the PCI spec allows
	 * non-zero address during special cycles. However, only
	 * these ICH bridges are known to drive non-zero addresses
	 * during special cycles.
	 *
	 * Since special cycles do not cross PCI bridges, we only
	 * enable this workaround if the 5703 is on the secondary
	 * bus of these ICH bridges.
	 */
	if ((tg3_chip_rev_id(tp) == CHIPREV_ID_5703_A1) ||
	    (tg3_chip_rev_id(tp) == CHIPREV_ID_5703_A2)) {
		static struct tg3_dev_id {
			u32	vendor;
			u32	device;
			u32	rev;
		} ich_chipsets[] = {
			{ PCI_VENDOR_ID_INTEL, PCI_DEVICE_ID_INTEL_82801AA_8,
			  PCI_ANY_ID },
			{ PCI_VENDOR_ID_INTEL, PCI_DEVICE_ID_INTEL_82801AB_8,
			  PCI_ANY_ID },
			{ PCI_VENDOR_ID_INTEL, PCI_DEVICE_ID_INTEL_82801BA_11,
			  0xa },
			{ PCI_VENDOR_ID_INTEL, PCI_DEVICE_ID_INTEL_82801BA_6,
			  PCI_ANY_ID },
			{ },
		};
		struct tg3_dev_id *pci_id = &ich_chipsets[0];
		struct pci_dev *bridge = NULL;

		while (pci_id->vendor != 0) {
			bridge = pci_get_device(pci_id->vendor, pci_id->device,
						bridge);
			if (!bridge) {
				pci_id++;
				continue;
			}
			if (pci_id->rev != PCI_ANY_ID) {
				if (bridge->revision > pci_id->rev)
					continue;
			}
			if (bridge->subordinate &&
			    (bridge->subordinate->number ==
			     tp->pdev->bus->number)) {
				tg3_flag_set(tp, ICH_WORKAROUND);
				pci_dev_put(bridge);
				break;
			}
		}
	}

	if (tg3_asic_rev(tp) == ASIC_REV_5701) {
		static struct tg3_dev_id {
			u32	vendor;
			u32	device;
		} bridge_chipsets[] = {
			{ PCI_VENDOR_ID_INTEL, PCI_DEVICE_ID_INTEL_PXH_0 },
			{ PCI_VENDOR_ID_INTEL, PCI_DEVICE_ID_INTEL_PXH_1 },
			{ },
		};
		struct tg3_dev_id *pci_id = &bridge_chipsets[0];
		struct pci_dev *bridge = NULL;

		while (pci_id->vendor != 0) {
			bridge = pci_get_device(pci_id->vendor,
						pci_id->device,
						bridge);
			if (!bridge) {
				pci_id++;
				continue;
			}
			if (bridge->subordinate &&
			    (bridge->subordinate->number <=
			     tp->pdev->bus->number) &&
			    (bridge->subordinate->busn_res.end >=
			     tp->pdev->bus->number)) {
				tg3_flag_set(tp, 5701_DMA_BUG);
				pci_dev_put(bridge);
				break;
			}
		}
	}

	/* The EPB bridge inside 5714, 5715, and 5780 cannot support
	 * DMA addresses > 40-bit. This bridge may have other additional
	 * 57xx devices behind it in some 4-port NIC designs for example.
	 * Any tg3 device found behind the bridge will also need the 40-bit
	 * DMA workaround.
	 */
	if (tg3_flag(tp, 5780_CLASS)) {
		tg3_flag_set(tp, 40BIT_DMA_BUG);
		tp->msi_cap = pci_find_capability(tp->pdev, PCI_CAP_ID_MSI);
	} else {
		struct pci_dev *bridge = NULL;

		do {
			bridge = pci_get_device(PCI_VENDOR_ID_SERVERWORKS,
						PCI_DEVICE_ID_SERVERWORKS_EPB,
						bridge);
			if (bridge && bridge->subordinate &&
			    (bridge->subordinate->number <=
			     tp->pdev->bus->number) &&
			    (bridge->subordinate->busn_res.end >=
			     tp->pdev->bus->number)) {
				tg3_flag_set(tp, 40BIT_DMA_BUG);
				pci_dev_put(bridge);
				break;
			}
		} while (bridge);
	}

	if (tg3_asic_rev(tp) == ASIC_REV_5704 ||
	    tg3_asic_rev(tp) == ASIC_REV_5714)
		tp->pdev_peer = tg3_find_peer(tp);

	/* Determine TSO capabilities */
	if (tg3_chip_rev_id(tp) == CHIPREV_ID_5719_A0)
		; /* Do nothing. HW bug. */
	else if (tg3_flag(tp, 57765_PLUS))
		tg3_flag_set(tp, HW_TSO_3);
	else if (tg3_flag(tp, 5755_PLUS) ||
		 tg3_asic_rev(tp) == ASIC_REV_5906)
		tg3_flag_set(tp, HW_TSO_2);
	else if (tg3_flag(tp, 5750_PLUS)) {
		tg3_flag_set(tp, HW_TSO_1);
		tg3_flag_set(tp, TSO_BUG);
		if (tg3_asic_rev(tp) == ASIC_REV_5750 &&
		    tg3_chip_rev_id(tp) >= CHIPREV_ID_5750_C2)
			tg3_flag_clear(tp, TSO_BUG);
	} else if (tg3_asic_rev(tp) != ASIC_REV_5700 &&
		   tg3_asic_rev(tp) != ASIC_REV_5701 &&
		   tg3_chip_rev_id(tp) != CHIPREV_ID_5705_A0) {
			tg3_flag_set(tp, TSO_BUG);
		if (tg3_asic_rev(tp) == ASIC_REV_5705)
			tp->fw_needed = FIRMWARE_TG3TSO5;
		else
			tp->fw_needed = FIRMWARE_TG3TSO;
	}

	/* Selectively allow TSO based on operating conditions */
	if (tg3_flag(tp, HW_TSO_1) ||
	    tg3_flag(tp, HW_TSO_2) ||
	    tg3_flag(tp, HW_TSO_3) ||
	    tp->fw_needed) {
		/* For firmware TSO, assume ASF is disabled.
		 * We'll disable TSO later if we discover ASF
		 * is enabled in tg3_get_eeprom_hw_cfg().
		 */
		tg3_flag_set(tp, TSO_CAPABLE);
	} else {
		tg3_flag_clear(tp, TSO_CAPABLE);
		tg3_flag_clear(tp, TSO_BUG);
		tp->fw_needed = NULL;
	}

	if (tg3_chip_rev_id(tp) == CHIPREV_ID_5701_A0)
		tp->fw_needed = FIRMWARE_TG3;

	tp->irq_max = 1;

	if (tg3_flag(tp, 5750_PLUS)) {
		tg3_flag_set(tp, SUPPORT_MSI);
		if (tg3_chip_rev(tp) == CHIPREV_5750_AX ||
		    tg3_chip_rev(tp) == CHIPREV_5750_BX ||
		    (tg3_asic_rev(tp) == ASIC_REV_5714 &&
		     tg3_chip_rev_id(tp) <= CHIPREV_ID_5714_A2 &&
		     tp->pdev_peer == tp->pdev))
			tg3_flag_clear(tp, SUPPORT_MSI);

		if (tg3_flag(tp, 5755_PLUS) ||
		    tg3_asic_rev(tp) == ASIC_REV_5906) {
			tg3_flag_set(tp, 1SHOT_MSI);
		}

		if (tg3_flag(tp, 57765_PLUS)) {
			tg3_flag_set(tp, SUPPORT_MSIX);
			tp->irq_max = TG3_IRQ_MAX_VECS;
		}
	}

	tp->txq_max = 1;
	tp->rxq_max = 1;
	if (tp->irq_max > 1) {
		tp->rxq_max = TG3_RSS_MAX_NUM_QS;
		tg3_rss_init_dflt_indir_tbl(tp, TG3_RSS_MAX_NUM_QS);

		if (tg3_asic_rev(tp) == ASIC_REV_5719 ||
		    tg3_asic_rev(tp) == ASIC_REV_5720)
			tp->txq_max = tp->irq_max - 1;
	}

	if (tg3_flag(tp, 5755_PLUS) ||
	    tg3_asic_rev(tp) == ASIC_REV_5906)
		tg3_flag_set(tp, SHORT_DMA_BUG);

	if (tg3_asic_rev(tp) == ASIC_REV_5719)
		tp->dma_limit = TG3_TX_BD_DMA_MAX_4K;

	if (tg3_asic_rev(tp) == ASIC_REV_5717 ||
	    tg3_asic_rev(tp) == ASIC_REV_5719 ||
	    tg3_asic_rev(tp) == ASIC_REV_5720 ||
	    tg3_asic_rev(tp) == ASIC_REV_5762)
		tg3_flag_set(tp, LRG_PROD_RING_CAP);

	if (tg3_flag(tp, 57765_PLUS) &&
	    tg3_chip_rev_id(tp) != CHIPREV_ID_5719_A0)
		tg3_flag_set(tp, USE_JUMBO_BDFLAG);

	if (!tg3_flag(tp, 5705_PLUS) ||
	    tg3_flag(tp, 5780_CLASS) ||
	    tg3_flag(tp, USE_JUMBO_BDFLAG))
		tg3_flag_set(tp, JUMBO_CAPABLE);

	pci_read_config_dword(tp->pdev, TG3PCI_PCISTATE,
			      &pci_state_reg);

	if (pci_is_pcie(tp->pdev)) {
		u16 lnkctl;

		tg3_flag_set(tp, PCI_EXPRESS);

		pcie_capability_read_word(tp->pdev, PCI_EXP_LNKCTL, &lnkctl);
		if (lnkctl & PCI_EXP_LNKCTL_CLKREQ_EN) {
			if (tg3_asic_rev(tp) == ASIC_REV_5906) {
				tg3_flag_clear(tp, HW_TSO_2);
				tg3_flag_clear(tp, TSO_CAPABLE);
			}
			if (tg3_asic_rev(tp) == ASIC_REV_5784 ||
			    tg3_asic_rev(tp) == ASIC_REV_5761 ||
			    tg3_chip_rev_id(tp) == CHIPREV_ID_57780_A0 ||
			    tg3_chip_rev_id(tp) == CHIPREV_ID_57780_A1)
				tg3_flag_set(tp, CLKREQ_BUG);
		} else if (tg3_chip_rev_id(tp) == CHIPREV_ID_5717_A0) {
			tg3_flag_set(tp, L1PLLPD_EN);
		}
	} else if (tg3_asic_rev(tp) == ASIC_REV_5785) {
		/* BCM5785 devices are effectively PCIe devices, and should
		 * follow PCIe codepaths, but do not have a PCIe capabilities
		 * section.
		 */
		tg3_flag_set(tp, PCI_EXPRESS);
	} else if (!tg3_flag(tp, 5705_PLUS) ||
		   tg3_flag(tp, 5780_CLASS)) {
		tp->pcix_cap = pci_find_capability(tp->pdev, PCI_CAP_ID_PCIX);
		if (!tp->pcix_cap) {
			dev_err(&tp->pdev->dev,
				"Cannot find PCI-X capability, aborting\n");
			return -EIO;
		}

		if (!(pci_state_reg & PCISTATE_CONV_PCI_MODE))
			tg3_flag_set(tp, PCIX_MODE);
	}

	/* If we have an AMD 762 or VIA K8T800 chipset, write
	 * reordering to the mailbox registers done by the host
	 * controller can cause major troubles.  We read back from
	 * every mailbox register write to force the writes to be
	 * posted to the chip in order.
	 */
	if (pci_dev_present(tg3_write_reorder_chipsets) &&
	    !tg3_flag(tp, PCI_EXPRESS))
		tg3_flag_set(tp, MBOX_WRITE_REORDER);

	pci_read_config_byte(tp->pdev, PCI_CACHE_LINE_SIZE,
			     &tp->pci_cacheline_sz);
	pci_read_config_byte(tp->pdev, PCI_LATENCY_TIMER,
			     &tp->pci_lat_timer);
	if (tg3_asic_rev(tp) == ASIC_REV_5703 &&
	    tp->pci_lat_timer < 64) {
		tp->pci_lat_timer = 64;
		pci_write_config_byte(tp->pdev, PCI_LATENCY_TIMER,
				      tp->pci_lat_timer);
	}

	/* Important! -- It is critical that the PCI-X hw workaround
	 * situation is decided before the first MMIO register access.
	 */
	if (tg3_chip_rev(tp) == CHIPREV_5700_BX) {
		/* 5700 BX chips need to have their TX producer index
		 * mailboxes written twice to workaround a bug.
		 */
		tg3_flag_set(tp, TXD_MBOX_HWBUG);

		/* If we are in PCI-X mode, enable register write workaround.
		 *
		 * The workaround is to use indirect register accesses
		 * for all chip writes not to mailbox registers.
		 */
		if (tg3_flag(tp, PCIX_MODE)) {
			u32 pm_reg;

			tg3_flag_set(tp, PCIX_TARGET_HWBUG);

			/* The chip can have it's power management PCI config
			 * space registers clobbered due to this bug.
			 * So explicitly force the chip into D0 here.
			 */
			pci_read_config_dword(tp->pdev,
					      tp->pm_cap + PCI_PM_CTRL,
					      &pm_reg);
			pm_reg &= ~PCI_PM_CTRL_STATE_MASK;
			pm_reg |= PCI_PM_CTRL_PME_ENABLE | 0 /* D0 */;
			pci_write_config_dword(tp->pdev,
					       tp->pm_cap + PCI_PM_CTRL,
					       pm_reg);

			/* Also, force SERR#/PERR# in PCI command. */
			pci_read_config_word(tp->pdev, PCI_COMMAND, &pci_cmd);
			pci_cmd |= PCI_COMMAND_PARITY | PCI_COMMAND_SERR;
			pci_write_config_word(tp->pdev, PCI_COMMAND, pci_cmd);
		}
	}

	if ((pci_state_reg & PCISTATE_BUS_SPEED_HIGH) != 0)
		tg3_flag_set(tp, PCI_HIGH_SPEED);
	if ((pci_state_reg & PCISTATE_BUS_32BIT) != 0)
		tg3_flag_set(tp, PCI_32BIT);

	/* Chip-specific fixup from Broadcom driver */
	if ((tg3_chip_rev_id(tp) == CHIPREV_ID_5704_A0) &&
	    (!(pci_state_reg & PCISTATE_RETRY_SAME_DMA))) {
		pci_state_reg |= PCISTATE_RETRY_SAME_DMA;
		pci_write_config_dword(tp->pdev, TG3PCI_PCISTATE, pci_state_reg);
	}

	/* Default fast path register access methods */
	tp->read32 = tg3_read32;
	tp->write32 = tg3_write32;
	tp->read32_mbox = tg3_read32;
	tp->write32_mbox = tg3_write32;
	tp->write32_tx_mbox = tg3_write32;
	tp->write32_rx_mbox = tg3_write32;

	/* Various workaround register access methods */
	if (tg3_flag(tp, PCIX_TARGET_HWBUG))
		tp->write32 = tg3_write_indirect_reg32;
	else if (tg3_asic_rev(tp) == ASIC_REV_5701 ||
		 (tg3_flag(tp, PCI_EXPRESS) &&
		  tg3_chip_rev_id(tp) == CHIPREV_ID_5750_A0)) {
		/*
		 * Back to back register writes can cause problems on these
		 * chips, the workaround is to read back all reg writes
		 * except those to mailbox regs.
		 *
		 * See tg3_write_indirect_reg32().
		 */
		tp->write32 = tg3_write_flush_reg32;
	}

	if (tg3_flag(tp, TXD_MBOX_HWBUG) || tg3_flag(tp, MBOX_WRITE_REORDER)) {
		tp->write32_tx_mbox = tg3_write32_tx_mbox;
		if (tg3_flag(tp, MBOX_WRITE_REORDER))
			tp->write32_rx_mbox = tg3_write_flush_reg32;
	}

	if (tg3_flag(tp, ICH_WORKAROUND)) {
		tp->read32 = tg3_read_indirect_reg32;
		tp->write32 = tg3_write_indirect_reg32;
		tp->read32_mbox = tg3_read_indirect_mbox;
		tp->write32_mbox = tg3_write_indirect_mbox;
		tp->write32_tx_mbox = tg3_write_indirect_mbox;
		tp->write32_rx_mbox = tg3_write_indirect_mbox;

		iounmap(tp->regs);
		tp->regs = NULL;

		pci_read_config_word(tp->pdev, PCI_COMMAND, &pci_cmd);
		pci_cmd &= ~PCI_COMMAND_MEMORY;
		pci_write_config_word(tp->pdev, PCI_COMMAND, pci_cmd);
	}
	if (tg3_asic_rev(tp) == ASIC_REV_5906) {
		tp->read32_mbox = tg3_read32_mbox_5906;
		tp->write32_mbox = tg3_write32_mbox_5906;
		tp->write32_tx_mbox = tg3_write32_mbox_5906;
		tp->write32_rx_mbox = tg3_write32_mbox_5906;
	}

	if (tp->write32 == tg3_write_indirect_reg32 ||
	    (tg3_flag(tp, PCIX_MODE) &&
	     (tg3_asic_rev(tp) == ASIC_REV_5700 ||
	      tg3_asic_rev(tp) == ASIC_REV_5701)))
		tg3_flag_set(tp, SRAM_USE_CONFIG);

	/* The memory arbiter has to be enabled in order for SRAM accesses
	 * to succeed.  Normally on powerup the tg3 chip firmware will make
	 * sure it is enabled, but other entities such as system netboot
	 * code might disable it.
	 */
	val = tr32(MEMARB_MODE);
	tw32(MEMARB_MODE, val | MEMARB_MODE_ENABLE);

	tp->pci_fn = PCI_FUNC(tp->pdev->devfn) & 3;
	if (tg3_asic_rev(tp) == ASIC_REV_5704 ||
	    tg3_flag(tp, 5780_CLASS)) {
		if (tg3_flag(tp, PCIX_MODE)) {
			pci_read_config_dword(tp->pdev,
					      tp->pcix_cap + PCI_X_STATUS,
					      &val);
			tp->pci_fn = val & 0x7;
		}
	} else if (tg3_asic_rev(tp) == ASIC_REV_5717 ||
		   tg3_asic_rev(tp) == ASIC_REV_5719 ||
		   tg3_asic_rev(tp) == ASIC_REV_5720) {
		tg3_read_mem(tp, NIC_SRAM_CPMU_STATUS, &val);
		if ((val & NIC_SRAM_CPMUSTAT_SIG_MSK) != NIC_SRAM_CPMUSTAT_SIG)
			val = tr32(TG3_CPMU_STATUS);

		if (tg3_asic_rev(tp) == ASIC_REV_5717)
			tp->pci_fn = (val & TG3_CPMU_STATUS_FMSK_5717) ? 1 : 0;
		else
			tp->pci_fn = (val & TG3_CPMU_STATUS_FMSK_5719) >>
				     TG3_CPMU_STATUS_FSHFT_5719;
	}

	if (tg3_flag(tp, FLUSH_POSTED_WRITES)) {
		tp->write32_tx_mbox = tg3_write_flush_reg32;
		tp->write32_rx_mbox = tg3_write_flush_reg32;
	}

	/* Get eeprom hw config before calling tg3_set_power_state().
	 * In particular, the TG3_FLAG_IS_NIC flag must be
	 * determined before calling tg3_set_power_state() so that
	 * we know whether or not to switch out of Vaux power.
	 * When the flag is set, it means that GPIO1 is used for eeprom
	 * write protect and also implies that it is a LOM where GPIOs
	 * are not used to switch power.
	 */
	tg3_get_eeprom_hw_cfg(tp);

	if (tp->fw_needed && tg3_flag(tp, ENABLE_ASF)) {
		tg3_flag_clear(tp, TSO_CAPABLE);
		tg3_flag_clear(tp, TSO_BUG);
		tp->fw_needed = NULL;
	}

	if (tg3_flag(tp, ENABLE_APE)) {
		/* Allow reads and writes to the
		 * APE register and memory space.
		 */
		pci_state_reg |= PCISTATE_ALLOW_APE_CTLSPC_WR |
				 PCISTATE_ALLOW_APE_SHMEM_WR |
				 PCISTATE_ALLOW_APE_PSPACE_WR;
		pci_write_config_dword(tp->pdev, TG3PCI_PCISTATE,
				       pci_state_reg);

		tg3_ape_lock_init(tp);
	}

	/* Set up tp->grc_local_ctrl before calling
	 * tg3_pwrsrc_switch_to_vmain().  GPIO1 driven high
	 * will bring 5700's external PHY out of reset.
	 * It is also used as eeprom write protect on LOMs.
	 */
	tp->grc_local_ctrl = GRC_LCLCTRL_INT_ON_ATTN | GRC_LCLCTRL_AUTO_SEEPROM;
	if (tg3_asic_rev(tp) == ASIC_REV_5700 ||
	    tg3_flag(tp, EEPROM_WRITE_PROT))
		tp->grc_local_ctrl |= (GRC_LCLCTRL_GPIO_OE1 |
				       GRC_LCLCTRL_GPIO_OUTPUT1);
	/* Unused GPIO3 must be driven as output on 5752 because there
	 * are no pull-up resistors on unused GPIO pins.
	 */
	else if (tg3_asic_rev(tp) == ASIC_REV_5752)
		tp->grc_local_ctrl |= GRC_LCLCTRL_GPIO_OE3;

	if (tg3_asic_rev(tp) == ASIC_REV_5755 ||
	    tg3_asic_rev(tp) == ASIC_REV_57780 ||
	    tg3_flag(tp, 57765_CLASS))
		tp->grc_local_ctrl |= GRC_LCLCTRL_GPIO_UART_SEL;

	if (tp->pdev->device == PCI_DEVICE_ID_TIGON3_5761 ||
	    tp->pdev->device == TG3PCI_DEVICE_TIGON3_5761S) {
		/* Turn off the debug UART. */
		tp->grc_local_ctrl |= GRC_LCLCTRL_GPIO_UART_SEL;
		if (tg3_flag(tp, IS_NIC))
			/* Keep VMain power. */
			tp->grc_local_ctrl |= GRC_LCLCTRL_GPIO_OE0 |
					      GRC_LCLCTRL_GPIO_OUTPUT0;
	}

	if (tg3_asic_rev(tp) == ASIC_REV_5762)
		tp->grc_local_ctrl |=
			tr32(GRC_LOCAL_CTRL) & GRC_LCLCTRL_GPIO_UART_SEL;

	/* Switch out of Vaux if it is a NIC */
	tg3_pwrsrc_switch_to_vmain(tp);

	/* Derive initial jumbo mode from MTU assigned in
	 * ether_setup() via the alloc_etherdev() call
	 */
	if (tp->dev->mtu > ETH_DATA_LEN && !tg3_flag(tp, 5780_CLASS))
		tg3_flag_set(tp, JUMBO_RING_ENABLE);

	/* Determine WakeOnLan speed to use. */
	if (tg3_asic_rev(tp) == ASIC_REV_5700 ||
	    tg3_chip_rev_id(tp) == CHIPREV_ID_5701_A0 ||
	    tg3_chip_rev_id(tp) == CHIPREV_ID_5701_B0 ||
	    tg3_chip_rev_id(tp) == CHIPREV_ID_5701_B2) {
		tg3_flag_clear(tp, WOL_SPEED_100MB);
	} else {
		tg3_flag_set(tp, WOL_SPEED_100MB);
	}

	if (tg3_asic_rev(tp) == ASIC_REV_5906)
		tp->phy_flags |= TG3_PHYFLG_IS_FET;

	/* A few boards don't want Ethernet@WireSpeed phy feature */
	if (tg3_asic_rev(tp) == ASIC_REV_5700 ||
	    (tg3_asic_rev(tp) == ASIC_REV_5705 &&
	     (tg3_chip_rev_id(tp) != CHIPREV_ID_5705_A0) &&
	     (tg3_chip_rev_id(tp) != CHIPREV_ID_5705_A1)) ||
	    (tp->phy_flags & TG3_PHYFLG_IS_FET) ||
	    (tp->phy_flags & TG3_PHYFLG_ANY_SERDES))
		tp->phy_flags |= TG3_PHYFLG_NO_ETH_WIRE_SPEED;

	if (tg3_chip_rev(tp) == CHIPREV_5703_AX ||
	    tg3_chip_rev(tp) == CHIPREV_5704_AX)
		tp->phy_flags |= TG3_PHYFLG_ADC_BUG;
	if (tg3_chip_rev_id(tp) == CHIPREV_ID_5704_A0)
		tp->phy_flags |= TG3_PHYFLG_5704_A0_BUG;

	if (tg3_flag(tp, 5705_PLUS) &&
	    !(tp->phy_flags & TG3_PHYFLG_IS_FET) &&
	    tg3_asic_rev(tp) != ASIC_REV_5785 &&
	    tg3_asic_rev(tp) != ASIC_REV_57780 &&
	    !tg3_flag(tp, 57765_PLUS)) {
		if (tg3_asic_rev(tp) == ASIC_REV_5755 ||
		    tg3_asic_rev(tp) == ASIC_REV_5787 ||
		    tg3_asic_rev(tp) == ASIC_REV_5784 ||
		    tg3_asic_rev(tp) == ASIC_REV_5761) {
			if (tp->pdev->device != PCI_DEVICE_ID_TIGON3_5756 &&
			    tp->pdev->device != PCI_DEVICE_ID_TIGON3_5722)
				tp->phy_flags |= TG3_PHYFLG_JITTER_BUG;
			if (tp->pdev->device == PCI_DEVICE_ID_TIGON3_5755M)
				tp->phy_flags |= TG3_PHYFLG_ADJUST_TRIM;
		} else
			tp->phy_flags |= TG3_PHYFLG_BER_BUG;
	}

	if (tg3_asic_rev(tp) == ASIC_REV_5784 &&
	    tg3_chip_rev(tp) != CHIPREV_5784_AX) {
		tp->phy_otp = tg3_read_otp_phycfg(tp);
		if (tp->phy_otp == 0)
			tp->phy_otp = TG3_OTP_DEFAULT;
	}

	if (tg3_flag(tp, CPMU_PRESENT))
		tp->mi_mode = MAC_MI_MODE_500KHZ_CONST;
	else
		tp->mi_mode = MAC_MI_MODE_BASE;

	tp->coalesce_mode = 0;
	if (tg3_chip_rev(tp) != CHIPREV_5700_AX &&
	    tg3_chip_rev(tp) != CHIPREV_5700_BX)
		tp->coalesce_mode |= HOSTCC_MODE_32BYTE;

	/* Set these bits to enable statistics workaround. */
	if (tg3_asic_rev(tp) == ASIC_REV_5717 ||
	    tg3_chip_rev_id(tp) == CHIPREV_ID_5719_A0 ||
	    tg3_chip_rev_id(tp) == CHIPREV_ID_5720_A0) {
		tp->coalesce_mode |= HOSTCC_MODE_ATTN;
		tp->grc_mode |= GRC_MODE_IRQ_ON_FLOW_ATTN;
	}

	if (tg3_asic_rev(tp) == ASIC_REV_5785 ||
	    tg3_asic_rev(tp) == ASIC_REV_57780)
		tg3_flag_set(tp, USE_PHYLIB);

	err = tg3_mdio_init(tp);
	if (err)
		return err;

	/* Initialize data/descriptor byte/word swapping. */
	val = tr32(GRC_MODE);
	if (tg3_asic_rev(tp) == ASIC_REV_5720 ||
	    tg3_asic_rev(tp) == ASIC_REV_5762)
		val &= (GRC_MODE_BYTE_SWAP_B2HRX_DATA |
			GRC_MODE_WORD_SWAP_B2HRX_DATA |
			GRC_MODE_B2HRX_ENABLE |
			GRC_MODE_HTX2B_ENABLE |
			GRC_MODE_HOST_STACKUP);
	else
		val &= GRC_MODE_HOST_STACKUP;

	tw32(GRC_MODE, val | tp->grc_mode);

	tg3_switch_clocks(tp);

	/* Clear this out for sanity. */
	tw32(TG3PCI_MEM_WIN_BASE_ADDR, 0);

	pci_read_config_dword(tp->pdev, TG3PCI_PCISTATE,
			      &pci_state_reg);
	if ((pci_state_reg & PCISTATE_CONV_PCI_MODE) == 0 &&
	    !tg3_flag(tp, PCIX_TARGET_HWBUG)) {
		if (tg3_chip_rev_id(tp) == CHIPREV_ID_5701_A0 ||
		    tg3_chip_rev_id(tp) == CHIPREV_ID_5701_B0 ||
		    tg3_chip_rev_id(tp) == CHIPREV_ID_5701_B2 ||
		    tg3_chip_rev_id(tp) == CHIPREV_ID_5701_B5) {
			void __iomem *sram_base;

			/* Write some dummy words into the SRAM status block
			 * area, see if it reads back correctly.  If the return
			 * value is bad, force enable the PCIX workaround.
			 */
			sram_base = tp->regs + NIC_SRAM_WIN_BASE + NIC_SRAM_STATS_BLK;

			writel(0x00000000, sram_base);
			writel(0x00000000, sram_base + 4);
			writel(0xffffffff, sram_base + 4);
			if (readl(sram_base) != 0x00000000)
				tg3_flag_set(tp, PCIX_TARGET_HWBUG);
		}
	}

	udelay(50);
	tg3_nvram_init(tp);

	grc_misc_cfg = tr32(GRC_MISC_CFG);
	grc_misc_cfg &= GRC_MISC_CFG_BOARD_ID_MASK;

	if (tg3_asic_rev(tp) == ASIC_REV_5705 &&
	    (grc_misc_cfg == GRC_MISC_CFG_BOARD_ID_5788 ||
	     grc_misc_cfg == GRC_MISC_CFG_BOARD_ID_5788M))
		tg3_flag_set(tp, IS_5788);

	if (!tg3_flag(tp, IS_5788) &&
	    tg3_asic_rev(tp) != ASIC_REV_5700)
		tg3_flag_set(tp, TAGGED_STATUS);
	if (tg3_flag(tp, TAGGED_STATUS)) {
		tp->coalesce_mode |= (HOSTCC_MODE_CLRTICK_RXBD |
				      HOSTCC_MODE_CLRTICK_TXBD);

		tp->misc_host_ctrl |= MISC_HOST_CTRL_TAGGED_STATUS;
		pci_write_config_dword(tp->pdev, TG3PCI_MISC_HOST_CTRL,
				       tp->misc_host_ctrl);
	}

	/* Preserve the APE MAC_MODE bits */
	if (tg3_flag(tp, ENABLE_APE))
		tp->mac_mode = MAC_MODE_APE_TX_EN | MAC_MODE_APE_RX_EN;
	else
		tp->mac_mode = 0;

	if (tg3_10_100_only_device(tp, ent))
		tp->phy_flags |= TG3_PHYFLG_10_100_ONLY;

	err = tg3_phy_probe(tp);
	if (err) {
		dev_err(&tp->pdev->dev, "phy probe failed, err %d\n", err);
		/* ... but do not return immediately ... */
		tg3_mdio_fini(tp);
	}

	tg3_read_vpd(tp);
	tg3_read_fw_ver(tp);

	if (tp->phy_flags & TG3_PHYFLG_PHY_SERDES) {
		tp->phy_flags &= ~TG3_PHYFLG_USE_MI_INTERRUPT;
	} else {
		if (tg3_asic_rev(tp) == ASIC_REV_5700)
			tp->phy_flags |= TG3_PHYFLG_USE_MI_INTERRUPT;
		else
			tp->phy_flags &= ~TG3_PHYFLG_USE_MI_INTERRUPT;
	}

	/* 5700 {AX,BX} chips have a broken status block link
	 * change bit implementation, so we must use the
	 * status register in those cases.
	 */
	if (tg3_asic_rev(tp) == ASIC_REV_5700)
		tg3_flag_set(tp, USE_LINKCHG_REG);
	else
		tg3_flag_clear(tp, USE_LINKCHG_REG);

	/* The led_ctrl is set during tg3_phy_probe, here we might
	 * have to force the link status polling mechanism based
	 * upon subsystem IDs.
	 */
	if (tp->pdev->subsystem_vendor == PCI_VENDOR_ID_DELL &&
	    tg3_asic_rev(tp) == ASIC_REV_5701 &&
	    !(tp->phy_flags & TG3_PHYFLG_PHY_SERDES)) {
		tp->phy_flags |= TG3_PHYFLG_USE_MI_INTERRUPT;
		tg3_flag_set(tp, USE_LINKCHG_REG);
	}

	/* For all SERDES we poll the MAC status register. */
	if (tp->phy_flags & TG3_PHYFLG_PHY_SERDES)
		tg3_flag_set(tp, POLL_SERDES);
	else
		tg3_flag_clear(tp, POLL_SERDES);

	tp->rx_offset = NET_SKB_PAD + NET_IP_ALIGN;
	tp->rx_copy_thresh = TG3_RX_COPY_THRESHOLD;
	if (tg3_asic_rev(tp) == ASIC_REV_5701 &&
	    tg3_flag(tp, PCIX_MODE)) {
		tp->rx_offset = NET_SKB_PAD;
#ifndef CONFIG_HAVE_EFFICIENT_UNALIGNED_ACCESS
		tp->rx_copy_thresh = ~(u16)0;
#endif
	}

	tp->rx_std_ring_mask = TG3_RX_STD_RING_SIZE(tp) - 1;
	tp->rx_jmb_ring_mask = TG3_RX_JMB_RING_SIZE(tp) - 1;
	tp->rx_ret_ring_mask = tg3_rx_ret_ring_size(tp) - 1;

	tp->rx_std_max_post = tp->rx_std_ring_mask + 1;

	/* Increment the rx prod index on the rx std ring by at most
	 * 8 for these chips to workaround hw errata.
	 */
	if (tg3_asic_rev(tp) == ASIC_REV_5750 ||
	    tg3_asic_rev(tp) == ASIC_REV_5752 ||
	    tg3_asic_rev(tp) == ASIC_REV_5755)
		tp->rx_std_max_post = 8;

	if (tg3_flag(tp, ASPM_WORKAROUND))
		tp->pwrmgmt_thresh = tr32(PCIE_PWR_MGMT_THRESH) &
				     PCIE_PWR_MGMT_L1_THRESH_MSK;

	return err;
}

#ifdef CONFIG_SPARC
static int tg3_get_macaddr_sparc(struct tg3 *tp)
{
	struct net_device *dev = tp->dev;
	struct pci_dev *pdev = tp->pdev;
	struct device_node *dp = pci_device_to_OF_node(pdev);
	const unsigned char *addr;
	int len;

	addr = of_get_property(dp, "local-mac-address", &len);
	if (addr && len == 6) {
		memcpy(dev->dev_addr, addr, 6);
		return 0;
	}
	return -ENODEV;
}

static int tg3_get_default_macaddr_sparc(struct tg3 *tp)
{
	struct net_device *dev = tp->dev;

	memcpy(dev->dev_addr, idprom->id_ethaddr, 6);
	return 0;
}
#endif

static int tg3_get_device_address(struct tg3 *tp)
{
	struct net_device *dev = tp->dev;
	u32 hi, lo, mac_offset;
	int addr_ok = 0;
	int err;

#ifdef CONFIG_SPARC
	if (!tg3_get_macaddr_sparc(tp))
		return 0;
#endif

	if (tg3_flag(tp, IS_SSB_CORE)) {
		err = ssb_gige_get_macaddr(tp->pdev, &dev->dev_addr[0]);
		if (!err && is_valid_ether_addr(&dev->dev_addr[0]))
			return 0;
	}

	mac_offset = 0x7c;
	if (tg3_asic_rev(tp) == ASIC_REV_5704 ||
	    tg3_flag(tp, 5780_CLASS)) {
		if (tr32(TG3PCI_DUAL_MAC_CTRL) & DUAL_MAC_CTRL_ID)
			mac_offset = 0xcc;
		if (tg3_nvram_lock(tp))
			tw32_f(NVRAM_CMD, NVRAM_CMD_RESET);
		else
			tg3_nvram_unlock(tp);
	} else if (tg3_flag(tp, 5717_PLUS)) {
		if (tp->pci_fn & 1)
			mac_offset = 0xcc;
		if (tp->pci_fn > 1)
			mac_offset += 0x18c;
	} else if (tg3_asic_rev(tp) == ASIC_REV_5906)
		mac_offset = 0x10;

	/* First try to get it from MAC address mailbox. */
	tg3_read_mem(tp, NIC_SRAM_MAC_ADDR_HIGH_MBOX, &hi);
	if ((hi >> 16) == 0x484b) {
		dev->dev_addr[0] = (hi >>  8) & 0xff;
		dev->dev_addr[1] = (hi >>  0) & 0xff;

		tg3_read_mem(tp, NIC_SRAM_MAC_ADDR_LOW_MBOX, &lo);
		dev->dev_addr[2] = (lo >> 24) & 0xff;
		dev->dev_addr[3] = (lo >> 16) & 0xff;
		dev->dev_addr[4] = (lo >>  8) & 0xff;
		dev->dev_addr[5] = (lo >>  0) & 0xff;

		/* Some old bootcode may report a 0 MAC address in SRAM */
		addr_ok = is_valid_ether_addr(&dev->dev_addr[0]);
	}
	if (!addr_ok) {
		/* Next, try NVRAM. */
		if (!tg3_flag(tp, NO_NVRAM) &&
		    !tg3_nvram_read_be32(tp, mac_offset + 0, &hi) &&
		    !tg3_nvram_read_be32(tp, mac_offset + 4, &lo)) {
			memcpy(&dev->dev_addr[0], ((char *)&hi) + 2, 2);
			memcpy(&dev->dev_addr[2], (char *)&lo, sizeof(lo));
		}
		/* Finally just fetch it out of the MAC control regs. */
		else {
			hi = tr32(MAC_ADDR_0_HIGH);
			lo = tr32(MAC_ADDR_0_LOW);

			dev->dev_addr[5] = lo & 0xff;
			dev->dev_addr[4] = (lo >> 8) & 0xff;
			dev->dev_addr[3] = (lo >> 16) & 0xff;
			dev->dev_addr[2] = (lo >> 24) & 0xff;
			dev->dev_addr[1] = hi & 0xff;
			dev->dev_addr[0] = (hi >> 8) & 0xff;
		}
	}

	if (!is_valid_ether_addr(&dev->dev_addr[0])) {
#ifdef CONFIG_SPARC
		if (!tg3_get_default_macaddr_sparc(tp))
			return 0;
#endif
		return -EINVAL;
	}
	return 0;
}

#define BOUNDARY_SINGLE_CACHELINE	1
#define BOUNDARY_MULTI_CACHELINE	2

static u32 tg3_calc_dma_bndry(struct tg3 *tp, u32 val)
{
	int cacheline_size;
	u8 byte;
	int goal;

	pci_read_config_byte(tp->pdev, PCI_CACHE_LINE_SIZE, &byte);
	if (byte == 0)
		cacheline_size = 1024;
	else
		cacheline_size = (int) byte * 4;

	/* On 5703 and later chips, the boundary bits have no
	 * effect.
	 */
	if (tg3_asic_rev(tp) != ASIC_REV_5700 &&
	    tg3_asic_rev(tp) != ASIC_REV_5701 &&
	    !tg3_flag(tp, PCI_EXPRESS))
		goto out;

#if defined(CONFIG_PPC64) || defined(CONFIG_IA64) || defined(CONFIG_PARISC)
	goal = BOUNDARY_MULTI_CACHELINE;
#else
#if defined(CONFIG_SPARC64) || defined(CONFIG_ALPHA)
	goal = BOUNDARY_SINGLE_CACHELINE;
#else
	goal = 0;
#endif
#endif

	if (tg3_flag(tp, 57765_PLUS)) {
		val = goal ? 0 : DMA_RWCTRL_DIS_CACHE_ALIGNMENT;
		goto out;
	}

	if (!goal)
		goto out;

	/* PCI controllers on most RISC systems tend to disconnect
	 * when a device tries to burst across a cache-line boundary.
	 * Therefore, letting tg3 do so just wastes PCI bandwidth.
	 *
	 * Unfortunately, for PCI-E there are only limited
	 * write-side controls for this, and thus for reads
	 * we will still get the disconnects.  We'll also waste
	 * these PCI cycles for both read and write for chips
	 * other than 5700 and 5701 which do not implement the
	 * boundary bits.
	 */
	if (tg3_flag(tp, PCIX_MODE) && !tg3_flag(tp, PCI_EXPRESS)) {
		switch (cacheline_size) {
		case 16:
		case 32:
		case 64:
		case 128:
			if (goal == BOUNDARY_SINGLE_CACHELINE) {
				val |= (DMA_RWCTRL_READ_BNDRY_128_PCIX |
					DMA_RWCTRL_WRITE_BNDRY_128_PCIX);
			} else {
				val |= (DMA_RWCTRL_READ_BNDRY_384_PCIX |
					DMA_RWCTRL_WRITE_BNDRY_384_PCIX);
			}
			break;

		case 256:
			val |= (DMA_RWCTRL_READ_BNDRY_256_PCIX |
				DMA_RWCTRL_WRITE_BNDRY_256_PCIX);
			break;

		default:
			val |= (DMA_RWCTRL_READ_BNDRY_384_PCIX |
				DMA_RWCTRL_WRITE_BNDRY_384_PCIX);
			break;
		}
	} else if (tg3_flag(tp, PCI_EXPRESS)) {
		switch (cacheline_size) {
		case 16:
		case 32:
		case 64:
			if (goal == BOUNDARY_SINGLE_CACHELINE) {
				val &= ~DMA_RWCTRL_WRITE_BNDRY_DISAB_PCIE;
				val |= DMA_RWCTRL_WRITE_BNDRY_64_PCIE;
				break;
			}
			/* fallthrough */
		case 128:
		default:
			val &= ~DMA_RWCTRL_WRITE_BNDRY_DISAB_PCIE;
			val |= DMA_RWCTRL_WRITE_BNDRY_128_PCIE;
			break;
		}
	} else {
		switch (cacheline_size) {
		case 16:
			if (goal == BOUNDARY_SINGLE_CACHELINE) {
				val |= (DMA_RWCTRL_READ_BNDRY_16 |
					DMA_RWCTRL_WRITE_BNDRY_16);
				break;
			}
			/* fallthrough */
		case 32:
			if (goal == BOUNDARY_SINGLE_CACHELINE) {
				val |= (DMA_RWCTRL_READ_BNDRY_32 |
					DMA_RWCTRL_WRITE_BNDRY_32);
				break;
			}
			/* fallthrough */
		case 64:
			if (goal == BOUNDARY_SINGLE_CACHELINE) {
				val |= (DMA_RWCTRL_READ_BNDRY_64 |
					DMA_RWCTRL_WRITE_BNDRY_64);
				break;
			}
			/* fallthrough */
		case 128:
			if (goal == BOUNDARY_SINGLE_CACHELINE) {
				val |= (DMA_RWCTRL_READ_BNDRY_128 |
					DMA_RWCTRL_WRITE_BNDRY_128);
				break;
			}
			/* fallthrough */
		case 256:
			val |= (DMA_RWCTRL_READ_BNDRY_256 |
				DMA_RWCTRL_WRITE_BNDRY_256);
			break;
		case 512:
			val |= (DMA_RWCTRL_READ_BNDRY_512 |
				DMA_RWCTRL_WRITE_BNDRY_512);
			break;
		case 1024:
		default:
			val |= (DMA_RWCTRL_READ_BNDRY_1024 |
				DMA_RWCTRL_WRITE_BNDRY_1024);
			break;
		}
	}

out:
	return val;
}

static int tg3_do_test_dma(struct tg3 *tp, u32 *buf, dma_addr_t buf_dma,
			   int size, int to_device)
{
	struct tg3_internal_buffer_desc test_desc;
	u32 sram_dma_descs;
	int i, ret;

	sram_dma_descs = NIC_SRAM_DMA_DESC_POOL_BASE;

	tw32(FTQ_RCVBD_COMP_FIFO_ENQDEQ, 0);
	tw32(FTQ_RCVDATA_COMP_FIFO_ENQDEQ, 0);
	tw32(RDMAC_STATUS, 0);
	tw32(WDMAC_STATUS, 0);

	tw32(BUFMGR_MODE, 0);
	tw32(FTQ_RESET, 0);

	test_desc.addr_hi = ((u64) buf_dma) >> 32;
	test_desc.addr_lo = buf_dma & 0xffffffff;
	test_desc.nic_mbuf = 0x00002100;
	test_desc.len = size;

	/*
	 * HP ZX1 was seeing test failures for 5701 cards running at 33Mhz
	 * the *second* time the tg3 driver was getting loaded after an
	 * initial scan.
	 *
	 * Broadcom tells me:
	 *   ...the DMA engine is connected to the GRC block and a DMA
	 *   reset may affect the GRC block in some unpredictable way...
	 *   The behavior of resets to individual blocks has not been tested.
	 *
	 * Broadcom noted the GRC reset will also reset all sub-components.
	 */
	if (to_device) {
		test_desc.cqid_sqid = (13 << 8) | 2;

		tw32_f(RDMAC_MODE, RDMAC_MODE_ENABLE);
		udelay(40);
	} else {
		test_desc.cqid_sqid = (16 << 8) | 7;

		tw32_f(WDMAC_MODE, WDMAC_MODE_ENABLE);
		udelay(40);
	}
	test_desc.flags = 0x00000005;

	for (i = 0; i < (sizeof(test_desc) / sizeof(u32)); i++) {
		u32 val;

		val = *(((u32 *)&test_desc) + i);
		pci_write_config_dword(tp->pdev, TG3PCI_MEM_WIN_BASE_ADDR,
				       sram_dma_descs + (i * sizeof(u32)));
		pci_write_config_dword(tp->pdev, TG3PCI_MEM_WIN_DATA, val);
	}
	pci_write_config_dword(tp->pdev, TG3PCI_MEM_WIN_BASE_ADDR, 0);

	if (to_device)
		tw32(FTQ_DMA_HIGH_READ_FIFO_ENQDEQ, sram_dma_descs);
	else
		tw32(FTQ_DMA_HIGH_WRITE_FIFO_ENQDEQ, sram_dma_descs);

	ret = -ENODEV;
	for (i = 0; i < 40; i++) {
		u32 val;

		if (to_device)
			val = tr32(FTQ_RCVBD_COMP_FIFO_ENQDEQ);
		else
			val = tr32(FTQ_RCVDATA_COMP_FIFO_ENQDEQ);
		if ((val & 0xffff) == sram_dma_descs) {
			ret = 0;
			break;
		}

		udelay(100);
	}

	return ret;
}

#define TEST_BUFFER_SIZE	0x2000

static DEFINE_PCI_DEVICE_TABLE(tg3_dma_wait_state_chipsets) = {
	{ PCI_DEVICE(PCI_VENDOR_ID_APPLE, PCI_DEVICE_ID_APPLE_UNI_N_PCI15) },
	{ },
};

static int tg3_test_dma(struct tg3 *tp)
{
	dma_addr_t buf_dma;
	u32 *buf, saved_dma_rwctrl;
	int ret = 0;

	buf = dma_alloc_coherent(&tp->pdev->dev, TEST_BUFFER_SIZE,
				 &buf_dma, GFP_KERNEL);
	if (!buf) {
		ret = -ENOMEM;
		goto out_nofree;
	}

	tp->dma_rwctrl = ((0x7 << DMA_RWCTRL_PCI_WRITE_CMD_SHIFT) |
			  (0x6 << DMA_RWCTRL_PCI_READ_CMD_SHIFT));

	tp->dma_rwctrl = tg3_calc_dma_bndry(tp, tp->dma_rwctrl);

	if (tg3_flag(tp, 57765_PLUS))
		goto out;

	if (tg3_flag(tp, PCI_EXPRESS)) {
		/* DMA read watermark not used on PCIE */
		tp->dma_rwctrl |= 0x00180000;
	} else if (!tg3_flag(tp, PCIX_MODE)) {
		if (tg3_asic_rev(tp) == ASIC_REV_5705 ||
		    tg3_asic_rev(tp) == ASIC_REV_5750)
			tp->dma_rwctrl |= 0x003f0000;
		else
			tp->dma_rwctrl |= 0x003f000f;
	} else {
		if (tg3_asic_rev(tp) == ASIC_REV_5703 ||
		    tg3_asic_rev(tp) == ASIC_REV_5704) {
			u32 ccval = (tr32(TG3PCI_CLOCK_CTRL) & 0x1f);
			u32 read_water = 0x7;

			/* If the 5704 is behind the EPB bridge, we can
			 * do the less restrictive ONE_DMA workaround for
			 * better performance.
			 */
			if (tg3_flag(tp, 40BIT_DMA_BUG) &&
			    tg3_asic_rev(tp) == ASIC_REV_5704)
				tp->dma_rwctrl |= 0x8000;
			else if (ccval == 0x6 || ccval == 0x7)
				tp->dma_rwctrl |= DMA_RWCTRL_ONE_DMA;

			if (tg3_asic_rev(tp) == ASIC_REV_5703)
				read_water = 4;
			/* Set bit 23 to enable PCIX hw bug fix */
			tp->dma_rwctrl |=
				(read_water << DMA_RWCTRL_READ_WATER_SHIFT) |
				(0x3 << DMA_RWCTRL_WRITE_WATER_SHIFT) |
				(1 << 23);
		} else if (tg3_asic_rev(tp) == ASIC_REV_5780) {
			/* 5780 always in PCIX mode */
			tp->dma_rwctrl |= 0x00144000;
		} else if (tg3_asic_rev(tp) == ASIC_REV_5714) {
			/* 5714 always in PCIX mode */
			tp->dma_rwctrl |= 0x00148000;
		} else {
			tp->dma_rwctrl |= 0x001b000f;
		}
	}
	if (tg3_flag(tp, ONE_DMA_AT_ONCE))
		tp->dma_rwctrl |= DMA_RWCTRL_ONE_DMA;

	if (tg3_asic_rev(tp) == ASIC_REV_5703 ||
	    tg3_asic_rev(tp) == ASIC_REV_5704)
		tp->dma_rwctrl &= 0xfffffff0;

	if (tg3_asic_rev(tp) == ASIC_REV_5700 ||
	    tg3_asic_rev(tp) == ASIC_REV_5701) {
		/* Remove this if it causes problems for some boards. */
		tp->dma_rwctrl |= DMA_RWCTRL_USE_MEM_READ_MULT;

		/* On 5700/5701 chips, we need to set this bit.
		 * Otherwise the chip will issue cacheline transactions
		 * to streamable DMA memory with not all the byte
		 * enables turned on.  This is an error on several
		 * RISC PCI controllers, in particular sparc64.
		 *
		 * On 5703/5704 chips, this bit has been reassigned
		 * a different meaning.  In particular, it is used
		 * on those chips to enable a PCI-X workaround.
		 */
		tp->dma_rwctrl |= DMA_RWCTRL_ASSERT_ALL_BE;
	}

	tw32(TG3PCI_DMA_RW_CTRL, tp->dma_rwctrl);

#if 0
	/* Unneeded, already done by tg3_get_invariants.  */
	tg3_switch_clocks(tp);
#endif

	if (tg3_asic_rev(tp) != ASIC_REV_5700 &&
	    tg3_asic_rev(tp) != ASIC_REV_5701)
		goto out;

	/* It is best to perform DMA test with maximum write burst size
	 * to expose the 5700/5701 write DMA bug.
	 */
	saved_dma_rwctrl = tp->dma_rwctrl;
	tp->dma_rwctrl &= ~DMA_RWCTRL_WRITE_BNDRY_MASK;
	tw32(TG3PCI_DMA_RW_CTRL, tp->dma_rwctrl);

	while (1) {
		u32 *p = buf, i;

		for (i = 0; i < TEST_BUFFER_SIZE / sizeof(u32); i++)
			p[i] = i;

		/* Send the buffer to the chip. */
		ret = tg3_do_test_dma(tp, buf, buf_dma, TEST_BUFFER_SIZE, 1);
		if (ret) {
			dev_err(&tp->pdev->dev,
				"%s: Buffer write failed. err = %d\n",
				__func__, ret);
			break;
		}

#if 0
		/* validate data reached card RAM correctly. */
		for (i = 0; i < TEST_BUFFER_SIZE / sizeof(u32); i++) {
			u32 val;
			tg3_read_mem(tp, 0x2100 + (i*4), &val);
			if (le32_to_cpu(val) != p[i]) {
				dev_err(&tp->pdev->dev,
					"%s: Buffer corrupted on device! "
					"(%d != %d)\n", __func__, val, i);
				/* ret = -ENODEV here? */
			}
			p[i] = 0;
		}
#endif
		/* Now read it back. */
		ret = tg3_do_test_dma(tp, buf, buf_dma, TEST_BUFFER_SIZE, 0);
		if (ret) {
			dev_err(&tp->pdev->dev, "%s: Buffer read failed. "
				"err = %d\n", __func__, ret);
			break;
		}

		/* Verify it. */
		for (i = 0; i < TEST_BUFFER_SIZE / sizeof(u32); i++) {
			if (p[i] == i)
				continue;

			if ((tp->dma_rwctrl & DMA_RWCTRL_WRITE_BNDRY_MASK) !=
			    DMA_RWCTRL_WRITE_BNDRY_16) {
				tp->dma_rwctrl &= ~DMA_RWCTRL_WRITE_BNDRY_MASK;
				tp->dma_rwctrl |= DMA_RWCTRL_WRITE_BNDRY_16;
				tw32(TG3PCI_DMA_RW_CTRL, tp->dma_rwctrl);
				break;
			} else {
				dev_err(&tp->pdev->dev,
					"%s: Buffer corrupted on read back! "
					"(%d != %d)\n", __func__, p[i], i);
				ret = -ENODEV;
				goto out;
			}
		}

		if (i == (TEST_BUFFER_SIZE / sizeof(u32))) {
			/* Success. */
			ret = 0;
			break;
		}
	}
	if ((tp->dma_rwctrl & DMA_RWCTRL_WRITE_BNDRY_MASK) !=
	    DMA_RWCTRL_WRITE_BNDRY_16) {
		/* DMA test passed without adjusting DMA boundary,
		 * now look for chipsets that are known to expose the
		 * DMA bug without failing the test.
		 */
		if (pci_dev_present(tg3_dma_wait_state_chipsets)) {
			tp->dma_rwctrl &= ~DMA_RWCTRL_WRITE_BNDRY_MASK;
			tp->dma_rwctrl |= DMA_RWCTRL_WRITE_BNDRY_16;
		} else {
			/* Safe to use the calculated DMA boundary. */
			tp->dma_rwctrl = saved_dma_rwctrl;
		}

		tw32(TG3PCI_DMA_RW_CTRL, tp->dma_rwctrl);
	}

out:
	dma_free_coherent(&tp->pdev->dev, TEST_BUFFER_SIZE, buf, buf_dma);
out_nofree:
	return ret;
}

static void tg3_init_bufmgr_config(struct tg3 *tp)
{
	if (tg3_flag(tp, 57765_PLUS)) {
		tp->bufmgr_config.mbuf_read_dma_low_water =
			DEFAULT_MB_RDMA_LOW_WATER_5705;
		tp->bufmgr_config.mbuf_mac_rx_low_water =
			DEFAULT_MB_MACRX_LOW_WATER_57765;
		tp->bufmgr_config.mbuf_high_water =
			DEFAULT_MB_HIGH_WATER_57765;

		tp->bufmgr_config.mbuf_read_dma_low_water_jumbo =
			DEFAULT_MB_RDMA_LOW_WATER_5705;
		tp->bufmgr_config.mbuf_mac_rx_low_water_jumbo =
			DEFAULT_MB_MACRX_LOW_WATER_JUMBO_57765;
		tp->bufmgr_config.mbuf_high_water_jumbo =
			DEFAULT_MB_HIGH_WATER_JUMBO_57765;
	} else if (tg3_flag(tp, 5705_PLUS)) {
		tp->bufmgr_config.mbuf_read_dma_low_water =
			DEFAULT_MB_RDMA_LOW_WATER_5705;
		tp->bufmgr_config.mbuf_mac_rx_low_water =
			DEFAULT_MB_MACRX_LOW_WATER_5705;
		tp->bufmgr_config.mbuf_high_water =
			DEFAULT_MB_HIGH_WATER_5705;
		if (tg3_asic_rev(tp) == ASIC_REV_5906) {
			tp->bufmgr_config.mbuf_mac_rx_low_water =
				DEFAULT_MB_MACRX_LOW_WATER_5906;
			tp->bufmgr_config.mbuf_high_water =
				DEFAULT_MB_HIGH_WATER_5906;
		}

		tp->bufmgr_config.mbuf_read_dma_low_water_jumbo =
			DEFAULT_MB_RDMA_LOW_WATER_JUMBO_5780;
		tp->bufmgr_config.mbuf_mac_rx_low_water_jumbo =
			DEFAULT_MB_MACRX_LOW_WATER_JUMBO_5780;
		tp->bufmgr_config.mbuf_high_water_jumbo =
			DEFAULT_MB_HIGH_WATER_JUMBO_5780;
	} else {
		tp->bufmgr_config.mbuf_read_dma_low_water =
			DEFAULT_MB_RDMA_LOW_WATER;
		tp->bufmgr_config.mbuf_mac_rx_low_water =
			DEFAULT_MB_MACRX_LOW_WATER;
		tp->bufmgr_config.mbuf_high_water =
			DEFAULT_MB_HIGH_WATER;

		tp->bufmgr_config.mbuf_read_dma_low_water_jumbo =
			DEFAULT_MB_RDMA_LOW_WATER_JUMBO;
		tp->bufmgr_config.mbuf_mac_rx_low_water_jumbo =
			DEFAULT_MB_MACRX_LOW_WATER_JUMBO;
		tp->bufmgr_config.mbuf_high_water_jumbo =
			DEFAULT_MB_HIGH_WATER_JUMBO;
	}

	tp->bufmgr_config.dma_low_water = DEFAULT_DMA_LOW_WATER;
	tp->bufmgr_config.dma_high_water = DEFAULT_DMA_HIGH_WATER;
}

static char *tg3_phy_string(struct tg3 *tp)
{
	switch (tp->phy_id & TG3_PHY_ID_MASK) {
	case TG3_PHY_ID_BCM5400:	return "5400";
	case TG3_PHY_ID_BCM5401:	return "5401";
	case TG3_PHY_ID_BCM5411:	return "5411";
	case TG3_PHY_ID_BCM5701:	return "5701";
	case TG3_PHY_ID_BCM5703:	return "5703";
	case TG3_PHY_ID_BCM5704:	return "5704";
	case TG3_PHY_ID_BCM5705:	return "5705";
	case TG3_PHY_ID_BCM5750:	return "5750";
	case TG3_PHY_ID_BCM5752:	return "5752";
	case TG3_PHY_ID_BCM5714:	return "5714";
	case TG3_PHY_ID_BCM5780:	return "5780";
	case TG3_PHY_ID_BCM5755:	return "5755";
	case TG3_PHY_ID_BCM5787:	return "5787";
	case TG3_PHY_ID_BCM5784:	return "5784";
	case TG3_PHY_ID_BCM5756:	return "5722/5756";
	case TG3_PHY_ID_BCM5906:	return "5906";
	case TG3_PHY_ID_BCM5761:	return "5761";
	case TG3_PHY_ID_BCM5718C:	return "5718C";
	case TG3_PHY_ID_BCM5718S:	return "5718S";
	case TG3_PHY_ID_BCM57765:	return "57765";
	case TG3_PHY_ID_BCM5719C:	return "5719C";
	case TG3_PHY_ID_BCM5720C:	return "5720C";
	case TG3_PHY_ID_BCM5762:	return "5762C";
	case TG3_PHY_ID_BCM8002:	return "8002/serdes";
	case 0:			return "serdes";
	default:		return "unknown";
	}
}

static char *tg3_bus_string(struct tg3 *tp, char *str)
{
	if (tg3_flag(tp, PCI_EXPRESS)) {
		strcpy(str, "PCI Express");
		return str;
	} else if (tg3_flag(tp, PCIX_MODE)) {
		u32 clock_ctrl = tr32(TG3PCI_CLOCK_CTRL) & 0x1f;

		strcpy(str, "PCIX:");

		if ((clock_ctrl == 7) ||
		    ((tr32(GRC_MISC_CFG) & GRC_MISC_CFG_BOARD_ID_MASK) ==
		     GRC_MISC_CFG_BOARD_ID_5704CIOBE))
			strcat(str, "133MHz");
		else if (clock_ctrl == 0)
			strcat(str, "33MHz");
		else if (clock_ctrl == 2)
			strcat(str, "50MHz");
		else if (clock_ctrl == 4)
			strcat(str, "66MHz");
		else if (clock_ctrl == 6)
			strcat(str, "100MHz");
	} else {
		strcpy(str, "PCI:");
		if (tg3_flag(tp, PCI_HIGH_SPEED))
			strcat(str, "66MHz");
		else
			strcat(str, "33MHz");
	}
	if (tg3_flag(tp, PCI_32BIT))
		strcat(str, ":32-bit");
	else
		strcat(str, ":64-bit");
	return str;
}

static void tg3_init_coal(struct tg3 *tp)
{
	struct ethtool_coalesce *ec = &tp->coal;

	memset(ec, 0, sizeof(*ec));
	ec->cmd = ETHTOOL_GCOALESCE;
	ec->rx_coalesce_usecs = LOW_RXCOL_TICKS;
	ec->tx_coalesce_usecs = LOW_TXCOL_TICKS;
	ec->rx_max_coalesced_frames = LOW_RXMAX_FRAMES;
	ec->tx_max_coalesced_frames = LOW_TXMAX_FRAMES;
	ec->rx_coalesce_usecs_irq = DEFAULT_RXCOAL_TICK_INT;
	ec->tx_coalesce_usecs_irq = DEFAULT_TXCOAL_TICK_INT;
	ec->rx_max_coalesced_frames_irq = DEFAULT_RXCOAL_MAXF_INT;
	ec->tx_max_coalesced_frames_irq = DEFAULT_TXCOAL_MAXF_INT;
	ec->stats_block_coalesce_usecs = DEFAULT_STAT_COAL_TICKS;

	if (tp->coalesce_mode & (HOSTCC_MODE_CLRTICK_RXBD |
				 HOSTCC_MODE_CLRTICK_TXBD)) {
		ec->rx_coalesce_usecs = LOW_RXCOL_TICKS_CLRTCKS;
		ec->rx_coalesce_usecs_irq = DEFAULT_RXCOAL_TICK_INT_CLRTCKS;
		ec->tx_coalesce_usecs = LOW_TXCOL_TICKS_CLRTCKS;
		ec->tx_coalesce_usecs_irq = DEFAULT_TXCOAL_TICK_INT_CLRTCKS;
	}

	if (tg3_flag(tp, 5705_PLUS)) {
		ec->rx_coalesce_usecs_irq = 0;
		ec->tx_coalesce_usecs_irq = 0;
		ec->stats_block_coalesce_usecs = 0;
	}
}

static int tg3_init_one(struct pci_dev *pdev,
				  const struct pci_device_id *ent)
{
	struct net_device *dev;
	struct tg3 *tp;
	int i, err, pm_cap;
	u32 sndmbx, rcvmbx, intmbx;
	char str[40];
	u64 dma_mask, persist_dma_mask;
	netdev_features_t features = 0;

	printk_once(KERN_INFO "%s\n", version);

	err = pci_enable_device(pdev);
	if (err) {
		dev_err(&pdev->dev, "Cannot enable PCI device, aborting\n");
		return err;
	}

	err = pci_request_regions(pdev, DRV_MODULE_NAME);
	if (err) {
		dev_err(&pdev->dev, "Cannot obtain PCI resources, aborting\n");
		goto err_out_disable_pdev;
	}

	pci_set_master(pdev);

	/* Find power-management capability. */
	pm_cap = pci_find_capability(pdev, PCI_CAP_ID_PM);
	if (pm_cap == 0) {
		dev_err(&pdev->dev,
			"Cannot find Power Management capability, aborting\n");
		err = -EIO;
		goto err_out_free_res;
	}

	err = pci_set_power_state(pdev, PCI_D0);
	if (err) {
		dev_err(&pdev->dev, "Transition to D0 failed, aborting\n");
		goto err_out_free_res;
	}

	dev = alloc_etherdev_mq(sizeof(*tp), TG3_IRQ_MAX_VECS);
	if (!dev) {
		err = -ENOMEM;
		goto err_out_power_down;
	}

	SET_NETDEV_DEV(dev, &pdev->dev);

	tp = netdev_priv(dev);
	tp->pdev = pdev;
	tp->dev = dev;
	tp->pm_cap = pm_cap;
	tp->rx_mode = TG3_DEF_RX_MODE;
	tp->tx_mode = TG3_DEF_TX_MODE;
	tp->irq_sync = 1;

	if (tg3_debug > 0)
		tp->msg_enable = tg3_debug;
	else
		tp->msg_enable = TG3_DEF_MSG_ENABLE;

	if (pdev_is_ssb_gige_core(pdev)) {
		tg3_flag_set(tp, IS_SSB_CORE);
		if (ssb_gige_must_flush_posted_writes(pdev))
			tg3_flag_set(tp, FLUSH_POSTED_WRITES);
		if (ssb_gige_one_dma_at_once(pdev))
			tg3_flag_set(tp, ONE_DMA_AT_ONCE);
		if (ssb_gige_have_roboswitch(pdev))
			tg3_flag_set(tp, ROBOSWITCH);
		if (ssb_gige_is_rgmii(pdev))
			tg3_flag_set(tp, RGMII_MODE);
	}

	/* The word/byte swap controls here control register access byte
	 * swapping.  DMA data byte swapping is controlled in the GRC_MODE
	 * setting below.
	 */
	tp->misc_host_ctrl =
		MISC_HOST_CTRL_MASK_PCI_INT |
		MISC_HOST_CTRL_WORD_SWAP |
		MISC_HOST_CTRL_INDIR_ACCESS |
		MISC_HOST_CTRL_PCISTATE_RW;

	/* The NONFRM (non-frame) byte/word swap controls take effect
	 * on descriptor entries, anything which isn't packet data.
	 *
	 * The StrongARM chips on the board (one for tx, one for rx)
	 * are running in big-endian mode.
	 */
	tp->grc_mode = (GRC_MODE_WSWAP_DATA | GRC_MODE_BSWAP_DATA |
			GRC_MODE_WSWAP_NONFRM_DATA);
#ifdef __BIG_ENDIAN
	tp->grc_mode |= GRC_MODE_BSWAP_NONFRM_DATA;
#endif
	spin_lock_init(&tp->lock);
	spin_lock_init(&tp->indirect_lock);
	INIT_WORK(&tp->reset_task, tg3_reset_task);

	tp->regs = pci_ioremap_bar(pdev, BAR_0);
	if (!tp->regs) {
		dev_err(&pdev->dev, "Cannot map device registers, aborting\n");
		err = -ENOMEM;
		goto err_out_free_dev;
	}

	if (tp->pdev->device == PCI_DEVICE_ID_TIGON3_5761 ||
	    tp->pdev->device == PCI_DEVICE_ID_TIGON3_5761E ||
	    tp->pdev->device == TG3PCI_DEVICE_TIGON3_5761S ||
	    tp->pdev->device == TG3PCI_DEVICE_TIGON3_5761SE ||
	    tp->pdev->device == TG3PCI_DEVICE_TIGON3_5717 ||
	    tp->pdev->device == TG3PCI_DEVICE_TIGON3_5717_C ||
	    tp->pdev->device == TG3PCI_DEVICE_TIGON3_5718 ||
	    tp->pdev->device == TG3PCI_DEVICE_TIGON3_5719 ||
	    tp->pdev->device == TG3PCI_DEVICE_TIGON3_5720 ||
	    tp->pdev->device == TG3PCI_DEVICE_TIGON3_5762 ||
	    tp->pdev->device == TG3PCI_DEVICE_TIGON3_5725 ||
	    tp->pdev->device == TG3PCI_DEVICE_TIGON3_5727) {
		tg3_flag_set(tp, ENABLE_APE);
		tp->aperegs = pci_ioremap_bar(pdev, BAR_2);
		if (!tp->aperegs) {
			dev_err(&pdev->dev,
				"Cannot map APE registers, aborting\n");
			err = -ENOMEM;
			goto err_out_iounmap;
		}
	}

	tp->rx_pending = TG3_DEF_RX_RING_PENDING;
	tp->rx_jumbo_pending = TG3_DEF_RX_JUMBO_RING_PENDING;

	dev->ethtool_ops = &tg3_ethtool_ops;
	dev->watchdog_timeo = TG3_TX_TIMEOUT;
	dev->netdev_ops = &tg3_netdev_ops;
	dev->irq = pdev->irq;

	err = tg3_get_invariants(tp, ent);
	if (err) {
		dev_err(&pdev->dev,
			"Problem fetching invariants of chip, aborting\n");
		goto err_out_apeunmap;
	}

	/* The EPB bridge inside 5714, 5715, and 5780 and any
	 * device behind the EPB cannot support DMA addresses > 40-bit.
	 * On 64-bit systems with IOMMU, use 40-bit dma_mask.
	 * On 64-bit systems without IOMMU, use 64-bit dma_mask and
	 * do DMA address check in tg3_start_xmit().
	 */
	if (tg3_flag(tp, IS_5788))
		persist_dma_mask = dma_mask = DMA_BIT_MASK(32);
	else if (tg3_flag(tp, 40BIT_DMA_BUG)) {
		persist_dma_mask = dma_mask = DMA_BIT_MASK(40);
#ifdef CONFIG_HIGHMEM
		dma_mask = DMA_BIT_MASK(64);
#endif
	} else
		persist_dma_mask = dma_mask = DMA_BIT_MASK(64);

	/* Configure DMA attributes. */
	if (dma_mask > DMA_BIT_MASK(32)) {
		err = pci_set_dma_mask(pdev, dma_mask);
		if (!err) {
			features |= NETIF_F_HIGHDMA;
			err = pci_set_consistent_dma_mask(pdev,
							  persist_dma_mask);
			if (err < 0) {
				dev_err(&pdev->dev, "Unable to obtain 64 bit "
					"DMA for consistent allocations\n");
				goto err_out_apeunmap;
			}
		}
	}
	if (err || dma_mask == DMA_BIT_MASK(32)) {
		err = pci_set_dma_mask(pdev, DMA_BIT_MASK(32));
		if (err) {
			dev_err(&pdev->dev,
				"No usable DMA configuration, aborting\n");
			goto err_out_apeunmap;
		}
	}

	tg3_init_bufmgr_config(tp);

	features |= NETIF_F_HW_VLAN_TX | NETIF_F_HW_VLAN_RX;

	/* 5700 B0 chips do not support checksumming correctly due
	 * to hardware bugs.
	 */
	if (tg3_chip_rev_id(tp) != CHIPREV_ID_5700_B0) {
		features |= NETIF_F_SG | NETIF_F_IP_CSUM | NETIF_F_RXCSUM;

		if (tg3_flag(tp, 5755_PLUS))
			features |= NETIF_F_IPV6_CSUM;
	}

	/* TSO is on by default on chips that support hardware TSO.
	 * Firmware TSO on older chips gives lower performance, so it
	 * is off by default, but can be enabled using ethtool.
	 */
	if ((tg3_flag(tp, HW_TSO_1) ||
	     tg3_flag(tp, HW_TSO_2) ||
	     tg3_flag(tp, HW_TSO_3)) &&
	    (features & NETIF_F_IP_CSUM))
		features |= NETIF_F_TSO;
	if (tg3_flag(tp, HW_TSO_2) || tg3_flag(tp, HW_TSO_3)) {
		if (features & NETIF_F_IPV6_CSUM)
			features |= NETIF_F_TSO6;
		if (tg3_flag(tp, HW_TSO_3) ||
		    tg3_asic_rev(tp) == ASIC_REV_5761 ||
		    (tg3_asic_rev(tp) == ASIC_REV_5784 &&
		     tg3_chip_rev(tp) != CHIPREV_5784_AX) ||
		    tg3_asic_rev(tp) == ASIC_REV_5785 ||
		    tg3_asic_rev(tp) == ASIC_REV_57780)
			features |= NETIF_F_TSO_ECN;
	}

	dev->features |= features;
	dev->vlan_features |= features;

	/*
	 * Add loopback capability only for a subset of devices that support
	 * MAC-LOOPBACK. Eventually this need to be enhanced to allow INT-PHY
	 * loopback for the remaining devices.
	 */
	if (tg3_asic_rev(tp) != ASIC_REV_5780 &&
	    !tg3_flag(tp, CPMU_PRESENT))
		/* Add the loopback capability */
		features |= NETIF_F_LOOPBACK;

	dev->hw_features |= features;

	if (tg3_chip_rev_id(tp) == CHIPREV_ID_5705_A1 &&
	    !tg3_flag(tp, TSO_CAPABLE) &&
	    !(tr32(TG3PCI_PCISTATE) & PCISTATE_BUS_SPEED_HIGH)) {
		tg3_flag_set(tp, MAX_RXPEND_64);
		tp->rx_pending = 63;
	}

	err = tg3_get_device_address(tp);
	if (err) {
		dev_err(&pdev->dev,
			"Could not obtain valid ethernet address, aborting\n");
		goto err_out_apeunmap;
	}

	/*
	 * Reset chip in case UNDI or EFI driver did not shutdown
	 * DMA self test will enable WDMAC and we'll see (spurious)
	 * pending DMA on the PCI bus at that point.
	 */
	if ((tr32(HOSTCC_MODE) & HOSTCC_MODE_ENABLE) ||
	    (tr32(WDMAC_MODE) & WDMAC_MODE_ENABLE)) {
		tw32(MEMARB_MODE, MEMARB_MODE_ENABLE);
		tg3_halt(tp, RESET_KIND_SHUTDOWN, 1);
	}

	err = tg3_test_dma(tp);
	if (err) {
		dev_err(&pdev->dev, "DMA engine test failed, aborting\n");
		goto err_out_apeunmap;
	}

	intmbx = MAILBOX_INTERRUPT_0 + TG3_64BIT_REG_LOW;
	rcvmbx = MAILBOX_RCVRET_CON_IDX_0 + TG3_64BIT_REG_LOW;
	sndmbx = MAILBOX_SNDHOST_PROD_IDX_0 + TG3_64BIT_REG_LOW;
	for (i = 0; i < tp->irq_max; i++) {
		struct tg3_napi *tnapi = &tp->napi[i];

		tnapi->tp = tp;
		tnapi->tx_pending = TG3_DEF_TX_RING_PENDING;

		tnapi->int_mbox = intmbx;
		if (i <= 4)
			intmbx += 0x8;
		else
			intmbx += 0x4;

		tnapi->consmbox = rcvmbx;
		tnapi->prodmbox = sndmbx;

		if (i)
			tnapi->coal_now = HOSTCC_MODE_COAL_VEC1_NOW << (i - 1);
		else
			tnapi->coal_now = HOSTCC_MODE_NOW;

		if (!tg3_flag(tp, SUPPORT_MSIX))
			break;

		/*
		 * If we support MSIX, we'll be using RSS.  If we're using
		 * RSS, the first vector only handles link interrupts and the
		 * remaining vectors handle rx and tx interrupts.  Reuse the
		 * mailbox values for the next iteration.  The values we setup
		 * above are still useful for the single vectored mode.
		 */
		if (!i)
			continue;

		rcvmbx += 0x8;

		if (sndmbx & 0x4)
			sndmbx -= 0x4;
		else
			sndmbx += 0xc;
	}

	tg3_init_coal(tp);

	pci_set_drvdata(pdev, dev);

	if (tg3_asic_rev(tp) == ASIC_REV_5719 ||
	    tg3_asic_rev(tp) == ASIC_REV_5720 ||
	    tg3_asic_rev(tp) == ASIC_REV_5762)
		tg3_flag_set(tp, PTP_CAPABLE);

	if (tg3_flag(tp, 5717_PLUS)) {
		/* Resume a low-power mode */
		tg3_frob_aux_power(tp, false);
	}

	tg3_timer_init(tp);

	tg3_carrier_off(tp);

	err = register_netdev(dev);
	if (err) {
		dev_err(&pdev->dev, "Cannot register net device, aborting\n");
		goto err_out_apeunmap;
	}

	netdev_info(dev, "Tigon3 [partno(%s) rev %04x] (%s) MAC address %pM\n",
		    tp->board_part_number,
		    tg3_chip_rev_id(tp),
		    tg3_bus_string(tp, str),
		    dev->dev_addr);

	if (tp->phy_flags & TG3_PHYFLG_IS_CONNECTED) {
		struct phy_device *phydev;
		phydev = tp->mdio_bus->phy_map[TG3_PHY_MII_ADDR];
		netdev_info(dev,
			    "attached PHY driver [%s] (mii_bus:phy_addr=%s)\n",
			    phydev->drv->name, dev_name(&phydev->dev));
	} else {
		char *ethtype;

		if (tp->phy_flags & TG3_PHYFLG_10_100_ONLY)
			ethtype = "10/100Base-TX";
		else if (tp->phy_flags & TG3_PHYFLG_ANY_SERDES)
			ethtype = "1000Base-SX";
		else
			ethtype = "10/100/1000Base-T";

		netdev_info(dev, "attached PHY is %s (%s Ethernet) "
			    "(WireSpeed[%d], EEE[%d])\n",
			    tg3_phy_string(tp), ethtype,
			    (tp->phy_flags & TG3_PHYFLG_NO_ETH_WIRE_SPEED) == 0,
			    (tp->phy_flags & TG3_PHYFLG_EEE_CAP) != 0);
	}

	netdev_info(dev, "RXcsums[%d] LinkChgREG[%d] MIirq[%d] ASF[%d] TSOcap[%d]\n",
		    (dev->features & NETIF_F_RXCSUM) != 0,
		    tg3_flag(tp, USE_LINKCHG_REG) != 0,
		    (tp->phy_flags & TG3_PHYFLG_USE_MI_INTERRUPT) != 0,
		    tg3_flag(tp, ENABLE_ASF) != 0,
		    tg3_flag(tp, TSO_CAPABLE) != 0);
	netdev_info(dev, "dma_rwctrl[%08x] dma_mask[%d-bit]\n",
		    tp->dma_rwctrl,
		    pdev->dma_mask == DMA_BIT_MASK(32) ? 32 :
		    ((u64)pdev->dma_mask) == DMA_BIT_MASK(40) ? 40 : 64);

	pci_save_state(pdev);

	return 0;

err_out_apeunmap:
	if (tp->aperegs) {
		iounmap(tp->aperegs);
		tp->aperegs = NULL;
	}

err_out_iounmap:
	if (tp->regs) {
		iounmap(tp->regs);
		tp->regs = NULL;
	}

err_out_free_dev:
	free_netdev(dev);

err_out_power_down:
	pci_set_power_state(pdev, PCI_D3hot);

err_out_free_res:
	pci_release_regions(pdev);

err_out_disable_pdev:
	pci_disable_device(pdev);
	pci_set_drvdata(pdev, NULL);
	return err;
}

static void tg3_remove_one(struct pci_dev *pdev)
{
	struct net_device *dev = pci_get_drvdata(pdev);

	if (dev) {
		struct tg3 *tp = netdev_priv(dev);

		release_firmware(tp->fw);

		tg3_reset_task_cancel(tp);

		if (tg3_flag(tp, USE_PHYLIB)) {
			tg3_phy_fini(tp);
			tg3_mdio_fini(tp);
		}

		unregister_netdev(dev);
		if (tp->aperegs) {
			iounmap(tp->aperegs);
			tp->aperegs = NULL;
		}
		if (tp->regs) {
			iounmap(tp->regs);
			tp->regs = NULL;
		}
		free_netdev(dev);
		pci_release_regions(pdev);
		pci_disable_device(pdev);
		pci_set_drvdata(pdev, NULL);
	}
}

#ifdef CONFIG_PM_SLEEP
static int tg3_suspend(struct device *device)
{
	struct pci_dev *pdev = to_pci_dev(device);
	struct net_device *dev = pci_get_drvdata(pdev);
	struct tg3 *tp = netdev_priv(dev);
	int err;

	if (!netif_running(dev))
		return 0;

	tg3_reset_task_cancel(tp);
	tg3_phy_stop(tp);
	tg3_netif_stop(tp);

	tg3_timer_stop(tp);

	tg3_full_lock(tp, 1);
	tg3_disable_ints(tp);
	tg3_full_unlock(tp);

	netif_device_detach(dev);

	tg3_full_lock(tp, 0);
	tg3_halt(tp, RESET_KIND_SHUTDOWN, 1);
	tg3_flag_clear(tp, INIT_COMPLETE);
	tg3_full_unlock(tp);

	err = tg3_power_down_prepare(tp);
	if (err) {
		int err2;

		tg3_full_lock(tp, 0);

		tg3_flag_set(tp, INIT_COMPLETE);
		err2 = tg3_restart_hw(tp, 1);
		if (err2)
			goto out;

		tg3_timer_start(tp);

		netif_device_attach(dev);
		tg3_netif_start(tp);

out:
		tg3_full_unlock(tp);

		if (!err2)
			tg3_phy_start(tp);
	}

	return err;
}

static int tg3_resume(struct device *device)
{
	struct pci_dev *pdev = to_pci_dev(device);
	struct net_device *dev = pci_get_drvdata(pdev);
	struct tg3 *tp = netdev_priv(dev);
	int err;

	if (!netif_running(dev))
		return 0;

	netif_device_attach(dev);

	tg3_full_lock(tp, 0);

	tg3_flag_set(tp, INIT_COMPLETE);
	err = tg3_restart_hw(tp, 1);
	if (err)
		goto out;

	tg3_timer_start(tp);

	tg3_netif_start(tp);

out:
	tg3_full_unlock(tp);

	if (!err)
		tg3_phy_start(tp);

	return err;
}

static SIMPLE_DEV_PM_OPS(tg3_pm_ops, tg3_suspend, tg3_resume);
#define TG3_PM_OPS (&tg3_pm_ops)

#else

#define TG3_PM_OPS NULL

#endif /* CONFIG_PM_SLEEP */

/**
 * tg3_io_error_detected - called when PCI error is detected
 * @pdev: Pointer to PCI device
 * @state: The current pci connection state
 *
 * This function is called after a PCI bus error affecting
 * this device has been detected.
 */
static pci_ers_result_t tg3_io_error_detected(struct pci_dev *pdev,
					      pci_channel_state_t state)
{
	struct net_device *netdev = pci_get_drvdata(pdev);
	struct tg3 *tp = netdev_priv(netdev);
	pci_ers_result_t err = PCI_ERS_RESULT_NEED_RESET;

	netdev_info(netdev, "PCI I/O error detected\n");

	rtnl_lock();

	if (!netif_running(netdev))
		goto done;

	tg3_phy_stop(tp);

	tg3_netif_stop(tp);

	tg3_timer_stop(tp);

	/* Want to make sure that the reset task doesn't run */
	tg3_reset_task_cancel(tp);

	netif_device_detach(netdev);

	/* Clean up software state, even if MMIO is blocked */
	tg3_full_lock(tp, 0);
	tg3_halt(tp, RESET_KIND_SHUTDOWN, 0);
	tg3_full_unlock(tp);

done:
	if (state == pci_channel_io_perm_failure)
		err = PCI_ERS_RESULT_DISCONNECT;
	else
		pci_disable_device(pdev);

	rtnl_unlock();

	return err;
}

/**
 * tg3_io_slot_reset - called after the pci bus has been reset.
 * @pdev: Pointer to PCI device
 *
 * Restart the card from scratch, as if from a cold-boot.
 * At this point, the card has exprienced a hard reset,
 * followed by fixups by BIOS, and has its config space
 * set up identically to what it was at cold boot.
 */
static pci_ers_result_t tg3_io_slot_reset(struct pci_dev *pdev)
{
	struct net_device *netdev = pci_get_drvdata(pdev);
	struct tg3 *tp = netdev_priv(netdev);
	pci_ers_result_t rc = PCI_ERS_RESULT_DISCONNECT;
	int err;

	rtnl_lock();

	if (pci_enable_device(pdev)) {
		netdev_err(netdev, "Cannot re-enable PCI device after reset.\n");
		goto done;
	}

	pci_set_master(pdev);
	pci_restore_state(pdev);
	pci_save_state(pdev);

	if (!netif_running(netdev)) {
		rc = PCI_ERS_RESULT_RECOVERED;
		goto done;
	}

	err = tg3_power_up(tp);
	if (err)
		goto done;

	rc = PCI_ERS_RESULT_RECOVERED;

done:
	rtnl_unlock();

	return rc;
}

/**
 * tg3_io_resume - called when traffic can start flowing again.
 * @pdev: Pointer to PCI device
 *
 * This callback is called when the error recovery driver tells
 * us that its OK to resume normal operation.
 */
static void tg3_io_resume(struct pci_dev *pdev)
{
	struct net_device *netdev = pci_get_drvdata(pdev);
	struct tg3 *tp = netdev_priv(netdev);
	int err;

	rtnl_lock();

	if (!netif_running(netdev))
		goto done;

	tg3_full_lock(tp, 0);
	tg3_flag_set(tp, INIT_COMPLETE);
	err = tg3_restart_hw(tp, 1);
	if (err) {
		tg3_full_unlock(tp);
		netdev_err(netdev, "Cannot restart hardware after reset.\n");
		goto done;
	}

	netif_device_attach(netdev);

	tg3_timer_start(tp);

	tg3_netif_start(tp);

	tg3_full_unlock(tp);

	tg3_phy_start(tp);

done:
	rtnl_unlock();
}

static const struct pci_error_handlers tg3_err_handler = {
	.error_detected	= tg3_io_error_detected,
	.slot_reset	= tg3_io_slot_reset,
	.resume		= tg3_io_resume
};

static struct pci_driver tg3_driver = {
	.name		= DRV_MODULE_NAME,
	.id_table	= tg3_pci_tbl,
	.probe		= tg3_init_one,
	.remove		= tg3_remove_one,
	.err_handler	= &tg3_err_handler,
	.driver.pm	= TG3_PM_OPS,
};

static int __init tg3_init(void)
{
	return pci_register_driver(&tg3_driver);
}

static void __exit tg3_cleanup(void)
{
	pci_unregister_driver(&tg3_driver);
}

module_init(tg3_init);
module_exit(tg3_cleanup);<|MERGE_RESOLUTION|>--- conflicted
+++ resolved
@@ -333,12 +333,9 @@
 	{PCI_DEVICE(PCI_VENDOR_ID_BROADCOM, TG3PCI_DEVICE_TIGON3_5720)},
 	{PCI_DEVICE(PCI_VENDOR_ID_BROADCOM, TG3PCI_DEVICE_TIGON3_57762)},
 	{PCI_DEVICE(PCI_VENDOR_ID_BROADCOM, TG3PCI_DEVICE_TIGON3_57766)},
-<<<<<<< HEAD
-=======
 	{PCI_DEVICE(PCI_VENDOR_ID_BROADCOM, TG3PCI_DEVICE_TIGON3_5762)},
 	{PCI_DEVICE(PCI_VENDOR_ID_BROADCOM, TG3PCI_DEVICE_TIGON3_5725)},
 	{PCI_DEVICE(PCI_VENDOR_ID_BROADCOM, TG3PCI_DEVICE_TIGON3_5727)},
->>>>>>> 8ca7cd1b
 	{PCI_DEVICE(PCI_VENDOR_ID_SYSKONNECT, PCI_DEVICE_ID_SYSKONNECT_9DXX)},
 	{PCI_DEVICE(PCI_VENDOR_ID_SYSKONNECT, PCI_DEVICE_ID_SYSKONNECT_9MXX)},
 	{PCI_DEVICE(PCI_VENDOR_ID_ALTIMA, PCI_DEVICE_ID_ALTIMA_AC1000)},
@@ -4133,11 +4130,7 @@
 		tp->link_config.active_speed = tp->link_config.speed;
 		tp->link_config.active_duplex = tp->link_config.duplex;
 
-<<<<<<< HEAD
-		if (GET_ASIC_REV(tp->pci_chip_rev_id) == ASIC_REV_5714) {
-=======
 		if (tg3_asic_rev(tp) == ASIC_REV_5714) {
->>>>>>> 8ca7cd1b
 			/* With autoneg disabled, 5715 only links up when the
 			 * advertisement register has the configured speed
 			 * enabled.
@@ -9188,11 +9181,7 @@
 			tw32(GRC_MODE, grc_mode);
 		}
 
-<<<<<<< HEAD
-		if (GET_CHIP_REV(tp->pci_chip_rev_id) != CHIPREV_57765_AX) {
-=======
 		if (tg3_chip_rev(tp) != CHIPREV_57765_AX) {
->>>>>>> 8ca7cd1b
 			u32 grc_mode;
 
 			/* Fix transmit hangs */
@@ -9513,11 +9502,7 @@
 	if (tg3_flag(tp, PCI_EXPRESS))
 		rdmac_mode |= RDMAC_MODE_FIFO_LONG_BURST;
 
-<<<<<<< HEAD
-	if (GET_ASIC_REV(tp->pci_chip_rev_id) == ASIC_REV_57766) {
-=======
 	if (tg3_asic_rev(tp) == ASIC_REV_57766) {
->>>>>>> 8ca7cd1b
 		tp->dma_limit = 0;
 		if (tp->dev->mtu <= ETH_DATA_LEN) {
 			rdmac_mode |= RDMAC_MODE_JMB_2K_MMRR;
