/* Broadcom NetXtreme-C/E network driver.
 *
 * Copyright (c) 2014-2016 Broadcom Corporation
 * Copyright (c) 2016-2019 Broadcom Limited
 *
 * This program is free software; you can redistribute it and/or modify
 * it under the terms of the GNU General Public License as published by
 * the Free Software Foundation.
 */

#include <linux/module.h>

#include <linux/stringify.h>
#include <linux/kernel.h>
#include <linux/timer.h>
#include <linux/errno.h>
#include <linux/ioport.h>
#include <linux/slab.h>
#include <linux/vmalloc.h>
#include <linux/interrupt.h>
#include <linux/pci.h>
#include <linux/netdevice.h>
#include <linux/etherdevice.h>
#include <linux/skbuff.h>
#include <linux/dma-mapping.h>
#include <linux/bitops.h>
#include <linux/io.h>
#include <linux/irq.h>
#include <linux/delay.h>
#include <asm/byteorder.h>
#include <asm/page.h>
#include <linux/time.h>
#include <linux/mii.h>
#include <linux/if.h>
#include <linux/if_vlan.h>
#include <linux/if_bridge.h>
#include <linux/rtc.h>
#include <linux/bpf.h>
#include <net/ip.h>
#include <net/tcp.h>
#include <net/udp.h>
#include <net/checksum.h>
#include <net/ip6_checksum.h>
#include <net/udp_tunnel.h>
#include <linux/workqueue.h>
#include <linux/prefetch.h>
#include <linux/cache.h>
#include <linux/log2.h>
#include <linux/aer.h>
#include <linux/bitmap.h>
#include <linux/cpu_rmap.h>
#include <linux/cpumask.h>
#include <net/pkt_cls.h>
#include <linux/hwmon.h>
#include <linux/hwmon-sysfs.h>

#include "bnxt_hsi.h"
#include "bnxt.h"
#include "bnxt_ulp.h"
#include "bnxt_sriov.h"
#include "bnxt_ethtool.h"
#include "bnxt_dcb.h"
#include "bnxt_xdp.h"
#include "bnxt_vfr.h"
#include "bnxt_tc.h"
#include "bnxt_devlink.h"
#include "bnxt_debugfs.h"

#define BNXT_TX_TIMEOUT		(5 * HZ)

static const char version[] =
	"Broadcom NetXtreme-C/E driver " DRV_MODULE_NAME " v" DRV_MODULE_VERSION "\n";

MODULE_LICENSE("GPL");
MODULE_DESCRIPTION("Broadcom BCM573xx network driver");
MODULE_VERSION(DRV_MODULE_VERSION);

#define BNXT_RX_OFFSET (NET_SKB_PAD + NET_IP_ALIGN)
#define BNXT_RX_DMA_OFFSET NET_SKB_PAD
#define BNXT_RX_COPY_THRESH 256

#define BNXT_TX_PUSH_THRESH 164

enum board_idx {
	BCM57301,
	BCM57302,
	BCM57304,
	BCM57417_NPAR,
	BCM58700,
	BCM57311,
	BCM57312,
	BCM57402,
	BCM57404,
	BCM57406,
	BCM57402_NPAR,
	BCM57407,
	BCM57412,
	BCM57414,
	BCM57416,
	BCM57417,
	BCM57412_NPAR,
	BCM57314,
	BCM57417_SFP,
	BCM57416_SFP,
	BCM57404_NPAR,
	BCM57406_NPAR,
	BCM57407_SFP,
	BCM57407_NPAR,
	BCM57414_NPAR,
	BCM57416_NPAR,
	BCM57452,
	BCM57454,
	BCM5745x_NPAR,
	BCM57508,
<<<<<<< HEAD
=======
	BCM57504,
	BCM57502,
>>>>>>> 7ce58816
	BCM58802,
	BCM58804,
	BCM58808,
	NETXTREME_E_VF,
	NETXTREME_C_VF,
	NETXTREME_S_VF,
	NETXTREME_E_P5_VF,
};

/* indexed by enum above */
static const struct {
	char *name;
} board_info[] = {
	[BCM57301] = { "Broadcom BCM57301 NetXtreme-C 10Gb Ethernet" },
	[BCM57302] = { "Broadcom BCM57302 NetXtreme-C 10Gb/25Gb Ethernet" },
	[BCM57304] = { "Broadcom BCM57304 NetXtreme-C 10Gb/25Gb/40Gb/50Gb Ethernet" },
	[BCM57417_NPAR] = { "Broadcom BCM57417 NetXtreme-E Ethernet Partition" },
	[BCM58700] = { "Broadcom BCM58700 Nitro 1Gb/2.5Gb/10Gb Ethernet" },
	[BCM57311] = { "Broadcom BCM57311 NetXtreme-C 10Gb Ethernet" },
	[BCM57312] = { "Broadcom BCM57312 NetXtreme-C 10Gb/25Gb Ethernet" },
	[BCM57402] = { "Broadcom BCM57402 NetXtreme-E 10Gb Ethernet" },
	[BCM57404] = { "Broadcom BCM57404 NetXtreme-E 10Gb/25Gb Ethernet" },
	[BCM57406] = { "Broadcom BCM57406 NetXtreme-E 10GBase-T Ethernet" },
	[BCM57402_NPAR] = { "Broadcom BCM57402 NetXtreme-E Ethernet Partition" },
	[BCM57407] = { "Broadcom BCM57407 NetXtreme-E 10GBase-T Ethernet" },
	[BCM57412] = { "Broadcom BCM57412 NetXtreme-E 10Gb Ethernet" },
	[BCM57414] = { "Broadcom BCM57414 NetXtreme-E 10Gb/25Gb Ethernet" },
	[BCM57416] = { "Broadcom BCM57416 NetXtreme-E 10GBase-T Ethernet" },
	[BCM57417] = { "Broadcom BCM57417 NetXtreme-E 10GBase-T Ethernet" },
	[BCM57412_NPAR] = { "Broadcom BCM57412 NetXtreme-E Ethernet Partition" },
	[BCM57314] = { "Broadcom BCM57314 NetXtreme-C 10Gb/25Gb/40Gb/50Gb Ethernet" },
	[BCM57417_SFP] = { "Broadcom BCM57417 NetXtreme-E 10Gb/25Gb Ethernet" },
	[BCM57416_SFP] = { "Broadcom BCM57416 NetXtreme-E 10Gb Ethernet" },
	[BCM57404_NPAR] = { "Broadcom BCM57404 NetXtreme-E Ethernet Partition" },
	[BCM57406_NPAR] = { "Broadcom BCM57406 NetXtreme-E Ethernet Partition" },
	[BCM57407_SFP] = { "Broadcom BCM57407 NetXtreme-E 25Gb Ethernet" },
	[BCM57407_NPAR] = { "Broadcom BCM57407 NetXtreme-E Ethernet Partition" },
	[BCM57414_NPAR] = { "Broadcom BCM57414 NetXtreme-E Ethernet Partition" },
	[BCM57416_NPAR] = { "Broadcom BCM57416 NetXtreme-E Ethernet Partition" },
	[BCM57452] = { "Broadcom BCM57452 NetXtreme-E 10Gb/25Gb/40Gb/50Gb Ethernet" },
	[BCM57454] = { "Broadcom BCM57454 NetXtreme-E 10Gb/25Gb/40Gb/50Gb/100Gb Ethernet" },
	[BCM5745x_NPAR] = { "Broadcom BCM5745x NetXtreme-E Ethernet Partition" },
	[BCM57508] = { "Broadcom BCM57508 NetXtreme-E 10Gb/25Gb/50Gb/100Gb/200Gb Ethernet" },
<<<<<<< HEAD
=======
	[BCM57504] = { "Broadcom BCM57504 NetXtreme-E 10Gb/25Gb/50Gb/100Gb/200Gb Ethernet" },
	[BCM57502] = { "Broadcom BCM57502 NetXtreme-E 10Gb/25Gb/50Gb Ethernet" },
>>>>>>> 7ce58816
	[BCM58802] = { "Broadcom BCM58802 NetXtreme-S 10Gb/25Gb/40Gb/50Gb Ethernet" },
	[BCM58804] = { "Broadcom BCM58804 NetXtreme-S 10Gb/25Gb/40Gb/50Gb/100Gb Ethernet" },
	[BCM58808] = { "Broadcom BCM58808 NetXtreme-S 10Gb/25Gb/40Gb/50Gb/100Gb Ethernet" },
	[NETXTREME_E_VF] = { "Broadcom NetXtreme-E Ethernet Virtual Function" },
	[NETXTREME_C_VF] = { "Broadcom NetXtreme-C Ethernet Virtual Function" },
	[NETXTREME_S_VF] = { "Broadcom NetXtreme-S Ethernet Virtual Function" },
	[NETXTREME_E_P5_VF] = { "Broadcom BCM5750X NetXtreme-E Ethernet Virtual Function" },
};

static const struct pci_device_id bnxt_pci_tbl[] = {
	{ PCI_VDEVICE(BROADCOM, 0x1604), .driver_data = BCM5745x_NPAR },
	{ PCI_VDEVICE(BROADCOM, 0x1605), .driver_data = BCM5745x_NPAR },
	{ PCI_VDEVICE(BROADCOM, 0x1614), .driver_data = BCM57454 },
	{ PCI_VDEVICE(BROADCOM, 0x16c0), .driver_data = BCM57417_NPAR },
	{ PCI_VDEVICE(BROADCOM, 0x16c8), .driver_data = BCM57301 },
	{ PCI_VDEVICE(BROADCOM, 0x16c9), .driver_data = BCM57302 },
	{ PCI_VDEVICE(BROADCOM, 0x16ca), .driver_data = BCM57304 },
	{ PCI_VDEVICE(BROADCOM, 0x16cc), .driver_data = BCM57417_NPAR },
	{ PCI_VDEVICE(BROADCOM, 0x16cd), .driver_data = BCM58700 },
	{ PCI_VDEVICE(BROADCOM, 0x16ce), .driver_data = BCM57311 },
	{ PCI_VDEVICE(BROADCOM, 0x16cf), .driver_data = BCM57312 },
	{ PCI_VDEVICE(BROADCOM, 0x16d0), .driver_data = BCM57402 },
	{ PCI_VDEVICE(BROADCOM, 0x16d1), .driver_data = BCM57404 },
	{ PCI_VDEVICE(BROADCOM, 0x16d2), .driver_data = BCM57406 },
	{ PCI_VDEVICE(BROADCOM, 0x16d4), .driver_data = BCM57402_NPAR },
	{ PCI_VDEVICE(BROADCOM, 0x16d5), .driver_data = BCM57407 },
	{ PCI_VDEVICE(BROADCOM, 0x16d6), .driver_data = BCM57412 },
	{ PCI_VDEVICE(BROADCOM, 0x16d7), .driver_data = BCM57414 },
	{ PCI_VDEVICE(BROADCOM, 0x16d8), .driver_data = BCM57416 },
	{ PCI_VDEVICE(BROADCOM, 0x16d9), .driver_data = BCM57417 },
	{ PCI_VDEVICE(BROADCOM, 0x16de), .driver_data = BCM57412_NPAR },
	{ PCI_VDEVICE(BROADCOM, 0x16df), .driver_data = BCM57314 },
	{ PCI_VDEVICE(BROADCOM, 0x16e2), .driver_data = BCM57417_SFP },
	{ PCI_VDEVICE(BROADCOM, 0x16e3), .driver_data = BCM57416_SFP },
	{ PCI_VDEVICE(BROADCOM, 0x16e7), .driver_data = BCM57404_NPAR },
	{ PCI_VDEVICE(BROADCOM, 0x16e8), .driver_data = BCM57406_NPAR },
	{ PCI_VDEVICE(BROADCOM, 0x16e9), .driver_data = BCM57407_SFP },
	{ PCI_VDEVICE(BROADCOM, 0x16ea), .driver_data = BCM57407_NPAR },
	{ PCI_VDEVICE(BROADCOM, 0x16eb), .driver_data = BCM57412_NPAR },
	{ PCI_VDEVICE(BROADCOM, 0x16ec), .driver_data = BCM57414_NPAR },
	{ PCI_VDEVICE(BROADCOM, 0x16ed), .driver_data = BCM57414_NPAR },
	{ PCI_VDEVICE(BROADCOM, 0x16ee), .driver_data = BCM57416_NPAR },
	{ PCI_VDEVICE(BROADCOM, 0x16ef), .driver_data = BCM57416_NPAR },
	{ PCI_VDEVICE(BROADCOM, 0x16f0), .driver_data = BCM58808 },
	{ PCI_VDEVICE(BROADCOM, 0x16f1), .driver_data = BCM57452 },
	{ PCI_VDEVICE(BROADCOM, 0x1750), .driver_data = BCM57508 },
<<<<<<< HEAD
=======
	{ PCI_VDEVICE(BROADCOM, 0x1751), .driver_data = BCM57504 },
	{ PCI_VDEVICE(BROADCOM, 0x1752), .driver_data = BCM57502 },
>>>>>>> 7ce58816
	{ PCI_VDEVICE(BROADCOM, 0xd802), .driver_data = BCM58802 },
	{ PCI_VDEVICE(BROADCOM, 0xd804), .driver_data = BCM58804 },
#ifdef CONFIG_BNXT_SRIOV
	{ PCI_VDEVICE(BROADCOM, 0x1606), .driver_data = NETXTREME_E_VF },
	{ PCI_VDEVICE(BROADCOM, 0x1609), .driver_data = NETXTREME_E_VF },
	{ PCI_VDEVICE(BROADCOM, 0x16c1), .driver_data = NETXTREME_E_VF },
	{ PCI_VDEVICE(BROADCOM, 0x16cb), .driver_data = NETXTREME_C_VF },
	{ PCI_VDEVICE(BROADCOM, 0x16d3), .driver_data = NETXTREME_E_VF },
	{ PCI_VDEVICE(BROADCOM, 0x16dc), .driver_data = NETXTREME_E_VF },
	{ PCI_VDEVICE(BROADCOM, 0x16e1), .driver_data = NETXTREME_C_VF },
	{ PCI_VDEVICE(BROADCOM, 0x16e5), .driver_data = NETXTREME_C_VF },
<<<<<<< HEAD
=======
	{ PCI_VDEVICE(BROADCOM, 0x1806), .driver_data = NETXTREME_E_P5_VF },
>>>>>>> 7ce58816
	{ PCI_VDEVICE(BROADCOM, 0x1807), .driver_data = NETXTREME_E_P5_VF },
	{ PCI_VDEVICE(BROADCOM, 0xd800), .driver_data = NETXTREME_S_VF },
#endif
	{ 0 }
};

MODULE_DEVICE_TABLE(pci, bnxt_pci_tbl);

static const u16 bnxt_vf_req_snif[] = {
	HWRM_FUNC_CFG,
	HWRM_FUNC_VF_CFG,
	HWRM_PORT_PHY_QCFG,
	HWRM_CFA_L2_FILTER_ALLOC,
};

static const u16 bnxt_async_events_arr[] = {
	ASYNC_EVENT_CMPL_EVENT_ID_LINK_STATUS_CHANGE,
	ASYNC_EVENT_CMPL_EVENT_ID_PF_DRVR_UNLOAD,
	ASYNC_EVENT_CMPL_EVENT_ID_PORT_CONN_NOT_ALLOWED,
	ASYNC_EVENT_CMPL_EVENT_ID_VF_CFG_CHANGE,
	ASYNC_EVENT_CMPL_EVENT_ID_LINK_SPEED_CFG_CHANGE,
};

static struct workqueue_struct *bnxt_pf_wq;

static bool bnxt_vf_pciid(enum board_idx idx)
{
	return (idx == NETXTREME_C_VF || idx == NETXTREME_E_VF ||
		idx == NETXTREME_S_VF || idx == NETXTREME_E_P5_VF);
}

#define DB_CP_REARM_FLAGS	(DB_KEY_CP | DB_IDX_VALID)
#define DB_CP_FLAGS		(DB_KEY_CP | DB_IDX_VALID | DB_IRQ_DIS)
#define DB_CP_IRQ_DIS_FLAGS	(DB_KEY_CP | DB_IRQ_DIS)

#define BNXT_CP_DB_IRQ_DIS(db)						\
		writel(DB_CP_IRQ_DIS_FLAGS, db)

#define BNXT_DB_CQ(db, idx)						\
	writel(DB_CP_FLAGS | RING_CMP(idx), (db)->doorbell)

#define BNXT_DB_NQ_P5(db, idx)						\
	writeq((db)->db_key64 | DBR_TYPE_NQ | RING_CMP(idx), (db)->doorbell)

#define BNXT_DB_CQ_ARM(db, idx)						\
	writel(DB_CP_REARM_FLAGS | RING_CMP(idx), (db)->doorbell)

#define BNXT_DB_NQ_ARM_P5(db, idx)					\
	writeq((db)->db_key64 | DBR_TYPE_NQ_ARM | RING_CMP(idx), (db)->doorbell)

static void bnxt_db_nq(struct bnxt *bp, struct bnxt_db_info *db, u32 idx)
{
	if (bp->flags & BNXT_FLAG_CHIP_P5)
		BNXT_DB_NQ_P5(db, idx);
	else
		BNXT_DB_CQ(db, idx);
}

static void bnxt_db_nq_arm(struct bnxt *bp, struct bnxt_db_info *db, u32 idx)
{
	if (bp->flags & BNXT_FLAG_CHIP_P5)
		BNXT_DB_NQ_ARM_P5(db, idx);
	else
		BNXT_DB_CQ_ARM(db, idx);
}

static void bnxt_db_cq(struct bnxt *bp, struct bnxt_db_info *db, u32 idx)
{
	if (bp->flags & BNXT_FLAG_CHIP_P5)
		writeq(db->db_key64 | DBR_TYPE_CQ_ARMALL | RING_CMP(idx),
		       db->doorbell);
	else
		BNXT_DB_CQ(db, idx);
}

const u16 bnxt_lhint_arr[] = {
	TX_BD_FLAGS_LHINT_512_AND_SMALLER,
	TX_BD_FLAGS_LHINT_512_TO_1023,
	TX_BD_FLAGS_LHINT_1024_TO_2047,
	TX_BD_FLAGS_LHINT_1024_TO_2047,
	TX_BD_FLAGS_LHINT_2048_AND_LARGER,
	TX_BD_FLAGS_LHINT_2048_AND_LARGER,
	TX_BD_FLAGS_LHINT_2048_AND_LARGER,
	TX_BD_FLAGS_LHINT_2048_AND_LARGER,
	TX_BD_FLAGS_LHINT_2048_AND_LARGER,
	TX_BD_FLAGS_LHINT_2048_AND_LARGER,
	TX_BD_FLAGS_LHINT_2048_AND_LARGER,
	TX_BD_FLAGS_LHINT_2048_AND_LARGER,
	TX_BD_FLAGS_LHINT_2048_AND_LARGER,
	TX_BD_FLAGS_LHINT_2048_AND_LARGER,
	TX_BD_FLAGS_LHINT_2048_AND_LARGER,
	TX_BD_FLAGS_LHINT_2048_AND_LARGER,
	TX_BD_FLAGS_LHINT_2048_AND_LARGER,
	TX_BD_FLAGS_LHINT_2048_AND_LARGER,
	TX_BD_FLAGS_LHINT_2048_AND_LARGER,
};

static u16 bnxt_xmit_get_cfa_action(struct sk_buff *skb)
{
	struct metadata_dst *md_dst = skb_metadata_dst(skb);

	if (!md_dst || md_dst->type != METADATA_HW_PORT_MUX)
		return 0;

	return md_dst->u.port_info.port_id;
}

static netdev_tx_t bnxt_start_xmit(struct sk_buff *skb, struct net_device *dev)
{
	struct bnxt *bp = netdev_priv(dev);
	struct tx_bd *txbd;
	struct tx_bd_ext *txbd1;
	struct netdev_queue *txq;
	int i;
	dma_addr_t mapping;
	unsigned int length, pad = 0;
	u32 len, free_size, vlan_tag_flags, cfa_action, flags;
	u16 prod, last_frag;
	struct pci_dev *pdev = bp->pdev;
	struct bnxt_tx_ring_info *txr;
	struct bnxt_sw_tx_bd *tx_buf;

	i = skb_get_queue_mapping(skb);
	if (unlikely(i >= bp->tx_nr_rings)) {
		dev_kfree_skb_any(skb);
		return NETDEV_TX_OK;
	}

	txq = netdev_get_tx_queue(dev, i);
	txr = &bp->tx_ring[bp->tx_ring_map[i]];
	prod = txr->tx_prod;

	free_size = bnxt_tx_avail(bp, txr);
	if (unlikely(free_size < skb_shinfo(skb)->nr_frags + 2)) {
		netif_tx_stop_queue(txq);
		return NETDEV_TX_BUSY;
	}

	length = skb->len;
	len = skb_headlen(skb);
	last_frag = skb_shinfo(skb)->nr_frags;

	txbd = &txr->tx_desc_ring[TX_RING(prod)][TX_IDX(prod)];

	txbd->tx_bd_opaque = prod;

	tx_buf = &txr->tx_buf_ring[prod];
	tx_buf->skb = skb;
	tx_buf->nr_frags = last_frag;

	vlan_tag_flags = 0;
	cfa_action = bnxt_xmit_get_cfa_action(skb);
	if (skb_vlan_tag_present(skb)) {
		vlan_tag_flags = TX_BD_CFA_META_KEY_VLAN |
				 skb_vlan_tag_get(skb);
		/* Currently supports 8021Q, 8021AD vlan offloads
		 * QINQ1, QINQ2, QINQ3 vlan headers are deprecated
		 */
		if (skb->vlan_proto == htons(ETH_P_8021Q))
			vlan_tag_flags |= 1 << TX_BD_CFA_META_TPID_SHIFT;
	}

	if (free_size == bp->tx_ring_size && length <= bp->tx_push_thresh) {
		struct tx_push_buffer *tx_push_buf = txr->tx_push;
		struct tx_push_bd *tx_push = &tx_push_buf->push_bd;
		struct tx_bd_ext *tx_push1 = &tx_push->txbd2;
		void __iomem *db = txr->tx_db.doorbell;
		void *pdata = tx_push_buf->data;
		u64 *end;
		int j, push_len;

		/* Set COAL_NOW to be ready quickly for the next push */
		tx_push->tx_bd_len_flags_type =
			cpu_to_le32((length << TX_BD_LEN_SHIFT) |
					TX_BD_TYPE_LONG_TX_BD |
					TX_BD_FLAGS_LHINT_512_AND_SMALLER |
					TX_BD_FLAGS_COAL_NOW |
					TX_BD_FLAGS_PACKET_END |
					(2 << TX_BD_FLAGS_BD_CNT_SHIFT));

		if (skb->ip_summed == CHECKSUM_PARTIAL)
			tx_push1->tx_bd_hsize_lflags =
					cpu_to_le32(TX_BD_FLAGS_TCP_UDP_CHKSUM);
		else
			tx_push1->tx_bd_hsize_lflags = 0;

		tx_push1->tx_bd_cfa_meta = cpu_to_le32(vlan_tag_flags);
		tx_push1->tx_bd_cfa_action =
			cpu_to_le32(cfa_action << TX_BD_CFA_ACTION_SHIFT);

		end = pdata + length;
		end = PTR_ALIGN(end, 8) - 1;
		*end = 0;

		skb_copy_from_linear_data(skb, pdata, len);
		pdata += len;
		for (j = 0; j < last_frag; j++) {
			skb_frag_t *frag = &skb_shinfo(skb)->frags[j];
			void *fptr;

			fptr = skb_frag_address_safe(frag);
			if (!fptr)
				goto normal_tx;

			memcpy(pdata, fptr, skb_frag_size(frag));
			pdata += skb_frag_size(frag);
		}

		txbd->tx_bd_len_flags_type = tx_push->tx_bd_len_flags_type;
		txbd->tx_bd_haddr = txr->data_mapping;
		prod = NEXT_TX(prod);
		txbd = &txr->tx_desc_ring[TX_RING(prod)][TX_IDX(prod)];
		memcpy(txbd, tx_push1, sizeof(*txbd));
		prod = NEXT_TX(prod);
		tx_push->doorbell =
			cpu_to_le32(DB_KEY_TX_PUSH | DB_LONG_TX_PUSH | prod);
		txr->tx_prod = prod;

		tx_buf->is_push = 1;
		netdev_tx_sent_queue(txq, skb->len);
		wmb();	/* Sync is_push and byte queue before pushing data */

		push_len = (length + sizeof(*tx_push) + 7) / 8;
		if (push_len > 16) {
			__iowrite64_copy(db, tx_push_buf, 16);
			__iowrite32_copy(db + 4, tx_push_buf + 1,
					 (push_len - 16) << 1);
		} else {
			__iowrite64_copy(db, tx_push_buf, push_len);
		}

		goto tx_done;
	}

normal_tx:
	if (length < BNXT_MIN_PKT_SIZE) {
		pad = BNXT_MIN_PKT_SIZE - length;
		if (skb_pad(skb, pad)) {
			/* SKB already freed. */
			tx_buf->skb = NULL;
			return NETDEV_TX_OK;
		}
		length = BNXT_MIN_PKT_SIZE;
	}

	mapping = dma_map_single(&pdev->dev, skb->data, len, DMA_TO_DEVICE);

	if (unlikely(dma_mapping_error(&pdev->dev, mapping))) {
		dev_kfree_skb_any(skb);
		tx_buf->skb = NULL;
		return NETDEV_TX_OK;
	}

	dma_unmap_addr_set(tx_buf, mapping, mapping);
	flags = (len << TX_BD_LEN_SHIFT) | TX_BD_TYPE_LONG_TX_BD |
		((last_frag + 2) << TX_BD_FLAGS_BD_CNT_SHIFT);

	txbd->tx_bd_haddr = cpu_to_le64(mapping);

	prod = NEXT_TX(prod);
	txbd1 = (struct tx_bd_ext *)
		&txr->tx_desc_ring[TX_RING(prod)][TX_IDX(prod)];

	txbd1->tx_bd_hsize_lflags = 0;
	if (skb_is_gso(skb)) {
		u32 hdr_len;

		if (skb->encapsulation)
			hdr_len = skb_inner_network_offset(skb) +
				skb_inner_network_header_len(skb) +
				inner_tcp_hdrlen(skb);
		else
			hdr_len = skb_transport_offset(skb) +
				tcp_hdrlen(skb);

		txbd1->tx_bd_hsize_lflags = cpu_to_le32(TX_BD_FLAGS_LSO |
					TX_BD_FLAGS_T_IPID |
					(hdr_len << (TX_BD_HSIZE_SHIFT - 1)));
		length = skb_shinfo(skb)->gso_size;
		txbd1->tx_bd_mss = cpu_to_le32(length);
		length += hdr_len;
	} else if (skb->ip_summed == CHECKSUM_PARTIAL) {
		txbd1->tx_bd_hsize_lflags =
			cpu_to_le32(TX_BD_FLAGS_TCP_UDP_CHKSUM);
		txbd1->tx_bd_mss = 0;
	}

	length >>= 9;
	if (unlikely(length >= ARRAY_SIZE(bnxt_lhint_arr))) {
		dev_warn_ratelimited(&pdev->dev, "Dropped oversize %d bytes TX packet.\n",
				     skb->len);
		i = 0;
		goto tx_dma_error;
	}
	flags |= bnxt_lhint_arr[length];
	txbd->tx_bd_len_flags_type = cpu_to_le32(flags);

	txbd1->tx_bd_cfa_meta = cpu_to_le32(vlan_tag_flags);
	txbd1->tx_bd_cfa_action =
			cpu_to_le32(cfa_action << TX_BD_CFA_ACTION_SHIFT);
	for (i = 0; i < last_frag; i++) {
		skb_frag_t *frag = &skb_shinfo(skb)->frags[i];

		prod = NEXT_TX(prod);
		txbd = &txr->tx_desc_ring[TX_RING(prod)][TX_IDX(prod)];

		len = skb_frag_size(frag);
		mapping = skb_frag_dma_map(&pdev->dev, frag, 0, len,
					   DMA_TO_DEVICE);

		if (unlikely(dma_mapping_error(&pdev->dev, mapping)))
			goto tx_dma_error;

		tx_buf = &txr->tx_buf_ring[prod];
		dma_unmap_addr_set(tx_buf, mapping, mapping);

		txbd->tx_bd_haddr = cpu_to_le64(mapping);

		flags = len << TX_BD_LEN_SHIFT;
		txbd->tx_bd_len_flags_type = cpu_to_le32(flags);
	}

	flags &= ~TX_BD_LEN;
	txbd->tx_bd_len_flags_type =
		cpu_to_le32(((len + pad) << TX_BD_LEN_SHIFT) | flags |
			    TX_BD_FLAGS_PACKET_END);

	netdev_tx_sent_queue(txq, skb->len);

	/* Sync BD data before updating doorbell */
	wmb();

	prod = NEXT_TX(prod);
	txr->tx_prod = prod;

	if (!skb->xmit_more || netif_xmit_stopped(txq))
		bnxt_db_write(bp, &txr->tx_db, prod);

tx_done:

	mmiowb();

	if (unlikely(bnxt_tx_avail(bp, txr) <= MAX_SKB_FRAGS + 1)) {
		if (skb->xmit_more && !tx_buf->is_push)
			bnxt_db_write(bp, &txr->tx_db, prod);

		netif_tx_stop_queue(txq);

		/* netif_tx_stop_queue() must be done before checking
		 * tx index in bnxt_tx_avail() below, because in
		 * bnxt_tx_int(), we update tx index before checking for
		 * netif_tx_queue_stopped().
		 */
		smp_mb();
		if (bnxt_tx_avail(bp, txr) > bp->tx_wake_thresh)
			netif_tx_wake_queue(txq);
	}
	return NETDEV_TX_OK;

tx_dma_error:
	last_frag = i;

	/* start back at beginning and unmap skb */
	prod = txr->tx_prod;
	tx_buf = &txr->tx_buf_ring[prod];
	tx_buf->skb = NULL;
	dma_unmap_single(&pdev->dev, dma_unmap_addr(tx_buf, mapping),
			 skb_headlen(skb), PCI_DMA_TODEVICE);
	prod = NEXT_TX(prod);

	/* unmap remaining mapped pages */
	for (i = 0; i < last_frag; i++) {
		prod = NEXT_TX(prod);
		tx_buf = &txr->tx_buf_ring[prod];
		dma_unmap_page(&pdev->dev, dma_unmap_addr(tx_buf, mapping),
			       skb_frag_size(&skb_shinfo(skb)->frags[i]),
			       PCI_DMA_TODEVICE);
	}

	dev_kfree_skb_any(skb);
	return NETDEV_TX_OK;
}

static void bnxt_tx_int(struct bnxt *bp, struct bnxt_napi *bnapi, int nr_pkts)
{
	struct bnxt_tx_ring_info *txr = bnapi->tx_ring;
	struct netdev_queue *txq = netdev_get_tx_queue(bp->dev, txr->txq_index);
	u16 cons = txr->tx_cons;
	struct pci_dev *pdev = bp->pdev;
	int i;
	unsigned int tx_bytes = 0;

	for (i = 0; i < nr_pkts; i++) {
		struct bnxt_sw_tx_bd *tx_buf;
		struct sk_buff *skb;
		int j, last;

		tx_buf = &txr->tx_buf_ring[cons];
		cons = NEXT_TX(cons);
		skb = tx_buf->skb;
		tx_buf->skb = NULL;

		if (tx_buf->is_push) {
			tx_buf->is_push = 0;
			goto next_tx_int;
		}

		dma_unmap_single(&pdev->dev, dma_unmap_addr(tx_buf, mapping),
				 skb_headlen(skb), PCI_DMA_TODEVICE);
		last = tx_buf->nr_frags;

		for (j = 0; j < last; j++) {
			cons = NEXT_TX(cons);
			tx_buf = &txr->tx_buf_ring[cons];
			dma_unmap_page(
				&pdev->dev,
				dma_unmap_addr(tx_buf, mapping),
				skb_frag_size(&skb_shinfo(skb)->frags[j]),
				PCI_DMA_TODEVICE);
		}

next_tx_int:
		cons = NEXT_TX(cons);

		tx_bytes += skb->len;
		dev_kfree_skb_any(skb);
	}

	netdev_tx_completed_queue(txq, nr_pkts, tx_bytes);
	txr->tx_cons = cons;

	/* Need to make the tx_cons update visible to bnxt_start_xmit()
	 * before checking for netif_tx_queue_stopped().  Without the
	 * memory barrier, there is a small possibility that bnxt_start_xmit()
	 * will miss it and cause the queue to be stopped forever.
	 */
	smp_mb();

	if (unlikely(netif_tx_queue_stopped(txq)) &&
	    (bnxt_tx_avail(bp, txr) > bp->tx_wake_thresh)) {
		__netif_tx_lock(txq, smp_processor_id());
		if (netif_tx_queue_stopped(txq) &&
		    bnxt_tx_avail(bp, txr) > bp->tx_wake_thresh &&
		    txr->dev_state != BNXT_DEV_STATE_CLOSING)
			netif_tx_wake_queue(txq);
		__netif_tx_unlock(txq);
	}
}

static struct page *__bnxt_alloc_rx_page(struct bnxt *bp, dma_addr_t *mapping,
					 gfp_t gfp)
{
	struct device *dev = &bp->pdev->dev;
	struct page *page;

	page = alloc_page(gfp);
	if (!page)
		return NULL;

	*mapping = dma_map_page_attrs(dev, page, 0, PAGE_SIZE, bp->rx_dir,
				      DMA_ATTR_WEAK_ORDERING);
	if (dma_mapping_error(dev, *mapping)) {
		__free_page(page);
		return NULL;
	}
	*mapping += bp->rx_dma_offset;
	return page;
}

static inline u8 *__bnxt_alloc_rx_data(struct bnxt *bp, dma_addr_t *mapping,
				       gfp_t gfp)
{
	u8 *data;
	struct pci_dev *pdev = bp->pdev;

	data = kmalloc(bp->rx_buf_size, gfp);
	if (!data)
		return NULL;

	*mapping = dma_map_single_attrs(&pdev->dev, data + bp->rx_dma_offset,
					bp->rx_buf_use_size, bp->rx_dir,
					DMA_ATTR_WEAK_ORDERING);

	if (dma_mapping_error(&pdev->dev, *mapping)) {
		kfree(data);
		data = NULL;
	}
	return data;
}

int bnxt_alloc_rx_data(struct bnxt *bp, struct bnxt_rx_ring_info *rxr,
		       u16 prod, gfp_t gfp)
{
	struct rx_bd *rxbd = &rxr->rx_desc_ring[RX_RING(prod)][RX_IDX(prod)];
	struct bnxt_sw_rx_bd *rx_buf = &rxr->rx_buf_ring[prod];
	dma_addr_t mapping;

	if (BNXT_RX_PAGE_MODE(bp)) {
		struct page *page = __bnxt_alloc_rx_page(bp, &mapping, gfp);

		if (!page)
			return -ENOMEM;

		rx_buf->data = page;
		rx_buf->data_ptr = page_address(page) + bp->rx_offset;
	} else {
		u8 *data = __bnxt_alloc_rx_data(bp, &mapping, gfp);

		if (!data)
			return -ENOMEM;

		rx_buf->data = data;
		rx_buf->data_ptr = data + bp->rx_offset;
	}
	rx_buf->mapping = mapping;

	rxbd->rx_bd_haddr = cpu_to_le64(mapping);
	return 0;
}

void bnxt_reuse_rx_data(struct bnxt_rx_ring_info *rxr, u16 cons, void *data)
{
	u16 prod = rxr->rx_prod;
	struct bnxt_sw_rx_bd *cons_rx_buf, *prod_rx_buf;
	struct rx_bd *cons_bd, *prod_bd;

	prod_rx_buf = &rxr->rx_buf_ring[prod];
	cons_rx_buf = &rxr->rx_buf_ring[cons];

	prod_rx_buf->data = data;
	prod_rx_buf->data_ptr = cons_rx_buf->data_ptr;

	prod_rx_buf->mapping = cons_rx_buf->mapping;

	prod_bd = &rxr->rx_desc_ring[RX_RING(prod)][RX_IDX(prod)];
	cons_bd = &rxr->rx_desc_ring[RX_RING(cons)][RX_IDX(cons)];

	prod_bd->rx_bd_haddr = cons_bd->rx_bd_haddr;
}

static inline u16 bnxt_find_next_agg_idx(struct bnxt_rx_ring_info *rxr, u16 idx)
{
	u16 next, max = rxr->rx_agg_bmap_size;

	next = find_next_zero_bit(rxr->rx_agg_bmap, max, idx);
	if (next >= max)
		next = find_first_zero_bit(rxr->rx_agg_bmap, max);
	return next;
}

static inline int bnxt_alloc_rx_page(struct bnxt *bp,
				     struct bnxt_rx_ring_info *rxr,
				     u16 prod, gfp_t gfp)
{
	struct rx_bd *rxbd =
		&rxr->rx_agg_desc_ring[RX_RING(prod)][RX_IDX(prod)];
	struct bnxt_sw_rx_agg_bd *rx_agg_buf;
	struct pci_dev *pdev = bp->pdev;
	struct page *page;
	dma_addr_t mapping;
	u16 sw_prod = rxr->rx_sw_agg_prod;
	unsigned int offset = 0;

	if (PAGE_SIZE > BNXT_RX_PAGE_SIZE) {
		page = rxr->rx_page;
		if (!page) {
			page = alloc_page(gfp);
			if (!page)
				return -ENOMEM;
			rxr->rx_page = page;
			rxr->rx_page_offset = 0;
		}
		offset = rxr->rx_page_offset;
		rxr->rx_page_offset += BNXT_RX_PAGE_SIZE;
		if (rxr->rx_page_offset == PAGE_SIZE)
			rxr->rx_page = NULL;
		else
			get_page(page);
	} else {
		page = alloc_page(gfp);
		if (!page)
			return -ENOMEM;
	}

	mapping = dma_map_page_attrs(&pdev->dev, page, offset,
				     BNXT_RX_PAGE_SIZE, PCI_DMA_FROMDEVICE,
				     DMA_ATTR_WEAK_ORDERING);
	if (dma_mapping_error(&pdev->dev, mapping)) {
		__free_page(page);
		return -EIO;
	}

	if (unlikely(test_bit(sw_prod, rxr->rx_agg_bmap)))
		sw_prod = bnxt_find_next_agg_idx(rxr, sw_prod);

	__set_bit(sw_prod, rxr->rx_agg_bmap);
	rx_agg_buf = &rxr->rx_agg_ring[sw_prod];
	rxr->rx_sw_agg_prod = NEXT_RX_AGG(sw_prod);

	rx_agg_buf->page = page;
	rx_agg_buf->offset = offset;
	rx_agg_buf->mapping = mapping;
	rxbd->rx_bd_haddr = cpu_to_le64(mapping);
	rxbd->rx_bd_opaque = sw_prod;
	return 0;
}

static void bnxt_reuse_rx_agg_bufs(struct bnxt_cp_ring_info *cpr, u16 cp_cons,
				   u32 agg_bufs)
{
	struct bnxt_napi *bnapi = cpr->bnapi;
	struct bnxt *bp = bnapi->bp;
	struct bnxt_rx_ring_info *rxr = bnapi->rx_ring;
	u16 prod = rxr->rx_agg_prod;
	u16 sw_prod = rxr->rx_sw_agg_prod;
	u32 i;

	for (i = 0; i < agg_bufs; i++) {
		u16 cons;
		struct rx_agg_cmp *agg;
		struct bnxt_sw_rx_agg_bd *cons_rx_buf, *prod_rx_buf;
		struct rx_bd *prod_bd;
		struct page *page;

		agg = (struct rx_agg_cmp *)
			&cpr->cp_desc_ring[CP_RING(cp_cons)][CP_IDX(cp_cons)];
		cons = agg->rx_agg_cmp_opaque;
		__clear_bit(cons, rxr->rx_agg_bmap);

		if (unlikely(test_bit(sw_prod, rxr->rx_agg_bmap)))
			sw_prod = bnxt_find_next_agg_idx(rxr, sw_prod);

		__set_bit(sw_prod, rxr->rx_agg_bmap);
		prod_rx_buf = &rxr->rx_agg_ring[sw_prod];
		cons_rx_buf = &rxr->rx_agg_ring[cons];

		/* It is possible for sw_prod to be equal to cons, so
		 * set cons_rx_buf->page to NULL first.
		 */
		page = cons_rx_buf->page;
		cons_rx_buf->page = NULL;
		prod_rx_buf->page = page;
		prod_rx_buf->offset = cons_rx_buf->offset;

		prod_rx_buf->mapping = cons_rx_buf->mapping;

		prod_bd = &rxr->rx_agg_desc_ring[RX_RING(prod)][RX_IDX(prod)];

		prod_bd->rx_bd_haddr = cpu_to_le64(cons_rx_buf->mapping);
		prod_bd->rx_bd_opaque = sw_prod;

		prod = NEXT_RX_AGG(prod);
		sw_prod = NEXT_RX_AGG(sw_prod);
		cp_cons = NEXT_CMP(cp_cons);
	}
	rxr->rx_agg_prod = prod;
	rxr->rx_sw_agg_prod = sw_prod;
}

static struct sk_buff *bnxt_rx_page_skb(struct bnxt *bp,
					struct bnxt_rx_ring_info *rxr,
					u16 cons, void *data, u8 *data_ptr,
					dma_addr_t dma_addr,
					unsigned int offset_and_len)
{
	unsigned int payload = offset_and_len >> 16;
	unsigned int len = offset_and_len & 0xffff;
	struct skb_frag_struct *frag;
	struct page *page = data;
	u16 prod = rxr->rx_prod;
	struct sk_buff *skb;
	int off, err;

	err = bnxt_alloc_rx_data(bp, rxr, prod, GFP_ATOMIC);
	if (unlikely(err)) {
		bnxt_reuse_rx_data(rxr, cons, data);
		return NULL;
	}
	dma_addr -= bp->rx_dma_offset;
	dma_unmap_page_attrs(&bp->pdev->dev, dma_addr, PAGE_SIZE, bp->rx_dir,
			     DMA_ATTR_WEAK_ORDERING);

	if (unlikely(!payload))
		payload = eth_get_headlen(data_ptr, len);

	skb = napi_alloc_skb(&rxr->bnapi->napi, payload);
	if (!skb) {
		__free_page(page);
		return NULL;
	}

	off = (void *)data_ptr - page_address(page);
	skb_add_rx_frag(skb, 0, page, off, len, PAGE_SIZE);
	memcpy(skb->data - NET_IP_ALIGN, data_ptr - NET_IP_ALIGN,
	       payload + NET_IP_ALIGN);

	frag = &skb_shinfo(skb)->frags[0];
	skb_frag_size_sub(frag, payload);
	frag->page_offset += payload;
	skb->data_len -= payload;
	skb->tail += payload;

	return skb;
}

static struct sk_buff *bnxt_rx_skb(struct bnxt *bp,
				   struct bnxt_rx_ring_info *rxr, u16 cons,
				   void *data, u8 *data_ptr,
				   dma_addr_t dma_addr,
				   unsigned int offset_and_len)
{
	u16 prod = rxr->rx_prod;
	struct sk_buff *skb;
	int err;

	err = bnxt_alloc_rx_data(bp, rxr, prod, GFP_ATOMIC);
	if (unlikely(err)) {
		bnxt_reuse_rx_data(rxr, cons, data);
		return NULL;
	}

	skb = build_skb(data, 0);
	dma_unmap_single_attrs(&bp->pdev->dev, dma_addr, bp->rx_buf_use_size,
			       bp->rx_dir, DMA_ATTR_WEAK_ORDERING);
	if (!skb) {
		kfree(data);
		return NULL;
	}

	skb_reserve(skb, bp->rx_offset);
	skb_put(skb, offset_and_len & 0xffff);
	return skb;
}

static struct sk_buff *bnxt_rx_pages(struct bnxt *bp,
				     struct bnxt_cp_ring_info *cpr,
				     struct sk_buff *skb, u16 cp_cons,
				     u32 agg_bufs)
{
	struct bnxt_napi *bnapi = cpr->bnapi;
	struct pci_dev *pdev = bp->pdev;
	struct bnxt_rx_ring_info *rxr = bnapi->rx_ring;
	u16 prod = rxr->rx_agg_prod;
	u32 i;

	for (i = 0; i < agg_bufs; i++) {
		u16 cons, frag_len;
		struct rx_agg_cmp *agg;
		struct bnxt_sw_rx_agg_bd *cons_rx_buf;
		struct page *page;
		dma_addr_t mapping;

		agg = (struct rx_agg_cmp *)
			&cpr->cp_desc_ring[CP_RING(cp_cons)][CP_IDX(cp_cons)];
		cons = agg->rx_agg_cmp_opaque;
		frag_len = (le32_to_cpu(agg->rx_agg_cmp_len_flags_type) &
			    RX_AGG_CMP_LEN) >> RX_AGG_CMP_LEN_SHIFT;

		cons_rx_buf = &rxr->rx_agg_ring[cons];
		skb_fill_page_desc(skb, i, cons_rx_buf->page,
				   cons_rx_buf->offset, frag_len);
		__clear_bit(cons, rxr->rx_agg_bmap);

		/* It is possible for bnxt_alloc_rx_page() to allocate
		 * a sw_prod index that equals the cons index, so we
		 * need to clear the cons entry now.
		 */
		mapping = cons_rx_buf->mapping;
		page = cons_rx_buf->page;
		cons_rx_buf->page = NULL;

		if (bnxt_alloc_rx_page(bp, rxr, prod, GFP_ATOMIC) != 0) {
			struct skb_shared_info *shinfo;
			unsigned int nr_frags;

			shinfo = skb_shinfo(skb);
			nr_frags = --shinfo->nr_frags;
			__skb_frag_set_page(&shinfo->frags[nr_frags], NULL);

			dev_kfree_skb(skb);

			cons_rx_buf->page = page;

			/* Update prod since possibly some pages have been
			 * allocated already.
			 */
			rxr->rx_agg_prod = prod;
			bnxt_reuse_rx_agg_bufs(cpr, cp_cons, agg_bufs - i);
			return NULL;
		}

		dma_unmap_page_attrs(&pdev->dev, mapping, BNXT_RX_PAGE_SIZE,
				     PCI_DMA_FROMDEVICE,
				     DMA_ATTR_WEAK_ORDERING);

		skb->data_len += frag_len;
		skb->len += frag_len;
		skb->truesize += PAGE_SIZE;

		prod = NEXT_RX_AGG(prod);
		cp_cons = NEXT_CMP(cp_cons);
	}
	rxr->rx_agg_prod = prod;
	return skb;
}

static int bnxt_agg_bufs_valid(struct bnxt *bp, struct bnxt_cp_ring_info *cpr,
			       u8 agg_bufs, u32 *raw_cons)
{
	u16 last;
	struct rx_agg_cmp *agg;

	*raw_cons = ADV_RAW_CMP(*raw_cons, agg_bufs);
	last = RING_CMP(*raw_cons);
	agg = (struct rx_agg_cmp *)
		&cpr->cp_desc_ring[CP_RING(last)][CP_IDX(last)];
	return RX_AGG_CMP_VALID(agg, *raw_cons);
}

static inline struct sk_buff *bnxt_copy_skb(struct bnxt_napi *bnapi, u8 *data,
					    unsigned int len,
					    dma_addr_t mapping)
{
	struct bnxt *bp = bnapi->bp;
	struct pci_dev *pdev = bp->pdev;
	struct sk_buff *skb;

	skb = napi_alloc_skb(&bnapi->napi, len);
	if (!skb)
		return NULL;

	dma_sync_single_for_cpu(&pdev->dev, mapping, bp->rx_copy_thresh,
				bp->rx_dir);

	memcpy(skb->data - NET_IP_ALIGN, data - NET_IP_ALIGN,
	       len + NET_IP_ALIGN);

	dma_sync_single_for_device(&pdev->dev, mapping, bp->rx_copy_thresh,
				   bp->rx_dir);

	skb_put(skb, len);
	return skb;
}

static int bnxt_discard_rx(struct bnxt *bp, struct bnxt_cp_ring_info *cpr,
			   u32 *raw_cons, void *cmp)
{
	struct rx_cmp *rxcmp = cmp;
	u32 tmp_raw_cons = *raw_cons;
	u8 cmp_type, agg_bufs = 0;

	cmp_type = RX_CMP_TYPE(rxcmp);

	if (cmp_type == CMP_TYPE_RX_L2_CMP) {
		agg_bufs = (le32_to_cpu(rxcmp->rx_cmp_misc_v1) &
			    RX_CMP_AGG_BUFS) >>
			   RX_CMP_AGG_BUFS_SHIFT;
	} else if (cmp_type == CMP_TYPE_RX_L2_TPA_END_CMP) {
		struct rx_tpa_end_cmp *tpa_end = cmp;

		agg_bufs = (le32_to_cpu(tpa_end->rx_tpa_end_cmp_misc_v1) &
			    RX_TPA_END_CMP_AGG_BUFS) >>
			   RX_TPA_END_CMP_AGG_BUFS_SHIFT;
	}

	if (agg_bufs) {
		if (!bnxt_agg_bufs_valid(bp, cpr, agg_bufs, &tmp_raw_cons))
			return -EBUSY;
	}
	*raw_cons = tmp_raw_cons;
	return 0;
}

static void bnxt_queue_sp_work(struct bnxt *bp)
{
	if (BNXT_PF(bp))
		queue_work(bnxt_pf_wq, &bp->sp_task);
	else
		schedule_work(&bp->sp_task);
}

static void bnxt_cancel_sp_work(struct bnxt *bp)
{
	if (BNXT_PF(bp))
		flush_workqueue(bnxt_pf_wq);
	else
		cancel_work_sync(&bp->sp_task);
}

static void bnxt_sched_reset(struct bnxt *bp, struct bnxt_rx_ring_info *rxr)
{
	if (!rxr->bnapi->in_reset) {
		rxr->bnapi->in_reset = true;
		set_bit(BNXT_RESET_TASK_SP_EVENT, &bp->sp_event);
		bnxt_queue_sp_work(bp);
	}
	rxr->rx_next_cons = 0xffff;
}

static void bnxt_tpa_start(struct bnxt *bp, struct bnxt_rx_ring_info *rxr,
			   struct rx_tpa_start_cmp *tpa_start,
			   struct rx_tpa_start_cmp_ext *tpa_start1)
{
	u8 agg_id = TPA_START_AGG_ID(tpa_start);
	u16 cons, prod;
	struct bnxt_tpa_info *tpa_info;
	struct bnxt_sw_rx_bd *cons_rx_buf, *prod_rx_buf;
	struct rx_bd *prod_bd;
	dma_addr_t mapping;

	cons = tpa_start->rx_tpa_start_cmp_opaque;
	prod = rxr->rx_prod;
	cons_rx_buf = &rxr->rx_buf_ring[cons];
	prod_rx_buf = &rxr->rx_buf_ring[prod];
	tpa_info = &rxr->rx_tpa[agg_id];

	if (unlikely(cons != rxr->rx_next_cons)) {
		netdev_warn(bp->dev, "TPA cons %x != expected cons %x\n",
			    cons, rxr->rx_next_cons);
		bnxt_sched_reset(bp, rxr);
		return;
	}
	/* Store cfa_code in tpa_info to use in tpa_end
	 * completion processing.
	 */
	tpa_info->cfa_code = TPA_START_CFA_CODE(tpa_start1);
	prod_rx_buf->data = tpa_info->data;
	prod_rx_buf->data_ptr = tpa_info->data_ptr;

	mapping = tpa_info->mapping;
	prod_rx_buf->mapping = mapping;

	prod_bd = &rxr->rx_desc_ring[RX_RING(prod)][RX_IDX(prod)];

	prod_bd->rx_bd_haddr = cpu_to_le64(mapping);

	tpa_info->data = cons_rx_buf->data;
	tpa_info->data_ptr = cons_rx_buf->data_ptr;
	cons_rx_buf->data = NULL;
	tpa_info->mapping = cons_rx_buf->mapping;

	tpa_info->len =
		le32_to_cpu(tpa_start->rx_tpa_start_cmp_len_flags_type) >>
				RX_TPA_START_CMP_LEN_SHIFT;
	if (likely(TPA_START_HASH_VALID(tpa_start))) {
		u32 hash_type = TPA_START_HASH_TYPE(tpa_start);

		tpa_info->hash_type = PKT_HASH_TYPE_L4;
		tpa_info->gso_type = SKB_GSO_TCPV4;
		/* RSS profiles 1 and 3 with extract code 0 for inner 4-tuple */
		if (hash_type == 3 || TPA_START_IS_IPV6(tpa_start1))
			tpa_info->gso_type = SKB_GSO_TCPV6;
		tpa_info->rss_hash =
			le32_to_cpu(tpa_start->rx_tpa_start_cmp_rss_hash);
	} else {
		tpa_info->hash_type = PKT_HASH_TYPE_NONE;
		tpa_info->gso_type = 0;
		if (netif_msg_rx_err(bp))
			netdev_warn(bp->dev, "TPA packet without valid hash\n");
	}
	tpa_info->flags2 = le32_to_cpu(tpa_start1->rx_tpa_start_cmp_flags2);
	tpa_info->metadata = le32_to_cpu(tpa_start1->rx_tpa_start_cmp_metadata);
	tpa_info->hdr_info = le32_to_cpu(tpa_start1->rx_tpa_start_cmp_hdr_info);

	rxr->rx_prod = NEXT_RX(prod);
	cons = NEXT_RX(cons);
	rxr->rx_next_cons = NEXT_RX(cons);
	cons_rx_buf = &rxr->rx_buf_ring[cons];

	bnxt_reuse_rx_data(rxr, cons, cons_rx_buf->data);
	rxr->rx_prod = NEXT_RX(rxr->rx_prod);
	cons_rx_buf->data = NULL;
}

static void bnxt_abort_tpa(struct bnxt_cp_ring_info *cpr, u16 cp_cons,
			   u32 agg_bufs)
{
	if (agg_bufs)
		bnxt_reuse_rx_agg_bufs(cpr, cp_cons, agg_bufs);
}

static struct sk_buff *bnxt_gro_func_5731x(struct bnxt_tpa_info *tpa_info,
					   int payload_off, int tcp_ts,
					   struct sk_buff *skb)
{
#ifdef CONFIG_INET
	struct tcphdr *th;
	int len, nw_off;
	u16 outer_ip_off, inner_ip_off, inner_mac_off;
	u32 hdr_info = tpa_info->hdr_info;
	bool loopback = false;

	inner_ip_off = BNXT_TPA_INNER_L3_OFF(hdr_info);
	inner_mac_off = BNXT_TPA_INNER_L2_OFF(hdr_info);
	outer_ip_off = BNXT_TPA_OUTER_L3_OFF(hdr_info);

	/* If the packet is an internal loopback packet, the offsets will
	 * have an extra 4 bytes.
	 */
	if (inner_mac_off == 4) {
		loopback = true;
	} else if (inner_mac_off > 4) {
		__be16 proto = *((__be16 *)(skb->data + inner_ip_off -
					    ETH_HLEN - 2));

		/* We only support inner iPv4/ipv6.  If we don't see the
		 * correct protocol ID, it must be a loopback packet where
		 * the offsets are off by 4.
		 */
		if (proto != htons(ETH_P_IP) && proto != htons(ETH_P_IPV6))
			loopback = true;
	}
	if (loopback) {
		/* internal loopback packet, subtract all offsets by 4 */
		inner_ip_off -= 4;
		inner_mac_off -= 4;
		outer_ip_off -= 4;
	}

	nw_off = inner_ip_off - ETH_HLEN;
	skb_set_network_header(skb, nw_off);
	if (tpa_info->flags2 & RX_TPA_START_CMP_FLAGS2_IP_TYPE) {
		struct ipv6hdr *iph = ipv6_hdr(skb);

		skb_set_transport_header(skb, nw_off + sizeof(struct ipv6hdr));
		len = skb->len - skb_transport_offset(skb);
		th = tcp_hdr(skb);
		th->check = ~tcp_v6_check(len, &iph->saddr, &iph->daddr, 0);
	} else {
		struct iphdr *iph = ip_hdr(skb);

		skb_set_transport_header(skb, nw_off + sizeof(struct iphdr));
		len = skb->len - skb_transport_offset(skb);
		th = tcp_hdr(skb);
		th->check = ~tcp_v4_check(len, iph->saddr, iph->daddr, 0);
	}

	if (inner_mac_off) { /* tunnel */
		struct udphdr *uh = NULL;
		__be16 proto = *((__be16 *)(skb->data + outer_ip_off -
					    ETH_HLEN - 2));

		if (proto == htons(ETH_P_IP)) {
			struct iphdr *iph = (struct iphdr *)skb->data;

			if (iph->protocol == IPPROTO_UDP)
				uh = (struct udphdr *)(iph + 1);
		} else {
			struct ipv6hdr *iph = (struct ipv6hdr *)skb->data;

			if (iph->nexthdr == IPPROTO_UDP)
				uh = (struct udphdr *)(iph + 1);
		}
		if (uh) {
			if (uh->check)
				skb_shinfo(skb)->gso_type |=
					SKB_GSO_UDP_TUNNEL_CSUM;
			else
				skb_shinfo(skb)->gso_type |= SKB_GSO_UDP_TUNNEL;
		}
	}
#endif
	return skb;
}

#define BNXT_IPV4_HDR_SIZE	(sizeof(struct iphdr) + sizeof(struct tcphdr))
#define BNXT_IPV6_HDR_SIZE	(sizeof(struct ipv6hdr) + sizeof(struct tcphdr))

static struct sk_buff *bnxt_gro_func_5730x(struct bnxt_tpa_info *tpa_info,
					   int payload_off, int tcp_ts,
					   struct sk_buff *skb)
{
#ifdef CONFIG_INET
	struct tcphdr *th;
	int len, nw_off, tcp_opt_len = 0;

	if (tcp_ts)
		tcp_opt_len = 12;

	if (tpa_info->gso_type == SKB_GSO_TCPV4) {
		struct iphdr *iph;

		nw_off = payload_off - BNXT_IPV4_HDR_SIZE - tcp_opt_len -
			 ETH_HLEN;
		skb_set_network_header(skb, nw_off);
		iph = ip_hdr(skb);
		skb_set_transport_header(skb, nw_off + sizeof(struct iphdr));
		len = skb->len - skb_transport_offset(skb);
		th = tcp_hdr(skb);
		th->check = ~tcp_v4_check(len, iph->saddr, iph->daddr, 0);
	} else if (tpa_info->gso_type == SKB_GSO_TCPV6) {
		struct ipv6hdr *iph;

		nw_off = payload_off - BNXT_IPV6_HDR_SIZE - tcp_opt_len -
			 ETH_HLEN;
		skb_set_network_header(skb, nw_off);
		iph = ipv6_hdr(skb);
		skb_set_transport_header(skb, nw_off + sizeof(struct ipv6hdr));
		len = skb->len - skb_transport_offset(skb);
		th = tcp_hdr(skb);
		th->check = ~tcp_v6_check(len, &iph->saddr, &iph->daddr, 0);
	} else {
		dev_kfree_skb_any(skb);
		return NULL;
	}

	if (nw_off) { /* tunnel */
		struct udphdr *uh = NULL;

		if (skb->protocol == htons(ETH_P_IP)) {
			struct iphdr *iph = (struct iphdr *)skb->data;

			if (iph->protocol == IPPROTO_UDP)
				uh = (struct udphdr *)(iph + 1);
		} else {
			struct ipv6hdr *iph = (struct ipv6hdr *)skb->data;

			if (iph->nexthdr == IPPROTO_UDP)
				uh = (struct udphdr *)(iph + 1);
		}
		if (uh) {
			if (uh->check)
				skb_shinfo(skb)->gso_type |=
					SKB_GSO_UDP_TUNNEL_CSUM;
			else
				skb_shinfo(skb)->gso_type |= SKB_GSO_UDP_TUNNEL;
		}
	}
#endif
	return skb;
}

static inline struct sk_buff *bnxt_gro_skb(struct bnxt *bp,
					   struct bnxt_tpa_info *tpa_info,
					   struct rx_tpa_end_cmp *tpa_end,
					   struct rx_tpa_end_cmp_ext *tpa_end1,
					   struct sk_buff *skb)
{
#ifdef CONFIG_INET
	int payload_off;
	u16 segs;

	segs = TPA_END_TPA_SEGS(tpa_end);
	if (segs == 1)
		return skb;

	NAPI_GRO_CB(skb)->count = segs;
	skb_shinfo(skb)->gso_size =
		le32_to_cpu(tpa_end1->rx_tpa_end_cmp_seg_len);
	skb_shinfo(skb)->gso_type = tpa_info->gso_type;
	payload_off = (le32_to_cpu(tpa_end->rx_tpa_end_cmp_misc_v1) &
		       RX_TPA_END_CMP_PAYLOAD_OFFSET) >>
		      RX_TPA_END_CMP_PAYLOAD_OFFSET_SHIFT;
	skb = bp->gro_func(tpa_info, payload_off, TPA_END_GRO_TS(tpa_end), skb);
	if (likely(skb))
		tcp_gro_complete(skb);
#endif
	return skb;
}

/* Given the cfa_code of a received packet determine which
 * netdev (vf-rep or PF) the packet is destined to.
 */
static struct net_device *bnxt_get_pkt_dev(struct bnxt *bp, u16 cfa_code)
{
	struct net_device *dev = bnxt_get_vf_rep(bp, cfa_code);

	/* if vf-rep dev is NULL, the must belongs to the PF */
	return dev ? dev : bp->dev;
}

static inline struct sk_buff *bnxt_tpa_end(struct bnxt *bp,
					   struct bnxt_cp_ring_info *cpr,
					   u32 *raw_cons,
					   struct rx_tpa_end_cmp *tpa_end,
					   struct rx_tpa_end_cmp_ext *tpa_end1,
					   u8 *event)
{
	struct bnxt_napi *bnapi = cpr->bnapi;
	struct bnxt_rx_ring_info *rxr = bnapi->rx_ring;
	u8 agg_id = TPA_END_AGG_ID(tpa_end);
	u8 *data_ptr, agg_bufs;
	u16 cp_cons = RING_CMP(*raw_cons);
	unsigned int len;
	struct bnxt_tpa_info *tpa_info;
	dma_addr_t mapping;
	struct sk_buff *skb;
	void *data;

	if (unlikely(bnapi->in_reset)) {
		int rc = bnxt_discard_rx(bp, cpr, raw_cons, tpa_end);

		if (rc < 0)
			return ERR_PTR(-EBUSY);
		return NULL;
	}

	tpa_info = &rxr->rx_tpa[agg_id];
	data = tpa_info->data;
	data_ptr = tpa_info->data_ptr;
	prefetch(data_ptr);
	len = tpa_info->len;
	mapping = tpa_info->mapping;

	agg_bufs = (le32_to_cpu(tpa_end->rx_tpa_end_cmp_misc_v1) &
		    RX_TPA_END_CMP_AGG_BUFS) >> RX_TPA_END_CMP_AGG_BUFS_SHIFT;

	if (agg_bufs) {
		if (!bnxt_agg_bufs_valid(bp, cpr, agg_bufs, raw_cons))
			return ERR_PTR(-EBUSY);

		*event |= BNXT_AGG_EVENT;
		cp_cons = NEXT_CMP(cp_cons);
	}

	if (unlikely(agg_bufs > MAX_SKB_FRAGS || TPA_END_ERRORS(tpa_end1))) {
		bnxt_abort_tpa(cpr, cp_cons, agg_bufs);
		if (agg_bufs > MAX_SKB_FRAGS)
			netdev_warn(bp->dev, "TPA frags %d exceeded MAX_SKB_FRAGS %d\n",
				    agg_bufs, (int)MAX_SKB_FRAGS);
		return NULL;
	}

	if (len <= bp->rx_copy_thresh) {
		skb = bnxt_copy_skb(bnapi, data_ptr, len, mapping);
		if (!skb) {
			bnxt_abort_tpa(cpr, cp_cons, agg_bufs);
			return NULL;
		}
	} else {
		u8 *new_data;
		dma_addr_t new_mapping;

		new_data = __bnxt_alloc_rx_data(bp, &new_mapping, GFP_ATOMIC);
		if (!new_data) {
			bnxt_abort_tpa(cpr, cp_cons, agg_bufs);
			return NULL;
		}

		tpa_info->data = new_data;
		tpa_info->data_ptr = new_data + bp->rx_offset;
		tpa_info->mapping = new_mapping;

		skb = build_skb(data, 0);
		dma_unmap_single_attrs(&bp->pdev->dev, mapping,
				       bp->rx_buf_use_size, bp->rx_dir,
				       DMA_ATTR_WEAK_ORDERING);

		if (!skb) {
			kfree(data);
			bnxt_abort_tpa(cpr, cp_cons, agg_bufs);
			return NULL;
		}
		skb_reserve(skb, bp->rx_offset);
		skb_put(skb, len);
	}

	if (agg_bufs) {
		skb = bnxt_rx_pages(bp, cpr, skb, cp_cons, agg_bufs);
		if (!skb) {
			/* Page reuse already handled by bnxt_rx_pages(). */
			return NULL;
		}
	}

	skb->protocol =
		eth_type_trans(skb, bnxt_get_pkt_dev(bp, tpa_info->cfa_code));

	if (tpa_info->hash_type != PKT_HASH_TYPE_NONE)
		skb_set_hash(skb, tpa_info->rss_hash, tpa_info->hash_type);

	if ((tpa_info->flags2 & RX_CMP_FLAGS2_META_FORMAT_VLAN) &&
	    (skb->dev->features & NETIF_F_HW_VLAN_CTAG_RX)) {
		u16 vlan_proto = tpa_info->metadata >>
			RX_CMP_FLAGS2_METADATA_TPID_SFT;
		u16 vtag = tpa_info->metadata & RX_CMP_FLAGS2_METADATA_TCI_MASK;

		__vlan_hwaccel_put_tag(skb, htons(vlan_proto), vtag);
	}

	skb_checksum_none_assert(skb);
	if (likely(tpa_info->flags2 & RX_TPA_START_CMP_FLAGS2_L4_CS_CALC)) {
		skb->ip_summed = CHECKSUM_UNNECESSARY;
		skb->csum_level =
			(tpa_info->flags2 & RX_CMP_FLAGS2_T_L4_CS_CALC) >> 3;
	}

	if (TPA_END_GRO(tpa_end))
		skb = bnxt_gro_skb(bp, tpa_info, tpa_end, tpa_end1, skb);

	return skb;
}

static void bnxt_deliver_skb(struct bnxt *bp, struct bnxt_napi *bnapi,
			     struct sk_buff *skb)
{
	if (skb->dev != bp->dev) {
		/* this packet belongs to a vf-rep */
		bnxt_vf_rep_rx(bp, skb);
		return;
	}
	skb_record_rx_queue(skb, bnapi->index);
	napi_gro_receive(&bnapi->napi, skb);
}

/* returns the following:
 * 1       - 1 packet successfully received
 * 0       - successful TPA_START, packet not completed yet
 * -EBUSY  - completion ring does not have all the agg buffers yet
 * -ENOMEM - packet aborted due to out of memory
 * -EIO    - packet aborted due to hw error indicated in BD
 */
static int bnxt_rx_pkt(struct bnxt *bp, struct bnxt_cp_ring_info *cpr,
		       u32 *raw_cons, u8 *event)
{
	struct bnxt_napi *bnapi = cpr->bnapi;
	struct bnxt_rx_ring_info *rxr = bnapi->rx_ring;
	struct net_device *dev = bp->dev;
	struct rx_cmp *rxcmp;
	struct rx_cmp_ext *rxcmp1;
	u32 tmp_raw_cons = *raw_cons;
	u16 cfa_code, cons, prod, cp_cons = RING_CMP(tmp_raw_cons);
	struct bnxt_sw_rx_bd *rx_buf;
	unsigned int len;
	u8 *data_ptr, agg_bufs, cmp_type;
	dma_addr_t dma_addr;
	struct sk_buff *skb;
	void *data;
	int rc = 0;
	u32 misc;

	rxcmp = (struct rx_cmp *)
			&cpr->cp_desc_ring[CP_RING(cp_cons)][CP_IDX(cp_cons)];

	tmp_raw_cons = NEXT_RAW_CMP(tmp_raw_cons);
	cp_cons = RING_CMP(tmp_raw_cons);
	rxcmp1 = (struct rx_cmp_ext *)
			&cpr->cp_desc_ring[CP_RING(cp_cons)][CP_IDX(cp_cons)];

	if (!RX_CMP_VALID(rxcmp1, tmp_raw_cons))
		return -EBUSY;

	cmp_type = RX_CMP_TYPE(rxcmp);

	prod = rxr->rx_prod;

	if (cmp_type == CMP_TYPE_RX_L2_TPA_START_CMP) {
		bnxt_tpa_start(bp, rxr, (struct rx_tpa_start_cmp *)rxcmp,
			       (struct rx_tpa_start_cmp_ext *)rxcmp1);

		*event |= BNXT_RX_EVENT;
		goto next_rx_no_prod_no_len;

	} else if (cmp_type == CMP_TYPE_RX_L2_TPA_END_CMP) {
		skb = bnxt_tpa_end(bp, cpr, &tmp_raw_cons,
				   (struct rx_tpa_end_cmp *)rxcmp,
				   (struct rx_tpa_end_cmp_ext *)rxcmp1, event);

		if (IS_ERR(skb))
			return -EBUSY;

		rc = -ENOMEM;
		if (likely(skb)) {
			bnxt_deliver_skb(bp, bnapi, skb);
			rc = 1;
		}
		*event |= BNXT_RX_EVENT;
		goto next_rx_no_prod_no_len;
	}

	cons = rxcmp->rx_cmp_opaque;
	if (unlikely(cons != rxr->rx_next_cons)) {
		int rc1 = bnxt_discard_rx(bp, cpr, raw_cons, rxcmp);

		netdev_warn(bp->dev, "RX cons %x != expected cons %x\n",
			    cons, rxr->rx_next_cons);
		bnxt_sched_reset(bp, rxr);
		return rc1;
	}
	rx_buf = &rxr->rx_buf_ring[cons];
	data = rx_buf->data;
	data_ptr = rx_buf->data_ptr;
	prefetch(data_ptr);

	misc = le32_to_cpu(rxcmp->rx_cmp_misc_v1);
	agg_bufs = (misc & RX_CMP_AGG_BUFS) >> RX_CMP_AGG_BUFS_SHIFT;

	if (agg_bufs) {
		if (!bnxt_agg_bufs_valid(bp, cpr, agg_bufs, &tmp_raw_cons))
			return -EBUSY;

		cp_cons = NEXT_CMP(cp_cons);
		*event |= BNXT_AGG_EVENT;
	}
	*event |= BNXT_RX_EVENT;

	rx_buf->data = NULL;
	if (rxcmp1->rx_cmp_cfa_code_errors_v2 & RX_CMP_L2_ERRORS) {
		u32 rx_err = le32_to_cpu(rxcmp1->rx_cmp_cfa_code_errors_v2);

		bnxt_reuse_rx_data(rxr, cons, data);
		if (agg_bufs)
			bnxt_reuse_rx_agg_bufs(cpr, cp_cons, agg_bufs);

		rc = -EIO;
		if (rx_err & RX_CMPL_ERRORS_BUFFER_ERROR_MASK) {
			netdev_warn(bp->dev, "RX buffer error %x\n", rx_err);
			bnxt_sched_reset(bp, rxr);
		}
		goto next_rx_no_len;
	}

	len = le32_to_cpu(rxcmp->rx_cmp_len_flags_type) >> RX_CMP_LEN_SHIFT;
	dma_addr = rx_buf->mapping;

	if (bnxt_rx_xdp(bp, rxr, cons, data, &data_ptr, &len, event)) {
		rc = 1;
		goto next_rx;
	}

	if (len <= bp->rx_copy_thresh) {
		skb = bnxt_copy_skb(bnapi, data_ptr, len, dma_addr);
		bnxt_reuse_rx_data(rxr, cons, data);
		if (!skb) {
			if (agg_bufs)
				bnxt_reuse_rx_agg_bufs(cpr, cp_cons, agg_bufs);
			rc = -ENOMEM;
			goto next_rx;
		}
	} else {
		u32 payload;

		if (rx_buf->data_ptr == data_ptr)
			payload = misc & RX_CMP_PAYLOAD_OFFSET;
		else
			payload = 0;
		skb = bp->rx_skb_func(bp, rxr, cons, data, data_ptr, dma_addr,
				      payload | len);
		if (!skb) {
			rc = -ENOMEM;
			goto next_rx;
		}
	}

	if (agg_bufs) {
		skb = bnxt_rx_pages(bp, cpr, skb, cp_cons, agg_bufs);
		if (!skb) {
			rc = -ENOMEM;
			goto next_rx;
		}
	}

	if (RX_CMP_HASH_VALID(rxcmp)) {
		u32 hash_type = RX_CMP_HASH_TYPE(rxcmp);
		enum pkt_hash_types type = PKT_HASH_TYPE_L4;

		/* RSS profiles 1 and 3 with extract code 0 for inner 4-tuple */
		if (hash_type != 1 && hash_type != 3)
			type = PKT_HASH_TYPE_L3;
		skb_set_hash(skb, le32_to_cpu(rxcmp->rx_cmp_rss_hash), type);
	}

	cfa_code = RX_CMP_CFA_CODE(rxcmp1);
	skb->protocol = eth_type_trans(skb, bnxt_get_pkt_dev(bp, cfa_code));

	if ((rxcmp1->rx_cmp_flags2 &
	     cpu_to_le32(RX_CMP_FLAGS2_META_FORMAT_VLAN)) &&
	    (skb->dev->features & NETIF_F_HW_VLAN_CTAG_RX)) {
		u32 meta_data = le32_to_cpu(rxcmp1->rx_cmp_meta_data);
		u16 vtag = meta_data & RX_CMP_FLAGS2_METADATA_TCI_MASK;
		u16 vlan_proto = meta_data >> RX_CMP_FLAGS2_METADATA_TPID_SFT;

		__vlan_hwaccel_put_tag(skb, htons(vlan_proto), vtag);
	}

	skb_checksum_none_assert(skb);
	if (RX_CMP_L4_CS_OK(rxcmp1)) {
		if (dev->features & NETIF_F_RXCSUM) {
			skb->ip_summed = CHECKSUM_UNNECESSARY;
			skb->csum_level = RX_CMP_ENCAP(rxcmp1);
		}
	} else {
		if (rxcmp1->rx_cmp_cfa_code_errors_v2 & RX_CMP_L4_CS_ERR_BITS) {
			if (dev->features & NETIF_F_RXCSUM)
				bnapi->cp_ring.rx_l4_csum_errors++;
		}
	}

	bnxt_deliver_skb(bp, bnapi, skb);
	rc = 1;

next_rx:
	cpr->rx_packets += 1;
	cpr->rx_bytes += len;

next_rx_no_len:
	rxr->rx_prod = NEXT_RX(prod);
	rxr->rx_next_cons = NEXT_RX(cons);

next_rx_no_prod_no_len:
	*raw_cons = tmp_raw_cons;

	return rc;
}

/* In netpoll mode, if we are using a combined completion ring, we need to
 * discard the rx packets and recycle the buffers.
 */
static int bnxt_force_rx_discard(struct bnxt *bp,
				 struct bnxt_cp_ring_info *cpr,
				 u32 *raw_cons, u8 *event)
{
	u32 tmp_raw_cons = *raw_cons;
	struct rx_cmp_ext *rxcmp1;
	struct rx_cmp *rxcmp;
	u16 cp_cons;
	u8 cmp_type;

	cp_cons = RING_CMP(tmp_raw_cons);
	rxcmp = (struct rx_cmp *)
			&cpr->cp_desc_ring[CP_RING(cp_cons)][CP_IDX(cp_cons)];

	tmp_raw_cons = NEXT_RAW_CMP(tmp_raw_cons);
	cp_cons = RING_CMP(tmp_raw_cons);
	rxcmp1 = (struct rx_cmp_ext *)
			&cpr->cp_desc_ring[CP_RING(cp_cons)][CP_IDX(cp_cons)];

	if (!RX_CMP_VALID(rxcmp1, tmp_raw_cons))
		return -EBUSY;

	cmp_type = RX_CMP_TYPE(rxcmp);
	if (cmp_type == CMP_TYPE_RX_L2_CMP) {
		rxcmp1->rx_cmp_cfa_code_errors_v2 |=
			cpu_to_le32(RX_CMPL_ERRORS_CRC_ERROR);
	} else if (cmp_type == CMP_TYPE_RX_L2_TPA_END_CMP) {
		struct rx_tpa_end_cmp_ext *tpa_end1;

		tpa_end1 = (struct rx_tpa_end_cmp_ext *)rxcmp1;
		tpa_end1->rx_tpa_end_cmp_errors_v2 |=
			cpu_to_le32(RX_TPA_END_CMP_ERRORS);
	}
	return bnxt_rx_pkt(bp, cpr, raw_cons, event);
}

#define BNXT_GET_EVENT_PORT(data)	\
	((data) &			\
	 ASYNC_EVENT_CMPL_PORT_CONN_NOT_ALLOWED_EVENT_DATA1_PORT_ID_MASK)

static int bnxt_async_event_process(struct bnxt *bp,
				    struct hwrm_async_event_cmpl *cmpl)
{
	u16 event_id = le16_to_cpu(cmpl->event_id);

	/* TODO CHIMP_FW: Define event id's for link change, error etc */
	switch (event_id) {
	case ASYNC_EVENT_CMPL_EVENT_ID_LINK_SPEED_CFG_CHANGE: {
		u32 data1 = le32_to_cpu(cmpl->event_data1);
		struct bnxt_link_info *link_info = &bp->link_info;

		if (BNXT_VF(bp))
			goto async_event_process_exit;

		/* print unsupported speed warning in forced speed mode only */
		if (!(link_info->autoneg & BNXT_AUTONEG_SPEED) &&
		    (data1 & 0x20000)) {
			u16 fw_speed = link_info->force_link_speed;
			u32 speed = bnxt_fw_to_ethtool_speed(fw_speed);

			if (speed != SPEED_UNKNOWN)
				netdev_warn(bp->dev, "Link speed %d no longer supported\n",
					    speed);
		}
		set_bit(BNXT_LINK_SPEED_CHNG_SP_EVENT, &bp->sp_event);
		/* fall through */
	}
	case ASYNC_EVENT_CMPL_EVENT_ID_LINK_STATUS_CHANGE:
		set_bit(BNXT_LINK_CHNG_SP_EVENT, &bp->sp_event);
		break;
	case ASYNC_EVENT_CMPL_EVENT_ID_PF_DRVR_UNLOAD:
		set_bit(BNXT_HWRM_PF_UNLOAD_SP_EVENT, &bp->sp_event);
		break;
	case ASYNC_EVENT_CMPL_EVENT_ID_PORT_CONN_NOT_ALLOWED: {
		u32 data1 = le32_to_cpu(cmpl->event_data1);
		u16 port_id = BNXT_GET_EVENT_PORT(data1);

		if (BNXT_VF(bp))
			break;

		if (bp->pf.port_id != port_id)
			break;

		set_bit(BNXT_HWRM_PORT_MODULE_SP_EVENT, &bp->sp_event);
		break;
	}
	case ASYNC_EVENT_CMPL_EVENT_ID_VF_CFG_CHANGE:
		if (BNXT_PF(bp))
			goto async_event_process_exit;
		set_bit(BNXT_RESET_TASK_SILENT_SP_EVENT, &bp->sp_event);
		break;
	default:
		goto async_event_process_exit;
	}
	bnxt_queue_sp_work(bp);
async_event_process_exit:
	bnxt_ulp_async_events(bp, cmpl);
	return 0;
}

static int bnxt_hwrm_handler(struct bnxt *bp, struct tx_cmp *txcmp)
{
	u16 cmpl_type = TX_CMP_TYPE(txcmp), vf_id, seq_id;
	struct hwrm_cmpl *h_cmpl = (struct hwrm_cmpl *)txcmp;
	struct hwrm_fwd_req_cmpl *fwd_req_cmpl =
				(struct hwrm_fwd_req_cmpl *)txcmp;

	switch (cmpl_type) {
	case CMPL_BASE_TYPE_HWRM_DONE:
		seq_id = le16_to_cpu(h_cmpl->sequence_id);
		if (seq_id == bp->hwrm_intr_seq_id)
			bp->hwrm_intr_seq_id = (u16)~bp->hwrm_intr_seq_id;
		else
			netdev_err(bp->dev, "Invalid hwrm seq id %d\n", seq_id);
		break;

	case CMPL_BASE_TYPE_HWRM_FWD_REQ:
		vf_id = le16_to_cpu(fwd_req_cmpl->source_id);

		if ((vf_id < bp->pf.first_vf_id) ||
		    (vf_id >= bp->pf.first_vf_id + bp->pf.active_vfs)) {
			netdev_err(bp->dev, "Msg contains invalid VF id %x\n",
				   vf_id);
			return -EINVAL;
		}

		set_bit(vf_id - bp->pf.first_vf_id, bp->pf.vf_event_bmap);
		set_bit(BNXT_HWRM_EXEC_FWD_REQ_SP_EVENT, &bp->sp_event);
		bnxt_queue_sp_work(bp);
		break;

	case CMPL_BASE_TYPE_HWRM_ASYNC_EVENT:
		bnxt_async_event_process(bp,
					 (struct hwrm_async_event_cmpl *)txcmp);

	default:
		break;
	}

	return 0;
}

static irqreturn_t bnxt_msix(int irq, void *dev_instance)
{
	struct bnxt_napi *bnapi = dev_instance;
	struct bnxt *bp = bnapi->bp;
	struct bnxt_cp_ring_info *cpr = &bnapi->cp_ring;
	u32 cons = RING_CMP(cpr->cp_raw_cons);

	cpr->event_ctr++;
	prefetch(&cpr->cp_desc_ring[CP_RING(cons)][CP_IDX(cons)]);
	napi_schedule(&bnapi->napi);
	return IRQ_HANDLED;
}

static inline int bnxt_has_work(struct bnxt *bp, struct bnxt_cp_ring_info *cpr)
{
	u32 raw_cons = cpr->cp_raw_cons;
	u16 cons = RING_CMP(raw_cons);
	struct tx_cmp *txcmp;

	txcmp = &cpr->cp_desc_ring[CP_RING(cons)][CP_IDX(cons)];

	return TX_CMP_VALID(txcmp, raw_cons);
}

static irqreturn_t bnxt_inta(int irq, void *dev_instance)
{
	struct bnxt_napi *bnapi = dev_instance;
	struct bnxt *bp = bnapi->bp;
	struct bnxt_cp_ring_info *cpr = &bnapi->cp_ring;
	u32 cons = RING_CMP(cpr->cp_raw_cons);
	u32 int_status;

	prefetch(&cpr->cp_desc_ring[CP_RING(cons)][CP_IDX(cons)]);

	if (!bnxt_has_work(bp, cpr)) {
		int_status = readl(bp->bar0 + BNXT_CAG_REG_LEGACY_INT_STATUS);
		/* return if erroneous interrupt */
		if (!(int_status & (0x10000 << cpr->cp_ring_struct.fw_ring_id)))
			return IRQ_NONE;
	}

	/* disable ring IRQ */
	BNXT_CP_DB_IRQ_DIS(cpr->cp_db.doorbell);

	/* Return here if interrupt is shared and is disabled. */
	if (unlikely(atomic_read(&bp->intr_sem) != 0))
		return IRQ_HANDLED;

	napi_schedule(&bnapi->napi);
	return IRQ_HANDLED;
}

static int __bnxt_poll_work(struct bnxt *bp, struct bnxt_cp_ring_info *cpr,
			    int budget)
{
	struct bnxt_napi *bnapi = cpr->bnapi;
	u32 raw_cons = cpr->cp_raw_cons;
	u32 cons;
	int tx_pkts = 0;
	int rx_pkts = 0;
	u8 event = 0;
	struct tx_cmp *txcmp;

	cpr->has_more_work = 0;
	while (1) {
		int rc;

		cons = RING_CMP(raw_cons);
		txcmp = &cpr->cp_desc_ring[CP_RING(cons)][CP_IDX(cons)];

		if (!TX_CMP_VALID(txcmp, raw_cons))
			break;

		/* The valid test of the entry must be done first before
		 * reading any further.
		 */
		dma_rmb();
		cpr->had_work_done = 1;
		if (TX_CMP_TYPE(txcmp) == CMP_TYPE_TX_L2_CMP) {
			tx_pkts++;
			/* return full budget so NAPI will complete. */
			if (unlikely(tx_pkts > bp->tx_wake_thresh)) {
				rx_pkts = budget;
				raw_cons = NEXT_RAW_CMP(raw_cons);
				if (budget)
					cpr->has_more_work = 1;
				break;
			}
		} else if ((TX_CMP_TYPE(txcmp) & 0x30) == 0x10) {
			if (likely(budget))
				rc = bnxt_rx_pkt(bp, cpr, &raw_cons, &event);
			else
				rc = bnxt_force_rx_discard(bp, cpr, &raw_cons,
							   &event);
			if (likely(rc >= 0))
				rx_pkts += rc;
			/* Increment rx_pkts when rc is -ENOMEM to count towards
			 * the NAPI budget.  Otherwise, we may potentially loop
			 * here forever if we consistently cannot allocate
			 * buffers.
			 */
			else if (rc == -ENOMEM && budget)
				rx_pkts++;
			else if (rc == -EBUSY)	/* partial completion */
				break;
		} else if (unlikely((TX_CMP_TYPE(txcmp) ==
				     CMPL_BASE_TYPE_HWRM_DONE) ||
				    (TX_CMP_TYPE(txcmp) ==
				     CMPL_BASE_TYPE_HWRM_FWD_REQ) ||
				    (TX_CMP_TYPE(txcmp) ==
				     CMPL_BASE_TYPE_HWRM_ASYNC_EVENT))) {
			bnxt_hwrm_handler(bp, txcmp);
		}
		raw_cons = NEXT_RAW_CMP(raw_cons);

		if (rx_pkts && rx_pkts == budget) {
			cpr->has_more_work = 1;
			break;
		}
	}

	if (event & BNXT_TX_EVENT) {
		struct bnxt_tx_ring_info *txr = bnapi->tx_ring;
		u16 prod = txr->tx_prod;

		/* Sync BD data before updating doorbell */
		wmb();

		bnxt_db_write_relaxed(bp, &txr->tx_db, prod);
	}

	cpr->cp_raw_cons = raw_cons;
	bnapi->tx_pkts += tx_pkts;
	bnapi->events |= event;
	return rx_pkts;
}

static void __bnxt_poll_work_done(struct bnxt *bp, struct bnxt_napi *bnapi)
{
	if (bnapi->tx_pkts) {
		bnapi->tx_int(bp, bnapi, bnapi->tx_pkts);
		bnapi->tx_pkts = 0;
	}

	if (bnapi->events & BNXT_RX_EVENT) {
		struct bnxt_rx_ring_info *rxr = bnapi->rx_ring;

		bnxt_db_write(bp, &rxr->rx_db, rxr->rx_prod);
		if (bnapi->events & BNXT_AGG_EVENT)
			bnxt_db_write(bp, &rxr->rx_agg_db, rxr->rx_agg_prod);
	}
	bnapi->events = 0;
}

static int bnxt_poll_work(struct bnxt *bp, struct bnxt_cp_ring_info *cpr,
			  int budget)
{
	struct bnxt_napi *bnapi = cpr->bnapi;
	int rx_pkts;

	rx_pkts = __bnxt_poll_work(bp, cpr, budget);

	/* ACK completion ring before freeing tx ring and producing new
	 * buffers in rx/agg rings to prevent overflowing the completion
	 * ring.
	 */
	bnxt_db_cq(bp, &cpr->cp_db, cpr->cp_raw_cons);

	__bnxt_poll_work_done(bp, bnapi);
	return rx_pkts;
}

static int bnxt_poll_nitroa0(struct napi_struct *napi, int budget)
{
	struct bnxt_napi *bnapi = container_of(napi, struct bnxt_napi, napi);
	struct bnxt *bp = bnapi->bp;
	struct bnxt_cp_ring_info *cpr = &bnapi->cp_ring;
	struct bnxt_rx_ring_info *rxr = bnapi->rx_ring;
	struct tx_cmp *txcmp;
	struct rx_cmp_ext *rxcmp1;
	u32 cp_cons, tmp_raw_cons;
	u32 raw_cons = cpr->cp_raw_cons;
	u32 rx_pkts = 0;
	u8 event = 0;

	while (1) {
		int rc;

		cp_cons = RING_CMP(raw_cons);
		txcmp = &cpr->cp_desc_ring[CP_RING(cp_cons)][CP_IDX(cp_cons)];

		if (!TX_CMP_VALID(txcmp, raw_cons))
			break;

		if ((TX_CMP_TYPE(txcmp) & 0x30) == 0x10) {
			tmp_raw_cons = NEXT_RAW_CMP(raw_cons);
			cp_cons = RING_CMP(tmp_raw_cons);
			rxcmp1 = (struct rx_cmp_ext *)
			  &cpr->cp_desc_ring[CP_RING(cp_cons)][CP_IDX(cp_cons)];

			if (!RX_CMP_VALID(rxcmp1, tmp_raw_cons))
				break;

			/* force an error to recycle the buffer */
			rxcmp1->rx_cmp_cfa_code_errors_v2 |=
				cpu_to_le32(RX_CMPL_ERRORS_CRC_ERROR);

			rc = bnxt_rx_pkt(bp, cpr, &raw_cons, &event);
			if (likely(rc == -EIO) && budget)
				rx_pkts++;
			else if (rc == -EBUSY)	/* partial completion */
				break;
		} else if (unlikely(TX_CMP_TYPE(txcmp) ==
				    CMPL_BASE_TYPE_HWRM_DONE)) {
			bnxt_hwrm_handler(bp, txcmp);
		} else {
			netdev_err(bp->dev,
				   "Invalid completion received on special ring\n");
		}
		raw_cons = NEXT_RAW_CMP(raw_cons);

		if (rx_pkts == budget)
			break;
	}

	cpr->cp_raw_cons = raw_cons;
	BNXT_DB_CQ(&cpr->cp_db, cpr->cp_raw_cons);
	bnxt_db_write(bp, &rxr->rx_db, rxr->rx_prod);

	if (event & BNXT_AGG_EVENT)
		bnxt_db_write(bp, &rxr->rx_agg_db, rxr->rx_agg_prod);

	if (!bnxt_has_work(bp, cpr) && rx_pkts < budget) {
		napi_complete_done(napi, rx_pkts);
		BNXT_DB_CQ_ARM(&cpr->cp_db, cpr->cp_raw_cons);
	}
	return rx_pkts;
}

static int bnxt_poll(struct napi_struct *napi, int budget)
{
	struct bnxt_napi *bnapi = container_of(napi, struct bnxt_napi, napi);
	struct bnxt *bp = bnapi->bp;
	struct bnxt_cp_ring_info *cpr = &bnapi->cp_ring;
	int work_done = 0;

	while (1) {
		work_done += bnxt_poll_work(bp, cpr, budget - work_done);

		if (work_done >= budget) {
			if (!budget)
				BNXT_DB_CQ_ARM(&cpr->cp_db, cpr->cp_raw_cons);
			break;
		}

		if (!bnxt_has_work(bp, cpr)) {
			if (napi_complete_done(napi, work_done))
				BNXT_DB_CQ_ARM(&cpr->cp_db, cpr->cp_raw_cons);
			break;
		}
	}
	if (bp->flags & BNXT_FLAG_DIM) {
		struct net_dim_sample dim_sample;

		net_dim_sample(cpr->event_ctr,
			       cpr->rx_packets,
			       cpr->rx_bytes,
			       &dim_sample);
		net_dim(&cpr->dim, dim_sample);
	}
	mmiowb();
	return work_done;
}

static int __bnxt_poll_cqs(struct bnxt *bp, struct bnxt_napi *bnapi, int budget)
{
	struct bnxt_cp_ring_info *cpr = &bnapi->cp_ring;
	int i, work_done = 0;

	for (i = 0; i < 2; i++) {
		struct bnxt_cp_ring_info *cpr2 = cpr->cp_ring_arr[i];

		if (cpr2) {
			work_done += __bnxt_poll_work(bp, cpr2,
						      budget - work_done);
			cpr->has_more_work |= cpr2->has_more_work;
		}
	}
	return work_done;
}

static void __bnxt_poll_cqs_done(struct bnxt *bp, struct bnxt_napi *bnapi,
				 u64 dbr_type, bool all)
{
	struct bnxt_cp_ring_info *cpr = &bnapi->cp_ring;
	int i;

	for (i = 0; i < 2; i++) {
		struct bnxt_cp_ring_info *cpr2 = cpr->cp_ring_arr[i];
		struct bnxt_db_info *db;

		if (cpr2 && (all || cpr2->had_work_done)) {
			db = &cpr2->cp_db;
			writeq(db->db_key64 | dbr_type |
			       RING_CMP(cpr2->cp_raw_cons), db->doorbell);
			cpr2->had_work_done = 0;
		}
	}
	__bnxt_poll_work_done(bp, bnapi);
}

static int bnxt_poll_p5(struct napi_struct *napi, int budget)
{
	struct bnxt_napi *bnapi = container_of(napi, struct bnxt_napi, napi);
	struct bnxt_cp_ring_info *cpr = &bnapi->cp_ring;
	u32 raw_cons = cpr->cp_raw_cons;
	struct bnxt *bp = bnapi->bp;
	struct nqe_cn *nqcmp;
	int work_done = 0;
	u32 cons;

	if (cpr->has_more_work) {
		cpr->has_more_work = 0;
		work_done = __bnxt_poll_cqs(bp, bnapi, budget);
		if (cpr->has_more_work) {
			__bnxt_poll_cqs_done(bp, bnapi, DBR_TYPE_CQ, false);
			return work_done;
		}
		__bnxt_poll_cqs_done(bp, bnapi, DBR_TYPE_CQ_ARMALL, true);
		if (napi_complete_done(napi, work_done))
			BNXT_DB_NQ_ARM_P5(&cpr->cp_db, cpr->cp_raw_cons);
		return work_done;
	}
	while (1) {
		cons = RING_CMP(raw_cons);
		nqcmp = &cpr->nq_desc_ring[CP_RING(cons)][CP_IDX(cons)];

		if (!NQ_CMP_VALID(nqcmp, raw_cons)) {
			__bnxt_poll_cqs_done(bp, bnapi, DBR_TYPE_CQ_ARMALL,
					     false);
			cpr->cp_raw_cons = raw_cons;
			if (napi_complete_done(napi, work_done))
				BNXT_DB_NQ_ARM_P5(&cpr->cp_db,
						  cpr->cp_raw_cons);
			return work_done;
		}

		/* The valid test of the entry must be done first before
		 * reading any further.
		 */
		dma_rmb();

		if (nqcmp->type == cpu_to_le16(NQ_CN_TYPE_CQ_NOTIFICATION)) {
			u32 idx = le32_to_cpu(nqcmp->cq_handle_low);
			struct bnxt_cp_ring_info *cpr2;

			cpr2 = cpr->cp_ring_arr[idx];
			work_done += __bnxt_poll_work(bp, cpr2,
						      budget - work_done);
			cpr->has_more_work = cpr2->has_more_work;
		} else {
			bnxt_hwrm_handler(bp, (struct tx_cmp *)nqcmp);
		}
		raw_cons = NEXT_RAW_CMP(raw_cons);
		if (cpr->has_more_work)
			break;
	}
	__bnxt_poll_cqs_done(bp, bnapi, DBR_TYPE_CQ, true);
	cpr->cp_raw_cons = raw_cons;
	return work_done;
}

static void bnxt_free_tx_skbs(struct bnxt *bp)
{
	int i, max_idx;
	struct pci_dev *pdev = bp->pdev;

	if (!bp->tx_ring)
		return;

	max_idx = bp->tx_nr_pages * TX_DESC_CNT;
	for (i = 0; i < bp->tx_nr_rings; i++) {
		struct bnxt_tx_ring_info *txr = &bp->tx_ring[i];
		int j;

		for (j = 0; j < max_idx;) {
			struct bnxt_sw_tx_bd *tx_buf = &txr->tx_buf_ring[j];
			struct sk_buff *skb = tx_buf->skb;
			int k, last;

			if (!skb) {
				j++;
				continue;
			}

			tx_buf->skb = NULL;

			if (tx_buf->is_push) {
				dev_kfree_skb(skb);
				j += 2;
				continue;
			}

			dma_unmap_single(&pdev->dev,
					 dma_unmap_addr(tx_buf, mapping),
					 skb_headlen(skb),
					 PCI_DMA_TODEVICE);

			last = tx_buf->nr_frags;
			j += 2;
			for (k = 0; k < last; k++, j++) {
				int ring_idx = j & bp->tx_ring_mask;
				skb_frag_t *frag = &skb_shinfo(skb)->frags[k];

				tx_buf = &txr->tx_buf_ring[ring_idx];
				dma_unmap_page(
					&pdev->dev,
					dma_unmap_addr(tx_buf, mapping),
					skb_frag_size(frag), PCI_DMA_TODEVICE);
			}
			dev_kfree_skb(skb);
		}
		netdev_tx_reset_queue(netdev_get_tx_queue(bp->dev, i));
	}
}

static void bnxt_free_rx_skbs(struct bnxt *bp)
{
	int i, max_idx, max_agg_idx;
	struct pci_dev *pdev = bp->pdev;

	if (!bp->rx_ring)
		return;

	max_idx = bp->rx_nr_pages * RX_DESC_CNT;
	max_agg_idx = bp->rx_agg_nr_pages * RX_DESC_CNT;
	for (i = 0; i < bp->rx_nr_rings; i++) {
		struct bnxt_rx_ring_info *rxr = &bp->rx_ring[i];
		int j;

		if (rxr->rx_tpa) {
			for (j = 0; j < MAX_TPA; j++) {
				struct bnxt_tpa_info *tpa_info =
							&rxr->rx_tpa[j];
				u8 *data = tpa_info->data;

				if (!data)
					continue;

				dma_unmap_single_attrs(&pdev->dev,
						       tpa_info->mapping,
						       bp->rx_buf_use_size,
						       bp->rx_dir,
						       DMA_ATTR_WEAK_ORDERING);

				tpa_info->data = NULL;

				kfree(data);
			}
		}

		for (j = 0; j < max_idx; j++) {
			struct bnxt_sw_rx_bd *rx_buf = &rxr->rx_buf_ring[j];
			dma_addr_t mapping = rx_buf->mapping;
			void *data = rx_buf->data;

			if (!data)
				continue;

			rx_buf->data = NULL;

			if (BNXT_RX_PAGE_MODE(bp)) {
				mapping -= bp->rx_dma_offset;
				dma_unmap_page_attrs(&pdev->dev, mapping,
						     PAGE_SIZE, bp->rx_dir,
						     DMA_ATTR_WEAK_ORDERING);
				__free_page(data);
			} else {
				dma_unmap_single_attrs(&pdev->dev, mapping,
						       bp->rx_buf_use_size,
						       bp->rx_dir,
						       DMA_ATTR_WEAK_ORDERING);
				kfree(data);
			}
		}

		for (j = 0; j < max_agg_idx; j++) {
			struct bnxt_sw_rx_agg_bd *rx_agg_buf =
				&rxr->rx_agg_ring[j];
			struct page *page = rx_agg_buf->page;

			if (!page)
				continue;

			dma_unmap_page_attrs(&pdev->dev, rx_agg_buf->mapping,
					     BNXT_RX_PAGE_SIZE,
					     PCI_DMA_FROMDEVICE,
					     DMA_ATTR_WEAK_ORDERING);

			rx_agg_buf->page = NULL;
			__clear_bit(j, rxr->rx_agg_bmap);

			__free_page(page);
		}
		if (rxr->rx_page) {
			__free_page(rxr->rx_page);
			rxr->rx_page = NULL;
		}
	}
}

static void bnxt_free_skbs(struct bnxt *bp)
{
	bnxt_free_tx_skbs(bp);
	bnxt_free_rx_skbs(bp);
}

static void bnxt_free_ring(struct bnxt *bp, struct bnxt_ring_mem_info *rmem)
{
	struct pci_dev *pdev = bp->pdev;
	int i;

	for (i = 0; i < rmem->nr_pages; i++) {
		if (!rmem->pg_arr[i])
			continue;

		dma_free_coherent(&pdev->dev, rmem->page_size,
				  rmem->pg_arr[i], rmem->dma_arr[i]);

		rmem->pg_arr[i] = NULL;
	}
	if (rmem->pg_tbl) {
		size_t pg_tbl_size = rmem->nr_pages * 8;

		if (rmem->flags & BNXT_RMEM_USE_FULL_PAGE_FLAG)
			pg_tbl_size = rmem->page_size;
		dma_free_coherent(&pdev->dev, pg_tbl_size,
				  rmem->pg_tbl, rmem->pg_tbl_map);
		rmem->pg_tbl = NULL;
	}
	if (rmem->vmem_size && *rmem->vmem) {
		vfree(*rmem->vmem);
		*rmem->vmem = NULL;
	}
}

static int bnxt_alloc_ring(struct bnxt *bp, struct bnxt_ring_mem_info *rmem)
{
	struct pci_dev *pdev = bp->pdev;
	u64 valid_bit = 0;
	int i;

	if (rmem->flags & (BNXT_RMEM_VALID_PTE_FLAG | BNXT_RMEM_RING_PTE_FLAG))
		valid_bit = PTU_PTE_VALID;
	if ((rmem->nr_pages > 1 || rmem->depth > 0) && !rmem->pg_tbl) {
		size_t pg_tbl_size = rmem->nr_pages * 8;

		if (rmem->flags & BNXT_RMEM_USE_FULL_PAGE_FLAG)
			pg_tbl_size = rmem->page_size;
		rmem->pg_tbl = dma_alloc_coherent(&pdev->dev, pg_tbl_size,
						  &rmem->pg_tbl_map,
						  GFP_KERNEL);
		if (!rmem->pg_tbl)
			return -ENOMEM;
	}

	for (i = 0; i < rmem->nr_pages; i++) {
		u64 extra_bits = valid_bit;

		rmem->pg_arr[i] = dma_alloc_coherent(&pdev->dev,
						     rmem->page_size,
						     &rmem->dma_arr[i],
						     GFP_KERNEL);
		if (!rmem->pg_arr[i])
			return -ENOMEM;

		if (rmem->nr_pages > 1 || rmem->depth > 0) {
			if (i == rmem->nr_pages - 2 &&
			    (rmem->flags & BNXT_RMEM_RING_PTE_FLAG))
				extra_bits |= PTU_PTE_NEXT_TO_LAST;
			else if (i == rmem->nr_pages - 1 &&
				 (rmem->flags & BNXT_RMEM_RING_PTE_FLAG))
				extra_bits |= PTU_PTE_LAST;
			rmem->pg_tbl[i] =
				cpu_to_le64(rmem->dma_arr[i] | extra_bits);
		}
	}

	if (rmem->vmem_size) {
		*rmem->vmem = vzalloc(rmem->vmem_size);
		if (!(*rmem->vmem))
			return -ENOMEM;
	}
	return 0;
}

static void bnxt_free_rx_rings(struct bnxt *bp)
{
	int i;

	if (!bp->rx_ring)
		return;

	for (i = 0; i < bp->rx_nr_rings; i++) {
		struct bnxt_rx_ring_info *rxr = &bp->rx_ring[i];
		struct bnxt_ring_struct *ring;

		if (rxr->xdp_prog)
			bpf_prog_put(rxr->xdp_prog);

		if (xdp_rxq_info_is_reg(&rxr->xdp_rxq))
			xdp_rxq_info_unreg(&rxr->xdp_rxq);

		kfree(rxr->rx_tpa);
		rxr->rx_tpa = NULL;

		kfree(rxr->rx_agg_bmap);
		rxr->rx_agg_bmap = NULL;

		ring = &rxr->rx_ring_struct;
		bnxt_free_ring(bp, &ring->ring_mem);

		ring = &rxr->rx_agg_ring_struct;
		bnxt_free_ring(bp, &ring->ring_mem);
	}
}

static int bnxt_alloc_rx_rings(struct bnxt *bp)
{
	int i, rc, agg_rings = 0, tpa_rings = 0;

	if (!bp->rx_ring)
		return -ENOMEM;

	if (bp->flags & BNXT_FLAG_AGG_RINGS)
		agg_rings = 1;

	if (bp->flags & BNXT_FLAG_TPA)
		tpa_rings = 1;

	for (i = 0; i < bp->rx_nr_rings; i++) {
		struct bnxt_rx_ring_info *rxr = &bp->rx_ring[i];
		struct bnxt_ring_struct *ring;

		ring = &rxr->rx_ring_struct;

		rc = xdp_rxq_info_reg(&rxr->xdp_rxq, bp->dev, i);
		if (rc < 0)
			return rc;

		rc = bnxt_alloc_ring(bp, &ring->ring_mem);
		if (rc)
			return rc;

		ring->grp_idx = i;
		if (agg_rings) {
			u16 mem_size;

			ring = &rxr->rx_agg_ring_struct;
			rc = bnxt_alloc_ring(bp, &ring->ring_mem);
			if (rc)
				return rc;

			ring->grp_idx = i;
			rxr->rx_agg_bmap_size = bp->rx_agg_ring_mask + 1;
			mem_size = rxr->rx_agg_bmap_size / 8;
			rxr->rx_agg_bmap = kzalloc(mem_size, GFP_KERNEL);
			if (!rxr->rx_agg_bmap)
				return -ENOMEM;

			if (tpa_rings) {
				rxr->rx_tpa = kcalloc(MAX_TPA,
						sizeof(struct bnxt_tpa_info),
						GFP_KERNEL);
				if (!rxr->rx_tpa)
					return -ENOMEM;
			}
		}
	}
	return 0;
}

static void bnxt_free_tx_rings(struct bnxt *bp)
{
	int i;
	struct pci_dev *pdev = bp->pdev;

	if (!bp->tx_ring)
		return;

	for (i = 0; i < bp->tx_nr_rings; i++) {
		struct bnxt_tx_ring_info *txr = &bp->tx_ring[i];
		struct bnxt_ring_struct *ring;

		if (txr->tx_push) {
			dma_free_coherent(&pdev->dev, bp->tx_push_size,
					  txr->tx_push, txr->tx_push_mapping);
			txr->tx_push = NULL;
		}

		ring = &txr->tx_ring_struct;

		bnxt_free_ring(bp, &ring->ring_mem);
	}
}

static int bnxt_alloc_tx_rings(struct bnxt *bp)
{
	int i, j, rc;
	struct pci_dev *pdev = bp->pdev;

	bp->tx_push_size = 0;
	if (bp->tx_push_thresh) {
		int push_size;

		push_size  = L1_CACHE_ALIGN(sizeof(struct tx_push_bd) +
					bp->tx_push_thresh);

		if (push_size > 256) {
			push_size = 0;
			bp->tx_push_thresh = 0;
		}

		bp->tx_push_size = push_size;
	}

	for (i = 0, j = 0; i < bp->tx_nr_rings; i++) {
		struct bnxt_tx_ring_info *txr = &bp->tx_ring[i];
		struct bnxt_ring_struct *ring;
		u8 qidx;

		ring = &txr->tx_ring_struct;

		rc = bnxt_alloc_ring(bp, &ring->ring_mem);
		if (rc)
			return rc;

		ring->grp_idx = txr->bnapi->index;
		if (bp->tx_push_size) {
			dma_addr_t mapping;

			/* One pre-allocated DMA buffer to backup
			 * TX push operation
			 */
			txr->tx_push = dma_alloc_coherent(&pdev->dev,
						bp->tx_push_size,
						&txr->tx_push_mapping,
						GFP_KERNEL);

			if (!txr->tx_push)
				return -ENOMEM;

			mapping = txr->tx_push_mapping +
				sizeof(struct tx_push_bd);
			txr->data_mapping = cpu_to_le64(mapping);

			memset(txr->tx_push, 0, sizeof(struct tx_push_bd));
		}
		qidx = bp->tc_to_qidx[j];
		ring->queue_id = bp->q_info[qidx].queue_id;
		if (i < bp->tx_nr_rings_xdp)
			continue;
		if (i % bp->tx_nr_rings_per_tc == (bp->tx_nr_rings_per_tc - 1))
			j++;
	}
	return 0;
}

static void bnxt_free_cp_rings(struct bnxt *bp)
{
	int i;

	if (!bp->bnapi)
		return;

	for (i = 0; i < bp->cp_nr_rings; i++) {
		struct bnxt_napi *bnapi = bp->bnapi[i];
		struct bnxt_cp_ring_info *cpr;
		struct bnxt_ring_struct *ring;
		int j;

		if (!bnapi)
			continue;

		cpr = &bnapi->cp_ring;
		ring = &cpr->cp_ring_struct;

		bnxt_free_ring(bp, &ring->ring_mem);

		for (j = 0; j < 2; j++) {
			struct bnxt_cp_ring_info *cpr2 = cpr->cp_ring_arr[j];

			if (cpr2) {
				ring = &cpr2->cp_ring_struct;
				bnxt_free_ring(bp, &ring->ring_mem);
				kfree(cpr2);
				cpr->cp_ring_arr[j] = NULL;
			}
		}
	}
}

static struct bnxt_cp_ring_info *bnxt_alloc_cp_sub_ring(struct bnxt *bp)
{
	struct bnxt_ring_mem_info *rmem;
	struct bnxt_ring_struct *ring;
	struct bnxt_cp_ring_info *cpr;
	int rc;

	cpr = kzalloc(sizeof(*cpr), GFP_KERNEL);
	if (!cpr)
		return NULL;

	ring = &cpr->cp_ring_struct;
	rmem = &ring->ring_mem;
	rmem->nr_pages = bp->cp_nr_pages;
	rmem->page_size = HW_CMPD_RING_SIZE;
	rmem->pg_arr = (void **)cpr->cp_desc_ring;
	rmem->dma_arr = cpr->cp_desc_mapping;
	rmem->flags = BNXT_RMEM_RING_PTE_FLAG;
	rc = bnxt_alloc_ring(bp, rmem);
	if (rc) {
		bnxt_free_ring(bp, rmem);
		kfree(cpr);
		cpr = NULL;
	}
	return cpr;
}

static int bnxt_alloc_cp_rings(struct bnxt *bp)
{
	bool sh = !!(bp->flags & BNXT_FLAG_SHARED_RINGS);
	int i, rc, ulp_base_vec, ulp_msix;

	ulp_msix = bnxt_get_ulp_msix_num(bp);
	ulp_base_vec = bnxt_get_ulp_msix_base(bp);
	for (i = 0; i < bp->cp_nr_rings; i++) {
		struct bnxt_napi *bnapi = bp->bnapi[i];
		struct bnxt_cp_ring_info *cpr;
		struct bnxt_ring_struct *ring;

		if (!bnapi)
			continue;

		cpr = &bnapi->cp_ring;
		cpr->bnapi = bnapi;
		ring = &cpr->cp_ring_struct;

		rc = bnxt_alloc_ring(bp, &ring->ring_mem);
		if (rc)
			return rc;

		if (ulp_msix && i >= ulp_base_vec)
			ring->map_idx = i + ulp_msix;
		else
			ring->map_idx = i;

		if (!(bp->flags & BNXT_FLAG_CHIP_P5))
			continue;

		if (i < bp->rx_nr_rings) {
			struct bnxt_cp_ring_info *cpr2 =
				bnxt_alloc_cp_sub_ring(bp);

			cpr->cp_ring_arr[BNXT_RX_HDL] = cpr2;
			if (!cpr2)
				return -ENOMEM;
			cpr2->bnapi = bnapi;
		}
		if ((sh && i < bp->tx_nr_rings) ||
		    (!sh && i >= bp->rx_nr_rings)) {
			struct bnxt_cp_ring_info *cpr2 =
				bnxt_alloc_cp_sub_ring(bp);

			cpr->cp_ring_arr[BNXT_TX_HDL] = cpr2;
			if (!cpr2)
				return -ENOMEM;
			cpr2->bnapi = bnapi;
		}
	}
	return 0;
}

static void bnxt_init_ring_struct(struct bnxt *bp)
{
	int i;

	for (i = 0; i < bp->cp_nr_rings; i++) {
		struct bnxt_napi *bnapi = bp->bnapi[i];
		struct bnxt_ring_mem_info *rmem;
		struct bnxt_cp_ring_info *cpr;
		struct bnxt_rx_ring_info *rxr;
		struct bnxt_tx_ring_info *txr;
		struct bnxt_ring_struct *ring;

		if (!bnapi)
			continue;

		cpr = &bnapi->cp_ring;
		ring = &cpr->cp_ring_struct;
		rmem = &ring->ring_mem;
		rmem->nr_pages = bp->cp_nr_pages;
		rmem->page_size = HW_CMPD_RING_SIZE;
		rmem->pg_arr = (void **)cpr->cp_desc_ring;
		rmem->dma_arr = cpr->cp_desc_mapping;
		rmem->vmem_size = 0;

		rxr = bnapi->rx_ring;
		if (!rxr)
			goto skip_rx;

		ring = &rxr->rx_ring_struct;
		rmem = &ring->ring_mem;
		rmem->nr_pages = bp->rx_nr_pages;
		rmem->page_size = HW_RXBD_RING_SIZE;
		rmem->pg_arr = (void **)rxr->rx_desc_ring;
		rmem->dma_arr = rxr->rx_desc_mapping;
		rmem->vmem_size = SW_RXBD_RING_SIZE * bp->rx_nr_pages;
		rmem->vmem = (void **)&rxr->rx_buf_ring;

		ring = &rxr->rx_agg_ring_struct;
		rmem = &ring->ring_mem;
		rmem->nr_pages = bp->rx_agg_nr_pages;
		rmem->page_size = HW_RXBD_RING_SIZE;
		rmem->pg_arr = (void **)rxr->rx_agg_desc_ring;
		rmem->dma_arr = rxr->rx_agg_desc_mapping;
		rmem->vmem_size = SW_RXBD_AGG_RING_SIZE * bp->rx_agg_nr_pages;
		rmem->vmem = (void **)&rxr->rx_agg_ring;

skip_rx:
		txr = bnapi->tx_ring;
		if (!txr)
			continue;

		ring = &txr->tx_ring_struct;
		rmem = &ring->ring_mem;
		rmem->nr_pages = bp->tx_nr_pages;
		rmem->page_size = HW_RXBD_RING_SIZE;
		rmem->pg_arr = (void **)txr->tx_desc_ring;
		rmem->dma_arr = txr->tx_desc_mapping;
		rmem->vmem_size = SW_TXBD_RING_SIZE * bp->tx_nr_pages;
		rmem->vmem = (void **)&txr->tx_buf_ring;
	}
}

static void bnxt_init_rxbd_pages(struct bnxt_ring_struct *ring, u32 type)
{
	int i;
	u32 prod;
	struct rx_bd **rx_buf_ring;

	rx_buf_ring = (struct rx_bd **)ring->ring_mem.pg_arr;
	for (i = 0, prod = 0; i < ring->ring_mem.nr_pages; i++) {
		int j;
		struct rx_bd *rxbd;

		rxbd = rx_buf_ring[i];
		if (!rxbd)
			continue;

		for (j = 0; j < RX_DESC_CNT; j++, rxbd++, prod++) {
			rxbd->rx_bd_len_flags_type = cpu_to_le32(type);
			rxbd->rx_bd_opaque = prod;
		}
	}
}

static int bnxt_init_one_rx_ring(struct bnxt *bp, int ring_nr)
{
	struct net_device *dev = bp->dev;
	struct bnxt_rx_ring_info *rxr;
	struct bnxt_ring_struct *ring;
	u32 prod, type;
	int i;

	type = (bp->rx_buf_use_size << RX_BD_LEN_SHIFT) |
		RX_BD_TYPE_RX_PACKET_BD | RX_BD_FLAGS_EOP;

	if (NET_IP_ALIGN == 2)
		type |= RX_BD_FLAGS_SOP;

	rxr = &bp->rx_ring[ring_nr];
	ring = &rxr->rx_ring_struct;
	bnxt_init_rxbd_pages(ring, type);

	if (BNXT_RX_PAGE_MODE(bp) && bp->xdp_prog) {
		rxr->xdp_prog = bpf_prog_add(bp->xdp_prog, 1);
		if (IS_ERR(rxr->xdp_prog)) {
			int rc = PTR_ERR(rxr->xdp_prog);

			rxr->xdp_prog = NULL;
			return rc;
		}
	}
	prod = rxr->rx_prod;
	for (i = 0; i < bp->rx_ring_size; i++) {
		if (bnxt_alloc_rx_data(bp, rxr, prod, GFP_KERNEL) != 0) {
			netdev_warn(dev, "init'ed rx ring %d with %d/%d skbs only\n",
				    ring_nr, i, bp->rx_ring_size);
			break;
		}
		prod = NEXT_RX(prod);
	}
	rxr->rx_prod = prod;
	ring->fw_ring_id = INVALID_HW_RING_ID;

	ring = &rxr->rx_agg_ring_struct;
	ring->fw_ring_id = INVALID_HW_RING_ID;

	if (!(bp->flags & BNXT_FLAG_AGG_RINGS))
		return 0;

	type = ((u32)BNXT_RX_PAGE_SIZE << RX_BD_LEN_SHIFT) |
		RX_BD_TYPE_RX_AGG_BD | RX_BD_FLAGS_SOP;

	bnxt_init_rxbd_pages(ring, type);

	prod = rxr->rx_agg_prod;
	for (i = 0; i < bp->rx_agg_ring_size; i++) {
		if (bnxt_alloc_rx_page(bp, rxr, prod, GFP_KERNEL) != 0) {
			netdev_warn(dev, "init'ed rx ring %d with %d/%d pages only\n",
				    ring_nr, i, bp->rx_ring_size);
			break;
		}
		prod = NEXT_RX_AGG(prod);
	}
	rxr->rx_agg_prod = prod;

	if (bp->flags & BNXT_FLAG_TPA) {
		if (rxr->rx_tpa) {
			u8 *data;
			dma_addr_t mapping;

			for (i = 0; i < MAX_TPA; i++) {
				data = __bnxt_alloc_rx_data(bp, &mapping,
							    GFP_KERNEL);
				if (!data)
					return -ENOMEM;

				rxr->rx_tpa[i].data = data;
				rxr->rx_tpa[i].data_ptr = data + bp->rx_offset;
				rxr->rx_tpa[i].mapping = mapping;
			}
		} else {
			netdev_err(bp->dev, "No resource allocated for LRO/GRO\n");
			return -ENOMEM;
		}
	}

	return 0;
}

static void bnxt_init_cp_rings(struct bnxt *bp)
{
	int i, j;

	for (i = 0; i < bp->cp_nr_rings; i++) {
		struct bnxt_cp_ring_info *cpr = &bp->bnapi[i]->cp_ring;
		struct bnxt_ring_struct *ring = &cpr->cp_ring_struct;

		ring->fw_ring_id = INVALID_HW_RING_ID;
		cpr->rx_ring_coal.coal_ticks = bp->rx_coal.coal_ticks;
		cpr->rx_ring_coal.coal_bufs = bp->rx_coal.coal_bufs;
		for (j = 0; j < 2; j++) {
			struct bnxt_cp_ring_info *cpr2 = cpr->cp_ring_arr[j];

			if (!cpr2)
				continue;

			ring = &cpr2->cp_ring_struct;
			ring->fw_ring_id = INVALID_HW_RING_ID;
			cpr2->rx_ring_coal.coal_ticks = bp->rx_coal.coal_ticks;
			cpr2->rx_ring_coal.coal_bufs = bp->rx_coal.coal_bufs;
		}
	}
}

static int bnxt_init_rx_rings(struct bnxt *bp)
{
	int i, rc = 0;

	if (BNXT_RX_PAGE_MODE(bp)) {
		bp->rx_offset = NET_IP_ALIGN + XDP_PACKET_HEADROOM;
		bp->rx_dma_offset = XDP_PACKET_HEADROOM;
	} else {
		bp->rx_offset = BNXT_RX_OFFSET;
		bp->rx_dma_offset = BNXT_RX_DMA_OFFSET;
	}

	for (i = 0; i < bp->rx_nr_rings; i++) {
		rc = bnxt_init_one_rx_ring(bp, i);
		if (rc)
			break;
	}

	return rc;
}

static int bnxt_init_tx_rings(struct bnxt *bp)
{
	u16 i;

	bp->tx_wake_thresh = max_t(int, bp->tx_ring_size / 2,
				   MAX_SKB_FRAGS + 1);

	for (i = 0; i < bp->tx_nr_rings; i++) {
		struct bnxt_tx_ring_info *txr = &bp->tx_ring[i];
		struct bnxt_ring_struct *ring = &txr->tx_ring_struct;

		ring->fw_ring_id = INVALID_HW_RING_ID;
	}

	return 0;
}

static void bnxt_free_ring_grps(struct bnxt *bp)
{
	kfree(bp->grp_info);
	bp->grp_info = NULL;
}

static int bnxt_init_ring_grps(struct bnxt *bp, bool irq_re_init)
{
	int i;

	if (irq_re_init) {
		bp->grp_info = kcalloc(bp->cp_nr_rings,
				       sizeof(struct bnxt_ring_grp_info),
				       GFP_KERNEL);
		if (!bp->grp_info)
			return -ENOMEM;
	}
	for (i = 0; i < bp->cp_nr_rings; i++) {
		if (irq_re_init)
			bp->grp_info[i].fw_stats_ctx = INVALID_HW_RING_ID;
		bp->grp_info[i].fw_grp_id = INVALID_HW_RING_ID;
		bp->grp_info[i].rx_fw_ring_id = INVALID_HW_RING_ID;
		bp->grp_info[i].agg_fw_ring_id = INVALID_HW_RING_ID;
		bp->grp_info[i].cp_fw_ring_id = INVALID_HW_RING_ID;
	}
	return 0;
}

static void bnxt_free_vnics(struct bnxt *bp)
{
	kfree(bp->vnic_info);
	bp->vnic_info = NULL;
	bp->nr_vnics = 0;
}

static int bnxt_alloc_vnics(struct bnxt *bp)
{
	int num_vnics = 1;

#ifdef CONFIG_RFS_ACCEL
	if (bp->flags & BNXT_FLAG_RFS)
		num_vnics += bp->rx_nr_rings;
#endif

	if (BNXT_CHIP_TYPE_NITRO_A0(bp))
		num_vnics++;

	bp->vnic_info = kcalloc(num_vnics, sizeof(struct bnxt_vnic_info),
				GFP_KERNEL);
	if (!bp->vnic_info)
		return -ENOMEM;

	bp->nr_vnics = num_vnics;
	return 0;
}

static void bnxt_init_vnics(struct bnxt *bp)
{
	int i;

	for (i = 0; i < bp->nr_vnics; i++) {
		struct bnxt_vnic_info *vnic = &bp->vnic_info[i];
		int j;

		vnic->fw_vnic_id = INVALID_HW_RING_ID;
		for (j = 0; j < BNXT_MAX_CTX_PER_VNIC; j++)
			vnic->fw_rss_cos_lb_ctx[j] = INVALID_HW_RING_ID;

		vnic->fw_l2_ctx_id = INVALID_HW_RING_ID;

		if (bp->vnic_info[i].rss_hash_key) {
			if (i == 0)
				prandom_bytes(vnic->rss_hash_key,
					      HW_HASH_KEY_SIZE);
			else
				memcpy(vnic->rss_hash_key,
				       bp->vnic_info[0].rss_hash_key,
				       HW_HASH_KEY_SIZE);
		}
	}
}

static int bnxt_calc_nr_ring_pages(u32 ring_size, int desc_per_pg)
{
	int pages;

	pages = ring_size / desc_per_pg;

	if (!pages)
		return 1;

	pages++;

	while (pages & (pages - 1))
		pages++;

	return pages;
}

void bnxt_set_tpa_flags(struct bnxt *bp)
{
	bp->flags &= ~BNXT_FLAG_TPA;
	if (bp->flags & BNXT_FLAG_NO_AGG_RINGS)
		return;
	if (bp->dev->features & NETIF_F_LRO)
		bp->flags |= BNXT_FLAG_LRO;
	else if (bp->dev->features & NETIF_F_GRO_HW)
		bp->flags |= BNXT_FLAG_GRO;
}

/* bp->rx_ring_size, bp->tx_ring_size, dev->mtu, BNXT_FLAG_{G|L}RO flags must
 * be set on entry.
 */
void bnxt_set_ring_params(struct bnxt *bp)
{
	u32 ring_size, rx_size, rx_space;
	u32 agg_factor = 0, agg_ring_size = 0;

	/* 8 for CRC and VLAN */
	rx_size = SKB_DATA_ALIGN(bp->dev->mtu + ETH_HLEN + NET_IP_ALIGN + 8);

	rx_space = rx_size + NET_SKB_PAD +
		SKB_DATA_ALIGN(sizeof(struct skb_shared_info));

	bp->rx_copy_thresh = BNXT_RX_COPY_THRESH;
	ring_size = bp->rx_ring_size;
	bp->rx_agg_ring_size = 0;
	bp->rx_agg_nr_pages = 0;

	if (bp->flags & BNXT_FLAG_TPA)
		agg_factor = min_t(u32, 4, 65536 / BNXT_RX_PAGE_SIZE);

	bp->flags &= ~BNXT_FLAG_JUMBO;
	if (rx_space > PAGE_SIZE && !(bp->flags & BNXT_FLAG_NO_AGG_RINGS)) {
		u32 jumbo_factor;

		bp->flags |= BNXT_FLAG_JUMBO;
		jumbo_factor = PAGE_ALIGN(bp->dev->mtu - 40) >> PAGE_SHIFT;
		if (jumbo_factor > agg_factor)
			agg_factor = jumbo_factor;
	}
	agg_ring_size = ring_size * agg_factor;

	if (agg_ring_size) {
		bp->rx_agg_nr_pages = bnxt_calc_nr_ring_pages(agg_ring_size,
							RX_DESC_CNT);
		if (bp->rx_agg_nr_pages > MAX_RX_AGG_PAGES) {
			u32 tmp = agg_ring_size;

			bp->rx_agg_nr_pages = MAX_RX_AGG_PAGES;
			agg_ring_size = MAX_RX_AGG_PAGES * RX_DESC_CNT - 1;
			netdev_warn(bp->dev, "rx agg ring size %d reduced to %d.\n",
				    tmp, agg_ring_size);
		}
		bp->rx_agg_ring_size = agg_ring_size;
		bp->rx_agg_ring_mask = (bp->rx_agg_nr_pages * RX_DESC_CNT) - 1;
		rx_size = SKB_DATA_ALIGN(BNXT_RX_COPY_THRESH + NET_IP_ALIGN);
		rx_space = rx_size + NET_SKB_PAD +
			SKB_DATA_ALIGN(sizeof(struct skb_shared_info));
	}

	bp->rx_buf_use_size = rx_size;
	bp->rx_buf_size = rx_space;

	bp->rx_nr_pages = bnxt_calc_nr_ring_pages(ring_size, RX_DESC_CNT);
	bp->rx_ring_mask = (bp->rx_nr_pages * RX_DESC_CNT) - 1;

	ring_size = bp->tx_ring_size;
	bp->tx_nr_pages = bnxt_calc_nr_ring_pages(ring_size, TX_DESC_CNT);
	bp->tx_ring_mask = (bp->tx_nr_pages * TX_DESC_CNT) - 1;

	ring_size = bp->rx_ring_size * (2 + agg_factor) + bp->tx_ring_size;
	bp->cp_ring_size = ring_size;

	bp->cp_nr_pages = bnxt_calc_nr_ring_pages(ring_size, CP_DESC_CNT);
	if (bp->cp_nr_pages > MAX_CP_PAGES) {
		bp->cp_nr_pages = MAX_CP_PAGES;
		bp->cp_ring_size = MAX_CP_PAGES * CP_DESC_CNT - 1;
		netdev_warn(bp->dev, "completion ring size %d reduced to %d.\n",
			    ring_size, bp->cp_ring_size);
	}
	bp->cp_bit = bp->cp_nr_pages * CP_DESC_CNT;
	bp->cp_ring_mask = bp->cp_bit - 1;
}

/* Changing allocation mode of RX rings.
 * TODO: Update when extending xdp_rxq_info to support allocation modes.
 */
int bnxt_set_rx_skb_mode(struct bnxt *bp, bool page_mode)
{
	if (page_mode) {
		if (bp->dev->mtu > BNXT_MAX_PAGE_MODE_MTU)
			return -EOPNOTSUPP;
		bp->dev->max_mtu =
			min_t(u16, bp->max_mtu, BNXT_MAX_PAGE_MODE_MTU);
		bp->flags &= ~BNXT_FLAG_AGG_RINGS;
		bp->flags |= BNXT_FLAG_NO_AGG_RINGS | BNXT_FLAG_RX_PAGE_MODE;
		bp->rx_dir = DMA_BIDIRECTIONAL;
		bp->rx_skb_func = bnxt_rx_page_skb;
		/* Disable LRO or GRO_HW */
		netdev_update_features(bp->dev);
	} else {
		bp->dev->max_mtu = bp->max_mtu;
		bp->flags &= ~BNXT_FLAG_RX_PAGE_MODE;
		bp->rx_dir = DMA_FROM_DEVICE;
		bp->rx_skb_func = bnxt_rx_skb;
	}
	return 0;
}

static void bnxt_free_vnic_attributes(struct bnxt *bp)
{
	int i;
	struct bnxt_vnic_info *vnic;
	struct pci_dev *pdev = bp->pdev;

	if (!bp->vnic_info)
		return;

	for (i = 0; i < bp->nr_vnics; i++) {
		vnic = &bp->vnic_info[i];

		kfree(vnic->fw_grp_ids);
		vnic->fw_grp_ids = NULL;

		kfree(vnic->uc_list);
		vnic->uc_list = NULL;

		if (vnic->mc_list) {
			dma_free_coherent(&pdev->dev, vnic->mc_list_size,
					  vnic->mc_list, vnic->mc_list_mapping);
			vnic->mc_list = NULL;
		}

		if (vnic->rss_table) {
			dma_free_coherent(&pdev->dev, PAGE_SIZE,
					  vnic->rss_table,
					  vnic->rss_table_dma_addr);
			vnic->rss_table = NULL;
		}

		vnic->rss_hash_key = NULL;
		vnic->flags = 0;
	}
}

static int bnxt_alloc_vnic_attributes(struct bnxt *bp)
{
	int i, rc = 0, size;
	struct bnxt_vnic_info *vnic;
	struct pci_dev *pdev = bp->pdev;
	int max_rings;

	for (i = 0; i < bp->nr_vnics; i++) {
		vnic = &bp->vnic_info[i];

		if (vnic->flags & BNXT_VNIC_UCAST_FLAG) {
			int mem_size = (BNXT_MAX_UC_ADDRS - 1) * ETH_ALEN;

			if (mem_size > 0) {
				vnic->uc_list = kmalloc(mem_size, GFP_KERNEL);
				if (!vnic->uc_list) {
					rc = -ENOMEM;
					goto out;
				}
			}
		}

		if (vnic->flags & BNXT_VNIC_MCAST_FLAG) {
			vnic->mc_list_size = BNXT_MAX_MC_ADDRS * ETH_ALEN;
			vnic->mc_list =
				dma_alloc_coherent(&pdev->dev,
						   vnic->mc_list_size,
						   &vnic->mc_list_mapping,
						   GFP_KERNEL);
			if (!vnic->mc_list) {
				rc = -ENOMEM;
				goto out;
			}
		}

		if (bp->flags & BNXT_FLAG_CHIP_P5)
			goto vnic_skip_grps;

		if (vnic->flags & BNXT_VNIC_RSS_FLAG)
			max_rings = bp->rx_nr_rings;
		else
			max_rings = 1;

		vnic->fw_grp_ids = kcalloc(max_rings, sizeof(u16), GFP_KERNEL);
		if (!vnic->fw_grp_ids) {
			rc = -ENOMEM;
			goto out;
		}
vnic_skip_grps:
		if ((bp->flags & BNXT_FLAG_NEW_RSS_CAP) &&
		    !(vnic->flags & BNXT_VNIC_RSS_FLAG))
			continue;

		/* Allocate rss table and hash key */
		vnic->rss_table = dma_alloc_coherent(&pdev->dev, PAGE_SIZE,
						     &vnic->rss_table_dma_addr,
						     GFP_KERNEL);
		if (!vnic->rss_table) {
			rc = -ENOMEM;
			goto out;
		}

		size = L1_CACHE_ALIGN(HW_HASH_INDEX_SIZE * sizeof(u16));

		vnic->rss_hash_key = ((void *)vnic->rss_table) + size;
		vnic->rss_hash_key_dma_addr = vnic->rss_table_dma_addr + size;
	}
	return 0;

out:
	return rc;
}

static void bnxt_free_hwrm_resources(struct bnxt *bp)
{
	struct pci_dev *pdev = bp->pdev;

	if (bp->hwrm_cmd_resp_addr) {
		dma_free_coherent(&pdev->dev, PAGE_SIZE, bp->hwrm_cmd_resp_addr,
				  bp->hwrm_cmd_resp_dma_addr);
		bp->hwrm_cmd_resp_addr = NULL;
	}

	if (bp->hwrm_cmd_kong_resp_addr) {
		dma_free_coherent(&pdev->dev, PAGE_SIZE,
				  bp->hwrm_cmd_kong_resp_addr,
				  bp->hwrm_cmd_kong_resp_dma_addr);
		bp->hwrm_cmd_kong_resp_addr = NULL;
	}
}

static int bnxt_alloc_kong_hwrm_resources(struct bnxt *bp)
{
	struct pci_dev *pdev = bp->pdev;

	bp->hwrm_cmd_kong_resp_addr =
		dma_alloc_coherent(&pdev->dev, PAGE_SIZE,
				   &bp->hwrm_cmd_kong_resp_dma_addr,
				   GFP_KERNEL);
	if (!bp->hwrm_cmd_kong_resp_addr)
		return -ENOMEM;

	return 0;
}

static int bnxt_alloc_hwrm_resources(struct bnxt *bp)
{
	struct pci_dev *pdev = bp->pdev;

	bp->hwrm_cmd_resp_addr = dma_alloc_coherent(&pdev->dev, PAGE_SIZE,
						   &bp->hwrm_cmd_resp_dma_addr,
						   GFP_KERNEL);
	if (!bp->hwrm_cmd_resp_addr)
		return -ENOMEM;

	return 0;
}

static void bnxt_free_hwrm_short_cmd_req(struct bnxt *bp)
{
	if (bp->hwrm_short_cmd_req_addr) {
		struct pci_dev *pdev = bp->pdev;

		dma_free_coherent(&pdev->dev, bp->hwrm_max_ext_req_len,
				  bp->hwrm_short_cmd_req_addr,
				  bp->hwrm_short_cmd_req_dma_addr);
		bp->hwrm_short_cmd_req_addr = NULL;
	}
}

static int bnxt_alloc_hwrm_short_cmd_req(struct bnxt *bp)
{
	struct pci_dev *pdev = bp->pdev;

	bp->hwrm_short_cmd_req_addr =
		dma_alloc_coherent(&pdev->dev, bp->hwrm_max_ext_req_len,
				   &bp->hwrm_short_cmd_req_dma_addr,
				   GFP_KERNEL);
	if (!bp->hwrm_short_cmd_req_addr)
		return -ENOMEM;

	return 0;
}

static void bnxt_free_port_stats(struct bnxt *bp)
{
	struct pci_dev *pdev = bp->pdev;

	bp->flags &= ~BNXT_FLAG_PORT_STATS;
	bp->flags &= ~BNXT_FLAG_PORT_STATS_EXT;

	if (bp->hw_rx_port_stats) {
		dma_free_coherent(&pdev->dev, bp->hw_port_stats_size,
				  bp->hw_rx_port_stats,
				  bp->hw_rx_port_stats_map);
		bp->hw_rx_port_stats = NULL;
	}

	if (bp->hw_tx_port_stats_ext) {
		dma_free_coherent(&pdev->dev, sizeof(struct tx_port_stats_ext),
				  bp->hw_tx_port_stats_ext,
				  bp->hw_tx_port_stats_ext_map);
		bp->hw_tx_port_stats_ext = NULL;
	}

	if (bp->hw_rx_port_stats_ext) {
		dma_free_coherent(&pdev->dev, sizeof(struct rx_port_stats_ext),
				  bp->hw_rx_port_stats_ext,
				  bp->hw_rx_port_stats_ext_map);
		bp->hw_rx_port_stats_ext = NULL;
	}
}

static void bnxt_free_ring_stats(struct bnxt *bp)
{
	struct pci_dev *pdev = bp->pdev;
	int size, i;

	if (!bp->bnapi)
		return;

	size = sizeof(struct ctx_hw_stats);

	for (i = 0; i < bp->cp_nr_rings; i++) {
		struct bnxt_napi *bnapi = bp->bnapi[i];
		struct bnxt_cp_ring_info *cpr = &bnapi->cp_ring;

		if (cpr->hw_stats) {
			dma_free_coherent(&pdev->dev, size, cpr->hw_stats,
					  cpr->hw_stats_map);
			cpr->hw_stats = NULL;
		}
	}
}

static int bnxt_alloc_stats(struct bnxt *bp)
{
	u32 size, i;
	struct pci_dev *pdev = bp->pdev;

	size = sizeof(struct ctx_hw_stats);

	for (i = 0; i < bp->cp_nr_rings; i++) {
		struct bnxt_napi *bnapi = bp->bnapi[i];
		struct bnxt_cp_ring_info *cpr = &bnapi->cp_ring;

		cpr->hw_stats = dma_alloc_coherent(&pdev->dev, size,
						   &cpr->hw_stats_map,
						   GFP_KERNEL);
		if (!cpr->hw_stats)
			return -ENOMEM;

		cpr->hw_stats_ctx_id = INVALID_STATS_CTX_ID;
	}

	if (BNXT_PF(bp) && bp->chip_num != CHIP_NUM_58700) {
		if (bp->hw_rx_port_stats)
			goto alloc_ext_stats;

		bp->hw_port_stats_size = sizeof(struct rx_port_stats) +
					 sizeof(struct tx_port_stats) + 1024;

		bp->hw_rx_port_stats =
			dma_alloc_coherent(&pdev->dev, bp->hw_port_stats_size,
					   &bp->hw_rx_port_stats_map,
					   GFP_KERNEL);
		if (!bp->hw_rx_port_stats)
			return -ENOMEM;

		bp->hw_tx_port_stats = (void *)(bp->hw_rx_port_stats + 1) +
				       512;
		bp->hw_tx_port_stats_map = bp->hw_rx_port_stats_map +
					   sizeof(struct rx_port_stats) + 512;
		bp->flags |= BNXT_FLAG_PORT_STATS;

alloc_ext_stats:
		/* Display extended statistics only if FW supports it */
		if (bp->hwrm_spec_code < 0x10804 ||
		    bp->hwrm_spec_code == 0x10900)
			return 0;

		if (bp->hw_rx_port_stats_ext)
			goto alloc_tx_ext_stats;

		bp->hw_rx_port_stats_ext =
			dma_zalloc_coherent(&pdev->dev,
					    sizeof(struct rx_port_stats_ext),
					    &bp->hw_rx_port_stats_ext_map,
					    GFP_KERNEL);
		if (!bp->hw_rx_port_stats_ext)
			return 0;

alloc_tx_ext_stats:
		if (bp->hw_tx_port_stats_ext)
			return 0;

		if (bp->hwrm_spec_code >= 0x10902) {
			bp->hw_tx_port_stats_ext =
				dma_zalloc_coherent(&pdev->dev,
					    sizeof(struct tx_port_stats_ext),
					    &bp->hw_tx_port_stats_ext_map,
					    GFP_KERNEL);
		}
		bp->flags |= BNXT_FLAG_PORT_STATS_EXT;
	}
	return 0;
}

static void bnxt_clear_ring_indices(struct bnxt *bp)
{
	int i;

	if (!bp->bnapi)
		return;

	for (i = 0; i < bp->cp_nr_rings; i++) {
		struct bnxt_napi *bnapi = bp->bnapi[i];
		struct bnxt_cp_ring_info *cpr;
		struct bnxt_rx_ring_info *rxr;
		struct bnxt_tx_ring_info *txr;

		if (!bnapi)
			continue;

		cpr = &bnapi->cp_ring;
		cpr->cp_raw_cons = 0;

		txr = bnapi->tx_ring;
		if (txr) {
			txr->tx_prod = 0;
			txr->tx_cons = 0;
		}

		rxr = bnapi->rx_ring;
		if (rxr) {
			rxr->rx_prod = 0;
			rxr->rx_agg_prod = 0;
			rxr->rx_sw_agg_prod = 0;
			rxr->rx_next_cons = 0;
		}
	}
}

static void bnxt_free_ntp_fltrs(struct bnxt *bp, bool irq_reinit)
{
#ifdef CONFIG_RFS_ACCEL
	int i;

	/* Under rtnl_lock and all our NAPIs have been disabled.  It's
	 * safe to delete the hash table.
	 */
	for (i = 0; i < BNXT_NTP_FLTR_HASH_SIZE; i++) {
		struct hlist_head *head;
		struct hlist_node *tmp;
		struct bnxt_ntuple_filter *fltr;

		head = &bp->ntp_fltr_hash_tbl[i];
		hlist_for_each_entry_safe(fltr, tmp, head, hash) {
			hlist_del(&fltr->hash);
			kfree(fltr);
		}
	}
	if (irq_reinit) {
		kfree(bp->ntp_fltr_bmap);
		bp->ntp_fltr_bmap = NULL;
	}
	bp->ntp_fltr_count = 0;
#endif
}

static int bnxt_alloc_ntp_fltrs(struct bnxt *bp)
{
#ifdef CONFIG_RFS_ACCEL
	int i, rc = 0;

	if (!(bp->flags & BNXT_FLAG_RFS))
		return 0;

	for (i = 0; i < BNXT_NTP_FLTR_HASH_SIZE; i++)
		INIT_HLIST_HEAD(&bp->ntp_fltr_hash_tbl[i]);

	bp->ntp_fltr_count = 0;
	bp->ntp_fltr_bmap = kcalloc(BITS_TO_LONGS(BNXT_NTP_FLTR_MAX_FLTR),
				    sizeof(long),
				    GFP_KERNEL);

	if (!bp->ntp_fltr_bmap)
		rc = -ENOMEM;

	return rc;
#else
	return 0;
#endif
}

static void bnxt_free_mem(struct bnxt *bp, bool irq_re_init)
{
	bnxt_free_vnic_attributes(bp);
	bnxt_free_tx_rings(bp);
	bnxt_free_rx_rings(bp);
	bnxt_free_cp_rings(bp);
	bnxt_free_ntp_fltrs(bp, irq_re_init);
	if (irq_re_init) {
		bnxt_free_ring_stats(bp);
		bnxt_free_ring_grps(bp);
		bnxt_free_vnics(bp);
		kfree(bp->tx_ring_map);
		bp->tx_ring_map = NULL;
		kfree(bp->tx_ring);
		bp->tx_ring = NULL;
		kfree(bp->rx_ring);
		bp->rx_ring = NULL;
		kfree(bp->bnapi);
		bp->bnapi = NULL;
	} else {
		bnxt_clear_ring_indices(bp);
	}
}

static int bnxt_alloc_mem(struct bnxt *bp, bool irq_re_init)
{
	int i, j, rc, size, arr_size;
	void *bnapi;

	if (irq_re_init) {
		/* Allocate bnapi mem pointer array and mem block for
		 * all queues
		 */
		arr_size = L1_CACHE_ALIGN(sizeof(struct bnxt_napi *) *
				bp->cp_nr_rings);
		size = L1_CACHE_ALIGN(sizeof(struct bnxt_napi));
		bnapi = kzalloc(arr_size + size * bp->cp_nr_rings, GFP_KERNEL);
		if (!bnapi)
			return -ENOMEM;

		bp->bnapi = bnapi;
		bnapi += arr_size;
		for (i = 0; i < bp->cp_nr_rings; i++, bnapi += size) {
			bp->bnapi[i] = bnapi;
			bp->bnapi[i]->index = i;
			bp->bnapi[i]->bp = bp;
			if (bp->flags & BNXT_FLAG_CHIP_P5) {
				struct bnxt_cp_ring_info *cpr =
					&bp->bnapi[i]->cp_ring;

				cpr->cp_ring_struct.ring_mem.flags =
					BNXT_RMEM_RING_PTE_FLAG;
			}
		}

		bp->rx_ring = kcalloc(bp->rx_nr_rings,
				      sizeof(struct bnxt_rx_ring_info),
				      GFP_KERNEL);
		if (!bp->rx_ring)
			return -ENOMEM;

		for (i = 0; i < bp->rx_nr_rings; i++) {
			struct bnxt_rx_ring_info *rxr = &bp->rx_ring[i];

			if (bp->flags & BNXT_FLAG_CHIP_P5) {
				rxr->rx_ring_struct.ring_mem.flags =
					BNXT_RMEM_RING_PTE_FLAG;
				rxr->rx_agg_ring_struct.ring_mem.flags =
					BNXT_RMEM_RING_PTE_FLAG;
			}
			rxr->bnapi = bp->bnapi[i];
			bp->bnapi[i]->rx_ring = &bp->rx_ring[i];
		}

		bp->tx_ring = kcalloc(bp->tx_nr_rings,
				      sizeof(struct bnxt_tx_ring_info),
				      GFP_KERNEL);
		if (!bp->tx_ring)
			return -ENOMEM;

		bp->tx_ring_map = kcalloc(bp->tx_nr_rings, sizeof(u16),
					  GFP_KERNEL);

		if (!bp->tx_ring_map)
			return -ENOMEM;

		if (bp->flags & BNXT_FLAG_SHARED_RINGS)
			j = 0;
		else
			j = bp->rx_nr_rings;

		for (i = 0; i < bp->tx_nr_rings; i++, j++) {
			struct bnxt_tx_ring_info *txr = &bp->tx_ring[i];

			if (bp->flags & BNXT_FLAG_CHIP_P5)
				txr->tx_ring_struct.ring_mem.flags =
					BNXT_RMEM_RING_PTE_FLAG;
			txr->bnapi = bp->bnapi[j];
			bp->bnapi[j]->tx_ring = txr;
			bp->tx_ring_map[i] = bp->tx_nr_rings_xdp + i;
			if (i >= bp->tx_nr_rings_xdp) {
				txr->txq_index = i - bp->tx_nr_rings_xdp;
				bp->bnapi[j]->tx_int = bnxt_tx_int;
			} else {
				bp->bnapi[j]->flags |= BNXT_NAPI_FLAG_XDP;
				bp->bnapi[j]->tx_int = bnxt_tx_int_xdp;
			}
		}

		rc = bnxt_alloc_stats(bp);
		if (rc)
			goto alloc_mem_err;

		rc = bnxt_alloc_ntp_fltrs(bp);
		if (rc)
			goto alloc_mem_err;

		rc = bnxt_alloc_vnics(bp);
		if (rc)
			goto alloc_mem_err;
	}

	bnxt_init_ring_struct(bp);

	rc = bnxt_alloc_rx_rings(bp);
	if (rc)
		goto alloc_mem_err;

	rc = bnxt_alloc_tx_rings(bp);
	if (rc)
		goto alloc_mem_err;

	rc = bnxt_alloc_cp_rings(bp);
	if (rc)
		goto alloc_mem_err;

	bp->vnic_info[0].flags |= BNXT_VNIC_RSS_FLAG | BNXT_VNIC_MCAST_FLAG |
				  BNXT_VNIC_UCAST_FLAG;
	rc = bnxt_alloc_vnic_attributes(bp);
	if (rc)
		goto alloc_mem_err;
	return 0;

alloc_mem_err:
	bnxt_free_mem(bp, true);
	return rc;
}

static void bnxt_disable_int(struct bnxt *bp)
{
	int i;

	if (!bp->bnapi)
		return;

	for (i = 0; i < bp->cp_nr_rings; i++) {
		struct bnxt_napi *bnapi = bp->bnapi[i];
		struct bnxt_cp_ring_info *cpr = &bnapi->cp_ring;
		struct bnxt_ring_struct *ring = &cpr->cp_ring_struct;

		if (ring->fw_ring_id != INVALID_HW_RING_ID)
			bnxt_db_nq(bp, &cpr->cp_db, cpr->cp_raw_cons);
	}
}

static int bnxt_cp_num_to_irq_num(struct bnxt *bp, int n)
{
	struct bnxt_napi *bnapi = bp->bnapi[n];
	struct bnxt_cp_ring_info *cpr;

	cpr = &bnapi->cp_ring;
	return cpr->cp_ring_struct.map_idx;
}

static void bnxt_disable_int_sync(struct bnxt *bp)
{
	int i;

	atomic_inc(&bp->intr_sem);

	bnxt_disable_int(bp);
	for (i = 0; i < bp->cp_nr_rings; i++) {
		int map_idx = bnxt_cp_num_to_irq_num(bp, i);

		synchronize_irq(bp->irq_tbl[map_idx].vector);
	}
}

static void bnxt_enable_int(struct bnxt *bp)
{
	int i;

	atomic_set(&bp->intr_sem, 0);
	for (i = 0; i < bp->cp_nr_rings; i++) {
		struct bnxt_napi *bnapi = bp->bnapi[i];
		struct bnxt_cp_ring_info *cpr = &bnapi->cp_ring;

		bnxt_db_nq_arm(bp, &cpr->cp_db, cpr->cp_raw_cons);
	}
}

void bnxt_hwrm_cmd_hdr_init(struct bnxt *bp, void *request, u16 req_type,
			    u16 cmpl_ring, u16 target_id)
{
	struct input *req = request;

	req->req_type = cpu_to_le16(req_type);
	req->cmpl_ring = cpu_to_le16(cmpl_ring);
	req->target_id = cpu_to_le16(target_id);
	if (bnxt_kong_hwrm_message(bp, req))
		req->resp_addr = cpu_to_le64(bp->hwrm_cmd_kong_resp_dma_addr);
	else
		req->resp_addr = cpu_to_le64(bp->hwrm_cmd_resp_dma_addr);
}

static int bnxt_hwrm_do_send_msg(struct bnxt *bp, void *msg, u32 msg_len,
				 int timeout, bool silent)
{
	int i, intr_process, rc, tmo_count;
	struct input *req = msg;
	u32 *data = msg;
	__le32 *resp_len;
	u8 *valid;
	u16 cp_ring_id, len = 0;
	struct hwrm_err_output *resp = bp->hwrm_cmd_resp_addr;
	u16 max_req_len = BNXT_HWRM_MAX_REQ_LEN;
	struct hwrm_short_input short_input = {0};
	u32 doorbell_offset = BNXT_GRCPF_REG_CHIMP_COMM_TRIGGER;
	u8 *resp_addr = (u8 *)bp->hwrm_cmd_resp_addr;
	u32 bar_offset = BNXT_GRCPF_REG_CHIMP_COMM;
	u16 dst = BNXT_HWRM_CHNL_CHIMP;

	if (msg_len > BNXT_HWRM_MAX_REQ_LEN) {
		if (msg_len > bp->hwrm_max_ext_req_len ||
		    !bp->hwrm_short_cmd_req_addr)
			return -EINVAL;
	}

	if (bnxt_hwrm_kong_chnl(bp, req)) {
		dst = BNXT_HWRM_CHNL_KONG;
		bar_offset = BNXT_GRCPF_REG_KONG_COMM;
		doorbell_offset = BNXT_GRCPF_REG_KONG_COMM_TRIGGER;
		resp = bp->hwrm_cmd_kong_resp_addr;
		resp_addr = (u8 *)bp->hwrm_cmd_kong_resp_addr;
	}

	memset(resp, 0, PAGE_SIZE);
	cp_ring_id = le16_to_cpu(req->cmpl_ring);
	intr_process = (cp_ring_id == INVALID_HW_RING_ID) ? 0 : 1;

	req->seq_id = cpu_to_le16(bnxt_get_hwrm_seq_id(bp, dst));
	/* currently supports only one outstanding message */
	if (intr_process)
		bp->hwrm_intr_seq_id = le16_to_cpu(req->seq_id);

	if ((bp->fw_cap & BNXT_FW_CAP_SHORT_CMD) ||
	    msg_len > BNXT_HWRM_MAX_REQ_LEN) {
		void *short_cmd_req = bp->hwrm_short_cmd_req_addr;
		u16 max_msg_len;

		/* Set boundary for maximum extended request length for short
		 * cmd format. If passed up from device use the max supported
		 * internal req length.
		 */
		max_msg_len = bp->hwrm_max_ext_req_len;

		memcpy(short_cmd_req, req, msg_len);
		if (msg_len < max_msg_len)
			memset(short_cmd_req + msg_len, 0,
			       max_msg_len - msg_len);

		short_input.req_type = req->req_type;
		short_input.signature =
				cpu_to_le16(SHORT_REQ_SIGNATURE_SHORT_CMD);
		short_input.size = cpu_to_le16(msg_len);
		short_input.req_addr =
			cpu_to_le64(bp->hwrm_short_cmd_req_dma_addr);

		data = (u32 *)&short_input;
		msg_len = sizeof(short_input);

		/* Sync memory write before updating doorbell */
		wmb();

		max_req_len = BNXT_HWRM_SHORT_REQ_LEN;
	}

	/* Write request msg to hwrm channel */
	__iowrite32_copy(bp->bar0 + bar_offset, data, msg_len / 4);

	for (i = msg_len; i < max_req_len; i += 4)
		writel(0, bp->bar0 + bar_offset + i);

	/* Ring channel doorbell */
	writel(1, bp->bar0 + doorbell_offset);

	if (!timeout)
		timeout = DFLT_HWRM_CMD_TIMEOUT;
	/* convert timeout to usec */
	timeout *= 1000;

	i = 0;
	/* Short timeout for the first few iterations:
	 * number of loops = number of loops for short timeout +
	 * number of loops for standard timeout.
	 */
	tmo_count = HWRM_SHORT_TIMEOUT_COUNTER;
	timeout = timeout - HWRM_SHORT_MIN_TIMEOUT * HWRM_SHORT_TIMEOUT_COUNTER;
	tmo_count += DIV_ROUND_UP(timeout, HWRM_MIN_TIMEOUT);
	resp_len = (__le32 *)(resp_addr + HWRM_RESP_LEN_OFFSET);

	if (intr_process) {
		u16 seq_id = bp->hwrm_intr_seq_id;

		/* Wait until hwrm response cmpl interrupt is processed */
		while (bp->hwrm_intr_seq_id != (u16)~seq_id &&
		       i++ < tmo_count) {
			/* on first few passes, just barely sleep */
			if (i < HWRM_SHORT_TIMEOUT_COUNTER)
				usleep_range(HWRM_SHORT_MIN_TIMEOUT,
					     HWRM_SHORT_MAX_TIMEOUT);
			else
				usleep_range(HWRM_MIN_TIMEOUT,
					     HWRM_MAX_TIMEOUT);
		}

		if (bp->hwrm_intr_seq_id != (u16)~seq_id) {
			netdev_err(bp->dev, "Resp cmpl intr err msg: 0x%x\n",
				   le16_to_cpu(req->req_type));
			return -1;
		}
		len = (le32_to_cpu(*resp_len) & HWRM_RESP_LEN_MASK) >>
		      HWRM_RESP_LEN_SFT;
		valid = resp_addr + len - 1;
	} else {
		int j;

		/* Check if response len is updated */
		for (i = 0; i < tmo_count; i++) {
			len = (le32_to_cpu(*resp_len) & HWRM_RESP_LEN_MASK) >>
			      HWRM_RESP_LEN_SFT;
			if (len)
				break;
			/* on first few passes, just barely sleep */
			if (i < HWRM_SHORT_TIMEOUT_COUNTER)
				usleep_range(HWRM_SHORT_MIN_TIMEOUT,
					     HWRM_SHORT_MAX_TIMEOUT);
			else
				usleep_range(HWRM_MIN_TIMEOUT,
					     HWRM_MAX_TIMEOUT);
		}

		if (i >= tmo_count) {
			netdev_err(bp->dev, "Error (timeout: %d) msg {0x%x 0x%x} len:%d\n",
				   HWRM_TOTAL_TIMEOUT(i),
				   le16_to_cpu(req->req_type),
				   le16_to_cpu(req->seq_id), len);
			return -1;
		}

		/* Last byte of resp contains valid bit */
		valid = resp_addr + len - 1;
		for (j = 0; j < HWRM_VALID_BIT_DELAY_USEC; j++) {
			/* make sure we read from updated DMA memory */
			dma_rmb();
			if (*valid)
				break;
			usleep_range(1, 5);
		}

		if (j >= HWRM_VALID_BIT_DELAY_USEC) {
			netdev_err(bp->dev, "Error (timeout: %d) msg {0x%x 0x%x} len:%d v:%d\n",
				   HWRM_TOTAL_TIMEOUT(i),
				   le16_to_cpu(req->req_type),
				   le16_to_cpu(req->seq_id), len, *valid);
			return -1;
		}
	}

	/* Zero valid bit for compatibility.  Valid bit in an older spec
	 * may become a new field in a newer spec.  We must make sure that
	 * a new field not implemented by old spec will read zero.
	 */
	*valid = 0;
	rc = le16_to_cpu(resp->error_code);
	if (rc && !silent)
		netdev_err(bp->dev, "hwrm req_type 0x%x seq id 0x%x error 0x%x\n",
			   le16_to_cpu(resp->req_type),
			   le16_to_cpu(resp->seq_id), rc);
	return rc;
}

int _hwrm_send_message(struct bnxt *bp, void *msg, u32 msg_len, int timeout)
{
	return bnxt_hwrm_do_send_msg(bp, msg, msg_len, timeout, false);
}

int _hwrm_send_message_silent(struct bnxt *bp, void *msg, u32 msg_len,
			      int timeout)
{
	return bnxt_hwrm_do_send_msg(bp, msg, msg_len, timeout, true);
}

int hwrm_send_message(struct bnxt *bp, void *msg, u32 msg_len, int timeout)
{
	int rc;

	mutex_lock(&bp->hwrm_cmd_lock);
	rc = _hwrm_send_message(bp, msg, msg_len, timeout);
	mutex_unlock(&bp->hwrm_cmd_lock);
	return rc;
}

int hwrm_send_message_silent(struct bnxt *bp, void *msg, u32 msg_len,
			     int timeout)
{
	int rc;

	mutex_lock(&bp->hwrm_cmd_lock);
	rc = bnxt_hwrm_do_send_msg(bp, msg, msg_len, timeout, true);
	mutex_unlock(&bp->hwrm_cmd_lock);
	return rc;
}

int bnxt_hwrm_func_rgtr_async_events(struct bnxt *bp, unsigned long *bmap,
				     int bmap_size)
{
	struct hwrm_func_drv_rgtr_input req = {0};
	DECLARE_BITMAP(async_events_bmap, 256);
	u32 *events = (u32 *)async_events_bmap;
	int i;

	bnxt_hwrm_cmd_hdr_init(bp, &req, HWRM_FUNC_DRV_RGTR, -1, -1);

	req.enables =
		cpu_to_le32(FUNC_DRV_RGTR_REQ_ENABLES_ASYNC_EVENT_FWD);

	memset(async_events_bmap, 0, sizeof(async_events_bmap));
	for (i = 0; i < ARRAY_SIZE(bnxt_async_events_arr); i++)
		__set_bit(bnxt_async_events_arr[i], async_events_bmap);

	if (bmap && bmap_size) {
		for (i = 0; i < bmap_size; i++) {
			if (test_bit(i, bmap))
				__set_bit(i, async_events_bmap);
		}
	}

	for (i = 0; i < 8; i++)
		req.async_event_fwd[i] |= cpu_to_le32(events[i]);

	return hwrm_send_message(bp, &req, sizeof(req), HWRM_CMD_TIMEOUT);
}

static int bnxt_hwrm_func_drv_rgtr(struct bnxt *bp)
{
	struct hwrm_func_drv_rgtr_output *resp = bp->hwrm_cmd_resp_addr;
	struct hwrm_func_drv_rgtr_input req = {0};
	int rc;

	bnxt_hwrm_cmd_hdr_init(bp, &req, HWRM_FUNC_DRV_RGTR, -1, -1);

	req.enables =
		cpu_to_le32(FUNC_DRV_RGTR_REQ_ENABLES_OS_TYPE |
			    FUNC_DRV_RGTR_REQ_ENABLES_VER);

	req.os_type = cpu_to_le16(FUNC_DRV_RGTR_REQ_OS_TYPE_LINUX);
	req.flags = cpu_to_le32(FUNC_DRV_RGTR_REQ_FLAGS_16BIT_VER_MODE);
	req.ver_maj_8b = DRV_VER_MAJ;
	req.ver_min_8b = DRV_VER_MIN;
	req.ver_upd_8b = DRV_VER_UPD;
	req.ver_maj = cpu_to_le16(DRV_VER_MAJ);
	req.ver_min = cpu_to_le16(DRV_VER_MIN);
	req.ver_upd = cpu_to_le16(DRV_VER_UPD);

	if (BNXT_PF(bp)) {
		u32 data[8];
		int i;

		memset(data, 0, sizeof(data));
		for (i = 0; i < ARRAY_SIZE(bnxt_vf_req_snif); i++) {
			u16 cmd = bnxt_vf_req_snif[i];
			unsigned int bit, idx;

			idx = cmd / 32;
			bit = cmd % 32;
			data[idx] |= 1 << bit;
		}

		for (i = 0; i < 8; i++)
			req.vf_req_fwd[i] = cpu_to_le32(data[i]);

		req.enables |=
			cpu_to_le32(FUNC_DRV_RGTR_REQ_ENABLES_VF_REQ_FWD);
	}

	if (bp->fw_cap & BNXT_FW_CAP_OVS_64BIT_HANDLE)
		req.flags |= cpu_to_le32(
			FUNC_DRV_RGTR_REQ_FLAGS_FLOW_HANDLE_64BIT_MODE);

	mutex_lock(&bp->hwrm_cmd_lock);
	rc = _hwrm_send_message(bp, &req, sizeof(req), HWRM_CMD_TIMEOUT);
	if (rc)
		rc = -EIO;
	else if (resp->flags &
		 cpu_to_le32(FUNC_DRV_RGTR_RESP_FLAGS_IF_CHANGE_SUPPORTED))
		bp->fw_cap |= BNXT_FW_CAP_IF_CHANGE;
	mutex_unlock(&bp->hwrm_cmd_lock);
	return rc;
}

static int bnxt_hwrm_func_drv_unrgtr(struct bnxt *bp)
{
	struct hwrm_func_drv_unrgtr_input req = {0};

	bnxt_hwrm_cmd_hdr_init(bp, &req, HWRM_FUNC_DRV_UNRGTR, -1, -1);
	return hwrm_send_message(bp, &req, sizeof(req), HWRM_CMD_TIMEOUT);
}

static int bnxt_hwrm_tunnel_dst_port_free(struct bnxt *bp, u8 tunnel_type)
{
	u32 rc = 0;
	struct hwrm_tunnel_dst_port_free_input req = {0};

	bnxt_hwrm_cmd_hdr_init(bp, &req, HWRM_TUNNEL_DST_PORT_FREE, -1, -1);
	req.tunnel_type = tunnel_type;

	switch (tunnel_type) {
	case TUNNEL_DST_PORT_FREE_REQ_TUNNEL_TYPE_VXLAN:
		req.tunnel_dst_port_id = bp->vxlan_fw_dst_port_id;
		break;
	case TUNNEL_DST_PORT_FREE_REQ_TUNNEL_TYPE_GENEVE:
		req.tunnel_dst_port_id = bp->nge_fw_dst_port_id;
		break;
	default:
		break;
	}

	rc = hwrm_send_message(bp, &req, sizeof(req), HWRM_CMD_TIMEOUT);
	if (rc)
		netdev_err(bp->dev, "hwrm_tunnel_dst_port_free failed. rc:%d\n",
			   rc);
	return rc;
}

static int bnxt_hwrm_tunnel_dst_port_alloc(struct bnxt *bp, __be16 port,
					   u8 tunnel_type)
{
	u32 rc = 0;
	struct hwrm_tunnel_dst_port_alloc_input req = {0};
	struct hwrm_tunnel_dst_port_alloc_output *resp = bp->hwrm_cmd_resp_addr;

	bnxt_hwrm_cmd_hdr_init(bp, &req, HWRM_TUNNEL_DST_PORT_ALLOC, -1, -1);

	req.tunnel_type = tunnel_type;
	req.tunnel_dst_port_val = port;

	mutex_lock(&bp->hwrm_cmd_lock);
	rc = _hwrm_send_message(bp, &req, sizeof(req), HWRM_CMD_TIMEOUT);
	if (rc) {
		netdev_err(bp->dev, "hwrm_tunnel_dst_port_alloc failed. rc:%d\n",
			   rc);
		goto err_out;
	}

	switch (tunnel_type) {
	case TUNNEL_DST_PORT_ALLOC_REQ_TUNNEL_TYPE_VXLAN:
		bp->vxlan_fw_dst_port_id = resp->tunnel_dst_port_id;
		break;
	case TUNNEL_DST_PORT_ALLOC_REQ_TUNNEL_TYPE_GENEVE:
		bp->nge_fw_dst_port_id = resp->tunnel_dst_port_id;
		break;
	default:
		break;
	}

err_out:
	mutex_unlock(&bp->hwrm_cmd_lock);
	return rc;
}

static int bnxt_hwrm_cfa_l2_set_rx_mask(struct bnxt *bp, u16 vnic_id)
{
	struct hwrm_cfa_l2_set_rx_mask_input req = {0};
	struct bnxt_vnic_info *vnic = &bp->vnic_info[vnic_id];

	bnxt_hwrm_cmd_hdr_init(bp, &req, HWRM_CFA_L2_SET_RX_MASK, -1, -1);
	req.vnic_id = cpu_to_le32(vnic->fw_vnic_id);

	req.num_mc_entries = cpu_to_le32(vnic->mc_list_count);
	req.mc_tbl_addr = cpu_to_le64(vnic->mc_list_mapping);
	req.mask = cpu_to_le32(vnic->rx_mask);
	return hwrm_send_message(bp, &req, sizeof(req), HWRM_CMD_TIMEOUT);
}

#ifdef CONFIG_RFS_ACCEL
static int bnxt_hwrm_cfa_ntuple_filter_free(struct bnxt *bp,
					    struct bnxt_ntuple_filter *fltr)
{
	struct hwrm_cfa_ntuple_filter_free_input req = {0};

	bnxt_hwrm_cmd_hdr_init(bp, &req, HWRM_CFA_NTUPLE_FILTER_FREE, -1, -1);
	req.ntuple_filter_id = fltr->filter_id;
	return hwrm_send_message(bp, &req, sizeof(req), HWRM_CMD_TIMEOUT);
}

#define BNXT_NTP_FLTR_FLAGS					\
	(CFA_NTUPLE_FILTER_ALLOC_REQ_ENABLES_L2_FILTER_ID |	\
	 CFA_NTUPLE_FILTER_ALLOC_REQ_ENABLES_ETHERTYPE |	\
	 CFA_NTUPLE_FILTER_ALLOC_REQ_ENABLES_SRC_MACADDR |	\
	 CFA_NTUPLE_FILTER_ALLOC_REQ_ENABLES_IPADDR_TYPE |	\
	 CFA_NTUPLE_FILTER_ALLOC_REQ_ENABLES_SRC_IPADDR |	\
	 CFA_NTUPLE_FILTER_ALLOC_REQ_ENABLES_SRC_IPADDR_MASK |	\
	 CFA_NTUPLE_FILTER_ALLOC_REQ_ENABLES_DST_IPADDR |	\
	 CFA_NTUPLE_FILTER_ALLOC_REQ_ENABLES_DST_IPADDR_MASK |	\
	 CFA_NTUPLE_FILTER_ALLOC_REQ_ENABLES_IP_PROTOCOL |	\
	 CFA_NTUPLE_FILTER_ALLOC_REQ_ENABLES_SRC_PORT |		\
	 CFA_NTUPLE_FILTER_ALLOC_REQ_ENABLES_SRC_PORT_MASK |	\
	 CFA_NTUPLE_FILTER_ALLOC_REQ_ENABLES_DST_PORT |		\
	 CFA_NTUPLE_FILTER_ALLOC_REQ_ENABLES_DST_PORT_MASK |	\
	 CFA_NTUPLE_FILTER_ALLOC_REQ_ENABLES_DST_ID)

#define BNXT_NTP_TUNNEL_FLTR_FLAG				\
		CFA_NTUPLE_FILTER_ALLOC_REQ_ENABLES_TUNNEL_TYPE

static int bnxt_hwrm_cfa_ntuple_filter_alloc(struct bnxt *bp,
					     struct bnxt_ntuple_filter *fltr)
{
	struct bnxt_vnic_info *vnic = &bp->vnic_info[fltr->rxq + 1];
	struct hwrm_cfa_ntuple_filter_alloc_input req = {0};
	struct hwrm_cfa_ntuple_filter_alloc_output *resp;
	struct flow_keys *keys = &fltr->fkeys;
	int rc = 0;

	bnxt_hwrm_cmd_hdr_init(bp, &req, HWRM_CFA_NTUPLE_FILTER_ALLOC, -1, -1);
	req.l2_filter_id = bp->vnic_info[0].fw_l2_filter_id[fltr->l2_fltr_idx];

	req.enables = cpu_to_le32(BNXT_NTP_FLTR_FLAGS);

	req.ethertype = htons(ETH_P_IP);
	memcpy(req.src_macaddr, fltr->src_mac_addr, ETH_ALEN);
	req.ip_addr_type = CFA_NTUPLE_FILTER_ALLOC_REQ_IP_ADDR_TYPE_IPV4;
	req.ip_protocol = keys->basic.ip_proto;

	if (keys->basic.n_proto == htons(ETH_P_IPV6)) {
		int i;

		req.ethertype = htons(ETH_P_IPV6);
		req.ip_addr_type =
			CFA_NTUPLE_FILTER_ALLOC_REQ_IP_ADDR_TYPE_IPV6;
		*(struct in6_addr *)&req.src_ipaddr[0] =
			keys->addrs.v6addrs.src;
		*(struct in6_addr *)&req.dst_ipaddr[0] =
			keys->addrs.v6addrs.dst;
		for (i = 0; i < 4; i++) {
			req.src_ipaddr_mask[i] = cpu_to_be32(0xffffffff);
			req.dst_ipaddr_mask[i] = cpu_to_be32(0xffffffff);
		}
	} else {
		req.src_ipaddr[0] = keys->addrs.v4addrs.src;
		req.src_ipaddr_mask[0] = cpu_to_be32(0xffffffff);
		req.dst_ipaddr[0] = keys->addrs.v4addrs.dst;
		req.dst_ipaddr_mask[0] = cpu_to_be32(0xffffffff);
	}
	if (keys->control.flags & FLOW_DIS_ENCAPSULATION) {
		req.enables |= cpu_to_le32(BNXT_NTP_TUNNEL_FLTR_FLAG);
		req.tunnel_type =
			CFA_NTUPLE_FILTER_ALLOC_REQ_TUNNEL_TYPE_ANYTUNNEL;
	}

	req.src_port = keys->ports.src;
	req.src_port_mask = cpu_to_be16(0xffff);
	req.dst_port = keys->ports.dst;
	req.dst_port_mask = cpu_to_be16(0xffff);

	req.dst_id = cpu_to_le16(vnic->fw_vnic_id);
	mutex_lock(&bp->hwrm_cmd_lock);
	rc = _hwrm_send_message(bp, &req, sizeof(req), HWRM_CMD_TIMEOUT);
	if (!rc) {
		resp = bnxt_get_hwrm_resp_addr(bp, &req);
		fltr->filter_id = resp->ntuple_filter_id;
	}
	mutex_unlock(&bp->hwrm_cmd_lock);
	return rc;
}
#endif

static int bnxt_hwrm_set_vnic_filter(struct bnxt *bp, u16 vnic_id, u16 idx,
				     u8 *mac_addr)
{
	u32 rc = 0;
	struct hwrm_cfa_l2_filter_alloc_input req = {0};
	struct hwrm_cfa_l2_filter_alloc_output *resp = bp->hwrm_cmd_resp_addr;

	bnxt_hwrm_cmd_hdr_init(bp, &req, HWRM_CFA_L2_FILTER_ALLOC, -1, -1);
	req.flags = cpu_to_le32(CFA_L2_FILTER_ALLOC_REQ_FLAGS_PATH_RX);
	if (!BNXT_CHIP_TYPE_NITRO_A0(bp))
		req.flags |=
			cpu_to_le32(CFA_L2_FILTER_ALLOC_REQ_FLAGS_OUTERMOST);
	req.dst_id = cpu_to_le16(bp->vnic_info[vnic_id].fw_vnic_id);
	req.enables =
		cpu_to_le32(CFA_L2_FILTER_ALLOC_REQ_ENABLES_L2_ADDR |
			    CFA_L2_FILTER_ALLOC_REQ_ENABLES_DST_ID |
			    CFA_L2_FILTER_ALLOC_REQ_ENABLES_L2_ADDR_MASK);
	memcpy(req.l2_addr, mac_addr, ETH_ALEN);
	req.l2_addr_mask[0] = 0xff;
	req.l2_addr_mask[1] = 0xff;
	req.l2_addr_mask[2] = 0xff;
	req.l2_addr_mask[3] = 0xff;
	req.l2_addr_mask[4] = 0xff;
	req.l2_addr_mask[5] = 0xff;

	mutex_lock(&bp->hwrm_cmd_lock);
	rc = _hwrm_send_message(bp, &req, sizeof(req), HWRM_CMD_TIMEOUT);
	if (!rc)
		bp->vnic_info[vnic_id].fw_l2_filter_id[idx] =
							resp->l2_filter_id;
	mutex_unlock(&bp->hwrm_cmd_lock);
	return rc;
}

static int bnxt_hwrm_clear_vnic_filter(struct bnxt *bp)
{
	u16 i, j, num_of_vnics = 1; /* only vnic 0 supported */
	int rc = 0;

	/* Any associated ntuple filters will also be cleared by firmware. */
	mutex_lock(&bp->hwrm_cmd_lock);
	for (i = 0; i < num_of_vnics; i++) {
		struct bnxt_vnic_info *vnic = &bp->vnic_info[i];

		for (j = 0; j < vnic->uc_filter_count; j++) {
			struct hwrm_cfa_l2_filter_free_input req = {0};

			bnxt_hwrm_cmd_hdr_init(bp, &req,
					       HWRM_CFA_L2_FILTER_FREE, -1, -1);

			req.l2_filter_id = vnic->fw_l2_filter_id[j];

			rc = _hwrm_send_message(bp, &req, sizeof(req),
						HWRM_CMD_TIMEOUT);
		}
		vnic->uc_filter_count = 0;
	}
	mutex_unlock(&bp->hwrm_cmd_lock);

	return rc;
}

static int bnxt_hwrm_vnic_set_tpa(struct bnxt *bp, u16 vnic_id, u32 tpa_flags)
{
	struct bnxt_vnic_info *vnic = &bp->vnic_info[vnic_id];
	struct hwrm_vnic_tpa_cfg_input req = {0};

	if (vnic->fw_vnic_id == INVALID_HW_RING_ID)
		return 0;

	bnxt_hwrm_cmd_hdr_init(bp, &req, HWRM_VNIC_TPA_CFG, -1, -1);

	if (tpa_flags) {
		u16 mss = bp->dev->mtu - 40;
		u32 nsegs, n, segs = 0, flags;

		flags = VNIC_TPA_CFG_REQ_FLAGS_TPA |
			VNIC_TPA_CFG_REQ_FLAGS_ENCAP_TPA |
			VNIC_TPA_CFG_REQ_FLAGS_RSC_WND_UPDATE |
			VNIC_TPA_CFG_REQ_FLAGS_AGG_WITH_ECN |
			VNIC_TPA_CFG_REQ_FLAGS_AGG_WITH_SAME_GRE_SEQ;
		if (tpa_flags & BNXT_FLAG_GRO)
			flags |= VNIC_TPA_CFG_REQ_FLAGS_GRO;

		req.flags = cpu_to_le32(flags);

		req.enables =
			cpu_to_le32(VNIC_TPA_CFG_REQ_ENABLES_MAX_AGG_SEGS |
				    VNIC_TPA_CFG_REQ_ENABLES_MAX_AGGS |
				    VNIC_TPA_CFG_REQ_ENABLES_MIN_AGG_LEN);

		/* Number of segs are log2 units, and first packet is not
		 * included as part of this units.
		 */
		if (mss <= BNXT_RX_PAGE_SIZE) {
			n = BNXT_RX_PAGE_SIZE / mss;
			nsegs = (MAX_SKB_FRAGS - 1) * n;
		} else {
			n = mss / BNXT_RX_PAGE_SIZE;
			if (mss & (BNXT_RX_PAGE_SIZE - 1))
				n++;
			nsegs = (MAX_SKB_FRAGS - n) / n;
		}

		segs = ilog2(nsegs);
		req.max_agg_segs = cpu_to_le16(segs);
		req.max_aggs = cpu_to_le16(VNIC_TPA_CFG_REQ_MAX_AGGS_MAX);

		req.min_agg_len = cpu_to_le32(512);
	}
	req.vnic_id = cpu_to_le16(vnic->fw_vnic_id);

	return hwrm_send_message(bp, &req, sizeof(req), HWRM_CMD_TIMEOUT);
}

static u16 bnxt_cp_ring_from_grp(struct bnxt *bp, struct bnxt_ring_struct *ring)
{
	struct bnxt_ring_grp_info *grp_info;

	grp_info = &bp->grp_info[ring->grp_idx];
	return grp_info->cp_fw_ring_id;
}

static u16 bnxt_cp_ring_for_rx(struct bnxt *bp, struct bnxt_rx_ring_info *rxr)
{
	if (bp->flags & BNXT_FLAG_CHIP_P5) {
		struct bnxt_napi *bnapi = rxr->bnapi;
		struct bnxt_cp_ring_info *cpr;

		cpr = bnapi->cp_ring.cp_ring_arr[BNXT_RX_HDL];
		return cpr->cp_ring_struct.fw_ring_id;
	} else {
		return bnxt_cp_ring_from_grp(bp, &rxr->rx_ring_struct);
	}
}

static u16 bnxt_cp_ring_for_tx(struct bnxt *bp, struct bnxt_tx_ring_info *txr)
{
	if (bp->flags & BNXT_FLAG_CHIP_P5) {
		struct bnxt_napi *bnapi = txr->bnapi;
		struct bnxt_cp_ring_info *cpr;

		cpr = bnapi->cp_ring.cp_ring_arr[BNXT_TX_HDL];
		return cpr->cp_ring_struct.fw_ring_id;
	} else {
		return bnxt_cp_ring_from_grp(bp, &txr->tx_ring_struct);
	}
}

static int bnxt_hwrm_vnic_set_rss(struct bnxt *bp, u16 vnic_id, bool set_rss)
{
	u32 i, j, max_rings;
	struct bnxt_vnic_info *vnic = &bp->vnic_info[vnic_id];
	struct hwrm_vnic_rss_cfg_input req = {0};

	if ((bp->flags & BNXT_FLAG_CHIP_P5) ||
	    vnic->fw_rss_cos_lb_ctx[0] == INVALID_HW_RING_ID)
		return 0;

	bnxt_hwrm_cmd_hdr_init(bp, &req, HWRM_VNIC_RSS_CFG, -1, -1);
	if (set_rss) {
		req.hash_type = cpu_to_le32(bp->rss_hash_cfg);
		req.hash_mode_flags = VNIC_RSS_CFG_REQ_HASH_MODE_FLAGS_DEFAULT;
		if (vnic->flags & BNXT_VNIC_RSS_FLAG) {
			if (BNXT_CHIP_TYPE_NITRO_A0(bp))
				max_rings = bp->rx_nr_rings - 1;
			else
				max_rings = bp->rx_nr_rings;
		} else {
			max_rings = 1;
		}

		/* Fill the RSS indirection table with ring group ids */
		for (i = 0, j = 0; i < HW_HASH_INDEX_SIZE; i++, j++) {
			if (j == max_rings)
				j = 0;
			vnic->rss_table[i] = cpu_to_le16(vnic->fw_grp_ids[j]);
		}

		req.ring_grp_tbl_addr = cpu_to_le64(vnic->rss_table_dma_addr);
		req.hash_key_tbl_addr =
			cpu_to_le64(vnic->rss_hash_key_dma_addr);
	}
	req.rss_ctx_idx = cpu_to_le16(vnic->fw_rss_cos_lb_ctx[0]);
	return hwrm_send_message(bp, &req, sizeof(req), HWRM_CMD_TIMEOUT);
}

static int bnxt_hwrm_vnic_set_rss_p5(struct bnxt *bp, u16 vnic_id, bool set_rss)
{
	struct bnxt_vnic_info *vnic = &bp->vnic_info[vnic_id];
	u32 i, j, k, nr_ctxs, max_rings = bp->rx_nr_rings;
	struct bnxt_rx_ring_info *rxr = &bp->rx_ring[0];
	struct hwrm_vnic_rss_cfg_input req = {0};

	bnxt_hwrm_cmd_hdr_init(bp, &req, HWRM_VNIC_RSS_CFG, -1, -1);
	req.vnic_id = cpu_to_le16(vnic->fw_vnic_id);
	if (!set_rss) {
		hwrm_send_message(bp, &req, sizeof(req), HWRM_CMD_TIMEOUT);
		return 0;
	}
	req.hash_type = cpu_to_le32(bp->rss_hash_cfg);
	req.hash_mode_flags = VNIC_RSS_CFG_REQ_HASH_MODE_FLAGS_DEFAULT;
	req.ring_grp_tbl_addr = cpu_to_le64(vnic->rss_table_dma_addr);
	req.hash_key_tbl_addr = cpu_to_le64(vnic->rss_hash_key_dma_addr);
	nr_ctxs = DIV_ROUND_UP(bp->rx_nr_rings, 64);
	for (i = 0, k = 0; i < nr_ctxs; i++) {
		__le16 *ring_tbl = vnic->rss_table;
		int rc;

		req.ring_table_pair_index = i;
		req.rss_ctx_idx = cpu_to_le16(vnic->fw_rss_cos_lb_ctx[i]);
		for (j = 0; j < 64; j++) {
			u16 ring_id;

			ring_id = rxr->rx_ring_struct.fw_ring_id;
			*ring_tbl++ = cpu_to_le16(ring_id);
			ring_id = bnxt_cp_ring_for_rx(bp, rxr);
			*ring_tbl++ = cpu_to_le16(ring_id);
			rxr++;
			k++;
			if (k == max_rings) {
				k = 0;
				rxr = &bp->rx_ring[0];
			}
		}
		rc = hwrm_send_message(bp, &req, sizeof(req), HWRM_CMD_TIMEOUT);
		if (rc)
			return -EIO;
	}
	return 0;
}

static int bnxt_hwrm_vnic_set_hds(struct bnxt *bp, u16 vnic_id)
{
	struct bnxt_vnic_info *vnic = &bp->vnic_info[vnic_id];
	struct hwrm_vnic_plcmodes_cfg_input req = {0};

	bnxt_hwrm_cmd_hdr_init(bp, &req, HWRM_VNIC_PLCMODES_CFG, -1, -1);
	req.flags = cpu_to_le32(VNIC_PLCMODES_CFG_REQ_FLAGS_JUMBO_PLACEMENT |
				VNIC_PLCMODES_CFG_REQ_FLAGS_HDS_IPV4 |
				VNIC_PLCMODES_CFG_REQ_FLAGS_HDS_IPV6);
	req.enables =
		cpu_to_le32(VNIC_PLCMODES_CFG_REQ_ENABLES_JUMBO_THRESH_VALID |
			    VNIC_PLCMODES_CFG_REQ_ENABLES_HDS_THRESHOLD_VALID);
	/* thresholds not implemented in firmware yet */
	req.jumbo_thresh = cpu_to_le16(bp->rx_copy_thresh);
	req.hds_threshold = cpu_to_le16(bp->rx_copy_thresh);
	req.vnic_id = cpu_to_le32(vnic->fw_vnic_id);
	return hwrm_send_message(bp, &req, sizeof(req), HWRM_CMD_TIMEOUT);
}

static void bnxt_hwrm_vnic_ctx_free_one(struct bnxt *bp, u16 vnic_id,
					u16 ctx_idx)
{
	struct hwrm_vnic_rss_cos_lb_ctx_free_input req = {0};

	bnxt_hwrm_cmd_hdr_init(bp, &req, HWRM_VNIC_RSS_COS_LB_CTX_FREE, -1, -1);
	req.rss_cos_lb_ctx_id =
		cpu_to_le16(bp->vnic_info[vnic_id].fw_rss_cos_lb_ctx[ctx_idx]);

	hwrm_send_message(bp, &req, sizeof(req), HWRM_CMD_TIMEOUT);
	bp->vnic_info[vnic_id].fw_rss_cos_lb_ctx[ctx_idx] = INVALID_HW_RING_ID;
}

static void bnxt_hwrm_vnic_ctx_free(struct bnxt *bp)
{
	int i, j;

	for (i = 0; i < bp->nr_vnics; i++) {
		struct bnxt_vnic_info *vnic = &bp->vnic_info[i];

		for (j = 0; j < BNXT_MAX_CTX_PER_VNIC; j++) {
			if (vnic->fw_rss_cos_lb_ctx[j] != INVALID_HW_RING_ID)
				bnxt_hwrm_vnic_ctx_free_one(bp, i, j);
		}
	}
	bp->rsscos_nr_ctxs = 0;
}

static int bnxt_hwrm_vnic_ctx_alloc(struct bnxt *bp, u16 vnic_id, u16 ctx_idx)
{
	int rc;
	struct hwrm_vnic_rss_cos_lb_ctx_alloc_input req = {0};
	struct hwrm_vnic_rss_cos_lb_ctx_alloc_output *resp =
						bp->hwrm_cmd_resp_addr;

	bnxt_hwrm_cmd_hdr_init(bp, &req, HWRM_VNIC_RSS_COS_LB_CTX_ALLOC, -1,
			       -1);

	mutex_lock(&bp->hwrm_cmd_lock);
	rc = _hwrm_send_message(bp, &req, sizeof(req), HWRM_CMD_TIMEOUT);
	if (!rc)
		bp->vnic_info[vnic_id].fw_rss_cos_lb_ctx[ctx_idx] =
			le16_to_cpu(resp->rss_cos_lb_ctx_id);
	mutex_unlock(&bp->hwrm_cmd_lock);

	return rc;
}

static u32 bnxt_get_roce_vnic_mode(struct bnxt *bp)
{
	if (bp->flags & BNXT_FLAG_ROCE_MIRROR_CAP)
		return VNIC_CFG_REQ_FLAGS_ROCE_MIRRORING_CAPABLE_VNIC_MODE;
	return VNIC_CFG_REQ_FLAGS_ROCE_DUAL_VNIC_MODE;
}

int bnxt_hwrm_vnic_cfg(struct bnxt *bp, u16 vnic_id)
{
	unsigned int ring = 0, grp_idx;
	struct bnxt_vnic_info *vnic = &bp->vnic_info[vnic_id];
	struct hwrm_vnic_cfg_input req = {0};
	u16 def_vlan = 0;

	bnxt_hwrm_cmd_hdr_init(bp, &req, HWRM_VNIC_CFG, -1, -1);

	if (bp->flags & BNXT_FLAG_CHIP_P5) {
		struct bnxt_rx_ring_info *rxr = &bp->rx_ring[0];

		req.default_rx_ring_id =
			cpu_to_le16(rxr->rx_ring_struct.fw_ring_id);
		req.default_cmpl_ring_id =
			cpu_to_le16(bnxt_cp_ring_for_rx(bp, rxr));
		req.enables =
			cpu_to_le32(VNIC_CFG_REQ_ENABLES_DEFAULT_RX_RING_ID |
				    VNIC_CFG_REQ_ENABLES_DEFAULT_CMPL_RING_ID);
		goto vnic_mru;
	}
	req.enables = cpu_to_le32(VNIC_CFG_REQ_ENABLES_DFLT_RING_GRP);
	/* Only RSS support for now TBD: COS & LB */
	if (vnic->fw_rss_cos_lb_ctx[0] != INVALID_HW_RING_ID) {
		req.rss_rule = cpu_to_le16(vnic->fw_rss_cos_lb_ctx[0]);
		req.enables |= cpu_to_le32(VNIC_CFG_REQ_ENABLES_RSS_RULE |
					   VNIC_CFG_REQ_ENABLES_MRU);
	} else if (vnic->flags & BNXT_VNIC_RFS_NEW_RSS_FLAG) {
		req.rss_rule =
			cpu_to_le16(bp->vnic_info[0].fw_rss_cos_lb_ctx[0]);
		req.enables |= cpu_to_le32(VNIC_CFG_REQ_ENABLES_RSS_RULE |
					   VNIC_CFG_REQ_ENABLES_MRU);
		req.flags |= cpu_to_le32(VNIC_CFG_REQ_FLAGS_RSS_DFLT_CR_MODE);
	} else {
		req.rss_rule = cpu_to_le16(0xffff);
	}

	if (BNXT_CHIP_TYPE_NITRO_A0(bp) &&
	    (vnic->fw_rss_cos_lb_ctx[0] != INVALID_HW_RING_ID)) {
		req.cos_rule = cpu_to_le16(vnic->fw_rss_cos_lb_ctx[1]);
		req.enables |= cpu_to_le32(VNIC_CFG_REQ_ENABLES_COS_RULE);
	} else {
		req.cos_rule = cpu_to_le16(0xffff);
	}

	if (vnic->flags & BNXT_VNIC_RSS_FLAG)
		ring = 0;
	else if (vnic->flags & BNXT_VNIC_RFS_FLAG)
		ring = vnic_id - 1;
	else if ((vnic_id == 1) && BNXT_CHIP_TYPE_NITRO_A0(bp))
		ring = bp->rx_nr_rings - 1;

	grp_idx = bp->rx_ring[ring].bnapi->index;
	req.dflt_ring_grp = cpu_to_le16(bp->grp_info[grp_idx].fw_grp_id);
	req.lb_rule = cpu_to_le16(0xffff);
vnic_mru:
	req.mru = cpu_to_le16(bp->dev->mtu + ETH_HLEN + ETH_FCS_LEN +
			      VLAN_HLEN);

	req.vnic_id = cpu_to_le16(vnic->fw_vnic_id);
#ifdef CONFIG_BNXT_SRIOV
	if (BNXT_VF(bp))
		def_vlan = bp->vf.vlan;
#endif
	if ((bp->flags & BNXT_FLAG_STRIP_VLAN) || def_vlan)
		req.flags |= cpu_to_le32(VNIC_CFG_REQ_FLAGS_VLAN_STRIP_MODE);
	if (!vnic_id && bnxt_ulp_registered(bp->edev, BNXT_ROCE_ULP))
		req.flags |= cpu_to_le32(bnxt_get_roce_vnic_mode(bp));

	return hwrm_send_message(bp, &req, sizeof(req), HWRM_CMD_TIMEOUT);
}

static int bnxt_hwrm_vnic_free_one(struct bnxt *bp, u16 vnic_id)
{
	u32 rc = 0;

	if (bp->vnic_info[vnic_id].fw_vnic_id != INVALID_HW_RING_ID) {
		struct hwrm_vnic_free_input req = {0};

		bnxt_hwrm_cmd_hdr_init(bp, &req, HWRM_VNIC_FREE, -1, -1);
		req.vnic_id =
			cpu_to_le32(bp->vnic_info[vnic_id].fw_vnic_id);

		rc = hwrm_send_message(bp, &req, sizeof(req), HWRM_CMD_TIMEOUT);
		if (rc)
			return rc;
		bp->vnic_info[vnic_id].fw_vnic_id = INVALID_HW_RING_ID;
	}
	return rc;
}

static void bnxt_hwrm_vnic_free(struct bnxt *bp)
{
	u16 i;

	for (i = 0; i < bp->nr_vnics; i++)
		bnxt_hwrm_vnic_free_one(bp, i);
}

static int bnxt_hwrm_vnic_alloc(struct bnxt *bp, u16 vnic_id,
				unsigned int start_rx_ring_idx,
				unsigned int nr_rings)
{
	int rc = 0;
	unsigned int i, j, grp_idx, end_idx = start_rx_ring_idx + nr_rings;
	struct hwrm_vnic_alloc_input req = {0};
	struct hwrm_vnic_alloc_output *resp = bp->hwrm_cmd_resp_addr;
	struct bnxt_vnic_info *vnic = &bp->vnic_info[vnic_id];

	if (bp->flags & BNXT_FLAG_CHIP_P5)
		goto vnic_no_ring_grps;

	/* map ring groups to this vnic */
	for (i = start_rx_ring_idx, j = 0; i < end_idx; i++, j++) {
		grp_idx = bp->rx_ring[i].bnapi->index;
		if (bp->grp_info[grp_idx].fw_grp_id == INVALID_HW_RING_ID) {
			netdev_err(bp->dev, "Not enough ring groups avail:%x req:%x\n",
				   j, nr_rings);
			break;
		}
		vnic->fw_grp_ids[j] = bp->grp_info[grp_idx].fw_grp_id;
	}

vnic_no_ring_grps:
	for (i = 0; i < BNXT_MAX_CTX_PER_VNIC; i++)
		vnic->fw_rss_cos_lb_ctx[i] = INVALID_HW_RING_ID;
	if (vnic_id == 0)
		req.flags = cpu_to_le32(VNIC_ALLOC_REQ_FLAGS_DEFAULT);

	bnxt_hwrm_cmd_hdr_init(bp, &req, HWRM_VNIC_ALLOC, -1, -1);

	mutex_lock(&bp->hwrm_cmd_lock);
	rc = _hwrm_send_message(bp, &req, sizeof(req), HWRM_CMD_TIMEOUT);
	if (!rc)
		vnic->fw_vnic_id = le32_to_cpu(resp->vnic_id);
	mutex_unlock(&bp->hwrm_cmd_lock);
	return rc;
}

static int bnxt_hwrm_vnic_qcaps(struct bnxt *bp)
{
	struct hwrm_vnic_qcaps_output *resp = bp->hwrm_cmd_resp_addr;
	struct hwrm_vnic_qcaps_input req = {0};
	int rc;

	if (bp->hwrm_spec_code < 0x10600)
		return 0;

	bnxt_hwrm_cmd_hdr_init(bp, &req, HWRM_VNIC_QCAPS, -1, -1);
	mutex_lock(&bp->hwrm_cmd_lock);
	rc = _hwrm_send_message(bp, &req, sizeof(req), HWRM_CMD_TIMEOUT);
	if (!rc) {
		u32 flags = le32_to_cpu(resp->flags);

		if (!(bp->flags & BNXT_FLAG_CHIP_P5) &&
		    (flags & VNIC_QCAPS_RESP_FLAGS_RSS_DFLT_CR_CAP))
			bp->flags |= BNXT_FLAG_NEW_RSS_CAP;
		if (flags &
		    VNIC_QCAPS_RESP_FLAGS_ROCE_MIRRORING_CAPABLE_VNIC_CAP)
			bp->flags |= BNXT_FLAG_ROCE_MIRROR_CAP;
	}
	mutex_unlock(&bp->hwrm_cmd_lock);
	return rc;
}

static int bnxt_hwrm_ring_grp_alloc(struct bnxt *bp)
{
	u16 i;
	u32 rc = 0;

	if (bp->flags & BNXT_FLAG_CHIP_P5)
		return 0;

	mutex_lock(&bp->hwrm_cmd_lock);
	for (i = 0; i < bp->rx_nr_rings; i++) {
		struct hwrm_ring_grp_alloc_input req = {0};
		struct hwrm_ring_grp_alloc_output *resp =
					bp->hwrm_cmd_resp_addr;
		unsigned int grp_idx = bp->rx_ring[i].bnapi->index;

		bnxt_hwrm_cmd_hdr_init(bp, &req, HWRM_RING_GRP_ALLOC, -1, -1);

		req.cr = cpu_to_le16(bp->grp_info[grp_idx].cp_fw_ring_id);
		req.rr = cpu_to_le16(bp->grp_info[grp_idx].rx_fw_ring_id);
		req.ar = cpu_to_le16(bp->grp_info[grp_idx].agg_fw_ring_id);
		req.sc = cpu_to_le16(bp->grp_info[grp_idx].fw_stats_ctx);

		rc = _hwrm_send_message(bp, &req, sizeof(req),
					HWRM_CMD_TIMEOUT);
		if (rc)
			break;

		bp->grp_info[grp_idx].fw_grp_id =
			le32_to_cpu(resp->ring_group_id);
	}
	mutex_unlock(&bp->hwrm_cmd_lock);
	return rc;
}

static int bnxt_hwrm_ring_grp_free(struct bnxt *bp)
{
	u16 i;
	u32 rc = 0;
	struct hwrm_ring_grp_free_input req = {0};

	if (!bp->grp_info || (bp->flags & BNXT_FLAG_CHIP_P5))
		return 0;

	bnxt_hwrm_cmd_hdr_init(bp, &req, HWRM_RING_GRP_FREE, -1, -1);

	mutex_lock(&bp->hwrm_cmd_lock);
	for (i = 0; i < bp->cp_nr_rings; i++) {
		if (bp->grp_info[i].fw_grp_id == INVALID_HW_RING_ID)
			continue;
		req.ring_group_id =
			cpu_to_le32(bp->grp_info[i].fw_grp_id);

		rc = _hwrm_send_message(bp, &req, sizeof(req),
					HWRM_CMD_TIMEOUT);
		if (rc)
			break;
		bp->grp_info[i].fw_grp_id = INVALID_HW_RING_ID;
	}
	mutex_unlock(&bp->hwrm_cmd_lock);
	return rc;
}

static int hwrm_ring_alloc_send_msg(struct bnxt *bp,
				    struct bnxt_ring_struct *ring,
				    u32 ring_type, u32 map_index)
{
	int rc = 0, err = 0;
	struct hwrm_ring_alloc_input req = {0};
	struct hwrm_ring_alloc_output *resp = bp->hwrm_cmd_resp_addr;
	struct bnxt_ring_mem_info *rmem = &ring->ring_mem;
	struct bnxt_ring_grp_info *grp_info;
	u16 ring_id;

	bnxt_hwrm_cmd_hdr_init(bp, &req, HWRM_RING_ALLOC, -1, -1);

	req.enables = 0;
	if (rmem->nr_pages > 1) {
		req.page_tbl_addr = cpu_to_le64(rmem->pg_tbl_map);
		/* Page size is in log2 units */
		req.page_size = BNXT_PAGE_SHIFT;
		req.page_tbl_depth = 1;
	} else {
		req.page_tbl_addr =  cpu_to_le64(rmem->dma_arr[0]);
	}
	req.fbo = 0;
	/* Association of ring index with doorbell index and MSIX number */
	req.logical_id = cpu_to_le16(map_index);

	switch (ring_type) {
	case HWRM_RING_ALLOC_TX: {
		struct bnxt_tx_ring_info *txr;

		txr = container_of(ring, struct bnxt_tx_ring_info,
				   tx_ring_struct);
		req.ring_type = RING_ALLOC_REQ_RING_TYPE_TX;
		/* Association of transmit ring with completion ring */
		grp_info = &bp->grp_info[ring->grp_idx];
		req.cmpl_ring_id = cpu_to_le16(bnxt_cp_ring_for_tx(bp, txr));
		req.length = cpu_to_le32(bp->tx_ring_mask + 1);
		req.stat_ctx_id = cpu_to_le32(grp_info->fw_stats_ctx);
		req.queue_id = cpu_to_le16(ring->queue_id);
		break;
	}
	case HWRM_RING_ALLOC_RX:
		req.ring_type = RING_ALLOC_REQ_RING_TYPE_RX;
		req.length = cpu_to_le32(bp->rx_ring_mask + 1);
		if (bp->flags & BNXT_FLAG_CHIP_P5) {
			u16 flags = 0;

			/* Association of rx ring with stats context */
			grp_info = &bp->grp_info[ring->grp_idx];
			req.rx_buf_size = cpu_to_le16(bp->rx_buf_use_size);
			req.stat_ctx_id = cpu_to_le32(grp_info->fw_stats_ctx);
			req.enables |= cpu_to_le32(
				RING_ALLOC_REQ_ENABLES_RX_BUF_SIZE_VALID);
			if (NET_IP_ALIGN == 2)
				flags = RING_ALLOC_REQ_FLAGS_RX_SOP_PAD;
			req.flags = cpu_to_le16(flags);
		}
		break;
	case HWRM_RING_ALLOC_AGG:
		if (bp->flags & BNXT_FLAG_CHIP_P5) {
			req.ring_type = RING_ALLOC_REQ_RING_TYPE_RX_AGG;
			/* Association of agg ring with rx ring */
			grp_info = &bp->grp_info[ring->grp_idx];
			req.rx_ring_id = cpu_to_le16(grp_info->rx_fw_ring_id);
			req.rx_buf_size = cpu_to_le16(BNXT_RX_PAGE_SIZE);
			req.stat_ctx_id = cpu_to_le32(grp_info->fw_stats_ctx);
			req.enables |= cpu_to_le32(
				RING_ALLOC_REQ_ENABLES_RX_RING_ID_VALID |
				RING_ALLOC_REQ_ENABLES_RX_BUF_SIZE_VALID);
		} else {
			req.ring_type = RING_ALLOC_REQ_RING_TYPE_RX;
		}
		req.length = cpu_to_le32(bp->rx_agg_ring_mask + 1);
		break;
	case HWRM_RING_ALLOC_CMPL:
		req.ring_type = RING_ALLOC_REQ_RING_TYPE_L2_CMPL;
		req.length = cpu_to_le32(bp->cp_ring_mask + 1);
		if (bp->flags & BNXT_FLAG_CHIP_P5) {
			/* Association of cp ring with nq */
			grp_info = &bp->grp_info[map_index];
			req.nq_ring_id = cpu_to_le16(grp_info->cp_fw_ring_id);
			req.cq_handle = cpu_to_le64(ring->handle);
			req.enables |= cpu_to_le32(
				RING_ALLOC_REQ_ENABLES_NQ_RING_ID_VALID);
		} else if (bp->flags & BNXT_FLAG_USING_MSIX) {
			req.int_mode = RING_ALLOC_REQ_INT_MODE_MSIX;
		}
		break;
	case HWRM_RING_ALLOC_NQ:
		req.ring_type = RING_ALLOC_REQ_RING_TYPE_NQ;
		req.length = cpu_to_le32(bp->cp_ring_mask + 1);
		if (bp->flags & BNXT_FLAG_USING_MSIX)
			req.int_mode = RING_ALLOC_REQ_INT_MODE_MSIX;
		break;
	default:
		netdev_err(bp->dev, "hwrm alloc invalid ring type %d\n",
			   ring_type);
		return -1;
	}

	mutex_lock(&bp->hwrm_cmd_lock);
	rc = _hwrm_send_message(bp, &req, sizeof(req), HWRM_CMD_TIMEOUT);
	err = le16_to_cpu(resp->error_code);
	ring_id = le16_to_cpu(resp->ring_id);
	mutex_unlock(&bp->hwrm_cmd_lock);

	if (rc || err) {
		netdev_err(bp->dev, "hwrm_ring_alloc type %d failed. rc:%x err:%x\n",
			   ring_type, rc, err);
		return -EIO;
	}
	ring->fw_ring_id = ring_id;
	return rc;
}

static int bnxt_hwrm_set_async_event_cr(struct bnxt *bp, int idx)
{
	int rc;

	if (BNXT_PF(bp)) {
		struct hwrm_func_cfg_input req = {0};

		bnxt_hwrm_cmd_hdr_init(bp, &req, HWRM_FUNC_CFG, -1, -1);
		req.fid = cpu_to_le16(0xffff);
		req.enables = cpu_to_le32(FUNC_CFG_REQ_ENABLES_ASYNC_EVENT_CR);
		req.async_event_cr = cpu_to_le16(idx);
		rc = hwrm_send_message(bp, &req, sizeof(req), HWRM_CMD_TIMEOUT);
	} else {
		struct hwrm_func_vf_cfg_input req = {0};

		bnxt_hwrm_cmd_hdr_init(bp, &req, HWRM_FUNC_VF_CFG, -1, -1);
		req.enables =
			cpu_to_le32(FUNC_VF_CFG_REQ_ENABLES_ASYNC_EVENT_CR);
		req.async_event_cr = cpu_to_le16(idx);
		rc = hwrm_send_message(bp, &req, sizeof(req), HWRM_CMD_TIMEOUT);
	}
	return rc;
}

static void bnxt_set_db(struct bnxt *bp, struct bnxt_db_info *db, u32 ring_type,
			u32 map_idx, u32 xid)
{
	if (bp->flags & BNXT_FLAG_CHIP_P5) {
		if (BNXT_PF(bp))
			db->doorbell = bp->bar1 + 0x10000;
		else
			db->doorbell = bp->bar1 + 0x4000;
		switch (ring_type) {
		case HWRM_RING_ALLOC_TX:
			db->db_key64 = DBR_PATH_L2 | DBR_TYPE_SQ;
			break;
		case HWRM_RING_ALLOC_RX:
		case HWRM_RING_ALLOC_AGG:
			db->db_key64 = DBR_PATH_L2 | DBR_TYPE_SRQ;
			break;
		case HWRM_RING_ALLOC_CMPL:
			db->db_key64 = DBR_PATH_L2;
			break;
		case HWRM_RING_ALLOC_NQ:
			db->db_key64 = DBR_PATH_L2;
			break;
		}
		db->db_key64 |= (u64)xid << DBR_XID_SFT;
	} else {
		db->doorbell = bp->bar1 + map_idx * 0x80;
		switch (ring_type) {
		case HWRM_RING_ALLOC_TX:
			db->db_key32 = DB_KEY_TX;
			break;
		case HWRM_RING_ALLOC_RX:
		case HWRM_RING_ALLOC_AGG:
			db->db_key32 = DB_KEY_RX;
			break;
		case HWRM_RING_ALLOC_CMPL:
			db->db_key32 = DB_KEY_CP;
			break;
		}
	}
}

static int bnxt_hwrm_ring_alloc(struct bnxt *bp)
{
	int i, rc = 0;
	u32 type;

	if (bp->flags & BNXT_FLAG_CHIP_P5)
		type = HWRM_RING_ALLOC_NQ;
	else
		type = HWRM_RING_ALLOC_CMPL;
	for (i = 0; i < bp->cp_nr_rings; i++) {
		struct bnxt_napi *bnapi = bp->bnapi[i];
		struct bnxt_cp_ring_info *cpr = &bnapi->cp_ring;
		struct bnxt_ring_struct *ring = &cpr->cp_ring_struct;
		u32 map_idx = ring->map_idx;
		unsigned int vector;

		vector = bp->irq_tbl[map_idx].vector;
		disable_irq_nosync(vector);
		rc = hwrm_ring_alloc_send_msg(bp, ring, type, map_idx);
		if (rc) {
			enable_irq(vector);
			goto err_out;
		}
		bnxt_set_db(bp, &cpr->cp_db, type, map_idx, ring->fw_ring_id);
		bnxt_db_nq(bp, &cpr->cp_db, cpr->cp_raw_cons);
		enable_irq(vector);
		bp->grp_info[i].cp_fw_ring_id = ring->fw_ring_id;

		if (!i) {
			rc = bnxt_hwrm_set_async_event_cr(bp, ring->fw_ring_id);
			if (rc)
				netdev_warn(bp->dev, "Failed to set async event completion ring.\n");
		}
	}

	type = HWRM_RING_ALLOC_TX;
	for (i = 0; i < bp->tx_nr_rings; i++) {
		struct bnxt_tx_ring_info *txr = &bp->tx_ring[i];
		struct bnxt_ring_struct *ring;
		u32 map_idx;

		if (bp->flags & BNXT_FLAG_CHIP_P5) {
			struct bnxt_napi *bnapi = txr->bnapi;
			struct bnxt_cp_ring_info *cpr, *cpr2;
			u32 type2 = HWRM_RING_ALLOC_CMPL;

			cpr = &bnapi->cp_ring;
			cpr2 = cpr->cp_ring_arr[BNXT_TX_HDL];
			ring = &cpr2->cp_ring_struct;
			ring->handle = BNXT_TX_HDL;
			map_idx = bnapi->index;
			rc = hwrm_ring_alloc_send_msg(bp, ring, type2, map_idx);
			if (rc)
				goto err_out;
			bnxt_set_db(bp, &cpr2->cp_db, type2, map_idx,
				    ring->fw_ring_id);
			bnxt_db_cq(bp, &cpr2->cp_db, cpr2->cp_raw_cons);
		}
		ring = &txr->tx_ring_struct;
		map_idx = i;
		rc = hwrm_ring_alloc_send_msg(bp, ring, type, map_idx);
		if (rc)
			goto err_out;
		bnxt_set_db(bp, &txr->tx_db, type, map_idx, ring->fw_ring_id);
	}

	type = HWRM_RING_ALLOC_RX;
	for (i = 0; i < bp->rx_nr_rings; i++) {
		struct bnxt_rx_ring_info *rxr = &bp->rx_ring[i];
		struct bnxt_ring_struct *ring = &rxr->rx_ring_struct;
		struct bnxt_napi *bnapi = rxr->bnapi;
		u32 map_idx = bnapi->index;

		rc = hwrm_ring_alloc_send_msg(bp, ring, type, map_idx);
		if (rc)
			goto err_out;
		bnxt_set_db(bp, &rxr->rx_db, type, map_idx, ring->fw_ring_id);
		bnxt_db_write(bp, &rxr->rx_db, rxr->rx_prod);
		bp->grp_info[map_idx].rx_fw_ring_id = ring->fw_ring_id;
		if (bp->flags & BNXT_FLAG_CHIP_P5) {
			struct bnxt_cp_ring_info *cpr = &bnapi->cp_ring;
			u32 type2 = HWRM_RING_ALLOC_CMPL;
			struct bnxt_cp_ring_info *cpr2;

			cpr2 = cpr->cp_ring_arr[BNXT_RX_HDL];
			ring = &cpr2->cp_ring_struct;
			ring->handle = BNXT_RX_HDL;
			rc = hwrm_ring_alloc_send_msg(bp, ring, type2, map_idx);
			if (rc)
				goto err_out;
			bnxt_set_db(bp, &cpr2->cp_db, type2, map_idx,
				    ring->fw_ring_id);
			bnxt_db_cq(bp, &cpr2->cp_db, cpr2->cp_raw_cons);
		}
	}

	if (bp->flags & BNXT_FLAG_AGG_RINGS) {
		type = HWRM_RING_ALLOC_AGG;
		for (i = 0; i < bp->rx_nr_rings; i++) {
			struct bnxt_rx_ring_info *rxr = &bp->rx_ring[i];
			struct bnxt_ring_struct *ring =
						&rxr->rx_agg_ring_struct;
			u32 grp_idx = ring->grp_idx;
			u32 map_idx = grp_idx + bp->rx_nr_rings;

			rc = hwrm_ring_alloc_send_msg(bp, ring, type, map_idx);
			if (rc)
				goto err_out;

			bnxt_set_db(bp, &rxr->rx_agg_db, type, map_idx,
				    ring->fw_ring_id);
			bnxt_db_write(bp, &rxr->rx_agg_db, rxr->rx_agg_prod);
			bp->grp_info[grp_idx].agg_fw_ring_id = ring->fw_ring_id;
		}
	}
err_out:
	return rc;
}

static int hwrm_ring_free_send_msg(struct bnxt *bp,
				   struct bnxt_ring_struct *ring,
				   u32 ring_type, int cmpl_ring_id)
{
	int rc;
	struct hwrm_ring_free_input req = {0};
	struct hwrm_ring_free_output *resp = bp->hwrm_cmd_resp_addr;
	u16 error_code;

	bnxt_hwrm_cmd_hdr_init(bp, &req, HWRM_RING_FREE, cmpl_ring_id, -1);
	req.ring_type = ring_type;
	req.ring_id = cpu_to_le16(ring->fw_ring_id);

	mutex_lock(&bp->hwrm_cmd_lock);
	rc = _hwrm_send_message(bp, &req, sizeof(req), HWRM_CMD_TIMEOUT);
	error_code = le16_to_cpu(resp->error_code);
	mutex_unlock(&bp->hwrm_cmd_lock);

	if (rc || error_code) {
		netdev_err(bp->dev, "hwrm_ring_free type %d failed. rc:%x err:%x\n",
			   ring_type, rc, error_code);
		return -EIO;
	}
	return 0;
}

static void bnxt_hwrm_ring_free(struct bnxt *bp, bool close_path)
{
	u32 type;
	int i;

	if (!bp->bnapi)
		return;

	for (i = 0; i < bp->tx_nr_rings; i++) {
		struct bnxt_tx_ring_info *txr = &bp->tx_ring[i];
		struct bnxt_ring_struct *ring = &txr->tx_ring_struct;

		if (ring->fw_ring_id != INVALID_HW_RING_ID) {
			u32 cmpl_ring_id = bnxt_cp_ring_for_tx(bp, txr);

			hwrm_ring_free_send_msg(bp, ring,
						RING_FREE_REQ_RING_TYPE_TX,
						close_path ? cmpl_ring_id :
						INVALID_HW_RING_ID);
			ring->fw_ring_id = INVALID_HW_RING_ID;
		}
	}

	for (i = 0; i < bp->rx_nr_rings; i++) {
		struct bnxt_rx_ring_info *rxr = &bp->rx_ring[i];
		struct bnxt_ring_struct *ring = &rxr->rx_ring_struct;
		u32 grp_idx = rxr->bnapi->index;

		if (ring->fw_ring_id != INVALID_HW_RING_ID) {
			u32 cmpl_ring_id = bnxt_cp_ring_for_rx(bp, rxr);

			hwrm_ring_free_send_msg(bp, ring,
						RING_FREE_REQ_RING_TYPE_RX,
						close_path ? cmpl_ring_id :
						INVALID_HW_RING_ID);
			ring->fw_ring_id = INVALID_HW_RING_ID;
			bp->grp_info[grp_idx].rx_fw_ring_id =
				INVALID_HW_RING_ID;
		}
	}

	if (bp->flags & BNXT_FLAG_CHIP_P5)
		type = RING_FREE_REQ_RING_TYPE_RX_AGG;
	else
		type = RING_FREE_REQ_RING_TYPE_RX;
	for (i = 0; i < bp->rx_nr_rings; i++) {
		struct bnxt_rx_ring_info *rxr = &bp->rx_ring[i];
		struct bnxt_ring_struct *ring = &rxr->rx_agg_ring_struct;
		u32 grp_idx = rxr->bnapi->index;

		if (ring->fw_ring_id != INVALID_HW_RING_ID) {
			u32 cmpl_ring_id = bnxt_cp_ring_for_rx(bp, rxr);

			hwrm_ring_free_send_msg(bp, ring, type,
						close_path ? cmpl_ring_id :
						INVALID_HW_RING_ID);
			ring->fw_ring_id = INVALID_HW_RING_ID;
			bp->grp_info[grp_idx].agg_fw_ring_id =
				INVALID_HW_RING_ID;
		}
	}

	/* The completion rings are about to be freed.  After that the
	 * IRQ doorbell will not work anymore.  So we need to disable
	 * IRQ here.
	 */
	bnxt_disable_int_sync(bp);

	if (bp->flags & BNXT_FLAG_CHIP_P5)
		type = RING_FREE_REQ_RING_TYPE_NQ;
	else
		type = RING_FREE_REQ_RING_TYPE_L2_CMPL;
	for (i = 0; i < bp->cp_nr_rings; i++) {
		struct bnxt_napi *bnapi = bp->bnapi[i];
		struct bnxt_cp_ring_info *cpr = &bnapi->cp_ring;
		struct bnxt_ring_struct *ring;
		int j;

		for (j = 0; j < 2; j++) {
			struct bnxt_cp_ring_info *cpr2 = cpr->cp_ring_arr[j];

			if (cpr2) {
				ring = &cpr2->cp_ring_struct;
				if (ring->fw_ring_id == INVALID_HW_RING_ID)
					continue;
				hwrm_ring_free_send_msg(bp, ring,
					RING_FREE_REQ_RING_TYPE_L2_CMPL,
					INVALID_HW_RING_ID);
				ring->fw_ring_id = INVALID_HW_RING_ID;
			}
		}
		ring = &cpr->cp_ring_struct;
		if (ring->fw_ring_id != INVALID_HW_RING_ID) {
			hwrm_ring_free_send_msg(bp, ring, type,
						INVALID_HW_RING_ID);
			ring->fw_ring_id = INVALID_HW_RING_ID;
			bp->grp_info[i].cp_fw_ring_id = INVALID_HW_RING_ID;
		}
	}
}

static int bnxt_trim_rings(struct bnxt *bp, int *rx, int *tx, int max,
			   bool shared);

static int bnxt_hwrm_get_rings(struct bnxt *bp)
{
	struct hwrm_func_qcfg_output *resp = bp->hwrm_cmd_resp_addr;
	struct bnxt_hw_resc *hw_resc = &bp->hw_resc;
	struct hwrm_func_qcfg_input req = {0};
	int rc;

	if (bp->hwrm_spec_code < 0x10601)
		return 0;

	bnxt_hwrm_cmd_hdr_init(bp, &req, HWRM_FUNC_QCFG, -1, -1);
	req.fid = cpu_to_le16(0xffff);
	mutex_lock(&bp->hwrm_cmd_lock);
	rc = _hwrm_send_message(bp, &req, sizeof(req), HWRM_CMD_TIMEOUT);
	if (rc) {
		mutex_unlock(&bp->hwrm_cmd_lock);
		return -EIO;
	}

	hw_resc->resv_tx_rings = le16_to_cpu(resp->alloc_tx_rings);
	if (BNXT_NEW_RM(bp)) {
		u16 cp, stats;

		hw_resc->resv_rx_rings = le16_to_cpu(resp->alloc_rx_rings);
		hw_resc->resv_hw_ring_grps =
			le32_to_cpu(resp->alloc_hw_ring_grps);
		hw_resc->resv_vnics = le16_to_cpu(resp->alloc_vnics);
		cp = le16_to_cpu(resp->alloc_cmpl_rings);
		stats = le16_to_cpu(resp->alloc_stat_ctx);
		hw_resc->resv_irqs = cp;
		if (bp->flags & BNXT_FLAG_CHIP_P5) {
			int rx = hw_resc->resv_rx_rings;
			int tx = hw_resc->resv_tx_rings;

			if (bp->flags & BNXT_FLAG_AGG_RINGS)
				rx >>= 1;
			if (cp < (rx + tx)) {
				bnxt_trim_rings(bp, &rx, &tx, cp, false);
				if (bp->flags & BNXT_FLAG_AGG_RINGS)
					rx <<= 1;
				hw_resc->resv_rx_rings = rx;
				hw_resc->resv_tx_rings = tx;
			}
			hw_resc->resv_irqs = le16_to_cpu(resp->alloc_msix);
			hw_resc->resv_hw_ring_grps = rx;
		}
		hw_resc->resv_cp_rings = cp;
		hw_resc->resv_stat_ctxs = stats;
	}
	mutex_unlock(&bp->hwrm_cmd_lock);
	return 0;
}

/* Caller must hold bp->hwrm_cmd_lock */
int __bnxt_hwrm_get_tx_rings(struct bnxt *bp, u16 fid, int *tx_rings)
{
	struct hwrm_func_qcfg_output *resp = bp->hwrm_cmd_resp_addr;
	struct hwrm_func_qcfg_input req = {0};
	int rc;

	if (bp->hwrm_spec_code < 0x10601)
		return 0;

	bnxt_hwrm_cmd_hdr_init(bp, &req, HWRM_FUNC_QCFG, -1, -1);
	req.fid = cpu_to_le16(fid);
	rc = _hwrm_send_message(bp, &req, sizeof(req), HWRM_CMD_TIMEOUT);
	if (!rc)
		*tx_rings = le16_to_cpu(resp->alloc_tx_rings);

	return rc;
}

static bool bnxt_rfs_supported(struct bnxt *bp);

static void
__bnxt_hwrm_reserve_pf_rings(struct bnxt *bp, struct hwrm_func_cfg_input *req,
			     int tx_rings, int rx_rings, int ring_grps,
			     int cp_rings, int stats, int vnics)
{
	u32 enables = 0;

	bnxt_hwrm_cmd_hdr_init(bp, req, HWRM_FUNC_CFG, -1, -1);
	req->fid = cpu_to_le16(0xffff);
	enables |= tx_rings ? FUNC_CFG_REQ_ENABLES_NUM_TX_RINGS : 0;
	req->num_tx_rings = cpu_to_le16(tx_rings);
	if (BNXT_NEW_RM(bp)) {
		enables |= rx_rings ? FUNC_CFG_REQ_ENABLES_NUM_RX_RINGS : 0;
		enables |= stats ? FUNC_CFG_REQ_ENABLES_NUM_STAT_CTXS : 0;
		if (bp->flags & BNXT_FLAG_CHIP_P5) {
			enables |= cp_rings ? FUNC_CFG_REQ_ENABLES_NUM_MSIX : 0;
			enables |= tx_rings + ring_grps ?
				   FUNC_CFG_REQ_ENABLES_NUM_CMPL_RINGS : 0;
			enables |= rx_rings ?
				FUNC_CFG_REQ_ENABLES_NUM_RSSCOS_CTXS : 0;
		} else {
			enables |= cp_rings ?
				   FUNC_CFG_REQ_ENABLES_NUM_CMPL_RINGS : 0;
			enables |= ring_grps ?
				   FUNC_CFG_REQ_ENABLES_NUM_HW_RING_GRPS |
				   FUNC_CFG_REQ_ENABLES_NUM_RSSCOS_CTXS : 0;
		}
		enables |= vnics ? FUNC_CFG_REQ_ENABLES_NUM_VNICS : 0;

		req->num_rx_rings = cpu_to_le16(rx_rings);
		if (bp->flags & BNXT_FLAG_CHIP_P5) {
			req->num_cmpl_rings = cpu_to_le16(tx_rings + ring_grps);
			req->num_msix = cpu_to_le16(cp_rings);
			req->num_rsscos_ctxs =
				cpu_to_le16(DIV_ROUND_UP(ring_grps, 64));
		} else {
			req->num_cmpl_rings = cpu_to_le16(cp_rings);
			req->num_hw_ring_grps = cpu_to_le16(ring_grps);
			req->num_rsscos_ctxs = cpu_to_le16(1);
			if (!(bp->flags & BNXT_FLAG_NEW_RSS_CAP) &&
			    bnxt_rfs_supported(bp))
				req->num_rsscos_ctxs =
					cpu_to_le16(ring_grps + 1);
		}
		req->num_stat_ctxs = cpu_to_le16(stats);
		req->num_vnics = cpu_to_le16(vnics);
	}
	req->enables = cpu_to_le32(enables);
}

static void
__bnxt_hwrm_reserve_vf_rings(struct bnxt *bp,
			     struct hwrm_func_vf_cfg_input *req, int tx_rings,
			     int rx_rings, int ring_grps, int cp_rings,
			     int stats, int vnics)
{
	u32 enables = 0;

	bnxt_hwrm_cmd_hdr_init(bp, req, HWRM_FUNC_VF_CFG, -1, -1);
	enables |= tx_rings ? FUNC_VF_CFG_REQ_ENABLES_NUM_TX_RINGS : 0;
	enables |= rx_rings ? FUNC_VF_CFG_REQ_ENABLES_NUM_RX_RINGS |
			      FUNC_VF_CFG_REQ_ENABLES_NUM_RSSCOS_CTXS : 0;
	enables |= stats ? FUNC_VF_CFG_REQ_ENABLES_NUM_STAT_CTXS : 0;
	if (bp->flags & BNXT_FLAG_CHIP_P5) {
		enables |= tx_rings + ring_grps ?
			   FUNC_VF_CFG_REQ_ENABLES_NUM_CMPL_RINGS : 0;
	} else {
		enables |= cp_rings ?
			   FUNC_VF_CFG_REQ_ENABLES_NUM_CMPL_RINGS : 0;
		enables |= ring_grps ?
			   FUNC_VF_CFG_REQ_ENABLES_NUM_HW_RING_GRPS : 0;
	}
	enables |= vnics ? FUNC_VF_CFG_REQ_ENABLES_NUM_VNICS : 0;
	enables |= FUNC_VF_CFG_REQ_ENABLES_NUM_L2_CTXS;

	req->num_l2_ctxs = cpu_to_le16(BNXT_VF_MAX_L2_CTX);
	req->num_tx_rings = cpu_to_le16(tx_rings);
	req->num_rx_rings = cpu_to_le16(rx_rings);
	if (bp->flags & BNXT_FLAG_CHIP_P5) {
		req->num_cmpl_rings = cpu_to_le16(tx_rings + ring_grps);
		req->num_rsscos_ctxs = cpu_to_le16(DIV_ROUND_UP(ring_grps, 64));
	} else {
		req->num_cmpl_rings = cpu_to_le16(cp_rings);
		req->num_hw_ring_grps = cpu_to_le16(ring_grps);
		req->num_rsscos_ctxs = cpu_to_le16(BNXT_VF_MAX_RSS_CTX);
	}
	req->num_stat_ctxs = cpu_to_le16(stats);
	req->num_vnics = cpu_to_le16(vnics);

	req->enables = cpu_to_le32(enables);
}

static int
bnxt_hwrm_reserve_pf_rings(struct bnxt *bp, int tx_rings, int rx_rings,
			   int ring_grps, int cp_rings, int stats, int vnics)
{
	struct hwrm_func_cfg_input req = {0};
	int rc;

	__bnxt_hwrm_reserve_pf_rings(bp, &req, tx_rings, rx_rings, ring_grps,
				     cp_rings, stats, vnics);
	if (!req.enables)
		return 0;

	rc = hwrm_send_message(bp, &req, sizeof(req), HWRM_CMD_TIMEOUT);
	if (rc)
		return -ENOMEM;

	if (bp->hwrm_spec_code < 0x10601)
		bp->hw_resc.resv_tx_rings = tx_rings;

	rc = bnxt_hwrm_get_rings(bp);
	return rc;
}

static int
bnxt_hwrm_reserve_vf_rings(struct bnxt *bp, int tx_rings, int rx_rings,
			   int ring_grps, int cp_rings, int stats, int vnics)
{
	struct hwrm_func_vf_cfg_input req = {0};
	int rc;

	if (!BNXT_NEW_RM(bp)) {
		bp->hw_resc.resv_tx_rings = tx_rings;
		return 0;
	}

	__bnxt_hwrm_reserve_vf_rings(bp, &req, tx_rings, rx_rings, ring_grps,
				     cp_rings, stats, vnics);
	rc = hwrm_send_message(bp, &req, sizeof(req), HWRM_CMD_TIMEOUT);
	if (rc)
		return -ENOMEM;

	rc = bnxt_hwrm_get_rings(bp);
	return rc;
}

static int bnxt_hwrm_reserve_rings(struct bnxt *bp, int tx, int rx, int grp,
				   int cp, int stat, int vnic)
{
	if (BNXT_PF(bp))
		return bnxt_hwrm_reserve_pf_rings(bp, tx, rx, grp, cp, stat,
						  vnic);
	else
		return bnxt_hwrm_reserve_vf_rings(bp, tx, rx, grp, cp, stat,
						  vnic);
}

int bnxt_nq_rings_in_use(struct bnxt *bp)
{
	int cp = bp->cp_nr_rings;
	int ulp_msix, ulp_base;

	ulp_msix = bnxt_get_ulp_msix_num(bp);
	if (ulp_msix) {
		ulp_base = bnxt_get_ulp_msix_base(bp);
		cp += ulp_msix;
		if ((ulp_base + ulp_msix) > cp)
			cp = ulp_base + ulp_msix;
	}
	return cp;
}

static int bnxt_cp_rings_in_use(struct bnxt *bp)
{
	int cp;

	if (!(bp->flags & BNXT_FLAG_CHIP_P5))
		return bnxt_nq_rings_in_use(bp);

	cp = bp->tx_nr_rings + bp->rx_nr_rings;
	return cp;
}

static int bnxt_get_func_stat_ctxs(struct bnxt *bp)
{
	return bp->cp_nr_rings + bnxt_get_ulp_stat_ctxs(bp);
}

static bool bnxt_need_reserve_rings(struct bnxt *bp)
{
	struct bnxt_hw_resc *hw_resc = &bp->hw_resc;
	int cp = bnxt_cp_rings_in_use(bp);
	int nq = bnxt_nq_rings_in_use(bp);
	int rx = bp->rx_nr_rings, stat;
	int vnic = 1, grp = rx;

	if (bp->hwrm_spec_code < 0x10601)
		return false;

	if (hw_resc->resv_tx_rings != bp->tx_nr_rings)
		return true;

	if ((bp->flags & BNXT_FLAG_RFS) && !(bp->flags & BNXT_FLAG_CHIP_P5))
		vnic = rx + 1;
	if (bp->flags & BNXT_FLAG_AGG_RINGS)
		rx <<= 1;
	stat = bnxt_get_func_stat_ctxs(bp);
	if (BNXT_NEW_RM(bp) &&
	    (hw_resc->resv_rx_rings != rx || hw_resc->resv_cp_rings != cp ||
	     hw_resc->resv_vnics != vnic || hw_resc->resv_stat_ctxs != stat ||
	     (hw_resc->resv_hw_ring_grps != grp &&
	      !(bp->flags & BNXT_FLAG_CHIP_P5))))
		return true;
	if ((bp->flags & BNXT_FLAG_CHIP_P5) && BNXT_PF(bp) &&
	    hw_resc->resv_irqs != nq)
		return true;
	return false;
}

static int __bnxt_reserve_rings(struct bnxt *bp)
{
	struct bnxt_hw_resc *hw_resc = &bp->hw_resc;
	int cp = bnxt_nq_rings_in_use(bp);
	int tx = bp->tx_nr_rings;
	int rx = bp->rx_nr_rings;
	int grp, rx_rings, rc;
	int vnic = 1, stat;
	bool sh = false;

	if (!bnxt_need_reserve_rings(bp))
		return 0;

	if (bp->flags & BNXT_FLAG_SHARED_RINGS)
		sh = true;
	if ((bp->flags & BNXT_FLAG_RFS) && !(bp->flags & BNXT_FLAG_CHIP_P5))
		vnic = rx + 1;
	if (bp->flags & BNXT_FLAG_AGG_RINGS)
		rx <<= 1;
	grp = bp->rx_nr_rings;
	stat = bnxt_get_func_stat_ctxs(bp);

	rc = bnxt_hwrm_reserve_rings(bp, tx, rx, grp, cp, stat, vnic);
	if (rc)
		return rc;

	tx = hw_resc->resv_tx_rings;
	if (BNXT_NEW_RM(bp)) {
		rx = hw_resc->resv_rx_rings;
		cp = hw_resc->resv_irqs;
		grp = hw_resc->resv_hw_ring_grps;
		vnic = hw_resc->resv_vnics;
		stat = hw_resc->resv_stat_ctxs;
	}

	rx_rings = rx;
	if (bp->flags & BNXT_FLAG_AGG_RINGS) {
		if (rx >= 2) {
			rx_rings = rx >> 1;
		} else {
			if (netif_running(bp->dev))
				return -ENOMEM;

			bp->flags &= ~BNXT_FLAG_AGG_RINGS;
			bp->flags |= BNXT_FLAG_NO_AGG_RINGS;
			bp->dev->hw_features &= ~NETIF_F_LRO;
			bp->dev->features &= ~NETIF_F_LRO;
			bnxt_set_ring_params(bp);
		}
	}
	rx_rings = min_t(int, rx_rings, grp);
	cp = min_t(int, cp, bp->cp_nr_rings);
	if (stat > bnxt_get_ulp_stat_ctxs(bp))
		stat -= bnxt_get_ulp_stat_ctxs(bp);
	cp = min_t(int, cp, stat);
	rc = bnxt_trim_rings(bp, &rx_rings, &tx, cp, sh);
	if (bp->flags & BNXT_FLAG_AGG_RINGS)
		rx = rx_rings << 1;
	cp = sh ? max_t(int, tx, rx_rings) : tx + rx_rings;
	bp->tx_nr_rings = tx;
	bp->rx_nr_rings = rx_rings;
	bp->cp_nr_rings = cp;

	if (!tx || !rx || !cp || !grp || !vnic || !stat)
		return -ENOMEM;

	return rc;
}

static int bnxt_hwrm_check_vf_rings(struct bnxt *bp, int tx_rings, int rx_rings,
				    int ring_grps, int cp_rings, int stats,
				    int vnics)
{
	struct hwrm_func_vf_cfg_input req = {0};
	u32 flags;
	int rc;

	if (!BNXT_NEW_RM(bp))
		return 0;

	__bnxt_hwrm_reserve_vf_rings(bp, &req, tx_rings, rx_rings, ring_grps,
				     cp_rings, stats, vnics);
	flags = FUNC_VF_CFG_REQ_FLAGS_TX_ASSETS_TEST |
		FUNC_VF_CFG_REQ_FLAGS_RX_ASSETS_TEST |
		FUNC_VF_CFG_REQ_FLAGS_CMPL_ASSETS_TEST |
		FUNC_VF_CFG_REQ_FLAGS_STAT_CTX_ASSETS_TEST |
		FUNC_VF_CFG_REQ_FLAGS_VNIC_ASSETS_TEST |
		FUNC_VF_CFG_REQ_FLAGS_RSSCOS_CTX_ASSETS_TEST;
	if (!(bp->flags & BNXT_FLAG_CHIP_P5))
		flags |= FUNC_VF_CFG_REQ_FLAGS_RING_GRP_ASSETS_TEST;

	req.flags = cpu_to_le32(flags);
	rc = hwrm_send_message_silent(bp, &req, sizeof(req), HWRM_CMD_TIMEOUT);
	if (rc)
		return -ENOMEM;
	return 0;
}

static int bnxt_hwrm_check_pf_rings(struct bnxt *bp, int tx_rings, int rx_rings,
				    int ring_grps, int cp_rings, int stats,
				    int vnics)
{
	struct hwrm_func_cfg_input req = {0};
	u32 flags;
	int rc;

	__bnxt_hwrm_reserve_pf_rings(bp, &req, tx_rings, rx_rings, ring_grps,
				     cp_rings, stats, vnics);
	flags = FUNC_CFG_REQ_FLAGS_TX_ASSETS_TEST;
	if (BNXT_NEW_RM(bp)) {
		flags |= FUNC_CFG_REQ_FLAGS_RX_ASSETS_TEST |
			 FUNC_CFG_REQ_FLAGS_CMPL_ASSETS_TEST |
			 FUNC_CFG_REQ_FLAGS_STAT_CTX_ASSETS_TEST |
			 FUNC_CFG_REQ_FLAGS_VNIC_ASSETS_TEST;
		if (bp->flags & BNXT_FLAG_CHIP_P5)
			flags |= FUNC_CFG_REQ_FLAGS_RSSCOS_CTX_ASSETS_TEST |
				 FUNC_CFG_REQ_FLAGS_NQ_ASSETS_TEST;
		else
			flags |= FUNC_CFG_REQ_FLAGS_RING_GRP_ASSETS_TEST;
	}

	req.flags = cpu_to_le32(flags);
	rc = hwrm_send_message_silent(bp, &req, sizeof(req), HWRM_CMD_TIMEOUT);
	if (rc)
		return -ENOMEM;
	return 0;
}

static int bnxt_hwrm_check_rings(struct bnxt *bp, int tx_rings, int rx_rings,
				 int ring_grps, int cp_rings, int stats,
				 int vnics)
{
	if (bp->hwrm_spec_code < 0x10801)
		return 0;

	if (BNXT_PF(bp))
		return bnxt_hwrm_check_pf_rings(bp, tx_rings, rx_rings,
						ring_grps, cp_rings, stats,
						vnics);

	return bnxt_hwrm_check_vf_rings(bp, tx_rings, rx_rings, ring_grps,
					cp_rings, stats, vnics);
}

static void bnxt_hwrm_coal_params_qcaps(struct bnxt *bp)
{
	struct hwrm_ring_aggint_qcaps_output *resp = bp->hwrm_cmd_resp_addr;
	struct bnxt_coal_cap *coal_cap = &bp->coal_cap;
	struct hwrm_ring_aggint_qcaps_input req = {0};
	int rc;

	coal_cap->cmpl_params = BNXT_LEGACY_COAL_CMPL_PARAMS;
	coal_cap->num_cmpl_dma_aggr_max = 63;
	coal_cap->num_cmpl_dma_aggr_during_int_max = 63;
	coal_cap->cmpl_aggr_dma_tmr_max = 65535;
	coal_cap->cmpl_aggr_dma_tmr_during_int_max = 65535;
	coal_cap->int_lat_tmr_min_max = 65535;
	coal_cap->int_lat_tmr_max_max = 65535;
	coal_cap->num_cmpl_aggr_int_max = 65535;
	coal_cap->timer_units = 80;

	if (bp->hwrm_spec_code < 0x10902)
		return;

	bnxt_hwrm_cmd_hdr_init(bp, &req, HWRM_RING_AGGINT_QCAPS, -1, -1);
	mutex_lock(&bp->hwrm_cmd_lock);
	rc = _hwrm_send_message_silent(bp, &req, sizeof(req), HWRM_CMD_TIMEOUT);
	if (!rc) {
		coal_cap->cmpl_params = le32_to_cpu(resp->cmpl_params);
		coal_cap->nq_params = le32_to_cpu(resp->nq_params);
		coal_cap->num_cmpl_dma_aggr_max =
			le16_to_cpu(resp->num_cmpl_dma_aggr_max);
		coal_cap->num_cmpl_dma_aggr_during_int_max =
			le16_to_cpu(resp->num_cmpl_dma_aggr_during_int_max);
		coal_cap->cmpl_aggr_dma_tmr_max =
			le16_to_cpu(resp->cmpl_aggr_dma_tmr_max);
		coal_cap->cmpl_aggr_dma_tmr_during_int_max =
			le16_to_cpu(resp->cmpl_aggr_dma_tmr_during_int_max);
		coal_cap->int_lat_tmr_min_max =
			le16_to_cpu(resp->int_lat_tmr_min_max);
		coal_cap->int_lat_tmr_max_max =
			le16_to_cpu(resp->int_lat_tmr_max_max);
		coal_cap->num_cmpl_aggr_int_max =
			le16_to_cpu(resp->num_cmpl_aggr_int_max);
		coal_cap->timer_units = le16_to_cpu(resp->timer_units);
	}
	mutex_unlock(&bp->hwrm_cmd_lock);
}

static u16 bnxt_usec_to_coal_tmr(struct bnxt *bp, u16 usec)
{
	struct bnxt_coal_cap *coal_cap = &bp->coal_cap;

	return usec * 1000 / coal_cap->timer_units;
}

static void bnxt_hwrm_set_coal_params(struct bnxt *bp,
	struct bnxt_coal *hw_coal,
	struct hwrm_ring_cmpl_ring_cfg_aggint_params_input *req)
{
	struct bnxt_coal_cap *coal_cap = &bp->coal_cap;
	u32 cmpl_params = coal_cap->cmpl_params;
	u16 val, tmr, max, flags = 0;

	max = hw_coal->bufs_per_record * 128;
	if (hw_coal->budget)
		max = hw_coal->bufs_per_record * hw_coal->budget;
	max = min_t(u16, max, coal_cap->num_cmpl_aggr_int_max);

	val = clamp_t(u16, hw_coal->coal_bufs, 1, max);
	req->num_cmpl_aggr_int = cpu_to_le16(val);

	val = min_t(u16, val, coal_cap->num_cmpl_dma_aggr_max);
	req->num_cmpl_dma_aggr = cpu_to_le16(val);

	val = clamp_t(u16, hw_coal->coal_bufs_irq, 1,
		      coal_cap->num_cmpl_dma_aggr_during_int_max);
	req->num_cmpl_dma_aggr_during_int = cpu_to_le16(val);

	tmr = bnxt_usec_to_coal_tmr(bp, hw_coal->coal_ticks);
	tmr = clamp_t(u16, tmr, 1, coal_cap->int_lat_tmr_max_max);
	req->int_lat_tmr_max = cpu_to_le16(tmr);

	/* min timer set to 1/2 of interrupt timer */
	if (cmpl_params & RING_AGGINT_QCAPS_RESP_CMPL_PARAMS_INT_LAT_TMR_MIN) {
		val = tmr / 2;
		val = clamp_t(u16, val, 1, coal_cap->int_lat_tmr_min_max);
		req->int_lat_tmr_min = cpu_to_le16(val);
		req->enables |= cpu_to_le16(BNXT_COAL_CMPL_MIN_TMR_ENABLE);
	}

	/* buf timer set to 1/4 of interrupt timer */
	val = clamp_t(u16, tmr / 4, 1, coal_cap->cmpl_aggr_dma_tmr_max);
	req->cmpl_aggr_dma_tmr = cpu_to_le16(val);

	if (cmpl_params &
	    RING_AGGINT_QCAPS_RESP_CMPL_PARAMS_NUM_CMPL_DMA_AGGR_DURING_INT) {
		tmr = bnxt_usec_to_coal_tmr(bp, hw_coal->coal_ticks_irq);
		val = clamp_t(u16, tmr, 1,
			      coal_cap->cmpl_aggr_dma_tmr_during_int_max);
		req->cmpl_aggr_dma_tmr_during_int = cpu_to_le16(tmr);
		req->enables |=
			cpu_to_le16(BNXT_COAL_CMPL_AGGR_TMR_DURING_INT_ENABLE);
	}

	if (cmpl_params & RING_AGGINT_QCAPS_RESP_CMPL_PARAMS_TIMER_RESET)
		flags |= RING_CMPL_RING_CFG_AGGINT_PARAMS_REQ_FLAGS_TIMER_RESET;
	if ((cmpl_params & RING_AGGINT_QCAPS_RESP_CMPL_PARAMS_RING_IDLE) &&
	    hw_coal->idle_thresh && hw_coal->coal_ticks < hw_coal->idle_thresh)
		flags |= RING_CMPL_RING_CFG_AGGINT_PARAMS_REQ_FLAGS_RING_IDLE;
	req->flags = cpu_to_le16(flags);
	req->enables |= cpu_to_le16(BNXT_COAL_CMPL_ENABLES);
}

/* Caller holds bp->hwrm_cmd_lock */
static int __bnxt_hwrm_set_coal_nq(struct bnxt *bp, struct bnxt_napi *bnapi,
				   struct bnxt_coal *hw_coal)
{
	struct hwrm_ring_cmpl_ring_cfg_aggint_params_input req = {0};
	struct bnxt_cp_ring_info *cpr = &bnapi->cp_ring;
	struct bnxt_coal_cap *coal_cap = &bp->coal_cap;
	u32 nq_params = coal_cap->nq_params;
	u16 tmr;

	if (!(nq_params & RING_AGGINT_QCAPS_RESP_NQ_PARAMS_INT_LAT_TMR_MIN))
		return 0;

	bnxt_hwrm_cmd_hdr_init(bp, &req, HWRM_RING_CMPL_RING_CFG_AGGINT_PARAMS,
			       -1, -1);
	req.ring_id = cpu_to_le16(cpr->cp_ring_struct.fw_ring_id);
	req.flags =
		cpu_to_le16(RING_CMPL_RING_CFG_AGGINT_PARAMS_REQ_FLAGS_IS_NQ);

	tmr = bnxt_usec_to_coal_tmr(bp, hw_coal->coal_ticks) / 2;
	tmr = clamp_t(u16, tmr, 1, coal_cap->int_lat_tmr_min_max);
	req.int_lat_tmr_min = cpu_to_le16(tmr);
	req.enables |= cpu_to_le16(BNXT_COAL_CMPL_MIN_TMR_ENABLE);
	return _hwrm_send_message(bp, &req, sizeof(req), HWRM_CMD_TIMEOUT);
}

int bnxt_hwrm_set_ring_coal(struct bnxt *bp, struct bnxt_napi *bnapi)
{
	struct hwrm_ring_cmpl_ring_cfg_aggint_params_input req_rx = {0};
	struct bnxt_cp_ring_info *cpr = &bnapi->cp_ring;
	struct bnxt_coal coal;

	/* Tick values in micro seconds.
	 * 1 coal_buf x bufs_per_record = 1 completion record.
	 */
	memcpy(&coal, &bp->rx_coal, sizeof(struct bnxt_coal));

	coal.coal_ticks = cpr->rx_ring_coal.coal_ticks;
	coal.coal_bufs = cpr->rx_ring_coal.coal_bufs;

	if (!bnapi->rx_ring)
		return -ENODEV;

	bnxt_hwrm_cmd_hdr_init(bp, &req_rx,
			       HWRM_RING_CMPL_RING_CFG_AGGINT_PARAMS, -1, -1);

	bnxt_hwrm_set_coal_params(bp, &coal, &req_rx);

	req_rx.ring_id = cpu_to_le16(bnxt_cp_ring_for_rx(bp, bnapi->rx_ring));

	return hwrm_send_message(bp, &req_rx, sizeof(req_rx),
				 HWRM_CMD_TIMEOUT);
}

int bnxt_hwrm_set_coal(struct bnxt *bp)
{
	int i, rc = 0;
	struct hwrm_ring_cmpl_ring_cfg_aggint_params_input req_rx = {0},
							   req_tx = {0}, *req;

	bnxt_hwrm_cmd_hdr_init(bp, &req_rx,
			       HWRM_RING_CMPL_RING_CFG_AGGINT_PARAMS, -1, -1);
	bnxt_hwrm_cmd_hdr_init(bp, &req_tx,
			       HWRM_RING_CMPL_RING_CFG_AGGINT_PARAMS, -1, -1);

	bnxt_hwrm_set_coal_params(bp, &bp->rx_coal, &req_rx);
	bnxt_hwrm_set_coal_params(bp, &bp->tx_coal, &req_tx);

	mutex_lock(&bp->hwrm_cmd_lock);
	for (i = 0; i < bp->cp_nr_rings; i++) {
		struct bnxt_napi *bnapi = bp->bnapi[i];
		struct bnxt_coal *hw_coal;
		u16 ring_id;

		req = &req_rx;
		if (!bnapi->rx_ring) {
			ring_id = bnxt_cp_ring_for_tx(bp, bnapi->tx_ring);
			req = &req_tx;
		} else {
			ring_id = bnxt_cp_ring_for_rx(bp, bnapi->rx_ring);
		}
		req->ring_id = cpu_to_le16(ring_id);

		rc = _hwrm_send_message(bp, req, sizeof(*req),
					HWRM_CMD_TIMEOUT);
		if (rc)
			break;

		if (!(bp->flags & BNXT_FLAG_CHIP_P5))
			continue;

		if (bnapi->rx_ring && bnapi->tx_ring) {
			req = &req_tx;
			ring_id = bnxt_cp_ring_for_tx(bp, bnapi->tx_ring);
			req->ring_id = cpu_to_le16(ring_id);
			rc = _hwrm_send_message(bp, req, sizeof(*req),
						HWRM_CMD_TIMEOUT);
			if (rc)
				break;
		}
		if (bnapi->rx_ring)
			hw_coal = &bp->rx_coal;
		else
			hw_coal = &bp->tx_coal;
		__bnxt_hwrm_set_coal_nq(bp, bnapi, hw_coal);
	}
	mutex_unlock(&bp->hwrm_cmd_lock);
	return rc;
}

static int bnxt_hwrm_stat_ctx_free(struct bnxt *bp)
{
	int rc = 0, i;
	struct hwrm_stat_ctx_free_input req = {0};

	if (!bp->bnapi)
		return 0;

	if (BNXT_CHIP_TYPE_NITRO_A0(bp))
		return 0;

	bnxt_hwrm_cmd_hdr_init(bp, &req, HWRM_STAT_CTX_FREE, -1, -1);

	mutex_lock(&bp->hwrm_cmd_lock);
	for (i = 0; i < bp->cp_nr_rings; i++) {
		struct bnxt_napi *bnapi = bp->bnapi[i];
		struct bnxt_cp_ring_info *cpr = &bnapi->cp_ring;

		if (cpr->hw_stats_ctx_id != INVALID_STATS_CTX_ID) {
			req.stat_ctx_id = cpu_to_le32(cpr->hw_stats_ctx_id);

			rc = _hwrm_send_message(bp, &req, sizeof(req),
						HWRM_CMD_TIMEOUT);
			if (rc)
				break;

			cpr->hw_stats_ctx_id = INVALID_STATS_CTX_ID;
		}
	}
	mutex_unlock(&bp->hwrm_cmd_lock);
	return rc;
}

static int bnxt_hwrm_stat_ctx_alloc(struct bnxt *bp)
{
	int rc = 0, i;
	struct hwrm_stat_ctx_alloc_input req = {0};
	struct hwrm_stat_ctx_alloc_output *resp = bp->hwrm_cmd_resp_addr;

	if (BNXT_CHIP_TYPE_NITRO_A0(bp))
		return 0;

	bnxt_hwrm_cmd_hdr_init(bp, &req, HWRM_STAT_CTX_ALLOC, -1, -1);

	req.update_period_ms = cpu_to_le32(bp->stats_coal_ticks / 1000);

	mutex_lock(&bp->hwrm_cmd_lock);
	for (i = 0; i < bp->cp_nr_rings; i++) {
		struct bnxt_napi *bnapi = bp->bnapi[i];
		struct bnxt_cp_ring_info *cpr = &bnapi->cp_ring;

		req.stats_dma_addr = cpu_to_le64(cpr->hw_stats_map);

		rc = _hwrm_send_message(bp, &req, sizeof(req),
					HWRM_CMD_TIMEOUT);
		if (rc)
			break;

		cpr->hw_stats_ctx_id = le32_to_cpu(resp->stat_ctx_id);

		bp->grp_info[i].fw_stats_ctx = cpr->hw_stats_ctx_id;
	}
	mutex_unlock(&bp->hwrm_cmd_lock);
	return rc;
}

static int bnxt_hwrm_func_qcfg(struct bnxt *bp)
{
	struct hwrm_func_qcfg_input req = {0};
	struct hwrm_func_qcfg_output *resp = bp->hwrm_cmd_resp_addr;
	u16 flags;
	int rc;

	bnxt_hwrm_cmd_hdr_init(bp, &req, HWRM_FUNC_QCFG, -1, -1);
	req.fid = cpu_to_le16(0xffff);
	mutex_lock(&bp->hwrm_cmd_lock);
	rc = _hwrm_send_message(bp, &req, sizeof(req), HWRM_CMD_TIMEOUT);
	if (rc)
		goto func_qcfg_exit;

#ifdef CONFIG_BNXT_SRIOV
	if (BNXT_VF(bp)) {
		struct bnxt_vf_info *vf = &bp->vf;

		vf->vlan = le16_to_cpu(resp->vlan) & VLAN_VID_MASK;
	}
#endif
	flags = le16_to_cpu(resp->flags);
	if (flags & (FUNC_QCFG_RESP_FLAGS_FW_DCBX_AGENT_ENABLED |
		     FUNC_QCFG_RESP_FLAGS_FW_LLDP_AGENT_ENABLED)) {
		bp->fw_cap |= BNXT_FW_CAP_LLDP_AGENT;
		if (flags & FUNC_QCFG_RESP_FLAGS_FW_DCBX_AGENT_ENABLED)
			bp->fw_cap |= BNXT_FW_CAP_DCBX_AGENT;
	}
	if (BNXT_PF(bp) && (flags & FUNC_QCFG_RESP_FLAGS_MULTI_HOST))
		bp->flags |= BNXT_FLAG_MULTI_HOST;

	switch (resp->port_partition_type) {
	case FUNC_QCFG_RESP_PORT_PARTITION_TYPE_NPAR1_0:
	case FUNC_QCFG_RESP_PORT_PARTITION_TYPE_NPAR1_5:
	case FUNC_QCFG_RESP_PORT_PARTITION_TYPE_NPAR2_0:
		bp->port_partition_type = resp->port_partition_type;
		break;
	}
	if (bp->hwrm_spec_code < 0x10707 ||
	    resp->evb_mode == FUNC_QCFG_RESP_EVB_MODE_VEB)
		bp->br_mode = BRIDGE_MODE_VEB;
	else if (resp->evb_mode == FUNC_QCFG_RESP_EVB_MODE_VEPA)
		bp->br_mode = BRIDGE_MODE_VEPA;
	else
		bp->br_mode = BRIDGE_MODE_UNDEF;

	bp->max_mtu = le16_to_cpu(resp->max_mtu_configured);
	if (!bp->max_mtu)
		bp->max_mtu = BNXT_MAX_MTU;

func_qcfg_exit:
	mutex_unlock(&bp->hwrm_cmd_lock);
	return rc;
}

static int bnxt_hwrm_func_backing_store_qcaps(struct bnxt *bp)
{
	struct hwrm_func_backing_store_qcaps_input req = {0};
	struct hwrm_func_backing_store_qcaps_output *resp =
		bp->hwrm_cmd_resp_addr;
	int rc;

	if (bp->hwrm_spec_code < 0x10902 || BNXT_VF(bp) || bp->ctx)
		return 0;

	bnxt_hwrm_cmd_hdr_init(bp, &req, HWRM_FUNC_BACKING_STORE_QCAPS, -1, -1);
	mutex_lock(&bp->hwrm_cmd_lock);
	rc = _hwrm_send_message_silent(bp, &req, sizeof(req), HWRM_CMD_TIMEOUT);
	if (!rc) {
		struct bnxt_ctx_pg_info *ctx_pg;
		struct bnxt_ctx_mem_info *ctx;
		int i;

		ctx = kzalloc(sizeof(*ctx), GFP_KERNEL);
		if (!ctx) {
			rc = -ENOMEM;
			goto ctx_err;
		}
		ctx_pg = kzalloc(sizeof(*ctx_pg) * (bp->max_q + 1), GFP_KERNEL);
		if (!ctx_pg) {
			kfree(ctx);
			rc = -ENOMEM;
			goto ctx_err;
		}
		for (i = 0; i < bp->max_q + 1; i++, ctx_pg++)
			ctx->tqm_mem[i] = ctx_pg;

		bp->ctx = ctx;
		ctx->qp_max_entries = le32_to_cpu(resp->qp_max_entries);
		ctx->qp_min_qp1_entries = le16_to_cpu(resp->qp_min_qp1_entries);
		ctx->qp_max_l2_entries = le16_to_cpu(resp->qp_max_l2_entries);
		ctx->qp_entry_size = le16_to_cpu(resp->qp_entry_size);
		ctx->srq_max_l2_entries = le16_to_cpu(resp->srq_max_l2_entries);
		ctx->srq_max_entries = le32_to_cpu(resp->srq_max_entries);
		ctx->srq_entry_size = le16_to_cpu(resp->srq_entry_size);
		ctx->cq_max_l2_entries = le16_to_cpu(resp->cq_max_l2_entries);
		ctx->cq_max_entries = le32_to_cpu(resp->cq_max_entries);
		ctx->cq_entry_size = le16_to_cpu(resp->cq_entry_size);
		ctx->vnic_max_vnic_entries =
			le16_to_cpu(resp->vnic_max_vnic_entries);
		ctx->vnic_max_ring_table_entries =
			le16_to_cpu(resp->vnic_max_ring_table_entries);
		ctx->vnic_entry_size = le16_to_cpu(resp->vnic_entry_size);
		ctx->stat_max_entries = le32_to_cpu(resp->stat_max_entries);
		ctx->stat_entry_size = le16_to_cpu(resp->stat_entry_size);
		ctx->tqm_entry_size = le16_to_cpu(resp->tqm_entry_size);
		ctx->tqm_min_entries_per_ring =
			le32_to_cpu(resp->tqm_min_entries_per_ring);
		ctx->tqm_max_entries_per_ring =
			le32_to_cpu(resp->tqm_max_entries_per_ring);
		ctx->tqm_entries_multiple = resp->tqm_entries_multiple;
		if (!ctx->tqm_entries_multiple)
			ctx->tqm_entries_multiple = 1;
		ctx->mrav_max_entries = le32_to_cpu(resp->mrav_max_entries);
		ctx->mrav_entry_size = le16_to_cpu(resp->mrav_entry_size);
		ctx->tim_entry_size = le16_to_cpu(resp->tim_entry_size);
		ctx->tim_max_entries = le32_to_cpu(resp->tim_max_entries);
	} else {
		rc = 0;
	}
ctx_err:
	mutex_unlock(&bp->hwrm_cmd_lock);
	return rc;
}

static void bnxt_hwrm_set_pg_attr(struct bnxt_ring_mem_info *rmem, u8 *pg_attr,
				  __le64 *pg_dir)
{
	u8 pg_size = 0;

	if (BNXT_PAGE_SHIFT == 13)
		pg_size = 1 << 4;
	else if (BNXT_PAGE_SIZE == 16)
		pg_size = 2 << 4;

	*pg_attr = pg_size;
	if (rmem->depth >= 1) {
		if (rmem->depth == 2)
			*pg_attr |= 2;
		else
			*pg_attr |= 1;
		*pg_dir = cpu_to_le64(rmem->pg_tbl_map);
	} else {
		*pg_dir = cpu_to_le64(rmem->dma_arr[0]);
	}
}

#define FUNC_BACKING_STORE_CFG_REQ_DFLT_ENABLES			\
	(FUNC_BACKING_STORE_CFG_REQ_ENABLES_QP |		\
	 FUNC_BACKING_STORE_CFG_REQ_ENABLES_SRQ |		\
	 FUNC_BACKING_STORE_CFG_REQ_ENABLES_CQ |		\
	 FUNC_BACKING_STORE_CFG_REQ_ENABLES_VNIC |		\
	 FUNC_BACKING_STORE_CFG_REQ_ENABLES_STAT)

static int bnxt_hwrm_func_backing_store_cfg(struct bnxt *bp, u32 enables)
{
	struct hwrm_func_backing_store_cfg_input req = {0};
	struct bnxt_ctx_mem_info *ctx = bp->ctx;
	struct bnxt_ctx_pg_info *ctx_pg;
	__le32 *num_entries;
	__le64 *pg_dir;
	u8 *pg_attr;
	int i, rc;
	u32 ena;

	if (!ctx)
		return 0;

	bnxt_hwrm_cmd_hdr_init(bp, &req, HWRM_FUNC_BACKING_STORE_CFG, -1, -1);
	req.enables = cpu_to_le32(enables);

	if (enables & FUNC_BACKING_STORE_CFG_REQ_ENABLES_QP) {
		ctx_pg = &ctx->qp_mem;
		req.qp_num_entries = cpu_to_le32(ctx_pg->entries);
		req.qp_num_qp1_entries = cpu_to_le16(ctx->qp_min_qp1_entries);
		req.qp_num_l2_entries = cpu_to_le16(ctx->qp_max_l2_entries);
		req.qp_entry_size = cpu_to_le16(ctx->qp_entry_size);
		bnxt_hwrm_set_pg_attr(&ctx_pg->ring_mem,
				      &req.qpc_pg_size_qpc_lvl,
				      &req.qpc_page_dir);
	}
	if (enables & FUNC_BACKING_STORE_CFG_REQ_ENABLES_SRQ) {
		ctx_pg = &ctx->srq_mem;
		req.srq_num_entries = cpu_to_le32(ctx_pg->entries);
		req.srq_num_l2_entries = cpu_to_le16(ctx->srq_max_l2_entries);
		req.srq_entry_size = cpu_to_le16(ctx->srq_entry_size);
		bnxt_hwrm_set_pg_attr(&ctx_pg->ring_mem,
				      &req.srq_pg_size_srq_lvl,
				      &req.srq_page_dir);
	}
	if (enables & FUNC_BACKING_STORE_CFG_REQ_ENABLES_CQ) {
		ctx_pg = &ctx->cq_mem;
		req.cq_num_entries = cpu_to_le32(ctx_pg->entries);
		req.cq_num_l2_entries = cpu_to_le16(ctx->cq_max_l2_entries);
		req.cq_entry_size = cpu_to_le16(ctx->cq_entry_size);
		bnxt_hwrm_set_pg_attr(&ctx_pg->ring_mem, &req.cq_pg_size_cq_lvl,
				      &req.cq_page_dir);
	}
	if (enables & FUNC_BACKING_STORE_CFG_REQ_ENABLES_VNIC) {
		ctx_pg = &ctx->vnic_mem;
		req.vnic_num_vnic_entries =
			cpu_to_le16(ctx->vnic_max_vnic_entries);
		req.vnic_num_ring_table_entries =
			cpu_to_le16(ctx->vnic_max_ring_table_entries);
		req.vnic_entry_size = cpu_to_le16(ctx->vnic_entry_size);
		bnxt_hwrm_set_pg_attr(&ctx_pg->ring_mem,
				      &req.vnic_pg_size_vnic_lvl,
				      &req.vnic_page_dir);
	}
	if (enables & FUNC_BACKING_STORE_CFG_REQ_ENABLES_STAT) {
		ctx_pg = &ctx->stat_mem;
		req.stat_num_entries = cpu_to_le32(ctx->stat_max_entries);
		req.stat_entry_size = cpu_to_le16(ctx->stat_entry_size);
		bnxt_hwrm_set_pg_attr(&ctx_pg->ring_mem,
				      &req.stat_pg_size_stat_lvl,
				      &req.stat_page_dir);
	}
	if (enables & FUNC_BACKING_STORE_CFG_REQ_ENABLES_MRAV) {
		ctx_pg = &ctx->mrav_mem;
		req.mrav_num_entries = cpu_to_le32(ctx_pg->entries);
		req.mrav_entry_size = cpu_to_le16(ctx->mrav_entry_size);
		bnxt_hwrm_set_pg_attr(&ctx_pg->ring_mem,
				      &req.mrav_pg_size_mrav_lvl,
				      &req.mrav_page_dir);
	}
	if (enables & FUNC_BACKING_STORE_CFG_REQ_ENABLES_TIM) {
		ctx_pg = &ctx->tim_mem;
		req.tim_num_entries = cpu_to_le32(ctx_pg->entries);
		req.tim_entry_size = cpu_to_le16(ctx->tim_entry_size);
		bnxt_hwrm_set_pg_attr(&ctx_pg->ring_mem,
				      &req.tim_pg_size_tim_lvl,
				      &req.tim_page_dir);
	}
	for (i = 0, num_entries = &req.tqm_sp_num_entries,
	     pg_attr = &req.tqm_sp_pg_size_tqm_sp_lvl,
	     pg_dir = &req.tqm_sp_page_dir,
	     ena = FUNC_BACKING_STORE_CFG_REQ_ENABLES_TQM_SP;
	     i < 9; i++, num_entries++, pg_attr++, pg_dir++, ena <<= 1) {
		if (!(enables & ena))
			continue;

		req.tqm_entry_size = cpu_to_le16(ctx->tqm_entry_size);
		ctx_pg = ctx->tqm_mem[i];
		*num_entries = cpu_to_le32(ctx_pg->entries);
		bnxt_hwrm_set_pg_attr(&ctx_pg->ring_mem, pg_attr, pg_dir);
	}
	rc = hwrm_send_message(bp, &req, sizeof(req), HWRM_CMD_TIMEOUT);
	if (rc)
		rc = -EIO;
	return rc;
}

static int bnxt_alloc_ctx_mem_blk(struct bnxt *bp,
				  struct bnxt_ctx_pg_info *ctx_pg)
{
	struct bnxt_ring_mem_info *rmem = &ctx_pg->ring_mem;

	rmem->page_size = BNXT_PAGE_SIZE;
	rmem->pg_arr = ctx_pg->ctx_pg_arr;
	rmem->dma_arr = ctx_pg->ctx_dma_arr;
	rmem->flags = BNXT_RMEM_VALID_PTE_FLAG;
	if (rmem->depth >= 1)
		rmem->flags |= BNXT_RMEM_USE_FULL_PAGE_FLAG;
	return bnxt_alloc_ring(bp, rmem);
}

static int bnxt_alloc_ctx_pg_tbls(struct bnxt *bp,
				  struct bnxt_ctx_pg_info *ctx_pg, u32 mem_size,
				  u8 depth)
{
	struct bnxt_ring_mem_info *rmem = &ctx_pg->ring_mem;
	int rc;

	if (!mem_size)
		return 0;

	ctx_pg->nr_pages = DIV_ROUND_UP(mem_size, BNXT_PAGE_SIZE);
	if (ctx_pg->nr_pages > MAX_CTX_TOTAL_PAGES) {
		ctx_pg->nr_pages = 0;
		return -EINVAL;
	}
	if (ctx_pg->nr_pages > MAX_CTX_PAGES || depth > 1) {
		int nr_tbls, i;

		rmem->depth = 2;
		ctx_pg->ctx_pg_tbl = kcalloc(MAX_CTX_PAGES, sizeof(ctx_pg),
					     GFP_KERNEL);
		if (!ctx_pg->ctx_pg_tbl)
			return -ENOMEM;
		nr_tbls = DIV_ROUND_UP(ctx_pg->nr_pages, MAX_CTX_PAGES);
		rmem->nr_pages = nr_tbls;
		rc = bnxt_alloc_ctx_mem_blk(bp, ctx_pg);
		if (rc)
			return rc;
		for (i = 0; i < nr_tbls; i++) {
			struct bnxt_ctx_pg_info *pg_tbl;

			pg_tbl = kzalloc(sizeof(*pg_tbl), GFP_KERNEL);
			if (!pg_tbl)
				return -ENOMEM;
			ctx_pg->ctx_pg_tbl[i] = pg_tbl;
			rmem = &pg_tbl->ring_mem;
			rmem->pg_tbl = ctx_pg->ctx_pg_arr[i];
			rmem->pg_tbl_map = ctx_pg->ctx_dma_arr[i];
			rmem->depth = 1;
			rmem->nr_pages = MAX_CTX_PAGES;
			if (i == (nr_tbls - 1)) {
				int rem = ctx_pg->nr_pages % MAX_CTX_PAGES;

				if (rem)
					rmem->nr_pages = rem;
			}
			rc = bnxt_alloc_ctx_mem_blk(bp, pg_tbl);
			if (rc)
				break;
		}
	} else {
		rmem->nr_pages = DIV_ROUND_UP(mem_size, BNXT_PAGE_SIZE);
		if (rmem->nr_pages > 1 || depth)
			rmem->depth = 1;
		rc = bnxt_alloc_ctx_mem_blk(bp, ctx_pg);
	}
	return rc;
}

static void bnxt_free_ctx_pg_tbls(struct bnxt *bp,
				  struct bnxt_ctx_pg_info *ctx_pg)
{
	struct bnxt_ring_mem_info *rmem = &ctx_pg->ring_mem;

	if (rmem->depth > 1 || ctx_pg->nr_pages > MAX_CTX_PAGES ||
	    ctx_pg->ctx_pg_tbl) {
		int i, nr_tbls = rmem->nr_pages;

		for (i = 0; i < nr_tbls; i++) {
			struct bnxt_ctx_pg_info *pg_tbl;
			struct bnxt_ring_mem_info *rmem2;

			pg_tbl = ctx_pg->ctx_pg_tbl[i];
			if (!pg_tbl)
				continue;
			rmem2 = &pg_tbl->ring_mem;
			bnxt_free_ring(bp, rmem2);
			ctx_pg->ctx_pg_arr[i] = NULL;
			kfree(pg_tbl);
			ctx_pg->ctx_pg_tbl[i] = NULL;
		}
		kfree(ctx_pg->ctx_pg_tbl);
		ctx_pg->ctx_pg_tbl = NULL;
	}
	bnxt_free_ring(bp, rmem);
	ctx_pg->nr_pages = 0;
}

static void bnxt_free_ctx_mem(struct bnxt *bp)
{
	struct bnxt_ctx_mem_info *ctx = bp->ctx;
	int i;

	if (!ctx)
		return;

	if (ctx->tqm_mem[0]) {
		for (i = 0; i < bp->max_q + 1; i++)
			bnxt_free_ctx_pg_tbls(bp, ctx->tqm_mem[i]);
		kfree(ctx->tqm_mem[0]);
		ctx->tqm_mem[0] = NULL;
	}

	bnxt_free_ctx_pg_tbls(bp, &ctx->tim_mem);
	bnxt_free_ctx_pg_tbls(bp, &ctx->mrav_mem);
	bnxt_free_ctx_pg_tbls(bp, &ctx->stat_mem);
	bnxt_free_ctx_pg_tbls(bp, &ctx->vnic_mem);
	bnxt_free_ctx_pg_tbls(bp, &ctx->cq_mem);
	bnxt_free_ctx_pg_tbls(bp, &ctx->srq_mem);
	bnxt_free_ctx_pg_tbls(bp, &ctx->qp_mem);
	ctx->flags &= ~BNXT_CTX_FLAG_INITED;
}

static int bnxt_alloc_ctx_mem(struct bnxt *bp)
{
	struct bnxt_ctx_pg_info *ctx_pg;
	struct bnxt_ctx_mem_info *ctx;
	u32 mem_size, ena, entries;
	u32 extra_srqs = 0;
	u32 extra_qps = 0;
	u8 pg_lvl = 1;
	int i, rc;

	rc = bnxt_hwrm_func_backing_store_qcaps(bp);
	if (rc) {
		netdev_err(bp->dev, "Failed querying context mem capability, rc = %d.\n",
			   rc);
		return rc;
	}
	ctx = bp->ctx;
	if (!ctx || (ctx->flags & BNXT_CTX_FLAG_INITED))
		return 0;

	if ((bp->flags & BNXT_FLAG_ROCE_CAP) && !is_kdump_kernel()) {
		pg_lvl = 2;
		extra_qps = 65536;
		extra_srqs = 8192;
	}

	ctx_pg = &ctx->qp_mem;
	ctx_pg->entries = ctx->qp_min_qp1_entries + ctx->qp_max_l2_entries +
			  extra_qps;
	mem_size = ctx->qp_entry_size * ctx_pg->entries;
	rc = bnxt_alloc_ctx_pg_tbls(bp, ctx_pg, mem_size, pg_lvl);
	if (rc)
		return rc;

	ctx_pg = &ctx->srq_mem;
	ctx_pg->entries = ctx->srq_max_l2_entries + extra_srqs;
	mem_size = ctx->srq_entry_size * ctx_pg->entries;
	rc = bnxt_alloc_ctx_pg_tbls(bp, ctx_pg, mem_size, pg_lvl);
	if (rc)
		return rc;

	ctx_pg = &ctx->cq_mem;
	ctx_pg->entries = ctx->cq_max_l2_entries + extra_qps * 2;
	mem_size = ctx->cq_entry_size * ctx_pg->entries;
	rc = bnxt_alloc_ctx_pg_tbls(bp, ctx_pg, mem_size, pg_lvl);
	if (rc)
		return rc;

	ctx_pg = &ctx->vnic_mem;
	ctx_pg->entries = ctx->vnic_max_vnic_entries +
			  ctx->vnic_max_ring_table_entries;
	mem_size = ctx->vnic_entry_size * ctx_pg->entries;
	rc = bnxt_alloc_ctx_pg_tbls(bp, ctx_pg, mem_size, 1);
	if (rc)
		return rc;

	ctx_pg = &ctx->stat_mem;
	ctx_pg->entries = ctx->stat_max_entries;
	mem_size = ctx->stat_entry_size * ctx_pg->entries;
	rc = bnxt_alloc_ctx_pg_tbls(bp, ctx_pg, mem_size, 1);
	if (rc)
		return rc;

	ena = 0;
	if (!(bp->flags & BNXT_FLAG_ROCE_CAP))
		goto skip_rdma;

	ctx_pg = &ctx->mrav_mem;
	ctx_pg->entries = extra_qps * 4;
	mem_size = ctx->mrav_entry_size * ctx_pg->entries;
	rc = bnxt_alloc_ctx_pg_tbls(bp, ctx_pg, mem_size, 2);
	if (rc)
		return rc;
	ena = FUNC_BACKING_STORE_CFG_REQ_ENABLES_MRAV;

	ctx_pg = &ctx->tim_mem;
	ctx_pg->entries = ctx->qp_mem.entries;
	mem_size = ctx->tim_entry_size * ctx_pg->entries;
	rc = bnxt_alloc_ctx_pg_tbls(bp, ctx_pg, mem_size, 1);
	if (rc)
		return rc;
	ena |= FUNC_BACKING_STORE_CFG_REQ_ENABLES_TIM;

skip_rdma:
	entries = ctx->qp_max_l2_entries + extra_qps;
	entries = roundup(entries, ctx->tqm_entries_multiple);
	entries = clamp_t(u32, entries, ctx->tqm_min_entries_per_ring,
			  ctx->tqm_max_entries_per_ring);
	for (i = 0; i < bp->max_q + 1; i++) {
		ctx_pg = ctx->tqm_mem[i];
		ctx_pg->entries = entries;
		mem_size = ctx->tqm_entry_size * entries;
		rc = bnxt_alloc_ctx_pg_tbls(bp, ctx_pg, mem_size, 1);
		if (rc)
			return rc;
		ena |= FUNC_BACKING_STORE_CFG_REQ_ENABLES_TQM_SP << i;
	}
	ena |= FUNC_BACKING_STORE_CFG_REQ_DFLT_ENABLES;
	rc = bnxt_hwrm_func_backing_store_cfg(bp, ena);
	if (rc)
		netdev_err(bp->dev, "Failed configuring context mem, rc = %d.\n",
			   rc);
	else
		ctx->flags |= BNXT_CTX_FLAG_INITED;

	return 0;
}

int bnxt_hwrm_func_resc_qcaps(struct bnxt *bp, bool all)
{
	struct hwrm_func_resource_qcaps_output *resp = bp->hwrm_cmd_resp_addr;
	struct hwrm_func_resource_qcaps_input req = {0};
	struct bnxt_hw_resc *hw_resc = &bp->hw_resc;
	int rc;

	bnxt_hwrm_cmd_hdr_init(bp, &req, HWRM_FUNC_RESOURCE_QCAPS, -1, -1);
	req.fid = cpu_to_le16(0xffff);

	mutex_lock(&bp->hwrm_cmd_lock);
	rc = _hwrm_send_message_silent(bp, &req, sizeof(req),
				       HWRM_CMD_TIMEOUT);
	if (rc) {
		rc = -EIO;
		goto hwrm_func_resc_qcaps_exit;
	}

	hw_resc->max_tx_sch_inputs = le16_to_cpu(resp->max_tx_scheduler_inputs);
	if (!all)
		goto hwrm_func_resc_qcaps_exit;

	hw_resc->min_rsscos_ctxs = le16_to_cpu(resp->min_rsscos_ctx);
	hw_resc->max_rsscos_ctxs = le16_to_cpu(resp->max_rsscos_ctx);
	hw_resc->min_cp_rings = le16_to_cpu(resp->min_cmpl_rings);
	hw_resc->max_cp_rings = le16_to_cpu(resp->max_cmpl_rings);
	hw_resc->min_tx_rings = le16_to_cpu(resp->min_tx_rings);
	hw_resc->max_tx_rings = le16_to_cpu(resp->max_tx_rings);
	hw_resc->min_rx_rings = le16_to_cpu(resp->min_rx_rings);
	hw_resc->max_rx_rings = le16_to_cpu(resp->max_rx_rings);
	hw_resc->min_hw_ring_grps = le16_to_cpu(resp->min_hw_ring_grps);
	hw_resc->max_hw_ring_grps = le16_to_cpu(resp->max_hw_ring_grps);
	hw_resc->min_l2_ctxs = le16_to_cpu(resp->min_l2_ctxs);
	hw_resc->max_l2_ctxs = le16_to_cpu(resp->max_l2_ctxs);
	hw_resc->min_vnics = le16_to_cpu(resp->min_vnics);
	hw_resc->max_vnics = le16_to_cpu(resp->max_vnics);
	hw_resc->min_stat_ctxs = le16_to_cpu(resp->min_stat_ctx);
	hw_resc->max_stat_ctxs = le16_to_cpu(resp->max_stat_ctx);

	if (bp->flags & BNXT_FLAG_CHIP_P5) {
		u16 max_msix = le16_to_cpu(resp->max_msix);

		hw_resc->max_nqs = max_msix;
		hw_resc->max_hw_ring_grps = hw_resc->max_rx_rings;
	}

	if (BNXT_PF(bp)) {
		struct bnxt_pf_info *pf = &bp->pf;

		pf->vf_resv_strategy =
			le16_to_cpu(resp->vf_reservation_strategy);
		if (pf->vf_resv_strategy > BNXT_VF_RESV_STRATEGY_MINIMAL_STATIC)
			pf->vf_resv_strategy = BNXT_VF_RESV_STRATEGY_MAXIMAL;
	}
hwrm_func_resc_qcaps_exit:
	mutex_unlock(&bp->hwrm_cmd_lock);
	return rc;
}

static int __bnxt_hwrm_func_qcaps(struct bnxt *bp)
{
	int rc = 0;
	struct hwrm_func_qcaps_input req = {0};
	struct hwrm_func_qcaps_output *resp = bp->hwrm_cmd_resp_addr;
	struct bnxt_hw_resc *hw_resc = &bp->hw_resc;
	u32 flags;

	bnxt_hwrm_cmd_hdr_init(bp, &req, HWRM_FUNC_QCAPS, -1, -1);
	req.fid = cpu_to_le16(0xffff);

	mutex_lock(&bp->hwrm_cmd_lock);
	rc = _hwrm_send_message(bp, &req, sizeof(req), HWRM_CMD_TIMEOUT);
	if (rc)
		goto hwrm_func_qcaps_exit;

	flags = le32_to_cpu(resp->flags);
	if (flags & FUNC_QCAPS_RESP_FLAGS_ROCE_V1_SUPPORTED)
		bp->flags |= BNXT_FLAG_ROCEV1_CAP;
	if (flags & FUNC_QCAPS_RESP_FLAGS_ROCE_V2_SUPPORTED)
		bp->flags |= BNXT_FLAG_ROCEV2_CAP;

	bp->tx_push_thresh = 0;
	if (flags & FUNC_QCAPS_RESP_FLAGS_PUSH_MODE_SUPPORTED)
		bp->tx_push_thresh = BNXT_TX_PUSH_THRESH;

	hw_resc->max_rsscos_ctxs = le16_to_cpu(resp->max_rsscos_ctx);
	hw_resc->max_cp_rings = le16_to_cpu(resp->max_cmpl_rings);
	hw_resc->max_tx_rings = le16_to_cpu(resp->max_tx_rings);
	hw_resc->max_rx_rings = le16_to_cpu(resp->max_rx_rings);
	hw_resc->max_hw_ring_grps = le32_to_cpu(resp->max_hw_ring_grps);
	if (!hw_resc->max_hw_ring_grps)
		hw_resc->max_hw_ring_grps = hw_resc->max_tx_rings;
	hw_resc->max_l2_ctxs = le16_to_cpu(resp->max_l2_ctxs);
	hw_resc->max_vnics = le16_to_cpu(resp->max_vnics);
	hw_resc->max_stat_ctxs = le16_to_cpu(resp->max_stat_ctx);

	if (BNXT_PF(bp)) {
		struct bnxt_pf_info *pf = &bp->pf;

		pf->fw_fid = le16_to_cpu(resp->fid);
		pf->port_id = le16_to_cpu(resp->port_id);
		bp->dev->dev_port = pf->port_id;
		memcpy(pf->mac_addr, resp->mac_address, ETH_ALEN);
		pf->first_vf_id = le16_to_cpu(resp->first_vf_id);
		pf->max_vfs = le16_to_cpu(resp->max_vfs);
		pf->max_encap_records = le32_to_cpu(resp->max_encap_records);
		pf->max_decap_records = le32_to_cpu(resp->max_decap_records);
		pf->max_tx_em_flows = le32_to_cpu(resp->max_tx_em_flows);
		pf->max_tx_wm_flows = le32_to_cpu(resp->max_tx_wm_flows);
		pf->max_rx_em_flows = le32_to_cpu(resp->max_rx_em_flows);
		pf->max_rx_wm_flows = le32_to_cpu(resp->max_rx_wm_flows);
		if (flags & FUNC_QCAPS_RESP_FLAGS_WOL_MAGICPKT_SUPPORTED)
			bp->flags |= BNXT_FLAG_WOL_CAP;
	} else {
#ifdef CONFIG_BNXT_SRIOV
		struct bnxt_vf_info *vf = &bp->vf;

		vf->fw_fid = le16_to_cpu(resp->fid);
		memcpy(vf->mac_addr, resp->mac_address, ETH_ALEN);
#endif
	}

hwrm_func_qcaps_exit:
	mutex_unlock(&bp->hwrm_cmd_lock);
	return rc;
}

static int bnxt_hwrm_queue_qportcfg(struct bnxt *bp);

static int bnxt_hwrm_func_qcaps(struct bnxt *bp)
{
	int rc;

	rc = __bnxt_hwrm_func_qcaps(bp);
	if (rc)
		return rc;
	rc = bnxt_hwrm_queue_qportcfg(bp);
	if (rc) {
		netdev_err(bp->dev, "hwrm query qportcfg failure rc: %d\n", rc);
		return rc;
	}
	if (bp->hwrm_spec_code >= 0x10803) {
		rc = bnxt_alloc_ctx_mem(bp);
		if (rc)
			return rc;
		rc = bnxt_hwrm_func_resc_qcaps(bp, true);
		if (!rc)
			bp->fw_cap |= BNXT_FW_CAP_NEW_RM;
	}
	return 0;
}

static int bnxt_hwrm_func_reset(struct bnxt *bp)
{
	struct hwrm_func_reset_input req = {0};

	bnxt_hwrm_cmd_hdr_init(bp, &req, HWRM_FUNC_RESET, -1, -1);
	req.enables = 0;

	return hwrm_send_message(bp, &req, sizeof(req), HWRM_RESET_TIMEOUT);
}

static int bnxt_hwrm_queue_qportcfg(struct bnxt *bp)
{
	int rc = 0;
	struct hwrm_queue_qportcfg_input req = {0};
	struct hwrm_queue_qportcfg_output *resp = bp->hwrm_cmd_resp_addr;
	u8 i, j, *qptr;
	bool no_rdma;

	bnxt_hwrm_cmd_hdr_init(bp, &req, HWRM_QUEUE_QPORTCFG, -1, -1);

	mutex_lock(&bp->hwrm_cmd_lock);
	rc = _hwrm_send_message(bp, &req, sizeof(req), HWRM_CMD_TIMEOUT);
	if (rc)
		goto qportcfg_exit;

	if (!resp->max_configurable_queues) {
		rc = -EINVAL;
		goto qportcfg_exit;
	}
	bp->max_tc = resp->max_configurable_queues;
	bp->max_lltc = resp->max_configurable_lossless_queues;
	if (bp->max_tc > BNXT_MAX_QUEUE)
		bp->max_tc = BNXT_MAX_QUEUE;

	no_rdma = !(bp->flags & BNXT_FLAG_ROCE_CAP);
	qptr = &resp->queue_id0;
	for (i = 0, j = 0; i < bp->max_tc; i++) {
		bp->q_info[j].queue_id = *qptr;
		bp->q_ids[i] = *qptr++;
		bp->q_info[j].queue_profile = *qptr++;
		bp->tc_to_qidx[j] = j;
		if (!BNXT_CNPQ(bp->q_info[j].queue_profile) ||
		    (no_rdma && BNXT_PF(bp)))
			j++;
	}
	bp->max_q = bp->max_tc;
	bp->max_tc = max_t(u8, j, 1);

	if (resp->queue_cfg_info & QUEUE_QPORTCFG_RESP_QUEUE_CFG_INFO_ASYM_CFG)
		bp->max_tc = 1;

	if (bp->max_lltc > bp->max_tc)
		bp->max_lltc = bp->max_tc;

qportcfg_exit:
	mutex_unlock(&bp->hwrm_cmd_lock);
	return rc;
}

static int bnxt_hwrm_ver_get(struct bnxt *bp)
{
	int rc;
	struct hwrm_ver_get_input req = {0};
	struct hwrm_ver_get_output *resp = bp->hwrm_cmd_resp_addr;
	u32 dev_caps_cfg;

	bp->hwrm_max_req_len = HWRM_MAX_REQ_LEN;
	bnxt_hwrm_cmd_hdr_init(bp, &req, HWRM_VER_GET, -1, -1);
	req.hwrm_intf_maj = HWRM_VERSION_MAJOR;
	req.hwrm_intf_min = HWRM_VERSION_MINOR;
	req.hwrm_intf_upd = HWRM_VERSION_UPDATE;
	mutex_lock(&bp->hwrm_cmd_lock);
	rc = _hwrm_send_message(bp, &req, sizeof(req), HWRM_CMD_TIMEOUT);
	if (rc)
		goto hwrm_ver_get_exit;

	memcpy(&bp->ver_resp, resp, sizeof(struct hwrm_ver_get_output));

	bp->hwrm_spec_code = resp->hwrm_intf_maj_8b << 16 |
			     resp->hwrm_intf_min_8b << 8 |
			     resp->hwrm_intf_upd_8b;
	if (resp->hwrm_intf_maj_8b < 1) {
		netdev_warn(bp->dev, "HWRM interface %d.%d.%d is older than 1.0.0.\n",
			    resp->hwrm_intf_maj_8b, resp->hwrm_intf_min_8b,
			    resp->hwrm_intf_upd_8b);
		netdev_warn(bp->dev, "Please update firmware with HWRM interface 1.0.0 or newer.\n");
	}
	snprintf(bp->fw_ver_str, BC_HWRM_STR_LEN, "%d.%d.%d.%d",
		 resp->hwrm_fw_maj_8b, resp->hwrm_fw_min_8b,
		 resp->hwrm_fw_bld_8b, resp->hwrm_fw_rsvd_8b);

	bp->hwrm_cmd_timeout = le16_to_cpu(resp->def_req_timeout);
	if (!bp->hwrm_cmd_timeout)
		bp->hwrm_cmd_timeout = DFLT_HWRM_CMD_TIMEOUT;

	if (resp->hwrm_intf_maj_8b >= 1) {
		bp->hwrm_max_req_len = le16_to_cpu(resp->max_req_win_len);
		bp->hwrm_max_ext_req_len = le16_to_cpu(resp->max_ext_req_len);
	}
	if (bp->hwrm_max_ext_req_len < HWRM_MAX_REQ_LEN)
		bp->hwrm_max_ext_req_len = HWRM_MAX_REQ_LEN;

	bp->chip_num = le16_to_cpu(resp->chip_num);
	if (bp->chip_num == CHIP_NUM_58700 && !resp->chip_rev &&
	    !resp->chip_metal)
		bp->flags |= BNXT_FLAG_CHIP_NITRO_A0;

	dev_caps_cfg = le32_to_cpu(resp->dev_caps_cfg);
	if ((dev_caps_cfg & VER_GET_RESP_DEV_CAPS_CFG_SHORT_CMD_SUPPORTED) &&
	    (dev_caps_cfg & VER_GET_RESP_DEV_CAPS_CFG_SHORT_CMD_REQUIRED))
		bp->fw_cap |= BNXT_FW_CAP_SHORT_CMD;

	if (dev_caps_cfg & VER_GET_RESP_DEV_CAPS_CFG_KONG_MB_CHNL_SUPPORTED)
		bp->fw_cap |= BNXT_FW_CAP_KONG_MB_CHNL;

	if (dev_caps_cfg &
	    VER_GET_RESP_DEV_CAPS_CFG_FLOW_HANDLE_64BIT_SUPPORTED)
		bp->fw_cap |= BNXT_FW_CAP_OVS_64BIT_HANDLE;

hwrm_ver_get_exit:
	mutex_unlock(&bp->hwrm_cmd_lock);
	return rc;
}

int bnxt_hwrm_fw_set_time(struct bnxt *bp)
{
	struct hwrm_fw_set_time_input req = {0};
	struct tm tm;
	time64_t now = ktime_get_real_seconds();

	if ((BNXT_VF(bp) && bp->hwrm_spec_code < 0x10901) ||
	    bp->hwrm_spec_code < 0x10400)
		return -EOPNOTSUPP;

	time64_to_tm(now, 0, &tm);
	bnxt_hwrm_cmd_hdr_init(bp, &req, HWRM_FW_SET_TIME, -1, -1);
	req.year = cpu_to_le16(1900 + tm.tm_year);
	req.month = 1 + tm.tm_mon;
	req.day = tm.tm_mday;
	req.hour = tm.tm_hour;
	req.minute = tm.tm_min;
	req.second = tm.tm_sec;
	return hwrm_send_message(bp, &req, sizeof(req), HWRM_CMD_TIMEOUT);
}

static int bnxt_hwrm_port_qstats(struct bnxt *bp)
{
	int rc;
	struct bnxt_pf_info *pf = &bp->pf;
	struct hwrm_port_qstats_input req = {0};

	if (!(bp->flags & BNXT_FLAG_PORT_STATS))
		return 0;

	bnxt_hwrm_cmd_hdr_init(bp, &req, HWRM_PORT_QSTATS, -1, -1);
	req.port_id = cpu_to_le16(pf->port_id);
	req.tx_stat_host_addr = cpu_to_le64(bp->hw_tx_port_stats_map);
	req.rx_stat_host_addr = cpu_to_le64(bp->hw_rx_port_stats_map);
	rc = hwrm_send_message(bp, &req, sizeof(req), HWRM_CMD_TIMEOUT);
	return rc;
}

static int bnxt_hwrm_port_qstats_ext(struct bnxt *bp)
{
	struct hwrm_port_qstats_ext_output *resp = bp->hwrm_cmd_resp_addr;
	struct hwrm_queue_pri2cos_qcfg_input req2 = {0};
	struct hwrm_port_qstats_ext_input req = {0};
	struct bnxt_pf_info *pf = &bp->pf;
	u32 tx_stat_size;
	int rc;

	if (!(bp->flags & BNXT_FLAG_PORT_STATS_EXT))
		return 0;

	bnxt_hwrm_cmd_hdr_init(bp, &req, HWRM_PORT_QSTATS_EXT, -1, -1);
	req.port_id = cpu_to_le16(pf->port_id);
	req.rx_stat_size = cpu_to_le16(sizeof(struct rx_port_stats_ext));
	req.rx_stat_host_addr = cpu_to_le64(bp->hw_rx_port_stats_ext_map);
	tx_stat_size = bp->hw_tx_port_stats_ext ?
		       sizeof(*bp->hw_tx_port_stats_ext) : 0;
	req.tx_stat_size = cpu_to_le16(tx_stat_size);
	req.tx_stat_host_addr = cpu_to_le64(bp->hw_tx_port_stats_ext_map);
	mutex_lock(&bp->hwrm_cmd_lock);
	rc = _hwrm_send_message(bp, &req, sizeof(req), HWRM_CMD_TIMEOUT);
	if (!rc) {
		bp->fw_rx_stats_ext_size = le16_to_cpu(resp->rx_stat_size) / 8;
		bp->fw_tx_stats_ext_size = tx_stat_size ?
			le16_to_cpu(resp->tx_stat_size) / 8 : 0;
	} else {
		bp->fw_rx_stats_ext_size = 0;
		bp->fw_tx_stats_ext_size = 0;
	}
	if (bp->fw_tx_stats_ext_size <=
	    offsetof(struct tx_port_stats_ext, pfc_pri0_tx_duration_us) / 8) {
		mutex_unlock(&bp->hwrm_cmd_lock);
		bp->pri2cos_valid = 0;
		return rc;
	}

	bnxt_hwrm_cmd_hdr_init(bp, &req2, HWRM_QUEUE_PRI2COS_QCFG, -1, -1);
	req2.flags = cpu_to_le32(QUEUE_PRI2COS_QCFG_REQ_FLAGS_IVLAN);

	rc = _hwrm_send_message(bp, &req2, sizeof(req2), HWRM_CMD_TIMEOUT);
	if (!rc) {
		struct hwrm_queue_pri2cos_qcfg_output *resp2;
		u8 *pri2cos;
		int i, j;

		resp2 = bp->hwrm_cmd_resp_addr;
		pri2cos = &resp2->pri0_cos_queue_id;
		for (i = 0; i < 8; i++) {
			u8 queue_id = pri2cos[i];

			for (j = 0; j < bp->max_q; j++) {
				if (bp->q_ids[j] == queue_id)
					bp->pri2cos[i] = j;
			}
		}
		bp->pri2cos_valid = 1;
	}
	mutex_unlock(&bp->hwrm_cmd_lock);
	return rc;
}

static void bnxt_hwrm_free_tunnel_ports(struct bnxt *bp)
{
	if (bp->vxlan_port_cnt) {
		bnxt_hwrm_tunnel_dst_port_free(
			bp, TUNNEL_DST_PORT_FREE_REQ_TUNNEL_TYPE_VXLAN);
	}
	bp->vxlan_port_cnt = 0;
	if (bp->nge_port_cnt) {
		bnxt_hwrm_tunnel_dst_port_free(
			bp, TUNNEL_DST_PORT_FREE_REQ_TUNNEL_TYPE_GENEVE);
	}
	bp->nge_port_cnt = 0;
}

static int bnxt_set_tpa(struct bnxt *bp, bool set_tpa)
{
	int rc, i;
	u32 tpa_flags = 0;

	if (set_tpa)
		tpa_flags = bp->flags & BNXT_FLAG_TPA;
	for (i = 0; i < bp->nr_vnics; i++) {
		rc = bnxt_hwrm_vnic_set_tpa(bp, i, tpa_flags);
		if (rc) {
			netdev_err(bp->dev, "hwrm vnic set tpa failure rc for vnic %d: %x\n",
				   i, rc);
			return rc;
		}
	}
	return 0;
}

static void bnxt_hwrm_clear_vnic_rss(struct bnxt *bp)
{
	int i;

	for (i = 0; i < bp->nr_vnics; i++)
		bnxt_hwrm_vnic_set_rss(bp, i, false);
}

static void bnxt_hwrm_resource_free(struct bnxt *bp, bool close_path,
				    bool irq_re_init)
{
	if (bp->vnic_info) {
		bnxt_hwrm_clear_vnic_filter(bp);
		/* clear all RSS setting before free vnic ctx */
		bnxt_hwrm_clear_vnic_rss(bp);
		bnxt_hwrm_vnic_ctx_free(bp);
		/* before free the vnic, undo the vnic tpa settings */
		if (bp->flags & BNXT_FLAG_TPA)
			bnxt_set_tpa(bp, false);
		bnxt_hwrm_vnic_free(bp);
	}
	bnxt_hwrm_ring_free(bp, close_path);
	bnxt_hwrm_ring_grp_free(bp);
	if (irq_re_init) {
		bnxt_hwrm_stat_ctx_free(bp);
		bnxt_hwrm_free_tunnel_ports(bp);
	}
}

static int bnxt_hwrm_set_br_mode(struct bnxt *bp, u16 br_mode)
{
	struct hwrm_func_cfg_input req = {0};
	int rc;

	bnxt_hwrm_cmd_hdr_init(bp, &req, HWRM_FUNC_CFG, -1, -1);
	req.fid = cpu_to_le16(0xffff);
	req.enables = cpu_to_le32(FUNC_CFG_REQ_ENABLES_EVB_MODE);
	if (br_mode == BRIDGE_MODE_VEB)
		req.evb_mode = FUNC_CFG_REQ_EVB_MODE_VEB;
	else if (br_mode == BRIDGE_MODE_VEPA)
		req.evb_mode = FUNC_CFG_REQ_EVB_MODE_VEPA;
	else
		return -EINVAL;
	rc = hwrm_send_message(bp, &req, sizeof(req), HWRM_CMD_TIMEOUT);
	if (rc)
		rc = -EIO;
	return rc;
}

static int bnxt_hwrm_set_cache_line_size(struct bnxt *bp, int size)
{
	struct hwrm_func_cfg_input req = {0};
	int rc;

	if (BNXT_VF(bp) || bp->hwrm_spec_code < 0x10803)
		return 0;

	bnxt_hwrm_cmd_hdr_init(bp, &req, HWRM_FUNC_CFG, -1, -1);
	req.fid = cpu_to_le16(0xffff);
	req.enables = cpu_to_le32(FUNC_CFG_REQ_ENABLES_CACHE_LINESIZE);
	req.options = FUNC_CFG_REQ_OPTIONS_CACHE_LINESIZE_SIZE_64;
	if (size == 128)
		req.options = FUNC_CFG_REQ_OPTIONS_CACHE_LINESIZE_SIZE_128;

	rc = hwrm_send_message(bp, &req, sizeof(req), HWRM_CMD_TIMEOUT);
	if (rc)
		rc = -EIO;
	return rc;
}

static int __bnxt_setup_vnic(struct bnxt *bp, u16 vnic_id)
{
	struct bnxt_vnic_info *vnic = &bp->vnic_info[vnic_id];
	int rc;

	if (vnic->flags & BNXT_VNIC_RFS_NEW_RSS_FLAG)
		goto skip_rss_ctx;

	/* allocate context for vnic */
	rc = bnxt_hwrm_vnic_ctx_alloc(bp, vnic_id, 0);
	if (rc) {
		netdev_err(bp->dev, "hwrm vnic %d alloc failure rc: %x\n",
			   vnic_id, rc);
		goto vnic_setup_err;
	}
	bp->rsscos_nr_ctxs++;

	if (BNXT_CHIP_TYPE_NITRO_A0(bp)) {
		rc = bnxt_hwrm_vnic_ctx_alloc(bp, vnic_id, 1);
		if (rc) {
			netdev_err(bp->dev, "hwrm vnic %d cos ctx alloc failure rc: %x\n",
				   vnic_id, rc);
			goto vnic_setup_err;
		}
		bp->rsscos_nr_ctxs++;
	}

skip_rss_ctx:
	/* configure default vnic, ring grp */
	rc = bnxt_hwrm_vnic_cfg(bp, vnic_id);
	if (rc) {
		netdev_err(bp->dev, "hwrm vnic %d cfg failure rc: %x\n",
			   vnic_id, rc);
		goto vnic_setup_err;
	}

	/* Enable RSS hashing on vnic */
	rc = bnxt_hwrm_vnic_set_rss(bp, vnic_id, true);
	if (rc) {
		netdev_err(bp->dev, "hwrm vnic %d set rss failure rc: %x\n",
			   vnic_id, rc);
		goto vnic_setup_err;
	}

	if (bp->flags & BNXT_FLAG_AGG_RINGS) {
		rc = bnxt_hwrm_vnic_set_hds(bp, vnic_id);
		if (rc) {
			netdev_err(bp->dev, "hwrm vnic %d set hds failure rc: %x\n",
				   vnic_id, rc);
		}
	}

vnic_setup_err:
	return rc;
}

static int __bnxt_setup_vnic_p5(struct bnxt *bp, u16 vnic_id)
{
	int rc, i, nr_ctxs;

	nr_ctxs = DIV_ROUND_UP(bp->rx_nr_rings, 64);
	for (i = 0; i < nr_ctxs; i++) {
		rc = bnxt_hwrm_vnic_ctx_alloc(bp, vnic_id, i);
		if (rc) {
			netdev_err(bp->dev, "hwrm vnic %d ctx %d alloc failure rc: %x\n",
				   vnic_id, i, rc);
			break;
		}
		bp->rsscos_nr_ctxs++;
	}
	if (i < nr_ctxs)
		return -ENOMEM;

	rc = bnxt_hwrm_vnic_set_rss_p5(bp, vnic_id, true);
	if (rc) {
		netdev_err(bp->dev, "hwrm vnic %d set rss failure rc: %d\n",
			   vnic_id, rc);
		return rc;
	}
	rc = bnxt_hwrm_vnic_cfg(bp, vnic_id);
	if (rc) {
		netdev_err(bp->dev, "hwrm vnic %d cfg failure rc: %x\n",
			   vnic_id, rc);
		return rc;
	}
	if (bp->flags & BNXT_FLAG_AGG_RINGS) {
		rc = bnxt_hwrm_vnic_set_hds(bp, vnic_id);
		if (rc) {
			netdev_err(bp->dev, "hwrm vnic %d set hds failure rc: %x\n",
				   vnic_id, rc);
		}
	}
	return rc;
}

static int bnxt_setup_vnic(struct bnxt *bp, u16 vnic_id)
{
	if (bp->flags & BNXT_FLAG_CHIP_P5)
		return __bnxt_setup_vnic_p5(bp, vnic_id);
	else
		return __bnxt_setup_vnic(bp, vnic_id);
}

static int bnxt_alloc_rfs_vnics(struct bnxt *bp)
{
#ifdef CONFIG_RFS_ACCEL
	int i, rc = 0;

	for (i = 0; i < bp->rx_nr_rings; i++) {
		struct bnxt_vnic_info *vnic;
		u16 vnic_id = i + 1;
		u16 ring_id = i;

		if (vnic_id >= bp->nr_vnics)
			break;

		vnic = &bp->vnic_info[vnic_id];
		vnic->flags |= BNXT_VNIC_RFS_FLAG;
		if (bp->flags & BNXT_FLAG_NEW_RSS_CAP)
			vnic->flags |= BNXT_VNIC_RFS_NEW_RSS_FLAG;
		rc = bnxt_hwrm_vnic_alloc(bp, vnic_id, ring_id, 1);
		if (rc) {
			netdev_err(bp->dev, "hwrm vnic %d alloc failure rc: %x\n",
				   vnic_id, rc);
			break;
		}
		rc = bnxt_setup_vnic(bp, vnic_id);
		if (rc)
			break;
	}
	return rc;
#else
	return 0;
#endif
}

/* Allow PF and VF with default VLAN to be in promiscuous mode */
static bool bnxt_promisc_ok(struct bnxt *bp)
{
#ifdef CONFIG_BNXT_SRIOV
	if (BNXT_VF(bp) && !bp->vf.vlan)
		return false;
#endif
	return true;
}

static int bnxt_setup_nitroa0_vnic(struct bnxt *bp)
{
	unsigned int rc = 0;

	rc = bnxt_hwrm_vnic_alloc(bp, 1, bp->rx_nr_rings - 1, 1);
	if (rc) {
		netdev_err(bp->dev, "Cannot allocate special vnic for NS2 A0: %x\n",
			   rc);
		return rc;
	}

	rc = bnxt_hwrm_vnic_cfg(bp, 1);
	if (rc) {
		netdev_err(bp->dev, "Cannot allocate special vnic for NS2 A0: %x\n",
			   rc);
		return rc;
	}
	return rc;
}

static int bnxt_cfg_rx_mode(struct bnxt *);
static bool bnxt_mc_list_updated(struct bnxt *, u32 *);

static int bnxt_init_chip(struct bnxt *bp, bool irq_re_init)
{
	struct bnxt_vnic_info *vnic = &bp->vnic_info[0];
	int rc = 0;
	unsigned int rx_nr_rings = bp->rx_nr_rings;

	if (irq_re_init) {
		rc = bnxt_hwrm_stat_ctx_alloc(bp);
		if (rc) {
			netdev_err(bp->dev, "hwrm stat ctx alloc failure rc: %x\n",
				   rc);
			goto err_out;
		}
	}

	rc = bnxt_hwrm_ring_alloc(bp);
	if (rc) {
		netdev_err(bp->dev, "hwrm ring alloc failure rc: %x\n", rc);
		goto err_out;
	}

	rc = bnxt_hwrm_ring_grp_alloc(bp);
	if (rc) {
		netdev_err(bp->dev, "hwrm_ring_grp alloc failure: %x\n", rc);
		goto err_out;
	}

	if (BNXT_CHIP_TYPE_NITRO_A0(bp))
		rx_nr_rings--;

	/* default vnic 0 */
	rc = bnxt_hwrm_vnic_alloc(bp, 0, 0, rx_nr_rings);
	if (rc) {
		netdev_err(bp->dev, "hwrm vnic alloc failure rc: %x\n", rc);
		goto err_out;
	}

	rc = bnxt_setup_vnic(bp, 0);
	if (rc)
		goto err_out;

	if (bp->flags & BNXT_FLAG_RFS) {
		rc = bnxt_alloc_rfs_vnics(bp);
		if (rc)
			goto err_out;
	}

	if (bp->flags & BNXT_FLAG_TPA) {
		rc = bnxt_set_tpa(bp, true);
		if (rc)
			goto err_out;
	}

	if (BNXT_VF(bp))
		bnxt_update_vf_mac(bp);

	/* Filter for default vnic 0 */
	rc = bnxt_hwrm_set_vnic_filter(bp, 0, 0, bp->dev->dev_addr);
	if (rc) {
		netdev_err(bp->dev, "HWRM vnic filter failure rc: %x\n", rc);
		goto err_out;
	}
	vnic->uc_filter_count = 1;

	vnic->rx_mask = 0;
	if (bp->dev->flags & IFF_BROADCAST)
		vnic->rx_mask |= CFA_L2_SET_RX_MASK_REQ_MASK_BCAST;

	if ((bp->dev->flags & IFF_PROMISC) && bnxt_promisc_ok(bp))
		vnic->rx_mask |= CFA_L2_SET_RX_MASK_REQ_MASK_PROMISCUOUS;

	if (bp->dev->flags & IFF_ALLMULTI) {
		vnic->rx_mask |= CFA_L2_SET_RX_MASK_REQ_MASK_ALL_MCAST;
		vnic->mc_list_count = 0;
	} else {
		u32 mask = 0;

		bnxt_mc_list_updated(bp, &mask);
		vnic->rx_mask |= mask;
	}

	rc = bnxt_cfg_rx_mode(bp);
	if (rc)
		goto err_out;

	rc = bnxt_hwrm_set_coal(bp);
	if (rc)
		netdev_warn(bp->dev, "HWRM set coalescing failure rc: %x\n",
				rc);

	if (BNXT_CHIP_TYPE_NITRO_A0(bp)) {
		rc = bnxt_setup_nitroa0_vnic(bp);
		if (rc)
			netdev_err(bp->dev, "Special vnic setup failure for NS2 A0 rc: %x\n",
				   rc);
	}

	if (BNXT_VF(bp)) {
		bnxt_hwrm_func_qcfg(bp);
		netdev_update_features(bp->dev);
	}

	return 0;

err_out:
	bnxt_hwrm_resource_free(bp, 0, true);

	return rc;
}

static int bnxt_shutdown_nic(struct bnxt *bp, bool irq_re_init)
{
	bnxt_hwrm_resource_free(bp, 1, irq_re_init);
	return 0;
}

static int bnxt_init_nic(struct bnxt *bp, bool irq_re_init)
{
	bnxt_init_cp_rings(bp);
	bnxt_init_rx_rings(bp);
	bnxt_init_tx_rings(bp);
	bnxt_init_ring_grps(bp, irq_re_init);
	bnxt_init_vnics(bp);

	return bnxt_init_chip(bp, irq_re_init);
}

static int bnxt_set_real_num_queues(struct bnxt *bp)
{
	int rc;
	struct net_device *dev = bp->dev;

	rc = netif_set_real_num_tx_queues(dev, bp->tx_nr_rings -
					  bp->tx_nr_rings_xdp);
	if (rc)
		return rc;

	rc = netif_set_real_num_rx_queues(dev, bp->rx_nr_rings);
	if (rc)
		return rc;

#ifdef CONFIG_RFS_ACCEL
	if (bp->flags & BNXT_FLAG_RFS)
		dev->rx_cpu_rmap = alloc_irq_cpu_rmap(bp->rx_nr_rings);
#endif

	return rc;
}

static int bnxt_trim_rings(struct bnxt *bp, int *rx, int *tx, int max,
			   bool shared)
{
	int _rx = *rx, _tx = *tx;

	if (shared) {
		*rx = min_t(int, _rx, max);
		*tx = min_t(int, _tx, max);
	} else {
		if (max < 2)
			return -ENOMEM;

		while (_rx + _tx > max) {
			if (_rx > _tx && _rx > 1)
				_rx--;
			else if (_tx > 1)
				_tx--;
		}
		*rx = _rx;
		*tx = _tx;
	}
	return 0;
}

static void bnxt_setup_msix(struct bnxt *bp)
{
	const int len = sizeof(bp->irq_tbl[0].name);
	struct net_device *dev = bp->dev;
	int tcs, i;

	tcs = netdev_get_num_tc(dev);
	if (tcs > 1) {
		int i, off, count;

		for (i = 0; i < tcs; i++) {
			count = bp->tx_nr_rings_per_tc;
			off = i * count;
			netdev_set_tc_queue(dev, i, count, off);
		}
	}

	for (i = 0; i < bp->cp_nr_rings; i++) {
		int map_idx = bnxt_cp_num_to_irq_num(bp, i);
		char *attr;

		if (bp->flags & BNXT_FLAG_SHARED_RINGS)
			attr = "TxRx";
		else if (i < bp->rx_nr_rings)
			attr = "rx";
		else
			attr = "tx";

		snprintf(bp->irq_tbl[map_idx].name, len, "%s-%s-%d", dev->name,
			 attr, i);
		bp->irq_tbl[map_idx].handler = bnxt_msix;
	}
}

static void bnxt_setup_inta(struct bnxt *bp)
{
	const int len = sizeof(bp->irq_tbl[0].name);

	if (netdev_get_num_tc(bp->dev))
		netdev_reset_tc(bp->dev);

	snprintf(bp->irq_tbl[0].name, len, "%s-%s-%d", bp->dev->name, "TxRx",
		 0);
	bp->irq_tbl[0].handler = bnxt_inta;
}

static int bnxt_setup_int_mode(struct bnxt *bp)
{
	int rc;

	if (bp->flags & BNXT_FLAG_USING_MSIX)
		bnxt_setup_msix(bp);
	else
		bnxt_setup_inta(bp);

	rc = bnxt_set_real_num_queues(bp);
	return rc;
}

#ifdef CONFIG_RFS_ACCEL
static unsigned int bnxt_get_max_func_rss_ctxs(struct bnxt *bp)
{
	return bp->hw_resc.max_rsscos_ctxs;
}

static unsigned int bnxt_get_max_func_vnics(struct bnxt *bp)
{
	return bp->hw_resc.max_vnics;
}
#endif

unsigned int bnxt_get_max_func_stat_ctxs(struct bnxt *bp)
{
	return bp->hw_resc.max_stat_ctxs;
}

unsigned int bnxt_get_max_func_cp_rings(struct bnxt *bp)
{
	return bp->hw_resc.max_cp_rings;
}

static unsigned int bnxt_get_max_func_cp_rings_for_en(struct bnxt *bp)
{
	unsigned int cp = bp->hw_resc.max_cp_rings;

	if (!(bp->flags & BNXT_FLAG_CHIP_P5))
		cp -= bnxt_get_ulp_msix_num(bp);

	return cp;
}

static unsigned int bnxt_get_max_func_irqs(struct bnxt *bp)
{
	struct bnxt_hw_resc *hw_resc = &bp->hw_resc;

	if (bp->flags & BNXT_FLAG_CHIP_P5)
		return min_t(unsigned int, hw_resc->max_irqs, hw_resc->max_nqs);

	return min_t(unsigned int, hw_resc->max_irqs, hw_resc->max_cp_rings);
}

static void bnxt_set_max_func_irqs(struct bnxt *bp, unsigned int max_irqs)
{
	bp->hw_resc.max_irqs = max_irqs;
}

unsigned int bnxt_get_avail_cp_rings_for_en(struct bnxt *bp)
{
	unsigned int cp;

	cp = bnxt_get_max_func_cp_rings_for_en(bp);
	if (bp->flags & BNXT_FLAG_CHIP_P5)
		return cp - bp->rx_nr_rings - bp->tx_nr_rings;
	else
		return cp - bp->cp_nr_rings;
}

unsigned int bnxt_get_avail_stat_ctxs_for_en(struct bnxt *bp)
{
	unsigned int stat;

	stat = bnxt_get_max_func_stat_ctxs(bp) - bnxt_get_ulp_stat_ctxs(bp);
	stat -= bp->cp_nr_rings;
	return stat;
}

int bnxt_get_avail_msix(struct bnxt *bp, int num)
{
	int max_cp = bnxt_get_max_func_cp_rings(bp);
	int max_irq = bnxt_get_max_func_irqs(bp);
	int total_req = bp->cp_nr_rings + num;
	int max_idx, avail_msix;

	max_idx = bp->total_irqs;
	if (!(bp->flags & BNXT_FLAG_CHIP_P5))
		max_idx = min_t(int, bp->total_irqs, max_cp);
	avail_msix = max_idx - bp->cp_nr_rings;
	if (!BNXT_NEW_RM(bp) || avail_msix >= num)
		return avail_msix;

	if (max_irq < total_req) {
		num = max_irq - bp->cp_nr_rings;
		if (num <= 0)
			return 0;
	}
	return num;
}

static int bnxt_get_num_msix(struct bnxt *bp)
{
	if (!BNXT_NEW_RM(bp))
		return bnxt_get_max_func_irqs(bp);

	return bnxt_nq_rings_in_use(bp);
}

static int bnxt_init_msix(struct bnxt *bp)
{
	int i, total_vecs, max, rc = 0, min = 1, ulp_msix;
	struct msix_entry *msix_ent;

	total_vecs = bnxt_get_num_msix(bp);
	max = bnxt_get_max_func_irqs(bp);
	if (total_vecs > max)
		total_vecs = max;

	if (!total_vecs)
		return 0;

	msix_ent = kcalloc(total_vecs, sizeof(struct msix_entry), GFP_KERNEL);
	if (!msix_ent)
		return -ENOMEM;

	for (i = 0; i < total_vecs; i++) {
		msix_ent[i].entry = i;
		msix_ent[i].vector = 0;
	}

	if (!(bp->flags & BNXT_FLAG_SHARED_RINGS))
		min = 2;

	total_vecs = pci_enable_msix_range(bp->pdev, msix_ent, min, total_vecs);
	ulp_msix = bnxt_get_ulp_msix_num(bp);
	if (total_vecs < 0 || total_vecs < ulp_msix) {
		rc = -ENODEV;
		goto msix_setup_exit;
	}

	bp->irq_tbl = kcalloc(total_vecs, sizeof(struct bnxt_irq), GFP_KERNEL);
	if (bp->irq_tbl) {
		for (i = 0; i < total_vecs; i++)
			bp->irq_tbl[i].vector = msix_ent[i].vector;

		bp->total_irqs = total_vecs;
		/* Trim rings based upon num of vectors allocated */
		rc = bnxt_trim_rings(bp, &bp->rx_nr_rings, &bp->tx_nr_rings,
				     total_vecs - ulp_msix, min == 1);
		if (rc)
			goto msix_setup_exit;

		bp->cp_nr_rings = (min == 1) ?
				  max_t(int, bp->tx_nr_rings, bp->rx_nr_rings) :
				  bp->tx_nr_rings + bp->rx_nr_rings;

	} else {
		rc = -ENOMEM;
		goto msix_setup_exit;
	}
	bp->flags |= BNXT_FLAG_USING_MSIX;
	kfree(msix_ent);
	return 0;

msix_setup_exit:
	netdev_err(bp->dev, "bnxt_init_msix err: %x\n", rc);
	kfree(bp->irq_tbl);
	bp->irq_tbl = NULL;
	pci_disable_msix(bp->pdev);
	kfree(msix_ent);
	return rc;
}

static int bnxt_init_inta(struct bnxt *bp)
{
	bp->irq_tbl = kcalloc(1, sizeof(struct bnxt_irq), GFP_KERNEL);
	if (!bp->irq_tbl)
		return -ENOMEM;

	bp->total_irqs = 1;
	bp->rx_nr_rings = 1;
	bp->tx_nr_rings = 1;
	bp->cp_nr_rings = 1;
	bp->flags |= BNXT_FLAG_SHARED_RINGS;
	bp->irq_tbl[0].vector = bp->pdev->irq;
	return 0;
}

static int bnxt_init_int_mode(struct bnxt *bp)
{
	int rc = 0;

	if (bp->flags & BNXT_FLAG_MSIX_CAP)
		rc = bnxt_init_msix(bp);

	if (!(bp->flags & BNXT_FLAG_USING_MSIX) && BNXT_PF(bp)) {
		/* fallback to INTA */
		rc = bnxt_init_inta(bp);
	}
	return rc;
}

static void bnxt_clear_int_mode(struct bnxt *bp)
{
	if (bp->flags & BNXT_FLAG_USING_MSIX)
		pci_disable_msix(bp->pdev);

	kfree(bp->irq_tbl);
	bp->irq_tbl = NULL;
	bp->flags &= ~BNXT_FLAG_USING_MSIX;
}

int bnxt_reserve_rings(struct bnxt *bp, bool irq_re_init)
{
	int tcs = netdev_get_num_tc(bp->dev);
	bool irq_cleared = false;
	int rc;

	if (!bnxt_need_reserve_rings(bp))
		return 0;

	if (irq_re_init && BNXT_NEW_RM(bp) &&
	    bnxt_get_num_msix(bp) != bp->total_irqs) {
		bnxt_ulp_irq_stop(bp);
		bnxt_clear_int_mode(bp);
		irq_cleared = true;
	}
	rc = __bnxt_reserve_rings(bp);
	if (irq_cleared) {
		if (!rc)
			rc = bnxt_init_int_mode(bp);
		bnxt_ulp_irq_restart(bp, rc);
	}
	if (rc) {
		netdev_err(bp->dev, "ring reservation/IRQ init failure rc: %d\n", rc);
		return rc;
	}
	if (tcs && (bp->tx_nr_rings_per_tc * tcs != bp->tx_nr_rings)) {
		netdev_err(bp->dev, "tx ring reservation failure\n");
		netdev_reset_tc(bp->dev);
		bp->tx_nr_rings_per_tc = bp->tx_nr_rings;
		return -ENOMEM;
	}
	return 0;
}

static void bnxt_free_irq(struct bnxt *bp)
{
	struct bnxt_irq *irq;
	int i;

#ifdef CONFIG_RFS_ACCEL
	free_irq_cpu_rmap(bp->dev->rx_cpu_rmap);
	bp->dev->rx_cpu_rmap = NULL;
#endif
	if (!bp->irq_tbl || !bp->bnapi)
		return;

	for (i = 0; i < bp->cp_nr_rings; i++) {
		int map_idx = bnxt_cp_num_to_irq_num(bp, i);

		irq = &bp->irq_tbl[map_idx];
		if (irq->requested) {
			if (irq->have_cpumask) {
				irq_set_affinity_hint(irq->vector, NULL);
				free_cpumask_var(irq->cpu_mask);
				irq->have_cpumask = 0;
			}
			free_irq(irq->vector, bp->bnapi[i]);
		}

		irq->requested = 0;
	}
}

static int bnxt_request_irq(struct bnxt *bp)
{
	int i, j, rc = 0;
	unsigned long flags = 0;
#ifdef CONFIG_RFS_ACCEL
	struct cpu_rmap *rmap;
#endif

	rc = bnxt_setup_int_mode(bp);
	if (rc) {
		netdev_err(bp->dev, "bnxt_setup_int_mode err: %x\n",
			   rc);
		return rc;
	}
#ifdef CONFIG_RFS_ACCEL
	rmap = bp->dev->rx_cpu_rmap;
#endif
	if (!(bp->flags & BNXT_FLAG_USING_MSIX))
		flags = IRQF_SHARED;

	for (i = 0, j = 0; i < bp->cp_nr_rings; i++) {
		int map_idx = bnxt_cp_num_to_irq_num(bp, i);
		struct bnxt_irq *irq = &bp->irq_tbl[map_idx];

#ifdef CONFIG_RFS_ACCEL
		if (rmap && bp->bnapi[i]->rx_ring) {
			rc = irq_cpu_rmap_add(rmap, irq->vector);
			if (rc)
				netdev_warn(bp->dev, "failed adding irq rmap for ring %d\n",
					    j);
			j++;
		}
#endif
		rc = request_irq(irq->vector, irq->handler, flags, irq->name,
				 bp->bnapi[i]);
		if (rc)
			break;

		irq->requested = 1;

		if (zalloc_cpumask_var(&irq->cpu_mask, GFP_KERNEL)) {
			int numa_node = dev_to_node(&bp->pdev->dev);

			irq->have_cpumask = 1;
			cpumask_set_cpu(cpumask_local_spread(i, numa_node),
					irq->cpu_mask);
			rc = irq_set_affinity_hint(irq->vector, irq->cpu_mask);
			if (rc) {
				netdev_warn(bp->dev,
					    "Set affinity failed, IRQ = %d\n",
					    irq->vector);
				break;
			}
		}
	}
	return rc;
}

static void bnxt_del_napi(struct bnxt *bp)
{
	int i;

	if (!bp->bnapi)
		return;

	for (i = 0; i < bp->cp_nr_rings; i++) {
		struct bnxt_napi *bnapi = bp->bnapi[i];

		napi_hash_del(&bnapi->napi);
		netif_napi_del(&bnapi->napi);
	}
	/* We called napi_hash_del() before netif_napi_del(), we need
	 * to respect an RCU grace period before freeing napi structures.
	 */
	synchronize_net();
}

static void bnxt_init_napi(struct bnxt *bp)
{
	int i;
	unsigned int cp_nr_rings = bp->cp_nr_rings;
	struct bnxt_napi *bnapi;

	if (bp->flags & BNXT_FLAG_USING_MSIX) {
		int (*poll_fn)(struct napi_struct *, int) = bnxt_poll;

		if (bp->flags & BNXT_FLAG_CHIP_P5)
			poll_fn = bnxt_poll_p5;
		else if (BNXT_CHIP_TYPE_NITRO_A0(bp))
			cp_nr_rings--;
		for (i = 0; i < cp_nr_rings; i++) {
			bnapi = bp->bnapi[i];
			netif_napi_add(bp->dev, &bnapi->napi, poll_fn, 64);
		}
		if (BNXT_CHIP_TYPE_NITRO_A0(bp)) {
			bnapi = bp->bnapi[cp_nr_rings];
			netif_napi_add(bp->dev, &bnapi->napi,
				       bnxt_poll_nitroa0, 64);
		}
	} else {
		bnapi = bp->bnapi[0];
		netif_napi_add(bp->dev, &bnapi->napi, bnxt_poll, 64);
	}
}

static void bnxt_disable_napi(struct bnxt *bp)
{
	int i;

	if (!bp->bnapi)
		return;

	for (i = 0; i < bp->cp_nr_rings; i++) {
		struct bnxt_cp_ring_info *cpr = &bp->bnapi[i]->cp_ring;

		if (bp->bnapi[i]->rx_ring)
			cancel_work_sync(&cpr->dim.work);

		napi_disable(&bp->bnapi[i]->napi);
	}
}

static void bnxt_enable_napi(struct bnxt *bp)
{
	int i;

	for (i = 0; i < bp->cp_nr_rings; i++) {
		struct bnxt_cp_ring_info *cpr = &bp->bnapi[i]->cp_ring;
		bp->bnapi[i]->in_reset = false;

		if (bp->bnapi[i]->rx_ring) {
			INIT_WORK(&cpr->dim.work, bnxt_dim_work);
			cpr->dim.mode = NET_DIM_CQ_PERIOD_MODE_START_FROM_EQE;
		}
		napi_enable(&bp->bnapi[i]->napi);
	}
}

void bnxt_tx_disable(struct bnxt *bp)
{
	int i;
	struct bnxt_tx_ring_info *txr;

	if (bp->tx_ring) {
		for (i = 0; i < bp->tx_nr_rings; i++) {
			txr = &bp->tx_ring[i];
			txr->dev_state = BNXT_DEV_STATE_CLOSING;
		}
	}
	/* Stop all TX queues */
	netif_tx_disable(bp->dev);
	netif_carrier_off(bp->dev);
}

void bnxt_tx_enable(struct bnxt *bp)
{
	int i;
	struct bnxt_tx_ring_info *txr;

	for (i = 0; i < bp->tx_nr_rings; i++) {
		txr = &bp->tx_ring[i];
		txr->dev_state = 0;
	}
	netif_tx_wake_all_queues(bp->dev);
	if (bp->link_info.link_up)
		netif_carrier_on(bp->dev);
}

static void bnxt_report_link(struct bnxt *bp)
{
	if (bp->link_info.link_up) {
		const char *duplex;
		const char *flow_ctrl;
		u32 speed;
		u16 fec;

		netif_carrier_on(bp->dev);
		if (bp->link_info.duplex == BNXT_LINK_DUPLEX_FULL)
			duplex = "full";
		else
			duplex = "half";
		if (bp->link_info.pause == BNXT_LINK_PAUSE_BOTH)
			flow_ctrl = "ON - receive & transmit";
		else if (bp->link_info.pause == BNXT_LINK_PAUSE_TX)
			flow_ctrl = "ON - transmit";
		else if (bp->link_info.pause == BNXT_LINK_PAUSE_RX)
			flow_ctrl = "ON - receive";
		else
			flow_ctrl = "none";
		speed = bnxt_fw_to_ethtool_speed(bp->link_info.link_speed);
		netdev_info(bp->dev, "NIC Link is Up, %u Mbps %s duplex, Flow control: %s\n",
			    speed, duplex, flow_ctrl);
		if (bp->flags & BNXT_FLAG_EEE_CAP)
			netdev_info(bp->dev, "EEE is %s\n",
				    bp->eee.eee_active ? "active" :
							 "not active");
		fec = bp->link_info.fec_cfg;
		if (!(fec & PORT_PHY_QCFG_RESP_FEC_CFG_FEC_NONE_SUPPORTED))
			netdev_info(bp->dev, "FEC autoneg %s encodings: %s\n",
				    (fec & BNXT_FEC_AUTONEG) ? "on" : "off",
				    (fec & BNXT_FEC_ENC_BASE_R) ? "BaseR" :
				     (fec & BNXT_FEC_ENC_RS) ? "RS" : "None");
	} else {
		netif_carrier_off(bp->dev);
		netdev_err(bp->dev, "NIC Link is Down\n");
	}
}

static int bnxt_hwrm_phy_qcaps(struct bnxt *bp)
{
	int rc = 0;
	struct hwrm_port_phy_qcaps_input req = {0};
	struct hwrm_port_phy_qcaps_output *resp = bp->hwrm_cmd_resp_addr;
	struct bnxt_link_info *link_info = &bp->link_info;

	if (bp->hwrm_spec_code < 0x10201)
		return 0;

	bnxt_hwrm_cmd_hdr_init(bp, &req, HWRM_PORT_PHY_QCAPS, -1, -1);

	mutex_lock(&bp->hwrm_cmd_lock);
	rc = _hwrm_send_message(bp, &req, sizeof(req), HWRM_CMD_TIMEOUT);
	if (rc)
		goto hwrm_phy_qcaps_exit;

	if (resp->flags & PORT_PHY_QCAPS_RESP_FLAGS_EEE_SUPPORTED) {
		struct ethtool_eee *eee = &bp->eee;
		u16 fw_speeds = le16_to_cpu(resp->supported_speeds_eee_mode);

		bp->flags |= BNXT_FLAG_EEE_CAP;
		eee->supported = _bnxt_fw_to_ethtool_adv_spds(fw_speeds, 0);
		bp->lpi_tmr_lo = le32_to_cpu(resp->tx_lpi_timer_low) &
				 PORT_PHY_QCAPS_RESP_TX_LPI_TIMER_LOW_MASK;
		bp->lpi_tmr_hi = le32_to_cpu(resp->valid_tx_lpi_timer_high) &
				 PORT_PHY_QCAPS_RESP_TX_LPI_TIMER_HIGH_MASK;
	}
	if (resp->flags & PORT_PHY_QCAPS_RESP_FLAGS_EXTERNAL_LPBK_SUPPORTED) {
		if (bp->test_info)
			bp->test_info->flags |= BNXT_TEST_FL_EXT_LPBK;
	}
	if (resp->supported_speeds_auto_mode)
		link_info->support_auto_speeds =
			le16_to_cpu(resp->supported_speeds_auto_mode);

	bp->port_count = resp->port_cnt;

hwrm_phy_qcaps_exit:
	mutex_unlock(&bp->hwrm_cmd_lock);
	return rc;
}

static int bnxt_update_link(struct bnxt *bp, bool chng_link_state)
{
	int rc = 0;
	struct bnxt_link_info *link_info = &bp->link_info;
	struct hwrm_port_phy_qcfg_input req = {0};
	struct hwrm_port_phy_qcfg_output *resp = bp->hwrm_cmd_resp_addr;
	u8 link_up = link_info->link_up;
	u16 diff;

	bnxt_hwrm_cmd_hdr_init(bp, &req, HWRM_PORT_PHY_QCFG, -1, -1);

	mutex_lock(&bp->hwrm_cmd_lock);
	rc = _hwrm_send_message(bp, &req, sizeof(req), HWRM_CMD_TIMEOUT);
	if (rc) {
		mutex_unlock(&bp->hwrm_cmd_lock);
		return rc;
	}

	memcpy(&link_info->phy_qcfg_resp, resp, sizeof(*resp));
	link_info->phy_link_status = resp->link;
	link_info->duplex = resp->duplex_cfg;
	if (bp->hwrm_spec_code >= 0x10800)
		link_info->duplex = resp->duplex_state;
	link_info->pause = resp->pause;
	link_info->auto_mode = resp->auto_mode;
	link_info->auto_pause_setting = resp->auto_pause;
	link_info->lp_pause = resp->link_partner_adv_pause;
	link_info->force_pause_setting = resp->force_pause;
	link_info->duplex_setting = resp->duplex_cfg;
	if (link_info->phy_link_status == BNXT_LINK_LINK)
		link_info->link_speed = le16_to_cpu(resp->link_speed);
	else
		link_info->link_speed = 0;
	link_info->force_link_speed = le16_to_cpu(resp->force_link_speed);
	link_info->support_speeds = le16_to_cpu(resp->support_speeds);
	link_info->auto_link_speeds = le16_to_cpu(resp->auto_link_speed_mask);
	link_info->lp_auto_link_speeds =
		le16_to_cpu(resp->link_partner_adv_speeds);
	link_info->preemphasis = le32_to_cpu(resp->preemphasis);
	link_info->phy_ver[0] = resp->phy_maj;
	link_info->phy_ver[1] = resp->phy_min;
	link_info->phy_ver[2] = resp->phy_bld;
	link_info->media_type = resp->media_type;
	link_info->phy_type = resp->phy_type;
	link_info->transceiver = resp->xcvr_pkg_type;
	link_info->phy_addr = resp->eee_config_phy_addr &
			      PORT_PHY_QCFG_RESP_PHY_ADDR_MASK;
	link_info->module_status = resp->module_status;

	if (bp->flags & BNXT_FLAG_EEE_CAP) {
		struct ethtool_eee *eee = &bp->eee;
		u16 fw_speeds;

		eee->eee_active = 0;
		if (resp->eee_config_phy_addr &
		    PORT_PHY_QCFG_RESP_EEE_CONFIG_EEE_ACTIVE) {
			eee->eee_active = 1;
			fw_speeds = le16_to_cpu(
				resp->link_partner_adv_eee_link_speed_mask);
			eee->lp_advertised =
				_bnxt_fw_to_ethtool_adv_spds(fw_speeds, 0);
		}

		/* Pull initial EEE config */
		if (!chng_link_state) {
			if (resp->eee_config_phy_addr &
			    PORT_PHY_QCFG_RESP_EEE_CONFIG_EEE_ENABLED)
				eee->eee_enabled = 1;

			fw_speeds = le16_to_cpu(resp->adv_eee_link_speed_mask);
			eee->advertised =
				_bnxt_fw_to_ethtool_adv_spds(fw_speeds, 0);

			if (resp->eee_config_phy_addr &
			    PORT_PHY_QCFG_RESP_EEE_CONFIG_EEE_TX_LPI) {
				__le32 tmr;

				eee->tx_lpi_enabled = 1;
				tmr = resp->xcvr_identifier_type_tx_lpi_timer;
				eee->tx_lpi_timer = le32_to_cpu(tmr) &
					PORT_PHY_QCFG_RESP_TX_LPI_TIMER_MASK;
			}
		}
	}

	link_info->fec_cfg = PORT_PHY_QCFG_RESP_FEC_CFG_FEC_NONE_SUPPORTED;
	if (bp->hwrm_spec_code >= 0x10504)
		link_info->fec_cfg = le16_to_cpu(resp->fec_cfg);

	/* TODO: need to add more logic to report VF link */
	if (chng_link_state) {
		if (link_info->phy_link_status == BNXT_LINK_LINK)
			link_info->link_up = 1;
		else
			link_info->link_up = 0;
		if (link_up != link_info->link_up)
			bnxt_report_link(bp);
	} else {
		/* alwasy link down if not require to update link state */
		link_info->link_up = 0;
	}
	mutex_unlock(&bp->hwrm_cmd_lock);

	if (!BNXT_SINGLE_PF(bp))
		return 0;

	diff = link_info->support_auto_speeds ^ link_info->advertising;
	if ((link_info->support_auto_speeds | diff) !=
	    link_info->support_auto_speeds) {
		/* An advertised speed is no longer supported, so we need to
		 * update the advertisement settings.  Caller holds RTNL
		 * so we can modify link settings.
		 */
		link_info->advertising = link_info->support_auto_speeds;
		if (link_info->autoneg & BNXT_AUTONEG_SPEED)
			bnxt_hwrm_set_link_setting(bp, true, false);
	}
	return 0;
}

static void bnxt_get_port_module_status(struct bnxt *bp)
{
	struct bnxt_link_info *link_info = &bp->link_info;
	struct hwrm_port_phy_qcfg_output *resp = &link_info->phy_qcfg_resp;
	u8 module_status;

	if (bnxt_update_link(bp, true))
		return;

	module_status = link_info->module_status;
	switch (module_status) {
	case PORT_PHY_QCFG_RESP_MODULE_STATUS_DISABLETX:
	case PORT_PHY_QCFG_RESP_MODULE_STATUS_PWRDOWN:
	case PORT_PHY_QCFG_RESP_MODULE_STATUS_WARNINGMSG:
		netdev_warn(bp->dev, "Unqualified SFP+ module detected on port %d\n",
			    bp->pf.port_id);
		if (bp->hwrm_spec_code >= 0x10201) {
			netdev_warn(bp->dev, "Module part number %s\n",
				    resp->phy_vendor_partnumber);
		}
		if (module_status == PORT_PHY_QCFG_RESP_MODULE_STATUS_DISABLETX)
			netdev_warn(bp->dev, "TX is disabled\n");
		if (module_status == PORT_PHY_QCFG_RESP_MODULE_STATUS_PWRDOWN)
			netdev_warn(bp->dev, "SFP+ module is shutdown\n");
	}
}

static void
bnxt_hwrm_set_pause_common(struct bnxt *bp, struct hwrm_port_phy_cfg_input *req)
{
	if (bp->link_info.autoneg & BNXT_AUTONEG_FLOW_CTRL) {
		if (bp->hwrm_spec_code >= 0x10201)
			req->auto_pause =
				PORT_PHY_CFG_REQ_AUTO_PAUSE_AUTONEG_PAUSE;
		if (bp->link_info.req_flow_ctrl & BNXT_LINK_PAUSE_RX)
			req->auto_pause |= PORT_PHY_CFG_REQ_AUTO_PAUSE_RX;
		if (bp->link_info.req_flow_ctrl & BNXT_LINK_PAUSE_TX)
			req->auto_pause |= PORT_PHY_CFG_REQ_AUTO_PAUSE_TX;
		req->enables |=
			cpu_to_le32(PORT_PHY_CFG_REQ_ENABLES_AUTO_PAUSE);
	} else {
		if (bp->link_info.req_flow_ctrl & BNXT_LINK_PAUSE_RX)
			req->force_pause |= PORT_PHY_CFG_REQ_FORCE_PAUSE_RX;
		if (bp->link_info.req_flow_ctrl & BNXT_LINK_PAUSE_TX)
			req->force_pause |= PORT_PHY_CFG_REQ_FORCE_PAUSE_TX;
		req->enables |=
			cpu_to_le32(PORT_PHY_CFG_REQ_ENABLES_FORCE_PAUSE);
		if (bp->hwrm_spec_code >= 0x10201) {
			req->auto_pause = req->force_pause;
			req->enables |= cpu_to_le32(
				PORT_PHY_CFG_REQ_ENABLES_AUTO_PAUSE);
		}
	}
}

static void bnxt_hwrm_set_link_common(struct bnxt *bp,
				      struct hwrm_port_phy_cfg_input *req)
{
	u8 autoneg = bp->link_info.autoneg;
	u16 fw_link_speed = bp->link_info.req_link_speed;
	u16 advertising = bp->link_info.advertising;

	if (autoneg & BNXT_AUTONEG_SPEED) {
		req->auto_mode |=
			PORT_PHY_CFG_REQ_AUTO_MODE_SPEED_MASK;

		req->enables |= cpu_to_le32(
			PORT_PHY_CFG_REQ_ENABLES_AUTO_LINK_SPEED_MASK);
		req->auto_link_speed_mask = cpu_to_le16(advertising);

		req->enables |= cpu_to_le32(PORT_PHY_CFG_REQ_ENABLES_AUTO_MODE);
		req->flags |=
			cpu_to_le32(PORT_PHY_CFG_REQ_FLAGS_RESTART_AUTONEG);
	} else {
		req->force_link_speed = cpu_to_le16(fw_link_speed);
		req->flags |= cpu_to_le32(PORT_PHY_CFG_REQ_FLAGS_FORCE);
	}

	/* tell chimp that the setting takes effect immediately */
	req->flags |= cpu_to_le32(PORT_PHY_CFG_REQ_FLAGS_RESET_PHY);
}

int bnxt_hwrm_set_pause(struct bnxt *bp)
{
	struct hwrm_port_phy_cfg_input req = {0};
	int rc;

	bnxt_hwrm_cmd_hdr_init(bp, &req, HWRM_PORT_PHY_CFG, -1, -1);
	bnxt_hwrm_set_pause_common(bp, &req);

	if ((bp->link_info.autoneg & BNXT_AUTONEG_FLOW_CTRL) ||
	    bp->link_info.force_link_chng)
		bnxt_hwrm_set_link_common(bp, &req);

	mutex_lock(&bp->hwrm_cmd_lock);
	rc = _hwrm_send_message(bp, &req, sizeof(req), HWRM_CMD_TIMEOUT);
	if (!rc && !(bp->link_info.autoneg & BNXT_AUTONEG_FLOW_CTRL)) {
		/* since changing of pause setting doesn't trigger any link
		 * change event, the driver needs to update the current pause
		 * result upon successfully return of the phy_cfg command
		 */
		bp->link_info.pause =
		bp->link_info.force_pause_setting = bp->link_info.req_flow_ctrl;
		bp->link_info.auto_pause_setting = 0;
		if (!bp->link_info.force_link_chng)
			bnxt_report_link(bp);
	}
	bp->link_info.force_link_chng = false;
	mutex_unlock(&bp->hwrm_cmd_lock);
	return rc;
}

static void bnxt_hwrm_set_eee(struct bnxt *bp,
			      struct hwrm_port_phy_cfg_input *req)
{
	struct ethtool_eee *eee = &bp->eee;

	if (eee->eee_enabled) {
		u16 eee_speeds;
		u32 flags = PORT_PHY_CFG_REQ_FLAGS_EEE_ENABLE;

		if (eee->tx_lpi_enabled)
			flags |= PORT_PHY_CFG_REQ_FLAGS_EEE_TX_LPI_ENABLE;
		else
			flags |= PORT_PHY_CFG_REQ_FLAGS_EEE_TX_LPI_DISABLE;

		req->flags |= cpu_to_le32(flags);
		eee_speeds = bnxt_get_fw_auto_link_speeds(eee->advertised);
		req->eee_link_speed_mask = cpu_to_le16(eee_speeds);
		req->tx_lpi_timer = cpu_to_le32(eee->tx_lpi_timer);
	} else {
		req->flags |= cpu_to_le32(PORT_PHY_CFG_REQ_FLAGS_EEE_DISABLE);
	}
}

int bnxt_hwrm_set_link_setting(struct bnxt *bp, bool set_pause, bool set_eee)
{
	struct hwrm_port_phy_cfg_input req = {0};

	bnxt_hwrm_cmd_hdr_init(bp, &req, HWRM_PORT_PHY_CFG, -1, -1);
	if (set_pause)
		bnxt_hwrm_set_pause_common(bp, &req);

	bnxt_hwrm_set_link_common(bp, &req);

	if (set_eee)
		bnxt_hwrm_set_eee(bp, &req);
	return hwrm_send_message(bp, &req, sizeof(req), HWRM_CMD_TIMEOUT);
}

static int bnxt_hwrm_shutdown_link(struct bnxt *bp)
{
	struct hwrm_port_phy_cfg_input req = {0};

	if (!BNXT_SINGLE_PF(bp))
		return 0;

	if (pci_num_vf(bp->pdev))
		return 0;

	bnxt_hwrm_cmd_hdr_init(bp, &req, HWRM_PORT_PHY_CFG, -1, -1);
	req.flags = cpu_to_le32(PORT_PHY_CFG_REQ_FLAGS_FORCE_LINK_DWN);
	return hwrm_send_message(bp, &req, sizeof(req), HWRM_CMD_TIMEOUT);
}

static int bnxt_hwrm_if_change(struct bnxt *bp, bool up)
{
	struct hwrm_func_drv_if_change_output *resp = bp->hwrm_cmd_resp_addr;
	struct hwrm_func_drv_if_change_input req = {0};
	bool resc_reinit = false;
	int rc;

	if (!(bp->fw_cap & BNXT_FW_CAP_IF_CHANGE))
		return 0;

	bnxt_hwrm_cmd_hdr_init(bp, &req, HWRM_FUNC_DRV_IF_CHANGE, -1, -1);
	if (up)
		req.flags = cpu_to_le32(FUNC_DRV_IF_CHANGE_REQ_FLAGS_UP);
	mutex_lock(&bp->hwrm_cmd_lock);
	rc = _hwrm_send_message(bp, &req, sizeof(req), HWRM_CMD_TIMEOUT);
	if (!rc && (resp->flags &
		    cpu_to_le32(FUNC_DRV_IF_CHANGE_RESP_FLAGS_RESC_CHANGE)))
		resc_reinit = true;
	mutex_unlock(&bp->hwrm_cmd_lock);

	if (up && resc_reinit && BNXT_NEW_RM(bp)) {
		struct bnxt_hw_resc *hw_resc = &bp->hw_resc;

		rc = bnxt_hwrm_func_resc_qcaps(bp, true);
		hw_resc->resv_cp_rings = 0;
		hw_resc->resv_stat_ctxs = 0;
		hw_resc->resv_irqs = 0;
		hw_resc->resv_tx_rings = 0;
		hw_resc->resv_rx_rings = 0;
		hw_resc->resv_hw_ring_grps = 0;
		hw_resc->resv_vnics = 0;
		bp->tx_nr_rings = 0;
		bp->rx_nr_rings = 0;
	}
	return rc;
}

static int bnxt_hwrm_port_led_qcaps(struct bnxt *bp)
{
	struct hwrm_port_led_qcaps_output *resp = bp->hwrm_cmd_resp_addr;
	struct hwrm_port_led_qcaps_input req = {0};
	struct bnxt_pf_info *pf = &bp->pf;
	int rc;

	if (BNXT_VF(bp) || bp->hwrm_spec_code < 0x10601)
		return 0;

	bnxt_hwrm_cmd_hdr_init(bp, &req, HWRM_PORT_LED_QCAPS, -1, -1);
	req.port_id = cpu_to_le16(pf->port_id);
	mutex_lock(&bp->hwrm_cmd_lock);
	rc = _hwrm_send_message(bp, &req, sizeof(req), HWRM_CMD_TIMEOUT);
	if (rc) {
		mutex_unlock(&bp->hwrm_cmd_lock);
		return rc;
	}
	if (resp->num_leds > 0 && resp->num_leds < BNXT_MAX_LED) {
		int i;

		bp->num_leds = resp->num_leds;
		memcpy(bp->leds, &resp->led0_id, sizeof(bp->leds[0]) *
						 bp->num_leds);
		for (i = 0; i < bp->num_leds; i++) {
			struct bnxt_led_info *led = &bp->leds[i];
			__le16 caps = led->led_state_caps;

			if (!led->led_group_id ||
			    !BNXT_LED_ALT_BLINK_CAP(caps)) {
				bp->num_leds = 0;
				break;
			}
		}
	}
	mutex_unlock(&bp->hwrm_cmd_lock);
	return 0;
}

int bnxt_hwrm_alloc_wol_fltr(struct bnxt *bp)
{
	struct hwrm_wol_filter_alloc_input req = {0};
	struct hwrm_wol_filter_alloc_output *resp = bp->hwrm_cmd_resp_addr;
	int rc;

	bnxt_hwrm_cmd_hdr_init(bp, &req, HWRM_WOL_FILTER_ALLOC, -1, -1);
	req.port_id = cpu_to_le16(bp->pf.port_id);
	req.wol_type = WOL_FILTER_ALLOC_REQ_WOL_TYPE_MAGICPKT;
	req.enables = cpu_to_le32(WOL_FILTER_ALLOC_REQ_ENABLES_MAC_ADDRESS);
	memcpy(req.mac_address, bp->dev->dev_addr, ETH_ALEN);
	mutex_lock(&bp->hwrm_cmd_lock);
	rc = _hwrm_send_message(bp, &req, sizeof(req), HWRM_CMD_TIMEOUT);
	if (!rc)
		bp->wol_filter_id = resp->wol_filter_id;
	mutex_unlock(&bp->hwrm_cmd_lock);
	return rc;
}

int bnxt_hwrm_free_wol_fltr(struct bnxt *bp)
{
	struct hwrm_wol_filter_free_input req = {0};
	int rc;

	bnxt_hwrm_cmd_hdr_init(bp, &req, HWRM_WOL_FILTER_FREE, -1, -1);
	req.port_id = cpu_to_le16(bp->pf.port_id);
	req.enables = cpu_to_le32(WOL_FILTER_FREE_REQ_ENABLES_WOL_FILTER_ID);
	req.wol_filter_id = bp->wol_filter_id;
	rc = hwrm_send_message(bp, &req, sizeof(req), HWRM_CMD_TIMEOUT);
	return rc;
}

static u16 bnxt_hwrm_get_wol_fltrs(struct bnxt *bp, u16 handle)
{
	struct hwrm_wol_filter_qcfg_input req = {0};
	struct hwrm_wol_filter_qcfg_output *resp = bp->hwrm_cmd_resp_addr;
	u16 next_handle = 0;
	int rc;

	bnxt_hwrm_cmd_hdr_init(bp, &req, HWRM_WOL_FILTER_QCFG, -1, -1);
	req.port_id = cpu_to_le16(bp->pf.port_id);
	req.handle = cpu_to_le16(handle);
	mutex_lock(&bp->hwrm_cmd_lock);
	rc = _hwrm_send_message(bp, &req, sizeof(req), HWRM_CMD_TIMEOUT);
	if (!rc) {
		next_handle = le16_to_cpu(resp->next_handle);
		if (next_handle != 0) {
			if (resp->wol_type ==
			    WOL_FILTER_ALLOC_REQ_WOL_TYPE_MAGICPKT) {
				bp->wol = 1;
				bp->wol_filter_id = resp->wol_filter_id;
			}
		}
	}
	mutex_unlock(&bp->hwrm_cmd_lock);
	return next_handle;
}

static void bnxt_get_wol_settings(struct bnxt *bp)
{
	u16 handle = 0;

	if (!BNXT_PF(bp) || !(bp->flags & BNXT_FLAG_WOL_CAP))
		return;

	do {
		handle = bnxt_hwrm_get_wol_fltrs(bp, handle);
	} while (handle && handle != 0xffff);
}

#ifdef CONFIG_BNXT_HWMON
static ssize_t bnxt_show_temp(struct device *dev,
			      struct device_attribute *devattr, char *buf)
{
	struct hwrm_temp_monitor_query_input req = {0};
	struct hwrm_temp_monitor_query_output *resp;
	struct bnxt *bp = dev_get_drvdata(dev);
	u32 temp = 0;

	resp = bp->hwrm_cmd_resp_addr;
	bnxt_hwrm_cmd_hdr_init(bp, &req, HWRM_TEMP_MONITOR_QUERY, -1, -1);
	mutex_lock(&bp->hwrm_cmd_lock);
	if (!_hwrm_send_message(bp, &req, sizeof(req), HWRM_CMD_TIMEOUT))
		temp = resp->temp * 1000; /* display millidegree */
	mutex_unlock(&bp->hwrm_cmd_lock);

	return sprintf(buf, "%u\n", temp);
}
static SENSOR_DEVICE_ATTR(temp1_input, 0444, bnxt_show_temp, NULL, 0);

static struct attribute *bnxt_attrs[] = {
	&sensor_dev_attr_temp1_input.dev_attr.attr,
	NULL
};
ATTRIBUTE_GROUPS(bnxt);

static void bnxt_hwmon_close(struct bnxt *bp)
{
	if (bp->hwmon_dev) {
		hwmon_device_unregister(bp->hwmon_dev);
		bp->hwmon_dev = NULL;
	}
}

static void bnxt_hwmon_open(struct bnxt *bp)
{
	struct pci_dev *pdev = bp->pdev;

	bp->hwmon_dev = hwmon_device_register_with_groups(&pdev->dev,
							  DRV_MODULE_NAME, bp,
							  bnxt_groups);
	if (IS_ERR(bp->hwmon_dev)) {
		bp->hwmon_dev = NULL;
		dev_warn(&pdev->dev, "Cannot register hwmon device\n");
	}
}
#else
static void bnxt_hwmon_close(struct bnxt *bp)
{
}

static void bnxt_hwmon_open(struct bnxt *bp)
{
}
#endif

static bool bnxt_eee_config_ok(struct bnxt *bp)
{
	struct ethtool_eee *eee = &bp->eee;
	struct bnxt_link_info *link_info = &bp->link_info;

	if (!(bp->flags & BNXT_FLAG_EEE_CAP))
		return true;

	if (eee->eee_enabled) {
		u32 advertising =
			_bnxt_fw_to_ethtool_adv_spds(link_info->advertising, 0);

		if (!(link_info->autoneg & BNXT_AUTONEG_SPEED)) {
			eee->eee_enabled = 0;
			return false;
		}
		if (eee->advertised & ~advertising) {
			eee->advertised = advertising & eee->supported;
			return false;
		}
	}
	return true;
}

static int bnxt_update_phy_setting(struct bnxt *bp)
{
	int rc;
	bool update_link = false;
	bool update_pause = false;
	bool update_eee = false;
	struct bnxt_link_info *link_info = &bp->link_info;

	rc = bnxt_update_link(bp, true);
	if (rc) {
		netdev_err(bp->dev, "failed to update link (rc: %x)\n",
			   rc);
		return rc;
	}
	if (!BNXT_SINGLE_PF(bp))
		return 0;

	if ((link_info->autoneg & BNXT_AUTONEG_FLOW_CTRL) &&
	    (link_info->auto_pause_setting & BNXT_LINK_PAUSE_BOTH) !=
	    link_info->req_flow_ctrl)
		update_pause = true;
	if (!(link_info->autoneg & BNXT_AUTONEG_FLOW_CTRL) &&
	    link_info->force_pause_setting != link_info->req_flow_ctrl)
		update_pause = true;
	if (!(link_info->autoneg & BNXT_AUTONEG_SPEED)) {
		if (BNXT_AUTO_MODE(link_info->auto_mode))
			update_link = true;
		if (link_info->req_link_speed != link_info->force_link_speed)
			update_link = true;
		if (link_info->req_duplex != link_info->duplex_setting)
			update_link = true;
	} else {
		if (link_info->auto_mode == BNXT_LINK_AUTO_NONE)
			update_link = true;
		if (link_info->advertising != link_info->auto_link_speeds)
			update_link = true;
	}

	/* The last close may have shutdown the link, so need to call
	 * PHY_CFG to bring it back up.
	 */
	if (!netif_carrier_ok(bp->dev))
		update_link = true;

	if (!bnxt_eee_config_ok(bp))
		update_eee = true;

	if (update_link)
		rc = bnxt_hwrm_set_link_setting(bp, update_pause, update_eee);
	else if (update_pause)
		rc = bnxt_hwrm_set_pause(bp);
	if (rc) {
		netdev_err(bp->dev, "failed to update phy setting (rc: %x)\n",
			   rc);
		return rc;
	}

	return rc;
}

/* Common routine to pre-map certain register block to different GRC window.
 * A PF has 16 4K windows and a VF has 4 4K windows. However, only 15 windows
 * in PF and 3 windows in VF that can be customized to map in different
 * register blocks.
 */
static void bnxt_preset_reg_win(struct bnxt *bp)
{
	if (BNXT_PF(bp)) {
		/* CAG registers map to GRC window #4 */
		writel(BNXT_CAG_REG_BASE,
		       bp->bar0 + BNXT_GRCPF_REG_WINDOW_BASE_OUT + 12);
	}
}

static int bnxt_init_dflt_ring_mode(struct bnxt *bp);

static int __bnxt_open_nic(struct bnxt *bp, bool irq_re_init, bool link_re_init)
{
	int rc = 0;

	bnxt_preset_reg_win(bp);
	netif_carrier_off(bp->dev);
	if (irq_re_init) {
		/* Reserve rings now if none were reserved at driver probe. */
		rc = bnxt_init_dflt_ring_mode(bp);
		if (rc) {
			netdev_err(bp->dev, "Failed to reserve default rings at open\n");
			return rc;
		}
	}
	rc = bnxt_reserve_rings(bp, irq_re_init);
	if (rc)
		return rc;
	if ((bp->flags & BNXT_FLAG_RFS) &&
	    !(bp->flags & BNXT_FLAG_USING_MSIX)) {
		/* disable RFS if falling back to INTA */
		bp->dev->hw_features &= ~NETIF_F_NTUPLE;
		bp->flags &= ~BNXT_FLAG_RFS;
	}

	rc = bnxt_alloc_mem(bp, irq_re_init);
	if (rc) {
		netdev_err(bp->dev, "bnxt_alloc_mem err: %x\n", rc);
		goto open_err_free_mem;
	}

	if (irq_re_init) {
		bnxt_init_napi(bp);
		rc = bnxt_request_irq(bp);
		if (rc) {
			netdev_err(bp->dev, "bnxt_request_irq err: %x\n", rc);
			goto open_err_irq;
		}
	}

	bnxt_enable_napi(bp);
	bnxt_debug_dev_init(bp);

	rc = bnxt_init_nic(bp, irq_re_init);
	if (rc) {
		netdev_err(bp->dev, "bnxt_init_nic err: %x\n", rc);
		goto open_err;
	}

	if (link_re_init) {
		mutex_lock(&bp->link_lock);
		rc = bnxt_update_phy_setting(bp);
		mutex_unlock(&bp->link_lock);
		if (rc) {
			netdev_warn(bp->dev, "failed to update phy settings\n");
			if (BNXT_SINGLE_PF(bp)) {
				bp->link_info.phy_retry = true;
				bp->link_info.phy_retry_expires =
					jiffies + 5 * HZ;
			}
		}
	}

	if (irq_re_init)
		udp_tunnel_get_rx_info(bp->dev);

	set_bit(BNXT_STATE_OPEN, &bp->state);
	bnxt_enable_int(bp);
	/* Enable TX queues */
	bnxt_tx_enable(bp);
	mod_timer(&bp->timer, jiffies + bp->current_interval);
	/* Poll link status and check for SFP+ module status */
	bnxt_get_port_module_status(bp);

	/* VF-reps may need to be re-opened after the PF is re-opened */
	if (BNXT_PF(bp))
		bnxt_vf_reps_open(bp);
	return 0;

open_err:
	bnxt_debug_dev_exit(bp);
	bnxt_disable_napi(bp);

open_err_irq:
	bnxt_del_napi(bp);

open_err_free_mem:
	bnxt_free_skbs(bp);
	bnxt_free_irq(bp);
	bnxt_free_mem(bp, true);
	return rc;
}

/* rtnl_lock held */
int bnxt_open_nic(struct bnxt *bp, bool irq_re_init, bool link_re_init)
{
	int rc = 0;

	rc = __bnxt_open_nic(bp, irq_re_init, link_re_init);
	if (rc) {
		netdev_err(bp->dev, "nic open fail (rc: %x)\n", rc);
		dev_close(bp->dev);
	}
	return rc;
}

/* rtnl_lock held, open the NIC half way by allocating all resources, but
 * NAPI, IRQ, and TX are not enabled.  This is mainly used for offline
 * self tests.
 */
int bnxt_half_open_nic(struct bnxt *bp)
{
	int rc = 0;

	rc = bnxt_alloc_mem(bp, false);
	if (rc) {
		netdev_err(bp->dev, "bnxt_alloc_mem err: %x\n", rc);
		goto half_open_err;
	}
	rc = bnxt_init_nic(bp, false);
	if (rc) {
		netdev_err(bp->dev, "bnxt_init_nic err: %x\n", rc);
		goto half_open_err;
	}
	return 0;

half_open_err:
	bnxt_free_skbs(bp);
	bnxt_free_mem(bp, false);
	dev_close(bp->dev);
	return rc;
}

/* rtnl_lock held, this call can only be made after a previous successful
 * call to bnxt_half_open_nic().
 */
void bnxt_half_close_nic(struct bnxt *bp)
{
	bnxt_hwrm_resource_free(bp, false, false);
	bnxt_free_skbs(bp);
	bnxt_free_mem(bp, false);
}

static int bnxt_open(struct net_device *dev)
{
	struct bnxt *bp = netdev_priv(dev);
	int rc;

	bnxt_hwrm_if_change(bp, true);
	rc = __bnxt_open_nic(bp, true, true);
	if (rc)
		bnxt_hwrm_if_change(bp, false);

	bnxt_hwmon_open(bp);

	return rc;
}

static bool bnxt_drv_busy(struct bnxt *bp)
{
	return (test_bit(BNXT_STATE_IN_SP_TASK, &bp->state) ||
		test_bit(BNXT_STATE_READ_STATS, &bp->state));
}

static void bnxt_get_ring_stats(struct bnxt *bp,
				struct rtnl_link_stats64 *stats);

static void __bnxt_close_nic(struct bnxt *bp, bool irq_re_init,
			     bool link_re_init)
{
	/* Close the VF-reps before closing PF */
	if (BNXT_PF(bp))
		bnxt_vf_reps_close(bp);

	/* Change device state to avoid TX queue wake up's */
	bnxt_tx_disable(bp);

	clear_bit(BNXT_STATE_OPEN, &bp->state);
	smp_mb__after_atomic();
	while (bnxt_drv_busy(bp))
		msleep(20);

	/* Flush rings and and disable interrupts */
	bnxt_shutdown_nic(bp, irq_re_init);

	/* TODO CHIMP_FW: Link/PHY related cleanup if (link_re_init) */

	bnxt_debug_dev_exit(bp);
	bnxt_disable_napi(bp);
	del_timer_sync(&bp->timer);
	bnxt_free_skbs(bp);

	/* Save ring stats before shutdown */
	if (bp->bnapi)
		bnxt_get_ring_stats(bp, &bp->net_stats_prev);
	if (irq_re_init) {
		bnxt_free_irq(bp);
		bnxt_del_napi(bp);
	}
	bnxt_free_mem(bp, irq_re_init);
}

int bnxt_close_nic(struct bnxt *bp, bool irq_re_init, bool link_re_init)
{
	int rc = 0;

#ifdef CONFIG_BNXT_SRIOV
	if (bp->sriov_cfg) {
		rc = wait_event_interruptible_timeout(bp->sriov_cfg_wait,
						      !bp->sriov_cfg,
						      BNXT_SRIOV_CFG_WAIT_TMO);
		if (rc)
			netdev_warn(bp->dev, "timeout waiting for SRIOV config operation to complete!\n");
	}
#endif
	__bnxt_close_nic(bp, irq_re_init, link_re_init);
	return rc;
}

static int bnxt_close(struct net_device *dev)
{
	struct bnxt *bp = netdev_priv(dev);

	bnxt_hwmon_close(bp);
	bnxt_close_nic(bp, true, true);
	bnxt_hwrm_shutdown_link(bp);
	bnxt_hwrm_if_change(bp, false);
	return 0;
}

/* rtnl_lock held */
static int bnxt_ioctl(struct net_device *dev, struct ifreq *ifr, int cmd)
{
	switch (cmd) {
	case SIOCGMIIPHY:
		/* fallthru */
	case SIOCGMIIREG: {
		if (!netif_running(dev))
			return -EAGAIN;

		return 0;
	}

	case SIOCSMIIREG:
		if (!netif_running(dev))
			return -EAGAIN;

		return 0;

	default:
		/* do nothing */
		break;
	}
	return -EOPNOTSUPP;
}

static void bnxt_get_ring_stats(struct bnxt *bp,
				struct rtnl_link_stats64 *stats)
{
	int i;


	for (i = 0; i < bp->cp_nr_rings; i++) {
		struct bnxt_napi *bnapi = bp->bnapi[i];
		struct bnxt_cp_ring_info *cpr = &bnapi->cp_ring;
		struct ctx_hw_stats *hw_stats = cpr->hw_stats;

		stats->rx_packets += le64_to_cpu(hw_stats->rx_ucast_pkts);
		stats->rx_packets += le64_to_cpu(hw_stats->rx_mcast_pkts);
		stats->rx_packets += le64_to_cpu(hw_stats->rx_bcast_pkts);

		stats->tx_packets += le64_to_cpu(hw_stats->tx_ucast_pkts);
		stats->tx_packets += le64_to_cpu(hw_stats->tx_mcast_pkts);
		stats->tx_packets += le64_to_cpu(hw_stats->tx_bcast_pkts);

		stats->rx_bytes += le64_to_cpu(hw_stats->rx_ucast_bytes);
		stats->rx_bytes += le64_to_cpu(hw_stats->rx_mcast_bytes);
		stats->rx_bytes += le64_to_cpu(hw_stats->rx_bcast_bytes);

		stats->tx_bytes += le64_to_cpu(hw_stats->tx_ucast_bytes);
		stats->tx_bytes += le64_to_cpu(hw_stats->tx_mcast_bytes);
		stats->tx_bytes += le64_to_cpu(hw_stats->tx_bcast_bytes);

		stats->rx_missed_errors +=
			le64_to_cpu(hw_stats->rx_discard_pkts);

		stats->multicast += le64_to_cpu(hw_stats->rx_mcast_pkts);

		stats->tx_dropped += le64_to_cpu(hw_stats->tx_drop_pkts);
	}
}

static void bnxt_add_prev_stats(struct bnxt *bp,
				struct rtnl_link_stats64 *stats)
{
	struct rtnl_link_stats64 *prev_stats = &bp->net_stats_prev;

	stats->rx_packets += prev_stats->rx_packets;
	stats->tx_packets += prev_stats->tx_packets;
	stats->rx_bytes += prev_stats->rx_bytes;
	stats->tx_bytes += prev_stats->tx_bytes;
	stats->rx_missed_errors += prev_stats->rx_missed_errors;
	stats->multicast += prev_stats->multicast;
	stats->tx_dropped += prev_stats->tx_dropped;
}

static void
bnxt_get_stats64(struct net_device *dev, struct rtnl_link_stats64 *stats)
{
	struct bnxt *bp = netdev_priv(dev);

	set_bit(BNXT_STATE_READ_STATS, &bp->state);
	/* Make sure bnxt_close_nic() sees that we are reading stats before
	 * we check the BNXT_STATE_OPEN flag.
	 */
	smp_mb__after_atomic();
	if (!test_bit(BNXT_STATE_OPEN, &bp->state)) {
		clear_bit(BNXT_STATE_READ_STATS, &bp->state);
		*stats = bp->net_stats_prev;
		return;
	}

	bnxt_get_ring_stats(bp, stats);
	bnxt_add_prev_stats(bp, stats);

	if (bp->flags & BNXT_FLAG_PORT_STATS) {
		struct rx_port_stats *rx = bp->hw_rx_port_stats;
		struct tx_port_stats *tx = bp->hw_tx_port_stats;

		stats->rx_crc_errors = le64_to_cpu(rx->rx_fcs_err_frames);
		stats->rx_frame_errors = le64_to_cpu(rx->rx_align_err_frames);
		stats->rx_length_errors = le64_to_cpu(rx->rx_undrsz_frames) +
					  le64_to_cpu(rx->rx_ovrsz_frames) +
					  le64_to_cpu(rx->rx_runt_frames);
		stats->rx_errors = le64_to_cpu(rx->rx_false_carrier_frames) +
				   le64_to_cpu(rx->rx_jbr_frames);
		stats->collisions = le64_to_cpu(tx->tx_total_collisions);
		stats->tx_fifo_errors = le64_to_cpu(tx->tx_fifo_underruns);
		stats->tx_errors = le64_to_cpu(tx->tx_err);
	}
	clear_bit(BNXT_STATE_READ_STATS, &bp->state);
}

static bool bnxt_mc_list_updated(struct bnxt *bp, u32 *rx_mask)
{
	struct net_device *dev = bp->dev;
	struct bnxt_vnic_info *vnic = &bp->vnic_info[0];
	struct netdev_hw_addr *ha;
	u8 *haddr;
	int mc_count = 0;
	bool update = false;
	int off = 0;

	netdev_for_each_mc_addr(ha, dev) {
		if (mc_count >= BNXT_MAX_MC_ADDRS) {
			*rx_mask |= CFA_L2_SET_RX_MASK_REQ_MASK_ALL_MCAST;
			vnic->mc_list_count = 0;
			return false;
		}
		haddr = ha->addr;
		if (!ether_addr_equal(haddr, vnic->mc_list + off)) {
			memcpy(vnic->mc_list + off, haddr, ETH_ALEN);
			update = true;
		}
		off += ETH_ALEN;
		mc_count++;
	}
	if (mc_count)
		*rx_mask |= CFA_L2_SET_RX_MASK_REQ_MASK_MCAST;

	if (mc_count != vnic->mc_list_count) {
		vnic->mc_list_count = mc_count;
		update = true;
	}
	return update;
}

static bool bnxt_uc_list_updated(struct bnxt *bp)
{
	struct net_device *dev = bp->dev;
	struct bnxt_vnic_info *vnic = &bp->vnic_info[0];
	struct netdev_hw_addr *ha;
	int off = 0;

	if (netdev_uc_count(dev) != (vnic->uc_filter_count - 1))
		return true;

	netdev_for_each_uc_addr(ha, dev) {
		if (!ether_addr_equal(ha->addr, vnic->uc_list + off))
			return true;

		off += ETH_ALEN;
	}
	return false;
}

static void bnxt_set_rx_mode(struct net_device *dev)
{
	struct bnxt *bp = netdev_priv(dev);
	struct bnxt_vnic_info *vnic = &bp->vnic_info[0];
	u32 mask = vnic->rx_mask;
	bool mc_update = false;
	bool uc_update;

	if (!netif_running(dev))
		return;

	mask &= ~(CFA_L2_SET_RX_MASK_REQ_MASK_PROMISCUOUS |
		  CFA_L2_SET_RX_MASK_REQ_MASK_MCAST |
		  CFA_L2_SET_RX_MASK_REQ_MASK_ALL_MCAST |
		  CFA_L2_SET_RX_MASK_REQ_MASK_BCAST);

	if ((dev->flags & IFF_PROMISC) && bnxt_promisc_ok(bp))
		mask |= CFA_L2_SET_RX_MASK_REQ_MASK_PROMISCUOUS;

	uc_update = bnxt_uc_list_updated(bp);

	if (dev->flags & IFF_BROADCAST)
		mask |= CFA_L2_SET_RX_MASK_REQ_MASK_BCAST;
	if (dev->flags & IFF_ALLMULTI) {
		mask |= CFA_L2_SET_RX_MASK_REQ_MASK_ALL_MCAST;
		vnic->mc_list_count = 0;
	} else {
		mc_update = bnxt_mc_list_updated(bp, &mask);
	}

	if (mask != vnic->rx_mask || uc_update || mc_update) {
		vnic->rx_mask = mask;

		set_bit(BNXT_RX_MASK_SP_EVENT, &bp->sp_event);
		bnxt_queue_sp_work(bp);
	}
}

static int bnxt_cfg_rx_mode(struct bnxt *bp)
{
	struct net_device *dev = bp->dev;
	struct bnxt_vnic_info *vnic = &bp->vnic_info[0];
	struct netdev_hw_addr *ha;
	int i, off = 0, rc;
	bool uc_update;

	netif_addr_lock_bh(dev);
	uc_update = bnxt_uc_list_updated(bp);
	netif_addr_unlock_bh(dev);

	if (!uc_update)
		goto skip_uc;

	mutex_lock(&bp->hwrm_cmd_lock);
	for (i = 1; i < vnic->uc_filter_count; i++) {
		struct hwrm_cfa_l2_filter_free_input req = {0};

		bnxt_hwrm_cmd_hdr_init(bp, &req, HWRM_CFA_L2_FILTER_FREE, -1,
				       -1);

		req.l2_filter_id = vnic->fw_l2_filter_id[i];

		rc = _hwrm_send_message(bp, &req, sizeof(req),
					HWRM_CMD_TIMEOUT);
	}
	mutex_unlock(&bp->hwrm_cmd_lock);

	vnic->uc_filter_count = 1;

	netif_addr_lock_bh(dev);
	if (netdev_uc_count(dev) > (BNXT_MAX_UC_ADDRS - 1)) {
		vnic->rx_mask |= CFA_L2_SET_RX_MASK_REQ_MASK_PROMISCUOUS;
	} else {
		netdev_for_each_uc_addr(ha, dev) {
			memcpy(vnic->uc_list + off, ha->addr, ETH_ALEN);
			off += ETH_ALEN;
			vnic->uc_filter_count++;
		}
	}
	netif_addr_unlock_bh(dev);

	for (i = 1, off = 0; i < vnic->uc_filter_count; i++, off += ETH_ALEN) {
		rc = bnxt_hwrm_set_vnic_filter(bp, 0, i, vnic->uc_list + off);
		if (rc) {
			netdev_err(bp->dev, "HWRM vnic filter failure rc: %x\n",
				   rc);
			vnic->uc_filter_count = i;
			return rc;
		}
	}

skip_uc:
	rc = bnxt_hwrm_cfa_l2_set_rx_mask(bp, 0);
	if (rc && vnic->mc_list_count) {
		netdev_info(bp->dev, "Failed setting MC filters rc: %d, turning on ALL_MCAST mode\n",
			    rc);
		vnic->rx_mask |= CFA_L2_SET_RX_MASK_REQ_MASK_ALL_MCAST;
		vnic->mc_list_count = 0;
		rc = bnxt_hwrm_cfa_l2_set_rx_mask(bp, 0);
	}
	if (rc)
		netdev_err(bp->dev, "HWRM cfa l2 rx mask failure rc: %d\n",
			   rc);

	return rc;
}

static bool bnxt_can_reserve_rings(struct bnxt *bp)
{
#ifdef CONFIG_BNXT_SRIOV
	if (BNXT_NEW_RM(bp) && BNXT_VF(bp)) {
		struct bnxt_hw_resc *hw_resc = &bp->hw_resc;

		/* No minimum rings were provisioned by the PF.  Don't
		 * reserve rings by default when device is down.
		 */
		if (hw_resc->min_tx_rings || hw_resc->resv_tx_rings)
			return true;

		if (!netif_running(bp->dev))
			return false;
	}
#endif
	return true;
}

/* If the chip and firmware supports RFS */
static bool bnxt_rfs_supported(struct bnxt *bp)
{
	if (bp->flags & BNXT_FLAG_CHIP_P5)
		return false;
	if (BNXT_PF(bp) && !BNXT_CHIP_TYPE_NITRO_A0(bp))
		return true;
	if (bp->flags & BNXT_FLAG_NEW_RSS_CAP)
		return true;
	return false;
}

/* If runtime conditions support RFS */
static bool bnxt_rfs_capable(struct bnxt *bp)
{
#ifdef CONFIG_RFS_ACCEL
	int vnics, max_vnics, max_rss_ctxs;

	if (bp->flags & BNXT_FLAG_CHIP_P5)
		return false;
	if (!(bp->flags & BNXT_FLAG_MSIX_CAP) || !bnxt_can_reserve_rings(bp))
		return false;

	vnics = 1 + bp->rx_nr_rings;
	max_vnics = bnxt_get_max_func_vnics(bp);
	max_rss_ctxs = bnxt_get_max_func_rss_ctxs(bp);

	/* RSS contexts not a limiting factor */
	if (bp->flags & BNXT_FLAG_NEW_RSS_CAP)
		max_rss_ctxs = max_vnics;
	if (vnics > max_vnics || vnics > max_rss_ctxs) {
		if (bp->rx_nr_rings > 1)
			netdev_warn(bp->dev,
				    "Not enough resources to support NTUPLE filters, enough resources for up to %d rx rings\n",
				    min(max_rss_ctxs - 1, max_vnics - 1));
		return false;
	}

	if (!BNXT_NEW_RM(bp))
		return true;

	if (vnics == bp->hw_resc.resv_vnics)
		return true;

	bnxt_hwrm_reserve_rings(bp, 0, 0, 0, 0, 0, vnics);
	if (vnics <= bp->hw_resc.resv_vnics)
		return true;

	netdev_warn(bp->dev, "Unable to reserve resources to support NTUPLE filters.\n");
	bnxt_hwrm_reserve_rings(bp, 0, 0, 0, 0, 0, 1);
	return false;
#else
	return false;
#endif
}

static netdev_features_t bnxt_fix_features(struct net_device *dev,
					   netdev_features_t features)
{
	struct bnxt *bp = netdev_priv(dev);

	if ((features & NETIF_F_NTUPLE) && !bnxt_rfs_capable(bp))
		features &= ~NETIF_F_NTUPLE;

	if (bp->flags & BNXT_FLAG_NO_AGG_RINGS)
		features &= ~(NETIF_F_LRO | NETIF_F_GRO_HW);

	if (!(features & NETIF_F_GRO))
		features &= ~NETIF_F_GRO_HW;

	if (features & NETIF_F_GRO_HW)
		features &= ~NETIF_F_LRO;

	/* Both CTAG and STAG VLAN accelaration on the RX side have to be
	 * turned on or off together.
	 */
	if ((features & (NETIF_F_HW_VLAN_CTAG_RX | NETIF_F_HW_VLAN_STAG_RX)) !=
	    (NETIF_F_HW_VLAN_CTAG_RX | NETIF_F_HW_VLAN_STAG_RX)) {
		if (dev->features & NETIF_F_HW_VLAN_CTAG_RX)
			features &= ~(NETIF_F_HW_VLAN_CTAG_RX |
				      NETIF_F_HW_VLAN_STAG_RX);
		else
			features |= NETIF_F_HW_VLAN_CTAG_RX |
				    NETIF_F_HW_VLAN_STAG_RX;
	}
#ifdef CONFIG_BNXT_SRIOV
	if (BNXT_VF(bp)) {
		if (bp->vf.vlan) {
			features &= ~(NETIF_F_HW_VLAN_CTAG_RX |
				      NETIF_F_HW_VLAN_STAG_RX);
		}
	}
#endif
	return features;
}

static int bnxt_set_features(struct net_device *dev, netdev_features_t features)
{
	struct bnxt *bp = netdev_priv(dev);
	u32 flags = bp->flags;
	u32 changes;
	int rc = 0;
	bool re_init = false;
	bool update_tpa = false;

	flags &= ~BNXT_FLAG_ALL_CONFIG_FEATS;
	if (features & NETIF_F_GRO_HW)
		flags |= BNXT_FLAG_GRO;
	else if (features & NETIF_F_LRO)
		flags |= BNXT_FLAG_LRO;

	if (bp->flags & BNXT_FLAG_NO_AGG_RINGS)
		flags &= ~BNXT_FLAG_TPA;

	if (features & NETIF_F_HW_VLAN_CTAG_RX)
		flags |= BNXT_FLAG_STRIP_VLAN;

	if (features & NETIF_F_NTUPLE)
		flags |= BNXT_FLAG_RFS;

	changes = flags ^ bp->flags;
	if (changes & BNXT_FLAG_TPA) {
		update_tpa = true;
		if ((bp->flags & BNXT_FLAG_TPA) == 0 ||
		    (flags & BNXT_FLAG_TPA) == 0)
			re_init = true;
	}

	if (changes & ~BNXT_FLAG_TPA)
		re_init = true;

	if (flags != bp->flags) {
		u32 old_flags = bp->flags;

		bp->flags = flags;

		if (!test_bit(BNXT_STATE_OPEN, &bp->state)) {
			if (update_tpa)
				bnxt_set_ring_params(bp);
			return rc;
		}

		if (re_init) {
			bnxt_close_nic(bp, false, false);
			if (update_tpa)
				bnxt_set_ring_params(bp);

			return bnxt_open_nic(bp, false, false);
		}
		if (update_tpa) {
			rc = bnxt_set_tpa(bp,
					  (flags & BNXT_FLAG_TPA) ?
					  true : false);
			if (rc)
				bp->flags = old_flags;
		}
	}
	return rc;
}

static int bnxt_dbg_hwrm_ring_info_get(struct bnxt *bp, u8 ring_type,
				       u32 ring_id, u32 *prod, u32 *cons)
{
	struct hwrm_dbg_ring_info_get_output *resp = bp->hwrm_cmd_resp_addr;
	struct hwrm_dbg_ring_info_get_input req = {0};
	int rc;

	bnxt_hwrm_cmd_hdr_init(bp, &req, HWRM_DBG_RING_INFO_GET, -1, -1);
	req.ring_type = ring_type;
	req.fw_ring_id = cpu_to_le32(ring_id);
	mutex_lock(&bp->hwrm_cmd_lock);
	rc = _hwrm_send_message(bp, &req, sizeof(req), HWRM_CMD_TIMEOUT);
	if (!rc) {
		*prod = le32_to_cpu(resp->producer_index);
		*cons = le32_to_cpu(resp->consumer_index);
	}
	mutex_unlock(&bp->hwrm_cmd_lock);
	return rc;
}

static void bnxt_dump_tx_sw_state(struct bnxt_napi *bnapi)
{
	struct bnxt_tx_ring_info *txr = bnapi->tx_ring;
	int i = bnapi->index;

	if (!txr)
		return;

	netdev_info(bnapi->bp->dev, "[%d]: tx{fw_ring: %d prod: %x cons: %x}\n",
		    i, txr->tx_ring_struct.fw_ring_id, txr->tx_prod,
		    txr->tx_cons);
}

static void bnxt_dump_rx_sw_state(struct bnxt_napi *bnapi)
{
	struct bnxt_rx_ring_info *rxr = bnapi->rx_ring;
	int i = bnapi->index;

	if (!rxr)
		return;

	netdev_info(bnapi->bp->dev, "[%d]: rx{fw_ring: %d prod: %x} rx_agg{fw_ring: %d agg_prod: %x sw_agg_prod: %x}\n",
		    i, rxr->rx_ring_struct.fw_ring_id, rxr->rx_prod,
		    rxr->rx_agg_ring_struct.fw_ring_id, rxr->rx_agg_prod,
		    rxr->rx_sw_agg_prod);
}

static void bnxt_dump_cp_sw_state(struct bnxt_napi *bnapi)
{
	struct bnxt_cp_ring_info *cpr = &bnapi->cp_ring;
	int i = bnapi->index;

	netdev_info(bnapi->bp->dev, "[%d]: cp{fw_ring: %d raw_cons: %x}\n",
		    i, cpr->cp_ring_struct.fw_ring_id, cpr->cp_raw_cons);
}

static void bnxt_dbg_dump_states(struct bnxt *bp)
{
	int i;
	struct bnxt_napi *bnapi;

	for (i = 0; i < bp->cp_nr_rings; i++) {
		bnapi = bp->bnapi[i];
		if (netif_msg_drv(bp)) {
			bnxt_dump_tx_sw_state(bnapi);
			bnxt_dump_rx_sw_state(bnapi);
			bnxt_dump_cp_sw_state(bnapi);
		}
	}
}

static void bnxt_reset_task(struct bnxt *bp, bool silent)
{
	if (!silent)
		bnxt_dbg_dump_states(bp);
	if (netif_running(bp->dev)) {
		int rc;

		if (!silent)
			bnxt_ulp_stop(bp);
		bnxt_close_nic(bp, false, false);
		rc = bnxt_open_nic(bp, false, false);
		if (!silent && !rc)
			bnxt_ulp_start(bp);
	}
}

static void bnxt_tx_timeout(struct net_device *dev)
{
	struct bnxt *bp = netdev_priv(dev);

	netdev_err(bp->dev,  "TX timeout detected, starting reset task!\n");
	set_bit(BNXT_RESET_TASK_SP_EVENT, &bp->sp_event);
	bnxt_queue_sp_work(bp);
}

static void bnxt_timer(unsigned long data)
{
	struct bnxt *bp = (struct bnxt *)data;
	struct net_device *dev = bp->dev;

	if (!netif_running(dev))
		return;

	if (atomic_read(&bp->intr_sem) != 0)
		goto bnxt_restart_timer;

	if (bp->link_info.link_up && (bp->flags & BNXT_FLAG_PORT_STATS) &&
	    bp->stats_coal_ticks) {
		set_bit(BNXT_PERIODIC_STATS_SP_EVENT, &bp->sp_event);
		bnxt_queue_sp_work(bp);
	}

	if (bnxt_tc_flower_enabled(bp)) {
		set_bit(BNXT_FLOW_STATS_SP_EVENT, &bp->sp_event);
		bnxt_queue_sp_work(bp);
	}

	if (bp->link_info.phy_retry) {
		if (time_after(jiffies, bp->link_info.phy_retry_expires)) {
			bp->link_info.phy_retry = 0;
			netdev_warn(bp->dev, "failed to update phy settings after maximum retries.\n");
		} else {
			set_bit(BNXT_UPDATE_PHY_SP_EVENT, &bp->sp_event);
			bnxt_queue_sp_work(bp);
		}
	}

	if ((bp->flags & BNXT_FLAG_CHIP_P5) && netif_carrier_ok(dev)) {
		set_bit(BNXT_RING_COAL_NOW_SP_EVENT, &bp->sp_event);
		bnxt_queue_sp_work(bp);
	}
bnxt_restart_timer:
	mod_timer(&bp->timer, jiffies + bp->current_interval);
}

static void bnxt_rtnl_lock_sp(struct bnxt *bp)
{
	/* We are called from bnxt_sp_task which has BNXT_STATE_IN_SP_TASK
	 * set.  If the device is being closed, bnxt_close() may be holding
	 * rtnl() and waiting for BNXT_STATE_IN_SP_TASK to clear.  So we
	 * must clear BNXT_STATE_IN_SP_TASK before holding rtnl().
	 */
	clear_bit(BNXT_STATE_IN_SP_TASK, &bp->state);
	rtnl_lock();
}

static void bnxt_rtnl_unlock_sp(struct bnxt *bp)
{
	set_bit(BNXT_STATE_IN_SP_TASK, &bp->state);
	rtnl_unlock();
}

/* Only called from bnxt_sp_task() */
static void bnxt_reset(struct bnxt *bp, bool silent)
{
	bnxt_rtnl_lock_sp(bp);
	if (test_bit(BNXT_STATE_OPEN, &bp->state))
		bnxt_reset_task(bp, silent);
	bnxt_rtnl_unlock_sp(bp);
}

static void bnxt_chk_missed_irq(struct bnxt *bp)
{
	int i;

	if (!(bp->flags & BNXT_FLAG_CHIP_P5))
		return;

	for (i = 0; i < bp->cp_nr_rings; i++) {
		struct bnxt_napi *bnapi = bp->bnapi[i];
		struct bnxt_cp_ring_info *cpr;
		u32 fw_ring_id;
		int j;

		if (!bnapi)
			continue;

		cpr = &bnapi->cp_ring;
		for (j = 0; j < 2; j++) {
			struct bnxt_cp_ring_info *cpr2 = cpr->cp_ring_arr[j];
			u32 val[2];

			if (!cpr2 || cpr2->has_more_work ||
			    !bnxt_has_work(bp, cpr2))
				continue;

			if (cpr2->cp_raw_cons != cpr2->last_cp_raw_cons) {
				cpr2->last_cp_raw_cons = cpr2->cp_raw_cons;
				continue;
			}
			fw_ring_id = cpr2->cp_ring_struct.fw_ring_id;
			bnxt_dbg_hwrm_ring_info_get(bp,
				DBG_RING_INFO_GET_REQ_RING_TYPE_L2_CMPL,
				fw_ring_id, &val[0], &val[1]);
			cpr->missed_irqs++;
		}
	}
}

static void bnxt_cfg_ntp_filters(struct bnxt *);

static void bnxt_sp_task(struct work_struct *work)
{
	struct bnxt *bp = container_of(work, struct bnxt, sp_task);

	set_bit(BNXT_STATE_IN_SP_TASK, &bp->state);
	smp_mb__after_atomic();
	if (!test_bit(BNXT_STATE_OPEN, &bp->state)) {
		clear_bit(BNXT_STATE_IN_SP_TASK, &bp->state);
		return;
	}

	if (test_and_clear_bit(BNXT_RX_MASK_SP_EVENT, &bp->sp_event))
		bnxt_cfg_rx_mode(bp);

	if (test_and_clear_bit(BNXT_RX_NTP_FLTR_SP_EVENT, &bp->sp_event))
		bnxt_cfg_ntp_filters(bp);
	if (test_and_clear_bit(BNXT_HWRM_EXEC_FWD_REQ_SP_EVENT, &bp->sp_event))
		bnxt_hwrm_exec_fwd_req(bp);
	if (test_and_clear_bit(BNXT_VXLAN_ADD_PORT_SP_EVENT, &bp->sp_event)) {
		bnxt_hwrm_tunnel_dst_port_alloc(
			bp, bp->vxlan_port,
			TUNNEL_DST_PORT_FREE_REQ_TUNNEL_TYPE_VXLAN);
	}
	if (test_and_clear_bit(BNXT_VXLAN_DEL_PORT_SP_EVENT, &bp->sp_event)) {
		bnxt_hwrm_tunnel_dst_port_free(
			bp, TUNNEL_DST_PORT_FREE_REQ_TUNNEL_TYPE_VXLAN);
	}
	if (test_and_clear_bit(BNXT_GENEVE_ADD_PORT_SP_EVENT, &bp->sp_event)) {
		bnxt_hwrm_tunnel_dst_port_alloc(
			bp, bp->nge_port,
			TUNNEL_DST_PORT_FREE_REQ_TUNNEL_TYPE_GENEVE);
	}
	if (test_and_clear_bit(BNXT_GENEVE_DEL_PORT_SP_EVENT, &bp->sp_event)) {
		bnxt_hwrm_tunnel_dst_port_free(
			bp, TUNNEL_DST_PORT_FREE_REQ_TUNNEL_TYPE_GENEVE);
	}
	if (test_and_clear_bit(BNXT_PERIODIC_STATS_SP_EVENT, &bp->sp_event)) {
		bnxt_hwrm_port_qstats(bp);
		bnxt_hwrm_port_qstats_ext(bp);
	}

	if (test_and_clear_bit(BNXT_LINK_CHNG_SP_EVENT, &bp->sp_event)) {
		int rc;

		mutex_lock(&bp->link_lock);
		if (test_and_clear_bit(BNXT_LINK_SPEED_CHNG_SP_EVENT,
				       &bp->sp_event))
			bnxt_hwrm_phy_qcaps(bp);

		rc = bnxt_update_link(bp, true);
		mutex_unlock(&bp->link_lock);
		if (rc)
			netdev_err(bp->dev, "SP task can't update link (rc: %x)\n",
				   rc);
	}
	if (test_and_clear_bit(BNXT_UPDATE_PHY_SP_EVENT, &bp->sp_event)) {
		int rc;

		mutex_lock(&bp->link_lock);
		rc = bnxt_update_phy_setting(bp);
		mutex_unlock(&bp->link_lock);
		if (rc) {
			netdev_warn(bp->dev, "update phy settings retry failed\n");
		} else {
			bp->link_info.phy_retry = false;
			netdev_info(bp->dev, "update phy settings retry succeeded\n");
		}
	}
	if (test_and_clear_bit(BNXT_HWRM_PORT_MODULE_SP_EVENT, &bp->sp_event)) {
		mutex_lock(&bp->link_lock);
		bnxt_get_port_module_status(bp);
		mutex_unlock(&bp->link_lock);
	}

	if (test_and_clear_bit(BNXT_FLOW_STATS_SP_EVENT, &bp->sp_event))
		bnxt_tc_flow_stats_work(bp);

	if (test_and_clear_bit(BNXT_RING_COAL_NOW_SP_EVENT, &bp->sp_event))
		bnxt_chk_missed_irq(bp);

	/* These functions below will clear BNXT_STATE_IN_SP_TASK.  They
	 * must be the last functions to be called before exiting.
	 */
	if (test_and_clear_bit(BNXT_RESET_TASK_SP_EVENT, &bp->sp_event))
		bnxt_reset(bp, false);

	if (test_and_clear_bit(BNXT_RESET_TASK_SILENT_SP_EVENT, &bp->sp_event))
		bnxt_reset(bp, true);

	smp_mb__before_atomic();
	clear_bit(BNXT_STATE_IN_SP_TASK, &bp->state);
}

/* Under rtnl_lock */
int bnxt_check_rings(struct bnxt *bp, int tx, int rx, bool sh, int tcs,
		     int tx_xdp)
{
	int max_rx, max_tx, tx_sets = 1;
	int tx_rings_needed, stats;
	int rx_rings = rx;
	int cp, vnics, rc;

	if (tcs)
		tx_sets = tcs;

	rc = bnxt_get_max_rings(bp, &max_rx, &max_tx, sh);
	if (rc)
		return rc;

	if (max_rx < rx)
		return -ENOMEM;

	tx_rings_needed = tx * tx_sets + tx_xdp;
	if (max_tx < tx_rings_needed)
		return -ENOMEM;

	vnics = 1;
	if (bp->flags & BNXT_FLAG_RFS)
		vnics += rx_rings;

	if (bp->flags & BNXT_FLAG_AGG_RINGS)
		rx_rings <<= 1;
	cp = sh ? max_t(int, tx_rings_needed, rx) : tx_rings_needed + rx;
	stats = cp;
	if (BNXT_NEW_RM(bp)) {
		cp += bnxt_get_ulp_msix_num(bp);
		stats += bnxt_get_ulp_stat_ctxs(bp);
	}
	return bnxt_hwrm_check_rings(bp, tx_rings_needed, rx_rings, rx, cp,
				     stats, vnics);
}

static void bnxt_unmap_bars(struct bnxt *bp, struct pci_dev *pdev)
{
	if (bp->bar2) {
		pci_iounmap(pdev, bp->bar2);
		bp->bar2 = NULL;
	}

	if (bp->bar1) {
		pci_iounmap(pdev, bp->bar1);
		bp->bar1 = NULL;
	}

	if (bp->bar0) {
		pci_iounmap(pdev, bp->bar0);
		bp->bar0 = NULL;
	}
}

static void bnxt_cleanup_pci(struct bnxt *bp)
{
	bnxt_unmap_bars(bp, bp->pdev);
	pci_release_regions(bp->pdev);
	pci_disable_device(bp->pdev);
}

static void bnxt_init_dflt_coal(struct bnxt *bp)
{
	struct bnxt_coal *coal;

	/* Tick values in micro seconds.
	 * 1 coal_buf x bufs_per_record = 1 completion record.
	 */
	coal = &bp->rx_coal;
	coal->coal_ticks = 10;
	coal->coal_bufs = 30;
	coal->coal_ticks_irq = 1;
	coal->coal_bufs_irq = 2;
	coal->idle_thresh = 50;
	coal->bufs_per_record = 2;
	coal->budget = 64;		/* NAPI budget */

	coal = &bp->tx_coal;
	coal->coal_ticks = 28;
	coal->coal_bufs = 30;
	coal->coal_ticks_irq = 2;
	coal->coal_bufs_irq = 2;
	coal->bufs_per_record = 1;

	bp->stats_coal_ticks = BNXT_DEF_STATS_COAL_TICKS;
}

static int bnxt_init_board(struct pci_dev *pdev, struct net_device *dev)
{
	int rc;
	struct bnxt *bp = netdev_priv(dev);

	SET_NETDEV_DEV(dev, &pdev->dev);

	/* enable device (incl. PCI PM wakeup), and bus-mastering */
	rc = pci_enable_device(pdev);
	if (rc) {
		dev_err(&pdev->dev, "Cannot enable PCI device, aborting\n");
		goto init_err;
	}

	if (!(pci_resource_flags(pdev, 0) & IORESOURCE_MEM)) {
		dev_err(&pdev->dev,
			"Cannot find PCI device base address, aborting\n");
		rc = -ENODEV;
		goto init_err_disable;
	}

	rc = pci_request_regions(pdev, DRV_MODULE_NAME);
	if (rc) {
		dev_err(&pdev->dev, "Cannot obtain PCI resources, aborting\n");
		goto init_err_disable;
	}

	if (dma_set_mask_and_coherent(&pdev->dev, DMA_BIT_MASK(64)) != 0 &&
	    dma_set_mask_and_coherent(&pdev->dev, DMA_BIT_MASK(32)) != 0) {
		dev_err(&pdev->dev, "System does not support DMA, aborting\n");
		goto init_err_disable;
	}

	pci_set_master(pdev);

	bp->dev = dev;
	bp->pdev = pdev;

	bp->bar0 = pci_ioremap_bar(pdev, 0);
	if (!bp->bar0) {
		dev_err(&pdev->dev, "Cannot map device registers, aborting\n");
		rc = -ENOMEM;
		goto init_err_release;
	}

	bp->bar1 = pci_ioremap_bar(pdev, 2);
	if (!bp->bar1) {
		dev_err(&pdev->dev, "Cannot map doorbell registers, aborting\n");
		rc = -ENOMEM;
		goto init_err_release;
	}

	bp->bar2 = pci_ioremap_bar(pdev, 4);
	if (!bp->bar2) {
		dev_err(&pdev->dev, "Cannot map bar4 registers, aborting\n");
		rc = -ENOMEM;
		goto init_err_release;
	}

	pci_enable_pcie_error_reporting(pdev);

	INIT_WORK(&bp->sp_task, bnxt_sp_task);

	spin_lock_init(&bp->ntp_fltr_lock);
#if BITS_PER_LONG == 32
	spin_lock_init(&bp->db_lock);
#endif

	bp->rx_ring_size = BNXT_DEFAULT_RX_RING_SIZE;
	bp->tx_ring_size = BNXT_DEFAULT_TX_RING_SIZE;

	bnxt_init_dflt_coal(bp);

	setup_timer(&bp->timer, bnxt_timer, (unsigned long)bp);
	bp->current_interval = BNXT_TIMER_INTERVAL;

	clear_bit(BNXT_STATE_OPEN, &bp->state);
	return 0;

init_err_release:
	bnxt_unmap_bars(bp, pdev);
	pci_release_regions(pdev);

init_err_disable:
	pci_disable_device(pdev);

init_err:
	return rc;
}

/* rtnl_lock held */
static int bnxt_change_mac_addr(struct net_device *dev, void *p)
{
	struct sockaddr *addr = p;
	struct bnxt *bp = netdev_priv(dev);
	int rc = 0;

	if (!is_valid_ether_addr(addr->sa_data))
		return -EADDRNOTAVAIL;

	if (ether_addr_equal(addr->sa_data, dev->dev_addr))
		return 0;

	rc = bnxt_approve_mac(bp, addr->sa_data, true);
	if (rc)
		return rc;

	memcpy(dev->dev_addr, addr->sa_data, dev->addr_len);
	if (netif_running(dev)) {
		bnxt_close_nic(bp, false, false);
		rc = bnxt_open_nic(bp, false, false);
	}

	return rc;
}

/* rtnl_lock held */
static int bnxt_change_mtu(struct net_device *dev, int new_mtu)
{
	struct bnxt *bp = netdev_priv(dev);

	if (netif_running(dev))
		bnxt_close_nic(bp, false, false);

	dev->mtu = new_mtu;
	bnxt_set_ring_params(bp);

	if (netif_running(dev))
		return bnxt_open_nic(bp, false, false);

	return 0;
}

int bnxt_setup_mq_tc(struct net_device *dev, u8 tc)
{
	struct bnxt *bp = netdev_priv(dev);
	bool sh = false;
	int rc;

	if (tc > bp->max_tc) {
		netdev_err(dev, "Too many traffic classes requested: %d. Max supported is %d.\n",
			   tc, bp->max_tc);
		return -EINVAL;
	}

	if (netdev_get_num_tc(dev) == tc)
		return 0;

	if (bp->flags & BNXT_FLAG_SHARED_RINGS)
		sh = true;

	rc = bnxt_check_rings(bp, bp->tx_nr_rings_per_tc, bp->rx_nr_rings,
			      sh, tc, bp->tx_nr_rings_xdp);
	if (rc)
		return rc;

	/* Needs to close the device and do hw resource re-allocations */
	if (netif_running(bp->dev))
		bnxt_close_nic(bp, true, false);

	if (tc) {
		bp->tx_nr_rings = bp->tx_nr_rings_per_tc * tc;
		netdev_set_num_tc(dev, tc);
	} else {
		bp->tx_nr_rings = bp->tx_nr_rings_per_tc;
		netdev_reset_tc(dev);
	}
	bp->tx_nr_rings += bp->tx_nr_rings_xdp;
	bp->cp_nr_rings = sh ? max_t(int, bp->tx_nr_rings, bp->rx_nr_rings) :
			       bp->tx_nr_rings + bp->rx_nr_rings;

	if (netif_running(bp->dev))
		return bnxt_open_nic(bp, true, false);

	return 0;
}

static int bnxt_setup_tc_block_cb(enum tc_setup_type type, void *type_data,
				  void *cb_priv)
{
	struct bnxt *bp = cb_priv;

	if (!bnxt_tc_flower_enabled(bp) ||
	    !tc_cls_can_offload_and_chain0(bp->dev, type_data))
		return -EOPNOTSUPP;

	switch (type) {
	case TC_SETUP_CLSFLOWER:
		return bnxt_tc_setup_flower(bp, bp->pf.fw_fid, type_data);
	default:
		return -EOPNOTSUPP;
	}
}

static int bnxt_setup_tc_block(struct net_device *dev,
			       struct tc_block_offload *f)
{
	struct bnxt *bp = netdev_priv(dev);

	if (f->binder_type != TCF_BLOCK_BINDER_TYPE_CLSACT_INGRESS)
		return -EOPNOTSUPP;

	switch (f->command) {
	case TC_BLOCK_BIND:
		return tcf_block_cb_register(f->block, bnxt_setup_tc_block_cb,
					     bp, bp, f->extack);
	case TC_BLOCK_UNBIND:
		tcf_block_cb_unregister(f->block, bnxt_setup_tc_block_cb, bp);
		return 0;
	default:
		return -EOPNOTSUPP;
	}
}

static int bnxt_setup_tc(struct net_device *dev, enum tc_setup_type type,
			 void *type_data)
{
	switch (type) {
	case TC_SETUP_BLOCK:
		return bnxt_setup_tc_block(dev, type_data);
	case TC_SETUP_QDISC_MQPRIO: {
		struct tc_mqprio_qopt *mqprio = type_data;

		mqprio->hw = TC_MQPRIO_HW_OFFLOAD_TCS;

		return bnxt_setup_mq_tc(dev, mqprio->num_tc);
	}
	default:
		return -EOPNOTSUPP;
	}
}

#ifdef CONFIG_RFS_ACCEL
static bool bnxt_fltr_match(struct bnxt_ntuple_filter *f1,
			    struct bnxt_ntuple_filter *f2)
{
	struct flow_keys *keys1 = &f1->fkeys;
	struct flow_keys *keys2 = &f2->fkeys;

	if (keys1->addrs.v4addrs.src == keys2->addrs.v4addrs.src &&
	    keys1->addrs.v4addrs.dst == keys2->addrs.v4addrs.dst &&
	    keys1->ports.ports == keys2->ports.ports &&
	    keys1->basic.ip_proto == keys2->basic.ip_proto &&
	    keys1->basic.n_proto == keys2->basic.n_proto &&
	    keys1->control.flags == keys2->control.flags &&
	    ether_addr_equal(f1->src_mac_addr, f2->src_mac_addr) &&
	    ether_addr_equal(f1->dst_mac_addr, f2->dst_mac_addr))
		return true;

	return false;
}

static int bnxt_rx_flow_steer(struct net_device *dev, const struct sk_buff *skb,
			      u16 rxq_index, u32 flow_id)
{
	struct bnxt *bp = netdev_priv(dev);
	struct bnxt_ntuple_filter *fltr, *new_fltr;
	struct flow_keys *fkeys;
	struct ethhdr *eth = (struct ethhdr *)skb_mac_header(skb);
	int rc = 0, idx, bit_id, l2_idx = 0;
	struct hlist_head *head;

	if (!ether_addr_equal(dev->dev_addr, eth->h_dest)) {
		struct bnxt_vnic_info *vnic = &bp->vnic_info[0];
		int off = 0, j;

		netif_addr_lock_bh(dev);
		for (j = 0; j < vnic->uc_filter_count; j++, off += ETH_ALEN) {
			if (ether_addr_equal(eth->h_dest,
					     vnic->uc_list + off)) {
				l2_idx = j + 1;
				break;
			}
		}
		netif_addr_unlock_bh(dev);
		if (!l2_idx)
			return -EINVAL;
	}
	new_fltr = kzalloc(sizeof(*new_fltr), GFP_ATOMIC);
	if (!new_fltr)
		return -ENOMEM;

	fkeys = &new_fltr->fkeys;
	if (!skb_flow_dissect_flow_keys(skb, fkeys, 0)) {
		rc = -EPROTONOSUPPORT;
		goto err_free;
	}

	if ((fkeys->basic.n_proto != htons(ETH_P_IP) &&
	     fkeys->basic.n_proto != htons(ETH_P_IPV6)) ||
	    ((fkeys->basic.ip_proto != IPPROTO_TCP) &&
	     (fkeys->basic.ip_proto != IPPROTO_UDP))) {
		rc = -EPROTONOSUPPORT;
		goto err_free;
	}
	if (fkeys->basic.n_proto == htons(ETH_P_IPV6) &&
	    bp->hwrm_spec_code < 0x10601) {
		rc = -EPROTONOSUPPORT;
		goto err_free;
	}
	if ((fkeys->control.flags & FLOW_DIS_ENCAPSULATION) &&
	    bp->hwrm_spec_code < 0x10601) {
		rc = -EPROTONOSUPPORT;
		goto err_free;
	}

	memcpy(new_fltr->dst_mac_addr, eth->h_dest, ETH_ALEN);
	memcpy(new_fltr->src_mac_addr, eth->h_source, ETH_ALEN);

	idx = skb_get_hash_raw(skb) & BNXT_NTP_FLTR_HASH_MASK;
	head = &bp->ntp_fltr_hash_tbl[idx];
	rcu_read_lock();
	hlist_for_each_entry_rcu(fltr, head, hash) {
		if (bnxt_fltr_match(fltr, new_fltr)) {
			rcu_read_unlock();
			rc = 0;
			goto err_free;
		}
	}
	rcu_read_unlock();

	spin_lock_bh(&bp->ntp_fltr_lock);
	bit_id = bitmap_find_free_region(bp->ntp_fltr_bmap,
					 BNXT_NTP_FLTR_MAX_FLTR, 0);
	if (bit_id < 0) {
		spin_unlock_bh(&bp->ntp_fltr_lock);
		rc = -ENOMEM;
		goto err_free;
	}

	new_fltr->sw_id = (u16)bit_id;
	new_fltr->flow_id = flow_id;
	new_fltr->l2_fltr_idx = l2_idx;
	new_fltr->rxq = rxq_index;
	hlist_add_head_rcu(&new_fltr->hash, head);
	bp->ntp_fltr_count++;
	spin_unlock_bh(&bp->ntp_fltr_lock);

	set_bit(BNXT_RX_NTP_FLTR_SP_EVENT, &bp->sp_event);
	bnxt_queue_sp_work(bp);

	return new_fltr->sw_id;

err_free:
	kfree(new_fltr);
	return rc;
}

static void bnxt_cfg_ntp_filters(struct bnxt *bp)
{
	int i;

	for (i = 0; i < BNXT_NTP_FLTR_HASH_SIZE; i++) {
		struct hlist_head *head;
		struct hlist_node *tmp;
		struct bnxt_ntuple_filter *fltr;
		int rc;

		head = &bp->ntp_fltr_hash_tbl[i];
		hlist_for_each_entry_safe(fltr, tmp, head, hash) {
			bool del = false;

			if (test_bit(BNXT_FLTR_VALID, &fltr->state)) {
				if (rps_may_expire_flow(bp->dev, fltr->rxq,
							fltr->flow_id,
							fltr->sw_id)) {
					bnxt_hwrm_cfa_ntuple_filter_free(bp,
									 fltr);
					del = true;
				}
			} else {
				rc = bnxt_hwrm_cfa_ntuple_filter_alloc(bp,
								       fltr);
				if (rc)
					del = true;
				else
					set_bit(BNXT_FLTR_VALID, &fltr->state);
			}

			if (del) {
				spin_lock_bh(&bp->ntp_fltr_lock);
				hlist_del_rcu(&fltr->hash);
				bp->ntp_fltr_count--;
				spin_unlock_bh(&bp->ntp_fltr_lock);
				synchronize_rcu();
				clear_bit(fltr->sw_id, bp->ntp_fltr_bmap);
				kfree(fltr);
			}
		}
	}
	if (test_and_clear_bit(BNXT_HWRM_PF_UNLOAD_SP_EVENT, &bp->sp_event))
		netdev_info(bp->dev, "Receive PF driver unload event!");
}

#else

static void bnxt_cfg_ntp_filters(struct bnxt *bp)
{
}

#endif /* CONFIG_RFS_ACCEL */

static void bnxt_udp_tunnel_add(struct net_device *dev,
				struct udp_tunnel_info *ti)
{
	struct bnxt *bp = netdev_priv(dev);

	if (ti->sa_family != AF_INET6 && ti->sa_family != AF_INET)
		return;

	if (!netif_running(dev))
		return;

	switch (ti->type) {
	case UDP_TUNNEL_TYPE_VXLAN:
		if (bp->vxlan_port_cnt && bp->vxlan_port != ti->port)
			return;

		bp->vxlan_port_cnt++;
		if (bp->vxlan_port_cnt == 1) {
			bp->vxlan_port = ti->port;
			set_bit(BNXT_VXLAN_ADD_PORT_SP_EVENT, &bp->sp_event);
			bnxt_queue_sp_work(bp);
		}
		break;
	case UDP_TUNNEL_TYPE_GENEVE:
		if (bp->nge_port_cnt && bp->nge_port != ti->port)
			return;

		bp->nge_port_cnt++;
		if (bp->nge_port_cnt == 1) {
			bp->nge_port = ti->port;
			set_bit(BNXT_GENEVE_ADD_PORT_SP_EVENT, &bp->sp_event);
		}
		break;
	default:
		return;
	}

	bnxt_queue_sp_work(bp);
}

static void bnxt_udp_tunnel_del(struct net_device *dev,
				struct udp_tunnel_info *ti)
{
	struct bnxt *bp = netdev_priv(dev);

	if (ti->sa_family != AF_INET6 && ti->sa_family != AF_INET)
		return;

	if (!netif_running(dev))
		return;

	switch (ti->type) {
	case UDP_TUNNEL_TYPE_VXLAN:
		if (!bp->vxlan_port_cnt || bp->vxlan_port != ti->port)
			return;
		bp->vxlan_port_cnt--;

		if (bp->vxlan_port_cnt != 0)
			return;

		set_bit(BNXT_VXLAN_DEL_PORT_SP_EVENT, &bp->sp_event);
		break;
	case UDP_TUNNEL_TYPE_GENEVE:
		if (!bp->nge_port_cnt || bp->nge_port != ti->port)
			return;
		bp->nge_port_cnt--;

		if (bp->nge_port_cnt != 0)
			return;

		set_bit(BNXT_GENEVE_DEL_PORT_SP_EVENT, &bp->sp_event);
		break;
	default:
		return;
	}

	bnxt_queue_sp_work(bp);
}

static int bnxt_bridge_getlink(struct sk_buff *skb, u32 pid, u32 seq,
			       struct net_device *dev, u32 filter_mask,
			       int nlflags)
{
	struct bnxt *bp = netdev_priv(dev);

	return ndo_dflt_bridge_getlink(skb, pid, seq, dev, bp->br_mode, 0, 0,
				       nlflags, filter_mask, NULL);
}

static int bnxt_bridge_setlink(struct net_device *dev, struct nlmsghdr *nlh,
			       u16 flags)
{
	struct bnxt *bp = netdev_priv(dev);
	struct nlattr *attr, *br_spec;
	int rem, rc = 0;

	if (bp->hwrm_spec_code < 0x10708 || !BNXT_SINGLE_PF(bp))
		return -EOPNOTSUPP;

	br_spec = nlmsg_find_attr(nlh, sizeof(struct ifinfomsg), IFLA_AF_SPEC);
	if (!br_spec)
		return -EINVAL;

	nla_for_each_nested(attr, br_spec, rem) {
		u16 mode;

		if (nla_type(attr) != IFLA_BRIDGE_MODE)
			continue;

		if (nla_len(attr) < sizeof(mode))
			return -EINVAL;

		mode = nla_get_u16(attr);
		if (mode == bp->br_mode)
			break;

		rc = bnxt_hwrm_set_br_mode(bp, mode);
		if (!rc)
			bp->br_mode = mode;
		break;
	}
	return rc;
}

static int bnxt_get_phys_port_name(struct net_device *dev, char *buf,
				   size_t len)
{
	struct bnxt *bp = netdev_priv(dev);
	int rc;

	/* The PF and it's VF-reps only support the switchdev framework */
	if (!BNXT_PF(bp))
		return -EOPNOTSUPP;

	rc = snprintf(buf, len, "p%d", bp->pf.port_id);

	if (rc >= len)
		return -EOPNOTSUPP;
	return 0;
}

int bnxt_port_attr_get(struct bnxt *bp, struct switchdev_attr *attr)
{
	if (bp->eswitch_mode != DEVLINK_ESWITCH_MODE_SWITCHDEV)
		return -EOPNOTSUPP;

	/* The PF and it's VF-reps only support the switchdev framework */
	if (!BNXT_PF(bp))
		return -EOPNOTSUPP;

	switch (attr->id) {
	case SWITCHDEV_ATTR_ID_PORT_PARENT_ID:
		attr->u.ppid.id_len = sizeof(bp->switch_id);
		memcpy(attr->u.ppid.id, bp->switch_id, attr->u.ppid.id_len);
		break;
	default:
		return -EOPNOTSUPP;
	}
	return 0;
}

static int bnxt_swdev_port_attr_get(struct net_device *dev,
				    struct switchdev_attr *attr)
{
	return bnxt_port_attr_get(netdev_priv(dev), attr);
}

static const struct switchdev_ops bnxt_switchdev_ops = {
	.switchdev_port_attr_get	= bnxt_swdev_port_attr_get
};

static const struct net_device_ops bnxt_netdev_ops = {
	.ndo_open		= bnxt_open,
	.ndo_start_xmit		= bnxt_start_xmit,
	.ndo_stop		= bnxt_close,
	.ndo_get_stats64	= bnxt_get_stats64,
	.ndo_set_rx_mode	= bnxt_set_rx_mode,
	.ndo_do_ioctl		= bnxt_ioctl,
	.ndo_validate_addr	= eth_validate_addr,
	.ndo_set_mac_address	= bnxt_change_mac_addr,
	.ndo_change_mtu		= bnxt_change_mtu,
	.ndo_fix_features	= bnxt_fix_features,
	.ndo_set_features	= bnxt_set_features,
	.ndo_tx_timeout		= bnxt_tx_timeout,
#ifdef CONFIG_BNXT_SRIOV
	.ndo_get_vf_config	= bnxt_get_vf_config,
	.ndo_set_vf_mac		= bnxt_set_vf_mac,
	.ndo_set_vf_vlan	= bnxt_set_vf_vlan,
	.ndo_set_vf_rate	= bnxt_set_vf_bw,
	.ndo_set_vf_link_state	= bnxt_set_vf_link_state,
	.ndo_set_vf_spoofchk	= bnxt_set_vf_spoofchk,
	.ndo_set_vf_trust	= bnxt_set_vf_trust,
#endif
	.ndo_setup_tc           = bnxt_setup_tc,
#ifdef CONFIG_RFS_ACCEL
	.ndo_rx_flow_steer	= bnxt_rx_flow_steer,
#endif
	.ndo_udp_tunnel_add	= bnxt_udp_tunnel_add,
	.ndo_udp_tunnel_del	= bnxt_udp_tunnel_del,
	.ndo_bpf		= bnxt_xdp,
	.ndo_bridge_getlink	= bnxt_bridge_getlink,
	.ndo_bridge_setlink	= bnxt_bridge_setlink,
	.ndo_get_phys_port_name = bnxt_get_phys_port_name
};

static void bnxt_remove_one(struct pci_dev *pdev)
{
	struct net_device *dev = pci_get_drvdata(pdev);
	struct bnxt *bp = netdev_priv(dev);

	if (BNXT_PF(bp)) {
		bnxt_sriov_disable(bp);
		bnxt_dl_unregister(bp);
	}

	pci_disable_pcie_error_reporting(pdev);
	unregister_netdev(dev);
	bnxt_shutdown_tc(bp);
	bnxt_cancel_sp_work(bp);
	bp->sp_event = 0;

	bnxt_clear_int_mode(bp);
	bnxt_hwrm_func_drv_unrgtr(bp);
	bnxt_free_hwrm_resources(bp);
	bnxt_free_hwrm_short_cmd_req(bp);
	bnxt_ethtool_free(bp);
	bnxt_dcb_free(bp);
	kfree(bp->edev);
	bp->edev = NULL;
	bnxt_free_ctx_mem(bp);
	kfree(bp->ctx);
	bp->ctx = NULL;
	bnxt_cleanup_pci(bp);
	bnxt_free_port_stats(bp);
	free_netdev(dev);
}

static int bnxt_probe_phy(struct bnxt *bp)
{
	int rc = 0;
	struct bnxt_link_info *link_info = &bp->link_info;

	rc = bnxt_hwrm_phy_qcaps(bp);
	if (rc) {
		netdev_err(bp->dev, "Probe phy can't get phy capabilities (rc: %x)\n",
			   rc);
		return rc;
	}
	mutex_init(&bp->link_lock);

	rc = bnxt_update_link(bp, false);
	if (rc) {
		netdev_err(bp->dev, "Probe phy can't update link (rc: %x)\n",
			   rc);
		return rc;
	}

	/* Older firmware does not have supported_auto_speeds, so assume
	 * that all supported speeds can be autonegotiated.
	 */
	if (link_info->auto_link_speeds && !link_info->support_auto_speeds)
		link_info->support_auto_speeds = link_info->support_speeds;

	/*initialize the ethool setting copy with NVM settings */
	if (BNXT_AUTO_MODE(link_info->auto_mode)) {
		link_info->autoneg = BNXT_AUTONEG_SPEED;
		if (bp->hwrm_spec_code >= 0x10201) {
			if (link_info->auto_pause_setting &
			    PORT_PHY_CFG_REQ_AUTO_PAUSE_AUTONEG_PAUSE)
				link_info->autoneg |= BNXT_AUTONEG_FLOW_CTRL;
		} else {
			link_info->autoneg |= BNXT_AUTONEG_FLOW_CTRL;
		}
		link_info->advertising = link_info->auto_link_speeds;
	} else {
		link_info->req_link_speed = link_info->force_link_speed;
		link_info->req_duplex = link_info->duplex_setting;
	}
	if (link_info->autoneg & BNXT_AUTONEG_FLOW_CTRL)
		link_info->req_flow_ctrl =
			link_info->auto_pause_setting & BNXT_LINK_PAUSE_BOTH;
	else
		link_info->req_flow_ctrl = link_info->force_pause_setting;
	return rc;
}

static int bnxt_get_max_irq(struct pci_dev *pdev)
{
	u16 ctrl;

	if (!pdev->msix_cap)
		return 1;

	pci_read_config_word(pdev, pdev->msix_cap + PCI_MSIX_FLAGS, &ctrl);
	return (ctrl & PCI_MSIX_FLAGS_QSIZE) + 1;
}

static void _bnxt_get_max_rings(struct bnxt *bp, int *max_rx, int *max_tx,
				int *max_cp)
{
	struct bnxt_hw_resc *hw_resc = &bp->hw_resc;
	int max_ring_grps = 0, max_irq;

	*max_tx = hw_resc->max_tx_rings;
	*max_rx = hw_resc->max_rx_rings;
	*max_cp = bnxt_get_max_func_cp_rings_for_en(bp);
	max_irq = min_t(int, bnxt_get_max_func_irqs(bp) -
			bnxt_get_ulp_msix_num(bp),
			hw_resc->max_stat_ctxs - bnxt_get_ulp_stat_ctxs(bp));
	if (!(bp->flags & BNXT_FLAG_CHIP_P5))
		*max_cp = min_t(int, *max_cp, max_irq);
	max_ring_grps = hw_resc->max_hw_ring_grps;
	if (BNXT_CHIP_TYPE_NITRO_A0(bp) && BNXT_PF(bp)) {
		*max_cp -= 1;
		*max_rx -= 2;
	}
	if (bp->flags & BNXT_FLAG_AGG_RINGS)
		*max_rx >>= 1;
	if (bp->flags & BNXT_FLAG_CHIP_P5) {
		bnxt_trim_rings(bp, max_rx, max_tx, *max_cp, false);
		/* On P5 chips, max_cp output param should be available NQs */
		*max_cp = max_irq;
	}
	*max_rx = min_t(int, *max_rx, max_ring_grps);
}

int bnxt_get_max_rings(struct bnxt *bp, int *max_rx, int *max_tx, bool shared)
{
	int rx, tx, cp;

	_bnxt_get_max_rings(bp, &rx, &tx, &cp);
	*max_rx = rx;
	*max_tx = tx;
	if (!rx || !tx || !cp)
		return -ENOMEM;

	return bnxt_trim_rings(bp, max_rx, max_tx, cp, shared);
}

static int bnxt_get_dflt_rings(struct bnxt *bp, int *max_rx, int *max_tx,
			       bool shared)
{
	int rc;

	rc = bnxt_get_max_rings(bp, max_rx, max_tx, shared);
	if (rc && (bp->flags & BNXT_FLAG_AGG_RINGS)) {
		/* Not enough rings, try disabling agg rings. */
		bp->flags &= ~BNXT_FLAG_AGG_RINGS;
		rc = bnxt_get_max_rings(bp, max_rx, max_tx, shared);
		if (rc) {
			/* set BNXT_FLAG_AGG_RINGS back for consistency */
			bp->flags |= BNXT_FLAG_AGG_RINGS;
			return rc;
		}
		bp->flags |= BNXT_FLAG_NO_AGG_RINGS;
		bp->dev->hw_features &= ~(NETIF_F_LRO | NETIF_F_GRO_HW);
		bp->dev->features &= ~(NETIF_F_LRO | NETIF_F_GRO_HW);
		bnxt_set_ring_params(bp);
	}

	if (bp->flags & BNXT_FLAG_ROCE_CAP) {
		int max_cp, max_stat, max_irq;

		/* Reserve minimum resources for RoCE */
		max_cp = bnxt_get_max_func_cp_rings(bp);
		max_stat = bnxt_get_max_func_stat_ctxs(bp);
		max_irq = bnxt_get_max_func_irqs(bp);
		if (max_cp <= BNXT_MIN_ROCE_CP_RINGS ||
		    max_irq <= BNXT_MIN_ROCE_CP_RINGS ||
		    max_stat <= BNXT_MIN_ROCE_STAT_CTXS)
			return 0;

		max_cp -= BNXT_MIN_ROCE_CP_RINGS;
		max_irq -= BNXT_MIN_ROCE_CP_RINGS;
		max_stat -= BNXT_MIN_ROCE_STAT_CTXS;
		max_cp = min_t(int, max_cp, max_irq);
		max_cp = min_t(int, max_cp, max_stat);
		rc = bnxt_trim_rings(bp, max_rx, max_tx, max_cp, shared);
		if (rc)
			rc = 0;
	}
	return rc;
}

/* In initial default shared ring setting, each shared ring must have a
 * RX/TX ring pair.
 */
static void bnxt_trim_dflt_sh_rings(struct bnxt *bp)
{
	bp->cp_nr_rings = min_t(int, bp->tx_nr_rings_per_tc, bp->rx_nr_rings);
	bp->rx_nr_rings = bp->cp_nr_rings;
	bp->tx_nr_rings_per_tc = bp->cp_nr_rings;
	bp->tx_nr_rings = bp->tx_nr_rings_per_tc;
}

static int bnxt_set_dflt_rings(struct bnxt *bp, bool sh)
{
	int dflt_rings, max_rx_rings, max_tx_rings, rc;

	if (!bnxt_can_reserve_rings(bp))
		return 0;

	if (sh)
		bp->flags |= BNXT_FLAG_SHARED_RINGS;
	dflt_rings = is_kdump_kernel() ? 1 : netif_get_num_default_rss_queues();
	/* Reduce default rings on multi-port cards so that total default
	 * rings do not exceed CPU count.
	 */
	if (bp->port_count > 1) {
		int max_rings =
			max_t(int, num_online_cpus() / bp->port_count, 1);

		dflt_rings = min_t(int, dflt_rings, max_rings);
	}
	rc = bnxt_get_dflt_rings(bp, &max_rx_rings, &max_tx_rings, sh);
	if (rc)
		return rc;
	bp->rx_nr_rings = min_t(int, dflt_rings, max_rx_rings);
	bp->tx_nr_rings_per_tc = min_t(int, dflt_rings, max_tx_rings);
	if (sh)
		bnxt_trim_dflt_sh_rings(bp);
	else
		bp->cp_nr_rings = bp->tx_nr_rings_per_tc + bp->rx_nr_rings;
	bp->tx_nr_rings = bp->tx_nr_rings_per_tc;

	rc = __bnxt_reserve_rings(bp);
	if (rc)
		netdev_warn(bp->dev, "Unable to reserve tx rings\n");
	bp->tx_nr_rings_per_tc = bp->tx_nr_rings;
	if (sh)
		bnxt_trim_dflt_sh_rings(bp);

	/* Rings may have been trimmed, re-reserve the trimmed rings. */
	if (bnxt_need_reserve_rings(bp)) {
		rc = __bnxt_reserve_rings(bp);
		if (rc)
			netdev_warn(bp->dev, "2nd rings reservation failed.\n");
		bp->tx_nr_rings_per_tc = bp->tx_nr_rings;
	}
	if (BNXT_CHIP_TYPE_NITRO_A0(bp)) {
		bp->rx_nr_rings++;
		bp->cp_nr_rings++;
	}
	return rc;
}

static int bnxt_init_dflt_ring_mode(struct bnxt *bp)
{
	int rc;

	if (bp->tx_nr_rings)
		return 0;

	bnxt_ulp_irq_stop(bp);
	bnxt_clear_int_mode(bp);
	rc = bnxt_set_dflt_rings(bp, true);
	if (rc) {
		netdev_err(bp->dev, "Not enough rings available.\n");
		goto init_dflt_ring_err;
	}
	rc = bnxt_init_int_mode(bp);
	if (rc)
		goto init_dflt_ring_err;

	bp->tx_nr_rings_per_tc = bp->tx_nr_rings;
	if (bnxt_rfs_supported(bp) && bnxt_rfs_capable(bp)) {
		bp->flags |= BNXT_FLAG_RFS;
		bp->dev->features |= NETIF_F_NTUPLE;
	}
init_dflt_ring_err:
	bnxt_ulp_irq_restart(bp, rc);
	return rc;
}

int bnxt_restore_pf_fw_resources(struct bnxt *bp)
{
	int rc;

	ASSERT_RTNL();
	bnxt_hwrm_func_qcaps(bp);

	if (netif_running(bp->dev))
		__bnxt_close_nic(bp, true, false);

	bnxt_ulp_irq_stop(bp);
	bnxt_clear_int_mode(bp);
	rc = bnxt_init_int_mode(bp);
	bnxt_ulp_irq_restart(bp, rc);

	if (netif_running(bp->dev)) {
		if (rc)
			dev_close(bp->dev);
		else
			rc = bnxt_open_nic(bp, true, false);
	}

	return rc;
}

static int bnxt_init_mac_addr(struct bnxt *bp)
{
	int rc = 0;

	if (BNXT_PF(bp)) {
		memcpy(bp->dev->dev_addr, bp->pf.mac_addr, ETH_ALEN);
	} else {
#ifdef CONFIG_BNXT_SRIOV
		struct bnxt_vf_info *vf = &bp->vf;
		bool strict_approval = true;

		if (is_valid_ether_addr(vf->mac_addr)) {
			/* overwrite netdev dev_addr with admin VF MAC */
			memcpy(bp->dev->dev_addr, vf->mac_addr, ETH_ALEN);
			/* Older PF driver or firmware may not approve this
			 * correctly.
			 */
			strict_approval = false;
		} else {
			eth_hw_addr_random(bp->dev);
		}
		rc = bnxt_approve_mac(bp, bp->dev->dev_addr, strict_approval);
#endif
	}
	return rc;
}

static int bnxt_init_one(struct pci_dev *pdev, const struct pci_device_id *ent)
{
	static int version_printed;
	struct net_device *dev;
	struct bnxt *bp;
	int rc, max_irqs;

	if (pci_is_bridge(pdev))
		return -ENODEV;

	if (version_printed++ == 0)
		pr_info("%s", version);

	max_irqs = bnxt_get_max_irq(pdev);
	dev = alloc_etherdev_mq(sizeof(*bp), max_irqs);
	if (!dev)
		return -ENOMEM;

	bp = netdev_priv(dev);
	bnxt_set_max_func_irqs(bp, max_irqs);

	if (bnxt_vf_pciid(ent->driver_data))
		bp->flags |= BNXT_FLAG_VF;

	if (pdev->msix_cap)
		bp->flags |= BNXT_FLAG_MSIX_CAP;

	rc = bnxt_init_board(pdev, dev);
	if (rc < 0)
		goto init_err_free;

	dev->netdev_ops = &bnxt_netdev_ops;
	dev->watchdog_timeo = BNXT_TX_TIMEOUT;
	dev->ethtool_ops = &bnxt_ethtool_ops;
	SWITCHDEV_SET_OPS(dev, &bnxt_switchdev_ops);
	pci_set_drvdata(pdev, dev);

	rc = bnxt_alloc_hwrm_resources(bp);
	if (rc)
		goto init_err_pci_clean;

	mutex_init(&bp->hwrm_cmd_lock);
	rc = bnxt_hwrm_ver_get(bp);
	if (rc)
		goto init_err_pci_clean;

	if (bp->fw_cap & BNXT_FW_CAP_KONG_MB_CHNL) {
		rc = bnxt_alloc_kong_hwrm_resources(bp);
		if (rc)
			bp->fw_cap &= ~BNXT_FW_CAP_KONG_MB_CHNL;
	}

	if ((bp->fw_cap & BNXT_FW_CAP_SHORT_CMD) ||
	    bp->hwrm_max_ext_req_len > BNXT_HWRM_MAX_REQ_LEN) {
		rc = bnxt_alloc_hwrm_short_cmd_req(bp);
		if (rc)
			goto init_err_pci_clean;
	}

	if (BNXT_CHIP_P5(bp))
		bp->flags |= BNXT_FLAG_CHIP_P5;

	rc = bnxt_hwrm_func_reset(bp);
	if (rc)
		goto init_err_pci_clean;

	bnxt_hwrm_fw_set_time(bp);

	dev->hw_features = NETIF_F_IP_CSUM | NETIF_F_IPV6_CSUM | NETIF_F_SG |
			   NETIF_F_TSO | NETIF_F_TSO6 |
			   NETIF_F_GSO_UDP_TUNNEL | NETIF_F_GSO_GRE |
			   NETIF_F_GSO_IPXIP4 |
			   NETIF_F_GSO_UDP_TUNNEL_CSUM | NETIF_F_GSO_GRE_CSUM |
			   NETIF_F_GSO_PARTIAL | NETIF_F_RXHASH |
			   NETIF_F_RXCSUM | NETIF_F_GRO;

	if (BNXT_SUPPORTS_TPA(bp))
		dev->hw_features |= NETIF_F_LRO;

	dev->hw_enc_features =
			NETIF_F_IP_CSUM | NETIF_F_IPV6_CSUM | NETIF_F_SG |
			NETIF_F_TSO | NETIF_F_TSO6 |
			NETIF_F_GSO_UDP_TUNNEL | NETIF_F_GSO_GRE |
			NETIF_F_GSO_UDP_TUNNEL_CSUM | NETIF_F_GSO_GRE_CSUM |
			NETIF_F_GSO_IPXIP4 | NETIF_F_GSO_PARTIAL;
	dev->gso_partial_features = NETIF_F_GSO_UDP_TUNNEL_CSUM |
				    NETIF_F_GSO_GRE_CSUM;
	dev->vlan_features = dev->hw_features | NETIF_F_HIGHDMA;
	dev->hw_features |= NETIF_F_HW_VLAN_CTAG_RX | NETIF_F_HW_VLAN_CTAG_TX |
			    NETIF_F_HW_VLAN_STAG_RX | NETIF_F_HW_VLAN_STAG_TX;
	if (BNXT_SUPPORTS_TPA(bp))
		dev->hw_features |= NETIF_F_GRO_HW;
	dev->features |= dev->hw_features | NETIF_F_HIGHDMA;
	if (dev->features & NETIF_F_GRO_HW)
		dev->features &= ~NETIF_F_LRO;
	dev->priv_flags |= IFF_UNICAST_FLT;

#ifdef CONFIG_BNXT_SRIOV
	init_waitqueue_head(&bp->sriov_cfg_wait);
	mutex_init(&bp->sriov_lock);
#endif
	if (BNXT_SUPPORTS_TPA(bp)) {
		bp->gro_func = bnxt_gro_func_5730x;
		if (BNXT_CHIP_P4(bp))
			bp->gro_func = bnxt_gro_func_5731x;
	}
	if (!BNXT_CHIP_P4_PLUS(bp))
		bp->flags |= BNXT_FLAG_DOUBLE_DB;

	rc = bnxt_hwrm_func_drv_rgtr(bp);
	if (rc)
		goto init_err_pci_clean;

	rc = bnxt_hwrm_func_rgtr_async_events(bp, NULL, 0);
	if (rc)
		goto init_err_pci_clean;

	bp->ulp_probe = bnxt_ulp_probe;

	rc = bnxt_hwrm_queue_qportcfg(bp);
	if (rc) {
		netdev_err(bp->dev, "hwrm query qportcfg failure rc: %x\n",
			   rc);
		rc = -1;
		goto init_err_pci_clean;
	}
	/* Get the MAX capabilities for this function */
	rc = bnxt_hwrm_func_qcaps(bp);
	if (rc) {
		netdev_err(bp->dev, "hwrm query capability failure rc: %x\n",
			   rc);
		rc = -1;
		goto init_err_pci_clean;
	}
	rc = bnxt_init_mac_addr(bp);
	if (rc) {
		dev_err(&pdev->dev, "Unable to initialize mac address.\n");
		rc = -EADDRNOTAVAIL;
		goto init_err_pci_clean;
	}

	bnxt_hwrm_func_qcfg(bp);
	bnxt_hwrm_vnic_qcaps(bp);
	bnxt_hwrm_port_led_qcaps(bp);
	bnxt_ethtool_init(bp);
	bnxt_dcb_init(bp);

	/* MTU range: 60 - FW defined max */
	dev->min_mtu = ETH_ZLEN;
	dev->max_mtu = bp->max_mtu;

	rc = bnxt_probe_phy(bp);
	if (rc)
		goto init_err_pci_clean;

	bnxt_set_rx_skb_mode(bp, false);
	bnxt_set_tpa_flags(bp);
	bnxt_set_ring_params(bp);
	rc = bnxt_set_dflt_rings(bp, true);
	if (rc) {
		netdev_err(bp->dev, "Not enough rings available.\n");
		rc = -ENOMEM;
		goto init_err_pci_clean;
	}

	/* Default RSS hash cfg. */
	bp->rss_hash_cfg = VNIC_RSS_CFG_REQ_HASH_TYPE_IPV4 |
			   VNIC_RSS_CFG_REQ_HASH_TYPE_TCP_IPV4 |
			   VNIC_RSS_CFG_REQ_HASH_TYPE_IPV6 |
			   VNIC_RSS_CFG_REQ_HASH_TYPE_TCP_IPV6;
	if (BNXT_CHIP_P4(bp) && bp->hwrm_spec_code >= 0x10501) {
		bp->flags |= BNXT_FLAG_UDP_RSS_CAP;
		bp->rss_hash_cfg |= VNIC_RSS_CFG_REQ_HASH_TYPE_UDP_IPV4 |
				    VNIC_RSS_CFG_REQ_HASH_TYPE_UDP_IPV6;
	}

	if (bnxt_rfs_supported(bp)) {
		dev->hw_features |= NETIF_F_NTUPLE;
		if (bnxt_rfs_capable(bp)) {
			bp->flags |= BNXT_FLAG_RFS;
			dev->features |= NETIF_F_NTUPLE;
		}
	}

	if (dev->hw_features & NETIF_F_HW_VLAN_CTAG_RX)
		bp->flags |= BNXT_FLAG_STRIP_VLAN;

	rc = bnxt_init_int_mode(bp);
	if (rc)
		goto init_err_pci_clean;

	/* No TC has been set yet and rings may have been trimmed due to
	 * limited MSIX, so we re-initialize the TX rings per TC.
	 */
	bp->tx_nr_rings_per_tc = bp->tx_nr_rings;

	bnxt_get_wol_settings(bp);
	if (bp->flags & BNXT_FLAG_WOL_CAP)
		device_set_wakeup_enable(&pdev->dev, bp->wol);
	else
		device_set_wakeup_capable(&pdev->dev, false);

	bnxt_hwrm_set_cache_line_size(bp, cache_line_size());

	bnxt_hwrm_coal_params_qcaps(bp);

	if (BNXT_PF(bp)) {
		if (!bnxt_pf_wq) {
			bnxt_pf_wq =
				create_singlethread_workqueue("bnxt_pf_wq");
			if (!bnxt_pf_wq) {
				dev_err(&pdev->dev, "Unable to create workqueue.\n");
				goto init_err_pci_clean;
			}
		}
		bnxt_init_tc(bp);
	}

	rc = register_netdev(dev);
	if (rc)
		goto init_err_cleanup_tc;

	if (BNXT_PF(bp))
		bnxt_dl_register(bp);

	netdev_info(dev, "%s found at mem %lx, node addr %pM\n",
		    board_info[ent->driver_data].name,
		    (long)pci_resource_start(pdev, 0), dev->dev_addr);
	pcie_print_link_status(pdev);

	return 0;

init_err_cleanup_tc:
	bnxt_shutdown_tc(bp);
	bnxt_clear_int_mode(bp);

init_err_pci_clean:
	bnxt_free_hwrm_short_cmd_req(bp);
	bnxt_free_hwrm_resources(bp);
	bnxt_free_ctx_mem(bp);
	kfree(bp->ctx);
	bp->ctx = NULL;
	bnxt_cleanup_pci(bp);

init_err_free:
	free_netdev(dev);
	return rc;
}

static void bnxt_shutdown(struct pci_dev *pdev)
{
	struct net_device *dev = pci_get_drvdata(pdev);
	struct bnxt *bp;

	if (!dev)
		return;

	rtnl_lock();
	bp = netdev_priv(dev);
	if (!bp)
		goto shutdown_exit;

	if (netif_running(dev))
		dev_close(dev);

	bnxt_ulp_shutdown(bp);

	if (system_state == SYSTEM_POWER_OFF) {
		bnxt_clear_int_mode(bp);
		pci_wake_from_d3(pdev, bp->wol);
		pci_set_power_state(pdev, PCI_D3hot);
	}

shutdown_exit:
	rtnl_unlock();
}

#ifdef CONFIG_PM_SLEEP
static int bnxt_suspend(struct device *device)
{
	struct pci_dev *pdev = to_pci_dev(device);
	struct net_device *dev = pci_get_drvdata(pdev);
	struct bnxt *bp = netdev_priv(dev);
	int rc = 0;

	rtnl_lock();
	if (netif_running(dev)) {
		netif_device_detach(dev);
		rc = bnxt_close(dev);
	}
	bnxt_hwrm_func_drv_unrgtr(bp);
	rtnl_unlock();
	return rc;
}

static int bnxt_resume(struct device *device)
{
	struct pci_dev *pdev = to_pci_dev(device);
	struct net_device *dev = pci_get_drvdata(pdev);
	struct bnxt *bp = netdev_priv(dev);
	int rc = 0;

	rtnl_lock();
	if (bnxt_hwrm_ver_get(bp) || bnxt_hwrm_func_drv_rgtr(bp)) {
		rc = -ENODEV;
		goto resume_exit;
	}
	rc = bnxt_hwrm_func_reset(bp);
	if (rc) {
		rc = -EBUSY;
		goto resume_exit;
	}
	bnxt_get_wol_settings(bp);
	if (netif_running(dev)) {
		rc = bnxt_open(dev);
		if (!rc)
			netif_device_attach(dev);
	}

resume_exit:
	rtnl_unlock();
	return rc;
}

static SIMPLE_DEV_PM_OPS(bnxt_pm_ops, bnxt_suspend, bnxt_resume);
#define BNXT_PM_OPS (&bnxt_pm_ops)

#else

#define BNXT_PM_OPS NULL

#endif /* CONFIG_PM_SLEEP */

/**
 * bnxt_io_error_detected - called when PCI error is detected
 * @pdev: Pointer to PCI device
 * @state: The current pci connection state
 *
 * This function is called after a PCI bus error affecting
 * this device has been detected.
 */
static pci_ers_result_t bnxt_io_error_detected(struct pci_dev *pdev,
					       pci_channel_state_t state)
{
	struct net_device *netdev = pci_get_drvdata(pdev);
	struct bnxt *bp = netdev_priv(netdev);

	netdev_info(netdev, "PCI I/O error detected\n");

	rtnl_lock();
	netif_device_detach(netdev);

	bnxt_ulp_stop(bp);

	if (state == pci_channel_io_perm_failure) {
		rtnl_unlock();
		return PCI_ERS_RESULT_DISCONNECT;
	}

	if (netif_running(netdev))
		bnxt_close(netdev);

	pci_disable_device(pdev);
	rtnl_unlock();

	/* Request a slot slot reset. */
	return PCI_ERS_RESULT_NEED_RESET;
}

/**
 * bnxt_io_slot_reset - called after the pci bus has been reset.
 * @pdev: Pointer to PCI device
 *
 * Restart the card from scratch, as if from a cold-boot.
 * At this point, the card has exprienced a hard reset,
 * followed by fixups by BIOS, and has its config space
 * set up identically to what it was at cold boot.
 */
static pci_ers_result_t bnxt_io_slot_reset(struct pci_dev *pdev)
{
	struct net_device *netdev = pci_get_drvdata(pdev);
	struct bnxt *bp = netdev_priv(netdev);
	int err = 0;
	pci_ers_result_t result = PCI_ERS_RESULT_DISCONNECT;

	netdev_info(bp->dev, "PCI Slot Reset\n");

	rtnl_lock();

	if (pci_enable_device(pdev)) {
		dev_err(&pdev->dev,
			"Cannot re-enable PCI device after reset.\n");
	} else {
		pci_set_master(pdev);

		err = bnxt_hwrm_func_reset(bp);
		if (!err && netif_running(netdev))
			err = bnxt_open(netdev);

		if (!err) {
			result = PCI_ERS_RESULT_RECOVERED;
			bnxt_ulp_start(bp);
		}
	}

	if (result != PCI_ERS_RESULT_RECOVERED && netif_running(netdev))
		dev_close(netdev);

	rtnl_unlock();

	err = pci_cleanup_aer_uncorrect_error_status(pdev);
	if (err) {
		dev_err(&pdev->dev,
			"pci_cleanup_aer_uncorrect_error_status failed 0x%0x\n",
			 err); /* non-fatal, continue */
	}

	return PCI_ERS_RESULT_RECOVERED;
}

/**
 * bnxt_io_resume - called when traffic can start flowing again.
 * @pdev: Pointer to PCI device
 *
 * This callback is called when the error recovery driver tells
 * us that its OK to resume normal operation.
 */
static void bnxt_io_resume(struct pci_dev *pdev)
{
	struct net_device *netdev = pci_get_drvdata(pdev);

	rtnl_lock();

	netif_device_attach(netdev);

	rtnl_unlock();
}

static const struct pci_error_handlers bnxt_err_handler = {
	.error_detected	= bnxt_io_error_detected,
	.slot_reset	= bnxt_io_slot_reset,
	.resume		= bnxt_io_resume
};

static struct pci_driver bnxt_pci_driver = {
	.name		= DRV_MODULE_NAME,
	.id_table	= bnxt_pci_tbl,
	.probe		= bnxt_init_one,
	.remove		= bnxt_remove_one,
	.shutdown	= bnxt_shutdown,
	.driver.pm	= BNXT_PM_OPS,
	.err_handler	= &bnxt_err_handler,
#if defined(CONFIG_BNXT_SRIOV)
	.sriov_configure = bnxt_sriov_configure,
#endif
};

static int __init bnxt_init(void)
{
	bnxt_debug_init();
	return pci_register_driver(&bnxt_pci_driver);
}

static void __exit bnxt_exit(void)
{
	pci_unregister_driver(&bnxt_pci_driver);
	if (bnxt_pf_wq)
		destroy_workqueue(bnxt_pf_wq);
	bnxt_debug_exit();
}

module_init(bnxt_init);
module_exit(bnxt_exit);<|MERGE_RESOLUTION|>--- conflicted
+++ resolved
@@ -112,11 +112,8 @@
 	BCM57454,
 	BCM5745x_NPAR,
 	BCM57508,
-<<<<<<< HEAD
-=======
 	BCM57504,
 	BCM57502,
->>>>>>> 7ce58816
 	BCM58802,
 	BCM58804,
 	BCM58808,
@@ -160,11 +157,8 @@
 	[BCM57454] = { "Broadcom BCM57454 NetXtreme-E 10Gb/25Gb/40Gb/50Gb/100Gb Ethernet" },
 	[BCM5745x_NPAR] = { "Broadcom BCM5745x NetXtreme-E Ethernet Partition" },
 	[BCM57508] = { "Broadcom BCM57508 NetXtreme-E 10Gb/25Gb/50Gb/100Gb/200Gb Ethernet" },
-<<<<<<< HEAD
-=======
 	[BCM57504] = { "Broadcom BCM57504 NetXtreme-E 10Gb/25Gb/50Gb/100Gb/200Gb Ethernet" },
 	[BCM57502] = { "Broadcom BCM57502 NetXtreme-E 10Gb/25Gb/50Gb Ethernet" },
->>>>>>> 7ce58816
 	[BCM58802] = { "Broadcom BCM58802 NetXtreme-S 10Gb/25Gb/40Gb/50Gb Ethernet" },
 	[BCM58804] = { "Broadcom BCM58804 NetXtreme-S 10Gb/25Gb/40Gb/50Gb/100Gb Ethernet" },
 	[BCM58808] = { "Broadcom BCM58808 NetXtreme-S 10Gb/25Gb/40Gb/50Gb/100Gb Ethernet" },
@@ -211,11 +205,8 @@
 	{ PCI_VDEVICE(BROADCOM, 0x16f0), .driver_data = BCM58808 },
 	{ PCI_VDEVICE(BROADCOM, 0x16f1), .driver_data = BCM57452 },
 	{ PCI_VDEVICE(BROADCOM, 0x1750), .driver_data = BCM57508 },
-<<<<<<< HEAD
-=======
 	{ PCI_VDEVICE(BROADCOM, 0x1751), .driver_data = BCM57504 },
 	{ PCI_VDEVICE(BROADCOM, 0x1752), .driver_data = BCM57502 },
->>>>>>> 7ce58816
 	{ PCI_VDEVICE(BROADCOM, 0xd802), .driver_data = BCM58802 },
 	{ PCI_VDEVICE(BROADCOM, 0xd804), .driver_data = BCM58804 },
 #ifdef CONFIG_BNXT_SRIOV
@@ -227,10 +218,7 @@
 	{ PCI_VDEVICE(BROADCOM, 0x16dc), .driver_data = NETXTREME_E_VF },
 	{ PCI_VDEVICE(BROADCOM, 0x16e1), .driver_data = NETXTREME_C_VF },
 	{ PCI_VDEVICE(BROADCOM, 0x16e5), .driver_data = NETXTREME_C_VF },
-<<<<<<< HEAD
-=======
 	{ PCI_VDEVICE(BROADCOM, 0x1806), .driver_data = NETXTREME_E_P5_VF },
->>>>>>> 7ce58816
 	{ PCI_VDEVICE(BROADCOM, 0x1807), .driver_data = NETXTREME_E_P5_VF },
 	{ PCI_VDEVICE(BROADCOM, 0xd800), .driver_data = NETXTREME_S_VF },
 #endif
