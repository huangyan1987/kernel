--- conflicted
+++ resolved
@@ -2899,15 +2899,12 @@
 			rtnl_lock();
 			netdev_update_features(netdev);
 			rtnl_unlock();
-<<<<<<< HEAD
-=======
 			/* Request VLAN offload settings */
 			if (VLAN_V2_ALLOWED(adapter))
 				iavf_set_vlan_offload_features
 					(adapter, 0, netdev->features);
 
 			iavf_set_queue_vlan_tag_loc(adapter);
->>>>>>> bd2e72b9
 		}
 
 		adapter->flags &= ~IAVF_FLAG_SETUP_NETDEV_FEATURES;
@@ -4623,8 +4620,6 @@
 	struct iavf_hw *hw = &adapter->hw;
 	int err;
 
-<<<<<<< HEAD
-=======
 	/* When reboot/shutdown is in progress no need to do anything
 	 * as the adapter is already REMOVE state that was set during
 	 * iavf_shutdown() callback.
@@ -4632,7 +4627,6 @@
 	if (adapter->state == __IAVF_REMOVE)
 		return;
 
->>>>>>> bd2e72b9
 	set_bit(__IAVF_IN_REMOVE_TASK, &adapter->crit_section);
 	/* Wait until port initialization is complete.
 	 * There are flows where register/unregister netdev may race.
