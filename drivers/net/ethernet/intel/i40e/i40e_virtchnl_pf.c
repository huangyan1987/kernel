--- conflicted
+++ resolved
@@ -2058,39 +2058,6 @@
 
 	kfree(vfres);
 	return ret;
-}
-
-/**
-<<<<<<< HEAD
- * i40e_vc_reset_vf_msg
- * @vf: pointer to the VF info
- *
- * called from the VF to reset itself,
- * unlike other virtchnl messages, PF driver
- * doesn't send the response back to the VF
- **/
-static void i40e_vc_reset_vf_msg(struct i40e_vf *vf)
-{
-	if (test_bit(I40E_VF_STATE_ACTIVE, &vf->vf_states))
-		i40e_reset_vf(vf, false);
-=======
- * i40e_getnum_vf_vsi_vlan_filters
- * @vsi: pointer to the vsi
- *
- * called to get the number of VLANs offloaded on this VF
- **/
-static inline int i40e_getnum_vf_vsi_vlan_filters(struct i40e_vsi *vsi)
-{
-	struct i40e_mac_filter *f;
-	int num_vlans = 0, bkt;
-
-	hash_for_each(vsi->mac_filter_hash, bkt, f, hlist) {
-		if (f->vlan >= 0 && f->vlan <= I40E_MAX_VLANID)
-			num_vlans++;
-	}
-
-	return num_vlans;
->>>>>>> ca4e5722
 }
 
 /**
