/* SPDX-License-Identifier: GPL-2.0 */
/* Copyright(c) 2013 - 2021 Intel Corporation. */

#ifndef _I40E_ADMINQ_CMD_H_
#define _I40E_ADMINQ_CMD_H_

/* This header file defines the i40e Admin Queue commands and is shared between
 * i40e Firmware and Software.
 *
 * This file needs to comply with the Linux Kernel coding style.
 */

#define I40E_FW_API_VERSION_MAJOR	0x0001
#define I40E_FW_API_VERSION_MINOR_X722	0x0009
#define I40E_FW_API_VERSION_MINOR_X710	0x0009

#define I40E_FW_MINOR_VERSION(_h) ((_h)->mac.type == I40E_MAC_XL710 ? \
					I40E_FW_API_VERSION_MINOR_X710 : \
					I40E_FW_API_VERSION_MINOR_X722)

/* API version 1.7 implements additional link and PHY-specific APIs  */
#define I40E_MINOR_VER_GET_LINK_INFO_XL710 0x0007
/* API version 1.9 for X722 implements additional link and PHY-specific APIs */
#define I40E_MINOR_VER_GET_LINK_INFO_X722 0x0009
/* API version 1.6 for X722 devices adds ability to stop FW LLDP agent */
#define I40E_MINOR_VER_FW_LLDP_STOPPABLE_X722 0x0006
/* API version 1.10 for X722 devices adds ability to request FEC encoding */
#define I40E_MINOR_VER_FW_REQUEST_FEC_X722 0x000A

struct i40e_aq_desc {
	__le16 flags;
	__le16 opcode;
	__le16 datalen;
	__le16 retval;
	__le32 cookie_high;
	__le32 cookie_low;
	union {
		struct {
			__le32 param0;
			__le32 param1;
			__le32 param2;
			__le32 param3;
		} internal;
		struct {
			__le32 param0;
			__le32 param1;
			__le32 addr_high;
			__le32 addr_low;
		} external;
		u8 raw[16];
	} params;
};

/* Flags sub-structure
 * |0  |1  |2  |3  |4  |5  |6  |7  |8  |9  |10 |11 |12 |13 |14 |15 |
 * |DD |CMP|ERR|VFE| * *  RESERVED * * |LB |RD |VFC|BUF|SI |EI |FE |
 */

/* command flags and offsets*/
#define I40E_AQ_FLAG_ERR_SHIFT	2
#define I40E_AQ_FLAG_LB_SHIFT	9
#define I40E_AQ_FLAG_RD_SHIFT	10
#define I40E_AQ_FLAG_BUF_SHIFT	12
#define I40E_AQ_FLAG_SI_SHIFT	13

#define I40E_AQ_FLAG_ERR	BIT(I40E_AQ_FLAG_ERR_SHIFT) /* 0x4    */
#define I40E_AQ_FLAG_LB		BIT(I40E_AQ_FLAG_LB_SHIFT)  /* 0x200  */
#define I40E_AQ_FLAG_RD		BIT(I40E_AQ_FLAG_RD_SHIFT)  /* 0x400  */
#define I40E_AQ_FLAG_BUF	BIT(I40E_AQ_FLAG_BUF_SHIFT) /* 0x1000 */
#define I40E_AQ_FLAG_SI		BIT(I40E_AQ_FLAG_SI_SHIFT)  /* 0x2000 */

/* error codes */
enum i40e_admin_queue_err {
	I40E_AQ_RC_OK		= 0,  /* success */
	I40E_AQ_RC_EPERM	= 1,  /* Operation not permitted */
	I40E_AQ_RC_ENOENT	= 2,  /* No such element */
	I40E_AQ_RC_ESRCH	= 3,  /* Bad opcode */
	I40E_AQ_RC_EINTR	= 4,  /* operation interrupted */
	I40E_AQ_RC_EIO		= 5,  /* I/O error */
	I40E_AQ_RC_ENXIO	= 6,  /* No such resource */
	I40E_AQ_RC_E2BIG	= 7,  /* Arg too long */
	I40E_AQ_RC_EAGAIN	= 8,  /* Try again */
	I40E_AQ_RC_ENOMEM	= 9,  /* Out of memory */
	I40E_AQ_RC_EACCES	= 10, /* Permission denied */
	I40E_AQ_RC_EFAULT	= 11, /* Bad address */
	I40E_AQ_RC_EBUSY	= 12, /* Device or resource busy */
	I40E_AQ_RC_EEXIST	= 13, /* object already exists */
	I40E_AQ_RC_EINVAL	= 14, /* Invalid argument */
	I40E_AQ_RC_ENOTTY	= 15, /* Not a typewriter */
	I40E_AQ_RC_ENOSPC	= 16, /* No space left or alloc failure */
	I40E_AQ_RC_ENOSYS	= 17, /* Function not implemented */
	I40E_AQ_RC_ERANGE	= 18, /* Parameter out of range */
	I40E_AQ_RC_EFLUSHED	= 19, /* Cmd flushed due to prev cmd error */
	I40E_AQ_RC_BAD_ADDR	= 20, /* Descriptor contains a bad pointer */
	I40E_AQ_RC_EMODE	= 21, /* Op not allowed in current dev mode */
	I40E_AQ_RC_EFBIG	= 22, /* File too large */
};

/* Admin Queue command opcodes */
enum i40e_admin_queue_opc {
	/* aq commands */
	i40e_aqc_opc_get_version	= 0x0001,
	i40e_aqc_opc_driver_version	= 0x0002,
	i40e_aqc_opc_queue_shutdown	= 0x0003,
	i40e_aqc_opc_set_pf_context	= 0x0004,

	/* resource ownership */
	i40e_aqc_opc_request_resource	= 0x0008,
	i40e_aqc_opc_release_resource	= 0x0009,

	i40e_aqc_opc_list_func_capabilities	= 0x000A,
	i40e_aqc_opc_list_dev_capabilities	= 0x000B,

	/* Proxy commands */
	i40e_aqc_opc_set_proxy_config		= 0x0104,
	i40e_aqc_opc_set_ns_proxy_table_entry	= 0x0105,

	/* LAA */
	i40e_aqc_opc_mac_address_read	= 0x0107,
	i40e_aqc_opc_mac_address_write	= 0x0108,

	/* PXE */
	i40e_aqc_opc_clear_pxe_mode	= 0x0110,

	/* WoL commands */
	i40e_aqc_opc_set_wol_filter	= 0x0120,
	i40e_aqc_opc_get_wake_reason	= 0x0121,

	/* internal switch commands */
	i40e_aqc_opc_get_switch_config		= 0x0200,
	i40e_aqc_opc_add_statistics		= 0x0201,
	i40e_aqc_opc_remove_statistics		= 0x0202,
	i40e_aqc_opc_set_port_parameters	= 0x0203,
	i40e_aqc_opc_get_switch_resource_alloc	= 0x0204,
	i40e_aqc_opc_set_switch_config		= 0x0205,
	i40e_aqc_opc_rx_ctl_reg_read		= 0x0206,
	i40e_aqc_opc_rx_ctl_reg_write		= 0x0207,

	i40e_aqc_opc_add_vsi			= 0x0210,
	i40e_aqc_opc_update_vsi_parameters	= 0x0211,
	i40e_aqc_opc_get_vsi_parameters		= 0x0212,

	i40e_aqc_opc_add_pv			= 0x0220,
	i40e_aqc_opc_update_pv_parameters	= 0x0221,
	i40e_aqc_opc_get_pv_parameters		= 0x0222,

	i40e_aqc_opc_add_veb			= 0x0230,
	i40e_aqc_opc_update_veb_parameters	= 0x0231,
	i40e_aqc_opc_get_veb_parameters		= 0x0232,

	i40e_aqc_opc_delete_element		= 0x0243,

	i40e_aqc_opc_add_macvlan		= 0x0250,
	i40e_aqc_opc_remove_macvlan		= 0x0251,
	i40e_aqc_opc_add_vlan			= 0x0252,
	i40e_aqc_opc_remove_vlan		= 0x0253,
	i40e_aqc_opc_set_vsi_promiscuous_modes	= 0x0254,
	i40e_aqc_opc_add_tag			= 0x0255,
	i40e_aqc_opc_remove_tag			= 0x0256,
	i40e_aqc_opc_add_multicast_etag		= 0x0257,
	i40e_aqc_opc_remove_multicast_etag	= 0x0258,
	i40e_aqc_opc_update_tag			= 0x0259,
	i40e_aqc_opc_add_control_packet_filter	= 0x025A,
	i40e_aqc_opc_remove_control_packet_filter	= 0x025B,
	i40e_aqc_opc_add_cloud_filters		= 0x025C,
	i40e_aqc_opc_remove_cloud_filters	= 0x025D,
	i40e_aqc_opc_clear_wol_switch_filters	= 0x025E,

	i40e_aqc_opc_add_mirror_rule	= 0x0260,
	i40e_aqc_opc_delete_mirror_rule	= 0x0261,

	/* Dynamic Device Personalization */
	i40e_aqc_opc_write_personalization_profile	= 0x0270,
	i40e_aqc_opc_get_personalization_profile_list	= 0x0271,

	/* DCB commands */
	i40e_aqc_opc_dcb_ignore_pfc	= 0x0301,
	i40e_aqc_opc_dcb_updated	= 0x0302,
	i40e_aqc_opc_set_dcb_parameters = 0x0303,

	/* TX scheduler */
	i40e_aqc_opc_configure_vsi_bw_limit		= 0x0400,
	i40e_aqc_opc_configure_vsi_ets_sla_bw_limit	= 0x0406,
	i40e_aqc_opc_configure_vsi_tc_bw		= 0x0407,
	i40e_aqc_opc_query_vsi_bw_config		= 0x0408,
	i40e_aqc_opc_query_vsi_ets_sla_config		= 0x040A,
	i40e_aqc_opc_configure_switching_comp_bw_limit	= 0x0410,

	i40e_aqc_opc_enable_switching_comp_ets			= 0x0413,
	i40e_aqc_opc_modify_switching_comp_ets			= 0x0414,
	i40e_aqc_opc_disable_switching_comp_ets			= 0x0415,
	i40e_aqc_opc_configure_switching_comp_ets_bw_limit	= 0x0416,
	i40e_aqc_opc_configure_switching_comp_bw_config		= 0x0417,
	i40e_aqc_opc_query_switching_comp_ets_config		= 0x0418,
	i40e_aqc_opc_query_port_ets_config			= 0x0419,
	i40e_aqc_opc_query_switching_comp_bw_config		= 0x041A,
	i40e_aqc_opc_suspend_port_tx				= 0x041B,
	i40e_aqc_opc_resume_port_tx				= 0x041C,
	i40e_aqc_opc_configure_partition_bw			= 0x041D,
	/* hmc */
	i40e_aqc_opc_query_hmc_resource_profile	= 0x0500,
	i40e_aqc_opc_set_hmc_resource_profile	= 0x0501,

	/* phy commands*/
	i40e_aqc_opc_get_phy_abilities		= 0x0600,
	i40e_aqc_opc_set_phy_config		= 0x0601,
	i40e_aqc_opc_set_mac_config		= 0x0603,
	i40e_aqc_opc_set_link_restart_an	= 0x0605,
	i40e_aqc_opc_get_link_status		= 0x0607,
	i40e_aqc_opc_set_phy_int_mask		= 0x0613,
	i40e_aqc_opc_get_local_advt_reg		= 0x0614,
	i40e_aqc_opc_set_local_advt_reg		= 0x0615,
	i40e_aqc_opc_get_partner_advt		= 0x0616,
	i40e_aqc_opc_set_lb_modes		= 0x0618,
	i40e_aqc_opc_get_phy_wol_caps		= 0x0621,
	i40e_aqc_opc_set_phy_debug		= 0x0622,
	i40e_aqc_opc_upload_ext_phy_fm		= 0x0625,
	i40e_aqc_opc_run_phy_activity		= 0x0626,
	i40e_aqc_opc_set_phy_register		= 0x0628,
	i40e_aqc_opc_get_phy_register		= 0x0629,

	/* NVM commands */
	i40e_aqc_opc_nvm_read			= 0x0701,
	i40e_aqc_opc_nvm_erase			= 0x0702,
	i40e_aqc_opc_nvm_update			= 0x0703,
	i40e_aqc_opc_nvm_config_read		= 0x0704,
	i40e_aqc_opc_nvm_config_write		= 0x0705,
	i40e_aqc_opc_oem_post_update		= 0x0720,
	i40e_aqc_opc_thermal_sensor		= 0x0721,

	/* virtualization commands */
	i40e_aqc_opc_send_msg_to_pf		= 0x0801,
	i40e_aqc_opc_send_msg_to_vf		= 0x0802,
	i40e_aqc_opc_send_msg_to_peer		= 0x0803,

	/* alternate structure */
	i40e_aqc_opc_alternate_write		= 0x0900,
	i40e_aqc_opc_alternate_write_indirect	= 0x0901,
	i40e_aqc_opc_alternate_read		= 0x0902,
	i40e_aqc_opc_alternate_read_indirect	= 0x0903,
	i40e_aqc_opc_alternate_write_done	= 0x0904,
	i40e_aqc_opc_alternate_set_mode		= 0x0905,
	i40e_aqc_opc_alternate_clear_port	= 0x0906,

	/* LLDP commands */
	i40e_aqc_opc_lldp_get_mib	= 0x0A00,
	i40e_aqc_opc_lldp_update_mib	= 0x0A01,
	i40e_aqc_opc_lldp_add_tlv	= 0x0A02,
	i40e_aqc_opc_lldp_update_tlv	= 0x0A03,
	i40e_aqc_opc_lldp_delete_tlv	= 0x0A04,
	i40e_aqc_opc_lldp_stop		= 0x0A05,
	i40e_aqc_opc_lldp_start		= 0x0A06,
	i40e_aqc_opc_get_cee_dcb_cfg	= 0x0A07,
	i40e_aqc_opc_lldp_set_local_mib	= 0x0A08,
	i40e_aqc_opc_lldp_stop_start_spec_agent	= 0x0A09,
	i40e_aqc_opc_lldp_restore		= 0x0A0A,

	/* Tunnel commands */
	i40e_aqc_opc_add_udp_tunnel	= 0x0B00,
	i40e_aqc_opc_del_udp_tunnel	= 0x0B01,
	i40e_aqc_opc_set_rss_key	= 0x0B02,
	i40e_aqc_opc_set_rss_lut	= 0x0B03,
	i40e_aqc_opc_get_rss_key	= 0x0B04,
	i40e_aqc_opc_get_rss_lut	= 0x0B05,

	/* Async Events */
	i40e_aqc_opc_event_lan_overflow		= 0x1001,

	/* OEM commands */
	i40e_aqc_opc_oem_parameter_change	= 0xFE00,
	i40e_aqc_opc_oem_device_status_change	= 0xFE01,
	i40e_aqc_opc_oem_ocsd_initialize	= 0xFE02,
	i40e_aqc_opc_oem_ocbb_initialize	= 0xFE03,

	/* debug commands */
	i40e_aqc_opc_debug_read_reg		= 0xFF03,
	i40e_aqc_opc_debug_write_reg		= 0xFF04,
	i40e_aqc_opc_debug_modify_reg		= 0xFF07,
	i40e_aqc_opc_debug_dump_internals	= 0xFF08,
};

/* command structures and indirect data structures */

/* Structure naming conventions:
 * - no suffix for direct command descriptor structures
 * - _data for indirect sent data
 * - _resp for indirect return data (data which is both will use _data)
 * - _completion for direct return data
 * - _element_ for repeated elements (may also be _data or _resp)
 *
 * Command structures are expected to overlay the params.raw member of the basic
 * descriptor, and as such cannot exceed 16 bytes in length.
 */

/* This macro is used to generate a compilation error if a structure
 * is not exactly the correct length. It gives a divide by zero error if the
 * structure is not of the correct size, otherwise it creates an enum that is
 * never used.
 */
#define I40E_CHECK_STRUCT_LEN(n, X) enum i40e_static_assert_enum_##X \
	{ i40e_static_assert_##X = (n)/((sizeof(struct X) == (n)) ? 1 : 0) }

/* This macro is used extensively to ensure that command structures are 16
 * bytes in length as they have to map to the raw array of that size.
 */
#define I40E_CHECK_CMD_LENGTH(X)	I40E_CHECK_STRUCT_LEN(16, X)

/* internal (0x00XX) commands */

/* Get version (direct 0x0001) */
struct i40e_aqc_get_version {
	__le32 rom_ver;
	__le32 fw_build;
	__le16 fw_major;
	__le16 fw_minor;
	__le16 api_major;
	__le16 api_minor;
};

I40E_CHECK_CMD_LENGTH(i40e_aqc_get_version);

/* Send driver version (indirect 0x0002) */
struct i40e_aqc_driver_version {
	u8	driver_major_ver;
	u8	driver_minor_ver;
	u8	driver_build_ver;
	u8	driver_subbuild_ver;
	u8	reserved[4];
	__le32	address_high;
	__le32	address_low;
};

I40E_CHECK_CMD_LENGTH(i40e_aqc_driver_version);

/* Queue Shutdown (direct 0x0003) */
struct i40e_aqc_queue_shutdown {
	__le32	driver_unloading;
#define I40E_AQ_DRIVER_UNLOADING	0x1
	u8	reserved[12];
};

I40E_CHECK_CMD_LENGTH(i40e_aqc_queue_shutdown);

/* Set PF context (0x0004, direct) */
struct i40e_aqc_set_pf_context {
	u8	pf_id;
	u8	reserved[15];
};

I40E_CHECK_CMD_LENGTH(i40e_aqc_set_pf_context);

/* Request resource ownership (direct 0x0008)
 * Release resource ownership (direct 0x0009)
 */
struct i40e_aqc_request_resource {
	__le16	resource_id;
	__le16	access_type;
	__le32	timeout;
	__le32	resource_number;
	u8	reserved[4];
};

I40E_CHECK_CMD_LENGTH(i40e_aqc_request_resource);

/* Get function capabilities (indirect 0x000A)
 * Get device capabilities (indirect 0x000B)
 */
struct i40e_aqc_list_capabilites {
	u8 command_flags;
	u8 pf_index;
	u8 reserved[2];
	__le32 count;
	__le32 addr_high;
	__le32 addr_low;
};

I40E_CHECK_CMD_LENGTH(i40e_aqc_list_capabilites);

struct i40e_aqc_list_capabilities_element_resp {
	__le16	id;
	u8	major_rev;
	u8	minor_rev;
	__le32	number;
	__le32	logical_id;
	__le32	phys_id;
	u8	reserved[16];
};

/* list of caps */

#define I40E_AQ_CAP_ID_SWITCH_MODE	0x0001
#define I40E_AQ_CAP_ID_MNG_MODE		0x0002
#define I40E_AQ_CAP_ID_NPAR_ACTIVE	0x0003
#define I40E_AQ_CAP_ID_OS2BMC_CAP	0x0004
#define I40E_AQ_CAP_ID_FUNCTIONS_VALID	0x0005
#define I40E_AQ_CAP_ID_SRIOV		0x0012
#define I40E_AQ_CAP_ID_VF		0x0013
#define I40E_AQ_CAP_ID_VMDQ		0x0014
#define I40E_AQ_CAP_ID_8021QBG		0x0015
#define I40E_AQ_CAP_ID_8021QBR		0x0016
#define I40E_AQ_CAP_ID_VSI		0x0017
#define I40E_AQ_CAP_ID_DCB		0x0018
#define I40E_AQ_CAP_ID_FCOE		0x0021
#define I40E_AQ_CAP_ID_ISCSI		0x0022
#define I40E_AQ_CAP_ID_RSS		0x0040
#define I40E_AQ_CAP_ID_RXQ		0x0041
#define I40E_AQ_CAP_ID_TXQ		0x0042
#define I40E_AQ_CAP_ID_MSIX		0x0043
#define I40E_AQ_CAP_ID_VF_MSIX		0x0044
#define I40E_AQ_CAP_ID_FLOW_DIRECTOR	0x0045
#define I40E_AQ_CAP_ID_1588		0x0046
#define I40E_AQ_CAP_ID_IWARP		0x0051
#define I40E_AQ_CAP_ID_LED		0x0061
#define I40E_AQ_CAP_ID_SDP		0x0062
#define I40E_AQ_CAP_ID_MDIO		0x0063
#define I40E_AQ_CAP_ID_WSR_PROT		0x0064
#define I40E_AQ_CAP_ID_NVM_MGMT		0x0080
#define I40E_AQ_CAP_ID_FLEX10		0x00F1
#define I40E_AQ_CAP_ID_CEM		0x00F2

/* Set CPPM Configuration (direct 0x0103) */
struct i40e_aqc_cppm_configuration {
	__le16	command_flags;
	__le16	ttlx;
	__le32	dmacr;
	__le16	dmcth;
	u8	hptc;
	u8	reserved;
	__le32	pfltrc;
};

I40E_CHECK_CMD_LENGTH(i40e_aqc_cppm_configuration);

/* Set ARP Proxy command / response (indirect 0x0104) */
struct i40e_aqc_arp_proxy_data {
	__le16	command_flags;
	__le16	table_id;
	__le32	enabled_offloads;
	__le32	ip_addr;
	u8	mac_addr[6];
	u8	reserved[2];
};

I40E_CHECK_STRUCT_LEN(0x14, i40e_aqc_arp_proxy_data);

/* Set NS Proxy Table Entry Command (indirect 0x0105) */
struct i40e_aqc_ns_proxy_data {
	__le16	table_idx_mac_addr_0;
	__le16	table_idx_mac_addr_1;
	__le16	table_idx_ipv6_0;
	__le16	table_idx_ipv6_1;
	__le16	control;
	u8	mac_addr_0[6];
	u8	mac_addr_1[6];
	u8	local_mac_addr[6];
	u8	ipv6_addr_0[16]; /* Warning! spec specifies BE byte order */
	u8	ipv6_addr_1[16];
};

I40E_CHECK_STRUCT_LEN(0x3c, i40e_aqc_ns_proxy_data);

/* Manage LAA Command (0x0106) - obsolete */
struct i40e_aqc_mng_laa {
	__le16	command_flags;
	u8	reserved[2];
	__le32	sal;
	__le16	sah;
	u8	reserved2[6];
};

I40E_CHECK_CMD_LENGTH(i40e_aqc_mng_laa);

/* Manage MAC Address Read Command (indirect 0x0107) */
struct i40e_aqc_mac_address_read {
	__le16	command_flags;
#define I40E_AQC_LAN_ADDR_VALID		0x10
#define I40E_AQC_PORT_ADDR_VALID	0x40
	u8	reserved[6];
	__le32	addr_high;
	__le32	addr_low;
};

I40E_CHECK_CMD_LENGTH(i40e_aqc_mac_address_read);

struct i40e_aqc_mac_address_read_data {
	u8 pf_lan_mac[6];
	u8 pf_san_mac[6];
	u8 port_mac[6];
	u8 pf_wol_mac[6];
};

I40E_CHECK_STRUCT_LEN(24, i40e_aqc_mac_address_read_data);

/* Manage MAC Address Write Command (0x0108) */
struct i40e_aqc_mac_address_write {
	__le16	command_flags;
#define I40E_AQC_MC_MAG_EN		0x0100
#define I40E_AQC_WOL_PRESERVE_ON_PFR	0x0200
#define I40E_AQC_WRITE_TYPE_LAA_ONLY	0x0000
#define I40E_AQC_WRITE_TYPE_LAA_WOL	0x4000
#define I40E_AQC_WRITE_TYPE_UPDATE_MC_MAG	0xC000

	__le16	mac_sah;
	__le32	mac_sal;
	u8	reserved[8];
};

I40E_CHECK_CMD_LENGTH(i40e_aqc_mac_address_write);

/* PXE commands (0x011x) */

/* Clear PXE Command and response  (direct 0x0110) */
struct i40e_aqc_clear_pxe {
	u8	rx_cnt;
	u8	reserved[15];
};

I40E_CHECK_CMD_LENGTH(i40e_aqc_clear_pxe);

/* Set WoL Filter (0x0120) */

struct i40e_aqc_set_wol_filter {
	__le16 filter_index;

	__le16 cmd_flags;
	__le16 valid_flags;
	u8 reserved[2];
	__le32	address_high;
	__le32	address_low;
};

I40E_CHECK_CMD_LENGTH(i40e_aqc_set_wol_filter);

struct i40e_aqc_set_wol_filter_data {
	u8 filter[128];
	u8 mask[16];
};

I40E_CHECK_STRUCT_LEN(0x90, i40e_aqc_set_wol_filter_data);

/* Get Wake Reason (0x0121) */

struct i40e_aqc_get_wake_reason_completion {
	u8 reserved_1[2];
	__le16 wake_reason;
	u8 reserved_2[12];
};

I40E_CHECK_CMD_LENGTH(i40e_aqc_get_wake_reason_completion);

/* Switch configuration commands (0x02xx) */

/* Used by many indirect commands that only pass an seid and a buffer in the
 * command
 */
struct i40e_aqc_switch_seid {
	__le16	seid;
	u8	reserved[6];
	__le32	addr_high;
	__le32	addr_low;
};

I40E_CHECK_CMD_LENGTH(i40e_aqc_switch_seid);

/* Get Switch Configuration command (indirect 0x0200)
 * uses i40e_aqc_switch_seid for the descriptor
 */
struct i40e_aqc_get_switch_config_header_resp {
	__le16	num_reported;
	__le16	num_total;
	u8	reserved[12];
};

I40E_CHECK_CMD_LENGTH(i40e_aqc_get_switch_config_header_resp);

struct i40e_aqc_switch_config_element_resp {
	u8	element_type;
	u8	revision;
	__le16	seid;
	__le16	uplink_seid;
	__le16	downlink_seid;
	u8	reserved[3];
	u8	connection_type;
	__le16	scheduler_id;
	__le16	element_info;
};

I40E_CHECK_STRUCT_LEN(0x10, i40e_aqc_switch_config_element_resp);

/* Get Switch Configuration (indirect 0x0200)
 *    an array of elements are returned in the response buffer
 *    the first in the array is the header, remainder are elements
 */
struct i40e_aqc_get_switch_config_resp {
	struct i40e_aqc_get_switch_config_header_resp	header;
	struct i40e_aqc_switch_config_element_resp	element[1];
};

I40E_CHECK_STRUCT_LEN(0x20, i40e_aqc_get_switch_config_resp);

/* Add Statistics (direct 0x0201)
 * Remove Statistics (direct 0x0202)
 */
struct i40e_aqc_add_remove_statistics {
	__le16	seid;
	__le16	vlan;
	__le16	stat_index;
	u8	reserved[10];
};

I40E_CHECK_CMD_LENGTH(i40e_aqc_add_remove_statistics);

/* Set Port Parameters command (direct 0x0203) */
struct i40e_aqc_set_port_parameters {
	__le16	command_flags;
	__le16	bad_frame_vsi;
	__le16	default_seid;        /* reserved for command */
	u8	reserved[10];
};

I40E_CHECK_CMD_LENGTH(i40e_aqc_set_port_parameters);

/* Get Switch Resource Allocation (indirect 0x0204) */
struct i40e_aqc_get_switch_resource_alloc {
	u8	num_entries;         /* reserved for command */
	u8	reserved[7];
	__le32	addr_high;
	__le32	addr_low;
};

I40E_CHECK_CMD_LENGTH(i40e_aqc_get_switch_resource_alloc);

/* expect an array of these structs in the response buffer */
struct i40e_aqc_switch_resource_alloc_element_resp {
	u8	resource_type;
	u8	reserved1;
	__le16	guaranteed;
	__le16	total;
	__le16	used;
	__le16	total_unalloced;
	u8	reserved2[6];
};

I40E_CHECK_STRUCT_LEN(0x10, i40e_aqc_switch_resource_alloc_element_resp);

/* Set Switch Configuration (direct 0x0205) */
struct i40e_aqc_set_switch_config {
	__le16	flags;
/* flags used for both fields below */
#define I40E_AQ_SET_SWITCH_CFG_PROMISC		0x0001
	__le16	valid_flags;
	/* The ethertype in switch_tag is dropped on ingress and used
	 * internally by the switch. Set this to zero for the default
	 * of 0x88a8 (802.1ad). Should be zero for firmware API
	 * versions lower than 1.7.
	 */
	__le16	switch_tag;
	/* The ethertypes in first_tag and second_tag are used to
	 * match the outer and inner VLAN tags (respectively) when HW
	 * double VLAN tagging is enabled via the set port parameters
	 * AQ command. Otherwise these are both ignored. Set them to
	 * zero for their defaults of 0x8100 (802.1Q). Should be zero
	 * for firmware API versions lower than 1.7.
	 */
	__le16	first_tag;
	__le16	second_tag;
	/* Next byte is split into following:
	 * Bit 7    : 0 : No action, 1: Switch to mode defined by bits 6:0
	 * Bit 6    : 0 : Destination Port, 1: source port
	 * Bit 5..4 : L4 type
	 * 0: rsvd
	 * 1: TCP
	 * 2: UDP
	 * 3: Both TCP and UDP
	 * Bits 3:0 Mode
	 * 0: default mode
	 * 1: L4 port only mode
	 * 2: non-tunneled mode
	 * 3: tunneled mode
	 */
#define I40E_AQ_SET_SWITCH_BIT7_VALID		0x80


#define I40E_AQ_SET_SWITCH_L4_TYPE_TCP		0x10

#define I40E_AQ_SET_SWITCH_MODE_NON_TUNNEL	0x02
	u8	mode;
	u8	rsvd5[5];
};

I40E_CHECK_CMD_LENGTH(i40e_aqc_set_switch_config);

/* Read Receive control registers  (direct 0x0206)
 * Write Receive control registers (direct 0x0207)
 *     used for accessing Rx control registers that can be
 *     slow and need special handling when under high Rx load
 */
struct i40e_aqc_rx_ctl_reg_read_write {
	__le32 reserved1;
	__le32 address;
	__le32 reserved2;
	__le32 value;
};

I40E_CHECK_CMD_LENGTH(i40e_aqc_rx_ctl_reg_read_write);

/* Add VSI (indirect 0x0210)
 *    this indirect command uses struct i40e_aqc_vsi_properties_data
 *    as the indirect buffer (128 bytes)
 *
 * Update VSI (indirect 0x211)
 *     uses the same data structure as Add VSI
 *
 * Get VSI (indirect 0x0212)
 *     uses the same completion and data structure as Add VSI
 */
struct i40e_aqc_add_get_update_vsi {
	__le16	uplink_seid;
	u8	connection_type;
#define I40E_AQ_VSI_CONN_TYPE_NORMAL	0x1
	u8	reserved1;
	u8	vf_id;
	u8	reserved2;
	__le16	vsi_flags;
#define I40E_AQ_VSI_TYPE_VF		0x0
#define I40E_AQ_VSI_TYPE_VMDQ2		0x1
#define I40E_AQ_VSI_TYPE_PF		0x2
	__le32	addr_high;
	__le32	addr_low;
};

I40E_CHECK_CMD_LENGTH(i40e_aqc_add_get_update_vsi);

struct i40e_aqc_add_get_update_vsi_completion {
	__le16 seid;
	__le16 vsi_number;
	__le16 vsi_used;
	__le16 vsi_free;
	__le32 addr_high;
	__le32 addr_low;
};

I40E_CHECK_CMD_LENGTH(i40e_aqc_add_get_update_vsi_completion);

struct i40e_aqc_vsi_properties_data {
	/* first 96 byte are written by SW */
	__le16	valid_sections;
#define I40E_AQ_VSI_PROP_SWITCH_VALID		0x0001
#define I40E_AQ_VSI_PROP_SECURITY_VALID		0x0002
#define I40E_AQ_VSI_PROP_VLAN_VALID		0x0004
#define I40E_AQ_VSI_PROP_QUEUE_MAP_VALID	0x0040
#define I40E_AQ_VSI_PROP_QUEUE_OPT_VALID	0x0080
#define I40E_AQ_VSI_PROP_SCHED_VALID		0x0200
	/* switch section */
	__le16	switch_id; /* 12bit id combined with flags below */
#define I40E_AQ_VSI_SW_ID_SHIFT		0x0000
#define I40E_AQ_VSI_SW_ID_MASK		(0xFFF << I40E_AQ_VSI_SW_ID_SHIFT)
#define I40E_AQ_VSI_SW_ID_FLAG_ALLOW_LB	0x2000
#define I40E_AQ_VSI_SW_ID_FLAG_LOCAL_LB	0x4000
	u8	sw_reserved[2];
	/* security section */
	u8	sec_flags;
#define I40E_AQ_VSI_SEC_FLAG_ENABLE_VLAN_CHK	0x02
#define I40E_AQ_VSI_SEC_FLAG_ENABLE_MAC_CHK	0x04
	u8	sec_reserved;
	/* VLAN section */
	__le16	pvid; /* VLANS include priority bits */
	__le16	fcoe_pvid;
	u8	port_vlan_flags;
#define I40E_AQ_VSI_PVLAN_MODE_SHIFT	0x00
#define I40E_AQ_VSI_PVLAN_MODE_MASK	(0x03 << \
					 I40E_AQ_VSI_PVLAN_MODE_SHIFT)
#define I40E_AQ_VSI_PVLAN_MODE_TAGGED	0x01
#define I40E_AQ_VSI_PVLAN_MODE_ALL	0x03
#define I40E_AQ_VSI_PVLAN_INSERT_PVID	0x04
#define I40E_AQ_VSI_PVLAN_EMOD_SHIFT	0x03
#define I40E_AQ_VSI_PVLAN_EMOD_MASK	(0x3 << \
					 I40E_AQ_VSI_PVLAN_EMOD_SHIFT)
#define I40E_AQ_VSI_PVLAN_EMOD_STR_BOTH	0x0
#define I40E_AQ_VSI_PVLAN_EMOD_STR	0x10
#define I40E_AQ_VSI_PVLAN_EMOD_NOTHING	0x18
	u8	pvlan_reserved[3];
	/* ingress egress up sections */
	__le32	ingress_table; /* bitmap, 3 bits per up */
	__le32	egress_table;   /* same defines as for ingress table */
	/* cascaded PV section */
	__le16	cas_pv_tag;
	u8	cas_pv_flags;
	u8	cas_pv_reserved;
	/* queue mapping section */
	__le16	mapping_flags;
#define I40E_AQ_VSI_QUE_MAP_CONTIG	0x0
#define I40E_AQ_VSI_QUE_MAP_NONCONTIG	0x1
	__le16	queue_mapping[16];
	__le16	tc_mapping[8];
#define I40E_AQ_VSI_TC_QUE_OFFSET_SHIFT	0
#define I40E_AQ_VSI_TC_QUE_NUMBER_SHIFT	9
	/* queueing option section */
	u8	queueing_opt_flags;
#define I40E_AQ_VSI_QUE_OPT_TCP_ENA	0x10
#define I40E_AQ_VSI_QUE_OPT_RSS_LUT_VSI	0x40
	u8	queueing_opt_reserved[3];
	/* scheduler section */
	u8	up_enable_bits;
	u8	sched_reserved;
	/* outer up section */
	__le32	outer_up_table; /* same structure and defines as ingress tbl */
	u8	cmd_reserved[8];
	/* last 32 bytes are written by FW */
	__le16	qs_handle[8];
#define I40E_AQ_VSI_QS_HANDLE_INVALID	0xFFFF
	__le16	stat_counter_idx;
	__le16	sched_id;
	u8	resp_reserved[12];
};

I40E_CHECK_STRUCT_LEN(128, i40e_aqc_vsi_properties_data);

/* Add Port Virtualizer (direct 0x0220)
 * also used for update PV (direct 0x0221) but only flags are used
 * (IS_CTRL_PORT only works on add PV)
 */
struct i40e_aqc_add_update_pv {
	__le16	command_flags;
	__le16	uplink_seid;
	__le16	connected_seid;
	u8	reserved[10];
};

I40E_CHECK_CMD_LENGTH(i40e_aqc_add_update_pv);

struct i40e_aqc_add_update_pv_completion {
	/* reserved for update; for add also encodes error if rc == ENOSPC */
	__le16	pv_seid;
	u8	reserved[14];
};

I40E_CHECK_CMD_LENGTH(i40e_aqc_add_update_pv_completion);

/* Get PV Params (direct 0x0222)
 * uses i40e_aqc_switch_seid for the descriptor
 */

struct i40e_aqc_get_pv_params_completion {
	__le16	seid;
	__le16	default_stag;
	__le16	pv_flags; /* same flags as add_pv */
	u8	reserved[8];
	__le16	default_port_seid;
};

I40E_CHECK_CMD_LENGTH(i40e_aqc_get_pv_params_completion);

/* Add VEB (direct 0x0230) */
struct i40e_aqc_add_veb {
	__le16	uplink_seid;
	__le16	downlink_seid;
	__le16	veb_flags;
#define I40E_AQC_ADD_VEB_FLOATING		0x1
#define I40E_AQC_ADD_VEB_PORT_TYPE_DEFAULT	0x2
#define I40E_AQC_ADD_VEB_PORT_TYPE_DATA		0x4
#define I40E_AQC_ADD_VEB_ENABLE_DISABLE_STATS	0x10
	u8	enable_tcs;
	u8	reserved[9];
};

I40E_CHECK_CMD_LENGTH(i40e_aqc_add_veb);

struct i40e_aqc_add_veb_completion {
	u8	reserved[6];
	__le16	switch_seid;
	/* also encodes error if rc == ENOSPC; codes are the same as add_pv */
	__le16	veb_seid;
	__le16	statistic_index;
	__le16	vebs_used;
	__le16	vebs_free;
};

I40E_CHECK_CMD_LENGTH(i40e_aqc_add_veb_completion);

/* Get VEB Parameters (direct 0x0232)
 * uses i40e_aqc_switch_seid for the descriptor
 */
struct i40e_aqc_get_veb_parameters_completion {
	__le16	seid;
	__le16	switch_id;
	__le16	veb_flags; /* only the first/last flags from 0x0230 is valid */
	__le16	statistic_index;
	__le16	vebs_used;
	__le16	vebs_free;
	u8	reserved[4];
};

I40E_CHECK_CMD_LENGTH(i40e_aqc_get_veb_parameters_completion);

/* Delete Element (direct 0x0243)
 * uses the generic i40e_aqc_switch_seid
 */

/* Add MAC-VLAN (indirect 0x0250) */

/* used for the command for most vlan commands */
struct i40e_aqc_macvlan {
	__le16	num_addresses;
	__le16	seid[3];
#define I40E_AQC_MACVLAN_CMD_SEID_VALID		0x8000
	__le32	addr_high;
	__le32	addr_low;
};

I40E_CHECK_CMD_LENGTH(i40e_aqc_macvlan);

/* indirect data for command and response */
struct i40e_aqc_add_macvlan_element_data {
	u8	mac_addr[6];
	__le16	vlan_tag;
	__le16	flags;
#define I40E_AQC_MACVLAN_ADD_PERFECT_MATCH	0x0001
#define I40E_AQC_MACVLAN_ADD_IGNORE_VLAN	0x0004
#define I40E_AQC_MACVLAN_ADD_USE_SHARED_MAC	0x0010
	__le16	queue_number;
	/* response section */
	u8	match_method;
#define I40E_AQC_MM_ERR_NO_RES		0xFF
	u8	reserved1[3];
};

struct i40e_aqc_add_remove_macvlan_completion {
	__le16 perfect_mac_used;
	__le16 perfect_mac_free;
	__le16 unicast_hash_free;
	__le16 multicast_hash_free;
	__le32 addr_high;
	__le32 addr_low;
};

I40E_CHECK_CMD_LENGTH(i40e_aqc_add_remove_macvlan_completion);

/* Remove MAC-VLAN (indirect 0x0251)
 * uses i40e_aqc_macvlan for the descriptor
 * data points to an array of num_addresses of elements
 */

struct i40e_aqc_remove_macvlan_element_data {
	u8	mac_addr[6];
	__le16	vlan_tag;
	u8	flags;
#define I40E_AQC_MACVLAN_DEL_PERFECT_MATCH	0x01
#define I40E_AQC_MACVLAN_DEL_IGNORE_VLAN	0x08
	u8	reserved[3];
	/* reply section */
	u8	error_code;
	u8	reply_reserved[3];
};

/* Add VLAN (indirect 0x0252)
 * Remove VLAN (indirect 0x0253)
 * use the generic i40e_aqc_macvlan for the command
 */
struct i40e_aqc_add_remove_vlan_element_data {
	__le16	vlan_tag;
	u8	vlan_flags;
	u8	reserved;
	u8	result;
	u8	reserved1[3];
};

struct i40e_aqc_add_remove_vlan_completion {
	u8	reserved[4];
	__le16	vlans_used;
	__le16	vlans_free;
	__le32	addr_high;
	__le32	addr_low;
};

/* Set VSI Promiscuous Modes (direct 0x0254) */
struct i40e_aqc_set_vsi_promiscuous_modes {
	__le16	promiscuous_flags;
	__le16	valid_flags;
/* flags used for both fields above */
#define I40E_AQC_SET_VSI_PROMISC_UNICAST	0x01
#define I40E_AQC_SET_VSI_PROMISC_MULTICAST	0x02
#define I40E_AQC_SET_VSI_PROMISC_BROADCAST	0x04
#define I40E_AQC_SET_VSI_DEFAULT		0x08
#define I40E_AQC_SET_VSI_PROMISC_VLAN		0x10
#define I40E_AQC_SET_VSI_PROMISC_RX_ONLY	0x8000
	__le16	seid;
	__le16	vlan_tag;
#define I40E_AQC_SET_VSI_VLAN_VALID		0x8000
	u8	reserved[8];
};

I40E_CHECK_CMD_LENGTH(i40e_aqc_set_vsi_promiscuous_modes);

/* Add S/E-tag command (direct 0x0255)
 * Uses generic i40e_aqc_add_remove_tag_completion for completion
 */
struct i40e_aqc_add_tag {
	__le16	flags;
	__le16	seid;
	__le16	tag;
	__le16	queue_number;
	u8	reserved[8];
};

I40E_CHECK_CMD_LENGTH(i40e_aqc_add_tag);

struct i40e_aqc_add_remove_tag_completion {
	u8	reserved[12];
	__le16	tags_used;
	__le16	tags_free;
};

I40E_CHECK_CMD_LENGTH(i40e_aqc_add_remove_tag_completion);

/* Remove S/E-tag command (direct 0x0256)
 * Uses generic i40e_aqc_add_remove_tag_completion for completion
 */
struct i40e_aqc_remove_tag {
	__le16	seid;
	__le16	tag;
	u8	reserved[12];
};

I40E_CHECK_CMD_LENGTH(i40e_aqc_remove_tag);

/* Add multicast E-Tag (direct 0x0257)
 * del multicast E-Tag (direct 0x0258) only uses pv_seid and etag fields
 * and no external data
 */
struct i40e_aqc_add_remove_mcast_etag {
	__le16	pv_seid;
	__le16	etag;
	u8	num_unicast_etags;
	u8	reserved[3];
	__le32	addr_high;          /* address of array of 2-byte s-tags */
	__le32	addr_low;
};

I40E_CHECK_CMD_LENGTH(i40e_aqc_add_remove_mcast_etag);

struct i40e_aqc_add_remove_mcast_etag_completion {
	u8	reserved[4];
	__le16	mcast_etags_used;
	__le16	mcast_etags_free;
	__le32	addr_high;
	__le32	addr_low;

};

I40E_CHECK_CMD_LENGTH(i40e_aqc_add_remove_mcast_etag_completion);

/* Update S/E-Tag (direct 0x0259) */
struct i40e_aqc_update_tag {
	__le16	seid;
	__le16	old_tag;
	__le16	new_tag;
	u8	reserved[10];
};

I40E_CHECK_CMD_LENGTH(i40e_aqc_update_tag);

struct i40e_aqc_update_tag_completion {
	u8	reserved[12];
	__le16	tags_used;
	__le16	tags_free;
};

I40E_CHECK_CMD_LENGTH(i40e_aqc_update_tag_completion);

/* Add Control Packet filter (direct 0x025A)
 * Remove Control Packet filter (direct 0x025B)
 * uses the i40e_aqc_add_oveb_cloud,
 * and the generic direct completion structure
 */
struct i40e_aqc_add_remove_control_packet_filter {
	u8	mac[6];
	__le16	etype;
	__le16	flags;
#define I40E_AQC_ADD_CONTROL_PACKET_FLAGS_IGNORE_MAC	0x0001
#define I40E_AQC_ADD_CONTROL_PACKET_FLAGS_DROP		0x0002
#define I40E_AQC_ADD_CONTROL_PACKET_FLAGS_TX		0x0008
	__le16	seid;
	__le16	queue;
	u8	reserved[2];
};

I40E_CHECK_CMD_LENGTH(i40e_aqc_add_remove_control_packet_filter);

struct i40e_aqc_add_remove_control_packet_filter_completion {
	__le16	mac_etype_used;
	__le16	etype_used;
	__le16	mac_etype_free;
	__le16	etype_free;
	u8	reserved[8];
};

I40E_CHECK_CMD_LENGTH(i40e_aqc_add_remove_control_packet_filter_completion);

/* Add Cloud filters (indirect 0x025C)
 * Remove Cloud filters (indirect 0x025D)
 * uses the i40e_aqc_add_remove_cloud_filters,
 * and the generic indirect completion structure
 */
struct i40e_aqc_add_remove_cloud_filters {
	u8	num_filters;
	u8	reserved;
	__le16	seid;
	u8	big_buffer_flag;
#define I40E_AQC_ADD_CLOUD_CMD_BB	1
	u8	reserved2[3];
	__le32	addr_high;
	__le32	addr_low;
};

I40E_CHECK_CMD_LENGTH(i40e_aqc_add_remove_cloud_filters);

struct i40e_aqc_cloud_filters_element_data {
	u8	outer_mac[6];
	u8	inner_mac[6];
	__le16	inner_vlan;
	union {
		struct {
			u8 reserved[12];
			u8 data[4];
		} v4;
		struct {
			u8 data[16];
		} v6;
		struct {
			__le16 data[8];
		} raw_v6;
	} ipaddr;
	__le16	flags;
/* 0x0000 reserved */
/* 0x0001 reserved */
/* 0x0002 reserved */
#define I40E_AQC_ADD_CLOUD_FILTER_IMAC_IVLAN		0x0003
#define I40E_AQC_ADD_CLOUD_FILTER_IMAC_IVLAN_TEN_ID	0x0004
/* 0x0005 reserved */
#define I40E_AQC_ADD_CLOUD_FILTER_IMAC_TEN_ID		0x0006
/* 0x0007 reserved */
/* 0x0008 reserved */
#define I40E_AQC_ADD_CLOUD_FILTER_OMAC			0x0009
#define I40E_AQC_ADD_CLOUD_FILTER_IMAC			0x000A
#define I40E_AQC_ADD_CLOUD_FILTER_OMAC_TEN_ID_IMAC	0x000B
#define I40E_AQC_ADD_CLOUD_FILTER_IIP			0x000C
/* 0x000D reserved */
/* 0x000E reserved */
/* 0x000F reserved */
/* 0x0010 to 0x0017 is for custom filters */
#define I40E_AQC_ADD_CLOUD_FILTER_IP_PORT		0x0010 /* Dest IP + L4 Port */
#define I40E_AQC_ADD_CLOUD_FILTER_MAC_PORT		0x0011 /* Dest MAC + L4 Port */
#define I40E_AQC_ADD_CLOUD_FILTER_MAC_VLAN_PORT		0x0012 /* Dest MAC + VLAN + L4 Port */

#define I40E_AQC_ADD_CLOUD_FLAGS_IPV4			0
#define I40E_AQC_ADD_CLOUD_FLAGS_IPV6			0x0100

#define I40E_AQC_ADD_CLOUD_TNL_TYPE_SHIFT		9
#define I40E_AQC_ADD_CLOUD_TNL_TYPE_MASK		0x1E00
#define I40E_AQC_ADD_CLOUD_TNL_TYPE_GENEVE		2


	__le32	tenant_id;
	u8	reserved[4];
	__le16	queue_number;
	u8	reserved2[14];
	/* response section */
	u8	allocation_result;
	u8	response_reserved[7];
};

I40E_CHECK_STRUCT_LEN(0x40, i40e_aqc_cloud_filters_element_data);

/* i40e_aqc_cloud_filters_element_bb is used when
 * I40E_AQC_CLOUD_CMD_BB flag is set.
 */
struct i40e_aqc_cloud_filters_element_bb {
	struct i40e_aqc_cloud_filters_element_data element;
	u16     general_fields[32];
#define I40E_AQC_ADD_CLOUD_FV_FLU_0X16_WORD0	15
};

I40E_CHECK_STRUCT_LEN(0x80, i40e_aqc_cloud_filters_element_bb);

struct i40e_aqc_remove_cloud_filters_completion {
	__le16 perfect_ovlan_used;
	__le16 perfect_ovlan_free;
	__le16 vlan_used;
	__le16 vlan_free;
	__le32 addr_high;
	__le32 addr_low;
};

I40E_CHECK_CMD_LENGTH(i40e_aqc_remove_cloud_filters_completion);

/* Replace filter Command 0x025F
 * uses the i40e_aqc_replace_cloud_filters,
 * and the generic indirect completion structure
 */
struct i40e_filter_data {
	u8 filter_type;
	u8 input[3];
};

I40E_CHECK_STRUCT_LEN(4, i40e_filter_data);

struct i40e_aqc_replace_cloud_filters_cmd {
	u8      valid_flags;
	u8      old_filter_type;
	u8      new_filter_type;
	u8      tr_bit;
	u8      reserved[4];
	__le32 addr_high;
	__le32 addr_low;
};

I40E_CHECK_CMD_LENGTH(i40e_aqc_replace_cloud_filters_cmd);

struct i40e_aqc_replace_cloud_filters_cmd_buf {
	u8      data[32];
	struct i40e_filter_data filters[8];
};

I40E_CHECK_STRUCT_LEN(0x40, i40e_aqc_replace_cloud_filters_cmd_buf);

/* Add Mirror Rule (indirect or direct 0x0260)
 * Delete Mirror Rule (indirect or direct 0x0261)
 * note: some rule types (4,5) do not use an external buffer.
 *       take care to set the flags correctly.
 */
struct i40e_aqc_add_delete_mirror_rule {
	__le16 seid;
	__le16 rule_type;
#define I40E_AQC_MIRROR_RULE_TYPE_SHIFT		0
#define I40E_AQC_MIRROR_RULE_TYPE_MASK		(0x7 << \
						I40E_AQC_MIRROR_RULE_TYPE_SHIFT)
#define I40E_AQC_MIRROR_RULE_TYPE_VLAN		3
#define I40E_AQC_MIRROR_RULE_TYPE_ALL_INGRESS	4
#define I40E_AQC_MIRROR_RULE_TYPE_ALL_EGRESS	5
	__le16 num_entries;
	__le16 destination;  /* VSI for add, rule id for delete */
	__le32 addr_high;    /* address of array of 2-byte VSI or VLAN ids */
	__le32 addr_low;
};

I40E_CHECK_CMD_LENGTH(i40e_aqc_add_delete_mirror_rule);

struct i40e_aqc_add_delete_mirror_rule_completion {
	u8	reserved[2];
	__le16	rule_id;  /* only used on add */
	__le16	mirror_rules_used;
	__le16	mirror_rules_free;
	__le32	addr_high;
	__le32	addr_low;
};

I40E_CHECK_CMD_LENGTH(i40e_aqc_add_delete_mirror_rule_completion);

/* Dynamic Device Personalization */
struct i40e_aqc_write_personalization_profile {
	u8      flags;
	u8      reserved[3];
	__le32  profile_track_id;
	__le32  addr_high;
	__le32  addr_low;
};

I40E_CHECK_CMD_LENGTH(i40e_aqc_write_personalization_profile);

struct i40e_aqc_write_ddp_resp {
	__le32 error_offset;
	__le32 error_info;
	__le32 addr_high;
	__le32 addr_low;
};

struct i40e_aqc_get_applied_profiles {
	u8      flags;
	u8      rsv[3];
	__le32  reserved;
	__le32  addr_high;
	__le32  addr_low;
};

I40E_CHECK_CMD_LENGTH(i40e_aqc_get_applied_profiles);

/* DCB 0x03xx*/

/* PFC Ignore (direct 0x0301)
 *    the command and response use the same descriptor structure
 */
struct i40e_aqc_pfc_ignore {
	u8	tc_bitmap;
	u8	command_flags; /* unused on response */
	u8	reserved[14];
};

I40E_CHECK_CMD_LENGTH(i40e_aqc_pfc_ignore);

/* DCB Update (direct 0x0302) uses the i40e_aq_desc structure
 * with no parameters
 */

/* TX scheduler 0x04xx */

/* Almost all the indirect commands use
 * this generic struct to pass the SEID in param0
 */
struct i40e_aqc_tx_sched_ind {
	__le16	vsi_seid;
	u8	reserved[6];
	__le32	addr_high;
	__le32	addr_low;
};

I40E_CHECK_CMD_LENGTH(i40e_aqc_tx_sched_ind);

/* Several commands respond with a set of queue set handles */
struct i40e_aqc_qs_handles_resp {
	__le16 qs_handles[8];
};

/* Configure VSI BW limits (direct 0x0400) */
struct i40e_aqc_configure_vsi_bw_limit {
	__le16	vsi_seid;
	u8	reserved[2];
	__le16	credit;
	u8	reserved1[2];
	u8	max_credit; /* 0-3, limit = 2^max */
	u8	reserved2[7];
};

I40E_CHECK_CMD_LENGTH(i40e_aqc_configure_vsi_bw_limit);

/* Configure VSI Bandwidth Limit per Traffic Type (indirect 0x0406)
 *    responds with i40e_aqc_qs_handles_resp
 */
struct i40e_aqc_configure_vsi_ets_sla_bw_data {
	u8	tc_valid_bits;
	u8	reserved[15];
	__le16	tc_bw_credits[8]; /* FW writesback QS handles here */

	/* 4 bits per tc 0-7, 4th bit is reserved, limit = 2^max */
	__le16	tc_bw_max[2];
	u8	reserved1[28];
};

I40E_CHECK_STRUCT_LEN(0x40, i40e_aqc_configure_vsi_ets_sla_bw_data);

/* Configure VSI Bandwidth Allocation per Traffic Type (indirect 0x0407)
 *    responds with i40e_aqc_qs_handles_resp
 */
struct i40e_aqc_configure_vsi_tc_bw_data {
	u8	tc_valid_bits;
	u8	reserved[3];
	u8	tc_bw_credits[8];
	u8	reserved1[4];
	__le16	qs_handles[8];
};

I40E_CHECK_STRUCT_LEN(0x20, i40e_aqc_configure_vsi_tc_bw_data);

/* Query vsi bw configuration (indirect 0x0408) */
struct i40e_aqc_query_vsi_bw_config_resp {
	u8	tc_valid_bits;
	u8	tc_suspended_bits;
	u8	reserved[14];
	__le16	qs_handles[8];
	u8	reserved1[4];
	__le16	port_bw_limit;
	u8	reserved2[2];
	u8	max_bw; /* 0-3, limit = 2^max */
	u8	reserved3[23];
};

I40E_CHECK_STRUCT_LEN(0x40, i40e_aqc_query_vsi_bw_config_resp);

/* Query VSI Bandwidth Allocation per Traffic Type (indirect 0x040A) */
struct i40e_aqc_query_vsi_ets_sla_config_resp {
	u8	tc_valid_bits;
	u8	reserved[3];
	u8	share_credits[8];
	__le16	credits[8];

	/* 4 bits per tc 0-7, 4th bit is reserved, limit = 2^max */
	__le16	tc_bw_max[2];
};

I40E_CHECK_STRUCT_LEN(0x20, i40e_aqc_query_vsi_ets_sla_config_resp);

/* Configure Switching Component Bandwidth Limit (direct 0x0410) */
struct i40e_aqc_configure_switching_comp_bw_limit {
	__le16	seid;
	u8	reserved[2];
	__le16	credit;
	u8	reserved1[2];
	u8	max_bw; /* 0-3, limit = 2^max */
	u8	reserved2[7];
};

I40E_CHECK_CMD_LENGTH(i40e_aqc_configure_switching_comp_bw_limit);

/* Enable  Physical Port ETS (indirect 0x0413)
 * Modify  Physical Port ETS (indirect 0x0414)
 * Disable Physical Port ETS (indirect 0x0415)
 */
struct i40e_aqc_configure_switching_comp_ets_data {
	u8	reserved[4];
	u8	tc_valid_bits;
	u8	seepage;
	u8	tc_strict_priority_flags;
	u8	reserved1[17];
	u8	tc_bw_share_credits[8];
	u8	reserved2[96];
};

I40E_CHECK_STRUCT_LEN(0x80, i40e_aqc_configure_switching_comp_ets_data);

/* Configure Switching Component Bandwidth Limits per Tc (indirect 0x0416) */
struct i40e_aqc_configure_switching_comp_ets_bw_limit_data {
	u8	tc_valid_bits;
	u8	reserved[15];
	__le16	tc_bw_credit[8];

	/* 4 bits per tc 0-7, 4th bit is reserved, limit = 2^max */
	__le16	tc_bw_max[2];
	u8	reserved1[28];
};

I40E_CHECK_STRUCT_LEN(0x40,
		      i40e_aqc_configure_switching_comp_ets_bw_limit_data);

/* Configure Switching Component Bandwidth Allocation per Tc
 * (indirect 0x0417)
 */
struct i40e_aqc_configure_switching_comp_bw_config_data {
	u8	tc_valid_bits;
	u8	reserved[2];
	u8	absolute_credits; /* bool */
	u8	tc_bw_share_credits[8];
	u8	reserved1[20];
};

I40E_CHECK_STRUCT_LEN(0x20, i40e_aqc_configure_switching_comp_bw_config_data);

/* Query Switching Component Configuration (indirect 0x0418) */
struct i40e_aqc_query_switching_comp_ets_config_resp {
	u8	tc_valid_bits;
	u8	reserved[35];
	__le16	port_bw_limit;
	u8	reserved1[2];
	u8	tc_bw_max; /* 0-3, limit = 2^max */
	u8	reserved2[23];
};

I40E_CHECK_STRUCT_LEN(0x40, i40e_aqc_query_switching_comp_ets_config_resp);

/* Query PhysicalPort ETS Configuration (indirect 0x0419) */
struct i40e_aqc_query_port_ets_config_resp {
	u8	reserved[4];
	u8	tc_valid_bits;
	u8	reserved1;
	u8	tc_strict_priority_bits;
	u8	reserved2;
	u8	tc_bw_share_credits[8];
	__le16	tc_bw_limits[8];

	/* 4 bits per tc 0-7, 4th bit reserved, limit = 2^max */
	__le16	tc_bw_max[2];
	u8	reserved3[32];
};

I40E_CHECK_STRUCT_LEN(0x44, i40e_aqc_query_port_ets_config_resp);

/* Query Switching Component Bandwidth Allocation per Traffic Type
 * (indirect 0x041A)
 */
struct i40e_aqc_query_switching_comp_bw_config_resp {
	u8	tc_valid_bits;
	u8	reserved[2];
	u8	absolute_credits_enable; /* bool */
	u8	tc_bw_share_credits[8];
	__le16	tc_bw_limits[8];

	/* 4 bits per tc 0-7, 4th bit is reserved, limit = 2^max */
	__le16	tc_bw_max[2];
};

I40E_CHECK_STRUCT_LEN(0x20, i40e_aqc_query_switching_comp_bw_config_resp);

/* Suspend/resume port TX traffic
 * (direct 0x041B and 0x041C) uses the generic SEID struct
 */

/* Configure partition BW
 * (indirect 0x041D)
 */
struct i40e_aqc_configure_partition_bw_data {
	__le16	pf_valid_bits;
	u8	min_bw[16];      /* guaranteed bandwidth */
	u8	max_bw[16];      /* bandwidth limit */
};

I40E_CHECK_STRUCT_LEN(0x22, i40e_aqc_configure_partition_bw_data);

/* Get and set the active HMC resource profile and status.
 * (direct 0x0500) and (direct 0x0501)
 */
struct i40e_aq_get_set_hmc_resource_profile {
	u8	pm_profile;
	u8	pe_vf_enabled;
	u8	reserved[14];
};

I40E_CHECK_CMD_LENGTH(i40e_aq_get_set_hmc_resource_profile);

enum i40e_aq_hmc_profile {
	/* I40E_HMC_PROFILE_NO_CHANGE	= 0, reserved */
	I40E_HMC_PROFILE_DEFAULT	= 1,
	I40E_HMC_PROFILE_FAVOR_VF	= 2,
	I40E_HMC_PROFILE_EQUAL		= 3,
};

/* Get PHY Abilities (indirect 0x0600) uses the generic indirect struct */

/* set in param0 for get phy abilities to report qualified modules */
#define I40E_AQ_PHY_REPORT_QUALIFIED_MODULES	0x0001
#define I40E_AQ_PHY_REPORT_INITIAL_VALUES	0x0002

enum i40e_aq_phy_type {
	I40E_PHY_TYPE_SGMII			= 0x0,
	I40E_PHY_TYPE_1000BASE_KX		= 0x1,
	I40E_PHY_TYPE_10GBASE_KX4		= 0x2,
	I40E_PHY_TYPE_10GBASE_KR		= 0x3,
	I40E_PHY_TYPE_40GBASE_KR4		= 0x4,
	I40E_PHY_TYPE_XAUI			= 0x5,
	I40E_PHY_TYPE_XFI			= 0x6,
	I40E_PHY_TYPE_SFI			= 0x7,
	I40E_PHY_TYPE_XLAUI			= 0x8,
	I40E_PHY_TYPE_XLPPI			= 0x9,
	I40E_PHY_TYPE_40GBASE_CR4_CU		= 0xA,
	I40E_PHY_TYPE_10GBASE_CR1_CU		= 0xB,
	I40E_PHY_TYPE_10GBASE_AOC		= 0xC,
	I40E_PHY_TYPE_40GBASE_AOC		= 0xD,
	I40E_PHY_TYPE_UNRECOGNIZED		= 0xE,
	I40E_PHY_TYPE_UNSUPPORTED		= 0xF,
	I40E_PHY_TYPE_100BASE_TX		= 0x11,
	I40E_PHY_TYPE_1000BASE_T		= 0x12,
	I40E_PHY_TYPE_10GBASE_T			= 0x13,
	I40E_PHY_TYPE_10GBASE_SR		= 0x14,
	I40E_PHY_TYPE_10GBASE_LR		= 0x15,
	I40E_PHY_TYPE_10GBASE_SFPP_CU		= 0x16,
	I40E_PHY_TYPE_10GBASE_CR1		= 0x17,
	I40E_PHY_TYPE_40GBASE_CR4		= 0x18,
	I40E_PHY_TYPE_40GBASE_SR4		= 0x19,
	I40E_PHY_TYPE_40GBASE_LR4		= 0x1A,
	I40E_PHY_TYPE_1000BASE_SX		= 0x1B,
	I40E_PHY_TYPE_1000BASE_LX		= 0x1C,
	I40E_PHY_TYPE_1000BASE_T_OPTICAL	= 0x1D,
	I40E_PHY_TYPE_20GBASE_KR2		= 0x1E,
	I40E_PHY_TYPE_25GBASE_KR		= 0x1F,
	I40E_PHY_TYPE_25GBASE_CR		= 0x20,
	I40E_PHY_TYPE_25GBASE_SR		= 0x21,
	I40E_PHY_TYPE_25GBASE_LR		= 0x22,
	I40E_PHY_TYPE_25GBASE_AOC		= 0x23,
	I40E_PHY_TYPE_25GBASE_ACC		= 0x24,
	I40E_PHY_TYPE_2_5GBASE_T		= 0x26,
	I40E_PHY_TYPE_5GBASE_T			= 0x27,
	I40E_PHY_TYPE_2_5GBASE_T_LINK_STATUS	= 0x30,
	I40E_PHY_TYPE_5GBASE_T_LINK_STATUS	= 0x31,
	I40E_PHY_TYPE_MAX,
	I40E_PHY_TYPE_NOT_SUPPORTED_HIGH_TEMP	= 0xFD,
	I40E_PHY_TYPE_EMPTY			= 0xFE,
	I40E_PHY_TYPE_DEFAULT			= 0xFF,
};

#define I40E_PHY_TYPES_BITMASK (BIT_ULL(I40E_PHY_TYPE_SGMII) | \
				BIT_ULL(I40E_PHY_TYPE_1000BASE_KX) | \
				BIT_ULL(I40E_PHY_TYPE_10GBASE_KX4) | \
				BIT_ULL(I40E_PHY_TYPE_10GBASE_KR) | \
				BIT_ULL(I40E_PHY_TYPE_40GBASE_KR4) | \
				BIT_ULL(I40E_PHY_TYPE_XAUI) | \
				BIT_ULL(I40E_PHY_TYPE_XFI) | \
				BIT_ULL(I40E_PHY_TYPE_SFI) | \
				BIT_ULL(I40E_PHY_TYPE_XLAUI) | \
				BIT_ULL(I40E_PHY_TYPE_XLPPI) | \
				BIT_ULL(I40E_PHY_TYPE_40GBASE_CR4_CU) | \
				BIT_ULL(I40E_PHY_TYPE_10GBASE_CR1_CU) | \
				BIT_ULL(I40E_PHY_TYPE_10GBASE_AOC) | \
				BIT_ULL(I40E_PHY_TYPE_40GBASE_AOC) | \
				BIT_ULL(I40E_PHY_TYPE_UNRECOGNIZED) | \
				BIT_ULL(I40E_PHY_TYPE_UNSUPPORTED) | \
				BIT_ULL(I40E_PHY_TYPE_100BASE_TX) | \
				BIT_ULL(I40E_PHY_TYPE_1000BASE_T) | \
				BIT_ULL(I40E_PHY_TYPE_10GBASE_T) | \
				BIT_ULL(I40E_PHY_TYPE_10GBASE_SR) | \
				BIT_ULL(I40E_PHY_TYPE_10GBASE_LR) | \
				BIT_ULL(I40E_PHY_TYPE_10GBASE_SFPP_CU) | \
				BIT_ULL(I40E_PHY_TYPE_10GBASE_CR1) | \
				BIT_ULL(I40E_PHY_TYPE_40GBASE_CR4) | \
				BIT_ULL(I40E_PHY_TYPE_40GBASE_SR4) | \
				BIT_ULL(I40E_PHY_TYPE_40GBASE_LR4) | \
				BIT_ULL(I40E_PHY_TYPE_1000BASE_SX) | \
				BIT_ULL(I40E_PHY_TYPE_1000BASE_LX) | \
				BIT_ULL(I40E_PHY_TYPE_1000BASE_T_OPTICAL) | \
				BIT_ULL(I40E_PHY_TYPE_20GBASE_KR2) | \
				BIT_ULL(I40E_PHY_TYPE_25GBASE_KR) | \
				BIT_ULL(I40E_PHY_TYPE_25GBASE_CR) | \
				BIT_ULL(I40E_PHY_TYPE_25GBASE_SR) | \
				BIT_ULL(I40E_PHY_TYPE_25GBASE_LR) | \
				BIT_ULL(I40E_PHY_TYPE_25GBASE_AOC) | \
				BIT_ULL(I40E_PHY_TYPE_25GBASE_ACC) | \
				BIT_ULL(I40E_PHY_TYPE_2_5GBASE_T) | \
				BIT_ULL(I40E_PHY_TYPE_5GBASE_T))

#define I40E_LINK_SPEED_2_5GB_SHIFT	0x0
#define I40E_LINK_SPEED_100MB_SHIFT	0x1
#define I40E_LINK_SPEED_1000MB_SHIFT	0x2
#define I40E_LINK_SPEED_10GB_SHIFT	0x3
#define I40E_LINK_SPEED_40GB_SHIFT	0x4
#define I40E_LINK_SPEED_20GB_SHIFT	0x5
#define I40E_LINK_SPEED_25GB_SHIFT	0x6
#define I40E_LINK_SPEED_5GB_SHIFT	0x7

enum i40e_aq_link_speed {
	I40E_LINK_SPEED_UNKNOWN	= 0,
	I40E_LINK_SPEED_100MB	= BIT(I40E_LINK_SPEED_100MB_SHIFT),
	I40E_LINK_SPEED_1GB	= BIT(I40E_LINK_SPEED_1000MB_SHIFT),
	I40E_LINK_SPEED_2_5GB	= (1 << I40E_LINK_SPEED_2_5GB_SHIFT),
	I40E_LINK_SPEED_5GB	= (1 << I40E_LINK_SPEED_5GB_SHIFT),
	I40E_LINK_SPEED_10GB	= BIT(I40E_LINK_SPEED_10GB_SHIFT),
	I40E_LINK_SPEED_40GB	= BIT(I40E_LINK_SPEED_40GB_SHIFT),
	I40E_LINK_SPEED_20GB	= BIT(I40E_LINK_SPEED_20GB_SHIFT),
	I40E_LINK_SPEED_25GB	= BIT(I40E_LINK_SPEED_25GB_SHIFT),
};

struct i40e_aqc_module_desc {
	u8 oui[3];
	u8 reserved1;
	u8 part_number[16];
	u8 revision[4];
	u8 reserved2[8];
};

I40E_CHECK_STRUCT_LEN(0x20, i40e_aqc_module_desc);

struct i40e_aq_get_phy_abilities_resp {
	__le32	phy_type;       /* bitmap using the above enum for offsets */
	u8	link_speed;     /* bitmap using the above enum bit patterns */
	u8	abilities;
#define I40E_AQ_PHY_FLAG_PAUSE_TX	0x01
#define I40E_AQ_PHY_FLAG_PAUSE_RX	0x02
	__le16	eee_capability;
	__le32	eeer_val;
	u8	d3_lpan;
	u8	phy_type_ext;
#define I40E_AQ_PHY_TYPE_EXT_25G_KR	0X01
#define I40E_AQ_PHY_TYPE_EXT_25G_CR	0X02
#define I40E_AQ_PHY_TYPE_EXT_25G_SR	0x04
#define I40E_AQ_PHY_TYPE_EXT_25G_LR	0x08
	u8	fec_cfg_curr_mod_ext_info;
#define I40E_AQ_REQUEST_FEC_KR		0x04
#define I40E_AQ_REQUEST_FEC_RS		0x08
#define I40E_AQ_ENABLE_FEC_AUTO		0x10

	u8	ext_comp_code;
	u8	phy_id[4];
	u8	module_type[3];
	u8	qualified_module_count;
#define I40E_AQ_PHY_MAX_QMS		16
	struct i40e_aqc_module_desc	qualified_module[I40E_AQ_PHY_MAX_QMS];
};

I40E_CHECK_STRUCT_LEN(0x218, i40e_aq_get_phy_abilities_resp);

/* Set PHY Config (direct 0x0601) */
struct i40e_aq_set_phy_config { /* same bits as above in all */
	__le32	phy_type;
	u8	link_speed;
	u8	abilities;
/* bits 0-2 use the values from get_phy_abilities_resp */
#define I40E_AQ_PHY_ENABLE_LINK		0x08
#define I40E_AQ_PHY_ENABLE_AN		0x10
#define I40E_AQ_PHY_ENABLE_ATOMIC_LINK	0x20
	__le16	eee_capability;
	__le32	eeer;
	u8	low_power_ctrl;
	u8	phy_type_ext;
#define I40E_AQ_PHY_TYPE_EXT_25G_KR	0X01
#define I40E_AQ_PHY_TYPE_EXT_25G_CR	0X02
#define I40E_AQ_PHY_TYPE_EXT_25G_SR	0x04
#define I40E_AQ_PHY_TYPE_EXT_25G_LR	0x08
	u8	fec_config;
#define I40E_AQ_SET_FEC_ABILITY_KR	BIT(0)
#define I40E_AQ_SET_FEC_ABILITY_RS	BIT(1)
#define I40E_AQ_SET_FEC_REQUEST_KR	BIT(2)
#define I40E_AQ_SET_FEC_REQUEST_RS	BIT(3)
#define I40E_AQ_SET_FEC_AUTO		BIT(4)
#define I40E_AQ_PHY_FEC_CONFIG_SHIFT	0x0
#define I40E_AQ_PHY_FEC_CONFIG_MASK	(0x1F << I40E_AQ_PHY_FEC_CONFIG_SHIFT)
	u8	reserved;
};

I40E_CHECK_CMD_LENGTH(i40e_aq_set_phy_config);

/* Set MAC Config command data structure (direct 0x0603) */
struct i40e_aq_set_mac_config {
	__le16	max_frame_size;
	u8	params;
	u8	tx_timer_priority; /* bitmap */
	__le16	tx_timer_value;
	__le16	fc_refresh_threshold;
	u8	reserved[8];
};

I40E_CHECK_CMD_LENGTH(i40e_aq_set_mac_config);

/* Restart Auto-Negotiation (direct 0x605) */
struct i40e_aqc_set_link_restart_an {
	u8	command;
#define I40E_AQ_PHY_RESTART_AN	0x02
#define I40E_AQ_PHY_LINK_ENABLE	0x04
	u8	reserved[15];
};

I40E_CHECK_CMD_LENGTH(i40e_aqc_set_link_restart_an);

/* Get Link Status cmd & response data structure (direct 0x0607) */
struct i40e_aqc_get_link_status {
	__le16	command_flags; /* only field set on command */
#define I40E_AQ_LSE_DISABLE		0x2
#define I40E_AQ_LSE_ENABLE		0x3
/* only response uses this flag */
#define I40E_AQ_LSE_IS_ENABLED		0x1
	u8	phy_type;    /* i40e_aq_phy_type   */
	u8	link_speed;  /* i40e_aq_link_speed */
	u8	link_info;
#define I40E_AQ_LINK_UP			0x01    /* obsolete */
#define I40E_AQ_MEDIA_AVAILABLE		0x40
	u8	an_info;
#define I40E_AQ_AN_COMPLETED		0x01
#define I40E_AQ_LINK_PAUSE_TX		0x20
#define I40E_AQ_LINK_PAUSE_RX		0x40
#define I40E_AQ_QUALIFIED_MODULE	0x80
	u8	ext_info;
	u8	loopback; /* use defines from i40e_aqc_set_lb_mode */
/* Since firmware API 1.7 loopback field keeps power class info as well */
#define I40E_AQ_LOOPBACK_MASK		0x07
	__le16	max_frame_size;
	u8	config;
#define I40E_AQ_CONFIG_FEC_KR_ENA	0x01
#define I40E_AQ_CONFIG_FEC_RS_ENA	0x02
#define I40E_AQ_CONFIG_CRC_ENA		0x04
#define I40E_AQ_CONFIG_PACING_MASK	0x78
	union {
		struct {
			u8	power_desc;
			u8	reserved[4];
		};
		struct {
			u8	link_type[4];
			u8	link_type_ext;
		};
	};
};

I40E_CHECK_CMD_LENGTH(i40e_aqc_get_link_status);

/* Set event mask command (direct 0x613) */
struct i40e_aqc_set_phy_int_mask {
	u8	reserved[8];
	__le16	event_mask;
#define I40E_AQ_EVENT_LINK_UPDOWN	0x0002
#define I40E_AQ_EVENT_MEDIA_NA		0x0004
#define I40E_AQ_EVENT_MODULE_QUAL_FAIL	0x0100
	u8	reserved1[6];
};

I40E_CHECK_CMD_LENGTH(i40e_aqc_set_phy_int_mask);

/* Get Local AN advt register (direct 0x0614)
 * Set Local AN advt register (direct 0x0615)
 * Get Link Partner AN advt register (direct 0x0616)
 */
struct i40e_aqc_an_advt_reg {
	__le32	local_an_reg0;
	__le16	local_an_reg1;
	u8	reserved[10];
};

I40E_CHECK_CMD_LENGTH(i40e_aqc_an_advt_reg);

/* Set Loopback mode (0x0618) */
struct i40e_aqc_set_lb_mode {
	__le16	lb_mode;
#define I40E_AQ_LB_PHY_LOCAL	0x01
#define I40E_AQ_LB_PHY_REMOTE	0x02
#define I40E_AQ_LB_MAC_LOCAL	0x04
	u8	reserved[14];
};

I40E_CHECK_CMD_LENGTH(i40e_aqc_set_lb_mode);

/* Set PHY Debug command (0x0622) */
struct i40e_aqc_set_phy_debug {
	u8	command_flags;
/* Disable link manageability on a single port */
#define I40E_AQ_PHY_DEBUG_DISABLE_LINK_FW	0x10
/* Disable link manageability on all ports */
#define I40E_AQ_PHY_DEBUG_DISABLE_ALL_LINK_FW	0x20
	u8	reserved[15];
};

I40E_CHECK_CMD_LENGTH(i40e_aqc_set_phy_debug);

enum i40e_aq_phy_reg_type {
	I40E_AQC_PHY_REG_INTERNAL	= 0x1,
	I40E_AQC_PHY_REG_EXERNAL_BASET	= 0x2,
	I40E_AQC_PHY_REG_EXERNAL_MODULE	= 0x3
};

/* Run PHY Activity (0x0626) */
struct i40e_aqc_run_phy_activity {
	__le16  activity_id;
	u8      flags;
	u8      reserved1;
	__le32  control;
	__le32  data;
	u8      reserved2[4];
};

I40E_CHECK_CMD_LENGTH(i40e_aqc_run_phy_activity);

/* Set PHY Register command (0x0628) */
/* Get PHY Register command (0x0629) */
struct i40e_aqc_phy_register_access {
	u8	phy_interface;
#define I40E_AQ_PHY_REG_ACCESS_EXTERNAL	1
#define I40E_AQ_PHY_REG_ACCESS_EXTERNAL_MODULE	2
	u8	dev_address;
	u8	cmd_flags;
#define I40E_AQ_PHY_REG_ACCESS_DONT_CHANGE_QSFP_PAGE	0x01
#define I40E_AQ_PHY_REG_ACCESS_SET_MDIO_IF_NUMBER	0x02
#define I40E_AQ_PHY_REG_ACCESS_MDIO_IF_NUMBER_SHIFT	2
#define I40E_AQ_PHY_REG_ACCESS_MDIO_IF_NUMBER_MASK	(0x3 << \
		I40E_AQ_PHY_REG_ACCESS_MDIO_IF_NUMBER_SHIFT)
	u8	reserved1;
	__le32	reg_address;
	__le32	reg_value;
	u8	reserved2[4];
};

I40E_CHECK_CMD_LENGTH(i40e_aqc_phy_register_access);

/* NVM Read command (indirect 0x0701)
 * NVM Erase commands (direct 0x0702)
 * NVM Update commands (indirect 0x0703)
 */
struct i40e_aqc_nvm_update {
	u8	command_flags;
#define I40E_AQ_NVM_LAST_CMD			0x01
#define I40E_AQ_NVM_REARRANGE_TO_FLAT		0x20
#define I40E_AQ_NVM_REARRANGE_TO_STRUCT		0x40
#define I40E_AQ_NVM_PRESERVATION_FLAGS_SHIFT	1
#define I40E_AQ_NVM_PRESERVATION_FLAGS_SELECTED	0x03
#define I40E_AQ_NVM_PRESERVATION_FLAGS_ALL	0x01
	u8	module_pointer;
	__le16	length;
	__le32	offset;
	__le32	addr_high;
	__le32	addr_low;
};

I40E_CHECK_CMD_LENGTH(i40e_aqc_nvm_update);

/* NVM Config Read (indirect 0x0704) */
struct i40e_aqc_nvm_config_read {
	__le16	cmd_flags;
	__le16	element_count;
	__le16	element_id;	/* Feature/field ID */
	__le16	element_id_msw;	/* MSWord of field ID */
	__le32	address_high;
	__le32	address_low;
};

I40E_CHECK_CMD_LENGTH(i40e_aqc_nvm_config_read);

/* NVM Config Write (indirect 0x0705) */
struct i40e_aqc_nvm_config_write {
	__le16	cmd_flags;
	__le16	element_count;
	u8	reserved[4];
	__le32	address_high;
	__le32	address_low;
};

I40E_CHECK_CMD_LENGTH(i40e_aqc_nvm_config_write);

/* Used for 0x0704 as well as for 0x0705 commands */
struct i40e_aqc_nvm_config_data_feature {
	__le16 feature_id;
	__le16 feature_options;
	__le16 feature_selection;
};

I40E_CHECK_STRUCT_LEN(0x6, i40e_aqc_nvm_config_data_feature);

struct i40e_aqc_nvm_config_data_immediate_field {
	__le32 field_id;
	__le32 field_value;
	__le16 field_options;
	__le16 reserved;
};

I40E_CHECK_STRUCT_LEN(0xc, i40e_aqc_nvm_config_data_immediate_field);

/* OEM Post Update (indirect 0x0720)
 * no command data struct used
 */
struct i40e_aqc_nvm_oem_post_update {
	u8 sel_data;
	u8 reserved[7];
};

I40E_CHECK_STRUCT_LEN(0x8, i40e_aqc_nvm_oem_post_update);

struct i40e_aqc_nvm_oem_post_update_buffer {
	u8 str_len;
	u8 dev_addr;
	__le16 eeprom_addr;
	u8 data[36];
};

I40E_CHECK_STRUCT_LEN(0x28, i40e_aqc_nvm_oem_post_update_buffer);

/* Thermal Sensor (indirect 0x0721)
 *     read or set thermal sensor configs and values
 *     takes a sensor and command specific data buffer, not detailed here
 */
struct i40e_aqc_thermal_sensor {
	u8 sensor_action;
	u8 reserved[7];
	__le32	addr_high;
	__le32	addr_low;
};

I40E_CHECK_CMD_LENGTH(i40e_aqc_thermal_sensor);

/* Send to PF command (indirect 0x0801) id is only used by PF
 * Send to VF command (indirect 0x0802) id is only used by PF
 * Send to Peer PF command (indirect 0x0803)
 */
struct i40e_aqc_pf_vf_message {
	__le32	id;
	u8	reserved[4];
	__le32	addr_high;
	__le32	addr_low;
};

I40E_CHECK_CMD_LENGTH(i40e_aqc_pf_vf_message);

/* Alternate structure */

/* Direct write (direct 0x0900)
 * Direct read (direct 0x0902)
 */
struct i40e_aqc_alternate_write {
	__le32 address0;
	__le32 data0;
	__le32 address1;
	__le32 data1;
};

I40E_CHECK_CMD_LENGTH(i40e_aqc_alternate_write);

/* Indirect write (indirect 0x0901)
 * Indirect read (indirect 0x0903)
 */

struct i40e_aqc_alternate_ind_write {
	__le32 address;
	__le32 length;
	__le32 addr_high;
	__le32 addr_low;
};

I40E_CHECK_CMD_LENGTH(i40e_aqc_alternate_ind_write);

/* Done alternate write (direct 0x0904)
 * uses i40e_aq_desc
 */
struct i40e_aqc_alternate_write_done {
	__le16	cmd_flags;
	u8	reserved[14];
};

I40E_CHECK_CMD_LENGTH(i40e_aqc_alternate_write_done);

/* Set OEM mode (direct 0x0905) */
struct i40e_aqc_alternate_set_mode {
	__le32	mode;
	u8	reserved[12];
};

I40E_CHECK_CMD_LENGTH(i40e_aqc_alternate_set_mode);

/* Clear port Alternate RAM (direct 0x0906) uses i40e_aq_desc */

/* async events 0x10xx */

/* Lan Queue Overflow Event (direct, 0x1001) */
struct i40e_aqc_lan_overflow {
	__le32	prtdcb_rupto;
	__le32	otx_ctl;
	u8	reserved[8];
};

I40E_CHECK_CMD_LENGTH(i40e_aqc_lan_overflow);

/* Get LLDP MIB (indirect 0x0A00) */
struct i40e_aqc_lldp_get_mib {
	u8	type;
	u8	reserved1;
#define I40E_AQ_LLDP_MIB_TYPE_MASK		0x3
#define I40E_AQ_LLDP_MIB_LOCAL			0x0
#define I40E_AQ_LLDP_MIB_REMOTE			0x1
#define I40E_AQ_LLDP_BRIDGE_TYPE_MASK		0xC
#define I40E_AQ_LLDP_BRIDGE_TYPE_SHIFT		0x2
#define I40E_AQ_LLDP_BRIDGE_TYPE_NEAREST_BRIDGE	0x0
/* TX pause flags use I40E_AQ_LINK_TX_* above */
	__le16	local_len;
	__le16	remote_len;
	u8	reserved2[2];
	__le32	addr_high;
	__le32	addr_low;
};

I40E_CHECK_CMD_LENGTH(i40e_aqc_lldp_get_mib);

/* Configure LLDP MIB Change Event (direct 0x0A01)
 * also used for the event (with type in the command field)
 */
struct i40e_aqc_lldp_update_mib {
	u8	command;
#define I40E_AQ_LLDP_MIB_UPDATE_DISABLE	0x1
	u8	reserved[7];
	__le32	addr_high;
	__le32	addr_low;
};

I40E_CHECK_CMD_LENGTH(i40e_aqc_lldp_update_mib);

/* Add LLDP TLV (indirect 0x0A02)
 * Delete LLDP TLV (indirect 0x0A04)
 */
struct i40e_aqc_lldp_add_tlv {
	u8	type; /* only nearest bridge and non-TPMR from 0x0A00 */
	u8	reserved1[1];
	__le16	len;
	u8	reserved2[4];
	__le32	addr_high;
	__le32	addr_low;
};

I40E_CHECK_CMD_LENGTH(i40e_aqc_lldp_add_tlv);

/* Update LLDP TLV (indirect 0x0A03) */
struct i40e_aqc_lldp_update_tlv {
	u8	type; /* only nearest bridge and non-TPMR from 0x0A00 */
	u8	reserved;
	__le16	old_len;
	__le16	new_offset;
	__le16	new_len;
	__le32	addr_high;
	__le32	addr_low;
};

I40E_CHECK_CMD_LENGTH(i40e_aqc_lldp_update_tlv);

/* Stop LLDP (direct 0x0A05) */
struct i40e_aqc_lldp_stop {
	u8	command;
#define I40E_AQ_LLDP_AGENT_SHUTDOWN		0x1
#define I40E_AQ_LLDP_AGENT_STOP_PERSIST		0x2
	u8	reserved[15];
};

I40E_CHECK_CMD_LENGTH(i40e_aqc_lldp_stop);

/* Start LLDP (direct 0x0A06) */
struct i40e_aqc_lldp_start {
	u8	command;
#define I40E_AQ_LLDP_AGENT_START		0x1
#define I40E_AQ_LLDP_AGENT_START_PERSIST	0x2
	u8	reserved[15];
};

I40E_CHECK_CMD_LENGTH(i40e_aqc_lldp_start);

/* Set DCB (direct 0x0303) */
struct i40e_aqc_set_dcb_parameters {
	u8 command;
#define I40E_AQ_DCB_SET_AGENT	0x1
#define I40E_DCB_VALID		0x1
	u8 valid_flags;
	u8 reserved[14];
};

I40E_CHECK_CMD_LENGTH(i40e_aqc_set_dcb_parameters);

/* Get CEE DCBX Oper Config (0x0A07)
 * uses the generic descriptor struct
 * returns below as indirect response
 */

#define I40E_AQC_CEE_APP_FCOE_SHIFT	0x0
#define I40E_AQC_CEE_APP_FCOE_MASK	(0x7 << I40E_AQC_CEE_APP_FCOE_SHIFT)
#define I40E_AQC_CEE_APP_ISCSI_SHIFT	0x3
#define I40E_AQC_CEE_APP_ISCSI_MASK	(0x7 << I40E_AQC_CEE_APP_ISCSI_SHIFT)
#define I40E_AQC_CEE_APP_FIP_SHIFT	0x8
#define I40E_AQC_CEE_APP_FIP_MASK	(0x7 << I40E_AQC_CEE_APP_FIP_SHIFT)

#define I40E_AQC_CEE_PG_STATUS_SHIFT	0x0
#define I40E_AQC_CEE_PG_STATUS_MASK	(0x7 << I40E_AQC_CEE_PG_STATUS_SHIFT)
#define I40E_AQC_CEE_PFC_STATUS_SHIFT	0x3
#define I40E_AQC_CEE_PFC_STATUS_MASK	(0x7 << I40E_AQC_CEE_PFC_STATUS_SHIFT)
#define I40E_AQC_CEE_APP_STATUS_SHIFT	0x8
#define I40E_AQC_CEE_APP_STATUS_MASK	(0x7 << I40E_AQC_CEE_APP_STATUS_SHIFT)
#define I40E_AQC_CEE_FCOE_STATUS_SHIFT	0x8
#define I40E_AQC_CEE_FCOE_STATUS_MASK	(0x7 << I40E_AQC_CEE_FCOE_STATUS_SHIFT)
#define I40E_AQC_CEE_ISCSI_STATUS_SHIFT	0xB
#define I40E_AQC_CEE_ISCSI_STATUS_MASK	(0x7 << I40E_AQC_CEE_ISCSI_STATUS_SHIFT)
#define I40E_AQC_CEE_FIP_STATUS_SHIFT	0x10
#define I40E_AQC_CEE_FIP_STATUS_MASK	(0x7 << I40E_AQC_CEE_FIP_STATUS_SHIFT)

/* struct i40e_aqc_get_cee_dcb_cfg_v1_resp was originally defined with
 * word boundary layout issues, which the Linux compilers silently deal
 * with by adding padding, making the actual struct larger than designed.
 * However, the FW compiler for the NIC is less lenient and complains
 * about the struct.  Hence, the struct defined here has an extra byte in
 * fields reserved3 and reserved4 to directly acknowledge that padding,
 * and the new length is used in the length check macro.
 */
struct i40e_aqc_get_cee_dcb_cfg_v1_resp {
	u8	reserved1;
	u8	oper_num_tc;
	u8	oper_prio_tc[4];
	u8	reserved2;
	u8	oper_tc_bw[8];
	u8	oper_pfc_en;
	u8	reserved3[2];
	__le16	oper_app_prio;
	u8	reserved4[2];
	__le16	tlv_status;
};

I40E_CHECK_STRUCT_LEN(0x18, i40e_aqc_get_cee_dcb_cfg_v1_resp);

struct i40e_aqc_get_cee_dcb_cfg_resp {
	u8	oper_num_tc;
	u8	oper_prio_tc[4];
	u8	oper_tc_bw[8];
	u8	oper_pfc_en;
	__le16	oper_app_prio;
#define I40E_AQC_CEE_APP_FCOE_SHIFT	0x0
#define I40E_AQC_CEE_APP_FCOE_MASK	(0x7 << I40E_AQC_CEE_APP_FCOE_SHIFT)
#define I40E_AQC_CEE_APP_ISCSI_SHIFT	0x3
#define I40E_AQC_CEE_APP_ISCSI_MASK	(0x7 << I40E_AQC_CEE_APP_ISCSI_SHIFT)
#define I40E_AQC_CEE_APP_FIP_SHIFT	0x8
#define I40E_AQC_CEE_APP_FIP_MASK	(0x7 << I40E_AQC_CEE_APP_FIP_SHIFT)
#define I40E_AQC_CEE_APP_FIP_MASK	(0x7 << I40E_AQC_CEE_APP_FIP_SHIFT)
	__le32	tlv_status;
#define I40E_AQC_CEE_PG_STATUS_SHIFT	0x0
#define I40E_AQC_CEE_PG_STATUS_MASK	(0x7 << I40E_AQC_CEE_PG_STATUS_SHIFT)
#define I40E_AQC_CEE_PFC_STATUS_SHIFT	0x3
#define I40E_AQC_CEE_PFC_STATUS_MASK	(0x7 << I40E_AQC_CEE_PFC_STATUS_SHIFT)
#define I40E_AQC_CEE_APP_STATUS_SHIFT	0x8
#define I40E_AQC_CEE_APP_STATUS_MASK	(0x7 << I40E_AQC_CEE_APP_STATUS_SHIFT)
	u8	reserved[12];
};

I40E_CHECK_STRUCT_LEN(0x20, i40e_aqc_get_cee_dcb_cfg_resp);

/*	Set Local LLDP MIB (indirect 0x0A08)
 *	Used to replace the local MIB of a given LLDP agent. e.g. DCBx
 */
struct i40e_aqc_lldp_set_local_mib {
<<<<<<< HEAD
=======
#define SET_LOCAL_MIB_AC_TYPE_DCBX_SHIFT	0
#define SET_LOCAL_MIB_AC_TYPE_DCBX_MASK	(1 << \
					SET_LOCAL_MIB_AC_TYPE_DCBX_SHIFT)
#define SET_LOCAL_MIB_AC_TYPE_LOCAL_MIB	0x0
#define SET_LOCAL_MIB_AC_TYPE_NON_WILLING_APPS_SHIFT	(1)
#define SET_LOCAL_MIB_AC_TYPE_NON_WILLING_APPS_MASK	(1 << \
				SET_LOCAL_MIB_AC_TYPE_NON_WILLING_APPS_SHIFT)
#define SET_LOCAL_MIB_AC_TYPE_NON_WILLING_APPS		0x1
>>>>>>> 7d2a07b7
	u8	type;
	u8	reserved0;
	__le16	length;
	u8	reserved1[4];
	__le32	address_high;
	__le32	address_low;
};

I40E_CHECK_CMD_LENGTH(i40e_aqc_lldp_set_local_mib);

/*	Stop/Start LLDP Agent (direct 0x0A09)
 *	Used for stopping/starting specific LLDP agent. e.g. DCBx
 */
struct i40e_aqc_lldp_stop_start_specific_agent {
	u8	command;
	u8	reserved[15];
};

I40E_CHECK_CMD_LENGTH(i40e_aqc_lldp_stop_start_specific_agent);

/* Restore LLDP Agent factory settings (direct 0x0A0A) */
struct i40e_aqc_lldp_restore {
	u8	command;
#define I40E_AQ_LLDP_AGENT_RESTORE		0x1
	u8	reserved[15];
};

I40E_CHECK_CMD_LENGTH(i40e_aqc_lldp_restore);

/* Add Udp Tunnel command and completion (direct 0x0B00) */
struct i40e_aqc_add_udp_tunnel {
	__le16	udp_port;
	u8	reserved0[3];
	u8	protocol_type;
#define I40E_AQC_TUNNEL_TYPE_VXLAN	0x00
#define I40E_AQC_TUNNEL_TYPE_NGE	0x01
	u8	reserved1[10];
};

I40E_CHECK_CMD_LENGTH(i40e_aqc_add_udp_tunnel);

struct i40e_aqc_add_udp_tunnel_completion {
	__le16	udp_port;
	u8	filter_entry_index;
	u8	multiple_pfs;
	u8	total_filters;
	u8	reserved[11];
};

I40E_CHECK_CMD_LENGTH(i40e_aqc_add_udp_tunnel_completion);

/* remove UDP Tunnel command (0x0B01) */
struct i40e_aqc_remove_udp_tunnel {
	u8	reserved[2];
	u8	index; /* 0 to 15 */
	u8	reserved2[13];
};

I40E_CHECK_CMD_LENGTH(i40e_aqc_remove_udp_tunnel);

struct i40e_aqc_del_udp_tunnel_completion {
	__le16	udp_port;
	u8	index; /* 0 to 15 */
	u8	multiple_pfs;
	u8	total_filters_used;
	u8	reserved1[11];
};

I40E_CHECK_CMD_LENGTH(i40e_aqc_del_udp_tunnel_completion);

struct i40e_aqc_get_set_rss_key {
#define I40E_AQC_SET_RSS_KEY_VSI_VALID		BIT(15)
#define I40E_AQC_SET_RSS_KEY_VSI_ID_SHIFT	0
#define I40E_AQC_SET_RSS_KEY_VSI_ID_MASK	(0x3FF << \
					I40E_AQC_SET_RSS_KEY_VSI_ID_SHIFT)
	__le16	vsi_id;
	u8	reserved[6];
	__le32	addr_high;
	__le32	addr_low;
};

I40E_CHECK_CMD_LENGTH(i40e_aqc_get_set_rss_key);

struct i40e_aqc_get_set_rss_key_data {
	u8 standard_rss_key[0x28];
	u8 extended_hash_key[0xc];
};

I40E_CHECK_STRUCT_LEN(0x34, i40e_aqc_get_set_rss_key_data);

struct  i40e_aqc_get_set_rss_lut {
#define I40E_AQC_SET_RSS_LUT_VSI_VALID		BIT(15)
#define I40E_AQC_SET_RSS_LUT_VSI_ID_SHIFT	0
#define I40E_AQC_SET_RSS_LUT_VSI_ID_MASK	(0x3FF << \
					I40E_AQC_SET_RSS_LUT_VSI_ID_SHIFT)
	__le16	vsi_id;
#define I40E_AQC_SET_RSS_LUT_TABLE_TYPE_SHIFT	0
#define I40E_AQC_SET_RSS_LUT_TABLE_TYPE_MASK	BIT(I40E_AQC_SET_RSS_LUT_TABLE_TYPE_SHIFT)

#define I40E_AQC_SET_RSS_LUT_TABLE_TYPE_VSI	0
#define I40E_AQC_SET_RSS_LUT_TABLE_TYPE_PF	1
	__le16	flags;
	u8	reserved[4];
	__le32	addr_high;
	__le32	addr_low;
};

I40E_CHECK_CMD_LENGTH(i40e_aqc_get_set_rss_lut);

/* tunnel key structure 0x0B10 */

struct i40e_aqc_tunnel_key_structure {
	u8	key1_off;
	u8	key2_off;
	u8	key1_len;  /* 0 to 15 */
	u8	key2_len;  /* 0 to 15 */
	u8	flags;
	u8	network_key_index;
	u8	reserved[10];
};

I40E_CHECK_CMD_LENGTH(i40e_aqc_tunnel_key_structure);

/* OEM mode commands (direct 0xFE0x) */
struct i40e_aqc_oem_param_change {
	__le32	param_type;
	__le32	param_value1;
	__le16	param_value2;
	u8	reserved[6];
};

I40E_CHECK_CMD_LENGTH(i40e_aqc_oem_param_change);

struct i40e_aqc_oem_state_change {
	__le32	state;
	u8	reserved[12];
};

I40E_CHECK_CMD_LENGTH(i40e_aqc_oem_state_change);

/* Initialize OCSD (0xFE02, direct) */
struct i40e_aqc_opc_oem_ocsd_initialize {
	u8 type_status;
	u8 reserved1[3];
	__le32 ocsd_memory_block_addr_high;
	__le32 ocsd_memory_block_addr_low;
	__le32 requested_update_interval;
};

I40E_CHECK_CMD_LENGTH(i40e_aqc_opc_oem_ocsd_initialize);

/* Initialize OCBB  (0xFE03, direct) */
struct i40e_aqc_opc_oem_ocbb_initialize {
	u8 type_status;
	u8 reserved1[3];
	__le32 ocbb_memory_block_addr_high;
	__le32 ocbb_memory_block_addr_low;
	u8 reserved2[4];
};

I40E_CHECK_CMD_LENGTH(i40e_aqc_opc_oem_ocbb_initialize);

/* debug commands */

/* get device id (0xFF00) uses the generic structure */

/* set test more (0xFF01, internal) */

struct i40e_acq_set_test_mode {
	u8	mode;
	u8	reserved[3];
	u8	command;
	u8	reserved2[3];
	__le32	address_high;
	__le32	address_low;
};

I40E_CHECK_CMD_LENGTH(i40e_acq_set_test_mode);

/* Debug Read Register command (0xFF03)
 * Debug Write Register command (0xFF04)
 */
struct i40e_aqc_debug_reg_read_write {
	__le32 reserved;
	__le32 address;
	__le32 value_high;
	__le32 value_low;
};

I40E_CHECK_CMD_LENGTH(i40e_aqc_debug_reg_read_write);

/* Scatter/gather Reg Read  (indirect 0xFF05)
 * Scatter/gather Reg Write (indirect 0xFF06)
 */

/* i40e_aq_desc is used for the command */
struct i40e_aqc_debug_reg_sg_element_data {
	__le32 address;
	__le32 value;
};

/* Debug Modify register (direct 0xFF07) */
struct i40e_aqc_debug_modify_reg {
	__le32 address;
	__le32 value;
	__le32 clear_mask;
	__le32 set_mask;
};

I40E_CHECK_CMD_LENGTH(i40e_aqc_debug_modify_reg);

/* dump internal data (0xFF08, indirect) */
struct i40e_aqc_debug_dump_internals {
	u8	cluster_id;
	u8	table_id;
	__le16	data_size;
	__le32	idx;
	__le32	address_high;
	__le32	address_low;
};

I40E_CHECK_CMD_LENGTH(i40e_aqc_debug_dump_internals);

struct i40e_aqc_debug_modify_internals {
	u8	cluster_id;
	u8	cluster_specific_params[7];
	__le32	address_high;
	__le32	address_low;
};

I40E_CHECK_CMD_LENGTH(i40e_aqc_debug_modify_internals);

#endif /* _I40E_ADMINQ_CMD_H_ */<|MERGE_RESOLUTION|>--- conflicted
+++ resolved
@@ -1080,6 +1080,7 @@
 #define I40E_AQC_ADD_CONTROL_PACKET_FLAGS_IGNORE_MAC	0x0001
 #define I40E_AQC_ADD_CONTROL_PACKET_FLAGS_DROP		0x0002
 #define I40E_AQC_ADD_CONTROL_PACKET_FLAGS_TX		0x0008
+#define I40E_AQC_ADD_CONTROL_PACKET_FLAGS_RX		0x0000
 	__le16	seid;
 	__le16	queue;
 	u8	reserved[2];
@@ -2186,8 +2187,6 @@
  *	Used to replace the local MIB of a given LLDP agent. e.g. DCBx
  */
 struct i40e_aqc_lldp_set_local_mib {
-<<<<<<< HEAD
-=======
 #define SET_LOCAL_MIB_AC_TYPE_DCBX_SHIFT	0
 #define SET_LOCAL_MIB_AC_TYPE_DCBX_MASK	(1 << \
 					SET_LOCAL_MIB_AC_TYPE_DCBX_SHIFT)
@@ -2196,7 +2195,6 @@
 #define SET_LOCAL_MIB_AC_TYPE_NON_WILLING_APPS_MASK	(1 << \
 				SET_LOCAL_MIB_AC_TYPE_NON_WILLING_APPS_SHIFT)
 #define SET_LOCAL_MIB_AC_TYPE_NON_WILLING_APPS		0x1
->>>>>>> 7d2a07b7
 	u8	type;
 	u8	reserved0;
 	__le16	length;
