--- conflicted
+++ resolved
@@ -144,13 +144,10 @@
 	struct ice_mdd_vf_events mdd_tx_events;
 	DECLARE_BITMAP(opcodes_allowlist, VIRTCHNL_OP_MAX);
 
-<<<<<<< HEAD
-=======
 	struct ice_repr *repr;
 
 	struct ice_vc_vf_ops vc_ops;
 
->>>>>>> 0b67be0e
 	/* devlink port data */
 	struct devlink_port devlink_port;
 };
@@ -228,8 +225,6 @@
 static inline void ice_print_vf_rx_mdd_event(struct ice_vf *vf) { }
 static inline void ice_restore_all_vfs_msi_state(struct pci_dev *pdev) { }
 
-<<<<<<< HEAD
-=======
 static inline int ice_check_vf_ready_for_cfg(struct ice_vf *vf)
 {
 	return -EOPNOTSUPP;
@@ -240,7 +235,6 @@
 	return true;
 }
 
->>>>>>> 0b67be0e
 static inline struct ice_vsi *ice_get_vf_vsi(struct ice_vf *vf)
 {
 	return NULL;
