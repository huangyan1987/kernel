// SPDX-License-Identifier: GPL-2.0
/* Copyright (c) 2018, Intel Corporation. */

#include "ice_common.h"

/**
 * ice_aq_read_nvm
 * @hw: pointer to the HW struct
 * @module_typeid: module pointer location in words from the NVM beginning
 * @offset: byte offset from the module beginning
 * @length: length of the section to be read (in bytes from the offset)
 * @data: command buffer (size [bytes] = length)
 * @last_command: tells if this is the last command in a series
 * @read_shadow_ram: tell if this is a shadow RAM read
 * @cd: pointer to command details structure or NULL
 *
 * Read the NVM using the admin queue commands (0x0701)
 */
static enum ice_status
ice_aq_read_nvm(struct ice_hw *hw, u16 module_typeid, u32 offset, u16 length,
		void *data, bool last_command, bool read_shadow_ram,
		struct ice_sq_cd *cd)
<<<<<<< HEAD
=======
{
	struct ice_aq_desc desc;
	struct ice_aqc_nvm *cmd;

	cmd = &desc.params.nvm;

	if (offset > ICE_AQC_NVM_MAX_OFFSET)
		return ICE_ERR_PARAM;

	ice_fill_dflt_direct_cmd_desc(&desc, ice_aqc_opc_nvm_read);

	if (!read_shadow_ram && module_typeid == ICE_AQC_NVM_START_POINT)
		cmd->cmd_flags |= ICE_AQC_NVM_FLASH_ONLY;

	/* If this is the last command in a series, set the proper flag. */
	if (last_command)
		cmd->cmd_flags |= ICE_AQC_NVM_LAST_CMD;
	cmd->module_typeid = cpu_to_le16(module_typeid);
	cmd->offset_low = cpu_to_le16(offset & 0xFFFF);
	cmd->offset_high = (offset >> 16) & 0xFF;
	cmd->length = cpu_to_le16(length);

	return ice_aq_send_cmd(hw, &desc, data, length, cd);
}

/**
 * ice_read_flat_nvm - Read portion of NVM by flat offset
 * @hw: pointer to the HW struct
 * @offset: offset from beginning of NVM
 * @length: (in) number of bytes to read; (out) number of bytes actually read
 * @data: buffer to return data in (sized to fit the specified length)
 * @read_shadow_ram: if true, read from shadow RAM instead of NVM
 *
 * Reads a portion of the NVM, as a flat memory space. This function correctly
 * breaks read requests across Shadow RAM sectors and ensures that no single
 * read request exceeds the maximum 4KB read for a single AdminQ command.
 *
 * Returns a status code on failure. Note that the data pointer may be
 * partially updated if some reads succeed before a failure.
 */
enum ice_status
ice_read_flat_nvm(struct ice_hw *hw, u32 offset, u32 *length, u8 *data,
		  bool read_shadow_ram)
{
	enum ice_status status;
	u32 inlen = *length;
	u32 bytes_read = 0;
	bool last_cmd;

	*length = 0;

	/* Verify the length of the read if this is for the Shadow RAM */
	if (read_shadow_ram && ((offset + inlen) > (hw->flash.sr_words * 2u))) {
		ice_debug(hw, ICE_DBG_NVM, "NVM error: requested offset is beyond Shadow RAM limit\n");
		return ICE_ERR_PARAM;
	}

	do {
		u32 read_size, sector_offset;

		/* ice_aq_read_nvm cannot read more than 4KB at a time.
		 * Additionally, a read from the Shadow RAM may not cross over
		 * a sector boundary. Conveniently, the sector size is also
		 * 4KB.
		 */
		sector_offset = offset % ICE_AQ_MAX_BUF_LEN;
		read_size = min_t(u32, ICE_AQ_MAX_BUF_LEN - sector_offset,
				  inlen - bytes_read);

		last_cmd = !(bytes_read + read_size < inlen);

		status = ice_aq_read_nvm(hw, ICE_AQC_NVM_START_POINT,
					 offset, read_size,
					 data + bytes_read, last_cmd,
					 read_shadow_ram, NULL);
		if (status)
			break;

		bytes_read += read_size;
		offset += read_size;
	} while (!last_cmd);

	*length = bytes_read;
	return status;
}

/**
 * ice_aq_update_nvm
 * @hw: pointer to the HW struct
 * @module_typeid: module pointer location in words from the NVM beginning
 * @offset: byte offset from the module beginning
 * @length: length of the section to be written (in bytes from the offset)
 * @data: command buffer (size [bytes] = length)
 * @last_command: tells if this is the last command in a series
 * @command_flags: command parameters
 * @cd: pointer to command details structure or NULL
 *
 * Update the NVM using the admin queue commands (0x0703)
 */
enum ice_status
ice_aq_update_nvm(struct ice_hw *hw, u16 module_typeid, u32 offset,
		  u16 length, void *data, bool last_command, u8 command_flags,
		  struct ice_sq_cd *cd)
>>>>>>> 7d2a07b7
{
	struct ice_aq_desc desc;
	struct ice_aqc_nvm *cmd;

	cmd = &desc.params.nvm;

	if (offset > ICE_AQC_NVM_MAX_OFFSET)
		return ICE_ERR_PARAM;

	ice_fill_dflt_direct_cmd_desc(&desc, ice_aqc_opc_nvm_write);

	cmd->cmd_flags |= command_flags;

	if (!read_shadow_ram && module_typeid == ICE_AQC_NVM_START_POINT)
		cmd->cmd_flags |= ICE_AQC_NVM_FLASH_ONLY;

	/* If this is the last command in a series, set the proper flag. */
	if (last_command)
		cmd->cmd_flags |= ICE_AQC_NVM_LAST_CMD;
	cmd->module_typeid = cpu_to_le16(module_typeid);
	cmd->offset_low = cpu_to_le16(offset & 0xFFFF);
	cmd->offset_high = (offset >> 16) & 0xFF;
	cmd->length = cpu_to_le16(length);

	desc.flags |= cpu_to_le16(ICE_AQ_FLAG_RD);

	return ice_aq_send_cmd(hw, &desc, data, length, cd);
}

/**
<<<<<<< HEAD
 * ice_read_flat_nvm - Read portion of NVM by flat offset
 * @hw: pointer to the HW struct
 * @offset: offset from beginning of NVM
 * @length: (in) number of bytes to read; (out) number of bytes actually read
 * @data: buffer to return data in (sized to fit the specified length)
 * @read_shadow_ram: if true, read from shadow RAM instead of NVM
 *
 * Reads a portion of the NVM, as a flat memory space. This function correctly
 * breaks read requests across Shadow RAM sectors and ensures that no single
 * read request exceeds the maximum 4Kb read for a single AdminQ command.
 *
 * Returns a status code on failure. Note that the data pointer may be
 * partially updated if some reads succeed before a failure.
 */
enum ice_status
ice_read_flat_nvm(struct ice_hw *hw, u32 offset, u32 *length, u8 *data,
		  bool read_shadow_ram)
{
	enum ice_status status;
	u32 inlen = *length;
	u32 bytes_read = 0;
	bool last_cmd;

	*length = 0;

	/* Verify the length of the read if this is for the Shadow RAM */
	if (read_shadow_ram && ((offset + inlen) > (hw->nvm.sr_words * 2u))) {
		ice_debug(hw, ICE_DBG_NVM,
			  "NVM error: requested offset is beyond Shadow RAM limit\n");
		return ICE_ERR_PARAM;
	}

	do {
		u32 read_size, sector_offset;

		/* ice_aq_read_nvm cannot read more than 4Kb at a time.
		 * Additionally, a read from the Shadow RAM may not cross over
		 * a sector boundary. Conveniently, the sector size is also
		 * 4Kb.
		 */
		sector_offset = offset % ICE_AQ_MAX_BUF_LEN;
		read_size = min_t(u32, ICE_AQ_MAX_BUF_LEN - sector_offset,
				  inlen - bytes_read);

		last_cmd = !(bytes_read + read_size < inlen);

		status = ice_aq_read_nvm(hw, ICE_AQC_NVM_START_POINT,
					 offset, read_size,
					 data + bytes_read, last_cmd,
					 read_shadow_ram, NULL);
		if (status)
			break;

		bytes_read += read_size;
		offset += read_size;
	} while (!last_cmd);

	*length = bytes_read;
	return status;
}

/**
 * ice_aq_update_nvm
 * @hw: pointer to the HW struct
 * @module_typeid: module pointer location in words from the NVM beginning
 * @offset: byte offset from the module beginning
 * @length: length of the section to be written (in bytes from the offset)
 * @data: command buffer (size [bytes] = length)
 * @last_command: tells if this is the last command in a series
 * @command_flags: command parameters
 * @cd: pointer to command details structure or NULL
 *
 * Update the NVM using the admin queue commands (0x0703)
 */
enum ice_status
ice_aq_update_nvm(struct ice_hw *hw, u16 module_typeid, u32 offset,
		  u16 length, void *data, bool last_command, u8 command_flags,
		  struct ice_sq_cd *cd)
{
	struct ice_aq_desc desc;
	struct ice_aqc_nvm *cmd;

	cmd = &desc.params.nvm;

	/* In offset the highest byte must be zeroed. */
	if (offset & 0xFF000000)
		return ICE_ERR_PARAM;
=======
 * ice_aq_erase_nvm
 * @hw: pointer to the HW struct
 * @module_typeid: module pointer location in words from the NVM beginning
 * @cd: pointer to command details structure or NULL
 *
 * Erase the NVM sector using the admin queue commands (0x0702)
 */
enum ice_status
ice_aq_erase_nvm(struct ice_hw *hw, u16 module_typeid, struct ice_sq_cd *cd)
{
	struct ice_aq_desc desc;
	struct ice_aqc_nvm *cmd;

	cmd = &desc.params.nvm;

	ice_fill_dflt_direct_cmd_desc(&desc, ice_aqc_opc_nvm_erase);

	cmd->module_typeid = cpu_to_le16(module_typeid);
	cmd->length = cpu_to_le16(ICE_AQC_NVM_ERASE_LEN);
	cmd->offset_low = 0;
	cmd->offset_high = 0;

	return ice_aq_send_cmd(hw, &desc, NULL, 0, cd);
}

/**
 * ice_read_sr_word_aq - Reads Shadow RAM via AQ
 * @hw: pointer to the HW structure
 * @offset: offset of the Shadow RAM word to read (0x000000 - 0x001FFF)
 * @data: word read from the Shadow RAM
 *
 * Reads one 16 bit word from the Shadow RAM using ice_read_flat_nvm.
 */
static enum ice_status
ice_read_sr_word_aq(struct ice_hw *hw, u16 offset, u16 *data)
{
	u32 bytes = sizeof(u16);
	enum ice_status status;
	__le16 data_local;

	/* Note that ice_read_flat_nvm takes into account the 4Kb AdminQ and
	 * Shadow RAM sector restrictions necessary when reading from the NVM.
	 */
	status = ice_read_flat_nvm(hw, offset * sizeof(u16), &bytes,
				   (__force u8 *)&data_local, true);
	if (status)
		return status;

	*data = le16_to_cpu(data_local);
	return 0;
}

/**
 * ice_acquire_nvm - Generic request for acquiring the NVM ownership
 * @hw: pointer to the HW structure
 * @access: NVM access type (read or write)
 *
 * This function will request NVM ownership.
 */
enum ice_status
ice_acquire_nvm(struct ice_hw *hw, enum ice_aq_res_access_type access)
{
	if (hw->flash.blank_nvm_mode)
		return 0;

	return ice_acquire_res(hw, ICE_NVM_RES_ID, access, ICE_NVM_TIMEOUT);
}

/**
 * ice_release_nvm - Generic request for releasing the NVM ownership
 * @hw: pointer to the HW structure
 *
 * This function will release NVM ownership.
 */
void ice_release_nvm(struct ice_hw *hw)
{
	if (hw->flash.blank_nvm_mode)
		return;

	ice_release_res(hw, ICE_NVM_RES_ID);
}

/**
 * ice_get_flash_bank_offset - Get offset into requested flash bank
 * @hw: pointer to the HW structure
 * @bank: whether to read from the active or inactive flash bank
 * @module: the module to read from
 *
 * Based on the module, lookup the module offset from the beginning of the
 * flash.
 *
 * Returns the flash offset. Note that a value of zero is invalid and must be
 * treated as an error.
 */
static u32 ice_get_flash_bank_offset(struct ice_hw *hw, enum ice_bank_select bank, u16 module)
{
	struct ice_bank_info *banks = &hw->flash.banks;
	enum ice_flash_bank active_bank;
	bool second_bank_active;
	u32 offset, size;

	switch (module) {
	case ICE_SR_1ST_NVM_BANK_PTR:
		offset = banks->nvm_ptr;
		size = banks->nvm_size;
		active_bank = banks->nvm_bank;
		break;
	case ICE_SR_1ST_OROM_BANK_PTR:
		offset = banks->orom_ptr;
		size = banks->orom_size;
		active_bank = banks->orom_bank;
		break;
	case ICE_SR_NETLIST_BANK_PTR:
		offset = banks->netlist_ptr;
		size = banks->netlist_size;
		active_bank = banks->netlist_bank;
		break;
	default:
		ice_debug(hw, ICE_DBG_NVM, "Unexpected value for flash module: 0x%04x\n", module);
		return 0;
	}

	switch (active_bank) {
	case ICE_1ST_FLASH_BANK:
		second_bank_active = false;
		break;
	case ICE_2ND_FLASH_BANK:
		second_bank_active = true;
		break;
	default:
		ice_debug(hw, ICE_DBG_NVM, "Unexpected value for active flash bank: %u\n",
			  active_bank);
		return 0;
	}

	/* The second flash bank is stored immediately following the first
	 * bank. Based on whether the 1st or 2nd bank is active, and whether
	 * we want the active or inactive bank, calculate the desired offset.
	 */
	switch (bank) {
	case ICE_ACTIVE_FLASH_BANK:
		return offset + (second_bank_active ? size : 0);
	case ICE_INACTIVE_FLASH_BANK:
		return offset + (second_bank_active ? 0 : size);
	}

	ice_debug(hw, ICE_DBG_NVM, "Unexpected value for flash bank selection: %u\n", bank);
	return 0;
}

/**
 * ice_read_flash_module - Read a word from one of the main NVM modules
 * @hw: pointer to the HW structure
 * @bank: which bank of the module to read
 * @module: the module to read
 * @offset: the offset into the module in bytes
 * @data: storage for the word read from the flash
 * @length: bytes of data to read
 *
 * Read data from the specified flash module. The bank parameter indicates
 * whether or not to read from the active bank or the inactive bank of that
 * module.
 *
 * The word will be read using flat NVM access, and relies on the
 * hw->flash.banks data being setup by ice_determine_active_flash_banks()
 * during initialization.
 */
static enum ice_status
ice_read_flash_module(struct ice_hw *hw, enum ice_bank_select bank, u16 module,
		      u32 offset, u8 *data, u32 length)
{
	enum ice_status status;
	u32 start;

	start = ice_get_flash_bank_offset(hw, bank, module);
	if (!start) {
		ice_debug(hw, ICE_DBG_NVM, "Unable to calculate flash bank offset for module 0x%04x\n",
			  module);
		return ICE_ERR_PARAM;
	}

	status = ice_acquire_nvm(hw, ICE_RES_READ);
	if (status)
		return status;

	status = ice_read_flat_nvm(hw, start + offset, &length, data, false);

	ice_release_nvm(hw);

	return status;
}

/**
 * ice_read_nvm_module - Read from the active main NVM module
 * @hw: pointer to the HW structure
 * @bank: whether to read from active or inactive NVM module
 * @offset: offset into the NVM module to read, in words
 * @data: storage for returned word value
 *
 * Read the specified word from the active NVM module. This includes the CSS
 * header at the start of the NVM module.
 */
static enum ice_status
ice_read_nvm_module(struct ice_hw *hw, enum ice_bank_select bank, u32 offset, u16 *data)
{
	enum ice_status status;
	__le16 data_local;

	status = ice_read_flash_module(hw, bank, ICE_SR_1ST_NVM_BANK_PTR, offset * sizeof(u16),
				       (__force u8 *)&data_local, sizeof(u16));
	if (!status)
		*data = le16_to_cpu(data_local);
>>>>>>> 7d2a07b7

	ice_fill_dflt_direct_cmd_desc(&desc, ice_aqc_opc_nvm_write);

	cmd->cmd_flags |= command_flags;

	/* If this is the last command in a series, set the proper flag. */
	if (last_command)
		cmd->cmd_flags |= ICE_AQC_NVM_LAST_CMD;
	cmd->module_typeid = cpu_to_le16(module_typeid);
	cmd->offset_low = cpu_to_le16(offset & 0xFFFF);
	cmd->offset_high = (offset >> 16) & 0xFF;
	cmd->length = cpu_to_le16(length);

	desc.flags |= cpu_to_le16(ICE_AQ_FLAG_RD);

	return ice_aq_send_cmd(hw, &desc, data, length, cd);
}

/**
<<<<<<< HEAD
 * ice_aq_erase_nvm
 * @hw: pointer to the HW struct
 * @module_typeid: module pointer location in words from the NVM beginning
 * @cd: pointer to command details structure or NULL
 *
 * Erase the NVM sector using the admin queue commands (0x0702)
 */
enum ice_status
ice_aq_erase_nvm(struct ice_hw *hw, u16 module_typeid, struct ice_sq_cd *cd)
{
	struct ice_aq_desc desc;
	struct ice_aqc_nvm *cmd;

	cmd = &desc.params.nvm;
=======
 * ice_read_nvm_sr_copy - Read a word from the Shadow RAM copy in the NVM bank
 * @hw: pointer to the HW structure
 * @bank: whether to read from the active or inactive NVM module
 * @offset: offset into the Shadow RAM copy to read, in words
 * @data: storage for returned word value
 *
 * Read the specified word from the copy of the Shadow RAM found in the
 * specified NVM module.
 */
static enum ice_status
ice_read_nvm_sr_copy(struct ice_hw *hw, enum ice_bank_select bank, u32 offset, u16 *data)
{
	return ice_read_nvm_module(hw, bank, ICE_NVM_SR_COPY_WORD_OFFSET + offset, data);
}

/**
 * ice_read_netlist_module - Read data from the netlist module area
 * @hw: pointer to the HW structure
 * @bank: whether to read from the active or inactive module
 * @offset: offset into the netlist to read from
 * @data: storage for returned word value
 *
 * Read a word from the specified netlist bank.
 */
static enum ice_status
ice_read_netlist_module(struct ice_hw *hw, enum ice_bank_select bank, u32 offset, u16 *data)
{
	enum ice_status status;
	__le16 data_local;

	status = ice_read_flash_module(hw, bank, ICE_SR_NETLIST_BANK_PTR, offset * sizeof(u16),
				       (__force u8 *)&data_local, sizeof(u16));
	if (!status)
		*data = le16_to_cpu(data_local);
>>>>>>> 7d2a07b7

	ice_fill_dflt_direct_cmd_desc(&desc, ice_aqc_opc_nvm_erase);

	cmd->module_typeid = cpu_to_le16(module_typeid);
	cmd->length = cpu_to_le16(ICE_AQC_NVM_ERASE_LEN);
	cmd->offset_low = 0;
	cmd->offset_high = 0;

	return ice_aq_send_cmd(hw, &desc, NULL, 0, cd);
}

/**
<<<<<<< HEAD
 * ice_read_sr_word_aq - Reads Shadow RAM via AQ
=======
 * ice_read_sr_word - Reads Shadow RAM word and acquire NVM if necessary
>>>>>>> 7d2a07b7
 * @hw: pointer to the HW structure
 * @offset: offset of the Shadow RAM word to read (0x000000 - 0x001FFF)
 * @data: word read from the Shadow RAM
 *
<<<<<<< HEAD
 * Reads one 16 bit word from the Shadow RAM using ice_read_flat_nvm.
 */
static enum ice_status
ice_read_sr_word_aq(struct ice_hw *hw, u16 offset, u16 *data)
=======
 * Reads one 16 bit word from the Shadow RAM using the ice_read_sr_word_aq.
 */
enum ice_status ice_read_sr_word(struct ice_hw *hw, u16 offset, u16 *data)
>>>>>>> 7d2a07b7
{
	u32 bytes = sizeof(u16);
	enum ice_status status;
<<<<<<< HEAD
	__le16 data_local;

	/* Note that ice_read_flat_nvm takes into account the 4Kb AdminQ and
	 * Shadow RAM sector restrictions necessary when reading from the NVM.
	 */
	status = ice_read_flat_nvm(hw, offset * sizeof(u16), &bytes,
				   (u8 *)&data_local, true);
	if (status)
		return status;

	*data = le16_to_cpu(data_local);
	return 0;
=======

	status = ice_acquire_nvm(hw, ICE_RES_READ);
	if (!status) {
		status = ice_read_sr_word_aq(hw, offset, data);
		ice_release_nvm(hw);
	}

	return status;
}

/**
 * ice_get_pfa_module_tlv - Reads sub module TLV from NVM PFA
 * @hw: pointer to hardware structure
 * @module_tlv: pointer to module TLV to return
 * @module_tlv_len: pointer to module TLV length to return
 * @module_type: module type requested
 *
 * Finds the requested sub module TLV type from the Preserved Field
 * Area (PFA) and returns the TLV pointer and length. The caller can
 * use these to read the variable length TLV value.
 */
enum ice_status
ice_get_pfa_module_tlv(struct ice_hw *hw, u16 *module_tlv, u16 *module_tlv_len,
		       u16 module_type)
{
	enum ice_status status;
	u16 pfa_len, pfa_ptr;
	u16 next_tlv;

	status = ice_read_sr_word(hw, ICE_SR_PFA_PTR, &pfa_ptr);
	if (status) {
		ice_debug(hw, ICE_DBG_INIT, "Preserved Field Array pointer.\n");
		return status;
	}
	status = ice_read_sr_word(hw, pfa_ptr, &pfa_len);
	if (status) {
		ice_debug(hw, ICE_DBG_INIT, "Failed to read PFA length.\n");
		return status;
	}
	/* Starting with first TLV after PFA length, iterate through the list
	 * of TLVs to find the requested one.
	 */
	next_tlv = pfa_ptr + 1;
	while (next_tlv < pfa_ptr + pfa_len) {
		u16 tlv_sub_module_type;
		u16 tlv_len;

		/* Read TLV type */
		status = ice_read_sr_word(hw, next_tlv, &tlv_sub_module_type);
		if (status) {
			ice_debug(hw, ICE_DBG_INIT, "Failed to read TLV type.\n");
			break;
		}
		/* Read TLV length */
		status = ice_read_sr_word(hw, next_tlv + 1, &tlv_len);
		if (status) {
			ice_debug(hw, ICE_DBG_INIT, "Failed to read TLV length.\n");
			break;
		}
		if (tlv_sub_module_type == module_type) {
			if (tlv_len) {
				*module_tlv = next_tlv;
				*module_tlv_len = tlv_len;
				return 0;
			}
			return ICE_ERR_INVAL_SIZE;
		}
		/* Check next TLV, i.e. current TLV pointer + length + 2 words
		 * (for current TLV's type and length)
		 */
		next_tlv = next_tlv + tlv_len + 2;
	}
	/* Module does not exist */
	return ICE_ERR_DOES_NOT_EXIST;
}

/**
 * ice_read_pba_string - Reads part number string from NVM
 * @hw: pointer to hardware structure
 * @pba_num: stores the part number string from the NVM
 * @pba_num_size: part number string buffer length
 *
 * Reads the part number string from the NVM.
 */
enum ice_status
ice_read_pba_string(struct ice_hw *hw, u8 *pba_num, u32 pba_num_size)
{
	u16 pba_tlv, pba_tlv_len;
	enum ice_status status;
	u16 pba_word, pba_size;
	u16 i;

	status = ice_get_pfa_module_tlv(hw, &pba_tlv, &pba_tlv_len,
					ICE_SR_PBA_BLOCK_PTR);
	if (status) {
		ice_debug(hw, ICE_DBG_INIT, "Failed to read PBA Block TLV.\n");
		return status;
	}

	/* pba_size is the next word */
	status = ice_read_sr_word(hw, (pba_tlv + 2), &pba_size);
	if (status) {
		ice_debug(hw, ICE_DBG_INIT, "Failed to read PBA Section size.\n");
		return status;
	}

	if (pba_tlv_len < pba_size) {
		ice_debug(hw, ICE_DBG_INIT, "Invalid PBA Block TLV size.\n");
		return ICE_ERR_INVAL_SIZE;
	}

	/* Subtract one to get PBA word count (PBA Size word is included in
	 * total size)
	 */
	pba_size--;
	if (pba_num_size < (((u32)pba_size * 2) + 1)) {
		ice_debug(hw, ICE_DBG_INIT, "Buffer too small for PBA data.\n");
		return ICE_ERR_PARAM;
	}

	for (i = 0; i < pba_size; i++) {
		status = ice_read_sr_word(hw, (pba_tlv + 2 + 1) + i, &pba_word);
		if (status) {
			ice_debug(hw, ICE_DBG_INIT, "Failed to read PBA Block word %d.\n", i);
			return status;
		}

		pba_num[(i * 2)] = (pba_word >> 8) & 0xFF;
		pba_num[(i * 2) + 1] = pba_word & 0xFF;
	}
	pba_num[(pba_size * 2)] = '\0';

	return status;
>>>>>>> 7d2a07b7
}

/**
 * ice_get_nvm_ver_info - Read NVM version information
 * @hw: pointer to the HW struct
 * @bank: whether to read from the active or inactive flash bank
 * @nvm: pointer to NVM info structure
 *
 * Read the NVM EETRACK ID and map version of the main NVM image bank, filling
 * in the NVM info structure.
 */
static enum ice_status
ice_get_nvm_ver_info(struct ice_hw *hw, enum ice_bank_select bank, struct ice_nvm_info *nvm)
{
	u16 eetrack_lo, eetrack_hi, ver;
	enum ice_status status;

	status = ice_read_nvm_sr_copy(hw, bank, ICE_SR_NVM_DEV_STARTER_VER, &ver);
	if (status) {
		ice_debug(hw, ICE_DBG_NVM, "Failed to read DEV starter version.\n");
		return status;
	}

	nvm->major = (ver & ICE_NVM_VER_HI_MASK) >> ICE_NVM_VER_HI_SHIFT;
	nvm->minor = (ver & ICE_NVM_VER_LO_MASK) >> ICE_NVM_VER_LO_SHIFT;

	status = ice_read_nvm_sr_copy(hw, bank, ICE_SR_NVM_EETRACK_LO, &eetrack_lo);
	if (status) {
		ice_debug(hw, ICE_DBG_NVM, "Failed to read EETRACK lo.\n");
		return status;
	}
	status = ice_read_nvm_sr_copy(hw, bank, ICE_SR_NVM_EETRACK_HI, &eetrack_hi);
	if (status) {
		ice_debug(hw, ICE_DBG_NVM, "Failed to read EETRACK hi.\n");
		return status;
	}

	nvm->eetrack = (eetrack_hi << 16) | eetrack_lo;

	return 0;
}

/**
 * ice_get_inactive_nvm_ver - Read Option ROM version from the inactive bank
 * @hw: pointer to the HW structure
 * @nvm: storage for Option ROM version information
 *
 * Reads the NVM EETRACK ID, Map version, and security revision of the
 * inactive NVM bank. Used to access version data for a pending update that
 * has not yet been activated.
 */
enum ice_status ice_get_inactive_nvm_ver(struct ice_hw *hw, struct ice_nvm_info *nvm)
{
	return ice_get_nvm_ver_info(hw, ICE_INACTIVE_FLASH_BANK, nvm);
}

/**
 * ice_get_orom_civd_data - Get the combo version information from Option ROM
 * @hw: pointer to the HW struct
 * @bank: whether to read from the active or inactive flash module
 * @civd: storage for the Option ROM CIVD data.
 *
 * Searches through the Option ROM flash contents to locate the CIVD data for
 * the image.
 */
<<<<<<< HEAD
enum ice_status
ice_acquire_nvm(struct ice_hw *hw, enum ice_aq_res_access_type access)
=======
static enum ice_status
ice_get_orom_civd_data(struct ice_hw *hw, enum ice_bank_select bank,
		       struct ice_orom_civd_info *civd)
>>>>>>> 7d2a07b7
{
	struct ice_orom_civd_info tmp;
	enum ice_status status;
	u32 offset;

	/* The CIVD section is located in the Option ROM aligned to 512 bytes.
	 * The first 4 bytes must contain the ASCII characters "$CIV".
	 * A simple modulo 256 sum of all of the bytes of the structure must
	 * equal 0.
	 */
	for (offset = 0; (offset + 512) <= hw->flash.banks.orom_size; offset += 512) {
		u8 sum = 0, i;

		status = ice_read_flash_module(hw, bank, ICE_SR_1ST_OROM_BANK_PTR,
					       offset, (u8 *)&tmp, sizeof(tmp));
		if (status) {
			ice_debug(hw, ICE_DBG_NVM, "Unable to read Option ROM CIVD data\n");
			return status;
		}

		/* Skip forward until we find a matching signature */
		if (memcmp("$CIV", tmp.signature, sizeof(tmp.signature)) != 0)
			continue;

		/* Verify that the simple checksum is zero */
		for (i = 0; i < sizeof(tmp); i++)
			/* cppcheck-suppress objectIndex */
			sum += ((u8 *)&tmp)[i];

		if (sum) {
			ice_debug(hw, ICE_DBG_NVM, "Found CIVD data with invalid checksum of %u\n",
				  sum);
			return ICE_ERR_NVM;
		}

		*civd = tmp;
		return 0;
	}

	return ICE_ERR_NVM;
}

/**
 * ice_get_orom_ver_info - Read Option ROM version information
 * @hw: pointer to the HW struct
 * @bank: whether to read from the active or inactive flash module
 * @orom: pointer to Option ROM info structure
 *
 * Read Option ROM version and security revision from the Option ROM flash
 * section.
 */
<<<<<<< HEAD
void ice_release_nvm(struct ice_hw *hw)
=======
static enum ice_status
ice_get_orom_ver_info(struct ice_hw *hw, enum ice_bank_select bank, struct ice_orom_info *orom)
>>>>>>> 7d2a07b7
{
	struct ice_orom_civd_info civd;
	enum ice_status status;
	u32 combo_ver;

	status = ice_get_orom_civd_data(hw, bank, &civd);
	if (status) {
		ice_debug(hw, ICE_DBG_NVM, "Failed to locate valid Option ROM CIVD data\n");
		return status;
	}

	combo_ver = le32_to_cpu(civd.combo_ver);

	orom->major = (u8)((combo_ver & ICE_OROM_VER_MASK) >> ICE_OROM_VER_SHIFT);
	orom->patch = (u8)(combo_ver & ICE_OROM_VER_PATCH_MASK);
	orom->build = (u16)((combo_ver & ICE_OROM_VER_BUILD_MASK) >> ICE_OROM_VER_BUILD_SHIFT);

	return 0;
}

/**
 * ice_get_inactive_orom_ver - Read Option ROM version from the inactive bank
 * @hw: pointer to the HW structure
 * @orom: storage for Option ROM version information
 *
 * Reads the Option ROM version and security revision data for the inactive
 * section of flash. Used to access version data for a pending update that has
 * not yet been activated.
 */
enum ice_status ice_get_inactive_orom_ver(struct ice_hw *hw, struct ice_orom_info *orom)
{
	return ice_get_orom_ver_info(hw, ICE_INACTIVE_FLASH_BANK, orom);
}

/**
 * ice_get_netlist_info
 * @hw: pointer to the HW struct
 * @bank: whether to read from the active or inactive flash bank
 * @netlist: pointer to netlist version info structure
 *
 * Get the netlist version information from the requested bank. Reads the Link
 * Topology section to find the Netlist ID block and extract the relevant
 * information into the netlist version structure.
 */
<<<<<<< HEAD
enum ice_status ice_read_sr_word(struct ice_hw *hw, u16 offset, u16 *data)
=======
static enum ice_status
ice_get_netlist_info(struct ice_hw *hw, enum ice_bank_select bank,
		     struct ice_netlist_info *netlist)
>>>>>>> 7d2a07b7
{
	u16 module_id, length, node_count, i;
	enum ice_status status;
	u16 *id_blk;

	status = ice_read_netlist_module(hw, bank, ICE_NETLIST_TYPE_OFFSET, &module_id);
	if (status)
		return status;

	if (module_id != ICE_NETLIST_LINK_TOPO_MOD_ID) {
		ice_debug(hw, ICE_DBG_NVM, "Expected netlist module_id ID of 0x%04x, but got 0x%04x\n",
			  ICE_NETLIST_LINK_TOPO_MOD_ID, module_id);
		return ICE_ERR_NVM;
	}

	status = ice_read_netlist_module(hw, bank, ICE_LINK_TOPO_MODULE_LEN, &length);
	if (status)
		return status;

	/* sanity check that we have at least enough words to store the netlist ID block */
	if (length < ICE_NETLIST_ID_BLK_SIZE) {
		ice_debug(hw, ICE_DBG_NVM, "Netlist Link Topology module too small. Expected at least %u words, but got %u words.\n",
			  ICE_NETLIST_ID_BLK_SIZE, length);
		return ICE_ERR_NVM;
	}

	status = ice_read_netlist_module(hw, bank, ICE_LINK_TOPO_NODE_COUNT, &node_count);
	if (status)
		return status;
	node_count &= ICE_LINK_TOPO_NODE_COUNT_M;

	id_blk = kcalloc(ICE_NETLIST_ID_BLK_SIZE, sizeof(*id_blk), GFP_KERNEL);
	if (!id_blk)
		return ICE_ERR_NO_MEMORY;

	/* Read out the entire Netlist ID Block at once. */
	status = ice_read_flash_module(hw, bank, ICE_SR_NETLIST_BANK_PTR,
				       ICE_NETLIST_ID_BLK_OFFSET(node_count) * sizeof(u16),
				       (u8 *)id_blk, ICE_NETLIST_ID_BLK_SIZE * sizeof(u16));
	if (status)
		goto exit_error;

	for (i = 0; i < ICE_NETLIST_ID_BLK_SIZE; i++)
		id_blk[i] = le16_to_cpu(((__force __le16 *)id_blk)[i]);

	netlist->major = id_blk[ICE_NETLIST_ID_BLK_MAJOR_VER_HIGH] << 16 |
			 id_blk[ICE_NETLIST_ID_BLK_MAJOR_VER_LOW];
	netlist->minor = id_blk[ICE_NETLIST_ID_BLK_MINOR_VER_HIGH] << 16 |
			 id_blk[ICE_NETLIST_ID_BLK_MINOR_VER_LOW];
	netlist->type = id_blk[ICE_NETLIST_ID_BLK_TYPE_HIGH] << 16 |
			id_blk[ICE_NETLIST_ID_BLK_TYPE_LOW];
	netlist->rev = id_blk[ICE_NETLIST_ID_BLK_REV_HIGH] << 16 |
		       id_blk[ICE_NETLIST_ID_BLK_REV_LOW];
	netlist->cust_ver = id_blk[ICE_NETLIST_ID_BLK_CUST_VER];
	/* Read the left most 4 bytes of SHA */
	netlist->hash = id_blk[ICE_NETLIST_ID_BLK_SHA_HASH_WORD(15)] << 16 |
			id_blk[ICE_NETLIST_ID_BLK_SHA_HASH_WORD(14)];

exit_error:
	kfree(id_blk);

	return status;
}

/**
 * ice_get_inactive_netlist_ver
 * @hw: pointer to the HW struct
 * @netlist: pointer to netlist version info structure
 *
 * Read the netlist version data from the inactive netlist bank. Used to
 * extract version data of a pending flash update in order to display the
 * version data.
 */
enum ice_status ice_get_inactive_netlist_ver(struct ice_hw *hw, struct ice_netlist_info *netlist)
{
	return ice_get_netlist_info(hw, ICE_INACTIVE_FLASH_BANK, netlist);
}

/**
 * ice_discover_flash_size - Discover the available flash size.
 * @hw: pointer to the HW struct
 *
 * The device flash could be up to 16MB in size. However, it is possible that
 * the actual size is smaller. Use bisection to determine the accessible size
 * of flash memory.
 */
static enum ice_status ice_discover_flash_size(struct ice_hw *hw)
{
	u32 min_size = 0, max_size = ICE_AQC_NVM_MAX_OFFSET + 1;
	enum ice_status status;

	status = ice_acquire_nvm(hw, ICE_RES_READ);
	if (status)
		return status;

	while ((max_size - min_size) > 1) {
		u32 offset = (max_size + min_size) / 2;
		u32 len = 1;
		u8 data;

		status = ice_read_flat_nvm(hw, offset, &len, &data, false);
		if (status == ICE_ERR_AQ_ERROR &&
		    hw->adminq.sq_last_status == ICE_AQ_RC_EINVAL) {
			ice_debug(hw, ICE_DBG_NVM, "%s: New upper bound of %u bytes\n",
				  __func__, offset);
			status = 0;
			max_size = offset;
		} else if (!status) {
			ice_debug(hw, ICE_DBG_NVM, "%s: New lower bound of %u bytes\n",
				  __func__, offset);
			min_size = offset;
		} else {
			/* an unexpected error occurred */
			goto err_read_flat_nvm;
		}
	}

	ice_debug(hw, ICE_DBG_NVM, "Predicted flash size is %u bytes\n", max_size);

	hw->flash.flash_size = max_size;

err_read_flat_nvm:
	ice_release_nvm(hw);

	return status;
}

/**
<<<<<<< HEAD
 * ice_get_pfa_module_tlv - Reads sub module TLV from NVM PFA
 * @hw: pointer to hardware structure
 * @module_tlv: pointer to module TLV to return
 * @module_tlv_len: pointer to module TLV length to return
 * @module_type: module type requested
 *
 * Finds the requested sub module TLV type from the Preserved Field
 * Area (PFA) and returns the TLV pointer and length. The caller can
 * use these to read the variable length TLV value.
 */
enum ice_status
ice_get_pfa_module_tlv(struct ice_hw *hw, u16 *module_tlv, u16 *module_tlv_len,
		       u16 module_type)
{
	enum ice_status status;
	u16 pfa_len, pfa_ptr;
	u16 next_tlv;

	status = ice_read_sr_word(hw, ICE_SR_PFA_PTR, &pfa_ptr);
	if (status) {
		ice_debug(hw, ICE_DBG_INIT, "Preserved Field Array pointer.\n");
		return status;
	}
	status = ice_read_sr_word(hw, pfa_ptr, &pfa_len);
	if (status) {
		ice_debug(hw, ICE_DBG_INIT, "Failed to read PFA length.\n");
		return status;
	}
	/* Starting with first TLV after PFA length, iterate through the list
	 * of TLVs to find the requested one.
	 */
	next_tlv = pfa_ptr + 1;
	while (next_tlv < pfa_ptr + pfa_len) {
		u16 tlv_sub_module_type;
		u16 tlv_len;

		/* Read TLV type */
		status = ice_read_sr_word(hw, next_tlv, &tlv_sub_module_type);
		if (status) {
			ice_debug(hw, ICE_DBG_INIT, "Failed to read TLV type.\n");
			break;
		}
		/* Read TLV length */
		status = ice_read_sr_word(hw, next_tlv + 1, &tlv_len);
		if (status) {
			ice_debug(hw, ICE_DBG_INIT, "Failed to read TLV length.\n");
			break;
		}
		if (tlv_sub_module_type == module_type) {
			if (tlv_len) {
				*module_tlv = next_tlv;
				*module_tlv_len = tlv_len;
				return 0;
			}
			return ICE_ERR_INVAL_SIZE;
		}
		/* Check next TLV, i.e. current TLV pointer + length + 2 words
		 * (for current TLV's type and length)
		 */
		next_tlv = next_tlv + tlv_len + 2;
	}
	/* Module does not exist */
	return ICE_ERR_DOES_NOT_EXIST;
}

/**
 * ice_read_pba_string - Reads part number string from NVM
 * @hw: pointer to hardware structure
 * @pba_num: stores the part number string from the NVM
 * @pba_num_size: part number string buffer length
 *
 * Reads the part number string from the NVM.
 */
enum ice_status
ice_read_pba_string(struct ice_hw *hw, u8 *pba_num, u32 pba_num_size)
{
	u16 pba_tlv, pba_tlv_len;
	enum ice_status status;
	u16 pba_word, pba_size;
	u16 i;

	status = ice_get_pfa_module_tlv(hw, &pba_tlv, &pba_tlv_len,
					ICE_SR_PBA_BLOCK_PTR);
	if (status) {
		ice_debug(hw, ICE_DBG_INIT, "Failed to read PBA Block TLV.\n");
		return status;
	}

	/* pba_size is the next word */
	status = ice_read_sr_word(hw, (pba_tlv + 2), &pba_size);
	if (status) {
		ice_debug(hw, ICE_DBG_INIT, "Failed to read PBA Section size.\n");
		return status;
	}

	if (pba_tlv_len < pba_size) {
		ice_debug(hw, ICE_DBG_INIT, "Invalid PBA Block TLV size.\n");
		return ICE_ERR_INVAL_SIZE;
	}

	/* Subtract one to get PBA word count (PBA Size word is included in
	 * total size)
	 */
	pba_size--;
	if (pba_num_size < (((u32)pba_size * 2) + 1)) {
		ice_debug(hw, ICE_DBG_INIT, "Buffer too small for PBA data.\n");
		return ICE_ERR_PARAM;
	}

	for (i = 0; i < pba_size; i++) {
		status = ice_read_sr_word(hw, (pba_tlv + 2 + 1) + i, &pba_word);
		if (status) {
			ice_debug(hw, ICE_DBG_INIT, "Failed to read PBA Block word %d.\n", i);
			return status;
		}

		pba_num[(i * 2)] = (pba_word >> 8) & 0xFF;
		pba_num[(i * 2) + 1] = pba_word & 0xFF;
	}
	pba_num[(pba_size * 2)] = '\0';

	return status;
}

/**
 * ice_get_orom_ver_info - Read Option ROM version information
 * @hw: pointer to the HW struct
 *
 * Read the Combo Image version data from the Boot Configuration TLV and fill
 * in the option ROM version data.
 */
static enum ice_status ice_get_orom_ver_info(struct ice_hw *hw)
{
	u16 combo_hi, combo_lo, boot_cfg_tlv, boot_cfg_tlv_len;
	struct ice_orom_info *orom = &hw->nvm.orom;
	enum ice_status status;
	u32 combo_ver;

	status = ice_get_pfa_module_tlv(hw, &boot_cfg_tlv, &boot_cfg_tlv_len,
					ICE_SR_BOOT_CFG_PTR);
	if (status) {
		ice_debug(hw, ICE_DBG_INIT,
			  "Failed to read Boot Configuration Block TLV.\n");
		return status;
	}

	/* Boot Configuration Block must have length at least 2 words
	 * (Combo Image Version High and Combo Image Version Low)
	 */
	if (boot_cfg_tlv_len < 2) {
		ice_debug(hw, ICE_DBG_INIT,
			  "Invalid Boot Configuration Block TLV size.\n");
		return ICE_ERR_INVAL_SIZE;
	}

	status = ice_read_sr_word(hw, (boot_cfg_tlv + ICE_NVM_OROM_VER_OFF),
				  &combo_hi);
	if (status) {
		ice_debug(hw, ICE_DBG_INIT, "Failed to read OROM_VER hi.\n");
		return status;
	}

	status = ice_read_sr_word(hw, (boot_cfg_tlv + ICE_NVM_OROM_VER_OFF + 1),
				  &combo_lo);
	if (status) {
		ice_debug(hw, ICE_DBG_INIT, "Failed to read OROM_VER lo.\n");
		return status;
	}

	combo_ver = ((u32)combo_hi << 16) | combo_lo;

	orom->major = (u8)((combo_ver & ICE_OROM_VER_MASK) >>
			   ICE_OROM_VER_SHIFT);
	orom->patch = (u8)(combo_ver & ICE_OROM_VER_PATCH_MASK);
	orom->build = (u16)((combo_ver & ICE_OROM_VER_BUILD_MASK) >>
			    ICE_OROM_VER_BUILD_SHIFT);

	return 0;
}

/**
 * ice_get_netlist_ver_info
 * @hw: pointer to the HW struct
 *
 * Get the netlist version information
 */
static enum ice_status ice_get_netlist_ver_info(struct ice_hw *hw)
{
	struct ice_netlist_ver_info *ver = &hw->netlist_ver;
	enum ice_status ret;
	u32 id_blk_start;
	__le16 raw_data;
	u16 data, i;
	u16 *buff;

	ret = ice_acquire_nvm(hw, ICE_RES_READ);
	if (ret)
		return ret;
	buff = kcalloc(ICE_AQC_NVM_NETLIST_ID_BLK_LEN, sizeof(*buff),
		       GFP_KERNEL);
	if (!buff) {
		ret = ICE_ERR_NO_MEMORY;
		goto exit_no_mem;
	}

	/* read module length */
	ret = ice_aq_read_nvm(hw, ICE_AQC_NVM_LINK_TOPO_NETLIST_MOD_ID,
			      ICE_AQC_NVM_LINK_TOPO_NETLIST_LEN_OFFSET * 2,
			      ICE_AQC_NVM_LINK_TOPO_NETLIST_LEN, &raw_data,
			      false, false, NULL);
	if (ret)
		goto exit_error;

	data = le16_to_cpu(raw_data);
	/* exit if length is = 0 */
	if (!data)
		goto exit_error;

	/* read node count */
	ret = ice_aq_read_nvm(hw, ICE_AQC_NVM_LINK_TOPO_NETLIST_MOD_ID,
			      ICE_AQC_NVM_NETLIST_NODE_COUNT_OFFSET * 2,
			      ICE_AQC_NVM_NETLIST_NODE_COUNT_LEN, &raw_data,
			      false, false, NULL);
	if (ret)
		goto exit_error;
	data = le16_to_cpu(raw_data) & ICE_AQC_NVM_NETLIST_NODE_COUNT_M;

	/* netlist ID block starts from offset 4 + node count * 2 */
	id_blk_start = ICE_AQC_NVM_NETLIST_ID_BLK_START_OFFSET + data * 2;

	/* read the entire netlist ID block */
	ret = ice_aq_read_nvm(hw, ICE_AQC_NVM_LINK_TOPO_NETLIST_MOD_ID,
			      id_blk_start * 2,
			      ICE_AQC_NVM_NETLIST_ID_BLK_LEN * 2, buff, false,
			      false, NULL);
	if (ret)
		goto exit_error;

	for (i = 0; i < ICE_AQC_NVM_NETLIST_ID_BLK_LEN; i++)
		buff[i] = le16_to_cpu(((__force __le16 *)buff)[i]);

	ver->major = (buff[ICE_AQC_NVM_NETLIST_ID_BLK_MAJOR_VER_HIGH] << 16) |
		buff[ICE_AQC_NVM_NETLIST_ID_BLK_MAJOR_VER_LOW];
	ver->minor = (buff[ICE_AQC_NVM_NETLIST_ID_BLK_MINOR_VER_HIGH] << 16) |
		buff[ICE_AQC_NVM_NETLIST_ID_BLK_MINOR_VER_LOW];
	ver->type = (buff[ICE_AQC_NVM_NETLIST_ID_BLK_TYPE_HIGH] << 16) |
		buff[ICE_AQC_NVM_NETLIST_ID_BLK_TYPE_LOW];
	ver->rev = (buff[ICE_AQC_NVM_NETLIST_ID_BLK_REV_HIGH] << 16) |
		buff[ICE_AQC_NVM_NETLIST_ID_BLK_REV_LOW];
	ver->cust_ver = buff[ICE_AQC_NVM_NETLIST_ID_BLK_CUST_VER];
	/* Read the left most 4 bytes of SHA */
	ver->hash = buff[ICE_AQC_NVM_NETLIST_ID_BLK_SHA_HASH + 15] << 16 |
		buff[ICE_AQC_NVM_NETLIST_ID_BLK_SHA_HASH + 14];

exit_error:
	kfree(buff);
exit_no_mem:
	ice_release_nvm(hw);
	return ret;
}

/**
 * ice_discover_flash_size - Discover the available flash size.
 * @hw: pointer to the HW struct
 *
 * The device flash could be up to 16MB in size. However, it is possible that
 * the actual size is smaller. Use bisection to determine the accessible size
 * of flash memory.
 */
static enum ice_status ice_discover_flash_size(struct ice_hw *hw)
{
	u32 min_size = 0, max_size = ICE_AQC_NVM_MAX_OFFSET + 1;
	enum ice_status status;

	status = ice_acquire_nvm(hw, ICE_RES_READ);
	if (status)
		return status;

	while ((max_size - min_size) > 1) {
		u32 offset = (max_size + min_size) / 2;
		u32 len = 1;
		u8 data;

		status = ice_read_flat_nvm(hw, offset, &len, &data, false);
		if (status == ICE_ERR_AQ_ERROR &&
		    hw->adminq.sq_last_status == ICE_AQ_RC_EINVAL) {
			ice_debug(hw, ICE_DBG_NVM,
				  "%s: New upper bound of %u bytes\n",
				  __func__, offset);
			status = 0;
			max_size = offset;
		} else if (!status) {
			ice_debug(hw, ICE_DBG_NVM,
				  "%s: New lower bound of %u bytes\n",
				  __func__, offset);
			min_size = offset;
		} else {
			/* an unexpected error occurred */
			goto err_read_flat_nvm;
		}
	}

	ice_debug(hw, ICE_DBG_NVM,
		  "Predicted flash size is %u bytes\n", max_size);

	hw->nvm.flash_size = max_size;

err_read_flat_nvm:
	ice_release_nvm(hw);

	return status;
=======
 * ice_read_sr_pointer - Read the value of a Shadow RAM pointer word
 * @hw: pointer to the HW structure
 * @offset: the word offset of the Shadow RAM word to read
 * @pointer: pointer value read from Shadow RAM
 *
 * Read the given Shadow RAM word, and convert it to a pointer value specified
 * in bytes. This function assumes the specified offset is a valid pointer
 * word.
 *
 * Each pointer word specifies whether it is stored in word size or 4KB
 * sector size by using the highest bit. The reported pointer value will be in
 * bytes, intended for flat NVM reads.
 */
static enum ice_status
ice_read_sr_pointer(struct ice_hw *hw, u16 offset, u32 *pointer)
{
	enum ice_status status;
	u16 value;

	status = ice_read_sr_word(hw, offset, &value);
	if (status)
		return status;

	/* Determine if the pointer is in 4KB or word units */
	if (value & ICE_SR_NVM_PTR_4KB_UNITS)
		*pointer = (value & ~ICE_SR_NVM_PTR_4KB_UNITS) * 4 * 1024;
	else
		*pointer = value * 2;

	return 0;
}

/**
 * ice_read_sr_area_size - Read an area size from a Shadow RAM word
 * @hw: pointer to the HW structure
 * @offset: the word offset of the Shadow RAM to read
 * @size: size value read from the Shadow RAM
 *
 * Read the given Shadow RAM word, and convert it to an area size value
 * specified in bytes. This function assumes the specified offset is a valid
 * area size word.
 *
 * Each area size word is specified in 4KB sector units. This function reports
 * the size in bytes, intended for flat NVM reads.
 */
static enum ice_status
ice_read_sr_area_size(struct ice_hw *hw, u16 offset, u32 *size)
{
	enum ice_status status;
	u16 value;

	status = ice_read_sr_word(hw, offset, &value);
	if (status)
		return status;

	/* Area sizes are always specified in 4KB units */
	*size = value * 4 * 1024;

	return 0;
}

/**
 * ice_determine_active_flash_banks - Discover active bank for each module
 * @hw: pointer to the HW struct
 *
 * Read the Shadow RAM control word and determine which banks are active for
 * the NVM, OROM, and Netlist modules. Also read and calculate the associated
 * pointer and size. These values are then cached into the ice_flash_info
 * structure for later use in order to calculate the correct offset to read
 * from the active module.
 */
static enum ice_status
ice_determine_active_flash_banks(struct ice_hw *hw)
{
	struct ice_bank_info *banks = &hw->flash.banks;
	enum ice_status status;
	u16 ctrl_word;

	status = ice_read_sr_word(hw, ICE_SR_NVM_CTRL_WORD, &ctrl_word);
	if (status) {
		ice_debug(hw, ICE_DBG_NVM, "Failed to read the Shadow RAM control word\n");
		return status;
	}

	/* Check that the control word indicates validity */
	if ((ctrl_word & ICE_SR_CTRL_WORD_1_M) >> ICE_SR_CTRL_WORD_1_S != ICE_SR_CTRL_WORD_VALID) {
		ice_debug(hw, ICE_DBG_NVM, "Shadow RAM control word is invalid\n");
		return ICE_ERR_CFG;
	}

	if (!(ctrl_word & ICE_SR_CTRL_WORD_NVM_BANK))
		banks->nvm_bank = ICE_1ST_FLASH_BANK;
	else
		banks->nvm_bank = ICE_2ND_FLASH_BANK;

	if (!(ctrl_word & ICE_SR_CTRL_WORD_OROM_BANK))
		banks->orom_bank = ICE_1ST_FLASH_BANK;
	else
		banks->orom_bank = ICE_2ND_FLASH_BANK;

	if (!(ctrl_word & ICE_SR_CTRL_WORD_NETLIST_BANK))
		banks->netlist_bank = ICE_1ST_FLASH_BANK;
	else
		banks->netlist_bank = ICE_2ND_FLASH_BANK;

	status = ice_read_sr_pointer(hw, ICE_SR_1ST_NVM_BANK_PTR, &banks->nvm_ptr);
	if (status) {
		ice_debug(hw, ICE_DBG_NVM, "Failed to read NVM bank pointer\n");
		return status;
	}

	status = ice_read_sr_area_size(hw, ICE_SR_NVM_BANK_SIZE, &banks->nvm_size);
	if (status) {
		ice_debug(hw, ICE_DBG_NVM, "Failed to read NVM bank area size\n");
		return status;
	}

	status = ice_read_sr_pointer(hw, ICE_SR_1ST_OROM_BANK_PTR, &banks->orom_ptr);
	if (status) {
		ice_debug(hw, ICE_DBG_NVM, "Failed to read OROM bank pointer\n");
		return status;
	}

	status = ice_read_sr_area_size(hw, ICE_SR_OROM_BANK_SIZE, &banks->orom_size);
	if (status) {
		ice_debug(hw, ICE_DBG_NVM, "Failed to read OROM bank area size\n");
		return status;
	}

	status = ice_read_sr_pointer(hw, ICE_SR_NETLIST_BANK_PTR, &banks->netlist_ptr);
	if (status) {
		ice_debug(hw, ICE_DBG_NVM, "Failed to read Netlist bank pointer\n");
		return status;
	}

	status = ice_read_sr_area_size(hw, ICE_SR_NETLIST_BANK_SIZE, &banks->netlist_size);
	if (status) {
		ice_debug(hw, ICE_DBG_NVM, "Failed to read Netlist bank area size\n");
		return status;
	}

	return 0;
>>>>>>> 7d2a07b7
}

/**
 * ice_init_nvm - initializes NVM setting
 * @hw: pointer to the HW struct
 *
 * This function reads and populates NVM settings such as Shadow RAM size,
 * max_timeout, and blank_nvm_mode
 */
enum ice_status ice_init_nvm(struct ice_hw *hw)
{
<<<<<<< HEAD
	struct ice_nvm_info *nvm = &hw->nvm;
	u16 eetrack_lo, eetrack_hi, ver;
=======
	struct ice_flash_info *flash = &hw->flash;
>>>>>>> 7d2a07b7
	enum ice_status status;
	u32 fla, gens_stat;
	u8 sr_size;

	/* The SR size is stored regardless of the NVM programming mode
	 * as the blank mode may be used in the factory line.
	 */
	gens_stat = rd32(hw, GLNVM_GENS);
	sr_size = (gens_stat & GLNVM_GENS_SR_SIZE_M) >> GLNVM_GENS_SR_SIZE_S;

	/* Switching to words (sr_size contains power of 2) */
	flash->sr_words = BIT(sr_size) * ICE_SR_WORDS_IN_1KB;

	/* Check if we are in the normal or blank NVM programming mode */
	fla = rd32(hw, GLNVM_FLA);
	if (fla & GLNVM_FLA_LOCKED_M) { /* Normal programming mode */
<<<<<<< HEAD
		nvm->blank_nvm_mode = false;
	} else {
		/* Blank programming mode */
		nvm->blank_nvm_mode = true;
		ice_debug(hw, ICE_DBG_NVM,
			  "NVM init error: unsupported blank mode.\n");
		return ICE_ERR_NVM_BLANK_MODE;
	}

	status = ice_read_sr_word(hw, ICE_SR_NVM_DEV_STARTER_VER, &ver);
=======
		flash->blank_nvm_mode = false;
	} else {
		/* Blank programming mode */
		flash->blank_nvm_mode = true;
		ice_debug(hw, ICE_DBG_NVM, "NVM init error: unsupported blank mode.\n");
		return ICE_ERR_NVM_BLANK_MODE;
	}

	status = ice_discover_flash_size(hw);
>>>>>>> 7d2a07b7
	if (status) {
		ice_debug(hw, ICE_DBG_NVM, "NVM init error: failed to discover flash size.\n");
		return status;
	}
	nvm->major_ver = (ver & ICE_NVM_VER_HI_MASK) >> ICE_NVM_VER_HI_SHIFT;
	nvm->minor_ver = (ver & ICE_NVM_VER_LO_MASK) >> ICE_NVM_VER_LO_SHIFT;

	status = ice_determine_active_flash_banks(hw);
	if (status) {
		ice_debug(hw, ICE_DBG_NVM, "Failed to determine active flash banks.\n");
		return status;
	}

	status = ice_get_nvm_ver_info(hw, ICE_ACTIVE_FLASH_BANK, &flash->nvm);
	if (status) {
		ice_debug(hw, ICE_DBG_INIT, "Failed to read NVM info.\n");
		return status;
	}

<<<<<<< HEAD
	nvm->eetrack = (eetrack_hi << 16) | eetrack_lo;

	status = ice_discover_flash_size(hw);
	if (status) {
		ice_debug(hw, ICE_DBG_NVM,
			  "NVM init error: failed to discover flash size.\n");
		return status;
	}

	switch (hw->device_id) {
	/* the following devices do not have boot_cfg_tlv yet */
	case ICE_DEV_ID_E823C_BACKPLANE:
	case ICE_DEV_ID_E823C_QSFP:
	case ICE_DEV_ID_E823C_SFP:
	case ICE_DEV_ID_E823C_10G_BASE_T:
	case ICE_DEV_ID_E823C_SGMII:
	case ICE_DEV_ID_E822C_BACKPLANE:
	case ICE_DEV_ID_E822C_QSFP:
	case ICE_DEV_ID_E822C_10G_BASE_T:
	case ICE_DEV_ID_E822C_SGMII:
	case ICE_DEV_ID_E822C_SFP:
	case ICE_DEV_ID_E822L_BACKPLANE:
	case ICE_DEV_ID_E822L_SFP:
	case ICE_DEV_ID_E822L_10G_BASE_T:
	case ICE_DEV_ID_E822L_SGMII:
	case ICE_DEV_ID_E823L_BACKPLANE:
	case ICE_DEV_ID_E823L_SFP:
	case ICE_DEV_ID_E823L_10G_BASE_T:
	case ICE_DEV_ID_E823L_1GBE:
	case ICE_DEV_ID_E823L_QSFP:
		return status;
	default:
		break;
	}

	status = ice_get_orom_ver_info(hw);
	if (status) {
		ice_debug(hw, ICE_DBG_INIT, "Failed to read Option ROM info.\n");
		return status;
	}

	/* read the netlist version information */
	status = ice_get_netlist_ver_info(hw);
	if (status)
		ice_debug(hw, ICE_DBG_INIT, "Failed to read netlist info.\n");

=======
	status = ice_get_orom_ver_info(hw, ICE_ACTIVE_FLASH_BANK, &flash->orom);
	if (status)
		ice_debug(hw, ICE_DBG_INIT, "Failed to read Option ROM info.\n");

	/* read the netlist version information */
	status = ice_get_netlist_info(hw, ICE_ACTIVE_FLASH_BANK, &flash->netlist);
	if (status)
		ice_debug(hw, ICE_DBG_INIT, "Failed to read netlist info.\n");

>>>>>>> 7d2a07b7
	return 0;
}

/**
 * ice_nvm_validate_checksum
 * @hw: pointer to the HW struct
 *
 * Verify NVM PFA checksum validity (0x0706)
 */
enum ice_status ice_nvm_validate_checksum(struct ice_hw *hw)
{
	struct ice_aqc_nvm_checksum *cmd;
	struct ice_aq_desc desc;
	enum ice_status status;

	status = ice_acquire_nvm(hw, ICE_RES_READ);
	if (status)
		return status;

	cmd = &desc.params.nvm_checksum;

	ice_fill_dflt_direct_cmd_desc(&desc, ice_aqc_opc_nvm_checksum);
	cmd->flags = ICE_AQC_NVM_CHECKSUM_VERIFY;

	status = ice_aq_send_cmd(hw, &desc, NULL, 0, NULL);
	ice_release_nvm(hw);

	if (!status)
		if (le16_to_cpu(cmd->checksum) != ICE_AQC_NVM_CHECKSUM_CORRECT)
			status = ICE_ERR_NVM_CHECKSUM;

	return status;
}

/**
 * ice_nvm_write_activate
 * @hw: pointer to the HW struct
 * @cmd_flags: NVM activate admin command bits (banks to be validated)
 *
 * Update the control word with the required banks' validity bits
 * and dumps the Shadow RAM to flash (0x0707)
 */
enum ice_status ice_nvm_write_activate(struct ice_hw *hw, u8 cmd_flags)
{
	struct ice_aqc_nvm *cmd;
	struct ice_aq_desc desc;

	cmd = &desc.params.nvm;
	ice_fill_dflt_direct_cmd_desc(&desc, ice_aqc_opc_nvm_write_activate);

	cmd->cmd_flags = cmd_flags;

	return ice_aq_send_cmd(hw, &desc, NULL, 0, NULL);
}

/**
 * ice_aq_nvm_update_empr
 * @hw: pointer to the HW struct
 *
 * Update empr (0x0709). This command allows SW to
 * request an EMPR to activate new FW.
 */
enum ice_status ice_aq_nvm_update_empr(struct ice_hw *hw)
{
	struct ice_aq_desc desc;

	ice_fill_dflt_direct_cmd_desc(&desc, ice_aqc_opc_nvm_update_empr);

	return ice_aq_send_cmd(hw, &desc, NULL, 0, NULL);
}

/* ice_nvm_set_pkg_data
 * @hw: pointer to the HW struct
 * @del_pkg_data_flag: If is set then the current pkg_data store by FW
 *		       is deleted.
 *		       If bit is set to 1, then buffer should be size 0.
 * @data: pointer to buffer
 * @length: length of the buffer
 * @cd: pointer to command details structure or NULL
 *
 * Set package data (0x070A). This command is equivalent to the reception
 * of a PLDM FW Update GetPackageData cmd. This command should be sent
 * as part of the NVM update as the first cmd in the flow.
 */

enum ice_status
ice_nvm_set_pkg_data(struct ice_hw *hw, bool del_pkg_data_flag, u8 *data,
		     u16 length, struct ice_sq_cd *cd)
{
	struct ice_aqc_nvm_pkg_data *cmd;
	struct ice_aq_desc desc;

	if (length != 0 && !data)
		return ICE_ERR_PARAM;

	cmd = &desc.params.pkg_data;

	ice_fill_dflt_direct_cmd_desc(&desc, ice_aqc_opc_nvm_pkg_data);
	desc.flags |= cpu_to_le16(ICE_AQ_FLAG_RD);

	if (del_pkg_data_flag)
		cmd->cmd_flags |= ICE_AQC_NVM_PKG_DELETE;

	return ice_aq_send_cmd(hw, &desc, data, length, cd);
}

/* ice_nvm_pass_component_tbl
 * @hw: pointer to the HW struct
 * @data: pointer to buffer
 * @length: length of the buffer
 * @transfer_flag: parameter for determining stage of the update
 * @comp_response: a pointer to the response from the 0x070B AQC.
 * @comp_response_code: a pointer to the response code from the 0x070B AQC.
 * @cd: pointer to command details structure or NULL
 *
 * Pass component table (0x070B). This command is equivalent to the reception
 * of a PLDM FW Update PassComponentTable cmd. This command should be sent once
 * per component. It can be only sent after Set Package Data cmd and before
 * actual update. FW will assume these commands are going to be sent until
 * the TransferFlag is set to End or StartAndEnd.
 */

enum ice_status
ice_nvm_pass_component_tbl(struct ice_hw *hw, u8 *data, u16 length,
			   u8 transfer_flag, u8 *comp_response,
			   u8 *comp_response_code, struct ice_sq_cd *cd)
{
	struct ice_aqc_nvm_pass_comp_tbl *cmd;
	struct ice_aq_desc desc;
	enum ice_status status;

	if (!data || !comp_response || !comp_response_code)
		return ICE_ERR_PARAM;

	cmd = &desc.params.pass_comp_tbl;

	ice_fill_dflt_direct_cmd_desc(&desc,
				      ice_aqc_opc_nvm_pass_component_tbl);
	desc.flags |= cpu_to_le16(ICE_AQ_FLAG_RD);

	cmd->transfer_flag = transfer_flag;
	status = ice_aq_send_cmd(hw, &desc, data, length, cd);

	if (!status) {
		*comp_response = cmd->component_response;
		*comp_response_code = cmd->component_response_code;
	}
	return status;
}<|MERGE_RESOLUTION|>--- conflicted
+++ resolved
@@ -20,8 +20,6 @@
 ice_aq_read_nvm(struct ice_hw *hw, u16 module_typeid, u32 offset, u16 length,
 		void *data, bool last_command, bool read_shadow_ram,
 		struct ice_sq_cd *cd)
-<<<<<<< HEAD
-=======
 {
 	struct ice_aq_desc desc;
 	struct ice_aqc_nvm *cmd;
@@ -125,22 +123,19 @@
 ice_aq_update_nvm(struct ice_hw *hw, u16 module_typeid, u32 offset,
 		  u16 length, void *data, bool last_command, u8 command_flags,
 		  struct ice_sq_cd *cd)
->>>>>>> 7d2a07b7
 {
 	struct ice_aq_desc desc;
 	struct ice_aqc_nvm *cmd;
 
 	cmd = &desc.params.nvm;
 
-	if (offset > ICE_AQC_NVM_MAX_OFFSET)
+	/* In offset the highest byte must be zeroed. */
+	if (offset & 0xFF000000)
 		return ICE_ERR_PARAM;
 
 	ice_fill_dflt_direct_cmd_desc(&desc, ice_aqc_opc_nvm_write);
 
 	cmd->cmd_flags |= command_flags;
-
-	if (!read_shadow_ram && module_typeid == ICE_AQC_NVM_START_POINT)
-		cmd->cmd_flags |= ICE_AQC_NVM_FLASH_ONLY;
 
 	/* If this is the last command in a series, set the proper flag. */
 	if (last_command)
@@ -156,95 +151,6 @@
 }
 
 /**
-<<<<<<< HEAD
- * ice_read_flat_nvm - Read portion of NVM by flat offset
- * @hw: pointer to the HW struct
- * @offset: offset from beginning of NVM
- * @length: (in) number of bytes to read; (out) number of bytes actually read
- * @data: buffer to return data in (sized to fit the specified length)
- * @read_shadow_ram: if true, read from shadow RAM instead of NVM
- *
- * Reads a portion of the NVM, as a flat memory space. This function correctly
- * breaks read requests across Shadow RAM sectors and ensures that no single
- * read request exceeds the maximum 4Kb read for a single AdminQ command.
- *
- * Returns a status code on failure. Note that the data pointer may be
- * partially updated if some reads succeed before a failure.
- */
-enum ice_status
-ice_read_flat_nvm(struct ice_hw *hw, u32 offset, u32 *length, u8 *data,
-		  bool read_shadow_ram)
-{
-	enum ice_status status;
-	u32 inlen = *length;
-	u32 bytes_read = 0;
-	bool last_cmd;
-
-	*length = 0;
-
-	/* Verify the length of the read if this is for the Shadow RAM */
-	if (read_shadow_ram && ((offset + inlen) > (hw->nvm.sr_words * 2u))) {
-		ice_debug(hw, ICE_DBG_NVM,
-			  "NVM error: requested offset is beyond Shadow RAM limit\n");
-		return ICE_ERR_PARAM;
-	}
-
-	do {
-		u32 read_size, sector_offset;
-
-		/* ice_aq_read_nvm cannot read more than 4Kb at a time.
-		 * Additionally, a read from the Shadow RAM may not cross over
-		 * a sector boundary. Conveniently, the sector size is also
-		 * 4Kb.
-		 */
-		sector_offset = offset % ICE_AQ_MAX_BUF_LEN;
-		read_size = min_t(u32, ICE_AQ_MAX_BUF_LEN - sector_offset,
-				  inlen - bytes_read);
-
-		last_cmd = !(bytes_read + read_size < inlen);
-
-		status = ice_aq_read_nvm(hw, ICE_AQC_NVM_START_POINT,
-					 offset, read_size,
-					 data + bytes_read, last_cmd,
-					 read_shadow_ram, NULL);
-		if (status)
-			break;
-
-		bytes_read += read_size;
-		offset += read_size;
-	} while (!last_cmd);
-
-	*length = bytes_read;
-	return status;
-}
-
-/**
- * ice_aq_update_nvm
- * @hw: pointer to the HW struct
- * @module_typeid: module pointer location in words from the NVM beginning
- * @offset: byte offset from the module beginning
- * @length: length of the section to be written (in bytes from the offset)
- * @data: command buffer (size [bytes] = length)
- * @last_command: tells if this is the last command in a series
- * @command_flags: command parameters
- * @cd: pointer to command details structure or NULL
- *
- * Update the NVM using the admin queue commands (0x0703)
- */
-enum ice_status
-ice_aq_update_nvm(struct ice_hw *hw, u16 module_typeid, u32 offset,
-		  u16 length, void *data, bool last_command, u8 command_flags,
-		  struct ice_sq_cd *cd)
-{
-	struct ice_aq_desc desc;
-	struct ice_aqc_nvm *cmd;
-
-	cmd = &desc.params.nvm;
-
-	/* In offset the highest byte must be zeroed. */
-	if (offset & 0xFF000000)
-		return ICE_ERR_PARAM;
-=======
  * ice_aq_erase_nvm
  * @hw: pointer to the HW struct
  * @module_typeid: module pointer location in words from the NVM beginning
@@ -457,42 +363,11 @@
 				       (__force u8 *)&data_local, sizeof(u16));
 	if (!status)
 		*data = le16_to_cpu(data_local);
->>>>>>> 7d2a07b7
-
-	ice_fill_dflt_direct_cmd_desc(&desc, ice_aqc_opc_nvm_write);
-
-	cmd->cmd_flags |= command_flags;
-
-	/* If this is the last command in a series, set the proper flag. */
-	if (last_command)
-		cmd->cmd_flags |= ICE_AQC_NVM_LAST_CMD;
-	cmd->module_typeid = cpu_to_le16(module_typeid);
-	cmd->offset_low = cpu_to_le16(offset & 0xFFFF);
-	cmd->offset_high = (offset >> 16) & 0xFF;
-	cmd->length = cpu_to_le16(length);
-
-	desc.flags |= cpu_to_le16(ICE_AQ_FLAG_RD);
-
-	return ice_aq_send_cmd(hw, &desc, data, length, cd);
-}
-
-/**
-<<<<<<< HEAD
- * ice_aq_erase_nvm
- * @hw: pointer to the HW struct
- * @module_typeid: module pointer location in words from the NVM beginning
- * @cd: pointer to command details structure or NULL
- *
- * Erase the NVM sector using the admin queue commands (0x0702)
- */
-enum ice_status
-ice_aq_erase_nvm(struct ice_hw *hw, u16 module_typeid, struct ice_sq_cd *cd)
-{
-	struct ice_aq_desc desc;
-	struct ice_aqc_nvm *cmd;
-
-	cmd = &desc.params.nvm;
-=======
+
+	return status;
+}
+
+/**
  * ice_read_nvm_sr_copy - Read a word from the Shadow RAM copy in the NVM bank
  * @hw: pointer to the HW structure
  * @bank: whether to read from the active or inactive NVM module
@@ -527,55 +402,21 @@
 				       (__force u8 *)&data_local, sizeof(u16));
 	if (!status)
 		*data = le16_to_cpu(data_local);
->>>>>>> 7d2a07b7
-
-	ice_fill_dflt_direct_cmd_desc(&desc, ice_aqc_opc_nvm_erase);
-
-	cmd->module_typeid = cpu_to_le16(module_typeid);
-	cmd->length = cpu_to_le16(ICE_AQC_NVM_ERASE_LEN);
-	cmd->offset_low = 0;
-	cmd->offset_high = 0;
-
-	return ice_aq_send_cmd(hw, &desc, NULL, 0, cd);
-}
-
-/**
-<<<<<<< HEAD
- * ice_read_sr_word_aq - Reads Shadow RAM via AQ
-=======
+
+	return status;
+}
+
+/**
  * ice_read_sr_word - Reads Shadow RAM word and acquire NVM if necessary
->>>>>>> 7d2a07b7
  * @hw: pointer to the HW structure
  * @offset: offset of the Shadow RAM word to read (0x000000 - 0x001FFF)
  * @data: word read from the Shadow RAM
  *
-<<<<<<< HEAD
- * Reads one 16 bit word from the Shadow RAM using ice_read_flat_nvm.
- */
-static enum ice_status
-ice_read_sr_word_aq(struct ice_hw *hw, u16 offset, u16 *data)
-=======
  * Reads one 16 bit word from the Shadow RAM using the ice_read_sr_word_aq.
  */
 enum ice_status ice_read_sr_word(struct ice_hw *hw, u16 offset, u16 *data)
->>>>>>> 7d2a07b7
-{
-	u32 bytes = sizeof(u16);
-	enum ice_status status;
-<<<<<<< HEAD
-	__le16 data_local;
-
-	/* Note that ice_read_flat_nvm takes into account the 4Kb AdminQ and
-	 * Shadow RAM sector restrictions necessary when reading from the NVM.
-	 */
-	status = ice_read_flat_nvm(hw, offset * sizeof(u16), &bytes,
-				   (u8 *)&data_local, true);
-	if (status)
-		return status;
-
-	*data = le16_to_cpu(data_local);
-	return 0;
-=======
+{
+	enum ice_status status;
 
 	status = ice_acquire_nvm(hw, ICE_RES_READ);
 	if (!status) {
@@ -709,7 +550,6 @@
 	pba_num[(pba_size * 2)] = '\0';
 
 	return status;
->>>>>>> 7d2a07b7
 }
 
 /**
@@ -775,14 +615,9 @@
  * Searches through the Option ROM flash contents to locate the CIVD data for
  * the image.
  */
-<<<<<<< HEAD
-enum ice_status
-ice_acquire_nvm(struct ice_hw *hw, enum ice_aq_res_access_type access)
-=======
 static enum ice_status
 ice_get_orom_civd_data(struct ice_hw *hw, enum ice_bank_select bank,
 		       struct ice_orom_civd_info *civd)
->>>>>>> 7d2a07b7
 {
 	struct ice_orom_civd_info tmp;
 	enum ice_status status;
@@ -834,12 +669,8 @@
  * Read Option ROM version and security revision from the Option ROM flash
  * section.
  */
-<<<<<<< HEAD
-void ice_release_nvm(struct ice_hw *hw)
-=======
 static enum ice_status
 ice_get_orom_ver_info(struct ice_hw *hw, enum ice_bank_select bank, struct ice_orom_info *orom)
->>>>>>> 7d2a07b7
 {
 	struct ice_orom_civd_info civd;
 	enum ice_status status;
@@ -884,13 +715,9 @@
  * Topology section to find the Netlist ID block and extract the relevant
  * information into the netlist version structure.
  */
-<<<<<<< HEAD
-enum ice_status ice_read_sr_word(struct ice_hw *hw, u16 offset, u16 *data)
-=======
 static enum ice_status
 ice_get_netlist_info(struct ice_hw *hw, enum ice_bank_select bank,
 		     struct ice_netlist_info *netlist)
->>>>>>> 7d2a07b7
 {
 	u16 module_id, length, node_count, i;
 	enum ice_status status;
@@ -1019,319 +846,6 @@
 }
 
 /**
-<<<<<<< HEAD
- * ice_get_pfa_module_tlv - Reads sub module TLV from NVM PFA
- * @hw: pointer to hardware structure
- * @module_tlv: pointer to module TLV to return
- * @module_tlv_len: pointer to module TLV length to return
- * @module_type: module type requested
- *
- * Finds the requested sub module TLV type from the Preserved Field
- * Area (PFA) and returns the TLV pointer and length. The caller can
- * use these to read the variable length TLV value.
- */
-enum ice_status
-ice_get_pfa_module_tlv(struct ice_hw *hw, u16 *module_tlv, u16 *module_tlv_len,
-		       u16 module_type)
-{
-	enum ice_status status;
-	u16 pfa_len, pfa_ptr;
-	u16 next_tlv;
-
-	status = ice_read_sr_word(hw, ICE_SR_PFA_PTR, &pfa_ptr);
-	if (status) {
-		ice_debug(hw, ICE_DBG_INIT, "Preserved Field Array pointer.\n");
-		return status;
-	}
-	status = ice_read_sr_word(hw, pfa_ptr, &pfa_len);
-	if (status) {
-		ice_debug(hw, ICE_DBG_INIT, "Failed to read PFA length.\n");
-		return status;
-	}
-	/* Starting with first TLV after PFA length, iterate through the list
-	 * of TLVs to find the requested one.
-	 */
-	next_tlv = pfa_ptr + 1;
-	while (next_tlv < pfa_ptr + pfa_len) {
-		u16 tlv_sub_module_type;
-		u16 tlv_len;
-
-		/* Read TLV type */
-		status = ice_read_sr_word(hw, next_tlv, &tlv_sub_module_type);
-		if (status) {
-			ice_debug(hw, ICE_DBG_INIT, "Failed to read TLV type.\n");
-			break;
-		}
-		/* Read TLV length */
-		status = ice_read_sr_word(hw, next_tlv + 1, &tlv_len);
-		if (status) {
-			ice_debug(hw, ICE_DBG_INIT, "Failed to read TLV length.\n");
-			break;
-		}
-		if (tlv_sub_module_type == module_type) {
-			if (tlv_len) {
-				*module_tlv = next_tlv;
-				*module_tlv_len = tlv_len;
-				return 0;
-			}
-			return ICE_ERR_INVAL_SIZE;
-		}
-		/* Check next TLV, i.e. current TLV pointer + length + 2 words
-		 * (for current TLV's type and length)
-		 */
-		next_tlv = next_tlv + tlv_len + 2;
-	}
-	/* Module does not exist */
-	return ICE_ERR_DOES_NOT_EXIST;
-}
-
-/**
- * ice_read_pba_string - Reads part number string from NVM
- * @hw: pointer to hardware structure
- * @pba_num: stores the part number string from the NVM
- * @pba_num_size: part number string buffer length
- *
- * Reads the part number string from the NVM.
- */
-enum ice_status
-ice_read_pba_string(struct ice_hw *hw, u8 *pba_num, u32 pba_num_size)
-{
-	u16 pba_tlv, pba_tlv_len;
-	enum ice_status status;
-	u16 pba_word, pba_size;
-	u16 i;
-
-	status = ice_get_pfa_module_tlv(hw, &pba_tlv, &pba_tlv_len,
-					ICE_SR_PBA_BLOCK_PTR);
-	if (status) {
-		ice_debug(hw, ICE_DBG_INIT, "Failed to read PBA Block TLV.\n");
-		return status;
-	}
-
-	/* pba_size is the next word */
-	status = ice_read_sr_word(hw, (pba_tlv + 2), &pba_size);
-	if (status) {
-		ice_debug(hw, ICE_DBG_INIT, "Failed to read PBA Section size.\n");
-		return status;
-	}
-
-	if (pba_tlv_len < pba_size) {
-		ice_debug(hw, ICE_DBG_INIT, "Invalid PBA Block TLV size.\n");
-		return ICE_ERR_INVAL_SIZE;
-	}
-
-	/* Subtract one to get PBA word count (PBA Size word is included in
-	 * total size)
-	 */
-	pba_size--;
-	if (pba_num_size < (((u32)pba_size * 2) + 1)) {
-		ice_debug(hw, ICE_DBG_INIT, "Buffer too small for PBA data.\n");
-		return ICE_ERR_PARAM;
-	}
-
-	for (i = 0; i < pba_size; i++) {
-		status = ice_read_sr_word(hw, (pba_tlv + 2 + 1) + i, &pba_word);
-		if (status) {
-			ice_debug(hw, ICE_DBG_INIT, "Failed to read PBA Block word %d.\n", i);
-			return status;
-		}
-
-		pba_num[(i * 2)] = (pba_word >> 8) & 0xFF;
-		pba_num[(i * 2) + 1] = pba_word & 0xFF;
-	}
-	pba_num[(pba_size * 2)] = '\0';
-
-	return status;
-}
-
-/**
- * ice_get_orom_ver_info - Read Option ROM version information
- * @hw: pointer to the HW struct
- *
- * Read the Combo Image version data from the Boot Configuration TLV and fill
- * in the option ROM version data.
- */
-static enum ice_status ice_get_orom_ver_info(struct ice_hw *hw)
-{
-	u16 combo_hi, combo_lo, boot_cfg_tlv, boot_cfg_tlv_len;
-	struct ice_orom_info *orom = &hw->nvm.orom;
-	enum ice_status status;
-	u32 combo_ver;
-
-	status = ice_get_pfa_module_tlv(hw, &boot_cfg_tlv, &boot_cfg_tlv_len,
-					ICE_SR_BOOT_CFG_PTR);
-	if (status) {
-		ice_debug(hw, ICE_DBG_INIT,
-			  "Failed to read Boot Configuration Block TLV.\n");
-		return status;
-	}
-
-	/* Boot Configuration Block must have length at least 2 words
-	 * (Combo Image Version High and Combo Image Version Low)
-	 */
-	if (boot_cfg_tlv_len < 2) {
-		ice_debug(hw, ICE_DBG_INIT,
-			  "Invalid Boot Configuration Block TLV size.\n");
-		return ICE_ERR_INVAL_SIZE;
-	}
-
-	status = ice_read_sr_word(hw, (boot_cfg_tlv + ICE_NVM_OROM_VER_OFF),
-				  &combo_hi);
-	if (status) {
-		ice_debug(hw, ICE_DBG_INIT, "Failed to read OROM_VER hi.\n");
-		return status;
-	}
-
-	status = ice_read_sr_word(hw, (boot_cfg_tlv + ICE_NVM_OROM_VER_OFF + 1),
-				  &combo_lo);
-	if (status) {
-		ice_debug(hw, ICE_DBG_INIT, "Failed to read OROM_VER lo.\n");
-		return status;
-	}
-
-	combo_ver = ((u32)combo_hi << 16) | combo_lo;
-
-	orom->major = (u8)((combo_ver & ICE_OROM_VER_MASK) >>
-			   ICE_OROM_VER_SHIFT);
-	orom->patch = (u8)(combo_ver & ICE_OROM_VER_PATCH_MASK);
-	orom->build = (u16)((combo_ver & ICE_OROM_VER_BUILD_MASK) >>
-			    ICE_OROM_VER_BUILD_SHIFT);
-
-	return 0;
-}
-
-/**
- * ice_get_netlist_ver_info
- * @hw: pointer to the HW struct
- *
- * Get the netlist version information
- */
-static enum ice_status ice_get_netlist_ver_info(struct ice_hw *hw)
-{
-	struct ice_netlist_ver_info *ver = &hw->netlist_ver;
-	enum ice_status ret;
-	u32 id_blk_start;
-	__le16 raw_data;
-	u16 data, i;
-	u16 *buff;
-
-	ret = ice_acquire_nvm(hw, ICE_RES_READ);
-	if (ret)
-		return ret;
-	buff = kcalloc(ICE_AQC_NVM_NETLIST_ID_BLK_LEN, sizeof(*buff),
-		       GFP_KERNEL);
-	if (!buff) {
-		ret = ICE_ERR_NO_MEMORY;
-		goto exit_no_mem;
-	}
-
-	/* read module length */
-	ret = ice_aq_read_nvm(hw, ICE_AQC_NVM_LINK_TOPO_NETLIST_MOD_ID,
-			      ICE_AQC_NVM_LINK_TOPO_NETLIST_LEN_OFFSET * 2,
-			      ICE_AQC_NVM_LINK_TOPO_NETLIST_LEN, &raw_data,
-			      false, false, NULL);
-	if (ret)
-		goto exit_error;
-
-	data = le16_to_cpu(raw_data);
-	/* exit if length is = 0 */
-	if (!data)
-		goto exit_error;
-
-	/* read node count */
-	ret = ice_aq_read_nvm(hw, ICE_AQC_NVM_LINK_TOPO_NETLIST_MOD_ID,
-			      ICE_AQC_NVM_NETLIST_NODE_COUNT_OFFSET * 2,
-			      ICE_AQC_NVM_NETLIST_NODE_COUNT_LEN, &raw_data,
-			      false, false, NULL);
-	if (ret)
-		goto exit_error;
-	data = le16_to_cpu(raw_data) & ICE_AQC_NVM_NETLIST_NODE_COUNT_M;
-
-	/* netlist ID block starts from offset 4 + node count * 2 */
-	id_blk_start = ICE_AQC_NVM_NETLIST_ID_BLK_START_OFFSET + data * 2;
-
-	/* read the entire netlist ID block */
-	ret = ice_aq_read_nvm(hw, ICE_AQC_NVM_LINK_TOPO_NETLIST_MOD_ID,
-			      id_blk_start * 2,
-			      ICE_AQC_NVM_NETLIST_ID_BLK_LEN * 2, buff, false,
-			      false, NULL);
-	if (ret)
-		goto exit_error;
-
-	for (i = 0; i < ICE_AQC_NVM_NETLIST_ID_BLK_LEN; i++)
-		buff[i] = le16_to_cpu(((__force __le16 *)buff)[i]);
-
-	ver->major = (buff[ICE_AQC_NVM_NETLIST_ID_BLK_MAJOR_VER_HIGH] << 16) |
-		buff[ICE_AQC_NVM_NETLIST_ID_BLK_MAJOR_VER_LOW];
-	ver->minor = (buff[ICE_AQC_NVM_NETLIST_ID_BLK_MINOR_VER_HIGH] << 16) |
-		buff[ICE_AQC_NVM_NETLIST_ID_BLK_MINOR_VER_LOW];
-	ver->type = (buff[ICE_AQC_NVM_NETLIST_ID_BLK_TYPE_HIGH] << 16) |
-		buff[ICE_AQC_NVM_NETLIST_ID_BLK_TYPE_LOW];
-	ver->rev = (buff[ICE_AQC_NVM_NETLIST_ID_BLK_REV_HIGH] << 16) |
-		buff[ICE_AQC_NVM_NETLIST_ID_BLK_REV_LOW];
-	ver->cust_ver = buff[ICE_AQC_NVM_NETLIST_ID_BLK_CUST_VER];
-	/* Read the left most 4 bytes of SHA */
-	ver->hash = buff[ICE_AQC_NVM_NETLIST_ID_BLK_SHA_HASH + 15] << 16 |
-		buff[ICE_AQC_NVM_NETLIST_ID_BLK_SHA_HASH + 14];
-
-exit_error:
-	kfree(buff);
-exit_no_mem:
-	ice_release_nvm(hw);
-	return ret;
-}
-
-/**
- * ice_discover_flash_size - Discover the available flash size.
- * @hw: pointer to the HW struct
- *
- * The device flash could be up to 16MB in size. However, it is possible that
- * the actual size is smaller. Use bisection to determine the accessible size
- * of flash memory.
- */
-static enum ice_status ice_discover_flash_size(struct ice_hw *hw)
-{
-	u32 min_size = 0, max_size = ICE_AQC_NVM_MAX_OFFSET + 1;
-	enum ice_status status;
-
-	status = ice_acquire_nvm(hw, ICE_RES_READ);
-	if (status)
-		return status;
-
-	while ((max_size - min_size) > 1) {
-		u32 offset = (max_size + min_size) / 2;
-		u32 len = 1;
-		u8 data;
-
-		status = ice_read_flat_nvm(hw, offset, &len, &data, false);
-		if (status == ICE_ERR_AQ_ERROR &&
-		    hw->adminq.sq_last_status == ICE_AQ_RC_EINVAL) {
-			ice_debug(hw, ICE_DBG_NVM,
-				  "%s: New upper bound of %u bytes\n",
-				  __func__, offset);
-			status = 0;
-			max_size = offset;
-		} else if (!status) {
-			ice_debug(hw, ICE_DBG_NVM,
-				  "%s: New lower bound of %u bytes\n",
-				  __func__, offset);
-			min_size = offset;
-		} else {
-			/* an unexpected error occurred */
-			goto err_read_flat_nvm;
-		}
-	}
-
-	ice_debug(hw, ICE_DBG_NVM,
-		  "Predicted flash size is %u bytes\n", max_size);
-
-	hw->nvm.flash_size = max_size;
-
-err_read_flat_nvm:
-	ice_release_nvm(hw);
-
-	return status;
-=======
  * ice_read_sr_pointer - Read the value of a Shadow RAM pointer word
  * @hw: pointer to the HW structure
  * @offset: the word offset of the Shadow RAM word to read
@@ -1474,7 +988,6 @@
 	}
 
 	return 0;
->>>>>>> 7d2a07b7
 }
 
 /**
@@ -1486,12 +999,7 @@
  */
 enum ice_status ice_init_nvm(struct ice_hw *hw)
 {
-<<<<<<< HEAD
-	struct ice_nvm_info *nvm = &hw->nvm;
-	u16 eetrack_lo, eetrack_hi, ver;
-=======
 	struct ice_flash_info *flash = &hw->flash;
->>>>>>> 7d2a07b7
 	enum ice_status status;
 	u32 fla, gens_stat;
 	u8 sr_size;
@@ -1508,18 +1016,6 @@
 	/* Check if we are in the normal or blank NVM programming mode */
 	fla = rd32(hw, GLNVM_FLA);
 	if (fla & GLNVM_FLA_LOCKED_M) { /* Normal programming mode */
-<<<<<<< HEAD
-		nvm->blank_nvm_mode = false;
-	} else {
-		/* Blank programming mode */
-		nvm->blank_nvm_mode = true;
-		ice_debug(hw, ICE_DBG_NVM,
-			  "NVM init error: unsupported blank mode.\n");
-		return ICE_ERR_NVM_BLANK_MODE;
-	}
-
-	status = ice_read_sr_word(hw, ICE_SR_NVM_DEV_STARTER_VER, &ver);
-=======
 		flash->blank_nvm_mode = false;
 	} else {
 		/* Blank programming mode */
@@ -1529,13 +1025,10 @@
 	}
 
 	status = ice_discover_flash_size(hw);
->>>>>>> 7d2a07b7
 	if (status) {
 		ice_debug(hw, ICE_DBG_NVM, "NVM init error: failed to discover flash size.\n");
 		return status;
 	}
-	nvm->major_ver = (ver & ICE_NVM_VER_HI_MASK) >> ICE_NVM_VER_HI_SHIFT;
-	nvm->minor_ver = (ver & ICE_NVM_VER_LO_MASK) >> ICE_NVM_VER_LO_SHIFT;
 
 	status = ice_determine_active_flash_banks(hw);
 	if (status) {
@@ -1549,54 +1042,6 @@
 		return status;
 	}
 
-<<<<<<< HEAD
-	nvm->eetrack = (eetrack_hi << 16) | eetrack_lo;
-
-	status = ice_discover_flash_size(hw);
-	if (status) {
-		ice_debug(hw, ICE_DBG_NVM,
-			  "NVM init error: failed to discover flash size.\n");
-		return status;
-	}
-
-	switch (hw->device_id) {
-	/* the following devices do not have boot_cfg_tlv yet */
-	case ICE_DEV_ID_E823C_BACKPLANE:
-	case ICE_DEV_ID_E823C_QSFP:
-	case ICE_DEV_ID_E823C_SFP:
-	case ICE_DEV_ID_E823C_10G_BASE_T:
-	case ICE_DEV_ID_E823C_SGMII:
-	case ICE_DEV_ID_E822C_BACKPLANE:
-	case ICE_DEV_ID_E822C_QSFP:
-	case ICE_DEV_ID_E822C_10G_BASE_T:
-	case ICE_DEV_ID_E822C_SGMII:
-	case ICE_DEV_ID_E822C_SFP:
-	case ICE_DEV_ID_E822L_BACKPLANE:
-	case ICE_DEV_ID_E822L_SFP:
-	case ICE_DEV_ID_E822L_10G_BASE_T:
-	case ICE_DEV_ID_E822L_SGMII:
-	case ICE_DEV_ID_E823L_BACKPLANE:
-	case ICE_DEV_ID_E823L_SFP:
-	case ICE_DEV_ID_E823L_10G_BASE_T:
-	case ICE_DEV_ID_E823L_1GBE:
-	case ICE_DEV_ID_E823L_QSFP:
-		return status;
-	default:
-		break;
-	}
-
-	status = ice_get_orom_ver_info(hw);
-	if (status) {
-		ice_debug(hw, ICE_DBG_INIT, "Failed to read Option ROM info.\n");
-		return status;
-	}
-
-	/* read the netlist version information */
-	status = ice_get_netlist_ver_info(hw);
-	if (status)
-		ice_debug(hw, ICE_DBG_INIT, "Failed to read netlist info.\n");
-
-=======
 	status = ice_get_orom_ver_info(hw, ICE_ACTIVE_FLASH_BANK, &flash->orom);
 	if (status)
 		ice_debug(hw, ICE_DBG_INIT, "Failed to read Option ROM info.\n");
@@ -1606,7 +1051,6 @@
 	if (status)
 		ice_debug(hw, ICE_DBG_INIT, "Failed to read netlist info.\n");
 
->>>>>>> 7d2a07b7
 	return 0;
 }
 
