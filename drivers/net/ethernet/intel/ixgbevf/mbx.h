--- conflicted
+++ resolved
@@ -116,13 +116,11 @@
 
 #define IXGBE_VF_UPDATE_XCAST_MODE	0x0c
 
-<<<<<<< HEAD
+#define IXGBE_VF_GET_LINK_STATE	0x10 /* get vf link state */
+
 /* mailbox API, version 1.4 VF requests */
 #define IXGBE_VF_IPSEC_ADD	0x0d
 #define IXGBE_VF_IPSEC_DEL	0x0e
-=======
-#define IXGBE_VF_GET_LINK_STATE 0x10 /* get vf link state */
->>>>>>> 08d2d626
 
 /* length of permanent address message returned from PF */
 #define IXGBE_VF_PERMADDR_MSG_LEN	4
