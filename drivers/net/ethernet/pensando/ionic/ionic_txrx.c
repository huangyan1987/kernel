// SPDX-License-Identifier: GPL-2.0
/* Copyright(c) 2017 - 2019 Pensando Systems, Inc */

#include <linux/ip.h>
#include <linux/ipv6.h>
#include <linux/if_vlan.h>
#include <net/ip6_checksum.h>

#include "ionic.h"
#include "ionic_lif.h"
#include "ionic_txrx.h"


static bool ionic_tx_service(struct ionic_cq *cq, struct ionic_cq_info *cq_info);

static inline void ionic_txq_post(struct ionic_queue *q, bool ring_dbell,
				  ionic_desc_cb cb_func, void *cb_arg)
{
	DEBUG_STATS_TXQ_POST(q, ring_dbell);

	ionic_q_post(q, ring_dbell, cb_func, cb_arg);
}

static inline void ionic_rxq_post(struct ionic_queue *q, bool ring_dbell,
				  ionic_desc_cb cb_func, void *cb_arg)
{
	ionic_q_post(q, ring_dbell, cb_func, cb_arg);

	DEBUG_STATS_RX_BUFF_CNT(q);
}

static inline struct netdev_queue *q_to_ndq(struct ionic_queue *q)
{
	return netdev_get_tx_queue(q->lif->netdev, q->index);
}

static void ionic_rx_buf_reset(struct ionic_buf_info *buf_info)
{
	buf_info->page = NULL;
	buf_info->page_offset = 0;
	buf_info->dma_addr = 0;
}

static int ionic_rx_page_alloc(struct ionic_queue *q,
			       struct ionic_buf_info *buf_info)
{
	struct net_device *netdev = q->lif->netdev;
	struct ionic_rx_stats *stats;
	struct device *dev;

	dev = q->dev;
	stats = q_to_rx_stats(q);

	if (unlikely(!buf_info)) {
		net_err_ratelimited("%s: %s invalid buf_info in alloc\n",
				    netdev->name, q->name);
		return -EINVAL;
	}

	buf_info->page = alloc_pages(IONIC_PAGE_GFP_MASK, 0);
	if (unlikely(!buf_info->page)) {
		net_err_ratelimited("%s: %s page alloc failed\n",
				    netdev->name, q->name);
		stats->alloc_err++;
		return -ENOMEM;
	}
	buf_info->page_offset = 0;

	buf_info->dma_addr = dma_map_page(dev, buf_info->page, buf_info->page_offset,
					  IONIC_PAGE_SIZE, DMA_FROM_DEVICE);
	if (unlikely(dma_mapping_error(dev, buf_info->dma_addr))) {
		__free_pages(buf_info->page, 0);
		ionic_rx_buf_reset(buf_info);
		net_err_ratelimited("%s: %s dma map failed\n",
				    netdev->name, q->name);
		stats->dma_map_err++;
		return -EIO;
	}

	return 0;
}

static void ionic_rx_page_free(struct ionic_queue *q,
			       struct ionic_buf_info *buf_info)
{
	struct net_device *netdev = q->lif->netdev;
	struct device *dev = q->dev;

	if (unlikely(!buf_info)) {
		net_err_ratelimited("%s: %s invalid buf_info in free\n",
				    netdev->name, q->name);
		return;
	}

	if (!buf_info->page)
		return;

	dma_unmap_page(dev, buf_info->dma_addr, IONIC_PAGE_SIZE, DMA_FROM_DEVICE);
	__free_pages(buf_info->page, 0);
	ionic_rx_buf_reset(buf_info);
}

static bool ionic_rx_buf_recycle(struct ionic_queue *q,
				 struct ionic_buf_info *buf_info, u32 used)
{
	u32 size;

	/* don't re-use pages allocated in low-mem condition */
	if (page_is_pfmemalloc(buf_info->page))
		return false;

	/* don't re-use buffers from non-local numa nodes */
	if (page_to_nid(buf_info->page) != numa_mem_id())
		return false;

	size = ALIGN(used, IONIC_PAGE_SPLIT_SZ);
	buf_info->page_offset += size;
	if (buf_info->page_offset >= IONIC_PAGE_SIZE)
		return false;

	get_page(buf_info->page);

	return true;
}

static struct sk_buff *ionic_rx_frags(struct ionic_queue *q,
				      struct ionic_desc_info *desc_info,
				      struct ionic_rxq_comp *comp)
{
	struct net_device *netdev = q->lif->netdev;
	struct ionic_buf_info *buf_info;
	struct ionic_rx_stats *stats;
	struct device *dev = q->dev;
	struct sk_buff *skb;
	unsigned int i;
	u16 frag_len;
	u16 len;

	stats = q_to_rx_stats(q);

	buf_info = &desc_info->bufs[0];
	len = le16_to_cpu(comp->len);

	prefetch(buf_info->page);

	skb = napi_get_frags(&q_to_qcq(q)->napi);
	if (unlikely(!skb)) {
		net_warn_ratelimited("%s: SKB alloc failed on %s!\n",
				     netdev->name, q->name);
		stats->alloc_err++;
		return NULL;
	}

	i = comp->num_sg_elems + 1;
	do {
		if (unlikely(!buf_info->page)) {
			dev_kfree_skb(skb);
			return NULL;
		}

		frag_len = min_t(u16, len, IONIC_PAGE_SIZE - buf_info->page_offset);
		len -= frag_len;

		dma_sync_single_for_cpu(dev,
					buf_info->dma_addr + buf_info->page_offset,
					frag_len, DMA_FROM_DEVICE);

		skb_add_rx_frag(skb, skb_shinfo(skb)->nr_frags,
				buf_info->page, buf_info->page_offset, frag_len,
				IONIC_PAGE_SIZE);

		if (!ionic_rx_buf_recycle(q, buf_info, frag_len)) {
			dma_unmap_page(dev, buf_info->dma_addr,
				       IONIC_PAGE_SIZE, DMA_FROM_DEVICE);
			ionic_rx_buf_reset(buf_info);
		}

		buf_info++;

		i--;
	} while (i > 0);

	return skb;
}

static struct sk_buff *ionic_rx_copybreak(struct ionic_queue *q,
					  struct ionic_desc_info *desc_info,
					  struct ionic_rxq_comp *comp)
{
	struct net_device *netdev = q->lif->netdev;
	struct ionic_buf_info *buf_info;
	struct ionic_rx_stats *stats;
	struct device *dev = q->dev;
	struct sk_buff *skb;
	u16 len;

	stats = q_to_rx_stats(q);

	buf_info = &desc_info->bufs[0];
	len = le16_to_cpu(comp->len);

	skb = napi_alloc_skb(&q_to_qcq(q)->napi, len);
	if (unlikely(!skb)) {
		net_warn_ratelimited("%s: SKB alloc failed on %s!\n",
				     netdev->name, q->name);
		stats->alloc_err++;
		return NULL;
	}

	if (unlikely(!buf_info->page)) {
		dev_kfree_skb(skb);
		return NULL;
	}

	dma_sync_single_for_cpu(dev, buf_info->dma_addr + buf_info->page_offset,
				len, DMA_FROM_DEVICE);
	skb_copy_to_linear_data(skb, page_address(buf_info->page) + buf_info->page_offset, len);
	dma_sync_single_for_device(dev, buf_info->dma_addr + buf_info->page_offset,
				   len, DMA_FROM_DEVICE);

	skb_put(skb, len);
	skb->protocol = eth_type_trans(skb, q->lif->netdev);

	return skb;
}

static void ionic_rx_clean(struct ionic_queue *q,
			   struct ionic_desc_info *desc_info,
			   struct ionic_cq_info *cq_info,
			   void *cb_arg)
{
	struct net_device *netdev = q->lif->netdev;
	struct ionic_qcq *qcq = q_to_qcq(q);
	struct ionic_rx_stats *stats;
	struct ionic_rxq_comp *comp;
	struct sk_buff *skb;

	comp = cq_info->cq_desc + qcq->cq.desc_size - sizeof(*comp);

	stats = q_to_rx_stats(q);

	if (comp->status) {
		stats->dropped++;
		return;
	}

	stats->pkts++;
	stats->bytes += le16_to_cpu(comp->len);

	if (le16_to_cpu(comp->len) <= q->lif->rx_copybreak)
		skb = ionic_rx_copybreak(q, desc_info, comp);
	else
		skb = ionic_rx_frags(q, desc_info, comp);

	if (unlikely(!skb)) {
		stats->dropped++;
		return;
	}

	skb_record_rx_queue(skb, q->index);

	if (likely(netdev->features & NETIF_F_RXHASH)) {
		switch (comp->pkt_type_color & IONIC_RXQ_COMP_PKT_TYPE_MASK) {
		case IONIC_PKT_TYPE_IPV4:
		case IONIC_PKT_TYPE_IPV6:
			skb_set_hash(skb, le32_to_cpu(comp->rss_hash),
				     PKT_HASH_TYPE_L3);
			break;
		case IONIC_PKT_TYPE_IPV4_TCP:
		case IONIC_PKT_TYPE_IPV6_TCP:
		case IONIC_PKT_TYPE_IPV4_UDP:
		case IONIC_PKT_TYPE_IPV6_UDP:
			skb_set_hash(skb, le32_to_cpu(comp->rss_hash),
				     PKT_HASH_TYPE_L4);
			break;
		}
	}

<<<<<<< HEAD
	if (likely(netdev->features & NETIF_F_RXCSUM)) {
		if (comp->csum_flags & IONIC_RXQ_COMP_CSUM_F_CALC) {
			skb->ip_summed = CHECKSUM_COMPLETE;
			skb->csum = (__force __wsum)le16_to_cpu(comp->csum);
			stats->csum_complete++;
		}
=======
	if (likely(netdev->features & NETIF_F_RXCSUM) &&
	    (comp->csum_flags & IONIC_RXQ_COMP_CSUM_F_CALC)) {
		skb->ip_summed = CHECKSUM_COMPLETE;
		skb->csum = (__force __wsum)le16_to_cpu(comp->csum);
		stats->csum_complete++;
>>>>>>> 79b6dd40
	} else {
		stats->csum_none++;
	}

	if (unlikely((comp->csum_flags & IONIC_RXQ_COMP_CSUM_F_TCP_BAD) ||
		     (comp->csum_flags & IONIC_RXQ_COMP_CSUM_F_UDP_BAD) ||
		     (comp->csum_flags & IONIC_RXQ_COMP_CSUM_F_IP_BAD)))
		stats->csum_error++;

	if (likely(netdev->features & NETIF_F_HW_VLAN_CTAG_RX) &&
	    (comp->csum_flags & IONIC_RXQ_COMP_CSUM_F_VLAN)) {
		__vlan_hwaccel_put_tag(skb, htons(ETH_P_8021Q),
				       le16_to_cpu(comp->vlan_tci));
		stats->vlan_stripped++;
	}

	if (le16_to_cpu(comp->len) <= q->lif->rx_copybreak)
		napi_gro_receive(&qcq->napi, skb);
	else
		napi_gro_frags(&qcq->napi);
}

static bool ionic_rx_service(struct ionic_cq *cq, struct ionic_cq_info *cq_info)
{
	struct ionic_queue *q = cq->bound_q;
	struct ionic_desc_info *desc_info;
	struct ionic_rxq_comp *comp;

	comp = cq_info->cq_desc + cq->desc_size - sizeof(*comp);

	if (!color_match(comp->pkt_type_color, cq->done_color))
		return false;

	/* check for empty queue */
	if (q->tail_idx == q->head_idx)
		return false;

	if (q->tail_idx != le16_to_cpu(comp->comp_index))
		return false;

	desc_info = &q->info[q->tail_idx];
	q->tail_idx = (q->tail_idx + 1) & (q->num_descs - 1);

	/* clean the related q entry, only one per qc completion */
	ionic_rx_clean(q, desc_info, cq_info, desc_info->cb_arg);

	desc_info->cb = NULL;
	desc_info->cb_arg = NULL;

	return true;
}

void ionic_rx_fill(struct ionic_queue *q)
{
	struct net_device *netdev = q->lif->netdev;
	struct ionic_desc_info *desc_info;
	struct ionic_rxq_sg_desc *sg_desc;
	struct ionic_rxq_sg_elem *sg_elem;
	struct ionic_buf_info *buf_info;
	struct ionic_rxq_desc *desc;
	unsigned int remain_len;
	unsigned int frag_len;
	unsigned int nfrags;
	unsigned int i, j;
	unsigned int len;

	len = netdev->mtu + ETH_HLEN + VLAN_HLEN;

	for (i = ionic_q_space_avail(q); i; i--) {
		nfrags = 0;
		remain_len = len;
		desc_info = &q->info[q->head_idx];
		desc = desc_info->desc;
		buf_info = &desc_info->bufs[0];

		if (!buf_info->page) { /* alloc a new buffer? */
			if (unlikely(ionic_rx_page_alloc(q, buf_info))) {
				desc->addr = 0;
				desc->len = 0;
				return;
			}
		}

		/* fill main descriptor - buf[0] */
		desc->addr = cpu_to_le64(buf_info->dma_addr + buf_info->page_offset);
		frag_len = min_t(u16, len, IONIC_PAGE_SIZE - buf_info->page_offset);
		desc->len = cpu_to_le16(frag_len);
		remain_len -= frag_len;
		buf_info++;
		nfrags++;

		/* fill sg descriptors - buf[1..n] */
		sg_desc = desc_info->sg_desc;
		for (j = 0; remain_len > 0 && j < q->max_sg_elems; j++) {
			sg_elem = &sg_desc->elems[j];
			if (!buf_info->page) { /* alloc a new sg buffer? */
				if (unlikely(ionic_rx_page_alloc(q, buf_info))) {
					sg_elem->addr = 0;
					sg_elem->len = 0;
					return;
				}
			}

			sg_elem->addr = cpu_to_le64(buf_info->dma_addr + buf_info->page_offset);
			frag_len = min_t(u16, remain_len, IONIC_PAGE_SIZE - buf_info->page_offset);
			sg_elem->len = cpu_to_le16(frag_len);
			remain_len -= frag_len;
			buf_info++;
			nfrags++;
		}

		/* clear end sg element as a sentinel */
		if (j < q->max_sg_elems) {
			sg_elem = &sg_desc->elems[j];
			memset(sg_elem, 0, sizeof(*sg_elem));
		}

		desc->opcode = (nfrags > 1) ? IONIC_RXQ_DESC_OPCODE_SG :
					      IONIC_RXQ_DESC_OPCODE_SIMPLE;
		desc_info->nbufs = nfrags;

		ionic_rxq_post(q, false, ionic_rx_clean, NULL);
	}

	ionic_dbell_ring(q->lif->kern_dbpage, q->hw_type,
			 q->dbval | q->head_idx);
}

static void ionic_rx_fill_cb(void *arg)
{
	ionic_rx_fill(arg);
}

void ionic_rx_empty(struct ionic_queue *q)
{
	struct ionic_desc_info *desc_info;
	struct ionic_buf_info *buf_info;
	unsigned int i, j;

	for (i = 0; i < q->num_descs; i++) {
		desc_info = &q->info[i];
		for (j = 0; j < IONIC_RX_MAX_SG_ELEMS + 1; j++) {
			buf_info = &desc_info->bufs[j];
			if (buf_info->page)
				ionic_rx_page_free(q, buf_info);
		}

		desc_info->nbufs = 0;
		desc_info->cb = NULL;
		desc_info->cb_arg = NULL;
	}

	q->head_idx = 0;
	q->tail_idx = 0;
}

static void ionic_dim_update(struct ionic_qcq *qcq, int napi_mode)
{
	struct dim_sample dim_sample;
	struct ionic_lif *lif;
	unsigned int qi;
	u64 pkts, bytes;

	if (!qcq->intr.dim_coal_hw)
		return;

	lif = qcq->q.lif;
	qi = qcq->cq.bound_q->index;

	switch (napi_mode) {
	case IONIC_LIF_F_TX_DIM_INTR:
		pkts = lif->txqstats[qi].pkts;
		bytes = lif->txqstats[qi].bytes;
		break;
	case IONIC_LIF_F_RX_DIM_INTR:
		pkts = lif->rxqstats[qi].pkts;
		bytes = lif->rxqstats[qi].bytes;
		break;
	default:
		pkts = lif->txqstats[qi].pkts + lif->rxqstats[qi].pkts;
		bytes = lif->txqstats[qi].bytes + lif->rxqstats[qi].bytes;
		break;
	}

	dim_update_sample(qcq->cq.bound_intr->rearm_count,
			  pkts, bytes, &dim_sample);

	net_dim(&qcq->dim, dim_sample);
}

int ionic_tx_napi(struct napi_struct *napi, int budget)
{
	struct ionic_qcq *qcq = napi_to_qcq(napi);
	struct ionic_cq *cq = napi_to_cq(napi);
	struct ionic_dev *idev;
	struct ionic_lif *lif;
	u32 work_done = 0;
	u32 flags = 0;

	lif = cq->bound_q->lif;
	idev = &lif->ionic->idev;

	work_done = ionic_cq_service(cq, budget,
				     ionic_tx_service, NULL, NULL);

	if (work_done < budget && napi_complete_done(napi, work_done)) {
		ionic_dim_update(qcq, IONIC_LIF_F_TX_DIM_INTR);
		flags |= IONIC_INTR_CRED_UNMASK;
		cq->bound_intr->rearm_count++;
	}

	if (work_done || flags) {
		flags |= IONIC_INTR_CRED_RESET_COALESCE;
		ionic_intr_credits(idev->intr_ctrl,
				   cq->bound_intr->index,
				   work_done, flags);
	}

	DEBUG_STATS_NAPI_POLL(qcq, work_done);

	return work_done;
}

int ionic_rx_napi(struct napi_struct *napi, int budget)
{
	struct ionic_qcq *qcq = napi_to_qcq(napi);
	struct ionic_cq *cq = napi_to_cq(napi);
	struct ionic_dev *idev;
	struct ionic_lif *lif;
	u32 work_done = 0;
	u32 flags = 0;

	lif = cq->bound_q->lif;
	idev = &lif->ionic->idev;

	work_done = ionic_cq_service(cq, budget,
				     ionic_rx_service, NULL, NULL);

	if (work_done)
		ionic_rx_fill(cq->bound_q);

	if (work_done < budget && napi_complete_done(napi, work_done)) {
		ionic_dim_update(qcq, IONIC_LIF_F_RX_DIM_INTR);
		flags |= IONIC_INTR_CRED_UNMASK;
		cq->bound_intr->rearm_count++;
	}

	if (work_done || flags) {
		flags |= IONIC_INTR_CRED_RESET_COALESCE;
		ionic_intr_credits(idev->intr_ctrl,
				   cq->bound_intr->index,
				   work_done, flags);
	}

	DEBUG_STATS_NAPI_POLL(qcq, work_done);

	return work_done;
}

int ionic_txrx_napi(struct napi_struct *napi, int budget)
{
	struct ionic_qcq *qcq = napi_to_qcq(napi);
	struct ionic_cq *rxcq = napi_to_cq(napi);
	unsigned int qi = rxcq->bound_q->index;
	struct ionic_dev *idev;
	struct ionic_lif *lif;
	struct ionic_cq *txcq;
	u32 rx_work_done = 0;
	u32 tx_work_done = 0;
	u32 flags = 0;

	lif = rxcq->bound_q->lif;
	idev = &lif->ionic->idev;
	txcq = &lif->txqcqs[qi]->cq;

	tx_work_done = ionic_cq_service(txcq, IONIC_TX_BUDGET_DEFAULT,
					ionic_tx_service, NULL, NULL);

	rx_work_done = ionic_cq_service(rxcq, budget,
					ionic_rx_service, NULL, NULL);
	if (rx_work_done)
		ionic_rx_fill_cb(rxcq->bound_q);

	if (rx_work_done < budget && napi_complete_done(napi, rx_work_done)) {
		ionic_dim_update(qcq, 0);
		flags |= IONIC_INTR_CRED_UNMASK;
		rxcq->bound_intr->rearm_count++;
	}

	if (rx_work_done || flags) {
		flags |= IONIC_INTR_CRED_RESET_COALESCE;
		ionic_intr_credits(idev->intr_ctrl, rxcq->bound_intr->index,
				   tx_work_done + rx_work_done, flags);
	}

	DEBUG_STATS_NAPI_POLL(qcq, rx_work_done);
	DEBUG_STATS_NAPI_POLL(qcq, tx_work_done);

	return rx_work_done;
}

static dma_addr_t ionic_tx_map_single(struct ionic_queue *q,
				      void *data, size_t len)
{
	struct ionic_tx_stats *stats = q_to_tx_stats(q);
	struct device *dev = q->dev;
	dma_addr_t dma_addr;

	dma_addr = dma_map_single(dev, data, len, DMA_TO_DEVICE);
	if (dma_mapping_error(dev, dma_addr)) {
		net_warn_ratelimited("%s: DMA single map failed on %s!\n",
				     q->lif->netdev->name, q->name);
		stats->dma_map_err++;
		return 0;
	}
	return dma_addr;
}

static dma_addr_t ionic_tx_map_frag(struct ionic_queue *q,
				    const skb_frag_t *frag,
				    size_t offset, size_t len)
{
	struct ionic_tx_stats *stats = q_to_tx_stats(q);
	struct device *dev = q->dev;
	dma_addr_t dma_addr;

	dma_addr = skb_frag_dma_map(dev, frag, offset, len, DMA_TO_DEVICE);
	if (dma_mapping_error(dev, dma_addr)) {
		net_warn_ratelimited("%s: DMA frag map failed on %s!\n",
				     q->lif->netdev->name, q->name);
		stats->dma_map_err++;
	}
	return dma_addr;
}

static int ionic_tx_map_skb(struct ionic_queue *q, struct sk_buff *skb,
			    struct ionic_desc_info *desc_info)
{
	struct ionic_buf_info *buf_info = desc_info->bufs;
	struct device *dev = q->dev;
	dma_addr_t dma_addr;
	unsigned int nfrags;
	skb_frag_t *frag;
	int frag_idx;

	dma_addr = ionic_tx_map_single(q, skb->data, skb_headlen(skb));
	if (dma_mapping_error(dev, dma_addr))
		return -EIO;
	buf_info->dma_addr = dma_addr;
	buf_info->len = skb_headlen(skb);
	buf_info++;

	frag = skb_shinfo(skb)->frags;
	nfrags = skb_shinfo(skb)->nr_frags;
	for (frag_idx = 0; frag_idx < nfrags; frag_idx++, frag++) {
		dma_addr = ionic_tx_map_frag(q, frag, 0, skb_frag_size(frag));
		if (dma_mapping_error(dev, dma_addr))
			goto dma_fail;
		buf_info->dma_addr = dma_addr;
		buf_info->len = skb_frag_size(frag);
		buf_info++;
	}

	desc_info->nbufs = 1 + nfrags;

	return 0;

dma_fail:
	/* unwind the frag mappings and the head mapping */
	while (frag_idx > 0) {
		frag_idx--;
		buf_info--;
		dma_unmap_page(dev, buf_info->dma_addr,
			       buf_info->len, DMA_TO_DEVICE);
	}
	dma_unmap_single(dev, buf_info->dma_addr, buf_info->len, DMA_TO_DEVICE);
	return -EIO;
}

static void ionic_tx_clean(struct ionic_queue *q,
			   struct ionic_desc_info *desc_info,
			   struct ionic_cq_info *cq_info,
			   void *cb_arg)
{
	struct ionic_buf_info *buf_info = desc_info->bufs;
	struct ionic_tx_stats *stats = q_to_tx_stats(q);
	struct device *dev = q->dev;
	u16 queue_index;
	unsigned int i;

	if (desc_info->nbufs) {
		dma_unmap_single(dev, (dma_addr_t)buf_info->dma_addr,
				 buf_info->len, DMA_TO_DEVICE);
		buf_info++;
		for (i = 1; i < desc_info->nbufs; i++, buf_info++)
			dma_unmap_page(dev, (dma_addr_t)buf_info->dma_addr,
				       buf_info->len, DMA_TO_DEVICE);
	}

	if (cb_arg) {
		struct sk_buff *skb = cb_arg;

		queue_index = skb_get_queue_mapping(skb);
		if (unlikely(__netif_subqueue_stopped(q->lif->netdev,
						      queue_index))) {
			netif_wake_subqueue(q->lif->netdev, queue_index);
			q->wake++;
		}

		desc_info->bytes = skb->len;
		stats->clean++;

		dev_consume_skb_any(skb);
	}
}

static bool ionic_tx_service(struct ionic_cq *cq, struct ionic_cq_info *cq_info)
{
	struct ionic_queue *q = cq->bound_q;
	struct ionic_desc_info *desc_info;
	struct ionic_txq_comp *comp;
	int bytes = 0;
	int pkts = 0;
	u16 index;

	comp = cq_info->cq_desc + cq->desc_size - sizeof(*comp);

	if (!color_match(comp->color, cq->done_color))
		return false;

	/* clean the related q entries, there could be
	 * several q entries completed for each cq completion
	 */
	do {
		desc_info = &q->info[q->tail_idx];
		desc_info->bytes = 0;
		index = q->tail_idx;
		q->tail_idx = (q->tail_idx + 1) & (q->num_descs - 1);
		ionic_tx_clean(q, desc_info, cq_info, desc_info->cb_arg);
		if (desc_info->cb_arg) {
			pkts++;
			bytes += desc_info->bytes;
		}
		desc_info->cb = NULL;
		desc_info->cb_arg = NULL;
	} while (index != le16_to_cpu(comp->comp_index));

	if (pkts && bytes)
		netdev_tx_completed_queue(q_to_ndq(q), pkts, bytes);

	return true;
}

void ionic_tx_flush(struct ionic_cq *cq)
{
	struct ionic_dev *idev = &cq->lif->ionic->idev;
	u32 work_done;

	work_done = ionic_cq_service(cq, cq->num_descs,
				     ionic_tx_service, NULL, NULL);
	if (work_done)
		ionic_intr_credits(idev->intr_ctrl, cq->bound_intr->index,
				   work_done, IONIC_INTR_CRED_RESET_COALESCE);
}

void ionic_tx_empty(struct ionic_queue *q)
{
	struct ionic_desc_info *desc_info;
	int bytes = 0;
	int pkts = 0;

	/* walk the not completed tx entries, if any */
	while (q->head_idx != q->tail_idx) {
		desc_info = &q->info[q->tail_idx];
		desc_info->bytes = 0;
		q->tail_idx = (q->tail_idx + 1) & (q->num_descs - 1);
		ionic_tx_clean(q, desc_info, NULL, desc_info->cb_arg);
		if (desc_info->cb_arg) {
			pkts++;
			bytes += desc_info->bytes;
		}
		desc_info->cb = NULL;
		desc_info->cb_arg = NULL;
	}

	if (pkts && bytes)
		netdev_tx_completed_queue(q_to_ndq(q), pkts, bytes);
}

static int ionic_tx_tcp_inner_pseudo_csum(struct sk_buff *skb)
{
	int err;

	err = skb_cow_head(skb, 0);
	if (err)
		return err;

	if (skb->protocol == cpu_to_be16(ETH_P_IP)) {
		inner_ip_hdr(skb)->check = 0;
		inner_tcp_hdr(skb)->check =
			~csum_tcpudp_magic(inner_ip_hdr(skb)->saddr,
					   inner_ip_hdr(skb)->daddr,
					   0, IPPROTO_TCP, 0);
	} else if (skb->protocol == cpu_to_be16(ETH_P_IPV6)) {
		inner_tcp_hdr(skb)->check =
			~csum_ipv6_magic(&inner_ipv6_hdr(skb)->saddr,
					 &inner_ipv6_hdr(skb)->daddr,
					 0, IPPROTO_TCP, 0);
	}

	return 0;
}

static int ionic_tx_tcp_pseudo_csum(struct sk_buff *skb)
{
	int err;

	err = skb_cow_head(skb, 0);
	if (err)
		return err;

	if (skb->protocol == cpu_to_be16(ETH_P_IP)) {
		ip_hdr(skb)->check = 0;
		tcp_hdr(skb)->check =
			~csum_tcpudp_magic(ip_hdr(skb)->saddr,
					   ip_hdr(skb)->daddr,
					   0, IPPROTO_TCP, 0);
	} else if (skb->protocol == cpu_to_be16(ETH_P_IPV6)) {
		tcp_v6_gso_csum_prep(skb);
	}

	return 0;
}

static void ionic_tx_tso_post(struct ionic_queue *q, struct ionic_txq_desc *desc,
			      struct sk_buff *skb,
			      dma_addr_t addr, u8 nsge, u16 len,
			      unsigned int hdrlen, unsigned int mss,
			      bool outer_csum,
			      u16 vlan_tci, bool has_vlan,
			      bool start, bool done)
{
	u8 flags = 0;
	u64 cmd;

	flags |= has_vlan ? IONIC_TXQ_DESC_FLAG_VLAN : 0;
	flags |= outer_csum ? IONIC_TXQ_DESC_FLAG_ENCAP : 0;
	flags |= start ? IONIC_TXQ_DESC_FLAG_TSO_SOT : 0;
	flags |= done ? IONIC_TXQ_DESC_FLAG_TSO_EOT : 0;

	cmd = encode_txq_desc_cmd(IONIC_TXQ_DESC_OPCODE_TSO, flags, nsge, addr);
	desc->cmd = cpu_to_le64(cmd);
	desc->len = cpu_to_le16(len);
	desc->vlan_tci = cpu_to_le16(vlan_tci);
	desc->hdr_len = cpu_to_le16(hdrlen);
	desc->mss = cpu_to_le16(mss);

	if (start) {
		skb_tx_timestamp(skb);
		netdev_tx_sent_queue(q_to_ndq(q), skb->len);
		ionic_txq_post(q, false, ionic_tx_clean, skb);
	} else {
		ionic_txq_post(q, done, NULL, NULL);
	}
}

static int ionic_tx_tso(struct ionic_queue *q, struct sk_buff *skb)
{
	struct ionic_tx_stats *stats = q_to_tx_stats(q);
	struct ionic_desc_info *desc_info;
	struct ionic_buf_info *buf_info;
	struct ionic_txq_sg_elem *elem;
	struct ionic_txq_desc *desc;
	unsigned int chunk_len;
	unsigned int frag_rem;
	unsigned int tso_rem;
	unsigned int seg_rem;
	dma_addr_t desc_addr;
	dma_addr_t frag_addr;
	unsigned int hdrlen;
	unsigned int len;
	unsigned int mss;
	bool start, done;
	bool outer_csum;
	bool has_vlan;
	u16 desc_len;
	u8 desc_nsge;
	u16 vlan_tci;
	bool encap;
	int err;

	desc_info = &q->info[q->head_idx];
	buf_info = desc_info->bufs;

	if (unlikely(ionic_tx_map_skb(q, skb, desc_info)))
		return -EIO;

	len = skb->len;
	mss = skb_shinfo(skb)->gso_size;
	outer_csum = (skb_shinfo(skb)->gso_type & SKB_GSO_GRE_CSUM) ||
		     (skb_shinfo(skb)->gso_type & SKB_GSO_UDP_TUNNEL_CSUM);
	has_vlan = !!skb_vlan_tag_present(skb);
	vlan_tci = skb_vlan_tag_get(skb);
	encap = skb->encapsulation;

	/* Preload inner-most TCP csum field with IP pseudo hdr
	 * calculated with IP length set to zero.  HW will later
	 * add in length to each TCP segment resulting from the TSO.
	 */

	if (encap)
		err = ionic_tx_tcp_inner_pseudo_csum(skb);
	else
		err = ionic_tx_tcp_pseudo_csum(skb);
	if (err)
		return err;

	if (encap)
		hdrlen = skb_inner_transport_header(skb) - skb->data +
			 inner_tcp_hdrlen(skb);
	else
		hdrlen = skb_transport_offset(skb) + tcp_hdrlen(skb);

	tso_rem = len;
	seg_rem = min(tso_rem, hdrlen + mss);

	frag_addr = 0;
	frag_rem = 0;

	start = true;

	while (tso_rem > 0) {
		desc = NULL;
		elem = NULL;
		desc_addr = 0;
		desc_len = 0;
		desc_nsge = 0;
		/* use fragments until we have enough to post a single descriptor */
		while (seg_rem > 0) {
			/* if the fragment is exhausted then move to the next one */
			if (frag_rem == 0) {
				/* grab the next fragment */
				frag_addr = buf_info->dma_addr;
				frag_rem = buf_info->len;
				buf_info++;
			}
			chunk_len = min(frag_rem, seg_rem);
			if (!desc) {
				/* fill main descriptor */
				desc = desc_info->txq_desc;
				elem = desc_info->txq_sg_desc->elems;
				desc_addr = frag_addr;
				desc_len = chunk_len;
			} else {
				/* fill sg descriptor */
				elem->addr = cpu_to_le64(frag_addr);
				elem->len = cpu_to_le16(chunk_len);
				elem++;
				desc_nsge++;
			}
			frag_addr += chunk_len;
			frag_rem -= chunk_len;
			tso_rem -= chunk_len;
			seg_rem -= chunk_len;
		}
		seg_rem = min(tso_rem, mss);
		done = (tso_rem == 0);
		/* post descriptor */
		ionic_tx_tso_post(q, desc, skb,
				  desc_addr, desc_nsge, desc_len,
				  hdrlen, mss, outer_csum, vlan_tci, has_vlan,
				  start, done);
		start = false;
		/* Buffer information is stored with the first tso descriptor */
		desc_info = &q->info[q->head_idx];
		desc_info->nbufs = 0;
	}

	stats->pkts += DIV_ROUND_UP(len - hdrlen, mss);
	stats->bytes += len;
	stats->tso++;
	stats->tso_bytes = len;

	return 0;
}

static int ionic_tx_calc_csum(struct ionic_queue *q, struct sk_buff *skb,
			      struct ionic_desc_info *desc_info)
{
	struct ionic_txq_desc *desc = desc_info->txq_desc;
	struct ionic_buf_info *buf_info = desc_info->bufs;
	struct ionic_tx_stats *stats = q_to_tx_stats(q);
	bool has_vlan;
	u8 flags = 0;
	bool encap;
	u64 cmd;

	has_vlan = !!skb_vlan_tag_present(skb);
	encap = skb->encapsulation;

	flags |= has_vlan ? IONIC_TXQ_DESC_FLAG_VLAN : 0;
	flags |= encap ? IONIC_TXQ_DESC_FLAG_ENCAP : 0;

	cmd = encode_txq_desc_cmd(IONIC_TXQ_DESC_OPCODE_CSUM_PARTIAL,
				  flags, skb_shinfo(skb)->nr_frags,
				  buf_info->dma_addr);
	desc->cmd = cpu_to_le64(cmd);
	desc->len = cpu_to_le16(buf_info->len);
	if (has_vlan) {
		desc->vlan_tci = cpu_to_le16(skb_vlan_tag_get(skb));
		stats->vlan_inserted++;
	} else {
		desc->vlan_tci = 0;
	}
	desc->csum_start = cpu_to_le16(skb_checksum_start_offset(skb));
	desc->csum_offset = cpu_to_le16(skb->csum_offset);

	if (skb->csum_not_inet)
		stats->crc32_csum++;
	else
		stats->csum++;

	return 0;
}

static int ionic_tx_calc_no_csum(struct ionic_queue *q, struct sk_buff *skb,
				 struct ionic_desc_info *desc_info)
{
	struct ionic_txq_desc *desc = desc_info->txq_desc;
	struct ionic_buf_info *buf_info = desc_info->bufs;
	struct ionic_tx_stats *stats = q_to_tx_stats(q);
	bool has_vlan;
	u8 flags = 0;
	bool encap;
	u64 cmd;

	has_vlan = !!skb_vlan_tag_present(skb);
	encap = skb->encapsulation;

	flags |= has_vlan ? IONIC_TXQ_DESC_FLAG_VLAN : 0;
	flags |= encap ? IONIC_TXQ_DESC_FLAG_ENCAP : 0;

	cmd = encode_txq_desc_cmd(IONIC_TXQ_DESC_OPCODE_CSUM_NONE,
				  flags, skb_shinfo(skb)->nr_frags,
				  buf_info->dma_addr);
	desc->cmd = cpu_to_le64(cmd);
	desc->len = cpu_to_le16(buf_info->len);
	if (has_vlan) {
		desc->vlan_tci = cpu_to_le16(skb_vlan_tag_get(skb));
		stats->vlan_inserted++;
	} else {
		desc->vlan_tci = 0;
	}
	desc->csum_start = 0;
	desc->csum_offset = 0;

	stats->csum_none++;

	return 0;
}

static int ionic_tx_skb_frags(struct ionic_queue *q, struct sk_buff *skb,
			      struct ionic_desc_info *desc_info)
{
	struct ionic_txq_sg_desc *sg_desc = desc_info->txq_sg_desc;
	struct ionic_buf_info *buf_info = &desc_info->bufs[1];
	struct ionic_txq_sg_elem *elem = sg_desc->elems;
	struct ionic_tx_stats *stats = q_to_tx_stats(q);
	unsigned int i;

	for (i = 0; i < skb_shinfo(skb)->nr_frags; i++, buf_info++, elem++) {
		elem->addr = cpu_to_le64(buf_info->dma_addr);
		elem->len = cpu_to_le16(buf_info->len);
	}

	stats->frags += skb_shinfo(skb)->nr_frags;

	return 0;
}

static int ionic_tx(struct ionic_queue *q, struct sk_buff *skb)
{
	struct ionic_desc_info *desc_info = &q->info[q->head_idx];
	struct ionic_tx_stats *stats = q_to_tx_stats(q);
	int err;

	if (unlikely(ionic_tx_map_skb(q, skb, desc_info)))
		return -EIO;

	/* set up the initial descriptor */
	if (skb->ip_summed == CHECKSUM_PARTIAL)
		err = ionic_tx_calc_csum(q, skb, desc_info);
	else
		err = ionic_tx_calc_no_csum(q, skb, desc_info);
	if (err)
		return err;

	/* add frags */
	err = ionic_tx_skb_frags(q, skb, desc_info);
	if (err)
		return err;

	skb_tx_timestamp(skb);
	stats->pkts++;
	stats->bytes += skb->len;

	netdev_tx_sent_queue(q_to_ndq(q), skb->len);
	ionic_txq_post(q, !netdev_xmit_more(), ionic_tx_clean, skb);

	return 0;
}

static int ionic_tx_descs_needed(struct ionic_queue *q, struct sk_buff *skb)
{
	struct ionic_tx_stats *stats = q_to_tx_stats(q);
	int ndescs;
	int err;

	/* Each desc is mss long max, so a descriptor for each gso_seg */
	if (skb_is_gso(skb))
		ndescs = skb_shinfo(skb)->gso_segs;
	else
		ndescs = 1;

	/* If non-TSO, just need 1 desc and nr_frags sg elems */
	if (skb_shinfo(skb)->nr_frags <= q->max_sg_elems)
		return ndescs;

	/* Too many frags, so linearize */
	err = skb_linearize(skb);
	if (err)
		return err;

	stats->linearize++;

	return ndescs;
}

static int ionic_maybe_stop_tx(struct ionic_queue *q, int ndescs)
{
	int stopped = 0;

	if (unlikely(!ionic_q_has_space(q, ndescs))) {
		netif_stop_subqueue(q->lif->netdev, q->index);
		q->stop++;
		stopped = 1;

		/* Might race with ionic_tx_clean, check again */
		smp_rmb();
		if (ionic_q_has_space(q, ndescs)) {
			netif_wake_subqueue(q->lif->netdev, q->index);
			stopped = 0;
		}
	}

	return stopped;
}

netdev_tx_t ionic_start_xmit(struct sk_buff *skb, struct net_device *netdev)
{
	u16 queue_index = skb_get_queue_mapping(skb);
	struct ionic_lif *lif = netdev_priv(netdev);
	struct ionic_queue *q;
	int ndescs;
	int err;

	if (unlikely(!test_bit(IONIC_LIF_F_UP, lif->state))) {
		dev_kfree_skb(skb);
		return NETDEV_TX_OK;
	}

	if (unlikely(queue_index >= lif->nxqs))
		queue_index = 0;
	q = &lif->txqcqs[queue_index]->q;

	ndescs = ionic_tx_descs_needed(q, skb);
	if (ndescs < 0)
		goto err_out_drop;

	if (unlikely(ionic_maybe_stop_tx(q, ndescs)))
		return NETDEV_TX_BUSY;

	if (skb_is_gso(skb))
		err = ionic_tx_tso(q, skb);
	else
		err = ionic_tx(q, skb);

	if (err)
		goto err_out_drop;

	/* Stop the queue if there aren't descriptors for the next packet.
	 * Since our SG lists per descriptor take care of most of the possible
	 * fragmentation, we don't need to have many descriptors available.
	 */
	ionic_maybe_stop_tx(q, 4);

	return NETDEV_TX_OK;

err_out_drop:
	q->stop++;
	q->drop++;
	dev_kfree_skb(skb);
	return NETDEV_TX_OK;
}<|MERGE_RESOLUTION|>--- conflicted
+++ resolved
@@ -276,20 +276,11 @@
 		}
 	}
 
-<<<<<<< HEAD
-	if (likely(netdev->features & NETIF_F_RXCSUM)) {
-		if (comp->csum_flags & IONIC_RXQ_COMP_CSUM_F_CALC) {
-			skb->ip_summed = CHECKSUM_COMPLETE;
-			skb->csum = (__force __wsum)le16_to_cpu(comp->csum);
-			stats->csum_complete++;
-		}
-=======
 	if (likely(netdev->features & NETIF_F_RXCSUM) &&
-	    (comp->csum_flags & IONIC_RXQ_COMP_CSUM_F_CALC)) {
+	     (comp->csum_flags & IONIC_RXQ_COMP_CSUM_F_CALC)) {
 		skb->ip_summed = CHECKSUM_COMPLETE;
 		skb->csum = (__force __wsum)le16_to_cpu(comp->csum);
 		stats->csum_complete++;
->>>>>>> 79b6dd40
 	} else {
 		stats->csum_none++;
 	}
