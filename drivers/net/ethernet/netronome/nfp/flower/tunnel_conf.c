--- conflicted
+++ resolved
@@ -21,11 +21,7 @@
 #define NFP_TUN_PRE_TUN_IPV6_BIT	BIT(7)
 
 /**
-<<<<<<< HEAD
- * struct nfp_tun_pre_run_rule - rule matched before decap
-=======
  * struct nfp_tun_pre_tun_rule - rule matched before decap
->>>>>>> 7d2a07b7
  * @flags:		options for the rule offset
  * @port_idx:		index of destination MAC address for the rule
  * @vlan_tci:		VLAN info associated with MAC
