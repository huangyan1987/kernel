/*
 * Copyright (C) 2015-2017 Netronome Systems, Inc.
 *
 * This software is dual licensed under the GNU General License Version 2,
 * June 1991 as shown in the file COPYING in the top-level directory of this
 * source tree or the BSD 2-Clause License provided below.  You have the
 * option to license this software under the complete terms of either license.
 *
 * The BSD 2-Clause License:
 *
 *     Redistribution and use in source and binary forms, with or
 *     without modification, are permitted provided that the following
 *     conditions are met:
 *
 *      1. Redistributions of source code must retain the above
 *         copyright notice, this list of conditions and the following
 *         disclaimer.
 *
 *      2. Redistributions in binary form must reproduce the above
 *         copyright notice, this list of conditions and the following
 *         disclaimer in the documentation and/or other materials
 *         provided with the distribution.
 *
 * THE SOFTWARE IS PROVIDED "AS IS", WITHOUT WARRANTY OF ANY KIND,
 * EXPRESS OR IMPLIED, INCLUDING BUT NOT LIMITED TO THE WARRANTIES OF
 * MERCHANTABILITY, FITNESS FOR A PARTICULAR PURPOSE AND
 * NONINFRINGEMENT. IN NO EVENT SHALL THE AUTHORS OR COPYRIGHT HOLDERS
 * BE LIABLE FOR ANY CLAIM, DAMAGES OR OTHER LIABILITY, WHETHER IN AN
 * ACTION OF CONTRACT, TORT OR OTHERWISE, ARISING FROM, OUT OF OR IN
 * CONNECTION WITH THE SOFTWARE OR THE USE OR OTHER DEALINGS IN THE
 * SOFTWARE.
 */

/*
 * nfp_net_common.c
 * Netronome network device driver: Common functions between PF and VF
 * Authors: Jakub Kicinski <jakub.kicinski@netronome.com>
 *          Jason McMullan <jason.mcmullan@netronome.com>
 *          Rolf Neugebauer <rolf.neugebauer@netronome.com>
 *          Brad Petrus <brad.petrus@netronome.com>
 *          Chris Telfer <chris.telfer@netronome.com>
 */

#include <linux/bitfield.h>
#include <linux/bpf.h>
#include <linux/bpf_trace.h>
#include <linux/module.h>
#include <linux/kernel.h>
#include <linux/init.h>
#include <linux/fs.h>
#include <linux/netdevice.h>
#include <linux/etherdevice.h>
#include <linux/interrupt.h>
#include <linux/ip.h>
#include <linux/ipv6.h>
#include <linux/page_ref.h>
#include <linux/pci.h>
#include <linux/pci_regs.h>
#include <linux/msi.h>
#include <linux/ethtool.h>
#include <linux/log2.h>
#include <linux/if_vlan.h>
#include <linux/random.h>
#include <linux/vmalloc.h>
#include <linux/ktime.h>

#include <net/switchdev.h>
#include <net/vxlan.h>

#include "nfpcore/nfp_nsp.h"
#include "nfp_app.h"
#include "nfp_net_ctrl.h"
#include "nfp_net.h"
#include "nfp_port.h"

/**
 * nfp_net_get_fw_version() - Read and parse the FW version
 * @fw_ver:	Output fw_version structure to read to
 * @ctrl_bar:	Mapped address of the control BAR
 */
void nfp_net_get_fw_version(struct nfp_net_fw_version *fw_ver,
			    void __iomem *ctrl_bar)
{
	u32 reg;

	reg = readl(ctrl_bar + NFP_NET_CFG_VERSION);
	put_unaligned_le32(reg, fw_ver);
}

static dma_addr_t nfp_net_dma_map_rx(struct nfp_net_dp *dp, void *frag)
{
	return dma_map_single_attrs(dp->dev, frag + NFP_NET_RX_BUF_HEADROOM,
				    dp->fl_bufsz - NFP_NET_RX_BUF_NON_DATA,
				    dp->rx_dma_dir, DMA_ATTR_SKIP_CPU_SYNC);
}

static void
nfp_net_dma_sync_dev_rx(const struct nfp_net_dp *dp, dma_addr_t dma_addr)
{
	dma_sync_single_for_device(dp->dev, dma_addr,
				   dp->fl_bufsz - NFP_NET_RX_BUF_NON_DATA,
				   dp->rx_dma_dir);
}

static void nfp_net_dma_unmap_rx(struct nfp_net_dp *dp, dma_addr_t dma_addr)
{
	dma_unmap_single_attrs(dp->dev, dma_addr,
			       dp->fl_bufsz - NFP_NET_RX_BUF_NON_DATA,
			       dp->rx_dma_dir, DMA_ATTR_SKIP_CPU_SYNC);
}

static void nfp_net_dma_sync_cpu_rx(struct nfp_net_dp *dp, dma_addr_t dma_addr,
				    unsigned int len)
{
	dma_sync_single_for_cpu(dp->dev, dma_addr - NFP_NET_RX_BUF_HEADROOM,
				len, dp->rx_dma_dir);
}

/* Firmware reconfig
 *
 * Firmware reconfig may take a while so we have two versions of it -
 * synchronous and asynchronous (posted).  All synchronous callers are holding
 * RTNL so we don't have to worry about serializing them.
 */
static void nfp_net_reconfig_start(struct nfp_net *nn, u32 update)
{
	nn_writel(nn, NFP_NET_CFG_UPDATE, update);
	/* ensure update is written before pinging HW */
	nn_pci_flush(nn);
	nfp_qcp_wr_ptr_add(nn->qcp_cfg, 1);
}

/* Pass 0 as update to run posted reconfigs. */
static void nfp_net_reconfig_start_async(struct nfp_net *nn, u32 update)
{
	update |= nn->reconfig_posted;
	nn->reconfig_posted = 0;

	nfp_net_reconfig_start(nn, update);

	nn->reconfig_timer_active = true;
	mod_timer(&nn->reconfig_timer, jiffies + NFP_NET_POLL_TIMEOUT * HZ);
}

static bool nfp_net_reconfig_check_done(struct nfp_net *nn, bool last_check)
{
	u32 reg;

	reg = nn_readl(nn, NFP_NET_CFG_UPDATE);
	if (reg == 0)
		return true;
	if (reg & NFP_NET_CFG_UPDATE_ERR) {
		nn_err(nn, "Reconfig error: 0x%08x\n", reg);
		return true;
	} else if (last_check) {
		nn_err(nn, "Reconfig timeout: 0x%08x\n", reg);
		return true;
	}

	return false;
}

static int nfp_net_reconfig_wait(struct nfp_net *nn, unsigned long deadline)
{
	bool timed_out = false;

	/* Poll update field, waiting for NFP to ack the config */
	while (!nfp_net_reconfig_check_done(nn, timed_out)) {
		msleep(1);
		timed_out = time_is_before_eq_jiffies(deadline);
	}

	if (nn_readl(nn, NFP_NET_CFG_UPDATE) & NFP_NET_CFG_UPDATE_ERR)
		return -EIO;

	return timed_out ? -EIO : 0;
}

static void nfp_net_reconfig_timer(unsigned long data)
{
	struct nfp_net *nn = (void *)data;

	spin_lock_bh(&nn->reconfig_lock);

	nn->reconfig_timer_active = false;

	/* If sync caller is present it will take over from us */
	if (nn->reconfig_sync_present)
		goto done;

	/* Read reconfig status and report errors */
	nfp_net_reconfig_check_done(nn, true);

	if (nn->reconfig_posted)
		nfp_net_reconfig_start_async(nn, 0);
done:
	spin_unlock_bh(&nn->reconfig_lock);
}

/**
 * nfp_net_reconfig_post() - Post async reconfig request
 * @nn:      NFP Net device to reconfigure
 * @update:  The value for the update field in the BAR config
 *
 * Record FW reconfiguration request.  Reconfiguration will be kicked off
 * whenever reconfiguration machinery is idle.  Multiple requests can be
 * merged together!
 */
static void nfp_net_reconfig_post(struct nfp_net *nn, u32 update)
{
	spin_lock_bh(&nn->reconfig_lock);

	/* Sync caller will kick off async reconf when it's done, just post */
	if (nn->reconfig_sync_present) {
		nn->reconfig_posted |= update;
		goto done;
	}

	/* Opportunistically check if the previous command is done */
	if (!nn->reconfig_timer_active ||
	    nfp_net_reconfig_check_done(nn, false))
		nfp_net_reconfig_start_async(nn, update);
	else
		nn->reconfig_posted |= update;
done:
	spin_unlock_bh(&nn->reconfig_lock);
}

/**
 * nfp_net_reconfig() - Reconfigure the firmware
 * @nn:      NFP Net device to reconfigure
 * @update:  The value for the update field in the BAR config
 *
 * Write the update word to the BAR and ping the reconfig queue.  The
 * poll until the firmware has acknowledged the update by zeroing the
 * update word.
 *
 * Return: Negative errno on error, 0 on success
 */
int nfp_net_reconfig(struct nfp_net *nn, u32 update)
{
	bool cancelled_timer = false;
	u32 pre_posted_requests;
	int ret;

	spin_lock_bh(&nn->reconfig_lock);

	nn->reconfig_sync_present = true;

	if (nn->reconfig_timer_active) {
		del_timer(&nn->reconfig_timer);
		nn->reconfig_timer_active = false;
		cancelled_timer = true;
	}
	pre_posted_requests = nn->reconfig_posted;
	nn->reconfig_posted = 0;

	spin_unlock_bh(&nn->reconfig_lock);

	if (cancelled_timer)
		nfp_net_reconfig_wait(nn, nn->reconfig_timer.expires);

	/* Run the posted reconfigs which were issued before we started */
	if (pre_posted_requests) {
		nfp_net_reconfig_start(nn, pre_posted_requests);
		nfp_net_reconfig_wait(nn, jiffies + HZ * NFP_NET_POLL_TIMEOUT);
	}

	nfp_net_reconfig_start(nn, update);
	ret = nfp_net_reconfig_wait(nn, jiffies + HZ * NFP_NET_POLL_TIMEOUT);

	spin_lock_bh(&nn->reconfig_lock);

	if (nn->reconfig_posted)
		nfp_net_reconfig_start_async(nn, 0);

	nn->reconfig_sync_present = false;

	spin_unlock_bh(&nn->reconfig_lock);

	return ret;
}

/**
 * nfp_net_reconfig_mbox() - Reconfigure the firmware via the mailbox
 * @nn:        NFP Net device to reconfigure
 * @mbox_cmd:  The value for the mailbox command
 *
 * Helper function for mailbox updates
 *
 * Return: Negative errno on error, 0 on success
 */
static int nfp_net_reconfig_mbox(struct nfp_net *nn, u32 mbox_cmd)
{
	int ret;

	nn_writeq(nn, NFP_NET_CFG_MBOX_CMD, mbox_cmd);

	ret = nfp_net_reconfig(nn, NFP_NET_CFG_UPDATE_MBOX);
	if (ret) {
		nn_err(nn, "Mailbox update error\n");
		return ret;
	}

	return -nn_readl(nn, NFP_NET_CFG_MBOX_RET);
}

/* Interrupt configuration and handling
 */

/**
 * nfp_net_irq_unmask() - Unmask automasked interrupt
 * @nn:       NFP Network structure
 * @entry_nr: MSI-X table entry
 *
 * Clear the ICR for the IRQ entry.
 */
static void nfp_net_irq_unmask(struct nfp_net *nn, unsigned int entry_nr)
{
	nn_writeb(nn, NFP_NET_CFG_ICR(entry_nr), NFP_NET_CFG_ICR_UNMASKED);
	nn_pci_flush(nn);
}

/**
 * nfp_net_irqs_alloc() - allocates MSI-X irqs
 * @pdev:        PCI device structure
 * @irq_entries: Array to be initialized and used to hold the irq entries
 * @min_irqs:    Minimal acceptable number of interrupts
 * @wanted_irqs: Target number of interrupts to allocate
 *
 * Return: Number of irqs obtained or 0 on error.
 */
unsigned int
nfp_net_irqs_alloc(struct pci_dev *pdev, struct msix_entry *irq_entries,
		   unsigned int min_irqs, unsigned int wanted_irqs)
{
	unsigned int i;
	int got_irqs;

	for (i = 0; i < wanted_irqs; i++)
		irq_entries[i].entry = i;

	got_irqs = pci_enable_msix_range(pdev, irq_entries,
					 min_irqs, wanted_irqs);
	if (got_irqs < 0) {
		dev_err(&pdev->dev, "Failed to enable %d-%d MSI-X (err=%d)\n",
			min_irqs, wanted_irqs, got_irqs);
		return 0;
	}

	if (got_irqs < wanted_irqs)
		dev_warn(&pdev->dev, "Unable to allocate %d IRQs got only %d\n",
			 wanted_irqs, got_irqs);

	return got_irqs;
}

/**
 * nfp_net_irqs_assign() - Assign interrupts allocated externally to netdev
 * @nn:		 NFP Network structure
 * @irq_entries: Table of allocated interrupts
 * @n:		 Size of @irq_entries (number of entries to grab)
 *
 * After interrupts are allocated with nfp_net_irqs_alloc() this function
 * should be called to assign them to a specific netdev (port).
 */
void
nfp_net_irqs_assign(struct nfp_net *nn, struct msix_entry *irq_entries,
		    unsigned int n)
{
	struct nfp_net_dp *dp = &nn->dp;

	nn->max_r_vecs = n - NFP_NET_NON_Q_VECTORS;
	dp->num_r_vecs = nn->max_r_vecs;

	memcpy(nn->irq_entries, irq_entries, sizeof(*irq_entries) * n);

	if (dp->num_rx_rings > dp->num_r_vecs ||
	    dp->num_tx_rings > dp->num_r_vecs)
		dev_warn(nn->dp.dev, "More rings (%d,%d) than vectors (%d).\n",
			 dp->num_rx_rings, dp->num_tx_rings,
			 dp->num_r_vecs);

	dp->num_rx_rings = min(dp->num_r_vecs, dp->num_rx_rings);
	dp->num_tx_rings = min(dp->num_r_vecs, dp->num_tx_rings);
	dp->num_stack_tx_rings = dp->num_tx_rings;
}

/**
 * nfp_net_irqs_disable() - Disable interrupts
 * @pdev:        PCI device structure
 *
 * Undoes what @nfp_net_irqs_alloc() does.
 */
void nfp_net_irqs_disable(struct pci_dev *pdev)
{
	pci_disable_msix(pdev);
}

/**
 * nfp_net_irq_rxtx() - Interrupt service routine for RX/TX rings.
 * @irq:      Interrupt
 * @data:     Opaque data structure
 *
 * Return: Indicate if the interrupt has been handled.
 */
static irqreturn_t nfp_net_irq_rxtx(int irq, void *data)
{
	struct nfp_net_r_vector *r_vec = data;

	napi_schedule_irqoff(&r_vec->napi);

	/* The FW auto-masks any interrupt, either via the MASK bit in
	 * the MSI-X table or via the per entry ICR field.  So there
	 * is no need to disable interrupts here.
	 */
	return IRQ_HANDLED;
}

static irqreturn_t nfp_ctrl_irq_rxtx(int irq, void *data)
{
	struct nfp_net_r_vector *r_vec = data;

	tasklet_schedule(&r_vec->tasklet);

	return IRQ_HANDLED;
}

/**
 * nfp_net_read_link_status() - Reread link status from control BAR
 * @nn:       NFP Network structure
 */
static void nfp_net_read_link_status(struct nfp_net *nn)
{
	unsigned long flags;
	bool link_up;
	u32 sts;

	spin_lock_irqsave(&nn->link_status_lock, flags);

	sts = nn_readl(nn, NFP_NET_CFG_STS);
	link_up = !!(sts & NFP_NET_CFG_STS_LINK);

	if (nn->link_up == link_up)
		goto out;

	nn->link_up = link_up;
	if (nn->port)
		set_bit(NFP_PORT_CHANGED, &nn->port->flags);

	if (nn->link_up) {
		netif_carrier_on(nn->dp.netdev);
		netdev_info(nn->dp.netdev, "NIC Link is Up\n");
	} else {
		netif_carrier_off(nn->dp.netdev);
		netdev_info(nn->dp.netdev, "NIC Link is Down\n");
	}
out:
	spin_unlock_irqrestore(&nn->link_status_lock, flags);
}

/**
 * nfp_net_irq_lsc() - Interrupt service routine for link state changes
 * @irq:      Interrupt
 * @data:     Opaque data structure
 *
 * Return: Indicate if the interrupt has been handled.
 */
static irqreturn_t nfp_net_irq_lsc(int irq, void *data)
{
	struct nfp_net *nn = data;
	struct msix_entry *entry;

	entry = &nn->irq_entries[NFP_NET_IRQ_LSC_IDX];

	nfp_net_read_link_status(nn);

	nfp_net_irq_unmask(nn, entry->entry);

	return IRQ_HANDLED;
}

/**
 * nfp_net_irq_exn() - Interrupt service routine for exceptions
 * @irq:      Interrupt
 * @data:     Opaque data structure
 *
 * Return: Indicate if the interrupt has been handled.
 */
static irqreturn_t nfp_net_irq_exn(int irq, void *data)
{
	struct nfp_net *nn = data;

	nn_err(nn, "%s: UNIMPLEMENTED.\n", __func__);
	/* XXX TO BE IMPLEMENTED */
	return IRQ_HANDLED;
}

/**
 * nfp_net_tx_ring_init() - Fill in the boilerplate for a TX ring
 * @tx_ring:  TX ring structure
 * @r_vec:    IRQ vector servicing this ring
 * @idx:      Ring index
 * @is_xdp:   Is this an XDP TX ring?
 */
static void
nfp_net_tx_ring_init(struct nfp_net_tx_ring *tx_ring,
		     struct nfp_net_r_vector *r_vec, unsigned int idx,
		     bool is_xdp)
{
	struct nfp_net *nn = r_vec->nfp_net;

	tx_ring->idx = idx;
	tx_ring->r_vec = r_vec;
	tx_ring->is_xdp = is_xdp;
	u64_stats_init(&tx_ring->r_vec->tx_sync);

	tx_ring->qcidx = tx_ring->idx * nn->stride_tx;
	tx_ring->qcp_q = nn->tx_bar + NFP_QCP_QUEUE_OFF(tx_ring->qcidx);
}

/**
 * nfp_net_rx_ring_init() - Fill in the boilerplate for a RX ring
 * @rx_ring:  RX ring structure
 * @r_vec:    IRQ vector servicing this ring
 * @idx:      Ring index
 */
static void
nfp_net_rx_ring_init(struct nfp_net_rx_ring *rx_ring,
		     struct nfp_net_r_vector *r_vec, unsigned int idx)
{
	struct nfp_net *nn = r_vec->nfp_net;

	rx_ring->idx = idx;
	rx_ring->r_vec = r_vec;
	u64_stats_init(&rx_ring->r_vec->rx_sync);

	rx_ring->fl_qcidx = rx_ring->idx * nn->stride_rx;
	rx_ring->qcp_fl = nn->rx_bar + NFP_QCP_QUEUE_OFF(rx_ring->fl_qcidx);
}

/**
 * nfp_net_aux_irq_request() - Request an auxiliary interrupt (LSC or EXN)
 * @nn:		NFP Network structure
 * @ctrl_offset: Control BAR offset where IRQ configuration should be written
 * @format:	printf-style format to construct the interrupt name
 * @name:	Pointer to allocated space for interrupt name
 * @name_sz:	Size of space for interrupt name
 * @vector_idx:	Index of MSI-X vector used for this interrupt
 * @handler:	IRQ handler to register for this interrupt
 */
static int
nfp_net_aux_irq_request(struct nfp_net *nn, u32 ctrl_offset,
			const char *format, char *name, size_t name_sz,
			unsigned int vector_idx, irq_handler_t handler)
{
	struct msix_entry *entry;
	int err;

	entry = &nn->irq_entries[vector_idx];

	snprintf(name, name_sz, format, nfp_net_name(nn));
	err = request_irq(entry->vector, handler, 0, name, nn);
	if (err) {
		nn_err(nn, "Failed to request IRQ %d (err=%d).\n",
		       entry->vector, err);
		return err;
	}
	nn_writeb(nn, ctrl_offset, entry->entry);

	return 0;
}

/**
 * nfp_net_aux_irq_free() - Free an auxiliary interrupt (LSC or EXN)
 * @nn:		NFP Network structure
 * @ctrl_offset: Control BAR offset where IRQ configuration should be written
 * @vector_idx:	Index of MSI-X vector used for this interrupt
 */
static void nfp_net_aux_irq_free(struct nfp_net *nn, u32 ctrl_offset,
				 unsigned int vector_idx)
{
	nn_writeb(nn, ctrl_offset, 0xff);
	free_irq(nn->irq_entries[vector_idx].vector, nn);
}

/* Transmit
 *
 * One queue controller peripheral queue is used for transmit.  The
 * driver en-queues packets for transmit by advancing the write
 * pointer.  The device indicates that packets have transmitted by
 * advancing the read pointer.  The driver maintains a local copy of
 * the read and write pointer in @struct nfp_net_tx_ring.  The driver
 * keeps @wr_p in sync with the queue controller write pointer and can
 * determine how many packets have been transmitted by comparing its
 * copy of the read pointer @rd_p with the read pointer maintained by
 * the queue controller peripheral.
 */

/**
 * nfp_net_tx_full() - Check if the TX ring is full
 * @tx_ring: TX ring to check
 * @dcnt:    Number of descriptors that need to be enqueued (must be >= 1)
 *
 * This function checks, based on the *host copy* of read/write
 * pointer if a given TX ring is full.  The real TX queue may have
 * some newly made available slots.
 *
 * Return: True if the ring is full.
 */
static int nfp_net_tx_full(struct nfp_net_tx_ring *tx_ring, int dcnt)
{
	return (tx_ring->wr_p - tx_ring->rd_p) >= (tx_ring->cnt - dcnt);
}

/* Wrappers for deciding when to stop and restart TX queues */
static int nfp_net_tx_ring_should_wake(struct nfp_net_tx_ring *tx_ring)
{
	return !nfp_net_tx_full(tx_ring, MAX_SKB_FRAGS * 4);
}

static int nfp_net_tx_ring_should_stop(struct nfp_net_tx_ring *tx_ring)
{
	return nfp_net_tx_full(tx_ring, MAX_SKB_FRAGS + 1);
}

/**
 * nfp_net_tx_ring_stop() - stop tx ring
 * @nd_q:    netdev queue
 * @tx_ring: driver tx queue structure
 *
 * Safely stop TX ring.  Remember that while we are running .start_xmit()
 * someone else may be cleaning the TX ring completions so we need to be
 * extra careful here.
 */
static void nfp_net_tx_ring_stop(struct netdev_queue *nd_q,
				 struct nfp_net_tx_ring *tx_ring)
{
	netif_tx_stop_queue(nd_q);

	/* We can race with the TX completion out of NAPI so recheck */
	smp_mb();
	if (unlikely(nfp_net_tx_ring_should_wake(tx_ring)))
		netif_tx_start_queue(nd_q);
}

/**
 * nfp_net_tx_tso() - Set up Tx descriptor for LSO
 * @r_vec: per-ring structure
 * @txbuf: Pointer to driver soft TX descriptor
 * @txd: Pointer to HW TX descriptor
 * @skb: Pointer to SKB
 *
 * Set up Tx descriptor for LSO, do nothing for non-LSO skbs.
 * Return error on packet header greater than maximum supported LSO header size.
 */
static void nfp_net_tx_tso(struct nfp_net_r_vector *r_vec,
			   struct nfp_net_tx_buf *txbuf,
			   struct nfp_net_tx_desc *txd, struct sk_buff *skb)
{
	u32 hdrlen;
	u16 mss;

	if (!skb_is_gso(skb))
		return;

	if (!skb->encapsulation) {
		txd->l3_offset = skb_network_offset(skb);
		txd->l4_offset = skb_transport_offset(skb);
		hdrlen = skb_transport_offset(skb) + tcp_hdrlen(skb);
	} else {
		txd->l3_offset = skb_inner_network_offset(skb);
		txd->l4_offset = skb_inner_transport_offset(skb);
		hdrlen = skb_inner_transport_header(skb) - skb->data +
			inner_tcp_hdrlen(skb);
	}

	txbuf->pkt_cnt = skb_shinfo(skb)->gso_segs;
	txbuf->real_len += hdrlen * (txbuf->pkt_cnt - 1);

	mss = skb_shinfo(skb)->gso_size & PCIE_DESC_TX_MSS_MASK;
	txd->lso_hdrlen = hdrlen;
	txd->mss = cpu_to_le16(mss);
	txd->flags |= PCIE_DESC_TX_LSO;

	u64_stats_update_begin(&r_vec->tx_sync);
	r_vec->tx_lso++;
	u64_stats_update_end(&r_vec->tx_sync);
}

/**
 * nfp_net_tx_csum() - Set TX CSUM offload flags in TX descriptor
 * @dp:  NFP Net data path struct
 * @r_vec: per-ring structure
 * @txbuf: Pointer to driver soft TX descriptor
 * @txd: Pointer to TX descriptor
 * @skb: Pointer to SKB
 *
 * This function sets the TX checksum flags in the TX descriptor based
 * on the configuration and the protocol of the packet to be transmitted.
 */
static void nfp_net_tx_csum(struct nfp_net_dp *dp,
			    struct nfp_net_r_vector *r_vec,
			    struct nfp_net_tx_buf *txbuf,
			    struct nfp_net_tx_desc *txd, struct sk_buff *skb)
{
	struct ipv6hdr *ipv6h;
	struct iphdr *iph;
	u8 l4_hdr;

	if (!(dp->ctrl & NFP_NET_CFG_CTRL_TXCSUM))
		return;

	if (skb->ip_summed != CHECKSUM_PARTIAL)
		return;

	txd->flags |= PCIE_DESC_TX_CSUM;
	if (skb->encapsulation)
		txd->flags |= PCIE_DESC_TX_ENCAP;

	iph = skb->encapsulation ? inner_ip_hdr(skb) : ip_hdr(skb);
	ipv6h = skb->encapsulation ? inner_ipv6_hdr(skb) : ipv6_hdr(skb);

	if (iph->version == 4) {
		txd->flags |= PCIE_DESC_TX_IP4_CSUM;
		l4_hdr = iph->protocol;
	} else if (ipv6h->version == 6) {
		l4_hdr = ipv6h->nexthdr;
	} else {
		nn_dp_warn(dp, "partial checksum but ipv=%x!\n", iph->version);
		return;
	}

	switch (l4_hdr) {
	case IPPROTO_TCP:
		txd->flags |= PCIE_DESC_TX_TCP_CSUM;
		break;
	case IPPROTO_UDP:
		txd->flags |= PCIE_DESC_TX_UDP_CSUM;
		break;
	default:
		nn_dp_warn(dp, "partial checksum but l4 proto=%x!\n", l4_hdr);
		return;
	}

	u64_stats_update_begin(&r_vec->tx_sync);
	if (skb->encapsulation)
		r_vec->hw_csum_tx_inner += txbuf->pkt_cnt;
	else
		r_vec->hw_csum_tx += txbuf->pkt_cnt;
	u64_stats_update_end(&r_vec->tx_sync);
}

static void nfp_net_tx_xmit_more_flush(struct nfp_net_tx_ring *tx_ring)
{
	wmb();
	nfp_qcp_wr_ptr_add(tx_ring->qcp_q, tx_ring->wr_ptr_add);
	tx_ring->wr_ptr_add = 0;
}

static int nfp_net_prep_port_id(struct sk_buff *skb)
{
	struct metadata_dst *md_dst = skb_metadata_dst(skb);
	unsigned char *data;

	if (likely(!md_dst))
		return 0;
	if (unlikely(md_dst->type != METADATA_HW_PORT_MUX))
		return 0;

	if (unlikely(skb_cow_head(skb, 8)))
		return -ENOMEM;

	data = skb_push(skb, 8);
	put_unaligned_be32(NFP_NET_META_PORTID, data);
	put_unaligned_be32(md_dst->u.port_info.port_id, data + 4);

	return 8;
}

/**
 * nfp_net_tx() - Main transmit entry point
 * @skb:    SKB to transmit
 * @netdev: netdev structure
 *
 * Return: NETDEV_TX_OK on success.
 */
static int nfp_net_tx(struct sk_buff *skb, struct net_device *netdev)
{
	struct nfp_net *nn = netdev_priv(netdev);
	const struct skb_frag_struct *frag;
	struct nfp_net_tx_desc *txd, txdg;
	int f, nr_frags, wr_idx, md_bytes;
	struct nfp_net_tx_ring *tx_ring;
	struct nfp_net_r_vector *r_vec;
	struct nfp_net_tx_buf *txbuf;
	struct netdev_queue *nd_q;
	struct nfp_net_dp *dp;
	dma_addr_t dma_addr;
	unsigned int fsize;
	u16 qidx;

	dp = &nn->dp;
	qidx = skb_get_queue_mapping(skb);
	tx_ring = &dp->tx_rings[qidx];
	r_vec = tx_ring->r_vec;
	nd_q = netdev_get_tx_queue(dp->netdev, qidx);

	nr_frags = skb_shinfo(skb)->nr_frags;

	if (unlikely(nfp_net_tx_full(tx_ring, nr_frags + 1))) {
		nn_dp_warn(dp, "TX ring %d busy. wrp=%u rdp=%u\n",
			   qidx, tx_ring->wr_p, tx_ring->rd_p);
		netif_tx_stop_queue(nd_q);
		nfp_net_tx_xmit_more_flush(tx_ring);
		u64_stats_update_begin(&r_vec->tx_sync);
		r_vec->tx_busy++;
		u64_stats_update_end(&r_vec->tx_sync);
		return NETDEV_TX_BUSY;
	}

	md_bytes = nfp_net_prep_port_id(skb);
	if (unlikely(md_bytes < 0)) {
		nfp_net_tx_xmit_more_flush(tx_ring);
		dev_kfree_skb_any(skb);
		return NETDEV_TX_OK;
	}

	/* Start with the head skbuf */
	dma_addr = dma_map_single(dp->dev, skb->data, skb_headlen(skb),
				  DMA_TO_DEVICE);
	if (dma_mapping_error(dp->dev, dma_addr))
		goto err_free;

	wr_idx = D_IDX(tx_ring, tx_ring->wr_p);

	/* Stash the soft descriptor of the head then initialize it */
	txbuf = &tx_ring->txbufs[wr_idx];
	txbuf->skb = skb;
	txbuf->dma_addr = dma_addr;
	txbuf->fidx = -1;
	txbuf->pkt_cnt = 1;
	txbuf->real_len = skb->len;

	/* Build TX descriptor */
	txd = &tx_ring->txds[wr_idx];
	txd->offset_eop = (nr_frags ? 0 : PCIE_DESC_TX_EOP) | md_bytes;
	txd->dma_len = cpu_to_le16(skb_headlen(skb));
	nfp_desc_set_dma_addr(txd, dma_addr);
	txd->data_len = cpu_to_le16(skb->len);

	txd->flags = 0;
	txd->mss = 0;
	txd->lso_hdrlen = 0;

	/* Do not reorder - tso may adjust pkt cnt, vlan may override fields */
	nfp_net_tx_tso(r_vec, txbuf, txd, skb);
	nfp_net_tx_csum(dp, r_vec, txbuf, txd, skb);
	if (skb_vlan_tag_present(skb) && dp->ctrl & NFP_NET_CFG_CTRL_TXVLAN) {
		txd->flags |= PCIE_DESC_TX_VLAN;
		txd->vlan = cpu_to_le16(skb_vlan_tag_get(skb));
	}

	/* Gather DMA */
	if (nr_frags > 0) {
		/* all descs must match except for in addr, length and eop */
		txdg = *txd;

		for (f = 0; f < nr_frags; f++) {
			frag = &skb_shinfo(skb)->frags[f];
			fsize = skb_frag_size(frag);

			dma_addr = skb_frag_dma_map(dp->dev, frag, 0,
						    fsize, DMA_TO_DEVICE);
			if (dma_mapping_error(dp->dev, dma_addr))
				goto err_unmap;

			wr_idx = D_IDX(tx_ring, wr_idx + 1);
			tx_ring->txbufs[wr_idx].skb = skb;
			tx_ring->txbufs[wr_idx].dma_addr = dma_addr;
			tx_ring->txbufs[wr_idx].fidx = f;

			txd = &tx_ring->txds[wr_idx];
			*txd = txdg;
			txd->dma_len = cpu_to_le16(fsize);
			nfp_desc_set_dma_addr(txd, dma_addr);
			txd->offset_eop |=
				(f == nr_frags - 1) ? PCIE_DESC_TX_EOP : 0;
		}

		u64_stats_update_begin(&r_vec->tx_sync);
		r_vec->tx_gather++;
		u64_stats_update_end(&r_vec->tx_sync);
	}

	netdev_tx_sent_queue(nd_q, txbuf->real_len);

	tx_ring->wr_p += nr_frags + 1;
	if (nfp_net_tx_ring_should_stop(tx_ring))
		nfp_net_tx_ring_stop(nd_q, tx_ring);

	tx_ring->wr_ptr_add += nr_frags + 1;
	if (!skb->xmit_more || netif_xmit_stopped(nd_q))
		nfp_net_tx_xmit_more_flush(tx_ring);

	skb_tx_timestamp(skb);

	return NETDEV_TX_OK;

err_unmap:
	while (--f >= 0) {
		frag = &skb_shinfo(skb)->frags[f];
		dma_unmap_page(dp->dev, tx_ring->txbufs[wr_idx].dma_addr,
			       skb_frag_size(frag), DMA_TO_DEVICE);
		tx_ring->txbufs[wr_idx].skb = NULL;
		tx_ring->txbufs[wr_idx].dma_addr = 0;
		tx_ring->txbufs[wr_idx].fidx = -2;
		wr_idx = wr_idx - 1;
		if (wr_idx < 0)
			wr_idx += tx_ring->cnt;
	}
	dma_unmap_single(dp->dev, tx_ring->txbufs[wr_idx].dma_addr,
			 skb_headlen(skb), DMA_TO_DEVICE);
	tx_ring->txbufs[wr_idx].skb = NULL;
	tx_ring->txbufs[wr_idx].dma_addr = 0;
	tx_ring->txbufs[wr_idx].fidx = -2;
err_free:
	nn_dp_warn(dp, "Failed to map DMA TX buffer\n");
	nfp_net_tx_xmit_more_flush(tx_ring);
	u64_stats_update_begin(&r_vec->tx_sync);
	r_vec->tx_errors++;
	u64_stats_update_end(&r_vec->tx_sync);
	dev_kfree_skb_any(skb);
	return NETDEV_TX_OK;
}

/**
 * nfp_net_tx_complete() - Handled completed TX packets
 * @tx_ring:   TX ring structure
 *
 * Return: Number of completed TX descriptors
 */
static void nfp_net_tx_complete(struct nfp_net_tx_ring *tx_ring)
{
	struct nfp_net_r_vector *r_vec = tx_ring->r_vec;
	struct nfp_net_dp *dp = &r_vec->nfp_net->dp;
	const struct skb_frag_struct *frag;
	struct netdev_queue *nd_q;
	u32 done_pkts = 0, done_bytes = 0;
	struct sk_buff *skb;
	int todo, nr_frags;
	u32 qcp_rd_p;
	int fidx;
	int idx;

	if (tx_ring->wr_p == tx_ring->rd_p)
		return;

	/* Work out how many descriptors have been transmitted */
	qcp_rd_p = nfp_qcp_rd_ptr_read(tx_ring->qcp_q);

	if (qcp_rd_p == tx_ring->qcp_rd_p)
		return;

	todo = D_IDX(tx_ring, qcp_rd_p - tx_ring->qcp_rd_p);

	while (todo--) {
		idx = D_IDX(tx_ring, tx_ring->rd_p++);

		skb = tx_ring->txbufs[idx].skb;
		if (!skb)
			continue;

		nr_frags = skb_shinfo(skb)->nr_frags;
		fidx = tx_ring->txbufs[idx].fidx;

		if (fidx == -1) {
			/* unmap head */
			dma_unmap_single(dp->dev, tx_ring->txbufs[idx].dma_addr,
					 skb_headlen(skb), DMA_TO_DEVICE);

			done_pkts += tx_ring->txbufs[idx].pkt_cnt;
			done_bytes += tx_ring->txbufs[idx].real_len;
		} else {
			/* unmap fragment */
			frag = &skb_shinfo(skb)->frags[fidx];
			dma_unmap_page(dp->dev, tx_ring->txbufs[idx].dma_addr,
				       skb_frag_size(frag), DMA_TO_DEVICE);
		}

		/* check for last gather fragment */
		if (fidx == nr_frags - 1)
			dev_kfree_skb_any(skb);

		tx_ring->txbufs[idx].dma_addr = 0;
		tx_ring->txbufs[idx].skb = NULL;
		tx_ring->txbufs[idx].fidx = -2;
	}

	tx_ring->qcp_rd_p = qcp_rd_p;

	u64_stats_update_begin(&r_vec->tx_sync);
	r_vec->tx_bytes += done_bytes;
	r_vec->tx_pkts += done_pkts;
	u64_stats_update_end(&r_vec->tx_sync);

	if (!dp->netdev)
		return;

	nd_q = netdev_get_tx_queue(dp->netdev, tx_ring->idx);
	netdev_tx_completed_queue(nd_q, done_pkts, done_bytes);
	if (nfp_net_tx_ring_should_wake(tx_ring)) {
		/* Make sure TX thread will see updated tx_ring->rd_p */
		smp_mb();

		if (unlikely(netif_tx_queue_stopped(nd_q)))
			netif_tx_wake_queue(nd_q);
	}

	WARN_ONCE(tx_ring->wr_p - tx_ring->rd_p > tx_ring->cnt,
		  "TX ring corruption rd_p=%u wr_p=%u cnt=%u\n",
		  tx_ring->rd_p, tx_ring->wr_p, tx_ring->cnt);
}

static bool nfp_net_xdp_complete(struct nfp_net_tx_ring *tx_ring)
{
	struct nfp_net_r_vector *r_vec = tx_ring->r_vec;
	u32 done_pkts = 0, done_bytes = 0;
	bool done_all;
	int idx, todo;
	u32 qcp_rd_p;

	/* Work out how many descriptors have been transmitted */
	qcp_rd_p = nfp_qcp_rd_ptr_read(tx_ring->qcp_q);

	if (qcp_rd_p == tx_ring->qcp_rd_p)
		return true;

	todo = D_IDX(tx_ring, qcp_rd_p - tx_ring->qcp_rd_p);

	done_all = todo <= NFP_NET_XDP_MAX_COMPLETE;
	todo = min(todo, NFP_NET_XDP_MAX_COMPLETE);

	tx_ring->qcp_rd_p = D_IDX(tx_ring, tx_ring->qcp_rd_p + todo);

	done_pkts = todo;
	while (todo--) {
		idx = D_IDX(tx_ring, tx_ring->rd_p);
		tx_ring->rd_p++;

		done_bytes += tx_ring->txbufs[idx].real_len;
	}

	u64_stats_update_begin(&r_vec->tx_sync);
	r_vec->tx_bytes += done_bytes;
	r_vec->tx_pkts += done_pkts;
	u64_stats_update_end(&r_vec->tx_sync);

	WARN_ONCE(tx_ring->wr_p - tx_ring->rd_p > tx_ring->cnt,
		  "XDP TX ring corruption rd_p=%u wr_p=%u cnt=%u\n",
		  tx_ring->rd_p, tx_ring->wr_p, tx_ring->cnt);

	return done_all;
}

/**
 * nfp_net_tx_ring_reset() - Free any untransmitted buffers and reset pointers
 * @dp:		NFP Net data path struct
 * @tx_ring:	TX ring structure
 *
 * Assumes that the device is stopped
 */
static void
nfp_net_tx_ring_reset(struct nfp_net_dp *dp, struct nfp_net_tx_ring *tx_ring)
{
	const struct skb_frag_struct *frag;
	struct netdev_queue *nd_q;

	while (!tx_ring->is_xdp && tx_ring->rd_p != tx_ring->wr_p) {
		struct nfp_net_tx_buf *tx_buf;
		struct sk_buff *skb;
		int idx, nr_frags;

		idx = D_IDX(tx_ring, tx_ring->rd_p);
		tx_buf = &tx_ring->txbufs[idx];

		skb = tx_ring->txbufs[idx].skb;
		nr_frags = skb_shinfo(skb)->nr_frags;

		if (tx_buf->fidx == -1) {
			/* unmap head */
			dma_unmap_single(dp->dev, tx_buf->dma_addr,
					 skb_headlen(skb), DMA_TO_DEVICE);
		} else {
			/* unmap fragment */
			frag = &skb_shinfo(skb)->frags[tx_buf->fidx];
			dma_unmap_page(dp->dev, tx_buf->dma_addr,
				       skb_frag_size(frag), DMA_TO_DEVICE);
		}

		/* check for last gather fragment */
		if (tx_buf->fidx == nr_frags - 1)
			dev_kfree_skb_any(skb);

		tx_buf->dma_addr = 0;
		tx_buf->skb = NULL;
		tx_buf->fidx = -2;

		tx_ring->qcp_rd_p++;
		tx_ring->rd_p++;
	}

	memset(tx_ring->txds, 0, sizeof(*tx_ring->txds) * tx_ring->cnt);
	tx_ring->wr_p = 0;
	tx_ring->rd_p = 0;
	tx_ring->qcp_rd_p = 0;
	tx_ring->wr_ptr_add = 0;

	if (tx_ring->is_xdp || !dp->netdev)
		return;

	nd_q = netdev_get_tx_queue(dp->netdev, tx_ring->idx);
	netdev_tx_reset_queue(nd_q);
}

static void nfp_net_tx_timeout(struct net_device *netdev)
{
	struct nfp_net *nn = netdev_priv(netdev);
	int i;

	for (i = 0; i < nn->dp.netdev->real_num_tx_queues; i++) {
		if (!netif_tx_queue_stopped(netdev_get_tx_queue(netdev, i)))
			continue;
		nn_warn(nn, "TX timeout on ring: %d\n", i);
	}
	nn_warn(nn, "TX watchdog timeout\n");
}

/* Receive processing
 */
static unsigned int
nfp_net_calc_fl_bufsz(struct nfp_net_dp *dp)
{
	unsigned int fl_bufsz;

	fl_bufsz = NFP_NET_RX_BUF_HEADROOM;
	fl_bufsz += dp->rx_dma_off;
	if (dp->rx_offset == NFP_NET_CFG_RX_OFFSET_DYNAMIC)
		fl_bufsz += NFP_NET_MAX_PREPEND;
	else
		fl_bufsz += dp->rx_offset;
	fl_bufsz += ETH_HLEN + VLAN_HLEN * 2 + dp->mtu;

	fl_bufsz = SKB_DATA_ALIGN(fl_bufsz);
	fl_bufsz += SKB_DATA_ALIGN(sizeof(struct skb_shared_info));

	return fl_bufsz;
}

static void
nfp_net_free_frag(void *frag, bool xdp)
{
	if (!xdp)
		skb_free_frag(frag);
	else
		__free_page(virt_to_page(frag));
}

/**
 * nfp_net_rx_alloc_one() - Allocate and map page frag for RX
 * @dp:		NFP Net data path struct
 * @dma_addr:	Pointer to storage for DMA address (output param)
 *
 * This function will allcate a new page frag, map it for DMA.
 *
 * Return: allocated page frag or NULL on failure.
 */
static void *nfp_net_rx_alloc_one(struct nfp_net_dp *dp, dma_addr_t *dma_addr)
{
	void *frag;

	if (!dp->xdp_prog)
		frag = netdev_alloc_frag(dp->fl_bufsz);
	else
		frag = page_address(alloc_page(GFP_KERNEL | __GFP_COLD));
	if (!frag) {
		nn_dp_warn(dp, "Failed to alloc receive page frag\n");
		return NULL;
	}

	*dma_addr = nfp_net_dma_map_rx(dp, frag);
	if (dma_mapping_error(dp->dev, *dma_addr)) {
		nfp_net_free_frag(frag, dp->xdp_prog);
		nn_dp_warn(dp, "Failed to map DMA RX buffer\n");
		return NULL;
	}

	return frag;
}

static void *nfp_net_napi_alloc_one(struct nfp_net_dp *dp, dma_addr_t *dma_addr)
{
	void *frag;

	if (!dp->xdp_prog)
		frag = napi_alloc_frag(dp->fl_bufsz);
	else
		frag = page_address(alloc_page(GFP_ATOMIC | __GFP_COLD));
	if (!frag) {
		nn_dp_warn(dp, "Failed to alloc receive page frag\n");
		return NULL;
	}

	*dma_addr = nfp_net_dma_map_rx(dp, frag);
	if (dma_mapping_error(dp->dev, *dma_addr)) {
		nfp_net_free_frag(frag, dp->xdp_prog);
		nn_dp_warn(dp, "Failed to map DMA RX buffer\n");
		return NULL;
	}

	return frag;
}

/**
 * nfp_net_rx_give_one() - Put mapped skb on the software and hardware rings
 * @dp:		NFP Net data path struct
 * @rx_ring:	RX ring structure
 * @frag:	page fragment buffer
 * @dma_addr:	DMA address of skb mapping
 */
static void nfp_net_rx_give_one(const struct nfp_net_dp *dp,
				struct nfp_net_rx_ring *rx_ring,
				void *frag, dma_addr_t dma_addr)
{
	unsigned int wr_idx;

	wr_idx = D_IDX(rx_ring, rx_ring->wr_p);

	nfp_net_dma_sync_dev_rx(dp, dma_addr);

	/* Stash SKB and DMA address away */
	rx_ring->rxbufs[wr_idx].frag = frag;
	rx_ring->rxbufs[wr_idx].dma_addr = dma_addr;

	/* Fill freelist descriptor */
	rx_ring->rxds[wr_idx].fld.reserved = 0;
	rx_ring->rxds[wr_idx].fld.meta_len_dd = 0;
	nfp_desc_set_dma_addr(&rx_ring->rxds[wr_idx].fld,
			      dma_addr + dp->rx_dma_off);

	rx_ring->wr_p++;
	if (!(rx_ring->wr_p % NFP_NET_FL_BATCH)) {
		/* Update write pointer of the freelist queue. Make
		 * sure all writes are flushed before telling the hardware.
		 */
		wmb();
		nfp_qcp_wr_ptr_add(rx_ring->qcp_fl, NFP_NET_FL_BATCH);
	}
}

/**
 * nfp_net_rx_ring_reset() - Reflect in SW state of freelist after disable
 * @rx_ring:	RX ring structure
 *
 * Warning: Do *not* call if ring buffers were never put on the FW freelist
 *	    (i.e. device was not enabled)!
 */
static void nfp_net_rx_ring_reset(struct nfp_net_rx_ring *rx_ring)
{
	unsigned int wr_idx, last_idx;

	/* Move the empty entry to the end of the list */
	wr_idx = D_IDX(rx_ring, rx_ring->wr_p);
	last_idx = rx_ring->cnt - 1;
	rx_ring->rxbufs[wr_idx].dma_addr = rx_ring->rxbufs[last_idx].dma_addr;
	rx_ring->rxbufs[wr_idx].frag = rx_ring->rxbufs[last_idx].frag;
	rx_ring->rxbufs[last_idx].dma_addr = 0;
	rx_ring->rxbufs[last_idx].frag = NULL;

	memset(rx_ring->rxds, 0, sizeof(*rx_ring->rxds) * rx_ring->cnt);
	rx_ring->wr_p = 0;
	rx_ring->rd_p = 0;
}

/**
 * nfp_net_rx_ring_bufs_free() - Free any buffers currently on the RX ring
 * @dp:		NFP Net data path struct
 * @rx_ring:	RX ring to remove buffers from
 *
 * Assumes that the device is stopped and buffers are in [0, ring->cnt - 1)
 * entries.  After device is disabled nfp_net_rx_ring_reset() must be called
 * to restore required ring geometry.
 */
static void
nfp_net_rx_ring_bufs_free(struct nfp_net_dp *dp,
			  struct nfp_net_rx_ring *rx_ring)
{
	unsigned int i;

	for (i = 0; i < rx_ring->cnt - 1; i++) {
		/* NULL skb can only happen when initial filling of the ring
		 * fails to allocate enough buffers and calls here to free
		 * already allocated ones.
		 */
		if (!rx_ring->rxbufs[i].frag)
			continue;

		nfp_net_dma_unmap_rx(dp, rx_ring->rxbufs[i].dma_addr);
		nfp_net_free_frag(rx_ring->rxbufs[i].frag, dp->xdp_prog);
		rx_ring->rxbufs[i].dma_addr = 0;
		rx_ring->rxbufs[i].frag = NULL;
	}
}

/**
 * nfp_net_rx_ring_bufs_alloc() - Fill RX ring with buffers (don't give to FW)
 * @dp:		NFP Net data path struct
 * @rx_ring:	RX ring to remove buffers from
 */
static int
nfp_net_rx_ring_bufs_alloc(struct nfp_net_dp *dp,
			   struct nfp_net_rx_ring *rx_ring)
{
	struct nfp_net_rx_buf *rxbufs;
	unsigned int i;

	rxbufs = rx_ring->rxbufs;

	for (i = 0; i < rx_ring->cnt - 1; i++) {
		rxbufs[i].frag = nfp_net_rx_alloc_one(dp, &rxbufs[i].dma_addr);
		if (!rxbufs[i].frag) {
			nfp_net_rx_ring_bufs_free(dp, rx_ring);
			return -ENOMEM;
		}
	}

	return 0;
}

/**
 * nfp_net_rx_ring_fill_freelist() - Give buffers from the ring to FW
 * @dp:	     NFP Net data path struct
 * @rx_ring: RX ring to fill
 */
static void
nfp_net_rx_ring_fill_freelist(struct nfp_net_dp *dp,
			      struct nfp_net_rx_ring *rx_ring)
{
	unsigned int i;

	for (i = 0; i < rx_ring->cnt - 1; i++)
		nfp_net_rx_give_one(dp, rx_ring, rx_ring->rxbufs[i].frag,
				    rx_ring->rxbufs[i].dma_addr);
}

/**
 * nfp_net_rx_csum_has_errors() - group check if rxd has any csum errors
 * @flags: RX descriptor flags field in CPU byte order
 */
static int nfp_net_rx_csum_has_errors(u16 flags)
{
	u16 csum_all_checked, csum_all_ok;

	csum_all_checked = flags & __PCIE_DESC_RX_CSUM_ALL;
	csum_all_ok = flags & __PCIE_DESC_RX_CSUM_ALL_OK;

	return csum_all_checked != (csum_all_ok << PCIE_DESC_RX_CSUM_OK_SHIFT);
}

/**
 * nfp_net_rx_csum() - set SKB checksum field based on RX descriptor flags
 * @dp:  NFP Net data path struct
 * @r_vec: per-ring structure
 * @rxd: Pointer to RX descriptor
 * @meta: Parsed metadata prepend
 * @skb: Pointer to SKB
 */
static void nfp_net_rx_csum(struct nfp_net_dp *dp,
			    struct nfp_net_r_vector *r_vec,
			    struct nfp_net_rx_desc *rxd,
			    struct nfp_meta_parsed *meta, struct sk_buff *skb)
{
	skb_checksum_none_assert(skb);

	if (!(dp->netdev->features & NETIF_F_RXCSUM))
		return;

	if (meta->csum_type) {
		skb->ip_summed = meta->csum_type;
		skb->csum = meta->csum;
		u64_stats_update_begin(&r_vec->rx_sync);
		r_vec->hw_csum_rx_ok++;
		u64_stats_update_end(&r_vec->rx_sync);
		return;
	}

	if (nfp_net_rx_csum_has_errors(le16_to_cpu(rxd->rxd.flags))) {
		u64_stats_update_begin(&r_vec->rx_sync);
		r_vec->hw_csum_rx_error++;
		u64_stats_update_end(&r_vec->rx_sync);
		return;
	}

	/* Assume that the firmware will never report inner CSUM_OK unless outer
	 * L4 headers were successfully parsed. FW will always report zero UDP
	 * checksum as CSUM_OK.
	 */
	if (rxd->rxd.flags & PCIE_DESC_RX_TCP_CSUM_OK ||
	    rxd->rxd.flags & PCIE_DESC_RX_UDP_CSUM_OK) {
		__skb_incr_checksum_unnecessary(skb);
		u64_stats_update_begin(&r_vec->rx_sync);
		r_vec->hw_csum_rx_ok++;
		u64_stats_update_end(&r_vec->rx_sync);
	}

	if (rxd->rxd.flags & PCIE_DESC_RX_I_TCP_CSUM_OK ||
	    rxd->rxd.flags & PCIE_DESC_RX_I_UDP_CSUM_OK) {
		__skb_incr_checksum_unnecessary(skb);
		u64_stats_update_begin(&r_vec->rx_sync);
		r_vec->hw_csum_rx_inner_ok++;
		u64_stats_update_end(&r_vec->rx_sync);
	}
}

static void
nfp_net_set_hash(struct net_device *netdev, struct nfp_meta_parsed *meta,
		 unsigned int type, __be32 *hash)
{
	if (!(netdev->features & NETIF_F_RXHASH))
		return;

	switch (type) {
	case NFP_NET_RSS_IPV4:
	case NFP_NET_RSS_IPV6:
	case NFP_NET_RSS_IPV6_EX:
		meta->hash_type = PKT_HASH_TYPE_L3;
		break;
	default:
		meta->hash_type = PKT_HASH_TYPE_L4;
		break;
	}

	meta->hash = get_unaligned_be32(hash);
}

static void
nfp_net_set_hash_desc(struct net_device *netdev, struct nfp_meta_parsed *meta,
		      void *data, struct nfp_net_rx_desc *rxd)
{
	struct nfp_net_rx_hash *rx_hash = data;

	if (!(rxd->rxd.flags & PCIE_DESC_RX_RSS))
		return;

	nfp_net_set_hash(netdev, meta, get_unaligned_be32(&rx_hash->hash_type),
			 &rx_hash->hash);
}

static void *
nfp_net_parse_meta(struct net_device *netdev, struct nfp_meta_parsed *meta,
		   void *data, int meta_len)
{
	u32 meta_info;

	meta_info = get_unaligned_be32(data);
	data += 4;

	while (meta_info) {
		switch (meta_info & NFP_NET_META_FIELD_MASK) {
		case NFP_NET_META_HASH:
			meta_info >>= NFP_NET_META_FIELD_SIZE;
			nfp_net_set_hash(netdev, meta,
					 meta_info & NFP_NET_META_FIELD_MASK,
					 (__be32 *)data);
			data += 4;
			break;
		case NFP_NET_META_MARK:
			meta->mark = get_unaligned_be32(data);
			data += 4;
			break;
		case NFP_NET_META_PORTID:
			meta->portid = get_unaligned_be32(data);
			data += 4;
			break;
		case NFP_NET_META_CSUM:
			meta->csum_type = CHECKSUM_COMPLETE;
			meta->csum =
				(__force __wsum)__get_unaligned_cpu32(data);
			data += 4;
			break;
		default:
			return NULL;
		}

		meta_info >>= NFP_NET_META_FIELD_SIZE;
	}

	return data;
}

static void
nfp_net_rx_drop(const struct nfp_net_dp *dp, struct nfp_net_r_vector *r_vec,
		struct nfp_net_rx_ring *rx_ring, struct nfp_net_rx_buf *rxbuf,
		struct sk_buff *skb)
{
	u64_stats_update_begin(&r_vec->rx_sync);
	r_vec->rx_drops++;
	u64_stats_update_end(&r_vec->rx_sync);

	/* skb is build based on the frag, free_skb() would free the frag
	 * so to be able to reuse it we need an extra ref.
	 */
	if (skb && rxbuf && skb->head == rxbuf->frag)
		page_ref_inc(virt_to_head_page(rxbuf->frag));
	if (rxbuf)
		nfp_net_rx_give_one(dp, rx_ring, rxbuf->frag, rxbuf->dma_addr);
	if (skb)
		dev_kfree_skb_any(skb);
}

static bool
nfp_net_tx_xdp_buf(struct nfp_net_dp *dp, struct nfp_net_rx_ring *rx_ring,
		   struct nfp_net_tx_ring *tx_ring,
		   struct nfp_net_rx_buf *rxbuf, unsigned int dma_off,
		   unsigned int pkt_len, bool *completed)
{
	struct nfp_net_tx_buf *txbuf;
	struct nfp_net_tx_desc *txd;
	int wr_idx;

	if (unlikely(nfp_net_tx_full(tx_ring, 1))) {
		if (!*completed) {
			nfp_net_xdp_complete(tx_ring);
			*completed = true;
		}

		if (unlikely(nfp_net_tx_full(tx_ring, 1))) {
			nfp_net_rx_drop(dp, rx_ring->r_vec, rx_ring, rxbuf,
					NULL);
			return false;
		}
	}

	wr_idx = D_IDX(tx_ring, tx_ring->wr_p);

	/* Stash the soft descriptor of the head then initialize it */
	txbuf = &tx_ring->txbufs[wr_idx];

	nfp_net_rx_give_one(dp, rx_ring, txbuf->frag, txbuf->dma_addr);

	txbuf->frag = rxbuf->frag;
	txbuf->dma_addr = rxbuf->dma_addr;
	txbuf->fidx = -1;
	txbuf->pkt_cnt = 1;
	txbuf->real_len = pkt_len;

	dma_sync_single_for_device(dp->dev, rxbuf->dma_addr + dma_off,
				   pkt_len, DMA_BIDIRECTIONAL);

	/* Build TX descriptor */
	txd = &tx_ring->txds[wr_idx];
	txd->offset_eop = PCIE_DESC_TX_EOP;
	txd->dma_len = cpu_to_le16(pkt_len);
	nfp_desc_set_dma_addr(txd, rxbuf->dma_addr + dma_off);
	txd->data_len = cpu_to_le16(pkt_len);

	txd->flags = 0;
	txd->mss = 0;
	txd->lso_hdrlen = 0;

	tx_ring->wr_p++;
	tx_ring->wr_ptr_add++;
	return true;
}

static int nfp_net_run_xdp(struct bpf_prog *prog, void *data, void *hard_start,
			   unsigned int *off, unsigned int *len)
{
	struct xdp_buff xdp;
	void *orig_data;
	int ret;

	xdp.data_hard_start = hard_start;
	xdp.data = data + *off;
	xdp.data_end = data + *off + *len;

	orig_data = xdp.data;
	ret = bpf_prog_run_xdp(prog, &xdp);

	*len -= xdp.data - orig_data;
	*off += xdp.data - orig_data;

	return ret;
}

/**
 * nfp_net_rx() - receive up to @budget packets on @rx_ring
 * @rx_ring:   RX ring to receive from
 * @budget:    NAPI budget
 *
 * Note, this function is separated out from the napi poll function to
 * more cleanly separate packet receive code from other bookkeeping
 * functions performed in the napi poll function.
 *
 * Return: Number of packets received.
 */
static int nfp_net_rx(struct nfp_net_rx_ring *rx_ring, int budget)
{
	struct nfp_net_r_vector *r_vec = rx_ring->r_vec;
	struct nfp_net_dp *dp = &r_vec->nfp_net->dp;
	struct nfp_net_tx_ring *tx_ring;
	struct bpf_prog *xdp_prog;
	bool xdp_tx_cmpl = false;
	unsigned int true_bufsz;
	struct sk_buff *skb;
	int pkts_polled = 0;
	int idx;

	rcu_read_lock();
	xdp_prog = READ_ONCE(dp->xdp_prog);
	true_bufsz = xdp_prog ? PAGE_SIZE : dp->fl_bufsz;
	tx_ring = r_vec->xdp_ring;

	while (pkts_polled < budget) {
		unsigned int meta_len, data_len, meta_off, pkt_len, pkt_off;
		struct nfp_net_rx_buf *rxbuf;
		struct nfp_net_rx_desc *rxd;
		struct nfp_meta_parsed meta;
		struct net_device *netdev;
		dma_addr_t new_dma_addr;
		void *new_frag;

		idx = D_IDX(rx_ring, rx_ring->rd_p);

		rxd = &rx_ring->rxds[idx];
		if (!(rxd->rxd.meta_len_dd & PCIE_DESC_RX_DD))
			break;

		/* Memory barrier to ensure that we won't do other reads
		 * before the DD bit.
		 */
		dma_rmb();

		memset(&meta, 0, sizeof(meta));

		rx_ring->rd_p++;
		pkts_polled++;

		rxbuf =	&rx_ring->rxbufs[idx];
		/*         < meta_len >
		 *  <-- [rx_offset] -->
		 *  ---------------------------------------------------------
		 * | [XX] |  metadata  |             packet           | XXXX |
		 *  ---------------------------------------------------------
		 *         <---------------- data_len --------------->
		 *
		 * The rx_offset is fixed for all packets, the meta_len can vary
		 * on a packet by packet basis. If rx_offset is set to zero
		 * (_RX_OFFSET_DYNAMIC) metadata starts at the beginning of the
		 * buffer and is immediately followed by the packet (no [XX]).
		 */
		meta_len = rxd->rxd.meta_len_dd & PCIE_DESC_RX_META_LEN_MASK;
		data_len = le16_to_cpu(rxd->rxd.data_len);
		pkt_len = data_len - meta_len;

		pkt_off = NFP_NET_RX_BUF_HEADROOM + dp->rx_dma_off;
		if (dp->rx_offset == NFP_NET_CFG_RX_OFFSET_DYNAMIC)
			pkt_off += meta_len;
		else
			pkt_off += dp->rx_offset;
		meta_off = pkt_off - meta_len;

		/* Stats update */
		u64_stats_update_begin(&r_vec->rx_sync);
		r_vec->rx_pkts++;
		r_vec->rx_bytes += pkt_len;
		u64_stats_update_end(&r_vec->rx_sync);

		if (unlikely(meta_len > NFP_NET_MAX_PREPEND ||
			     (dp->rx_offset && meta_len > dp->rx_offset))) {
			nn_dp_warn(dp, "oversized RX packet metadata %u\n",
				   meta_len);
			nfp_net_rx_drop(dp, r_vec, rx_ring, rxbuf, NULL);
			continue;
		}

		nfp_net_dma_sync_cpu_rx(dp, rxbuf->dma_addr + meta_off,
					data_len);

		if (!dp->chained_metadata_format) {
			nfp_net_set_hash_desc(dp->netdev, &meta,
					      rxbuf->frag + meta_off, rxd);
		} else if (meta_len) {
			void *end;

			end = nfp_net_parse_meta(dp->netdev, &meta,
						 rxbuf->frag + meta_off,
						 meta_len);
			if (unlikely(end != rxbuf->frag + pkt_off)) {
				nn_dp_warn(dp, "invalid RX packet metadata\n");
				nfp_net_rx_drop(dp, r_vec, rx_ring, rxbuf,
						NULL);
				continue;
			}
		}

		if (xdp_prog && !(rxd->rxd.flags & PCIE_DESC_RX_BPF &&
				  dp->bpf_offload_xdp) && !meta.portid) {
			unsigned int dma_off;
			void *hard_start;
			int act;

			hard_start = rxbuf->frag + NFP_NET_RX_BUF_HEADROOM;

			act = nfp_net_run_xdp(xdp_prog, rxbuf->frag, hard_start,
					      &pkt_off, &pkt_len);
			switch (act) {
			case XDP_PASS:
				break;
			case XDP_TX:
				dma_off = pkt_off - NFP_NET_RX_BUF_HEADROOM;
				if (unlikely(!nfp_net_tx_xdp_buf(dp, rx_ring,
								 tx_ring, rxbuf,
								 dma_off,
								 pkt_len,
								 &xdp_tx_cmpl)))
					trace_xdp_exception(dp->netdev,
							    xdp_prog, act);
				continue;
			default:
				bpf_warn_invalid_xdp_action(act);
				/* fall through */
			case XDP_ABORTED:
				trace_xdp_exception(dp->netdev, xdp_prog, act);
				/* fall through */
			case XDP_DROP:
				nfp_net_rx_give_one(dp, rx_ring, rxbuf->frag,
						    rxbuf->dma_addr);
				continue;
			}
		}

		skb = build_skb(rxbuf->frag, true_bufsz);
		if (unlikely(!skb)) {
			nfp_net_rx_drop(dp, r_vec, rx_ring, rxbuf, NULL);
			continue;
		}
		new_frag = nfp_net_napi_alloc_one(dp, &new_dma_addr);
		if (unlikely(!new_frag)) {
			nfp_net_rx_drop(dp, r_vec, rx_ring, rxbuf, skb);
			continue;
		}

		nfp_net_dma_unmap_rx(dp, rxbuf->dma_addr);

		nfp_net_rx_give_one(dp, rx_ring, new_frag, new_dma_addr);

		if (likely(!meta.portid)) {
			netdev = dp->netdev;
		} else {
			struct nfp_net *nn;

			nn = netdev_priv(dp->netdev);
			netdev = nfp_app_repr_get(nn->app, meta.portid);
			if (unlikely(!netdev)) {
				nfp_net_rx_drop(dp, r_vec, rx_ring, NULL, skb);
				continue;
			}
			nfp_repr_inc_rx_stats(netdev, pkt_len);
		}

		skb_reserve(skb, pkt_off);
		skb_put(skb, pkt_len);

		skb->mark = meta.mark;
		skb_set_hash(skb, meta.hash, meta.hash_type);

		skb_record_rx_queue(skb, rx_ring->idx);
		skb->protocol = eth_type_trans(skb, netdev);

		nfp_net_rx_csum(dp, r_vec, rxd, &meta, skb);

		if (rxd->rxd.flags & PCIE_DESC_RX_VLAN)
			__vlan_hwaccel_put_tag(skb, htons(ETH_P_8021Q),
					       le16_to_cpu(rxd->rxd.vlan));

		napi_gro_receive(&rx_ring->r_vec->napi, skb);
	}

	if (xdp_prog) {
		if (tx_ring->wr_ptr_add)
			nfp_net_tx_xmit_more_flush(tx_ring);
		else if (unlikely(tx_ring->wr_p != tx_ring->rd_p) &&
			 !xdp_tx_cmpl)
			if (!nfp_net_xdp_complete(tx_ring))
				pkts_polled = budget;
	}
	rcu_read_unlock();

	return pkts_polled;
}

/**
 * nfp_net_poll() - napi poll function
 * @napi:    NAPI structure
 * @budget:  NAPI budget
 *
 * Return: number of packets polled.
 */
static int nfp_net_poll(struct napi_struct *napi, int budget)
{
	struct nfp_net_r_vector *r_vec =
		container_of(napi, struct nfp_net_r_vector, napi);
	unsigned int pkts_polled = 0;

	if (r_vec->tx_ring)
		nfp_net_tx_complete(r_vec->tx_ring);
	if (r_vec->rx_ring)
		pkts_polled = nfp_net_rx(r_vec->rx_ring, budget);

	if (pkts_polled < budget)
		if (napi_complete_done(napi, pkts_polled))
			nfp_net_irq_unmask(r_vec->nfp_net, r_vec->irq_entry);

	return pkts_polled;
}

/* Control device data path
 */

static bool
nfp_ctrl_tx_one(struct nfp_net *nn, struct nfp_net_r_vector *r_vec,
		struct sk_buff *skb, bool old)
{
	unsigned int real_len = skb->len, meta_len = 0;
	struct nfp_net_tx_ring *tx_ring;
	struct nfp_net_tx_buf *txbuf;
	struct nfp_net_tx_desc *txd;
	struct nfp_net_dp *dp;
	dma_addr_t dma_addr;
	int wr_idx;

	dp = &r_vec->nfp_net->dp;
	tx_ring = r_vec->tx_ring;

	if (WARN_ON_ONCE(skb_shinfo(skb)->nr_frags)) {
		nn_dp_warn(dp, "Driver's CTRL TX does not implement gather\n");
		goto err_free;
	}

	if (unlikely(nfp_net_tx_full(tx_ring, 1))) {
		u64_stats_update_begin(&r_vec->tx_sync);
		r_vec->tx_busy++;
		u64_stats_update_end(&r_vec->tx_sync);
		if (!old)
			__skb_queue_tail(&r_vec->queue, skb);
		else
			__skb_queue_head(&r_vec->queue, skb);
		return true;
	}

	if (nfp_app_ctrl_has_meta(nn->app)) {
		if (unlikely(skb_headroom(skb) < 8)) {
			nn_dp_warn(dp, "CTRL TX on skb without headroom\n");
			goto err_free;
		}
		meta_len = 8;
		put_unaligned_be32(NFP_META_PORT_ID_CTRL, skb_push(skb, 4));
		put_unaligned_be32(NFP_NET_META_PORTID, skb_push(skb, 4));
	}

	/* Start with the head skbuf */
	dma_addr = dma_map_single(dp->dev, skb->data, skb_headlen(skb),
				  DMA_TO_DEVICE);
	if (dma_mapping_error(dp->dev, dma_addr))
		goto err_dma_warn;

	wr_idx = D_IDX(tx_ring, tx_ring->wr_p);

	/* Stash the soft descriptor of the head then initialize it */
	txbuf = &tx_ring->txbufs[wr_idx];
	txbuf->skb = skb;
	txbuf->dma_addr = dma_addr;
	txbuf->fidx = -1;
	txbuf->pkt_cnt = 1;
	txbuf->real_len = real_len;

	/* Build TX descriptor */
	txd = &tx_ring->txds[wr_idx];
	txd->offset_eop = meta_len | PCIE_DESC_TX_EOP;
	txd->dma_len = cpu_to_le16(skb_headlen(skb));
	nfp_desc_set_dma_addr(txd, dma_addr);
	txd->data_len = cpu_to_le16(skb->len);

	txd->flags = 0;
	txd->mss = 0;
	txd->lso_hdrlen = 0;

	tx_ring->wr_p++;
	tx_ring->wr_ptr_add++;
	nfp_net_tx_xmit_more_flush(tx_ring);

	return false;

err_dma_warn:
	nn_dp_warn(dp, "Failed to DMA map TX CTRL buffer\n");
err_free:
	u64_stats_update_begin(&r_vec->tx_sync);
	r_vec->tx_errors++;
	u64_stats_update_end(&r_vec->tx_sync);
	dev_kfree_skb_any(skb);
	return false;
}

bool nfp_ctrl_tx(struct nfp_net *nn, struct sk_buff *skb)
{
	struct nfp_net_r_vector *r_vec = &nn->r_vecs[0];
	bool ret;

	spin_lock_bh(&r_vec->lock);
	ret = nfp_ctrl_tx_one(nn, r_vec, skb, false);
	spin_unlock_bh(&r_vec->lock);

	return ret;
}

static void __nfp_ctrl_tx_queued(struct nfp_net_r_vector *r_vec)
{
	struct sk_buff *skb;

	while ((skb = __skb_dequeue(&r_vec->queue)))
		if (nfp_ctrl_tx_one(r_vec->nfp_net, r_vec, skb, true))
			return;
}

static bool
nfp_ctrl_meta_ok(struct nfp_net *nn, void *data, unsigned int meta_len)
{
	u32 meta_type, meta_tag;

	if (!nfp_app_ctrl_has_meta(nn->app))
		return !meta_len;

	if (meta_len != 8)
		return false;

	meta_type = get_unaligned_be32(data);
	meta_tag = get_unaligned_be32(data + 4);

	return (meta_type == NFP_NET_META_PORTID &&
		meta_tag == NFP_META_PORT_ID_CTRL);
}

static bool
nfp_ctrl_rx_one(struct nfp_net *nn, struct nfp_net_dp *dp,
		struct nfp_net_r_vector *r_vec, struct nfp_net_rx_ring *rx_ring)
{
	unsigned int meta_len, data_len, meta_off, pkt_len, pkt_off;
	struct nfp_net_rx_buf *rxbuf;
	struct nfp_net_rx_desc *rxd;
	dma_addr_t new_dma_addr;
	struct sk_buff *skb;
	void *new_frag;
	int idx;

	idx = D_IDX(rx_ring, rx_ring->rd_p);

	rxd = &rx_ring->rxds[idx];
	if (!(rxd->rxd.meta_len_dd & PCIE_DESC_RX_DD))
		return false;

	/* Memory barrier to ensure that we won't do other reads
	 * before the DD bit.
	 */
	dma_rmb();

	rx_ring->rd_p++;

	rxbuf =	&rx_ring->rxbufs[idx];
	meta_len = rxd->rxd.meta_len_dd & PCIE_DESC_RX_META_LEN_MASK;
	data_len = le16_to_cpu(rxd->rxd.data_len);
	pkt_len = data_len - meta_len;

	pkt_off = NFP_NET_RX_BUF_HEADROOM + dp->rx_dma_off;
	if (dp->rx_offset == NFP_NET_CFG_RX_OFFSET_DYNAMIC)
		pkt_off += meta_len;
	else
		pkt_off += dp->rx_offset;
	meta_off = pkt_off - meta_len;

	/* Stats update */
	u64_stats_update_begin(&r_vec->rx_sync);
	r_vec->rx_pkts++;
	r_vec->rx_bytes += pkt_len;
	u64_stats_update_end(&r_vec->rx_sync);

	nfp_net_dma_sync_cpu_rx(dp, rxbuf->dma_addr + meta_off,	data_len);

	if (unlikely(!nfp_ctrl_meta_ok(nn, rxbuf->frag + meta_off, meta_len))) {
		nn_dp_warn(dp, "incorrect metadata for ctrl packet (%d)\n",
			   meta_len);
		nfp_net_rx_drop(dp, r_vec, rx_ring, rxbuf, NULL);
		return true;
	}

	skb = build_skb(rxbuf->frag, dp->fl_bufsz);
	if (unlikely(!skb)) {
		nfp_net_rx_drop(dp, r_vec, rx_ring, rxbuf, NULL);
		return true;
	}
	new_frag = nfp_net_napi_alloc_one(dp, &new_dma_addr);
	if (unlikely(!new_frag)) {
		nfp_net_rx_drop(dp, r_vec, rx_ring, rxbuf, skb);
		return true;
	}

	nfp_net_dma_unmap_rx(dp, rxbuf->dma_addr);

	nfp_net_rx_give_one(dp, rx_ring, new_frag, new_dma_addr);

	skb_reserve(skb, pkt_off);
	skb_put(skb, pkt_len);

	nfp_app_ctrl_rx(nn->app, skb);

	return true;
}

static void nfp_ctrl_rx(struct nfp_net_r_vector *r_vec)
{
	struct nfp_net_rx_ring *rx_ring = r_vec->rx_ring;
	struct nfp_net *nn = r_vec->nfp_net;
	struct nfp_net_dp *dp = &nn->dp;

	while (nfp_ctrl_rx_one(nn, dp, r_vec, rx_ring))
		continue;
}

static void nfp_ctrl_poll(unsigned long arg)
{
	struct nfp_net_r_vector *r_vec = (void *)arg;

	spin_lock_bh(&r_vec->lock);
	nfp_net_tx_complete(r_vec->tx_ring);
	__nfp_ctrl_tx_queued(r_vec);
	spin_unlock_bh(&r_vec->lock);

	nfp_ctrl_rx(r_vec);

	nfp_net_irq_unmask(r_vec->nfp_net, r_vec->irq_entry);
}

/* Setup and Configuration
 */

/**
 * nfp_net_vecs_init() - Assign IRQs and setup rvecs.
 * @nn:		NFP Network structure
 */
static void nfp_net_vecs_init(struct nfp_net *nn)
{
	struct nfp_net_r_vector *r_vec;
	int r;

	nn->lsc_handler = nfp_net_irq_lsc;
	nn->exn_handler = nfp_net_irq_exn;

	for (r = 0; r < nn->max_r_vecs; r++) {
		struct msix_entry *entry;

		entry = &nn->irq_entries[NFP_NET_NON_Q_VECTORS + r];

		r_vec = &nn->r_vecs[r];
		r_vec->nfp_net = nn;
		r_vec->irq_entry = entry->entry;
		r_vec->irq_vector = entry->vector;

		if (nn->dp.netdev) {
			r_vec->handler = nfp_net_irq_rxtx;
		} else {
			r_vec->handler = nfp_ctrl_irq_rxtx;

			__skb_queue_head_init(&r_vec->queue);
			spin_lock_init(&r_vec->lock);
			tasklet_init(&r_vec->tasklet, nfp_ctrl_poll,
				     (unsigned long)r_vec);
			tasklet_disable(&r_vec->tasklet);
		}

		cpumask_set_cpu(r, &r_vec->affinity_mask);
	}
}

/**
 * nfp_net_tx_ring_free() - Free resources allocated to a TX ring
 * @tx_ring:   TX ring to free
 */
static void nfp_net_tx_ring_free(struct nfp_net_tx_ring *tx_ring)
{
	struct nfp_net_r_vector *r_vec = tx_ring->r_vec;
	struct nfp_net_dp *dp = &r_vec->nfp_net->dp;

	kfree(tx_ring->txbufs);

	if (tx_ring->txds)
		dma_free_coherent(dp->dev, tx_ring->size,
				  tx_ring->txds, tx_ring->dma);

	tx_ring->cnt = 0;
	tx_ring->txbufs = NULL;
	tx_ring->txds = NULL;
	tx_ring->dma = 0;
	tx_ring->size = 0;
}

/**
 * nfp_net_tx_ring_alloc() - Allocate resource for a TX ring
 * @dp:        NFP Net data path struct
 * @tx_ring:   TX Ring structure to allocate
 *
 * Return: 0 on success, negative errno otherwise.
 */
static int
nfp_net_tx_ring_alloc(struct nfp_net_dp *dp, struct nfp_net_tx_ring *tx_ring)
{
	struct nfp_net_r_vector *r_vec = tx_ring->r_vec;
	int sz;

	tx_ring->cnt = dp->txd_cnt;

	tx_ring->size = sizeof(*tx_ring->txds) * tx_ring->cnt;
	tx_ring->txds = dma_zalloc_coherent(dp->dev, tx_ring->size,
					    &tx_ring->dma, GFP_KERNEL);
	if (!tx_ring->txds)
		goto err_alloc;

	sz = sizeof(*tx_ring->txbufs) * tx_ring->cnt;
	tx_ring->txbufs = kzalloc(sz, GFP_KERNEL);
	if (!tx_ring->txbufs)
		goto err_alloc;

	if (!tx_ring->is_xdp && dp->netdev)
		netif_set_xps_queue(dp->netdev, &r_vec->affinity_mask,
				    tx_ring->idx);

	return 0;

err_alloc:
	nfp_net_tx_ring_free(tx_ring);
	return -ENOMEM;
}

static void
nfp_net_tx_ring_bufs_free(struct nfp_net_dp *dp,
			  struct nfp_net_tx_ring *tx_ring)
{
	unsigned int i;

	if (!tx_ring->is_xdp)
		return;

	for (i = 0; i < tx_ring->cnt; i++) {
		if (!tx_ring->txbufs[i].frag)
			return;

		nfp_net_dma_unmap_rx(dp, tx_ring->txbufs[i].dma_addr);
		__free_page(virt_to_page(tx_ring->txbufs[i].frag));
	}
}

static int
nfp_net_tx_ring_bufs_alloc(struct nfp_net_dp *dp,
			   struct nfp_net_tx_ring *tx_ring)
{
	struct nfp_net_tx_buf *txbufs = tx_ring->txbufs;
	unsigned int i;

	if (!tx_ring->is_xdp)
		return 0;

	for (i = 0; i < tx_ring->cnt; i++) {
		txbufs[i].frag = nfp_net_rx_alloc_one(dp, &txbufs[i].dma_addr);
		if (!txbufs[i].frag) {
			nfp_net_tx_ring_bufs_free(dp, tx_ring);
			return -ENOMEM;
		}
	}

	return 0;
}

static int nfp_net_tx_rings_prepare(struct nfp_net *nn, struct nfp_net_dp *dp)
{
	unsigned int r;

	dp->tx_rings = kcalloc(dp->num_tx_rings, sizeof(*dp->tx_rings),
			       GFP_KERNEL);
	if (!dp->tx_rings)
		return -ENOMEM;

	for (r = 0; r < dp->num_tx_rings; r++) {
		int bias = 0;

		if (r >= dp->num_stack_tx_rings)
			bias = dp->num_stack_tx_rings;

		nfp_net_tx_ring_init(&dp->tx_rings[r], &nn->r_vecs[r - bias],
				     r, bias);

		if (nfp_net_tx_ring_alloc(dp, &dp->tx_rings[r]))
			goto err_free_prev;

		if (nfp_net_tx_ring_bufs_alloc(dp, &dp->tx_rings[r]))
			goto err_free_ring;
	}

	return 0;

err_free_prev:
	while (r--) {
		nfp_net_tx_ring_bufs_free(dp, &dp->tx_rings[r]);
err_free_ring:
		nfp_net_tx_ring_free(&dp->tx_rings[r]);
	}
	kfree(dp->tx_rings);
	return -ENOMEM;
}

static void nfp_net_tx_rings_free(struct nfp_net_dp *dp)
{
	unsigned int r;

	for (r = 0; r < dp->num_tx_rings; r++) {
		nfp_net_tx_ring_bufs_free(dp, &dp->tx_rings[r]);
		nfp_net_tx_ring_free(&dp->tx_rings[r]);
	}

	kfree(dp->tx_rings);
}

/**
 * nfp_net_rx_ring_free() - Free resources allocated to a RX ring
 * @rx_ring:  RX ring to free
 */
static void nfp_net_rx_ring_free(struct nfp_net_rx_ring *rx_ring)
{
	struct nfp_net_r_vector *r_vec = rx_ring->r_vec;
	struct nfp_net_dp *dp = &r_vec->nfp_net->dp;

	kfree(rx_ring->rxbufs);

	if (rx_ring->rxds)
		dma_free_coherent(dp->dev, rx_ring->size,
				  rx_ring->rxds, rx_ring->dma);

	rx_ring->cnt = 0;
	rx_ring->rxbufs = NULL;
	rx_ring->rxds = NULL;
	rx_ring->dma = 0;
	rx_ring->size = 0;
}

/**
 * nfp_net_rx_ring_alloc() - Allocate resource for a RX ring
 * @dp:	      NFP Net data path struct
 * @rx_ring:  RX ring to allocate
 *
 * Return: 0 on success, negative errno otherwise.
 */
static int
nfp_net_rx_ring_alloc(struct nfp_net_dp *dp, struct nfp_net_rx_ring *rx_ring)
{
	int sz;

	rx_ring->cnt = dp->rxd_cnt;
	rx_ring->size = sizeof(*rx_ring->rxds) * rx_ring->cnt;
	rx_ring->rxds = dma_zalloc_coherent(dp->dev, rx_ring->size,
					    &rx_ring->dma, GFP_KERNEL);
	if (!rx_ring->rxds)
		goto err_alloc;

	sz = sizeof(*rx_ring->rxbufs) * rx_ring->cnt;
	rx_ring->rxbufs = kzalloc(sz, GFP_KERNEL);
	if (!rx_ring->rxbufs)
		goto err_alloc;

	return 0;

err_alloc:
	nfp_net_rx_ring_free(rx_ring);
	return -ENOMEM;
}

static int nfp_net_rx_rings_prepare(struct nfp_net *nn, struct nfp_net_dp *dp)
{
	unsigned int r;

	dp->rx_rings = kcalloc(dp->num_rx_rings, sizeof(*dp->rx_rings),
			       GFP_KERNEL);
	if (!dp->rx_rings)
		return -ENOMEM;

	for (r = 0; r < dp->num_rx_rings; r++) {
		nfp_net_rx_ring_init(&dp->rx_rings[r], &nn->r_vecs[r], r);

		if (nfp_net_rx_ring_alloc(dp, &dp->rx_rings[r]))
			goto err_free_prev;

		if (nfp_net_rx_ring_bufs_alloc(dp, &dp->rx_rings[r]))
			goto err_free_ring;
	}

	return 0;

err_free_prev:
	while (r--) {
		nfp_net_rx_ring_bufs_free(dp, &dp->rx_rings[r]);
err_free_ring:
		nfp_net_rx_ring_free(&dp->rx_rings[r]);
	}
	kfree(dp->rx_rings);
	return -ENOMEM;
}

static void nfp_net_rx_rings_free(struct nfp_net_dp *dp)
{
	unsigned int r;

	for (r = 0; r < dp->num_rx_rings; r++) {
		nfp_net_rx_ring_bufs_free(dp, &dp->rx_rings[r]);
		nfp_net_rx_ring_free(&dp->rx_rings[r]);
	}

	kfree(dp->rx_rings);
}

static void
nfp_net_vector_assign_rings(struct nfp_net_dp *dp,
			    struct nfp_net_r_vector *r_vec, int idx)
{
	r_vec->rx_ring = idx < dp->num_rx_rings ? &dp->rx_rings[idx] : NULL;
	r_vec->tx_ring =
		idx < dp->num_stack_tx_rings ? &dp->tx_rings[idx] : NULL;

	r_vec->xdp_ring = idx < dp->num_tx_rings - dp->num_stack_tx_rings ?
		&dp->tx_rings[dp->num_stack_tx_rings + idx] : NULL;
}

static int
nfp_net_prepare_vector(struct nfp_net *nn, struct nfp_net_r_vector *r_vec,
		       int idx)
{
	int err;

	/* Setup NAPI */
	if (nn->dp.netdev)
		netif_napi_add(nn->dp.netdev, &r_vec->napi,
			       nfp_net_poll, NAPI_POLL_WEIGHT);
	else
		tasklet_enable(&r_vec->tasklet);

	snprintf(r_vec->name, sizeof(r_vec->name),
		 "%s-rxtx-%d", nfp_net_name(nn), idx);
	err = request_irq(r_vec->irq_vector, r_vec->handler, 0, r_vec->name,
			  r_vec);
	if (err) {
		if (nn->dp.netdev)
			netif_napi_del(&r_vec->napi);
		else
			tasklet_disable(&r_vec->tasklet);

		nn_err(nn, "Error requesting IRQ %d\n", r_vec->irq_vector);
		return err;
	}
	disable_irq(r_vec->irq_vector);

	irq_set_affinity_hint(r_vec->irq_vector, &r_vec->affinity_mask);

	nn_dbg(nn, "RV%02d: irq=%03d/%03d\n", idx, r_vec->irq_vector,
	       r_vec->irq_entry);

	return 0;
}

static void
nfp_net_cleanup_vector(struct nfp_net *nn, struct nfp_net_r_vector *r_vec)
{
	irq_set_affinity_hint(r_vec->irq_vector, NULL);
	if (nn->dp.netdev)
		netif_napi_del(&r_vec->napi);
	else
		tasklet_disable(&r_vec->tasklet);

	free_irq(r_vec->irq_vector, r_vec);
}

/**
 * nfp_net_rss_write_itbl() - Write RSS indirection table to device
 * @nn:      NFP Net device to reconfigure
 */
void nfp_net_rss_write_itbl(struct nfp_net *nn)
{
	int i;

	for (i = 0; i < NFP_NET_CFG_RSS_ITBL_SZ; i += 4)
		nn_writel(nn, NFP_NET_CFG_RSS_ITBL + i,
			  get_unaligned_le32(nn->rss_itbl + i));
}

/**
 * nfp_net_rss_write_key() - Write RSS hash key to device
 * @nn:      NFP Net device to reconfigure
 */
void nfp_net_rss_write_key(struct nfp_net *nn)
{
	int i;

	for (i = 0; i < nfp_net_rss_key_sz(nn); i += 4)
		nn_writel(nn, NFP_NET_CFG_RSS_KEY + i,
			  get_unaligned_le32(nn->rss_key + i));
}

/**
 * nfp_net_coalesce_write_cfg() - Write irq coalescence configuration to HW
 * @nn:      NFP Net device to reconfigure
 */
void nfp_net_coalesce_write_cfg(struct nfp_net *nn)
{
	u8 i;
	u32 factor;
	u32 value;

	/* Compute factor used to convert coalesce '_usecs' parameters to
	 * ME timestamp ticks.  There are 16 ME clock cycles for each timestamp
	 * count.
	 */
	factor = nn->me_freq_mhz / 16;

	/* copy RX interrupt coalesce parameters */
	value = (nn->rx_coalesce_max_frames << 16) |
		(factor * nn->rx_coalesce_usecs);
	for (i = 0; i < nn->dp.num_rx_rings; i++)
		nn_writel(nn, NFP_NET_CFG_RXR_IRQ_MOD(i), value);

	/* copy TX interrupt coalesce parameters */
	value = (nn->tx_coalesce_max_frames << 16) |
		(factor * nn->tx_coalesce_usecs);
	for (i = 0; i < nn->dp.num_tx_rings; i++)
		nn_writel(nn, NFP_NET_CFG_TXR_IRQ_MOD(i), value);
}

/**
 * nfp_net_write_mac_addr() - Write mac address to the device control BAR
 * @nn:      NFP Net device to reconfigure
 * @addr:    MAC address to write
 *
 * Writes the MAC address from the netdev to the device control BAR.  Does not
 * perform the required reconfig.  We do a bit of byte swapping dance because
 * firmware is LE.
 */
static void nfp_net_write_mac_addr(struct nfp_net *nn, const u8 *addr)
{
	nn_writel(nn, NFP_NET_CFG_MACADDR + 0, get_unaligned_be32(addr));
	nn_writew(nn, NFP_NET_CFG_MACADDR + 6, get_unaligned_be16(addr + 4));
}

static void nfp_net_vec_clear_ring_data(struct nfp_net *nn, unsigned int idx)
{
	nn_writeq(nn, NFP_NET_CFG_RXR_ADDR(idx), 0);
	nn_writeb(nn, NFP_NET_CFG_RXR_SZ(idx), 0);
	nn_writeb(nn, NFP_NET_CFG_RXR_VEC(idx), 0);

	nn_writeq(nn, NFP_NET_CFG_TXR_ADDR(idx), 0);
	nn_writeb(nn, NFP_NET_CFG_TXR_SZ(idx), 0);
	nn_writeb(nn, NFP_NET_CFG_TXR_VEC(idx), 0);
}

/**
 * nfp_net_clear_config_and_disable() - Clear control BAR and disable NFP
 * @nn:      NFP Net device to reconfigure
 */
static void nfp_net_clear_config_and_disable(struct nfp_net *nn)
{
	u32 new_ctrl, update;
	unsigned int r;
	int err;

	new_ctrl = nn->dp.ctrl;
	new_ctrl &= ~NFP_NET_CFG_CTRL_ENABLE;
	update = NFP_NET_CFG_UPDATE_GEN;
	update |= NFP_NET_CFG_UPDATE_MSIX;
	update |= NFP_NET_CFG_UPDATE_RING;

	if (nn->cap & NFP_NET_CFG_CTRL_RINGCFG)
		new_ctrl &= ~NFP_NET_CFG_CTRL_RINGCFG;

	nn_writeq(nn, NFP_NET_CFG_TXRS_ENABLE, 0);
	nn_writeq(nn, NFP_NET_CFG_RXRS_ENABLE, 0);

	nn_writel(nn, NFP_NET_CFG_CTRL, new_ctrl);
	err = nfp_net_reconfig(nn, update);
	if (err)
		nn_err(nn, "Could not disable device: %d\n", err);

	for (r = 0; r < nn->dp.num_rx_rings; r++)
		nfp_net_rx_ring_reset(&nn->dp.rx_rings[r]);
	for (r = 0; r < nn->dp.num_tx_rings; r++)
		nfp_net_tx_ring_reset(&nn->dp, &nn->dp.tx_rings[r]);
	for (r = 0; r < nn->dp.num_r_vecs; r++)
		nfp_net_vec_clear_ring_data(nn, r);

	nn->dp.ctrl = new_ctrl;
}

static void
nfp_net_rx_ring_hw_cfg_write(struct nfp_net *nn,
			     struct nfp_net_rx_ring *rx_ring, unsigned int idx)
{
	/* Write the DMA address, size and MSI-X info to the device */
	nn_writeq(nn, NFP_NET_CFG_RXR_ADDR(idx), rx_ring->dma);
	nn_writeb(nn, NFP_NET_CFG_RXR_SZ(idx), ilog2(rx_ring->cnt));
	nn_writeb(nn, NFP_NET_CFG_RXR_VEC(idx), rx_ring->r_vec->irq_entry);
}

static void
nfp_net_tx_ring_hw_cfg_write(struct nfp_net *nn,
			     struct nfp_net_tx_ring *tx_ring, unsigned int idx)
{
	nn_writeq(nn, NFP_NET_CFG_TXR_ADDR(idx), tx_ring->dma);
	nn_writeb(nn, NFP_NET_CFG_TXR_SZ(idx), ilog2(tx_ring->cnt));
	nn_writeb(nn, NFP_NET_CFG_TXR_VEC(idx), tx_ring->r_vec->irq_entry);
}

/**
 * nfp_net_set_config_and_enable() - Write control BAR and enable NFP
 * @nn:      NFP Net device to reconfigure
 */
static int nfp_net_set_config_and_enable(struct nfp_net *nn)
{
	u32 bufsz, new_ctrl, update = 0;
	unsigned int r;
	int err;

	new_ctrl = nn->dp.ctrl;

	if (nn->dp.ctrl & NFP_NET_CFG_CTRL_RSS_ANY) {
		nfp_net_rss_write_key(nn);
		nfp_net_rss_write_itbl(nn);
		nn_writel(nn, NFP_NET_CFG_RSS_CTRL, nn->rss_cfg);
		update |= NFP_NET_CFG_UPDATE_RSS;
	}

	if (nn->dp.ctrl & NFP_NET_CFG_CTRL_IRQMOD) {
		nfp_net_coalesce_write_cfg(nn);
		update |= NFP_NET_CFG_UPDATE_IRQMOD;
	}

	for (r = 0; r < nn->dp.num_tx_rings; r++)
		nfp_net_tx_ring_hw_cfg_write(nn, &nn->dp.tx_rings[r], r);
	for (r = 0; r < nn->dp.num_rx_rings; r++)
		nfp_net_rx_ring_hw_cfg_write(nn, &nn->dp.rx_rings[r], r);

	nn_writeq(nn, NFP_NET_CFG_TXRS_ENABLE, nn->dp.num_tx_rings == 64 ?
		  0xffffffffffffffffULL : ((u64)1 << nn->dp.num_tx_rings) - 1);

	nn_writeq(nn, NFP_NET_CFG_RXRS_ENABLE, nn->dp.num_rx_rings == 64 ?
		  0xffffffffffffffffULL : ((u64)1 << nn->dp.num_rx_rings) - 1);

	if (nn->dp.netdev)
		nfp_net_write_mac_addr(nn, nn->dp.netdev->dev_addr);

	nn_writel(nn, NFP_NET_CFG_MTU, nn->dp.mtu);

	bufsz = nn->dp.fl_bufsz - nn->dp.rx_dma_off - NFP_NET_RX_BUF_NON_DATA;
	nn_writel(nn, NFP_NET_CFG_FLBUFSZ, bufsz);

	/* Enable device */
	new_ctrl |= NFP_NET_CFG_CTRL_ENABLE;
	update |= NFP_NET_CFG_UPDATE_GEN;
	update |= NFP_NET_CFG_UPDATE_MSIX;
	update |= NFP_NET_CFG_UPDATE_RING;
	if (nn->cap & NFP_NET_CFG_CTRL_RINGCFG)
		new_ctrl |= NFP_NET_CFG_CTRL_RINGCFG;

	nn_writel(nn, NFP_NET_CFG_CTRL, new_ctrl);
	err = nfp_net_reconfig(nn, update);
	if (err) {
		nfp_net_clear_config_and_disable(nn);
		return err;
	}

	nn->dp.ctrl = new_ctrl;

	for (r = 0; r < nn->dp.num_rx_rings; r++)
		nfp_net_rx_ring_fill_freelist(&nn->dp, &nn->dp.rx_rings[r]);

	/* Since reconfiguration requests while NFP is down are ignored we
	 * have to wipe the entire VXLAN configuration and reinitialize it.
	 */
	if (nn->dp.ctrl & NFP_NET_CFG_CTRL_VXLAN) {
		memset(&nn->vxlan_ports, 0, sizeof(nn->vxlan_ports));
		memset(&nn->vxlan_usecnt, 0, sizeof(nn->vxlan_usecnt));
		udp_tunnel_get_rx_info(nn->dp.netdev);
	}

	return 0;
}

/**
 * nfp_net_close_stack() - Quiesce the stack (part of close)
 * @nn:	     NFP Net device to reconfigure
 */
static void nfp_net_close_stack(struct nfp_net *nn)
{
	unsigned int r;

	disable_irq(nn->irq_entries[NFP_NET_IRQ_LSC_IDX].vector);
	netif_carrier_off(nn->dp.netdev);
	nn->link_up = false;

	for (r = 0; r < nn->dp.num_r_vecs; r++) {
		disable_irq(nn->r_vecs[r].irq_vector);
		napi_disable(&nn->r_vecs[r].napi);
	}

	netif_tx_disable(nn->dp.netdev);
}

/**
 * nfp_net_close_free_all() - Free all runtime resources
 * @nn:      NFP Net device to reconfigure
 */
static void nfp_net_close_free_all(struct nfp_net *nn)
{
	unsigned int r;

	nfp_net_tx_rings_free(&nn->dp);
	nfp_net_rx_rings_free(&nn->dp);

	for (r = 0; r < nn->dp.num_r_vecs; r++)
		nfp_net_cleanup_vector(nn, &nn->r_vecs[r]);

	nfp_net_aux_irq_free(nn, NFP_NET_CFG_LSC, NFP_NET_IRQ_LSC_IDX);
	nfp_net_aux_irq_free(nn, NFP_NET_CFG_EXN, NFP_NET_IRQ_EXN_IDX);
}

/**
 * nfp_net_netdev_close() - Called when the device is downed
 * @netdev:      netdev structure
 */
static int nfp_net_netdev_close(struct net_device *netdev)
{
	struct nfp_net *nn = netdev_priv(netdev);

	/* Step 1: Disable RX and TX rings from the Linux kernel perspective
	 */
	nfp_net_close_stack(nn);

	/* Step 2: Tell NFP
	 */
	nfp_net_clear_config_and_disable(nn);

	/* Step 3: Free resources
	 */
	nfp_net_close_free_all(nn);

	nn_dbg(nn, "%s down", netdev->name);
	return 0;
}

void nfp_ctrl_close(struct nfp_net *nn)
{
	int r;

	rtnl_lock();

	for (r = 0; r < nn->dp.num_r_vecs; r++) {
		disable_irq(nn->r_vecs[r].irq_vector);
		tasklet_disable(&nn->r_vecs[r].tasklet);
	}

	nfp_net_clear_config_and_disable(nn);

	nfp_net_close_free_all(nn);

	rtnl_unlock();
}

/**
 * nfp_net_open_stack() - Start the device from stack's perspective
 * @nn:      NFP Net device to reconfigure
 */
static void nfp_net_open_stack(struct nfp_net *nn)
{
	unsigned int r;

	for (r = 0; r < nn->dp.num_r_vecs; r++) {
		napi_enable(&nn->r_vecs[r].napi);
		enable_irq(nn->r_vecs[r].irq_vector);
	}

	netif_tx_wake_all_queues(nn->dp.netdev);

	enable_irq(nn->irq_entries[NFP_NET_IRQ_LSC_IDX].vector);
	nfp_net_read_link_status(nn);
}

static int nfp_net_open_alloc_all(struct nfp_net *nn)
{
	int err, r;

	err = nfp_net_aux_irq_request(nn, NFP_NET_CFG_EXN, "%s-exn",
				      nn->exn_name, sizeof(nn->exn_name),
				      NFP_NET_IRQ_EXN_IDX, nn->exn_handler);
	if (err)
		return err;
	err = nfp_net_aux_irq_request(nn, NFP_NET_CFG_LSC, "%s-lsc",
				      nn->lsc_name, sizeof(nn->lsc_name),
				      NFP_NET_IRQ_LSC_IDX, nn->lsc_handler);
	if (err)
		goto err_free_exn;
	disable_irq(nn->irq_entries[NFP_NET_IRQ_LSC_IDX].vector);

	for (r = 0; r < nn->dp.num_r_vecs; r++) {
		err = nfp_net_prepare_vector(nn, &nn->r_vecs[r], r);
		if (err)
			goto err_cleanup_vec_p;
	}

	err = nfp_net_rx_rings_prepare(nn, &nn->dp);
	if (err)
		goto err_cleanup_vec;

	err = nfp_net_tx_rings_prepare(nn, &nn->dp);
	if (err)
		goto err_free_rx_rings;

	for (r = 0; r < nn->max_r_vecs; r++)
		nfp_net_vector_assign_rings(&nn->dp, &nn->r_vecs[r], r);

	return 0;

err_free_rx_rings:
	nfp_net_rx_rings_free(&nn->dp);
err_cleanup_vec:
	r = nn->dp.num_r_vecs;
err_cleanup_vec_p:
	while (r--)
		nfp_net_cleanup_vector(nn, &nn->r_vecs[r]);
	nfp_net_aux_irq_free(nn, NFP_NET_CFG_LSC, NFP_NET_IRQ_LSC_IDX);
err_free_exn:
	nfp_net_aux_irq_free(nn, NFP_NET_CFG_EXN, NFP_NET_IRQ_EXN_IDX);
	return err;
}

static int nfp_net_netdev_open(struct net_device *netdev)
{
	struct nfp_net *nn = netdev_priv(netdev);
	int err;

	/* Step 1: Allocate resources for rings and the like
	 * - Request interrupts
	 * - Allocate RX and TX ring resources
	 * - Setup initial RSS table
	 */
	err = nfp_net_open_alloc_all(nn);
	if (err)
		return err;

	err = netif_set_real_num_tx_queues(netdev, nn->dp.num_stack_tx_rings);
	if (err)
		goto err_free_all;

	err = netif_set_real_num_rx_queues(netdev, nn->dp.num_rx_rings);
	if (err)
		goto err_free_all;

	/* Step 2: Configure the NFP
	 * - Enable rings from 0 to tx_rings/rx_rings - 1.
	 * - Write MAC address (in case it changed)
	 * - Set the MTU
	 * - Set the Freelist buffer size
	 * - Enable the FW
	 */
	err = nfp_net_set_config_and_enable(nn);
	if (err)
		goto err_free_all;

	/* Step 3: Enable for kernel
	 * - put some freelist descriptors on each RX ring
	 * - enable NAPI on each ring
	 * - enable all TX queues
	 * - set link state
	 */
	nfp_net_open_stack(nn);

	return 0;

err_free_all:
	nfp_net_close_free_all(nn);
	return err;
}

int nfp_ctrl_open(struct nfp_net *nn)
{
	int err, r;

	/* ring dumping depends on vNICs being opened/closed under rtnl */
	rtnl_lock();

	err = nfp_net_open_alloc_all(nn);
	if (err)
		goto err_unlock;

	err = nfp_net_set_config_and_enable(nn);
	if (err)
		goto err_free_all;

	for (r = 0; r < nn->dp.num_r_vecs; r++)
		enable_irq(nn->r_vecs[r].irq_vector);

	rtnl_unlock();

	return 0;

err_free_all:
	nfp_net_close_free_all(nn);
err_unlock:
	rtnl_unlock();
	return err;
}

static void nfp_net_set_rx_mode(struct net_device *netdev)
{
	struct nfp_net *nn = netdev_priv(netdev);
	u32 new_ctrl;

	new_ctrl = nn->dp.ctrl;

	if (netdev->flags & IFF_PROMISC) {
		if (nn->cap & NFP_NET_CFG_CTRL_PROMISC)
			new_ctrl |= NFP_NET_CFG_CTRL_PROMISC;
		else
			nn_warn(nn, "FW does not support promiscuous mode\n");
	} else {
		new_ctrl &= ~NFP_NET_CFG_CTRL_PROMISC;
	}

	if (new_ctrl == nn->dp.ctrl)
		return;

	nn_writel(nn, NFP_NET_CFG_CTRL, new_ctrl);
	nfp_net_reconfig_post(nn, NFP_NET_CFG_UPDATE_GEN);

	nn->dp.ctrl = new_ctrl;
}

static void nfp_net_rss_init_itbl(struct nfp_net *nn)
{
	int i;

	for (i = 0; i < sizeof(nn->rss_itbl); i++)
		nn->rss_itbl[i] =
			ethtool_rxfh_indir_default(i, nn->dp.num_rx_rings);
}

static void nfp_net_dp_swap(struct nfp_net *nn, struct nfp_net_dp *dp)
{
	struct nfp_net_dp new_dp = *dp;

	*dp = nn->dp;
	nn->dp = new_dp;

	nn->dp.netdev->mtu = new_dp.mtu;

	if (!netif_is_rxfh_configured(nn->dp.netdev))
		nfp_net_rss_init_itbl(nn);
}

static int nfp_net_dp_swap_enable(struct nfp_net *nn, struct nfp_net_dp *dp)
{
	unsigned int r;
	int err;

	nfp_net_dp_swap(nn, dp);

	for (r = 0; r <	nn->max_r_vecs; r++)
		nfp_net_vector_assign_rings(&nn->dp, &nn->r_vecs[r], r);

	err = netif_set_real_num_rx_queues(nn->dp.netdev, nn->dp.num_rx_rings);
	if (err)
		return err;

	if (nn->dp.netdev->real_num_tx_queues != nn->dp.num_stack_tx_rings) {
		err = netif_set_real_num_tx_queues(nn->dp.netdev,
						   nn->dp.num_stack_tx_rings);
		if (err)
			return err;
	}

	return nfp_net_set_config_and_enable(nn);
}

struct nfp_net_dp *nfp_net_clone_dp(struct nfp_net *nn)
{
	struct nfp_net_dp *new;

	new = kmalloc(sizeof(*new), GFP_KERNEL);
	if (!new)
		return NULL;

	*new = nn->dp;

	/* Clear things which need to be recomputed */
	new->fl_bufsz = 0;
	new->tx_rings = NULL;
	new->rx_rings = NULL;
	new->num_r_vecs = 0;
	new->num_stack_tx_rings = 0;

	return new;
}

static int
nfp_net_check_config(struct nfp_net *nn, struct nfp_net_dp *dp,
		     struct netlink_ext_ack *extack)
{
	/* XDP-enabled tests */
	if (!dp->xdp_prog)
		return 0;
	if (dp->fl_bufsz > PAGE_SIZE) {
		NL_SET_ERR_MSG_MOD(extack, "MTU too large w/ XDP enabled");
		return -EINVAL;
	}
	if (dp->num_tx_rings > nn->max_tx_rings) {
		NL_SET_ERR_MSG_MOD(extack, "Insufficient number of TX rings w/ XDP enabled");
		return -EINVAL;
	}

	return 0;
}

int nfp_net_ring_reconfig(struct nfp_net *nn, struct nfp_net_dp *dp,
			  struct netlink_ext_ack *extack)
{
	int r, err;

	dp->fl_bufsz = nfp_net_calc_fl_bufsz(dp);

	dp->num_stack_tx_rings = dp->num_tx_rings;
	if (dp->xdp_prog)
		dp->num_stack_tx_rings -= dp->num_rx_rings;

	dp->num_r_vecs = max(dp->num_rx_rings, dp->num_stack_tx_rings);

	err = nfp_net_check_config(nn, dp, extack);
	if (err)
		goto exit_free_dp;

	if (!netif_running(dp->netdev)) {
		nfp_net_dp_swap(nn, dp);
		err = 0;
		goto exit_free_dp;
	}

	/* Prepare new rings */
	for (r = nn->dp.num_r_vecs; r < dp->num_r_vecs; r++) {
		err = nfp_net_prepare_vector(nn, &nn->r_vecs[r], r);
		if (err) {
			dp->num_r_vecs = r;
			goto err_cleanup_vecs;
		}
	}

	err = nfp_net_rx_rings_prepare(nn, dp);
	if (err)
		goto err_cleanup_vecs;

	err = nfp_net_tx_rings_prepare(nn, dp);
	if (err)
		goto err_free_rx;

	/* Stop device, swap in new rings, try to start the firmware */
	nfp_net_close_stack(nn);
	nfp_net_clear_config_and_disable(nn);

	err = nfp_net_dp_swap_enable(nn, dp);
	if (err) {
		int err2;

		nfp_net_clear_config_and_disable(nn);

		/* Try with old configuration and old rings */
		err2 = nfp_net_dp_swap_enable(nn, dp);
		if (err2)
			nn_err(nn, "Can't restore ring config - FW communication failed (%d,%d)\n",
			       err, err2);
	}
	for (r = dp->num_r_vecs - 1; r >= nn->dp.num_r_vecs; r--)
		nfp_net_cleanup_vector(nn, &nn->r_vecs[r]);

	nfp_net_rx_rings_free(dp);
	nfp_net_tx_rings_free(dp);

	nfp_net_open_stack(nn);
exit_free_dp:
	kfree(dp);

	return err;

err_free_rx:
	nfp_net_rx_rings_free(dp);
err_cleanup_vecs:
	for (r = dp->num_r_vecs - 1; r >= nn->dp.num_r_vecs; r--)
		nfp_net_cleanup_vector(nn, &nn->r_vecs[r]);
	kfree(dp);
	return err;
}

static int nfp_net_change_mtu(struct net_device *netdev, int new_mtu)
{
	struct nfp_net *nn = netdev_priv(netdev);
	struct nfp_net_dp *dp;

	dp = nfp_net_clone_dp(nn);
	if (!dp)
		return -ENOMEM;

	dp->mtu = new_mtu;

	return nfp_net_ring_reconfig(nn, dp, NULL);
}

static int
nfp_net_vlan_rx_add_vid(struct net_device *netdev, __be16 proto, u16 vid)
{
	struct nfp_net *nn = netdev_priv(netdev);

	/* Priority tagged packets with vlan id 0 are processed by the
	 * NFP as untagged packets
	 */
	if (!vid)
		return 0;

	nn_writew(nn, NFP_NET_CFG_VLAN_FILTER_VID, vid);
	nn_writew(nn, NFP_NET_CFG_VLAN_FILTER_PROTO, ETH_P_8021Q);

	return nfp_net_reconfig_mbox(nn, NFP_NET_CFG_MBOX_CMD_CTAG_FILTER_ADD);
}

static int
nfp_net_vlan_rx_kill_vid(struct net_device *netdev, __be16 proto, u16 vid)
{
	struct nfp_net *nn = netdev_priv(netdev);

	/* Priority tagged packets with vlan id 0 are processed by the
	 * NFP as untagged packets
	 */
	if (!vid)
		return 0;

	nn_writew(nn, NFP_NET_CFG_VLAN_FILTER_VID, vid);
	nn_writew(nn, NFP_NET_CFG_VLAN_FILTER_PROTO, ETH_P_8021Q);

	return nfp_net_reconfig_mbox(nn, NFP_NET_CFG_MBOX_CMD_CTAG_FILTER_KILL);
}

static void nfp_net_stat64(struct net_device *netdev,
			   struct rtnl_link_stats64 *stats)
{
	struct nfp_net *nn = netdev_priv(netdev);
	int r;

	for (r = 0; r < nn->dp.num_r_vecs; r++) {
		struct nfp_net_r_vector *r_vec = &nn->r_vecs[r];
		u64 data[3];
		unsigned int start;

		do {
			start = u64_stats_fetch_begin(&r_vec->rx_sync);
			data[0] = r_vec->rx_pkts;
			data[1] = r_vec->rx_bytes;
			data[2] = r_vec->rx_drops;
		} while (u64_stats_fetch_retry(&r_vec->rx_sync, start));
		stats->rx_packets += data[0];
		stats->rx_bytes += data[1];
		stats->rx_dropped += data[2];

		do {
			start = u64_stats_fetch_begin(&r_vec->tx_sync);
			data[0] = r_vec->tx_pkts;
			data[1] = r_vec->tx_bytes;
			data[2] = r_vec->tx_errors;
		} while (u64_stats_fetch_retry(&r_vec->tx_sync, start));
		stats->tx_packets += data[0];
		stats->tx_bytes += data[1];
		stats->tx_errors += data[2];
	}
}

<<<<<<< HEAD
static bool nfp_net_ebpf_capable(struct nfp_net *nn)
{
	if (nn->cap & NFP_NET_CFG_CTRL_BPF &&
	    nn_readb(nn, NFP_NET_CFG_BPF_ABI) == NFP_NET_BPF_ABI)
		return true;
	return false;
}

static int
nfp_net_setup_tc(struct net_device *netdev, u32 handle, u32 chain_index,
		 __be16 proto, struct tc_to_netdev *tc)
{
	struct nfp_net *nn = netdev_priv(netdev);

	if (chain_index)
		return -EOPNOTSUPP;

	if (TC_H_MAJ(handle) != TC_H_MAJ(TC_H_INGRESS))
		return -EOPNOTSUPP;
	if (proto != htons(ETH_P_ALL))
		return -EOPNOTSUPP;

	if (tc->type == TC_SETUP_CLSBPF && nfp_net_ebpf_capable(nn)) {
		if (!nn->dp.bpf_offload_xdp)
			return nfp_net_bpf_offload(nn, tc->cls_bpf);
		else
			return -EBUSY;
	}

	return -EINVAL;
}

=======
>>>>>>> 6b0ca60c
static int nfp_net_set_features(struct net_device *netdev,
				netdev_features_t features)
{
	netdev_features_t changed = netdev->features ^ features;
	struct nfp_net *nn = netdev_priv(netdev);
	u32 new_ctrl;
	int err;

	/* Assume this is not called with features we have not advertised */

	new_ctrl = nn->dp.ctrl;

	if (changed & NETIF_F_RXCSUM) {
		if (features & NETIF_F_RXCSUM)
			new_ctrl |= nn->cap & NFP_NET_CFG_CTRL_RXCSUM_ANY;
		else
			new_ctrl &= ~NFP_NET_CFG_CTRL_RXCSUM_ANY;
	}

	if (changed & (NETIF_F_IP_CSUM | NETIF_F_IPV6_CSUM)) {
		if (features & (NETIF_F_IP_CSUM | NETIF_F_IPV6_CSUM))
			new_ctrl |= NFP_NET_CFG_CTRL_TXCSUM;
		else
			new_ctrl &= ~NFP_NET_CFG_CTRL_TXCSUM;
	}

	if (changed & (NETIF_F_TSO | NETIF_F_TSO6)) {
		if (features & (NETIF_F_TSO | NETIF_F_TSO6))
			new_ctrl |= nn->cap & NFP_NET_CFG_CTRL_LSO2 ?:
					      NFP_NET_CFG_CTRL_LSO;
		else
			new_ctrl &= ~NFP_NET_CFG_CTRL_LSO_ANY;
	}

	if (changed & NETIF_F_HW_VLAN_CTAG_RX) {
		if (features & NETIF_F_HW_VLAN_CTAG_RX)
			new_ctrl |= NFP_NET_CFG_CTRL_RXVLAN;
		else
			new_ctrl &= ~NFP_NET_CFG_CTRL_RXVLAN;
	}

	if (changed & NETIF_F_HW_VLAN_CTAG_TX) {
		if (features & NETIF_F_HW_VLAN_CTAG_TX)
			new_ctrl |= NFP_NET_CFG_CTRL_TXVLAN;
		else
			new_ctrl &= ~NFP_NET_CFG_CTRL_TXVLAN;
	}

	if (changed & NETIF_F_HW_VLAN_CTAG_FILTER) {
		if (features & NETIF_F_HW_VLAN_CTAG_FILTER)
			new_ctrl |= NFP_NET_CFG_CTRL_CTAG_FILTER;
		else
			new_ctrl &= ~NFP_NET_CFG_CTRL_CTAG_FILTER;
	}

	if (changed & NETIF_F_SG) {
		if (features & NETIF_F_SG)
			new_ctrl |= NFP_NET_CFG_CTRL_GATHER;
		else
			new_ctrl &= ~NFP_NET_CFG_CTRL_GATHER;
	}

	if (changed & NETIF_F_HW_TC && nfp_app_tc_busy(nn->app, nn)) {
		nn_err(nn, "Cannot disable HW TC offload while in use\n");
		return -EBUSY;
	}

	nn_dbg(nn, "Feature change 0x%llx -> 0x%llx (changed=0x%llx)\n",
	       netdev->features, features, changed);

	if (new_ctrl == nn->dp.ctrl)
		return 0;

	nn_dbg(nn, "NIC ctrl: 0x%x -> 0x%x\n", nn->dp.ctrl, new_ctrl);
	nn_writel(nn, NFP_NET_CFG_CTRL, new_ctrl);
	err = nfp_net_reconfig(nn, NFP_NET_CFG_UPDATE_GEN);
	if (err)
		return err;

	nn->dp.ctrl = new_ctrl;

	return 0;
}

static netdev_features_t
nfp_net_features_check(struct sk_buff *skb, struct net_device *dev,
		       netdev_features_t features)
{
	u8 l4_hdr;

	/* We can't do TSO over double tagged packets (802.1AD) */
	features &= vlan_features_check(skb, features);

	if (!skb->encapsulation)
		return features;

	/* Ensure that inner L4 header offset fits into TX descriptor field */
	if (skb_is_gso(skb)) {
		u32 hdrlen;

		hdrlen = skb_inner_transport_header(skb) - skb->data +
			inner_tcp_hdrlen(skb);

		if (unlikely(hdrlen > NFP_NET_LSO_MAX_HDR_SZ))
			features &= ~NETIF_F_GSO_MASK;
	}

	/* VXLAN/GRE check */
	switch (vlan_get_protocol(skb)) {
	case htons(ETH_P_IP):
		l4_hdr = ip_hdr(skb)->protocol;
		break;
	case htons(ETH_P_IPV6):
		l4_hdr = ipv6_hdr(skb)->nexthdr;
		break;
	default:
		return features & ~(NETIF_F_CSUM_MASK | NETIF_F_GSO_MASK);
	}

	if (skb->inner_protocol_type != ENCAP_TYPE_ETHER ||
	    skb->inner_protocol != htons(ETH_P_TEB) ||
	    (l4_hdr != IPPROTO_UDP && l4_hdr != IPPROTO_GRE) ||
	    (l4_hdr == IPPROTO_UDP &&
	     (skb_inner_mac_header(skb) - skb_transport_header(skb) !=
	      sizeof(struct udphdr) + sizeof(struct vxlanhdr))))
		return features & ~(NETIF_F_CSUM_MASK | NETIF_F_GSO_MASK);

	return features;
}

/**
 * nfp_net_set_vxlan_port() - set vxlan port in SW and reconfigure HW
 * @nn:   NFP Net device to reconfigure
 * @idx:  Index into the port table where new port should be written
 * @port: UDP port to configure (pass zero to remove VXLAN port)
 */
static void nfp_net_set_vxlan_port(struct nfp_net *nn, int idx, __be16 port)
{
	int i;

	nn->vxlan_ports[idx] = port;

	if (!(nn->dp.ctrl & NFP_NET_CFG_CTRL_VXLAN))
		return;

	BUILD_BUG_ON(NFP_NET_N_VXLAN_PORTS & 1);
	for (i = 0; i < NFP_NET_N_VXLAN_PORTS; i += 2)
		nn_writel(nn, NFP_NET_CFG_VXLAN_PORT + i * sizeof(port),
			  be16_to_cpu(nn->vxlan_ports[i + 1]) << 16 |
			  be16_to_cpu(nn->vxlan_ports[i]));

	nfp_net_reconfig_post(nn, NFP_NET_CFG_UPDATE_VXLAN);
}

/**
 * nfp_net_find_vxlan_idx() - find table entry of the port or a free one
 * @nn:   NFP Network structure
 * @port: UDP port to look for
 *
 * Return: if the port is already in the table -- it's position;
 *	   if the port is not in the table -- free position to use;
 *	   if the table is full -- -ENOSPC.
 */
static int nfp_net_find_vxlan_idx(struct nfp_net *nn, __be16 port)
{
	int i, free_idx = -ENOSPC;

	for (i = 0; i < NFP_NET_N_VXLAN_PORTS; i++) {
		if (nn->vxlan_ports[i] == port)
			return i;
		if (!nn->vxlan_usecnt[i])
			free_idx = i;
	}

	return free_idx;
}

static void nfp_net_add_vxlan_port(struct net_device *netdev,
				   struct udp_tunnel_info *ti)
{
	struct nfp_net *nn = netdev_priv(netdev);
	int idx;

	if (ti->type != UDP_TUNNEL_TYPE_VXLAN)
		return;

	idx = nfp_net_find_vxlan_idx(nn, ti->port);
	if (idx == -ENOSPC)
		return;

	if (!nn->vxlan_usecnt[idx]++)
		nfp_net_set_vxlan_port(nn, idx, ti->port);
}

static void nfp_net_del_vxlan_port(struct net_device *netdev,
				   struct udp_tunnel_info *ti)
{
	struct nfp_net *nn = netdev_priv(netdev);
	int idx;

	if (ti->type != UDP_TUNNEL_TYPE_VXLAN)
		return;

	idx = nfp_net_find_vxlan_idx(nn, ti->port);
	if (idx == -ENOSPC || !nn->vxlan_usecnt[idx])
		return;

	if (!--nn->vxlan_usecnt[idx])
		nfp_net_set_vxlan_port(nn, idx, 0);
}

static int
nfp_net_xdp_setup_drv(struct nfp_net *nn, struct bpf_prog *prog,
		      struct netlink_ext_ack *extack)
{
	struct nfp_net_dp *dp;

	if (!prog == !nn->dp.xdp_prog) {
		WRITE_ONCE(nn->dp.xdp_prog, prog);
		return 0;
	}

	dp = nfp_net_clone_dp(nn);
	if (!dp)
		return -ENOMEM;

	dp->xdp_prog = prog;
	dp->num_tx_rings += prog ? nn->dp.num_rx_rings : -nn->dp.num_rx_rings;
	dp->rx_dma_dir = prog ? DMA_BIDIRECTIONAL : DMA_FROM_DEVICE;
	dp->rx_dma_off = prog ? XDP_PACKET_HEADROOM - nn->dp.rx_offset : 0;

	/* We need RX reconfig to remap the buffers (BIDIR vs FROM_DEV) */
	return nfp_net_ring_reconfig(nn, dp, extack);
}

static int
nfp_net_xdp_setup(struct nfp_net *nn, struct bpf_prog *prog, u32 flags,
		  struct netlink_ext_ack *extack)
{
	struct bpf_prog *drv_prog, *offload_prog;
	int err;

	if (nn->xdp_prog && (flags ^ nn->xdp_flags) & XDP_FLAGS_MODES)
		return -EBUSY;

	/* Load both when no flags set to allow easy activation of driver path
	 * when program is replaced by one which can't be offloaded.
	 */
	drv_prog     = flags & XDP_FLAGS_HW_MODE  ? NULL : prog;
	offload_prog = flags & XDP_FLAGS_DRV_MODE ? NULL : prog;

	err = nfp_net_xdp_setup_drv(nn, drv_prog, extack);
	if (err)
		return err;

	err = nfp_app_xdp_offload(nn->app, nn, offload_prog);
	if (err && flags & XDP_FLAGS_HW_MODE)
		return err;

	if (nn->xdp_prog)
		bpf_prog_put(nn->xdp_prog);
	nn->xdp_prog = prog;
	nn->xdp_flags = flags;

	return 0;
}

static int nfp_net_xdp(struct net_device *netdev, struct netdev_xdp *xdp)
{
	struct nfp_net *nn = netdev_priv(netdev);

	switch (xdp->command) {
	case XDP_SETUP_PROG:
	case XDP_SETUP_PROG_HW:
		return nfp_net_xdp_setup(nn, xdp->prog, xdp->flags,
					 xdp->extack);
	case XDP_QUERY_PROG:
		xdp->prog_attached = !!nn->xdp_prog;
		if (nn->dp.bpf_offload_xdp)
			xdp->prog_attached = XDP_ATTACHED_HW;
		xdp->prog_id = nn->xdp_prog ? nn->xdp_prog->aux->id : 0;
		return 0;
	default:
		return -EINVAL;
	}
}

static int nfp_net_set_mac_address(struct net_device *netdev, void *addr)
{
	struct nfp_net *nn = netdev_priv(netdev);
	struct sockaddr *saddr = addr;
	int err;

	err = eth_prepare_mac_addr_change(netdev, addr);
	if (err)
		return err;

	nfp_net_write_mac_addr(nn, saddr->sa_data);

	err = nfp_net_reconfig(nn, NFP_NET_CFG_UPDATE_MACADDR);
	if (err)
		return err;

	eth_commit_mac_addr_change(netdev, addr);

	return 0;
}

const struct net_device_ops nfp_net_netdev_ops = {
	.ndo_open		= nfp_net_netdev_open,
	.ndo_stop		= nfp_net_netdev_close,
	.ndo_start_xmit		= nfp_net_tx,
	.ndo_get_stats64	= nfp_net_stat64,
	.ndo_vlan_rx_add_vid	= nfp_net_vlan_rx_add_vid,
	.ndo_vlan_rx_kill_vid	= nfp_net_vlan_rx_kill_vid,
	.ndo_setup_tc		= nfp_port_setup_tc,
	.ndo_tx_timeout		= nfp_net_tx_timeout,
	.ndo_set_rx_mode	= nfp_net_set_rx_mode,
	.ndo_change_mtu		= nfp_net_change_mtu,
	.ndo_set_mac_address	= nfp_net_set_mac_address,
	.ndo_set_features	= nfp_net_set_features,
	.ndo_features_check	= nfp_net_features_check,
	.ndo_get_phys_port_name	= nfp_port_get_phys_port_name,
	.ndo_udp_tunnel_add	= nfp_net_add_vxlan_port,
	.ndo_udp_tunnel_del	= nfp_net_del_vxlan_port,
	.ndo_xdp		= nfp_net_xdp,
};

/**
 * nfp_net_info() - Print general info about the NIC
 * @nn:      NFP Net device to reconfigure
 */
void nfp_net_info(struct nfp_net *nn)
{
	nn_info(nn, "Netronome NFP-6xxx %sNetdev: TxQs=%d/%d RxQs=%d/%d\n",
		nn->dp.is_vf ? "VF " : "",
		nn->dp.num_tx_rings, nn->max_tx_rings,
		nn->dp.num_rx_rings, nn->max_rx_rings);
	nn_info(nn, "VER: %d.%d.%d.%d, Maximum supported MTU: %d\n",
		nn->fw_ver.resv, nn->fw_ver.class,
		nn->fw_ver.major, nn->fw_ver.minor,
		nn->max_mtu);
	nn_info(nn, "CAP: %#x %s%s%s%s%s%s%s%s%s%s%s%s%s%s%s%s%s%s%s%s%s%s\n",
		nn->cap,
		nn->cap & NFP_NET_CFG_CTRL_PROMISC  ? "PROMISC "  : "",
		nn->cap & NFP_NET_CFG_CTRL_L2BC     ? "L2BCFILT " : "",
		nn->cap & NFP_NET_CFG_CTRL_L2MC     ? "L2MCFILT " : "",
		nn->cap & NFP_NET_CFG_CTRL_RXCSUM   ? "RXCSUM "   : "",
		nn->cap & NFP_NET_CFG_CTRL_TXCSUM   ? "TXCSUM "   : "",
		nn->cap & NFP_NET_CFG_CTRL_RXVLAN   ? "RXVLAN "   : "",
		nn->cap & NFP_NET_CFG_CTRL_TXVLAN   ? "TXVLAN "   : "",
		nn->cap & NFP_NET_CFG_CTRL_SCATTER  ? "SCATTER "  : "",
		nn->cap & NFP_NET_CFG_CTRL_GATHER   ? "GATHER "   : "",
		nn->cap & NFP_NET_CFG_CTRL_LSO      ? "TSO1 "     : "",
		nn->cap & NFP_NET_CFG_CTRL_LSO2     ? "TSO2 "     : "",
		nn->cap & NFP_NET_CFG_CTRL_RSS      ? "RSS1 "     : "",
		nn->cap & NFP_NET_CFG_CTRL_RSS2     ? "RSS2 "     : "",
		nn->cap & NFP_NET_CFG_CTRL_CTAG_FILTER ? "CTAG_FILTER " : "",
		nn->cap & NFP_NET_CFG_CTRL_L2SWITCH ? "L2SWITCH " : "",
		nn->cap & NFP_NET_CFG_CTRL_MSIXAUTO ? "AUTOMASK " : "",
		nn->cap & NFP_NET_CFG_CTRL_IRQMOD   ? "IRQMOD "   : "",
		nn->cap & NFP_NET_CFG_CTRL_VXLAN    ? "VXLAN "    : "",
		nn->cap & NFP_NET_CFG_CTRL_NVGRE    ? "NVGRE "	  : "",
		nn->cap & NFP_NET_CFG_CTRL_CSUM_COMPLETE ?
						      "RXCSUM_COMPLETE " : "",
		nn->cap & NFP_NET_CFG_CTRL_LIVE_ADDR ? "LIVE_ADDR " : "",
		nfp_app_extra_cap(nn->app, nn));
}

/**
 * nfp_net_alloc() - Allocate netdev and related structure
 * @pdev:         PCI device
 * @needs_netdev: Whether to allocate a netdev for this vNIC
 * @max_tx_rings: Maximum number of TX rings supported by device
 * @max_rx_rings: Maximum number of RX rings supported by device
 *
 * This function allocates a netdev device and fills in the initial
 * part of the @struct nfp_net structure.  In case of control device
 * nfp_net structure is allocated without the netdev.
 *
 * Return: NFP Net device structure, or ERR_PTR on error.
 */
struct nfp_net *nfp_net_alloc(struct pci_dev *pdev, bool needs_netdev,
			      unsigned int max_tx_rings,
			      unsigned int max_rx_rings)
{
	struct nfp_net *nn;

	if (needs_netdev) {
		struct net_device *netdev;

		netdev = alloc_etherdev_mqs(sizeof(struct nfp_net),
					    max_tx_rings, max_rx_rings);
		if (!netdev)
			return ERR_PTR(-ENOMEM);

		SET_NETDEV_DEV(netdev, &pdev->dev);
		nn = netdev_priv(netdev);
		nn->dp.netdev = netdev;
	} else {
		nn = vzalloc(sizeof(*nn));
		if (!nn)
			return ERR_PTR(-ENOMEM);
	}

	nn->dp.dev = &pdev->dev;
	nn->pdev = pdev;

	nn->max_tx_rings = max_tx_rings;
	nn->max_rx_rings = max_rx_rings;

	nn->dp.num_tx_rings = min_t(unsigned int,
				    max_tx_rings, num_online_cpus());
	nn->dp.num_rx_rings = min_t(unsigned int, max_rx_rings,
				 netif_get_num_default_rss_queues());

	nn->dp.num_r_vecs = max(nn->dp.num_tx_rings, nn->dp.num_rx_rings);
	nn->dp.num_r_vecs = min_t(unsigned int,
				  nn->dp.num_r_vecs, num_online_cpus());

	nn->dp.txd_cnt = NFP_NET_TX_DESCS_DEFAULT;
	nn->dp.rxd_cnt = NFP_NET_RX_DESCS_DEFAULT;

	spin_lock_init(&nn->reconfig_lock);
	spin_lock_init(&nn->link_status_lock);

	setup_timer(&nn->reconfig_timer,
		    nfp_net_reconfig_timer, (unsigned long)nn);

	return nn;
}

/**
 * nfp_net_free() - Undo what @nfp_net_alloc() did
 * @nn:      NFP Net device to reconfigure
 */
void nfp_net_free(struct nfp_net *nn)
{
	if (nn->xdp_prog)
		bpf_prog_put(nn->xdp_prog);

	if (nn->dp.netdev)
		free_netdev(nn->dp.netdev);
	else
		vfree(nn);
}

/**
 * nfp_net_rss_key_sz() - Get current size of the RSS key
 * @nn:		NFP Net device instance
 *
 * Return: size of the RSS key for currently selected hash function.
 */
unsigned int nfp_net_rss_key_sz(struct nfp_net *nn)
{
	switch (nn->rss_hfunc) {
	case ETH_RSS_HASH_TOP:
		return NFP_NET_CFG_RSS_KEY_SZ;
	case ETH_RSS_HASH_XOR:
		return 0;
	case ETH_RSS_HASH_CRC32:
		return 4;
	}

	nn_warn(nn, "Unknown hash function: %u\n", nn->rss_hfunc);
	return 0;
}

/**
 * nfp_net_rss_init() - Set the initial RSS parameters
 * @nn:	     NFP Net device to reconfigure
 */
static void nfp_net_rss_init(struct nfp_net *nn)
{
	unsigned long func_bit, rss_cap_hfunc;
	u32 reg;

	/* Read the RSS function capability and select first supported func */
	reg = nn_readl(nn, NFP_NET_CFG_RSS_CAP);
	rss_cap_hfunc =	FIELD_GET(NFP_NET_CFG_RSS_CAP_HFUNC, reg);
	if (!rss_cap_hfunc)
		rss_cap_hfunc =	FIELD_GET(NFP_NET_CFG_RSS_CAP_HFUNC,
					  NFP_NET_CFG_RSS_TOEPLITZ);

	func_bit = find_first_bit(&rss_cap_hfunc, NFP_NET_CFG_RSS_HFUNCS);
	if (func_bit == NFP_NET_CFG_RSS_HFUNCS) {
		dev_warn(nn->dp.dev,
			 "Bad RSS config, defaulting to Toeplitz hash\n");
		func_bit = ETH_RSS_HASH_TOP_BIT;
	}
	nn->rss_hfunc = 1 << func_bit;

	netdev_rss_key_fill(nn->rss_key, nfp_net_rss_key_sz(nn));

	nfp_net_rss_init_itbl(nn);

	/* Enable IPv4/IPv6 TCP by default */
	nn->rss_cfg = NFP_NET_CFG_RSS_IPV4_TCP |
		      NFP_NET_CFG_RSS_IPV6_TCP |
		      FIELD_PREP(NFP_NET_CFG_RSS_HFUNC, nn->rss_hfunc) |
		      NFP_NET_CFG_RSS_MASK;
}

/**
 * nfp_net_irqmod_init() - Set the initial IRQ moderation parameters
 * @nn:	     NFP Net device to reconfigure
 */
static void nfp_net_irqmod_init(struct nfp_net *nn)
{
	nn->rx_coalesce_usecs      = 50;
	nn->rx_coalesce_max_frames = 64;
	nn->tx_coalesce_usecs      = 50;
	nn->tx_coalesce_max_frames = 64;
}

static void nfp_net_netdev_init(struct nfp_net *nn)
{
	struct net_device *netdev = nn->dp.netdev;

	nfp_net_write_mac_addr(nn, nn->dp.netdev->dev_addr);

	netdev->mtu = nn->dp.mtu;

	/* Advertise/enable offloads based on capabilities
	 *
	 * Note: netdev->features show the currently enabled features
	 * and netdev->hw_features advertises which features are
	 * supported.  By default we enable most features.
	 */
	if (nn->cap & NFP_NET_CFG_CTRL_LIVE_ADDR)
		netdev->priv_flags |= IFF_LIVE_ADDR_CHANGE;

	netdev->hw_features = NETIF_F_HIGHDMA;
	if (nn->cap & NFP_NET_CFG_CTRL_RXCSUM_ANY) {
		netdev->hw_features |= NETIF_F_RXCSUM;
		nn->dp.ctrl |= nn->cap & NFP_NET_CFG_CTRL_RXCSUM_ANY;
	}
	if (nn->cap & NFP_NET_CFG_CTRL_TXCSUM) {
		netdev->hw_features |= NETIF_F_IP_CSUM | NETIF_F_IPV6_CSUM;
		nn->dp.ctrl |= NFP_NET_CFG_CTRL_TXCSUM;
	}
	if (nn->cap & NFP_NET_CFG_CTRL_GATHER) {
		netdev->hw_features |= NETIF_F_SG;
		nn->dp.ctrl |= NFP_NET_CFG_CTRL_GATHER;
	}
	if ((nn->cap & NFP_NET_CFG_CTRL_LSO && nn->fw_ver.major > 2) ||
	    nn->cap & NFP_NET_CFG_CTRL_LSO2) {
		netdev->hw_features |= NETIF_F_TSO | NETIF_F_TSO6;
		nn->dp.ctrl |= nn->cap & NFP_NET_CFG_CTRL_LSO2 ?:
					 NFP_NET_CFG_CTRL_LSO;
	}
	if (nn->cap & NFP_NET_CFG_CTRL_RSS_ANY)
		netdev->hw_features |= NETIF_F_RXHASH;
	if (nn->cap & NFP_NET_CFG_CTRL_VXLAN &&
	    nn->cap & NFP_NET_CFG_CTRL_NVGRE) {
		if (nn->cap & NFP_NET_CFG_CTRL_LSO)
			netdev->hw_features |= NETIF_F_GSO_GRE |
					       NETIF_F_GSO_UDP_TUNNEL;
		nn->dp.ctrl |= NFP_NET_CFG_CTRL_VXLAN | NFP_NET_CFG_CTRL_NVGRE;

		netdev->hw_enc_features = netdev->hw_features;
	}

	netdev->vlan_features = netdev->hw_features;

	if (nn->cap & NFP_NET_CFG_CTRL_RXVLAN) {
		netdev->hw_features |= NETIF_F_HW_VLAN_CTAG_RX;
		nn->dp.ctrl |= NFP_NET_CFG_CTRL_RXVLAN;
	}
	if (nn->cap & NFP_NET_CFG_CTRL_TXVLAN) {
		if (nn->cap & NFP_NET_CFG_CTRL_LSO2) {
			nn_warn(nn, "Device advertises both TSO2 and TXVLAN. Refusing to enable TXVLAN.\n");
		} else {
			netdev->hw_features |= NETIF_F_HW_VLAN_CTAG_TX;
			nn->dp.ctrl |= NFP_NET_CFG_CTRL_TXVLAN;
		}
	}
	if (nn->cap & NFP_NET_CFG_CTRL_CTAG_FILTER) {
		netdev->hw_features |= NETIF_F_HW_VLAN_CTAG_FILTER;
		nn->dp.ctrl |= NFP_NET_CFG_CTRL_CTAG_FILTER;
	}

	netdev->features = netdev->hw_features;

	if (nfp_app_has_tc(nn->app))
		netdev->hw_features |= NETIF_F_HW_TC;

	/* Advertise but disable TSO by default. */
	netdev->features &= ~(NETIF_F_TSO | NETIF_F_TSO6);
	nn->dp.ctrl &= ~NFP_NET_CFG_CTRL_LSO_ANY;

	/* Finalise the netdev setup */
	netdev->netdev_ops = &nfp_net_netdev_ops;
	netdev->watchdog_timeo = msecs_to_jiffies(5 * 1000);

	SWITCHDEV_SET_OPS(netdev, &nfp_port_switchdev_ops);

	/* MTU range: 68 - hw-specific max */
	netdev->min_mtu = ETH_MIN_MTU;
	netdev->max_mtu = nn->max_mtu;

	netif_carrier_off(netdev);

	nfp_net_set_ethtool_ops(netdev);
}

/**
 * nfp_net_init() - Initialise/finalise the nfp_net structure
 * @nn:		NFP Net device structure
 *
 * Return: 0 on success or negative errno on error.
 */
int nfp_net_init(struct nfp_net *nn)
{
	int err;

	nn->dp.rx_dma_dir = DMA_FROM_DEVICE;

	/* Get some of the read-only fields from the BAR */
	nn->cap = nn_readl(nn, NFP_NET_CFG_CAP);
	nn->max_mtu = nn_readl(nn, NFP_NET_CFG_MAX_MTU);

	/* ABI 4.x and ctrl vNIC always use chained metadata, in other cases
	 * we allow use of non-chained metadata if RSS(v1) is the only
	 * advertised capability requiring metadata.
	 */
	nn->dp.chained_metadata_format = nn->fw_ver.major == 4 ||
					 !nn->dp.netdev ||
					 !(nn->cap & NFP_NET_CFG_CTRL_RSS) ||
					 nn->cap & NFP_NET_CFG_CTRL_CHAIN_META;
	/* RSS(v1) uses non-chained metadata format, except in ABI 4.x where
	 * it has the same meaning as RSSv2.
	 */
	if (nn->dp.chained_metadata_format && nn->fw_ver.major != 4)
		nn->cap &= ~NFP_NET_CFG_CTRL_RSS;

	/* Determine RX packet/metadata boundary offset */
	if (nn->fw_ver.major >= 2) {
		u32 reg;

		reg = nn_readl(nn, NFP_NET_CFG_RX_OFFSET);
		if (reg > NFP_NET_MAX_PREPEND) {
			nn_err(nn, "Invalid rx offset: %d\n", reg);
			return -EINVAL;
		}
		nn->dp.rx_offset = reg;
	} else {
		nn->dp.rx_offset = NFP_NET_RX_OFFSET;
	}

	/* Set default MTU and Freelist buffer size */
	if (nn->max_mtu < NFP_NET_DEFAULT_MTU)
		nn->dp.mtu = nn->max_mtu;
	else
		nn->dp.mtu = NFP_NET_DEFAULT_MTU;
	nn->dp.fl_bufsz = nfp_net_calc_fl_bufsz(&nn->dp);

	if (nn->cap & NFP_NET_CFG_CTRL_RSS_ANY) {
		nfp_net_rss_init(nn);
		nn->dp.ctrl |= nn->cap & NFP_NET_CFG_CTRL_RSS2 ?:
					 NFP_NET_CFG_CTRL_RSS;
	}

	/* Allow L2 Broadcast and Multicast through by default, if supported */
	if (nn->cap & NFP_NET_CFG_CTRL_L2BC)
		nn->dp.ctrl |= NFP_NET_CFG_CTRL_L2BC;
	if (nn->cap & NFP_NET_CFG_CTRL_L2MC)
		nn->dp.ctrl |= NFP_NET_CFG_CTRL_L2MC;

	/* Allow IRQ moderation, if supported */
	if (nn->cap & NFP_NET_CFG_CTRL_IRQMOD) {
		nfp_net_irqmod_init(nn);
		nn->dp.ctrl |= NFP_NET_CFG_CTRL_IRQMOD;
	}

	if (nn->dp.netdev)
		nfp_net_netdev_init(nn);

	/* Stash the re-configuration queue away.  First odd queue in TX Bar */
	nn->qcp_cfg = nn->tx_bar + NFP_QCP_QUEUE_ADDR_SZ;

	/* Make sure the FW knows the netdev is supposed to be disabled here */
	nn_writel(nn, NFP_NET_CFG_CTRL, 0);
	nn_writeq(nn, NFP_NET_CFG_TXRS_ENABLE, 0);
	nn_writeq(nn, NFP_NET_CFG_RXRS_ENABLE, 0);
	err = nfp_net_reconfig(nn, NFP_NET_CFG_UPDATE_RING |
				   NFP_NET_CFG_UPDATE_GEN);
	if (err)
		return err;

	nfp_net_vecs_init(nn);

	if (!nn->dp.netdev)
		return 0;
	return register_netdev(nn->dp.netdev);
}

/**
 * nfp_net_clean() - Undo what nfp_net_init() did.
 * @nn:		NFP Net device structure
 */
void nfp_net_clean(struct nfp_net *nn)
{
	if (!nn->dp.netdev)
		return;

	unregister_netdev(nn->dp.netdev);
}<|MERGE_RESOLUTION|>--- conflicted
+++ resolved
@@ -3098,41 +3098,6 @@
 	}
 }
 
-<<<<<<< HEAD
-static bool nfp_net_ebpf_capable(struct nfp_net *nn)
-{
-	if (nn->cap & NFP_NET_CFG_CTRL_BPF &&
-	    nn_readb(nn, NFP_NET_CFG_BPF_ABI) == NFP_NET_BPF_ABI)
-		return true;
-	return false;
-}
-
-static int
-nfp_net_setup_tc(struct net_device *netdev, u32 handle, u32 chain_index,
-		 __be16 proto, struct tc_to_netdev *tc)
-{
-	struct nfp_net *nn = netdev_priv(netdev);
-
-	if (chain_index)
-		return -EOPNOTSUPP;
-
-	if (TC_H_MAJ(handle) != TC_H_MAJ(TC_H_INGRESS))
-		return -EOPNOTSUPP;
-	if (proto != htons(ETH_P_ALL))
-		return -EOPNOTSUPP;
-
-	if (tc->type == TC_SETUP_CLSBPF && nfp_net_ebpf_capable(nn)) {
-		if (!nn->dp.bpf_offload_xdp)
-			return nfp_net_bpf_offload(nn, tc->cls_bpf);
-		else
-			return -EBUSY;
-	}
-
-	return -EINVAL;
-}
-
-=======
->>>>>>> 6b0ca60c
 static int nfp_net_set_features(struct net_device *netdev,
 				netdev_features_t features)
 {
