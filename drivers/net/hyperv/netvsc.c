--- conflicted
+++ resolved
@@ -1268,12 +1268,9 @@
 		struct netvsc_channel *nvchan = &net_device->chan_table[i];
 
 		nvchan->channel = device->channel;
-<<<<<<< HEAD
 		nvchan->net_device = net_device;
-=======
 		u64_stats_init(&nvchan->tx_stats.syncp);
 		u64_stats_init(&nvchan->rx_stats.syncp);
->>>>>>> 48fb6f4d
 	}
 
 	/* Enable NAPI handler before init callbacks */
