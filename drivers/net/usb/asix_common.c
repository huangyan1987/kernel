--- conflicted
+++ resolved
@@ -211,11 +211,7 @@
 		if (rx->ax_skb) {
 			skb_put_data(rx->ax_skb, skb->data + offset,
 				     copy_length);
-<<<<<<< HEAD
-			if (!rx->remaining)
-=======
 			if (!rx->remaining) {
->>>>>>> d5395b5f
 				usbnet_skb_return(dev, rx->ax_skb);
 				rx->ax_skb = NULL;
 			}
