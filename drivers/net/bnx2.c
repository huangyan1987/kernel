--- conflicted
+++ resolved
@@ -8224,15 +8224,10 @@
 	bp->timer.function = bnx2_timer;
 
 #ifdef BCM_CNIC
-<<<<<<< HEAD
-	bp->cnic_eth_dev.max_iscsi_conn =
-		bnx2_reg_rd_ind(bp, BNX2_FW_MAX_ISCSI_CONN);
-=======
 	if (bnx2_shmem_rd(bp, BNX2_ISCSI_INITIATOR) & BNX2_ISCSI_INITIATOR_EN)
 		bp->cnic_eth_dev.max_iscsi_conn =
 			(bnx2_shmem_rd(bp, BNX2_ISCSI_MAX_CONN) &
 			 BNX2_ISCSI_MAX_CONN_MASK) >> BNX2_ISCSI_MAX_CONN_SHIFT;
->>>>>>> 9c61904c
 #endif
 	pci_save_state(pdev);
 
