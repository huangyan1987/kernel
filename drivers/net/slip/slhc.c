--- conflicted
+++ resolved
@@ -227,19 +227,11 @@
 slhc_compress(struct slcompress *comp, unsigned char *icp, int isize,
 	unsigned char *ocp, unsigned char **cpp, int compress_cid)
 {
-<<<<<<< HEAD
-	register struct cstate *ocs = &(comp->tstate[comp->xmit_oldest]);
-	register struct cstate *lcs = ocs;
-	register struct cstate *cs = lcs->next;
-	register unsigned long deltaS, deltaA;
-	register short changes = 0;
-=======
 	struct cstate *ocs = &(comp->tstate[comp->xmit_oldest]);
 	struct cstate *lcs = ocs;
 	struct cstate *cs = lcs->next;
 	unsigned long deltaS, deltaA;
 	short changes = 0;
->>>>>>> 7d2a07b7
 	int nlen, hlen;
 	unsigned char new_seq[16];
 	unsigned char *cp = new_seq;
