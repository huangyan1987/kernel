--- conflicted
+++ resolved
@@ -707,10 +707,7 @@
 	if (err)
 		goto err_debugfs_exit;
 
-<<<<<<< HEAD
-=======
 	devlink_params_publish(devlink);
->>>>>>> fec38890
 	devlink_reload_enable(devlink);
 	return nsim_dev;
 
