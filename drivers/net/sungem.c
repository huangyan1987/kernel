/* $Id: sungem.c,v 1.44.2.22 2002/03/13 01:18:12 davem Exp $
 * sungem.c: Sun GEM ethernet driver.
 *
 * Copyright (C) 2000, 2001, 2002, 2003 David S. Miller (davem@redhat.com)
 *
 * Support for Apple GMAC and assorted PHYs, WOL, Power Management
 * (C) 2001,2002,2003 Benjamin Herrenscmidt (benh@kernel.crashing.org)
 * (C) 2004,2005 Benjamin Herrenscmidt, IBM Corp.
 *
 * NAPI and NETPOLL support
 * (C) 2004 by Eric Lemoine (eric.lemoine@gmail.com)
 *
 * TODO:
 *  - Now that the driver was significantly simplified, I need to rework
 *    the locking. I'm sure we don't need _2_ spinlocks, and we probably
 *    can avoid taking most of them for so long period of time (and schedule
 *    instead). The main issues at this point are caused by the netdev layer
 *    though:
 *
 *    gem_change_mtu() and gem_set_multicast() are called with a read_lock()
 *    help by net/core/dev.c, thus they can't schedule. That means they can't
 *    call napi_disable() neither, thus force gem_poll() to keep a spinlock
 *    where it could have been dropped. change_mtu especially would love also to
 *    be able to msleep instead of horrid locked delays when resetting the HW,
 *    but that read_lock() makes it impossible, unless I defer it's action to
 *    the reset task, which means it'll be asynchronous (won't take effect until
 *    the system schedules a bit).
 *
 *    Also, it would probably be possible to also remove most of the long-life
 *    locking in open/resume code path (gem_reinit_chip) by beeing more careful
 *    about when we can start taking interrupts or get xmit() called...
 */

#include <linux/module.h>
#include <linux/kernel.h>
#include <linux/types.h>
#include <linux/fcntl.h>
#include <linux/interrupt.h>
#include <linux/ioport.h>
#include <linux/in.h>
#include <linux/sched.h>
#include <linux/slab.h>
#include <linux/string.h>
#include <linux/delay.h>
#include <linux/init.h>
#include <linux/errno.h>
#include <linux/pci.h>
#include <linux/dma-mapping.h>
#include <linux/netdevice.h>
#include <linux/etherdevice.h>
#include <linux/skbuff.h>
#include <linux/mii.h>
#include <linux/ethtool.h>
#include <linux/crc32.h>
#include <linux/random.h>
#include <linux/workqueue.h>
#include <linux/if_vlan.h>
#include <linux/bitops.h>
#include <linux/mutex.h>
#include <linux/mm.h>

#include <asm/system.h>
#include <asm/io.h>
#include <asm/byteorder.h>
#include <asm/uaccess.h>
#include <asm/irq.h>

#ifdef CONFIG_SPARC
#include <asm/idprom.h>
#include <asm/prom.h>
#endif

#ifdef CONFIG_PPC_PMAC
#include <asm/pci-bridge.h>
#include <asm/prom.h>
#include <asm/machdep.h>
#include <asm/pmac_feature.h>
#endif

#include "sungem_phy.h"
#include "sungem.h"

/* Stripping FCS is causing problems, disabled for now */
#undef STRIP_FCS

#define DEFAULT_MSG	(NETIF_MSG_DRV		| \
			 NETIF_MSG_PROBE	| \
			 NETIF_MSG_LINK)

#define ADVERTISE_MASK	(SUPPORTED_10baseT_Half | SUPPORTED_10baseT_Full | \
			 SUPPORTED_100baseT_Half | SUPPORTED_100baseT_Full | \
			 SUPPORTED_1000baseT_Half | SUPPORTED_1000baseT_Full | \
			 SUPPORTED_Pause | SUPPORTED_Autoneg)

#define DRV_NAME	"sungem"
#define DRV_VERSION	"0.98"
#define DRV_RELDATE	"8/24/03"
#define DRV_AUTHOR	"David S. Miller (davem@redhat.com)"

static char version[] __devinitdata =
        DRV_NAME ".c:v" DRV_VERSION " " DRV_RELDATE " " DRV_AUTHOR "\n";

MODULE_AUTHOR(DRV_AUTHOR);
MODULE_DESCRIPTION("Sun GEM Gbit ethernet driver");
MODULE_LICENSE("GPL");

#define GEM_MODULE_NAME	"gem"
#define PFX GEM_MODULE_NAME ": "

static struct pci_device_id gem_pci_tbl[] = {
	{ PCI_VENDOR_ID_SUN, PCI_DEVICE_ID_SUN_GEM,
	  PCI_ANY_ID, PCI_ANY_ID, 0, 0, 0UL },

	/* These models only differ from the original GEM in
	 * that their tx/rx fifos are of a different size and
	 * they only support 10/100 speeds. -DaveM
	 *
	 * Apple's GMAC does support gigabit on machines with
	 * the BCM54xx PHYs. -BenH
	 */
	{ PCI_VENDOR_ID_SUN, PCI_DEVICE_ID_SUN_RIO_GEM,
	  PCI_ANY_ID, PCI_ANY_ID, 0, 0, 0UL },
	{ PCI_VENDOR_ID_APPLE, PCI_DEVICE_ID_APPLE_UNI_N_GMAC,
	  PCI_ANY_ID, PCI_ANY_ID, 0, 0, 0UL },
	{ PCI_VENDOR_ID_APPLE, PCI_DEVICE_ID_APPLE_UNI_N_GMACP,
	  PCI_ANY_ID, PCI_ANY_ID, 0, 0, 0UL },
	{ PCI_VENDOR_ID_APPLE, PCI_DEVICE_ID_APPLE_UNI_N_GMAC2,
	  PCI_ANY_ID, PCI_ANY_ID, 0, 0, 0UL },
	{ PCI_VENDOR_ID_APPLE, PCI_DEVICE_ID_APPLE_K2_GMAC,
	  PCI_ANY_ID, PCI_ANY_ID, 0, 0, 0UL },
	{ PCI_VENDOR_ID_APPLE, PCI_DEVICE_ID_APPLE_SH_SUNGEM,
	  PCI_ANY_ID, PCI_ANY_ID, 0, 0, 0UL },
	{ PCI_VENDOR_ID_APPLE, PCI_DEVICE_ID_APPLE_IPID2_GMAC,
	  PCI_ANY_ID, PCI_ANY_ID, 0, 0, 0UL },
	{0, }
};

MODULE_DEVICE_TABLE(pci, gem_pci_tbl);

static u16 __phy_read(struct gem *gp, int phy_addr, int reg)
{
	u32 cmd;
	int limit = 10000;

	cmd  = (1 << 30);
	cmd |= (2 << 28);
	cmd |= (phy_addr << 23) & MIF_FRAME_PHYAD;
	cmd |= (reg << 18) & MIF_FRAME_REGAD;
	cmd |= (MIF_FRAME_TAMSB);
	writel(cmd, gp->regs + MIF_FRAME);

	while (--limit) {
		cmd = readl(gp->regs + MIF_FRAME);
		if (cmd & MIF_FRAME_TALSB)
			break;

		udelay(10);
	}

	if (!limit)
		cmd = 0xffff;

	return cmd & MIF_FRAME_DATA;
}

static inline int _phy_read(struct net_device *dev, int mii_id, int reg)
{
	struct gem *gp = netdev_priv(dev);
	return __phy_read(gp, mii_id, reg);
}

static inline u16 phy_read(struct gem *gp, int reg)
{
	return __phy_read(gp, gp->mii_phy_addr, reg);
}

static void __phy_write(struct gem *gp, int phy_addr, int reg, u16 val)
{
	u32 cmd;
	int limit = 10000;

	cmd  = (1 << 30);
	cmd |= (1 << 28);
	cmd |= (phy_addr << 23) & MIF_FRAME_PHYAD;
	cmd |= (reg << 18) & MIF_FRAME_REGAD;
	cmd |= (MIF_FRAME_TAMSB);
	cmd |= (val & MIF_FRAME_DATA);
	writel(cmd, gp->regs + MIF_FRAME);

	while (limit--) {
		cmd = readl(gp->regs + MIF_FRAME);
		if (cmd & MIF_FRAME_TALSB)
			break;

		udelay(10);
	}
}

static inline void _phy_write(struct net_device *dev, int mii_id, int reg, int val)
{
	struct gem *gp = netdev_priv(dev);
	__phy_write(gp, mii_id, reg, val & 0xffff);
}

static inline void phy_write(struct gem *gp, int reg, u16 val)
{
	__phy_write(gp, gp->mii_phy_addr, reg, val);
}

static inline void gem_enable_ints(struct gem *gp)
{
	/* Enable all interrupts but TXDONE */
	writel(GREG_STAT_TXDONE, gp->regs + GREG_IMASK);
}

static inline void gem_disable_ints(struct gem *gp)
{
	/* Disable all interrupts, including TXDONE */
	writel(GREG_STAT_NAPI | GREG_STAT_TXDONE, gp->regs + GREG_IMASK);
}

static void gem_get_cell(struct gem *gp)
{
	BUG_ON(gp->cell_enabled < 0);
	gp->cell_enabled++;
#ifdef CONFIG_PPC_PMAC
	if (gp->cell_enabled == 1) {
		mb();
		pmac_call_feature(PMAC_FTR_GMAC_ENABLE, gp->of_node, 0, 1);
		udelay(10);
	}
#endif /* CONFIG_PPC_PMAC */
}

/* Turn off the chip's clock */
static void gem_put_cell(struct gem *gp)
{
	BUG_ON(gp->cell_enabled <= 0);
	gp->cell_enabled--;
#ifdef CONFIG_PPC_PMAC
	if (gp->cell_enabled == 0) {
		mb();
		pmac_call_feature(PMAC_FTR_GMAC_ENABLE, gp->of_node, 0, 0);
		udelay(10);
	}
#endif /* CONFIG_PPC_PMAC */
}

static void gem_handle_mif_event(struct gem *gp, u32 reg_val, u32 changed_bits)
{
	if (netif_msg_intr(gp))
		printk(KERN_DEBUG "%s: mif interrupt\n", gp->dev->name);
}

static int gem_pcs_interrupt(struct net_device *dev, struct gem *gp, u32 gem_status)
{
	u32 pcs_istat = readl(gp->regs + PCS_ISTAT);
	u32 pcs_miistat;

	if (netif_msg_intr(gp))
		printk(KERN_DEBUG "%s: pcs interrupt, pcs_istat: 0x%x\n",
			gp->dev->name, pcs_istat);

	if (!(pcs_istat & PCS_ISTAT_LSC)) {
		printk(KERN_ERR "%s: PCS irq but no link status change???\n",
		       dev->name);
		return 0;
	}

	/* The link status bit latches on zero, so you must
	 * read it twice in such a case to see a transition
	 * to the link being up.
	 */
	pcs_miistat = readl(gp->regs + PCS_MIISTAT);
	if (!(pcs_miistat & PCS_MIISTAT_LS))
		pcs_miistat |=
			(readl(gp->regs + PCS_MIISTAT) &
			 PCS_MIISTAT_LS);

	if (pcs_miistat & PCS_MIISTAT_ANC) {
		/* The remote-fault indication is only valid
		 * when autoneg has completed.
		 */
		if (pcs_miistat & PCS_MIISTAT_RF)
			printk(KERN_INFO "%s: PCS AutoNEG complete, "
			       "RemoteFault\n", dev->name);
		else
			printk(KERN_INFO "%s: PCS AutoNEG complete.\n",
			       dev->name);
	}

	if (pcs_miistat & PCS_MIISTAT_LS) {
		printk(KERN_INFO "%s: PCS link is now up.\n",
		       dev->name);
		netif_carrier_on(gp->dev);
	} else {
		printk(KERN_INFO "%s: PCS link is now down.\n",
		       dev->name);
		netif_carrier_off(gp->dev);
		/* If this happens and the link timer is not running,
		 * reset so we re-negotiate.
		 */
		if (!timer_pending(&gp->link_timer))
			return 1;
	}

	return 0;
}

static int gem_txmac_interrupt(struct net_device *dev, struct gem *gp, u32 gem_status)
{
	u32 txmac_stat = readl(gp->regs + MAC_TXSTAT);

	if (netif_msg_intr(gp))
		printk(KERN_DEBUG "%s: txmac interrupt, txmac_stat: 0x%x\n",
			gp->dev->name, txmac_stat);

	/* Defer timer expiration is quite normal,
	 * don't even log the event.
	 */
	if ((txmac_stat & MAC_TXSTAT_DTE) &&
	    !(txmac_stat & ~MAC_TXSTAT_DTE))
		return 0;

	if (txmac_stat & MAC_TXSTAT_URUN) {
		printk(KERN_ERR "%s: TX MAC xmit underrun.\n",
		       dev->name);
		gp->net_stats.tx_fifo_errors++;
	}

	if (txmac_stat & MAC_TXSTAT_MPE) {
		printk(KERN_ERR "%s: TX MAC max packet size error.\n",
		       dev->name);
		gp->net_stats.tx_errors++;
	}

	/* The rest are all cases of one of the 16-bit TX
	 * counters expiring.
	 */
	if (txmac_stat & MAC_TXSTAT_NCE)
		gp->net_stats.collisions += 0x10000;

	if (txmac_stat & MAC_TXSTAT_ECE) {
		gp->net_stats.tx_aborted_errors += 0x10000;
		gp->net_stats.collisions += 0x10000;
	}

	if (txmac_stat & MAC_TXSTAT_LCE) {
		gp->net_stats.tx_aborted_errors += 0x10000;
		gp->net_stats.collisions += 0x10000;
	}

	/* We do not keep track of MAC_TXSTAT_FCE and
	 * MAC_TXSTAT_PCE events.
	 */
	return 0;
}

/* When we get a RX fifo overflow, the RX unit in GEM is probably hung
 * so we do the following.
 *
 * If any part of the reset goes wrong, we return 1 and that causes the
 * whole chip to be reset.
 */
static int gem_rxmac_reset(struct gem *gp)
{
	struct net_device *dev = gp->dev;
	int limit, i;
	u64 desc_dma;
	u32 val;

	/* First, reset & disable MAC RX. */
	writel(MAC_RXRST_CMD, gp->regs + MAC_RXRST);
	for (limit = 0; limit < 5000; limit++) {
		if (!(readl(gp->regs + MAC_RXRST) & MAC_RXRST_CMD))
			break;
		udelay(10);
	}
	if (limit == 5000) {
		printk(KERN_ERR "%s: RX MAC will not reset, resetting whole "
                       "chip.\n", dev->name);
		return 1;
	}

	writel(gp->mac_rx_cfg & ~MAC_RXCFG_ENAB,
	       gp->regs + MAC_RXCFG);
	for (limit = 0; limit < 5000; limit++) {
		if (!(readl(gp->regs + MAC_RXCFG) & MAC_RXCFG_ENAB))
			break;
		udelay(10);
	}
	if (limit == 5000) {
		printk(KERN_ERR "%s: RX MAC will not disable, resetting whole "
		       "chip.\n", dev->name);
		return 1;
	}

	/* Second, disable RX DMA. */
	writel(0, gp->regs + RXDMA_CFG);
	for (limit = 0; limit < 5000; limit++) {
		if (!(readl(gp->regs + RXDMA_CFG) & RXDMA_CFG_ENABLE))
			break;
		udelay(10);
	}
	if (limit == 5000) {
		printk(KERN_ERR "%s: RX DMA will not disable, resetting whole "
		       "chip.\n", dev->name);
		return 1;
	}

	udelay(5000);

	/* Execute RX reset command. */
	writel(gp->swrst_base | GREG_SWRST_RXRST,
	       gp->regs + GREG_SWRST);
	for (limit = 0; limit < 5000; limit++) {
		if (!(readl(gp->regs + GREG_SWRST) & GREG_SWRST_RXRST))
			break;
		udelay(10);
	}
	if (limit == 5000) {
		printk(KERN_ERR "%s: RX reset command will not execute, resetting "
		       "whole chip.\n", dev->name);
		return 1;
	}

	/* Refresh the RX ring. */
	for (i = 0; i < RX_RING_SIZE; i++) {
		struct gem_rxd *rxd = &gp->init_block->rxd[i];

		if (gp->rx_skbs[i] == NULL) {
			printk(KERN_ERR "%s: Parts of RX ring empty, resetting "
			       "whole chip.\n", dev->name);
			return 1;
		}

		rxd->status_word = cpu_to_le64(RXDCTRL_FRESH(gp));
	}
	gp->rx_new = gp->rx_old = 0;

	/* Now we must reprogram the rest of RX unit. */
	desc_dma = (u64) gp->gblock_dvma;
	desc_dma += (INIT_BLOCK_TX_RING_SIZE * sizeof(struct gem_txd));
	writel(desc_dma >> 32, gp->regs + RXDMA_DBHI);
	writel(desc_dma & 0xffffffff, gp->regs + RXDMA_DBLOW);
	writel(RX_RING_SIZE - 4, gp->regs + RXDMA_KICK);
	val = (RXDMA_CFG_BASE | (RX_OFFSET << 10) |
	       ((14 / 2) << 13) | RXDMA_CFG_FTHRESH_128);
	writel(val, gp->regs + RXDMA_CFG);
	if (readl(gp->regs + GREG_BIFCFG) & GREG_BIFCFG_M66EN)
		writel(((5 & RXDMA_BLANK_IPKTS) |
			((8 << 12) & RXDMA_BLANK_ITIME)),
		       gp->regs + RXDMA_BLANK);
	else
		writel(((5 & RXDMA_BLANK_IPKTS) |
			((4 << 12) & RXDMA_BLANK_ITIME)),
		       gp->regs + RXDMA_BLANK);
	val  = (((gp->rx_pause_off / 64) << 0) & RXDMA_PTHRESH_OFF);
	val |= (((gp->rx_pause_on / 64) << 12) & RXDMA_PTHRESH_ON);
	writel(val, gp->regs + RXDMA_PTHRESH);
	val = readl(gp->regs + RXDMA_CFG);
	writel(val | RXDMA_CFG_ENABLE, gp->regs + RXDMA_CFG);
	writel(MAC_RXSTAT_RCV, gp->regs + MAC_RXMASK);
	val = readl(gp->regs + MAC_RXCFG);
	writel(val | MAC_RXCFG_ENAB, gp->regs + MAC_RXCFG);

	return 0;
}

static int gem_rxmac_interrupt(struct net_device *dev, struct gem *gp, u32 gem_status)
{
	u32 rxmac_stat = readl(gp->regs + MAC_RXSTAT);
	int ret = 0;

	if (netif_msg_intr(gp))
		printk(KERN_DEBUG "%s: rxmac interrupt, rxmac_stat: 0x%x\n",
			gp->dev->name, rxmac_stat);

	if (rxmac_stat & MAC_RXSTAT_OFLW) {
		u32 smac = readl(gp->regs + MAC_SMACHINE);

		printk(KERN_ERR "%s: RX MAC fifo overflow smac[%08x].\n",
				dev->name, smac);
		gp->net_stats.rx_over_errors++;
		gp->net_stats.rx_fifo_errors++;

		ret = gem_rxmac_reset(gp);
	}

	if (rxmac_stat & MAC_RXSTAT_ACE)
		gp->net_stats.rx_frame_errors += 0x10000;

	if (rxmac_stat & MAC_RXSTAT_CCE)
		gp->net_stats.rx_crc_errors += 0x10000;

	if (rxmac_stat & MAC_RXSTAT_LCE)
		gp->net_stats.rx_length_errors += 0x10000;

	/* We do not track MAC_RXSTAT_FCE and MAC_RXSTAT_VCE
	 * events.
	 */
	return ret;
}

static int gem_mac_interrupt(struct net_device *dev, struct gem *gp, u32 gem_status)
{
	u32 mac_cstat = readl(gp->regs + MAC_CSTAT);

	if (netif_msg_intr(gp))
		printk(KERN_DEBUG "%s: mac interrupt, mac_cstat: 0x%x\n",
			gp->dev->name, mac_cstat);

	/* This interrupt is just for pause frame and pause
	 * tracking.  It is useful for diagnostics and debug
	 * but probably by default we will mask these events.
	 */
	if (mac_cstat & MAC_CSTAT_PS)
		gp->pause_entered++;

	if (mac_cstat & MAC_CSTAT_PRCV)
		gp->pause_last_time_recvd = (mac_cstat >> 16);

	return 0;
}

static int gem_mif_interrupt(struct net_device *dev, struct gem *gp, u32 gem_status)
{
	u32 mif_status = readl(gp->regs + MIF_STATUS);
	u32 reg_val, changed_bits;

	reg_val = (mif_status & MIF_STATUS_DATA) >> 16;
	changed_bits = (mif_status & MIF_STATUS_STAT);

	gem_handle_mif_event(gp, reg_val, changed_bits);

	return 0;
}

static int gem_pci_interrupt(struct net_device *dev, struct gem *gp, u32 gem_status)
{
	u32 pci_estat = readl(gp->regs + GREG_PCIESTAT);

	if (gp->pdev->vendor == PCI_VENDOR_ID_SUN &&
	    gp->pdev->device == PCI_DEVICE_ID_SUN_GEM) {
		printk(KERN_ERR "%s: PCI error [%04x] ",
		       dev->name, pci_estat);

		if (pci_estat & GREG_PCIESTAT_BADACK)
			printk("<No ACK64# during ABS64 cycle> ");
		if (pci_estat & GREG_PCIESTAT_DTRTO)
			printk("<Delayed transaction timeout> ");
		if (pci_estat & GREG_PCIESTAT_OTHER)
			printk("<other>");
		printk("\n");
	} else {
		pci_estat |= GREG_PCIESTAT_OTHER;
		printk(KERN_ERR "%s: PCI error\n", dev->name);
	}

	if (pci_estat & GREG_PCIESTAT_OTHER) {
		u16 pci_cfg_stat;

		/* Interrogate PCI config space for the
		 * true cause.
		 */
		pci_read_config_word(gp->pdev, PCI_STATUS,
				     &pci_cfg_stat);
		printk(KERN_ERR "%s: Read PCI cfg space status [%04x]\n",
		       dev->name, pci_cfg_stat);
		if (pci_cfg_stat & PCI_STATUS_PARITY)
			printk(KERN_ERR "%s: PCI parity error detected.\n",
			       dev->name);
		if (pci_cfg_stat & PCI_STATUS_SIG_TARGET_ABORT)
			printk(KERN_ERR "%s: PCI target abort.\n",
			       dev->name);
		if (pci_cfg_stat & PCI_STATUS_REC_TARGET_ABORT)
			printk(KERN_ERR "%s: PCI master acks target abort.\n",
			       dev->name);
		if (pci_cfg_stat & PCI_STATUS_REC_MASTER_ABORT)
			printk(KERN_ERR "%s: PCI master abort.\n",
			       dev->name);
		if (pci_cfg_stat & PCI_STATUS_SIG_SYSTEM_ERROR)
			printk(KERN_ERR "%s: PCI system error SERR#.\n",
			       dev->name);
		if (pci_cfg_stat & PCI_STATUS_DETECTED_PARITY)
			printk(KERN_ERR "%s: PCI parity error.\n",
			       dev->name);

		/* Write the error bits back to clear them. */
		pci_cfg_stat &= (PCI_STATUS_PARITY |
				 PCI_STATUS_SIG_TARGET_ABORT |
				 PCI_STATUS_REC_TARGET_ABORT |
				 PCI_STATUS_REC_MASTER_ABORT |
				 PCI_STATUS_SIG_SYSTEM_ERROR |
				 PCI_STATUS_DETECTED_PARITY);
		pci_write_config_word(gp->pdev,
				      PCI_STATUS, pci_cfg_stat);
	}

	/* For all PCI errors, we should reset the chip. */
	return 1;
}

/* All non-normal interrupt conditions get serviced here.
 * Returns non-zero if we should just exit the interrupt
 * handler right now (ie. if we reset the card which invalidates
 * all of the other original irq status bits).
 */
static int gem_abnormal_irq(struct net_device *dev, struct gem *gp, u32 gem_status)
{
	if (gem_status & GREG_STAT_RXNOBUF) {
		/* Frame arrived, no free RX buffers available. */
		if (netif_msg_rx_err(gp))
			printk(KERN_DEBUG "%s: no buffer for rx frame\n",
				gp->dev->name);
		gp->net_stats.rx_dropped++;
	}

	if (gem_status & GREG_STAT_RXTAGERR) {
		/* corrupt RX tag framing */
		if (netif_msg_rx_err(gp))
			printk(KERN_DEBUG "%s: corrupt rx tag framing\n",
				gp->dev->name);
		gp->net_stats.rx_errors++;

		goto do_reset;
	}

	if (gem_status & GREG_STAT_PCS) {
		if (gem_pcs_interrupt(dev, gp, gem_status))
			goto do_reset;
	}

	if (gem_status & GREG_STAT_TXMAC) {
		if (gem_txmac_interrupt(dev, gp, gem_status))
			goto do_reset;
	}

	if (gem_status & GREG_STAT_RXMAC) {
		if (gem_rxmac_interrupt(dev, gp, gem_status))
			goto do_reset;
	}

	if (gem_status & GREG_STAT_MAC) {
		if (gem_mac_interrupt(dev, gp, gem_status))
			goto do_reset;
	}

	if (gem_status & GREG_STAT_MIF) {
		if (gem_mif_interrupt(dev, gp, gem_status))
			goto do_reset;
	}

	if (gem_status & GREG_STAT_PCIERR) {
		if (gem_pci_interrupt(dev, gp, gem_status))
			goto do_reset;
	}

	return 0;

do_reset:
	gp->reset_task_pending = 1;
	schedule_work(&gp->reset_task);

	return 1;
}

static __inline__ void gem_tx(struct net_device *dev, struct gem *gp, u32 gem_status)
{
	int entry, limit;

	if (netif_msg_intr(gp))
		printk(KERN_DEBUG "%s: tx interrupt, gem_status: 0x%x\n",
			gp->dev->name, gem_status);

	entry = gp->tx_old;
	limit = ((gem_status & GREG_STAT_TXNR) >> GREG_STAT_TXNR_SHIFT);
	while (entry != limit) {
		struct sk_buff *skb;
		struct gem_txd *txd;
		dma_addr_t dma_addr;
		u32 dma_len;
		int frag;

		if (netif_msg_tx_done(gp))
			printk(KERN_DEBUG "%s: tx done, slot %d\n",
				gp->dev->name, entry);
		skb = gp->tx_skbs[entry];
		if (skb_shinfo(skb)->nr_frags) {
			int last = entry + skb_shinfo(skb)->nr_frags;
			int walk = entry;
			int incomplete = 0;

			last &= (TX_RING_SIZE - 1);
			for (;;) {
				walk = NEXT_TX(walk);
				if (walk == limit)
					incomplete = 1;
				if (walk == last)
					break;
			}
			if (incomplete)
				break;
		}
		gp->tx_skbs[entry] = NULL;
		gp->net_stats.tx_bytes += skb->len;

		for (frag = 0; frag <= skb_shinfo(skb)->nr_frags; frag++) {
			txd = &gp->init_block->txd[entry];

			dma_addr = le64_to_cpu(txd->buffer);
			dma_len = le64_to_cpu(txd->control_word) & TXDCTRL_BUFSZ;

			pci_unmap_page(gp->pdev, dma_addr, dma_len, PCI_DMA_TODEVICE);
			entry = NEXT_TX(entry);
		}

		gp->net_stats.tx_packets++;
		dev_kfree_skb_irq(skb);
	}
	gp->tx_old = entry;

	if (netif_queue_stopped(dev) &&
	    TX_BUFFS_AVAIL(gp) > (MAX_SKB_FRAGS + 1))
		netif_wake_queue(dev);
}

static __inline__ void gem_post_rxds(struct gem *gp, int limit)
{
	int cluster_start, curr, count, kick;

	cluster_start = curr = (gp->rx_new & ~(4 - 1));
	count = 0;
	kick = -1;
	wmb();
	while (curr != limit) {
		curr = NEXT_RX(curr);
		if (++count == 4) {
			struct gem_rxd *rxd =
				&gp->init_block->rxd[cluster_start];
			for (;;) {
				rxd->status_word = cpu_to_le64(RXDCTRL_FRESH(gp));
				rxd++;
				cluster_start = NEXT_RX(cluster_start);
				if (cluster_start == curr)
					break;
			}
			kick = curr;
			count = 0;
		}
	}
	if (kick >= 0) {
		mb();
		writel(kick, gp->regs + RXDMA_KICK);
	}
}

static int gem_rx(struct gem *gp, int work_to_do)
{
	int entry, drops, work_done = 0;
	u32 done;
	__sum16 csum;

	if (netif_msg_rx_status(gp))
		printk(KERN_DEBUG "%s: rx interrupt, done: %d, rx_new: %d\n",
			gp->dev->name, readl(gp->regs + RXDMA_DONE), gp->rx_new);

	entry = gp->rx_new;
	drops = 0;
	done = readl(gp->regs + RXDMA_DONE);
	for (;;) {
		struct gem_rxd *rxd = &gp->init_block->rxd[entry];
		struct sk_buff *skb;
		u64 status = le64_to_cpu(rxd->status_word);
		dma_addr_t dma_addr;
		int len;

		if ((status & RXDCTRL_OWN) != 0)
			break;

		if (work_done >= RX_RING_SIZE || work_done >= work_to_do)
			break;

		/* When writing back RX descriptor, GEM writes status
		 * then buffer address, possibly in seperate transactions.
		 * If we don't wait for the chip to write both, we could
		 * post a new buffer to this descriptor then have GEM spam
		 * on the buffer address.  We sync on the RX completion
		 * register to prevent this from happening.
		 */
		if (entry == done) {
			done = readl(gp->regs + RXDMA_DONE);
			if (entry == done)
				break;
		}

		/* We can now account for the work we're about to do */
		work_done++;

		skb = gp->rx_skbs[entry];

		len = (status & RXDCTRL_BUFSZ) >> 16;
		if ((len < ETH_ZLEN) || (status & RXDCTRL_BAD)) {
			gp->net_stats.rx_errors++;
			if (len < ETH_ZLEN)
				gp->net_stats.rx_length_errors++;
			if (len & RXDCTRL_BAD)
				gp->net_stats.rx_crc_errors++;

			/* We'll just return it to GEM. */
		drop_it:
			gp->net_stats.rx_dropped++;
			goto next;
		}

		dma_addr = le64_to_cpu(rxd->buffer);
		if (len > RX_COPY_THRESHOLD) {
			struct sk_buff *new_skb;

			new_skb = gem_alloc_skb(RX_BUF_ALLOC_SIZE(gp), GFP_ATOMIC);
			if (new_skb == NULL) {
				drops++;
				goto drop_it;
			}
			pci_unmap_page(gp->pdev, dma_addr,
				       RX_BUF_ALLOC_SIZE(gp),
				       PCI_DMA_FROMDEVICE);
			gp->rx_skbs[entry] = new_skb;
			new_skb->dev = gp->dev;
			skb_put(new_skb, (gp->rx_buf_sz + RX_OFFSET));
			rxd->buffer = cpu_to_le64(pci_map_page(gp->pdev,
							       virt_to_page(new_skb->data),
							       offset_in_page(new_skb->data),
							       RX_BUF_ALLOC_SIZE(gp),
							       PCI_DMA_FROMDEVICE));
			skb_reserve(new_skb, RX_OFFSET);

			/* Trim the original skb for the netif. */
			skb_trim(skb, len);
		} else {
			struct sk_buff *copy_skb = dev_alloc_skb(len + 2);

			if (copy_skb == NULL) {
				drops++;
				goto drop_it;
			}

			skb_reserve(copy_skb, 2);
			skb_put(copy_skb, len);
			pci_dma_sync_single_for_cpu(gp->pdev, dma_addr, len, PCI_DMA_FROMDEVICE);
			skb_copy_from_linear_data(skb, copy_skb->data, len);
			pci_dma_sync_single_for_device(gp->pdev, dma_addr, len, PCI_DMA_FROMDEVICE);

			/* We'll reuse the original ring buffer. */
			skb = copy_skb;
		}

		csum = (__force __sum16)htons((status & RXDCTRL_TCPCSUM) ^ 0xffff);
		skb->csum = csum_unfold(csum);
		skb->ip_summed = CHECKSUM_COMPLETE;
		skb->protocol = eth_type_trans(skb, gp->dev);

		netif_receive_skb(skb);

		gp->net_stats.rx_packets++;
		gp->net_stats.rx_bytes += len;

	next:
		entry = NEXT_RX(entry);
	}

	gem_post_rxds(gp, entry);

	gp->rx_new = entry;

	if (drops)
		printk(KERN_INFO "%s: Memory squeeze, deferring packet.\n",
		       gp->dev->name);

	return work_done;
}

static int gem_poll(struct napi_struct *napi, int budget)
{
	struct gem *gp = container_of(napi, struct gem, napi);
	struct net_device *dev = gp->dev;
	unsigned long flags;
	int work_done;

	/*
	 * NAPI locking nightmare: See comment at head of driver
	 */
	spin_lock_irqsave(&gp->lock, flags);

	work_done = 0;
	do {
		/* Handle anomalies */
		if (gp->status & GREG_STAT_ABNORMAL) {
			if (gem_abnormal_irq(dev, gp, gp->status))
				break;
		}

		/* Run TX completion thread */
		spin_lock(&gp->tx_lock);
		gem_tx(dev, gp, gp->status);
		spin_unlock(&gp->tx_lock);

		spin_unlock_irqrestore(&gp->lock, flags);

		/* Run RX thread. We don't use any locking here,
		 * code willing to do bad things - like cleaning the
		 * rx ring - must call napi_disable(), which
		 * schedule_timeout()'s if polling is already disabled.
		 */
		work_done += gem_rx(gp, budget - work_done);

		if (work_done >= budget)
			return work_done;

		spin_lock_irqsave(&gp->lock, flags);

		gp->status = readl(gp->regs + GREG_STAT);
	} while (gp->status & GREG_STAT_NAPI);

	__napi_complete(napi);
	gem_enable_ints(gp);

	spin_unlock_irqrestore(&gp->lock, flags);

	return work_done;
}

static irqreturn_t gem_interrupt(int irq, void *dev_id)
{
	struct net_device *dev = dev_id;
	struct gem *gp = netdev_priv(dev);
	unsigned long flags;

	/* Swallow interrupts when shutting the chip down, though
	 * that shouldn't happen, we should have done free_irq() at
	 * this point...
	 */
	if (!gp->running)
		return IRQ_HANDLED;

	spin_lock_irqsave(&gp->lock, flags);

	if (napi_schedule_prep(&gp->napi)) {
		u32 gem_status = readl(gp->regs + GREG_STAT);

		if (gem_status == 0) {
			napi_enable(&gp->napi);
			spin_unlock_irqrestore(&gp->lock, flags);
			return IRQ_NONE;
		}
		gp->status = gem_status;
		gem_disable_ints(gp);
		__napi_schedule(&gp->napi);
	}

	spin_unlock_irqrestore(&gp->lock, flags);

	/* If polling was disabled at the time we received that
	 * interrupt, we may return IRQ_HANDLED here while we
	 * should return IRQ_NONE. No big deal...
	 */
	return IRQ_HANDLED;
}

#ifdef CONFIG_NET_POLL_CONTROLLER
static void gem_poll_controller(struct net_device *dev)
{
	/* gem_interrupt is safe to reentrance so no need
	 * to disable_irq here.
	 */
	gem_interrupt(dev->irq, dev);
}
#endif

static void gem_tx_timeout(struct net_device *dev)
{
	struct gem *gp = netdev_priv(dev);

	printk(KERN_ERR "%s: transmit timed out, resetting\n", dev->name);
	if (!gp->running) {
		printk("%s: hrm.. hw not running !\n", dev->name);
		return;
	}
	printk(KERN_ERR "%s: TX_STATE[%08x:%08x:%08x]\n",
	       dev->name,
	       readl(gp->regs + TXDMA_CFG),
	       readl(gp->regs + MAC_TXSTAT),
	       readl(gp->regs + MAC_TXCFG));
	printk(KERN_ERR "%s: RX_STATE[%08x:%08x:%08x]\n",
	       dev->name,
	       readl(gp->regs + RXDMA_CFG),
	       readl(gp->regs + MAC_RXSTAT),
	       readl(gp->regs + MAC_RXCFG));

	spin_lock_irq(&gp->lock);
	spin_lock(&gp->tx_lock);

	gp->reset_task_pending = 1;
	schedule_work(&gp->reset_task);

	spin_unlock(&gp->tx_lock);
	spin_unlock_irq(&gp->lock);
}

static __inline__ int gem_intme(int entry)
{
	/* Algorithm: IRQ every 1/2 of descriptors. */
	if (!(entry & ((TX_RING_SIZE>>1)-1)))
		return 1;

	return 0;
}

static netdev_tx_t gem_start_xmit(struct sk_buff *skb,
				  struct net_device *dev)
{
	struct gem *gp = netdev_priv(dev);
	int entry;
	u64 ctrl;
	unsigned long flags;

	ctrl = 0;
	if (skb->ip_summed == CHECKSUM_PARTIAL) {
		const u64 csum_start_off = skb_transport_offset(skb);
		const u64 csum_stuff_off = csum_start_off + skb->csum_offset;

		ctrl = (TXDCTRL_CENAB |
			(csum_start_off << 15) |
			(csum_stuff_off << 21));
	}

<<<<<<< HEAD
	spin_lock_irqsave(&gp->tx_lock, flags);

=======
	if (!spin_trylock_irqsave(&gp->tx_lock, flags)) {
		/* Tell upper layer to requeue */
		return NETDEV_TX_LOCKED;
	}
>>>>>>> 4ec62b2b
	/* We raced with gem_do_stop() */
	if (!gp->running) {
		spin_unlock_irqrestore(&gp->tx_lock, flags);
		return NETDEV_TX_BUSY;
	}

	/* This is a hard error, log it. */
	if (TX_BUFFS_AVAIL(gp) <= (skb_shinfo(skb)->nr_frags + 1)) {
		netif_stop_queue(dev);
		spin_unlock_irqrestore(&gp->tx_lock, flags);
		printk(KERN_ERR PFX "%s: BUG! Tx Ring full when queue awake!\n",
		       dev->name);
		return NETDEV_TX_BUSY;
	}

	entry = gp->tx_new;
	gp->tx_skbs[entry] = skb;

	if (skb_shinfo(skb)->nr_frags == 0) {
		struct gem_txd *txd = &gp->init_block->txd[entry];
		dma_addr_t mapping;
		u32 len;

		len = skb->len;
		mapping = pci_map_page(gp->pdev,
				       virt_to_page(skb->data),
				       offset_in_page(skb->data),
				       len, PCI_DMA_TODEVICE);
		ctrl |= TXDCTRL_SOF | TXDCTRL_EOF | len;
		if (gem_intme(entry))
			ctrl |= TXDCTRL_INTME;
		txd->buffer = cpu_to_le64(mapping);
		wmb();
		txd->control_word = cpu_to_le64(ctrl);
		entry = NEXT_TX(entry);
	} else {
		struct gem_txd *txd;
		u32 first_len;
		u64 intme;
		dma_addr_t first_mapping;
		int frag, first_entry = entry;

		intme = 0;
		if (gem_intme(entry))
			intme |= TXDCTRL_INTME;

		/* We must give this initial chunk to the device last.
		 * Otherwise we could race with the device.
		 */
		first_len = skb_headlen(skb);
		first_mapping = pci_map_page(gp->pdev, virt_to_page(skb->data),
					     offset_in_page(skb->data),
					     first_len, PCI_DMA_TODEVICE);
		entry = NEXT_TX(entry);

		for (frag = 0; frag < skb_shinfo(skb)->nr_frags; frag++) {
			skb_frag_t *this_frag = &skb_shinfo(skb)->frags[frag];
			u32 len;
			dma_addr_t mapping;
			u64 this_ctrl;

			len = this_frag->size;
			mapping = pci_map_page(gp->pdev,
					       this_frag->page,
					       this_frag->page_offset,
					       len, PCI_DMA_TODEVICE);
			this_ctrl = ctrl;
			if (frag == skb_shinfo(skb)->nr_frags - 1)
				this_ctrl |= TXDCTRL_EOF;

			txd = &gp->init_block->txd[entry];
			txd->buffer = cpu_to_le64(mapping);
			wmb();
			txd->control_word = cpu_to_le64(this_ctrl | len);

			if (gem_intme(entry))
				intme |= TXDCTRL_INTME;

			entry = NEXT_TX(entry);
		}
		txd = &gp->init_block->txd[first_entry];
		txd->buffer = cpu_to_le64(first_mapping);
		wmb();
		txd->control_word =
			cpu_to_le64(ctrl | TXDCTRL_SOF | intme | first_len);
	}

	gp->tx_new = entry;
	if (TX_BUFFS_AVAIL(gp) <= (MAX_SKB_FRAGS + 1))
		netif_stop_queue(dev);

	if (netif_msg_tx_queued(gp))
		printk(KERN_DEBUG "%s: tx queued, slot %d, skblen %d\n",
		       dev->name, entry, skb->len);
	mb();
	writel(gp->tx_new, gp->regs + TXDMA_KICK);
	spin_unlock_irqrestore(&gp->tx_lock, flags);

	dev->trans_start = jiffies;

	return NETDEV_TX_OK;
}

static void gem_pcs_reset(struct gem *gp)
{
	int limit;
	u32 val;

	/* Reset PCS unit. */
	val = readl(gp->regs + PCS_MIICTRL);
	val |= PCS_MIICTRL_RST;
	writel(val, gp->regs + PCS_MIICTRL);

	limit = 32;
	while (readl(gp->regs + PCS_MIICTRL) & PCS_MIICTRL_RST) {
		udelay(100);
		if (limit-- <= 0)
			break;
	}
	if (limit < 0)
		printk(KERN_WARNING "%s: PCS reset bit would not clear.\n",
		       gp->dev->name);
}

static void gem_pcs_reinit_adv(struct gem *gp)
{
	u32 val;

	/* Make sure PCS is disabled while changing advertisement
	 * configuration.
	 */
	val = readl(gp->regs + PCS_CFG);
	val &= ~(PCS_CFG_ENABLE | PCS_CFG_TO);
	writel(val, gp->regs + PCS_CFG);

	/* Advertise all capabilities except assymetric
	 * pause.
	 */
	val = readl(gp->regs + PCS_MIIADV);
	val |= (PCS_MIIADV_FD | PCS_MIIADV_HD |
		PCS_MIIADV_SP | PCS_MIIADV_AP);
	writel(val, gp->regs + PCS_MIIADV);

	/* Enable and restart auto-negotiation, disable wrapback/loopback,
	 * and re-enable PCS.
	 */
	val = readl(gp->regs + PCS_MIICTRL);
	val |= (PCS_MIICTRL_RAN | PCS_MIICTRL_ANE);
	val &= ~PCS_MIICTRL_WB;
	writel(val, gp->regs + PCS_MIICTRL);

	val = readl(gp->regs + PCS_CFG);
	val |= PCS_CFG_ENABLE;
	writel(val, gp->regs + PCS_CFG);

	/* Make sure serialink loopback is off.  The meaning
	 * of this bit is logically inverted based upon whether
	 * you are in Serialink or SERDES mode.
	 */
	val = readl(gp->regs + PCS_SCTRL);
	if (gp->phy_type == phy_serialink)
		val &= ~PCS_SCTRL_LOOP;
	else
		val |= PCS_SCTRL_LOOP;
	writel(val, gp->regs + PCS_SCTRL);
}

#define STOP_TRIES 32

/* Must be invoked under gp->lock and gp->tx_lock. */
static void gem_reset(struct gem *gp)
{
	int limit;
	u32 val;

	/* Make sure we won't get any more interrupts */
	writel(0xffffffff, gp->regs + GREG_IMASK);

	/* Reset the chip */
	writel(gp->swrst_base | GREG_SWRST_TXRST | GREG_SWRST_RXRST,
	       gp->regs + GREG_SWRST);

	limit = STOP_TRIES;

	do {
		udelay(20);
		val = readl(gp->regs + GREG_SWRST);
		if (limit-- <= 0)
			break;
	} while (val & (GREG_SWRST_TXRST | GREG_SWRST_RXRST));

	if (limit < 0)
		printk(KERN_ERR "%s: SW reset is ghetto.\n", gp->dev->name);

	if (gp->phy_type == phy_serialink || gp->phy_type == phy_serdes)
		gem_pcs_reinit_adv(gp);
}

/* Must be invoked under gp->lock and gp->tx_lock. */
static void gem_start_dma(struct gem *gp)
{
	u32 val;

	/* We are ready to rock, turn everything on. */
	val = readl(gp->regs + TXDMA_CFG);
	writel(val | TXDMA_CFG_ENABLE, gp->regs + TXDMA_CFG);
	val = readl(gp->regs + RXDMA_CFG);
	writel(val | RXDMA_CFG_ENABLE, gp->regs + RXDMA_CFG);
	val = readl(gp->regs + MAC_TXCFG);
	writel(val | MAC_TXCFG_ENAB, gp->regs + MAC_TXCFG);
	val = readl(gp->regs + MAC_RXCFG);
	writel(val | MAC_RXCFG_ENAB, gp->regs + MAC_RXCFG);

	(void) readl(gp->regs + MAC_RXCFG);
	udelay(100);

	gem_enable_ints(gp);

	writel(RX_RING_SIZE - 4, gp->regs + RXDMA_KICK);
}

/* Must be invoked under gp->lock and gp->tx_lock. DMA won't be
 * actually stopped before about 4ms tho ...
 */
static void gem_stop_dma(struct gem *gp)
{
	u32 val;

	/* We are done rocking, turn everything off. */
	val = readl(gp->regs + TXDMA_CFG);
	writel(val & ~TXDMA_CFG_ENABLE, gp->regs + TXDMA_CFG);
	val = readl(gp->regs + RXDMA_CFG);
	writel(val & ~RXDMA_CFG_ENABLE, gp->regs + RXDMA_CFG);
	val = readl(gp->regs + MAC_TXCFG);
	writel(val & ~MAC_TXCFG_ENAB, gp->regs + MAC_TXCFG);
	val = readl(gp->regs + MAC_RXCFG);
	writel(val & ~MAC_RXCFG_ENAB, gp->regs + MAC_RXCFG);

	(void) readl(gp->regs + MAC_RXCFG);

	/* Need to wait a bit ... done by the caller */
}


/* Must be invoked under gp->lock and gp->tx_lock. */
// XXX dbl check what that function should do when called on PCS PHY
static void gem_begin_auto_negotiation(struct gem *gp, struct ethtool_cmd *ep)
{
	u32 advertise, features;
	int autoneg;
	int speed;
	int duplex;

	if (gp->phy_type != phy_mii_mdio0 &&
     	    gp->phy_type != phy_mii_mdio1)
     	    	goto non_mii;

	/* Setup advertise */
	if (found_mii_phy(gp))
		features = gp->phy_mii.def->features;
	else
		features = 0;

	advertise = features & ADVERTISE_MASK;
	if (gp->phy_mii.advertising != 0)
		advertise &= gp->phy_mii.advertising;

	autoneg = gp->want_autoneg;
	speed = gp->phy_mii.speed;
	duplex = gp->phy_mii.duplex;

	/* Setup link parameters */
	if (!ep)
		goto start_aneg;
	if (ep->autoneg == AUTONEG_ENABLE) {
		advertise = ep->advertising;
		autoneg = 1;
	} else {
		autoneg = 0;
		speed = ep->speed;
		duplex = ep->duplex;
	}

start_aneg:
	/* Sanitize settings based on PHY capabilities */
	if ((features & SUPPORTED_Autoneg) == 0)
		autoneg = 0;
	if (speed == SPEED_1000 &&
	    !(features & (SUPPORTED_1000baseT_Half | SUPPORTED_1000baseT_Full)))
		speed = SPEED_100;
	if (speed == SPEED_100 &&
	    !(features & (SUPPORTED_100baseT_Half | SUPPORTED_100baseT_Full)))
		speed = SPEED_10;
	if (duplex == DUPLEX_FULL &&
	    !(features & (SUPPORTED_1000baseT_Full |
	    		  SUPPORTED_100baseT_Full |
	    		  SUPPORTED_10baseT_Full)))
	    	duplex = DUPLEX_HALF;
	if (speed == 0)
		speed = SPEED_10;

	/* If we are asleep, we don't try to actually setup the PHY, we
	 * just store the settings
	 */
	if (gp->asleep) {
		gp->phy_mii.autoneg = gp->want_autoneg = autoneg;
		gp->phy_mii.speed = speed;
		gp->phy_mii.duplex = duplex;
		return;
	}

	/* Configure PHY & start aneg */
	gp->want_autoneg = autoneg;
	if (autoneg) {
		if (found_mii_phy(gp))
			gp->phy_mii.def->ops->setup_aneg(&gp->phy_mii, advertise);
		gp->lstate = link_aneg;
	} else {
		if (found_mii_phy(gp))
			gp->phy_mii.def->ops->setup_forced(&gp->phy_mii, speed, duplex);
		gp->lstate = link_force_ok;
	}

non_mii:
	gp->timer_ticks = 0;
	mod_timer(&gp->link_timer, jiffies + ((12 * HZ) / 10));
}

/* A link-up condition has occurred, initialize and enable the
 * rest of the chip.
 *
 * Must be invoked under gp->lock and gp->tx_lock.
 */
static int gem_set_link_modes(struct gem *gp)
{
	u32 val;
	int full_duplex, speed, pause;

	full_duplex = 0;
	speed = SPEED_10;
	pause = 0;

	if (found_mii_phy(gp)) {
	    	if (gp->phy_mii.def->ops->read_link(&gp->phy_mii))
	    		return 1;
		full_duplex = (gp->phy_mii.duplex == DUPLEX_FULL);
		speed = gp->phy_mii.speed;
		pause = gp->phy_mii.pause;
	} else if (gp->phy_type == phy_serialink ||
	    	   gp->phy_type == phy_serdes) {
		u32 pcs_lpa = readl(gp->regs + PCS_MIILP);

		if ((pcs_lpa & PCS_MIIADV_FD) || gp->phy_type == phy_serdes)
			full_duplex = 1;
		speed = SPEED_1000;
	}

	if (netif_msg_link(gp))
		printk(KERN_INFO "%s: Link is up at %d Mbps, %s-duplex.\n",
			gp->dev->name, speed, (full_duplex ? "full" : "half"));

	if (!gp->running)
		return 0;

	val = (MAC_TXCFG_EIPG0 | MAC_TXCFG_NGU);
	if (full_duplex) {
		val |= (MAC_TXCFG_ICS | MAC_TXCFG_ICOLL);
	} else {
		/* MAC_TXCFG_NBO must be zero. */
	}
	writel(val, gp->regs + MAC_TXCFG);

	val = (MAC_XIFCFG_OE | MAC_XIFCFG_LLED);
	if (!full_duplex &&
	    (gp->phy_type == phy_mii_mdio0 ||
	     gp->phy_type == phy_mii_mdio1)) {
		val |= MAC_XIFCFG_DISE;
	} else if (full_duplex) {
		val |= MAC_XIFCFG_FLED;
	}

	if (speed == SPEED_1000)
		val |= (MAC_XIFCFG_GMII);

	writel(val, gp->regs + MAC_XIFCFG);

	/* If gigabit and half-duplex, enable carrier extension
	 * mode.  Else, disable it.
	 */
	if (speed == SPEED_1000 && !full_duplex) {
		val = readl(gp->regs + MAC_TXCFG);
		writel(val | MAC_TXCFG_TCE, gp->regs + MAC_TXCFG);

		val = readl(gp->regs + MAC_RXCFG);
		writel(val | MAC_RXCFG_RCE, gp->regs + MAC_RXCFG);
	} else {
		val = readl(gp->regs + MAC_TXCFG);
		writel(val & ~MAC_TXCFG_TCE, gp->regs + MAC_TXCFG);

		val = readl(gp->regs + MAC_RXCFG);
		writel(val & ~MAC_RXCFG_RCE, gp->regs + MAC_RXCFG);
	}

	if (gp->phy_type == phy_serialink ||
	    gp->phy_type == phy_serdes) {
 		u32 pcs_lpa = readl(gp->regs + PCS_MIILP);

		if (pcs_lpa & (PCS_MIIADV_SP | PCS_MIIADV_AP))
			pause = 1;
	}

	if (netif_msg_link(gp)) {
		if (pause) {
			printk(KERN_INFO "%s: Pause is enabled "
			       "(rxfifo: %d off: %d on: %d)\n",
			       gp->dev->name,
			       gp->rx_fifo_sz,
			       gp->rx_pause_off,
			       gp->rx_pause_on);
		} else {
			printk(KERN_INFO "%s: Pause is disabled\n",
			       gp->dev->name);
		}
	}

	if (!full_duplex)
		writel(512, gp->regs + MAC_STIME);
	else
		writel(64, gp->regs + MAC_STIME);
	val = readl(gp->regs + MAC_MCCFG);
	if (pause)
		val |= (MAC_MCCFG_SPE | MAC_MCCFG_RPE);
	else
		val &= ~(MAC_MCCFG_SPE | MAC_MCCFG_RPE);
	writel(val, gp->regs + MAC_MCCFG);

	gem_start_dma(gp);

	return 0;
}

/* Must be invoked under gp->lock and gp->tx_lock. */
static int gem_mdio_link_not_up(struct gem *gp)
{
	switch (gp->lstate) {
	case link_force_ret:
		if (netif_msg_link(gp))
			printk(KERN_INFO "%s: Autoneg failed again, keeping"
				" forced mode\n", gp->dev->name);
		gp->phy_mii.def->ops->setup_forced(&gp->phy_mii,
			gp->last_forced_speed, DUPLEX_HALF);
		gp->timer_ticks = 5;
		gp->lstate = link_force_ok;
		return 0;
	case link_aneg:
		/* We try forced modes after a failed aneg only on PHYs that don't
		 * have "magic_aneg" bit set, which means they internally do the
		 * while forced-mode thingy. On these, we just restart aneg
		 */
		if (gp->phy_mii.def->magic_aneg)
			return 1;
		if (netif_msg_link(gp))
			printk(KERN_INFO "%s: switching to forced 100bt\n",
				gp->dev->name);
		/* Try forced modes. */
		gp->phy_mii.def->ops->setup_forced(&gp->phy_mii, SPEED_100,
			DUPLEX_HALF);
		gp->timer_ticks = 5;
		gp->lstate = link_force_try;
		return 0;
	case link_force_try:
		/* Downgrade from 100 to 10 Mbps if necessary.
		 * If already at 10Mbps, warn user about the
		 * situation every 10 ticks.
		 */
		if (gp->phy_mii.speed == SPEED_100) {
			gp->phy_mii.def->ops->setup_forced(&gp->phy_mii, SPEED_10,
				DUPLEX_HALF);
			gp->timer_ticks = 5;
			if (netif_msg_link(gp))
				printk(KERN_INFO "%s: switching to forced 10bt\n",
					gp->dev->name);
			return 0;
		} else
			return 1;
	default:
		return 0;
	}
}

static void gem_link_timer(unsigned long data)
{
	struct gem *gp = (struct gem *) data;
	int restart_aneg = 0;

	if (gp->asleep)
		return;

	spin_lock_irq(&gp->lock);
	spin_lock(&gp->tx_lock);
	gem_get_cell(gp);

	/* If the reset task is still pending, we just
	 * reschedule the link timer
	 */
	if (gp->reset_task_pending)
		goto restart;

	if (gp->phy_type == phy_serialink ||
	    gp->phy_type == phy_serdes) {
		u32 val = readl(gp->regs + PCS_MIISTAT);

		if (!(val & PCS_MIISTAT_LS))
			val = readl(gp->regs + PCS_MIISTAT);

		if ((val & PCS_MIISTAT_LS) != 0) {
			if (gp->lstate == link_up)
				goto restart;

			gp->lstate = link_up;
			netif_carrier_on(gp->dev);
			(void)gem_set_link_modes(gp);
		}
		goto restart;
	}
	if (found_mii_phy(gp) && gp->phy_mii.def->ops->poll_link(&gp->phy_mii)) {
		/* Ok, here we got a link. If we had it due to a forced
		 * fallback, and we were configured for autoneg, we do
		 * retry a short autoneg pass. If you know your hub is
		 * broken, use ethtool ;)
		 */
		if (gp->lstate == link_force_try && gp->want_autoneg) {
			gp->lstate = link_force_ret;
			gp->last_forced_speed = gp->phy_mii.speed;
			gp->timer_ticks = 5;
			if (netif_msg_link(gp))
				printk(KERN_INFO "%s: Got link after fallback, retrying"
					" autoneg once...\n", gp->dev->name);
			gp->phy_mii.def->ops->setup_aneg(&gp->phy_mii, gp->phy_mii.advertising);
		} else if (gp->lstate != link_up) {
			gp->lstate = link_up;
			netif_carrier_on(gp->dev);
			if (gem_set_link_modes(gp))
				restart_aneg = 1;
		}
	} else {
		/* If the link was previously up, we restart the
		 * whole process
		 */
		if (gp->lstate == link_up) {
			gp->lstate = link_down;
			if (netif_msg_link(gp))
				printk(KERN_INFO "%s: Link down\n",
					gp->dev->name);
			netif_carrier_off(gp->dev);
			gp->reset_task_pending = 1;
			schedule_work(&gp->reset_task);
			restart_aneg = 1;
		} else if (++gp->timer_ticks > 10) {
			if (found_mii_phy(gp))
				restart_aneg = gem_mdio_link_not_up(gp);
			else
				restart_aneg = 1;
		}
	}
	if (restart_aneg) {
		gem_begin_auto_negotiation(gp, NULL);
		goto out_unlock;
	}
restart:
	mod_timer(&gp->link_timer, jiffies + ((12 * HZ) / 10));
out_unlock:
	gem_put_cell(gp);
	spin_unlock(&gp->tx_lock);
	spin_unlock_irq(&gp->lock);
}

/* Must be invoked under gp->lock and gp->tx_lock. */
static void gem_clean_rings(struct gem *gp)
{
	struct gem_init_block *gb = gp->init_block;
	struct sk_buff *skb;
	int i;
	dma_addr_t dma_addr;

	for (i = 0; i < RX_RING_SIZE; i++) {
		struct gem_rxd *rxd;

		rxd = &gb->rxd[i];
		if (gp->rx_skbs[i] != NULL) {
			skb = gp->rx_skbs[i];
			dma_addr = le64_to_cpu(rxd->buffer);
			pci_unmap_page(gp->pdev, dma_addr,
				       RX_BUF_ALLOC_SIZE(gp),
				       PCI_DMA_FROMDEVICE);
			dev_kfree_skb_any(skb);
			gp->rx_skbs[i] = NULL;
		}
		rxd->status_word = 0;
		wmb();
		rxd->buffer = 0;
	}

	for (i = 0; i < TX_RING_SIZE; i++) {
		if (gp->tx_skbs[i] != NULL) {
			struct gem_txd *txd;
			int frag;

			skb = gp->tx_skbs[i];
			gp->tx_skbs[i] = NULL;

			for (frag = 0; frag <= skb_shinfo(skb)->nr_frags; frag++) {
				int ent = i & (TX_RING_SIZE - 1);

				txd = &gb->txd[ent];
				dma_addr = le64_to_cpu(txd->buffer);
				pci_unmap_page(gp->pdev, dma_addr,
					       le64_to_cpu(txd->control_word) &
					       TXDCTRL_BUFSZ, PCI_DMA_TODEVICE);

				if (frag != skb_shinfo(skb)->nr_frags)
					i++;
			}
			dev_kfree_skb_any(skb);
		}
	}
}

/* Must be invoked under gp->lock and gp->tx_lock. */
static void gem_init_rings(struct gem *gp)
{
	struct gem_init_block *gb = gp->init_block;
	struct net_device *dev = gp->dev;
	int i;
	dma_addr_t dma_addr;

	gp->rx_new = gp->rx_old = gp->tx_new = gp->tx_old = 0;

	gem_clean_rings(gp);

	gp->rx_buf_sz = max(dev->mtu + ETH_HLEN + VLAN_HLEN,
			    (unsigned)VLAN_ETH_FRAME_LEN);

	for (i = 0; i < RX_RING_SIZE; i++) {
		struct sk_buff *skb;
		struct gem_rxd *rxd = &gb->rxd[i];

		skb = gem_alloc_skb(RX_BUF_ALLOC_SIZE(gp), GFP_ATOMIC);
		if (!skb) {
			rxd->buffer = 0;
			rxd->status_word = 0;
			continue;
		}

		gp->rx_skbs[i] = skb;
		skb->dev = dev;
		skb_put(skb, (gp->rx_buf_sz + RX_OFFSET));
		dma_addr = pci_map_page(gp->pdev,
					virt_to_page(skb->data),
					offset_in_page(skb->data),
					RX_BUF_ALLOC_SIZE(gp),
					PCI_DMA_FROMDEVICE);
		rxd->buffer = cpu_to_le64(dma_addr);
		wmb();
		rxd->status_word = cpu_to_le64(RXDCTRL_FRESH(gp));
		skb_reserve(skb, RX_OFFSET);
	}

	for (i = 0; i < TX_RING_SIZE; i++) {
		struct gem_txd *txd = &gb->txd[i];

		txd->control_word = 0;
		wmb();
		txd->buffer = 0;
	}
	wmb();
}

/* Init PHY interface and start link poll state machine */
static void gem_init_phy(struct gem *gp)
{
	u32 mifcfg;

	/* Revert MIF CFG setting done on stop_phy */
	mifcfg = readl(gp->regs + MIF_CFG);
	mifcfg &= ~MIF_CFG_BBMODE;
	writel(mifcfg, gp->regs + MIF_CFG);

	if (gp->pdev->vendor == PCI_VENDOR_ID_APPLE) {
		int i;

		/* Those delay sucks, the HW seem to love them though, I'll
		 * serisouly consider breaking some locks here to be able
		 * to schedule instead
		 */
		for (i = 0; i < 3; i++) {
#ifdef CONFIG_PPC_PMAC
			pmac_call_feature(PMAC_FTR_GMAC_PHY_RESET, gp->of_node, 0, 0);
			msleep(20);
#endif
			/* Some PHYs used by apple have problem getting back to us,
			 * we do an additional reset here
			 */
			phy_write(gp, MII_BMCR, BMCR_RESET);
			msleep(20);
			if (phy_read(gp, MII_BMCR) != 0xffff)
				break;
			if (i == 2)
				printk(KERN_WARNING "%s: GMAC PHY not responding !\n",
				       gp->dev->name);
		}
	}

	if (gp->pdev->vendor == PCI_VENDOR_ID_SUN &&
	    gp->pdev->device == PCI_DEVICE_ID_SUN_GEM) {
		u32 val;

		/* Init datapath mode register. */
		if (gp->phy_type == phy_mii_mdio0 ||
		    gp->phy_type == phy_mii_mdio1) {
			val = PCS_DMODE_MGM;
		} else if (gp->phy_type == phy_serialink) {
			val = PCS_DMODE_SM | PCS_DMODE_GMOE;
		} else {
			val = PCS_DMODE_ESM;
		}

		writel(val, gp->regs + PCS_DMODE);
	}

	if (gp->phy_type == phy_mii_mdio0 ||
	    gp->phy_type == phy_mii_mdio1) {
	    	// XXX check for errors
		mii_phy_probe(&gp->phy_mii, gp->mii_phy_addr);

		/* Init PHY */
		if (gp->phy_mii.def && gp->phy_mii.def->ops->init)
			gp->phy_mii.def->ops->init(&gp->phy_mii);
	} else {
		gem_pcs_reset(gp);
		gem_pcs_reinit_adv(gp);
	}

	/* Default aneg parameters */
	gp->timer_ticks = 0;
	gp->lstate = link_down;
	netif_carrier_off(gp->dev);

	/* Can I advertise gigabit here ? I'd need BCM PHY docs... */
	spin_lock_irq(&gp->lock);
	gem_begin_auto_negotiation(gp, NULL);
	spin_unlock_irq(&gp->lock);
}

/* Must be invoked under gp->lock and gp->tx_lock. */
static void gem_init_dma(struct gem *gp)
{
	u64 desc_dma = (u64) gp->gblock_dvma;
	u32 val;

	val = (TXDMA_CFG_BASE | (0x7ff << 10) | TXDMA_CFG_PMODE);
	writel(val, gp->regs + TXDMA_CFG);

	writel(desc_dma >> 32, gp->regs + TXDMA_DBHI);
	writel(desc_dma & 0xffffffff, gp->regs + TXDMA_DBLOW);
	desc_dma += (INIT_BLOCK_TX_RING_SIZE * sizeof(struct gem_txd));

	writel(0, gp->regs + TXDMA_KICK);

	val = (RXDMA_CFG_BASE | (RX_OFFSET << 10) |
	       ((14 / 2) << 13) | RXDMA_CFG_FTHRESH_128);
	writel(val, gp->regs + RXDMA_CFG);

	writel(desc_dma >> 32, gp->regs + RXDMA_DBHI);
	writel(desc_dma & 0xffffffff, gp->regs + RXDMA_DBLOW);

	writel(RX_RING_SIZE - 4, gp->regs + RXDMA_KICK);

	val  = (((gp->rx_pause_off / 64) << 0) & RXDMA_PTHRESH_OFF);
	val |= (((gp->rx_pause_on / 64) << 12) & RXDMA_PTHRESH_ON);
	writel(val, gp->regs + RXDMA_PTHRESH);

	if (readl(gp->regs + GREG_BIFCFG) & GREG_BIFCFG_M66EN)
		writel(((5 & RXDMA_BLANK_IPKTS) |
			((8 << 12) & RXDMA_BLANK_ITIME)),
		       gp->regs + RXDMA_BLANK);
	else
		writel(((5 & RXDMA_BLANK_IPKTS) |
			((4 << 12) & RXDMA_BLANK_ITIME)),
		       gp->regs + RXDMA_BLANK);
}

/* Must be invoked under gp->lock and gp->tx_lock. */
static u32 gem_setup_multicast(struct gem *gp)
{
	u32 rxcfg = 0;
	int i;

	if ((gp->dev->flags & IFF_ALLMULTI) ||
	    (gp->dev->mc_count > 256)) {
	    	for (i=0; i<16; i++)
			writel(0xffff, gp->regs + MAC_HASH0 + (i << 2));
		rxcfg |= MAC_RXCFG_HFE;
	} else if (gp->dev->flags & IFF_PROMISC) {
		rxcfg |= MAC_RXCFG_PROM;
	} else {
		u16 hash_table[16];
		u32 crc;
		struct dev_mc_list *dmi = gp->dev->mc_list;
		int i;

		for (i = 0; i < 16; i++)
			hash_table[i] = 0;

		for (i = 0; i < gp->dev->mc_count; i++) {
			char *addrs = dmi->dmi_addr;

			dmi = dmi->next;

			if (!(*addrs & 1))
				continue;

 			crc = ether_crc_le(6, addrs);
			crc >>= 24;
			hash_table[crc >> 4] |= 1 << (15 - (crc & 0xf));
		}
	    	for (i=0; i<16; i++)
			writel(hash_table[i], gp->regs + MAC_HASH0 + (i << 2));
		rxcfg |= MAC_RXCFG_HFE;
	}

	return rxcfg;
}

/* Must be invoked under gp->lock and gp->tx_lock. */
static void gem_init_mac(struct gem *gp)
{
	unsigned char *e = &gp->dev->dev_addr[0];

	writel(0x1bf0, gp->regs + MAC_SNDPAUSE);

	writel(0x00, gp->regs + MAC_IPG0);
	writel(0x08, gp->regs + MAC_IPG1);
	writel(0x04, gp->regs + MAC_IPG2);
	writel(0x40, gp->regs + MAC_STIME);
	writel(0x40, gp->regs + MAC_MINFSZ);

	/* Ethernet payload + header + FCS + optional VLAN tag. */
	writel(0x20000000 | (gp->rx_buf_sz + 4), gp->regs + MAC_MAXFSZ);

	writel(0x07, gp->regs + MAC_PASIZE);
	writel(0x04, gp->regs + MAC_JAMSIZE);
	writel(0x10, gp->regs + MAC_ATTLIM);
	writel(0x8808, gp->regs + MAC_MCTYPE);

	writel((e[5] | (e[4] << 8)) & 0x3ff, gp->regs + MAC_RANDSEED);

	writel((e[4] << 8) | e[5], gp->regs + MAC_ADDR0);
	writel((e[2] << 8) | e[3], gp->regs + MAC_ADDR1);
	writel((e[0] << 8) | e[1], gp->regs + MAC_ADDR2);

	writel(0, gp->regs + MAC_ADDR3);
	writel(0, gp->regs + MAC_ADDR4);
	writel(0, gp->regs + MAC_ADDR5);

	writel(0x0001, gp->regs + MAC_ADDR6);
	writel(0xc200, gp->regs + MAC_ADDR7);
	writel(0x0180, gp->regs + MAC_ADDR8);

	writel(0, gp->regs + MAC_AFILT0);
	writel(0, gp->regs + MAC_AFILT1);
	writel(0, gp->regs + MAC_AFILT2);
	writel(0, gp->regs + MAC_AF21MSK);
	writel(0, gp->regs + MAC_AF0MSK);

	gp->mac_rx_cfg = gem_setup_multicast(gp);
#ifdef STRIP_FCS
	gp->mac_rx_cfg |= MAC_RXCFG_SFCS;
#endif
	writel(0, gp->regs + MAC_NCOLL);
	writel(0, gp->regs + MAC_FASUCC);
	writel(0, gp->regs + MAC_ECOLL);
	writel(0, gp->regs + MAC_LCOLL);
	writel(0, gp->regs + MAC_DTIMER);
	writel(0, gp->regs + MAC_PATMPS);
	writel(0, gp->regs + MAC_RFCTR);
	writel(0, gp->regs + MAC_LERR);
	writel(0, gp->regs + MAC_AERR);
	writel(0, gp->regs + MAC_FCSERR);
	writel(0, gp->regs + MAC_RXCVERR);

	/* Clear RX/TX/MAC/XIF config, we will set these up and enable
	 * them once a link is established.
	 */
	writel(0, gp->regs + MAC_TXCFG);
	writel(gp->mac_rx_cfg, gp->regs + MAC_RXCFG);
	writel(0, gp->regs + MAC_MCCFG);
	writel(0, gp->regs + MAC_XIFCFG);

	/* Setup MAC interrupts.  We want to get all of the interesting
	 * counter expiration events, but we do not want to hear about
	 * normal rx/tx as the DMA engine tells us that.
	 */
	writel(MAC_TXSTAT_XMIT, gp->regs + MAC_TXMASK);
	writel(MAC_RXSTAT_RCV, gp->regs + MAC_RXMASK);

	/* Don't enable even the PAUSE interrupts for now, we
	 * make no use of those events other than to record them.
	 */
	writel(0xffffffff, gp->regs + MAC_MCMASK);

	/* Don't enable GEM's WOL in normal operations
	 */
	if (gp->has_wol)
		writel(0, gp->regs + WOL_WAKECSR);
}

/* Must be invoked under gp->lock and gp->tx_lock. */
static void gem_init_pause_thresholds(struct gem *gp)
{
       	u32 cfg;

	/* Calculate pause thresholds.  Setting the OFF threshold to the
	 * full RX fifo size effectively disables PAUSE generation which
	 * is what we do for 10/100 only GEMs which have FIFOs too small
	 * to make real gains from PAUSE.
	 */
	if (gp->rx_fifo_sz <= (2 * 1024)) {
		gp->rx_pause_off = gp->rx_pause_on = gp->rx_fifo_sz;
	} else {
		int max_frame = (gp->rx_buf_sz + 4 + 64) & ~63;
		int off = (gp->rx_fifo_sz - (max_frame * 2));
		int on = off - max_frame;

		gp->rx_pause_off = off;
		gp->rx_pause_on = on;
	}


	/* Configure the chip "burst" DMA mode & enable some
	 * HW bug fixes on Apple version
	 */
       	cfg  = 0;
       	if (gp->pdev->vendor == PCI_VENDOR_ID_APPLE)
		cfg |= GREG_CFG_RONPAULBIT | GREG_CFG_ENBUG2FIX;
#if !defined(CONFIG_SPARC64) && !defined(CONFIG_ALPHA)
       	cfg |= GREG_CFG_IBURST;
#endif
       	cfg |= ((31 << 1) & GREG_CFG_TXDMALIM);
       	cfg |= ((31 << 6) & GREG_CFG_RXDMALIM);
       	writel(cfg, gp->regs + GREG_CFG);

	/* If Infinite Burst didn't stick, then use different
	 * thresholds (and Apple bug fixes don't exist)
	 */
	if (!(readl(gp->regs + GREG_CFG) & GREG_CFG_IBURST)) {
		cfg = ((2 << 1) & GREG_CFG_TXDMALIM);
		cfg |= ((8 << 6) & GREG_CFG_RXDMALIM);
		writel(cfg, gp->regs + GREG_CFG);
	}
}

static int gem_check_invariants(struct gem *gp)
{
	struct pci_dev *pdev = gp->pdev;
	u32 mif_cfg;

	/* On Apple's sungem, we can't rely on registers as the chip
	 * was been powered down by the firmware. The PHY is looked
	 * up later on.
	 */
	if (pdev->vendor == PCI_VENDOR_ID_APPLE) {
		gp->phy_type = phy_mii_mdio0;
		gp->tx_fifo_sz = readl(gp->regs + TXDMA_FSZ) * 64;
		gp->rx_fifo_sz = readl(gp->regs + RXDMA_FSZ) * 64;
		gp->swrst_base = 0;

		mif_cfg = readl(gp->regs + MIF_CFG);
		mif_cfg &= ~(MIF_CFG_PSELECT|MIF_CFG_POLL|MIF_CFG_BBMODE|MIF_CFG_MDI1);
		mif_cfg |= MIF_CFG_MDI0;
		writel(mif_cfg, gp->regs + MIF_CFG);
		writel(PCS_DMODE_MGM, gp->regs + PCS_DMODE);
		writel(MAC_XIFCFG_OE, gp->regs + MAC_XIFCFG);

		/* We hard-code the PHY address so we can properly bring it out of
		 * reset later on, we can't really probe it at this point, though
		 * that isn't an issue.
		 */
		if (gp->pdev->device == PCI_DEVICE_ID_APPLE_K2_GMAC)
			gp->mii_phy_addr = 1;
		else
			gp->mii_phy_addr = 0;

		return 0;
	}

	mif_cfg = readl(gp->regs + MIF_CFG);

	if (pdev->vendor == PCI_VENDOR_ID_SUN &&
	    pdev->device == PCI_DEVICE_ID_SUN_RIO_GEM) {
		/* One of the MII PHYs _must_ be present
		 * as this chip has no gigabit PHY.
		 */
		if ((mif_cfg & (MIF_CFG_MDI0 | MIF_CFG_MDI1)) == 0) {
			printk(KERN_ERR PFX "RIO GEM lacks MII phy, mif_cfg[%08x]\n",
			       mif_cfg);
			return -1;
		}
	}

	/* Determine initial PHY interface type guess.  MDIO1 is the
	 * external PHY and thus takes precedence over MDIO0.
	 */

	if (mif_cfg & MIF_CFG_MDI1) {
		gp->phy_type = phy_mii_mdio1;
		mif_cfg |= MIF_CFG_PSELECT;
		writel(mif_cfg, gp->regs + MIF_CFG);
	} else if (mif_cfg & MIF_CFG_MDI0) {
		gp->phy_type = phy_mii_mdio0;
		mif_cfg &= ~MIF_CFG_PSELECT;
		writel(mif_cfg, gp->regs + MIF_CFG);
	} else {
#ifdef CONFIG_SPARC
		const char *p;

		p = of_get_property(gp->of_node, "shared-pins", NULL);
		if (p && !strcmp(p, "serdes"))
			gp->phy_type = phy_serdes;
		else
#endif
			gp->phy_type = phy_serialink;
	}
	if (gp->phy_type == phy_mii_mdio1 ||
	    gp->phy_type == phy_mii_mdio0) {
		int i;

		for (i = 0; i < 32; i++) {
			gp->mii_phy_addr = i;
			if (phy_read(gp, MII_BMCR) != 0xffff)
				break;
		}
		if (i == 32) {
			if (pdev->device != PCI_DEVICE_ID_SUN_GEM) {
				printk(KERN_ERR PFX "RIO MII phy will not respond.\n");
				return -1;
			}
			gp->phy_type = phy_serdes;
		}
	}

	/* Fetch the FIFO configurations now too. */
	gp->tx_fifo_sz = readl(gp->regs + TXDMA_FSZ) * 64;
	gp->rx_fifo_sz = readl(gp->regs + RXDMA_FSZ) * 64;

	if (pdev->vendor == PCI_VENDOR_ID_SUN) {
		if (pdev->device == PCI_DEVICE_ID_SUN_GEM) {
			if (gp->tx_fifo_sz != (9 * 1024) ||
			    gp->rx_fifo_sz != (20 * 1024)) {
				printk(KERN_ERR PFX "GEM has bogus fifo sizes tx(%d) rx(%d)\n",
				       gp->tx_fifo_sz, gp->rx_fifo_sz);
				return -1;
			}
			gp->swrst_base = 0;
		} else {
			if (gp->tx_fifo_sz != (2 * 1024) ||
			    gp->rx_fifo_sz != (2 * 1024)) {
				printk(KERN_ERR PFX "RIO GEM has bogus fifo sizes tx(%d) rx(%d)\n",
				       gp->tx_fifo_sz, gp->rx_fifo_sz);
				return -1;
			}
			gp->swrst_base = (64 / 4) << GREG_SWRST_CACHE_SHIFT;
		}
	}

	return 0;
}

/* Must be invoked under gp->lock and gp->tx_lock. */
static void gem_reinit_chip(struct gem *gp)
{
	/* Reset the chip */
	gem_reset(gp);

	/* Make sure ints are disabled */
	gem_disable_ints(gp);

	/* Allocate & setup ring buffers */
	gem_init_rings(gp);

	/* Configure pause thresholds */
	gem_init_pause_thresholds(gp);

	/* Init DMA & MAC engines */
	gem_init_dma(gp);
	gem_init_mac(gp);
}


/* Must be invoked with no lock held. */
static void gem_stop_phy(struct gem *gp, int wol)
{
	u32 mifcfg;
	unsigned long flags;

	/* Let the chip settle down a bit, it seems that helps
	 * for sleep mode on some models
	 */
	msleep(10);

	/* Make sure we aren't polling PHY status change. We
	 * don't currently use that feature though
	 */
	mifcfg = readl(gp->regs + MIF_CFG);
	mifcfg &= ~MIF_CFG_POLL;
	writel(mifcfg, gp->regs + MIF_CFG);

	if (wol && gp->has_wol) {
		unsigned char *e = &gp->dev->dev_addr[0];
		u32 csr;

		/* Setup wake-on-lan for MAGIC packet */
		writel(MAC_RXCFG_HFE | MAC_RXCFG_SFCS | MAC_RXCFG_ENAB,
		       gp->regs + MAC_RXCFG);
		writel((e[4] << 8) | e[5], gp->regs + WOL_MATCH0);
		writel((e[2] << 8) | e[3], gp->regs + WOL_MATCH1);
		writel((e[0] << 8) | e[1], gp->regs + WOL_MATCH2);

		writel(WOL_MCOUNT_N | WOL_MCOUNT_M, gp->regs + WOL_MCOUNT);
		csr = WOL_WAKECSR_ENABLE;
		if ((readl(gp->regs + MAC_XIFCFG) & MAC_XIFCFG_GMII) == 0)
			csr |= WOL_WAKECSR_MII;
		writel(csr, gp->regs + WOL_WAKECSR);
	} else {
		writel(0, gp->regs + MAC_RXCFG);
		(void)readl(gp->regs + MAC_RXCFG);
		/* Machine sleep will die in strange ways if we
		 * dont wait a bit here, looks like the chip takes
		 * some time to really shut down
		 */
		msleep(10);
	}

	writel(0, gp->regs + MAC_TXCFG);
	writel(0, gp->regs + MAC_XIFCFG);
	writel(0, gp->regs + TXDMA_CFG);
	writel(0, gp->regs + RXDMA_CFG);

	if (!wol) {
		spin_lock_irqsave(&gp->lock, flags);
		spin_lock(&gp->tx_lock);
		gem_reset(gp);
		writel(MAC_TXRST_CMD, gp->regs + MAC_TXRST);
		writel(MAC_RXRST_CMD, gp->regs + MAC_RXRST);
		spin_unlock(&gp->tx_lock);
		spin_unlock_irqrestore(&gp->lock, flags);

		/* No need to take the lock here */

		if (found_mii_phy(gp) && gp->phy_mii.def->ops->suspend)
			gp->phy_mii.def->ops->suspend(&gp->phy_mii);

		/* According to Apple, we must set the MDIO pins to this begnign
		 * state or we may 1) eat more current, 2) damage some PHYs
		 */
		writel(mifcfg | MIF_CFG_BBMODE, gp->regs + MIF_CFG);
		writel(0, gp->regs + MIF_BBCLK);
		writel(0, gp->regs + MIF_BBDATA);
		writel(0, gp->regs + MIF_BBOENAB);
		writel(MAC_XIFCFG_GMII | MAC_XIFCFG_LBCK, gp->regs + MAC_XIFCFG);
		(void) readl(gp->regs + MAC_XIFCFG);
	}
}


static int gem_do_start(struct net_device *dev)
{
	struct gem *gp = netdev_priv(dev);
	unsigned long flags;

	spin_lock_irqsave(&gp->lock, flags);
	spin_lock(&gp->tx_lock);

	/* Enable the cell */
	gem_get_cell(gp);

	/* Init & setup chip hardware */
	gem_reinit_chip(gp);

	gp->running = 1;

	napi_enable(&gp->napi);

	if (gp->lstate == link_up) {
		netif_carrier_on(gp->dev);
		gem_set_link_modes(gp);
	}

	netif_wake_queue(gp->dev);

	spin_unlock(&gp->tx_lock);
	spin_unlock_irqrestore(&gp->lock, flags);

	if (request_irq(gp->pdev->irq, gem_interrupt,
				   IRQF_SHARED, dev->name, (void *)dev)) {
		printk(KERN_ERR "%s: failed to request irq !\n", gp->dev->name);

		spin_lock_irqsave(&gp->lock, flags);
		spin_lock(&gp->tx_lock);

		napi_disable(&gp->napi);

		gp->running =  0;
		gem_reset(gp);
		gem_clean_rings(gp);
		gem_put_cell(gp);

		spin_unlock(&gp->tx_lock);
		spin_unlock_irqrestore(&gp->lock, flags);

		return -EAGAIN;
	}

	return 0;
}

static void gem_do_stop(struct net_device *dev, int wol)
{
	struct gem *gp = netdev_priv(dev);
	unsigned long flags;

	spin_lock_irqsave(&gp->lock, flags);
	spin_lock(&gp->tx_lock);

	gp->running = 0;

	/* Stop netif queue */
	netif_stop_queue(dev);

	/* Make sure ints are disabled */
	gem_disable_ints(gp);

	/* We can drop the lock now */
	spin_unlock(&gp->tx_lock);
	spin_unlock_irqrestore(&gp->lock, flags);

	/* If we are going to sleep with WOL */
	gem_stop_dma(gp);
	msleep(10);
	if (!wol)
		gem_reset(gp);
	msleep(10);

	/* Get rid of rings */
	gem_clean_rings(gp);

	/* No irq needed anymore */
	free_irq(gp->pdev->irq, (void *) dev);

	/* Cell not needed neither if no WOL */
	if (!wol) {
		spin_lock_irqsave(&gp->lock, flags);
		gem_put_cell(gp);
		spin_unlock_irqrestore(&gp->lock, flags);
	}
}

static void gem_reset_task(struct work_struct *work)
{
	struct gem *gp = container_of(work, struct gem, reset_task);

	mutex_lock(&gp->pm_mutex);

	if (gp->opened)
		napi_disable(&gp->napi);

	spin_lock_irq(&gp->lock);
	spin_lock(&gp->tx_lock);

	if (gp->running) {
		netif_stop_queue(gp->dev);

		/* Reset the chip & rings */
		gem_reinit_chip(gp);
		if (gp->lstate == link_up)
			gem_set_link_modes(gp);
		netif_wake_queue(gp->dev);
	}

	gp->reset_task_pending = 0;

	spin_unlock(&gp->tx_lock);
	spin_unlock_irq(&gp->lock);

	if (gp->opened)
		napi_enable(&gp->napi);

	mutex_unlock(&gp->pm_mutex);
}


static int gem_open(struct net_device *dev)
{
	struct gem *gp = netdev_priv(dev);
	int rc = 0;

	mutex_lock(&gp->pm_mutex);

	/* We need the cell enabled */
	if (!gp->asleep)
		rc = gem_do_start(dev);
	gp->opened = (rc == 0);

	mutex_unlock(&gp->pm_mutex);

	return rc;
}

static int gem_close(struct net_device *dev)
{
	struct gem *gp = netdev_priv(dev);

	mutex_lock(&gp->pm_mutex);

	napi_disable(&gp->napi);

	gp->opened = 0;
	if (!gp->asleep)
		gem_do_stop(dev, 0);

	mutex_unlock(&gp->pm_mutex);

	return 0;
}

#ifdef CONFIG_PM
static int gem_suspend(struct pci_dev *pdev, pm_message_t state)
{
	struct net_device *dev = pci_get_drvdata(pdev);
	struct gem *gp = netdev_priv(dev);
	unsigned long flags;

	mutex_lock(&gp->pm_mutex);

	printk(KERN_INFO "%s: suspending, WakeOnLan %s\n",
	       dev->name,
	       (gp->wake_on_lan && gp->opened) ? "enabled" : "disabled");

	/* Keep the cell enabled during the entire operation */
	spin_lock_irqsave(&gp->lock, flags);
	spin_lock(&gp->tx_lock);
	gem_get_cell(gp);
	spin_unlock(&gp->tx_lock);
	spin_unlock_irqrestore(&gp->lock, flags);

	/* If the driver is opened, we stop the MAC */
	if (gp->opened) {
		napi_disable(&gp->napi);

		/* Stop traffic, mark us closed */
		netif_device_detach(dev);

		/* Switch off MAC, remember WOL setting */
		gp->asleep_wol = gp->wake_on_lan;
		gem_do_stop(dev, gp->asleep_wol);
	} else
		gp->asleep_wol = 0;

	/* Mark us asleep */
	gp->asleep = 1;
	wmb();

	/* Stop the link timer */
	del_timer_sync(&gp->link_timer);

	/* Now we release the mutex to not block the reset task who
	 * can take it too. We are marked asleep, so there will be no
	 * conflict here
	 */
	mutex_unlock(&gp->pm_mutex);

	/* Wait for a pending reset task to complete */
	while (gp->reset_task_pending)
		yield();
	flush_scheduled_work();

	/* Shut the PHY down eventually and setup WOL */
	gem_stop_phy(gp, gp->asleep_wol);

	/* Make sure bus master is disabled */
	pci_disable_device(gp->pdev);

	/* Release the cell, no need to take a lock at this point since
	 * nothing else can happen now
	 */
	gem_put_cell(gp);

	return 0;
}

static int gem_resume(struct pci_dev *pdev)
{
	struct net_device *dev = pci_get_drvdata(pdev);
	struct gem *gp = netdev_priv(dev);
	unsigned long flags;

	printk(KERN_INFO "%s: resuming\n", dev->name);

	mutex_lock(&gp->pm_mutex);

	/* Keep the cell enabled during the entire operation, no need to
	 * take a lock here tho since nothing else can happen while we are
	 * marked asleep
	 */
	gem_get_cell(gp);

	/* Make sure PCI access and bus master are enabled */
	if (pci_enable_device(gp->pdev)) {
		printk(KERN_ERR "%s: Can't re-enable chip !\n",
		       dev->name);
		/* Put cell and forget it for now, it will be considered as
		 * still asleep, a new sleep cycle may bring it back
		 */
		gem_put_cell(gp);
		mutex_unlock(&gp->pm_mutex);
		return 0;
	}
	pci_set_master(gp->pdev);

	/* Reset everything */
	gem_reset(gp);

	/* Mark us woken up */
	gp->asleep = 0;
	wmb();

	/* Bring the PHY back. Again, lock is useless at this point as
	 * nothing can be happening until we restart the whole thing
	 */
	gem_init_phy(gp);

	/* If we were opened, bring everything back */
	if (gp->opened) {
		/* Restart MAC */
		gem_do_start(dev);

		/* Re-attach net device */
		netif_device_attach(dev);
	}

	spin_lock_irqsave(&gp->lock, flags);
	spin_lock(&gp->tx_lock);

	/* If we had WOL enabled, the cell clock was never turned off during
	 * sleep, so we end up beeing unbalanced. Fix that here
	 */
	if (gp->asleep_wol)
		gem_put_cell(gp);

	/* This function doesn't need to hold the cell, it will be held if the
	 * driver is open by gem_do_start().
	 */
	gem_put_cell(gp);

	spin_unlock(&gp->tx_lock);
	spin_unlock_irqrestore(&gp->lock, flags);

	mutex_unlock(&gp->pm_mutex);

	return 0;
}
#endif /* CONFIG_PM */

static struct net_device_stats *gem_get_stats(struct net_device *dev)
{
	struct gem *gp = netdev_priv(dev);
	struct net_device_stats *stats = &gp->net_stats;

	spin_lock_irq(&gp->lock);
	spin_lock(&gp->tx_lock);

	/* I have seen this being called while the PM was in progress,
	 * so we shield against this
	 */
	if (gp->running) {
		stats->rx_crc_errors += readl(gp->regs + MAC_FCSERR);
		writel(0, gp->regs + MAC_FCSERR);

		stats->rx_frame_errors += readl(gp->regs + MAC_AERR);
		writel(0, gp->regs + MAC_AERR);

		stats->rx_length_errors += readl(gp->regs + MAC_LERR);
		writel(0, gp->regs + MAC_LERR);

		stats->tx_aborted_errors += readl(gp->regs + MAC_ECOLL);
		stats->collisions +=
			(readl(gp->regs + MAC_ECOLL) +
			 readl(gp->regs + MAC_LCOLL));
		writel(0, gp->regs + MAC_ECOLL);
		writel(0, gp->regs + MAC_LCOLL);
	}

	spin_unlock(&gp->tx_lock);
	spin_unlock_irq(&gp->lock);

	return &gp->net_stats;
}

static int gem_set_mac_address(struct net_device *dev, void *addr)
{
	struct sockaddr *macaddr = (struct sockaddr *) addr;
	struct gem *gp = netdev_priv(dev);
	unsigned char *e = &dev->dev_addr[0];

	if (!is_valid_ether_addr(macaddr->sa_data))
		return -EADDRNOTAVAIL;

	if (!netif_running(dev) || !netif_device_present(dev)) {
		/* We'll just catch it later when the
		 * device is up'd or resumed.
		 */
		memcpy(dev->dev_addr, macaddr->sa_data, dev->addr_len);
		return 0;
	}

	mutex_lock(&gp->pm_mutex);
	memcpy(dev->dev_addr, macaddr->sa_data, dev->addr_len);
	if (gp->running) {
		writel((e[4] << 8) | e[5], gp->regs + MAC_ADDR0);
		writel((e[2] << 8) | e[3], gp->regs + MAC_ADDR1);
		writel((e[0] << 8) | e[1], gp->regs + MAC_ADDR2);
	}
	mutex_unlock(&gp->pm_mutex);

	return 0;
}

static void gem_set_multicast(struct net_device *dev)
{
	struct gem *gp = netdev_priv(dev);
	u32 rxcfg, rxcfg_new;
	int limit = 10000;


	spin_lock_irq(&gp->lock);
	spin_lock(&gp->tx_lock);

	if (!gp->running)
		goto bail;

	netif_stop_queue(dev);

	rxcfg = readl(gp->regs + MAC_RXCFG);
	rxcfg_new = gem_setup_multicast(gp);
#ifdef STRIP_FCS
	rxcfg_new |= MAC_RXCFG_SFCS;
#endif
	gp->mac_rx_cfg = rxcfg_new;

	writel(rxcfg & ~MAC_RXCFG_ENAB, gp->regs + MAC_RXCFG);
	while (readl(gp->regs + MAC_RXCFG) & MAC_RXCFG_ENAB) {
		if (!limit--)
			break;
		udelay(10);
	}

	rxcfg &= ~(MAC_RXCFG_PROM | MAC_RXCFG_HFE);
	rxcfg |= rxcfg_new;

	writel(rxcfg, gp->regs + MAC_RXCFG);

	netif_wake_queue(dev);

 bail:
	spin_unlock(&gp->tx_lock);
	spin_unlock_irq(&gp->lock);
}

/* Jumbo-grams don't seem to work :-( */
#define GEM_MIN_MTU	68
#if 1
#define GEM_MAX_MTU	1500
#else
#define GEM_MAX_MTU	9000
#endif

static int gem_change_mtu(struct net_device *dev, int new_mtu)
{
	struct gem *gp = netdev_priv(dev);

	if (new_mtu < GEM_MIN_MTU || new_mtu > GEM_MAX_MTU)
		return -EINVAL;

	if (!netif_running(dev) || !netif_device_present(dev)) {
		/* We'll just catch it later when the
		 * device is up'd or resumed.
		 */
		dev->mtu = new_mtu;
		return 0;
	}

	mutex_lock(&gp->pm_mutex);
	spin_lock_irq(&gp->lock);
	spin_lock(&gp->tx_lock);
	dev->mtu = new_mtu;
	if (gp->running) {
		gem_reinit_chip(gp);
		if (gp->lstate == link_up)
			gem_set_link_modes(gp);
	}
	spin_unlock(&gp->tx_lock);
	spin_unlock_irq(&gp->lock);
	mutex_unlock(&gp->pm_mutex);

	return 0;
}

static void gem_get_drvinfo(struct net_device *dev, struct ethtool_drvinfo *info)
{
	struct gem *gp = netdev_priv(dev);

	strcpy(info->driver, DRV_NAME);
	strcpy(info->version, DRV_VERSION);
	strcpy(info->bus_info, pci_name(gp->pdev));
}

static int gem_get_settings(struct net_device *dev, struct ethtool_cmd *cmd)
{
	struct gem *gp = netdev_priv(dev);

	if (gp->phy_type == phy_mii_mdio0 ||
	    gp->phy_type == phy_mii_mdio1) {
		if (gp->phy_mii.def)
			cmd->supported = gp->phy_mii.def->features;
		else
			cmd->supported = (SUPPORTED_10baseT_Half |
					  SUPPORTED_10baseT_Full);

		/* XXX hardcoded stuff for now */
		cmd->port = PORT_MII;
		cmd->transceiver = XCVR_EXTERNAL;
		cmd->phy_address = 0; /* XXX fixed PHYAD */

		/* Return current PHY settings */
		spin_lock_irq(&gp->lock);
		cmd->autoneg = gp->want_autoneg;
		cmd->speed = gp->phy_mii.speed;
		cmd->duplex = gp->phy_mii.duplex;
		cmd->advertising = gp->phy_mii.advertising;

		/* If we started with a forced mode, we don't have a default
		 * advertise set, we need to return something sensible so
		 * userland can re-enable autoneg properly.
		 */
		if (cmd->advertising == 0)
			cmd->advertising = cmd->supported;
		spin_unlock_irq(&gp->lock);
	} else { // XXX PCS ?
		cmd->supported =
			(SUPPORTED_10baseT_Half | SUPPORTED_10baseT_Full |
			 SUPPORTED_100baseT_Half | SUPPORTED_100baseT_Full |
			 SUPPORTED_Autoneg);
		cmd->advertising = cmd->supported;
		cmd->speed = 0;
		cmd->duplex = cmd->port = cmd->phy_address =
			cmd->transceiver = cmd->autoneg = 0;

		/* serdes means usually a Fibre connector, with most fixed */
		if (gp->phy_type == phy_serdes) {
			cmd->port = PORT_FIBRE;
			cmd->supported = (SUPPORTED_1000baseT_Half |
				SUPPORTED_1000baseT_Full |
				SUPPORTED_FIBRE | SUPPORTED_Autoneg |
				SUPPORTED_Pause | SUPPORTED_Asym_Pause);
			cmd->advertising = cmd->supported;
			cmd->transceiver = XCVR_INTERNAL;
			if (gp->lstate == link_up)
				cmd->speed = SPEED_1000;
			cmd->duplex = DUPLEX_FULL;
			cmd->autoneg = 1;
		}
	}
	cmd->maxtxpkt = cmd->maxrxpkt = 0;

	return 0;
}

static int gem_set_settings(struct net_device *dev, struct ethtool_cmd *cmd)
{
	struct gem *gp = netdev_priv(dev);

	/* Verify the settings we care about. */
	if (cmd->autoneg != AUTONEG_ENABLE &&
	    cmd->autoneg != AUTONEG_DISABLE)
		return -EINVAL;

	if (cmd->autoneg == AUTONEG_ENABLE &&
	    cmd->advertising == 0)
		return -EINVAL;

	if (cmd->autoneg == AUTONEG_DISABLE &&
	    ((cmd->speed != SPEED_1000 &&
	      cmd->speed != SPEED_100 &&
	      cmd->speed != SPEED_10) ||
	     (cmd->duplex != DUPLEX_HALF &&
	      cmd->duplex != DUPLEX_FULL)))
		return -EINVAL;

	/* Apply settings and restart link process. */
	spin_lock_irq(&gp->lock);
	gem_get_cell(gp);
	gem_begin_auto_negotiation(gp, cmd);
	gem_put_cell(gp);
	spin_unlock_irq(&gp->lock);

	return 0;
}

static int gem_nway_reset(struct net_device *dev)
{
	struct gem *gp = netdev_priv(dev);

	if (!gp->want_autoneg)
		return -EINVAL;

	/* Restart link process. */
	spin_lock_irq(&gp->lock);
	gem_get_cell(gp);
	gem_begin_auto_negotiation(gp, NULL);
	gem_put_cell(gp);
	spin_unlock_irq(&gp->lock);

	return 0;
}

static u32 gem_get_msglevel(struct net_device *dev)
{
	struct gem *gp = netdev_priv(dev);
	return gp->msg_enable;
}

static void gem_set_msglevel(struct net_device *dev, u32 value)
{
	struct gem *gp = netdev_priv(dev);
	gp->msg_enable = value;
}


/* Add more when I understand how to program the chip */
/* like WAKE_UCAST | WAKE_MCAST | WAKE_BCAST */

#define WOL_SUPPORTED_MASK	(WAKE_MAGIC)

static void gem_get_wol(struct net_device *dev, struct ethtool_wolinfo *wol)
{
	struct gem *gp = netdev_priv(dev);

	/* Add more when I understand how to program the chip */
	if (gp->has_wol) {
		wol->supported = WOL_SUPPORTED_MASK;
		wol->wolopts = gp->wake_on_lan;
	} else {
		wol->supported = 0;
		wol->wolopts = 0;
	}
}

static int gem_set_wol(struct net_device *dev, struct ethtool_wolinfo *wol)
{
	struct gem *gp = netdev_priv(dev);

	if (!gp->has_wol)
		return -EOPNOTSUPP;
	gp->wake_on_lan = wol->wolopts & WOL_SUPPORTED_MASK;
	return 0;
}

static const struct ethtool_ops gem_ethtool_ops = {
	.get_drvinfo		= gem_get_drvinfo,
	.get_link		= ethtool_op_get_link,
	.get_settings		= gem_get_settings,
	.set_settings		= gem_set_settings,
	.nway_reset		= gem_nway_reset,
	.get_msglevel		= gem_get_msglevel,
	.set_msglevel		= gem_set_msglevel,
	.get_wol		= gem_get_wol,
	.set_wol		= gem_set_wol,
};

static int gem_ioctl(struct net_device *dev, struct ifreq *ifr, int cmd)
{
	struct gem *gp = netdev_priv(dev);
	struct mii_ioctl_data *data = if_mii(ifr);
	int rc = -EOPNOTSUPP;
	unsigned long flags;

	/* Hold the PM mutex while doing ioctl's or we may collide
	 * with power management.
	 */
	mutex_lock(&gp->pm_mutex);

	spin_lock_irqsave(&gp->lock, flags);
	gem_get_cell(gp);
	spin_unlock_irqrestore(&gp->lock, flags);

	switch (cmd) {
	case SIOCGMIIPHY:		/* Get address of MII PHY in use. */
		data->phy_id = gp->mii_phy_addr;
		/* Fallthrough... */

	case SIOCGMIIREG:		/* Read MII PHY register. */
		if (!gp->running)
			rc = -EAGAIN;
		else {
			data->val_out = __phy_read(gp, data->phy_id & 0x1f,
						   data->reg_num & 0x1f);
			rc = 0;
		}
		break;

	case SIOCSMIIREG:		/* Write MII PHY register. */
		if (!gp->running)
			rc = -EAGAIN;
		else {
			__phy_write(gp, data->phy_id & 0x1f, data->reg_num & 0x1f,
				    data->val_in);
			rc = 0;
		}
		break;
	};

	spin_lock_irqsave(&gp->lock, flags);
	gem_put_cell(gp);
	spin_unlock_irqrestore(&gp->lock, flags);

	mutex_unlock(&gp->pm_mutex);

	return rc;
}

#if (!defined(CONFIG_SPARC) && !defined(CONFIG_PPC_PMAC))
/* Fetch MAC address from vital product data of PCI ROM. */
static int find_eth_addr_in_vpd(void __iomem *rom_base, int len, unsigned char *dev_addr)
{
	int this_offset;

	for (this_offset = 0x20; this_offset < len; this_offset++) {
		void __iomem *p = rom_base + this_offset;
		int i;

		if (readb(p + 0) != 0x90 ||
		    readb(p + 1) != 0x00 ||
		    readb(p + 2) != 0x09 ||
		    readb(p + 3) != 0x4e ||
		    readb(p + 4) != 0x41 ||
		    readb(p + 5) != 0x06)
			continue;

		this_offset += 6;
		p += 6;

		for (i = 0; i < 6; i++)
			dev_addr[i] = readb(p + i);
		return 1;
	}
	return 0;
}

static void get_gem_mac_nonobp(struct pci_dev *pdev, unsigned char *dev_addr)
{
	size_t size;
	void __iomem *p = pci_map_rom(pdev, &size);

	if (p) {
			int found;

		found = readb(p) == 0x55 &&
			readb(p + 1) == 0xaa &&
			find_eth_addr_in_vpd(p, (64 * 1024), dev_addr);
		pci_unmap_rom(pdev, p);
		if (found)
			return;
	}

	/* Sun MAC prefix then 3 random bytes. */
	dev_addr[0] = 0x08;
	dev_addr[1] = 0x00;
	dev_addr[2] = 0x20;
	get_random_bytes(dev_addr + 3, 3);
	return;
}
#endif /* not Sparc and not PPC */

static int __devinit gem_get_device_address(struct gem *gp)
{
#if defined(CONFIG_SPARC) || defined(CONFIG_PPC_PMAC)
	struct net_device *dev = gp->dev;
	const unsigned char *addr;

	addr = of_get_property(gp->of_node, "local-mac-address", NULL);
	if (addr == NULL) {
#ifdef CONFIG_SPARC
		addr = idprom->id_ethaddr;
#else
		printk("\n");
		printk(KERN_ERR "%s: can't get mac-address\n", dev->name);
		return -1;
#endif
	}
	memcpy(dev->dev_addr, addr, 6);
#else
	get_gem_mac_nonobp(gp->pdev, gp->dev->dev_addr);
#endif
	return 0;
}

static void gem_remove_one(struct pci_dev *pdev)
{
	struct net_device *dev = pci_get_drvdata(pdev);

	if (dev) {
		struct gem *gp = netdev_priv(dev);

		unregister_netdev(dev);

		/* Stop the link timer */
		del_timer_sync(&gp->link_timer);

		/* We shouldn't need any locking here */
		gem_get_cell(gp);

		/* Wait for a pending reset task to complete */
		while (gp->reset_task_pending)
			yield();
		flush_scheduled_work();

		/* Shut the PHY down */
		gem_stop_phy(gp, 0);

		gem_put_cell(gp);

		/* Make sure bus master is disabled */
		pci_disable_device(gp->pdev);

		/* Free resources */
		pci_free_consistent(pdev,
				    sizeof(struct gem_init_block),
				    gp->init_block,
				    gp->gblock_dvma);
		iounmap(gp->regs);
		pci_release_regions(pdev);
		free_netdev(dev);

		pci_set_drvdata(pdev, NULL);
	}
}

static const struct net_device_ops gem_netdev_ops = {
	.ndo_open		= gem_open,
	.ndo_stop		= gem_close,
	.ndo_start_xmit		= gem_start_xmit,
	.ndo_get_stats		= gem_get_stats,
	.ndo_set_multicast_list = gem_set_multicast,
	.ndo_do_ioctl		= gem_ioctl,
	.ndo_tx_timeout		= gem_tx_timeout,
	.ndo_change_mtu		= gem_change_mtu,
	.ndo_validate_addr	= eth_validate_addr,
	.ndo_set_mac_address    = gem_set_mac_address,
#ifdef CONFIG_NET_POLL_CONTROLLER
	.ndo_poll_controller    = gem_poll_controller,
#endif
};

static int __devinit gem_init_one(struct pci_dev *pdev,
				  const struct pci_device_id *ent)
{
	static int gem_version_printed = 0;
	unsigned long gemreg_base, gemreg_len;
	struct net_device *dev;
	struct gem *gp;
	int err, pci_using_dac;

	if (gem_version_printed++ == 0)
		printk(KERN_INFO "%s", version);

	/* Apple gmac note: during probe, the chip is powered up by
	 * the arch code to allow the code below to work (and to let
	 * the chip be probed on the config space. It won't stay powered
	 * up until the interface is brought up however, so we can't rely
	 * on register configuration done at this point.
	 */
	err = pci_enable_device(pdev);
	if (err) {
		printk(KERN_ERR PFX "Cannot enable MMIO operation, "
		       "aborting.\n");
		return err;
	}
	pci_set_master(pdev);

	/* Configure DMA attributes. */

	/* All of the GEM documentation states that 64-bit DMA addressing
	 * is fully supported and should work just fine.  However the
	 * front end for RIO based GEMs is different and only supports
	 * 32-bit addressing.
	 *
	 * For now we assume the various PPC GEMs are 32-bit only as well.
	 */
	if (pdev->vendor == PCI_VENDOR_ID_SUN &&
	    pdev->device == PCI_DEVICE_ID_SUN_GEM &&
	    !pci_set_dma_mask(pdev, DMA_BIT_MASK(64))) {
		pci_using_dac = 1;
	} else {
		err = pci_set_dma_mask(pdev, DMA_BIT_MASK(32));
		if (err) {
			printk(KERN_ERR PFX "No usable DMA configuration, "
			       "aborting.\n");
			goto err_disable_device;
		}
		pci_using_dac = 0;
	}

	gemreg_base = pci_resource_start(pdev, 0);
	gemreg_len = pci_resource_len(pdev, 0);

	if ((pci_resource_flags(pdev, 0) & IORESOURCE_IO) != 0) {
		printk(KERN_ERR PFX "Cannot find proper PCI device "
		       "base address, aborting.\n");
		err = -ENODEV;
		goto err_disable_device;
	}

	dev = alloc_etherdev(sizeof(*gp));
	if (!dev) {
		printk(KERN_ERR PFX "Etherdev alloc failed, aborting.\n");
		err = -ENOMEM;
		goto err_disable_device;
	}
	SET_NETDEV_DEV(dev, &pdev->dev);

	gp = netdev_priv(dev);

	err = pci_request_regions(pdev, DRV_NAME);
	if (err) {
		printk(KERN_ERR PFX "Cannot obtain PCI resources, "
		       "aborting.\n");
		goto err_out_free_netdev;
	}

	gp->pdev = pdev;
	dev->base_addr = (long) pdev;
	gp->dev = dev;

	gp->msg_enable = DEFAULT_MSG;

	spin_lock_init(&gp->lock);
	spin_lock_init(&gp->tx_lock);
	mutex_init(&gp->pm_mutex);

	init_timer(&gp->link_timer);
	gp->link_timer.function = gem_link_timer;
	gp->link_timer.data = (unsigned long) gp;

	INIT_WORK(&gp->reset_task, gem_reset_task);

	gp->lstate = link_down;
	gp->timer_ticks = 0;
	netif_carrier_off(dev);

	gp->regs = ioremap(gemreg_base, gemreg_len);
	if (!gp->regs) {
		printk(KERN_ERR PFX "Cannot map device registers, "
		       "aborting.\n");
		err = -EIO;
		goto err_out_free_res;
	}

	/* On Apple, we want a reference to the Open Firmware device-tree
	 * node. We use it for clock control.
	 */
#if defined(CONFIG_PPC_PMAC) || defined(CONFIG_SPARC)
	gp->of_node = pci_device_to_OF_node(pdev);
#endif

	/* Only Apple version supports WOL afaik */
	if (pdev->vendor == PCI_VENDOR_ID_APPLE)
		gp->has_wol = 1;

	/* Make sure cell is enabled */
	gem_get_cell(gp);

	/* Make sure everything is stopped and in init state */
	gem_reset(gp);

	/* Fill up the mii_phy structure (even if we won't use it) */
	gp->phy_mii.dev = dev;
	gp->phy_mii.mdio_read = _phy_read;
	gp->phy_mii.mdio_write = _phy_write;
#ifdef CONFIG_PPC_PMAC
	gp->phy_mii.platform_data = gp->of_node;
#endif
	/* By default, we start with autoneg */
	gp->want_autoneg = 1;

	/* Check fifo sizes, PHY type, etc... */
	if (gem_check_invariants(gp)) {
		err = -ENODEV;
		goto err_out_iounmap;
	}

	/* It is guaranteed that the returned buffer will be at least
	 * PAGE_SIZE aligned.
	 */
	gp->init_block = (struct gem_init_block *)
		pci_alloc_consistent(pdev, sizeof(struct gem_init_block),
				     &gp->gblock_dvma);
	if (!gp->init_block) {
		printk(KERN_ERR PFX "Cannot allocate init block, "
		       "aborting.\n");
		err = -ENOMEM;
		goto err_out_iounmap;
	}

	if (gem_get_device_address(gp))
		goto err_out_free_consistent;

	dev->netdev_ops = &gem_netdev_ops;
	netif_napi_add(dev, &gp->napi, gem_poll, 64);
	dev->ethtool_ops = &gem_ethtool_ops;
	dev->watchdog_timeo = 5 * HZ;
	dev->irq = pdev->irq;
	dev->dma = 0;

	/* Set that now, in case PM kicks in now */
	pci_set_drvdata(pdev, dev);

	/* Detect & init PHY, start autoneg, we release the cell now
	 * too, it will be managed by whoever needs it
	 */
	gem_init_phy(gp);

	spin_lock_irq(&gp->lock);
	gem_put_cell(gp);
	spin_unlock_irq(&gp->lock);

	/* Register with kernel */
	if (register_netdev(dev)) {
		printk(KERN_ERR PFX "Cannot register net device, "
		       "aborting.\n");
		err = -ENOMEM;
		goto err_out_free_consistent;
	}

	printk(KERN_INFO "%s: Sun GEM (PCI) 10/100/1000BaseT Ethernet %pM\n",
	       dev->name, dev->dev_addr);

	if (gp->phy_type == phy_mii_mdio0 ||
     	    gp->phy_type == phy_mii_mdio1)
		printk(KERN_INFO "%s: Found %s PHY\n", dev->name,
			gp->phy_mii.def ? gp->phy_mii.def->name : "no");

	/* GEM can do it all... */
	dev->features |= NETIF_F_SG | NETIF_F_HW_CSUM | NETIF_F_LLTX;
	if (pci_using_dac)
		dev->features |= NETIF_F_HIGHDMA;

	return 0;

err_out_free_consistent:
	gem_remove_one(pdev);
err_out_iounmap:
	gem_put_cell(gp);
	iounmap(gp->regs);

err_out_free_res:
	pci_release_regions(pdev);

err_out_free_netdev:
	free_netdev(dev);
err_disable_device:
	pci_disable_device(pdev);
	return err;

}


static struct pci_driver gem_driver = {
	.name		= GEM_MODULE_NAME,
	.id_table	= gem_pci_tbl,
	.probe		= gem_init_one,
	.remove		= gem_remove_one,
#ifdef CONFIG_PM
	.suspend	= gem_suspend,
	.resume		= gem_resume,
#endif /* CONFIG_PM */
};

static int __init gem_init(void)
{
	return pci_register_driver(&gem_driver);
}

static void __exit gem_cleanup(void)
{
	pci_unregister_driver(&gem_driver);
}

module_init(gem_init);
module_exit(gem_cleanup);<|MERGE_RESOLUTION|>--- conflicted
+++ resolved
@@ -1034,15 +1034,8 @@
 			(csum_stuff_off << 21));
 	}
 
-<<<<<<< HEAD
 	spin_lock_irqsave(&gp->tx_lock, flags);
 
-=======
-	if (!spin_trylock_irqsave(&gp->tx_lock, flags)) {
-		/* Tell upper layer to requeue */
-		return NETDEV_TX_LOCKED;
-	}
->>>>>>> 4ec62b2b
 	/* We raced with gem_do_stop() */
 	if (!gp->running) {
 		spin_unlock_irqrestore(&gp->tx_lock, flags);
