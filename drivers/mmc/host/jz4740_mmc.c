--- conflicted
+++ resolved
@@ -958,21 +958,6 @@
 	ret = mmc_gpiod_request_cd(mmc, "cd", 0, false, 0, NULL);
 	if (ret == -EPROBE_DEFER)
 		return ret;
-<<<<<<< HEAD
-
-	ret = mmc_gpiod_request_ro(mmc, "wp", 0, false, 0, NULL);
-	if (ret == -EPROBE_DEFER)
-		return ret;
-
-	return jz4740_mmc_request_gpio(&pdev->dev, pdata->gpio_power,
-			"MMC read only", true, pdata->power_active_low);
-}
-
-static void jz4740_mmc_free_gpios(struct platform_device *pdev)
-{
-	struct jz4740_mmc_platform_data *pdata = dev_get_platdata(&pdev->dev);
-=======
->>>>>>> 8ccc0d69
 
 	ret = mmc_gpiod_request_ro(mmc, "wp", 0, false, 0, NULL);
 	if (ret == -EPROBE_DEFER)
