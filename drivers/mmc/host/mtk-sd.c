--- conflicted
+++ resolved
@@ -912,10 +912,7 @@
 			      MSDC_CFG_CKMOD_EXTRA | MSDC_CFG_CKDIV_EXTRA,
 			      (mode << 12) | div);
 
-<<<<<<< HEAD
-=======
 	clk_prepare_enable(host->src_clk_cg);
->>>>>>> bd2e72b9
 	readl_poll_timeout(host->base + MSDC_CFG, val, (val & MSDC_CFG_CKSTB), 0, 0);
 	sdr_set_bits(host->base + MSDC_CFG, MSDC_CFG_CKPDN);
 	mmc->actual_clock = sclk;
