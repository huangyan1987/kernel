// SPDX-License-Identifier: GPL-2.0-only
/*
 * Copyright (c) 2014-2015 MediaTek Inc.
 * Author: Chaotian.Jing <chaotian.jing@mediatek.com>
 */

#include <linux/module.h>
#include <linux/clk.h>
#include <linux/delay.h>
#include <linux/dma-mapping.h>
#include <linux/ioport.h>
#include <linux/irq.h>
#include <linux/of_address.h>
#include <linux/of_device.h>
#include <linux/of_irq.h>
#include <linux/of_gpio.h>
#include <linux/pinctrl/consumer.h>
#include <linux/platform_device.h>
#include <linux/pm.h>
#include <linux/pm_runtime.h>
#include <linux/regulator/consumer.h>
#include <linux/slab.h>
#include <linux/spinlock.h>
#include <linux/interrupt.h>

#include <linux/mmc/card.h>
#include <linux/mmc/core.h>
#include <linux/mmc/host.h>
#include <linux/mmc/mmc.h>
#include <linux/mmc/sd.h>
#include <linux/mmc/sdio.h>
#include <linux/mmc/slot-gpio.h>

#define MAX_BD_NUM          1024

/*--------------------------------------------------------------------------*/
/* Common Definition                                                        */
/*--------------------------------------------------------------------------*/
#define MSDC_BUS_1BITS          0x0
#define MSDC_BUS_4BITS          0x1
#define MSDC_BUS_8BITS          0x2

#define MSDC_BURST_64B          0x6

/*--------------------------------------------------------------------------*/
/* Register Offset                                                          */
/*--------------------------------------------------------------------------*/
#define MSDC_CFG         0x0
#define MSDC_IOCON       0x04
#define MSDC_PS          0x08
#define MSDC_INT         0x0c
#define MSDC_INTEN       0x10
#define MSDC_FIFOCS      0x14
#define SDC_CFG          0x30
#define SDC_CMD          0x34
#define SDC_ARG          0x38
#define SDC_STS          0x3c
#define SDC_RESP0        0x40
#define SDC_RESP1        0x44
#define SDC_RESP2        0x48
#define SDC_RESP3        0x4c
#define SDC_BLK_NUM      0x50
#define SDC_ADV_CFG0     0x64
#define EMMC_IOCON       0x7c
#define SDC_ACMD_RESP    0x80
#define DMA_SA_H4BIT     0x8c
#define MSDC_DMA_SA      0x90
#define MSDC_DMA_CTRL    0x98
#define MSDC_DMA_CFG     0x9c
#define MSDC_PATCH_BIT   0xb0
#define MSDC_PATCH_BIT1  0xb4
#define MSDC_PATCH_BIT2  0xb8
#define MSDC_PAD_TUNE    0xec
#define MSDC_PAD_TUNE0   0xf0
#define PAD_DS_TUNE      0x188
#define PAD_CMD_TUNE     0x18c
#define EMMC50_CFG0      0x208
#define EMMC50_CFG3      0x220
#define SDC_FIFO_CFG     0x228

/*--------------------------------------------------------------------------*/
/* Top Pad Register Offset                                                  */
/*--------------------------------------------------------------------------*/
#define EMMC_TOP_CONTROL	0x00
#define EMMC_TOP_CMD		0x04
#define EMMC50_PAD_DS_TUNE	0x0c

/*--------------------------------------------------------------------------*/
/* Register Mask                                                            */
/*--------------------------------------------------------------------------*/

/* MSDC_CFG mask */
#define MSDC_CFG_MODE           (0x1 << 0)	/* RW */
#define MSDC_CFG_CKPDN          (0x1 << 1)	/* RW */
#define MSDC_CFG_RST            (0x1 << 2)	/* RW */
#define MSDC_CFG_PIO            (0x1 << 3)	/* RW */
#define MSDC_CFG_CKDRVEN        (0x1 << 4)	/* RW */
#define MSDC_CFG_BV18SDT        (0x1 << 5)	/* RW */
#define MSDC_CFG_BV18PSS        (0x1 << 6)	/* R  */
#define MSDC_CFG_CKSTB          (0x1 << 7)	/* R  */
#define MSDC_CFG_CKDIV          (0xff << 8)	/* RW */
#define MSDC_CFG_CKMOD          (0x3 << 16)	/* RW */
#define MSDC_CFG_HS400_CK_MODE  (0x1 << 18)	/* RW */
#define MSDC_CFG_HS400_CK_MODE_EXTRA  (0x1 << 22)	/* RW */
#define MSDC_CFG_CKDIV_EXTRA    (0xfff << 8)	/* RW */
#define MSDC_CFG_CKMOD_EXTRA    (0x3 << 20)	/* RW */

/* MSDC_IOCON mask */
#define MSDC_IOCON_SDR104CKS    (0x1 << 0)	/* RW */
#define MSDC_IOCON_RSPL         (0x1 << 1)	/* RW */
#define MSDC_IOCON_DSPL         (0x1 << 2)	/* RW */
#define MSDC_IOCON_DDLSEL       (0x1 << 3)	/* RW */
#define MSDC_IOCON_DDR50CKD     (0x1 << 4)	/* RW */
#define MSDC_IOCON_DSPLSEL      (0x1 << 5)	/* RW */
#define MSDC_IOCON_W_DSPL       (0x1 << 8)	/* RW */
#define MSDC_IOCON_D0SPL        (0x1 << 16)	/* RW */
#define MSDC_IOCON_D1SPL        (0x1 << 17)	/* RW */
#define MSDC_IOCON_D2SPL        (0x1 << 18)	/* RW */
#define MSDC_IOCON_D3SPL        (0x1 << 19)	/* RW */
#define MSDC_IOCON_D4SPL        (0x1 << 20)	/* RW */
#define MSDC_IOCON_D5SPL        (0x1 << 21)	/* RW */
#define MSDC_IOCON_D6SPL        (0x1 << 22)	/* RW */
#define MSDC_IOCON_D7SPL        (0x1 << 23)	/* RW */
#define MSDC_IOCON_RISCSZ       (0x3 << 24)	/* RW */

/* MSDC_PS mask */
#define MSDC_PS_CDEN            (0x1 << 0)	/* RW */
#define MSDC_PS_CDSTS           (0x1 << 1)	/* R  */
#define MSDC_PS_CDDEBOUNCE      (0xf << 12)	/* RW */
#define MSDC_PS_DAT             (0xff << 16)	/* R  */
#define MSDC_PS_CMD             (0x1 << 24)	/* R  */
#define MSDC_PS_WP              (0x1 << 31)	/* R  */

/* MSDC_INT mask */
#define MSDC_INT_MMCIRQ         (0x1 << 0)	/* W1C */
#define MSDC_INT_CDSC           (0x1 << 1)	/* W1C */
#define MSDC_INT_ACMDRDY        (0x1 << 3)	/* W1C */
#define MSDC_INT_ACMDTMO        (0x1 << 4)	/* W1C */
#define MSDC_INT_ACMDCRCERR     (0x1 << 5)	/* W1C */
#define MSDC_INT_DMAQ_EMPTY     (0x1 << 6)	/* W1C */
#define MSDC_INT_SDIOIRQ        (0x1 << 7)	/* W1C */
#define MSDC_INT_CMDRDY         (0x1 << 8)	/* W1C */
#define MSDC_INT_CMDTMO         (0x1 << 9)	/* W1C */
#define MSDC_INT_RSPCRCERR      (0x1 << 10)	/* W1C */
#define MSDC_INT_CSTA           (0x1 << 11)	/* R */
#define MSDC_INT_XFER_COMPL     (0x1 << 12)	/* W1C */
#define MSDC_INT_DXFER_DONE     (0x1 << 13)	/* W1C */
#define MSDC_INT_DATTMO         (0x1 << 14)	/* W1C */
#define MSDC_INT_DATCRCERR      (0x1 << 15)	/* W1C */
#define MSDC_INT_ACMD19_DONE    (0x1 << 16)	/* W1C */
#define MSDC_INT_DMA_BDCSERR    (0x1 << 17)	/* W1C */
#define MSDC_INT_DMA_GPDCSERR   (0x1 << 18)	/* W1C */
#define MSDC_INT_DMA_PROTECT    (0x1 << 19)	/* W1C */

/* MSDC_INTEN mask */
#define MSDC_INTEN_MMCIRQ       (0x1 << 0)	/* RW */
#define MSDC_INTEN_CDSC         (0x1 << 1)	/* RW */
#define MSDC_INTEN_ACMDRDY      (0x1 << 3)	/* RW */
#define MSDC_INTEN_ACMDTMO      (0x1 << 4)	/* RW */
#define MSDC_INTEN_ACMDCRCERR   (0x1 << 5)	/* RW */
#define MSDC_INTEN_DMAQ_EMPTY   (0x1 << 6)	/* RW */
#define MSDC_INTEN_SDIOIRQ      (0x1 << 7)	/* RW */
#define MSDC_INTEN_CMDRDY       (0x1 << 8)	/* RW */
#define MSDC_INTEN_CMDTMO       (0x1 << 9)	/* RW */
#define MSDC_INTEN_RSPCRCERR    (0x1 << 10)	/* RW */
#define MSDC_INTEN_CSTA         (0x1 << 11)	/* RW */
#define MSDC_INTEN_XFER_COMPL   (0x1 << 12)	/* RW */
#define MSDC_INTEN_DXFER_DONE   (0x1 << 13)	/* RW */
#define MSDC_INTEN_DATTMO       (0x1 << 14)	/* RW */
#define MSDC_INTEN_DATCRCERR    (0x1 << 15)	/* RW */
#define MSDC_INTEN_ACMD19_DONE  (0x1 << 16)	/* RW */
#define MSDC_INTEN_DMA_BDCSERR  (0x1 << 17)	/* RW */
#define MSDC_INTEN_DMA_GPDCSERR (0x1 << 18)	/* RW */
#define MSDC_INTEN_DMA_PROTECT  (0x1 << 19)	/* RW */

/* MSDC_FIFOCS mask */
#define MSDC_FIFOCS_RXCNT       (0xff << 0)	/* R */
#define MSDC_FIFOCS_TXCNT       (0xff << 16)	/* R */
#define MSDC_FIFOCS_CLR         (0x1 << 31)	/* RW */

/* SDC_CFG mask */
#define SDC_CFG_SDIOINTWKUP     (0x1 << 0)	/* RW */
#define SDC_CFG_INSWKUP         (0x1 << 1)	/* RW */
#define SDC_CFG_BUSWIDTH        (0x3 << 16)	/* RW */
#define SDC_CFG_SDIO            (0x1 << 19)	/* RW */
#define SDC_CFG_SDIOIDE         (0x1 << 20)	/* RW */
#define SDC_CFG_INTATGAP        (0x1 << 21)	/* RW */
#define SDC_CFG_DTOC            (0xff << 24)	/* RW */

/* SDC_STS mask */
#define SDC_STS_SDCBUSY         (0x1 << 0)	/* RW */
#define SDC_STS_CMDBUSY         (0x1 << 1)	/* RW */
#define SDC_STS_SWR_COMPL       (0x1 << 31)	/* RW */

/* SDC_ADV_CFG0 mask */
#define SDC_RX_ENHANCE_EN	(0x1 << 20)	/* RW */

/* DMA_SA_H4BIT mask */
#define DMA_ADDR_HIGH_4BIT      (0xf << 0)      /* RW */

/* MSDC_DMA_CTRL mask */
#define MSDC_DMA_CTRL_START     (0x1 << 0)	/* W */
#define MSDC_DMA_CTRL_STOP      (0x1 << 1)	/* W */
#define MSDC_DMA_CTRL_RESUME    (0x1 << 2)	/* W */
#define MSDC_DMA_CTRL_MODE      (0x1 << 8)	/* RW */
#define MSDC_DMA_CTRL_LASTBUF   (0x1 << 10)	/* RW */
#define MSDC_DMA_CTRL_BRUSTSZ   (0x7 << 12)	/* RW */

/* MSDC_DMA_CFG mask */
#define MSDC_DMA_CFG_STS        (0x1 << 0)	/* R */
#define MSDC_DMA_CFG_DECSEN     (0x1 << 1)	/* RW */
#define MSDC_DMA_CFG_AHBHPROT2  (0x2 << 8)	/* RW */
#define MSDC_DMA_CFG_ACTIVEEN   (0x2 << 12)	/* RW */
#define MSDC_DMA_CFG_CS12B16B   (0x1 << 16)	/* RW */

/* MSDC_PATCH_BIT mask */
#define MSDC_PATCH_BIT_ODDSUPP    (0x1 <<  1)	/* RW */
#define MSDC_INT_DAT_LATCH_CK_SEL (0x7 <<  7)
#define MSDC_CKGEN_MSDC_DLY_SEL   (0x1f << 10)
#define MSDC_PATCH_BIT_IODSSEL    (0x1 << 16)	/* RW */
#define MSDC_PATCH_BIT_IOINTSEL   (0x1 << 17)	/* RW */
#define MSDC_PATCH_BIT_BUSYDLY    (0xf << 18)	/* RW */
#define MSDC_PATCH_BIT_WDOD       (0xf << 22)	/* RW */
#define MSDC_PATCH_BIT_IDRTSEL    (0x1 << 26)	/* RW */
#define MSDC_PATCH_BIT_CMDFSEL    (0x1 << 27)	/* RW */
#define MSDC_PATCH_BIT_INTDLSEL   (0x1 << 28)	/* RW */
#define MSDC_PATCH_BIT_SPCPUSH    (0x1 << 29)	/* RW */
#define MSDC_PATCH_BIT_DECRCTMO   (0x1 << 30)	/* RW */

#define MSDC_PATCH_BIT1_STOP_DLY  (0xf << 8)    /* RW */

#define MSDC_PATCH_BIT2_CFGRESP   (0x1 << 15)   /* RW */
#define MSDC_PATCH_BIT2_CFGCRCSTS (0x1 << 28)   /* RW */
#define MSDC_PB2_SUPPORT_64G      (0x1 << 1)    /* RW */
#define MSDC_PB2_RESPWAIT         (0x3 << 2)    /* RW */
#define MSDC_PB2_RESPSTSENSEL     (0x7 << 16)   /* RW */
#define MSDC_PB2_CRCSTSENSEL      (0x7 << 29)   /* RW */

#define MSDC_PAD_TUNE_DATWRDLY	  (0x1f <<  0)	/* RW */
#define MSDC_PAD_TUNE_DATRRDLY	  (0x1f <<  8)	/* RW */
#define MSDC_PAD_TUNE_CMDRDLY	  (0x1f << 16)  /* RW */
#define MSDC_PAD_TUNE_CMDRRDLY	  (0x1f << 22)	/* RW */
#define MSDC_PAD_TUNE_CLKTDLY	  (0x1f << 27)  /* RW */
#define MSDC_PAD_TUNE_RXDLYSEL	  (0x1 << 15)   /* RW */
#define MSDC_PAD_TUNE_RD_SEL	  (0x1 << 13)   /* RW */
#define MSDC_PAD_TUNE_CMD_SEL	  (0x1 << 21)   /* RW */

#define PAD_DS_TUNE_DLY1	  (0x1f << 2)   /* RW */
#define PAD_DS_TUNE_DLY2	  (0x1f << 7)   /* RW */
#define PAD_DS_TUNE_DLY3	  (0x1f << 12)  /* RW */

#define PAD_CMD_TUNE_RX_DLY3	  (0x1f << 1)  /* RW */

#define EMMC50_CFG_PADCMD_LATCHCK (0x1 << 0)   /* RW */
#define EMMC50_CFG_CRCSTS_EDGE    (0x1 << 3)   /* RW */
#define EMMC50_CFG_CFCSTS_SEL     (0x1 << 4)   /* RW */

#define EMMC50_CFG3_OUTS_WR       (0x1f << 0)  /* RW */

#define SDC_FIFO_CFG_WRVALIDSEL   (0x1 << 24)  /* RW */
#define SDC_FIFO_CFG_RDVALIDSEL   (0x1 << 25)  /* RW */

/* EMMC_TOP_CONTROL mask */
#define PAD_RXDLY_SEL           (0x1 << 0)      /* RW */
#define DELAY_EN                (0x1 << 1)      /* RW */
#define PAD_DAT_RD_RXDLY2       (0x1f << 2)     /* RW */
#define PAD_DAT_RD_RXDLY        (0x1f << 7)     /* RW */
#define PAD_DAT_RD_RXDLY2_SEL   (0x1 << 12)     /* RW */
#define PAD_DAT_RD_RXDLY_SEL    (0x1 << 13)     /* RW */
#define DATA_K_VALUE_SEL        (0x1 << 14)     /* RW */
#define SDC_RX_ENH_EN           (0x1 << 15)     /* TW */

/* EMMC_TOP_CMD mask */
#define PAD_CMD_RXDLY2          (0x1f << 0)     /* RW */
#define PAD_CMD_RXDLY           (0x1f << 5)     /* RW */
#define PAD_CMD_RD_RXDLY2_SEL   (0x1 << 10)     /* RW */
#define PAD_CMD_RD_RXDLY_SEL    (0x1 << 11)     /* RW */
#define PAD_CMD_TX_DLY          (0x1f << 12)    /* RW */

#define REQ_CMD_EIO  (0x1 << 0)
#define REQ_CMD_TMO  (0x1 << 1)
#define REQ_DAT_ERR  (0x1 << 2)
#define REQ_STOP_EIO (0x1 << 3)
#define REQ_STOP_TMO (0x1 << 4)
#define REQ_CMD_BUSY (0x1 << 5)

#define MSDC_PREPARE_FLAG (0x1 << 0)
#define MSDC_ASYNC_FLAG (0x1 << 1)
#define MSDC_MMAP_FLAG (0x1 << 2)

#define MTK_MMC_AUTOSUSPEND_DELAY	50
#define CMD_TIMEOUT         (HZ/10 * 5)	/* 100ms x5 */
#define DAT_TIMEOUT         (HZ    * 5)	/* 1000ms x5 */

#define DEFAULT_DEBOUNCE	(8)	/* 8 cycles CD debounce */

#define PAD_DELAY_MAX	32 /* PAD delay cells */
/*--------------------------------------------------------------------------*/
/* Descriptor Structure                                                     */
/*--------------------------------------------------------------------------*/
struct mt_gpdma_desc {
	u32 gpd_info;
#define GPDMA_DESC_HWO		(0x1 << 0)
#define GPDMA_DESC_BDP		(0x1 << 1)
#define GPDMA_DESC_CHECKSUM	(0xff << 8) /* bit8 ~ bit15 */
#define GPDMA_DESC_INT		(0x1 << 16)
#define GPDMA_DESC_NEXT_H4	(0xf << 24)
#define GPDMA_DESC_PTR_H4	(0xf << 28)
	u32 next;
	u32 ptr;
	u32 gpd_data_len;
#define GPDMA_DESC_BUFLEN	(0xffff) /* bit0 ~ bit15 */
#define GPDMA_DESC_EXTLEN	(0xff << 16) /* bit16 ~ bit23 */
	u32 arg;
	u32 blknum;
	u32 cmd;
};

struct mt_bdma_desc {
	u32 bd_info;
#define BDMA_DESC_EOL		(0x1 << 0)
#define BDMA_DESC_CHECKSUM	(0xff << 8) /* bit8 ~ bit15 */
#define BDMA_DESC_BLKPAD	(0x1 << 17)
#define BDMA_DESC_DWPAD		(0x1 << 18)
#define BDMA_DESC_NEXT_H4	(0xf << 24)
#define BDMA_DESC_PTR_H4	(0xf << 28)
	u32 next;
	u32 ptr;
	u32 bd_data_len;
#define BDMA_DESC_BUFLEN	(0xffff) /* bit0 ~ bit15 */
};

struct msdc_dma {
	struct scatterlist *sg;	/* I/O scatter list */
	struct mt_gpdma_desc *gpd;		/* pointer to gpd array */
	struct mt_bdma_desc *bd;		/* pointer to bd array */
	dma_addr_t gpd_addr;	/* the physical address of gpd array */
	dma_addr_t bd_addr;	/* the physical address of bd array */
};

struct msdc_save_para {
	u32 msdc_cfg;
	u32 iocon;
	u32 sdc_cfg;
	u32 pad_tune;
	u32 patch_bit0;
	u32 patch_bit1;
	u32 patch_bit2;
	u32 pad_ds_tune;
	u32 pad_cmd_tune;
	u32 emmc50_cfg0;
	u32 emmc50_cfg3;
	u32 sdc_fifo_cfg;
	u32 emmc_top_control;
	u32 emmc_top_cmd;
	u32 emmc50_pad_ds_tune;
};

struct mtk_mmc_compatible {
	u8 clk_div_bits;
	bool hs400_tune; /* only used for MT8173 */
	u32 pad_tune_reg;
	bool async_fifo;
	bool data_tune;
	bool busy_check;
	bool stop_clk_fix;
	bool enhance_rx;
	bool support_64g;
	bool use_internal_cd;
};

struct msdc_tune_para {
	u32 iocon;
	u32 pad_tune;
	u32 pad_cmd_tune;
	u32 emmc_top_control;
	u32 emmc_top_cmd;
};

struct msdc_delay_phase {
	u8 maxlen;
	u8 start;
	u8 final_phase;
};

struct msdc_host {
	struct device *dev;
	const struct mtk_mmc_compatible *dev_comp;
	struct mmc_host *mmc;	/* mmc structure */
	int cmd_rsp;

	spinlock_t lock;
	struct mmc_request *mrq;
	struct mmc_command *cmd;
	struct mmc_data *data;
	int error;

	void __iomem *base;		/* host base address */
	void __iomem *top_base;		/* host top register base address */

	struct msdc_dma dma;	/* dma channel */
	u64 dma_mask;

	u32 timeout_ns;		/* data timeout ns */
	u32 timeout_clks;	/* data timeout clks */

	struct pinctrl *pinctrl;
	struct pinctrl_state *pins_default;
	struct pinctrl_state *pins_uhs;
	struct delayed_work req_timeout;
	int irq;		/* host interrupt */

	struct clk *src_clk;	/* msdc source clock */
	struct clk *h_clk;      /* msdc h_clk */
	struct clk *bus_clk;	/* bus clock which used to access register */
	struct clk *src_clk_cg; /* msdc source clock control gate */
	u32 mclk;		/* mmc subsystem clock frequency */
	u32 src_clk_freq;	/* source clock frequency */
	unsigned char timing;
	bool vqmmc_enabled;
	u32 latch_ck;
	u32 hs400_ds_delay;
	u32 hs200_cmd_int_delay; /* cmd internal delay for HS200/SDR104 */
	u32 hs400_cmd_int_delay; /* cmd internal delay for HS400 */
	bool hs400_cmd_resp_sel_rising;
				 /* cmd response sample selection for HS400 */
	bool hs400_mode;	/* current eMMC will run at hs400 mode */
	bool internal_cd;	/* Use internal card-detect logic */
	struct msdc_save_para save_para; /* used when gate HCLK */
	struct msdc_tune_para def_tune_para; /* default tune setting */
	struct msdc_tune_para saved_tune_para; /* tune result of CMD21/CMD19 */
};

static const struct mtk_mmc_compatible mt8135_compat = {
	.clk_div_bits = 8,
	.hs400_tune = false,
	.pad_tune_reg = MSDC_PAD_TUNE,
	.async_fifo = false,
	.data_tune = false,
	.busy_check = false,
	.stop_clk_fix = false,
	.enhance_rx = false,
	.support_64g = false,
};

static const struct mtk_mmc_compatible mt8173_compat = {
	.clk_div_bits = 8,
	.hs400_tune = true,
	.pad_tune_reg = MSDC_PAD_TUNE,
	.async_fifo = false,
	.data_tune = false,
	.busy_check = false,
	.stop_clk_fix = false,
	.enhance_rx = false,
	.support_64g = false,
};

static const struct mtk_mmc_compatible mt8183_compat = {
	.clk_div_bits = 12,
	.hs400_tune = false,
	.pad_tune_reg = MSDC_PAD_TUNE0,
	.async_fifo = true,
	.data_tune = true,
	.busy_check = true,
	.stop_clk_fix = true,
	.enhance_rx = true,
	.support_64g = true,
};

static const struct mtk_mmc_compatible mt2701_compat = {
	.clk_div_bits = 12,
	.hs400_tune = false,
	.pad_tune_reg = MSDC_PAD_TUNE0,
	.async_fifo = true,
	.data_tune = true,
	.busy_check = false,
	.stop_clk_fix = false,
	.enhance_rx = false,
	.support_64g = false,
};

static const struct mtk_mmc_compatible mt2712_compat = {
	.clk_div_bits = 12,
	.hs400_tune = false,
	.pad_tune_reg = MSDC_PAD_TUNE0,
	.async_fifo = true,
	.data_tune = true,
	.busy_check = true,
	.stop_clk_fix = true,
	.enhance_rx = true,
	.support_64g = true,
};

static const struct mtk_mmc_compatible mt7622_compat = {
	.clk_div_bits = 12,
	.hs400_tune = false,
	.pad_tune_reg = MSDC_PAD_TUNE0,
	.async_fifo = true,
	.data_tune = true,
	.busy_check = true,
	.stop_clk_fix = true,
	.enhance_rx = true,
	.support_64g = false,
};

static const struct mtk_mmc_compatible mt8516_compat = {
	.clk_div_bits = 12,
	.hs400_tune = false,
	.pad_tune_reg = MSDC_PAD_TUNE0,
	.async_fifo = true,
	.data_tune = true,
	.busy_check = true,
	.stop_clk_fix = true,
};

static const struct mtk_mmc_compatible mt7620_compat = {
	.clk_div_bits = 8,
	.hs400_tune = false,
	.pad_tune_reg = MSDC_PAD_TUNE,
	.async_fifo = false,
	.data_tune = false,
	.busy_check = false,
	.stop_clk_fix = false,
	.enhance_rx = false,
	.use_internal_cd = true,
};

static const struct of_device_id msdc_of_ids[] = {
	{ .compatible = "mediatek,mt8135-mmc", .data = &mt8135_compat},
	{ .compatible = "mediatek,mt8173-mmc", .data = &mt8173_compat},
	{ .compatible = "mediatek,mt8183-mmc", .data = &mt8183_compat},
	{ .compatible = "mediatek,mt2701-mmc", .data = &mt2701_compat},
	{ .compatible = "mediatek,mt2712-mmc", .data = &mt2712_compat},
	{ .compatible = "mediatek,mt7622-mmc", .data = &mt7622_compat},
	{ .compatible = "mediatek,mt8516-mmc", .data = &mt8516_compat},
	{ .compatible = "mediatek,mt7620-mmc", .data = &mt7620_compat},
	{}
};
MODULE_DEVICE_TABLE(of, msdc_of_ids);

static void sdr_set_bits(void __iomem *reg, u32 bs)
{
	u32 val = readl(reg);

	val |= bs;
	writel(val, reg);
}

static void sdr_clr_bits(void __iomem *reg, u32 bs)
{
	u32 val = readl(reg);

	val &= ~bs;
	writel(val, reg);
}

static void sdr_set_field(void __iomem *reg, u32 field, u32 val)
{
	unsigned int tv = readl(reg);

	tv &= ~field;
	tv |= ((val) << (ffs((unsigned int)field) - 1));
	writel(tv, reg);
}

static void sdr_get_field(void __iomem *reg, u32 field, u32 *val)
{
	unsigned int tv = readl(reg);

	*val = ((tv & field) >> (ffs((unsigned int)field) - 1));
}

static void msdc_reset_hw(struct msdc_host *host)
{
	u32 val;

	sdr_set_bits(host->base + MSDC_CFG, MSDC_CFG_RST);
	while (readl(host->base + MSDC_CFG) & MSDC_CFG_RST)
		cpu_relax();

	sdr_set_bits(host->base + MSDC_FIFOCS, MSDC_FIFOCS_CLR);
	while (readl(host->base + MSDC_FIFOCS) & MSDC_FIFOCS_CLR)
		cpu_relax();

	val = readl(host->base + MSDC_INT);
	writel(val, host->base + MSDC_INT);
}

static void msdc_cmd_next(struct msdc_host *host,
		struct mmc_request *mrq, struct mmc_command *cmd);

static const u32 cmd_ints_mask = MSDC_INTEN_CMDRDY | MSDC_INTEN_RSPCRCERR |
			MSDC_INTEN_CMDTMO | MSDC_INTEN_ACMDRDY |
			MSDC_INTEN_ACMDCRCERR | MSDC_INTEN_ACMDTMO;
static const u32 data_ints_mask = MSDC_INTEN_XFER_COMPL | MSDC_INTEN_DATTMO |
			MSDC_INTEN_DATCRCERR | MSDC_INTEN_DMA_BDCSERR |
			MSDC_INTEN_DMA_GPDCSERR | MSDC_INTEN_DMA_PROTECT;

static u8 msdc_dma_calcs(u8 *buf, u32 len)
{
	u32 i, sum = 0;

	for (i = 0; i < len; i++)
		sum += buf[i];
	return 0xff - (u8) sum;
}

static inline void msdc_dma_setup(struct msdc_host *host, struct msdc_dma *dma,
		struct mmc_data *data)
{
	unsigned int j, dma_len;
	dma_addr_t dma_address;
	u32 dma_ctrl;
	struct scatterlist *sg;
	struct mt_gpdma_desc *gpd;
	struct mt_bdma_desc *bd;

	sg = data->sg;

	gpd = dma->gpd;
	bd = dma->bd;

	/* modify gpd */
	gpd->gpd_info |= GPDMA_DESC_HWO;
	gpd->gpd_info |= GPDMA_DESC_BDP;
	/* need to clear first. use these bits to calc checksum */
	gpd->gpd_info &= ~GPDMA_DESC_CHECKSUM;
	gpd->gpd_info |= msdc_dma_calcs((u8 *) gpd, 16) << 8;

	/* modify bd */
	for_each_sg(data->sg, sg, data->sg_count, j) {
		dma_address = sg_dma_address(sg);
		dma_len = sg_dma_len(sg);

		/* init bd */
		bd[j].bd_info &= ~BDMA_DESC_BLKPAD;
		bd[j].bd_info &= ~BDMA_DESC_DWPAD;
		bd[j].ptr = lower_32_bits(dma_address);
		if (host->dev_comp->support_64g) {
			bd[j].bd_info &= ~BDMA_DESC_PTR_H4;
			bd[j].bd_info |= (upper_32_bits(dma_address) & 0xf)
					 << 28;
		}
		bd[j].bd_data_len &= ~BDMA_DESC_BUFLEN;
		bd[j].bd_data_len |= (dma_len & BDMA_DESC_BUFLEN);

		if (j == data->sg_count - 1) /* the last bd */
			bd[j].bd_info |= BDMA_DESC_EOL;
		else
			bd[j].bd_info &= ~BDMA_DESC_EOL;

		/* checksume need to clear first */
		bd[j].bd_info &= ~BDMA_DESC_CHECKSUM;
		bd[j].bd_info |= msdc_dma_calcs((u8 *)(&bd[j]), 16) << 8;
	}

	sdr_set_field(host->base + MSDC_DMA_CFG, MSDC_DMA_CFG_DECSEN, 1);
	dma_ctrl = readl_relaxed(host->base + MSDC_DMA_CTRL);
	dma_ctrl &= ~(MSDC_DMA_CTRL_BRUSTSZ | MSDC_DMA_CTRL_MODE);
	dma_ctrl |= (MSDC_BURST_64B << 12 | 1 << 8);
	writel_relaxed(dma_ctrl, host->base + MSDC_DMA_CTRL);
	if (host->dev_comp->support_64g)
		sdr_set_field(host->base + DMA_SA_H4BIT, DMA_ADDR_HIGH_4BIT,
			      upper_32_bits(dma->gpd_addr) & 0xf);
	writel(lower_32_bits(dma->gpd_addr), host->base + MSDC_DMA_SA);
}

static void msdc_prepare_data(struct msdc_host *host, struct mmc_request *mrq)
{
	struct mmc_data *data = mrq->data;

	if (!(data->host_cookie & MSDC_PREPARE_FLAG)) {
		data->host_cookie |= MSDC_PREPARE_FLAG;
		data->sg_count = dma_map_sg(host->dev, data->sg, data->sg_len,
					    mmc_get_dma_dir(data));
	}
}

static void msdc_unprepare_data(struct msdc_host *host, struct mmc_request *mrq)
{
	struct mmc_data *data = mrq->data;

	if (data->host_cookie & MSDC_ASYNC_FLAG)
		return;

	if (data->host_cookie & MSDC_PREPARE_FLAG) {
		dma_unmap_sg(host->dev, data->sg, data->sg_len,
			     mmc_get_dma_dir(data));
		data->host_cookie &= ~MSDC_PREPARE_FLAG;
	}
}

/* clock control primitives */
static void msdc_set_timeout(struct msdc_host *host, u32 ns, u32 clks)
{
	u32 timeout, clk_ns;
	u32 mode = 0;

	host->timeout_ns = ns;
	host->timeout_clks = clks;
	if (host->mmc->actual_clock == 0) {
		timeout = 0;
	} else {
		clk_ns  = 1000000000UL / host->mmc->actual_clock;
		timeout = (ns + clk_ns - 1) / clk_ns + clks;
		/* in 1048576 sclk cycle unit */
		timeout = (timeout + (0x1 << 20) - 1) >> 20;
		if (host->dev_comp->clk_div_bits == 8)
			sdr_get_field(host->base + MSDC_CFG,
				      MSDC_CFG_CKMOD, &mode);
		else
			sdr_get_field(host->base + MSDC_CFG,
				      MSDC_CFG_CKMOD_EXTRA, &mode);
		/*DDR mode will double the clk cycles for data timeout */
		timeout = mode >= 2 ? timeout * 2 : timeout;
		timeout = timeout > 1 ? timeout - 1 : 0;
		timeout = timeout > 255 ? 255 : timeout;
	}
	sdr_set_field(host->base + SDC_CFG, SDC_CFG_DTOC, timeout);
}

static void msdc_gate_clock(struct msdc_host *host)
{
	clk_disable_unprepare(host->src_clk_cg);
	clk_disable_unprepare(host->src_clk);
	clk_disable_unprepare(host->bus_clk);
	clk_disable_unprepare(host->h_clk);
}

static void msdc_ungate_clock(struct msdc_host *host)
{
	clk_prepare_enable(host->h_clk);
	clk_prepare_enable(host->bus_clk);
	clk_prepare_enable(host->src_clk);
	clk_prepare_enable(host->src_clk_cg);
	while (!(readl(host->base + MSDC_CFG) & MSDC_CFG_CKSTB))
		cpu_relax();
}

static void msdc_set_mclk(struct msdc_host *host, unsigned char timing, u32 hz)
{
	u32 mode;
	u32 flags;
	u32 div;
	u32 sclk;
	u32 tune_reg = host->dev_comp->pad_tune_reg;

	if (!hz) {
		dev_dbg(host->dev, "set mclk to 0\n");
		host->mclk = 0;
		host->mmc->actual_clock = 0;
		sdr_clr_bits(host->base + MSDC_CFG, MSDC_CFG_CKPDN);
		return;
	}

	flags = readl(host->base + MSDC_INTEN);
	sdr_clr_bits(host->base + MSDC_INTEN, flags);
	if (host->dev_comp->clk_div_bits == 8)
		sdr_clr_bits(host->base + MSDC_CFG, MSDC_CFG_HS400_CK_MODE);
	else
		sdr_clr_bits(host->base + MSDC_CFG,
			     MSDC_CFG_HS400_CK_MODE_EXTRA);
	if (timing == MMC_TIMING_UHS_DDR50 ||
	    timing == MMC_TIMING_MMC_DDR52 ||
	    timing == MMC_TIMING_MMC_HS400) {
		if (timing == MMC_TIMING_MMC_HS400)
			mode = 0x3;
		else
			mode = 0x2; /* ddr mode and use divisor */

		if (hz >= (host->src_clk_freq >> 2)) {
			div = 0; /* mean div = 1/4 */
			sclk = host->src_clk_freq >> 2; /* sclk = clk / 4 */
		} else {
			div = (host->src_clk_freq + ((hz << 2) - 1)) / (hz << 2);
			sclk = (host->src_clk_freq >> 2) / div;
			div = (div >> 1);
		}

		if (timing == MMC_TIMING_MMC_HS400 &&
		    hz >= (host->src_clk_freq >> 1)) {
			if (host->dev_comp->clk_div_bits == 8)
				sdr_set_bits(host->base + MSDC_CFG,
					     MSDC_CFG_HS400_CK_MODE);
			else
				sdr_set_bits(host->base + MSDC_CFG,
					     MSDC_CFG_HS400_CK_MODE_EXTRA);
			sclk = host->src_clk_freq >> 1;
			div = 0; /* div is ignore when bit18 is set */
		}
	} else if (hz >= host->src_clk_freq) {
		mode = 0x1; /* no divisor */
		div = 0;
		sclk = host->src_clk_freq;
	} else {
		mode = 0x0; /* use divisor */
		if (hz >= (host->src_clk_freq >> 1)) {
			div = 0; /* mean div = 1/2 */
			sclk = host->src_clk_freq >> 1; /* sclk = clk / 2 */
		} else {
			div = (host->src_clk_freq + ((hz << 2) - 1)) / (hz << 2);
			sclk = (host->src_clk_freq >> 2) / div;
		}
	}
	sdr_clr_bits(host->base + MSDC_CFG, MSDC_CFG_CKPDN);
	/*
	 * As src_clk/HCLK use the same bit to gate/ungate,
	 * So if want to only gate src_clk, need gate its parent(mux).
	 */
	if (host->src_clk_cg)
		clk_disable_unprepare(host->src_clk_cg);
	else
		clk_disable_unprepare(clk_get_parent(host->src_clk));
	if (host->dev_comp->clk_div_bits == 8)
		sdr_set_field(host->base + MSDC_CFG,
			      MSDC_CFG_CKMOD | MSDC_CFG_CKDIV,
			      (mode << 8) | div);
	else
		sdr_set_field(host->base + MSDC_CFG,
			      MSDC_CFG_CKMOD_EXTRA | MSDC_CFG_CKDIV_EXTRA,
			      (mode << 12) | div);
	if (host->src_clk_cg)
		clk_prepare_enable(host->src_clk_cg);
	else
		clk_prepare_enable(clk_get_parent(host->src_clk));

	while (!(readl(host->base + MSDC_CFG) & MSDC_CFG_CKSTB))
		cpu_relax();
	sdr_set_bits(host->base + MSDC_CFG, MSDC_CFG_CKPDN);
	host->mmc->actual_clock = sclk;
	host->mclk = hz;
	host->timing = timing;
	/* need because clk changed. */
	msdc_set_timeout(host, host->timeout_ns, host->timeout_clks);
	sdr_set_bits(host->base + MSDC_INTEN, flags);

	/*
	 * mmc_select_hs400() will drop to 50Mhz and High speed mode,
	 * tune result of hs200/200Mhz is not suitable for 50Mhz
	 */
	if (host->mmc->actual_clock <= 52000000) {
		writel(host->def_tune_para.iocon, host->base + MSDC_IOCON);
		if (host->top_base) {
			writel(host->def_tune_para.emmc_top_control,
			       host->top_base + EMMC_TOP_CONTROL);
			writel(host->def_tune_para.emmc_top_cmd,
			       host->top_base + EMMC_TOP_CMD);
		} else {
			writel(host->def_tune_para.pad_tune,
			       host->base + tune_reg);
		}
	} else {
		writel(host->saved_tune_para.iocon, host->base + MSDC_IOCON);
		writel(host->saved_tune_para.pad_cmd_tune,
		       host->base + PAD_CMD_TUNE);
		if (host->top_base) {
			writel(host->saved_tune_para.emmc_top_control,
			       host->top_base + EMMC_TOP_CONTROL);
			writel(host->saved_tune_para.emmc_top_cmd,
			       host->top_base + EMMC_TOP_CMD);
		} else {
			writel(host->saved_tune_para.pad_tune,
			       host->base + tune_reg);
		}
	}

	if (timing == MMC_TIMING_MMC_HS400 &&
	    host->dev_comp->hs400_tune)
		sdr_set_field(host->base + tune_reg,
			      MSDC_PAD_TUNE_CMDRRDLY,
			      host->hs400_cmd_int_delay);
	dev_dbg(host->dev, "sclk: %d, timing: %d\n", host->mmc->actual_clock,
		timing);
}

static inline u32 msdc_cmd_find_resp(struct msdc_host *host,
		struct mmc_request *mrq, struct mmc_command *cmd)
{
	u32 resp;

	switch (mmc_resp_type(cmd)) {
		/* Actually, R1, R5, R6, R7 are the same */
	case MMC_RSP_R1:
		resp = 0x1;
		break;
	case MMC_RSP_R1B:
		resp = 0x7;
		break;
	case MMC_RSP_R2:
		resp = 0x2;
		break;
	case MMC_RSP_R3:
		resp = 0x3;
		break;
	case MMC_RSP_NONE:
	default:
		resp = 0x0;
		break;
	}

	return resp;
}

static inline u32 msdc_cmd_prepare_raw_cmd(struct msdc_host *host,
		struct mmc_request *mrq, struct mmc_command *cmd)
{
	/* rawcmd :
	 * vol_swt << 30 | auto_cmd << 28 | blklen << 16 | go_irq << 15 |
	 * stop << 14 | rw << 13 | dtype << 11 | rsptyp << 7 | brk << 6 | opcode
	 */
	u32 opcode = cmd->opcode;
	u32 resp = msdc_cmd_find_resp(host, mrq, cmd);
	u32 rawcmd = (opcode & 0x3f) | ((resp & 0x7) << 7);

	host->cmd_rsp = resp;

	if ((opcode == SD_IO_RW_DIRECT && cmd->flags == (unsigned int) -1) ||
	    opcode == MMC_STOP_TRANSMISSION)
		rawcmd |= (0x1 << 14);
	else if (opcode == SD_SWITCH_VOLTAGE)
		rawcmd |= (0x1 << 30);
	else if (opcode == SD_APP_SEND_SCR ||
		 opcode == SD_APP_SEND_NUM_WR_BLKS ||
		 (opcode == SD_SWITCH && mmc_cmd_type(cmd) == MMC_CMD_ADTC) ||
		 (opcode == SD_APP_SD_STATUS && mmc_cmd_type(cmd) == MMC_CMD_ADTC) ||
		 (opcode == MMC_SEND_EXT_CSD && mmc_cmd_type(cmd) == MMC_CMD_ADTC))
		rawcmd |= (0x1 << 11);

	if (cmd->data) {
		struct mmc_data *data = cmd->data;

		if (mmc_op_multi(opcode)) {
			if (mmc_card_mmc(host->mmc->card) && mrq->sbc &&
			    !(mrq->sbc->arg & 0xFFFF0000))
				rawcmd |= 0x2 << 28; /* AutoCMD23 */
		}

		rawcmd |= ((data->blksz & 0xFFF) << 16);
		if (data->flags & MMC_DATA_WRITE)
			rawcmd |= (0x1 << 13);
		if (data->blocks > 1)
			rawcmd |= (0x2 << 11);
		else
			rawcmd |= (0x1 << 11);
		/* Always use dma mode */
		sdr_clr_bits(host->base + MSDC_CFG, MSDC_CFG_PIO);

		if (host->timeout_ns != data->timeout_ns ||
		    host->timeout_clks != data->timeout_clks)
			msdc_set_timeout(host, data->timeout_ns,
					data->timeout_clks);

		writel(data->blocks, host->base + SDC_BLK_NUM);
	}
	return rawcmd;
}

static void msdc_start_data(struct msdc_host *host, struct mmc_request *mrq,
			    struct mmc_command *cmd, struct mmc_data *data)
{
	bool read;

	WARN_ON(host->data);
	host->data = data;
	read = data->flags & MMC_DATA_READ;

	mod_delayed_work(system_wq, &host->req_timeout, DAT_TIMEOUT);
	msdc_dma_setup(host, &host->dma, data);
	sdr_set_bits(host->base + MSDC_INTEN, data_ints_mask);
	sdr_set_field(host->base + MSDC_DMA_CTRL, MSDC_DMA_CTRL_START, 1);
	dev_dbg(host->dev, "DMA start\n");
	dev_dbg(host->dev, "%s: cmd=%d DMA data: %d blocks; read=%d\n",
			__func__, cmd->opcode, data->blocks, read);
}

static int msdc_auto_cmd_done(struct msdc_host *host, int events,
		struct mmc_command *cmd)
{
	u32 *rsp = cmd->resp;

	rsp[0] = readl(host->base + SDC_ACMD_RESP);

	if (events & MSDC_INT_ACMDRDY) {
		cmd->error = 0;
	} else {
		msdc_reset_hw(host);
		if (events & MSDC_INT_ACMDCRCERR) {
			cmd->error = -EILSEQ;
			host->error |= REQ_STOP_EIO;
		} else if (events & MSDC_INT_ACMDTMO) {
			cmd->error = -ETIMEDOUT;
			host->error |= REQ_STOP_TMO;
		}
		dev_err(host->dev,
			"%s: AUTO_CMD%d arg=%08X; rsp %08X; cmd_error=%d\n",
			__func__, cmd->opcode, cmd->arg, rsp[0], cmd->error);
	}
	return cmd->error;
}

static void msdc_track_cmd_data(struct msdc_host *host,
				struct mmc_command *cmd, struct mmc_data *data)
{
	if (host->error)
		dev_dbg(host->dev, "%s: cmd=%d arg=%08X; host->error=0x%08X\n",
			__func__, cmd->opcode, cmd->arg, host->error);
}

static void msdc_request_done(struct msdc_host *host, struct mmc_request *mrq)
{
	unsigned long flags;
	bool ret;

	ret = cancel_delayed_work(&host->req_timeout);
	if (!ret) {
		/* delay work already running */
		return;
	}
	spin_lock_irqsave(&host->lock, flags);
	host->mrq = NULL;
	spin_unlock_irqrestore(&host->lock, flags);

	msdc_track_cmd_data(host, mrq->cmd, mrq->data);
	if (mrq->data)
		msdc_unprepare_data(host, mrq);
	if (host->error)
		msdc_reset_hw(host);
	mmc_request_done(host->mmc, mrq);
}

/* returns true if command is fully handled; returns false otherwise */
static bool msdc_cmd_done(struct msdc_host *host, int events,
			  struct mmc_request *mrq, struct mmc_command *cmd)
{
	bool done = false;
	bool sbc_error;
	unsigned long flags;
	u32 *rsp = cmd->resp;

	if (mrq->sbc && cmd == mrq->cmd &&
	    (events & (MSDC_INT_ACMDRDY | MSDC_INT_ACMDCRCERR
				   | MSDC_INT_ACMDTMO)))
		msdc_auto_cmd_done(host, events, mrq->sbc);

	sbc_error = mrq->sbc && mrq->sbc->error;

	if (!sbc_error && !(events & (MSDC_INT_CMDRDY
					| MSDC_INT_RSPCRCERR
					| MSDC_INT_CMDTMO)))
		return done;

	spin_lock_irqsave(&host->lock, flags);
	done = !host->cmd;
	host->cmd = NULL;
	spin_unlock_irqrestore(&host->lock, flags);

	if (done)
		return true;

	sdr_clr_bits(host->base + MSDC_INTEN, cmd_ints_mask);

	if (cmd->flags & MMC_RSP_PRESENT) {
		if (cmd->flags & MMC_RSP_136) {
			rsp[0] = readl(host->base + SDC_RESP3);
			rsp[1] = readl(host->base + SDC_RESP2);
			rsp[2] = readl(host->base + SDC_RESP1);
			rsp[3] = readl(host->base + SDC_RESP0);
		} else {
			rsp[0] = readl(host->base + SDC_RESP0);
		}
	}

	if (!sbc_error && !(events & MSDC_INT_CMDRDY)) {
		if (cmd->opcode != MMC_SEND_TUNING_BLOCK &&
		    cmd->opcode != MMC_SEND_TUNING_BLOCK_HS200)
			/*
			 * should not clear fifo/interrupt as the tune data
			 * may have alreay come.
			 */
			msdc_reset_hw(host);
		if (events & MSDC_INT_RSPCRCERR) {
			cmd->error = -EILSEQ;
			host->error |= REQ_CMD_EIO;
		} else if (events & MSDC_INT_CMDTMO) {
			cmd->error = -ETIMEDOUT;
			host->error |= REQ_CMD_TMO;
		}
	}
	if (cmd->error)
		dev_dbg(host->dev,
				"%s: cmd=%d arg=%08X; rsp %08X; cmd_error=%d\n",
				__func__, cmd->opcode, cmd->arg, rsp[0],
				cmd->error);

	msdc_cmd_next(host, mrq, cmd);
	return true;
}

/* It is the core layer's responsibility to ensure card status
 * is correct before issue a request. but host design do below
 * checks recommended.
 */
static inline bool msdc_cmd_is_ready(struct msdc_host *host,
		struct mmc_request *mrq, struct mmc_command *cmd)
{
	/* The max busy time we can endure is 20ms */
	unsigned long tmo = jiffies + msecs_to_jiffies(20);

	while ((readl(host->base + SDC_STS) & SDC_STS_CMDBUSY) &&
			time_before(jiffies, tmo))
		cpu_relax();
	if (readl(host->base + SDC_STS) & SDC_STS_CMDBUSY) {
		dev_err(host->dev, "CMD bus busy detected\n");
		host->error |= REQ_CMD_BUSY;
		msdc_cmd_done(host, MSDC_INT_CMDTMO, mrq, cmd);
		return false;
	}

	if (mmc_resp_type(cmd) == MMC_RSP_R1B || cmd->data) {
		tmo = jiffies + msecs_to_jiffies(20);
		/* R1B or with data, should check SDCBUSY */
		while ((readl(host->base + SDC_STS) & SDC_STS_SDCBUSY) &&
				time_before(jiffies, tmo))
			cpu_relax();
		if (readl(host->base + SDC_STS) & SDC_STS_SDCBUSY) {
			dev_err(host->dev, "Controller busy detected\n");
			host->error |= REQ_CMD_BUSY;
			msdc_cmd_done(host, MSDC_INT_CMDTMO, mrq, cmd);
			return false;
		}
	}
	return true;
}

static void msdc_start_command(struct msdc_host *host,
		struct mmc_request *mrq, struct mmc_command *cmd)
{
	u32 rawcmd;
	unsigned long flags;

	WARN_ON(host->cmd);
	host->cmd = cmd;

	mod_delayed_work(system_wq, &host->req_timeout, DAT_TIMEOUT);
	if (!msdc_cmd_is_ready(host, mrq, cmd))
		return;

	if ((readl(host->base + MSDC_FIFOCS) & MSDC_FIFOCS_TXCNT) >> 16 ||
	    readl(host->base + MSDC_FIFOCS) & MSDC_FIFOCS_RXCNT) {
		dev_err(host->dev, "TX/RX FIFO non-empty before start of IO. Reset\n");
		msdc_reset_hw(host);
	}

	cmd->error = 0;
	rawcmd = msdc_cmd_prepare_raw_cmd(host, mrq, cmd);

	spin_lock_irqsave(&host->lock, flags);
	sdr_set_bits(host->base + MSDC_INTEN, cmd_ints_mask);
	spin_unlock_irqrestore(&host->lock, flags);

	writel(cmd->arg, host->base + SDC_ARG);
	writel(rawcmd, host->base + SDC_CMD);
}

static void msdc_cmd_next(struct msdc_host *host,
		struct mmc_request *mrq, struct mmc_command *cmd)
{
	if ((cmd->error &&
	    !(cmd->error == -EILSEQ &&
	      (cmd->opcode == MMC_SEND_TUNING_BLOCK ||
	       cmd->opcode == MMC_SEND_TUNING_BLOCK_HS200))) ||
	    (mrq->sbc && mrq->sbc->error))
		msdc_request_done(host, mrq);
	else if (cmd == mrq->sbc)
		msdc_start_command(host, mrq, mrq->cmd);
	else if (!cmd->data)
		msdc_request_done(host, mrq);
	else
		msdc_start_data(host, mrq, cmd, cmd->data);
}

static void msdc_ops_request(struct mmc_host *mmc, struct mmc_request *mrq)
{
	struct msdc_host *host = mmc_priv(mmc);

	host->error = 0;
	WARN_ON(host->mrq);
	host->mrq = mrq;

	if (mrq->data)
		msdc_prepare_data(host, mrq);

	/* if SBC is required, we have HW option and SW option.
	 * if HW option is enabled, and SBC does not have "special" flags,
	 * use HW option,  otherwise use SW option
	 */
	if (mrq->sbc && (!mmc_card_mmc(mmc->card) ||
	    (mrq->sbc->arg & 0xFFFF0000)))
		msdc_start_command(host, mrq, mrq->sbc);
	else
		msdc_start_command(host, mrq, mrq->cmd);
}

static void msdc_pre_req(struct mmc_host *mmc, struct mmc_request *mrq)
{
	struct msdc_host *host = mmc_priv(mmc);
	struct mmc_data *data = mrq->data;

	if (!data)
		return;

	msdc_prepare_data(host, mrq);
	data->host_cookie |= MSDC_ASYNC_FLAG;
}

static void msdc_post_req(struct mmc_host *mmc, struct mmc_request *mrq,
		int err)
{
	struct msdc_host *host = mmc_priv(mmc);
	struct mmc_data *data;

	data = mrq->data;
	if (!data)
		return;
	if (data->host_cookie) {
		data->host_cookie &= ~MSDC_ASYNC_FLAG;
		msdc_unprepare_data(host, mrq);
	}
}

static void msdc_data_xfer_next(struct msdc_host *host,
				struct mmc_request *mrq, struct mmc_data *data)
{
	if (mmc_op_multi(mrq->cmd->opcode) && mrq->stop && !mrq->stop->error &&
	    !mrq->sbc)
		msdc_start_command(host, mrq, mrq->stop);
	else
		msdc_request_done(host, mrq);
}

static bool msdc_data_xfer_done(struct msdc_host *host, u32 events,
				struct mmc_request *mrq, struct mmc_data *data)
{
	struct mmc_command *stop = data->stop;
	unsigned long flags;
	bool done;
	unsigned int check_data = events &
	    (MSDC_INT_XFER_COMPL | MSDC_INT_DATCRCERR | MSDC_INT_DATTMO
	     | MSDC_INT_DMA_BDCSERR | MSDC_INT_DMA_GPDCSERR
	     | MSDC_INT_DMA_PROTECT);

	spin_lock_irqsave(&host->lock, flags);
	done = !host->data;
	if (check_data)
		host->data = NULL;
	spin_unlock_irqrestore(&host->lock, flags);

	if (done)
		return true;

	if (check_data || (stop && stop->error)) {
		dev_dbg(host->dev, "DMA status: 0x%8X\n",
				readl(host->base + MSDC_DMA_CFG));
		sdr_set_field(host->base + MSDC_DMA_CTRL, MSDC_DMA_CTRL_STOP,
				1);
		while (readl(host->base + MSDC_DMA_CFG) & MSDC_DMA_CFG_STS)
			cpu_relax();
		sdr_clr_bits(host->base + MSDC_INTEN, data_ints_mask);
		dev_dbg(host->dev, "DMA stop\n");

		if ((events & MSDC_INT_XFER_COMPL) && (!stop || !stop->error)) {
			data->bytes_xfered = data->blocks * data->blksz;
		} else {
			dev_dbg(host->dev, "interrupt events: %x\n", events);
			msdc_reset_hw(host);
			host->error |= REQ_DAT_ERR;
			data->bytes_xfered = 0;

			if (events & MSDC_INT_DATTMO)
				data->error = -ETIMEDOUT;
			else if (events & MSDC_INT_DATCRCERR)
				data->error = -EILSEQ;

			dev_dbg(host->dev, "%s: cmd=%d; blocks=%d",
				__func__, mrq->cmd->opcode, data->blocks);
			dev_dbg(host->dev, "data_error=%d xfer_size=%d\n",
				(int)data->error, data->bytes_xfered);
		}

		msdc_data_xfer_next(host, mrq, data);
		done = true;
	}
	return done;
}

static void msdc_set_buswidth(struct msdc_host *host, u32 width)
{
	u32 val = readl(host->base + SDC_CFG);

	val &= ~SDC_CFG_BUSWIDTH;

	switch (width) {
	default:
	case MMC_BUS_WIDTH_1:
		val |= (MSDC_BUS_1BITS << 16);
		break;
	case MMC_BUS_WIDTH_4:
		val |= (MSDC_BUS_4BITS << 16);
		break;
	case MMC_BUS_WIDTH_8:
		val |= (MSDC_BUS_8BITS << 16);
		break;
	}

	writel(val, host->base + SDC_CFG);
	dev_dbg(host->dev, "Bus Width = %d", width);
}

static int msdc_ops_switch_volt(struct mmc_host *mmc, struct mmc_ios *ios)
{
	struct msdc_host *host = mmc_priv(mmc);
	int ret = 0;

	if (!IS_ERR(mmc->supply.vqmmc)) {
		if (ios->signal_voltage != MMC_SIGNAL_VOLTAGE_330 &&
		    ios->signal_voltage != MMC_SIGNAL_VOLTAGE_180) {
			dev_err(host->dev, "Unsupported signal voltage!\n");
			return -EINVAL;
		}

		ret = mmc_regulator_set_vqmmc(mmc, ios);
		if (ret) {
			dev_dbg(host->dev, "Regulator set error %d (%d)\n",
				ret, ios->signal_voltage);
		} else {
			/* Apply different pinctrl settings for different signal voltage */
			if (ios->signal_voltage == MMC_SIGNAL_VOLTAGE_180)
				pinctrl_select_state(host->pinctrl, host->pins_uhs);
			else
				pinctrl_select_state(host->pinctrl, host->pins_default);
		}
	}
	return ret;
}

static int msdc_card_busy(struct mmc_host *mmc)
{
	struct msdc_host *host = mmc_priv(mmc);
	u32 status = readl(host->base + MSDC_PS);

	/* only check if data0 is low */
	return !(status & BIT(16));
}

static void msdc_request_timeout(struct work_struct *work)
{
	struct msdc_host *host = container_of(work, struct msdc_host,
			req_timeout.work);

	/* simulate HW timeout status */
	dev_err(host->dev, "%s: aborting cmd/data/mrq\n", __func__);
	if (host->mrq) {
		dev_err(host->dev, "%s: aborting mrq=%p cmd=%d\n", __func__,
				host->mrq, host->mrq->cmd->opcode);
		if (host->cmd) {
			dev_err(host->dev, "%s: aborting cmd=%d\n",
					__func__, host->cmd->opcode);
			msdc_cmd_done(host, MSDC_INT_CMDTMO, host->mrq,
					host->cmd);
		} else if (host->data) {
			dev_err(host->dev, "%s: abort data: cmd%d; %d blocks\n",
					__func__, host->mrq->cmd->opcode,
					host->data->blocks);
			msdc_data_xfer_done(host, MSDC_INT_DATTMO, host->mrq,
					host->data);
		}
	}
}

static void __msdc_enable_sdio_irq(struct msdc_host *host, int enb)
{
	if (enb) {
		sdr_set_bits(host->base + MSDC_INTEN, MSDC_INTEN_SDIOIRQ);
		sdr_set_bits(host->base + SDC_CFG, SDC_CFG_SDIOIDE);
	} else {
		sdr_clr_bits(host->base + MSDC_INTEN, MSDC_INTEN_SDIOIRQ);
		sdr_clr_bits(host->base + SDC_CFG, SDC_CFG_SDIOIDE);
	}
}

static void msdc_enable_sdio_irq(struct mmc_host *mmc, int enb)
{
	unsigned long flags;
	struct msdc_host *host = mmc_priv(mmc);

	spin_lock_irqsave(&host->lock, flags);
	__msdc_enable_sdio_irq(host, enb);
	spin_unlock_irqrestore(&host->lock, flags);

	if (enb)
		pm_runtime_get_noresume(host->dev);
	else
		pm_runtime_put_noidle(host->dev);
}

static irqreturn_t msdc_irq(int irq, void *dev_id)
{
	struct msdc_host *host = (struct msdc_host *) dev_id;

	while (true) {
		unsigned long flags;
		struct mmc_request *mrq;
		struct mmc_command *cmd;
		struct mmc_data *data;
		u32 events, event_mask;

		spin_lock_irqsave(&host->lock, flags);
		events = readl(host->base + MSDC_INT);
		event_mask = readl(host->base + MSDC_INTEN);
		if ((events & event_mask) & MSDC_INT_SDIOIRQ)
			__msdc_enable_sdio_irq(host, 0);
		/* clear interrupts */
		writel(events & event_mask, host->base + MSDC_INT);

		mrq = host->mrq;
		cmd = host->cmd;
		data = host->data;
		spin_unlock_irqrestore(&host->lock, flags);

		if ((events & event_mask) & MSDC_INT_SDIOIRQ)
			sdio_signal_irq(host->mmc);
<<<<<<< HEAD
=======

		if ((events & event_mask) & MSDC_INT_CDSC) {
			if (host->internal_cd)
				mmc_detect_change(host->mmc, msecs_to_jiffies(20));
			events &= ~MSDC_INT_CDSC;
		}
>>>>>>> c59c1e66

		if (!(events & (event_mask & ~MSDC_INT_SDIOIRQ)))
			break;

		if (!mrq) {
			dev_err(host->dev,
				"%s: MRQ=NULL; events=%08X; event_mask=%08X\n",
				__func__, events, event_mask);
			WARN_ON(1);
			break;
		}

		dev_dbg(host->dev, "%s: events=%08X\n", __func__, events);

		if (cmd)
			msdc_cmd_done(host, events, mrq, cmd);
		else if (data)
			msdc_data_xfer_done(host, events, mrq, data);
	}

	return IRQ_HANDLED;
}

static void msdc_init_hw(struct msdc_host *host)
{
	u32 val;
	u32 tune_reg = host->dev_comp->pad_tune_reg;

	/* Configure to MMC/SD mode, clock free running */
	sdr_set_bits(host->base + MSDC_CFG, MSDC_CFG_MODE | MSDC_CFG_CKPDN);

	/* Reset */
	msdc_reset_hw(host);

	/* Disable and clear all interrupts */
	writel(0, host->base + MSDC_INTEN);
	val = readl(host->base + MSDC_INT);
	writel(val, host->base + MSDC_INT);

	/* Configure card detection */
	if (host->internal_cd) {
		sdr_set_field(host->base + MSDC_PS, MSDC_PS_CDDEBOUNCE,
			      DEFAULT_DEBOUNCE);
		sdr_set_bits(host->base + MSDC_PS, MSDC_PS_CDEN);
		sdr_set_bits(host->base + MSDC_INTEN, MSDC_INTEN_CDSC);
		sdr_set_bits(host->base + SDC_CFG, SDC_CFG_INSWKUP);
	} else {
		sdr_clr_bits(host->base + SDC_CFG, SDC_CFG_INSWKUP);
		sdr_clr_bits(host->base + MSDC_PS, MSDC_PS_CDEN);
		sdr_clr_bits(host->base + MSDC_INTEN, MSDC_INTEN_CDSC);
	}

	if (host->top_base) {
		writel(0, host->top_base + EMMC_TOP_CONTROL);
		writel(0, host->top_base + EMMC_TOP_CMD);
	} else {
		writel(0, host->base + tune_reg);
	}
	writel(0, host->base + MSDC_IOCON);
	sdr_set_field(host->base + MSDC_IOCON, MSDC_IOCON_DDLSEL, 0);
	writel(0x403c0046, host->base + MSDC_PATCH_BIT);
	sdr_set_field(host->base + MSDC_PATCH_BIT, MSDC_CKGEN_MSDC_DLY_SEL, 1);
	writel(0xffff4089, host->base + MSDC_PATCH_BIT1);
	sdr_set_bits(host->base + EMMC50_CFG0, EMMC50_CFG_CFCSTS_SEL);

	if (host->dev_comp->stop_clk_fix) {
		sdr_set_field(host->base + MSDC_PATCH_BIT1,
			      MSDC_PATCH_BIT1_STOP_DLY, 3);
		sdr_clr_bits(host->base + SDC_FIFO_CFG,
			     SDC_FIFO_CFG_WRVALIDSEL);
		sdr_clr_bits(host->base + SDC_FIFO_CFG,
			     SDC_FIFO_CFG_RDVALIDSEL);
	}

	if (host->dev_comp->busy_check)
		sdr_clr_bits(host->base + MSDC_PATCH_BIT1, (1 << 7));

	if (host->dev_comp->async_fifo) {
		sdr_set_field(host->base + MSDC_PATCH_BIT2,
			      MSDC_PB2_RESPWAIT, 3);
		if (host->dev_comp->enhance_rx) {
			if (host->top_base)
				sdr_set_bits(host->top_base + EMMC_TOP_CONTROL,
					     SDC_RX_ENH_EN);
			else
				sdr_set_bits(host->base + SDC_ADV_CFG0,
					     SDC_RX_ENHANCE_EN);
		} else {
			sdr_set_field(host->base + MSDC_PATCH_BIT2,
				      MSDC_PB2_RESPSTSENSEL, 2);
			sdr_set_field(host->base + MSDC_PATCH_BIT2,
				      MSDC_PB2_CRCSTSENSEL, 2);
		}
		/* use async fifo, then no need tune internal delay */
		sdr_clr_bits(host->base + MSDC_PATCH_BIT2,
			     MSDC_PATCH_BIT2_CFGRESP);
		sdr_set_bits(host->base + MSDC_PATCH_BIT2,
			     MSDC_PATCH_BIT2_CFGCRCSTS);
	}

	if (host->dev_comp->support_64g)
		sdr_set_bits(host->base + MSDC_PATCH_BIT2,
			     MSDC_PB2_SUPPORT_64G);
	if (host->dev_comp->data_tune) {
		if (host->top_base) {
			sdr_set_bits(host->top_base + EMMC_TOP_CONTROL,
				     PAD_DAT_RD_RXDLY_SEL);
			sdr_clr_bits(host->top_base + EMMC_TOP_CONTROL,
				     DATA_K_VALUE_SEL);
			sdr_set_bits(host->top_base + EMMC_TOP_CMD,
				     PAD_CMD_RD_RXDLY_SEL);
		} else {
			sdr_set_bits(host->base + tune_reg,
				     MSDC_PAD_TUNE_RD_SEL |
				     MSDC_PAD_TUNE_CMD_SEL);
		}
	} else {
		/* choose clock tune */
		if (host->top_base)
			sdr_set_bits(host->top_base + EMMC_TOP_CONTROL,
				     PAD_RXDLY_SEL);
		else
			sdr_set_bits(host->base + tune_reg,
				     MSDC_PAD_TUNE_RXDLYSEL);
	}

	/* Configure to enable SDIO mode.
	 * it's must otherwise sdio cmd5 failed
	 */
	sdr_set_bits(host->base + SDC_CFG, SDC_CFG_SDIO);

	/* Config SDIO device detect interrupt function */
	sdr_clr_bits(host->base + SDC_CFG, SDC_CFG_SDIOIDE);

	/* Configure to default data timeout */
	sdr_set_field(host->base + SDC_CFG, SDC_CFG_DTOC, 3);

	host->def_tune_para.iocon = readl(host->base + MSDC_IOCON);
	host->saved_tune_para.iocon = readl(host->base + MSDC_IOCON);
	if (host->top_base) {
		host->def_tune_para.emmc_top_control =
			readl(host->top_base + EMMC_TOP_CONTROL);
		host->def_tune_para.emmc_top_cmd =
			readl(host->top_base + EMMC_TOP_CMD);
		host->saved_tune_para.emmc_top_control =
			readl(host->top_base + EMMC_TOP_CONTROL);
		host->saved_tune_para.emmc_top_cmd =
			readl(host->top_base + EMMC_TOP_CMD);
	} else {
		host->def_tune_para.pad_tune = readl(host->base + tune_reg);
		host->saved_tune_para.pad_tune = readl(host->base + tune_reg);
	}
	dev_dbg(host->dev, "init hardware done!");
}

static void msdc_deinit_hw(struct msdc_host *host)
{
	u32 val;

	if (host->internal_cd) {
		/* Disabled card-detect */
		sdr_clr_bits(host->base + MSDC_PS, MSDC_PS_CDEN);
		sdr_clr_bits(host->base + SDC_CFG, SDC_CFG_INSWKUP);
	}

	/* Disable and clear all interrupts */
	writel(0, host->base + MSDC_INTEN);

	val = readl(host->base + MSDC_INT);
	writel(val, host->base + MSDC_INT);
}

/* init gpd and bd list in msdc_drv_probe */
static void msdc_init_gpd_bd(struct msdc_host *host, struct msdc_dma *dma)
{
	struct mt_gpdma_desc *gpd = dma->gpd;
	struct mt_bdma_desc *bd = dma->bd;
	dma_addr_t dma_addr;
	int i;

	memset(gpd, 0, sizeof(struct mt_gpdma_desc) * 2);

	dma_addr = dma->gpd_addr + sizeof(struct mt_gpdma_desc);
	gpd->gpd_info = GPDMA_DESC_BDP; /* hwo, cs, bd pointer */
	/* gpd->next is must set for desc DMA
	 * That's why must alloc 2 gpd structure.
	 */
	gpd->next = lower_32_bits(dma_addr);
	if (host->dev_comp->support_64g)
		gpd->gpd_info |= (upper_32_bits(dma_addr) & 0xf) << 24;

	dma_addr = dma->bd_addr;
	gpd->ptr = lower_32_bits(dma->bd_addr); /* physical address */
	if (host->dev_comp->support_64g)
		gpd->gpd_info |= (upper_32_bits(dma_addr) & 0xf) << 28;

	memset(bd, 0, sizeof(struct mt_bdma_desc) * MAX_BD_NUM);
	for (i = 0; i < (MAX_BD_NUM - 1); i++) {
		dma_addr = dma->bd_addr + sizeof(*bd) * (i + 1);
		bd[i].next = lower_32_bits(dma_addr);
		if (host->dev_comp->support_64g)
			bd[i].bd_info |= (upper_32_bits(dma_addr) & 0xf) << 24;
	}
}

static void msdc_ops_set_ios(struct mmc_host *mmc, struct mmc_ios *ios)
{
	struct msdc_host *host = mmc_priv(mmc);
	int ret;

	msdc_set_buswidth(host, ios->bus_width);

	/* Suspend/Resume will do power off/on */
	switch (ios->power_mode) {
	case MMC_POWER_UP:
		if (!IS_ERR(mmc->supply.vmmc)) {
			msdc_init_hw(host);
			ret = mmc_regulator_set_ocr(mmc, mmc->supply.vmmc,
					ios->vdd);
			if (ret) {
				dev_err(host->dev, "Failed to set vmmc power!\n");
				return;
			}
		}
		break;
	case MMC_POWER_ON:
		if (!IS_ERR(mmc->supply.vqmmc) && !host->vqmmc_enabled) {
			ret = regulator_enable(mmc->supply.vqmmc);
			if (ret)
				dev_err(host->dev, "Failed to set vqmmc power!\n");
			else
				host->vqmmc_enabled = true;
		}
		break;
	case MMC_POWER_OFF:
		if (!IS_ERR(mmc->supply.vmmc))
			mmc_regulator_set_ocr(mmc, mmc->supply.vmmc, 0);

		if (!IS_ERR(mmc->supply.vqmmc) && host->vqmmc_enabled) {
			regulator_disable(mmc->supply.vqmmc);
			host->vqmmc_enabled = false;
		}
		break;
	default:
		break;
	}

	if (host->mclk != ios->clock || host->timing != ios->timing)
		msdc_set_mclk(host, ios->timing, ios->clock);
}

static u32 test_delay_bit(u32 delay, u32 bit)
{
	bit %= PAD_DELAY_MAX;
	return delay & (1 << bit);
}

static int get_delay_len(u32 delay, u32 start_bit)
{
	int i;

	for (i = 0; i < (PAD_DELAY_MAX - start_bit); i++) {
		if (test_delay_bit(delay, start_bit + i) == 0)
			return i;
	}
	return PAD_DELAY_MAX - start_bit;
}

static struct msdc_delay_phase get_best_delay(struct msdc_host *host, u32 delay)
{
	int start = 0, len = 0;
	int start_final = 0, len_final = 0;
	u8 final_phase = 0xff;
	struct msdc_delay_phase delay_phase = { 0, };

	if (delay == 0) {
		dev_err(host->dev, "phase error: [map:%x]\n", delay);
		delay_phase.final_phase = final_phase;
		return delay_phase;
	}

	while (start < PAD_DELAY_MAX) {
		len = get_delay_len(delay, start);
		if (len_final < len) {
			start_final = start;
			len_final = len;
		}
		start += len ? len : 1;
		if (len >= 12 && start_final < 4)
			break;
	}

	/* The rule is that to find the smallest delay cell */
	if (start_final == 0)
		final_phase = (start_final + len_final / 3) % PAD_DELAY_MAX;
	else
		final_phase = (start_final + len_final / 2) % PAD_DELAY_MAX;
	dev_info(host->dev, "phase: [map:%x] [maxlen:%d] [final:%d]\n",
		 delay, len_final, final_phase);

	delay_phase.maxlen = len_final;
	delay_phase.start = start_final;
	delay_phase.final_phase = final_phase;
	return delay_phase;
}

static inline void msdc_set_cmd_delay(struct msdc_host *host, u32 value)
{
	u32 tune_reg = host->dev_comp->pad_tune_reg;

	if (host->top_base)
		sdr_set_field(host->top_base + EMMC_TOP_CMD, PAD_CMD_RXDLY,
			      value);
	else
		sdr_set_field(host->base + tune_reg, MSDC_PAD_TUNE_CMDRDLY,
			      value);
}

static inline void msdc_set_data_delay(struct msdc_host *host, u32 value)
{
	u32 tune_reg = host->dev_comp->pad_tune_reg;

	if (host->top_base)
		sdr_set_field(host->top_base + EMMC_TOP_CONTROL,
			      PAD_DAT_RD_RXDLY, value);
	else
		sdr_set_field(host->base + tune_reg, MSDC_PAD_TUNE_DATRRDLY,
			      value);
}

static int msdc_tune_response(struct mmc_host *mmc, u32 opcode)
{
	struct msdc_host *host = mmc_priv(mmc);
	u32 rise_delay = 0, fall_delay = 0;
	struct msdc_delay_phase final_rise_delay, final_fall_delay = { 0,};
	struct msdc_delay_phase internal_delay_phase;
	u8 final_delay, final_maxlen;
	u32 internal_delay = 0;
	u32 tune_reg = host->dev_comp->pad_tune_reg;
	int cmd_err;
	int i, j;

	if (mmc->ios.timing == MMC_TIMING_MMC_HS200 ||
	    mmc->ios.timing == MMC_TIMING_UHS_SDR104)
		sdr_set_field(host->base + tune_reg,
			      MSDC_PAD_TUNE_CMDRRDLY,
			      host->hs200_cmd_int_delay);

	sdr_clr_bits(host->base + MSDC_IOCON, MSDC_IOCON_RSPL);
	for (i = 0 ; i < PAD_DELAY_MAX; i++) {
		msdc_set_cmd_delay(host, i);
		/*
		 * Using the same parameters, it may sometimes pass the test,
		 * but sometimes it may fail. To make sure the parameters are
		 * more stable, we test each set of parameters 3 times.
		 */
		for (j = 0; j < 3; j++) {
			mmc_send_tuning(mmc, opcode, &cmd_err);
			if (!cmd_err) {
				rise_delay |= (1 << i);
			} else {
				rise_delay &= ~(1 << i);
				break;
			}
		}
	}
	final_rise_delay = get_best_delay(host, rise_delay);
	/* if rising edge has enough margin, then do not scan falling edge */
	if (final_rise_delay.maxlen >= 12 ||
	    (final_rise_delay.start == 0 && final_rise_delay.maxlen >= 4))
		goto skip_fall;

	sdr_set_bits(host->base + MSDC_IOCON, MSDC_IOCON_RSPL);
	for (i = 0; i < PAD_DELAY_MAX; i++) {
		msdc_set_cmd_delay(host, i);
		/*
		 * Using the same parameters, it may sometimes pass the test,
		 * but sometimes it may fail. To make sure the parameters are
		 * more stable, we test each set of parameters 3 times.
		 */
		for (j = 0; j < 3; j++) {
			mmc_send_tuning(mmc, opcode, &cmd_err);
			if (!cmd_err) {
				fall_delay |= (1 << i);
			} else {
				fall_delay &= ~(1 << i);
				break;
			}
		}
	}
	final_fall_delay = get_best_delay(host, fall_delay);

skip_fall:
	final_maxlen = max(final_rise_delay.maxlen, final_fall_delay.maxlen);
	if (final_fall_delay.maxlen >= 12 && final_fall_delay.start < 4)
		final_maxlen = final_fall_delay.maxlen;
	if (final_maxlen == final_rise_delay.maxlen) {
		sdr_clr_bits(host->base + MSDC_IOCON, MSDC_IOCON_RSPL);
		final_delay = final_rise_delay.final_phase;
	} else {
		sdr_set_bits(host->base + MSDC_IOCON, MSDC_IOCON_RSPL);
		final_delay = final_fall_delay.final_phase;
	}
	msdc_set_cmd_delay(host, final_delay);

	if (host->dev_comp->async_fifo || host->hs200_cmd_int_delay)
		goto skip_internal;

	for (i = 0; i < PAD_DELAY_MAX; i++) {
		sdr_set_field(host->base + tune_reg,
			      MSDC_PAD_TUNE_CMDRRDLY, i);
		mmc_send_tuning(mmc, opcode, &cmd_err);
		if (!cmd_err)
			internal_delay |= (1 << i);
	}
	dev_dbg(host->dev, "Final internal delay: 0x%x\n", internal_delay);
	internal_delay_phase = get_best_delay(host, internal_delay);
	sdr_set_field(host->base + tune_reg, MSDC_PAD_TUNE_CMDRRDLY,
		      internal_delay_phase.final_phase);
skip_internal:
	dev_dbg(host->dev, "Final cmd pad delay: %x\n", final_delay);
	return final_delay == 0xff ? -EIO : 0;
}

static int hs400_tune_response(struct mmc_host *mmc, u32 opcode)
{
	struct msdc_host *host = mmc_priv(mmc);
	u32 cmd_delay = 0;
	struct msdc_delay_phase final_cmd_delay = { 0,};
	u8 final_delay;
	int cmd_err;
	int i, j;

	/* select EMMC50 PAD CMD tune */
	sdr_set_bits(host->base + PAD_CMD_TUNE, BIT(0));

	if (mmc->ios.timing == MMC_TIMING_MMC_HS200 ||
	    mmc->ios.timing == MMC_TIMING_UHS_SDR104)
		sdr_set_field(host->base + MSDC_PAD_TUNE,
			      MSDC_PAD_TUNE_CMDRRDLY,
			      host->hs200_cmd_int_delay);

	if (host->hs400_cmd_resp_sel_rising)
		sdr_clr_bits(host->base + MSDC_IOCON, MSDC_IOCON_RSPL);
	else
		sdr_set_bits(host->base + MSDC_IOCON, MSDC_IOCON_RSPL);
	for (i = 0 ; i < PAD_DELAY_MAX; i++) {
		sdr_set_field(host->base + PAD_CMD_TUNE,
			      PAD_CMD_TUNE_RX_DLY3, i);
		/*
		 * Using the same parameters, it may sometimes pass the test,
		 * but sometimes it may fail. To make sure the parameters are
		 * more stable, we test each set of parameters 3 times.
		 */
		for (j = 0; j < 3; j++) {
			mmc_send_tuning(mmc, opcode, &cmd_err);
			if (!cmd_err) {
				cmd_delay |= (1 << i);
			} else {
				cmd_delay &= ~(1 << i);
				break;
			}
		}
	}
	final_cmd_delay = get_best_delay(host, cmd_delay);
	sdr_set_field(host->base + PAD_CMD_TUNE, PAD_CMD_TUNE_RX_DLY3,
		      final_cmd_delay.final_phase);
	final_delay = final_cmd_delay.final_phase;

	dev_dbg(host->dev, "Final cmd pad delay: %x\n", final_delay);
	return final_delay == 0xff ? -EIO : 0;
}

static int msdc_tune_data(struct mmc_host *mmc, u32 opcode)
{
	struct msdc_host *host = mmc_priv(mmc);
	u32 rise_delay = 0, fall_delay = 0;
	struct msdc_delay_phase final_rise_delay, final_fall_delay = { 0,};
	u8 final_delay, final_maxlen;
	int i, ret;

	sdr_set_field(host->base + MSDC_PATCH_BIT, MSDC_INT_DAT_LATCH_CK_SEL,
		      host->latch_ck);
	sdr_clr_bits(host->base + MSDC_IOCON, MSDC_IOCON_DSPL);
	sdr_clr_bits(host->base + MSDC_IOCON, MSDC_IOCON_W_DSPL);
	for (i = 0 ; i < PAD_DELAY_MAX; i++) {
		msdc_set_data_delay(host, i);
		ret = mmc_send_tuning(mmc, opcode, NULL);
		if (!ret)
			rise_delay |= (1 << i);
	}
	final_rise_delay = get_best_delay(host, rise_delay);
	/* if rising edge has enough margin, then do not scan falling edge */
	if (final_rise_delay.maxlen >= 12 ||
	    (final_rise_delay.start == 0 && final_rise_delay.maxlen >= 4))
		goto skip_fall;

	sdr_set_bits(host->base + MSDC_IOCON, MSDC_IOCON_DSPL);
	sdr_set_bits(host->base + MSDC_IOCON, MSDC_IOCON_W_DSPL);
	for (i = 0; i < PAD_DELAY_MAX; i++) {
		msdc_set_data_delay(host, i);
		ret = mmc_send_tuning(mmc, opcode, NULL);
		if (!ret)
			fall_delay |= (1 << i);
	}
	final_fall_delay = get_best_delay(host, fall_delay);

skip_fall:
	final_maxlen = max(final_rise_delay.maxlen, final_fall_delay.maxlen);
	if (final_maxlen == final_rise_delay.maxlen) {
		sdr_clr_bits(host->base + MSDC_IOCON, MSDC_IOCON_DSPL);
		sdr_clr_bits(host->base + MSDC_IOCON, MSDC_IOCON_W_DSPL);
		final_delay = final_rise_delay.final_phase;
	} else {
		sdr_set_bits(host->base + MSDC_IOCON, MSDC_IOCON_DSPL);
		sdr_set_bits(host->base + MSDC_IOCON, MSDC_IOCON_W_DSPL);
		final_delay = final_fall_delay.final_phase;
	}
	msdc_set_data_delay(host, final_delay);

	dev_dbg(host->dev, "Final data pad delay: %x\n", final_delay);
	return final_delay == 0xff ? -EIO : 0;
}

/*
 * MSDC IP which supports data tune + async fifo can do CMD/DAT tune
 * together, which can save the tuning time.
 */
static int msdc_tune_together(struct mmc_host *mmc, u32 opcode)
{
	struct msdc_host *host = mmc_priv(mmc);
	u32 rise_delay = 0, fall_delay = 0;
	struct msdc_delay_phase final_rise_delay, final_fall_delay = { 0,};
	u8 final_delay, final_maxlen;
	int i, ret;

	sdr_set_field(host->base + MSDC_PATCH_BIT, MSDC_INT_DAT_LATCH_CK_SEL,
		      host->latch_ck);

	sdr_clr_bits(host->base + MSDC_IOCON, MSDC_IOCON_RSPL);
	sdr_clr_bits(host->base + MSDC_IOCON,
		     MSDC_IOCON_DSPL | MSDC_IOCON_W_DSPL);
	for (i = 0 ; i < PAD_DELAY_MAX; i++) {
		msdc_set_cmd_delay(host, i);
		msdc_set_data_delay(host, i);
		ret = mmc_send_tuning(mmc, opcode, NULL);
		if (!ret)
			rise_delay |= (1 << i);
	}
	final_rise_delay = get_best_delay(host, rise_delay);
	/* if rising edge has enough margin, then do not scan falling edge */
	if (final_rise_delay.maxlen >= 12 ||
	    (final_rise_delay.start == 0 && final_rise_delay.maxlen >= 4))
		goto skip_fall;

	sdr_set_bits(host->base + MSDC_IOCON, MSDC_IOCON_RSPL);
	sdr_set_bits(host->base + MSDC_IOCON,
		     MSDC_IOCON_DSPL | MSDC_IOCON_W_DSPL);
	for (i = 0; i < PAD_DELAY_MAX; i++) {
		msdc_set_cmd_delay(host, i);
		msdc_set_data_delay(host, i);
		ret = mmc_send_tuning(mmc, opcode, NULL);
		if (!ret)
			fall_delay |= (1 << i);
	}
	final_fall_delay = get_best_delay(host, fall_delay);

skip_fall:
	final_maxlen = max(final_rise_delay.maxlen, final_fall_delay.maxlen);
	if (final_maxlen == final_rise_delay.maxlen) {
		sdr_clr_bits(host->base + MSDC_IOCON, MSDC_IOCON_RSPL);
		sdr_clr_bits(host->base + MSDC_IOCON,
			     MSDC_IOCON_DSPL | MSDC_IOCON_W_DSPL);
		final_delay = final_rise_delay.final_phase;
	} else {
		sdr_set_bits(host->base + MSDC_IOCON, MSDC_IOCON_RSPL);
		sdr_set_bits(host->base + MSDC_IOCON,
			     MSDC_IOCON_DSPL | MSDC_IOCON_W_DSPL);
		final_delay = final_fall_delay.final_phase;
	}

	msdc_set_cmd_delay(host, final_delay);
	msdc_set_data_delay(host, final_delay);

	dev_dbg(host->dev, "Final pad delay: %x\n", final_delay);
	return final_delay == 0xff ? -EIO : 0;
}

static int msdc_execute_tuning(struct mmc_host *mmc, u32 opcode)
{
	struct msdc_host *host = mmc_priv(mmc);
	int ret;
	u32 tune_reg = host->dev_comp->pad_tune_reg;

	if (host->dev_comp->data_tune && host->dev_comp->async_fifo) {
		ret = msdc_tune_together(mmc, opcode);
		if (host->hs400_mode) {
			sdr_clr_bits(host->base + MSDC_IOCON,
				     MSDC_IOCON_DSPL | MSDC_IOCON_W_DSPL);
			msdc_set_data_delay(host, 0);
		}
		goto tune_done;
	}
	if (host->hs400_mode &&
	    host->dev_comp->hs400_tune)
		ret = hs400_tune_response(mmc, opcode);
	else
		ret = msdc_tune_response(mmc, opcode);
	if (ret == -EIO) {
		dev_err(host->dev, "Tune response fail!\n");
		return ret;
	}
	if (host->hs400_mode == false) {
		ret = msdc_tune_data(mmc, opcode);
		if (ret == -EIO)
			dev_err(host->dev, "Tune data fail!\n");
	}

tune_done:
	host->saved_tune_para.iocon = readl(host->base + MSDC_IOCON);
	host->saved_tune_para.pad_tune = readl(host->base + tune_reg);
	host->saved_tune_para.pad_cmd_tune = readl(host->base + PAD_CMD_TUNE);
	if (host->top_base) {
		host->saved_tune_para.emmc_top_control = readl(host->top_base +
				EMMC_TOP_CONTROL);
		host->saved_tune_para.emmc_top_cmd = readl(host->top_base +
				EMMC_TOP_CMD);
	}
	return ret;
}

static int msdc_prepare_hs400_tuning(struct mmc_host *mmc, struct mmc_ios *ios)
{
	struct msdc_host *host = mmc_priv(mmc);
	host->hs400_mode = true;

	if (host->top_base)
		writel(host->hs400_ds_delay,
		       host->top_base + EMMC50_PAD_DS_TUNE);
	else
		writel(host->hs400_ds_delay, host->base + PAD_DS_TUNE);
	/* hs400 mode must set it to 0 */
	sdr_clr_bits(host->base + MSDC_PATCH_BIT2, MSDC_PATCH_BIT2_CFGCRCSTS);
	/* to improve read performance, set outstanding to 2 */
	sdr_set_field(host->base + EMMC50_CFG3, EMMC50_CFG3_OUTS_WR, 2);

	return 0;
}

static void msdc_hw_reset(struct mmc_host *mmc)
{
	struct msdc_host *host = mmc_priv(mmc);

	sdr_set_bits(host->base + EMMC_IOCON, 1);
	udelay(10); /* 10us is enough */
	sdr_clr_bits(host->base + EMMC_IOCON, 1);
}

static void msdc_ack_sdio_irq(struct mmc_host *mmc)
{
	unsigned long flags;
	struct msdc_host *host = mmc_priv(mmc);

	spin_lock_irqsave(&host->lock, flags);
	__msdc_enable_sdio_irq(host, 1);
	spin_unlock_irqrestore(&host->lock, flags);
<<<<<<< HEAD
=======
}

static int msdc_get_cd(struct mmc_host *mmc)
{
	struct msdc_host *host = mmc_priv(mmc);
	int val;

	if (mmc->caps & MMC_CAP_NONREMOVABLE)
		return 1;

	if (!host->internal_cd)
		return mmc_gpio_get_cd(mmc);

	val = readl(host->base + MSDC_PS) & MSDC_PS_CDSTS;
	if (mmc->caps2 & MMC_CAP2_CD_ACTIVE_HIGH)
		return !!val;
	else
		return !val;
>>>>>>> c59c1e66
}

static const struct mmc_host_ops mt_msdc_ops = {
	.post_req = msdc_post_req,
	.pre_req = msdc_pre_req,
	.request = msdc_ops_request,
	.set_ios = msdc_ops_set_ios,
	.get_ro = mmc_gpio_get_ro,
	.get_cd = msdc_get_cd,
	.enable_sdio_irq = msdc_enable_sdio_irq,
	.ack_sdio_irq = msdc_ack_sdio_irq,
	.start_signal_voltage_switch = msdc_ops_switch_volt,
	.card_busy = msdc_card_busy,
	.execute_tuning = msdc_execute_tuning,
	.prepare_hs400_tuning = msdc_prepare_hs400_tuning,
	.hw_reset = msdc_hw_reset,
};

static void msdc_of_property_parse(struct platform_device *pdev,
				   struct msdc_host *host)
{
	of_property_read_u32(pdev->dev.of_node, "mediatek,latch-ck",
			     &host->latch_ck);

	of_property_read_u32(pdev->dev.of_node, "hs400-ds-delay",
			     &host->hs400_ds_delay);

	of_property_read_u32(pdev->dev.of_node, "mediatek,hs200-cmd-int-delay",
			     &host->hs200_cmd_int_delay);

	of_property_read_u32(pdev->dev.of_node, "mediatek,hs400-cmd-int-delay",
			     &host->hs400_cmd_int_delay);

	if (of_property_read_bool(pdev->dev.of_node,
				  "mediatek,hs400-cmd-resp-sel-rising"))
		host->hs400_cmd_resp_sel_rising = true;
	else
		host->hs400_cmd_resp_sel_rising = false;
}

static int msdc_drv_probe(struct platform_device *pdev)
{
	struct mmc_host *mmc;
	struct msdc_host *host;
	struct resource *res;
	int ret;

	if (!pdev->dev.of_node) {
		dev_err(&pdev->dev, "No DT found\n");
		return -EINVAL;
	}

	/* Allocate MMC host for this device */
	mmc = mmc_alloc_host(sizeof(struct msdc_host), &pdev->dev);
	if (!mmc)
		return -ENOMEM;

	host = mmc_priv(mmc);
	ret = mmc_of_parse(mmc);
	if (ret)
		goto host_free;

	res = platform_get_resource(pdev, IORESOURCE_MEM, 0);
	host->base = devm_ioremap_resource(&pdev->dev, res);
	if (IS_ERR(host->base)) {
		ret = PTR_ERR(host->base);
		goto host_free;
	}

	res = platform_get_resource(pdev, IORESOURCE_MEM, 1);
	if (res) {
		host->top_base = devm_ioremap_resource(&pdev->dev, res);
		if (IS_ERR(host->top_base))
			host->top_base = NULL;
	}

	ret = mmc_regulator_get_supply(mmc);
	if (ret)
		goto host_free;

	host->src_clk = devm_clk_get(&pdev->dev, "source");
	if (IS_ERR(host->src_clk)) {
		ret = PTR_ERR(host->src_clk);
		goto host_free;
	}

	host->h_clk = devm_clk_get(&pdev->dev, "hclk");
	if (IS_ERR(host->h_clk)) {
		ret = PTR_ERR(host->h_clk);
		goto host_free;
	}

	host->bus_clk = devm_clk_get(&pdev->dev, "bus_clk");
	if (IS_ERR(host->bus_clk))
		host->bus_clk = NULL;
	/*source clock control gate is optional clock*/
	host->src_clk_cg = devm_clk_get(&pdev->dev, "source_cg");
	if (IS_ERR(host->src_clk_cg))
		host->src_clk_cg = NULL;

	host->irq = platform_get_irq(pdev, 0);
	if (host->irq < 0) {
		ret = -EINVAL;
		goto host_free;
	}

	host->pinctrl = devm_pinctrl_get(&pdev->dev);
	if (IS_ERR(host->pinctrl)) {
		ret = PTR_ERR(host->pinctrl);
		dev_err(&pdev->dev, "Cannot find pinctrl!\n");
		goto host_free;
	}

	host->pins_default = pinctrl_lookup_state(host->pinctrl, "default");
	if (IS_ERR(host->pins_default)) {
		ret = PTR_ERR(host->pins_default);
		dev_err(&pdev->dev, "Cannot find pinctrl default!\n");
		goto host_free;
	}

	host->pins_uhs = pinctrl_lookup_state(host->pinctrl, "state_uhs");
	if (IS_ERR(host->pins_uhs)) {
		ret = PTR_ERR(host->pins_uhs);
		dev_err(&pdev->dev, "Cannot find pinctrl uhs!\n");
		goto host_free;
	}

	msdc_of_property_parse(pdev, host);

	host->dev = &pdev->dev;
	host->dev_comp = of_device_get_match_data(&pdev->dev);
	host->mmc = mmc;
	host->src_clk_freq = clk_get_rate(host->src_clk);
	/* Set host parameters to mmc */
	mmc->ops = &mt_msdc_ops;
	if (host->dev_comp->clk_div_bits == 8)
		mmc->f_min = DIV_ROUND_UP(host->src_clk_freq, 4 * 255);
	else
		mmc->f_min = DIV_ROUND_UP(host->src_clk_freq, 4 * 4095);

	if (!(mmc->caps & MMC_CAP_NONREMOVABLE) &&
	    !mmc_can_gpio_cd(mmc) &&
	    host->dev_comp->use_internal_cd) {
		/*
		 * Is removable but no GPIO declared, so
		 * use internal functionality.
		 */
		host->internal_cd = true;
	}

	if (mmc->caps & MMC_CAP_SDIO_IRQ)
		mmc->caps2 |= MMC_CAP2_SDIO_IRQ_NOTHREAD;

	mmc->caps |= MMC_CAP_ERASE | MMC_CAP_CMD23;
	/* MMC core transfer sizes tunable parameters */
	mmc->max_segs = MAX_BD_NUM;
	mmc->max_seg_size = BDMA_DESC_BUFLEN;
	mmc->max_blk_size = 2048;
	mmc->max_req_size = 512 * 1024;
	mmc->max_blk_count = mmc->max_req_size / 512;
	if (host->dev_comp->support_64g)
		host->dma_mask = DMA_BIT_MASK(36);
	else
		host->dma_mask = DMA_BIT_MASK(32);
	mmc_dev(mmc)->dma_mask = &host->dma_mask;

	host->timeout_clks = 3 * 1048576;
	host->dma.gpd = dma_alloc_coherent(&pdev->dev,
				2 * sizeof(struct mt_gpdma_desc),
				&host->dma.gpd_addr, GFP_KERNEL);
	host->dma.bd = dma_alloc_coherent(&pdev->dev,
				MAX_BD_NUM * sizeof(struct mt_bdma_desc),
				&host->dma.bd_addr, GFP_KERNEL);
	if (!host->dma.gpd || !host->dma.bd) {
		ret = -ENOMEM;
		goto release_mem;
	}
	msdc_init_gpd_bd(host, &host->dma);
	INIT_DELAYED_WORK(&host->req_timeout, msdc_request_timeout);
	spin_lock_init(&host->lock);

	platform_set_drvdata(pdev, mmc);
	msdc_ungate_clock(host);
	msdc_init_hw(host);

	ret = devm_request_irq(&pdev->dev, host->irq, msdc_irq,
			       IRQF_TRIGGER_NONE, pdev->name, host);
	if (ret)
		goto release;

	pm_runtime_set_active(host->dev);
	pm_runtime_set_autosuspend_delay(host->dev, MTK_MMC_AUTOSUSPEND_DELAY);
	pm_runtime_use_autosuspend(host->dev);
	pm_runtime_enable(host->dev);
	ret = mmc_add_host(mmc);

	if (ret)
		goto end;

	return 0;
end:
	pm_runtime_disable(host->dev);
release:
	platform_set_drvdata(pdev, NULL);
	msdc_deinit_hw(host);
	msdc_gate_clock(host);
release_mem:
	if (host->dma.gpd)
		dma_free_coherent(&pdev->dev,
			2 * sizeof(struct mt_gpdma_desc),
			host->dma.gpd, host->dma.gpd_addr);
	if (host->dma.bd)
		dma_free_coherent(&pdev->dev,
			MAX_BD_NUM * sizeof(struct mt_bdma_desc),
			host->dma.bd, host->dma.bd_addr);
host_free:
	mmc_free_host(mmc);

	return ret;
}

static int msdc_drv_remove(struct platform_device *pdev)
{
	struct mmc_host *mmc;
	struct msdc_host *host;

	mmc = platform_get_drvdata(pdev);
	host = mmc_priv(mmc);

	pm_runtime_get_sync(host->dev);

	platform_set_drvdata(pdev, NULL);
	mmc_remove_host(host->mmc);
	msdc_deinit_hw(host);
	msdc_gate_clock(host);

	pm_runtime_disable(host->dev);
	pm_runtime_put_noidle(host->dev);
	dma_free_coherent(&pdev->dev,
			2 * sizeof(struct mt_gpdma_desc),
			host->dma.gpd, host->dma.gpd_addr);
	dma_free_coherent(&pdev->dev, MAX_BD_NUM * sizeof(struct mt_bdma_desc),
			host->dma.bd, host->dma.bd_addr);

	mmc_free_host(host->mmc);

	return 0;
}

#ifdef CONFIG_PM
static void msdc_save_reg(struct msdc_host *host)
{
	u32 tune_reg = host->dev_comp->pad_tune_reg;

	host->save_para.msdc_cfg = readl(host->base + MSDC_CFG);
	host->save_para.iocon = readl(host->base + MSDC_IOCON);
	host->save_para.sdc_cfg = readl(host->base + SDC_CFG);
	host->save_para.patch_bit0 = readl(host->base + MSDC_PATCH_BIT);
	host->save_para.patch_bit1 = readl(host->base + MSDC_PATCH_BIT1);
	host->save_para.patch_bit2 = readl(host->base + MSDC_PATCH_BIT2);
	host->save_para.pad_ds_tune = readl(host->base + PAD_DS_TUNE);
	host->save_para.pad_cmd_tune = readl(host->base + PAD_CMD_TUNE);
	host->save_para.emmc50_cfg0 = readl(host->base + EMMC50_CFG0);
	host->save_para.emmc50_cfg3 = readl(host->base + EMMC50_CFG3);
	host->save_para.sdc_fifo_cfg = readl(host->base + SDC_FIFO_CFG);
	if (host->top_base) {
		host->save_para.emmc_top_control =
			readl(host->top_base + EMMC_TOP_CONTROL);
		host->save_para.emmc_top_cmd =
			readl(host->top_base + EMMC_TOP_CMD);
		host->save_para.emmc50_pad_ds_tune =
			readl(host->top_base + EMMC50_PAD_DS_TUNE);
	} else {
		host->save_para.pad_tune = readl(host->base + tune_reg);
	}
}

static void msdc_restore_reg(struct msdc_host *host)
{
	u32 tune_reg = host->dev_comp->pad_tune_reg;

	writel(host->save_para.msdc_cfg, host->base + MSDC_CFG);
	writel(host->save_para.iocon, host->base + MSDC_IOCON);
	writel(host->save_para.sdc_cfg, host->base + SDC_CFG);
	writel(host->save_para.patch_bit0, host->base + MSDC_PATCH_BIT);
	writel(host->save_para.patch_bit1, host->base + MSDC_PATCH_BIT1);
	writel(host->save_para.patch_bit2, host->base + MSDC_PATCH_BIT2);
	writel(host->save_para.pad_ds_tune, host->base + PAD_DS_TUNE);
	writel(host->save_para.pad_cmd_tune, host->base + PAD_CMD_TUNE);
	writel(host->save_para.emmc50_cfg0, host->base + EMMC50_CFG0);
	writel(host->save_para.emmc50_cfg3, host->base + EMMC50_CFG3);
	writel(host->save_para.sdc_fifo_cfg, host->base + SDC_FIFO_CFG);
	if (host->top_base) {
		writel(host->save_para.emmc_top_control,
		       host->top_base + EMMC_TOP_CONTROL);
		writel(host->save_para.emmc_top_cmd,
		       host->top_base + EMMC_TOP_CMD);
		writel(host->save_para.emmc50_pad_ds_tune,
		       host->top_base + EMMC50_PAD_DS_TUNE);
	} else {
		writel(host->save_para.pad_tune, host->base + tune_reg);
	}
}

static int msdc_runtime_suspend(struct device *dev)
{
	struct mmc_host *mmc = dev_get_drvdata(dev);
	struct msdc_host *host = mmc_priv(mmc);

	msdc_save_reg(host);
	msdc_gate_clock(host);
	return 0;
}

static int msdc_runtime_resume(struct device *dev)
{
	struct mmc_host *mmc = dev_get_drvdata(dev);
	struct msdc_host *host = mmc_priv(mmc);

	msdc_ungate_clock(host);
	msdc_restore_reg(host);
	return 0;
}
#endif

static const struct dev_pm_ops msdc_dev_pm_ops = {
	SET_SYSTEM_SLEEP_PM_OPS(pm_runtime_force_suspend,
				pm_runtime_force_resume)
	SET_RUNTIME_PM_OPS(msdc_runtime_suspend, msdc_runtime_resume, NULL)
};

static struct platform_driver mt_msdc_driver = {
	.probe = msdc_drv_probe,
	.remove = msdc_drv_remove,
	.driver = {
		.name = "mtk-msdc",
		.of_match_table = msdc_of_ids,
		.pm = &msdc_dev_pm_ops,
	},
};

module_platform_driver(mt_msdc_driver);
MODULE_LICENSE("GPL v2");
MODULE_DESCRIPTION("MediaTek SD/MMC Card Driver");<|MERGE_RESOLUTION|>--- conflicted
+++ resolved
@@ -1429,15 +1429,12 @@
 
 		if ((events & event_mask) & MSDC_INT_SDIOIRQ)
 			sdio_signal_irq(host->mmc);
-<<<<<<< HEAD
-=======
 
 		if ((events & event_mask) & MSDC_INT_CDSC) {
 			if (host->internal_cd)
 				mmc_detect_change(host->mmc, msecs_to_jiffies(20));
 			events &= ~MSDC_INT_CDSC;
 		}
->>>>>>> c59c1e66
 
 		if (!(events & (event_mask & ~MSDC_INT_SDIOIRQ)))
 			break;
@@ -2104,8 +2101,6 @@
 	spin_lock_irqsave(&host->lock, flags);
 	__msdc_enable_sdio_irq(host, 1);
 	spin_unlock_irqrestore(&host->lock, flags);
-<<<<<<< HEAD
-=======
 }
 
 static int msdc_get_cd(struct mmc_host *mmc)
@@ -2124,7 +2119,6 @@
 		return !!val;
 	else
 		return !val;
->>>>>>> c59c1e66
 }
 
 static const struct mmc_host_ops mt_msdc_ops = {
