--- conflicted
+++ resolved
@@ -2957,12 +2957,8 @@
 	}
 
 	/* find out number of slots supported */
-<<<<<<< HEAD
-	device_property_read_u32(dev, "num-slots", &pdata->num_slots);
-=======
 	if (!device_property_read_u32(dev, "num-slots", &pdata->num_slots))
 		dev_info(dev, "'num-slots' was deprecated.\n");
->>>>>>> f4a53352
 
 	if (device_property_read_u32(dev, "fifo-depth", &pdata->fifo_depth))
 		dev_info(dev,
