// SPDX-License-Identifier: GPL-2.0-or-later
/*
 * Access SD/MMC cards through SPI master controllers
 *
 * (C) Copyright 2005, Intec Automation,
 *		Mike Lavender (mike@steroidmicros)
 * (C) Copyright 2006-2007, David Brownell
 * (C) Copyright 2007, Axis Communications,
 *		Hans-Peter Nilsson (hp@axis.com)
 * (C) Copyright 2007, ATRON electronic GmbH,
 *		Jan Nikitenko <jan.nikitenko@gmail.com>
 */
#include <linux/sched.h>
#include <linux/delay.h>
#include <linux/slab.h>
#include <linux/module.h>
#include <linux/bio.h>
#include <linux/dma-mapping.h>
#include <linux/crc7.h>
#include <linux/crc-itu-t.h>
#include <linux/scatterlist.h>

#include <linux/mmc/host.h>
#include <linux/mmc/mmc.h>		/* for R1_SPI_* bit values */
#include <linux/mmc/slot-gpio.h>

#include <linux/spi/spi.h>
#include <linux/spi/mmc_spi.h>

#include <asm/unaligned.h>


/* NOTES:
 *
 * - For now, we won't try to interoperate with a real mmc/sd/sdio
 *   controller, although some of them do have hardware support for
 *   SPI protocol.  The main reason for such configs would be mmc-ish
 *   cards like DataFlash, which don't support that "native" protocol.
 *
 *   We don't have a "DataFlash/MMC/SD/SDIO card slot" abstraction to
 *   switch between driver stacks, and in any case if "native" mode
 *   is available, it will be faster and hence preferable.
 *
 * - MMC depends on a different chipselect management policy than the
 *   SPI interface currently supports for shared bus segments:  it needs
 *   to issue multiple spi_message requests with the chipselect active,
 *   using the results of one message to decide the next one to issue.
 *
 *   Pending updates to the programming interface, this driver expects
 *   that it not share the bus with other drivers (precluding conflicts).
 *
 * - We tell the controller to keep the chipselect active from the
 *   beginning of an mmc_host_ops.request until the end.  So beware
 *   of SPI controller drivers that mis-handle the cs_change flag!
 *
 *   However, many cards seem OK with chipselect flapping up/down
 *   during that time ... at least on unshared bus segments.
 */


/*
 * Local protocol constants, internal to data block protocols.
 */

/* Response tokens used to ack each block written: */
#define SPI_MMC_RESPONSE_CODE(x)	((x) & 0x1f)
#define SPI_RESPONSE_ACCEPTED		((2 << 1)|1)
#define SPI_RESPONSE_CRC_ERR		((5 << 1)|1)
#define SPI_RESPONSE_WRITE_ERR		((6 << 1)|1)

/* Read and write blocks start with these tokens and end with crc;
 * on error, read tokens act like a subset of R2_SPI_* values.
 */
#define SPI_TOKEN_SINGLE	0xfe	/* single block r/w, multiblock read */
#define SPI_TOKEN_MULTI_WRITE	0xfc	/* multiblock write */
#define SPI_TOKEN_STOP_TRAN	0xfd	/* terminate multiblock write */

#define MMC_SPI_BLOCKSIZE	512

#define MMC_SPI_R1B_TIMEOUT_MS	3000
#define MMC_SPI_INIT_TIMEOUT_MS	3000

/* One of the critical speed parameters is the amount of data which may
 * be transferred in one command. If this value is too low, the SD card
 * controller has to do multiple partial block writes (argggh!). With
 * today (2008) SD cards there is little speed gain if we transfer more
 * than 64 KBytes at a time. So use this value until there is any indication
 * that we should do more here.
 */
#define MMC_SPI_BLOCKSATONCE	128

/****************************************************************************/

/*
 * Local Data Structures
 */

/* "scratch" is per-{command,block} data exchanged with the card */
struct scratch {
	u8			status[29];
	u8			data_token;
	__be16			crc_val;
};

struct mmc_spi_host {
	struct mmc_host		*mmc;
	struct spi_device	*spi;

	unsigned char		power_mode;
	u16			powerup_msecs;

	struct mmc_spi_platform_data	*pdata;

	/* for bulk data transfers */
	struct spi_transfer	token, t, crc, early_status;
	struct spi_message	m;

	/* for status readback */
	struct spi_transfer	status;
	struct spi_message	readback;

	/* underlying DMA-aware controller, or null */
	struct device		*dma_dev;

	/* buffer used for commands and for message "overhead" */
	struct scratch		*data;
	dma_addr_t		data_dma;

	/* Specs say to write ones most of the time, even when the card
	 * has no need to read its input data; and many cards won't care.
	 * This is our source of those ones.
	 */
	void			*ones;
	dma_addr_t		ones_dma;
};


/****************************************************************************/

/*
 * MMC-over-SPI protocol glue, used by the MMC stack interface
 */

static inline int mmc_cs_off(struct mmc_spi_host *host)
{
	/* chipselect will always be inactive after setup() */
	return spi_setup(host->spi);
}

static int
mmc_spi_readbytes(struct mmc_spi_host *host, unsigned len)
{
	int status;

	if (len > sizeof(*host->data)) {
		WARN_ON(1);
		return -EIO;
	}

	host->status.len = len;

	if (host->dma_dev)
		dma_sync_single_for_device(host->dma_dev,
				host->data_dma, sizeof(*host->data),
				DMA_FROM_DEVICE);

	status = spi_sync_locked(host->spi, &host->readback);

	if (host->dma_dev)
		dma_sync_single_for_cpu(host->dma_dev,
				host->data_dma, sizeof(*host->data),
				DMA_FROM_DEVICE);

	return status;
}

static int mmc_spi_skip(struct mmc_spi_host *host, unsigned long timeout,
			unsigned n, u8 byte)
{
	u8 *cp = host->data->status;
	unsigned long start = jiffies;

	while (1) {
		int		status;
		unsigned	i;

		status = mmc_spi_readbytes(host, n);
		if (status < 0)
			return status;

		for (i = 0; i < n; i++) {
			if (cp[i] != byte)
				return cp[i];
		}

		if (time_is_before_jiffies(start + timeout))
			break;

		/* If we need long timeouts, we may release the CPU.
		 * We use jiffies here because we want to have a relation
		 * between elapsed time and the blocking of the scheduler.
		 */
		if (time_is_before_jiffies(start + 1))
			schedule();
	}
	return -ETIMEDOUT;
}

static inline int
mmc_spi_wait_unbusy(struct mmc_spi_host *host, unsigned long timeout)
{
	return mmc_spi_skip(host, timeout, sizeof(host->data->status), 0);
}

static int mmc_spi_readtoken(struct mmc_spi_host *host, unsigned long timeout)
{
	return mmc_spi_skip(host, timeout, 1, 0xff);
}


/*
 * Note that for SPI, cmd->resp[0] is not the same data as "native" protocol
 * hosts return!  The low byte holds R1_SPI bits.  The next byte may hold
 * R2_SPI bits ... for SEND_STATUS, or after data read errors.
 *
 * cmd->resp[1] holds any four-byte response, for R3 (READ_OCR) and on
 * newer cards R7 (IF_COND).
 */

static char *maptype(struct mmc_command *cmd)
{
	switch (mmc_spi_resp_type(cmd)) {
	case MMC_RSP_SPI_R1:	return "R1";
	case MMC_RSP_SPI_R1B:	return "R1B";
	case MMC_RSP_SPI_R2:	return "R2/R5";
	case MMC_RSP_SPI_R3:	return "R3/R4/R7";
	default:		return "?";
	}
}

/* return zero, else negative errno after setting cmd->error */
static int mmc_spi_response_get(struct mmc_spi_host *host,
		struct mmc_command *cmd, int cs_on)
{
	unsigned long timeout_ms;
	u8	*cp = host->data->status;
	u8	*end = cp + host->t.len;
	int	value = 0;
	int	bitshift;
	u8 	leftover = 0;
	unsigned short rotator;
	int 	i;
	char	tag[32];

	snprintf(tag, sizeof(tag), "  ... CMD%d response SPI_%s",
		cmd->opcode, maptype(cmd));

	/* Except for data block reads, the whole response will already
	 * be stored in the scratch buffer.  It's somewhere after the
	 * command and the first byte we read after it.  We ignore that
	 * first byte.  After STOP_TRANSMISSION command it may include
	 * two data bits, but otherwise it's all ones.
	 */
	cp += 8;
	while (cp < end && *cp == 0xff)
		cp++;

	/* Data block reads (R1 response types) may need more data... */
	if (cp == end) {
		cp = host->data->status;
		end = cp+1;

		/* Card sends N(CR) (== 1..8) bytes of all-ones then one
		 * status byte ... and we already scanned 2 bytes.
		 *
		 * REVISIT block read paths use nasty byte-at-a-time I/O
		 * so it can always DMA directly into the target buffer.
		 * It'd probably be better to memcpy() the first chunk and
		 * avoid extra i/o calls...
		 *
		 * Note we check for more than 8 bytes, because in practice,
		 * some SD cards are slow...
		 */
		for (i = 2; i < 16; i++) {
			value = mmc_spi_readbytes(host, 1);
			if (value < 0)
				goto done;
			if (*cp != 0xff)
				goto checkstatus;
		}
		value = -ETIMEDOUT;
		goto done;
	}

checkstatus:
	bitshift = 0;
	if (*cp & 0x80)	{
		/* Houston, we have an ugly card with a bit-shifted response */
		rotator = *cp++ << 8;
		/* read the next byte */
		if (cp == end) {
			value = mmc_spi_readbytes(host, 1);
			if (value < 0)
				goto done;
			cp = host->data->status;
			end = cp+1;
		}
		rotator |= *cp++;
		while (rotator & 0x8000) {
			bitshift++;
			rotator <<= 1;
		}
		cmd->resp[0] = rotator >> 8;
		leftover = rotator;
	} else {
		cmd->resp[0] = *cp++;
	}
	cmd->error = 0;

	/* Status byte: the entire seven-bit R1 response.  */
	if (cmd->resp[0] != 0) {
		if ((R1_SPI_PARAMETER | R1_SPI_ADDRESS)
				& cmd->resp[0])
			value = -EFAULT; /* Bad address */
		else if (R1_SPI_ILLEGAL_COMMAND & cmd->resp[0])
			value = -ENOSYS; /* Function not implemented */
		else if (R1_SPI_COM_CRC & cmd->resp[0])
			value = -EILSEQ; /* Illegal byte sequence */
		else if ((R1_SPI_ERASE_SEQ | R1_SPI_ERASE_RESET)
				& cmd->resp[0])
			value = -EIO;    /* I/O error */
		/* else R1_SPI_IDLE, "it's resetting" */
	}

	switch (mmc_spi_resp_type(cmd)) {

	/* SPI R1B == R1 + busy; STOP_TRANSMISSION (for multiblock reads)
	 * and less-common stuff like various erase operations.
	 */
	case MMC_RSP_SPI_R1B:
		/* maybe we read all the busy tokens already */
		while (cp < end && *cp == 0)
			cp++;
		if (cp == end) {
			timeout_ms = cmd->busy_timeout ? cmd->busy_timeout :
				MMC_SPI_R1B_TIMEOUT_MS;
			mmc_spi_wait_unbusy(host, msecs_to_jiffies(timeout_ms));
		}
		break;

	/* SPI R2 == R1 + second status byte; SEND_STATUS
	 * SPI R5 == R1 + data byte; IO_RW_DIRECT
	 */
	case MMC_RSP_SPI_R2:
		/* read the next byte */
		if (cp == end) {
			value = mmc_spi_readbytes(host, 1);
			if (value < 0)
				goto done;
			cp = host->data->status;
			end = cp+1;
		}
		if (bitshift) {
			rotator = leftover << 8;
			rotator |= *cp << bitshift;
			cmd->resp[0] |= (rotator & 0xFF00);
		} else {
			cmd->resp[0] |= *cp << 8;
		}
		break;

	/* SPI R3, R4, or R7 == R1 + 4 bytes */
	case MMC_RSP_SPI_R3:
		rotator = leftover << 8;
		cmd->resp[1] = 0;
		for (i = 0; i < 4; i++) {
			cmd->resp[1] <<= 8;
			/* read the next byte */
			if (cp == end) {
				value = mmc_spi_readbytes(host, 1);
				if (value < 0)
					goto done;
				cp = host->data->status;
				end = cp+1;
			}
			if (bitshift) {
				rotator |= *cp++ << bitshift;
				cmd->resp[1] |= (rotator >> 8);
				rotator <<= 8;
			} else {
				cmd->resp[1] |= *cp++;
			}
		}
		break;

	/* SPI R1 == just one status byte */
	case MMC_RSP_SPI_R1:
		break;

	default:
		dev_dbg(&host->spi->dev, "bad response type %04x\n",
			mmc_spi_resp_type(cmd));
		if (value >= 0)
			value = -EINVAL;
		goto done;
	}

	if (value < 0)
		dev_dbg(&host->spi->dev, "%s: resp %04x %08x\n",
			tag, cmd->resp[0], cmd->resp[1]);

	/* disable chipselect on errors and some success cases */
	if (value >= 0 && cs_on)
		return value;
done:
	if (value < 0)
		cmd->error = value;
	mmc_cs_off(host);
	return value;
}

/* Issue command and read its response.
 * Returns zero on success, negative for error.
 *
 * On error, caller must cope with mmc core retry mechanism.  That
 * means immediate low-level resubmit, which affects the bus lock...
 */
static int
mmc_spi_command_send(struct mmc_spi_host *host,
		struct mmc_request *mrq,
		struct mmc_command *cmd, int cs_on)
{
	struct scratch		*data = host->data;
	u8			*cp = data->status;
	int			status;
	struct spi_transfer	*t;

	/* We can handle most commands (except block reads) in one full
	 * duplex I/O operation before either starting the next transfer
	 * (data block or command) or else deselecting the card.
	 *
	 * First, write 7 bytes:
	 *  - an all-ones byte to ensure the card is ready
	 *  - opcode byte (plus start and transmission bits)
	 *  - four bytes of big-endian argument
	 *  - crc7 (plus end bit) ... always computed, it's cheap
	 *
	 * We init the whole buffer to all-ones, which is what we need
	 * to write while we're reading (later) response data.
	 */
	memset(cp, 0xff, sizeof(data->status));

	cp[1] = 0x40 | cmd->opcode;
	put_unaligned_be32(cmd->arg, cp + 2);
	cp[6] = crc7_be(0, cp + 1, 5) | 0x01;
	cp += 7;

	/* Then, read up to 13 bytes (while writing all-ones):
	 *  - N(CR) (== 1..8) bytes of all-ones
	 *  - status byte (for all response types)
	 *  - the rest of the response, either:
	 *      + nothing, for R1 or R1B responses
	 *	+ second status byte, for R2 responses
	 *	+ four data bytes, for R3 and R7 responses
	 *
	 * Finally, read some more bytes ... in the nice cases we know in
	 * advance how many, and reading 1 more is always OK:
	 *  - N(EC) (== 0..N) bytes of all-ones, before deselect/finish
	 *  - N(RC) (== 1..N) bytes of all-ones, before next command
	 *  - N(WR) (== 1..N) bytes of all-ones, before data write
	 *
	 * So in those cases one full duplex I/O of at most 21 bytes will
	 * handle the whole command, leaving the card ready to receive a
	 * data block or new command.  We do that whenever we can, shaving
	 * CPU and IRQ costs (especially when using DMA or FIFOs).
	 *
	 * There are two other cases, where it's not generally practical
	 * to rely on a single I/O:
	 *
	 *  - R1B responses need at least N(EC) bytes of all-zeroes.
	 *
	 *    In this case we can *try* to fit it into one I/O, then
	 *    maybe read more data later.
	 *
	 *  - Data block reads are more troublesome, since a variable
	 *    number of padding bytes precede the token and data.
	 *      + N(CX) (== 0..8) bytes of all-ones, before CSD or CID
	 *      + N(AC) (== 1..many) bytes of all-ones
	 *
	 *    In this case we currently only have minimal speedups here:
	 *    when N(CR) == 1 we can avoid I/O in response_get().
	 */
	if (cs_on && (mrq->data->flags & MMC_DATA_READ)) {
		cp += 2;	/* min(N(CR)) + status */
		/* R1 */
	} else {
		cp += 10;	/* max(N(CR)) + status + min(N(RC),N(WR)) */
		if (cmd->flags & MMC_RSP_SPI_S2)	/* R2/R5 */
			cp++;
		else if (cmd->flags & MMC_RSP_SPI_B4)	/* R3/R4/R7 */
			cp += 4;
		else if (cmd->flags & MMC_RSP_BUSY)	/* R1B */
			cp = data->status + sizeof(data->status);
		/* else:  R1 (most commands) */
	}

	dev_dbg(&host->spi->dev, "  CMD%d, resp %s\n",
		cmd->opcode, maptype(cmd));

	/* send command, leaving chipselect active */
	spi_message_init(&host->m);

	t = &host->t;
	memset(t, 0, sizeof(*t));
	t->tx_buf = t->rx_buf = data->status;
	t->tx_dma = t->rx_dma = host->data_dma;
	t->len = cp - data->status;
	t->cs_change = 1;
	spi_message_add_tail(t, &host->m);

	if (host->dma_dev) {
		host->m.is_dma_mapped = 1;
		dma_sync_single_for_device(host->dma_dev,
				host->data_dma, sizeof(*host->data),
				DMA_BIDIRECTIONAL);
	}
	status = spi_sync_locked(host->spi, &host->m);

	if (host->dma_dev)
		dma_sync_single_for_cpu(host->dma_dev,
				host->data_dma, sizeof(*host->data),
				DMA_BIDIRECTIONAL);
	if (status < 0) {
		dev_dbg(&host->spi->dev, "  ... write returned %d\n", status);
		cmd->error = status;
		return status;
	}

	/* after no-data commands and STOP_TRANSMISSION, chipselect off */
	return mmc_spi_response_get(host, cmd, cs_on);
}

/* Build data message with up to four separate transfers.  For TX, we
 * start by writing the data token.  And in most cases, we finish with
 * a status transfer.
 *
 * We always provide TX data for data and CRC.  The MMC/SD protocol
 * requires us to write ones; but Linux defaults to writing zeroes;
 * so we explicitly initialize it to all ones on RX paths.
 *
 * We also handle DMA mapping, so the underlying SPI controller does
 * not need to (re)do it for each message.
 */
static void
mmc_spi_setup_data_message(
	struct mmc_spi_host	*host,
	int			multiple,
	enum dma_data_direction	direction)
{
	struct spi_transfer	*t;
	struct scratch		*scratch = host->data;
	dma_addr_t		dma = host->data_dma;

	spi_message_init(&host->m);
	if (dma)
		host->m.is_dma_mapped = 1;

	/* for reads, readblock() skips 0xff bytes before finding
	 * the token; for writes, this transfer issues that token.
	 */
	if (direction == DMA_TO_DEVICE) {
		t = &host->token;
		memset(t, 0, sizeof(*t));
		t->len = 1;
		if (multiple)
			scratch->data_token = SPI_TOKEN_MULTI_WRITE;
		else
			scratch->data_token = SPI_TOKEN_SINGLE;
		t->tx_buf = &scratch->data_token;
		if (dma)
			t->tx_dma = dma + offsetof(struct scratch, data_token);
		spi_message_add_tail(t, &host->m);
	}

	/* Body of transfer is buffer, then CRC ...
	 * either TX-only, or RX with TX-ones.
	 */
	t = &host->t;
	memset(t, 0, sizeof(*t));
	t->tx_buf = host->ones;
	t->tx_dma = host->ones_dma;
	/* length and actual buffer info are written later */
	spi_message_add_tail(t, &host->m);

	t = &host->crc;
	memset(t, 0, sizeof(*t));
	t->len = 2;
	if (direction == DMA_TO_DEVICE) {
		/* the actual CRC may get written later */
		t->tx_buf = &scratch->crc_val;
		if (dma)
			t->tx_dma = dma + offsetof(struct scratch, crc_val);
	} else {
		t->tx_buf = host->ones;
		t->tx_dma = host->ones_dma;
		t->rx_buf = &scratch->crc_val;
		if (dma)
			t->rx_dma = dma + offsetof(struct scratch, crc_val);
	}
	spi_message_add_tail(t, &host->m);

	/*
	 * A single block read is followed by N(EC) [0+] all-ones bytes
	 * before deselect ... don't bother.
	 *
	 * Multiblock reads are followed by N(AC) [1+] all-ones bytes before
	 * the next block is read, or a STOP_TRANSMISSION is issued.  We'll
	 * collect that single byte, so readblock() doesn't need to.
	 *
	 * For a write, the one-byte data response follows immediately, then
	 * come zero or more busy bytes, then N(WR) [1+] all-ones bytes.
	 * Then single block reads may deselect, and multiblock ones issue
	 * the next token (next data block, or STOP_TRAN).  We can try to
	 * minimize I/O ops by using a single read to collect end-of-busy.
	 */
	if (multiple || direction == DMA_TO_DEVICE) {
		t = &host->early_status;
		memset(t, 0, sizeof(*t));
		t->len = (direction == DMA_TO_DEVICE) ? sizeof(scratch->status) : 1;
		t->tx_buf = host->ones;
		t->tx_dma = host->ones_dma;
		t->rx_buf = scratch->status;
		if (dma)
			t->rx_dma = dma + offsetof(struct scratch, status);
		t->cs_change = 1;
		spi_message_add_tail(t, &host->m);
	}
}

/*
 * Write one block:
 *  - caller handled preceding N(WR) [1+] all-ones bytes
 *  - data block
 *	+ token
 *	+ data bytes
 *	+ crc16
 *  - an all-ones byte ... card writes a data-response byte
 *  - followed by N(EC) [0+] all-ones bytes, card writes zero/'busy'
 *
 * Return negative errno, else success.
 */
static int
mmc_spi_writeblock(struct mmc_spi_host *host, struct spi_transfer *t,
	unsigned long timeout)
{
	struct spi_device	*spi = host->spi;
	int			status, i;
	struct scratch		*scratch = host->data;
	u32			pattern;

	if (host->mmc->use_spi_crc)
		scratch->crc_val = cpu_to_be16(crc_itu_t(0, t->tx_buf, t->len));
	if (host->dma_dev)
		dma_sync_single_for_device(host->dma_dev,
				host->data_dma, sizeof(*scratch),
				DMA_BIDIRECTIONAL);

	status = spi_sync_locked(spi, &host->m);

	if (status != 0) {
		dev_dbg(&spi->dev, "write error (%d)\n", status);
		return status;
	}

	if (host->dma_dev)
		dma_sync_single_for_cpu(host->dma_dev,
				host->data_dma, sizeof(*scratch),
				DMA_BIDIRECTIONAL);

	/*
	 * Get the transmission data-response reply.  It must follow
	 * immediately after the data block we transferred.  This reply
	 * doesn't necessarily tell whether the write operation succeeded;
	 * it just says if the transmission was ok and whether *earlier*
	 * writes succeeded; see the standard.
	 *
	 * In practice, there are (even modern SDHC-)cards which are late
	 * in sending the response, and miss the time frame by a few bits,
	 * so we have to cope with this situation and check the response
	 * bit-by-bit. Arggh!!!
	 */
	pattern = get_unaligned_be32(scratch->status);

	/* First 3 bit of pattern are undefined */
	pattern |= 0xE0000000;

	/* left-adjust to leading 0 bit */
	while (pattern & 0x80000000)
		pattern <<= 1;
	/* right-adjust for pattern matching. Code is in bit 4..0 now. */
	pattern >>= 27;

	switch (pattern) {
	case SPI_RESPONSE_ACCEPTED:
		status = 0;
		break;
	case SPI_RESPONSE_CRC_ERR:
		/* host shall then issue MMC_STOP_TRANSMISSION */
		status = -EILSEQ;
		break;
	case SPI_RESPONSE_WRITE_ERR:
		/* host shall then issue MMC_STOP_TRANSMISSION,
		 * and should MMC_SEND_STATUS to sort it out
		 */
		status = -EIO;
		break;
	default:
		status = -EPROTO;
		break;
	}
	if (status != 0) {
		dev_dbg(&spi->dev, "write error %02x (%d)\n",
			scratch->status[0], status);
		return status;
	}

	t->tx_buf += t->len;
	if (host->dma_dev)
		t->tx_dma += t->len;

	/* Return when not busy.  If we didn't collect that status yet,
	 * we'll need some more I/O.
	 */
	for (i = 4; i < sizeof(scratch->status); i++) {
		/* card is non-busy if the most recent bit is 1 */
		if (scratch->status[i] & 0x01)
			return 0;
	}
	return mmc_spi_wait_unbusy(host, timeout);
}

/*
 * Read one block:
 *  - skip leading all-ones bytes ... either
 *      + N(AC) [1..f(clock,CSD)] usually, else
 *      + N(CX) [0..8] when reading CSD or CID
 *  - data block
 *	+ token ... if error token, no data or crc
 *	+ data bytes
 *	+ crc16
 *
 * After single block reads, we're done; N(EC) [0+] all-ones bytes follow
 * before dropping chipselect.
 *
 * For multiblock reads, caller either reads the next block or issues a
 * STOP_TRANSMISSION command.
 */
static int
mmc_spi_readblock(struct mmc_spi_host *host, struct spi_transfer *t,
	unsigned long timeout)
{
	struct spi_device	*spi = host->spi;
	int			status;
	struct scratch		*scratch = host->data;
	unsigned int 		bitshift;
	u8			leftover;

	/* At least one SD card sends an all-zeroes byte when N(CX)
	 * applies, before the all-ones bytes ... just cope with that.
	 */
	status = mmc_spi_readbytes(host, 1);
	if (status < 0)
		return status;
	status = scratch->status[0];
	if (status == 0xff || status == 0)
		status = mmc_spi_readtoken(host, timeout);

	if (status < 0) {
		dev_dbg(&spi->dev, "read error %02x (%d)\n", status, status);
		return status;
	}

	/* The token may be bit-shifted...
	 * the first 0-bit precedes the data stream.
	 */
	bitshift = 7;
	while (status & 0x80) {
		status <<= 1;
		bitshift--;
	}
	leftover = status << 1;

	if (host->dma_dev) {
		dma_sync_single_for_device(host->dma_dev,
				host->data_dma, sizeof(*scratch),
				DMA_BIDIRECTIONAL);
		dma_sync_single_for_device(host->dma_dev,
				t->rx_dma, t->len,
				DMA_FROM_DEVICE);
	}

	status = spi_sync_locked(spi, &host->m);
	if (status < 0) {
		dev_dbg(&spi->dev, "read error %d\n", status);
		return status;
	}

	if (host->dma_dev) {
		dma_sync_single_for_cpu(host->dma_dev,
				host->data_dma, sizeof(*scratch),
				DMA_BIDIRECTIONAL);
		dma_sync_single_for_cpu(host->dma_dev,
				t->rx_dma, t->len,
				DMA_FROM_DEVICE);
	}

	if (bitshift) {
		/* Walk through the data and the crc and do
		 * all the magic to get byte-aligned data.
		 */
		u8 *cp = t->rx_buf;
		unsigned int len;
		unsigned int bitright = 8 - bitshift;
		u8 temp;
		for (len = t->len; len; len--) {
			temp = *cp;
			*cp++ = leftover | (temp >> bitshift);
			leftover = temp << bitright;
		}
		cp = (u8 *) &scratch->crc_val;
		temp = *cp;
		*cp++ = leftover | (temp >> bitshift);
		leftover = temp << bitright;
		temp = *cp;
		*cp = leftover | (temp >> bitshift);
	}

	if (host->mmc->use_spi_crc) {
		u16 crc = crc_itu_t(0, t->rx_buf, t->len);

		be16_to_cpus(&scratch->crc_val);
		if (scratch->crc_val != crc) {
			dev_dbg(&spi->dev,
				"read - crc error: crc_val=0x%04x, computed=0x%04x len=%d\n",
				scratch->crc_val, crc, t->len);
			return -EILSEQ;
		}
	}

	t->rx_buf += t->len;
	if (host->dma_dev)
		t->rx_dma += t->len;

	return 0;
}

/*
 * An MMC/SD data stage includes one or more blocks, optional CRCs,
 * and inline handshaking.  That handhaking makes it unlike most
 * other SPI protocol stacks.
 */
static void
mmc_spi_data_do(struct mmc_spi_host *host, struct mmc_command *cmd,
		struct mmc_data *data, u32 blk_size)
{
	struct spi_device	*spi = host->spi;
	struct device		*dma_dev = host->dma_dev;
	struct spi_transfer	*t;
	enum dma_data_direction	direction;
	struct scatterlist	*sg;
	unsigned		n_sg;
	int			multiple = (data->blocks > 1);
	u32			clock_rate;
	unsigned long		timeout;

	direction = mmc_get_dma_dir(data);
	mmc_spi_setup_data_message(host, multiple, direction);
	t = &host->t;

	if (t->speed_hz)
		clock_rate = t->speed_hz;
	else
		clock_rate = spi->max_speed_hz;

	timeout = data->timeout_ns / 1000 +
		  data->timeout_clks * 1000000 / clock_rate;
	timeout = usecs_to_jiffies((unsigned int)timeout) + 1;

	/* Handle scatterlist segments one at a time, with synch for
	 * each 512-byte block
	 */
	for_each_sg(data->sg, sg, data->sg_len, n_sg) {
		int			status = 0;
		dma_addr_t		dma_addr = 0;
		void			*kmap_addr;
		unsigned		length = sg->length;
		enum dma_data_direction	dir = direction;

		/* set up dma mapping for controller drivers that might
		 * use DMA ... though they may fall back to PIO
		 */
		if (dma_dev) {
			/* never invalidate whole *shared* pages ... */
			if ((sg->offset != 0 || length != PAGE_SIZE)
					&& dir == DMA_FROM_DEVICE)
				dir = DMA_BIDIRECTIONAL;

			dma_addr = dma_map_page(dma_dev, sg_page(sg), 0,
						PAGE_SIZE, dir);
			if (dma_mapping_error(dma_dev, dma_addr)) {
				data->error = -EFAULT;
				break;
			}
			if (direction == DMA_TO_DEVICE)
				t->tx_dma = dma_addr + sg->offset;
			else
				t->rx_dma = dma_addr + sg->offset;
		}

		/* allow pio too; we don't allow highmem */
		kmap_addr = kmap(sg_page(sg));
		if (direction == DMA_TO_DEVICE)
			t->tx_buf = kmap_addr + sg->offset;
		else
			t->rx_buf = kmap_addr + sg->offset;

		/* transfer each block, and update request status */
		while (length) {
			t->len = min(length, blk_size);

			dev_dbg(&host->spi->dev, "    %s block, %d bytes\n",
				(direction == DMA_TO_DEVICE) ? "write" : "read",
				t->len);

			if (direction == DMA_TO_DEVICE)
				status = mmc_spi_writeblock(host, t, timeout);
			else
				status = mmc_spi_readblock(host, t, timeout);
			if (status < 0)
				break;

			data->bytes_xfered += t->len;
			length -= t->len;

			if (!multiple)
				break;
		}

		/* discard mappings */
		if (direction == DMA_FROM_DEVICE)
			flush_kernel_dcache_page(sg_page(sg));
		kunmap(sg_page(sg));
		if (dma_dev)
			dma_unmap_page(dma_dev, dma_addr, PAGE_SIZE, dir);

		if (status < 0) {
			data->error = status;
			dev_dbg(&spi->dev, "%s status %d\n",
				(direction == DMA_TO_DEVICE) ? "write" : "read",
				status);
			break;
		}
	}

	/* NOTE some docs describe an MMC-only SET_BLOCK_COUNT (CMD23) that
	 * can be issued before multiblock writes.  Unlike its more widely
	 * documented analogue for SD cards (SET_WR_BLK_ERASE_COUNT, ACMD23),
	 * that can affect the STOP_TRAN logic.   Complete (and current)
	 * MMC specs should sort that out before Linux starts using CMD23.
	 */
	if (direction == DMA_TO_DEVICE && multiple) {
		struct scratch	*scratch = host->data;
		int		tmp;
		const unsigned	statlen = sizeof(scratch->status);

		dev_dbg(&spi->dev, "    STOP_TRAN\n");

		/* Tweak the per-block message we set up earlier by morphing
		 * it to hold single buffer with the token followed by some
		 * all-ones bytes ... skip N(BR) (0..1), scan the rest for
		 * "not busy any longer" status, and leave chip selected.
		 */
		INIT_LIST_HEAD(&host->m.transfers);
		list_add(&host->early_status.transfer_list,
				&host->m.transfers);

		memset(scratch->status, 0xff, statlen);
		scratch->status[0] = SPI_TOKEN_STOP_TRAN;

		host->early_status.tx_buf = host->early_status.rx_buf;
		host->early_status.tx_dma = host->early_status.rx_dma;
		host->early_status.len = statlen;

		if (host->dma_dev)
			dma_sync_single_for_device(host->dma_dev,
					host->data_dma, sizeof(*scratch),
					DMA_BIDIRECTIONAL);

		tmp = spi_sync_locked(spi, &host->m);

		if (host->dma_dev)
			dma_sync_single_for_cpu(host->dma_dev,
					host->data_dma, sizeof(*scratch),
					DMA_BIDIRECTIONAL);

		if (tmp < 0) {
			if (!data->error)
				data->error = tmp;
			return;
		}

		/* Ideally we collected "not busy" status with one I/O,
		 * avoiding wasteful byte-at-a-time scanning... but more
		 * I/O is often needed.
		 */
		for (tmp = 2; tmp < statlen; tmp++) {
			if (scratch->status[tmp] != 0)
				return;
		}
		tmp = mmc_spi_wait_unbusy(host, timeout);
		if (tmp < 0 && !data->error)
			data->error = tmp;
	}
}

/****************************************************************************/

/*
 * MMC driver implementation -- the interface to the MMC stack
 */

static void mmc_spi_request(struct mmc_host *mmc, struct mmc_request *mrq)
{
	struct mmc_spi_host	*host = mmc_priv(mmc);
	int			status = -EINVAL;
	int			crc_retry = 5;
	struct mmc_command	stop;

#ifdef DEBUG
	/* MMC core and layered drivers *MUST* issue SPI-aware commands */
	{
		struct mmc_command	*cmd;
		int			invalid = 0;

		cmd = mrq->cmd;
		if (!mmc_spi_resp_type(cmd)) {
			dev_dbg(&host->spi->dev, "bogus command\n");
			cmd->error = -EINVAL;
			invalid = 1;
		}

		cmd = mrq->stop;
		if (cmd && !mmc_spi_resp_type(cmd)) {
			dev_dbg(&host->spi->dev, "bogus STOP command\n");
			cmd->error = -EINVAL;
			invalid = 1;
		}

		if (invalid) {
			dump_stack();
			mmc_request_done(host->mmc, mrq);
			return;
		}
	}
#endif

	/* request exclusive bus access */
	spi_bus_lock(host->spi->master);

crc_recover:
	/* issue command; then optionally data and stop */
	status = mmc_spi_command_send(host, mrq, mrq->cmd, mrq->data != NULL);
	if (status == 0 && mrq->data) {
		mmc_spi_data_do(host, mrq->cmd, mrq->data, mrq->data->blksz);

		/*
		 * The SPI bus is not always reliable for large data transfers.
		 * If an occasional crc error is reported by the SD device with
		 * data read/write over SPI, it may be recovered by repeating
		 * the last SD command again. The retry count is set to 5 to
		 * ensure the driver passes stress tests.
		 */
		if (mrq->data->error == -EILSEQ && crc_retry) {
			stop.opcode = MMC_STOP_TRANSMISSION;
			stop.arg = 0;
			stop.flags = MMC_RSP_SPI_R1B | MMC_RSP_R1B | MMC_CMD_AC;
			status = mmc_spi_command_send(host, mrq, &stop, 0);
			crc_retry--;
			mrq->data->error = 0;
			goto crc_recover;
		}

		if (mrq->stop)
			status = mmc_spi_command_send(host, mrq, mrq->stop, 0);
		else
			mmc_cs_off(host);
	}

	/* release the bus */
	spi_bus_unlock(host->spi->master);

	mmc_request_done(host->mmc, mrq);
}

/* See Section 6.4.1, in SD "Simplified Physical Layer Specification 2.0"
 *
 * NOTE that here we can't know that the card has just been powered up;
 * not all MMC/SD sockets support power switching.
 *
 * FIXME when the card is still in SPI mode, e.g. from a previous kernel,
 * this doesn't seem to do the right thing at all...
 */
static void mmc_spi_initsequence(struct mmc_spi_host *host)
{
	/* Try to be very sure any previous command has completed;
	 * wait till not-busy, skip debris from any old commands.
	 */
	mmc_spi_wait_unbusy(host, msecs_to_jiffies(MMC_SPI_INIT_TIMEOUT_MS));
	mmc_spi_readbytes(host, 10);

	/*
	 * Do a burst with chipselect active-high.  We need to do this to
	 * meet the requirement of 74 clock cycles with both chipselect
	 * and CMD (MOSI) high before CMD0 ... after the card has been
	 * powered up to Vdd(min), and so is ready to take commands.
	 *
	 * Some cards are particularly needy of this (e.g. Viking "SD256")
	 * while most others don't seem to care.
	 *
	 * Note that this is one of the places MMC/SD plays games with the
	 * SPI protocol.  Another is that when chipselect is released while
	 * the card returns BUSY status, the clock must issue several cycles
	 * with chipselect high before the card will stop driving its output.
	 *
	 * SPI_CS_HIGH means "asserted" here. In some cases like when using
	 * GPIOs for chip select, SPI_CS_HIGH is set but this will be logically
	 * inverted by gpiolib, so if we want to ascertain to drive it high
	 * we should toggle the default with an XOR as we do here.
	 */
	host->spi->mode ^= SPI_CS_HIGH;
	if (spi_setup(host->spi) != 0) {
		/* Just warn; most cards work without it. */
		dev_warn(&host->spi->dev,
				"can't change chip-select polarity\n");
		host->spi->mode ^= SPI_CS_HIGH;
	} else {
		mmc_spi_readbytes(host, 18);

		host->spi->mode ^= SPI_CS_HIGH;
		if (spi_setup(host->spi) != 0) {
			/* Wot, we can't get the same setup we had before? */
			dev_err(&host->spi->dev,
					"can't restore chip-select polarity\n");
		}
	}
}

static char *mmc_powerstring(u8 power_mode)
{
	switch (power_mode) {
	case MMC_POWER_OFF: return "off";
	case MMC_POWER_UP:  return "up";
	case MMC_POWER_ON:  return "on";
	}
	return "?";
}

static void mmc_spi_set_ios(struct mmc_host *mmc, struct mmc_ios *ios)
{
	struct mmc_spi_host *host = mmc_priv(mmc);

	if (host->power_mode != ios->power_mode) {
		int		canpower;

		canpower = host->pdata && host->pdata->setpower;

		dev_dbg(&host->spi->dev, "power %s (%d)%s\n",
				mmc_powerstring(ios->power_mode),
				ios->vdd,
				canpower ? ", can switch" : "");

		/* switch power on/off if possible, accounting for
		 * max 250msec powerup time if needed.
		 */
		if (canpower) {
			switch (ios->power_mode) {
			case MMC_POWER_OFF:
			case MMC_POWER_UP:
				host->pdata->setpower(&host->spi->dev,
						ios->vdd);
				if (ios->power_mode == MMC_POWER_UP)
					msleep(host->powerup_msecs);
			}
		}

		/* See 6.4.1 in the simplified SD card physical spec 2.0 */
		if (ios->power_mode == MMC_POWER_ON)
			mmc_spi_initsequence(host);

		/* If powering down, ground all card inputs to avoid power
		 * delivery from data lines!  On a shared SPI bus, this
		 * will probably be temporary; 6.4.2 of the simplified SD
		 * spec says this must last at least 1msec.
		 *
		 *   - Clock low means CPOL 0, e.g. mode 0
		 *   - MOSI low comes from writing zero
		 *   - Chipselect is usually active low...
		 */
		if (canpower && ios->power_mode == MMC_POWER_OFF) {
			int mres;
			u8 nullbyte = 0;

			host->spi->mode &= ~(SPI_CPOL|SPI_CPHA);
			mres = spi_setup(host->spi);
			if (mres < 0)
				dev_dbg(&host->spi->dev,
					"switch to SPI mode 0 failed\n");

			if (spi_write(host->spi, &nullbyte, 1) < 0)
				dev_dbg(&host->spi->dev,
					"put spi signals to low failed\n");

			/*
			 * Now clock should be low due to spi mode 0;
			 * MOSI should be low because of written 0x00;
			 * chipselect should be low (it is active low)
			 * power supply is off, so now MMC is off too!
			 *
			 * FIXME no, chipselect can be high since the
			 * device is inactive and SPI_CS_HIGH is clear...
			 */
			msleep(10);
			if (mres == 0) {
				host->spi->mode |= (SPI_CPOL|SPI_CPHA);
				mres = spi_setup(host->spi);
				if (mres < 0)
					dev_dbg(&host->spi->dev,
						"switch back to SPI mode 3 failed\n");
			}
		}

		host->power_mode = ios->power_mode;
	}

	if (host->spi->max_speed_hz != ios->clock && ios->clock != 0) {
		int		status;

		host->spi->max_speed_hz = ios->clock;
		status = spi_setup(host->spi);
		dev_dbg(&host->spi->dev, "  clock to %d Hz, %d\n",
			host->spi->max_speed_hz, status);
	}
}

static const struct mmc_host_ops mmc_spi_ops = {
	.request	= mmc_spi_request,
	.set_ios	= mmc_spi_set_ios,
	.get_ro		= mmc_gpio_get_ro,
	.get_cd		= mmc_gpio_get_cd,
};


/****************************************************************************/

/*
 * SPI driver implementation
 */

static irqreturn_t
mmc_spi_detect_irq(int irq, void *mmc)
{
	struct mmc_spi_host *host = mmc_priv(mmc);
	u16 delay_msec = max(host->pdata->detect_delay, (u16)100);

	mmc_detect_change(mmc, msecs_to_jiffies(delay_msec));
	return IRQ_HANDLED;
}

#ifdef CONFIG_HAS_DMA
static int mmc_spi_dma_alloc(struct mmc_spi_host *host)
{
	struct spi_device *spi = host->spi;
	struct device *dev;

	if (!spi->master->dev.parent->dma_mask)
		return 0;

	dev = spi->master->dev.parent;

	host->ones_dma = dma_map_single(dev, host->ones, MMC_SPI_BLOCKSIZE,
					DMA_TO_DEVICE);
	if (dma_mapping_error(dev, host->ones_dma))
		return -ENOMEM;

	host->data_dma = dma_map_single(dev, host->data, sizeof(*host->data),
					DMA_BIDIRECTIONAL);
	if (dma_mapping_error(dev, host->data_dma)) {
		dma_unmap_single(dev, host->ones_dma, MMC_SPI_BLOCKSIZE,
				 DMA_TO_DEVICE);
		return -ENOMEM;
	}

	dma_sync_single_for_cpu(dev, host->data_dma, sizeof(*host->data),
				DMA_BIDIRECTIONAL);

	host->dma_dev = dev;
	return 0;
}

static void mmc_spi_dma_free(struct mmc_spi_host *host)
{
	if (!host->dma_dev)
		return;

	dma_unmap_single(host->dma_dev, host->ones_dma, MMC_SPI_BLOCKSIZE,
			 DMA_TO_DEVICE);
	dma_unmap_single(host->dma_dev, host->data_dma,	sizeof(*host->data),
			 DMA_BIDIRECTIONAL);
}
#else
static inline int mmc_spi_dma_alloc(struct mmc_spi_host *host) { return 0; }
static inline void mmc_spi_dma_free(struct mmc_spi_host *host) {}
#endif

static int mmc_spi_probe(struct spi_device *spi)
{
	void			*ones;
	struct mmc_host		*mmc;
	struct mmc_spi_host	*host;
	int			status;
	bool			has_ro = false;

	/* We rely on full duplex transfers, mostly to reduce
	 * per-transfer overheads (by making fewer transfers).
	 */
	if (spi->master->flags & SPI_MASTER_HALF_DUPLEX)
		return -EINVAL;

	/* MMC and SD specs only seem to care that sampling is on the
	 * rising edge ... meaning SPI modes 0 or 3.  So either SPI mode
	 * should be legit.  We'll use mode 0 since the steady state is 0,
	 * which is appropriate for hotplugging, unless the platform data
	 * specify mode 3 (if hardware is not compatible to mode 0).
	 */
	if (spi->mode != SPI_MODE_3)
		spi->mode = SPI_MODE_0;
	spi->bits_per_word = 8;

	status = spi_setup(spi);
	if (status < 0) {
		dev_dbg(&spi->dev, "needs SPI mode %02x, %d KHz; %d\n",
				spi->mode, spi->max_speed_hz / 1000,
				status);
		return status;
	}

	/* We need a supply of ones to transmit.  This is the only time
	 * the CPU touches these, so cache coherency isn't a concern.
	 *
	 * NOTE if many systems use more than one MMC-over-SPI connector
	 * it'd save some memory to share this.  That's evidently rare.
	 */
	status = -ENOMEM;
	ones = kmalloc(MMC_SPI_BLOCKSIZE, GFP_KERNEL);
	if (!ones)
		goto nomem;
	memset(ones, 0xff, MMC_SPI_BLOCKSIZE);

	mmc = mmc_alloc_host(sizeof(*host), &spi->dev);
	if (!mmc)
		goto nomem;

	mmc->ops = &mmc_spi_ops;
	mmc->max_blk_size = MMC_SPI_BLOCKSIZE;
	mmc->max_segs = MMC_SPI_BLOCKSATONCE;
	mmc->max_req_size = MMC_SPI_BLOCKSATONCE * MMC_SPI_BLOCKSIZE;
	mmc->max_blk_count = MMC_SPI_BLOCKSATONCE;

	mmc->caps = MMC_CAP_SPI;

	/* SPI doesn't need the lowspeed device identification thing for
	 * MMC or SD cards, since it never comes up in open drain mode.
	 * That's good; some SPI masters can't handle very low speeds!
	 *
	 * However, low speed SDIO cards need not handle over 400 KHz;
	 * that's the only reason not to use a few MHz for f_min (until
	 * the upper layer reads the target frequency from the CSD).
	 */
	mmc->f_min = 400000;
	mmc->f_max = spi->max_speed_hz;

	host = mmc_priv(mmc);
	host->mmc = mmc;
	host->spi = spi;

	host->ones = ones;

	dev_set_drvdata(&spi->dev, mmc);

	/* Platform data is used to hook up things like card sensing
	 * and power switching gpios.
	 */
	host->pdata = mmc_spi_get_pdata(spi);
	if (host->pdata)
		mmc->ocr_avail = host->pdata->ocr_mask;
	if (!mmc->ocr_avail) {
		dev_warn(&spi->dev, "ASSUMING 3.2-3.4 V slot power\n");
		mmc->ocr_avail = MMC_VDD_32_33|MMC_VDD_33_34;
	}
	if (host->pdata && host->pdata->setpower) {
		host->powerup_msecs = host->pdata->powerup_msecs;
		if (!host->powerup_msecs || host->powerup_msecs > 250)
			host->powerup_msecs = 250;
	}

	/* preallocate dma buffers */
	host->data = kmalloc(sizeof(*host->data), GFP_KERNEL);
	if (!host->data)
		goto fail_nobuf1;

	status = mmc_spi_dma_alloc(host);
	if (status)
		goto fail_dma;

	/* setup message for status/busy readback */
	spi_message_init(&host->readback);
	host->readback.is_dma_mapped = (host->dma_dev != NULL);

	spi_message_add_tail(&host->status, &host->readback);
	host->status.tx_buf = host->ones;
	host->status.tx_dma = host->ones_dma;
	host->status.rx_buf = &host->data->status;
	host->status.rx_dma = host->data_dma + offsetof(struct scratch, status);
	host->status.cs_change = 1;

	/* register card detect irq */
	if (host->pdata && host->pdata->init) {
		status = host->pdata->init(&spi->dev, mmc_spi_detect_irq, mmc);
		if (status != 0)
			goto fail_glue_init;
	}

	/* pass platform capabilities, if any */
	if (host->pdata) {
		mmc->caps |= host->pdata->caps;
		mmc->caps2 |= host->pdata->caps2;
	}

	status = mmc_add_host(mmc);
	if (status != 0)
		goto fail_add_host;

	/*
	 * Index 0 is card detect
	 * Old boardfiles were specifying 1 ms as debounce
	 */
<<<<<<< HEAD
	status = mmc_gpiod_request_cd(mmc, NULL, 0, false, 1000, NULL);
=======
	status = mmc_gpiod_request_cd(mmc, NULL, 0, false, 1000);
>>>>>>> 7d2a07b7
	if (status == -EPROBE_DEFER)
		goto fail_add_host;
	if (!status) {
		/*
		 * The platform has a CD GPIO signal that may support
		 * interrupts, so let mmc_gpiod_request_cd_irq() decide
		 * if polling is needed or not.
		 */
		mmc->caps &= ~MMC_CAP_NEEDS_POLL;
		mmc_gpiod_request_cd_irq(mmc);
	}
	mmc_detect_change(mmc, 0);

	/* Index 1 is write protect/read only */
	status = mmc_gpiod_request_ro(mmc, NULL, 1, 0);
	if (status == -EPROBE_DEFER)
		goto fail_add_host;
	if (!status)
		has_ro = true;

	dev_info(&spi->dev, "SD/MMC host %s%s%s%s%s\n",
			dev_name(&mmc->class_dev),
			host->dma_dev ? "" : ", no DMA",
			has_ro ? "" : ", no WP",
			(host->pdata && host->pdata->setpower)
				? "" : ", no poweroff",
			(mmc->caps & MMC_CAP_NEEDS_POLL)
				? ", cd polling" : "");
	return 0;

fail_add_host:
	mmc_remove_host(mmc);
fail_glue_init:
	mmc_spi_dma_free(host);
fail_dma:
	kfree(host->data);
fail_nobuf1:
	mmc_spi_put_pdata(spi);
	mmc_free_host(mmc);
nomem:
	kfree(ones);
	return status;
}


static int mmc_spi_remove(struct spi_device *spi)
{
	struct mmc_host		*mmc = dev_get_drvdata(&spi->dev);
	struct mmc_spi_host	*host = mmc_priv(mmc);

	/* prevent new mmc_detect_change() calls */
	if (host->pdata && host->pdata->exit)
		host->pdata->exit(&spi->dev, mmc);

	mmc_remove_host(mmc);

	mmc_spi_dma_free(host);
	kfree(host->data);
	kfree(host->ones);

	spi->max_speed_hz = mmc->f_max;
	mmc_spi_put_pdata(spi);
	mmc_free_host(mmc);
	return 0;
}

static const struct of_device_id mmc_spi_of_match_table[] = {
	{ .compatible = "mmc-spi-slot", },
	{},
};
MODULE_DEVICE_TABLE(of, mmc_spi_of_match_table);

static struct spi_driver mmc_spi_driver = {
	.driver = {
		.name =		"mmc_spi",
		.of_match_table = mmc_spi_of_match_table,
	},
	.probe =	mmc_spi_probe,
	.remove =	mmc_spi_remove,
};

module_spi_driver(mmc_spi_driver);

MODULE_AUTHOR("Mike Lavender, David Brownell, Hans-Peter Nilsson, Jan Nikitenko");
MODULE_DESCRIPTION("SPI SD/MMC host driver");
MODULE_LICENSE("GPL");
MODULE_ALIAS("spi:mmc_spi");<|MERGE_RESOLUTION|>--- conflicted
+++ resolved
@@ -1454,11 +1454,7 @@
 	 * Index 0 is card detect
 	 * Old boardfiles were specifying 1 ms as debounce
 	 */
-<<<<<<< HEAD
-	status = mmc_gpiod_request_cd(mmc, NULL, 0, false, 1000, NULL);
-=======
 	status = mmc_gpiod_request_cd(mmc, NULL, 0, false, 1000);
->>>>>>> 7d2a07b7
 	if (status == -EPROBE_DEFER)
 		goto fail_add_host;
 	if (!status) {
