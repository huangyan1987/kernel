/*
 *  linux/drivers/mmc/host/sdhci.c - Secure Digital Host Controller Interface driver
 *
 *  Copyright (C) 2005-2008 Pierre Ossman, All Rights Reserved.
 *
 * This program is free software; you can redistribute it and/or modify
 * it under the terms of the GNU General Public License as published by
 * the Free Software Foundation; either version 2 of the License, or (at
 * your option) any later version.
 *
 * Thanks to the following companies for their support:
 *
 *     - JMicron (hardware and technical support)
 */

#include <linux/delay.h>
#include <linux/highmem.h>
#include <linux/io.h>
#include <linux/module.h>
#include <linux/dma-mapping.h>
#include <linux/slab.h>
#include <linux/scatterlist.h>
#include <linux/regulator/consumer.h>
#include <linux/pm_runtime.h>
#include <linux/of.h>

#include <linux/leds.h>

#include <linux/mmc/mmc.h>
#include <linux/mmc/host.h>
#include <linux/mmc/card.h>
#include <linux/mmc/sdio.h>
#include <linux/mmc/slot-gpio.h>

#include "sdhci.h"

#define DRIVER_NAME "sdhci"

#define DBG(f, x...) \
	pr_debug(DRIVER_NAME " [%s()]: " f, __func__,## x)

#define MAX_TUNING_LOOP 40

static unsigned int debug_quirks = 0;
static unsigned int debug_quirks2;

static void sdhci_finish_data(struct sdhci_host *);

static void sdhci_enable_preset_value(struct sdhci_host *host, bool enable);

static void sdhci_dumpregs(struct sdhci_host *host)
{
	pr_err(DRIVER_NAME ": =========== REGISTER DUMP (%s)===========\n",
	       mmc_hostname(host->mmc));

	pr_err(DRIVER_NAME ": Sys addr: 0x%08x | Version:  0x%08x\n",
	       sdhci_readl(host, SDHCI_DMA_ADDRESS),
	       sdhci_readw(host, SDHCI_HOST_VERSION));
	pr_err(DRIVER_NAME ": Blk size: 0x%08x | Blk cnt:  0x%08x\n",
	       sdhci_readw(host, SDHCI_BLOCK_SIZE),
	       sdhci_readw(host, SDHCI_BLOCK_COUNT));
	pr_err(DRIVER_NAME ": Argument: 0x%08x | Trn mode: 0x%08x\n",
	       sdhci_readl(host, SDHCI_ARGUMENT),
	       sdhci_readw(host, SDHCI_TRANSFER_MODE));
	pr_err(DRIVER_NAME ": Present:  0x%08x | Host ctl: 0x%08x\n",
	       sdhci_readl(host, SDHCI_PRESENT_STATE),
	       sdhci_readb(host, SDHCI_HOST_CONTROL));
	pr_err(DRIVER_NAME ": Power:    0x%08x | Blk gap:  0x%08x\n",
	       sdhci_readb(host, SDHCI_POWER_CONTROL),
	       sdhci_readb(host, SDHCI_BLOCK_GAP_CONTROL));
	pr_err(DRIVER_NAME ": Wake-up:  0x%08x | Clock:    0x%08x\n",
	       sdhci_readb(host, SDHCI_WAKE_UP_CONTROL),
	       sdhci_readw(host, SDHCI_CLOCK_CONTROL));
	pr_err(DRIVER_NAME ": Timeout:  0x%08x | Int stat: 0x%08x\n",
	       sdhci_readb(host, SDHCI_TIMEOUT_CONTROL),
	       sdhci_readl(host, SDHCI_INT_STATUS));
	pr_err(DRIVER_NAME ": Int enab: 0x%08x | Sig enab: 0x%08x\n",
	       sdhci_readl(host, SDHCI_INT_ENABLE),
	       sdhci_readl(host, SDHCI_SIGNAL_ENABLE));
	pr_err(DRIVER_NAME ": AC12 err: 0x%08x | Slot int: 0x%08x\n",
	       sdhci_readw(host, SDHCI_ACMD12_ERR),
	       sdhci_readw(host, SDHCI_SLOT_INT_STATUS));
	pr_err(DRIVER_NAME ": Caps:     0x%08x | Caps_1:   0x%08x\n",
	       sdhci_readl(host, SDHCI_CAPABILITIES),
	       sdhci_readl(host, SDHCI_CAPABILITIES_1));
	pr_err(DRIVER_NAME ": Cmd:      0x%08x | Max curr: 0x%08x\n",
	       sdhci_readw(host, SDHCI_COMMAND),
	       sdhci_readl(host, SDHCI_MAX_CURRENT));
	pr_err(DRIVER_NAME ": Host ctl2: 0x%08x\n",
	       sdhci_readw(host, SDHCI_HOST_CONTROL2));

	if (host->flags & SDHCI_USE_ADMA) {
		if (host->flags & SDHCI_USE_64_BIT_DMA)
			pr_err(DRIVER_NAME ": ADMA Err: 0x%08x | ADMA Ptr: 0x%08x%08x\n",
			       readl(host->ioaddr + SDHCI_ADMA_ERROR),
			       readl(host->ioaddr + SDHCI_ADMA_ADDRESS_HI),
			       readl(host->ioaddr + SDHCI_ADMA_ADDRESS));
		else
			pr_err(DRIVER_NAME ": ADMA Err: 0x%08x | ADMA Ptr: 0x%08x\n",
			       readl(host->ioaddr + SDHCI_ADMA_ERROR),
			       readl(host->ioaddr + SDHCI_ADMA_ADDRESS));
	}

	pr_err(DRIVER_NAME ": ===========================================\n");
}

/*****************************************************************************\
 *                                                                           *
 * Low level functions                                                       *
 *                                                                           *
\*****************************************************************************/

static inline bool sdhci_data_line_cmd(struct mmc_command *cmd)
{
	return cmd->data || cmd->flags & MMC_RSP_BUSY;
}

static void sdhci_set_card_detection(struct sdhci_host *host, bool enable)
{
	u32 present;

	if ((host->quirks & SDHCI_QUIRK_BROKEN_CARD_DETECTION) ||
	    !mmc_card_is_removable(host->mmc))
		return;

	if (enable) {
		present = sdhci_readl(host, SDHCI_PRESENT_STATE) &
				      SDHCI_CARD_PRESENT;

		host->ier |= present ? SDHCI_INT_CARD_REMOVE :
				       SDHCI_INT_CARD_INSERT;
	} else {
		host->ier &= ~(SDHCI_INT_CARD_REMOVE | SDHCI_INT_CARD_INSERT);
	}

	sdhci_writel(host, host->ier, SDHCI_INT_ENABLE);
	sdhci_writel(host, host->ier, SDHCI_SIGNAL_ENABLE);
}

static void sdhci_enable_card_detection(struct sdhci_host *host)
{
	sdhci_set_card_detection(host, true);
}

static void sdhci_disable_card_detection(struct sdhci_host *host)
{
	sdhci_set_card_detection(host, false);
}

static void sdhci_runtime_pm_bus_on(struct sdhci_host *host)
{
	if (host->bus_on)
		return;
	host->bus_on = true;
	pm_runtime_get_noresume(host->mmc->parent);
}

static void sdhci_runtime_pm_bus_off(struct sdhci_host *host)
{
	if (!host->bus_on)
		return;
	host->bus_on = false;
	pm_runtime_put_noidle(host->mmc->parent);
}

void sdhci_reset(struct sdhci_host *host, u8 mask)
{
	unsigned long timeout;

	sdhci_writeb(host, mask, SDHCI_SOFTWARE_RESET);

	if (mask & SDHCI_RESET_ALL) {
		host->clock = 0;
		/* Reset-all turns off SD Bus Power */
		if (host->quirks2 & SDHCI_QUIRK2_CARD_ON_NEEDS_BUS_ON)
			sdhci_runtime_pm_bus_off(host);
	}

	/* Wait max 100 ms */
	timeout = 100;

	/* hw clears the bit when it's done */
	while (sdhci_readb(host, SDHCI_SOFTWARE_RESET) & mask) {
		if (timeout == 0) {
			pr_err("%s: Reset 0x%x never completed.\n",
				mmc_hostname(host->mmc), (int)mask);
			sdhci_dumpregs(host);
			return;
		}
		timeout--;
		mdelay(1);
	}
}
EXPORT_SYMBOL_GPL(sdhci_reset);

static void sdhci_do_reset(struct sdhci_host *host, u8 mask)
{
	if (host->quirks & SDHCI_QUIRK_NO_CARD_NO_RESET) {
		struct mmc_host *mmc = host->mmc;

		if (!mmc->ops->get_cd(mmc))
			return;
	}

	host->ops->reset(host, mask);

	if (mask & SDHCI_RESET_ALL) {
		if (host->flags & (SDHCI_USE_SDMA | SDHCI_USE_ADMA)) {
			if (host->ops->enable_dma)
				host->ops->enable_dma(host);
		}

		/* Resetting the controller clears many */
		host->preset_enabled = false;
	}
}

static void sdhci_init(struct sdhci_host *host, int soft)
{
	struct mmc_host *mmc = host->mmc;

	if (soft)
		sdhci_do_reset(host, SDHCI_RESET_CMD|SDHCI_RESET_DATA);
	else
		sdhci_do_reset(host, SDHCI_RESET_ALL);

	host->ier = SDHCI_INT_BUS_POWER | SDHCI_INT_DATA_END_BIT |
		    SDHCI_INT_DATA_CRC | SDHCI_INT_DATA_TIMEOUT |
		    SDHCI_INT_INDEX | SDHCI_INT_END_BIT | SDHCI_INT_CRC |
		    SDHCI_INT_TIMEOUT | SDHCI_INT_DATA_END |
		    SDHCI_INT_RESPONSE;

	if (host->tuning_mode == SDHCI_TUNING_MODE_2 ||
	    host->tuning_mode == SDHCI_TUNING_MODE_3)
		host->ier |= SDHCI_INT_RETUNE;

	sdhci_writel(host, host->ier, SDHCI_INT_ENABLE);
	sdhci_writel(host, host->ier, SDHCI_SIGNAL_ENABLE);

	if (soft) {
		/* force clock reconfiguration */
		host->clock = 0;
		mmc->ops->set_ios(mmc, &mmc->ios);
	}
}

static void sdhci_reinit(struct sdhci_host *host)
{
	sdhci_init(host, 0);
	sdhci_enable_card_detection(host);
}

static void __sdhci_led_activate(struct sdhci_host *host)
{
	u8 ctrl;

	ctrl = sdhci_readb(host, SDHCI_HOST_CONTROL);
	ctrl |= SDHCI_CTRL_LED;
	sdhci_writeb(host, ctrl, SDHCI_HOST_CONTROL);
}

static void __sdhci_led_deactivate(struct sdhci_host *host)
{
	u8 ctrl;

	ctrl = sdhci_readb(host, SDHCI_HOST_CONTROL);
	ctrl &= ~SDHCI_CTRL_LED;
	sdhci_writeb(host, ctrl, SDHCI_HOST_CONTROL);
}

#if IS_REACHABLE(CONFIG_LEDS_CLASS)
static void sdhci_led_control(struct led_classdev *led,
			      enum led_brightness brightness)
{
	struct sdhci_host *host = container_of(led, struct sdhci_host, led);
	unsigned long flags;

	spin_lock_irqsave(&host->lock, flags);

	if (host->runtime_suspended)
		goto out;

	if (brightness == LED_OFF)
		__sdhci_led_deactivate(host);
	else
		__sdhci_led_activate(host);
out:
	spin_unlock_irqrestore(&host->lock, flags);
}

static int sdhci_led_register(struct sdhci_host *host)
{
	struct mmc_host *mmc = host->mmc;

	snprintf(host->led_name, sizeof(host->led_name),
		 "%s::", mmc_hostname(mmc));

	host->led.name = host->led_name;
	host->led.brightness = LED_OFF;
	host->led.default_trigger = mmc_hostname(mmc);
	host->led.brightness_set = sdhci_led_control;

	return led_classdev_register(mmc_dev(mmc), &host->led);
}

static void sdhci_led_unregister(struct sdhci_host *host)
{
	led_classdev_unregister(&host->led);
}

static inline void sdhci_led_activate(struct sdhci_host *host)
{
}

static inline void sdhci_led_deactivate(struct sdhci_host *host)
{
}

#else

static inline int sdhci_led_register(struct sdhci_host *host)
{
	return 0;
}

static inline void sdhci_led_unregister(struct sdhci_host *host)
{
}

static inline void sdhci_led_activate(struct sdhci_host *host)
{
	__sdhci_led_activate(host);
}

static inline void sdhci_led_deactivate(struct sdhci_host *host)
{
	__sdhci_led_deactivate(host);
}

#endif

/*****************************************************************************\
 *                                                                           *
 * Core functions                                                            *
 *                                                                           *
\*****************************************************************************/

static void sdhci_read_block_pio(struct sdhci_host *host)
{
	unsigned long flags;
	size_t blksize, len, chunk;
	u32 uninitialized_var(scratch);
	u8 *buf;

	DBG("PIO reading\n");

	blksize = host->data->blksz;
	chunk = 0;

	local_irq_save(flags);

	while (blksize) {
		BUG_ON(!sg_miter_next(&host->sg_miter));

		len = min(host->sg_miter.length, blksize);

		blksize -= len;
		host->sg_miter.consumed = len;

		buf = host->sg_miter.addr;

		while (len) {
			if (chunk == 0) {
				scratch = sdhci_readl(host, SDHCI_BUFFER);
				chunk = 4;
			}

			*buf = scratch & 0xFF;

			buf++;
			scratch >>= 8;
			chunk--;
			len--;
		}
	}

	sg_miter_stop(&host->sg_miter);

	local_irq_restore(flags);
}

static void sdhci_write_block_pio(struct sdhci_host *host)
{
	unsigned long flags;
	size_t blksize, len, chunk;
	u32 scratch;
	u8 *buf;

	DBG("PIO writing\n");

	blksize = host->data->blksz;
	chunk = 0;
	scratch = 0;

	local_irq_save(flags);

	while (blksize) {
		BUG_ON(!sg_miter_next(&host->sg_miter));

		len = min(host->sg_miter.length, blksize);

		blksize -= len;
		host->sg_miter.consumed = len;

		buf = host->sg_miter.addr;

		while (len) {
			scratch |= (u32)*buf << (chunk * 8);

			buf++;
			chunk++;
			len--;

			if ((chunk == 4) || ((len == 0) && (blksize == 0))) {
				sdhci_writel(host, scratch, SDHCI_BUFFER);
				chunk = 0;
				scratch = 0;
			}
		}
	}

	sg_miter_stop(&host->sg_miter);

	local_irq_restore(flags);
}

static void sdhci_transfer_pio(struct sdhci_host *host)
{
	u32 mask;

	if (host->blocks == 0)
		return;

	if (host->data->flags & MMC_DATA_READ)
		mask = SDHCI_DATA_AVAILABLE;
	else
		mask = SDHCI_SPACE_AVAILABLE;

	/*
	 * Some controllers (JMicron JMB38x) mess up the buffer bits
	 * for transfers < 4 bytes. As long as it is just one block,
	 * we can ignore the bits.
	 */
	if ((host->quirks & SDHCI_QUIRK_BROKEN_SMALL_PIO) &&
		(host->data->blocks == 1))
		mask = ~0;

	while (sdhci_readl(host, SDHCI_PRESENT_STATE) & mask) {
		if (host->quirks & SDHCI_QUIRK_PIO_NEEDS_DELAY)
			udelay(100);

		if (host->data->flags & MMC_DATA_READ)
			sdhci_read_block_pio(host);
		else
			sdhci_write_block_pio(host);

		host->blocks--;
		if (host->blocks == 0)
			break;
	}

	DBG("PIO transfer complete.\n");
}

static int sdhci_pre_dma_transfer(struct sdhci_host *host,
				  struct mmc_data *data, int cookie)
{
	int sg_count;

	/*
	 * If the data buffers are already mapped, return the previous
	 * dma_map_sg() result.
	 */
	if (data->host_cookie == COOKIE_PRE_MAPPED)
		return data->sg_count;

	sg_count = dma_map_sg(mmc_dev(host->mmc), data->sg, data->sg_len,
				data->flags & MMC_DATA_WRITE ?
				DMA_TO_DEVICE : DMA_FROM_DEVICE);

	if (sg_count == 0)
		return -ENOSPC;

	data->sg_count = sg_count;
	data->host_cookie = cookie;

	return sg_count;
}

static char *sdhci_kmap_atomic(struct scatterlist *sg, unsigned long *flags)
{
	local_irq_save(*flags);
	return kmap_atomic(sg_page(sg)) + sg->offset;
}

static void sdhci_kunmap_atomic(void *buffer, unsigned long *flags)
{
	kunmap_atomic(buffer);
	local_irq_restore(*flags);
}

static void sdhci_adma_write_desc(struct sdhci_host *host, void *desc,
				  dma_addr_t addr, int len, unsigned cmd)
{
	struct sdhci_adma2_64_desc *dma_desc = desc;

	/* 32-bit and 64-bit descriptors have these members in same position */
	dma_desc->cmd = cpu_to_le16(cmd);
	dma_desc->len = cpu_to_le16(len);
	dma_desc->addr_lo = cpu_to_le32((u32)addr);

	if (host->flags & SDHCI_USE_64_BIT_DMA)
		dma_desc->addr_hi = cpu_to_le32((u64)addr >> 32);
}

static void sdhci_adma_mark_end(void *desc)
{
	struct sdhci_adma2_64_desc *dma_desc = desc;

	/* 32-bit and 64-bit descriptors have 'cmd' in same position */
	dma_desc->cmd |= cpu_to_le16(ADMA2_END);
}

static void sdhci_adma_table_pre(struct sdhci_host *host,
	struct mmc_data *data, int sg_count)
{
	struct scatterlist *sg;
	unsigned long flags;
	dma_addr_t addr, align_addr;
	void *desc, *align;
	char *buffer;
	int len, offset, i;

	/*
	 * The spec does not specify endianness of descriptor table.
	 * We currently guess that it is LE.
	 */

	host->sg_count = sg_count;

	desc = host->adma_table;
	align = host->align_buffer;

	align_addr = host->align_addr;

	for_each_sg(data->sg, sg, host->sg_count, i) {
		addr = sg_dma_address(sg);
		len = sg_dma_len(sg);

		/*
		 * The SDHCI specification states that ADMA addresses must
		 * be 32-bit aligned. If they aren't, then we use a bounce
		 * buffer for the (up to three) bytes that screw up the
		 * alignment.
		 */
		offset = (SDHCI_ADMA2_ALIGN - (addr & SDHCI_ADMA2_MASK)) &
			 SDHCI_ADMA2_MASK;
		if (offset) {
			if (data->flags & MMC_DATA_WRITE) {
				buffer = sdhci_kmap_atomic(sg, &flags);
				memcpy(align, buffer, offset);
				sdhci_kunmap_atomic(buffer, &flags);
			}

			/* tran, valid */
			sdhci_adma_write_desc(host, desc, align_addr, offset,
					      ADMA2_TRAN_VALID);

			BUG_ON(offset > 65536);

			align += SDHCI_ADMA2_ALIGN;
			align_addr += SDHCI_ADMA2_ALIGN;

			desc += host->desc_sz;

			addr += offset;
			len -= offset;
		}

		BUG_ON(len > 65536);

		if (len) {
			/* tran, valid */
			sdhci_adma_write_desc(host, desc, addr, len,
					      ADMA2_TRAN_VALID);
			desc += host->desc_sz;
		}

		/*
		 * If this triggers then we have a calculation bug
		 * somewhere. :/
		 */
		WARN_ON((desc - host->adma_table) >= host->adma_table_sz);
	}

	if (host->quirks & SDHCI_QUIRK_NO_ENDATTR_IN_NOPDESC) {
		/* Mark the last descriptor as the terminating descriptor */
		if (desc != host->adma_table) {
			desc -= host->desc_sz;
			sdhci_adma_mark_end(desc);
		}
	} else {
		/* Add a terminating entry - nop, end, valid */
		sdhci_adma_write_desc(host, desc, 0, 0, ADMA2_NOP_END_VALID);
	}
}

static void sdhci_adma_table_post(struct sdhci_host *host,
	struct mmc_data *data)
{
	struct scatterlist *sg;
	int i, size;
	void *align;
	char *buffer;
	unsigned long flags;

	if (data->flags & MMC_DATA_READ) {
		bool has_unaligned = false;

		/* Do a quick scan of the SG list for any unaligned mappings */
		for_each_sg(data->sg, sg, host->sg_count, i)
			if (sg_dma_address(sg) & SDHCI_ADMA2_MASK) {
				has_unaligned = true;
				break;
			}

		if (has_unaligned) {
			dma_sync_sg_for_cpu(mmc_dev(host->mmc), data->sg,
					    data->sg_len, DMA_FROM_DEVICE);

			align = host->align_buffer;

			for_each_sg(data->sg, sg, host->sg_count, i) {
				if (sg_dma_address(sg) & SDHCI_ADMA2_MASK) {
					size = SDHCI_ADMA2_ALIGN -
					       (sg_dma_address(sg) & SDHCI_ADMA2_MASK);

					buffer = sdhci_kmap_atomic(sg, &flags);
					memcpy(buffer, align, size);
					sdhci_kunmap_atomic(buffer, &flags);

					align += SDHCI_ADMA2_ALIGN;
				}
			}
		}
	}
}

static u8 sdhci_calc_timeout(struct sdhci_host *host, struct mmc_command *cmd)
{
	u8 count;
	struct mmc_data *data = cmd->data;
	unsigned target_timeout, current_timeout;

	/*
	 * If the host controller provides us with an incorrect timeout
	 * value, just skip the check and use 0xE.  The hardware may take
	 * longer to time out, but that's much better than having a too-short
	 * timeout value.
	 */
	if (host->quirks & SDHCI_QUIRK_BROKEN_TIMEOUT_VAL)
		return 0xE;

	/* Unspecified timeout, assume max */
	if (!data && !cmd->busy_timeout)
		return 0xE;

	/* timeout in us */
	if (!data)
		target_timeout = cmd->busy_timeout * 1000;
	else {
		target_timeout = DIV_ROUND_UP(data->timeout_ns, 1000);
		if (host->clock && data->timeout_clks) {
			unsigned long long val;

			/*
			 * data->timeout_clks is in units of clock cycles.
			 * host->clock is in Hz.  target_timeout is in us.
			 * Hence, us = 1000000 * cycles / Hz.  Round up.
			 */
			val = 1000000ULL * data->timeout_clks;
			if (do_div(val, host->clock))
				target_timeout++;
			target_timeout += val;
		}
	}

	/*
	 * Figure out needed cycles.
	 * We do this in steps in order to fit inside a 32 bit int.
	 * The first step is the minimum timeout, which will have a
	 * minimum resolution of 6 bits:
	 * (1) 2^13*1000 > 2^22,
	 * (2) host->timeout_clk < 2^16
	 *     =>
	 *     (1) / (2) > 2^6
	 */
	count = 0;
	current_timeout = (1 << 13) * 1000 / host->timeout_clk;
	while (current_timeout < target_timeout) {
		count++;
		current_timeout <<= 1;
		if (count >= 0xF)
			break;
	}

	if (count >= 0xF) {
		DBG("%s: Too large timeout 0x%x requested for CMD%d!\n",
		    mmc_hostname(host->mmc), count, cmd->opcode);
		count = 0xE;
	}

	return count;
}

static void sdhci_set_transfer_irqs(struct sdhci_host *host)
{
	u32 pio_irqs = SDHCI_INT_DATA_AVAIL | SDHCI_INT_SPACE_AVAIL;
	u32 dma_irqs = SDHCI_INT_DMA_END | SDHCI_INT_ADMA_ERROR;

	if (host->flags & SDHCI_REQ_USE_DMA)
		host->ier = (host->ier & ~pio_irqs) | dma_irqs;
	else
		host->ier = (host->ier & ~dma_irqs) | pio_irqs;

	sdhci_writel(host, host->ier, SDHCI_INT_ENABLE);
	sdhci_writel(host, host->ier, SDHCI_SIGNAL_ENABLE);
}

static void sdhci_set_timeout(struct sdhci_host *host, struct mmc_command *cmd)
{
	u8 count;

	if (host->ops->set_timeout) {
		host->ops->set_timeout(host, cmd);
	} else {
		count = sdhci_calc_timeout(host, cmd);
		sdhci_writeb(host, count, SDHCI_TIMEOUT_CONTROL);
	}
}

static void sdhci_prepare_data(struct sdhci_host *host, struct mmc_command *cmd)
{
	u8 ctrl;
	struct mmc_data *data = cmd->data;

	if (sdhci_data_line_cmd(cmd))
		sdhci_set_timeout(host, cmd);

	if (!data)
		return;

	WARN_ON(host->data);

	/* Sanity checks */
	BUG_ON(data->blksz * data->blocks > 524288);
	BUG_ON(data->blksz > host->mmc->max_blk_size);
	BUG_ON(data->blocks > 65535);

	host->data = data;
	host->data_early = 0;
	host->data->bytes_xfered = 0;

	if (host->flags & (SDHCI_USE_SDMA | SDHCI_USE_ADMA)) {
		struct scatterlist *sg;
		unsigned int length_mask, offset_mask;
		int i;

		host->flags |= SDHCI_REQ_USE_DMA;

		/*
		 * FIXME: This doesn't account for merging when mapping the
		 * scatterlist.
		 *
		 * The assumption here being that alignment and lengths are
		 * the same after DMA mapping to device address space.
		 */
		length_mask = 0;
		offset_mask = 0;
		if (host->flags & SDHCI_USE_ADMA) {
			if (host->quirks & SDHCI_QUIRK_32BIT_ADMA_SIZE) {
				length_mask = 3;
				/*
				 * As we use up to 3 byte chunks to work
				 * around alignment problems, we need to
				 * check the offset as well.
				 */
				offset_mask = 3;
			}
		} else {
			if (host->quirks & SDHCI_QUIRK_32BIT_DMA_SIZE)
				length_mask = 3;
			if (host->quirks & SDHCI_QUIRK_32BIT_DMA_ADDR)
				offset_mask = 3;
		}

		if (unlikely(length_mask | offset_mask)) {
			for_each_sg(data->sg, sg, data->sg_len, i) {
				if (sg->length & length_mask) {
					DBG("Reverting to PIO because of transfer size (%d)\n",
					    sg->length);
					host->flags &= ~SDHCI_REQ_USE_DMA;
					break;
				}
				if (sg->offset & offset_mask) {
					DBG("Reverting to PIO because of bad alignment\n");
					host->flags &= ~SDHCI_REQ_USE_DMA;
					break;
				}
			}
		}
	}

	if (host->flags & SDHCI_REQ_USE_DMA) {
		int sg_cnt = sdhci_pre_dma_transfer(host, data, COOKIE_MAPPED);

		if (sg_cnt <= 0) {
			/*
			 * This only happens when someone fed
			 * us an invalid request.
			 */
			WARN_ON(1);
			host->flags &= ~SDHCI_REQ_USE_DMA;
		} else if (host->flags & SDHCI_USE_ADMA) {
			sdhci_adma_table_pre(host, data, sg_cnt);

			sdhci_writel(host, host->adma_addr, SDHCI_ADMA_ADDRESS);
			if (host->flags & SDHCI_USE_64_BIT_DMA)
				sdhci_writel(host,
					     (u64)host->adma_addr >> 32,
					     SDHCI_ADMA_ADDRESS_HI);
		} else {
			WARN_ON(sg_cnt != 1);
			sdhci_writel(host, sg_dma_address(data->sg),
				SDHCI_DMA_ADDRESS);
		}
	}

	/*
	 * Always adjust the DMA selection as some controllers
	 * (e.g. JMicron) can't do PIO properly when the selection
	 * is ADMA.
	 */
	if (host->version >= SDHCI_SPEC_200) {
		ctrl = sdhci_readb(host, SDHCI_HOST_CONTROL);
		ctrl &= ~SDHCI_CTRL_DMA_MASK;
		if ((host->flags & SDHCI_REQ_USE_DMA) &&
			(host->flags & SDHCI_USE_ADMA)) {
			if (host->flags & SDHCI_USE_64_BIT_DMA)
				ctrl |= SDHCI_CTRL_ADMA64;
			else
				ctrl |= SDHCI_CTRL_ADMA32;
		} else {
			ctrl |= SDHCI_CTRL_SDMA;
		}
		sdhci_writeb(host, ctrl, SDHCI_HOST_CONTROL);
	}

	if (!(host->flags & SDHCI_REQ_USE_DMA)) {
		int flags;

		flags = SG_MITER_ATOMIC;
		if (host->data->flags & MMC_DATA_READ)
			flags |= SG_MITER_TO_SG;
		else
			flags |= SG_MITER_FROM_SG;
		sg_miter_start(&host->sg_miter, data->sg, data->sg_len, flags);
		host->blocks = data->blocks;
	}

	sdhci_set_transfer_irqs(host);

	/* Set the DMA boundary value and block size */
	sdhci_writew(host, SDHCI_MAKE_BLKSZ(SDHCI_DEFAULT_BOUNDARY_ARG,
		data->blksz), SDHCI_BLOCK_SIZE);
	sdhci_writew(host, data->blocks, SDHCI_BLOCK_COUNT);
}

static inline bool sdhci_auto_cmd12(struct sdhci_host *host,
				    struct mmc_request *mrq)
{
	return !mrq->sbc && (host->flags & SDHCI_AUTO_CMD12) &&
	       !mrq->cap_cmd_during_tfr;
}

static void sdhci_set_transfer_mode(struct sdhci_host *host,
	struct mmc_command *cmd)
{
	u16 mode = 0;
	struct mmc_data *data = cmd->data;

	if (data == NULL) {
		if (host->quirks2 &
			SDHCI_QUIRK2_CLEAR_TRANSFERMODE_REG_BEFORE_CMD) {
			sdhci_writew(host, 0x0, SDHCI_TRANSFER_MODE);
		} else {
		/* clear Auto CMD settings for no data CMDs */
			mode = sdhci_readw(host, SDHCI_TRANSFER_MODE);
			sdhci_writew(host, mode & ~(SDHCI_TRNS_AUTO_CMD12 |
				SDHCI_TRNS_AUTO_CMD23), SDHCI_TRANSFER_MODE);
		}
		return;
	}

	WARN_ON(!host->data);

	if (!(host->quirks2 & SDHCI_QUIRK2_SUPPORT_SINGLE))
		mode = SDHCI_TRNS_BLK_CNT_EN;

	if (mmc_op_multi(cmd->opcode) || data->blocks > 1) {
		mode = SDHCI_TRNS_BLK_CNT_EN | SDHCI_TRNS_MULTI;
		/*
		 * If we are sending CMD23, CMD12 never gets sent
		 * on successful completion (so no Auto-CMD12).
		 */
		if (sdhci_auto_cmd12(host, cmd->mrq) &&
		    (cmd->opcode != SD_IO_RW_EXTENDED))
			mode |= SDHCI_TRNS_AUTO_CMD12;
		else if (cmd->mrq->sbc && (host->flags & SDHCI_AUTO_CMD23)) {
			mode |= SDHCI_TRNS_AUTO_CMD23;
			sdhci_writel(host, cmd->mrq->sbc->arg, SDHCI_ARGUMENT2);
		}
	}

	if (data->flags & MMC_DATA_READ)
		mode |= SDHCI_TRNS_READ;
	if (host->flags & SDHCI_REQ_USE_DMA)
		mode |= SDHCI_TRNS_DMA;

	sdhci_writew(host, mode, SDHCI_TRANSFER_MODE);
}

static bool sdhci_needs_reset(struct sdhci_host *host, struct mmc_request *mrq)
{
	return (!(host->flags & SDHCI_DEVICE_DEAD) &&
		((mrq->cmd && mrq->cmd->error) ||
		 (mrq->sbc && mrq->sbc->error) ||
		 (mrq->data && ((mrq->data->error && !mrq->data->stop) ||
				(mrq->data->stop && mrq->data->stop->error))) ||
		 (host->quirks & SDHCI_QUIRK_RESET_AFTER_REQUEST)));
}

static void __sdhci_finish_mrq(struct sdhci_host *host, struct mmc_request *mrq)
{
	int i;

	for (i = 0; i < SDHCI_MAX_MRQS; i++) {
		if (host->mrqs_done[i] == mrq) {
			WARN_ON(1);
			return;
		}
	}

	for (i = 0; i < SDHCI_MAX_MRQS; i++) {
		if (!host->mrqs_done[i]) {
			host->mrqs_done[i] = mrq;
			break;
		}
	}

	WARN_ON(i >= SDHCI_MAX_MRQS);

	tasklet_schedule(&host->finish_tasklet);
}

static void sdhci_finish_mrq(struct sdhci_host *host, struct mmc_request *mrq)
{
	if (host->cmd && host->cmd->mrq == mrq)
		host->cmd = NULL;

	if (host->data_cmd && host->data_cmd->mrq == mrq)
		host->data_cmd = NULL;

	if (host->data && host->data->mrq == mrq)
		host->data = NULL;

	if (sdhci_needs_reset(host, mrq))
		host->pending_reset = true;

	__sdhci_finish_mrq(host, mrq);
}

static void sdhci_finish_data(struct sdhci_host *host)
{
	struct mmc_command *data_cmd = host->data_cmd;
	struct mmc_data *data = host->data;

	host->data = NULL;
	host->data_cmd = NULL;

	if ((host->flags & (SDHCI_REQ_USE_DMA | SDHCI_USE_ADMA)) ==
	    (SDHCI_REQ_USE_DMA | SDHCI_USE_ADMA))
		sdhci_adma_table_post(host, data);

	/*
	 * The specification states that the block count register must
	 * be updated, but it does not specify at what point in the
	 * data flow. That makes the register entirely useless to read
	 * back so we have to assume that nothing made it to the card
	 * in the event of an error.
	 */
	if (data->error)
		data->bytes_xfered = 0;
	else
		data->bytes_xfered = data->blksz * data->blocks;

	/*
	 * Need to send CMD12 if -
	 * a) open-ended multiblock transfer (no CMD23)
	 * b) error in multiblock transfer
	 */
	if (data->stop &&
	    (data->error ||
	     !data->mrq->sbc)) {

		/*
		 * The controller needs a reset of internal state machines
		 * upon error conditions.
		 */
		if (data->error) {
			if (!host->cmd || host->cmd == data_cmd)
				sdhci_do_reset(host, SDHCI_RESET_CMD);
			sdhci_do_reset(host, SDHCI_RESET_DATA);
		}

		/*
		 * 'cap_cmd_during_tfr' request must not use the command line
		 * after mmc_command_done() has been called. It is upper layer's
		 * responsibility to send the stop command if required.
		 */
		if (data->mrq->cap_cmd_during_tfr) {
			sdhci_finish_mrq(host, data->mrq);
		} else {
			/* Avoid triggering warning in sdhci_send_command() */
			host->cmd = NULL;
			sdhci_send_command(host, data->stop);
		}
	} else {
		sdhci_finish_mrq(host, data->mrq);
	}
}

static void sdhci_mod_timer(struct sdhci_host *host, struct mmc_request *mrq,
			    unsigned long timeout)
{
	if (sdhci_data_line_cmd(mrq->cmd))
		mod_timer(&host->data_timer, timeout);
	else
		mod_timer(&host->timer, timeout);
}

static void sdhci_del_timer(struct sdhci_host *host, struct mmc_request *mrq)
{
	if (sdhci_data_line_cmd(mrq->cmd))
		del_timer(&host->data_timer);
	else
		del_timer(&host->timer);
}

void sdhci_send_command(struct sdhci_host *host, struct mmc_command *cmd)
{
	int flags;
	u32 mask;
	unsigned long timeout;

	WARN_ON(host->cmd);

	/* Initially, a command has no error */
	cmd->error = 0;

	if ((host->quirks2 & SDHCI_QUIRK2_STOP_WITH_TC) &&
	    cmd->opcode == MMC_STOP_TRANSMISSION)
		cmd->flags |= MMC_RSP_BUSY;

	/* Wait max 10 ms */
	timeout = 10;

	mask = SDHCI_CMD_INHIBIT;
	if (sdhci_data_line_cmd(cmd))
		mask |= SDHCI_DATA_INHIBIT;

	/* We shouldn't wait for data inihibit for stop commands, even
	   though they might use busy signaling */
	if (cmd->mrq->data && (cmd == cmd->mrq->data->stop))
		mask &= ~SDHCI_DATA_INHIBIT;

	while (sdhci_readl(host, SDHCI_PRESENT_STATE) & mask) {
		if (timeout == 0) {
			pr_err("%s: Controller never released inhibit bit(s).\n",
			       mmc_hostname(host->mmc));
			sdhci_dumpregs(host);
			cmd->error = -EIO;
			sdhci_finish_mrq(host, cmd->mrq);
			return;
		}
		timeout--;
		mdelay(1);
	}

	timeout = jiffies;
	if (!cmd->data && cmd->busy_timeout > 9000)
		timeout += DIV_ROUND_UP(cmd->busy_timeout, 1000) * HZ + HZ;
	else
		timeout += 10 * HZ;
	sdhci_mod_timer(host, cmd->mrq, timeout);

	host->cmd = cmd;
	if (sdhci_data_line_cmd(cmd)) {
		WARN_ON(host->data_cmd);
		host->data_cmd = cmd;
	}

	sdhci_prepare_data(host, cmd);

	sdhci_writel(host, cmd->arg, SDHCI_ARGUMENT);

	sdhci_set_transfer_mode(host, cmd);

	if ((cmd->flags & MMC_RSP_136) && (cmd->flags & MMC_RSP_BUSY)) {
		pr_err("%s: Unsupported response type!\n",
			mmc_hostname(host->mmc));
		cmd->error = -EINVAL;
		sdhci_finish_mrq(host, cmd->mrq);
		return;
	}

	if (!(cmd->flags & MMC_RSP_PRESENT))
		flags = SDHCI_CMD_RESP_NONE;
	else if (cmd->flags & MMC_RSP_136)
		flags = SDHCI_CMD_RESP_LONG;
	else if (cmd->flags & MMC_RSP_BUSY)
		flags = SDHCI_CMD_RESP_SHORT_BUSY;
	else
		flags = SDHCI_CMD_RESP_SHORT;

	if (cmd->flags & MMC_RSP_CRC)
		flags |= SDHCI_CMD_CRC;
	if (cmd->flags & MMC_RSP_OPCODE)
		flags |= SDHCI_CMD_INDEX;

	/* CMD19 is special in that the Data Present Select should be set */
	if (cmd->data || cmd->opcode == MMC_SEND_TUNING_BLOCK ||
	    cmd->opcode == MMC_SEND_TUNING_BLOCK_HS200)
		flags |= SDHCI_CMD_DATA;

	sdhci_writew(host, SDHCI_MAKE_CMD(cmd->opcode, flags), SDHCI_COMMAND);
}
EXPORT_SYMBOL_GPL(sdhci_send_command);

static void sdhci_finish_command(struct sdhci_host *host)
{
	struct mmc_command *cmd = host->cmd;
	int i;

	host->cmd = NULL;

	if (cmd->flags & MMC_RSP_PRESENT) {
		if (cmd->flags & MMC_RSP_136) {
			/* CRC is stripped so we need to do some shifting. */
			for (i = 0;i < 4;i++) {
				cmd->resp[i] = sdhci_readl(host,
					SDHCI_RESPONSE + (3-i)*4) << 8;
				if (i != 3)
					cmd->resp[i] |=
						sdhci_readb(host,
						SDHCI_RESPONSE + (3-i)*4-1);
			}
		} else {
			cmd->resp[0] = sdhci_readl(host, SDHCI_RESPONSE);
		}
	}

	if (cmd->mrq->cap_cmd_during_tfr && cmd == cmd->mrq->cmd)
		mmc_command_done(host->mmc, cmd->mrq);

	/*
	 * The host can send and interrupt when the busy state has
	 * ended, allowing us to wait without wasting CPU cycles.
	 * The busy signal uses DAT0 so this is similar to waiting
	 * for data to complete.
	 *
	 * Note: The 1.0 specification is a bit ambiguous about this
	 *       feature so there might be some problems with older
	 *       controllers.
	 */
	if (cmd->flags & MMC_RSP_BUSY) {
		if (cmd->data) {
			DBG("Cannot wait for busy signal when also doing a data transfer");
		} else if (!(host->quirks & SDHCI_QUIRK_NO_BUSY_IRQ) &&
			   cmd == host->data_cmd) {
			/* Command complete before busy is ended */
			return;
		}
	}

	/* Finished CMD23, now send actual command. */
	if (cmd == cmd->mrq->sbc) {
		sdhci_send_command(host, cmd->mrq->cmd);
	} else {

		/* Processed actual command. */
		if (host->data && host->data_early)
			sdhci_finish_data(host);

		if (!cmd->data)
			sdhci_finish_mrq(host, cmd->mrq);
	}
}

static u16 sdhci_get_preset_value(struct sdhci_host *host)
{
	u16 preset = 0;

	switch (host->timing) {
	case MMC_TIMING_UHS_SDR12:
		preset = sdhci_readw(host, SDHCI_PRESET_FOR_SDR12);
		break;
	case MMC_TIMING_UHS_SDR25:
		preset = sdhci_readw(host, SDHCI_PRESET_FOR_SDR25);
		break;
	case MMC_TIMING_UHS_SDR50:
		preset = sdhci_readw(host, SDHCI_PRESET_FOR_SDR50);
		break;
	case MMC_TIMING_UHS_SDR104:
	case MMC_TIMING_MMC_HS200:
		preset = sdhci_readw(host, SDHCI_PRESET_FOR_SDR104);
		break;
	case MMC_TIMING_UHS_DDR50:
	case MMC_TIMING_MMC_DDR52:
		preset = sdhci_readw(host, SDHCI_PRESET_FOR_DDR50);
		break;
	case MMC_TIMING_MMC_HS400:
		preset = sdhci_readw(host, SDHCI_PRESET_FOR_HS400);
		break;
	default:
		pr_warn("%s: Invalid UHS-I mode selected\n",
			mmc_hostname(host->mmc));
		preset = sdhci_readw(host, SDHCI_PRESET_FOR_SDR12);
		break;
	}
	return preset;
}

u16 sdhci_calc_clk(struct sdhci_host *host, unsigned int clock,
		   unsigned int *actual_clock)
{
	int div = 0; /* Initialized for compiler warning */
	int real_div = div, clk_mul = 1;
	u16 clk = 0;
	bool switch_base_clk = false;

	if (host->version >= SDHCI_SPEC_300) {
		if (host->preset_enabled) {
			u16 pre_val;

			clk = sdhci_readw(host, SDHCI_CLOCK_CONTROL);
			pre_val = sdhci_get_preset_value(host);
			div = (pre_val & SDHCI_PRESET_SDCLK_FREQ_MASK)
				>> SDHCI_PRESET_SDCLK_FREQ_SHIFT;
			if (host->clk_mul &&
				(pre_val & SDHCI_PRESET_CLKGEN_SEL_MASK)) {
				clk = SDHCI_PROG_CLOCK_MODE;
				real_div = div + 1;
				clk_mul = host->clk_mul;
			} else {
				real_div = max_t(int, 1, div << 1);
			}
			goto clock_set;
		}

		/*
		 * Check if the Host Controller supports Programmable Clock
		 * Mode.
		 */
		if (host->clk_mul) {
			for (div = 1; div <= 1024; div++) {
				if ((host->max_clk * host->clk_mul / div)
					<= clock)
					break;
			}
			if ((host->max_clk * host->clk_mul / div) <= clock) {
				/*
				 * Set Programmable Clock Mode in the Clock
				 * Control register.
				 */
				clk = SDHCI_PROG_CLOCK_MODE;
				real_div = div;
				clk_mul = host->clk_mul;
				div--;
			} else {
				/*
				 * Divisor can be too small to reach clock
				 * speed requirement. Then use the base clock.
				 */
				switch_base_clk = true;
			}
		}

		if (!host->clk_mul || switch_base_clk) {
			/* Version 3.00 divisors must be a multiple of 2. */
			if (host->max_clk <= clock)
				div = 1;
			else {
				for (div = 2; div < SDHCI_MAX_DIV_SPEC_300;
				     div += 2) {
					if ((host->max_clk / div) <= clock)
						break;
				}
			}
			real_div = div;
			div >>= 1;
			if ((host->quirks2 & SDHCI_QUIRK2_CLOCK_DIV_ZERO_BROKEN)
				&& !div && host->max_clk <= 25000000)
				div = 1;
		}
	} else {
		/* Version 2.00 divisors must be a power of 2. */
		for (div = 1; div < SDHCI_MAX_DIV_SPEC_200; div *= 2) {
			if ((host->max_clk / div) <= clock)
				break;
		}
		real_div = div;
		div >>= 1;
	}

clock_set:
	if (real_div)
		*actual_clock = (host->max_clk * clk_mul) / real_div;
	clk |= (div & SDHCI_DIV_MASK) << SDHCI_DIVIDER_SHIFT;
	clk |= ((div & SDHCI_DIV_HI_MASK) >> SDHCI_DIV_MASK_LEN)
		<< SDHCI_DIVIDER_HI_SHIFT;

	return clk;
}
EXPORT_SYMBOL_GPL(sdhci_calc_clk);

void sdhci_enable_clk(struct sdhci_host *host, u16 clk)
{
	unsigned long timeout;

	clk |= SDHCI_CLOCK_INT_EN;
	sdhci_writew(host, clk, SDHCI_CLOCK_CONTROL);

	/* Wait max 20 ms */
	timeout = 20;
	while (!((clk = sdhci_readw(host, SDHCI_CLOCK_CONTROL))
		& SDHCI_CLOCK_INT_STABLE)) {
		if (timeout == 0) {
			pr_err("%s: Internal clock never stabilised.\n",
			       mmc_hostname(host->mmc));
			sdhci_dumpregs(host);
			return;
		}
		timeout--;
		mdelay(1);
	}

	clk |= SDHCI_CLOCK_CARD_EN;
	sdhci_writew(host, clk, SDHCI_CLOCK_CONTROL);
}
EXPORT_SYMBOL_GPL(sdhci_enable_clk);

void sdhci_set_clock(struct sdhci_host *host, unsigned int clock)
{
	u16 clk;

	host->mmc->actual_clock = 0;

	sdhci_writew(host, 0, SDHCI_CLOCK_CONTROL);

	if (clock == 0)
		return;

	clk = sdhci_calc_clk(host, clock, &host->mmc->actual_clock);
	sdhci_enable_clk(host, clk);
}
EXPORT_SYMBOL_GPL(sdhci_set_clock);

static void sdhci_set_power_reg(struct sdhci_host *host, unsigned char mode,
				unsigned short vdd)
{
	struct mmc_host *mmc = host->mmc;

	spin_unlock_irq(&host->lock);
	mmc_regulator_set_ocr(mmc, mmc->supply.vmmc, vdd);
	spin_lock_irq(&host->lock);

	if (mode != MMC_POWER_OFF)
		sdhci_writeb(host, SDHCI_POWER_ON, SDHCI_POWER_CONTROL);
	else
		sdhci_writeb(host, 0, SDHCI_POWER_CONTROL);
}

void sdhci_set_power_noreg(struct sdhci_host *host, unsigned char mode,
			   unsigned short vdd)
{
	u8 pwr = 0;

	if (mode != MMC_POWER_OFF) {
		switch (1 << vdd) {
		case MMC_VDD_165_195:
			pwr = SDHCI_POWER_180;
			break;
		case MMC_VDD_29_30:
		case MMC_VDD_30_31:
			pwr = SDHCI_POWER_300;
			break;
		case MMC_VDD_32_33:
		case MMC_VDD_33_34:
			pwr = SDHCI_POWER_330;
			break;
		default:
			WARN(1, "%s: Invalid vdd %#x\n",
			     mmc_hostname(host->mmc), vdd);
			break;
		}
	}

	if (host->pwr == pwr)
		return;

	host->pwr = pwr;

	if (pwr == 0) {
		sdhci_writeb(host, 0, SDHCI_POWER_CONTROL);
		if (host->quirks2 & SDHCI_QUIRK2_CARD_ON_NEEDS_BUS_ON)
			sdhci_runtime_pm_bus_off(host);
	} else {
		/*
		 * Spec says that we should clear the power reg before setting
		 * a new value. Some controllers don't seem to like this though.
		 */
		if (!(host->quirks & SDHCI_QUIRK_SINGLE_POWER_WRITE))
			sdhci_writeb(host, 0, SDHCI_POWER_CONTROL);

		/*
		 * At least the Marvell CaFe chip gets confused if we set the
		 * voltage and set turn on power at the same time, so set the
		 * voltage first.
		 */
		if (host->quirks & SDHCI_QUIRK_NO_SIMULT_VDD_AND_POWER)
			sdhci_writeb(host, pwr, SDHCI_POWER_CONTROL);

		pwr |= SDHCI_POWER_ON;

		sdhci_writeb(host, pwr, SDHCI_POWER_CONTROL);

		if (host->quirks2 & SDHCI_QUIRK2_CARD_ON_NEEDS_BUS_ON)
			sdhci_runtime_pm_bus_on(host);

		/*
		 * Some controllers need an extra 10ms delay of 10ms before
		 * they can apply clock after applying power
		 */
		if (host->quirks & SDHCI_QUIRK_DELAY_AFTER_POWER)
			mdelay(10);
	}
}
EXPORT_SYMBOL_GPL(sdhci_set_power_noreg);

void sdhci_set_power(struct sdhci_host *host, unsigned char mode,
		     unsigned short vdd)
{
	if (IS_ERR(host->mmc->supply.vmmc))
		sdhci_set_power_noreg(host, mode, vdd);
	else
		sdhci_set_power_reg(host, mode, vdd);
}
EXPORT_SYMBOL_GPL(sdhci_set_power);

/*****************************************************************************\
 *                                                                           *
 * MMC callbacks                                                             *
 *                                                                           *
\*****************************************************************************/

static void sdhci_request(struct mmc_host *mmc, struct mmc_request *mrq)
{
	struct sdhci_host *host;
	int present;
	unsigned long flags;

	host = mmc_priv(mmc);

	/* Firstly check card presence */
	present = mmc->ops->get_cd(mmc);

	spin_lock_irqsave(&host->lock, flags);

	sdhci_led_activate(host);

	/*
	 * Ensure we don't send the STOP for non-SET_BLOCK_COUNTED
	 * requests if Auto-CMD12 is enabled.
	 */
	if (sdhci_auto_cmd12(host, mrq)) {
		if (mrq->stop) {
			mrq->data->stop = NULL;
			mrq->stop = NULL;
		}
	}

	if (!present || host->flags & SDHCI_DEVICE_DEAD) {
		mrq->cmd->error = -ENOMEDIUM;
		sdhci_finish_mrq(host, mrq);
	} else {
		if (mrq->sbc && !(host->flags & SDHCI_AUTO_CMD23))
			sdhci_send_command(host, mrq->sbc);
		else
			sdhci_send_command(host, mrq->cmd);
	}

	mmiowb();
	spin_unlock_irqrestore(&host->lock, flags);
}

void sdhci_set_bus_width(struct sdhci_host *host, int width)
{
	u8 ctrl;

	ctrl = sdhci_readb(host, SDHCI_HOST_CONTROL);
	if (width == MMC_BUS_WIDTH_8) {
		ctrl &= ~SDHCI_CTRL_4BITBUS;
		if (host->version >= SDHCI_SPEC_300)
			ctrl |= SDHCI_CTRL_8BITBUS;
	} else {
		if (host->version >= SDHCI_SPEC_300)
			ctrl &= ~SDHCI_CTRL_8BITBUS;
		if (width == MMC_BUS_WIDTH_4)
			ctrl |= SDHCI_CTRL_4BITBUS;
		else
			ctrl &= ~SDHCI_CTRL_4BITBUS;
	}
	sdhci_writeb(host, ctrl, SDHCI_HOST_CONTROL);
}
EXPORT_SYMBOL_GPL(sdhci_set_bus_width);

void sdhci_set_uhs_signaling(struct sdhci_host *host, unsigned timing)
{
	u16 ctrl_2;

	ctrl_2 = sdhci_readw(host, SDHCI_HOST_CONTROL2);
	/* Select Bus Speed Mode for host */
	ctrl_2 &= ~SDHCI_CTRL_UHS_MASK;
	if ((timing == MMC_TIMING_MMC_HS200) ||
	    (timing == MMC_TIMING_UHS_SDR104))
		ctrl_2 |= SDHCI_CTRL_UHS_SDR104;
	else if (timing == MMC_TIMING_UHS_SDR12)
		ctrl_2 |= SDHCI_CTRL_UHS_SDR12;
	else if (timing == MMC_TIMING_UHS_SDR25)
		ctrl_2 |= SDHCI_CTRL_UHS_SDR25;
	else if (timing == MMC_TIMING_UHS_SDR50)
		ctrl_2 |= SDHCI_CTRL_UHS_SDR50;
	else if ((timing == MMC_TIMING_UHS_DDR50) ||
		 (timing == MMC_TIMING_MMC_DDR52))
		ctrl_2 |= SDHCI_CTRL_UHS_DDR50;
	else if (timing == MMC_TIMING_MMC_HS400)
		ctrl_2 |= SDHCI_CTRL_HS400; /* Non-standard */
	sdhci_writew(host, ctrl_2, SDHCI_HOST_CONTROL2);
}
EXPORT_SYMBOL_GPL(sdhci_set_uhs_signaling);

static void sdhci_set_ios(struct mmc_host *mmc, struct mmc_ios *ios)
{
	struct sdhci_host *host = mmc_priv(mmc);
	unsigned long flags;
	u8 ctrl;

	if (ios->power_mode == MMC_POWER_UNDEFINED)
		return;

	spin_lock_irqsave(&host->lock, flags);

	if (host->flags & SDHCI_DEVICE_DEAD) {
		spin_unlock_irqrestore(&host->lock, flags);
		if (!IS_ERR(mmc->supply.vmmc) &&
		    ios->power_mode == MMC_POWER_OFF)
			mmc_regulator_set_ocr(mmc, mmc->supply.vmmc, 0);
		return;
	}

	/*
	 * Reset the chip on each power off.
	 * Should clear out any weird states.
	 */
	if (ios->power_mode == MMC_POWER_OFF) {
		sdhci_writel(host, 0, SDHCI_SIGNAL_ENABLE);
		sdhci_reinit(host);
	}

	if (host->version >= SDHCI_SPEC_300 &&
		(ios->power_mode == MMC_POWER_UP) &&
		!(host->quirks2 & SDHCI_QUIRK2_PRESET_VALUE_BROKEN))
		sdhci_enable_preset_value(host, false);

	if (!ios->clock || ios->clock != host->clock) {
		host->ops->set_clock(host, ios->clock);
		host->clock = ios->clock;

		if (host->quirks & SDHCI_QUIRK_DATA_TIMEOUT_USES_SDCLK &&
		    host->clock) {
			host->timeout_clk = host->mmc->actual_clock ?
						host->mmc->actual_clock / 1000 :
						host->clock / 1000;
			host->mmc->max_busy_timeout =
				host->ops->get_max_timeout_count ?
				host->ops->get_max_timeout_count(host) :
				1 << 27;
			host->mmc->max_busy_timeout /= host->timeout_clk;
		}
	}

	if (host->ops->set_power)
		host->ops->set_power(host, ios->power_mode, ios->vdd);
	else
		sdhci_set_power(host, ios->power_mode, ios->vdd);

	if (host->ops->platform_send_init_74_clocks)
		host->ops->platform_send_init_74_clocks(host, ios->power_mode);

	host->ops->set_bus_width(host, ios->bus_width);

	ctrl = sdhci_readb(host, SDHCI_HOST_CONTROL);

	if ((ios->timing == MMC_TIMING_SD_HS ||
	     ios->timing == MMC_TIMING_MMC_HS ||
	     ios->timing == MMC_TIMING_MMC_HS400 ||
	     ios->timing == MMC_TIMING_MMC_HS200 ||
	     ios->timing == MMC_TIMING_MMC_DDR52 ||
	     ios->timing == MMC_TIMING_UHS_SDR50 ||
	     ios->timing == MMC_TIMING_UHS_SDR104 ||
	     ios->timing == MMC_TIMING_UHS_DDR50 ||
	     ios->timing == MMC_TIMING_UHS_SDR25)
	    && !(host->quirks & SDHCI_QUIRK_NO_HISPD_BIT))
		ctrl |= SDHCI_CTRL_HISPD;
	else
		ctrl &= ~SDHCI_CTRL_HISPD;

	if (host->version >= SDHCI_SPEC_300) {
		u16 clk, ctrl_2;

		if (!host->preset_enabled) {
			sdhci_writeb(host, ctrl, SDHCI_HOST_CONTROL);
			/*
			 * We only need to set Driver Strength if the
			 * preset value enable is not set.
			 */
			ctrl_2 = sdhci_readw(host, SDHCI_HOST_CONTROL2);
			ctrl_2 &= ~SDHCI_CTRL_DRV_TYPE_MASK;
			if (ios->drv_type == MMC_SET_DRIVER_TYPE_A)
				ctrl_2 |= SDHCI_CTRL_DRV_TYPE_A;
			else if (ios->drv_type == MMC_SET_DRIVER_TYPE_B)
				ctrl_2 |= SDHCI_CTRL_DRV_TYPE_B;
			else if (ios->drv_type == MMC_SET_DRIVER_TYPE_C)
				ctrl_2 |= SDHCI_CTRL_DRV_TYPE_C;
			else if (ios->drv_type == MMC_SET_DRIVER_TYPE_D)
				ctrl_2 |= SDHCI_CTRL_DRV_TYPE_D;
			else {
				pr_warn("%s: invalid driver type, default to driver type B\n",
					mmc_hostname(mmc));
				ctrl_2 |= SDHCI_CTRL_DRV_TYPE_B;
			}

			sdhci_writew(host, ctrl_2, SDHCI_HOST_CONTROL2);
		} else {
			/*
			 * According to SDHC Spec v3.00, if the Preset Value
			 * Enable in the Host Control 2 register is set, we
			 * need to reset SD Clock Enable before changing High
			 * Speed Enable to avoid generating clock gliches.
			 */

			/* Reset SD Clock Enable */
			clk = sdhci_readw(host, SDHCI_CLOCK_CONTROL);
			clk &= ~SDHCI_CLOCK_CARD_EN;
			sdhci_writew(host, clk, SDHCI_CLOCK_CONTROL);

			sdhci_writeb(host, ctrl, SDHCI_HOST_CONTROL);

			/* Re-enable SD Clock */
			host->ops->set_clock(host, host->clock);
		}

		/* Reset SD Clock Enable */
		clk = sdhci_readw(host, SDHCI_CLOCK_CONTROL);
		clk &= ~SDHCI_CLOCK_CARD_EN;
		sdhci_writew(host, clk, SDHCI_CLOCK_CONTROL);

		host->ops->set_uhs_signaling(host, ios->timing);
		host->timing = ios->timing;

		if (!(host->quirks2 & SDHCI_QUIRK2_PRESET_VALUE_BROKEN) &&
				((ios->timing == MMC_TIMING_UHS_SDR12) ||
				 (ios->timing == MMC_TIMING_UHS_SDR25) ||
				 (ios->timing == MMC_TIMING_UHS_SDR50) ||
				 (ios->timing == MMC_TIMING_UHS_SDR104) ||
				 (ios->timing == MMC_TIMING_UHS_DDR50) ||
				 (ios->timing == MMC_TIMING_MMC_DDR52))) {
			u16 preset;

			sdhci_enable_preset_value(host, true);
			preset = sdhci_get_preset_value(host);
			ios->drv_type = (preset & SDHCI_PRESET_DRV_MASK)
				>> SDHCI_PRESET_DRV_SHIFT;
		}

		/* Re-enable SD Clock */
		host->ops->set_clock(host, host->clock);
	} else
		sdhci_writeb(host, ctrl, SDHCI_HOST_CONTROL);

	/*
	 * Some (ENE) controllers go apeshit on some ios operation,
	 * signalling timeout and CRC errors even on CMD0. Resetting
	 * it on each ios seems to solve the problem.
	 */
	if (host->quirks & SDHCI_QUIRK_RESET_CMD_DATA_ON_IOS)
		sdhci_do_reset(host, SDHCI_RESET_CMD | SDHCI_RESET_DATA);

	mmiowb();
	spin_unlock_irqrestore(&host->lock, flags);
}

static int sdhci_get_cd(struct mmc_host *mmc)
{
	struct sdhci_host *host = mmc_priv(mmc);
	int gpio_cd = mmc_gpio_get_cd(mmc);

	if (host->flags & SDHCI_DEVICE_DEAD)
		return 0;

	/* If nonremovable, assume that the card is always present. */
	if (!mmc_card_is_removable(host->mmc))
		return 1;

	/*
	 * Try slot gpio detect, if defined it take precedence
	 * over build in controller functionality
	 */
	if (gpio_cd >= 0)
		return !!gpio_cd;

	/* If polling, assume that the card is always present. */
	if (host->quirks & SDHCI_QUIRK_BROKEN_CARD_DETECTION)
		return 1;

	/* Host native card detect */
	return !!(sdhci_readl(host, SDHCI_PRESENT_STATE) & SDHCI_CARD_PRESENT);
}

static int sdhci_check_ro(struct sdhci_host *host)
{
	unsigned long flags;
	int is_readonly;

	spin_lock_irqsave(&host->lock, flags);

	if (host->flags & SDHCI_DEVICE_DEAD)
		is_readonly = 0;
	else if (host->ops->get_ro)
		is_readonly = host->ops->get_ro(host);
	else
		is_readonly = !(sdhci_readl(host, SDHCI_PRESENT_STATE)
				& SDHCI_WRITE_PROTECT);

	spin_unlock_irqrestore(&host->lock, flags);

	/* This quirk needs to be replaced by a callback-function later */
	return host->quirks & SDHCI_QUIRK_INVERTED_WRITE_PROTECT ?
		!is_readonly : is_readonly;
}

#define SAMPLE_COUNT	5

static int sdhci_get_ro(struct mmc_host *mmc)
{
	struct sdhci_host *host = mmc_priv(mmc);
	int i, ro_count;

	if (!(host->quirks & SDHCI_QUIRK_UNSTABLE_RO_DETECT))
		return sdhci_check_ro(host);

	ro_count = 0;
	for (i = 0; i < SAMPLE_COUNT; i++) {
		if (sdhci_check_ro(host)) {
			if (++ro_count > SAMPLE_COUNT / 2)
				return 1;
		}
		msleep(30);
	}
	return 0;
}

static void sdhci_hw_reset(struct mmc_host *mmc)
{
	struct sdhci_host *host = mmc_priv(mmc);

	if (host->ops && host->ops->hw_reset)
		host->ops->hw_reset(host);
}

static void sdhci_enable_sdio_irq_nolock(struct sdhci_host *host, int enable)
{
	if (!(host->flags & SDHCI_DEVICE_DEAD)) {
		if (enable)
			host->ier |= SDHCI_INT_CARD_INT;
		else
			host->ier &= ~SDHCI_INT_CARD_INT;

		sdhci_writel(host, host->ier, SDHCI_INT_ENABLE);
		sdhci_writel(host, host->ier, SDHCI_SIGNAL_ENABLE);
		mmiowb();
	}
}

static void sdhci_enable_sdio_irq(struct mmc_host *mmc, int enable)
{
	struct sdhci_host *host = mmc_priv(mmc);
	unsigned long flags;

	spin_lock_irqsave(&host->lock, flags);
	if (enable)
		host->flags |= SDHCI_SDIO_IRQ_ENABLED;
	else
		host->flags &= ~SDHCI_SDIO_IRQ_ENABLED;

	sdhci_enable_sdio_irq_nolock(host, enable);
	spin_unlock_irqrestore(&host->lock, flags);
}

static int sdhci_start_signal_voltage_switch(struct mmc_host *mmc,
					     struct mmc_ios *ios)
{
	struct sdhci_host *host = mmc_priv(mmc);
	u16 ctrl;
	int ret;

	/*
	 * Signal Voltage Switching is only applicable for Host Controllers
	 * v3.00 and above.
	 */
	if (host->version < SDHCI_SPEC_300)
		return 0;

	ctrl = sdhci_readw(host, SDHCI_HOST_CONTROL2);

	switch (ios->signal_voltage) {
	case MMC_SIGNAL_VOLTAGE_330:
		if (!(host->flags & SDHCI_SIGNALING_330))
			return -EINVAL;
		/* Set 1.8V Signal Enable in the Host Control2 register to 0 */
		ctrl &= ~SDHCI_CTRL_VDD_180;
		sdhci_writew(host, ctrl, SDHCI_HOST_CONTROL2);

		if (!IS_ERR(mmc->supply.vqmmc)) {
			ret = mmc_regulator_set_vqmmc(mmc, ios);
			if (ret) {
				pr_warn("%s: Switching to 3.3V signalling voltage failed\n",
					mmc_hostname(mmc));
				return -EIO;
			}
		}
		/* Wait for 5ms */
		usleep_range(5000, 5500);

		/* 3.3V regulator output should be stable within 5 ms */
		ctrl = sdhci_readw(host, SDHCI_HOST_CONTROL2);
		if (!(ctrl & SDHCI_CTRL_VDD_180))
			return 0;

		pr_warn("%s: 3.3V regulator output did not became stable\n",
			mmc_hostname(mmc));

		return -EAGAIN;
	case MMC_SIGNAL_VOLTAGE_180:
		if (!(host->flags & SDHCI_SIGNALING_180))
			return -EINVAL;
		if (!IS_ERR(mmc->supply.vqmmc)) {
			ret = mmc_regulator_set_vqmmc(mmc, ios);
			if (ret) {
				pr_warn("%s: Switching to 1.8V signalling voltage failed\n",
					mmc_hostname(mmc));
				return -EIO;
			}
		}

		/*
		 * Enable 1.8V Signal Enable in the Host Control2
		 * register
		 */
		ctrl |= SDHCI_CTRL_VDD_180;
		sdhci_writew(host, ctrl, SDHCI_HOST_CONTROL2);

		/* Some controller need to do more when switching */
		if (host->ops->voltage_switch)
			host->ops->voltage_switch(host);

		/* 1.8V regulator output should be stable within 5 ms */
		ctrl = sdhci_readw(host, SDHCI_HOST_CONTROL2);
		if (ctrl & SDHCI_CTRL_VDD_180)
			return 0;

		pr_warn("%s: 1.8V regulator output did not became stable\n",
			mmc_hostname(mmc));

		return -EAGAIN;
	case MMC_SIGNAL_VOLTAGE_120:
		if (!(host->flags & SDHCI_SIGNALING_120))
			return -EINVAL;
		if (!IS_ERR(mmc->supply.vqmmc)) {
			ret = mmc_regulator_set_vqmmc(mmc, ios);
			if (ret) {
				pr_warn("%s: Switching to 1.2V signalling voltage failed\n",
					mmc_hostname(mmc));
				return -EIO;
			}
		}
		return 0;
	default:
		/* No signal voltage switch required */
		return 0;
	}
}

static int sdhci_card_busy(struct mmc_host *mmc)
{
	struct sdhci_host *host = mmc_priv(mmc);
	u32 present_state;

	/* Check whether DAT[0] is 0 */
	present_state = sdhci_readl(host, SDHCI_PRESENT_STATE);

	return !(present_state & SDHCI_DATA_0_LVL_MASK);
}

static int sdhci_prepare_hs400_tuning(struct mmc_host *mmc, struct mmc_ios *ios)
{
	struct sdhci_host *host = mmc_priv(mmc);
	unsigned long flags;

	spin_lock_irqsave(&host->lock, flags);
	host->flags |= SDHCI_HS400_TUNING;
	spin_unlock_irqrestore(&host->lock, flags);

	return 0;
}

static void sdhci_start_tuning(struct sdhci_host *host)
{
	u16 ctrl;

	ctrl = sdhci_readw(host, SDHCI_HOST_CONTROL2);
	ctrl |= SDHCI_CTRL_EXEC_TUNING;
	if (host->quirks2 & SDHCI_QUIRK2_TUNING_WORK_AROUND)
		ctrl |= SDHCI_CTRL_TUNED_CLK;
	sdhci_writew(host, ctrl, SDHCI_HOST_CONTROL2);

	/*
	 * As per the Host Controller spec v3.00, tuning command
	 * generates Buffer Read Ready interrupt, so enable that.
	 *
	 * Note: The spec clearly says that when tuning sequence
	 * is being performed, the controller does not generate
	 * interrupts other than Buffer Read Ready interrupt. But
	 * to make sure we don't hit a controller bug, we _only_
	 * enable Buffer Read Ready interrupt here.
	 */
	sdhci_writel(host, SDHCI_INT_DATA_AVAIL, SDHCI_INT_ENABLE);
	sdhci_writel(host, SDHCI_INT_DATA_AVAIL, SDHCI_SIGNAL_ENABLE);
}

static void sdhci_end_tuning(struct sdhci_host *host)
{
	sdhci_writel(host, host->ier, SDHCI_INT_ENABLE);
	sdhci_writel(host, host->ier, SDHCI_SIGNAL_ENABLE);
}

static void sdhci_reset_tuning(struct sdhci_host *host)
{
	u16 ctrl;

	ctrl = sdhci_readw(host, SDHCI_HOST_CONTROL2);
	ctrl &= ~SDHCI_CTRL_TUNED_CLK;
	ctrl &= ~SDHCI_CTRL_EXEC_TUNING;
	sdhci_writew(host, ctrl, SDHCI_HOST_CONTROL2);
}

static void sdhci_abort_tuning(struct sdhci_host *host, u32 opcode,
			       unsigned long flags)
{
	sdhci_reset_tuning(host);

	sdhci_do_reset(host, SDHCI_RESET_CMD);
	sdhci_do_reset(host, SDHCI_RESET_DATA);

	sdhci_end_tuning(host);

	spin_unlock_irqrestore(&host->lock, flags);
	mmc_abort_tuning(host->mmc, opcode);
	spin_lock_irqsave(&host->lock, flags);
}

/*
 * We use sdhci_send_tuning() because mmc_send_tuning() is not a good fit. SDHCI
 * tuning command does not have a data payload (or rather the hardware does it
 * automatically) so mmc_send_tuning() will return -EIO. Also the tuning command
 * interrupt setup is different to other commands and there is no timeout
 * interrupt so special handling is needed.
 */
static void sdhci_send_tuning(struct sdhci_host *host, u32 opcode,
			      unsigned long flags)
{
	struct mmc_host *mmc = host->mmc;
	struct mmc_command cmd = {0};
	struct mmc_request mrq = {NULL};

	cmd.opcode = opcode;
	cmd.flags = MMC_RSP_R1 | MMC_CMD_ADTC;
	cmd.mrq = &mrq;

	mrq.cmd = &cmd;
	/*
	 * In response to CMD19, the card sends 64 bytes of tuning
	 * block to the Host Controller. So we set the block size
	 * to 64 here.
	 */
	if (cmd.opcode == MMC_SEND_TUNING_BLOCK_HS200 &&
	    mmc->ios.bus_width == MMC_BUS_WIDTH_8)
		sdhci_writew(host, SDHCI_MAKE_BLKSZ(7, 128), SDHCI_BLOCK_SIZE);
	else
		sdhci_writew(host, SDHCI_MAKE_BLKSZ(7, 64), SDHCI_BLOCK_SIZE);

	/*
	 * The tuning block is sent by the card to the host controller.
	 * So we set the TRNS_READ bit in the Transfer Mode register.
	 * This also takes care of setting DMA Enable and Multi Block
	 * Select in the same register to 0.
	 */
	sdhci_writew(host, SDHCI_TRNS_READ, SDHCI_TRANSFER_MODE);

	sdhci_send_command(host, &cmd);

	host->cmd = NULL;

	sdhci_del_timer(host, &mrq);

	host->tuning_done = 0;

	spin_unlock_irqrestore(&host->lock, flags);

	/* Wait for Buffer Read Ready interrupt */
	wait_event_timeout(host->buf_ready_int, (host->tuning_done == 1),
			   msecs_to_jiffies(50));

	spin_lock_irqsave(&host->lock, flags);
}

static void __sdhci_execute_tuning(struct sdhci_host *host, u32 opcode,
				   unsigned long flags)
{
	int i;

	/*
	 * Issue opcode repeatedly till Execute Tuning is set to 0 or the number
	 * of loops reaches 40 times.
	 */
	for (i = 0; i < MAX_TUNING_LOOP; i++) {
		u16 ctrl;

		sdhci_send_tuning(host, opcode, flags);

		if (!host->tuning_done) {
			pr_info("%s: Tuning timeout, falling back to fixed sampling clock\n",
				mmc_hostname(host->mmc));
			sdhci_abort_tuning(host, opcode, flags);
			return;
		}

		ctrl = sdhci_readw(host, SDHCI_HOST_CONTROL2);
		if (!(ctrl & SDHCI_CTRL_EXEC_TUNING)) {
			if (ctrl & SDHCI_CTRL_TUNED_CLK)
				return; /* Success! */
			break;
		}

		/* eMMC spec does not require a delay between tuning cycles */
		if (opcode == MMC_SEND_TUNING_BLOCK)
			mdelay(1);
	}

	pr_info("%s: Tuning failed, falling back to fixed sampling clock\n",
		mmc_hostname(host->mmc));
	sdhci_reset_tuning(host);
}

int sdhci_execute_tuning(struct mmc_host *mmc, u32 opcode)
{
	struct sdhci_host *host = mmc_priv(mmc);
	int err = 0;
	unsigned long flags;
	unsigned int tuning_count = 0;
	bool hs400_tuning;

	spin_lock_irqsave(&host->lock, flags);

	hs400_tuning = host->flags & SDHCI_HS400_TUNING;
	host->flags &= ~SDHCI_HS400_TUNING;

	if (host->tuning_mode == SDHCI_TUNING_MODE_1)
		tuning_count = host->tuning_count;

	/*
	 * The Host Controller needs tuning in case of SDR104 and DDR50
	 * mode, and for SDR50 mode when Use Tuning for SDR50 is set in
	 * the Capabilities register.
	 * If the Host Controller supports the HS200 mode then the
	 * tuning function has to be executed.
	 */
	switch (host->timing) {
	/* HS400 tuning is done in HS200 mode */
	case MMC_TIMING_MMC_HS400:
		err = -EINVAL;
		goto out_unlock;

	case MMC_TIMING_MMC_HS200:
		/*
		 * Periodic re-tuning for HS400 is not expected to be needed, so
		 * disable it here.
		 */
		if (hs400_tuning)
			tuning_count = 0;
		break;

	case MMC_TIMING_UHS_SDR104:
	case MMC_TIMING_UHS_DDR50:
		break;

	case MMC_TIMING_UHS_SDR50:
		if (host->flags & SDHCI_SDR50_NEEDS_TUNING)
			break;
		/* FALLTHROUGH */

	default:
		goto out_unlock;
	}

	if (host->ops->platform_execute_tuning) {
		spin_unlock_irqrestore(&host->lock, flags);
		return host->ops->platform_execute_tuning(host, opcode);
	}

<<<<<<< HEAD
	ctrl = sdhci_readw(host, SDHCI_HOST_CONTROL2);
	ctrl |= SDHCI_CTRL_EXEC_TUNING;
	if (host->quirks2 & SDHCI_QUIRK2_TUNING_WORK_AROUND)
		ctrl |= SDHCI_CTRL_TUNED_CLK;
	sdhci_writew(host, ctrl, SDHCI_HOST_CONTROL2);

	/*
	 * As per the Host Controller spec v3.00, tuning command
	 * generates Buffer Read Ready interrupt, so enable that.
	 *
	 * Note: The spec clearly says that when tuning sequence
	 * is being performed, the controller does not generate
	 * interrupts other than Buffer Read Ready interrupt. But
	 * to make sure we don't hit a controller bug, we _only_
	 * enable Buffer Read Ready interrupt here.
	 */
	sdhci_writel(host, SDHCI_INT_DATA_AVAIL, SDHCI_INT_ENABLE);
	sdhci_writel(host, SDHCI_INT_DATA_AVAIL, SDHCI_SIGNAL_ENABLE);

	/*
	 * Issue CMD19 repeatedly till Execute Tuning is set to 0 or the number
	 * of loops reaches 40 times.
	 */
	do {
		struct mmc_command cmd = {0};
		struct mmc_request mrq = {NULL};

		cmd.opcode = opcode;
		cmd.arg = 0;
		cmd.flags = MMC_RSP_R1 | MMC_CMD_ADTC;
		cmd.retries = 0;
		cmd.data = NULL;
		cmd.mrq = &mrq;
		cmd.error = 0;

		if (tuning_loop_counter-- == 0)
			break;

		mrq.cmd = &cmd;

		/*
		 * In response to CMD19, the card sends 64 bytes of tuning
		 * block to the Host Controller. So we set the block size
		 * to 64 here.
		 */
		if (cmd.opcode == MMC_SEND_TUNING_BLOCK_HS200) {
			if (mmc->ios.bus_width == MMC_BUS_WIDTH_8)
				sdhci_writew(host, SDHCI_MAKE_BLKSZ(7, 128),
					     SDHCI_BLOCK_SIZE);
			else if (mmc->ios.bus_width == MMC_BUS_WIDTH_4)
				sdhci_writew(host, SDHCI_MAKE_BLKSZ(7, 64),
					     SDHCI_BLOCK_SIZE);
		} else {
			sdhci_writew(host, SDHCI_MAKE_BLKSZ(7, 64),
				     SDHCI_BLOCK_SIZE);
		}

		/*
		 * The tuning block is sent by the card to the host controller.
		 * So we set the TRNS_READ bit in the Transfer Mode register.
		 * This also takes care of setting DMA Enable and Multi Block
		 * Select in the same register to 0.
		 */
		sdhci_writew(host, SDHCI_TRNS_READ, SDHCI_TRANSFER_MODE);

		sdhci_send_command(host, &cmd);

		host->cmd = NULL;
		sdhci_del_timer(host, &mrq);

		spin_unlock_irqrestore(&host->lock, flags);
		/* Wait for Buffer Read Ready interrupt */
		wait_event_timeout(host->buf_ready_int,
					(host->tuning_done == 1),
					msecs_to_jiffies(50));
		spin_lock_irqsave(&host->lock, flags);

		if (!host->tuning_done) {
			pr_info(DRIVER_NAME ": Timeout waiting for Buffer Read Ready interrupt during tuning procedure, falling back to fixed sampling clock\n");
			ctrl = sdhci_readw(host, SDHCI_HOST_CONTROL2);
			ctrl &= ~SDHCI_CTRL_TUNED_CLK;
			ctrl &= ~SDHCI_CTRL_EXEC_TUNING;
			sdhci_writew(host, ctrl, SDHCI_HOST_CONTROL2);

			sdhci_do_reset(host, SDHCI_RESET_CMD);
			sdhci_do_reset(host, SDHCI_RESET_DATA);

			err = -EIO;

			if (cmd.opcode != MMC_SEND_TUNING_BLOCK_HS200)
				goto out;

			sdhci_writel(host, host->ier, SDHCI_INT_ENABLE);
			sdhci_writel(host, host->ier, SDHCI_SIGNAL_ENABLE);

			spin_unlock_irqrestore(&host->lock, flags);

			memset(&cmd, 0, sizeof(cmd));
			cmd.opcode = MMC_STOP_TRANSMISSION;
			cmd.flags = MMC_RSP_SPI_R1B | MMC_RSP_R1B | MMC_CMD_AC;
			cmd.busy_timeout = 50;
			mmc_wait_for_cmd(mmc, &cmd, 0);

			spin_lock_irqsave(&host->lock, flags);

			goto out;
		}

		host->tuning_done = 0;

		ctrl = sdhci_readw(host, SDHCI_HOST_CONTROL2);

		/* eMMC spec does not require a delay between tuning cycles */
		if (opcode == MMC_SEND_TUNING_BLOCK)
			mdelay(1);
	} while (ctrl & SDHCI_CTRL_EXEC_TUNING);

	/*
	 * The Host Driver has exhausted the maximum number of loops allowed,
	 * so use fixed sampling frequency.
	 */
	if (tuning_loop_counter < 0) {
		ctrl &= ~SDHCI_CTRL_TUNED_CLK;
		sdhci_writew(host, ctrl, SDHCI_HOST_CONTROL2);
	}
	if (!(ctrl & SDHCI_CTRL_TUNED_CLK)) {
		pr_info(DRIVER_NAME ": Tuning procedure failed, falling back to fixed sampling clock\n");
		err = -EIO;
	}
=======
	host->mmc->retune_period = tuning_count;
>>>>>>> a062067a

	sdhci_start_tuning(host);

	__sdhci_execute_tuning(host, opcode, flags);

	sdhci_end_tuning(host);
out_unlock:
	spin_unlock_irqrestore(&host->lock, flags);

	return err;
}
EXPORT_SYMBOL_GPL(sdhci_execute_tuning);

static int sdhci_select_drive_strength(struct mmc_card *card,
				       unsigned int max_dtr, int host_drv,
				       int card_drv, int *drv_type)
{
	struct sdhci_host *host = mmc_priv(card->host);

	if (!host->ops->select_drive_strength)
		return 0;

	return host->ops->select_drive_strength(host, card, max_dtr, host_drv,
						card_drv, drv_type);
}

static void sdhci_enable_preset_value(struct sdhci_host *host, bool enable)
{
	/* Host Controller v3.00 defines preset value registers */
	if (host->version < SDHCI_SPEC_300)
		return;

	/*
	 * We only enable or disable Preset Value if they are not already
	 * enabled or disabled respectively. Otherwise, we bail out.
	 */
	if (host->preset_enabled != enable) {
		u16 ctrl = sdhci_readw(host, SDHCI_HOST_CONTROL2);

		if (enable)
			ctrl |= SDHCI_CTRL_PRESET_VAL_ENABLE;
		else
			ctrl &= ~SDHCI_CTRL_PRESET_VAL_ENABLE;

		sdhci_writew(host, ctrl, SDHCI_HOST_CONTROL2);

		if (enable)
			host->flags |= SDHCI_PV_ENABLED;
		else
			host->flags &= ~SDHCI_PV_ENABLED;

		host->preset_enabled = enable;
	}
}

static void sdhci_post_req(struct mmc_host *mmc, struct mmc_request *mrq,
				int err)
{
	struct sdhci_host *host = mmc_priv(mmc);
	struct mmc_data *data = mrq->data;

	if (data->host_cookie != COOKIE_UNMAPPED)
		dma_unmap_sg(mmc_dev(host->mmc), data->sg, data->sg_len,
			     data->flags & MMC_DATA_WRITE ?
			       DMA_TO_DEVICE : DMA_FROM_DEVICE);

	data->host_cookie = COOKIE_UNMAPPED;
}

static void sdhci_pre_req(struct mmc_host *mmc, struct mmc_request *mrq)
{
	struct sdhci_host *host = mmc_priv(mmc);

	mrq->data->host_cookie = COOKIE_UNMAPPED;

	if (host->flags & SDHCI_REQ_USE_DMA)
		sdhci_pre_dma_transfer(host, mrq->data, COOKIE_PRE_MAPPED);
}

static inline bool sdhci_has_requests(struct sdhci_host *host)
{
	return host->cmd || host->data_cmd;
}

static void sdhci_error_out_mrqs(struct sdhci_host *host, int err)
{
	if (host->data_cmd) {
		host->data_cmd->error = err;
		sdhci_finish_mrq(host, host->data_cmd->mrq);
	}

	if (host->cmd) {
		host->cmd->error = err;
		sdhci_finish_mrq(host, host->cmd->mrq);
	}
}

static void sdhci_card_event(struct mmc_host *mmc)
{
	struct sdhci_host *host = mmc_priv(mmc);
	unsigned long flags;
	int present;

	/* First check if client has provided their own card event */
	if (host->ops->card_event)
		host->ops->card_event(host);

	present = mmc->ops->get_cd(mmc);

	spin_lock_irqsave(&host->lock, flags);

	/* Check sdhci_has_requests() first in case we are runtime suspended */
	if (sdhci_has_requests(host) && !present) {
		pr_err("%s: Card removed during transfer!\n",
			mmc_hostname(host->mmc));
		pr_err("%s: Resetting controller.\n",
			mmc_hostname(host->mmc));

		sdhci_do_reset(host, SDHCI_RESET_CMD);
		sdhci_do_reset(host, SDHCI_RESET_DATA);

		sdhci_error_out_mrqs(host, -ENOMEDIUM);
	}

	spin_unlock_irqrestore(&host->lock, flags);
}

static const struct mmc_host_ops sdhci_ops = {
	.request	= sdhci_request,
	.post_req	= sdhci_post_req,
	.pre_req	= sdhci_pre_req,
	.set_ios	= sdhci_set_ios,
	.get_cd		= sdhci_get_cd,
	.get_ro		= sdhci_get_ro,
	.hw_reset	= sdhci_hw_reset,
	.enable_sdio_irq = sdhci_enable_sdio_irq,
	.start_signal_voltage_switch	= sdhci_start_signal_voltage_switch,
	.prepare_hs400_tuning		= sdhci_prepare_hs400_tuning,
	.execute_tuning			= sdhci_execute_tuning,
	.select_drive_strength		= sdhci_select_drive_strength,
	.card_event			= sdhci_card_event,
	.card_busy	= sdhci_card_busy,
};

/*****************************************************************************\
 *                                                                           *
 * Tasklets                                                                  *
 *                                                                           *
\*****************************************************************************/

static bool sdhci_request_done(struct sdhci_host *host)
{
	unsigned long flags;
	struct mmc_request *mrq;
	int i;

	spin_lock_irqsave(&host->lock, flags);

	for (i = 0; i < SDHCI_MAX_MRQS; i++) {
		mrq = host->mrqs_done[i];
		if (mrq)
			break;
	}

	if (!mrq) {
		spin_unlock_irqrestore(&host->lock, flags);
		return true;
	}

	sdhci_del_timer(host, mrq);

	/*
	 * Always unmap the data buffers if they were mapped by
	 * sdhci_prepare_data() whenever we finish with a request.
	 * This avoids leaking DMA mappings on error.
	 */
	if (host->flags & SDHCI_REQ_USE_DMA) {
		struct mmc_data *data = mrq->data;

		if (data && data->host_cookie == COOKIE_MAPPED) {
			dma_unmap_sg(mmc_dev(host->mmc), data->sg, data->sg_len,
				     (data->flags & MMC_DATA_READ) ?
				     DMA_FROM_DEVICE : DMA_TO_DEVICE);
			data->host_cookie = COOKIE_UNMAPPED;
		}
	}

	/*
	 * The controller needs a reset of internal state machines
	 * upon error conditions.
	 */
	if (sdhci_needs_reset(host, mrq)) {
		/*
		 * Do not finish until command and data lines are available for
		 * reset. Note there can only be one other mrq, so it cannot
		 * also be in mrqs_done, otherwise host->cmd and host->data_cmd
		 * would both be null.
		 */
		if (host->cmd || host->data_cmd) {
			spin_unlock_irqrestore(&host->lock, flags);
			return true;
		}

		/* Some controllers need this kick or reset won't work here */
		if (host->quirks & SDHCI_QUIRK_CLOCK_BEFORE_RESET)
			/* This is to force an update */
			host->ops->set_clock(host, host->clock);

		/* Spec says we should do both at the same time, but Ricoh
		   controllers do not like that. */
		sdhci_do_reset(host, SDHCI_RESET_CMD);
		sdhci_do_reset(host, SDHCI_RESET_DATA);

		host->pending_reset = false;
	}

	if (!sdhci_has_requests(host))
		sdhci_led_deactivate(host);

	host->mrqs_done[i] = NULL;

	mmiowb();
	spin_unlock_irqrestore(&host->lock, flags);

	mmc_request_done(host->mmc, mrq);

	return false;
}

static void sdhci_tasklet_finish(unsigned long param)
{
	struct sdhci_host *host = (struct sdhci_host *)param;

	while (!sdhci_request_done(host))
		;
}

static void sdhci_timeout_timer(unsigned long data)
{
	struct sdhci_host *host;
	unsigned long flags;

	host = (struct sdhci_host*)data;

	spin_lock_irqsave(&host->lock, flags);

	if (host->cmd && !sdhci_data_line_cmd(host->cmd)) {
		pr_err("%s: Timeout waiting for hardware cmd interrupt.\n",
		       mmc_hostname(host->mmc));
		sdhci_dumpregs(host);

		host->cmd->error = -ETIMEDOUT;
		sdhci_finish_mrq(host, host->cmd->mrq);
	}

	mmiowb();
	spin_unlock_irqrestore(&host->lock, flags);
}

static void sdhci_timeout_data_timer(unsigned long data)
{
	struct sdhci_host *host;
	unsigned long flags;

	host = (struct sdhci_host *)data;

	spin_lock_irqsave(&host->lock, flags);

	if (host->data || host->data_cmd ||
	    (host->cmd && sdhci_data_line_cmd(host->cmd))) {
		pr_err("%s: Timeout waiting for hardware interrupt.\n",
		       mmc_hostname(host->mmc));
		sdhci_dumpregs(host);

		if (host->data) {
			host->data->error = -ETIMEDOUT;
			sdhci_finish_data(host);
		} else if (host->data_cmd) {
			host->data_cmd->error = -ETIMEDOUT;
			sdhci_finish_mrq(host, host->data_cmd->mrq);
		} else {
			host->cmd->error = -ETIMEDOUT;
			sdhci_finish_mrq(host, host->cmd->mrq);
		}
	}

	mmiowb();
	spin_unlock_irqrestore(&host->lock, flags);
}

/*****************************************************************************\
 *                                                                           *
 * Interrupt handling                                                        *
 *                                                                           *
\*****************************************************************************/

static void sdhci_cmd_irq(struct sdhci_host *host, u32 intmask)
{
	if (!host->cmd) {
		/*
		 * SDHCI recovers from errors by resetting the cmd and data
		 * circuits.  Until that is done, there very well might be more
		 * interrupts, so ignore them in that case.
		 */
		if (host->pending_reset)
			return;
		pr_err("%s: Got command interrupt 0x%08x even though no command operation was in progress.\n",
		       mmc_hostname(host->mmc), (unsigned)intmask);
		sdhci_dumpregs(host);
		return;
	}

	if (intmask & (SDHCI_INT_TIMEOUT | SDHCI_INT_CRC |
		       SDHCI_INT_END_BIT | SDHCI_INT_INDEX)) {
		if (intmask & SDHCI_INT_TIMEOUT)
			host->cmd->error = -ETIMEDOUT;
		else
			host->cmd->error = -EILSEQ;

		/*
		 * If this command initiates a data phase and a response
		 * CRC error is signalled, the card can start transferring
		 * data - the card may have received the command without
		 * error.  We must not terminate the mmc_request early.
		 *
		 * If the card did not receive the command or returned an
		 * error which prevented it sending data, the data phase
		 * will time out.
		 */
		if (host->cmd->data &&
		    (intmask & (SDHCI_INT_CRC | SDHCI_INT_TIMEOUT)) ==
		     SDHCI_INT_CRC) {
			host->cmd = NULL;
			return;
		}

		sdhci_finish_mrq(host, host->cmd->mrq);
		return;
	}

	if (intmask & SDHCI_INT_RESPONSE)
		sdhci_finish_command(host);
}

#ifdef CONFIG_MMC_DEBUG
static void sdhci_adma_show_error(struct sdhci_host *host)
{
	const char *name = mmc_hostname(host->mmc);
	void *desc = host->adma_table;

	sdhci_dumpregs(host);

	while (true) {
		struct sdhci_adma2_64_desc *dma_desc = desc;

		if (host->flags & SDHCI_USE_64_BIT_DMA)
			DBG("%s: %p: DMA 0x%08x%08x, LEN 0x%04x, Attr=0x%02x\n",
			    name, desc, le32_to_cpu(dma_desc->addr_hi),
			    le32_to_cpu(dma_desc->addr_lo),
			    le16_to_cpu(dma_desc->len),
			    le16_to_cpu(dma_desc->cmd));
		else
			DBG("%s: %p: DMA 0x%08x, LEN 0x%04x, Attr=0x%02x\n",
			    name, desc, le32_to_cpu(dma_desc->addr_lo),
			    le16_to_cpu(dma_desc->len),
			    le16_to_cpu(dma_desc->cmd));

		desc += host->desc_sz;

		if (dma_desc->cmd & cpu_to_le16(ADMA2_END))
			break;
	}
}
#else
static void sdhci_adma_show_error(struct sdhci_host *host) { }
#endif

static void sdhci_data_irq(struct sdhci_host *host, u32 intmask)
{
	u32 command;

	/* CMD19 generates _only_ Buffer Read Ready interrupt */
	if (intmask & SDHCI_INT_DATA_AVAIL) {
		command = SDHCI_GET_CMD(sdhci_readw(host, SDHCI_COMMAND));
		if (command == MMC_SEND_TUNING_BLOCK ||
		    command == MMC_SEND_TUNING_BLOCK_HS200) {
			host->tuning_done = 1;
			wake_up(&host->buf_ready_int);
			return;
		}
	}

	if (!host->data) {
		struct mmc_command *data_cmd = host->data_cmd;

		/*
		 * The "data complete" interrupt is also used to
		 * indicate that a busy state has ended. See comment
		 * above in sdhci_cmd_irq().
		 */
		if (data_cmd && (data_cmd->flags & MMC_RSP_BUSY)) {
			if (intmask & SDHCI_INT_DATA_TIMEOUT) {
				host->data_cmd = NULL;
				data_cmd->error = -ETIMEDOUT;
				sdhci_finish_mrq(host, data_cmd->mrq);
				return;
			}
			if (intmask & SDHCI_INT_DATA_END) {
				host->data_cmd = NULL;
				/*
				 * Some cards handle busy-end interrupt
				 * before the command completed, so make
				 * sure we do things in the proper order.
				 */
				if (host->cmd == data_cmd)
					return;

				sdhci_finish_mrq(host, data_cmd->mrq);
				return;
			}
		}

		/*
		 * SDHCI recovers from errors by resetting the cmd and data
		 * circuits. Until that is done, there very well might be more
		 * interrupts, so ignore them in that case.
		 */
		if (host->pending_reset)
			return;

		pr_err("%s: Got data interrupt 0x%08x even though no data operation was in progress.\n",
		       mmc_hostname(host->mmc), (unsigned)intmask);
		sdhci_dumpregs(host);

		return;
	}

	if (intmask & SDHCI_INT_DATA_TIMEOUT)
		host->data->error = -ETIMEDOUT;
	else if (intmask & SDHCI_INT_DATA_END_BIT)
		host->data->error = -EILSEQ;
	else if ((intmask & SDHCI_INT_DATA_CRC) &&
		SDHCI_GET_CMD(sdhci_readw(host, SDHCI_COMMAND))
			!= MMC_BUS_TEST_R)
		host->data->error = -EILSEQ;
	else if (intmask & SDHCI_INT_ADMA_ERROR) {
		pr_err("%s: ADMA error\n", mmc_hostname(host->mmc));
		sdhci_adma_show_error(host);
		host->data->error = -EIO;
		if (host->ops->adma_workaround)
			host->ops->adma_workaround(host, intmask);
	}

	if (host->data->error)
		sdhci_finish_data(host);
	else {
		if (intmask & (SDHCI_INT_DATA_AVAIL | SDHCI_INT_SPACE_AVAIL))
			sdhci_transfer_pio(host);

		/*
		 * We currently don't do anything fancy with DMA
		 * boundaries, but as we can't disable the feature
		 * we need to at least restart the transfer.
		 *
		 * According to the spec sdhci_readl(host, SDHCI_DMA_ADDRESS)
		 * should return a valid address to continue from, but as
		 * some controllers are faulty, don't trust them.
		 */
		if (intmask & SDHCI_INT_DMA_END) {
			u32 dmastart, dmanow;
			dmastart = sg_dma_address(host->data->sg);
			dmanow = dmastart + host->data->bytes_xfered;
			/*
			 * Force update to the next DMA block boundary.
			 */
			dmanow = (dmanow &
				~(SDHCI_DEFAULT_BOUNDARY_SIZE - 1)) +
				SDHCI_DEFAULT_BOUNDARY_SIZE;
			host->data->bytes_xfered = dmanow - dmastart;
			DBG("%s: DMA base 0x%08x, transferred 0x%06x bytes,"
				" next 0x%08x\n",
				mmc_hostname(host->mmc), dmastart,
				host->data->bytes_xfered, dmanow);
			sdhci_writel(host, dmanow, SDHCI_DMA_ADDRESS);
		}

		if (intmask & SDHCI_INT_DATA_END) {
			if (host->cmd == host->data_cmd) {
				/*
				 * Data managed to finish before the
				 * command completed. Make sure we do
				 * things in the proper order.
				 */
				host->data_early = 1;
			} else {
				sdhci_finish_data(host);
			}
		}
	}
}

static irqreturn_t sdhci_irq(int irq, void *dev_id)
{
	irqreturn_t result = IRQ_NONE;
	struct sdhci_host *host = dev_id;
	u32 intmask, mask, unexpected = 0;
	int max_loops = 16;

	spin_lock(&host->lock);

	if (host->runtime_suspended && !sdhci_sdio_irq_enabled(host)) {
		spin_unlock(&host->lock);
		return IRQ_NONE;
	}

	intmask = sdhci_readl(host, SDHCI_INT_STATUS);
	if (!intmask || intmask == 0xffffffff) {
		result = IRQ_NONE;
		goto out;
	}

	do {
		/* Clear selected interrupts. */
		mask = intmask & (SDHCI_INT_CMD_MASK | SDHCI_INT_DATA_MASK |
				  SDHCI_INT_BUS_POWER);
		sdhci_writel(host, mask, SDHCI_INT_STATUS);

		DBG("*** %s got interrupt: 0x%08x\n",
			mmc_hostname(host->mmc), intmask);

		if (intmask & (SDHCI_INT_CARD_INSERT | SDHCI_INT_CARD_REMOVE)) {
			u32 present = sdhci_readl(host, SDHCI_PRESENT_STATE) &
				      SDHCI_CARD_PRESENT;

			/*
			 * There is a observation on i.mx esdhc.  INSERT
			 * bit will be immediately set again when it gets
			 * cleared, if a card is inserted.  We have to mask
			 * the irq to prevent interrupt storm which will
			 * freeze the system.  And the REMOVE gets the
			 * same situation.
			 *
			 * More testing are needed here to ensure it works
			 * for other platforms though.
			 */
			host->ier &= ~(SDHCI_INT_CARD_INSERT |
				       SDHCI_INT_CARD_REMOVE);
			host->ier |= present ? SDHCI_INT_CARD_REMOVE :
					       SDHCI_INT_CARD_INSERT;
			sdhci_writel(host, host->ier, SDHCI_INT_ENABLE);
			sdhci_writel(host, host->ier, SDHCI_SIGNAL_ENABLE);

			sdhci_writel(host, intmask & (SDHCI_INT_CARD_INSERT |
				     SDHCI_INT_CARD_REMOVE), SDHCI_INT_STATUS);

			host->thread_isr |= intmask & (SDHCI_INT_CARD_INSERT |
						       SDHCI_INT_CARD_REMOVE);
			result = IRQ_WAKE_THREAD;
		}

		if (intmask & SDHCI_INT_CMD_MASK)
			sdhci_cmd_irq(host, intmask & SDHCI_INT_CMD_MASK);

		if (intmask & SDHCI_INT_DATA_MASK)
			sdhci_data_irq(host, intmask & SDHCI_INT_DATA_MASK);

		if (intmask & SDHCI_INT_BUS_POWER)
			pr_err("%s: Card is consuming too much power!\n",
				mmc_hostname(host->mmc));

		if (intmask & SDHCI_INT_RETUNE)
			mmc_retune_needed(host->mmc);

		if ((intmask & SDHCI_INT_CARD_INT) &&
		    (host->ier & SDHCI_INT_CARD_INT)) {
			sdhci_enable_sdio_irq_nolock(host, false);
			host->thread_isr |= SDHCI_INT_CARD_INT;
			result = IRQ_WAKE_THREAD;
		}

		intmask &= ~(SDHCI_INT_CARD_INSERT | SDHCI_INT_CARD_REMOVE |
			     SDHCI_INT_CMD_MASK | SDHCI_INT_DATA_MASK |
			     SDHCI_INT_ERROR | SDHCI_INT_BUS_POWER |
			     SDHCI_INT_RETUNE | SDHCI_INT_CARD_INT);

		if (intmask) {
			unexpected |= intmask;
			sdhci_writel(host, intmask, SDHCI_INT_STATUS);
		}

		if (result == IRQ_NONE)
			result = IRQ_HANDLED;

		intmask = sdhci_readl(host, SDHCI_INT_STATUS);
	} while (intmask && --max_loops);
out:
	spin_unlock(&host->lock);

	if (unexpected) {
		pr_err("%s: Unexpected interrupt 0x%08x.\n",
			   mmc_hostname(host->mmc), unexpected);
		sdhci_dumpregs(host);
	}

	return result;
}

static irqreturn_t sdhci_thread_irq(int irq, void *dev_id)
{
	struct sdhci_host *host = dev_id;
	unsigned long flags;
	u32 isr;

	spin_lock_irqsave(&host->lock, flags);
	isr = host->thread_isr;
	host->thread_isr = 0;
	spin_unlock_irqrestore(&host->lock, flags);

	if (isr & (SDHCI_INT_CARD_INSERT | SDHCI_INT_CARD_REMOVE)) {
		struct mmc_host *mmc = host->mmc;

		mmc->ops->card_event(mmc);
		mmc_detect_change(mmc, msecs_to_jiffies(200));
	}

	if (isr & SDHCI_INT_CARD_INT) {
		sdio_run_irqs(host->mmc);

		spin_lock_irqsave(&host->lock, flags);
		if (host->flags & SDHCI_SDIO_IRQ_ENABLED)
			sdhci_enable_sdio_irq_nolock(host, true);
		spin_unlock_irqrestore(&host->lock, flags);
	}

	return isr ? IRQ_HANDLED : IRQ_NONE;
}

/*****************************************************************************\
 *                                                                           *
 * Suspend/resume                                                            *
 *                                                                           *
\*****************************************************************************/

#ifdef CONFIG_PM
/*
 * To enable wakeup events, the corresponding events have to be enabled in
 * the Interrupt Status Enable register too. See 'Table 1-6: Wakeup Signal
 * Table' in the SD Host Controller Standard Specification.
 * It is useless to restore SDHCI_INT_ENABLE state in
 * sdhci_disable_irq_wakeups() since it will be set by
 * sdhci_enable_card_detection() or sdhci_init().
 */
void sdhci_enable_irq_wakeups(struct sdhci_host *host)
{
	u8 val;
	u8 mask = SDHCI_WAKE_ON_INSERT | SDHCI_WAKE_ON_REMOVE
			| SDHCI_WAKE_ON_INT;
	u32 irq_val = SDHCI_INT_CARD_INSERT | SDHCI_INT_CARD_REMOVE |
		      SDHCI_INT_CARD_INT;

	val = sdhci_readb(host, SDHCI_WAKE_UP_CONTROL);
	val |= mask ;
	/* Avoid fake wake up */
	if (host->quirks & SDHCI_QUIRK_BROKEN_CARD_DETECTION) {
		val &= ~(SDHCI_WAKE_ON_INSERT | SDHCI_WAKE_ON_REMOVE);
		irq_val &= ~(SDHCI_INT_CARD_INSERT | SDHCI_INT_CARD_REMOVE);
	}
	sdhci_writeb(host, val, SDHCI_WAKE_UP_CONTROL);
	sdhci_writel(host, irq_val, SDHCI_INT_ENABLE);
}
EXPORT_SYMBOL_GPL(sdhci_enable_irq_wakeups);

static void sdhci_disable_irq_wakeups(struct sdhci_host *host)
{
	u8 val;
	u8 mask = SDHCI_WAKE_ON_INSERT | SDHCI_WAKE_ON_REMOVE
			| SDHCI_WAKE_ON_INT;

	val = sdhci_readb(host, SDHCI_WAKE_UP_CONTROL);
	val &= ~mask;
	sdhci_writeb(host, val, SDHCI_WAKE_UP_CONTROL);
}

int sdhci_suspend_host(struct sdhci_host *host)
{
	sdhci_disable_card_detection(host);

	mmc_retune_timer_stop(host->mmc);
	if (host->tuning_mode != SDHCI_TUNING_MODE_3)
		mmc_retune_needed(host->mmc);

	if (!device_may_wakeup(mmc_dev(host->mmc))) {
		host->ier = 0;
		sdhci_writel(host, 0, SDHCI_INT_ENABLE);
		sdhci_writel(host, 0, SDHCI_SIGNAL_ENABLE);
		free_irq(host->irq, host);
	} else {
		sdhci_enable_irq_wakeups(host);
		enable_irq_wake(host->irq);
	}
	return 0;
}

EXPORT_SYMBOL_GPL(sdhci_suspend_host);

int sdhci_resume_host(struct sdhci_host *host)
{
	struct mmc_host *mmc = host->mmc;
	int ret = 0;

	if (host->flags & (SDHCI_USE_SDMA | SDHCI_USE_ADMA)) {
		if (host->ops->enable_dma)
			host->ops->enable_dma(host);
	}

	if ((host->mmc->pm_flags & MMC_PM_KEEP_POWER) &&
	    (host->quirks2 & SDHCI_QUIRK2_HOST_OFF_CARD_ON)) {
		/* Card keeps power but host controller does not */
		sdhci_init(host, 0);
		host->pwr = 0;
		host->clock = 0;
		mmc->ops->set_ios(mmc, &mmc->ios);
	} else {
		sdhci_init(host, (host->mmc->pm_flags & MMC_PM_KEEP_POWER));
		mmiowb();
	}

	if (!device_may_wakeup(mmc_dev(host->mmc))) {
		ret = request_threaded_irq(host->irq, sdhci_irq,
					   sdhci_thread_irq, IRQF_SHARED,
					   mmc_hostname(host->mmc), host);
		if (ret)
			return ret;
	} else {
		sdhci_disable_irq_wakeups(host);
		disable_irq_wake(host->irq);
	}

	sdhci_enable_card_detection(host);

	return ret;
}

EXPORT_SYMBOL_GPL(sdhci_resume_host);

int sdhci_runtime_suspend_host(struct sdhci_host *host)
{
	unsigned long flags;

	mmc_retune_timer_stop(host->mmc);
	if (host->tuning_mode != SDHCI_TUNING_MODE_3)
		mmc_retune_needed(host->mmc);

	spin_lock_irqsave(&host->lock, flags);
	host->ier &= SDHCI_INT_CARD_INT;
	sdhci_writel(host, host->ier, SDHCI_INT_ENABLE);
	sdhci_writel(host, host->ier, SDHCI_SIGNAL_ENABLE);
	spin_unlock_irqrestore(&host->lock, flags);

	synchronize_hardirq(host->irq);

	spin_lock_irqsave(&host->lock, flags);
	host->runtime_suspended = true;
	spin_unlock_irqrestore(&host->lock, flags);

	return 0;
}
EXPORT_SYMBOL_GPL(sdhci_runtime_suspend_host);

int sdhci_runtime_resume_host(struct sdhci_host *host)
{
	struct mmc_host *mmc = host->mmc;
	unsigned long flags;
	int host_flags = host->flags;

	if (host_flags & (SDHCI_USE_SDMA | SDHCI_USE_ADMA)) {
		if (host->ops->enable_dma)
			host->ops->enable_dma(host);
	}

	sdhci_init(host, 0);

	if (mmc->ios.power_mode != MMC_POWER_UNDEFINED) {
		/* Force clock and power re-program */
		host->pwr = 0;
		host->clock = 0;
		mmc->ops->start_signal_voltage_switch(mmc, &mmc->ios);
		mmc->ops->set_ios(mmc, &mmc->ios);

		if ((host_flags & SDHCI_PV_ENABLED) &&
		    !(host->quirks2 & SDHCI_QUIRK2_PRESET_VALUE_BROKEN)) {
			spin_lock_irqsave(&host->lock, flags);
			sdhci_enable_preset_value(host, true);
			spin_unlock_irqrestore(&host->lock, flags);
		}

		if ((mmc->caps2 & MMC_CAP2_HS400_ES) &&
		    mmc->ops->hs400_enhanced_strobe)
			mmc->ops->hs400_enhanced_strobe(mmc, &mmc->ios);
	}

	spin_lock_irqsave(&host->lock, flags);

	host->runtime_suspended = false;

	/* Enable SDIO IRQ */
	if (host->flags & SDHCI_SDIO_IRQ_ENABLED)
		sdhci_enable_sdio_irq_nolock(host, true);

	/* Enable Card Detection */
	sdhci_enable_card_detection(host);

	spin_unlock_irqrestore(&host->lock, flags);

	return 0;
}
EXPORT_SYMBOL_GPL(sdhci_runtime_resume_host);

#endif /* CONFIG_PM */

/*****************************************************************************\
 *                                                                           *
 * Device allocation/registration                                            *
 *                                                                           *
\*****************************************************************************/

struct sdhci_host *sdhci_alloc_host(struct device *dev,
	size_t priv_size)
{
	struct mmc_host *mmc;
	struct sdhci_host *host;

	WARN_ON(dev == NULL);

	mmc = mmc_alloc_host(sizeof(struct sdhci_host) + priv_size, dev);
	if (!mmc)
		return ERR_PTR(-ENOMEM);

	host = mmc_priv(mmc);
	host->mmc = mmc;
	host->mmc_host_ops = sdhci_ops;
	mmc->ops = &host->mmc_host_ops;

	host->flags = SDHCI_SIGNALING_330;

	return host;
}

EXPORT_SYMBOL_GPL(sdhci_alloc_host);

static int sdhci_set_dma_mask(struct sdhci_host *host)
{
	struct mmc_host *mmc = host->mmc;
	struct device *dev = mmc_dev(mmc);
	int ret = -EINVAL;

	if (host->quirks2 & SDHCI_QUIRK2_BROKEN_64_BIT_DMA)
		host->flags &= ~SDHCI_USE_64_BIT_DMA;

	/* Try 64-bit mask if hardware is capable  of it */
	if (host->flags & SDHCI_USE_64_BIT_DMA) {
		ret = dma_set_mask_and_coherent(dev, DMA_BIT_MASK(64));
		if (ret) {
			pr_warn("%s: Failed to set 64-bit DMA mask.\n",
				mmc_hostname(mmc));
			host->flags &= ~SDHCI_USE_64_BIT_DMA;
		}
	}

	/* 32-bit mask as default & fallback */
	if (ret) {
		ret = dma_set_mask_and_coherent(dev, DMA_BIT_MASK(32));
		if (ret)
			pr_warn("%s: Failed to set 32-bit DMA mask.\n",
				mmc_hostname(mmc));
	}

	return ret;
}

void __sdhci_read_caps(struct sdhci_host *host, u16 *ver, u32 *caps, u32 *caps1)
{
	u16 v;
	u64 dt_caps_mask = 0;
	u64 dt_caps = 0;

	if (host->read_caps)
		return;

	host->read_caps = true;

	if (debug_quirks)
		host->quirks = debug_quirks;

	if (debug_quirks2)
		host->quirks2 = debug_quirks2;

	sdhci_do_reset(host, SDHCI_RESET_ALL);

	of_property_read_u64(mmc_dev(host->mmc)->of_node,
			     "sdhci-caps-mask", &dt_caps_mask);
	of_property_read_u64(mmc_dev(host->mmc)->of_node,
			     "sdhci-caps", &dt_caps);

	v = ver ? *ver : sdhci_readw(host, SDHCI_HOST_VERSION);
	host->version = (v & SDHCI_SPEC_VER_MASK) >> SDHCI_SPEC_VER_SHIFT;

	if (host->quirks & SDHCI_QUIRK_MISSING_CAPS)
		return;

	if (caps) {
		host->caps = *caps;
	} else {
		host->caps = sdhci_readl(host, SDHCI_CAPABILITIES);
		host->caps &= ~lower_32_bits(dt_caps_mask);
		host->caps |= lower_32_bits(dt_caps);
	}

	if (host->version < SDHCI_SPEC_300)
		return;

	if (caps1) {
		host->caps1 = *caps1;
	} else {
		host->caps1 = sdhci_readl(host, SDHCI_CAPABILITIES_1);
		host->caps1 &= ~upper_32_bits(dt_caps_mask);
		host->caps1 |= upper_32_bits(dt_caps);
	}
}
EXPORT_SYMBOL_GPL(__sdhci_read_caps);

int sdhci_setup_host(struct sdhci_host *host)
{
	struct mmc_host *mmc;
	u32 max_current_caps;
	unsigned int ocr_avail;
	unsigned int override_timeout_clk;
	u32 max_clk;
	int ret;

	WARN_ON(host == NULL);
	if (host == NULL)
		return -EINVAL;

	mmc = host->mmc;

	/*
	 * If there are external regulators, get them. Note this must be done
	 * early before resetting the host and reading the capabilities so that
	 * the host can take the appropriate action if regulators are not
	 * available.
	 */
	ret = mmc_regulator_get_supply(mmc);
	if (ret == -EPROBE_DEFER)
		return ret;

	sdhci_read_caps(host);

	override_timeout_clk = host->timeout_clk;

	if (host->version > SDHCI_SPEC_300) {
		pr_err("%s: Unknown controller version (%d). You may experience problems.\n",
		       mmc_hostname(mmc), host->version);
	}

	if (host->quirks & SDHCI_QUIRK_FORCE_DMA)
		host->flags |= SDHCI_USE_SDMA;
	else if (!(host->caps & SDHCI_CAN_DO_SDMA))
		DBG("Controller doesn't have SDMA capability\n");
	else
		host->flags |= SDHCI_USE_SDMA;

	if ((host->quirks & SDHCI_QUIRK_BROKEN_DMA) &&
		(host->flags & SDHCI_USE_SDMA)) {
		DBG("Disabling DMA as it is marked broken\n");
		host->flags &= ~SDHCI_USE_SDMA;
	}

	if ((host->version >= SDHCI_SPEC_200) &&
		(host->caps & SDHCI_CAN_DO_ADMA2))
		host->flags |= SDHCI_USE_ADMA;

	if ((host->quirks & SDHCI_QUIRK_BROKEN_ADMA) &&
		(host->flags & SDHCI_USE_ADMA)) {
		DBG("Disabling ADMA as it is marked broken\n");
		host->flags &= ~SDHCI_USE_ADMA;
	}

	/*
	 * It is assumed that a 64-bit capable device has set a 64-bit DMA mask
	 * and *must* do 64-bit DMA.  A driver has the opportunity to change
	 * that during the first call to ->enable_dma().  Similarly
	 * SDHCI_QUIRK2_BROKEN_64_BIT_DMA must be left to the drivers to
	 * implement.
	 */
	if (host->caps & SDHCI_CAN_64BIT)
		host->flags |= SDHCI_USE_64_BIT_DMA;

	if (host->flags & (SDHCI_USE_SDMA | SDHCI_USE_ADMA)) {
		ret = sdhci_set_dma_mask(host);

		if (!ret && host->ops->enable_dma)
			ret = host->ops->enable_dma(host);

		if (ret) {
			pr_warn("%s: No suitable DMA available - falling back to PIO\n",
				mmc_hostname(mmc));
			host->flags &= ~(SDHCI_USE_SDMA | SDHCI_USE_ADMA);

			ret = 0;
		}
	}

	/* SDMA does not support 64-bit DMA */
	if (host->flags & SDHCI_USE_64_BIT_DMA)
		host->flags &= ~SDHCI_USE_SDMA;

	if (host->flags & SDHCI_USE_ADMA) {
		dma_addr_t dma;
		void *buf;

		/*
		 * The DMA descriptor table size is calculated as the maximum
		 * number of segments times 2, to allow for an alignment
		 * descriptor for each segment, plus 1 for a nop end descriptor,
		 * all multipled by the descriptor size.
		 */
		if (host->flags & SDHCI_USE_64_BIT_DMA) {
			host->adma_table_sz = (SDHCI_MAX_SEGS * 2 + 1) *
					      SDHCI_ADMA2_64_DESC_SZ;
			host->desc_sz = SDHCI_ADMA2_64_DESC_SZ;
		} else {
			host->adma_table_sz = (SDHCI_MAX_SEGS * 2 + 1) *
					      SDHCI_ADMA2_32_DESC_SZ;
			host->desc_sz = SDHCI_ADMA2_32_DESC_SZ;
		}

		host->align_buffer_sz = SDHCI_MAX_SEGS * SDHCI_ADMA2_ALIGN;
		buf = dma_alloc_coherent(mmc_dev(mmc), host->align_buffer_sz +
					 host->adma_table_sz, &dma, GFP_KERNEL);
		if (!buf) {
			pr_warn("%s: Unable to allocate ADMA buffers - falling back to standard DMA\n",
				mmc_hostname(mmc));
			host->flags &= ~SDHCI_USE_ADMA;
		} else if ((dma + host->align_buffer_sz) &
			   (SDHCI_ADMA2_DESC_ALIGN - 1)) {
			pr_warn("%s: unable to allocate aligned ADMA descriptor\n",
				mmc_hostname(mmc));
			host->flags &= ~SDHCI_USE_ADMA;
			dma_free_coherent(mmc_dev(mmc), host->align_buffer_sz +
					  host->adma_table_sz, buf, dma);
		} else {
			host->align_buffer = buf;
			host->align_addr = dma;

			host->adma_table = buf + host->align_buffer_sz;
			host->adma_addr = dma + host->align_buffer_sz;
		}
	}

	/*
	 * If we use DMA, then it's up to the caller to set the DMA
	 * mask, but PIO does not need the hw shim so we set a new
	 * mask here in that case.
	 */
	if (!(host->flags & (SDHCI_USE_SDMA | SDHCI_USE_ADMA))) {
		host->dma_mask = DMA_BIT_MASK(64);
		mmc_dev(mmc)->dma_mask = &host->dma_mask;
	}

	if (host->version >= SDHCI_SPEC_300)
		host->max_clk = (host->caps & SDHCI_CLOCK_V3_BASE_MASK)
			>> SDHCI_CLOCK_BASE_SHIFT;
	else
		host->max_clk = (host->caps & SDHCI_CLOCK_BASE_MASK)
			>> SDHCI_CLOCK_BASE_SHIFT;

	host->max_clk *= 1000000;
	if (host->max_clk == 0 || host->quirks &
			SDHCI_QUIRK_CAP_CLOCK_BASE_BROKEN) {
		if (!host->ops->get_max_clock) {
			pr_err("%s: Hardware doesn't specify base clock frequency.\n",
			       mmc_hostname(mmc));
			ret = -ENODEV;
			goto undma;
		}
		host->max_clk = host->ops->get_max_clock(host);
	}

	/*
	 * In case of Host Controller v3.00, find out whether clock
	 * multiplier is supported.
	 */
	host->clk_mul = (host->caps1 & SDHCI_CLOCK_MUL_MASK) >>
			SDHCI_CLOCK_MUL_SHIFT;

	/*
	 * In case the value in Clock Multiplier is 0, then programmable
	 * clock mode is not supported, otherwise the actual clock
	 * multiplier is one more than the value of Clock Multiplier
	 * in the Capabilities Register.
	 */
	if (host->clk_mul)
		host->clk_mul += 1;

	/*
	 * Set host parameters.
	 */
	max_clk = host->max_clk;

	if (host->ops->get_min_clock)
		mmc->f_min = host->ops->get_min_clock(host);
	else if (host->version >= SDHCI_SPEC_300) {
		if (host->clk_mul) {
			mmc->f_min = (host->max_clk * host->clk_mul) / 1024;
			max_clk = host->max_clk * host->clk_mul;
		} else
			mmc->f_min = host->max_clk / SDHCI_MAX_DIV_SPEC_300;
	} else
		mmc->f_min = host->max_clk / SDHCI_MAX_DIV_SPEC_200;

	if (!mmc->f_max || mmc->f_max > max_clk)
		mmc->f_max = max_clk;

	if (!(host->quirks & SDHCI_QUIRK_DATA_TIMEOUT_USES_SDCLK)) {
		host->timeout_clk = (host->caps & SDHCI_TIMEOUT_CLK_MASK) >>
					SDHCI_TIMEOUT_CLK_SHIFT;
		if (host->timeout_clk == 0) {
			if (host->ops->get_timeout_clock) {
				host->timeout_clk =
					host->ops->get_timeout_clock(host);
			} else {
				pr_err("%s: Hardware doesn't specify timeout clock frequency.\n",
					mmc_hostname(mmc));
				ret = -ENODEV;
				goto undma;
			}
		}

		if (host->caps & SDHCI_TIMEOUT_CLK_UNIT)
			host->timeout_clk *= 1000;

		if (override_timeout_clk)
			host->timeout_clk = override_timeout_clk;

		mmc->max_busy_timeout = host->ops->get_max_timeout_count ?
			host->ops->get_max_timeout_count(host) : 1 << 27;
		mmc->max_busy_timeout /= host->timeout_clk;
	}

	mmc->caps |= MMC_CAP_SDIO_IRQ | MMC_CAP_ERASE | MMC_CAP_CMD23;
	mmc->caps2 |= MMC_CAP2_SDIO_IRQ_NOTHREAD;

	if (host->quirks & SDHCI_QUIRK_MULTIBLOCK_READ_ACMD12)
		host->flags |= SDHCI_AUTO_CMD12;

	/* Auto-CMD23 stuff only works in ADMA or PIO. */
	if ((host->version >= SDHCI_SPEC_300) &&
	    ((host->flags & SDHCI_USE_ADMA) ||
	     !(host->flags & SDHCI_USE_SDMA)) &&
	     !(host->quirks2 & SDHCI_QUIRK2_ACMD23_BROKEN)) {
		host->flags |= SDHCI_AUTO_CMD23;
		DBG("%s: Auto-CMD23 available\n", mmc_hostname(mmc));
	} else {
		DBG("%s: Auto-CMD23 unavailable\n", mmc_hostname(mmc));
	}

	/*
	 * A controller may support 8-bit width, but the board itself
	 * might not have the pins brought out.  Boards that support
	 * 8-bit width must set "mmc->caps |= MMC_CAP_8_BIT_DATA;" in
	 * their platform code before calling sdhci_add_host(), and we
	 * won't assume 8-bit width for hosts without that CAP.
	 */
	if (!(host->quirks & SDHCI_QUIRK_FORCE_1_BIT_DATA))
		mmc->caps |= MMC_CAP_4_BIT_DATA;

	if (host->quirks2 & SDHCI_QUIRK2_HOST_NO_CMD23)
		mmc->caps &= ~MMC_CAP_CMD23;

	if (host->caps & SDHCI_CAN_DO_HISPD)
		mmc->caps |= MMC_CAP_SD_HIGHSPEED | MMC_CAP_MMC_HIGHSPEED;

	if ((host->quirks & SDHCI_QUIRK_BROKEN_CARD_DETECTION) &&
	    mmc_card_is_removable(mmc) &&
	    mmc_gpio_get_cd(host->mmc) < 0)
		mmc->caps |= MMC_CAP_NEEDS_POLL;

	/* If vqmmc regulator and no 1.8V signalling, then there's no UHS */
	if (!IS_ERR(mmc->supply.vqmmc)) {
		ret = regulator_enable(mmc->supply.vqmmc);
		if (!regulator_is_supported_voltage(mmc->supply.vqmmc, 1700000,
						    1950000))
			host->caps1 &= ~(SDHCI_SUPPORT_SDR104 |
					 SDHCI_SUPPORT_SDR50 |
					 SDHCI_SUPPORT_DDR50);
		if (ret) {
			pr_warn("%s: Failed to enable vqmmc regulator: %d\n",
				mmc_hostname(mmc), ret);
			mmc->supply.vqmmc = ERR_PTR(-EINVAL);
		}
	}

	if (host->quirks2 & SDHCI_QUIRK2_NO_1_8_V) {
		host->caps1 &= ~(SDHCI_SUPPORT_SDR104 | SDHCI_SUPPORT_SDR50 |
				 SDHCI_SUPPORT_DDR50);
	}

	/* Any UHS-I mode in caps implies SDR12 and SDR25 support. */
	if (host->caps1 & (SDHCI_SUPPORT_SDR104 | SDHCI_SUPPORT_SDR50 |
			   SDHCI_SUPPORT_DDR50))
		mmc->caps |= MMC_CAP_UHS_SDR12 | MMC_CAP_UHS_SDR25;

	/* SDR104 supports also implies SDR50 support */
	if (host->caps1 & SDHCI_SUPPORT_SDR104) {
		mmc->caps |= MMC_CAP_UHS_SDR104 | MMC_CAP_UHS_SDR50;
		/* SD3.0: SDR104 is supported so (for eMMC) the caps2
		 * field can be promoted to support HS200.
		 */
		if (!(host->quirks2 & SDHCI_QUIRK2_BROKEN_HS200))
			mmc->caps2 |= MMC_CAP2_HS200;
	} else if (host->caps1 & SDHCI_SUPPORT_SDR50) {
		mmc->caps |= MMC_CAP_UHS_SDR50;
	}

	if (host->quirks2 & SDHCI_QUIRK2_CAPS_BIT63_FOR_HS400 &&
	    (host->caps1 & SDHCI_SUPPORT_HS400))
		mmc->caps2 |= MMC_CAP2_HS400;

	if ((mmc->caps2 & MMC_CAP2_HSX00_1_2V) &&
	    (IS_ERR(mmc->supply.vqmmc) ||
	     !regulator_is_supported_voltage(mmc->supply.vqmmc, 1100000,
					     1300000)))
		mmc->caps2 &= ~MMC_CAP2_HSX00_1_2V;

	if ((host->caps1 & SDHCI_SUPPORT_DDR50) &&
	    !(host->quirks2 & SDHCI_QUIRK2_BROKEN_DDR50))
		mmc->caps |= MMC_CAP_UHS_DDR50;

	/* Does the host need tuning for SDR50? */
	if (host->caps1 & SDHCI_USE_SDR50_TUNING)
		host->flags |= SDHCI_SDR50_NEEDS_TUNING;

	/* Driver Type(s) (A, C, D) supported by the host */
	if (host->caps1 & SDHCI_DRIVER_TYPE_A)
		mmc->caps |= MMC_CAP_DRIVER_TYPE_A;
	if (host->caps1 & SDHCI_DRIVER_TYPE_C)
		mmc->caps |= MMC_CAP_DRIVER_TYPE_C;
	if (host->caps1 & SDHCI_DRIVER_TYPE_D)
		mmc->caps |= MMC_CAP_DRIVER_TYPE_D;

	/* Initial value for re-tuning timer count */
	host->tuning_count = (host->caps1 & SDHCI_RETUNING_TIMER_COUNT_MASK) >>
			     SDHCI_RETUNING_TIMER_COUNT_SHIFT;

	/*
	 * In case Re-tuning Timer is not disabled, the actual value of
	 * re-tuning timer will be 2 ^ (n - 1).
	 */
	if (host->tuning_count)
		host->tuning_count = 1 << (host->tuning_count - 1);

	/* Re-tuning mode supported by the Host Controller */
	host->tuning_mode = (host->caps1 & SDHCI_RETUNING_MODE_MASK) >>
			     SDHCI_RETUNING_MODE_SHIFT;

	ocr_avail = 0;

	/*
	 * According to SD Host Controller spec v3.00, if the Host System
	 * can afford more than 150mA, Host Driver should set XPC to 1. Also
	 * the value is meaningful only if Voltage Support in the Capabilities
	 * register is set. The actual current value is 4 times the register
	 * value.
	 */
	max_current_caps = sdhci_readl(host, SDHCI_MAX_CURRENT);
	if (!max_current_caps && !IS_ERR(mmc->supply.vmmc)) {
		int curr = regulator_get_current_limit(mmc->supply.vmmc);
		if (curr > 0) {

			/* convert to SDHCI_MAX_CURRENT format */
			curr = curr/1000;  /* convert to mA */
			curr = curr/SDHCI_MAX_CURRENT_MULTIPLIER;

			curr = min_t(u32, curr, SDHCI_MAX_CURRENT_LIMIT);
			max_current_caps =
				(curr << SDHCI_MAX_CURRENT_330_SHIFT) |
				(curr << SDHCI_MAX_CURRENT_300_SHIFT) |
				(curr << SDHCI_MAX_CURRENT_180_SHIFT);
		}
	}

	if (host->caps & SDHCI_CAN_VDD_330) {
		ocr_avail |= MMC_VDD_32_33 | MMC_VDD_33_34;

		mmc->max_current_330 = ((max_current_caps &
				   SDHCI_MAX_CURRENT_330_MASK) >>
				   SDHCI_MAX_CURRENT_330_SHIFT) *
				   SDHCI_MAX_CURRENT_MULTIPLIER;
	}
	if (host->caps & SDHCI_CAN_VDD_300) {
		ocr_avail |= MMC_VDD_29_30 | MMC_VDD_30_31;

		mmc->max_current_300 = ((max_current_caps &
				   SDHCI_MAX_CURRENT_300_MASK) >>
				   SDHCI_MAX_CURRENT_300_SHIFT) *
				   SDHCI_MAX_CURRENT_MULTIPLIER;
	}
	if (host->caps & SDHCI_CAN_VDD_180) {
		ocr_avail |= MMC_VDD_165_195;

		mmc->max_current_180 = ((max_current_caps &
				   SDHCI_MAX_CURRENT_180_MASK) >>
				   SDHCI_MAX_CURRENT_180_SHIFT) *
				   SDHCI_MAX_CURRENT_MULTIPLIER;
	}

	/* If OCR set by host, use it instead. */
	if (host->ocr_mask)
		ocr_avail = host->ocr_mask;

	/* If OCR set by external regulators, give it highest prio. */
	if (mmc->ocr_avail)
		ocr_avail = mmc->ocr_avail;

	mmc->ocr_avail = ocr_avail;
	mmc->ocr_avail_sdio = ocr_avail;
	if (host->ocr_avail_sdio)
		mmc->ocr_avail_sdio &= host->ocr_avail_sdio;
	mmc->ocr_avail_sd = ocr_avail;
	if (host->ocr_avail_sd)
		mmc->ocr_avail_sd &= host->ocr_avail_sd;
	else /* normal SD controllers don't support 1.8V */
		mmc->ocr_avail_sd &= ~MMC_VDD_165_195;
	mmc->ocr_avail_mmc = ocr_avail;
	if (host->ocr_avail_mmc)
		mmc->ocr_avail_mmc &= host->ocr_avail_mmc;

	if (mmc->ocr_avail == 0) {
		pr_err("%s: Hardware doesn't report any support voltages.\n",
		       mmc_hostname(mmc));
		ret = -ENODEV;
		goto unreg;
	}

	if ((mmc->caps & (MMC_CAP_UHS_SDR12 | MMC_CAP_UHS_SDR25 |
			  MMC_CAP_UHS_SDR50 | MMC_CAP_UHS_SDR104 |
			  MMC_CAP_UHS_DDR50 | MMC_CAP_1_8V_DDR)) ||
	    (mmc->caps2 & (MMC_CAP2_HS200_1_8V_SDR | MMC_CAP2_HS400_1_8V)))
		host->flags |= SDHCI_SIGNALING_180;

	if (mmc->caps2 & MMC_CAP2_HSX00_1_2V)
		host->flags |= SDHCI_SIGNALING_120;

	spin_lock_init(&host->lock);

	/*
	 * Maximum number of segments. Depends on if the hardware
	 * can do scatter/gather or not.
	 */
	if (host->flags & SDHCI_USE_ADMA)
		mmc->max_segs = SDHCI_MAX_SEGS;
	else if (host->flags & SDHCI_USE_SDMA)
		mmc->max_segs = 1;
	else /* PIO */
		mmc->max_segs = SDHCI_MAX_SEGS;

	/*
	 * Maximum number of sectors in one transfer. Limited by SDMA boundary
	 * size (512KiB). Note some tuning modes impose a 4MiB limit, but this
	 * is less anyway.
	 */
	mmc->max_req_size = 524288;

	/*
	 * Maximum segment size. Could be one segment with the maximum number
	 * of bytes. When doing hardware scatter/gather, each entry cannot
	 * be larger than 64 KiB though.
	 */
	if (host->flags & SDHCI_USE_ADMA) {
		if (host->quirks & SDHCI_QUIRK_BROKEN_ADMA_ZEROLEN_DESC)
			mmc->max_seg_size = 65535;
		else
			mmc->max_seg_size = 65536;
	} else {
		mmc->max_seg_size = mmc->max_req_size;
	}

	/*
	 * Maximum block size. This varies from controller to controller and
	 * is specified in the capabilities register.
	 */
	if (host->quirks & SDHCI_QUIRK_FORCE_BLK_SZ_2048) {
		mmc->max_blk_size = 2;
	} else {
		mmc->max_blk_size = (host->caps & SDHCI_MAX_BLOCK_MASK) >>
				SDHCI_MAX_BLOCK_SHIFT;
		if (mmc->max_blk_size >= 3) {
			pr_warn("%s: Invalid maximum block size, assuming 512 bytes\n",
				mmc_hostname(mmc));
			mmc->max_blk_size = 0;
		}
	}

	mmc->max_blk_size = 512 << mmc->max_blk_size;

	/*
	 * Maximum block count.
	 */
	mmc->max_blk_count = (host->quirks & SDHCI_QUIRK_NO_MULTIBLOCK) ? 1 : 65535;

	return 0;

unreg:
	if (!IS_ERR(mmc->supply.vqmmc))
		regulator_disable(mmc->supply.vqmmc);
undma:
	if (host->align_buffer)
		dma_free_coherent(mmc_dev(mmc), host->align_buffer_sz +
				  host->adma_table_sz, host->align_buffer,
				  host->align_addr);
	host->adma_table = NULL;
	host->align_buffer = NULL;

	return ret;
}
EXPORT_SYMBOL_GPL(sdhci_setup_host);

int __sdhci_add_host(struct sdhci_host *host)
{
	struct mmc_host *mmc = host->mmc;
	int ret;

	/*
	 * Init tasklets.
	 */
	tasklet_init(&host->finish_tasklet,
		sdhci_tasklet_finish, (unsigned long)host);

	setup_timer(&host->timer, sdhci_timeout_timer, (unsigned long)host);
	setup_timer(&host->data_timer, sdhci_timeout_data_timer,
		    (unsigned long)host);

	init_waitqueue_head(&host->buf_ready_int);

	sdhci_init(host, 0);

	ret = request_threaded_irq(host->irq, sdhci_irq, sdhci_thread_irq,
				   IRQF_SHARED,	mmc_hostname(mmc), host);
	if (ret) {
		pr_err("%s: Failed to request IRQ %d: %d\n",
		       mmc_hostname(mmc), host->irq, ret);
		goto untasklet;
	}

#ifdef CONFIG_MMC_DEBUG
	sdhci_dumpregs(host);
#endif

	ret = sdhci_led_register(host);
	if (ret) {
		pr_err("%s: Failed to register LED device: %d\n",
		       mmc_hostname(mmc), ret);
		goto unirq;
	}

	mmiowb();

	ret = mmc_add_host(mmc);
	if (ret)
		goto unled;

	pr_info("%s: SDHCI controller on %s [%s] using %s\n",
		mmc_hostname(mmc), host->hw_name, dev_name(mmc_dev(mmc)),
		(host->flags & SDHCI_USE_ADMA) ?
		(host->flags & SDHCI_USE_64_BIT_DMA) ? "ADMA 64-bit" : "ADMA" :
		(host->flags & SDHCI_USE_SDMA) ? "DMA" : "PIO");

	sdhci_enable_card_detection(host);

	return 0;

unled:
	sdhci_led_unregister(host);
unirq:
	sdhci_do_reset(host, SDHCI_RESET_ALL);
	sdhci_writel(host, 0, SDHCI_INT_ENABLE);
	sdhci_writel(host, 0, SDHCI_SIGNAL_ENABLE);
	free_irq(host->irq, host);
untasklet:
	tasklet_kill(&host->finish_tasklet);

	if (!IS_ERR(mmc->supply.vqmmc))
		regulator_disable(mmc->supply.vqmmc);

	if (host->align_buffer)
		dma_free_coherent(mmc_dev(mmc), host->align_buffer_sz +
				  host->adma_table_sz, host->align_buffer,
				  host->align_addr);
	host->adma_table = NULL;
	host->align_buffer = NULL;

	return ret;
}
EXPORT_SYMBOL_GPL(__sdhci_add_host);

int sdhci_add_host(struct sdhci_host *host)
{
	int ret;

	ret = sdhci_setup_host(host);
	if (ret)
		return ret;

	return __sdhci_add_host(host);
}
EXPORT_SYMBOL_GPL(sdhci_add_host);

void sdhci_remove_host(struct sdhci_host *host, int dead)
{
	struct mmc_host *mmc = host->mmc;
	unsigned long flags;

	if (dead) {
		spin_lock_irqsave(&host->lock, flags);

		host->flags |= SDHCI_DEVICE_DEAD;

		if (sdhci_has_requests(host)) {
			pr_err("%s: Controller removed during "
				" transfer!\n", mmc_hostname(mmc));
			sdhci_error_out_mrqs(host, -ENOMEDIUM);
		}

		spin_unlock_irqrestore(&host->lock, flags);
	}

	sdhci_disable_card_detection(host);

	mmc_remove_host(mmc);

	sdhci_led_unregister(host);

	if (!dead)
		sdhci_do_reset(host, SDHCI_RESET_ALL);

	sdhci_writel(host, 0, SDHCI_INT_ENABLE);
	sdhci_writel(host, 0, SDHCI_SIGNAL_ENABLE);
	free_irq(host->irq, host);

	del_timer_sync(&host->timer);
	del_timer_sync(&host->data_timer);

	tasklet_kill(&host->finish_tasklet);

	if (!IS_ERR(mmc->supply.vqmmc))
		regulator_disable(mmc->supply.vqmmc);

	if (host->align_buffer)
		dma_free_coherent(mmc_dev(mmc), host->align_buffer_sz +
				  host->adma_table_sz, host->align_buffer,
				  host->align_addr);

	host->adma_table = NULL;
	host->align_buffer = NULL;
}

EXPORT_SYMBOL_GPL(sdhci_remove_host);

void sdhci_free_host(struct sdhci_host *host)
{
	mmc_free_host(host->mmc);
}

EXPORT_SYMBOL_GPL(sdhci_free_host);

/*****************************************************************************\
 *                                                                           *
 * Driver init/exit                                                          *
 *                                                                           *
\*****************************************************************************/

static int __init sdhci_drv_init(void)
{
	pr_info(DRIVER_NAME
		": Secure Digital Host Controller Interface driver\n");
	pr_info(DRIVER_NAME ": Copyright(c) Pierre Ossman\n");

	return 0;
}

static void __exit sdhci_drv_exit(void)
{
}

module_init(sdhci_drv_init);
module_exit(sdhci_drv_exit);

module_param(debug_quirks, uint, 0444);
module_param(debug_quirks2, uint, 0444);

MODULE_AUTHOR("Pierre Ossman <pierre@ossman.eu>");
MODULE_DESCRIPTION("Secure Digital Host Controller Interface core driver");
MODULE_LICENSE("GPL");

MODULE_PARM_DESC(debug_quirks, "Force certain quirks.");
MODULE_PARM_DESC(debug_quirks2, "Force certain other quirks.");<|MERGE_RESOLUTION|>--- conflicted
+++ resolved
@@ -2159,139 +2159,7 @@
 		return host->ops->platform_execute_tuning(host, opcode);
 	}
 
-<<<<<<< HEAD
-	ctrl = sdhci_readw(host, SDHCI_HOST_CONTROL2);
-	ctrl |= SDHCI_CTRL_EXEC_TUNING;
-	if (host->quirks2 & SDHCI_QUIRK2_TUNING_WORK_AROUND)
-		ctrl |= SDHCI_CTRL_TUNED_CLK;
-	sdhci_writew(host, ctrl, SDHCI_HOST_CONTROL2);
-
-	/*
-	 * As per the Host Controller spec v3.00, tuning command
-	 * generates Buffer Read Ready interrupt, so enable that.
-	 *
-	 * Note: The spec clearly says that when tuning sequence
-	 * is being performed, the controller does not generate
-	 * interrupts other than Buffer Read Ready interrupt. But
-	 * to make sure we don't hit a controller bug, we _only_
-	 * enable Buffer Read Ready interrupt here.
-	 */
-	sdhci_writel(host, SDHCI_INT_DATA_AVAIL, SDHCI_INT_ENABLE);
-	sdhci_writel(host, SDHCI_INT_DATA_AVAIL, SDHCI_SIGNAL_ENABLE);
-
-	/*
-	 * Issue CMD19 repeatedly till Execute Tuning is set to 0 or the number
-	 * of loops reaches 40 times.
-	 */
-	do {
-		struct mmc_command cmd = {0};
-		struct mmc_request mrq = {NULL};
-
-		cmd.opcode = opcode;
-		cmd.arg = 0;
-		cmd.flags = MMC_RSP_R1 | MMC_CMD_ADTC;
-		cmd.retries = 0;
-		cmd.data = NULL;
-		cmd.mrq = &mrq;
-		cmd.error = 0;
-
-		if (tuning_loop_counter-- == 0)
-			break;
-
-		mrq.cmd = &cmd;
-
-		/*
-		 * In response to CMD19, the card sends 64 bytes of tuning
-		 * block to the Host Controller. So we set the block size
-		 * to 64 here.
-		 */
-		if (cmd.opcode == MMC_SEND_TUNING_BLOCK_HS200) {
-			if (mmc->ios.bus_width == MMC_BUS_WIDTH_8)
-				sdhci_writew(host, SDHCI_MAKE_BLKSZ(7, 128),
-					     SDHCI_BLOCK_SIZE);
-			else if (mmc->ios.bus_width == MMC_BUS_WIDTH_4)
-				sdhci_writew(host, SDHCI_MAKE_BLKSZ(7, 64),
-					     SDHCI_BLOCK_SIZE);
-		} else {
-			sdhci_writew(host, SDHCI_MAKE_BLKSZ(7, 64),
-				     SDHCI_BLOCK_SIZE);
-		}
-
-		/*
-		 * The tuning block is sent by the card to the host controller.
-		 * So we set the TRNS_READ bit in the Transfer Mode register.
-		 * This also takes care of setting DMA Enable and Multi Block
-		 * Select in the same register to 0.
-		 */
-		sdhci_writew(host, SDHCI_TRNS_READ, SDHCI_TRANSFER_MODE);
-
-		sdhci_send_command(host, &cmd);
-
-		host->cmd = NULL;
-		sdhci_del_timer(host, &mrq);
-
-		spin_unlock_irqrestore(&host->lock, flags);
-		/* Wait for Buffer Read Ready interrupt */
-		wait_event_timeout(host->buf_ready_int,
-					(host->tuning_done == 1),
-					msecs_to_jiffies(50));
-		spin_lock_irqsave(&host->lock, flags);
-
-		if (!host->tuning_done) {
-			pr_info(DRIVER_NAME ": Timeout waiting for Buffer Read Ready interrupt during tuning procedure, falling back to fixed sampling clock\n");
-			ctrl = sdhci_readw(host, SDHCI_HOST_CONTROL2);
-			ctrl &= ~SDHCI_CTRL_TUNED_CLK;
-			ctrl &= ~SDHCI_CTRL_EXEC_TUNING;
-			sdhci_writew(host, ctrl, SDHCI_HOST_CONTROL2);
-
-			sdhci_do_reset(host, SDHCI_RESET_CMD);
-			sdhci_do_reset(host, SDHCI_RESET_DATA);
-
-			err = -EIO;
-
-			if (cmd.opcode != MMC_SEND_TUNING_BLOCK_HS200)
-				goto out;
-
-			sdhci_writel(host, host->ier, SDHCI_INT_ENABLE);
-			sdhci_writel(host, host->ier, SDHCI_SIGNAL_ENABLE);
-
-			spin_unlock_irqrestore(&host->lock, flags);
-
-			memset(&cmd, 0, sizeof(cmd));
-			cmd.opcode = MMC_STOP_TRANSMISSION;
-			cmd.flags = MMC_RSP_SPI_R1B | MMC_RSP_R1B | MMC_CMD_AC;
-			cmd.busy_timeout = 50;
-			mmc_wait_for_cmd(mmc, &cmd, 0);
-
-			spin_lock_irqsave(&host->lock, flags);
-
-			goto out;
-		}
-
-		host->tuning_done = 0;
-
-		ctrl = sdhci_readw(host, SDHCI_HOST_CONTROL2);
-
-		/* eMMC spec does not require a delay between tuning cycles */
-		if (opcode == MMC_SEND_TUNING_BLOCK)
-			mdelay(1);
-	} while (ctrl & SDHCI_CTRL_EXEC_TUNING);
-
-	/*
-	 * The Host Driver has exhausted the maximum number of loops allowed,
-	 * so use fixed sampling frequency.
-	 */
-	if (tuning_loop_counter < 0) {
-		ctrl &= ~SDHCI_CTRL_TUNED_CLK;
-		sdhci_writew(host, ctrl, SDHCI_HOST_CONTROL2);
-	}
-	if (!(ctrl & SDHCI_CTRL_TUNED_CLK)) {
-		pr_info(DRIVER_NAME ": Tuning procedure failed, falling back to fixed sampling clock\n");
-		err = -EIO;
-	}
-=======
 	host->mmc->retune_period = tuning_count;
->>>>>>> a062067a
 
 	sdhci_start_tuning(host);
 
