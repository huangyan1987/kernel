/*
 * Copyright (C) 2014 Broadcom Corporation
 *
 * This program is free software; you can redistribute it and/or
 * modify it under the terms of the GNU General Public License as
 * published by the Free Software Foundation version 2.
 *
 * This program is distributed "as is" WITHOUT ANY WARRANTY of any
 * kind, whether express or implied; without even the implied warranty
 * of MERCHANTABILITY or FITNESS FOR A PARTICULAR PURPOSE.  See the
 * GNU General Public License for more details.
 */

/*
 * iProc SDHCI platform driver
 */

#include <linux/acpi.h>
#include <linux/delay.h>
#include <linux/module.h>
#include <linux/mmc/host.h>
#include <linux/of.h>
#include <linux/of_device.h>
#include "sdhci-pltfm.h"

struct sdhci_iproc_data {
	const struct sdhci_pltfm_data *pdata;
	u32 caps;
	u32 caps1;
	u32 mmc_caps;
};

struct sdhci_iproc_host {
	const struct sdhci_iproc_data *data;
	u32 shadow_cmd;
	u32 shadow_blk;
	bool is_cmd_shadowed;
	bool is_blk_shadowed;
};

#define REG_OFFSET_IN_BITS(reg) ((reg) << 3 & 0x18)

static inline u32 sdhci_iproc_readl(struct sdhci_host *host, int reg)
{
	u32 val = readl(host->ioaddr + reg);

	pr_debug("%s: readl [0x%02x] 0x%08x\n",
		 mmc_hostname(host->mmc), reg, val);
	return val;
}

static u16 sdhci_iproc_readw(struct sdhci_host *host, int reg)
{
	struct sdhci_pltfm_host *pltfm_host = sdhci_priv(host);
	struct sdhci_iproc_host *iproc_host = sdhci_pltfm_priv(pltfm_host);
	u32 val;
	u16 word;

	if ((reg == SDHCI_TRANSFER_MODE) && iproc_host->is_cmd_shadowed) {
		/* Get the saved transfer mode */
		val = iproc_host->shadow_cmd;
	} else if ((reg == SDHCI_BLOCK_SIZE || reg == SDHCI_BLOCK_COUNT) &&
		   iproc_host->is_blk_shadowed) {
		/* Get the saved block info */
		val = iproc_host->shadow_blk;
	} else {
		val = sdhci_iproc_readl(host, (reg & ~3));
	}
	word = val >> REG_OFFSET_IN_BITS(reg) & 0xffff;
	return word;
}

static u8 sdhci_iproc_readb(struct sdhci_host *host, int reg)
{
	u32 val = sdhci_iproc_readl(host, (reg & ~3));
	u8 byte = val >> REG_OFFSET_IN_BITS(reg) & 0xff;
	return byte;
}

static inline void sdhci_iproc_writel(struct sdhci_host *host, u32 val, int reg)
{
	pr_debug("%s: writel [0x%02x] 0x%08x\n",
		 mmc_hostname(host->mmc), reg, val);

	writel(val, host->ioaddr + reg);

	if (host->clock <= 400000) {
		/* Round up to micro-second four SD clock delay */
		if (host->clock)
			udelay((4 * 1000000 + host->clock - 1) / host->clock);
		else
			udelay(10);
	}
}

/*
 * The Arasan has a bugette whereby it may lose the content of successive
 * writes to the same register that are within two SD-card clock cycles of
 * each other (a clock domain crossing problem). The data
 * register does not have this problem, which is just as well - otherwise we'd
 * have to nobble the DMA engine too.
 *
 * This wouldn't be a problem with the code except that we can only write the
 * controller with 32-bit writes.  So two different 16-bit registers are
 * written back to back creates the problem.
 *
 * In reality, this only happens when SDHCI_BLOCK_SIZE and SDHCI_BLOCK_COUNT
 * are written followed by SDHCI_TRANSFER_MODE and SDHCI_COMMAND.
 * The BLOCK_SIZE and BLOCK_COUNT are meaningless until a command issued so
 * the work around can be further optimized. We can keep shadow values of
 * BLOCK_SIZE, BLOCK_COUNT, and TRANSFER_MODE until a COMMAND is issued.
 * Then, write the BLOCK_SIZE+BLOCK_COUNT in a single 32-bit write followed
 * by the TRANSFER+COMMAND in another 32-bit write.
 */
static void sdhci_iproc_writew(struct sdhci_host *host, u16 val, int reg)
{
	struct sdhci_pltfm_host *pltfm_host = sdhci_priv(host);
	struct sdhci_iproc_host *iproc_host = sdhci_pltfm_priv(pltfm_host);
	u32 word_shift = REG_OFFSET_IN_BITS(reg);
	u32 mask = 0xffff << word_shift;
	u32 oldval, newval;

	if (reg == SDHCI_COMMAND) {
		/* Write the block now as we are issuing a command */
		if (iproc_host->is_blk_shadowed) {
			sdhci_iproc_writel(host, iproc_host->shadow_blk,
				SDHCI_BLOCK_SIZE);
			iproc_host->is_blk_shadowed = false;
		}
		oldval = iproc_host->shadow_cmd;
		iproc_host->is_cmd_shadowed = false;
	} else if ((reg == SDHCI_BLOCK_SIZE || reg == SDHCI_BLOCK_COUNT) &&
		   iproc_host->is_blk_shadowed) {
		/* Block size and count are stored in shadow reg */
		oldval = iproc_host->shadow_blk;
	} else {
		/* Read reg, all other registers are not shadowed */
		oldval = sdhci_iproc_readl(host, (reg & ~3));
	}
	newval = (oldval & ~mask) | (val << word_shift);

	if (reg == SDHCI_TRANSFER_MODE) {
		/* Save the transfer mode until the command is issued */
		iproc_host->shadow_cmd = newval;
		iproc_host->is_cmd_shadowed = true;
	} else if (reg == SDHCI_BLOCK_SIZE || reg == SDHCI_BLOCK_COUNT) {
		/* Save the block info until the command is issued */
		iproc_host->shadow_blk = newval;
		iproc_host->is_blk_shadowed = true;
	} else {
		/* Command or other regular 32-bit write */
		sdhci_iproc_writel(host, newval, reg & ~3);
	}
}

static void sdhci_iproc_writeb(struct sdhci_host *host, u8 val, int reg)
{
	u32 oldval = sdhci_iproc_readl(host, (reg & ~3));
	u32 byte_shift = REG_OFFSET_IN_BITS(reg);
	u32 mask = 0xff << byte_shift;
	u32 newval = (oldval & ~mask) | (val << byte_shift);

	sdhci_iproc_writel(host, newval, reg & ~3);
}

static unsigned int sdhci_iproc_get_max_clock(struct sdhci_host *host)
{
	struct sdhci_pltfm_host *pltfm_host = sdhci_priv(host);

	if (pltfm_host->clk)
		return sdhci_pltfm_clk_get_max_clock(host);
	else
		return pltfm_host->clock;
}

/*
 * There is a known bug on BCM2711's SDHCI core integration where the
 * controller will hang when the difference between the core clock and the bus
 * clock is too great. Specifically this can be reproduced under the following
 * conditions:
 *
 *  - No SD card plugged in, polling thread is running, probing cards at
<<<<<<< HEAD
 *    100KHz.
 *  - BCM2711's core clock configured at 500MHz or more
 *
 * So we set 200MHz as the minimum clock frequency available for that SoC.
=======
 *    100 kHz.
 *  - BCM2711's core clock configured at 500MHz or more
 *
 * So we set 200kHz as the minimum clock frequency available for that SoC.
>>>>>>> 7d2a07b7
 */
static unsigned int sdhci_iproc_bcm2711_get_min_clock(struct sdhci_host *host)
{
	return 200000;
}

static const struct sdhci_ops sdhci_iproc_ops = {
	.set_clock = sdhci_set_clock,
	.get_max_clock = sdhci_iproc_get_max_clock,
	.set_bus_width = sdhci_set_bus_width,
	.reset = sdhci_reset,
	.set_uhs_signaling = sdhci_set_uhs_signaling,
};

static const struct sdhci_ops sdhci_iproc_32only_ops = {
	.read_l = sdhci_iproc_readl,
	.read_w = sdhci_iproc_readw,
	.read_b = sdhci_iproc_readb,
	.write_l = sdhci_iproc_writel,
	.write_w = sdhci_iproc_writew,
	.write_b = sdhci_iproc_writeb,
	.set_clock = sdhci_set_clock,
	.get_max_clock = sdhci_iproc_get_max_clock,
	.set_bus_width = sdhci_set_bus_width,
	.reset = sdhci_reset,
	.set_uhs_signaling = sdhci_set_uhs_signaling,
};

static const struct sdhci_pltfm_data sdhci_iproc_cygnus_pltfm_data = {
	.quirks = SDHCI_QUIRK_DATA_TIMEOUT_USES_SDCLK |
		  SDHCI_QUIRK_NO_HISPD_BIT,
	.quirks2 = SDHCI_QUIRK2_ACMD23_BROKEN | SDHCI_QUIRK2_HOST_OFF_CARD_ON,
	.ops = &sdhci_iproc_32only_ops,
};

static const struct sdhci_iproc_data iproc_cygnus_data = {
	.pdata = &sdhci_iproc_cygnus_pltfm_data,
	.caps = ((0x1 << SDHCI_MAX_BLOCK_SHIFT)
			& SDHCI_MAX_BLOCK_MASK) |
		SDHCI_CAN_VDD_330 |
		SDHCI_CAN_VDD_180 |
		SDHCI_CAN_DO_SUSPEND |
		SDHCI_CAN_DO_HISPD |
		SDHCI_CAN_DO_ADMA2 |
		SDHCI_CAN_DO_SDMA,
	.caps1 = SDHCI_DRIVER_TYPE_C |
		 SDHCI_DRIVER_TYPE_D |
		 SDHCI_SUPPORT_DDR50,
	.mmc_caps = MMC_CAP_1_8V_DDR,
};

static const struct sdhci_pltfm_data sdhci_iproc_pltfm_data = {
	.quirks = SDHCI_QUIRK_DATA_TIMEOUT_USES_SDCLK |
		  SDHCI_QUIRK_MULTIBLOCK_READ_ACMD12 |
		  SDHCI_QUIRK_NO_HISPD_BIT,
	.quirks2 = SDHCI_QUIRK2_ACMD23_BROKEN,
	.ops = &sdhci_iproc_ops,
};

static const struct sdhci_iproc_data iproc_data = {
	.pdata = &sdhci_iproc_pltfm_data,
	.caps = ((0x1 << SDHCI_MAX_BLOCK_SHIFT)
			& SDHCI_MAX_BLOCK_MASK) |
		SDHCI_CAN_VDD_330 |
		SDHCI_CAN_VDD_180 |
		SDHCI_CAN_DO_SUSPEND |
		SDHCI_CAN_DO_HISPD |
		SDHCI_CAN_DO_ADMA2 |
		SDHCI_CAN_DO_SDMA,
	.caps1 = SDHCI_DRIVER_TYPE_C |
		 SDHCI_DRIVER_TYPE_D |
		 SDHCI_SUPPORT_DDR50,
};

static const struct sdhci_pltfm_data sdhci_bcm2835_pltfm_data = {
	.quirks = SDHCI_QUIRK_BROKEN_CARD_DETECTION |
		  SDHCI_QUIRK_DATA_TIMEOUT_USES_SDCLK |
		  SDHCI_QUIRK_MISSING_CAPS |
		  SDHCI_QUIRK_NO_HISPD_BIT,
	.quirks2 = SDHCI_QUIRK2_PRESET_VALUE_BROKEN,
	.ops = &sdhci_iproc_32only_ops,
};

static const struct sdhci_iproc_data bcm2835_data = {
	.pdata = &sdhci_bcm2835_pltfm_data,
	.caps = ((0x1 << SDHCI_MAX_BLOCK_SHIFT)
			& SDHCI_MAX_BLOCK_MASK) |
		SDHCI_CAN_VDD_330 |
		SDHCI_CAN_DO_HISPD,
	.caps1 = SDHCI_DRIVER_TYPE_A |
		 SDHCI_DRIVER_TYPE_C,
	.mmc_caps = 0x00000000,
};

static const struct sdhci_ops sdhci_iproc_bcm2711_ops = {
	.read_l = sdhci_iproc_readl,
	.read_w = sdhci_iproc_readw,
	.read_b = sdhci_iproc_readb,
	.write_l = sdhci_iproc_writel,
	.write_w = sdhci_iproc_writew,
	.write_b = sdhci_iproc_writeb,
	.set_clock = sdhci_set_clock,
	.set_power = sdhci_set_power_and_bus_voltage,
	.get_max_clock = sdhci_iproc_get_max_clock,
	.get_min_clock = sdhci_iproc_bcm2711_get_min_clock,
	.set_bus_width = sdhci_set_bus_width,
	.reset = sdhci_reset,
	.set_uhs_signaling = sdhci_set_uhs_signaling,
};

static const struct sdhci_pltfm_data sdhci_bcm2711_pltfm_data = {
<<<<<<< HEAD
	.quirks = SDHCI_QUIRK_MULTIBLOCK_READ_ACMD12 |
		  SDHCI_QUIRK_CAP_CLOCK_BASE_BROKEN,
=======
	.quirks = SDHCI_QUIRK_MULTIBLOCK_READ_ACMD12,
>>>>>>> 7d2a07b7
	.ops = &sdhci_iproc_bcm2711_ops,
};

static const struct sdhci_iproc_data bcm2711_data = {
	.pdata = &sdhci_bcm2711_pltfm_data,
<<<<<<< HEAD
=======
	.mmc_caps = MMC_CAP_3_3V_DDR,
};

static const struct sdhci_pltfm_data sdhci_bcm7211a0_pltfm_data = {
	.quirks = SDHCI_QUIRK_MISSING_CAPS |
		SDHCI_QUIRK_BROKEN_TIMEOUT_VAL |
		SDHCI_QUIRK_BROKEN_DMA |
		SDHCI_QUIRK_BROKEN_ADMA,
	.ops = &sdhci_iproc_ops,
};

#define BCM7211A0_BASE_CLK_MHZ 100
static const struct sdhci_iproc_data bcm7211a0_data = {
	.pdata = &sdhci_bcm7211a0_pltfm_data,
	.caps = ((BCM7211A0_BASE_CLK_MHZ / 2) << SDHCI_TIMEOUT_CLK_SHIFT) |
		(BCM7211A0_BASE_CLK_MHZ << SDHCI_CLOCK_BASE_SHIFT) |
		((0x2 << SDHCI_MAX_BLOCK_SHIFT)
			& SDHCI_MAX_BLOCK_MASK) |
		SDHCI_CAN_VDD_330 |
		SDHCI_CAN_VDD_180 |
		SDHCI_CAN_DO_SUSPEND |
		SDHCI_CAN_DO_HISPD,
	.caps1 = SDHCI_DRIVER_TYPE_C |
		 SDHCI_DRIVER_TYPE_D,
>>>>>>> 7d2a07b7
};

static const struct of_device_id sdhci_iproc_of_match[] = {
	{ .compatible = "brcm,bcm2835-sdhci", .data = &bcm2835_data },
	{ .compatible = "brcm,bcm2711-emmc2", .data = &bcm2711_data },
	{ .compatible = "brcm,sdhci-iproc-cygnus", .data = &iproc_cygnus_data},
	{ .compatible = "brcm,sdhci-iproc", .data = &iproc_data },
	{ .compatible = "brcm,bcm7211a0-sdhci", .data = &bcm7211a0_data },
	{ }
};
MODULE_DEVICE_TABLE(of, sdhci_iproc_of_match);

#ifdef CONFIG_ACPI
/*
 * This is a duplicate of bcm2835_(pltfrm_)data without caps quirks
 * which are provided by the ACPI table.
 */
static const struct sdhci_pltfm_data sdhci_bcm_arasan_data = {
	.quirks = SDHCI_QUIRK_BROKEN_CARD_DETECTION |
		  SDHCI_QUIRK_DATA_TIMEOUT_USES_SDCLK |
		  SDHCI_QUIRK_NO_HISPD_BIT,
	.quirks2 = SDHCI_QUIRK2_PRESET_VALUE_BROKEN,
	.ops = &sdhci_iproc_32only_ops,
};

static const struct sdhci_iproc_data bcm_arasan_data = {
	.pdata = &sdhci_bcm_arasan_data,
};

static const struct acpi_device_id sdhci_iproc_acpi_ids[] = {
	{ .id = "BRCM5871", .driver_data = (kernel_ulong_t)&iproc_cygnus_data },
	{ .id = "BRCM5872", .driver_data = (kernel_ulong_t)&iproc_data },
	{ .id = "BCM2847",  .driver_data = (kernel_ulong_t)&bcm_arasan_data },
	{ .id = "BRCME88C", .driver_data = (kernel_ulong_t)&bcm2711_data },
	{ /* sentinel */ }
};
MODULE_DEVICE_TABLE(acpi, sdhci_iproc_acpi_ids);
#endif

static int sdhci_iproc_probe(struct platform_device *pdev)
{
	struct device *dev = &pdev->dev;
	const struct sdhci_iproc_data *iproc_data = NULL;
	struct sdhci_host *host;
	struct sdhci_iproc_host *iproc_host;
	struct sdhci_pltfm_host *pltfm_host;
	int ret;

	iproc_data = device_get_match_data(dev);
	if (!iproc_data)
		return -ENODEV;

	host = sdhci_pltfm_init(pdev, iproc_data->pdata, sizeof(*iproc_host));
	if (IS_ERR(host))
		return PTR_ERR(host);

	pltfm_host = sdhci_priv(host);
	iproc_host = sdhci_pltfm_priv(pltfm_host);

	iproc_host->data = iproc_data;

	ret = mmc_of_parse(host->mmc);
	if (ret)
		goto err;

	sdhci_get_property(pdev);

	host->mmc->caps |= iproc_host->data->mmc_caps;

	if (dev->of_node) {
		pltfm_host->clk = devm_clk_get(dev, NULL);
		if (IS_ERR(pltfm_host->clk)) {
			ret = PTR_ERR(pltfm_host->clk);
			goto err;
		}
		ret = clk_prepare_enable(pltfm_host->clk);
		if (ret) {
			dev_err(dev, "failed to enable host clk\n");
			goto err;
		}
	}

	if (iproc_host->data->pdata->quirks & SDHCI_QUIRK_MISSING_CAPS) {
		host->caps = iproc_host->data->caps;
		host->caps1 = iproc_host->data->caps1;
	}

	ret = sdhci_add_host(host);
	if (ret)
		goto err_clk;

	return 0;

err_clk:
	if (dev->of_node)
		clk_disable_unprepare(pltfm_host->clk);
err:
	sdhci_pltfm_free(pdev);
	return ret;
}

static void sdhci_iproc_shutdown(struct platform_device *pdev)
{
	sdhci_pltfm_suspend(&pdev->dev);
}

static struct platform_driver sdhci_iproc_driver = {
	.driver = {
		.name = "sdhci-iproc",
		.probe_type = PROBE_PREFER_ASYNCHRONOUS,
		.of_match_table = sdhci_iproc_of_match,
		.acpi_match_table = ACPI_PTR(sdhci_iproc_acpi_ids),
		.pm = &sdhci_pltfm_pmops,
	},
	.probe = sdhci_iproc_probe,
	.remove = sdhci_pltfm_unregister,
	.shutdown = sdhci_iproc_shutdown,
};
module_platform_driver(sdhci_iproc_driver);

MODULE_AUTHOR("Broadcom");
MODULE_DESCRIPTION("IPROC SDHCI driver");
MODULE_LICENSE("GPL v2");<|MERGE_RESOLUTION|>--- conflicted
+++ resolved
@@ -180,17 +180,10 @@
  * conditions:
  *
  *  - No SD card plugged in, polling thread is running, probing cards at
-<<<<<<< HEAD
- *    100KHz.
- *  - BCM2711's core clock configured at 500MHz or more
- *
- * So we set 200MHz as the minimum clock frequency available for that SoC.
-=======
  *    100 kHz.
  *  - BCM2711's core clock configured at 500MHz or more
  *
  * So we set 200kHz as the minimum clock frequency available for that SoC.
->>>>>>> 7d2a07b7
  */
 static unsigned int sdhci_iproc_bcm2711_get_min_clock(struct sdhci_host *host)
 {
@@ -302,19 +295,12 @@
 };
 
 static const struct sdhci_pltfm_data sdhci_bcm2711_pltfm_data = {
-<<<<<<< HEAD
-	.quirks = SDHCI_QUIRK_MULTIBLOCK_READ_ACMD12 |
-		  SDHCI_QUIRK_CAP_CLOCK_BASE_BROKEN,
-=======
 	.quirks = SDHCI_QUIRK_MULTIBLOCK_READ_ACMD12,
->>>>>>> 7d2a07b7
 	.ops = &sdhci_iproc_bcm2711_ops,
 };
 
 static const struct sdhci_iproc_data bcm2711_data = {
 	.pdata = &sdhci_bcm2711_pltfm_data,
-<<<<<<< HEAD
-=======
 	.mmc_caps = MMC_CAP_3_3V_DDR,
 };
 
@@ -339,7 +325,6 @@
 		SDHCI_CAN_DO_HISPD,
 	.caps1 = SDHCI_DRIVER_TYPE_C |
 		 SDHCI_DRIVER_TYPE_D,
->>>>>>> 7d2a07b7
 };
 
 static const struct of_device_id sdhci_iproc_of_match[] = {
