/*
 * Copyright (C) 2014 Broadcom Corporation
 *
 * This program is free software; you can redistribute it and/or
 * modify it under the terms of the GNU General Public License as
 * published by the Free Software Foundation version 2.
 *
 * This program is distributed "as is" WITHOUT ANY WARRANTY of any
 * kind, whether express or implied; without even the implied warranty
 * of MERCHANTABILITY or FITNESS FOR A PARTICULAR PURPOSE.  See the
 * GNU General Public License for more details.
 */

/*
 * iProc SDHCI platform driver
 */

#include <linux/acpi.h>
#include <linux/delay.h>
#include <linux/module.h>
#include <linux/mmc/host.h>
#include <linux/of.h>
#include <linux/of_device.h>
#include "sdhci-pltfm.h"

struct sdhci_iproc_data {
	const struct sdhci_pltfm_data *pdata;
	u32 caps;
	u32 caps1;
	u32 mmc_caps;
};

struct sdhci_iproc_host {
	const struct sdhci_iproc_data *data;
	u32 shadow_cmd;
	u32 shadow_blk;
	bool is_cmd_shadowed;
	bool is_blk_shadowed;
};

#define REG_OFFSET_IN_BITS(reg) ((reg) << 3 & 0x18)

static inline u32 sdhci_iproc_readl(struct sdhci_host *host, int reg)
{
	u32 val = readl(host->ioaddr + reg);

	pr_debug("%s: readl [0x%02x] 0x%08x\n",
		 mmc_hostname(host->mmc), reg, val);
	return val;
}

static u16 sdhci_iproc_readw(struct sdhci_host *host, int reg)
{
	struct sdhci_pltfm_host *pltfm_host = sdhci_priv(host);
	struct sdhci_iproc_host *iproc_host = sdhci_pltfm_priv(pltfm_host);
	u32 val;
	u16 word;

	if ((reg == SDHCI_TRANSFER_MODE) && iproc_host->is_cmd_shadowed) {
		/* Get the saved transfer mode */
		val = iproc_host->shadow_cmd;
	} else if ((reg == SDHCI_BLOCK_SIZE || reg == SDHCI_BLOCK_COUNT) &&
		   iproc_host->is_blk_shadowed) {
		/* Get the saved block info */
		val = iproc_host->shadow_blk;
	} else {
		val = sdhci_iproc_readl(host, (reg & ~3));
	}
	word = val >> REG_OFFSET_IN_BITS(reg) & 0xffff;
	return word;
}

static u8 sdhci_iproc_readb(struct sdhci_host *host, int reg)
{
	u32 val = sdhci_iproc_readl(host, (reg & ~3));
	u8 byte = val >> REG_OFFSET_IN_BITS(reg) & 0xff;
	return byte;
}

static inline void sdhci_iproc_writel(struct sdhci_host *host, u32 val, int reg)
{
	pr_debug("%s: writel [0x%02x] 0x%08x\n",
		 mmc_hostname(host->mmc), reg, val);

	writel(val, host->ioaddr + reg);

	if (host->clock <= 400000) {
		/* Round up to micro-second four SD clock delay */
		if (host->clock)
			udelay((4 * 1000000 + host->clock - 1) / host->clock);
		else
			udelay(10);
	}
}

/*
 * The Arasan has a bugette whereby it may lose the content of successive
 * writes to the same register that are within two SD-card clock cycles of
 * each other (a clock domain crossing problem). The data
 * register does not have this problem, which is just as well - otherwise we'd
 * have to nobble the DMA engine too.
 *
 * This wouldn't be a problem with the code except that we can only write the
 * controller with 32-bit writes.  So two different 16-bit registers are
 * written back to back creates the problem.
 *
 * In reality, this only happens when SDHCI_BLOCK_SIZE and SDHCI_BLOCK_COUNT
 * are written followed by SDHCI_TRANSFER_MODE and SDHCI_COMMAND.
 * The BLOCK_SIZE and BLOCK_COUNT are meaningless until a command issued so
 * the work around can be further optimized. We can keep shadow values of
 * BLOCK_SIZE, BLOCK_COUNT, and TRANSFER_MODE until a COMMAND is issued.
 * Then, write the BLOCK_SIZE+BLOCK_COUNT in a single 32-bit write followed
 * by the TRANSFER+COMMAND in another 32-bit write.
 */
static void sdhci_iproc_writew(struct sdhci_host *host, u16 val, int reg)
{
	struct sdhci_pltfm_host *pltfm_host = sdhci_priv(host);
	struct sdhci_iproc_host *iproc_host = sdhci_pltfm_priv(pltfm_host);
	u32 word_shift = REG_OFFSET_IN_BITS(reg);
	u32 mask = 0xffff << word_shift;
	u32 oldval, newval;

	if (reg == SDHCI_COMMAND) {
		/* Write the block now as we are issuing a command */
		if (iproc_host->is_blk_shadowed) {
			sdhci_iproc_writel(host, iproc_host->shadow_blk,
				SDHCI_BLOCK_SIZE);
			iproc_host->is_blk_shadowed = false;
		}
		oldval = iproc_host->shadow_cmd;
		iproc_host->is_cmd_shadowed = false;
	} else if ((reg == SDHCI_BLOCK_SIZE || reg == SDHCI_BLOCK_COUNT) &&
		   iproc_host->is_blk_shadowed) {
		/* Block size and count are stored in shadow reg */
		oldval = iproc_host->shadow_blk;
	} else {
		/* Read reg, all other registers are not shadowed */
		oldval = sdhci_iproc_readl(host, (reg & ~3));
	}
	newval = (oldval & ~mask) | (val << word_shift);

	if (reg == SDHCI_TRANSFER_MODE) {
		/* Save the transfer mode until the command is issued */
		iproc_host->shadow_cmd = newval;
		iproc_host->is_cmd_shadowed = true;
	} else if (reg == SDHCI_BLOCK_SIZE || reg == SDHCI_BLOCK_COUNT) {
		/* Save the block info until the command is issued */
		iproc_host->shadow_blk = newval;
		iproc_host->is_blk_shadowed = true;
	} else {
		/* Command or other regular 32-bit write */
		sdhci_iproc_writel(host, newval, reg & ~3);
	}
}

static void sdhci_iproc_writeb(struct sdhci_host *host, u8 val, int reg)
{
	u32 oldval = sdhci_iproc_readl(host, (reg & ~3));
	u32 byte_shift = REG_OFFSET_IN_BITS(reg);
	u32 mask = 0xff << byte_shift;
	u32 newval = (oldval & ~mask) | (val << byte_shift);

	sdhci_iproc_writel(host, newval, reg & ~3);
}

static unsigned int sdhci_iproc_get_max_clock(struct sdhci_host *host)
{
	struct sdhci_pltfm_host *pltfm_host = sdhci_priv(host);

	if (pltfm_host->clk)
		return sdhci_pltfm_clk_get_max_clock(host);
	else
		return pltfm_host->clock;
}

/*
 * There is a known bug on BCM2711's SDHCI core integration where the
 * controller will hang when the difference between the core clock and the bus
 * clock is too great. Specifically this can be reproduced under the following
 * conditions:
 *
 *  - No SD card plugged in, polling thread is running, probing cards at
<<<<<<< HEAD
 *    100KHz.
 *  - BCM2711's core clock configured at 500MHz or more
 *
 * So we set 200MHz as the minimum clock frequency available for that SoC.
=======
 *    100 kHz.
 *  - BCM2711's core clock configured at 500MHz or more
 *
 * So we set 200kHz as the minimum clock frequency available for that SoC.
>>>>>>> 7aeadb5b
 */
static unsigned int sdhci_iproc_bcm2711_get_min_clock(struct sdhci_host *host)
{
	return 200000;
}

static const struct sdhci_ops sdhci_iproc_ops = {
	.set_clock = sdhci_set_clock,
	.get_max_clock = sdhci_iproc_get_max_clock,
	.set_bus_width = sdhci_set_bus_width,
	.reset = sdhci_reset,
	.set_uhs_signaling = sdhci_set_uhs_signaling,
};

static const struct sdhci_ops sdhci_iproc_32only_ops = {
	.read_l = sdhci_iproc_readl,
	.read_w = sdhci_iproc_readw,
	.read_b = sdhci_iproc_readb,
	.write_l = sdhci_iproc_writel,
	.write_w = sdhci_iproc_writew,
	.write_b = sdhci_iproc_writeb,
	.set_clock = sdhci_set_clock,
	.get_max_clock = sdhci_iproc_get_max_clock,
	.set_bus_width = sdhci_set_bus_width,
	.reset = sdhci_reset,
	.set_uhs_signaling = sdhci_set_uhs_signaling,
};

static const struct sdhci_pltfm_data sdhci_iproc_cygnus_pltfm_data = {
	.quirks = SDHCI_QUIRK_DATA_TIMEOUT_USES_SDCLK |
		  SDHCI_QUIRK_NO_HISPD_BIT,
	.quirks2 = SDHCI_QUIRK2_ACMD23_BROKEN | SDHCI_QUIRK2_HOST_OFF_CARD_ON,
	.ops = &sdhci_iproc_32only_ops,
};

static const struct sdhci_iproc_data iproc_cygnus_data = {
	.pdata = &sdhci_iproc_cygnus_pltfm_data,
	.caps = ((0x1 << SDHCI_MAX_BLOCK_SHIFT)
			& SDHCI_MAX_BLOCK_MASK) |
		SDHCI_CAN_VDD_330 |
		SDHCI_CAN_VDD_180 |
		SDHCI_CAN_DO_SUSPEND |
		SDHCI_CAN_DO_HISPD |
		SDHCI_CAN_DO_ADMA2 |
		SDHCI_CAN_DO_SDMA,
	.caps1 = SDHCI_DRIVER_TYPE_C |
		 SDHCI_DRIVER_TYPE_D |
		 SDHCI_SUPPORT_DDR50,
	.mmc_caps = MMC_CAP_1_8V_DDR,
};

static const struct sdhci_pltfm_data sdhci_iproc_pltfm_data = {
	.quirks = SDHCI_QUIRK_DATA_TIMEOUT_USES_SDCLK |
		  SDHCI_QUIRK_MULTIBLOCK_READ_ACMD12 |
		  SDHCI_QUIRK_NO_HISPD_BIT,
	.quirks2 = SDHCI_QUIRK2_ACMD23_BROKEN,
	.ops = &sdhci_iproc_ops,
};

static const struct sdhci_iproc_data iproc_data = {
	.pdata = &sdhci_iproc_pltfm_data,
	.caps = ((0x1 << SDHCI_MAX_BLOCK_SHIFT)
			& SDHCI_MAX_BLOCK_MASK) |
		SDHCI_CAN_VDD_330 |
		SDHCI_CAN_VDD_180 |
		SDHCI_CAN_DO_SUSPEND |
		SDHCI_CAN_DO_HISPD |
		SDHCI_CAN_DO_ADMA2 |
		SDHCI_CAN_DO_SDMA,
	.caps1 = SDHCI_DRIVER_TYPE_C |
		 SDHCI_DRIVER_TYPE_D |
		 SDHCI_SUPPORT_DDR50,
};

static const struct sdhci_pltfm_data sdhci_bcm2835_pltfm_data = {
	.quirks = SDHCI_QUIRK_BROKEN_CARD_DETECTION |
		  SDHCI_QUIRK_DATA_TIMEOUT_USES_SDCLK |
		  SDHCI_QUIRK_MISSING_CAPS |
		  SDHCI_QUIRK_NO_HISPD_BIT,
	.quirks2 = SDHCI_QUIRK2_PRESET_VALUE_BROKEN,
	.ops = &sdhci_iproc_32only_ops,
};

static const struct sdhci_iproc_data bcm2835_data = {
	.pdata = &sdhci_bcm2835_pltfm_data,
	.caps = ((0x1 << SDHCI_MAX_BLOCK_SHIFT)
			& SDHCI_MAX_BLOCK_MASK) |
		SDHCI_CAN_VDD_330 |
		SDHCI_CAN_DO_HISPD,
	.caps1 = SDHCI_DRIVER_TYPE_A |
		 SDHCI_DRIVER_TYPE_C,
	.mmc_caps = 0x00000000,
};

static const struct sdhci_ops sdhci_iproc_bcm2711_ops = {
	.read_l = sdhci_iproc_readl,
	.read_w = sdhci_iproc_readw,
	.read_b = sdhci_iproc_readb,
	.write_l = sdhci_iproc_writel,
	.write_w = sdhci_iproc_writew,
	.write_b = sdhci_iproc_writeb,
	.set_clock = sdhci_set_clock,
	.set_power = sdhci_set_power_and_bus_voltage,
	.get_max_clock = sdhci_iproc_get_max_clock,
	.get_min_clock = sdhci_iproc_bcm2711_get_min_clock,
	.set_bus_width = sdhci_set_bus_width,
	.reset = sdhci_reset,
	.set_uhs_signaling = sdhci_set_uhs_signaling,
};

static const struct sdhci_pltfm_data sdhci_bcm2711_pltfm_data = {
	.quirks = SDHCI_QUIRK_MULTIBLOCK_READ_ACMD12 |
		  SDHCI_QUIRK_CAP_CLOCK_BASE_BROKEN,
	.ops = &sdhci_iproc_bcm2711_ops,
};

static const struct sdhci_iproc_data bcm2711_data = {
	.pdata = &sdhci_bcm2711_pltfm_data,
	.mmc_caps = MMC_CAP_3_3V_DDR,
};

static const struct of_device_id sdhci_iproc_of_match[] = {
	{ .compatible = "brcm,bcm2835-sdhci", .data = &bcm2835_data },
	{ .compatible = "brcm,bcm2711-emmc2", .data = &bcm2711_data },
	{ .compatible = "brcm,sdhci-iproc-cygnus", .data = &iproc_cygnus_data},
	{ .compatible = "brcm,sdhci-iproc", .data = &iproc_data },
	{ }
};
MODULE_DEVICE_TABLE(of, sdhci_iproc_of_match);

#ifdef CONFIG_ACPI
/*
 * This is a duplicate of bcm2835_(pltfrm_)data without caps quirks
 * which are provided by the ACPI table.
 */
static const struct sdhci_pltfm_data sdhci_bcm_arasan_data = {
	.quirks = SDHCI_QUIRK_BROKEN_CARD_DETECTION |
		  SDHCI_QUIRK_DATA_TIMEOUT_USES_SDCLK |
		  SDHCI_QUIRK_NO_HISPD_BIT,
	.quirks2 = SDHCI_QUIRK2_PRESET_VALUE_BROKEN,
	.ops = &sdhci_iproc_32only_ops,
};

static const struct sdhci_iproc_data bcm_arasan_data = {
	.pdata = &sdhci_bcm_arasan_data,
};

static const struct acpi_device_id sdhci_iproc_acpi_ids[] = {
	{ .id = "BRCM5871", .driver_data = (kernel_ulong_t)&iproc_cygnus_data },
	{ .id = "BRCM5872", .driver_data = (kernel_ulong_t)&iproc_data },
	{ .id = "BCM2847",  .driver_data = (kernel_ulong_t)&bcm_arasan_data },
	{ .id = "BRCME88C", .driver_data = (kernel_ulong_t)&bcm2711_data },
	{ /* sentinel */ }
};
MODULE_DEVICE_TABLE(acpi, sdhci_iproc_acpi_ids);
#endif

static int sdhci_iproc_probe(struct platform_device *pdev)
{
	struct device *dev = &pdev->dev;
	const struct sdhci_iproc_data *iproc_data = NULL;
	struct sdhci_host *host;
	struct sdhci_iproc_host *iproc_host;
	struct sdhci_pltfm_host *pltfm_host;
	int ret;

	iproc_data = device_get_match_data(dev);
	if (!iproc_data)
		return -ENODEV;

	host = sdhci_pltfm_init(pdev, iproc_data->pdata, sizeof(*iproc_host));
	if (IS_ERR(host))
		return PTR_ERR(host);

	pltfm_host = sdhci_priv(host);
	iproc_host = sdhci_pltfm_priv(pltfm_host);

	iproc_host->data = iproc_data;

	ret = mmc_of_parse(host->mmc);
	if (ret)
		goto err;

	sdhci_get_property(pdev);

	host->mmc->caps |= iproc_host->data->mmc_caps;

	if (dev->of_node) {
		pltfm_host->clk = devm_clk_get(dev, NULL);
		if (IS_ERR(pltfm_host->clk)) {
			ret = PTR_ERR(pltfm_host->clk);
			goto err;
		}
		ret = clk_prepare_enable(pltfm_host->clk);
		if (ret) {
			dev_err(dev, "failed to enable host clk\n");
			goto err;
		}
	}

	if (iproc_host->data->pdata->quirks & SDHCI_QUIRK_MISSING_CAPS) {
		host->caps = iproc_host->data->caps;
		host->caps1 = iproc_host->data->caps1;
	}

	ret = sdhci_add_host(host);
	if (ret)
		goto err_clk;

	return 0;

err_clk:
	if (dev->of_node)
		clk_disable_unprepare(pltfm_host->clk);
err:
	sdhci_pltfm_free(pdev);
	return ret;
}

static struct platform_driver sdhci_iproc_driver = {
	.driver = {
		.name = "sdhci-iproc",
		.probe_type = PROBE_PREFER_ASYNCHRONOUS,
		.of_match_table = sdhci_iproc_of_match,
		.acpi_match_table = ACPI_PTR(sdhci_iproc_acpi_ids),
		.pm = &sdhci_pltfm_pmops,
	},
	.probe = sdhci_iproc_probe,
	.remove = sdhci_pltfm_unregister,
};
module_platform_driver(sdhci_iproc_driver);

MODULE_AUTHOR("Broadcom");
MODULE_DESCRIPTION("IPROC SDHCI driver");
MODULE_LICENSE("GPL v2");<|MERGE_RESOLUTION|>--- conflicted
+++ resolved
@@ -180,17 +180,10 @@
  * conditions:
  *
  *  - No SD card plugged in, polling thread is running, probing cards at
-<<<<<<< HEAD
- *    100KHz.
- *  - BCM2711's core clock configured at 500MHz or more
- *
- * So we set 200MHz as the minimum clock frequency available for that SoC.
-=======
  *    100 kHz.
  *  - BCM2711's core clock configured at 500MHz or more
  *
  * So we set 200kHz as the minimum clock frequency available for that SoC.
->>>>>>> 7aeadb5b
  */
 static unsigned int sdhci_iproc_bcm2711_get_min_clock(struct sdhci_host *host)
 {
