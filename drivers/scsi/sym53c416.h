--- conflicted
+++ resolved
@@ -36,16 +36,11 @@
 static int sym53c416_command(Scsi_Cmnd *);
 static int sym53c416_queuecommand(Scsi_Cmnd *, void (*done)(Scsi_Cmnd *));
 static int sym53c416_abort(Scsi_Cmnd *);
-<<<<<<< HEAD
-static int sym53c416_reset(Scsi_Cmnd *, unsigned int);
-static int sym53c416_bios_param(struct scsi_device *, struct block_device *,
-		sector_t, int *);
-=======
 static int sym53c416_host_reset(Scsi_Cmnd *);
 static int sym53c416_bus_reset(Scsi_Cmnd *);
 static int sym53c416_device_reset(Scsi_Cmnd *);
-static int sym53c416_bios_param(Disk *, struct block_device *, int *);
->>>>>>> 0c152879
+static int sym53c416_bios_param(struct scsi_device *, struct block_device *,
+		sector_t, int *);
 static void sym53c416_setup(char *str, int *ints);
 
 #define SYM53C416 {						\
