--- conflicted
+++ resolved
@@ -7,16 +7,8 @@
  *  this source tree.
  */
 
-<<<<<<< HEAD
-#define QEDF_VERSION		"8.37.25.20"
-#define QEDF_DRIVER_MAJOR_VER		8
-#define QEDF_DRIVER_MINOR_VER		37
-#define QEDF_DRIVER_REV_VER		25
-#define QEDF_DRIVER_ENG_VER		20
-=======
 #define QEDF_VERSION		"8.42.3.0"
 #define QEDF_DRIVER_MAJOR_VER		8
 #define QEDF_DRIVER_MINOR_VER		42
 #define QEDF_DRIVER_REV_VER		3
 #define QEDF_DRIVER_ENG_VER		0
->>>>>>> 01b796fb
