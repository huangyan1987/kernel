--- conflicted
+++ resolved
@@ -240,10 +240,7 @@
 			pm8001_ha->memoryMap.region[ci_offset + i].phys_addr_lo;
 		pm8001_ha->inbnd_q_tbl[i].ci_virt		=
 			pm8001_ha->memoryMap.region[ci_offset + i].virt_ptr;
-<<<<<<< HEAD
-=======
 		pm8001_write_32(pm8001_ha->inbnd_q_tbl[i].ci_virt, 0, 0);
->>>>>>> 7d2a07b7
 		offsetib = i * 0x20;
 		pm8001_ha->inbnd_q_tbl[i].pi_pci_bar		=
 			get_pci_bar_index(pm8001_mr32(addressib,
@@ -272,10 +269,7 @@
 			0 | (10 << 16) | (i << 24);
 		pm8001_ha->outbnd_q_tbl[i].pi_virt		=
 			pm8001_ha->memoryMap.region[pi_offset + i].virt_ptr;
-<<<<<<< HEAD
-=======
 		pm8001_write_32(pm8001_ha->outbnd_q_tbl[i].pi_virt, 0, 0);
->>>>>>> 7d2a07b7
 		offsetob = i * 0x24;
 		pm8001_ha->outbnd_q_tbl[i].ci_pci_bar		=
 			get_pci_bar_index(pm8001_mr32(addressob,
@@ -1357,13 +1351,6 @@
 	/*Update the PI to the firmware*/
 	pm8001_cw32(pm8001_ha, circularQ->pi_pci_bar,
 		circularQ->pi_offset, circularQ->producer_idx);
-<<<<<<< HEAD
-	PM8001_DEVIO_DBG(pm8001_ha,
-		pm8001_printk("INB Q %x OPCODE:%x , UPDATED PI=%d CI=%d\n",
-			responseQueue, opCode, circularQ->producer_idx,
-			circularQ->consumer_index));
-	return 0;
-=======
 	pm8001_dbg(pm8001_ha, DEVIO,
 		   "INB Q %x OPCODE:%x , UPDATED PI=%d CI=%d\n",
 		   responseQueue, opCode, circularQ->producer_idx,
@@ -1371,7 +1358,6 @@
 done:
 	spin_unlock_irqrestore(&circularQ->iq_lock, flags);
 	return rv;
->>>>>>> 7d2a07b7
 }
 
 u32 pm8001_mpi_msg_free_set(struct pm8001_hba_info *pm8001_ha, void *pMsg,
@@ -1438,17 +1424,10 @@
 			/* read header */
 			header_tmp = pm8001_read_32(msgHeader);
 			msgHeader_tmp = cpu_to_le32(header_tmp);
-<<<<<<< HEAD
-			PM8001_DEVIO_DBG(pm8001_ha, pm8001_printk(
-				"outbound opcode msgheader:%x ci=%d pi=%d\n",
-				msgHeader_tmp, circularQ->consumer_idx,
-				circularQ->producer_index));
-=======
 			pm8001_dbg(pm8001_ha, DEVIO,
 				   "outbound opcode msgheader:%x ci=%d pi=%d\n",
 				   msgHeader_tmp, circularQ->consumer_idx,
 				   circularQ->producer_index);
->>>>>>> 7d2a07b7
 			if (0 != (le32_to_cpu(msgHeader_tmp) & 0x80000000)) {
 				if (OPC_OUB_SKIP_ENTRY !=
 					(le32_to_cpu(msgHeader_tmp) & 0xfff)) {
@@ -1604,30 +1583,12 @@
 
 		ret = pm8001_query_task(t);
 
-<<<<<<< HEAD
-		PM8001_IO_DBG(pm8001_ha,
-			switch (ret) {
-			case TMF_RESP_FUNC_SUCC:
-				pm8001_printk("...Task on lu\n");
-				break;
-
-			case TMF_RESP_FUNC_COMPLETE:
-				pm8001_printk("...Task NOT on lu\n");
-				break;
-
-			default:
-				PM8001_DEVIO_DBG(pm8001_ha, pm8001_printk(
-					"...query task failed!!!\n"));
-				break;
-			});
-=======
 		if (ret == TMF_RESP_FUNC_SUCC)
 			pm8001_dbg(pm8001_ha, IO, "...Task on lu\n");
 		else if (ret == TMF_RESP_FUNC_COMPLETE)
 			pm8001_dbg(pm8001_ha, IO, "...Task NOT on lu\n");
 		else
 			pm8001_dbg(pm8001_ha, DEVIO, "...query task failed!!!\n");
->>>>>>> 7d2a07b7
 
 		spin_lock_irqsave(&pm8001_ha->lock, flags);
 
@@ -1963,11 +1924,6 @@
 			   "status:0x%x, tag:0x%x, task:0x%p\n",
 			   status, tag, t);
 
-	if (status)
-		PM8001_IOERR_DBG(pm8001_ha, pm8001_printk(
-			"status:0x%x, tag:0x%x, task:0x%p\n",
-			status, tag, t));
-
 	switch (status) {
 	case IO_SUCCESS:
 		pm8001_dbg(pm8001_ha, IO, "IO_SUCCESS,param = %d\n",
@@ -2132,12 +2088,7 @@
 		ts->open_rej_reason = SAS_OREJ_RSVD_RETRY;
 		break;
 	default:
-<<<<<<< HEAD
-		PM8001_DEVIO_DBG(pm8001_ha,
-			pm8001_printk("Unknown status 0x%x\n", status));
-=======
 		pm8001_dbg(pm8001_ha, DEVIO, "Unknown status 0x%x\n", status);
->>>>>>> 7d2a07b7
 		/* not allowed case. Therefore, return failed status */
 		ts->resp = SAS_TASK_COMPLETE;
 		ts->stat = SAS_OPEN_REJECT;
@@ -2185,14 +2136,8 @@
 	if (unlikely(!t || !t->lldd_task || !t->dev))
 		return;
 	ts = &t->task_status;
-<<<<<<< HEAD
-	PM8001_DEVIO_DBG(pm8001_ha,
-		pm8001_printk("port_id = %x,device_id = %x\n",
-		port_id, dev_id));
-=======
 	pm8001_dbg(pm8001_ha, DEVIO, "port_id = %x,device_id = %x\n",
 		   port_id, dev_id);
->>>>>>> 7d2a07b7
 	switch (event) {
 	case IO_OVERFLOW:
 		pm8001_dbg(pm8001_ha, IO, "IO_UNDERFLOW\n");
@@ -2313,12 +2258,7 @@
 		pm8001_dbg(pm8001_ha, IO, "IO_XFER_CMD_FRAME_ISSUED\n");
 		return;
 	default:
-<<<<<<< HEAD
-		PM8001_DEVIO_DBG(pm8001_ha,
-			pm8001_printk("Unknown status 0x%x\n", event));
-=======
 		pm8001_dbg(pm8001_ha, DEVIO, "Unknown status 0x%x\n", event);
->>>>>>> 7d2a07b7
 		/* not allowed case. Therefore, return failed status */
 		ts->resp = SAS_TASK_COMPLETE;
 		ts->stat = SAS_DATA_OVERRUN;
@@ -2401,15 +2341,9 @@
 	}
 
 	if (status)
-<<<<<<< HEAD
-		PM8001_IOERR_DBG(pm8001_ha, pm8001_printk(
-			"status:0x%x, tag:0x%x, task::0x%p\n",
-			status, tag, t));
-=======
 		pm8001_dbg(pm8001_ha, IOERR,
 			   "status:0x%x, tag:0x%x, task::0x%p\n",
 			   status, tag, t);
->>>>>>> 7d2a07b7
 
 	/* Print sas address of IO failed device */
 	if ((status != IO_SUCCESS) && (status != IO_OVERFLOW) &&
@@ -2722,12 +2656,7 @@
 			atomic_dec(&pm8001_dev->running_req);
 		break;
 	default:
-<<<<<<< HEAD
-		PM8001_DEVIO_DBG(pm8001_ha,
-			pm8001_printk("Unknown status 0x%x\n", status));
-=======
 		pm8001_dbg(pm8001_ha, DEVIO, "Unknown status 0x%x\n", status);
->>>>>>> 7d2a07b7
 		/* not allowed case. Therefore, return failed status */
 		ts->resp = SAS_TASK_COMPLETE;
 		ts->stat = SAS_DEV_NO_RESPONSE;
@@ -2795,15 +2724,9 @@
 	if (unlikely(!t || !t->lldd_task || !t->dev))
 		return;
 	ts = &t->task_status;
-<<<<<<< HEAD
-	PM8001_DEVIO_DBG(pm8001_ha, pm8001_printk(
-		"port_id:0x%x, device_id:0x%x, tag:0x%x, event:0x%x\n",
-		port_id, dev_id, tag, event));
-=======
 	pm8001_dbg(pm8001_ha, DEVIO,
 		   "port_id:0x%x, device_id:0x%x, tag:0x%x, event:0x%x\n",
 		   port_id, dev_id, tag, event);
->>>>>>> 7d2a07b7
 	switch (event) {
 	case IO_OVERFLOW:
 		pm8001_dbg(pm8001_ha, IO, "IO_UNDERFLOW\n");
@@ -2933,12 +2856,7 @@
 		ts->stat = SAS_OPEN_TO;
 		break;
 	default:
-<<<<<<< HEAD
-		PM8001_DEVIO_DBG(pm8001_ha,
-			pm8001_printk("Unknown status 0x%x\n", event));
-=======
 		pm8001_dbg(pm8001_ha, DEVIO, "Unknown status 0x%x\n", event);
->>>>>>> 7d2a07b7
 		/* not allowed case. Therefore, return failed status */
 		ts->resp = SAS_TASK_COMPLETE;
 		ts->stat = SAS_OPEN_TO;
@@ -2982,18 +2900,10 @@
 	ts = &t->task_status;
 	pm8001_dev = ccb->device;
 	if (status) {
-<<<<<<< HEAD
-		PM8001_FAIL_DBG(pm8001_ha,
-			pm8001_printk("smp IO status 0x%x\n", status));
-		PM8001_IOERR_DBG(pm8001_ha,
-			pm8001_printk("status:0x%x, tag:0x%x, task:0x%p\n",
-			status, tag, t));
-=======
 		pm8001_dbg(pm8001_ha, FAIL, "smp IO status 0x%x\n", status);
 		pm8001_dbg(pm8001_ha, IOERR,
 			   "status:0x%x, tag:0x%x, task:0x%p\n",
 			   status, tag, t);
->>>>>>> 7d2a07b7
 	}
 	if (unlikely(!t || !t->lldd_task || !t->dev))
 		return;
@@ -3131,12 +3041,7 @@
 		ts->open_rej_reason = SAS_OREJ_RSVD_RETRY;
 		break;
 	default:
-<<<<<<< HEAD
-		PM8001_DEVIO_DBG(pm8001_ha,
-			pm8001_printk("Unknown status 0x%x\n", status));
-=======
 		pm8001_dbg(pm8001_ha, DEVIO, "Unknown status 0x%x\n", status);
->>>>>>> 7d2a07b7
 		ts->resp = SAS_TASK_COMPLETE;
 		ts->stat = SAS_DEV_NO_RESPONSE;
 		/* not allowed case. Therefore, return failed status */
@@ -3481,13 +3386,8 @@
 		pm8001_get_lrate_mode(phy, link_rate);
 		break;
 	default:
-<<<<<<< HEAD
-		PM8001_DEVIO_DBG(pm8001_ha,
-			pm8001_printk("unknown device type(%x)\n", deviceType));
-=======
 		pm8001_dbg(pm8001_ha, DEVIO, "unknown device type(%x)\n",
 			   deviceType);
->>>>>>> 7d2a07b7
 		break;
 	}
 	phy->phy_type |= PORT_TYPE_SAS;
@@ -3532,14 +3432,8 @@
 	struct pm8001_port *port = &pm8001_ha->port[port_id];
 	struct pm8001_phy *phy = &pm8001_ha->phy[phy_id];
 	unsigned long flags;
-<<<<<<< HEAD
-	PM8001_DEVIO_DBG(pm8001_ha,
-		pm8001_printk("HW_EVENT_SATA_PHY_UP port id = %d,"
-		" phy id = %d\n", port_id, phy_id));
-=======
 	pm8001_dbg(pm8001_ha, DEVIO, "HW_EVENT_SATA_PHY_UP port id = %d, phy id = %d\n",
 		   port_id, phy_id);
->>>>>>> 7d2a07b7
 	port->port_state =  portstate;
 	phy->phy_state = PHY_STATE_LINK_UP_SPC;
 	port->port_attached = 1;
@@ -3614,14 +3508,8 @@
 		break;
 	default:
 		port->port_attached = 0;
-<<<<<<< HEAD
-		PM8001_DEVIO_DBG(pm8001_ha,
-			pm8001_printk(" phy Down and(default) = %x\n",
-			portstate));
-=======
 		pm8001_dbg(pm8001_ha, DEVIO, " phy Down and(default) = %x\n",
 			   portstate);
->>>>>>> 7d2a07b7
 		break;
 
 	}
@@ -3758,13 +3646,8 @@
 		pm8001_dbg(pm8001_ha, MSG, ": FLASH_UPDATE_DISABLED\n");
 		break;
 	default:
-<<<<<<< HEAD
-		PM8001_DEVIO_DBG(pm8001_ha,
-			pm8001_printk("No matched status = %d\n", status));
-=======
 		pm8001_dbg(pm8001_ha, DEVIO, "No matched status = %d\n",
 			   status);
->>>>>>> 7d2a07b7
 		break;
 	}
 	kfree(ccb->fw_control_context);
@@ -3875,15 +3758,9 @@
 	struct sas_ha_struct *sas_ha = pm8001_ha->sas;
 	struct pm8001_phy *phy = &pm8001_ha->phy[phy_id];
 	struct asd_sas_phy *sas_phy = sas_ha->sas_phy[phy_id];
-<<<<<<< HEAD
-	PM8001_DEVIO_DBG(pm8001_ha, pm8001_printk(
-		"SPC HW event for portid:%d, phyid:%d, event:%x, status:%x\n",
-		port_id, phy_id, eventType, status));
-=======
 	pm8001_dbg(pm8001_ha, DEVIO,
 		   "SPC HW event for portid:%d, phyid:%d, event:%x, status:%x\n",
 		   port_id, phy_id, eventType, status);
->>>>>>> 7d2a07b7
 	switch (eventType) {
 	case HW_EVENT_PHY_START_STATUS:
 		pm8001_dbg(pm8001_ha, MSG, "HW_EVENT_PHY_START_STATUS status = %x\n",
@@ -4064,13 +3941,8 @@
 		pm8001_dbg(pm8001_ha, MSG, "EVENT_BROADCAST_ASYNCH_EVENT\n");
 		break;
 	default:
-<<<<<<< HEAD
-		PM8001_DEVIO_DBG(pm8001_ha,
-			pm8001_printk("Unknown event type = %x\n", eventType));
-=======
 		pm8001_dbg(pm8001_ha, DEVIO, "Unknown event type = %x\n",
 			   eventType);
->>>>>>> 7d2a07b7
 		break;
 	}
 	return 0;
@@ -4209,15 +4081,9 @@
 		pm8001_dbg(pm8001_ha, MSG, "OPC_OUB_SAS_RE_INITIALIZE\n");
 		break;
 	default:
-<<<<<<< HEAD
-		PM8001_DEVIO_DBG(pm8001_ha,
-			pm8001_printk("Unknown outbound Queue IOMB OPC = %x\n",
-			opc));
-=======
 		pm8001_dbg(pm8001_ha, DEVIO,
 			   "Unknown outbound Queue IOMB OPC = %x\n",
 			   opc);
->>>>>>> 7d2a07b7
 		break;
 	}
 }
@@ -4651,13 +4517,8 @@
 	memset(&payload, 0, sizeof(payload));
 	payload.tag = cpu_to_le32(1);
 	payload.device_id = cpu_to_le32(device_id);
-<<<<<<< HEAD
-	PM8001_MSG_DBG(pm8001_ha,
-		pm8001_printk("unregister device device_id = %d\n", device_id));
-=======
 	pm8001_dbg(pm8001_ha, MSG, "unregister device device_id = %d\n",
 		   device_id);
->>>>>>> 7d2a07b7
 	ret = pm8001_mpi_build_cmd(pm8001_ha, circularQ, opc, &payload,
 			sizeof(payload), 0);
 	return ret;
@@ -4709,15 +4570,9 @@
 pm8001_chip_isr(struct pm8001_hba_info *pm8001_ha, u8 vec)
 {
 	pm8001_chip_interrupt_disable(pm8001_ha, vec);
-<<<<<<< HEAD
-	PM8001_DEVIO_DBG(pm8001_ha, pm8001_printk(
-		"irq vec %d, ODMR:0x%x\n",
-		vec, pm8001_cr32(pm8001_ha, 0, 0x30)));
-=======
 	pm8001_dbg(pm8001_ha, DEVIO,
 		   "irq vec %d, ODMR:0x%x\n",
 		   vec, pm8001_cr32(pm8001_ha, 0, 0x30));
->>>>>>> 7d2a07b7
 	process_oq(pm8001_ha, vec);
 	pm8001_chip_interrupt_enable(pm8001_ha, vec);
 	return IRQ_HANDLED;
@@ -5032,14 +4887,9 @@
 	if (!fw_control_context)
 		return -ENOMEM;
 	fw_control = (struct fw_control_info *)&ioctl_payload->func_specific;
-<<<<<<< HEAD
-	PM8001_DEVIO_DBG(pm8001_ha, pm8001_printk(
-		"dma fw_control context input length :%x\n", fw_control->len));
-=======
 	pm8001_dbg(pm8001_ha, DEVIO,
 		   "dma fw_control context input length :%x\n",
 		   fw_control->len);
->>>>>>> 7d2a07b7
 	memcpy(buffer, fw_control->buffer, fw_control->len);
 	flash_update_info.sgl.addr = cpu_to_le64(phys_addr);
 	flash_update_info.sgl.im_len.len = cpu_to_le32(fw_control->len);
