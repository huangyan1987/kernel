/*
 * PMC-Sierra PM8001/8081/8088/8089 SAS/SATA based host adapters driver
 *
 * Copyright (c) 2008-2009 USI Co., Ltd.
 * All rights reserved.
 *
 * Redistribution and use in source and binary forms, with or without
 * modification, are permitted provided that the following conditions
 * are met:
 * 1. Redistributions of source code must retain the above copyright
 *    notice, this list of conditions, and the following disclaimer,
 *    without modification.
 * 2. Redistributions in binary form must reproduce at minimum a disclaimer
 *    substantially similar to the "NO WARRANTY" disclaimer below
 *    ("Disclaimer") and any redistribution must be conditioned upon
 *    including a substantially similar Disclaimer requirement for further
 *    binary redistribution.
 * 3. Neither the names of the above-listed copyright holders nor the names
 *    of any contributors may be used to endorse or promote products derived
 *    from this software without specific prior written permission.
 *
 * Alternatively, this software may be distributed under the terms of the
 * GNU General Public License ("GPL") version 2 as published by the Free
 * Software Foundation.
 *
 * NO WARRANTY
 * THIS SOFTWARE IS PROVIDED BY THE COPYRIGHT HOLDERS AND CONTRIBUTORS
 * "AS IS" AND ANY EXPRESS OR IMPLIED WARRANTIES, INCLUDING, BUT NOT
 * LIMITED TO, THE IMPLIED WARRANTIES OF MERCHANTIBILITY AND FITNESS FOR
 * A PARTICULAR PURPOSE ARE DISCLAIMED. IN NO EVENT SHALL THE COPYRIGHT
 * HOLDERS OR CONTRIBUTORS BE LIABLE FOR SPECIAL, EXEMPLARY, OR CONSEQUENTIAL
 * DAMAGES (INCLUDING, BUT NOT LIMITED TO, PROCUREMENT OF SUBSTITUTE GOODS
 * OR SERVICES; LOSS OF USE, DATA, OR PROFITS; OR BUSINESS INTERRUPTION)
 * HOWEVER CAUSED AND ON ANY THEORY OF LIABILITY, WHETHER IN CONTRACT,
 * STRICT LIABILITY, OR TORT (INCLUDING NEGLIGENCE OR OTHERWISE) ARISING
 * IN ANY WAY OUT OF THE USE OF THIS SOFTWARE, EVEN IF ADVISED OF THE
 * POSSIBILITY OF SUCH DAMAGES.
 *
 */

#ifndef _PM8001_SAS_H_
#define _PM8001_SAS_H_

#include <linux/kernel.h>
#include <linux/module.h>
#include <linux/spinlock.h>
#include <linux/delay.h>
#include <linux/types.h>
#include <linux/ctype.h>
#include <linux/dma-mapping.h>
#include <linux/pci.h>
#include <linux/interrupt.h>
#include <linux/workqueue.h>
#include <scsi/libsas.h>
#include <scsi/scsi_tcq.h>
#include <scsi/sas_ata.h>
#include <linux/atomic.h>
#include "pm8001_defs.h"

#define DRV_NAME		"pm80xx"
#define DRV_VERSION		"0.1.40"
#define PM8001_FAIL_LOGGING	0x01 /* Error message logging */
#define PM8001_INIT_LOGGING	0x02 /* driver init logging */
#define PM8001_DISC_LOGGING	0x04 /* discovery layer logging */
#define PM8001_IO_LOGGING	0x08 /* I/O path logging */
#define PM8001_EH_LOGGING	0x10 /* libsas EH function logging*/
#define PM8001_IOCTL_LOGGING	0x20 /* IOCTL message logging */
#define PM8001_MSG_LOGGING	0x40 /* misc message logging */
#define PM8001_DEV_LOGGING	0x80 /* development message logging */
#define PM8001_DEVIO_LOGGING	0x100 /* development io message logging */
#define PM8001_IOERR_LOGGING	0x200 /* development io err message logging */

#define pm8001_info(HBA, fmt, ...)					\
	pr_info("%s:: %s %d: " fmt,					\
		(HBA)->name, __func__, __LINE__, ##__VA_ARGS__)

#define pm8001_dbg(HBA, level, fmt, ...)				\
do {									\
	if (unlikely((HBA)->logging_level & PM8001_##level##_LOGGING))	\
		pm8001_info(HBA, fmt, ##__VA_ARGS__);			\
} while (0)

#define PM8001_USE_TASKLET
#define PM8001_USE_MSIX
#define PM8001_READ_VPD


#define IS_SPCV_12G(dev)	((dev->device == 0X8074)		\
				|| (dev->device == 0X8076)		\
				|| (dev->device == 0X8077)		\
				|| (dev->device == 0X8070)		\
				|| (dev->device == 0X8072))

#define PM8001_NAME_LENGTH		32/* generic length of strings */
extern struct list_head hba_list;
extern const struct pm8001_dispatch pm8001_8001_dispatch;
extern const struct pm8001_dispatch pm8001_80xx_dispatch;

struct pm8001_hba_info;
struct pm8001_ccb_info;
struct pm8001_device;

struct pm8001_ioctl_payload {
	u32	signature;
	u16	major_function;
	u16	minor_function;
	u16	status;
	u16	offset;
	u16	id;
	u32	wr_length;
	u32	rd_length;
	u8	*func_specific;
};

#define MPI_FATAL_ERROR_TABLE_OFFSET_MASK 0xFFFFFF
#define MPI_FATAL_ERROR_TABLE_SIZE(value) ((0xFF000000 & value) >> SHIFT24)
#define MPI_FATAL_EDUMP_TABLE_LO_OFFSET            0x00     /* HNFBUFL */
#define MPI_FATAL_EDUMP_TABLE_HI_OFFSET            0x04     /* HNFBUFH */
#define MPI_FATAL_EDUMP_TABLE_LENGTH               0x08     /* HNFBLEN */
#define MPI_FATAL_EDUMP_TABLE_HANDSHAKE            0x0C     /* FDDHSHK */
#define MPI_FATAL_EDUMP_TABLE_STATUS               0x10     /* FDDTSTAT */
#define MPI_FATAL_EDUMP_TABLE_ACCUM_LEN            0x14     /* ACCDDLEN */
#define MPI_FATAL_EDUMP_TABLE_TOTAL_LEN		   0x18	    /* TOTALLEN */
#define MPI_FATAL_EDUMP_TABLE_SIGNATURE		   0x1C     /* SIGNITURE */
#define MPI_FATAL_EDUMP_HANDSHAKE_RDY              0x1
#define MPI_FATAL_EDUMP_HANDSHAKE_BUSY             0x0
#define MPI_FATAL_EDUMP_TABLE_STAT_RSVD                 0x0
#define MPI_FATAL_EDUMP_TABLE_STAT_DMA_FAILED           0x1
#define MPI_FATAL_EDUMP_TABLE_STAT_NF_SUCCESS_MORE_DATA 0x2
#define MPI_FATAL_EDUMP_TABLE_STAT_NF_SUCCESS_DONE      0x3
#define TYPE_GSM_SPACE        1
#define TYPE_QUEUE            2
#define TYPE_FATAL            3
#define TYPE_NON_FATAL        4
#define TYPE_INBOUND          1
#define TYPE_OUTBOUND         2
struct forensic_data {
	u32  data_type;
	union {
		struct {
			u32  direct_len;
			u32  direct_offset;
			void  *direct_data;
		} gsm_buf;
		struct {
			u16  queue_type;
			u16  queue_index;
			u32  direct_len;
			void  *direct_data;
		} queue_buf;
		struct {
			u32  direct_len;
			u32  direct_offset;
			u32  read_len;
			void  *direct_data;
		} data_buf;
	};
};

/* bit31-26 - mask bar */
#define SCRATCH_PAD0_BAR_MASK                    0xFC000000
/* bit25-0  - offset mask */
#define SCRATCH_PAD0_OFFSET_MASK                 0x03FFFFFF
/* if AAP error state */
#define SCRATCH_PAD0_AAPERR_MASK                 0xFFFFFFFF
/* Inbound doorbell bit7 */
#define SPCv_MSGU_CFG_TABLE_NONFATAL_DUMP	 0x80
/* Inbound doorbell bit7 SPCV */
#define SPCV_MSGU_CFG_TABLE_TRANSFER_DEBUG_INFO  0x80
#define MAIN_MERRDCTO_MERRDCES		         0xA0/* DWORD 0x28) */

struct pm8001_dispatch {
	char *name;
	int (*chip_init)(struct pm8001_hba_info *pm8001_ha);
	int (*chip_soft_rst)(struct pm8001_hba_info *pm8001_ha);
	void (*chip_rst)(struct pm8001_hba_info *pm8001_ha);
	int (*chip_ioremap)(struct pm8001_hba_info *pm8001_ha);
	void (*chip_iounmap)(struct pm8001_hba_info *pm8001_ha);
	irqreturn_t (*isr)(struct pm8001_hba_info *pm8001_ha, u8 vec);
	u32 (*is_our_interrupt)(struct pm8001_hba_info *pm8001_ha);
	int (*isr_process_oq)(struct pm8001_hba_info *pm8001_ha, u8 vec);
	void (*interrupt_enable)(struct pm8001_hba_info *pm8001_ha, u8 vec);
	void (*interrupt_disable)(struct pm8001_hba_info *pm8001_ha, u8 vec);
	void (*make_prd)(struct scatterlist *scatter, int nr, void *prd);
	int (*smp_req)(struct pm8001_hba_info *pm8001_ha,
		struct pm8001_ccb_info *ccb);
	int (*ssp_io_req)(struct pm8001_hba_info *pm8001_ha,
		struct pm8001_ccb_info *ccb);
	int (*sata_req)(struct pm8001_hba_info *pm8001_ha,
		struct pm8001_ccb_info *ccb);
	int (*phy_start_req)(struct pm8001_hba_info *pm8001_ha,	u8 phy_id);
	int (*phy_stop_req)(struct pm8001_hba_info *pm8001_ha, u8 phy_id);
	int (*reg_dev_req)(struct pm8001_hba_info *pm8001_ha,
		struct pm8001_device *pm8001_dev, u32 flag);
	int (*dereg_dev_req)(struct pm8001_hba_info *pm8001_ha, u32 device_id);
	int (*phy_ctl_req)(struct pm8001_hba_info *pm8001_ha,
		u32 phy_id, u32 phy_op);
	int (*task_abort)(struct pm8001_hba_info *pm8001_ha,
		struct pm8001_ccb_info *ccb);
	int (*ssp_tm_req)(struct pm8001_hba_info *pm8001_ha,
		struct pm8001_ccb_info *ccb, struct sas_tmf_task *tmf);
	int (*get_nvmd_req)(struct pm8001_hba_info *pm8001_ha, void *payload);
	int (*set_nvmd_req)(struct pm8001_hba_info *pm8001_ha, void *payload);
	int (*fw_flash_update_req)(struct pm8001_hba_info *pm8001_ha,
		void *payload);
	int (*set_dev_state_req)(struct pm8001_hba_info *pm8001_ha,
		struct pm8001_device *pm8001_dev, u32 state);
	int (*sas_diag_start_end_req)(struct pm8001_hba_info *pm8001_ha,
		u32 state);
	int (*sas_diag_execute_req)(struct pm8001_hba_info *pm8001_ha,
		u32 state);
	int (*sas_re_init_req)(struct pm8001_hba_info *pm8001_ha);
	int (*fatal_errors)(struct pm8001_hba_info *pm8001_ha);
	void (*hw_event_ack_req)(struct pm8001_hba_info *pm8001_ha,
		u32 Qnum, u32 SEA, u32 port_id, u32 phyId, u32 param0,
		u32 param1);
};

struct pm8001_chip_info {
	u32     encrypt;
	u32	n_phy;
	const struct pm8001_dispatch	*dispatch;
};
#define PM8001_CHIP_DISP	(pm8001_ha->chip->dispatch)

struct pm8001_port {
	struct asd_sas_port	sas_port;
	u8			port_attached;
	u16			wide_port_phymap;
	u8			port_state;
	u8			port_id;
	struct list_head	list;
};

struct pm8001_phy {
	struct pm8001_hba_info	*pm8001_ha;
	struct pm8001_port	*port;
	struct asd_sas_phy	sas_phy;
	struct sas_identify	identify;
	struct scsi_device	*sdev;
	u64			dev_sas_addr;
	u32			phy_type;
	struct completion	*enable_completion;
	u32			frame_rcvd_size;
	u8			frame_rcvd[32];
	u8			phy_attached;
	u8			phy_state;
	enum sas_linkrate	minimum_linkrate;
	enum sas_linkrate	maximum_linkrate;
	struct completion	*reset_completion;
	bool			port_reset_status;
	bool			reset_success;
};

/* port reset status */
#define PORT_RESET_SUCCESS	0x00
#define PORT_RESET_TMO		0x01

struct pm8001_device {
	enum sas_device_type	dev_type;
	struct domain_device	*sas_device;
	u32			attached_phy;
	u32			id;
	struct completion	*dcompletion;
	struct completion	*setds_completion;
	u32			device_id;
	atomic_t		running_req;
};

struct pm8001_prd_imt {
	__le32			len;
	__le32			e;
};

struct pm8001_prd {
	__le64			addr;		/* 64-bit buffer address */
	struct pm8001_prd_imt	im_len;		/* 64-bit length */
} __attribute__ ((packed));
/*
 * CCB(Command Control Block)
 */
struct pm8001_ccb_info {
	struct sas_task		*task;
	u32			n_elem;
	u32			ccb_tag;
	dma_addr_t		ccb_dma_handle;
	struct pm8001_device	*device;
	struct pm8001_prd	*buf_prd;
	struct fw_control_ex	*fw_control_context;
	u8			open_retry;
};

struct mpi_mem {
	void			*virt_ptr;
	dma_addr_t		phys_addr;
	u32			phys_addr_hi;
	u32			phys_addr_lo;
	u32			total_len;
	u32			num_elements;
	u32			element_size;
	u32			alignment;
};

struct mpi_mem_req {
	/* The number of element in the  mpiMemory array */
	u32			count;
	/* The array of structures that define memroy regions*/
	struct mpi_mem		region[USI_MAX_MEMCNT];
};

struct encrypt {
	u32	cipher_mode;
	u32	sec_mode;
	u32	status;
	u32	flag;
};

struct sas_phy_attribute_table {
	u32	phystart1_16[16];
	u32	outbound_hw_event_pid1_16[16];
};

union main_cfg_table {
	struct {
	u32			signature;
	u32			interface_rev;
	u32			firmware_rev;
	u32			max_out_io;
	u32			max_sgl;
	u32			ctrl_cap_flag;
	u32			gst_offset;
	u32			inbound_queue_offset;
	u32			outbound_queue_offset;
	u32			inbound_q_nppd_hppd;
	u32			outbound_hw_event_pid0_3;
	u32			outbound_hw_event_pid4_7;
	u32			outbound_ncq_event_pid0_3;
	u32			outbound_ncq_event_pid4_7;
	u32			outbound_tgt_ITNexus_event_pid0_3;
	u32			outbound_tgt_ITNexus_event_pid4_7;
	u32			outbound_tgt_ssp_event_pid0_3;
	u32			outbound_tgt_ssp_event_pid4_7;
	u32			outbound_tgt_smp_event_pid0_3;
	u32			outbound_tgt_smp_event_pid4_7;
	u32			upper_event_log_addr;
	u32			lower_event_log_addr;
	u32			event_log_size;
	u32			event_log_option;
	u32			upper_iop_event_log_addr;
	u32			lower_iop_event_log_addr;
	u32			iop_event_log_size;
	u32			iop_event_log_option;
	u32			fatal_err_interrupt;
	u32			fatal_err_dump_offset0;
	u32			fatal_err_dump_length0;
	u32			fatal_err_dump_offset1;
	u32			fatal_err_dump_length1;
	u32			hda_mode_flag;
	u32			anolog_setup_table_offset;
	u32			rsvd[4];
	} pm8001_tbl;

	struct {
	u32			signature;
	u32			interface_rev;
	u32			firmware_rev;
	u32			max_out_io;
	u32			max_sgl;
	u32			ctrl_cap_flag;
	u32			gst_offset;
	u32			inbound_queue_offset;
	u32			outbound_queue_offset;
	u32			inbound_q_nppd_hppd;
	u32			rsvd[8];
	u32			crc_core_dump;
	u32			rsvd1;
	u32			upper_event_log_addr;
	u32			lower_event_log_addr;
	u32			event_log_size;
	u32			event_log_severity;
	u32			upper_pcs_event_log_addr;
	u32			lower_pcs_event_log_addr;
	u32			pcs_event_log_size;
	u32			pcs_event_log_severity;
	u32			fatal_err_interrupt;
	u32			fatal_err_dump_offset0;
	u32			fatal_err_dump_length0;
	u32			fatal_err_dump_offset1;
	u32			fatal_err_dump_length1;
	u32			gpio_led_mapping;
	u32			analog_setup_table_offset;
	u32			int_vec_table_offset;
	u32			phy_attr_table_offset;
	u32			port_recovery_timer;
	u32			interrupt_reassertion_delay;
	u32			fatal_n_non_fatal_dump;	        /* 0x28 */
	u32			ila_version;
	u32			inc_fw_version;
	} pm80xx_tbl;
};

union general_status_table {
	struct {
	u32			gst_len_mpistate;
	u32			iq_freeze_state0;
	u32			iq_freeze_state1;
	u32			msgu_tcnt;
	u32			iop_tcnt;
	u32			rsvd;
	u32			phy_state[8];
	u32			gpio_input_val;
	u32			rsvd1[2];
	u32			recover_err_info[8];
	} pm8001_tbl;
	struct {
	u32			gst_len_mpistate;
	u32			iq_freeze_state0;
	u32			iq_freeze_state1;
	u32			msgu_tcnt;
	u32			iop_tcnt;
	u32			rsvd[9];
	u32			gpio_input_val;
	u32			rsvd1[2];
	u32			recover_err_info[8];
	} pm80xx_tbl;
};
struct inbound_queue_table {
	u32			element_pri_size_cnt;
	u32			upper_base_addr;
	u32			lower_base_addr;
	u32			ci_upper_base_addr;
	u32			ci_lower_base_addr;
	u32			pi_pci_bar;
	u32			pi_offset;
	u32			total_length;
	void			*base_virt;
	void			*ci_virt;
	u32			reserved;
	__le32			consumer_index;
	u32			producer_idx;
	spinlock_t		iq_lock;
};
struct outbound_queue_table {
	u32			element_size_cnt;
	u32			upper_base_addr;
	u32			lower_base_addr;
	void			*base_virt;
	u32			pi_upper_base_addr;
	u32			pi_lower_base_addr;
	u32			ci_pci_bar;
	u32			ci_offset;
	u32			total_length;
	void			*pi_virt;
	u32			interrup_vec_cnt_delay;
	u32			dinterrup_to_pci_offset;
	__le32			producer_index;
	u32			consumer_idx;
	spinlock_t		oq_lock;
	unsigned long		lock_flags;
};
struct pm8001_hba_memspace {
	void __iomem  		*memvirtaddr;
	u64			membase;
	u32			memsize;
};
struct isr_param {
	struct pm8001_hba_info *drv_inst;
	u32 irq_id;
};
struct pm8001_hba_info {
	char			name[PM8001_NAME_LENGTH];
	struct list_head	list;
	unsigned long		flags;
	spinlock_t		lock;/* host-wide lock */
	spinlock_t		bitmap_lock;
	struct pci_dev		*pdev;/* our device */
	struct device		*dev;
	struct pm8001_hba_memspace io_mem[6];
	struct mpi_mem_req	memoryMap;
	struct encrypt		encrypt_info; /* support encryption */
	struct forensic_data	forensic_info;
	u32			fatal_bar_loc;
	u32			forensic_last_offset;
	u32			fatal_forensic_shift_offset;
	u32			forensic_fatal_step;
	u32			forensic_preserved_accumulated_transfer;
	u32			evtlog_ib_offset;
	u32			evtlog_ob_offset;
	void __iomem	*msg_unit_tbl_addr;/*Message Unit Table Addr*/
	void __iomem	*main_cfg_tbl_addr;/*Main Config Table Addr*/
	void __iomem	*general_stat_tbl_addr;/*General Status Table Addr*/
	void __iomem	*inbnd_q_tbl_addr;/*Inbound Queue Config Table Addr*/
	void __iomem	*outbnd_q_tbl_addr;/*Outbound Queue Config Table Addr*/
	void __iomem	*pspa_q_tbl_addr;
			/*MPI SAS PHY attributes Queue Config Table Addr*/
	void __iomem	*ivt_tbl_addr; /*MPI IVT Table Addr */
	void __iomem	*fatal_tbl_addr; /*MPI IVT Table Addr */
	union main_cfg_table	main_cfg_tbl;
	union general_status_table	gs_tbl;
	struct inbound_queue_table	inbnd_q_tbl[PM8001_MAX_INB_NUM];
	struct outbound_queue_table	outbnd_q_tbl[PM8001_MAX_OUTB_NUM];
	struct sas_phy_attribute_table	phy_attr_table;
					/* MPI SAS PHY attributes */
	u8			sas_addr[SAS_ADDR_SIZE];
	struct sas_ha_struct	*sas;/* SCSI/SAS glue */
	struct Scsi_Host	*shost;
	u32			chip_id;
	const struct pm8001_chip_info	*chip;
	struct completion	*nvmd_completion;
	int			tags_num;
	unsigned long		*tags;
	struct pm8001_phy	phy[PM8001_MAX_PHYS];
	struct pm8001_port	port[PM8001_MAX_PHYS];
	u32			id;
	u32			irq;
	u32			iomb_size; /* SPC and SPCV IOMB size */
	struct pm8001_device	*devices;
	struct pm8001_ccb_info	*ccb_info;
	u32			ccb_count;
#ifdef PM8001_USE_MSIX
	int			number_of_intr;/*will be used in remove()*/
	char			intr_drvname[PM8001_MAX_MSIX_VEC]
				[PM8001_NAME_LENGTH+1+3+1];
#endif
#ifdef PM8001_USE_TASKLET
	struct tasklet_struct	tasklet[PM8001_MAX_MSIX_VEC];
#endif
	u32			logging_level;
	u32			link_rate;
	u32			fw_status;
	u32			smp_exp_mode;
	bool			controller_fatal_error;
	const struct firmware 	*fw_image;
	struct isr_param irq_vector[PM8001_MAX_MSIX_VEC];
	u32			reset_in_progress;
	u32			non_fatal_count;
	u32			non_fatal_read_length;
	u32 max_q_num;
	u32 ib_offset;
	u32 ob_offset;
	u32 ci_offset;
	u32 pi_offset;
	u32 max_memcnt;
};

struct pm8001_work {
	struct work_struct work;
	struct pm8001_hba_info *pm8001_ha;
	void *data;
	int handler;
};

struct pm8001_fw_image_header {
	u8 vender_id[8];
	u8 product_id;
	u8 hardware_rev;
	u8 dest_partition;
	u8 reserved;
	u8 fw_rev[4];
	__be32  image_length;
	__be32 image_crc;
	__be32 startup_entry;
} __attribute__((packed, aligned(4)));


/**
 * FW Flash Update status values
 */
#define FLASH_UPDATE_COMPLETE_PENDING_REBOOT	0x00
#define FLASH_UPDATE_IN_PROGRESS		0x01
#define FLASH_UPDATE_HDR_ERR			0x02
#define FLASH_UPDATE_OFFSET_ERR			0x03
#define FLASH_UPDATE_CRC_ERR			0x04
#define FLASH_UPDATE_LENGTH_ERR			0x05
#define FLASH_UPDATE_HW_ERR			0x06
#define FLASH_UPDATE_DNLD_NOT_SUPPORTED		0x10
#define FLASH_UPDATE_DISABLED			0x11

#define	NCQ_READ_LOG_FLAG			0x80000000
#define	NCQ_ABORT_ALL_FLAG			0x40000000
#define	NCQ_2ND_RLE_FLAG			0x20000000

/* Device states */
#define DS_OPERATIONAL				0x01
#define DS_PORT_IN_RESET			0x02
#define DS_IN_RECOVERY				0x03
#define DS_IN_ERROR				0x04
#define DS_NON_OPERATIONAL			0x07

/**
 * brief param structure for firmware flash update.
 */
struct fw_flash_updata_info {
	u32			cur_image_offset;
	u32			cur_image_len;
	u32			total_image_len;
	struct pm8001_prd	sgl;
};

struct fw_control_info {
	u32			retcode;/*ret code (status)*/
	u32			phase;/*ret code phase*/
	u32			phaseCmplt;/*percent complete for the current
	update phase */
	u32			version;/*Hex encoded firmware version number*/
	u32			offset;/*Used for downloading firmware	*/
	u32			len; /*len of buffer*/
	u32			size;/* Used in OS VPD and Trace get size
	operations.*/
	u32			reserved;/* padding required for 64 bit
	alignment */
	u8			buffer[1];/* Start of buffer */
};
struct fw_control_ex {
	struct fw_control_info *fw_control;
	void			*buffer;/* keep buffer pointer to be
	freed when the response comes*/
	void			*virtAddr;/* keep virtual address of the data */
	void			*usrAddr;/* keep virtual address of the
	user data */
	dma_addr_t		phys_addr;
	u32			len; /* len of buffer  */
	void			*payload; /* pointer to IOCTL Payload */
	u8			inProgress;/*if 1 - the IOCTL request is in
	progress */
	void			*param1;
	void			*param2;
	void			*param3;
};

/* pm8001 workqueue */
extern struct workqueue_struct *pm8001_wq;

/******************** function prototype *********************/
int pm8001_tag_alloc(struct pm8001_hba_info *pm8001_ha, u32 *tag_out);
void pm8001_tag_init(struct pm8001_hba_info *pm8001_ha);
u32 pm8001_get_ncq_tag(struct sas_task *task, u32 *tag);
void pm8001_ccb_task_free(struct pm8001_hba_info *pm8001_ha,
			  struct pm8001_ccb_info *ccb);
int pm8001_phy_control(struct asd_sas_phy *sas_phy, enum phy_func func,
	void *funcdata);
void pm8001_scan_start(struct Scsi_Host *shost);
int pm8001_scan_finished(struct Scsi_Host *shost, unsigned long time);
int pm8001_queue_command(struct sas_task *task, gfp_t gfp_flags);
int pm8001_abort_task(struct sas_task *task);
int pm8001_clear_task_set(struct domain_device *dev, u8 *lun);
int pm8001_dev_found(struct domain_device *dev);
void pm8001_dev_gone(struct domain_device *dev);
int pm8001_lu_reset(struct domain_device *dev, u8 *lun);
int pm8001_I_T_nexus_reset(struct domain_device *dev);
int pm8001_I_T_nexus_event_handler(struct domain_device *dev);
int pm8001_query_task(struct sas_task *task);
void pm8001_port_formed(struct asd_sas_phy *sas_phy);
void pm8001_open_reject_retry(
	struct pm8001_hba_info *pm8001_ha,
	struct sas_task *task_to_close,
	struct pm8001_device *device_to_close);
int pm8001_mem_alloc(struct pci_dev *pdev, void **virt_addr,
	dma_addr_t *pphys_addr, u32 *pphys_addr_hi, u32 *pphys_addr_lo,
	u32 mem_size, u32 align);

void pm8001_chip_iounmap(struct pm8001_hba_info *pm8001_ha);
int pm8001_mpi_build_cmd(struct pm8001_hba_info *pm8001_ha,
			u32 q_index, u32 opCode, void *payload, size_t nb,
			u32 responseQueue);
int pm8001_mpi_msg_free_get(struct inbound_queue_table *circularQ,
				u16 messageSize, void **messagePtr);
u32 pm8001_mpi_msg_free_set(struct pm8001_hba_info *pm8001_ha, void *pMsg,
			struct outbound_queue_table *circularQ, u8 bc);
u32 pm8001_mpi_msg_consume(struct pm8001_hba_info *pm8001_ha,
			struct outbound_queue_table *circularQ,
			void **messagePtr1, u8 *pBC);
int pm8001_chip_set_dev_state_req(struct pm8001_hba_info *pm8001_ha,
			struct pm8001_device *pm8001_dev, u32 state);
int pm8001_chip_fw_flash_update_req(struct pm8001_hba_info *pm8001_ha,
					void *payload);
int pm8001_chip_fw_flash_update_build(struct pm8001_hba_info *pm8001_ha,
					void *fw_flash_updata_info, u32 tag);
int pm8001_chip_set_nvmd_req(struct pm8001_hba_info *pm8001_ha, void *payload);
int pm8001_chip_get_nvmd_req(struct pm8001_hba_info *pm8001_ha, void *payload);
int pm8001_chip_ssp_tm_req(struct pm8001_hba_info *pm8001_ha,
				struct pm8001_ccb_info *ccb,
				struct sas_tmf_task *tmf);
int pm8001_chip_abort_task(struct pm8001_hba_info *pm8001_ha,
				struct pm8001_ccb_info *ccb);
int pm8001_chip_dereg_dev_req(struct pm8001_hba_info *pm8001_ha, u32 device_id);
void pm8001_chip_make_sg(struct scatterlist *scatter, int nr, void *prd);
void pm8001_work_fn(struct work_struct *work);
int pm8001_handle_event(struct pm8001_hba_info *pm8001_ha,
					void *data, int handler);
void pm8001_mpi_set_dev_state_resp(struct pm8001_hba_info *pm8001_ha,
							void *piomb);
void pm8001_mpi_set_nvmd_resp(struct pm8001_hba_info *pm8001_ha,
							void *piomb);
void pm8001_mpi_get_nvmd_resp(struct pm8001_hba_info *pm8001_ha,
							void *piomb);
int pm8001_mpi_local_phy_ctl(struct pm8001_hba_info *pm8001_ha,
							void *piomb);
void pm8001_get_lrate_mode(struct pm8001_phy *phy, u8 link_rate);
void pm8001_get_attached_sas_addr(struct pm8001_phy *phy, u8 *sas_addr);
void pm8001_bytes_dmaed(struct pm8001_hba_info *pm8001_ha, int i);
int pm8001_mpi_reg_resp(struct pm8001_hba_info *pm8001_ha, void *piomb);
int pm8001_mpi_dereg_resp(struct pm8001_hba_info *pm8001_ha, void *piomb);
int pm8001_mpi_fw_flash_update_resp(struct pm8001_hba_info *pm8001_ha,
							void *piomb);
int pm8001_mpi_general_event(struct pm8001_hba_info *pm8001_ha, void *piomb);
int pm8001_mpi_task_abort_resp(struct pm8001_hba_info *pm8001_ha, void *piomb);
struct sas_task *pm8001_alloc_task(void);
void pm8001_task_done(struct sas_task *task);
void pm8001_free_task(struct sas_task *task);
void pm8001_tag_free(struct pm8001_hba_info *pm8001_ha, u32 tag);
struct pm8001_device *pm8001_find_dev(struct pm8001_hba_info *pm8001_ha,
					u32 device_id);
int pm80xx_set_thermal_config(struct pm8001_hba_info *pm8001_ha);

int pm8001_bar4_shift(struct pm8001_hba_info *pm8001_ha, u32 shiftValue);
void pm8001_set_phy_profile(struct pm8001_hba_info *pm8001_ha,
	u32 length, u8 *buf);
void pm8001_set_phy_profile_single(struct pm8001_hba_info *pm8001_ha,
		u32 phy, u32 length, u32 *buf);
int pm80xx_bar4_shift(struct pm8001_hba_info *pm8001_ha, u32 shiftValue);
ssize_t pm80xx_get_fatal_dump(struct device *cdev,
		struct device_attribute *attr, char *buf);
ssize_t pm80xx_get_non_fatal_dump(struct device *cdev,
		struct device_attribute *attr, char *buf);
ssize_t pm8001_get_gsm_dump(struct device *cdev, u32, char *buf);
int pm80xx_fatal_errors(struct pm8001_hba_info *pm8001_ha);
void pm8001_free_dev(struct pm8001_device *pm8001_dev);
/* ctl shared API */
extern const struct attribute_group *pm8001_host_groups[];

#define PM8001_INVALID_TAG	((u32)-1)

<<<<<<< HEAD
static inline void
pm8001_ccb_task_free_done(struct pm8001_hba_info *pm8001_ha,
			struct sas_task *task, struct pm8001_ccb_info *ccb,
			u32 ccb_idx)
=======
/*
 * Allocate a new tag and return the corresponding ccb after initializing it.
 */
static inline struct pm8001_ccb_info *
pm8001_ccb_alloc(struct pm8001_hba_info *pm8001_ha,
		 struct pm8001_device *dev, struct sas_task *task)
>>>>>>> 8db86851
{
	struct pm8001_ccb_info *ccb;
	u32 tag;

	if (pm8001_tag_alloc(pm8001_ha, &tag)) {
		pm8001_dbg(pm8001_ha, FAIL, "Failed to allocate a tag\n");
		return NULL;
	}

	ccb = &pm8001_ha->ccb_info[tag];
	ccb->task = task;
	ccb->n_elem = 0;
	ccb->ccb_tag = tag;
	ccb->device = dev;
	ccb->fw_control_context = NULL;
	ccb->open_retry = 0;

	return ccb;
}

/*
 * Free the tag of an initialized ccb.
 */
static inline void pm8001_ccb_free(struct pm8001_hba_info *pm8001_ha,
				   struct pm8001_ccb_info *ccb)
{
	u32 tag = ccb->ccb_tag;

	/*
	 * Cleanup the ccb to make sure that a manual scan of the adapter
	 * ccb_info array can detect ccb's that are in use.
	 * C.f. pm8001_open_reject_retry()
	 */
	ccb->task = NULL;
	ccb->ccb_tag = PM8001_INVALID_TAG;
	ccb->device = NULL;
	ccb->fw_control_context = NULL;

	pm8001_tag_free(pm8001_ha, tag);
}

static inline void pm8001_ccb_task_free_done(struct pm8001_hba_info *pm8001_ha,
					     struct pm8001_ccb_info *ccb)
{
	struct sas_task *task = ccb->task;

	pm8001_ccb_task_free(pm8001_ha, ccb);
	smp_mb(); /*in order to force CPU ordering*/
	task->task_done(task);
}
void pm8001_setds_completion(struct domain_device *dev);
void pm8001_tmf_aborted(struct sas_task *task);

#endif
<|MERGE_RESOLUTION|>--- conflicted
+++ resolved
@@ -731,19 +731,12 @@
 
 #define PM8001_INVALID_TAG	((u32)-1)
 
-<<<<<<< HEAD
-static inline void
-pm8001_ccb_task_free_done(struct pm8001_hba_info *pm8001_ha,
-			struct sas_task *task, struct pm8001_ccb_info *ccb,
-			u32 ccb_idx)
-=======
 /*
  * Allocate a new tag and return the corresponding ccb after initializing it.
  */
 static inline struct pm8001_ccb_info *
 pm8001_ccb_alloc(struct pm8001_hba_info *pm8001_ha,
 		 struct pm8001_device *dev, struct sas_task *task)
->>>>>>> 8db86851
 {
 	struct pm8001_ccb_info *ccb;
 	u32 tag;
