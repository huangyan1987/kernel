/* SPDX-License-Identifier: GPL-2.0-or-later */
/*
 * Universal Flash Storage Host controller driver
 * Copyright (C) 2011-2013 Samsung India Software Operations
 * Copyright (c) 2013-2016, The Linux Foundation. All rights reserved.
 *
 * Authors:
 *	Santosh Yaraganavi <santosh.sy@samsung.com>
 *	Vinayak Holikatti <h.vinayak@samsung.com>
 */

#ifndef _UFSHCD_H
#define _UFSHCD_H

#include <linux/module.h>
#include <linux/kernel.h>
#include <linux/init.h>
#include <linux/interrupt.h>
#include <linux/io.h>
#include <linux/delay.h>
#include <linux/slab.h>
#include <linux/spinlock.h>
#include <linux/rwsem.h>
#include <linux/workqueue.h>
#include <linux/errno.h>
#include <linux/types.h>
#include <linux/wait.h>
#include <linux/bitops.h>
#include <linux/pm_runtime.h>
#include <linux/clk.h>
#include <linux/completion.h>
#include <linux/regulator/consumer.h>
#include <linux/bitfield.h>
#include <linux/devfreq.h>
#include <linux/keyslot-manager.h>
#include "unipro.h"

#include <asm/irq.h>
#include <asm/byteorder.h>
#include <scsi/scsi.h>
#include <scsi/scsi_cmnd.h>
#include <scsi/scsi_host.h>
#include <scsi/scsi_tcq.h>
#include <scsi/scsi_dbg.h>
#include <scsi/scsi_eh.h>

#include "ufs.h"
#include "ufs_quirks.h"
#include "ufshci.h"

#define UFSHCD "ufshcd"
#define UFSHCD_DRIVER_VERSION "0.2"

struct ufs_hba;

enum dev_cmd_type {
	DEV_CMD_TYPE_NOP		= 0x0,
	DEV_CMD_TYPE_QUERY		= 0x1,
};

enum ufs_event_type {
	/* uic specific errors */
	UFS_EVT_PA_ERR = 0,
	UFS_EVT_DL_ERR,
	UFS_EVT_NL_ERR,
	UFS_EVT_TL_ERR,
	UFS_EVT_DME_ERR,

	/* fatal errors */
	UFS_EVT_AUTO_HIBERN8_ERR,
	UFS_EVT_FATAL_ERR,
	UFS_EVT_LINK_STARTUP_FAIL,
	UFS_EVT_RESUME_ERR,
	UFS_EVT_SUSPEND_ERR,

	/* abnormal events */
	UFS_EVT_DEV_RESET,
	UFS_EVT_HOST_RESET,
	UFS_EVT_ABORT,

	UFS_EVT_CNT,
};

/**
 * struct uic_command - UIC command structure
 * @command: UIC command
 * @argument1: UIC command argument 1
 * @argument2: UIC command argument 2
 * @argument3: UIC command argument 3
 * @cmd_active: Indicate if UIC command is outstanding
 * @done: UIC command completion
 */
struct uic_command {
	u32 command;
	u32 argument1;
	u32 argument2;
	u32 argument3;
	int cmd_active;
	struct completion done;
};

/* Used to differentiate the power management options */
enum ufs_pm_op {
	UFS_RUNTIME_PM,
	UFS_SYSTEM_PM,
	UFS_SHUTDOWN_PM,
};

#define ufshcd_is_runtime_pm(op) ((op) == UFS_RUNTIME_PM)
#define ufshcd_is_system_pm(op) ((op) == UFS_SYSTEM_PM)
#define ufshcd_is_shutdown_pm(op) ((op) == UFS_SHUTDOWN_PM)

/* Host <-> Device UniPro Link state */
enum uic_link_state {
	UIC_LINK_OFF_STATE	= 0, /* Link powered down or disabled */
	UIC_LINK_ACTIVE_STATE	= 1, /* Link is in Fast/Slow/Sleep state */
	UIC_LINK_HIBERN8_STATE	= 2, /* Link is in Hibernate state */
	UIC_LINK_BROKEN_STATE	= 3, /* Link is in broken state */
};

#define ufshcd_is_link_off(hba) ((hba)->uic_link_state == UIC_LINK_OFF_STATE)
#define ufshcd_is_link_active(hba) ((hba)->uic_link_state == \
				    UIC_LINK_ACTIVE_STATE)
#define ufshcd_is_link_hibern8(hba) ((hba)->uic_link_state == \
				    UIC_LINK_HIBERN8_STATE)
#define ufshcd_is_link_broken(hba) ((hba)->uic_link_state == \
				   UIC_LINK_BROKEN_STATE)
#define ufshcd_set_link_off(hba) ((hba)->uic_link_state = UIC_LINK_OFF_STATE)
#define ufshcd_set_link_active(hba) ((hba)->uic_link_state = \
				    UIC_LINK_ACTIVE_STATE)
#define ufshcd_set_link_hibern8(hba) ((hba)->uic_link_state = \
				    UIC_LINK_HIBERN8_STATE)
#define ufshcd_set_link_broken(hba) ((hba)->uic_link_state = \
				    UIC_LINK_BROKEN_STATE)

#define ufshcd_set_ufs_dev_active(h) \
	((h)->curr_dev_pwr_mode = UFS_ACTIVE_PWR_MODE)
#define ufshcd_set_ufs_dev_sleep(h) \
	((h)->curr_dev_pwr_mode = UFS_SLEEP_PWR_MODE)
#define ufshcd_set_ufs_dev_poweroff(h) \
	((h)->curr_dev_pwr_mode = UFS_POWERDOWN_PWR_MODE)
#define ufshcd_set_ufs_dev_deepsleep(h) \
	((h)->curr_dev_pwr_mode = UFS_DEEPSLEEP_PWR_MODE)
#define ufshcd_is_ufs_dev_active(h) \
	((h)->curr_dev_pwr_mode == UFS_ACTIVE_PWR_MODE)
#define ufshcd_is_ufs_dev_sleep(h) \
	((h)->curr_dev_pwr_mode == UFS_SLEEP_PWR_MODE)
#define ufshcd_is_ufs_dev_poweroff(h) \
	((h)->curr_dev_pwr_mode == UFS_POWERDOWN_PWR_MODE)
#define ufshcd_is_ufs_dev_deepsleep(h) \
	((h)->curr_dev_pwr_mode == UFS_DEEPSLEEP_PWR_MODE)

/*
 * UFS Power management levels.
 * Each level is in increasing order of power savings, except DeepSleep
 * which is lower than PowerDown with power on but not PowerDown with
 * power off.
 */
enum ufs_pm_level {
	UFS_PM_LVL_0, /* UFS_ACTIVE_PWR_MODE, UIC_LINK_ACTIVE_STATE */
	UFS_PM_LVL_1, /* UFS_ACTIVE_PWR_MODE, UIC_LINK_HIBERN8_STATE */
	UFS_PM_LVL_2, /* UFS_SLEEP_PWR_MODE, UIC_LINK_ACTIVE_STATE */
	UFS_PM_LVL_3, /* UFS_SLEEP_PWR_MODE, UIC_LINK_HIBERN8_STATE */
	UFS_PM_LVL_4, /* UFS_POWERDOWN_PWR_MODE, UIC_LINK_HIBERN8_STATE */
	UFS_PM_LVL_5, /* UFS_POWERDOWN_PWR_MODE, UIC_LINK_OFF_STATE */
	UFS_PM_LVL_6, /* UFS_DEEPSLEEP_PWR_MODE, UIC_LINK_OFF_STATE */
	UFS_PM_LVL_MAX
};

struct ufs_pm_lvl_states {
	enum ufs_dev_pwr_mode dev_state;
	enum uic_link_state link_state;
};

/**
 * struct ufshcd_lrb - local reference block
 * @utr_descriptor_ptr: UTRD address of the command
 * @ucd_req_ptr: UCD address of the command
 * @ucd_rsp_ptr: Response UPIU address for this command
 * @ucd_prdt_ptr: PRDT address of the command
 * @utrd_dma_addr: UTRD dma address for debug
 * @ucd_prdt_dma_addr: PRDT dma address for debug
 * @ucd_rsp_dma_addr: UPIU response dma address for debug
 * @ucd_req_dma_addr: UPIU request dma address for debug
 * @cmd: pointer to SCSI command
 * @sense_buffer: pointer to sense buffer address of the SCSI command
 * @sense_bufflen: Length of the sense buffer
 * @scsi_status: SCSI status of the command
 * @command_type: SCSI, UFS, Query.
 * @task_tag: Task tag of the command
 * @lun: LUN of the command
 * @intr_cmd: Interrupt command (doesn't participate in interrupt aggregation)
 * @issue_time_stamp: time stamp for debug purposes
 * @compl_time_stamp: time stamp for statistics
 * @crypto_key_slot: the key slot to use for inline crypto (-1 if none)
 * @data_unit_num: the data unit number for the first block for inline crypto
 * @req_abort_skip: skip request abort task flag
 * @in_use: indicates that this lrb is still in use
 */
struct ufshcd_lrb {
	struct utp_transfer_req_desc *utr_descriptor_ptr;
	struct utp_upiu_req *ucd_req_ptr;
	struct utp_upiu_rsp *ucd_rsp_ptr;
	struct ufshcd_sg_entry *ucd_prdt_ptr;

	dma_addr_t utrd_dma_addr;
	dma_addr_t ucd_req_dma_addr;
	dma_addr_t ucd_rsp_dma_addr;
	dma_addr_t ucd_prdt_dma_addr;

	struct scsi_cmnd *cmd;
	u8 *sense_buffer;
	unsigned int sense_bufflen;
	int scsi_status;

	int command_type;
	int task_tag;
	u8 lun; /* UPIU LUN id field is only 8-bit wide */
	bool intr_cmd;
	ktime_t issue_time_stamp;
	ktime_t compl_time_stamp;
#ifdef CONFIG_SCSI_UFS_CRYPTO
	int crypto_key_slot;
	u64 data_unit_num;
#endif

	bool req_abort_skip;
	bool in_use;
};

/**
 * struct ufs_query - holds relevant data structures for query request
 * @request: request upiu and function
 * @descriptor: buffer for sending/receiving descriptor
 * @response: response upiu and response
 */
struct ufs_query {
	struct ufs_query_req request;
	u8 *descriptor;
	struct ufs_query_res response;
};

/**
 * struct ufs_dev_cmd - all assosiated fields with device management commands
 * @type: device management command type - Query, NOP OUT
 * @lock: lock to allow one command at a time
 * @complete: internal commands completion
 */
struct ufs_dev_cmd {
	enum dev_cmd_type type;
	struct mutex lock;
	struct completion *complete;
	struct ufs_query query;
};

/**
 * struct ufs_clk_info - UFS clock related info
 * @list: list headed by hba->clk_list_head
 * @clk: clock node
 * @name: clock name
 * @max_freq: maximum frequency supported by the clock
 * @min_freq: min frequency that can be used for clock scaling
 * @curr_freq: indicates the current frequency that it is set to
 * @keep_link_active: indicates that the clk should not be disabled if
		      link is active
 * @enabled: variable to check against multiple enable/disable
 */
struct ufs_clk_info {
	struct list_head list;
	struct clk *clk;
	const char *name;
	u32 max_freq;
	u32 min_freq;
	u32 curr_freq;
	bool keep_link_active;
	bool enabled;
};

enum ufs_notify_change_status {
	PRE_CHANGE,
	POST_CHANGE,
};

struct ufs_pa_layer_attr {
	u32 gear_rx;
	u32 gear_tx;
	u32 lane_rx;
	u32 lane_tx;
	u32 pwr_rx;
	u32 pwr_tx;
	u32 hs_rate;
};

struct ufs_pwr_mode_info {
	bool is_valid;
	struct ufs_pa_layer_attr info;
};

/**
 * struct ufs_hba_variant_ops - variant specific callbacks
 * @name: variant name
 * @init: called when the driver is initialized
 * @exit: called to cleanup everything done in init
 * @get_ufs_hci_version: called to get UFS HCI version
 * @clk_scale_notify: notifies that clks are scaled up/down
 * @setup_clocks: called before touching any of the controller registers
 * @hce_enable_notify: called before and after HCE enable bit is set to allow
 *                     variant specific Uni-Pro initialization.
 * @link_startup_notify: called before and after Link startup is carried out
 *                       to allow variant specific Uni-Pro initialization.
 * @pwr_change_notify: called before and after a power mode change
 *			is carried out to allow vendor spesific capabilities
 *			to be set.
 * @setup_xfer_req: called before any transfer request is issued
 *                  to set some things
 * @setup_task_mgmt: called before any task management request is issued
 *                  to set some things
 * @hibern8_notify: called around hibern8 enter/exit
 * @apply_dev_quirks: called to apply device specific quirks
 * @suspend: called during host controller PM callback
 * @resume: called during host controller PM callback
 * @dbg_register_dump: used to dump controller debug information
 * @phy_initialization: used to initialize phys
 * @device_reset: called to issue a reset pulse on the UFS device
 * @program_key: program or evict an inline encryption key
 * @event_notify: called to notify important events
 */
struct ufs_hba_variant_ops {
	const char *name;
	int	(*init)(struct ufs_hba *);
	void    (*exit)(struct ufs_hba *);
	u32	(*get_ufs_hci_version)(struct ufs_hba *);
	int	(*clk_scale_notify)(struct ufs_hba *, bool,
				    enum ufs_notify_change_status);
	int	(*setup_clocks)(struct ufs_hba *, bool,
				enum ufs_notify_change_status);
	int	(*hce_enable_notify)(struct ufs_hba *,
				     enum ufs_notify_change_status);
	int	(*link_startup_notify)(struct ufs_hba *,
				       enum ufs_notify_change_status);
	int	(*pwr_change_notify)(struct ufs_hba *,
					enum ufs_notify_change_status status,
					struct ufs_pa_layer_attr *,
					struct ufs_pa_layer_attr *);
	void	(*setup_xfer_req)(struct ufs_hba *, int, bool);
	void	(*setup_task_mgmt)(struct ufs_hba *, int, u8);
	void    (*hibern8_notify)(struct ufs_hba *, enum uic_cmd_dme,
					enum ufs_notify_change_status);
	int	(*apply_dev_quirks)(struct ufs_hba *hba);
	void	(*fixup_dev_quirks)(struct ufs_hba *hba);
	int     (*suspend)(struct ufs_hba *, enum ufs_pm_op);
	int     (*resume)(struct ufs_hba *, enum ufs_pm_op);
	void	(*dbg_register_dump)(struct ufs_hba *hba);
	int	(*phy_initialization)(struct ufs_hba *);
	int	(*device_reset)(struct ufs_hba *hba);
	void	(*config_scaling_param)(struct ufs_hba *hba,
					struct devfreq_dev_profile *profile,
					void *data);
	int	(*program_key)(struct ufs_hba *hba,
			       const union ufs_crypto_cfg_entry *cfg, int slot);
	void	(*event_notify)(struct ufs_hba *hba,
				enum ufs_event_type evt, void *data);
};

/* clock gating state  */
enum clk_gating_state {
	CLKS_OFF,
	CLKS_ON,
	REQ_CLKS_OFF,
	REQ_CLKS_ON,
};

/**
 * struct ufs_clk_gating - UFS clock gating related info
 * @gate_work: worker to turn off clocks after some delay as specified in
 * delay_ms
 * @ungate_work: worker to turn on clocks that will be used in case of
 * interrupt context
 * @state: the current clocks state
 * @delay_ms: gating delay in ms
 * @is_suspended: clk gating is suspended when set to 1 which can be used
 * during suspend/resume
 * @delay_attr: sysfs attribute to control delay_attr
 * @enable_attr: sysfs attribute to enable/disable clock gating
 * @is_enabled: Indicates the current status of clock gating
 * @is_initialized: Indicates whether clock gating is initialized or not
 * @active_reqs: number of requests that are pending and should be waited for
 * completion before gating clocks.
 */
struct ufs_clk_gating {
	struct delayed_work gate_work;
	struct work_struct ungate_work;
	enum clk_gating_state state;
	unsigned long delay_ms;
	bool is_suspended;
	struct device_attribute delay_attr;
	struct device_attribute enable_attr;
	bool is_enabled;
	bool is_initialized;
	int active_reqs;
	struct workqueue_struct *clk_gating_workq;
};

struct ufs_saved_pwr_info {
	struct ufs_pa_layer_attr info;
	bool is_valid;
};

/**
 * struct ufs_clk_scaling - UFS clock scaling related data
 * @active_reqs: number of requests that are pending. If this is zero when
 * devfreq ->target() function is called then schedule "suspend_work" to
 * suspend devfreq.
 * @tot_busy_t: Total busy time in current polling window
 * @window_start_t: Start time (in jiffies) of the current polling window
 * @busy_start_t: Start time of current busy period
 * @enable_attr: sysfs attribute to enable/disable clock scaling
 * @saved_pwr_info: UFS power mode may also be changed during scaling and this
 * one keeps track of previous power mode.
 * @workq: workqueue to schedule devfreq suspend/resume work
 * @suspend_work: worker to suspend devfreq
 * @resume_work: worker to resume devfreq
 * @min_gear: lowest HS gear to scale down to
 * @is_enabled: tracks if scaling is currently enabled or not, controlled by
		clkscale_enable sysfs node
 * @is_allowed: tracks if scaling is currently allowed or not, used to block
		clock scaling which is not invoked from devfreq governor
 * @is_initialized: Indicates whether clock scaling is initialized or not
 * @is_busy_started: tracks if busy period has started or not
 * @is_suspended: tracks if devfreq is suspended or not
 */
struct ufs_clk_scaling {
	int active_reqs;
	unsigned long tot_busy_t;
	ktime_t window_start_t;
	ktime_t busy_start_t;
	struct device_attribute enable_attr;
	struct ufs_saved_pwr_info saved_pwr_info;
	struct workqueue_struct *workq;
	struct work_struct suspend_work;
	struct work_struct resume_work;
	u32 min_gear;
	bool is_enabled;
	bool is_allowed;
	bool is_initialized;
	bool is_busy_started;
	bool is_suspended;
};

#define UFS_EVENT_HIST_LENGTH 8
/**
 * struct ufs_event_hist - keeps history of errors
 * @pos: index to indicate cyclic buffer position
 * @reg: cyclic buffer for registers value
 * @tstamp: cyclic buffer for time stamp
 * @cnt: error counter
 */
struct ufs_event_hist {
	int pos;
	u32 val[UFS_EVENT_HIST_LENGTH];
	ktime_t tstamp[UFS_EVENT_HIST_LENGTH];
	unsigned long long cnt;
};

/**
 * struct ufs_stats - keeps usage/err statistics
 * @last_intr_status: record the last interrupt status.
 * @last_intr_ts: record the last interrupt timestamp.
 * @hibern8_exit_cnt: Counter to keep track of number of exits,
 *		reset this after link-startup.
 * @last_hibern8_exit_tstamp: Set time after the hibern8 exit.
 *		Clear after the first successful command completion.
 */
struct ufs_stats {
	u32 last_intr_status;
	ktime_t last_intr_ts;

	u32 hibern8_exit_cnt;
	ktime_t last_hibern8_exit_tstamp;
	struct ufs_event_hist event[UFS_EVT_CNT];
};

enum ufshcd_quirks {
	/* Interrupt aggregation support is broken */
	UFSHCD_QUIRK_BROKEN_INTR_AGGR			= 1 << 0,

	/*
	 * delay before each dme command is required as the unipro
	 * layer has shown instabilities
	 */
	UFSHCD_QUIRK_DELAY_BEFORE_DME_CMDS		= 1 << 1,

	/*
	 * If UFS host controller is having issue in processing LCC (Line
	 * Control Command) coming from device then enable this quirk.
	 * When this quirk is enabled, host controller driver should disable
	 * the LCC transmission on UFS device (by clearing TX_LCC_ENABLE
	 * attribute of device to 0).
	 */
	UFSHCD_QUIRK_BROKEN_LCC				= 1 << 2,

	/*
	 * The attribute PA_RXHSUNTERMCAP specifies whether or not the
	 * inbound Link supports unterminated line in HS mode. Setting this
	 * attribute to 1 fixes moving to HS gear.
	 */
	UFSHCD_QUIRK_BROKEN_PA_RXHSUNTERMCAP		= 1 << 3,

	/*
	 * This quirk needs to be enabled if the host controller only allows
	 * accessing the peer dme attributes in AUTO mode (FAST AUTO or
	 * SLOW AUTO).
	 */
	UFSHCD_QUIRK_DME_PEER_ACCESS_AUTO_MODE		= 1 << 4,

	/*
	 * This quirk needs to be enabled if the host controller doesn't
	 * advertise the correct version in UFS_VER register. If this quirk
	 * is enabled, standard UFS host driver will call the vendor specific
	 * ops (get_ufs_hci_version) to get the correct version.
	 */
	UFSHCD_QUIRK_BROKEN_UFS_HCI_VERSION		= 1 << 5,

	/*
	 * Clear handling for transfer/task request list is just opposite.
	 */
	UFSHCI_QUIRK_BROKEN_REQ_LIST_CLR		= 1 << 6,

	/*
	 * This quirk needs to be enabled if host controller doesn't allow
	 * that the interrupt aggregation timer and counter are reset by s/w.
	 */
	UFSHCI_QUIRK_SKIP_RESET_INTR_AGGR		= 1 << 7,

	/*
	 * This quirks needs to be enabled if host controller cannot be
	 * enabled via HCE register.
	 */
	UFSHCI_QUIRK_BROKEN_HCE				= 1 << 8,

	/*
	 * This quirk needs to be enabled if the host controller regards
	 * resolution of the values of PRDTO and PRDTL in UTRD as byte.
	 */
	UFSHCD_QUIRK_PRDT_BYTE_GRAN			= 1 << 9,

	/*
	 * This quirk needs to be enabled if the host controller reports
	 * OCS FATAL ERROR with device error through sense data
	 */
	UFSHCD_QUIRK_BROKEN_OCS_FATAL_ERROR		= 1 << 10,

	/*
	 * This quirk needs to be enabled if the host controller has
	 * auto-hibernate capability but it doesn't work.
	 */
	UFSHCD_QUIRK_BROKEN_AUTO_HIBERN8		= 1 << 11,

	/*
	 * This quirk needs to disable manual flush for write booster
	 */
	UFSHCI_QUIRK_SKIP_MANUAL_WB_FLUSH_CTRL		= 1 << 12,

	/*
	 * This quirk needs to disable unipro timeout values
	 * before power mode change
	 */
	UFSHCD_QUIRK_SKIP_DEF_UNIPRO_TIMEOUT_SETTING = 1 << 13,

	/*
	 * This quirk allows only sg entries aligned with page size.
	 */
<<<<<<< HEAD
	UFSHCD_QUIRK_ALIGN_SG_WITH_PAGE_SIZE		= 1 << 13,
=======
	UFSHCD_QUIRK_ALIGN_SG_WITH_PAGE_SIZE		= 1 << 14,
>>>>>>> fe07bfda
};

enum ufshcd_caps {
	/* Allow dynamic clk gating */
	UFSHCD_CAP_CLK_GATING				= 1 << 0,

	/* Allow hiberb8 with clk gating */
	UFSHCD_CAP_HIBERN8_WITH_CLK_GATING		= 1 << 1,

	/* Allow dynamic clk scaling */
	UFSHCD_CAP_CLK_SCALING				= 1 << 2,

	/* Allow auto bkops to enabled during runtime suspend */
	UFSHCD_CAP_AUTO_BKOPS_SUSPEND			= 1 << 3,

	/*
	 * This capability allows host controller driver to use the UFS HCI's
	 * interrupt aggregation capability.
	 * CAUTION: Enabling this might reduce overall UFS throughput.
	 */
	UFSHCD_CAP_INTR_AGGR				= 1 << 4,

	/*
	 * This capability allows the device auto-bkops to be always enabled
	 * except during suspend (both runtime and suspend).
	 * Enabling this capability means that device will always be allowed
	 * to do background operation when it's active but it might degrade
	 * the performance of ongoing read/write operations.
	 */
	UFSHCD_CAP_KEEP_AUTO_BKOPS_ENABLED_EXCEPT_SUSPEND = 1 << 5,

	/*
	 * This capability allows host controller driver to automatically
	 * enable runtime power management by itself instead of waiting
	 * for userspace to control the power management.
	 */
	UFSHCD_CAP_RPM_AUTOSUSPEND			= 1 << 6,

	/*
	 * This capability allows the host controller driver to turn-on
	 * WriteBooster, if the underlying device supports it and is
	 * provisioned to be used. This would increase the write performance.
	 */
	UFSHCD_CAP_WB_EN				= 1 << 7,

	/*
	 * This capability allows the host controller driver to use the
	 * inline crypto engine, if it is present
	 */
	UFSHCD_CAP_CRYPTO				= 1 << 8,

	/*
	 * This capability allows the controller regulators to be put into
	 * lpm mode aggressively during clock gating.
	 * This would increase power savings.
	 */
	UFSHCD_CAP_AGGR_POWER_COLLAPSE			= 1 << 9,

	/*
	 * This capability allows the host controller driver to use DeepSleep,
	 * if it is supported by the UFS device. The host controller driver must
	 * support device hardware reset via the hba->device_reset() callback,
	 * in order to exit DeepSleep state.
	 */
	UFSHCD_CAP_DEEPSLEEP				= 1 << 10,
};

struct ufs_hba_variant_params {
	struct devfreq_dev_profile devfreq_profile;
	struct devfreq_simple_ondemand_data ondemand_data;
	u16 hba_enable_delay_us;
	u32 wb_flush_threshold;
};

/**
 * struct ufs_hba - per adapter private structure
 * @mmio_base: UFSHCI base register address
 * @ucdl_base_addr: UFS Command Descriptor base address
 * @utrdl_base_addr: UTP Transfer Request Descriptor base address
 * @utmrdl_base_addr: UTP Task Management Descriptor base address
 * @ucdl_dma_addr: UFS Command Descriptor DMA address
 * @utrdl_dma_addr: UTRDL DMA address
 * @utmrdl_dma_addr: UTMRDL DMA address
 * @host: Scsi_Host instance of the driver
 * @dev: device handle
 * @lrb: local reference block
 * @cmd_queue: Used to allocate command tags from hba->host->tag_set.
 * @outstanding_tasks: Bits representing outstanding task requests
 * @outstanding_reqs: Bits representing outstanding transfer requests
 * @capabilities: UFS Controller Capabilities
 * @nutrs: Transfer Request Queue depth supported by controller
 * @nutmrs: Task Management Queue depth supported by controller
 * @ufs_version: UFS Version to which controller complies
 * @vops: pointer to variant specific operations
 * @priv: pointer to variant specific private data
 * @irq: Irq number of the controller
 * @active_uic_cmd: handle of active UIC command
 * @uic_cmd_mutex: mutex for uic command
 * @tmf_tag_set: TMF tag set.
 * @tmf_queue: Used to allocate TMF tags.
 * @pwr_done: completion for power mode change
 * @ufshcd_state: UFSHCD states
 * @eh_flags: Error handling flags
 * @intr_mask: Interrupt Mask Bits
 * @ee_ctrl_mask: Exception event control mask
 * @is_powered: flag to check if HBA is powered
 * @shutting_down: flag to check if shutdown has been invoked
 * @host_sem: semaphore used to serialize concurrent contexts
 * @eh_wq: Workqueue that eh_work works on
 * @eh_work: Worker to handle UFS errors that require s/w attention
 * @eeh_work: Worker to handle exception events
 * @errors: HBA errors
 * @uic_error: UFS interconnect layer error status
 * @saved_err: sticky error mask
 * @saved_uic_err: sticky UIC error mask
 * @force_reset: flag to force eh_work perform a full reset
 * @force_pmc: flag to force a power mode change
 * @silence_err_logs: flag to silence error logs
 * @dev_cmd: ufs device management command information
 * @last_dme_cmd_tstamp: time stamp of the last completed DME command
 * @auto_bkops_enabled: to track whether bkops is enabled in device
 * @vreg_info: UFS device voltage regulator information
 * @clk_list_head: UFS host controller clocks list node head
 * @pwr_info: holds current power mode
 * @max_pwr_info: keeps the device max valid pwm
 * @desc_size: descriptor sizes reported by device
 * @urgent_bkops_lvl: keeps track of urgent bkops level for device
 * @is_urgent_bkops_lvl_checked: keeps track if the urgent bkops level for
 *  device is known or not.
 * @scsi_block_reqs_cnt: reference counting for scsi block requests
 * @crypto_capabilities: Content of crypto capabilities register (0x100)
 * @crypto_cap_array: Array of crypto capabilities
 * @crypto_cfg_register: Start of the crypto cfg array
 * @ksm: the keyslot manager tied to this hba
 */
struct ufs_hba {
	void __iomem *mmio_base;

	/* Virtual memory reference */
	struct utp_transfer_cmd_desc *ucdl_base_addr;
	struct utp_transfer_req_desc *utrdl_base_addr;
	struct utp_task_req_desc *utmrdl_base_addr;

	/* DMA memory reference */
	dma_addr_t ucdl_dma_addr;
	dma_addr_t utrdl_dma_addr;
	dma_addr_t utmrdl_dma_addr;

	struct Scsi_Host *host;
	struct device *dev;
	struct request_queue *cmd_queue;
	/*
	 * This field is to keep a reference to "scsi_device" corresponding to
	 * "UFS device" W-LU.
	 */
	struct scsi_device *sdev_ufs_device;
	struct scsi_device *sdev_rpmb;

	enum ufs_dev_pwr_mode curr_dev_pwr_mode;
	enum uic_link_state uic_link_state;
	/* Desired UFS power management level during runtime PM */
	enum ufs_pm_level rpm_lvl;
	/* Desired UFS power management level during system PM */
	enum ufs_pm_level spm_lvl;
	struct device_attribute rpm_lvl_attr;
	struct device_attribute spm_lvl_attr;
	int pm_op_in_progress;

	/* Auto-Hibernate Idle Timer register value */
	u32 ahit;

	struct ufshcd_lrb *lrb;

	unsigned long outstanding_tasks;
	unsigned long outstanding_reqs;

	u32 capabilities;
	int nutrs;
	int nutmrs;
	u32 ufs_version;
	const struct ufs_hba_variant_ops *vops;
	struct ufs_hba_variant_params *vps;
	void *priv;
	unsigned int irq;
	bool is_irq_enabled;
	enum ufs_ref_clk_freq dev_ref_clk_freq;

	unsigned int quirks;	/* Deviations from standard UFSHCI spec. */

	/* Device deviations from standard UFS device spec. */
	unsigned int dev_quirks;

	struct blk_mq_tag_set tmf_tag_set;
	struct request_queue *tmf_queue;

	struct uic_command *active_uic_cmd;
	struct mutex uic_cmd_mutex;
	struct completion *uic_async_done;

	u32 ufshcd_state;
	u32 eh_flags;
	u32 intr_mask;
	u16 ee_ctrl_mask;
	bool is_powered;
	bool shutting_down;
	struct semaphore host_sem;

	/* Work Queues */
	struct workqueue_struct *eh_wq;
	struct work_struct eh_work;
	struct work_struct eeh_work;

	/* HBA Errors */
	u32 errors;
	u32 uic_error;
	u32 saved_err;
	u32 saved_uic_err;
	struct ufs_stats ufs_stats;
	bool force_reset;
	bool force_pmc;
	bool silence_err_logs;

	/* Device management request data */
	struct ufs_dev_cmd dev_cmd;
	ktime_t last_dme_cmd_tstamp;

	/* Keeps information of the UFS device connected to this host */
	struct ufs_dev_info dev_info;
	bool auto_bkops_enabled;
	struct ufs_vreg_info vreg_info;
	struct list_head clk_list_head;

	bool wlun_dev_clr_ua;

	/* Number of requests aborts */
	int req_abort_count;

	/* Number of lanes available (1 or 2) for Rx/Tx */
	u32 lanes_per_direction;
	struct ufs_pa_layer_attr pwr_info;
	struct ufs_pwr_mode_info max_pwr_info;

	struct ufs_clk_gating clk_gating;
	/* Control to enable/disable host capabilities */
	u32 caps;

	struct devfreq *devfreq;
	struct ufs_clk_scaling clk_scaling;
	bool is_sys_suspended;

	enum bkops_status urgent_bkops_lvl;
	bool is_urgent_bkops_lvl_checked;

	struct rw_semaphore clk_scaling_lock;
	unsigned char desc_size[QUERY_DESC_IDN_MAX];
	atomic_t scsi_block_reqs_cnt;

	struct device		bsg_dev;
	struct request_queue	*bsg_queue;
	struct delayed_work rpm_dev_flush_recheck_work;

#ifdef CONFIG_SCSI_UFS_CRYPTO
	union ufs_crypto_capabilities crypto_capabilities;
	union ufs_crypto_cap_entry *crypto_cap_array;
	u32 crypto_cfg_register;
	struct blk_keyslot_manager ksm;
#endif
#ifdef CONFIG_DEBUG_FS
	struct dentry *debugfs_root;
#endif
};

/* Returns true if clocks can be gated. Otherwise false */
static inline bool ufshcd_is_clkgating_allowed(struct ufs_hba *hba)
{
	return hba->caps & UFSHCD_CAP_CLK_GATING;
}
static inline bool ufshcd_can_hibern8_during_gating(struct ufs_hba *hba)
{
	return hba->caps & UFSHCD_CAP_HIBERN8_WITH_CLK_GATING;
}
static inline int ufshcd_is_clkscaling_supported(struct ufs_hba *hba)
{
	return hba->caps & UFSHCD_CAP_CLK_SCALING;
}
static inline bool ufshcd_can_autobkops_during_suspend(struct ufs_hba *hba)
{
	return hba->caps & UFSHCD_CAP_AUTO_BKOPS_SUSPEND;
}
static inline bool ufshcd_is_rpm_autosuspend_allowed(struct ufs_hba *hba)
{
	return hba->caps & UFSHCD_CAP_RPM_AUTOSUSPEND;
}

static inline bool ufshcd_is_intr_aggr_allowed(struct ufs_hba *hba)
{
/* DWC UFS Core has the Interrupt aggregation feature but is not detectable*/
#ifndef CONFIG_SCSI_UFS_DWC
	if ((hba->caps & UFSHCD_CAP_INTR_AGGR) &&
	    !(hba->quirks & UFSHCD_QUIRK_BROKEN_INTR_AGGR))
		return true;
	else
		return false;
#else
return true;
#endif
}

static inline bool ufshcd_can_aggressive_pc(struct ufs_hba *hba)
{
	return !!(ufshcd_is_link_hibern8(hba) &&
		  (hba->caps & UFSHCD_CAP_AGGR_POWER_COLLAPSE));
}

static inline bool ufshcd_is_auto_hibern8_supported(struct ufs_hba *hba)
{
	return (hba->capabilities & MASK_AUTO_HIBERN8_SUPPORT) &&
		!(hba->quirks & UFSHCD_QUIRK_BROKEN_AUTO_HIBERN8);
}

static inline bool ufshcd_is_auto_hibern8_enabled(struct ufs_hba *hba)
{
	return FIELD_GET(UFSHCI_AHIBERN8_TIMER_MASK, hba->ahit) ? true : false;
}

static inline bool ufshcd_is_wb_allowed(struct ufs_hba *hba)
{
	return hba->caps & UFSHCD_CAP_WB_EN;
}

static inline bool ufshcd_is_user_access_allowed(struct ufs_hba *hba)
{
	return !hba->shutting_down;
}

#define ufshcd_writel(hba, val, reg)	\
	writel((val), (hba)->mmio_base + (reg))
#define ufshcd_readl(hba, reg)	\
	readl((hba)->mmio_base + (reg))

/**
 * ufshcd_rmwl - read modify write into a register
 * @hba - per adapter instance
 * @mask - mask to apply on read value
 * @val - actual value to write
 * @reg - register address
 */
static inline void ufshcd_rmwl(struct ufs_hba *hba, u32 mask, u32 val, u32 reg)
{
	u32 tmp;

	tmp = ufshcd_readl(hba, reg);
	tmp &= ~mask;
	tmp |= (val & mask);
	ufshcd_writel(hba, tmp, reg);
}

int ufshcd_alloc_host(struct device *, struct ufs_hba **);
void ufshcd_dealloc_host(struct ufs_hba *);
int ufshcd_hba_enable(struct ufs_hba *hba);
int ufshcd_init(struct ufs_hba * , void __iomem * , unsigned int);
int ufshcd_link_recovery(struct ufs_hba *hba);
int ufshcd_make_hba_operational(struct ufs_hba *hba);
void ufshcd_remove(struct ufs_hba *);
int ufshcd_uic_hibern8_exit(struct ufs_hba *hba);
void ufshcd_delay_us(unsigned long us, unsigned long tolerance);
int ufshcd_wait_for_register(struct ufs_hba *hba, u32 reg, u32 mask,
				u32 val, unsigned long interval_us,
				unsigned long timeout_ms);
void ufshcd_parse_dev_ref_clk_freq(struct ufs_hba *hba, struct clk *refclk);
void ufshcd_update_evt_hist(struct ufs_hba *hba, u32 id, u32 val);

static inline void check_upiu_size(void)
{
	BUILD_BUG_ON(ALIGNED_UPIU_SIZE <
		GENERAL_UPIU_REQUEST_SIZE + QUERY_DESC_MAX_SIZE);
}

/**
 * ufshcd_set_variant - set variant specific data to the hba
 * @hba - per adapter instance
 * @variant - pointer to variant specific data
 */
static inline void ufshcd_set_variant(struct ufs_hba *hba, void *variant)
{
	BUG_ON(!hba);
	hba->priv = variant;
}

/**
 * ufshcd_get_variant - get variant specific data from the hba
 * @hba - per adapter instance
 */
static inline void *ufshcd_get_variant(struct ufs_hba *hba)
{
	BUG_ON(!hba);
	return hba->priv;
}
static inline bool ufshcd_keep_autobkops_enabled_except_suspend(
							struct ufs_hba *hba)
{
	return hba->caps & UFSHCD_CAP_KEEP_AUTO_BKOPS_ENABLED_EXCEPT_SUSPEND;
}

static inline u8 ufshcd_wb_get_query_index(struct ufs_hba *hba)
{
	if (hba->dev_info.wb_buffer_type == WB_BUF_MODE_LU_DEDICATED)
		return hba->dev_info.wb_dedicated_lu;
	return 0;
}

extern int ufshcd_runtime_suspend(struct ufs_hba *hba);
extern int ufshcd_runtime_resume(struct ufs_hba *hba);
extern int ufshcd_runtime_idle(struct ufs_hba *hba);
extern int ufshcd_system_suspend(struct ufs_hba *hba);
extern int ufshcd_system_resume(struct ufs_hba *hba);
extern int ufshcd_shutdown(struct ufs_hba *hba);
extern int ufshcd_dme_configure_adapt(struct ufs_hba *hba,
				      int agreed_gear,
				      int adapt_val);
extern int ufshcd_dme_set_attr(struct ufs_hba *hba, u32 attr_sel,
			       u8 attr_set, u32 mib_val, u8 peer);
extern int ufshcd_dme_get_attr(struct ufs_hba *hba, u32 attr_sel,
			       u32 *mib_val, u8 peer);
extern int ufshcd_config_pwr_mode(struct ufs_hba *hba,
			struct ufs_pa_layer_attr *desired_pwr_mode);

/* UIC command interfaces for DME primitives */
#define DME_LOCAL	0
#define DME_PEER	1
#define ATTR_SET_NOR	0	/* NORMAL */
#define ATTR_SET_ST	1	/* STATIC */

static inline int ufshcd_dme_set(struct ufs_hba *hba, u32 attr_sel,
				 u32 mib_val)
{
	return ufshcd_dme_set_attr(hba, attr_sel, ATTR_SET_NOR,
				   mib_val, DME_LOCAL);
}

static inline int ufshcd_dme_st_set(struct ufs_hba *hba, u32 attr_sel,
				    u32 mib_val)
{
	return ufshcd_dme_set_attr(hba, attr_sel, ATTR_SET_ST,
				   mib_val, DME_LOCAL);
}

static inline int ufshcd_dme_peer_set(struct ufs_hba *hba, u32 attr_sel,
				      u32 mib_val)
{
	return ufshcd_dme_set_attr(hba, attr_sel, ATTR_SET_NOR,
				   mib_val, DME_PEER);
}

static inline int ufshcd_dme_peer_st_set(struct ufs_hba *hba, u32 attr_sel,
					 u32 mib_val)
{
	return ufshcd_dme_set_attr(hba, attr_sel, ATTR_SET_ST,
				   mib_val, DME_PEER);
}

static inline int ufshcd_dme_get(struct ufs_hba *hba,
				 u32 attr_sel, u32 *mib_val)
{
	return ufshcd_dme_get_attr(hba, attr_sel, mib_val, DME_LOCAL);
}

static inline int ufshcd_dme_peer_get(struct ufs_hba *hba,
				      u32 attr_sel, u32 *mib_val)
{
	return ufshcd_dme_get_attr(hba, attr_sel, mib_val, DME_PEER);
}

static inline bool ufshcd_is_hs_mode(struct ufs_pa_layer_attr *pwr_info)
{
	return (pwr_info->pwr_rx == FAST_MODE ||
		pwr_info->pwr_rx == FASTAUTO_MODE) &&
		(pwr_info->pwr_tx == FAST_MODE ||
		pwr_info->pwr_tx == FASTAUTO_MODE);
}

static inline int ufshcd_disable_host_tx_lcc(struct ufs_hba *hba)
{
	return ufshcd_dme_set(hba, UIC_ARG_MIB(PA_LOCAL_TX_LCC_ENABLE), 0);
}

/* Expose Query-Request API */
int ufshcd_query_descriptor_retry(struct ufs_hba *hba,
				  enum query_opcode opcode,
				  enum desc_idn idn, u8 index,
				  u8 selector,
				  u8 *desc_buf, int *buf_len);
int ufshcd_read_desc_param(struct ufs_hba *hba,
			   enum desc_idn desc_id,
			   int desc_index,
			   u8 param_offset,
			   u8 *param_read_buf,
			   u8 param_size);
int ufshcd_query_attr(struct ufs_hba *hba, enum query_opcode opcode,
		      enum attr_idn idn, u8 index, u8 selector, u32 *attr_val);
int ufshcd_query_flag(struct ufs_hba *hba, enum query_opcode opcode,
	enum flag_idn idn, u8 index, bool *flag_res);

void ufshcd_auto_hibern8_enable(struct ufs_hba *hba);
void ufshcd_auto_hibern8_update(struct ufs_hba *hba, u32 ahit);
void ufshcd_fixup_dev_quirks(struct ufs_hba *hba, struct ufs_dev_fix *fixups);
#define SD_ASCII_STD true
#define SD_RAW false
int ufshcd_read_string_desc(struct ufs_hba *hba, u8 desc_index,
			    u8 **buf, bool ascii);

int ufshcd_hold(struct ufs_hba *hba, bool async);
void ufshcd_release(struct ufs_hba *hba);

void ufshcd_map_desc_id_to_length(struct ufs_hba *hba, enum desc_idn desc_id,
				  int *desc_length);

u32 ufshcd_get_local_unipro_ver(struct ufs_hba *hba);

int ufshcd_send_uic_cmd(struct ufs_hba *hba, struct uic_command *uic_cmd);

int ufshcd_exec_raw_upiu_cmd(struct ufs_hba *hba,
			     struct utp_upiu_req *req_upiu,
			     struct utp_upiu_req *rsp_upiu,
			     int msgcode,
			     u8 *desc_buff, int *buff_len,
			     enum query_opcode desc_op);

int ufshcd_wb_ctrl(struct ufs_hba *hba, bool enable);

/* Wrapper functions for safely calling variant operations */
static inline const char *ufshcd_get_var_name(struct ufs_hba *hba)
{
	if (hba->vops)
		return hba->vops->name;
	return "";
}

static inline int ufshcd_vops_init(struct ufs_hba *hba)
{
	if (hba->vops && hba->vops->init)
		return hba->vops->init(hba);

	return 0;
}

static inline void ufshcd_vops_exit(struct ufs_hba *hba)
{
	if (hba->vops && hba->vops->exit)
		return hba->vops->exit(hba);
}

static inline u32 ufshcd_vops_get_ufs_hci_version(struct ufs_hba *hba)
{
	if (hba->vops && hba->vops->get_ufs_hci_version)
		return hba->vops->get_ufs_hci_version(hba);

	return ufshcd_readl(hba, REG_UFS_VERSION);
}

static inline int ufshcd_vops_clk_scale_notify(struct ufs_hba *hba,
			bool up, enum ufs_notify_change_status status)
{
	if (hba->vops && hba->vops->clk_scale_notify)
		return hba->vops->clk_scale_notify(hba, up, status);
	return 0;
}

static inline void ufshcd_vops_event_notify(struct ufs_hba *hba,
					    enum ufs_event_type evt,
					    void *data)
{
	if (hba->vops && hba->vops->event_notify)
		hba->vops->event_notify(hba, evt, data);
}

static inline int ufshcd_vops_setup_clocks(struct ufs_hba *hba, bool on,
					enum ufs_notify_change_status status)
{
	if (hba->vops && hba->vops->setup_clocks)
		return hba->vops->setup_clocks(hba, on, status);
	return 0;
}

static inline int ufshcd_vops_hce_enable_notify(struct ufs_hba *hba,
						bool status)
{
	if (hba->vops && hba->vops->hce_enable_notify)
		return hba->vops->hce_enable_notify(hba, status);

	return 0;
}
static inline int ufshcd_vops_link_startup_notify(struct ufs_hba *hba,
						bool status)
{
	if (hba->vops && hba->vops->link_startup_notify)
		return hba->vops->link_startup_notify(hba, status);

	return 0;
}

static inline int ufshcd_vops_phy_initialization(struct ufs_hba *hba)
{
	if (hba->vops && hba->vops->phy_initialization)
		return hba->vops->phy_initialization(hba);

	return 0;
}

static inline int ufshcd_vops_pwr_change_notify(struct ufs_hba *hba,
				  bool status,
				  struct ufs_pa_layer_attr *dev_max_params,
				  struct ufs_pa_layer_attr *dev_req_params)
{
	if (hba->vops && hba->vops->pwr_change_notify)
		return hba->vops->pwr_change_notify(hba, status,
					dev_max_params, dev_req_params);

	return -ENOTSUPP;
}

static inline void ufshcd_vops_setup_xfer_req(struct ufs_hba *hba, int tag,
					bool is_scsi_cmd)
{
	if (hba->vops && hba->vops->setup_xfer_req)
		return hba->vops->setup_xfer_req(hba, tag, is_scsi_cmd);
}

static inline void ufshcd_vops_setup_task_mgmt(struct ufs_hba *hba,
					int tag, u8 tm_function)
{
	if (hba->vops && hba->vops->setup_task_mgmt)
		return hba->vops->setup_task_mgmt(hba, tag, tm_function);
}

static inline void ufshcd_vops_hibern8_notify(struct ufs_hba *hba,
					enum uic_cmd_dme cmd,
					enum ufs_notify_change_status status)
{
	if (hba->vops && hba->vops->hibern8_notify)
		return hba->vops->hibern8_notify(hba, cmd, status);
}

static inline int ufshcd_vops_apply_dev_quirks(struct ufs_hba *hba)
{
	if (hba->vops && hba->vops->apply_dev_quirks)
		return hba->vops->apply_dev_quirks(hba);
	return 0;
}

static inline void ufshcd_vops_fixup_dev_quirks(struct ufs_hba *hba)
{
	if (hba->vops && hba->vops->fixup_dev_quirks)
		hba->vops->fixup_dev_quirks(hba);
}

static inline int ufshcd_vops_suspend(struct ufs_hba *hba, enum ufs_pm_op op)
{
	if (hba->vops && hba->vops->suspend)
		return hba->vops->suspend(hba, op);

	return 0;
}

static inline int ufshcd_vops_resume(struct ufs_hba *hba, enum ufs_pm_op op)
{
	if (hba->vops && hba->vops->resume)
		return hba->vops->resume(hba, op);

	return 0;
}

static inline void ufshcd_vops_dbg_register_dump(struct ufs_hba *hba)
{
	if (hba->vops && hba->vops->dbg_register_dump)
		hba->vops->dbg_register_dump(hba);
}

static inline int ufshcd_vops_device_reset(struct ufs_hba *hba)
{
	if (hba->vops && hba->vops->device_reset)
		return hba->vops->device_reset(hba);

	return -EOPNOTSUPP;
}

static inline void ufshcd_vops_config_scaling_param(struct ufs_hba *hba,
						    struct devfreq_dev_profile
						    *profile, void *data)
{
	if (hba->vops && hba->vops->config_scaling_param)
		hba->vops->config_scaling_param(hba, profile, data);
}

extern struct ufs_pm_lvl_states ufs_pm_lvl_states[];

/*
 * ufshcd_scsi_to_upiu_lun - maps scsi LUN to UPIU LUN
 * @scsi_lun: scsi LUN id
 *
 * Returns UPIU LUN id
 */
static inline u8 ufshcd_scsi_to_upiu_lun(unsigned int scsi_lun)
{
	if (scsi_is_wlun(scsi_lun))
		return (scsi_lun & UFS_UPIU_MAX_UNIT_NUM_ID)
			| UFS_UPIU_WLUN_ID;
	else
		return scsi_lun & UFS_UPIU_MAX_UNIT_NUM_ID;
}

int ufshcd_dump_regs(struct ufs_hba *hba, size_t offset, size_t len,
		     const char *prefix);

#endif /* End of Header */<|MERGE_RESOLUTION|>--- conflicted
+++ resolved
@@ -570,11 +570,7 @@
 	/*
 	 * This quirk allows only sg entries aligned with page size.
 	 */
-<<<<<<< HEAD
-	UFSHCD_QUIRK_ALIGN_SG_WITH_PAGE_SIZE		= 1 << 13,
-=======
 	UFSHCD_QUIRK_ALIGN_SG_WITH_PAGE_SIZE		= 1 << 14,
->>>>>>> fe07bfda
 };
 
 enum ufshcd_caps {
