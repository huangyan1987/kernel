--- conflicted
+++ resolved
@@ -1876,45 +1876,6 @@
  * @selector: selector field
  * @attr_val: the attribute value after the query request
  * completes
-<<<<<<< HEAD
- *
- * Returns 0 for success, non-zero in case of failure
-*/
-static int ufshcd_query_attr_retry(struct ufs_hba *hba,
-	enum query_opcode opcode, enum attr_idn idn, u8 index, u8 selector,
-	u32 *attr_val)
-{
-	int ret = 0;
-	u32 retries;
-
-	 for (retries = QUERY_REQ_RETRIES; retries > 0; retries--) {
-		ret = ufshcd_query_attr(hba, opcode, idn, index,
-						selector, attr_val);
-		if (ret)
-			dev_dbg(hba->dev, "%s: failed with error %d, retries %d\n",
-				__func__, ret, retries);
-		else
-			break;
-	}
-
-	if (ret)
-		dev_err(hba->dev,
-			"%s: query attribute, idn %d, failed with error %d after %d retires\n",
-			__func__, idn, ret, QUERY_REQ_RETRIES);
-	return ret;
-}
-
-/**
- * ufshcd_query_descriptor - API function for sending descriptor requests
- * hba: per-adapter instance
- * opcode: attribute opcode
- * idn: attribute idn to access
- * index: index field
- * selector: selector field
- * desc_buf: the buffer that contains the descriptor
- * buf_len: length parameter passed to the device
-=======
->>>>>>> f55532a0
  *
  * Returns 0 for success, non-zero in case of failure
 */
@@ -2653,7 +2614,6 @@
 }
 
 static int ufshcd_link_recovery(struct ufs_hba *hba)
-<<<<<<< HEAD
 {
 	int ret;
 	unsigned long flags;
@@ -2681,35 +2641,6 @@
 static int __ufshcd_uic_hibern8_enter(struct ufs_hba *hba)
 {
 	int ret;
-=======
-{
-	int ret;
-	unsigned long flags;
-
-	spin_lock_irqsave(hba->host->host_lock, flags);
-	hba->ufshcd_state = UFSHCD_STATE_RESET;
-	ufshcd_set_eh_in_progress(hba);
-	spin_unlock_irqrestore(hba->host->host_lock, flags);
-
-	ret = ufshcd_host_reset_and_restore(hba);
-
-	spin_lock_irqsave(hba->host->host_lock, flags);
-	if (ret)
-		hba->ufshcd_state = UFSHCD_STATE_ERROR;
-	ufshcd_clear_eh_in_progress(hba);
-	spin_unlock_irqrestore(hba->host->host_lock, flags);
-
-	if (ret)
-		dev_err(hba->dev, "%s: link recovery failed, err %d",
-			__func__, ret);
-
-	return ret;
-}
-
-static int __ufshcd_uic_hibern8_enter(struct ufs_hba *hba)
-{
-	int ret;
->>>>>>> f55532a0
 	struct uic_command uic_cmd = {0};
 
 	uic_cmd.command = UIC_CMD_DME_HIBER_ENTER;
@@ -2726,7 +2657,6 @@
 		if (ufshcd_link_recovery(hba))
 			ret = -ENOLINK;
 	}
-<<<<<<< HEAD
 
 	return ret;
 }
@@ -2735,16 +2665,6 @@
 {
 	int ret = 0, retries;
 
-=======
-
-	return ret;
-}
-
-static int ufshcd_uic_hibern8_enter(struct ufs_hba *hba)
-{
-	int ret = 0, retries;
-
->>>>>>> f55532a0
 	for (retries = UIC_HIBERN8_ENTER_RETRIES; retries > 0; retries--) {
 		ret = __ufshcd_uic_hibern8_enter(hba);
 		if (!ret || ret == -ENOLINK)
