--- conflicted
+++ resolved
@@ -704,11 +704,7 @@
 	put_unaligned_be32(len, &cdb[6]);
 
 	ret = scsi_execute(sdev, cdb, send ? DMA_TO_DEVICE : DMA_FROM_DEVICE,
-<<<<<<< HEAD
-		buffer, len, NULL, NULL, SD_TIMEOUT, SD_MAX_RETRIES, 0,
-=======
 		buffer, len, NULL, NULL, SD_TIMEOUT, sdkp->max_retries, 0,
->>>>>>> 7d2a07b7
 		RQF_PM, NULL);
 	return ret <= 0 ? ret : -EIO;
 }
@@ -1265,11 +1261,7 @@
 	if (req_op(rq) == REQ_OP_ZONE_APPEND) {
 		ret = sd_zbc_prepare_zone_append(cmd, &lba, nr_blocks);
 		if (ret)
-<<<<<<< HEAD
-			return ret;
-=======
 			goto fail;
->>>>>>> 7d2a07b7
 	}
 
 	fua = rq->cmd_flags & REQ_FUA ? 0x8 : 0;
@@ -1744,18 +1736,10 @@
 		    scsi_sense_valid(sshdr)) {
 			sd_print_sense_hdr(sdkp, sshdr);
 
-<<<<<<< HEAD
-		/* we need to evaluate the error return  */
-		if (scsi_sense_valid(sshdr) &&
-			(sshdr->asc == 0x3a ||	/* medium not present */
-			 sshdr->asc == 0x20 ||	/* invalid command */
-			 (sshdr->asc == 0x74 && sshdr->ascq == 0x71)))	/* drive is password locked */
-=======
 			/* we need to evaluate the error return  */
 			if (sshdr->asc == 0x3a ||	/* medium not present */
 			    sshdr->asc == 0x20 ||	/* invalid command */
 			    (sshdr->asc == 0x74 && sshdr->ascq == 0x71))	/* drive is password locked */
->>>>>>> 7d2a07b7
 				/* this is no error here */
 				return 0;
 		}
@@ -3052,24 +3036,12 @@
 		blk_queue_set_zoned(sdkp->disk, BLK_ZONED_HM);
 	} else {
 		sdkp->zoned = (buffer[8] >> 4) & 3;
-<<<<<<< HEAD
-		if (sdkp->zoned == 1 && !disk_has_partitions(sdkp->disk)) {
-			/* Host-aware */
-			q->limits.zoned = BLK_ZONED_HA;
-		} else {
-			/*
-			 * Treat drive-managed devices and host-aware devices
-			 * with partitions as regular block devices.
-			 */
-			q->limits.zoned = BLK_ZONED_NONE;
-=======
 		if (sdkp->zoned == 1) {
 			/* Host-aware */
 			blk_queue_set_zoned(sdkp->disk, BLK_ZONED_HA);
 		} else {
 			/* Regular disk or drive managed disk */
 			blk_queue_set_zoned(sdkp->disk, BLK_ZONED_NONE);
->>>>>>> 7d2a07b7
 		}
 	}
 
@@ -3316,12 +3288,7 @@
 
 	sdkp->first_scan = 0;
 
-<<<<<<< HEAD
-	set_capacity_revalidate_and_notify(disk,
-		logical_to_sectors(sdp, sdkp->capacity), false);
-=======
 	set_capacity_and_notify(disk, logical_to_sectors(sdp, sdkp->capacity));
->>>>>>> 7d2a07b7
 	sd_config_write_same(sdkp);
 	kfree(buffer);
 
@@ -3514,10 +3481,6 @@
 	sdkp->first_scan = 1;
 	sdkp->max_medium_access_timeouts = SD_MAX_MEDIUM_TIMEOUTS;
 
-	error = sd_zbc_init_disk(sdkp);
-	if (error)
-		goto out_free_index;
-
 	sd_revalidate_disk(gd);
 
 	gd->flags = GENHD_FL_EXT_DEVT;
@@ -3875,11 +3838,6 @@
 			  "DRIVER_OK");
 	else
 		sd_printk(KERN_INFO, sdkp,
-<<<<<<< HEAD
-			  "%s: Result: hostbyte=0x%02x driverbyte=0x%02x\n",
-			  msg, host_byte(result), driver_byte(result));
-=======
 			  "%s: Result: hostbyte=0x%02x driverbyte=%s\n",
 			  msg, host_byte(result), "DRIVER_OK");
->>>>>>> 7d2a07b7
 }