// SPDX-License-Identifier: GPL-2.0-or-later
/*
 * Generic SCSI-3 ALUA SCSI Device Handler
 *
 * Copyright (C) 2007-2010 Hannes Reinecke, SUSE Linux Products GmbH.
 * All rights reserved.
 */
#include <linux/slab.h>
#include <linux/delay.h>
#include <linux/module.h>
#include <asm/unaligned.h>
#include <scsi/scsi.h>
#include <scsi/scsi_proto.h>
#include <scsi/scsi_dbg.h>
#include <scsi/scsi_eh.h>
#include <scsi/scsi_dh.h>

#define ALUA_DH_NAME "alua"
#define ALUA_DH_VER "2.0"

#define TPGS_SUPPORT_NONE		0x00
#define TPGS_SUPPORT_OPTIMIZED		0x01
#define TPGS_SUPPORT_NONOPTIMIZED	0x02
#define TPGS_SUPPORT_STANDBY		0x04
#define TPGS_SUPPORT_UNAVAILABLE	0x08
#define TPGS_SUPPORT_LBA_DEPENDENT	0x10
#define TPGS_SUPPORT_OFFLINE		0x40
#define TPGS_SUPPORT_TRANSITION		0x80
#define TPGS_SUPPORT_ALL		0xdf

#define RTPG_FMT_MASK			0x70
#define RTPG_FMT_EXT_HDR		0x10

#define TPGS_MODE_UNINITIALIZED		 -1
#define TPGS_MODE_NONE			0x0
#define TPGS_MODE_IMPLICIT		0x1
#define TPGS_MODE_EXPLICIT		0x2

#define ALUA_RTPG_SIZE			128
#define ALUA_FAILOVER_TIMEOUT		60
#define ALUA_FAILOVER_RETRIES		5
#define ALUA_RTPG_DELAY_MSECS		5
#define ALUA_RTPG_RETRY_DELAY		2

/* device handler flags */
#define ALUA_OPTIMIZE_STPG		0x01
#define ALUA_RTPG_EXT_HDR_UNSUPP	0x02
/* State machine flags */
#define ALUA_PG_RUN_RTPG		0x10
#define ALUA_PG_RUN_STPG		0x20
#define ALUA_PG_RUNNING			0x40

static uint optimize_stpg;
module_param(optimize_stpg, uint, S_IRUGO|S_IWUSR);
MODULE_PARM_DESC(optimize_stpg, "Allow use of a non-optimized path, rather than sending a STPG, when implicit TPGS is supported (0=No,1=Yes). Default is 0.");

static LIST_HEAD(port_group_list);
static DEFINE_SPINLOCK(port_group_lock);
static struct workqueue_struct *kaluad_wq;

struct alua_port_group {
	struct kref		kref;
	struct rcu_head		rcu;
	struct list_head	node;
	struct list_head	dh_list;
	unsigned char		device_id_str[256];
	int			device_id_len;
	int			group_id;
	int			tpgs;
	int			state;
	int			pref;
	int			valid_states;
	unsigned		flags; /* used for optimizing STPG */
	unsigned char		transition_tmo;
	unsigned long		expiry;
	unsigned long		interval;
	struct delayed_work	rtpg_work;
	spinlock_t		lock;
	struct list_head	rtpg_list;
	struct scsi_device	*rtpg_sdev;
};

struct alua_dh_data {
	struct list_head	node;
	struct alua_port_group __rcu *pg;
	int			group_id;
	spinlock_t		pg_lock;
	struct scsi_device	*sdev;
	int			init_error;
	struct mutex		init_mutex;
	bool			disabled;
};

struct alua_queue_data {
	struct list_head	entry;
	activate_complete	callback_fn;
	void			*callback_data;
};

#define ALUA_POLICY_SWITCH_CURRENT	0
#define ALUA_POLICY_SWITCH_ALL		1

static void alua_rtpg_work(struct work_struct *work);
static bool alua_rtpg_queue(struct alua_port_group *pg,
			    struct scsi_device *sdev,
			    struct alua_queue_data *qdata, bool force);
static void alua_check(struct scsi_device *sdev, bool force);

static void release_port_group(struct kref *kref)
{
	struct alua_port_group *pg;

	pg = container_of(kref, struct alua_port_group, kref);
	if (pg->rtpg_sdev)
		flush_delayed_work(&pg->rtpg_work);
	spin_lock(&port_group_lock);
	list_del(&pg->node);
	spin_unlock(&port_group_lock);
	kfree_rcu(pg, rcu);
}

/*
 * submit_rtpg - Issue a REPORT TARGET GROUP STATES command
 * @sdev: sdev the command should be sent to
 */
static int submit_rtpg(struct scsi_device *sdev, unsigned char *buff,
		       int bufflen, struct scsi_sense_hdr *sshdr, int flags)
{
	u8 cdb[MAX_COMMAND_SIZE];
	int req_flags = REQ_FAILFAST_DEV | REQ_FAILFAST_TRANSPORT |
		REQ_FAILFAST_DRIVER;

	/* Prepare the command. */
	memset(cdb, 0x0, MAX_COMMAND_SIZE);
	cdb[0] = MAINTENANCE_IN;
	if (!(flags & ALUA_RTPG_EXT_HDR_UNSUPP))
		cdb[1] = MI_REPORT_TARGET_PGS | MI_EXT_HDR_PARAM_FMT;
	else
		cdb[1] = MI_REPORT_TARGET_PGS;
	put_unaligned_be32(bufflen, &cdb[6]);

	return scsi_execute(sdev, cdb, DMA_FROM_DEVICE, buff, bufflen, NULL,
			sshdr, ALUA_FAILOVER_TIMEOUT * HZ,
			ALUA_FAILOVER_RETRIES, req_flags, 0, NULL);
}

/*
 * submit_stpg - Issue a SET TARGET PORT GROUP command
 *
 * Currently we're only setting the current target port group state
 * to 'active/optimized' and let the array firmware figure out
 * the states of the remaining groups.
 */
static int submit_stpg(struct scsi_device *sdev, int group_id,
		       struct scsi_sense_hdr *sshdr)
{
	u8 cdb[MAX_COMMAND_SIZE];
	unsigned char stpg_data[8];
	int stpg_len = 8;
	int req_flags = REQ_FAILFAST_DEV | REQ_FAILFAST_TRANSPORT |
		REQ_FAILFAST_DRIVER;

	/* Prepare the data buffer */
	memset(stpg_data, 0, stpg_len);
	stpg_data[4] = SCSI_ACCESS_STATE_OPTIMAL;
	put_unaligned_be16(group_id, &stpg_data[6]);

	/* Prepare the command. */
	memset(cdb, 0x0, MAX_COMMAND_SIZE);
	cdb[0] = MAINTENANCE_OUT;
	cdb[1] = MO_SET_TARGET_PGS;
	put_unaligned_be32(stpg_len, &cdb[6]);

	return scsi_execute(sdev, cdb, DMA_TO_DEVICE, stpg_data, stpg_len, NULL,
			sshdr, ALUA_FAILOVER_TIMEOUT * HZ,
			ALUA_FAILOVER_RETRIES, req_flags, 0, NULL);
}

static struct alua_port_group *alua_find_get_pg(char *id_str, size_t id_size,
						int group_id)
{
	struct alua_port_group *pg;

	if (!id_str || !id_size || !strlen(id_str))
		return NULL;

	list_for_each_entry(pg, &port_group_list, node) {
		if (pg->group_id != group_id)
			continue;
		if (!pg->device_id_len || pg->device_id_len != id_size)
			continue;
		if (strncmp(pg->device_id_str, id_str, id_size))
			continue;
		if (!kref_get_unless_zero(&pg->kref))
			continue;
		return pg;
	}

	return NULL;
}

/*
 * alua_alloc_pg - Allocate a new port_group structure
 * @sdev: scsi device
 * @group_id: port group id
 * @tpgs: target port group settings
 *
 * Allocate a new port_group structure for a given
 * device.
 */
static struct alua_port_group *alua_alloc_pg(struct scsi_device *sdev,
					     int group_id, int tpgs)
{
	struct alua_port_group *pg, *tmp_pg;

	pg = kzalloc(sizeof(struct alua_port_group), GFP_KERNEL);
	if (!pg)
		return ERR_PTR(-ENOMEM);

	pg->device_id_len = scsi_vpd_lun_id(sdev, pg->device_id_str,
					    sizeof(pg->device_id_str));
	if (pg->device_id_len <= 0) {
		/*
		 * TPGS supported but no device identification found.
		 * Generate private device identification.
		 */
		sdev_printk(KERN_INFO, sdev,
			    "%s: No device descriptors found\n",
			    ALUA_DH_NAME);
		pg->device_id_str[0] = '\0';
		pg->device_id_len = 0;
	}
	pg->group_id = group_id;
	pg->tpgs = tpgs;
	pg->state = SCSI_ACCESS_STATE_OPTIMAL;
	pg->valid_states = TPGS_SUPPORT_ALL;
	if (optimize_stpg)
		pg->flags |= ALUA_OPTIMIZE_STPG;
	kref_init(&pg->kref);
	INIT_DELAYED_WORK(&pg->rtpg_work, alua_rtpg_work);
	INIT_LIST_HEAD(&pg->rtpg_list);
	INIT_LIST_HEAD(&pg->node);
	INIT_LIST_HEAD(&pg->dh_list);
	spin_lock_init(&pg->lock);

	spin_lock(&port_group_lock);
	tmp_pg = alua_find_get_pg(pg->device_id_str, pg->device_id_len,
				  group_id);
	if (tmp_pg) {
		spin_unlock(&port_group_lock);
		kfree(pg);
		return tmp_pg;
	}

	list_add(&pg->node, &port_group_list);
	spin_unlock(&port_group_lock);

	return pg;
}

/*
 * alua_check_tpgs - Evaluate TPGS setting
 * @sdev: device to be checked
 *
 * Examine the TPGS setting of the sdev to find out if ALUA
 * is supported.
 */
static int alua_check_tpgs(struct scsi_device *sdev)
{
	int tpgs = TPGS_MODE_NONE;

	/*
	 * ALUA support for non-disk devices is fraught with
	 * difficulties, so disable it for now.
	 */
	if (sdev->type != TYPE_DISK) {
		sdev_printk(KERN_INFO, sdev,
			    "%s: disable for non-disk devices\n",
			    ALUA_DH_NAME);
		return tpgs;
	}

	tpgs = scsi_device_tpgs(sdev);
	switch (tpgs) {
	case TPGS_MODE_EXPLICIT|TPGS_MODE_IMPLICIT:
		sdev_printk(KERN_INFO, sdev,
			    "%s: supports implicit and explicit TPGS\n",
			    ALUA_DH_NAME);
		break;
	case TPGS_MODE_EXPLICIT:
		sdev_printk(KERN_INFO, sdev, "%s: supports explicit TPGS\n",
			    ALUA_DH_NAME);
		break;
	case TPGS_MODE_IMPLICIT:
		sdev_printk(KERN_INFO, sdev, "%s: supports implicit TPGS\n",
			    ALUA_DH_NAME);
		break;
	case TPGS_MODE_NONE:
		sdev_printk(KERN_INFO, sdev, "%s: not supported\n",
			    ALUA_DH_NAME);
		break;
	default:
		sdev_printk(KERN_INFO, sdev,
			    "%s: unsupported TPGS setting %d\n",
			    ALUA_DH_NAME, tpgs);
		tpgs = TPGS_MODE_NONE;
		break;
	}

	return tpgs;
}

/*
 * alua_check_vpd - Evaluate INQUIRY vpd page 0x83
 * @sdev: device to be checked
 *
 * Extract the relative target port and the target port group
 * descriptor from the list of identificators.
 */
static int alua_check_vpd(struct scsi_device *sdev, struct alua_dh_data *h,
			  int tpgs)
{
	int rel_port = -1, group_id;
	struct alua_port_group *pg, *old_pg = NULL;
	bool pg_updated = false;
	unsigned long flags;

	group_id = scsi_vpd_tpg_id(sdev, &rel_port);
	if (group_id < 0) {
		/*
		 * Internal error; TPGS supported but required
		 * VPD identification descriptors not present.
		 * Disable ALUA support
		 */
		sdev_printk(KERN_INFO, sdev,
			    "%s: No target port descriptors found\n",
			    ALUA_DH_NAME);
		return SCSI_DH_DEV_UNSUPP;
	}

	pg = alua_alloc_pg(sdev, group_id, tpgs);
	if (IS_ERR(pg)) {
		if (PTR_ERR(pg) == -ENOMEM)
			return SCSI_DH_NOMEM;
		return SCSI_DH_DEV_UNSUPP;
	}
	if (pg->device_id_len)
		sdev_printk(KERN_INFO, sdev,
			    "%s: device %s port group %x rel port %x\n",
			    ALUA_DH_NAME, pg->device_id_str,
			    group_id, rel_port);
	else
		sdev_printk(KERN_INFO, sdev,
			    "%s: port group %x rel port %x\n",
			    ALUA_DH_NAME, group_id, rel_port);

	/* Check for existing port group references */
	spin_lock(&h->pg_lock);
	old_pg = rcu_dereference_protected(h->pg, lockdep_is_held(&h->pg_lock));
	if (old_pg != pg) {
		/* port group has changed. Update to new port group */
		if (h->pg) {
			spin_lock_irqsave(&old_pg->lock, flags);
			list_del_rcu(&h->node);
			spin_unlock_irqrestore(&old_pg->lock, flags);
		}
		rcu_assign_pointer(h->pg, pg);
		pg_updated = true;
	}

	spin_lock_irqsave(&pg->lock, flags);
	if (pg_updated)
		list_add_rcu(&h->node, &pg->dh_list);
	spin_unlock_irqrestore(&pg->lock, flags);

	alua_rtpg_queue(rcu_dereference_protected(h->pg,
						  lockdep_is_held(&h->pg_lock)),
			sdev, NULL, true);
	spin_unlock(&h->pg_lock);

	if (old_pg)
		kref_put(&old_pg->kref, release_port_group);

	return SCSI_DH_OK;
}

static char print_alua_state(unsigned char state)
{
	switch (state) {
	case SCSI_ACCESS_STATE_OPTIMAL:
		return 'A';
	case SCSI_ACCESS_STATE_ACTIVE:
		return 'N';
	case SCSI_ACCESS_STATE_STANDBY:
		return 'S';
	case SCSI_ACCESS_STATE_UNAVAILABLE:
		return 'U';
	case SCSI_ACCESS_STATE_LBA:
		return 'L';
	case SCSI_ACCESS_STATE_OFFLINE:
		return 'O';
	case SCSI_ACCESS_STATE_TRANSITIONING:
		return 'T';
	default:
		return 'X';
	}
}

static enum scsi_disposition alua_check_sense(struct scsi_device *sdev,
					      struct scsi_sense_hdr *sense_hdr)
{
	struct alua_dh_data *h = sdev->handler_data;
	struct alua_port_group *pg;

	switch (sense_hdr->sense_key) {
	case NOT_READY:
		if (sense_hdr->asc == 0x04 && sense_hdr->ascq == 0x0a) {
			/*
			 * LUN Not Accessible - ALUA state transition
			 */
			rcu_read_lock();
			pg = rcu_dereference(h->pg);
			if (pg)
				pg->state = SCSI_ACCESS_STATE_TRANSITIONING;
			rcu_read_unlock();
			alua_check(sdev, false);
			return NEEDS_RETRY;
		}
		break;
	case UNIT_ATTENTION:
		if (sense_hdr->asc == 0x29 && sense_hdr->ascq == 0x00) {
			/*
			 * Power On, Reset, or Bus Device Reset.
			 * Might have obscured a state transition,
			 * so schedule a recheck.
			 */
			alua_check(sdev, true);
			return ADD_TO_MLQUEUE;
		}
		if (sense_hdr->asc == 0x29 && sense_hdr->ascq == 0x04)
			/*
			 * Device internal reset
			 */
			return ADD_TO_MLQUEUE;
		if (sense_hdr->asc == 0x2a && sense_hdr->ascq == 0x01)
			/*
			 * Mode Parameters Changed
			 */
			return ADD_TO_MLQUEUE;
		if (sense_hdr->asc == 0x2a && sense_hdr->ascq == 0x06) {
			/*
			 * ALUA state changed
			 */
			alua_check(sdev, true);
			return ADD_TO_MLQUEUE;
		}
		if (sense_hdr->asc == 0x2a && sense_hdr->ascq == 0x07) {
			/*
			 * Implicit ALUA state transition failed
			 */
			alua_check(sdev, true);
			return ADD_TO_MLQUEUE;
		}
		if (sense_hdr->asc == 0x3f && sense_hdr->ascq == 0x03)
			/*
			 * Inquiry data has changed
			 */
			return ADD_TO_MLQUEUE;
		if (sense_hdr->asc == 0x3f && sense_hdr->ascq == 0x0e)
			/*
			 * REPORTED_LUNS_DATA_HAS_CHANGED is reported
			 * when switching controllers on targets like
			 * Intel Multi-Flex. We can just retry.
			 */
			return ADD_TO_MLQUEUE;
		break;
	}

	return SCSI_RETURN_NOT_HANDLED;
}

/*
 * alua_tur - Send a TEST UNIT READY
 * @sdev: device to which the TEST UNIT READY command should be send
 *
 * Send a TEST UNIT READY to @sdev to figure out the device state
 * Returns SCSI_DH_RETRY if the sense code is NOT READY/ALUA TRANSITIONING,
 * SCSI_DH_OK if no error occurred, and SCSI_DH_IO otherwise.
 */
static int alua_tur(struct scsi_device *sdev)
{
	struct scsi_sense_hdr sense_hdr;
	int retval;

	retval = scsi_test_unit_ready(sdev, ALUA_FAILOVER_TIMEOUT * HZ,
				      ALUA_FAILOVER_RETRIES, &sense_hdr);
	if (sense_hdr.sense_key == NOT_READY &&
	    sense_hdr.asc == 0x04 && sense_hdr.ascq == 0x0a)
		return SCSI_DH_RETRY;
	else if (retval)
		return SCSI_DH_IO;
	else
		return SCSI_DH_OK;
}

/*
 * alua_rtpg - Evaluate REPORT TARGET GROUP STATES
 * @sdev: the device to be evaluated.
 *
 * Evaluate the Target Port Group State.
 * Returns SCSI_DH_DEV_OFFLINED if the path is
 * found to be unusable.
 */
static int alua_rtpg(struct scsi_device *sdev, struct alua_port_group *pg)
{
	struct scsi_sense_hdr sense_hdr;
	struct alua_port_group *tmp_pg;
	int len, k, off, bufflen = ALUA_RTPG_SIZE;
	int group_id_old, state_old, pref_old, valid_states_old;
	unsigned char *desc, *buff;
	unsigned err;
	int retval;
	unsigned int tpg_desc_tbl_off;
	unsigned char orig_transition_tmo;
	unsigned long flags;
	bool transitioning_sense = false;
<<<<<<< HEAD
=======

	group_id_old = pg->group_id;
	state_old = pg->state;
	pref_old = pg->pref;
	valid_states_old = pg->valid_states;
>>>>>>> 7d2a07b7

	if (!pg->expiry) {
		unsigned long transition_tmo = ALUA_FAILOVER_TIMEOUT * HZ;

		if (pg->transition_tmo)
			transition_tmo = pg->transition_tmo * HZ;

		pg->expiry = round_jiffies_up(jiffies + transition_tmo);
	}

	buff = kzalloc(bufflen, GFP_KERNEL);
	if (!buff)
		return SCSI_DH_DEV_TEMP_BUSY;

 retry:
	err = 0;
	retval = submit_rtpg(sdev, buff, bufflen, &sense_hdr, pg->flags);

	if (retval) {
		/*
		 * Some (broken) implementations have a habit of returning
		 * an error during things like firmware update etc.
		 * But if the target only supports active/optimized there's
		 * not much we can do; it's not that we can switch paths
		 * or anything.
		 * So ignore any errors to avoid spurious failures during
		 * path failover.
		 */
		if ((pg->valid_states & ~TPGS_SUPPORT_OPTIMIZED) == 0) {
			sdev_printk(KERN_INFO, sdev,
				    "%s: ignoring rtpg result %d\n",
				    ALUA_DH_NAME, retval);
			kfree(buff);
			return SCSI_DH_OK;
		}
		if (retval < 0 || !scsi_sense_valid(&sense_hdr)) {
			sdev_printk(KERN_INFO, sdev,
				    "%s: rtpg failed, result %d\n",
				    ALUA_DH_NAME, retval);
			kfree(buff);
			if (retval < 0)
				return SCSI_DH_DEV_TEMP_BUSY;
			if (host_byte(retval) == DID_NO_CONNECT)
				return SCSI_DH_RES_TEMP_UNAVAIL;
			return SCSI_DH_IO;
		}

		/*
		 * submit_rtpg() has failed on existing arrays
		 * when requesting extended header info, and
		 * the array doesn't support extended headers,
		 * even though it shouldn't according to T10.
		 * The retry without rtpg_ext_hdr_req set
		 * handles this.
		 * Note:  some arrays return a sense key of ILLEGAL_REQUEST
		 * with ASC 00h if they don't support the extended header.
		 */
		if (!(pg->flags & ALUA_RTPG_EXT_HDR_UNSUPP) &&
		    sense_hdr.sense_key == ILLEGAL_REQUEST) {
			pg->flags |= ALUA_RTPG_EXT_HDR_UNSUPP;
			goto retry;
		}
		/*
		 * If the array returns with 'ALUA state transition'
		 * sense code here it cannot return RTPG data during
		 * transition. So set the state to 'transitioning' directly.
		 */
		if (sense_hdr.sense_key == NOT_READY &&
		    sense_hdr.asc == 0x04 && sense_hdr.ascq == 0x0a) {
			transitioning_sense = true;
			goto skip_rtpg;
		}
		/*
		 * Retry on any other UNIT ATTENTION occurred.
		 */
		if (sense_hdr.sense_key == UNIT_ATTENTION)
			err = SCSI_DH_RETRY;
		if (err == SCSI_DH_RETRY &&
		    pg->expiry != 0 && time_before(jiffies, pg->expiry)) {
			sdev_printk(KERN_ERR, sdev, "%s: rtpg retry\n",
				    ALUA_DH_NAME);
			scsi_print_sense_hdr(sdev, ALUA_DH_NAME, &sense_hdr);
			kfree(buff);
			return err;
		}
		sdev_printk(KERN_ERR, sdev, "%s: rtpg failed\n",
			    ALUA_DH_NAME);
		scsi_print_sense_hdr(sdev, ALUA_DH_NAME, &sense_hdr);
		kfree(buff);
		pg->expiry = 0;
		return SCSI_DH_IO;
	}

	len = get_unaligned_be32(&buff[0]) + 4;

	if (len > bufflen) {
		/* Resubmit with the correct length */
		kfree(buff);
		bufflen = len;
		buff = kmalloc(bufflen, GFP_KERNEL);
		if (!buff) {
			sdev_printk(KERN_WARNING, sdev,
				    "%s: kmalloc buffer failed\n",__func__);
			/* Temporary failure, bypass */
			pg->expiry = 0;
			return SCSI_DH_DEV_TEMP_BUSY;
		}
		goto retry;
	}

	orig_transition_tmo = pg->transition_tmo;
	if ((buff[4] & RTPG_FMT_MASK) == RTPG_FMT_EXT_HDR && buff[5] != 0)
		pg->transition_tmo = buff[5];
	else
		pg->transition_tmo = ALUA_FAILOVER_TIMEOUT;

	if (orig_transition_tmo != pg->transition_tmo) {
		sdev_printk(KERN_INFO, sdev,
			    "%s: transition timeout set to %d seconds\n",
			    ALUA_DH_NAME, pg->transition_tmo);
		pg->expiry = jiffies + pg->transition_tmo * HZ;
	}

	if ((buff[4] & RTPG_FMT_MASK) == RTPG_FMT_EXT_HDR)
		tpg_desc_tbl_off = 8;
	else
		tpg_desc_tbl_off = 4;

	for (k = tpg_desc_tbl_off, desc = buff + tpg_desc_tbl_off;
	     k < len;
	     k += off, desc += off) {
		u16 group_id = get_unaligned_be16(&desc[2]);

		spin_lock_irqsave(&port_group_lock, flags);
		tmp_pg = alua_find_get_pg(pg->device_id_str, pg->device_id_len,
					  group_id);
		spin_unlock_irqrestore(&port_group_lock, flags);
		if (tmp_pg) {
			if (spin_trylock_irqsave(&tmp_pg->lock, flags)) {
				if ((tmp_pg == pg) ||
				    !(tmp_pg->flags & ALUA_PG_RUNNING)) {
					struct alua_dh_data *h;

					tmp_pg->state = desc[0] & 0x0f;
					tmp_pg->pref = desc[0] >> 7;
					rcu_read_lock();
					list_for_each_entry_rcu(h,
						&tmp_pg->dh_list, node) {
						if (!h->sdev)
							continue;
						h->sdev->access_state = desc[0];
					}
					rcu_read_unlock();
				}
				if (tmp_pg == pg)
					tmp_pg->valid_states = desc[1];
				spin_unlock_irqrestore(&tmp_pg->lock, flags);
			}
			kref_put(&tmp_pg->kref, release_port_group);
		}
		off = 8 + (desc[7] * 4);
	}

 skip_rtpg:
	spin_lock_irqsave(&pg->lock, flags);
	if (transitioning_sense)
		pg->state = SCSI_ACCESS_STATE_TRANSITIONING;

<<<<<<< HEAD
	sdev_printk(KERN_INFO, sdev,
		    "%s: port group %02x state %c %s supports %c%c%c%c%c%c%c\n",
		    ALUA_DH_NAME, pg->group_id, print_alua_state(pg->state),
		    pg->pref ? "preferred" : "non-preferred",
		    pg->valid_states&TPGS_SUPPORT_TRANSITION?'T':'t',
		    pg->valid_states&TPGS_SUPPORT_OFFLINE?'O':'o',
		    pg->valid_states&TPGS_SUPPORT_LBA_DEPENDENT?'L':'l',
		    pg->valid_states&TPGS_SUPPORT_UNAVAILABLE?'U':'u',
		    pg->valid_states&TPGS_SUPPORT_STANDBY?'S':'s',
		    pg->valid_states&TPGS_SUPPORT_NONOPTIMIZED?'N':'n',
		    pg->valid_states&TPGS_SUPPORT_OPTIMIZED?'A':'a');
=======
	if (group_id_old != pg->group_id || state_old != pg->state ||
		pref_old != pg->pref || valid_states_old != pg->valid_states)
		sdev_printk(KERN_INFO, sdev,
			"%s: port group %02x state %c %s supports %c%c%c%c%c%c%c\n",
			ALUA_DH_NAME, pg->group_id, print_alua_state(pg->state),
			pg->pref ? "preferred" : "non-preferred",
			pg->valid_states&TPGS_SUPPORT_TRANSITION?'T':'t',
			pg->valid_states&TPGS_SUPPORT_OFFLINE?'O':'o',
			pg->valid_states&TPGS_SUPPORT_LBA_DEPENDENT?'L':'l',
			pg->valid_states&TPGS_SUPPORT_UNAVAILABLE?'U':'u',
			pg->valid_states&TPGS_SUPPORT_STANDBY?'S':'s',
			pg->valid_states&TPGS_SUPPORT_NONOPTIMIZED?'N':'n',
			pg->valid_states&TPGS_SUPPORT_OPTIMIZED?'A':'a');
>>>>>>> 7d2a07b7

	switch (pg->state) {
	case SCSI_ACCESS_STATE_TRANSITIONING:
		if (time_before(jiffies, pg->expiry)) {
			/* State transition, retry */
			pg->interval = ALUA_RTPG_RETRY_DELAY;
			err = SCSI_DH_RETRY;
		} else {
			struct alua_dh_data *h;

			/* Transitioning time exceeded, set port to standby */
			err = SCSI_DH_IO;
			pg->state = SCSI_ACCESS_STATE_STANDBY;
			pg->expiry = 0;
			rcu_read_lock();
			list_for_each_entry_rcu(h, &pg->dh_list, node) {
				if (!h->sdev)
					continue;
				h->sdev->access_state =
					(pg->state & SCSI_ACCESS_STATE_MASK);
				if (pg->pref)
					h->sdev->access_state |=
						SCSI_ACCESS_STATE_PREFERRED;
			}
			rcu_read_unlock();
		}
		break;
	case SCSI_ACCESS_STATE_OFFLINE:
		/* Path unusable */
		err = SCSI_DH_DEV_OFFLINED;
		pg->expiry = 0;
		break;
	default:
		/* Useable path if active */
		err = SCSI_DH_OK;
		pg->expiry = 0;
		break;
	}
	spin_unlock_irqrestore(&pg->lock, flags);
	kfree(buff);
	return err;
}

/*
 * alua_stpg - Issue a SET TARGET PORT GROUP command
 *
 * Issue a SET TARGET PORT GROUP command and evaluate the
 * response. Returns SCSI_DH_RETRY per default to trigger
 * a re-evaluation of the target group state or SCSI_DH_OK
 * if no further action needs to be taken.
 */
static unsigned alua_stpg(struct scsi_device *sdev, struct alua_port_group *pg)
{
	int retval;
	struct scsi_sense_hdr sense_hdr;

	if (!(pg->tpgs & TPGS_MODE_EXPLICIT)) {
		/* Only implicit ALUA supported, retry */
		return SCSI_DH_RETRY;
	}
	switch (pg->state) {
	case SCSI_ACCESS_STATE_OPTIMAL:
		return SCSI_DH_OK;
	case SCSI_ACCESS_STATE_ACTIVE:
		if ((pg->flags & ALUA_OPTIMIZE_STPG) &&
		    !pg->pref &&
		    (pg->tpgs & TPGS_MODE_IMPLICIT))
			return SCSI_DH_OK;
		break;
	case SCSI_ACCESS_STATE_STANDBY:
	case SCSI_ACCESS_STATE_UNAVAILABLE:
		break;
	case SCSI_ACCESS_STATE_OFFLINE:
		return SCSI_DH_IO;
	case SCSI_ACCESS_STATE_TRANSITIONING:
		break;
	default:
		sdev_printk(KERN_INFO, sdev,
			    "%s: stpg failed, unhandled TPGS state %d",
			    ALUA_DH_NAME, pg->state);
		return SCSI_DH_NOSYS;
	}
	retval = submit_stpg(sdev, pg->group_id, &sense_hdr);

	if (retval) {
		if (retval < 0 || !scsi_sense_valid(&sense_hdr)) {
			sdev_printk(KERN_INFO, sdev,
				    "%s: stpg failed, result %d",
				    ALUA_DH_NAME, retval);
			if (retval < 0)
				return SCSI_DH_DEV_TEMP_BUSY;
		} else {
			sdev_printk(KERN_INFO, sdev, "%s: stpg failed\n",
				    ALUA_DH_NAME);
			scsi_print_sense_hdr(sdev, ALUA_DH_NAME, &sense_hdr);
		}
	}
	/* Retry RTPG */
	return SCSI_DH_RETRY;
}

static bool alua_rtpg_select_sdev(struct alua_port_group *pg)
{
	struct alua_dh_data *h;
	struct scsi_device *sdev = NULL;

	lockdep_assert_held(&pg->lock);
	if (WARN_ON(!pg->rtpg_sdev))
		return false;

	/*
	 * RCU protection isn't necessary for dh_list here
	 * as we hold pg->lock, but for access to h->pg.
	 */
	rcu_read_lock();
	list_for_each_entry_rcu(h, &pg->dh_list, node) {
		if (!h->sdev)
			continue;
		if (h->sdev == pg->rtpg_sdev) {
			h->disabled = true;
			continue;
		}
		if (rcu_dereference(h->pg) == pg &&
		    !h->disabled &&
		    !scsi_device_get(h->sdev)) {
			sdev = h->sdev;
			break;
		}
	}
	rcu_read_unlock();

	if (!sdev) {
		pr_warn("%s: no device found for rtpg\n",
			(pg->device_id_len ?
			 (char *)pg->device_id_str : "(nameless PG)"));
		return false;
	}

	sdev_printk(KERN_INFO, sdev, "rtpg retry on different device\n");

	scsi_device_put(pg->rtpg_sdev);
	pg->rtpg_sdev = sdev;

	return true;
}

static void alua_rtpg_work(struct work_struct *work)
{
	struct alua_port_group *pg =
		container_of(work, struct alua_port_group, rtpg_work.work);
	struct scsi_device *sdev;
	LIST_HEAD(qdata_list);
	int err = SCSI_DH_OK;
	struct alua_queue_data *qdata, *tmp;
	struct alua_dh_data *h;
	unsigned long flags;

	spin_lock_irqsave(&pg->lock, flags);
	sdev = pg->rtpg_sdev;
	if (!sdev) {
		WARN_ON(pg->flags & ALUA_PG_RUN_RTPG);
		WARN_ON(pg->flags & ALUA_PG_RUN_STPG);
		spin_unlock_irqrestore(&pg->lock, flags);
		kref_put(&pg->kref, release_port_group);
		return;
	}
	pg->flags |= ALUA_PG_RUNNING;
	if (pg->flags & ALUA_PG_RUN_RTPG) {
		int state = pg->state;

		pg->flags &= ~ALUA_PG_RUN_RTPG;
		spin_unlock_irqrestore(&pg->lock, flags);
		if (state == SCSI_ACCESS_STATE_TRANSITIONING) {
			if (alua_tur(sdev) == SCSI_DH_RETRY) {
				spin_lock_irqsave(&pg->lock, flags);
				pg->flags &= ~ALUA_PG_RUNNING;
				pg->flags |= ALUA_PG_RUN_RTPG;
				if (!pg->interval)
					pg->interval = ALUA_RTPG_RETRY_DELAY;
				spin_unlock_irqrestore(&pg->lock, flags);
				queue_delayed_work(kaluad_wq, &pg->rtpg_work,
						   pg->interval * HZ);
				return;
			}
			/* Send RTPG on failure or if TUR indicates SUCCESS */
		}
		err = alua_rtpg(sdev, pg);
		spin_lock_irqsave(&pg->lock, flags);

		/* If RTPG failed on the current device, try using another */
		if (err == SCSI_DH_RES_TEMP_UNAVAIL &&
		    alua_rtpg_select_sdev(pg))
			err = SCSI_DH_IMM_RETRY;

		if (err == SCSI_DH_RETRY || err == SCSI_DH_IMM_RETRY ||
		    pg->flags & ALUA_PG_RUN_RTPG) {
			pg->flags &= ~ALUA_PG_RUNNING;
			if (err == SCSI_DH_IMM_RETRY)
				pg->interval = 0;
			else if (!pg->interval && !(pg->flags & ALUA_PG_RUN_RTPG))
				pg->interval = ALUA_RTPG_RETRY_DELAY;
			pg->flags |= ALUA_PG_RUN_RTPG;
			spin_unlock_irqrestore(&pg->lock, flags);
			queue_delayed_work(kaluad_wq, &pg->rtpg_work,
					   pg->interval * HZ);
			return;
		}
		if (err != SCSI_DH_OK)
			pg->flags &= ~ALUA_PG_RUN_STPG;
	}
	if (pg->flags & ALUA_PG_RUN_STPG) {
		pg->flags &= ~ALUA_PG_RUN_STPG;
		spin_unlock_irqrestore(&pg->lock, flags);
		err = alua_stpg(sdev, pg);
		spin_lock_irqsave(&pg->lock, flags);
		if (err == SCSI_DH_RETRY || pg->flags & ALUA_PG_RUN_RTPG) {
			pg->flags |= ALUA_PG_RUN_RTPG;
			pg->interval = 0;
			pg->flags &= ~ALUA_PG_RUNNING;
			spin_unlock_irqrestore(&pg->lock, flags);
			queue_delayed_work(kaluad_wq, &pg->rtpg_work,
					   pg->interval * HZ);
			return;
		}
	}

	list_splice_init(&pg->rtpg_list, &qdata_list);
	/*
	 * We went through an RTPG, for good or bad.
	 * Re-enable all devices for the next attempt.
	 */
	list_for_each_entry(h, &pg->dh_list, node)
		h->disabled = false;
	pg->rtpg_sdev = NULL;
	spin_unlock_irqrestore(&pg->lock, flags);

	list_for_each_entry_safe(qdata, tmp, &qdata_list, entry) {
		list_del(&qdata->entry);
		if (qdata->callback_fn)
			qdata->callback_fn(qdata->callback_data, err);
		kfree(qdata);
	}
	spin_lock_irqsave(&pg->lock, flags);
	pg->flags &= ~ALUA_PG_RUNNING;
	spin_unlock_irqrestore(&pg->lock, flags);
	scsi_device_put(sdev);
	kref_put(&pg->kref, release_port_group);
}

/**
 * alua_rtpg_queue() - cause RTPG to be submitted asynchronously
 * @pg: ALUA port group associated with @sdev.
 * @sdev: SCSI device for which to submit an RTPG.
 * @qdata: Information about the callback to invoke after the RTPG.
 * @force: Whether or not to submit an RTPG if a work item that will submit an
 *         RTPG already has been scheduled.
 *
 * Returns true if and only if alua_rtpg_work() will be called asynchronously.
 * That function is responsible for calling @qdata->fn().
 */
static bool alua_rtpg_queue(struct alua_port_group *pg,
			    struct scsi_device *sdev,
			    struct alua_queue_data *qdata, bool force)
{
	int start_queue = 0;
	unsigned long flags;
	if (WARN_ON_ONCE(!pg) || scsi_device_get(sdev))
		return false;

	spin_lock_irqsave(&pg->lock, flags);
	if (qdata) {
		list_add_tail(&qdata->entry, &pg->rtpg_list);
		pg->flags |= ALUA_PG_RUN_STPG;
		force = true;
	}
	if (pg->rtpg_sdev == NULL) {
		pg->interval = 0;
		pg->flags |= ALUA_PG_RUN_RTPG;
		kref_get(&pg->kref);
		pg->rtpg_sdev = sdev;
		start_queue = 1;
	} else if (!(pg->flags & ALUA_PG_RUN_RTPG) && force) {
		pg->flags |= ALUA_PG_RUN_RTPG;
		/* Do not queue if the worker is already running */
		if (!(pg->flags & ALUA_PG_RUNNING)) {
			kref_get(&pg->kref);
			start_queue = 1;
		}
	}

	spin_unlock_irqrestore(&pg->lock, flags);

	if (start_queue) {
		if (queue_delayed_work(kaluad_wq, &pg->rtpg_work,
				msecs_to_jiffies(ALUA_RTPG_DELAY_MSECS)))
			sdev = NULL;
		else
			kref_put(&pg->kref, release_port_group);
	}
	if (sdev)
		scsi_device_put(sdev);

	return true;
}

/*
 * alua_initialize - Initialize ALUA state
 * @sdev: the device to be initialized
 *
 * For the prep_fn to work correctly we have
 * to initialize the ALUA state for the device.
 */
static int alua_initialize(struct scsi_device *sdev, struct alua_dh_data *h)
{
	int err = SCSI_DH_DEV_UNSUPP, tpgs;

	mutex_lock(&h->init_mutex);
	h->disabled = false;
	tpgs = alua_check_tpgs(sdev);
	if (tpgs != TPGS_MODE_NONE)
		err = alua_check_vpd(sdev, h, tpgs);
	h->init_error = err;
	mutex_unlock(&h->init_mutex);
	return err;
}
/*
 * alua_set_params - set/unset the optimize flag
 * @sdev: device on the path to be activated
 * params - parameters in the following format
 *      "no_of_params\0param1\0param2\0param3\0...\0"
 * For example, to set the flag pass the following parameters
 * from multipath.conf
 *     hardware_handler        "2 alua 1"
 */
static int alua_set_params(struct scsi_device *sdev, const char *params)
{
	struct alua_dh_data *h = sdev->handler_data;
	struct alua_port_group *pg = NULL;
	unsigned int optimize = 0, argc;
	const char *p = params;
	int result = SCSI_DH_OK;
	unsigned long flags;

	if ((sscanf(params, "%u", &argc) != 1) || (argc != 1))
		return -EINVAL;

	while (*p++)
		;
	if ((sscanf(p, "%u", &optimize) != 1) || (optimize > 1))
		return -EINVAL;

	rcu_read_lock();
	pg = rcu_dereference(h->pg);
	if (!pg) {
		rcu_read_unlock();
		return -ENXIO;
	}
	spin_lock_irqsave(&pg->lock, flags);
	if (optimize)
		pg->flags |= ALUA_OPTIMIZE_STPG;
	else
		pg->flags &= ~ALUA_OPTIMIZE_STPG;
	spin_unlock_irqrestore(&pg->lock, flags);
	rcu_read_unlock();

	return result;
}

/*
 * alua_activate - activate a path
 * @sdev: device on the path to be activated
 *
 * We're currently switching the port group to be activated only and
 * let the array figure out the rest.
 * There may be other arrays which require us to switch all port groups
 * based on a certain policy. But until we actually encounter them it
 * should be okay.
 */
static int alua_activate(struct scsi_device *sdev,
			activate_complete fn, void *data)
{
	struct alua_dh_data *h = sdev->handler_data;
	int err = SCSI_DH_OK;
	struct alua_queue_data *qdata;
	struct alua_port_group *pg;

	qdata = kzalloc(sizeof(*qdata), GFP_KERNEL);
	if (!qdata) {
		err = SCSI_DH_RES_TEMP_UNAVAIL;
		goto out;
	}
	qdata->callback_fn = fn;
	qdata->callback_data = data;

	mutex_lock(&h->init_mutex);
	rcu_read_lock();
	pg = rcu_dereference(h->pg);
	if (!pg || !kref_get_unless_zero(&pg->kref)) {
		rcu_read_unlock();
		kfree(qdata);
		err = h->init_error;
		mutex_unlock(&h->init_mutex);
		goto out;
	}
	rcu_read_unlock();
	mutex_unlock(&h->init_mutex);

	if (alua_rtpg_queue(pg, sdev, qdata, true))
		fn = NULL;
	else
		err = SCSI_DH_DEV_OFFLINED;
	kref_put(&pg->kref, release_port_group);
out:
	if (fn)
		fn(data, err);
	return 0;
}

/*
 * alua_check - check path status
 * @sdev: device on the path to be checked
 *
 * Check the device status
 */
static void alua_check(struct scsi_device *sdev, bool force)
{
	struct alua_dh_data *h = sdev->handler_data;
	struct alua_port_group *pg;

	rcu_read_lock();
	pg = rcu_dereference(h->pg);
	if (!pg || !kref_get_unless_zero(&pg->kref)) {
		rcu_read_unlock();
		return;
	}
	rcu_read_unlock();
	alua_rtpg_queue(pg, sdev, NULL, force);
	kref_put(&pg->kref, release_port_group);
}

/*
 * alua_prep_fn - request callback
 *
 * Fail I/O to all paths not in state
 * active/optimized or active/non-optimized.
 */
static blk_status_t alua_prep_fn(struct scsi_device *sdev, struct request *req)
{
	struct alua_dh_data *h = sdev->handler_data;
	struct alua_port_group *pg;
	unsigned char state = SCSI_ACCESS_STATE_OPTIMAL;

	rcu_read_lock();
	pg = rcu_dereference(h->pg);
	if (pg)
		state = pg->state;
	rcu_read_unlock();

	switch (state) {
	case SCSI_ACCESS_STATE_OPTIMAL:
	case SCSI_ACCESS_STATE_ACTIVE:
	case SCSI_ACCESS_STATE_LBA:
		return BLK_STS_OK;
	case SCSI_ACCESS_STATE_TRANSITIONING:
		return BLK_STS_AGAIN;
	default:
		req->rq_flags |= RQF_QUIET;
		return BLK_STS_IOERR;
	}
}

static void alua_rescan(struct scsi_device *sdev)
{
	struct alua_dh_data *h = sdev->handler_data;

	alua_initialize(sdev, h);
}

/*
 * alua_bus_attach - Attach device handler
 * @sdev: device to be attached to
 */
static int alua_bus_attach(struct scsi_device *sdev)
{
	struct alua_dh_data *h;
	int err;

	h = kzalloc(sizeof(*h) , GFP_KERNEL);
	if (!h)
		return SCSI_DH_NOMEM;
	spin_lock_init(&h->pg_lock);
	rcu_assign_pointer(h->pg, NULL);
	h->init_error = SCSI_DH_OK;
	h->sdev = sdev;
	INIT_LIST_HEAD(&h->node);

	mutex_init(&h->init_mutex);
	err = alua_initialize(sdev, h);
	if (err != SCSI_DH_OK && err != SCSI_DH_DEV_OFFLINED)
		goto failed;

	sdev->handler_data = h;
	return SCSI_DH_OK;
failed:
	kfree(h);
	return err;
}

/*
 * alua_bus_detach - Detach device handler
 * @sdev: device to be detached from
 */
static void alua_bus_detach(struct scsi_device *sdev)
{
	struct alua_dh_data *h = sdev->handler_data;
	struct alua_port_group *pg;

	spin_lock(&h->pg_lock);
	pg = rcu_dereference_protected(h->pg, lockdep_is_held(&h->pg_lock));
	rcu_assign_pointer(h->pg, NULL);
	spin_unlock(&h->pg_lock);
	if (pg) {
		spin_lock_irq(&pg->lock);
		list_del_rcu(&h->node);
		spin_unlock_irq(&pg->lock);
		kref_put(&pg->kref, release_port_group);
	}
	sdev->handler_data = NULL;
	synchronize_rcu();
	kfree(h);
}

static struct scsi_device_handler alua_dh = {
	.name = ALUA_DH_NAME,
	.module = THIS_MODULE,
	.attach = alua_bus_attach,
	.detach = alua_bus_detach,
	.prep_fn = alua_prep_fn,
	.check_sense = alua_check_sense,
	.activate = alua_activate,
	.rescan = alua_rescan,
	.set_params = alua_set_params,
};

static int __init alua_init(void)
{
	int r;

	kaluad_wq = alloc_workqueue("kaluad", WQ_MEM_RECLAIM, 0);
	if (!kaluad_wq)
		return -ENOMEM;

	r = scsi_register_device_handler(&alua_dh);
	if (r != 0) {
		printk(KERN_ERR "%s: Failed to register scsi device handler",
			ALUA_DH_NAME);
		destroy_workqueue(kaluad_wq);
	}
	return r;
}

static void __exit alua_exit(void)
{
	scsi_unregister_device_handler(&alua_dh);
	destroy_workqueue(kaluad_wq);
}

module_init(alua_init);
module_exit(alua_exit);

MODULE_DESCRIPTION("DM Multipath ALUA support");
MODULE_AUTHOR("Hannes Reinecke <hare@suse.de>");
MODULE_LICENSE("GPL");
MODULE_VERSION(ALUA_DH_VER);<|MERGE_RESOLUTION|>--- conflicted
+++ resolved
@@ -524,14 +524,11 @@
 	unsigned char orig_transition_tmo;
 	unsigned long flags;
 	bool transitioning_sense = false;
-<<<<<<< HEAD
-=======
 
 	group_id_old = pg->group_id;
 	state_old = pg->state;
 	pref_old = pg->pref;
 	valid_states_old = pg->valid_states;
->>>>>>> 7d2a07b7
 
 	if (!pg->expiry) {
 		unsigned long transition_tmo = ALUA_FAILOVER_TIMEOUT * HZ;
@@ -700,19 +697,6 @@
 	if (transitioning_sense)
 		pg->state = SCSI_ACCESS_STATE_TRANSITIONING;
 
-<<<<<<< HEAD
-	sdev_printk(KERN_INFO, sdev,
-		    "%s: port group %02x state %c %s supports %c%c%c%c%c%c%c\n",
-		    ALUA_DH_NAME, pg->group_id, print_alua_state(pg->state),
-		    pg->pref ? "preferred" : "non-preferred",
-		    pg->valid_states&TPGS_SUPPORT_TRANSITION?'T':'t',
-		    pg->valid_states&TPGS_SUPPORT_OFFLINE?'O':'o',
-		    pg->valid_states&TPGS_SUPPORT_LBA_DEPENDENT?'L':'l',
-		    pg->valid_states&TPGS_SUPPORT_UNAVAILABLE?'U':'u',
-		    pg->valid_states&TPGS_SUPPORT_STANDBY?'S':'s',
-		    pg->valid_states&TPGS_SUPPORT_NONOPTIMIZED?'N':'n',
-		    pg->valid_states&TPGS_SUPPORT_OPTIMIZED?'A':'a');
-=======
 	if (group_id_old != pg->group_id || state_old != pg->state ||
 		pref_old != pg->pref || valid_states_old != pg->valid_states)
 		sdev_printk(KERN_INFO, sdev,
@@ -726,7 +710,6 @@
 			pg->valid_states&TPGS_SUPPORT_STANDBY?'S':'s',
 			pg->valid_states&TPGS_SUPPORT_NONOPTIMIZED?'N':'n',
 			pg->valid_states&TPGS_SUPPORT_OPTIMIZED?'A':'a');
->>>>>>> 7d2a07b7
 
 	switch (pg->state) {
 	case SCSI_ACCESS_STATE_TRANSITIONING:
