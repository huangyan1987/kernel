--- conflicted
+++ resolved
@@ -1345,58 +1345,6 @@
 	return 1;
 }
 
-<<<<<<< HEAD
-=======
-/* Driver initialization */
-static int
-sg_init()
-{
-	static int sg_registered = 0;
-	unsigned long iflags;
-	int tmp_dev_max;
-	Sg_device **tmp_da;
-
-	if ((sg_dev_noticed == 0) || sg_dev_arr)
-		return 0;
-
-	SCSI_LOG_TIMEOUT(3, printk("sg_init\n"));
-
-	write_lock_irqsave(&sg_dev_arr_lock, iflags);
-	tmp_dev_max = sg_dev_noticed + SG_DEV_ARR_LUMP;
-	write_unlock_irqrestore(&sg_dev_arr_lock, iflags);
-
-	tmp_da = (Sg_device **)vmalloc(
-				tmp_dev_max * sizeof(Sg_device *));
-	if (NULL == tmp_da) {
-		printk(KERN_ERR "sg_init: no space for sg_dev_arr\n");
-		return 1;
-	}
-	write_lock_irqsave(&sg_dev_arr_lock, iflags);
-
-	if (!sg_registered) {
-		if (register_chrdev(SCSI_GENERIC_MAJOR, "sg", &sg_fops)) {
-			printk(KERN_ERR
-			       "Unable to get major %d for generic SCSI device\n",
-			       SCSI_GENERIC_MAJOR);
-			write_unlock_irqrestore(&sg_dev_arr_lock, iflags);
-			vfree((char *) tmp_da);
-			return 1;
-		}
-		sg_registered++;
-	}
-
-	memset(tmp_da, 0, tmp_dev_max * sizeof (Sg_device *));
-	sg_dev_max = tmp_dev_max;
-	sg_dev_arr = tmp_da;
-
-	write_unlock_irqrestore(&sg_dev_arr_lock, iflags);
-#ifdef CONFIG_PROC_FS
-	sg_proc_init();
-#endif				/* CONFIG_PROC_FS */
-	return 0;
-}
-
->>>>>>> ddc60324
 #ifndef MODULE
 static int __init
 sg_def_reserved_size_setup(char *str)
