--- conflicted
+++ resolved
@@ -168,11 +168,7 @@
 {
 }
 
-<<<<<<< HEAD
-/**
-=======
-/*
->>>>>>> c8ddb271
+/*
  * Cleanup hw semaphore and usecnt registers
  */
 static void
@@ -184,22 +180,14 @@
 	 * before we clear it. If it is not locked, writing 1
 	 * will lock it instead of clearing it.
 	 */
-<<<<<<< HEAD
-	bfa_reg_read(ioc->ioc_regs.ioc_sem_reg);
-=======
 	readl(ioc->ioc_regs.ioc_sem_reg);
->>>>>>> c8ddb271
 	bfa_ioc_hw_sem_release(ioc);
 }
 
 
 
 bfa_status_t
-<<<<<<< HEAD
-bfa_ioc_cb_pll_init(bfa_os_addr_t rb, bfa_boolean_t fcmode)
-=======
 bfa_ioc_cb_pll_init(void __iomem *rb, bfa_boolean_t fcmode)
->>>>>>> c8ddb271
 {
 	u32	pll_sclk, pll_fclk;
 
@@ -211,40 +199,6 @@
 		__APP_PLL_400_RSEL200500 | __APP_PLL_400_P0_1(3U) |
 		__APP_PLL_400_JITLMT0_1(3U) |
 		__APP_PLL_400_CNTLMT0_1(3U);
-<<<<<<< HEAD
-	bfa_reg_write((rb + BFA_IOC0_STATE_REG), BFI_IOC_UNINIT);
-	bfa_reg_write((rb + BFA_IOC1_STATE_REG), BFI_IOC_UNINIT);
-	bfa_reg_write((rb + HOSTFN0_INT_MSK), 0xffffffffU);
-	bfa_reg_write((rb + HOSTFN1_INT_MSK), 0xffffffffU);
-	bfa_reg_write((rb + HOSTFN0_INT_STATUS), 0xffffffffU);
-	bfa_reg_write((rb + HOSTFN1_INT_STATUS), 0xffffffffU);
-	bfa_reg_write((rb + HOSTFN0_INT_MSK), 0xffffffffU);
-	bfa_reg_write((rb + HOSTFN1_INT_MSK), 0xffffffffU);
-	bfa_reg_write(rb + APP_PLL_212_CTL_REG,
-			  __APP_PLL_212_LOGIC_SOFT_RESET);
-	bfa_reg_write(rb + APP_PLL_212_CTL_REG,
-			  __APP_PLL_212_BYPASS |
-			  __APP_PLL_212_LOGIC_SOFT_RESET);
-	bfa_reg_write(rb + APP_PLL_400_CTL_REG,
-			  __APP_PLL_400_LOGIC_SOFT_RESET);
-	bfa_reg_write(rb + APP_PLL_400_CTL_REG,
-			  __APP_PLL_400_BYPASS |
-			  __APP_PLL_400_LOGIC_SOFT_RESET);
-	bfa_os_udelay(2);
-	bfa_reg_write(rb + APP_PLL_212_CTL_REG,
-			  __APP_PLL_212_LOGIC_SOFT_RESET);
-	bfa_reg_write(rb + APP_PLL_400_CTL_REG,
-			  __APP_PLL_400_LOGIC_SOFT_RESET);
-	bfa_reg_write(rb + APP_PLL_212_CTL_REG,
-			  pll_sclk | __APP_PLL_212_LOGIC_SOFT_RESET);
-	bfa_reg_write(rb + APP_PLL_400_CTL_REG,
-			  pll_fclk | __APP_PLL_400_LOGIC_SOFT_RESET);
-	bfa_os_udelay(2000);
-	bfa_reg_write((rb + HOSTFN0_INT_STATUS), 0xffffffffU);
-	bfa_reg_write((rb + HOSTFN1_INT_STATUS), 0xffffffffU);
-	bfa_reg_write((rb + APP_PLL_212_CTL_REG), pll_sclk);
-	bfa_reg_write((rb + APP_PLL_400_CTL_REG), pll_fclk);
-=======
 	writel(BFI_IOC_UNINIT, (rb + BFA_IOC0_STATE_REG));
 	writel(BFI_IOC_UNINIT, (rb + BFA_IOC1_STATE_REG));
 	writel(0xffffffffU, (rb + HOSTFN0_INT_MSK));
@@ -271,7 +225,6 @@
 	writel(0xffffffffU, (rb + HOSTFN1_INT_STATUS));
 	writel(pll_sclk, (rb + APP_PLL_212_CTL_REG));
 	writel(pll_fclk, (rb + APP_PLL_400_CTL_REG));
->>>>>>> c8ddb271
 
 	return BFA_STATUS_OK;
 }