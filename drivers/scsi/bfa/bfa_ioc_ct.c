--- conflicted
+++ resolved
@@ -303,11 +303,7 @@
 	writel(r32, rb + FNC_PERS_REG);
 }
 
-<<<<<<< HEAD
-/**
-=======
-/*
->>>>>>> c8ddb271
+/*
  * Cleanup hw semaphore and usecnt registers
  */
 static void
@@ -316,11 +312,7 @@
 
 	if (ioc->cna) {
 		bfa_ioc_sem_get(ioc->ioc_regs.ioc_usage_sem_reg);
-<<<<<<< HEAD
-		bfa_reg_write(ioc->ioc_regs.ioc_usage_reg, 0);
-=======
 		writel(0, ioc->ioc_regs.ioc_usage_reg);
->>>>>>> c8ddb271
 		bfa_ioc_sem_release(ioc->ioc_regs.ioc_usage_sem_reg);
 	}
 
@@ -329,11 +321,7 @@
 	 * before we clear it. If it is not locked, writing 1
 	 * will lock it instead of clearing it.
 	 */
-<<<<<<< HEAD
-	bfa_reg_read(ioc->ioc_regs.ioc_sem_reg);
-=======
 	readl(ioc->ioc_regs.ioc_sem_reg);
->>>>>>> c8ddb271
 	bfa_ioc_hw_sem_release(ioc);
 }
 
@@ -343,28 +331,17 @@
  * Check the firmware state to know if pll_init has been completed already
  */
 bfa_boolean_t
-<<<<<<< HEAD
-bfa_ioc_ct_pll_init_complete(bfa_os_addr_t rb)
-{
-	if ((bfa_reg_read(rb + BFA_IOC0_STATE_REG) == BFI_IOC_OP) ||
-	  (bfa_reg_read(rb + BFA_IOC1_STATE_REG) == BFI_IOC_OP))
-=======
 bfa_ioc_ct_pll_init_complete(void __iomem *rb)
 {
 	if ((readl(rb + BFA_IOC0_STATE_REG) == BFI_IOC_OP) ||
 	  (readl(rb + BFA_IOC1_STATE_REG) == BFI_IOC_OP))
->>>>>>> c8ddb271
 		return BFA_TRUE;
 
 	return BFA_FALSE;
 }
 
 bfa_status_t
-<<<<<<< HEAD
-bfa_ioc_ct_pll_init(bfa_os_addr_t rb, bfa_boolean_t fcmode)
-=======
 bfa_ioc_ct_pll_init(void __iomem *rb, bfa_boolean_t fcmode)
->>>>>>> c8ddb271
 {
 	u32	pll_sclk, pll_fclk, r32;
 
@@ -377,59 +354,6 @@
 		__APP_PLL_425_JITLMT0_1(3U) |
 		__APP_PLL_425_CNTLMT0_1(1U);
 	if (fcmode) {
-<<<<<<< HEAD
-		bfa_reg_write((rb + OP_MODE), 0);
-		bfa_reg_write((rb + ETH_MAC_SER_REG),
-				__APP_EMS_CMLCKSEL |
-				__APP_EMS_REFCKBUFEN2 |
-				__APP_EMS_CHANNEL_SEL);
-	} else {
-		bfa_reg_write((rb + OP_MODE), __GLOBAL_FCOE_MODE);
-		bfa_reg_write((rb + ETH_MAC_SER_REG),
-				__APP_EMS_REFCKBUFEN1);
-	}
-	bfa_reg_write((rb + BFA_IOC0_STATE_REG), BFI_IOC_UNINIT);
-	bfa_reg_write((rb + BFA_IOC1_STATE_REG), BFI_IOC_UNINIT);
-	bfa_reg_write((rb + HOSTFN0_INT_MSK), 0xffffffffU);
-	bfa_reg_write((rb + HOSTFN1_INT_MSK), 0xffffffffU);
-	bfa_reg_write((rb + HOSTFN0_INT_STATUS), 0xffffffffU);
-	bfa_reg_write((rb + HOSTFN1_INT_STATUS), 0xffffffffU);
-	bfa_reg_write((rb + HOSTFN0_INT_MSK), 0xffffffffU);
-	bfa_reg_write((rb + HOSTFN1_INT_MSK), 0xffffffffU);
-	bfa_reg_write(rb + APP_PLL_312_CTL_REG, pll_sclk |
-		__APP_PLL_312_LOGIC_SOFT_RESET);
-	bfa_reg_write(rb + APP_PLL_425_CTL_REG, pll_fclk |
-		__APP_PLL_425_LOGIC_SOFT_RESET);
-	bfa_reg_write(rb + APP_PLL_312_CTL_REG, pll_sclk |
-		__APP_PLL_312_LOGIC_SOFT_RESET | __APP_PLL_312_ENABLE);
-	bfa_reg_write(rb + APP_PLL_425_CTL_REG, pll_fclk |
-		__APP_PLL_425_LOGIC_SOFT_RESET | __APP_PLL_425_ENABLE);
-	bfa_reg_read(rb + HOSTFN0_INT_MSK);
-	bfa_os_udelay(2000);
-	bfa_reg_write((rb + HOSTFN0_INT_STATUS), 0xffffffffU);
-	bfa_reg_write((rb + HOSTFN1_INT_STATUS), 0xffffffffU);
-	bfa_reg_write(rb + APP_PLL_312_CTL_REG, pll_sclk |
-		__APP_PLL_312_ENABLE);
-	bfa_reg_write(rb + APP_PLL_425_CTL_REG, pll_fclk |
-		__APP_PLL_425_ENABLE);
-	if (!fcmode) {
-		bfa_reg_write((rb + PMM_1T_RESET_REG_P0), __PMM_1T_RESET_P);
-		bfa_reg_write((rb + PMM_1T_RESET_REG_P1), __PMM_1T_RESET_P);
-	}
-	r32 = bfa_reg_read((rb + PSS_CTL_REG));
-	r32 &= ~__PSS_LMEM_RESET;
-	bfa_reg_write((rb + PSS_CTL_REG), r32);
-	bfa_os_udelay(1000);
-	if (!fcmode) {
-		bfa_reg_write((rb + PMM_1T_RESET_REG_P0), 0);
-		bfa_reg_write((rb + PMM_1T_RESET_REG_P1), 0);
-	}
-
-	bfa_reg_write((rb + MBIST_CTL_REG), __EDRAM_BISTR_START);
-	bfa_os_udelay(1000);
-	r32 = bfa_reg_read((rb + MBIST_STAT_REG));
-	bfa_reg_write((rb + MBIST_CTL_REG), 0);
-=======
 		writel(0, (rb + OP_MODE));
 		writel(__APP_EMS_CMLCKSEL | __APP_EMS_REFCKBUFEN2 |
 			 __APP_EMS_CHANNEL_SEL, (rb + ETH_MAC_SER_REG));
@@ -476,6 +400,5 @@
 	udelay(1000);
 	r32 = readl((rb + MBIST_STAT_REG));
 	writel(0, (rb + MBIST_CTL_REG));
->>>>>>> c8ddb271
 	return BFA_STATUS_OK;
 }