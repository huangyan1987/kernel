/*
 * Copyright (c) 2005-2010 Brocade Communications Systems, Inc.
 * All rights reserved
 * www.brocade.com
 *
 * Linux driver for Brocade Fibre Channel Host Bus Adapter.
 *
 * This program is free software; you can redistribute it and/or modify it
 * under the terms of the GNU General Public License (GPL) Version 2 as
 * published by the Free Software Foundation
 *
 * This program is distributed in the hope that it will be useful, but
 * WITHOUT ANY WARRANTY; without even the implied warranty of
 * MERCHANTABILITY or FITNESS FOR A PARTICULAR PURPOSE.  See the GNU
 * General Public License for more details.
 */

/*
 *  bfa_fcs.c BFA FCS main
 */

#include "bfa_fcs.h"
#include "bfa_fcbuild.h"
#include "bfad_drv.h"
<<<<<<< HEAD

BFA_TRC_FILE(FCS, FCS);
=======
>>>>>>> c8ddb271

BFA_TRC_FILE(FCS, FCS);

/*
 * FCS sub-modules
 */
struct bfa_fcs_mod_s {
	void		(*attach) (struct bfa_fcs_s *fcs);
	void		(*modinit) (struct bfa_fcs_s *fcs);
	void		(*modexit) (struct bfa_fcs_s *fcs);
};

#define BFA_FCS_MODULE(_mod) { _mod ## _modinit, _mod ## _modexit }

static struct bfa_fcs_mod_s fcs_modules[] = {
	{ bfa_fcs_port_attach, NULL, NULL },
	{ bfa_fcs_uf_attach, NULL, NULL },
	{ bfa_fcs_fabric_attach, bfa_fcs_fabric_modinit,
	  bfa_fcs_fabric_modexit },
};

/*
 *  fcs_api BFA FCS API
 */

static void
bfa_fcs_exit_comp(void *fcs_cbarg)
{
	struct bfa_fcs_s      *fcs = fcs_cbarg;
	struct bfad_s         *bfad = fcs->bfad;

	complete(&bfad->comp);
}



/*
 *  fcs_api BFA FCS API
 */

/*
 * fcs attach -- called once to initialize data structures at driver attach time
 */
void
bfa_fcs_attach(struct bfa_fcs_s *fcs, struct bfa_s *bfa, struct bfad_s *bfad,
	       bfa_boolean_t min_cfg)
{
	int		i;
	struct bfa_fcs_mod_s  *mod;

	fcs->bfa = bfa;
	fcs->bfad = bfad;
	fcs->min_cfg = min_cfg;

	bfa_attach_fcs(bfa);
	fcbuild_init();

	for (i = 0; i < sizeof(fcs_modules) / sizeof(fcs_modules[0]); i++) {
		mod = &fcs_modules[i];
		if (mod->attach)
			mod->attach(fcs);
	}
}

/*
 * fcs initialization, called once after bfa initialization is complete
 */
void
bfa_fcs_init(struct bfa_fcs_s *fcs)
{
	int		i, npbc_vports;
	struct bfa_fcs_mod_s  *mod;
	struct bfi_pbc_vport_s pbc_vports[BFI_PBC_MAX_VPORTS];

	for (i = 0; i < sizeof(fcs_modules) / sizeof(fcs_modules[0]); i++) {
		mod = &fcs_modules[i];
		if (mod->modinit)
			mod->modinit(fcs);
	}
	/* Initialize pbc vports */
	if (!fcs->min_cfg) {
		npbc_vports =
		    bfa_iocfc_get_pbc_vports(fcs->bfa, pbc_vports);
		for (i = 0; i < npbc_vports; i++)
			bfa_fcb_pbc_vport_create(fcs->bfa->bfad, pbc_vports[i]);
	}
}

/*
 * Start FCS operations.
 */
void
bfa_fcs_start(struct bfa_fcs_s *fcs)
{
	bfa_fcs_fabric_modstart(fcs);
}

<<<<<<< HEAD
/**
=======
/*
>>>>>>> c8ddb271
 *	brief
 *		FCS driver details initialization.
 *
 *	param[in]		fcs		FCS instance
 *	param[in]		driver_info	Driver Details
 *
 *	return None
 */
void
bfa_fcs_driver_info_init(struct bfa_fcs_s *fcs,
			struct bfa_fcs_driver_info_s *driver_info)
{

	fcs->driver_info = *driver_info;

	bfa_fcs_fabric_psymb_init(&fcs->fabric);
}

<<<<<<< HEAD
/**
=======
/*
>>>>>>> c8ddb271
 *	brief
 *		FCS FDMI Driver Parameter Initialization
 *
 *	param[in]		fcs		FCS instance
 *	param[in]		fdmi_enable	TRUE/FALSE
 *
 *	return None
 */
void
bfa_fcs_set_fdmi_param(struct bfa_fcs_s *fcs, bfa_boolean_t fdmi_enable)
{

	fcs->fdmi_enabled = fdmi_enable;

}
<<<<<<< HEAD
/**
=======
/*
>>>>>>> c8ddb271
 *	brief
 *		FCS instance cleanup and exit.
 *
 *	param[in]		fcs			FCS instance
 *	return None
 */
void
bfa_fcs_exit(struct bfa_fcs_s *fcs)
{
	struct bfa_fcs_mod_s  *mod;
	int		nmods, i;

	bfa_wc_init(&fcs->wc, bfa_fcs_exit_comp, fcs);

	nmods = sizeof(fcs_modules) / sizeof(fcs_modules[0]);

	for (i = 0; i < nmods; i++) {

		mod = &fcs_modules[i];
		if (mod->modexit) {
			bfa_wc_up(&fcs->wc);
			mod->modexit(fcs);
		}
	}

	bfa_wc_wait(&fcs->wc);
}


void
bfa_fcs_trc_init(struct bfa_fcs_s *fcs, struct bfa_trc_mod_s *trcmod)
{
	fcs->trcmod = trcmod;
}

<<<<<<< HEAD
void
bfa_fcs_modexit_comp(struct bfa_fcs_s *fcs)
{
	bfa_wc_down(&fcs->wc);
}

/**
 * Fabric module implementation.
 */

#define BFA_FCS_FABRIC_RETRY_DELAY	(2000)	/* Milliseconds */
#define BFA_FCS_FABRIC_CLEANUP_DELAY	(10000)	/* Milliseconds */

#define bfa_fcs_fabric_set_opertype(__fabric) do {			\
		if (bfa_fcport_get_topology((__fabric)->fcs->bfa)	\
		    == BFA_PORT_TOPOLOGY_P2P)				\
			(__fabric)->oper_type = BFA_PORT_TYPE_NPORT;	\
		else							\
			(__fabric)->oper_type = BFA_PORT_TYPE_NLPORT;	\
} while (0)

/*
 * forward declarations
 */
static void bfa_fcs_fabric_init(struct bfa_fcs_fabric_s *fabric);
static void bfa_fcs_fabric_login(struct bfa_fcs_fabric_s *fabric);
static void bfa_fcs_fabric_notify_online(struct bfa_fcs_fabric_s *fabric);
static void bfa_fcs_fabric_notify_offline(struct bfa_fcs_fabric_s *fabric);
static void bfa_fcs_fabric_delay(void *cbarg);
static void bfa_fcs_fabric_delete(struct bfa_fcs_fabric_s *fabric);
static void bfa_fcs_fabric_delete_comp(void *cbarg);
static void bfa_fcs_fabric_process_uf(struct bfa_fcs_fabric_s *fabric,
				      struct fchs_s *fchs, u16 len);
static void bfa_fcs_fabric_process_flogi(struct bfa_fcs_fabric_s *fabric,
					 struct fchs_s *fchs, u16 len);
static void bfa_fcs_fabric_send_flogi_acc(struct bfa_fcs_fabric_s *fabric);
static void bfa_fcs_fabric_flogiacc_comp(void *fcsarg,
					 struct bfa_fcxp_s *fcxp, void *cbarg,
					 bfa_status_t status,
					 u32 rsp_len,
					 u32 resid_len,
					 struct fchs_s *rspfchs);
/**
 *  fcs_fabric_sm fabric state machine functions
 */

/**
 * Fabric state machine events
 */
enum bfa_fcs_fabric_event {
	BFA_FCS_FABRIC_SM_CREATE	= 1,	/*  create from driver	      */
	BFA_FCS_FABRIC_SM_DELETE	= 2,	/*  delete from driver	      */
	BFA_FCS_FABRIC_SM_LINK_DOWN	= 3,	/*  link down from port      */
	BFA_FCS_FABRIC_SM_LINK_UP	= 4,	/*  link up from port	      */
	BFA_FCS_FABRIC_SM_CONT_OP	= 5,	/*  flogi/auth continue op   */
	BFA_FCS_FABRIC_SM_RETRY_OP	= 6,	/*  flogi/auth retry op      */
	BFA_FCS_FABRIC_SM_NO_FABRIC	= 7,	/*  from flogi/auth	      */
	BFA_FCS_FABRIC_SM_PERF_EVFP	= 8,	/*  from flogi/auth	      */
	BFA_FCS_FABRIC_SM_ISOLATE	= 9,	/*  from EVFP processing     */
	BFA_FCS_FABRIC_SM_NO_TAGGING	= 10,	/*  no VFT tagging from EVFP */
	BFA_FCS_FABRIC_SM_DELAYED	= 11,	/*  timeout delay event      */
	BFA_FCS_FABRIC_SM_AUTH_FAILED	= 12,	/*  auth failed	      */
	BFA_FCS_FABRIC_SM_AUTH_SUCCESS	= 13,	/*  auth successful	      */
	BFA_FCS_FABRIC_SM_DELCOMP	= 14,	/*  all vports deleted event */
	BFA_FCS_FABRIC_SM_LOOPBACK	= 15,	/*  Received our own FLOGI   */
	BFA_FCS_FABRIC_SM_START		= 16,	/*  from driver	      */
};

static void	bfa_fcs_fabric_sm_uninit(struct bfa_fcs_fabric_s *fabric,
					 enum bfa_fcs_fabric_event event);
static void	bfa_fcs_fabric_sm_created(struct bfa_fcs_fabric_s *fabric,
					  enum bfa_fcs_fabric_event event);
static void	bfa_fcs_fabric_sm_linkdown(struct bfa_fcs_fabric_s *fabric,
					   enum bfa_fcs_fabric_event event);
static void	bfa_fcs_fabric_sm_flogi(struct bfa_fcs_fabric_s *fabric,
					enum bfa_fcs_fabric_event event);
static void	bfa_fcs_fabric_sm_flogi_retry(struct bfa_fcs_fabric_s *fabric,
					      enum bfa_fcs_fabric_event event);
static void	bfa_fcs_fabric_sm_auth(struct bfa_fcs_fabric_s *fabric,
				       enum bfa_fcs_fabric_event event);
static void	bfa_fcs_fabric_sm_auth_failed(struct bfa_fcs_fabric_s *fabric,
					      enum bfa_fcs_fabric_event event);
static void	bfa_fcs_fabric_sm_loopback(struct bfa_fcs_fabric_s *fabric,
					   enum bfa_fcs_fabric_event event);
static void	bfa_fcs_fabric_sm_nofabric(struct bfa_fcs_fabric_s *fabric,
					   enum bfa_fcs_fabric_event event);
static void	bfa_fcs_fabric_sm_online(struct bfa_fcs_fabric_s *fabric,
					 enum bfa_fcs_fabric_event event);
static void	bfa_fcs_fabric_sm_evfp(struct bfa_fcs_fabric_s *fabric,
				       enum bfa_fcs_fabric_event event);
static void	bfa_fcs_fabric_sm_evfp_done(struct bfa_fcs_fabric_s *fabric,
					    enum bfa_fcs_fabric_event event);
static void	bfa_fcs_fabric_sm_isolated(struct bfa_fcs_fabric_s *fabric,
					   enum bfa_fcs_fabric_event event);
static void	bfa_fcs_fabric_sm_deleting(struct bfa_fcs_fabric_s *fabric,
					   enum bfa_fcs_fabric_event event);
/**
 *   Beginning state before fabric creation.
 */
static void
bfa_fcs_fabric_sm_uninit(struct bfa_fcs_fabric_s *fabric,
			 enum bfa_fcs_fabric_event event)
{
	bfa_trc(fabric->fcs, fabric->bport.port_cfg.pwwn);
	bfa_trc(fabric->fcs, event);

	switch (event) {
	case BFA_FCS_FABRIC_SM_CREATE:
		bfa_sm_set_state(fabric, bfa_fcs_fabric_sm_created);
		bfa_fcs_fabric_init(fabric);
		bfa_fcs_lport_init(&fabric->bport, &fabric->bport.port_cfg);
		break;

	case BFA_FCS_FABRIC_SM_LINK_UP:
	case BFA_FCS_FABRIC_SM_LINK_DOWN:
		break;

	default:
		bfa_sm_fault(fabric->fcs, event);
	}
}

/**
 *   Beginning state before fabric creation.
 */
static void
bfa_fcs_fabric_sm_created(struct bfa_fcs_fabric_s *fabric,
			  enum bfa_fcs_fabric_event event)
{
	bfa_trc(fabric->fcs, fabric->bport.port_cfg.pwwn);
	bfa_trc(fabric->fcs, event);

	switch (event) {
	case BFA_FCS_FABRIC_SM_START:
		if (bfa_fcport_is_linkup(fabric->fcs->bfa)) {
			bfa_sm_set_state(fabric, bfa_fcs_fabric_sm_flogi);
			bfa_fcs_fabric_login(fabric);
		} else
			bfa_sm_set_state(fabric, bfa_fcs_fabric_sm_linkdown);
		break;

	case BFA_FCS_FABRIC_SM_LINK_UP:
	case BFA_FCS_FABRIC_SM_LINK_DOWN:
		break;

	case BFA_FCS_FABRIC_SM_DELETE:
		bfa_sm_set_state(fabric, bfa_fcs_fabric_sm_uninit);
		bfa_fcs_modexit_comp(fabric->fcs);
		break;

	default:
		bfa_sm_fault(fabric->fcs, event);
	}
}

/**
 *   Link is down, awaiting LINK UP event from port. This is also the
 *   first state at fabric creation.
 */
static void
bfa_fcs_fabric_sm_linkdown(struct bfa_fcs_fabric_s *fabric,
			   enum bfa_fcs_fabric_event event)
{
	bfa_trc(fabric->fcs, fabric->bport.port_cfg.pwwn);
	bfa_trc(fabric->fcs, event);

	switch (event) {
	case BFA_FCS_FABRIC_SM_LINK_UP:
		bfa_sm_set_state(fabric, bfa_fcs_fabric_sm_flogi);
		bfa_fcs_fabric_login(fabric);
		break;

	case BFA_FCS_FABRIC_SM_RETRY_OP:
		break;

	case BFA_FCS_FABRIC_SM_DELETE:
		bfa_sm_set_state(fabric, bfa_fcs_fabric_sm_deleting);
		bfa_fcs_fabric_delete(fabric);
		break;

	default:
		bfa_sm_fault(fabric->fcs, event);
	}
}

/**
 *   FLOGI is in progress, awaiting FLOGI reply.
 */
static void
bfa_fcs_fabric_sm_flogi(struct bfa_fcs_fabric_s *fabric,
			enum bfa_fcs_fabric_event event)
{
	bfa_trc(fabric->fcs, fabric->bport.port_cfg.pwwn);
	bfa_trc(fabric->fcs, event);

	switch (event) {
	case BFA_FCS_FABRIC_SM_CONT_OP:

		bfa_fcport_set_tx_bbcredit(fabric->fcs->bfa,
					   fabric->bb_credit);
		fabric->fab_type = BFA_FCS_FABRIC_SWITCHED;

		if (fabric->auth_reqd && fabric->is_auth) {
			bfa_sm_set_state(fabric, bfa_fcs_fabric_sm_auth);
			bfa_trc(fabric->fcs, event);
		} else {
			bfa_sm_set_state(fabric, bfa_fcs_fabric_sm_online);
			bfa_fcs_fabric_notify_online(fabric);
		}
		break;

	case BFA_FCS_FABRIC_SM_RETRY_OP:
		bfa_sm_set_state(fabric, bfa_fcs_fabric_sm_flogi_retry);
		bfa_timer_start(fabric->fcs->bfa, &fabric->delay_timer,
				bfa_fcs_fabric_delay, fabric,
				BFA_FCS_FABRIC_RETRY_DELAY);
		break;

	case BFA_FCS_FABRIC_SM_LOOPBACK:
		bfa_sm_set_state(fabric, bfa_fcs_fabric_sm_loopback);
		bfa_lps_discard(fabric->lps);
		bfa_fcs_fabric_set_opertype(fabric);
		break;

	case BFA_FCS_FABRIC_SM_NO_FABRIC:
		fabric->fab_type = BFA_FCS_FABRIC_N2N;
		bfa_fcport_set_tx_bbcredit(fabric->fcs->bfa,
					   fabric->bb_credit);
		bfa_fcs_fabric_notify_online(fabric);
		bfa_sm_set_state(fabric, bfa_fcs_fabric_sm_nofabric);
		break;

	case BFA_FCS_FABRIC_SM_LINK_DOWN:
		bfa_sm_set_state(fabric, bfa_fcs_fabric_sm_linkdown);
		bfa_lps_discard(fabric->lps);
		break;

	case BFA_FCS_FABRIC_SM_DELETE:
		bfa_sm_set_state(fabric, bfa_fcs_fabric_sm_deleting);
		bfa_lps_discard(fabric->lps);
		bfa_fcs_fabric_delete(fabric);
		break;

	default:
		bfa_sm_fault(fabric->fcs, event);
	}
}


static void
bfa_fcs_fabric_sm_flogi_retry(struct bfa_fcs_fabric_s *fabric,
			      enum bfa_fcs_fabric_event event)
{
	bfa_trc(fabric->fcs, fabric->bport.port_cfg.pwwn);
	bfa_trc(fabric->fcs, event);

	switch (event) {
	case BFA_FCS_FABRIC_SM_DELAYED:
		bfa_sm_set_state(fabric, bfa_fcs_fabric_sm_flogi);
		bfa_fcs_fabric_login(fabric);
		break;

	case BFA_FCS_FABRIC_SM_LINK_DOWN:
		bfa_sm_set_state(fabric, bfa_fcs_fabric_sm_linkdown);
		bfa_timer_stop(&fabric->delay_timer);
		break;

	case BFA_FCS_FABRIC_SM_DELETE:
		bfa_sm_set_state(fabric, bfa_fcs_fabric_sm_deleting);
		bfa_timer_stop(&fabric->delay_timer);
		bfa_fcs_fabric_delete(fabric);
		break;

	default:
		bfa_sm_fault(fabric->fcs, event);
	}
}

/**
 *   Authentication is in progress, awaiting authentication results.
 */
static void
bfa_fcs_fabric_sm_auth(struct bfa_fcs_fabric_s *fabric,
		       enum bfa_fcs_fabric_event event)
{
	bfa_trc(fabric->fcs, fabric->bport.port_cfg.pwwn);
	bfa_trc(fabric->fcs, event);

	switch (event) {
	case BFA_FCS_FABRIC_SM_AUTH_FAILED:
		bfa_sm_set_state(fabric, bfa_fcs_fabric_sm_auth_failed);
		bfa_lps_discard(fabric->lps);
		break;

	case BFA_FCS_FABRIC_SM_AUTH_SUCCESS:
		bfa_sm_set_state(fabric, bfa_fcs_fabric_sm_online);
		bfa_fcs_fabric_notify_online(fabric);
		break;

	case BFA_FCS_FABRIC_SM_PERF_EVFP:
		bfa_sm_set_state(fabric, bfa_fcs_fabric_sm_evfp);
		break;

	case BFA_FCS_FABRIC_SM_LINK_DOWN:
		bfa_sm_set_state(fabric, bfa_fcs_fabric_sm_linkdown);
		bfa_lps_discard(fabric->lps);
		break;

	case BFA_FCS_FABRIC_SM_DELETE:
		bfa_sm_set_state(fabric, bfa_fcs_fabric_sm_deleting);
		bfa_fcs_fabric_delete(fabric);
		break;

	default:
		bfa_sm_fault(fabric->fcs, event);
	}
}

/**
 *   Authentication failed
 */
static void
bfa_fcs_fabric_sm_auth_failed(struct bfa_fcs_fabric_s *fabric,
			      enum bfa_fcs_fabric_event event)
{
	bfa_trc(fabric->fcs, fabric->bport.port_cfg.pwwn);
	bfa_trc(fabric->fcs, event);

	switch (event) {
	case BFA_FCS_FABRIC_SM_LINK_DOWN:
		bfa_sm_set_state(fabric, bfa_fcs_fabric_sm_linkdown);
		bfa_fcs_fabric_notify_offline(fabric);
		break;

	case BFA_FCS_FABRIC_SM_DELETE:
		bfa_sm_set_state(fabric, bfa_fcs_fabric_sm_deleting);
		bfa_fcs_fabric_delete(fabric);
		break;

	default:
		bfa_sm_fault(fabric->fcs, event);
	}
}

/**
 *   Port is in loopback mode.
 */
static void
bfa_fcs_fabric_sm_loopback(struct bfa_fcs_fabric_s *fabric,
			   enum bfa_fcs_fabric_event event)
{
	bfa_trc(fabric->fcs, fabric->bport.port_cfg.pwwn);
	bfa_trc(fabric->fcs, event);

	switch (event) {
	case BFA_FCS_FABRIC_SM_LINK_DOWN:
		bfa_sm_set_state(fabric, bfa_fcs_fabric_sm_linkdown);
		bfa_fcs_fabric_notify_offline(fabric);
		break;

	case BFA_FCS_FABRIC_SM_DELETE:
		bfa_sm_set_state(fabric, bfa_fcs_fabric_sm_deleting);
		bfa_fcs_fabric_delete(fabric);
		break;

	default:
		bfa_sm_fault(fabric->fcs, event);
	}
}

/**
 *   There is no attached fabric - private loop or NPort-to-NPort topology.
 */
static void
bfa_fcs_fabric_sm_nofabric(struct bfa_fcs_fabric_s *fabric,
			   enum bfa_fcs_fabric_event event)
{
	bfa_trc(fabric->fcs, fabric->bport.port_cfg.pwwn);
	bfa_trc(fabric->fcs, event);

	switch (event) {
	case BFA_FCS_FABRIC_SM_LINK_DOWN:
		bfa_sm_set_state(fabric, bfa_fcs_fabric_sm_linkdown);
		bfa_lps_discard(fabric->lps);
		bfa_fcs_fabric_notify_offline(fabric);
		break;

	case BFA_FCS_FABRIC_SM_DELETE:
		bfa_sm_set_state(fabric, bfa_fcs_fabric_sm_deleting);
		bfa_fcs_fabric_delete(fabric);
		break;

	case BFA_FCS_FABRIC_SM_NO_FABRIC:
		bfa_trc(fabric->fcs, fabric->bb_credit);
		bfa_fcport_set_tx_bbcredit(fabric->fcs->bfa,
					   fabric->bb_credit);
		break;

	default:
		bfa_sm_fault(fabric->fcs, event);
	}
}

/**
 *   Fabric is online - normal operating state.
 */
static void
bfa_fcs_fabric_sm_online(struct bfa_fcs_fabric_s *fabric,
			 enum bfa_fcs_fabric_event event)
{
	bfa_trc(fabric->fcs, fabric->bport.port_cfg.pwwn);
	bfa_trc(fabric->fcs, event);

	switch (event) {
	case BFA_FCS_FABRIC_SM_LINK_DOWN:
		bfa_sm_set_state(fabric, bfa_fcs_fabric_sm_linkdown);
		bfa_lps_discard(fabric->lps);
		bfa_fcs_fabric_notify_offline(fabric);
		break;

	case BFA_FCS_FABRIC_SM_DELETE:
		bfa_sm_set_state(fabric, bfa_fcs_fabric_sm_deleting);
		bfa_fcs_fabric_delete(fabric);
		break;

	case BFA_FCS_FABRIC_SM_AUTH_FAILED:
		bfa_sm_set_state(fabric, bfa_fcs_fabric_sm_auth_failed);
		bfa_lps_discard(fabric->lps);
		break;

	case BFA_FCS_FABRIC_SM_AUTH_SUCCESS:
		break;

	default:
		bfa_sm_fault(fabric->fcs, event);
	}
}

/**
 *   Exchanging virtual fabric parameters.
 */
static void
bfa_fcs_fabric_sm_evfp(struct bfa_fcs_fabric_s *fabric,
		       enum bfa_fcs_fabric_event event)
{
	bfa_trc(fabric->fcs, fabric->bport.port_cfg.pwwn);
	bfa_trc(fabric->fcs, event);

	switch (event) {
	case BFA_FCS_FABRIC_SM_CONT_OP:
		bfa_sm_set_state(fabric, bfa_fcs_fabric_sm_evfp_done);
		break;

	case BFA_FCS_FABRIC_SM_ISOLATE:
		bfa_sm_set_state(fabric, bfa_fcs_fabric_sm_isolated);
		break;

	default:
		bfa_sm_fault(fabric->fcs, event);
	}
}

/**
 *   EVFP exchange complete and VFT tagging is enabled.
 */
static void
bfa_fcs_fabric_sm_evfp_done(struct bfa_fcs_fabric_s *fabric,
			    enum bfa_fcs_fabric_event event)
{
	bfa_trc(fabric->fcs, fabric->bport.port_cfg.pwwn);
	bfa_trc(fabric->fcs, event);
}

/**
 *   Port is isolated after EVFP exchange due to VF_ID mismatch (N and F).
 */
static void
bfa_fcs_fabric_sm_isolated(struct bfa_fcs_fabric_s *fabric,
			   enum bfa_fcs_fabric_event event)
{
	struct bfad_s *bfad = (struct bfad_s *)fabric->fcs->bfad;
	char	pwwn_ptr[BFA_STRING_32];

	bfa_trc(fabric->fcs, fabric->bport.port_cfg.pwwn);
	bfa_trc(fabric->fcs, event);
	wwn2str(pwwn_ptr, fabric->bport.port_cfg.pwwn);

	BFA_LOG(KERN_INFO, bfad, log_level,
		"Port is isolated due to VF_ID mismatch. "
		"PWWN: %s Port VF_ID: %04x switch port VF_ID: %04x.",
		pwwn_ptr, fabric->fcs->port_vfid,
		fabric->event_arg.swp_vfid);
}

/**
 *   Fabric is being deleted, awaiting vport delete completions.
 */
static void
bfa_fcs_fabric_sm_deleting(struct bfa_fcs_fabric_s *fabric,
			   enum bfa_fcs_fabric_event event)
{
	bfa_trc(fabric->fcs, fabric->bport.port_cfg.pwwn);
	bfa_trc(fabric->fcs, event);

	switch (event) {
	case BFA_FCS_FABRIC_SM_DELCOMP:
		bfa_sm_set_state(fabric, bfa_fcs_fabric_sm_uninit);
		bfa_fcs_modexit_comp(fabric->fcs);
		break;

	case BFA_FCS_FABRIC_SM_LINK_UP:
		break;

	case BFA_FCS_FABRIC_SM_LINK_DOWN:
		bfa_fcs_fabric_notify_offline(fabric);
		break;

	default:
		bfa_sm_fault(fabric->fcs, event);
	}
=======
void
bfa_fcs_modexit_comp(struct bfa_fcs_s *fcs)
{
	bfa_wc_down(&fcs->wc);
}

/*
 * Fabric module implementation.
 */

#define BFA_FCS_FABRIC_RETRY_DELAY	(2000)	/* Milliseconds */
#define BFA_FCS_FABRIC_CLEANUP_DELAY	(10000)	/* Milliseconds */

#define bfa_fcs_fabric_set_opertype(__fabric) do {			\
		if (bfa_fcport_get_topology((__fabric)->fcs->bfa)	\
		    == BFA_PORT_TOPOLOGY_P2P)				\
			(__fabric)->oper_type = BFA_PORT_TYPE_NPORT;	\
		else							\
			(__fabric)->oper_type = BFA_PORT_TYPE_NLPORT;	\
} while (0)

/*
 * forward declarations
 */
static void bfa_fcs_fabric_init(struct bfa_fcs_fabric_s *fabric);
static void bfa_fcs_fabric_login(struct bfa_fcs_fabric_s *fabric);
static void bfa_fcs_fabric_notify_online(struct bfa_fcs_fabric_s *fabric);
static void bfa_fcs_fabric_notify_offline(struct bfa_fcs_fabric_s *fabric);
static void bfa_fcs_fabric_delay(void *cbarg);
static void bfa_fcs_fabric_delete(struct bfa_fcs_fabric_s *fabric);
static void bfa_fcs_fabric_delete_comp(void *cbarg);
static void bfa_fcs_fabric_process_uf(struct bfa_fcs_fabric_s *fabric,
				      struct fchs_s *fchs, u16 len);
static void bfa_fcs_fabric_process_flogi(struct bfa_fcs_fabric_s *fabric,
					 struct fchs_s *fchs, u16 len);
static void bfa_fcs_fabric_send_flogi_acc(struct bfa_fcs_fabric_s *fabric);
static void bfa_fcs_fabric_flogiacc_comp(void *fcsarg,
					 struct bfa_fcxp_s *fcxp, void *cbarg,
					 bfa_status_t status,
					 u32 rsp_len,
					 u32 resid_len,
					 struct fchs_s *rspfchs);
/*
 *  fcs_fabric_sm fabric state machine functions
 */

/*
 * Fabric state machine events
 */
enum bfa_fcs_fabric_event {
	BFA_FCS_FABRIC_SM_CREATE	= 1,	/*  create from driver	      */
	BFA_FCS_FABRIC_SM_DELETE	= 2,	/*  delete from driver	      */
	BFA_FCS_FABRIC_SM_LINK_DOWN	= 3,	/*  link down from port      */
	BFA_FCS_FABRIC_SM_LINK_UP	= 4,	/*  link up from port	      */
	BFA_FCS_FABRIC_SM_CONT_OP	= 5,	/*  flogi/auth continue op   */
	BFA_FCS_FABRIC_SM_RETRY_OP	= 6,	/*  flogi/auth retry op      */
	BFA_FCS_FABRIC_SM_NO_FABRIC	= 7,	/*  from flogi/auth	      */
	BFA_FCS_FABRIC_SM_PERF_EVFP	= 8,	/*  from flogi/auth	      */
	BFA_FCS_FABRIC_SM_ISOLATE	= 9,	/*  from EVFP processing     */
	BFA_FCS_FABRIC_SM_NO_TAGGING	= 10,	/*  no VFT tagging from EVFP */
	BFA_FCS_FABRIC_SM_DELAYED	= 11,	/*  timeout delay event      */
	BFA_FCS_FABRIC_SM_AUTH_FAILED	= 12,	/*  auth failed	      */
	BFA_FCS_FABRIC_SM_AUTH_SUCCESS	= 13,	/*  auth successful	      */
	BFA_FCS_FABRIC_SM_DELCOMP	= 14,	/*  all vports deleted event */
	BFA_FCS_FABRIC_SM_LOOPBACK	= 15,	/*  Received our own FLOGI   */
	BFA_FCS_FABRIC_SM_START		= 16,	/*  from driver	      */
};

static void	bfa_fcs_fabric_sm_uninit(struct bfa_fcs_fabric_s *fabric,
					 enum bfa_fcs_fabric_event event);
static void	bfa_fcs_fabric_sm_created(struct bfa_fcs_fabric_s *fabric,
					  enum bfa_fcs_fabric_event event);
static void	bfa_fcs_fabric_sm_linkdown(struct bfa_fcs_fabric_s *fabric,
					   enum bfa_fcs_fabric_event event);
static void	bfa_fcs_fabric_sm_flogi(struct bfa_fcs_fabric_s *fabric,
					enum bfa_fcs_fabric_event event);
static void	bfa_fcs_fabric_sm_flogi_retry(struct bfa_fcs_fabric_s *fabric,
					      enum bfa_fcs_fabric_event event);
static void	bfa_fcs_fabric_sm_auth(struct bfa_fcs_fabric_s *fabric,
				       enum bfa_fcs_fabric_event event);
static void	bfa_fcs_fabric_sm_auth_failed(struct bfa_fcs_fabric_s *fabric,
					      enum bfa_fcs_fabric_event event);
static void	bfa_fcs_fabric_sm_loopback(struct bfa_fcs_fabric_s *fabric,
					   enum bfa_fcs_fabric_event event);
static void	bfa_fcs_fabric_sm_nofabric(struct bfa_fcs_fabric_s *fabric,
					   enum bfa_fcs_fabric_event event);
static void	bfa_fcs_fabric_sm_online(struct bfa_fcs_fabric_s *fabric,
					 enum bfa_fcs_fabric_event event);
static void	bfa_fcs_fabric_sm_evfp(struct bfa_fcs_fabric_s *fabric,
				       enum bfa_fcs_fabric_event event);
static void	bfa_fcs_fabric_sm_evfp_done(struct bfa_fcs_fabric_s *fabric,
					    enum bfa_fcs_fabric_event event);
static void	bfa_fcs_fabric_sm_isolated(struct bfa_fcs_fabric_s *fabric,
					   enum bfa_fcs_fabric_event event);
static void	bfa_fcs_fabric_sm_deleting(struct bfa_fcs_fabric_s *fabric,
					   enum bfa_fcs_fabric_event event);
/*
 *   Beginning state before fabric creation.
 */
static void
bfa_fcs_fabric_sm_uninit(struct bfa_fcs_fabric_s *fabric,
			 enum bfa_fcs_fabric_event event)
{
	bfa_trc(fabric->fcs, fabric->bport.port_cfg.pwwn);
	bfa_trc(fabric->fcs, event);

	switch (event) {
	case BFA_FCS_FABRIC_SM_CREATE:
		bfa_sm_set_state(fabric, bfa_fcs_fabric_sm_created);
		bfa_fcs_fabric_init(fabric);
		bfa_fcs_lport_init(&fabric->bport, &fabric->bport.port_cfg);
		break;

	case BFA_FCS_FABRIC_SM_LINK_UP:
	case BFA_FCS_FABRIC_SM_LINK_DOWN:
		break;

	default:
		bfa_sm_fault(fabric->fcs, event);
	}
}

/*
 *   Beginning state before fabric creation.
 */
static void
bfa_fcs_fabric_sm_created(struct bfa_fcs_fabric_s *fabric,
			  enum bfa_fcs_fabric_event event)
{
	bfa_trc(fabric->fcs, fabric->bport.port_cfg.pwwn);
	bfa_trc(fabric->fcs, event);

	switch (event) {
	case BFA_FCS_FABRIC_SM_START:
		if (bfa_fcport_is_linkup(fabric->fcs->bfa)) {
			bfa_sm_set_state(fabric, bfa_fcs_fabric_sm_flogi);
			bfa_fcs_fabric_login(fabric);
		} else
			bfa_sm_set_state(fabric, bfa_fcs_fabric_sm_linkdown);
		break;

	case BFA_FCS_FABRIC_SM_LINK_UP:
	case BFA_FCS_FABRIC_SM_LINK_DOWN:
		break;

	case BFA_FCS_FABRIC_SM_DELETE:
		bfa_sm_set_state(fabric, bfa_fcs_fabric_sm_uninit);
		bfa_fcs_modexit_comp(fabric->fcs);
		break;

	default:
		bfa_sm_fault(fabric->fcs, event);
	}
}

/*
 *   Link is down, awaiting LINK UP event from port. This is also the
 *   first state at fabric creation.
 */
static void
bfa_fcs_fabric_sm_linkdown(struct bfa_fcs_fabric_s *fabric,
			   enum bfa_fcs_fabric_event event)
{
	bfa_trc(fabric->fcs, fabric->bport.port_cfg.pwwn);
	bfa_trc(fabric->fcs, event);

	switch (event) {
	case BFA_FCS_FABRIC_SM_LINK_UP:
		bfa_sm_set_state(fabric, bfa_fcs_fabric_sm_flogi);
		bfa_fcs_fabric_login(fabric);
		break;

	case BFA_FCS_FABRIC_SM_RETRY_OP:
		break;

	case BFA_FCS_FABRIC_SM_DELETE:
		bfa_sm_set_state(fabric, bfa_fcs_fabric_sm_deleting);
		bfa_fcs_fabric_delete(fabric);
		break;

	default:
		bfa_sm_fault(fabric->fcs, event);
	}
}

/*
 *   FLOGI is in progress, awaiting FLOGI reply.
 */
static void
bfa_fcs_fabric_sm_flogi(struct bfa_fcs_fabric_s *fabric,
			enum bfa_fcs_fabric_event event)
{
	bfa_trc(fabric->fcs, fabric->bport.port_cfg.pwwn);
	bfa_trc(fabric->fcs, event);

	switch (event) {
	case BFA_FCS_FABRIC_SM_CONT_OP:

		bfa_fcport_set_tx_bbcredit(fabric->fcs->bfa,
					   fabric->bb_credit);
		fabric->fab_type = BFA_FCS_FABRIC_SWITCHED;

		if (fabric->auth_reqd && fabric->is_auth) {
			bfa_sm_set_state(fabric, bfa_fcs_fabric_sm_auth);
			bfa_trc(fabric->fcs, event);
		} else {
			bfa_sm_set_state(fabric, bfa_fcs_fabric_sm_online);
			bfa_fcs_fabric_notify_online(fabric);
		}
		break;

	case BFA_FCS_FABRIC_SM_RETRY_OP:
		bfa_sm_set_state(fabric, bfa_fcs_fabric_sm_flogi_retry);
		bfa_timer_start(fabric->fcs->bfa, &fabric->delay_timer,
				bfa_fcs_fabric_delay, fabric,
				BFA_FCS_FABRIC_RETRY_DELAY);
		break;

	case BFA_FCS_FABRIC_SM_LOOPBACK:
		bfa_sm_set_state(fabric, bfa_fcs_fabric_sm_loopback);
		bfa_lps_discard(fabric->lps);
		bfa_fcs_fabric_set_opertype(fabric);
		break;

	case BFA_FCS_FABRIC_SM_NO_FABRIC:
		fabric->fab_type = BFA_FCS_FABRIC_N2N;
		bfa_fcport_set_tx_bbcredit(fabric->fcs->bfa,
					   fabric->bb_credit);
		bfa_fcs_fabric_notify_online(fabric);
		bfa_sm_set_state(fabric, bfa_fcs_fabric_sm_nofabric);
		break;

	case BFA_FCS_FABRIC_SM_LINK_DOWN:
		bfa_sm_set_state(fabric, bfa_fcs_fabric_sm_linkdown);
		bfa_lps_discard(fabric->lps);
		break;

	case BFA_FCS_FABRIC_SM_DELETE:
		bfa_sm_set_state(fabric, bfa_fcs_fabric_sm_deleting);
		bfa_lps_discard(fabric->lps);
		bfa_fcs_fabric_delete(fabric);
		break;

	default:
		bfa_sm_fault(fabric->fcs, event);
	}
}


static void
bfa_fcs_fabric_sm_flogi_retry(struct bfa_fcs_fabric_s *fabric,
			      enum bfa_fcs_fabric_event event)
{
	bfa_trc(fabric->fcs, fabric->bport.port_cfg.pwwn);
	bfa_trc(fabric->fcs, event);

	switch (event) {
	case BFA_FCS_FABRIC_SM_DELAYED:
		bfa_sm_set_state(fabric, bfa_fcs_fabric_sm_flogi);
		bfa_fcs_fabric_login(fabric);
		break;

	case BFA_FCS_FABRIC_SM_LINK_DOWN:
		bfa_sm_set_state(fabric, bfa_fcs_fabric_sm_linkdown);
		bfa_timer_stop(&fabric->delay_timer);
		break;

	case BFA_FCS_FABRIC_SM_DELETE:
		bfa_sm_set_state(fabric, bfa_fcs_fabric_sm_deleting);
		bfa_timer_stop(&fabric->delay_timer);
		bfa_fcs_fabric_delete(fabric);
		break;

	default:
		bfa_sm_fault(fabric->fcs, event);
	}
}

/*
 *   Authentication is in progress, awaiting authentication results.
 */
static void
bfa_fcs_fabric_sm_auth(struct bfa_fcs_fabric_s *fabric,
		       enum bfa_fcs_fabric_event event)
{
	bfa_trc(fabric->fcs, fabric->bport.port_cfg.pwwn);
	bfa_trc(fabric->fcs, event);

	switch (event) {
	case BFA_FCS_FABRIC_SM_AUTH_FAILED:
		bfa_sm_set_state(fabric, bfa_fcs_fabric_sm_auth_failed);
		bfa_lps_discard(fabric->lps);
		break;

	case BFA_FCS_FABRIC_SM_AUTH_SUCCESS:
		bfa_sm_set_state(fabric, bfa_fcs_fabric_sm_online);
		bfa_fcs_fabric_notify_online(fabric);
		break;

	case BFA_FCS_FABRIC_SM_PERF_EVFP:
		bfa_sm_set_state(fabric, bfa_fcs_fabric_sm_evfp);
		break;

	case BFA_FCS_FABRIC_SM_LINK_DOWN:
		bfa_sm_set_state(fabric, bfa_fcs_fabric_sm_linkdown);
		bfa_lps_discard(fabric->lps);
		break;

	case BFA_FCS_FABRIC_SM_DELETE:
		bfa_sm_set_state(fabric, bfa_fcs_fabric_sm_deleting);
		bfa_fcs_fabric_delete(fabric);
		break;

	default:
		bfa_sm_fault(fabric->fcs, event);
	}
}

/*
 *   Authentication failed
 */
static void
bfa_fcs_fabric_sm_auth_failed(struct bfa_fcs_fabric_s *fabric,
			      enum bfa_fcs_fabric_event event)
{
	bfa_trc(fabric->fcs, fabric->bport.port_cfg.pwwn);
	bfa_trc(fabric->fcs, event);

	switch (event) {
	case BFA_FCS_FABRIC_SM_LINK_DOWN:
		bfa_sm_set_state(fabric, bfa_fcs_fabric_sm_linkdown);
		bfa_fcs_fabric_notify_offline(fabric);
		break;

	case BFA_FCS_FABRIC_SM_DELETE:
		bfa_sm_set_state(fabric, bfa_fcs_fabric_sm_deleting);
		bfa_fcs_fabric_delete(fabric);
		break;

	default:
		bfa_sm_fault(fabric->fcs, event);
	}
}

/*
 *   Port is in loopback mode.
 */
static void
bfa_fcs_fabric_sm_loopback(struct bfa_fcs_fabric_s *fabric,
			   enum bfa_fcs_fabric_event event)
{
	bfa_trc(fabric->fcs, fabric->bport.port_cfg.pwwn);
	bfa_trc(fabric->fcs, event);

	switch (event) {
	case BFA_FCS_FABRIC_SM_LINK_DOWN:
		bfa_sm_set_state(fabric, bfa_fcs_fabric_sm_linkdown);
		bfa_fcs_fabric_notify_offline(fabric);
		break;

	case BFA_FCS_FABRIC_SM_DELETE:
		bfa_sm_set_state(fabric, bfa_fcs_fabric_sm_deleting);
		bfa_fcs_fabric_delete(fabric);
		break;

	default:
		bfa_sm_fault(fabric->fcs, event);
	}
}

/*
 *   There is no attached fabric - private loop or NPort-to-NPort topology.
 */
static void
bfa_fcs_fabric_sm_nofabric(struct bfa_fcs_fabric_s *fabric,
			   enum bfa_fcs_fabric_event event)
{
	bfa_trc(fabric->fcs, fabric->bport.port_cfg.pwwn);
	bfa_trc(fabric->fcs, event);

	switch (event) {
	case BFA_FCS_FABRIC_SM_LINK_DOWN:
		bfa_sm_set_state(fabric, bfa_fcs_fabric_sm_linkdown);
		bfa_lps_discard(fabric->lps);
		bfa_fcs_fabric_notify_offline(fabric);
		break;

	case BFA_FCS_FABRIC_SM_DELETE:
		bfa_sm_set_state(fabric, bfa_fcs_fabric_sm_deleting);
		bfa_fcs_fabric_delete(fabric);
		break;

	case BFA_FCS_FABRIC_SM_NO_FABRIC:
		bfa_trc(fabric->fcs, fabric->bb_credit);
		bfa_fcport_set_tx_bbcredit(fabric->fcs->bfa,
					   fabric->bb_credit);
		break;

	default:
		bfa_sm_fault(fabric->fcs, event);
	}
}

/*
 *   Fabric is online - normal operating state.
 */
static void
bfa_fcs_fabric_sm_online(struct bfa_fcs_fabric_s *fabric,
			 enum bfa_fcs_fabric_event event)
{
	bfa_trc(fabric->fcs, fabric->bport.port_cfg.pwwn);
	bfa_trc(fabric->fcs, event);

	switch (event) {
	case BFA_FCS_FABRIC_SM_LINK_DOWN:
		bfa_sm_set_state(fabric, bfa_fcs_fabric_sm_linkdown);
		bfa_lps_discard(fabric->lps);
		bfa_fcs_fabric_notify_offline(fabric);
		break;

	case BFA_FCS_FABRIC_SM_DELETE:
		bfa_sm_set_state(fabric, bfa_fcs_fabric_sm_deleting);
		bfa_fcs_fabric_delete(fabric);
		break;

	case BFA_FCS_FABRIC_SM_AUTH_FAILED:
		bfa_sm_set_state(fabric, bfa_fcs_fabric_sm_auth_failed);
		bfa_lps_discard(fabric->lps);
		break;

	case BFA_FCS_FABRIC_SM_AUTH_SUCCESS:
		break;

	default:
		bfa_sm_fault(fabric->fcs, event);
	}
}

/*
 *   Exchanging virtual fabric parameters.
 */
static void
bfa_fcs_fabric_sm_evfp(struct bfa_fcs_fabric_s *fabric,
		       enum bfa_fcs_fabric_event event)
{
	bfa_trc(fabric->fcs, fabric->bport.port_cfg.pwwn);
	bfa_trc(fabric->fcs, event);

	switch (event) {
	case BFA_FCS_FABRIC_SM_CONT_OP:
		bfa_sm_set_state(fabric, bfa_fcs_fabric_sm_evfp_done);
		break;

	case BFA_FCS_FABRIC_SM_ISOLATE:
		bfa_sm_set_state(fabric, bfa_fcs_fabric_sm_isolated);
		break;

	default:
		bfa_sm_fault(fabric->fcs, event);
	}
}

/*
 *   EVFP exchange complete and VFT tagging is enabled.
 */
static void
bfa_fcs_fabric_sm_evfp_done(struct bfa_fcs_fabric_s *fabric,
			    enum bfa_fcs_fabric_event event)
{
	bfa_trc(fabric->fcs, fabric->bport.port_cfg.pwwn);
	bfa_trc(fabric->fcs, event);
}

/*
 *   Port is isolated after EVFP exchange due to VF_ID mismatch (N and F).
 */
static void
bfa_fcs_fabric_sm_isolated(struct bfa_fcs_fabric_s *fabric,
			   enum bfa_fcs_fabric_event event)
{
	struct bfad_s *bfad = (struct bfad_s *)fabric->fcs->bfad;
	char	pwwn_ptr[BFA_STRING_32];

	bfa_trc(fabric->fcs, fabric->bport.port_cfg.pwwn);
	bfa_trc(fabric->fcs, event);
	wwn2str(pwwn_ptr, fabric->bport.port_cfg.pwwn);

	BFA_LOG(KERN_INFO, bfad, log_level,
		"Port is isolated due to VF_ID mismatch. "
		"PWWN: %s Port VF_ID: %04x switch port VF_ID: %04x.",
		pwwn_ptr, fabric->fcs->port_vfid,
		fabric->event_arg.swp_vfid);
}

/*
 *   Fabric is being deleted, awaiting vport delete completions.
 */
static void
bfa_fcs_fabric_sm_deleting(struct bfa_fcs_fabric_s *fabric,
			   enum bfa_fcs_fabric_event event)
{
	bfa_trc(fabric->fcs, fabric->bport.port_cfg.pwwn);
	bfa_trc(fabric->fcs, event);

	switch (event) {
	case BFA_FCS_FABRIC_SM_DELCOMP:
		bfa_sm_set_state(fabric, bfa_fcs_fabric_sm_uninit);
		bfa_fcs_modexit_comp(fabric->fcs);
		break;

	case BFA_FCS_FABRIC_SM_LINK_UP:
		break;

	case BFA_FCS_FABRIC_SM_LINK_DOWN:
		bfa_fcs_fabric_notify_offline(fabric);
		break;

	default:
		bfa_sm_fault(fabric->fcs, event);
	}
}



/*
 *  fcs_fabric_private fabric private functions
 */

static void
bfa_fcs_fabric_init(struct bfa_fcs_fabric_s *fabric)
{
	struct bfa_lport_cfg_s *port_cfg = &fabric->bport.port_cfg;

	port_cfg->roles = BFA_LPORT_ROLE_FCP_IM;
	port_cfg->nwwn = bfa_ioc_get_nwwn(&fabric->fcs->bfa->ioc);
	port_cfg->pwwn = bfa_ioc_get_pwwn(&fabric->fcs->bfa->ioc);
}

/*
 * Port Symbolic Name Creation for base port.
 */
void
bfa_fcs_fabric_psymb_init(struct bfa_fcs_fabric_s *fabric)
{
	struct bfa_lport_cfg_s *port_cfg = &fabric->bport.port_cfg;
	char model[BFA_ADAPTER_MODEL_NAME_LEN] = {0};
	struct bfa_fcs_driver_info_s *driver_info = &fabric->fcs->driver_info;

	bfa_ioc_get_adapter_model(&fabric->fcs->bfa->ioc, model);

	/* Model name/number */
	strncpy((char *)&port_cfg->sym_name, model,
		BFA_FCS_PORT_SYMBNAME_MODEL_SZ);
	strncat((char *)&port_cfg->sym_name, BFA_FCS_PORT_SYMBNAME_SEPARATOR,
		sizeof(BFA_FCS_PORT_SYMBNAME_SEPARATOR));

	/* Driver Version */
	strncat((char *)&port_cfg->sym_name, (char *)driver_info->version,
		BFA_FCS_PORT_SYMBNAME_VERSION_SZ);
	strncat((char *)&port_cfg->sym_name, BFA_FCS_PORT_SYMBNAME_SEPARATOR,
		sizeof(BFA_FCS_PORT_SYMBNAME_SEPARATOR));

	/* Host machine name */
	strncat((char *)&port_cfg->sym_name,
		(char *)driver_info->host_machine_name,
		BFA_FCS_PORT_SYMBNAME_MACHINENAME_SZ);
	strncat((char *)&port_cfg->sym_name, BFA_FCS_PORT_SYMBNAME_SEPARATOR,
		sizeof(BFA_FCS_PORT_SYMBNAME_SEPARATOR));

	/*
	 * Host OS Info :
	 * If OS Patch Info is not there, do not truncate any bytes from the
	 * OS name string and instead copy the entire OS info string (64 bytes).
	 */
	if (driver_info->host_os_patch[0] == '\0') {
		strncat((char *)&port_cfg->sym_name,
			(char *)driver_info->host_os_name,
			BFA_FCS_OS_STR_LEN);
		strncat((char *)&port_cfg->sym_name,
			BFA_FCS_PORT_SYMBNAME_SEPARATOR,
			sizeof(BFA_FCS_PORT_SYMBNAME_SEPARATOR));
	} else {
		strncat((char *)&port_cfg->sym_name,
			(char *)driver_info->host_os_name,
			BFA_FCS_PORT_SYMBNAME_OSINFO_SZ);
		strncat((char *)&port_cfg->sym_name,
			BFA_FCS_PORT_SYMBNAME_SEPARATOR,
			sizeof(BFA_FCS_PORT_SYMBNAME_SEPARATOR));

		/* Append host OS Patch Info */
		strncat((char *)&port_cfg->sym_name,
			(char *)driver_info->host_os_patch,
			BFA_FCS_PORT_SYMBNAME_OSPATCH_SZ);
	}

	/* null terminate */
	port_cfg->sym_name.symname[BFA_SYMNAME_MAXLEN - 1] = 0;
>>>>>>> c8ddb271
}

/*
 * bfa lps login completion callback
 */
void
bfa_cb_lps_flogi_comp(void *bfad, void *uarg, bfa_status_t status)
{
	struct bfa_fcs_fabric_s *fabric = uarg;

	bfa_trc(fabric->fcs, fabric->bport.port_cfg.pwwn);
	bfa_trc(fabric->fcs, status);

	switch (status) {
	case BFA_STATUS_OK:
		fabric->stats.flogi_accepts++;
		break;

	case BFA_STATUS_INVALID_MAC:
		/* Only for CNA */
		fabric->stats.flogi_acc_err++;
		bfa_sm_send_event(fabric, BFA_FCS_FABRIC_SM_RETRY_OP);

		return;

	case BFA_STATUS_EPROTOCOL:
		switch (bfa_lps_get_extstatus(fabric->lps)) {
		case BFA_EPROTO_BAD_ACCEPT:
			fabric->stats.flogi_acc_err++;
			break;

		case BFA_EPROTO_UNKNOWN_RSP:
			fabric->stats.flogi_unknown_rsp++;
			break;

		default:
			break;
		}
		bfa_sm_send_event(fabric, BFA_FCS_FABRIC_SM_RETRY_OP);

		return;

	case BFA_STATUS_FABRIC_RJT:
		fabric->stats.flogi_rejects++;
		bfa_sm_send_event(fabric, BFA_FCS_FABRIC_SM_RETRY_OP);
		return;

	default:
		fabric->stats.flogi_rsp_err++;
		bfa_sm_send_event(fabric, BFA_FCS_FABRIC_SM_RETRY_OP);
		return;
	}

	fabric->bb_credit = bfa_lps_get_peer_bbcredit(fabric->lps);
	bfa_trc(fabric->fcs, fabric->bb_credit);

	if (!bfa_lps_is_brcd_fabric(fabric->lps))
		fabric->fabric_name =  bfa_lps_get_peer_nwwn(fabric->lps);

	/*
	 * Check port type. It should be 1 = F-port.
	 */
	if (bfa_lps_is_fport(fabric->lps)) {
		fabric->bport.pid = bfa_lps_get_pid(fabric->lps);
		fabric->is_npiv = bfa_lps_is_npiv_en(fabric->lps);
		fabric->is_auth = bfa_lps_is_authreq(fabric->lps);
		bfa_sm_send_event(fabric, BFA_FCS_FABRIC_SM_CONT_OP);
	} else {
		/*
		 * Nport-2-Nport direct attached
		 */
		fabric->bport.port_topo.pn2n.rem_port_wwn =
			bfa_lps_get_peer_pwwn(fabric->lps);
		bfa_sm_send_event(fabric, BFA_FCS_FABRIC_SM_NO_FABRIC);
	}

	bfa_trc(fabric->fcs, fabric->bport.pid);
	bfa_trc(fabric->fcs, fabric->is_npiv);
	bfa_trc(fabric->fcs, fabric->is_auth);
}
/*
 *		Allocate and send FLOGI.
 */
static void
bfa_fcs_fabric_login(struct bfa_fcs_fabric_s *fabric)
{
	struct bfa_s		*bfa = fabric->fcs->bfa;
	struct bfa_lport_cfg_s	*pcfg = &fabric->bport.port_cfg;
	u8			alpa = 0;

	if (bfa_fcport_get_topology(bfa) == BFA_PORT_TOPOLOGY_LOOP)
		alpa = bfa_fcport_get_myalpa(bfa);

	bfa_lps_flogi(fabric->lps, fabric, alpa, bfa_fcport_get_maxfrsize(bfa),
		      pcfg->pwwn, pcfg->nwwn, fabric->auth_reqd);

	fabric->stats.flogi_sent++;
}

static void
bfa_fcs_fabric_notify_online(struct bfa_fcs_fabric_s *fabric)
{
	struct bfa_fcs_vport_s *vport;
	struct list_head	      *qe, *qen;

	bfa_trc(fabric->fcs, fabric->fabric_name);

	bfa_fcs_fabric_set_opertype(fabric);
	fabric->stats.fabric_onlines++;

	/*
	 * notify online event to base and then virtual ports
	 */
	bfa_fcs_lport_online(&fabric->bport);

	list_for_each_safe(qe, qen, &fabric->vport_q) {
		vport = (struct bfa_fcs_vport_s *) qe;
		bfa_fcs_vport_online(vport);
	}
}

static void
bfa_fcs_fabric_notify_offline(struct bfa_fcs_fabric_s *fabric)
{
	struct bfa_fcs_vport_s *vport;
	struct list_head	      *qe, *qen;

	bfa_trc(fabric->fcs, fabric->fabric_name);
	fabric->stats.fabric_offlines++;

	/*
	 * notify offline event first to vports and then base port.
	 */
	list_for_each_safe(qe, qen, &fabric->vport_q) {
		vport = (struct bfa_fcs_vport_s *) qe;
		bfa_fcs_vport_offline(vport);
	}

	bfa_fcs_lport_offline(&fabric->bport);

	fabric->fabric_name = 0;
	fabric->fabric_ip_addr[0] = 0;
}

static void
bfa_fcs_fabric_delay(void *cbarg)
{
	struct bfa_fcs_fabric_s *fabric = cbarg;

	bfa_sm_send_event(fabric, BFA_FCS_FABRIC_SM_DELAYED);
}

/*
 * Delete all vports and wait for vport delete completions.
 */
static void
bfa_fcs_fabric_delete(struct bfa_fcs_fabric_s *fabric)
{
	struct bfa_fcs_vport_s *vport;
	struct list_head	      *qe, *qen;

	list_for_each_safe(qe, qen, &fabric->vport_q) {
		vport = (struct bfa_fcs_vport_s *) qe;
		bfa_fcs_vport_fcs_delete(vport);
	}

	bfa_fcs_lport_delete(&fabric->bport);
	bfa_wc_wait(&fabric->wc);
}

static void
bfa_fcs_fabric_delete_comp(void *cbarg)
{
	struct bfa_fcs_fabric_s *fabric = cbarg;

	bfa_sm_send_event(fabric, BFA_FCS_FABRIC_SM_DELCOMP);
}

/*
 *  fcs_fabric_public fabric public functions
 */

/*
 * Attach time initialization.
 */
void
bfa_fcs_fabric_attach(struct bfa_fcs_s *fcs)
{
	struct bfa_fcs_fabric_s *fabric;

	fabric = &fcs->fabric;
	memset(fabric, 0, sizeof(struct bfa_fcs_fabric_s));

	/*
	 * Initialize base fabric.
	 */
	fabric->fcs = fcs;
	INIT_LIST_HEAD(&fabric->vport_q);
	INIT_LIST_HEAD(&fabric->vf_q);
	fabric->lps = bfa_lps_alloc(fcs->bfa);
	bfa_assert(fabric->lps);

	/*
	 * Initialize fabric delete completion handler. Fabric deletion is
	 * complete when the last vport delete is complete.
	 */
	bfa_wc_init(&fabric->wc, bfa_fcs_fabric_delete_comp, fabric);
	bfa_wc_up(&fabric->wc); /* For the base port */

	bfa_sm_set_state(fabric, bfa_fcs_fabric_sm_uninit);
	bfa_fcs_lport_attach(&fabric->bport, fabric->fcs, FC_VF_ID_NULL, NULL);
}


/**
 *  fcs_fabric_private fabric private functions
 */

static void
bfa_fcs_fabric_init(struct bfa_fcs_fabric_s *fabric)
{
	struct bfa_lport_cfg_s *port_cfg = &fabric->bport.port_cfg;

	port_cfg->roles = BFA_LPORT_ROLE_FCP_IM;
	port_cfg->nwwn = bfa_ioc_get_nwwn(&fabric->fcs->bfa->ioc);
	port_cfg->pwwn = bfa_ioc_get_pwwn(&fabric->fcs->bfa->ioc);
}

/**
 * Port Symbolic Name Creation for base port.
 */
void
<<<<<<< HEAD
bfa_fcs_fabric_psymb_init(struct bfa_fcs_fabric_s *fabric)
{
	struct bfa_lport_cfg_s *port_cfg = &fabric->bport.port_cfg;
	char model[BFA_ADAPTER_MODEL_NAME_LEN] = {0};
	struct bfa_fcs_driver_info_s *driver_info = &fabric->fcs->driver_info;

	bfa_ioc_get_adapter_model(&fabric->fcs->bfa->ioc, model);

	/* Model name/number */
	strncpy((char *)&port_cfg->sym_name, model,
		BFA_FCS_PORT_SYMBNAME_MODEL_SZ);
	strncat((char *)&port_cfg->sym_name, BFA_FCS_PORT_SYMBNAME_SEPARATOR,
		sizeof(BFA_FCS_PORT_SYMBNAME_SEPARATOR));

	/* Driver Version */
	strncat((char *)&port_cfg->sym_name, (char *)driver_info->version,
		BFA_FCS_PORT_SYMBNAME_VERSION_SZ);
	strncat((char *)&port_cfg->sym_name, BFA_FCS_PORT_SYMBNAME_SEPARATOR,
		sizeof(BFA_FCS_PORT_SYMBNAME_SEPARATOR));

	/* Host machine name */
	strncat((char *)&port_cfg->sym_name,
		(char *)driver_info->host_machine_name,
		BFA_FCS_PORT_SYMBNAME_MACHINENAME_SZ);
	strncat((char *)&port_cfg->sym_name, BFA_FCS_PORT_SYMBNAME_SEPARATOR,
		sizeof(BFA_FCS_PORT_SYMBNAME_SEPARATOR));

	/*
	 * Host OS Info :
	 * If OS Patch Info is not there, do not truncate any bytes from the
	 * OS name string and instead copy the entire OS info string (64 bytes).
	 */
	if (driver_info->host_os_patch[0] == '\0') {
		strncat((char *)&port_cfg->sym_name,
			(char *)driver_info->host_os_name,
			BFA_FCS_OS_STR_LEN);
		strncat((char *)&port_cfg->sym_name,
			BFA_FCS_PORT_SYMBNAME_SEPARATOR,
			sizeof(BFA_FCS_PORT_SYMBNAME_SEPARATOR));
	} else {
		strncat((char *)&port_cfg->sym_name,
			(char *)driver_info->host_os_name,
			BFA_FCS_PORT_SYMBNAME_OSINFO_SZ);
		strncat((char *)&port_cfg->sym_name,
			BFA_FCS_PORT_SYMBNAME_SEPARATOR,
			sizeof(BFA_FCS_PORT_SYMBNAME_SEPARATOR));

		/* Append host OS Patch Info */
		strncat((char *)&port_cfg->sym_name,
			(char *)driver_info->host_os_patch,
			BFA_FCS_PORT_SYMBNAME_OSPATCH_SZ);
	}

	/* null terminate */
	port_cfg->sym_name.symname[BFA_SYMNAME_MAXLEN - 1] = 0;
}

/**
 * bfa lps login completion callback
 */
void
bfa_cb_lps_flogi_comp(void *bfad, void *uarg, bfa_status_t status)
{
	struct bfa_fcs_fabric_s *fabric = uarg;

	bfa_trc(fabric->fcs, fabric->bport.port_cfg.pwwn);
	bfa_trc(fabric->fcs, status);

	switch (status) {
	case BFA_STATUS_OK:
		fabric->stats.flogi_accepts++;
		break;

	case BFA_STATUS_INVALID_MAC:
		/* Only for CNA */
		fabric->stats.flogi_acc_err++;
		bfa_sm_send_event(fabric, BFA_FCS_FABRIC_SM_RETRY_OP);

		return;

	case BFA_STATUS_EPROTOCOL:
		switch (bfa_lps_get_extstatus(fabric->lps)) {
		case BFA_EPROTO_BAD_ACCEPT:
			fabric->stats.flogi_acc_err++;
			break;

		case BFA_EPROTO_UNKNOWN_RSP:
			fabric->stats.flogi_unknown_rsp++;
			break;

		default:
			break;
		}
		bfa_sm_send_event(fabric, BFA_FCS_FABRIC_SM_RETRY_OP);

		return;

	case BFA_STATUS_FABRIC_RJT:
		fabric->stats.flogi_rejects++;
		bfa_sm_send_event(fabric, BFA_FCS_FABRIC_SM_RETRY_OP);
		return;

	default:
		fabric->stats.flogi_rsp_err++;
		bfa_sm_send_event(fabric, BFA_FCS_FABRIC_SM_RETRY_OP);
		return;
	}

	fabric->bb_credit = bfa_lps_get_peer_bbcredit(fabric->lps);
	bfa_trc(fabric->fcs, fabric->bb_credit);

	if (!bfa_lps_is_brcd_fabric(fabric->lps))
		fabric->fabric_name =  bfa_lps_get_peer_nwwn(fabric->lps);

	/*
	 * Check port type. It should be 1 = F-port.
	 */
	if (bfa_lps_is_fport(fabric->lps)) {
		fabric->bport.pid = bfa_lps_get_pid(fabric->lps);
		fabric->is_npiv = bfa_lps_is_npiv_en(fabric->lps);
		fabric->is_auth = bfa_lps_is_authreq(fabric->lps);
		bfa_sm_send_event(fabric, BFA_FCS_FABRIC_SM_CONT_OP);
	} else {
		/*
		 * Nport-2-Nport direct attached
		 */
		fabric->bport.port_topo.pn2n.rem_port_wwn =
			bfa_lps_get_peer_pwwn(fabric->lps);
		bfa_sm_send_event(fabric, BFA_FCS_FABRIC_SM_NO_FABRIC);
	}

	bfa_trc(fabric->fcs, fabric->bport.pid);
	bfa_trc(fabric->fcs, fabric->is_npiv);
	bfa_trc(fabric->fcs, fabric->is_auth);
}
/**
 *		Allocate and send FLOGI.
 */
static void
bfa_fcs_fabric_login(struct bfa_fcs_fabric_s *fabric)
{
	struct bfa_s		*bfa = fabric->fcs->bfa;
	struct bfa_lport_cfg_s	*pcfg = &fabric->bport.port_cfg;
	u8			alpa = 0;

	if (bfa_fcport_get_topology(bfa) == BFA_PORT_TOPOLOGY_LOOP)
		alpa = bfa_fcport_get_myalpa(bfa);

	bfa_lps_flogi(fabric->lps, fabric, alpa, bfa_fcport_get_maxfrsize(bfa),
		      pcfg->pwwn, pcfg->nwwn, fabric->auth_reqd);

	fabric->stats.flogi_sent++;
}

static void
bfa_fcs_fabric_notify_online(struct bfa_fcs_fabric_s *fabric)
{
	struct bfa_fcs_vport_s *vport;
	struct list_head	      *qe, *qen;

	bfa_trc(fabric->fcs, fabric->fabric_name);

	bfa_fcs_fabric_set_opertype(fabric);
	fabric->stats.fabric_onlines++;

	/**
	 * notify online event to base and then virtual ports
	 */
	bfa_fcs_lport_online(&fabric->bport);

	list_for_each_safe(qe, qen, &fabric->vport_q) {
		vport = (struct bfa_fcs_vport_s *) qe;
		bfa_fcs_vport_online(vport);
	}
}

static void
bfa_fcs_fabric_notify_offline(struct bfa_fcs_fabric_s *fabric)
{
	struct bfa_fcs_vport_s *vport;
	struct list_head	      *qe, *qen;

	bfa_trc(fabric->fcs, fabric->fabric_name);
	fabric->stats.fabric_offlines++;

	/**
	 * notify offline event first to vports and then base port.
	 */
	list_for_each_safe(qe, qen, &fabric->vport_q) {
		vport = (struct bfa_fcs_vport_s *) qe;
		bfa_fcs_vport_offline(vport);
	}

	bfa_fcs_lport_offline(&fabric->bport);

	fabric->fabric_name = 0;
	fabric->fabric_ip_addr[0] = 0;
}

static void
bfa_fcs_fabric_delay(void *cbarg)
{
	struct bfa_fcs_fabric_s *fabric = cbarg;

	bfa_sm_send_event(fabric, BFA_FCS_FABRIC_SM_DELAYED);
}

/**
 * Delete all vports and wait for vport delete completions.
 */
static void
bfa_fcs_fabric_delete(struct bfa_fcs_fabric_s *fabric)
{
	struct bfa_fcs_vport_s *vport;
	struct list_head	      *qe, *qen;

	list_for_each_safe(qe, qen, &fabric->vport_q) {
		vport = (struct bfa_fcs_vport_s *) qe;
		bfa_fcs_vport_fcs_delete(vport);
	}

	bfa_fcs_lport_delete(&fabric->bport);
	bfa_wc_wait(&fabric->wc);
}

static void
bfa_fcs_fabric_delete_comp(void *cbarg)
{
	struct bfa_fcs_fabric_s *fabric = cbarg;

	bfa_sm_send_event(fabric, BFA_FCS_FABRIC_SM_DELCOMP);
}

/**
 *  fcs_fabric_public fabric public functions
 */

/**
 * Attach time initialization.
 */
void
bfa_fcs_fabric_attach(struct bfa_fcs_s *fcs)
{
	struct bfa_fcs_fabric_s *fabric;

	fabric = &fcs->fabric;
	bfa_os_memset(fabric, 0, sizeof(struct bfa_fcs_fabric_s));

	/**
	 * Initialize base fabric.
	 */
	fabric->fcs = fcs;
	INIT_LIST_HEAD(&fabric->vport_q);
	INIT_LIST_HEAD(&fabric->vf_q);
	fabric->lps = bfa_lps_alloc(fcs->bfa);
	bfa_assert(fabric->lps);

	/**
	 * Initialize fabric delete completion handler. Fabric deletion is
	 * complete when the last vport delete is complete.
	 */
	bfa_wc_init(&fabric->wc, bfa_fcs_fabric_delete_comp, fabric);
	bfa_wc_up(&fabric->wc); /* For the base port */

	bfa_sm_set_state(fabric, bfa_fcs_fabric_sm_uninit);
	bfa_fcs_lport_attach(&fabric->bport, fabric->fcs, FC_VF_ID_NULL, NULL);
}

void
bfa_fcs_fabric_modinit(struct bfa_fcs_s *fcs)
{
	bfa_sm_send_event(&fcs->fabric, BFA_FCS_FABRIC_SM_CREATE);
	bfa_trc(fcs, 0);
}

/**
 *   Module cleanup
 */
void
bfa_fcs_fabric_modexit(struct bfa_fcs_s *fcs)
{
	struct bfa_fcs_fabric_s *fabric;

	bfa_trc(fcs, 0);

	/**
	 * Cleanup base fabric.
	 */
	fabric = &fcs->fabric;
	bfa_lps_delete(fabric->lps);
	bfa_sm_send_event(fabric, BFA_FCS_FABRIC_SM_DELETE);
}

/**
=======
bfa_fcs_fabric_modinit(struct bfa_fcs_s *fcs)
{
	bfa_sm_send_event(&fcs->fabric, BFA_FCS_FABRIC_SM_CREATE);
	bfa_trc(fcs, 0);
}

/*
 *   Module cleanup
 */
void
bfa_fcs_fabric_modexit(struct bfa_fcs_s *fcs)
{
	struct bfa_fcs_fabric_s *fabric;

	bfa_trc(fcs, 0);

	/*
	 * Cleanup base fabric.
	 */
	fabric = &fcs->fabric;
	bfa_lps_delete(fabric->lps);
	bfa_sm_send_event(fabric, BFA_FCS_FABRIC_SM_DELETE);
}

/*
>>>>>>> c8ddb271
 * Fabric module start -- kick starts FCS actions
 */
void
bfa_fcs_fabric_modstart(struct bfa_fcs_s *fcs)
{
	struct bfa_fcs_fabric_s *fabric;

	bfa_trc(fcs, 0);
	fabric = &fcs->fabric;
	bfa_sm_send_event(fabric, BFA_FCS_FABRIC_SM_START);
}

<<<<<<< HEAD
/**
=======
/*
>>>>>>> c8ddb271
 *   Suspend fabric activity as part of driver suspend.
 */
void
bfa_fcs_fabric_modsusp(struct bfa_fcs_s *fcs)
{
}

bfa_boolean_t
bfa_fcs_fabric_is_loopback(struct bfa_fcs_fabric_s *fabric)
{
	return bfa_sm_cmp_state(fabric, bfa_fcs_fabric_sm_loopback);
}

bfa_boolean_t
bfa_fcs_fabric_is_auth_failed(struct bfa_fcs_fabric_s *fabric)
{
	return bfa_sm_cmp_state(fabric, bfa_fcs_fabric_sm_auth_failed);
}

enum bfa_port_type
bfa_fcs_fabric_port_type(struct bfa_fcs_fabric_s *fabric)
{
	return fabric->oper_type;
}

<<<<<<< HEAD
/**
=======
/*
>>>>>>> c8ddb271
 *   Link up notification from BFA physical port module.
 */
void
bfa_fcs_fabric_link_up(struct bfa_fcs_fabric_s *fabric)
{
	bfa_trc(fabric->fcs, fabric->bport.port_cfg.pwwn);
	bfa_sm_send_event(fabric, BFA_FCS_FABRIC_SM_LINK_UP);
}

<<<<<<< HEAD
/**
=======
/*
>>>>>>> c8ddb271
 *   Link down notification from BFA physical port module.
 */
void
bfa_fcs_fabric_link_down(struct bfa_fcs_fabric_s *fabric)
{
	bfa_trc(fabric->fcs, fabric->bport.port_cfg.pwwn);
	bfa_sm_send_event(fabric, BFA_FCS_FABRIC_SM_LINK_DOWN);
}

<<<<<<< HEAD
/**
=======
/*
>>>>>>> c8ddb271
 *   A child vport is being created in the fabric.
 *
 *   Call from vport module at vport creation. A list of base port and vports
 *   belonging to a fabric is maintained to propagate link events.
 *
 *   param[in] fabric - Fabric instance. This can be a base fabric or vf.
 *   param[in] vport  - Vport being created.
 *
 *   @return None (always succeeds)
 */
void
bfa_fcs_fabric_addvport(struct bfa_fcs_fabric_s *fabric,
			struct bfa_fcs_vport_s *vport)
{
<<<<<<< HEAD
	/**
=======
	/*
>>>>>>> c8ddb271
	 * - add vport to fabric's vport_q
	 */
	bfa_trc(fabric->fcs, fabric->vf_id);

	list_add_tail(&vport->qe, &fabric->vport_q);
	fabric->num_vports++;
	bfa_wc_up(&fabric->wc);
}

<<<<<<< HEAD
/**
=======
/*
>>>>>>> c8ddb271
 *   A child vport is being deleted from fabric.
 *
 *   Vport is being deleted.
 */
void
bfa_fcs_fabric_delvport(struct bfa_fcs_fabric_s *fabric,
			struct bfa_fcs_vport_s *vport)
{
	list_del(&vport->qe);
	fabric->num_vports--;
	bfa_wc_down(&fabric->wc);
}

<<<<<<< HEAD
/**
=======
/*
>>>>>>> c8ddb271
 *   Base port is deleted.
 */
void
bfa_fcs_fabric_port_delete_comp(struct bfa_fcs_fabric_s *fabric)
{
	bfa_wc_down(&fabric->wc);
}


<<<<<<< HEAD
/**
=======
/*
>>>>>>> c8ddb271
 *    Check if fabric is online.
 *
 *   param[in] fabric - Fabric instance. This can be a base fabric or vf.
 *
 *   @return  TRUE/FALSE
 */
int
bfa_fcs_fabric_is_online(struct bfa_fcs_fabric_s *fabric)
{
	return bfa_sm_cmp_state(fabric, bfa_fcs_fabric_sm_online);
}

<<<<<<< HEAD
/**
=======
/*
>>>>>>> c8ddb271
 *	brief
 *
 */
bfa_status_t
bfa_fcs_fabric_addvf(struct bfa_fcs_fabric_s *vf, struct bfa_fcs_s *fcs,
		     struct bfa_lport_cfg_s *port_cfg, struct bfad_vf_s *vf_drv)
{
	bfa_sm_set_state(vf, bfa_fcs_fabric_sm_uninit);
	return BFA_STATUS_OK;
}

<<<<<<< HEAD
/**
=======
/*
>>>>>>> c8ddb271
 * Lookup for a vport withing a fabric given its pwwn
 */
struct bfa_fcs_vport_s *
bfa_fcs_fabric_vport_lookup(struct bfa_fcs_fabric_s *fabric, wwn_t pwwn)
{
	struct bfa_fcs_vport_s *vport;
	struct list_head	      *qe;

	list_for_each(qe, &fabric->vport_q) {
		vport = (struct bfa_fcs_vport_s *) qe;
		if (bfa_fcs_lport_get_pwwn(&vport->lport) == pwwn)
			return vport;
	}

	return NULL;
}

<<<<<<< HEAD
/**
=======
/*
>>>>>>> c8ddb271
 *    In a given fabric, return the number of lports.
 *
 *   param[in] fabric - Fabric instance. This can be a base fabric or vf.
 *
 *   @return : 1 or more.
 */
u16
bfa_fcs_fabric_vport_count(struct bfa_fcs_fabric_s *fabric)
{
	return fabric->num_vports;
}

/*
 *  Get OUI of the attached switch.
 *
 *  Note : Use of this function should be avoided as much as possible.
 *         This function should be used only if there is any requirement
*          to check for FOS version below 6.3.
 *         To check if the attached fabric is a brocade fabric, use
 *         bfa_lps_is_brcd_fabric() which works for FOS versions 6.3
 *         or above only.
 */

u16
bfa_fcs_fabric_get_switch_oui(struct bfa_fcs_fabric_s *fabric)
{
	wwn_t fab_nwwn;
	u8 *tmp;
	u16 oui;

	fab_nwwn = bfa_lps_get_peer_nwwn(fabric->lps);

	tmp = (u8 *)&fab_nwwn;
	oui = (tmp[3] << 8) | tmp[4];

	return oui;
}
<<<<<<< HEAD
/**
=======
/*
>>>>>>> c8ddb271
 *		Unsolicited frame receive handling.
 */
void
bfa_fcs_fabric_uf_recv(struct bfa_fcs_fabric_s *fabric, struct fchs_s *fchs,
		       u16 len)
{
	u32	pid = fchs->d_id;
	struct bfa_fcs_vport_s *vport;
	struct list_head	      *qe;
	struct fc_els_cmd_s *els_cmd = (struct fc_els_cmd_s *) (fchs + 1);
	struct fc_logi_s *flogi = (struct fc_logi_s *) els_cmd;

	bfa_trc(fabric->fcs, len);
	bfa_trc(fabric->fcs, pid);

<<<<<<< HEAD
	/**
=======
	/*
>>>>>>> c8ddb271
	 * Look for our own FLOGI frames being looped back. This means an
	 * external loopback cable is in place. Our own FLOGI frames are
	 * sometimes looped back when switch port gets temporarily bypassed.
	 */
	if ((pid == bfa_os_ntoh3b(FC_FABRIC_PORT)) &&
	    (els_cmd->els_code == FC_ELS_FLOGI) &&
	    (flogi->port_name == bfa_fcs_lport_get_pwwn(&fabric->bport))) {
		bfa_sm_send_event(fabric, BFA_FCS_FABRIC_SM_LOOPBACK);
		return;
	}

<<<<<<< HEAD
	/**
=======
	/*
>>>>>>> c8ddb271
	 * FLOGI/EVFP exchanges should be consumed by base fabric.
	 */
	if (fchs->d_id == bfa_os_hton3b(FC_FABRIC_PORT)) {
		bfa_trc(fabric->fcs, pid);
		bfa_fcs_fabric_process_uf(fabric, fchs, len);
		return;
	}

	if (fabric->bport.pid == pid) {
<<<<<<< HEAD
		/**
=======
		/*
>>>>>>> c8ddb271
		 * All authentication frames should be routed to auth
		 */
		bfa_trc(fabric->fcs, els_cmd->els_code);
		if (els_cmd->els_code == FC_ELS_AUTH) {
			bfa_trc(fabric->fcs, els_cmd->els_code);
			return;
		}

		bfa_trc(fabric->fcs, *(u8 *) ((u8 *) fchs));
		bfa_fcs_lport_uf_recv(&fabric->bport, fchs, len);
		return;
	}

<<<<<<< HEAD
	/**
=======
	/*
>>>>>>> c8ddb271
	 * look for a matching local port ID
	 */
	list_for_each(qe, &fabric->vport_q) {
		vport = (struct bfa_fcs_vport_s *) qe;
		if (vport->lport.pid == pid) {
			bfa_fcs_lport_uf_recv(&vport->lport, fchs, len);
			return;
		}
	}
	bfa_trc(fabric->fcs, els_cmd->els_code);
	bfa_fcs_lport_uf_recv(&fabric->bport, fchs, len);
}

<<<<<<< HEAD
/**
=======
/*
>>>>>>> c8ddb271
 *		Unsolicited frames to be processed by fabric.
 */
static void
bfa_fcs_fabric_process_uf(struct bfa_fcs_fabric_s *fabric, struct fchs_s *fchs,
			  u16 len)
{
	struct fc_els_cmd_s *els_cmd = (struct fc_els_cmd_s *) (fchs + 1);

	bfa_trc(fabric->fcs, els_cmd->els_code);

	switch (els_cmd->els_code) {
	case FC_ELS_FLOGI:
		bfa_fcs_fabric_process_flogi(fabric, fchs, len);
		break;

	default:
		/*
		 * need to generate a LS_RJT
		 */
		break;
	}
}

<<<<<<< HEAD
/**
=======
/*
>>>>>>> c8ddb271
 *	Process	incoming FLOGI
 */
static void
bfa_fcs_fabric_process_flogi(struct bfa_fcs_fabric_s *fabric,
			struct fchs_s *fchs, u16 len)
{
	struct fc_logi_s *flogi = (struct fc_logi_s *) (fchs + 1);
	struct bfa_fcs_lport_s *bport = &fabric->bport;

	bfa_trc(fabric->fcs, fchs->s_id);

	fabric->stats.flogi_rcvd++;
	/*
	 * Check port type. It should be 0 = n-port.
	 */
	if (flogi->csp.port_type) {
		/*
		 * @todo: may need to send a LS_RJT
		 */
		bfa_trc(fabric->fcs, flogi->port_name);
		fabric->stats.flogi_rejected++;
		return;
	}

<<<<<<< HEAD
	fabric->bb_credit = bfa_os_ntohs(flogi->csp.bbcred);
=======
	fabric->bb_credit = be16_to_cpu(flogi->csp.bbcred);
>>>>>>> c8ddb271
	bport->port_topo.pn2n.rem_port_wwn = flogi->port_name;
	bport->port_topo.pn2n.reply_oxid = fchs->ox_id;

	/*
	 * Send a Flogi Acc
	 */
	bfa_fcs_fabric_send_flogi_acc(fabric);
	bfa_sm_send_event(fabric, BFA_FCS_FABRIC_SM_NO_FABRIC);
}

static void
bfa_fcs_fabric_send_flogi_acc(struct bfa_fcs_fabric_s *fabric)
{
	struct bfa_lport_cfg_s *pcfg = &fabric->bport.port_cfg;
	struct bfa_fcs_lport_n2n_s *n2n_port = &fabric->bport.port_topo.pn2n;
	struct bfa_s	  *bfa = fabric->fcs->bfa;
	struct bfa_fcxp_s *fcxp;
	u16	reqlen;
	struct fchs_s	fchs;

	fcxp = bfa_fcs_fcxp_alloc(fabric->fcs);
<<<<<<< HEAD
	/**
=======
	/*
>>>>>>> c8ddb271
	 * Do not expect this failure -- expect remote node to retry
	 */
	if (!fcxp)
		return;

	reqlen = fc_flogi_acc_build(&fchs, bfa_fcxp_get_reqbuf(fcxp),
				    bfa_os_hton3b(FC_FABRIC_PORT),
				    n2n_port->reply_oxid, pcfg->pwwn,
				    pcfg->nwwn,
				    bfa_fcport_get_maxfrsize(bfa),
				    bfa_fcport_get_rx_bbcredit(bfa));

	bfa_fcxp_send(fcxp, NULL, fabric->vf_id, bfa_lps_get_tag(fabric->lps),
		      BFA_FALSE, FC_CLASS_3,
		      reqlen, &fchs, bfa_fcs_fabric_flogiacc_comp, fabric,
		      FC_MAX_PDUSZ, 0);
}

<<<<<<< HEAD
/**
=======
/*
>>>>>>> c8ddb271
 *   Flogi Acc completion callback.
 */
static void
bfa_fcs_fabric_flogiacc_comp(void *fcsarg, struct bfa_fcxp_s *fcxp, void *cbarg,
			     bfa_status_t status, u32 rsp_len,
			     u32 resid_len, struct fchs_s *rspfchs)
{
	struct bfa_fcs_fabric_s *fabric = cbarg;

	bfa_trc(fabric->fcs, status);
}

/*
 *
 * @param[in] fabric - fabric
 * @param[in] wwn_t - new fabric name
 *
 * @return - none
 */
void
bfa_fcs_fabric_set_fabric_name(struct bfa_fcs_fabric_s *fabric,
			       wwn_t fabric_name)
{
	struct bfad_s *bfad = (struct bfad_s *)fabric->fcs->bfad;
	char	pwwn_ptr[BFA_STRING_32];
	char	fwwn_ptr[BFA_STRING_32];

	bfa_trc(fabric->fcs, fabric_name);

	if (fabric->fabric_name == 0) {
		/*
		 * With BRCD switches, we don't get Fabric Name in FLOGI.
		 * Don't generate a fabric name change event in this case.
		 */
		fabric->fabric_name = fabric_name;
	} else {
		fabric->fabric_name = fabric_name;
		wwn2str(pwwn_ptr, bfa_fcs_lport_get_pwwn(&fabric->bport));
		wwn2str(fwwn_ptr,
			bfa_fcs_lport_get_fabric_name(&fabric->bport));
		BFA_LOG(KERN_WARNING, bfad, log_level,
			"Base port WWN = %s Fabric WWN = %s\n",
			pwwn_ptr, fwwn_ptr);
	}
}

<<<<<<< HEAD
/**
 *  fcs_vf_api virtual fabrics API
 */

/**
 * Enable VF mode.
 *
 * @param[in]		fcs		fcs module instance
 * @param[in]		vf_id		default vf_id of port, FC_VF_ID_NULL
 *					to use standard default vf_id of 1.
 *
 * @retval	BFA_STATUS_OK		vf mode is enabled
 * @retval	BFA_STATUS_BUSY		Port is active. Port must be disabled
 *					before VF mode can be enabled.
 */
bfa_status_t
bfa_fcs_vf_mode_enable(struct bfa_fcs_s *fcs, u16 vf_id)
{
	return BFA_STATUS_OK;
}

/**
 * Disable VF mode.
 *
 * @param[in]		fcs		fcs module instance
 *
 * @retval	BFA_STATUS_OK		vf mode is disabled
 * @retval	BFA_STATUS_BUSY		VFs are present and being used. All
 *					VFs must be deleted before disabling
 *					VF mode.
 */
bfa_status_t
bfa_fcs_vf_mode_disable(struct bfa_fcs_s *fcs)
{
	return BFA_STATUS_OK;
}

/**
 *  Create a new VF instance.
 *
 *  A new VF is created using the given VF configuration. A VF is identified
 *  by VF id. No duplicate VF creation is allowed with the same VF id. Once
 *  a VF is created, VF is automatically started after link initialization
 *  and EVFP exchange is completed.
 *
 *	param[in] vf	 -	FCS vf data structure. Memory is
 *				allocated by caller (driver)
 *	param[in] fcs	 -	FCS module
 *	param[in] vf_cfg -	VF configuration
 *	param[in] vf_drv -	Opaque handle back to the driver's
 *				virtual vf structure
 *
 *	retval BFA_STATUS_OK VF creation is successful
 *	retval BFA_STATUS_FAILED VF creation failed
 *	retval BFA_STATUS_EEXIST A VF exists with the given vf_id
 */
bfa_status_t
bfa_fcs_vf_create(bfa_fcs_vf_t *vf, struct bfa_fcs_s *fcs, u16 vf_id,
		  struct bfa_lport_cfg_s *port_cfg, struct bfad_vf_s *vf_drv)
{
	bfa_trc(fcs, vf_id);
	return BFA_STATUS_OK;
}

/**
 *	Use this function to delete a BFA VF object. VF object should
 *	be stopped before this function call.
 *
 *	param[in] vf - pointer to bfa_vf_t.
 *
 *	retval BFA_STATUS_OK	On vf deletion success
 *	retval BFA_STATUS_BUSY VF is not in a stopped state
 *	retval BFA_STATUS_INPROGRESS VF deletion in in progress
 */
bfa_status_t
bfa_fcs_vf_delete(bfa_fcs_vf_t *vf)
{
	bfa_trc(vf->fcs, vf->vf_id);
	return BFA_STATUS_OK;
}


/**
 *	Returns attributes of the given VF.
 *
 *	param[in]	vf	pointer to bfa_vf_t.
 *	param[out] vf_attr	vf attributes returned
 *
 *	return None
 */
void
bfa_fcs_vf_get_attr(bfa_fcs_vf_t *vf, struct bfa_vf_attr_s *vf_attr)
{
	bfa_trc(vf->fcs, vf->vf_id);
}

/**
 *	Return statistics associated with the given vf.
 *
 *	param[in] vf		pointer to bfa_vf_t.
 *	param[out] vf_stats	vf statistics returned
 *
 *	@return None
 */
void
bfa_fcs_vf_get_stats(bfa_fcs_vf_t *vf, struct bfa_vf_stats_s *vf_stats)
{
	bfa_os_memcpy(vf_stats, &vf->stats, sizeof(struct bfa_vf_stats_s));
}

/**
 *	clear statistics associated with the given vf.
 *
 *	param[in]	vf	pointer to bfa_vf_t.
 *
 *	@return None
 */
void
bfa_fcs_vf_clear_stats(bfa_fcs_vf_t *vf)
{
	bfa_os_memset(&vf->stats, 0, sizeof(struct bfa_vf_stats_s));
}

/**
=======
/*
>>>>>>> c8ddb271
 *	Returns FCS vf structure for a given vf_id.
 *
 *	param[in]	vf_id - VF_ID
 *
 *	return
 *	If lookup succeeds, retuns fcs vf object, otherwise returns NULL
 */
bfa_fcs_vf_t   *
bfa_fcs_vf_lookup(struct bfa_fcs_s *fcs, u16 vf_id)
{
	bfa_trc(fcs, vf_id);
	if (vf_id == FC_VF_ID_NULL)
		return &fcs->fabric;

	return NULL;
}

<<<<<<< HEAD
/**
 *	Return the list of VFs configured.
 *
 *	param[in]	fcs	fcs module instance
 *	param[out]	vf_ids	returned list of vf_ids
 *	param[in,out]	nvfs	in:size of vf_ids array,
 *				out:total elements present,
 *				actual elements returned is limited by the size
 *
 *	return Driver VF structure
 */
void
bfa_fcs_vf_list(struct bfa_fcs_s *fcs, u16 *vf_ids, int *nvfs)
{
	bfa_trc(fcs, *nvfs);
}

/**
 *	Return the list of all VFs visible from fabric.
 *
 *	param[in]	fcs	fcs module instance
 *	param[out]	vf_ids	returned list of vf_ids
 *	param[in,out]	nvfs	in:size of vf_ids array,
 *				out:total elements present,
 *				actual elements returned is limited by the size
 *
 *	return Driver VF structure
 */
void
bfa_fcs_vf_list_all(struct bfa_fcs_s *fcs, u16 *vf_ids, int *nvfs)
{
	bfa_trc(fcs, *nvfs);
}

/**
 *	Return the list of local logical ports present in the given VF.
 *
 *	param[in]	vf	vf for which logical ports are returned
 *	param[out]	lpwwn	returned logical port wwn list
 *	param[in,out]	nlports	in:size of lpwwn list;
 *				out:total elements present,
 *				actual elements returned is limited by the size
 */
void
bfa_fcs_vf_get_ports(bfa_fcs_vf_t *vf, wwn_t lpwwn[], int *nlports)
{
	struct list_head	*qe;
	struct bfa_fcs_vport_s *vport;
	int	i;
	struct bfa_fcs_s      *fcs;

	if (vf == NULL || lpwwn == NULL || *nlports == 0)
		return;

	fcs = vf->fcs;

	bfa_trc(fcs, vf->vf_id);
	bfa_trc(fcs, (u32) *nlports);

	i = 0;
	lpwwn[i++] = vf->bport.port_cfg.pwwn;

	list_for_each(qe, &vf->vport_q) {
		if (i >= *nlports)
			break;

		vport = (struct bfa_fcs_vport_s *) qe;
		lpwwn[i++] = vport->lport.port_cfg.pwwn;
	}

	bfa_trc(fcs, i);
	*nlports = i;
}

/**
=======
/*
>>>>>>> c8ddb271
 * BFA FCS PPORT ( physical port)
 */
static void
bfa_fcs_port_event_handler(void *cbarg, enum bfa_port_linkstate event)
{
	struct bfa_fcs_s      *fcs = cbarg;

	bfa_trc(fcs, event);

	switch (event) {
	case BFA_PORT_LINKUP:
		bfa_fcs_fabric_link_up(&fcs->fabric);
		break;

	case BFA_PORT_LINKDOWN:
		bfa_fcs_fabric_link_down(&fcs->fabric);
		break;

	default:
		bfa_assert(0);
	}
}

void
bfa_fcs_port_attach(struct bfa_fcs_s *fcs)
{
	bfa_fcport_event_register(fcs->bfa, bfa_fcs_port_event_handler, fcs);
}

<<<<<<< HEAD
/**
 * BFA FCS UF ( Unsolicited Frames)
 */

/**
=======
/*
 * BFA FCS UF ( Unsolicited Frames)
 */

/*
>>>>>>> c8ddb271
 *		BFA callback for unsolicited frame receive handler.
 *
 * @param[in]		cbarg		callback arg for receive handler
 * @param[in]		uf		unsolicited frame descriptor
 *
 * @return None
 */
static void
bfa_fcs_uf_recv(void *cbarg, struct bfa_uf_s *uf)
{
	struct bfa_fcs_s	*fcs = (struct bfa_fcs_s *) cbarg;
	struct fchs_s	*fchs = bfa_uf_get_frmbuf(uf);
	u16	len = bfa_uf_get_frmlen(uf);
	struct fc_vft_s *vft;
	struct bfa_fcs_fabric_s *fabric;

<<<<<<< HEAD
	/**
=======
	/*
>>>>>>> c8ddb271
	 * check for VFT header
	 */
	if (fchs->routing == FC_RTG_EXT_HDR &&
	    fchs->cat_info == FC_CAT_VFT_HDR) {
		bfa_stats(fcs, uf.tagged);
		vft = bfa_uf_get_frmbuf(uf);
		if (fcs->port_vfid == vft->vf_id)
			fabric = &fcs->fabric;
		else
			fabric = bfa_fcs_vf_lookup(fcs, (u16) vft->vf_id);

<<<<<<< HEAD
		/**
=======
		/*
>>>>>>> c8ddb271
		 * drop frame if vfid is unknown
		 */
		if (!fabric) {
			bfa_assert(0);
			bfa_stats(fcs, uf.vfid_unknown);
			bfa_uf_free(uf);
			return;
		}

<<<<<<< HEAD
		/**
=======
		/*
>>>>>>> c8ddb271
		 * skip vft header
		 */
		fchs = (struct fchs_s *) (vft + 1);
		len -= sizeof(struct fc_vft_s);

		bfa_trc(fcs, vft->vf_id);
	} else {
		bfa_stats(fcs, uf.untagged);
		fabric = &fcs->fabric;
	}

	bfa_trc(fcs, ((u32 *) fchs)[0]);
	bfa_trc(fcs, ((u32 *) fchs)[1]);
	bfa_trc(fcs, ((u32 *) fchs)[2]);
	bfa_trc(fcs, ((u32 *) fchs)[3]);
	bfa_trc(fcs, ((u32 *) fchs)[4]);
	bfa_trc(fcs, ((u32 *) fchs)[5]);
	bfa_trc(fcs, len);

	bfa_fcs_fabric_uf_recv(fabric, fchs, len);
	bfa_uf_free(uf);
}

void
bfa_fcs_uf_attach(struct bfa_fcs_s *fcs)
{
	bfa_uf_recv_register(fcs->bfa, bfa_fcs_uf_recv, fcs);
}<|MERGE_RESOLUTION|>--- conflicted
+++ resolved
@@ -22,11 +22,6 @@
 #include "bfa_fcs.h"
 #include "bfa_fcbuild.h"
 #include "bfad_drv.h"
-<<<<<<< HEAD
-
-BFA_TRC_FILE(FCS, FCS);
-=======
->>>>>>> c8ddb271
 
 BFA_TRC_FILE(FCS, FCS);
 
@@ -124,11 +119,7 @@
 	bfa_fcs_fabric_modstart(fcs);
 }
 
-<<<<<<< HEAD
-/**
-=======
-/*
->>>>>>> c8ddb271
+/*
  *	brief
  *		FCS driver details initialization.
  *
@@ -147,11 +138,7 @@
 	bfa_fcs_fabric_psymb_init(&fcs->fabric);
 }
 
-<<<<<<< HEAD
-/**
-=======
-/*
->>>>>>> c8ddb271
+/*
  *	brief
  *		FCS FDMI Driver Parameter Initialization
  *
@@ -167,11 +154,7 @@
 	fcs->fdmi_enabled = fdmi_enable;
 
 }
-<<<<<<< HEAD
-/**
-=======
-/*
->>>>>>> c8ddb271
+/*
  *	brief
  *		FCS instance cleanup and exit.
  *
@@ -207,14 +190,13 @@
 	fcs->trcmod = trcmod;
 }
 
-<<<<<<< HEAD
 void
 bfa_fcs_modexit_comp(struct bfa_fcs_s *fcs)
 {
 	bfa_wc_down(&fcs->wc);
 }
 
-/**
+/*
  * Fabric module implementation.
  */
 
@@ -250,11 +232,11 @@
 					 u32 rsp_len,
 					 u32 resid_len,
 					 struct fchs_s *rspfchs);
-/**
+/*
  *  fcs_fabric_sm fabric state machine functions
  */
 
-/**
+/*
  * Fabric state machine events
  */
 enum bfa_fcs_fabric_event {
@@ -304,527 +286,6 @@
 					   enum bfa_fcs_fabric_event event);
 static void	bfa_fcs_fabric_sm_deleting(struct bfa_fcs_fabric_s *fabric,
 					   enum bfa_fcs_fabric_event event);
-/**
- *   Beginning state before fabric creation.
- */
-static void
-bfa_fcs_fabric_sm_uninit(struct bfa_fcs_fabric_s *fabric,
-			 enum bfa_fcs_fabric_event event)
-{
-	bfa_trc(fabric->fcs, fabric->bport.port_cfg.pwwn);
-	bfa_trc(fabric->fcs, event);
-
-	switch (event) {
-	case BFA_FCS_FABRIC_SM_CREATE:
-		bfa_sm_set_state(fabric, bfa_fcs_fabric_sm_created);
-		bfa_fcs_fabric_init(fabric);
-		bfa_fcs_lport_init(&fabric->bport, &fabric->bport.port_cfg);
-		break;
-
-	case BFA_FCS_FABRIC_SM_LINK_UP:
-	case BFA_FCS_FABRIC_SM_LINK_DOWN:
-		break;
-
-	default:
-		bfa_sm_fault(fabric->fcs, event);
-	}
-}
-
-/**
- *   Beginning state before fabric creation.
- */
-static void
-bfa_fcs_fabric_sm_created(struct bfa_fcs_fabric_s *fabric,
-			  enum bfa_fcs_fabric_event event)
-{
-	bfa_trc(fabric->fcs, fabric->bport.port_cfg.pwwn);
-	bfa_trc(fabric->fcs, event);
-
-	switch (event) {
-	case BFA_FCS_FABRIC_SM_START:
-		if (bfa_fcport_is_linkup(fabric->fcs->bfa)) {
-			bfa_sm_set_state(fabric, bfa_fcs_fabric_sm_flogi);
-			bfa_fcs_fabric_login(fabric);
-		} else
-			bfa_sm_set_state(fabric, bfa_fcs_fabric_sm_linkdown);
-		break;
-
-	case BFA_FCS_FABRIC_SM_LINK_UP:
-	case BFA_FCS_FABRIC_SM_LINK_DOWN:
-		break;
-
-	case BFA_FCS_FABRIC_SM_DELETE:
-		bfa_sm_set_state(fabric, bfa_fcs_fabric_sm_uninit);
-		bfa_fcs_modexit_comp(fabric->fcs);
-		break;
-
-	default:
-		bfa_sm_fault(fabric->fcs, event);
-	}
-}
-
-/**
- *   Link is down, awaiting LINK UP event from port. This is also the
- *   first state at fabric creation.
- */
-static void
-bfa_fcs_fabric_sm_linkdown(struct bfa_fcs_fabric_s *fabric,
-			   enum bfa_fcs_fabric_event event)
-{
-	bfa_trc(fabric->fcs, fabric->bport.port_cfg.pwwn);
-	bfa_trc(fabric->fcs, event);
-
-	switch (event) {
-	case BFA_FCS_FABRIC_SM_LINK_UP:
-		bfa_sm_set_state(fabric, bfa_fcs_fabric_sm_flogi);
-		bfa_fcs_fabric_login(fabric);
-		break;
-
-	case BFA_FCS_FABRIC_SM_RETRY_OP:
-		break;
-
-	case BFA_FCS_FABRIC_SM_DELETE:
-		bfa_sm_set_state(fabric, bfa_fcs_fabric_sm_deleting);
-		bfa_fcs_fabric_delete(fabric);
-		break;
-
-	default:
-		bfa_sm_fault(fabric->fcs, event);
-	}
-}
-
-/**
- *   FLOGI is in progress, awaiting FLOGI reply.
- */
-static void
-bfa_fcs_fabric_sm_flogi(struct bfa_fcs_fabric_s *fabric,
-			enum bfa_fcs_fabric_event event)
-{
-	bfa_trc(fabric->fcs, fabric->bport.port_cfg.pwwn);
-	bfa_trc(fabric->fcs, event);
-
-	switch (event) {
-	case BFA_FCS_FABRIC_SM_CONT_OP:
-
-		bfa_fcport_set_tx_bbcredit(fabric->fcs->bfa,
-					   fabric->bb_credit);
-		fabric->fab_type = BFA_FCS_FABRIC_SWITCHED;
-
-		if (fabric->auth_reqd && fabric->is_auth) {
-			bfa_sm_set_state(fabric, bfa_fcs_fabric_sm_auth);
-			bfa_trc(fabric->fcs, event);
-		} else {
-			bfa_sm_set_state(fabric, bfa_fcs_fabric_sm_online);
-			bfa_fcs_fabric_notify_online(fabric);
-		}
-		break;
-
-	case BFA_FCS_FABRIC_SM_RETRY_OP:
-		bfa_sm_set_state(fabric, bfa_fcs_fabric_sm_flogi_retry);
-		bfa_timer_start(fabric->fcs->bfa, &fabric->delay_timer,
-				bfa_fcs_fabric_delay, fabric,
-				BFA_FCS_FABRIC_RETRY_DELAY);
-		break;
-
-	case BFA_FCS_FABRIC_SM_LOOPBACK:
-		bfa_sm_set_state(fabric, bfa_fcs_fabric_sm_loopback);
-		bfa_lps_discard(fabric->lps);
-		bfa_fcs_fabric_set_opertype(fabric);
-		break;
-
-	case BFA_FCS_FABRIC_SM_NO_FABRIC:
-		fabric->fab_type = BFA_FCS_FABRIC_N2N;
-		bfa_fcport_set_tx_bbcredit(fabric->fcs->bfa,
-					   fabric->bb_credit);
-		bfa_fcs_fabric_notify_online(fabric);
-		bfa_sm_set_state(fabric, bfa_fcs_fabric_sm_nofabric);
-		break;
-
-	case BFA_FCS_FABRIC_SM_LINK_DOWN:
-		bfa_sm_set_state(fabric, bfa_fcs_fabric_sm_linkdown);
-		bfa_lps_discard(fabric->lps);
-		break;
-
-	case BFA_FCS_FABRIC_SM_DELETE:
-		bfa_sm_set_state(fabric, bfa_fcs_fabric_sm_deleting);
-		bfa_lps_discard(fabric->lps);
-		bfa_fcs_fabric_delete(fabric);
-		break;
-
-	default:
-		bfa_sm_fault(fabric->fcs, event);
-	}
-}
-
-
-static void
-bfa_fcs_fabric_sm_flogi_retry(struct bfa_fcs_fabric_s *fabric,
-			      enum bfa_fcs_fabric_event event)
-{
-	bfa_trc(fabric->fcs, fabric->bport.port_cfg.pwwn);
-	bfa_trc(fabric->fcs, event);
-
-	switch (event) {
-	case BFA_FCS_FABRIC_SM_DELAYED:
-		bfa_sm_set_state(fabric, bfa_fcs_fabric_sm_flogi);
-		bfa_fcs_fabric_login(fabric);
-		break;
-
-	case BFA_FCS_FABRIC_SM_LINK_DOWN:
-		bfa_sm_set_state(fabric, bfa_fcs_fabric_sm_linkdown);
-		bfa_timer_stop(&fabric->delay_timer);
-		break;
-
-	case BFA_FCS_FABRIC_SM_DELETE:
-		bfa_sm_set_state(fabric, bfa_fcs_fabric_sm_deleting);
-		bfa_timer_stop(&fabric->delay_timer);
-		bfa_fcs_fabric_delete(fabric);
-		break;
-
-	default:
-		bfa_sm_fault(fabric->fcs, event);
-	}
-}
-
-/**
- *   Authentication is in progress, awaiting authentication results.
- */
-static void
-bfa_fcs_fabric_sm_auth(struct bfa_fcs_fabric_s *fabric,
-		       enum bfa_fcs_fabric_event event)
-{
-	bfa_trc(fabric->fcs, fabric->bport.port_cfg.pwwn);
-	bfa_trc(fabric->fcs, event);
-
-	switch (event) {
-	case BFA_FCS_FABRIC_SM_AUTH_FAILED:
-		bfa_sm_set_state(fabric, bfa_fcs_fabric_sm_auth_failed);
-		bfa_lps_discard(fabric->lps);
-		break;
-
-	case BFA_FCS_FABRIC_SM_AUTH_SUCCESS:
-		bfa_sm_set_state(fabric, bfa_fcs_fabric_sm_online);
-		bfa_fcs_fabric_notify_online(fabric);
-		break;
-
-	case BFA_FCS_FABRIC_SM_PERF_EVFP:
-		bfa_sm_set_state(fabric, bfa_fcs_fabric_sm_evfp);
-		break;
-
-	case BFA_FCS_FABRIC_SM_LINK_DOWN:
-		bfa_sm_set_state(fabric, bfa_fcs_fabric_sm_linkdown);
-		bfa_lps_discard(fabric->lps);
-		break;
-
-	case BFA_FCS_FABRIC_SM_DELETE:
-		bfa_sm_set_state(fabric, bfa_fcs_fabric_sm_deleting);
-		bfa_fcs_fabric_delete(fabric);
-		break;
-
-	default:
-		bfa_sm_fault(fabric->fcs, event);
-	}
-}
-
-/**
- *   Authentication failed
- */
-static void
-bfa_fcs_fabric_sm_auth_failed(struct bfa_fcs_fabric_s *fabric,
-			      enum bfa_fcs_fabric_event event)
-{
-	bfa_trc(fabric->fcs, fabric->bport.port_cfg.pwwn);
-	bfa_trc(fabric->fcs, event);
-
-	switch (event) {
-	case BFA_FCS_FABRIC_SM_LINK_DOWN:
-		bfa_sm_set_state(fabric, bfa_fcs_fabric_sm_linkdown);
-		bfa_fcs_fabric_notify_offline(fabric);
-		break;
-
-	case BFA_FCS_FABRIC_SM_DELETE:
-		bfa_sm_set_state(fabric, bfa_fcs_fabric_sm_deleting);
-		bfa_fcs_fabric_delete(fabric);
-		break;
-
-	default:
-		bfa_sm_fault(fabric->fcs, event);
-	}
-}
-
-/**
- *   Port is in loopback mode.
- */
-static void
-bfa_fcs_fabric_sm_loopback(struct bfa_fcs_fabric_s *fabric,
-			   enum bfa_fcs_fabric_event event)
-{
-	bfa_trc(fabric->fcs, fabric->bport.port_cfg.pwwn);
-	bfa_trc(fabric->fcs, event);
-
-	switch (event) {
-	case BFA_FCS_FABRIC_SM_LINK_DOWN:
-		bfa_sm_set_state(fabric, bfa_fcs_fabric_sm_linkdown);
-		bfa_fcs_fabric_notify_offline(fabric);
-		break;
-
-	case BFA_FCS_FABRIC_SM_DELETE:
-		bfa_sm_set_state(fabric, bfa_fcs_fabric_sm_deleting);
-		bfa_fcs_fabric_delete(fabric);
-		break;
-
-	default:
-		bfa_sm_fault(fabric->fcs, event);
-	}
-}
-
-/**
- *   There is no attached fabric - private loop or NPort-to-NPort topology.
- */
-static void
-bfa_fcs_fabric_sm_nofabric(struct bfa_fcs_fabric_s *fabric,
-			   enum bfa_fcs_fabric_event event)
-{
-	bfa_trc(fabric->fcs, fabric->bport.port_cfg.pwwn);
-	bfa_trc(fabric->fcs, event);
-
-	switch (event) {
-	case BFA_FCS_FABRIC_SM_LINK_DOWN:
-		bfa_sm_set_state(fabric, bfa_fcs_fabric_sm_linkdown);
-		bfa_lps_discard(fabric->lps);
-		bfa_fcs_fabric_notify_offline(fabric);
-		break;
-
-	case BFA_FCS_FABRIC_SM_DELETE:
-		bfa_sm_set_state(fabric, bfa_fcs_fabric_sm_deleting);
-		bfa_fcs_fabric_delete(fabric);
-		break;
-
-	case BFA_FCS_FABRIC_SM_NO_FABRIC:
-		bfa_trc(fabric->fcs, fabric->bb_credit);
-		bfa_fcport_set_tx_bbcredit(fabric->fcs->bfa,
-					   fabric->bb_credit);
-		break;
-
-	default:
-		bfa_sm_fault(fabric->fcs, event);
-	}
-}
-
-/**
- *   Fabric is online - normal operating state.
- */
-static void
-bfa_fcs_fabric_sm_online(struct bfa_fcs_fabric_s *fabric,
-			 enum bfa_fcs_fabric_event event)
-{
-	bfa_trc(fabric->fcs, fabric->bport.port_cfg.pwwn);
-	bfa_trc(fabric->fcs, event);
-
-	switch (event) {
-	case BFA_FCS_FABRIC_SM_LINK_DOWN:
-		bfa_sm_set_state(fabric, bfa_fcs_fabric_sm_linkdown);
-		bfa_lps_discard(fabric->lps);
-		bfa_fcs_fabric_notify_offline(fabric);
-		break;
-
-	case BFA_FCS_FABRIC_SM_DELETE:
-		bfa_sm_set_state(fabric, bfa_fcs_fabric_sm_deleting);
-		bfa_fcs_fabric_delete(fabric);
-		break;
-
-	case BFA_FCS_FABRIC_SM_AUTH_FAILED:
-		bfa_sm_set_state(fabric, bfa_fcs_fabric_sm_auth_failed);
-		bfa_lps_discard(fabric->lps);
-		break;
-
-	case BFA_FCS_FABRIC_SM_AUTH_SUCCESS:
-		break;
-
-	default:
-		bfa_sm_fault(fabric->fcs, event);
-	}
-}
-
-/**
- *   Exchanging virtual fabric parameters.
- */
-static void
-bfa_fcs_fabric_sm_evfp(struct bfa_fcs_fabric_s *fabric,
-		       enum bfa_fcs_fabric_event event)
-{
-	bfa_trc(fabric->fcs, fabric->bport.port_cfg.pwwn);
-	bfa_trc(fabric->fcs, event);
-
-	switch (event) {
-	case BFA_FCS_FABRIC_SM_CONT_OP:
-		bfa_sm_set_state(fabric, bfa_fcs_fabric_sm_evfp_done);
-		break;
-
-	case BFA_FCS_FABRIC_SM_ISOLATE:
-		bfa_sm_set_state(fabric, bfa_fcs_fabric_sm_isolated);
-		break;
-
-	default:
-		bfa_sm_fault(fabric->fcs, event);
-	}
-}
-
-/**
- *   EVFP exchange complete and VFT tagging is enabled.
- */
-static void
-bfa_fcs_fabric_sm_evfp_done(struct bfa_fcs_fabric_s *fabric,
-			    enum bfa_fcs_fabric_event event)
-{
-	bfa_trc(fabric->fcs, fabric->bport.port_cfg.pwwn);
-	bfa_trc(fabric->fcs, event);
-}
-
-/**
- *   Port is isolated after EVFP exchange due to VF_ID mismatch (N and F).
- */
-static void
-bfa_fcs_fabric_sm_isolated(struct bfa_fcs_fabric_s *fabric,
-			   enum bfa_fcs_fabric_event event)
-{
-	struct bfad_s *bfad = (struct bfad_s *)fabric->fcs->bfad;
-	char	pwwn_ptr[BFA_STRING_32];
-
-	bfa_trc(fabric->fcs, fabric->bport.port_cfg.pwwn);
-	bfa_trc(fabric->fcs, event);
-	wwn2str(pwwn_ptr, fabric->bport.port_cfg.pwwn);
-
-	BFA_LOG(KERN_INFO, bfad, log_level,
-		"Port is isolated due to VF_ID mismatch. "
-		"PWWN: %s Port VF_ID: %04x switch port VF_ID: %04x.",
-		pwwn_ptr, fabric->fcs->port_vfid,
-		fabric->event_arg.swp_vfid);
-}
-
-/**
- *   Fabric is being deleted, awaiting vport delete completions.
- */
-static void
-bfa_fcs_fabric_sm_deleting(struct bfa_fcs_fabric_s *fabric,
-			   enum bfa_fcs_fabric_event event)
-{
-	bfa_trc(fabric->fcs, fabric->bport.port_cfg.pwwn);
-	bfa_trc(fabric->fcs, event);
-
-	switch (event) {
-	case BFA_FCS_FABRIC_SM_DELCOMP:
-		bfa_sm_set_state(fabric, bfa_fcs_fabric_sm_uninit);
-		bfa_fcs_modexit_comp(fabric->fcs);
-		break;
-
-	case BFA_FCS_FABRIC_SM_LINK_UP:
-		break;
-
-	case BFA_FCS_FABRIC_SM_LINK_DOWN:
-		bfa_fcs_fabric_notify_offline(fabric);
-		break;
-
-	default:
-		bfa_sm_fault(fabric->fcs, event);
-	}
-=======
-void
-bfa_fcs_modexit_comp(struct bfa_fcs_s *fcs)
-{
-	bfa_wc_down(&fcs->wc);
-}
-
-/*
- * Fabric module implementation.
- */
-
-#define BFA_FCS_FABRIC_RETRY_DELAY	(2000)	/* Milliseconds */
-#define BFA_FCS_FABRIC_CLEANUP_DELAY	(10000)	/* Milliseconds */
-
-#define bfa_fcs_fabric_set_opertype(__fabric) do {			\
-		if (bfa_fcport_get_topology((__fabric)->fcs->bfa)	\
-		    == BFA_PORT_TOPOLOGY_P2P)				\
-			(__fabric)->oper_type = BFA_PORT_TYPE_NPORT;	\
-		else							\
-			(__fabric)->oper_type = BFA_PORT_TYPE_NLPORT;	\
-} while (0)
-
-/*
- * forward declarations
- */
-static void bfa_fcs_fabric_init(struct bfa_fcs_fabric_s *fabric);
-static void bfa_fcs_fabric_login(struct bfa_fcs_fabric_s *fabric);
-static void bfa_fcs_fabric_notify_online(struct bfa_fcs_fabric_s *fabric);
-static void bfa_fcs_fabric_notify_offline(struct bfa_fcs_fabric_s *fabric);
-static void bfa_fcs_fabric_delay(void *cbarg);
-static void bfa_fcs_fabric_delete(struct bfa_fcs_fabric_s *fabric);
-static void bfa_fcs_fabric_delete_comp(void *cbarg);
-static void bfa_fcs_fabric_process_uf(struct bfa_fcs_fabric_s *fabric,
-				      struct fchs_s *fchs, u16 len);
-static void bfa_fcs_fabric_process_flogi(struct bfa_fcs_fabric_s *fabric,
-					 struct fchs_s *fchs, u16 len);
-static void bfa_fcs_fabric_send_flogi_acc(struct bfa_fcs_fabric_s *fabric);
-static void bfa_fcs_fabric_flogiacc_comp(void *fcsarg,
-					 struct bfa_fcxp_s *fcxp, void *cbarg,
-					 bfa_status_t status,
-					 u32 rsp_len,
-					 u32 resid_len,
-					 struct fchs_s *rspfchs);
-/*
- *  fcs_fabric_sm fabric state machine functions
- */
-
-/*
- * Fabric state machine events
- */
-enum bfa_fcs_fabric_event {
-	BFA_FCS_FABRIC_SM_CREATE	= 1,	/*  create from driver	      */
-	BFA_FCS_FABRIC_SM_DELETE	= 2,	/*  delete from driver	      */
-	BFA_FCS_FABRIC_SM_LINK_DOWN	= 3,	/*  link down from port      */
-	BFA_FCS_FABRIC_SM_LINK_UP	= 4,	/*  link up from port	      */
-	BFA_FCS_FABRIC_SM_CONT_OP	= 5,	/*  flogi/auth continue op   */
-	BFA_FCS_FABRIC_SM_RETRY_OP	= 6,	/*  flogi/auth retry op      */
-	BFA_FCS_FABRIC_SM_NO_FABRIC	= 7,	/*  from flogi/auth	      */
-	BFA_FCS_FABRIC_SM_PERF_EVFP	= 8,	/*  from flogi/auth	      */
-	BFA_FCS_FABRIC_SM_ISOLATE	= 9,	/*  from EVFP processing     */
-	BFA_FCS_FABRIC_SM_NO_TAGGING	= 10,	/*  no VFT tagging from EVFP */
-	BFA_FCS_FABRIC_SM_DELAYED	= 11,	/*  timeout delay event      */
-	BFA_FCS_FABRIC_SM_AUTH_FAILED	= 12,	/*  auth failed	      */
-	BFA_FCS_FABRIC_SM_AUTH_SUCCESS	= 13,	/*  auth successful	      */
-	BFA_FCS_FABRIC_SM_DELCOMP	= 14,	/*  all vports deleted event */
-	BFA_FCS_FABRIC_SM_LOOPBACK	= 15,	/*  Received our own FLOGI   */
-	BFA_FCS_FABRIC_SM_START		= 16,	/*  from driver	      */
-};
-
-static void	bfa_fcs_fabric_sm_uninit(struct bfa_fcs_fabric_s *fabric,
-					 enum bfa_fcs_fabric_event event);
-static void	bfa_fcs_fabric_sm_created(struct bfa_fcs_fabric_s *fabric,
-					  enum bfa_fcs_fabric_event event);
-static void	bfa_fcs_fabric_sm_linkdown(struct bfa_fcs_fabric_s *fabric,
-					   enum bfa_fcs_fabric_event event);
-static void	bfa_fcs_fabric_sm_flogi(struct bfa_fcs_fabric_s *fabric,
-					enum bfa_fcs_fabric_event event);
-static void	bfa_fcs_fabric_sm_flogi_retry(struct bfa_fcs_fabric_s *fabric,
-					      enum bfa_fcs_fabric_event event);
-static void	bfa_fcs_fabric_sm_auth(struct bfa_fcs_fabric_s *fabric,
-				       enum bfa_fcs_fabric_event event);
-static void	bfa_fcs_fabric_sm_auth_failed(struct bfa_fcs_fabric_s *fabric,
-					      enum bfa_fcs_fabric_event event);
-static void	bfa_fcs_fabric_sm_loopback(struct bfa_fcs_fabric_s *fabric,
-					   enum bfa_fcs_fabric_event event);
-static void	bfa_fcs_fabric_sm_nofabric(struct bfa_fcs_fabric_s *fabric,
-					   enum bfa_fcs_fabric_event event);
-static void	bfa_fcs_fabric_sm_online(struct bfa_fcs_fabric_s *fabric,
-					 enum bfa_fcs_fabric_event event);
-static void	bfa_fcs_fabric_sm_evfp(struct bfa_fcs_fabric_s *fabric,
-				       enum bfa_fcs_fabric_event event);
-static void	bfa_fcs_fabric_sm_evfp_done(struct bfa_fcs_fabric_s *fabric,
-					    enum bfa_fcs_fabric_event event);
-static void	bfa_fcs_fabric_sm_isolated(struct bfa_fcs_fabric_s *fabric,
-					   enum bfa_fcs_fabric_event event);
-static void	bfa_fcs_fabric_sm_deleting(struct bfa_fcs_fabric_s *fabric,
-					   enum bfa_fcs_fabric_event event);
 /*
  *   Beginning state before fabric creation.
  */
@@ -1326,7 +787,6 @@
 
 	/* null terminate */
 	port_cfg->sym_name.symname[BFA_SYMNAME_MAXLEN - 1] = 0;
->>>>>>> c8ddb271
 }
 
 /*
@@ -1540,321 +1000,7 @@
 	bfa_fcs_lport_attach(&fabric->bport, fabric->fcs, FC_VF_ID_NULL, NULL);
 }
 
-
-/**
- *  fcs_fabric_private fabric private functions
- */
-
-static void
-bfa_fcs_fabric_init(struct bfa_fcs_fabric_s *fabric)
-{
-	struct bfa_lport_cfg_s *port_cfg = &fabric->bport.port_cfg;
-
-	port_cfg->roles = BFA_LPORT_ROLE_FCP_IM;
-	port_cfg->nwwn = bfa_ioc_get_nwwn(&fabric->fcs->bfa->ioc);
-	port_cfg->pwwn = bfa_ioc_get_pwwn(&fabric->fcs->bfa->ioc);
-}
-
-/**
- * Port Symbolic Name Creation for base port.
- */
-void
-<<<<<<< HEAD
-bfa_fcs_fabric_psymb_init(struct bfa_fcs_fabric_s *fabric)
-{
-	struct bfa_lport_cfg_s *port_cfg = &fabric->bport.port_cfg;
-	char model[BFA_ADAPTER_MODEL_NAME_LEN] = {0};
-	struct bfa_fcs_driver_info_s *driver_info = &fabric->fcs->driver_info;
-
-	bfa_ioc_get_adapter_model(&fabric->fcs->bfa->ioc, model);
-
-	/* Model name/number */
-	strncpy((char *)&port_cfg->sym_name, model,
-		BFA_FCS_PORT_SYMBNAME_MODEL_SZ);
-	strncat((char *)&port_cfg->sym_name, BFA_FCS_PORT_SYMBNAME_SEPARATOR,
-		sizeof(BFA_FCS_PORT_SYMBNAME_SEPARATOR));
-
-	/* Driver Version */
-	strncat((char *)&port_cfg->sym_name, (char *)driver_info->version,
-		BFA_FCS_PORT_SYMBNAME_VERSION_SZ);
-	strncat((char *)&port_cfg->sym_name, BFA_FCS_PORT_SYMBNAME_SEPARATOR,
-		sizeof(BFA_FCS_PORT_SYMBNAME_SEPARATOR));
-
-	/* Host machine name */
-	strncat((char *)&port_cfg->sym_name,
-		(char *)driver_info->host_machine_name,
-		BFA_FCS_PORT_SYMBNAME_MACHINENAME_SZ);
-	strncat((char *)&port_cfg->sym_name, BFA_FCS_PORT_SYMBNAME_SEPARATOR,
-		sizeof(BFA_FCS_PORT_SYMBNAME_SEPARATOR));
-
-	/*
-	 * Host OS Info :
-	 * If OS Patch Info is not there, do not truncate any bytes from the
-	 * OS name string and instead copy the entire OS info string (64 bytes).
-	 */
-	if (driver_info->host_os_patch[0] == '\0') {
-		strncat((char *)&port_cfg->sym_name,
-			(char *)driver_info->host_os_name,
-			BFA_FCS_OS_STR_LEN);
-		strncat((char *)&port_cfg->sym_name,
-			BFA_FCS_PORT_SYMBNAME_SEPARATOR,
-			sizeof(BFA_FCS_PORT_SYMBNAME_SEPARATOR));
-	} else {
-		strncat((char *)&port_cfg->sym_name,
-			(char *)driver_info->host_os_name,
-			BFA_FCS_PORT_SYMBNAME_OSINFO_SZ);
-		strncat((char *)&port_cfg->sym_name,
-			BFA_FCS_PORT_SYMBNAME_SEPARATOR,
-			sizeof(BFA_FCS_PORT_SYMBNAME_SEPARATOR));
-
-		/* Append host OS Patch Info */
-		strncat((char *)&port_cfg->sym_name,
-			(char *)driver_info->host_os_patch,
-			BFA_FCS_PORT_SYMBNAME_OSPATCH_SZ);
-	}
-
-	/* null terminate */
-	port_cfg->sym_name.symname[BFA_SYMNAME_MAXLEN - 1] = 0;
-}
-
-/**
- * bfa lps login completion callback
- */
-void
-bfa_cb_lps_flogi_comp(void *bfad, void *uarg, bfa_status_t status)
-{
-	struct bfa_fcs_fabric_s *fabric = uarg;
-
-	bfa_trc(fabric->fcs, fabric->bport.port_cfg.pwwn);
-	bfa_trc(fabric->fcs, status);
-
-	switch (status) {
-	case BFA_STATUS_OK:
-		fabric->stats.flogi_accepts++;
-		break;
-
-	case BFA_STATUS_INVALID_MAC:
-		/* Only for CNA */
-		fabric->stats.flogi_acc_err++;
-		bfa_sm_send_event(fabric, BFA_FCS_FABRIC_SM_RETRY_OP);
-
-		return;
-
-	case BFA_STATUS_EPROTOCOL:
-		switch (bfa_lps_get_extstatus(fabric->lps)) {
-		case BFA_EPROTO_BAD_ACCEPT:
-			fabric->stats.flogi_acc_err++;
-			break;
-
-		case BFA_EPROTO_UNKNOWN_RSP:
-			fabric->stats.flogi_unknown_rsp++;
-			break;
-
-		default:
-			break;
-		}
-		bfa_sm_send_event(fabric, BFA_FCS_FABRIC_SM_RETRY_OP);
-
-		return;
-
-	case BFA_STATUS_FABRIC_RJT:
-		fabric->stats.flogi_rejects++;
-		bfa_sm_send_event(fabric, BFA_FCS_FABRIC_SM_RETRY_OP);
-		return;
-
-	default:
-		fabric->stats.flogi_rsp_err++;
-		bfa_sm_send_event(fabric, BFA_FCS_FABRIC_SM_RETRY_OP);
-		return;
-	}
-
-	fabric->bb_credit = bfa_lps_get_peer_bbcredit(fabric->lps);
-	bfa_trc(fabric->fcs, fabric->bb_credit);
-
-	if (!bfa_lps_is_brcd_fabric(fabric->lps))
-		fabric->fabric_name =  bfa_lps_get_peer_nwwn(fabric->lps);
-
-	/*
-	 * Check port type. It should be 1 = F-port.
-	 */
-	if (bfa_lps_is_fport(fabric->lps)) {
-		fabric->bport.pid = bfa_lps_get_pid(fabric->lps);
-		fabric->is_npiv = bfa_lps_is_npiv_en(fabric->lps);
-		fabric->is_auth = bfa_lps_is_authreq(fabric->lps);
-		bfa_sm_send_event(fabric, BFA_FCS_FABRIC_SM_CONT_OP);
-	} else {
-		/*
-		 * Nport-2-Nport direct attached
-		 */
-		fabric->bport.port_topo.pn2n.rem_port_wwn =
-			bfa_lps_get_peer_pwwn(fabric->lps);
-		bfa_sm_send_event(fabric, BFA_FCS_FABRIC_SM_NO_FABRIC);
-	}
-
-	bfa_trc(fabric->fcs, fabric->bport.pid);
-	bfa_trc(fabric->fcs, fabric->is_npiv);
-	bfa_trc(fabric->fcs, fabric->is_auth);
-}
-/**
- *		Allocate and send FLOGI.
- */
-static void
-bfa_fcs_fabric_login(struct bfa_fcs_fabric_s *fabric)
-{
-	struct bfa_s		*bfa = fabric->fcs->bfa;
-	struct bfa_lport_cfg_s	*pcfg = &fabric->bport.port_cfg;
-	u8			alpa = 0;
-
-	if (bfa_fcport_get_topology(bfa) == BFA_PORT_TOPOLOGY_LOOP)
-		alpa = bfa_fcport_get_myalpa(bfa);
-
-	bfa_lps_flogi(fabric->lps, fabric, alpa, bfa_fcport_get_maxfrsize(bfa),
-		      pcfg->pwwn, pcfg->nwwn, fabric->auth_reqd);
-
-	fabric->stats.flogi_sent++;
-}
-
-static void
-bfa_fcs_fabric_notify_online(struct bfa_fcs_fabric_s *fabric)
-{
-	struct bfa_fcs_vport_s *vport;
-	struct list_head	      *qe, *qen;
-
-	bfa_trc(fabric->fcs, fabric->fabric_name);
-
-	bfa_fcs_fabric_set_opertype(fabric);
-	fabric->stats.fabric_onlines++;
-
-	/**
-	 * notify online event to base and then virtual ports
-	 */
-	bfa_fcs_lport_online(&fabric->bport);
-
-	list_for_each_safe(qe, qen, &fabric->vport_q) {
-		vport = (struct bfa_fcs_vport_s *) qe;
-		bfa_fcs_vport_online(vport);
-	}
-}
-
-static void
-bfa_fcs_fabric_notify_offline(struct bfa_fcs_fabric_s *fabric)
-{
-	struct bfa_fcs_vport_s *vport;
-	struct list_head	      *qe, *qen;
-
-	bfa_trc(fabric->fcs, fabric->fabric_name);
-	fabric->stats.fabric_offlines++;
-
-	/**
-	 * notify offline event first to vports and then base port.
-	 */
-	list_for_each_safe(qe, qen, &fabric->vport_q) {
-		vport = (struct bfa_fcs_vport_s *) qe;
-		bfa_fcs_vport_offline(vport);
-	}
-
-	bfa_fcs_lport_offline(&fabric->bport);
-
-	fabric->fabric_name = 0;
-	fabric->fabric_ip_addr[0] = 0;
-}
-
-static void
-bfa_fcs_fabric_delay(void *cbarg)
-{
-	struct bfa_fcs_fabric_s *fabric = cbarg;
-
-	bfa_sm_send_event(fabric, BFA_FCS_FABRIC_SM_DELAYED);
-}
-
-/**
- * Delete all vports and wait for vport delete completions.
- */
-static void
-bfa_fcs_fabric_delete(struct bfa_fcs_fabric_s *fabric)
-{
-	struct bfa_fcs_vport_s *vport;
-	struct list_head	      *qe, *qen;
-
-	list_for_each_safe(qe, qen, &fabric->vport_q) {
-		vport = (struct bfa_fcs_vport_s *) qe;
-		bfa_fcs_vport_fcs_delete(vport);
-	}
-
-	bfa_fcs_lport_delete(&fabric->bport);
-	bfa_wc_wait(&fabric->wc);
-}
-
-static void
-bfa_fcs_fabric_delete_comp(void *cbarg)
-{
-	struct bfa_fcs_fabric_s *fabric = cbarg;
-
-	bfa_sm_send_event(fabric, BFA_FCS_FABRIC_SM_DELCOMP);
-}
-
-/**
- *  fcs_fabric_public fabric public functions
- */
-
-/**
- * Attach time initialization.
- */
-void
-bfa_fcs_fabric_attach(struct bfa_fcs_s *fcs)
-{
-	struct bfa_fcs_fabric_s *fabric;
-
-	fabric = &fcs->fabric;
-	bfa_os_memset(fabric, 0, sizeof(struct bfa_fcs_fabric_s));
-
-	/**
-	 * Initialize base fabric.
-	 */
-	fabric->fcs = fcs;
-	INIT_LIST_HEAD(&fabric->vport_q);
-	INIT_LIST_HEAD(&fabric->vf_q);
-	fabric->lps = bfa_lps_alloc(fcs->bfa);
-	bfa_assert(fabric->lps);
-
-	/**
-	 * Initialize fabric delete completion handler. Fabric deletion is
-	 * complete when the last vport delete is complete.
-	 */
-	bfa_wc_init(&fabric->wc, bfa_fcs_fabric_delete_comp, fabric);
-	bfa_wc_up(&fabric->wc); /* For the base port */
-
-	bfa_sm_set_state(fabric, bfa_fcs_fabric_sm_uninit);
-	bfa_fcs_lport_attach(&fabric->bport, fabric->fcs, FC_VF_ID_NULL, NULL);
-}
-
-void
-bfa_fcs_fabric_modinit(struct bfa_fcs_s *fcs)
-{
-	bfa_sm_send_event(&fcs->fabric, BFA_FCS_FABRIC_SM_CREATE);
-	bfa_trc(fcs, 0);
-}
-
-/**
- *   Module cleanup
- */
-void
-bfa_fcs_fabric_modexit(struct bfa_fcs_s *fcs)
-{
-	struct bfa_fcs_fabric_s *fabric;
-
-	bfa_trc(fcs, 0);
-
-	/**
-	 * Cleanup base fabric.
-	 */
-	fabric = &fcs->fabric;
-	bfa_lps_delete(fabric->lps);
-	bfa_sm_send_event(fabric, BFA_FCS_FABRIC_SM_DELETE);
-}
-
-/**
-=======
+void
 bfa_fcs_fabric_modinit(struct bfa_fcs_s *fcs)
 {
 	bfa_sm_send_event(&fcs->fabric, BFA_FCS_FABRIC_SM_CREATE);
@@ -1880,7 +1026,6 @@
 }
 
 /*
->>>>>>> c8ddb271
  * Fabric module start -- kick starts FCS actions
  */
 void
@@ -1893,11 +1038,7 @@
 	bfa_sm_send_event(fabric, BFA_FCS_FABRIC_SM_START);
 }
 
-<<<<<<< HEAD
-/**
-=======
-/*
->>>>>>> c8ddb271
+/*
  *   Suspend fabric activity as part of driver suspend.
  */
 void
@@ -1923,11 +1064,7 @@
 	return fabric->oper_type;
 }
 
-<<<<<<< HEAD
-/**
-=======
-/*
->>>>>>> c8ddb271
+/*
  *   Link up notification from BFA physical port module.
  */
 void
@@ -1937,11 +1074,7 @@
 	bfa_sm_send_event(fabric, BFA_FCS_FABRIC_SM_LINK_UP);
 }
 
-<<<<<<< HEAD
-/**
-=======
-/*
->>>>>>> c8ddb271
+/*
  *   Link down notification from BFA physical port module.
  */
 void
@@ -1951,11 +1084,7 @@
 	bfa_sm_send_event(fabric, BFA_FCS_FABRIC_SM_LINK_DOWN);
 }
 
-<<<<<<< HEAD
-/**
-=======
-/*
->>>>>>> c8ddb271
+/*
  *   A child vport is being created in the fabric.
  *
  *   Call from vport module at vport creation. A list of base port and vports
@@ -1970,11 +1099,7 @@
 bfa_fcs_fabric_addvport(struct bfa_fcs_fabric_s *fabric,
 			struct bfa_fcs_vport_s *vport)
 {
-<<<<<<< HEAD
-	/**
-=======
 	/*
->>>>>>> c8ddb271
 	 * - add vport to fabric's vport_q
 	 */
 	bfa_trc(fabric->fcs, fabric->vf_id);
@@ -1984,11 +1109,7 @@
 	bfa_wc_up(&fabric->wc);
 }
 
-<<<<<<< HEAD
-/**
-=======
-/*
->>>>>>> c8ddb271
+/*
  *   A child vport is being deleted from fabric.
  *
  *   Vport is being deleted.
@@ -2002,11 +1123,7 @@
 	bfa_wc_down(&fabric->wc);
 }
 
-<<<<<<< HEAD
-/**
-=======
-/*
->>>>>>> c8ddb271
+/*
  *   Base port is deleted.
  */
 void
@@ -2016,11 +1133,7 @@
 }
 
 
-<<<<<<< HEAD
-/**
-=======
-/*
->>>>>>> c8ddb271
+/*
  *    Check if fabric is online.
  *
  *   param[in] fabric - Fabric instance. This can be a base fabric or vf.
@@ -2033,11 +1146,7 @@
 	return bfa_sm_cmp_state(fabric, bfa_fcs_fabric_sm_online);
 }
 
-<<<<<<< HEAD
-/**
-=======
-/*
->>>>>>> c8ddb271
+/*
  *	brief
  *
  */
@@ -2049,11 +1158,7 @@
 	return BFA_STATUS_OK;
 }
 
-<<<<<<< HEAD
-/**
-=======
-/*
->>>>>>> c8ddb271
+/*
  * Lookup for a vport withing a fabric given its pwwn
  */
 struct bfa_fcs_vport_s *
@@ -2071,11 +1176,7 @@
 	return NULL;
 }
 
-<<<<<<< HEAD
-/**
-=======
-/*
->>>>>>> c8ddb271
+/*
  *    In a given fabric, return the number of lports.
  *
  *   param[in] fabric - Fabric instance. This can be a base fabric or vf.
@@ -2113,11 +1214,7 @@
 
 	return oui;
 }
-<<<<<<< HEAD
-/**
-=======
-/*
->>>>>>> c8ddb271
+/*
  *		Unsolicited frame receive handling.
  */
 void
@@ -2133,11 +1230,7 @@
 	bfa_trc(fabric->fcs, len);
 	bfa_trc(fabric->fcs, pid);
 
-<<<<<<< HEAD
-	/**
-=======
 	/*
->>>>>>> c8ddb271
 	 * Look for our own FLOGI frames being looped back. This means an
 	 * external loopback cable is in place. Our own FLOGI frames are
 	 * sometimes looped back when switch port gets temporarily bypassed.
@@ -2149,11 +1242,7 @@
 		return;
 	}
 
-<<<<<<< HEAD
-	/**
-=======
 	/*
->>>>>>> c8ddb271
 	 * FLOGI/EVFP exchanges should be consumed by base fabric.
 	 */
 	if (fchs->d_id == bfa_os_hton3b(FC_FABRIC_PORT)) {
@@ -2163,11 +1252,7 @@
 	}
 
 	if (fabric->bport.pid == pid) {
-<<<<<<< HEAD
-		/**
-=======
 		/*
->>>>>>> c8ddb271
 		 * All authentication frames should be routed to auth
 		 */
 		bfa_trc(fabric->fcs, els_cmd->els_code);
@@ -2181,11 +1266,7 @@
 		return;
 	}
 
-<<<<<<< HEAD
-	/**
-=======
 	/*
->>>>>>> c8ddb271
 	 * look for a matching local port ID
 	 */
 	list_for_each(qe, &fabric->vport_q) {
@@ -2199,11 +1280,7 @@
 	bfa_fcs_lport_uf_recv(&fabric->bport, fchs, len);
 }
 
-<<<<<<< HEAD
-/**
-=======
-/*
->>>>>>> c8ddb271
+/*
  *		Unsolicited frames to be processed by fabric.
  */
 static void
@@ -2227,11 +1304,7 @@
 	}
 }
 
-<<<<<<< HEAD
-/**
-=======
-/*
->>>>>>> c8ddb271
+/*
  *	Process	incoming FLOGI
  */
 static void
@@ -2256,11 +1329,7 @@
 		return;
 	}
 
-<<<<<<< HEAD
-	fabric->bb_credit = bfa_os_ntohs(flogi->csp.bbcred);
-=======
 	fabric->bb_credit = be16_to_cpu(flogi->csp.bbcred);
->>>>>>> c8ddb271
 	bport->port_topo.pn2n.rem_port_wwn = flogi->port_name;
 	bport->port_topo.pn2n.reply_oxid = fchs->ox_id;
 
@@ -2282,11 +1351,7 @@
 	struct fchs_s	fchs;
 
 	fcxp = bfa_fcs_fcxp_alloc(fabric->fcs);
-<<<<<<< HEAD
-	/**
-=======
 	/*
->>>>>>> c8ddb271
 	 * Do not expect this failure -- expect remote node to retry
 	 */
 	if (!fcxp)
@@ -2305,11 +1370,7 @@
 		      FC_MAX_PDUSZ, 0);
 }
 
-<<<<<<< HEAD
-/**
-=======
-/*
->>>>>>> c8ddb271
+/*
  *   Flogi Acc completion callback.
  */
 static void
@@ -2356,134 +1417,7 @@
 	}
 }
 
-<<<<<<< HEAD
-/**
- *  fcs_vf_api virtual fabrics API
- */
-
-/**
- * Enable VF mode.
- *
- * @param[in]		fcs		fcs module instance
- * @param[in]		vf_id		default vf_id of port, FC_VF_ID_NULL
- *					to use standard default vf_id of 1.
- *
- * @retval	BFA_STATUS_OK		vf mode is enabled
- * @retval	BFA_STATUS_BUSY		Port is active. Port must be disabled
- *					before VF mode can be enabled.
- */
-bfa_status_t
-bfa_fcs_vf_mode_enable(struct bfa_fcs_s *fcs, u16 vf_id)
-{
-	return BFA_STATUS_OK;
-}
-
-/**
- * Disable VF mode.
- *
- * @param[in]		fcs		fcs module instance
- *
- * @retval	BFA_STATUS_OK		vf mode is disabled
- * @retval	BFA_STATUS_BUSY		VFs are present and being used. All
- *					VFs must be deleted before disabling
- *					VF mode.
- */
-bfa_status_t
-bfa_fcs_vf_mode_disable(struct bfa_fcs_s *fcs)
-{
-	return BFA_STATUS_OK;
-}
-
-/**
- *  Create a new VF instance.
- *
- *  A new VF is created using the given VF configuration. A VF is identified
- *  by VF id. No duplicate VF creation is allowed with the same VF id. Once
- *  a VF is created, VF is automatically started after link initialization
- *  and EVFP exchange is completed.
- *
- *	param[in] vf	 -	FCS vf data structure. Memory is
- *				allocated by caller (driver)
- *	param[in] fcs	 -	FCS module
- *	param[in] vf_cfg -	VF configuration
- *	param[in] vf_drv -	Opaque handle back to the driver's
- *				virtual vf structure
- *
- *	retval BFA_STATUS_OK VF creation is successful
- *	retval BFA_STATUS_FAILED VF creation failed
- *	retval BFA_STATUS_EEXIST A VF exists with the given vf_id
- */
-bfa_status_t
-bfa_fcs_vf_create(bfa_fcs_vf_t *vf, struct bfa_fcs_s *fcs, u16 vf_id,
-		  struct bfa_lport_cfg_s *port_cfg, struct bfad_vf_s *vf_drv)
-{
-	bfa_trc(fcs, vf_id);
-	return BFA_STATUS_OK;
-}
-
-/**
- *	Use this function to delete a BFA VF object. VF object should
- *	be stopped before this function call.
- *
- *	param[in] vf - pointer to bfa_vf_t.
- *
- *	retval BFA_STATUS_OK	On vf deletion success
- *	retval BFA_STATUS_BUSY VF is not in a stopped state
- *	retval BFA_STATUS_INPROGRESS VF deletion in in progress
- */
-bfa_status_t
-bfa_fcs_vf_delete(bfa_fcs_vf_t *vf)
-{
-	bfa_trc(vf->fcs, vf->vf_id);
-	return BFA_STATUS_OK;
-}
-
-
-/**
- *	Returns attributes of the given VF.
- *
- *	param[in]	vf	pointer to bfa_vf_t.
- *	param[out] vf_attr	vf attributes returned
- *
- *	return None
- */
-void
-bfa_fcs_vf_get_attr(bfa_fcs_vf_t *vf, struct bfa_vf_attr_s *vf_attr)
-{
-	bfa_trc(vf->fcs, vf->vf_id);
-}
-
-/**
- *	Return statistics associated with the given vf.
- *
- *	param[in] vf		pointer to bfa_vf_t.
- *	param[out] vf_stats	vf statistics returned
- *
- *	@return None
- */
-void
-bfa_fcs_vf_get_stats(bfa_fcs_vf_t *vf, struct bfa_vf_stats_s *vf_stats)
-{
-	bfa_os_memcpy(vf_stats, &vf->stats, sizeof(struct bfa_vf_stats_s));
-}
-
-/**
- *	clear statistics associated with the given vf.
- *
- *	param[in]	vf	pointer to bfa_vf_t.
- *
- *	@return None
- */
-void
-bfa_fcs_vf_clear_stats(bfa_fcs_vf_t *vf)
-{
-	bfa_os_memset(&vf->stats, 0, sizeof(struct bfa_vf_stats_s));
-}
-
-/**
-=======
-/*
->>>>>>> c8ddb271
+/*
  *	Returns FCS vf structure for a given vf_id.
  *
  *	param[in]	vf_id - VF_ID
@@ -2501,85 +1435,7 @@
 	return NULL;
 }
 
-<<<<<<< HEAD
-/**
- *	Return the list of VFs configured.
- *
- *	param[in]	fcs	fcs module instance
- *	param[out]	vf_ids	returned list of vf_ids
- *	param[in,out]	nvfs	in:size of vf_ids array,
- *				out:total elements present,
- *				actual elements returned is limited by the size
- *
- *	return Driver VF structure
- */
-void
-bfa_fcs_vf_list(struct bfa_fcs_s *fcs, u16 *vf_ids, int *nvfs)
-{
-	bfa_trc(fcs, *nvfs);
-}
-
-/**
- *	Return the list of all VFs visible from fabric.
- *
- *	param[in]	fcs	fcs module instance
- *	param[out]	vf_ids	returned list of vf_ids
- *	param[in,out]	nvfs	in:size of vf_ids array,
- *				out:total elements present,
- *				actual elements returned is limited by the size
- *
- *	return Driver VF structure
- */
-void
-bfa_fcs_vf_list_all(struct bfa_fcs_s *fcs, u16 *vf_ids, int *nvfs)
-{
-	bfa_trc(fcs, *nvfs);
-}
-
-/**
- *	Return the list of local logical ports present in the given VF.
- *
- *	param[in]	vf	vf for which logical ports are returned
- *	param[out]	lpwwn	returned logical port wwn list
- *	param[in,out]	nlports	in:size of lpwwn list;
- *				out:total elements present,
- *				actual elements returned is limited by the size
- */
-void
-bfa_fcs_vf_get_ports(bfa_fcs_vf_t *vf, wwn_t lpwwn[], int *nlports)
-{
-	struct list_head	*qe;
-	struct bfa_fcs_vport_s *vport;
-	int	i;
-	struct bfa_fcs_s      *fcs;
-
-	if (vf == NULL || lpwwn == NULL || *nlports == 0)
-		return;
-
-	fcs = vf->fcs;
-
-	bfa_trc(fcs, vf->vf_id);
-	bfa_trc(fcs, (u32) *nlports);
-
-	i = 0;
-	lpwwn[i++] = vf->bport.port_cfg.pwwn;
-
-	list_for_each(qe, &vf->vport_q) {
-		if (i >= *nlports)
-			break;
-
-		vport = (struct bfa_fcs_vport_s *) qe;
-		lpwwn[i++] = vport->lport.port_cfg.pwwn;
-	}
-
-	bfa_trc(fcs, i);
-	*nlports = i;
-}
-
-/**
-=======
-/*
->>>>>>> c8ddb271
+/*
  * BFA FCS PPORT ( physical port)
  */
 static void
@@ -2609,19 +1465,11 @@
 	bfa_fcport_event_register(fcs->bfa, bfa_fcs_port_event_handler, fcs);
 }
 
-<<<<<<< HEAD
-/**
+/*
  * BFA FCS UF ( Unsolicited Frames)
  */
 
-/**
-=======
-/*
- * BFA FCS UF ( Unsolicited Frames)
- */
-
-/*
->>>>>>> c8ddb271
+/*
  *		BFA callback for unsolicited frame receive handler.
  *
  * @param[in]		cbarg		callback arg for receive handler
@@ -2638,11 +1486,7 @@
 	struct fc_vft_s *vft;
 	struct bfa_fcs_fabric_s *fabric;
 
-<<<<<<< HEAD
-	/**
-=======
 	/*
->>>>>>> c8ddb271
 	 * check for VFT header
 	 */
 	if (fchs->routing == FC_RTG_EXT_HDR &&
@@ -2654,11 +1498,7 @@
 		else
 			fabric = bfa_fcs_vf_lookup(fcs, (u16) vft->vf_id);
 
-<<<<<<< HEAD
-		/**
-=======
 		/*
->>>>>>> c8ddb271
 		 * drop frame if vfid is unknown
 		 */
 		if (!fabric) {
@@ -2668,11 +1508,7 @@
 			return;
 		}
 
-<<<<<<< HEAD
-		/**
-=======
 		/*
->>>>>>> c8ddb271
 		 * skip vft header
 		 */
 		fchs = (struct fchs_s *) (vft + 1);
