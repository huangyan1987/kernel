--- conflicted
+++ resolved
@@ -51,11 +51,7 @@
 bfa_hwct_reginit(struct bfa_s *bfa)
 {
 	struct bfa_iocfc_regs_s	*bfa_regs = &bfa->iocfc.bfa_regs;
-<<<<<<< HEAD
-	bfa_os_addr_t		kva = bfa_ioc_bar0(&bfa->ioc);
-=======
 	void __iomem *kva = bfa_ioc_bar0(&bfa->ioc);
->>>>>>> c8ddb271
 	int			i, q, fn = bfa_ioc_pcifn(&bfa->ioc);
 
 	if (fn == 0) {
