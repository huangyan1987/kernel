--- conflicted
+++ resolved
@@ -47,16 +47,13 @@
 }
 
 wwn_t
-bfa_fcs_port_get_rport(struct bfa_fcs_port_s *port,
-			wwn_t wwn,
-			int index,
-			int nrports,
-			bfa_boolean_t bwwn)
-{
-	struct list_head        *qh, *qe;
+bfa_fcs_port_get_rport(struct bfa_fcs_port_s *port, wwn_t wwn, int index,
+		       int nrports, bfa_boolean_t bwwn)
+{
+	struct list_head *qh, *qe;
 	struct bfa_fcs_rport_s *rport = NULL;
 	int             i;
-	struct bfa_fcs_s      *fcs;
+	struct bfa_fcs_s *fcs;
 
 	if (port == NULL || nrports == 0)
 		return (wwn_t) 0;
@@ -69,7 +66,7 @@
 	qe = bfa_q_first(qh);
 
 	while ((qe != qh) && (i < nrports)) {
-		rport = (struct bfa_fcs_rport_s *) qe;
+		rport = (struct bfa_fcs_rport_s *)qe;
 		if (bfa_os_ntoh3b(rport->pid) > 0xFFF000) {
 			qe = bfa_q_next(qe);
 			bfa_trc(fcs, (u32) rport->pwwn);
@@ -91,10 +88,6 @@
 	}
 
 	bfa_trc(fcs, i);
-<<<<<<< HEAD
-
-=======
->>>>>>> 92dcffb9
 	if (rport)
 		return rport->pwwn;
 	else
@@ -103,12 +96,12 @@
 
 void
 bfa_fcs_port_get_rports(struct bfa_fcs_port_s *port, wwn_t rport_wwns[],
-				int *nrports)
-{
-	struct list_head        *qh, *qe;
+			int *nrports)
+{
+	struct list_head *qh, *qe;
 	struct bfa_fcs_rport_s *rport = NULL;
 	int             i;
-	struct bfa_fcs_s      *fcs;
+	struct bfa_fcs_s *fcs;
 
 	if (port == NULL || rport_wwns == NULL || *nrports == 0)
 		return;
@@ -121,7 +114,7 @@
 	qe = bfa_q_first(qh);
 
 	while ((qe != qh) && (i < *nrports)) {
-		rport = (struct bfa_fcs_rport_s *) qe;
+		rport = (struct bfa_fcs_rport_s *)qe;
 		if (bfa_os_ntoh3b(rport->pid) > 0xFFF000) {
 			qe = bfa_q_next(qe);
 			bfa_trc(fcs, (u32) rport->pwwn);
@@ -148,11 +141,11 @@
 enum bfa_pport_speed
 bfa_fcs_port_get_rport_max_speed(struct bfa_fcs_port_s *port)
 {
-	struct list_head  *qh, *qe;
+	struct list_head *qh, *qe;
 	struct bfa_fcs_rport_s *rport = NULL;
-	struct bfa_fcs_s      *fcs;
+	struct bfa_fcs_s *fcs;
 	enum bfa_pport_speed max_speed = 0;
-	struct bfa_pport_attr_s  pport_attr;
+	struct bfa_pport_attr_s pport_attr;
 	enum bfa_pport_speed pport_speed;
 
 	if (port == NULL)
@@ -160,8 +153,10 @@
 
 	fcs = port->fcs;
 
-	/* Get Physical port's current speed */
-	bfa_fcport_get_attr(port->fcs->bfa, &pport_attr);
+	/*
+	 * Get Physical port's current speed
+	 */
+	bfa_pport_get_attr(port->fcs->bfa, &pport_attr);
 	pport_speed = pport_attr.speed;
 	bfa_trc(fcs, pport_speed);
 
@@ -169,16 +164,15 @@
 	qe = bfa_q_first(qh);
 
 	while (qe != qh) {
-		rport = (struct bfa_fcs_rport_s *) qe;
-		if ((bfa_os_ntoh3b(rport->pid) > 0xFFF000) ||
-			(bfa_fcs_rport_get_state(rport) ==
-				BFA_RPORT_OFFLINE)) {
+		rport = (struct bfa_fcs_rport_s *)qe;
+		if ((bfa_os_ntoh3b(rport->pid) > 0xFFF000)
+		    || (bfa_fcs_rport_get_state(rport) == BFA_RPORT_OFFLINE)) {
 			qe = bfa_q_next(qe);
 			continue;
 		}
 
-		if ((rport->rpf.rpsc_speed  == BFA_PPORT_SPEED_8GBPS) ||
-			(rport->rpf.rpsc_speed > pport_speed)) {
+		if ((rport->rpf.rpsc_speed == BFA_PPORT_SPEED_8GBPS)
+		    || (rport->rpf.rpsc_speed > pport_speed)) {
 			max_speed = rport->rpf.rpsc_speed;
 			break;
 		} else if (rport->rpf.rpsc_speed > max_speed) {
@@ -221,7 +215,7 @@
  */
 void
 bfa_fcs_port_get_info(struct bfa_fcs_port_s *port,
-				struct bfa_port_info_s *port_info)
+		      struct bfa_port_info_s *port_info)
 {
 
 	bfa_trc(port->fcs, port->fabric->fabric_name);
@@ -241,8 +235,7 @@
 		port_info->port_wwn = bfa_fcs_port_get_pwwn(port);
 		port_info->node_wwn = bfa_fcs_port_get_nwwn(port);
 
-		port_info->max_vports_supp =
-			bfa_lps_get_max_vport(port->fcs->bfa);
+		port_info->max_vports_supp = bfa_fcs_vport_get_max(port->fcs);
 		port_info->num_vports_inuse =
 			bfa_fcs_fabric_vport_count(port->fabric);
 		port_info->max_rports_supp = BFA_FCS_MAX_RPORTS_SUPP;
@@ -266,10 +259,10 @@
 
 void
 bfa_fcs_port_get_stats(struct bfa_fcs_port_s *fcs_port,
-				struct bfa_port_stats_s *port_stats)
+		       struct bfa_port_stats_s *port_stats)
 {
 	bfa_os_memcpy(port_stats, &fcs_port->stats,
-				sizeof(struct bfa_port_stats_s));
+		      sizeof(struct bfa_port_stats_s));
 	return;
 }
 
