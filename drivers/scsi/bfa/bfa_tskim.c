/*
 * Copyright (c) 2005-2009 Brocade Communications Systems, Inc.
 * All rights reserved
 * www.brocade.com
 *
 * Linux driver for Brocade Fibre Channel Host Bus Adapter.
 *
 * This program is free software; you can redistribute it and/or modify it
 * under the terms of the GNU General Public License (GPL) Version 2 as
 * published by the Free Software Foundation
 *
 * This program is distributed in the hope that it will be useful, but
 * WITHOUT ANY WARRANTY; without even the implied warranty of
 * MERCHANTABILITY or FITNESS FOR A PARTICULAR PURPOSE.  See the GNU
 * General Public License for more details.
 */

#include <bfa.h>
#include <bfa_cb_ioim_macros.h>

BFA_TRC_FILE(HAL, TSKIM);

/**
 * task management completion handling
 */
#define bfa_tskim_qcomp(__tskim, __cbfn) do {			\
	bfa_cb_queue((__tskim)->bfa, &(__tskim)->hcb_qe,	\
<<<<<<< HEAD
				__cbfn, (__tskim));      \
	bfa_tskim_notify_comp(__tskim);      \
} while (0)

#define bfa_tskim_notify_comp(__tskim) do {			\
	if ((__tskim)->notify)					\
=======
			 __cbfn, (__tskim));      \
	bfa_tskim_notify_comp(__tskim);      \
} while (0)

#define bfa_tskim_notify_comp(__tskim) do {			 \
	if ((__tskim)->notify)					 \
>>>>>>> 92dcffb9
		bfa_itnim_tskdone((__tskim)->itnim);      \
} while (0)

/*
 * forward declarations
 */
static void     __bfa_cb_tskim_done(void *cbarg, bfa_boolean_t complete);
static void     __bfa_cb_tskim_failed(void *cbarg, bfa_boolean_t complete);
static bfa_boolean_t bfa_tskim_match_scope(struct bfa_tskim_s *tskim,
					       lun_t lun);
static void     bfa_tskim_gather_ios(struct bfa_tskim_s *tskim);
static void     bfa_tskim_cleanp_comp(void *tskim_cbarg);
static void     bfa_tskim_cleanup_ios(struct bfa_tskim_s *tskim);
static bfa_boolean_t bfa_tskim_send(struct bfa_tskim_s *tskim);
static bfa_boolean_t bfa_tskim_send_abort(struct bfa_tskim_s *tskim);
static void     bfa_tskim_iocdisable_ios(struct bfa_tskim_s *tskim);

/**
 *  bfa_tskim_sm
 */

enum bfa_tskim_event {
	BFA_TSKIM_SM_START        = 1,  /*  TM command start            */
	BFA_TSKIM_SM_DONE         = 2,  /*  TM completion               */
	BFA_TSKIM_SM_QRESUME      = 3,  /*  resume after qfull          */
	BFA_TSKIM_SM_HWFAIL       = 5,  /*  IOC h/w failure event       */
	BFA_TSKIM_SM_HCB          = 6,  /*  BFA callback completion     */
	BFA_TSKIM_SM_IOS_DONE     = 7,  /*  IO and sub TM completions   */
	BFA_TSKIM_SM_CLEANUP      = 8,  /*  TM cleanup on ITN offline   */
	BFA_TSKIM_SM_CLEANUP_DONE = 9,  /*  TM abort completion         */
};

static void     bfa_tskim_sm_uninit(struct bfa_tskim_s *tskim,
					enum bfa_tskim_event event);
static void     bfa_tskim_sm_active(struct bfa_tskim_s *tskim,
					enum bfa_tskim_event event);
static void     bfa_tskim_sm_cleanup(struct bfa_tskim_s *tskim,
					 enum bfa_tskim_event event);
static void     bfa_tskim_sm_iocleanup(struct bfa_tskim_s *tskim,
					 enum bfa_tskim_event event);
static void     bfa_tskim_sm_qfull(struct bfa_tskim_s *tskim,
				       enum bfa_tskim_event event);
static void     bfa_tskim_sm_cleanup_qfull(struct bfa_tskim_s *tskim,
				       enum bfa_tskim_event event);
static void     bfa_tskim_sm_hcb(struct bfa_tskim_s *tskim,
				     enum bfa_tskim_event event);

/**
 *      Task management command beginning state.
 */
static void
bfa_tskim_sm_uninit(struct bfa_tskim_s *tskim, enum bfa_tskim_event event)
{
	bfa_trc(tskim->bfa, event);

	switch (event) {
	case BFA_TSKIM_SM_START:
		bfa_sm_set_state(tskim, bfa_tskim_sm_active);
		bfa_tskim_gather_ios(tskim);

		/**
		 * If device is offline, do not send TM on wire. Just cleanup
		 * any pending IO requests and complete TM request.
		 */
		if (!bfa_itnim_is_online(tskim->itnim)) {
			bfa_sm_set_state(tskim, bfa_tskim_sm_iocleanup);
			tskim->tsk_status = BFI_TSKIM_STS_OK;
			bfa_tskim_cleanup_ios(tskim);
			return;
		}

		if (!bfa_tskim_send(tskim)) {
			bfa_sm_set_state(tskim, bfa_tskim_sm_qfull);
			bfa_reqq_wait(tskim->bfa, tskim->itnim->reqq,
					  &tskim->reqq_wait);
		}
		break;

	default:
		bfa_sm_fault(tskim->bfa, event);
	}
}

/**
 * brief
 *	TM command is active, awaiting completion from firmware to
 *	cleanup IO requests in TM scope.
 */
static void
bfa_tskim_sm_active(struct bfa_tskim_s *tskim, enum bfa_tskim_event event)
{
	bfa_trc(tskim->bfa, event);

	switch (event) {
	case BFA_TSKIM_SM_DONE:
		bfa_sm_set_state(tskim, bfa_tskim_sm_iocleanup);
		bfa_tskim_cleanup_ios(tskim);
		break;

	case BFA_TSKIM_SM_CLEANUP:
		bfa_sm_set_state(tskim, bfa_tskim_sm_cleanup);
		if (!bfa_tskim_send_abort(tskim)) {
			bfa_sm_set_state(tskim, bfa_tskim_sm_cleanup_qfull);
			bfa_reqq_wait(tskim->bfa, tskim->itnim->reqq,
				&tskim->reqq_wait);
		}
		break;

	case BFA_TSKIM_SM_HWFAIL:
		bfa_sm_set_state(tskim, bfa_tskim_sm_hcb);
		bfa_tskim_iocdisable_ios(tskim);
		bfa_tskim_qcomp(tskim, __bfa_cb_tskim_failed);
		break;

	default:
		bfa_sm_fault(tskim->bfa, event);
	}
}

/**
 *	An active TM is being cleaned up since ITN is offline. Awaiting cleanup
 *	completion event from firmware.
 */
static void
bfa_tskim_sm_cleanup(struct bfa_tskim_s *tskim, enum bfa_tskim_event event)
{
	bfa_trc(tskim->bfa, event);

	switch (event) {
	case BFA_TSKIM_SM_DONE:
		/**
		 * Ignore and wait for ABORT completion from firmware.
		 */
		break;

	case BFA_TSKIM_SM_CLEANUP_DONE:
		bfa_sm_set_state(tskim, bfa_tskim_sm_iocleanup);
		bfa_tskim_cleanup_ios(tskim);
		break;

	case BFA_TSKIM_SM_HWFAIL:
		bfa_sm_set_state(tskim, bfa_tskim_sm_hcb);
		bfa_tskim_iocdisable_ios(tskim);
		bfa_tskim_qcomp(tskim, __bfa_cb_tskim_failed);
		break;

	default:
		bfa_sm_fault(tskim->bfa, event);
	}
}

static void
bfa_tskim_sm_iocleanup(struct bfa_tskim_s *tskim, enum bfa_tskim_event event)
{
	bfa_trc(tskim->bfa, event);

	switch (event) {
	case BFA_TSKIM_SM_IOS_DONE:
		bfa_sm_set_state(tskim, bfa_tskim_sm_hcb);
		bfa_tskim_qcomp(tskim, __bfa_cb_tskim_done);
		break;

	case BFA_TSKIM_SM_CLEANUP:
		/**
		 * Ignore, TM command completed on wire.
		 * Notify TM conmpletion on IO cleanup completion.
		 */
		break;

	case BFA_TSKIM_SM_HWFAIL:
		bfa_sm_set_state(tskim, bfa_tskim_sm_hcb);
		bfa_tskim_iocdisable_ios(tskim);
		bfa_tskim_qcomp(tskim, __bfa_cb_tskim_failed);
		break;

	default:
		bfa_sm_fault(tskim->bfa, event);
	}
}

/**
 *      Task management command is waiting for room in request CQ
 */
static void
bfa_tskim_sm_qfull(struct bfa_tskim_s *tskim, enum bfa_tskim_event event)
{
	bfa_trc(tskim->bfa, event);

	switch (event) {
	case BFA_TSKIM_SM_QRESUME:
		bfa_sm_set_state(tskim, bfa_tskim_sm_active);
		bfa_tskim_send(tskim);
		break;

	case BFA_TSKIM_SM_CLEANUP:
		/**
		 * No need to send TM on wire since ITN is offline.
		 */
		bfa_sm_set_state(tskim, bfa_tskim_sm_iocleanup);
		bfa_reqq_wcancel(&tskim->reqq_wait);
		bfa_tskim_cleanup_ios(tskim);
		break;

	case BFA_TSKIM_SM_HWFAIL:
		bfa_sm_set_state(tskim, bfa_tskim_sm_hcb);
		bfa_reqq_wcancel(&tskim->reqq_wait);
		bfa_tskim_iocdisable_ios(tskim);
		bfa_tskim_qcomp(tskim, __bfa_cb_tskim_failed);
		break;

	default:
		bfa_sm_fault(tskim->bfa, event);
	}
}

/**
 *      Task management command is active, awaiting for room in request CQ
 *	to send clean up request.
 */
static void
bfa_tskim_sm_cleanup_qfull(struct bfa_tskim_s *tskim,
		enum bfa_tskim_event event)
{
	bfa_trc(tskim->bfa, event);

	switch (event) {
	case BFA_TSKIM_SM_DONE:
		bfa_reqq_wcancel(&tskim->reqq_wait);
		/**
		 *
		 * Fall through !!!
		 */

	case BFA_TSKIM_SM_QRESUME:
		bfa_sm_set_state(tskim, bfa_tskim_sm_cleanup);
		bfa_tskim_send_abort(tskim);
		break;

	case BFA_TSKIM_SM_HWFAIL:
		bfa_sm_set_state(tskim, bfa_tskim_sm_hcb);
		bfa_reqq_wcancel(&tskim->reqq_wait);
		bfa_tskim_iocdisable_ios(tskim);
		bfa_tskim_qcomp(tskim, __bfa_cb_tskim_failed);
		break;

	default:
		bfa_sm_fault(tskim->bfa, event);
	}
}

/**
 *      BFA callback is pending
 */
static void
bfa_tskim_sm_hcb(struct bfa_tskim_s *tskim, enum bfa_tskim_event event)
{
	bfa_trc(tskim->bfa, event);

	switch (event) {
	case BFA_TSKIM_SM_HCB:
		bfa_sm_set_state(tskim, bfa_tskim_sm_uninit);
		bfa_tskim_free(tskim);
		break;

	case BFA_TSKIM_SM_CLEANUP:
		bfa_tskim_notify_comp(tskim);
		break;

	case BFA_TSKIM_SM_HWFAIL:
		break;

	default:
		bfa_sm_fault(tskim->bfa, event);
	}
}



/**
 *  bfa_tskim_private
 */

static void
__bfa_cb_tskim_done(void *cbarg, bfa_boolean_t complete)
{
	struct bfa_tskim_s *tskim = cbarg;

	if (!complete) {
		bfa_sm_send_event(tskim, BFA_TSKIM_SM_HCB);
		return;
	}

	bfa_stats(tskim->itnim, tm_success);
	bfa_cb_tskim_done(tskim->bfa->bfad, tskim->dtsk, tskim->tsk_status);
}

static void
__bfa_cb_tskim_failed(void *cbarg, bfa_boolean_t complete)
{
	struct bfa_tskim_s *tskim = cbarg;

	if (!complete) {
		bfa_sm_send_event(tskim, BFA_TSKIM_SM_HCB);
		return;
	}

	bfa_stats(tskim->itnim, tm_failures);
	bfa_cb_tskim_done(tskim->bfa->bfad, tskim->dtsk,
			   BFI_TSKIM_STS_FAILED);
}

static          bfa_boolean_t
bfa_tskim_match_scope(struct bfa_tskim_s *tskim, lun_t lun)
{
	switch (tskim->tm_cmnd) {
	case FCP_TM_TARGET_RESET:
		return BFA_TRUE;

	case FCP_TM_ABORT_TASK_SET:
	case FCP_TM_CLEAR_TASK_SET:
	case FCP_TM_LUN_RESET:
	case FCP_TM_CLEAR_ACA:
		return (tskim->lun == lun);

	default:
		bfa_assert(0);
	}

	return BFA_FALSE;
}

/**
 *      Gather affected IO requests and task management commands.
 */
static void
bfa_tskim_gather_ios(struct bfa_tskim_s *tskim)
{
	struct bfa_itnim_s *itnim = tskim->itnim;
	struct bfa_ioim_s *ioim;
	struct list_head        *qe, *qen;

	INIT_LIST_HEAD(&tskim->io_q);

	/**
	 * Gather any active IO requests first.
	 */
	list_for_each_safe(qe, qen, &itnim->io_q) {
		ioim = (struct bfa_ioim_s *) qe;
		if (bfa_tskim_match_scope
		    (tskim, bfa_cb_ioim_get_lun(ioim->dio))) {
			list_del(&ioim->qe);
			list_add_tail(&ioim->qe, &tskim->io_q);
		}
	}

	/**
	 * Failback any pending IO requests immediately.
	 */
	list_for_each_safe(qe, qen, &itnim->pending_q) {
		ioim = (struct bfa_ioim_s *) qe;
		if (bfa_tskim_match_scope
		    (tskim, bfa_cb_ioim_get_lun(ioim->dio))) {
			list_del(&ioim->qe);
			list_add_tail(&ioim->qe, &ioim->fcpim->ioim_comp_q);
			bfa_ioim_tov(ioim);
		}
	}
}

/**
 * 		IO cleanup completion
 */
static void
bfa_tskim_cleanp_comp(void *tskim_cbarg)
{
	struct bfa_tskim_s *tskim = tskim_cbarg;

	bfa_stats(tskim->itnim, tm_io_comps);
	bfa_sm_send_event(tskim, BFA_TSKIM_SM_IOS_DONE);
}

/**
 *      Gather affected IO requests and task management commands.
 */
static void
bfa_tskim_cleanup_ios(struct bfa_tskim_s *tskim)
{
	struct bfa_ioim_s *ioim;
	struct list_head        *qe, *qen;

	bfa_wc_init(&tskim->wc, bfa_tskim_cleanp_comp, tskim);

	list_for_each_safe(qe, qen, &tskim->io_q) {
		ioim = (struct bfa_ioim_s *) qe;
		bfa_wc_up(&tskim->wc);
		bfa_ioim_cleanup_tm(ioim, tskim);
	}

	bfa_wc_wait(&tskim->wc);
}

/**
 *      Send task management request to firmware.
 */
static bfa_boolean_t
bfa_tskim_send(struct bfa_tskim_s *tskim)
{
	struct bfa_itnim_s *itnim = tskim->itnim;
	struct bfi_tskim_req_s *m;

	/**
	 * check for room in queue to send request now
	 */
	m = bfa_reqq_next(tskim->bfa, itnim->reqq);
	if (!m)
		return BFA_FALSE;

	/**
	 * build i/o request message next
	 */
	bfi_h2i_set(m->mh, BFI_MC_TSKIM, BFI_TSKIM_H2I_TM_REQ,
			bfa_lpuid(tskim->bfa));

	m->tsk_tag = bfa_os_htons(tskim->tsk_tag);
	m->itn_fhdl = tskim->itnim->rport->fw_handle;
	m->t_secs = tskim->tsecs;
	m->lun = tskim->lun;
	m->tm_flags = tskim->tm_cmnd;

	/**
	 * queue I/O message to firmware
	 */
	bfa_reqq_produce(tskim->bfa, itnim->reqq);
	return BFA_TRUE;
}

/**
 *      Send abort request to cleanup an active TM to firmware.
 */
static bfa_boolean_t
bfa_tskim_send_abort(struct bfa_tskim_s *tskim)
{
	struct bfa_itnim_s             *itnim = tskim->itnim;
	struct bfi_tskim_abortreq_s    *m;

	/**
	 * check for room in queue to send request now
	 */
	m = bfa_reqq_next(tskim->bfa, itnim->reqq);
	if (!m)
		return BFA_FALSE;

	/**
	 * build i/o request message next
	 */
	bfi_h2i_set(m->mh, BFI_MC_TSKIM, BFI_TSKIM_H2I_ABORT_REQ,
			bfa_lpuid(tskim->bfa));

	m->tsk_tag  = bfa_os_htons(tskim->tsk_tag);

	/**
	 * queue I/O message to firmware
	 */
	bfa_reqq_produce(tskim->bfa, itnim->reqq);
	return BFA_TRUE;
}

/**
 *      Call to resume task management cmnd waiting for room in request queue.
 */
static void
bfa_tskim_qresume(void *cbarg)
{
	struct bfa_tskim_s *tskim = cbarg;

	bfa_fcpim_stats(tskim->fcpim, qresumes);
	bfa_stats(tskim->itnim, tm_qresumes);
	bfa_sm_send_event(tskim, BFA_TSKIM_SM_QRESUME);
}

/**
 * Cleanup IOs associated with a task mangement command on IOC failures.
 */
static void
bfa_tskim_iocdisable_ios(struct bfa_tskim_s *tskim)
{
	struct bfa_ioim_s *ioim;
	struct list_head        *qe, *qen;

	list_for_each_safe(qe, qen, &tskim->io_q) {
		ioim = (struct bfa_ioim_s *) qe;
		bfa_ioim_iocdisable(ioim);
	}
}



/**
 *  bfa_tskim_friend
 */

/**
 * Notification on completions from related ioim.
 */
void
bfa_tskim_iodone(struct bfa_tskim_s *tskim)
{
	bfa_wc_down(&tskim->wc);
}

/**
 * Handle IOC h/w failure notification from itnim.
 */
void
bfa_tskim_iocdisable(struct bfa_tskim_s *tskim)
{
	tskim->notify = BFA_FALSE;
	bfa_stats(tskim->itnim, tm_iocdowns);
	bfa_sm_send_event(tskim, BFA_TSKIM_SM_HWFAIL);
}

/**
 * Cleanup TM command and associated IOs as part of ITNIM offline.
 */
void
bfa_tskim_cleanup(struct bfa_tskim_s *tskim)
{
	tskim->notify = BFA_TRUE;
	bfa_stats(tskim->itnim, tm_cleanups);
	bfa_sm_send_event(tskim, BFA_TSKIM_SM_CLEANUP);
}

/**
 *      Memory allocation and initialization.
 */
void
bfa_tskim_attach(struct bfa_fcpim_mod_s *fcpim, struct bfa_meminfo_s *minfo)
{
	struct bfa_tskim_s *tskim;
	u16        i;

	INIT_LIST_HEAD(&fcpim->tskim_free_q);

	tskim = (struct bfa_tskim_s *) bfa_meminfo_kva(minfo);
	fcpim->tskim_arr = tskim;

	for (i = 0; i < fcpim->num_tskim_reqs; i++, tskim++) {
		/*
		 * initialize TSKIM
		 */
		bfa_os_memset(tskim, 0, sizeof(struct bfa_tskim_s));
		tskim->tsk_tag = i;
		tskim->bfa     = fcpim->bfa;
		tskim->fcpim   = fcpim;
		tskim->notify  = BFA_FALSE;
		bfa_reqq_winit(&tskim->reqq_wait, bfa_tskim_qresume,
				   tskim);
		bfa_sm_set_state(tskim, bfa_tskim_sm_uninit);

		list_add_tail(&tskim->qe, &fcpim->tskim_free_q);
	}

	bfa_meminfo_kva(minfo) = (u8 *) tskim;
}

void
bfa_tskim_detach(struct bfa_fcpim_mod_s *fcpim)
{
    /**
     * @todo
     */
}

void
bfa_tskim_isr(struct bfa_s *bfa, struct bfi_msg_s *m)
{
	struct bfa_fcpim_mod_s *fcpim = BFA_FCPIM_MOD(bfa);
	struct bfi_tskim_rsp_s *rsp = (struct bfi_tskim_rsp_s *) m;
	struct bfa_tskim_s *tskim;
	u16        tsk_tag = bfa_os_ntohs(rsp->tsk_tag);

	tskim = BFA_TSKIM_FROM_TAG(fcpim, tsk_tag);
	bfa_assert(tskim->tsk_tag == tsk_tag);

	tskim->tsk_status = rsp->tsk_status;

	/**
	 * Firmware sends BFI_TSKIM_STS_ABORTED status for abort
	 * requests. All other statuses are for normal completions.
	 */
	if (rsp->tsk_status == BFI_TSKIM_STS_ABORTED) {
		bfa_stats(tskim->itnim, tm_cleanup_comps);
		bfa_sm_send_event(tskim, BFA_TSKIM_SM_CLEANUP_DONE);
	} else {
		bfa_stats(tskim->itnim, tm_fw_rsps);
		bfa_sm_send_event(tskim, BFA_TSKIM_SM_DONE);
	}
}



/**
 *  bfa_tskim_api
 */


struct bfa_tskim_s *
bfa_tskim_alloc(struct bfa_s *bfa, struct bfad_tskim_s *dtsk)
{
	struct bfa_fcpim_mod_s *fcpim = BFA_FCPIM_MOD(bfa);
	struct bfa_tskim_s *tskim;

	bfa_q_deq(&fcpim->tskim_free_q, &tskim);

	if (!tskim)
		bfa_fcpim_stats(fcpim, no_tskims);
	else
		tskim->dtsk = dtsk;

	return tskim;
}

void
bfa_tskim_free(struct bfa_tskim_s *tskim)
{
	bfa_assert(bfa_q_is_on_q_func(&tskim->itnim->tsk_q, &tskim->qe));
	list_del(&tskim->qe);
	list_add_tail(&tskim->qe, &tskim->fcpim->tskim_free_q);
}

/**
 *      Start a task management command.
 *
 * @param[in]       tskim       BFA task management command instance
 * @param[in]       itnim       i-t nexus for the task management command
 * @param[in]       lun         lun, if applicable
 * @param[in]       tm_cmnd     Task management command code.
 * @param[in]       t_secs      Timeout in seconds
 *
 * @return None.
 */
void
bfa_tskim_start(struct bfa_tskim_s *tskim, struct bfa_itnim_s *itnim, lun_t lun,
		    enum fcp_tm_cmnd tm_cmnd, u8 tsecs)
{
	tskim->itnim   = itnim;
	tskim->lun     = lun;
	tskim->tm_cmnd = tm_cmnd;
	tskim->tsecs   = tsecs;
	tskim->notify  = BFA_FALSE;
	bfa_stats(itnim, tm_cmnds);

	list_add_tail(&tskim->qe, &itnim->tsk_q);
	bfa_sm_send_event(tskim, BFA_TSKIM_SM_START);
}

<|MERGE_RESOLUTION|>--- conflicted
+++ resolved
@@ -25,21 +25,12 @@
  */
 #define bfa_tskim_qcomp(__tskim, __cbfn) do {			\
 	bfa_cb_queue((__tskim)->bfa, &(__tskim)->hcb_qe,	\
-<<<<<<< HEAD
-				__cbfn, (__tskim));      \
-	bfa_tskim_notify_comp(__tskim);      \
-} while (0)
-
-#define bfa_tskim_notify_comp(__tskim) do {			\
-	if ((__tskim)->notify)					\
-=======
 			 __cbfn, (__tskim));      \
 	bfa_tskim_notify_comp(__tskim);      \
 } while (0)
 
 #define bfa_tskim_notify_comp(__tskim) do {			 \
 	if ((__tskim)->notify)					 \
->>>>>>> 92dcffb9
 		bfa_itnim_tskdone((__tskim)->itnim);      \
 } while (0)
 
@@ -119,7 +110,7 @@
 		break;
 
 	default:
-		bfa_sm_fault(tskim->bfa, event);
+		bfa_assert(0);
 	}
 }
 
@@ -155,7 +146,7 @@
 		break;
 
 	default:
-		bfa_sm_fault(tskim->bfa, event);
+		bfa_assert(0);
 	}
 }
 
@@ -187,7 +178,7 @@
 		break;
 
 	default:
-		bfa_sm_fault(tskim->bfa, event);
+		bfa_assert(0);
 	}
 }
 
@@ -216,7 +207,7 @@
 		break;
 
 	default:
-		bfa_sm_fault(tskim->bfa, event);
+		bfa_assert(0);
 	}
 }
 
@@ -251,7 +242,7 @@
 		break;
 
 	default:
-		bfa_sm_fault(tskim->bfa, event);
+		bfa_assert(0);
 	}
 }
 
@@ -286,7 +277,7 @@
 		break;
 
 	default:
-		bfa_sm_fault(tskim->bfa, event);
+		bfa_assert(0);
 	}
 }
 
@@ -312,7 +303,7 @@
 		break;
 
 	default:
-		bfa_sm_fault(tskim->bfa, event);
+		bfa_assert(0);
 	}
 }
 
