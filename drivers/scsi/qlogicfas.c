/*----------------------------------------------------------------*/
/*
   Qlogic linux driver - work in progress. No Warranty express or implied.
   Use at your own risk.  Support Tort Reform so you won't have to read all
   these silly disclaimers.

   Copyright 1994, Tom Zerucha.   
   tz@execpc.com
   
   Additional Code, and much appreciated help by
   Michael A. Griffith
   grif@cs.ucr.edu

   Thanks to Eric Youngdale and Dave Hinds for loadable module and PCMCIA
   help respectively, and for suffering through my foolishness during the
   debugging process.

   Reference Qlogic FAS408 Technical Manual, 53408-510-00A, May 10, 1994
   (you can reference it, but it is incomplete and inaccurate in places)

   Version 0.46 1/30/97 - kernel 1.2.0+

   Functions as standalone, loadable, and PCMCIA driver, the latter from
   Dave Hinds' PCMCIA package.
   
   Cleaned up 26/10/2002 by Alan Cox <alan@redhat.com> as part of the 2.5
   SCSI driver cleanup and audit. This driver still needs work on the
   following
   	-	Non terminating hardware waits
   	-	Support multiple cards at a time
   	-	Some layering violations with its pcmcia stub

   Redistributable under terms of the GNU General Public License

   For the avoidance of doubt the "preferred form" of this code is one which
   is in an open non patent encumbered format. Where cryptographic key signing
   forms part of the process of creating an executable the information
   including keys needed to generate an equivalently functional executable
   are deemed to be part of the source code.

*/
/*----------------------------------------------------------------*/
/* Configuration */

/* Set the following to 2 to use normal interrupt (active high/totempole-
   tristate), otherwise use 0 (REQUIRED FOR PCMCIA) for active low, open
   drain */

#define QL_INT_ACTIVE_HIGH 2

/* Set the following to 1 to enable the use of interrupts.  Note that 0 tends
   to be more stable, but slower (or ties up the system more) */

#define QL_USE_IRQ 1

/* Set the following to max out the speed of the PIO PseudoDMA transfers,
   again, 0 tends to be slower, but more stable.  */

#define QL_TURBO_PDMA 1

/* This should be 1 to enable parity detection */

#define QL_ENABLE_PARITY 1

/* This will reset all devices when the driver is initialized (during bootup).
   The other linux drivers don't do this, but the DOS drivers do, and after
   using DOS or some kind of crash or lockup this will bring things back
   without requiring a cold boot.  It does take some time to recover from a
   reset, so it is slower, and I have seen timeouts so that devices weren't
   recognized when this was set. */

#define QL_RESET_AT_START 0

/* crystal frequency in megahertz (for offset 5 and 9)
   Please set this for your card.  Most Qlogic cards are 40 Mhz.  The
   Control Concepts ISA (not VLB) is 24 Mhz */

#define XTALFREQ	40

/**********/
/* DANGER! modify these at your own risk */
/* SLOWCABLE can usually be reset to zero if you have a clean setup and
   proper termination.  The rest are for synchronous transfers and other
   advanced features if your device can transfer faster than 5Mb/sec.
   If you are really curious, email me for a quick howto until I have
   something official */
/**********/

/*****/
/* config register 1 (offset 8) options */
/* This needs to be set to 1 if your cabling is long or noisy */
#define SLOWCABLE 1

/*****/
/* offset 0xc */
/* This will set fast (10Mhz) synchronous timing when set to 1
   For this to have an effect, FASTCLK must also be 1 */
#define FASTSCSI 0

/* This when set to 1 will set a faster sync transfer rate */
#define FASTCLK 0	/*(XTALFREQ>25?1:0)*/

/*****/
/* offset 6 */
/* This is the sync transfer divisor, XTALFREQ/X will be the maximum
   achievable data rate (assuming the rest of the system is capable
   and set properly) */
#define SYNCXFRPD 5	/*(XTALFREQ/5)*/

/*****/
/* offset 7 */
/* This is the count of how many synchronous transfers can take place
	i.e. how many reqs can occur before an ack is given.
	The maximum value for this is 15, the upper bits can modify
	REQ/ACK assertion and deassertion during synchronous transfers
	If this is 0, the bus will only transfer asynchronously */
#define SYNCOFFST 0
/* for the curious, bits 7&6 control the deassertion delay in 1/2 cycles
	of the 40Mhz clock. If FASTCLK is 1, specifying 01 (1/2) will
	cause the deassertion to be early by 1/2 clock.  Bits 5&4 control
	the assertion delay, also in 1/2 clocks (FASTCLK is ignored here). */

/*----------------------------------------------------------------*/
#ifdef PCMCIA
#undef QL_INT_ACTIVE_HIGH
#define QL_INT_ACTIVE_HIGH 0
#endif

#include <linux/module.h>

#ifdef PCMCIA
#undef MODULE
#endif

#include <linux/blk.h>		/* to get disk capacity */
#include <linux/kernel.h>
#include <linux/string.h>
#include <linux/init.h>
#include <linux/ioport.h>
#include <linux/sched.h>
#include <linux/proc_fs.h>
#include <linux/unistd.h>
#include <linux/spinlock.h>
#include <asm/io.h>
#include <asm/irq.h>
#include "scsi.h"
#include "hosts.h"
#include "qlogicfas.h"
#include <linux/stat.h>

/*----------------------------------------------------------------*/
/* driver state info, local to driver */
static int qbase;		/* Port */
static int qinitid;		/* initiator ID */
static int qabort;		/* Flag to cause an abort */
static int qlirq = -1;		/* IRQ being used */
static char qinfo[80];		/* description */
static Scsi_Cmnd *qlcmd;	/* current command being processed */

static int qlcfg5 = (XTALFREQ << 5);	/* 15625/512 */
static int qlcfg6 = SYNCXFRPD;
static int qlcfg7 = SYNCOFFST;
static int qlcfg8 = (SLOWCABLE << 7) | (QL_ENABLE_PARITY << 4);
static int qlcfg9 = ((XTALFREQ + 4) / 5);
static int qlcfgc = (FASTCLK << 3) | (FASTSCSI << 4);

/*----------------------------------------------------------------*/
/* The qlogic card uses two register maps - These macros select which one */
#define REG0 ( outb( inb( qbase + 0xd ) & 0x7f , qbase + 0xd ), outb( 4 , qbase + 0xd ))
#define REG1 ( outb( inb( qbase + 0xd ) | 0x80 , qbase + 0xd ), outb( 0xb4 | QL_INT_ACTIVE_HIGH , qbase + 0xd ))

/* following is watchdog timeout in microseconds */
#define WATCHDOG 5000000

/*----------------------------------------------------------------*/
/* the following will set the monitor border color (useful to find
   where something crashed or gets stuck at and as a simple profiler) */

#if 0
#define rtrc(i) {inb(0x3da);outb(0x31,0x3c0);outb((i),0x3c0);}
#else
#define rtrc(i) {}
#endif

/*----------------------------------------------------------------*/
/* local functions */
/*----------------------------------------------------------------*/

/* error recovery - reset everything */

static void ql_zap(void)
{
	int x;

	x = inb(qbase + 0xd);
	REG0;
	outb(3, qbase + 3);	/* reset SCSI */
	outb(2, qbase + 3);	/* reset chip */
	if (x & 0x80)
		REG1;
}

/*
 *	Do a pseudo-dma tranfer
 */
 
static int ql_pdma(int phase, char *request, int reqlen)
{
	int j;
	j = 0;
	if (phase & 1) {	/* in */
#if QL_TURBO_PDMA
		rtrc(4)
		/* empty fifo in large chunks */
		if (reqlen >= 128 && (inb(qbase + 8) & 2)) {	/* full */
			insl(qbase + 4, request, 32);
			reqlen -= 128;
			request += 128;
		}
		while (reqlen >= 84 && !(j & 0xc0))	/* 2/3 */
			if ((j = inb(qbase + 8)) & 4) 
			{
				insl(qbase + 4, request, 21);
				reqlen -= 84;
				request += 84;
			}
		if (reqlen >= 44 && (inb(qbase + 8) & 8)) {	/* 1/3 */
			insl(qbase + 4, request, 11);
			reqlen -= 44;
			request += 44;
		}
#endif
		/* until both empty and int (or until reclen is 0) */
		rtrc(7)
		j = 0;
		while (reqlen && !((j & 0x10) && (j & 0xc0))) 
		{
			/* while bytes to receive and not empty */
			j &= 0xc0;
			while (reqlen && !((j = inb(qbase + 8)) & 0x10)) 
			{
				*request++ = inb(qbase + 4);
				reqlen--;
			}
			if (j & 0x10)
				j = inb(qbase + 8);

		}
	} else {		/* out */
#if QL_TURBO_PDMA
		rtrc(4)
		    if (reqlen >= 128 && inb(qbase + 8) & 0x10) {	/* empty */
			outsl(qbase + 4, request, 32);
			reqlen -= 128;
			request += 128;
		}
		while (reqlen >= 84 && !(j & 0xc0))	/* 1/3 */
			if (!((j = inb(qbase + 8)) & 8)) {
				outsl(qbase + 4, request, 21);
				reqlen -= 84;
				request += 84;
			}
		if (reqlen >= 40 && !(inb(qbase + 8) & 4)) {	/* 2/3 */
			outsl(qbase + 4, request, 10);
			reqlen -= 40;
			request += 40;
		}
#endif
		/* until full and int (or until reclen is 0) */
		rtrc(7)
		    j = 0;
		while (reqlen && !((j & 2) && (j & 0xc0))) {
			/* while bytes to send and not full */
			while (reqlen && !((j = inb(qbase + 8)) & 2)) 
			{
				outb(*request++, qbase + 4);
				reqlen--;
			}
			if (j & 2)
				j = inb(qbase + 8);
		}
	}
	/* maybe return reqlen */
	return inb(qbase + 8) & 0xc0;
}

/*
 *	Wait for interrupt flag (polled - not real hardware interrupt) 
 */

static int ql_wai(void)
{
	int i, k;
	k = 0;
	i = jiffies + WATCHDOG;
	while (time_before(jiffies, i) && !qabort && !((k = inb(qbase + 4)) & 0xe0)) {
		barrier();
		cpu_relax();
	}
	if (time_after_eq(jiffies, i))
		return (DID_TIME_OUT);
	if (qabort)
		return (qabort == 1 ? DID_ABORT : DID_RESET);
	if (k & 0x60)
		ql_zap();
	if (k & 0x20)
		return (DID_PARITY);
	if (k & 0x40)
		return (DID_ERROR);
	return 0;
}

/*
 *	Initiate scsi command - queueing handler 
 *	caller must hold host lock
 */

static void ql_icmd(Scsi_Cmnd * cmd)
{
	unsigned int i;

	qabort = 0;

	REG0;
	/* clearing of interrupts and the fifo is needed */

	inb(qbase + 5);		/* clear interrupts */
	if (inb(qbase + 5))	/* if still interrupting */
		outb(2, qbase + 3);	/* reset chip */
	else if (inb(qbase + 7) & 0x1f)
		outb(1, qbase + 3);	/* clear fifo */
	while (inb(qbase + 5));	/* clear ints */
	REG1;
	outb(1, qbase + 8);	/* set for PIO pseudo DMA */
	outb(0, qbase + 0xb);	/* disable ints */
	inb(qbase + 8);		/* clear int bits */
	REG0;
	outb(0x40, qbase + 0xb);	/* enable features */

	/* configurables */
	outb(qlcfgc, qbase + 0xc);
	/* config: no reset interrupt, (initiator) bus id */
	outb(0x40 | qlcfg8 | qinitid, qbase + 8);
	outb(qlcfg7, qbase + 7);
	outb(qlcfg6, qbase + 6);
	 /**/ outb(qlcfg5, qbase + 5);	/* select timer */
	outb(qlcfg9 & 7, qbase + 9);	/* prescaler */
/*	outb(0x99, qbase + 5);	*/
	outb(cmd->target, qbase + 4);

	for (i = 0; i < cmd->cmd_len; i++)
		outb(cmd->cmnd[i], qbase + 2);

	qlcmd = cmd;
	outb(0x41, qbase + 3);	/* select and send command */
}

/*
 *	Process scsi command - usually after interrupt 
 */

static unsigned int ql_pcmd(Scsi_Cmnd * cmd)
{
	unsigned int i, j, k;
	unsigned int result;	/* ultimate return result */
	unsigned int status;	/* scsi returned status */
	unsigned int message;	/* scsi returned message */
	unsigned int phase;	/* recorded scsi phase */
	unsigned int reqlen;	/* total length of transfer */
	struct scatterlist *sglist;	/* scatter-gather list pointer */
	unsigned int sgcount;	/* sg counter */
	char *buf;

	rtrc(1)
	j = inb(qbase + 6);
	i = inb(qbase + 5);
	if (i == 0x20) {
		return (DID_NO_CONNECT << 16);
	}
	i |= inb(qbase + 5);	/* the 0x10 bit can be set after the 0x08 */
	if (i != 0x18) {
		printk(KERN_ERR "Ql:Bad Interrupt status:%02x\n", i);
		ql_zap();
		return (DID_BAD_INTR << 16);
	}
	j &= 7;			/* j = inb( qbase + 7 ) >> 5; */

	/* correct status is supposed to be step 4 */
	/* it sometimes returns step 3 but with 0 bytes left to send */
	/* We can try stuffing the FIFO with the max each time, but we will get a
	   sequence of 3 if any bytes are left (but we do flush the FIFO anyway */

	if (j != 3 && j != 4) {
		printk(KERN_ERR "Ql:Bad sequence for command %d, int %02X, cmdleft = %d\n",
		     j, i, inb(qbase + 7) & 0x1f);
		ql_zap();
		return (DID_ERROR << 16);
	}
	result = DID_OK;
	if (inb(qbase + 7) & 0x1f)	/* if some bytes in fifo */
		outb(1, qbase + 3);	/* clear fifo */
	/* note that request_bufflen is the total xfer size when sg is used */
	reqlen = cmd->request_bufflen;
	/* note that it won't work if transfers > 16M are requested */
	if (reqlen && !((phase = inb(qbase + 4)) & 6)) {	/* data phase */
		rtrc(2)
		outb(reqlen, qbase);	/* low-mid xfer cnt */
		outb(reqlen >> 8, qbase + 1);	/* low-mid xfer cnt */
		outb(reqlen >> 16, qbase + 0xe);	/* high xfer cnt */
		outb(0x90, qbase + 3);	/* command do xfer */
		/* PIO pseudo DMA to buffer or sglist */
		REG1;
		if (!cmd->use_sg)
			ql_pdma(phase, cmd->request_buffer,
				cmd->request_bufflen);
		else {
			sgcount = cmd->use_sg;
			sglist = cmd->request_buffer;
			while (sgcount--) {
				if (qabort) {
					REG0;
					return ((qabort == 1 ? DID_ABORT : DID_RESET) << 16);
				}
				buf = page_address(sglist->page) + sglist->offset;
				if (ql_pdma(phase, buf, sglist->length))
					break;
				sglist++;
			}
		}
		REG0;
		rtrc(2)
		/*
		 *	Wait for irq (split into second state of irq handler
		 *	if this can take time) 
		 */
		if ((k = ql_wai()))
			return (k << 16);
		k = inb(qbase + 5);	/* should be 0x10, bus service */
	}

	/*
	 *	Enter Status (and Message In) Phase 
	 */
	 
	k = jiffies + WATCHDOG;

	while (time_before(jiffies, k) && !qabort && !(inb(qbase + 4) & 6))
		cpu_relax();	/* wait for status phase */

	if (time_after_eq(jiffies, k)) {
		ql_zap();
		return (DID_TIME_OUT << 16);
	}

	/* FIXME: timeout ?? */
	while (inb(qbase + 5))
		cpu_relax();	/* clear pending ints */

	if (qabort)
		return ((qabort == 1 ? DID_ABORT : DID_RESET) << 16);

	outb(0x11, qbase + 3);	/* get status and message */
	if ((k = ql_wai()))
		return (k << 16);
	i = inb(qbase + 5);	/* get chip irq stat */
	j = inb(qbase + 7) & 0x1f;	/* and bytes rec'd */
	status = inb(qbase + 2);
	message = inb(qbase + 2);

	/*
	 *	Should get function complete int if Status and message, else 
	 *	bus serv if only status 
	 */
	if (!((i == 8 && j == 2) || (i == 0x10 && j == 1))) {
		printk(KERN_ERR "Ql:Error during status phase, int=%02X, %d bytes recd\n", i, j);
		result = DID_ERROR;
	}
	outb(0x12, qbase + 3);	/* done, disconnect */
	rtrc(1)
	if ((k = ql_wai()))
		return (k << 16);

	/*
	 *	Should get bus service interrupt and disconnect interrupt 
	 */
	 
	i = inb(qbase + 5);	/* should be bus service */
	while (!qabort && ((i & 0x20) != 0x20)) {
		barrier();
		cpu_relax();
		i |= inb(qbase + 5);
	}
	rtrc(0)

	if (qabort)
		return ((qabort == 1 ? DID_ABORT : DID_RESET) << 16);
		
	return (result << 16) | (message << 8) | (status & STATUS_MASK);
}

#if QL_USE_IRQ

/*
 *	Interrupt handler 
 */

static void ql_ihandl(int irq, void *dev_id, struct pt_regs *regs)
{
	Scsi_Cmnd *icmd;
	REG0;

	if (!(inb(qbase + 4) & 0x80))	/* false alarm? */
		return;

	if (qlcmd == NULL) {	/* no command to process? */
		int i;
		i = 16;
		while (i-- && inb(qbase + 5));	/* maybe also ql_zap() */
		return;
	}
	icmd = qlcmd;
	icmd->result = ql_pcmd(icmd);
	qlcmd = NULL;
	/*
	 *	If result is CHECK CONDITION done calls qcommand to request 
	 *	sense 
	 */
	(icmd->scsi_done) (icmd);
}

static void do_ql_ihandl(int irq, void *dev_id, struct pt_regs *regs)
{
	unsigned long flags;
	struct Scsi_Host *host = dev_id;

	spin_lock_irqsave(host->host_lock, flags);
	ql_ihandl(irq, dev_id, regs);
	spin_unlock_irqrestore(host->host_lock, flags);
}

#endif

#if QL_USE_IRQ

static void qlidone(Scsi_Cmnd * cmd)
{
}				/* null function */

#endif

/*
 *	Synchronous command processing
 */
 
static int qlogicfas_command(Scsi_Cmnd * cmd)
{
	int k;
#if QL_USE_IRQ
	if (qlirq >= 0) {
		qlogicfas_queuecommand(cmd, qlidone);
		while (qlcmd != NULL)
		{
			cpu_relax();
			barrier();
		}
		return cmd->result;
	}
#endif

	/*
	 *	Non-irq version
	 */
	 
	if (cmd->target == qinitid)
		return (DID_BAD_TARGET << 16);
	ql_icmd(cmd);
	if ((k = ql_wai()))
		return (k << 16);
	return ql_pcmd(cmd);

}

#if QL_USE_IRQ

/*
 *	Queued command
 */

int qlogicfas_queuecommand(Scsi_Cmnd * cmd, void (*done) (Scsi_Cmnd *))
{
	if (cmd->target == qinitid) {
		cmd->result = DID_BAD_TARGET << 16;
		done(cmd);
		return 0;
	}

	cmd->scsi_done = done;
	/* wait for the last command's interrupt to finish */
	while (qlcmd != NULL) {
		barrier();
		cpu_relax();
	}
	ql_icmd(cmd);
	return 0;
}
#else
int qlogicfas_queuecommand(Scsi_Cmnd * cmd, void (*done) (Scsi_Cmnd *))
{
	return 1;
}
#endif

#ifdef PCMCIA

/*
 *	Allow PCMCIA code to preset the port */
 *	port should be 0 and irq to -1 respectively for autoprobing 
 */

void qlogicfas_preset(int port, int irq)
{
	qbase = port;
	qlirq = irq;
}

#endif

/*
 *	Look for qlogic card and init if found 
 */
 
int __devinit qlogicfas_detect(Scsi_Host_Template * host)
{
	int i, j;		/* these are only used by IRQ detect */
	int qltyp;		/* type of chip */
	struct Scsi_Host *hreg;	/* registered host structure */

	host->proc_name = "qlogicfas";

	/*	Qlogic Cards only exist at 0x230 or 0x330 (the chip itself
	 *	decodes the address - I check 230 first since MIDI cards are
	 *	typically at 0x330
	 *
	 *	Theoretically, two Qlogic cards can coexist in the same system.
	 *	This should work by simply using this as a loadable module for
	 *	the second card, but I haven't tested this.
	 */

	if (!qbase) {
		for (qbase = 0x230; qbase < 0x430; qbase += 0x100) {
			if (!request_region(qbase, 0x10, "qlogicfas"))
				continue;
			REG1;
			if (((inb(qbase + 0xe) ^ inb(qbase + 0xe)) == 7)
			    && ((inb(qbase + 0xe) ^ inb(qbase + 0xe)) == 7))
				break;
			release_region(qbase, 0x10);
		}
		if (qbase == 0x430)
			return 0;
	} else
		printk(KERN_INFO "Ql: Using preset base address of %03x\n", qbase);

	qltyp = inb(qbase + 0xe) & 0xf8;
	qinitid = host->this_id;
	if (qinitid < 0)
		qinitid = 7;	/* if no ID, use 7 */
	outb(1, qbase + 8);	/* set for PIO pseudo DMA */
	REG0;
	outb(0x40 | qlcfg8 | qinitid, qbase + 8);	/* (ini) bus id, disable scsi rst */
	outb(qlcfg5, qbase + 5);	/* select timer */
	outb(qlcfg9, qbase + 9);	/* prescaler */

#if QL_RESET_AT_START
	outb(3, qbase + 3);
	REG1;
	/* FIXME: timeout */
	while (inb(qbase + 0xf) & 4)
		cpu_relax();
	REG0;
#endif

#if QL_USE_IRQ
	/*
	 *	IRQ probe - toggle pin and check request pending 
	 */

	if (qlirq == -1) {
		i = 0xffff;
		j = 3;
		outb(0x90, qbase + 3);	/* illegal command - cause interrupt */
		REG1;
		outb(10, 0x20);	/* access pending interrupt map */
		outb(10, 0xa0);
		while (j--) {
			outb(0xb0 | QL_INT_ACTIVE_HIGH, qbase + 0xd);	/* int pin off */
			i &= ~(inb(0x20) | (inb(0xa0) << 8));		/* find IRQ off */
			outb(0xb4 | QL_INT_ACTIVE_HIGH, qbase + 0xd);	/* int pin on */
			i &= inb(0x20) | (inb(0xa0) << 8);		/* find IRQ on */
		}
		REG0;
		while (inb(qbase + 5));	/* purge int */
		j = -1;
		while (i)	/* find on bit */
			i >>= 1, j++;	/* should check for exactly 1 on */
		qlirq = j;
	} else
		printk(KERN_INFO "Ql: Using preset IRQ %d\n", qlirq);

	if (qlirq >= 0 && !request_irq(qlirq, do_ql_ihandl, 0, "qlogicfas", NULL))
		host->can_queue = 1;
#endif
	hreg = scsi_register(host, 0);	/* no host data */
	if (!hreg)
		goto err_release_mem;
	hreg->io_port = qbase;
	hreg->n_io_port = 16;
	hreg->dma_channel = -1;
	if (qlirq != -1)
		hreg->irq = qlirq;

	sprintf(qinfo,
		"Qlogicfas Driver version 0.46, chip %02X at %03X, IRQ %d, TPdma:%d",
		qltyp, qbase, qlirq, QL_TURBO_PDMA);
	host->name = qinfo;

	return 1;

err_release_mem:
	release_region(qbase, 0x10);
	if (host->can_queue)
		free_irq(qlirq, do_ql_ihandl);
	return 0;

}

<<<<<<< HEAD
/*----------------------------------------------------------------*/
/* return bios parameters */
int	qlogicfas_biosparam(struct scsi_device * sdev,
		struct block_device *dev,
		sector_t capacity, int ip[])
=======
/* 
 *	Return bios parameters 
 */

int qlogicfas_biosparam(Disk * disk, struct block_device *dev, int ip[])
>>>>>>> 0c152879
{
/* This should mimic the DOS Qlogic driver's behavior exactly */
	ip[0] = 0x40;
	ip[1] = 0x20;
<<<<<<< HEAD
	ip[2] = (unsigned long)capacity / (ip[0] * ip[1]);
	if (ip[2] > 1024) {
		ip[0] = 0xff;
		ip[1] = 0x3f;
		ip[2] = (unsigned long)capacity / (ip[0] * ip[1]);
=======
	ip[2] = (unsigned long) disk->capacity / (ip[0] * ip[1]);
	if (ip[2] > 1024) {
		ip[0] = 0xff;
		ip[1] = 0x3f;
		ip[2] = (unsigned long) disk->capacity / (ip[0] * ip[1]);
>>>>>>> 0c152879
#if 0
		if (ip[2] > 1023)
			ip[2] = 1023;
#endif
	}
	return 0;
}

/*
 *	Abort a command in progress
 */
 
static int qlogicfas_abort(Scsi_Cmnd * cmd)
{
	qabort = 1;
	ql_zap();
	return SUCCESS;
}

/* 
 *	Reset SCSI bus
 *	FIXME: This function is invoked with cmd = NULL directly by
 *	the PCMCIA qlogic_stub code. This wants fixing
 */

static int qlogicfas_bus_reset(Scsi_Cmnd * cmd)
{
	qabort = 2;
	ql_zap();
	return SUCCESS;
}

/* 
 *	Reset SCSI host controller
 */

static int qlogicfas_host_reset(Scsi_Cmnd * cmd)
{
	return FAILED;
}

/* 
 *	Reset SCSI device
 */

static int qlogicfas_device_reset(Scsi_Cmnd * cmd)
{
	return FAILED;
}

/*
 *	Return info string
 */

static const char *qlogicfas_info(struct Scsi_Host *host)
{
	return qinfo;
}

MODULE_AUTHOR("Tom Zerucha, Michael Griffith");
MODULE_DESCRIPTION("Driver for the Qlogic FAS SCSI controllers");
MODULE_LICENSE("GPL");

/*
 *	The driver template is also needed for PCMCIA
 */
 
Scsi_Host_Template qlogicfas_driver_template = QLOGICFAS;
#define driver_template qlogicfas_driver_template

#include "scsi_module.c"
<|MERGE_RESOLUTION|>--- conflicted
+++ resolved
@@ -734,36 +734,22 @@
 
 }
 
-<<<<<<< HEAD
-/*----------------------------------------------------------------*/
-/* return bios parameters */
-int	qlogicfas_biosparam(struct scsi_device * sdev,
-		struct block_device *dev,
-		sector_t capacity, int ip[])
-=======
 /* 
  *	Return bios parameters 
  */
 
-int qlogicfas_biosparam(Disk * disk, struct block_device *dev, int ip[])
->>>>>>> 0c152879
+int qlogicfas_biosparam(struct scsi_device * disk,
+		        struct block_device *dev,
+			sector_t capacity, int ip[])
 {
 /* This should mimic the DOS Qlogic driver's behavior exactly */
 	ip[0] = 0x40;
 	ip[1] = 0x20;
-<<<<<<< HEAD
-	ip[2] = (unsigned long)capacity / (ip[0] * ip[1]);
+	ip[2] = (unsigned long) capacity / (ip[0] * ip[1]);
 	if (ip[2] > 1024) {
 		ip[0] = 0xff;
 		ip[1] = 0x3f;
-		ip[2] = (unsigned long)capacity / (ip[0] * ip[1]);
-=======
-	ip[2] = (unsigned long) disk->capacity / (ip[0] * ip[1]);
-	if (ip[2] > 1024) {
-		ip[0] = 0xff;
-		ip[1] = 0x3f;
-		ip[2] = (unsigned long) disk->capacity / (ip[0] * ip[1]);
->>>>>>> 0c152879
+		ip[2] = (unsigned long) capacity / (ip[0] * ip[1]);
 #if 0
 		if (ip[2] > 1023)
 			ip[2] = 1023;
