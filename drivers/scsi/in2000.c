/*
 *    in2000.c -  Linux device driver for the
 *                Always IN2000 ISA SCSI card.
 *
 * Copyright (c) 1996 John Shifflett, GeoLog Consulting
 *    john@geolog.com
 *    jshiffle@netcom.com
 *
 * This program is free software; you can redistribute it and/or modify
 * it under the terms of the GNU General Public License as published by
 * the Free Software Foundation; either version 2, or (at your option)
 * any later version.
 *
 * This program is distributed in the hope that it will be useful,
 * but WITHOUT ANY WARRANTY; without even the implied warranty of
 * MERCHANTABILITY or FITNESS FOR A PARTICULAR PURPOSE.  See the
 * GNU General Public License for more details.
 *
 *
 * Drew Eckhardt's excellent 'Generic NCR5380' sources provided
 * much of the inspiration and some of the code for this driver.
 * The Linux IN2000 driver distributed in the Linux kernels through
 * version 1.2.13 was an extremely valuable reference on the arcane
 * (and still mysterious) workings of the IN2000's fifo. It also
 * is where I lifted in2000_biosparam(), the gist of the card
 * detection scheme, and other bits of code. Many thanks to the
 * talented and courageous people who wrote, contributed to, and
 * maintained that driver (including Brad McLean, Shaun Savage,
 * Bill Earnest, Larry Doolittle, Roger Sunshine, John Luckey,
 * Matt Postiff, Peter Lu, zerucha@shell.portal.com, and Eric
 * Youngdale). I should also mention the driver written by
 * Hamish Macdonald for the (GASP!) Amiga A2091 card, included
 * in the Linux-m68k distribution; it gave me a good initial
 * understanding of the proper way to run a WD33c93 chip, and I
 * ended up stealing lots of code from it.
 *
 * _This_ driver is (I feel) an improvement over the old one in
 * several respects:
 *    -  All problems relating to the data size of a SCSI request are
 *          gone (as far as I know). The old driver couldn't handle
 *          swapping to partitions because that involved 4k blocks, nor
 *          could it deal with the st.c tape driver unmodified, because
 *          that usually involved 4k - 32k blocks. The old driver never
 *          quite got away from a morbid dependence on 2k block sizes -
 *          which of course is the size of the card's fifo.
 *
 *    -  Target Disconnection/Reconnection is now supported. Any
 *          system with more than one device active on the SCSI bus
 *          will benefit from this. The driver defaults to what I'm
 *          calling 'adaptive disconnect' - meaning that each command
 *          is evaluated individually as to whether or not it should
 *          be run with the option to disconnect/reselect (if the
 *          device chooses), or as a "SCSI-bus-hog".
 *
 *    -  Synchronous data transfers are now supported. Because there
 *          are a few devices (and many improperly terminated systems)
 *          that choke when doing sync, the default is sync DISABLED
 *          for all devices. This faster protocol can (and should!)
 *          be enabled on selected devices via the command-line.
 *
 *    -  Runtime operating parameters can now be specified through
 *       either the LILO or the 'insmod' command line. For LILO do:
 *          "in2000=blah,blah,blah"
 *       and with insmod go like:
 *          "insmod /usr/src/linux/modules/in2000.o setup_strings=blah,blah"
 *       The defaults should be good for most people. See the comment
 *       for 'setup_strings' below for more details.
 *
 *    -  The old driver relied exclusively on what the Western Digital
 *          docs call "Combination Level 2 Commands", which are a great
 *          idea in that the CPU is relieved of a lot of interrupt
 *          overhead. However, by accepting a certain (user-settable)
 *          amount of additional interrupts, this driver achieves
 *          better control over the SCSI bus, and data transfers are
 *          almost as fast while being much easier to define, track,
 *          and debug.
 *
 *    -  You can force detection of a card whose BIOS has been disabled.
 *
 *    -  Multiple IN2000 cards might almost be supported. I've tried to
 *       keep it in mind, but have no way to test...
 *
 *
 * TODO:
 *       tagged queuing. multiple cards.
 *
 *
 * NOTE:
 *       When using this or any other SCSI driver as a module, you'll
 *       find that with the stock kernel, at most _two_ SCSI hard
 *       drives will be linked into the device list (ie, usable).
 *       If your IN2000 card has more than 2 disks on its bus, you
 *       might want to change the define of 'SD_EXTRA_DEVS' in the
 *       'hosts.h' file from 2 to whatever is appropriate. It took
 *       me a while to track down this surprisingly obscure and
 *       undocumented little "feature".
 *
 *
 * People with bug reports, wish-lists, complaints, comments,
 * or improvements are asked to pah-leeez email me (John Shifflett)
 * at john@geolog.com or jshiffle@netcom.com! I'm anxious to get
 * this thing into as good a shape as possible, and I'm positive
 * there are lots of lurking bugs and "Stupid Places".
 *
 */

#include <linux/module.h>

#include <asm/system.h>
#include <linux/sched.h>
#include <linux/string.h>
#include <linux/delay.h>
#include <linux/proc_fs.h>
#include <asm/io.h>
#include <linux/ioport.h>
#include <linux/blkdev.h>

#include <linux/blk.h>
#include <linux/stat.h>

#include "scsi.h"
#include "hosts.h"

#define IN2000_VERSION    "1.33"
#define IN2000_DATE       "26/August/1998"

#include "in2000.h"


/*
 * 'setup_strings' is a single string used to pass operating parameters and
 * settings from the kernel/module command-line to the driver. 'setup_args[]'
 * is an array of strings that define the compile-time default values for
 * these settings. If Linux boots with a LILO or insmod command-line, those
 * settings are combined with 'setup_args[]'. Note that LILO command-lines
 * are prefixed with "in2000=" while insmod uses a "setup_strings=" prefix.
 * The driver recognizes the following keywords (lower case required) and
 * arguments:
 *
 * -  ioport:addr    -Where addr is IO address of a (usually ROM-less) card.
 * -  noreset        -No optional args. Prevents SCSI bus reset at boot time.
 * -  nosync:x       -x is a bitmask where the 1st 7 bits correspond with
 *                    the 7 possible SCSI devices (bit 0 for device #0, etc).
 *                    Set a bit to PREVENT sync negotiation on that device.
 *                    The driver default is sync DISABLED on all devices.
 * -  period:ns      -ns is the minimum # of nanoseconds in a SCSI data transfer
 *                    period. Default is 500; acceptable values are 250 - 1000.
 * -  disconnect:x   -x = 0 to never allow disconnects, 2 to always allow them.
 *                    x = 1 does 'adaptive' disconnects, which is the default
 *                    and generally the best choice.
 * -  debug:x        -If 'DEBUGGING_ON' is defined, x is a bitmask that causes
 *                    various types of debug output to printed - see the DB_xxx
 *                    defines in in2000.h
 * -  proc:x         -If 'PROC_INTERFACE' is defined, x is a bitmask that
 *                    determines how the /proc interface works and what it
 *                    does - see the PR_xxx defines in in2000.h
 *
 * Syntax Notes:
 * -  Numeric arguments can be decimal or the '0x' form of hex notation. There
 *    _must_ be a colon between a keyword and its numeric argument, with no
 *    spaces.
 * -  Keywords are separated by commas, no spaces, in the standard kernel
 *    command-line manner.
 * -  A keyword in the 'nth' comma-separated command-line member will overwrite
 *    the 'nth' element of setup_args[]. A blank command-line member (in
 *    other words, a comma with no preceding keyword) will _not_ overwrite
 *    the corresponding setup_args[] element.
 *
 * A few LILO examples (for insmod, use 'setup_strings' instead of 'in2000'):
 * -  in2000=ioport:0x220,noreset
 * -  in2000=period:250,disconnect:2,nosync:0x03
 * -  in2000=debug:0x1e
 * -  in2000=proc:3
 */

/* Normally, no defaults are specified... */
static char *setup_args[] =
      {"","","","","","","","",""};

/* filled in by 'insmod' */
static char *setup_strings = 0;

#ifdef MODULE_PARM
MODULE_PARM(setup_strings, "s");
#endif


static struct Scsi_Host *instance_list = 0;



static inline uchar read_3393(struct IN2000_hostdata *hostdata, uchar reg_num)
{
   write1_io(reg_num,IO_WD_ADDR);
   return read1_io(IO_WD_DATA);
}


#define READ_AUX_STAT() read1_io(IO_WD_ASR)


static inline void write_3393(struct IN2000_hostdata *hostdata, uchar reg_num, uchar value)
{
   write1_io(reg_num,IO_WD_ADDR);
   write1_io(value,IO_WD_DATA);
}


static inline void write_3393_cmd(struct IN2000_hostdata *hostdata, uchar cmd)
{
/*   while (READ_AUX_STAT() & ASR_CIP)
      printk("|");*/
   write1_io(WD_COMMAND,IO_WD_ADDR);
   write1_io(cmd,IO_WD_DATA);
}


static uchar read_1_byte(struct IN2000_hostdata *hostdata)
{
uchar asr, x = 0;

   write_3393(hostdata,WD_CONTROL, CTRL_IDI | CTRL_EDI | CTRL_POLLED);
   write_3393_cmd(hostdata,WD_CMD_TRANS_INFO|0x80);
   do {
      asr = READ_AUX_STAT();
      if (asr & ASR_DBR)
         x = read_3393(hostdata,WD_DATA);
      } while (!(asr & ASR_INT));
   return x;
}


static void write_3393_count(struct IN2000_hostdata *hostdata, unsigned long value)
{
   write1_io(WD_TRANSFER_COUNT_MSB,IO_WD_ADDR);
   write1_io((value >> 16),IO_WD_DATA);
   write1_io((value >> 8),IO_WD_DATA);
   write1_io(value,IO_WD_DATA);
}


static unsigned long read_3393_count(struct IN2000_hostdata *hostdata)
{
unsigned long value;

   write1_io(WD_TRANSFER_COUNT_MSB,IO_WD_ADDR);
   value = read1_io(IO_WD_DATA) << 16;
   value |= read1_io(IO_WD_DATA) << 8;
   value |= read1_io(IO_WD_DATA);
   return value;
}


/* The 33c93 needs to be told which direction a command transfers its
 * data; we use this function to figure it out. Returns true if there
 * will be a DATA_OUT phase with this command, false otherwise.
 * (Thanks to Joerg Dorchain for the research and suggestion.)
 */
static int is_dir_out(Scsi_Cmnd *cmd)
{
   switch (cmd->cmnd[0]) {
      case WRITE_6:           case WRITE_10:          case WRITE_12:
      case WRITE_LONG:        case WRITE_SAME:        case WRITE_BUFFER:
      case WRITE_VERIFY:      case WRITE_VERIFY_12:      
      case COMPARE:           case COPY:              case COPY_VERIFY:
      case SEARCH_EQUAL:      case SEARCH_HIGH:       case SEARCH_LOW:
      case SEARCH_EQUAL_12:   case SEARCH_HIGH_12:    case SEARCH_LOW_12:      
      case FORMAT_UNIT:       case REASSIGN_BLOCKS:   case RESERVE:
      case MODE_SELECT:       case MODE_SELECT_10:    case LOG_SELECT:
      case SEND_DIAGNOSTIC:   case CHANGE_DEFINITION: case UPDATE_BLOCK:
      case SET_WINDOW:        case MEDIUM_SCAN:       case SEND_VOLUME_TAG:
      case 0xea:
         return 1;
      default:
         return 0;
      }
}



static struct sx_period sx_table[] = {
   {  1, 0x20},
   {252, 0x20},
   {376, 0x30},
   {500, 0x40},
   {624, 0x50},
   {752, 0x60},
   {876, 0x70},
   {1000,0x00},
   {0,   0} };

static int round_period(unsigned int period)
{
int x;

   for (x=1; sx_table[x].period_ns; x++) {
      if ((period <= sx_table[x-0].period_ns) &&
          (period >  sx_table[x-1].period_ns)) {
         return x;
         }
      }
   return 7;
}

static uchar calc_sync_xfer(unsigned int period, unsigned int offset)
{
uchar result;

   period *= 4;   /* convert SDTR code to ns */
   result = sx_table[round_period(period)].reg_value;
   result |= (offset < OPTIMUM_SX_OFF)?offset:OPTIMUM_SX_OFF;
   return result;
}



static void in2000_execute(struct Scsi_Host *instance);

static int in2000_queuecommand (Scsi_Cmnd *cmd, void (*done)(Scsi_Cmnd *))
{
struct Scsi_Host *instance;
struct IN2000_hostdata *hostdata;
Scsi_Cmnd *tmp;
unsigned long flags;

   instance = cmd->host;
   hostdata = (struct IN2000_hostdata *)instance->hostdata;

DB(DB_QUEUE_COMMAND,printk("Q-%d-%02x-%ld(",cmd->target,cmd->cmnd[0],cmd->pid))

/* Set up a few fields in the Scsi_Cmnd structure for our own use:
 *  - host_scribble is the pointer to the next cmd in the input queue
 *  - scsi_done points to the routine we call when a cmd is finished
 *  - result is what you'd expect
 */

   cmd->host_scribble = NULL;
   cmd->scsi_done = done;
   cmd->result = 0;

/* We use the Scsi_Pointer structure that's included with each command
 * as a scratchpad (as it's intended to be used!). The handy thing about
 * the SCp.xxx fields is that they're always associated with a given
 * cmd, and are preserved across disconnect-reselect. This means we
 * can pretty much ignore SAVE_POINTERS and RESTORE_POINTERS messages
 * if we keep all the critical pointers and counters in SCp:
 *  - SCp.ptr is the pointer into the RAM buffer
 *  - SCp.this_residual is the size of that buffer
 *  - SCp.buffer points to the current scatter-gather buffer
 *  - SCp.buffers_residual tells us how many S.G. buffers there are
 *  - SCp.have_data_in helps keep track of >2048 byte transfers
 *  - SCp.sent_command is not used
 *  - SCp.phase records this command's SRCID_ER bit setting
 */

   if (cmd->use_sg) {
      cmd->SCp.buffer = (struct scatterlist *)cmd->buffer;
      cmd->SCp.buffers_residual = cmd->use_sg - 1;
      cmd->SCp.ptr = (char *)page_address(cmd->SCp.buffer->page)+cmd->SCp.buffer->offset;
      cmd->SCp.this_residual = cmd->SCp.buffer->length;
      }
   else {
      cmd->SCp.buffer = NULL;
      cmd->SCp.buffers_residual = 0;
      cmd->SCp.ptr = (char *)cmd->request_buffer;
      cmd->SCp.this_residual = cmd->request_bufflen;
      }
   cmd->SCp.have_data_in = 0;

/* We don't set SCp.phase here - that's done in in2000_execute() */

/* WD docs state that at the conclusion of a "LEVEL2" command, the
 * status byte can be retrieved from the LUN register. Apparently,
 * this is the case only for *uninterrupted* LEVEL2 commands! If
 * there are any unexpected phases entered, even if they are 100%
 * legal (different devices may choose to do things differently),
 * the LEVEL2 command sequence is exited. This often occurs prior
 * to receiving the status byte, in which case the driver does a
 * status phase interrupt and gets the status byte on its own.
 * While such a command can then be "resumed" (ie restarted to
 * finish up as a LEVEL2 command), the LUN register will NOT be
 * a valid status byte at the command's conclusion, and we must
 * use the byte obtained during the earlier interrupt. Here, we
 * preset SCp.Status to an illegal value (0xff) so that when
 * this command finally completes, we can tell where the actual
 * status byte is stored.
 */

   cmd->SCp.Status = ILLEGAL_STATUS_BYTE;

/* We need to disable interrupts before messing with the input
 * queue and calling in2000_execute().
 */

   spin_lock_irqsave(instance->host_lock, flags);
   /*
    * Add the cmd to the end of 'input_Q'. Note that REQUEST_SENSE
    * commands are added to the head of the queue so that the desired
    * sense data is not lost before REQUEST_SENSE executes.
    */

   if (!(hostdata->input_Q) || (cmd->cmnd[0] == REQUEST_SENSE)) {
      cmd->host_scribble = (uchar *)hostdata->input_Q;
      hostdata->input_Q = cmd;
      }
   else {   /* find the end of the queue */
      for (tmp=(Scsi_Cmnd *)hostdata->input_Q; tmp->host_scribble;
            tmp=(Scsi_Cmnd *)tmp->host_scribble)
         ;
      tmp->host_scribble = (uchar *)cmd;
      }

/* We know that there's at least one command in 'input_Q' now.
 * Go see if any of them are runnable!
 */

   in2000_execute(cmd->host);

DB(DB_QUEUE_COMMAND,printk(")Q-%ld ",cmd->pid))
   spin_unlock_irqrestore(instance->host_lock, flags);
   return 0;
}



/*
 * This routine attempts to start a scsi command. If the host_card is
 * already connected, we give up immediately. Otherwise, look through
 * the input_Q, using the first command we find that's intended
 * for a currently non-busy target/lun.
 * Note that this function is always called with interrupts already
 * disabled (either from in2000_queuecommand() or in2000_intr()).
 */
static void in2000_execute (struct Scsi_Host *instance)
{
struct IN2000_hostdata *hostdata;
Scsi_Cmnd *cmd, *prev;
int i;
unsigned short *sp;
unsigned short f;
unsigned short flushbuf[16];


   hostdata = (struct IN2000_hostdata *)instance->hostdata;

DB(DB_EXECUTE,printk("EX("))

   if (hostdata->selecting || hostdata->connected) {

DB(DB_EXECUTE,printk(")EX-0 "))

      return;
      }

    /*
     * Search through the input_Q for a command destined
     * for an idle target/lun.
     */

   cmd = (Scsi_Cmnd *)hostdata->input_Q;
   prev = 0;
   while (cmd) {
      if (!(hostdata->busy[cmd->target] & (1 << cmd->lun)))
         break;
      prev = cmd;
      cmd = (Scsi_Cmnd *)cmd->host_scribble;
      }

   /* quit if queue empty or all possible targets are busy */

   if (!cmd) {

DB(DB_EXECUTE,printk(")EX-1 "))

      return;
      }

   /*  remove command from queue */
   
   if (prev)
      prev->host_scribble = cmd->host_scribble;
   else
      hostdata->input_Q = (Scsi_Cmnd *)cmd->host_scribble;

#ifdef PROC_STATISTICS
   hostdata->cmd_cnt[cmd->target]++;
#endif

/*
 * Start the selection process
 */

   if (is_dir_out(cmd))
      write_3393(hostdata,WD_DESTINATION_ID, cmd->target);
   else
      write_3393(hostdata,WD_DESTINATION_ID, cmd->target | DSTID_DPD);

/* Now we need to figure out whether or not this command is a good
 * candidate for disconnect/reselect. We guess to the best of our
 * ability, based on a set of hierarchical rules. When several
 * devices are operating simultaneously, disconnects are usually
 * an advantage. In a single device system, or if only 1 device
 * is being accessed, transfers usually go faster if disconnects
 * are not allowed:
 *
 * + Commands should NEVER disconnect if hostdata->disconnect =
 *   DIS_NEVER (this holds for tape drives also), and ALWAYS
 *   disconnect if hostdata->disconnect = DIS_ALWAYS.
 * + Tape drive commands should always be allowed to disconnect.
 * + Disconnect should be allowed if disconnected_Q isn't empty.
 * + Commands should NOT disconnect if input_Q is empty.
 * + Disconnect should be allowed if there are commands in input_Q
 *   for a different target/lun. In this case, the other commands
 *   should be made disconnect-able, if not already.
 *
 * I know, I know - this code would flunk me out of any
 * "C Programming 101" class ever offered. But it's easy
 * to change around and experiment with for now.
 */

   cmd->SCp.phase = 0;  /* assume no disconnect */
   if (hostdata->disconnect == DIS_NEVER)
      goto no;
   if (hostdata->disconnect == DIS_ALWAYS)
      goto yes;
   if (cmd->device->type == 1)   /* tape drive? */
      goto yes;
   if (hostdata->disconnected_Q) /* other commands disconnected? */
      goto yes;
   if (!(hostdata->input_Q))     /* input_Q empty? */
      goto no;
   for (prev=(Scsi_Cmnd *)hostdata->input_Q; prev;
         prev=(Scsi_Cmnd *)prev->host_scribble) {
      if ((prev->target != cmd->target) || (prev->lun != cmd->lun)) {
         for (prev=(Scsi_Cmnd *)hostdata->input_Q; prev;
               prev=(Scsi_Cmnd *)prev->host_scribble)
            prev->SCp.phase = 1;
         goto yes;
         }
      }
   goto no;

yes:
   cmd->SCp.phase = 1;

#ifdef PROC_STATISTICS
   hostdata->disc_allowed_cnt[cmd->target]++;
#endif

no:
   write_3393(hostdata,WD_SOURCE_ID,((cmd->SCp.phase)?SRCID_ER:0));

   write_3393(hostdata,WD_TARGET_LUN, cmd->lun);
   write_3393(hostdata,WD_SYNCHRONOUS_TRANSFER,hostdata->sync_xfer[cmd->target]);
   hostdata->busy[cmd->target] |= (1 << cmd->lun);

   if ((hostdata->level2 <= L2_NONE) ||
       (hostdata->sync_stat[cmd->target] == SS_UNSET)) {

         /*
          * Do a 'Select-With-ATN' command. This will end with
          * one of the following interrupts:
          *    CSR_RESEL_AM:  failure - can try again later.
          *    CSR_TIMEOUT:   failure - give up.
          *    CSR_SELECT:    success - proceed.
          */

      hostdata->selecting = cmd;

/* Every target has its own synchronous transfer setting, kept in
 * the sync_xfer array, and a corresponding status byte in sync_stat[].
 * Each target's sync_stat[] entry is initialized to SS_UNSET, and its
 * sync_xfer[] entry is initialized to the default/safe value. SS_UNSET
 * means that the parameters are undetermined as yet, and that we
 * need to send an SDTR message to this device after selection is
 * complete. We set SS_FIRST to tell the interrupt routine to do so,
 * unless we don't want to even _try_ synchronous transfers: In this
 * case we set SS_SET to make the defaults final.
 */
      if (hostdata->sync_stat[cmd->target] == SS_UNSET) {
         if (hostdata->sync_off & (1 << cmd->target))
            hostdata->sync_stat[cmd->target] = SS_SET;
         else
            hostdata->sync_stat[cmd->target] = SS_FIRST;
         }
      hostdata->state = S_SELECTING;
      write_3393_count(hostdata,0); /* this guarantees a DATA_PHASE interrupt */
      write_3393_cmd(hostdata,WD_CMD_SEL_ATN);
      }

   else {

         /*
          * Do a 'Select-With-ATN-Xfer' command. This will end with
          * one of the following interrupts:
          *    CSR_RESEL_AM:  failure - can try again later.
          *    CSR_TIMEOUT:   failure - give up.
          *    anything else: success - proceed.
          */

      hostdata->connected = cmd;
      write_3393(hostdata,WD_COMMAND_PHASE, 0);

   /* copy command_descriptor_block into WD chip
    * (take advantage of auto-incrementing)
    */

      write1_io(WD_CDB_1, IO_WD_ADDR);
      for (i=0; i<cmd->cmd_len; i++)
         write1_io(cmd->cmnd[i], IO_WD_DATA);

   /* The wd33c93 only knows about Group 0, 1, and 5 commands when
    * it's doing a 'select-and-transfer'. To be safe, we write the
    * size of the CDB into the OWN_ID register for every case. This
    * way there won't be problems with vendor-unique, audio, etc.
    */

      write_3393(hostdata, WD_OWN_ID, cmd->cmd_len);

   /* When doing a non-disconnect command, we can save ourselves a DATA
    * phase interrupt later by setting everything up now. With writes we
    * need to pre-fill the fifo; if there's room for the 32 flush bytes,
    * put them in there too - that'll avoid a fifo interrupt. Reads are
    * somewhat simpler.
    * KLUDGE NOTE: It seems that you can't completely fill the fifo here:
    * This results in the IO_FIFO_COUNT register rolling over to zero,
    * and apparently the gate array logic sees this as empty, not full,
    * so the 3393 chip is never signalled to start reading from the
    * fifo. Or maybe it's seen as a permanent fifo interrupt condition.
    * Regardless, we fix this by temporarily pretending that the fifo
    * is 16 bytes smaller. (I see now that the old driver has a comment
    * about "don't fill completely" in an analogous place - must be the
    * same deal.) This results in CDROM, swap partitions, and tape drives
    * needing an extra interrupt per write command - I think we can live
    * with that!
    */

      if (!(cmd->SCp.phase)) {
         write_3393_count(hostdata, cmd->SCp.this_residual);
         write_3393(hostdata,WD_CONTROL, CTRL_IDI | CTRL_EDI | CTRL_BUS);
         write1_io(0, IO_FIFO_WRITE);  /* clear fifo counter, write mode */

         if (is_dir_out(cmd)) {
            hostdata->fifo = FI_FIFO_WRITING;
            if ((i = cmd->SCp.this_residual) > (IN2000_FIFO_SIZE - 16) )
               i = IN2000_FIFO_SIZE - 16;
            cmd->SCp.have_data_in = i;    /* this much data in fifo */
            i >>= 1;                      /* Gulp. Assuming modulo 2. */
            sp = (unsigned short *)cmd->SCp.ptr;
            f = hostdata->io_base + IO_FIFO;

#ifdef FAST_WRITE_IO

            FAST_WRITE2_IO();
#else
            while (i--)
               write2_io(*sp++,IO_FIFO);

#endif

      /* Is there room for the flush bytes? */

            if (cmd->SCp.have_data_in <= ((IN2000_FIFO_SIZE - 16) - 32)) {
               sp = flushbuf;
               i = 16;

#ifdef FAST_WRITE_IO

               FAST_WRITE2_IO();
#else
               while (i--)
                  write2_io(0,IO_FIFO);

#endif

               }
            }

         else {
            write1_io(0, IO_FIFO_READ);   /* put fifo in read mode */
            hostdata->fifo = FI_FIFO_READING;
            cmd->SCp.have_data_in = 0;    /* nothing transferred yet */
            }

         }
      else {
         write_3393_count(hostdata,0); /* this guarantees a DATA_PHASE interrupt */
         }
      hostdata->state = S_RUNNING_LEVEL2;
      write_3393_cmd(hostdata,WD_CMD_SEL_ATN_XFER);
      }

   /*
    * Since the SCSI bus can handle only 1 connection at a time,
    * we get out of here now. If the selection fails, or when
    * the command disconnects, we'll come back to this routine
    * to search the input_Q again...
    */
      
DB(DB_EXECUTE,printk("%s%ld)EX-2 ",(cmd->SCp.phase)?"d:":"",cmd->pid))

}



static void transfer_pio(uchar *buf, int cnt,
                  int data_in_dir, struct IN2000_hostdata *hostdata)
{
uchar asr;

DB(DB_TRANSFER,printk("(%p,%d,%s)",buf,cnt,data_in_dir?"in":"out"))

   write_3393(hostdata,WD_CONTROL, CTRL_IDI | CTRL_EDI | CTRL_POLLED);
   write_3393_count(hostdata,cnt);
   write_3393_cmd(hostdata,WD_CMD_TRANS_INFO);
   if (data_in_dir) {
      do {
         asr = READ_AUX_STAT();
         if (asr & ASR_DBR)
            *buf++ = read_3393(hostdata,WD_DATA);
         } while (!(asr & ASR_INT));
      }
   else {
      do {
         asr = READ_AUX_STAT();
         if (asr & ASR_DBR)
            write_3393(hostdata,WD_DATA, *buf++);
         } while (!(asr & ASR_INT));
      }

   /* Note: we are returning with the interrupt UN-cleared.
   * Since (presumably) an entire I/O operation has
   * completed, the bus phase is probably different, and
   * the interrupt routine will discover this when it
   * responds to the uncleared int.
   */

}



static void transfer_bytes(Scsi_Cmnd *cmd, int data_in_dir)
{
struct IN2000_hostdata *hostdata;
unsigned short *sp;
unsigned short f;
int i;

   hostdata = (struct IN2000_hostdata *)cmd->host->hostdata;

/* Normally, you'd expect 'this_residual' to be non-zero here.
 * In a series of scatter-gather transfers, however, this
 * routine will usually be called with 'this_residual' equal
 * to 0 and 'buffers_residual' non-zero. This means that a
 * previous transfer completed, clearing 'this_residual', and
 * now we need to setup the next scatter-gather buffer as the
 * source or destination for THIS transfer.
 */
   if (!cmd->SCp.this_residual && cmd->SCp.buffers_residual) {
      ++cmd->SCp.buffer;
      --cmd->SCp.buffers_residual;
      cmd->SCp.this_residual = cmd->SCp.buffer->length;
      cmd->SCp.ptr = page_address(cmd->SCp.buffer->page) + cmd->SCp.buffer->offset;
      }

/* Set up hardware registers */

   write_3393(hostdata,WD_SYNCHRONOUS_TRANSFER,hostdata->sync_xfer[cmd->target]);
   write_3393_count(hostdata,cmd->SCp.this_residual);
   write_3393(hostdata,WD_CONTROL, CTRL_IDI | CTRL_EDI | CTRL_BUS);
   write1_io(0,IO_FIFO_WRITE); /* zero counter, assume write */

/* Reading is easy. Just issue the command and return - we'll
 * get an interrupt later when we have actual data to worry about.
 */

   if (data_in_dir) {
      write1_io(0,IO_FIFO_READ);
      if ((hostdata->level2 >= L2_DATA) ||
          (hostdata->level2 == L2_BASIC && cmd->SCp.phase == 0)) {
         write_3393(hostdata,WD_COMMAND_PHASE,0x45);
         write_3393_cmd(hostdata,WD_CMD_SEL_ATN_XFER);
         hostdata->state = S_RUNNING_LEVEL2;
         }
      else
         write_3393_cmd(hostdata,WD_CMD_TRANS_INFO);
      hostdata->fifo = FI_FIFO_READING;
      cmd->SCp.have_data_in = 0;
      return;
      }

/* Writing is more involved - we'll start the WD chip and write as
 * much data to the fifo as we can right now. Later interrupts will
 * write any bytes that don't make it at this stage.
 */

      if ((hostdata->level2 >= L2_DATA) ||
          (hostdata->level2 == L2_BASIC && cmd->SCp.phase == 0)) {
      write_3393(hostdata,WD_COMMAND_PHASE,0x45);
      write_3393_cmd(hostdata,WD_CMD_SEL_ATN_XFER);
      hostdata->state = S_RUNNING_LEVEL2;
      }
   else
      write_3393_cmd(hostdata,WD_CMD_TRANS_INFO);
   hostdata->fifo = FI_FIFO_WRITING;
   sp = (unsigned short *)cmd->SCp.ptr;

   if ((i = cmd->SCp.this_residual) > IN2000_FIFO_SIZE)
      i = IN2000_FIFO_SIZE;
   cmd->SCp.have_data_in = i;
   i >>= 1;    /* Gulp. We assume this_residual is modulo 2 */
   f = hostdata->io_base + IO_FIFO;

#ifdef FAST_WRITE_IO

   FAST_WRITE2_IO();
#else
   while (i--)
      write2_io(*sp++,IO_FIFO);

#endif

}


/* We need to use spin_lock_irqsave() & spin_unlock_irqrestore() in this
 * function in order to work in an SMP environment. (I'd be surprised
 * if the driver is ever used by anyone on a real multi-CPU motherboard,
 * but it _does_ need to be able to compile and run in an SMP kernel.)
 */

static void in2000_intr (int irqnum, void * dev_id, struct pt_regs *ptregs)
{
struct Scsi_Host *instance = dev_id;
struct IN2000_hostdata *hostdata;
Scsi_Cmnd *patch, *cmd;
uchar asr, sr, phs, id, lun, *ucp, msg;
int i,j;
unsigned long length;
unsigned short *sp;
unsigned short f;
unsigned long flags;

   hostdata = (struct IN2000_hostdata *)instance->hostdata;

/* Get the spin_lock and disable further ints, for SMP */

   spin_lock_irqsave(instance->host_lock, flags);

#ifdef PROC_STATISTICS
   hostdata->int_cnt++;
#endif

/* The IN2000 card has 2 interrupt sources OR'ed onto its IRQ line - the
 * WD3393 chip and the 2k fifo (which is actually a dual-port RAM combined
 * with a big logic array, so it's a little different than what you might
 * expect). As far as I know, there's no reason that BOTH can't be active
 * at the same time, but there's a problem: while we can read the 3393
 * to tell if _it_ wants an interrupt, I don't know of a way to ask the
 * fifo the same question. The best we can do is check the 3393 and if
 * it _isn't_ the source of the interrupt, then we can be pretty sure
 * that the fifo is the culprit.
 *  UPDATE: I have it on good authority (Bill Earnest) that bit 0 of the
 *          IO_FIFO_COUNT register mirrors the fifo interrupt state. I
 *          assume that bit clear means interrupt active. As it turns
 *          out, the driver really doesn't need to check for this after
 *          all, so my remarks above about a 'problem' can safely be
 *          ignored. The way the logic is set up, there's no advantage
 *          (that I can see) to worrying about it.
 *
 * It seems that the fifo interrupt signal is negated when we extract
 * bytes during read or write bytes during write.
 *  - fifo will interrupt when data is moving from it to the 3393, and
 *    there are 31 (or less?) bytes left to go. This is sort of short-
 *    sighted: what if you don't WANT to do more? In any case, our
 *    response is to push more into the fifo - either actual data or
 *    dummy bytes if need be. Note that we apparently have to write at
 *    least 32 additional bytes to the fifo after an interrupt in order
 *    to get it to release the ones it was holding on to - writing fewer
 *    than 32 will result in another fifo int.
 *  UPDATE: Again, info from Bill Earnest makes this more understandable:
 *          32 bytes = two counts of the fifo counter register. He tells
 *          me that the fifo interrupt is a non-latching signal derived
 *          from a straightforward boolean interpretation of the 7
 *          highest bits of the fifo counter and the fifo-read/fifo-write
 *          state. Who'd a thought?
 */

   write1_io(0, IO_LED_ON);
   asr = READ_AUX_STAT();
   if (!(asr & ASR_INT)) {    /* no WD33c93 interrupt? */

/* Ok. This is definitely a FIFO-only interrupt.
 *
 * If FI_FIFO_READING is set, there are up to 2048 bytes waiting to be read,
 * maybe more to come from the SCSI bus. Read as many as we can out of the
 * fifo and into memory at the location of SCp.ptr[SCp.have_data_in], and
 * update have_data_in afterwards.
 *
 * If we have FI_FIFO_WRITING, the FIFO has almost run out of bytes to move
 * into the WD3393 chip (I think the interrupt happens when there are 31
 * bytes left, but it may be fewer...). The 3393 is still waiting, so we
 * shove some more into the fifo, which gets things moving again. If the
 * original SCSI command specified more than 2048 bytes, there may still
 * be some of that data left: fine - use it (from SCp.ptr[SCp.have_data_in]).
 * Don't forget to update have_data_in. If we've already written out the
 * entire buffer, feed 32 dummy bytes to the fifo - they're needed to
 * push out the remaining real data.
 *    (Big thanks to Bill Earnest for getting me out of the mud in here.)
 */

      cmd = (Scsi_Cmnd *)hostdata->connected;   /* assume we're connected */
CHECK_NULL(cmd,"fifo_int")

      if (hostdata->fifo == FI_FIFO_READING) {

DB(DB_FIFO,printk("{R:%02x} ",read1_io(IO_FIFO_COUNT)))

         sp = (unsigned short *)(cmd->SCp.ptr + cmd->SCp.have_data_in);
         i = read1_io(IO_FIFO_COUNT) & 0xfe;
         i <<= 2;    /* # of words waiting in the fifo */
         f = hostdata->io_base + IO_FIFO;

#ifdef FAST_READ_IO

         FAST_READ2_IO();
#else
         while (i--)
            *sp++ = read2_io(IO_FIFO);

#endif

         i = sp - (unsigned short *)(cmd->SCp.ptr + cmd->SCp.have_data_in);
         i <<= 1;
         cmd->SCp.have_data_in += i;
         }

      else if (hostdata->fifo == FI_FIFO_WRITING) {

DB(DB_FIFO,printk("{W:%02x} ",read1_io(IO_FIFO_COUNT)))

/* If all bytes have been written to the fifo, flush out the stragglers.
 * Note that while writing 16 dummy words seems arbitrary, we don't
 * have another choice that I can see. What we really want is to read
 * the 3393 transfer count register (that would tell us how many bytes
 * needed flushing), but the TRANSFER_INFO command hasn't completed
 * yet (not enough bytes!) and that register won't be accessible. So,
 * we use 16 words - a number obtained through trial and error.
 *  UPDATE: Bill says this is exactly what Always does, so there.
 *          More thanks due him for help in this section.
 */

         if (cmd->SCp.this_residual == cmd->SCp.have_data_in) {
            i = 16;
            while (i--)          /* write 32 dummy bytes */
               write2_io(0,IO_FIFO);
            }

/* If there are still bytes left in the SCSI buffer, write as many as we
 * can out to the fifo.
 */

         else {
            sp = (unsigned short *)(cmd->SCp.ptr + cmd->SCp.have_data_in);
            i = cmd->SCp.this_residual - cmd->SCp.have_data_in;   /* bytes yet to go */
            j = read1_io(IO_FIFO_COUNT) & 0xfe;
            j <<= 2;    /* how many words the fifo has room for */
            if ((j << 1) > i)
               j = (i >> 1);
            while (j--)
               write2_io(*sp++,IO_FIFO);

            i = sp - (unsigned short *)(cmd->SCp.ptr + cmd->SCp.have_data_in);
            i <<= 1;
            cmd->SCp.have_data_in += i;
            }
         }

      else {
            printk("*** Spurious FIFO interrupt ***");
            }

      write1_io(0, IO_LED_OFF);

/* release the SMP spin_lock and restore irq state */
      spin_unlock_irqrestore(instance->host_lock, flags);
      return;
      }

/* This interrupt was triggered by the WD33c93 chip. The fifo interrupt
 * may also be asserted, but we don't bother to check it: we get more
 * detailed info from FIFO_READING and FIFO_WRITING (see below).
 */

   cmd = (Scsi_Cmnd *)hostdata->connected;   /* assume we're connected */
   sr = read_3393(hostdata,WD_SCSI_STATUS);  /* clear the interrupt */
   phs = read_3393(hostdata,WD_COMMAND_PHASE);

   if (!cmd && (sr != CSR_RESEL_AM && sr != CSR_TIMEOUT && sr != CSR_SELECT)) {
      printk("\nNR:wd-intr-1\n");
      write1_io(0, IO_LED_OFF);

/* release the SMP spin_lock and restore irq state */
      spin_unlock_irqrestore(instance->host_lock, flags);
      return;
      }

DB(DB_INTR,printk("{%02x:%02x-",asr,sr))

/* After starting a FIFO-based transfer, the next _WD3393_ interrupt is
 * guaranteed to be in response to the completion of the transfer.
 * If we were reading, there's probably data in the fifo that needs
 * to be copied into RAM - do that here. Also, we have to update
 * 'this_residual' and 'ptr' based on the contents of the
 * TRANSFER_COUNT register, in case the device decided to do an
 * intermediate disconnect (a device may do this if it has to
 * do a seek,  or just to be nice and let other devices have
 * some bus time during long transfers).
 * After doing whatever is necessary with the fifo, we go on and
 * service the WD3393 interrupt normally.
 */

   if (hostdata->fifo == FI_FIFO_READING) {

/* buffer index = start-of-buffer + #-of-bytes-already-read */

      sp = (unsigned short *)(cmd->SCp.ptr + cmd->SCp.have_data_in);

/* bytes remaining in fifo = (total-wanted - #-not-got) - #-already-read */

      i = (cmd->SCp.this_residual - read_3393_count(hostdata)) - cmd->SCp.have_data_in;
      i >>= 1;    /* Gulp. We assume this will always be modulo 2 */
      f = hostdata->io_base + IO_FIFO;

#ifdef FAST_READ_IO

      FAST_READ2_IO();
#else
      while (i--)
         *sp++ = read2_io(IO_FIFO);

#endif

      hostdata->fifo = FI_FIFO_UNUSED;
      length = cmd->SCp.this_residual;
      cmd->SCp.this_residual = read_3393_count(hostdata);
      cmd->SCp.ptr += (length - cmd->SCp.this_residual);

DB(DB_TRANSFER,printk("(%p,%d)",cmd->SCp.ptr,cmd->SCp.this_residual))

      }

   else if (hostdata->fifo == FI_FIFO_WRITING) {
      hostdata->fifo = FI_FIFO_UNUSED;
      length = cmd->SCp.this_residual;
      cmd->SCp.this_residual = read_3393_count(hostdata);
      cmd->SCp.ptr += (length - cmd->SCp.this_residual);

DB(DB_TRANSFER,printk("(%p,%d)",cmd->SCp.ptr,cmd->SCp.this_residual))

      }

/* Respond to the specific WD3393 interrupt - there are quite a few! */

   switch (sr) {

      case CSR_TIMEOUT:
DB(DB_INTR,printk("TIMEOUT"))

         if (hostdata->state == S_RUNNING_LEVEL2)
            hostdata->connected = NULL;
         else {
            cmd = (Scsi_Cmnd *)hostdata->selecting;   /* get a valid cmd */
CHECK_NULL(cmd,"csr_timeout")
            hostdata->selecting = NULL;
            }

         cmd->result = DID_NO_CONNECT << 16;
         hostdata->busy[cmd->target] &= ~(1 << cmd->lun);
         hostdata->state = S_UNCONNECTED;
         cmd->scsi_done(cmd);

/* We are not connected to a target - check to see if there
 * are commands waiting to be executed.
 */

         in2000_execute(instance);
         break;


/* Note: this interrupt should not occur in a LEVEL2 command */

      case CSR_SELECT:
DB(DB_INTR,printk("SELECT"))
         hostdata->connected = cmd = (Scsi_Cmnd *)hostdata->selecting;
CHECK_NULL(cmd,"csr_select")
         hostdata->selecting = NULL;

      /* construct an IDENTIFY message with correct disconnect bit */

         hostdata->outgoing_msg[0] = (0x80 | 0x00 | cmd->lun);
         if (cmd->SCp.phase)
            hostdata->outgoing_msg[0] |= 0x40;

         if (hostdata->sync_stat[cmd->target] == SS_FIRST) {
#ifdef SYNC_DEBUG
printk(" sending SDTR ");
#endif

            hostdata->sync_stat[cmd->target] = SS_WAITING;

      /* tack on a 2nd message to ask about synchronous transfers */

            hostdata->outgoing_msg[1] = EXTENDED_MESSAGE;
            hostdata->outgoing_msg[2] = 3;
            hostdata->outgoing_msg[3] = EXTENDED_SDTR;
            hostdata->outgoing_msg[4] = OPTIMUM_SX_PER/4;
            hostdata->outgoing_msg[5] = OPTIMUM_SX_OFF;
            hostdata->outgoing_len = 6;
            }
         else
            hostdata->outgoing_len = 1;

         hostdata->state = S_CONNECTED;
         break;


      case CSR_XFER_DONE|PHS_DATA_IN:
      case CSR_UNEXP    |PHS_DATA_IN:
      case CSR_SRV_REQ  |PHS_DATA_IN:
DB(DB_INTR,printk("IN-%d.%d",cmd->SCp.this_residual,cmd->SCp.buffers_residual))
         transfer_bytes(cmd, DATA_IN_DIR);
         if (hostdata->state != S_RUNNING_LEVEL2)
            hostdata->state = S_CONNECTED;
         break;


      case CSR_XFER_DONE|PHS_DATA_OUT:
      case CSR_UNEXP    |PHS_DATA_OUT:
      case CSR_SRV_REQ  |PHS_DATA_OUT:
DB(DB_INTR,printk("OUT-%d.%d",cmd->SCp.this_residual,cmd->SCp.buffers_residual))
         transfer_bytes(cmd, DATA_OUT_DIR);
         if (hostdata->state != S_RUNNING_LEVEL2)
            hostdata->state = S_CONNECTED;
         break;


/* Note: this interrupt should not occur in a LEVEL2 command */

      case CSR_XFER_DONE|PHS_COMMAND:
      case CSR_UNEXP    |PHS_COMMAND:
      case CSR_SRV_REQ  |PHS_COMMAND:
DB(DB_INTR,printk("CMND-%02x,%ld",cmd->cmnd[0],cmd->pid))
         transfer_pio(cmd->cmnd, cmd->cmd_len, DATA_OUT_DIR, hostdata);
         hostdata->state = S_CONNECTED;
         break;


      case CSR_XFER_DONE|PHS_STATUS:
      case CSR_UNEXP    |PHS_STATUS:
      case CSR_SRV_REQ  |PHS_STATUS:
DB(DB_INTR,printk("STATUS="))

         cmd->SCp.Status = read_1_byte(hostdata);
DB(DB_INTR,printk("%02x",cmd->SCp.Status))
         if (hostdata->level2 >= L2_BASIC) {
            sr = read_3393(hostdata,WD_SCSI_STATUS);  /* clear interrupt */
            hostdata->state = S_RUNNING_LEVEL2;
            write_3393(hostdata,WD_COMMAND_PHASE, 0x50);
            write_3393_cmd(hostdata,WD_CMD_SEL_ATN_XFER);
            }
         else {
            hostdata->state = S_CONNECTED;
            }
         break;


      case CSR_XFER_DONE|PHS_MESS_IN:
      case CSR_UNEXP    |PHS_MESS_IN:
      case CSR_SRV_REQ  |PHS_MESS_IN:
DB(DB_INTR,printk("MSG_IN="))

         msg = read_1_byte(hostdata);
         sr = read_3393(hostdata,WD_SCSI_STATUS);  /* clear interrupt */

         hostdata->incoming_msg[hostdata->incoming_ptr] = msg;
         if (hostdata->incoming_msg[0] == EXTENDED_MESSAGE)
            msg = EXTENDED_MESSAGE;
         else
            hostdata->incoming_ptr = 0;

         cmd->SCp.Message = msg;
         switch (msg) {

            case COMMAND_COMPLETE:
DB(DB_INTR,printk("CCMP-%ld",cmd->pid))
               write_3393_cmd(hostdata,WD_CMD_NEGATE_ACK);
               hostdata->state = S_PRE_CMP_DISC;
               break;

            case SAVE_POINTERS:
DB(DB_INTR,printk("SDP"))
               write_3393_cmd(hostdata,WD_CMD_NEGATE_ACK);
               hostdata->state = S_CONNECTED;
               break;

            case RESTORE_POINTERS:
DB(DB_INTR,printk("RDP"))
               if (hostdata->level2 >= L2_BASIC) {
                  write_3393(hostdata,WD_COMMAND_PHASE, 0x45);
                  write_3393_cmd(hostdata,WD_CMD_SEL_ATN_XFER);
                  hostdata->state = S_RUNNING_LEVEL2;
                  }
               else {
                  write_3393_cmd(hostdata,WD_CMD_NEGATE_ACK);
                  hostdata->state = S_CONNECTED;
                  }
               break;

            case DISCONNECT:
DB(DB_INTR,printk("DIS"))
               cmd->device->disconnect = 1;
               write_3393_cmd(hostdata,WD_CMD_NEGATE_ACK);
               hostdata->state = S_PRE_TMP_DISC;
               break;

            case MESSAGE_REJECT:
DB(DB_INTR,printk("REJ"))
#ifdef SYNC_DEBUG
printk("-REJ-");
#endif
               if (hostdata->sync_stat[cmd->target] == SS_WAITING)
                  hostdata->sync_stat[cmd->target] = SS_SET;
               write_3393_cmd(hostdata,WD_CMD_NEGATE_ACK);
               hostdata->state = S_CONNECTED;
               break;

            case EXTENDED_MESSAGE:
DB(DB_INTR,printk("EXT"))

               ucp = hostdata->incoming_msg;

#ifdef SYNC_DEBUG
printk("%02x",ucp[hostdata->incoming_ptr]);
#endif
         /* Is this the last byte of the extended message? */

               if ((hostdata->incoming_ptr >= 2) &&
                   (hostdata->incoming_ptr == (ucp[1] + 1))) {

                  switch (ucp[2]) {   /* what's the EXTENDED code? */
                     case EXTENDED_SDTR:
                        id = calc_sync_xfer(ucp[3],ucp[4]);
                        if (hostdata->sync_stat[cmd->target] != SS_WAITING) {

/* A device has sent an unsolicited SDTR message; rather than go
 * through the effort of decoding it and then figuring out what
 * our reply should be, we're just gonna say that we have a
 * synchronous fifo depth of 0. This will result in asynchronous
 * transfers - not ideal but so much easier.
 * Actually, this is OK because it assures us that if we don't
 * specifically ask for sync transfers, we won't do any.
 */

                           write_3393_cmd(hostdata,WD_CMD_ASSERT_ATN); /* want MESS_OUT */
                           hostdata->outgoing_msg[0] = EXTENDED_MESSAGE;
                           hostdata->outgoing_msg[1] = 3;
                           hostdata->outgoing_msg[2] = EXTENDED_SDTR;
                           hostdata->outgoing_msg[3] = hostdata->default_sx_per/4;
                           hostdata->outgoing_msg[4] = 0;
                           hostdata->outgoing_len = 5;
                           hostdata->sync_xfer[cmd->target] =
                                       calc_sync_xfer(hostdata->default_sx_per/4,0);
                           }
                        else {
                           hostdata->sync_xfer[cmd->target] = id;
                           }
#ifdef SYNC_DEBUG
printk("sync_xfer=%02x",hostdata->sync_xfer[cmd->target]);
#endif
                        hostdata->sync_stat[cmd->target] = SS_SET;
                        write_3393_cmd(hostdata,WD_CMD_NEGATE_ACK);
                        hostdata->state = S_CONNECTED;
                        break;
                     case EXTENDED_WDTR:
                        write_3393_cmd(hostdata,WD_CMD_ASSERT_ATN); /* want MESS_OUT */
                        printk("sending WDTR ");
                        hostdata->outgoing_msg[0] = EXTENDED_MESSAGE;
                        hostdata->outgoing_msg[1] = 2;
                        hostdata->outgoing_msg[2] = EXTENDED_WDTR;
                        hostdata->outgoing_msg[3] = 0;   /* 8 bit transfer width */
                        hostdata->outgoing_len = 4;
                        write_3393_cmd(hostdata,WD_CMD_NEGATE_ACK);
                        hostdata->state = S_CONNECTED;
                        break;
                     default:
                        write_3393_cmd(hostdata,WD_CMD_ASSERT_ATN); /* want MESS_OUT */
                        printk("Rejecting Unknown Extended Message(%02x). ",ucp[2]);
                        hostdata->outgoing_msg[0] = MESSAGE_REJECT;
                        hostdata->outgoing_len = 1;
                        write_3393_cmd(hostdata,WD_CMD_NEGATE_ACK);
                        hostdata->state = S_CONNECTED;
                        break;
                     }
                  hostdata->incoming_ptr = 0;
                  }

         /* We need to read more MESS_IN bytes for the extended message */

               else {
                  hostdata->incoming_ptr++;
                  write_3393_cmd(hostdata,WD_CMD_NEGATE_ACK);
                  hostdata->state = S_CONNECTED;
                  }
               break;

            default:
               printk("Rejecting Unknown Message(%02x) ",msg);
               write_3393_cmd(hostdata,WD_CMD_ASSERT_ATN); /* want MESS_OUT */
               hostdata->outgoing_msg[0] = MESSAGE_REJECT;
               hostdata->outgoing_len = 1;
               write_3393_cmd(hostdata,WD_CMD_NEGATE_ACK);
               hostdata->state = S_CONNECTED;
            }
         break;


/* Note: this interrupt will occur only after a LEVEL2 command */

      case CSR_SEL_XFER_DONE:

/* Make sure that reselection is enabled at this point - it may
 * have been turned off for the command that just completed.
 */

         write_3393(hostdata,WD_SOURCE_ID, SRCID_ER);
         if (phs == 0x60) {
DB(DB_INTR,printk("SX-DONE-%ld",cmd->pid))
            cmd->SCp.Message = COMMAND_COMPLETE;
            lun = read_3393(hostdata,WD_TARGET_LUN);
DB(DB_INTR,printk(":%d.%d",cmd->SCp.Status,lun))
            hostdata->connected = NULL;
            hostdata->busy[cmd->target] &= ~(1 << cmd->lun);
            hostdata->state = S_UNCONNECTED;
            if (cmd->SCp.Status == ILLEGAL_STATUS_BYTE)
               cmd->SCp.Status = lun;
            if (cmd->cmnd[0] == REQUEST_SENSE && cmd->SCp.Status != GOOD)
               cmd->result = (cmd->result & 0x00ffff) | (DID_ERROR << 16);
            else
               cmd->result = cmd->SCp.Status | (cmd->SCp.Message << 8);
            cmd->scsi_done(cmd);

/* We are no longer connected to a target - check to see if
 * there are commands waiting to be executed.
 */

            in2000_execute(instance);
            }
         else {
            printk("%02x:%02x:%02x-%ld: Unknown SEL_XFER_DONE phase!!---",asr,sr,phs,cmd->pid);
            }
         break;


/* Note: this interrupt will occur only after a LEVEL2 command */

      case CSR_SDP:
DB(DB_INTR,printk("SDP"))
            hostdata->state = S_RUNNING_LEVEL2;
            write_3393(hostdata,WD_COMMAND_PHASE, 0x41);
            write_3393_cmd(hostdata,WD_CMD_SEL_ATN_XFER);
         break;


      case CSR_XFER_DONE|PHS_MESS_OUT:
      case CSR_UNEXP    |PHS_MESS_OUT:
      case CSR_SRV_REQ  |PHS_MESS_OUT:
DB(DB_INTR,printk("MSG_OUT="))

/* To get here, we've probably requested MESSAGE_OUT and have
 * already put the correct bytes in outgoing_msg[] and filled
 * in outgoing_len. We simply send them out to the SCSI bus.
 * Sometimes we get MESSAGE_OUT phase when we're not expecting
 * it - like when our SDTR message is rejected by a target. Some
 * targets send the REJECT before receiving all of the extended
 * message, and then seem to go back to MESSAGE_OUT for a byte
 * or two. Not sure why, or if I'm doing something wrong to
 * cause this to happen. Regardless, it seems that sending
 * NOP messages in these situations results in no harm and
 * makes everyone happy.
 */

         if (hostdata->outgoing_len == 0) {
            hostdata->outgoing_len = 1;
            hostdata->outgoing_msg[0] = NOP;
            }
         transfer_pio(hostdata->outgoing_msg, hostdata->outgoing_len,
                      DATA_OUT_DIR, hostdata);
DB(DB_INTR,printk("%02x",hostdata->outgoing_msg[0]))
         hostdata->outgoing_len = 0;
         hostdata->state = S_CONNECTED;
         break;

 
      case CSR_UNEXP_DISC:

/* I think I've seen this after a request-sense that was in response
 * to an error condition, but not sure. We certainly need to do
 * something when we get this interrupt - the question is 'what?'.
 * Let's think positively, and assume some command has finished
 * in a legal manner (like a command that provokes a request-sense),
 * so we treat it as a normal command-complete-disconnect.
 */


/* Make sure that reselection is enabled at this point - it may
 * have been turned off for the command that just completed.
 */

         write_3393(hostdata,WD_SOURCE_ID, SRCID_ER);
         if (cmd == NULL) {
            printk(" - Already disconnected! ");
            hostdata->state = S_UNCONNECTED;

/* release the SMP spin_lock and restore irq state */
            spin_unlock_irqrestore(instance->host_lock, flags);
            return;
            }
DB(DB_INTR,printk("UNEXP_DISC-%ld",cmd->pid))
         hostdata->connected = NULL;
         hostdata->busy[cmd->target] &= ~(1 << cmd->lun);
         hostdata->state = S_UNCONNECTED;
         if (cmd->cmnd[0] == REQUEST_SENSE && cmd->SCp.Status != GOOD)
            cmd->result = (cmd->result & 0x00ffff) | (DID_ERROR << 16);
         else
            cmd->result = cmd->SCp.Status | (cmd->SCp.Message << 8);
         cmd->scsi_done(cmd);

/* We are no longer connected to a target - check to see if
 * there are commands waiting to be executed.
 */

         in2000_execute(instance);
         break;


      case CSR_DISC:

/* Make sure that reselection is enabled at this point - it may
 * have been turned off for the command that just completed.
 */

         write_3393(hostdata,WD_SOURCE_ID, SRCID_ER);
DB(DB_INTR,printk("DISC-%ld",cmd->pid))
         if (cmd == NULL) {
            printk(" - Already disconnected! ");
            hostdata->state = S_UNCONNECTED;
            }
         switch (hostdata->state) {
            case S_PRE_CMP_DISC:
               hostdata->connected = NULL;
               hostdata->busy[cmd->target] &= ~(1 << cmd->lun);
               hostdata->state = S_UNCONNECTED;
DB(DB_INTR,printk(":%d",cmd->SCp.Status))
               if (cmd->cmnd[0] == REQUEST_SENSE && cmd->SCp.Status != GOOD)
                  cmd->result = (cmd->result & 0x00ffff) | (DID_ERROR << 16);
               else
                  cmd->result = cmd->SCp.Status | (cmd->SCp.Message << 8);
               cmd->scsi_done(cmd);
               break;
            case S_PRE_TMP_DISC:
            case S_RUNNING_LEVEL2:
               cmd->host_scribble = (uchar *)hostdata->disconnected_Q;
               hostdata->disconnected_Q = cmd;
               hostdata->connected = NULL;
               hostdata->state = S_UNCONNECTED;

#ifdef PROC_STATISTICS
               hostdata->disc_done_cnt[cmd->target]++;
#endif

               break;
            default:
               printk("*** Unexpected DISCONNECT interrupt! ***");
               hostdata->state = S_UNCONNECTED;
            }

/* We are no longer connected to a target - check to see if
 * there are commands waiting to be executed.
 */

         in2000_execute(instance);
         break;


      case CSR_RESEL_AM:
DB(DB_INTR,printk("RESEL"))

   /* First we have to make sure this reselection didn't */
   /* happen during Arbitration/Selection of some other device. */
   /* If yes, put losing command back on top of input_Q. */

         if (hostdata->level2 <= L2_NONE) {

            if (hostdata->selecting) {
               cmd = (Scsi_Cmnd *)hostdata->selecting;
               hostdata->selecting = NULL;
               hostdata->busy[cmd->target] &= ~(1 << cmd->lun);
               cmd->host_scribble = (uchar *)hostdata->input_Q;
               hostdata->input_Q = cmd;
               }
            }

         else {

            if (cmd) {
               if (phs == 0x00) {
                  hostdata->busy[cmd->target] &= ~(1 << cmd->lun);
                  cmd->host_scribble = (uchar *)hostdata->input_Q;
                  hostdata->input_Q = cmd;
                  }
               else {
                  printk("---%02x:%02x:%02x-TROUBLE: Intrusive ReSelect!---",asr,sr,phs);
                  while (1)
                     printk("\r");
                  }
               }

            }

   /* OK - find out which device reselected us. */

         id = read_3393(hostdata,WD_SOURCE_ID);
         id &= SRCID_MASK;

   /* and extract the lun from the ID message. (Note that we don't
    * bother to check for a valid message here - I guess this is
    * not the right way to go, but....)
    */

         lun = read_3393(hostdata,WD_DATA);
         if (hostdata->level2 < L2_RESELECT)
            write_3393_cmd(hostdata,WD_CMD_NEGATE_ACK);
         lun &= 7;

   /* Now we look for the command that's reconnecting. */

         cmd = (Scsi_Cmnd *)hostdata->disconnected_Q;
         patch = NULL;
         while (cmd) {
            if (id == cmd->target && lun == cmd->lun)
               break;
            patch = cmd;
            cmd = (Scsi_Cmnd *)cmd->host_scribble;
            }

   /* Hmm. Couldn't find a valid command.... What to do? */

         if (!cmd) {
            printk("---TROUBLE: target %d.%d not in disconnect queue---",id,lun);
            break;
            }

   /* Ok, found the command - now start it up again. */

         if (patch)
            patch->host_scribble = cmd->host_scribble;
         else
            hostdata->disconnected_Q = (Scsi_Cmnd *)cmd->host_scribble;
         hostdata->connected = cmd;

   /* We don't need to worry about 'initialize_SCp()' or 'hostdata->busy[]'
    * because these things are preserved over a disconnect.
    * But we DO need to fix the DPD bit so it's correct for this command.
    */

         if (is_dir_out(cmd))
            write_3393(hostdata,WD_DESTINATION_ID,cmd->target);
         else
            write_3393(hostdata,WD_DESTINATION_ID,cmd->target | DSTID_DPD);
         if (hostdata->level2 >= L2_RESELECT) {
            write_3393_count(hostdata,0); /* we want a DATA_PHASE interrupt */
            write_3393(hostdata,WD_COMMAND_PHASE, 0x45);
            write_3393_cmd(hostdata,WD_CMD_SEL_ATN_XFER);
            hostdata->state = S_RUNNING_LEVEL2;
            }
         else
            hostdata->state = S_CONNECTED;

DB(DB_INTR,printk("-%ld",cmd->pid))
         break;

      default:
         printk("--UNKNOWN INTERRUPT:%02x:%02x:%02x--",asr,sr,phs);
      }

   write1_io(0, IO_LED_OFF);

DB(DB_INTR,printk("} "))

/* release the SMP spin_lock and restore irq state */
   spin_unlock_irqrestore(instance->host_lock, flags);

}



#define RESET_CARD         0
#define RESET_CARD_AND_BUS 1
#define B_FLAG 0x80

/*
 *	Caller must hold instance lock!
 */
 
static int reset_hardware(struct Scsi_Host *instance, int type)
{
struct IN2000_hostdata *hostdata;
int qt,x;

   hostdata = (struct IN2000_hostdata *)instance->hostdata;

   write1_io(0, IO_LED_ON);
   if (type == RESET_CARD_AND_BUS) {
      write1_io(0,IO_CARD_RESET);
      x = read1_io(IO_HARDWARE);
      }
   x = read_3393(hostdata,WD_SCSI_STATUS);   /* clear any WD intrpt */
   write_3393(hostdata,WD_OWN_ID, instance->this_id |
                           OWNID_EAF | OWNID_RAF | OWNID_FS_8);
   write_3393(hostdata,WD_CONTROL, CTRL_IDI | CTRL_EDI | CTRL_POLLED);
   write_3393(hostdata,WD_SYNCHRONOUS_TRANSFER,
              calc_sync_xfer(hostdata->default_sx_per/4,DEFAULT_SX_OFF));

   write1_io(0,IO_FIFO_WRITE);            /* clear fifo counter */
   write1_io(0,IO_FIFO_READ);             /* start fifo out in read mode */
   write_3393(hostdata,WD_COMMAND, WD_CMD_RESET);
   /* FIXME: timeout ?? */
   while (!(READ_AUX_STAT() & ASR_INT))
      cpu_relax();                           /* wait for RESET to complete */

   x = read_3393(hostdata,WD_SCSI_STATUS);   /* clear interrupt */

   write_3393(hostdata,WD_QUEUE_TAG,0xa5);   /* any random number */
   qt = read_3393(hostdata,WD_QUEUE_TAG);
   if (qt == 0xa5) {
      x |= B_FLAG;
      write_3393(hostdata,WD_QUEUE_TAG,0);
      }
   write_3393(hostdata,WD_TIMEOUT_PERIOD, TIMEOUT_PERIOD_VALUE);
   write_3393(hostdata,WD_CONTROL, CTRL_IDI | CTRL_EDI | CTRL_POLLED);
   write1_io(0, IO_LED_OFF);
   return x;
}



static int in2000_bus_reset(Scsi_Cmnd *cmd)
{
unsigned long flags;
struct Scsi_Host *instance;
struct IN2000_hostdata *hostdata;
int x;

   instance = cmd->host;
   hostdata = (struct IN2000_hostdata *)instance->hostdata;

   printk(KERN_WARNING "scsi%d: Reset. ", instance->host_no);

   spin_lock_irqsave(instance->host_lock, flags);
   /* do scsi-reset here */

   reset_hardware(instance, RESET_CARD_AND_BUS);
   for (x = 0; x < 8; x++) {
      hostdata->busy[x] = 0;
      hostdata->sync_xfer[x] = calc_sync_xfer(DEFAULT_SX_PER/4,DEFAULT_SX_OFF);
      hostdata->sync_stat[x] = SS_UNSET;  /* using default sync values */
      }
   hostdata->input_Q = NULL;
   hostdata->selecting = NULL;
   hostdata->connected = NULL;
   hostdata->disconnected_Q = NULL;
   hostdata->state = S_UNCONNECTED;
   hostdata->fifo = FI_FIFO_UNUSED;
   hostdata->incoming_ptr = 0;
   hostdata->outgoing_len = 0;

   cmd->result = DID_RESET << 16;
   spin_unlock_irqrestore(instance->host_lock, flags);
   return SUCCESS;
}

static int in2000_host_reset(Scsi_Cmnd *cmd)
{
	return FAILED;
}

static int in2000_device_reset(Scsi_Cmnd *cmd)
{
	return FAILED;
}


static int in2000_abort (Scsi_Cmnd *cmd)
{
struct Scsi_Host *instance;
struct IN2000_hostdata *hostdata;
Scsi_Cmnd *tmp, *prev;
unsigned long flags;
uchar sr, asr;
unsigned long timeout;

   instance = cmd->host;
   hostdata = (struct IN2000_hostdata *)instance->hostdata;

   printk(KERN_DEBUG "scsi%d: Abort-", instance->host_no);
   printk("(asr=%02x,count=%ld,resid=%d,buf_resid=%d,have_data=%d,FC=%02x)- ",
            READ_AUX_STAT(),read_3393_count(hostdata),cmd->SCp.this_residual,cmd->SCp.buffers_residual,
            cmd->SCp.have_data_in,read1_io(IO_FIFO_COUNT));

/*
 * Case 1 : If the command hasn't been issued yet, we simply remove it
 *     from the inout_Q.
 */

   spin_lock_irqsave(instance->host_lock, flags);
   tmp = (Scsi_Cmnd *)hostdata->input_Q;
   prev = 0;
   while (tmp) {
      if (tmp == cmd) {
         if (prev)
            prev->host_scribble = cmd->host_scribble;
         cmd->host_scribble = NULL;
         cmd->result = DID_ABORT << 16;
         printk(KERN_WARNING "scsi%d: Abort - removing command %ld from input_Q. ",
           instance->host_no, cmd->pid);
         cmd->scsi_done(cmd);
         spin_unlock_irqrestore(instance->host_lock, flags);
         return SUCCESS;
         }
      prev = tmp;
      tmp = (Scsi_Cmnd *)tmp->host_scribble;
      }

/*
 * Case 2 : If the command is connected, we're going to fail the abort
 *     and let the high level SCSI driver retry at a later time or
 *     issue a reset.
 *
 *     Timeouts, and therefore aborted commands, will be highly unlikely
 *     and handling them cleanly in this situation would make the common
 *     case of noresets less efficient, and would pollute our code.  So,
 *     we fail.
 */

   if (hostdata->connected == cmd) {

      printk(KERN_WARNING "scsi%d: Aborting connected command %ld - ",
              instance->host_no, cmd->pid);

      printk("sending wd33c93 ABORT command - ");
      write_3393(hostdata, WD_CONTROL, CTRL_IDI | CTRL_EDI | CTRL_POLLED);
      write_3393_cmd(hostdata, WD_CMD_ABORT);

/* Now we have to attempt to flush out the FIFO... */

      printk("flushing fifo - ");
      timeout = 1000000;
      do {
         asr = READ_AUX_STAT();
         if (asr & ASR_DBR)
            read_3393(hostdata, WD_DATA);
         } while (!(asr & ASR_INT) && timeout-- > 0);
      sr = read_3393(hostdata, WD_SCSI_STATUS);
      printk("asr=%02x, sr=%02x, %ld bytes un-transferred (timeout=%ld) - ",
             asr, sr, read_3393_count(hostdata), timeout);

   /*
    * Abort command processed.
    * Still connected.
    * We must disconnect.
    */

      printk("sending wd33c93 DISCONNECT command - ");
      write_3393_cmd(hostdata, WD_CMD_DISCONNECT);

      timeout = 1000000;
      asr = READ_AUX_STAT();
      while ((asr & ASR_CIP) && timeout-- > 0)
         asr = READ_AUX_STAT();
      sr = read_3393(hostdata, WD_SCSI_STATUS);
      printk("asr=%02x, sr=%02x.",asr,sr);

      hostdata->busy[cmd->target] &= ~(1 << cmd->lun);
      hostdata->connected = NULL;
      hostdata->state = S_UNCONNECTED;
      cmd->result = DID_ABORT << 16;
      cmd->scsi_done(cmd);

      in2000_execute (instance);

      return SCSI_ABORT_SUCCESS;
      }

/*
 * Case 3: If the command is currently disconnected from the bus,
 * we're not going to expend much effort here: Let's just return
 * an ABORT_SNOOZE and hope for the best...
 */

   for (tmp=(Scsi_Cmnd *)hostdata->disconnected_Q; tmp;
         tmp=(Scsi_Cmnd *)tmp->host_scribble)
      if (cmd == tmp) {
	 spin_unlock_irqrestore(instance->host_lock, flags);
	 printk(KERN_DEBUG "scsi%d: unable to abort disconnected command.\n", instance->host_no);
         return FAILED;
         }

/*
 * Case 4 : If we reached this point, the command was not found in any of
 *     the queues.
 *
 * We probably reached this point because of an unlikely race condition
 * between the command completing successfully and the abortion code,
 * so we won't panic, but we will notify the user in case something really
 * broke.
 */

   in2000_execute (instance);

   spin_unlock_irqrestore(instance->host_lock, flags);
   printk("scsi%d: warning : SCSI command probably completed successfully"
      "         before abortion. ", instance->host_no);
   return SUCCESS;
}



#define MAX_IN2000_HOSTS 3
#define MAX_SETUP_ARGS (sizeof(setup_args) / sizeof(char *))
#define SETUP_BUFFER_SIZE 200
static char setup_buffer[SETUP_BUFFER_SIZE];
static char setup_used[MAX_SETUP_ARGS];
static int done_setup = 0;

static void __init in2000_setup (char *str, int *ints)
{
int i;
char *p1,*p2;

   strncpy(setup_buffer,str,SETUP_BUFFER_SIZE);
   setup_buffer[SETUP_BUFFER_SIZE - 1] = '\0';
   p1 = setup_buffer;
   i = 0;
   while (*p1 && (i < MAX_SETUP_ARGS)) {
      p2 = strchr(p1, ',');
      if (p2) {
         *p2 = '\0';
         if (p1 != p2)
            setup_args[i] = p1;
         p1 = p2 + 1;
         i++;
         }
      else {
         setup_args[i] = p1;
         break;
         }
      }
   for (i=0; i<MAX_SETUP_ARGS; i++)
      setup_used[i] = 0;
   done_setup = 1;
}


/* check_setup_args() returns index if key found, 0 if not
 */

static int __init check_setup_args(char *key, int *flags, int *val, char *buf)
{
int x;
char *cp;

   for  (x=0; x<MAX_SETUP_ARGS; x++) {
      if (setup_used[x])
         continue;
      if (!strncmp(setup_args[x], key, strlen(key)))
         break;
      }
   if (x == MAX_SETUP_ARGS)
      return 0;
   setup_used[x] = 1;
   cp = setup_args[x] + strlen(key);
   *val = -1;
   if (*cp != ':')
      return ++x;
   cp++;
   if ((*cp >= '0') && (*cp <= '9')) {
      *val = simple_strtoul(cp,NULL,0);
      }
   return ++x;
}



/* The "correct" (ie portable) way to access memory-mapped hardware
 * such as the IN2000 EPROM and dip switch is through the use of
 * special macros declared in 'asm/io.h'. We use readb() and readl()
 * when reading from the card's BIOS area in in2000_detect().
 */
static u32 bios_tab[] in2000__INITDATA = {
   0xc8000,
   0xd0000,
   0xd8000,
   0
   };

static const unsigned short base_tab[] in2000__INITDATA = {
   0x220,
   0x200,
   0x110,
   0x100,
   };

static const int int_tab[] in2000__INITDATA = {
   15,
   14,
   11,
   10
   };


static int __init in2000_detect(Scsi_Host_Template * tpnt)
{
struct Scsi_Host *instance;
struct IN2000_hostdata *hostdata;
int detect_count;
int bios;
int x;
unsigned short base;
uchar switches;
uchar hrev;
int flags;
int val;
char buf[32];

/* Thanks to help from Bill Earnest, probing for IN2000 cards is a
 * pretty straightforward and fool-proof operation. There are 3
 * possible locations for the IN2000 EPROM in memory space - if we
 * find a BIOS signature, we can read the dip switch settings from
 * the byte at BIOS+32 (shadowed in by logic on the card). From 2
 * of the switch bits we get the card's address in IO space. There's
 * an image of the dip switch there, also, so we have a way to back-
 * check that this really is an IN2000 card. Very nifty. Use the
 * 'ioport:xx' command-line parameter if your BIOS EPROM is absent
 * or disabled.
 */

   if (!done_setup && setup_strings)
      in2000_setup(setup_strings,0);

   detect_count = 0;
   for (bios = 0; bios_tab[bios]; bios++) {
      if (check_setup_args("ioport",&flags,&val,buf)) {
         base = val;
         switches = ~inb(base + IO_SWITCHES) & 0xff;
         printk("Forcing IN2000 detection at IOport 0x%x ",base);
         bios = 2;
         }
/*
 * There have been a couple of BIOS versions with different layouts
 * for the obvious ID strings. We look for the 2 most common ones and
 * hope that they cover all the cases...
 */
      else if (isa_readl(bios_tab[bios]+0x10) == 0x41564f4e ||
               isa_readl(bios_tab[bios]+0x30) == 0x61776c41) {
         printk("Found IN2000 BIOS at 0x%x ",(unsigned int)bios_tab[bios]);

/* Read the switch image that's mapped into EPROM space */

         switches = ~((isa_readb(bios_tab[bios]+0x20) & 0xff));

/* Find out where the IO space is */

         x = switches & (SW_ADDR0 | SW_ADDR1);
         base = base_tab[x];

/* Check for the IN2000 signature in IO space. */

         x = ~inb(base + IO_SWITCHES) & 0xff;
         if (x != switches) {
            printk("Bad IO signature: %02x vs %02x.\n",x,switches);
            continue;
            }
         }
      else
         continue;

/* OK. We have a base address for the IO ports - run a few safety checks */

      if (!(switches & SW_BIT7)) {        /* I _think_ all cards do this */
         printk("There is no IN-2000 SCSI card at IOport 0x%03x!\n",base);
         continue;
         }

/* Let's assume any hardware version will work, although the driver
 * has only been tested on 0x21, 0x22, 0x25, 0x26, and 0x27. We'll
 * print out the rev number for reference later, but accept them all.
 */

      hrev = inb(base + IO_HARDWARE);

  /* Bit 2 tells us if interrupts are disabled */
      if (switches & SW_DISINT) {
         printk("The IN-2000 SCSI card at IOport 0x%03x ",base);
         printk("is not configured for interrupt operation!\n");
         printk("This driver requires an interrupt: cancelling detection.\n");
         continue;
         }

/* Ok. We accept that there's an IN2000 at ioaddr 'base'. Now
 * initialize it.
 */

      tpnt->proc_name = "in2000";
      instance  = scsi_register(tpnt, sizeof(struct IN2000_hostdata));
      if(instance == NULL)
      	continue;
      detect_count++;
      if (!instance_list)
         instance_list = instance;
      hostdata = (struct IN2000_hostdata *)instance->hostdata;
      instance->io_port = hostdata->io_base = base;
      hostdata->dip_switch = switches;
      hostdata->hrev = hrev;

      write1_io(0,IO_FIFO_WRITE);            /* clear fifo counter */
      write1_io(0,IO_FIFO_READ);             /* start fifo out in read mode */
      write1_io(0,IO_INTR_MASK);    /* allow all ints */
      x = int_tab[(switches & (SW_INT0 | SW_INT1)) >> SW_INT_SHIFT];
      if (request_irq(x, in2000_intr, SA_INTERRUPT, "in2000", instance)) {
         printk("in2000_detect: Unable to allocate IRQ.\n");
         detect_count--;
         continue;
         }
      instance->irq = x;
      instance->n_io_port = 13;
      request_region(base, 13, "in2000"); /* lock in this IO space for our use */

      for (x = 0; x < 8; x++) {
         hostdata->busy[x] = 0;
         hostdata->sync_xfer[x] = calc_sync_xfer(DEFAULT_SX_PER/4,DEFAULT_SX_OFF);
         hostdata->sync_stat[x] = SS_UNSET;  /* using default sync values */
#ifdef PROC_STATISTICS
         hostdata->cmd_cnt[x] = 0;
         hostdata->disc_allowed_cnt[x] = 0;
         hostdata->disc_done_cnt[x] = 0;
#endif
         }
      hostdata->input_Q = NULL;
      hostdata->selecting = NULL;
      hostdata->connected = NULL;
      hostdata->disconnected_Q = NULL;
      hostdata->state = S_UNCONNECTED;
      hostdata->fifo = FI_FIFO_UNUSED;
      hostdata->level2 = L2_BASIC;
      hostdata->disconnect = DIS_ADAPTIVE;
      hostdata->args = DEBUG_DEFAULTS;
      hostdata->incoming_ptr = 0;
      hostdata->outgoing_len = 0;
      hostdata->default_sx_per = DEFAULT_SX_PER;

/* Older BIOS's had a 'sync on/off' switch - use its setting */

      if (isa_readl(bios_tab[bios]+0x10) == 0x41564f4e && (switches & SW_SYNC_DOS5))
         hostdata->sync_off = 0x00;    /* sync defaults to on */
      else
         hostdata->sync_off = 0xff;    /* sync defaults to off */

#ifdef PROC_INTERFACE
      hostdata->proc = PR_VERSION|PR_INFO|PR_STATISTICS|
                       PR_CONNECTED|PR_INPUTQ|PR_DISCQ|
                       PR_STOP;
#ifdef PROC_STATISTICS
      hostdata->int_cnt = 0;
#endif
#endif

      if (check_setup_args("nosync",&flags,&val,buf))
         hostdata->sync_off = val;

      if (check_setup_args("period",&flags,&val,buf))
         hostdata->default_sx_per = sx_table[round_period((unsigned int)val)].period_ns;

      if (check_setup_args("disconnect",&flags,&val,buf)) {
         if ((val >= DIS_NEVER) && (val <= DIS_ALWAYS))
            hostdata->disconnect = val;
         else
            hostdata->disconnect = DIS_ADAPTIVE;
         }

      if (check_setup_args("noreset",&flags,&val,buf))
         hostdata->args ^= A_NO_SCSI_RESET;

      if (check_setup_args("level2",&flags,&val,buf))
         hostdata->level2 = val;

      if (check_setup_args("debug",&flags,&val,buf))
         hostdata->args = (val & DB_MASK);

#ifdef PROC_INTERFACE
      if (check_setup_args("proc",&flags,&val,buf))
         hostdata->proc = val;
#endif


      /* FIXME: not strictly needed I think but the called code expects
         to be locked */
      spin_lock_irqsave(instance->host_lock, flags);
      x = reset_hardware(instance,(hostdata->args & A_NO_SCSI_RESET)?RESET_CARD:RESET_CARD_AND_BUS);
      spin_unlock_irqrestore(instance->host_lock, flags);

      hostdata->microcode = read_3393(hostdata,WD_CDB_1);
      if (x & 0x01) {
         if (x & B_FLAG)
            hostdata->chip = C_WD33C93B;
         else
            hostdata->chip = C_WD33C93A;
         }
      else
         hostdata->chip = C_WD33C93;

      printk("dip_switch=%02x irq=%d ioport=%02x floppy=%s sync/DOS5=%s ",
                  (switches & 0x7f),
                  instance->irq,hostdata->io_base,
                  (switches & SW_FLOPPY)?"Yes":"No",
                  (switches & SW_SYNC_DOS5)?"Yes":"No");
      printk("hardware_ver=%02x chip=%s microcode=%02x\n",
                  hrev,
                  (hostdata->chip==C_WD33C93)?"WD33c93":
                  (hostdata->chip==C_WD33C93A)?"WD33c93A":
                  (hostdata->chip==C_WD33C93B)?"WD33c93B":"unknown",
                  hostdata->microcode);
#ifdef DEBUGGING_ON
      printk("setup_args = ");
      for (x=0; x<MAX_SETUP_ARGS; x++)
         printk("%s,",setup_args[x]);
      printk("\n");
#endif
      if (hostdata->sync_off == 0xff)
         printk("Sync-transfer DISABLED on all devices: ENABLE from command-line\n");
      printk("IN2000 driver version %s - %s\n",IN2000_VERSION,IN2000_DATE);
      }

   return detect_count;
}

static int in2000_release(struct Scsi_Host *shost)
{
	if (shost->irq)
		free_irq(shost->irq, shost);
	if (shost->io_port && shost->n_io_port)
		release_region(shost->io_port, shost->n_io_port);
	return 0;
}


/* NOTE: I lifted this function straight out of the old driver,
 *       and have not tested it. Presumably it does what it's
 *       supposed to do...
 */

static int in2000_biosparam(struct scsi_device *sdev,
		struct block_device *bdev,
		sector_t capacity, int *iinfo)
{
int size;

   size  = capacity;
   iinfo[0] = 64;
   iinfo[1] = 32;
   iinfo[2] = size >> 11;

/* This should approximate the large drive handling that the DOS ASPI manager
   uses.  Drives very near the boundaries may not be handled correctly (i.e.
   near 2.0 Gb and 4.0 Gb) */

   if (iinfo[2] > 1024) {
      iinfo[0] = 64;
      iinfo[1] = 63;
      iinfo[2] = (unsigned long)capacity / (iinfo[0] * iinfo[1]);
      }
   if (iinfo[2] > 1024) {
      iinfo[0] = 128;
      iinfo[1] = 63;
      iinfo[2] = (unsigned long)capacity / (iinfo[0] * iinfo[1]);
      }
   if (iinfo[2] > 1024) {
      iinfo[0] = 255;
      iinfo[1] = 63;
      iinfo[2] = (unsigned long)capacity / (iinfo[0] * iinfo[1]);
      }
    return 0;
}


static int in2000_proc_info(char *buf, char **start, off_t off, int len, int hn, int in)
{

#ifdef PROC_INTERFACE

char *bp;
char tbuf[128];
unsigned long flags;
struct Scsi_Host *instance;
struct IN2000_hostdata *hd;
Scsi_Cmnd *cmd;
int x,i;
static int stop = 0;

<<<<<<< HEAD
   instance = scsi_host_hn_get(hn);
=======
   instance = scsi_host_hn_get(hn);  
>>>>>>> 0c152879
   if (!instance) {
      printk("*** Hmm... Can't find host #%d!\n",hn);
      return (-ESRCH);
      }
   hd = (struct IN2000_hostdata *)instance->hostdata;

/* If 'in' is TRUE we need to _read_ the proc file. We accept the following
 * keywords (same format as command-line, but only ONE per read):
 *    debug
 *    disconnect
 *    period
 *    resync
 *    proc
 */

   if (in) {
      buf[len] = '\0';
      bp = buf;
      if (!strncmp(bp,"debug:",6)) {
         bp += 6;
         hd->args = simple_strtoul(bp,NULL,0) & DB_MASK;
         }
      else if (!strncmp(bp,"disconnect:",11)) {
         bp += 11;
         x = simple_strtoul(bp,NULL,0);
         if (x < DIS_NEVER || x > DIS_ALWAYS)
            x = DIS_ADAPTIVE;
         hd->disconnect = x;
         }
      else if (!strncmp(bp,"period:",7)) {
         bp += 7;
         x = simple_strtoul(bp,NULL,0);
         hd->default_sx_per = sx_table[round_period((unsigned int)x)].period_ns;
         }
      else if (!strncmp(bp,"resync:",7)) {
         bp += 7;
         x = simple_strtoul(bp,NULL,0);
         for (i=0; i<7; i++)
            if (x & (1<<i))
               hd->sync_stat[i] = SS_UNSET;
         }
      else if (!strncmp(bp,"proc:",5)) {
         bp += 5;
         hd->proc = simple_strtoul(bp,NULL,0);
         }
      else if (!strncmp(bp,"level2:",7)) {
         bp += 7;
         hd->level2 = simple_strtoul(bp,NULL,0);
         }
      return len;
      }

   spin_lock_irqsave(instance->host_lock, flags);
   bp = buf;
   *bp = '\0';
   if (hd->proc & PR_VERSION) {
      sprintf(tbuf,"\nVersion %s - %s. Compiled %s %s",
            IN2000_VERSION,IN2000_DATE,__DATE__,__TIME__);
      strcat(bp,tbuf);
      }
   if (hd->proc & PR_INFO) {
      sprintf(tbuf,"\ndip_switch=%02x: irq=%d io=%02x floppy=%s sync/DOS5=%s",
                  (hd->dip_switch & 0x7f), instance->irq, hd->io_base,
                  (hd->dip_switch & 0x40)?"Yes":"No",
                  (hd->dip_switch & 0x20)?"Yes":"No");
      strcat(bp,tbuf);
      strcat(bp,"\nsync_xfer[] =       ");
      for (x=0; x<7; x++) {
         sprintf(tbuf,"\t%02x",hd->sync_xfer[x]);
         strcat(bp,tbuf);
         }
      strcat(bp,"\nsync_stat[] =       ");
      for (x=0; x<7; x++) {
         sprintf(tbuf,"\t%02x",hd->sync_stat[x]);
         strcat(bp,tbuf);
         }
      }
#ifdef PROC_STATISTICS
   if (hd->proc & PR_STATISTICS) {
      strcat(bp,"\ncommands issued:    ");
      for (x=0; x<7; x++) {
         sprintf(tbuf,"\t%ld",hd->cmd_cnt[x]);
         strcat(bp,tbuf);
         }
      strcat(bp,"\ndisconnects allowed:");
      for (x=0; x<7; x++) {
         sprintf(tbuf,"\t%ld",hd->disc_allowed_cnt[x]);
         strcat(bp,tbuf);
         }
      strcat(bp,"\ndisconnects done:   ");
      for (x=0; x<7; x++) {
         sprintf(tbuf,"\t%ld",hd->disc_done_cnt[x]);
         strcat(bp,tbuf);
         }
      sprintf(tbuf,"\ninterrupts:      \t%ld",hd->int_cnt);
      strcat(bp,tbuf);
      }
#endif
   if (hd->proc & PR_CONNECTED) {
      strcat(bp,"\nconnected:     ");
      if (hd->connected) {
         cmd = (Scsi_Cmnd *)hd->connected;
         sprintf(tbuf," %ld-%d:%d(%02x)",
               cmd->pid, cmd->target, cmd->lun, cmd->cmnd[0]);
         strcat(bp,tbuf);
         }
      }
   if (hd->proc & PR_INPUTQ) {
      strcat(bp,"\ninput_Q:       ");
      cmd = (Scsi_Cmnd *)hd->input_Q;
      while (cmd) {
         sprintf(tbuf," %ld-%d:%d(%02x)",
               cmd->pid, cmd->target, cmd->lun, cmd->cmnd[0]);
         strcat(bp,tbuf);
         cmd = (Scsi_Cmnd *)cmd->host_scribble;
         }
      }
   if (hd->proc & PR_DISCQ) {
      strcat(bp,"\ndisconnected_Q:");
      cmd = (Scsi_Cmnd *)hd->disconnected_Q;
      while (cmd) {
         sprintf(tbuf," %ld-%d:%d(%02x)",
               cmd->pid, cmd->target, cmd->lun, cmd->cmnd[0]);
         strcat(bp,tbuf);
         cmd = (Scsi_Cmnd *)cmd->host_scribble;
         }
      }
   if (hd->proc & PR_TEST) {
      ;  /* insert your own custom function here */
      }
   strcat(bp,"\n");
   spin_unlock_irqrestore(instance->host_lock, flags);
   *start = buf;
   if (stop) {
      stop = 0;
      return 0;         /* return 0 to signal end-of-file */
      }
   if (off > 0x40000)   /* ALWAYS stop after 256k bytes have been read */
      stop = 1;;
   if (hd->proc & PR_STOP)    /* stop every other time */
      stop = 1;
   return strlen(bp);

#else    /* PROC_INTERFACE */

   return 0;

#endif   /* PROC_INTERFACE */

}

MODULE_LICENSE("GPL");


static Scsi_Host_Template driver_template = IN2000;
#include "scsi_module.c"
<|MERGE_RESOLUTION|>--- conflicted
+++ resolved
@@ -2217,11 +2217,7 @@
 int x,i;
 static int stop = 0;
 
-<<<<<<< HEAD
-   instance = scsi_host_hn_get(hn);
-=======
    instance = scsi_host_hn_get(hn);  
->>>>>>> 0c152879
    if (!instance) {
       printk("*** Hmm... Can't find host #%d!\n",hn);
       return (-ESRCH);
