--- conflicted
+++ resolved
@@ -236,169 +236,6 @@
 	} while (esp_count);
 }
 
-<<<<<<< HEAD
-/*
- * Programmed IO routines follow.
- */
-
-static inline unsigned int mac_esp_wait_for_fifo(struct esp *esp)
-{
-	int i = 500000;
-
-	do {
-		unsigned int fbytes = esp_read8(ESP_FFLAGS) & ESP_FF_FBYTES;
-
-		if (fbytes)
-			return fbytes;
-
-		udelay(2);
-	} while (--i);
-
-	printk(KERN_ERR PFX "FIFO is empty (sreg %02x)\n",
-	       esp_read8(ESP_STATUS));
-	return 0;
-}
-
-static inline int mac_esp_wait_for_intr(struct esp *esp)
-{
-	struct mac_esp_priv *mep = MAC_ESP_GET_PRIV(esp);
-	int i = 500000;
-
-	do {
-		esp->sreg = esp_read8(ESP_STATUS);
-		if (esp->sreg & ESP_STAT_INTR)
-			return 0;
-
-		udelay(2);
-	} while (--i);
-
-	printk(KERN_ERR PFX "IRQ timeout (sreg %02x)\n", esp->sreg);
-	mep->error = 1;
-	return 1;
-}
-
-#define MAC_ESP_PIO_LOOP(operands, reg1) \
-	asm volatile ( \
-	     "1:     moveb " operands " \n" \
-	     "       subqw #1,%1        \n" \
-	     "       jbne 1b            \n" \
-	     : "+a" (addr), "+r" (reg1) \
-	     : "a" (fifo))
-
-#define MAC_ESP_PIO_FILL(operands, reg1) \
-	asm volatile ( \
-	     "       moveb " operands " \n" \
-	     "       moveb " operands " \n" \
-	     "       moveb " operands " \n" \
-	     "       moveb " operands " \n" \
-	     "       moveb " operands " \n" \
-	     "       moveb " operands " \n" \
-	     "       moveb " operands " \n" \
-	     "       moveb " operands " \n" \
-	     "       moveb " operands " \n" \
-	     "       moveb " operands " \n" \
-	     "       moveb " operands " \n" \
-	     "       moveb " operands " \n" \
-	     "       moveb " operands " \n" \
-	     "       moveb " operands " \n" \
-	     "       moveb " operands " \n" \
-	     "       moveb " operands " \n" \
-	     "       subqw #8,%1        \n" \
-	     "       subqw #8,%1        \n" \
-	     : "+a" (addr), "+r" (reg1) \
-	     : "a" (fifo))
-
-#define MAC_ESP_FIFO_SIZE 16
-
-static void mac_esp_send_pio_cmd(struct esp *esp, u32 addr, u32 esp_count,
-				 u32 dma_count, int write, u8 cmd)
-{
-	struct mac_esp_priv *mep = MAC_ESP_GET_PRIV(esp);
-	u8 __iomem *fifo = esp->regs + ESP_FDATA * 16;
-	u8 phase = esp->sreg & ESP_STAT_PMASK;
-
-	cmd &= ~ESP_CMD_DMA;
-	mep->error = 0;
-
-	if (write) {
-		u8 *dst = (u8 *)addr;
-		u8 mask = ~(phase == ESP_MIP ? ESP_INTR_FDONE : ESP_INTR_BSERV);
-
-		scsi_esp_cmd(esp, cmd);
-
-		while (1) {
-			if (!mac_esp_wait_for_fifo(esp))
-				break;
-
-			*dst++ = esp_read8(ESP_FDATA);
-			--esp_count;
-
-			if (!esp_count)
-				break;
-
-			if (mac_esp_wait_for_intr(esp))
-				break;
-
-			if ((esp->sreg & ESP_STAT_PMASK) != phase)
-				break;
-
-			esp->ireg = esp_read8(ESP_INTRPT);
-			if (esp->ireg & mask) {
-				mep->error = 1;
-				break;
-			}
-
-			if (phase == ESP_MIP)
-				scsi_esp_cmd(esp, ESP_CMD_MOK);
-
-			scsi_esp_cmd(esp, ESP_CMD_TI);
-		}
-	} else {
-		scsi_esp_cmd(esp, ESP_CMD_FLUSH);
-
-		if (esp_count >= MAC_ESP_FIFO_SIZE)
-			MAC_ESP_PIO_FILL("%0@+,%2@", esp_count);
-		else
-			MAC_ESP_PIO_LOOP("%0@+,%2@", esp_count);
-
-		scsi_esp_cmd(esp, cmd);
-
-		while (esp_count) {
-			unsigned int n;
-
-			if (mac_esp_wait_for_intr(esp))
-				break;
-
-			if ((esp->sreg & ESP_STAT_PMASK) != phase)
-				break;
-
-			esp->ireg = esp_read8(ESP_INTRPT);
-			if (esp->ireg & ~ESP_INTR_BSERV) {
-				mep->error = 1;
-				break;
-			}
-
-			n = MAC_ESP_FIFO_SIZE -
-			    (esp_read8(ESP_FFLAGS) & ESP_FF_FBYTES);
-			if (n > esp_count)
-				n = esp_count;
-
-			if (n == MAC_ESP_FIFO_SIZE) {
-				MAC_ESP_PIO_FILL("%0@+,%2@", esp_count);
-			} else {
-				esp_count -= n;
-				MAC_ESP_PIO_LOOP("%0@+,%2@", n);
-			}
-
-			scsi_esp_cmd(esp, ESP_CMD_TI);
-		}
-	}
-
-	esp->send_cmd_residual = esp_count;
-}
-
-=======
->>>>>>> e2afa97a
 static int mac_esp_irq_pending(struct esp *esp)
 {
 	if (esp_read8(ESP_STATUS) & ESP_STAT_INTR)
