--- conflicted
+++ resolved
@@ -468,16 +468,12 @@
 	return -1;
 
 err_blink:
-<<<<<<< HEAD
-	return (status > 16) & 0xFF;
-=======
 	return (status >> 16) & 0xFF;
 }
 
 static inline u32 aac_get_vector(struct aac_dev *dev)
 {
 	return atomic_inc_return(&dev->msix_counter)%dev->max_msix;
->>>>>>> f2e5fa84
 }
 
 /**
