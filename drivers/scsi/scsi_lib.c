--- conflicted
+++ resolved
@@ -1778,20 +1778,6 @@
 		blk_delay_queue(q, SCSI_QUEUE_DELAY);
 }
 
-<<<<<<< HEAD
-struct scsi_device *scsi_device_from_queue(struct request_queue *q)
-{
-	struct scsi_device *sdev = NULL;
-
-	if (q->request_fn == scsi_request_fn)
-		sdev = q->queuedata;
-
-	return sdev;
-}
-EXPORT_SYMBOL_GPL(scsi_device_from_queue);
-
-u64 scsi_calculate_bounce_limit(struct Scsi_Host *shost)
-=======
 static inline int prep_to_mq(int ret)
 {
 	switch (ret) {
@@ -1965,8 +1951,18 @@
 	kfree(cmd->sense_buffer);
 }
 
+struct scsi_device *scsi_device_from_queue(struct request_queue *q)
+{
+	struct scsi_device *sdev = NULL;
+
+	if (q->request_fn == scsi_request_fn)
+		sdev = q->queuedata;
+
+	return sdev;
+}
+EXPORT_SYMBOL_GPL(scsi_device_from_queue);
+
 static u64 scsi_calculate_bounce_limit(struct Scsi_Host *shost)
->>>>>>> 9e82bf01
 {
 	struct device *host_dev;
 	u64 bounce_limit = 0xffffffff;
