// SPDX-License-Identifier: GPL-2.0-only
/*
 * Copyright (C) 1999 Eric Youngdale
 * Copyright (C) 2014 Christoph Hellwig
 *
 *  SCSI queueing library.
 *      Initial versions: Eric Youngdale (eric@andante.org).
 *                        Based upon conversations with large numbers
 *                        of people at Linux Expo.
 */

#include <linux/bio.h>
#include <linux/bitops.h>
#include <linux/blkdev.h>
#include <linux/completion.h>
#include <linux/kernel.h>
#include <linux/export.h>
#include <linux/init.h>
#include <linux/pci.h>
#include <linux/delay.h>
#include <linux/hardirq.h>
#include <linux/scatterlist.h>
#include <linux/blk-mq.h>
#include <linux/ratelimit.h>
#include <asm/unaligned.h>

#include <scsi/scsi.h>
#include <scsi/scsi_cmnd.h>
#include <scsi/scsi_dbg.h>
#include <scsi/scsi_device.h>
#include <scsi/scsi_driver.h>
#include <scsi/scsi_eh.h>
#include <scsi/scsi_host.h>
#include <scsi/scsi_transport.h> /* __scsi_init_queue() */
#include <scsi/scsi_dh.h>

#include <trace/events/scsi.h>

#include "scsi_debugfs.h"
#include "scsi_priv.h"
#include "scsi_logging.h"

/*
 * Size of integrity metadata is usually small, 1 inline sg should
 * cover normal cases.
 */
#ifdef CONFIG_ARCH_NO_SG_CHAIN
#define  SCSI_INLINE_PROT_SG_CNT  0
#define  SCSI_INLINE_SG_CNT  0
#else
#define  SCSI_INLINE_PROT_SG_CNT  1
#define  SCSI_INLINE_SG_CNT  2
#endif

static struct kmem_cache *scsi_sense_cache;
static struct kmem_cache *scsi_sense_isadma_cache;
static DEFINE_MUTEX(scsi_sense_cache_mutex);

static void scsi_mq_uninit_cmd(struct scsi_cmnd *cmd);

static inline struct kmem_cache *
scsi_select_sense_cache(bool unchecked_isa_dma)
{
	return unchecked_isa_dma ? scsi_sense_isadma_cache : scsi_sense_cache;
}

static void scsi_free_sense_buffer(bool unchecked_isa_dma,
				   unsigned char *sense_buffer)
{
	kmem_cache_free(scsi_select_sense_cache(unchecked_isa_dma),
			sense_buffer);
}

static unsigned char *scsi_alloc_sense_buffer(bool unchecked_isa_dma,
	gfp_t gfp_mask, int numa_node)
{
	return kmem_cache_alloc_node(scsi_select_sense_cache(unchecked_isa_dma),
				     gfp_mask, numa_node);
}

int scsi_init_sense_cache(struct Scsi_Host *shost)
{
	struct kmem_cache *cache;
	int ret = 0;

	mutex_lock(&scsi_sense_cache_mutex);
	cache = scsi_select_sense_cache(shost->unchecked_isa_dma);
	if (cache)
		goto exit;

	if (shost->unchecked_isa_dma) {
		scsi_sense_isadma_cache =
			kmem_cache_create("scsi_sense_cache(DMA)",
				SCSI_SENSE_BUFFERSIZE, 0,
				SLAB_HWCACHE_ALIGN | SLAB_CACHE_DMA, NULL);
		if (!scsi_sense_isadma_cache)
			ret = -ENOMEM;
	} else {
		scsi_sense_cache =
			kmem_cache_create_usercopy("scsi_sense_cache",
				SCSI_SENSE_BUFFERSIZE, 0, SLAB_HWCACHE_ALIGN,
				0, SCSI_SENSE_BUFFERSIZE, NULL);
		if (!scsi_sense_cache)
			ret = -ENOMEM;
	}
 exit:
	mutex_unlock(&scsi_sense_cache_mutex);
	return ret;
}

/*
 * When to reinvoke queueing after a resource shortage. It's 3 msecs to
 * not change behaviour from the previous unplug mechanism, experimentation
 * may prove this needs changing.
 */
#define SCSI_QUEUE_DELAY	3

static void
scsi_set_blocked(struct scsi_cmnd *cmd, int reason)
{
	struct Scsi_Host *host = cmd->device->host;
	struct scsi_device *device = cmd->device;
	struct scsi_target *starget = scsi_target(device);

	/*
	 * Set the appropriate busy bit for the device/host.
	 *
	 * If the host/device isn't busy, assume that something actually
	 * completed, and that we should be able to queue a command now.
	 *
	 * Note that the prior mid-layer assumption that any host could
	 * always queue at least one command is now broken.  The mid-layer
	 * will implement a user specifiable stall (see
	 * scsi_host.max_host_blocked and scsi_device.max_device_blocked)
	 * if a command is requeued with no other commands outstanding
	 * either for the device or for the host.
	 */
	switch (reason) {
	case SCSI_MLQUEUE_HOST_BUSY:
		atomic_set(&host->host_blocked, host->max_host_blocked);
		break;
	case SCSI_MLQUEUE_DEVICE_BUSY:
	case SCSI_MLQUEUE_EH_RETRY:
		atomic_set(&device->device_blocked,
			   device->max_device_blocked);
		break;
	case SCSI_MLQUEUE_TARGET_BUSY:
		atomic_set(&starget->target_blocked,
			   starget->max_target_blocked);
		break;
	}
}

static void scsi_mq_requeue_cmd(struct scsi_cmnd *cmd)
{
	if (cmd->request->rq_flags & RQF_DONTPREP) {
		cmd->request->rq_flags &= ~RQF_DONTPREP;
		scsi_mq_uninit_cmd(cmd);
	} else {
		WARN_ON_ONCE(true);
	}
	blk_mq_requeue_request(cmd->request, true);
}

/**
 * __scsi_queue_insert - private queue insertion
 * @cmd: The SCSI command being requeued
 * @reason:  The reason for the requeue
 * @unbusy: Whether the queue should be unbusied
 *
 * This is a private queue insertion.  The public interface
 * scsi_queue_insert() always assumes the queue should be unbusied
 * because it's always called before the completion.  This function is
 * for a requeue after completion, which should only occur in this
 * file.
 */
static void __scsi_queue_insert(struct scsi_cmnd *cmd, int reason, bool unbusy)
{
	struct scsi_device *device = cmd->device;

	SCSI_LOG_MLQUEUE(1, scmd_printk(KERN_INFO, cmd,
		"Inserting command %p into mlqueue\n", cmd));

	scsi_set_blocked(cmd, reason);

	/*
	 * Decrement the counters, since these commands are no longer
	 * active on the host/device.
	 */
	if (unbusy)
		scsi_device_unbusy(device, cmd);

	/*
	 * Requeue this command.  It will go before all other commands
	 * that are already in the queue. Schedule requeue work under
	 * lock such that the kblockd_schedule_work() call happens
	 * before blk_cleanup_queue() finishes.
	 */
	cmd->result = 0;

	blk_mq_requeue_request(cmd->request, true);
}

/**
 * scsi_queue_insert - Reinsert a command in the queue.
 * @cmd:    command that we are adding to queue.
 * @reason: why we are inserting command to queue.
 *
 * We do this for one of two cases. Either the host is busy and it cannot accept
 * any more commands for the time being, or the device returned QUEUE_FULL and
 * can accept no more commands.
 *
 * Context: This could be called either from an interrupt context or a normal
 * process context.
 */
void scsi_queue_insert(struct scsi_cmnd *cmd, int reason)
{
	__scsi_queue_insert(cmd, reason, true);
}


/**
 * __scsi_execute - insert request and wait for the result
 * @sdev:	scsi device
 * @cmd:	scsi command
 * @data_direction: data direction
 * @buffer:	data buffer
 * @bufflen:	len of buffer
 * @sense:	optional sense buffer
 * @sshdr:	optional decoded sense header
 * @timeout:	request timeout in seconds
 * @retries:	number of times to retry request
 * @flags:	flags for ->cmd_flags
 * @rq_flags:	flags for ->rq_flags
 * @resid:	optional residual length
 *
 * Returns the scsi_cmnd result field if a command was executed, or a negative
 * Linux error code if we didn't get that far.
 */
int __scsi_execute(struct scsi_device *sdev, const unsigned char *cmd,
		 int data_direction, void *buffer, unsigned bufflen,
		 unsigned char *sense, struct scsi_sense_hdr *sshdr,
		 int timeout, int retries, u64 flags, req_flags_t rq_flags,
		 int *resid)
{
	struct request *req;
	struct scsi_request *rq;
	int ret = DRIVER_ERROR << 24;

	req = blk_get_request(sdev->request_queue,
			data_direction == DMA_TO_DEVICE ?
			REQ_OP_SCSI_OUT : REQ_OP_SCSI_IN,
			rq_flags & RQF_PM ? BLK_MQ_REQ_PM : 0);
	if (IS_ERR(req))
		return ret;
	rq = scsi_req(req);

	if (bufflen &&	blk_rq_map_kern(sdev->request_queue, req,
					buffer, bufflen, GFP_NOIO))
		goto out;

	rq->cmd_len = COMMAND_SIZE(cmd[0]);
	memcpy(rq->cmd, cmd, rq->cmd_len);
	rq->retries = retries;
	req->timeout = timeout;
	req->cmd_flags |= flags;
	req->rq_flags |= rq_flags | RQF_QUIET;

	/*
	 * head injection *required* here otherwise quiesce won't work
	 */
	blk_execute_rq(req->q, NULL, req, 1);

	/*
	 * Some devices (USB mass-storage in particular) may transfer
	 * garbage data together with a residue indicating that the data
	 * is invalid.  Prevent the garbage from being misinterpreted
	 * and prevent security leaks by zeroing out the excess data.
	 */
	if (unlikely(rq->resid_len > 0 && rq->resid_len <= bufflen))
		memset(buffer + (bufflen - rq->resid_len), 0, rq->resid_len);

	if (resid)
		*resid = rq->resid_len;
	if (sense && rq->sense_len)
		memcpy(sense, rq->sense, SCSI_SENSE_BUFFERSIZE);
	if (sshdr)
		scsi_normalize_sense(rq->sense, rq->sense_len, sshdr);
	ret = rq->result;
 out:
	blk_put_request(req);

	return ret;
}
EXPORT_SYMBOL(__scsi_execute);

/*
 * Wake up the error handler if necessary. Avoid as follows that the error
 * handler is not woken up if host in-flight requests number ==
 * shost->host_failed: use call_rcu() in scsi_eh_scmd_add() in combination
 * with an RCU read lock in this function to ensure that this function in
 * its entirety either finishes before scsi_eh_scmd_add() increases the
 * host_failed counter or that it notices the shost state change made by
 * scsi_eh_scmd_add().
 */
static void scsi_dec_host_busy(struct Scsi_Host *shost, struct scsi_cmnd *cmd)
{
	unsigned long flags;

	rcu_read_lock();
	__clear_bit(SCMD_STATE_INFLIGHT, &cmd->state);
	if (unlikely(scsi_host_in_recovery(shost))) {
		spin_lock_irqsave(shost->host_lock, flags);
		if (shost->host_failed || shost->host_eh_scheduled)
			scsi_eh_wakeup(shost);
		spin_unlock_irqrestore(shost->host_lock, flags);
	}
	rcu_read_unlock();
}

void scsi_device_unbusy(struct scsi_device *sdev, struct scsi_cmnd *cmd)
{
	struct Scsi_Host *shost = sdev->host;
	struct scsi_target *starget = scsi_target(sdev);

	scsi_dec_host_busy(shost, cmd);

	if (starget->can_queue > 0)
		atomic_dec(&starget->target_busy);

	atomic_dec(&sdev->device_busy);
}

static void scsi_kick_queue(struct request_queue *q)
{
	blk_mq_run_hw_queues(q, false);
}

/*
 * Called for single_lun devices on IO completion. Clear starget_sdev_user,
 * and call blk_run_queue for all the scsi_devices on the target -
 * including current_sdev first.
 *
 * Called with *no* scsi locks held.
 */
static void scsi_single_lun_run(struct scsi_device *current_sdev)
{
	struct Scsi_Host *shost = current_sdev->host;
	struct scsi_device *sdev, *tmp;
	struct scsi_target *starget = scsi_target(current_sdev);
	unsigned long flags;

	spin_lock_irqsave(shost->host_lock, flags);
	starget->starget_sdev_user = NULL;
	spin_unlock_irqrestore(shost->host_lock, flags);

	/*
	 * Call blk_run_queue for all LUNs on the target, starting with
	 * current_sdev. We race with others (to set starget_sdev_user),
	 * but in most cases, we will be first. Ideally, each LU on the
	 * target would get some limited time or requests on the target.
	 */
	scsi_kick_queue(current_sdev->request_queue);

	spin_lock_irqsave(shost->host_lock, flags);
	if (starget->starget_sdev_user)
		goto out;
	list_for_each_entry_safe(sdev, tmp, &starget->devices,
			same_target_siblings) {
		if (sdev == current_sdev)
			continue;
		if (scsi_device_get(sdev))
			continue;

		spin_unlock_irqrestore(shost->host_lock, flags);
		scsi_kick_queue(sdev->request_queue);
		spin_lock_irqsave(shost->host_lock, flags);

		scsi_device_put(sdev);
	}
 out:
	spin_unlock_irqrestore(shost->host_lock, flags);
}

static inline bool scsi_device_is_busy(struct scsi_device *sdev)
{
	if (atomic_read(&sdev->device_busy) >= sdev->queue_depth)
		return true;
	if (atomic_read(&sdev->device_blocked) > 0)
		return true;
	return false;
}

static inline bool scsi_target_is_busy(struct scsi_target *starget)
{
	if (starget->can_queue > 0) {
		if (atomic_read(&starget->target_busy) >= starget->can_queue)
			return true;
		if (atomic_read(&starget->target_blocked) > 0)
			return true;
	}
	return false;
}

static inline bool scsi_host_is_busy(struct Scsi_Host *shost)
{
	if (atomic_read(&shost->host_blocked) > 0)
		return true;
	if (shost->host_self_blocked)
		return true;
	return false;
}

static void scsi_starved_list_run(struct Scsi_Host *shost)
{
	LIST_HEAD(starved_list);
	struct scsi_device *sdev;
	unsigned long flags;

	spin_lock_irqsave(shost->host_lock, flags);
	list_splice_init(&shost->starved_list, &starved_list);

	while (!list_empty(&starved_list)) {
		struct request_queue *slq;

		/*
		 * As long as shost is accepting commands and we have
		 * starved queues, call blk_run_queue. scsi_request_fn
		 * drops the queue_lock and can add us back to the
		 * starved_list.
		 *
		 * host_lock protects the starved_list and starved_entry.
		 * scsi_request_fn must get the host_lock before checking
		 * or modifying starved_list or starved_entry.
		 */
		if (scsi_host_is_busy(shost))
			break;

		sdev = list_entry(starved_list.next,
				  struct scsi_device, starved_entry);
		list_del_init(&sdev->starved_entry);
		if (scsi_target_is_busy(scsi_target(sdev))) {
			list_move_tail(&sdev->starved_entry,
				       &shost->starved_list);
			continue;
		}

		/*
		 * Once we drop the host lock, a racing scsi_remove_device()
		 * call may remove the sdev from the starved list and destroy
		 * it and the queue.  Mitigate by taking a reference to the
		 * queue and never touching the sdev again after we drop the
		 * host lock.  Note: if __scsi_remove_device() invokes
		 * blk_cleanup_queue() before the queue is run from this
		 * function then blk_run_queue() will return immediately since
		 * blk_cleanup_queue() marks the queue with QUEUE_FLAG_DYING.
		 */
		slq = sdev->request_queue;
		if (!blk_get_queue(slq))
			continue;
		spin_unlock_irqrestore(shost->host_lock, flags);

		scsi_kick_queue(slq);
		blk_put_queue(slq);

		spin_lock_irqsave(shost->host_lock, flags);
	}
	/* put any unprocessed entries back */
	list_splice(&starved_list, &shost->starved_list);
	spin_unlock_irqrestore(shost->host_lock, flags);
}

/**
 * scsi_run_queue - Select a proper request queue to serve next.
 * @q:  last request's queue
 *
 * The previous command was completely finished, start a new one if possible.
 */
static void scsi_run_queue(struct request_queue *q)
{
	struct scsi_device *sdev = q->queuedata;

	if (scsi_target(sdev)->single_lun)
		scsi_single_lun_run(sdev);
	if (!list_empty(&sdev->host->starved_list))
		scsi_starved_list_run(sdev->host);

	blk_mq_run_hw_queues(q, false);
}

void scsi_requeue_run_queue(struct work_struct *work)
{
	struct scsi_device *sdev;
	struct request_queue *q;

	sdev = container_of(work, struct scsi_device, requeue_work);
	q = sdev->request_queue;
	scsi_run_queue(q);
}

void scsi_run_host_queues(struct Scsi_Host *shost)
{
	struct scsi_device *sdev;

	shost_for_each_device(sdev, shost)
		scsi_run_queue(sdev->request_queue);
}

static void scsi_uninit_cmd(struct scsi_cmnd *cmd)
{
	if (!blk_rq_is_passthrough(cmd->request)) {
		struct scsi_driver *drv = scsi_cmd_to_driver(cmd);

		if (drv->uninit_command)
			drv->uninit_command(cmd);
	}
}

void scsi_free_sgtables(struct scsi_cmnd *cmd)
{
	if (cmd->sdb.table.nents)
		sg_free_table_chained(&cmd->sdb.table,
				SCSI_INLINE_SG_CNT);
	if (scsi_prot_sg_count(cmd))
		sg_free_table_chained(&cmd->prot_sdb->table,
				SCSI_INLINE_PROT_SG_CNT);
}
EXPORT_SYMBOL_GPL(scsi_free_sgtables);

static void scsi_mq_uninit_cmd(struct scsi_cmnd *cmd)
{
	scsi_free_sgtables(cmd);
	scsi_uninit_cmd(cmd);
}

static void scsi_run_queue_async(struct scsi_device *sdev)
{
	if (scsi_target(sdev)->single_lun ||
	    !list_empty(&sdev->host->starved_list)) {
		kblockd_schedule_work(&sdev->requeue_work);
	} else {
		/*
		 * smp_mb() present in sbitmap_queue_clear() or implied in
		 * .end_io is for ordering writing .device_busy in
		 * scsi_device_unbusy() and reading sdev->restarts.
		 */
		int old = atomic_read(&sdev->restarts);

		/*
		 * ->restarts has to be kept as non-zero if new budget
		 *  contention occurs.
		 *
		 *  No need to run queue when either another re-run
		 *  queue wins in updating ->restarts or a new budget
		 *  contention occurs.
		 */
		if (old && atomic_cmpxchg(&sdev->restarts, old, 0) == old)
			blk_mq_run_hw_queues(sdev->request_queue, true);
	}
}

/* Returns false when no more bytes to process, true if there are more */
static bool scsi_end_request(struct request *req, blk_status_t error,
		unsigned int bytes)
{
	struct scsi_cmnd *cmd = blk_mq_rq_to_pdu(req);
	struct scsi_device *sdev = cmd->device;
	struct request_queue *q = sdev->request_queue;

	if (blk_update_request(req, error, bytes))
		return true;

	if (blk_queue_add_random(q))
		add_disk_randomness(req->rq_disk);

	if (!blk_rq_is_scsi(req)) {
		WARN_ON_ONCE(!(cmd->flags & SCMD_INITIALIZED));
		cmd->flags &= ~SCMD_INITIALIZED;
	}

	/*
	 * Calling rcu_barrier() is not necessary here because the
	 * SCSI error handler guarantees that the function called by
	 * call_rcu() has been called before scsi_end_request() is
	 * called.
	 */
	destroy_rcu_head(&cmd->rcu);

	/*
	 * In the MQ case the command gets freed by __blk_mq_end_request,
	 * so we have to do all cleanup that depends on it earlier.
	 *
	 * We also can't kick the queues from irq context, so we
	 * will have to defer it to a workqueue.
	 */
	scsi_mq_uninit_cmd(cmd);

	/*
	 * queue is still alive, so grab the ref for preventing it
	 * from being cleaned up during running queue.
	 */
	percpu_ref_get(&q->q_usage_counter);

	__blk_mq_end_request(req, error);

	scsi_run_queue_async(sdev);

	percpu_ref_put(&q->q_usage_counter);
	return false;
}

/**
 * scsi_result_to_blk_status - translate a SCSI result code into blk_status_t
 * @cmd:	SCSI command
 * @result:	scsi error code
 *
 * Translate a SCSI result code into a blk_status_t value. May reset the host
 * byte of @cmd->result.
 */
static blk_status_t scsi_result_to_blk_status(struct scsi_cmnd *cmd, int result)
{
	switch (host_byte(result)) {
	case DID_OK:
		/*
		 * Also check the other bytes than the status byte in result
		 * to handle the case when a SCSI LLD sets result to
		 * DRIVER_SENSE << 24 without setting SAM_STAT_CHECK_CONDITION.
		 */
		if (scsi_status_is_good(result) && (result & ~0xff) == 0)
			return BLK_STS_OK;
		return BLK_STS_IOERR;
	case DID_TRANSPORT_FAILFAST:
		return BLK_STS_TRANSPORT;
	case DID_TARGET_FAILURE:
		set_host_byte(cmd, DID_OK);
		return BLK_STS_TARGET;
	case DID_NEXUS_FAILURE:
		set_host_byte(cmd, DID_OK);
		return BLK_STS_NEXUS;
	case DID_ALLOC_FAILURE:
		set_host_byte(cmd, DID_OK);
		return BLK_STS_NOSPC;
	case DID_MEDIUM_ERROR:
		set_host_byte(cmd, DID_OK);
		return BLK_STS_MEDIUM;
	default:
		return BLK_STS_IOERR;
	}
}

/* Helper for scsi_io_completion() when "reprep" action required. */
static void scsi_io_completion_reprep(struct scsi_cmnd *cmd,
				      struct request_queue *q)
{
	/* A new command will be prepared and issued. */
	scsi_mq_requeue_cmd(cmd);
}

static bool scsi_cmd_runtime_exceeced(struct scsi_cmnd *cmd)
{
	struct request *req = cmd->request;
	unsigned long wait_for;

	if (cmd->allowed == SCSI_CMD_RETRIES_NO_LIMIT)
		return false;

	wait_for = (cmd->allowed + 1) * req->timeout;
	if (time_before(cmd->jiffies_at_alloc + wait_for, jiffies)) {
		scmd_printk(KERN_ERR, cmd, "timing out command, waited %lus\n",
			    wait_for/HZ);
		return true;
	}
	return false;
}

/* Helper for scsi_io_completion() when special action required. */
static void scsi_io_completion_action(struct scsi_cmnd *cmd, int result)
{
	struct request_queue *q = cmd->device->request_queue;
	struct request *req = cmd->request;
	int level = 0;
	enum {ACTION_FAIL, ACTION_REPREP, ACTION_RETRY,
	      ACTION_DELAYED_RETRY} action;
	struct scsi_sense_hdr sshdr;
	bool sense_valid;
	bool sense_current = true;      /* false implies "deferred sense" */
	blk_status_t blk_stat;

	sense_valid = scsi_command_normalize_sense(cmd, &sshdr);
	if (sense_valid)
		sense_current = !scsi_sense_is_deferred(&sshdr);

	blk_stat = scsi_result_to_blk_status(cmd, result);

	if (host_byte(result) == DID_RESET) {
		/* Third party bus reset or reset for error recovery
		 * reasons.  Just retry the command and see what
		 * happens.
		 */
		action = ACTION_RETRY;
	} else if (sense_valid && sense_current) {
		switch (sshdr.sense_key) {
		case UNIT_ATTENTION:
			if (cmd->device->removable) {
				/* Detected disc change.  Set a bit
				 * and quietly refuse further access.
				 */
				cmd->device->changed = 1;
				action = ACTION_FAIL;
			} else {
				/* Must have been a power glitch, or a
				 * bus reset.  Could not have been a
				 * media change, so we just retry the
				 * command and see what happens.
				 */
				action = ACTION_RETRY;
			}
			break;
		case ILLEGAL_REQUEST:
			/* If we had an ILLEGAL REQUEST returned, then
			 * we may have performed an unsupported
			 * command.  The only thing this should be
			 * would be a ten byte read where only a six
			 * byte read was supported.  Also, on a system
			 * where READ CAPACITY failed, we may have
			 * read past the end of the disk.
			 */
			if ((cmd->device->use_10_for_rw &&
			    sshdr.asc == 0x20 && sshdr.ascq == 0x00) &&
			    (cmd->cmnd[0] == READ_10 ||
			     cmd->cmnd[0] == WRITE_10)) {
				/* This will issue a new 6-byte command. */
				cmd->device->use_10_for_rw = 0;
				action = ACTION_REPREP;
			} else if (sshdr.asc == 0x10) /* DIX */ {
				action = ACTION_FAIL;
				blk_stat = BLK_STS_PROTECTION;
			/* INVALID COMMAND OPCODE or INVALID FIELD IN CDB */
			} else if (sshdr.asc == 0x20 || sshdr.asc == 0x24) {
				action = ACTION_FAIL;
				blk_stat = BLK_STS_TARGET;
			} else
				action = ACTION_FAIL;
			break;
		case ABORTED_COMMAND:
			action = ACTION_FAIL;
			if (sshdr.asc == 0x10) /* DIF */
				blk_stat = BLK_STS_PROTECTION;
			break;
		case NOT_READY:
			/* If the device is in the process of becoming
			 * ready, or has a temporary blockage, retry.
			 */
			if (sshdr.asc == 0x04) {
				switch (sshdr.ascq) {
				case 0x01: /* becoming ready */
				case 0x04: /* format in progress */
				case 0x05: /* rebuild in progress */
				case 0x06: /* recalculation in progress */
				case 0x07: /* operation in progress */
				case 0x08: /* Long write in progress */
				case 0x09: /* self test in progress */
				case 0x14: /* space allocation in progress */
				case 0x1a: /* start stop unit in progress */
				case 0x1b: /* sanitize in progress */
				case 0x1d: /* configuration in progress */
				case 0x24: /* depopulation in progress */
					action = ACTION_DELAYED_RETRY;
					break;
				case 0x0a: /* ALUA state transition */
					blk_stat = BLK_STS_AGAIN;
					fallthrough;
				default:
					action = ACTION_FAIL;
					break;
				}
			} else
				action = ACTION_FAIL;
			break;
		case VOLUME_OVERFLOW:
			/* See SSC3rXX or current. */
			action = ACTION_FAIL;
			break;
		case DATA_PROTECT:
			action = ACTION_FAIL;
			if ((sshdr.asc == 0x0C && sshdr.ascq == 0x12) ||
			    (sshdr.asc == 0x55 &&
			     (sshdr.ascq == 0x0E || sshdr.ascq == 0x0F))) {
				/* Insufficient zone resources */
				blk_stat = BLK_STS_ZONE_OPEN_RESOURCE;
			}
			break;
		default:
			action = ACTION_FAIL;
			break;
		}
	} else
		action = ACTION_FAIL;

	if (action != ACTION_FAIL && scsi_cmd_runtime_exceeced(cmd))
		action = ACTION_FAIL;

	switch (action) {
	case ACTION_FAIL:
		/* Give up and fail the remainder of the request */
		if (!(req->rq_flags & RQF_QUIET)) {
			static DEFINE_RATELIMIT_STATE(_rs,
					DEFAULT_RATELIMIT_INTERVAL,
					DEFAULT_RATELIMIT_BURST);

			if (unlikely(scsi_logging_level))
				level =
				     SCSI_LOG_LEVEL(SCSI_LOG_MLCOMPLETE_SHIFT,
						    SCSI_LOG_MLCOMPLETE_BITS);

			/*
			 * if logging is enabled the failure will be printed
			 * in scsi_log_completion(), so avoid duplicate messages
			 */
			if (!level && __ratelimit(&_rs)) {
				scsi_print_result(cmd, NULL, FAILED);
				if (driver_byte(result) == DRIVER_SENSE)
					scsi_print_sense(cmd);
				scsi_print_command(cmd);
			}
		}
		if (!scsi_end_request(req, blk_stat, blk_rq_err_bytes(req)))
			return;
		fallthrough;
	case ACTION_REPREP:
		scsi_io_completion_reprep(cmd, q);
		break;
	case ACTION_RETRY:
		/* Retry the same command immediately */
		__scsi_queue_insert(cmd, SCSI_MLQUEUE_EH_RETRY, false);
		break;
	case ACTION_DELAYED_RETRY:
		/* Retry the same command after a delay */
		__scsi_queue_insert(cmd, SCSI_MLQUEUE_DEVICE_BUSY, false);
		break;
	}
}

/*
 * Helper for scsi_io_completion() when cmd->result is non-zero. Returns a
 * new result that may suppress further error checking. Also modifies
 * *blk_statp in some cases.
 */
static int scsi_io_completion_nz_result(struct scsi_cmnd *cmd, int result,
					blk_status_t *blk_statp)
{
	bool sense_valid;
	bool sense_current = true;	/* false implies "deferred sense" */
	struct request *req = cmd->request;
	struct scsi_sense_hdr sshdr;

	sense_valid = scsi_command_normalize_sense(cmd, &sshdr);
	if (sense_valid)
		sense_current = !scsi_sense_is_deferred(&sshdr);

	if (blk_rq_is_passthrough(req)) {
		if (sense_valid) {
			/*
			 * SG_IO wants current and deferred errors
			 */
			scsi_req(req)->sense_len =
				min(8 + cmd->sense_buffer[7],
				    SCSI_SENSE_BUFFERSIZE);
		}
		if (sense_current)
			*blk_statp = scsi_result_to_blk_status(cmd, result);
	} else if (blk_rq_bytes(req) == 0 && sense_current) {
		/*
		 * Flush commands do not transfers any data, and thus cannot use
		 * good_bytes != blk_rq_bytes(req) as the signal for an error.
		 * This sets *blk_statp explicitly for the problem case.
		 */
		*blk_statp = scsi_result_to_blk_status(cmd, result);
	}
	/*
	 * Recovered errors need reporting, but they're always treated as
	 * success, so fiddle the result code here.  For passthrough requests
	 * we already took a copy of the original into sreq->result which
	 * is what gets returned to the user
	 */
	if (sense_valid && (sshdr.sense_key == RECOVERED_ERROR)) {
		bool do_print = true;
		/*
		 * if ATA PASS-THROUGH INFORMATION AVAILABLE [0x0, 0x1d]
		 * skip print since caller wants ATA registers. Only occurs
		 * on SCSI ATA PASS_THROUGH commands when CK_COND=1
		 */
		if ((sshdr.asc == 0x0) && (sshdr.ascq == 0x1d))
			do_print = false;
		else if (req->rq_flags & RQF_QUIET)
			do_print = false;
		if (do_print)
			scsi_print_sense(cmd);
		result = 0;
		/* for passthrough, *blk_statp may be set */
		*blk_statp = BLK_STS_OK;
	}
	/*
	 * Another corner case: the SCSI status byte is non-zero but 'good'.
	 * Example: PRE-FETCH command returns SAM_STAT_CONDITION_MET when
	 * it is able to fit nominated LBs in its cache (and SAM_STAT_GOOD
	 * if it can't fit). Treat SAM_STAT_CONDITION_MET and the related
	 * intermediate statuses (both obsolete in SAM-4) as good.
	 */
	if (status_byte(result) && scsi_status_is_good(result)) {
		result = 0;
		*blk_statp = BLK_STS_OK;
	}
	return result;
}

/**
 * scsi_io_completion - Completion processing for SCSI commands.
 * @cmd:	command that is finished.
 * @good_bytes:	number of processed bytes.
 *
 * We will finish off the specified number of sectors. If we are done, the
 * command block will be released and the queue function will be goosed. If we
 * are not done then we have to figure out what to do next:
 *
 *   a) We can call scsi_io_completion_reprep().  The request will be
 *	unprepared and put back on the queue.  Then a new command will
 *	be created for it.  This should be used if we made forward
 *	progress, or if we want to switch from READ(10) to READ(6) for
 *	example.
 *
 *   b) We can call scsi_io_completion_action().  The request will be
 *	put back on the queue and retried using the same command as
 *	before, possibly after a delay.
 *
 *   c) We can call scsi_end_request() with blk_stat other than
 *	BLK_STS_OK, to fail the remainder of the request.
 */
void scsi_io_completion(struct scsi_cmnd *cmd, unsigned int good_bytes)
{
	int result = cmd->result;
	struct request_queue *q = cmd->device->request_queue;
	struct request *req = cmd->request;
	blk_status_t blk_stat = BLK_STS_OK;

	if (unlikely(result))	/* a nz result may or may not be an error */
		result = scsi_io_completion_nz_result(cmd, result, &blk_stat);

	if (unlikely(blk_rq_is_passthrough(req))) {
		/*
		 * scsi_result_to_blk_status may have reset the host_byte
		 */
		scsi_req(req)->result = cmd->result;
	}

	/*
	 * Next deal with any sectors which we were able to correctly
	 * handle.
	 */
	SCSI_LOG_HLCOMPLETE(1, scmd_printk(KERN_INFO, cmd,
		"%u sectors total, %d bytes done.\n",
		blk_rq_sectors(req), good_bytes));

	/*
	 * Failed, zero length commands always need to drop down
	 * to retry code. Fast path should return in this block.
	 */
	if (likely(blk_rq_bytes(req) > 0 || blk_stat == BLK_STS_OK)) {
		if (likely(!scsi_end_request(req, blk_stat, good_bytes)))
			return; /* no bytes remaining */
	}

	/* Kill remainder if no retries. */
	if (unlikely(blk_stat && scsi_noretry_cmd(cmd))) {
		if (scsi_end_request(req, blk_stat, blk_rq_bytes(req)))
			WARN_ONCE(true,
			    "Bytes remaining after failed, no-retry command");
		return;
	}

	/*
	 * If there had been no error, but we have leftover bytes in the
	 * requeues just queue the command up again.
	 */
	if (likely(result == 0))
		scsi_io_completion_reprep(cmd, q);
	else
		scsi_io_completion_action(cmd, result);
}

static inline bool scsi_cmd_needs_dma_drain(struct scsi_device *sdev,
		struct request *rq)
{
	return sdev->dma_drain_len && blk_rq_is_passthrough(rq) &&
	       !op_is_write(req_op(rq)) &&
	       sdev->host->hostt->dma_need_drain(rq);
}

/**
 * scsi_alloc_sgtables - allocate S/G tables for a command
 * @cmd:  command descriptor we wish to initialize
 *
 * Returns:
 * * BLK_STS_OK       - on success
 * * BLK_STS_RESOURCE - if the failure is retryable
 * * BLK_STS_IOERR    - if the failure is fatal
 */
blk_status_t scsi_alloc_sgtables(struct scsi_cmnd *cmd)
{
	struct scsi_device *sdev = cmd->device;
	struct request *rq = cmd->request;
	unsigned short nr_segs = blk_rq_nr_phys_segments(rq);
	struct scatterlist *last_sg = NULL;
	blk_status_t ret;
	bool need_drain = scsi_cmd_needs_dma_drain(sdev, rq);
	int count;

	if (WARN_ON_ONCE(!nr_segs))
		return BLK_STS_IOERR;

	/*
	 * Make sure there is space for the drain.  The driver must adjust
	 * max_hw_segments to be prepared for this.
	 */
	if (need_drain)
		nr_segs++;

	/*
	 * If sg table allocation fails, requeue request later.
	 */
	if (unlikely(sg_alloc_table_chained(&cmd->sdb.table, nr_segs,
			cmd->sdb.table.sgl, SCSI_INLINE_SG_CNT)))
		return BLK_STS_RESOURCE;

	/*
	 * Next, walk the list, and fill in the addresses and sizes of
	 * each segment.
	 */
	count = __blk_rq_map_sg(rq->q, rq, cmd->sdb.table.sgl, &last_sg);

	if (blk_rq_bytes(rq) & rq->q->dma_pad_mask) {
		unsigned int pad_len =
			(rq->q->dma_pad_mask & ~blk_rq_bytes(rq)) + 1;

		last_sg->length += pad_len;
		cmd->extra_len += pad_len;
	}

	if (need_drain) {
		sg_unmark_end(last_sg);
		last_sg = sg_next(last_sg);
		sg_set_buf(last_sg, sdev->dma_drain_buf, sdev->dma_drain_len);
		sg_mark_end(last_sg);

		cmd->extra_len += sdev->dma_drain_len;
		count++;
	}

	BUG_ON(count > cmd->sdb.table.nents);
	cmd->sdb.table.nents = count;
	cmd->sdb.length = blk_rq_payload_bytes(rq);

	if (blk_integrity_rq(rq)) {
		struct scsi_data_buffer *prot_sdb = cmd->prot_sdb;
		int ivecs;

		if (WARN_ON_ONCE(!prot_sdb)) {
			/*
			 * This can happen if someone (e.g. multipath)
			 * queues a command to a device on an adapter
			 * that does not support DIX.
			 */
			ret = BLK_STS_IOERR;
			goto out_free_sgtables;
		}

		ivecs = blk_rq_count_integrity_sg(rq->q, rq->bio);

		if (sg_alloc_table_chained(&prot_sdb->table, ivecs,
				prot_sdb->table.sgl,
				SCSI_INLINE_PROT_SG_CNT)) {
			ret = BLK_STS_RESOURCE;
			goto out_free_sgtables;
		}

		count = blk_rq_map_integrity_sg(rq->q, rq->bio,
						prot_sdb->table.sgl);
		BUG_ON(count > ivecs);
		BUG_ON(count > queue_max_integrity_segments(rq->q));

		cmd->prot_sdb = prot_sdb;
		cmd->prot_sdb->table.nents = count;
	}

	return BLK_STS_OK;
out_free_sgtables:
	scsi_free_sgtables(cmd);
	return ret;
}
EXPORT_SYMBOL(scsi_alloc_sgtables);

/**
 * scsi_initialize_rq - initialize struct scsi_cmnd partially
 * @rq: Request associated with the SCSI command to be initialized.
 *
 * This function initializes the members of struct scsi_cmnd that must be
 * initialized before request processing starts and that won't be
 * reinitialized if a SCSI command is requeued.
 *
 * Called from inside blk_get_request() for pass-through requests and from
 * inside scsi_init_command() for filesystem requests.
 */
static void scsi_initialize_rq(struct request *rq)
{
	struct scsi_cmnd *cmd = blk_mq_rq_to_pdu(rq);

	scsi_req_init(&cmd->req);
	init_rcu_head(&cmd->rcu);
	cmd->jiffies_at_alloc = jiffies;
	cmd->retries = 0;
}

/*
 * Only called when the request isn't completed by SCSI, and not freed by
 * SCSI
 */
static void scsi_cleanup_rq(struct request *rq)
{
	if (rq->rq_flags & RQF_DONTPREP) {
		scsi_mq_uninit_cmd(blk_mq_rq_to_pdu(rq));
		rq->rq_flags &= ~RQF_DONTPREP;
	}
}

/* Called before a request is prepared. See also scsi_mq_prep_fn(). */
void scsi_init_command(struct scsi_device *dev, struct scsi_cmnd *cmd)
{
	void *buf = cmd->sense_buffer;
	void *prot = cmd->prot_sdb;
	struct request *rq = blk_mq_rq_from_pdu(cmd);
	unsigned int flags = cmd->flags & SCMD_PRESERVED_FLAGS;
	unsigned long jiffies_at_alloc;
	int retries, to_clear;
	bool in_flight;

	if (!blk_rq_is_scsi(rq) && !(flags & SCMD_INITIALIZED)) {
		flags |= SCMD_INITIALIZED;
		scsi_initialize_rq(rq);
	}

	jiffies_at_alloc = cmd->jiffies_at_alloc;
	retries = cmd->retries;
	in_flight = test_bit(SCMD_STATE_INFLIGHT, &cmd->state);
	/*
	 * Zero out the cmd, except for the embedded scsi_request. Only clear
	 * the driver-private command data if the LLD does not supply a
	 * function to initialize that data.
	 */
	to_clear = sizeof(*cmd) - sizeof(cmd->req);
	if (!dev->host->hostt->init_cmd_priv)
		to_clear += dev->host->hostt->cmd_size;
	memset((char *)cmd + sizeof(cmd->req), 0, to_clear);

	cmd->device = dev;
	cmd->sense_buffer = buf;
	cmd->prot_sdb = prot;
	cmd->flags = flags;
	INIT_DELAYED_WORK(&cmd->abort_work, scmd_eh_abort_handler);
	cmd->jiffies_at_alloc = jiffies_at_alloc;
	cmd->retries = retries;
	if (in_flight)
		__set_bit(SCMD_STATE_INFLIGHT, &cmd->state);

}

static blk_status_t scsi_setup_scsi_cmnd(struct scsi_device *sdev,
		struct request *req)
{
	struct scsi_cmnd *cmd = blk_mq_rq_to_pdu(req);

	/*
	 * Passthrough requests may transfer data, in which case they must
	 * a bio attached to them.  Or they might contain a SCSI command
	 * that does not transfer data, in which case they may optionally
	 * submit a request without an attached bio.
	 */
	if (req->bio) {
		blk_status_t ret = scsi_alloc_sgtables(cmd);
		if (unlikely(ret != BLK_STS_OK))
			return ret;
	} else {
		BUG_ON(blk_rq_bytes(req));

		memset(&cmd->sdb, 0, sizeof(cmd->sdb));
	}

	cmd->cmd_len = scsi_req(req)->cmd_len;
	if (cmd->cmd_len == 0)
		cmd->cmd_len = scsi_command_size(cmd->cmnd);
	cmd->cmnd = scsi_req(req)->cmd;
	cmd->transfersize = blk_rq_bytes(req);
	cmd->allowed = scsi_req(req)->retries;
	return BLK_STS_OK;
}

static blk_status_t
scsi_device_state_check(struct scsi_device *sdev, struct request *req)
{
	switch (sdev->sdev_state) {
	case SDEV_CREATED:
		return BLK_STS_OK;
	case SDEV_OFFLINE:
	case SDEV_TRANSPORT_OFFLINE:
		/*
		 * If the device is offline we refuse to process any
		 * commands.  The device must be brought online
		 * before trying any recovery commands.
		 */
		if (!sdev->offline_already) {
			sdev->offline_already = true;
			sdev_printk(KERN_ERR, sdev,
				    "rejecting I/O to offline device\n");
		}
		return BLK_STS_IOERR;
	case SDEV_DEL:
		/*
		 * If the device is fully deleted, we refuse to
		 * process any commands as well.
		 */
		sdev_printk(KERN_ERR, sdev,
			    "rejecting I/O to dead device\n");
		return BLK_STS_IOERR;
	case SDEV_BLOCK:
	case SDEV_CREATED_BLOCK:
		return BLK_STS_RESOURCE;
	case SDEV_QUIESCE:
		/*
		 * If the device is blocked we only accept power management
		 * commands.
		 */
		if (req && WARN_ON_ONCE(!(req->rq_flags & RQF_PM)))
			return BLK_STS_RESOURCE;
		return BLK_STS_OK;
	default:
		/*
		 * For any other not fully online state we only allow
		 * power management commands.
		 */
		if (req && !(req->rq_flags & RQF_PM))
			return BLK_STS_IOERR;
		return BLK_STS_OK;
	}
}

/*
 * scsi_dev_queue_ready: if we can send requests to sdev, return 1 else
 * return 0.
 *
 * Called with the queue_lock held.
 */
static inline int scsi_dev_queue_ready(struct request_queue *q,
				  struct scsi_device *sdev)
{
	unsigned int busy;

	busy = atomic_inc_return(&sdev->device_busy) - 1;
	if (atomic_read(&sdev->device_blocked)) {
		if (busy)
			goto out_dec;

		/*
		 * unblock after device_blocked iterates to zero
		 */
		if (atomic_dec_return(&sdev->device_blocked) > 0)
			goto out_dec;
		SCSI_LOG_MLQUEUE(3, sdev_printk(KERN_INFO, sdev,
				   "unblocking device at zero depth\n"));
	}

	if (busy >= sdev->queue_depth)
		goto out_dec;

	return 1;
out_dec:
	atomic_dec(&sdev->device_busy);
	return 0;
}

/*
 * scsi_target_queue_ready: checks if there we can send commands to target
 * @sdev: scsi device on starget to check.
 */
static inline int scsi_target_queue_ready(struct Scsi_Host *shost,
					   struct scsi_device *sdev)
{
	struct scsi_target *starget = scsi_target(sdev);
	unsigned int busy;

	if (starget->single_lun) {
		spin_lock_irq(shost->host_lock);
		if (starget->starget_sdev_user &&
		    starget->starget_sdev_user != sdev) {
			spin_unlock_irq(shost->host_lock);
			return 0;
		}
		starget->starget_sdev_user = sdev;
		spin_unlock_irq(shost->host_lock);
	}

	if (starget->can_queue <= 0)
		return 1;

	busy = atomic_inc_return(&starget->target_busy) - 1;
	if (atomic_read(&starget->target_blocked) > 0) {
		if (busy)
			goto starved;

		/*
		 * unblock after target_blocked iterates to zero
		 */
		if (atomic_dec_return(&starget->target_blocked) > 0)
			goto out_dec;

		SCSI_LOG_MLQUEUE(3, starget_printk(KERN_INFO, starget,
				 "unblocking target at zero depth\n"));
	}

	if (busy >= starget->can_queue)
		goto starved;

	return 1;

starved:
	spin_lock_irq(shost->host_lock);
	list_move_tail(&sdev->starved_entry, &shost->starved_list);
	spin_unlock_irq(shost->host_lock);
out_dec:
	if (starget->can_queue > 0)
		atomic_dec(&starget->target_busy);
	return 0;
}

/*
 * scsi_host_queue_ready: if we can send requests to shost, return 1 else
 * return 0. We must end up running the queue again whenever 0 is
 * returned, else IO can hang.
 */
static inline int scsi_host_queue_ready(struct request_queue *q,
				   struct Scsi_Host *shost,
				   struct scsi_device *sdev,
				   struct scsi_cmnd *cmd)
{
	if (scsi_host_in_recovery(shost))
		return 0;

	if (atomic_read(&shost->host_blocked) > 0) {
		if (scsi_host_busy(shost) > 0)
			goto starved;

		/*
		 * unblock after host_blocked iterates to zero
		 */
		if (atomic_dec_return(&shost->host_blocked) > 0)
			goto out_dec;

		SCSI_LOG_MLQUEUE(3,
			shost_printk(KERN_INFO, shost,
				     "unblocking host at zero depth\n"));
	}

	if (shost->host_self_blocked)
		goto starved;

	/* We're OK to process the command, so we can't be starved */
	if (!list_empty(&sdev->starved_entry)) {
		spin_lock_irq(shost->host_lock);
		if (!list_empty(&sdev->starved_entry))
			list_del_init(&sdev->starved_entry);
		spin_unlock_irq(shost->host_lock);
	}

	__set_bit(SCMD_STATE_INFLIGHT, &cmd->state);

	return 1;

starved:
	spin_lock_irq(shost->host_lock);
	if (list_empty(&sdev->starved_entry))
		list_add_tail(&sdev->starved_entry, &shost->starved_list);
	spin_unlock_irq(shost->host_lock);
out_dec:
	scsi_dec_host_busy(shost, cmd);
	return 0;
}

/*
 * Busy state exporting function for request stacking drivers.
 *
 * For efficiency, no lock is taken to check the busy state of
 * shost/starget/sdev, since the returned value is not guaranteed and
 * may be changed after request stacking drivers call the function,
 * regardless of taking lock or not.
 *
 * When scsi can't dispatch I/Os anymore and needs to kill I/Os scsi
 * needs to return 'not busy'. Otherwise, request stacking drivers
 * may hold requests forever.
 */
static bool scsi_mq_lld_busy(struct request_queue *q)
{
	struct scsi_device *sdev = q->queuedata;
	struct Scsi_Host *shost;

	if (blk_queue_dying(q))
		return false;

	shost = sdev->host;

	/*
	 * Ignore host/starget busy state.
	 * Since block layer does not have a concept of fairness across
	 * multiple queues, congestion of host/starget needs to be handled
	 * in SCSI layer.
	 */
	if (scsi_host_in_recovery(shost) || scsi_device_is_busy(sdev))
		return true;

	return false;
}

static void scsi_softirq_done(struct request *rq)
{
	struct scsi_cmnd *cmd = blk_mq_rq_to_pdu(rq);
	int disposition;

	INIT_LIST_HEAD(&cmd->eh_entry);

	atomic_inc(&cmd->device->iodone_cnt);
	if (cmd->result)
		atomic_inc(&cmd->device->ioerr_cnt);

	disposition = scsi_decide_disposition(cmd);
	if (disposition != SUCCESS && scsi_cmd_runtime_exceeced(cmd))
		disposition = SUCCESS;

	scsi_log_completion(cmd, disposition);

	switch (disposition) {
	case SUCCESS:
		scsi_finish_command(cmd);
		break;
	case NEEDS_RETRY:
		scsi_queue_insert(cmd, SCSI_MLQUEUE_EH_RETRY);
		break;
	case ADD_TO_MLQUEUE:
		scsi_queue_insert(cmd, SCSI_MLQUEUE_DEVICE_BUSY);
		break;
	default:
		scsi_eh_scmd_add(cmd);
		break;
	}
}

/**
 * scsi_dispatch_cmd - Dispatch a command to the low-level driver.
 * @cmd: command block we are dispatching.
 *
 * Return: nonzero return request was rejected and device's queue needs to be
 * plugged.
 */
static int scsi_dispatch_cmd(struct scsi_cmnd *cmd)
{
	struct Scsi_Host *host = cmd->device->host;
	int rtn = 0;

	atomic_inc(&cmd->device->iorequest_cnt);

	/* check if the device is still usable */
	if (unlikely(cmd->device->sdev_state == SDEV_DEL)) {
		/* in SDEV_DEL we error all commands. DID_NO_CONNECT
		 * returns an immediate error upwards, and signals
		 * that the device is no longer present */
		cmd->result = DID_NO_CONNECT << 16;
		goto done;
	}

	/* Check to see if the scsi lld made this device blocked. */
	if (unlikely(scsi_device_blocked(cmd->device))) {
		/*
		 * in blocked state, the command is just put back on
		 * the device queue.  The suspend state has already
		 * blocked the queue so future requests should not
		 * occur until the device transitions out of the
		 * suspend state.
		 */
		SCSI_LOG_MLQUEUE(3, scmd_printk(KERN_INFO, cmd,
			"queuecommand : device blocked\n"));
		return SCSI_MLQUEUE_DEVICE_BUSY;
	}

	/* Store the LUN value in cmnd, if needed. */
	if (cmd->device->lun_in_cdb)
		cmd->cmnd[1] = (cmd->cmnd[1] & 0x1f) |
			       (cmd->device->lun << 5 & 0xe0);

	scsi_log_send(cmd);

	/*
	 * Before we queue this command, check if the command
	 * length exceeds what the host adapter can handle.
	 */
	if (cmd->cmd_len > cmd->device->host->max_cmd_len) {
		SCSI_LOG_MLQUEUE(3, scmd_printk(KERN_INFO, cmd,
			       "queuecommand : command too long. "
			       "cdb_size=%d host->max_cmd_len=%d\n",
			       cmd->cmd_len, cmd->device->host->max_cmd_len));
		cmd->result = (DID_ABORT << 16);
		goto done;
	}

	if (unlikely(host->shost_state == SHOST_DEL)) {
		cmd->result = (DID_NO_CONNECT << 16);
		goto done;

	}

	trace_scsi_dispatch_cmd_start(cmd);
	rtn = host->hostt->queuecommand(host, cmd);
	if (rtn) {
		trace_scsi_dispatch_cmd_error(cmd, rtn);
		if (rtn != SCSI_MLQUEUE_DEVICE_BUSY &&
		    rtn != SCSI_MLQUEUE_TARGET_BUSY)
			rtn = SCSI_MLQUEUE_HOST_BUSY;

		SCSI_LOG_MLQUEUE(3, scmd_printk(KERN_INFO, cmd,
			"queuecommand : request rejected\n"));
	}

	return rtn;
 done:
	cmd->scsi_done(cmd);
	return 0;
}

/* Size in bytes of the sg-list stored in the scsi-mq command-private data. */
static unsigned int scsi_mq_inline_sgl_size(struct Scsi_Host *shost)
{
	return min_t(unsigned int, shost->sg_tablesize, SCSI_INLINE_SG_CNT) *
		sizeof(struct scatterlist);
}

static blk_status_t scsi_prepare_cmd(struct request *req)
{
	struct scsi_cmnd *cmd = blk_mq_rq_to_pdu(req);
	struct scsi_device *sdev = req->q->queuedata;
	struct Scsi_Host *shost = sdev->host;
	struct scatterlist *sg;

	scsi_init_command(sdev, cmd);

	cmd->request = req;
	cmd->tag = req->tag;
	cmd->prot_op = SCSI_PROT_NORMAL;
	if (blk_rq_bytes(req))
		cmd->sc_data_direction = rq_dma_dir(req);
	else
		cmd->sc_data_direction = DMA_NONE;

	sg = (void *)cmd + sizeof(struct scsi_cmnd) + shost->hostt->cmd_size;
	cmd->sdb.table.sgl = sg;

	if (scsi_host_get_prot(shost)) {
		memset(cmd->prot_sdb, 0, sizeof(struct scsi_data_buffer));

		cmd->prot_sdb->table.sgl =
			(struct scatterlist *)(cmd->prot_sdb + 1);
	}

	/*
	 * Special handling for passthrough commands, which don't go to the ULP
	 * at all:
	 */
	if (blk_rq_is_scsi(req))
		return scsi_setup_scsi_cmnd(sdev, req);

	if (sdev->handler && sdev->handler->prep_fn) {
		blk_status_t ret = sdev->handler->prep_fn(sdev, req);

		if (ret != BLK_STS_OK)
			return ret;
	}

	cmd->cmnd = scsi_req(req)->cmd = scsi_req(req)->__cmd;
	memset(cmd->cmnd, 0, BLK_MAX_CDB);
	return scsi_cmd_to_driver(cmd)->init_command(cmd);
}

static void scsi_mq_done(struct scsi_cmnd *cmd)
{
	if (unlikely(blk_should_fake_timeout(cmd->request->q)))
		return;
	if (unlikely(test_and_set_bit(SCMD_STATE_COMPLETE, &cmd->state)))
		return;
	trace_scsi_dispatch_cmd_done(cmd);
	blk_mq_complete_request(cmd->request);
}

static void scsi_mq_put_budget(struct request_queue *q)
{
	struct scsi_device *sdev = q->queuedata;

	atomic_dec(&sdev->device_busy);
}

static bool scsi_mq_get_budget(struct request_queue *q)
{
	struct scsi_device *sdev = q->queuedata;

	if (scsi_dev_queue_ready(q, sdev))
		return true;

	atomic_inc(&sdev->restarts);

	/*
	 * Orders atomic_inc(&sdev->restarts) and atomic_read(&sdev->device_busy).
	 * .restarts must be incremented before .device_busy is read because the
	 * code in scsi_run_queue_async() depends on the order of these operations.
	 */
	smp_mb__after_atomic();

	/*
	 * If all in-flight requests originated from this LUN are completed
	 * before reading .device_busy, sdev->device_busy will be observed as
	 * zero, then blk_mq_delay_run_hw_queues() will dispatch this request
	 * soon. Otherwise, completion of one of these requests will observe
	 * the .restarts flag, and the request queue will be run for handling
	 * this request, see scsi_end_request().
	 */
	if (unlikely(atomic_read(&sdev->device_busy) == 0 &&
				!scsi_device_blocked(sdev)))
		blk_mq_delay_run_hw_queues(sdev->request_queue, SCSI_QUEUE_DELAY);
	return false;
}

static blk_status_t scsi_queue_rq(struct blk_mq_hw_ctx *hctx,
			 const struct blk_mq_queue_data *bd)
{
	struct request *req = bd->rq;
	struct request_queue *q = req->q;
	struct scsi_device *sdev = q->queuedata;
	struct Scsi_Host *shost = sdev->host;
	struct scsi_cmnd *cmd = blk_mq_rq_to_pdu(req);
	blk_status_t ret;
	int reason;

	/*
	 * If the device is not in running state we will reject some or all
	 * commands.
	 */
	if (unlikely(sdev->sdev_state != SDEV_RUNNING)) {
		ret = scsi_device_state_check(sdev, req);
		if (ret != BLK_STS_OK)
			goto out_put_budget;
	}

	ret = BLK_STS_RESOURCE;
	if (!scsi_target_queue_ready(shost, sdev))
		goto out_put_budget;
	if (!scsi_host_queue_ready(q, shost, sdev, cmd))
		goto out_dec_target_busy;

	if (!(req->rq_flags & RQF_DONTPREP)) {
		ret = scsi_prepare_cmd(req);
		if (ret != BLK_STS_OK)
			goto out_dec_host_busy;
		req->rq_flags |= RQF_DONTPREP;
	} else {
		clear_bit(SCMD_STATE_COMPLETE, &cmd->state);
	}

	cmd->flags &= SCMD_PRESERVED_FLAGS;
	if (sdev->simple_tags)
		cmd->flags |= SCMD_TAGGED;
	if (bd->last)
		cmd->flags |= SCMD_LAST;

	scsi_set_resid(cmd, 0);
	memset(cmd->sense_buffer, 0, SCSI_SENSE_BUFFERSIZE);
	cmd->scsi_done = scsi_mq_done;

	blk_mq_start_request(req);
	reason = scsi_dispatch_cmd(cmd);
	if (reason) {
		scsi_set_blocked(cmd, reason);
		ret = BLK_STS_RESOURCE;
		goto out_dec_host_busy;
	}

	return BLK_STS_OK;

out_dec_host_busy:
	scsi_dec_host_busy(shost, cmd);
out_dec_target_busy:
	if (scsi_target(sdev)->can_queue > 0)
		atomic_dec(&scsi_target(sdev)->target_busy);
out_put_budget:
	scsi_mq_put_budget(q);
	switch (ret) {
	case BLK_STS_OK:
		break;
	case BLK_STS_RESOURCE:
	case BLK_STS_ZONE_RESOURCE:
		if (scsi_device_blocked(sdev))
			ret = BLK_STS_DEV_RESOURCE;
		break;
	case BLK_STS_AGAIN:
		scsi_req(req)->result = DID_BUS_BUSY << 16;
		if (req->rq_flags & RQF_DONTPREP)
			scsi_mq_uninit_cmd(cmd);
		break;
	default:
		if (unlikely(!scsi_device_online(sdev)))
			scsi_req(req)->result = DID_NO_CONNECT << 16;
		else
			scsi_req(req)->result = DID_ERROR << 16;
		/*
		 * Make sure to release all allocated resources when
		 * we hit an error, as we will never see this command
		 * again.
		 */
		if (req->rq_flags & RQF_DONTPREP)
			scsi_mq_uninit_cmd(cmd);
		scsi_run_queue_async(sdev);
		break;
	}
	return ret;
}

static enum blk_eh_timer_return scsi_timeout(struct request *req,
		bool reserved)
{
	if (reserved)
		return BLK_EH_RESET_TIMER;
	return scsi_times_out(req);
}

static int scsi_mq_init_request(struct blk_mq_tag_set *set, struct request *rq,
				unsigned int hctx_idx, unsigned int numa_node)
{
	struct Scsi_Host *shost = set->driver_data;
	const bool unchecked_isa_dma = shost->unchecked_isa_dma;
	struct scsi_cmnd *cmd = blk_mq_rq_to_pdu(rq);
	struct scatterlist *sg;
	int ret = 0;

	if (unchecked_isa_dma)
		cmd->flags |= SCMD_UNCHECKED_ISA_DMA;
	cmd->sense_buffer = scsi_alloc_sense_buffer(unchecked_isa_dma,
						    GFP_KERNEL, numa_node);
	if (!cmd->sense_buffer)
		return -ENOMEM;
	cmd->req.sense = cmd->sense_buffer;

	if (scsi_host_get_prot(shost)) {
		sg = (void *)cmd + sizeof(struct scsi_cmnd) +
			shost->hostt->cmd_size;
		cmd->prot_sdb = (void *)sg + scsi_mq_inline_sgl_size(shost);
	}

	if (shost->hostt->init_cmd_priv) {
		ret = shost->hostt->init_cmd_priv(shost, cmd);
		if (ret < 0)
			scsi_free_sense_buffer(unchecked_isa_dma,
					       cmd->sense_buffer);
	}

	return ret;
}

static void scsi_mq_exit_request(struct blk_mq_tag_set *set, struct request *rq,
				 unsigned int hctx_idx)
{
	struct Scsi_Host *shost = set->driver_data;
	struct scsi_cmnd *cmd = blk_mq_rq_to_pdu(rq);

	if (shost->hostt->exit_cmd_priv)
		shost->hostt->exit_cmd_priv(shost, cmd);
	scsi_free_sense_buffer(cmd->flags & SCMD_UNCHECKED_ISA_DMA,
			       cmd->sense_buffer);
}

static int scsi_map_queues(struct blk_mq_tag_set *set)
{
	struct Scsi_Host *shost = container_of(set, struct Scsi_Host, tag_set);

	if (shost->hostt->map_queues)
		return shost->hostt->map_queues(shost);
	return blk_mq_map_queues(&set->map[HCTX_TYPE_DEFAULT]);
}

void __scsi_init_queue(struct Scsi_Host *shost, struct request_queue *q)
{
	struct device *dev = shost->dma_dev;

	/*
	 * this limit is imposed by hardware restrictions
	 */
	blk_queue_max_segments(q, min_t(unsigned short, shost->sg_tablesize,
					SG_MAX_SEGMENTS));

	if (scsi_host_prot_dma(shost)) {
		shost->sg_prot_tablesize =
			min_not_zero(shost->sg_prot_tablesize,
				     (unsigned short)SCSI_MAX_PROT_SG_SEGMENTS);
		BUG_ON(shost->sg_prot_tablesize < shost->sg_tablesize);
		blk_queue_max_integrity_segments(q, shost->sg_prot_tablesize);
	}

	if (dev->dma_mask) {
		shost->max_sectors = min_t(unsigned int, shost->max_sectors,
				dma_max_mapping_size(dev) >> SECTOR_SHIFT);
	}
	blk_queue_max_hw_sectors(q, shost->max_sectors);
	if (shost->unchecked_isa_dma)
		blk_queue_bounce_limit(q, BLK_BOUNCE_ISA);
	blk_queue_segment_boundary(q, shost->dma_boundary);
	dma_set_seg_boundary(dev, shost->dma_boundary);

	blk_queue_max_segment_size(q, shost->max_segment_size);
	blk_queue_virt_boundary(q, shost->virt_boundary_mask);
	dma_set_max_seg_size(dev, queue_max_segment_size(q));

	/*
	 * Set a reasonable default alignment:  The larger of 32-byte (dword),
	 * which is a common minimum for HBAs, and the minimum DMA alignment,
	 * which is set by the platform.
	 *
	 * Devices that require a bigger alignment can increase it later.
	 */
	blk_queue_dma_alignment(q, max(4, dma_get_cache_alignment()) - 1);
}
EXPORT_SYMBOL_GPL(__scsi_init_queue);

static const struct blk_mq_ops scsi_mq_ops_no_commit = {
	.get_budget	= scsi_mq_get_budget,
	.put_budget	= scsi_mq_put_budget,
	.queue_rq	= scsi_queue_rq,
	.complete	= scsi_softirq_done,
	.timeout	= scsi_timeout,
#ifdef CONFIG_BLK_DEBUG_FS
	.show_rq	= scsi_show_rq,
#endif
	.init_request	= scsi_mq_init_request,
	.exit_request	= scsi_mq_exit_request,
	.initialize_rq_fn = scsi_initialize_rq,
	.cleanup_rq	= scsi_cleanup_rq,
	.busy		= scsi_mq_lld_busy,
	.map_queues	= scsi_map_queues,
};


static void scsi_commit_rqs(struct blk_mq_hw_ctx *hctx)
{
	struct request_queue *q = hctx->queue;
	struct scsi_device *sdev = q->queuedata;
	struct Scsi_Host *shost = sdev->host;

	shost->hostt->commit_rqs(shost, hctx->queue_num);
}

static const struct blk_mq_ops scsi_mq_ops = {
	.get_budget	= scsi_mq_get_budget,
	.put_budget	= scsi_mq_put_budget,
	.queue_rq	= scsi_queue_rq,
	.commit_rqs	= scsi_commit_rqs,
	.complete	= scsi_softirq_done,
	.timeout	= scsi_timeout,
#ifdef CONFIG_BLK_DEBUG_FS
	.show_rq	= scsi_show_rq,
#endif
	.init_request	= scsi_mq_init_request,
	.exit_request	= scsi_mq_exit_request,
	.initialize_rq_fn = scsi_initialize_rq,
	.cleanup_rq	= scsi_cleanup_rq,
	.busy		= scsi_mq_lld_busy,
	.map_queues	= scsi_map_queues,
};

struct request_queue *scsi_mq_alloc_queue(struct scsi_device *sdev)
{
	sdev->request_queue = blk_mq_init_queue(&sdev->host->tag_set);
	if (IS_ERR(sdev->request_queue))
		return NULL;

	sdev->request_queue->queuedata = sdev;
	__scsi_init_queue(sdev->host, sdev->request_queue);
	blk_queue_flag_set(QUEUE_FLAG_SCSI_PASSTHROUGH, sdev->request_queue);
	return sdev->request_queue;
}

int scsi_mq_setup_tags(struct Scsi_Host *shost)
{
	unsigned int cmd_size, sgl_size;
	struct blk_mq_tag_set *tag_set = &shost->tag_set;

	sgl_size = max_t(unsigned int, sizeof(struct scatterlist),
				scsi_mq_inline_sgl_size(shost));
	cmd_size = sizeof(struct scsi_cmnd) + shost->hostt->cmd_size + sgl_size;
	if (scsi_host_get_prot(shost))
		cmd_size += sizeof(struct scsi_data_buffer) +
			sizeof(struct scatterlist) * SCSI_INLINE_PROT_SG_CNT;

	memset(tag_set, 0, sizeof(*tag_set));
	if (shost->hostt->commit_rqs)
		tag_set->ops = &scsi_mq_ops;
	else
		tag_set->ops = &scsi_mq_ops_no_commit;
	tag_set->nr_hw_queues = shost->nr_hw_queues ? : 1;
	tag_set->queue_depth = shost->can_queue;
	tag_set->cmd_size = cmd_size;
	tag_set->numa_node = NUMA_NO_NODE;
	tag_set->flags = BLK_MQ_F_SHOULD_MERGE;
	tag_set->flags |=
		BLK_ALLOC_POLICY_TO_MQ_FLAG(shost->hostt->tag_alloc_policy);
	tag_set->driver_data = shost;
	if (shost->host_tagset)
		tag_set->flags |= BLK_MQ_F_TAG_HCTX_SHARED;

	return blk_mq_alloc_tag_set(tag_set);
}

void scsi_mq_destroy_tags(struct Scsi_Host *shost)
{
	blk_mq_free_tag_set(&shost->tag_set);
}

/**
 * scsi_device_from_queue - return sdev associated with a request_queue
 * @q: The request queue to return the sdev from
 *
 * Return the sdev associated with a request queue or NULL if the
 * request_queue does not reference a SCSI device.
 */
struct scsi_device *scsi_device_from_queue(struct request_queue *q)
{
	struct scsi_device *sdev = NULL;

	if (q->mq_ops == &scsi_mq_ops_no_commit ||
	    q->mq_ops == &scsi_mq_ops)
		sdev = q->queuedata;
	if (!sdev || !get_device(&sdev->sdev_gendev))
		sdev = NULL;

	return sdev;
}

/**
 * scsi_block_requests - Utility function used by low-level drivers to prevent
 * further commands from being queued to the device.
 * @shost:  host in question
 *
 * There is no timer nor any other means by which the requests get unblocked
 * other than the low-level driver calling scsi_unblock_requests().
 */
void scsi_block_requests(struct Scsi_Host *shost)
{
	shost->host_self_blocked = 1;
}
EXPORT_SYMBOL(scsi_block_requests);

/**
 * scsi_unblock_requests - Utility function used by low-level drivers to allow
 * further commands to be queued to the device.
 * @shost:  host in question
 *
 * There is no timer nor any other means by which the requests get unblocked
 * other than the low-level driver calling scsi_unblock_requests(). This is done
 * as an API function so that changes to the internals of the scsi mid-layer
 * won't require wholesale changes to drivers that use this feature.
 */
void scsi_unblock_requests(struct Scsi_Host *shost)
{
	shost->host_self_blocked = 0;
	scsi_run_host_queues(shost);
}
EXPORT_SYMBOL(scsi_unblock_requests);

void scsi_exit_queue(void)
{
	kmem_cache_destroy(scsi_sense_cache);
	kmem_cache_destroy(scsi_sense_isadma_cache);
}

/**
 *	scsi_mode_select - issue a mode select
 *	@sdev:	SCSI device to be queried
 *	@pf:	Page format bit (1 == standard, 0 == vendor specific)
 *	@sp:	Save page bit (0 == don't save, 1 == save)
 *	@modepage: mode page being requested
 *	@buffer: request buffer (may not be smaller than eight bytes)
 *	@len:	length of request buffer.
 *	@timeout: command timeout
 *	@retries: number of retries before failing
 *	@data: returns a structure abstracting the mode header data
 *	@sshdr: place to put sense data (or NULL if no sense to be collected).
 *		must be SCSI_SENSE_BUFFERSIZE big.
 *
 *	Returns zero if successful; negative error number or scsi
 *	status on error
 *
 */
int
scsi_mode_select(struct scsi_device *sdev, int pf, int sp, int modepage,
		 unsigned char *buffer, int len, int timeout, int retries,
		 struct scsi_mode_data *data, struct scsi_sense_hdr *sshdr)
{
	unsigned char cmd[10];
	unsigned char *real_buffer;
	int ret;

	memset(cmd, 0, sizeof(cmd));
	cmd[1] = (pf ? 0x10 : 0) | (sp ? 0x01 : 0);

	if (sdev->use_10_for_ms) {
		if (len > 65535)
			return -EINVAL;
		real_buffer = kmalloc(8 + len, GFP_KERNEL);
		if (!real_buffer)
			return -ENOMEM;
		memcpy(real_buffer + 8, buffer, len);
		len += 8;
		real_buffer[0] = 0;
		real_buffer[1] = 0;
		real_buffer[2] = data->medium_type;
		real_buffer[3] = data->device_specific;
		real_buffer[4] = data->longlba ? 0x01 : 0;
		real_buffer[5] = 0;
		real_buffer[6] = data->block_descriptor_length >> 8;
		real_buffer[7] = data->block_descriptor_length;

		cmd[0] = MODE_SELECT_10;
		cmd[7] = len >> 8;
		cmd[8] = len;
	} else {
		if (len > 255 || data->block_descriptor_length > 255 ||
		    data->longlba)
			return -EINVAL;

		real_buffer = kmalloc(4 + len, GFP_KERNEL);
		if (!real_buffer)
			return -ENOMEM;
		memcpy(real_buffer + 4, buffer, len);
		len += 4;
		real_buffer[0] = 0;
		real_buffer[1] = data->medium_type;
		real_buffer[2] = data->device_specific;
		real_buffer[3] = data->block_descriptor_length;

		cmd[0] = MODE_SELECT;
		cmd[4] = len;
	}

	ret = scsi_execute_req(sdev, cmd, DMA_TO_DEVICE, real_buffer, len,
			       sshdr, timeout, retries, NULL);
	kfree(real_buffer);
	return ret;
}
EXPORT_SYMBOL_GPL(scsi_mode_select);

/**
 *	scsi_mode_sense - issue a mode sense, falling back from 10 to six bytes if necessary.
 *	@sdev:	SCSI device to be queried
 *	@dbd:	set if mode sense will allow block descriptors to be returned
 *	@modepage: mode page being requested
 *	@buffer: request buffer (may not be smaller than eight bytes)
 *	@len:	length of request buffer.
 *	@timeout: command timeout
 *	@retries: number of retries before failing
 *	@data: returns a structure abstracting the mode header data
 *	@sshdr: place to put sense data (or NULL if no sense to be collected).
 *		must be SCSI_SENSE_BUFFERSIZE big.
 *
 *	Returns zero if unsuccessful, or the header offset (either 4
 *	or 8 depending on whether a six or ten byte command was
 *	issued) if successful.
 */
int
scsi_mode_sense(struct scsi_device *sdev, int dbd, int modepage,
		  unsigned char *buffer, int len, int timeout, int retries,
		  struct scsi_mode_data *data, struct scsi_sense_hdr *sshdr)
{
	unsigned char cmd[12];
	int use_10_for_ms;
	int header_length;
	int result, retry_count = retries;
	struct scsi_sense_hdr my_sshdr;

	memset(data, 0, sizeof(*data));
	memset(&cmd[0], 0, 12);

	dbd = sdev->set_dbd_for_ms ? 8 : dbd;
	cmd[1] = dbd & 0x18;	/* allows DBD and LLBA bits */
	cmd[2] = modepage;

	/* caller might not be interested in sense, but we need it */
	if (!sshdr)
		sshdr = &my_sshdr;

 retry:
	use_10_for_ms = sdev->use_10_for_ms;

	if (use_10_for_ms) {
		if (len < 8)
			len = 8;

		cmd[0] = MODE_SENSE_10;
		cmd[8] = len;
		header_length = 8;
	} else {
		if (len < 4)
			len = 4;

		cmd[0] = MODE_SENSE;
		cmd[4] = len;
		header_length = 4;
	}

	memset(buffer, 0, len);

	result = scsi_execute_req(sdev, cmd, DMA_FROM_DEVICE, buffer, len,
				  sshdr, timeout, retries, NULL);

	/* This code looks awful: what it's doing is making sure an
	 * ILLEGAL REQUEST sense return identifies the actual command
	 * byte as the problem.  MODE_SENSE commands can return
	 * ILLEGAL REQUEST if the code page isn't supported */

	if (use_10_for_ms && !scsi_status_is_good(result) &&
	    driver_byte(result) == DRIVER_SENSE) {
		if (scsi_sense_valid(sshdr)) {
			if ((sshdr->sense_key == ILLEGAL_REQUEST) &&
			    (sshdr->asc == 0x20) && (sshdr->ascq == 0)) {
				/*
				 * Invalid command operation code
				 */
				sdev->use_10_for_ms = 0;
				goto retry;
			}
		}
	}

	if (scsi_status_is_good(result)) {
		if (unlikely(buffer[0] == 0x86 && buffer[1] == 0x0b &&
			     (modepage == 6 || modepage == 8))) {
			/* Initio breakage? */
			header_length = 0;
			data->length = 13;
			data->medium_type = 0;
			data->device_specific = 0;
			data->longlba = 0;
			data->block_descriptor_length = 0;
		} else if (use_10_for_ms) {
			data->length = buffer[0]*256 + buffer[1] + 2;
			data->medium_type = buffer[2];
			data->device_specific = buffer[3];
			data->longlba = buffer[4] & 0x01;
			data->block_descriptor_length = buffer[6]*256
				+ buffer[7];
		} else {
			data->length = buffer[0] + 1;
			data->medium_type = buffer[1];
			data->device_specific = buffer[2];
			data->block_descriptor_length = buffer[3];
		}
		data->header_length = header_length;
	} else if ((status_byte(result) == CHECK_CONDITION) &&
		   scsi_sense_valid(sshdr) &&
		   sshdr->sense_key == UNIT_ATTENTION && retry_count) {
		retry_count--;
		goto retry;
	}

	return result;
}
EXPORT_SYMBOL(scsi_mode_sense);

/**
 *	scsi_test_unit_ready - test if unit is ready
 *	@sdev:	scsi device to change the state of.
 *	@timeout: command timeout
 *	@retries: number of retries before failing
 *	@sshdr: outpout pointer for decoded sense information.
 *
 *	Returns zero if unsuccessful or an error if TUR failed.  For
 *	removable media, UNIT_ATTENTION sets ->changed flag.
 **/
int
scsi_test_unit_ready(struct scsi_device *sdev, int timeout, int retries,
		     struct scsi_sense_hdr *sshdr)
{
	char cmd[] = {
		TEST_UNIT_READY, 0, 0, 0, 0, 0,
	};
	int result;

	/* try to eat the UNIT_ATTENTION if there are enough retries */
	do {
		result = scsi_execute_req(sdev, cmd, DMA_NONE, NULL, 0, sshdr,
					  timeout, 1, NULL);
		if (sdev->removable && scsi_sense_valid(sshdr) &&
		    sshdr->sense_key == UNIT_ATTENTION)
			sdev->changed = 1;
	} while (scsi_sense_valid(sshdr) &&
		 sshdr->sense_key == UNIT_ATTENTION && --retries);

	return result;
}
EXPORT_SYMBOL(scsi_test_unit_ready);

/**
 *	scsi_device_set_state - Take the given device through the device state model.
 *	@sdev:	scsi device to change the state of.
 *	@state:	state to change to.
 *
 *	Returns zero if successful or an error if the requested
 *	transition is illegal.
 */
int
scsi_device_set_state(struct scsi_device *sdev, enum scsi_device_state state)
{
	enum scsi_device_state oldstate = sdev->sdev_state;

	if (state == oldstate)
		return 0;

	switch (state) {
	case SDEV_CREATED:
		switch (oldstate) {
		case SDEV_CREATED_BLOCK:
			break;
		default:
			goto illegal;
		}
		break;

	case SDEV_RUNNING:
		switch (oldstate) {
		case SDEV_CREATED:
		case SDEV_OFFLINE:
		case SDEV_TRANSPORT_OFFLINE:
		case SDEV_QUIESCE:
		case SDEV_BLOCK:
			break;
		default:
			goto illegal;
		}
		break;

	case SDEV_QUIESCE:
		switch (oldstate) {
		case SDEV_RUNNING:
		case SDEV_OFFLINE:
		case SDEV_TRANSPORT_OFFLINE:
			break;
		default:
			goto illegal;
		}
		break;

	case SDEV_OFFLINE:
	case SDEV_TRANSPORT_OFFLINE:
		switch (oldstate) {
		case SDEV_CREATED:
		case SDEV_RUNNING:
		case SDEV_QUIESCE:
		case SDEV_BLOCK:
			break;
		default:
			goto illegal;
		}
		break;

	case SDEV_BLOCK:
		switch (oldstate) {
		case SDEV_RUNNING:
		case SDEV_CREATED_BLOCK:
		case SDEV_QUIESCE:
		case SDEV_OFFLINE:
			break;
		default:
			goto illegal;
		}
		break;

	case SDEV_CREATED_BLOCK:
		switch (oldstate) {
		case SDEV_CREATED:
			break;
		default:
			goto illegal;
		}
		break;

	case SDEV_CANCEL:
		switch (oldstate) {
		case SDEV_CREATED:
		case SDEV_RUNNING:
		case SDEV_QUIESCE:
		case SDEV_OFFLINE:
		case SDEV_TRANSPORT_OFFLINE:
			break;
		default:
			goto illegal;
		}
		break;

	case SDEV_DEL:
		switch (oldstate) {
		case SDEV_CREATED:
		case SDEV_RUNNING:
		case SDEV_OFFLINE:
		case SDEV_TRANSPORT_OFFLINE:
		case SDEV_CANCEL:
		case SDEV_BLOCK:
		case SDEV_CREATED_BLOCK:
			break;
		default:
			goto illegal;
		}
		break;

	}
	sdev->offline_already = false;
	sdev->sdev_state = state;
	return 0;

 illegal:
	SCSI_LOG_ERROR_RECOVERY(1,
				sdev_printk(KERN_ERR, sdev,
					    "Illegal state transition %s->%s",
					    scsi_device_state_name(oldstate),
					    scsi_device_state_name(state))
				);
	return -EINVAL;
}
EXPORT_SYMBOL(scsi_device_set_state);

/**
 *	scsi_evt_emit - emit a single SCSI device uevent
 *	@sdev: associated SCSI device
 *	@evt: event to emit
 *
 *	Send a single uevent (scsi_event) to the associated scsi_device.
 */
static void scsi_evt_emit(struct scsi_device *sdev, struct scsi_event *evt)
{
	int idx = 0;
	char *envp[3];

	switch (evt->evt_type) {
	case SDEV_EVT_MEDIA_CHANGE:
		envp[idx++] = "SDEV_MEDIA_CHANGE=1";
		break;
	case SDEV_EVT_INQUIRY_CHANGE_REPORTED:
		scsi_rescan_device(&sdev->sdev_gendev);
		envp[idx++] = "SDEV_UA=INQUIRY_DATA_HAS_CHANGED";
		break;
	case SDEV_EVT_CAPACITY_CHANGE_REPORTED:
		envp[idx++] = "SDEV_UA=CAPACITY_DATA_HAS_CHANGED";
		break;
	case SDEV_EVT_SOFT_THRESHOLD_REACHED_REPORTED:
	       envp[idx++] = "SDEV_UA=THIN_PROVISIONING_SOFT_THRESHOLD_REACHED";
		break;
	case SDEV_EVT_MODE_PARAMETER_CHANGE_REPORTED:
		envp[idx++] = "SDEV_UA=MODE_PARAMETERS_CHANGED";
		break;
	case SDEV_EVT_LUN_CHANGE_REPORTED:
		envp[idx++] = "SDEV_UA=REPORTED_LUNS_DATA_HAS_CHANGED";
		break;
	case SDEV_EVT_ALUA_STATE_CHANGE_REPORTED:
		envp[idx++] = "SDEV_UA=ASYMMETRIC_ACCESS_STATE_CHANGED";
		break;
	case SDEV_EVT_POWER_ON_RESET_OCCURRED:
		envp[idx++] = "SDEV_UA=POWER_ON_RESET_OCCURRED";
		break;
	default:
		/* do nothing */
		break;
	}

	envp[idx++] = NULL;

	kobject_uevent_env(&sdev->sdev_gendev.kobj, KOBJ_CHANGE, envp);
}

/**
 *	scsi_evt_thread - send a uevent for each scsi event
 *	@work: work struct for scsi_device
 *
 *	Dispatch queued events to their associated scsi_device kobjects
 *	as uevents.
 */
void scsi_evt_thread(struct work_struct *work)
{
	struct scsi_device *sdev;
	enum scsi_device_event evt_type;
	LIST_HEAD(event_list);

	sdev = container_of(work, struct scsi_device, event_work);

	for (evt_type = SDEV_EVT_FIRST; evt_type <= SDEV_EVT_LAST; evt_type++)
		if (test_and_clear_bit(evt_type, sdev->pending_events))
			sdev_evt_send_simple(sdev, evt_type, GFP_KERNEL);

	while (1) {
		struct scsi_event *evt;
		struct list_head *this, *tmp;
		unsigned long flags;

		spin_lock_irqsave(&sdev->list_lock, flags);
		list_splice_init(&sdev->event_list, &event_list);
		spin_unlock_irqrestore(&sdev->list_lock, flags);

		if (list_empty(&event_list))
			break;

		list_for_each_safe(this, tmp, &event_list) {
			evt = list_entry(this, struct scsi_event, node);
			list_del(&evt->node);
			scsi_evt_emit(sdev, evt);
			kfree(evt);
		}
	}
}

/**
 * 	sdev_evt_send - send asserted event to uevent thread
 *	@sdev: scsi_device event occurred on
 *	@evt: event to send
 *
 *	Assert scsi device event asynchronously.
 */
void sdev_evt_send(struct scsi_device *sdev, struct scsi_event *evt)
{
	unsigned long flags;

#if 0
	/* FIXME: currently this check eliminates all media change events
	 * for polled devices.  Need to update to discriminate between AN
	 * and polled events */
	if (!test_bit(evt->evt_type, sdev->supported_events)) {
		kfree(evt);
		return;
	}
#endif

	spin_lock_irqsave(&sdev->list_lock, flags);
	list_add_tail(&evt->node, &sdev->event_list);
	schedule_work(&sdev->event_work);
	spin_unlock_irqrestore(&sdev->list_lock, flags);
}
EXPORT_SYMBOL_GPL(sdev_evt_send);

/**
 * 	sdev_evt_alloc - allocate a new scsi event
 *	@evt_type: type of event to allocate
 *	@gfpflags: GFP flags for allocation
 *
 *	Allocates and returns a new scsi_event.
 */
struct scsi_event *sdev_evt_alloc(enum scsi_device_event evt_type,
				  gfp_t gfpflags)
{
	struct scsi_event *evt = kzalloc(sizeof(struct scsi_event), gfpflags);
	if (!evt)
		return NULL;

	evt->evt_type = evt_type;
	INIT_LIST_HEAD(&evt->node);

	/* evt_type-specific initialization, if any */
	switch (evt_type) {
	case SDEV_EVT_MEDIA_CHANGE:
	case SDEV_EVT_INQUIRY_CHANGE_REPORTED:
	case SDEV_EVT_CAPACITY_CHANGE_REPORTED:
	case SDEV_EVT_SOFT_THRESHOLD_REACHED_REPORTED:
	case SDEV_EVT_MODE_PARAMETER_CHANGE_REPORTED:
	case SDEV_EVT_LUN_CHANGE_REPORTED:
	case SDEV_EVT_ALUA_STATE_CHANGE_REPORTED:
	case SDEV_EVT_POWER_ON_RESET_OCCURRED:
	default:
		/* do nothing */
		break;
	}

	return evt;
}
EXPORT_SYMBOL_GPL(sdev_evt_alloc);

/**
 * 	sdev_evt_send_simple - send asserted event to uevent thread
 *	@sdev: scsi_device event occurred on
 *	@evt_type: type of event to send
 *	@gfpflags: GFP flags for allocation
 *
 *	Assert scsi device event asynchronously, given an event type.
 */
void sdev_evt_send_simple(struct scsi_device *sdev,
			  enum scsi_device_event evt_type, gfp_t gfpflags)
{
	struct scsi_event *evt = sdev_evt_alloc(evt_type, gfpflags);
	if (!evt) {
		sdev_printk(KERN_ERR, sdev, "event %d eaten due to OOM\n",
			    evt_type);
		return;
	}

	sdev_evt_send(sdev, evt);
}
EXPORT_SYMBOL_GPL(sdev_evt_send_simple);

/**
 *	scsi_device_quiesce - Block all commands except power management.
 *	@sdev:	scsi device to quiesce.
 *
 *	This works by trying to transition to the SDEV_QUIESCE state
 *	(which must be a legal transition).  When the device is in this
 *	state, only power management requests will be accepted, all others will
 *	be deferred.
 *
 *	Must be called with user context, may sleep.
 *
 *	Returns zero if unsuccessful or an error if not.
 */
int
scsi_device_quiesce(struct scsi_device *sdev)
{
	struct request_queue *q = sdev->request_queue;
	int err;

	/*
	 * It is allowed to call scsi_device_quiesce() multiple times from
	 * the same context but concurrent scsi_device_quiesce() calls are
	 * not allowed.
	 */
	WARN_ON_ONCE(sdev->quiesced_by && sdev->quiesced_by != current);

	if (sdev->quiesced_by == current)
		return 0;

	blk_set_pm_only(q);

	blk_mq_freeze_queue(q);
	/*
	 * Ensure that the effect of blk_set_pm_only() will be visible
	 * for percpu_ref_tryget() callers that occur after the queue
	 * unfreeze even if the queue was already frozen before this function
	 * was called. See also https://lwn.net/Articles/573497/.
	 */
	synchronize_rcu();
	blk_mq_unfreeze_queue(q);

	mutex_lock(&sdev->state_mutex);
	err = scsi_device_set_state(sdev, SDEV_QUIESCE);
	if (err == 0)
		sdev->quiesced_by = current;
	else
		blk_clear_pm_only(q);
	mutex_unlock(&sdev->state_mutex);

	return err;
}
EXPORT_SYMBOL(scsi_device_quiesce);

/**
 *	scsi_device_resume - Restart user issued commands to a quiesced device.
 *	@sdev:	scsi device to resume.
 *
 *	Moves the device from quiesced back to running and restarts the
 *	queues.
 *
 *	Must be called with user context, may sleep.
 */
void scsi_device_resume(struct scsi_device *sdev)
{
	/* check if the device state was mutated prior to resume, and if
	 * so assume the state is being managed elsewhere (for example
	 * device deleted during suspend)
	 */
	mutex_lock(&sdev->state_mutex);
	if (sdev->sdev_state == SDEV_QUIESCE)
		scsi_device_set_state(sdev, SDEV_RUNNING);
	if (sdev->quiesced_by) {
		sdev->quiesced_by = NULL;
		blk_clear_pm_only(sdev->request_queue);
	}
	mutex_unlock(&sdev->state_mutex);
}
EXPORT_SYMBOL(scsi_device_resume);

static void
device_quiesce_fn(struct scsi_device *sdev, void *data)
{
	scsi_device_quiesce(sdev);
}

void
scsi_target_quiesce(struct scsi_target *starget)
{
	starget_for_each_device(starget, NULL, device_quiesce_fn);
}
EXPORT_SYMBOL(scsi_target_quiesce);

static void
device_resume_fn(struct scsi_device *sdev, void *data)
{
	scsi_device_resume(sdev);
}

void
scsi_target_resume(struct scsi_target *starget)
{
	starget_for_each_device(starget, NULL, device_resume_fn);
}
EXPORT_SYMBOL(scsi_target_resume);

/**
 * scsi_internal_device_block_nowait - try to transition to the SDEV_BLOCK state
 * @sdev: device to block
 *
 * Pause SCSI command processing on the specified device. Does not sleep.
 *
 * Returns zero if successful or a negative error code upon failure.
 *
 * Notes:
 * This routine transitions the device to the SDEV_BLOCK state (which must be
 * a legal transition). When the device is in this state, command processing
 * is paused until the device leaves the SDEV_BLOCK state. See also
 * scsi_internal_device_unblock_nowait().
 */
int scsi_internal_device_block_nowait(struct scsi_device *sdev)
{
	struct request_queue *q = sdev->request_queue;
	int err = 0;

	err = scsi_device_set_state(sdev, SDEV_BLOCK);
	if (err) {
		err = scsi_device_set_state(sdev, SDEV_CREATED_BLOCK);

		if (err)
			return err;
	}

	/*
	 * The device has transitioned to SDEV_BLOCK.  Stop the
	 * block layer from calling the midlayer with this device's
	 * request queue.
	 */
	blk_mq_quiesce_queue_nowait(q);
	return 0;
}
EXPORT_SYMBOL_GPL(scsi_internal_device_block_nowait);

/**
 * scsi_internal_device_block - try to transition to the SDEV_BLOCK state
 * @sdev: device to block
 *
 * Pause SCSI command processing on the specified device and wait until all
 * ongoing scsi_request_fn() / scsi_queue_rq() calls have finished. May sleep.
 *
 * Returns zero if successful or a negative error code upon failure.
 *
 * Note:
 * This routine transitions the device to the SDEV_BLOCK state (which must be
 * a legal transition). When the device is in this state, command processing
 * is paused until the device leaves the SDEV_BLOCK state. See also
 * scsi_internal_device_unblock().
 */
static int scsi_internal_device_block(struct scsi_device *sdev)
{
	struct request_queue *q = sdev->request_queue;
	int err;

	mutex_lock(&sdev->state_mutex);
	err = scsi_internal_device_block_nowait(sdev);
	if (err == 0)
		blk_mq_quiesce_queue(q);
	mutex_unlock(&sdev->state_mutex);

	return err;
}

void scsi_start_queue(struct scsi_device *sdev)
{
	struct request_queue *q = sdev->request_queue;

	blk_mq_unquiesce_queue(q);
}

/**
 * scsi_internal_device_unblock_nowait - resume a device after a block request
 * @sdev:	device to resume
 * @new_state:	state to set the device to after unblocking
 *
 * Restart the device queue for a previously suspended SCSI device. Does not
 * sleep.
 *
 * Returns zero if successful or a negative error code upon failure.
 *
 * Notes:
 * This routine transitions the device to the SDEV_RUNNING state or to one of
 * the offline states (which must be a legal transition) allowing the midlayer
 * to goose the queue for this device.
 */
int scsi_internal_device_unblock_nowait(struct scsi_device *sdev,
					enum scsi_device_state new_state)
{
	switch (new_state) {
	case SDEV_RUNNING:
	case SDEV_TRANSPORT_OFFLINE:
		break;
	default:
		return -EINVAL;
	}

	/*
	 * Try to transition the scsi device to SDEV_RUNNING or one of the
	 * offlined states and goose the device queue if successful.
	 */
	switch (sdev->sdev_state) {
	case SDEV_BLOCK:
	case SDEV_TRANSPORT_OFFLINE:
		sdev->sdev_state = new_state;
		break;
	case SDEV_CREATED_BLOCK:
		if (new_state == SDEV_TRANSPORT_OFFLINE ||
		    new_state == SDEV_OFFLINE)
			sdev->sdev_state = new_state;
		else
			sdev->sdev_state = SDEV_CREATED;
		break;
	case SDEV_CANCEL:
	case SDEV_OFFLINE:
		break;
	default:
		return -EINVAL;
	}
	scsi_start_queue(sdev);

	return 0;
}
EXPORT_SYMBOL_GPL(scsi_internal_device_unblock_nowait);

/**
 * scsi_internal_device_unblock - resume a device after a block request
 * @sdev:	device to resume
 * @new_state:	state to set the device to after unblocking
 *
 * Restart the device queue for a previously suspended SCSI device. May sleep.
 *
 * Returns zero if successful or a negative error code upon failure.
 *
 * Notes:
 * This routine transitions the device to the SDEV_RUNNING state or to one of
 * the offline states (which must be a legal transition) allowing the midlayer
 * to goose the queue for this device.
 */
static int scsi_internal_device_unblock(struct scsi_device *sdev,
					enum scsi_device_state new_state)
{
	int ret;

	mutex_lock(&sdev->state_mutex);
	ret = scsi_internal_device_unblock_nowait(sdev, new_state);
	mutex_unlock(&sdev->state_mutex);

	return ret;
}

static void
device_block(struct scsi_device *sdev, void *data)
{
	int ret;

	ret = scsi_internal_device_block(sdev);

	WARN_ONCE(ret, "scsi_internal_device_block(%s) failed: ret = %d\n",
		  dev_name(&sdev->sdev_gendev), ret);
}

static int
target_block(struct device *dev, void *data)
{
	if (scsi_is_target_device(dev))
		starget_for_each_device(to_scsi_target(dev), NULL,
					device_block);
	return 0;
}

void
scsi_target_block(struct device *dev)
{
	if (scsi_is_target_device(dev))
		starget_for_each_device(to_scsi_target(dev), NULL,
					device_block);
	else
		device_for_each_child(dev, NULL, target_block);
}
EXPORT_SYMBOL_GPL(scsi_target_block);

static void
device_unblock(struct scsi_device *sdev, void *data)
{
	scsi_internal_device_unblock(sdev, *(enum scsi_device_state *)data);
}

static int
target_unblock(struct device *dev, void *data)
{
	if (scsi_is_target_device(dev))
		starget_for_each_device(to_scsi_target(dev), data,
					device_unblock);
	return 0;
}

void
scsi_target_unblock(struct device *dev, enum scsi_device_state new_state)
{
	if (scsi_is_target_device(dev))
		starget_for_each_device(to_scsi_target(dev), &new_state,
					device_unblock);
	else
		device_for_each_child(dev, &new_state, target_unblock);
}
EXPORT_SYMBOL_GPL(scsi_target_unblock);

int
scsi_host_block(struct Scsi_Host *shost)
{
	struct scsi_device *sdev;
	int ret = 0;

	/*
	 * Call scsi_internal_device_block_nowait so we can avoid
	 * calling synchronize_rcu() for each LUN.
	 */
	shost_for_each_device(sdev, shost) {
		mutex_lock(&sdev->state_mutex);
		ret = scsi_internal_device_block_nowait(sdev);
		mutex_unlock(&sdev->state_mutex);
		if (ret) {
			scsi_device_put(sdev);
			break;
		}
	}

	/*
	 * SCSI never enables blk-mq's BLK_MQ_F_BLOCKING flag so
	 * calling synchronize_rcu() once is enough.
	 */
	WARN_ON_ONCE(shost->tag_set.flags & BLK_MQ_F_BLOCKING);

	if (!ret)
		synchronize_rcu();

	return ret;
}
EXPORT_SYMBOL_GPL(scsi_host_block);

int
scsi_host_unblock(struct Scsi_Host *shost, int new_state)
{
	struct scsi_device *sdev;
	int ret = 0;

	shost_for_each_device(sdev, shost) {
		ret = scsi_internal_device_unblock(sdev, new_state);
		if (ret) {
			scsi_device_put(sdev);
			break;
		}
	}
	return ret;
}
EXPORT_SYMBOL_GPL(scsi_host_unblock);

/**
 * scsi_kmap_atomic_sg - find and atomically map an sg-elemnt
 * @sgl:	scatter-gather list
 * @sg_count:	number of segments in sg
 * @offset:	offset in bytes into sg, on return offset into the mapped area
 * @len:	bytes to map, on return number of bytes mapped
 *
 * Returns virtual address of the start of the mapped page
 */
void *scsi_kmap_atomic_sg(struct scatterlist *sgl, int sg_count,
			  size_t *offset, size_t *len)
{
	int i;
	size_t sg_len = 0, len_complete = 0;
	struct scatterlist *sg;
	struct page *page;

	WARN_ON(!irqs_disabled());

	for_each_sg(sgl, sg, sg_count, i) {
		len_complete = sg_len; /* Complete sg-entries */
		sg_len += sg->length;
		if (sg_len > *offset)
			break;
	}

	if (unlikely(i == sg_count)) {
		printk(KERN_ERR "%s: Bytes in sg: %zu, requested offset %zu, "
			"elements %d\n",
		       __func__, sg_len, *offset, sg_count);
		WARN_ON(1);
		return NULL;
	}

	/* Offset starting from the beginning of first page in this sg-entry */
	*offset = *offset - len_complete + sg->offset;

	/* Assumption: contiguous pages can be accessed as "page + i" */
	page = nth_page(sg_page(sg), (*offset >> PAGE_SHIFT));
	*offset &= ~PAGE_MASK;

	/* Bytes in this sg-entry from *offset to the end of the page */
	sg_len = PAGE_SIZE - *offset;
	if (*len > sg_len)
		*len = sg_len;

	return kmap_atomic(page);
}
EXPORT_SYMBOL(scsi_kmap_atomic_sg);

/**
 * scsi_kunmap_atomic_sg - atomically unmap a virtual address, previously mapped with scsi_kmap_atomic_sg
 * @virt:	virtual address to be unmapped
 */
void scsi_kunmap_atomic_sg(void *virt)
{
	kunmap_atomic(virt);
}
EXPORT_SYMBOL(scsi_kunmap_atomic_sg);

void sdev_disable_disk_events(struct scsi_device *sdev)
{
	atomic_inc(&sdev->disk_events_disable_depth);
}
EXPORT_SYMBOL(sdev_disable_disk_events);

void sdev_enable_disk_events(struct scsi_device *sdev)
{
	if (WARN_ON_ONCE(atomic_read(&sdev->disk_events_disable_depth) <= 0))
		return;
	atomic_dec(&sdev->disk_events_disable_depth);
}
EXPORT_SYMBOL(sdev_enable_disk_events);

static unsigned char designator_prio(const unsigned char *d)
{
	if (d[1] & 0x30)
		/* not associated with LUN */
		return 0;

	if (d[3] == 0)
		/* invalid length */
		return 0;

	/*
	 * Order of preference for lun descriptor:
	 * - SCSI name string
	 * - NAA IEEE Registered Extended
	 * - EUI-64 based 16-byte
	 * - EUI-64 based 12-byte
	 * - NAA IEEE Registered
	 * - NAA IEEE Extended
	 * - EUI-64 based 8-byte
	 * - SCSI name string (truncated)
	 * - T10 Vendor ID
	 * as longer descriptors reduce the likelyhood
	 * of identification clashes.
	 */

	switch (d[1] & 0xf) {
	case 8:
		/* SCSI name string, variable-length UTF-8 */
		return 9;
	case 3:
		switch (d[4] >> 4) {
		case 6:
			/* NAA registered extended */
			return 8;
		case 5:
			/* NAA registered */
			return 5;
		case 4:
			/* NAA extended */
			return 4;
		case 3:
			/* NAA locally assigned */
			return 1;
		default:
			break;
		}
		break;
	case 2:
		switch (d[3]) {
		case 16:
			/* EUI64-based, 16 byte */
			return 7;
		case 12:
			/* EUI64-based, 12 byte */
			return 6;
		case 8:
			/* EUI64-based, 8 byte */
			return 3;
		default:
			break;
		}
		break;
	case 1:
		/* T10 vendor ID */
		return 1;
	default:
		break;
	}

	return 0;
}

/**
 * scsi_vpd_lun_id - return a unique device identification
 * @sdev: SCSI device
 * @id:   buffer for the identification
 * @id_len:  length of the buffer
 *
 * Copies a unique device identification into @id based
 * on the information in the VPD page 0x83 of the device.
 * The string will be formatted as a SCSI name string.
 *
 * Returns the length of the identification or error on failure.
 * If the identifier is longer than the supplied buffer the actual
 * identifier length is returned and the buffer is not zero-padded.
 */
int scsi_vpd_lun_id(struct scsi_device *sdev, char *id, size_t id_len)
{
	u8 cur_id_prio = 0;
	u8 cur_id_size = 0;
	const unsigned char *d, *cur_id_str;
	const struct scsi_vpd *vpd_pg83;
	int id_size = -EINVAL;

	rcu_read_lock();
	vpd_pg83 = rcu_dereference(sdev->vpd_pg83);
	if (!vpd_pg83) {
		rcu_read_unlock();
		return -ENXIO;
	}

	/* The id string must be at least 20 bytes + terminating NULL byte */
	if (id_len < 21) {
		rcu_read_unlock();
		return -EINVAL;
	}

	memset(id, 0, id_len);
<<<<<<< HEAD
	d = vpd_pg83->data + 4;
	while (d < vpd_pg83->data + vpd_pg83->len) {
		u8 prio = designator_prio(d);

		if (prio == 0 || cur_id_prio > prio)
			goto next_desig;
=======
	for (d = vpd_pg83->data + 4;
	     d < vpd_pg83->data + vpd_pg83->len;
	     d += d[3] + 4) {
		u8 prio = designator_prio(d);

		if (prio == 0 || cur_id_prio > prio)
			continue;
>>>>>>> e6b46c3a

		switch (d[1] & 0xf) {
		case 0x1:
			/* T10 Vendor ID */
			if (cur_id_size > d[3])
				break;
			cur_id_prio = prio;
			cur_id_size = d[3];
			if (cur_id_size + 4 > id_len)
				cur_id_size = id_len - 4;
			cur_id_str = d + 4;
			id_size = snprintf(id, id_len, "t10.%*pE",
					   cur_id_size, cur_id_str);
			break;
		case 0x2:
			/* EUI-64 */
			cur_id_prio = prio;
			cur_id_size = d[3];
			cur_id_str = d + 4;
			switch (cur_id_size) {
			case 8:
				id_size = snprintf(id, id_len,
						   "eui.%8phN",
						   cur_id_str);
				break;
			case 12:
				id_size = snprintf(id, id_len,
						   "eui.%12phN",
						   cur_id_str);
				break;
			case 16:
				id_size = snprintf(id, id_len,
						   "eui.%16phN",
						   cur_id_str);
				break;
			default:
				break;
			}
			break;
		case 0x3:
			/* NAA */
			cur_id_prio = prio;
			cur_id_size = d[3];
			cur_id_str = d + 4;
			switch (cur_id_size) {
			case 8:
				id_size = snprintf(id, id_len,
						   "naa.%8phN",
						   cur_id_str);
				break;
			case 16:
				id_size = snprintf(id, id_len,
						   "naa.%16phN",
						   cur_id_str);
				break;
			default:
				break;
			}
			break;
		case 0x8:
			/* SCSI name string */
			if (cur_id_size > d[3])
				break;
			/* Prefer others for truncated descriptor */
			if (d[3] > id_len) {
				prio = 2;
				if (cur_id_prio > prio)
					break;
			}
			cur_id_prio = prio;
			cur_id_size = id_size = d[3];
			cur_id_str = d + 4;
			if (cur_id_size >= id_len)
				cur_id_size = id_len - 1;
			memcpy(id, cur_id_str, cur_id_size);
			break;
		default:
			break;
		}
	}
	rcu_read_unlock();

	return id_size;
}
EXPORT_SYMBOL(scsi_vpd_lun_id);

/*
 * scsi_vpd_tpg_id - return a target port group identifier
 * @sdev: SCSI device
 *
 * Returns the Target Port Group identifier from the information
 * froom VPD page 0x83 of the device.
 *
 * Returns the identifier or error on failure.
 */
int scsi_vpd_tpg_id(struct scsi_device *sdev, int *rel_id)
{
	const unsigned char *d;
	const struct scsi_vpd *vpd_pg83;
	int group_id = -EAGAIN, rel_port = -1;

	rcu_read_lock();
	vpd_pg83 = rcu_dereference(sdev->vpd_pg83);
	if (!vpd_pg83) {
		rcu_read_unlock();
		return -ENXIO;
	}

	d = vpd_pg83->data + 4;
	while (d < vpd_pg83->data + vpd_pg83->len) {
		switch (d[1] & 0xf) {
		case 0x4:
			/* Relative target port */
			rel_port = get_unaligned_be16(&d[6]);
			break;
		case 0x5:
			/* Target port group */
			group_id = get_unaligned_be16(&d[6]);
			break;
		default:
			break;
		}
		d += d[3] + 4;
	}
	rcu_read_unlock();

	if (group_id >= 0 && rel_id && rel_port != -1)
		*rel_id = rel_port;

	return group_id;
}
EXPORT_SYMBOL(scsi_vpd_tpg_id);<|MERGE_RESOLUTION|>--- conflicted
+++ resolved
@@ -3065,14 +3065,6 @@
 	}
 
 	memset(id, 0, id_len);
-<<<<<<< HEAD
-	d = vpd_pg83->data + 4;
-	while (d < vpd_pg83->data + vpd_pg83->len) {
-		u8 prio = designator_prio(d);
-
-		if (prio == 0 || cur_id_prio > prio)
-			goto next_desig;
-=======
 	for (d = vpd_pg83->data + 4;
 	     d < vpd_pg83->data + vpd_pg83->len;
 	     d += d[3] + 4) {
@@ -3080,7 +3072,6 @@
 
 		if (prio == 0 || cur_id_prio > prio)
 			continue;
->>>>>>> e6b46c3a
 
 		switch (d[1] & 0xf) {
 		case 0x1:
