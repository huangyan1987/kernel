--- conflicted
+++ resolved
@@ -1632,12 +1632,7 @@
 {
 	struct scsi_device *sdev = q->queuedata;
 
-	if (scsi_dev_queue_ready(q, sdev))
-		return true;
-
-	if (atomic_read(&sdev->device_busy) == 0 && !scsi_device_blocked(sdev))
-		blk_mq_delay_run_hw_queue(hctx, SCSI_QUEUE_DELAY);
-	return false;
+	return scsi_dev_queue_ready(q, sdev);
 }
 
 static blk_status_t scsi_queue_rq(struct blk_mq_hw_ctx *hctx,
@@ -1706,13 +1701,8 @@
 	case BLK_STS_OK:
 		break;
 	case BLK_STS_RESOURCE:
-<<<<<<< HEAD
 	case BLK_STS_ZONE_RESOURCE:
-		if (atomic_read(&sdev->device_busy) ||
-		    scsi_device_blocked(sdev))
-=======
 		if (scsi_device_blocked(sdev))
->>>>>>> 8188989b
 			ret = BLK_STS_DEV_RESOURCE;
 		break;
 	case BLK_STS_AGAIN:
