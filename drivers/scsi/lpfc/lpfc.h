--- conflicted
+++ resolved
@@ -800,10 +800,7 @@
 	/* HBA Config Parameters */
 	uint32_t cfg_ack0;
 	uint32_t cfg_xri_rebalancing;
-<<<<<<< HEAD
-=======
 	uint32_t cfg_xpsgl;
->>>>>>> e9b12d88
 	uint32_t cfg_enable_npiv;
 	uint32_t cfg_enable_rrq;
 	uint32_t cfg_topology;
