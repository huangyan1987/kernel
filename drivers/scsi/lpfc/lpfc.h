--- conflicted
+++ resolved
@@ -1,11 +1,7 @@
 /*******************************************************************
  * This file is part of the Emulex Linux Device Driver for         *
  * Fibre Channel Host Bus Adapters.                                *
-<<<<<<< HEAD
- * Copyright (C) 2017-2021 Broadcom. All Rights Reserved. The term *
-=======
  * Copyright (C) 2017-2022 Broadcom. All Rights Reserved. The term *
->>>>>>> d5395b5f
  * “Broadcom” refers to Broadcom Inc. and/or its subsidiaries.     *
  * Copyright (C) 2004-2016 Emulex.  All rights reserved.           *
  * EMULEX and SLI are trademarks of Emulex.                        *
@@ -810,14 +806,11 @@
 	 * same as normal_mode, but assign IRQS only on physical CPUs.
 	 */
 	NHT_MODE,
-<<<<<<< HEAD
-=======
 };
 
 enum lpfc_hba_bit_flags {
 	FABRIC_COMANDS_BLOCKED,
 	HBA_PCI_ERR,
->>>>>>> d5395b5f
 };
 
 struct lpfc_hba {
@@ -840,13 +833,10 @@
 		(struct lpfc_vport *vport,
 		 struct lpfc_io_buf *lpfc_cmd,
 		 uint8_t tmo);
-<<<<<<< HEAD
-=======
 	int (*lpfc_scsi_prep_task_mgmt_cmd)
 		(struct lpfc_vport *vport,
 		 struct lpfc_io_buf *lpfc_cmd,
 		 u64 lun, u8 task_mgmt_cmd);
->>>>>>> d5395b5f
 
 	/* IOCB interface function jump table entries */
 	int (*__lpfc_sli_issue_iocb)
@@ -890,9 +880,6 @@
 
 	int (*lpfc_bg_scsi_prep_dma_buf)
 		(struct lpfc_hba *, struct lpfc_io_buf *);
-<<<<<<< HEAD
-	/* Add new entries here */
-=======
 
 	/* Prep SLI WQE/IOCB jump table entries */
 	void (*__lpfc_sli_prep_els_req_rsp)(struct lpfc_iocbq *cmdiocbq,
@@ -910,10 +897,6 @@
 	void (*__lpfc_sli_prep_abort_xri)(struct lpfc_iocbq *cmdiocbq,
 					  u16 ulp_context, u16 iotag,
 					  u8 ulp_class, u16 cqid, bool ia);
-
-	/* expedite pool */
-	struct lpfc_epd_pool epd_pool;
->>>>>>> d5395b5f
 
 	/* expedite pool */
 	struct lpfc_epd_pool epd_pool;
@@ -976,10 +959,6 @@
 					 * Firmware supports Forced Link Speed
 					 * capability
 					 */
-<<<<<<< HEAD
-#define HBA_PCI_ERR		0x80000 /* The PCI slot is offline */
-=======
->>>>>>> d5395b5f
 #define HBA_FLOGI_ISSUED	0x100000 /* FLOGI was issued */
 #define HBA_SHORT_CMF		0x200000 /* shorter CMF timer routine */
 #define HBA_CGN_DAY_WRAP	0x400000 /* HBA Congestion info day wraps */
@@ -1113,8 +1092,6 @@
 	uint32_t cfg_hostmem_hgp;
 	uint32_t cfg_log_verbose;
 	uint32_t cfg_enable_fc4_type;
-<<<<<<< HEAD
-=======
 #define LPFC_ENABLE_FCP  1
 #define LPFC_ENABLE_NVME 2
 #define LPFC_ENABLE_BOTH 3
@@ -1125,7 +1102,6 @@
 #define LPFC_MAX_ENBL_FC4_TYPE LPFC_ENABLE_FCP
 #define LPFC_DEF_ENBL_FC4_TYPE LPFC_ENABLE_FCP
 #endif
->>>>>>> d5395b5f
 	uint32_t cfg_aer_support;
 	uint32_t cfg_sriov_nr_virtfn;
 	uint32_t cfg_request_firmware_upgrade;
@@ -1147,12 +1123,6 @@
 	uint32_t cfg_ras_fwlog_func;
 	uint32_t cfg_enable_bbcr;	/* Enable BB Credit Recovery */
 	uint32_t cfg_enable_dpp;	/* Enable Direct Packet Push */
-<<<<<<< HEAD
-#define LPFC_ENABLE_FCP  1
-#define LPFC_ENABLE_NVME 2
-#define LPFC_ENABLE_BOTH 3
-=======
->>>>>>> d5395b5f
 	uint32_t cfg_enable_pbde;
 	uint32_t cfg_enable_mi;
 	struct nvmet_fc_target_port *targetport;
@@ -1721,8 +1691,6 @@
 		}							\
 	}								\
 	return name;							\
-<<<<<<< HEAD
-=======
 }
 
 static inline
@@ -1795,5 +1763,4 @@
 		return bf_get(wqe_els_did, &iocbq->wqe.els_req.wqe_dest);
 	else
 		return iocbq->iocb.un.elsreq64.remoteID;
->>>>>>> d5395b5f
 }