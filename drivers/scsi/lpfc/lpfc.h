--- conflicted
+++ resolved
@@ -75,12 +75,6 @@
 /* Number of MSI-X vectors the driver uses */
 #define LPFC_MSIX_VECTORS	2
 
-<<<<<<< HEAD
-/* Active interrupt test threshold */
-#define LPFC_INTR_THRESHOLD	1
-
-=======
->>>>>>> 18e352e4
 /* lpfc wait event data ready flag */
 #define LPFC_DATA_READY		(1<<0)
 
@@ -225,80 +219,17 @@
 	uint32_t fcpLocalErr;
 };
 
-struct lpfc_dmabufext {
-	struct lpfc_dmabuf dma;
-	uint32_t size;
-	uint32_t flag;
-};
-
 enum sysfs_mbox_state {
 	SMBOX_IDLE,
 	SMBOX_WRITING,
-	SMBOX_WRITING_MBEXT,
-	SMBOX_READING_MBEXT,
-	SMBOX_READING,
-	SMBOX_WRITING_BUFF,
-	SMBOX_READING_BUFF
-};
-
-struct lpfc_sysfs_mbox_data {
-	MAILBOX_t mbox;
-	uint32_t  mboffset;
-	uint32_t  in_ext_wlen;
-	uint32_t  out_ext_wlen;
+	SMBOX_READING
 };
 
 struct lpfc_sysfs_mbox {
-	struct lpfc_sysfs_mbox_data mbox_data;
 	enum sysfs_mbox_state state;
 	size_t                offset;
 	struct lpfcMboxq *    mbox;
-	/* process id of the mgmt application */
-	pid_t		      pid;
-	struct list_head      list;
-	uint8_t *             mbext;
-	uint32_t              extoff;
-	struct lpfc_dmabuf *  txmit_buff;
-	struct lpfc_dmabuf *  rcv_buff;
-};
-#define MENLO_DID 0x0000FC0E
-
-enum sysfs_menlo_state {
-	SMENLO_IDLE,
-	SMENLO_WRITING,
-	SMENLO_WRITING_MBEXT,
-	SMENLO_READING
-};
-
-struct lpfc_sysfs_menlo_hdr {
-	uint32_t cmd;
-	uint32_t cmdsize;
-	uint32_t rspsize;
-};
-
-struct lpfc_menlo_genreq64 {
-	size_t				offset;
-	struct lpfc_iocbq		*cmdiocbq;
-	struct lpfc_iocbq		*rspiocbq;
-	struct lpfc_dmabuf		*bmp;
-	struct lpfc_dmabufext		*indmp;
-	struct ulp_bde64		*cmdbpl;
-	struct lpfc_dmabufext		*outdmp;
-	uint32_t			timeout;
-	struct list_head		inhead;
-	struct list_head		outhead;
-};
-
-struct lpfc_sysfs_menlo {
-	enum sysfs_menlo_state		state;
-	/* process id of the mgmt application */
-	struct lpfc_sysfs_menlo_hdr	cmdhdr;
-	struct lpfc_menlo_genreq64	cr;
-	struct lpfc_menlo_genreq64	cx;
-	pid_t				pid;
-	struct list_head		list;
-};
-
+};
 
 struct lpfc_hba;
 
@@ -330,57 +261,6 @@
 				       * CLEAR_LA */
 	LPFC_HBA_READY       =  32,
 	LPFC_HBA_ERROR       =  -1
-};
-
-enum auth_state {
-	LPFC_AUTH_UNKNOWN		=  0,
-	LPFC_AUTH_SUCCESS		=  1,
-	LPFC_AUTH_FAIL			=  2,
-	LPFC_AUTH_FAIL_ELS_TMO		=  3,
-	LPFC_AUTH_FAIL_TRANS_TMO	=  4,
-	LPFC_AUTH_FAIL_LS_RJT_GEN	=  5,
-	LPFC_AUTH_FAIL_LS_RJT_BUSY	=  6,
-	LPFC_AUTH_FAIL_AUTH_RJT		=  7,
-};
-enum auth_msg_state {
-	LPFC_AUTH_NONE			=  0,
-	LPFC_AUTH_REJECT		=  1,	/* Sent a Reject */
-	LPFC_AUTH_NEGOTIATE		=  2,	/* Auth Negotiate */
-	LPFC_DHCHAP_CHALLENGE		=  3,	/* Challenge */
-	LPFC_DHCHAP_REPLY		=  4,	/* Reply */
-	LPFC_DHCHAP_SUCCESS_REPLY	=  5,	/* Success with Reply */
-	LPFC_DHCHAP_SUCCESS		=  6,	/* Success */
-	LPFC_AUTH_DONE			=  7,
-};
-
-struct lpfc_auth {
-	uint8_t auth_mode;
-	uint8_t bidirectional;
-	uint8_t hash_priority[4];
-	uint32_t hash_len;
-	uint8_t dh_group_priority[8];
-	uint32_t dh_group_len;
-	uint32_t reauth_interval;
-
-	uint8_t security_active;
-	enum auth_state auth_state;
-	enum auth_msg_state auth_msg_state;
-	uint32_t trans_id;              /* current transaction id. Can be set
-					   by incomming transactions as well */
-	uint32_t group_id;
-	uint32_t hash_id;
-	uint32_t direction;
-#define AUTH_DIRECTION_NONE	0
-#define AUTH_DIRECTION_REMOTE	0x1
-#define AUTH_DIRECTION_LOCAL	0x2
-#define AUTH_DIRECTION_BIDI	(AUTH_DIRECTION_LOCAL|AUTH_DIRECTION_REMOTE)
-
-	uint8_t *challenge;
-	uint32_t challenge_len;
-	uint8_t *dh_pub_key;
-	uint32_t dh_pub_key_len;
-
-	unsigned long last_auth;
 };
 
 struct lpfc_vport {
@@ -476,18 +356,6 @@
 	uint8_t load_flag;
 #define FC_LOADING		0x1	/* HBA in process of loading drvr */
 #define FC_UNLOADING		0x2	/* HBA in process of unloading drvr */
-<<<<<<< HEAD
-	/* Fields used for accessing auth service */
-	struct lpfc_auth auth;
-	uint32_t sc_tran_id;
-	struct list_head sc_response_wait_queue;
-	struct list_head sc_users;
-	struct work_struct sc_online_work;
-	struct work_struct sc_offline_work;
-	uint8_t security_service_state;
-
-=======
->>>>>>> 18e352e4
 	/* Vport Config Parameters */
 	uint32_t cfg_scan_down;
 	uint32_t cfg_lun_queue_depth;
@@ -503,10 +371,6 @@
 	uint32_t cfg_max_luns;
 	uint32_t cfg_enable_da_id;
 	uint32_t cfg_max_scsicmpl_time;
-<<<<<<< HEAD
-	uint32_t cfg_enable_auth;
-=======
->>>>>>> 18e352e4
 
 	uint32_t dev_loss_tmo_changed;
 
@@ -564,10 +428,7 @@
 #define LPFC_SLI3_VPORT_TEARDOWN	0x04
 #define LPFC_SLI3_CRP_ENABLED		0x08
 #define LPFC_SLI3_INB_ENABLED		0x10
-<<<<<<< HEAD
-=======
 #define LPFC_SLI3_BG_ENABLED		0x20
->>>>>>> 18e352e4
 	uint32_t iocb_cmd_size;
 	uint32_t iocb_rsp_size;
 
@@ -585,10 +446,6 @@
 	struct lpfc_dmabuf slim2p;
 
 	MAILBOX_t *mbox;
-<<<<<<< HEAD
-	uint32_t *mbox_ext;
-=======
->>>>>>> 18e352e4
 	uint32_t *inb_ha_copy;
 	uint32_t *inb_counter;
 	uint32_t inb_last_counter;
@@ -652,12 +509,7 @@
 	uint32_t cfg_hba_queue_depth;
 	uint32_t cfg_enable_hba_reset;
 	uint32_t cfg_enable_hba_heartbeat;
-<<<<<<< HEAD
-	uint32_t cfg_pci_max_read;
-	uint32_t cfg_hostmem_hgp;
-=======
 	uint32_t cfg_enable_bg;
->>>>>>> 18e352e4
 
 	lpfc_vpd_t vpd;		/* vital product data */
 
@@ -727,9 +579,7 @@
 	uint64_t bg_apptag_err_cnt;
 	uint64_t bg_reftag_err_cnt;
 
-	/* List of mailbox commands issued through sysfs */
-	struct list_head sysfs_mbox_list;
-	struct list_head sysfs_menlo_list;
+	struct lpfc_sysfs_mbox sysfs_mbox;
 
 	/* fastpath list. */
 	spinlock_t scsi_buf_list_lock;
@@ -753,16 +603,11 @@
 	uint32_t intr_mode;
 #define LPFC_INTR_ERROR	0xFFFFFFFF
 	struct msix_entry msix_entries[LPFC_MSIX_VECTORS];
-<<<<<<< HEAD
-	struct lpfcdfc_host *dfc_host;
-=======
->>>>>>> 18e352e4
 
 	struct list_head port_list;
 	struct lpfc_vport *pport;	/* physical lpfc_vport pointer */
 	uint16_t max_vpi;		/* Maximum virtual nports */
-#define LPFC_MAX_VPI	0xFFFF		/* Max number of VPI supported */
-#define LPFC_INTR_VPI	100		/* Intermediate VPI supported */
+#define LPFC_MAX_VPI 0xFFFF		/* Max number of VPI supported */
 	unsigned long *vpi_bmask;	/* vpi allocation table */
 
 	/* Data structure used by fabric iocb scheduler */
