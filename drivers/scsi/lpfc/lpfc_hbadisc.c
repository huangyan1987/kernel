--- conflicted
+++ resolved
@@ -4500,7 +4500,6 @@
 		break;
 	}
 	spin_unlock_irqrestore(shost->host_lock, iflags);
-<<<<<<< HEAD
 }
 
 /* Register a node with backend if not already done */
@@ -4636,15 +4635,12 @@
 		break;
 	}
 
-=======
->>>>>>> 7d2a07b7
 }
 
 static void
 lpfc_nlp_state_cleanup(struct lpfc_vport *vport, struct lpfc_nodelist *ndlp,
 		       int old_state, int new_state)
 {
-<<<<<<< HEAD
 	/* Trap ADISC changes here */
 	if (new_state == NLP_STE_ADISC_ISSUE ||
 	    old_state == NLP_STE_ADISC_ISSUE) {
@@ -4652,8 +4648,6 @@
 		return;
 	}
 
-=======
->>>>>>> 7d2a07b7
 	if (new_state == NLP_STE_UNMAPPED_NODE) {
 		ndlp->nlp_flag &= ~NLP_NODEV_REMOVE;
 		ndlp->nlp_type |= NLP_FC_NODE;
@@ -4666,66 +4660,14 @@
 	/* Reg/Unreg for FCP and NVME Transport interface */
 	if ((old_state == NLP_STE_MAPPED_NODE ||
 	     old_state == NLP_STE_UNMAPPED_NODE)) {
-<<<<<<< HEAD
 		/* For nodes marked for ADISC, Handle unreg in ADISC cmpl */
 		if (!(ndlp->nlp_flag & NLP_NPR_ADISC))
 			lpfc_nlp_unreg_node(vport, ndlp);
-=======
-		if (ndlp->rport &&
-		    lpfc_valid_xpt_node(ndlp)) {
-			vport->phba->nport_event_cnt++;
-			lpfc_unregister_remote_port(ndlp);
-		}
-
-		if (ndlp->nlp_fc4_type & NLP_FC4_NVME) {
-			vport->phba->nport_event_cnt++;
-			if (vport->phba->nvmet_support == 0) {
-				/* Start devloss if target. */
-				if (ndlp->nlp_type & NLP_NVME_TARGET)
-					lpfc_nvme_unregister_port(vport, ndlp);
-			} else {
-				/* NVMET has no upcall. */
-				lpfc_nlp_put(ndlp);
-			}
-		}
->>>>>>> 7d2a07b7
 	}
 
 	if (new_state ==  NLP_STE_MAPPED_NODE ||
-<<<<<<< HEAD
 	    new_state == NLP_STE_UNMAPPED_NODE)
 		lpfc_nlp_reg_node(vport, ndlp);
-=======
-	    new_state == NLP_STE_UNMAPPED_NODE) {
-		if (lpfc_valid_xpt_node(ndlp)) {
-			vport->phba->nport_event_cnt++;
-			/*
-			 * Tell the fc transport about the port, if we haven't
-			 * already. If we have, and it's a scsi entity, be
-			 */
-			lpfc_register_remote_port(vport, ndlp);
-		}
-		/* Notify the NVME transport of this new rport. */
-		if (vport->phba->sli_rev >= LPFC_SLI_REV4 &&
-		    ndlp->nlp_fc4_type & NLP_FC4_NVME) {
-			if (vport->phba->nvmet_support == 0) {
-				/* Register this rport with the transport.
-				 * Only NVME Target Rports are registered with
-				 * the transport.
-				 */
-				if (ndlp->nlp_type & NLP_NVME_TARGET) {
-					vport->phba->nport_event_cnt++;
-					lpfc_nvme_register_port(vport, ndlp);
-				}
-			} else {
-				/* Just take an NDLP ref count since the
-				 * target does not register rports.
-				 */
-				lpfc_nlp_get(ndlp);
-			}
-		}
-	}
->>>>>>> 7d2a07b7
 
 	if ((new_state ==  NLP_STE_MAPPED_NODE) &&
 		(vport->stat_data_enabled)) {
