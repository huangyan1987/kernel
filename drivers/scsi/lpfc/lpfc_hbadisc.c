--- conflicted
+++ resolved
@@ -1,11 +1,7 @@
 /*******************************************************************
  * This file is part of the Emulex Linux Device Driver for         *
  * Fibre Channel Host Bus Adapters.                                *
-<<<<<<< HEAD
- * Copyright (C) 2017-2021 Broadcom. All Rights Reserved. The term *
-=======
  * Copyright (C) 2017-2022 Broadcom. All Rights Reserved. The term *
->>>>>>> d5395b5f
  * “Broadcom” refers to Broadcom Inc. and/or its subsidiaries.     *
  * Copyright (C) 2004-2016 Emulex.  All rights reserved.           *
  * EMULEX and SLI are trademarks of Emulex.                        *
@@ -113,13 +109,8 @@
 
 	ndlp = rdata->pnode;
 	if (!rdata->pnode) {
-<<<<<<< HEAD
-		pr_err("**** %s: NULL ndlp on rport x%px SID x%x\n",
-		       __func__, rport, rport->scsi_target_id);
-=======
 		pr_info("**** %s: NULL ndlp on rport x%px SID x%x\n",
 			__func__, rport, rport->scsi_target_id);
->>>>>>> d5395b5f
 		return -EINVAL;
 	}
 
@@ -178,16 +169,10 @@
 
 	lpfc_printf_vlog(ndlp->vport, KERN_INFO, LOG_NODE,
 			 "3181 dev_loss_callbk x%06x, rport x%px flg x%x "
-<<<<<<< HEAD
-			 "load_flag x%x refcnt %d\n",
-			 ndlp->nlp_DID, ndlp->rport, ndlp->nlp_flag,
-			 vport->load_flag, kref_read(&ndlp->kref));
-=======
 			 "load_flag x%x refcnt %d state %d xpt x%x\n",
 			 ndlp->nlp_DID, ndlp->rport, ndlp->nlp_flag,
 			 vport->load_flag, kref_read(&ndlp->kref),
 			 ndlp->nlp_state, ndlp->fc4_xpt_flags);
->>>>>>> d5395b5f
 
 	/* Don't schedule a worker thread event if the vport is going down.
 	 * The teardown process cleans up the node via lpfc_drop_node.
@@ -197,14 +182,11 @@
 		ndlp->rport = NULL;
 
 		ndlp->fc4_xpt_flags &= ~SCSI_XPT_REGD;
-<<<<<<< HEAD
-=======
 		/* clear the NLP_XPT_REGD if the node is not registered
 		 * with nvme-fc
 		 */
 		if (ndlp->fc4_xpt_flags == NLP_XPT_REGD)
 			ndlp->fc4_xpt_flags &= ~NLP_XPT_REGD;
->>>>>>> d5395b5f
 
 		/* Remove the node reference from remote_port_add now.
 		 * The driver will not call remote_port_delete.
@@ -233,39 +215,10 @@
 
 	spin_lock_irqsave(&ndlp->lock, iflags);
 	ndlp->nlp_flag |= NLP_IN_DEV_LOSS;
-<<<<<<< HEAD
 
 	/* If there is a PLOGI in progress, and we are in a
 	 * NLP_NPR_2B_DISC state, don't turn off the flag.
 	 */
-	if (ndlp->nlp_state != NLP_STE_PLOGI_ISSUE)
-		ndlp->nlp_flag &= ~NLP_NPR_2B_DISC;
-
-	/*
-	 * The backend does not expect any more calls associated with this
-	 * rport. Remove the association between rport and ndlp.
-	 */
-	ndlp->fc4_xpt_flags &= ~SCSI_XPT_REGD;
-	((struct lpfc_rport_data *)rport->dd_data)->pnode = NULL;
-	ndlp->rport = NULL;
-	spin_unlock_irqrestore(&ndlp->lock, iflags);
-=======
->>>>>>> d5395b5f
-
-	/* If there is a PLOGI in progress, and we are in a
-	 * NLP_NPR_2B_DISC state, don't turn off the flag.
-	 */
-<<<<<<< HEAD
-	evtp->evt_arg1 = lpfc_nlp_get(ndlp);
-
-	spin_lock_irqsave(&phba->hbalock, iflags);
-	if (evtp->evt_arg1) {
-		evtp->evt = LPFC_EVT_DEV_LOSS;
-		list_add_tail(&evtp->evt_listp, &phba->work_list);
-		lpfc_worker_wake_up(phba);
-	}
-	spin_unlock_irqrestore(&phba->hbalock, iflags);
-=======
 	if (ndlp->nlp_state != NLP_STE_PLOGI_ISSUE)
 		ndlp->nlp_flag &= ~NLP_NPR_2B_DISC;
 
@@ -308,7 +261,6 @@
 		}
 
 	}
->>>>>>> d5395b5f
 
 	return;
 }
@@ -735,15 +687,10 @@
 			break;
 		case LPFC_EVT_RECOVER_PORT:
 			ndlp = (struct lpfc_nodelist *)(evtp->evt_arg1);
-<<<<<<< HEAD
-			lpfc_sli_abts_recover_port(ndlp->vport, ndlp);
-			free_evt = 0;
-=======
 			if (!hba_pci_err) {
 				lpfc_sli_abts_recover_port(ndlp->vport, ndlp);
 				free_evt = 0;
 			}
->>>>>>> d5395b5f
 			/* decrement the node reference count held for
 			 * this queued work
 			 */
@@ -1159,11 +1106,7 @@
 	lpfc_destroy_vport_work_array(phba, vports);
 
 	/* Clean up any SLI3 firmware default rpi's */
-<<<<<<< HEAD
-	if (phba->sli_rev > LPFC_SLI_REV3)
-=======
 	if (phba->sli_rev > LPFC_SLI_REV3 || offline)
->>>>>>> d5395b5f
 		goto skip_unreg_did;
 
 	mb = mempool_alloc(phba->mbox_mem_pool, GFP_KERNEL);
@@ -4398,7 +4341,6 @@
  */
 void
 lpfc_mbx_cmpl_fc_reg_login(struct lpfc_hba *phba, LPFC_MBOXQ_t *pmb)
-<<<<<<< HEAD
 {
 	struct lpfc_vport *vport = pmb->vport;
 	MAILBOX_t *mb = &pmb->u.mb;
@@ -4454,65 +4396,6 @@
 
 	if (vport->cfg_enable_fc4_type == LPFC_ENABLE_NVME)
 		return;
-=======
-{
-	struct lpfc_vport *vport = pmb->vport;
-	MAILBOX_t *mb = &pmb->u.mb;
-	struct lpfc_dmabuf *mp = (struct lpfc_dmabuf *)(pmb->ctx_buf);
-	struct lpfc_nodelist *ndlp;
-
-	ndlp = (struct lpfc_nodelist *)pmb->ctx_ndlp;
-	pmb->ctx_ndlp = NULL;
-	pmb->ctx_buf = NULL;
->>>>>>> d5395b5f
-
-	if (mb->mbxStatus) {
-		lpfc_printf_vlog(vport, KERN_ERR, LOG_TRACE_EVENT,
-				 "0933 %s: Register FC login error: 0x%x\n",
-				 __func__, mb->mbxStatus);
-		goto out;
-	}
-
-<<<<<<< HEAD
-=======
-	lpfc_check_nlp_post_devloss(vport, ndlp);
-
-	if (phba->sli_rev < LPFC_SLI_REV4)
-		ndlp->nlp_rpi = mb->un.varWords[0];
-
-	lpfc_printf_vlog(vport, KERN_INFO, LOG_NODE,
-			 "0934 %s: Complete FC x%x RegLogin rpi x%x ste x%x\n",
-			 __func__, ndlp->nlp_DID, ndlp->nlp_rpi,
-			 ndlp->nlp_state);
-
-	ndlp->nlp_flag |= NLP_RPI_REGISTERED;
-	ndlp->nlp_flag &= ~NLP_REG_LOGIN_SEND;
-	ndlp->nlp_type |= NLP_FABRIC;
-	lpfc_nlp_set_state(vport, ndlp, NLP_STE_UNMAPPED_NODE);
-
- out:
-	lpfc_mbuf_free(phba, mp->virt, mp->phys);
-	kfree(mp);
-	mempool_free(pmb, phba->mbox_mem_pool);
-
-	/* Drop the reference count from the mbox at the end after
-	 * all the current reference to the ndlp have been done.
-	 */
-	lpfc_nlp_put(ndlp);
-}
-
-static void
-lpfc_register_remote_port(struct lpfc_vport *vport, struct lpfc_nodelist *ndlp)
-{
-	struct Scsi_Host *shost = lpfc_shost_from_vport(vport);
-	struct fc_rport  *rport;
-	struct lpfc_rport_data *rdata;
-	struct fc_rport_identifiers rport_ids;
-	struct lpfc_hba  *phba = vport->phba;
-	unsigned long flags;
-
-	if (vport->cfg_enable_fc4_type == LPFC_ENABLE_NVME)
-		return;
 
 	/* Remote port has reappeared. Re-register w/ FC transport */
 	rport_ids.node_name = wwn_to_u64(ndlp->nlp_nodename.u.wwn);
@@ -4520,7 +4403,6 @@
 	rport_ids.port_id = ndlp->nlp_DID;
 	rport_ids.roles = FC_RPORT_ROLE_UNKNOWN;
 
->>>>>>> d5395b5f
 
 	lpfc_debugfs_disc_trc(vport, LPFC_DISC_TRC_RPORT,
 			      "rport add:       did:x%x flg:x%x type x%x",
@@ -4717,14 +4599,11 @@
 	spin_lock_irqsave(&ndlp->lock, iflags);
 	if (!(ndlp->fc4_xpt_flags & NLP_XPT_REGD)) {
 		spin_unlock_irqrestore(&ndlp->lock, iflags);
-<<<<<<< HEAD
-=======
 		lpfc_printf_vlog(vport, KERN_INFO, LOG_SLI,
 				 "0999 %s Not regd: ndlp x%px rport x%px DID "
 				 "x%x FLG x%x XPT x%x\n",
 				  __func__, ndlp, ndlp->rport, ndlp->nlp_DID,
 				  ndlp->nlp_flag, ndlp->fc4_xpt_flags);
->>>>>>> d5395b5f
 		return;
 	}
 
@@ -4735,8 +4614,6 @@
 	    ndlp->fc4_xpt_flags & SCSI_XPT_REGD) {
 		vport->phba->nport_event_cnt++;
 		lpfc_unregister_remote_port(ndlp);
-<<<<<<< HEAD
-=======
 	} else if (!ndlp->rport) {
 		lpfc_printf_vlog(vport, KERN_INFO, LOG_SLI,
 				 "1999 %s NDLP in devloss x%px DID x%x FLG x%x"
@@ -4744,7 +4621,6 @@
 				 __func__, ndlp, ndlp->nlp_DID, ndlp->nlp_flag,
 				 ndlp->fc4_xpt_flags,
 				 kref_read(&ndlp->kref));
->>>>>>> d5395b5f
 	}
 
 	if (ndlp->fc4_xpt_flags & NVME_XPT_REGD) {
@@ -5418,30 +5294,6 @@
 				lpfc_nlp_set_state(vport, ndlp,
 						   NLP_STE_NPR_NODE);
 			}
-<<<<<<< HEAD
-		} else {
-			lpfc_printf_vlog(vport, KERN_INFO,
-					 LOG_NODE | LOG_DISCOVERY,
-					 "1444 Failed to allocate mempool "
-					 "unreg_rpi UNREG x%x, "
-					 "DID x%x, flag x%x, "
-					 "ndlp x%px\n",
-					 ndlp->nlp_rpi, ndlp->nlp_DID,
-					 ndlp->nlp_flag, ndlp);
-
-			/* Because mempool_alloc failed, we
-			 * will issue a LOGO here and keep the rpi alive if
-			 * not unloading.
-			 */
-			if (!(vport->load_flag & FC_UNLOADING)) {
-				ndlp->nlp_flag &= ~NLP_UNREG_INP;
-				lpfc_issue_els_logo(vport, ndlp, 0);
-				ndlp->nlp_prev_state = ndlp->nlp_state;
-				lpfc_nlp_set_state(vport, ndlp,
-						   NLP_STE_NPR_NODE);
-			}
-=======
->>>>>>> d5395b5f
 
 			return 1;
 		}
@@ -6082,10 +5934,6 @@
 lpfc_free_tx(struct lpfc_hba *phba, struct lpfc_nodelist *ndlp)
 {
 	LIST_HEAD(completions);
-<<<<<<< HEAD
-	IOCB_t     *icmd;
-=======
->>>>>>> d5395b5f
 	struct lpfc_iocbq    *iocb, *next_iocb;
 	struct lpfc_sli_ring *pring;
 	u32 ulp_command;
@@ -6115,18 +5963,11 @@
 	list_for_each_entry_safe(iocb, next_iocb, &pring->txcmplq, list) {
 		if (iocb->context1 != ndlp)
 			continue;
-<<<<<<< HEAD
-		}
-		icmd = &iocb->iocb;
-		if (icmd->ulpCommand == CMD_ELS_REQUEST64_CR ||
-		    icmd->ulpCommand == CMD_XMIT_ELS_RSP64_CX) {
-=======
 
 		ulp_command = get_job_cmnd(phba, iocb);
 
 		if (ulp_command == CMD_ELS_REQUEST64_CR ||
 		    ulp_command == CMD_XMIT_ELS_RSP64_CX) {
->>>>>>> d5395b5f
 			lpfc_sli_issue_abort_iotag(phba, pring, iocb, NULL);
 		}
 	}
