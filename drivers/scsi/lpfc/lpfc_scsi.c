/*******************************************************************
 * This file is part of the Emulex Linux Device Driver for         *
 * Fibre Channel Host Bus Adapters.                                *
<<<<<<< HEAD
 * Copyright (C) 2017-2021 Broadcom. All Rights Reserved. The term *
=======
 * Copyright (C) 2017-2022 Broadcom. All Rights Reserved. The term *
>>>>>>> d5395b5f
 * “Broadcom” refers to Broadcom Inc. and/or its subsidiaries.     *
 * Copyright (C) 2004-2016 Emulex.  All rights reserved.           *
 * EMULEX and SLI are trademarks of Emulex.                        *
 * www.broadcom.com                                                *
 * Portions Copyright (C) 2004-2005 Christoph Hellwig              *
 *                                                                 *
 * This program is free software; you can redistribute it and/or   *
 * modify it under the terms of version 2 of the GNU General       *
 * Public License as published by the Free Software Foundation.    *
 * This program is distributed in the hope that it will be useful. *
 * ALL EXPRESS OR IMPLIED CONDITIONS, REPRESENTATIONS AND          *
 * WARRANTIES, INCLUDING ANY IMPLIED WARRANTY OF MERCHANTABILITY,  *
 * FITNESS FOR A PARTICULAR PURPOSE, OR NON-INFRINGEMENT, ARE      *
 * DISCLAIMED, EXCEPT TO THE EXTENT THAT SUCH DISCLAIMERS ARE HELD *
 * TO BE LEGALLY INVALID.  See the GNU General Public License for  *
 * more details, a copy of which can be found in the file COPYING  *
 * included with this package.                                     *
 *******************************************************************/
#include <linux/pci.h>
#include <linux/slab.h>
#include <linux/interrupt.h>
#include <linux/export.h>
#include <linux/delay.h>
#include <asm/unaligned.h>
#include <linux/t10-pi.h>
#include <linux/crc-t10dif.h>
#include <net/checksum.h>

#include <scsi/scsi.h>
#include <scsi/scsi_device.h>
#include <scsi/scsi_eh.h>
#include <scsi/scsi_host.h>
#include <scsi/scsi_tcq.h>
#include <scsi/scsi_transport_fc.h>

#include "lpfc_version.h"
#include "lpfc_hw4.h"
#include "lpfc_hw.h"
#include "lpfc_sli.h"
#include "lpfc_sli4.h"
#include "lpfc_nl.h"
#include "lpfc_disc.h"
#include "lpfc.h"
#include "lpfc_scsi.h"
#include "lpfc_logmsg.h"
#include "lpfc_crtn.h"
#include "lpfc_vport.h"

#define LPFC_RESET_WAIT  2
#define LPFC_ABORT_WAIT  2

static char *dif_op_str[] = {
	"PROT_NORMAL",
	"PROT_READ_INSERT",
	"PROT_WRITE_STRIP",
	"PROT_READ_STRIP",
	"PROT_WRITE_INSERT",
	"PROT_READ_PASS",
	"PROT_WRITE_PASS",
};

struct scsi_dif_tuple {
	__be16 guard_tag;       /* Checksum */
	__be16 app_tag;         /* Opaque storage */
	__be32 ref_tag;         /* Target LBA or indirect LBA */
};

static struct lpfc_rport_data *
lpfc_rport_data_from_scsi_device(struct scsi_device *sdev)
{
	struct lpfc_vport *vport = (struct lpfc_vport *)sdev->host->hostdata;

	if (vport->phba->cfg_fof)
		return ((struct lpfc_device_data *)sdev->hostdata)->rport_data;
	else
		return (struct lpfc_rport_data *)sdev->hostdata;
}

static void
lpfc_release_scsi_buf_s4(struct lpfc_hba *phba, struct lpfc_io_buf *psb);
static void
lpfc_release_scsi_buf_s3(struct lpfc_hba *phba, struct lpfc_io_buf *psb);
static int
lpfc_prot_group_type(struct lpfc_hba *phba, struct scsi_cmnd *sc);

/**
 * lpfc_sli4_set_rsp_sgl_last - Set the last bit in the response sge.
 * @phba: Pointer to HBA object.
 * @lpfc_cmd: lpfc scsi command object pointer.
 *
 * This function is called from the lpfc_prep_task_mgmt_cmd function to
 * set the last bit in the response sge entry.
 **/
static void
lpfc_sli4_set_rsp_sgl_last(struct lpfc_hba *phba,
				struct lpfc_io_buf *lpfc_cmd)
{
	struct sli4_sge *sgl = (struct sli4_sge *)lpfc_cmd->dma_sgl;
	if (sgl) {
		sgl += 1;
		sgl->word2 = le32_to_cpu(sgl->word2);
		bf_set(lpfc_sli4_sge_last, sgl, 1);
		sgl->word2 = cpu_to_le32(sgl->word2);
	}
}

#define LPFC_INVALID_REFTAG ((u32)-1)

/**
 * lpfc_update_stats - Update statistical data for the command completion
 * @vport: The virtual port on which this call is executing.
 * @lpfc_cmd: lpfc scsi command object pointer.
 *
 * This function is called when there is a command completion and this
 * function updates the statistical data for the command completion.
 **/
static void
lpfc_update_stats(struct lpfc_vport *vport, struct lpfc_io_buf *lpfc_cmd)
{
	struct lpfc_hba *phba = vport->phba;
	struct lpfc_rport_data *rdata;
	struct lpfc_nodelist *pnode;
	struct scsi_cmnd *cmd = lpfc_cmd->pCmd;
	unsigned long flags;
	struct Scsi_Host *shost = lpfc_shost_from_vport(vport);
	unsigned long latency;
	int i;

	if (!vport->stat_data_enabled ||
	    vport->stat_data_blocked ||
	    (cmd->result))
		return;

	latency = jiffies_to_msecs((long)jiffies - (long)lpfc_cmd->start_time);
	rdata = lpfc_cmd->rdata;
	pnode = rdata->pnode;

	spin_lock_irqsave(shost->host_lock, flags);
	if (!pnode ||
	    !pnode->lat_data ||
	    (phba->bucket_type == LPFC_NO_BUCKET)) {
		spin_unlock_irqrestore(shost->host_lock, flags);
		return;
	}

	if (phba->bucket_type == LPFC_LINEAR_BUCKET) {
		i = (latency + phba->bucket_step - 1 - phba->bucket_base)/
			phba->bucket_step;
		/* check array subscript bounds */
		if (i < 0)
			i = 0;
		else if (i >= LPFC_MAX_BUCKET_COUNT)
			i = LPFC_MAX_BUCKET_COUNT - 1;
	} else {
		for (i = 0; i < LPFC_MAX_BUCKET_COUNT-1; i++)
			if (latency <= (phba->bucket_base +
				((1<<i)*phba->bucket_step)))
				break;
	}

	pnode->lat_data[i].cmd_count++;
	spin_unlock_irqrestore(shost->host_lock, flags);
}

/**
 * lpfc_rampdown_queue_depth - Post RAMP_DOWN_QUEUE event to worker thread
 * @phba: The Hba for which this call is being executed.
 *
 * This routine is called when there is resource error in driver or firmware.
 * This routine posts WORKER_RAMP_DOWN_QUEUE event for @phba. This routine
 * posts at most 1 event each second. This routine wakes up worker thread of
 * @phba to process WORKER_RAM_DOWN_EVENT event.
 *
 * This routine should be called with no lock held.
 **/
void
lpfc_rampdown_queue_depth(struct lpfc_hba *phba)
{
	unsigned long flags;
	uint32_t evt_posted;
	unsigned long expires;

	spin_lock_irqsave(&phba->hbalock, flags);
	atomic_inc(&phba->num_rsrc_err);
	phba->last_rsrc_error_time = jiffies;

	expires = phba->last_ramp_down_time + QUEUE_RAMP_DOWN_INTERVAL;
	if (time_after(expires, jiffies)) {
		spin_unlock_irqrestore(&phba->hbalock, flags);
		return;
	}

	phba->last_ramp_down_time = jiffies;

	spin_unlock_irqrestore(&phba->hbalock, flags);

	spin_lock_irqsave(&phba->pport->work_port_lock, flags);
	evt_posted = phba->pport->work_port_events & WORKER_RAMP_DOWN_QUEUE;
	if (!evt_posted)
		phba->pport->work_port_events |= WORKER_RAMP_DOWN_QUEUE;
	spin_unlock_irqrestore(&phba->pport->work_port_lock, flags);

	if (!evt_posted)
		lpfc_worker_wake_up(phba);
	return;
}

/**
 * lpfc_ramp_down_queue_handler - WORKER_RAMP_DOWN_QUEUE event handler
 * @phba: The Hba for which this call is being executed.
 *
 * This routine is called to  process WORKER_RAMP_DOWN_QUEUE event for worker
 * thread.This routine reduces queue depth for all scsi device on each vport
 * associated with @phba.
 **/
void
lpfc_ramp_down_queue_handler(struct lpfc_hba *phba)
{
	struct lpfc_vport **vports;
	struct Scsi_Host  *shost;
	struct scsi_device *sdev;
	unsigned long new_queue_depth;
	unsigned long num_rsrc_err, num_cmd_success;
	int i;

	num_rsrc_err = atomic_read(&phba->num_rsrc_err);
	num_cmd_success = atomic_read(&phba->num_cmd_success);

	/*
	 * The error and success command counters are global per
	 * driver instance.  If another handler has already
	 * operated on this error event, just exit.
	 */
	if (num_rsrc_err == 0)
		return;

	vports = lpfc_create_vport_work_array(phba);
	if (vports != NULL)
		for (i = 0; i <= phba->max_vports && vports[i] != NULL; i++) {
			shost = lpfc_shost_from_vport(vports[i]);
			shost_for_each_device(sdev, shost) {
				new_queue_depth =
					sdev->queue_depth * num_rsrc_err /
					(num_rsrc_err + num_cmd_success);
				if (!new_queue_depth)
					new_queue_depth = sdev->queue_depth - 1;
				else
					new_queue_depth = sdev->queue_depth -
								new_queue_depth;
				scsi_change_queue_depth(sdev, new_queue_depth);
			}
		}
	lpfc_destroy_vport_work_array(phba, vports);
	atomic_set(&phba->num_rsrc_err, 0);
	atomic_set(&phba->num_cmd_success, 0);
}

/**
 * lpfc_scsi_dev_block - set all scsi hosts to block state
 * @phba: Pointer to HBA context object.
 *
 * This function walks vport list and set each SCSI host to block state
 * by invoking fc_remote_port_delete() routine. This function is invoked
 * with EEH when device's PCI slot has been permanently disabled.
 **/
void
lpfc_scsi_dev_block(struct lpfc_hba *phba)
{
	struct lpfc_vport **vports;
	struct Scsi_Host  *shost;
	struct scsi_device *sdev;
	struct fc_rport *rport;
	int i;

	vports = lpfc_create_vport_work_array(phba);
	if (vports != NULL)
		for (i = 0; i <= phba->max_vports && vports[i] != NULL; i++) {
			shost = lpfc_shost_from_vport(vports[i]);
			shost_for_each_device(sdev, shost) {
				rport = starget_to_rport(scsi_target(sdev));
				fc_remote_port_delete(rport);
			}
		}
	lpfc_destroy_vport_work_array(phba, vports);
}

/**
 * lpfc_new_scsi_buf_s3 - Scsi buffer allocator for HBA with SLI3 IF spec
 * @vport: The virtual port for which this call being executed.
 * @num_to_alloc: The requested number of buffers to allocate.
 *
 * This routine allocates a scsi buffer for device with SLI-3 interface spec,
 * the scsi buffer contains all the necessary information needed to initiate
 * a SCSI I/O. The non-DMAable buffer region contains information to build
 * the IOCB. The DMAable region contains memory for the FCP CMND, FCP RSP,
 * and the initial BPL. In addition to allocating memory, the FCP CMND and
 * FCP RSP BDEs are setup in the BPL and the BPL BDE is setup in the IOCB.
 *
 * Return codes:
 *   int - number of scsi buffers that were allocated.
 *   0 = failure, less than num_to_alloc is a partial failure.
 **/
static int
lpfc_new_scsi_buf_s3(struct lpfc_vport *vport, int num_to_alloc)
{
	struct lpfc_hba *phba = vport->phba;
	struct lpfc_io_buf *psb;
	struct ulp_bde64 *bpl;
	IOCB_t *iocb;
	dma_addr_t pdma_phys_fcp_cmd;
	dma_addr_t pdma_phys_fcp_rsp;
	dma_addr_t pdma_phys_sgl;
	uint16_t iotag;
	int bcnt, bpl_size;

	bpl_size = phba->cfg_sg_dma_buf_size -
		(sizeof(struct fcp_cmnd) + sizeof(struct fcp_rsp));

	lpfc_printf_vlog(vport, KERN_INFO, LOG_FCP,
			 "9067 ALLOC %d scsi_bufs: %d (%d + %d + %d)\n",
			 num_to_alloc, phba->cfg_sg_dma_buf_size,
			 (int)sizeof(struct fcp_cmnd),
			 (int)sizeof(struct fcp_rsp), bpl_size);

	for (bcnt = 0; bcnt < num_to_alloc; bcnt++) {
		psb = kzalloc(sizeof(struct lpfc_io_buf), GFP_KERNEL);
		if (!psb)
			break;

		/*
		 * Get memory from the pci pool to map the virt space to pci
		 * bus space for an I/O.  The DMA buffer includes space for the
		 * struct fcp_cmnd, struct fcp_rsp and the number of bde's
		 * necessary to support the sg_tablesize.
		 */
		psb->data = dma_pool_zalloc(phba->lpfc_sg_dma_buf_pool,
					GFP_KERNEL, &psb->dma_handle);
		if (!psb->data) {
			kfree(psb);
			break;
		}


		/* Allocate iotag for psb->cur_iocbq. */
		iotag = lpfc_sli_next_iotag(phba, &psb->cur_iocbq);
		if (iotag == 0) {
			dma_pool_free(phba->lpfc_sg_dma_buf_pool,
				      psb->data, psb->dma_handle);
			kfree(psb);
			break;
		}
		psb->cur_iocbq.cmd_flag |= LPFC_IO_FCP;

		psb->fcp_cmnd = psb->data;
		psb->fcp_rsp = psb->data + sizeof(struct fcp_cmnd);
		psb->dma_sgl = psb->data + sizeof(struct fcp_cmnd) +
			sizeof(struct fcp_rsp);

		/* Initialize local short-hand pointers. */
		bpl = (struct ulp_bde64 *)psb->dma_sgl;
		pdma_phys_fcp_cmd = psb->dma_handle;
		pdma_phys_fcp_rsp = psb->dma_handle + sizeof(struct fcp_cmnd);
		pdma_phys_sgl = psb->dma_handle + sizeof(struct fcp_cmnd) +
			sizeof(struct fcp_rsp);

		/*
		 * The first two bdes are the FCP_CMD and FCP_RSP. The balance
		 * are sg list bdes.  Initialize the first two and leave the
		 * rest for queuecommand.
		 */
		bpl[0].addrHigh = le32_to_cpu(putPaddrHigh(pdma_phys_fcp_cmd));
		bpl[0].addrLow = le32_to_cpu(putPaddrLow(pdma_phys_fcp_cmd));
		bpl[0].tus.f.bdeSize = sizeof(struct fcp_cmnd);
		bpl[0].tus.f.bdeFlags = BUFF_TYPE_BDE_64;
		bpl[0].tus.w = le32_to_cpu(bpl[0].tus.w);

		/* Setup the physical region for the FCP RSP */
		bpl[1].addrHigh = le32_to_cpu(putPaddrHigh(pdma_phys_fcp_rsp));
		bpl[1].addrLow = le32_to_cpu(putPaddrLow(pdma_phys_fcp_rsp));
		bpl[1].tus.f.bdeSize = sizeof(struct fcp_rsp);
		bpl[1].tus.f.bdeFlags = BUFF_TYPE_BDE_64;
		bpl[1].tus.w = le32_to_cpu(bpl[1].tus.w);

		/*
		 * Since the IOCB for the FCP I/O is built into this
		 * lpfc_scsi_buf, initialize it with all known data now.
		 */
		iocb = &psb->cur_iocbq.iocb;
		iocb->un.fcpi64.bdl.ulpIoTag32 = 0;
		if ((phba->sli_rev == 3) &&
				!(phba->sli3_options & LPFC_SLI3_BG_ENABLED)) {
			/* fill in immediate fcp command BDE */
			iocb->un.fcpi64.bdl.bdeFlags = BUFF_TYPE_BDE_IMMED;
			iocb->un.fcpi64.bdl.bdeSize = sizeof(struct fcp_cmnd);
			iocb->un.fcpi64.bdl.addrLow = offsetof(IOCB_t,
					unsli3.fcp_ext.icd);
			iocb->un.fcpi64.bdl.addrHigh = 0;
			iocb->ulpBdeCount = 0;
			iocb->ulpLe = 0;
			/* fill in response BDE */
			iocb->unsli3.fcp_ext.rbde.tus.f.bdeFlags =
							BUFF_TYPE_BDE_64;
			iocb->unsli3.fcp_ext.rbde.tus.f.bdeSize =
				sizeof(struct fcp_rsp);
			iocb->unsli3.fcp_ext.rbde.addrLow =
				putPaddrLow(pdma_phys_fcp_rsp);
			iocb->unsli3.fcp_ext.rbde.addrHigh =
				putPaddrHigh(pdma_phys_fcp_rsp);
		} else {
			iocb->un.fcpi64.bdl.bdeFlags = BUFF_TYPE_BLP_64;
			iocb->un.fcpi64.bdl.bdeSize =
					(2 * sizeof(struct ulp_bde64));
			iocb->un.fcpi64.bdl.addrLow =
					putPaddrLow(pdma_phys_sgl);
			iocb->un.fcpi64.bdl.addrHigh =
					putPaddrHigh(pdma_phys_sgl);
			iocb->ulpBdeCount = 1;
			iocb->ulpLe = 1;
		}
		iocb->ulpClass = CLASS3;
		psb->status = IOSTAT_SUCCESS;
		/* Put it back into the SCSI buffer list */
		psb->cur_iocbq.context1  = psb;
		spin_lock_init(&psb->buf_lock);
		lpfc_release_scsi_buf_s3(phba, psb);

	}

	return bcnt;
}

/**
 * lpfc_sli4_vport_delete_fcp_xri_aborted -Remove all ndlp references for vport
 * @vport: pointer to lpfc vport data structure.
 *
 * This routine is invoked by the vport cleanup for deletions and the cleanup
 * for an ndlp on removal.
 **/
void
lpfc_sli4_vport_delete_fcp_xri_aborted(struct lpfc_vport *vport)
{
	struct lpfc_hba *phba = vport->phba;
	struct lpfc_io_buf *psb, *next_psb;
	struct lpfc_sli4_hdw_queue *qp;
	unsigned long iflag = 0;
	int idx;

	if (!(vport->cfg_enable_fc4_type & LPFC_ENABLE_FCP))
		return;

	spin_lock_irqsave(&phba->hbalock, iflag);
	for (idx = 0; idx < phba->cfg_hdw_queue; idx++) {
		qp = &phba->sli4_hba.hdwq[idx];

		spin_lock(&qp->abts_io_buf_list_lock);
		list_for_each_entry_safe(psb, next_psb,
					 &qp->lpfc_abts_io_buf_list, list) {
<<<<<<< HEAD
			if (psb->cur_iocbq.iocb_flag & LPFC_IO_NVME)
=======
			if (psb->cur_iocbq.cmd_flag & LPFC_IO_NVME)
>>>>>>> d5395b5f
				continue;

			if (psb->rdata && psb->rdata->pnode &&
			    psb->rdata->pnode->vport == vport)
				psb->rdata = NULL;
		}
		spin_unlock(&qp->abts_io_buf_list_lock);
	}
	spin_unlock_irqrestore(&phba->hbalock, iflag);
}

/**
 * lpfc_sli4_io_xri_aborted - Fast-path process of fcp xri abort
 * @phba: pointer to lpfc hba data structure.
 * @axri: pointer to the fcp xri abort wcqe structure.
 * @idx: index into hdwq
 *
 * This routine is invoked by the worker thread to process a SLI4 fast-path
 * FCP or NVME aborted xri.
 **/
void
lpfc_sli4_io_xri_aborted(struct lpfc_hba *phba,
			 struct sli4_wcqe_xri_aborted *axri, int idx)
{
	u16 xri = 0;
	u16 rxid = 0;
	struct lpfc_io_buf *psb, *next_psb;
	struct lpfc_sli4_hdw_queue *qp;
	unsigned long iflag = 0;
	struct lpfc_iocbq *iocbq;
	int i;
	struct lpfc_nodelist *ndlp;
	int rrq_empty = 0;
	struct lpfc_sli_ring *pring = phba->sli4_hba.els_wq->pring;
	struct scsi_cmnd *cmd;
	int offline = 0;

	if (!(phba->cfg_enable_fc4_type & LPFC_ENABLE_FCP))
		return;
	offline = pci_channel_offline(phba->pcidev);
	if (!offline) {
		xri = bf_get(lpfc_wcqe_xa_xri, axri);
		rxid = bf_get(lpfc_wcqe_xa_remote_xid, axri);
	}
	qp = &phba->sli4_hba.hdwq[idx];
	spin_lock_irqsave(&phba->hbalock, iflag);
	spin_lock(&qp->abts_io_buf_list_lock);
	list_for_each_entry_safe(psb, next_psb,
		&qp->lpfc_abts_io_buf_list, list) {
		if (offline)
			xri = psb->cur_iocbq.sli4_xritag;
		if (psb->cur_iocbq.sli4_xritag == xri) {
			list_del_init(&psb->list);
			psb->flags &= ~LPFC_SBUF_XBUSY;
			psb->status = IOSTAT_SUCCESS;
<<<<<<< HEAD
			if (psb->cur_iocbq.iocb_flag & LPFC_IO_NVME) {
=======
			if (psb->cur_iocbq.cmd_flag & LPFC_IO_NVME) {
>>>>>>> d5395b5f
				qp->abts_nvme_io_bufs--;
				spin_unlock(&qp->abts_io_buf_list_lock);
				spin_unlock_irqrestore(&phba->hbalock, iflag);
				if (!offline) {
					lpfc_sli4_nvme_xri_aborted(phba, axri,
								   psb);
					return;
				}
				lpfc_sli4_nvme_pci_offline_aborted(phba, psb);
				spin_lock_irqsave(&phba->hbalock, iflag);
				spin_lock(&qp->abts_io_buf_list_lock);
				continue;
			}
			qp->abts_scsi_io_bufs--;
			spin_unlock(&qp->abts_io_buf_list_lock);

			if (psb->rdata && psb->rdata->pnode)
				ndlp = psb->rdata->pnode;
			else
				ndlp = NULL;

			rrq_empty = list_empty(&phba->active_rrq_list);
			spin_unlock_irqrestore(&phba->hbalock, iflag);
			if (ndlp && !offline) {
				lpfc_set_rrq_active(phba, ndlp,
					psb->cur_iocbq.sli4_lxritag, rxid, 1);
				lpfc_sli4_abts_err_handler(phba, ndlp, axri);
			}

			if (phba->cfg_fcp_wait_abts_rsp || offline) {
				spin_lock_irqsave(&psb->buf_lock, iflag);
				cmd = psb->pCmd;
				psb->pCmd = NULL;
				spin_unlock_irqrestore(&psb->buf_lock, iflag);

				/* The sdev is not guaranteed to be valid post
				 * scsi_done upcall.
				 */
				if (cmd)
					cmd->scsi_done(cmd);

				/*
				 * We expect there is an abort thread waiting
				 * for command completion wake up the thread.
				 */
				spin_lock_irqsave(&psb->buf_lock, iflag);
<<<<<<< HEAD
				psb->cur_iocbq.iocb_flag &=
=======
				psb->cur_iocbq.cmd_flag &=
>>>>>>> d5395b5f
					~LPFC_DRIVER_ABORTED;
				if (psb->waitq)
					wake_up(psb->waitq);
				spin_unlock_irqrestore(&psb->buf_lock, iflag);
			}

			lpfc_release_scsi_buf_s4(phba, psb);
			if (rrq_empty)
				lpfc_worker_wake_up(phba);
			if (!offline)
				return;
			spin_lock_irqsave(&phba->hbalock, iflag);
			spin_lock(&qp->abts_io_buf_list_lock);
			continue;
		}
	}
	spin_unlock(&qp->abts_io_buf_list_lock);
	if (!offline) {
		for (i = 1; i <= phba->sli.last_iotag; i++) {
			iocbq = phba->sli.iocbq_lookup[i];

<<<<<<< HEAD
			if (!(iocbq->iocb_flag & LPFC_IO_FCP) ||
			    (iocbq->iocb_flag & LPFC_IO_LIBDFC))
=======
			if (!(iocbq->cmd_flag & LPFC_IO_FCP) ||
			    (iocbq->cmd_flag & LPFC_IO_LIBDFC))
>>>>>>> d5395b5f
				continue;
			if (iocbq->sli4_xritag != xri)
				continue;
			psb = container_of(iocbq, struct lpfc_io_buf, cur_iocbq);
			psb->flags &= ~LPFC_SBUF_XBUSY;
			spin_unlock_irqrestore(&phba->hbalock, iflag);
			if (!list_empty(&pring->txq))
				lpfc_worker_wake_up(phba);
			return;
		}
	}
	spin_unlock_irqrestore(&phba->hbalock, iflag);
}

/**
 * lpfc_get_scsi_buf_s3 - Get a scsi buffer from lpfc_scsi_buf_list of the HBA
 * @phba: The HBA for which this call is being executed.
 * @ndlp: pointer to a node-list data structure.
 * @cmnd: Pointer to scsi_cmnd data structure.
 *
 * This routine removes a scsi buffer from head of @phba lpfc_scsi_buf_list list
 * and returns to caller.
 *
 * Return codes:
 *   NULL - Error
 *   Pointer to lpfc_scsi_buf - Success
 **/
static struct lpfc_io_buf *
lpfc_get_scsi_buf_s3(struct lpfc_hba *phba, struct lpfc_nodelist *ndlp,
		     struct scsi_cmnd *cmnd)
{
	struct lpfc_io_buf *lpfc_cmd = NULL;
	struct list_head *scsi_buf_list_get = &phba->lpfc_scsi_buf_list_get;
	unsigned long iflag = 0;

	spin_lock_irqsave(&phba->scsi_buf_list_get_lock, iflag);
	list_remove_head(scsi_buf_list_get, lpfc_cmd, struct lpfc_io_buf,
			 list);
	if (!lpfc_cmd) {
		spin_lock(&phba->scsi_buf_list_put_lock);
		list_splice(&phba->lpfc_scsi_buf_list_put,
			    &phba->lpfc_scsi_buf_list_get);
		INIT_LIST_HEAD(&phba->lpfc_scsi_buf_list_put);
		list_remove_head(scsi_buf_list_get, lpfc_cmd,
				 struct lpfc_io_buf, list);
		spin_unlock(&phba->scsi_buf_list_put_lock);
	}
	spin_unlock_irqrestore(&phba->scsi_buf_list_get_lock, iflag);

	if (lpfc_ndlp_check_qdepth(phba, ndlp) && lpfc_cmd) {
		atomic_inc(&ndlp->cmd_pending);
		lpfc_cmd->flags |= LPFC_SBUF_BUMP_QDEPTH;
	}
	return  lpfc_cmd;
}
/**
 * lpfc_get_scsi_buf_s4 - Get a scsi buffer from io_buf_list of the HBA
 * @phba: The HBA for which this call is being executed.
 * @ndlp: pointer to a node-list data structure.
 * @cmnd: Pointer to scsi_cmnd data structure.
 *
 * This routine removes a scsi buffer from head of @hdwq io_buf_list
 * and returns to caller.
 *
 * Return codes:
 *   NULL - Error
 *   Pointer to lpfc_scsi_buf - Success
 **/
static struct lpfc_io_buf *
lpfc_get_scsi_buf_s4(struct lpfc_hba *phba, struct lpfc_nodelist *ndlp,
		     struct scsi_cmnd *cmnd)
{
	struct lpfc_io_buf *lpfc_cmd;
	struct lpfc_sli4_hdw_queue *qp;
	struct sli4_sge *sgl;
	dma_addr_t pdma_phys_fcp_rsp;
	dma_addr_t pdma_phys_fcp_cmd;
	uint32_t cpu, idx;
	int tag;
	struct fcp_cmd_rsp_buf *tmp = NULL;

	cpu = raw_smp_processor_id();
	if (cmnd && phba->cfg_fcp_io_sched == LPFC_FCP_SCHED_BY_HDWQ) {
		tag = blk_mq_unique_tag(scsi_cmd_to_rq(cmnd));
		idx = blk_mq_unique_tag_to_hwq(tag);
	} else {
		idx = phba->sli4_hba.cpu_map[cpu].hdwq;
	}

	lpfc_cmd = lpfc_get_io_buf(phba, ndlp, idx,
				   !phba->cfg_xri_rebalancing);
	if (!lpfc_cmd) {
		qp = &phba->sli4_hba.hdwq[idx];
		qp->empty_io_bufs++;
		return NULL;
	}

	/* Setup key fields in buffer that may have been changed
	 * if other protocols used this buffer.
	 */
<<<<<<< HEAD
	lpfc_cmd->cur_iocbq.iocb_flag = LPFC_IO_FCP;
=======
	lpfc_cmd->cur_iocbq.cmd_flag = LPFC_IO_FCP;
>>>>>>> d5395b5f
	lpfc_cmd->prot_seg_cnt = 0;
	lpfc_cmd->seg_cnt = 0;
	lpfc_cmd->timeout = 0;
	lpfc_cmd->flags = 0;
	lpfc_cmd->start_time = jiffies;
	lpfc_cmd->waitq = NULL;
	lpfc_cmd->cpu = cpu;
#ifdef CONFIG_SCSI_LPFC_DEBUG_FS
	lpfc_cmd->prot_data_type = 0;
#endif
	tmp = lpfc_get_cmd_rsp_buf_per_hdwq(phba, lpfc_cmd);
	if (!tmp) {
		lpfc_release_io_buf(phba, lpfc_cmd, lpfc_cmd->hdwq);
		return NULL;
	}

	lpfc_cmd->fcp_cmnd = tmp->fcp_cmnd;
	lpfc_cmd->fcp_rsp = tmp->fcp_rsp;

	/*
	 * The first two SGEs are the FCP_CMD and FCP_RSP.
	 * The balance are sg list bdes. Initialize the
	 * first two and leave the rest for queuecommand.
	 */
	sgl = (struct sli4_sge *)lpfc_cmd->dma_sgl;
	pdma_phys_fcp_cmd = tmp->fcp_cmd_rsp_dma_handle;
	sgl->addr_hi = cpu_to_le32(putPaddrHigh(pdma_phys_fcp_cmd));
	sgl->addr_lo = cpu_to_le32(putPaddrLow(pdma_phys_fcp_cmd));
	sgl->word2 = le32_to_cpu(sgl->word2);
	bf_set(lpfc_sli4_sge_last, sgl, 0);
	sgl->word2 = cpu_to_le32(sgl->word2);
	sgl->sge_len = cpu_to_le32(sizeof(struct fcp_cmnd));
	sgl++;

	/* Setup the physical region for the FCP RSP */
	pdma_phys_fcp_rsp = pdma_phys_fcp_cmd + sizeof(struct fcp_cmnd);
	sgl->addr_hi = cpu_to_le32(putPaddrHigh(pdma_phys_fcp_rsp));
	sgl->addr_lo = cpu_to_le32(putPaddrLow(pdma_phys_fcp_rsp));
	sgl->word2 = le32_to_cpu(sgl->word2);
	bf_set(lpfc_sli4_sge_last, sgl, 1);
	sgl->word2 = cpu_to_le32(sgl->word2);
	sgl->sge_len = cpu_to_le32(sizeof(struct fcp_rsp));

	if (lpfc_ndlp_check_qdepth(phba, ndlp)) {
		atomic_inc(&ndlp->cmd_pending);
		lpfc_cmd->flags |= LPFC_SBUF_BUMP_QDEPTH;
	}
	return  lpfc_cmd;
}
/**
 * lpfc_get_scsi_buf - Get a scsi buffer from lpfc_scsi_buf_list of the HBA
 * @phba: The HBA for which this call is being executed.
 * @ndlp: pointer to a node-list data structure.
 * @cmnd: Pointer to scsi_cmnd data structure.
 *
 * This routine removes a scsi buffer from head of @phba lpfc_scsi_buf_list list
 * and returns to caller.
 *
 * Return codes:
 *   NULL - Error
 *   Pointer to lpfc_scsi_buf - Success
 **/
static struct lpfc_io_buf*
lpfc_get_scsi_buf(struct lpfc_hba *phba, struct lpfc_nodelist *ndlp,
		  struct scsi_cmnd *cmnd)
{
	return  phba->lpfc_get_scsi_buf(phba, ndlp, cmnd);
}

/**
 * lpfc_release_scsi_buf_s3 - Return a scsi buffer back to hba scsi buf list
 * @phba: The Hba for which this call is being executed.
 * @psb: The scsi buffer which is being released.
 *
 * This routine releases @psb scsi buffer by adding it to tail of @phba
 * lpfc_scsi_buf_list list.
 **/
static void
lpfc_release_scsi_buf_s3(struct lpfc_hba *phba, struct lpfc_io_buf *psb)
{
	unsigned long iflag = 0;

	psb->seg_cnt = 0;
	psb->prot_seg_cnt = 0;

	spin_lock_irqsave(&phba->scsi_buf_list_put_lock, iflag);
	psb->pCmd = NULL;
	psb->cur_iocbq.cmd_flag = LPFC_IO_FCP;
	list_add_tail(&psb->list, &phba->lpfc_scsi_buf_list_put);
	spin_unlock_irqrestore(&phba->scsi_buf_list_put_lock, iflag);
}

/**
 * lpfc_release_scsi_buf_s4: Return a scsi buffer back to hba scsi buf list.
 * @phba: The Hba for which this call is being executed.
 * @psb: The scsi buffer which is being released.
 *
 * This routine releases @psb scsi buffer by adding it to tail of @hdwq
 * io_buf_list list. For SLI4 XRI's are tied to the scsi buffer
 * and cannot be reused for at least RA_TOV amount of time if it was
 * aborted.
 **/
static void
lpfc_release_scsi_buf_s4(struct lpfc_hba *phba, struct lpfc_io_buf *psb)
{
	struct lpfc_sli4_hdw_queue *qp;
	unsigned long iflag = 0;

	psb->seg_cnt = 0;
	psb->prot_seg_cnt = 0;

	qp = psb->hdwq;
	if (psb->flags & LPFC_SBUF_XBUSY) {
		spin_lock_irqsave(&qp->abts_io_buf_list_lock, iflag);
		if (!phba->cfg_fcp_wait_abts_rsp)
			psb->pCmd = NULL;
		list_add_tail(&psb->list, &qp->lpfc_abts_io_buf_list);
		qp->abts_scsi_io_bufs++;
		spin_unlock_irqrestore(&qp->abts_io_buf_list_lock, iflag);
	} else {
		lpfc_release_io_buf(phba, (struct lpfc_io_buf *)psb, qp);
	}
}

/**
 * lpfc_release_scsi_buf: Return a scsi buffer back to hba scsi buf list.
 * @phba: The Hba for which this call is being executed.
 * @psb: The scsi buffer which is being released.
 *
 * This routine releases @psb scsi buffer by adding it to tail of @phba
 * lpfc_scsi_buf_list list.
 **/
static void
lpfc_release_scsi_buf(struct lpfc_hba *phba, struct lpfc_io_buf *psb)
{
	if ((psb->flags & LPFC_SBUF_BUMP_QDEPTH) && psb->ndlp)
		atomic_dec(&psb->ndlp->cmd_pending);

	psb->flags &= ~LPFC_SBUF_BUMP_QDEPTH;
	phba->lpfc_release_scsi_buf(phba, psb);
}

/**
 * lpfc_fcpcmd_to_iocb - copy the fcp_cmd data into the IOCB
 * @data: A pointer to the immediate command data portion of the IOCB.
 * @fcp_cmnd: The FCP Command that is provided by the SCSI layer.
 *
 * The routine copies the entire FCP command from @fcp_cmnd to @data while
 * byte swapping the data to big endian format for transmission on the wire.
 **/
static void
lpfc_fcpcmd_to_iocb(u8 *data, struct fcp_cmnd *fcp_cmnd)
{
	int i, j;

	for (i = 0, j = 0; i < sizeof(struct fcp_cmnd);
	     i += sizeof(uint32_t), j++) {
		((uint32_t *)data)[j] = cpu_to_be32(((uint32_t *)fcp_cmnd)[j]);
	}
}

/**
 * lpfc_scsi_prep_dma_buf_s3 - DMA mapping for scsi buffer to SLI3 IF spec
 * @phba: The Hba for which this call is being executed.
 * @lpfc_cmd: The scsi buffer which is going to be mapped.
 *
 * This routine does the pci dma mapping for scatter-gather list of scsi cmnd
 * field of @lpfc_cmd for device with SLI-3 interface spec. This routine scans
 * through sg elements and format the bde. This routine also initializes all
 * IOCB fields which are dependent on scsi command request buffer.
 *
 * Return codes:
 *   1 - Error
 *   0 - Success
 **/
static int
lpfc_scsi_prep_dma_buf_s3(struct lpfc_hba *phba, struct lpfc_io_buf *lpfc_cmd)
{
	struct scsi_cmnd *scsi_cmnd = lpfc_cmd->pCmd;
	struct scatterlist *sgel = NULL;
	struct fcp_cmnd *fcp_cmnd = lpfc_cmd->fcp_cmnd;
	struct ulp_bde64 *bpl = (struct ulp_bde64 *)lpfc_cmd->dma_sgl;
	struct lpfc_iocbq *iocbq = &lpfc_cmd->cur_iocbq;
	IOCB_t *iocb_cmd = &lpfc_cmd->cur_iocbq.iocb;
	struct ulp_bde64 *data_bde = iocb_cmd->unsli3.fcp_ext.dbde;
	dma_addr_t physaddr;
	uint32_t num_bde = 0;
	int nseg, datadir = scsi_cmnd->sc_data_direction;

	/*
	 * There are three possibilities here - use scatter-gather segment, use
	 * the single mapping, or neither.  Start the lpfc command prep by
	 * bumping the bpl beyond the fcp_cmnd and fcp_rsp regions to the first
	 * data bde entry.
	 */
	bpl += 2;
	if (scsi_sg_count(scsi_cmnd)) {
		/*
		 * The driver stores the segment count returned from pci_map_sg
		 * because this a count of dma-mappings used to map the use_sg
		 * pages.  They are not guaranteed to be the same for those
		 * architectures that implement an IOMMU.
		 */

		nseg = dma_map_sg(&phba->pcidev->dev, scsi_sglist(scsi_cmnd),
				  scsi_sg_count(scsi_cmnd), datadir);
		if (unlikely(!nseg))
			return 1;

		lpfc_cmd->seg_cnt = nseg;
		if (lpfc_cmd->seg_cnt > phba->cfg_sg_seg_cnt) {
			lpfc_printf_log(phba, KERN_ERR, LOG_TRACE_EVENT,
					"9064 BLKGRD: %s: Too many sg segments"
					" from dma_map_sg.  Config %d, seg_cnt"
					" %d\n", __func__, phba->cfg_sg_seg_cnt,
					lpfc_cmd->seg_cnt);
			WARN_ON_ONCE(lpfc_cmd->seg_cnt > phba->cfg_sg_seg_cnt);
			lpfc_cmd->seg_cnt = 0;
			scsi_dma_unmap(scsi_cmnd);
			return 2;
		}

		/*
		 * The driver established a maximum scatter-gather segment count
		 * during probe that limits the number of sg elements in any
		 * single scsi command.  Just run through the seg_cnt and format
		 * the bde's.
		 * When using SLI-3 the driver will try to fit all the BDEs into
		 * the IOCB. If it can't then the BDEs get added to a BPL as it
		 * does for SLI-2 mode.
		 */
		scsi_for_each_sg(scsi_cmnd, sgel, nseg, num_bde) {
			physaddr = sg_dma_address(sgel);
			if (phba->sli_rev == 3 &&
			    !(phba->sli3_options & LPFC_SLI3_BG_ENABLED) &&
			    !(iocbq->cmd_flag & DSS_SECURITY_OP) &&
			    nseg <= LPFC_EXT_DATA_BDE_COUNT) {
				data_bde->tus.f.bdeFlags = BUFF_TYPE_BDE_64;
				data_bde->tus.f.bdeSize = sg_dma_len(sgel);
				data_bde->addrLow = putPaddrLow(physaddr);
				data_bde->addrHigh = putPaddrHigh(physaddr);
				data_bde++;
			} else {
				bpl->tus.f.bdeFlags = BUFF_TYPE_BDE_64;
				bpl->tus.f.bdeSize = sg_dma_len(sgel);
				bpl->tus.w = le32_to_cpu(bpl->tus.w);
				bpl->addrLow =
					le32_to_cpu(putPaddrLow(physaddr));
				bpl->addrHigh =
					le32_to_cpu(putPaddrHigh(physaddr));
				bpl++;
			}
		}
	}

	/*
	 * Finish initializing those IOCB fields that are dependent on the
	 * scsi_cmnd request_buffer.  Note that for SLI-2 the bdeSize is
	 * explicitly reinitialized and for SLI-3 the extended bde count is
	 * explicitly reinitialized since all iocb memory resources are reused.
	 */
	if (phba->sli_rev == 3 &&
	    !(phba->sli3_options & LPFC_SLI3_BG_ENABLED) &&
	    !(iocbq->cmd_flag & DSS_SECURITY_OP)) {
		if (num_bde > LPFC_EXT_DATA_BDE_COUNT) {
			/*
			 * The extended IOCB format can only fit 3 BDE or a BPL.
			 * This I/O has more than 3 BDE so the 1st data bde will
			 * be a BPL that is filled in here.
			 */
			physaddr = lpfc_cmd->dma_handle;
			data_bde->tus.f.bdeFlags = BUFF_TYPE_BLP_64;
			data_bde->tus.f.bdeSize = (num_bde *
						   sizeof(struct ulp_bde64));
			physaddr += (sizeof(struct fcp_cmnd) +
				     sizeof(struct fcp_rsp) +
				     (2 * sizeof(struct ulp_bde64)));
			data_bde->addrHigh = putPaddrHigh(physaddr);
			data_bde->addrLow = putPaddrLow(physaddr);
			/* ebde count includes the response bde and data bpl */
			iocb_cmd->unsli3.fcp_ext.ebde_count = 2;
		} else {
			/* ebde count includes the response bde and data bdes */
			iocb_cmd->unsli3.fcp_ext.ebde_count = (num_bde + 1);
		}
	} else {
		iocb_cmd->un.fcpi64.bdl.bdeSize =
			((num_bde + 2) * sizeof(struct ulp_bde64));
		iocb_cmd->unsli3.fcp_ext.ebde_count = (num_bde + 1);
	}
	fcp_cmnd->fcpDl = cpu_to_be32(scsi_bufflen(scsi_cmnd));

	/*
	 * Due to difference in data length between DIF/non-DIF paths,
	 * we need to set word 4 of IOCB here
	 */
	iocb_cmd->un.fcpi.fcpi_parm = scsi_bufflen(scsi_cmnd);
	lpfc_fcpcmd_to_iocb(iocb_cmd->unsli3.fcp_ext.icd, fcp_cmnd);
	return 0;
}

#ifdef CONFIG_SCSI_LPFC_DEBUG_FS

/* Return BG_ERR_INIT if error injection is detected by Initiator */
#define BG_ERR_INIT	0x1
/* Return BG_ERR_TGT if error injection is detected by Target */
#define BG_ERR_TGT	0x2
/* Return BG_ERR_SWAP if swapping CSUM<-->CRC is required for error injection */
#define BG_ERR_SWAP	0x10
/*
 * Return BG_ERR_CHECK if disabling Guard/Ref/App checking is required for
 * error injection
 */
#define BG_ERR_CHECK	0x20

/**
 * lpfc_bg_err_inject - Determine if we should inject an error
 * @phba: The Hba for which this call is being executed.
 * @sc: The SCSI command to examine
 * @reftag: (out) BlockGuard reference tag for transmitted data
 * @apptag: (out) BlockGuard application tag for transmitted data
 * @new_guard: (in) Value to replace CRC with if needed
 *
 * Returns BG_ERR_* bit mask or 0 if request ignored
 **/
static int
lpfc_bg_err_inject(struct lpfc_hba *phba, struct scsi_cmnd *sc,
		uint32_t *reftag, uint16_t *apptag, uint32_t new_guard)
{
	struct scatterlist *sgpe; /* s/g prot entry */
	struct lpfc_io_buf *lpfc_cmd = NULL;
	struct scsi_dif_tuple *src = NULL;
	struct lpfc_nodelist *ndlp;
	struct lpfc_rport_data *rdata;
	uint32_t op = scsi_get_prot_op(sc);
	uint32_t blksize;
	uint32_t numblks;
	u32 lba;
	int rc = 0;
	int blockoff = 0;

	if (op == SCSI_PROT_NORMAL)
		return 0;

	sgpe = scsi_prot_sglist(sc);
	lba = scsi_prot_ref_tag(sc);
	if (lba == LPFC_INVALID_REFTAG)
		return 0;

	/* First check if we need to match the LBA */
	if (phba->lpfc_injerr_lba != LPFC_INJERR_LBA_OFF) {
		blksize = scsi_prot_interval(sc);
		numblks = (scsi_bufflen(sc) + blksize - 1) / blksize;

		/* Make sure we have the right LBA if one is specified */
		if (phba->lpfc_injerr_lba < (u64)lba ||
		    (phba->lpfc_injerr_lba >= (u64)(lba + numblks)))
			return 0;
		if (sgpe) {
			blockoff = phba->lpfc_injerr_lba - (u64)lba;
			numblks = sg_dma_len(sgpe) /
				sizeof(struct scsi_dif_tuple);
			if (numblks < blockoff)
				blockoff = numblks;
		}
	}

	/* Next check if we need to match the remote NPortID or WWPN */
	rdata = lpfc_rport_data_from_scsi_device(sc->device);
	if (rdata && rdata->pnode) {
		ndlp = rdata->pnode;

		/* Make sure we have the right NPortID if one is specified */
		if (phba->lpfc_injerr_nportid  &&
			(phba->lpfc_injerr_nportid != ndlp->nlp_DID))
			return 0;

		/*
		 * Make sure we have the right WWPN if one is specified.
		 * wwn[0] should be a non-zero NAA in a good WWPN.
		 */
		if (phba->lpfc_injerr_wwpn.u.wwn[0]  &&
			(memcmp(&ndlp->nlp_portname, &phba->lpfc_injerr_wwpn,
				sizeof(struct lpfc_name)) != 0))
			return 0;
	}

	/* Setup a ptr to the protection data if the SCSI host provides it */
	if (sgpe) {
		src = (struct scsi_dif_tuple *)sg_virt(sgpe);
		src += blockoff;
		lpfc_cmd = (struct lpfc_io_buf *)sc->host_scribble;
	}

	/* Should we change the Reference Tag */
	if (reftag) {
		if (phba->lpfc_injerr_wref_cnt) {
			switch (op) {
			case SCSI_PROT_WRITE_PASS:
				if (src) {
					/*
					 * For WRITE_PASS, force the error
					 * to be sent on the wire. It should
					 * be detected by the Target.
					 * If blockoff != 0 error will be
					 * inserted in middle of the IO.
					 */

					lpfc_printf_log(phba, KERN_ERR,
							LOG_TRACE_EVENT,
					"9076 BLKGRD: Injecting reftag error: "
					"write lba x%lx + x%x oldrefTag x%x\n",
					(unsigned long)lba, blockoff,
					be32_to_cpu(src->ref_tag));

					/*
					 * Save the old ref_tag so we can
					 * restore it on completion.
					 */
					if (lpfc_cmd) {
						lpfc_cmd->prot_data_type =
							LPFC_INJERR_REFTAG;
						lpfc_cmd->prot_data_segment =
							src;
						lpfc_cmd->prot_data =
							src->ref_tag;
					}
					src->ref_tag = cpu_to_be32(0xDEADBEEF);
					phba->lpfc_injerr_wref_cnt--;
					if (phba->lpfc_injerr_wref_cnt == 0) {
						phba->lpfc_injerr_nportid = 0;
						phba->lpfc_injerr_lba =
							LPFC_INJERR_LBA_OFF;
						memset(&phba->lpfc_injerr_wwpn,
						  0, sizeof(struct lpfc_name));
					}
					rc = BG_ERR_TGT | BG_ERR_CHECK;

					break;
				}
				/* fall through */
			case SCSI_PROT_WRITE_INSERT:
				/*
				 * For WRITE_INSERT, force the error
				 * to be sent on the wire. It should be
				 * detected by the Target.
				 */
				/* DEADBEEF will be the reftag on the wire */
				*reftag = 0xDEADBEEF;
				phba->lpfc_injerr_wref_cnt--;
				if (phba->lpfc_injerr_wref_cnt == 0) {
					phba->lpfc_injerr_nportid = 0;
					phba->lpfc_injerr_lba =
					LPFC_INJERR_LBA_OFF;
					memset(&phba->lpfc_injerr_wwpn,
						0, sizeof(struct lpfc_name));
				}
				rc = BG_ERR_TGT | BG_ERR_CHECK;

				lpfc_printf_log(phba, KERN_ERR, LOG_TRACE_EVENT,
					"9078 BLKGRD: Injecting reftag error: "
					"write lba x%lx\n", (unsigned long)lba);
				break;
			case SCSI_PROT_WRITE_STRIP:
				/*
				 * For WRITE_STRIP and WRITE_PASS,
				 * force the error on data
				 * being copied from SLI-Host to SLI-Port.
				 */
				*reftag = 0xDEADBEEF;
				phba->lpfc_injerr_wref_cnt--;
				if (phba->lpfc_injerr_wref_cnt == 0) {
					phba->lpfc_injerr_nportid = 0;
					phba->lpfc_injerr_lba =
						LPFC_INJERR_LBA_OFF;
					memset(&phba->lpfc_injerr_wwpn,
						0, sizeof(struct lpfc_name));
				}
				rc = BG_ERR_INIT;

				lpfc_printf_log(phba, KERN_ERR, LOG_TRACE_EVENT,
					"9077 BLKGRD: Injecting reftag error: "
					"write lba x%lx\n", (unsigned long)lba);
				break;
			}
		}
		if (phba->lpfc_injerr_rref_cnt) {
			switch (op) {
			case SCSI_PROT_READ_INSERT:
			case SCSI_PROT_READ_STRIP:
			case SCSI_PROT_READ_PASS:
				/*
				 * For READ_STRIP and READ_PASS, force the
				 * error on data being read off the wire. It
				 * should force an IO error to the driver.
				 */
				*reftag = 0xDEADBEEF;
				phba->lpfc_injerr_rref_cnt--;
				if (phba->lpfc_injerr_rref_cnt == 0) {
					phba->lpfc_injerr_nportid = 0;
					phba->lpfc_injerr_lba =
						LPFC_INJERR_LBA_OFF;
					memset(&phba->lpfc_injerr_wwpn,
						0, sizeof(struct lpfc_name));
				}
				rc = BG_ERR_INIT;

				lpfc_printf_log(phba, KERN_ERR, LOG_TRACE_EVENT,
					"9079 BLKGRD: Injecting reftag error: "
					"read lba x%lx\n", (unsigned long)lba);
				break;
			}
		}
	}

	/* Should we change the Application Tag */
	if (apptag) {
		if (phba->lpfc_injerr_wapp_cnt) {
			switch (op) {
			case SCSI_PROT_WRITE_PASS:
				if (src) {
					/*
					 * For WRITE_PASS, force the error
					 * to be sent on the wire. It should
					 * be detected by the Target.
					 * If blockoff != 0 error will be
					 * inserted in middle of the IO.
					 */

					lpfc_printf_log(phba, KERN_ERR,
							LOG_TRACE_EVENT,
					"9080 BLKGRD: Injecting apptag error: "
					"write lba x%lx + x%x oldappTag x%x\n",
					(unsigned long)lba, blockoff,
					be16_to_cpu(src->app_tag));

					/*
					 * Save the old app_tag so we can
					 * restore it on completion.
					 */
					if (lpfc_cmd) {
						lpfc_cmd->prot_data_type =
							LPFC_INJERR_APPTAG;
						lpfc_cmd->prot_data_segment =
							src;
						lpfc_cmd->prot_data =
							src->app_tag;
					}
					src->app_tag = cpu_to_be16(0xDEAD);
					phba->lpfc_injerr_wapp_cnt--;
					if (phba->lpfc_injerr_wapp_cnt == 0) {
						phba->lpfc_injerr_nportid = 0;
						phba->lpfc_injerr_lba =
							LPFC_INJERR_LBA_OFF;
						memset(&phba->lpfc_injerr_wwpn,
						  0, sizeof(struct lpfc_name));
					}
					rc = BG_ERR_TGT | BG_ERR_CHECK;
					break;
				}
				/* fall through */
			case SCSI_PROT_WRITE_INSERT:
				/*
				 * For WRITE_INSERT, force the
				 * error to be sent on the wire. It should be
				 * detected by the Target.
				 */
				/* DEAD will be the apptag on the wire */
				*apptag = 0xDEAD;
				phba->lpfc_injerr_wapp_cnt--;
				if (phba->lpfc_injerr_wapp_cnt == 0) {
					phba->lpfc_injerr_nportid = 0;
					phba->lpfc_injerr_lba =
						LPFC_INJERR_LBA_OFF;
					memset(&phba->lpfc_injerr_wwpn,
						0, sizeof(struct lpfc_name));
				}
				rc = BG_ERR_TGT | BG_ERR_CHECK;

				lpfc_printf_log(phba, KERN_ERR, LOG_TRACE_EVENT,
					"0813 BLKGRD: Injecting apptag error: "
					"write lba x%lx\n", (unsigned long)lba);
				break;
			case SCSI_PROT_WRITE_STRIP:
				/*
				 * For WRITE_STRIP and WRITE_PASS,
				 * force the error on data
				 * being copied from SLI-Host to SLI-Port.
				 */
				*apptag = 0xDEAD;
				phba->lpfc_injerr_wapp_cnt--;
				if (phba->lpfc_injerr_wapp_cnt == 0) {
					phba->lpfc_injerr_nportid = 0;
					phba->lpfc_injerr_lba =
						LPFC_INJERR_LBA_OFF;
					memset(&phba->lpfc_injerr_wwpn,
						0, sizeof(struct lpfc_name));
				}
				rc = BG_ERR_INIT;

				lpfc_printf_log(phba, KERN_ERR, LOG_TRACE_EVENT,
					"0812 BLKGRD: Injecting apptag error: "
					"write lba x%lx\n", (unsigned long)lba);
				break;
			}
		}
		if (phba->lpfc_injerr_rapp_cnt) {
			switch (op) {
			case SCSI_PROT_READ_INSERT:
			case SCSI_PROT_READ_STRIP:
			case SCSI_PROT_READ_PASS:
				/*
				 * For READ_STRIP and READ_PASS, force the
				 * error on data being read off the wire. It
				 * should force an IO error to the driver.
				 */
				*apptag = 0xDEAD;
				phba->lpfc_injerr_rapp_cnt--;
				if (phba->lpfc_injerr_rapp_cnt == 0) {
					phba->lpfc_injerr_nportid = 0;
					phba->lpfc_injerr_lba =
						LPFC_INJERR_LBA_OFF;
					memset(&phba->lpfc_injerr_wwpn,
						0, sizeof(struct lpfc_name));
				}
				rc = BG_ERR_INIT;

				lpfc_printf_log(phba, KERN_ERR, LOG_TRACE_EVENT,
					"0814 BLKGRD: Injecting apptag error: "
					"read lba x%lx\n", (unsigned long)lba);
				break;
			}
		}
	}


	/* Should we change the Guard Tag */
	if (new_guard) {
		if (phba->lpfc_injerr_wgrd_cnt) {
			switch (op) {
			case SCSI_PROT_WRITE_PASS:
				rc = BG_ERR_CHECK;
				/* fall through */

			case SCSI_PROT_WRITE_INSERT:
				/*
				 * For WRITE_INSERT, force the
				 * error to be sent on the wire. It should be
				 * detected by the Target.
				 */
				phba->lpfc_injerr_wgrd_cnt--;
				if (phba->lpfc_injerr_wgrd_cnt == 0) {
					phba->lpfc_injerr_nportid = 0;
					phba->lpfc_injerr_lba =
						LPFC_INJERR_LBA_OFF;
					memset(&phba->lpfc_injerr_wwpn,
						0, sizeof(struct lpfc_name));
				}

				rc |= BG_ERR_TGT | BG_ERR_SWAP;
				/* Signals the caller to swap CRC->CSUM */

				lpfc_printf_log(phba, KERN_ERR, LOG_TRACE_EVENT,
					"0817 BLKGRD: Injecting guard error: "
					"write lba x%lx\n", (unsigned long)lba);
				break;
			case SCSI_PROT_WRITE_STRIP:
				/*
				 * For WRITE_STRIP and WRITE_PASS,
				 * force the error on data
				 * being copied from SLI-Host to SLI-Port.
				 */
				phba->lpfc_injerr_wgrd_cnt--;
				if (phba->lpfc_injerr_wgrd_cnt == 0) {
					phba->lpfc_injerr_nportid = 0;
					phba->lpfc_injerr_lba =
						LPFC_INJERR_LBA_OFF;
					memset(&phba->lpfc_injerr_wwpn,
						0, sizeof(struct lpfc_name));
				}

				rc = BG_ERR_INIT | BG_ERR_SWAP;
				/* Signals the caller to swap CRC->CSUM */

				lpfc_printf_log(phba, KERN_ERR, LOG_TRACE_EVENT,
					"0816 BLKGRD: Injecting guard error: "
					"write lba x%lx\n", (unsigned long)lba);
				break;
			}
		}
		if (phba->lpfc_injerr_rgrd_cnt) {
			switch (op) {
			case SCSI_PROT_READ_INSERT:
			case SCSI_PROT_READ_STRIP:
			case SCSI_PROT_READ_PASS:
				/*
				 * For READ_STRIP and READ_PASS, force the
				 * error on data being read off the wire. It
				 * should force an IO error to the driver.
				 */
				phba->lpfc_injerr_rgrd_cnt--;
				if (phba->lpfc_injerr_rgrd_cnt == 0) {
					phba->lpfc_injerr_nportid = 0;
					phba->lpfc_injerr_lba =
						LPFC_INJERR_LBA_OFF;
					memset(&phba->lpfc_injerr_wwpn,
						0, sizeof(struct lpfc_name));
				}

				rc = BG_ERR_INIT | BG_ERR_SWAP;
				/* Signals the caller to swap CRC->CSUM */

				lpfc_printf_log(phba, KERN_ERR, LOG_TRACE_EVENT,
					"0818 BLKGRD: Injecting guard error: "
					"read lba x%lx\n", (unsigned long)lba);
			}
		}
	}

	return rc;
}
#endif

/**
 * lpfc_sc_to_bg_opcodes - Determine the BlockGuard opcodes to be used with
 * the specified SCSI command.
 * @phba: The Hba for which this call is being executed.
 * @sc: The SCSI command to examine
 * @txop: (out) BlockGuard operation for transmitted data
 * @rxop: (out) BlockGuard operation for received data
 *
 * Returns: zero on success; non-zero if tx and/or rx op cannot be determined
 *
 **/
static int
lpfc_sc_to_bg_opcodes(struct lpfc_hba *phba, struct scsi_cmnd *sc,
		uint8_t *txop, uint8_t *rxop)
{
	uint8_t ret = 0;

	if (sc->prot_flags & SCSI_PROT_IP_CHECKSUM) {
		switch (scsi_get_prot_op(sc)) {
		case SCSI_PROT_READ_INSERT:
		case SCSI_PROT_WRITE_STRIP:
			*rxop = BG_OP_IN_NODIF_OUT_CSUM;
			*txop = BG_OP_IN_CSUM_OUT_NODIF;
			break;

		case SCSI_PROT_READ_STRIP:
		case SCSI_PROT_WRITE_INSERT:
			*rxop = BG_OP_IN_CRC_OUT_NODIF;
			*txop = BG_OP_IN_NODIF_OUT_CRC;
			break;

		case SCSI_PROT_READ_PASS:
		case SCSI_PROT_WRITE_PASS:
			*rxop = BG_OP_IN_CRC_OUT_CSUM;
			*txop = BG_OP_IN_CSUM_OUT_CRC;
			break;

		case SCSI_PROT_NORMAL:
		default:
			lpfc_printf_log(phba, KERN_ERR, LOG_TRACE_EVENT,
				"9063 BLKGRD: Bad op/guard:%d/IP combination\n",
					scsi_get_prot_op(sc));
			ret = 1;
			break;

		}
	} else {
		switch (scsi_get_prot_op(sc)) {
		case SCSI_PROT_READ_STRIP:
		case SCSI_PROT_WRITE_INSERT:
			*rxop = BG_OP_IN_CRC_OUT_NODIF;
			*txop = BG_OP_IN_NODIF_OUT_CRC;
			break;

		case SCSI_PROT_READ_PASS:
		case SCSI_PROT_WRITE_PASS:
			*rxop = BG_OP_IN_CRC_OUT_CRC;
			*txop = BG_OP_IN_CRC_OUT_CRC;
			break;

		case SCSI_PROT_READ_INSERT:
		case SCSI_PROT_WRITE_STRIP:
			*rxop = BG_OP_IN_NODIF_OUT_CRC;
			*txop = BG_OP_IN_CRC_OUT_NODIF;
			break;

		case SCSI_PROT_NORMAL:
		default:
			lpfc_printf_log(phba, KERN_ERR, LOG_TRACE_EVENT,
				"9075 BLKGRD: Bad op/guard:%d/CRC combination\n",
					scsi_get_prot_op(sc));
			ret = 1;
			break;
		}
	}

	return ret;
}

#ifdef CONFIG_SCSI_LPFC_DEBUG_FS
/**
 * lpfc_bg_err_opcodes - reDetermine the BlockGuard opcodes to be used with
 * the specified SCSI command in order to force a guard tag error.
 * @phba: The Hba for which this call is being executed.
 * @sc: The SCSI command to examine
 * @txop: (out) BlockGuard operation for transmitted data
 * @rxop: (out) BlockGuard operation for received data
 *
 * Returns: zero on success; non-zero if tx and/or rx op cannot be determined
 *
 **/
static int
lpfc_bg_err_opcodes(struct lpfc_hba *phba, struct scsi_cmnd *sc,
		uint8_t *txop, uint8_t *rxop)
{

	if (sc->prot_flags & SCSI_PROT_IP_CHECKSUM) {
		switch (scsi_get_prot_op(sc)) {
		case SCSI_PROT_READ_INSERT:
		case SCSI_PROT_WRITE_STRIP:
			*rxop = BG_OP_IN_NODIF_OUT_CRC;
			*txop = BG_OP_IN_CRC_OUT_NODIF;
			break;

		case SCSI_PROT_READ_STRIP:
		case SCSI_PROT_WRITE_INSERT:
			*rxop = BG_OP_IN_CSUM_OUT_NODIF;
			*txop = BG_OP_IN_NODIF_OUT_CSUM;
			break;

		case SCSI_PROT_READ_PASS:
		case SCSI_PROT_WRITE_PASS:
			*rxop = BG_OP_IN_CSUM_OUT_CRC;
			*txop = BG_OP_IN_CRC_OUT_CSUM;
			break;

		case SCSI_PROT_NORMAL:
		default:
			break;

		}
	} else {
		switch (scsi_get_prot_op(sc)) {
		case SCSI_PROT_READ_STRIP:
		case SCSI_PROT_WRITE_INSERT:
			*rxop = BG_OP_IN_CSUM_OUT_NODIF;
			*txop = BG_OP_IN_NODIF_OUT_CSUM;
			break;

		case SCSI_PROT_READ_PASS:
		case SCSI_PROT_WRITE_PASS:
			*rxop = BG_OP_IN_CSUM_OUT_CSUM;
			*txop = BG_OP_IN_CSUM_OUT_CSUM;
			break;

		case SCSI_PROT_READ_INSERT:
		case SCSI_PROT_WRITE_STRIP:
			*rxop = BG_OP_IN_NODIF_OUT_CSUM;
			*txop = BG_OP_IN_CSUM_OUT_NODIF;
			break;

		case SCSI_PROT_NORMAL:
		default:
			break;
		}
	}

	return 0;
}
#endif

/**
 * lpfc_bg_setup_bpl - Setup BlockGuard BPL with no protection data
 * @phba: The Hba for which this call is being executed.
 * @sc: pointer to scsi command we're working on
 * @bpl: pointer to buffer list for protection groups
 * @datasegcnt: number of segments of data that have been dma mapped
 *
 * This function sets up BPL buffer list for protection groups of
 * type LPFC_PG_TYPE_NO_DIF
 *
 * This is usually used when the HBA is instructed to generate
 * DIFs and insert them into data stream (or strip DIF from
 * incoming data stream)
 *
 * The buffer list consists of just one protection group described
 * below:
 *                                +-------------------------+
 *   start of prot group  -->     |          PDE_5          |
 *                                +-------------------------+
 *                                |          PDE_6          |
 *                                +-------------------------+
 *                                |         Data BDE        |
 *                                +-------------------------+
 *                                |more Data BDE's ... (opt)|
 *                                +-------------------------+
 *
 *
 * Note: Data s/g buffers have been dma mapped
 *
 * Returns the number of BDEs added to the BPL.
 **/
static int
lpfc_bg_setup_bpl(struct lpfc_hba *phba, struct scsi_cmnd *sc,
		struct ulp_bde64 *bpl, int datasegcnt)
{
	struct scatterlist *sgde = NULL; /* s/g data entry */
	struct lpfc_pde5 *pde5 = NULL;
	struct lpfc_pde6 *pde6 = NULL;
	dma_addr_t physaddr;
	int i = 0, num_bde = 0, status;
	int datadir = sc->sc_data_direction;
#ifdef CONFIG_SCSI_LPFC_DEBUG_FS
	uint32_t rc;
#endif
	uint32_t checking = 1;
	uint32_t reftag;
	uint8_t txop, rxop;

	status  = lpfc_sc_to_bg_opcodes(phba, sc, &txop, &rxop);
	if (status)
		goto out;

	/* extract some info from the scsi command for pde*/
	reftag = scsi_prot_ref_tag(sc);
	if (reftag == LPFC_INVALID_REFTAG)
		goto out;

#ifdef CONFIG_SCSI_LPFC_DEBUG_FS
	rc = lpfc_bg_err_inject(phba, sc, &reftag, NULL, 1);
	if (rc) {
		if (rc & BG_ERR_SWAP)
			lpfc_bg_err_opcodes(phba, sc, &txop, &rxop);
		if (rc & BG_ERR_CHECK)
			checking = 0;
	}
#endif

	/* setup PDE5 with what we have */
	pde5 = (struct lpfc_pde5 *) bpl;
	memset(pde5, 0, sizeof(struct lpfc_pde5));
	bf_set(pde5_type, pde5, LPFC_PDE5_DESCRIPTOR);

	/* Endianness conversion if necessary for PDE5 */
	pde5->word0 = cpu_to_le32(pde5->word0);
	pde5->reftag = cpu_to_le32(reftag);

	/* advance bpl and increment bde count */
	num_bde++;
	bpl++;
	pde6 = (struct lpfc_pde6 *) bpl;

	/* setup PDE6 with the rest of the info */
	memset(pde6, 0, sizeof(struct lpfc_pde6));
	bf_set(pde6_type, pde6, LPFC_PDE6_DESCRIPTOR);
	bf_set(pde6_optx, pde6, txop);
	bf_set(pde6_oprx, pde6, rxop);

	/*
	 * We only need to check the data on READs, for WRITEs
	 * protection data is automatically generated, not checked.
	 */
	if (datadir == DMA_FROM_DEVICE) {
		if (sc->prot_flags & SCSI_PROT_GUARD_CHECK)
			bf_set(pde6_ce, pde6, checking);
		else
			bf_set(pde6_ce, pde6, 0);

		if (sc->prot_flags & SCSI_PROT_REF_CHECK)
			bf_set(pde6_re, pde6, checking);
		else
			bf_set(pde6_re, pde6, 0);
	}
	bf_set(pde6_ai, pde6, 1);
	bf_set(pde6_ae, pde6, 0);
	bf_set(pde6_apptagval, pde6, 0);

	/* Endianness conversion if necessary for PDE6 */
	pde6->word0 = cpu_to_le32(pde6->word0);
	pde6->word1 = cpu_to_le32(pde6->word1);
	pde6->word2 = cpu_to_le32(pde6->word2);

	/* advance bpl and increment bde count */
	num_bde++;
	bpl++;

	/* assumption: caller has already run dma_map_sg on command data */
	scsi_for_each_sg(sc, sgde, datasegcnt, i) {
		physaddr = sg_dma_address(sgde);
		bpl->addrLow = le32_to_cpu(putPaddrLow(physaddr));
		bpl->addrHigh = le32_to_cpu(putPaddrHigh(physaddr));
		bpl->tus.f.bdeSize = sg_dma_len(sgde);
		if (datadir == DMA_TO_DEVICE)
			bpl->tus.f.bdeFlags = BUFF_TYPE_BDE_64;
		else
			bpl->tus.f.bdeFlags = BUFF_TYPE_BDE_64I;
		bpl->tus.w = le32_to_cpu(bpl->tus.w);
		bpl++;
		num_bde++;
	}

out:
	return num_bde;
}

/**
 * lpfc_bg_setup_bpl_prot - Setup BlockGuard BPL with protection data
 * @phba: The Hba for which this call is being executed.
 * @sc: pointer to scsi command we're working on
 * @bpl: pointer to buffer list for protection groups
 * @datacnt: number of segments of data that have been dma mapped
 * @protcnt: number of segment of protection data that have been dma mapped
 *
 * This function sets up BPL buffer list for protection groups of
 * type LPFC_PG_TYPE_DIF
 *
 * This is usually used when DIFs are in their own buffers,
 * separate from the data. The HBA can then by instructed
 * to place the DIFs in the outgoing stream.  For read operations,
 * The HBA could extract the DIFs and place it in DIF buffers.
 *
 * The buffer list for this type consists of one or more of the
 * protection groups described below:
 *                                    +-------------------------+
 *   start of first prot group  -->   |          PDE_5          |
 *                                    +-------------------------+
 *                                    |          PDE_6          |
 *                                    +-------------------------+
 *                                    |      PDE_7 (Prot BDE)   |
 *                                    +-------------------------+
 *                                    |        Data BDE         |
 *                                    +-------------------------+
 *                                    |more Data BDE's ... (opt)|
 *                                    +-------------------------+
 *   start of new  prot group  -->    |          PDE_5          |
 *                                    +-------------------------+
 *                                    |          ...            |
 *                                    +-------------------------+
 *
 * Note: It is assumed that both data and protection s/g buffers have been
 *       mapped for DMA
 *
 * Returns the number of BDEs added to the BPL.
 **/
static int
lpfc_bg_setup_bpl_prot(struct lpfc_hba *phba, struct scsi_cmnd *sc,
		struct ulp_bde64 *bpl, int datacnt, int protcnt)
{
	struct scatterlist *sgde = NULL; /* s/g data entry */
	struct scatterlist *sgpe = NULL; /* s/g prot entry */
	struct lpfc_pde5 *pde5 = NULL;
	struct lpfc_pde6 *pde6 = NULL;
	struct lpfc_pde7 *pde7 = NULL;
	dma_addr_t dataphysaddr, protphysaddr;
	unsigned short curr_data = 0, curr_prot = 0;
	unsigned int split_offset;
	unsigned int protgroup_len, protgroup_offset = 0, protgroup_remainder;
	unsigned int protgrp_blks, protgrp_bytes;
	unsigned int remainder, subtotal;
	int status;
	int datadir = sc->sc_data_direction;
	unsigned char pgdone = 0, alldone = 0;
	unsigned blksize;
#ifdef CONFIG_SCSI_LPFC_DEBUG_FS
	uint32_t rc;
#endif
	uint32_t checking = 1;
	uint32_t reftag;
	uint8_t txop, rxop;
	int num_bde = 0;

	sgpe = scsi_prot_sglist(sc);
	sgde = scsi_sglist(sc);

	if (!sgpe || !sgde) {
		lpfc_printf_log(phba, KERN_ERR, LOG_TRACE_EVENT,
				"9020 Invalid s/g entry: data=x%px prot=x%px\n",
				sgpe, sgde);
		return 0;
	}

	status = lpfc_sc_to_bg_opcodes(phba, sc, &txop, &rxop);
	if (status)
		goto out;

	/* extract some info from the scsi command */
	blksize = scsi_prot_interval(sc);
	reftag = scsi_prot_ref_tag(sc);
	if (reftag == LPFC_INVALID_REFTAG)
		goto out;

#ifdef CONFIG_SCSI_LPFC_DEBUG_FS
	rc = lpfc_bg_err_inject(phba, sc, &reftag, NULL, 1);
	if (rc) {
		if (rc & BG_ERR_SWAP)
			lpfc_bg_err_opcodes(phba, sc, &txop, &rxop);
		if (rc & BG_ERR_CHECK)
			checking = 0;
	}
#endif

	split_offset = 0;
	do {
		/* Check to see if we ran out of space */
		if (num_bde >= (phba->cfg_total_seg_cnt - 2))
			return num_bde + 3;

		/* setup PDE5 with what we have */
		pde5 = (struct lpfc_pde5 *) bpl;
		memset(pde5, 0, sizeof(struct lpfc_pde5));
		bf_set(pde5_type, pde5, LPFC_PDE5_DESCRIPTOR);

		/* Endianness conversion if necessary for PDE5 */
		pde5->word0 = cpu_to_le32(pde5->word0);
		pde5->reftag = cpu_to_le32(reftag);

		/* advance bpl and increment bde count */
		num_bde++;
		bpl++;
		pde6 = (struct lpfc_pde6 *) bpl;

		/* setup PDE6 with the rest of the info */
		memset(pde6, 0, sizeof(struct lpfc_pde6));
		bf_set(pde6_type, pde6, LPFC_PDE6_DESCRIPTOR);
		bf_set(pde6_optx, pde6, txop);
		bf_set(pde6_oprx, pde6, rxop);

		if (sc->prot_flags & SCSI_PROT_GUARD_CHECK)
			bf_set(pde6_ce, pde6, checking);
		else
			bf_set(pde6_ce, pde6, 0);

		if (sc->prot_flags & SCSI_PROT_REF_CHECK)
			bf_set(pde6_re, pde6, checking);
		else
			bf_set(pde6_re, pde6, 0);

		bf_set(pde6_ai, pde6, 1);
		bf_set(pde6_ae, pde6, 0);
		bf_set(pde6_apptagval, pde6, 0);

		/* Endianness conversion if necessary for PDE6 */
		pde6->word0 = cpu_to_le32(pde6->word0);
		pde6->word1 = cpu_to_le32(pde6->word1);
		pde6->word2 = cpu_to_le32(pde6->word2);

		/* advance bpl and increment bde count */
		num_bde++;
		bpl++;

		/* setup the first BDE that points to protection buffer */
		protphysaddr = sg_dma_address(sgpe) + protgroup_offset;
		protgroup_len = sg_dma_len(sgpe) - protgroup_offset;

		/* must be integer multiple of the DIF block length */
		BUG_ON(protgroup_len % 8);

		pde7 = (struct lpfc_pde7 *) bpl;
		memset(pde7, 0, sizeof(struct lpfc_pde7));
		bf_set(pde7_type, pde7, LPFC_PDE7_DESCRIPTOR);

		pde7->addrHigh = le32_to_cpu(putPaddrHigh(protphysaddr));
		pde7->addrLow = le32_to_cpu(putPaddrLow(protphysaddr));

		protgrp_blks = protgroup_len / 8;
		protgrp_bytes = protgrp_blks * blksize;

		/* check if this pde is crossing the 4K boundary; if so split */
		if ((pde7->addrLow & 0xfff) + protgroup_len > 0x1000) {
			protgroup_remainder = 0x1000 - (pde7->addrLow & 0xfff);
			protgroup_offset += protgroup_remainder;
			protgrp_blks = protgroup_remainder / 8;
			protgrp_bytes = protgrp_blks * blksize;
		} else {
			protgroup_offset = 0;
			curr_prot++;
		}

		num_bde++;

		/* setup BDE's for data blocks associated with DIF data */
		pgdone = 0;
		subtotal = 0; /* total bytes processed for current prot grp */
		while (!pgdone) {
			/* Check to see if we ran out of space */
			if (num_bde >= phba->cfg_total_seg_cnt)
				return num_bde + 1;

			if (!sgde) {
				lpfc_printf_log(phba, KERN_ERR, LOG_TRACE_EVENT,
					"9065 BLKGRD:%s Invalid data segment\n",
						__func__);
				return 0;
			}
			bpl++;
			dataphysaddr = sg_dma_address(sgde) + split_offset;
			bpl->addrLow = le32_to_cpu(putPaddrLow(dataphysaddr));
			bpl->addrHigh = le32_to_cpu(putPaddrHigh(dataphysaddr));

			remainder = sg_dma_len(sgde) - split_offset;

			if ((subtotal + remainder) <= protgrp_bytes) {
				/* we can use this whole buffer */
				bpl->tus.f.bdeSize = remainder;
				split_offset = 0;

				if ((subtotal + remainder) == protgrp_bytes)
					pgdone = 1;
			} else {
				/* must split this buffer with next prot grp */
				bpl->tus.f.bdeSize = protgrp_bytes - subtotal;
				split_offset += bpl->tus.f.bdeSize;
			}

			subtotal += bpl->tus.f.bdeSize;

			if (datadir == DMA_TO_DEVICE)
				bpl->tus.f.bdeFlags = BUFF_TYPE_BDE_64;
			else
				bpl->tus.f.bdeFlags = BUFF_TYPE_BDE_64I;
			bpl->tus.w = le32_to_cpu(bpl->tus.w);

			num_bde++;
			curr_data++;

			if (split_offset)
				break;

			/* Move to the next s/g segment if possible */
			sgde = sg_next(sgde);

		}

		if (protgroup_offset) {
			/* update the reference tag */
			reftag += protgrp_blks;
			bpl++;
			continue;
		}

		/* are we done ? */
		if (curr_prot == protcnt) {
			alldone = 1;
		} else if (curr_prot < protcnt) {
			/* advance to next prot buffer */
			sgpe = sg_next(sgpe);
			bpl++;

			/* update the reference tag */
			reftag += protgrp_blks;
		} else {
			/* if we're here, we have a bug */
			lpfc_printf_log(phba, KERN_ERR, LOG_TRACE_EVENT,
					"9054 BLKGRD: bug in %s\n", __func__);
		}

	} while (!alldone);
out:

	return num_bde;
}

/**
 * lpfc_bg_setup_sgl - Setup BlockGuard SGL with no protection data
 * @phba: The Hba for which this call is being executed.
 * @sc: pointer to scsi command we're working on
 * @sgl: pointer to buffer list for protection groups
 * @datasegcnt: number of segments of data that have been dma mapped
 * @lpfc_cmd: lpfc scsi command object pointer.
 *
 * This function sets up SGL buffer list for protection groups of
 * type LPFC_PG_TYPE_NO_DIF
 *
 * This is usually used when the HBA is instructed to generate
 * DIFs and insert them into data stream (or strip DIF from
 * incoming data stream)
 *
 * The buffer list consists of just one protection group described
 * below:
 *                                +-------------------------+
 *   start of prot group  -->     |         DI_SEED         |
 *                                +-------------------------+
 *                                |         Data SGE        |
 *                                +-------------------------+
 *                                |more Data SGE's ... (opt)|
 *                                +-------------------------+
 *
 *
 * Note: Data s/g buffers have been dma mapped
 *
 * Returns the number of SGEs added to the SGL.
 **/
static int
lpfc_bg_setup_sgl(struct lpfc_hba *phba, struct scsi_cmnd *sc,
		struct sli4_sge *sgl, int datasegcnt,
		struct lpfc_io_buf *lpfc_cmd)
{
	struct scatterlist *sgde = NULL; /* s/g data entry */
	struct sli4_sge_diseed *diseed = NULL;
	dma_addr_t physaddr;
	int i = 0, num_sge = 0, status;
	uint32_t reftag;
	uint8_t txop, rxop;
#ifdef CONFIG_SCSI_LPFC_DEBUG_FS
	uint32_t rc;
#endif
	uint32_t checking = 1;
	uint32_t dma_len;
	uint32_t dma_offset = 0;
	struct sli4_hybrid_sgl *sgl_xtra = NULL;
	int j;
	bool lsp_just_set = false;

	status  = lpfc_sc_to_bg_opcodes(phba, sc, &txop, &rxop);
	if (status)
		goto out;

	/* extract some info from the scsi command for pde*/
	reftag = scsi_prot_ref_tag(sc);
	if (reftag == LPFC_INVALID_REFTAG)
		goto out;

#ifdef CONFIG_SCSI_LPFC_DEBUG_FS
	rc = lpfc_bg_err_inject(phba, sc, &reftag, NULL, 1);
	if (rc) {
		if (rc & BG_ERR_SWAP)
			lpfc_bg_err_opcodes(phba, sc, &txop, &rxop);
		if (rc & BG_ERR_CHECK)
			checking = 0;
	}
#endif

	/* setup DISEED with what we have */
	diseed = (struct sli4_sge_diseed *) sgl;
	memset(diseed, 0, sizeof(struct sli4_sge_diseed));
	bf_set(lpfc_sli4_sge_type, sgl, LPFC_SGE_TYPE_DISEED);

	/* Endianness conversion if necessary */
	diseed->ref_tag = cpu_to_le32(reftag);
	diseed->ref_tag_tran = diseed->ref_tag;

	/*
	 * We only need to check the data on READs, for WRITEs
	 * protection data is automatically generated, not checked.
	 */
	if (sc->sc_data_direction == DMA_FROM_DEVICE) {
		if (sc->prot_flags & SCSI_PROT_GUARD_CHECK)
			bf_set(lpfc_sli4_sge_dif_ce, diseed, checking);
		else
			bf_set(lpfc_sli4_sge_dif_ce, diseed, 0);

		if (sc->prot_flags & SCSI_PROT_REF_CHECK)
			bf_set(lpfc_sli4_sge_dif_re, diseed, checking);
		else
			bf_set(lpfc_sli4_sge_dif_re, diseed, 0);
	}

	/* setup DISEED with the rest of the info */
	bf_set(lpfc_sli4_sge_dif_optx, diseed, txop);
	bf_set(lpfc_sli4_sge_dif_oprx, diseed, rxop);

	bf_set(lpfc_sli4_sge_dif_ai, diseed, 1);
	bf_set(lpfc_sli4_sge_dif_me, diseed, 0);

	/* Endianness conversion if necessary for DISEED */
	diseed->word2 = cpu_to_le32(diseed->word2);
	diseed->word3 = cpu_to_le32(diseed->word3);

	/* advance bpl and increment sge count */
	num_sge++;
	sgl++;

	/* assumption: caller has already run dma_map_sg on command data */
	sgde = scsi_sglist(sc);
	j = 3;
	for (i = 0; i < datasegcnt; i++) {
		/* clear it */
		sgl->word2 = 0;

		/* do we need to expand the segment */
		if (!lsp_just_set && !((j + 1) % phba->border_sge_num) &&
		    ((datasegcnt - 1) != i)) {
			/* set LSP type */
			bf_set(lpfc_sli4_sge_type, sgl, LPFC_SGE_TYPE_LSP);

			sgl_xtra = lpfc_get_sgl_per_hdwq(phba, lpfc_cmd);

			if (unlikely(!sgl_xtra)) {
				lpfc_cmd->seg_cnt = 0;
				return 0;
			}
			sgl->addr_lo = cpu_to_le32(putPaddrLow(
						sgl_xtra->dma_phys_sgl));
			sgl->addr_hi = cpu_to_le32(putPaddrHigh(
						sgl_xtra->dma_phys_sgl));

		} else {
			bf_set(lpfc_sli4_sge_type, sgl, LPFC_SGE_TYPE_DATA);
		}

		if (!(bf_get(lpfc_sli4_sge_type, sgl) & LPFC_SGE_TYPE_LSP)) {
			if ((datasegcnt - 1) == i)
				bf_set(lpfc_sli4_sge_last, sgl, 1);
			physaddr = sg_dma_address(sgde);
			dma_len = sg_dma_len(sgde);
			sgl->addr_lo = cpu_to_le32(putPaddrLow(physaddr));
			sgl->addr_hi = cpu_to_le32(putPaddrHigh(physaddr));

			bf_set(lpfc_sli4_sge_offset, sgl, dma_offset);
			sgl->word2 = cpu_to_le32(sgl->word2);
			sgl->sge_len = cpu_to_le32(dma_len);

			dma_offset += dma_len;
			sgde = sg_next(sgde);

			sgl++;
			num_sge++;
			lsp_just_set = false;

		} else {
			sgl->word2 = cpu_to_le32(sgl->word2);
			sgl->sge_len = cpu_to_le32(phba->cfg_sg_dma_buf_size);

			sgl = (struct sli4_sge *)sgl_xtra->dma_sgl;
			i = i - 1;

			lsp_just_set = true;
		}

		j++;

	}

out:
	return num_sge;
}

/**
 * lpfc_bg_setup_sgl_prot - Setup BlockGuard SGL with protection data
 * @phba: The Hba for which this call is being executed.
 * @sc: pointer to scsi command we're working on
 * @sgl: pointer to buffer list for protection groups
 * @datacnt: number of segments of data that have been dma mapped
 * @protcnt: number of segment of protection data that have been dma mapped
 * @lpfc_cmd: lpfc scsi command object pointer.
 *
 * This function sets up SGL buffer list for protection groups of
 * type LPFC_PG_TYPE_DIF
 *
 * This is usually used when DIFs are in their own buffers,
 * separate from the data. The HBA can then by instructed
 * to place the DIFs in the outgoing stream.  For read operations,
 * The HBA could extract the DIFs and place it in DIF buffers.
 *
 * The buffer list for this type consists of one or more of the
 * protection groups described below:
 *                                    +-------------------------+
 *   start of first prot group  -->   |         DISEED          |
 *                                    +-------------------------+
 *                                    |      DIF (Prot SGE)     |
 *                                    +-------------------------+
 *                                    |        Data SGE         |
 *                                    +-------------------------+
 *                                    |more Data SGE's ... (opt)|
 *                                    +-------------------------+
 *   start of new  prot group  -->    |         DISEED          |
 *                                    +-------------------------+
 *                                    |          ...            |
 *                                    +-------------------------+
 *
 * Note: It is assumed that both data and protection s/g buffers have been
 *       mapped for DMA
 *
 * Returns the number of SGEs added to the SGL.
 **/
static int
lpfc_bg_setup_sgl_prot(struct lpfc_hba *phba, struct scsi_cmnd *sc,
		struct sli4_sge *sgl, int datacnt, int protcnt,
		struct lpfc_io_buf *lpfc_cmd)
{
	struct scatterlist *sgde = NULL; /* s/g data entry */
	struct scatterlist *sgpe = NULL; /* s/g prot entry */
	struct sli4_sge_diseed *diseed = NULL;
	dma_addr_t dataphysaddr, protphysaddr;
	unsigned short curr_data = 0, curr_prot = 0;
	unsigned int split_offset;
	unsigned int protgroup_len, protgroup_offset = 0, protgroup_remainder;
	unsigned int protgrp_blks, protgrp_bytes;
	unsigned int remainder, subtotal;
	int status;
	unsigned char pgdone = 0, alldone = 0;
	unsigned blksize;
	uint32_t reftag;
	uint8_t txop, rxop;
	uint32_t dma_len;
#ifdef CONFIG_SCSI_LPFC_DEBUG_FS
	uint32_t rc;
#endif
	uint32_t checking = 1;
	uint32_t dma_offset = 0;
	int num_sge = 0, j = 2;
	struct sli4_hybrid_sgl *sgl_xtra = NULL;

	sgpe = scsi_prot_sglist(sc);
	sgde = scsi_sglist(sc);

	if (!sgpe || !sgde) {
		lpfc_printf_log(phba, KERN_ERR, LOG_TRACE_EVENT,
				"9082 Invalid s/g entry: data=x%px prot=x%px\n",
				sgpe, sgde);
		return 0;
	}

	status = lpfc_sc_to_bg_opcodes(phba, sc, &txop, &rxop);
	if (status)
		goto out;

	/* extract some info from the scsi command */
	blksize = scsi_prot_interval(sc);
	reftag = scsi_prot_ref_tag(sc);
	if (reftag == LPFC_INVALID_REFTAG)
		goto out;

#ifdef CONFIG_SCSI_LPFC_DEBUG_FS
	rc = lpfc_bg_err_inject(phba, sc, &reftag, NULL, 1);
	if (rc) {
		if (rc & BG_ERR_SWAP)
			lpfc_bg_err_opcodes(phba, sc, &txop, &rxop);
		if (rc & BG_ERR_CHECK)
			checking = 0;
	}
#endif

	split_offset = 0;
	do {
		/* Check to see if we ran out of space */
		if ((num_sge >= (phba->cfg_total_seg_cnt - 2)) &&
		    !(phba->cfg_xpsgl))
			return num_sge + 3;

		/* DISEED and DIF have to be together */
		if (!((j + 1) % phba->border_sge_num) ||
		    !((j + 2) % phba->border_sge_num) ||
		    !((j + 3) % phba->border_sge_num)) {
			sgl->word2 = 0;

			/* set LSP type */
			bf_set(lpfc_sli4_sge_type, sgl, LPFC_SGE_TYPE_LSP);

			sgl_xtra = lpfc_get_sgl_per_hdwq(phba, lpfc_cmd);

			if (unlikely(!sgl_xtra)) {
				goto out;
			} else {
				sgl->addr_lo = cpu_to_le32(putPaddrLow(
						sgl_xtra->dma_phys_sgl));
				sgl->addr_hi = cpu_to_le32(putPaddrHigh(
						       sgl_xtra->dma_phys_sgl));
			}

			sgl->word2 = cpu_to_le32(sgl->word2);
			sgl->sge_len = cpu_to_le32(phba->cfg_sg_dma_buf_size);

			sgl = (struct sli4_sge *)sgl_xtra->dma_sgl;
			j = 0;
		}

		/* setup DISEED with what we have */
		diseed = (struct sli4_sge_diseed *) sgl;
		memset(diseed, 0, sizeof(struct sli4_sge_diseed));
		bf_set(lpfc_sli4_sge_type, sgl, LPFC_SGE_TYPE_DISEED);

		/* Endianness conversion if necessary */
		diseed->ref_tag = cpu_to_le32(reftag);
		diseed->ref_tag_tran = diseed->ref_tag;

		if (sc->prot_flags & SCSI_PROT_GUARD_CHECK) {
			bf_set(lpfc_sli4_sge_dif_ce, diseed, checking);
		} else {
			bf_set(lpfc_sli4_sge_dif_ce, diseed, 0);
			/*
			 * When in this mode, the hardware will replace
			 * the guard tag from the host with a
			 * newly generated good CRC for the wire.
			 * Switch to raw mode here to avoid this
			 * behavior. What the host sends gets put on the wire.
			 */
			if (txop == BG_OP_IN_CRC_OUT_CRC) {
				txop = BG_OP_RAW_MODE;
				rxop = BG_OP_RAW_MODE;
			}
		}


		if (sc->prot_flags & SCSI_PROT_REF_CHECK)
			bf_set(lpfc_sli4_sge_dif_re, diseed, checking);
		else
			bf_set(lpfc_sli4_sge_dif_re, diseed, 0);

		/* setup DISEED with the rest of the info */
		bf_set(lpfc_sli4_sge_dif_optx, diseed, txop);
		bf_set(lpfc_sli4_sge_dif_oprx, diseed, rxop);

		bf_set(lpfc_sli4_sge_dif_ai, diseed, 1);
		bf_set(lpfc_sli4_sge_dif_me, diseed, 0);

		/* Endianness conversion if necessary for DISEED */
		diseed->word2 = cpu_to_le32(diseed->word2);
		diseed->word3 = cpu_to_le32(diseed->word3);

		/* advance sgl and increment bde count */
		num_sge++;

		sgl++;
		j++;

		/* setup the first BDE that points to protection buffer */
		protphysaddr = sg_dma_address(sgpe) + protgroup_offset;
		protgroup_len = sg_dma_len(sgpe) - protgroup_offset;

		/* must be integer multiple of the DIF block length */
		BUG_ON(protgroup_len % 8);

		/* Now setup DIF SGE */
		sgl->word2 = 0;
		bf_set(lpfc_sli4_sge_type, sgl, LPFC_SGE_TYPE_DIF);
		sgl->addr_hi = le32_to_cpu(putPaddrHigh(protphysaddr));
		sgl->addr_lo = le32_to_cpu(putPaddrLow(protphysaddr));
		sgl->word2 = cpu_to_le32(sgl->word2);
		sgl->sge_len = 0;

		protgrp_blks = protgroup_len / 8;
		protgrp_bytes = protgrp_blks * blksize;

		/* check if DIF SGE is crossing the 4K boundary; if so split */
		if ((sgl->addr_lo & 0xfff) + protgroup_len > 0x1000) {
			protgroup_remainder = 0x1000 - (sgl->addr_lo & 0xfff);
			protgroup_offset += protgroup_remainder;
			protgrp_blks = protgroup_remainder / 8;
			protgrp_bytes = protgrp_blks * blksize;
		} else {
			protgroup_offset = 0;
			curr_prot++;
		}

		num_sge++;

		/* setup SGE's for data blocks associated with DIF data */
		pgdone = 0;
		subtotal = 0; /* total bytes processed for current prot grp */

		sgl++;
		j++;

		while (!pgdone) {
			/* Check to see if we ran out of space */
			if ((num_sge >= phba->cfg_total_seg_cnt) &&
			    !phba->cfg_xpsgl)
				return num_sge + 1;

			if (!sgde) {
				lpfc_printf_log(phba, KERN_ERR, LOG_TRACE_EVENT,
					"9086 BLKGRD:%s Invalid data segment\n",
						__func__);
				return 0;
			}

			if (!((j + 1) % phba->border_sge_num)) {
				sgl->word2 = 0;

				/* set LSP type */
				bf_set(lpfc_sli4_sge_type, sgl,
				       LPFC_SGE_TYPE_LSP);

				sgl_xtra = lpfc_get_sgl_per_hdwq(phba,
								 lpfc_cmd);

				if (unlikely(!sgl_xtra)) {
					goto out;
				} else {
					sgl->addr_lo = cpu_to_le32(
					  putPaddrLow(sgl_xtra->dma_phys_sgl));
					sgl->addr_hi = cpu_to_le32(
					  putPaddrHigh(sgl_xtra->dma_phys_sgl));
				}

				sgl->word2 = cpu_to_le32(sgl->word2);
				sgl->sge_len = cpu_to_le32(
						     phba->cfg_sg_dma_buf_size);

				sgl = (struct sli4_sge *)sgl_xtra->dma_sgl;
			} else {
				dataphysaddr = sg_dma_address(sgde) +
								   split_offset;

				remainder = sg_dma_len(sgde) - split_offset;

				if ((subtotal + remainder) <= protgrp_bytes) {
					/* we can use this whole buffer */
					dma_len = remainder;
					split_offset = 0;

					if ((subtotal + remainder) ==
								  protgrp_bytes)
						pgdone = 1;
				} else {
					/* must split this buffer with next
					 * prot grp
					 */
					dma_len = protgrp_bytes - subtotal;
					split_offset += dma_len;
				}

				subtotal += dma_len;

				sgl->word2 = 0;
				sgl->addr_lo = cpu_to_le32(putPaddrLow(
								 dataphysaddr));
				sgl->addr_hi = cpu_to_le32(putPaddrHigh(
								 dataphysaddr));
				bf_set(lpfc_sli4_sge_last, sgl, 0);
				bf_set(lpfc_sli4_sge_offset, sgl, dma_offset);
				bf_set(lpfc_sli4_sge_type, sgl,
				       LPFC_SGE_TYPE_DATA);

				sgl->sge_len = cpu_to_le32(dma_len);
				dma_offset += dma_len;

				num_sge++;
				curr_data++;

				if (split_offset) {
					sgl++;
					j++;
					break;
				}

				/* Move to the next s/g segment if possible */
				sgde = sg_next(sgde);

				sgl++;
			}

			j++;
		}

		if (protgroup_offset) {
			/* update the reference tag */
			reftag += protgrp_blks;
			continue;
		}

		/* are we done ? */
		if (curr_prot == protcnt) {
			/* mark the last SGL */
			sgl--;
			bf_set(lpfc_sli4_sge_last, sgl, 1);
			alldone = 1;
		} else if (curr_prot < protcnt) {
			/* advance to next prot buffer */
			sgpe = sg_next(sgpe);

			/* update the reference tag */
			reftag += protgrp_blks;
		} else {
			/* if we're here, we have a bug */
			lpfc_printf_log(phba, KERN_ERR, LOG_TRACE_EVENT,
					"9085 BLKGRD: bug in %s\n", __func__);
		}

	} while (!alldone);

out:

	return num_sge;
}

/**
 * lpfc_prot_group_type - Get prtotection group type of SCSI command
 * @phba: The Hba for which this call is being executed.
 * @sc: pointer to scsi command we're working on
 *
 * Given a SCSI command that supports DIF, determine composition of protection
 * groups involved in setting up buffer lists
 *
 * Returns: Protection group type (with or without DIF)
 *
 **/
static int
lpfc_prot_group_type(struct lpfc_hba *phba, struct scsi_cmnd *sc)
{
	int ret = LPFC_PG_TYPE_INVALID;
	unsigned char op = scsi_get_prot_op(sc);

	switch (op) {
	case SCSI_PROT_READ_STRIP:
	case SCSI_PROT_WRITE_INSERT:
		ret = LPFC_PG_TYPE_NO_DIF;
		break;
	case SCSI_PROT_READ_INSERT:
	case SCSI_PROT_WRITE_STRIP:
	case SCSI_PROT_READ_PASS:
	case SCSI_PROT_WRITE_PASS:
		ret = LPFC_PG_TYPE_DIF_BUF;
		break;
	default:
		if (phba)
			lpfc_printf_log(phba, KERN_ERR, LOG_TRACE_EVENT,
					"9021 Unsupported protection op:%d\n",
					op);
		break;
	}
	return ret;
}

/**
 * lpfc_bg_scsi_adjust_dl - Adjust SCSI data length for BlockGuard
 * @phba: The Hba for which this call is being executed.
 * @lpfc_cmd: The scsi buffer which is going to be adjusted.
 *
 * Adjust the data length to account for how much data
 * is actually on the wire.
 *
 * returns the adjusted data length
 **/
static int
lpfc_bg_scsi_adjust_dl(struct lpfc_hba *phba,
		       struct lpfc_io_buf *lpfc_cmd)
{
	struct scsi_cmnd *sc = lpfc_cmd->pCmd;
	int fcpdl;

	fcpdl = scsi_bufflen(sc);

	/* Check if there is protection data on the wire */
	if (sc->sc_data_direction == DMA_FROM_DEVICE) {
		/* Read check for protection data */
		if (scsi_get_prot_op(sc) ==  SCSI_PROT_READ_INSERT)
			return fcpdl;

	} else {
		/* Write check for protection data */
		if (scsi_get_prot_op(sc) ==  SCSI_PROT_WRITE_STRIP)
			return fcpdl;
	}

	/*
	 * If we are in DIF Type 1 mode every data block has a 8 byte
	 * DIF (trailer) attached to it. Must ajust FCP data length
	 * to account for the protection data.
	 */
	fcpdl += (fcpdl / scsi_prot_interval(sc)) * 8;

	return fcpdl;
}

/**
 * lpfc_bg_scsi_prep_dma_buf_s3 - DMA mapping for scsi buffer to SLI3 IF spec
 * @phba: The Hba for which this call is being executed.
 * @lpfc_cmd: The scsi buffer which is going to be prep'ed.
 *
 * This is the protection/DIF aware version of
 * lpfc_scsi_prep_dma_buf(). It may be a good idea to combine the
 * two functions eventually, but for now, it's here.
 * RETURNS 0 - SUCCESS,
 *         1 - Failed DMA map, retry.
 *         2 - Invalid scsi cmd or prot-type. Do not rety.
 **/
static int
lpfc_bg_scsi_prep_dma_buf_s3(struct lpfc_hba *phba,
		struct lpfc_io_buf *lpfc_cmd)
{
	struct scsi_cmnd *scsi_cmnd = lpfc_cmd->pCmd;
	struct fcp_cmnd *fcp_cmnd = lpfc_cmd->fcp_cmnd;
	struct ulp_bde64 *bpl = (struct ulp_bde64 *)lpfc_cmd->dma_sgl;
	IOCB_t *iocb_cmd = &lpfc_cmd->cur_iocbq.iocb;
	uint32_t num_bde = 0;
	int datasegcnt, protsegcnt, datadir = scsi_cmnd->sc_data_direction;
	int prot_group_type = 0;
	int fcpdl;
	int ret = 1;
	struct lpfc_vport *vport = phba->pport;

	/*
	 * Start the lpfc command prep by bumping the bpl beyond fcp_cmnd
	 *  fcp_rsp regions to the first data bde entry
	 */
	bpl += 2;
	if (scsi_sg_count(scsi_cmnd)) {
		/*
		 * The driver stores the segment count returned from pci_map_sg
		 * because this a count of dma-mappings used to map the use_sg
		 * pages.  They are not guaranteed to be the same for those
		 * architectures that implement an IOMMU.
		 */
		datasegcnt = dma_map_sg(&phba->pcidev->dev,
					scsi_sglist(scsi_cmnd),
					scsi_sg_count(scsi_cmnd), datadir);
		if (unlikely(!datasegcnt))
			return 1;

		lpfc_cmd->seg_cnt = datasegcnt;

		/* First check if data segment count from SCSI Layer is good */
		if (lpfc_cmd->seg_cnt > phba->cfg_sg_seg_cnt) {
			WARN_ON_ONCE(lpfc_cmd->seg_cnt > phba->cfg_sg_seg_cnt);
			ret = 2;
			goto err;
		}

		prot_group_type = lpfc_prot_group_type(phba, scsi_cmnd);

		switch (prot_group_type) {
		case LPFC_PG_TYPE_NO_DIF:

			/* Here we need to add a PDE5 and PDE6 to the count */
			if ((lpfc_cmd->seg_cnt + 2) > phba->cfg_total_seg_cnt) {
				ret = 2;
				goto err;
			}

			num_bde = lpfc_bg_setup_bpl(phba, scsi_cmnd, bpl,
					datasegcnt);
			/* we should have 2 or more entries in buffer list */
			if (num_bde < 2) {
				ret = 2;
				goto err;
			}
			break;

		case LPFC_PG_TYPE_DIF_BUF:
			/*
			 * This type indicates that protection buffers are
			 * passed to the driver, so that needs to be prepared
			 * for DMA
			 */
			protsegcnt = dma_map_sg(&phba->pcidev->dev,
					scsi_prot_sglist(scsi_cmnd),
					scsi_prot_sg_count(scsi_cmnd), datadir);
			if (unlikely(!protsegcnt)) {
				scsi_dma_unmap(scsi_cmnd);
				return 1;
			}

			lpfc_cmd->prot_seg_cnt = protsegcnt;

			/*
			 * There is a minimun of 4 BPLs used for every
			 * protection data segment.
			 */
			if ((lpfc_cmd->prot_seg_cnt * 4) >
			    (phba->cfg_total_seg_cnt - 2)) {
				ret = 2;
				goto err;
			}

			num_bde = lpfc_bg_setup_bpl_prot(phba, scsi_cmnd, bpl,
					datasegcnt, protsegcnt);
			/* we should have 3 or more entries in buffer list */
			if ((num_bde < 3) ||
			    (num_bde > phba->cfg_total_seg_cnt)) {
				ret = 2;
				goto err;
			}
			break;

		case LPFC_PG_TYPE_INVALID:
		default:
			scsi_dma_unmap(scsi_cmnd);
			lpfc_cmd->seg_cnt = 0;

			lpfc_printf_log(phba, KERN_ERR, LOG_TRACE_EVENT,
					"9022 Unexpected protection group %i\n",
					prot_group_type);
			return 2;
		}
	}

	/*
	 * Finish initializing those IOCB fields that are dependent on the
	 * scsi_cmnd request_buffer.  Note that the bdeSize is explicitly
	 * reinitialized since all iocb memory resources are used many times
	 * for transmit, receive, and continuation bpl's.
	 */
	iocb_cmd->un.fcpi64.bdl.bdeSize = (2 * sizeof(struct ulp_bde64));
	iocb_cmd->un.fcpi64.bdl.bdeSize += (num_bde * sizeof(struct ulp_bde64));
	iocb_cmd->ulpBdeCount = 1;
	iocb_cmd->ulpLe = 1;

	fcpdl = lpfc_bg_scsi_adjust_dl(phba, lpfc_cmd);
	fcp_cmnd->fcpDl = be32_to_cpu(fcpdl);

	/*
	 * Due to difference in data length between DIF/non-DIF paths,
	 * we need to set word 4 of IOCB here
	 */
	iocb_cmd->un.fcpi.fcpi_parm = fcpdl;

	/*
	 * For First burst, we may need to adjust the initial transfer
	 * length for DIF
	 */
	if (iocb_cmd->un.fcpi.fcpi_XRdy &&
	    (fcpdl < vport->cfg_first_burst_size))
		iocb_cmd->un.fcpi.fcpi_XRdy = fcpdl;

	return 0;
err:
	if (lpfc_cmd->seg_cnt)
		scsi_dma_unmap(scsi_cmnd);
	if (lpfc_cmd->prot_seg_cnt)
		dma_unmap_sg(&phba->pcidev->dev, scsi_prot_sglist(scsi_cmnd),
			     scsi_prot_sg_count(scsi_cmnd),
			     scsi_cmnd->sc_data_direction);

	lpfc_printf_log(phba, KERN_ERR, LOG_TRACE_EVENT,
			"9023 Cannot setup S/G List for HBA"
			"IO segs %d/%d BPL %d SCSI %d: %d %d\n",
			lpfc_cmd->seg_cnt, lpfc_cmd->prot_seg_cnt,
			phba->cfg_total_seg_cnt, phba->cfg_sg_seg_cnt,
			prot_group_type, num_bde);

	lpfc_cmd->seg_cnt = 0;
	lpfc_cmd->prot_seg_cnt = 0;
	return ret;
}

/*
 * This function calcuates the T10 DIF guard tag
 * on the specified data using a CRC algorithmn
 * using crc_t10dif.
 */
static uint16_t
lpfc_bg_crc(uint8_t *data, int count)
{
	uint16_t crc = 0;
	uint16_t x;

	crc = crc_t10dif(data, count);
	x = cpu_to_be16(crc);
	return x;
}

/*
 * This function calcuates the T10 DIF guard tag
 * on the specified data using a CSUM algorithmn
 * using ip_compute_csum.
 */
static uint16_t
lpfc_bg_csum(uint8_t *data, int count)
{
	uint16_t ret;

	ret = ip_compute_csum(data, count);
	return ret;
}

/*
 * This function examines the protection data to try to determine
 * what type of T10-DIF error occurred.
 */
static void
lpfc_calc_bg_err(struct lpfc_hba *phba, struct lpfc_io_buf *lpfc_cmd)
{
	struct scatterlist *sgpe; /* s/g prot entry */
	struct scatterlist *sgde; /* s/g data entry */
	struct scsi_cmnd *cmd = lpfc_cmd->pCmd;
	struct scsi_dif_tuple *src = NULL;
	uint8_t *data_src = NULL;
	uint16_t guard_tag;
	uint16_t start_app_tag, app_tag;
	uint32_t start_ref_tag, ref_tag;
	int prot, protsegcnt;
	int err_type, len, data_len;
	int chk_ref, chk_app, chk_guard;
	uint16_t sum;
	unsigned blksize;

	err_type = BGS_GUARD_ERR_MASK;
	sum = 0;
	guard_tag = 0;

	/* First check to see if there is protection data to examine */
	prot = scsi_get_prot_op(cmd);
	if ((prot == SCSI_PROT_READ_STRIP) ||
	    (prot == SCSI_PROT_WRITE_INSERT) ||
	    (prot == SCSI_PROT_NORMAL))
		goto out;

	/* Currently the driver just supports ref_tag and guard_tag checking */
	chk_ref = 1;
	chk_app = 0;
	chk_guard = 0;

	/* Setup a ptr to the protection data provided by the SCSI host */
	sgpe = scsi_prot_sglist(cmd);
	protsegcnt = lpfc_cmd->prot_seg_cnt;

	if (sgpe && protsegcnt) {

		/*
		 * We will only try to verify guard tag if the segment
		 * data length is a multiple of the blksize.
		 */
		sgde = scsi_sglist(cmd);
		blksize = scsi_prot_interval(cmd);
		data_src = (uint8_t *)sg_virt(sgde);
		data_len = sgde->length;
		if ((data_len & (blksize - 1)) == 0)
			chk_guard = 1;

		src = (struct scsi_dif_tuple *)sg_virt(sgpe);
		start_ref_tag = scsi_prot_ref_tag(cmd);
		if (start_ref_tag == LPFC_INVALID_REFTAG)
			goto out;
		start_app_tag = src->app_tag;
		len = sgpe->length;
		while (src && protsegcnt) {
			while (len) {

				/*
				 * First check to see if a protection data
				 * check is valid
				 */
				if ((src->ref_tag == T10_PI_REF_ESCAPE) ||
				    (src->app_tag == T10_PI_APP_ESCAPE)) {
					start_ref_tag++;
					goto skipit;
				}

				/* First Guard Tag checking */
				if (chk_guard) {
					guard_tag = src->guard_tag;
					if (cmd->prot_flags
					    & SCSI_PROT_IP_CHECKSUM)
						sum = lpfc_bg_csum(data_src,
								   blksize);
					else
						sum = lpfc_bg_crc(data_src,
								  blksize);
					if ((guard_tag != sum)) {
						err_type = BGS_GUARD_ERR_MASK;
						goto out;
					}
				}

				/* Reference Tag checking */
				ref_tag = be32_to_cpu(src->ref_tag);
				if (chk_ref && (ref_tag != start_ref_tag)) {
					err_type = BGS_REFTAG_ERR_MASK;
					goto out;
				}
				start_ref_tag++;

				/* App Tag checking */
				app_tag = src->app_tag;
				if (chk_app && (app_tag != start_app_tag)) {
					err_type = BGS_APPTAG_ERR_MASK;
					goto out;
				}
skipit:
				len -= sizeof(struct scsi_dif_tuple);
				if (len < 0)
					len = 0;
				src++;

				data_src += blksize;
				data_len -= blksize;

				/*
				 * Are we at the end of the Data segment?
				 * The data segment is only used for Guard
				 * tag checking.
				 */
				if (chk_guard && (data_len == 0)) {
					chk_guard = 0;
					sgde = sg_next(sgde);
					if (!sgde)
						goto out;

					data_src = (uint8_t *)sg_virt(sgde);
					data_len = sgde->length;
					if ((data_len & (blksize - 1)) == 0)
						chk_guard = 1;
				}
			}

			/* Goto the next Protection data segment */
			sgpe = sg_next(sgpe);
			if (sgpe) {
				src = (struct scsi_dif_tuple *)sg_virt(sgpe);
				len = sgpe->length;
			} else {
				src = NULL;
			}
			protsegcnt--;
		}
	}
out:
	if (err_type == BGS_GUARD_ERR_MASK) {
		scsi_build_sense_buffer(1, cmd->sense_buffer, ILLEGAL_REQUEST,
					0x10, 0x1);
		cmd->result = DRIVER_SENSE << 24 | DID_ABORT << 16 |
			      SAM_STAT_CHECK_CONDITION;
		phba->bg_guard_err_cnt++;
		lpfc_printf_log(phba, KERN_WARNING, LOG_FCP | LOG_BG,
				"9069 BLKGRD: reftag %x grd_tag err %x != %x\n",
				scsi_prot_ref_tag(cmd),
				sum, guard_tag);

	} else if (err_type == BGS_REFTAG_ERR_MASK) {
		scsi_build_sense_buffer(1, cmd->sense_buffer, ILLEGAL_REQUEST,
					0x10, 0x3);
		cmd->result = DRIVER_SENSE << 24 | DID_ABORT << 16 |
			      SAM_STAT_CHECK_CONDITION;

		phba->bg_reftag_err_cnt++;
		lpfc_printf_log(phba, KERN_WARNING, LOG_FCP | LOG_BG,
				"9066 BLKGRD: reftag %x ref_tag err %x != %x\n",
				scsi_prot_ref_tag(cmd),
				ref_tag, start_ref_tag);

	} else if (err_type == BGS_APPTAG_ERR_MASK) {
		scsi_build_sense_buffer(1, cmd->sense_buffer, ILLEGAL_REQUEST,
					0x10, 0x2);
		cmd->result = DRIVER_SENSE << 24 | DID_ABORT << 16 |
			      SAM_STAT_CHECK_CONDITION;

		phba->bg_apptag_err_cnt++;
		lpfc_printf_log(phba, KERN_WARNING, LOG_FCP | LOG_BG,
				"9041 BLKGRD: reftag %x app_tag err %x != %x\n",
				scsi_prot_ref_tag(cmd),
				app_tag, start_app_tag);
	}
}

<<<<<<< HEAD
/*
 * This function checks for BlockGuard errors detected by
 * the HBA.  In case of errors, the ASC/ASCQ fields in the
 * sense buffer will be set accordingly, paired with
 * ILLEGAL_REQUEST to signal to the kernel that the HBA
 * detected corruption.
 *
 * Returns:
 *  0 - No error found
 *  1 - BlockGuard error found
 * -1 - Internal error (bad profile, ...etc)
 */
static int
lpfc_sli4_parse_bg_err(struct lpfc_hba *phba, struct lpfc_io_buf *lpfc_cmd,
		       struct lpfc_wcqe_complete *wcqe)
{
	struct scsi_cmnd *cmd = lpfc_cmd->pCmd;
	int ret = 0;
	u32 status = bf_get(lpfc_wcqe_c_status, wcqe);
	u32 bghm = 0;
	u32 bgstat = 0;
	u64 failing_sector = 0;

	if (status == CQE_STATUS_DI_ERROR) {
		if (bf_get(lpfc_wcqe_c_bg_ge, wcqe)) /* Guard Check failed */
			bgstat |= BGS_GUARD_ERR_MASK;
		if (bf_get(lpfc_wcqe_c_bg_ae, wcqe)) /* AppTag Check failed */
			bgstat |= BGS_APPTAG_ERR_MASK;
		if (bf_get(lpfc_wcqe_c_bg_re, wcqe)) /* RefTag Check failed */
			bgstat |= BGS_REFTAG_ERR_MASK;

		/* Check to see if there was any good data before the error */
		if (bf_get(lpfc_wcqe_c_bg_tdpv, wcqe)) {
			bgstat |= BGS_HI_WATER_MARK_PRESENT_MASK;
			bghm = wcqe->total_data_placed;
		}

		/*
		 * Set ALL the error bits to indicate we don't know what
		 * type of error it is.
		 */
		if (!bgstat)
			bgstat |= (BGS_REFTAG_ERR_MASK | BGS_APPTAG_ERR_MASK |
				BGS_GUARD_ERR_MASK);
	}

	if (lpfc_bgs_get_guard_err(bgstat)) {
		ret = 1;

		scsi_build_sense_buffer(1, cmd->sense_buffer, ILLEGAL_REQUEST,
					0x10, 0x1);
		cmd->result = DRIVER_SENSE << 24 | DID_ABORT << 16 |
			      SAM_STAT_CHECK_CONDITION;
		phba->bg_guard_err_cnt++;
		lpfc_printf_log(phba, KERN_WARNING, LOG_FCP | LOG_BG,
				"9059 BLKGRD: Guard Tag error in cmd"
				" 0x%x lba 0x%llx blk cnt 0x%x "
				"bgstat=x%x bghm=x%x\n", cmd->cmnd[0],
				(unsigned long long)scsi_get_lba(cmd),
				scsi_logical_block_count(cmd), bgstat, bghm);
	}

	if (lpfc_bgs_get_reftag_err(bgstat)) {
		ret = 1;

		scsi_build_sense_buffer(1, cmd->sense_buffer, ILLEGAL_REQUEST,
					0x10, 0x3);
		cmd->result = DRIVER_SENSE << 24 | DID_ABORT << 16 |
			      SAM_STAT_CHECK_CONDITION;

		phba->bg_reftag_err_cnt++;
		lpfc_printf_log(phba, KERN_WARNING, LOG_FCP | LOG_BG,
				"9060 BLKGRD: Ref Tag error in cmd"
				" 0x%x lba 0x%llx blk cnt 0x%x "
				"bgstat=x%x bghm=x%x\n", cmd->cmnd[0],
				(unsigned long long)scsi_get_lba(cmd),
				scsi_logical_block_count(cmd), bgstat, bghm);
	}

	if (lpfc_bgs_get_apptag_err(bgstat)) {
		ret = 1;

		scsi_build_sense_buffer(1, cmd->sense_buffer, ILLEGAL_REQUEST,
					0x10, 0x2);
		cmd->result = DRIVER_SENSE << 24 | DID_ABORT << 16 |
			      SAM_STAT_CHECK_CONDITION;

		phba->bg_apptag_err_cnt++;
		lpfc_printf_log(phba, KERN_WARNING, LOG_FCP | LOG_BG,
				"9062 BLKGRD: App Tag error in cmd"
				" 0x%x lba 0x%llx blk cnt 0x%x "
				"bgstat=x%x bghm=x%x\n", cmd->cmnd[0],
				(unsigned long long)scsi_get_lba(cmd),
				scsi_logical_block_count(cmd), bgstat, bghm);
	}

	if (lpfc_bgs_get_hi_water_mark_present(bgstat)) {
		/*
		 * setup sense data descriptor 0 per SPC-4 as an information
		 * field, and put the failing LBA in it.
		 * This code assumes there was also a guard/app/ref tag error
		 * indication.
		 */
		cmd->sense_buffer[7] = 0xc;   /* Additional sense length */
		cmd->sense_buffer[8] = 0;     /* Information descriptor type */
		cmd->sense_buffer[9] = 0xa;   /* Additional descriptor length */
		cmd->sense_buffer[10] = 0x80; /* Validity bit */

		/* bghm is a "on the wire" FC frame based count */
		switch (scsi_get_prot_op(cmd)) {
		case SCSI_PROT_READ_INSERT:
		case SCSI_PROT_WRITE_STRIP:
			bghm /= cmd->device->sector_size;
			break;
		case SCSI_PROT_READ_STRIP:
		case SCSI_PROT_WRITE_INSERT:
		case SCSI_PROT_READ_PASS:
		case SCSI_PROT_WRITE_PASS:
			bghm /= (cmd->device->sector_size +
				sizeof(struct scsi_dif_tuple));
			break;
		}

		failing_sector = scsi_get_lba(cmd);
		failing_sector += bghm;

		/* Descriptor Information */
		put_unaligned_be64(failing_sector, &cmd->sense_buffer[12]);
	}

	if (!ret) {
		/* No error was reported - problem in FW? */
		lpfc_printf_log(phba, KERN_WARNING, LOG_FCP | LOG_BG,
				"9068 BLKGRD: Unknown error in cmd"
				" 0x%x lba 0x%llx blk cnt 0x%x "
				"bgstat=x%x bghm=x%x\n", cmd->cmnd[0],
				(unsigned long long)scsi_get_lba(cmd),
				scsi_logical_block_count(cmd), bgstat, bghm);

		/* Calculate what type of error it was */
		lpfc_calc_bg_err(phba, lpfc_cmd);
	}
	return ret;
}

=======
>>>>>>> d5395b5f
/*
 * This function checks for BlockGuard errors detected by
 * the HBA.  In case of errors, the ASC/ASCQ fields in the
 * sense buffer will be set accordingly, paired with
 * ILLEGAL_REQUEST to signal to the kernel that the HBA
 * detected corruption.
 *
 * Returns:
 *  0 - No error found
 *  1 - BlockGuard error found
 * -1 - Internal error (bad profile, ...etc)
 */
static int
lpfc_parse_bg_err(struct lpfc_hba *phba, struct lpfc_io_buf *lpfc_cmd,
		  struct lpfc_iocbq *pIocbOut)
{
	struct scsi_cmnd *cmd = lpfc_cmd->pCmd;
	struct sli3_bg_fields *bgf;
	int ret = 0;
	struct lpfc_wcqe_complete *wcqe;
	u32 status;
	u32 bghm = 0;
	u32 bgstat = 0;
	u64 failing_sector = 0;


	if (phba->sli_rev == LPFC_SLI_REV4) {
		wcqe = &pIocbOut->wcqe_cmpl;
		status = bf_get(lpfc_wcqe_c_status, wcqe);

		if (status == CQE_STATUS_DI_ERROR) {
			/* Guard Check failed */
			if (bf_get(lpfc_wcqe_c_bg_ge, wcqe))
				bgstat |= BGS_GUARD_ERR_MASK;

			/* AppTag Check failed */
			if (bf_get(lpfc_wcqe_c_bg_ae, wcqe))
				bgstat |= BGS_APPTAG_ERR_MASK;

			/* RefTag Check failed */
			if (bf_get(lpfc_wcqe_c_bg_re, wcqe))
				bgstat |= BGS_REFTAG_ERR_MASK;

			/* Check to see if there was any good data before the
			 * error
			 */
			if (bf_get(lpfc_wcqe_c_bg_tdpv, wcqe)) {
				bgstat |= BGS_HI_WATER_MARK_PRESENT_MASK;
				bghm = wcqe->total_data_placed;
			}

			/*
			 * Set ALL the error bits to indicate we don't know what
			 * type of error it is.
			 */
			if (!bgstat)
				bgstat |= (BGS_REFTAG_ERR_MASK |
					   BGS_APPTAG_ERR_MASK |
					   BGS_GUARD_ERR_MASK);
		}
	} else {
		bgf = &pIocbOut->iocb.unsli3.sli3_bg;
		bghm = bgf->bghm;
		bgstat = bgf->bgstat;
	}

	if (lpfc_bgs_get_invalid_prof(bgstat)) {
		cmd->result = DID_ERROR << 16;
		lpfc_printf_log(phba, KERN_WARNING, LOG_FCP | LOG_BG,
				"9072 BLKGRD: Invalid BG Profile in cmd "
				"0x%x reftag 0x%x blk cnt 0x%x "
				"bgstat=x%x bghm=x%x\n", cmd->cmnd[0],
				scsi_prot_ref_tag(cmd),
				scsi_logical_block_count(cmd), bgstat, bghm);
		ret = (-1);
		goto out;
	}

	if (lpfc_bgs_get_uninit_dif_block(bgstat)) {
		cmd->result = DID_ERROR << 16;
		lpfc_printf_log(phba, KERN_WARNING, LOG_FCP | LOG_BG,
				"9073 BLKGRD: Invalid BG PDIF Block in cmd "
				"0x%x reftag 0x%x blk cnt 0x%x "
				"bgstat=x%x bghm=x%x\n", cmd->cmnd[0],
				scsi_prot_ref_tag(cmd),
				scsi_logical_block_count(cmd), bgstat, bghm);
		ret = (-1);
		goto out;
	}

	if (lpfc_bgs_get_guard_err(bgstat)) {
		ret = 1;
		scsi_build_sense_buffer(1, cmd->sense_buffer, ILLEGAL_REQUEST,
				0x10, 0x1);
		cmd->result = DRIVER_SENSE << 24 | DID_ABORT << 16 |
			      SAM_STAT_CHECK_CONDITION;
		phba->bg_guard_err_cnt++;
		lpfc_printf_log(phba, KERN_WARNING, LOG_FCP | LOG_BG,
				"9055 BLKGRD: Guard Tag error in cmd "
				"0x%x reftag 0x%x blk cnt 0x%x "
				"bgstat=x%x bghm=x%x\n", cmd->cmnd[0],
				scsi_prot_ref_tag(cmd),
				scsi_logical_block_count(cmd), bgstat, bghm);
	}

	if (lpfc_bgs_get_reftag_err(bgstat)) {
		ret = 1;
		scsi_build_sense_buffer(1, cmd->sense_buffer, ILLEGAL_REQUEST,
				0x10, 0x3);
		cmd->result = DRIVER_SENSE << 24 | DID_ABORT << 16 |
			      SAM_STAT_CHECK_CONDITION;
<<<<<<< HEAD

=======
>>>>>>> d5395b5f
		phba->bg_reftag_err_cnt++;
		lpfc_printf_log(phba, KERN_WARNING, LOG_FCP | LOG_BG,
				"9056 BLKGRD: Ref Tag error in cmd "
				"0x%x reftag 0x%x blk cnt 0x%x "
				"bgstat=x%x bghm=x%x\n", cmd->cmnd[0],
				scsi_prot_ref_tag(cmd),
				scsi_logical_block_count(cmd), bgstat, bghm);
	}

	if (lpfc_bgs_get_apptag_err(bgstat)) {
		ret = 1;
		scsi_build_sense_buffer(1, cmd->sense_buffer, ILLEGAL_REQUEST,
				0x10, 0x2);
		cmd->result = DRIVER_SENSE << 24 | DID_ABORT << 16 |
			      SAM_STAT_CHECK_CONDITION;
<<<<<<< HEAD

=======
>>>>>>> d5395b5f
		phba->bg_apptag_err_cnt++;
		lpfc_printf_log(phba, KERN_WARNING, LOG_FCP | LOG_BG,
				"9061 BLKGRD: App Tag error in cmd "
				"0x%x reftag 0x%x blk cnt 0x%x "
				"bgstat=x%x bghm=x%x\n", cmd->cmnd[0],
				scsi_prot_ref_tag(cmd),
				scsi_logical_block_count(cmd), bgstat, bghm);
	}

	if (lpfc_bgs_get_hi_water_mark_present(bgstat)) {
		/*
		 * setup sense data descriptor 0 per SPC-4 as an information
		 * field, and put the failing LBA in it.
		 * This code assumes there was also a guard/app/ref tag error
		 * indication.
		 */
		cmd->sense_buffer[7] = 0xc;   /* Additional sense length */
		cmd->sense_buffer[8] = 0;     /* Information descriptor type */
		cmd->sense_buffer[9] = 0xa;   /* Additional descriptor length */
		cmd->sense_buffer[10] = 0x80; /* Validity bit */

		/* bghm is a "on the wire" FC frame based count */
		switch (scsi_get_prot_op(cmd)) {
		case SCSI_PROT_READ_INSERT:
		case SCSI_PROT_WRITE_STRIP:
			bghm /= cmd->device->sector_size;
			break;
		case SCSI_PROT_READ_STRIP:
		case SCSI_PROT_WRITE_INSERT:
		case SCSI_PROT_READ_PASS:
		case SCSI_PROT_WRITE_PASS:
			bghm /= (cmd->device->sector_size +
				sizeof(struct scsi_dif_tuple));
			break;
		}

		failing_sector = scsi_get_lba(cmd);
		failing_sector += bghm;

		/* Descriptor Information */
		put_unaligned_be64(failing_sector, &cmd->sense_buffer[12]);
	}

	if (!ret) {
		/* No error was reported - problem in FW? */
		lpfc_printf_log(phba, KERN_WARNING, LOG_FCP | LOG_BG,
				"9057 BLKGRD: Unknown error in cmd "
				"0x%x reftag 0x%x blk cnt 0x%x "
				"bgstat=x%x bghm=x%x\n", cmd->cmnd[0],
				scsi_prot_ref_tag(cmd),
				scsi_logical_block_count(cmd), bgstat, bghm);

		/* Calculate what type of error it was */
		lpfc_calc_bg_err(phba, lpfc_cmd);
	}
out:
	return ret;
}

/**
 * lpfc_scsi_prep_dma_buf_s4 - DMA mapping for scsi buffer to SLI4 IF spec
 * @phba: The Hba for which this call is being executed.
 * @lpfc_cmd: The scsi buffer which is going to be mapped.
 *
 * This routine does the pci dma mapping for scatter-gather list of scsi cmnd
 * field of @lpfc_cmd for device with SLI-4 interface spec.
 *
 * Return codes:
 *	2 - Error - Do not retry
 *	1 - Error - Retry
 *	0 - Success
 **/
static int
lpfc_scsi_prep_dma_buf_s4(struct lpfc_hba *phba, struct lpfc_io_buf *lpfc_cmd)
{
	struct scsi_cmnd *scsi_cmnd = lpfc_cmd->pCmd;
	struct scatterlist *sgel = NULL;
	struct fcp_cmnd *fcp_cmnd = lpfc_cmd->fcp_cmnd;
	struct sli4_sge *sgl = (struct sli4_sge *)lpfc_cmd->dma_sgl;
	struct sli4_sge *first_data_sgl;
	struct lpfc_iocbq *pwqeq = &lpfc_cmd->cur_iocbq;
	struct lpfc_vport *vport = phba->pport;
	union lpfc_wqe128 *wqe = &pwqeq->wqe;
	dma_addr_t physaddr;
	uint32_t dma_len;
	uint32_t dma_offset = 0;
	int nseg, i, j;
	struct ulp_bde64 *bde;
	bool lsp_just_set = false;
	struct sli4_hybrid_sgl *sgl_xtra = NULL;

	/*
	 * There are three possibilities here - use scatter-gather segment, use
	 * the single mapping, or neither.  Start the lpfc command prep by
	 * bumping the bpl beyond the fcp_cmnd and fcp_rsp regions to the first
	 * data bde entry.
	 */
	if (scsi_sg_count(scsi_cmnd)) {
		/*
		 * The driver stores the segment count returned from pci_map_sg
		 * because this a count of dma-mappings used to map the use_sg
		 * pages.  They are not guaranteed to be the same for those
		 * architectures that implement an IOMMU.
		 */

		nseg = scsi_dma_map(scsi_cmnd);
		if (unlikely(nseg <= 0))
			return 1;
		sgl += 1;
		/* clear the last flag in the fcp_rsp map entry */
		sgl->word2 = le32_to_cpu(sgl->word2);
		bf_set(lpfc_sli4_sge_last, sgl, 0);
		sgl->word2 = cpu_to_le32(sgl->word2);
		sgl += 1;
		first_data_sgl = sgl;
		lpfc_cmd->seg_cnt = nseg;
		if (!phba->cfg_xpsgl &&
		    lpfc_cmd->seg_cnt > phba->cfg_sg_seg_cnt) {
			lpfc_printf_log(phba, KERN_ERR, LOG_TRACE_EVENT,
					"9074 BLKGRD:"
					" %s: Too many sg segments from "
					"dma_map_sg.  Config %d, seg_cnt %d\n",
					__func__, phba->cfg_sg_seg_cnt,
					lpfc_cmd->seg_cnt);
			WARN_ON_ONCE(lpfc_cmd->seg_cnt > phba->cfg_sg_seg_cnt);
			lpfc_cmd->seg_cnt = 0;
			scsi_dma_unmap(scsi_cmnd);
			return 2;
		}

		/*
		 * The driver established a maximum scatter-gather segment count
		 * during probe that limits the number of sg elements in any
		 * single scsi command.  Just run through the seg_cnt and format
		 * the sge's.
		 * When using SLI-3 the driver will try to fit all the BDEs into
		 * the IOCB. If it can't then the BDEs get added to a BPL as it
		 * does for SLI-2 mode.
		 */

		/* for tracking segment boundaries */
		sgel = scsi_sglist(scsi_cmnd);
		j = 2;
		for (i = 0; i < nseg; i++) {
			sgl->word2 = 0;
			if (nseg == 1) {
				bf_set(lpfc_sli4_sge_last, sgl, 1);
				bf_set(lpfc_sli4_sge_type, sgl,
				       LPFC_SGE_TYPE_DATA);
			} else {
				bf_set(lpfc_sli4_sge_last, sgl, 0);

				/* do we need to expand the segment */
				if (!lsp_just_set &&
				    !((j + 1) % phba->border_sge_num) &&
				    ((nseg - 1) != i)) {
					/* set LSP type */
					bf_set(lpfc_sli4_sge_type, sgl,
					       LPFC_SGE_TYPE_LSP);

					sgl_xtra = lpfc_get_sgl_per_hdwq(
							phba, lpfc_cmd);

					if (unlikely(!sgl_xtra)) {
						lpfc_cmd->seg_cnt = 0;
						scsi_dma_unmap(scsi_cmnd);
						return 1;
					}
					sgl->addr_lo = cpu_to_le32(putPaddrLow(
						       sgl_xtra->dma_phys_sgl));
					sgl->addr_hi = cpu_to_le32(putPaddrHigh(
						       sgl_xtra->dma_phys_sgl));

				} else {
					bf_set(lpfc_sli4_sge_type, sgl,
					       LPFC_SGE_TYPE_DATA);
				}
			}

			if (!(bf_get(lpfc_sli4_sge_type, sgl) &
				     LPFC_SGE_TYPE_LSP)) {
				if ((nseg - 1) == i)
					bf_set(lpfc_sli4_sge_last, sgl, 1);

				physaddr = sg_dma_address(sgel);
				dma_len = sg_dma_len(sgel);
				sgl->addr_lo = cpu_to_le32(putPaddrLow(
							   physaddr));
				sgl->addr_hi = cpu_to_le32(putPaddrHigh(
							   physaddr));

				bf_set(lpfc_sli4_sge_offset, sgl, dma_offset);
				sgl->word2 = cpu_to_le32(sgl->word2);
				sgl->sge_len = cpu_to_le32(dma_len);

				dma_offset += dma_len;
				sgel = sg_next(sgel);

				sgl++;
				lsp_just_set = false;

			} else {
				sgl->word2 = cpu_to_le32(sgl->word2);
				sgl->sge_len = cpu_to_le32(
						     phba->cfg_sg_dma_buf_size);

				sgl = (struct sli4_sge *)sgl_xtra->dma_sgl;
				i = i - 1;

				lsp_just_set = true;
			}

			j++;
		}

		/* PBDE support for first data SGE only.
		 * For FCoE, we key off Performance Hints.
		 * For FC, we key off lpfc_enable_pbde.
		 */
		if (nseg == 1 &&
		    ((phba->sli3_options & LPFC_SLI4_PERFH_ENABLED) ||
		     phba->cfg_enable_pbde)) {
			/* Words 13-15 */
			bde = (struct ulp_bde64 *)
				&wqe->words[13];
			bde->addrLow = first_data_sgl->addr_lo;
			bde->addrHigh = first_data_sgl->addr_hi;
			bde->tus.f.bdeSize =
					le32_to_cpu(first_data_sgl->sge_len);
			bde->tus.f.bdeFlags = BUFF_TYPE_BDE_64;
			bde->tus.w = cpu_to_le32(bde->tus.w);

			/* Word 11 - set PBDE bit */
			bf_set(wqe_pbde, &wqe->generic.wqe_com, 1);
		} else {
			memset(&wqe->words[13], 0, (sizeof(uint32_t) * 3));
			/* Word 11 - PBDE bit disabled by default template */
		}
	} else {
		sgl += 1;
		/* set the last flag in the fcp_rsp map entry */
		sgl->word2 = le32_to_cpu(sgl->word2);
		bf_set(lpfc_sli4_sge_last, sgl, 1);
		sgl->word2 = cpu_to_le32(sgl->word2);

		if ((phba->sli3_options & LPFC_SLI4_PERFH_ENABLED) ||
		    phba->cfg_enable_pbde) {
			bde = (struct ulp_bde64 *)
				&wqe->words[13];
			memset(bde, 0, (sizeof(uint32_t) * 3));
		}
	}

	/*
	 * Finish initializing those IOCB fields that are dependent on the
	 * scsi_cmnd request_buffer.  Note that for SLI-2 the bdeSize is
	 * explicitly reinitialized.
	 * all iocb memory resources are reused.
	 */
	fcp_cmnd->fcpDl = cpu_to_be32(scsi_bufflen(scsi_cmnd));
	/* Set first-burst provided it was successfully negotiated */
	if (!(phba->hba_flag & HBA_FCOE_MODE) &&
	    vport->cfg_first_burst_size &&
	    scsi_cmnd->sc_data_direction == DMA_TO_DEVICE) {
		u32 init_len, total_len;

		total_len = be32_to_cpu(fcp_cmnd->fcpDl);
		init_len = min(total_len, vport->cfg_first_burst_size);

		/* Word 4 & 5 */
		wqe->fcp_iwrite.initial_xfer_len = init_len;
		wqe->fcp_iwrite.total_xfer_len = total_len;
	} else {
		/* Word 4 */
		wqe->fcp_iwrite.total_xfer_len =
			be32_to_cpu(fcp_cmnd->fcpDl);
	}

	/*
	 * If the OAS driver feature is enabled and the lun is enabled for
	 * OAS, set the oas iocb related flags.
	 */
	if ((phba->cfg_fof) && ((struct lpfc_device_data *)
		scsi_cmnd->device->hostdata)->oas_enabled) {
		lpfc_cmd->cur_iocbq.cmd_flag |= (LPFC_IO_OAS | LPFC_IO_FOF);
		lpfc_cmd->cur_iocbq.priority = ((struct lpfc_device_data *)
			scsi_cmnd->device->hostdata)->priority;

		/* Word 10 */
		bf_set(wqe_oas, &wqe->generic.wqe_com, 1);
		bf_set(wqe_ccpe, &wqe->generic.wqe_com, 1);

		if (lpfc_cmd->cur_iocbq.priority)
			bf_set(wqe_ccp, &wqe->generic.wqe_com,
			       (lpfc_cmd->cur_iocbq.priority << 1));
		else
			bf_set(wqe_ccp, &wqe->generic.wqe_com,
			       (phba->cfg_XLanePriority << 1));
	}

	return 0;
}

/**
 * lpfc_bg_scsi_prep_dma_buf_s4 - DMA mapping for scsi buffer to SLI4 IF spec
 * @phba: The Hba for which this call is being executed.
 * @lpfc_cmd: The scsi buffer which is going to be mapped.
 *
 * This is the protection/DIF aware version of
 * lpfc_scsi_prep_dma_buf(). It may be a good idea to combine the
 * two functions eventually, but for now, it's here
 * Return codes:
 *	2 - Error - Do not retry
 *	1 - Error - Retry
 *	0 - Success
 **/
static int
lpfc_bg_scsi_prep_dma_buf_s4(struct lpfc_hba *phba,
		struct lpfc_io_buf *lpfc_cmd)
{
	struct scsi_cmnd *scsi_cmnd = lpfc_cmd->pCmd;
	struct fcp_cmnd *fcp_cmnd = lpfc_cmd->fcp_cmnd;
	struct sli4_sge *sgl = (struct sli4_sge *)(lpfc_cmd->dma_sgl);
	struct lpfc_iocbq *pwqeq = &lpfc_cmd->cur_iocbq;
	union lpfc_wqe128 *wqe = &pwqeq->wqe;
	uint32_t num_sge = 0;
	int datasegcnt, protsegcnt, datadir = scsi_cmnd->sc_data_direction;
	int prot_group_type = 0;
	int fcpdl;
	int ret = 1;
	struct lpfc_vport *vport = phba->pport;

	/*
	 * Start the lpfc command prep by bumping the sgl beyond fcp_cmnd
	 *  fcp_rsp regions to the first data sge entry
	 */
	if (scsi_sg_count(scsi_cmnd)) {
		/*
		 * The driver stores the segment count returned from pci_map_sg
		 * because this a count of dma-mappings used to map the use_sg
		 * pages.  They are not guaranteed to be the same for those
		 * architectures that implement an IOMMU.
		 */
		datasegcnt = dma_map_sg(&phba->pcidev->dev,
					scsi_sglist(scsi_cmnd),
					scsi_sg_count(scsi_cmnd), datadir);
		if (unlikely(!datasegcnt))
			return 1;

		sgl += 1;
		/* clear the last flag in the fcp_rsp map entry */
		sgl->word2 = le32_to_cpu(sgl->word2);
		bf_set(lpfc_sli4_sge_last, sgl, 0);
		sgl->word2 = cpu_to_le32(sgl->word2);

		sgl += 1;
		lpfc_cmd->seg_cnt = datasegcnt;

		/* First check if data segment count from SCSI Layer is good */
		if (lpfc_cmd->seg_cnt > phba->cfg_sg_seg_cnt &&
		    !phba->cfg_xpsgl) {
			WARN_ON_ONCE(lpfc_cmd->seg_cnt > phba->cfg_sg_seg_cnt);
			ret = 2;
			goto err;
		}

		prot_group_type = lpfc_prot_group_type(phba, scsi_cmnd);

		switch (prot_group_type) {
		case LPFC_PG_TYPE_NO_DIF:
			/* Here we need to add a DISEED to the count */
			if (((lpfc_cmd->seg_cnt + 1) >
					phba->cfg_total_seg_cnt) &&
			    !phba->cfg_xpsgl) {
				ret = 2;
				goto err;
			}

			num_sge = lpfc_bg_setup_sgl(phba, scsi_cmnd, sgl,
					datasegcnt, lpfc_cmd);

			/* we should have 2 or more entries in buffer list */
			if (num_sge < 2) {
				ret = 2;
				goto err;
			}
			break;

		case LPFC_PG_TYPE_DIF_BUF:
			/*
			 * This type indicates that protection buffers are
			 * passed to the driver, so that needs to be prepared
			 * for DMA
			 */
			protsegcnt = dma_map_sg(&phba->pcidev->dev,
					scsi_prot_sglist(scsi_cmnd),
					scsi_prot_sg_count(scsi_cmnd), datadir);
			if (unlikely(!protsegcnt)) {
				scsi_dma_unmap(scsi_cmnd);
				return 1;
			}

			lpfc_cmd->prot_seg_cnt = protsegcnt;
			/*
			 * There is a minimun of 3 SGEs used for every
			 * protection data segment.
			 */
			if (((lpfc_cmd->prot_seg_cnt * 3) >
					(phba->cfg_total_seg_cnt - 2)) &&
			    !phba->cfg_xpsgl) {
				ret = 2;
				goto err;
			}

			num_sge = lpfc_bg_setup_sgl_prot(phba, scsi_cmnd, sgl,
					datasegcnt, protsegcnt, lpfc_cmd);

			/* we should have 3 or more entries in buffer list */
			if (num_sge < 3 ||
			    (num_sge > phba->cfg_total_seg_cnt &&
			     !phba->cfg_xpsgl)) {
				ret = 2;
				goto err;
			}
			break;

		case LPFC_PG_TYPE_INVALID:
		default:
			scsi_dma_unmap(scsi_cmnd);
			lpfc_cmd->seg_cnt = 0;

			lpfc_printf_log(phba, KERN_ERR, LOG_TRACE_EVENT,
					"9083 Unexpected protection group %i\n",
					prot_group_type);
			return 2;
		}
	}

	switch (scsi_get_prot_op(scsi_cmnd)) {
	case SCSI_PROT_WRITE_STRIP:
	case SCSI_PROT_READ_STRIP:
		lpfc_cmd->cur_iocbq.cmd_flag |= LPFC_IO_DIF_STRIP;
		break;
	case SCSI_PROT_WRITE_INSERT:
	case SCSI_PROT_READ_INSERT:
		lpfc_cmd->cur_iocbq.cmd_flag |= LPFC_IO_DIF_INSERT;
		break;
	case SCSI_PROT_WRITE_PASS:
	case SCSI_PROT_READ_PASS:
		lpfc_cmd->cur_iocbq.cmd_flag |= LPFC_IO_DIF_PASS;
		break;
	}

	fcpdl = lpfc_bg_scsi_adjust_dl(phba, lpfc_cmd);
	fcp_cmnd->fcpDl = be32_to_cpu(fcpdl);

	/* Set first-burst provided it was successfully negotiated */
	if (!(phba->hba_flag & HBA_FCOE_MODE) &&
	    vport->cfg_first_burst_size &&
	    scsi_cmnd->sc_data_direction == DMA_TO_DEVICE) {
		u32 init_len, total_len;

		total_len = be32_to_cpu(fcp_cmnd->fcpDl);
		init_len = min(total_len, vport->cfg_first_burst_size);

		/* Word 4 & 5 */
		wqe->fcp_iwrite.initial_xfer_len = init_len;
		wqe->fcp_iwrite.total_xfer_len = total_len;
	} else {
		/* Word 4 */
		wqe->fcp_iwrite.total_xfer_len =
			be32_to_cpu(fcp_cmnd->fcpDl);
	}

	/*
	 * If the OAS driver feature is enabled and the lun is enabled for
	 * OAS, set the oas iocb related flags.
	 */
	if ((phba->cfg_fof) && ((struct lpfc_device_data *)
		scsi_cmnd->device->hostdata)->oas_enabled) {
<<<<<<< HEAD
		lpfc_cmd->cur_iocbq.iocb_flag |= (LPFC_IO_OAS | LPFC_IO_FOF);
=======
		lpfc_cmd->cur_iocbq.cmd_flag |= (LPFC_IO_OAS | LPFC_IO_FOF);

		/* Word 10 */
		bf_set(wqe_oas, &wqe->generic.wqe_com, 1);
		bf_set(wqe_ccpe, &wqe->generic.wqe_com, 1);
		bf_set(wqe_ccp, &wqe->generic.wqe_com,
		       (phba->cfg_XLanePriority << 1));
	}

	/* Word 7. DIF Flags */
	if (lpfc_cmd->cur_iocbq.cmd_flag & LPFC_IO_DIF_PASS)
		bf_set(wqe_dif, &wqe->generic.wqe_com, LPFC_WQE_DIF_PASSTHRU);
	else if (lpfc_cmd->cur_iocbq.cmd_flag & LPFC_IO_DIF_STRIP)
		bf_set(wqe_dif, &wqe->generic.wqe_com, LPFC_WQE_DIF_STRIP);
	else if (lpfc_cmd->cur_iocbq.cmd_flag & LPFC_IO_DIF_INSERT)
		bf_set(wqe_dif, &wqe->generic.wqe_com, LPFC_WQE_DIF_INSERT);

	lpfc_cmd->cur_iocbq.cmd_flag &= ~(LPFC_IO_DIF_PASS |
				 LPFC_IO_DIF_STRIP | LPFC_IO_DIF_INSERT);
>>>>>>> d5395b5f

		/* Word 10 */
		bf_set(wqe_oas, &wqe->generic.wqe_com, 1);
		bf_set(wqe_ccpe, &wqe->generic.wqe_com, 1);
		bf_set(wqe_ccp, &wqe->generic.wqe_com,
		       (phba->cfg_XLanePriority << 1));
	}

	/* Word 7. DIF Flags */
	if (lpfc_cmd->cur_iocbq.iocb_flag & LPFC_IO_DIF_PASS)
		bf_set(wqe_dif, &wqe->generic.wqe_com, LPFC_WQE_DIF_PASSTHRU);
	else if (lpfc_cmd->cur_iocbq.iocb_flag & LPFC_IO_DIF_STRIP)
		bf_set(wqe_dif, &wqe->generic.wqe_com, LPFC_WQE_DIF_STRIP);
	else if (lpfc_cmd->cur_iocbq.iocb_flag & LPFC_IO_DIF_INSERT)
		bf_set(wqe_dif, &wqe->generic.wqe_com, LPFC_WQE_DIF_INSERT);

	lpfc_cmd->cur_iocbq.iocb_flag &= ~(LPFC_IO_DIF_PASS |
				 LPFC_IO_DIF_STRIP | LPFC_IO_DIF_INSERT);

	return 0;
err:
	if (lpfc_cmd->seg_cnt)
		scsi_dma_unmap(scsi_cmnd);
	if (lpfc_cmd->prot_seg_cnt)
		dma_unmap_sg(&phba->pcidev->dev, scsi_prot_sglist(scsi_cmnd),
			     scsi_prot_sg_count(scsi_cmnd),
			     scsi_cmnd->sc_data_direction);

	lpfc_printf_log(phba, KERN_ERR, LOG_TRACE_EVENT,
			"9084 Cannot setup S/G List for HBA"
			"IO segs %d/%d SGL %d SCSI %d: %d %d\n",
			lpfc_cmd->seg_cnt, lpfc_cmd->prot_seg_cnt,
			phba->cfg_total_seg_cnt, phba->cfg_sg_seg_cnt,
			prot_group_type, num_sge);

	lpfc_cmd->seg_cnt = 0;
	lpfc_cmd->prot_seg_cnt = 0;
	return ret;
}

/**
 * lpfc_scsi_prep_dma_buf - Wrapper function for DMA mapping of scsi buffer
 * @phba: The Hba for which this call is being executed.
 * @lpfc_cmd: The scsi buffer which is going to be mapped.
 *
 * This routine wraps the actual DMA mapping function pointer from the
 * lpfc_hba struct.
 *
 * Return codes:
 *	1 - Error
 *	0 - Success
 **/
static inline int
lpfc_scsi_prep_dma_buf(struct lpfc_hba *phba, struct lpfc_io_buf *lpfc_cmd)
{
	return phba->lpfc_scsi_prep_dma_buf(phba, lpfc_cmd);
}

/**
 * lpfc_bg_scsi_prep_dma_buf - Wrapper function for DMA mapping of scsi buffer
 * using BlockGuard.
 * @phba: The Hba for which this call is being executed.
 * @lpfc_cmd: The scsi buffer which is going to be mapped.
 *
 * This routine wraps the actual DMA mapping function pointer from the
 * lpfc_hba struct.
 *
 * Return codes:
 *	1 - Error
 *	0 - Success
 **/
static inline int
lpfc_bg_scsi_prep_dma_buf(struct lpfc_hba *phba, struct lpfc_io_buf *lpfc_cmd)
{
	return phba->lpfc_bg_scsi_prep_dma_buf(phba, lpfc_cmd);
}

/**
 * lpfc_scsi_prep_cmnd_buf - Wrapper function for IOCB/WQE mapping of scsi
 * buffer
 * @vport: Pointer to vport object.
 * @lpfc_cmd: The scsi buffer which is going to be mapped.
 * @tmo: Timeout value for IO
 *
 * This routine initializes IOCB/WQE data structure from scsi command
 *
 * Return codes:
 *	1 - Error
 *	0 - Success
 **/
static inline int
lpfc_scsi_prep_cmnd_buf(struct lpfc_vport *vport, struct lpfc_io_buf *lpfc_cmd,
			uint8_t tmo)
{
	return vport->phba->lpfc_scsi_prep_cmnd_buf(vport, lpfc_cmd, tmo);
}

/**
 * lpfc_send_scsi_error_event - Posts an event when there is SCSI error
 * @phba: Pointer to hba context object.
 * @vport: Pointer to vport object.
 * @lpfc_cmd: Pointer to lpfc scsi command which reported the error.
 * @fcpi_parm: FCP Initiator parameter.
 *
 * This function posts an event when there is a SCSI command reporting
 * error from the scsi device.
 **/
static void
lpfc_send_scsi_error_event(struct lpfc_hba *phba, struct lpfc_vport *vport,
		struct lpfc_io_buf *lpfc_cmd, uint32_t fcpi_parm) {
	struct scsi_cmnd *cmnd = lpfc_cmd->pCmd;
	struct fcp_rsp *fcprsp = lpfc_cmd->fcp_rsp;
	uint32_t resp_info = fcprsp->rspStatus2;
	uint32_t scsi_status = fcprsp->rspStatus3;
	struct lpfc_fast_path_event *fast_path_evt = NULL;
	struct lpfc_nodelist *pnode = lpfc_cmd->rdata->pnode;
	unsigned long flags;

	if (!pnode)
		return;

	/* If there is queuefull or busy condition send a scsi event */
	if ((cmnd->result == SAM_STAT_TASK_SET_FULL) ||
		(cmnd->result == SAM_STAT_BUSY)) {
		fast_path_evt = lpfc_alloc_fast_evt(phba);
		if (!fast_path_evt)
			return;
		fast_path_evt->un.scsi_evt.event_type =
			FC_REG_SCSI_EVENT;
		fast_path_evt->un.scsi_evt.subcategory =
		(cmnd->result == SAM_STAT_TASK_SET_FULL) ?
		LPFC_EVENT_QFULL : LPFC_EVENT_DEVBSY;
		fast_path_evt->un.scsi_evt.lun = cmnd->device->lun;
		memcpy(&fast_path_evt->un.scsi_evt.wwpn,
			&pnode->nlp_portname, sizeof(struct lpfc_name));
		memcpy(&fast_path_evt->un.scsi_evt.wwnn,
			&pnode->nlp_nodename, sizeof(struct lpfc_name));
	} else if ((resp_info & SNS_LEN_VALID) && fcprsp->rspSnsLen &&
		((cmnd->cmnd[0] == READ_10) || (cmnd->cmnd[0] == WRITE_10))) {
		fast_path_evt = lpfc_alloc_fast_evt(phba);
		if (!fast_path_evt)
			return;
		fast_path_evt->un.check_cond_evt.scsi_event.event_type =
			FC_REG_SCSI_EVENT;
		fast_path_evt->un.check_cond_evt.scsi_event.subcategory =
			LPFC_EVENT_CHECK_COND;
		fast_path_evt->un.check_cond_evt.scsi_event.lun =
			cmnd->device->lun;
		memcpy(&fast_path_evt->un.check_cond_evt.scsi_event.wwpn,
			&pnode->nlp_portname, sizeof(struct lpfc_name));
		memcpy(&fast_path_evt->un.check_cond_evt.scsi_event.wwnn,
			&pnode->nlp_nodename, sizeof(struct lpfc_name));
		fast_path_evt->un.check_cond_evt.sense_key =
			cmnd->sense_buffer[2] & 0xf;
		fast_path_evt->un.check_cond_evt.asc = cmnd->sense_buffer[12];
		fast_path_evt->un.check_cond_evt.ascq = cmnd->sense_buffer[13];
	} else if ((cmnd->sc_data_direction == DMA_FROM_DEVICE) &&
		     fcpi_parm &&
		     ((be32_to_cpu(fcprsp->rspResId) != fcpi_parm) ||
			((scsi_status == SAM_STAT_GOOD) &&
			!(resp_info & (RESID_UNDER | RESID_OVER))))) {
		/*
		 * If status is good or resid does not match with fcp_param and
		 * there is valid fcpi_parm, then there is a read_check error
		 */
		fast_path_evt = lpfc_alloc_fast_evt(phba);
		if (!fast_path_evt)
			return;
		fast_path_evt->un.read_check_error.header.event_type =
			FC_REG_FABRIC_EVENT;
		fast_path_evt->un.read_check_error.header.subcategory =
			LPFC_EVENT_FCPRDCHKERR;
		memcpy(&fast_path_evt->un.read_check_error.header.wwpn,
			&pnode->nlp_portname, sizeof(struct lpfc_name));
		memcpy(&fast_path_evt->un.read_check_error.header.wwnn,
			&pnode->nlp_nodename, sizeof(struct lpfc_name));
		fast_path_evt->un.read_check_error.lun = cmnd->device->lun;
		fast_path_evt->un.read_check_error.opcode = cmnd->cmnd[0];
		fast_path_evt->un.read_check_error.fcpiparam =
			fcpi_parm;
	} else
		return;

	fast_path_evt->vport = vport;
	spin_lock_irqsave(&phba->hbalock, flags);
	list_add_tail(&fast_path_evt->work_evt.evt_listp, &phba->work_list);
	spin_unlock_irqrestore(&phba->hbalock, flags);
	lpfc_worker_wake_up(phba);
	return;
}

/**
 * lpfc_scsi_unprep_dma_buf - Un-map DMA mapping of SG-list for dev
 * @phba: The HBA for which this call is being executed.
 * @psb: The scsi buffer which is going to be un-mapped.
 *
 * This routine does DMA un-mapping of scatter gather list of scsi command
 * field of @lpfc_cmd for device with SLI-3 interface spec.
 **/
static void
lpfc_scsi_unprep_dma_buf(struct lpfc_hba *phba, struct lpfc_io_buf *psb)
{
	/*
	 * There are only two special cases to consider.  (1) the scsi command
	 * requested scatter-gather usage or (2) the scsi command allocated
	 * a request buffer, but did not request use_sg.  There is a third
	 * case, but it does not require resource deallocation.
	 */
	if (psb->seg_cnt > 0)
		scsi_dma_unmap(psb->pCmd);
	if (psb->prot_seg_cnt > 0)
		dma_unmap_sg(&phba->pcidev->dev, scsi_prot_sglist(psb->pCmd),
				scsi_prot_sg_count(psb->pCmd),
				psb->pCmd->sc_data_direction);
}

/**
 * lpfc_unblock_requests - allow further commands to be queued.
 * @phba: pointer to phba object
<<<<<<< HEAD
 *
 * For single vport, just call scsi_unblock_requests on physical port.
 * For multiple vports, send scsi_unblock_requests for all the vports.
 */
void
lpfc_unblock_requests(struct lpfc_hba *phba)
{
	struct lpfc_vport **vports;
	struct Scsi_Host  *shost;
	int i;

	if (phba->sli_rev == LPFC_SLI_REV4 &&
	    !phba->sli4_hba.max_cfg_param.vpi_used) {
		shost = lpfc_shost_from_vport(phba->pport);
		scsi_unblock_requests(shost);
		return;
	}

	vports = lpfc_create_vport_work_array(phba);
	if (vports != NULL)
		for (i = 0; i <= phba->max_vports && vports[i] != NULL; i++) {
			shost = lpfc_shost_from_vport(vports[i]);
			scsi_unblock_requests(shost);
		}
	lpfc_destroy_vport_work_array(phba, vports);
}

/**
 * lpfc_block_requests - prevent further commands from being queued.
 * @phba: pointer to phba object
 *
 * For single vport, just call scsi_block_requests on physical port.
 * For multiple vports, send scsi_block_requests for all the vports.
 */
void
lpfc_block_requests(struct lpfc_hba *phba)
{
	struct lpfc_vport **vports;
	struct Scsi_Host  *shost;
	int i;

	if (atomic_read(&phba->cmf_stop_io))
		return;

	if (phba->sli_rev == LPFC_SLI_REV4 &&
	    !phba->sli4_hba.max_cfg_param.vpi_used) {
		shost = lpfc_shost_from_vport(phba->pport);
		scsi_block_requests(shost);
		return;
	}

	vports = lpfc_create_vport_work_array(phba);
	if (vports != NULL)
		for (i = 0; i <= phba->max_vports && vports[i] != NULL; i++) {
			shost = lpfc_shost_from_vport(vports[i]);
			scsi_block_requests(shost);
		}
	lpfc_destroy_vport_work_array(phba, vports);
}

/**
 * lpfc_update_cmf_cmpl - Adjust CMF counters for IO completion
 * @phba: The HBA for which this call is being executed.
 * @time: The latency of the IO that completed (in ns)
 * @size: The size of the IO that completed
 * @shost: SCSI host the IO completed on (NULL for a NVME IO)
 *
 * The routine adjusts the various Burst and Bandwidth counters used in
 * Congestion management and E2E. If time is set to LPFC_CGN_NOT_SENT,
 * that means the IO was never issued to the HBA, so this routine is
 * just being called to cleanup the counter from a previous
 * lpfc_update_cmf_cmd call.
 */
int
lpfc_update_cmf_cmpl(struct lpfc_hba *phba,
		     uint64_t time, uint32_t size, struct Scsi_Host *shost)
{
	struct lpfc_cgn_stat *cgs;

	if (time != LPFC_CGN_NOT_SENT) {
		/* lat is ns coming in, save latency in us */
		if (time < 1000)
			time = 1;
		else
			time = div_u64(time + 500, 1000); /* round it */

		cgs = this_cpu_ptr(phba->cmf_stat);
		atomic64_add(size, &cgs->rcv_bytes);
		atomic64_add(time, &cgs->rx_latency);
		atomic_inc(&cgs->rx_io_cnt);
	}
	return 0;
}

/**
 * lpfc_update_cmf_cmd - Adjust CMF counters for IO submission
 * @phba: The HBA for which this call is being executed.
 * @size: The size of the IO that will be issued
 *
 * The routine adjusts the various Burst and Bandwidth counters used in
 * Congestion management and E2E.
 */
int
lpfc_update_cmf_cmd(struct lpfc_hba *phba, uint32_t size)
{
	uint64_t total;
	struct lpfc_cgn_stat *cgs;
	int cpu;

	/* At this point we are either LPFC_CFG_MANAGED or LPFC_CFG_MONITOR */
	if (phba->cmf_active_mode == LPFC_CFG_MANAGED &&
	    phba->cmf_max_bytes_per_interval) {
		total = 0;
		for_each_present_cpu(cpu) {
			cgs = per_cpu_ptr(phba->cmf_stat, cpu);
			total += atomic64_read(&cgs->total_bytes);
		}
		if (total >= phba->cmf_max_bytes_per_interval) {
			if (!atomic_xchg(&phba->cmf_bw_wait, 1)) {
				lpfc_block_requests(phba);
				phba->cmf_last_ts =
					lpfc_calc_cmf_latency(phba);
			}
			atomic_inc(&phba->cmf_busy);
			return -EBUSY;
		}
		if (size > atomic_read(&phba->rx_max_read_cnt))
			atomic_set(&phba->rx_max_read_cnt, size);
	}

	cgs = this_cpu_ptr(phba->cmf_stat);
	atomic64_add(size, &cgs->total_bytes);
	return 0;
}

/**
 * lpfc_handle_fcp_err - FCP response handler
 * @vport: The virtual port for which this call is being executed.
 * @lpfc_cmd: Pointer to lpfc_io_buf data structure.
 * @fcpi_parm: FCP Initiator parameter.
 *
 * This routine is called to process response IOCB with status field
 * IOSTAT_FCP_RSP_ERROR. This routine sets result field of scsi command
 * based upon SCSI and FCP error.
 **/
static void
lpfc_handle_fcp_err(struct lpfc_vport *vport, struct lpfc_io_buf *lpfc_cmd,
		    uint32_t fcpi_parm)
{
	struct scsi_cmnd *cmnd = lpfc_cmd->pCmd;
	struct fcp_cmnd *fcpcmd = lpfc_cmd->fcp_cmnd;
	struct fcp_rsp *fcprsp = lpfc_cmd->fcp_rsp;
	uint32_t resp_info = fcprsp->rspStatus2;
	uint32_t scsi_status = fcprsp->rspStatus3;
	uint32_t *lp;
	uint32_t host_status = DID_OK;
	uint32_t rsplen = 0;
	uint32_t fcpDl;
	uint32_t logit = LOG_FCP | LOG_FCP_ERROR;
=======
 *
 * For single vport, just call scsi_unblock_requests on physical port.
 * For multiple vports, send scsi_unblock_requests for all the vports.
 */
void
lpfc_unblock_requests(struct lpfc_hba *phba)
{
	struct lpfc_vport **vports;
	struct Scsi_Host  *shost;
	int i;
>>>>>>> d5395b5f

	if (phba->sli_rev == LPFC_SLI_REV4 &&
	    !phba->sli4_hba.max_cfg_param.vpi_used) {
		shost = lpfc_shost_from_vport(phba->pport);
		scsi_unblock_requests(shost);
		return;
	}

	vports = lpfc_create_vport_work_array(phba);
	if (vports != NULL)
		for (i = 0; i <= phba->max_vports && vports[i] != NULL; i++) {
			shost = lpfc_shost_from_vport(vports[i]);
			scsi_unblock_requests(shost);
		}
	lpfc_destroy_vport_work_array(phba, vports);
}

/**
 * lpfc_block_requests - prevent further commands from being queued.
 * @phba: pointer to phba object
 *
 * For single vport, just call scsi_block_requests on physical port.
 * For multiple vports, send scsi_block_requests for all the vports.
 */
void
lpfc_block_requests(struct lpfc_hba *phba)
{
	struct lpfc_vport **vports;
	struct Scsi_Host  *shost;
	int i;

	if (atomic_read(&phba->cmf_stop_io))
		return;

	if (phba->sli_rev == LPFC_SLI_REV4 &&
	    !phba->sli4_hba.max_cfg_param.vpi_used) {
		shost = lpfc_shost_from_vport(phba->pport);
		scsi_block_requests(shost);
		return;
	}

	vports = lpfc_create_vport_work_array(phba);
	if (vports != NULL)
		for (i = 0; i <= phba->max_vports && vports[i] != NULL; i++) {
			shost = lpfc_shost_from_vport(vports[i]);
			scsi_block_requests(shost);
		}
	lpfc_destroy_vport_work_array(phba, vports);
}

/**
 * lpfc_update_cmf_cmpl - Adjust CMF counters for IO completion
 * @phba: The HBA for which this call is being executed.
 * @time: The latency of the IO that completed (in ns)
 * @size: The size of the IO that completed
 * @shost: SCSI host the IO completed on (NULL for a NVME IO)
 *
 * The routine adjusts the various Burst and Bandwidth counters used in
 * Congestion management and E2E. If time is set to LPFC_CGN_NOT_SENT,
 * that means the IO was never issued to the HBA, so this routine is
 * just being called to cleanup the counter from a previous
 * lpfc_update_cmf_cmd call.
 */
int
lpfc_update_cmf_cmpl(struct lpfc_hba *phba,
		     uint64_t time, uint32_t size, struct Scsi_Host *shost)
{
	struct lpfc_cgn_stat *cgs;

	if (time != LPFC_CGN_NOT_SENT) {
		/* lat is ns coming in, save latency in us */
		if (time < 1000)
			time = 1;
		else
			time = div_u64(time + 500, 1000); /* round it */

		cgs = this_cpu_ptr(phba->cmf_stat);
		atomic64_add(size, &cgs->rcv_bytes);
		atomic64_add(time, &cgs->rx_latency);
		atomic_inc(&cgs->rx_io_cnt);
	}
	return 0;
}

/**
 * lpfc_update_cmf_cmd - Adjust CMF counters for IO submission
 * @phba: The HBA for which this call is being executed.
 * @size: The size of the IO that will be issued
 *
 * The routine adjusts the various Burst and Bandwidth counters used in
 * Congestion management and E2E.
 */
int
lpfc_update_cmf_cmd(struct lpfc_hba *phba, uint32_t size)
{
	uint64_t total;
	struct lpfc_cgn_stat *cgs;
	int cpu;

	/* At this point we are either LPFC_CFG_MANAGED or LPFC_CFG_MONITOR */
	if (phba->cmf_active_mode == LPFC_CFG_MANAGED &&
	    phba->cmf_max_bytes_per_interval) {
		total = 0;
		for_each_present_cpu(cpu) {
			cgs = per_cpu_ptr(phba->cmf_stat, cpu);
			total += atomic64_read(&cgs->total_bytes);
		}
		if (total >= phba->cmf_max_bytes_per_interval) {
			if (!atomic_xchg(&phba->cmf_bw_wait, 1)) {
				lpfc_block_requests(phba);
				phba->cmf_last_ts =
					lpfc_calc_cmf_latency(phba);
			}
			atomic_inc(&phba->cmf_busy);
			return -EBUSY;
		}
		if (size > atomic_read(&phba->rx_max_read_cnt))
			atomic_set(&phba->rx_max_read_cnt, size);
	}

	cgs = this_cpu_ptr(phba->cmf_stat);
	atomic64_add(size, &cgs->total_bytes);
	return 0;
}

/**
 * lpfc_handle_fcp_err - FCP response handler
 * @vport: The virtual port for which this call is being executed.
 * @lpfc_cmd: Pointer to lpfc_io_buf data structure.
 * @fcpi_parm: FCP Initiator parameter.
 *
 * This routine is called to process response IOCB with status field
 * IOSTAT_FCP_RSP_ERROR. This routine sets result field of scsi command
 * based upon SCSI and FCP error.
 **/
static void
lpfc_handle_fcp_err(struct lpfc_vport *vport, struct lpfc_io_buf *lpfc_cmd,
		    uint32_t fcpi_parm)
{
	struct scsi_cmnd *cmnd = lpfc_cmd->pCmd;
	struct fcp_cmnd *fcpcmd = lpfc_cmd->fcp_cmnd;
	struct fcp_rsp *fcprsp = lpfc_cmd->fcp_rsp;
	uint32_t resp_info = fcprsp->rspStatus2;
	uint32_t scsi_status = fcprsp->rspStatus3;
	uint32_t *lp;
	uint32_t host_status = DID_OK;
	uint32_t rsplen = 0;
	uint32_t fcpDl;
	uint32_t logit = LOG_FCP | LOG_FCP_ERROR;


	/*
	 *  If this is a task management command, there is no
	 *  scsi packet associated with this lpfc_cmd.  The driver
	 *  consumes it.
	 */
	if (fcpcmd->fcpCntl2) {
		scsi_status = 0;
		goto out;
	}

	if (resp_info & RSP_LEN_VALID) {
		rsplen = be32_to_cpu(fcprsp->rspRspLen);
		if (rsplen != 0 && rsplen != 4 && rsplen != 8) {
			lpfc_printf_vlog(vport, KERN_ERR, LOG_TRACE_EVENT,
					 "2719 Invalid response length: "
					 "tgt x%x lun x%llx cmnd x%x rsplen "
					 "x%x\n", cmnd->device->id,
					 cmnd->device->lun, cmnd->cmnd[0],
					 rsplen);
			host_status = DID_ERROR;
			goto out;
		}
		if (fcprsp->rspInfo3 != RSP_NO_FAILURE) {
			lpfc_printf_vlog(vport, KERN_ERR, LOG_TRACE_EVENT,
				 "2757 Protocol failure detected during "
				 "processing of FCP I/O op: "
				 "tgt x%x lun x%llx cmnd x%x rspInfo3 x%x\n",
				 cmnd->device->id,
				 cmnd->device->lun, cmnd->cmnd[0],
				 fcprsp->rspInfo3);
			host_status = DID_ERROR;
			goto out;
		}
	}

	if ((resp_info & SNS_LEN_VALID) && fcprsp->rspSnsLen) {
		uint32_t snslen = be32_to_cpu(fcprsp->rspSnsLen);
		if (snslen > SCSI_SENSE_BUFFERSIZE)
			snslen = SCSI_SENSE_BUFFERSIZE;

		if (resp_info & RSP_LEN_VALID)
		  rsplen = be32_to_cpu(fcprsp->rspRspLen);
		memcpy(cmnd->sense_buffer, &fcprsp->rspInfo0 + rsplen, snslen);
	}
	lp = (uint32_t *)cmnd->sense_buffer;

	/* special handling for under run conditions */
	if (!scsi_status && (resp_info & RESID_UNDER)) {
		/* don't log under runs if fcp set... */
		if (vport->cfg_log_verbose & LOG_FCP)
			logit = LOG_FCP_ERROR;
		/* unless operator says so */
		if (vport->cfg_log_verbose & LOG_FCP_UNDER)
			logit = LOG_FCP_UNDER;
	}

	lpfc_printf_vlog(vport, KERN_WARNING, logit,
			 "9024 FCP command x%x failed: x%x SNS x%x x%x "
			 "Data: x%x x%x x%x x%x x%x\n",
			 cmnd->cmnd[0], scsi_status,
			 be32_to_cpu(*lp), be32_to_cpu(*(lp + 3)), resp_info,
			 be32_to_cpu(fcprsp->rspResId),
			 be32_to_cpu(fcprsp->rspSnsLen),
			 be32_to_cpu(fcprsp->rspRspLen),
			 fcprsp->rspInfo3);

	scsi_set_resid(cmnd, 0);
	fcpDl = be32_to_cpu(fcpcmd->fcpDl);
	if (resp_info & RESID_UNDER) {
		scsi_set_resid(cmnd, be32_to_cpu(fcprsp->rspResId));

		lpfc_printf_vlog(vport, KERN_INFO, LOG_FCP_UNDER,
				 "9025 FCP Underrun, expected %d, "
				 "residual %d Data: x%x x%x x%x\n",
				 fcpDl,
				 scsi_get_resid(cmnd), fcpi_parm, cmnd->cmnd[0],
				 cmnd->underflow);

		/*
		 * If there is an under run, check if under run reported by
		 * storage array is same as the under run reported by HBA.
		 * If this is not same, there is a dropped frame.
		 */
		if (fcpi_parm && (scsi_get_resid(cmnd) != fcpi_parm)) {
			lpfc_printf_vlog(vport, KERN_WARNING,
					 LOG_FCP | LOG_FCP_ERROR,
					 "9026 FCP Read Check Error "
					 "and Underrun Data: x%x x%x x%x x%x\n",
					 fcpDl,
					 scsi_get_resid(cmnd), fcpi_parm,
					 cmnd->cmnd[0]);
			scsi_set_resid(cmnd, scsi_bufflen(cmnd));
			host_status = DID_ERROR;
		}
		/*
		 * The cmnd->underflow is the minimum number of bytes that must
		 * be transferred for this command.  Provided a sense condition
		 * is not present, make sure the actual amount transferred is at
		 * least the underflow value or fail.
		 */
		if (!(resp_info & SNS_LEN_VALID) &&
		    (scsi_status == SAM_STAT_GOOD) &&
		    (scsi_bufflen(cmnd) - scsi_get_resid(cmnd)
		     < cmnd->underflow)) {
			lpfc_printf_vlog(vport, KERN_INFO, LOG_FCP,
					 "9027 FCP command x%x residual "
					 "underrun converted to error "
					 "Data: x%x x%x x%x\n",
					 cmnd->cmnd[0], scsi_bufflen(cmnd),
					 scsi_get_resid(cmnd), cmnd->underflow);
			host_status = DID_ERROR;
		}
	} else if (resp_info & RESID_OVER) {
		lpfc_printf_vlog(vport, KERN_WARNING, LOG_FCP,
				 "9028 FCP command x%x residual overrun error. "
				 "Data: x%x x%x\n", cmnd->cmnd[0],
				 scsi_bufflen(cmnd), scsi_get_resid(cmnd));
		host_status = DID_ERROR;

	/*
	 * Check SLI validation that all the transfer was actually done
	 * (fcpi_parm should be zero). Apply check only to reads.
	 */
	} else if (fcpi_parm) {
		lpfc_printf_vlog(vport, KERN_WARNING, LOG_FCP | LOG_FCP_ERROR,
				 "9029 FCP %s Check Error Data: "
				 "x%x x%x x%x x%x x%x\n",
				 ((cmnd->sc_data_direction == DMA_FROM_DEVICE) ?
				 "Read" : "Write"),
				 fcpDl, be32_to_cpu(fcprsp->rspResId),
				 fcpi_parm, cmnd->cmnd[0], scsi_status);

		/* There is some issue with the LPe12000 that causes it
		 * to miscalculate the fcpi_parm and falsely trip this
		 * recovery logic.  Detect this case and don't error when true.
		 */
		if (fcpi_parm > fcpDl)
			goto out;

		switch (scsi_status) {
		case SAM_STAT_GOOD:
		case SAM_STAT_CHECK_CONDITION:
			/* Fabric dropped a data frame. Fail any successful
			 * command in which we detected dropped frames.
			 * A status of good or some check conditions could
			 * be considered a successful command.
			 */
			host_status = DID_ERROR;
			break;
		}
		scsi_set_resid(cmnd, scsi_bufflen(cmnd));
	}

 out:
	cmnd->result = host_status << 16 | scsi_status;
	lpfc_send_scsi_error_event(vport->phba, vport, lpfc_cmd, fcpi_parm);
}

/**
 * lpfc_fcp_io_cmd_wqe_cmpl - Complete a FCP IO
 * @phba: The hba for which this call is being executed.
 * @pwqeIn: The command WQE for the scsi cmnd.
<<<<<<< HEAD
 * @wcqe: Pointer to driver response CQE object.
=======
 * @pwqeOut: Pointer to driver response WQE object.
>>>>>>> d5395b5f
 *
 * This routine assigns scsi command result by looking into response WQE
 * status field appropriately. This routine handles QUEUE FULL condition as
 * well by ramping down device queue depth.
 **/
static void
lpfc_fcp_io_cmd_wqe_cmpl(struct lpfc_hba *phba, struct lpfc_iocbq *pwqeIn,
<<<<<<< HEAD
			 struct lpfc_wcqe_complete *wcqe)
{
	struct lpfc_io_buf *lpfc_cmd =
		(struct lpfc_io_buf *)pwqeIn->context1;
=======
			 struct lpfc_iocbq *pwqeOut)
{
	struct lpfc_io_buf *lpfc_cmd =
		(struct lpfc_io_buf *)pwqeIn->context1;
	struct lpfc_wcqe_complete *wcqe = &pwqeOut->wcqe_cmpl;
>>>>>>> d5395b5f
	struct lpfc_vport *vport = pwqeIn->vport;
	struct lpfc_rport_data *rdata;
	struct lpfc_nodelist *ndlp;
	struct scsi_cmnd *cmd;
	unsigned long flags;
	struct lpfc_fast_path_event *fast_path_evt;
	struct Scsi_Host *shost;
	u32 logit = LOG_FCP;
	u32 status, idx;
<<<<<<< HEAD
	unsigned long iflags = 0;
=======
>>>>>>> d5395b5f
	u32 lat;
	u8 wait_xb_clr = 0;

	/* Sanity check on return of outstanding command */
	if (!lpfc_cmd) {
		lpfc_printf_vlog(vport, KERN_ERR, LOG_TRACE_EVENT,
				 "9032 Null lpfc_cmd pointer. No "
				 "release, skip completion\n");
		return;
	}

	rdata = lpfc_cmd->rdata;
	ndlp = rdata->pnode;

<<<<<<< HEAD
	if (bf_get(lpfc_wcqe_c_xb, wcqe)) {
		/* TOREMOVE - currently this flag is checked during
		 * the release of lpfc_iocbq. Remove once we move
		 * to lpfc_wqe_job construct.
		 *
		 * This needs to be done outside buf_lock
		 */
		spin_lock_irqsave(&phba->hbalock, iflags);
		lpfc_cmd->cur_iocbq.iocb_flag |= LPFC_EXCHANGE_BUSY;
		spin_unlock_irqrestore(&phba->hbalock, iflags);
	}

	/* Guard against abort handler being called at same time */
	spin_lock(&lpfc_cmd->buf_lock);

=======
>>>>>>> d5395b5f
	/* Sanity check on return of outstanding command */
	cmd = lpfc_cmd->pCmd;
	if (!cmd) {
		lpfc_printf_vlog(vport, KERN_ERR, LOG_TRACE_EVENT,
				 "9042 I/O completion: Not an active IO\n");
<<<<<<< HEAD
		spin_unlock(&lpfc_cmd->buf_lock);
		lpfc_release_scsi_buf(phba, lpfc_cmd);
		return;
	}
=======
		lpfc_release_scsi_buf(phba, lpfc_cmd);
		return;
	}
	/* Guard against abort handler being called at same time */
	spin_lock(&lpfc_cmd->buf_lock);
>>>>>>> d5395b5f
	idx = lpfc_cmd->cur_iocbq.hba_wqidx;
	if (phba->sli4_hba.hdwq)
		phba->sli4_hba.hdwq[idx].scsi_cstat.io_cmpls++;

#ifdef CONFIG_SCSI_LPFC_DEBUG_FS
	if (unlikely(phba->hdwqstat_on & LPFC_CHECK_SCSI_IO))
		this_cpu_inc(phba->sli4_hba.c_stat->cmpl_io);
#endif
	shost = cmd->device->host;

	status = bf_get(lpfc_wcqe_c_status, wcqe);
	lpfc_cmd->status = (status & LPFC_IOCB_STATUS_MASK);
	lpfc_cmd->result = (wcqe->parameter & IOERR_PARAM_MASK);

	lpfc_cmd->flags &= ~LPFC_SBUF_XBUSY;
	if (bf_get(lpfc_wcqe_c_xb, wcqe)) {
		lpfc_cmd->flags |= LPFC_SBUF_XBUSY;
		if (phba->cfg_fcp_wait_abts_rsp)
			wait_xb_clr = 1;
	}

#ifdef CONFIG_SCSI_LPFC_DEBUG_FS
	if (lpfc_cmd->prot_data_type) {
		struct scsi_dif_tuple *src = NULL;

		src =  (struct scsi_dif_tuple *)lpfc_cmd->prot_data_segment;
		/*
		 * Used to restore any changes to protection
		 * data for error injection.
		 */
		switch (lpfc_cmd->prot_data_type) {
		case LPFC_INJERR_REFTAG:
			src->ref_tag =
				lpfc_cmd->prot_data;
			break;
		case LPFC_INJERR_APPTAG:
			src->app_tag =
				(uint16_t)lpfc_cmd->prot_data;
			break;
		case LPFC_INJERR_GUARD:
			src->guard_tag =
				(uint16_t)lpfc_cmd->prot_data;
			break;
		default:
			break;
		}

		lpfc_cmd->prot_data = 0;
		lpfc_cmd->prot_data_type = 0;
		lpfc_cmd->prot_data_segment = NULL;
<<<<<<< HEAD
	}
#endif
	if (unlikely(lpfc_cmd->status)) {
		if (lpfc_cmd->status == IOSTAT_LOCAL_REJECT &&
		    (lpfc_cmd->result & IOERR_DRVR_MASK))
			lpfc_cmd->status = IOSTAT_DRIVER_REJECT;
		else if (lpfc_cmd->status >= IOSTAT_CNT)
			lpfc_cmd->status = IOSTAT_DEFAULT;
		if (lpfc_cmd->status == IOSTAT_FCP_RSP_ERROR &&
		    !lpfc_cmd->fcp_rsp->rspStatus3 &&
		    (lpfc_cmd->fcp_rsp->rspStatus2 & RESID_UNDER) &&
		    !(vport->cfg_log_verbose & LOG_FCP_UNDER))
			logit = 0;
		else
			logit = LOG_FCP | LOG_FCP_UNDER;
		lpfc_printf_vlog(vport, KERN_WARNING, logit,
				 "9034 FCP cmd x%x failed <%d/%lld> "
				 "status: x%x result: x%x "
				 "sid: x%x did: x%x oxid: x%x "
				 "Data: x%x x%x x%x\n",
				 cmd->cmnd[0],
				 cmd->device ? cmd->device->id : 0xffff,
				 cmd->device ? cmd->device->lun : 0xffff,
				 lpfc_cmd->status, lpfc_cmd->result,
				 vport->fc_myDID,
				 (ndlp) ? ndlp->nlp_DID : 0,
				 lpfc_cmd->cur_iocbq.sli4_xritag,
				 wcqe->parameter, wcqe->total_data_placed,
				 lpfc_cmd->cur_iocbq.iotag);
	}

	switch (lpfc_cmd->status) {
	case IOSTAT_SUCCESS:
		cmd->result = DID_OK << 16;
		break;
	case IOSTAT_FCP_RSP_ERROR:
		lpfc_handle_fcp_err(vport, lpfc_cmd,
				    pwqeIn->wqe.fcp_iread.total_xfer_len -
				    wcqe->total_data_placed);
		break;
	case IOSTAT_NPORT_BSY:
	case IOSTAT_FABRIC_BSY:
		cmd->result = DID_TRANSPORT_DISRUPTED << 16;
		fast_path_evt = lpfc_alloc_fast_evt(phba);
		if (!fast_path_evt)
			break;
		fast_path_evt->un.fabric_evt.event_type =
			FC_REG_FABRIC_EVENT;
		fast_path_evt->un.fabric_evt.subcategory =
			(lpfc_cmd->status == IOSTAT_NPORT_BSY) ?
			LPFC_EVENT_PORT_BUSY : LPFC_EVENT_FABRIC_BUSY;
		if (ndlp) {
			memcpy(&fast_path_evt->un.fabric_evt.wwpn,
			       &ndlp->nlp_portname,
				sizeof(struct lpfc_name));
			memcpy(&fast_path_evt->un.fabric_evt.wwnn,
			       &ndlp->nlp_nodename,
				sizeof(struct lpfc_name));
		}
		fast_path_evt->vport = vport;
		fast_path_evt->work_evt.evt =
			LPFC_EVT_FASTPATH_MGMT_EVT;
		spin_lock_irqsave(&phba->hbalock, flags);
		list_add_tail(&fast_path_evt->work_evt.evt_listp,
			      &phba->work_list);
		spin_unlock_irqrestore(&phba->hbalock, flags);
		lpfc_worker_wake_up(phba);
		lpfc_printf_vlog(vport, KERN_WARNING, logit,
				 "9035 Fabric/Node busy FCP cmd x%x failed"
				 " <%d/%lld> "
				 "status: x%x result: x%x "
				 "sid: x%x did: x%x oxid: x%x "
				 "Data: x%x x%x x%x\n",
				 cmd->cmnd[0],
				 cmd->device ? cmd->device->id : 0xffff,
				 cmd->device ? cmd->device->lun : 0xffff,
				 lpfc_cmd->status, lpfc_cmd->result,
				 vport->fc_myDID,
				 (ndlp) ? ndlp->nlp_DID : 0,
				 lpfc_cmd->cur_iocbq.sli4_xritag,
				 wcqe->parameter,
				 wcqe->total_data_placed,
				 lpfc_cmd->cur_iocbq.iocb.ulpIoTag);
		break;
	case IOSTAT_REMOTE_STOP:
		if (ndlp) {
			/* This I/O was aborted by the target, we don't
			 * know the rxid and because we did not send the
			 * ABTS we cannot generate and RRQ.
			 */
			lpfc_set_rrq_active(phba, ndlp,
					    lpfc_cmd->cur_iocbq.sli4_lxritag,
					    0, 0);
		}
		/* fallthrough */
	case IOSTAT_LOCAL_REJECT:
		if (lpfc_cmd->result & IOERR_DRVR_MASK)
			lpfc_cmd->status = IOSTAT_DRIVER_REJECT;
		if (lpfc_cmd->result == IOERR_ELXSEC_KEY_UNWRAP_ERROR ||
		    lpfc_cmd->result ==
		    IOERR_ELXSEC_KEY_UNWRAP_COMPARE_ERROR ||
		    lpfc_cmd->result == IOERR_ELXSEC_CRYPTO_ERROR ||
		    lpfc_cmd->result ==
		    IOERR_ELXSEC_CRYPTO_COMPARE_ERROR) {
			cmd->result = DID_NO_CONNECT << 16;
			break;
		}
		if (lpfc_cmd->result == IOERR_INVALID_RPI ||
		    lpfc_cmd->result == IOERR_NO_RESOURCES ||
		    lpfc_cmd->result == IOERR_ABORT_REQUESTED ||
		    lpfc_cmd->result == IOERR_RPI_SUSPENDED ||
		    lpfc_cmd->result == IOERR_SLER_CMD_RCV_FAILURE) {
			cmd->result = DID_REQUEUE << 16;
			break;
		}
		if ((lpfc_cmd->result == IOERR_RX_DMA_FAILED ||
		     lpfc_cmd->result == IOERR_TX_DMA_FAILED) &&
		     status == CQE_STATUS_DI_ERROR) {
			if (scsi_get_prot_op(cmd) !=
			    SCSI_PROT_NORMAL) {
				/*
				 * This is a response for a BG enabled
				 * cmd. Parse BG error
				 */
				lpfc_sli4_parse_bg_err(phba, lpfc_cmd,
						       wcqe);
				break;
			}
			lpfc_printf_vlog(vport, KERN_WARNING, LOG_BG,
				 "9040 non-zero BGSTAT on unprotected cmd\n");
		}
		lpfc_printf_vlog(vport, KERN_WARNING, logit,
				 "9036 Local Reject FCP cmd x%x failed"
				 " <%d/%lld> "
				 "status: x%x result: x%x "
				 "sid: x%x did: x%x oxid: x%x "
				 "Data: x%x x%x x%x\n",
				 cmd->cmnd[0],
				 cmd->device ? cmd->device->id : 0xffff,
				 cmd->device ? cmd->device->lun : 0xffff,
				 lpfc_cmd->status, lpfc_cmd->result,
				 vport->fc_myDID,
				 (ndlp) ? ndlp->nlp_DID : 0,
				 lpfc_cmd->cur_iocbq.sli4_xritag,
				 wcqe->parameter,
				 wcqe->total_data_placed,
				 lpfc_cmd->cur_iocbq.iocb.ulpIoTag);
		/* fallthrough */
	default:
		if (lpfc_cmd->status >= IOSTAT_CNT)
			lpfc_cmd->status = IOSTAT_DEFAULT;
		cmd->result = DID_ERROR << 16;
		lpfc_printf_vlog(vport, KERN_INFO, LOG_NVME_IOERR,
				 "9037 FCP Completion Error: xri %x "
				 "status x%x result x%x [x%x] "
				 "placed x%x\n",
				 lpfc_cmd->cur_iocbq.sli4_xritag,
				 lpfc_cmd->status, lpfc_cmd->result,
				 wcqe->parameter,
				 wcqe->total_data_placed);
	}
	if (cmd->result || lpfc_cmd->fcp_rsp->rspSnsLen) {
		u32 *lp = (u32 *)cmd->sense_buffer;

		lpfc_printf_vlog(vport, KERN_INFO, LOG_FCP,
				 "9039 Iodone <%d/%llu> cmd x%px, error "
				 "x%x SNS x%x x%x LBA x%llx Data: x%x x%x\n",
				 cmd->device->id, cmd->device->lun, cmd,
				 cmd->result, *lp, *(lp + 3),
				 (u64)scsi_get_lba(cmd),
				 cmd->retries, scsi_get_resid(cmd));
	}

	lpfc_update_stats(vport, lpfc_cmd);

	if (vport->cfg_max_scsicmpl_time &&
	    time_after(jiffies, lpfc_cmd->start_time +
	    msecs_to_jiffies(vport->cfg_max_scsicmpl_time))) {
		spin_lock_irqsave(shost->host_lock, flags);
		if (ndlp) {
			if (ndlp->cmd_qdepth >
				atomic_read(&ndlp->cmd_pending) &&
				(atomic_read(&ndlp->cmd_pending) >
				LPFC_MIN_TGT_QDEPTH) &&
				(cmd->cmnd[0] == READ_10 ||
				cmd->cmnd[0] == WRITE_10))
				ndlp->cmd_qdepth =
					atomic_read(&ndlp->cmd_pending);

			ndlp->last_change_time = jiffies;
		}
		spin_unlock_irqrestore(shost->host_lock, flags);
	}
	lpfc_scsi_unprep_dma_buf(phba, lpfc_cmd);

#ifdef CONFIG_SCSI_LPFC_DEBUG_FS
	if (lpfc_cmd->ts_cmd_start) {
		lpfc_cmd->ts_isr_cmpl = lpfc_cmd->cur_iocbq.isr_timestamp;
		lpfc_cmd->ts_data_io = ktime_get_ns();
		phba->ktime_last_cmd = lpfc_cmd->ts_data_io;
		lpfc_io_ktime(phba, lpfc_cmd);
	}
#endif
	if (likely(!wait_xb_clr))
		lpfc_cmd->pCmd = NULL;
	spin_unlock(&lpfc_cmd->buf_lock);

	/* Check if IO qualified for CMF */
	if (phba->cmf_active_mode != LPFC_CFG_OFF &&
	    cmd->sc_data_direction == DMA_FROM_DEVICE &&
	    (scsi_sg_count(cmd))) {
		/* Used when calculating average latency */
		lat = ktime_get_ns() - lpfc_cmd->rx_cmd_start;
		lpfc_update_cmf_cmpl(phba, lat, scsi_bufflen(cmd), shost);
	}

=======
	}
#endif
	if (unlikely(lpfc_cmd->status)) {
		if (lpfc_cmd->status == IOSTAT_LOCAL_REJECT &&
		    (lpfc_cmd->result & IOERR_DRVR_MASK))
			lpfc_cmd->status = IOSTAT_DRIVER_REJECT;
		else if (lpfc_cmd->status >= IOSTAT_CNT)
			lpfc_cmd->status = IOSTAT_DEFAULT;
		if (lpfc_cmd->status == IOSTAT_FCP_RSP_ERROR &&
		    !lpfc_cmd->fcp_rsp->rspStatus3 &&
		    (lpfc_cmd->fcp_rsp->rspStatus2 & RESID_UNDER) &&
		    !(vport->cfg_log_verbose & LOG_FCP_UNDER))
			logit = 0;
		else
			logit = LOG_FCP | LOG_FCP_UNDER;
		lpfc_printf_vlog(vport, KERN_WARNING, logit,
				 "9034 FCP cmd x%x failed <%d/%lld> "
				 "status: x%x result: x%x "
				 "sid: x%x did: x%x oxid: x%x "
				 "Data: x%x x%x x%x\n",
				 cmd->cmnd[0],
				 cmd->device ? cmd->device->id : 0xffff,
				 cmd->device ? cmd->device->lun : 0xffff,
				 lpfc_cmd->status, lpfc_cmd->result,
				 vport->fc_myDID,
				 (ndlp) ? ndlp->nlp_DID : 0,
				 lpfc_cmd->cur_iocbq.sli4_xritag,
				 wcqe->parameter, wcqe->total_data_placed,
				 lpfc_cmd->cur_iocbq.iotag);
	}

	switch (lpfc_cmd->status) {
	case IOSTAT_SUCCESS:
		cmd->result = DID_OK << 16;
		break;
	case IOSTAT_FCP_RSP_ERROR:
		lpfc_handle_fcp_err(vport, lpfc_cmd,
				    pwqeIn->wqe.fcp_iread.total_xfer_len -
				    wcqe->total_data_placed);
		break;
	case IOSTAT_NPORT_BSY:
	case IOSTAT_FABRIC_BSY:
		cmd->result = DID_TRANSPORT_DISRUPTED << 16;
		fast_path_evt = lpfc_alloc_fast_evt(phba);
		if (!fast_path_evt)
			break;
		fast_path_evt->un.fabric_evt.event_type =
			FC_REG_FABRIC_EVENT;
		fast_path_evt->un.fabric_evt.subcategory =
			(lpfc_cmd->status == IOSTAT_NPORT_BSY) ?
			LPFC_EVENT_PORT_BUSY : LPFC_EVENT_FABRIC_BUSY;
		if (ndlp) {
			memcpy(&fast_path_evt->un.fabric_evt.wwpn,
			       &ndlp->nlp_portname,
				sizeof(struct lpfc_name));
			memcpy(&fast_path_evt->un.fabric_evt.wwnn,
			       &ndlp->nlp_nodename,
				sizeof(struct lpfc_name));
		}
		fast_path_evt->vport = vport;
		fast_path_evt->work_evt.evt =
			LPFC_EVT_FASTPATH_MGMT_EVT;
		spin_lock_irqsave(&phba->hbalock, flags);
		list_add_tail(&fast_path_evt->work_evt.evt_listp,
			      &phba->work_list);
		spin_unlock_irqrestore(&phba->hbalock, flags);
		lpfc_worker_wake_up(phba);
		lpfc_printf_vlog(vport, KERN_WARNING, logit,
				 "9035 Fabric/Node busy FCP cmd x%x failed"
				 " <%d/%lld> "
				 "status: x%x result: x%x "
				 "sid: x%x did: x%x oxid: x%x "
				 "Data: x%x x%x x%x\n",
				 cmd->cmnd[0],
				 cmd->device ? cmd->device->id : 0xffff,
				 cmd->device ? cmd->device->lun : 0xffff,
				 lpfc_cmd->status, lpfc_cmd->result,
				 vport->fc_myDID,
				 (ndlp) ? ndlp->nlp_DID : 0,
				 lpfc_cmd->cur_iocbq.sli4_xritag,
				 wcqe->parameter,
				 wcqe->total_data_placed,
				 lpfc_cmd->cur_iocbq.iocb.ulpIoTag);
		break;
	case IOSTAT_REMOTE_STOP:
		if (ndlp) {
			/* This I/O was aborted by the target, we don't
			 * know the rxid and because we did not send the
			 * ABTS we cannot generate and RRQ.
			 */
			lpfc_set_rrq_active(phba, ndlp,
					    lpfc_cmd->cur_iocbq.sli4_lxritag,
					    0, 0);
		}
		/* fallthrough */
	case IOSTAT_LOCAL_REJECT:
		if (lpfc_cmd->result & IOERR_DRVR_MASK)
			lpfc_cmd->status = IOSTAT_DRIVER_REJECT;
		if (lpfc_cmd->result == IOERR_ELXSEC_KEY_UNWRAP_ERROR ||
		    lpfc_cmd->result ==
		    IOERR_ELXSEC_KEY_UNWRAP_COMPARE_ERROR ||
		    lpfc_cmd->result == IOERR_ELXSEC_CRYPTO_ERROR ||
		    lpfc_cmd->result ==
		    IOERR_ELXSEC_CRYPTO_COMPARE_ERROR) {
			cmd->result = DID_NO_CONNECT << 16;
			break;
		}
		if (lpfc_cmd->result == IOERR_INVALID_RPI ||
		    lpfc_cmd->result == IOERR_NO_RESOURCES ||
		    lpfc_cmd->result == IOERR_ABORT_REQUESTED ||
		    lpfc_cmd->result == IOERR_RPI_SUSPENDED ||
		    lpfc_cmd->result == IOERR_SLER_CMD_RCV_FAILURE) {
			cmd->result = DID_REQUEUE << 16;
			break;
		}
		if ((lpfc_cmd->result == IOERR_RX_DMA_FAILED ||
		     lpfc_cmd->result == IOERR_TX_DMA_FAILED) &&
		     status == CQE_STATUS_DI_ERROR) {
			if (scsi_get_prot_op(cmd) !=
			    SCSI_PROT_NORMAL) {
				/*
				 * This is a response for a BG enabled
				 * cmd. Parse BG error
				 */
				lpfc_parse_bg_err(phba, lpfc_cmd, pwqeOut);
				break;
			} else {
				lpfc_printf_vlog(vport, KERN_WARNING,
						 LOG_BG,
						 "9040 non-zero BGSTAT "
						 "on unprotected cmd\n");
			}
		}
		lpfc_printf_vlog(vport, KERN_WARNING, logit,
				 "9036 Local Reject FCP cmd x%x failed"
				 " <%d/%lld> "
				 "status: x%x result: x%x "
				 "sid: x%x did: x%x oxid: x%x "
				 "Data: x%x x%x x%x\n",
				 cmd->cmnd[0],
				 cmd->device ? cmd->device->id : 0xffff,
				 cmd->device ? cmd->device->lun : 0xffff,
				 lpfc_cmd->status, lpfc_cmd->result,
				 vport->fc_myDID,
				 (ndlp) ? ndlp->nlp_DID : 0,
				 lpfc_cmd->cur_iocbq.sli4_xritag,
				 wcqe->parameter,
				 wcqe->total_data_placed,
				 lpfc_cmd->cur_iocbq.iocb.ulpIoTag);
		/* fallthrough */
	default:
		if (lpfc_cmd->status >= IOSTAT_CNT)
			lpfc_cmd->status = IOSTAT_DEFAULT;
		cmd->result = DID_ERROR << 16;
		lpfc_printf_vlog(vport, KERN_INFO, LOG_NVME_IOERR,
				 "9037 FCP Completion Error: xri %x "
				 "status x%x result x%x [x%x] "
				 "placed x%x\n",
				 lpfc_cmd->cur_iocbq.sli4_xritag,
				 lpfc_cmd->status, lpfc_cmd->result,
				 wcqe->parameter,
				 wcqe->total_data_placed);
	}
	if (cmd->result || lpfc_cmd->fcp_rsp->rspSnsLen) {
		u32 *lp = (u32 *)cmd->sense_buffer;

		lpfc_printf_vlog(vport, KERN_INFO, LOG_FCP,
				 "9039 Iodone <%d/%llu> cmd x%px, error "
				 "x%x SNS x%x x%x LBA x%llx Data: x%x x%x\n",
				 cmd->device->id, cmd->device->lun, cmd,
				 cmd->result, *lp, *(lp + 3),
				 (u64)scsi_get_lba(cmd),
				 cmd->retries, scsi_get_resid(cmd));
	}

	lpfc_update_stats(vport, lpfc_cmd);

	if (vport->cfg_max_scsicmpl_time &&
	    time_after(jiffies, lpfc_cmd->start_time +
	    msecs_to_jiffies(vport->cfg_max_scsicmpl_time))) {
		spin_lock_irqsave(shost->host_lock, flags);
		if (ndlp) {
			if (ndlp->cmd_qdepth >
				atomic_read(&ndlp->cmd_pending) &&
				(atomic_read(&ndlp->cmd_pending) >
				LPFC_MIN_TGT_QDEPTH) &&
				(cmd->cmnd[0] == READ_10 ||
				cmd->cmnd[0] == WRITE_10))
				ndlp->cmd_qdepth =
					atomic_read(&ndlp->cmd_pending);

			ndlp->last_change_time = jiffies;
		}
		spin_unlock_irqrestore(shost->host_lock, flags);
	}
	lpfc_scsi_unprep_dma_buf(phba, lpfc_cmd);

#ifdef CONFIG_SCSI_LPFC_DEBUG_FS
	if (lpfc_cmd->ts_cmd_start) {
		lpfc_cmd->ts_isr_cmpl = lpfc_cmd->cur_iocbq.isr_timestamp;
		lpfc_cmd->ts_data_io = ktime_get_ns();
		phba->ktime_last_cmd = lpfc_cmd->ts_data_io;
		lpfc_io_ktime(phba, lpfc_cmd);
	}
#endif
	if (likely(!wait_xb_clr))
		lpfc_cmd->pCmd = NULL;
	spin_unlock(&lpfc_cmd->buf_lock);

	/* Check if IO qualified for CMF */
	if (phba->cmf_active_mode != LPFC_CFG_OFF &&
	    cmd->sc_data_direction == DMA_FROM_DEVICE &&
	    (scsi_sg_count(cmd))) {
		/* Used when calculating average latency */
		lat = ktime_get_ns() - lpfc_cmd->rx_cmd_start;
		lpfc_update_cmf_cmpl(phba, lat, scsi_bufflen(cmd), shost);
	}

>>>>>>> d5395b5f
	if (wait_xb_clr)
		goto out;

	/* The sdev is not guaranteed to be valid post scsi_done upcall. */
	cmd->scsi_done(cmd);

	/*
	 * If there is an abort thread waiting for command completion
	 * wake up the thread.
	 */
	spin_lock(&lpfc_cmd->buf_lock);
<<<<<<< HEAD
	lpfc_cmd->cur_iocbq.iocb_flag &= ~LPFC_DRIVER_ABORTED;
=======
	lpfc_cmd->cur_iocbq.cmd_flag &= ~LPFC_DRIVER_ABORTED;
>>>>>>> d5395b5f
	if (lpfc_cmd->waitq)
		wake_up(lpfc_cmd->waitq);
	spin_unlock(&lpfc_cmd->buf_lock);
out:
	lpfc_release_scsi_buf(phba, lpfc_cmd);
}

/**
 * lpfc_scsi_cmd_iocb_cmpl - Scsi cmnd IOCB completion routine
 * @phba: The Hba for which this call is being executed.
 * @pIocbIn: The command IOCBQ for the scsi cmnd.
 * @pIocbOut: The response IOCBQ for the scsi cmnd.
 *
 * This routine assigns scsi command result by looking into response IOCB
 * status field appropriately. This routine handles QUEUE FULL condition as
 * well by ramping down device queue depth.
 **/
static void
lpfc_scsi_cmd_iocb_cmpl(struct lpfc_hba *phba, struct lpfc_iocbq *pIocbIn,
			struct lpfc_iocbq *pIocbOut)
{
	struct lpfc_io_buf *lpfc_cmd =
		(struct lpfc_io_buf *) pIocbIn->context1;
	struct lpfc_vport      *vport = pIocbIn->vport;
	struct lpfc_rport_data *rdata = lpfc_cmd->rdata;
	struct lpfc_nodelist *pnode = rdata->pnode;
	struct scsi_cmnd *cmd;
	unsigned long flags;
	struct lpfc_fast_path_event *fast_path_evt;
	struct Scsi_Host *shost;
	int idx;
	uint32_t logit = LOG_FCP;

	/* Guard against abort handler being called at same time */
	spin_lock(&lpfc_cmd->buf_lock);

	/* Sanity check on return of outstanding command */
	cmd = lpfc_cmd->pCmd;
	if (!cmd || !phba) {
		lpfc_printf_vlog(vport, KERN_ERR, LOG_TRACE_EVENT,
				 "2621 IO completion: Not an active IO\n");
		spin_unlock(&lpfc_cmd->buf_lock);
		return;
	}

	idx = lpfc_cmd->cur_iocbq.hba_wqidx;
	if (phba->sli4_hba.hdwq)
		phba->sli4_hba.hdwq[idx].scsi_cstat.io_cmpls++;

#ifdef CONFIG_SCSI_LPFC_DEBUG_FS
	if (unlikely(phba->hdwqstat_on & LPFC_CHECK_SCSI_IO))
		this_cpu_inc(phba->sli4_hba.c_stat->cmpl_io);
#endif
	shost = cmd->device->host;

	lpfc_cmd->result = (pIocbOut->iocb.un.ulpWord[4] & IOERR_PARAM_MASK);
	lpfc_cmd->status = pIocbOut->iocb.ulpStatus;
	/* pick up SLI4 exchange busy status from HBA */
	lpfc_cmd->flags &= ~LPFC_SBUF_XBUSY;
<<<<<<< HEAD
	if (pIocbOut->iocb_flag & LPFC_EXCHANGE_BUSY)
=======
	if (pIocbOut->cmd_flag & LPFC_EXCHANGE_BUSY)
>>>>>>> d5395b5f
		lpfc_cmd->flags |= LPFC_SBUF_XBUSY;

#ifdef CONFIG_SCSI_LPFC_DEBUG_FS
	if (lpfc_cmd->prot_data_type) {
		struct scsi_dif_tuple *src = NULL;

		src =  (struct scsi_dif_tuple *)lpfc_cmd->prot_data_segment;
		/*
		 * Used to restore any changes to protection
		 * data for error injection.
		 */
		switch (lpfc_cmd->prot_data_type) {
		case LPFC_INJERR_REFTAG:
			src->ref_tag =
				lpfc_cmd->prot_data;
			break;
		case LPFC_INJERR_APPTAG:
			src->app_tag =
				(uint16_t)lpfc_cmd->prot_data;
			break;
		case LPFC_INJERR_GUARD:
			src->guard_tag =
				(uint16_t)lpfc_cmd->prot_data;
			break;
		default:
			break;
		}

		lpfc_cmd->prot_data = 0;
		lpfc_cmd->prot_data_type = 0;
		lpfc_cmd->prot_data_segment = NULL;
	}
#endif

	if (unlikely(lpfc_cmd->status)) {
		if (lpfc_cmd->status == IOSTAT_LOCAL_REJECT &&
		    (lpfc_cmd->result & IOERR_DRVR_MASK))
			lpfc_cmd->status = IOSTAT_DRIVER_REJECT;
		else if (lpfc_cmd->status >= IOSTAT_CNT)
			lpfc_cmd->status = IOSTAT_DEFAULT;
		if (lpfc_cmd->status == IOSTAT_FCP_RSP_ERROR &&
		    !lpfc_cmd->fcp_rsp->rspStatus3 &&
		    (lpfc_cmd->fcp_rsp->rspStatus2 & RESID_UNDER) &&
		    !(vport->cfg_log_verbose & LOG_FCP_UNDER))
			logit = 0;
		else
			logit = LOG_FCP | LOG_FCP_UNDER;
		lpfc_printf_vlog(vport, KERN_WARNING, logit,
			 "9030 FCP cmd x%x failed <%d/%lld> "
			 "status: x%x result: x%x "
			 "sid: x%x did: x%x oxid: x%x "
			 "Data: x%x x%x\n",
			 cmd->cmnd[0],
			 cmd->device ? cmd->device->id : 0xffff,
			 cmd->device ? cmd->device->lun : 0xffff,
			 lpfc_cmd->status, lpfc_cmd->result,
			 vport->fc_myDID,
			 (pnode) ? pnode->nlp_DID : 0,
			 phba->sli_rev == LPFC_SLI_REV4 ?
			     lpfc_cmd->cur_iocbq.sli4_xritag : 0xffff,
			 pIocbOut->iocb.ulpContext,
			 lpfc_cmd->cur_iocbq.iocb.ulpIoTag);

		switch (lpfc_cmd->status) {
		case IOSTAT_FCP_RSP_ERROR:
			/* Call FCP RSP handler to determine result */
			lpfc_handle_fcp_err(vport, lpfc_cmd,
					    pIocbOut->iocb.un.fcpi.fcpi_parm);
			break;
		case IOSTAT_NPORT_BSY:
		case IOSTAT_FABRIC_BSY:
			cmd->result = DID_TRANSPORT_DISRUPTED << 16;
			fast_path_evt = lpfc_alloc_fast_evt(phba);
			if (!fast_path_evt)
				break;
			fast_path_evt->un.fabric_evt.event_type =
				FC_REG_FABRIC_EVENT;
			fast_path_evt->un.fabric_evt.subcategory =
				(lpfc_cmd->status == IOSTAT_NPORT_BSY) ?
				LPFC_EVENT_PORT_BUSY : LPFC_EVENT_FABRIC_BUSY;
			if (pnode) {
				memcpy(&fast_path_evt->un.fabric_evt.wwpn,
					&pnode->nlp_portname,
					sizeof(struct lpfc_name));
				memcpy(&fast_path_evt->un.fabric_evt.wwnn,
					&pnode->nlp_nodename,
					sizeof(struct lpfc_name));
			}
			fast_path_evt->vport = vport;
			fast_path_evt->work_evt.evt =
				LPFC_EVT_FASTPATH_MGMT_EVT;
			spin_lock_irqsave(&phba->hbalock, flags);
			list_add_tail(&fast_path_evt->work_evt.evt_listp,
				&phba->work_list);
			spin_unlock_irqrestore(&phba->hbalock, flags);
			lpfc_worker_wake_up(phba);
			break;
		case IOSTAT_LOCAL_REJECT:
		case IOSTAT_REMOTE_STOP:
			if (lpfc_cmd->result == IOERR_ELXSEC_KEY_UNWRAP_ERROR ||
			    lpfc_cmd->result ==
					IOERR_ELXSEC_KEY_UNWRAP_COMPARE_ERROR ||
			    lpfc_cmd->result == IOERR_ELXSEC_CRYPTO_ERROR ||
			    lpfc_cmd->result ==
					IOERR_ELXSEC_CRYPTO_COMPARE_ERROR) {
				cmd->result = DID_NO_CONNECT << 16;
				break;
			}
			if (lpfc_cmd->result == IOERR_INVALID_RPI ||
			    lpfc_cmd->result == IOERR_NO_RESOURCES ||
			    lpfc_cmd->result == IOERR_ABORT_REQUESTED ||
			    lpfc_cmd->result == IOERR_SLER_CMD_RCV_FAILURE) {
				cmd->result = DID_REQUEUE << 16;
				break;
			}
			if ((lpfc_cmd->result == IOERR_RX_DMA_FAILED ||
			     lpfc_cmd->result == IOERR_TX_DMA_FAILED) &&
			     pIocbOut->iocb.unsli3.sli3_bg.bgstat) {
				if (scsi_get_prot_op(cmd) != SCSI_PROT_NORMAL) {
					/*
					 * This is a response for a BG enabled
					 * cmd. Parse BG error
					 */
					lpfc_parse_bg_err(phba, lpfc_cmd,
							pIocbOut);
					break;
				} else {
					lpfc_printf_vlog(vport, KERN_WARNING,
							LOG_BG,
							"9031 non-zero BGSTAT "
							"on unprotected cmd\n");
				}
			}
			if ((lpfc_cmd->status == IOSTAT_REMOTE_STOP)
				&& (phba->sli_rev == LPFC_SLI_REV4)
				&& pnode) {
				/* This IO was aborted by the target, we don't
				 * know the rxid and because we did not send the
				 * ABTS we cannot generate and RRQ.
				 */
				lpfc_set_rrq_active(phba, pnode,
					lpfc_cmd->cur_iocbq.sli4_lxritag,
					0, 0);
			}
			/* fall through */
		default:
			cmd->result = DID_ERROR << 16;
			break;
		}

		if (!pnode || (pnode->nlp_state != NLP_STE_MAPPED_NODE))
			cmd->result = DID_TRANSPORT_DISRUPTED << 16 |
				      SAM_STAT_BUSY;
	} else
		cmd->result = DID_OK << 16;

	if (cmd->result || lpfc_cmd->fcp_rsp->rspSnsLen) {
		uint32_t *lp = (uint32_t *)cmd->sense_buffer;

		lpfc_printf_vlog(vport, KERN_INFO, LOG_FCP,
				 "0710 Iodone <%d/%llu> cmd x%px, error "
				 "x%x SNS x%x x%x Data: x%x x%x\n",
				 cmd->device->id, cmd->device->lun, cmd,
				 cmd->result, *lp, *(lp + 3), cmd->retries,
				 scsi_get_resid(cmd));
	}

	lpfc_update_stats(vport, lpfc_cmd);
	if (vport->cfg_max_scsicmpl_time &&
	   time_after(jiffies, lpfc_cmd->start_time +
		msecs_to_jiffies(vport->cfg_max_scsicmpl_time))) {
		spin_lock_irqsave(shost->host_lock, flags);
		if (pnode) {
			if (pnode->cmd_qdepth >
				atomic_read(&pnode->cmd_pending) &&
				(atomic_read(&pnode->cmd_pending) >
				LPFC_MIN_TGT_QDEPTH) &&
				((cmd->cmnd[0] == READ_10) ||
				(cmd->cmnd[0] == WRITE_10)))
				pnode->cmd_qdepth =
					atomic_read(&pnode->cmd_pending);

			pnode->last_change_time = jiffies;
		}
		spin_unlock_irqrestore(shost->host_lock, flags);
	}
	lpfc_scsi_unprep_dma_buf(phba, lpfc_cmd);

	lpfc_cmd->pCmd = NULL;
	spin_unlock(&lpfc_cmd->buf_lock);

#ifdef CONFIG_SCSI_LPFC_DEBUG_FS
	if (lpfc_cmd->ts_cmd_start) {
		lpfc_cmd->ts_isr_cmpl = pIocbIn->isr_timestamp;
		lpfc_cmd->ts_data_io = ktime_get_ns();
		phba->ktime_last_cmd = lpfc_cmd->ts_data_io;
		lpfc_io_ktime(phba, lpfc_cmd);
	}
#endif

	/* The sdev is not guaranteed to be valid post scsi_done upcall. */
	cmd->scsi_done(cmd);

	/*
	 * If there is an abort thread waiting for command completion
	 * wake up the thread.
<<<<<<< HEAD
	 */
	spin_lock(&lpfc_cmd->buf_lock);
	lpfc_cmd->cur_iocbq.iocb_flag &= ~LPFC_DRIVER_ABORTED;
	if (lpfc_cmd->waitq)
		wake_up(lpfc_cmd->waitq);
	spin_unlock(&lpfc_cmd->buf_lock);

	lpfc_release_scsi_buf(phba, lpfc_cmd);
}

/**
 * lpfc_scsi_prep_cmnd_buf_s3 - SLI-3 IOCB init for the IO
 * @vport: Pointer to vport object.
 * @lpfc_cmd: The scsi buffer which is going to be prep'ed.
 * @tmo: timeout value for the IO
 *
 * Based on the data-direction of the command, initialize IOCB
 * in the I/O buffer. Fill in the IOCB fields which are independent
 * of the scsi buffer
 *
 * RETURNS 0 - SUCCESS,
 **/
static int lpfc_scsi_prep_cmnd_buf_s3(struct lpfc_vport *vport,
				      struct lpfc_io_buf *lpfc_cmd,
				      uint8_t tmo)
{
	IOCB_t *iocb_cmd = &lpfc_cmd->cur_iocbq.iocb;
	struct lpfc_iocbq *piocbq = &lpfc_cmd->cur_iocbq;
	struct scsi_cmnd *scsi_cmnd = lpfc_cmd->pCmd;
	struct fcp_cmnd *fcp_cmnd = lpfc_cmd->fcp_cmnd;
	struct lpfc_nodelist *pnode = lpfc_cmd->ndlp;
	int datadir = scsi_cmnd->sc_data_direction;
	u32 fcpdl;

	piocbq->iocb.un.fcpi.fcpi_XRdy = 0;

	/*
	 * There are three possibilities here - use scatter-gather segment, use
	 * the single mapping, or neither.  Start the lpfc command prep by
	 * bumping the bpl beyond the fcp_cmnd and fcp_rsp regions to the first
	 * data bde entry.
	 */
	if (scsi_sg_count(scsi_cmnd)) {
		if (datadir == DMA_TO_DEVICE) {
			iocb_cmd->ulpCommand = CMD_FCP_IWRITE64_CR;
			iocb_cmd->ulpPU = PARM_READ_CHECK;
			if (vport->cfg_first_burst_size &&
			    (pnode->nlp_flag & NLP_FIRSTBURST)) {
				u32 xrdy_len;

				fcpdl = scsi_bufflen(scsi_cmnd);
				xrdy_len = min(fcpdl,
					       vport->cfg_first_burst_size);
				piocbq->iocb.un.fcpi.fcpi_XRdy = xrdy_len;
			}
			fcp_cmnd->fcpCntl3 = WRITE_DATA;
		} else {
			iocb_cmd->ulpCommand = CMD_FCP_IREAD64_CR;
			iocb_cmd->ulpPU = PARM_READ_CHECK;
			fcp_cmnd->fcpCntl3 = READ_DATA;
		}
	} else {
		iocb_cmd->ulpCommand = CMD_FCP_ICMND64_CR;
		iocb_cmd->un.fcpi.fcpi_parm = 0;
		iocb_cmd->ulpPU = 0;
		fcp_cmnd->fcpCntl3 = 0;
	}

	/*
	 * Finish initializing those IOCB fields that are independent
	 * of the scsi_cmnd request_buffer
	 */
	piocbq->iocb.ulpContext = pnode->nlp_rpi;
	if (pnode->nlp_fcp_info & NLP_FCP_2_DEVICE)
		piocbq->iocb.ulpFCP2Rcvy = 1;
	else
		piocbq->iocb.ulpFCP2Rcvy = 0;

	piocbq->iocb.ulpClass = (pnode->nlp_fcp_info & 0x0f);
	piocbq->context1  = lpfc_cmd;
	if (!piocbq->iocb_cmpl)
		piocbq->iocb_cmpl = lpfc_scsi_cmd_iocb_cmpl;
	piocbq->iocb.ulpTimeout = tmo;
	piocbq->vport = vport;
	return 0;
}

/**
 * lpfc_scsi_prep_cmnd_buf_s4 - SLI-4 WQE init for the IO
 * @vport: Pointer to vport object.
 * @lpfc_cmd: The scsi buffer which is going to be prep'ed.
 * @tmo: timeout value for the IO
 *
 * Based on the data-direction of the command copy WQE template
 * to I/O buffer WQE. Fill in the WQE fields which are independent
 * of the scsi buffer
 *
 * RETURNS 0 - SUCCESS,
 **/
static int lpfc_scsi_prep_cmnd_buf_s4(struct lpfc_vport *vport,
				      struct lpfc_io_buf *lpfc_cmd,
				      uint8_t tmo)
{
	struct lpfc_hba *phba = vport->phba;
	struct scsi_cmnd *scsi_cmnd = lpfc_cmd->pCmd;
	struct fcp_cmnd *fcp_cmnd = lpfc_cmd->fcp_cmnd;
	struct lpfc_sli4_hdw_queue *hdwq = NULL;
	struct lpfc_iocbq *pwqeq = &lpfc_cmd->cur_iocbq;
	struct lpfc_nodelist *pnode = lpfc_cmd->ndlp;
	union lpfc_wqe128 *wqe = &pwqeq->wqe;
	u16 idx = lpfc_cmd->hdwq_no;
	int datadir = scsi_cmnd->sc_data_direction;

	hdwq = &phba->sli4_hba.hdwq[idx];

	/* Initialize 64 bytes only */
	memset(wqe, 0, sizeof(union lpfc_wqe128));

	/*
	 * There are three possibilities here - use scatter-gather segment, use
	 * the single mapping, or neither.
	 */
	if (scsi_sg_count(scsi_cmnd)) {
		if (datadir == DMA_TO_DEVICE) {
			/* From the iwrite template, initialize words 7 -  11 */
			memcpy(&wqe->words[7],
			       &lpfc_iwrite_cmd_template.words[7],
			       sizeof(uint32_t) * 5);

			fcp_cmnd->fcpCntl3 = WRITE_DATA;
			if (hdwq)
				hdwq->scsi_cstat.output_requests++;
		} else {
			/* From the iread template, initialize words 7 - 11 */
			memcpy(&wqe->words[7],
			       &lpfc_iread_cmd_template.words[7],
			       sizeof(uint32_t) * 5);

			/* Word 7 */
			bf_set(wqe_tmo, &wqe->fcp_iread.wqe_com, tmo);

			fcp_cmnd->fcpCntl3 = READ_DATA;
			if (hdwq)
				hdwq->scsi_cstat.input_requests++;

			/* For a CMF Managed port, iod must be zero'ed */
			if (phba->cmf_active_mode == LPFC_CFG_MANAGED)
				bf_set(wqe_iod, &wqe->fcp_iread.wqe_com,
				       LPFC_WQE_IOD_NONE);
		}
	} else {
		/* From the icmnd template, initialize words 4 - 11 */
		memcpy(&wqe->words[4], &lpfc_icmnd_cmd_template.words[4],
		       sizeof(uint32_t) * 8);

		/* Word 7 */
		bf_set(wqe_tmo, &wqe->fcp_icmd.wqe_com, tmo);

		fcp_cmnd->fcpCntl3 = 0;
		if (hdwq)
			hdwq->scsi_cstat.control_requests++;
	}

	/*
	 * Finish initializing those WQE fields that are independent
	 * of the request_buffer
	 */
=======
	 */
	spin_lock(&lpfc_cmd->buf_lock);
	lpfc_cmd->cur_iocbq.cmd_flag &= ~LPFC_DRIVER_ABORTED;
	if (lpfc_cmd->waitq)
		wake_up(lpfc_cmd->waitq);
	spin_unlock(&lpfc_cmd->buf_lock);
>>>>>>> d5395b5f

	 /* Word 3 */
	bf_set(payload_offset_len, &wqe->fcp_icmd,
	       sizeof(struct fcp_cmnd) + sizeof(struct fcp_rsp));

<<<<<<< HEAD
	/* Word 6 */
	bf_set(wqe_ctxt_tag, &wqe->generic.wqe_com,
	       phba->sli4_hba.rpi_ids[pnode->nlp_rpi]);
	bf_set(wqe_xri_tag, &wqe->generic.wqe_com, pwqeq->sli4_xritag);

	/* Word 7*/
	if (pnode->nlp_fcp_info & NLP_FCP_2_DEVICE)
		bf_set(wqe_erp, &wqe->generic.wqe_com, 1);

	bf_set(wqe_class, &wqe->generic.wqe_com,
	       (pnode->nlp_fcp_info & 0x0f));

	 /* Word 8 */
	wqe->generic.wqe_com.abort_tag = pwqeq->iotag;

	/* Word 9 */
	bf_set(wqe_reqtag, &wqe->generic.wqe_com, pwqeq->iotag);

	pwqeq->vport = vport;
	pwqeq->vport = vport;
	pwqeq->context1 = lpfc_cmd;
	pwqeq->hba_wqidx = lpfc_cmd->hdwq_no;
	pwqeq->wqe_cmpl = lpfc_fcp_io_cmd_wqe_cmpl;

	return 0;
}

/**
 * lpfc_scsi_prep_cmnd - Wrapper func for convert scsi cmnd to FCP info unit
 * @vport: The virtual port for which this call is being executed.
 * @lpfc_cmd: The scsi command which needs to send.
 * @pnode: Pointer to lpfc_nodelist.
=======
/**
 * lpfc_scsi_prep_cmnd_buf_s3 - SLI-3 IOCB init for the IO
 * @vport: Pointer to vport object.
 * @lpfc_cmd: The scsi buffer which is going to be prep'ed.
 * @tmo: timeout value for the IO
 *
 * Based on the data-direction of the command, initialize IOCB
 * in the I/O buffer. Fill in the IOCB fields which are independent
 * of the scsi buffer
>>>>>>> d5395b5f
 *
 * RETURNS 0 - SUCCESS,
 **/
<<<<<<< HEAD
static int
lpfc_scsi_prep_cmnd(struct lpfc_vport *vport, struct lpfc_io_buf *lpfc_cmd,
		    struct lpfc_nodelist *pnode)
{
	struct scsi_cmnd *scsi_cmnd = lpfc_cmd->pCmd;
	struct fcp_cmnd *fcp_cmnd = lpfc_cmd->fcp_cmnd;
	u8 *ptr;

	if (!pnode)
		return 0;

	lpfc_cmd->fcp_rsp->rspSnsLen = 0;
	/* clear task management bits */
	lpfc_cmd->fcp_cmnd->fcpCntl2 = 0;

	int_to_scsilun(lpfc_cmd->pCmd->device->lun,
		       &lpfc_cmd->fcp_cmnd->fcp_lun);

	ptr = &fcp_cmnd->fcpCdb[0];
	memcpy(ptr, scsi_cmnd->cmnd, scsi_cmnd->cmd_len);
	if (scsi_cmnd->cmd_len < LPFC_FCP_CDB_LEN) {
		ptr += scsi_cmnd->cmd_len;
		memset(ptr, 0, (LPFC_FCP_CDB_LEN - scsi_cmnd->cmd_len));
	}

	fcp_cmnd->fcpCntl1 = SIMPLE_Q;

	lpfc_scsi_prep_cmnd_buf(vport, lpfc_cmd, lpfc_cmd->timeout);

	return 0;
=======
static int lpfc_scsi_prep_cmnd_buf_s3(struct lpfc_vport *vport,
				      struct lpfc_io_buf *lpfc_cmd,
				      uint8_t tmo)
{
	IOCB_t *iocb_cmd = &lpfc_cmd->cur_iocbq.iocb;
	struct lpfc_iocbq *piocbq = &lpfc_cmd->cur_iocbq;
	struct scsi_cmnd *scsi_cmnd = lpfc_cmd->pCmd;
	struct fcp_cmnd *fcp_cmnd = lpfc_cmd->fcp_cmnd;
	struct lpfc_nodelist *pnode = lpfc_cmd->ndlp;
	int datadir = scsi_cmnd->sc_data_direction;
	u32 fcpdl;

	piocbq->iocb.un.fcpi.fcpi_XRdy = 0;

	/*
	 * There are three possibilities here - use scatter-gather segment, use
	 * the single mapping, or neither.  Start the lpfc command prep by
	 * bumping the bpl beyond the fcp_cmnd and fcp_rsp regions to the first
	 * data bde entry.
	 */
	if (scsi_sg_count(scsi_cmnd)) {
		if (datadir == DMA_TO_DEVICE) {
			iocb_cmd->ulpCommand = CMD_FCP_IWRITE64_CR;
			iocb_cmd->ulpPU = PARM_READ_CHECK;
			if (vport->cfg_first_burst_size &&
			    (pnode->nlp_flag & NLP_FIRSTBURST)) {
				u32 xrdy_len;

				fcpdl = scsi_bufflen(scsi_cmnd);
				xrdy_len = min(fcpdl,
					       vport->cfg_first_burst_size);
				piocbq->iocb.un.fcpi.fcpi_XRdy = xrdy_len;
			}
			fcp_cmnd->fcpCntl3 = WRITE_DATA;
		} else {
			iocb_cmd->ulpCommand = CMD_FCP_IREAD64_CR;
			iocb_cmd->ulpPU = PARM_READ_CHECK;
			fcp_cmnd->fcpCntl3 = READ_DATA;
		}
	} else {
		iocb_cmd->ulpCommand = CMD_FCP_ICMND64_CR;
		iocb_cmd->un.fcpi.fcpi_parm = 0;
		iocb_cmd->ulpPU = 0;
		fcp_cmnd->fcpCntl3 = 0;
	}

	/*
	 * Finish initializing those IOCB fields that are independent
	 * of the scsi_cmnd request_buffer
	 */
	piocbq->iocb.ulpContext = pnode->nlp_rpi;
	if (pnode->nlp_fcp_info & NLP_FCP_2_DEVICE)
		piocbq->iocb.ulpFCP2Rcvy = 1;
	else
		piocbq->iocb.ulpFCP2Rcvy = 0;

	piocbq->iocb.ulpClass = (pnode->nlp_fcp_info & 0x0f);
	piocbq->context1  = lpfc_cmd;
	if (!piocbq->cmd_cmpl)
		piocbq->cmd_cmpl = lpfc_scsi_cmd_iocb_cmpl;
	piocbq->iocb.ulpTimeout = tmo;
	piocbq->vport = vport;
	return 0;
}

/**
 * lpfc_scsi_prep_cmnd_buf_s4 - SLI-4 WQE init for the IO
 * @vport: Pointer to vport object.
 * @lpfc_cmd: The scsi buffer which is going to be prep'ed.
 * @tmo: timeout value for the IO
 *
 * Based on the data-direction of the command copy WQE template
 * to I/O buffer WQE. Fill in the WQE fields which are independent
 * of the scsi buffer
 *
 * RETURNS 0 - SUCCESS,
 **/
static int lpfc_scsi_prep_cmnd_buf_s4(struct lpfc_vport *vport,
				      struct lpfc_io_buf *lpfc_cmd,
				      uint8_t tmo)
{
	struct lpfc_hba *phba = vport->phba;
	struct scsi_cmnd *scsi_cmnd = lpfc_cmd->pCmd;
	struct fcp_cmnd *fcp_cmnd = lpfc_cmd->fcp_cmnd;
	struct lpfc_sli4_hdw_queue *hdwq = NULL;
	struct lpfc_iocbq *pwqeq = &lpfc_cmd->cur_iocbq;
	struct lpfc_nodelist *pnode = lpfc_cmd->ndlp;
	union lpfc_wqe128 *wqe = &pwqeq->wqe;
	u16 idx = lpfc_cmd->hdwq_no;
	int datadir = scsi_cmnd->sc_data_direction;

	hdwq = &phba->sli4_hba.hdwq[idx];

	/* Initialize 64 bytes only */
	memset(wqe, 0, sizeof(union lpfc_wqe128));

	/*
	 * There are three possibilities here - use scatter-gather segment, use
	 * the single mapping, or neither.
	 */
	if (scsi_sg_count(scsi_cmnd)) {
		if (datadir == DMA_TO_DEVICE) {
			/* From the iwrite template, initialize words 7 -  11 */
			memcpy(&wqe->words[7],
			       &lpfc_iwrite_cmd_template.words[7],
			       sizeof(uint32_t) * 5);

			fcp_cmnd->fcpCntl3 = WRITE_DATA;
			if (hdwq)
				hdwq->scsi_cstat.output_requests++;
		} else {
			/* From the iread template, initialize words 7 - 11 */
			memcpy(&wqe->words[7],
			       &lpfc_iread_cmd_template.words[7],
			       sizeof(uint32_t) * 5);

			/* Word 7 */
			bf_set(wqe_tmo, &wqe->fcp_iread.wqe_com, tmo);

			fcp_cmnd->fcpCntl3 = READ_DATA;
			if (hdwq)
				hdwq->scsi_cstat.input_requests++;

			/* For a CMF Managed port, iod must be zero'ed */
			if (phba->cmf_active_mode == LPFC_CFG_MANAGED)
				bf_set(wqe_iod, &wqe->fcp_iread.wqe_com,
				       LPFC_WQE_IOD_NONE);
		}
	} else {
		/* From the icmnd template, initialize words 4 - 11 */
		memcpy(&wqe->words[4], &lpfc_icmnd_cmd_template.words[4],
		       sizeof(uint32_t) * 8);

		/* Word 7 */
		bf_set(wqe_tmo, &wqe->fcp_icmd.wqe_com, tmo);

		fcp_cmnd->fcpCntl3 = 0;
		if (hdwq)
			hdwq->scsi_cstat.control_requests++;
	}

	/*
	 * Finish initializing those WQE fields that are independent
	 * of the request_buffer
	 */

	 /* Word 3 */
	bf_set(payload_offset_len, &wqe->fcp_icmd,
	       sizeof(struct fcp_cmnd) + sizeof(struct fcp_rsp));

	/* Word 6 */
	bf_set(wqe_ctxt_tag, &wqe->generic.wqe_com,
	       phba->sli4_hba.rpi_ids[pnode->nlp_rpi]);
	bf_set(wqe_xri_tag, &wqe->generic.wqe_com, pwqeq->sli4_xritag);

	/* Word 7*/
	if (pnode->nlp_fcp_info & NLP_FCP_2_DEVICE)
		bf_set(wqe_erp, &wqe->generic.wqe_com, 1);

	bf_set(wqe_class, &wqe->generic.wqe_com,
	       (pnode->nlp_fcp_info & 0x0f));

	 /* Word 8 */
	wqe->generic.wqe_com.abort_tag = pwqeq->iotag;

	/* Word 9 */
	bf_set(wqe_reqtag, &wqe->generic.wqe_com, pwqeq->iotag);

	pwqeq->vport = vport;
	pwqeq->vport = vport;
	pwqeq->context1 = lpfc_cmd;
	pwqeq->hba_wqidx = lpfc_cmd->hdwq_no;
	pwqeq->cmd_cmpl = lpfc_fcp_io_cmd_wqe_cmpl;

	return 0;
}

/**
 * lpfc_scsi_prep_cmnd - Wrapper func for convert scsi cmnd to FCP info unit
 * @vport: The virtual port for which this call is being executed.
 * @lpfc_cmd: The scsi command which needs to send.
 * @pnode: Pointer to lpfc_nodelist.
 *
 * This routine initializes fcp_cmnd and iocb data structure from scsi command
 * to transfer for device with SLI3 interface spec.
 **/
static int
lpfc_scsi_prep_cmnd(struct lpfc_vport *vport, struct lpfc_io_buf *lpfc_cmd,
		    struct lpfc_nodelist *pnode)
{
	struct scsi_cmnd *scsi_cmnd = lpfc_cmd->pCmd;
	struct fcp_cmnd *fcp_cmnd = lpfc_cmd->fcp_cmnd;
	u8 *ptr;

	if (!pnode)
		return 0;

	lpfc_cmd->fcp_rsp->rspSnsLen = 0;
	/* clear task management bits */
	lpfc_cmd->fcp_cmnd->fcpCntl2 = 0;

	int_to_scsilun(lpfc_cmd->pCmd->device->lun,
		       &lpfc_cmd->fcp_cmnd->fcp_lun);

	ptr = &fcp_cmnd->fcpCdb[0];
	memcpy(ptr, scsi_cmnd->cmnd, scsi_cmnd->cmd_len);
	if (scsi_cmnd->cmd_len < LPFC_FCP_CDB_LEN) {
		ptr += scsi_cmnd->cmd_len;
		memset(ptr, 0, (LPFC_FCP_CDB_LEN - scsi_cmnd->cmd_len));
	}

	fcp_cmnd->fcpCntl1 = SIMPLE_Q;

	lpfc_scsi_prep_cmnd_buf(vport, lpfc_cmd, lpfc_cmd->timeout);

	return 0;
}

/**
 * lpfc_scsi_prep_task_mgmt_cmd_s3 - Convert SLI3 scsi TM cmd to FCP info unit
 * @vport: The virtual port for which this call is being executed.
 * @lpfc_cmd: Pointer to lpfc_io_buf data structure.
 * @lun: Logical unit number.
 * @task_mgmt_cmd: SCSI task management command.
 *
 * This routine creates FCP information unit corresponding to @task_mgmt_cmd
 * for device with SLI-3 interface spec.
 *
 * Return codes:
 *   0 - Error
 *   1 - Success
 **/
static int
lpfc_scsi_prep_task_mgmt_cmd_s3(struct lpfc_vport *vport,
				struct lpfc_io_buf *lpfc_cmd,
				u64 lun, u8 task_mgmt_cmd)
{
	struct lpfc_iocbq *piocbq;
	IOCB_t *piocb;
	struct fcp_cmnd *fcp_cmnd;
	struct lpfc_rport_data *rdata = lpfc_cmd->rdata;
	struct lpfc_nodelist *ndlp = rdata->pnode;

	if (!ndlp || ndlp->nlp_state != NLP_STE_MAPPED_NODE)
		return 0;

	piocbq = &(lpfc_cmd->cur_iocbq);
	piocbq->vport = vport;

	piocb = &piocbq->iocb;

	fcp_cmnd = lpfc_cmd->fcp_cmnd;
	/* Clear out any old data in the FCP command area */
	memset(fcp_cmnd, 0, sizeof(struct fcp_cmnd));
	int_to_scsilun(lun, &fcp_cmnd->fcp_lun);
	fcp_cmnd->fcpCntl2 = task_mgmt_cmd;
	if (!(vport->phba->sli3_options & LPFC_SLI3_BG_ENABLED))
		lpfc_fcpcmd_to_iocb(piocb->unsli3.fcp_ext.icd, fcp_cmnd);
	piocb->ulpCommand = CMD_FCP_ICMND64_CR;
	piocb->ulpContext = ndlp->nlp_rpi;
	piocb->ulpFCP2Rcvy = (ndlp->nlp_fcp_info & NLP_FCP_2_DEVICE) ? 1 : 0;
	piocb->ulpClass = (ndlp->nlp_fcp_info & 0x0f);
	piocb->ulpPU = 0;
	piocb->un.fcpi.fcpi_parm = 0;

	/* ulpTimeout is only one byte */
	if (lpfc_cmd->timeout > 0xff) {
		/*
		 * Do not timeout the command at the firmware level.
		 * The driver will provide the timeout mechanism.
		 */
		piocb->ulpTimeout = 0;
	} else
		piocb->ulpTimeout = lpfc_cmd->timeout;

	return 1;
>>>>>>> d5395b5f
}

/**
 * lpfc_scsi_prep_task_mgmt_cmd_s4 - Convert SLI4 scsi TM cmd to FCP info unit
 * @vport: The virtual port for which this call is being executed.
 * @lpfc_cmd: Pointer to lpfc_io_buf data structure.
 * @lun: Logical unit number.
 * @task_mgmt_cmd: SCSI task management command.
 *
 * This routine creates FCP information unit corresponding to @task_mgmt_cmd
 * for device with SLI-4 interface spec.
 *
 * Return codes:
 *   0 - Error
 *   1 - Success
 **/
static int
<<<<<<< HEAD
lpfc_scsi_prep_task_mgmt_cmd(struct lpfc_vport *vport,
			     struct lpfc_io_buf *lpfc_cmd,
			     uint64_t lun,
			     uint8_t task_mgmt_cmd)
=======
lpfc_scsi_prep_task_mgmt_cmd_s4(struct lpfc_vport *vport,
				struct lpfc_io_buf *lpfc_cmd,
				u64 lun, u8 task_mgmt_cmd)
>>>>>>> d5395b5f
{
	struct lpfc_iocbq *pwqeq = &lpfc_cmd->cur_iocbq;
	union lpfc_wqe128 *wqe = &pwqeq->wqe;
	struct fcp_cmnd *fcp_cmnd;
	struct lpfc_rport_data *rdata = lpfc_cmd->rdata;
	struct lpfc_nodelist *ndlp = rdata->pnode;

	if (!ndlp || ndlp->nlp_state != NLP_STE_MAPPED_NODE)
		return 0;

	pwqeq->vport = vport;
	/* Initialize 64 bytes only */
	memset(wqe, 0, sizeof(union lpfc_wqe128));

	/* From the icmnd template, initialize words 4 - 11 */
	memcpy(&wqe->words[4], &lpfc_icmnd_cmd_template.words[4],
	       sizeof(uint32_t) * 8);

	fcp_cmnd = lpfc_cmd->fcp_cmnd;
	/* Clear out any old data in the FCP command area */
	memset(fcp_cmnd, 0, sizeof(struct fcp_cmnd));
	int_to_scsilun(lun, &fcp_cmnd->fcp_lun);
	fcp_cmnd->fcpCntl3 = 0;
	fcp_cmnd->fcpCntl2 = task_mgmt_cmd;

	bf_set(payload_offset_len, &wqe->fcp_icmd,
	       sizeof(struct fcp_cmnd) + sizeof(struct fcp_rsp));
	bf_set(cmd_buff_len, &wqe->fcp_icmd, 0);
	bf_set(wqe_ctxt_tag, &wqe->generic.wqe_com,  /* ulpContext */
	       vport->phba->sli4_hba.rpi_ids[ndlp->nlp_rpi]);
	bf_set(wqe_erp, &wqe->fcp_icmd.wqe_com,
	       ((ndlp->nlp_fcp_info & NLP_FCP_2_DEVICE) ? 1 : 0));
	bf_set(wqe_class, &wqe->fcp_icmd.wqe_com,
	       (ndlp->nlp_fcp_info & 0x0f));

	/* ulpTimeout is only one byte */
	if (lpfc_cmd->timeout > 0xff) {
		/*
		 * Do not timeout the command at the firmware level.
		 * The driver will provide the timeout mechanism.
		 */
		bf_set(wqe_tmo, &wqe->fcp_icmd.wqe_com, 0);
	} else {
		bf_set(wqe_tmo, &wqe->fcp_icmd.wqe_com, lpfc_cmd->timeout);
	}

	lpfc_prep_embed_io(vport->phba, lpfc_cmd);
	bf_set(wqe_xri_tag, &wqe->generic.wqe_com, pwqeq->sli4_xritag);
	wqe->generic.wqe_com.abort_tag = pwqeq->iotag;
	bf_set(wqe_reqtag, &wqe->generic.wqe_com, pwqeq->iotag);

	lpfc_sli4_set_rsp_sgl_last(vport->phba, lpfc_cmd);

	return 1;
}

/**
 * lpfc_scsi_api_table_setup - Set up scsi api function jump table
 * @phba: The hba struct for which this call is being executed.
 * @dev_grp: The HBA PCI-Device group number.
 *
 * This routine sets up the SCSI interface API function jump table in @phba
 * struct.
 * Returns: 0 - success, -ENODEV - failure.
 **/
int
lpfc_scsi_api_table_setup(struct lpfc_hba *phba, uint8_t dev_grp)
{

	phba->lpfc_scsi_unprep_dma_buf = lpfc_scsi_unprep_dma_buf;

	switch (dev_grp) {
	case LPFC_PCI_DEV_LP:
		phba->lpfc_scsi_prep_dma_buf = lpfc_scsi_prep_dma_buf_s3;
		phba->lpfc_bg_scsi_prep_dma_buf = lpfc_bg_scsi_prep_dma_buf_s3;
		phba->lpfc_release_scsi_buf = lpfc_release_scsi_buf_s3;
		phba->lpfc_get_scsi_buf = lpfc_get_scsi_buf_s3;
		phba->lpfc_scsi_prep_cmnd_buf = lpfc_scsi_prep_cmnd_buf_s3;
<<<<<<< HEAD
=======
		phba->lpfc_scsi_prep_task_mgmt_cmd =
					lpfc_scsi_prep_task_mgmt_cmd_s3;
>>>>>>> d5395b5f
		break;
	case LPFC_PCI_DEV_OC:
		phba->lpfc_scsi_prep_dma_buf = lpfc_scsi_prep_dma_buf_s4;
		phba->lpfc_bg_scsi_prep_dma_buf = lpfc_bg_scsi_prep_dma_buf_s4;
		phba->lpfc_release_scsi_buf = lpfc_release_scsi_buf_s4;
		phba->lpfc_get_scsi_buf = lpfc_get_scsi_buf_s4;
		phba->lpfc_scsi_prep_cmnd_buf = lpfc_scsi_prep_cmnd_buf_s4;
<<<<<<< HEAD
=======
		phba->lpfc_scsi_prep_task_mgmt_cmd =
					lpfc_scsi_prep_task_mgmt_cmd_s4;
>>>>>>> d5395b5f
		break;
	default:
		lpfc_printf_log(phba, KERN_ERR, LOG_INIT,
				"1418 Invalid HBA PCI-device group: 0x%x\n",
				dev_grp);
		return -ENODEV;
	}
	phba->lpfc_rampdown_queue_depth = lpfc_rampdown_queue_depth;
	phba->lpfc_scsi_cmd_iocb_cmpl = lpfc_scsi_cmd_iocb_cmpl;
	return 0;
}

/**
 * lpfc_tskmgmt_def_cmpl - IOCB completion routine for task management command
 * @phba: The Hba for which this call is being executed.
 * @cmdiocbq: Pointer to lpfc_iocbq data structure.
 * @rspiocbq: Pointer to lpfc_iocbq data structure.
 *
 * This routine is IOCB completion routine for device reset and target reset
 * routine. This routine release scsi buffer associated with lpfc_cmd.
 **/
static void
lpfc_tskmgmt_def_cmpl(struct lpfc_hba *phba,
			struct lpfc_iocbq *cmdiocbq,
			struct lpfc_iocbq *rspiocbq)
{
	struct lpfc_io_buf *lpfc_cmd =
		(struct lpfc_io_buf *) cmdiocbq->context1;
	if (lpfc_cmd)
		lpfc_release_scsi_buf(phba, lpfc_cmd);
	return;
}

/**
 * lpfc_check_pci_resettable - Walks list of devices on pci_dev's bus to check
 *                             if issuing a pci_bus_reset is possibly unsafe
 * @phba: lpfc_hba pointer.
 *
 * Description:
 * Walks the bus_list to ensure only PCI devices with Emulex
 * vendor id, device ids that support hot reset, and only one occurrence
 * of function 0.
 *
 * Returns:
 * -EBADSLT,  detected invalid device
 *      0,    successful
 */
int
lpfc_check_pci_resettable(struct lpfc_hba *phba)
{
	const struct pci_dev *pdev = phba->pcidev;
	struct pci_dev *ptr = NULL;
	u8 counter = 0;

	/* Walk the list of devices on the pci_dev's bus */
	list_for_each_entry(ptr, &pdev->bus->devices, bus_list) {
		/* Check for Emulex Vendor ID */
		if (ptr->vendor != PCI_VENDOR_ID_EMULEX) {
			lpfc_printf_log(phba, KERN_INFO, LOG_INIT,
					"8346 Non-Emulex vendor found: "
					"0x%04x\n", ptr->vendor);
			return -EBADSLT;
		}

		/* Check for valid Emulex Device ID */
		if (phba->sli_rev != LPFC_SLI_REV4 ||
		    phba->hba_flag & HBA_FCOE_MODE) {
			lpfc_printf_log(phba, KERN_INFO, LOG_INIT,
					"8347 Incapable PCI reset device: "
					"0x%04x\n", ptr->device);
			return -EBADSLT;
		}

		/* Check for only one function 0 ID to ensure only one HBA on
		 * secondary bus
		 */
		if (ptr->devfn == 0) {
			if (++counter > 1) {
				lpfc_printf_log(phba, KERN_INFO, LOG_INIT,
						"8348 More than one device on "
						"secondary bus found\n");
				return -EBADSLT;
			}
		}
	}

	return 0;
}

/**
 * lpfc_info - Info entry point of scsi_host_template data structure
 * @host: The scsi host for which this call is being executed.
 *
 * This routine provides module information about hba.
 *
 * Reutrn code:
 *   Pointer to char - Success.
 **/
const char *
lpfc_info(struct Scsi_Host *host)
{
	struct lpfc_vport *vport = (struct lpfc_vport *) host->hostdata;
	struct lpfc_hba   *phba = vport->phba;
	int link_speed = 0;
	static char lpfcinfobuf[384];
	char tmp[384] = {0};

	memset(lpfcinfobuf, 0, sizeof(lpfcinfobuf));
	if (phba && phba->pcidev){
		/* Model Description */
		scnprintf(tmp, sizeof(tmp), phba->ModelDesc);
		if (strlcat(lpfcinfobuf, tmp, sizeof(lpfcinfobuf)) >=
		    sizeof(lpfcinfobuf))
			goto buffer_done;

		/* PCI Info */
		scnprintf(tmp, sizeof(tmp),
			  " on PCI bus %02x device %02x irq %d",
			  phba->pcidev->bus->number, phba->pcidev->devfn,
			  phba->pcidev->irq);
		if (strlcat(lpfcinfobuf, tmp, sizeof(lpfcinfobuf)) >=
		    sizeof(lpfcinfobuf))
			goto buffer_done;

		/* Port Number */
		if (phba->Port[0]) {
			scnprintf(tmp, sizeof(tmp), " port %s", phba->Port);
			if (strlcat(lpfcinfobuf, tmp, sizeof(lpfcinfobuf)) >=
			    sizeof(lpfcinfobuf))
				goto buffer_done;
		}

		/* Link Speed */
		link_speed = lpfc_sli_port_speed_get(phba);
		if (link_speed != 0) {
			scnprintf(tmp, sizeof(tmp),
				  " Logical Link Speed: %d Mbps", link_speed);
			if (strlcat(lpfcinfobuf, tmp, sizeof(lpfcinfobuf)) >=
			    sizeof(lpfcinfobuf))
				goto buffer_done;
		}

		/* PCI resettable */
		if (!lpfc_check_pci_resettable(phba)) {
			scnprintf(tmp, sizeof(tmp), " PCI resettable");
			strlcat(lpfcinfobuf, tmp, sizeof(lpfcinfobuf));
		}
	}

buffer_done:
	return lpfcinfobuf;
}

/**
 * lpfc_poll_rearm_timer - Routine to modify fcp_poll timer of hba
 * @phba: The Hba for which this call is being executed.
 *
 * This routine modifies fcp_poll_timer  field of @phba by cfg_poll_tmo.
 * The default value of cfg_poll_tmo is 10 milliseconds.
 **/
static __inline__ void lpfc_poll_rearm_timer(struct lpfc_hba * phba)
{
	unsigned long  poll_tmo_expires =
		(jiffies + msecs_to_jiffies(phba->cfg_poll_tmo));

	if (!list_empty(&phba->sli.sli3_ring[LPFC_FCP_RING].txcmplq))
		mod_timer(&phba->fcp_poll_timer,
			  poll_tmo_expires);
}

/**
 * lpfc_poll_start_timer - Routine to start fcp_poll_timer of HBA
 * @phba: The Hba for which this call is being executed.
 *
 * This routine starts the fcp_poll_timer of @phba.
 **/
void lpfc_poll_start_timer(struct lpfc_hba * phba)
{
	lpfc_poll_rearm_timer(phba);
}

/**
 * lpfc_poll_timeout - Restart polling timer
 * @t: Timer construct where lpfc_hba data structure pointer is obtained.
 *
 * This routine restarts fcp_poll timer, when FCP ring  polling is enable
 * and FCP Ring interrupt is disable.
 **/
void lpfc_poll_timeout(struct timer_list *t)
{
	struct lpfc_hba *phba = from_timer(phba, t, fcp_poll_timer);

	if (phba->cfg_poll & ENABLE_FCP_RING_POLLING) {
		lpfc_sli_handle_fast_ring_event(phba,
			&phba->sli.sli3_ring[LPFC_FCP_RING], HA_R0RE_REQ);

		if (phba->cfg_poll & DISABLE_FCP_RING_INT)
			lpfc_poll_rearm_timer(phba);
	}
}

/**
 * lpfc_queuecommand - scsi_host_template queuecommand entry point
 * @shost: kernel scsi host pointer.
 * @cmnd: Pointer to scsi_cmnd data structure.
 *
 * Driver registers this routine to scsi midlayer to submit a @cmd to process.
 * This routine prepares an IOCB from scsi command and provides to firmware.
 * The @done callback is invoked after driver finished processing the command.
 *
 * Return value :
 *   0 - Success
 *   SCSI_MLQUEUE_HOST_BUSY - Block all devices served by this host temporarily.
 **/
static int
lpfc_queuecommand(struct Scsi_Host *shost, struct scsi_cmnd *cmnd)
{
	struct lpfc_vport *vport = (struct lpfc_vport *) shost->hostdata;
	struct lpfc_hba   *phba = vport->phba;
	struct lpfc_iocbq *cur_iocbq = NULL;
	struct lpfc_rport_data *rdata;
	struct lpfc_nodelist *ndlp;
	struct lpfc_io_buf *lpfc_cmd;
	struct fc_rport *rport = starget_to_rport(scsi_target(cmnd->device));
	int err, idx;
	uint64_t start;

	start = ktime_get_ns();
	rdata = lpfc_rport_data_from_scsi_device(cmnd->device);

	/* sanity check on references */
	if (unlikely(!rdata) || unlikely(!rport))
		goto out_fail_command;

	err = fc_remote_port_chkready(rport);
	if (err) {
		cmnd->result = err;
		goto out_fail_command;
	}
	ndlp = rdata->pnode;

	if ((scsi_get_prot_op(cmnd) != SCSI_PROT_NORMAL) &&
		(!(phba->sli3_options & LPFC_SLI3_BG_ENABLED))) {

		lpfc_printf_log(phba, KERN_ERR, LOG_TRACE_EVENT,
				"9058 BLKGRD: ERROR: rcvd protected cmd:%02x"
				" op:%02x str=%s without registering for"
				" BlockGuard - Rejecting command\n",
				cmnd->cmnd[0], scsi_get_prot_op(cmnd),
				dif_op_str[scsi_get_prot_op(cmnd)]);
		goto out_fail_command;
	}

	/*
	 * Catch race where our node has transitioned, but the
	 * transport is still transitioning.
	 */
	if (!ndlp)
		goto out_tgt_busy1;

	/* Check if IO qualifies for CMF */
	if (phba->cmf_active_mode != LPFC_CFG_OFF &&
	    cmnd->sc_data_direction == DMA_FROM_DEVICE &&
	    (scsi_sg_count(cmnd))) {
		/* Latency start time saved in rx_cmd_start later in routine */
		err = lpfc_update_cmf_cmd(phba, scsi_bufflen(cmnd));
		if (err)
			goto out_tgt_busy1;
	}

	if (lpfc_ndlp_check_qdepth(phba, ndlp)) {
		if (atomic_read(&ndlp->cmd_pending) >= ndlp->cmd_qdepth) {
			lpfc_printf_vlog(vport, KERN_INFO, LOG_FCP_ERROR,
					 "3377 Target Queue Full, scsi Id:%d "
					 "Qdepth:%d Pending command:%d"
					 " WWNN:%02x:%02x:%02x:%02x:"
					 "%02x:%02x:%02x:%02x, "
					 " WWPN:%02x:%02x:%02x:%02x:"
					 "%02x:%02x:%02x:%02x",
					 ndlp->nlp_sid, ndlp->cmd_qdepth,
					 atomic_read(&ndlp->cmd_pending),
					 ndlp->nlp_nodename.u.wwn[0],
					 ndlp->nlp_nodename.u.wwn[1],
					 ndlp->nlp_nodename.u.wwn[2],
					 ndlp->nlp_nodename.u.wwn[3],
					 ndlp->nlp_nodename.u.wwn[4],
					 ndlp->nlp_nodename.u.wwn[5],
					 ndlp->nlp_nodename.u.wwn[6],
					 ndlp->nlp_nodename.u.wwn[7],
					 ndlp->nlp_portname.u.wwn[0],
					 ndlp->nlp_portname.u.wwn[1],
					 ndlp->nlp_portname.u.wwn[2],
					 ndlp->nlp_portname.u.wwn[3],
					 ndlp->nlp_portname.u.wwn[4],
					 ndlp->nlp_portname.u.wwn[5],
					 ndlp->nlp_portname.u.wwn[6],
					 ndlp->nlp_portname.u.wwn[7]);
			goto out_tgt_busy2;
		}
	}

	lpfc_cmd = lpfc_get_scsi_buf(phba, ndlp, cmnd);
	if (lpfc_cmd == NULL) {
		lpfc_rampdown_queue_depth(phba);

		lpfc_printf_vlog(vport, KERN_INFO, LOG_FCP_ERROR,
				 "0707 driver's buffer pool is empty, "
				 "IO busied\n");
		goto out_host_busy;
	}
	lpfc_cmd->rx_cmd_start = start;

	cur_iocbq = &lpfc_cmd->cur_iocbq;
	/*
	 * Store the midlayer's command structure for the completion phase
	 * and complete the command initialization.
	 */
	lpfc_cmd->pCmd  = cmnd;
	lpfc_cmd->rdata = rdata;
	lpfc_cmd->ndlp = ndlp;
<<<<<<< HEAD
	lpfc_cmd->cur_iocbq.iocb_cmpl = NULL;
=======
	cur_iocbq->cmd_cmpl = NULL;
>>>>>>> d5395b5f
	cmnd->host_scribble = (unsigned char *)lpfc_cmd;

	err = lpfc_scsi_prep_cmnd(vport, lpfc_cmd, ndlp);
	if (err)
		goto out_host_busy_release_buf;

	if (scsi_get_prot_op(cmnd) != SCSI_PROT_NORMAL) {
		if (vport->phba->cfg_enable_bg) {
			lpfc_printf_vlog(vport,
					 KERN_INFO, LOG_SCSI_CMD,
					 "9033 BLKGRD: rcvd %s cmd:x%x "
					 "reftag x%x cnt %u pt %x\n",
					 dif_op_str[scsi_get_prot_op(cmnd)],
					 cmnd->cmnd[0],
					 scsi_prot_ref_tag(cmnd),
					 scsi_logical_block_count(cmnd),
					 (cmnd->cmnd[1]>>5));
		}
		err = lpfc_bg_scsi_prep_dma_buf(phba, lpfc_cmd);
	} else {
		if (vport->phba->cfg_enable_bg) {
			lpfc_printf_vlog(vport,
					 KERN_INFO, LOG_SCSI_CMD,
					 "9038 BLKGRD: rcvd PROT_NORMAL cmd: "
					 "x%x reftag x%x cnt %u pt %x\n",
					 cmnd->cmnd[0],
					 scsi_prot_ref_tag(cmnd),
					 scsi_logical_block_count(cmnd),
					 (cmnd->cmnd[1]>>5));
		}
		err = lpfc_scsi_prep_dma_buf(phba, lpfc_cmd);
	}

	if (unlikely(err)) {
		if (err == 2) {
			cmnd->result = DID_ERROR << 16;
			goto out_fail_command_release_buf;
		}
		goto out_host_busy_free_buf;
	}

<<<<<<< HEAD

=======
>>>>>>> d5395b5f
#ifdef CONFIG_SCSI_LPFC_DEBUG_FS
	if (unlikely(phba->hdwqstat_on & LPFC_CHECK_SCSI_IO))
		this_cpu_inc(phba->sli4_hba.c_stat->xmt_io);
#endif
	/* Issue I/O to adapter */
<<<<<<< HEAD
	err = lpfc_sli_issue_fcp_io(phba, LPFC_FCP_RING,
				    &lpfc_cmd->cur_iocbq,
=======
	err = lpfc_sli_issue_fcp_io(phba, LPFC_FCP_RING, cur_iocbq,
>>>>>>> d5395b5f
				    SLI_IOCB_RET_IOCB);
#ifdef CONFIG_SCSI_LPFC_DEBUG_FS
	if (start) {
		lpfc_cmd->ts_cmd_start = start;
		lpfc_cmd->ts_last_cmd = phba->ktime_last_cmd;
		lpfc_cmd->ts_cmd_wqput = ktime_get_ns();
	} else {
		lpfc_cmd->ts_cmd_start = 0;
	}
#endif
	if (err) {
		lpfc_printf_vlog(vport, KERN_INFO, LOG_FCP,
<<<<<<< HEAD
				   "3376 FCP could not issue IOCB err %x "
				   "FCP cmd x%x <%d/%llu> "
				   "sid: x%x did: x%x oxid: x%x "
				   "Data: x%x x%x x%x x%x\n",
				   err, cmnd->cmnd[0],
				   cmnd->device ? cmnd->device->id : 0xffff,
				   cmnd->device ? cmnd->device->lun : (u64)-1,
				   vport->fc_myDID, ndlp->nlp_DID,
				   phba->sli_rev == LPFC_SLI_REV4 ?
				   lpfc_cmd->cur_iocbq.sli4_xritag : 0xffff,
				   phba->sli_rev == LPFC_SLI_REV4 ?
				   phba->sli4_hba.rpi_ids[ndlp->nlp_rpi] :
				   lpfc_cmd->cur_iocbq.iocb.ulpContext,
				   lpfc_cmd->cur_iocbq.iotag,
				   phba->sli_rev == LPFC_SLI_REV4 ?
				   bf_get(wqe_tmo,
				   &lpfc_cmd->cur_iocbq.wqe.generic.wqe_com) :
				   lpfc_cmd->cur_iocbq.iocb.ulpTimeout,
				   (uint32_t)(scsi_cmd_to_rq(cmnd)->timeout / 1000));
=======
				 "3376 FCP could not issue iocb err %x "
				 "FCP cmd x%x <%d/%llu> "
				 "sid: x%x did: x%x oxid: x%x "
				 "Data: x%x x%x x%x x%x\n",
				 err, cmnd->cmnd[0],
				 cmnd->device ? cmnd->device->id : 0xffff,
				 cmnd->device ? cmnd->device->lun : (u64)-1,
				 vport->fc_myDID, ndlp->nlp_DID,
				 phba->sli_rev == LPFC_SLI_REV4 ?
				 cur_iocbq->sli4_xritag : 0xffff,
				 phba->sli_rev == LPFC_SLI_REV4 ?
				 phba->sli4_hba.rpi_ids[ndlp->nlp_rpi] :
				 cur_iocbq->iocb.ulpContext,
				 cur_iocbq->iotag,
				 phba->sli_rev == LPFC_SLI_REV4 ?
				 bf_get(wqe_tmo,
					&cur_iocbq->wqe.generic.wqe_com) :
				 cur_iocbq->iocb.ulpTimeout,
				 (uint32_t)(scsi_cmd_to_rq(cmnd)->timeout / 1000));
>>>>>>> d5395b5f

		goto out_host_busy_free_buf;
	}

	if (phba->cfg_poll & ENABLE_FCP_RING_POLLING) {
		lpfc_sli_handle_fast_ring_event(phba,
			&phba->sli.sli3_ring[LPFC_FCP_RING], HA_R0RE_REQ);

		if (phba->cfg_poll & DISABLE_FCP_RING_INT)
			lpfc_poll_rearm_timer(phba);
	}

	if (phba->cfg_xri_rebalancing)
		lpfc_keep_pvt_pool_above_lowwm(phba, lpfc_cmd->hdwq_no);

	return 0;

 out_host_busy_free_buf:
	idx = lpfc_cmd->hdwq_no;
	lpfc_scsi_unprep_dma_buf(phba, lpfc_cmd);
	if (phba->sli4_hba.hdwq) {
		switch (lpfc_cmd->fcp_cmnd->fcpCntl3) {
		case WRITE_DATA:
			phba->sli4_hba.hdwq[idx].scsi_cstat.output_requests--;
			break;
		case READ_DATA:
			phba->sli4_hba.hdwq[idx].scsi_cstat.input_requests--;
			break;
		default:
			phba->sli4_hba.hdwq[idx].scsi_cstat.control_requests--;
		}
	}
 out_host_busy_release_buf:
	lpfc_release_scsi_buf(phba, lpfc_cmd);
 out_host_busy:
	lpfc_update_cmf_cmpl(phba, LPFC_CGN_NOT_SENT, scsi_bufflen(cmnd),
			     shost);
	return SCSI_MLQUEUE_HOST_BUSY;

 out_tgt_busy2:
	lpfc_update_cmf_cmpl(phba, LPFC_CGN_NOT_SENT, scsi_bufflen(cmnd),
			     shost);
 out_tgt_busy1:
	return SCSI_MLQUEUE_TARGET_BUSY;

 out_fail_command_release_buf:
	lpfc_release_scsi_buf(phba, lpfc_cmd);
	lpfc_update_cmf_cmpl(phba, LPFC_CGN_NOT_SENT, scsi_bufflen(cmnd),
			     shost);

 out_fail_command:
	cmnd->scsi_done(cmnd);
	return 0;
}


/**
 * lpfc_abort_handler - scsi_host_template eh_abort_handler entry point
 * @cmnd: Pointer to scsi_cmnd data structure.
 *
 * This routine aborts @cmnd pending in base driver.
 *
 * Return code :
 *   0x2003 - Error
 *   0x2002 - Success
 **/
static int
lpfc_abort_handler(struct scsi_cmnd *cmnd)
{
	struct Scsi_Host  *shost = cmnd->device->host;
	struct fc_rport *rport = starget_to_rport(scsi_target(cmnd->device));
	struct lpfc_vport *vport = (struct lpfc_vport *) shost->hostdata;
	struct lpfc_hba   *phba = vport->phba;
	struct lpfc_iocbq *iocb;
	struct lpfc_io_buf *lpfc_cmd;
	int ret = SUCCESS, status = 0;
	struct lpfc_sli_ring *pring_s4 = NULL;
	struct lpfc_sli_ring *pring = NULL;
	int ret_val;
	unsigned long flags;
	DECLARE_WAIT_QUEUE_HEAD_ONSTACK(waitq);

	status = fc_block_rport(rport);
	if (status != 0 && status != SUCCESS)
		return status;

	lpfc_cmd = (struct lpfc_io_buf *)cmnd->host_scribble;
	if (!lpfc_cmd)
		return ret;

	spin_lock_irqsave(&phba->hbalock, flags);
	/* driver queued commands are in process of being flushed */
	if (phba->hba_flag & HBA_IOQ_FLUSH) {
		lpfc_printf_vlog(vport, KERN_WARNING, LOG_FCP,
			"3168 SCSI Layer abort requested I/O has been "
			"flushed by LLD.\n");
		ret = FAILED;
		goto out_unlock;
	}

	/* Guard against IO completion being called at same time */
	spin_lock(&lpfc_cmd->buf_lock);

	if (!lpfc_cmd->pCmd) {
		lpfc_printf_vlog(vport, KERN_WARNING, LOG_FCP,
			 "2873 SCSI Layer I/O Abort Request IO CMPL Status "
			 "x%x ID %d LUN %llu\n",
			 SUCCESS, cmnd->device->id, cmnd->device->lun);
		goto out_unlock_buf;
	}

	iocb = &lpfc_cmd->cur_iocbq;
	if (phba->sli_rev == LPFC_SLI_REV4) {
		pring_s4 = phba->sli4_hba.hdwq[iocb->hba_wqidx].io_wq->pring;
		if (!pring_s4) {
			ret = FAILED;
			goto out_unlock_buf;
		}
		spin_lock(&pring_s4->ring_lock);
	}
	/* the command is in process of being cancelled */
<<<<<<< HEAD
	if (!(iocb->iocb_flag & LPFC_IO_ON_TXCMPLQ)) {
=======
	if (!(iocb->cmd_flag & LPFC_IO_ON_TXCMPLQ)) {
>>>>>>> d5395b5f
		lpfc_printf_vlog(vport, KERN_WARNING, LOG_FCP,
			"3169 SCSI Layer abort requested I/O has been "
			"cancelled by LLD.\n");
		ret = FAILED;
		goto out_unlock_ring;
	}
	/*
	 * If pCmd field of the corresponding lpfc_io_buf structure
	 * points to a different SCSI command, then the driver has
	 * already completed this command, but the midlayer did not
	 * see the completion before the eh fired. Just return SUCCESS.
	 */
	if (lpfc_cmd->pCmd != cmnd) {
		lpfc_printf_vlog(vport, KERN_WARNING, LOG_FCP,
			"3170 SCSI Layer abort requested I/O has been "
			"completed by LLD.\n");
		goto out_unlock_ring;
	}

	BUG_ON(iocb->context1 != lpfc_cmd);

	/* abort issued in recovery is still in progress */
	if (iocb->cmd_flag & LPFC_DRIVER_ABORTED) {
		lpfc_printf_vlog(vport, KERN_WARNING, LOG_FCP,
			 "3389 SCSI Layer I/O Abort Request is pending\n");
		if (phba->sli_rev == LPFC_SLI_REV4)
			spin_unlock(&pring_s4->ring_lock);
		spin_unlock(&lpfc_cmd->buf_lock);
		spin_unlock_irqrestore(&phba->hbalock, flags);
		goto wait_for_cmpl;
	}

	lpfc_cmd->waitq = &waitq;
	if (phba->sli_rev == LPFC_SLI_REV4) {
		spin_unlock(&pring_s4->ring_lock);
		ret_val = lpfc_sli4_issue_abort_iotag(phba, iocb,
<<<<<<< HEAD
						      lpfc_sli4_abort_fcp_cmpl);
=======
						      lpfc_sli_abort_fcp_cmpl);
>>>>>>> d5395b5f
	} else {
		pring = &phba->sli.sli3_ring[LPFC_FCP_RING];
		ret_val = lpfc_sli_issue_abort_iotag(phba, pring, iocb,
						     lpfc_sli_abort_fcp_cmpl);
	}

	/* Make sure HBA is alive */
	lpfc_issue_hb_tmo(phba);

	if (ret_val != IOCB_SUCCESS) {
		/* Indicate the IO is not being aborted by the driver. */
		lpfc_cmd->waitq = NULL;
		spin_unlock(&lpfc_cmd->buf_lock);
		spin_unlock_irqrestore(&phba->hbalock, flags);
		ret = FAILED;
		goto out;
	}

	/* no longer need the lock after this point */
	spin_unlock(&lpfc_cmd->buf_lock);
	spin_unlock_irqrestore(&phba->hbalock, flags);

	if (phba->cfg_poll & DISABLE_FCP_RING_INT)
		lpfc_sli_handle_fast_ring_event(phba,
			&phba->sli.sli3_ring[LPFC_FCP_RING], HA_R0RE_REQ);

wait_for_cmpl:
	/*
<<<<<<< HEAD
	 * iocb_flag is set to LPFC_DRIVER_ABORTED before we wait
=======
	 * cmd_flag is set to LPFC_DRIVER_ABORTED before we wait
>>>>>>> d5395b5f
	 * for abort to complete.
	 */
	wait_event_timeout(waitq,
			  (lpfc_cmd->pCmd != cmnd),
			   msecs_to_jiffies(2*vport->cfg_devloss_tmo*1000));

	spin_lock(&lpfc_cmd->buf_lock);

	if (lpfc_cmd->pCmd == cmnd) {
		ret = FAILED;
		lpfc_printf_vlog(vport, KERN_ERR, LOG_TRACE_EVENT,
				 "0748 abort handler timed out waiting "
				 "for aborting I/O (xri:x%x) to complete: "
				 "ret %#x, ID %d, LUN %llu\n",
				 iocb->sli4_xritag, ret,
				 cmnd->device->id, cmnd->device->lun);
	}

	lpfc_cmd->waitq = NULL;

	spin_unlock(&lpfc_cmd->buf_lock);
	goto out;

out_unlock_ring:
	if (phba->sli_rev == LPFC_SLI_REV4)
		spin_unlock(&pring_s4->ring_lock);
out_unlock_buf:
	spin_unlock(&lpfc_cmd->buf_lock);
out_unlock:
	spin_unlock_irqrestore(&phba->hbalock, flags);
out:
	lpfc_printf_vlog(vport, KERN_WARNING, LOG_FCP,
			 "0749 SCSI Layer I/O Abort Request Status x%x ID %d "
			 "LUN %llu\n", ret, cmnd->device->id,
			 cmnd->device->lun);
	return ret;
}

static char *
lpfc_taskmgmt_name(uint8_t task_mgmt_cmd)
{
	switch (task_mgmt_cmd) {
	case FCP_ABORT_TASK_SET:
		return "ABORT_TASK_SET";
	case FCP_CLEAR_TASK_SET:
		return "FCP_CLEAR_TASK_SET";
	case FCP_BUS_RESET:
		return "FCP_BUS_RESET";
	case FCP_LUN_RESET:
		return "FCP_LUN_RESET";
	case FCP_TARGET_RESET:
		return "FCP_TARGET_RESET";
	case FCP_CLEAR_ACA:
		return "FCP_CLEAR_ACA";
	case FCP_TERMINATE_TASK:
		return "FCP_TERMINATE_TASK";
	default:
		return "unknown";
	}
}


/**
 * lpfc_check_fcp_rsp - check the returned fcp_rsp to see if task failed
 * @vport: The virtual port for which this call is being executed.
 * @lpfc_cmd: Pointer to lpfc_io_buf data structure.
 *
 * This routine checks the FCP RSP INFO to see if the tsk mgmt command succeded
 *
 * Return code :
 *   0x2003 - Error
 *   0x2002 - Success
 **/
static int
lpfc_check_fcp_rsp(struct lpfc_vport *vport, struct lpfc_io_buf *lpfc_cmd)
{
	struct fcp_rsp *fcprsp = lpfc_cmd->fcp_rsp;
	uint32_t rsp_info;
	uint32_t rsp_len;
	uint8_t  rsp_info_code;
	int ret = FAILED;


	if (fcprsp == NULL)
		lpfc_printf_vlog(vport, KERN_INFO, LOG_FCP,
				 "0703 fcp_rsp is missing\n");
	else {
		rsp_info = fcprsp->rspStatus2;
		rsp_len = be32_to_cpu(fcprsp->rspRspLen);
		rsp_info_code = fcprsp->rspInfo3;


		lpfc_printf_vlog(vport, KERN_INFO,
				 LOG_FCP,
				 "0706 fcp_rsp valid 0x%x,"
				 " rsp len=%d code 0x%x\n",
				 rsp_info,
				 rsp_len, rsp_info_code);

		/* If FCP_RSP_LEN_VALID bit is one, then the FCP_RSP_LEN
		 * field specifies the number of valid bytes of FCP_RSP_INFO.
		 * The FCP_RSP_LEN field shall be set to 0x04 or 0x08
		 */
		if ((fcprsp->rspStatus2 & RSP_LEN_VALID) &&
		    ((rsp_len == 8) || (rsp_len == 4))) {
			switch (rsp_info_code) {
			case RSP_NO_FAILURE:
				lpfc_printf_vlog(vport, KERN_INFO, LOG_FCP,
						 "0715 Task Mgmt No Failure\n");
				ret = SUCCESS;
				break;
			case RSP_TM_NOT_SUPPORTED: /* TM rejected */
				lpfc_printf_vlog(vport, KERN_INFO, LOG_FCP,
						 "0716 Task Mgmt Target "
						"reject\n");
				break;
			case RSP_TM_NOT_COMPLETED: /* TM failed */
				lpfc_printf_vlog(vport, KERN_INFO, LOG_FCP,
						 "0717 Task Mgmt Target "
						"failed TM\n");
				break;
			case RSP_TM_INVALID_LU: /* TM to invalid LU! */
				lpfc_printf_vlog(vport, KERN_INFO, LOG_FCP,
						 "0718 Task Mgmt to invalid "
						"LUN\n");
				break;
			}
		}
	}
	return ret;
}


/**
 * lpfc_send_taskmgmt - Generic SCSI Task Mgmt Handler
 * @vport: The virtual port for which this call is being executed.
<<<<<<< HEAD
 * @cmnd: Pointer to scsi_cmnd data structure.
=======
 * @rport: Pointer to remote port
>>>>>>> d5395b5f
 * @tgt_id: Target ID of remote device.
 * @lun_id: Lun number for the TMF
 * @task_mgmt_cmd: type of TMF to send
 *
 * This routine builds and sends a TMF (SCSI Task Mgmt Function) to
 * a remote port.
 *
 * Return Code:
 *   0x2003 - Error
 *   0x2002 - Success.
 **/
static int
lpfc_send_taskmgmt(struct lpfc_vport *vport, struct fc_rport *rport,
		   unsigned int tgt_id, uint64_t lun_id,
		   uint8_t task_mgmt_cmd)
{
	struct lpfc_hba   *phba = vport->phba;
	struct lpfc_io_buf *lpfc_cmd;
	struct lpfc_iocbq *iocbq;
	struct lpfc_iocbq *iocbqrsp;
	struct lpfc_rport_data *rdata;
	struct lpfc_nodelist *pnode;
	int ret;
	int status;

<<<<<<< HEAD
	rdata = lpfc_rport_data_from_scsi_device(cmnd->device);
=======
	rdata = rport->dd_data;
>>>>>>> d5395b5f
	if (!rdata || !rdata->pnode)
		return FAILED;
	pnode = rdata->pnode;

<<<<<<< HEAD
	lpfc_cmd = lpfc_get_scsi_buf(phba, pnode, NULL);
=======
	lpfc_cmd = lpfc_get_scsi_buf(phba, rdata->pnode, NULL);
>>>>>>> d5395b5f
	if (lpfc_cmd == NULL)
		return FAILED;
	lpfc_cmd->timeout = phba->cfg_task_mgmt_tmo;
	lpfc_cmd->rdata = rdata;
	lpfc_cmd->pCmd = NULL;
	lpfc_cmd->ndlp = pnode;

	status = phba->lpfc_scsi_prep_task_mgmt_cmd(vport, lpfc_cmd, lun_id,
						    task_mgmt_cmd);
	if (!status) {
		lpfc_release_scsi_buf(phba, lpfc_cmd);
		return FAILED;
	}

	iocbq = &lpfc_cmd->cur_iocbq;
	iocbqrsp = lpfc_sli_get_iocbq(phba);
	if (iocbqrsp == NULL) {
		lpfc_release_scsi_buf(phba, lpfc_cmd);
		return FAILED;
	}
	iocbq->cmd_cmpl = lpfc_tskmgmt_def_cmpl;
	iocbq->vport = vport;

	lpfc_printf_vlog(vport, KERN_INFO, LOG_FCP,
			 "0702 Issue %s to TGT %d LUN %llu "
			 "rpi x%x nlp_flag x%x Data: x%x x%x\n",
			 lpfc_taskmgmt_name(task_mgmt_cmd), tgt_id, lun_id,
			 pnode->nlp_rpi, pnode->nlp_flag, iocbq->sli4_xritag,
			 iocbq->cmd_flag);

	status = lpfc_sli_issue_iocb_wait(phba, LPFC_FCP_RING,
					  iocbq, iocbqrsp, lpfc_cmd->timeout);
	if ((status != IOCB_SUCCESS) ||
	    (get_job_ulpstatus(phba, iocbqrsp) != IOSTAT_SUCCESS)) {
		if (status != IOCB_SUCCESS ||
<<<<<<< HEAD
		    iocbqrsp->iocb.ulpStatus != IOSTAT_FCP_RSP_ERROR)
=======
		    get_job_ulpstatus(phba, iocbqrsp) != IOSTAT_FCP_RSP_ERROR)
>>>>>>> d5395b5f
			lpfc_printf_vlog(vport, KERN_ERR, LOG_TRACE_EVENT,
					 "0727 TMF %s to TGT %d LUN %llu "
					 "failed (%d, %d) cmd_flag x%x\n",
					 lpfc_taskmgmt_name(task_mgmt_cmd),
					 tgt_id, lun_id,
					 get_job_ulpstatus(phba, iocbqrsp),
					 get_job_word4(phba, iocbqrsp),
					 iocbq->cmd_flag);
		/* if ulpStatus != IOCB_SUCCESS, then status == IOCB_SUCCESS */
		if (status == IOCB_SUCCESS) {
			if (get_job_ulpstatus(phba, iocbqrsp) ==
			    IOSTAT_FCP_RSP_ERROR)
				/* Something in the FCP_RSP was invalid.
				 * Check conditions */
				ret = lpfc_check_fcp_rsp(vport, lpfc_cmd);
			else
				ret = FAILED;
		} else if ((status == IOCB_TIMEDOUT) ||
			   (status == IOCB_ABORTED)) {
			ret = TIMEOUT_ERROR;
		} else {
			ret = FAILED;
		}
	} else
		ret = SUCCESS;

	lpfc_sli_release_iocbq(phba, iocbqrsp);

	if (status != IOCB_TIMEDOUT)
		lpfc_release_scsi_buf(phba, lpfc_cmd);

	return ret;
}

/**
 * lpfc_chk_tgt_mapped -
 * @vport: The virtual port to check on
 * @rport: Pointer to fc_rport data structure.
 *
 * This routine delays until the scsi target (aka rport) for the
 * command exists (is present and logged in) or we declare it non-existent.
 *
 * Return code :
 *  0x2003 - Error
 *  0x2002 - Success
 **/
static int
lpfc_chk_tgt_mapped(struct lpfc_vport *vport, struct fc_rport *rport)
{
	struct lpfc_rport_data *rdata;
	struct lpfc_nodelist *pnode = NULL;
	unsigned long later;

	rdata = rport->dd_data;
	if (!rdata) {
		lpfc_printf_vlog(vport, KERN_INFO, LOG_FCP,
			"0797 Tgt Map rport failure: rdata x%px\n", rdata);
		return FAILED;
	}
	pnode = rdata->pnode;

	/*
	 * If target is not in a MAPPED state, delay until
	 * target is rediscovered or devloss timeout expires.
	 */
	later = msecs_to_jiffies(2 * vport->cfg_devloss_tmo * 1000) + jiffies;
	while (time_after(later, jiffies)) {
		if (!pnode)
			return FAILED;
		if (pnode->nlp_state == NLP_STE_MAPPED_NODE)
			return SUCCESS;
		schedule_timeout_uninterruptible(msecs_to_jiffies(500));
		rdata = rport->dd_data;
		if (!rdata)
			return FAILED;
		pnode = rdata->pnode;
	}
	if (!pnode || (pnode->nlp_state != NLP_STE_MAPPED_NODE))
		return FAILED;
	return SUCCESS;
}

/**
 * lpfc_reset_flush_io_context -
 * @vport: The virtual port (scsi_host) for the flush context
 * @tgt_id: If aborting by Target contect - specifies the target id
 * @lun_id: If aborting by Lun context - specifies the lun id
 * @context: specifies the context level to flush at.
 *
 * After a reset condition via TMF, we need to flush orphaned i/o
 * contexts from the adapter. This routine aborts any contexts
 * outstanding, then waits for their completions. The wait is
 * bounded by devloss_tmo though.
 *
 * Return code :
 *  0x2003 - Error
 *  0x2002 - Success
 **/
static int
lpfc_reset_flush_io_context(struct lpfc_vport *vport, uint16_t tgt_id,
			uint64_t lun_id, lpfc_ctx_cmd context)
{
	struct lpfc_hba   *phba = vport->phba;
	unsigned long later;
	int cnt;

	cnt = lpfc_sli_sum_iocb(vport, tgt_id, lun_id, context);
	if (cnt)
		lpfc_sli_abort_taskmgmt(vport,
					&phba->sli.sli3_ring[LPFC_FCP_RING],
					tgt_id, lun_id, context);
	later = msecs_to_jiffies(2 * vport->cfg_devloss_tmo * 1000) + jiffies;
	while (time_after(later, jiffies) && cnt) {
		schedule_timeout_uninterruptible(msecs_to_jiffies(20));
		cnt = lpfc_sli_sum_iocb(vport, tgt_id, lun_id, context);
	}
	if (cnt) {
		lpfc_printf_vlog(vport, KERN_ERR, LOG_TRACE_EVENT,
			"0724 I/O flush failure for context %s : cnt x%x\n",
			((context == LPFC_CTX_LUN) ? "LUN" :
			 ((context == LPFC_CTX_TGT) ? "TGT" :
			  ((context == LPFC_CTX_HOST) ? "HOST" : "Unknown"))),
			cnt);
		return FAILED;
	}
	return SUCCESS;
}

/**
 * lpfc_device_reset_handler - scsi_host_template eh_device_reset entry point
 * @cmnd: Pointer to scsi_cmnd data structure.
 *
 * This routine does a device reset by sending a LUN_RESET task management
 * command.
 *
 * Return code :
 *  0x2003 - Error
 *  0x2002 - Success
 **/
static int
lpfc_device_reset_handler(struct scsi_cmnd *cmnd)
{
	struct Scsi_Host  *shost = cmnd->device->host;
	struct fc_rport *rport = starget_to_rport(scsi_target(cmnd->device));
	struct lpfc_vport *vport = (struct lpfc_vport *) shost->hostdata;
	struct lpfc_rport_data *rdata;
	struct lpfc_nodelist *pnode;
	unsigned tgt_id = cmnd->device->id;
	uint64_t lun_id = cmnd->device->lun;
	struct lpfc_scsi_event_header scsi_event;
	int status;
	u32 logit = LOG_FCP;

	rdata = rport->dd_data;
	if (!rdata || !rdata->pnode) {
		lpfc_printf_vlog(vport, KERN_ERR, LOG_TRACE_EVENT,
				 "0798 Device Reset rdata failure: rdata x%px\n",
				 rdata);
		return FAILED;
	}
	pnode = rdata->pnode;
	status = fc_block_rport(rport);
	if (status != 0 && status != SUCCESS)
		return status;

	status = lpfc_chk_tgt_mapped(vport, rport);
	if (status == FAILED) {
		lpfc_printf_vlog(vport, KERN_ERR, LOG_TRACE_EVENT,
			"0721 Device Reset rport failure: rdata x%px\n", rdata);
		return FAILED;
	}

	scsi_event.event_type = FC_REG_SCSI_EVENT;
	scsi_event.subcategory = LPFC_EVENT_LUNRESET;
	scsi_event.lun = lun_id;
	memcpy(scsi_event.wwpn, &pnode->nlp_portname, sizeof(struct lpfc_name));
	memcpy(scsi_event.wwnn, &pnode->nlp_nodename, sizeof(struct lpfc_name));

	fc_host_post_vendor_event(shost, fc_get_event_number(),
		sizeof(scsi_event), (char *)&scsi_event, LPFC_NL_VENDOR_ID);

	status = lpfc_send_taskmgmt(vport, rport, tgt_id, lun_id,
						FCP_LUN_RESET);
	if (status != SUCCESS)
		logit =  LOG_TRACE_EVENT;

	lpfc_printf_vlog(vport, KERN_ERR, logit,
			 "0713 SCSI layer issued Device Reset (%d, %llu) "
			 "return x%x\n", tgt_id, lun_id, status);

	/*
	 * We have to clean up i/o as : they may be orphaned by the TMF;
	 * or if the TMF failed, they may be in an indeterminate state.
	 * So, continue on.
	 * We will report success if all the i/o aborts successfully.
	 */
	if (status == SUCCESS)
		status = lpfc_reset_flush_io_context(vport, tgt_id, lun_id,
						LPFC_CTX_LUN);

	return status;
}

/**
 * lpfc_target_reset_handler - scsi_host_template eh_target_reset entry point
 * @cmnd: Pointer to scsi_cmnd data structure.
 *
 * This routine does a target reset by sending a TARGET_RESET task management
 * command.
 *
 * Return code :
 *  0x2003 - Error
 *  0x2002 - Success
 **/
static int
lpfc_target_reset_handler(struct scsi_cmnd *cmnd)
{
	struct Scsi_Host  *shost = cmnd->device->host;
	struct fc_rport *rport = starget_to_rport(scsi_target(cmnd->device));
	struct lpfc_vport *vport = (struct lpfc_vport *) shost->hostdata;
	struct lpfc_rport_data *rdata;
	struct lpfc_nodelist *pnode;
	unsigned tgt_id = cmnd->device->id;
	uint64_t lun_id = cmnd->device->lun;
	struct lpfc_scsi_event_header scsi_event;
	int status;
	u32 logit = LOG_FCP;
	u32 dev_loss_tmo = vport->cfg_devloss_tmo;
	unsigned long flags;
	DECLARE_WAIT_QUEUE_HEAD_ONSTACK(waitq);

<<<<<<< HEAD
	rdata = lpfc_rport_data_from_scsi_device(cmnd->device);
=======
	rdata = rport->dd_data;
>>>>>>> d5395b5f
	if (!rdata || !rdata->pnode) {
		lpfc_printf_vlog(vport, KERN_ERR, LOG_TRACE_EVENT,
				 "0799 Target Reset rdata failure: rdata x%px\n",
				 rdata);
		return FAILED;
	}
	pnode = rdata->pnode;
	status = fc_block_rport(rport);
	if (status != 0 && status != SUCCESS)
		return status;

	status = lpfc_chk_tgt_mapped(vport, rport);
	if (status == FAILED) {
		lpfc_printf_vlog(vport, KERN_ERR, LOG_TRACE_EVENT,
			"0722 Target Reset rport failure: rdata x%px\n", rdata);
		if (pnode) {
			spin_lock_irqsave(&pnode->lock, flags);
			pnode->nlp_flag &= ~NLP_NPR_ADISC;
			pnode->nlp_fcp_info &= ~NLP_FCP_2_DEVICE;
			spin_unlock_irqrestore(&pnode->lock, flags);
		}
		lpfc_reset_flush_io_context(vport, tgt_id, lun_id,
					  LPFC_CTX_TGT);
		return FAST_IO_FAIL;
	}

	scsi_event.event_type = FC_REG_SCSI_EVENT;
	scsi_event.subcategory = LPFC_EVENT_TGTRESET;
	scsi_event.lun = 0;
	memcpy(scsi_event.wwpn, &pnode->nlp_portname, sizeof(struct lpfc_name));
	memcpy(scsi_event.wwnn, &pnode->nlp_nodename, sizeof(struct lpfc_name));

	fc_host_post_vendor_event(shost, fc_get_event_number(),
		sizeof(scsi_event), (char *)&scsi_event, LPFC_NL_VENDOR_ID);

	status = lpfc_send_taskmgmt(vport, rport, tgt_id, lun_id,
					FCP_TARGET_RESET);
	if (status != SUCCESS) {
		logit = LOG_TRACE_EVENT;

		/* Issue LOGO, if no LOGO is outstanding */
		spin_lock_irqsave(&pnode->lock, flags);
		if (!(pnode->save_flags & NLP_WAIT_FOR_LOGO) &&
		    !pnode->logo_waitq) {
			pnode->logo_waitq = &waitq;
			pnode->nlp_fcp_info &= ~NLP_FCP_2_DEVICE;
			pnode->nlp_flag |= NLP_ISSUE_LOGO;
			pnode->save_flags |= NLP_WAIT_FOR_LOGO;
			spin_unlock_irqrestore(&pnode->lock, flags);
			lpfc_unreg_rpi(vport, pnode);
			wait_event_timeout(waitq,
					   (!(pnode->save_flags &
					      NLP_WAIT_FOR_LOGO)),
					   msecs_to_jiffies(dev_loss_tmo *
							    1000));

			if (pnode->save_flags & NLP_WAIT_FOR_LOGO) {
				lpfc_printf_vlog(vport, KERN_ERR, logit,
						 "0725 SCSI layer TGTRST "
						 "failed & LOGO TMO (%d, %llu) "
						 "return x%x\n",
						 tgt_id, lun_id, status);
				spin_lock_irqsave(&pnode->lock, flags);
				pnode->save_flags &= ~NLP_WAIT_FOR_LOGO;
			} else {
				spin_lock_irqsave(&pnode->lock, flags);
			}
			pnode->logo_waitq = NULL;
			spin_unlock_irqrestore(&pnode->lock, flags);
			status = SUCCESS;

		} else {
			spin_unlock_irqrestore(&pnode->lock, flags);
			status = FAILED;
		}
	}

	lpfc_printf_vlog(vport, KERN_ERR, logit,
			 "0723 SCSI layer issued Target Reset (%d, %llu) "
			 "return x%x\n", tgt_id, lun_id, status);

	/*
	 * We have to clean up i/o as : they may be orphaned by the TMF;
	 * or if the TMF failed, they may be in an indeterminate state.
	 * So, continue on.
	 * We will report success if all the i/o aborts successfully.
	 */
	if (status == SUCCESS)
		status = lpfc_reset_flush_io_context(vport, tgt_id, lun_id,
					  LPFC_CTX_TGT);
	return status;
}

/**
<<<<<<< HEAD
 * lpfc_bus_reset_handler - scsi_host_template eh_bus_reset_handler entry point
 * @cmnd: Pointer to scsi_cmnd data structure.
 *
 * This routine does target reset to all targets on @cmnd->device->host.
 * This emulates Parallel SCSI Bus Reset Semantics.
 *
 * Return code :
 *  0x2003 - Error
 *  0x2002 - Success
 **/
static int
lpfc_bus_reset_handler(struct scsi_cmnd *cmnd)
{
	struct Scsi_Host  *shost = cmnd->device->host;
	struct lpfc_vport *vport = (struct lpfc_vport *) shost->hostdata;
	struct lpfc_nodelist *ndlp = NULL;
	struct lpfc_scsi_event_header scsi_event;
	int match;
	int ret = SUCCESS, status, i;
	u32 logit = LOG_FCP;

	scsi_event.event_type = FC_REG_SCSI_EVENT;
	scsi_event.subcategory = LPFC_EVENT_BUSRESET;
	scsi_event.lun = 0;
	memcpy(scsi_event.wwpn, &vport->fc_portname, sizeof(struct lpfc_name));
	memcpy(scsi_event.wwnn, &vport->fc_nodename, sizeof(struct lpfc_name));

	fc_host_post_vendor_event(shost, fc_get_event_number(),
		sizeof(scsi_event), (char *)&scsi_event, LPFC_NL_VENDOR_ID);

	status = fc_block_scsi_eh(cmnd);
	if (status != 0 && status != SUCCESS)
		return status;

	/*
	 * Since the driver manages a single bus device, reset all
	 * targets known to the driver.  Should any target reset
	 * fail, this routine returns failure to the midlayer.
	 */
	for (i = 0; i < LPFC_MAX_TARGET; i++) {
		/* Search for mapped node by target ID */
		match = 0;
		spin_lock_irq(shost->host_lock);
		list_for_each_entry(ndlp, &vport->fc_nodes, nlp_listp) {

			if (vport->phba->cfg_fcp2_no_tgt_reset &&
			    (ndlp->nlp_fcp_info & NLP_FCP_2_DEVICE))
				continue;
			if (ndlp->nlp_state == NLP_STE_MAPPED_NODE &&
			    ndlp->nlp_sid == i &&
			    ndlp->rport &&
			    ndlp->nlp_type & NLP_FCP_TARGET) {
				match = 1;
				break;
			}
		}
		spin_unlock_irq(shost->host_lock);
		if (!match)
			continue;

		status = lpfc_send_taskmgmt(vport, cmnd,
					i, 0, FCP_TARGET_RESET);

		if (status != SUCCESS) {
			lpfc_printf_vlog(vport, KERN_ERR, LOG_TRACE_EVENT,
					 "0700 Bus Reset on target %d failed\n",
					 i);
			ret = FAILED;
		}
	}
	/*
	 * We have to clean up i/o as : they may be orphaned by the TMFs
	 * above; or if any of the TMFs failed, they may be in an
	 * indeterminate state.
	 * We will report success if all the i/o aborts successfully.
	 */

	status = lpfc_reset_flush_io_context(vport, 0, 0, LPFC_CTX_HOST);
	if (status != SUCCESS)
		ret = FAILED;
	if (ret == FAILED)
		logit =  LOG_TRACE_EVENT;

	lpfc_printf_vlog(vport, KERN_ERR, logit,
			 "0714 SCSI layer issued Bus Reset Data: x%x\n", ret);
	return ret;
}

/**
=======
>>>>>>> d5395b5f
 * lpfc_host_reset_handler - scsi_host_template eh_host_reset_handler entry pt
 * @cmnd: Pointer to scsi_cmnd data structure.
 *
 * This routine does host reset to the adaptor port. It brings the HBA
 * offline, performs a board restart, and then brings the board back online.
 * The lpfc_offline calls lpfc_sli_hba_down which will abort and local
 * reject all outstanding SCSI commands to the host and error returned
 * back to SCSI mid-level. As this will be SCSI mid-level's last resort
 * of error handling, it will only return error if resetting of the adapter
 * is not successful; in all other cases, will return success.
 *
 * Return code :
 *  0x2003 - Error
 *  0x2002 - Success
 **/
static int
lpfc_host_reset_handler(struct scsi_cmnd *cmnd)
{
	struct Scsi_Host *shost = cmnd->device->host;
	struct lpfc_vport *vport = (struct lpfc_vport *) shost->hostdata;
	struct lpfc_hba *phba = vport->phba;
	int rc, ret = SUCCESS;

	lpfc_printf_vlog(vport, KERN_ERR, LOG_FCP,
			 "3172 SCSI layer issued Host Reset Data:\n");

	lpfc_offline_prep(phba, LPFC_MBX_WAIT);
	lpfc_offline(phba);
	rc = lpfc_sli_brdrestart(phba);
	if (rc)
		goto error;

	/* Wait for successful restart of adapter */
	if (phba->sli_rev < LPFC_SLI_REV4) {
		rc = lpfc_sli_chipset_init(phba);
		if (rc)
			goto error;
	}

	rc = lpfc_online(phba);
	if (rc)
		goto error;

	lpfc_unblock_mgmt_io(phba);

	return ret;
error:
	lpfc_printf_vlog(vport, KERN_ERR, LOG_TRACE_EVENT,
			 "3323 Failed host reset\n");
	lpfc_unblock_mgmt_io(phba);
	return FAILED;
}

/**
 * lpfc_slave_alloc - scsi_host_template slave_alloc entry point
 * @sdev: Pointer to scsi_device.
 *
 * This routine populates the cmds_per_lun count + 2 scsi_bufs into  this host's
 * globally available list of scsi buffers. This routine also makes sure scsi
 * buffer is not allocated more than HBA limit conveyed to midlayer. This list
 * of scsi buffer exists for the lifetime of the driver.
 *
 * Return codes:
 *   non-0 - Error
 *   0 - Success
 **/
static int
lpfc_slave_alloc(struct scsi_device *sdev)
{
	struct lpfc_vport *vport = (struct lpfc_vport *) sdev->host->hostdata;
	struct lpfc_hba   *phba = vport->phba;
	struct fc_rport *rport = starget_to_rport(scsi_target(sdev));
	uint32_t total = 0;
	uint32_t num_to_alloc = 0;
	int num_allocated = 0;
	uint32_t sdev_cnt;
	struct lpfc_device_data *device_data;
	unsigned long flags;
	struct lpfc_name target_wwpn;

	if (!rport || fc_remote_port_chkready(rport))
		return -ENXIO;

	if (phba->cfg_fof) {

		/*
		 * Check to see if the device data structure for the lun
		 * exists.  If not, create one.
		 */

		u64_to_wwn(rport->port_name, target_wwpn.u.wwn);
		spin_lock_irqsave(&phba->devicelock, flags);
		device_data = __lpfc_get_device_data(phba,
						     &phba->luns,
						     &vport->fc_portname,
						     &target_wwpn,
						     sdev->lun);
		if (!device_data) {
			spin_unlock_irqrestore(&phba->devicelock, flags);
			device_data = lpfc_create_device_data(phba,
							&vport->fc_portname,
							&target_wwpn,
							sdev->lun,
							phba->cfg_XLanePriority,
							true);
			if (!device_data)
				return -ENOMEM;
			spin_lock_irqsave(&phba->devicelock, flags);
			list_add_tail(&device_data->listentry, &phba->luns);
		}
		device_data->rport_data = rport->dd_data;
		device_data->available = true;
		spin_unlock_irqrestore(&phba->devicelock, flags);
		sdev->hostdata = device_data;
	} else {
		sdev->hostdata = rport->dd_data;
	}
	sdev_cnt = atomic_inc_return(&phba->sdev_cnt);

	/* For SLI4, all IO buffers are pre-allocated */
	if (phba->sli_rev == LPFC_SLI_REV4)
		return 0;

	/* This code path is now ONLY for SLI3 adapters */

	/*
	 * Populate the cmds_per_lun count scsi_bufs into this host's globally
	 * available list of scsi buffers.  Don't allocate more than the
	 * HBA limit conveyed to the midlayer via the host structure.  The
	 * formula accounts for the lun_queue_depth + error handlers + 1
	 * extra.  This list of scsi bufs exists for the lifetime of the driver.
	 */
	total = phba->total_scsi_bufs;
	num_to_alloc = vport->cfg_lun_queue_depth + 2;

	/* If allocated buffers are enough do nothing */
	if ((sdev_cnt * (vport->cfg_lun_queue_depth + 2)) < total)
		return 0;

	/* Allow some exchanges to be available always to complete discovery */
	if (total >= phba->cfg_hba_queue_depth - LPFC_DISC_IOCB_BUFF_COUNT ) {
		lpfc_printf_vlog(vport, KERN_WARNING, LOG_FCP,
				 "0704 At limitation of %d preallocated "
				 "command buffers\n", total);
		return 0;
	/* Allow some exchanges to be available always to complete discovery */
	} else if (total + num_to_alloc >
		phba->cfg_hba_queue_depth - LPFC_DISC_IOCB_BUFF_COUNT ) {
		lpfc_printf_vlog(vport, KERN_WARNING, LOG_FCP,
				 "0705 Allocation request of %d "
				 "command buffers will exceed max of %d.  "
				 "Reducing allocation request to %d.\n",
				 num_to_alloc, phba->cfg_hba_queue_depth,
				 (phba->cfg_hba_queue_depth - total));
		num_to_alloc = phba->cfg_hba_queue_depth - total;
	}
	num_allocated = lpfc_new_scsi_buf_s3(vport, num_to_alloc);
	if (num_to_alloc != num_allocated) {
			lpfc_printf_vlog(vport, KERN_ERR, LOG_TRACE_EVENT,
					 "0708 Allocation request of %d "
					 "command buffers did not succeed.  "
					 "Allocated %d buffers.\n",
					 num_to_alloc, num_allocated);
	}
	if (num_allocated > 0)
		phba->total_scsi_bufs += num_allocated;
	return 0;
}

/**
 * lpfc_slave_configure - scsi_host_template slave_configure entry point
 * @sdev: Pointer to scsi_device.
 *
 * This routine configures following items
 *   - Tag command queuing support for @sdev if supported.
 *   - Enable SLI polling for fcp ring if ENABLE_FCP_RING_POLLING flag is set.
 *
 * Return codes:
 *   0 - Success
 **/
static int
lpfc_slave_configure(struct scsi_device *sdev)
{
	struct lpfc_vport *vport = (struct lpfc_vport *) sdev->host->hostdata;
	struct lpfc_hba   *phba = vport->phba;

	scsi_change_queue_depth(sdev, vport->cfg_lun_queue_depth);

	if (phba->cfg_poll & ENABLE_FCP_RING_POLLING) {
		lpfc_sli_handle_fast_ring_event(phba,
			&phba->sli.sli3_ring[LPFC_FCP_RING], HA_R0RE_REQ);
		if (phba->cfg_poll & DISABLE_FCP_RING_INT)
			lpfc_poll_rearm_timer(phba);
	}

	return 0;
}

/**
 * lpfc_slave_destroy - slave_destroy entry point of SHT data structure
 * @sdev: Pointer to scsi_device.
 *
 * This routine sets @sdev hostatdata filed to null.
 **/
static void
lpfc_slave_destroy(struct scsi_device *sdev)
{
	struct lpfc_vport *vport = (struct lpfc_vport *) sdev->host->hostdata;
	struct lpfc_hba   *phba = vport->phba;
	unsigned long flags;
	struct lpfc_device_data *device_data = sdev->hostdata;

	atomic_dec(&phba->sdev_cnt);
	if ((phba->cfg_fof) && (device_data)) {
		spin_lock_irqsave(&phba->devicelock, flags);
		device_data->available = false;
		if (!device_data->oas_enabled)
			lpfc_delete_device_data(phba, device_data);
		spin_unlock_irqrestore(&phba->devicelock, flags);
	}
	sdev->hostdata = NULL;
	return;
}

/**
 * lpfc_create_device_data - creates and initializes device data structure for OAS
 * @phba: Pointer to host bus adapter structure.
 * @vport_wwpn: Pointer to vport's wwpn information
 * @target_wwpn: Pointer to target's wwpn information
 * @lun: Lun on target
 * @pri: Priority
 * @atomic_create: Flag to indicate if memory should be allocated using the
 *		  GFP_ATOMIC flag or not.
 *
 * This routine creates a device data structure which will contain identifying
 * information for the device (host wwpn, target wwpn, lun), state of OAS,
 * whether or not the corresponding lun is available by the system,
 * and pointer to the rport data.
 *
 * Return codes:
 *   NULL - Error
 *   Pointer to lpfc_device_data - Success
 **/
struct lpfc_device_data*
lpfc_create_device_data(struct lpfc_hba *phba, struct lpfc_name *vport_wwpn,
			struct lpfc_name *target_wwpn, uint64_t lun,
			uint32_t pri, bool atomic_create)
{

	struct lpfc_device_data *lun_info;
	int memory_flags;

	if (unlikely(!phba) || !vport_wwpn || !target_wwpn  ||
	    !(phba->cfg_fof))
		return NULL;

	/* Attempt to create the device data to contain lun info */

	if (atomic_create)
		memory_flags = GFP_ATOMIC;
	else
		memory_flags = GFP_KERNEL;
	lun_info = mempool_alloc(phba->device_data_mem_pool, memory_flags);
	if (!lun_info)
		return NULL;
	INIT_LIST_HEAD(&lun_info->listentry);
	lun_info->rport_data  = NULL;
	memcpy(&lun_info->device_id.vport_wwpn, vport_wwpn,
	       sizeof(struct lpfc_name));
	memcpy(&lun_info->device_id.target_wwpn, target_wwpn,
	       sizeof(struct lpfc_name));
	lun_info->device_id.lun = lun;
	lun_info->oas_enabled = false;
	lun_info->priority = pri;
	lun_info->available = false;
	return lun_info;
}

/**
 * lpfc_delete_device_data - frees a device data structure for OAS
 * @phba: Pointer to host bus adapter structure.
 * @lun_info: Pointer to device data structure to free.
 *
 * This routine frees the previously allocated device data structure passed.
 *
 **/
void
lpfc_delete_device_data(struct lpfc_hba *phba,
			struct lpfc_device_data *lun_info)
{

	if (unlikely(!phba) || !lun_info  ||
	    !(phba->cfg_fof))
		return;

	if (!list_empty(&lun_info->listentry))
		list_del(&lun_info->listentry);
	mempool_free(lun_info, phba->device_data_mem_pool);
	return;
}

/**
 * __lpfc_get_device_data - returns the device data for the specified lun
 * @phba: Pointer to host bus adapter structure.
 * @list: Point to list to search.
 * @vport_wwpn: Pointer to vport's wwpn information
 * @target_wwpn: Pointer to target's wwpn information
 * @lun: Lun on target
 *
 * This routine searches the list passed for the specified lun's device data.
 * This function does not hold locks, it is the responsibility of the caller
 * to ensure the proper lock is held before calling the function.
 *
 * Return codes:
 *   NULL - Error
 *   Pointer to lpfc_device_data - Success
 **/
struct lpfc_device_data*
__lpfc_get_device_data(struct lpfc_hba *phba, struct list_head *list,
		       struct lpfc_name *vport_wwpn,
		       struct lpfc_name *target_wwpn, uint64_t lun)
{

	struct lpfc_device_data *lun_info;

	if (unlikely(!phba) || !list || !vport_wwpn || !target_wwpn ||
	    !phba->cfg_fof)
		return NULL;

	/* Check to see if the lun is already enabled for OAS. */

	list_for_each_entry(lun_info, list, listentry) {
		if ((memcmp(&lun_info->device_id.vport_wwpn, vport_wwpn,
			    sizeof(struct lpfc_name)) == 0) &&
		    (memcmp(&lun_info->device_id.target_wwpn, target_wwpn,
			    sizeof(struct lpfc_name)) == 0) &&
		    (lun_info->device_id.lun == lun))
			return lun_info;
	}

	return NULL;
}

/**
 * lpfc_find_next_oas_lun - searches for the next oas lun
 * @phba: Pointer to host bus adapter structure.
 * @vport_wwpn: Pointer to vport's wwpn information
 * @target_wwpn: Pointer to target's wwpn information
 * @starting_lun: Pointer to the lun to start searching for
 * @found_vport_wwpn: Pointer to the found lun's vport wwpn information
 * @found_target_wwpn: Pointer to the found lun's target wwpn information
 * @found_lun: Pointer to the found lun.
 * @found_lun_status: Pointer to status of the found lun.
 * @found_lun_pri: Pointer to priority of the found lun.
 *
 * This routine searches the luns list for the specified lun
 * or the first lun for the vport/target.  If the vport wwpn contains
 * a zero value then a specific vport is not specified. In this case
 * any vport which contains the lun will be considered a match.  If the
 * target wwpn contains a zero value then a specific target is not specified.
 * In this case any target which contains the lun will be considered a
 * match.  If the lun is found, the lun, vport wwpn, target wwpn and lun status
 * are returned.  The function will also return the next lun if available.
 * If the next lun is not found, starting_lun parameter will be set to
 * NO_MORE_OAS_LUN.
 *
 * Return codes:
 *   non-0 - Error
 *   0 - Success
 **/
bool
lpfc_find_next_oas_lun(struct lpfc_hba *phba, struct lpfc_name *vport_wwpn,
		       struct lpfc_name *target_wwpn, uint64_t *starting_lun,
		       struct lpfc_name *found_vport_wwpn,
		       struct lpfc_name *found_target_wwpn,
		       uint64_t *found_lun,
		       uint32_t *found_lun_status,
		       uint32_t *found_lun_pri)
{

	unsigned long flags;
	struct lpfc_device_data *lun_info;
	struct lpfc_device_id *device_id;
	uint64_t lun;
	bool found = false;

	if (unlikely(!phba) || !vport_wwpn || !target_wwpn ||
	    !starting_lun || !found_vport_wwpn ||
	    !found_target_wwpn || !found_lun || !found_lun_status ||
	    (*starting_lun == NO_MORE_OAS_LUN) ||
	    !phba->cfg_fof)
		return false;

	lun = *starting_lun;
	*found_lun = NO_MORE_OAS_LUN;
	*starting_lun = NO_MORE_OAS_LUN;

	/* Search for lun or the lun closet in value */

	spin_lock_irqsave(&phba->devicelock, flags);
	list_for_each_entry(lun_info, &phba->luns, listentry) {
		if (((wwn_to_u64(vport_wwpn->u.wwn) == 0) ||
		     (memcmp(&lun_info->device_id.vport_wwpn, vport_wwpn,
			    sizeof(struct lpfc_name)) == 0)) &&
		    ((wwn_to_u64(target_wwpn->u.wwn) == 0) ||
		     (memcmp(&lun_info->device_id.target_wwpn, target_wwpn,
			    sizeof(struct lpfc_name)) == 0)) &&
		    (lun_info->oas_enabled)) {
			device_id = &lun_info->device_id;
			if ((!found) &&
			    ((lun == FIND_FIRST_OAS_LUN) ||
			     (device_id->lun == lun))) {
				*found_lun = device_id->lun;
				memcpy(found_vport_wwpn,
				       &device_id->vport_wwpn,
				       sizeof(struct lpfc_name));
				memcpy(found_target_wwpn,
				       &device_id->target_wwpn,
				       sizeof(struct lpfc_name));
				if (lun_info->available)
					*found_lun_status =
						OAS_LUN_STATUS_EXISTS;
				else
					*found_lun_status = 0;
				*found_lun_pri = lun_info->priority;
				if (phba->cfg_oas_flags & OAS_FIND_ANY_VPORT)
					memset(vport_wwpn, 0x0,
					       sizeof(struct lpfc_name));
				if (phba->cfg_oas_flags & OAS_FIND_ANY_TARGET)
					memset(target_wwpn, 0x0,
					       sizeof(struct lpfc_name));
				found = true;
			} else if (found) {
				*starting_lun = device_id->lun;
				memcpy(vport_wwpn, &device_id->vport_wwpn,
				       sizeof(struct lpfc_name));
				memcpy(target_wwpn, &device_id->target_wwpn,
				       sizeof(struct lpfc_name));
				break;
			}
		}
	}
	spin_unlock_irqrestore(&phba->devicelock, flags);
	return found;
}

/**
 * lpfc_enable_oas_lun - enables a lun for OAS operations
 * @phba: Pointer to host bus adapter structure.
 * @vport_wwpn: Pointer to vport's wwpn information
 * @target_wwpn: Pointer to target's wwpn information
 * @lun: Lun
 * @pri: Priority
 *
 * This routine enables a lun for oas operations.  The routines does so by
 * doing the following :
 *
 *   1) Checks to see if the device data for the lun has been created.
 *   2) If found, sets the OAS enabled flag if not set and returns.
 *   3) Otherwise, creates a device data structure.
 *   4) If successfully created, indicates the device data is for an OAS lun,
 *   indicates the lun is not available and add to the list of luns.
 *
 * Return codes:
 *   false - Error
 *   true - Success
 **/
bool
lpfc_enable_oas_lun(struct lpfc_hba *phba, struct lpfc_name *vport_wwpn,
		    struct lpfc_name *target_wwpn, uint64_t lun, uint8_t pri)
{

	struct lpfc_device_data *lun_info;
	unsigned long flags;

	if (unlikely(!phba) || !vport_wwpn || !target_wwpn ||
	    !phba->cfg_fof)
		return false;

	spin_lock_irqsave(&phba->devicelock, flags);

	/* Check to see if the device data for the lun has been created */
	lun_info = __lpfc_get_device_data(phba, &phba->luns, vport_wwpn,
					  target_wwpn, lun);
	if (lun_info) {
		if (!lun_info->oas_enabled)
			lun_info->oas_enabled = true;
		lun_info->priority = pri;
		spin_unlock_irqrestore(&phba->devicelock, flags);
		return true;
	}

	/* Create an lun info structure and add to list of luns */
	lun_info = lpfc_create_device_data(phba, vport_wwpn, target_wwpn, lun,
					   pri, true);
	if (lun_info) {
		lun_info->oas_enabled = true;
		lun_info->priority = pri;
		lun_info->available = false;
		list_add_tail(&lun_info->listentry, &phba->luns);
		spin_unlock_irqrestore(&phba->devicelock, flags);
		return true;
	}
	spin_unlock_irqrestore(&phba->devicelock, flags);
	return false;
}

/**
 * lpfc_disable_oas_lun - disables a lun for OAS operations
 * @phba: Pointer to host bus adapter structure.
 * @vport_wwpn: Pointer to vport's wwpn information
 * @target_wwpn: Pointer to target's wwpn information
 * @lun: Lun
 * @pri: Priority
 *
 * This routine disables a lun for oas operations.  The routines does so by
 * doing the following :
 *
 *   1) Checks to see if the device data for the lun is created.
 *   2) If present, clears the flag indicating this lun is for OAS.
 *   3) If the lun is not available by the system, the device data is
 *   freed.
 *
 * Return codes:
 *   false - Error
 *   true - Success
 **/
bool
lpfc_disable_oas_lun(struct lpfc_hba *phba, struct lpfc_name *vport_wwpn,
		     struct lpfc_name *target_wwpn, uint64_t lun, uint8_t pri)
{

	struct lpfc_device_data *lun_info;
	unsigned long flags;

	if (unlikely(!phba) || !vport_wwpn || !target_wwpn ||
	    !phba->cfg_fof)
		return false;

	spin_lock_irqsave(&phba->devicelock, flags);

	/* Check to see if the lun is available. */
	lun_info = __lpfc_get_device_data(phba,
					  &phba->luns, vport_wwpn,
					  target_wwpn, lun);
	if (lun_info) {
		lun_info->oas_enabled = false;
		lun_info->priority = pri;
		if (!lun_info->available)
			lpfc_delete_device_data(phba, lun_info);
		spin_unlock_irqrestore(&phba->devicelock, flags);
		return true;
	}

	spin_unlock_irqrestore(&phba->devicelock, flags);
	return false;
}

static int
lpfc_no_command(struct Scsi_Host *shost, struct scsi_cmnd *cmnd)
{
	return SCSI_MLQUEUE_HOST_BUSY;
}

static int
lpfc_no_slave(struct scsi_device *sdev)
{
	return -ENODEV;
}

struct scsi_host_template lpfc_template_nvme = {
	.module			= THIS_MODULE,
	.name			= LPFC_DRIVER_NAME,
	.proc_name		= LPFC_DRIVER_NAME,
	.info			= lpfc_info,
	.queuecommand		= lpfc_no_command,
	.slave_alloc		= lpfc_no_slave,
	.slave_configure	= lpfc_no_slave,
	.scan_finished		= lpfc_scan_finished,
	.this_id		= -1,
	.sg_tablesize		= 1,
	.cmd_per_lun		= 1,
	.use_clustering		= ENABLE_CLUSTERING,
	.shost_attrs		= lpfc_hba_attrs,
	.max_sectors		= 0xFFFFFFFF,
	.vendor_id		= LPFC_NL_VENDOR_ID,
	.track_queue_depth	= 0,
};

struct scsi_host_template lpfc_template = {
	.module			= THIS_MODULE,
	.name			= LPFC_DRIVER_NAME,
	.proc_name		= LPFC_DRIVER_NAME,
	.info			= lpfc_info,
	.queuecommand		= lpfc_queuecommand,
	.eh_timed_out		= fc_eh_timed_out,
	.eh_abort_handler	= lpfc_abort_handler,
	.eh_device_reset_handler = lpfc_device_reset_handler,
	.eh_target_reset_handler = lpfc_target_reset_handler,
	.eh_host_reset_handler  = lpfc_host_reset_handler,
	.slave_alloc		= lpfc_slave_alloc,
	.slave_configure	= lpfc_slave_configure,
	.slave_destroy		= lpfc_slave_destroy,
	.scan_finished		= lpfc_scan_finished,
	.this_id		= -1,
	.sg_tablesize		= LPFC_DEFAULT_SG_SEG_CNT,
	.cmd_per_lun		= LPFC_CMD_PER_LUN,
	.use_clustering		= ENABLE_CLUSTERING,
	.shost_attrs		= lpfc_hba_attrs,
	.max_sectors		= 0xFFFFFFFF,
	.vendor_id		= LPFC_NL_VENDOR_ID,
	.change_queue_depth	= scsi_change_queue_depth,
	.track_queue_depth	= 1,
};

/* Template for all vports this physical port creates */
struct scsi_host_template lpfc_vport_template = {
	.module			= THIS_MODULE,
	.name			= LPFC_DRIVER_NAME,
	.proc_name		= LPFC_DRIVER_NAME,
	.info			= lpfc_info,
	.queuecommand		= lpfc_queuecommand,
	.eh_timed_out		= fc_eh_timed_out,
	.eh_abort_handler	= lpfc_abort_handler,
	.eh_device_reset_handler = lpfc_device_reset_handler,
	.eh_target_reset_handler = lpfc_target_reset_handler,
	.eh_bus_reset_handler	= NULL,
	.eh_host_reset_handler  = NULL,
	.slave_alloc		= lpfc_slave_alloc,
	.slave_configure	= lpfc_slave_configure,
	.slave_destroy		= lpfc_slave_destroy,
	.scan_finished		= lpfc_scan_finished,
	.this_id		= -1,
	.sg_tablesize		= LPFC_DEFAULT_SG_SEG_CNT,
	.cmd_per_lun		= LPFC_CMD_PER_LUN,
	.shost_attrs		= lpfc_vport_attrs,
	.max_sectors		= 0xFFFFFFFF,
	.vendor_id		= 0,
	.change_queue_depth	= scsi_change_queue_depth,
	.track_queue_depth	= 1,
};<|MERGE_RESOLUTION|>--- conflicted
+++ resolved
@@ -1,11 +1,7 @@
 /*******************************************************************
  * This file is part of the Emulex Linux Device Driver for         *
  * Fibre Channel Host Bus Adapters.                                *
-<<<<<<< HEAD
- * Copyright (C) 2017-2021 Broadcom. All Rights Reserved. The term *
-=======
  * Copyright (C) 2017-2022 Broadcom. All Rights Reserved. The term *
->>>>>>> d5395b5f
  * “Broadcom” refers to Broadcom Inc. and/or its subsidiaries.     *
  * Copyright (C) 2004-2016 Emulex.  All rights reserved.           *
  * EMULEX and SLI are trademarks of Emulex.                        *
@@ -463,11 +459,7 @@
 		spin_lock(&qp->abts_io_buf_list_lock);
 		list_for_each_entry_safe(psb, next_psb,
 					 &qp->lpfc_abts_io_buf_list, list) {
-<<<<<<< HEAD
-			if (psb->cur_iocbq.iocb_flag & LPFC_IO_NVME)
-=======
 			if (psb->cur_iocbq.cmd_flag & LPFC_IO_NVME)
->>>>>>> d5395b5f
 				continue;
 
 			if (psb->rdata && psb->rdata->pnode &&
@@ -523,11 +515,7 @@
 			list_del_init(&psb->list);
 			psb->flags &= ~LPFC_SBUF_XBUSY;
 			psb->status = IOSTAT_SUCCESS;
-<<<<<<< HEAD
-			if (psb->cur_iocbq.iocb_flag & LPFC_IO_NVME) {
-=======
 			if (psb->cur_iocbq.cmd_flag & LPFC_IO_NVME) {
->>>>>>> d5395b5f
 				qp->abts_nvme_io_bufs--;
 				spin_unlock(&qp->abts_io_buf_list_lock);
 				spin_unlock_irqrestore(&phba->hbalock, iflag);
@@ -574,11 +562,7 @@
 				 * for command completion wake up the thread.
 				 */
 				spin_lock_irqsave(&psb->buf_lock, iflag);
-<<<<<<< HEAD
-				psb->cur_iocbq.iocb_flag &=
-=======
 				psb->cur_iocbq.cmd_flag &=
->>>>>>> d5395b5f
 					~LPFC_DRIVER_ABORTED;
 				if (psb->waitq)
 					wake_up(psb->waitq);
@@ -600,13 +584,8 @@
 		for (i = 1; i <= phba->sli.last_iotag; i++) {
 			iocbq = phba->sli.iocbq_lookup[i];
 
-<<<<<<< HEAD
-			if (!(iocbq->iocb_flag & LPFC_IO_FCP) ||
-			    (iocbq->iocb_flag & LPFC_IO_LIBDFC))
-=======
 			if (!(iocbq->cmd_flag & LPFC_IO_FCP) ||
 			    (iocbq->cmd_flag & LPFC_IO_LIBDFC))
->>>>>>> d5395b5f
 				continue;
 			if (iocbq->sli4_xritag != xri)
 				continue;
@@ -707,11 +686,7 @@
 	/* Setup key fields in buffer that may have been changed
 	 * if other protocols used this buffer.
 	 */
-<<<<<<< HEAD
-	lpfc_cmd->cur_iocbq.iocb_flag = LPFC_IO_FCP;
-=======
 	lpfc_cmd->cur_iocbq.cmd_flag = LPFC_IO_FCP;
->>>>>>> d5395b5f
 	lpfc_cmd->prot_seg_cnt = 0;
 	lpfc_cmd->seg_cnt = 0;
 	lpfc_cmd->timeout = 0;
@@ -2951,154 +2926,6 @@
 	}
 }
 
-<<<<<<< HEAD
-/*
- * This function checks for BlockGuard errors detected by
- * the HBA.  In case of errors, the ASC/ASCQ fields in the
- * sense buffer will be set accordingly, paired with
- * ILLEGAL_REQUEST to signal to the kernel that the HBA
- * detected corruption.
- *
- * Returns:
- *  0 - No error found
- *  1 - BlockGuard error found
- * -1 - Internal error (bad profile, ...etc)
- */
-static int
-lpfc_sli4_parse_bg_err(struct lpfc_hba *phba, struct lpfc_io_buf *lpfc_cmd,
-		       struct lpfc_wcqe_complete *wcqe)
-{
-	struct scsi_cmnd *cmd = lpfc_cmd->pCmd;
-	int ret = 0;
-	u32 status = bf_get(lpfc_wcqe_c_status, wcqe);
-	u32 bghm = 0;
-	u32 bgstat = 0;
-	u64 failing_sector = 0;
-
-	if (status == CQE_STATUS_DI_ERROR) {
-		if (bf_get(lpfc_wcqe_c_bg_ge, wcqe)) /* Guard Check failed */
-			bgstat |= BGS_GUARD_ERR_MASK;
-		if (bf_get(lpfc_wcqe_c_bg_ae, wcqe)) /* AppTag Check failed */
-			bgstat |= BGS_APPTAG_ERR_MASK;
-		if (bf_get(lpfc_wcqe_c_bg_re, wcqe)) /* RefTag Check failed */
-			bgstat |= BGS_REFTAG_ERR_MASK;
-
-		/* Check to see if there was any good data before the error */
-		if (bf_get(lpfc_wcqe_c_bg_tdpv, wcqe)) {
-			bgstat |= BGS_HI_WATER_MARK_PRESENT_MASK;
-			bghm = wcqe->total_data_placed;
-		}
-
-		/*
-		 * Set ALL the error bits to indicate we don't know what
-		 * type of error it is.
-		 */
-		if (!bgstat)
-			bgstat |= (BGS_REFTAG_ERR_MASK | BGS_APPTAG_ERR_MASK |
-				BGS_GUARD_ERR_MASK);
-	}
-
-	if (lpfc_bgs_get_guard_err(bgstat)) {
-		ret = 1;
-
-		scsi_build_sense_buffer(1, cmd->sense_buffer, ILLEGAL_REQUEST,
-					0x10, 0x1);
-		cmd->result = DRIVER_SENSE << 24 | DID_ABORT << 16 |
-			      SAM_STAT_CHECK_CONDITION;
-		phba->bg_guard_err_cnt++;
-		lpfc_printf_log(phba, KERN_WARNING, LOG_FCP | LOG_BG,
-				"9059 BLKGRD: Guard Tag error in cmd"
-				" 0x%x lba 0x%llx blk cnt 0x%x "
-				"bgstat=x%x bghm=x%x\n", cmd->cmnd[0],
-				(unsigned long long)scsi_get_lba(cmd),
-				scsi_logical_block_count(cmd), bgstat, bghm);
-	}
-
-	if (lpfc_bgs_get_reftag_err(bgstat)) {
-		ret = 1;
-
-		scsi_build_sense_buffer(1, cmd->sense_buffer, ILLEGAL_REQUEST,
-					0x10, 0x3);
-		cmd->result = DRIVER_SENSE << 24 | DID_ABORT << 16 |
-			      SAM_STAT_CHECK_CONDITION;
-
-		phba->bg_reftag_err_cnt++;
-		lpfc_printf_log(phba, KERN_WARNING, LOG_FCP | LOG_BG,
-				"9060 BLKGRD: Ref Tag error in cmd"
-				" 0x%x lba 0x%llx blk cnt 0x%x "
-				"bgstat=x%x bghm=x%x\n", cmd->cmnd[0],
-				(unsigned long long)scsi_get_lba(cmd),
-				scsi_logical_block_count(cmd), bgstat, bghm);
-	}
-
-	if (lpfc_bgs_get_apptag_err(bgstat)) {
-		ret = 1;
-
-		scsi_build_sense_buffer(1, cmd->sense_buffer, ILLEGAL_REQUEST,
-					0x10, 0x2);
-		cmd->result = DRIVER_SENSE << 24 | DID_ABORT << 16 |
-			      SAM_STAT_CHECK_CONDITION;
-
-		phba->bg_apptag_err_cnt++;
-		lpfc_printf_log(phba, KERN_WARNING, LOG_FCP | LOG_BG,
-				"9062 BLKGRD: App Tag error in cmd"
-				" 0x%x lba 0x%llx blk cnt 0x%x "
-				"bgstat=x%x bghm=x%x\n", cmd->cmnd[0],
-				(unsigned long long)scsi_get_lba(cmd),
-				scsi_logical_block_count(cmd), bgstat, bghm);
-	}
-
-	if (lpfc_bgs_get_hi_water_mark_present(bgstat)) {
-		/*
-		 * setup sense data descriptor 0 per SPC-4 as an information
-		 * field, and put the failing LBA in it.
-		 * This code assumes there was also a guard/app/ref tag error
-		 * indication.
-		 */
-		cmd->sense_buffer[7] = 0xc;   /* Additional sense length */
-		cmd->sense_buffer[8] = 0;     /* Information descriptor type */
-		cmd->sense_buffer[9] = 0xa;   /* Additional descriptor length */
-		cmd->sense_buffer[10] = 0x80; /* Validity bit */
-
-		/* bghm is a "on the wire" FC frame based count */
-		switch (scsi_get_prot_op(cmd)) {
-		case SCSI_PROT_READ_INSERT:
-		case SCSI_PROT_WRITE_STRIP:
-			bghm /= cmd->device->sector_size;
-			break;
-		case SCSI_PROT_READ_STRIP:
-		case SCSI_PROT_WRITE_INSERT:
-		case SCSI_PROT_READ_PASS:
-		case SCSI_PROT_WRITE_PASS:
-			bghm /= (cmd->device->sector_size +
-				sizeof(struct scsi_dif_tuple));
-			break;
-		}
-
-		failing_sector = scsi_get_lba(cmd);
-		failing_sector += bghm;
-
-		/* Descriptor Information */
-		put_unaligned_be64(failing_sector, &cmd->sense_buffer[12]);
-	}
-
-	if (!ret) {
-		/* No error was reported - problem in FW? */
-		lpfc_printf_log(phba, KERN_WARNING, LOG_FCP | LOG_BG,
-				"9068 BLKGRD: Unknown error in cmd"
-				" 0x%x lba 0x%llx blk cnt 0x%x "
-				"bgstat=x%x bghm=x%x\n", cmd->cmnd[0],
-				(unsigned long long)scsi_get_lba(cmd),
-				scsi_logical_block_count(cmd), bgstat, bghm);
-
-		/* Calculate what type of error it was */
-		lpfc_calc_bg_err(phba, lpfc_cmd);
-	}
-	return ret;
-}
-
-=======
->>>>>>> d5395b5f
 /*
  * This function checks for BlockGuard errors detected by
  * the HBA.  In case of errors, the ASC/ASCQ fields in the
@@ -3210,10 +3037,6 @@
 				0x10, 0x3);
 		cmd->result = DRIVER_SENSE << 24 | DID_ABORT << 16 |
 			      SAM_STAT_CHECK_CONDITION;
-<<<<<<< HEAD
-
-=======
->>>>>>> d5395b5f
 		phba->bg_reftag_err_cnt++;
 		lpfc_printf_log(phba, KERN_WARNING, LOG_FCP | LOG_BG,
 				"9056 BLKGRD: Ref Tag error in cmd "
@@ -3229,10 +3052,6 @@
 				0x10, 0x2);
 		cmd->result = DRIVER_SENSE << 24 | DID_ABORT << 16 |
 			      SAM_STAT_CHECK_CONDITION;
-<<<<<<< HEAD
-
-=======
->>>>>>> d5395b5f
 		phba->bg_apptag_err_cnt++;
 		lpfc_printf_log(phba, KERN_WARNING, LOG_FCP | LOG_BG,
 				"9061 BLKGRD: App Tag error in cmd "
@@ -3713,9 +3532,6 @@
 	 */
 	if ((phba->cfg_fof) && ((struct lpfc_device_data *)
 		scsi_cmnd->device->hostdata)->oas_enabled) {
-<<<<<<< HEAD
-		lpfc_cmd->cur_iocbq.iocb_flag |= (LPFC_IO_OAS | LPFC_IO_FOF);
-=======
 		lpfc_cmd->cur_iocbq.cmd_flag |= (LPFC_IO_OAS | LPFC_IO_FOF);
 
 		/* Word 10 */
@@ -3734,25 +3550,6 @@
 		bf_set(wqe_dif, &wqe->generic.wqe_com, LPFC_WQE_DIF_INSERT);
 
 	lpfc_cmd->cur_iocbq.cmd_flag &= ~(LPFC_IO_DIF_PASS |
-				 LPFC_IO_DIF_STRIP | LPFC_IO_DIF_INSERT);
->>>>>>> d5395b5f
-
-		/* Word 10 */
-		bf_set(wqe_oas, &wqe->generic.wqe_com, 1);
-		bf_set(wqe_ccpe, &wqe->generic.wqe_com, 1);
-		bf_set(wqe_ccp, &wqe->generic.wqe_com,
-		       (phba->cfg_XLanePriority << 1));
-	}
-
-	/* Word 7. DIF Flags */
-	if (lpfc_cmd->cur_iocbq.iocb_flag & LPFC_IO_DIF_PASS)
-		bf_set(wqe_dif, &wqe->generic.wqe_com, LPFC_WQE_DIF_PASSTHRU);
-	else if (lpfc_cmd->cur_iocbq.iocb_flag & LPFC_IO_DIF_STRIP)
-		bf_set(wqe_dif, &wqe->generic.wqe_com, LPFC_WQE_DIF_STRIP);
-	else if (lpfc_cmd->cur_iocbq.iocb_flag & LPFC_IO_DIF_INSERT)
-		bf_set(wqe_dif, &wqe->generic.wqe_com, LPFC_WQE_DIF_INSERT);
-
-	lpfc_cmd->cur_iocbq.iocb_flag &= ~(LPFC_IO_DIF_PASS |
 				 LPFC_IO_DIF_STRIP | LPFC_IO_DIF_INSERT);
 
 	return 0;
@@ -3955,7 +3752,6 @@
 /**
  * lpfc_unblock_requests - allow further commands to be queued.
  * @phba: pointer to phba object
-<<<<<<< HEAD
  *
  * For single vport, just call scsi_unblock_requests on physical port.
  * For multiple vports, send scsi_unblock_requests for all the vports.
@@ -3966,167 +3762,6 @@
 	struct lpfc_vport **vports;
 	struct Scsi_Host  *shost;
 	int i;
-
-	if (phba->sli_rev == LPFC_SLI_REV4 &&
-	    !phba->sli4_hba.max_cfg_param.vpi_used) {
-		shost = lpfc_shost_from_vport(phba->pport);
-		scsi_unblock_requests(shost);
-		return;
-	}
-
-	vports = lpfc_create_vport_work_array(phba);
-	if (vports != NULL)
-		for (i = 0; i <= phba->max_vports && vports[i] != NULL; i++) {
-			shost = lpfc_shost_from_vport(vports[i]);
-			scsi_unblock_requests(shost);
-		}
-	lpfc_destroy_vport_work_array(phba, vports);
-}
-
-/**
- * lpfc_block_requests - prevent further commands from being queued.
- * @phba: pointer to phba object
- *
- * For single vport, just call scsi_block_requests on physical port.
- * For multiple vports, send scsi_block_requests for all the vports.
- */
-void
-lpfc_block_requests(struct lpfc_hba *phba)
-{
-	struct lpfc_vport **vports;
-	struct Scsi_Host  *shost;
-	int i;
-
-	if (atomic_read(&phba->cmf_stop_io))
-		return;
-
-	if (phba->sli_rev == LPFC_SLI_REV4 &&
-	    !phba->sli4_hba.max_cfg_param.vpi_used) {
-		shost = lpfc_shost_from_vport(phba->pport);
-		scsi_block_requests(shost);
-		return;
-	}
-
-	vports = lpfc_create_vport_work_array(phba);
-	if (vports != NULL)
-		for (i = 0; i <= phba->max_vports && vports[i] != NULL; i++) {
-			shost = lpfc_shost_from_vport(vports[i]);
-			scsi_block_requests(shost);
-		}
-	lpfc_destroy_vport_work_array(phba, vports);
-}
-
-/**
- * lpfc_update_cmf_cmpl - Adjust CMF counters for IO completion
- * @phba: The HBA for which this call is being executed.
- * @time: The latency of the IO that completed (in ns)
- * @size: The size of the IO that completed
- * @shost: SCSI host the IO completed on (NULL for a NVME IO)
- *
- * The routine adjusts the various Burst and Bandwidth counters used in
- * Congestion management and E2E. If time is set to LPFC_CGN_NOT_SENT,
- * that means the IO was never issued to the HBA, so this routine is
- * just being called to cleanup the counter from a previous
- * lpfc_update_cmf_cmd call.
- */
-int
-lpfc_update_cmf_cmpl(struct lpfc_hba *phba,
-		     uint64_t time, uint32_t size, struct Scsi_Host *shost)
-{
-	struct lpfc_cgn_stat *cgs;
-
-	if (time != LPFC_CGN_NOT_SENT) {
-		/* lat is ns coming in, save latency in us */
-		if (time < 1000)
-			time = 1;
-		else
-			time = div_u64(time + 500, 1000); /* round it */
-
-		cgs = this_cpu_ptr(phba->cmf_stat);
-		atomic64_add(size, &cgs->rcv_bytes);
-		atomic64_add(time, &cgs->rx_latency);
-		atomic_inc(&cgs->rx_io_cnt);
-	}
-	return 0;
-}
-
-/**
- * lpfc_update_cmf_cmd - Adjust CMF counters for IO submission
- * @phba: The HBA for which this call is being executed.
- * @size: The size of the IO that will be issued
- *
- * The routine adjusts the various Burst and Bandwidth counters used in
- * Congestion management and E2E.
- */
-int
-lpfc_update_cmf_cmd(struct lpfc_hba *phba, uint32_t size)
-{
-	uint64_t total;
-	struct lpfc_cgn_stat *cgs;
-	int cpu;
-
-	/* At this point we are either LPFC_CFG_MANAGED or LPFC_CFG_MONITOR */
-	if (phba->cmf_active_mode == LPFC_CFG_MANAGED &&
-	    phba->cmf_max_bytes_per_interval) {
-		total = 0;
-		for_each_present_cpu(cpu) {
-			cgs = per_cpu_ptr(phba->cmf_stat, cpu);
-			total += atomic64_read(&cgs->total_bytes);
-		}
-		if (total >= phba->cmf_max_bytes_per_interval) {
-			if (!atomic_xchg(&phba->cmf_bw_wait, 1)) {
-				lpfc_block_requests(phba);
-				phba->cmf_last_ts =
-					lpfc_calc_cmf_latency(phba);
-			}
-			atomic_inc(&phba->cmf_busy);
-			return -EBUSY;
-		}
-		if (size > atomic_read(&phba->rx_max_read_cnt))
-			atomic_set(&phba->rx_max_read_cnt, size);
-	}
-
-	cgs = this_cpu_ptr(phba->cmf_stat);
-	atomic64_add(size, &cgs->total_bytes);
-	return 0;
-}
-
-/**
- * lpfc_handle_fcp_err - FCP response handler
- * @vport: The virtual port for which this call is being executed.
- * @lpfc_cmd: Pointer to lpfc_io_buf data structure.
- * @fcpi_parm: FCP Initiator parameter.
- *
- * This routine is called to process response IOCB with status field
- * IOSTAT_FCP_RSP_ERROR. This routine sets result field of scsi command
- * based upon SCSI and FCP error.
- **/
-static void
-lpfc_handle_fcp_err(struct lpfc_vport *vport, struct lpfc_io_buf *lpfc_cmd,
-		    uint32_t fcpi_parm)
-{
-	struct scsi_cmnd *cmnd = lpfc_cmd->pCmd;
-	struct fcp_cmnd *fcpcmd = lpfc_cmd->fcp_cmnd;
-	struct fcp_rsp *fcprsp = lpfc_cmd->fcp_rsp;
-	uint32_t resp_info = fcprsp->rspStatus2;
-	uint32_t scsi_status = fcprsp->rspStatus3;
-	uint32_t *lp;
-	uint32_t host_status = DID_OK;
-	uint32_t rsplen = 0;
-	uint32_t fcpDl;
-	uint32_t logit = LOG_FCP | LOG_FCP_ERROR;
-=======
- *
- * For single vport, just call scsi_unblock_requests on physical port.
- * For multiple vports, send scsi_unblock_requests for all the vports.
- */
-void
-lpfc_unblock_requests(struct lpfc_hba *phba)
-{
-	struct lpfc_vport **vports;
-	struct Scsi_Host  *shost;
-	int i;
->>>>>>> d5395b5f
 
 	if (phba->sli_rev == LPFC_SLI_REV4 &&
 	    !phba->sli4_hba.max_cfg_param.vpi_used) {
@@ -4440,11 +4075,7 @@
  * lpfc_fcp_io_cmd_wqe_cmpl - Complete a FCP IO
  * @phba: The hba for which this call is being executed.
  * @pwqeIn: The command WQE for the scsi cmnd.
-<<<<<<< HEAD
- * @wcqe: Pointer to driver response CQE object.
-=======
  * @pwqeOut: Pointer to driver response WQE object.
->>>>>>> d5395b5f
  *
  * This routine assigns scsi command result by looking into response WQE
  * status field appropriately. This routine handles QUEUE FULL condition as
@@ -4452,18 +4083,11 @@
  **/
 static void
 lpfc_fcp_io_cmd_wqe_cmpl(struct lpfc_hba *phba, struct lpfc_iocbq *pwqeIn,
-<<<<<<< HEAD
-			 struct lpfc_wcqe_complete *wcqe)
-{
-	struct lpfc_io_buf *lpfc_cmd =
-		(struct lpfc_io_buf *)pwqeIn->context1;
-=======
 			 struct lpfc_iocbq *pwqeOut)
 {
 	struct lpfc_io_buf *lpfc_cmd =
 		(struct lpfc_io_buf *)pwqeIn->context1;
 	struct lpfc_wcqe_complete *wcqe = &pwqeOut->wcqe_cmpl;
->>>>>>> d5395b5f
 	struct lpfc_vport *vport = pwqeIn->vport;
 	struct lpfc_rport_data *rdata;
 	struct lpfc_nodelist *ndlp;
@@ -4473,10 +4097,6 @@
 	struct Scsi_Host *shost;
 	u32 logit = LOG_FCP;
 	u32 status, idx;
-<<<<<<< HEAD
-	unsigned long iflags = 0;
-=======
->>>>>>> d5395b5f
 	u32 lat;
 	u8 wait_xb_clr = 0;
 
@@ -4491,41 +4111,16 @@
 	rdata = lpfc_cmd->rdata;
 	ndlp = rdata->pnode;
 
-<<<<<<< HEAD
-	if (bf_get(lpfc_wcqe_c_xb, wcqe)) {
-		/* TOREMOVE - currently this flag is checked during
-		 * the release of lpfc_iocbq. Remove once we move
-		 * to lpfc_wqe_job construct.
-		 *
-		 * This needs to be done outside buf_lock
-		 */
-		spin_lock_irqsave(&phba->hbalock, iflags);
-		lpfc_cmd->cur_iocbq.iocb_flag |= LPFC_EXCHANGE_BUSY;
-		spin_unlock_irqrestore(&phba->hbalock, iflags);
-	}
-
-	/* Guard against abort handler being called at same time */
-	spin_lock(&lpfc_cmd->buf_lock);
-
-=======
->>>>>>> d5395b5f
 	/* Sanity check on return of outstanding command */
 	cmd = lpfc_cmd->pCmd;
 	if (!cmd) {
 		lpfc_printf_vlog(vport, KERN_ERR, LOG_TRACE_EVENT,
 				 "9042 I/O completion: Not an active IO\n");
-<<<<<<< HEAD
-		spin_unlock(&lpfc_cmd->buf_lock);
 		lpfc_release_scsi_buf(phba, lpfc_cmd);
 		return;
 	}
-=======
-		lpfc_release_scsi_buf(phba, lpfc_cmd);
-		return;
-	}
 	/* Guard against abort handler being called at same time */
 	spin_lock(&lpfc_cmd->buf_lock);
->>>>>>> d5395b5f
 	idx = lpfc_cmd->cur_iocbq.hba_wqidx;
 	if (phba->sli4_hba.hdwq)
 		phba->sli4_hba.hdwq[idx].scsi_cstat.io_cmpls++;
@@ -4576,7 +4171,6 @@
 		lpfc_cmd->prot_data = 0;
 		lpfc_cmd->prot_data_type = 0;
 		lpfc_cmd->prot_data_segment = NULL;
-<<<<<<< HEAD
 	}
 #endif
 	if (unlikely(lpfc_cmd->status)) {
@@ -4701,12 +4295,14 @@
 				 * This is a response for a BG enabled
 				 * cmd. Parse BG error
 				 */
-				lpfc_sli4_parse_bg_err(phba, lpfc_cmd,
-						       wcqe);
+				lpfc_parse_bg_err(phba, lpfc_cmd, pwqeOut);
 				break;
+			} else {
+				lpfc_printf_vlog(vport, KERN_WARNING,
+						 LOG_BG,
+						 "9040 non-zero BGSTAT "
+						 "on unprotected cmd\n");
 			}
-			lpfc_printf_vlog(vport, KERN_WARNING, LOG_BG,
-				 "9040 non-zero BGSTAT on unprotected cmd\n");
 		}
 		lpfc_printf_vlog(vport, KERN_WARNING, logit,
 				 "9036 Local Reject FCP cmd x%x failed"
@@ -4793,226 +4389,6 @@
 		lpfc_update_cmf_cmpl(phba, lat, scsi_bufflen(cmd), shost);
 	}
 
-=======
-	}
-#endif
-	if (unlikely(lpfc_cmd->status)) {
-		if (lpfc_cmd->status == IOSTAT_LOCAL_REJECT &&
-		    (lpfc_cmd->result & IOERR_DRVR_MASK))
-			lpfc_cmd->status = IOSTAT_DRIVER_REJECT;
-		else if (lpfc_cmd->status >= IOSTAT_CNT)
-			lpfc_cmd->status = IOSTAT_DEFAULT;
-		if (lpfc_cmd->status == IOSTAT_FCP_RSP_ERROR &&
-		    !lpfc_cmd->fcp_rsp->rspStatus3 &&
-		    (lpfc_cmd->fcp_rsp->rspStatus2 & RESID_UNDER) &&
-		    !(vport->cfg_log_verbose & LOG_FCP_UNDER))
-			logit = 0;
-		else
-			logit = LOG_FCP | LOG_FCP_UNDER;
-		lpfc_printf_vlog(vport, KERN_WARNING, logit,
-				 "9034 FCP cmd x%x failed <%d/%lld> "
-				 "status: x%x result: x%x "
-				 "sid: x%x did: x%x oxid: x%x "
-				 "Data: x%x x%x x%x\n",
-				 cmd->cmnd[0],
-				 cmd->device ? cmd->device->id : 0xffff,
-				 cmd->device ? cmd->device->lun : 0xffff,
-				 lpfc_cmd->status, lpfc_cmd->result,
-				 vport->fc_myDID,
-				 (ndlp) ? ndlp->nlp_DID : 0,
-				 lpfc_cmd->cur_iocbq.sli4_xritag,
-				 wcqe->parameter, wcqe->total_data_placed,
-				 lpfc_cmd->cur_iocbq.iotag);
-	}
-
-	switch (lpfc_cmd->status) {
-	case IOSTAT_SUCCESS:
-		cmd->result = DID_OK << 16;
-		break;
-	case IOSTAT_FCP_RSP_ERROR:
-		lpfc_handle_fcp_err(vport, lpfc_cmd,
-				    pwqeIn->wqe.fcp_iread.total_xfer_len -
-				    wcqe->total_data_placed);
-		break;
-	case IOSTAT_NPORT_BSY:
-	case IOSTAT_FABRIC_BSY:
-		cmd->result = DID_TRANSPORT_DISRUPTED << 16;
-		fast_path_evt = lpfc_alloc_fast_evt(phba);
-		if (!fast_path_evt)
-			break;
-		fast_path_evt->un.fabric_evt.event_type =
-			FC_REG_FABRIC_EVENT;
-		fast_path_evt->un.fabric_evt.subcategory =
-			(lpfc_cmd->status == IOSTAT_NPORT_BSY) ?
-			LPFC_EVENT_PORT_BUSY : LPFC_EVENT_FABRIC_BUSY;
-		if (ndlp) {
-			memcpy(&fast_path_evt->un.fabric_evt.wwpn,
-			       &ndlp->nlp_portname,
-				sizeof(struct lpfc_name));
-			memcpy(&fast_path_evt->un.fabric_evt.wwnn,
-			       &ndlp->nlp_nodename,
-				sizeof(struct lpfc_name));
-		}
-		fast_path_evt->vport = vport;
-		fast_path_evt->work_evt.evt =
-			LPFC_EVT_FASTPATH_MGMT_EVT;
-		spin_lock_irqsave(&phba->hbalock, flags);
-		list_add_tail(&fast_path_evt->work_evt.evt_listp,
-			      &phba->work_list);
-		spin_unlock_irqrestore(&phba->hbalock, flags);
-		lpfc_worker_wake_up(phba);
-		lpfc_printf_vlog(vport, KERN_WARNING, logit,
-				 "9035 Fabric/Node busy FCP cmd x%x failed"
-				 " <%d/%lld> "
-				 "status: x%x result: x%x "
-				 "sid: x%x did: x%x oxid: x%x "
-				 "Data: x%x x%x x%x\n",
-				 cmd->cmnd[0],
-				 cmd->device ? cmd->device->id : 0xffff,
-				 cmd->device ? cmd->device->lun : 0xffff,
-				 lpfc_cmd->status, lpfc_cmd->result,
-				 vport->fc_myDID,
-				 (ndlp) ? ndlp->nlp_DID : 0,
-				 lpfc_cmd->cur_iocbq.sli4_xritag,
-				 wcqe->parameter,
-				 wcqe->total_data_placed,
-				 lpfc_cmd->cur_iocbq.iocb.ulpIoTag);
-		break;
-	case IOSTAT_REMOTE_STOP:
-		if (ndlp) {
-			/* This I/O was aborted by the target, we don't
-			 * know the rxid and because we did not send the
-			 * ABTS we cannot generate and RRQ.
-			 */
-			lpfc_set_rrq_active(phba, ndlp,
-					    lpfc_cmd->cur_iocbq.sli4_lxritag,
-					    0, 0);
-		}
-		/* fallthrough */
-	case IOSTAT_LOCAL_REJECT:
-		if (lpfc_cmd->result & IOERR_DRVR_MASK)
-			lpfc_cmd->status = IOSTAT_DRIVER_REJECT;
-		if (lpfc_cmd->result == IOERR_ELXSEC_KEY_UNWRAP_ERROR ||
-		    lpfc_cmd->result ==
-		    IOERR_ELXSEC_KEY_UNWRAP_COMPARE_ERROR ||
-		    lpfc_cmd->result == IOERR_ELXSEC_CRYPTO_ERROR ||
-		    lpfc_cmd->result ==
-		    IOERR_ELXSEC_CRYPTO_COMPARE_ERROR) {
-			cmd->result = DID_NO_CONNECT << 16;
-			break;
-		}
-		if (lpfc_cmd->result == IOERR_INVALID_RPI ||
-		    lpfc_cmd->result == IOERR_NO_RESOURCES ||
-		    lpfc_cmd->result == IOERR_ABORT_REQUESTED ||
-		    lpfc_cmd->result == IOERR_RPI_SUSPENDED ||
-		    lpfc_cmd->result == IOERR_SLER_CMD_RCV_FAILURE) {
-			cmd->result = DID_REQUEUE << 16;
-			break;
-		}
-		if ((lpfc_cmd->result == IOERR_RX_DMA_FAILED ||
-		     lpfc_cmd->result == IOERR_TX_DMA_FAILED) &&
-		     status == CQE_STATUS_DI_ERROR) {
-			if (scsi_get_prot_op(cmd) !=
-			    SCSI_PROT_NORMAL) {
-				/*
-				 * This is a response for a BG enabled
-				 * cmd. Parse BG error
-				 */
-				lpfc_parse_bg_err(phba, lpfc_cmd, pwqeOut);
-				break;
-			} else {
-				lpfc_printf_vlog(vport, KERN_WARNING,
-						 LOG_BG,
-						 "9040 non-zero BGSTAT "
-						 "on unprotected cmd\n");
-			}
-		}
-		lpfc_printf_vlog(vport, KERN_WARNING, logit,
-				 "9036 Local Reject FCP cmd x%x failed"
-				 " <%d/%lld> "
-				 "status: x%x result: x%x "
-				 "sid: x%x did: x%x oxid: x%x "
-				 "Data: x%x x%x x%x\n",
-				 cmd->cmnd[0],
-				 cmd->device ? cmd->device->id : 0xffff,
-				 cmd->device ? cmd->device->lun : 0xffff,
-				 lpfc_cmd->status, lpfc_cmd->result,
-				 vport->fc_myDID,
-				 (ndlp) ? ndlp->nlp_DID : 0,
-				 lpfc_cmd->cur_iocbq.sli4_xritag,
-				 wcqe->parameter,
-				 wcqe->total_data_placed,
-				 lpfc_cmd->cur_iocbq.iocb.ulpIoTag);
-		/* fallthrough */
-	default:
-		if (lpfc_cmd->status >= IOSTAT_CNT)
-			lpfc_cmd->status = IOSTAT_DEFAULT;
-		cmd->result = DID_ERROR << 16;
-		lpfc_printf_vlog(vport, KERN_INFO, LOG_NVME_IOERR,
-				 "9037 FCP Completion Error: xri %x "
-				 "status x%x result x%x [x%x] "
-				 "placed x%x\n",
-				 lpfc_cmd->cur_iocbq.sli4_xritag,
-				 lpfc_cmd->status, lpfc_cmd->result,
-				 wcqe->parameter,
-				 wcqe->total_data_placed);
-	}
-	if (cmd->result || lpfc_cmd->fcp_rsp->rspSnsLen) {
-		u32 *lp = (u32 *)cmd->sense_buffer;
-
-		lpfc_printf_vlog(vport, KERN_INFO, LOG_FCP,
-				 "9039 Iodone <%d/%llu> cmd x%px, error "
-				 "x%x SNS x%x x%x LBA x%llx Data: x%x x%x\n",
-				 cmd->device->id, cmd->device->lun, cmd,
-				 cmd->result, *lp, *(lp + 3),
-				 (u64)scsi_get_lba(cmd),
-				 cmd->retries, scsi_get_resid(cmd));
-	}
-
-	lpfc_update_stats(vport, lpfc_cmd);
-
-	if (vport->cfg_max_scsicmpl_time &&
-	    time_after(jiffies, lpfc_cmd->start_time +
-	    msecs_to_jiffies(vport->cfg_max_scsicmpl_time))) {
-		spin_lock_irqsave(shost->host_lock, flags);
-		if (ndlp) {
-			if (ndlp->cmd_qdepth >
-				atomic_read(&ndlp->cmd_pending) &&
-				(atomic_read(&ndlp->cmd_pending) >
-				LPFC_MIN_TGT_QDEPTH) &&
-				(cmd->cmnd[0] == READ_10 ||
-				cmd->cmnd[0] == WRITE_10))
-				ndlp->cmd_qdepth =
-					atomic_read(&ndlp->cmd_pending);
-
-			ndlp->last_change_time = jiffies;
-		}
-		spin_unlock_irqrestore(shost->host_lock, flags);
-	}
-	lpfc_scsi_unprep_dma_buf(phba, lpfc_cmd);
-
-#ifdef CONFIG_SCSI_LPFC_DEBUG_FS
-	if (lpfc_cmd->ts_cmd_start) {
-		lpfc_cmd->ts_isr_cmpl = lpfc_cmd->cur_iocbq.isr_timestamp;
-		lpfc_cmd->ts_data_io = ktime_get_ns();
-		phba->ktime_last_cmd = lpfc_cmd->ts_data_io;
-		lpfc_io_ktime(phba, lpfc_cmd);
-	}
-#endif
-	if (likely(!wait_xb_clr))
-		lpfc_cmd->pCmd = NULL;
-	spin_unlock(&lpfc_cmd->buf_lock);
-
-	/* Check if IO qualified for CMF */
-	if (phba->cmf_active_mode != LPFC_CFG_OFF &&
-	    cmd->sc_data_direction == DMA_FROM_DEVICE &&
-	    (scsi_sg_count(cmd))) {
-		/* Used when calculating average latency */
-		lat = ktime_get_ns() - lpfc_cmd->rx_cmd_start;
-		lpfc_update_cmf_cmpl(phba, lat, scsi_bufflen(cmd), shost);
-	}
-
->>>>>>> d5395b5f
 	if (wait_xb_clr)
 		goto out;
 
@@ -5024,11 +4400,7 @@
 	 * wake up the thread.
 	 */
 	spin_lock(&lpfc_cmd->buf_lock);
-<<<<<<< HEAD
-	lpfc_cmd->cur_iocbq.iocb_flag &= ~LPFC_DRIVER_ABORTED;
-=======
 	lpfc_cmd->cur_iocbq.cmd_flag &= ~LPFC_DRIVER_ABORTED;
->>>>>>> d5395b5f
 	if (lpfc_cmd->waitq)
 		wake_up(lpfc_cmd->waitq);
 	spin_unlock(&lpfc_cmd->buf_lock);
@@ -5088,11 +4460,7 @@
 	lpfc_cmd->status = pIocbOut->iocb.ulpStatus;
 	/* pick up SLI4 exchange busy status from HBA */
 	lpfc_cmd->flags &= ~LPFC_SBUF_XBUSY;
-<<<<<<< HEAD
-	if (pIocbOut->iocb_flag & LPFC_EXCHANGE_BUSY)
-=======
 	if (pIocbOut->cmd_flag & LPFC_EXCHANGE_BUSY)
->>>>>>> d5395b5f
 		lpfc_cmd->flags |= LPFC_SBUF_XBUSY;
 
 #ifdef CONFIG_SCSI_LPFC_DEBUG_FS
@@ -5299,10 +4667,9 @@
 	/*
 	 * If there is an abort thread waiting for command completion
 	 * wake up the thread.
-<<<<<<< HEAD
 	 */
 	spin_lock(&lpfc_cmd->buf_lock);
-	lpfc_cmd->cur_iocbq.iocb_flag &= ~LPFC_DRIVER_ABORTED;
+	lpfc_cmd->cur_iocbq.cmd_flag &= ~LPFC_DRIVER_ABORTED;
 	if (lpfc_cmd->waitq)
 		wake_up(lpfc_cmd->waitq);
 	spin_unlock(&lpfc_cmd->buf_lock);
@@ -5380,243 +4747,6 @@
 
 	piocbq->iocb.ulpClass = (pnode->nlp_fcp_info & 0x0f);
 	piocbq->context1  = lpfc_cmd;
-	if (!piocbq->iocb_cmpl)
-		piocbq->iocb_cmpl = lpfc_scsi_cmd_iocb_cmpl;
-	piocbq->iocb.ulpTimeout = tmo;
-	piocbq->vport = vport;
-	return 0;
-}
-
-/**
- * lpfc_scsi_prep_cmnd_buf_s4 - SLI-4 WQE init for the IO
- * @vport: Pointer to vport object.
- * @lpfc_cmd: The scsi buffer which is going to be prep'ed.
- * @tmo: timeout value for the IO
- *
- * Based on the data-direction of the command copy WQE template
- * to I/O buffer WQE. Fill in the WQE fields which are independent
- * of the scsi buffer
- *
- * RETURNS 0 - SUCCESS,
- **/
-static int lpfc_scsi_prep_cmnd_buf_s4(struct lpfc_vport *vport,
-				      struct lpfc_io_buf *lpfc_cmd,
-				      uint8_t tmo)
-{
-	struct lpfc_hba *phba = vport->phba;
-	struct scsi_cmnd *scsi_cmnd = lpfc_cmd->pCmd;
-	struct fcp_cmnd *fcp_cmnd = lpfc_cmd->fcp_cmnd;
-	struct lpfc_sli4_hdw_queue *hdwq = NULL;
-	struct lpfc_iocbq *pwqeq = &lpfc_cmd->cur_iocbq;
-	struct lpfc_nodelist *pnode = lpfc_cmd->ndlp;
-	union lpfc_wqe128 *wqe = &pwqeq->wqe;
-	u16 idx = lpfc_cmd->hdwq_no;
-	int datadir = scsi_cmnd->sc_data_direction;
-
-	hdwq = &phba->sli4_hba.hdwq[idx];
-
-	/* Initialize 64 bytes only */
-	memset(wqe, 0, sizeof(union lpfc_wqe128));
-
-	/*
-	 * There are three possibilities here - use scatter-gather segment, use
-	 * the single mapping, or neither.
-	 */
-	if (scsi_sg_count(scsi_cmnd)) {
-		if (datadir == DMA_TO_DEVICE) {
-			/* From the iwrite template, initialize words 7 -  11 */
-			memcpy(&wqe->words[7],
-			       &lpfc_iwrite_cmd_template.words[7],
-			       sizeof(uint32_t) * 5);
-
-			fcp_cmnd->fcpCntl3 = WRITE_DATA;
-			if (hdwq)
-				hdwq->scsi_cstat.output_requests++;
-		} else {
-			/* From the iread template, initialize words 7 - 11 */
-			memcpy(&wqe->words[7],
-			       &lpfc_iread_cmd_template.words[7],
-			       sizeof(uint32_t) * 5);
-
-			/* Word 7 */
-			bf_set(wqe_tmo, &wqe->fcp_iread.wqe_com, tmo);
-
-			fcp_cmnd->fcpCntl3 = READ_DATA;
-			if (hdwq)
-				hdwq->scsi_cstat.input_requests++;
-
-			/* For a CMF Managed port, iod must be zero'ed */
-			if (phba->cmf_active_mode == LPFC_CFG_MANAGED)
-				bf_set(wqe_iod, &wqe->fcp_iread.wqe_com,
-				       LPFC_WQE_IOD_NONE);
-		}
-	} else {
-		/* From the icmnd template, initialize words 4 - 11 */
-		memcpy(&wqe->words[4], &lpfc_icmnd_cmd_template.words[4],
-		       sizeof(uint32_t) * 8);
-
-		/* Word 7 */
-		bf_set(wqe_tmo, &wqe->fcp_icmd.wqe_com, tmo);
-
-		fcp_cmnd->fcpCntl3 = 0;
-		if (hdwq)
-			hdwq->scsi_cstat.control_requests++;
-	}
-
-	/*
-	 * Finish initializing those WQE fields that are independent
-	 * of the request_buffer
-	 */
-=======
-	 */
-	spin_lock(&lpfc_cmd->buf_lock);
-	lpfc_cmd->cur_iocbq.cmd_flag &= ~LPFC_DRIVER_ABORTED;
-	if (lpfc_cmd->waitq)
-		wake_up(lpfc_cmd->waitq);
-	spin_unlock(&lpfc_cmd->buf_lock);
->>>>>>> d5395b5f
-
-	 /* Word 3 */
-	bf_set(payload_offset_len, &wqe->fcp_icmd,
-	       sizeof(struct fcp_cmnd) + sizeof(struct fcp_rsp));
-
-<<<<<<< HEAD
-	/* Word 6 */
-	bf_set(wqe_ctxt_tag, &wqe->generic.wqe_com,
-	       phba->sli4_hba.rpi_ids[pnode->nlp_rpi]);
-	bf_set(wqe_xri_tag, &wqe->generic.wqe_com, pwqeq->sli4_xritag);
-
-	/* Word 7*/
-	if (pnode->nlp_fcp_info & NLP_FCP_2_DEVICE)
-		bf_set(wqe_erp, &wqe->generic.wqe_com, 1);
-
-	bf_set(wqe_class, &wqe->generic.wqe_com,
-	       (pnode->nlp_fcp_info & 0x0f));
-
-	 /* Word 8 */
-	wqe->generic.wqe_com.abort_tag = pwqeq->iotag;
-
-	/* Word 9 */
-	bf_set(wqe_reqtag, &wqe->generic.wqe_com, pwqeq->iotag);
-
-	pwqeq->vport = vport;
-	pwqeq->vport = vport;
-	pwqeq->context1 = lpfc_cmd;
-	pwqeq->hba_wqidx = lpfc_cmd->hdwq_no;
-	pwqeq->wqe_cmpl = lpfc_fcp_io_cmd_wqe_cmpl;
-
-	return 0;
-}
-
-/**
- * lpfc_scsi_prep_cmnd - Wrapper func for convert scsi cmnd to FCP info unit
- * @vport: The virtual port for which this call is being executed.
- * @lpfc_cmd: The scsi command which needs to send.
- * @pnode: Pointer to lpfc_nodelist.
-=======
-/**
- * lpfc_scsi_prep_cmnd_buf_s3 - SLI-3 IOCB init for the IO
- * @vport: Pointer to vport object.
- * @lpfc_cmd: The scsi buffer which is going to be prep'ed.
- * @tmo: timeout value for the IO
- *
- * Based on the data-direction of the command, initialize IOCB
- * in the I/O buffer. Fill in the IOCB fields which are independent
- * of the scsi buffer
->>>>>>> d5395b5f
- *
- * RETURNS 0 - SUCCESS,
- **/
-<<<<<<< HEAD
-static int
-lpfc_scsi_prep_cmnd(struct lpfc_vport *vport, struct lpfc_io_buf *lpfc_cmd,
-		    struct lpfc_nodelist *pnode)
-{
-	struct scsi_cmnd *scsi_cmnd = lpfc_cmd->pCmd;
-	struct fcp_cmnd *fcp_cmnd = lpfc_cmd->fcp_cmnd;
-	u8 *ptr;
-
-	if (!pnode)
-		return 0;
-
-	lpfc_cmd->fcp_rsp->rspSnsLen = 0;
-	/* clear task management bits */
-	lpfc_cmd->fcp_cmnd->fcpCntl2 = 0;
-
-	int_to_scsilun(lpfc_cmd->pCmd->device->lun,
-		       &lpfc_cmd->fcp_cmnd->fcp_lun);
-
-	ptr = &fcp_cmnd->fcpCdb[0];
-	memcpy(ptr, scsi_cmnd->cmnd, scsi_cmnd->cmd_len);
-	if (scsi_cmnd->cmd_len < LPFC_FCP_CDB_LEN) {
-		ptr += scsi_cmnd->cmd_len;
-		memset(ptr, 0, (LPFC_FCP_CDB_LEN - scsi_cmnd->cmd_len));
-	}
-
-	fcp_cmnd->fcpCntl1 = SIMPLE_Q;
-
-	lpfc_scsi_prep_cmnd_buf(vport, lpfc_cmd, lpfc_cmd->timeout);
-
-	return 0;
-=======
-static int lpfc_scsi_prep_cmnd_buf_s3(struct lpfc_vport *vport,
-				      struct lpfc_io_buf *lpfc_cmd,
-				      uint8_t tmo)
-{
-	IOCB_t *iocb_cmd = &lpfc_cmd->cur_iocbq.iocb;
-	struct lpfc_iocbq *piocbq = &lpfc_cmd->cur_iocbq;
-	struct scsi_cmnd *scsi_cmnd = lpfc_cmd->pCmd;
-	struct fcp_cmnd *fcp_cmnd = lpfc_cmd->fcp_cmnd;
-	struct lpfc_nodelist *pnode = lpfc_cmd->ndlp;
-	int datadir = scsi_cmnd->sc_data_direction;
-	u32 fcpdl;
-
-	piocbq->iocb.un.fcpi.fcpi_XRdy = 0;
-
-	/*
-	 * There are three possibilities here - use scatter-gather segment, use
-	 * the single mapping, or neither.  Start the lpfc command prep by
-	 * bumping the bpl beyond the fcp_cmnd and fcp_rsp regions to the first
-	 * data bde entry.
-	 */
-	if (scsi_sg_count(scsi_cmnd)) {
-		if (datadir == DMA_TO_DEVICE) {
-			iocb_cmd->ulpCommand = CMD_FCP_IWRITE64_CR;
-			iocb_cmd->ulpPU = PARM_READ_CHECK;
-			if (vport->cfg_first_burst_size &&
-			    (pnode->nlp_flag & NLP_FIRSTBURST)) {
-				u32 xrdy_len;
-
-				fcpdl = scsi_bufflen(scsi_cmnd);
-				xrdy_len = min(fcpdl,
-					       vport->cfg_first_burst_size);
-				piocbq->iocb.un.fcpi.fcpi_XRdy = xrdy_len;
-			}
-			fcp_cmnd->fcpCntl3 = WRITE_DATA;
-		} else {
-			iocb_cmd->ulpCommand = CMD_FCP_IREAD64_CR;
-			iocb_cmd->ulpPU = PARM_READ_CHECK;
-			fcp_cmnd->fcpCntl3 = READ_DATA;
-		}
-	} else {
-		iocb_cmd->ulpCommand = CMD_FCP_ICMND64_CR;
-		iocb_cmd->un.fcpi.fcpi_parm = 0;
-		iocb_cmd->ulpPU = 0;
-		fcp_cmnd->fcpCntl3 = 0;
-	}
-
-	/*
-	 * Finish initializing those IOCB fields that are independent
-	 * of the scsi_cmnd request_buffer
-	 */
-	piocbq->iocb.ulpContext = pnode->nlp_rpi;
-	if (pnode->nlp_fcp_info & NLP_FCP_2_DEVICE)
-		piocbq->iocb.ulpFCP2Rcvy = 1;
-	else
-		piocbq->iocb.ulpFCP2Rcvy = 0;
-
-	piocbq->iocb.ulpClass = (pnode->nlp_fcp_info & 0x0f);
-	piocbq->context1  = lpfc_cmd;
 	if (!piocbq->cmd_cmpl)
 		piocbq->cmd_cmpl = lpfc_scsi_cmd_iocb_cmpl;
 	piocbq->iocb.ulpTimeout = tmo;
@@ -5835,7 +4965,6 @@
 		piocb->ulpTimeout = lpfc_cmd->timeout;
 
 	return 1;
->>>>>>> d5395b5f
 }
 
 /**
@@ -5853,16 +4982,9 @@
  *   1 - Success
  **/
 static int
-<<<<<<< HEAD
-lpfc_scsi_prep_task_mgmt_cmd(struct lpfc_vport *vport,
-			     struct lpfc_io_buf *lpfc_cmd,
-			     uint64_t lun,
-			     uint8_t task_mgmt_cmd)
-=======
 lpfc_scsi_prep_task_mgmt_cmd_s4(struct lpfc_vport *vport,
 				struct lpfc_io_buf *lpfc_cmd,
 				u64 lun, u8 task_mgmt_cmd)
->>>>>>> d5395b5f
 {
 	struct lpfc_iocbq *pwqeq = &lpfc_cmd->cur_iocbq;
 	union lpfc_wqe128 *wqe = &pwqeq->wqe;
@@ -5941,11 +5063,8 @@
 		phba->lpfc_release_scsi_buf = lpfc_release_scsi_buf_s3;
 		phba->lpfc_get_scsi_buf = lpfc_get_scsi_buf_s3;
 		phba->lpfc_scsi_prep_cmnd_buf = lpfc_scsi_prep_cmnd_buf_s3;
-<<<<<<< HEAD
-=======
 		phba->lpfc_scsi_prep_task_mgmt_cmd =
 					lpfc_scsi_prep_task_mgmt_cmd_s3;
->>>>>>> d5395b5f
 		break;
 	case LPFC_PCI_DEV_OC:
 		phba->lpfc_scsi_prep_dma_buf = lpfc_scsi_prep_dma_buf_s4;
@@ -5953,11 +5072,8 @@
 		phba->lpfc_release_scsi_buf = lpfc_release_scsi_buf_s4;
 		phba->lpfc_get_scsi_buf = lpfc_get_scsi_buf_s4;
 		phba->lpfc_scsi_prep_cmnd_buf = lpfc_scsi_prep_cmnd_buf_s4;
-<<<<<<< HEAD
-=======
 		phba->lpfc_scsi_prep_task_mgmt_cmd =
 					lpfc_scsi_prep_task_mgmt_cmd_s4;
->>>>>>> d5395b5f
 		break;
 	default:
 		lpfc_printf_log(phba, KERN_ERR, LOG_INIT,
@@ -6278,11 +5394,7 @@
 	lpfc_cmd->pCmd  = cmnd;
 	lpfc_cmd->rdata = rdata;
 	lpfc_cmd->ndlp = ndlp;
-<<<<<<< HEAD
-	lpfc_cmd->cur_iocbq.iocb_cmpl = NULL;
-=======
 	cur_iocbq->cmd_cmpl = NULL;
->>>>>>> d5395b5f
 	cmnd->host_scribble = (unsigned char *)lpfc_cmd;
 
 	err = lpfc_scsi_prep_cmnd(vport, lpfc_cmd, ndlp);
@@ -6324,21 +5436,12 @@
 		goto out_host_busy_free_buf;
 	}
 
-<<<<<<< HEAD
-
-=======
->>>>>>> d5395b5f
 #ifdef CONFIG_SCSI_LPFC_DEBUG_FS
 	if (unlikely(phba->hdwqstat_on & LPFC_CHECK_SCSI_IO))
 		this_cpu_inc(phba->sli4_hba.c_stat->xmt_io);
 #endif
 	/* Issue I/O to adapter */
-<<<<<<< HEAD
-	err = lpfc_sli_issue_fcp_io(phba, LPFC_FCP_RING,
-				    &lpfc_cmd->cur_iocbq,
-=======
 	err = lpfc_sli_issue_fcp_io(phba, LPFC_FCP_RING, cur_iocbq,
->>>>>>> d5395b5f
 				    SLI_IOCB_RET_IOCB);
 #ifdef CONFIG_SCSI_LPFC_DEBUG_FS
 	if (start) {
@@ -6351,27 +5454,6 @@
 #endif
 	if (err) {
 		lpfc_printf_vlog(vport, KERN_INFO, LOG_FCP,
-<<<<<<< HEAD
-				   "3376 FCP could not issue IOCB err %x "
-				   "FCP cmd x%x <%d/%llu> "
-				   "sid: x%x did: x%x oxid: x%x "
-				   "Data: x%x x%x x%x x%x\n",
-				   err, cmnd->cmnd[0],
-				   cmnd->device ? cmnd->device->id : 0xffff,
-				   cmnd->device ? cmnd->device->lun : (u64)-1,
-				   vport->fc_myDID, ndlp->nlp_DID,
-				   phba->sli_rev == LPFC_SLI_REV4 ?
-				   lpfc_cmd->cur_iocbq.sli4_xritag : 0xffff,
-				   phba->sli_rev == LPFC_SLI_REV4 ?
-				   phba->sli4_hba.rpi_ids[ndlp->nlp_rpi] :
-				   lpfc_cmd->cur_iocbq.iocb.ulpContext,
-				   lpfc_cmd->cur_iocbq.iotag,
-				   phba->sli_rev == LPFC_SLI_REV4 ?
-				   bf_get(wqe_tmo,
-				   &lpfc_cmd->cur_iocbq.wqe.generic.wqe_com) :
-				   lpfc_cmd->cur_iocbq.iocb.ulpTimeout,
-				   (uint32_t)(scsi_cmd_to_rq(cmnd)->timeout / 1000));
-=======
 				 "3376 FCP could not issue iocb err %x "
 				 "FCP cmd x%x <%d/%llu> "
 				 "sid: x%x did: x%x oxid: x%x "
@@ -6391,7 +5473,6 @@
 					&cur_iocbq->wqe.generic.wqe_com) :
 				 cur_iocbq->iocb.ulpTimeout,
 				 (uint32_t)(scsi_cmd_to_rq(cmnd)->timeout / 1000));
->>>>>>> d5395b5f
 
 		goto out_host_busy_free_buf;
 	}
@@ -6513,11 +5594,7 @@
 		spin_lock(&pring_s4->ring_lock);
 	}
 	/* the command is in process of being cancelled */
-<<<<<<< HEAD
-	if (!(iocb->iocb_flag & LPFC_IO_ON_TXCMPLQ)) {
-=======
 	if (!(iocb->cmd_flag & LPFC_IO_ON_TXCMPLQ)) {
->>>>>>> d5395b5f
 		lpfc_printf_vlog(vport, KERN_WARNING, LOG_FCP,
 			"3169 SCSI Layer abort requested I/O has been "
 			"cancelled by LLD.\n");
@@ -6554,11 +5631,7 @@
 	if (phba->sli_rev == LPFC_SLI_REV4) {
 		spin_unlock(&pring_s4->ring_lock);
 		ret_val = lpfc_sli4_issue_abort_iotag(phba, iocb,
-<<<<<<< HEAD
-						      lpfc_sli4_abort_fcp_cmpl);
-=======
 						      lpfc_sli_abort_fcp_cmpl);
->>>>>>> d5395b5f
 	} else {
 		pring = &phba->sli.sli3_ring[LPFC_FCP_RING];
 		ret_val = lpfc_sli_issue_abort_iotag(phba, pring, iocb,
@@ -6587,11 +5660,7 @@
 
 wait_for_cmpl:
 	/*
-<<<<<<< HEAD
-	 * iocb_flag is set to LPFC_DRIVER_ABORTED before we wait
-=======
 	 * cmd_flag is set to LPFC_DRIVER_ABORTED before we wait
->>>>>>> d5395b5f
 	 * for abort to complete.
 	 */
 	wait_event_timeout(waitq,
@@ -6728,11 +5797,7 @@
 /**
  * lpfc_send_taskmgmt - Generic SCSI Task Mgmt Handler
  * @vport: The virtual port for which this call is being executed.
-<<<<<<< HEAD
- * @cmnd: Pointer to scsi_cmnd data structure.
-=======
  * @rport: Pointer to remote port
->>>>>>> d5395b5f
  * @tgt_id: Target ID of remote device.
  * @lun_id: Lun number for the TMF
  * @task_mgmt_cmd: type of TMF to send
@@ -6758,20 +5823,12 @@
 	int ret;
 	int status;
 
-<<<<<<< HEAD
-	rdata = lpfc_rport_data_from_scsi_device(cmnd->device);
-=======
 	rdata = rport->dd_data;
->>>>>>> d5395b5f
 	if (!rdata || !rdata->pnode)
 		return FAILED;
 	pnode = rdata->pnode;
 
-<<<<<<< HEAD
-	lpfc_cmd = lpfc_get_scsi_buf(phba, pnode, NULL);
-=======
 	lpfc_cmd = lpfc_get_scsi_buf(phba, rdata->pnode, NULL);
->>>>>>> d5395b5f
 	if (lpfc_cmd == NULL)
 		return FAILED;
 	lpfc_cmd->timeout = phba->cfg_task_mgmt_tmo;
@@ -6807,11 +5864,7 @@
 	if ((status != IOCB_SUCCESS) ||
 	    (get_job_ulpstatus(phba, iocbqrsp) != IOSTAT_SUCCESS)) {
 		if (status != IOCB_SUCCESS ||
-<<<<<<< HEAD
-		    iocbqrsp->iocb.ulpStatus != IOSTAT_FCP_RSP_ERROR)
-=======
 		    get_job_ulpstatus(phba, iocbqrsp) != IOSTAT_FCP_RSP_ERROR)
->>>>>>> d5395b5f
 			lpfc_printf_vlog(vport, KERN_ERR, LOG_TRACE_EVENT,
 					 "0727 TMF %s to TGT %d LUN %llu "
 					 "failed (%d, %d) cmd_flag x%x\n",
@@ -7043,11 +6096,7 @@
 	unsigned long flags;
 	DECLARE_WAIT_QUEUE_HEAD_ONSTACK(waitq);
 
-<<<<<<< HEAD
-	rdata = lpfc_rport_data_from_scsi_device(cmnd->device);
-=======
 	rdata = rport->dd_data;
->>>>>>> d5395b5f
 	if (!rdata || !rdata->pnode) {
 		lpfc_printf_vlog(vport, KERN_ERR, LOG_TRACE_EVENT,
 				 "0799 Target Reset rdata failure: rdata x%px\n",
@@ -7142,98 +6191,6 @@
 }
 
 /**
-<<<<<<< HEAD
- * lpfc_bus_reset_handler - scsi_host_template eh_bus_reset_handler entry point
- * @cmnd: Pointer to scsi_cmnd data structure.
- *
- * This routine does target reset to all targets on @cmnd->device->host.
- * This emulates Parallel SCSI Bus Reset Semantics.
- *
- * Return code :
- *  0x2003 - Error
- *  0x2002 - Success
- **/
-static int
-lpfc_bus_reset_handler(struct scsi_cmnd *cmnd)
-{
-	struct Scsi_Host  *shost = cmnd->device->host;
-	struct lpfc_vport *vport = (struct lpfc_vport *) shost->hostdata;
-	struct lpfc_nodelist *ndlp = NULL;
-	struct lpfc_scsi_event_header scsi_event;
-	int match;
-	int ret = SUCCESS, status, i;
-	u32 logit = LOG_FCP;
-
-	scsi_event.event_type = FC_REG_SCSI_EVENT;
-	scsi_event.subcategory = LPFC_EVENT_BUSRESET;
-	scsi_event.lun = 0;
-	memcpy(scsi_event.wwpn, &vport->fc_portname, sizeof(struct lpfc_name));
-	memcpy(scsi_event.wwnn, &vport->fc_nodename, sizeof(struct lpfc_name));
-
-	fc_host_post_vendor_event(shost, fc_get_event_number(),
-		sizeof(scsi_event), (char *)&scsi_event, LPFC_NL_VENDOR_ID);
-
-	status = fc_block_scsi_eh(cmnd);
-	if (status != 0 && status != SUCCESS)
-		return status;
-
-	/*
-	 * Since the driver manages a single bus device, reset all
-	 * targets known to the driver.  Should any target reset
-	 * fail, this routine returns failure to the midlayer.
-	 */
-	for (i = 0; i < LPFC_MAX_TARGET; i++) {
-		/* Search for mapped node by target ID */
-		match = 0;
-		spin_lock_irq(shost->host_lock);
-		list_for_each_entry(ndlp, &vport->fc_nodes, nlp_listp) {
-
-			if (vport->phba->cfg_fcp2_no_tgt_reset &&
-			    (ndlp->nlp_fcp_info & NLP_FCP_2_DEVICE))
-				continue;
-			if (ndlp->nlp_state == NLP_STE_MAPPED_NODE &&
-			    ndlp->nlp_sid == i &&
-			    ndlp->rport &&
-			    ndlp->nlp_type & NLP_FCP_TARGET) {
-				match = 1;
-				break;
-			}
-		}
-		spin_unlock_irq(shost->host_lock);
-		if (!match)
-			continue;
-
-		status = lpfc_send_taskmgmt(vport, cmnd,
-					i, 0, FCP_TARGET_RESET);
-
-		if (status != SUCCESS) {
-			lpfc_printf_vlog(vport, KERN_ERR, LOG_TRACE_EVENT,
-					 "0700 Bus Reset on target %d failed\n",
-					 i);
-			ret = FAILED;
-		}
-	}
-	/*
-	 * We have to clean up i/o as : they may be orphaned by the TMFs
-	 * above; or if any of the TMFs failed, they may be in an
-	 * indeterminate state.
-	 * We will report success if all the i/o aborts successfully.
-	 */
-
-	status = lpfc_reset_flush_io_context(vport, 0, 0, LPFC_CTX_HOST);
-	if (status != SUCCESS)
-		ret = FAILED;
-	if (ret == FAILED)
-		logit =  LOG_TRACE_EVENT;
-
-	lpfc_printf_vlog(vport, KERN_ERR, logit,
-			 "0714 SCSI layer issued Bus Reset Data: x%x\n", ret);
-	return ret;
-}
-
-/**
-=======
->>>>>>> d5395b5f
  * lpfc_host_reset_handler - scsi_host_template eh_host_reset_handler entry pt
  * @cmnd: Pointer to scsi_cmnd data structure.
  *
