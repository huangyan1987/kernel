/*******************************************************************
 * This file is part of the Emulex Linux Device Driver for         *
 * Fibre Channel Host Bus Adapters.                                *
<<<<<<< HEAD
 * Copyright (C) 2017-2021 Broadcom. All Rights Reserved. The term *
=======
 * Copyright (C) 2017-2022 Broadcom. All Rights Reserved. The term *
>>>>>>> d5395b5f
 * “Broadcom” refers to Broadcom Inc. and/or its subsidiaries.     *
 * Copyright (C) 2004-2016 Emulex.  All rights reserved.           *
 * EMULEX and SLI are trademarks of Emulex.                        *
 * www.broadcom.com                                                *
 *                                                                 *
 * This program is free software; you can redistribute it and/or   *
 * modify it under the terms of version 2 of the GNU General       *
 * Public License as published by the Free Software Foundation.    *
 * This program is distributed in the hope that it will be useful. *
 * ALL EXPRESS OR IMPLIED CONDITIONS, REPRESENTATIONS AND          *
 * WARRANTIES, INCLUDING ANY IMPLIED WARRANTY OF MERCHANTABILITY,  *
 * FITNESS FOR A PARTICULAR PURPOSE, OR NON-INFRINGEMENT, ARE      *
 * DISCLAIMED, EXCEPT TO THE EXTENT THAT SUCH DISCLAIMERS ARE HELD *
 * TO BE LEGALLY INVALID.  See the GNU General Public License for  *
 * more details, a copy of which can be found in the file COPYING  *
 * included with this package.                                     *
 *******************************************************************/

<<<<<<< HEAD
#define LPFC_DRIVER_VERSION "14.0.0.4"
=======
#define LPFC_DRIVER_VERSION "14.2.0.1"
>>>>>>> d5395b5f
#define LPFC_DRIVER_NAME		"lpfc"

/* Used for SLI 2/3 */
#define LPFC_SP_DRIVER_HANDLER_NAME	"lpfc:sp"
#define LPFC_FP_DRIVER_HANDLER_NAME	"lpfc:fp"

/* Used for SLI4 */
#define LPFC_DRIVER_HANDLER_NAME	"lpfc:"

#define LPFC_MODULE_DESC "Emulex LightPulse Fibre Channel SCSI driver " \
		LPFC_DRIVER_VERSION
<<<<<<< HEAD
#define LPFC_COPYRIGHT "Copyright (C) 2017-2021 Broadcom. All Rights " \
=======
#define LPFC_COPYRIGHT "Copyright (C) 2017-2022 Broadcom. All Rights " \
>>>>>>> d5395b5f
		"Reserved. The term \"Broadcom\" refers to Broadcom Inc. " \
		"and/or its subsidiaries."<|MERGE_RESOLUTION|>--- conflicted
+++ resolved
@@ -1,11 +1,7 @@
 /*******************************************************************
  * This file is part of the Emulex Linux Device Driver for         *
  * Fibre Channel Host Bus Adapters.                                *
-<<<<<<< HEAD
- * Copyright (C) 2017-2021 Broadcom. All Rights Reserved. The term *
-=======
  * Copyright (C) 2017-2022 Broadcom. All Rights Reserved. The term *
->>>>>>> d5395b5f
  * “Broadcom” refers to Broadcom Inc. and/or its subsidiaries.     *
  * Copyright (C) 2004-2016 Emulex.  All rights reserved.           *
  * EMULEX and SLI are trademarks of Emulex.                        *
@@ -24,11 +20,7 @@
  * included with this package.                                     *
  *******************************************************************/
 
-<<<<<<< HEAD
-#define LPFC_DRIVER_VERSION "14.0.0.4"
-=======
 #define LPFC_DRIVER_VERSION "14.2.0.1"
->>>>>>> d5395b5f
 #define LPFC_DRIVER_NAME		"lpfc"
 
 /* Used for SLI 2/3 */
@@ -40,10 +32,6 @@
 
 #define LPFC_MODULE_DESC "Emulex LightPulse Fibre Channel SCSI driver " \
 		LPFC_DRIVER_VERSION
-<<<<<<< HEAD
-#define LPFC_COPYRIGHT "Copyright (C) 2017-2021 Broadcom. All Rights " \
-=======
 #define LPFC_COPYRIGHT "Copyright (C) 2017-2022 Broadcom. All Rights " \
->>>>>>> d5395b5f
 		"Reserved. The term \"Broadcom\" refers to Broadcom Inc. " \
 		"and/or its subsidiaries."