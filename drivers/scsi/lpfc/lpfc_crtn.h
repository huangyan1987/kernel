--- conflicted
+++ resolved
@@ -1,11 +1,7 @@
 /*******************************************************************
  * This file is part of the Emulex Linux Device Driver for         *
  * Fibre Channel Host Bus Adapters.                                *
-<<<<<<< HEAD
- * Copyright (C) 2017-2021 Broadcom. All Rights Reserved. The term *
-=======
  * Copyright (C) 2017-2022 Broadcom. All Rights Reserved. The term *
->>>>>>> d5395b5f
  * “Broadcom” refers to Broadcom Inc. and/or its subsidiaries.     *
  * Copyright (C) 2004-2016 Emulex.  All rights reserved.           *
  * EMULEX and SLI are trademarks of Emulex.                        *
@@ -134,10 +130,7 @@
 void lpfc_disc_start(struct lpfc_vport *);
 void lpfc_cleanup_discovery_resources(struct lpfc_vport *);
 void lpfc_cleanup(struct lpfc_vport *);
-<<<<<<< HEAD
-=======
 void lpfc_prep_embed_io(struct lpfc_hba *phba, struct lpfc_io_buf *lpfc_ncmd);
->>>>>>> d5395b5f
 void lpfc_disc_timeout(struct timer_list *);
 
 int lpfc_unregister_fcf_prep(struct lpfc_hba *);
@@ -361,8 +354,6 @@
 			struct lpfc_iocbq *pwqe);
 int lpfc_sli4_issue_abort_iotag(struct lpfc_hba *phba,
 			struct lpfc_iocbq *cmdiocb, void *cmpl);
-<<<<<<< HEAD
-=======
 void lpfc_sli_prep_els_req_rsp(struct lpfc_hba *phba,
 			       struct lpfc_iocbq *cmdiocbq,
 			       struct lpfc_vport *vport,
@@ -379,7 +370,6 @@
 void lpfc_sli_prep_abort_xri(struct lpfc_hba *phba, struct lpfc_iocbq *cmdiocbq,
 			     u16 ulp_context, u16 iotag, u8 ulp_class, u16 cqid,
 			     bool ia);
->>>>>>> d5395b5f
 struct lpfc_sglq *__lpfc_clear_active_sglq(struct lpfc_hba *phba, uint16_t xri);
 struct lpfc_sglq *__lpfc_sli_get_nvmet_sglq(struct lpfc_hba *phba,
 					    struct lpfc_iocbq *piocbq);
@@ -635,11 +625,7 @@
 void lpfc_nvme_mod_param_dep(struct lpfc_hba *phba);
 void lpfc_nvme_abort_fcreq_cmpl(struct lpfc_hba *phba,
 				struct lpfc_iocbq *cmdiocb,
-<<<<<<< HEAD
-				struct lpfc_wcqe_complete *abts_cmpl);
-=======
 			        struct lpfc_iocbq *rspwqe);
->>>>>>> d5395b5f
 void lpfc_create_multixri_pools(struct lpfc_hba *phba);
 void lpfc_create_destroy_pools(struct lpfc_hba *phba);
 void lpfc_move_xri_pvt_to_pbl(struct lpfc_hba *phba, u32 hwqid);
@@ -670,11 +656,7 @@
 
 extern union lpfc_wqe128 lpfc_iread_cmd_template;
 extern union lpfc_wqe128 lpfc_iwrite_cmd_template;
-<<<<<<< HEAD
 extern union lpfc_wqe128 lpfc_icmnd_cmd_template;
-=======
-extern union lpfc_wqe128 lpfc_icmnd_cmd_template;
 
 void lpfc_sli_rpi_release(struct lpfc_vport *vport,
-			  struct lpfc_nodelist *ndlp);
->>>>>>> d5395b5f
+			  struct lpfc_nodelist *ndlp);