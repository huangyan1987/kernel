/*******************************************************************
 * This file is part of the Emulex Linux Device Driver for         *
 * Fibre Channel Host Bus Adapters.                                *
 * Copyright (C) 2017-2019 Broadcom. All Rights Reserved. The term *
 * “Broadcom” refers to Broadcom Inc. and/or its subsidiaries.  *
 * Copyright (C) 2004-2016 Emulex.  All rights reserved.           *
 * EMULEX and SLI are trademarks of Emulex.                        *
 * www.broadcom.com                                                *
 * Portions Copyright (C) 2004-2005 Christoph Hellwig              *
 *                                                                 *
 * This program is free software; you can redistribute it and/or   *
 * modify it under the terms of version 2 of the GNU General       *
 * Public License as published by the Free Software Foundation.    *
 * This program is distributed in the hope that it will be useful. *
 * ALL EXPRESS OR IMPLIED CONDITIONS, REPRESENTATIONS AND          *
 * WARRANTIES, INCLUDING ANY IMPLIED WARRANTY OF MERCHANTABILITY,  *
 * FITNESS FOR A PARTICULAR PURPOSE, OR NON-INFRINGEMENT, ARE      *
 * DISCLAIMED, EXCEPT TO THE EXTENT THAT SUCH DISCLAIMERS ARE HELD *
 * TO BE LEGALLY INVALID.  See the GNU General Public License for  *
 * more details, a copy of which can be found in the file COPYING  *
 * included with this package.                                     *
 ********************************************************************/
#include <linux/pci.h>
#include <linux/slab.h>
#include <linux/interrupt.h>
#include <linux/delay.h>
#include <asm/unaligned.h>
#include <linux/crc-t10dif.h>
#include <net/checksum.h>

#include <scsi/scsi.h>
#include <scsi/scsi_device.h>
#include <scsi/scsi_eh.h>
#include <scsi/scsi_host.h>
#include <scsi/scsi_tcq.h>
#include <scsi/scsi_transport_fc.h>
#include <scsi/fc/fc_fs.h>

#include <linux/nvme.h>
#include <linux/nvme-fc-driver.h>
#include <linux/nvme-fc.h>
#include "lpfc_version.h"
#include "lpfc_hw4.h"
#include "lpfc_hw.h"
#include "lpfc_sli.h"
#include "lpfc_sli4.h"
#include "lpfc_nl.h"
#include "lpfc_disc.h"
#include "lpfc.h"
#include "lpfc_nvme.h"
#include "lpfc_scsi.h"
#include "lpfc_logmsg.h"
#include "lpfc_crtn.h"
#include "lpfc_vport.h"
#include "lpfc_debugfs.h"

/* NVME initiator-based functions */

static struct lpfc_io_buf *
lpfc_get_nvme_buf(struct lpfc_hba *phba, struct lpfc_nodelist *ndlp,
		  int idx, int expedite);

static void
lpfc_release_nvme_buf(struct lpfc_hba *, struct lpfc_io_buf *);

static struct nvme_fc_port_template lpfc_nvme_template;

static union lpfc_wqe128 lpfc_iread_cmd_template;
static union lpfc_wqe128 lpfc_iwrite_cmd_template;
static union lpfc_wqe128 lpfc_icmnd_cmd_template;

/* Setup WQE templates for NVME IOs */
void
lpfc_nvme_cmd_template(void)
{
	union lpfc_wqe128 *wqe;

	/* IREAD template */
	wqe = &lpfc_iread_cmd_template;
	memset(wqe, 0, sizeof(union lpfc_wqe128));

	/* Word 0, 1, 2 - BDE is variable */

	/* Word 3 - cmd_buff_len, payload_offset_len is zero */

	/* Word 4 - total_xfer_len is variable */

	/* Word 5 - is zero */

	/* Word 6 - ctxt_tag, xri_tag is variable */

	/* Word 7 */
	bf_set(wqe_cmnd, &wqe->fcp_iread.wqe_com, CMD_FCP_IREAD64_WQE);
	bf_set(wqe_pu, &wqe->fcp_iread.wqe_com, PARM_READ_CHECK);
	bf_set(wqe_class, &wqe->fcp_iread.wqe_com, CLASS3);
	bf_set(wqe_ct, &wqe->fcp_iread.wqe_com, SLI4_CT_RPI);

	/* Word 8 - abort_tag is variable */

	/* Word 9  - reqtag is variable */

	/* Word 10 - dbde, wqes is variable */
	bf_set(wqe_qosd, &wqe->fcp_iread.wqe_com, 0);
	bf_set(wqe_nvme, &wqe->fcp_iread.wqe_com, 1);
	bf_set(wqe_iod, &wqe->fcp_iread.wqe_com, LPFC_WQE_IOD_READ);
	bf_set(wqe_lenloc, &wqe->fcp_iread.wqe_com, LPFC_WQE_LENLOC_WORD4);
	bf_set(wqe_dbde, &wqe->fcp_iread.wqe_com, 0);
	bf_set(wqe_wqes, &wqe->fcp_iread.wqe_com, 1);

	/* Word 11 - pbde is variable */
	bf_set(wqe_cmd_type, &wqe->fcp_iread.wqe_com, NVME_READ_CMD);
	bf_set(wqe_cqid, &wqe->fcp_iread.wqe_com, LPFC_WQE_CQ_ID_DEFAULT);
	bf_set(wqe_pbde, &wqe->fcp_iread.wqe_com, 1);

	/* Word 12 - is zero */

	/* Word 13, 14, 15 - PBDE is variable */

	/* IWRITE template */
	wqe = &lpfc_iwrite_cmd_template;
	memset(wqe, 0, sizeof(union lpfc_wqe128));

	/* Word 0, 1, 2 - BDE is variable */

	/* Word 3 - cmd_buff_len, payload_offset_len is zero */

	/* Word 4 - total_xfer_len is variable */

	/* Word 5 - initial_xfer_len is variable */

	/* Word 6 - ctxt_tag, xri_tag is variable */

	/* Word 7 */
	bf_set(wqe_cmnd, &wqe->fcp_iwrite.wqe_com, CMD_FCP_IWRITE64_WQE);
	bf_set(wqe_pu, &wqe->fcp_iwrite.wqe_com, PARM_READ_CHECK);
	bf_set(wqe_class, &wqe->fcp_iwrite.wqe_com, CLASS3);
	bf_set(wqe_ct, &wqe->fcp_iwrite.wqe_com, SLI4_CT_RPI);

	/* Word 8 - abort_tag is variable */

	/* Word 9  - reqtag is variable */

	/* Word 10 - dbde, wqes is variable */
	bf_set(wqe_qosd, &wqe->fcp_iwrite.wqe_com, 0);
	bf_set(wqe_nvme, &wqe->fcp_iwrite.wqe_com, 1);
	bf_set(wqe_iod, &wqe->fcp_iwrite.wqe_com, LPFC_WQE_IOD_WRITE);
	bf_set(wqe_lenloc, &wqe->fcp_iwrite.wqe_com, LPFC_WQE_LENLOC_WORD4);
	bf_set(wqe_dbde, &wqe->fcp_iwrite.wqe_com, 0);
	bf_set(wqe_wqes, &wqe->fcp_iwrite.wqe_com, 1);

	/* Word 11 - pbde is variable */
	bf_set(wqe_cmd_type, &wqe->fcp_iwrite.wqe_com, NVME_WRITE_CMD);
	bf_set(wqe_cqid, &wqe->fcp_iwrite.wqe_com, LPFC_WQE_CQ_ID_DEFAULT);
	bf_set(wqe_pbde, &wqe->fcp_iwrite.wqe_com, 1);

	/* Word 12 - is zero */

	/* Word 13, 14, 15 - PBDE is variable */

	/* ICMND template */
	wqe = &lpfc_icmnd_cmd_template;
	memset(wqe, 0, sizeof(union lpfc_wqe128));

	/* Word 0, 1, 2 - BDE is variable */

	/* Word 3 - payload_offset_len is variable */

	/* Word 4, 5 - is zero */

	/* Word 6 - ctxt_tag, xri_tag is variable */

	/* Word 7 */
	bf_set(wqe_cmnd, &wqe->fcp_icmd.wqe_com, CMD_FCP_ICMND64_WQE);
	bf_set(wqe_pu, &wqe->fcp_icmd.wqe_com, 0);
	bf_set(wqe_class, &wqe->fcp_icmd.wqe_com, CLASS3);
	bf_set(wqe_ct, &wqe->fcp_icmd.wqe_com, SLI4_CT_RPI);

	/* Word 8 - abort_tag is variable */

	/* Word 9  - reqtag is variable */

	/* Word 10 - dbde, wqes is variable */
	bf_set(wqe_qosd, &wqe->fcp_icmd.wqe_com, 1);
	bf_set(wqe_nvme, &wqe->fcp_icmd.wqe_com, 1);
	bf_set(wqe_iod, &wqe->fcp_icmd.wqe_com, LPFC_WQE_IOD_NONE);
	bf_set(wqe_lenloc, &wqe->fcp_icmd.wqe_com, LPFC_WQE_LENLOC_NONE);
	bf_set(wqe_dbde, &wqe->fcp_icmd.wqe_com, 0);
	bf_set(wqe_wqes, &wqe->fcp_icmd.wqe_com, 1);

	/* Word 11 */
	bf_set(wqe_cmd_type, &wqe->fcp_icmd.wqe_com, FCP_COMMAND);
	bf_set(wqe_cqid, &wqe->fcp_icmd.wqe_com, LPFC_WQE_CQ_ID_DEFAULT);
	bf_set(wqe_pbde, &wqe->fcp_icmd.wqe_com, 0);

	/* Word 12, 13, 14, 15 - is zero */
}

/**
 * lpfc_nvme_prep_abort_wqe - set up 'abort' work queue entry.
 * @pwqeq: Pointer to command iocb.
 * @xritag: Tag that  uniqely identifies the local exchange resource.
 * @opt: Option bits -
 *		bit 0 = inhibit sending abts on the link
 *
 * This function is called with hbalock held.
 **/
void
lpfc_nvme_prep_abort_wqe(struct lpfc_iocbq *pwqeq, u16 xritag, u8 opt)
{
	union lpfc_wqe128 *wqe = &pwqeq->wqe;

	/* WQEs are reused.  Clear stale data and set key fields to
	 * zero like ia, iaab, iaar, xri_tag, and ctxt_tag.
	 */
	memset(wqe, 0, sizeof(*wqe));

	if (opt & INHIBIT_ABORT)
		bf_set(abort_cmd_ia, &wqe->abort_cmd, 1);
	/* Abort specified xri tag, with the mask deliberately zeroed */
	bf_set(abort_cmd_criteria, &wqe->abort_cmd, T_XRI_TAG);

	bf_set(wqe_cmnd, &wqe->abort_cmd.wqe_com, CMD_ABORT_XRI_CX);

	/* Abort the IO associated with this outstanding exchange ID. */
	wqe->abort_cmd.wqe_com.abort_tag = xritag;

	/* iotag for the wqe completion. */
	bf_set(wqe_reqtag, &wqe->abort_cmd.wqe_com, pwqeq->iotag);

	bf_set(wqe_qosd, &wqe->abort_cmd.wqe_com, 1);
	bf_set(wqe_lenloc, &wqe->abort_cmd.wqe_com, LPFC_WQE_LENLOC_NONE);

	bf_set(wqe_cmd_type, &wqe->abort_cmd.wqe_com, OTHER_COMMAND);
	bf_set(wqe_wqec, &wqe->abort_cmd.wqe_com, 1);
	bf_set(wqe_cqid, &wqe->abort_cmd.wqe_com, LPFC_WQE_CQ_ID_DEFAULT);
}

/**
 * lpfc_nvme_create_queue -
 * @lpfc_pnvme: Pointer to the driver's nvme instance data
 * @qidx: An cpu index used to affinitize IO queues and MSIX vectors.
 * @handle: An opaque driver handle used in follow-up calls.
 *
 * Driver registers this routine to preallocate and initialize any
 * internal data structures to bind the @qidx to its internal IO queues.
 * A hardware queue maps (qidx) to a specific driver MSI-X vector/EQ/CQ/WQ.
 *
 * Return value :
 *   0 - Success
 *   -EINVAL - Unsupported input value.
 *   -ENOMEM - Could not alloc necessary memory
 **/
static int
lpfc_nvme_create_queue(struct nvme_fc_local_port *pnvme_lport,
		       unsigned int qidx, u16 qsize,
		       void **handle)
{
	struct lpfc_nvme_lport *lport;
	struct lpfc_vport *vport;
	struct lpfc_nvme_qhandle *qhandle;
	char *str;

	if (!pnvme_lport->private)
		return -ENOMEM;

	lport = (struct lpfc_nvme_lport *)pnvme_lport->private;
	vport = lport->vport;
	qhandle = kzalloc(sizeof(struct lpfc_nvme_qhandle), GFP_KERNEL);
	if (qhandle == NULL)
		return -ENOMEM;

	qhandle->cpu_id = raw_smp_processor_id();
	qhandle->qidx = qidx;
	/*
	 * NVME qidx == 0 is the admin queue, so both admin queue
	 * and first IO queue will use MSI-X vector and associated
	 * EQ/CQ/WQ at index 0. After that they are sequentially assigned.
	 */
	if (qidx) {
		str = "IO ";  /* IO queue */
		qhandle->index = ((qidx - 1) %
			lpfc_nvme_template.max_hw_queues);
	} else {
		str = "ADM";  /* Admin queue */
		qhandle->index = qidx;
	}

	lpfc_printf_vlog(vport, KERN_INFO, LOG_NVME,
			 "6073 Binding %s HdwQueue %d  (cpu %d) to "
			 "hdw_queue %d qhandle x%px\n", str,
			 qidx, qhandle->cpu_id, qhandle->index, qhandle);
	*handle = (void *)qhandle;
	return 0;
}

/**
 * lpfc_nvme_delete_queue -
 * @lpfc_pnvme: Pointer to the driver's nvme instance data
 * @qidx: An cpu index used to affinitize IO queues and MSIX vectors.
 * @handle: An opaque driver handle from lpfc_nvme_create_queue
 *
 * Driver registers this routine to free
 * any internal data structures to bind the @qidx to its internal
 * IO queues.
 *
 * Return value :
 *   0 - Success
 *   TODO:  What are the failure codes.
 **/
static void
lpfc_nvme_delete_queue(struct nvme_fc_local_port *pnvme_lport,
		       unsigned int qidx,
		       void *handle)
{
	struct lpfc_nvme_lport *lport;
	struct lpfc_vport *vport;

	if (!pnvme_lport->private)
		return;

	lport = (struct lpfc_nvme_lport *)pnvme_lport->private;
	vport = lport->vport;

	lpfc_printf_vlog(vport, KERN_INFO, LOG_NVME,
			"6001 ENTER.  lpfc_pnvme x%px, qidx x%x qhandle x%px\n",
			lport, qidx, handle);
	kfree(handle);
}

static void
lpfc_nvme_localport_delete(struct nvme_fc_local_port *localport)
{
	struct lpfc_nvme_lport *lport = localport->private;

	lpfc_printf_vlog(lport->vport, KERN_INFO, LOG_NVME,
			 "6173 localport x%px delete complete\n",
			 lport);

	/* release any threads waiting for the unreg to complete */
	if (lport->vport->localport)
		complete(lport->lport_unreg_cmp);
}

/* lpfc_nvme_remoteport_delete
 *
 * @remoteport: Pointer to an nvme transport remoteport instance.
 *
 * This is a template downcall.  NVME transport calls this function
 * when it has completed the unregistration of a previously
 * registered remoteport.
 *
 * Return value :
 * None
 */
static void
lpfc_nvme_remoteport_delete(struct nvme_fc_remote_port *remoteport)
{
	struct lpfc_nvme_rport *rport = remoteport->private;
	struct lpfc_vport *vport;
	struct lpfc_nodelist *ndlp;

	ndlp = rport->ndlp;
	if (!ndlp)
		goto rport_err;

	vport = ndlp->vport;
	if (!vport)
		goto rport_err;

	/* Remove this rport from the lport's list - memory is owned by the
	 * transport. Remove the ndlp reference for the NVME transport before
	 * calling state machine to remove the node.
	 */
	lpfc_printf_vlog(vport, KERN_INFO, LOG_NVME_DISC,
			"6146 remoteport delete of remoteport x%px\n",
			remoteport);
	spin_lock_irq(&vport->phba->hbalock);

	/* The register rebind might have occurred before the delete
	 * downcall.  Guard against this race.
	 */
	if (ndlp->upcall_flags & NLP_WAIT_FOR_UNREG) {
		ndlp->nrport = NULL;
		ndlp->upcall_flags &= ~NLP_WAIT_FOR_UNREG;
	}
	spin_unlock_irq(&vport->phba->hbalock);

	/* Remove original register reference. The host transport
	 * won't reference this rport/remoteport any further.
	 */
	lpfc_nlp_put(ndlp);

 rport_err:
	return;
}

static void
lpfc_nvme_cmpl_gen_req(struct lpfc_hba *phba, struct lpfc_iocbq *cmdwqe,
		       struct lpfc_wcqe_complete *wcqe)
{
	struct lpfc_vport *vport = cmdwqe->vport;
	struct lpfc_nvme_lport *lport;
	uint32_t status;
	struct nvmefc_ls_req *pnvme_lsreq;
	struct lpfc_dmabuf *buf_ptr;
	struct lpfc_nodelist *ndlp;

	pnvme_lsreq = (struct nvmefc_ls_req *)cmdwqe->context2;
	status = bf_get(lpfc_wcqe_c_status, wcqe) & LPFC_IOCB_STATUS_MASK;

	if (vport->localport) {
		lport = (struct lpfc_nvme_lport *)vport->localport->private;
		if (lport) {
			atomic_inc(&lport->fc4NvmeLsCmpls);
			if (status) {
				if (bf_get(lpfc_wcqe_c_xb, wcqe))
					atomic_inc(&lport->cmpl_ls_xb);
				atomic_inc(&lport->cmpl_ls_err);
			}
		}
	}

	ndlp = (struct lpfc_nodelist *)cmdwqe->context1;
	lpfc_printf_vlog(vport, KERN_INFO, LOG_NVME_DISC,
			 "6047 nvme cmpl Enter "
			 "Data %px DID %x Xri: %x status %x reason x%x "
			 "cmd:x%px lsreg:x%px bmp:x%px ndlp:x%px\n",
			 pnvme_lsreq, ndlp ? ndlp->nlp_DID : 0,
			 cmdwqe->sli4_xritag, status,
			 (wcqe->parameter & 0xffff),
			 cmdwqe, pnvme_lsreq, cmdwqe->context3, ndlp);

	lpfc_nvmeio_data(phba, "NVME LS  CMPL: xri x%x stat x%x parm x%x\n",
			 cmdwqe->sli4_xritag, status, wcqe->parameter);

	if (cmdwqe->context3) {
		buf_ptr = (struct lpfc_dmabuf *)cmdwqe->context3;
		lpfc_mbuf_free(phba, buf_ptr->virt, buf_ptr->phys);
		kfree(buf_ptr);
		cmdwqe->context3 = NULL;
	}
	if (pnvme_lsreq->done)
		pnvme_lsreq->done(pnvme_lsreq, status);
	else
		lpfc_printf_vlog(vport, KERN_ERR, LOG_NVME_DISC,
				 "6046 nvme cmpl without done call back? "
				 "Data %px DID %x Xri: %x status %x\n",
				pnvme_lsreq, ndlp ? ndlp->nlp_DID : 0,
				cmdwqe->sli4_xritag, status);
	if (ndlp) {
		lpfc_nlp_put(ndlp);
		cmdwqe->context1 = NULL;
	}
	lpfc_sli_release_iocbq(phba, cmdwqe);
}

static int
lpfc_nvme_gen_req(struct lpfc_vport *vport, struct lpfc_dmabuf *bmp,
		  struct lpfc_dmabuf *inp,
		  struct nvmefc_ls_req *pnvme_lsreq,
		  void (*cmpl)(struct lpfc_hba *, struct lpfc_iocbq *,
			       struct lpfc_wcqe_complete *),
		  struct lpfc_nodelist *ndlp, uint32_t num_entry,
		  uint32_t tmo, uint8_t retry)
{
	struct lpfc_hba *phba = vport->phba;
	union lpfc_wqe128 *wqe;
	struct lpfc_iocbq *genwqe;
	struct ulp_bde64 *bpl;
	struct ulp_bde64 bde;
	int i, rc, xmit_len, first_len;

	/* Allocate buffer for  command WQE */
	genwqe = lpfc_sli_get_iocbq(phba);
	if (genwqe == NULL)
		return 1;

	wqe = &genwqe->wqe;
	/* Initialize only 64 bytes */
	memset(wqe, 0, sizeof(union lpfc_wqe));

	genwqe->context3 = (uint8_t *)bmp;
	genwqe->iocb_flag |= LPFC_IO_NVME_LS;

	/* Save for completion so we can release these resources */
	genwqe->context1 = lpfc_nlp_get(ndlp);
	genwqe->context2 = (uint8_t *)pnvme_lsreq;
	/* Fill in payload, bp points to frame payload */

	if (!tmo)
		/* FC spec states we need 3 * ratov for CT requests */
		tmo = (3 * phba->fc_ratov);

	/* For this command calculate the xmit length of the request bde. */
	xmit_len = 0;
	first_len = 0;
	bpl = (struct ulp_bde64 *)bmp->virt;
	for (i = 0; i < num_entry; i++) {
		bde.tus.w = bpl[i].tus.w;
		if (bde.tus.f.bdeFlags != BUFF_TYPE_BDE_64)
			break;
		xmit_len += bde.tus.f.bdeSize;
		if (i == 0)
			first_len = xmit_len;
	}

	genwqe->rsvd2 = num_entry;
	genwqe->hba_wqidx = 0;

	/* Words 0 - 2 */
	wqe->generic.bde.tus.f.bdeFlags = BUFF_TYPE_BDE_64;
	wqe->generic.bde.tus.f.bdeSize = first_len;
	wqe->generic.bde.addrLow = bpl[0].addrLow;
	wqe->generic.bde.addrHigh = bpl[0].addrHigh;

	/* Word 3 */
	wqe->gen_req.request_payload_len = first_len;

	/* Word 4 */

	/* Word 5 */
	bf_set(wqe_dfctl, &wqe->gen_req.wge_ctl, 0);
	bf_set(wqe_si, &wqe->gen_req.wge_ctl, 1);
	bf_set(wqe_la, &wqe->gen_req.wge_ctl, 1);
	bf_set(wqe_rctl, &wqe->gen_req.wge_ctl, FC_RCTL_ELS4_REQ);
	bf_set(wqe_type, &wqe->gen_req.wge_ctl, FC_TYPE_NVME);

	/* Word 6 */
	bf_set(wqe_ctxt_tag, &wqe->gen_req.wqe_com,
	       phba->sli4_hba.rpi_ids[ndlp->nlp_rpi]);
	bf_set(wqe_xri_tag, &wqe->gen_req.wqe_com, genwqe->sli4_xritag);

	/* Word 7 */
	bf_set(wqe_tmo, &wqe->gen_req.wqe_com, (vport->phba->fc_ratov-1));
	bf_set(wqe_class, &wqe->gen_req.wqe_com, CLASS3);
	bf_set(wqe_cmnd, &wqe->gen_req.wqe_com, CMD_GEN_REQUEST64_WQE);
	bf_set(wqe_ct, &wqe->gen_req.wqe_com, SLI4_CT_RPI);

	/* Word 8 */
	wqe->gen_req.wqe_com.abort_tag = genwqe->iotag;

	/* Word 9 */
	bf_set(wqe_reqtag, &wqe->gen_req.wqe_com, genwqe->iotag);

	/* Word 10 */
	bf_set(wqe_dbde, &wqe->gen_req.wqe_com, 1);
	bf_set(wqe_iod, &wqe->gen_req.wqe_com, LPFC_WQE_IOD_READ);
	bf_set(wqe_qosd, &wqe->gen_req.wqe_com, 1);
	bf_set(wqe_lenloc, &wqe->gen_req.wqe_com, LPFC_WQE_LENLOC_NONE);
	bf_set(wqe_ebde_cnt, &wqe->gen_req.wqe_com, 0);

	/* Word 11 */
	bf_set(wqe_cqid, &wqe->gen_req.wqe_com, LPFC_WQE_CQ_ID_DEFAULT);
	bf_set(wqe_cmd_type, &wqe->gen_req.wqe_com, OTHER_COMMAND);


	/* Issue GEN REQ WQE for NPORT <did> */
	lpfc_printf_vlog(vport, KERN_INFO, LOG_ELS,
			 "6050 Issue GEN REQ WQE to NPORT x%x "
			 "Data: x%x x%x wq:x%px lsreq:x%px bmp:x%px "
			 "xmit:%d 1st:%d\n",
			 ndlp->nlp_DID, genwqe->iotag,
			 vport->port_state,
			genwqe, pnvme_lsreq, bmp, xmit_len, first_len);
	genwqe->wqe_cmpl = cmpl;
	genwqe->iocb_cmpl = NULL;
	genwqe->drvrTimeout = tmo + LPFC_DRVR_TIMEOUT;
	genwqe->vport = vport;
	genwqe->retry = retry;

	lpfc_nvmeio_data(phba, "NVME LS  XMIT: xri x%x iotag x%x to x%06x\n",
			 genwqe->sli4_xritag, genwqe->iotag, ndlp->nlp_DID);

	rc = lpfc_sli4_issue_wqe(phba, &phba->sli4_hba.hdwq[0], genwqe);
	if (rc) {
		lpfc_printf_vlog(vport, KERN_ERR, LOG_ELS,
				 "6045 Issue GEN REQ WQE to NPORT x%x "
				 "Data: x%x x%x\n",
				 ndlp->nlp_DID, genwqe->iotag,
				 vport->port_state);
		lpfc_sli_release_iocbq(phba, genwqe);
		return 1;
	}
	return 0;
}

/**
 * lpfc_nvme_ls_req - Issue an Link Service request
 * @lpfc_pnvme: Pointer to the driver's nvme instance data
 * @lpfc_nvme_lport: Pointer to the driver's local port data
 * @lpfc_nvme_rport: Pointer to the rport getting the @lpfc_nvme_ereq
 *
 * Driver registers this routine to handle any link service request
 * from the nvme_fc transport to a remote nvme-aware port.
 *
 * Return value :
 *   0 - Success
 *   TODO: What are the failure codes.
 **/
static int
lpfc_nvme_ls_req(struct nvme_fc_local_port *pnvme_lport,
		 struct nvme_fc_remote_port *pnvme_rport,
		 struct nvmefc_ls_req *pnvme_lsreq)
{
	int ret = 0;
	struct lpfc_nvme_lport *lport;
	struct lpfc_nvme_rport *rport;
	struct lpfc_vport *vport;
	struct lpfc_nodelist *ndlp;
	struct ulp_bde64 *bpl;
	struct lpfc_dmabuf *bmp;
	uint16_t ntype, nstate;

	/* there are two dma buf in the request, actually there is one and
	 * the second one is just the start address + cmd size.
	 * Before calling lpfc_nvme_gen_req these buffers need to be wrapped
	 * in a lpfc_dmabuf struct. When freeing we just free the wrapper
	 * because the nvem layer owns the data bufs.
	 * We do not have to break these packets open, we don't care what is in
	 * them. And we do not have to look at the resonse data, we only care
	 * that we got a response. All of the caring is going to happen in the
	 * nvme-fc layer.
	 */

	lport = (struct lpfc_nvme_lport *)pnvme_lport->private;
	rport = (struct lpfc_nvme_rport *)pnvme_rport->private;
	if (unlikely(!lport) || unlikely(!rport))
		return -EINVAL;

	vport = lport->vport;

	if (vport->load_flag & FC_UNLOADING)
		return -ENODEV;

	/* Need the ndlp.  It is stored in the driver's rport. */
	ndlp = rport->ndlp;
	if (!ndlp || !NLP_CHK_NODE_ACT(ndlp)) {
		lpfc_printf_vlog(vport, KERN_ERR, LOG_NODE | LOG_NVME_IOERR,
				 "6051 Remoteport x%px, rport has invalid ndlp. "
				 "Failing LS Req\n", pnvme_rport);
		return -ENODEV;
	}

	/* The remote node has to be a mapped nvme target or an
	 * unmapped nvme initiator or it's an error.
	 */
	ntype = ndlp->nlp_type;
	nstate = ndlp->nlp_state;
	if ((ntype & NLP_NVME_TARGET && nstate != NLP_STE_MAPPED_NODE) ||
	    (ntype & NLP_NVME_INITIATOR && nstate != NLP_STE_UNMAPPED_NODE)) {
		lpfc_printf_vlog(vport, KERN_ERR, LOG_NODE | LOG_NVME_IOERR,
				 "6088 DID x%06x not ready for "
				 "IO. State x%x, Type x%x\n",
				 pnvme_rport->port_id,
				 ndlp->nlp_state, ndlp->nlp_type);
		return -ENODEV;
	}
	bmp = kmalloc(sizeof(struct lpfc_dmabuf), GFP_KERNEL);
	if (!bmp) {

		lpfc_printf_vlog(vport, KERN_ERR, LOG_NVME_DISC,
				 "6044 Could not find node for DID %x\n",
				 pnvme_rport->port_id);
		return 2;
	}
	INIT_LIST_HEAD(&bmp->list);
	bmp->virt = lpfc_mbuf_alloc(vport->phba, MEM_PRI, &(bmp->phys));
	if (!bmp->virt) {
		lpfc_printf_vlog(vport, KERN_ERR, LOG_NVME_DISC,
				 "6042 Could not find node for DID %x\n",
				 pnvme_rport->port_id);
		kfree(bmp);
		return 3;
	}
	bpl = (struct ulp_bde64 *)bmp->virt;
	bpl->addrHigh = le32_to_cpu(putPaddrHigh(pnvme_lsreq->rqstdma));
	bpl->addrLow = le32_to_cpu(putPaddrLow(pnvme_lsreq->rqstdma));
	bpl->tus.f.bdeFlags = 0;
	bpl->tus.f.bdeSize = pnvme_lsreq->rqstlen;
	bpl->tus.w = le32_to_cpu(bpl->tus.w);
	bpl++;

	bpl->addrHigh = le32_to_cpu(putPaddrHigh(pnvme_lsreq->rspdma));
	bpl->addrLow = le32_to_cpu(putPaddrLow(pnvme_lsreq->rspdma));
	bpl->tus.f.bdeFlags = BUFF_TYPE_BDE_64I;
	bpl->tus.f.bdeSize = pnvme_lsreq->rsplen;
	bpl->tus.w = le32_to_cpu(bpl->tus.w);

	/* Expand print to include key fields. */
	lpfc_printf_vlog(vport, KERN_INFO, LOG_NVME_DISC,
			 "6149 Issue LS Req to DID 0x%06x lport x%px, "
			 "rport x%px lsreq x%px rqstlen:%d rsplen:%d "
			 "%pad %pad\n",
			 ndlp->nlp_DID, pnvme_lport, pnvme_rport,
			 pnvme_lsreq, pnvme_lsreq->rqstlen,
			 pnvme_lsreq->rsplen, &pnvme_lsreq->rqstdma,
			 &pnvme_lsreq->rspdma);

	atomic_inc(&lport->fc4NvmeLsRequests);

	/* Hardcode the wait to 30 seconds.  Connections are failing otherwise.
	 * This code allows it all to work.
	 */
	ret = lpfc_nvme_gen_req(vport, bmp, pnvme_lsreq->rqstaddr,
				pnvme_lsreq, lpfc_nvme_cmpl_gen_req,
				ndlp, 2, 30, 0);
	if (ret != WQE_SUCCESS) {
		atomic_inc(&lport->xmt_ls_err);
		lpfc_printf_vlog(vport, KERN_ERR, LOG_NVME_DISC,
				 "6052 EXIT. issue ls wqe failed lport x%px, "
				 "rport x%px lsreq x%px Status %x DID %x\n",
				 pnvme_lport, pnvme_rport, pnvme_lsreq,
				 ret, ndlp->nlp_DID);
		lpfc_mbuf_free(vport->phba, bmp->virt, bmp->phys);
		kfree(bmp);
		return ret;
	}

	/* Stub in routine and return 0 for now. */
	return ret;
}

/**
 * lpfc_nvme_ls_abort - Issue an Link Service request
 * @lpfc_pnvme: Pointer to the driver's nvme instance data
 * @lpfc_nvme_lport: Pointer to the driver's local port data
 * @lpfc_nvme_rport: Pointer to the rport getting the @lpfc_nvme_ereq
 *
 * Driver registers this routine to handle any link service request
 * from the nvme_fc transport to a remote nvme-aware port.
 *
 * Return value :
 *   0 - Success
 *   TODO: What are the failure codes.
 **/
static void
lpfc_nvme_ls_abort(struct nvme_fc_local_port *pnvme_lport,
		   struct nvme_fc_remote_port *pnvme_rport,
		   struct nvmefc_ls_req *pnvme_lsreq)
{
	struct lpfc_nvme_lport *lport;
	struct lpfc_vport *vport;
	struct lpfc_hba *phba;
	struct lpfc_nodelist *ndlp;
	LIST_HEAD(abort_list);
	struct lpfc_sli_ring *pring;
	struct lpfc_iocbq *wqe, *next_wqe;

	lport = (struct lpfc_nvme_lport *)pnvme_lport->private;
	if (unlikely(!lport))
		return;
	vport = lport->vport;
	phba = vport->phba;

	if (vport->load_flag & FC_UNLOADING)
		return;

	ndlp = lpfc_findnode_did(vport, pnvme_rport->port_id);
	if (!ndlp) {
		lpfc_printf_vlog(vport, KERN_ERR, LOG_NVME_ABTS,
				 "6049 Could not find node for DID %x\n",
				 pnvme_rport->port_id);
		return;
	}

	/* Expand print to include key fields. */
	lpfc_printf_vlog(vport, KERN_INFO, LOG_NVME_ABTS,
			 "6040 ENTER.  lport x%px, rport x%px lsreq x%px rqstlen:%d "
			 "rsplen:%d %pad %pad\n",
			 pnvme_lport, pnvme_rport,
			 pnvme_lsreq, pnvme_lsreq->rqstlen,
			 pnvme_lsreq->rsplen, &pnvme_lsreq->rqstdma,
			 &pnvme_lsreq->rspdma);

	/*
	 * Lock the ELS ring txcmplq and build a local list of all ELS IOs
	 * that need an ABTS.  The IOs need to stay on the txcmplq so that
	 * the abort operation completes them successfully.
	 */
	pring = phba->sli4_hba.nvmels_wq->pring;
	spin_lock_irq(&phba->hbalock);
	spin_lock(&pring->ring_lock);
	list_for_each_entry_safe(wqe, next_wqe, &pring->txcmplq, list) {
		/* Add to abort_list on on NDLP match. */
		if (lpfc_check_sli_ndlp(phba, pring, wqe, ndlp)) {
			wqe->iocb_flag |= LPFC_DRIVER_ABORTED;
			list_add_tail(&wqe->dlist, &abort_list);
		}
	}
	spin_unlock(&pring->ring_lock);
	spin_unlock_irq(&phba->hbalock);

	/* Abort the targeted IOs and remove them from the abort list. */
	list_for_each_entry_safe(wqe, next_wqe, &abort_list, dlist) {
		atomic_inc(&lport->xmt_ls_abort);
		spin_lock_irq(&phba->hbalock);
		list_del_init(&wqe->dlist);
		lpfc_sli_issue_abort_iotag(phba, pring, wqe);
		spin_unlock_irq(&phba->hbalock);
	}
}

/* Fix up the existing sgls for NVME IO. */
static inline void
lpfc_nvme_adj_fcp_sgls(struct lpfc_vport *vport,
		       struct lpfc_io_buf *lpfc_ncmd,
		       struct nvmefc_fcp_req *nCmd)
{
	struct lpfc_hba  *phba = vport->phba;
	struct sli4_sge *sgl;
	union lpfc_wqe128 *wqe;
	uint32_t *wptr, *dptr;

	/*
	 * Get a local pointer to the built-in wqe and correct
	 * the cmd size to match NVME's 96 bytes and fix
	 * the dma address.
	 */

	wqe = &lpfc_ncmd->cur_iocbq.wqe;

	/*
	 * Adjust the FCP_CMD and FCP_RSP DMA data and sge_len to
	 * match NVME.  NVME sends 96 bytes. Also, use the
	 * nvme commands command and response dma addresses
	 * rather than the virtual memory to ease the restore
	 * operation.
	 */
	sgl = lpfc_ncmd->dma_sgl;
	sgl->sge_len = cpu_to_le32(nCmd->cmdlen);
	if (phba->cfg_nvme_embed_cmd) {
		sgl->addr_hi = 0;
		sgl->addr_lo = 0;

		/* Word 0-2 - NVME CMND IU (embedded payload) */
		wqe->generic.bde.tus.f.bdeFlags = BUFF_TYPE_BDE_IMMED;
		wqe->generic.bde.tus.f.bdeSize = 56;
		wqe->generic.bde.addrHigh = 0;
		wqe->generic.bde.addrLow =  64;  /* Word 16 */

		/* Word 10  - dbde is 0, wqes is 1 in template */

		/*
		 * Embed the payload in the last half of the WQE
		 * WQE words 16-30 get the NVME CMD IU payload
		 *
		 * WQE words 16-19 get payload Words 1-4
		 * WQE words 20-21 get payload Words 6-7
		 * WQE words 22-29 get payload Words 16-23
		 */
		wptr = &wqe->words[16];  /* WQE ptr */
		dptr = (uint32_t *)nCmd->cmdaddr;  /* payload ptr */
		dptr++;			/* Skip Word 0 in payload */

		*wptr++ = *dptr++;	/* Word 1 */
		*wptr++ = *dptr++;	/* Word 2 */
		*wptr++ = *dptr++;	/* Word 3 */
		*wptr++ = *dptr++;	/* Word 4 */
		dptr++;			/* Skip Word 5 in payload */
		*wptr++ = *dptr++;	/* Word 6 */
		*wptr++ = *dptr++;	/* Word 7 */
		dptr += 8;		/* Skip Words 8-15 in payload */
		*wptr++ = *dptr++;	/* Word 16 */
		*wptr++ = *dptr++;	/* Word 17 */
		*wptr++ = *dptr++;	/* Word 18 */
		*wptr++ = *dptr++;	/* Word 19 */
		*wptr++ = *dptr++;	/* Word 20 */
		*wptr++ = *dptr++;	/* Word 21 */
		*wptr++ = *dptr++;	/* Word 22 */
		*wptr   = *dptr;	/* Word 23 */
	} else {
		sgl->addr_hi = cpu_to_le32(putPaddrHigh(nCmd->cmddma));
		sgl->addr_lo = cpu_to_le32(putPaddrLow(nCmd->cmddma));

		/* Word 0-2 - NVME CMND IU Inline BDE */
		wqe->generic.bde.tus.f.bdeFlags =  BUFF_TYPE_BDE_64;
		wqe->generic.bde.tus.f.bdeSize = nCmd->cmdlen;
		wqe->generic.bde.addrHigh = sgl->addr_hi;
		wqe->generic.bde.addrLow =  sgl->addr_lo;

		/* Word 10 */
		bf_set(wqe_dbde, &wqe->generic.wqe_com, 1);
		bf_set(wqe_wqes, &wqe->generic.wqe_com, 0);
	}

	sgl++;

	/* Setup the physical region for the FCP RSP */
	sgl->addr_hi = cpu_to_le32(putPaddrHigh(nCmd->rspdma));
	sgl->addr_lo = cpu_to_le32(putPaddrLow(nCmd->rspdma));
	sgl->word2 = le32_to_cpu(sgl->word2);
	if (nCmd->sg_cnt)
		bf_set(lpfc_sli4_sge_last, sgl, 0);
	else
		bf_set(lpfc_sli4_sge_last, sgl, 1);
	sgl->word2 = cpu_to_le32(sgl->word2);
	sgl->sge_len = cpu_to_le32(nCmd->rsplen);
}

#ifdef CONFIG_SCSI_LPFC_DEBUG_FS
static void
lpfc_nvme_ktime(struct lpfc_hba *phba,
		struct lpfc_io_buf *lpfc_ncmd)
{
	uint64_t seg1, seg2, seg3, seg4;
	uint64_t segsum;

	if (!lpfc_ncmd->ts_last_cmd ||
	    !lpfc_ncmd->ts_cmd_start ||
	    !lpfc_ncmd->ts_cmd_wqput ||
	    !lpfc_ncmd->ts_isr_cmpl ||
	    !lpfc_ncmd->ts_data_nvme)
		return;

	if (lpfc_ncmd->ts_data_nvme < lpfc_ncmd->ts_cmd_start)
		return;
	if (lpfc_ncmd->ts_cmd_start < lpfc_ncmd->ts_last_cmd)
		return;
	if (lpfc_ncmd->ts_cmd_wqput < lpfc_ncmd->ts_cmd_start)
		return;
	if (lpfc_ncmd->ts_isr_cmpl < lpfc_ncmd->ts_cmd_wqput)
		return;
	if (lpfc_ncmd->ts_data_nvme < lpfc_ncmd->ts_isr_cmpl)
		return;
	/*
	 * Segment 1 - Time from Last FCP command cmpl is handed
	 * off to NVME Layer to start of next command.
	 * Segment 2 - Time from Driver receives a IO cmd start
	 * from NVME Layer to WQ put is done on IO cmd.
	 * Segment 3 - Time from Driver WQ put is done on IO cmd
	 * to MSI-X ISR for IO cmpl.
	 * Segment 4 - Time from MSI-X ISR for IO cmpl to when
	 * cmpl is handled off to the NVME Layer.
	 */
	seg1 = lpfc_ncmd->ts_cmd_start - lpfc_ncmd->ts_last_cmd;
	if (seg1 > 5000000)  /* 5 ms - for sequential IOs only */
		seg1 = 0;

	/* Calculate times relative to start of IO */
	seg2 = (lpfc_ncmd->ts_cmd_wqput - lpfc_ncmd->ts_cmd_start);
	segsum = seg2;
	seg3 = lpfc_ncmd->ts_isr_cmpl - lpfc_ncmd->ts_cmd_start;
	if (segsum > seg3)
		return;
	seg3 -= segsum;
	segsum += seg3;

	seg4 = lpfc_ncmd->ts_data_nvme - lpfc_ncmd->ts_cmd_start;
	if (segsum > seg4)
		return;
	seg4 -= segsum;

	phba->ktime_data_samples++;
	phba->ktime_seg1_total += seg1;
	if (seg1 < phba->ktime_seg1_min)
		phba->ktime_seg1_min = seg1;
	else if (seg1 > phba->ktime_seg1_max)
		phba->ktime_seg1_max = seg1;
	phba->ktime_seg2_total += seg2;
	if (seg2 < phba->ktime_seg2_min)
		phba->ktime_seg2_min = seg2;
	else if (seg2 > phba->ktime_seg2_max)
		phba->ktime_seg2_max = seg2;
	phba->ktime_seg3_total += seg3;
	if (seg3 < phba->ktime_seg3_min)
		phba->ktime_seg3_min = seg3;
	else if (seg3 > phba->ktime_seg3_max)
		phba->ktime_seg3_max = seg3;
	phba->ktime_seg4_total += seg4;
	if (seg4 < phba->ktime_seg4_min)
		phba->ktime_seg4_min = seg4;
	else if (seg4 > phba->ktime_seg4_max)
		phba->ktime_seg4_max = seg4;

	lpfc_ncmd->ts_last_cmd = 0;
	lpfc_ncmd->ts_cmd_start = 0;
	lpfc_ncmd->ts_cmd_wqput  = 0;
	lpfc_ncmd->ts_isr_cmpl = 0;
	lpfc_ncmd->ts_data_nvme = 0;
}
#endif

/**
 * lpfc_nvme_io_cmd_wqe_cmpl - Complete an NVME-over-FCP IO
 * @lpfc_pnvme: Pointer to the driver's nvme instance data
 * @lpfc_nvme_lport: Pointer to the driver's local port data
 * @lpfc_nvme_rport: Pointer to the rport getting the @lpfc_nvme_ereq
 *
 * Driver registers this routine as it io request handler.  This
 * routine issues an fcp WQE with data from the @lpfc_nvme_fcpreq
 * data structure to the rport indicated in @lpfc_nvme_rport.
 *
 * Return value :
 *   0 - Success
 *   TODO: What are the failure codes.
 **/
static void
lpfc_nvme_io_cmd_wqe_cmpl(struct lpfc_hba *phba, struct lpfc_iocbq *pwqeIn,
			  struct lpfc_wcqe_complete *wcqe)
{
	struct lpfc_io_buf *lpfc_ncmd =
		(struct lpfc_io_buf *)pwqeIn->context1;
	struct lpfc_vport *vport = pwqeIn->vport;
	struct nvmefc_fcp_req *nCmd;
	struct nvme_fc_ersp_iu *ep;
	struct nvme_fc_cmd_iu *cp;
	struct lpfc_nodelist *ndlp;
	struct lpfc_nvme_fcpreq_priv *freqpriv;
	struct lpfc_nvme_lport *lport;
	uint32_t code, status, idx;
	uint16_t cid, sqhd, data;
	uint32_t *ptr;

	/* Sanity check on return of outstanding command */
	if (!lpfc_ncmd) {
		lpfc_printf_vlog(vport, KERN_ERR,
				 LOG_NODE | LOG_NVME_IOERR,
				 "6071 Null lpfc_ncmd pointer. No "
				 "release, skip completion\n");
		return;
	}

	/* Guard against abort handler being called at same time */
	spin_lock(&lpfc_ncmd->buf_lock);

	if (!lpfc_ncmd->nvmeCmd) {
		spin_unlock(&lpfc_ncmd->buf_lock);
		lpfc_printf_vlog(vport, KERN_ERR, LOG_NODE | LOG_NVME_IOERR,
				 "6066 Missing cmpl ptrs: lpfc_ncmd x%px, "
				 "nvmeCmd x%px\n",
				 lpfc_ncmd, lpfc_ncmd->nvmeCmd);

		/* Release the lpfc_ncmd regardless of the missing elements. */
		lpfc_release_nvme_buf(phba, lpfc_ncmd);
		return;
	}
	nCmd = lpfc_ncmd->nvmeCmd;
	status = bf_get(lpfc_wcqe_c_status, wcqe);

	idx = lpfc_ncmd->cur_iocbq.hba_wqidx;
	phba->sli4_hba.hdwq[idx].nvme_cstat.io_cmpls++;

	if (unlikely(status && vport->localport)) {
		lport = (struct lpfc_nvme_lport *)vport->localport->private;
		if (lport) {
			if (bf_get(lpfc_wcqe_c_xb, wcqe))
				atomic_inc(&lport->cmpl_fcp_xb);
			atomic_inc(&lport->cmpl_fcp_err);
		}
	}

	lpfc_nvmeio_data(phba, "NVME FCP CMPL: xri x%x stat x%x parm x%x\n",
			 lpfc_ncmd->cur_iocbq.sli4_xritag,
			 status, wcqe->parameter);
	/*
	 * Catch race where our node has transitioned, but the
	 * transport is still transitioning.
	 */
	ndlp = lpfc_ncmd->ndlp;
	if (!ndlp || !NLP_CHK_NODE_ACT(ndlp)) {
		lpfc_printf_vlog(vport, KERN_ERR, LOG_NVME_IOERR,
				 "6062 Ignoring NVME cmpl.  No ndlp\n");
		goto out_err;
	}

	code = bf_get(lpfc_wcqe_c_code, wcqe);
	if (code == CQE_CODE_NVME_ERSP) {
		/* For this type of CQE, we need to rebuild the rsp */
		ep = (struct nvme_fc_ersp_iu *)nCmd->rspaddr;

		/*
		 * Get Command Id from cmd to plug into response. This
		 * code is not needed in the next NVME Transport drop.
		 */
		cp = (struct nvme_fc_cmd_iu *)nCmd->cmdaddr;
		cid = cp->sqe.common.command_id;

		/*
		 * RSN is in CQE word 2
		 * SQHD is in CQE Word 3 bits 15:0
		 * Cmd Specific info is in CQE Word 1
		 * and in CQE Word 0 bits 15:0
		 */
		sqhd = bf_get(lpfc_wcqe_c_sqhead, wcqe);

		/* Now lets build the NVME ERSP IU */
		ep->iu_len = cpu_to_be16(8);
		ep->rsn = wcqe->parameter;
		ep->xfrd_len = cpu_to_be32(nCmd->payload_length);
		ep->rsvd12 = 0;
		ptr = (uint32_t *)&ep->cqe.result.u64;
		*ptr++ = wcqe->total_data_placed;
		data = bf_get(lpfc_wcqe_c_ersp0, wcqe);
		*ptr = (uint32_t)data;
		ep->cqe.sq_head = sqhd;
		ep->cqe.sq_id =  nCmd->sqid;
		ep->cqe.command_id = cid;
		ep->cqe.status = 0;

		lpfc_ncmd->status = IOSTAT_SUCCESS;
		lpfc_ncmd->result = 0;
		nCmd->rcv_rsplen = LPFC_NVME_ERSP_LEN;
		nCmd->transferred_length = nCmd->payload_length;
	} else {
		lpfc_ncmd->status = (status & LPFC_IOCB_STATUS_MASK);
		lpfc_ncmd->result = (wcqe->parameter & IOERR_PARAM_MASK);

		/* For NVME, the only failure path that results in an
		 * IO error is when the adapter rejects it.  All other
		 * conditions are a success case and resolved by the
		 * transport.
		 * IOSTAT_FCP_RSP_ERROR means:
		 * 1. Length of data received doesn't match total
		 *    transfer length in WQE
		 * 2. If the RSP payload does NOT match these cases:
		 *    a. RSP length 12/24 bytes and all zeros
		 *    b. NVME ERSP
		 */
		switch (lpfc_ncmd->status) {
		case IOSTAT_SUCCESS:
			nCmd->transferred_length = wcqe->total_data_placed;
			nCmd->rcv_rsplen = 0;
			nCmd->status = 0;
			break;
		case IOSTAT_FCP_RSP_ERROR:
			nCmd->transferred_length = wcqe->total_data_placed;
			nCmd->rcv_rsplen = wcqe->parameter;
			nCmd->status = 0;
			/* Sanity check */
			if (nCmd->rcv_rsplen == LPFC_NVME_ERSP_LEN)
				break;
			lpfc_printf_vlog(vport, KERN_ERR, LOG_NVME_IOERR,
					 "6081 NVME Completion Protocol Error: "
					 "xri %x status x%x result x%x "
					 "placed x%x\n",
					 lpfc_ncmd->cur_iocbq.sli4_xritag,
					 lpfc_ncmd->status, lpfc_ncmd->result,
					 wcqe->total_data_placed);
			break;
		case IOSTAT_LOCAL_REJECT:
			/* Let fall through to set command final state. */
			if (lpfc_ncmd->result == IOERR_ABORT_REQUESTED)
				lpfc_printf_vlog(vport, KERN_INFO,
					 LOG_NVME_IOERR,
					 "6032 Delay Aborted cmd x%px "
					 "nvme cmd x%px, xri x%x, "
					 "xb %d\n",
					 lpfc_ncmd, nCmd,
					 lpfc_ncmd->cur_iocbq.sli4_xritag,
					 bf_get(lpfc_wcqe_c_xb, wcqe));
			/* fall through */
		default:
out_err:
			lpfc_printf_vlog(vport, KERN_INFO, LOG_NVME_IOERR,
					 "6072 NVME Completion Error: xri %x "
					 "status x%x result x%x [x%x] "
					 "placed x%x\n",
					 lpfc_ncmd->cur_iocbq.sli4_xritag,
					 lpfc_ncmd->status, lpfc_ncmd->result,
					 wcqe->parameter,
					 wcqe->total_data_placed);
			nCmd->transferred_length = 0;
			nCmd->rcv_rsplen = 0;
			nCmd->status = NVME_SC_INTERNAL;
		}
	}

	/* pick up SLI4 exhange busy condition */
	if (bf_get(lpfc_wcqe_c_xb, wcqe))
		lpfc_ncmd->flags |= LPFC_SBUF_XBUSY;
	else
		lpfc_ncmd->flags &= ~LPFC_SBUF_XBUSY;

	/* Update stats and complete the IO.  There is
	 * no need for dma unprep because the nvme_transport
	 * owns the dma address.
	 */
#ifdef CONFIG_SCSI_LPFC_DEBUG_FS
	if (lpfc_ncmd->ts_cmd_start) {
		lpfc_ncmd->ts_isr_cmpl = pwqeIn->isr_timestamp;
		lpfc_ncmd->ts_data_nvme = ktime_get_ns();
		phba->ktime_last_cmd = lpfc_ncmd->ts_data_nvme;
		lpfc_nvme_ktime(phba, lpfc_ncmd);
	}
	if (unlikely(phba->cpucheck_on & LPFC_CHECK_NVME_IO)) {
		uint32_t cpu;
		idx = lpfc_ncmd->cur_iocbq.hba_wqidx;
		cpu = raw_smp_processor_id();
		if (cpu < LPFC_CHECK_CPU_CNT) {
			if (lpfc_ncmd->cpu != cpu)
				lpfc_printf_vlog(vport,
						 KERN_INFO, LOG_NVME_IOERR,
						 "6701 CPU Check cmpl: "
						 "cpu %d expect %d\n",
						 cpu, lpfc_ncmd->cpu);
			phba->sli4_hba.hdwq[idx].cpucheck_cmpl_io[cpu]++;
		}
	}
#endif

	/* NVME targets need completion held off until the abort exchange
	 * completes unless the NVME Rport is getting unregistered.
	 */

	if (!(lpfc_ncmd->flags & LPFC_SBUF_XBUSY)) {
		freqpriv = nCmd->private;
		freqpriv->nvme_buf = NULL;
		lpfc_ncmd->nvmeCmd = NULL;
		spin_unlock(&lpfc_ncmd->buf_lock);
		nCmd->done(nCmd);
	} else
		spin_unlock(&lpfc_ncmd->buf_lock);

	/* Call release with XB=1 to queue the IO into the abort list. */
	lpfc_release_nvme_buf(phba, lpfc_ncmd);
}


/**
 * lpfc_nvme_prep_io_cmd - Issue an NVME-over-FCP IO
 * @lpfc_pnvme: Pointer to the driver's nvme instance data
 * @lpfc_nvme_lport: Pointer to the driver's local port data
 * @lpfc_nvme_rport: Pointer to the rport getting the @lpfc_nvme_ereq
 * @lpfc_nvme_fcreq: IO request from nvme fc to driver.
 * @hw_queue_handle: Driver-returned handle in lpfc_nvme_create_queue
 *
 * Driver registers this routine as it io request handler.  This
 * routine issues an fcp WQE with data from the @lpfc_nvme_fcpreq
 * data structure to the rport indicated in @lpfc_nvme_rport.
 *
 * Return value :
 *   0 - Success
 *   TODO: What are the failure codes.
 **/
static int
lpfc_nvme_prep_io_cmd(struct lpfc_vport *vport,
		      struct lpfc_io_buf *lpfc_ncmd,
		      struct lpfc_nodelist *pnode,
		      struct lpfc_fc4_ctrl_stat *cstat)
{
	struct lpfc_hba *phba = vport->phba;
	struct nvmefc_fcp_req *nCmd = lpfc_ncmd->nvmeCmd;
	struct lpfc_iocbq *pwqeq = &(lpfc_ncmd->cur_iocbq);
	union lpfc_wqe128 *wqe = &pwqeq->wqe;
	uint32_t req_len;

	if (!NLP_CHK_NODE_ACT(pnode))
		return -EINVAL;

	/*
	 * There are three possibilities here - use scatter-gather segment, use
	 * the single mapping, or neither.
	 */
	if (nCmd->sg_cnt) {
		if (nCmd->io_dir == NVMEFC_FCP_WRITE) {
			/* From the iwrite template, initialize words 7 - 11 */
			memcpy(&wqe->words[7],
			       &lpfc_iwrite_cmd_template.words[7],
			       sizeof(uint32_t) * 5);

			/* Word 4 */
			wqe->fcp_iwrite.total_xfer_len = nCmd->payload_length;

			/* Word 5 */
			if ((phba->cfg_nvme_enable_fb) &&
			    (pnode->nlp_flag & NLP_FIRSTBURST)) {
				req_len = lpfc_ncmd->nvmeCmd->payload_length;
				if (req_len < pnode->nvme_fb_size)
					wqe->fcp_iwrite.initial_xfer_len =
						req_len;
				else
					wqe->fcp_iwrite.initial_xfer_len =
						pnode->nvme_fb_size;
			} else {
				wqe->fcp_iwrite.initial_xfer_len = 0;
			}
			cstat->output_requests++;
		} else {
			/* From the iread template, initialize words 7 - 11 */
			memcpy(&wqe->words[7],
			       &lpfc_iread_cmd_template.words[7],
			       sizeof(uint32_t) * 5);

			/* Word 4 */
			wqe->fcp_iread.total_xfer_len = nCmd->payload_length;

			/* Word 5 */
			wqe->fcp_iread.rsrvd5 = 0;

			cstat->input_requests++;
		}
	} else {
		/* From the icmnd template, initialize words 4 - 11 */
		memcpy(&wqe->words[4], &lpfc_icmnd_cmd_template.words[4],
		       sizeof(uint32_t) * 8);
		cstat->control_requests++;
	}

	if (pnode->nlp_nvme_info & NLP_NVME_NSLER)
		bf_set(wqe_erp, &wqe->generic.wqe_com, 1);
	/*
	 * Finish initializing those WQE fields that are independent
	 * of the nvme_cmnd request_buffer
	 */

	/* Word 3 */
	bf_set(payload_offset_len, &wqe->fcp_icmd,
	       (nCmd->rsplen + nCmd->cmdlen));

	/* Word 6 */
	bf_set(wqe_ctxt_tag, &wqe->generic.wqe_com,
	       phba->sli4_hba.rpi_ids[pnode->nlp_rpi]);
	bf_set(wqe_xri_tag, &wqe->generic.wqe_com, pwqeq->sli4_xritag);

	/* Word 8 */
	wqe->generic.wqe_com.abort_tag = pwqeq->iotag;

	/* Word 9 */
	bf_set(wqe_reqtag, &wqe->generic.wqe_com, pwqeq->iotag);

	/* Words 13 14 15 are for PBDE support */

	pwqeq->vport = vport;
	return 0;
}


/**
 * lpfc_nvme_prep_io_dma - Issue an NVME-over-FCP IO
 * @lpfc_pnvme: Pointer to the driver's nvme instance data
 * @lpfc_nvme_lport: Pointer to the driver's local port data
 * @lpfc_nvme_rport: Pointer to the rport getting the @lpfc_nvme_ereq
 * @lpfc_nvme_fcreq: IO request from nvme fc to driver.
 * @hw_queue_handle: Driver-returned handle in lpfc_nvme_create_queue
 *
 * Driver registers this routine as it io request handler.  This
 * routine issues an fcp WQE with data from the @lpfc_nvme_fcpreq
 * data structure to the rport indicated in @lpfc_nvme_rport.
 *
 * Return value :
 *   0 - Success
 *   TODO: What are the failure codes.
 **/
static int
lpfc_nvme_prep_io_dma(struct lpfc_vport *vport,
		      struct lpfc_io_buf *lpfc_ncmd)
{
	struct lpfc_hba *phba = vport->phba;
	struct nvmefc_fcp_req *nCmd = lpfc_ncmd->nvmeCmd;
	union lpfc_wqe128 *wqe = &lpfc_ncmd->cur_iocbq.wqe;
	struct sli4_sge *sgl = lpfc_ncmd->dma_sgl;
	struct sli4_hybrid_sgl *sgl_xtra = NULL;
	struct scatterlist *data_sg;
	struct sli4_sge *first_data_sgl;
	struct ulp_bde64 *bde;
	dma_addr_t physaddr = 0;
	uint32_t num_bde = 0;
	uint32_t dma_len = 0;
	uint32_t dma_offset = 0;
	int nseg, i, j;
	bool lsp_just_set = false;

	/* Fix up the command and response DMA stuff. */
	lpfc_nvme_adj_fcp_sgls(vport, lpfc_ncmd, nCmd);

	/*
	 * There are three possibilities here - use scatter-gather segment, use
	 * the single mapping, or neither.
	 */
	if (nCmd->sg_cnt) {
		/*
		 * Jump over the cmd and rsp SGEs.  The fix routine
		 * has already adjusted for this.
		 */
		sgl += 2;

		first_data_sgl = sgl;
		lpfc_ncmd->seg_cnt = nCmd->sg_cnt;
		if (lpfc_ncmd->seg_cnt > lpfc_nvme_template.max_sgl_segments) {
			lpfc_printf_log(phba, KERN_ERR, LOG_NVME_IOERR,
					"6058 Too many sg segments from "
					"NVME Transport.  Max %d, "
					"nvmeIO sg_cnt %d\n",
					phba->cfg_nvme_seg_cnt + 1,
					lpfc_ncmd->seg_cnt);
			lpfc_ncmd->seg_cnt = 0;
			return 1;
		}

		/*
		 * The driver established a maximum scatter-gather segment count
		 * during probe that limits the number of sg elements in any
		 * single nvme command.  Just run through the seg_cnt and format
		 * the sge's.
		 */
		nseg = nCmd->sg_cnt;
		data_sg = nCmd->first_sgl;

		/* for tracking the segment boundaries */
		j = 2;
		for (i = 0; i < nseg; i++) {
			if (data_sg == NULL) {
				lpfc_printf_log(phba, KERN_ERR, LOG_NVME_IOERR,
						"6059 dptr err %d, nseg %d\n",
						i, nseg);
				lpfc_ncmd->seg_cnt = 0;
				return 1;
			}

			sgl->word2 = 0;
			if ((num_bde + 1) == nseg) {
				bf_set(lpfc_sli4_sge_last, sgl, 1);
				bf_set(lpfc_sli4_sge_type, sgl,
				       LPFC_SGE_TYPE_DATA);
			} else {
				bf_set(lpfc_sli4_sge_last, sgl, 0);

				/* expand the segment */
				if (!lsp_just_set &&
				    !((j + 1) % phba->border_sge_num) &&
				    ((nseg - 1) != i)) {
					/* set LSP type */
					bf_set(lpfc_sli4_sge_type, sgl,
					       LPFC_SGE_TYPE_LSP);

					sgl_xtra = lpfc_get_sgl_per_hdwq(
							phba, lpfc_ncmd);

					if (unlikely(!sgl_xtra)) {
						lpfc_ncmd->seg_cnt = 0;
						return 1;
					}
					sgl->addr_lo = cpu_to_le32(putPaddrLow(
						       sgl_xtra->dma_phys_sgl));
					sgl->addr_hi = cpu_to_le32(putPaddrHigh(
						       sgl_xtra->dma_phys_sgl));

				} else {
					bf_set(lpfc_sli4_sge_type, sgl,
					       LPFC_SGE_TYPE_DATA);
				}
			}

			if (!(bf_get(lpfc_sli4_sge_type, sgl) &
				     LPFC_SGE_TYPE_LSP)) {
				if ((nseg - 1) == i)
					bf_set(lpfc_sli4_sge_last, sgl, 1);

				physaddr = data_sg->dma_address;
				dma_len = data_sg->length;
				sgl->addr_lo = cpu_to_le32(
							 putPaddrLow(physaddr));
				sgl->addr_hi = cpu_to_le32(
							putPaddrHigh(physaddr));

				bf_set(lpfc_sli4_sge_offset, sgl, dma_offset);
				sgl->word2 = cpu_to_le32(sgl->word2);
				sgl->sge_len = cpu_to_le32(dma_len);

				dma_offset += dma_len;
				data_sg = sg_next(data_sg);

				sgl++;

				lsp_just_set = false;
			} else {
				sgl->word2 = cpu_to_le32(sgl->word2);

				sgl->sge_len = cpu_to_le32(
						     phba->cfg_sg_dma_buf_size);

				sgl = (struct sli4_sge *)sgl_xtra->dma_sgl;
				i = i - 1;

				lsp_just_set = true;
			}

			j++;
		}
		if (phba->cfg_enable_pbde) {
			/* Use PBDE support for first SGL only, offset == 0 */
			/* Words 13-15 */
			bde = (struct ulp_bde64 *)
				&wqe->words[13];
			bde->addrLow = first_data_sgl->addr_lo;
			bde->addrHigh = first_data_sgl->addr_hi;
			bde->tus.f.bdeSize =
				le32_to_cpu(first_data_sgl->sge_len);
			bde->tus.f.bdeFlags = BUFF_TYPE_BDE_64;
			bde->tus.w = cpu_to_le32(bde->tus.w);
			/* wqe_pbde is 1 in template */
		} else {
			memset(&wqe->words[13], 0, (sizeof(uint32_t) * 3));
			bf_set(wqe_pbde, &wqe->generic.wqe_com, 0);
		}

	} else {
		lpfc_ncmd->seg_cnt = 0;

		/* For this clause to be valid, the payload_length
		 * and sg_cnt must zero.
		 */
		if (nCmd->payload_length != 0) {
			lpfc_printf_log(phba, KERN_ERR, LOG_NVME_IOERR,
					"6063 NVME DMA Prep Err: sg_cnt %d "
					"payload_length x%x\n",
					nCmd->sg_cnt, nCmd->payload_length);
			return 1;
		}
	}
	return 0;
}

/**
 * lpfc_nvme_fcp_io_submit - Issue an NVME-over-FCP IO
 * @lpfc_pnvme: Pointer to the driver's nvme instance data
 * @lpfc_nvme_lport: Pointer to the driver's local port data
 * @lpfc_nvme_rport: Pointer to the rport getting the @lpfc_nvme_ereq
 * @lpfc_nvme_fcreq: IO request from nvme fc to driver.
 * @hw_queue_handle: Driver-returned handle in lpfc_nvme_create_queue
 *
 * Driver registers this routine as it io request handler.  This
 * routine issues an fcp WQE with data from the @lpfc_nvme_fcpreq
 * data structure to the rport
 indicated in @lpfc_nvme_rport.
 *
 * Return value :
 *   0 - Success
 *   TODO: What are the failure codes.
 **/
static int
lpfc_nvme_fcp_io_submit(struct nvme_fc_local_port *pnvme_lport,
			struct nvme_fc_remote_port *pnvme_rport,
			void *hw_queue_handle,
			struct nvmefc_fcp_req *pnvme_fcreq)
{
	int ret = 0;
	int expedite = 0;
	int idx, cpu;
	struct lpfc_nvme_lport *lport;
	struct lpfc_fc4_ctrl_stat *cstat;
	struct lpfc_vport *vport;
	struct lpfc_hba *phba;
	struct lpfc_nodelist *ndlp;
	struct lpfc_io_buf *lpfc_ncmd;
	struct lpfc_nvme_rport *rport;
	struct lpfc_nvme_qhandle *lpfc_queue_info;
	struct lpfc_nvme_fcpreq_priv *freqpriv;
	struct nvme_common_command *sqe;
#ifdef CONFIG_SCSI_LPFC_DEBUG_FS
	uint64_t start = 0;
#endif

	/* Validate pointers. LLDD fault handling with transport does
	 * have timing races.
	 */
	lport = (struct lpfc_nvme_lport *)pnvme_lport->private;
	if (unlikely(!lport)) {
		ret = -EINVAL;
		goto out_fail;
	}

	vport = lport->vport;

	if (unlikely(!hw_queue_handle)) {
		lpfc_printf_vlog(vport, KERN_INFO, LOG_NVME_IOERR,
				 "6117 Fail IO, NULL hw_queue_handle\n");
		atomic_inc(&lport->xmt_fcp_err);
		ret = -EBUSY;
		goto out_fail;
	}

	phba = vport->phba;

	if (vport->load_flag & FC_UNLOADING) {
		ret = -ENODEV;
		goto out_fail;
	}

	if (unlikely(vport->load_flag & FC_UNLOADING)) {
		lpfc_printf_vlog(vport, KERN_INFO, LOG_NVME_IOERR,
				 "6124 Fail IO, Driver unload\n");
		atomic_inc(&lport->xmt_fcp_err);
		ret = -ENODEV;
		goto out_fail;
	}

	freqpriv = pnvme_fcreq->private;
	if (unlikely(!freqpriv)) {
		lpfc_printf_vlog(vport, KERN_INFO, LOG_NVME_IOERR,
				 "6158 Fail IO, NULL request data\n");
		atomic_inc(&lport->xmt_fcp_err);
		ret = -EINVAL;
		goto out_fail;
	}

#ifdef CONFIG_SCSI_LPFC_DEBUG_FS
	if (phba->ktime_on)
		start = ktime_get_ns();
#endif
	rport = (struct lpfc_nvme_rport *)pnvme_rport->private;
	lpfc_queue_info = (struct lpfc_nvme_qhandle *)hw_queue_handle;

	/*
	 * Catch race where our node has transitioned, but the
	 * transport is still transitioning.
	 */
	ndlp = rport->ndlp;
	if (!ndlp || !NLP_CHK_NODE_ACT(ndlp)) {
		lpfc_printf_vlog(vport, KERN_INFO, LOG_NODE | LOG_NVME_IOERR,
				 "6053 Busy IO, ndlp not ready: rport x%px "
				  "ndlp x%px, DID x%06x\n",
				 rport, ndlp, pnvme_rport->port_id);
		atomic_inc(&lport->xmt_fcp_err);
		ret = -EBUSY;
		goto out_fail;
	}

	/* The remote node has to be a mapped target or it's an error. */
	if ((ndlp->nlp_type & NLP_NVME_TARGET) &&
	    (ndlp->nlp_state != NLP_STE_MAPPED_NODE)) {
		lpfc_printf_vlog(vport, KERN_INFO, LOG_NODE | LOG_NVME_IOERR,
				 "6036 Fail IO, DID x%06x not ready for "
				 "IO. State x%x, Type x%x Flg x%x\n",
				 pnvme_rport->port_id,
				 ndlp->nlp_state, ndlp->nlp_type,
				 ndlp->upcall_flags);
		atomic_inc(&lport->xmt_fcp_bad_ndlp);
		ret = -EBUSY;
		goto out_fail;

	}

	/* Currently only NVME Keep alive commands should be expedited
	 * if the driver runs out of a resource. These should only be
	 * issued on the admin queue, qidx 0
	 */
	if (!lpfc_queue_info->qidx && !pnvme_fcreq->sg_cnt) {
		sqe = &((struct nvme_fc_cmd_iu *)
			pnvme_fcreq->cmdaddr)->sqe.common;
		if (sqe->opcode == nvme_admin_keep_alive)
			expedite = 1;
	}

	/* The node is shared with FCP IO, make sure the IO pending count does
	 * not exceed the programmed depth.
	 */
	if (lpfc_ndlp_check_qdepth(phba, ndlp)) {
		if ((atomic_read(&ndlp->cmd_pending) >= ndlp->cmd_qdepth) &&
		    !expedite) {
			lpfc_printf_vlog(vport, KERN_INFO, LOG_NVME_IOERR,
					 "6174 Fail IO, ndlp qdepth exceeded: "
					 "idx %d DID %x pend %d qdepth %d\n",
					 lpfc_queue_info->index, ndlp->nlp_DID,
					 atomic_read(&ndlp->cmd_pending),
					 ndlp->cmd_qdepth);
			atomic_inc(&lport->xmt_fcp_qdepth);
			ret = -EBUSY;
			goto out_fail;
		}
	}

	/* Lookup Hardware Queue index based on fcp_io_sched module parameter */
	if (phba->cfg_fcp_io_sched == LPFC_FCP_SCHED_BY_HDWQ) {
		idx = lpfc_queue_info->index;
	} else {
		cpu = raw_smp_processor_id();
		idx = phba->sli4_hba.cpu_map[cpu].hdwq;
	}

	lpfc_ncmd = lpfc_get_nvme_buf(phba, ndlp, idx, expedite);
	if (lpfc_ncmd == NULL) {
		atomic_inc(&lport->xmt_fcp_noxri);
		lpfc_printf_vlog(vport, KERN_INFO, LOG_NVME_IOERR,
				 "6065 Fail IO, driver buffer pool is empty: "
				 "idx %d DID %x\n",
				 lpfc_queue_info->index, ndlp->nlp_DID);
		ret = -EBUSY;
		goto out_fail;
	}
#ifdef CONFIG_SCSI_LPFC_DEBUG_FS
	if (start) {
		lpfc_ncmd->ts_cmd_start = start;
		lpfc_ncmd->ts_last_cmd = phba->ktime_last_cmd;
	} else {
		lpfc_ncmd->ts_cmd_start = 0;
	}
#endif

	/*
	 * Store the data needed by the driver to issue, abort, and complete
	 * an IO.
	 * Do not let the IO hang out forever.  There is no midlayer issuing
	 * an abort so inform the FW of the maximum IO pending time.
	 */
	freqpriv->nvme_buf = lpfc_ncmd;
	lpfc_ncmd->nvmeCmd = pnvme_fcreq;
	lpfc_ncmd->ndlp = ndlp;
	lpfc_ncmd->qidx = lpfc_queue_info->qidx;

	/*
	 * Issue the IO on the WQ indicated by index in the hw_queue_handle.
	 * This identfier was create in our hardware queue create callback
	 * routine. The driver now is dependent on the IO queue steering from
	 * the transport.  We are trusting the upper NVME layers know which
	 * index to use and that they have affinitized a CPU to this hardware
	 * queue. A hardware queue maps to a driver MSI-X vector/EQ/CQ/WQ.
	 */
	lpfc_ncmd->cur_iocbq.hba_wqidx = idx;
	cstat = &phba->sli4_hba.hdwq[idx].nvme_cstat;

	lpfc_nvme_prep_io_cmd(vport, lpfc_ncmd, ndlp, cstat);
	ret = lpfc_nvme_prep_io_dma(vport, lpfc_ncmd);
	if (ret) {
		lpfc_printf_vlog(vport, KERN_INFO, LOG_NVME_IOERR,
				 "6175 Fail IO, Prep DMA: "
				 "idx %d DID %x\n",
				 lpfc_queue_info->index, ndlp->nlp_DID);
		atomic_inc(&lport->xmt_fcp_err);
		ret = -ENOMEM;
		goto out_free_nvme_buf;
	}

	lpfc_nvmeio_data(phba, "NVME FCP XMIT: xri x%x idx %d to %06x\n",
			 lpfc_ncmd->cur_iocbq.sli4_xritag,
			 lpfc_queue_info->index, ndlp->nlp_DID);

	ret = lpfc_sli4_issue_wqe(phba, lpfc_ncmd->hdwq, &lpfc_ncmd->cur_iocbq);
	if (ret) {
		atomic_inc(&lport->xmt_fcp_wqerr);
		lpfc_printf_vlog(vport, KERN_INFO, LOG_NVME_IOERR,
				 "6113 Fail IO, Could not issue WQE err %x "
				 "sid: x%x did: x%x oxid: x%x\n",
				 ret, vport->fc_myDID, ndlp->nlp_DID,
				 lpfc_ncmd->cur_iocbq.sli4_xritag);
		goto out_free_nvme_buf;
	}

	if (phba->cfg_xri_rebalancing)
		lpfc_keep_pvt_pool_above_lowwm(phba, lpfc_ncmd->hdwq_no);

#ifdef CONFIG_SCSI_LPFC_DEBUG_FS
	if (lpfc_ncmd->ts_cmd_start)
		lpfc_ncmd->ts_cmd_wqput = ktime_get_ns();

	if (phba->cpucheck_on & LPFC_CHECK_NVME_IO) {
		cpu = raw_smp_processor_id();
		if (cpu < LPFC_CHECK_CPU_CNT) {
			lpfc_ncmd->cpu = cpu;
			if (idx != cpu)
				lpfc_printf_vlog(vport,
						 KERN_INFO, LOG_NVME_IOERR,
						"6702 CPU Check cmd: "
						"cpu %d wq %d\n",
						lpfc_ncmd->cpu,
						lpfc_queue_info->index);
			phba->sli4_hba.hdwq[idx].cpucheck_xmt_io[cpu]++;
		}
	}
#endif
	return 0;

 out_free_nvme_buf:
	if (lpfc_ncmd->nvmeCmd->sg_cnt) {
		if (lpfc_ncmd->nvmeCmd->io_dir == NVMEFC_FCP_WRITE)
			cstat->output_requests--;
		else
			cstat->input_requests--;
	} else
		cstat->control_requests--;
	lpfc_release_nvme_buf(phba, lpfc_ncmd);
 out_fail:
	return ret;
}

/**
 * lpfc_nvme_abort_fcreq_cmpl - Complete an NVME FCP abort request.
 * @phba: Pointer to HBA context object
 * @cmdiocb: Pointer to command iocb object.
 * @rspiocb: Pointer to response iocb object.
 *
 * This is the callback function for any NVME FCP IO that was aborted.
 *
 * Return value:
 *   None
 **/
void
lpfc_nvme_abort_fcreq_cmpl(struct lpfc_hba *phba, struct lpfc_iocbq *cmdiocb,
			   struct lpfc_wcqe_complete *abts_cmpl)
{
	lpfc_printf_log(phba, KERN_INFO, LOG_NVME,
			"6145 ABORT_XRI_CN completing on rpi x%x "
			"original iotag x%x, abort cmd iotag x%x "
			"req_tag x%x, status x%x, hwstatus x%x\n",
			cmdiocb->iocb.un.acxri.abortContextTag,
			cmdiocb->iocb.un.acxri.abortIoTag,
			cmdiocb->iotag,
			bf_get(lpfc_wcqe_c_request_tag, abts_cmpl),
			bf_get(lpfc_wcqe_c_status, abts_cmpl),
			bf_get(lpfc_wcqe_c_hw_status, abts_cmpl));
	lpfc_sli_release_iocbq(phba, cmdiocb);
}

/**
 * lpfc_nvme_fcp_abort - Issue an NVME-over-FCP ABTS
 * @lpfc_pnvme: Pointer to the driver's nvme instance data
 * @lpfc_nvme_lport: Pointer to the driver's local port data
 * @lpfc_nvme_rport: Pointer to the rport getting the @lpfc_nvme_ereq
 * @lpfc_nvme_fcreq: IO request from nvme fc to driver.
 * @hw_queue_handle: Driver-returned handle in lpfc_nvme_create_queue
 *
 * Driver registers this routine as its nvme request io abort handler.  This
 * routine issues an fcp Abort WQE with data from the @lpfc_nvme_fcpreq
 * data structure to the rport indicated in @lpfc_nvme_rport.  This routine
 * is executed asynchronously - one the target is validated as "MAPPED" and
 * ready for IO, the driver issues the abort request and returns.
 *
 * Return value:
 *   None
 **/
static void
lpfc_nvme_fcp_abort(struct nvme_fc_local_port *pnvme_lport,
		    struct nvme_fc_remote_port *pnvme_rport,
		    void *hw_queue_handle,
		    struct nvmefc_fcp_req *pnvme_fcreq)
{
	struct lpfc_nvme_lport *lport;
	struct lpfc_vport *vport;
	struct lpfc_hba *phba;
	struct lpfc_io_buf *lpfc_nbuf;
	struct lpfc_iocbq *abts_buf;
	struct lpfc_iocbq *nvmereq_wqe;
	struct lpfc_nvme_fcpreq_priv *freqpriv;
	unsigned long flags;
	int ret_val;

	/* Validate pointers. LLDD fault handling with transport does
	 * have timing races.
	 */
	lport = (struct lpfc_nvme_lport *)pnvme_lport->private;
	if (unlikely(!lport))
		return;

	vport = lport->vport;

	if (unlikely(!hw_queue_handle)) {
		lpfc_printf_vlog(vport, KERN_INFO, LOG_NVME_ABTS,
				 "6129 Fail Abort, HW Queue Handle NULL.\n");
		return;
	}

	phba = vport->phba;
	freqpriv = pnvme_fcreq->private;

	if (unlikely(!freqpriv))
		return;
	if (vport->load_flag & FC_UNLOADING)
		return;

	/* Announce entry to new IO submit field. */
	lpfc_printf_vlog(vport, KERN_INFO, LOG_NVME_ABTS,
			 "6002 Abort Request to rport DID x%06x "
			 "for nvme_fc_req x%px\n",
			 pnvme_rport->port_id,
			 pnvme_fcreq);

	/* If the hba is getting reset, this flag is set.  It is
	 * cleared when the reset is complete and rings reestablished.
	 */
	spin_lock_irqsave(&phba->hbalock, flags);
	/* driver queued commands are in process of being flushed */
	if (phba->hba_flag & HBA_IOQ_FLUSH) {
		spin_unlock_irqrestore(&phba->hbalock, flags);
		lpfc_printf_vlog(vport, KERN_ERR, LOG_NVME_ABTS,
				 "6139 Driver in reset cleanup - flushing "
				 "NVME Req now.  hba_flag x%x\n",
				 phba->hba_flag);
		return;
	}

	lpfc_nbuf = freqpriv->nvme_buf;
	if (!lpfc_nbuf) {
		spin_unlock_irqrestore(&phba->hbalock, flags);
		lpfc_printf_vlog(vport, KERN_ERR, LOG_NVME_ABTS,
				 "6140 NVME IO req has no matching lpfc nvme "
				 "io buffer.  Skipping abort req.\n");
		return;
	} else if (!lpfc_nbuf->nvmeCmd) {
		spin_unlock_irqrestore(&phba->hbalock, flags);
		lpfc_printf_vlog(vport, KERN_ERR, LOG_NVME_ABTS,
				 "6141 lpfc NVME IO req has no nvme_fcreq "
				 "io buffer.  Skipping abort req.\n");
		return;
	}
	nvmereq_wqe = &lpfc_nbuf->cur_iocbq;

	/* Guard against IO completion being called at same time */
	spin_lock(&lpfc_nbuf->buf_lock);

	/*
	 * The lpfc_nbuf and the mapped nvme_fcreq in the driver's
	 * state must match the nvme_fcreq passed by the nvme
	 * transport.  If they don't match, it is likely the driver
	 * has already completed the NVME IO and the nvme transport
	 * has not seen it yet.
	 */
	if (lpfc_nbuf->nvmeCmd != pnvme_fcreq) {
		lpfc_printf_vlog(vport, KERN_ERR, LOG_NVME_ABTS,
				 "6143 NVME req mismatch: "
				 "lpfc_nbuf x%px nvmeCmd x%px, "
				 "pnvme_fcreq x%px.  Skipping Abort xri x%x\n",
				 lpfc_nbuf, lpfc_nbuf->nvmeCmd,
				 pnvme_fcreq, nvmereq_wqe->sli4_xritag);
		goto out_unlock;
	}

	/* Don't abort IOs no longer on the pending queue. */
	if (!(nvmereq_wqe->iocb_flag & LPFC_IO_ON_TXCMPLQ)) {
		lpfc_printf_vlog(vport, KERN_ERR, LOG_NVME_ABTS,
				 "6142 NVME IO req x%px not queued - skipping "
				 "abort req xri x%x\n",
				 pnvme_fcreq, nvmereq_wqe->sli4_xritag);
		goto out_unlock;
	}

	atomic_inc(&lport->xmt_fcp_abort);
	lpfc_nvmeio_data(phba, "NVME FCP ABORT: xri x%x idx %d to %06x\n",
			 nvmereq_wqe->sli4_xritag,
			 nvmereq_wqe->hba_wqidx, pnvme_rport->port_id);

	/* Outstanding abort is in progress */
	if (nvmereq_wqe->iocb_flag & LPFC_DRIVER_ABORTED) {
		lpfc_printf_vlog(vport, KERN_ERR, LOG_NVME_ABTS,
				 "6144 Outstanding NVME I/O Abort Request "
				 "still pending on nvme_fcreq x%px, "
				 "lpfc_ncmd %px xri x%x\n",
				 pnvme_fcreq, lpfc_nbuf,
				 nvmereq_wqe->sli4_xritag);
		goto out_unlock;
	}

	abts_buf = __lpfc_sli_get_iocbq(phba);
	if (!abts_buf) {
		lpfc_printf_vlog(vport, KERN_ERR, LOG_NVME_ABTS,
				 "6136 No available abort wqes. Skipping "
				 "Abts req for nvme_fcreq x%px xri x%x\n",
				 pnvme_fcreq, nvmereq_wqe->sli4_xritag);
		goto out_unlock;
	}

	/* Ready - mark outstanding as aborted by driver. */
	nvmereq_wqe->iocb_flag |= LPFC_DRIVER_ABORTED;

	lpfc_nvme_prep_abort_wqe(abts_buf, nvmereq_wqe->sli4_xritag, 0);

	/* ABTS WQE must go to the same WQ as the WQE to be aborted */
	abts_buf->iocb_flag |= LPFC_IO_NVME;
	abts_buf->hba_wqidx = nvmereq_wqe->hba_wqidx;
	abts_buf->vport = vport;
	abts_buf->wqe_cmpl = lpfc_nvme_abort_fcreq_cmpl;
	ret_val = lpfc_sli4_issue_wqe(phba, lpfc_nbuf->hdwq, abts_buf);
	spin_unlock(&lpfc_nbuf->buf_lock);
	spin_unlock_irqrestore(&phba->hbalock, flags);
	if (ret_val) {
		lpfc_printf_vlog(vport, KERN_ERR, LOG_NVME_ABTS,
				 "6137 Failed abts issue_wqe with status x%x "
				 "for nvme_fcreq x%px.\n",
				 ret_val, pnvme_fcreq);
		lpfc_sli_release_iocbq(phba, abts_buf);
		return;
	}

	lpfc_printf_vlog(vport, KERN_INFO, LOG_NVME_ABTS,
			 "6138 Transport Abort NVME Request Issued for "
			 "ox_id x%x on reqtag x%x\n",
			 nvmereq_wqe->sli4_xritag,
			 abts_buf->iotag);
	return;

out_unlock:
	spin_unlock(&lpfc_nbuf->buf_lock);
	spin_unlock_irqrestore(&phba->hbalock, flags);
	return;
}

/* Declare and initialization an instance of the FC NVME template. */
static struct nvme_fc_port_template lpfc_nvme_template = {
	/* initiator-based functions */
	.localport_delete  = lpfc_nvme_localport_delete,
	.remoteport_delete = lpfc_nvme_remoteport_delete,
	.create_queue = lpfc_nvme_create_queue,
	.delete_queue = lpfc_nvme_delete_queue,
	.ls_req       = lpfc_nvme_ls_req,
	.fcp_io       = lpfc_nvme_fcp_io_submit,
	.ls_abort     = lpfc_nvme_ls_abort,
	.fcp_abort    = lpfc_nvme_fcp_abort,

	.max_hw_queues = 1,
	.max_sgl_segments = LPFC_NVME_DEFAULT_SEGS,
	.max_dif_sgl_segments = LPFC_NVME_DEFAULT_SEGS,
	.dma_boundary = 0xFFFFFFFF,

	/* Sizes of additional private data for data structures.
	 * No use for the last two sizes at this time.
	 */
	.local_priv_sz = sizeof(struct lpfc_nvme_lport),
	.remote_priv_sz = sizeof(struct lpfc_nvme_rport),
	.lsrqst_priv_sz = 0,
	.fcprqst_priv_sz = sizeof(struct lpfc_nvme_fcpreq_priv),
};

/**
 * lpfc_get_nvme_buf - Get a nvme buffer from io_buf_list of the HBA
 * @phba: The HBA for which this call is being executed.
 *
 * This routine removes a nvme buffer from head of @hdwq io_buf_list
 * and returns to caller.
 *
 * Return codes:
 *   NULL - Error
 *   Pointer to lpfc_nvme_buf - Success
 **/
static struct lpfc_io_buf *
lpfc_get_nvme_buf(struct lpfc_hba *phba, struct lpfc_nodelist *ndlp,
		  int idx, int expedite)
{
	struct lpfc_io_buf *lpfc_ncmd;
	struct lpfc_sli4_hdw_queue *qp;
	struct sli4_sge *sgl;
	struct lpfc_iocbq *pwqeq;
	union lpfc_wqe128 *wqe;

	lpfc_ncmd = lpfc_get_io_buf(phba, NULL, idx, expedite);

	if (lpfc_ncmd) {
		pwqeq = &(lpfc_ncmd->cur_iocbq);
		wqe = &pwqeq->wqe;

		/* Setup key fields in buffer that may have been changed
		 * if other protocols used this buffer.
		 */
		pwqeq->iocb_flag = LPFC_IO_NVME;
		pwqeq->wqe_cmpl = lpfc_nvme_io_cmd_wqe_cmpl;
		lpfc_ncmd->start_time = jiffies;
		lpfc_ncmd->flags = 0;

		/* Rsp SGE will be filled in when we rcv an IO
		 * from the NVME Layer to be sent.
		 * The cmd is going to be embedded so we need a SKIP SGE.
		 */
		sgl = lpfc_ncmd->dma_sgl;
		bf_set(lpfc_sli4_sge_type, sgl, LPFC_SGE_TYPE_SKIP);
		bf_set(lpfc_sli4_sge_last, sgl, 0);
		sgl->word2 = cpu_to_le32(sgl->word2);
		/* Fill in word 3 / sgl_len during cmd submission */

		/* Initialize 64 bytes only */
		memset(wqe, 0, sizeof(union lpfc_wqe));

		if (lpfc_ndlp_check_qdepth(phba, ndlp)) {
			atomic_inc(&ndlp->cmd_pending);
			lpfc_ncmd->flags |= LPFC_SBUF_BUMP_QDEPTH;
		}

	} else {
		qp = &phba->sli4_hba.hdwq[idx];
		qp->empty_io_bufs++;
	}

	return  lpfc_ncmd;
}

/**
 * lpfc_release_nvme_buf: Return a nvme buffer back to hba nvme buf list.
 * @phba: The Hba for which this call is being executed.
 * @lpfc_ncmd: The nvme buffer which is being released.
 *
 * This routine releases @lpfc_ncmd nvme buffer by adding it to tail of @phba
 * lpfc_io_buf_list list. For SLI4 XRI's are tied to the nvme buffer
 * and cannot be reused for at least RA_TOV amount of time if it was
 * aborted.
 **/
static void
lpfc_release_nvme_buf(struct lpfc_hba *phba, struct lpfc_io_buf *lpfc_ncmd)
{
	struct lpfc_sli4_hdw_queue *qp;
	unsigned long iflag = 0;

	if ((lpfc_ncmd->flags & LPFC_SBUF_BUMP_QDEPTH) && lpfc_ncmd->ndlp)
		atomic_dec(&lpfc_ncmd->ndlp->cmd_pending);

	lpfc_ncmd->ndlp = NULL;
	lpfc_ncmd->flags &= ~LPFC_SBUF_BUMP_QDEPTH;

	qp = lpfc_ncmd->hdwq;
	if (unlikely(lpfc_ncmd->flags & LPFC_SBUF_XBUSY)) {
		lpfc_printf_log(phba, KERN_INFO, LOG_NVME_ABTS,
				"6310 XB release deferred for "
				"ox_id x%x on reqtag x%x\n",
				lpfc_ncmd->cur_iocbq.sli4_xritag,
				lpfc_ncmd->cur_iocbq.iotag);

		spin_lock_irqsave(&qp->abts_io_buf_list_lock, iflag);
		list_add_tail(&lpfc_ncmd->list,
			&qp->lpfc_abts_io_buf_list);
		qp->abts_nvme_io_bufs++;
		spin_unlock_irqrestore(&qp->abts_io_buf_list_lock, iflag);
	} else
		lpfc_release_io_buf(phba, (struct lpfc_io_buf *)lpfc_ncmd, qp);
}

/**
 * lpfc_nvme_create_localport - Create/Bind an nvme localport instance.
 * @pvport - the lpfc_vport instance requesting a localport.
 *
 * This routine is invoked to create an nvme localport instance to bind
 * to the nvme_fc_transport.  It is called once during driver load
 * like lpfc_create_shost after all other services are initialized.
 * It requires a vport, vpi, and wwns at call time.  Other localport
 * parameters are modified as the driver's FCID and the Fabric WWN
 * are established.
 *
 * Return codes
 *      0 - successful
 *      -ENOMEM - no heap memory available
 *      other values - from nvme registration upcall
 **/
int
lpfc_nvme_create_localport(struct lpfc_vport *vport)
{
	int ret = 0;
	struct lpfc_hba  *phba = vport->phba;
	struct nvme_fc_port_info nfcp_info;
	struct nvme_fc_local_port *localport;
	struct lpfc_nvme_lport *lport;

	/* Initialize this localport instance.  The vport wwn usage ensures
	 * that NPIV is accounted for.
	 */
	memset(&nfcp_info, 0, sizeof(struct nvme_fc_port_info));
	nfcp_info.port_role = FC_PORT_ROLE_NVME_INITIATOR;
	nfcp_info.node_name = wwn_to_u64(vport->fc_nodename.u.wwn);
	nfcp_info.port_name = wwn_to_u64(vport->fc_portname.u.wwn);

	/* We need to tell the transport layer + 1 because it takes page
	 * alignment into account. When space for the SGL is allocated we
	 * allocate + 3, one for cmd, one for rsp and one for this alignment
	 */
	lpfc_nvme_template.max_sgl_segments = phba->cfg_nvme_seg_cnt + 1;

<<<<<<< HEAD
	/* Advertise how many hw queues we support based on fcp_io_sched */
	if (phba->cfg_fcp_io_sched == LPFC_FCP_SCHED_BY_HDWQ)
		lpfc_nvme_template.max_hw_queues = phba->cfg_hdw_queue;
	else
		lpfc_nvme_template.max_hw_queues =
			phba->sli4_hba.num_present_cpu;
=======
	/* Advertise how many hw queues we support based on cfg_hdw_queue,
	 * which will not exceed cpu count.
	 */
	lpfc_nvme_template.max_hw_queues = phba->cfg_hdw_queue;
>>>>>>> 17d93760

	if (!IS_ENABLED(CONFIG_NVME_FC))
		return ret;

	/* localport is allocated from the stack, but the registration
	 * call allocates heap memory as well as the private area.
	 */

	ret = nvme_fc_register_localport(&nfcp_info, &lpfc_nvme_template,
					 &vport->phba->pcidev->dev, &localport);
	if (!ret) {
		lpfc_printf_vlog(vport, KERN_INFO, LOG_NVME | LOG_NVME_DISC,
				 "6005 Successfully registered local "
				 "NVME port num %d, localP x%px, private "
				 "x%px, sg_seg %d\n",
				 localport->port_num, localport,
				 localport->private,
				 lpfc_nvme_template.max_sgl_segments);

		/* Private is our lport size declared in the template. */
		lport = (struct lpfc_nvme_lport *)localport->private;
		vport->localport = localport;
		lport->vport = vport;
		vport->nvmei_support = 1;

		atomic_set(&lport->xmt_fcp_noxri, 0);
		atomic_set(&lport->xmt_fcp_bad_ndlp, 0);
		atomic_set(&lport->xmt_fcp_qdepth, 0);
		atomic_set(&lport->xmt_fcp_err, 0);
		atomic_set(&lport->xmt_fcp_wqerr, 0);
		atomic_set(&lport->xmt_fcp_abort, 0);
		atomic_set(&lport->xmt_ls_abort, 0);
		atomic_set(&lport->xmt_ls_err, 0);
		atomic_set(&lport->cmpl_fcp_xb, 0);
		atomic_set(&lport->cmpl_fcp_err, 0);
		atomic_set(&lport->cmpl_ls_xb, 0);
		atomic_set(&lport->cmpl_ls_err, 0);
		atomic_set(&lport->fc4NvmeLsRequests, 0);
		atomic_set(&lport->fc4NvmeLsCmpls, 0);
	}

	return ret;
}

#if (IS_ENABLED(CONFIG_NVME_FC))
/* lpfc_nvme_lport_unreg_wait - Wait for the host to complete an lport unreg.
 *
 * The driver has to wait for the host nvme transport to callback
 * indicating the localport has successfully unregistered all
 * resources.  Since this is an uninterruptible wait, loop every ten
 * seconds and print a message indicating no progress.
 *
 * An uninterruptible wait is used because of the risk of transport-to-
 * driver state mismatch.
 */
static void
lpfc_nvme_lport_unreg_wait(struct lpfc_vport *vport,
			   struct lpfc_nvme_lport *lport,
			   struct completion *lport_unreg_cmp)
{
	u32 wait_tmo;
	int ret, i, pending = 0;
	struct lpfc_sli_ring  *pring;
	struct lpfc_hba  *phba = vport->phba;

	/* Host transport has to clean up and confirm requiring an indefinite
	 * wait. Print a message if a 10 second wait expires and renew the
	 * wait. This is unexpected.
	 */
	wait_tmo = msecs_to_jiffies(LPFC_NVME_WAIT_TMO * 1000);
	while (true) {
		ret = wait_for_completion_timeout(lport_unreg_cmp, wait_tmo);
		if (unlikely(!ret)) {
			pending = 0;
			for (i = 0; i < phba->cfg_hdw_queue; i++) {
				pring = phba->sli4_hba.hdwq[i].io_wq->pring;
				if (!pring)
					continue;
				if (pring->txcmplq_cnt)
					pending += pring->txcmplq_cnt;
			}
			lpfc_printf_vlog(vport, KERN_ERR, LOG_NVME_IOERR,
					 "6176 Lport x%px Localport x%px wait "
					 "timed out. Pending %d. Renewing.\n",
					 lport, vport->localport, pending);
			continue;
		}
		break;
	}
	lpfc_printf_vlog(vport, KERN_INFO, LOG_NVME_IOERR,
			 "6177 Lport x%px Localport x%px Complete Success\n",
			 lport, vport->localport);
}
#endif

/**
 * lpfc_nvme_destroy_localport - Destroy lpfc_nvme bound to nvme transport.
 * @pnvme: pointer to lpfc nvme data structure.
 *
 * This routine is invoked to destroy all lports bound to the phba.
 * The lport memory was allocated by the nvme fc transport and is
 * released there.  This routine ensures all rports bound to the
 * lport have been disconnected.
 *
 **/
void
lpfc_nvme_destroy_localport(struct lpfc_vport *vport)
{
#if (IS_ENABLED(CONFIG_NVME_FC))
	struct nvme_fc_local_port *localport;
	struct lpfc_nvme_lport *lport;
	int ret;
	DECLARE_COMPLETION_ONSTACK(lport_unreg_cmp);

	if (vport->nvmei_support == 0)
		return;

	localport = vport->localport;
	lport = (struct lpfc_nvme_lport *)localport->private;

	lpfc_printf_vlog(vport, KERN_INFO, LOG_NVME,
			 "6011 Destroying NVME localport x%px\n",
			 localport);

	/* lport's rport list is clear.  Unregister
	 * lport and release resources.
	 */
	lport->lport_unreg_cmp = &lport_unreg_cmp;
	ret = nvme_fc_unregister_localport(localport);

	/* Wait for completion.  This either blocks
	 * indefinitely or succeeds
	 */
	lpfc_nvme_lport_unreg_wait(vport, lport, &lport_unreg_cmp);
	vport->localport = NULL;

	/* Regardless of the unregister upcall response, clear
	 * nvmei_support.  All rports are unregistered and the
	 * driver will clean up.
	 */
	vport->nvmei_support = 0;
	if (ret == 0) {
		lpfc_printf_vlog(vport,
				 KERN_INFO, LOG_NVME_DISC,
				 "6009 Unregistered lport Success\n");
	} else {
		lpfc_printf_vlog(vport,
				 KERN_INFO, LOG_NVME_DISC,
				 "6010 Unregistered lport "
				 "Failed, status x%x\n",
				 ret);
	}
#endif
}

void
lpfc_nvme_update_localport(struct lpfc_vport *vport)
{
#if (IS_ENABLED(CONFIG_NVME_FC))
	struct nvme_fc_local_port *localport;
	struct lpfc_nvme_lport *lport;

	localport = vport->localport;
	if (!localport) {
		lpfc_printf_vlog(vport, KERN_WARNING, LOG_NVME,
				 "6710 Update NVME fail. No localport\n");
		return;
	}
	lport = (struct lpfc_nvme_lport *)localport->private;
	if (!lport) {
		lpfc_printf_vlog(vport, KERN_WARNING, LOG_NVME,
				 "6171 Update NVME fail. localP x%px, No lport\n",
				 localport);
		return;
	}
	lpfc_printf_vlog(vport, KERN_INFO, LOG_NVME,
			 "6012 Update NVME lport x%px did x%x\n",
			 localport, vport->fc_myDID);

	localport->port_id = vport->fc_myDID;
	if (localport->port_id == 0)
		localport->port_role = FC_PORT_ROLE_NVME_DISCOVERY;
	else
		localport->port_role = FC_PORT_ROLE_NVME_INITIATOR;

	lpfc_printf_vlog(vport, KERN_INFO, LOG_NVME_DISC,
			 "6030 bound lport x%px to DID x%06x\n",
			 lport, localport->port_id);
#endif
}

int
lpfc_nvme_register_port(struct lpfc_vport *vport, struct lpfc_nodelist *ndlp)
{
#if (IS_ENABLED(CONFIG_NVME_FC))
	int ret = 0;
	struct nvme_fc_local_port *localport;
	struct lpfc_nvme_lport *lport;
	struct lpfc_nvme_rport *rport;
	struct lpfc_nvme_rport *oldrport;
	struct nvme_fc_remote_port *remote_port;
	struct nvme_fc_port_info rpinfo;
	struct lpfc_nodelist *prev_ndlp = NULL;

	lpfc_printf_vlog(ndlp->vport, KERN_INFO, LOG_NVME_DISC,
			 "6006 Register NVME PORT. DID x%06x nlptype x%x\n",
			 ndlp->nlp_DID, ndlp->nlp_type);

	localport = vport->localport;
	if (!localport)
		return 0;

	lport = (struct lpfc_nvme_lport *)localport->private;

	/* NVME rports are not preserved across devloss.
	 * Just register this instance.  Note, rpinfo->dev_loss_tmo
	 * is left 0 to indicate accept transport defaults.  The
	 * driver communicates port role capabilities consistent
	 * with the PRLI response data.
	 */
	memset(&rpinfo, 0, sizeof(struct nvme_fc_port_info));
	rpinfo.port_id = ndlp->nlp_DID;
	if (ndlp->nlp_type & NLP_NVME_TARGET)
		rpinfo.port_role |= FC_PORT_ROLE_NVME_TARGET;
	if (ndlp->nlp_type & NLP_NVME_INITIATOR)
		rpinfo.port_role |= FC_PORT_ROLE_NVME_INITIATOR;

	if (ndlp->nlp_type & NLP_NVME_DISCOVERY)
		rpinfo.port_role |= FC_PORT_ROLE_NVME_DISCOVERY;

	rpinfo.port_name = wwn_to_u64(ndlp->nlp_portname.u.wwn);
	rpinfo.node_name = wwn_to_u64(ndlp->nlp_nodename.u.wwn);

	spin_lock_irq(&vport->phba->hbalock);
	oldrport = lpfc_ndlp_get_nrport(ndlp);
	if (oldrport) {
		prev_ndlp = oldrport->ndlp;
		spin_unlock_irq(&vport->phba->hbalock);
	} else {
		spin_unlock_irq(&vport->phba->hbalock);
		lpfc_nlp_get(ndlp);
	}

	ret = nvme_fc_register_remoteport(localport, &rpinfo, &remote_port);
	if (!ret) {
		/* If the ndlp already has an nrport, this is just
		 * a resume of the existing rport.  Else this is a
		 * new rport.
		 */
		/* Guard against an unregister/reregister
		 * race that leaves the WAIT flag set.
		 */
		spin_lock_irq(&vport->phba->hbalock);
		ndlp->upcall_flags &= ~NLP_WAIT_FOR_UNREG;
		spin_unlock_irq(&vport->phba->hbalock);
		rport = remote_port->private;
		if (oldrport) {
			/* New remoteport record does not guarantee valid
			 * host private memory area.
			 */
			if (oldrport == remote_port->private) {
				/* Same remoteport - ndlp should match.
				 * Just reuse.
				 */
				lpfc_printf_vlog(ndlp->vport, KERN_INFO,
						 LOG_NVME_DISC,
						 "6014 Rebind lport to current "
						 "remoteport x%px wwpn 0x%llx, "
						 "Data: x%x x%x x%px x%px x%x "
						 " x%06x\n",
						 remote_port,
						 remote_port->port_name,
						 remote_port->port_id,
						 remote_port->port_role,
						 oldrport->ndlp,
						 ndlp,
						 ndlp->nlp_type,
						 ndlp->nlp_DID);

				/* It's a complete rebind only if the driver
				 * is registering with the same ndlp. Otherwise
				 * the driver likely executed a node swap
				 * prior to this registration and the ndlp to
				 * remoteport binding needs to be redone.
				 */
				if (prev_ndlp == ndlp)
					return 0;

			}

			/* Sever the ndlp<->rport association
			 * before dropping the ndlp ref from
			 * register.
			 */
			spin_lock_irq(&vport->phba->hbalock);
			ndlp->nrport = NULL;
			ndlp->upcall_flags &= ~NLP_WAIT_FOR_UNREG;
			spin_unlock_irq(&vport->phba->hbalock);
			rport->ndlp = NULL;
			rport->remoteport = NULL;

			/* Reference only removed if previous NDLP is no longer
			 * active. It might be just a swap and removing the
			 * reference would cause a premature cleanup.
			 */
			if (prev_ndlp && prev_ndlp != ndlp) {
				if ((!NLP_CHK_NODE_ACT(prev_ndlp)) ||
				    (!prev_ndlp->nrport))
					lpfc_nlp_put(prev_ndlp);
			}
		}

		/* Clean bind the rport to the ndlp. */
		rport->remoteport = remote_port;
		rport->lport = lport;
		rport->ndlp = ndlp;
		spin_lock_irq(&vport->phba->hbalock);
		ndlp->nrport = rport;
		spin_unlock_irq(&vport->phba->hbalock);
		lpfc_printf_vlog(vport, KERN_INFO,
				 LOG_NVME_DISC | LOG_NODE,
				 "6022 Bind lport x%px to remoteport x%px "
				 "rport x%px WWNN 0x%llx, "
				 "Rport WWPN 0x%llx DID "
				 "x%06x Role x%x, ndlp %p prev_ndlp x%px\n",
				 lport, remote_port, rport,
				 rpinfo.node_name, rpinfo.port_name,
				 rpinfo.port_id, rpinfo.port_role,
				 ndlp, prev_ndlp);
	} else {
		lpfc_printf_vlog(vport, KERN_ERR,
				 LOG_NVME_DISC | LOG_NODE,
				 "6031 RemotePort Registration failed "
				 "err: %d, DID x%06x\n",
				 ret, ndlp->nlp_DID);
	}

	return ret;
#else
	return 0;
#endif
}

/* lpfc_nvme_unregister_port - unbind the DID and port_role from this rport.
 *
 * There is no notion of Devloss or rport recovery from the current
 * nvme_transport perspective.  Loss of an rport just means IO cannot
 * be sent and recovery is completely up to the initator.
 * For now, the driver just unbinds the DID and port_role so that
 * no further IO can be issued.  Changes are planned for later.
 *
 * Notes - the ndlp reference count is not decremented here since
 * since there is no nvme_transport api for devloss.  Node ref count
 * is only adjusted in driver unload.
 */
void
lpfc_nvme_unregister_port(struct lpfc_vport *vport, struct lpfc_nodelist *ndlp)
{
#if (IS_ENABLED(CONFIG_NVME_FC))
	int ret;
	struct nvme_fc_local_port *localport;
	struct lpfc_nvme_lport *lport;
	struct lpfc_nvme_rport *rport;
	struct nvme_fc_remote_port *remoteport = NULL;

	localport = vport->localport;

	/* This is fundamental error.  The localport is always
	 * available until driver unload.  Just exit.
	 */
	if (!localport)
		return;

	lport = (struct lpfc_nvme_lport *)localport->private;
	if (!lport)
		goto input_err;

	spin_lock_irq(&vport->phba->hbalock);
	rport = lpfc_ndlp_get_nrport(ndlp);
	if (rport)
		remoteport = rport->remoteport;
	spin_unlock_irq(&vport->phba->hbalock);
	if (!remoteport)
		goto input_err;

	lpfc_printf_vlog(vport, KERN_INFO, LOG_NVME_DISC,
			 "6033 Unreg nvme remoteport x%px, portname x%llx, "
			 "port_id x%06x, portstate x%x port type x%x\n",
			 remoteport, remoteport->port_name,
			 remoteport->port_id, remoteport->port_state,
			 ndlp->nlp_type);

	/* Sanity check ndlp type.  Only call for NVME ports. Don't
	 * clear any rport state until the transport calls back.
	 */

	if (ndlp->nlp_type & NLP_NVME_TARGET) {
		/* No concern about the role change on the nvme remoteport.
		 * The transport will update it.
		 */
		ndlp->upcall_flags |= NLP_WAIT_FOR_UNREG;

		/* Don't let the host nvme transport keep sending keep-alives
		 * on this remoteport. Vport is unloading, no recovery. The
		 * return values is ignored.  The upcall is a courtesy to the
		 * transport.
		 */
		if (vport->load_flag & FC_UNLOADING)
			(void)nvme_fc_set_remoteport_devloss(remoteport, 0);

		ret = nvme_fc_unregister_remoteport(remoteport);
		if (ret != 0) {
			lpfc_nlp_put(ndlp);
			lpfc_printf_vlog(vport, KERN_ERR, LOG_NVME_DISC,
					 "6167 NVME unregister failed %d "
					 "port_state x%x\n",
					 ret, remoteport->port_state);
		}
	}
	return;

 input_err:
#endif
	lpfc_printf_vlog(vport, KERN_ERR, LOG_NVME_DISC,
			 "6168 State error: lport x%px, rport x%px FCID x%06x\n",
			 vport->localport, ndlp->rport, ndlp->nlp_DID);
}

/**
 * lpfc_sli4_nvme_xri_aborted - Fast-path process of NVME xri abort
 * @phba: pointer to lpfc hba data structure.
 * @axri: pointer to the fcp xri abort wcqe structure.
 * @lpfc_ncmd: The nvme job structure for the request being aborted.
 *
 * This routine is invoked by the worker thread to process a SLI4 fast-path
 * NVME aborted xri.  Aborted NVME IO commands are completed to the transport
 * here.
 **/
void
lpfc_sli4_nvme_xri_aborted(struct lpfc_hba *phba,
			   struct sli4_wcqe_xri_aborted *axri,
			   struct lpfc_io_buf *lpfc_ncmd)
{
	uint16_t xri = bf_get(lpfc_wcqe_xa_xri, axri);
	struct nvmefc_fcp_req *nvme_cmd = NULL;
	struct lpfc_nodelist *ndlp = lpfc_ncmd->ndlp;


	if (ndlp)
		lpfc_sli4_abts_err_handler(phba, ndlp, axri);

	lpfc_printf_log(phba, KERN_INFO, LOG_NVME_ABTS,
			"6311 nvme_cmd %p xri x%x tag x%x abort complete and "
			"xri released\n",
			lpfc_ncmd->nvmeCmd, xri,
			lpfc_ncmd->cur_iocbq.iotag);

	/* Aborted NVME commands are required to not complete
	 * before the abort exchange command fully completes.
	 * Once completed, it is available via the put list.
	 */
	if (lpfc_ncmd->nvmeCmd) {
		nvme_cmd = lpfc_ncmd->nvmeCmd;
		nvme_cmd->done(nvme_cmd);
		lpfc_ncmd->nvmeCmd = NULL;
	}
	lpfc_release_nvme_buf(phba, lpfc_ncmd);
}

/**
 * lpfc_nvme_wait_for_io_drain - Wait for all NVME wqes to complete
 * @phba: Pointer to HBA context object.
 *
 * This function flushes all wqes in the nvme rings and frees all resources
 * in the txcmplq. This function does not issue abort wqes for the IO
 * commands in txcmplq, they will just be returned with
 * IOERR_SLI_DOWN. This function is invoked with EEH when device's PCI
 * slot has been permanently disabled.
 **/
void
lpfc_nvme_wait_for_io_drain(struct lpfc_hba *phba)
{
	struct lpfc_sli_ring  *pring;
	u32 i, wait_cnt = 0;

	if (phba->sli_rev < LPFC_SLI_REV4 || !phba->sli4_hba.hdwq)
		return;

	/* Cycle through all IO rings and make sure all outstanding
	 * WQEs have been removed from the txcmplqs.
	 */
	for (i = 0; i < phba->cfg_hdw_queue; i++) {
		if (!phba->sli4_hba.hdwq[i].io_wq)
			continue;
		pring = phba->sli4_hba.hdwq[i].io_wq->pring;

		if (!pring)
			continue;

		/* Retrieve everything on the txcmplq */
		while (!list_empty(&pring->txcmplq)) {
			msleep(LPFC_XRI_EXCH_BUSY_WAIT_T1);
			wait_cnt++;

			/* The sleep is 10mS.  Every ten seconds,
			 * dump a message.  Something is wrong.
			 */
			if ((wait_cnt % 1000) == 0) {
				lpfc_printf_log(phba, KERN_ERR, LOG_NVME_IOERR,
						"6178 NVME IO not empty, "
						"cnt %d\n", wait_cnt);
			}
		}
	}
}

void
lpfc_nvme_cancel_iocb(struct lpfc_hba *phba, struct lpfc_iocbq *pwqeIn)
{
#if (IS_ENABLED(CONFIG_NVME_FC))
	struct lpfc_io_buf *lpfc_ncmd;
	struct nvmefc_fcp_req *nCmd;
	struct lpfc_nvme_fcpreq_priv *freqpriv;

	if (!pwqeIn->context1) {
		lpfc_sli_release_iocbq(phba, pwqeIn);
		return;
	}
	/* For abort iocb just return, IO iocb will do a done call */
	if (bf_get(wqe_cmnd, &pwqeIn->wqe.gen_req.wqe_com) ==
	    CMD_ABORT_XRI_CX) {
		lpfc_sli_release_iocbq(phba, pwqeIn);
		return;
	}
	lpfc_ncmd = (struct lpfc_io_buf *)pwqeIn->context1;

	spin_lock(&lpfc_ncmd->buf_lock);
	if (!lpfc_ncmd->nvmeCmd) {
		spin_unlock(&lpfc_ncmd->buf_lock);
		lpfc_release_nvme_buf(phba, lpfc_ncmd);
		return;
	}

	nCmd = lpfc_ncmd->nvmeCmd;
	lpfc_printf_log(phba, KERN_INFO, LOG_NVME_IOERR,
			"6194 NVME Cancel xri %x\n",
			lpfc_ncmd->cur_iocbq.sli4_xritag);

	nCmd->transferred_length = 0;
	nCmd->rcv_rsplen = 0;
	nCmd->status = NVME_SC_INTERNAL;
	freqpriv = nCmd->private;
	freqpriv->nvme_buf = NULL;
	lpfc_ncmd->nvmeCmd = NULL;

	spin_unlock(&lpfc_ncmd->buf_lock);
	nCmd->done(nCmd);

	/* Call release with XB=1 to queue the IO into the abort list. */
	lpfc_release_nvme_buf(phba, lpfc_ncmd);
#endif
}<|MERGE_RESOLUTION|>--- conflicted
+++ resolved
@@ -2148,19 +2148,10 @@
 	 */
 	lpfc_nvme_template.max_sgl_segments = phba->cfg_nvme_seg_cnt + 1;
 
-<<<<<<< HEAD
-	/* Advertise how many hw queues we support based on fcp_io_sched */
-	if (phba->cfg_fcp_io_sched == LPFC_FCP_SCHED_BY_HDWQ)
-		lpfc_nvme_template.max_hw_queues = phba->cfg_hdw_queue;
-	else
-		lpfc_nvme_template.max_hw_queues =
-			phba->sli4_hba.num_present_cpu;
-=======
 	/* Advertise how many hw queues we support based on cfg_hdw_queue,
 	 * which will not exceed cpu count.
 	 */
 	lpfc_nvme_template.max_hw_queues = phba->cfg_hdw_queue;
->>>>>>> 17d93760
 
 	if (!IS_ENABLED(CONFIG_NVME_FC))
 		return ret;
