--- conflicted
+++ resolved
@@ -216,13 +216,8 @@
 	/* The register rebind might have occurred before the delete
 	 * downcall.  Guard against this race.
 	 */
-<<<<<<< HEAD
 	if (ndlp->fc4_xpt_flags & NVME_XPT_UNREG_WAIT)
 		ndlp->fc4_xpt_flags &= ~(NVME_XPT_UNREG_WAIT | NVME_XPT_REGD);
-=======
-	if (ndlp->fc4_xpt_flags & NLP_WAIT_FOR_UNREG)
-		ndlp->fc4_xpt_flags &= ~(NLP_WAIT_FOR_UNREG | NVME_XPT_REGD);
->>>>>>> 7d2a07b7
 
 	spin_unlock_irq(&ndlp->lock);
 
@@ -2329,11 +2324,7 @@
 		 * race that leaves the WAIT flag set.
 		 */
 		spin_lock_irq(&ndlp->lock);
-<<<<<<< HEAD
 		ndlp->fc4_xpt_flags &= ~NVME_XPT_UNREG_WAIT;
-=======
-		ndlp->fc4_xpt_flags &= ~NLP_WAIT_FOR_UNREG;
->>>>>>> 7d2a07b7
 		ndlp->fc4_xpt_flags |= NVME_XPT_REGD;
 		spin_unlock_irq(&ndlp->lock);
 		rport = remote_port->private;
@@ -2345,11 +2336,7 @@
 			 */
 			spin_lock_irq(&ndlp->lock);
 			ndlp->nrport = NULL;
-<<<<<<< HEAD
 			ndlp->fc4_xpt_flags &= ~NVME_XPT_UNREG_WAIT;
-=======
-			ndlp->fc4_xpt_flags &= ~NLP_WAIT_FOR_UNREG;
->>>>>>> 7d2a07b7
 			spin_unlock_irq(&ndlp->lock);
 			rport->ndlp = NULL;
 			rport->remoteport = NULL;
@@ -2501,11 +2488,7 @@
 		 * The transport will update it.
 		 */
 		spin_lock_irq(&vport->phba->hbalock);
-<<<<<<< HEAD
 		ndlp->fc4_xpt_flags |= NVME_XPT_UNREG_WAIT;
-=======
-		ndlp->fc4_xpt_flags |= NLP_WAIT_FOR_UNREG;
->>>>>>> 7d2a07b7
 		spin_unlock_irq(&vport->phba->hbalock);
 
 		/* Don't let the host nvme transport keep sending keep-alives
