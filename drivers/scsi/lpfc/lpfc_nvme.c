/*******************************************************************
 * This file is part of the Emulex Linux Device Driver for         *
 * Fibre Channel Host Bus Adapters.                                *
 * Copyright (C) 2017-2019 Broadcom. All Rights Reserved. The term *
 * “Broadcom” refers to Broadcom Inc. and/or its subsidiaries.  *
 * Copyright (C) 2004-2016 Emulex.  All rights reserved.           *
 * EMULEX and SLI are trademarks of Emulex.                        *
 * www.broadcom.com                                                *
 * Portions Copyright (C) 2004-2005 Christoph Hellwig              *
 *                                                                 *
 * This program is free software; you can redistribute it and/or   *
 * modify it under the terms of version 2 of the GNU General       *
 * Public License as published by the Free Software Foundation.    *
 * This program is distributed in the hope that it will be useful. *
 * ALL EXPRESS OR IMPLIED CONDITIONS, REPRESENTATIONS AND          *
 * WARRANTIES, INCLUDING ANY IMPLIED WARRANTY OF MERCHANTABILITY,  *
 * FITNESS FOR A PARTICULAR PURPOSE, OR NON-INFRINGEMENT, ARE      *
 * DISCLAIMED, EXCEPT TO THE EXTENT THAT SUCH DISCLAIMERS ARE HELD *
 * TO BE LEGALLY INVALID.  See the GNU General Public License for  *
 * more details, a copy of which can be found in the file COPYING  *
 * included with this package.                                     *
 ********************************************************************/
#include <linux/pci.h>
#include <linux/slab.h>
#include <linux/interrupt.h>
#include <linux/delay.h>
#include <asm/unaligned.h>
#include <linux/crc-t10dif.h>
#include <net/checksum.h>

#include <scsi/scsi.h>
#include <scsi/scsi_device.h>
#include <scsi/scsi_eh.h>
#include <scsi/scsi_host.h>
#include <scsi/scsi_tcq.h>
#include <scsi/scsi_transport_fc.h>
#include <scsi/fc/fc_fs.h>

#include <linux/nvme.h>
#include <linux/nvme-fc-driver.h>
#include <linux/nvme-fc.h>
#include "lpfc_version.h"
#include "lpfc_hw4.h"
#include "lpfc_hw.h"
#include "lpfc_sli.h"
#include "lpfc_sli4.h"
#include "lpfc_nl.h"
#include "lpfc_disc.h"
#include "lpfc.h"
#include "lpfc_nvme.h"
#include "lpfc_scsi.h"
#include "lpfc_logmsg.h"
#include "lpfc_crtn.h"
#include "lpfc_vport.h"
#include "lpfc_debugfs.h"

/* NVME initiator-based functions */

static struct lpfc_io_buf *
lpfc_get_nvme_buf(struct lpfc_hba *phba, struct lpfc_nodelist *ndlp,
		  int idx, int expedite);

static void
lpfc_release_nvme_buf(struct lpfc_hba *, struct lpfc_io_buf *);

static struct nvme_fc_port_template lpfc_nvme_template;

static union lpfc_wqe128 lpfc_iread_cmd_template;
static union lpfc_wqe128 lpfc_iwrite_cmd_template;
static union lpfc_wqe128 lpfc_icmnd_cmd_template;

/* Setup WQE templates for NVME IOs */
void
lpfc_nvme_cmd_template(void)
{
	union lpfc_wqe128 *wqe;

	/* IREAD template */
	wqe = &lpfc_iread_cmd_template;
	memset(wqe, 0, sizeof(union lpfc_wqe128));

	/* Word 0, 1, 2 - BDE is variable */

	/* Word 3 - cmd_buff_len, payload_offset_len is zero */

	/* Word 4 - total_xfer_len is variable */

	/* Word 5 - is zero */

	/* Word 6 - ctxt_tag, xri_tag is variable */

	/* Word 7 */
	bf_set(wqe_cmnd, &wqe->fcp_iread.wqe_com, CMD_FCP_IREAD64_WQE);
	bf_set(wqe_pu, &wqe->fcp_iread.wqe_com, PARM_READ_CHECK);
	bf_set(wqe_class, &wqe->fcp_iread.wqe_com, CLASS3);
	bf_set(wqe_ct, &wqe->fcp_iread.wqe_com, SLI4_CT_RPI);

	/* Word 8 - abort_tag is variable */

	/* Word 9  - reqtag is variable */

	/* Word 10 - dbde, wqes is variable */
	bf_set(wqe_qosd, &wqe->fcp_iread.wqe_com, 0);
	bf_set(wqe_nvme, &wqe->fcp_iread.wqe_com, 1);
	bf_set(wqe_iod, &wqe->fcp_iread.wqe_com, LPFC_WQE_IOD_READ);
	bf_set(wqe_lenloc, &wqe->fcp_iread.wqe_com, LPFC_WQE_LENLOC_WORD4);
	bf_set(wqe_dbde, &wqe->fcp_iread.wqe_com, 0);
	bf_set(wqe_wqes, &wqe->fcp_iread.wqe_com, 1);

	/* Word 11 - pbde is variable */
	bf_set(wqe_cmd_type, &wqe->fcp_iread.wqe_com, NVME_READ_CMD);
	bf_set(wqe_cqid, &wqe->fcp_iread.wqe_com, LPFC_WQE_CQ_ID_DEFAULT);
	bf_set(wqe_pbde, &wqe->fcp_iread.wqe_com, 1);

	/* Word 12 - is zero */

	/* Word 13, 14, 15 - PBDE is variable */

	/* IWRITE template */
	wqe = &lpfc_iwrite_cmd_template;
	memset(wqe, 0, sizeof(union lpfc_wqe128));

	/* Word 0, 1, 2 - BDE is variable */

	/* Word 3 - cmd_buff_len, payload_offset_len is zero */

	/* Word 4 - total_xfer_len is variable */

	/* Word 5 - initial_xfer_len is variable */

	/* Word 6 - ctxt_tag, xri_tag is variable */

	/* Word 7 */
	bf_set(wqe_cmnd, &wqe->fcp_iwrite.wqe_com, CMD_FCP_IWRITE64_WQE);
	bf_set(wqe_pu, &wqe->fcp_iwrite.wqe_com, PARM_READ_CHECK);
	bf_set(wqe_class, &wqe->fcp_iwrite.wqe_com, CLASS3);
	bf_set(wqe_ct, &wqe->fcp_iwrite.wqe_com, SLI4_CT_RPI);

	/* Word 8 - abort_tag is variable */

	/* Word 9  - reqtag is variable */

	/* Word 10 - dbde, wqes is variable */
	bf_set(wqe_qosd, &wqe->fcp_iwrite.wqe_com, 0);
	bf_set(wqe_nvme, &wqe->fcp_iwrite.wqe_com, 1);
	bf_set(wqe_iod, &wqe->fcp_iwrite.wqe_com, LPFC_WQE_IOD_WRITE);
	bf_set(wqe_lenloc, &wqe->fcp_iwrite.wqe_com, LPFC_WQE_LENLOC_WORD4);
	bf_set(wqe_dbde, &wqe->fcp_iwrite.wqe_com, 0);
	bf_set(wqe_wqes, &wqe->fcp_iwrite.wqe_com, 1);

	/* Word 11 - pbde is variable */
	bf_set(wqe_cmd_type, &wqe->fcp_iwrite.wqe_com, NVME_WRITE_CMD);
	bf_set(wqe_cqid, &wqe->fcp_iwrite.wqe_com, LPFC_WQE_CQ_ID_DEFAULT);
	bf_set(wqe_pbde, &wqe->fcp_iwrite.wqe_com, 1);

	/* Word 12 - is zero */

	/* Word 13, 14, 15 - PBDE is variable */

	/* ICMND template */
	wqe = &lpfc_icmnd_cmd_template;
	memset(wqe, 0, sizeof(union lpfc_wqe128));

	/* Word 0, 1, 2 - BDE is variable */

	/* Word 3 - payload_offset_len is variable */

	/* Word 4, 5 - is zero */

	/* Word 6 - ctxt_tag, xri_tag is variable */

	/* Word 7 */
	bf_set(wqe_cmnd, &wqe->fcp_icmd.wqe_com, CMD_FCP_ICMND64_WQE);
	bf_set(wqe_pu, &wqe->fcp_icmd.wqe_com, 0);
	bf_set(wqe_class, &wqe->fcp_icmd.wqe_com, CLASS3);
	bf_set(wqe_ct, &wqe->fcp_icmd.wqe_com, SLI4_CT_RPI);

	/* Word 8 - abort_tag is variable */

	/* Word 9  - reqtag is variable */

	/* Word 10 - dbde, wqes is variable */
	bf_set(wqe_qosd, &wqe->fcp_icmd.wqe_com, 1);
	bf_set(wqe_nvme, &wqe->fcp_icmd.wqe_com, 1);
	bf_set(wqe_iod, &wqe->fcp_icmd.wqe_com, LPFC_WQE_IOD_NONE);
	bf_set(wqe_lenloc, &wqe->fcp_icmd.wqe_com, LPFC_WQE_LENLOC_NONE);
	bf_set(wqe_dbde, &wqe->fcp_icmd.wqe_com, 0);
	bf_set(wqe_wqes, &wqe->fcp_icmd.wqe_com, 1);

	/* Word 11 */
	bf_set(wqe_cmd_type, &wqe->fcp_icmd.wqe_com, FCP_COMMAND);
	bf_set(wqe_cqid, &wqe->fcp_icmd.wqe_com, LPFC_WQE_CQ_ID_DEFAULT);
	bf_set(wqe_pbde, &wqe->fcp_icmd.wqe_com, 0);

	/* Word 12, 13, 14, 15 - is zero */
}

/**
 * lpfc_nvme_prep_abort_wqe - set up 'abort' work queue entry.
 * @pwqeq: Pointer to command iocb.
 * @xritag: Tag that  uniqely identifies the local exchange resource.
 * @opt: Option bits -
 *		bit 0 = inhibit sending abts on the link
 *
 * This function is called with hbalock held.
 **/
void
lpfc_nvme_prep_abort_wqe(struct lpfc_iocbq *pwqeq, u16 xritag, u8 opt)
{
	union lpfc_wqe128 *wqe = &pwqeq->wqe;

	/* WQEs are reused.  Clear stale data and set key fields to
	 * zero like ia, iaab, iaar, xri_tag, and ctxt_tag.
	 */
	memset(wqe, 0, sizeof(*wqe));

	if (opt & INHIBIT_ABORT)
		bf_set(abort_cmd_ia, &wqe->abort_cmd, 1);
	/* Abort specified xri tag, with the mask deliberately zeroed */
	bf_set(abort_cmd_criteria, &wqe->abort_cmd, T_XRI_TAG);

	bf_set(wqe_cmnd, &wqe->abort_cmd.wqe_com, CMD_ABORT_XRI_CX);

	/* Abort the IO associated with this outstanding exchange ID. */
	wqe->abort_cmd.wqe_com.abort_tag = xritag;

	/* iotag for the wqe completion. */
	bf_set(wqe_reqtag, &wqe->abort_cmd.wqe_com, pwqeq->iotag);

	bf_set(wqe_qosd, &wqe->abort_cmd.wqe_com, 1);
	bf_set(wqe_lenloc, &wqe->abort_cmd.wqe_com, LPFC_WQE_LENLOC_NONE);

	bf_set(wqe_cmd_type, &wqe->abort_cmd.wqe_com, OTHER_COMMAND);
	bf_set(wqe_wqec, &wqe->abort_cmd.wqe_com, 1);
	bf_set(wqe_cqid, &wqe->abort_cmd.wqe_com, LPFC_WQE_CQ_ID_DEFAULT);
}

/**
 * lpfc_nvme_create_queue -
 * @lpfc_pnvme: Pointer to the driver's nvme instance data
 * @qidx: An cpu index used to affinitize IO queues and MSIX vectors.
 * @handle: An opaque driver handle used in follow-up calls.
 *
 * Driver registers this routine to preallocate and initialize any
 * internal data structures to bind the @qidx to its internal IO queues.
 * A hardware queue maps (qidx) to a specific driver MSI-X vector/EQ/CQ/WQ.
 *
 * Return value :
 *   0 - Success
 *   -EINVAL - Unsupported input value.
 *   -ENOMEM - Could not alloc necessary memory
 **/
static int
lpfc_nvme_create_queue(struct nvme_fc_local_port *pnvme_lport,
		       unsigned int qidx, u16 qsize,
		       void **handle)
{
	struct lpfc_nvme_lport *lport;
	struct lpfc_vport *vport;
	struct lpfc_nvme_qhandle *qhandle;
	char *str;

	if (!pnvme_lport->private)
		return -ENOMEM;

	lport = (struct lpfc_nvme_lport *)pnvme_lport->private;
	vport = lport->vport;
	qhandle = kzalloc(sizeof(struct lpfc_nvme_qhandle), GFP_KERNEL);
	if (qhandle == NULL)
		return -ENOMEM;

	qhandle->cpu_id = raw_smp_processor_id();
	qhandle->qidx = qidx;
	/*
	 * NVME qidx == 0 is the admin queue, so both admin queue
	 * and first IO queue will use MSI-X vector and associated
	 * EQ/CQ/WQ at index 0. After that they are sequentially assigned.
	 */
	if (qidx) {
		str = "IO ";  /* IO queue */
		qhandle->index = ((qidx - 1) %
			lpfc_nvme_template.max_hw_queues);
	} else {
		str = "ADM";  /* Admin queue */
		qhandle->index = qidx;
	}

	lpfc_printf_vlog(vport, KERN_INFO, LOG_NVME,
			 "6073 Binding %s HdwQueue %d  (cpu %d) to "
			 "hdw_queue %d qhandle x%px\n", str,
			 qidx, qhandle->cpu_id, qhandle->index, qhandle);
	*handle = (void *)qhandle;
	return 0;
}

/**
 * lpfc_nvme_delete_queue -
 * @lpfc_pnvme: Pointer to the driver's nvme instance data
 * @qidx: An cpu index used to affinitize IO queues and MSIX vectors.
 * @handle: An opaque driver handle from lpfc_nvme_create_queue
 *
 * Driver registers this routine to free
 * any internal data structures to bind the @qidx to its internal
 * IO queues.
 *
 * Return value :
 *   0 - Success
 *   TODO:  What are the failure codes.
 **/
static void
lpfc_nvme_delete_queue(struct nvme_fc_local_port *pnvme_lport,
		       unsigned int qidx,
		       void *handle)
{
	struct lpfc_nvme_lport *lport;
	struct lpfc_vport *vport;

	if (!pnvme_lport->private)
		return;

	lport = (struct lpfc_nvme_lport *)pnvme_lport->private;
	vport = lport->vport;

	lpfc_printf_vlog(vport, KERN_INFO, LOG_NVME,
			"6001 ENTER.  lpfc_pnvme x%px, qidx x%x qhandle x%px\n",
			lport, qidx, handle);
	kfree(handle);
}

static void
lpfc_nvme_localport_delete(struct nvme_fc_local_port *localport)
{
	struct lpfc_nvme_lport *lport = localport->private;

	lpfc_printf_vlog(lport->vport, KERN_INFO, LOG_NVME,
			 "6173 localport x%px delete complete\n",
			 lport);

	/* release any threads waiting for the unreg to complete */
	if (lport->vport->localport)
		complete(lport->lport_unreg_cmp);
}

/* lpfc_nvme_remoteport_delete
 *
 * @remoteport: Pointer to an nvme transport remoteport instance.
 *
 * This is a template downcall.  NVME transport calls this function
 * when it has completed the unregistration of a previously
 * registered remoteport.
 *
 * Return value :
 * None
 */
static void
lpfc_nvme_remoteport_delete(struct nvme_fc_remote_port *remoteport)
{
	struct lpfc_nvme_rport *rport = remoteport->private;
	struct lpfc_vport *vport;
	struct lpfc_nodelist *ndlp;

	ndlp = rport->ndlp;
	if (!ndlp)
		goto rport_err;

	vport = ndlp->vport;
	if (!vport)
		goto rport_err;

	/* Remove this rport from the lport's list - memory is owned by the
	 * transport. Remove the ndlp reference for the NVME transport before
	 * calling state machine to remove the node.
	 */
	lpfc_printf_vlog(vport, KERN_INFO, LOG_NVME_DISC,
			"6146 remoteport delete of remoteport x%px\n",
			remoteport);
	spin_lock_irq(&vport->phba->hbalock);

	/* The register rebind might have occurred before the delete
	 * downcall.  Guard against this race.
	 */
	if (ndlp->upcall_flags & NLP_WAIT_FOR_UNREG) {
		ndlp->nrport = NULL;
		ndlp->upcall_flags &= ~NLP_WAIT_FOR_UNREG;
		spin_unlock_irq(&vport->phba->hbalock);

		/* Remove original register reference. The host transport
		 * won't reference this rport/remoteport any further.
		 */
		lpfc_nlp_put(ndlp);
	} else {
		spin_unlock_irq(&vport->phba->hbalock);
	}

 rport_err:
	return;
}

static void
lpfc_nvme_cmpl_gen_req(struct lpfc_hba *phba, struct lpfc_iocbq *cmdwqe,
		       struct lpfc_wcqe_complete *wcqe)
{
	struct lpfc_vport *vport = cmdwqe->vport;
	struct lpfc_nvme_lport *lport;
	uint32_t status;
	struct nvmefc_ls_req *pnvme_lsreq;
	struct lpfc_dmabuf *buf_ptr;
	struct lpfc_nodelist *ndlp;

	pnvme_lsreq = (struct nvmefc_ls_req *)cmdwqe->context2;
	status = bf_get(lpfc_wcqe_c_status, wcqe) & LPFC_IOCB_STATUS_MASK;

	if (vport->localport) {
		lport = (struct lpfc_nvme_lport *)vport->localport->private;
		if (lport) {
			atomic_inc(&lport->fc4NvmeLsCmpls);
			if (status) {
				if (bf_get(lpfc_wcqe_c_xb, wcqe))
					atomic_inc(&lport->cmpl_ls_xb);
				atomic_inc(&lport->cmpl_ls_err);
			}
		}
	}

	ndlp = (struct lpfc_nodelist *)cmdwqe->context1;
	lpfc_printf_vlog(vport, KERN_INFO, LOG_NVME_DISC,
			 "6047 nvme cmpl Enter "
			 "Data %px DID %x Xri: %x status %x reason x%x "
			 "cmd:x%px lsreg:x%px bmp:x%px ndlp:x%px\n",
			 pnvme_lsreq, ndlp ? ndlp->nlp_DID : 0,
			 cmdwqe->sli4_xritag, status,
			 (wcqe->parameter & 0xffff),
			 cmdwqe, pnvme_lsreq, cmdwqe->context3, ndlp);

	lpfc_nvmeio_data(phba, "NVME LS  CMPL: xri x%x stat x%x parm x%x\n",
			 cmdwqe->sli4_xritag, status, wcqe->parameter);

	if (cmdwqe->context3) {
		buf_ptr = (struct lpfc_dmabuf *)cmdwqe->context3;
		lpfc_mbuf_free(phba, buf_ptr->virt, buf_ptr->phys);
		kfree(buf_ptr);
		cmdwqe->context3 = NULL;
	}
	if (pnvme_lsreq->done)
		pnvme_lsreq->done(pnvme_lsreq, status);
	else
		lpfc_printf_vlog(vport, KERN_ERR, LOG_NVME_DISC,
				 "6046 nvme cmpl without done call back? "
				 "Data %px DID %x Xri: %x status %x\n",
				pnvme_lsreq, ndlp ? ndlp->nlp_DID : 0,
				cmdwqe->sli4_xritag, status);
	if (ndlp) {
		lpfc_nlp_put(ndlp);
		cmdwqe->context1 = NULL;
	}
	lpfc_sli_release_iocbq(phba, cmdwqe);
}

static int
lpfc_nvme_gen_req(struct lpfc_vport *vport, struct lpfc_dmabuf *bmp,
		  struct lpfc_dmabuf *inp,
		  struct nvmefc_ls_req *pnvme_lsreq,
		  void (*cmpl)(struct lpfc_hba *, struct lpfc_iocbq *,
			       struct lpfc_wcqe_complete *),
		  struct lpfc_nodelist *ndlp, uint32_t num_entry,
		  uint32_t tmo, uint8_t retry)
{
	struct lpfc_hba *phba = vport->phba;
	union lpfc_wqe128 *wqe;
	struct lpfc_iocbq *genwqe;
	struct ulp_bde64 *bpl;
	struct ulp_bde64 bde;
	int i, rc, xmit_len, first_len;

	/* Allocate buffer for  command WQE */
	genwqe = lpfc_sli_get_iocbq(phba);
	if (genwqe == NULL)
		return 1;

	wqe = &genwqe->wqe;
	/* Initialize only 64 bytes */
	memset(wqe, 0, sizeof(union lpfc_wqe));

	genwqe->context3 = (uint8_t *)bmp;
	genwqe->iocb_flag |= LPFC_IO_NVME_LS;

	/* Save for completion so we can release these resources */
	genwqe->context1 = lpfc_nlp_get(ndlp);
	genwqe->context2 = (uint8_t *)pnvme_lsreq;
	/* Fill in payload, bp points to frame payload */

	if (!tmo)
		/* FC spec states we need 3 * ratov for CT requests */
		tmo = (3 * phba->fc_ratov);

	/* For this command calculate the xmit length of the request bde. */
	xmit_len = 0;
	first_len = 0;
	bpl = (struct ulp_bde64 *)bmp->virt;
	for (i = 0; i < num_entry; i++) {
		bde.tus.w = bpl[i].tus.w;
		if (bde.tus.f.bdeFlags != BUFF_TYPE_BDE_64)
			break;
		xmit_len += bde.tus.f.bdeSize;
		if (i == 0)
			first_len = xmit_len;
	}

	genwqe->rsvd2 = num_entry;
	genwqe->hba_wqidx = 0;

	/* Words 0 - 2 */
	wqe->generic.bde.tus.f.bdeFlags = BUFF_TYPE_BDE_64;
	wqe->generic.bde.tus.f.bdeSize = first_len;
	wqe->generic.bde.addrLow = bpl[0].addrLow;
	wqe->generic.bde.addrHigh = bpl[0].addrHigh;

	/* Word 3 */
	wqe->gen_req.request_payload_len = first_len;

	/* Word 4 */

	/* Word 5 */
	bf_set(wqe_dfctl, &wqe->gen_req.wge_ctl, 0);
	bf_set(wqe_si, &wqe->gen_req.wge_ctl, 1);
	bf_set(wqe_la, &wqe->gen_req.wge_ctl, 1);
	bf_set(wqe_rctl, &wqe->gen_req.wge_ctl, FC_RCTL_ELS4_REQ);
	bf_set(wqe_type, &wqe->gen_req.wge_ctl, FC_TYPE_NVME);

	/* Word 6 */
	bf_set(wqe_ctxt_tag, &wqe->gen_req.wqe_com,
	       phba->sli4_hba.rpi_ids[ndlp->nlp_rpi]);
	bf_set(wqe_xri_tag, &wqe->gen_req.wqe_com, genwqe->sli4_xritag);

	/* Word 7 */
	bf_set(wqe_tmo, &wqe->gen_req.wqe_com, (vport->phba->fc_ratov-1));
	bf_set(wqe_class, &wqe->gen_req.wqe_com, CLASS3);
	bf_set(wqe_cmnd, &wqe->gen_req.wqe_com, CMD_GEN_REQUEST64_WQE);
	bf_set(wqe_ct, &wqe->gen_req.wqe_com, SLI4_CT_RPI);

	/* Word 8 */
	wqe->gen_req.wqe_com.abort_tag = genwqe->iotag;

	/* Word 9 */
	bf_set(wqe_reqtag, &wqe->gen_req.wqe_com, genwqe->iotag);

	/* Word 10 */
	bf_set(wqe_dbde, &wqe->gen_req.wqe_com, 1);
	bf_set(wqe_iod, &wqe->gen_req.wqe_com, LPFC_WQE_IOD_READ);
	bf_set(wqe_qosd, &wqe->gen_req.wqe_com, 1);
	bf_set(wqe_lenloc, &wqe->gen_req.wqe_com, LPFC_WQE_LENLOC_NONE);
	bf_set(wqe_ebde_cnt, &wqe->gen_req.wqe_com, 0);

	/* Word 11 */
	bf_set(wqe_cqid, &wqe->gen_req.wqe_com, LPFC_WQE_CQ_ID_DEFAULT);
	bf_set(wqe_cmd_type, &wqe->gen_req.wqe_com, OTHER_COMMAND);


	/* Issue GEN REQ WQE for NPORT <did> */
	lpfc_printf_vlog(vport, KERN_INFO, LOG_ELS,
			 "6050 Issue GEN REQ WQE to NPORT x%x "
			 "Data: x%x x%x wq:x%px lsreq:x%px bmp:x%px "
			 "xmit:%d 1st:%d\n",
			 ndlp->nlp_DID, genwqe->iotag,
			 vport->port_state,
			genwqe, pnvme_lsreq, bmp, xmit_len, first_len);
	genwqe->wqe_cmpl = cmpl;
	genwqe->iocb_cmpl = NULL;
	genwqe->drvrTimeout = tmo + LPFC_DRVR_TIMEOUT;
	genwqe->vport = vport;
	genwqe->retry = retry;

	lpfc_nvmeio_data(phba, "NVME LS  XMIT: xri x%x iotag x%x to x%06x\n",
			 genwqe->sli4_xritag, genwqe->iotag, ndlp->nlp_DID);

	rc = lpfc_sli4_issue_wqe(phba, &phba->sli4_hba.hdwq[0], genwqe);
	if (rc) {
		lpfc_printf_vlog(vport, KERN_ERR, LOG_ELS,
				 "6045 Issue GEN REQ WQE to NPORT x%x "
				 "Data: x%x x%x\n",
				 ndlp->nlp_DID, genwqe->iotag,
				 vport->port_state);
		lpfc_sli_release_iocbq(phba, genwqe);
		return 1;
	}
	return 0;
}

/**
 * lpfc_nvme_ls_req - Issue an Link Service request
 * @lpfc_pnvme: Pointer to the driver's nvme instance data
 * @lpfc_nvme_lport: Pointer to the driver's local port data
 * @lpfc_nvme_rport: Pointer to the rport getting the @lpfc_nvme_ereq
 *
 * Driver registers this routine to handle any link service request
 * from the nvme_fc transport to a remote nvme-aware port.
 *
 * Return value :
 *   0 - Success
 *   TODO: What are the failure codes.
 **/
static int
lpfc_nvme_ls_req(struct nvme_fc_local_port *pnvme_lport,
		 struct nvme_fc_remote_port *pnvme_rport,
		 struct nvmefc_ls_req *pnvme_lsreq)
{
	int ret = 0;
	struct lpfc_nvme_lport *lport;
	struct lpfc_nvme_rport *rport;
	struct lpfc_vport *vport;
	struct lpfc_nodelist *ndlp;
	struct ulp_bde64 *bpl;
	struct lpfc_dmabuf *bmp;
	uint16_t ntype, nstate;

	/* there are two dma buf in the request, actually there is one and
	 * the second one is just the start address + cmd size.
	 * Before calling lpfc_nvme_gen_req these buffers need to be wrapped
	 * in a lpfc_dmabuf struct. When freeing we just free the wrapper
	 * because the nvem layer owns the data bufs.
	 * We do not have to break these packets open, we don't care what is in
	 * them. And we do not have to look at the resonse data, we only care
	 * that we got a response. All of the caring is going to happen in the
	 * nvme-fc layer.
	 */

	lport = (struct lpfc_nvme_lport *)pnvme_lport->private;
	rport = (struct lpfc_nvme_rport *)pnvme_rport->private;
	if (unlikely(!lport) || unlikely(!rport))
		return -EINVAL;

	vport = lport->vport;

	if (vport->load_flag & FC_UNLOADING)
		return -ENODEV;

	/* Need the ndlp.  It is stored in the driver's rport. */
	ndlp = rport->ndlp;
	if (!ndlp || !NLP_CHK_NODE_ACT(ndlp)) {
		lpfc_printf_vlog(vport, KERN_ERR, LOG_NODE | LOG_NVME_IOERR,
				 "6051 Remoteport x%px, rport has invalid ndlp. "
				 "Failing LS Req\n", pnvme_rport);
		return -ENODEV;
	}

	/* The remote node has to be a mapped nvme target or an
	 * unmapped nvme initiator or it's an error.
	 */
	ntype = ndlp->nlp_type;
	nstate = ndlp->nlp_state;
	if ((ntype & NLP_NVME_TARGET && nstate != NLP_STE_MAPPED_NODE) ||
	    (ntype & NLP_NVME_INITIATOR && nstate != NLP_STE_UNMAPPED_NODE)) {
		lpfc_printf_vlog(vport, KERN_ERR, LOG_NODE | LOG_NVME_IOERR,
				 "6088 DID x%06x not ready for "
				 "IO. State x%x, Type x%x\n",
				 pnvme_rport->port_id,
				 ndlp->nlp_state, ndlp->nlp_type);
		return -ENODEV;
	}
	bmp = kmalloc(sizeof(struct lpfc_dmabuf), GFP_KERNEL);
	if (!bmp) {

		lpfc_printf_vlog(vport, KERN_ERR, LOG_NVME_DISC,
				 "6044 Could not find node for DID %x\n",
				 pnvme_rport->port_id);
		return 2;
	}
	INIT_LIST_HEAD(&bmp->list);
	bmp->virt = lpfc_mbuf_alloc(vport->phba, MEM_PRI, &(bmp->phys));
	if (!bmp->virt) {
		lpfc_printf_vlog(vport, KERN_ERR, LOG_NVME_DISC,
				 "6042 Could not find node for DID %x\n",
				 pnvme_rport->port_id);
		kfree(bmp);
		return 3;
	}
	bpl = (struct ulp_bde64 *)bmp->virt;
	bpl->addrHigh = le32_to_cpu(putPaddrHigh(pnvme_lsreq->rqstdma));
	bpl->addrLow = le32_to_cpu(putPaddrLow(pnvme_lsreq->rqstdma));
	bpl->tus.f.bdeFlags = 0;
	bpl->tus.f.bdeSize = pnvme_lsreq->rqstlen;
	bpl->tus.w = le32_to_cpu(bpl->tus.w);
	bpl++;

	bpl->addrHigh = le32_to_cpu(putPaddrHigh(pnvme_lsreq->rspdma));
	bpl->addrLow = le32_to_cpu(putPaddrLow(pnvme_lsreq->rspdma));
	bpl->tus.f.bdeFlags = BUFF_TYPE_BDE_64I;
	bpl->tus.f.bdeSize = pnvme_lsreq->rsplen;
	bpl->tus.w = le32_to_cpu(bpl->tus.w);

	/* Expand print to include key fields. */
	lpfc_printf_vlog(vport, KERN_INFO, LOG_NVME_DISC,
			 "6149 Issue LS Req to DID 0x%06x lport x%px, "
			 "rport x%px lsreq x%px rqstlen:%d rsplen:%d "
			 "%pad %pad\n",
			 ndlp->nlp_DID, pnvme_lport, pnvme_rport,
			 pnvme_lsreq, pnvme_lsreq->rqstlen,
			 pnvme_lsreq->rsplen, &pnvme_lsreq->rqstdma,
			 &pnvme_lsreq->rspdma);

	atomic_inc(&lport->fc4NvmeLsRequests);

	/* Hardcode the wait to 30 seconds.  Connections are failing otherwise.
	 * This code allows it all to work.
	 */
	ret = lpfc_nvme_gen_req(vport, bmp, pnvme_lsreq->rqstaddr,
				pnvme_lsreq, lpfc_nvme_cmpl_gen_req,
				ndlp, 2, 30, 0);
	if (ret != WQE_SUCCESS) {
		atomic_inc(&lport->xmt_ls_err);
		lpfc_printf_vlog(vport, KERN_ERR, LOG_NVME_DISC,
				 "6052 EXIT. issue ls wqe failed lport x%px, "
				 "rport x%px lsreq x%px Status %x DID %x\n",
				 pnvme_lport, pnvme_rport, pnvme_lsreq,
				 ret, ndlp->nlp_DID);
		lpfc_mbuf_free(vport->phba, bmp->virt, bmp->phys);
		kfree(bmp);
		return ret;
	}

	/* Stub in routine and return 0 for now. */
	return ret;
}

/**
 * lpfc_nvme_ls_abort - Issue an Link Service request
 * @lpfc_pnvme: Pointer to the driver's nvme instance data
 * @lpfc_nvme_lport: Pointer to the driver's local port data
 * @lpfc_nvme_rport: Pointer to the rport getting the @lpfc_nvme_ereq
 *
 * Driver registers this routine to handle any link service request
 * from the nvme_fc transport to a remote nvme-aware port.
 *
 * Return value :
 *   0 - Success
 *   TODO: What are the failure codes.
 **/
static void
lpfc_nvme_ls_abort(struct nvme_fc_local_port *pnvme_lport,
		   struct nvme_fc_remote_port *pnvme_rport,
		   struct nvmefc_ls_req *pnvme_lsreq)
{
	struct lpfc_nvme_lport *lport;
	struct lpfc_vport *vport;
	struct lpfc_hba *phba;
	struct lpfc_nodelist *ndlp;
	LIST_HEAD(abort_list);
	struct lpfc_sli_ring *pring;
	struct lpfc_iocbq *wqe, *next_wqe;

	lport = (struct lpfc_nvme_lport *)pnvme_lport->private;
	if (unlikely(!lport))
		return;
	vport = lport->vport;
	phba = vport->phba;

	if (vport->load_flag & FC_UNLOADING)
		return;

	ndlp = lpfc_findnode_did(vport, pnvme_rport->port_id);
	if (!ndlp) {
		lpfc_printf_vlog(vport, KERN_ERR, LOG_NVME_ABTS,
				 "6049 Could not find node for DID %x\n",
				 pnvme_rport->port_id);
		return;
	}

	/* Expand print to include key fields. */
	lpfc_printf_vlog(vport, KERN_INFO, LOG_NVME_ABTS,
			 "6040 ENTER.  lport x%px, rport x%px lsreq x%px rqstlen:%d "
			 "rsplen:%d %pad %pad\n",
			 pnvme_lport, pnvme_rport,
			 pnvme_lsreq, pnvme_lsreq->rqstlen,
			 pnvme_lsreq->rsplen, &pnvme_lsreq->rqstdma,
			 &pnvme_lsreq->rspdma);

	/*
	 * Lock the ELS ring txcmplq and build a local list of all ELS IOs
	 * that need an ABTS.  The IOs need to stay on the txcmplq so that
	 * the abort operation completes them successfully.
	 */
	pring = phba->sli4_hba.nvmels_wq->pring;
	spin_lock_irq(&phba->hbalock);
	spin_lock(&pring->ring_lock);
	list_for_each_entry_safe(wqe, next_wqe, &pring->txcmplq, list) {
		/* Add to abort_list on on NDLP match. */
		if (lpfc_check_sli_ndlp(phba, pring, wqe, ndlp)) {
			wqe->iocb_flag |= LPFC_DRIVER_ABORTED;
			list_add_tail(&wqe->dlist, &abort_list);
		}
	}
	spin_unlock(&pring->ring_lock);
	spin_unlock_irq(&phba->hbalock);

	/* Abort the targeted IOs and remove them from the abort list. */
	list_for_each_entry_safe(wqe, next_wqe, &abort_list, dlist) {
		atomic_inc(&lport->xmt_ls_abort);
		spin_lock_irq(&phba->hbalock);
		list_del_init(&wqe->dlist);
		lpfc_sli_issue_abort_iotag(phba, pring, wqe);
		spin_unlock_irq(&phba->hbalock);
	}
}

/* Fix up the existing sgls for NVME IO. */
static inline void
lpfc_nvme_adj_fcp_sgls(struct lpfc_vport *vport,
		       struct lpfc_io_buf *lpfc_ncmd,
		       struct nvmefc_fcp_req *nCmd)
{
	struct lpfc_hba  *phba = vport->phba;
	struct sli4_sge *sgl;
	union lpfc_wqe128 *wqe;
	uint32_t *wptr, *dptr;

	/*
	 * Get a local pointer to the built-in wqe and correct
	 * the cmd size to match NVME's 96 bytes and fix
	 * the dma address.
	 */

	wqe = &lpfc_ncmd->cur_iocbq.wqe;

	/*
	 * Adjust the FCP_CMD and FCP_RSP DMA data and sge_len to
	 * match NVME.  NVME sends 96 bytes. Also, use the
	 * nvme commands command and response dma addresses
	 * rather than the virtual memory to ease the restore
	 * operation.
	 */
	sgl = lpfc_ncmd->dma_sgl;
	sgl->sge_len = cpu_to_le32(nCmd->cmdlen);
	if (phba->cfg_nvme_embed_cmd) {
		sgl->addr_hi = 0;
		sgl->addr_lo = 0;

		/* Word 0-2 - NVME CMND IU (embedded payload) */
		wqe->generic.bde.tus.f.bdeFlags = BUFF_TYPE_BDE_IMMED;
		wqe->generic.bde.tus.f.bdeSize = 56;
		wqe->generic.bde.addrHigh = 0;
		wqe->generic.bde.addrLow =  64;  /* Word 16 */

		/* Word 10  - dbde is 0, wqes is 1 in template */

		/*
		 * Embed the payload in the last half of the WQE
		 * WQE words 16-30 get the NVME CMD IU payload
		 *
		 * WQE words 16-19 get payload Words 1-4
		 * WQE words 20-21 get payload Words 6-7
		 * WQE words 22-29 get payload Words 16-23
		 */
		wptr = &wqe->words[16];  /* WQE ptr */
		dptr = (uint32_t *)nCmd->cmdaddr;  /* payload ptr */
		dptr++;			/* Skip Word 0 in payload */

		*wptr++ = *dptr++;	/* Word 1 */
		*wptr++ = *dptr++;	/* Word 2 */
		*wptr++ = *dptr++;	/* Word 3 */
		*wptr++ = *dptr++;	/* Word 4 */
		dptr++;			/* Skip Word 5 in payload */
		*wptr++ = *dptr++;	/* Word 6 */
		*wptr++ = *dptr++;	/* Word 7 */
		dptr += 8;		/* Skip Words 8-15 in payload */
		*wptr++ = *dptr++;	/* Word 16 */
		*wptr++ = *dptr++;	/* Word 17 */
		*wptr++ = *dptr++;	/* Word 18 */
		*wptr++ = *dptr++;	/* Word 19 */
		*wptr++ = *dptr++;	/* Word 20 */
		*wptr++ = *dptr++;	/* Word 21 */
		*wptr++ = *dptr++;	/* Word 22 */
		*wptr   = *dptr;	/* Word 23 */
	} else {
		sgl->addr_hi = cpu_to_le32(putPaddrHigh(nCmd->cmddma));
		sgl->addr_lo = cpu_to_le32(putPaddrLow(nCmd->cmddma));

		/* Word 0-2 - NVME CMND IU Inline BDE */
		wqe->generic.bde.tus.f.bdeFlags =  BUFF_TYPE_BDE_64;
		wqe->generic.bde.tus.f.bdeSize = nCmd->cmdlen;
		wqe->generic.bde.addrHigh = sgl->addr_hi;
		wqe->generic.bde.addrLow =  sgl->addr_lo;

		/* Word 10 */
		bf_set(wqe_dbde, &wqe->generic.wqe_com, 1);
		bf_set(wqe_wqes, &wqe->generic.wqe_com, 0);
	}

	sgl++;

	/* Setup the physical region for the FCP RSP */
	sgl->addr_hi = cpu_to_le32(putPaddrHigh(nCmd->rspdma));
	sgl->addr_lo = cpu_to_le32(putPaddrLow(nCmd->rspdma));
	sgl->word2 = le32_to_cpu(sgl->word2);
	if (nCmd->sg_cnt)
		bf_set(lpfc_sli4_sge_last, sgl, 0);
	else
		bf_set(lpfc_sli4_sge_last, sgl, 1);
	sgl->word2 = cpu_to_le32(sgl->word2);
	sgl->sge_len = cpu_to_le32(nCmd->rsplen);
}


/**
 * lpfc_nvme_io_cmd_wqe_cmpl - Complete an NVME-over-FCP IO
 * @lpfc_pnvme: Pointer to the driver's nvme instance data
 * @lpfc_nvme_lport: Pointer to the driver's local port data
 * @lpfc_nvme_rport: Pointer to the rport getting the @lpfc_nvme_ereq
 *
 * Driver registers this routine as it io request handler.  This
 * routine issues an fcp WQE with data from the @lpfc_nvme_fcpreq
 * data structure to the rport indicated in @lpfc_nvme_rport.
 *
 * Return value :
 *   0 - Success
 *   TODO: What are the failure codes.
 **/
static void
lpfc_nvme_io_cmd_wqe_cmpl(struct lpfc_hba *phba, struct lpfc_iocbq *pwqeIn,
			  struct lpfc_wcqe_complete *wcqe)
{
	struct lpfc_io_buf *lpfc_ncmd =
		(struct lpfc_io_buf *)pwqeIn->context1;
	struct lpfc_vport *vport = pwqeIn->vport;
	struct nvmefc_fcp_req *nCmd;
	struct nvme_fc_ersp_iu *ep;
	struct nvme_fc_cmd_iu *cp;
	struct lpfc_nodelist *ndlp;
	struct lpfc_nvme_fcpreq_priv *freqpriv;
	struct lpfc_nvme_lport *lport;
	uint32_t code, status, idx;
	uint16_t cid, sqhd, data;
	uint32_t *ptr;
#ifdef CONFIG_SCSI_LPFC_DEBUG_FS
	int cpu;
#endif

	/* Sanity check on return of outstanding command */
	if (!lpfc_ncmd) {
		lpfc_printf_vlog(vport, KERN_ERR,
				 LOG_NODE | LOG_NVME_IOERR,
				 "6071 Null lpfc_ncmd pointer. No "
				 "release, skip completion\n");
		return;
	}
<<<<<<< HEAD

	/* Guard against abort handler being called at same time */
	spin_lock(&lpfc_ncmd->buf_lock);

=======

	/* Guard against abort handler being called at same time */
	spin_lock(&lpfc_ncmd->buf_lock);

>>>>>>> c9429efc
	if (!lpfc_ncmd->nvmeCmd) {
		spin_unlock(&lpfc_ncmd->buf_lock);
		lpfc_printf_vlog(vport, KERN_ERR, LOG_NODE | LOG_NVME_IOERR,
				 "6066 Missing cmpl ptrs: lpfc_ncmd x%px, "
				 "nvmeCmd x%px\n",
				 lpfc_ncmd, lpfc_ncmd->nvmeCmd);

		/* Release the lpfc_ncmd regardless of the missing elements. */
		lpfc_release_nvme_buf(phba, lpfc_ncmd);
		return;
	}
	nCmd = lpfc_ncmd->nvmeCmd;
	status = bf_get(lpfc_wcqe_c_status, wcqe);

	idx = lpfc_ncmd->cur_iocbq.hba_wqidx;
	phba->sli4_hba.hdwq[idx].nvme_cstat.io_cmpls++;

	if (unlikely(status && vport->localport)) {
		lport = (struct lpfc_nvme_lport *)vport->localport->private;
		if (lport) {
			if (bf_get(lpfc_wcqe_c_xb, wcqe))
				atomic_inc(&lport->cmpl_fcp_xb);
			atomic_inc(&lport->cmpl_fcp_err);
		}
	}

	lpfc_nvmeio_data(phba, "NVME FCP CMPL: xri x%x stat x%x parm x%x\n",
			 lpfc_ncmd->cur_iocbq.sli4_xritag,
			 status, wcqe->parameter);
	/*
	 * Catch race where our node has transitioned, but the
	 * transport is still transitioning.
	 */
	ndlp = lpfc_ncmd->ndlp;
	if (!ndlp || !NLP_CHK_NODE_ACT(ndlp)) {
		lpfc_printf_vlog(vport, KERN_ERR, LOG_NVME_IOERR,
				 "6062 Ignoring NVME cmpl.  No ndlp\n");
		goto out_err;
	}

	code = bf_get(lpfc_wcqe_c_code, wcqe);
	if (code == CQE_CODE_NVME_ERSP) {
		/* For this type of CQE, we need to rebuild the rsp */
		ep = (struct nvme_fc_ersp_iu *)nCmd->rspaddr;

		/*
		 * Get Command Id from cmd to plug into response. This
		 * code is not needed in the next NVME Transport drop.
		 */
		cp = (struct nvme_fc_cmd_iu *)nCmd->cmdaddr;
		cid = cp->sqe.common.command_id;

		/*
		 * RSN is in CQE word 2
		 * SQHD is in CQE Word 3 bits 15:0
		 * Cmd Specific info is in CQE Word 1
		 * and in CQE Word 0 bits 15:0
		 */
		sqhd = bf_get(lpfc_wcqe_c_sqhead, wcqe);

		/* Now lets build the NVME ERSP IU */
		ep->iu_len = cpu_to_be16(8);
		ep->rsn = wcqe->parameter;
		ep->xfrd_len = cpu_to_be32(nCmd->payload_length);
		ep->rsvd12 = 0;
		ptr = (uint32_t *)&ep->cqe.result.u64;
		*ptr++ = wcqe->total_data_placed;
		data = bf_get(lpfc_wcqe_c_ersp0, wcqe);
		*ptr = (uint32_t)data;
		ep->cqe.sq_head = sqhd;
		ep->cqe.sq_id =  nCmd->sqid;
		ep->cqe.command_id = cid;
		ep->cqe.status = 0;

		lpfc_ncmd->status = IOSTAT_SUCCESS;
		lpfc_ncmd->result = 0;
		nCmd->rcv_rsplen = LPFC_NVME_ERSP_LEN;
		nCmd->transferred_length = nCmd->payload_length;
	} else {
		lpfc_ncmd->status = (status & LPFC_IOCB_STATUS_MASK);
		lpfc_ncmd->result = (wcqe->parameter & IOERR_PARAM_MASK);

		/* For NVME, the only failure path that results in an
		 * IO error is when the adapter rejects it.  All other
		 * conditions are a success case and resolved by the
		 * transport.
		 * IOSTAT_FCP_RSP_ERROR means:
		 * 1. Length of data received doesn't match total
		 *    transfer length in WQE
		 * 2. If the RSP payload does NOT match these cases:
		 *    a. RSP length 12/24 bytes and all zeros
		 *    b. NVME ERSP
		 */
		switch (lpfc_ncmd->status) {
		case IOSTAT_SUCCESS:
			nCmd->transferred_length = wcqe->total_data_placed;
			nCmd->rcv_rsplen = 0;
			nCmd->status = 0;
			break;
		case IOSTAT_FCP_RSP_ERROR:
			nCmd->transferred_length = wcqe->total_data_placed;
			nCmd->rcv_rsplen = wcqe->parameter;
			nCmd->status = 0;
			/* Sanity check */
			if (nCmd->rcv_rsplen == LPFC_NVME_ERSP_LEN)
				break;
			lpfc_printf_vlog(vport, KERN_ERR, LOG_NVME_IOERR,
					 "6081 NVME Completion Protocol Error: "
					 "xri %x status x%x result x%x "
					 "placed x%x\n",
					 lpfc_ncmd->cur_iocbq.sli4_xritag,
					 lpfc_ncmd->status, lpfc_ncmd->result,
					 wcqe->total_data_placed);
			break;
		case IOSTAT_LOCAL_REJECT:
			/* Let fall through to set command final state. */
			if (lpfc_ncmd->result == IOERR_ABORT_REQUESTED)
				lpfc_printf_vlog(vport, KERN_INFO,
					 LOG_NVME_IOERR,
					 "6032 Delay Aborted cmd x%px "
					 "nvme cmd x%px, xri x%x, "
					 "xb %d\n",
					 lpfc_ncmd, nCmd,
					 lpfc_ncmd->cur_iocbq.sli4_xritag,
					 bf_get(lpfc_wcqe_c_xb, wcqe));
			/* fall through */
		default:
out_err:
			lpfc_printf_vlog(vport, KERN_INFO, LOG_NVME_IOERR,
					 "6072 NVME Completion Error: xri %x "
					 "status x%x result x%x [x%x] "
					 "placed x%x\n",
					 lpfc_ncmd->cur_iocbq.sli4_xritag,
					 lpfc_ncmd->status, lpfc_ncmd->result,
					 wcqe->parameter,
					 wcqe->total_data_placed);
			nCmd->transferred_length = 0;
			nCmd->rcv_rsplen = 0;
			nCmd->status = NVME_SC_INTERNAL;
		}
	}

	/* pick up SLI4 exhange busy condition */
	if (bf_get(lpfc_wcqe_c_xb, wcqe))
		lpfc_ncmd->flags |= LPFC_SBUF_XBUSY;
	else
		lpfc_ncmd->flags &= ~LPFC_SBUF_XBUSY;

	/* Update stats and complete the IO.  There is
	 * no need for dma unprep because the nvme_transport
	 * owns the dma address.
	 */
#ifdef CONFIG_SCSI_LPFC_DEBUG_FS
	if (lpfc_ncmd->ts_cmd_start) {
		lpfc_ncmd->ts_isr_cmpl = pwqeIn->isr_timestamp;
		lpfc_ncmd->ts_data_io = ktime_get_ns();
		phba->ktime_last_cmd = lpfc_ncmd->ts_data_io;
		lpfc_io_ktime(phba, lpfc_ncmd);
	}
	if (unlikely(phba->hdwqstat_on & LPFC_CHECK_NVME_IO)) {
		cpu = raw_smp_processor_id();
		this_cpu_inc(phba->sli4_hba.c_stat->cmpl_io);
		if (lpfc_ncmd->cpu != cpu)
			lpfc_printf_vlog(vport,
					 KERN_INFO, LOG_NVME_IOERR,
					 "6701 CPU Check cmpl: "
					 "cpu %d expect %d\n",
					 cpu, lpfc_ncmd->cpu);
	}
#endif

	/* NVME targets need completion held off until the abort exchange
	 * completes unless the NVME Rport is getting unregistered.
	 */

	if (!(lpfc_ncmd->flags & LPFC_SBUF_XBUSY)) {
		freqpriv = nCmd->private;
		freqpriv->nvme_buf = NULL;
		lpfc_ncmd->nvmeCmd = NULL;
		spin_unlock(&lpfc_ncmd->buf_lock);
		nCmd->done(nCmd);
	} else
		spin_unlock(&lpfc_ncmd->buf_lock);

	/* Call release with XB=1 to queue the IO into the abort list. */
	lpfc_release_nvme_buf(phba, lpfc_ncmd);
}


/**
 * lpfc_nvme_prep_io_cmd - Issue an NVME-over-FCP IO
 * @lpfc_pnvme: Pointer to the driver's nvme instance data
 * @lpfc_nvme_lport: Pointer to the driver's local port data
 * @lpfc_nvme_rport: Pointer to the rport getting the @lpfc_nvme_ereq
 * @lpfc_nvme_fcreq: IO request from nvme fc to driver.
 * @hw_queue_handle: Driver-returned handle in lpfc_nvme_create_queue
 *
 * Driver registers this routine as it io request handler.  This
 * routine issues an fcp WQE with data from the @lpfc_nvme_fcpreq
 * data structure to the rport indicated in @lpfc_nvme_rport.
 *
 * Return value :
 *   0 - Success
 *   TODO: What are the failure codes.
 **/
static int
lpfc_nvme_prep_io_cmd(struct lpfc_vport *vport,
		      struct lpfc_io_buf *lpfc_ncmd,
		      struct lpfc_nodelist *pnode,
		      struct lpfc_fc4_ctrl_stat *cstat)
{
	struct lpfc_hba *phba = vport->phba;
	struct nvmefc_fcp_req *nCmd = lpfc_ncmd->nvmeCmd;
	struct lpfc_iocbq *pwqeq = &(lpfc_ncmd->cur_iocbq);
	union lpfc_wqe128 *wqe = &pwqeq->wqe;
	uint32_t req_len;

	if (!NLP_CHK_NODE_ACT(pnode))
		return -EINVAL;

	/*
	 * There are three possibilities here - use scatter-gather segment, use
	 * the single mapping, or neither.
	 */
	if (nCmd->sg_cnt) {
		if (nCmd->io_dir == NVMEFC_FCP_WRITE) {
			/* From the iwrite template, initialize words 7 - 11 */
			memcpy(&wqe->words[7],
			       &lpfc_iwrite_cmd_template.words[7],
			       sizeof(uint32_t) * 5);

			/* Word 4 */
			wqe->fcp_iwrite.total_xfer_len = nCmd->payload_length;

			/* Word 5 */
			if ((phba->cfg_nvme_enable_fb) &&
			    (pnode->nlp_flag & NLP_FIRSTBURST)) {
				req_len = lpfc_ncmd->nvmeCmd->payload_length;
				if (req_len < pnode->nvme_fb_size)
					wqe->fcp_iwrite.initial_xfer_len =
						req_len;
				else
					wqe->fcp_iwrite.initial_xfer_len =
						pnode->nvme_fb_size;
			} else {
				wqe->fcp_iwrite.initial_xfer_len = 0;
			}
			cstat->output_requests++;
		} else {
			/* From the iread template, initialize words 7 - 11 */
			memcpy(&wqe->words[7],
			       &lpfc_iread_cmd_template.words[7],
			       sizeof(uint32_t) * 5);

			/* Word 4 */
			wqe->fcp_iread.total_xfer_len = nCmd->payload_length;

			/* Word 5 */
			wqe->fcp_iread.rsrvd5 = 0;

			cstat->input_requests++;
		}
	} else {
		/* From the icmnd template, initialize words 4 - 11 */
		memcpy(&wqe->words[4], &lpfc_icmnd_cmd_template.words[4],
		       sizeof(uint32_t) * 8);
		cstat->control_requests++;
	}

	if (pnode->nlp_nvme_info & NLP_NVME_NSLER)
		bf_set(wqe_erp, &wqe->generic.wqe_com, 1);
	/*
	 * Finish initializing those WQE fields that are independent
	 * of the nvme_cmnd request_buffer
	 */

	/* Word 3 */
	bf_set(payload_offset_len, &wqe->fcp_icmd,
	       (nCmd->rsplen + nCmd->cmdlen));

	/* Word 6 */
	bf_set(wqe_ctxt_tag, &wqe->generic.wqe_com,
	       phba->sli4_hba.rpi_ids[pnode->nlp_rpi]);
	bf_set(wqe_xri_tag, &wqe->generic.wqe_com, pwqeq->sli4_xritag);

	/* Word 8 */
	wqe->generic.wqe_com.abort_tag = pwqeq->iotag;

	/* Word 9 */
	bf_set(wqe_reqtag, &wqe->generic.wqe_com, pwqeq->iotag);

	/* Words 13 14 15 are for PBDE support */

	pwqeq->vport = vport;
	return 0;
}


/**
 * lpfc_nvme_prep_io_dma - Issue an NVME-over-FCP IO
 * @lpfc_pnvme: Pointer to the driver's nvme instance data
 * @lpfc_nvme_lport: Pointer to the driver's local port data
 * @lpfc_nvme_rport: Pointer to the rport getting the @lpfc_nvme_ereq
 * @lpfc_nvme_fcreq: IO request from nvme fc to driver.
 * @hw_queue_handle: Driver-returned handle in lpfc_nvme_create_queue
 *
 * Driver registers this routine as it io request handler.  This
 * routine issues an fcp WQE with data from the @lpfc_nvme_fcpreq
 * data structure to the rport indicated in @lpfc_nvme_rport.
 *
 * Return value :
 *   0 - Success
 *   TODO: What are the failure codes.
 **/
static int
lpfc_nvme_prep_io_dma(struct lpfc_vport *vport,
		      struct lpfc_io_buf *lpfc_ncmd)
{
	struct lpfc_hba *phba = vport->phba;
	struct nvmefc_fcp_req *nCmd = lpfc_ncmd->nvmeCmd;
	union lpfc_wqe128 *wqe = &lpfc_ncmd->cur_iocbq.wqe;
	struct sli4_sge *sgl = lpfc_ncmd->dma_sgl;
	struct sli4_hybrid_sgl *sgl_xtra = NULL;
	struct scatterlist *data_sg;
	struct sli4_sge *first_data_sgl;
	struct ulp_bde64 *bde;
	dma_addr_t physaddr = 0;
	uint32_t num_bde = 0;
	uint32_t dma_len = 0;
	uint32_t dma_offset = 0;
	int nseg, i, j;
	bool lsp_just_set = false;

	/* Fix up the command and response DMA stuff. */
	lpfc_nvme_adj_fcp_sgls(vport, lpfc_ncmd, nCmd);

	/*
	 * There are three possibilities here - use scatter-gather segment, use
	 * the single mapping, or neither.
	 */
	if (nCmd->sg_cnt) {
		/*
		 * Jump over the cmd and rsp SGEs.  The fix routine
		 * has already adjusted for this.
		 */
		sgl += 2;

		first_data_sgl = sgl;
		lpfc_ncmd->seg_cnt = nCmd->sg_cnt;
		if (lpfc_ncmd->seg_cnt > lpfc_nvme_template.max_sgl_segments) {
			lpfc_printf_log(phba, KERN_ERR, LOG_NVME_IOERR,
					"6058 Too many sg segments from "
					"NVME Transport.  Max %d, "
					"nvmeIO sg_cnt %d\n",
					phba->cfg_nvme_seg_cnt + 1,
					lpfc_ncmd->seg_cnt);
			lpfc_ncmd->seg_cnt = 0;
			return 1;
		}

		/*
		 * The driver established a maximum scatter-gather segment count
		 * during probe that limits the number of sg elements in any
		 * single nvme command.  Just run through the seg_cnt and format
		 * the sge's.
		 */
		nseg = nCmd->sg_cnt;
		data_sg = nCmd->first_sgl;

		/* for tracking the segment boundaries */
		j = 2;
		for (i = 0; i < nseg; i++) {
			if (data_sg == NULL) {
				lpfc_printf_log(phba, KERN_ERR, LOG_NVME_IOERR,
						"6059 dptr err %d, nseg %d\n",
						i, nseg);
				lpfc_ncmd->seg_cnt = 0;
				return 1;
			}

			sgl->word2 = 0;
			if ((num_bde + 1) == nseg) {
				bf_set(lpfc_sli4_sge_last, sgl, 1);
				bf_set(lpfc_sli4_sge_type, sgl,
				       LPFC_SGE_TYPE_DATA);
			} else {
				bf_set(lpfc_sli4_sge_last, sgl, 0);

				/* expand the segment */
				if (!lsp_just_set &&
				    !((j + 1) % phba->border_sge_num) &&
				    ((nseg - 1) != i)) {
					/* set LSP type */
					bf_set(lpfc_sli4_sge_type, sgl,
					       LPFC_SGE_TYPE_LSP);

					sgl_xtra = lpfc_get_sgl_per_hdwq(
							phba, lpfc_ncmd);

					if (unlikely(!sgl_xtra)) {
						lpfc_ncmd->seg_cnt = 0;
						return 1;
					}
					sgl->addr_lo = cpu_to_le32(putPaddrLow(
						       sgl_xtra->dma_phys_sgl));
					sgl->addr_hi = cpu_to_le32(putPaddrHigh(
						       sgl_xtra->dma_phys_sgl));

				} else {
					bf_set(lpfc_sli4_sge_type, sgl,
					       LPFC_SGE_TYPE_DATA);
				}
			}

			if (!(bf_get(lpfc_sli4_sge_type, sgl) &
				     LPFC_SGE_TYPE_LSP)) {
				if ((nseg - 1) == i)
					bf_set(lpfc_sli4_sge_last, sgl, 1);

				physaddr = data_sg->dma_address;
				dma_len = data_sg->length;
				sgl->addr_lo = cpu_to_le32(
							 putPaddrLow(physaddr));
				sgl->addr_hi = cpu_to_le32(
							putPaddrHigh(physaddr));

				bf_set(lpfc_sli4_sge_offset, sgl, dma_offset);
				sgl->word2 = cpu_to_le32(sgl->word2);
				sgl->sge_len = cpu_to_le32(dma_len);

				dma_offset += dma_len;
				data_sg = sg_next(data_sg);

				sgl++;

				lsp_just_set = false;
			} else {
				sgl->word2 = cpu_to_le32(sgl->word2);

				sgl->sge_len = cpu_to_le32(
						     phba->cfg_sg_dma_buf_size);

				sgl = (struct sli4_sge *)sgl_xtra->dma_sgl;
				i = i - 1;

				lsp_just_set = true;
			}

			j++;
		}
		if (phba->cfg_enable_pbde) {
			/* Use PBDE support for first SGL only, offset == 0 */
			/* Words 13-15 */
			bde = (struct ulp_bde64 *)
				&wqe->words[13];
			bde->addrLow = first_data_sgl->addr_lo;
			bde->addrHigh = first_data_sgl->addr_hi;
			bde->tus.f.bdeSize =
				le32_to_cpu(first_data_sgl->sge_len);
			bde->tus.f.bdeFlags = BUFF_TYPE_BDE_64;
			bde->tus.w = cpu_to_le32(bde->tus.w);
			/* wqe_pbde is 1 in template */
		} else {
			memset(&wqe->words[13], 0, (sizeof(uint32_t) * 3));
			bf_set(wqe_pbde, &wqe->generic.wqe_com, 0);
		}

	} else {
		lpfc_ncmd->seg_cnt = 0;

		/* For this clause to be valid, the payload_length
		 * and sg_cnt must zero.
		 */
		if (nCmd->payload_length != 0) {
			lpfc_printf_log(phba, KERN_ERR, LOG_NVME_IOERR,
					"6063 NVME DMA Prep Err: sg_cnt %d "
					"payload_length x%x\n",
					nCmd->sg_cnt, nCmd->payload_length);
			return 1;
		}
	}
	return 0;
}

/**
 * lpfc_nvme_fcp_io_submit - Issue an NVME-over-FCP IO
 * @lpfc_pnvme: Pointer to the driver's nvme instance data
 * @lpfc_nvme_lport: Pointer to the driver's local port data
 * @lpfc_nvme_rport: Pointer to the rport getting the @lpfc_nvme_ereq
 * @lpfc_nvme_fcreq: IO request from nvme fc to driver.
 * @hw_queue_handle: Driver-returned handle in lpfc_nvme_create_queue
 *
 * Driver registers this routine as it io request handler.  This
 * routine issues an fcp WQE with data from the @lpfc_nvme_fcpreq
 * data structure to the rport
 indicated in @lpfc_nvme_rport.
 *
 * Return value :
 *   0 - Success
 *   TODO: What are the failure codes.
 **/
static int
lpfc_nvme_fcp_io_submit(struct nvme_fc_local_port *pnvme_lport,
			struct nvme_fc_remote_port *pnvme_rport,
			void *hw_queue_handle,
			struct nvmefc_fcp_req *pnvme_fcreq)
{
	int ret = 0;
	int expedite = 0;
	int idx, cpu;
	struct lpfc_nvme_lport *lport;
	struct lpfc_fc4_ctrl_stat *cstat;
	struct lpfc_vport *vport;
	struct lpfc_hba *phba;
	struct lpfc_nodelist *ndlp;
	struct lpfc_io_buf *lpfc_ncmd;
	struct lpfc_nvme_rport *rport;
	struct lpfc_nvme_qhandle *lpfc_queue_info;
	struct lpfc_nvme_fcpreq_priv *freqpriv;
	struct nvme_common_command *sqe;
#ifdef CONFIG_SCSI_LPFC_DEBUG_FS
	uint64_t start = 0;
#endif

	/* Validate pointers. LLDD fault handling with transport does
	 * have timing races.
	 */
	lport = (struct lpfc_nvme_lport *)pnvme_lport->private;
	if (unlikely(!lport)) {
		ret = -EINVAL;
		goto out_fail;
	}

	vport = lport->vport;

	if (unlikely(!hw_queue_handle)) {
		lpfc_printf_vlog(vport, KERN_INFO, LOG_NVME_IOERR,
				 "6117 Fail IO, NULL hw_queue_handle\n");
		atomic_inc(&lport->xmt_fcp_err);
		ret = -EBUSY;
		goto out_fail;
	}

	phba = vport->phba;

<<<<<<< HEAD
	if (vport->load_flag & FC_UNLOADING) {
		ret = -ENODEV;
		goto out_fail;
	}

=======
>>>>>>> c9429efc
	if (unlikely(vport->load_flag & FC_UNLOADING)) {
		lpfc_printf_vlog(vport, KERN_INFO, LOG_NVME_IOERR,
				 "6124 Fail IO, Driver unload\n");
		atomic_inc(&lport->xmt_fcp_err);
		ret = -ENODEV;
		goto out_fail;
	}

	freqpriv = pnvme_fcreq->private;
	if (unlikely(!freqpriv)) {
		lpfc_printf_vlog(vport, KERN_INFO, LOG_NVME_IOERR,
				 "6158 Fail IO, NULL request data\n");
		atomic_inc(&lport->xmt_fcp_err);
		ret = -EINVAL;
		goto out_fail;
	}

#ifdef CONFIG_SCSI_LPFC_DEBUG_FS
	if (phba->ktime_on)
		start = ktime_get_ns();
#endif
	rport = (struct lpfc_nvme_rport *)pnvme_rport->private;
	lpfc_queue_info = (struct lpfc_nvme_qhandle *)hw_queue_handle;

	/*
	 * Catch race where our node has transitioned, but the
	 * transport is still transitioning.
	 */
	ndlp = rport->ndlp;
	if (!ndlp || !NLP_CHK_NODE_ACT(ndlp)) {
		lpfc_printf_vlog(vport, KERN_INFO, LOG_NODE | LOG_NVME_IOERR,
				 "6053 Busy IO, ndlp not ready: rport x%px "
				  "ndlp x%px, DID x%06x\n",
				 rport, ndlp, pnvme_rport->port_id);
		atomic_inc(&lport->xmt_fcp_err);
		ret = -EBUSY;
		goto out_fail;
	}

	/* The remote node has to be a mapped target or it's an error. */
	if ((ndlp->nlp_type & NLP_NVME_TARGET) &&
	    (ndlp->nlp_state != NLP_STE_MAPPED_NODE)) {
		lpfc_printf_vlog(vport, KERN_INFO, LOG_NODE | LOG_NVME_IOERR,
				 "6036 Fail IO, DID x%06x not ready for "
				 "IO. State x%x, Type x%x Flg x%x\n",
				 pnvme_rport->port_id,
				 ndlp->nlp_state, ndlp->nlp_type,
				 ndlp->upcall_flags);
		atomic_inc(&lport->xmt_fcp_bad_ndlp);
		ret = -EBUSY;
		goto out_fail;

	}

	/* Currently only NVME Keep alive commands should be expedited
	 * if the driver runs out of a resource. These should only be
	 * issued on the admin queue, qidx 0
	 */
	if (!lpfc_queue_info->qidx && !pnvme_fcreq->sg_cnt) {
		sqe = &((struct nvme_fc_cmd_iu *)
			pnvme_fcreq->cmdaddr)->sqe.common;
		if (sqe->opcode == nvme_admin_keep_alive)
			expedite = 1;
	}

	/* The node is shared with FCP IO, make sure the IO pending count does
	 * not exceed the programmed depth.
	 */
	if (lpfc_ndlp_check_qdepth(phba, ndlp)) {
		if ((atomic_read(&ndlp->cmd_pending) >= ndlp->cmd_qdepth) &&
		    !expedite) {
			lpfc_printf_vlog(vport, KERN_INFO, LOG_NVME_IOERR,
					 "6174 Fail IO, ndlp qdepth exceeded: "
					 "idx %d DID %x pend %d qdepth %d\n",
					 lpfc_queue_info->index, ndlp->nlp_DID,
					 atomic_read(&ndlp->cmd_pending),
					 ndlp->cmd_qdepth);
			atomic_inc(&lport->xmt_fcp_qdepth);
			ret = -EBUSY;
			goto out_fail;
		}
	}

	/* Lookup Hardware Queue index based on fcp_io_sched module parameter */
	if (phba->cfg_fcp_io_sched == LPFC_FCP_SCHED_BY_HDWQ) {
		idx = lpfc_queue_info->index;
	} else {
		cpu = raw_smp_processor_id();
		idx = phba->sli4_hba.cpu_map[cpu].hdwq;
	}

	lpfc_ncmd = lpfc_get_nvme_buf(phba, ndlp, idx, expedite);
	if (lpfc_ncmd == NULL) {
		atomic_inc(&lport->xmt_fcp_noxri);
		lpfc_printf_vlog(vport, KERN_INFO, LOG_NVME_IOERR,
				 "6065 Fail IO, driver buffer pool is empty: "
				 "idx %d DID %x\n",
				 lpfc_queue_info->index, ndlp->nlp_DID);
		ret = -EBUSY;
		goto out_fail;
	}
#ifdef CONFIG_SCSI_LPFC_DEBUG_FS
	if (start) {
		lpfc_ncmd->ts_cmd_start = start;
		lpfc_ncmd->ts_last_cmd = phba->ktime_last_cmd;
	} else {
		lpfc_ncmd->ts_cmd_start = 0;
	}
#endif

	/*
	 * Store the data needed by the driver to issue, abort, and complete
	 * an IO.
	 * Do not let the IO hang out forever.  There is no midlayer issuing
	 * an abort so inform the FW of the maximum IO pending time.
	 */
	freqpriv->nvme_buf = lpfc_ncmd;
	lpfc_ncmd->nvmeCmd = pnvme_fcreq;
	lpfc_ncmd->ndlp = ndlp;
	lpfc_ncmd->qidx = lpfc_queue_info->qidx;

	/*
	 * Issue the IO on the WQ indicated by index in the hw_queue_handle.
	 * This identfier was create in our hardware queue create callback
	 * routine. The driver now is dependent on the IO queue steering from
	 * the transport.  We are trusting the upper NVME layers know which
	 * index to use and that they have affinitized a CPU to this hardware
	 * queue. A hardware queue maps to a driver MSI-X vector/EQ/CQ/WQ.
	 */
	lpfc_ncmd->cur_iocbq.hba_wqidx = idx;
	cstat = &phba->sli4_hba.hdwq[idx].nvme_cstat;

	lpfc_nvme_prep_io_cmd(vport, lpfc_ncmd, ndlp, cstat);
	ret = lpfc_nvme_prep_io_dma(vport, lpfc_ncmd);
	if (ret) {
		lpfc_printf_vlog(vport, KERN_INFO, LOG_NVME_IOERR,
				 "6175 Fail IO, Prep DMA: "
				 "idx %d DID %x\n",
				 lpfc_queue_info->index, ndlp->nlp_DID);
		atomic_inc(&lport->xmt_fcp_err);
		ret = -ENOMEM;
		goto out_free_nvme_buf;
	}

	lpfc_nvmeio_data(phba, "NVME FCP XMIT: xri x%x idx %d to %06x\n",
			 lpfc_ncmd->cur_iocbq.sli4_xritag,
			 lpfc_queue_info->index, ndlp->nlp_DID);

	ret = lpfc_sli4_issue_wqe(phba, lpfc_ncmd->hdwq, &lpfc_ncmd->cur_iocbq);
	if (ret) {
		atomic_inc(&lport->xmt_fcp_wqerr);
		lpfc_printf_vlog(vport, KERN_INFO, LOG_NVME_IOERR,
				 "6113 Fail IO, Could not issue WQE err %x "
				 "sid: x%x did: x%x oxid: x%x\n",
				 ret, vport->fc_myDID, ndlp->nlp_DID,
				 lpfc_ncmd->cur_iocbq.sli4_xritag);
		goto out_free_nvme_buf;
	}

	if (phba->cfg_xri_rebalancing)
		lpfc_keep_pvt_pool_above_lowwm(phba, lpfc_ncmd->hdwq_no);

#ifdef CONFIG_SCSI_LPFC_DEBUG_FS
	if (lpfc_ncmd->ts_cmd_start)
		lpfc_ncmd->ts_cmd_wqput = ktime_get_ns();

	if (phba->hdwqstat_on & LPFC_CHECK_NVME_IO) {
		cpu = raw_smp_processor_id();
		this_cpu_inc(phba->sli4_hba.c_stat->xmt_io);
		lpfc_ncmd->cpu = cpu;
		if (idx != cpu)
			lpfc_printf_vlog(vport,
					 KERN_INFO, LOG_NVME_IOERR,
					"6702 CPU Check cmd: "
					"cpu %d wq %d\n",
					lpfc_ncmd->cpu,
					lpfc_queue_info->index);
	}
#endif
	return 0;

 out_free_nvme_buf:
	if (lpfc_ncmd->nvmeCmd->sg_cnt) {
		if (lpfc_ncmd->nvmeCmd->io_dir == NVMEFC_FCP_WRITE)
			cstat->output_requests--;
		else
			cstat->input_requests--;
	} else
		cstat->control_requests--;
	lpfc_release_nvme_buf(phba, lpfc_ncmd);
 out_fail:
	return ret;
}

/**
 * lpfc_nvme_abort_fcreq_cmpl - Complete an NVME FCP abort request.
 * @phba: Pointer to HBA context object
 * @cmdiocb: Pointer to command iocb object.
 * @rspiocb: Pointer to response iocb object.
 *
 * This is the callback function for any NVME FCP IO that was aborted.
 *
 * Return value:
 *   None
 **/
void
lpfc_nvme_abort_fcreq_cmpl(struct lpfc_hba *phba, struct lpfc_iocbq *cmdiocb,
			   struct lpfc_wcqe_complete *abts_cmpl)
{
	lpfc_printf_log(phba, KERN_INFO, LOG_NVME,
			"6145 ABORT_XRI_CN completing on rpi x%x "
			"original iotag x%x, abort cmd iotag x%x "
			"req_tag x%x, status x%x, hwstatus x%x\n",
			cmdiocb->iocb.un.acxri.abortContextTag,
			cmdiocb->iocb.un.acxri.abortIoTag,
			cmdiocb->iotag,
			bf_get(lpfc_wcqe_c_request_tag, abts_cmpl),
			bf_get(lpfc_wcqe_c_status, abts_cmpl),
			bf_get(lpfc_wcqe_c_hw_status, abts_cmpl));
	lpfc_sli_release_iocbq(phba, cmdiocb);
}

/**
 * lpfc_nvme_fcp_abort - Issue an NVME-over-FCP ABTS
 * @lpfc_pnvme: Pointer to the driver's nvme instance data
 * @lpfc_nvme_lport: Pointer to the driver's local port data
 * @lpfc_nvme_rport: Pointer to the rport getting the @lpfc_nvme_ereq
 * @lpfc_nvme_fcreq: IO request from nvme fc to driver.
 * @hw_queue_handle: Driver-returned handle in lpfc_nvme_create_queue
 *
 * Driver registers this routine as its nvme request io abort handler.  This
 * routine issues an fcp Abort WQE with data from the @lpfc_nvme_fcpreq
 * data structure to the rport indicated in @lpfc_nvme_rport.  This routine
 * is executed asynchronously - one the target is validated as "MAPPED" and
 * ready for IO, the driver issues the abort request and returns.
 *
 * Return value:
 *   None
 **/
static void
lpfc_nvme_fcp_abort(struct nvme_fc_local_port *pnvme_lport,
		    struct nvme_fc_remote_port *pnvme_rport,
		    void *hw_queue_handle,
		    struct nvmefc_fcp_req *pnvme_fcreq)
{
	struct lpfc_nvme_lport *lport;
	struct lpfc_vport *vport;
	struct lpfc_hba *phba;
	struct lpfc_io_buf *lpfc_nbuf;
	struct lpfc_iocbq *abts_buf;
	struct lpfc_iocbq *nvmereq_wqe;
	struct lpfc_nvme_fcpreq_priv *freqpriv;
	unsigned long flags;
	int ret_val;

	/* Validate pointers. LLDD fault handling with transport does
	 * have timing races.
	 */
	lport = (struct lpfc_nvme_lport *)pnvme_lport->private;
	if (unlikely(!lport))
		return;

	vport = lport->vport;

	if (unlikely(!hw_queue_handle)) {
		lpfc_printf_vlog(vport, KERN_INFO, LOG_NVME_ABTS,
				 "6129 Fail Abort, HW Queue Handle NULL.\n");
		return;
	}

	phba = vport->phba;
	freqpriv = pnvme_fcreq->private;

	if (unlikely(!freqpriv))
		return;
	if (vport->load_flag & FC_UNLOADING)
		return;

	/* Announce entry to new IO submit field. */
	lpfc_printf_vlog(vport, KERN_INFO, LOG_NVME_ABTS,
			 "6002 Abort Request to rport DID x%06x "
			 "for nvme_fc_req x%px\n",
			 pnvme_rport->port_id,
			 pnvme_fcreq);

	/* If the hba is getting reset, this flag is set.  It is
	 * cleared when the reset is complete and rings reestablished.
	 */
	spin_lock_irqsave(&phba->hbalock, flags);
	/* driver queued commands are in process of being flushed */
	if (phba->hba_flag & HBA_IOQ_FLUSH) {
		spin_unlock_irqrestore(&phba->hbalock, flags);
		lpfc_printf_vlog(vport, KERN_ERR, LOG_NVME_ABTS,
				 "6139 Driver in reset cleanup - flushing "
				 "NVME Req now.  hba_flag x%x\n",
				 phba->hba_flag);
		return;
	}

	lpfc_nbuf = freqpriv->nvme_buf;
	if (!lpfc_nbuf) {
		spin_unlock_irqrestore(&phba->hbalock, flags);
		lpfc_printf_vlog(vport, KERN_ERR, LOG_NVME_ABTS,
				 "6140 NVME IO req has no matching lpfc nvme "
				 "io buffer.  Skipping abort req.\n");
		return;
	} else if (!lpfc_nbuf->nvmeCmd) {
		spin_unlock_irqrestore(&phba->hbalock, flags);
		lpfc_printf_vlog(vport, KERN_ERR, LOG_NVME_ABTS,
				 "6141 lpfc NVME IO req has no nvme_fcreq "
				 "io buffer.  Skipping abort req.\n");
		return;
	}
	nvmereq_wqe = &lpfc_nbuf->cur_iocbq;

	/* Guard against IO completion being called at same time */
	spin_lock(&lpfc_nbuf->buf_lock);

	/*
	 * The lpfc_nbuf and the mapped nvme_fcreq in the driver's
	 * state must match the nvme_fcreq passed by the nvme
	 * transport.  If they don't match, it is likely the driver
	 * has already completed the NVME IO and the nvme transport
	 * has not seen it yet.
	 */
	if (lpfc_nbuf->nvmeCmd != pnvme_fcreq) {
		lpfc_printf_vlog(vport, KERN_ERR, LOG_NVME_ABTS,
				 "6143 NVME req mismatch: "
				 "lpfc_nbuf x%px nvmeCmd x%px, "
				 "pnvme_fcreq x%px.  Skipping Abort xri x%x\n",
				 lpfc_nbuf, lpfc_nbuf->nvmeCmd,
				 pnvme_fcreq, nvmereq_wqe->sli4_xritag);
		goto out_unlock;
	}

	/* Don't abort IOs no longer on the pending queue. */
	if (!(nvmereq_wqe->iocb_flag & LPFC_IO_ON_TXCMPLQ)) {
		lpfc_printf_vlog(vport, KERN_ERR, LOG_NVME_ABTS,
				 "6142 NVME IO req x%px not queued - skipping "
				 "abort req xri x%x\n",
				 pnvme_fcreq, nvmereq_wqe->sli4_xritag);
		goto out_unlock;
	}

	atomic_inc(&lport->xmt_fcp_abort);
	lpfc_nvmeio_data(phba, "NVME FCP ABORT: xri x%x idx %d to %06x\n",
			 nvmereq_wqe->sli4_xritag,
			 nvmereq_wqe->hba_wqidx, pnvme_rport->port_id);

	/* Outstanding abort is in progress */
	if (nvmereq_wqe->iocb_flag & LPFC_DRIVER_ABORTED) {
		lpfc_printf_vlog(vport, KERN_ERR, LOG_NVME_ABTS,
				 "6144 Outstanding NVME I/O Abort Request "
				 "still pending on nvme_fcreq x%px, "
				 "lpfc_ncmd %px xri x%x\n",
				 pnvme_fcreq, lpfc_nbuf,
				 nvmereq_wqe->sli4_xritag);
		goto out_unlock;
	}

	abts_buf = __lpfc_sli_get_iocbq(phba);
	if (!abts_buf) {
		lpfc_printf_vlog(vport, KERN_ERR, LOG_NVME_ABTS,
				 "6136 No available abort wqes. Skipping "
				 "Abts req for nvme_fcreq x%px xri x%x\n",
				 pnvme_fcreq, nvmereq_wqe->sli4_xritag);
		goto out_unlock;
	}

	/* Ready - mark outstanding as aborted by driver. */
	nvmereq_wqe->iocb_flag |= LPFC_DRIVER_ABORTED;

	lpfc_nvme_prep_abort_wqe(abts_buf, nvmereq_wqe->sli4_xritag, 0);

	/* ABTS WQE must go to the same WQ as the WQE to be aborted */
	abts_buf->iocb_flag |= LPFC_IO_NVME;
	abts_buf->hba_wqidx = nvmereq_wqe->hba_wqidx;
	abts_buf->vport = vport;
	abts_buf->wqe_cmpl = lpfc_nvme_abort_fcreq_cmpl;
	ret_val = lpfc_sli4_issue_wqe(phba, lpfc_nbuf->hdwq, abts_buf);
	spin_unlock(&lpfc_nbuf->buf_lock);
	spin_unlock_irqrestore(&phba->hbalock, flags);
	if (ret_val) {
		lpfc_printf_vlog(vport, KERN_ERR, LOG_NVME_ABTS,
				 "6137 Failed abts issue_wqe with status x%x "
				 "for nvme_fcreq x%px.\n",
				 ret_val, pnvme_fcreq);
		lpfc_sli_release_iocbq(phba, abts_buf);
		return;
	}

	lpfc_printf_vlog(vport, KERN_INFO, LOG_NVME_ABTS,
			 "6138 Transport Abort NVME Request Issued for "
			 "ox_id x%x on reqtag x%x\n",
			 nvmereq_wqe->sli4_xritag,
			 abts_buf->iotag);
	return;

out_unlock:
	spin_unlock(&lpfc_nbuf->buf_lock);
	spin_unlock_irqrestore(&phba->hbalock, flags);
	return;
}

/* Declare and initialization an instance of the FC NVME template. */
static struct nvme_fc_port_template lpfc_nvme_template = {
	/* initiator-based functions */
	.localport_delete  = lpfc_nvme_localport_delete,
	.remoteport_delete = lpfc_nvme_remoteport_delete,
	.create_queue = lpfc_nvme_create_queue,
	.delete_queue = lpfc_nvme_delete_queue,
	.ls_req       = lpfc_nvme_ls_req,
	.fcp_io       = lpfc_nvme_fcp_io_submit,
	.ls_abort     = lpfc_nvme_ls_abort,
	.fcp_abort    = lpfc_nvme_fcp_abort,

	.max_hw_queues = 1,
	.max_sgl_segments = LPFC_NVME_DEFAULT_SEGS,
	.max_dif_sgl_segments = LPFC_NVME_DEFAULT_SEGS,
	.dma_boundary = 0xFFFFFFFF,

	/* Sizes of additional private data for data structures.
	 * No use for the last two sizes at this time.
	 */
	.local_priv_sz = sizeof(struct lpfc_nvme_lport),
	.remote_priv_sz = sizeof(struct lpfc_nvme_rport),
	.lsrqst_priv_sz = 0,
	.fcprqst_priv_sz = sizeof(struct lpfc_nvme_fcpreq_priv),
};

/**
 * lpfc_get_nvme_buf - Get a nvme buffer from io_buf_list of the HBA
 * @phba: The HBA for which this call is being executed.
 *
 * This routine removes a nvme buffer from head of @hdwq io_buf_list
 * and returns to caller.
 *
 * Return codes:
 *   NULL - Error
 *   Pointer to lpfc_nvme_buf - Success
 **/
static struct lpfc_io_buf *
lpfc_get_nvme_buf(struct lpfc_hba *phba, struct lpfc_nodelist *ndlp,
		  int idx, int expedite)
{
	struct lpfc_io_buf *lpfc_ncmd;
	struct lpfc_sli4_hdw_queue *qp;
	struct sli4_sge *sgl;
	struct lpfc_iocbq *pwqeq;
	union lpfc_wqe128 *wqe;

	lpfc_ncmd = lpfc_get_io_buf(phba, NULL, idx, expedite);

	if (lpfc_ncmd) {
		pwqeq = &(lpfc_ncmd->cur_iocbq);
		wqe = &pwqeq->wqe;

		/* Setup key fields in buffer that may have been changed
		 * if other protocols used this buffer.
		 */
		pwqeq->iocb_flag = LPFC_IO_NVME;
		pwqeq->wqe_cmpl = lpfc_nvme_io_cmd_wqe_cmpl;
		lpfc_ncmd->start_time = jiffies;
		lpfc_ncmd->flags = 0;

		/* Rsp SGE will be filled in when we rcv an IO
		 * from the NVME Layer to be sent.
		 * The cmd is going to be embedded so we need a SKIP SGE.
		 */
		sgl = lpfc_ncmd->dma_sgl;
		bf_set(lpfc_sli4_sge_type, sgl, LPFC_SGE_TYPE_SKIP);
		bf_set(lpfc_sli4_sge_last, sgl, 0);
		sgl->word2 = cpu_to_le32(sgl->word2);
		/* Fill in word 3 / sgl_len during cmd submission */

		/* Initialize 64 bytes only */
		memset(wqe, 0, sizeof(union lpfc_wqe));

		if (lpfc_ndlp_check_qdepth(phba, ndlp)) {
			atomic_inc(&ndlp->cmd_pending);
			lpfc_ncmd->flags |= LPFC_SBUF_BUMP_QDEPTH;
		}

	} else {
		qp = &phba->sli4_hba.hdwq[idx];
		qp->empty_io_bufs++;
	}

	return  lpfc_ncmd;
}

/**
 * lpfc_release_nvme_buf: Return a nvme buffer back to hba nvme buf list.
 * @phba: The Hba for which this call is being executed.
 * @lpfc_ncmd: The nvme buffer which is being released.
 *
 * This routine releases @lpfc_ncmd nvme buffer by adding it to tail of @phba
 * lpfc_io_buf_list list. For SLI4 XRI's are tied to the nvme buffer
 * and cannot be reused for at least RA_TOV amount of time if it was
 * aborted.
 **/
static void
lpfc_release_nvme_buf(struct lpfc_hba *phba, struct lpfc_io_buf *lpfc_ncmd)
{
	struct lpfc_sli4_hdw_queue *qp;
	unsigned long iflag = 0;

	if ((lpfc_ncmd->flags & LPFC_SBUF_BUMP_QDEPTH) && lpfc_ncmd->ndlp)
		atomic_dec(&lpfc_ncmd->ndlp->cmd_pending);

	lpfc_ncmd->ndlp = NULL;
	lpfc_ncmd->flags &= ~LPFC_SBUF_BUMP_QDEPTH;

	qp = lpfc_ncmd->hdwq;
	if (unlikely(lpfc_ncmd->flags & LPFC_SBUF_XBUSY)) {
		lpfc_printf_log(phba, KERN_INFO, LOG_NVME_ABTS,
				"6310 XB release deferred for "
				"ox_id x%x on reqtag x%x\n",
				lpfc_ncmd->cur_iocbq.sli4_xritag,
				lpfc_ncmd->cur_iocbq.iotag);

		spin_lock_irqsave(&qp->abts_io_buf_list_lock, iflag);
		list_add_tail(&lpfc_ncmd->list,
			&qp->lpfc_abts_io_buf_list);
		qp->abts_nvme_io_bufs++;
		spin_unlock_irqrestore(&qp->abts_io_buf_list_lock, iflag);
	} else
		lpfc_release_io_buf(phba, (struct lpfc_io_buf *)lpfc_ncmd, qp);
}

/**
 * lpfc_nvme_create_localport - Create/Bind an nvme localport instance.
 * @pvport - the lpfc_vport instance requesting a localport.
 *
 * This routine is invoked to create an nvme localport instance to bind
 * to the nvme_fc_transport.  It is called once during driver load
 * like lpfc_create_shost after all other services are initialized.
 * It requires a vport, vpi, and wwns at call time.  Other localport
 * parameters are modified as the driver's FCID and the Fabric WWN
 * are established.
 *
 * Return codes
 *      0 - successful
 *      -ENOMEM - no heap memory available
 *      other values - from nvme registration upcall
 **/
int
lpfc_nvme_create_localport(struct lpfc_vport *vport)
{
	int ret = 0;
	struct lpfc_hba  *phba = vport->phba;
	struct nvme_fc_port_info nfcp_info;
	struct nvme_fc_local_port *localport;
	struct lpfc_nvme_lport *lport;

	/* Initialize this localport instance.  The vport wwn usage ensures
	 * that NPIV is accounted for.
	 */
	memset(&nfcp_info, 0, sizeof(struct nvme_fc_port_info));
	nfcp_info.port_role = FC_PORT_ROLE_NVME_INITIATOR;
	nfcp_info.node_name = wwn_to_u64(vport->fc_nodename.u.wwn);
	nfcp_info.port_name = wwn_to_u64(vport->fc_portname.u.wwn);

	/* We need to tell the transport layer + 1 because it takes page
	 * alignment into account. When space for the SGL is allocated we
	 * allocate + 3, one for cmd, one for rsp and one for this alignment
	 */
	lpfc_nvme_template.max_sgl_segments = phba->cfg_nvme_seg_cnt + 1;

	/* Advertise how many hw queues we support based on cfg_hdw_queue,
	 * which will not exceed cpu count.
	 */
	lpfc_nvme_template.max_hw_queues = phba->cfg_hdw_queue;

	if (!IS_ENABLED(CONFIG_NVME_FC))
		return ret;

	/* localport is allocated from the stack, but the registration
	 * call allocates heap memory as well as the private area.
	 */

	ret = nvme_fc_register_localport(&nfcp_info, &lpfc_nvme_template,
					 &vport->phba->pcidev->dev, &localport);
	if (!ret) {
		lpfc_printf_vlog(vport, KERN_INFO, LOG_NVME | LOG_NVME_DISC,
				 "6005 Successfully registered local "
				 "NVME port num %d, localP x%px, private "
				 "x%px, sg_seg %d\n",
				 localport->port_num, localport,
				 localport->private,
				 lpfc_nvme_template.max_sgl_segments);

		/* Private is our lport size declared in the template. */
		lport = (struct lpfc_nvme_lport *)localport->private;
		vport->localport = localport;
		lport->vport = vport;
		vport->nvmei_support = 1;

		atomic_set(&lport->xmt_fcp_noxri, 0);
		atomic_set(&lport->xmt_fcp_bad_ndlp, 0);
		atomic_set(&lport->xmt_fcp_qdepth, 0);
		atomic_set(&lport->xmt_fcp_err, 0);
		atomic_set(&lport->xmt_fcp_wqerr, 0);
		atomic_set(&lport->xmt_fcp_abort, 0);
		atomic_set(&lport->xmt_ls_abort, 0);
		atomic_set(&lport->xmt_ls_err, 0);
		atomic_set(&lport->cmpl_fcp_xb, 0);
		atomic_set(&lport->cmpl_fcp_err, 0);
		atomic_set(&lport->cmpl_ls_xb, 0);
		atomic_set(&lport->cmpl_ls_err, 0);
		atomic_set(&lport->fc4NvmeLsRequests, 0);
		atomic_set(&lport->fc4NvmeLsCmpls, 0);
	}

	return ret;
}

#if (IS_ENABLED(CONFIG_NVME_FC))
/* lpfc_nvme_lport_unreg_wait - Wait for the host to complete an lport unreg.
 *
 * The driver has to wait for the host nvme transport to callback
 * indicating the localport has successfully unregistered all
 * resources.  Since this is an uninterruptible wait, loop every ten
 * seconds and print a message indicating no progress.
 *
 * An uninterruptible wait is used because of the risk of transport-to-
 * driver state mismatch.
 */
static void
lpfc_nvme_lport_unreg_wait(struct lpfc_vport *vport,
			   struct lpfc_nvme_lport *lport,
			   struct completion *lport_unreg_cmp)
{
	u32 wait_tmo;
	int ret, i, pending = 0;
	struct lpfc_sli_ring  *pring;
	struct lpfc_hba  *phba = vport->phba;

	/* Host transport has to clean up and confirm requiring an indefinite
	 * wait. Print a message if a 10 second wait expires and renew the
	 * wait. This is unexpected.
	 */
	wait_tmo = msecs_to_jiffies(LPFC_NVME_WAIT_TMO * 1000);
	while (true) {
		ret = wait_for_completion_timeout(lport_unreg_cmp, wait_tmo);
		if (unlikely(!ret)) {
			pending = 0;
			for (i = 0; i < phba->cfg_hdw_queue; i++) {
				pring = phba->sli4_hba.hdwq[i].io_wq->pring;
				if (!pring)
					continue;
				if (pring->txcmplq_cnt)
					pending += pring->txcmplq_cnt;
			}
			lpfc_printf_vlog(vport, KERN_ERR, LOG_NVME_IOERR,
					 "6176 Lport x%px Localport x%px wait "
					 "timed out. Pending %d. Renewing.\n",
					 lport, vport->localport, pending);
			continue;
		}
		break;
	}
	lpfc_printf_vlog(vport, KERN_INFO, LOG_NVME_IOERR,
			 "6177 Lport x%px Localport x%px Complete Success\n",
			 lport, vport->localport);
}
#endif

/**
 * lpfc_nvme_destroy_localport - Destroy lpfc_nvme bound to nvme transport.
 * @pnvme: pointer to lpfc nvme data structure.
 *
 * This routine is invoked to destroy all lports bound to the phba.
 * The lport memory was allocated by the nvme fc transport and is
 * released there.  This routine ensures all rports bound to the
 * lport have been disconnected.
 *
 **/
void
lpfc_nvme_destroy_localport(struct lpfc_vport *vport)
{
#if (IS_ENABLED(CONFIG_NVME_FC))
	struct nvme_fc_local_port *localport;
	struct lpfc_nvme_lport *lport;
	int ret;
	DECLARE_COMPLETION_ONSTACK(lport_unreg_cmp);

	if (vport->nvmei_support == 0)
		return;

	localport = vport->localport;
	lport = (struct lpfc_nvme_lport *)localport->private;

	lpfc_printf_vlog(vport, KERN_INFO, LOG_NVME,
			 "6011 Destroying NVME localport x%px\n",
			 localport);

	/* lport's rport list is clear.  Unregister
	 * lport and release resources.
	 */
	lport->lport_unreg_cmp = &lport_unreg_cmp;
	ret = nvme_fc_unregister_localport(localport);

	/* Wait for completion.  This either blocks
	 * indefinitely or succeeds
	 */
	lpfc_nvme_lport_unreg_wait(vport, lport, &lport_unreg_cmp);
	vport->localport = NULL;

	/* Regardless of the unregister upcall response, clear
	 * nvmei_support.  All rports are unregistered and the
	 * driver will clean up.
	 */
	vport->nvmei_support = 0;
	if (ret == 0) {
		lpfc_printf_vlog(vport,
				 KERN_INFO, LOG_NVME_DISC,
				 "6009 Unregistered lport Success\n");
	} else {
		lpfc_printf_vlog(vport,
				 KERN_INFO, LOG_NVME_DISC,
				 "6010 Unregistered lport "
				 "Failed, status x%x\n",
				 ret);
	}
#endif
}

void
lpfc_nvme_update_localport(struct lpfc_vport *vport)
{
#if (IS_ENABLED(CONFIG_NVME_FC))
	struct nvme_fc_local_port *localport;
	struct lpfc_nvme_lport *lport;

	localport = vport->localport;
	if (!localport) {
		lpfc_printf_vlog(vport, KERN_WARNING, LOG_NVME,
				 "6710 Update NVME fail. No localport\n");
		return;
	}
	lport = (struct lpfc_nvme_lport *)localport->private;
	if (!lport) {
		lpfc_printf_vlog(vport, KERN_WARNING, LOG_NVME,
				 "6171 Update NVME fail. localP x%px, No lport\n",
				 localport);
		return;
	}
	lpfc_printf_vlog(vport, KERN_INFO, LOG_NVME,
			 "6012 Update NVME lport x%px did x%x\n",
			 localport, vport->fc_myDID);

	localport->port_id = vport->fc_myDID;
	if (localport->port_id == 0)
		localport->port_role = FC_PORT_ROLE_NVME_DISCOVERY;
	else
		localport->port_role = FC_PORT_ROLE_NVME_INITIATOR;

	lpfc_printf_vlog(vport, KERN_INFO, LOG_NVME_DISC,
			 "6030 bound lport x%px to DID x%06x\n",
			 lport, localport->port_id);
#endif
}

int
lpfc_nvme_register_port(struct lpfc_vport *vport, struct lpfc_nodelist *ndlp)
{
#if (IS_ENABLED(CONFIG_NVME_FC))
	int ret = 0;
	struct nvme_fc_local_port *localport;
	struct lpfc_nvme_lport *lport;
	struct lpfc_nvme_rport *rport;
	struct lpfc_nvme_rport *oldrport;
	struct nvme_fc_remote_port *remote_port;
	struct nvme_fc_port_info rpinfo;
	struct lpfc_nodelist *prev_ndlp = NULL;

	lpfc_printf_vlog(ndlp->vport, KERN_INFO, LOG_NVME_DISC,
			 "6006 Register NVME PORT. DID x%06x nlptype x%x\n",
			 ndlp->nlp_DID, ndlp->nlp_type);

	localport = vport->localport;
	if (!localport)
		return 0;

	lport = (struct lpfc_nvme_lport *)localport->private;

	/* NVME rports are not preserved across devloss.
	 * Just register this instance.  Note, rpinfo->dev_loss_tmo
	 * is left 0 to indicate accept transport defaults.  The
	 * driver communicates port role capabilities consistent
	 * with the PRLI response data.
	 */
	memset(&rpinfo, 0, sizeof(struct nvme_fc_port_info));
	rpinfo.port_id = ndlp->nlp_DID;
	if (ndlp->nlp_type & NLP_NVME_TARGET)
		rpinfo.port_role |= FC_PORT_ROLE_NVME_TARGET;
	if (ndlp->nlp_type & NLP_NVME_INITIATOR)
		rpinfo.port_role |= FC_PORT_ROLE_NVME_INITIATOR;

	if (ndlp->nlp_type & NLP_NVME_DISCOVERY)
		rpinfo.port_role |= FC_PORT_ROLE_NVME_DISCOVERY;

	rpinfo.port_name = wwn_to_u64(ndlp->nlp_portname.u.wwn);
	rpinfo.node_name = wwn_to_u64(ndlp->nlp_nodename.u.wwn);

	spin_lock_irq(&vport->phba->hbalock);
	oldrport = lpfc_ndlp_get_nrport(ndlp);
	if (oldrport) {
		prev_ndlp = oldrport->ndlp;
		spin_unlock_irq(&vport->phba->hbalock);
	} else {
		spin_unlock_irq(&vport->phba->hbalock);
		lpfc_nlp_get(ndlp);
	}

	ret = nvme_fc_register_remoteport(localport, &rpinfo, &remote_port);
	if (!ret) {
		/* If the ndlp already has an nrport, this is just
		 * a resume of the existing rport.  Else this is a
		 * new rport.
		 */
		/* Guard against an unregister/reregister
		 * race that leaves the WAIT flag set.
		 */
		spin_lock_irq(&vport->phba->hbalock);
		ndlp->upcall_flags &= ~NLP_WAIT_FOR_UNREG;
		spin_unlock_irq(&vport->phba->hbalock);
		rport = remote_port->private;
		if (oldrport) {
<<<<<<< HEAD
			/* New remoteport record does not guarantee valid
			 * host private memory area.
			 */
			if (oldrport == remote_port->private) {
				/* Same remoteport - ndlp should match.
				 * Just reuse.
				 */
				lpfc_printf_vlog(ndlp->vport, KERN_INFO,
						 LOG_NVME_DISC,
						 "6014 Rebind lport to current "
						 "remoteport x%px wwpn 0x%llx, "
						 "Data: x%x x%x x%px x%px x%x "
						 " x%06x\n",
						 remote_port,
						 remote_port->port_name,
						 remote_port->port_id,
						 remote_port->port_role,
						 oldrport->ndlp,
						 ndlp,
						 ndlp->nlp_type,
						 ndlp->nlp_DID);

				/* It's a complete rebind only if the driver
				 * is registering with the same ndlp. Otherwise
				 * the driver likely executed a node swap
				 * prior to this registration and the ndlp to
				 * remoteport binding needs to be redone.
				 */
				if (prev_ndlp == ndlp)
					return 0;

			}
=======
>>>>>>> c9429efc

			/* Sever the ndlp<->rport association
			 * before dropping the ndlp ref from
			 * register.
			 */
			spin_lock_irq(&vport->phba->hbalock);
			ndlp->nrport = NULL;
			ndlp->upcall_flags &= ~NLP_WAIT_FOR_UNREG;
			spin_unlock_irq(&vport->phba->hbalock);
			rport->ndlp = NULL;
			rport->remoteport = NULL;

			/* Reference only removed if previous NDLP is no longer
			 * active. It might be just a swap and removing the
			 * reference would cause a premature cleanup.
			 */
			if (prev_ndlp && prev_ndlp != ndlp) {
				if ((!NLP_CHK_NODE_ACT(prev_ndlp)) ||
				    (!prev_ndlp->nrport))
					lpfc_nlp_put(prev_ndlp);
			}
		}

		/* Clean bind the rport to the ndlp. */
		rport->remoteport = remote_port;
		rport->lport = lport;
		rport->ndlp = ndlp;
		spin_lock_irq(&vport->phba->hbalock);
		ndlp->nrport = rport;
		spin_unlock_irq(&vport->phba->hbalock);
		lpfc_printf_vlog(vport, KERN_INFO,
				 LOG_NVME_DISC | LOG_NODE,
				 "6022 Bind lport x%px to remoteport x%px "
				 "rport x%px WWNN 0x%llx, "
				 "Rport WWPN 0x%llx DID "
				 "x%06x Role x%x, ndlp %p prev_ndlp x%px\n",
				 lport, remote_port, rport,
				 rpinfo.node_name, rpinfo.port_name,
				 rpinfo.port_id, rpinfo.port_role,
				 ndlp, prev_ndlp);
	} else {
		lpfc_printf_vlog(vport, KERN_ERR,
				 LOG_NVME_DISC | LOG_NODE,
				 "6031 RemotePort Registration failed "
				 "err: %d, DID x%06x\n",
				 ret, ndlp->nlp_DID);
	}

	return ret;
#else
	return 0;
#endif
}

/**
 * lpfc_nvme_rescan_port - Check to see if we should rescan this remoteport
 *
 * If the ndlp represents an NVME Target, that we are logged into,
 * ping the NVME FC Transport layer to initiate a device rescan
 * on this remote NPort.
 */
void
lpfc_nvme_rescan_port(struct lpfc_vport *vport, struct lpfc_nodelist *ndlp)
{
#if (IS_ENABLED(CONFIG_NVME_FC))
	struct lpfc_nvme_rport *nrport;
	struct nvme_fc_remote_port *remoteport = NULL;

	spin_lock_irq(&vport->phba->hbalock);
	nrport = lpfc_ndlp_get_nrport(ndlp);
	if (nrport)
		remoteport = nrport->remoteport;
	spin_unlock_irq(&vport->phba->hbalock);

	lpfc_printf_vlog(vport, KERN_INFO, LOG_NVME_DISC,
			 "6170 Rescan NPort DID x%06x type x%x "
			 "state x%x nrport x%px remoteport x%px\n",
			 ndlp->nlp_DID, ndlp->nlp_type, ndlp->nlp_state,
			 nrport, remoteport);

	if (!nrport || !remoteport)
		goto rescan_exit;

	/* Only rescan if we are an NVME target in the MAPPED state */
	if (remoteport->port_role & FC_PORT_ROLE_NVME_DISCOVERY &&
	    ndlp->nlp_state == NLP_STE_MAPPED_NODE) {
		nvme_fc_rescan_remoteport(remoteport);

		lpfc_printf_vlog(vport, KERN_ERR, LOG_NVME_DISC,
				 "6172 NVME rescanned DID x%06x "
				 "port_state x%x\n",
				 ndlp->nlp_DID, remoteport->port_state);
	}
	return;
 rescan_exit:
	lpfc_printf_vlog(vport, KERN_INFO, LOG_NVME_DISC,
			 "6169 Skip NVME Rport Rescan, NVME remoteport "
			 "unregistered\n");
#endif
}

/* lpfc_nvme_unregister_port - unbind the DID and port_role from this rport.
 *
 * There is no notion of Devloss or rport recovery from the current
 * nvme_transport perspective.  Loss of an rport just means IO cannot
 * be sent and recovery is completely up to the initator.
 * For now, the driver just unbinds the DID and port_role so that
 * no further IO can be issued.  Changes are planned for later.
 *
 * Notes - the ndlp reference count is not decremented here since
 * since there is no nvme_transport api for devloss.  Node ref count
 * is only adjusted in driver unload.
 */
void
lpfc_nvme_unregister_port(struct lpfc_vport *vport, struct lpfc_nodelist *ndlp)
{
#if (IS_ENABLED(CONFIG_NVME_FC))
	int ret;
	struct nvme_fc_local_port *localport;
	struct lpfc_nvme_lport *lport;
	struct lpfc_nvme_rport *rport;
	struct nvme_fc_remote_port *remoteport = NULL;

	localport = vport->localport;

	/* This is fundamental error.  The localport is always
	 * available until driver unload.  Just exit.
	 */
	if (!localport)
		return;

	lport = (struct lpfc_nvme_lport *)localport->private;
	if (!lport)
		goto input_err;

	spin_lock_irq(&vport->phba->hbalock);
	rport = lpfc_ndlp_get_nrport(ndlp);
	if (rport)
		remoteport = rport->remoteport;
	spin_unlock_irq(&vport->phba->hbalock);
	if (!remoteport)
		goto input_err;

	lpfc_printf_vlog(vport, KERN_INFO, LOG_NVME_DISC,
			 "6033 Unreg nvme remoteport x%px, portname x%llx, "
			 "port_id x%06x, portstate x%x port type x%x\n",
			 remoteport, remoteport->port_name,
			 remoteport->port_id, remoteport->port_state,
			 ndlp->nlp_type);

	/* Sanity check ndlp type.  Only call for NVME ports. Don't
	 * clear any rport state until the transport calls back.
	 */

	if (ndlp->nlp_type & NLP_NVME_TARGET) {
		/* No concern about the role change on the nvme remoteport.
		 * The transport will update it.
		 */
		ndlp->upcall_flags |= NLP_WAIT_FOR_UNREG;

		/* Don't let the host nvme transport keep sending keep-alives
		 * on this remoteport. Vport is unloading, no recovery. The
		 * return values is ignored.  The upcall is a courtesy to the
		 * transport.
		 */
		if (vport->load_flag & FC_UNLOADING)
			(void)nvme_fc_set_remoteport_devloss(remoteport, 0);

		ret = nvme_fc_unregister_remoteport(remoteport);
		if (ret != 0) {
			lpfc_nlp_put(ndlp);
			lpfc_printf_vlog(vport, KERN_ERR, LOG_NVME_DISC,
					 "6167 NVME unregister failed %d "
					 "port_state x%x\n",
					 ret, remoteport->port_state);
		}
	}
	return;

 input_err:
#endif
	lpfc_printf_vlog(vport, KERN_ERR, LOG_NVME_DISC,
			 "6168 State error: lport x%px, rport x%px FCID x%06x\n",
			 vport->localport, ndlp->rport, ndlp->nlp_DID);
}

/**
 * lpfc_sli4_nvme_xri_aborted - Fast-path process of NVME xri abort
 * @phba: pointer to lpfc hba data structure.
 * @axri: pointer to the fcp xri abort wcqe structure.
 * @lpfc_ncmd: The nvme job structure for the request being aborted.
 *
 * This routine is invoked by the worker thread to process a SLI4 fast-path
 * NVME aborted xri.  Aborted NVME IO commands are completed to the transport
 * here.
 **/
void
lpfc_sli4_nvme_xri_aborted(struct lpfc_hba *phba,
			   struct sli4_wcqe_xri_aborted *axri,
			   struct lpfc_io_buf *lpfc_ncmd)
{
	uint16_t xri = bf_get(lpfc_wcqe_xa_xri, axri);
	struct nvmefc_fcp_req *nvme_cmd = NULL;
	struct lpfc_nodelist *ndlp = lpfc_ncmd->ndlp;


	if (ndlp)
		lpfc_sli4_abts_err_handler(phba, ndlp, axri);

	lpfc_printf_log(phba, KERN_INFO, LOG_NVME_ABTS,
			"6311 nvme_cmd %p xri x%x tag x%x abort complete and "
			"xri released\n",
			lpfc_ncmd->nvmeCmd, xri,
			lpfc_ncmd->cur_iocbq.iotag);

	/* Aborted NVME commands are required to not complete
	 * before the abort exchange command fully completes.
	 * Once completed, it is available via the put list.
	 */
	if (lpfc_ncmd->nvmeCmd) {
		nvme_cmd = lpfc_ncmd->nvmeCmd;
		nvme_cmd->done(nvme_cmd);
		lpfc_ncmd->nvmeCmd = NULL;
	}
	lpfc_release_nvme_buf(phba, lpfc_ncmd);
}

/**
 * lpfc_nvme_wait_for_io_drain - Wait for all NVME wqes to complete
 * @phba: Pointer to HBA context object.
 *
 * This function flushes all wqes in the nvme rings and frees all resources
 * in the txcmplq. This function does not issue abort wqes for the IO
 * commands in txcmplq, they will just be returned with
 * IOERR_SLI_DOWN. This function is invoked with EEH when device's PCI
 * slot has been permanently disabled.
 **/
void
lpfc_nvme_wait_for_io_drain(struct lpfc_hba *phba)
{
	struct lpfc_sli_ring  *pring;
	u32 i, wait_cnt = 0;

	if (phba->sli_rev < LPFC_SLI_REV4 || !phba->sli4_hba.hdwq)
		return;

	/* Cycle through all IO rings and make sure all outstanding
	 * WQEs have been removed from the txcmplqs.
	 */
	for (i = 0; i < phba->cfg_hdw_queue; i++) {
		if (!phba->sli4_hba.hdwq[i].io_wq)
			continue;
		pring = phba->sli4_hba.hdwq[i].io_wq->pring;

		if (!pring)
			continue;

		/* Retrieve everything on the txcmplq */
		while (!list_empty(&pring->txcmplq)) {
			msleep(LPFC_XRI_EXCH_BUSY_WAIT_T1);
			wait_cnt++;

			/* The sleep is 10mS.  Every ten seconds,
			 * dump a message.  Something is wrong.
			 */
			if ((wait_cnt % 1000) == 0) {
				lpfc_printf_log(phba, KERN_ERR, LOG_NVME_IOERR,
						"6178 NVME IO not empty, "
						"cnt %d\n", wait_cnt);
			}
		}
	}
}

void
lpfc_nvme_cancel_iocb(struct lpfc_hba *phba, struct lpfc_iocbq *pwqeIn)
{
#if (IS_ENABLED(CONFIG_NVME_FC))
	struct lpfc_io_buf *lpfc_ncmd;
	struct nvmefc_fcp_req *nCmd;
	struct lpfc_nvme_fcpreq_priv *freqpriv;

	if (!pwqeIn->context1) {
		lpfc_sli_release_iocbq(phba, pwqeIn);
		return;
	}
	/* For abort iocb just return, IO iocb will do a done call */
	if (bf_get(wqe_cmnd, &pwqeIn->wqe.gen_req.wqe_com) ==
	    CMD_ABORT_XRI_CX) {
		lpfc_sli_release_iocbq(phba, pwqeIn);
		return;
	}
	lpfc_ncmd = (struct lpfc_io_buf *)pwqeIn->context1;

	spin_lock(&lpfc_ncmd->buf_lock);
	if (!lpfc_ncmd->nvmeCmd) {
		spin_unlock(&lpfc_ncmd->buf_lock);
		lpfc_release_nvme_buf(phba, lpfc_ncmd);
		return;
	}

	nCmd = lpfc_ncmd->nvmeCmd;
	lpfc_printf_log(phba, KERN_INFO, LOG_NVME_IOERR,
			"6194 NVME Cancel xri %x\n",
			lpfc_ncmd->cur_iocbq.sli4_xritag);

	nCmd->transferred_length = 0;
	nCmd->rcv_rsplen = 0;
	nCmd->status = NVME_SC_INTERNAL;
	freqpriv = nCmd->private;
	freqpriv->nvme_buf = NULL;
	lpfc_ncmd->nvmeCmd = NULL;

	spin_unlock(&lpfc_ncmd->buf_lock);
	nCmd->done(nCmd);

	/* Call release with XB=1 to queue the IO into the abort list. */
	lpfc_release_nvme_buf(phba, lpfc_ncmd);
#endif
}<|MERGE_RESOLUTION|>--- conflicted
+++ resolved
@@ -942,17 +942,10 @@
 				 "release, skip completion\n");
 		return;
 	}
-<<<<<<< HEAD
 
 	/* Guard against abort handler being called at same time */
 	spin_lock(&lpfc_ncmd->buf_lock);
 
-=======
-
-	/* Guard against abort handler being called at same time */
-	spin_lock(&lpfc_ncmd->buf_lock);
-
->>>>>>> c9429efc
 	if (!lpfc_ncmd->nvmeCmd) {
 		spin_unlock(&lpfc_ncmd->buf_lock);
 		lpfc_printf_vlog(vport, KERN_ERR, LOG_NODE | LOG_NVME_IOERR,
@@ -1498,14 +1491,6 @@
 
 	phba = vport->phba;
 
-<<<<<<< HEAD
-	if (vport->load_flag & FC_UNLOADING) {
-		ret = -ENODEV;
-		goto out_fail;
-	}
-
-=======
->>>>>>> c9429efc
 	if (unlikely(vport->load_flag & FC_UNLOADING)) {
 		lpfc_printf_vlog(vport, KERN_INFO, LOG_NVME_IOERR,
 				 "6124 Fail IO, Driver unload\n");
@@ -2336,41 +2321,6 @@
 		spin_unlock_irq(&vport->phba->hbalock);
 		rport = remote_port->private;
 		if (oldrport) {
-<<<<<<< HEAD
-			/* New remoteport record does not guarantee valid
-			 * host private memory area.
-			 */
-			if (oldrport == remote_port->private) {
-				/* Same remoteport - ndlp should match.
-				 * Just reuse.
-				 */
-				lpfc_printf_vlog(ndlp->vport, KERN_INFO,
-						 LOG_NVME_DISC,
-						 "6014 Rebind lport to current "
-						 "remoteport x%px wwpn 0x%llx, "
-						 "Data: x%x x%x x%px x%px x%x "
-						 " x%06x\n",
-						 remote_port,
-						 remote_port->port_name,
-						 remote_port->port_id,
-						 remote_port->port_role,
-						 oldrport->ndlp,
-						 ndlp,
-						 ndlp->nlp_type,
-						 ndlp->nlp_DID);
-
-				/* It's a complete rebind only if the driver
-				 * is registering with the same ndlp. Otherwise
-				 * the driver likely executed a node swap
-				 * prior to this registration and the ndlp to
-				 * remoteport binding needs to be redone.
-				 */
-				if (prev_ndlp == ndlp)
-					return 0;
-
-			}
-=======
->>>>>>> c9429efc
 
 			/* Sever the ndlp<->rport association
 			 * before dropping the ndlp ref from
