/*******************************************************************
 * This file is part of the Emulex Linux Device Driver for         *
 * Fibre Channel Host Bus Adapters.                                *
 * Copyright (C) 2017-2019 Broadcom. All Rights Reserved. The term *
 * “Broadcom” refers to Broadcom Inc. and/or its subsidiaries.  *
 * Copyright (C) 2004-2016 Emulex.  All rights reserved.           *
 * EMULEX and SLI are trademarks of Emulex.                        *
 * www.broadcom.com                                                *
 * Portions Copyright (C) 2004-2005 Christoph Hellwig              *
 *                                                                 *
 * This program is free software; you can redistribute it and/or   *
 * modify it under the terms of version 2 of the GNU General       *
 * Public License as published by the Free Software Foundation.    *
 * This program is distributed in the hope that it will be useful. *
 * ALL EXPRESS OR IMPLIED CONDITIONS, REPRESENTATIONS AND          *
 * WARRANTIES, INCLUDING ANY IMPLIED WARRANTY OF MERCHANTABILITY,  *
 * FITNESS FOR A PARTICULAR PURPOSE, OR NON-INFRINGEMENT, ARE      *
 * DISCLAIMED, EXCEPT TO THE EXTENT THAT SUCH DISCLAIMERS ARE HELD *
 * TO BE LEGALLY INVALID.  See the GNU General Public License for  *
 * more details, a copy of which can be found in the file COPYING  *
 * included with this package.                                     *
 *******************************************************************/

#include <linux/blkdev.h>
#include <linux/delay.h>
#include <linux/dma-mapping.h>
#include <linux/idr.h>
#include <linux/interrupt.h>
#include <linux/module.h>
#include <linux/kthread.h>
#include <linux/pci.h>
#include <linux/spinlock.h>
#include <linux/ctype.h>
#include <linux/aer.h>
#include <linux/slab.h>
#include <linux/firmware.h>
#include <linux/miscdevice.h>
#include <linux/percpu.h>
#include <linux/msi.h>
#include <linux/irq.h>
#include <linux/bitops.h>
#include <linux/crash_dump.h>

#include <scsi/scsi.h>
#include <scsi/scsi_device.h>
#include <scsi/scsi_host.h>
#include <scsi/scsi_transport_fc.h>
#include <scsi/scsi_tcq.h>
#include <scsi/fc/fc_fs.h>

#include <linux/nvme-fc-driver.h>

#include "lpfc_hw4.h"
#include "lpfc_hw.h"
#include "lpfc_sli.h"
#include "lpfc_sli4.h"
#include "lpfc_nl.h"
#include "lpfc_disc.h"
#include "lpfc.h"
#include "lpfc_scsi.h"
#include "lpfc_nvme.h"
#include "lpfc_nvmet.h"
#include "lpfc_logmsg.h"
#include "lpfc_crtn.h"
#include "lpfc_vport.h"
#include "lpfc_version.h"
#include "lpfc_ids.h"

/* Used when mapping IRQ vectors in a driver centric manner */
static uint32_t lpfc_present_cpu;

static void lpfc_get_hba_model_desc(struct lpfc_hba *, uint8_t *, uint8_t *);
static int lpfc_post_rcv_buf(struct lpfc_hba *);
static int lpfc_sli4_queue_verify(struct lpfc_hba *);
static int lpfc_create_bootstrap_mbox(struct lpfc_hba *);
static int lpfc_setup_endian_order(struct lpfc_hba *);
static void lpfc_destroy_bootstrap_mbox(struct lpfc_hba *);
static void lpfc_free_els_sgl_list(struct lpfc_hba *);
static void lpfc_free_nvmet_sgl_list(struct lpfc_hba *);
static void lpfc_init_sgl_list(struct lpfc_hba *);
static int lpfc_init_active_sgl_array(struct lpfc_hba *);
static void lpfc_free_active_sgl(struct lpfc_hba *);
static int lpfc_hba_down_post_s3(struct lpfc_hba *phba);
static int lpfc_hba_down_post_s4(struct lpfc_hba *phba);
static int lpfc_sli4_cq_event_pool_create(struct lpfc_hba *);
static void lpfc_sli4_cq_event_pool_destroy(struct lpfc_hba *);
static void lpfc_sli4_cq_event_release_all(struct lpfc_hba *);
static void lpfc_sli4_disable_intr(struct lpfc_hba *);
static uint32_t lpfc_sli4_enable_intr(struct lpfc_hba *, uint32_t);
static void lpfc_sli4_oas_verify(struct lpfc_hba *phba);
static uint16_t lpfc_find_cpu_handle(struct lpfc_hba *, uint16_t, int);
static void lpfc_setup_bg(struct lpfc_hba *, struct Scsi_Host *);

static struct scsi_transport_template *lpfc_transport_template = NULL;
static struct scsi_transport_template *lpfc_vport_transport_template = NULL;
static DEFINE_IDR(lpfc_hba_index);
#define LPFC_NVMET_BUF_POST 254

/**
 * lpfc_config_port_prep - Perform lpfc initialization prior to config port
 * @phba: pointer to lpfc hba data structure.
 *
 * This routine will do LPFC initialization prior to issuing the CONFIG_PORT
 * mailbox command. It retrieves the revision information from the HBA and
 * collects the Vital Product Data (VPD) about the HBA for preparing the
 * configuration of the HBA.
 *
 * Return codes:
 *   0 - success.
 *   -ERESTART - requests the SLI layer to reset the HBA and try again.
 *   Any other value - indicates an error.
 **/
int
lpfc_config_port_prep(struct lpfc_hba *phba)
{
	lpfc_vpd_t *vp = &phba->vpd;
	int i = 0, rc;
	LPFC_MBOXQ_t *pmb;
	MAILBOX_t *mb;
	char *lpfc_vpd_data = NULL;
	uint16_t offset = 0;
	static char licensed[56] =
		    "key unlock for use with gnu public licensed code only\0";
	static int init_key = 1;

	pmb = mempool_alloc(phba->mbox_mem_pool, GFP_KERNEL);
	if (!pmb) {
		phba->link_state = LPFC_HBA_ERROR;
		return -ENOMEM;
	}

	mb = &pmb->u.mb;
	phba->link_state = LPFC_INIT_MBX_CMDS;

	if (lpfc_is_LC_HBA(phba->pcidev->device)) {
		if (init_key) {
			uint32_t *ptext = (uint32_t *) licensed;

			for (i = 0; i < 56; i += sizeof (uint32_t), ptext++)
				*ptext = cpu_to_be32(*ptext);
			init_key = 0;
		}

		lpfc_read_nv(phba, pmb);
		memset((char*)mb->un.varRDnvp.rsvd3, 0,
			sizeof (mb->un.varRDnvp.rsvd3));
		memcpy((char*)mb->un.varRDnvp.rsvd3, licensed,
			 sizeof (licensed));

		rc = lpfc_sli_issue_mbox(phba, pmb, MBX_POLL);

		if (rc != MBX_SUCCESS) {
			lpfc_printf_log(phba, KERN_ERR, LOG_MBOX,
					"0324 Config Port initialization "
					"error, mbxCmd x%x READ_NVPARM, "
					"mbxStatus x%x\n",
					mb->mbxCommand, mb->mbxStatus);
			mempool_free(pmb, phba->mbox_mem_pool);
			return -ERESTART;
		}
		memcpy(phba->wwnn, (char *)mb->un.varRDnvp.nodename,
		       sizeof(phba->wwnn));
		memcpy(phba->wwpn, (char *)mb->un.varRDnvp.portname,
		       sizeof(phba->wwpn));
	}

	/*
	 * Clear all option bits except LPFC_SLI3_BG_ENABLED,
	 * which was already set in lpfc_get_cfgparam()
	 */
	phba->sli3_options &= (uint32_t)LPFC_SLI3_BG_ENABLED;

	/* Setup and issue mailbox READ REV command */
	lpfc_read_rev(phba, pmb);
	rc = lpfc_sli_issue_mbox(phba, pmb, MBX_POLL);
	if (rc != MBX_SUCCESS) {
		lpfc_printf_log(phba, KERN_ERR, LOG_INIT,
				"0439 Adapter failed to init, mbxCmd x%x "
				"READ_REV, mbxStatus x%x\n",
				mb->mbxCommand, mb->mbxStatus);
		mempool_free( pmb, phba->mbox_mem_pool);
		return -ERESTART;
	}


	/*
	 * The value of rr must be 1 since the driver set the cv field to 1.
	 * This setting requires the FW to set all revision fields.
	 */
	if (mb->un.varRdRev.rr == 0) {
		vp->rev.rBit = 0;
		lpfc_printf_log(phba, KERN_ERR, LOG_INIT,
				"0440 Adapter failed to init, READ_REV has "
				"missing revision information.\n");
		mempool_free(pmb, phba->mbox_mem_pool);
		return -ERESTART;
	}

	if (phba->sli_rev == 3 && !mb->un.varRdRev.v3rsp) {
		mempool_free(pmb, phba->mbox_mem_pool);
		return -EINVAL;
	}

	/* Save information as VPD data */
	vp->rev.rBit = 1;
	memcpy(&vp->sli3Feat, &mb->un.varRdRev.sli3Feat, sizeof(uint32_t));
	vp->rev.sli1FwRev = mb->un.varRdRev.sli1FwRev;
	memcpy(vp->rev.sli1FwName, (char*) mb->un.varRdRev.sli1FwName, 16);
	vp->rev.sli2FwRev = mb->un.varRdRev.sli2FwRev;
	memcpy(vp->rev.sli2FwName, (char *) mb->un.varRdRev.sli2FwName, 16);
	vp->rev.biuRev = mb->un.varRdRev.biuRev;
	vp->rev.smRev = mb->un.varRdRev.smRev;
	vp->rev.smFwRev = mb->un.varRdRev.un.smFwRev;
	vp->rev.endecRev = mb->un.varRdRev.endecRev;
	vp->rev.fcphHigh = mb->un.varRdRev.fcphHigh;
	vp->rev.fcphLow = mb->un.varRdRev.fcphLow;
	vp->rev.feaLevelHigh = mb->un.varRdRev.feaLevelHigh;
	vp->rev.feaLevelLow = mb->un.varRdRev.feaLevelLow;
	vp->rev.postKernRev = mb->un.varRdRev.postKernRev;
	vp->rev.opFwRev = mb->un.varRdRev.opFwRev;

	/* If the sli feature level is less then 9, we must
	 * tear down all RPIs and VPIs on link down if NPIV
	 * is enabled.
	 */
	if (vp->rev.feaLevelHigh < 9)
		phba->sli3_options |= LPFC_SLI3_VPORT_TEARDOWN;

	if (lpfc_is_LC_HBA(phba->pcidev->device))
		memcpy(phba->RandomData, (char *)&mb->un.varWords[24],
						sizeof (phba->RandomData));

	/* Get adapter VPD information */
	lpfc_vpd_data = kmalloc(DMP_VPD_SIZE, GFP_KERNEL);
	if (!lpfc_vpd_data)
		goto out_free_mbox;
	do {
		lpfc_dump_mem(phba, pmb, offset, DMP_REGION_VPD);
		rc = lpfc_sli_issue_mbox(phba, pmb, MBX_POLL);

		if (rc != MBX_SUCCESS) {
			lpfc_printf_log(phba, KERN_INFO, LOG_INIT,
					"0441 VPD not present on adapter, "
					"mbxCmd x%x DUMP VPD, mbxStatus x%x\n",
					mb->mbxCommand, mb->mbxStatus);
			mb->un.varDmp.word_cnt = 0;
		}
		/* dump mem may return a zero when finished or we got a
		 * mailbox error, either way we are done.
		 */
		if (mb->un.varDmp.word_cnt == 0)
			break;
		if (mb->un.varDmp.word_cnt > DMP_VPD_SIZE - offset)
			mb->un.varDmp.word_cnt = DMP_VPD_SIZE - offset;
		lpfc_sli_pcimem_bcopy(((uint8_t *)mb) + DMP_RSP_OFFSET,
				      lpfc_vpd_data + offset,
				      mb->un.varDmp.word_cnt);
		offset += mb->un.varDmp.word_cnt;
	} while (mb->un.varDmp.word_cnt && offset < DMP_VPD_SIZE);
	lpfc_parse_vpd(phba, lpfc_vpd_data, offset);

	kfree(lpfc_vpd_data);
out_free_mbox:
	mempool_free(pmb, phba->mbox_mem_pool);
	return 0;
}

/**
 * lpfc_config_async_cmpl - Completion handler for config async event mbox cmd
 * @phba: pointer to lpfc hba data structure.
 * @pmboxq: pointer to the driver internal queue element for mailbox command.
 *
 * This is the completion handler for driver's configuring asynchronous event
 * mailbox command to the device. If the mailbox command returns successfully,
 * it will set internal async event support flag to 1; otherwise, it will
 * set internal async event support flag to 0.
 **/
static void
lpfc_config_async_cmpl(struct lpfc_hba * phba, LPFC_MBOXQ_t * pmboxq)
{
	if (pmboxq->u.mb.mbxStatus == MBX_SUCCESS)
		phba->temp_sensor_support = 1;
	else
		phba->temp_sensor_support = 0;
	mempool_free(pmboxq, phba->mbox_mem_pool);
	return;
}

/**
 * lpfc_dump_wakeup_param_cmpl - dump memory mailbox command completion handler
 * @phba: pointer to lpfc hba data structure.
 * @pmboxq: pointer to the driver internal queue element for mailbox command.
 *
 * This is the completion handler for dump mailbox command for getting
 * wake up parameters. When this command complete, the response contain
 * Option rom version of the HBA. This function translate the version number
 * into a human readable string and store it in OptionROMVersion.
 **/
static void
lpfc_dump_wakeup_param_cmpl(struct lpfc_hba *phba, LPFC_MBOXQ_t *pmboxq)
{
	struct prog_id *prg;
	uint32_t prog_id_word;
	char dist = ' ';
	/* character array used for decoding dist type. */
	char dist_char[] = "nabx";

	if (pmboxq->u.mb.mbxStatus != MBX_SUCCESS) {
		mempool_free(pmboxq, phba->mbox_mem_pool);
		return;
	}

	prg = (struct prog_id *) &prog_id_word;

	/* word 7 contain option rom version */
	prog_id_word = pmboxq->u.mb.un.varWords[7];

	/* Decode the Option rom version word to a readable string */
	if (prg->dist < 4)
		dist = dist_char[prg->dist];

	if ((prg->dist == 3) && (prg->num == 0))
		snprintf(phba->OptionROMVersion, 32, "%d.%d%d",
			prg->ver, prg->rev, prg->lev);
	else
		snprintf(phba->OptionROMVersion, 32, "%d.%d%d%c%d",
			prg->ver, prg->rev, prg->lev,
			dist, prg->num);
	mempool_free(pmboxq, phba->mbox_mem_pool);
	return;
}

/**
 * lpfc_update_vport_wwn - Updates the fc_nodename, fc_portname,
 *	cfg_soft_wwnn, cfg_soft_wwpn
 * @vport: pointer to lpfc vport data structure.
 *
 *
 * Return codes
 *   None.
 **/
void
lpfc_update_vport_wwn(struct lpfc_vport *vport)
{
	uint8_t vvvl = vport->fc_sparam.cmn.valid_vendor_ver_level;
	u32 *fawwpn_key = (u32 *)&vport->fc_sparam.un.vendorVersion[0];

	/* If the soft name exists then update it using the service params */
	if (vport->phba->cfg_soft_wwnn)
		u64_to_wwn(vport->phba->cfg_soft_wwnn,
			   vport->fc_sparam.nodeName.u.wwn);
	if (vport->phba->cfg_soft_wwpn)
		u64_to_wwn(vport->phba->cfg_soft_wwpn,
			   vport->fc_sparam.portName.u.wwn);

	/*
	 * If the name is empty or there exists a soft name
	 * then copy the service params name, otherwise use the fc name
	 */
	if (vport->fc_nodename.u.wwn[0] == 0 || vport->phba->cfg_soft_wwnn)
		memcpy(&vport->fc_nodename, &vport->fc_sparam.nodeName,
			sizeof(struct lpfc_name));
	else
		memcpy(&vport->fc_sparam.nodeName, &vport->fc_nodename,
			sizeof(struct lpfc_name));

	/*
	 * If the port name has changed, then set the Param changes flag
	 * to unreg the login
	 */
	if (vport->fc_portname.u.wwn[0] != 0 &&
		memcmp(&vport->fc_portname, &vport->fc_sparam.portName,
			sizeof(struct lpfc_name)))
		vport->vport_flag |= FAWWPN_PARAM_CHG;

	if (vport->fc_portname.u.wwn[0] == 0 ||
	    vport->phba->cfg_soft_wwpn ||
	    (vvvl == 1 && cpu_to_be32(*fawwpn_key) == FAPWWN_KEY_VENDOR) ||
	    vport->vport_flag & FAWWPN_SET) {
		memcpy(&vport->fc_portname, &vport->fc_sparam.portName,
			sizeof(struct lpfc_name));
		vport->vport_flag &= ~FAWWPN_SET;
		if (vvvl == 1 && cpu_to_be32(*fawwpn_key) == FAPWWN_KEY_VENDOR)
			vport->vport_flag |= FAWWPN_SET;
	}
	else
		memcpy(&vport->fc_sparam.portName, &vport->fc_portname,
			sizeof(struct lpfc_name));
}

/**
 * lpfc_config_port_post - Perform lpfc initialization after config port
 * @phba: pointer to lpfc hba data structure.
 *
 * This routine will do LPFC initialization after the CONFIG_PORT mailbox
 * command call. It performs all internal resource and state setups on the
 * port: post IOCB buffers, enable appropriate host interrupt attentions,
 * ELS ring timers, etc.
 *
 * Return codes
 *   0 - success.
 *   Any other value - error.
 **/
int
lpfc_config_port_post(struct lpfc_hba *phba)
{
	struct lpfc_vport *vport = phba->pport;
	struct Scsi_Host *shost = lpfc_shost_from_vport(vport);
	LPFC_MBOXQ_t *pmb;
	MAILBOX_t *mb;
	struct lpfc_dmabuf *mp;
	struct lpfc_sli *psli = &phba->sli;
	uint32_t status, timeout;
	int i, j;
	int rc;

	spin_lock_irq(&phba->hbalock);
	/*
	 * If the Config port completed correctly the HBA is not
	 * over heated any more.
	 */
	if (phba->over_temp_state == HBA_OVER_TEMP)
		phba->over_temp_state = HBA_NORMAL_TEMP;
	spin_unlock_irq(&phba->hbalock);

	pmb = mempool_alloc(phba->mbox_mem_pool, GFP_KERNEL);
	if (!pmb) {
		phba->link_state = LPFC_HBA_ERROR;
		return -ENOMEM;
	}
	mb = &pmb->u.mb;

	/* Get login parameters for NID.  */
	rc = lpfc_read_sparam(phba, pmb, 0);
	if (rc) {
		mempool_free(pmb, phba->mbox_mem_pool);
		return -ENOMEM;
	}

	pmb->vport = vport;
	if (lpfc_sli_issue_mbox(phba, pmb, MBX_POLL) != MBX_SUCCESS) {
		lpfc_printf_log(phba, KERN_ERR, LOG_INIT,
				"0448 Adapter failed init, mbxCmd x%x "
				"READ_SPARM mbxStatus x%x\n",
				mb->mbxCommand, mb->mbxStatus);
		phba->link_state = LPFC_HBA_ERROR;
		mp = (struct lpfc_dmabuf *)pmb->ctx_buf;
		mempool_free(pmb, phba->mbox_mem_pool);
		lpfc_mbuf_free(phba, mp->virt, mp->phys);
		kfree(mp);
		return -EIO;
	}

	mp = (struct lpfc_dmabuf *)pmb->ctx_buf;

	memcpy(&vport->fc_sparam, mp->virt, sizeof (struct serv_parm));
	lpfc_mbuf_free(phba, mp->virt, mp->phys);
	kfree(mp);
	pmb->ctx_buf = NULL;
	lpfc_update_vport_wwn(vport);

	/* Update the fc_host data structures with new wwn. */
	fc_host_node_name(shost) = wwn_to_u64(vport->fc_nodename.u.wwn);
	fc_host_port_name(shost) = wwn_to_u64(vport->fc_portname.u.wwn);
	fc_host_max_npiv_vports(shost) = phba->max_vpi;

	/* If no serial number in VPD data, use low 6 bytes of WWNN */
	/* This should be consolidated into parse_vpd ? - mr */
	if (phba->SerialNumber[0] == 0) {
		uint8_t *outptr;

		outptr = &vport->fc_nodename.u.s.IEEE[0];
		for (i = 0; i < 12; i++) {
			status = *outptr++;
			j = ((status & 0xf0) >> 4);
			if (j <= 9)
				phba->SerialNumber[i] =
				    (char)((uint8_t) 0x30 + (uint8_t) j);
			else
				phba->SerialNumber[i] =
				    (char)((uint8_t) 0x61 + (uint8_t) (j - 10));
			i++;
			j = (status & 0xf);
			if (j <= 9)
				phba->SerialNumber[i] =
				    (char)((uint8_t) 0x30 + (uint8_t) j);
			else
				phba->SerialNumber[i] =
				    (char)((uint8_t) 0x61 + (uint8_t) (j - 10));
		}
	}

	lpfc_read_config(phba, pmb);
	pmb->vport = vport;
	if (lpfc_sli_issue_mbox(phba, pmb, MBX_POLL) != MBX_SUCCESS) {
		lpfc_printf_log(phba, KERN_ERR, LOG_INIT,
				"0453 Adapter failed to init, mbxCmd x%x "
				"READ_CONFIG, mbxStatus x%x\n",
				mb->mbxCommand, mb->mbxStatus);
		phba->link_state = LPFC_HBA_ERROR;
		mempool_free( pmb, phba->mbox_mem_pool);
		return -EIO;
	}

	/* Check if the port is disabled */
	lpfc_sli_read_link_ste(phba);

	/* Reset the DFT_HBA_Q_DEPTH to the max xri  */
	i = (mb->un.varRdConfig.max_xri + 1);
	if (phba->cfg_hba_queue_depth > i) {
		lpfc_printf_log(phba, KERN_WARNING, LOG_INIT,
				"3359 HBA queue depth changed from %d to %d\n",
				phba->cfg_hba_queue_depth, i);
		phba->cfg_hba_queue_depth = i;
	}

	/* Reset the DFT_LUN_Q_DEPTH to (max xri >> 3)  */
	i = (mb->un.varRdConfig.max_xri >> 3);
	if (phba->pport->cfg_lun_queue_depth > i) {
		lpfc_printf_log(phba, KERN_WARNING, LOG_INIT,
				"3360 LUN queue depth changed from %d to %d\n",
				phba->pport->cfg_lun_queue_depth, i);
		phba->pport->cfg_lun_queue_depth = i;
	}

	phba->lmt = mb->un.varRdConfig.lmt;

	/* Get the default values for Model Name and Description */
	lpfc_get_hba_model_desc(phba, phba->ModelName, phba->ModelDesc);

	phba->link_state = LPFC_LINK_DOWN;

	/* Only process IOCBs on ELS ring till hba_state is READY */
	if (psli->sli3_ring[LPFC_EXTRA_RING].sli.sli3.cmdringaddr)
		psli->sli3_ring[LPFC_EXTRA_RING].flag |= LPFC_STOP_IOCB_EVENT;
	if (psli->sli3_ring[LPFC_FCP_RING].sli.sli3.cmdringaddr)
		psli->sli3_ring[LPFC_FCP_RING].flag |= LPFC_STOP_IOCB_EVENT;

	/* Post receive buffers for desired rings */
	if (phba->sli_rev != 3)
		lpfc_post_rcv_buf(phba);

	/*
	 * Configure HBA MSI-X attention conditions to messages if MSI-X mode
	 */
	if (phba->intr_type == MSIX) {
		rc = lpfc_config_msi(phba, pmb);
		if (rc) {
			mempool_free(pmb, phba->mbox_mem_pool);
			return -EIO;
		}
		rc = lpfc_sli_issue_mbox(phba, pmb, MBX_POLL);
		if (rc != MBX_SUCCESS) {
			lpfc_printf_log(phba, KERN_ERR, LOG_MBOX,
					"0352 Config MSI mailbox command "
					"failed, mbxCmd x%x, mbxStatus x%x\n",
					pmb->u.mb.mbxCommand,
					pmb->u.mb.mbxStatus);
			mempool_free(pmb, phba->mbox_mem_pool);
			return -EIO;
		}
	}

	spin_lock_irq(&phba->hbalock);
	/* Initialize ERATT handling flag */
	phba->hba_flag &= ~HBA_ERATT_HANDLED;

	/* Enable appropriate host interrupts */
	if (lpfc_readl(phba->HCregaddr, &status)) {
		spin_unlock_irq(&phba->hbalock);
		return -EIO;
	}
	status |= HC_MBINT_ENA | HC_ERINT_ENA | HC_LAINT_ENA;
	if (psli->num_rings > 0)
		status |= HC_R0INT_ENA;
	if (psli->num_rings > 1)
		status |= HC_R1INT_ENA;
	if (psli->num_rings > 2)
		status |= HC_R2INT_ENA;
	if (psli->num_rings > 3)
		status |= HC_R3INT_ENA;

	if ((phba->cfg_poll & ENABLE_FCP_RING_POLLING) &&
	    (phba->cfg_poll & DISABLE_FCP_RING_INT))
		status &= ~(HC_R0INT_ENA);

	writel(status, phba->HCregaddr);
	readl(phba->HCregaddr); /* flush */
	spin_unlock_irq(&phba->hbalock);

	/* Set up ring-0 (ELS) timer */
	timeout = phba->fc_ratov * 2;
	mod_timer(&vport->els_tmofunc,
		  jiffies + msecs_to_jiffies(1000 * timeout));
	/* Set up heart beat (HB) timer */
	mod_timer(&phba->hb_tmofunc,
		  jiffies + msecs_to_jiffies(1000 * LPFC_HB_MBOX_INTERVAL));
	phba->hb_outstanding = 0;
	phba->last_completion_time = jiffies;
	/* Set up error attention (ERATT) polling timer */
	mod_timer(&phba->eratt_poll,
		  jiffies + msecs_to_jiffies(1000 * phba->eratt_poll_interval));

	if (phba->hba_flag & LINK_DISABLED) {
		lpfc_printf_log(phba,
			KERN_ERR, LOG_INIT,
			"2598 Adapter Link is disabled.\n");
		lpfc_down_link(phba, pmb);
		pmb->mbox_cmpl = lpfc_sli_def_mbox_cmpl;
		rc = lpfc_sli_issue_mbox(phba, pmb, MBX_NOWAIT);
		if ((rc != MBX_SUCCESS) && (rc != MBX_BUSY)) {
			lpfc_printf_log(phba,
			KERN_ERR, LOG_INIT,
			"2599 Adapter failed to issue DOWN_LINK"
			" mbox command rc 0x%x\n", rc);

			mempool_free(pmb, phba->mbox_mem_pool);
			return -EIO;
		}
	} else if (phba->cfg_suppress_link_up == LPFC_INITIALIZE_LINK) {
		mempool_free(pmb, phba->mbox_mem_pool);
		rc = phba->lpfc_hba_init_link(phba, MBX_NOWAIT);
		if (rc)
			return rc;
	}
	/* MBOX buffer will be freed in mbox compl */
	pmb = mempool_alloc(phba->mbox_mem_pool, GFP_KERNEL);
	if (!pmb) {
		phba->link_state = LPFC_HBA_ERROR;
		return -ENOMEM;
	}

	lpfc_config_async(phba, pmb, LPFC_ELS_RING);
	pmb->mbox_cmpl = lpfc_config_async_cmpl;
	pmb->vport = phba->pport;
	rc = lpfc_sli_issue_mbox(phba, pmb, MBX_NOWAIT);

	if ((rc != MBX_BUSY) && (rc != MBX_SUCCESS)) {
		lpfc_printf_log(phba,
				KERN_ERR,
				LOG_INIT,
				"0456 Adapter failed to issue "
				"ASYNCEVT_ENABLE mbox status x%x\n",
				rc);
		mempool_free(pmb, phba->mbox_mem_pool);
	}

	/* Get Option rom version */
	pmb = mempool_alloc(phba->mbox_mem_pool, GFP_KERNEL);
	if (!pmb) {
		phba->link_state = LPFC_HBA_ERROR;
		return -ENOMEM;
	}

	lpfc_dump_wakeup_param(phba, pmb);
	pmb->mbox_cmpl = lpfc_dump_wakeup_param_cmpl;
	pmb->vport = phba->pport;
	rc = lpfc_sli_issue_mbox(phba, pmb, MBX_NOWAIT);

	if ((rc != MBX_BUSY) && (rc != MBX_SUCCESS)) {
		lpfc_printf_log(phba, KERN_ERR, LOG_INIT, "0435 Adapter failed "
				"to get Option ROM version status x%x\n", rc);
		mempool_free(pmb, phba->mbox_mem_pool);
	}

	return 0;
}

/**
 * lpfc_hba_init_link - Initialize the FC link
 * @phba: pointer to lpfc hba data structure.
 * @flag: mailbox command issue mode - either MBX_POLL or MBX_NOWAIT
 *
 * This routine will issue the INIT_LINK mailbox command call.
 * It is available to other drivers through the lpfc_hba data
 * structure for use as a delayed link up mechanism with the
 * module parameter lpfc_suppress_link_up.
 *
 * Return code
 *		0 - success
 *		Any other value - error
 **/
static int
lpfc_hba_init_link(struct lpfc_hba *phba, uint32_t flag)
{
	return lpfc_hba_init_link_fc_topology(phba, phba->cfg_topology, flag);
}

/**
 * lpfc_hba_init_link_fc_topology - Initialize FC link with desired topology
 * @phba: pointer to lpfc hba data structure.
 * @fc_topology: desired fc topology.
 * @flag: mailbox command issue mode - either MBX_POLL or MBX_NOWAIT
 *
 * This routine will issue the INIT_LINK mailbox command call.
 * It is available to other drivers through the lpfc_hba data
 * structure for use as a delayed link up mechanism with the
 * module parameter lpfc_suppress_link_up.
 *
 * Return code
 *              0 - success
 *              Any other value - error
 **/
int
lpfc_hba_init_link_fc_topology(struct lpfc_hba *phba, uint32_t fc_topology,
			       uint32_t flag)
{
	struct lpfc_vport *vport = phba->pport;
	LPFC_MBOXQ_t *pmb;
	MAILBOX_t *mb;
	int rc;

	pmb = mempool_alloc(phba->mbox_mem_pool, GFP_KERNEL);
	if (!pmb) {
		phba->link_state = LPFC_HBA_ERROR;
		return -ENOMEM;
	}
	mb = &pmb->u.mb;
	pmb->vport = vport;

	if ((phba->cfg_link_speed > LPFC_USER_LINK_SPEED_MAX) ||
	    ((phba->cfg_link_speed == LPFC_USER_LINK_SPEED_1G) &&
	     !(phba->lmt & LMT_1Gb)) ||
	    ((phba->cfg_link_speed == LPFC_USER_LINK_SPEED_2G) &&
	     !(phba->lmt & LMT_2Gb)) ||
	    ((phba->cfg_link_speed == LPFC_USER_LINK_SPEED_4G) &&
	     !(phba->lmt & LMT_4Gb)) ||
	    ((phba->cfg_link_speed == LPFC_USER_LINK_SPEED_8G) &&
	     !(phba->lmt & LMT_8Gb)) ||
	    ((phba->cfg_link_speed == LPFC_USER_LINK_SPEED_10G) &&
	     !(phba->lmt & LMT_10Gb)) ||
	    ((phba->cfg_link_speed == LPFC_USER_LINK_SPEED_16G) &&
	     !(phba->lmt & LMT_16Gb)) ||
	    ((phba->cfg_link_speed == LPFC_USER_LINK_SPEED_32G) &&
	     !(phba->lmt & LMT_32Gb)) ||
	    ((phba->cfg_link_speed == LPFC_USER_LINK_SPEED_64G) &&
	     !(phba->lmt & LMT_64Gb))) {
		/* Reset link speed to auto */
		lpfc_printf_log(phba, KERN_ERR, LOG_LINK_EVENT,
			"1302 Invalid speed for this board:%d "
			"Reset link speed to auto.\n",
			phba->cfg_link_speed);
			phba->cfg_link_speed = LPFC_USER_LINK_SPEED_AUTO;
	}
	lpfc_init_link(phba, pmb, fc_topology, phba->cfg_link_speed);
	pmb->mbox_cmpl = lpfc_sli_def_mbox_cmpl;
	if (phba->sli_rev < LPFC_SLI_REV4)
		lpfc_set_loopback_flag(phba);
	rc = lpfc_sli_issue_mbox(phba, pmb, flag);
	if ((rc != MBX_BUSY) && (rc != MBX_SUCCESS)) {
		lpfc_printf_log(phba, KERN_ERR, LOG_INIT,
			"0498 Adapter failed to init, mbxCmd x%x "
			"INIT_LINK, mbxStatus x%x\n",
			mb->mbxCommand, mb->mbxStatus);
		if (phba->sli_rev <= LPFC_SLI_REV3) {
			/* Clear all interrupt enable conditions */
			writel(0, phba->HCregaddr);
			readl(phba->HCregaddr); /* flush */
			/* Clear all pending interrupts */
			writel(0xffffffff, phba->HAregaddr);
			readl(phba->HAregaddr); /* flush */
		}
		phba->link_state = LPFC_HBA_ERROR;
		if (rc != MBX_BUSY || flag == MBX_POLL)
			mempool_free(pmb, phba->mbox_mem_pool);
		return -EIO;
	}
	phba->cfg_suppress_link_up = LPFC_INITIALIZE_LINK;
	if (flag == MBX_POLL)
		mempool_free(pmb, phba->mbox_mem_pool);

	return 0;
}

/**
 * lpfc_hba_down_link - this routine downs the FC link
 * @phba: pointer to lpfc hba data structure.
 * @flag: mailbox command issue mode - either MBX_POLL or MBX_NOWAIT
 *
 * This routine will issue the DOWN_LINK mailbox command call.
 * It is available to other drivers through the lpfc_hba data
 * structure for use to stop the link.
 *
 * Return code
 *		0 - success
 *		Any other value - error
 **/
static int
lpfc_hba_down_link(struct lpfc_hba *phba, uint32_t flag)
{
	LPFC_MBOXQ_t *pmb;
	int rc;

	pmb = mempool_alloc(phba->mbox_mem_pool, GFP_KERNEL);
	if (!pmb) {
		phba->link_state = LPFC_HBA_ERROR;
		return -ENOMEM;
	}

	lpfc_printf_log(phba,
		KERN_ERR, LOG_INIT,
		"0491 Adapter Link is disabled.\n");
	lpfc_down_link(phba, pmb);
	pmb->mbox_cmpl = lpfc_sli_def_mbox_cmpl;
	rc = lpfc_sli_issue_mbox(phba, pmb, flag);
	if ((rc != MBX_SUCCESS) && (rc != MBX_BUSY)) {
		lpfc_printf_log(phba,
		KERN_ERR, LOG_INIT,
		"2522 Adapter failed to issue DOWN_LINK"
		" mbox command rc 0x%x\n", rc);

		mempool_free(pmb, phba->mbox_mem_pool);
		return -EIO;
	}
	if (flag == MBX_POLL)
		mempool_free(pmb, phba->mbox_mem_pool);

	return 0;
}

/**
 * lpfc_hba_down_prep - Perform lpfc uninitialization prior to HBA reset
 * @phba: pointer to lpfc HBA data structure.
 *
 * This routine will do LPFC uninitialization before the HBA is reset when
 * bringing down the SLI Layer.
 *
 * Return codes
 *   0 - success.
 *   Any other value - error.
 **/
int
lpfc_hba_down_prep(struct lpfc_hba *phba)
{
	struct lpfc_vport **vports;
	int i;

	if (phba->sli_rev <= LPFC_SLI_REV3) {
		/* Disable interrupts */
		writel(0, phba->HCregaddr);
		readl(phba->HCregaddr); /* flush */
	}

	if (phba->pport->load_flag & FC_UNLOADING)
		lpfc_cleanup_discovery_resources(phba->pport);
	else {
		vports = lpfc_create_vport_work_array(phba);
		if (vports != NULL)
			for (i = 0; i <= phba->max_vports &&
				vports[i] != NULL; i++)
				lpfc_cleanup_discovery_resources(vports[i]);
		lpfc_destroy_vport_work_array(phba, vports);
	}
	return 0;
}

/**
 * lpfc_sli4_free_sp_events - Cleanup sp_queue_events to free
 * rspiocb which got deferred
 *
 * @phba: pointer to lpfc HBA data structure.
 *
 * This routine will cleanup completed slow path events after HBA is reset
 * when bringing down the SLI Layer.
 *
 *
 * Return codes
 *   void.
 **/
static void
lpfc_sli4_free_sp_events(struct lpfc_hba *phba)
{
	struct lpfc_iocbq *rspiocbq;
	struct hbq_dmabuf *dmabuf;
	struct lpfc_cq_event *cq_event;

	spin_lock_irq(&phba->hbalock);
	phba->hba_flag &= ~HBA_SP_QUEUE_EVT;
	spin_unlock_irq(&phba->hbalock);

	while (!list_empty(&phba->sli4_hba.sp_queue_event)) {
		/* Get the response iocb from the head of work queue */
		spin_lock_irq(&phba->hbalock);
		list_remove_head(&phba->sli4_hba.sp_queue_event,
				 cq_event, struct lpfc_cq_event, list);
		spin_unlock_irq(&phba->hbalock);

		switch (bf_get(lpfc_wcqe_c_code, &cq_event->cqe.wcqe_cmpl)) {
		case CQE_CODE_COMPL_WQE:
			rspiocbq = container_of(cq_event, struct lpfc_iocbq,
						 cq_event);
			lpfc_sli_release_iocbq(phba, rspiocbq);
			break;
		case CQE_CODE_RECEIVE:
		case CQE_CODE_RECEIVE_V1:
			dmabuf = container_of(cq_event, struct hbq_dmabuf,
					      cq_event);
			lpfc_in_buf_free(phba, &dmabuf->dbuf);
		}
	}
}

/**
 * lpfc_hba_free_post_buf - Perform lpfc uninitialization after HBA reset
 * @phba: pointer to lpfc HBA data structure.
 *
 * This routine will cleanup posted ELS buffers after the HBA is reset
 * when bringing down the SLI Layer.
 *
 *
 * Return codes
 *   void.
 **/
static void
lpfc_hba_free_post_buf(struct lpfc_hba *phba)
{
	struct lpfc_sli *psli = &phba->sli;
	struct lpfc_sli_ring *pring;
	struct lpfc_dmabuf *mp, *next_mp;
	LIST_HEAD(buflist);
	int count;

	if (phba->sli3_options & LPFC_SLI3_HBQ_ENABLED)
		lpfc_sli_hbqbuf_free_all(phba);
	else {
		/* Cleanup preposted buffers on the ELS ring */
		pring = &psli->sli3_ring[LPFC_ELS_RING];
		spin_lock_irq(&phba->hbalock);
		list_splice_init(&pring->postbufq, &buflist);
		spin_unlock_irq(&phba->hbalock);

		count = 0;
		list_for_each_entry_safe(mp, next_mp, &buflist, list) {
			list_del(&mp->list);
			count++;
			lpfc_mbuf_free(phba, mp->virt, mp->phys);
			kfree(mp);
		}

		spin_lock_irq(&phba->hbalock);
		pring->postbufq_cnt -= count;
		spin_unlock_irq(&phba->hbalock);
	}
}

/**
 * lpfc_hba_clean_txcmplq - Perform lpfc uninitialization after HBA reset
 * @phba: pointer to lpfc HBA data structure.
 *
 * This routine will cleanup the txcmplq after the HBA is reset when bringing
 * down the SLI Layer.
 *
 * Return codes
 *   void
 **/
static void
lpfc_hba_clean_txcmplq(struct lpfc_hba *phba)
{
	struct lpfc_sli *psli = &phba->sli;
	struct lpfc_queue *qp = NULL;
	struct lpfc_sli_ring *pring;
	LIST_HEAD(completions);
	int i;
	struct lpfc_iocbq *piocb, *next_iocb;

	if (phba->sli_rev != LPFC_SLI_REV4) {
		for (i = 0; i < psli->num_rings; i++) {
			pring = &psli->sli3_ring[i];
			spin_lock_irq(&phba->hbalock);
			/* At this point in time the HBA is either reset or DOA
			 * Nothing should be on txcmplq as it will
			 * NEVER complete.
			 */
			list_splice_init(&pring->txcmplq, &completions);
			pring->txcmplq_cnt = 0;
			spin_unlock_irq(&phba->hbalock);

			lpfc_sli_abort_iocb_ring(phba, pring);
		}
		/* Cancel all the IOCBs from the completions list */
		lpfc_sli_cancel_iocbs(phba, &completions,
				      IOSTAT_LOCAL_REJECT, IOERR_SLI_ABORTED);
		return;
	}
	list_for_each_entry(qp, &phba->sli4_hba.lpfc_wq_list, wq_list) {
		pring = qp->pring;
		if (!pring)
			continue;
		spin_lock_irq(&pring->ring_lock);
		list_for_each_entry_safe(piocb, next_iocb,
					 &pring->txcmplq, list)
			piocb->iocb_flag &= ~LPFC_IO_ON_TXCMPLQ;
		list_splice_init(&pring->txcmplq, &completions);
		pring->txcmplq_cnt = 0;
		spin_unlock_irq(&pring->ring_lock);
		lpfc_sli_abort_iocb_ring(phba, pring);
	}
	/* Cancel all the IOCBs from the completions list */
	lpfc_sli_cancel_iocbs(phba, &completions,
			      IOSTAT_LOCAL_REJECT, IOERR_SLI_ABORTED);
}

/**
 * lpfc_hba_down_post_s3 - Perform lpfc uninitialization after HBA reset
	int i;
 * @phba: pointer to lpfc HBA data structure.
 *
 * This routine will do uninitialization after the HBA is reset when bring
 * down the SLI Layer.
 *
 * Return codes
 *   0 - success.
 *   Any other value - error.
 **/
static int
lpfc_hba_down_post_s3(struct lpfc_hba *phba)
{
	lpfc_hba_free_post_buf(phba);
	lpfc_hba_clean_txcmplq(phba);
	return 0;
}

/**
 * lpfc_hba_down_post_s4 - Perform lpfc uninitialization after HBA reset
 * @phba: pointer to lpfc HBA data structure.
 *
 * This routine will do uninitialization after the HBA is reset when bring
 * down the SLI Layer.
 *
 * Return codes
 *   0 - success.
 *   Any other value - error.
 **/
static int
lpfc_hba_down_post_s4(struct lpfc_hba *phba)
{
	struct lpfc_io_buf *psb, *psb_next;
	struct lpfc_nvmet_rcv_ctx *ctxp, *ctxp_next;
	struct lpfc_sli4_hdw_queue *qp;
	LIST_HEAD(aborts);
	LIST_HEAD(nvme_aborts);
	LIST_HEAD(nvmet_aborts);
	struct lpfc_sglq *sglq_entry = NULL;
	int cnt, idx;


	lpfc_sli_hbqbuf_free_all(phba);
	lpfc_hba_clean_txcmplq(phba);

	/* At this point in time the HBA is either reset or DOA. Either
	 * way, nothing should be on lpfc_abts_els_sgl_list, it needs to be
	 * on the lpfc_els_sgl_list so that it can either be freed if the
	 * driver is unloading or reposted if the driver is restarting
	 * the port.
	 */
	spin_lock_irq(&phba->hbalock);  /* required for lpfc_els_sgl_list and */
					/* scsl_buf_list */
	/* sgl_list_lock required because worker thread uses this
	 * list.
	 */
	spin_lock(&phba->sli4_hba.sgl_list_lock);
	list_for_each_entry(sglq_entry,
		&phba->sli4_hba.lpfc_abts_els_sgl_list, list)
		sglq_entry->state = SGL_FREED;

	list_splice_init(&phba->sli4_hba.lpfc_abts_els_sgl_list,
			&phba->sli4_hba.lpfc_els_sgl_list);


	spin_unlock(&phba->sli4_hba.sgl_list_lock);

	/* abts_xxxx_buf_list_lock required because worker thread uses this
	 * list.
	 */
	cnt = 0;
	for (idx = 0; idx < phba->cfg_hdw_queue; idx++) {
		qp = &phba->sli4_hba.hdwq[idx];

		spin_lock(&qp->abts_io_buf_list_lock);
		list_splice_init(&qp->lpfc_abts_io_buf_list,
				 &aborts);

		list_for_each_entry_safe(psb, psb_next, &aborts, list) {
			psb->pCmd = NULL;
			psb->status = IOSTAT_SUCCESS;
			cnt++;
		}
		spin_lock(&qp->io_buf_list_put_lock);
		list_splice_init(&aborts, &qp->lpfc_io_buf_list_put);
		qp->put_io_bufs += qp->abts_scsi_io_bufs;
		qp->put_io_bufs += qp->abts_nvme_io_bufs;
		qp->abts_scsi_io_bufs = 0;
		qp->abts_nvme_io_bufs = 0;
		spin_unlock(&qp->io_buf_list_put_lock);
		spin_unlock(&qp->abts_io_buf_list_lock);
	}
	spin_unlock_irq(&phba->hbalock);

	if (phba->cfg_enable_fc4_type & LPFC_ENABLE_NVME) {
		spin_lock_irq(&phba->sli4_hba.abts_nvmet_buf_list_lock);
		list_splice_init(&phba->sli4_hba.lpfc_abts_nvmet_ctx_list,
				 &nvmet_aborts);
		spin_unlock_irq(&phba->sli4_hba.abts_nvmet_buf_list_lock);
		list_for_each_entry_safe(ctxp, ctxp_next, &nvmet_aborts, list) {
			ctxp->flag &= ~(LPFC_NVMET_XBUSY | LPFC_NVMET_ABORT_OP);
			lpfc_nvmet_ctxbuf_post(phba, ctxp->ctxbuf);
		}
	}

	lpfc_sli4_free_sp_events(phba);
	return cnt;
}

/**
 * lpfc_hba_down_post - Wrapper func for hba down post routine
 * @phba: pointer to lpfc HBA data structure.
 *
 * This routine wraps the actual SLI3 or SLI4 routine for performing
 * uninitialization after the HBA is reset when bring down the SLI Layer.
 *
 * Return codes
 *   0 - success.
 *   Any other value - error.
 **/
int
lpfc_hba_down_post(struct lpfc_hba *phba)
{
	return (*phba->lpfc_hba_down_post)(phba);
}

/**
 * lpfc_hb_timeout - The HBA-timer timeout handler
 * @ptr: unsigned long holds the pointer to lpfc hba data structure.
 *
 * This is the HBA-timer timeout handler registered to the lpfc driver. When
 * this timer fires, a HBA timeout event shall be posted to the lpfc driver
 * work-port-events bitmap and the worker thread is notified. This timeout
 * event will be used by the worker thread to invoke the actual timeout
 * handler routine, lpfc_hb_timeout_handler. Any periodical operations will
 * be performed in the timeout handler and the HBA timeout event bit shall
 * be cleared by the worker thread after it has taken the event bitmap out.
 **/
static void
lpfc_hb_timeout(struct timer_list *t)
{
	struct lpfc_hba *phba;
	uint32_t tmo_posted;
	unsigned long iflag;

	phba = from_timer(phba, t, hb_tmofunc);

	/* Check for heart beat timeout conditions */
	spin_lock_irqsave(&phba->pport->work_port_lock, iflag);
	tmo_posted = phba->pport->work_port_events & WORKER_HB_TMO;
	if (!tmo_posted)
		phba->pport->work_port_events |= WORKER_HB_TMO;
	spin_unlock_irqrestore(&phba->pport->work_port_lock, iflag);

	/* Tell the worker thread there is work to do */
	if (!tmo_posted)
		lpfc_worker_wake_up(phba);
	return;
}

/**
 * lpfc_rrq_timeout - The RRQ-timer timeout handler
 * @ptr: unsigned long holds the pointer to lpfc hba data structure.
 *
 * This is the RRQ-timer timeout handler registered to the lpfc driver. When
 * this timer fires, a RRQ timeout event shall be posted to the lpfc driver
 * work-port-events bitmap and the worker thread is notified. This timeout
 * event will be used by the worker thread to invoke the actual timeout
 * handler routine, lpfc_rrq_handler. Any periodical operations will
 * be performed in the timeout handler and the RRQ timeout event bit shall
 * be cleared by the worker thread after it has taken the event bitmap out.
 **/
static void
lpfc_rrq_timeout(struct timer_list *t)
{
	struct lpfc_hba *phba;
	unsigned long iflag;

	phba = from_timer(phba, t, rrq_tmr);
	spin_lock_irqsave(&phba->pport->work_port_lock, iflag);
	if (!(phba->pport->load_flag & FC_UNLOADING))
		phba->hba_flag |= HBA_RRQ_ACTIVE;
	else
		phba->hba_flag &= ~HBA_RRQ_ACTIVE;
	spin_unlock_irqrestore(&phba->pport->work_port_lock, iflag);

	if (!(phba->pport->load_flag & FC_UNLOADING))
		lpfc_worker_wake_up(phba);
}

/**
 * lpfc_hb_mbox_cmpl - The lpfc heart-beat mailbox command callback function
 * @phba: pointer to lpfc hba data structure.
 * @pmboxq: pointer to the driver internal queue element for mailbox command.
 *
 * This is the callback function to the lpfc heart-beat mailbox command.
 * If configured, the lpfc driver issues the heart-beat mailbox command to
 * the HBA every LPFC_HB_MBOX_INTERVAL (current 5) seconds. At the time the
 * heart-beat mailbox command is issued, the driver shall set up heart-beat
 * timeout timer to LPFC_HB_MBOX_TIMEOUT (current 30) seconds and marks
 * heart-beat outstanding state. Once the mailbox command comes back and
 * no error conditions detected, the heart-beat mailbox command timer is
 * reset to LPFC_HB_MBOX_INTERVAL seconds and the heart-beat outstanding
 * state is cleared for the next heart-beat. If the timer expired with the
 * heart-beat outstanding state set, the driver will put the HBA offline.
 **/
static void
lpfc_hb_mbox_cmpl(struct lpfc_hba * phba, LPFC_MBOXQ_t * pmboxq)
{
	unsigned long drvr_flag;

	spin_lock_irqsave(&phba->hbalock, drvr_flag);
	phba->hb_outstanding = 0;
	spin_unlock_irqrestore(&phba->hbalock, drvr_flag);

	/* Check and reset heart-beat timer is necessary */
	mempool_free(pmboxq, phba->mbox_mem_pool);
	if (!(phba->pport->fc_flag & FC_OFFLINE_MODE) &&
		!(phba->link_state == LPFC_HBA_ERROR) &&
		!(phba->pport->load_flag & FC_UNLOADING))
		mod_timer(&phba->hb_tmofunc,
			  jiffies +
			  msecs_to_jiffies(1000 * LPFC_HB_MBOX_INTERVAL));
	return;
}

static void
lpfc_hb_eq_delay_work(struct work_struct *work)
{
	struct lpfc_hba *phba = container_of(to_delayed_work(work),
					     struct lpfc_hba, eq_delay_work);
	struct lpfc_eq_intr_info *eqi, *eqi_new;
	struct lpfc_queue *eq, *eq_next;
	unsigned char *eqcnt = NULL;
	uint32_t usdelay;
	int i;
	bool update = false;

	if (!phba->cfg_auto_imax || phba->pport->load_flag & FC_UNLOADING)
		return;

	if (phba->link_state == LPFC_HBA_ERROR ||
	    phba->pport->fc_flag & FC_OFFLINE_MODE)
		goto requeue;

	eqcnt = kcalloc(num_possible_cpus(), sizeof(unsigned char),
			GFP_KERNEL);
	if (!eqcnt)
		goto requeue;

	if (phba->cfg_irq_chann > 1) {
		/* Loop thru all IRQ vectors */
		for (i = 0; i < phba->cfg_irq_chann; i++) {
			/* Get the EQ corresponding to the IRQ vector */
			eq = phba->sli4_hba.hba_eq_hdl[i].eq;
			if (!eq)
				continue;
			if (eq->q_mode) {
				update = true;
				break;
			}
			if (eqcnt[eq->last_cpu] < 2)
				eqcnt[eq->last_cpu]++;
		}
	} else
		update = true;

	for_each_present_cpu(i) {
		eqi = per_cpu_ptr(phba->sli4_hba.eq_info, i);
		if (!update && eqcnt[i] < 2) {
			eqi->icnt = 0;
			continue;
		}

		usdelay = (eqi->icnt / LPFC_IMAX_THRESHOLD) *
			   LPFC_EQ_DELAY_STEP;
		if (usdelay > LPFC_MAX_AUTO_EQ_DELAY)
			usdelay = LPFC_MAX_AUTO_EQ_DELAY;

		eqi->icnt = 0;

		list_for_each_entry_safe(eq, eq_next, &eqi->list, cpu_list) {
			if (eq->last_cpu != i) {
				eqi_new = per_cpu_ptr(phba->sli4_hba.eq_info,
						      eq->last_cpu);
				list_move_tail(&eq->cpu_list, &eqi_new->list);
				continue;
			}
			if (usdelay != eq->q_mode)
				lpfc_modify_hba_eq_delay(phba, eq->hdwq, 1,
							 usdelay);
		}
	}

	kfree(eqcnt);

requeue:
	queue_delayed_work(phba->wq, &phba->eq_delay_work,
			   msecs_to_jiffies(LPFC_EQ_DELAY_MSECS));
}

/**
 * lpfc_hb_mxp_handler - Multi-XRI pools handler to adjust XRI distribution
 * @phba: pointer to lpfc hba data structure.
 *
 * For each heartbeat, this routine does some heuristic methods to adjust
 * XRI distribution. The goal is to fully utilize free XRIs.
 **/
static void lpfc_hb_mxp_handler(struct lpfc_hba *phba)
{
	u32 i;
	u32 hwq_count;

	hwq_count = phba->cfg_hdw_queue;
	for (i = 0; i < hwq_count; i++) {
		/* Adjust XRIs in private pool */
		lpfc_adjust_pvt_pool_count(phba, i);

		/* Adjust high watermark */
		lpfc_adjust_high_watermark(phba, i);

#ifdef LPFC_MXP_STAT
		/* Snapshot pbl, pvt and busy count */
		lpfc_snapshot_mxp(phba, i);
#endif
	}
}

/**
 * lpfc_hb_timeout_handler - The HBA-timer timeout handler
 * @phba: pointer to lpfc hba data structure.
 *
 * This is the actual HBA-timer timeout handler to be invoked by the worker
 * thread whenever the HBA timer fired and HBA-timeout event posted. This
 * handler performs any periodic operations needed for the device. If such
 * periodic event has already been attended to either in the interrupt handler
 * or by processing slow-ring or fast-ring events within the HBA-timer
 * timeout window (LPFC_HB_MBOX_INTERVAL), this handler just simply resets
 * the timer for the next timeout period. If lpfc heart-beat mailbox command
 * is configured and there is no heart-beat mailbox command outstanding, a
 * heart-beat mailbox is issued and timer set properly. Otherwise, if there
 * has been a heart-beat mailbox command outstanding, the HBA shall be put
 * to offline.
 **/
void
lpfc_hb_timeout_handler(struct lpfc_hba *phba)
{
	struct lpfc_vport **vports;
	LPFC_MBOXQ_t *pmboxq;
	struct lpfc_dmabuf *buf_ptr;
	int retval, i;
	struct lpfc_sli *psli = &phba->sli;
	LIST_HEAD(completions);

	if (phba->cfg_xri_rebalancing) {
		/* Multi-XRI pools handler */
		lpfc_hb_mxp_handler(phba);
	}

	vports = lpfc_create_vport_work_array(phba);
	if (vports != NULL)
		for (i = 0; i <= phba->max_vports && vports[i] != NULL; i++) {
			lpfc_rcv_seq_check_edtov(vports[i]);
			lpfc_fdmi_num_disc_check(vports[i]);
		}
	lpfc_destroy_vport_work_array(phba, vports);

	if ((phba->link_state == LPFC_HBA_ERROR) ||
		(phba->pport->load_flag & FC_UNLOADING) ||
		(phba->pport->fc_flag & FC_OFFLINE_MODE))
		return;

	spin_lock_irq(&phba->pport->work_port_lock);

	if (time_after(phba->last_completion_time +
			msecs_to_jiffies(1000 * LPFC_HB_MBOX_INTERVAL),
			jiffies)) {
		spin_unlock_irq(&phba->pport->work_port_lock);
		if (!phba->hb_outstanding)
			mod_timer(&phba->hb_tmofunc,
				jiffies +
				msecs_to_jiffies(1000 * LPFC_HB_MBOX_INTERVAL));
		else
			mod_timer(&phba->hb_tmofunc,
				jiffies +
				msecs_to_jiffies(1000 * LPFC_HB_MBOX_TIMEOUT));
		return;
	}
	spin_unlock_irq(&phba->pport->work_port_lock);

	if (phba->elsbuf_cnt &&
		(phba->elsbuf_cnt == phba->elsbuf_prev_cnt)) {
		spin_lock_irq(&phba->hbalock);
		list_splice_init(&phba->elsbuf, &completions);
		phba->elsbuf_cnt = 0;
		phba->elsbuf_prev_cnt = 0;
		spin_unlock_irq(&phba->hbalock);

		while (!list_empty(&completions)) {
			list_remove_head(&completions, buf_ptr,
				struct lpfc_dmabuf, list);
			lpfc_mbuf_free(phba, buf_ptr->virt, buf_ptr->phys);
			kfree(buf_ptr);
		}
	}
	phba->elsbuf_prev_cnt = phba->elsbuf_cnt;

	/* If there is no heart beat outstanding, issue a heartbeat command */
	if (phba->cfg_enable_hba_heartbeat) {
		if (!phba->hb_outstanding) {
			if ((!(psli->sli_flag & LPFC_SLI_MBOX_ACTIVE)) &&
				(list_empty(&psli->mboxq))) {
				pmboxq = mempool_alloc(phba->mbox_mem_pool,
							GFP_KERNEL);
				if (!pmboxq) {
					mod_timer(&phba->hb_tmofunc,
						 jiffies +
						 msecs_to_jiffies(1000 *
						 LPFC_HB_MBOX_INTERVAL));
					return;
				}

				lpfc_heart_beat(phba, pmboxq);
				pmboxq->mbox_cmpl = lpfc_hb_mbox_cmpl;
				pmboxq->vport = phba->pport;
				retval = lpfc_sli_issue_mbox(phba, pmboxq,
						MBX_NOWAIT);

				if (retval != MBX_BUSY &&
					retval != MBX_SUCCESS) {
					mempool_free(pmboxq,
							phba->mbox_mem_pool);
					mod_timer(&phba->hb_tmofunc,
						jiffies +
						msecs_to_jiffies(1000 *
						LPFC_HB_MBOX_INTERVAL));
					return;
				}
				phba->skipped_hb = 0;
				phba->hb_outstanding = 1;
			} else if (time_before_eq(phba->last_completion_time,
					phba->skipped_hb)) {
				lpfc_printf_log(phba, KERN_INFO, LOG_INIT,
					"2857 Last completion time not "
					" updated in %d ms\n",
					jiffies_to_msecs(jiffies
						 - phba->last_completion_time));
			} else
				phba->skipped_hb = jiffies;

			mod_timer(&phba->hb_tmofunc,
				 jiffies +
				 msecs_to_jiffies(1000 * LPFC_HB_MBOX_TIMEOUT));
			return;
		} else {
			/*
			* If heart beat timeout called with hb_outstanding set
			* we need to give the hb mailbox cmd a chance to
			* complete or TMO.
			*/
			lpfc_printf_log(phba, KERN_WARNING, LOG_INIT,
					"0459 Adapter heartbeat still out"
					"standing:last compl time was %d ms.\n",
					jiffies_to_msecs(jiffies
						 - phba->last_completion_time));
			mod_timer(&phba->hb_tmofunc,
				jiffies +
				msecs_to_jiffies(1000 * LPFC_HB_MBOX_TIMEOUT));
		}
	} else {
			mod_timer(&phba->hb_tmofunc,
				jiffies +
				msecs_to_jiffies(1000 * LPFC_HB_MBOX_INTERVAL));
	}
}

/**
 * lpfc_offline_eratt - Bring lpfc offline on hardware error attention
 * @phba: pointer to lpfc hba data structure.
 *
 * This routine is called to bring the HBA offline when HBA hardware error
 * other than Port Error 6 has been detected.
 **/
static void
lpfc_offline_eratt(struct lpfc_hba *phba)
{
	struct lpfc_sli   *psli = &phba->sli;

	spin_lock_irq(&phba->hbalock);
	psli->sli_flag &= ~LPFC_SLI_ACTIVE;
	spin_unlock_irq(&phba->hbalock);
	lpfc_offline_prep(phba, LPFC_MBX_NO_WAIT);

	lpfc_offline(phba);
	lpfc_reset_barrier(phba);
	spin_lock_irq(&phba->hbalock);
	lpfc_sli_brdreset(phba);
	spin_unlock_irq(&phba->hbalock);
	lpfc_hba_down_post(phba);
	lpfc_sli_brdready(phba, HS_MBRDY);
	lpfc_unblock_mgmt_io(phba);
	phba->link_state = LPFC_HBA_ERROR;
	return;
}

/**
 * lpfc_sli4_offline_eratt - Bring lpfc offline on SLI4 hardware error attention
 * @phba: pointer to lpfc hba data structure.
 *
 * This routine is called to bring a SLI4 HBA offline when HBA hardware error
 * other than Port Error 6 has been detected.
 **/
void
lpfc_sli4_offline_eratt(struct lpfc_hba *phba)
{
	spin_lock_irq(&phba->hbalock);
	phba->link_state = LPFC_HBA_ERROR;
	spin_unlock_irq(&phba->hbalock);

	lpfc_offline_prep(phba, LPFC_MBX_NO_WAIT);
	lpfc_sli_flush_io_rings(phba);
	lpfc_offline(phba);
	lpfc_hba_down_post(phba);
	lpfc_unblock_mgmt_io(phba);
}

/**
 * lpfc_handle_deferred_eratt - The HBA hardware deferred error handler
 * @phba: pointer to lpfc hba data structure.
 *
 * This routine is invoked to handle the deferred HBA hardware error
 * conditions. This type of error is indicated by HBA by setting ER1
 * and another ER bit in the host status register. The driver will
 * wait until the ER1 bit clears before handling the error condition.
 **/
static void
lpfc_handle_deferred_eratt(struct lpfc_hba *phba)
{
	uint32_t old_host_status = phba->work_hs;
	struct lpfc_sli *psli = &phba->sli;

	/* If the pci channel is offline, ignore possible errors,
	 * since we cannot communicate with the pci card anyway.
	 */
	if (pci_channel_offline(phba->pcidev)) {
		spin_lock_irq(&phba->hbalock);
		phba->hba_flag &= ~DEFER_ERATT;
		spin_unlock_irq(&phba->hbalock);
		return;
	}

	lpfc_printf_log(phba, KERN_ERR, LOG_INIT,
		"0479 Deferred Adapter Hardware Error "
		"Data: x%x x%x x%x\n",
		phba->work_hs,
		phba->work_status[0], phba->work_status[1]);

	spin_lock_irq(&phba->hbalock);
	psli->sli_flag &= ~LPFC_SLI_ACTIVE;
	spin_unlock_irq(&phba->hbalock);


	/*
	 * Firmware stops when it triggred erratt. That could cause the I/Os
	 * dropped by the firmware. Error iocb (I/O) on txcmplq and let the
	 * SCSI layer retry it after re-establishing link.
	 */
	lpfc_sli_abort_fcp_rings(phba);

	/*
	 * There was a firmware error. Take the hba offline and then
	 * attempt to restart it.
	 */
	lpfc_offline_prep(phba, LPFC_MBX_WAIT);
	lpfc_offline(phba);

	/* Wait for the ER1 bit to clear.*/
	while (phba->work_hs & HS_FFER1) {
		msleep(100);
		if (lpfc_readl(phba->HSregaddr, &phba->work_hs)) {
			phba->work_hs = UNPLUG_ERR ;
			break;
		}
		/* If driver is unloading let the worker thread continue */
		if (phba->pport->load_flag & FC_UNLOADING) {
			phba->work_hs = 0;
			break;
		}
	}

	/*
	 * This is to ptrotect against a race condition in which
	 * first write to the host attention register clear the
	 * host status register.
	 */
	if ((!phba->work_hs) && (!(phba->pport->load_flag & FC_UNLOADING)))
		phba->work_hs = old_host_status & ~HS_FFER1;

	spin_lock_irq(&phba->hbalock);
	phba->hba_flag &= ~DEFER_ERATT;
	spin_unlock_irq(&phba->hbalock);
	phba->work_status[0] = readl(phba->MBslimaddr + 0xa8);
	phba->work_status[1] = readl(phba->MBslimaddr + 0xac);
}

static void
lpfc_board_errevt_to_mgmt(struct lpfc_hba *phba)
{
	struct lpfc_board_event_header board_event;
	struct Scsi_Host *shost;

	board_event.event_type = FC_REG_BOARD_EVENT;
	board_event.subcategory = LPFC_EVENT_PORTINTERR;
	shost = lpfc_shost_from_vport(phba->pport);
	fc_host_post_vendor_event(shost, fc_get_event_number(),
				  sizeof(board_event),
				  (char *) &board_event,
				  LPFC_NL_VENDOR_ID);
}

/**
 * lpfc_handle_eratt_s3 - The SLI3 HBA hardware error handler
 * @phba: pointer to lpfc hba data structure.
 *
 * This routine is invoked to handle the following HBA hardware error
 * conditions:
 * 1 - HBA error attention interrupt
 * 2 - DMA ring index out of range
 * 3 - Mailbox command came back as unknown
 **/
static void
lpfc_handle_eratt_s3(struct lpfc_hba *phba)
{
	struct lpfc_vport *vport = phba->pport;
	struct lpfc_sli   *psli = &phba->sli;
	uint32_t event_data;
	unsigned long temperature;
	struct temp_event temp_event_data;
	struct Scsi_Host  *shost;

	/* If the pci channel is offline, ignore possible errors,
	 * since we cannot communicate with the pci card anyway.
	 */
	if (pci_channel_offline(phba->pcidev)) {
		spin_lock_irq(&phba->hbalock);
		phba->hba_flag &= ~DEFER_ERATT;
		spin_unlock_irq(&phba->hbalock);
		return;
	}

	/* If resets are disabled then leave the HBA alone and return */
	if (!phba->cfg_enable_hba_reset)
		return;

	/* Send an internal error event to mgmt application */
	lpfc_board_errevt_to_mgmt(phba);

	if (phba->hba_flag & DEFER_ERATT)
		lpfc_handle_deferred_eratt(phba);

	if ((phba->work_hs & HS_FFER6) || (phba->work_hs & HS_FFER8)) {
		if (phba->work_hs & HS_FFER6)
			/* Re-establishing Link */
			lpfc_printf_log(phba, KERN_INFO, LOG_LINK_EVENT,
					"1301 Re-establishing Link "
					"Data: x%x x%x x%x\n",
					phba->work_hs, phba->work_status[0],
					phba->work_status[1]);
		if (phba->work_hs & HS_FFER8)
			/* Device Zeroization */
			lpfc_printf_log(phba, KERN_INFO, LOG_LINK_EVENT,
					"2861 Host Authentication device "
					"zeroization Data:x%x x%x x%x\n",
					phba->work_hs, phba->work_status[0],
					phba->work_status[1]);

		spin_lock_irq(&phba->hbalock);
		psli->sli_flag &= ~LPFC_SLI_ACTIVE;
		spin_unlock_irq(&phba->hbalock);

		/*
		* Firmware stops when it triggled erratt with HS_FFER6.
		* That could cause the I/Os dropped by the firmware.
		* Error iocb (I/O) on txcmplq and let the SCSI layer
		* retry it after re-establishing link.
		*/
		lpfc_sli_abort_fcp_rings(phba);

		/*
		 * There was a firmware error.  Take the hba offline and then
		 * attempt to restart it.
		 */
		lpfc_offline_prep(phba, LPFC_MBX_NO_WAIT);
		lpfc_offline(phba);
		lpfc_sli_brdrestart(phba);
		if (lpfc_online(phba) == 0) {	/* Initialize the HBA */
			lpfc_unblock_mgmt_io(phba);
			return;
		}
		lpfc_unblock_mgmt_io(phba);
	} else if (phba->work_hs & HS_CRIT_TEMP) {
		temperature = readl(phba->MBslimaddr + TEMPERATURE_OFFSET);
		temp_event_data.event_type = FC_REG_TEMPERATURE_EVENT;
		temp_event_data.event_code = LPFC_CRIT_TEMP;
		temp_event_data.data = (uint32_t)temperature;

		lpfc_printf_log(phba, KERN_ERR, LOG_INIT,
				"0406 Adapter maximum temperature exceeded "
				"(%ld), taking this port offline "
				"Data: x%x x%x x%x\n",
				temperature, phba->work_hs,
				phba->work_status[0], phba->work_status[1]);

		shost = lpfc_shost_from_vport(phba->pport);
		fc_host_post_vendor_event(shost, fc_get_event_number(),
					  sizeof(temp_event_data),
					  (char *) &temp_event_data,
					  SCSI_NL_VID_TYPE_PCI
					  | PCI_VENDOR_ID_EMULEX);

		spin_lock_irq(&phba->hbalock);
		phba->over_temp_state = HBA_OVER_TEMP;
		spin_unlock_irq(&phba->hbalock);
		lpfc_offline_eratt(phba);

	} else {
		/* The if clause above forces this code path when the status
		 * failure is a value other than FFER6. Do not call the offline
		 * twice. This is the adapter hardware error path.
		 */
		lpfc_printf_log(phba, KERN_ERR, LOG_INIT,
				"0457 Adapter Hardware Error "
				"Data: x%x x%x x%x\n",
				phba->work_hs,
				phba->work_status[0], phba->work_status[1]);

		event_data = FC_REG_DUMP_EVENT;
		shost = lpfc_shost_from_vport(vport);
		fc_host_post_vendor_event(shost, fc_get_event_number(),
				sizeof(event_data), (char *) &event_data,
				SCSI_NL_VID_TYPE_PCI | PCI_VENDOR_ID_EMULEX);

		lpfc_offline_eratt(phba);
	}
	return;
}

/**
 * lpfc_sli4_port_sta_fn_reset - The SLI4 function reset due to port status reg
 * @phba: pointer to lpfc hba data structure.
 * @mbx_action: flag for mailbox shutdown action.
 *
 * This routine is invoked to perform an SLI4 port PCI function reset in
 * response to port status register polling attention. It waits for port
 * status register (ERR, RDY, RN) bits before proceeding with function reset.
 * During this process, interrupt vectors are freed and later requested
 * for handling possible port resource change.
 **/
static int
lpfc_sli4_port_sta_fn_reset(struct lpfc_hba *phba, int mbx_action,
			    bool en_rn_msg)
{
	int rc;
	uint32_t intr_mode;

	if (bf_get(lpfc_sli_intf_if_type, &phba->sli4_hba.sli_intf) >=
	    LPFC_SLI_INTF_IF_TYPE_2) {
		/*
		 * On error status condition, driver need to wait for port
		 * ready before performing reset.
		 */
		rc = lpfc_sli4_pdev_status_reg_wait(phba);
		if (rc)
			return rc;
	}

	/* need reset: attempt for port recovery */
	if (en_rn_msg)
		lpfc_printf_log(phba, KERN_ERR, LOG_INIT,
				"2887 Reset Needed: Attempting Port "
				"Recovery...\n");
	lpfc_offline_prep(phba, mbx_action);
	lpfc_sli_flush_io_rings(phba);
	lpfc_offline(phba);
	/* release interrupt for possible resource change */
	lpfc_sli4_disable_intr(phba);
	rc = lpfc_sli_brdrestart(phba);
	if (rc) {
		lpfc_printf_log(phba, KERN_ERR, LOG_INIT,
				"6309 Failed to restart board\n");
		return rc;
	}
	/* request and enable interrupt */
	intr_mode = lpfc_sli4_enable_intr(phba, phba->intr_mode);
	if (intr_mode == LPFC_INTR_ERROR) {
		lpfc_printf_log(phba, KERN_ERR, LOG_INIT,
				"3175 Failed to enable interrupt\n");
		return -EIO;
	}
	phba->intr_mode = intr_mode;
	rc = lpfc_online(phba);
	if (rc == 0)
		lpfc_unblock_mgmt_io(phba);

	return rc;
}

/**
 * lpfc_handle_eratt_s4 - The SLI4 HBA hardware error handler
 * @phba: pointer to lpfc hba data structure.
 *
 * This routine is invoked to handle the SLI4 HBA hardware error attention
 * conditions.
 **/
static void
lpfc_handle_eratt_s4(struct lpfc_hba *phba)
{
	struct lpfc_vport *vport = phba->pport;
	uint32_t event_data;
	struct Scsi_Host *shost;
	uint32_t if_type;
	struct lpfc_register portstat_reg = {0};
	uint32_t reg_err1, reg_err2;
	uint32_t uerrlo_reg, uemasklo_reg;
	uint32_t smphr_port_status = 0, pci_rd_rc1, pci_rd_rc2;
	bool en_rn_msg = true;
	struct temp_event temp_event_data;
	struct lpfc_register portsmphr_reg;
	int rc, i;

	/* If the pci channel is offline, ignore possible errors, since
	 * we cannot communicate with the pci card anyway.
	 */
	if (pci_channel_offline(phba->pcidev)) {
		lpfc_printf_log(phba, KERN_ERR, LOG_INIT,
				"3166 pci channel is offline\n");
		lpfc_sli4_offline_eratt(phba);
		return;
	}

	memset(&portsmphr_reg, 0, sizeof(portsmphr_reg));
	if_type = bf_get(lpfc_sli_intf_if_type, &phba->sli4_hba.sli_intf);
	switch (if_type) {
	case LPFC_SLI_INTF_IF_TYPE_0:
		pci_rd_rc1 = lpfc_readl(
				phba->sli4_hba.u.if_type0.UERRLOregaddr,
				&uerrlo_reg);
		pci_rd_rc2 = lpfc_readl(
				phba->sli4_hba.u.if_type0.UEMASKLOregaddr,
				&uemasklo_reg);
		/* consider PCI bus read error as pci_channel_offline */
		if (pci_rd_rc1 == -EIO && pci_rd_rc2 == -EIO)
			return;
		if (!(phba->hba_flag & HBA_RECOVERABLE_UE)) {
			lpfc_sli4_offline_eratt(phba);
			return;
		}
		lpfc_printf_log(phba, KERN_ERR, LOG_INIT,
				"7623 Checking UE recoverable");

		for (i = 0; i < phba->sli4_hba.ue_to_sr / 1000; i++) {
			if (lpfc_readl(phba->sli4_hba.PSMPHRregaddr,
				       &portsmphr_reg.word0))
				continue;

			smphr_port_status = bf_get(lpfc_port_smphr_port_status,
						   &portsmphr_reg);
			if ((smphr_port_status & LPFC_PORT_SEM_MASK) ==
			    LPFC_PORT_SEM_UE_RECOVERABLE)
				break;
			/*Sleep for 1Sec, before checking SEMAPHORE */
			msleep(1000);
		}

		lpfc_printf_log(phba, KERN_ERR, LOG_INIT,
				"4827 smphr_port_status x%x : Waited %dSec",
				smphr_port_status, i);

		/* Recoverable UE, reset the HBA device */
		if ((smphr_port_status & LPFC_PORT_SEM_MASK) ==
		    LPFC_PORT_SEM_UE_RECOVERABLE) {
			for (i = 0; i < 20; i++) {
				msleep(1000);
				if (!lpfc_readl(phba->sli4_hba.PSMPHRregaddr,
				    &portsmphr_reg.word0) &&
				    (LPFC_POST_STAGE_PORT_READY ==
				     bf_get(lpfc_port_smphr_port_status,
				     &portsmphr_reg))) {
					rc = lpfc_sli4_port_sta_fn_reset(phba,
						LPFC_MBX_NO_WAIT, en_rn_msg);
					if (rc == 0)
						return;
					lpfc_printf_log(phba,
						KERN_ERR, LOG_INIT,
						"4215 Failed to recover UE");
					break;
				}
			}
		}
		lpfc_printf_log(phba, KERN_ERR, LOG_INIT,
				"7624 Firmware not ready: Failing UE recovery,"
				" waited %dSec", i);
		phba->link_state = LPFC_HBA_ERROR;
		break;

	case LPFC_SLI_INTF_IF_TYPE_2:
	case LPFC_SLI_INTF_IF_TYPE_6:
		pci_rd_rc1 = lpfc_readl(
				phba->sli4_hba.u.if_type2.STATUSregaddr,
				&portstat_reg.word0);
		/* consider PCI bus read error as pci_channel_offline */
		if (pci_rd_rc1 == -EIO) {
			lpfc_printf_log(phba, KERN_ERR, LOG_INIT,
				"3151 PCI bus read access failure: x%x\n",
				readl(phba->sli4_hba.u.if_type2.STATUSregaddr));
			lpfc_sli4_offline_eratt(phba);
			return;
		}
		reg_err1 = readl(phba->sli4_hba.u.if_type2.ERR1regaddr);
		reg_err2 = readl(phba->sli4_hba.u.if_type2.ERR2regaddr);
		if (bf_get(lpfc_sliport_status_oti, &portstat_reg)) {
			lpfc_printf_log(phba, KERN_ERR, LOG_INIT,
				"2889 Port Overtemperature event, "
				"taking port offline Data: x%x x%x\n",
				reg_err1, reg_err2);

			phba->sfp_alarm |= LPFC_TRANSGRESSION_HIGH_TEMPERATURE;
			temp_event_data.event_type = FC_REG_TEMPERATURE_EVENT;
			temp_event_data.event_code = LPFC_CRIT_TEMP;
			temp_event_data.data = 0xFFFFFFFF;

			shost = lpfc_shost_from_vport(phba->pport);
			fc_host_post_vendor_event(shost, fc_get_event_number(),
						  sizeof(temp_event_data),
						  (char *)&temp_event_data,
						  SCSI_NL_VID_TYPE_PCI
						  | PCI_VENDOR_ID_EMULEX);

			spin_lock_irq(&phba->hbalock);
			phba->over_temp_state = HBA_OVER_TEMP;
			spin_unlock_irq(&phba->hbalock);
			lpfc_sli4_offline_eratt(phba);
			return;
		}
		if (reg_err1 == SLIPORT_ERR1_REG_ERR_CODE_2 &&
		    reg_err2 == SLIPORT_ERR2_REG_FW_RESTART) {
			lpfc_printf_log(phba, KERN_ERR, LOG_INIT,
					"3143 Port Down: Firmware Update "
					"Detected\n");
			en_rn_msg = false;
		} else if (reg_err1 == SLIPORT_ERR1_REG_ERR_CODE_2 &&
			 reg_err2 == SLIPORT_ERR2_REG_FORCED_DUMP)
			lpfc_printf_log(phba, KERN_ERR, LOG_INIT,
					"3144 Port Down: Debug Dump\n");
		else if (reg_err1 == SLIPORT_ERR1_REG_ERR_CODE_2 &&
			 reg_err2 == SLIPORT_ERR2_REG_FUNC_PROVISON)
			lpfc_printf_log(phba, KERN_ERR, LOG_INIT,
					"3145 Port Down: Provisioning\n");

		/* If resets are disabled then leave the HBA alone and return */
		if (!phba->cfg_enable_hba_reset)
			return;

		/* Check port status register for function reset */
		rc = lpfc_sli4_port_sta_fn_reset(phba, LPFC_MBX_NO_WAIT,
				en_rn_msg);
		if (rc == 0) {
			/* don't report event on forced debug dump */
			if (reg_err1 == SLIPORT_ERR1_REG_ERR_CODE_2 &&
			    reg_err2 == SLIPORT_ERR2_REG_FORCED_DUMP)
				return;
			else
				break;
		}
		/* fall through for not able to recover */
		lpfc_printf_log(phba, KERN_ERR, LOG_INIT,
				"3152 Unrecoverable error\n");
		phba->link_state = LPFC_HBA_ERROR;
		break;
	case LPFC_SLI_INTF_IF_TYPE_1:
	default:
		break;
	}
	lpfc_printf_log(phba, KERN_WARNING, LOG_INIT,
			"3123 Report dump event to upper layer\n");
	/* Send an internal error event to mgmt application */
	lpfc_board_errevt_to_mgmt(phba);

	event_data = FC_REG_DUMP_EVENT;
	shost = lpfc_shost_from_vport(vport);
	fc_host_post_vendor_event(shost, fc_get_event_number(),
				  sizeof(event_data), (char *) &event_data,
				  SCSI_NL_VID_TYPE_PCI | PCI_VENDOR_ID_EMULEX);
}

/**
 * lpfc_handle_eratt - Wrapper func for handling hba error attention
 * @phba: pointer to lpfc HBA data structure.
 *
 * This routine wraps the actual SLI3 or SLI4 hba error attention handling
 * routine from the API jump table function pointer from the lpfc_hba struct.
 *
 * Return codes
 *   0 - success.
 *   Any other value - error.
 **/
void
lpfc_handle_eratt(struct lpfc_hba *phba)
{
	(*phba->lpfc_handle_eratt)(phba);
}

/**
 * lpfc_handle_latt - The HBA link event handler
 * @phba: pointer to lpfc hba data structure.
 *
 * This routine is invoked from the worker thread to handle a HBA host
 * attention link event. SLI3 only.
 **/
void
lpfc_handle_latt(struct lpfc_hba *phba)
{
	struct lpfc_vport *vport = phba->pport;
	struct lpfc_sli   *psli = &phba->sli;
	LPFC_MBOXQ_t *pmb;
	volatile uint32_t control;
	struct lpfc_dmabuf *mp;
	int rc = 0;

	pmb = (LPFC_MBOXQ_t *)mempool_alloc(phba->mbox_mem_pool, GFP_KERNEL);
	if (!pmb) {
		rc = 1;
		goto lpfc_handle_latt_err_exit;
	}

	mp = kmalloc(sizeof(struct lpfc_dmabuf), GFP_KERNEL);
	if (!mp) {
		rc = 2;
		goto lpfc_handle_latt_free_pmb;
	}

	mp->virt = lpfc_mbuf_alloc(phba, 0, &mp->phys);
	if (!mp->virt) {
		rc = 3;
		goto lpfc_handle_latt_free_mp;
	}

	/* Cleanup any outstanding ELS commands */
	lpfc_els_flush_all_cmd(phba);

	psli->slistat.link_event++;
	lpfc_read_topology(phba, pmb, mp);
	pmb->mbox_cmpl = lpfc_mbx_cmpl_read_topology;
	pmb->vport = vport;
	/* Block ELS IOCBs until we have processed this mbox command */
	phba->sli.sli3_ring[LPFC_ELS_RING].flag |= LPFC_STOP_IOCB_EVENT;
	rc = lpfc_sli_issue_mbox (phba, pmb, MBX_NOWAIT);
	if (rc == MBX_NOT_FINISHED) {
		rc = 4;
		goto lpfc_handle_latt_free_mbuf;
	}

	/* Clear Link Attention in HA REG */
	spin_lock_irq(&phba->hbalock);
	writel(HA_LATT, phba->HAregaddr);
	readl(phba->HAregaddr); /* flush */
	spin_unlock_irq(&phba->hbalock);

	return;

lpfc_handle_latt_free_mbuf:
	phba->sli.sli3_ring[LPFC_ELS_RING].flag &= ~LPFC_STOP_IOCB_EVENT;
	lpfc_mbuf_free(phba, mp->virt, mp->phys);
lpfc_handle_latt_free_mp:
	kfree(mp);
lpfc_handle_latt_free_pmb:
	mempool_free(pmb, phba->mbox_mem_pool);
lpfc_handle_latt_err_exit:
	/* Enable Link attention interrupts */
	spin_lock_irq(&phba->hbalock);
	psli->sli_flag |= LPFC_PROCESS_LA;
	control = readl(phba->HCregaddr);
	control |= HC_LAINT_ENA;
	writel(control, phba->HCregaddr);
	readl(phba->HCregaddr); /* flush */

	/* Clear Link Attention in HA REG */
	writel(HA_LATT, phba->HAregaddr);
	readl(phba->HAregaddr); /* flush */
	spin_unlock_irq(&phba->hbalock);
	lpfc_linkdown(phba);
	phba->link_state = LPFC_HBA_ERROR;

	lpfc_printf_log(phba, KERN_ERR, LOG_MBOX,
		     "0300 LATT: Cannot issue READ_LA: Data:%d\n", rc);

	return;
}

/**
 * lpfc_parse_vpd - Parse VPD (Vital Product Data)
 * @phba: pointer to lpfc hba data structure.
 * @vpd: pointer to the vital product data.
 * @len: length of the vital product data in bytes.
 *
 * This routine parses the Vital Product Data (VPD). The VPD is treated as
 * an array of characters. In this routine, the ModelName, ProgramType, and
 * ModelDesc, etc. fields of the phba data structure will be populated.
 *
 * Return codes
 *   0 - pointer to the VPD passed in is NULL
 *   1 - success
 **/
int
lpfc_parse_vpd(struct lpfc_hba *phba, uint8_t *vpd, int len)
{
	uint8_t lenlo, lenhi;
	int Length;
	int i, j;
	int finished = 0;
	int index = 0;

	if (!vpd)
		return 0;

	/* Vital Product */
	lpfc_printf_log(phba, KERN_INFO, LOG_INIT,
			"0455 Vital Product Data: x%x x%x x%x x%x\n",
			(uint32_t) vpd[0], (uint32_t) vpd[1], (uint32_t) vpd[2],
			(uint32_t) vpd[3]);
	while (!finished && (index < (len - 4))) {
		switch (vpd[index]) {
		case 0x82:
		case 0x91:
			index += 1;
			lenlo = vpd[index];
			index += 1;
			lenhi = vpd[index];
			index += 1;
			i = ((((unsigned short)lenhi) << 8) + lenlo);
			index += i;
			break;
		case 0x90:
			index += 1;
			lenlo = vpd[index];
			index += 1;
			lenhi = vpd[index];
			index += 1;
			Length = ((((unsigned short)lenhi) << 8) + lenlo);
			if (Length > len - index)
				Length = len - index;
			while (Length > 0) {
			/* Look for Serial Number */
			if ((vpd[index] == 'S') && (vpd[index+1] == 'N')) {
				index += 2;
				i = vpd[index];
				index += 1;
				j = 0;
				Length -= (3+i);
				while(i--) {
					phba->SerialNumber[j++] = vpd[index++];
					if (j == 31)
						break;
				}
				phba->SerialNumber[j] = 0;
				continue;
			}
			else if ((vpd[index] == 'V') && (vpd[index+1] == '1')) {
				phba->vpd_flag |= VPD_MODEL_DESC;
				index += 2;
				i = vpd[index];
				index += 1;
				j = 0;
				Length -= (3+i);
				while(i--) {
					phba->ModelDesc[j++] = vpd[index++];
					if (j == 255)
						break;
				}
				phba->ModelDesc[j] = 0;
				continue;
			}
			else if ((vpd[index] == 'V') && (vpd[index+1] == '2')) {
				phba->vpd_flag |= VPD_MODEL_NAME;
				index += 2;
				i = vpd[index];
				index += 1;
				j = 0;
				Length -= (3+i);
				while(i--) {
					phba->ModelName[j++] = vpd[index++];
					if (j == 79)
						break;
				}
				phba->ModelName[j] = 0;
				continue;
			}
			else if ((vpd[index] == 'V') && (vpd[index+1] == '3')) {
				phba->vpd_flag |= VPD_PROGRAM_TYPE;
				index += 2;
				i = vpd[index];
				index += 1;
				j = 0;
				Length -= (3+i);
				while(i--) {
					phba->ProgramType[j++] = vpd[index++];
					if (j == 255)
						break;
				}
				phba->ProgramType[j] = 0;
				continue;
			}
			else if ((vpd[index] == 'V') && (vpd[index+1] == '4')) {
				phba->vpd_flag |= VPD_PORT;
				index += 2;
				i = vpd[index];
				index += 1;
				j = 0;
				Length -= (3+i);
				while(i--) {
					if ((phba->sli_rev == LPFC_SLI_REV4) &&
					    (phba->sli4_hba.pport_name_sta ==
					     LPFC_SLI4_PPNAME_GET)) {
						j++;
						index++;
					} else
						phba->Port[j++] = vpd[index++];
					if (j == 19)
						break;
				}
				if ((phba->sli_rev != LPFC_SLI_REV4) ||
				    (phba->sli4_hba.pport_name_sta ==
				     LPFC_SLI4_PPNAME_NON))
					phba->Port[j] = 0;
				continue;
			}
			else {
				index += 2;
				i = vpd[index];
				index += 1;
				index += i;
				Length -= (3 + i);
			}
		}
		finished = 0;
		break;
		case 0x78:
			finished = 1;
			break;
		default:
			index ++;
			break;
		}
	}

	return(1);
}

/**
 * lpfc_get_hba_model_desc - Retrieve HBA device model name and description
 * @phba: pointer to lpfc hba data structure.
 * @mdp: pointer to the data structure to hold the derived model name.
 * @descp: pointer to the data structure to hold the derived description.
 *
 * This routine retrieves HBA's description based on its registered PCI device
 * ID. The @descp passed into this function points to an array of 256 chars. It
 * shall be returned with the model name, maximum speed, and the host bus type.
 * The @mdp passed into this function points to an array of 80 chars. When the
 * function returns, the @mdp will be filled with the model name.
 **/
static void
lpfc_get_hba_model_desc(struct lpfc_hba *phba, uint8_t *mdp, uint8_t *descp)
{
	lpfc_vpd_t *vp;
	uint16_t dev_id = phba->pcidev->device;
	int max_speed;
	int GE = 0;
	int oneConnect = 0; /* default is not a oneConnect */
	struct {
		char *name;
		char *bus;
		char *function;
	} m = {"<Unknown>", "", ""};

	if (mdp && mdp[0] != '\0'
		&& descp && descp[0] != '\0')
		return;

	if (phba->lmt & LMT_64Gb)
		max_speed = 64;
	else if (phba->lmt & LMT_32Gb)
		max_speed = 32;
	else if (phba->lmt & LMT_16Gb)
		max_speed = 16;
	else if (phba->lmt & LMT_10Gb)
		max_speed = 10;
	else if (phba->lmt & LMT_8Gb)
		max_speed = 8;
	else if (phba->lmt & LMT_4Gb)
		max_speed = 4;
	else if (phba->lmt & LMT_2Gb)
		max_speed = 2;
	else if (phba->lmt & LMT_1Gb)
		max_speed = 1;
	else
		max_speed = 0;

	vp = &phba->vpd;

	switch (dev_id) {
	case PCI_DEVICE_ID_FIREFLY:
		m = (typeof(m)){"LP6000", "PCI",
				"Obsolete, Unsupported Fibre Channel Adapter"};
		break;
	case PCI_DEVICE_ID_SUPERFLY:
		if (vp->rev.biuRev >= 1 && vp->rev.biuRev <= 3)
			m = (typeof(m)){"LP7000", "PCI", ""};
		else
			m = (typeof(m)){"LP7000E", "PCI", ""};
		m.function = "Obsolete, Unsupported Fibre Channel Adapter";
		break;
	case PCI_DEVICE_ID_DRAGONFLY:
		m = (typeof(m)){"LP8000", "PCI",
				"Obsolete, Unsupported Fibre Channel Adapter"};
		break;
	case PCI_DEVICE_ID_CENTAUR:
		if (FC_JEDEC_ID(vp->rev.biuRev) == CENTAUR_2G_JEDEC_ID)
			m = (typeof(m)){"LP9002", "PCI", ""};
		else
			m = (typeof(m)){"LP9000", "PCI", ""};
		m.function = "Obsolete, Unsupported Fibre Channel Adapter";
		break;
	case PCI_DEVICE_ID_RFLY:
		m = (typeof(m)){"LP952", "PCI",
				"Obsolete, Unsupported Fibre Channel Adapter"};
		break;
	case PCI_DEVICE_ID_PEGASUS:
		m = (typeof(m)){"LP9802", "PCI-X",
				"Obsolete, Unsupported Fibre Channel Adapter"};
		break;
	case PCI_DEVICE_ID_THOR:
		m = (typeof(m)){"LP10000", "PCI-X",
				"Obsolete, Unsupported Fibre Channel Adapter"};
		break;
	case PCI_DEVICE_ID_VIPER:
		m = (typeof(m)){"LPX1000",  "PCI-X",
				"Obsolete, Unsupported Fibre Channel Adapter"};
		break;
	case PCI_DEVICE_ID_PFLY:
		m = (typeof(m)){"LP982", "PCI-X",
				"Obsolete, Unsupported Fibre Channel Adapter"};
		break;
	case PCI_DEVICE_ID_TFLY:
		m = (typeof(m)){"LP1050", "PCI-X",
				"Obsolete, Unsupported Fibre Channel Adapter"};
		break;
	case PCI_DEVICE_ID_HELIOS:
		m = (typeof(m)){"LP11000", "PCI-X2",
				"Obsolete, Unsupported Fibre Channel Adapter"};
		break;
	case PCI_DEVICE_ID_HELIOS_SCSP:
		m = (typeof(m)){"LP11000-SP", "PCI-X2",
				"Obsolete, Unsupported Fibre Channel Adapter"};
		break;
	case PCI_DEVICE_ID_HELIOS_DCSP:
		m = (typeof(m)){"LP11002-SP",  "PCI-X2",
				"Obsolete, Unsupported Fibre Channel Adapter"};
		break;
	case PCI_DEVICE_ID_NEPTUNE:
		m = (typeof(m)){"LPe1000", "PCIe",
				"Obsolete, Unsupported Fibre Channel Adapter"};
		break;
	case PCI_DEVICE_ID_NEPTUNE_SCSP:
		m = (typeof(m)){"LPe1000-SP", "PCIe",
				"Obsolete, Unsupported Fibre Channel Adapter"};
		break;
	case PCI_DEVICE_ID_NEPTUNE_DCSP:
		m = (typeof(m)){"LPe1002-SP", "PCIe",
				"Obsolete, Unsupported Fibre Channel Adapter"};
		break;
	case PCI_DEVICE_ID_BMID:
		m = (typeof(m)){"LP1150", "PCI-X2", "Fibre Channel Adapter"};
		break;
	case PCI_DEVICE_ID_BSMB:
		m = (typeof(m)){"LP111", "PCI-X2",
				"Obsolete, Unsupported Fibre Channel Adapter"};
		break;
	case PCI_DEVICE_ID_ZEPHYR:
		m = (typeof(m)){"LPe11000", "PCIe", "Fibre Channel Adapter"};
		break;
	case PCI_DEVICE_ID_ZEPHYR_SCSP:
		m = (typeof(m)){"LPe11000", "PCIe", "Fibre Channel Adapter"};
		break;
	case PCI_DEVICE_ID_ZEPHYR_DCSP:
		m = (typeof(m)){"LP2105", "PCIe", "FCoE Adapter"};
		GE = 1;
		break;
	case PCI_DEVICE_ID_ZMID:
		m = (typeof(m)){"LPe1150", "PCIe", "Fibre Channel Adapter"};
		break;
	case PCI_DEVICE_ID_ZSMB:
		m = (typeof(m)){"LPe111", "PCIe", "Fibre Channel Adapter"};
		break;
	case PCI_DEVICE_ID_LP101:
		m = (typeof(m)){"LP101", "PCI-X",
				"Obsolete, Unsupported Fibre Channel Adapter"};
		break;
	case PCI_DEVICE_ID_LP10000S:
		m = (typeof(m)){"LP10000-S", "PCI",
				"Obsolete, Unsupported Fibre Channel Adapter"};
		break;
	case PCI_DEVICE_ID_LP11000S:
		m = (typeof(m)){"LP11000-S", "PCI-X2",
				"Obsolete, Unsupported Fibre Channel Adapter"};
		break;
	case PCI_DEVICE_ID_LPE11000S:
		m = (typeof(m)){"LPe11000-S", "PCIe",
				"Obsolete, Unsupported Fibre Channel Adapter"};
		break;
	case PCI_DEVICE_ID_SAT:
		m = (typeof(m)){"LPe12000", "PCIe", "Fibre Channel Adapter"};
		break;
	case PCI_DEVICE_ID_SAT_MID:
		m = (typeof(m)){"LPe1250", "PCIe", "Fibre Channel Adapter"};
		break;
	case PCI_DEVICE_ID_SAT_SMB:
		m = (typeof(m)){"LPe121", "PCIe", "Fibre Channel Adapter"};
		break;
	case PCI_DEVICE_ID_SAT_DCSP:
		m = (typeof(m)){"LPe12002-SP", "PCIe", "Fibre Channel Adapter"};
		break;
	case PCI_DEVICE_ID_SAT_SCSP:
		m = (typeof(m)){"LPe12000-SP", "PCIe", "Fibre Channel Adapter"};
		break;
	case PCI_DEVICE_ID_SAT_S:
		m = (typeof(m)){"LPe12000-S", "PCIe", "Fibre Channel Adapter"};
		break;
	case PCI_DEVICE_ID_HORNET:
		m = (typeof(m)){"LP21000", "PCIe",
				"Obsolete, Unsupported FCoE Adapter"};
		GE = 1;
		break;
	case PCI_DEVICE_ID_PROTEUS_VF:
		m = (typeof(m)){"LPev12000", "PCIe IOV",
				"Obsolete, Unsupported Fibre Channel Adapter"};
		break;
	case PCI_DEVICE_ID_PROTEUS_PF:
		m = (typeof(m)){"LPev12000", "PCIe IOV",
				"Obsolete, Unsupported Fibre Channel Adapter"};
		break;
	case PCI_DEVICE_ID_PROTEUS_S:
		m = (typeof(m)){"LPemv12002-S", "PCIe IOV",
				"Obsolete, Unsupported Fibre Channel Adapter"};
		break;
	case PCI_DEVICE_ID_TIGERSHARK:
		oneConnect = 1;
		m = (typeof(m)){"OCe10100", "PCIe", "FCoE"};
		break;
	case PCI_DEVICE_ID_TOMCAT:
		oneConnect = 1;
		m = (typeof(m)){"OCe11100", "PCIe", "FCoE"};
		break;
	case PCI_DEVICE_ID_FALCON:
		m = (typeof(m)){"LPSe12002-ML1-E", "PCIe",
				"EmulexSecure Fibre"};
		break;
	case PCI_DEVICE_ID_BALIUS:
		m = (typeof(m)){"LPVe12002", "PCIe Shared I/O",
				"Obsolete, Unsupported Fibre Channel Adapter"};
		break;
	case PCI_DEVICE_ID_LANCER_FC:
		m = (typeof(m)){"LPe16000", "PCIe", "Fibre Channel Adapter"};
		break;
	case PCI_DEVICE_ID_LANCER_FC_VF:
		m = (typeof(m)){"LPe16000", "PCIe",
				"Obsolete, Unsupported Fibre Channel Adapter"};
		break;
	case PCI_DEVICE_ID_LANCER_FCOE:
		oneConnect = 1;
		m = (typeof(m)){"OCe15100", "PCIe", "FCoE"};
		break;
	case PCI_DEVICE_ID_LANCER_FCOE_VF:
		oneConnect = 1;
		m = (typeof(m)){"OCe15100", "PCIe",
				"Obsolete, Unsupported FCoE"};
		break;
	case PCI_DEVICE_ID_LANCER_G6_FC:
		m = (typeof(m)){"LPe32000", "PCIe", "Fibre Channel Adapter"};
		break;
	case PCI_DEVICE_ID_LANCER_G7_FC:
		m = (typeof(m)){"LPe36000", "PCIe", "Fibre Channel Adapter"};
		break;
	case PCI_DEVICE_ID_SKYHAWK:
	case PCI_DEVICE_ID_SKYHAWK_VF:
		oneConnect = 1;
		m = (typeof(m)){"OCe14000", "PCIe", "FCoE"};
		break;
	default:
		m = (typeof(m)){"Unknown", "", ""};
		break;
	}

	if (mdp && mdp[0] == '\0')
		snprintf(mdp, 79,"%s", m.name);
	/*
	 * oneConnect hba requires special processing, they are all initiators
	 * and we put the port number on the end
	 */
	if (descp && descp[0] == '\0') {
		if (oneConnect)
			snprintf(descp, 255,
				"Emulex OneConnect %s, %s Initiator %s",
				m.name, m.function,
				phba->Port);
		else if (max_speed == 0)
			snprintf(descp, 255,
				"Emulex %s %s %s",
				m.name, m.bus, m.function);
		else
			snprintf(descp, 255,
				"Emulex %s %d%s %s %s",
				m.name, max_speed, (GE) ? "GE" : "Gb",
				m.bus, m.function);
	}
}

/**
 * lpfc_post_buffer - Post IOCB(s) with DMA buffer descriptor(s) to a IOCB ring
 * @phba: pointer to lpfc hba data structure.
 * @pring: pointer to a IOCB ring.
 * @cnt: the number of IOCBs to be posted to the IOCB ring.
 *
 * This routine posts a given number of IOCBs with the associated DMA buffer
 * descriptors specified by the cnt argument to the given IOCB ring.
 *
 * Return codes
 *   The number of IOCBs NOT able to be posted to the IOCB ring.
 **/
int
lpfc_post_buffer(struct lpfc_hba *phba, struct lpfc_sli_ring *pring, int cnt)
{
	IOCB_t *icmd;
	struct lpfc_iocbq *iocb;
	struct lpfc_dmabuf *mp1, *mp2;

	cnt += pring->missbufcnt;

	/* While there are buffers to post */
	while (cnt > 0) {
		/* Allocate buffer for  command iocb */
		iocb = lpfc_sli_get_iocbq(phba);
		if (iocb == NULL) {
			pring->missbufcnt = cnt;
			return cnt;
		}
		icmd = &iocb->iocb;

		/* 2 buffers can be posted per command */
		/* Allocate buffer to post */
		mp1 = kmalloc(sizeof (struct lpfc_dmabuf), GFP_KERNEL);
		if (mp1)
		    mp1->virt = lpfc_mbuf_alloc(phba, MEM_PRI, &mp1->phys);
		if (!mp1 || !mp1->virt) {
			kfree(mp1);
			lpfc_sli_release_iocbq(phba, iocb);
			pring->missbufcnt = cnt;
			return cnt;
		}

		INIT_LIST_HEAD(&mp1->list);
		/* Allocate buffer to post */
		if (cnt > 1) {
			mp2 = kmalloc(sizeof (struct lpfc_dmabuf), GFP_KERNEL);
			if (mp2)
				mp2->virt = lpfc_mbuf_alloc(phba, MEM_PRI,
							    &mp2->phys);
			if (!mp2 || !mp2->virt) {
				kfree(mp2);
				lpfc_mbuf_free(phba, mp1->virt, mp1->phys);
				kfree(mp1);
				lpfc_sli_release_iocbq(phba, iocb);
				pring->missbufcnt = cnt;
				return cnt;
			}

			INIT_LIST_HEAD(&mp2->list);
		} else {
			mp2 = NULL;
		}

		icmd->un.cont64[0].addrHigh = putPaddrHigh(mp1->phys);
		icmd->un.cont64[0].addrLow = putPaddrLow(mp1->phys);
		icmd->un.cont64[0].tus.f.bdeSize = FCELSSIZE;
		icmd->ulpBdeCount = 1;
		cnt--;
		if (mp2) {
			icmd->un.cont64[1].addrHigh = putPaddrHigh(mp2->phys);
			icmd->un.cont64[1].addrLow = putPaddrLow(mp2->phys);
			icmd->un.cont64[1].tus.f.bdeSize = FCELSSIZE;
			cnt--;
			icmd->ulpBdeCount = 2;
		}

		icmd->ulpCommand = CMD_QUE_RING_BUF64_CN;
		icmd->ulpLe = 1;

		if (lpfc_sli_issue_iocb(phba, pring->ringno, iocb, 0) ==
		    IOCB_ERROR) {
			lpfc_mbuf_free(phba, mp1->virt, mp1->phys);
			kfree(mp1);
			cnt++;
			if (mp2) {
				lpfc_mbuf_free(phba, mp2->virt, mp2->phys);
				kfree(mp2);
				cnt++;
			}
			lpfc_sli_release_iocbq(phba, iocb);
			pring->missbufcnt = cnt;
			return cnt;
		}
		lpfc_sli_ringpostbuf_put(phba, pring, mp1);
		if (mp2)
			lpfc_sli_ringpostbuf_put(phba, pring, mp2);
	}
	pring->missbufcnt = 0;
	return 0;
}

/**
 * lpfc_post_rcv_buf - Post the initial receive IOCB buffers to ELS ring
 * @phba: pointer to lpfc hba data structure.
 *
 * This routine posts initial receive IOCB buffers to the ELS ring. The
 * current number of initial IOCB buffers specified by LPFC_BUF_RING0 is
 * set to 64 IOCBs. SLI3 only.
 *
 * Return codes
 *   0 - success (currently always success)
 **/
static int
lpfc_post_rcv_buf(struct lpfc_hba *phba)
{
	struct lpfc_sli *psli = &phba->sli;

	/* Ring 0, ELS / CT buffers */
	lpfc_post_buffer(phba, &psli->sli3_ring[LPFC_ELS_RING], LPFC_BUF_RING0);
	/* Ring 2 - FCP no buffers needed */

	return 0;
}

#define S(N,V) (((V)<<(N))|((V)>>(32-(N))))

/**
 * lpfc_sha_init - Set up initial array of hash table entries
 * @HashResultPointer: pointer to an array as hash table.
 *
 * This routine sets up the initial values to the array of hash table entries
 * for the LC HBAs.
 **/
static void
lpfc_sha_init(uint32_t * HashResultPointer)
{
	HashResultPointer[0] = 0x67452301;
	HashResultPointer[1] = 0xEFCDAB89;
	HashResultPointer[2] = 0x98BADCFE;
	HashResultPointer[3] = 0x10325476;
	HashResultPointer[4] = 0xC3D2E1F0;
}

/**
 * lpfc_sha_iterate - Iterate initial hash table with the working hash table
 * @HashResultPointer: pointer to an initial/result hash table.
 * @HashWorkingPointer: pointer to an working hash table.
 *
 * This routine iterates an initial hash table pointed by @HashResultPointer
 * with the values from the working hash table pointeed by @HashWorkingPointer.
 * The results are putting back to the initial hash table, returned through
 * the @HashResultPointer as the result hash table.
 **/
static void
lpfc_sha_iterate(uint32_t * HashResultPointer, uint32_t * HashWorkingPointer)
{
	int t;
	uint32_t TEMP;
	uint32_t A, B, C, D, E;
	t = 16;
	do {
		HashWorkingPointer[t] =
		    S(1,
		      HashWorkingPointer[t - 3] ^ HashWorkingPointer[t -
								     8] ^
		      HashWorkingPointer[t - 14] ^ HashWorkingPointer[t - 16]);
	} while (++t <= 79);
	t = 0;
	A = HashResultPointer[0];
	B = HashResultPointer[1];
	C = HashResultPointer[2];
	D = HashResultPointer[3];
	E = HashResultPointer[4];

	do {
		if (t < 20) {
			TEMP = ((B & C) | ((~B) & D)) + 0x5A827999;
		} else if (t < 40) {
			TEMP = (B ^ C ^ D) + 0x6ED9EBA1;
		} else if (t < 60) {
			TEMP = ((B & C) | (B & D) | (C & D)) + 0x8F1BBCDC;
		} else {
			TEMP = (B ^ C ^ D) + 0xCA62C1D6;
		}
		TEMP += S(5, A) + E + HashWorkingPointer[t];
		E = D;
		D = C;
		C = S(30, B);
		B = A;
		A = TEMP;
	} while (++t <= 79);

	HashResultPointer[0] += A;
	HashResultPointer[1] += B;
	HashResultPointer[2] += C;
	HashResultPointer[3] += D;
	HashResultPointer[4] += E;

}

/**
 * lpfc_challenge_key - Create challenge key based on WWPN of the HBA
 * @RandomChallenge: pointer to the entry of host challenge random number array.
 * @HashWorking: pointer to the entry of the working hash array.
 *
 * This routine calculates the working hash array referred by @HashWorking
 * from the challenge random numbers associated with the host, referred by
 * @RandomChallenge. The result is put into the entry of the working hash
 * array and returned by reference through @HashWorking.
 **/
static void
lpfc_challenge_key(uint32_t * RandomChallenge, uint32_t * HashWorking)
{
	*HashWorking = (*RandomChallenge ^ *HashWorking);
}

/**
 * lpfc_hba_init - Perform special handling for LC HBA initialization
 * @phba: pointer to lpfc hba data structure.
 * @hbainit: pointer to an array of unsigned 32-bit integers.
 *
 * This routine performs the special handling for LC HBA initialization.
 **/
void
lpfc_hba_init(struct lpfc_hba *phba, uint32_t *hbainit)
{
	int t;
	uint32_t *HashWorking;
	uint32_t *pwwnn = (uint32_t *) phba->wwnn;

	HashWorking = kcalloc(80, sizeof(uint32_t), GFP_KERNEL);
	if (!HashWorking)
		return;

	HashWorking[0] = HashWorking[78] = *pwwnn++;
	HashWorking[1] = HashWorking[79] = *pwwnn;

	for (t = 0; t < 7; t++)
		lpfc_challenge_key(phba->RandomData + t, HashWorking + t);

	lpfc_sha_init(hbainit);
	lpfc_sha_iterate(hbainit, HashWorking);
	kfree(HashWorking);
}

/**
 * lpfc_cleanup - Performs vport cleanups before deleting a vport
 * @vport: pointer to a virtual N_Port data structure.
 *
 * This routine performs the necessary cleanups before deleting the @vport.
 * It invokes the discovery state machine to perform necessary state
 * transitions and to release the ndlps associated with the @vport. Note,
 * the physical port is treated as @vport 0.
 **/
void
lpfc_cleanup(struct lpfc_vport *vport)
{
	struct lpfc_hba   *phba = vport->phba;
	struct lpfc_nodelist *ndlp, *next_ndlp;
	int i = 0;

	if (phba->link_state > LPFC_LINK_DOWN)
		lpfc_port_link_failure(vport);

	list_for_each_entry_safe(ndlp, next_ndlp, &vport->fc_nodes, nlp_listp) {
		if (!NLP_CHK_NODE_ACT(ndlp)) {
			ndlp = lpfc_enable_node(vport, ndlp,
						NLP_STE_UNUSED_NODE);
			if (!ndlp)
				continue;
			spin_lock_irq(&phba->ndlp_lock);
			NLP_SET_FREE_REQ(ndlp);
			spin_unlock_irq(&phba->ndlp_lock);
			/* Trigger the release of the ndlp memory */
			lpfc_nlp_put(ndlp);
			continue;
		}
		spin_lock_irq(&phba->ndlp_lock);
		if (NLP_CHK_FREE_REQ(ndlp)) {
			/* The ndlp should not be in memory free mode already */
			spin_unlock_irq(&phba->ndlp_lock);
			continue;
		} else
			/* Indicate request for freeing ndlp memory */
			NLP_SET_FREE_REQ(ndlp);
		spin_unlock_irq(&phba->ndlp_lock);

		if (vport->port_type != LPFC_PHYSICAL_PORT &&
		    ndlp->nlp_DID == Fabric_DID) {
			/* Just free up ndlp with Fabric_DID for vports */
			lpfc_nlp_put(ndlp);
			continue;
		}

		/* take care of nodes in unused state before the state
		 * machine taking action.
		 */
		if (ndlp->nlp_state == NLP_STE_UNUSED_NODE) {
			lpfc_nlp_put(ndlp);
			continue;
		}

		if (ndlp->nlp_type & NLP_FABRIC)
			lpfc_disc_state_machine(vport, ndlp, NULL,
					NLP_EVT_DEVICE_RECOVERY);

		lpfc_disc_state_machine(vport, ndlp, NULL,
					     NLP_EVT_DEVICE_RM);
	}

	/* At this point, ALL ndlp's should be gone
	 * because of the previous NLP_EVT_DEVICE_RM.
	 * Lets wait for this to happen, if needed.
	 */
	while (!list_empty(&vport->fc_nodes)) {
		if (i++ > 3000) {
			lpfc_printf_vlog(vport, KERN_ERR, LOG_DISCOVERY,
				"0233 Nodelist not empty\n");
			list_for_each_entry_safe(ndlp, next_ndlp,
						&vport->fc_nodes, nlp_listp) {
				lpfc_printf_vlog(ndlp->vport, KERN_ERR,
						LOG_NODE,
						"0282 did:x%x ndlp:x%px "
						"usgmap:x%x refcnt:%d\n",
						ndlp->nlp_DID, (void *)ndlp,
						ndlp->nlp_usg_map,
						kref_read(&ndlp->kref));
			}
			break;
		}

		/* Wait for any activity on ndlps to settle */
		msleep(10);
	}
	lpfc_cleanup_vports_rrqs(vport, NULL);
}

/**
 * lpfc_stop_vport_timers - Stop all the timers associated with a vport
 * @vport: pointer to a virtual N_Port data structure.
 *
 * This routine stops all the timers associated with a @vport. This function
 * is invoked before disabling or deleting a @vport. Note that the physical
 * port is treated as @vport 0.
 **/
void
lpfc_stop_vport_timers(struct lpfc_vport *vport)
{
	del_timer_sync(&vport->els_tmofunc);
	del_timer_sync(&vport->delayed_disc_tmo);
	lpfc_can_disctmo(vport);
	return;
}

/**
 * __lpfc_sli4_stop_fcf_redisc_wait_timer - Stop FCF rediscovery wait timer
 * @phba: pointer to lpfc hba data structure.
 *
 * This routine stops the SLI4 FCF rediscover wait timer if it's on. The
 * caller of this routine should already hold the host lock.
 **/
void
__lpfc_sli4_stop_fcf_redisc_wait_timer(struct lpfc_hba *phba)
{
	/* Clear pending FCF rediscovery wait flag */
	phba->fcf.fcf_flag &= ~FCF_REDISC_PEND;

	/* Now, try to stop the timer */
	del_timer(&phba->fcf.redisc_wait);
}

/**
 * lpfc_sli4_stop_fcf_redisc_wait_timer - Stop FCF rediscovery wait timer
 * @phba: pointer to lpfc hba data structure.
 *
 * This routine stops the SLI4 FCF rediscover wait timer if it's on. It
 * checks whether the FCF rediscovery wait timer is pending with the host
 * lock held before proceeding with disabling the timer and clearing the
 * wait timer pendig flag.
 **/
void
lpfc_sli4_stop_fcf_redisc_wait_timer(struct lpfc_hba *phba)
{
	spin_lock_irq(&phba->hbalock);
	if (!(phba->fcf.fcf_flag & FCF_REDISC_PEND)) {
		/* FCF rediscovery timer already fired or stopped */
		spin_unlock_irq(&phba->hbalock);
		return;
	}
	__lpfc_sli4_stop_fcf_redisc_wait_timer(phba);
	/* Clear failover in progress flags */
	phba->fcf.fcf_flag &= ~(FCF_DEAD_DISC | FCF_ACVL_DISC);
	spin_unlock_irq(&phba->hbalock);
}

/**
 * lpfc_stop_hba_timers - Stop all the timers associated with an HBA
 * @phba: pointer to lpfc hba data structure.
 *
 * This routine stops all the timers associated with a HBA. This function is
 * invoked before either putting a HBA offline or unloading the driver.
 **/
void
lpfc_stop_hba_timers(struct lpfc_hba *phba)
{
	if (phba->pport)
		lpfc_stop_vport_timers(phba->pport);
	cancel_delayed_work_sync(&phba->eq_delay_work);
	del_timer_sync(&phba->sli.mbox_tmo);
	del_timer_sync(&phba->fabric_block_timer);
	del_timer_sync(&phba->eratt_poll);
	del_timer_sync(&phba->hb_tmofunc);
	if (phba->sli_rev == LPFC_SLI_REV4) {
		del_timer_sync(&phba->rrq_tmr);
		phba->hba_flag &= ~HBA_RRQ_ACTIVE;
	}
	phba->hb_outstanding = 0;

	switch (phba->pci_dev_grp) {
	case LPFC_PCI_DEV_LP:
		/* Stop any LightPulse device specific driver timers */
		del_timer_sync(&phba->fcp_poll_timer);
		break;
	case LPFC_PCI_DEV_OC:
		/* Stop any OneConnect device sepcific driver timers */
		lpfc_sli4_stop_fcf_redisc_wait_timer(phba);
		break;
	default:
		lpfc_printf_log(phba, KERN_ERR, LOG_INIT,
				"0297 Invalid device group (x%x)\n",
				phba->pci_dev_grp);
		break;
	}
	return;
}

/**
 * lpfc_block_mgmt_io - Mark a HBA's management interface as blocked
 * @phba: pointer to lpfc hba data structure.
 *
 * This routine marks a HBA's management interface as blocked. Once the HBA's
 * management interface is marked as blocked, all the user space access to
 * the HBA, whether they are from sysfs interface or libdfc interface will
 * all be blocked. The HBA is set to block the management interface when the
 * driver prepares the HBA interface for online or offline.
 **/
static void
lpfc_block_mgmt_io(struct lpfc_hba *phba, int mbx_action)
{
	unsigned long iflag;
	uint8_t actcmd = MBX_HEARTBEAT;
	unsigned long timeout;

	spin_lock_irqsave(&phba->hbalock, iflag);
	phba->sli.sli_flag |= LPFC_BLOCK_MGMT_IO;
	spin_unlock_irqrestore(&phba->hbalock, iflag);
	if (mbx_action == LPFC_MBX_NO_WAIT)
		return;
	timeout = msecs_to_jiffies(LPFC_MBOX_TMO * 1000) + jiffies;
	spin_lock_irqsave(&phba->hbalock, iflag);
	if (phba->sli.mbox_active) {
		actcmd = phba->sli.mbox_active->u.mb.mbxCommand;
		/* Determine how long we might wait for the active mailbox
		 * command to be gracefully completed by firmware.
		 */
		timeout = msecs_to_jiffies(lpfc_mbox_tmo_val(phba,
				phba->sli.mbox_active) * 1000) + jiffies;
	}
	spin_unlock_irqrestore(&phba->hbalock, iflag);

	/* Wait for the outstnading mailbox command to complete */
	while (phba->sli.mbox_active) {
		/* Check active mailbox complete status every 2ms */
		msleep(2);
		if (time_after(jiffies, timeout)) {
			lpfc_printf_log(phba, KERN_ERR, LOG_SLI,
				"2813 Mgmt IO is Blocked %x "
				"- mbox cmd %x still active\n",
				phba->sli.sli_flag, actcmd);
			break;
		}
	}
}

/**
 * lpfc_sli4_node_prep - Assign RPIs for active nodes.
 * @phba: pointer to lpfc hba data structure.
 *
 * Allocate RPIs for all active remote nodes. This is needed whenever
 * an SLI4 adapter is reset and the driver is not unloading. Its purpose
 * is to fixup the temporary rpi assignments.
 **/
void
lpfc_sli4_node_prep(struct lpfc_hba *phba)
{
	struct lpfc_nodelist  *ndlp, *next_ndlp;
	struct lpfc_vport **vports;
	int i, rpi;
	unsigned long flags;

	if (phba->sli_rev != LPFC_SLI_REV4)
		return;

	vports = lpfc_create_vport_work_array(phba);
	if (vports == NULL)
		return;

	for (i = 0; i <= phba->max_vports && vports[i] != NULL; i++) {
		if (vports[i]->load_flag & FC_UNLOADING)
			continue;

		list_for_each_entry_safe(ndlp, next_ndlp,
					 &vports[i]->fc_nodes,
					 nlp_listp) {
			if (!NLP_CHK_NODE_ACT(ndlp))
				continue;
			rpi = lpfc_sli4_alloc_rpi(phba);
			if (rpi == LPFC_RPI_ALLOC_ERROR) {
				spin_lock_irqsave(&phba->ndlp_lock, flags);
				NLP_CLR_NODE_ACT(ndlp);
				spin_unlock_irqrestore(&phba->ndlp_lock, flags);
				continue;
			}
			ndlp->nlp_rpi = rpi;
			lpfc_printf_vlog(ndlp->vport, KERN_INFO, LOG_NODE,
					 "0009 rpi:%x DID:%x "
					 "flg:%x map:%x x%px\n", ndlp->nlp_rpi,
					 ndlp->nlp_DID, ndlp->nlp_flag,
					 ndlp->nlp_usg_map, ndlp);
		}
	}
	lpfc_destroy_vport_work_array(phba, vports);
}

/**
 * lpfc_create_expedite_pool - create expedite pool
 * @phba: pointer to lpfc hba data structure.
 *
 * This routine moves a batch of XRIs from lpfc_io_buf_list_put of HWQ 0
 * to expedite pool. Mark them as expedite.
 **/
static void lpfc_create_expedite_pool(struct lpfc_hba *phba)
{
	struct lpfc_sli4_hdw_queue *qp;
	struct lpfc_io_buf *lpfc_ncmd;
	struct lpfc_io_buf *lpfc_ncmd_next;
	struct lpfc_epd_pool *epd_pool;
	unsigned long iflag;

	epd_pool = &phba->epd_pool;
	qp = &phba->sli4_hba.hdwq[0];

	spin_lock_init(&epd_pool->lock);
	spin_lock_irqsave(&qp->io_buf_list_put_lock, iflag);
	spin_lock(&epd_pool->lock);
	INIT_LIST_HEAD(&epd_pool->list);
	list_for_each_entry_safe(lpfc_ncmd, lpfc_ncmd_next,
				 &qp->lpfc_io_buf_list_put, list) {
		list_move_tail(&lpfc_ncmd->list, &epd_pool->list);
		lpfc_ncmd->expedite = true;
		qp->put_io_bufs--;
		epd_pool->count++;
		if (epd_pool->count >= XRI_BATCH)
			break;
	}
	spin_unlock(&epd_pool->lock);
	spin_unlock_irqrestore(&qp->io_buf_list_put_lock, iflag);
}

/**
 * lpfc_destroy_expedite_pool - destroy expedite pool
 * @phba: pointer to lpfc hba data structure.
 *
 * This routine returns XRIs from expedite pool to lpfc_io_buf_list_put
 * of HWQ 0. Clear the mark.
 **/
static void lpfc_destroy_expedite_pool(struct lpfc_hba *phba)
{
	struct lpfc_sli4_hdw_queue *qp;
	struct lpfc_io_buf *lpfc_ncmd;
	struct lpfc_io_buf *lpfc_ncmd_next;
	struct lpfc_epd_pool *epd_pool;
	unsigned long iflag;

	epd_pool = &phba->epd_pool;
	qp = &phba->sli4_hba.hdwq[0];

	spin_lock_irqsave(&qp->io_buf_list_put_lock, iflag);
	spin_lock(&epd_pool->lock);
	list_for_each_entry_safe(lpfc_ncmd, lpfc_ncmd_next,
				 &epd_pool->list, list) {
		list_move_tail(&lpfc_ncmd->list,
			       &qp->lpfc_io_buf_list_put);
		lpfc_ncmd->flags = false;
		qp->put_io_bufs++;
		epd_pool->count--;
	}
	spin_unlock(&epd_pool->lock);
	spin_unlock_irqrestore(&qp->io_buf_list_put_lock, iflag);
}

/**
 * lpfc_create_multixri_pools - create multi-XRI pools
 * @phba: pointer to lpfc hba data structure.
 *
 * This routine initialize public, private per HWQ. Then, move XRIs from
 * lpfc_io_buf_list_put to public pool. High and low watermark are also
 * Initialized.
 **/
void lpfc_create_multixri_pools(struct lpfc_hba *phba)
{
	u32 i, j;
	u32 hwq_count;
	u32 count_per_hwq;
	struct lpfc_io_buf *lpfc_ncmd;
	struct lpfc_io_buf *lpfc_ncmd_next;
	unsigned long iflag;
	struct lpfc_sli4_hdw_queue *qp;
	struct lpfc_multixri_pool *multixri_pool;
	struct lpfc_pbl_pool *pbl_pool;
	struct lpfc_pvt_pool *pvt_pool;

	lpfc_printf_log(phba, KERN_INFO, LOG_INIT,
			"1234 num_hdw_queue=%d num_present_cpu=%d common_xri_cnt=%d\n",
			phba->cfg_hdw_queue, phba->sli4_hba.num_present_cpu,
			phba->sli4_hba.io_xri_cnt);

	if (phba->cfg_enable_fc4_type & LPFC_ENABLE_NVME)
		lpfc_create_expedite_pool(phba);

	hwq_count = phba->cfg_hdw_queue;
	count_per_hwq = phba->sli4_hba.io_xri_cnt / hwq_count;

	for (i = 0; i < hwq_count; i++) {
		multixri_pool = kzalloc(sizeof(*multixri_pool), GFP_KERNEL);

		if (!multixri_pool) {
			lpfc_printf_log(phba, KERN_INFO, LOG_INIT,
					"1238 Failed to allocate memory for "
					"multixri_pool\n");

			if (phba->cfg_enable_fc4_type & LPFC_ENABLE_NVME)
				lpfc_destroy_expedite_pool(phba);

			j = 0;
			while (j < i) {
				qp = &phba->sli4_hba.hdwq[j];
				kfree(qp->p_multixri_pool);
				j++;
			}
			phba->cfg_xri_rebalancing = 0;
			return;
		}

		qp = &phba->sli4_hba.hdwq[i];
		qp->p_multixri_pool = multixri_pool;

		multixri_pool->xri_limit = count_per_hwq;
		multixri_pool->rrb_next_hwqid = i;

		/* Deal with public free xri pool */
		pbl_pool = &multixri_pool->pbl_pool;
		spin_lock_init(&pbl_pool->lock);
		spin_lock_irqsave(&qp->io_buf_list_put_lock, iflag);
		spin_lock(&pbl_pool->lock);
		INIT_LIST_HEAD(&pbl_pool->list);
		list_for_each_entry_safe(lpfc_ncmd, lpfc_ncmd_next,
					 &qp->lpfc_io_buf_list_put, list) {
			list_move_tail(&lpfc_ncmd->list, &pbl_pool->list);
			qp->put_io_bufs--;
			pbl_pool->count++;
		}
		lpfc_printf_log(phba, KERN_INFO, LOG_INIT,
				"1235 Moved %d buffers from PUT list over to pbl_pool[%d]\n",
				pbl_pool->count, i);
		spin_unlock(&pbl_pool->lock);
		spin_unlock_irqrestore(&qp->io_buf_list_put_lock, iflag);

		/* Deal with private free xri pool */
		pvt_pool = &multixri_pool->pvt_pool;
		pvt_pool->high_watermark = multixri_pool->xri_limit / 2;
		pvt_pool->low_watermark = XRI_BATCH;
		spin_lock_init(&pvt_pool->lock);
		spin_lock_irqsave(&pvt_pool->lock, iflag);
		INIT_LIST_HEAD(&pvt_pool->list);
		pvt_pool->count = 0;
		spin_unlock_irqrestore(&pvt_pool->lock, iflag);
	}
}

/**
 * lpfc_destroy_multixri_pools - destroy multi-XRI pools
 * @phba: pointer to lpfc hba data structure.
 *
 * This routine returns XRIs from public/private to lpfc_io_buf_list_put.
 **/
static void lpfc_destroy_multixri_pools(struct lpfc_hba *phba)
{
	u32 i;
	u32 hwq_count;
	struct lpfc_io_buf *lpfc_ncmd;
	struct lpfc_io_buf *lpfc_ncmd_next;
	unsigned long iflag;
	struct lpfc_sli4_hdw_queue *qp;
	struct lpfc_multixri_pool *multixri_pool;
	struct lpfc_pbl_pool *pbl_pool;
	struct lpfc_pvt_pool *pvt_pool;

	if (phba->cfg_enable_fc4_type & LPFC_ENABLE_NVME)
		lpfc_destroy_expedite_pool(phba);

	if (!(phba->pport->load_flag & FC_UNLOADING))
		lpfc_sli_flush_io_rings(phba);

	hwq_count = phba->cfg_hdw_queue;

	for (i = 0; i < hwq_count; i++) {
		qp = &phba->sli4_hba.hdwq[i];
		multixri_pool = qp->p_multixri_pool;
		if (!multixri_pool)
			continue;

		qp->p_multixri_pool = NULL;

		spin_lock_irqsave(&qp->io_buf_list_put_lock, iflag);

		/* Deal with public free xri pool */
		pbl_pool = &multixri_pool->pbl_pool;
		spin_lock(&pbl_pool->lock);

		lpfc_printf_log(phba, KERN_INFO, LOG_INIT,
				"1236 Moving %d buffers from pbl_pool[%d] TO PUT list\n",
				pbl_pool->count, i);

		list_for_each_entry_safe(lpfc_ncmd, lpfc_ncmd_next,
					 &pbl_pool->list, list) {
			list_move_tail(&lpfc_ncmd->list,
				       &qp->lpfc_io_buf_list_put);
			qp->put_io_bufs++;
			pbl_pool->count--;
		}

		INIT_LIST_HEAD(&pbl_pool->list);
		pbl_pool->count = 0;

		spin_unlock(&pbl_pool->lock);

		/* Deal with private free xri pool */
		pvt_pool = &multixri_pool->pvt_pool;
		spin_lock(&pvt_pool->lock);

		lpfc_printf_log(phba, KERN_INFO, LOG_INIT,
				"1237 Moving %d buffers from pvt_pool[%d] TO PUT list\n",
				pvt_pool->count, i);

		list_for_each_entry_safe(lpfc_ncmd, lpfc_ncmd_next,
					 &pvt_pool->list, list) {
			list_move_tail(&lpfc_ncmd->list,
				       &qp->lpfc_io_buf_list_put);
			qp->put_io_bufs++;
			pvt_pool->count--;
		}

		INIT_LIST_HEAD(&pvt_pool->list);
		pvt_pool->count = 0;

		spin_unlock(&pvt_pool->lock);
		spin_unlock_irqrestore(&qp->io_buf_list_put_lock, iflag);

		kfree(multixri_pool);
	}
}

/**
 * lpfc_online - Initialize and bring a HBA online
 * @phba: pointer to lpfc hba data structure.
 *
 * This routine initializes the HBA and brings a HBA online. During this
 * process, the management interface is blocked to prevent user space access
 * to the HBA interfering with the driver initialization.
 *
 * Return codes
 *   0 - successful
 *   1 - failed
 **/
int
lpfc_online(struct lpfc_hba *phba)
{
	struct lpfc_vport *vport;
	struct lpfc_vport **vports;
	int i, error = 0;
	bool vpis_cleared = false;

	if (!phba)
		return 0;
	vport = phba->pport;

	if (!(vport->fc_flag & FC_OFFLINE_MODE))
		return 0;

	lpfc_printf_log(phba, KERN_WARNING, LOG_INIT,
			"0458 Bring Adapter online\n");

	lpfc_block_mgmt_io(phba, LPFC_MBX_WAIT);

	if (phba->sli_rev == LPFC_SLI_REV4) {
		if (lpfc_sli4_hba_setup(phba)) { /* Initialize SLI4 HBA */
			lpfc_unblock_mgmt_io(phba);
			return 1;
		}
		spin_lock_irq(&phba->hbalock);
		if (!phba->sli4_hba.max_cfg_param.vpi_used)
			vpis_cleared = true;
		spin_unlock_irq(&phba->hbalock);

		/* Reestablish the local initiator port.
		 * The offline process destroyed the previous lport.
		 */
		if (phba->cfg_enable_fc4_type & LPFC_ENABLE_NVME &&
				!phba->nvmet_support) {
			error = lpfc_nvme_create_localport(phba->pport);
			if (error)
				lpfc_printf_log(phba, KERN_ERR, LOG_INIT,
					"6132 NVME restore reg failed "
					"on nvmei error x%x\n", error);
		}
	} else {
		lpfc_sli_queue_init(phba);
		if (lpfc_sli_hba_setup(phba)) {	/* Initialize SLI2/SLI3 HBA */
			lpfc_unblock_mgmt_io(phba);
			return 1;
		}
	}

	vports = lpfc_create_vport_work_array(phba);
	if (vports != NULL) {
		for (i = 0; i <= phba->max_vports && vports[i] != NULL; i++) {
			struct Scsi_Host *shost;
			shost = lpfc_shost_from_vport(vports[i]);
			spin_lock_irq(shost->host_lock);
			vports[i]->fc_flag &= ~FC_OFFLINE_MODE;
			if (phba->sli3_options & LPFC_SLI3_NPIV_ENABLED)
				vports[i]->fc_flag |= FC_VPORT_NEEDS_REG_VPI;
			if (phba->sli_rev == LPFC_SLI_REV4) {
				vports[i]->fc_flag |= FC_VPORT_NEEDS_INIT_VPI;
				if ((vpis_cleared) &&
				    (vports[i]->port_type !=
					LPFC_PHYSICAL_PORT))
					vports[i]->vpi = 0;
			}
			spin_unlock_irq(shost->host_lock);
		}
	}
	lpfc_destroy_vport_work_array(phba, vports);

	if (phba->cfg_xri_rebalancing)
		lpfc_create_multixri_pools(phba);

	lpfc_unblock_mgmt_io(phba);
	return 0;
}

/**
 * lpfc_unblock_mgmt_io - Mark a HBA's management interface to be not blocked
 * @phba: pointer to lpfc hba data structure.
 *
 * This routine marks a HBA's management interface as not blocked. Once the
 * HBA's management interface is marked as not blocked, all the user space
 * access to the HBA, whether they are from sysfs interface or libdfc
 * interface will be allowed. The HBA is set to block the management interface
 * when the driver prepares the HBA interface for online or offline and then
 * set to unblock the management interface afterwards.
 **/
void
lpfc_unblock_mgmt_io(struct lpfc_hba * phba)
{
	unsigned long iflag;

	spin_lock_irqsave(&phba->hbalock, iflag);
	phba->sli.sli_flag &= ~LPFC_BLOCK_MGMT_IO;
	spin_unlock_irqrestore(&phba->hbalock, iflag);
}

/**
 * lpfc_offline_prep - Prepare a HBA to be brought offline
 * @phba: pointer to lpfc hba data structure.
 *
 * This routine is invoked to prepare a HBA to be brought offline. It performs
 * unregistration login to all the nodes on all vports and flushes the mailbox
 * queue to make it ready to be brought offline.
 **/
void
lpfc_offline_prep(struct lpfc_hba *phba, int mbx_action)
{
	struct lpfc_vport *vport = phba->pport;
	struct lpfc_nodelist  *ndlp, *next_ndlp;
	struct lpfc_vport **vports;
	struct Scsi_Host *shost;
	int i;

	if (vport->fc_flag & FC_OFFLINE_MODE)
		return;

	lpfc_block_mgmt_io(phba, mbx_action);

	lpfc_linkdown(phba);

	/* Issue an unreg_login to all nodes on all vports */
	vports = lpfc_create_vport_work_array(phba);
	if (vports != NULL) {
		for (i = 0; i <= phba->max_vports && vports[i] != NULL; i++) {
			if (vports[i]->load_flag & FC_UNLOADING)
				continue;
			shost = lpfc_shost_from_vport(vports[i]);
			spin_lock_irq(shost->host_lock);
			vports[i]->vpi_state &= ~LPFC_VPI_REGISTERED;
			vports[i]->fc_flag |= FC_VPORT_NEEDS_REG_VPI;
			vports[i]->fc_flag &= ~FC_VFI_REGISTERED;
			spin_unlock_irq(shost->host_lock);

			shost =	lpfc_shost_from_vport(vports[i]);
			list_for_each_entry_safe(ndlp, next_ndlp,
						 &vports[i]->fc_nodes,
						 nlp_listp) {
				if (!NLP_CHK_NODE_ACT(ndlp))
					continue;
				if (ndlp->nlp_state == NLP_STE_UNUSED_NODE)
					continue;
				if (ndlp->nlp_type & NLP_FABRIC) {
					lpfc_disc_state_machine(vports[i], ndlp,
						NULL, NLP_EVT_DEVICE_RECOVERY);
					lpfc_disc_state_machine(vports[i], ndlp,
						NULL, NLP_EVT_DEVICE_RM);
				}
				spin_lock_irq(shost->host_lock);
				ndlp->nlp_flag &= ~NLP_NPR_ADISC;
				spin_unlock_irq(shost->host_lock);
				/*
				 * Whenever an SLI4 port goes offline, free the
				 * RPI. Get a new RPI when the adapter port
				 * comes back online.
				 */
				if (phba->sli_rev == LPFC_SLI_REV4) {
					lpfc_printf_vlog(ndlp->vport,
							 KERN_INFO, LOG_NODE,
							 "0011 lpfc_offline: "
							 "ndlp:x%px did %x "
							 "usgmap:x%x rpi:%x\n",
							 ndlp, ndlp->nlp_DID,
							 ndlp->nlp_usg_map,
							 ndlp->nlp_rpi);

					lpfc_sli4_free_rpi(phba, ndlp->nlp_rpi);
				}
				lpfc_unreg_rpi(vports[i], ndlp);
			}
		}
	}
	lpfc_destroy_vport_work_array(phba, vports);

	lpfc_sli_mbox_sys_shutdown(phba, mbx_action);

	if (phba->wq)
		flush_workqueue(phba->wq);
}

/**
 * lpfc_offline - Bring a HBA offline
 * @phba: pointer to lpfc hba data structure.
 *
 * This routine actually brings a HBA offline. It stops all the timers
 * associated with the HBA, brings down the SLI layer, and eventually
 * marks the HBA as in offline state for the upper layer protocol.
 **/
void
lpfc_offline(struct lpfc_hba *phba)
{
	struct Scsi_Host  *shost;
	struct lpfc_vport **vports;
	int i;

	if (phba->pport->fc_flag & FC_OFFLINE_MODE)
		return;

	/* stop port and all timers associated with this hba */
	lpfc_stop_port(phba);

	/* Tear down the local and target port registrations.  The
	 * nvme transports need to cleanup.
	 */
	lpfc_nvmet_destroy_targetport(phba);
	lpfc_nvme_destroy_localport(phba->pport);

	vports = lpfc_create_vport_work_array(phba);
	if (vports != NULL)
		for (i = 0; i <= phba->max_vports && vports[i] != NULL; i++)
			lpfc_stop_vport_timers(vports[i]);
	lpfc_destroy_vport_work_array(phba, vports);
	lpfc_printf_log(phba, KERN_WARNING, LOG_INIT,
			"0460 Bring Adapter offline\n");
	/* Bring down the SLI Layer and cleanup.  The HBA is offline
	   now.  */
	lpfc_sli_hba_down(phba);
	spin_lock_irq(&phba->hbalock);
	phba->work_ha = 0;
	spin_unlock_irq(&phba->hbalock);
	vports = lpfc_create_vport_work_array(phba);
	if (vports != NULL)
		for (i = 0; i <= phba->max_vports && vports[i] != NULL; i++) {
			shost = lpfc_shost_from_vport(vports[i]);
			spin_lock_irq(shost->host_lock);
			vports[i]->work_port_events = 0;
			vports[i]->fc_flag |= FC_OFFLINE_MODE;
			spin_unlock_irq(shost->host_lock);
		}
	lpfc_destroy_vport_work_array(phba, vports);

	if (phba->cfg_xri_rebalancing)
		lpfc_destroy_multixri_pools(phba);
}

/**
 * lpfc_scsi_free - Free all the SCSI buffers and IOCBs from driver lists
 * @phba: pointer to lpfc hba data structure.
 *
 * This routine is to free all the SCSI buffers and IOCBs from the driver
 * list back to kernel. It is called from lpfc_pci_remove_one to free
 * the internal resources before the device is removed from the system.
 **/
static void
lpfc_scsi_free(struct lpfc_hba *phba)
{
	struct lpfc_io_buf *sb, *sb_next;

	if (!(phba->cfg_enable_fc4_type & LPFC_ENABLE_FCP))
		return;

	spin_lock_irq(&phba->hbalock);

	/* Release all the lpfc_scsi_bufs maintained by this host. */

	spin_lock(&phba->scsi_buf_list_put_lock);
	list_for_each_entry_safe(sb, sb_next, &phba->lpfc_scsi_buf_list_put,
				 list) {
		list_del(&sb->list);
		dma_pool_free(phba->lpfc_sg_dma_buf_pool, sb->data,
			      sb->dma_handle);
		kfree(sb);
		phba->total_scsi_bufs--;
	}
	spin_unlock(&phba->scsi_buf_list_put_lock);

	spin_lock(&phba->scsi_buf_list_get_lock);
	list_for_each_entry_safe(sb, sb_next, &phba->lpfc_scsi_buf_list_get,
				 list) {
		list_del(&sb->list);
		dma_pool_free(phba->lpfc_sg_dma_buf_pool, sb->data,
			      sb->dma_handle);
		kfree(sb);
		phba->total_scsi_bufs--;
	}
	spin_unlock(&phba->scsi_buf_list_get_lock);
	spin_unlock_irq(&phba->hbalock);
}

/**
 * lpfc_io_free - Free all the IO buffers and IOCBs from driver lists
 * @phba: pointer to lpfc hba data structure.
 *
 * This routine is to free all the IO buffers and IOCBs from the driver
 * list back to kernel. It is called from lpfc_pci_remove_one to free
 * the internal resources before the device is removed from the system.
 **/
void
lpfc_io_free(struct lpfc_hba *phba)
{
	struct lpfc_io_buf *lpfc_ncmd, *lpfc_ncmd_next;
	struct lpfc_sli4_hdw_queue *qp;
	int idx;

	for (idx = 0; idx < phba->cfg_hdw_queue; idx++) {
		qp = &phba->sli4_hba.hdwq[idx];
		/* Release all the lpfc_nvme_bufs maintained by this host. */
		spin_lock(&qp->io_buf_list_put_lock);
		list_for_each_entry_safe(lpfc_ncmd, lpfc_ncmd_next,
					 &qp->lpfc_io_buf_list_put,
					 list) {
			list_del(&lpfc_ncmd->list);
			qp->put_io_bufs--;
			dma_pool_free(phba->lpfc_sg_dma_buf_pool,
				      lpfc_ncmd->data, lpfc_ncmd->dma_handle);
			if (phba->cfg_xpsgl && !phba->nvmet_support)
				lpfc_put_sgl_per_hdwq(phba, lpfc_ncmd);
			lpfc_put_cmd_rsp_buf_per_hdwq(phba, lpfc_ncmd);
			kfree(lpfc_ncmd);
			qp->total_io_bufs--;
		}
		spin_unlock(&qp->io_buf_list_put_lock);

		spin_lock(&qp->io_buf_list_get_lock);
		list_for_each_entry_safe(lpfc_ncmd, lpfc_ncmd_next,
					 &qp->lpfc_io_buf_list_get,
					 list) {
			list_del(&lpfc_ncmd->list);
			qp->get_io_bufs--;
			dma_pool_free(phba->lpfc_sg_dma_buf_pool,
				      lpfc_ncmd->data, lpfc_ncmd->dma_handle);
			if (phba->cfg_xpsgl && !phba->nvmet_support)
				lpfc_put_sgl_per_hdwq(phba, lpfc_ncmd);
			lpfc_put_cmd_rsp_buf_per_hdwq(phba, lpfc_ncmd);
			kfree(lpfc_ncmd);
			qp->total_io_bufs--;
		}
		spin_unlock(&qp->io_buf_list_get_lock);
	}
}

/**
 * lpfc_sli4_els_sgl_update - update ELS xri-sgl sizing and mapping
 * @phba: pointer to lpfc hba data structure.
 *
 * This routine first calculates the sizes of the current els and allocated
 * scsi sgl lists, and then goes through all sgls to updates the physical
 * XRIs assigned due to port function reset. During port initialization, the
 * current els and allocated scsi sgl lists are 0s.
 *
 * Return codes
 *   0 - successful (for now, it always returns 0)
 **/
int
lpfc_sli4_els_sgl_update(struct lpfc_hba *phba)
{
	struct lpfc_sglq *sglq_entry = NULL, *sglq_entry_next = NULL;
	uint16_t i, lxri, xri_cnt, els_xri_cnt;
	LIST_HEAD(els_sgl_list);
	int rc;

	/*
	 * update on pci function's els xri-sgl list
	 */
	els_xri_cnt = lpfc_sli4_get_els_iocb_cnt(phba);

	if (els_xri_cnt > phba->sli4_hba.els_xri_cnt) {
		/* els xri-sgl expanded */
		xri_cnt = els_xri_cnt - phba->sli4_hba.els_xri_cnt;
		lpfc_printf_log(phba, KERN_INFO, LOG_SLI,
				"3157 ELS xri-sgl count increased from "
				"%d to %d\n", phba->sli4_hba.els_xri_cnt,
				els_xri_cnt);
		/* allocate the additional els sgls */
		for (i = 0; i < xri_cnt; i++) {
			sglq_entry = kzalloc(sizeof(struct lpfc_sglq),
					     GFP_KERNEL);
			if (sglq_entry == NULL) {
				lpfc_printf_log(phba, KERN_ERR, LOG_SLI,
						"2562 Failure to allocate an "
						"ELS sgl entry:%d\n", i);
				rc = -ENOMEM;
				goto out_free_mem;
			}
			sglq_entry->buff_type = GEN_BUFF_TYPE;
			sglq_entry->virt = lpfc_mbuf_alloc(phba, 0,
							   &sglq_entry->phys);
			if (sglq_entry->virt == NULL) {
				kfree(sglq_entry);
				lpfc_printf_log(phba, KERN_ERR, LOG_SLI,
						"2563 Failure to allocate an "
						"ELS mbuf:%d\n", i);
				rc = -ENOMEM;
				goto out_free_mem;
			}
			sglq_entry->sgl = sglq_entry->virt;
			memset(sglq_entry->sgl, 0, LPFC_BPL_SIZE);
			sglq_entry->state = SGL_FREED;
			list_add_tail(&sglq_entry->list, &els_sgl_list);
		}
		spin_lock_irq(&phba->hbalock);
		spin_lock(&phba->sli4_hba.sgl_list_lock);
		list_splice_init(&els_sgl_list,
				 &phba->sli4_hba.lpfc_els_sgl_list);
		spin_unlock(&phba->sli4_hba.sgl_list_lock);
		spin_unlock_irq(&phba->hbalock);
	} else if (els_xri_cnt < phba->sli4_hba.els_xri_cnt) {
		/* els xri-sgl shrinked */
		xri_cnt = phba->sli4_hba.els_xri_cnt - els_xri_cnt;
		lpfc_printf_log(phba, KERN_INFO, LOG_SLI,
				"3158 ELS xri-sgl count decreased from "
				"%d to %d\n", phba->sli4_hba.els_xri_cnt,
				els_xri_cnt);
		spin_lock_irq(&phba->hbalock);
		spin_lock(&phba->sli4_hba.sgl_list_lock);
		list_splice_init(&phba->sli4_hba.lpfc_els_sgl_list,
				 &els_sgl_list);
		/* release extra els sgls from list */
		for (i = 0; i < xri_cnt; i++) {
			list_remove_head(&els_sgl_list,
					 sglq_entry, struct lpfc_sglq, list);
			if (sglq_entry) {
				__lpfc_mbuf_free(phba, sglq_entry->virt,
						 sglq_entry->phys);
				kfree(sglq_entry);
			}
		}
		list_splice_init(&els_sgl_list,
				 &phba->sli4_hba.lpfc_els_sgl_list);
		spin_unlock(&phba->sli4_hba.sgl_list_lock);
		spin_unlock_irq(&phba->hbalock);
	} else
		lpfc_printf_log(phba, KERN_INFO, LOG_SLI,
				"3163 ELS xri-sgl count unchanged: %d\n",
				els_xri_cnt);
	phba->sli4_hba.els_xri_cnt = els_xri_cnt;

	/* update xris to els sgls on the list */
	sglq_entry = NULL;
	sglq_entry_next = NULL;
	list_for_each_entry_safe(sglq_entry, sglq_entry_next,
				 &phba->sli4_hba.lpfc_els_sgl_list, list) {
		lxri = lpfc_sli4_next_xritag(phba);
		if (lxri == NO_XRI) {
			lpfc_printf_log(phba, KERN_ERR, LOG_SLI,
					"2400 Failed to allocate xri for "
					"ELS sgl\n");
			rc = -ENOMEM;
			goto out_free_mem;
		}
		sglq_entry->sli4_lxritag = lxri;
		sglq_entry->sli4_xritag = phba->sli4_hba.xri_ids[lxri];
	}
	return 0;

out_free_mem:
	lpfc_free_els_sgl_list(phba);
	return rc;
}

/**
 * lpfc_sli4_nvmet_sgl_update - update xri-sgl sizing and mapping
 * @phba: pointer to lpfc hba data structure.
 *
 * This routine first calculates the sizes of the current els and allocated
 * scsi sgl lists, and then goes through all sgls to updates the physical
 * XRIs assigned due to port function reset. During port initialization, the
 * current els and allocated scsi sgl lists are 0s.
 *
 * Return codes
 *   0 - successful (for now, it always returns 0)
 **/
int
lpfc_sli4_nvmet_sgl_update(struct lpfc_hba *phba)
{
	struct lpfc_sglq *sglq_entry = NULL, *sglq_entry_next = NULL;
	uint16_t i, lxri, xri_cnt, els_xri_cnt;
	uint16_t nvmet_xri_cnt;
	LIST_HEAD(nvmet_sgl_list);
	int rc;

	/*
	 * update on pci function's nvmet xri-sgl list
	 */
	els_xri_cnt = lpfc_sli4_get_els_iocb_cnt(phba);

	/* For NVMET, ALL remaining XRIs are dedicated for IO processing */
	nvmet_xri_cnt = phba->sli4_hba.max_cfg_param.max_xri - els_xri_cnt;
	if (nvmet_xri_cnt > phba->sli4_hba.nvmet_xri_cnt) {
		/* els xri-sgl expanded */
		xri_cnt = nvmet_xri_cnt - phba->sli4_hba.nvmet_xri_cnt;
		lpfc_printf_log(phba, KERN_INFO, LOG_SLI,
				"6302 NVMET xri-sgl cnt grew from %d to %d\n",
				phba->sli4_hba.nvmet_xri_cnt, nvmet_xri_cnt);
		/* allocate the additional nvmet sgls */
		for (i = 0; i < xri_cnt; i++) {
			sglq_entry = kzalloc(sizeof(struct lpfc_sglq),
					     GFP_KERNEL);
			if (sglq_entry == NULL) {
				lpfc_printf_log(phba, KERN_ERR, LOG_SLI,
						"6303 Failure to allocate an "
						"NVMET sgl entry:%d\n", i);
				rc = -ENOMEM;
				goto out_free_mem;
			}
			sglq_entry->buff_type = NVMET_BUFF_TYPE;
			sglq_entry->virt = lpfc_nvmet_buf_alloc(phba, 0,
							   &sglq_entry->phys);
			if (sglq_entry->virt == NULL) {
				kfree(sglq_entry);
				lpfc_printf_log(phba, KERN_ERR, LOG_SLI,
						"6304 Failure to allocate an "
						"NVMET buf:%d\n", i);
				rc = -ENOMEM;
				goto out_free_mem;
			}
			sglq_entry->sgl = sglq_entry->virt;
			memset(sglq_entry->sgl, 0,
			       phba->cfg_sg_dma_buf_size);
			sglq_entry->state = SGL_FREED;
			list_add_tail(&sglq_entry->list, &nvmet_sgl_list);
		}
		spin_lock_irq(&phba->hbalock);
		spin_lock(&phba->sli4_hba.sgl_list_lock);
		list_splice_init(&nvmet_sgl_list,
				 &phba->sli4_hba.lpfc_nvmet_sgl_list);
		spin_unlock(&phba->sli4_hba.sgl_list_lock);
		spin_unlock_irq(&phba->hbalock);
	} else if (nvmet_xri_cnt < phba->sli4_hba.nvmet_xri_cnt) {
		/* nvmet xri-sgl shrunk */
		xri_cnt = phba->sli4_hba.nvmet_xri_cnt - nvmet_xri_cnt;
		lpfc_printf_log(phba, KERN_INFO, LOG_SLI,
				"6305 NVMET xri-sgl count decreased from "
				"%d to %d\n", phba->sli4_hba.nvmet_xri_cnt,
				nvmet_xri_cnt);
		spin_lock_irq(&phba->hbalock);
		spin_lock(&phba->sli4_hba.sgl_list_lock);
		list_splice_init(&phba->sli4_hba.lpfc_nvmet_sgl_list,
				 &nvmet_sgl_list);
		/* release extra nvmet sgls from list */
		for (i = 0; i < xri_cnt; i++) {
			list_remove_head(&nvmet_sgl_list,
					 sglq_entry, struct lpfc_sglq, list);
			if (sglq_entry) {
				lpfc_nvmet_buf_free(phba, sglq_entry->virt,
						    sglq_entry->phys);
				kfree(sglq_entry);
			}
		}
		list_splice_init(&nvmet_sgl_list,
				 &phba->sli4_hba.lpfc_nvmet_sgl_list);
		spin_unlock(&phba->sli4_hba.sgl_list_lock);
		spin_unlock_irq(&phba->hbalock);
	} else
		lpfc_printf_log(phba, KERN_INFO, LOG_SLI,
				"6306 NVMET xri-sgl count unchanged: %d\n",
				nvmet_xri_cnt);
	phba->sli4_hba.nvmet_xri_cnt = nvmet_xri_cnt;

	/* update xris to nvmet sgls on the list */
	sglq_entry = NULL;
	sglq_entry_next = NULL;
	list_for_each_entry_safe(sglq_entry, sglq_entry_next,
				 &phba->sli4_hba.lpfc_nvmet_sgl_list, list) {
		lxri = lpfc_sli4_next_xritag(phba);
		if (lxri == NO_XRI) {
			lpfc_printf_log(phba, KERN_ERR, LOG_SLI,
					"6307 Failed to allocate xri for "
					"NVMET sgl\n");
			rc = -ENOMEM;
			goto out_free_mem;
		}
		sglq_entry->sli4_lxritag = lxri;
		sglq_entry->sli4_xritag = phba->sli4_hba.xri_ids[lxri];
	}
	return 0;

out_free_mem:
	lpfc_free_nvmet_sgl_list(phba);
	return rc;
}

int
lpfc_io_buf_flush(struct lpfc_hba *phba, struct list_head *cbuf)
{
	LIST_HEAD(blist);
	struct lpfc_sli4_hdw_queue *qp;
	struct lpfc_io_buf *lpfc_cmd;
	struct lpfc_io_buf *iobufp, *prev_iobufp;
	int idx, cnt, xri, inserted;

	cnt = 0;
	for (idx = 0; idx < phba->cfg_hdw_queue; idx++) {
		qp = &phba->sli4_hba.hdwq[idx];
		spin_lock_irq(&qp->io_buf_list_get_lock);
		spin_lock(&qp->io_buf_list_put_lock);

		/* Take everything off the get and put lists */
		list_splice_init(&qp->lpfc_io_buf_list_get, &blist);
		list_splice(&qp->lpfc_io_buf_list_put, &blist);
		INIT_LIST_HEAD(&qp->lpfc_io_buf_list_get);
		INIT_LIST_HEAD(&qp->lpfc_io_buf_list_put);
		cnt += qp->get_io_bufs + qp->put_io_bufs;
		qp->get_io_bufs = 0;
		qp->put_io_bufs = 0;
		qp->total_io_bufs = 0;
		spin_unlock(&qp->io_buf_list_put_lock);
		spin_unlock_irq(&qp->io_buf_list_get_lock);
	}

	/*
	 * Take IO buffers off blist and put on cbuf sorted by XRI.
	 * This is because POST_SGL takes a sequential range of XRIs
	 * to post to the firmware.
	 */
	for (idx = 0; idx < cnt; idx++) {
		list_remove_head(&blist, lpfc_cmd, struct lpfc_io_buf, list);
		if (!lpfc_cmd)
			return cnt;
		if (idx == 0) {
			list_add_tail(&lpfc_cmd->list, cbuf);
			continue;
		}
		xri = lpfc_cmd->cur_iocbq.sli4_xritag;
		inserted = 0;
		prev_iobufp = NULL;
		list_for_each_entry(iobufp, cbuf, list) {
			if (xri < iobufp->cur_iocbq.sli4_xritag) {
				if (prev_iobufp)
					list_add(&lpfc_cmd->list,
						 &prev_iobufp->list);
				else
					list_add(&lpfc_cmd->list, cbuf);
				inserted = 1;
				break;
			}
			prev_iobufp = iobufp;
		}
		if (!inserted)
			list_add_tail(&lpfc_cmd->list, cbuf);
	}
	return cnt;
}

int
lpfc_io_buf_replenish(struct lpfc_hba *phba, struct list_head *cbuf)
{
	struct lpfc_sli4_hdw_queue *qp;
	struct lpfc_io_buf *lpfc_cmd;
	int idx, cnt;

	qp = phba->sli4_hba.hdwq;
	cnt = 0;
	while (!list_empty(cbuf)) {
		for (idx = 0; idx < phba->cfg_hdw_queue; idx++) {
			list_remove_head(cbuf, lpfc_cmd,
					 struct lpfc_io_buf, list);
			if (!lpfc_cmd)
				return cnt;
			cnt++;
			qp = &phba->sli4_hba.hdwq[idx];
			lpfc_cmd->hdwq_no = idx;
			lpfc_cmd->hdwq = qp;
			lpfc_cmd->cur_iocbq.wqe_cmpl = NULL;
			lpfc_cmd->cur_iocbq.iocb_cmpl = NULL;
			spin_lock(&qp->io_buf_list_put_lock);
			list_add_tail(&lpfc_cmd->list,
				      &qp->lpfc_io_buf_list_put);
			qp->put_io_bufs++;
			qp->total_io_bufs++;
			spin_unlock(&qp->io_buf_list_put_lock);
		}
	}
	return cnt;
}

/**
 * lpfc_sli4_io_sgl_update - update xri-sgl sizing and mapping
 * @phba: pointer to lpfc hba data structure.
 *
 * This routine first calculates the sizes of the current els and allocated
 * scsi sgl lists, and then goes through all sgls to updates the physical
 * XRIs assigned due to port function reset. During port initialization, the
 * current els and allocated scsi sgl lists are 0s.
 *
 * Return codes
 *   0 - successful (for now, it always returns 0)
 **/
int
lpfc_sli4_io_sgl_update(struct lpfc_hba *phba)
{
	struct lpfc_io_buf *lpfc_ncmd = NULL, *lpfc_ncmd_next = NULL;
	uint16_t i, lxri, els_xri_cnt;
	uint16_t io_xri_cnt, io_xri_max;
	LIST_HEAD(io_sgl_list);
	int rc, cnt;

	/*
	 * update on pci function's allocated nvme xri-sgl list
	 */

	/* maximum number of xris available for nvme buffers */
	els_xri_cnt = lpfc_sli4_get_els_iocb_cnt(phba);
	io_xri_max = phba->sli4_hba.max_cfg_param.max_xri - els_xri_cnt;
	phba->sli4_hba.io_xri_max = io_xri_max;

	lpfc_printf_log(phba, KERN_INFO, LOG_SLI,
			"6074 Current allocated XRI sgl count:%d, "
			"maximum XRI count:%d\n",
			phba->sli4_hba.io_xri_cnt,
			phba->sli4_hba.io_xri_max);

	cnt = lpfc_io_buf_flush(phba, &io_sgl_list);

	if (phba->sli4_hba.io_xri_cnt > phba->sli4_hba.io_xri_max) {
		/* max nvme xri shrunk below the allocated nvme buffers */
		io_xri_cnt = phba->sli4_hba.io_xri_cnt -
					phba->sli4_hba.io_xri_max;
		/* release the extra allocated nvme buffers */
		for (i = 0; i < io_xri_cnt; i++) {
			list_remove_head(&io_sgl_list, lpfc_ncmd,
					 struct lpfc_io_buf, list);
			if (lpfc_ncmd) {
				dma_pool_free(phba->lpfc_sg_dma_buf_pool,
					      lpfc_ncmd->data,
					      lpfc_ncmd->dma_handle);
				kfree(lpfc_ncmd);
			}
		}
		phba->sli4_hba.io_xri_cnt -= io_xri_cnt;
	}

	/* update xris associated to remaining allocated nvme buffers */
	lpfc_ncmd = NULL;
	lpfc_ncmd_next = NULL;
	phba->sli4_hba.io_xri_cnt = cnt;
	list_for_each_entry_safe(lpfc_ncmd, lpfc_ncmd_next,
				 &io_sgl_list, list) {
		lxri = lpfc_sli4_next_xritag(phba);
		if (lxri == NO_XRI) {
			lpfc_printf_log(phba, KERN_ERR, LOG_SLI,
					"6075 Failed to allocate xri for "
					"nvme buffer\n");
			rc = -ENOMEM;
			goto out_free_mem;
		}
		lpfc_ncmd->cur_iocbq.sli4_lxritag = lxri;
		lpfc_ncmd->cur_iocbq.sli4_xritag = phba->sli4_hba.xri_ids[lxri];
	}
	cnt = lpfc_io_buf_replenish(phba, &io_sgl_list);
	return 0;

out_free_mem:
	lpfc_io_free(phba);
	return rc;
}

/**
 * lpfc_new_io_buf - IO buffer allocator for HBA with SLI4 IF spec
 * @vport: The virtual port for which this call being executed.
 * @num_to_allocate: The requested number of buffers to allocate.
 *
 * This routine allocates nvme buffers for device with SLI-4 interface spec,
 * the nvme buffer contains all the necessary information needed to initiate
 * an I/O. After allocating up to @num_to_allocate IO buffers and put
 * them on a list, it post them to the port by using SGL block post.
 *
 * Return codes:
 *   int - number of IO buffers that were allocated and posted.
 *   0 = failure, less than num_to_alloc is a partial failure.
 **/
int
lpfc_new_io_buf(struct lpfc_hba *phba, int num_to_alloc)
{
	struct lpfc_io_buf *lpfc_ncmd;
	struct lpfc_iocbq *pwqeq;
	uint16_t iotag, lxri = 0;
	int bcnt, num_posted;
	LIST_HEAD(prep_nblist);
	LIST_HEAD(post_nblist);
	LIST_HEAD(nvme_nblist);

<<<<<<< HEAD
	/* Sanity check to ensure our sizing is right for both SCSI and NVME */
	if (sizeof(struct lpfc_io_buf) > LPFC_COMMON_IO_BUF_SZ) {
		lpfc_printf_log(phba, KERN_ERR, LOG_FCP,
				"6426 Common buffer size %zd exceeds %d\n",
				sizeof(struct lpfc_io_buf),
				LPFC_COMMON_IO_BUF_SZ);
		return 0;
	}

	phba->sli4_hba.io_xri_cnt = 0;
	for (bcnt = 0; bcnt < num_to_alloc; bcnt++) {
		lpfc_ncmd = kzalloc(LPFC_COMMON_IO_BUF_SZ, GFP_KERNEL);
=======
	phba->sli4_hba.io_xri_cnt = 0;
	for (bcnt = 0; bcnt < num_to_alloc; bcnt++) {
		lpfc_ncmd = kzalloc(sizeof(*lpfc_ncmd), GFP_KERNEL);
>>>>>>> ecd3ad1c
		if (!lpfc_ncmd)
			break;
		/*
		 * Get memory from the pci pool to map the virt space to
		 * pci bus space for an I/O. The DMA buffer includes the
		 * number of SGE's necessary to support the sg_tablesize.
		 */
		lpfc_ncmd->data = dma_pool_alloc(phba->lpfc_sg_dma_buf_pool,
				GFP_KERNEL,
				&lpfc_ncmd->dma_handle);
		if (!lpfc_ncmd->data) {
			kfree(lpfc_ncmd);
			break;
		}
		memset(lpfc_ncmd->data, 0, phba->cfg_sg_dma_buf_size);

		if (phba->cfg_xpsgl && !phba->nvmet_support) {
			INIT_LIST_HEAD(&lpfc_ncmd->dma_sgl_xtra_list);
		} else {
			/*
			 * 4K Page alignment is CRITICAL to BlockGuard, double
			 * check to be sure.
			 */
			if ((phba->sli3_options & LPFC_SLI3_BG_ENABLED) &&
			    (((unsigned long)(lpfc_ncmd->data) &
			    (unsigned long)(SLI4_PAGE_SIZE - 1)) != 0)) {
				lpfc_printf_log(phba, KERN_ERR, LOG_FCP,
						"3369 Memory alignment err: "
						"addr=%lx\n",
						(unsigned long)lpfc_ncmd->data);
				dma_pool_free(phba->lpfc_sg_dma_buf_pool,
					      lpfc_ncmd->data,
					      lpfc_ncmd->dma_handle);
				kfree(lpfc_ncmd);
				break;
			}
		}

		INIT_LIST_HEAD(&lpfc_ncmd->dma_cmd_rsp_list);

		lxri = lpfc_sli4_next_xritag(phba);
		if (lxri == NO_XRI) {
			dma_pool_free(phba->lpfc_sg_dma_buf_pool,
				      lpfc_ncmd->data, lpfc_ncmd->dma_handle);
			kfree(lpfc_ncmd);
			break;
		}
		pwqeq = &lpfc_ncmd->cur_iocbq;

		/* Allocate iotag for lpfc_ncmd->cur_iocbq. */
		iotag = lpfc_sli_next_iotag(phba, pwqeq);
		if (iotag == 0) {
			dma_pool_free(phba->lpfc_sg_dma_buf_pool,
				      lpfc_ncmd->data, lpfc_ncmd->dma_handle);
			kfree(lpfc_ncmd);
			lpfc_printf_log(phba, KERN_ERR, LOG_NVME_IOERR,
					"6121 Failed to allocate IOTAG for"
					" XRI:0x%x\n", lxri);
			lpfc_sli4_free_xri(phba, lxri);
			break;
		}
		pwqeq->sli4_lxritag = lxri;
		pwqeq->sli4_xritag = phba->sli4_hba.xri_ids[lxri];
		pwqeq->context1 = lpfc_ncmd;

		/* Initialize local short-hand pointers. */
		lpfc_ncmd->dma_sgl = lpfc_ncmd->data;
		lpfc_ncmd->dma_phys_sgl = lpfc_ncmd->dma_handle;
		lpfc_ncmd->cur_iocbq.context1 = lpfc_ncmd;
		spin_lock_init(&lpfc_ncmd->buf_lock);

		/* add the nvme buffer to a post list */
		list_add_tail(&lpfc_ncmd->list, &post_nblist);
		phba->sli4_hba.io_xri_cnt++;
	}
	lpfc_printf_log(phba, KERN_INFO, LOG_NVME,
			"6114 Allocate %d out of %d requested new NVME "
			"buffers\n", bcnt, num_to_alloc);

	/* post the list of nvme buffer sgls to port if available */
	if (!list_empty(&post_nblist))
		num_posted = lpfc_sli4_post_io_sgl_list(
				phba, &post_nblist, bcnt);
	else
		num_posted = 0;

	return num_posted;
}

static uint64_t
lpfc_get_wwpn(struct lpfc_hba *phba)
{
	uint64_t wwn;
	int rc;
	LPFC_MBOXQ_t *mboxq;
	MAILBOX_t *mb;

	mboxq = (LPFC_MBOXQ_t *) mempool_alloc(phba->mbox_mem_pool,
						GFP_KERNEL);
	if (!mboxq)
		return (uint64_t)-1;

	/* First get WWN of HBA instance */
	lpfc_read_nv(phba, mboxq);
	rc = lpfc_sli_issue_mbox(phba, mboxq, MBX_POLL);
	if (rc != MBX_SUCCESS) {
		lpfc_printf_log(phba, KERN_ERR, LOG_SLI,
				"6019 Mailbox failed , mbxCmd x%x "
				"READ_NV, mbxStatus x%x\n",
				bf_get(lpfc_mqe_command, &mboxq->u.mqe),
				bf_get(lpfc_mqe_status, &mboxq->u.mqe));
		mempool_free(mboxq, phba->mbox_mem_pool);
		return (uint64_t) -1;
	}
	mb = &mboxq->u.mb;
	memcpy(&wwn, (char *)mb->un.varRDnvp.portname, sizeof(uint64_t));
	/* wwn is WWPN of HBA instance */
	mempool_free(mboxq, phba->mbox_mem_pool);
	if (phba->sli_rev == LPFC_SLI_REV4)
		return be64_to_cpu(wwn);
	else
		return rol64(wwn, 32);
}

/**
 * lpfc_create_port - Create an FC port
 * @phba: pointer to lpfc hba data structure.
 * @instance: a unique integer ID to this FC port.
 * @dev: pointer to the device data structure.
 *
 * This routine creates a FC port for the upper layer protocol. The FC port
 * can be created on top of either a physical port or a virtual port provided
 * by the HBA. This routine also allocates a SCSI host data structure (shost)
 * and associates the FC port created before adding the shost into the SCSI
 * layer.
 *
 * Return codes
 *   @vport - pointer to the virtual N_Port data structure.
 *   NULL - port create failed.
 **/
struct lpfc_vport *
lpfc_create_port(struct lpfc_hba *phba, int instance, struct device *dev)
{
	struct lpfc_vport *vport;
	struct Scsi_Host  *shost = NULL;
	int error = 0;
	int i;
	uint64_t wwn;
	bool use_no_reset_hba = false;
	int rc;

	if (lpfc_no_hba_reset_cnt) {
		if (phba->sli_rev < LPFC_SLI_REV4 &&
		    dev == &phba->pcidev->dev) {
			/* Reset the port first */
			lpfc_sli_brdrestart(phba);
			rc = lpfc_sli_chipset_init(phba);
			if (rc)
				return NULL;
		}
		wwn = lpfc_get_wwpn(phba);
	}

	for (i = 0; i < lpfc_no_hba_reset_cnt; i++) {
		if (wwn == lpfc_no_hba_reset[i]) {
			lpfc_printf_log(phba, KERN_ERR, LOG_SLI,
					"6020 Setting use_no_reset port=%llx\n",
					wwn);
			use_no_reset_hba = true;
			break;
		}
	}

	if (phba->cfg_enable_fc4_type & LPFC_ENABLE_FCP) {
		if (dev != &phba->pcidev->dev) {
			shost = scsi_host_alloc(&lpfc_vport_template,
						sizeof(struct lpfc_vport));
		} else {
			if (!use_no_reset_hba)
				shost = scsi_host_alloc(&lpfc_template,
						sizeof(struct lpfc_vport));
			else
				shost = scsi_host_alloc(&lpfc_template_no_hr,
						sizeof(struct lpfc_vport));
		}
	} else if (phba->cfg_enable_fc4_type & LPFC_ENABLE_NVME) {
		shost = scsi_host_alloc(&lpfc_template_nvme,
					sizeof(struct lpfc_vport));
	}
	if (!shost)
		goto out;

	vport = (struct lpfc_vport *) shost->hostdata;
	vport->phba = phba;
	vport->load_flag |= FC_LOADING;
	vport->fc_flag |= FC_VPORT_NEEDS_REG_VPI;
	vport->fc_rscn_flush = 0;
	lpfc_get_vport_cfgparam(vport);

	/* Adjust value in vport */
	vport->cfg_enable_fc4_type = phba->cfg_enable_fc4_type;

	shost->unique_id = instance;
	shost->max_id = LPFC_MAX_TARGET;
	shost->max_lun = vport->cfg_max_luns;
	shost->this_id = -1;
	shost->max_cmd_len = 16;

	if (phba->sli_rev == LPFC_SLI_REV4) {
		if (phba->cfg_fcp_io_sched == LPFC_FCP_SCHED_BY_HDWQ)
			shost->nr_hw_queues = phba->cfg_hdw_queue;
		else
			shost->nr_hw_queues = phba->sli4_hba.num_present_cpu;

		shost->dma_boundary =
			phba->sli4_hba.pc_sli4_params.sge_supp_len-1;

		if (phba->cfg_xpsgl && !phba->nvmet_support)
			shost->sg_tablesize = LPFC_MAX_SG_TABLESIZE;
		else
			shost->sg_tablesize = phba->cfg_scsi_seg_cnt;
	} else
		/* SLI-3 has a limited number of hardware queues (3),
		 * thus there is only one for FCP processing.
		 */
		shost->nr_hw_queues = 1;

	/*
	 * Set initial can_queue value since 0 is no longer supported and
	 * scsi_add_host will fail. This will be adjusted later based on the
	 * max xri value determined in hba setup.
	 */
	shost->can_queue = phba->cfg_hba_queue_depth - 10;
	if (dev != &phba->pcidev->dev) {
		shost->transportt = lpfc_vport_transport_template;
		vport->port_type = LPFC_NPIV_PORT;
	} else {
		shost->transportt = lpfc_transport_template;
		vport->port_type = LPFC_PHYSICAL_PORT;
	}

	/* Initialize all internally managed lists. */
	INIT_LIST_HEAD(&vport->fc_nodes);
	INIT_LIST_HEAD(&vport->rcv_buffer_list);
	spin_lock_init(&vport->work_port_lock);

	timer_setup(&vport->fc_disctmo, lpfc_disc_timeout, 0);

	timer_setup(&vport->els_tmofunc, lpfc_els_timeout, 0);

	timer_setup(&vport->delayed_disc_tmo, lpfc_delayed_disc_tmo, 0);

	if (phba->sli3_options & LPFC_SLI3_BG_ENABLED)
		lpfc_setup_bg(phba, shost);

	error = scsi_add_host_with_dma(shost, dev, &phba->pcidev->dev);
	if (error)
		goto out_put_shost;

	spin_lock_irq(&phba->port_list_lock);
	list_add_tail(&vport->listentry, &phba->port_list);
	spin_unlock_irq(&phba->port_list_lock);
	return vport;

out_put_shost:
	scsi_host_put(shost);
out:
	return NULL;
}

/**
 * destroy_port -  destroy an FC port
 * @vport: pointer to an lpfc virtual N_Port data structure.
 *
 * This routine destroys a FC port from the upper layer protocol. All the
 * resources associated with the port are released.
 **/
void
destroy_port(struct lpfc_vport *vport)
{
	struct Scsi_Host *shost = lpfc_shost_from_vport(vport);
	struct lpfc_hba  *phba = vport->phba;

	lpfc_debugfs_terminate(vport);
	fc_remove_host(shost);
	scsi_remove_host(shost);

	spin_lock_irq(&phba->port_list_lock);
	list_del_init(&vport->listentry);
	spin_unlock_irq(&phba->port_list_lock);

	lpfc_cleanup(vport);
	return;
}

/**
 * lpfc_get_instance - Get a unique integer ID
 *
 * This routine allocates a unique integer ID from lpfc_hba_index pool. It
 * uses the kernel idr facility to perform the task.
 *
 * Return codes:
 *   instance - a unique integer ID allocated as the new instance.
 *   -1 - lpfc get instance failed.
 **/
int
lpfc_get_instance(void)
{
	int ret;

	ret = idr_alloc(&lpfc_hba_index, NULL, 0, 0, GFP_KERNEL);
	return ret < 0 ? -1 : ret;
}

/**
 * lpfc_scan_finished - method for SCSI layer to detect whether scan is done
 * @shost: pointer to SCSI host data structure.
 * @time: elapsed time of the scan in jiffies.
 *
 * This routine is called by the SCSI layer with a SCSI host to determine
 * whether the scan host is finished.
 *
 * Note: there is no scan_start function as adapter initialization will have
 * asynchronously kicked off the link initialization.
 *
 * Return codes
 *   0 - SCSI host scan is not over yet.
 *   1 - SCSI host scan is over.
 **/
int lpfc_scan_finished(struct Scsi_Host *shost, unsigned long time)
{
	struct lpfc_vport *vport = (struct lpfc_vport *) shost->hostdata;
	struct lpfc_hba   *phba = vport->phba;
	int stat = 0;

	spin_lock_irq(shost->host_lock);

	if (vport->load_flag & FC_UNLOADING) {
		stat = 1;
		goto finished;
	}
	if (time >= msecs_to_jiffies(30 * 1000)) {
		lpfc_printf_log(phba, KERN_INFO, LOG_INIT,
				"0461 Scanning longer than 30 "
				"seconds.  Continuing initialization\n");
		stat = 1;
		goto finished;
	}
	if (time >= msecs_to_jiffies(15 * 1000) &&
	    phba->link_state <= LPFC_LINK_DOWN) {
		lpfc_printf_log(phba, KERN_INFO, LOG_INIT,
				"0465 Link down longer than 15 "
				"seconds.  Continuing initialization\n");
		stat = 1;
		goto finished;
	}

	if (vport->port_state != LPFC_VPORT_READY)
		goto finished;
	if (vport->num_disc_nodes || vport->fc_prli_sent)
		goto finished;
	if (vport->fc_map_cnt == 0 && time < msecs_to_jiffies(2 * 1000))
		goto finished;
	if ((phba->sli.sli_flag & LPFC_SLI_MBOX_ACTIVE) != 0)
		goto finished;

	stat = 1;

finished:
	spin_unlock_irq(shost->host_lock);
	return stat;
}

static void lpfc_host_supported_speeds_set(struct Scsi_Host *shost)
{
	struct lpfc_vport *vport = (struct lpfc_vport *)shost->hostdata;
	struct lpfc_hba   *phba = vport->phba;

	fc_host_supported_speeds(shost) = 0;
	if (phba->lmt & LMT_128Gb)
		fc_host_supported_speeds(shost) |= FC_PORTSPEED_128GBIT;
	if (phba->lmt & LMT_64Gb)
		fc_host_supported_speeds(shost) |= FC_PORTSPEED_64GBIT;
	if (phba->lmt & LMT_32Gb)
		fc_host_supported_speeds(shost) |= FC_PORTSPEED_32GBIT;
	if (phba->lmt & LMT_16Gb)
		fc_host_supported_speeds(shost) |= FC_PORTSPEED_16GBIT;
	if (phba->lmt & LMT_10Gb)
		fc_host_supported_speeds(shost) |= FC_PORTSPEED_10GBIT;
	if (phba->lmt & LMT_8Gb)
		fc_host_supported_speeds(shost) |= FC_PORTSPEED_8GBIT;
	if (phba->lmt & LMT_4Gb)
		fc_host_supported_speeds(shost) |= FC_PORTSPEED_4GBIT;
	if (phba->lmt & LMT_2Gb)
		fc_host_supported_speeds(shost) |= FC_PORTSPEED_2GBIT;
	if (phba->lmt & LMT_1Gb)
		fc_host_supported_speeds(shost) |= FC_PORTSPEED_1GBIT;
}

/**
 * lpfc_host_attrib_init - Initialize SCSI host attributes on a FC port
 * @shost: pointer to SCSI host data structure.
 *
 * This routine initializes a given SCSI host attributes on a FC port. The
 * SCSI host can be either on top of a physical port or a virtual port.
 **/
void lpfc_host_attrib_init(struct Scsi_Host *shost)
{
	struct lpfc_vport *vport = (struct lpfc_vport *) shost->hostdata;
	struct lpfc_hba   *phba = vport->phba;
	/*
	 * Set fixed host attributes.  Must done after lpfc_sli_hba_setup().
	 */

	fc_host_node_name(shost) = wwn_to_u64(vport->fc_nodename.u.wwn);
	fc_host_port_name(shost) = wwn_to_u64(vport->fc_portname.u.wwn);
	fc_host_supported_classes(shost) = FC_COS_CLASS3;

	memset(fc_host_supported_fc4s(shost), 0,
	       sizeof(fc_host_supported_fc4s(shost)));
	fc_host_supported_fc4s(shost)[2] = 1;
	fc_host_supported_fc4s(shost)[7] = 1;

	lpfc_vport_symbolic_node_name(vport, fc_host_symbolic_name(shost),
				 sizeof fc_host_symbolic_name(shost));

	lpfc_host_supported_speeds_set(shost);

	fc_host_maxframe_size(shost) =
		(((uint32_t) vport->fc_sparam.cmn.bbRcvSizeMsb & 0x0F) << 8) |
		(uint32_t) vport->fc_sparam.cmn.bbRcvSizeLsb;

	fc_host_dev_loss_tmo(shost) = vport->cfg_devloss_tmo;

	/* This value is also unchanging */
	memset(fc_host_active_fc4s(shost), 0,
	       sizeof(fc_host_active_fc4s(shost)));
	fc_host_active_fc4s(shost)[2] = 1;
	fc_host_active_fc4s(shost)[7] = 1;

	fc_host_max_npiv_vports(shost) = phba->max_vpi;
	spin_lock_irq(shost->host_lock);
	vport->load_flag &= ~FC_LOADING;
	spin_unlock_irq(shost->host_lock);
}

/**
 * lpfc_stop_port_s3 - Stop SLI3 device port
 * @phba: pointer to lpfc hba data structure.
 *
 * This routine is invoked to stop an SLI3 device port, it stops the device
 * from generating interrupts and stops the device driver's timers for the
 * device.
 **/
static void
lpfc_stop_port_s3(struct lpfc_hba *phba)
{
	/* Clear all interrupt enable conditions */
	writel(0, phba->HCregaddr);
	readl(phba->HCregaddr); /* flush */
	/* Clear all pending interrupts */
	writel(0xffffffff, phba->HAregaddr);
	readl(phba->HAregaddr); /* flush */

	/* Reset some HBA SLI setup states */
	lpfc_stop_hba_timers(phba);
	phba->pport->work_port_events = 0;
}

/**
 * lpfc_stop_port_s4 - Stop SLI4 device port
 * @phba: pointer to lpfc hba data structure.
 *
 * This routine is invoked to stop an SLI4 device port, it stops the device
 * from generating interrupts and stops the device driver's timers for the
 * device.
 **/
static void
lpfc_stop_port_s4(struct lpfc_hba *phba)
{
	/* Reset some HBA SLI4 setup states */
	lpfc_stop_hba_timers(phba);
	if (phba->pport)
		phba->pport->work_port_events = 0;
	phba->sli4_hba.intr_enable = 0;
}

/**
 * lpfc_stop_port - Wrapper function for stopping hba port
 * @phba: Pointer to HBA context object.
 *
 * This routine wraps the actual SLI3 or SLI4 hba stop port routine from
 * the API jump table function pointer from the lpfc_hba struct.
 **/
void
lpfc_stop_port(struct lpfc_hba *phba)
{
	phba->lpfc_stop_port(phba);

	if (phba->wq)
		flush_workqueue(phba->wq);
}

/**
 * lpfc_fcf_redisc_wait_start_timer - Start fcf rediscover wait timer
 * @phba: Pointer to hba for which this call is being executed.
 *
 * This routine starts the timer waiting for the FCF rediscovery to complete.
 **/
void
lpfc_fcf_redisc_wait_start_timer(struct lpfc_hba *phba)
{
	unsigned long fcf_redisc_wait_tmo =
		(jiffies + msecs_to_jiffies(LPFC_FCF_REDISCOVER_WAIT_TMO));
	/* Start fcf rediscovery wait period timer */
	mod_timer(&phba->fcf.redisc_wait, fcf_redisc_wait_tmo);
	spin_lock_irq(&phba->hbalock);
	/* Allow action to new fcf asynchronous event */
	phba->fcf.fcf_flag &= ~(FCF_AVAILABLE | FCF_SCAN_DONE);
	/* Mark the FCF rediscovery pending state */
	phba->fcf.fcf_flag |= FCF_REDISC_PEND;
	spin_unlock_irq(&phba->hbalock);
}

/**
 * lpfc_sli4_fcf_redisc_wait_tmo - FCF table rediscover wait timeout
 * @ptr: Map to lpfc_hba data structure pointer.
 *
 * This routine is invoked when waiting for FCF table rediscover has been
 * timed out. If new FCF record(s) has (have) been discovered during the
 * wait period, a new FCF event shall be added to the FCOE async event
 * list, and then worker thread shall be waked up for processing from the
 * worker thread context.
 **/
static void
lpfc_sli4_fcf_redisc_wait_tmo(struct timer_list *t)
{
	struct lpfc_hba *phba = from_timer(phba, t, fcf.redisc_wait);

	/* Don't send FCF rediscovery event if timer cancelled */
	spin_lock_irq(&phba->hbalock);
	if (!(phba->fcf.fcf_flag & FCF_REDISC_PEND)) {
		spin_unlock_irq(&phba->hbalock);
		return;
	}
	/* Clear FCF rediscovery timer pending flag */
	phba->fcf.fcf_flag &= ~FCF_REDISC_PEND;
	/* FCF rediscovery event to worker thread */
	phba->fcf.fcf_flag |= FCF_REDISC_EVT;
	spin_unlock_irq(&phba->hbalock);
	lpfc_printf_log(phba, KERN_INFO, LOG_FIP,
			"2776 FCF rediscover quiescent timer expired\n");
	/* wake up worker thread */
	lpfc_worker_wake_up(phba);
}

/**
 * lpfc_sli4_parse_latt_fault - Parse sli4 link-attention link fault code
 * @phba: pointer to lpfc hba data structure.
 * @acqe_link: pointer to the async link completion queue entry.
 *
 * This routine is to parse the SLI4 link-attention link fault code.
 **/
static void
lpfc_sli4_parse_latt_fault(struct lpfc_hba *phba,
			   struct lpfc_acqe_link *acqe_link)
{
	switch (bf_get(lpfc_acqe_link_fault, acqe_link)) {
	case LPFC_ASYNC_LINK_FAULT_NONE:
	case LPFC_ASYNC_LINK_FAULT_LOCAL:
	case LPFC_ASYNC_LINK_FAULT_REMOTE:
	case LPFC_ASYNC_LINK_FAULT_LR_LRR:
		break;
	default:
		lpfc_printf_log(phba, KERN_ERR, LOG_INIT,
				"0398 Unknown link fault code: x%x\n",
				bf_get(lpfc_acqe_link_fault, acqe_link));
		break;
	}
}

/**
 * lpfc_sli4_parse_latt_type - Parse sli4 link attention type
 * @phba: pointer to lpfc hba data structure.
 * @acqe_link: pointer to the async link completion queue entry.
 *
 * This routine is to parse the SLI4 link attention type and translate it
 * into the base driver's link attention type coding.
 *
 * Return: Link attention type in terms of base driver's coding.
 **/
static uint8_t
lpfc_sli4_parse_latt_type(struct lpfc_hba *phba,
			  struct lpfc_acqe_link *acqe_link)
{
	uint8_t att_type;

	switch (bf_get(lpfc_acqe_link_status, acqe_link)) {
	case LPFC_ASYNC_LINK_STATUS_DOWN:
	case LPFC_ASYNC_LINK_STATUS_LOGICAL_DOWN:
		att_type = LPFC_ATT_LINK_DOWN;
		break;
	case LPFC_ASYNC_LINK_STATUS_UP:
		/* Ignore physical link up events - wait for logical link up */
		att_type = LPFC_ATT_RESERVED;
		break;
	case LPFC_ASYNC_LINK_STATUS_LOGICAL_UP:
		att_type = LPFC_ATT_LINK_UP;
		break;
	default:
		lpfc_printf_log(phba, KERN_ERR, LOG_INIT,
				"0399 Invalid link attention type: x%x\n",
				bf_get(lpfc_acqe_link_status, acqe_link));
		att_type = LPFC_ATT_RESERVED;
		break;
	}
	return att_type;
}

/**
 * lpfc_sli_port_speed_get - Get sli3 link speed code to link speed
 * @phba: pointer to lpfc hba data structure.
 *
 * This routine is to get an SLI3 FC port's link speed in Mbps.
 *
 * Return: link speed in terms of Mbps.
 **/
uint32_t
lpfc_sli_port_speed_get(struct lpfc_hba *phba)
{
	uint32_t link_speed;

	if (!lpfc_is_link_up(phba))
		return 0;

	if (phba->sli_rev <= LPFC_SLI_REV3) {
		switch (phba->fc_linkspeed) {
		case LPFC_LINK_SPEED_1GHZ:
			link_speed = 1000;
			break;
		case LPFC_LINK_SPEED_2GHZ:
			link_speed = 2000;
			break;
		case LPFC_LINK_SPEED_4GHZ:
			link_speed = 4000;
			break;
		case LPFC_LINK_SPEED_8GHZ:
			link_speed = 8000;
			break;
		case LPFC_LINK_SPEED_10GHZ:
			link_speed = 10000;
			break;
		case LPFC_LINK_SPEED_16GHZ:
			link_speed = 16000;
			break;
		default:
			link_speed = 0;
		}
	} else {
		if (phba->sli4_hba.link_state.logical_speed)
			link_speed =
			      phba->sli4_hba.link_state.logical_speed;
		else
			link_speed = phba->sli4_hba.link_state.speed;
	}
	return link_speed;
}

/**
 * lpfc_sli4_port_speed_parse - Parse async evt link speed code to link speed
 * @phba: pointer to lpfc hba data structure.
 * @evt_code: asynchronous event code.
 * @speed_code: asynchronous event link speed code.
 *
 * This routine is to parse the giving SLI4 async event link speed code into
 * value of Mbps for the link speed.
 *
 * Return: link speed in terms of Mbps.
 **/
static uint32_t
lpfc_sli4_port_speed_parse(struct lpfc_hba *phba, uint32_t evt_code,
			   uint8_t speed_code)
{
	uint32_t port_speed;

	switch (evt_code) {
	case LPFC_TRAILER_CODE_LINK:
		switch (speed_code) {
		case LPFC_ASYNC_LINK_SPEED_ZERO:
			port_speed = 0;
			break;
		case LPFC_ASYNC_LINK_SPEED_10MBPS:
			port_speed = 10;
			break;
		case LPFC_ASYNC_LINK_SPEED_100MBPS:
			port_speed = 100;
			break;
		case LPFC_ASYNC_LINK_SPEED_1GBPS:
			port_speed = 1000;
			break;
		case LPFC_ASYNC_LINK_SPEED_10GBPS:
			port_speed = 10000;
			break;
		case LPFC_ASYNC_LINK_SPEED_20GBPS:
			port_speed = 20000;
			break;
		case LPFC_ASYNC_LINK_SPEED_25GBPS:
			port_speed = 25000;
			break;
		case LPFC_ASYNC_LINK_SPEED_40GBPS:
			port_speed = 40000;
			break;
		default:
			port_speed = 0;
		}
		break;
	case LPFC_TRAILER_CODE_FC:
		switch (speed_code) {
		case LPFC_FC_LA_SPEED_UNKNOWN:
			port_speed = 0;
			break;
		case LPFC_FC_LA_SPEED_1G:
			port_speed = 1000;
			break;
		case LPFC_FC_LA_SPEED_2G:
			port_speed = 2000;
			break;
		case LPFC_FC_LA_SPEED_4G:
			port_speed = 4000;
			break;
		case LPFC_FC_LA_SPEED_8G:
			port_speed = 8000;
			break;
		case LPFC_FC_LA_SPEED_10G:
			port_speed = 10000;
			break;
		case LPFC_FC_LA_SPEED_16G:
			port_speed = 16000;
			break;
		case LPFC_FC_LA_SPEED_32G:
			port_speed = 32000;
			break;
		case LPFC_FC_LA_SPEED_64G:
			port_speed = 64000;
			break;
		case LPFC_FC_LA_SPEED_128G:
			port_speed = 128000;
			break;
		default:
			port_speed = 0;
		}
		break;
	default:
		port_speed = 0;
	}
	return port_speed;
}

/**
 * lpfc_sli4_async_link_evt - Process the asynchronous FCoE link event
 * @phba: pointer to lpfc hba data structure.
 * @acqe_link: pointer to the async link completion queue entry.
 *
 * This routine is to handle the SLI4 asynchronous FCoE link event.
 **/
static void
lpfc_sli4_async_link_evt(struct lpfc_hba *phba,
			 struct lpfc_acqe_link *acqe_link)
{
	struct lpfc_dmabuf *mp;
	LPFC_MBOXQ_t *pmb;
	MAILBOX_t *mb;
	struct lpfc_mbx_read_top *la;
	uint8_t att_type;
	int rc;

	att_type = lpfc_sli4_parse_latt_type(phba, acqe_link);
	if (att_type != LPFC_ATT_LINK_DOWN && att_type != LPFC_ATT_LINK_UP)
		return;
	phba->fcoe_eventtag = acqe_link->event_tag;
	pmb = (LPFC_MBOXQ_t *)mempool_alloc(phba->mbox_mem_pool, GFP_KERNEL);
	if (!pmb) {
		lpfc_printf_log(phba, KERN_ERR, LOG_SLI,
				"0395 The mboxq allocation failed\n");
		return;
	}
	mp = kmalloc(sizeof(struct lpfc_dmabuf), GFP_KERNEL);
	if (!mp) {
		lpfc_printf_log(phba, KERN_ERR, LOG_SLI,
				"0396 The lpfc_dmabuf allocation failed\n");
		goto out_free_pmb;
	}
	mp->virt = lpfc_mbuf_alloc(phba, 0, &mp->phys);
	if (!mp->virt) {
		lpfc_printf_log(phba, KERN_ERR, LOG_SLI,
				"0397 The mbuf allocation failed\n");
		goto out_free_dmabuf;
	}

	/* Cleanup any outstanding ELS commands */
	lpfc_els_flush_all_cmd(phba);

	/* Block ELS IOCBs until we have done process link event */
	phba->sli4_hba.els_wq->pring->flag |= LPFC_STOP_IOCB_EVENT;

	/* Update link event statistics */
	phba->sli.slistat.link_event++;

	/* Create lpfc_handle_latt mailbox command from link ACQE */
	lpfc_read_topology(phba, pmb, mp);
	pmb->mbox_cmpl = lpfc_mbx_cmpl_read_topology;
	pmb->vport = phba->pport;

	/* Keep the link status for extra SLI4 state machine reference */
	phba->sli4_hba.link_state.speed =
			lpfc_sli4_port_speed_parse(phba, LPFC_TRAILER_CODE_LINK,
				bf_get(lpfc_acqe_link_speed, acqe_link));
	phba->sli4_hba.link_state.duplex =
				bf_get(lpfc_acqe_link_duplex, acqe_link);
	phba->sli4_hba.link_state.status =
				bf_get(lpfc_acqe_link_status, acqe_link);
	phba->sli4_hba.link_state.type =
				bf_get(lpfc_acqe_link_type, acqe_link);
	phba->sli4_hba.link_state.number =
				bf_get(lpfc_acqe_link_number, acqe_link);
	phba->sli4_hba.link_state.fault =
				bf_get(lpfc_acqe_link_fault, acqe_link);
	phba->sli4_hba.link_state.logical_speed =
			bf_get(lpfc_acqe_logical_link_speed, acqe_link) * 10;

	lpfc_printf_log(phba, KERN_INFO, LOG_SLI,
			"2900 Async FC/FCoE Link event - Speed:%dGBit "
			"duplex:x%x LA Type:x%x Port Type:%d Port Number:%d "
			"Logical speed:%dMbps Fault:%d\n",
			phba->sli4_hba.link_state.speed,
			phba->sli4_hba.link_state.topology,
			phba->sli4_hba.link_state.status,
			phba->sli4_hba.link_state.type,
			phba->sli4_hba.link_state.number,
			phba->sli4_hba.link_state.logical_speed,
			phba->sli4_hba.link_state.fault);
	/*
	 * For FC Mode: issue the READ_TOPOLOGY mailbox command to fetch
	 * topology info. Note: Optional for non FC-AL ports.
	 */
	if (!(phba->hba_flag & HBA_FCOE_MODE)) {
		rc = lpfc_sli_issue_mbox(phba, pmb, MBX_NOWAIT);
		if (rc == MBX_NOT_FINISHED)
			goto out_free_dmabuf;
		return;
	}
	/*
	 * For FCoE Mode: fill in all the topology information we need and call
	 * the READ_TOPOLOGY completion routine to continue without actually
	 * sending the READ_TOPOLOGY mailbox command to the port.
	 */
	/* Initialize completion status */
	mb = &pmb->u.mb;
	mb->mbxStatus = MBX_SUCCESS;

	/* Parse port fault information field */
	lpfc_sli4_parse_latt_fault(phba, acqe_link);

	/* Parse and translate link attention fields */
	la = (struct lpfc_mbx_read_top *) &pmb->u.mb.un.varReadTop;
	la->eventTag = acqe_link->event_tag;
	bf_set(lpfc_mbx_read_top_att_type, la, att_type);
	bf_set(lpfc_mbx_read_top_link_spd, la,
	       (bf_get(lpfc_acqe_link_speed, acqe_link)));

	/* Fake the the following irrelvant fields */
	bf_set(lpfc_mbx_read_top_topology, la, LPFC_TOPOLOGY_PT_PT);
	bf_set(lpfc_mbx_read_top_alpa_granted, la, 0);
	bf_set(lpfc_mbx_read_top_il, la, 0);
	bf_set(lpfc_mbx_read_top_pb, la, 0);
	bf_set(lpfc_mbx_read_top_fa, la, 0);
	bf_set(lpfc_mbx_read_top_mm, la, 0);

	/* Invoke the lpfc_handle_latt mailbox command callback function */
	lpfc_mbx_cmpl_read_topology(phba, pmb);

	return;

out_free_dmabuf:
	kfree(mp);
out_free_pmb:
	mempool_free(pmb, phba->mbox_mem_pool);
}

/**
 * lpfc_async_link_speed_to_read_top - Parse async evt link speed code to read
 * topology.
 * @phba: pointer to lpfc hba data structure.
 * @evt_code: asynchronous event code.
 * @speed_code: asynchronous event link speed code.
 *
 * This routine is to parse the giving SLI4 async event link speed code into
 * value of Read topology link speed.
 *
 * Return: link speed in terms of Read topology.
 **/
static uint8_t
lpfc_async_link_speed_to_read_top(struct lpfc_hba *phba, uint8_t speed_code)
{
	uint8_t port_speed;

	switch (speed_code) {
	case LPFC_FC_LA_SPEED_1G:
		port_speed = LPFC_LINK_SPEED_1GHZ;
		break;
	case LPFC_FC_LA_SPEED_2G:
		port_speed = LPFC_LINK_SPEED_2GHZ;
		break;
	case LPFC_FC_LA_SPEED_4G:
		port_speed = LPFC_LINK_SPEED_4GHZ;
		break;
	case LPFC_FC_LA_SPEED_8G:
		port_speed = LPFC_LINK_SPEED_8GHZ;
		break;
	case LPFC_FC_LA_SPEED_16G:
		port_speed = LPFC_LINK_SPEED_16GHZ;
		break;
	case LPFC_FC_LA_SPEED_32G:
		port_speed = LPFC_LINK_SPEED_32GHZ;
		break;
	case LPFC_FC_LA_SPEED_64G:
		port_speed = LPFC_LINK_SPEED_64GHZ;
		break;
	case LPFC_FC_LA_SPEED_128G:
		port_speed = LPFC_LINK_SPEED_128GHZ;
		break;
	case LPFC_FC_LA_SPEED_256G:
		port_speed = LPFC_LINK_SPEED_256GHZ;
		break;
	default:
		port_speed = 0;
		break;
	}

	return port_speed;
}

#define trunk_link_status(__idx)\
	bf_get(lpfc_acqe_fc_la_trunk_config_port##__idx, acqe_fc) ?\
	       ((phba->trunk_link.link##__idx.state == LPFC_LINK_UP) ?\
		"Link up" : "Link down") : "NA"
/* Did port __idx reported an error */
#define trunk_port_fault(__idx)\
	bf_get(lpfc_acqe_fc_la_trunk_config_port##__idx, acqe_fc) ?\
	       (port_fault & (1 << __idx) ? "YES" : "NO") : "NA"

static void
lpfc_update_trunk_link_status(struct lpfc_hba *phba,
			      struct lpfc_acqe_fc_la *acqe_fc)
{
	uint8_t port_fault = bf_get(lpfc_acqe_fc_la_trunk_linkmask, acqe_fc);
	uint8_t err = bf_get(lpfc_acqe_fc_la_trunk_fault, acqe_fc);

	phba->sli4_hba.link_state.speed =
		lpfc_sli4_port_speed_parse(phba, LPFC_TRAILER_CODE_FC,
				bf_get(lpfc_acqe_fc_la_speed, acqe_fc));

	phba->sli4_hba.link_state.logical_speed =
				bf_get(lpfc_acqe_fc_la_llink_spd, acqe_fc) * 10;
	/* We got FC link speed, convert to fc_linkspeed (READ_TOPOLOGY) */
	phba->fc_linkspeed =
		 lpfc_async_link_speed_to_read_top(
				phba,
				bf_get(lpfc_acqe_fc_la_speed, acqe_fc));

	if (bf_get(lpfc_acqe_fc_la_trunk_config_port0, acqe_fc)) {
		phba->trunk_link.link0.state =
			bf_get(lpfc_acqe_fc_la_trunk_link_status_port0, acqe_fc)
			? LPFC_LINK_UP : LPFC_LINK_DOWN;
		phba->trunk_link.link0.fault = port_fault & 0x1 ? err : 0;
	}
	if (bf_get(lpfc_acqe_fc_la_trunk_config_port1, acqe_fc)) {
		phba->trunk_link.link1.state =
			bf_get(lpfc_acqe_fc_la_trunk_link_status_port1, acqe_fc)
			? LPFC_LINK_UP : LPFC_LINK_DOWN;
		phba->trunk_link.link1.fault = port_fault & 0x2 ? err : 0;
	}
	if (bf_get(lpfc_acqe_fc_la_trunk_config_port2, acqe_fc)) {
		phba->trunk_link.link2.state =
			bf_get(lpfc_acqe_fc_la_trunk_link_status_port2, acqe_fc)
			? LPFC_LINK_UP : LPFC_LINK_DOWN;
		phba->trunk_link.link2.fault = port_fault & 0x4 ? err : 0;
	}
	if (bf_get(lpfc_acqe_fc_la_trunk_config_port3, acqe_fc)) {
		phba->trunk_link.link3.state =
			bf_get(lpfc_acqe_fc_la_trunk_link_status_port3, acqe_fc)
			? LPFC_LINK_UP : LPFC_LINK_DOWN;
		phba->trunk_link.link3.fault = port_fault & 0x8 ? err : 0;
	}

	lpfc_printf_log(phba, KERN_ERR, LOG_SLI,
			"2910 Async FC Trunking Event - Speed:%d\n"
			"\tLogical speed:%d "
			"port0: %s port1: %s port2: %s port3: %s\n",
			phba->sli4_hba.link_state.speed,
			phba->sli4_hba.link_state.logical_speed,
			trunk_link_status(0), trunk_link_status(1),
			trunk_link_status(2), trunk_link_status(3));

	if (port_fault)
		lpfc_printf_log(phba, KERN_ERR, LOG_SLI,
				"3202 trunk error:0x%x (%s) seen on port0:%s "
				/*
				 * SLI-4: We have only 0xA error codes
				 * defined as of now. print an appropriate
				 * message in case driver needs to be updated.
				 */
				"port1:%s port2:%s port3:%s\n", err, err > 0xA ?
				"UNDEFINED. update driver." : trunk_errmsg[err],
				trunk_port_fault(0), trunk_port_fault(1),
				trunk_port_fault(2), trunk_port_fault(3));
}


/**
 * lpfc_sli4_async_fc_evt - Process the asynchronous FC link event
 * @phba: pointer to lpfc hba data structure.
 * @acqe_fc: pointer to the async fc completion queue entry.
 *
 * This routine is to handle the SLI4 asynchronous FC event. It will simply log
 * that the event was received and then issue a read_topology mailbox command so
 * that the rest of the driver will treat it the same as SLI3.
 **/
static void
lpfc_sli4_async_fc_evt(struct lpfc_hba *phba, struct lpfc_acqe_fc_la *acqe_fc)
{
	struct lpfc_dmabuf *mp;
	LPFC_MBOXQ_t *pmb;
	MAILBOX_t *mb;
	struct lpfc_mbx_read_top *la;
	int rc;

	if (bf_get(lpfc_trailer_type, acqe_fc) !=
	    LPFC_FC_LA_EVENT_TYPE_FC_LINK) {
		lpfc_printf_log(phba, KERN_ERR, LOG_SLI,
				"2895 Non FC link Event detected.(%d)\n",
				bf_get(lpfc_trailer_type, acqe_fc));
		return;
	}

	if (bf_get(lpfc_acqe_fc_la_att_type, acqe_fc) ==
	    LPFC_FC_LA_TYPE_TRUNKING_EVENT) {
		lpfc_update_trunk_link_status(phba, acqe_fc);
		return;
	}

	/* Keep the link status for extra SLI4 state machine reference */
	phba->sli4_hba.link_state.speed =
			lpfc_sli4_port_speed_parse(phba, LPFC_TRAILER_CODE_FC,
				bf_get(lpfc_acqe_fc_la_speed, acqe_fc));
	phba->sli4_hba.link_state.duplex = LPFC_ASYNC_LINK_DUPLEX_FULL;
	phba->sli4_hba.link_state.topology =
				bf_get(lpfc_acqe_fc_la_topology, acqe_fc);
	phba->sli4_hba.link_state.status =
				bf_get(lpfc_acqe_fc_la_att_type, acqe_fc);
	phba->sli4_hba.link_state.type =
				bf_get(lpfc_acqe_fc_la_port_type, acqe_fc);
	phba->sli4_hba.link_state.number =
				bf_get(lpfc_acqe_fc_la_port_number, acqe_fc);
	phba->sli4_hba.link_state.fault =
				bf_get(lpfc_acqe_link_fault, acqe_fc);

	if (bf_get(lpfc_acqe_fc_la_att_type, acqe_fc) ==
	    LPFC_FC_LA_TYPE_LINK_DOWN)
		phba->sli4_hba.link_state.logical_speed = 0;
	else if	(!phba->sli4_hba.conf_trunk)
		phba->sli4_hba.link_state.logical_speed =
				bf_get(lpfc_acqe_fc_la_llink_spd, acqe_fc) * 10;

	lpfc_printf_log(phba, KERN_INFO, LOG_SLI,
			"2896 Async FC event - Speed:%dGBaud Topology:x%x "
			"LA Type:x%x Port Type:%d Port Number:%d Logical speed:"
			"%dMbps Fault:%d\n",
			phba->sli4_hba.link_state.speed,
			phba->sli4_hba.link_state.topology,
			phba->sli4_hba.link_state.status,
			phba->sli4_hba.link_state.type,
			phba->sli4_hba.link_state.number,
			phba->sli4_hba.link_state.logical_speed,
			phba->sli4_hba.link_state.fault);
	pmb = (LPFC_MBOXQ_t *)mempool_alloc(phba->mbox_mem_pool, GFP_KERNEL);
	if (!pmb) {
		lpfc_printf_log(phba, KERN_ERR, LOG_SLI,
				"2897 The mboxq allocation failed\n");
		return;
	}
	mp = kmalloc(sizeof(struct lpfc_dmabuf), GFP_KERNEL);
	if (!mp) {
		lpfc_printf_log(phba, KERN_ERR, LOG_SLI,
				"2898 The lpfc_dmabuf allocation failed\n");
		goto out_free_pmb;
	}
	mp->virt = lpfc_mbuf_alloc(phba, 0, &mp->phys);
	if (!mp->virt) {
		lpfc_printf_log(phba, KERN_ERR, LOG_SLI,
				"2899 The mbuf allocation failed\n");
		goto out_free_dmabuf;
	}

	/* Cleanup any outstanding ELS commands */
	lpfc_els_flush_all_cmd(phba);

	/* Block ELS IOCBs until we have done process link event */
	phba->sli4_hba.els_wq->pring->flag |= LPFC_STOP_IOCB_EVENT;

	/* Update link event statistics */
	phba->sli.slistat.link_event++;

	/* Create lpfc_handle_latt mailbox command from link ACQE */
	lpfc_read_topology(phba, pmb, mp);
	pmb->mbox_cmpl = lpfc_mbx_cmpl_read_topology;
	pmb->vport = phba->pport;

	if (phba->sli4_hba.link_state.status != LPFC_FC_LA_TYPE_LINK_UP) {
		phba->link_flag &= ~(LS_MDS_LINK_DOWN | LS_MDS_LOOPBACK);

		switch (phba->sli4_hba.link_state.status) {
		case LPFC_FC_LA_TYPE_MDS_LINK_DOWN:
			phba->link_flag |= LS_MDS_LINK_DOWN;
			break;
		case LPFC_FC_LA_TYPE_MDS_LOOPBACK:
			phba->link_flag |= LS_MDS_LOOPBACK;
			break;
		default:
			break;
		}

		/* Initialize completion status */
		mb = &pmb->u.mb;
		mb->mbxStatus = MBX_SUCCESS;

		/* Parse port fault information field */
		lpfc_sli4_parse_latt_fault(phba, (void *)acqe_fc);

		/* Parse and translate link attention fields */
		la = (struct lpfc_mbx_read_top *)&pmb->u.mb.un.varReadTop;
		la->eventTag = acqe_fc->event_tag;

		if (phba->sli4_hba.link_state.status ==
		    LPFC_FC_LA_TYPE_UNEXP_WWPN) {
			bf_set(lpfc_mbx_read_top_att_type, la,
			       LPFC_FC_LA_TYPE_UNEXP_WWPN);
		} else {
			bf_set(lpfc_mbx_read_top_att_type, la,
			       LPFC_FC_LA_TYPE_LINK_DOWN);
		}
		/* Invoke the mailbox command callback function */
		lpfc_mbx_cmpl_read_topology(phba, pmb);

		return;
	}

	rc = lpfc_sli_issue_mbox(phba, pmb, MBX_NOWAIT);
	if (rc == MBX_NOT_FINISHED)
		goto out_free_dmabuf;
	return;

out_free_dmabuf:
	kfree(mp);
out_free_pmb:
	mempool_free(pmb, phba->mbox_mem_pool);
}

/**
 * lpfc_sli4_async_sli_evt - Process the asynchronous SLI link event
 * @phba: pointer to lpfc hba data structure.
 * @acqe_fc: pointer to the async SLI completion queue entry.
 *
 * This routine is to handle the SLI4 asynchronous SLI events.
 **/
static void
lpfc_sli4_async_sli_evt(struct lpfc_hba *phba, struct lpfc_acqe_sli *acqe_sli)
{
	char port_name;
	char message[128];
	uint8_t status;
	uint8_t evt_type;
	uint8_t operational = 0;
	struct temp_event temp_event_data;
	struct lpfc_acqe_misconfigured_event *misconfigured;
	struct Scsi_Host  *shost;
	struct lpfc_vport **vports;
	int rc, i;

	evt_type = bf_get(lpfc_trailer_type, acqe_sli);

	lpfc_printf_log(phba, KERN_INFO, LOG_SLI,
			"2901 Async SLI event - Event Data1:x%08x Event Data2:"
			"x%08x SLI Event Type:%d\n",
			acqe_sli->event_data1, acqe_sli->event_data2,
			evt_type);

	port_name = phba->Port[0];
	if (port_name == 0x00)
		port_name = '?'; /* get port name is empty */

	switch (evt_type) {
	case LPFC_SLI_EVENT_TYPE_OVER_TEMP:
		temp_event_data.event_type = FC_REG_TEMPERATURE_EVENT;
		temp_event_data.event_code = LPFC_THRESHOLD_TEMP;
		temp_event_data.data = (uint32_t)acqe_sli->event_data1;

		lpfc_printf_log(phba, KERN_WARNING, LOG_SLI,
				"3190 Over Temperature:%d Celsius- Port Name %c\n",
				acqe_sli->event_data1, port_name);

		phba->sfp_warning |= LPFC_TRANSGRESSION_HIGH_TEMPERATURE;
		shost = lpfc_shost_from_vport(phba->pport);
		fc_host_post_vendor_event(shost, fc_get_event_number(),
					  sizeof(temp_event_data),
					  (char *)&temp_event_data,
					  SCSI_NL_VID_TYPE_PCI
					  | PCI_VENDOR_ID_EMULEX);
		break;
	case LPFC_SLI_EVENT_TYPE_NORM_TEMP:
		temp_event_data.event_type = FC_REG_TEMPERATURE_EVENT;
		temp_event_data.event_code = LPFC_NORMAL_TEMP;
		temp_event_data.data = (uint32_t)acqe_sli->event_data1;

		lpfc_printf_log(phba, KERN_INFO, LOG_SLI,
				"3191 Normal Temperature:%d Celsius - Port Name %c\n",
				acqe_sli->event_data1, port_name);

		shost = lpfc_shost_from_vport(phba->pport);
		fc_host_post_vendor_event(shost, fc_get_event_number(),
					  sizeof(temp_event_data),
					  (char *)&temp_event_data,
					  SCSI_NL_VID_TYPE_PCI
					  | PCI_VENDOR_ID_EMULEX);
		break;
	case LPFC_SLI_EVENT_TYPE_MISCONFIGURED:
		misconfigured = (struct lpfc_acqe_misconfigured_event *)
					&acqe_sli->event_data1;

		/* fetch the status for this port */
		switch (phba->sli4_hba.lnk_info.lnk_no) {
		case LPFC_LINK_NUMBER_0:
			status = bf_get(lpfc_sli_misconfigured_port0_state,
					&misconfigured->theEvent);
			operational = bf_get(lpfc_sli_misconfigured_port0_op,
					&misconfigured->theEvent);
			break;
		case LPFC_LINK_NUMBER_1:
			status = bf_get(lpfc_sli_misconfigured_port1_state,
					&misconfigured->theEvent);
			operational = bf_get(lpfc_sli_misconfigured_port1_op,
					&misconfigured->theEvent);
			break;
		case LPFC_LINK_NUMBER_2:
			status = bf_get(lpfc_sli_misconfigured_port2_state,
					&misconfigured->theEvent);
			operational = bf_get(lpfc_sli_misconfigured_port2_op,
					&misconfigured->theEvent);
			break;
		case LPFC_LINK_NUMBER_3:
			status = bf_get(lpfc_sli_misconfigured_port3_state,
					&misconfigured->theEvent);
			operational = bf_get(lpfc_sli_misconfigured_port3_op,
					&misconfigured->theEvent);
			break;
		default:
			lpfc_printf_log(phba, KERN_ERR, LOG_SLI,
					"3296 "
					"LPFC_SLI_EVENT_TYPE_MISCONFIGURED "
					"event: Invalid link %d",
					phba->sli4_hba.lnk_info.lnk_no);
			return;
		}

		/* Skip if optic state unchanged */
		if (phba->sli4_hba.lnk_info.optic_state == status)
			return;

		switch (status) {
		case LPFC_SLI_EVENT_STATUS_VALID:
			sprintf(message, "Physical Link is functional");
			break;
		case LPFC_SLI_EVENT_STATUS_NOT_PRESENT:
			sprintf(message, "Optics faulted/incorrectly "
				"installed/not installed - Reseat optics, "
				"if issue not resolved, replace.");
			break;
		case LPFC_SLI_EVENT_STATUS_WRONG_TYPE:
			sprintf(message,
				"Optics of two types installed - Remove one "
				"optic or install matching pair of optics.");
			break;
		case LPFC_SLI_EVENT_STATUS_UNSUPPORTED:
			sprintf(message, "Incompatible optics - Replace with "
				"compatible optics for card to function.");
			break;
		case LPFC_SLI_EVENT_STATUS_UNQUALIFIED:
			sprintf(message, "Unqualified optics - Replace with "
				"Avago optics for Warranty and Technical "
				"Support - Link is%s operational",
				(operational) ? " not" : "");
			break;
		case LPFC_SLI_EVENT_STATUS_UNCERTIFIED:
			sprintf(message, "Uncertified optics - Replace with "
				"Avago-certified optics to enable link "
				"operation - Link is%s operational",
				(operational) ? " not" : "");
			break;
		default:
			/* firmware is reporting a status we don't know about */
			sprintf(message, "Unknown event status x%02x", status);
			break;
		}

		/* Issue READ_CONFIG mbox command to refresh supported speeds */
		rc = lpfc_sli4_read_config(phba);
		if (rc) {
			phba->lmt = 0;
			lpfc_printf_log(phba, KERN_ERR, LOG_SLI,
					"3194 Unable to retrieve supported "
					"speeds, rc = 0x%x\n", rc);
		}
		vports = lpfc_create_vport_work_array(phba);
		if (vports != NULL) {
			for (i = 0; i <= phba->max_vports && vports[i] != NULL;
					i++) {
				shost = lpfc_shost_from_vport(vports[i]);
				lpfc_host_supported_speeds_set(shost);
			}
		}
		lpfc_destroy_vport_work_array(phba, vports);

		phba->sli4_hba.lnk_info.optic_state = status;
		lpfc_printf_log(phba, KERN_ERR, LOG_SLI,
				"3176 Port Name %c %s\n", port_name, message);
		break;
	case LPFC_SLI_EVENT_TYPE_REMOTE_DPORT:
		lpfc_printf_log(phba, KERN_INFO, LOG_SLI,
				"3192 Remote DPort Test Initiated - "
				"Event Data1:x%08x Event Data2: x%08x\n",
				acqe_sli->event_data1, acqe_sli->event_data2);
		break;
	default:
		lpfc_printf_log(phba, KERN_INFO, LOG_SLI,
				"3193 Async SLI event - Event Data1:x%08x Event Data2:"
				"x%08x SLI Event Type:%d\n",
				acqe_sli->event_data1, acqe_sli->event_data2,
				evt_type);
		break;
	}
}

/**
 * lpfc_sli4_perform_vport_cvl - Perform clear virtual link on a vport
 * @vport: pointer to vport data structure.
 *
 * This routine is to perform Clear Virtual Link (CVL) on a vport in
 * response to a CVL event.
 *
 * Return the pointer to the ndlp with the vport if successful, otherwise
 * return NULL.
 **/
static struct lpfc_nodelist *
lpfc_sli4_perform_vport_cvl(struct lpfc_vport *vport)
{
	struct lpfc_nodelist *ndlp;
	struct Scsi_Host *shost;
	struct lpfc_hba *phba;

	if (!vport)
		return NULL;
	phba = vport->phba;
	if (!phba)
		return NULL;
	ndlp = lpfc_findnode_did(vport, Fabric_DID);
	if (!ndlp) {
		/* Cannot find existing Fabric ndlp, so allocate a new one */
		ndlp = lpfc_nlp_init(vport, Fabric_DID);
		if (!ndlp)
			return 0;
		/* Set the node type */
		ndlp->nlp_type |= NLP_FABRIC;
		/* Put ndlp onto node list */
		lpfc_enqueue_node(vport, ndlp);
	} else if (!NLP_CHK_NODE_ACT(ndlp)) {
		/* re-setup ndlp without removing from node list */
		ndlp = lpfc_enable_node(vport, ndlp, NLP_STE_UNUSED_NODE);
		if (!ndlp)
			return 0;
	}
	if ((phba->pport->port_state < LPFC_FLOGI) &&
		(phba->pport->port_state != LPFC_VPORT_FAILED))
		return NULL;
	/* If virtual link is not yet instantiated ignore CVL */
	if ((vport != phba->pport) && (vport->port_state < LPFC_FDISC)
		&& (vport->port_state != LPFC_VPORT_FAILED))
		return NULL;
	shost = lpfc_shost_from_vport(vport);
	if (!shost)
		return NULL;
	lpfc_linkdown_port(vport);
	lpfc_cleanup_pending_mbox(vport);
	spin_lock_irq(shost->host_lock);
	vport->fc_flag |= FC_VPORT_CVL_RCVD;
	spin_unlock_irq(shost->host_lock);

	return ndlp;
}

/**
 * lpfc_sli4_perform_all_vport_cvl - Perform clear virtual link on all vports
 * @vport: pointer to lpfc hba data structure.
 *
 * This routine is to perform Clear Virtual Link (CVL) on all vports in
 * response to a FCF dead event.
 **/
static void
lpfc_sli4_perform_all_vport_cvl(struct lpfc_hba *phba)
{
	struct lpfc_vport **vports;
	int i;

	vports = lpfc_create_vport_work_array(phba);
	if (vports)
		for (i = 0; i <= phba->max_vports && vports[i] != NULL; i++)
			lpfc_sli4_perform_vport_cvl(vports[i]);
	lpfc_destroy_vport_work_array(phba, vports);
}

/**
 * lpfc_sli4_async_fip_evt - Process the asynchronous FCoE FIP event
 * @phba: pointer to lpfc hba data structure.
 * @acqe_link: pointer to the async fcoe completion queue entry.
 *
 * This routine is to handle the SLI4 asynchronous fcoe event.
 **/
static void
lpfc_sli4_async_fip_evt(struct lpfc_hba *phba,
			struct lpfc_acqe_fip *acqe_fip)
{
	uint8_t event_type = bf_get(lpfc_trailer_type, acqe_fip);
	int rc;
	struct lpfc_vport *vport;
	struct lpfc_nodelist *ndlp;
	struct Scsi_Host  *shost;
	int active_vlink_present;
	struct lpfc_vport **vports;
	int i;

	phba->fc_eventTag = acqe_fip->event_tag;
	phba->fcoe_eventtag = acqe_fip->event_tag;
	switch (event_type) {
	case LPFC_FIP_EVENT_TYPE_NEW_FCF:
	case LPFC_FIP_EVENT_TYPE_FCF_PARAM_MOD:
		if (event_type == LPFC_FIP_EVENT_TYPE_NEW_FCF)
			lpfc_printf_log(phba, KERN_ERR, LOG_FIP |
					LOG_DISCOVERY,
					"2546 New FCF event, evt_tag:x%x, "
					"index:x%x\n",
					acqe_fip->event_tag,
					acqe_fip->index);
		else
			lpfc_printf_log(phba, KERN_WARNING, LOG_FIP |
					LOG_DISCOVERY,
					"2788 FCF param modified event, "
					"evt_tag:x%x, index:x%x\n",
					acqe_fip->event_tag,
					acqe_fip->index);
		if (phba->fcf.fcf_flag & FCF_DISCOVERY) {
			/*
			 * During period of FCF discovery, read the FCF
			 * table record indexed by the event to update
			 * FCF roundrobin failover eligible FCF bmask.
			 */
			lpfc_printf_log(phba, KERN_INFO, LOG_FIP |
					LOG_DISCOVERY,
					"2779 Read FCF (x%x) for updating "
					"roundrobin FCF failover bmask\n",
					acqe_fip->index);
			rc = lpfc_sli4_read_fcf_rec(phba, acqe_fip->index);
		}

		/* If the FCF discovery is in progress, do nothing. */
		spin_lock_irq(&phba->hbalock);
		if (phba->hba_flag & FCF_TS_INPROG) {
			spin_unlock_irq(&phba->hbalock);
			break;
		}
		/* If fast FCF failover rescan event is pending, do nothing */
		if (phba->fcf.fcf_flag & (FCF_REDISC_EVT | FCF_REDISC_PEND)) {
			spin_unlock_irq(&phba->hbalock);
			break;
		}

		/* If the FCF has been in discovered state, do nothing. */
		if (phba->fcf.fcf_flag & FCF_SCAN_DONE) {
			spin_unlock_irq(&phba->hbalock);
			break;
		}
		spin_unlock_irq(&phba->hbalock);

		/* Otherwise, scan the entire FCF table and re-discover SAN */
		lpfc_printf_log(phba, KERN_INFO, LOG_FIP | LOG_DISCOVERY,
				"2770 Start FCF table scan per async FCF "
				"event, evt_tag:x%x, index:x%x\n",
				acqe_fip->event_tag, acqe_fip->index);
		rc = lpfc_sli4_fcf_scan_read_fcf_rec(phba,
						     LPFC_FCOE_FCF_GET_FIRST);
		if (rc)
			lpfc_printf_log(phba, KERN_ERR, LOG_FIP | LOG_DISCOVERY,
					"2547 Issue FCF scan read FCF mailbox "
					"command failed (x%x)\n", rc);
		break;

	case LPFC_FIP_EVENT_TYPE_FCF_TABLE_FULL:
		lpfc_printf_log(phba, KERN_ERR, LOG_SLI,
			"2548 FCF Table full count 0x%x tag 0x%x\n",
			bf_get(lpfc_acqe_fip_fcf_count, acqe_fip),
			acqe_fip->event_tag);
		break;

	case LPFC_FIP_EVENT_TYPE_FCF_DEAD:
		phba->fcoe_cvl_eventtag = acqe_fip->event_tag;
		lpfc_printf_log(phba, KERN_ERR, LOG_FIP | LOG_DISCOVERY,
			"2549 FCF (x%x) disconnected from network, "
			"tag:x%x\n", acqe_fip->index, acqe_fip->event_tag);
		/*
		 * If we are in the middle of FCF failover process, clear
		 * the corresponding FCF bit in the roundrobin bitmap.
		 */
		spin_lock_irq(&phba->hbalock);
		if ((phba->fcf.fcf_flag & FCF_DISCOVERY) &&
		    (phba->fcf.current_rec.fcf_indx != acqe_fip->index)) {
			spin_unlock_irq(&phba->hbalock);
			/* Update FLOGI FCF failover eligible FCF bmask */
			lpfc_sli4_fcf_rr_index_clear(phba, acqe_fip->index);
			break;
		}
		spin_unlock_irq(&phba->hbalock);

		/* If the event is not for currently used fcf do nothing */
		if (phba->fcf.current_rec.fcf_indx != acqe_fip->index)
			break;

		/*
		 * Otherwise, request the port to rediscover the entire FCF
		 * table for a fast recovery from case that the current FCF
		 * is no longer valid as we are not in the middle of FCF
		 * failover process already.
		 */
		spin_lock_irq(&phba->hbalock);
		/* Mark the fast failover process in progress */
		phba->fcf.fcf_flag |= FCF_DEAD_DISC;
		spin_unlock_irq(&phba->hbalock);

		lpfc_printf_log(phba, KERN_INFO, LOG_FIP | LOG_DISCOVERY,
				"2771 Start FCF fast failover process due to "
				"FCF DEAD event: evt_tag:x%x, fcf_index:x%x "
				"\n", acqe_fip->event_tag, acqe_fip->index);
		rc = lpfc_sli4_redisc_fcf_table(phba);
		if (rc) {
			lpfc_printf_log(phba, KERN_ERR, LOG_FIP |
					LOG_DISCOVERY,
					"2772 Issue FCF rediscover mailbox "
					"command failed, fail through to FCF "
					"dead event\n");
			spin_lock_irq(&phba->hbalock);
			phba->fcf.fcf_flag &= ~FCF_DEAD_DISC;
			spin_unlock_irq(&phba->hbalock);
			/*
			 * Last resort will fail over by treating this
			 * as a link down to FCF registration.
			 */
			lpfc_sli4_fcf_dead_failthrough(phba);
		} else {
			/* Reset FCF roundrobin bmask for new discovery */
			lpfc_sli4_clear_fcf_rr_bmask(phba);
			/*
			 * Handling fast FCF failover to a DEAD FCF event is
			 * considered equalivant to receiving CVL to all vports.
			 */
			lpfc_sli4_perform_all_vport_cvl(phba);
		}
		break;
	case LPFC_FIP_EVENT_TYPE_CVL:
		phba->fcoe_cvl_eventtag = acqe_fip->event_tag;
		lpfc_printf_log(phba, KERN_ERR, LOG_FIP | LOG_DISCOVERY,
			"2718 Clear Virtual Link Received for VPI 0x%x"
			" tag 0x%x\n", acqe_fip->index, acqe_fip->event_tag);

		vport = lpfc_find_vport_by_vpid(phba,
						acqe_fip->index);
		ndlp = lpfc_sli4_perform_vport_cvl(vport);
		if (!ndlp)
			break;
		active_vlink_present = 0;

		vports = lpfc_create_vport_work_array(phba);
		if (vports) {
			for (i = 0; i <= phba->max_vports && vports[i] != NULL;
					i++) {
				if ((!(vports[i]->fc_flag &
					FC_VPORT_CVL_RCVD)) &&
					(vports[i]->port_state > LPFC_FDISC)) {
					active_vlink_present = 1;
					break;
				}
			}
			lpfc_destroy_vport_work_array(phba, vports);
		}

		/*
		 * Don't re-instantiate if vport is marked for deletion.
		 * If we are here first then vport_delete is going to wait
		 * for discovery to complete.
		 */
		if (!(vport->load_flag & FC_UNLOADING) &&
					active_vlink_present) {
			/*
			 * If there are other active VLinks present,
			 * re-instantiate the Vlink using FDISC.
			 */
			mod_timer(&ndlp->nlp_delayfunc,
				  jiffies + msecs_to_jiffies(1000));
			shost = lpfc_shost_from_vport(vport);
			spin_lock_irq(shost->host_lock);
			ndlp->nlp_flag |= NLP_DELAY_TMO;
			spin_unlock_irq(shost->host_lock);
			ndlp->nlp_last_elscmd = ELS_CMD_FDISC;
			vport->port_state = LPFC_FDISC;
		} else {
			/*
			 * Otherwise, we request port to rediscover
			 * the entire FCF table for a fast recovery
			 * from possible case that the current FCF
			 * is no longer valid if we are not already
			 * in the FCF failover process.
			 */
			spin_lock_irq(&phba->hbalock);
			if (phba->fcf.fcf_flag & FCF_DISCOVERY) {
				spin_unlock_irq(&phba->hbalock);
				break;
			}
			/* Mark the fast failover process in progress */
			phba->fcf.fcf_flag |= FCF_ACVL_DISC;
			spin_unlock_irq(&phba->hbalock);
			lpfc_printf_log(phba, KERN_INFO, LOG_FIP |
					LOG_DISCOVERY,
					"2773 Start FCF failover per CVL, "
					"evt_tag:x%x\n", acqe_fip->event_tag);
			rc = lpfc_sli4_redisc_fcf_table(phba);
			if (rc) {
				lpfc_printf_log(phba, KERN_ERR, LOG_FIP |
						LOG_DISCOVERY,
						"2774 Issue FCF rediscover "
						"mailbox command failed, "
						"through to CVL event\n");
				spin_lock_irq(&phba->hbalock);
				phba->fcf.fcf_flag &= ~FCF_ACVL_DISC;
				spin_unlock_irq(&phba->hbalock);
				/*
				 * Last resort will be re-try on the
				 * the current registered FCF entry.
				 */
				lpfc_retry_pport_discovery(phba);
			} else
				/*
				 * Reset FCF roundrobin bmask for new
				 * discovery.
				 */
				lpfc_sli4_clear_fcf_rr_bmask(phba);
		}
		break;
	default:
		lpfc_printf_log(phba, KERN_ERR, LOG_SLI,
			"0288 Unknown FCoE event type 0x%x event tag "
			"0x%x\n", event_type, acqe_fip->event_tag);
		break;
	}
}

/**
 * lpfc_sli4_async_dcbx_evt - Process the asynchronous dcbx event
 * @phba: pointer to lpfc hba data structure.
 * @acqe_link: pointer to the async dcbx completion queue entry.
 *
 * This routine is to handle the SLI4 asynchronous dcbx event.
 **/
static void
lpfc_sli4_async_dcbx_evt(struct lpfc_hba *phba,
			 struct lpfc_acqe_dcbx *acqe_dcbx)
{
	phba->fc_eventTag = acqe_dcbx->event_tag;
	lpfc_printf_log(phba, KERN_ERR, LOG_SLI,
			"0290 The SLI4 DCBX asynchronous event is not "
			"handled yet\n");
}

/**
 * lpfc_sli4_async_grp5_evt - Process the asynchronous group5 event
 * @phba: pointer to lpfc hba data structure.
 * @acqe_link: pointer to the async grp5 completion queue entry.
 *
 * This routine is to handle the SLI4 asynchronous grp5 event. A grp5 event
 * is an asynchronous notified of a logical link speed change.  The Port
 * reports the logical link speed in units of 10Mbps.
 **/
static void
lpfc_sli4_async_grp5_evt(struct lpfc_hba *phba,
			 struct lpfc_acqe_grp5 *acqe_grp5)
{
	uint16_t prev_ll_spd;

	phba->fc_eventTag = acqe_grp5->event_tag;
	phba->fcoe_eventtag = acqe_grp5->event_tag;
	prev_ll_spd = phba->sli4_hba.link_state.logical_speed;
	phba->sli4_hba.link_state.logical_speed =
		(bf_get(lpfc_acqe_grp5_llink_spd, acqe_grp5)) * 10;
	lpfc_printf_log(phba, KERN_INFO, LOG_SLI,
			"2789 GRP5 Async Event: Updating logical link speed "
			"from %dMbps to %dMbps\n", prev_ll_spd,
			phba->sli4_hba.link_state.logical_speed);
}

/**
 * lpfc_sli4_async_event_proc - Process all the pending asynchronous event
 * @phba: pointer to lpfc hba data structure.
 *
 * This routine is invoked by the worker thread to process all the pending
 * SLI4 asynchronous events.
 **/
void lpfc_sli4_async_event_proc(struct lpfc_hba *phba)
{
	struct lpfc_cq_event *cq_event;

	/* First, declare the async event has been handled */
	spin_lock_irq(&phba->hbalock);
	phba->hba_flag &= ~ASYNC_EVENT;
	spin_unlock_irq(&phba->hbalock);
	/* Now, handle all the async events */
	while (!list_empty(&phba->sli4_hba.sp_asynce_work_queue)) {
		/* Get the first event from the head of the event queue */
		spin_lock_irq(&phba->hbalock);
		list_remove_head(&phba->sli4_hba.sp_asynce_work_queue,
				 cq_event, struct lpfc_cq_event, list);
		spin_unlock_irq(&phba->hbalock);
		/* Process the asynchronous event */
		switch (bf_get(lpfc_trailer_code, &cq_event->cqe.mcqe_cmpl)) {
		case LPFC_TRAILER_CODE_LINK:
			lpfc_sli4_async_link_evt(phba,
						 &cq_event->cqe.acqe_link);
			break;
		case LPFC_TRAILER_CODE_FCOE:
			lpfc_sli4_async_fip_evt(phba, &cq_event->cqe.acqe_fip);
			break;
		case LPFC_TRAILER_CODE_DCBX:
			lpfc_sli4_async_dcbx_evt(phba,
						 &cq_event->cqe.acqe_dcbx);
			break;
		case LPFC_TRAILER_CODE_GRP5:
			lpfc_sli4_async_grp5_evt(phba,
						 &cq_event->cqe.acqe_grp5);
			break;
		case LPFC_TRAILER_CODE_FC:
			lpfc_sli4_async_fc_evt(phba, &cq_event->cqe.acqe_fc);
			break;
		case LPFC_TRAILER_CODE_SLI:
			lpfc_sli4_async_sli_evt(phba, &cq_event->cqe.acqe_sli);
			break;
		default:
			lpfc_printf_log(phba, KERN_ERR, LOG_SLI,
					"1804 Invalid asynchrous event code: "
					"x%x\n", bf_get(lpfc_trailer_code,
					&cq_event->cqe.mcqe_cmpl));
			break;
		}
		/* Free the completion event processed to the free pool */
		lpfc_sli4_cq_event_release(phba, cq_event);
	}
}

/**
 * lpfc_sli4_fcf_redisc_event_proc - Process fcf table rediscovery event
 * @phba: pointer to lpfc hba data structure.
 *
 * This routine is invoked by the worker thread to process FCF table
 * rediscovery pending completion event.
 **/
void lpfc_sli4_fcf_redisc_event_proc(struct lpfc_hba *phba)
{
	int rc;

	spin_lock_irq(&phba->hbalock);
	/* Clear FCF rediscovery timeout event */
	phba->fcf.fcf_flag &= ~FCF_REDISC_EVT;
	/* Clear driver fast failover FCF record flag */
	phba->fcf.failover_rec.flag = 0;
	/* Set state for FCF fast failover */
	phba->fcf.fcf_flag |= FCF_REDISC_FOV;
	spin_unlock_irq(&phba->hbalock);

	/* Scan FCF table from the first entry to re-discover SAN */
	lpfc_printf_log(phba, KERN_INFO, LOG_FIP | LOG_DISCOVERY,
			"2777 Start post-quiescent FCF table scan\n");
	rc = lpfc_sli4_fcf_scan_read_fcf_rec(phba, LPFC_FCOE_FCF_GET_FIRST);
	if (rc)
		lpfc_printf_log(phba, KERN_ERR, LOG_FIP | LOG_DISCOVERY,
				"2747 Issue FCF scan read FCF mailbox "
				"command failed 0x%x\n", rc);
}

/**
 * lpfc_api_table_setup - Set up per hba pci-device group func api jump table
 * @phba: pointer to lpfc hba data structure.
 * @dev_grp: The HBA PCI-Device group number.
 *
 * This routine is invoked to set up the per HBA PCI-Device group function
 * API jump table entries.
 *
 * Return: 0 if success, otherwise -ENODEV
 **/
int
lpfc_api_table_setup(struct lpfc_hba *phba, uint8_t dev_grp)
{
	int rc;

	/* Set up lpfc PCI-device group */
	phba->pci_dev_grp = dev_grp;

	/* The LPFC_PCI_DEV_OC uses SLI4 */
	if (dev_grp == LPFC_PCI_DEV_OC)
		phba->sli_rev = LPFC_SLI_REV4;

	/* Set up device INIT API function jump table */
	rc = lpfc_init_api_table_setup(phba, dev_grp);
	if (rc)
		return -ENODEV;
	/* Set up SCSI API function jump table */
	rc = lpfc_scsi_api_table_setup(phba, dev_grp);
	if (rc)
		return -ENODEV;
	/* Set up SLI API function jump table */
	rc = lpfc_sli_api_table_setup(phba, dev_grp);
	if (rc)
		return -ENODEV;
	/* Set up MBOX API function jump table */
	rc = lpfc_mbox_api_table_setup(phba, dev_grp);
	if (rc)
		return -ENODEV;

	return 0;
}

/**
 * lpfc_log_intr_mode - Log the active interrupt mode
 * @phba: pointer to lpfc hba data structure.
 * @intr_mode: active interrupt mode adopted.
 *
 * This routine it invoked to log the currently used active interrupt mode
 * to the device.
 **/
static void lpfc_log_intr_mode(struct lpfc_hba *phba, uint32_t intr_mode)
{
	switch (intr_mode) {
	case 0:
		lpfc_printf_log(phba, KERN_INFO, LOG_INIT,
				"0470 Enable INTx interrupt mode.\n");
		break;
	case 1:
		lpfc_printf_log(phba, KERN_INFO, LOG_INIT,
				"0481 Enabled MSI interrupt mode.\n");
		break;
	case 2:
		lpfc_printf_log(phba, KERN_INFO, LOG_INIT,
				"0480 Enabled MSI-X interrupt mode.\n");
		break;
	default:
		lpfc_printf_log(phba, KERN_ERR, LOG_INIT,
				"0482 Illegal interrupt mode.\n");
		break;
	}
	return;
}

/**
 * lpfc_enable_pci_dev - Enable a generic PCI device.
 * @phba: pointer to lpfc hba data structure.
 *
 * This routine is invoked to enable the PCI device that is common to all
 * PCI devices.
 *
 * Return codes
 * 	0 - successful
 * 	other values - error
 **/
static int
lpfc_enable_pci_dev(struct lpfc_hba *phba)
{
	struct pci_dev *pdev;

	/* Obtain PCI device reference */
	if (!phba->pcidev)
		goto out_error;
	else
		pdev = phba->pcidev;
	/* Enable PCI device */
	if (pci_enable_device_mem(pdev))
		goto out_error;
	/* Request PCI resource for the device */
	if (pci_request_mem_regions(pdev, LPFC_DRIVER_NAME))
		goto out_disable_device;
	/* Set up device as PCI master and save state for EEH */
	pci_set_master(pdev);
	pci_try_set_mwi(pdev);
	pci_save_state(pdev);

	/* PCIe EEH recovery on powerpc platforms needs fundamental reset */
	if (pci_is_pcie(pdev))
		pdev->needs_freset = 1;

	return 0;

out_disable_device:
	pci_disable_device(pdev);
out_error:
	lpfc_printf_log(phba, KERN_ERR, LOG_INIT,
			"1401 Failed to enable pci device\n");
	return -ENODEV;
}

/**
 * lpfc_disable_pci_dev - Disable a generic PCI device.
 * @phba: pointer to lpfc hba data structure.
 *
 * This routine is invoked to disable the PCI device that is common to all
 * PCI devices.
 **/
static void
lpfc_disable_pci_dev(struct lpfc_hba *phba)
{
	struct pci_dev *pdev;

	/* Obtain PCI device reference */
	if (!phba->pcidev)
		return;
	else
		pdev = phba->pcidev;
	/* Release PCI resource and disable PCI device */
	pci_release_mem_regions(pdev);
	pci_disable_device(pdev);

	return;
}

/**
 * lpfc_reset_hba - Reset a hba
 * @phba: pointer to lpfc hba data structure.
 *
 * This routine is invoked to reset a hba device. It brings the HBA
 * offline, performs a board restart, and then brings the board back
 * online. The lpfc_offline calls lpfc_sli_hba_down which will clean up
 * on outstanding mailbox commands.
 **/
void
lpfc_reset_hba(struct lpfc_hba *phba)
{
	/* If resets are disabled then set error state and return. */
	if (!phba->cfg_enable_hba_reset) {
		phba->link_state = LPFC_HBA_ERROR;
		return;
	}
	if (phba->sli.sli_flag & LPFC_SLI_ACTIVE)
		lpfc_offline_prep(phba, LPFC_MBX_WAIT);
	else
		lpfc_offline_prep(phba, LPFC_MBX_NO_WAIT);
	lpfc_offline(phba);
	lpfc_sli_brdrestart(phba);
	lpfc_online(phba);
	lpfc_unblock_mgmt_io(phba);
}

/**
 * lpfc_sli_sriov_nr_virtfn_get - Get the number of sr-iov virtual functions
 * @phba: pointer to lpfc hba data structure.
 *
 * This function enables the PCI SR-IOV virtual functions to a physical
 * function. It invokes the PCI SR-IOV api with the @nr_vfn provided to
 * enable the number of virtual functions to the physical function. As
 * not all devices support SR-IOV, the return code from the pci_enable_sriov()
 * API call does not considered as an error condition for most of the device.
 **/
uint16_t
lpfc_sli_sriov_nr_virtfn_get(struct lpfc_hba *phba)
{
	struct pci_dev *pdev = phba->pcidev;
	uint16_t nr_virtfn;
	int pos;

	pos = pci_find_ext_capability(pdev, PCI_EXT_CAP_ID_SRIOV);
	if (pos == 0)
		return 0;

	pci_read_config_word(pdev, pos + PCI_SRIOV_TOTAL_VF, &nr_virtfn);
	return nr_virtfn;
}

/**
 * lpfc_sli_probe_sriov_nr_virtfn - Enable a number of sr-iov virtual functions
 * @phba: pointer to lpfc hba data structure.
 * @nr_vfn: number of virtual functions to be enabled.
 *
 * This function enables the PCI SR-IOV virtual functions to a physical
 * function. It invokes the PCI SR-IOV api with the @nr_vfn provided to
 * enable the number of virtual functions to the physical function. As
 * not all devices support SR-IOV, the return code from the pci_enable_sriov()
 * API call does not considered as an error condition for most of the device.
 **/
int
lpfc_sli_probe_sriov_nr_virtfn(struct lpfc_hba *phba, int nr_vfn)
{
	struct pci_dev *pdev = phba->pcidev;
	uint16_t max_nr_vfn;
	int rc;

	max_nr_vfn = lpfc_sli_sriov_nr_virtfn_get(phba);
	if (nr_vfn > max_nr_vfn) {
		lpfc_printf_log(phba, KERN_ERR, LOG_INIT,
				"3057 Requested vfs (%d) greater than "
				"supported vfs (%d)", nr_vfn, max_nr_vfn);
		return -EINVAL;
	}

	rc = pci_enable_sriov(pdev, nr_vfn);
	if (rc) {
		lpfc_printf_log(phba, KERN_WARNING, LOG_INIT,
				"2806 Failed to enable sriov on this device "
				"with vfn number nr_vf:%d, rc:%d\n",
				nr_vfn, rc);
	} else
		lpfc_printf_log(phba, KERN_WARNING, LOG_INIT,
				"2807 Successful enable sriov on this device "
				"with vfn number nr_vf:%d\n", nr_vfn);
	return rc;
}

/**
 * lpfc_setup_driver_resource_phase1 - Phase1 etup driver internal resources.
 * @phba: pointer to lpfc hba data structure.
 *
 * This routine is invoked to set up the driver internal resources before the
 * device specific resource setup to support the HBA device it attached to.
 *
 * Return codes
 *	0 - successful
 *	other values - error
 **/
static int
lpfc_setup_driver_resource_phase1(struct lpfc_hba *phba)
{
	struct lpfc_sli *psli = &phba->sli;

	/*
	 * Driver resources common to all SLI revisions
	 */
	atomic_set(&phba->fast_event_count, 0);
	spin_lock_init(&phba->hbalock);

	/* Initialize ndlp management spinlock */
	spin_lock_init(&phba->ndlp_lock);

	/* Initialize port_list spinlock */
	spin_lock_init(&phba->port_list_lock);
	INIT_LIST_HEAD(&phba->port_list);

	INIT_LIST_HEAD(&phba->work_list);
	init_waitqueue_head(&phba->wait_4_mlo_m_q);

	/* Initialize the wait queue head for the kernel thread */
	init_waitqueue_head(&phba->work_waitq);

	lpfc_printf_log(phba, KERN_INFO, LOG_INIT,
			"1403 Protocols supported %s %s %s\n",
			((phba->cfg_enable_fc4_type & LPFC_ENABLE_FCP) ?
				"SCSI" : " "),
			((phba->cfg_enable_fc4_type & LPFC_ENABLE_NVME) ?
				"NVME" : " "),
			(phba->nvmet_support ? "NVMET" : " "));

	/* Initialize the IO buffer list used by driver for SLI3 SCSI */
	spin_lock_init(&phba->scsi_buf_list_get_lock);
	INIT_LIST_HEAD(&phba->lpfc_scsi_buf_list_get);
	spin_lock_init(&phba->scsi_buf_list_put_lock);
	INIT_LIST_HEAD(&phba->lpfc_scsi_buf_list_put);

	/* Initialize the fabric iocb list */
	INIT_LIST_HEAD(&phba->fabric_iocb_list);

	/* Initialize list to save ELS buffers */
	INIT_LIST_HEAD(&phba->elsbuf);

	/* Initialize FCF connection rec list */
	INIT_LIST_HEAD(&phba->fcf_conn_rec_list);

	/* Initialize OAS configuration list */
	spin_lock_init(&phba->devicelock);
	INIT_LIST_HEAD(&phba->luns);

	/* MBOX heartbeat timer */
	timer_setup(&psli->mbox_tmo, lpfc_mbox_timeout, 0);
	/* Fabric block timer */
	timer_setup(&phba->fabric_block_timer, lpfc_fabric_block_timeout, 0);
	/* EA polling mode timer */
	timer_setup(&phba->eratt_poll, lpfc_poll_eratt, 0);
	/* Heartbeat timer */
	timer_setup(&phba->hb_tmofunc, lpfc_hb_timeout, 0);

	INIT_DELAYED_WORK(&phba->eq_delay_work, lpfc_hb_eq_delay_work);

	return 0;
}

/**
 * lpfc_sli_driver_resource_setup - Setup driver internal resources for SLI3 dev
 * @phba: pointer to lpfc hba data structure.
 *
 * This routine is invoked to set up the driver internal resources specific to
 * support the SLI-3 HBA device it attached to.
 *
 * Return codes
 * 0 - successful
 * other values - error
 **/
static int
lpfc_sli_driver_resource_setup(struct lpfc_hba *phba)
{
	int rc, entry_sz;

	/*
	 * Initialize timers used by driver
	 */

	/* FCP polling mode timer */
	timer_setup(&phba->fcp_poll_timer, lpfc_poll_timeout, 0);

	/* Host attention work mask setup */
	phba->work_ha_mask = (HA_ERATT | HA_MBATT | HA_LATT);
	phba->work_ha_mask |= (HA_RXMASK << (LPFC_ELS_RING * 4));

	/* Get all the module params for configuring this host */
	lpfc_get_cfgparam(phba);
	/* Set up phase-1 common device driver resources */

	rc = lpfc_setup_driver_resource_phase1(phba);
	if (rc)
		return -ENODEV;

	if (phba->pcidev->device == PCI_DEVICE_ID_HORNET) {
		phba->menlo_flag |= HBA_MENLO_SUPPORT;
		/* check for menlo minimum sg count */
		if (phba->cfg_sg_seg_cnt < LPFC_DEFAULT_MENLO_SG_SEG_CNT)
			phba->cfg_sg_seg_cnt = LPFC_DEFAULT_MENLO_SG_SEG_CNT;
	}

	if (!phba->sli.sli3_ring)
		phba->sli.sli3_ring = kzalloc(LPFC_SLI3_MAX_RING *
			sizeof(struct lpfc_sli_ring), GFP_KERNEL);
	if (!phba->sli.sli3_ring)
		return -ENOMEM;

	/*
	 * Since lpfc_sg_seg_cnt is module parameter, the sg_dma_buf_size
	 * used to create the sg_dma_buf_pool must be dynamically calculated.
	 */

	/* Initialize the host templates the configured values. */
	lpfc_vport_template.sg_tablesize = phba->cfg_sg_seg_cnt;
	lpfc_template_no_hr.sg_tablesize = phba->cfg_sg_seg_cnt;
	lpfc_template.sg_tablesize = phba->cfg_sg_seg_cnt;

	if (phba->sli_rev == LPFC_SLI_REV4)
		entry_sz = sizeof(struct sli4_sge);
	else
		entry_sz = sizeof(struct ulp_bde64);

	/* There are going to be 2 reserved BDEs: 1 FCP cmnd + 1 FCP rsp */
	if (phba->cfg_enable_bg) {
		/*
		 * The scsi_buf for a T10-DIF I/O will hold the FCP cmnd,
		 * the FCP rsp, and a BDE for each. Sice we have no control
		 * over how many protection data segments the SCSI Layer
		 * will hand us (ie: there could be one for every block
		 * in the IO), we just allocate enough BDEs to accomidate
		 * our max amount and we need to limit lpfc_sg_seg_cnt to
		 * minimize the risk of running out.
		 */
		phba->cfg_sg_dma_buf_size = sizeof(struct fcp_cmnd) +
			sizeof(struct fcp_rsp) +
			(LPFC_MAX_SG_SEG_CNT * entry_sz);

		if (phba->cfg_sg_seg_cnt > LPFC_MAX_SG_SEG_CNT_DIF)
			phba->cfg_sg_seg_cnt = LPFC_MAX_SG_SEG_CNT_DIF;

		/* Total BDEs in BPL for scsi_sg_list and scsi_sg_prot_list */
		phba->cfg_total_seg_cnt = LPFC_MAX_SG_SEG_CNT;
	} else {
		/*
		 * The scsi_buf for a regular I/O will hold the FCP cmnd,
		 * the FCP rsp, a BDE for each, and a BDE for up to
		 * cfg_sg_seg_cnt data segments.
		 */
		phba->cfg_sg_dma_buf_size = sizeof(struct fcp_cmnd) +
			sizeof(struct fcp_rsp) +
			((phba->cfg_sg_seg_cnt + 2) * entry_sz);

		/* Total BDEs in BPL for scsi_sg_list */
		phba->cfg_total_seg_cnt = phba->cfg_sg_seg_cnt + 2;
	}

	lpfc_printf_log(phba, KERN_INFO, LOG_INIT | LOG_FCP,
			"9088 sg_tablesize:%d dmabuf_size:%d total_bde:%d\n",
			phba->cfg_sg_seg_cnt, phba->cfg_sg_dma_buf_size,
			phba->cfg_total_seg_cnt);

	phba->max_vpi = LPFC_MAX_VPI;
	/* This will be set to correct value after config_port mbox */
	phba->max_vports = 0;

	/*
	 * Initialize the SLI Layer to run with lpfc HBAs.
	 */
	lpfc_sli_setup(phba);
	lpfc_sli_queue_init(phba);

	/* Allocate device driver memory */
	if (lpfc_mem_alloc(phba, BPL_ALIGN_SZ))
		return -ENOMEM;

	phba->lpfc_sg_dma_buf_pool =
		dma_pool_create("lpfc_sg_dma_buf_pool",
				&phba->pcidev->dev, phba->cfg_sg_dma_buf_size,
				BPL_ALIGN_SZ, 0);

	if (!phba->lpfc_sg_dma_buf_pool)
		goto fail_free_mem;

	phba->lpfc_cmd_rsp_buf_pool =
			dma_pool_create("lpfc_cmd_rsp_buf_pool",
					&phba->pcidev->dev,
					sizeof(struct fcp_cmnd) +
					sizeof(struct fcp_rsp),
					BPL_ALIGN_SZ, 0);

	if (!phba->lpfc_cmd_rsp_buf_pool)
		goto fail_free_dma_buf_pool;

	/*
	 * Enable sr-iov virtual functions if supported and configured
	 * through the module parameter.
	 */
	if (phba->cfg_sriov_nr_virtfn > 0) {
		rc = lpfc_sli_probe_sriov_nr_virtfn(phba,
						 phba->cfg_sriov_nr_virtfn);
		if (rc) {
			lpfc_printf_log(phba, KERN_WARNING, LOG_INIT,
					"2808 Requested number of SR-IOV "
					"virtual functions (%d) is not "
					"supported\n",
					phba->cfg_sriov_nr_virtfn);
			phba->cfg_sriov_nr_virtfn = 0;
		}
	}

	return 0;

fail_free_dma_buf_pool:
	dma_pool_destroy(phba->lpfc_sg_dma_buf_pool);
	phba->lpfc_sg_dma_buf_pool = NULL;
fail_free_mem:
	lpfc_mem_free(phba);
	return -ENOMEM;
}

/**
 * lpfc_sli_driver_resource_unset - Unset drvr internal resources for SLI3 dev
 * @phba: pointer to lpfc hba data structure.
 *
 * This routine is invoked to unset the driver internal resources set up
 * specific for supporting the SLI-3 HBA device it attached to.
 **/
static void
lpfc_sli_driver_resource_unset(struct lpfc_hba *phba)
{
	/* Free device driver memory allocated */
	lpfc_mem_free_all(phba);

	return;
}

/**
 * lpfc_sli4_driver_resource_setup - Setup drvr internal resources for SLI4 dev
 * @phba: pointer to lpfc hba data structure.
 *
 * This routine is invoked to set up the driver internal resources specific to
 * support the SLI-4 HBA device it attached to.
 *
 * Return codes
 * 	0 - successful
 * 	other values - error
 **/
static int
lpfc_sli4_driver_resource_setup(struct lpfc_hba *phba)
{
	LPFC_MBOXQ_t *mboxq;
	MAILBOX_t *mb;
	int rc, i, max_buf_size;
	uint8_t pn_page[LPFC_MAX_SUPPORTED_PAGES] = {0};
	struct lpfc_mqe *mqe;
	int longs;
	int extra;
	uint64_t wwn;
	u32 if_type;
	u32 if_fam;

	phba->sli4_hba.num_present_cpu = lpfc_present_cpu;
	phba->sli4_hba.num_possible_cpu = num_possible_cpus();
	phba->sli4_hba.curr_disp_cpu = 0;

	/* Get all the module params for configuring this host */
	lpfc_get_cfgparam(phba);

	/* Set up phase-1 common device driver resources */
	rc = lpfc_setup_driver_resource_phase1(phba);
	if (rc)
		return -ENODEV;

	/* Before proceed, wait for POST done and device ready */
	rc = lpfc_sli4_post_status_check(phba);
	if (rc)
		return -ENODEV;

	/* Allocate all driver workqueues here */

	/* The lpfc_wq workqueue for deferred irq use */
	phba->wq = alloc_workqueue("lpfc_wq", WQ_MEM_RECLAIM, 0);

	/*
	 * Initialize timers used by driver
	 */

	timer_setup(&phba->rrq_tmr, lpfc_rrq_timeout, 0);

	/* FCF rediscover timer */
	timer_setup(&phba->fcf.redisc_wait, lpfc_sli4_fcf_redisc_wait_tmo, 0);

	/*
	 * Control structure for handling external multi-buffer mailbox
	 * command pass-through.
	 */
	memset((uint8_t *)&phba->mbox_ext_buf_ctx, 0,
		sizeof(struct lpfc_mbox_ext_buf_ctx));
	INIT_LIST_HEAD(&phba->mbox_ext_buf_ctx.ext_dmabuf_list);

	phba->max_vpi = LPFC_MAX_VPI;

	/* This will be set to correct value after the read_config mbox */
	phba->max_vports = 0;

	/* Program the default value of vlan_id and fc_map */
	phba->valid_vlan = 0;
	phba->fc_map[0] = LPFC_FCOE_FCF_MAP0;
	phba->fc_map[1] = LPFC_FCOE_FCF_MAP1;
	phba->fc_map[2] = LPFC_FCOE_FCF_MAP2;

	/*
	 * For SLI4, instead of using ring 0 (LPFC_FCP_RING) for FCP commands
	 * we will associate a new ring, for each EQ/CQ/WQ tuple.
	 * The WQ create will allocate the ring.
	 */

	/* Initialize buffer queue management fields */
	INIT_LIST_HEAD(&phba->hbqs[LPFC_ELS_HBQ].hbq_buffer_list);
	phba->hbqs[LPFC_ELS_HBQ].hbq_alloc_buffer = lpfc_sli4_rb_alloc;
	phba->hbqs[LPFC_ELS_HBQ].hbq_free_buffer = lpfc_sli4_rb_free;

	/*
	 * Initialize the SLI Layer to run with lpfc SLI4 HBAs.
	 */
	/* Initialize the Abort buffer list used by driver */
	spin_lock_init(&phba->sli4_hba.abts_io_buf_list_lock);
	INIT_LIST_HEAD(&phba->sli4_hba.lpfc_abts_io_buf_list);

	if (phba->cfg_enable_fc4_type & LPFC_ENABLE_NVME) {
		/* Initialize the Abort nvme buffer list used by driver */
		spin_lock_init(&phba->sli4_hba.abts_nvmet_buf_list_lock);
		INIT_LIST_HEAD(&phba->sli4_hba.lpfc_abts_nvmet_ctx_list);
		INIT_LIST_HEAD(&phba->sli4_hba.lpfc_nvmet_io_wait_list);
		spin_lock_init(&phba->sli4_hba.t_active_list_lock);
		INIT_LIST_HEAD(&phba->sli4_hba.t_active_ctx_list);
	}

	/* This abort list used by worker thread */
	spin_lock_init(&phba->sli4_hba.sgl_list_lock);
	spin_lock_init(&phba->sli4_hba.nvmet_io_wait_lock);

	/*
	 * Initialize driver internal slow-path work queues
	 */

	/* Driver internel slow-path CQ Event pool */
	INIT_LIST_HEAD(&phba->sli4_hba.sp_cqe_event_pool);
	/* Response IOCB work queue list */
	INIT_LIST_HEAD(&phba->sli4_hba.sp_queue_event);
	/* Asynchronous event CQ Event work queue list */
	INIT_LIST_HEAD(&phba->sli4_hba.sp_asynce_work_queue);
	/* Fast-path XRI aborted CQ Event work queue list */
	INIT_LIST_HEAD(&phba->sli4_hba.sp_fcp_xri_aborted_work_queue);
	/* Slow-path XRI aborted CQ Event work queue list */
	INIT_LIST_HEAD(&phba->sli4_hba.sp_els_xri_aborted_work_queue);
	/* Receive queue CQ Event work queue list */
	INIT_LIST_HEAD(&phba->sli4_hba.sp_unsol_work_queue);

	/* Initialize extent block lists. */
	INIT_LIST_HEAD(&phba->sli4_hba.lpfc_rpi_blk_list);
	INIT_LIST_HEAD(&phba->sli4_hba.lpfc_xri_blk_list);
	INIT_LIST_HEAD(&phba->sli4_hba.lpfc_vfi_blk_list);
	INIT_LIST_HEAD(&phba->lpfc_vpi_blk_list);

	/* Initialize mboxq lists. If the early init routines fail
	 * these lists need to be correctly initialized.
	 */
	INIT_LIST_HEAD(&phba->sli.mboxq);
	INIT_LIST_HEAD(&phba->sli.mboxq_cmpl);

	/* initialize optic_state to 0xFF */
	phba->sli4_hba.lnk_info.optic_state = 0xff;

	/* Allocate device driver memory */
	rc = lpfc_mem_alloc(phba, SGL_ALIGN_SZ);
	if (rc)
		return -ENOMEM;

	/* IF Type 2 ports get initialized now. */
	if (bf_get(lpfc_sli_intf_if_type, &phba->sli4_hba.sli_intf) >=
	    LPFC_SLI_INTF_IF_TYPE_2) {
		rc = lpfc_pci_function_reset(phba);
		if (unlikely(rc)) {
			rc = -ENODEV;
			goto out_free_mem;
		}
		phba->temp_sensor_support = 1;
	}

	/* Create the bootstrap mailbox command */
	rc = lpfc_create_bootstrap_mbox(phba);
	if (unlikely(rc))
		goto out_free_mem;

	/* Set up the host's endian order with the device. */
	rc = lpfc_setup_endian_order(phba);
	if (unlikely(rc))
		goto out_free_bsmbx;

	/* Set up the hba's configuration parameters. */
	rc = lpfc_sli4_read_config(phba);
	if (unlikely(rc))
		goto out_free_bsmbx;
	rc = lpfc_mem_alloc_active_rrq_pool_s4(phba);
	if (unlikely(rc))
		goto out_free_bsmbx;

	/* IF Type 0 ports get initialized now. */
	if (bf_get(lpfc_sli_intf_if_type, &phba->sli4_hba.sli_intf) ==
	    LPFC_SLI_INTF_IF_TYPE_0) {
		rc = lpfc_pci_function_reset(phba);
		if (unlikely(rc))
			goto out_free_bsmbx;
	}

	mboxq = (LPFC_MBOXQ_t *) mempool_alloc(phba->mbox_mem_pool,
						       GFP_KERNEL);
	if (!mboxq) {
		rc = -ENOMEM;
		goto out_free_bsmbx;
	}

	/* Check for NVMET being configured */
	phba->nvmet_support = 0;
	if (lpfc_enable_nvmet_cnt) {

		/* First get WWN of HBA instance */
		lpfc_read_nv(phba, mboxq);
		rc = lpfc_sli_issue_mbox(phba, mboxq, MBX_POLL);
		if (rc != MBX_SUCCESS) {
			lpfc_printf_log(phba, KERN_ERR, LOG_SLI,
					"6016 Mailbox failed , mbxCmd x%x "
					"READ_NV, mbxStatus x%x\n",
					bf_get(lpfc_mqe_command, &mboxq->u.mqe),
					bf_get(lpfc_mqe_status, &mboxq->u.mqe));
			mempool_free(mboxq, phba->mbox_mem_pool);
			rc = -EIO;
			goto out_free_bsmbx;
		}
		mb = &mboxq->u.mb;
		memcpy(&wwn, (char *)mb->un.varRDnvp.nodename,
		       sizeof(uint64_t));
		wwn = cpu_to_be64(wwn);
		phba->sli4_hba.wwnn.u.name = wwn;
		memcpy(&wwn, (char *)mb->un.varRDnvp.portname,
		       sizeof(uint64_t));
		/* wwn is WWPN of HBA instance */
		wwn = cpu_to_be64(wwn);
		phba->sli4_hba.wwpn.u.name = wwn;

		/* Check to see if it matches any module parameter */
		for (i = 0; i < lpfc_enable_nvmet_cnt; i++) {
			if (wwn == lpfc_enable_nvmet[i]) {
#if (IS_ENABLED(CONFIG_NVME_TARGET_FC))
				if (lpfc_nvmet_mem_alloc(phba))
					break;

				phba->nvmet_support = 1; /* a match */

				lpfc_printf_log(phba, KERN_ERR, LOG_INIT,
						"6017 NVME Target %016llx\n",
						wwn);
#else
				lpfc_printf_log(phba, KERN_ERR, LOG_INIT,
						"6021 Can't enable NVME Target."
						" NVME_TARGET_FC infrastructure"
						" is not in kernel\n");
#endif
				/* Not supported for NVMET */
				phba->cfg_xri_rebalancing = 0;
				break;
			}
		}
	}

	lpfc_nvme_mod_param_dep(phba);

	/* Get the Supported Pages if PORT_CAPABILITIES is supported by port. */
	lpfc_supported_pages(mboxq);
	rc = lpfc_sli_issue_mbox(phba, mboxq, MBX_POLL);
	if (!rc) {
		mqe = &mboxq->u.mqe;
		memcpy(&pn_page[0], ((uint8_t *)&mqe->un.supp_pages.word3),
		       LPFC_MAX_SUPPORTED_PAGES);
		for (i = 0; i < LPFC_MAX_SUPPORTED_PAGES; i++) {
			switch (pn_page[i]) {
			case LPFC_SLI4_PARAMETERS:
				phba->sli4_hba.pc_sli4_params.supported = 1;
				break;
			default:
				break;
			}
		}
		/* Read the port's SLI4 Parameters capabilities if supported. */
		if (phba->sli4_hba.pc_sli4_params.supported)
			rc = lpfc_pc_sli4_params_get(phba, mboxq);
		if (rc) {
			mempool_free(mboxq, phba->mbox_mem_pool);
			rc = -EIO;
			goto out_free_bsmbx;
		}
	}

	/*
	 * Get sli4 parameters that override parameters from Port capabilities.
	 * If this call fails, it isn't critical unless the SLI4 parameters come
	 * back in conflict.
	 */
	rc = lpfc_get_sli4_parameters(phba, mboxq);
	if (rc) {
		if_type = bf_get(lpfc_sli_intf_if_type,
				 &phba->sli4_hba.sli_intf);
		if_fam = bf_get(lpfc_sli_intf_sli_family,
				&phba->sli4_hba.sli_intf);
		if (phba->sli4_hba.extents_in_use &&
		    phba->sli4_hba.rpi_hdrs_in_use) {
			lpfc_printf_log(phba, KERN_ERR, LOG_INIT,
				"2999 Unsupported SLI4 Parameters "
				"Extents and RPI headers enabled.\n");
			if (if_type == LPFC_SLI_INTF_IF_TYPE_0 &&
			    if_fam ==  LPFC_SLI_INTF_FAMILY_BE2) {
				mempool_free(mboxq, phba->mbox_mem_pool);
				rc = -EIO;
				goto out_free_bsmbx;
			}
		}
		if (!(if_type == LPFC_SLI_INTF_IF_TYPE_0 &&
		      if_fam == LPFC_SLI_INTF_FAMILY_BE2)) {
			mempool_free(mboxq, phba->mbox_mem_pool);
			rc = -EIO;
			goto out_free_bsmbx;
		}
	}

	/*
	 * 1 for cmd, 1 for rsp, NVME adds an extra one
	 * for boundary conditions in its max_sgl_segment template.
	 */
	extra = 2;
	if (phba->cfg_enable_fc4_type & LPFC_ENABLE_NVME)
		extra++;
<<<<<<< HEAD

	/*
	 * It doesn't matter what family our adapter is in, we are
	 * limited to 2 Pages, 512 SGEs, for our SGL.
	 * There are going to be 2 reserved SGEs: 1 FCP cmnd + 1 FCP rsp
	 */
	max_buf_size = (2 * SLI4_PAGE_SIZE);

	/*
	 * Since lpfc_sg_seg_cnt is module param, the sg_dma_buf_size
	 * used to create the sg_dma_buf_pool must be calculated.
	 */
	if (phba->sli3_options & LPFC_SLI3_BG_ENABLED) {
		/* Both cfg_enable_bg and cfg_external_dif code paths */

		/*
		 * The scsi_buf for a T10-DIF I/O holds the FCP cmnd,
		 * the FCP rsp, and a SGE. Sice we have no control
		 * over how many protection segments the SCSI Layer
		 * will hand us (ie: there could be one for every block
		 * in the IO), just allocate enough SGEs to accomidate
		 * our max amount and we need to limit lpfc_sg_seg_cnt
		 * to minimize the risk of running out.
		 */
		phba->cfg_sg_dma_buf_size = sizeof(struct fcp_cmnd) +
				sizeof(struct fcp_rsp) + max_buf_size;

		/* Total SGEs for scsi_sg_list and scsi_sg_prot_list */
		phba->cfg_total_seg_cnt = LPFC_MAX_SGL_SEG_CNT;

		/*
		 * If supporting DIF, reduce the seg count for scsi to
		 * allow room for the DIF sges.
		 */
		if (phba->cfg_enable_bg &&
		    phba->cfg_sg_seg_cnt > LPFC_MAX_BG_SLI4_SEG_CNT_DIF)
			phba->cfg_scsi_seg_cnt = LPFC_MAX_BG_SLI4_SEG_CNT_DIF;
		else
			phba->cfg_scsi_seg_cnt = phba->cfg_sg_seg_cnt;

	} else {
		/*
		 * The scsi_buf for a regular I/O holds the FCP cmnd,
		 * the FCP rsp, a SGE for each, and a SGE for up to
		 * cfg_sg_seg_cnt data segments.
		 */
		phba->cfg_sg_dma_buf_size = sizeof(struct fcp_cmnd) +
				sizeof(struct fcp_rsp) +
				((phba->cfg_sg_seg_cnt + extra) *
				sizeof(struct sli4_sge));

		/* Total SGEs for scsi_sg_list */
		phba->cfg_total_seg_cnt = phba->cfg_sg_seg_cnt + extra;
		phba->cfg_scsi_seg_cnt = phba->cfg_sg_seg_cnt;

		/*
		 * NOTE: if (phba->cfg_sg_seg_cnt + extra) <= 256 we only
		 * need to post 1 page for the SGL.
		 */
	}

	if (phba->cfg_xpsgl && !phba->nvmet_support)
		phba->cfg_sg_dma_buf_size = LPFC_DEFAULT_XPSGL_SIZE;
	else if (phba->cfg_sg_dma_buf_size  <= LPFC_MIN_SG_SLI4_BUF_SZ)
		phba->cfg_sg_dma_buf_size = LPFC_MIN_SG_SLI4_BUF_SZ;
	else
		phba->cfg_sg_dma_buf_size =
				SLI4_PAGE_ALIGN(phba->cfg_sg_dma_buf_size);

	phba->border_sge_num = phba->cfg_sg_dma_buf_size /
			       sizeof(struct sli4_sge);

	/* Limit to LPFC_MAX_NVME_SEG_CNT for NVME. */
	if (phba->cfg_enable_fc4_type & LPFC_ENABLE_NVME) {
		if (phba->cfg_sg_seg_cnt > LPFC_MAX_NVME_SEG_CNT) {
			lpfc_printf_log(phba, KERN_INFO, LOG_NVME | LOG_INIT,
					"6300 Reducing NVME sg segment "
					"cnt to %d\n",
					LPFC_MAX_NVME_SEG_CNT);
			phba->cfg_nvme_seg_cnt = LPFC_MAX_NVME_SEG_CNT;
		} else
			phba->cfg_nvme_seg_cnt = phba->cfg_sg_seg_cnt;
	}

	/* Initialize the host templates with the updated values. */
	lpfc_vport_template.sg_tablesize = phba->cfg_scsi_seg_cnt;
	lpfc_template.sg_tablesize = phba->cfg_scsi_seg_cnt;
	lpfc_template_no_hr.sg_tablesize = phba->cfg_scsi_seg_cnt;

	lpfc_printf_log(phba, KERN_INFO, LOG_INIT | LOG_FCP,
			"9087 sg_seg_cnt:%d dmabuf_size:%d "
			"total:%d scsi:%d nvme:%d\n",
			phba->cfg_sg_seg_cnt, phba->cfg_sg_dma_buf_size,
			phba->cfg_total_seg_cnt,  phba->cfg_scsi_seg_cnt,
			phba->cfg_nvme_seg_cnt);

	if (phba->cfg_sg_dma_buf_size < SLI4_PAGE_SIZE)
		i = phba->cfg_sg_dma_buf_size;
	else
		i = SLI4_PAGE_SIZE;

	phba->lpfc_sg_dma_buf_pool =
			dma_pool_create("lpfc_sg_dma_buf_pool",
					&phba->pcidev->dev,
					phba->cfg_sg_dma_buf_size,
					i, 0);
	if (!phba->lpfc_sg_dma_buf_pool)
		goto out_free_bsmbx;

	phba->lpfc_cmd_rsp_buf_pool =
			dma_pool_create("lpfc_cmd_rsp_buf_pool",
					&phba->pcidev->dev,
					sizeof(struct fcp_cmnd) +
					sizeof(struct fcp_rsp),
					i, 0);
	if (!phba->lpfc_cmd_rsp_buf_pool)
		goto out_free_sg_dma_buf;

	mempool_free(mboxq, phba->mbox_mem_pool);

	/* Verify OAS is supported */
	lpfc_sli4_oas_verify(phba);
=======
>>>>>>> ecd3ad1c

	/*
	 * It doesn't matter what family our adapter is in, we are
	 * limited to 2 Pages, 512 SGEs, for our SGL.
	 * There are going to be 2 reserved SGEs: 1 FCP cmnd + 1 FCP rsp
	 */
	max_buf_size = (2 * SLI4_PAGE_SIZE);

	/*
	 * Since lpfc_sg_seg_cnt is module param, the sg_dma_buf_size
	 * used to create the sg_dma_buf_pool must be calculated.
	 */
	if (phba->sli3_options & LPFC_SLI3_BG_ENABLED) {
		/* Both cfg_enable_bg and cfg_external_dif code paths */

		/*
		 * The scsi_buf for a T10-DIF I/O holds the FCP cmnd,
		 * the FCP rsp, and a SGE. Sice we have no control
		 * over how many protection segments the SCSI Layer
		 * will hand us (ie: there could be one for every block
		 * in the IO), just allocate enough SGEs to accomidate
		 * our max amount and we need to limit lpfc_sg_seg_cnt
		 * to minimize the risk of running out.
		 */
		phba->cfg_sg_dma_buf_size = sizeof(struct fcp_cmnd) +
				sizeof(struct fcp_rsp) + max_buf_size;

		/* Total SGEs for scsi_sg_list and scsi_sg_prot_list */
		phba->cfg_total_seg_cnt = LPFC_MAX_SGL_SEG_CNT;

		/*
		 * If supporting DIF, reduce the seg count for scsi to
		 * allow room for the DIF sges.
		 */
		if (phba->cfg_enable_bg &&
		    phba->cfg_sg_seg_cnt > LPFC_MAX_BG_SLI4_SEG_CNT_DIF)
			phba->cfg_scsi_seg_cnt = LPFC_MAX_BG_SLI4_SEG_CNT_DIF;
		else
			phba->cfg_scsi_seg_cnt = phba->cfg_sg_seg_cnt;

	} else {
		/*
		 * The scsi_buf for a regular I/O holds the FCP cmnd,
		 * the FCP rsp, a SGE for each, and a SGE for up to
		 * cfg_sg_seg_cnt data segments.
		 */
		phba->cfg_sg_dma_buf_size = sizeof(struct fcp_cmnd) +
				sizeof(struct fcp_rsp) +
				((phba->cfg_sg_seg_cnt + extra) *
				sizeof(struct sli4_sge));

		/* Total SGEs for scsi_sg_list */
		phba->cfg_total_seg_cnt = phba->cfg_sg_seg_cnt + extra;
		phba->cfg_scsi_seg_cnt = phba->cfg_sg_seg_cnt;

		/*
		 * NOTE: if (phba->cfg_sg_seg_cnt + extra) <= 256 we only
		 * need to post 1 page for the SGL.
		 */
	}

	if (phba->cfg_xpsgl && !phba->nvmet_support)
		phba->cfg_sg_dma_buf_size = LPFC_DEFAULT_XPSGL_SIZE;
	else if (phba->cfg_sg_dma_buf_size  <= LPFC_MIN_SG_SLI4_BUF_SZ)
		phba->cfg_sg_dma_buf_size = LPFC_MIN_SG_SLI4_BUF_SZ;
	else
		phba->cfg_sg_dma_buf_size =
				SLI4_PAGE_ALIGN(phba->cfg_sg_dma_buf_size);

	phba->border_sge_num = phba->cfg_sg_dma_buf_size /
			       sizeof(struct sli4_sge);

	/* Limit to LPFC_MAX_NVME_SEG_CNT for NVME. */
	if (phba->cfg_enable_fc4_type & LPFC_ENABLE_NVME) {
		if (phba->cfg_sg_seg_cnt > LPFC_MAX_NVME_SEG_CNT) {
			lpfc_printf_log(phba, KERN_INFO, LOG_NVME | LOG_INIT,
					"6300 Reducing NVME sg segment "
					"cnt to %d\n",
					LPFC_MAX_NVME_SEG_CNT);
			phba->cfg_nvme_seg_cnt = LPFC_MAX_NVME_SEG_CNT;
		} else
			phba->cfg_nvme_seg_cnt = phba->cfg_sg_seg_cnt;
	}

	/* Initialize the host templates with the updated values. */
	lpfc_vport_template.sg_tablesize = phba->cfg_scsi_seg_cnt;
	lpfc_template.sg_tablesize = phba->cfg_scsi_seg_cnt;
	lpfc_template_no_hr.sg_tablesize = phba->cfg_scsi_seg_cnt;

	lpfc_printf_log(phba, KERN_INFO, LOG_INIT | LOG_FCP,
			"9087 sg_seg_cnt:%d dmabuf_size:%d "
			"total:%d scsi:%d nvme:%d\n",
			phba->cfg_sg_seg_cnt, phba->cfg_sg_dma_buf_size,
			phba->cfg_total_seg_cnt,  phba->cfg_scsi_seg_cnt,
			phba->cfg_nvme_seg_cnt);

	if (phba->cfg_sg_dma_buf_size < SLI4_PAGE_SIZE)
		i = phba->cfg_sg_dma_buf_size;
	else
		i = SLI4_PAGE_SIZE;

	phba->lpfc_sg_dma_buf_pool =
			dma_pool_create("lpfc_sg_dma_buf_pool",
					&phba->pcidev->dev,
					phba->cfg_sg_dma_buf_size,
					i, 0);
	if (!phba->lpfc_sg_dma_buf_pool)
		goto out_free_bsmbx;

	phba->lpfc_cmd_rsp_buf_pool =
			dma_pool_create("lpfc_cmd_rsp_buf_pool",
					&phba->pcidev->dev,
					sizeof(struct fcp_cmnd) +
					sizeof(struct fcp_rsp),
					i, 0);
	if (!phba->lpfc_cmd_rsp_buf_pool)
		goto out_free_sg_dma_buf;

	mempool_free(mboxq, phba->mbox_mem_pool);

	/* Verify OAS is supported */
	lpfc_sli4_oas_verify(phba);

	/* Verify RAS support on adapter */
	lpfc_sli4_ras_init(phba);

	/* Verify all the SLI4 queues */
	rc = lpfc_sli4_queue_verify(phba);
	if (rc)
		goto out_free_cmd_rsp_buf;

	/* Create driver internal CQE event pool */
	rc = lpfc_sli4_cq_event_pool_create(phba);
	if (rc)
		goto out_free_cmd_rsp_buf;

	/* Initialize sgl lists per host */
	lpfc_init_sgl_list(phba);

	/* Allocate and initialize active sgl array */
	rc = lpfc_init_active_sgl_array(phba);
	if (rc) {
		lpfc_printf_log(phba, KERN_ERR, LOG_INIT,
				"1430 Failed to initialize sgl list.\n");
		goto out_destroy_cq_event_pool;
	}
	rc = lpfc_sli4_init_rpi_hdrs(phba);
	if (rc) {
		lpfc_printf_log(phba, KERN_ERR, LOG_INIT,
				"1432 Failed to initialize rpi headers.\n");
		goto out_free_active_sgl;
	}

	/* Allocate eligible FCF bmask memory for FCF roundrobin failover */
	longs = (LPFC_SLI4_FCF_TBL_INDX_MAX + BITS_PER_LONG - 1)/BITS_PER_LONG;
	phba->fcf.fcf_rr_bmask = kzalloc(longs * sizeof(unsigned long),
					 GFP_KERNEL);
	if (!phba->fcf.fcf_rr_bmask) {
		lpfc_printf_log(phba, KERN_ERR, LOG_INIT,
				"2759 Failed allocate memory for FCF round "
				"robin failover bmask\n");
		rc = -ENOMEM;
		goto out_remove_rpi_hdrs;
	}

	phba->sli4_hba.hba_eq_hdl = kcalloc(phba->cfg_irq_chann,
					    sizeof(struct lpfc_hba_eq_hdl),
					    GFP_KERNEL);
	if (!phba->sli4_hba.hba_eq_hdl) {
		lpfc_printf_log(phba, KERN_ERR, LOG_INIT,
				"2572 Failed allocate memory for "
				"fast-path per-EQ handle array\n");
		rc = -ENOMEM;
		goto out_free_fcf_rr_bmask;
	}

	phba->sli4_hba.cpu_map = kcalloc(phba->sli4_hba.num_possible_cpu,
					sizeof(struct lpfc_vector_map_info),
					GFP_KERNEL);
	if (!phba->sli4_hba.cpu_map) {
		lpfc_printf_log(phba, KERN_ERR, LOG_INIT,
				"3327 Failed allocate memory for msi-x "
				"interrupt vector mapping\n");
		rc = -ENOMEM;
		goto out_free_hba_eq_hdl;
	}

	phba->sli4_hba.eq_info = alloc_percpu(struct lpfc_eq_intr_info);
	if (!phba->sli4_hba.eq_info) {
		lpfc_printf_log(phba, KERN_ERR, LOG_INIT,
				"3321 Failed allocation for per_cpu stats\n");
		rc = -ENOMEM;
		goto out_free_hba_cpu_map;
	}
	/*
	 * Enable sr-iov virtual functions if supported and configured
	 * through the module parameter.
	 */
	if (phba->cfg_sriov_nr_virtfn > 0) {
		rc = lpfc_sli_probe_sriov_nr_virtfn(phba,
						 phba->cfg_sriov_nr_virtfn);
		if (rc) {
			lpfc_printf_log(phba, KERN_WARNING, LOG_INIT,
					"3020 Requested number of SR-IOV "
					"virtual functions (%d) is not "
					"supported\n",
					phba->cfg_sriov_nr_virtfn);
			phba->cfg_sriov_nr_virtfn = 0;
		}
	}

	return 0;

out_free_hba_cpu_map:
	kfree(phba->sli4_hba.cpu_map);
out_free_hba_eq_hdl:
	kfree(phba->sli4_hba.hba_eq_hdl);
out_free_fcf_rr_bmask:
	kfree(phba->fcf.fcf_rr_bmask);
out_remove_rpi_hdrs:
	lpfc_sli4_remove_rpi_hdrs(phba);
out_free_active_sgl:
	lpfc_free_active_sgl(phba);
out_destroy_cq_event_pool:
	lpfc_sli4_cq_event_pool_destroy(phba);
out_free_cmd_rsp_buf:
	dma_pool_destroy(phba->lpfc_cmd_rsp_buf_pool);
	phba->lpfc_cmd_rsp_buf_pool = NULL;
out_free_sg_dma_buf:
	dma_pool_destroy(phba->lpfc_sg_dma_buf_pool);
	phba->lpfc_sg_dma_buf_pool = NULL;
out_free_bsmbx:
	lpfc_destroy_bootstrap_mbox(phba);
out_free_mem:
	lpfc_mem_free(phba);
	return rc;
}

/**
 * lpfc_sli4_driver_resource_unset - Unset drvr internal resources for SLI4 dev
 * @phba: pointer to lpfc hba data structure.
 *
 * This routine is invoked to unset the driver internal resources set up
 * specific for supporting the SLI-4 HBA device it attached to.
 **/
static void
lpfc_sli4_driver_resource_unset(struct lpfc_hba *phba)
{
	struct lpfc_fcf_conn_entry *conn_entry, *next_conn_entry;

	free_percpu(phba->sli4_hba.eq_info);

	/* Free memory allocated for msi-x interrupt vector to CPU mapping */
	kfree(phba->sli4_hba.cpu_map);
	phba->sli4_hba.num_possible_cpu = 0;
	phba->sli4_hba.num_present_cpu = 0;
	phba->sli4_hba.curr_disp_cpu = 0;

	/* Free memory allocated for fast-path work queue handles */
	kfree(phba->sli4_hba.hba_eq_hdl);

	/* Free the allocated rpi headers. */
	lpfc_sli4_remove_rpi_hdrs(phba);
	lpfc_sli4_remove_rpis(phba);

	/* Free eligible FCF index bmask */
	kfree(phba->fcf.fcf_rr_bmask);

	/* Free the ELS sgl list */
	lpfc_free_active_sgl(phba);
	lpfc_free_els_sgl_list(phba);
	lpfc_free_nvmet_sgl_list(phba);

	/* Free the completion queue EQ event pool */
	lpfc_sli4_cq_event_release_all(phba);
	lpfc_sli4_cq_event_pool_destroy(phba);

	/* Release resource identifiers. */
	lpfc_sli4_dealloc_resource_identifiers(phba);

	/* Free the bsmbx region. */
	lpfc_destroy_bootstrap_mbox(phba);

	/* Free the SLI Layer memory with SLI4 HBAs */
	lpfc_mem_free_all(phba);

	/* Free the current connect table */
	list_for_each_entry_safe(conn_entry, next_conn_entry,
		&phba->fcf_conn_rec_list, list) {
		list_del_init(&conn_entry->list);
		kfree(conn_entry);
	}

	return;
}

/**
 * lpfc_init_api_table_setup - Set up init api function jump table
 * @phba: The hba struct for which this call is being executed.
 * @dev_grp: The HBA PCI-Device group number.
 *
 * This routine sets up the device INIT interface API function jump table
 * in @phba struct.
 *
 * Returns: 0 - success, -ENODEV - failure.
 **/
int
lpfc_init_api_table_setup(struct lpfc_hba *phba, uint8_t dev_grp)
{
	phba->lpfc_hba_init_link = lpfc_hba_init_link;
	phba->lpfc_hba_down_link = lpfc_hba_down_link;
	phba->lpfc_selective_reset = lpfc_selective_reset;
	switch (dev_grp) {
	case LPFC_PCI_DEV_LP:
		phba->lpfc_hba_down_post = lpfc_hba_down_post_s3;
		phba->lpfc_handle_eratt = lpfc_handle_eratt_s3;
		phba->lpfc_stop_port = lpfc_stop_port_s3;
		break;
	case LPFC_PCI_DEV_OC:
		phba->lpfc_hba_down_post = lpfc_hba_down_post_s4;
		phba->lpfc_handle_eratt = lpfc_handle_eratt_s4;
		phba->lpfc_stop_port = lpfc_stop_port_s4;
		break;
	default:
		lpfc_printf_log(phba, KERN_ERR, LOG_INIT,
				"1431 Invalid HBA PCI-device group: 0x%x\n",
				dev_grp);
		return -ENODEV;
		break;
	}
	return 0;
}

/**
 * lpfc_setup_driver_resource_phase2 - Phase2 setup driver internal resources.
 * @phba: pointer to lpfc hba data structure.
 *
 * This routine is invoked to set up the driver internal resources after the
 * device specific resource setup to support the HBA device it attached to.
 *
 * Return codes
 * 	0 - successful
 * 	other values - error
 **/
static int
lpfc_setup_driver_resource_phase2(struct lpfc_hba *phba)
{
	int error;

	/* Startup the kernel thread for this host adapter. */
	phba->worker_thread = kthread_run(lpfc_do_work, phba,
					  "lpfc_worker_%d", phba->brd_no);
	if (IS_ERR(phba->worker_thread)) {
		error = PTR_ERR(phba->worker_thread);
		return error;
	}

	return 0;
}

/**
 * lpfc_unset_driver_resource_phase2 - Phase2 unset driver internal resources.
 * @phba: pointer to lpfc hba data structure.
 *
 * This routine is invoked to unset the driver internal resources set up after
 * the device specific resource setup for supporting the HBA device it
 * attached to.
 **/
static void
lpfc_unset_driver_resource_phase2(struct lpfc_hba *phba)
{
	if (phba->wq) {
		flush_workqueue(phba->wq);
		destroy_workqueue(phba->wq);
		phba->wq = NULL;
	}

	/* Stop kernel worker thread */
	if (phba->worker_thread)
		kthread_stop(phba->worker_thread);
}

/**
 * lpfc_free_iocb_list - Free iocb list.
 * @phba: pointer to lpfc hba data structure.
 *
 * This routine is invoked to free the driver's IOCB list and memory.
 **/
void
lpfc_free_iocb_list(struct lpfc_hba *phba)
{
	struct lpfc_iocbq *iocbq_entry = NULL, *iocbq_next = NULL;

	spin_lock_irq(&phba->hbalock);
	list_for_each_entry_safe(iocbq_entry, iocbq_next,
				 &phba->lpfc_iocb_list, list) {
		list_del(&iocbq_entry->list);
		kfree(iocbq_entry);
		phba->total_iocbq_bufs--;
	}
	spin_unlock_irq(&phba->hbalock);

	return;
}

/**
 * lpfc_init_iocb_list - Allocate and initialize iocb list.
 * @phba: pointer to lpfc hba data structure.
 *
 * This routine is invoked to allocate and initizlize the driver's IOCB
 * list and set up the IOCB tag array accordingly.
 *
 * Return codes
 *	0 - successful
 *	other values - error
 **/
int
lpfc_init_iocb_list(struct lpfc_hba *phba, int iocb_count)
{
	struct lpfc_iocbq *iocbq_entry = NULL;
	uint16_t iotag;
	int i;

	/* Initialize and populate the iocb list per host.  */
	INIT_LIST_HEAD(&phba->lpfc_iocb_list);
	for (i = 0; i < iocb_count; i++) {
		iocbq_entry = kzalloc(sizeof(struct lpfc_iocbq), GFP_KERNEL);
		if (iocbq_entry == NULL) {
			printk(KERN_ERR "%s: only allocated %d iocbs of "
				"expected %d count. Unloading driver.\n",
				__func__, i, LPFC_IOCB_LIST_CNT);
			goto out_free_iocbq;
		}

		iotag = lpfc_sli_next_iotag(phba, iocbq_entry);
		if (iotag == 0) {
			kfree(iocbq_entry);
			printk(KERN_ERR "%s: failed to allocate IOTAG. "
				"Unloading driver.\n", __func__);
			goto out_free_iocbq;
		}
		iocbq_entry->sli4_lxritag = NO_XRI;
		iocbq_entry->sli4_xritag = NO_XRI;

		spin_lock_irq(&phba->hbalock);
		list_add(&iocbq_entry->list, &phba->lpfc_iocb_list);
		phba->total_iocbq_bufs++;
		spin_unlock_irq(&phba->hbalock);
	}

	return 0;

out_free_iocbq:
	lpfc_free_iocb_list(phba);

	return -ENOMEM;
}

/**
 * lpfc_free_sgl_list - Free a given sgl list.
 * @phba: pointer to lpfc hba data structure.
 * @sglq_list: pointer to the head of sgl list.
 *
 * This routine is invoked to free a give sgl list and memory.
 **/
void
lpfc_free_sgl_list(struct lpfc_hba *phba, struct list_head *sglq_list)
{
	struct lpfc_sglq *sglq_entry = NULL, *sglq_next = NULL;

	list_for_each_entry_safe(sglq_entry, sglq_next, sglq_list, list) {
		list_del(&sglq_entry->list);
		lpfc_mbuf_free(phba, sglq_entry->virt, sglq_entry->phys);
		kfree(sglq_entry);
	}
}

/**
 * lpfc_free_els_sgl_list - Free els sgl list.
 * @phba: pointer to lpfc hba data structure.
 *
 * This routine is invoked to free the driver's els sgl list and memory.
 **/
static void
lpfc_free_els_sgl_list(struct lpfc_hba *phba)
{
	LIST_HEAD(sglq_list);

	/* Retrieve all els sgls from driver list */
	spin_lock_irq(&phba->hbalock);
	spin_lock(&phba->sli4_hba.sgl_list_lock);
	list_splice_init(&phba->sli4_hba.lpfc_els_sgl_list, &sglq_list);
	spin_unlock(&phba->sli4_hba.sgl_list_lock);
	spin_unlock_irq(&phba->hbalock);

	/* Now free the sgl list */
	lpfc_free_sgl_list(phba, &sglq_list);
}

/**
 * lpfc_free_nvmet_sgl_list - Free nvmet sgl list.
 * @phba: pointer to lpfc hba data structure.
 *
 * This routine is invoked to free the driver's nvmet sgl list and memory.
 **/
static void
lpfc_free_nvmet_sgl_list(struct lpfc_hba *phba)
{
	struct lpfc_sglq *sglq_entry = NULL, *sglq_next = NULL;
	LIST_HEAD(sglq_list);

	/* Retrieve all nvmet sgls from driver list */
	spin_lock_irq(&phba->hbalock);
	spin_lock(&phba->sli4_hba.sgl_list_lock);
	list_splice_init(&phba->sli4_hba.lpfc_nvmet_sgl_list, &sglq_list);
	spin_unlock(&phba->sli4_hba.sgl_list_lock);
	spin_unlock_irq(&phba->hbalock);

	/* Now free the sgl list */
	list_for_each_entry_safe(sglq_entry, sglq_next, &sglq_list, list) {
		list_del(&sglq_entry->list);
		lpfc_nvmet_buf_free(phba, sglq_entry->virt, sglq_entry->phys);
		kfree(sglq_entry);
	}

	/* Update the nvmet_xri_cnt to reflect no current sgls.
	 * The next initialization cycle sets the count and allocates
	 * the sgls over again.
	 */
	phba->sli4_hba.nvmet_xri_cnt = 0;
}

/**
 * lpfc_init_active_sgl_array - Allocate the buf to track active ELS XRIs.
 * @phba: pointer to lpfc hba data structure.
 *
 * This routine is invoked to allocate the driver's active sgl memory.
 * This array will hold the sglq_entry's for active IOs.
 **/
static int
lpfc_init_active_sgl_array(struct lpfc_hba *phba)
{
	int size;
	size = sizeof(struct lpfc_sglq *);
	size *= phba->sli4_hba.max_cfg_param.max_xri;

	phba->sli4_hba.lpfc_sglq_active_list =
		kzalloc(size, GFP_KERNEL);
	if (!phba->sli4_hba.lpfc_sglq_active_list)
		return -ENOMEM;
	return 0;
}

/**
 * lpfc_free_active_sgl - Free the buf that tracks active ELS XRIs.
 * @phba: pointer to lpfc hba data structure.
 *
 * This routine is invoked to walk through the array of active sglq entries
 * and free all of the resources.
 * This is just a place holder for now.
 **/
static void
lpfc_free_active_sgl(struct lpfc_hba *phba)
{
	kfree(phba->sli4_hba.lpfc_sglq_active_list);
}

/**
 * lpfc_init_sgl_list - Allocate and initialize sgl list.
 * @phba: pointer to lpfc hba data structure.
 *
 * This routine is invoked to allocate and initizlize the driver's sgl
 * list and set up the sgl xritag tag array accordingly.
 *
 **/
static void
lpfc_init_sgl_list(struct lpfc_hba *phba)
{
	/* Initialize and populate the sglq list per host/VF. */
	INIT_LIST_HEAD(&phba->sli4_hba.lpfc_els_sgl_list);
	INIT_LIST_HEAD(&phba->sli4_hba.lpfc_abts_els_sgl_list);
	INIT_LIST_HEAD(&phba->sli4_hba.lpfc_nvmet_sgl_list);
	INIT_LIST_HEAD(&phba->sli4_hba.lpfc_abts_nvmet_ctx_list);

	/* els xri-sgl book keeping */
	phba->sli4_hba.els_xri_cnt = 0;

	/* nvme xri-buffer book keeping */
	phba->sli4_hba.io_xri_cnt = 0;
}

/**
 * lpfc_sli4_init_rpi_hdrs - Post the rpi header memory region to the port
 * @phba: pointer to lpfc hba data structure.
 *
 * This routine is invoked to post rpi header templates to the
 * port for those SLI4 ports that do not support extents.  This routine
 * posts a PAGE_SIZE memory region to the port to hold up to
 * PAGE_SIZE modulo 64 rpi context headers.  This is an initialization routine
 * and should be called only when interrupts are disabled.
 *
 * Return codes
 * 	0 - successful
 *	-ERROR - otherwise.
 **/
int
lpfc_sli4_init_rpi_hdrs(struct lpfc_hba *phba)
{
	int rc = 0;
	struct lpfc_rpi_hdr *rpi_hdr;

	INIT_LIST_HEAD(&phba->sli4_hba.lpfc_rpi_hdr_list);
	if (!phba->sli4_hba.rpi_hdrs_in_use)
		return rc;
	if (phba->sli4_hba.extents_in_use)
		return -EIO;

	rpi_hdr = lpfc_sli4_create_rpi_hdr(phba);
	if (!rpi_hdr) {
		lpfc_printf_log(phba, KERN_ERR, LOG_MBOX | LOG_SLI,
				"0391 Error during rpi post operation\n");
		lpfc_sli4_remove_rpis(phba);
		rc = -ENODEV;
	}

	return rc;
}

/**
 * lpfc_sli4_create_rpi_hdr - Allocate an rpi header memory region
 * @phba: pointer to lpfc hba data structure.
 *
 * This routine is invoked to allocate a single 4KB memory region to
 * support rpis and stores them in the phba.  This single region
 * provides support for up to 64 rpis.  The region is used globally
 * by the device.
 *
 * Returns:
 *   A valid rpi hdr on success.
 *   A NULL pointer on any failure.
 **/
struct lpfc_rpi_hdr *
lpfc_sli4_create_rpi_hdr(struct lpfc_hba *phba)
{
	uint16_t rpi_limit, curr_rpi_range;
	struct lpfc_dmabuf *dmabuf;
	struct lpfc_rpi_hdr *rpi_hdr;

	/*
	 * If the SLI4 port supports extents, posting the rpi header isn't
	 * required.  Set the expected maximum count and let the actual value
	 * get set when extents are fully allocated.
	 */
	if (!phba->sli4_hba.rpi_hdrs_in_use)
		return NULL;
	if (phba->sli4_hba.extents_in_use)
		return NULL;

	/* The limit on the logical index is just the max_rpi count. */
	rpi_limit = phba->sli4_hba.max_cfg_param.max_rpi;

	spin_lock_irq(&phba->hbalock);
	/*
	 * Establish the starting RPI in this header block.  The starting
	 * rpi is normalized to a zero base because the physical rpi is
	 * port based.
	 */
	curr_rpi_range = phba->sli4_hba.next_rpi;
	spin_unlock_irq(&phba->hbalock);

	/* Reached full RPI range */
	if (curr_rpi_range == rpi_limit)
		return NULL;

	/*
	 * First allocate the protocol header region for the port.  The
	 * port expects a 4KB DMA-mapped memory region that is 4K aligned.
	 */
	dmabuf = kzalloc(sizeof(struct lpfc_dmabuf), GFP_KERNEL);
	if (!dmabuf)
		return NULL;

	dmabuf->virt = dma_zalloc_coherent(&phba->pcidev->dev,
					   LPFC_HDR_TEMPLATE_SIZE,
					   &dmabuf->phys, GFP_KERNEL);
	if (!dmabuf->virt) {
		rpi_hdr = NULL;
		goto err_free_dmabuf;
	}

	if (!IS_ALIGNED(dmabuf->phys, LPFC_HDR_TEMPLATE_SIZE)) {
		rpi_hdr = NULL;
		goto err_free_coherent;
	}

	/* Save the rpi header data for cleanup later. */
	rpi_hdr = kzalloc(sizeof(struct lpfc_rpi_hdr), GFP_KERNEL);
	if (!rpi_hdr)
		goto err_free_coherent;

	rpi_hdr->dmabuf = dmabuf;
	rpi_hdr->len = LPFC_HDR_TEMPLATE_SIZE;
	rpi_hdr->page_count = 1;
	spin_lock_irq(&phba->hbalock);

	/* The rpi_hdr stores the logical index only. */
	rpi_hdr->start_rpi = curr_rpi_range;
	rpi_hdr->next_rpi = phba->sli4_hba.next_rpi + LPFC_RPI_HDR_COUNT;
	list_add_tail(&rpi_hdr->list, &phba->sli4_hba.lpfc_rpi_hdr_list);

	spin_unlock_irq(&phba->hbalock);
	return rpi_hdr;

 err_free_coherent:
	dma_free_coherent(&phba->pcidev->dev, LPFC_HDR_TEMPLATE_SIZE,
			  dmabuf->virt, dmabuf->phys);
 err_free_dmabuf:
	kfree(dmabuf);
	return NULL;
}

/**
 * lpfc_sli4_remove_rpi_hdrs - Remove all rpi header memory regions
 * @phba: pointer to lpfc hba data structure.
 *
 * This routine is invoked to remove all memory resources allocated
 * to support rpis for SLI4 ports not supporting extents. This routine
 * presumes the caller has released all rpis consumed by fabric or port
 * logins and is prepared to have the header pages removed.
 **/
void
lpfc_sli4_remove_rpi_hdrs(struct lpfc_hba *phba)
{
	struct lpfc_rpi_hdr *rpi_hdr, *next_rpi_hdr;

	if (!phba->sli4_hba.rpi_hdrs_in_use)
		goto exit;

	list_for_each_entry_safe(rpi_hdr, next_rpi_hdr,
				 &phba->sli4_hba.lpfc_rpi_hdr_list, list) {
		list_del(&rpi_hdr->list);
		dma_free_coherent(&phba->pcidev->dev, rpi_hdr->len,
				  rpi_hdr->dmabuf->virt, rpi_hdr->dmabuf->phys);
		kfree(rpi_hdr->dmabuf);
		kfree(rpi_hdr);
	}
 exit:
	/* There are no rpis available to the port now. */
	phba->sli4_hba.next_rpi = 0;
}

/**
 * lpfc_hba_alloc - Allocate driver hba data structure for a device.
 * @pdev: pointer to pci device data structure.
 *
 * This routine is invoked to allocate the driver hba data structure for an
 * HBA device. If the allocation is successful, the phba reference to the
 * PCI device data structure is set.
 *
 * Return codes
 *      pointer to @phba - successful
 *      NULL - error
 **/
static struct lpfc_hba *
lpfc_hba_alloc(struct pci_dev *pdev)
{
	struct lpfc_hba *phba;

	/* Allocate memory for HBA structure */
	phba = kzalloc(sizeof(struct lpfc_hba), GFP_KERNEL);
	if (!phba) {
		dev_err(&pdev->dev, "failed to allocate hba struct\n");
		return NULL;
	}

	/* Set reference to PCI device in HBA structure */
	phba->pcidev = pdev;

	/* Assign an unused board number */
	phba->brd_no = lpfc_get_instance();
	if (phba->brd_no < 0) {
		kfree(phba);
		return NULL;
	}
	phba->eratt_poll_interval = LPFC_ERATT_POLL_INTERVAL;

	spin_lock_init(&phba->ct_ev_lock);
	INIT_LIST_HEAD(&phba->ct_ev_waiters);

	return phba;
}

/**
 * lpfc_hba_free - Free driver hba data structure with a device.
 * @phba: pointer to lpfc hba data structure.
 *
 * This routine is invoked to free the driver hba data structure with an
 * HBA device.
 **/
static void
lpfc_hba_free(struct lpfc_hba *phba)
{
	if (phba->sli_rev == LPFC_SLI_REV4)
		kfree(phba->sli4_hba.hdwq);

	/* Release the driver assigned board number */
	idr_remove(&lpfc_hba_index, phba->brd_no);

	/* Free memory allocated with sli3 rings */
	kfree(phba->sli.sli3_ring);
	phba->sli.sli3_ring = NULL;

	kfree(phba);
	return;
}

/**
 * lpfc_create_shost - Create hba physical port with associated scsi host.
 * @phba: pointer to lpfc hba data structure.
 *
 * This routine is invoked to create HBA physical port and associate a SCSI
 * host with it.
 *
 * Return codes
 *      0 - successful
 *      other values - error
 **/
static int
lpfc_create_shost(struct lpfc_hba *phba)
{
	struct lpfc_vport *vport;
	struct Scsi_Host  *shost;

	/* Initialize HBA FC structure */
	phba->fc_edtov = FF_DEF_EDTOV;
	phba->fc_ratov = FF_DEF_RATOV;
	phba->fc_altov = FF_DEF_ALTOV;
	phba->fc_arbtov = FF_DEF_ARBTOV;

	atomic_set(&phba->sdev_cnt, 0);
	vport = lpfc_create_port(phba, phba->brd_no, &phba->pcidev->dev);
	if (!vport)
		return -ENODEV;

	shost = lpfc_shost_from_vport(vport);
	phba->pport = vport;

	if (phba->nvmet_support) {
		/* Only 1 vport (pport) will support NVME target */
		if (phba->txrdy_payload_pool == NULL) {
			phba->txrdy_payload_pool = dma_pool_create(
				"txrdy_pool", &phba->pcidev->dev,
				TXRDY_PAYLOAD_LEN, 16, 0);
			if (phba->txrdy_payload_pool) {
				phba->targetport = NULL;
				phba->cfg_enable_fc4_type = LPFC_ENABLE_NVME;
				lpfc_printf_log(phba, KERN_INFO,
						LOG_INIT | LOG_NVME_DISC,
						"6076 NVME Target Found\n");
			}
		}
	}

	lpfc_debugfs_initialize(vport);
	/* Put reference to SCSI host to driver's device private data */
	pci_set_drvdata(phba->pcidev, shost);

	/*
	 * At this point we are fully registered with PSA. In addition,
	 * any initial discovery should be completed.
	 */
	vport->load_flag |= FC_ALLOW_FDMI;
	if (phba->cfg_enable_SmartSAN ||
	    (phba->cfg_fdmi_on == LPFC_FDMI_SUPPORT)) {

		/* Setup appropriate attribute masks */
		vport->fdmi_hba_mask = LPFC_FDMI2_HBA_ATTR;
		if (phba->cfg_enable_SmartSAN)
			vport->fdmi_port_mask = LPFC_FDMI2_SMART_ATTR;
		else
			vport->fdmi_port_mask = LPFC_FDMI2_PORT_ATTR;
	}
	return 0;
}

/**
 * lpfc_destroy_shost - Destroy hba physical port with associated scsi host.
 * @phba: pointer to lpfc hba data structure.
 *
 * This routine is invoked to destroy HBA physical port and the associated
 * SCSI host.
 **/
static void
lpfc_destroy_shost(struct lpfc_hba *phba)
{
	struct lpfc_vport *vport = phba->pport;

	/* Destroy physical port that associated with the SCSI host */
	destroy_port(vport);

	return;
}

/**
 * lpfc_setup_bg - Setup Block guard structures and debug areas.
 * @phba: pointer to lpfc hba data structure.
 * @shost: the shost to be used to detect Block guard settings.
 *
 * This routine sets up the local Block guard protocol settings for @shost.
 * This routine also allocates memory for debugging bg buffers.
 **/
static void
lpfc_setup_bg(struct lpfc_hba *phba, struct Scsi_Host *shost)
{
	uint32_t old_mask;
	uint32_t old_guard;

	if (phba->cfg_prot_mask && phba->cfg_prot_guard) {
		lpfc_printf_log(phba, KERN_INFO, LOG_INIT,
				"1478 Registering BlockGuard with the "
				"SCSI layer\n");

		old_mask = phba->cfg_prot_mask;
		old_guard = phba->cfg_prot_guard;

		/* Only allow supported values */
		phba->cfg_prot_mask &= (SHOST_DIF_TYPE1_PROTECTION |
			SHOST_DIX_TYPE0_PROTECTION |
			SHOST_DIX_TYPE1_PROTECTION);
		phba->cfg_prot_guard &= (SHOST_DIX_GUARD_IP |
					 SHOST_DIX_GUARD_CRC);

		/* DIF Type 1 protection for profiles AST1/C1 is end to end */
		if (phba->cfg_prot_mask == SHOST_DIX_TYPE1_PROTECTION)
			phba->cfg_prot_mask |= SHOST_DIF_TYPE1_PROTECTION;

		if (phba->cfg_prot_mask && phba->cfg_prot_guard) {
			if ((old_mask != phba->cfg_prot_mask) ||
				(old_guard != phba->cfg_prot_guard))
				lpfc_printf_log(phba, KERN_ERR, LOG_INIT,
					"1475 Registering BlockGuard with the "
					"SCSI layer: mask %d  guard %d\n",
					phba->cfg_prot_mask,
					phba->cfg_prot_guard);

			scsi_host_set_prot(shost, phba->cfg_prot_mask);
			scsi_host_set_guard(shost, phba->cfg_prot_guard);
		} else
			lpfc_printf_log(phba, KERN_ERR, LOG_INIT,
				"1479 Not Registering BlockGuard with the SCSI "
				"layer, Bad protection parameters: %d %d\n",
				old_mask, old_guard);
	}
<<<<<<< HEAD

	if (!_dump_buf_data) {
		while (pagecnt) {
			spin_lock_init(&_dump_buf_lock);
			_dump_buf_data =
				(char *) __get_free_pages(GFP_KERNEL, pagecnt);
			if (_dump_buf_data) {
				lpfc_printf_log(phba, KERN_ERR, LOG_BG,
					"9043 BLKGRD: allocated %d pages for "
				       "_dump_buf_data at x%px\n",
				       (1 << pagecnt), _dump_buf_data);
				_dump_buf_data_order = pagecnt;
				memset(_dump_buf_data, 0,
				       ((1 << PAGE_SHIFT) << pagecnt));
				break;
			} else
				--pagecnt;
		}
		if (!_dump_buf_data_order)
			lpfc_printf_log(phba, KERN_ERR, LOG_BG,
				"9044 BLKGRD: ERROR unable to allocate "
			       "memory for hexdump\n");
	} else
		lpfc_printf_log(phba, KERN_ERR, LOG_BG,
			"9045 BLKGRD: already allocated _dump_buf_data=x%px"
		       "\n", _dump_buf_data);
	if (!_dump_buf_dif) {
		while (pagecnt) {
			_dump_buf_dif =
				(char *) __get_free_pages(GFP_KERNEL, pagecnt);
			if (_dump_buf_dif) {
				lpfc_printf_log(phba, KERN_ERR, LOG_BG,
					"9046 BLKGRD: allocated %d pages for "
				       "_dump_buf_dif at x%px\n",
				       (1 << pagecnt), _dump_buf_dif);
				_dump_buf_dif_order = pagecnt;
				memset(_dump_buf_dif, 0,
				       ((1 << PAGE_SHIFT) << pagecnt));
				break;
			} else
				--pagecnt;
		}
		if (!_dump_buf_dif_order)
			lpfc_printf_log(phba, KERN_ERR, LOG_BG,
			"9047 BLKGRD: ERROR unable to allocate "
			       "memory for hexdump\n");
	} else
		lpfc_printf_log(phba, KERN_ERR, LOG_BG,
			"9048 BLKGRD: already allocated _dump_buf_dif=x%px\n",
		       _dump_buf_dif);
=======
>>>>>>> ecd3ad1c
}

/**
 * lpfc_post_init_setup - Perform necessary device post initialization setup.
 * @phba: pointer to lpfc hba data structure.
 *
 * This routine is invoked to perform all the necessary post initialization
 * setup for the device.
 **/
static void
lpfc_post_init_setup(struct lpfc_hba *phba)
{
	struct Scsi_Host  *shost;
	struct lpfc_adapter_event_header adapter_event;

	/* Get the default values for Model Name and Description */
	lpfc_get_hba_model_desc(phba, phba->ModelName, phba->ModelDesc);

	/*
	 * hba setup may have changed the hba_queue_depth so we need to
	 * adjust the value of can_queue.
	 */
	shost = pci_get_drvdata(phba->pcidev);
	shost->can_queue = phba->cfg_hba_queue_depth - 10;

	lpfc_host_attrib_init(shost);

	if (phba->cfg_poll & DISABLE_FCP_RING_INT) {
		spin_lock_irq(shost->host_lock);
		lpfc_poll_start_timer(phba);
		spin_unlock_irq(shost->host_lock);
	}

	lpfc_printf_log(phba, KERN_INFO, LOG_INIT,
			"0428 Perform SCSI scan\n");
	/* Send board arrival event to upper layer */
	adapter_event.event_type = FC_REG_ADAPTER_EVENT;
	adapter_event.subcategory = LPFC_EVENT_ARRIVAL;
	fc_host_post_vendor_event(shost, fc_get_event_number(),
				  sizeof(adapter_event),
				  (char *) &adapter_event,
				  LPFC_NL_VENDOR_ID);
	return;
}

/**
 * lpfc_sli_pci_mem_setup - Setup SLI3 HBA PCI memory space.
 * @phba: pointer to lpfc hba data structure.
 *
 * This routine is invoked to set up the PCI device memory space for device
 * with SLI-3 interface spec.
 *
 * Return codes
 * 	0 - successful
 * 	other values - error
 **/
static int
lpfc_sli_pci_mem_setup(struct lpfc_hba *phba)
{
	struct pci_dev *pdev = phba->pcidev;
	unsigned long bar0map_len, bar2map_len;
	int i, hbq_count;
	void *ptr;
	int error;

	if (!pdev)
		return -ENODEV;

	/* Set the device DMA mask size */
	error = dma_set_mask_and_coherent(&pdev->dev, DMA_BIT_MASK(64));
	if (error)
		error = dma_set_mask_and_coherent(&pdev->dev, DMA_BIT_MASK(32));
	if (error)
		return error;
	error = -ENODEV;

	/* Get the bus address of Bar0 and Bar2 and the number of bytes
	 * required by each mapping.
	 */
	phba->pci_bar0_map = pci_resource_start(pdev, 0);
	bar0map_len = pci_resource_len(pdev, 0);

	phba->pci_bar2_map = pci_resource_start(pdev, 2);
	bar2map_len = pci_resource_len(pdev, 2);

	/* Map HBA SLIM to a kernel virtual address. */
	phba->slim_memmap_p = ioremap(phba->pci_bar0_map, bar0map_len);
	if (!phba->slim_memmap_p) {
		dev_printk(KERN_ERR, &pdev->dev,
			   "ioremap failed for SLIM memory.\n");
		goto out;
	}

	/* Map HBA Control Registers to a kernel virtual address. */
	phba->ctrl_regs_memmap_p = ioremap(phba->pci_bar2_map, bar2map_len);
	if (!phba->ctrl_regs_memmap_p) {
		dev_printk(KERN_ERR, &pdev->dev,
			   "ioremap failed for HBA control registers.\n");
		goto out_iounmap_slim;
	}

	/* Allocate memory for SLI-2 structures */
	phba->slim2p.virt = dma_zalloc_coherent(&pdev->dev, SLI2_SLIM_SIZE,
						&phba->slim2p.phys, GFP_KERNEL);
	if (!phba->slim2p.virt)
		goto out_iounmap;

	phba->mbox = phba->slim2p.virt + offsetof(struct lpfc_sli2_slim, mbx);
	phba->mbox_ext = (phba->slim2p.virt +
		offsetof(struct lpfc_sli2_slim, mbx_ext_words));
	phba->pcb = (phba->slim2p.virt + offsetof(struct lpfc_sli2_slim, pcb));
	phba->IOCBs = (phba->slim2p.virt +
		       offsetof(struct lpfc_sli2_slim, IOCBs));

	phba->hbqslimp.virt = dma_alloc_coherent(&pdev->dev,
						 lpfc_sli_hbq_size(),
						 &phba->hbqslimp.phys,
						 GFP_KERNEL);
	if (!phba->hbqslimp.virt)
		goto out_free_slim;

	hbq_count = lpfc_sli_hbq_count();
	ptr = phba->hbqslimp.virt;
	for (i = 0; i < hbq_count; ++i) {
		phba->hbqs[i].hbq_virt = ptr;
		INIT_LIST_HEAD(&phba->hbqs[i].hbq_buffer_list);
		ptr += (lpfc_hbq_defs[i]->entry_count *
			sizeof(struct lpfc_hbq_entry));
	}
	phba->hbqs[LPFC_ELS_HBQ].hbq_alloc_buffer = lpfc_els_hbq_alloc;
	phba->hbqs[LPFC_ELS_HBQ].hbq_free_buffer = lpfc_els_hbq_free;

	memset(phba->hbqslimp.virt, 0, lpfc_sli_hbq_size());

	phba->MBslimaddr = phba->slim_memmap_p;
	phba->HAregaddr = phba->ctrl_regs_memmap_p + HA_REG_OFFSET;
	phba->CAregaddr = phba->ctrl_regs_memmap_p + CA_REG_OFFSET;
	phba->HSregaddr = phba->ctrl_regs_memmap_p + HS_REG_OFFSET;
	phba->HCregaddr = phba->ctrl_regs_memmap_p + HC_REG_OFFSET;

	return 0;

out_free_slim:
	dma_free_coherent(&pdev->dev, SLI2_SLIM_SIZE,
			  phba->slim2p.virt, phba->slim2p.phys);
out_iounmap:
	iounmap(phba->ctrl_regs_memmap_p);
out_iounmap_slim:
	iounmap(phba->slim_memmap_p);
out:
	return error;
}

/**
 * lpfc_sli_pci_mem_unset - Unset SLI3 HBA PCI memory space.
 * @phba: pointer to lpfc hba data structure.
 *
 * This routine is invoked to unset the PCI device memory space for device
 * with SLI-3 interface spec.
 **/
static void
lpfc_sli_pci_mem_unset(struct lpfc_hba *phba)
{
	struct pci_dev *pdev;

	/* Obtain PCI device reference */
	if (!phba->pcidev)
		return;
	else
		pdev = phba->pcidev;

	/* Free coherent DMA memory allocated */
	dma_free_coherent(&pdev->dev, lpfc_sli_hbq_size(),
			  phba->hbqslimp.virt, phba->hbqslimp.phys);
	dma_free_coherent(&pdev->dev, SLI2_SLIM_SIZE,
			  phba->slim2p.virt, phba->slim2p.phys);

	/* I/O memory unmap */
	iounmap(phba->ctrl_regs_memmap_p);
	iounmap(phba->slim_memmap_p);

	return;
}

/**
 * lpfc_sli4_post_status_check - Wait for SLI4 POST done and check status
 * @phba: pointer to lpfc hba data structure.
 *
 * This routine is invoked to wait for SLI4 device Power On Self Test (POST)
 * done and check status.
 *
 * Return 0 if successful, otherwise -ENODEV.
 **/
int
lpfc_sli4_post_status_check(struct lpfc_hba *phba)
{
	struct lpfc_register portsmphr_reg, uerrlo_reg, uerrhi_reg;
	struct lpfc_register reg_data;
	int i, port_error = 0;
	uint32_t if_type;

	memset(&portsmphr_reg, 0, sizeof(portsmphr_reg));
	memset(&reg_data, 0, sizeof(reg_data));
	if (!phba->sli4_hba.PSMPHRregaddr)
		return -ENODEV;

	/* Wait up to 30 seconds for the SLI Port POST done and ready */
	for (i = 0; i < 3000; i++) {
		if (lpfc_readl(phba->sli4_hba.PSMPHRregaddr,
			&portsmphr_reg.word0) ||
			(bf_get(lpfc_port_smphr_perr, &portsmphr_reg))) {
			/* Port has a fatal POST error, break out */
			port_error = -ENODEV;
			break;
		}
		if (LPFC_POST_STAGE_PORT_READY ==
		    bf_get(lpfc_port_smphr_port_status, &portsmphr_reg))
			break;
		msleep(10);
	}

	/*
	 * If there was a port error during POST, then don't proceed with
	 * other register reads as the data may not be valid.  Just exit.
	 */
	if (port_error) {
		lpfc_printf_log(phba, KERN_ERR, LOG_INIT,
			"1408 Port Failed POST - portsmphr=0x%x, "
			"perr=x%x, sfi=x%x, nip=x%x, ipc=x%x, scr1=x%x, "
			"scr2=x%x, hscratch=x%x, pstatus=x%x\n",
			portsmphr_reg.word0,
			bf_get(lpfc_port_smphr_perr, &portsmphr_reg),
			bf_get(lpfc_port_smphr_sfi, &portsmphr_reg),
			bf_get(lpfc_port_smphr_nip, &portsmphr_reg),
			bf_get(lpfc_port_smphr_ipc, &portsmphr_reg),
			bf_get(lpfc_port_smphr_scr1, &portsmphr_reg),
			bf_get(lpfc_port_smphr_scr2, &portsmphr_reg),
			bf_get(lpfc_port_smphr_host_scratch, &portsmphr_reg),
			bf_get(lpfc_port_smphr_port_status, &portsmphr_reg));
	} else {
		lpfc_printf_log(phba, KERN_INFO, LOG_INIT,
				"2534 Device Info: SLIFamily=0x%x, "
				"SLIRev=0x%x, IFType=0x%x, SLIHint_1=0x%x, "
				"SLIHint_2=0x%x, FT=0x%x\n",
				bf_get(lpfc_sli_intf_sli_family,
				       &phba->sli4_hba.sli_intf),
				bf_get(lpfc_sli_intf_slirev,
				       &phba->sli4_hba.sli_intf),
				bf_get(lpfc_sli_intf_if_type,
				       &phba->sli4_hba.sli_intf),
				bf_get(lpfc_sli_intf_sli_hint1,
				       &phba->sli4_hba.sli_intf),
				bf_get(lpfc_sli_intf_sli_hint2,
				       &phba->sli4_hba.sli_intf),
				bf_get(lpfc_sli_intf_func_type,
				       &phba->sli4_hba.sli_intf));
		/*
		 * Check for other Port errors during the initialization
		 * process.  Fail the load if the port did not come up
		 * correctly.
		 */
		if_type = bf_get(lpfc_sli_intf_if_type,
				 &phba->sli4_hba.sli_intf);
		switch (if_type) {
		case LPFC_SLI_INTF_IF_TYPE_0:
			phba->sli4_hba.ue_mask_lo =
			      readl(phba->sli4_hba.u.if_type0.UEMASKLOregaddr);
			phba->sli4_hba.ue_mask_hi =
			      readl(phba->sli4_hba.u.if_type0.UEMASKHIregaddr);
			uerrlo_reg.word0 =
			      readl(phba->sli4_hba.u.if_type0.UERRLOregaddr);
			uerrhi_reg.word0 =
				readl(phba->sli4_hba.u.if_type0.UERRHIregaddr);
			if ((~phba->sli4_hba.ue_mask_lo & uerrlo_reg.word0) ||
			    (~phba->sli4_hba.ue_mask_hi & uerrhi_reg.word0)) {
				lpfc_printf_log(phba, KERN_ERR, LOG_INIT,
						"1422 Unrecoverable Error "
						"Detected during POST "
						"uerr_lo_reg=0x%x, "
						"uerr_hi_reg=0x%x, "
						"ue_mask_lo_reg=0x%x, "
						"ue_mask_hi_reg=0x%x\n",
						uerrlo_reg.word0,
						uerrhi_reg.word0,
						phba->sli4_hba.ue_mask_lo,
						phba->sli4_hba.ue_mask_hi);
				port_error = -ENODEV;
			}
			break;
		case LPFC_SLI_INTF_IF_TYPE_2:
		case LPFC_SLI_INTF_IF_TYPE_6:
			/* Final checks.  The port status should be clean. */
			if (lpfc_readl(phba->sli4_hba.u.if_type2.STATUSregaddr,
				&reg_data.word0) ||
				(bf_get(lpfc_sliport_status_err, &reg_data) &&
				 !bf_get(lpfc_sliport_status_rn, &reg_data))) {
				phba->work_status[0] =
					readl(phba->sli4_hba.u.if_type2.
					      ERR1regaddr);
				phba->work_status[1] =
					readl(phba->sli4_hba.u.if_type2.
					      ERR2regaddr);
				lpfc_printf_log(phba, KERN_ERR, LOG_INIT,
					"2888 Unrecoverable port error "
					"following POST: port status reg "
					"0x%x, port_smphr reg 0x%x, "
					"error 1=0x%x, error 2=0x%x\n",
					reg_data.word0,
					portsmphr_reg.word0,
					phba->work_status[0],
					phba->work_status[1]);
				port_error = -ENODEV;
			}
			break;
		case LPFC_SLI_INTF_IF_TYPE_1:
		default:
			break;
		}
	}
	return port_error;
}

/**
 * lpfc_sli4_bar0_register_memmap - Set up SLI4 BAR0 register memory map.
 * @phba: pointer to lpfc hba data structure.
 * @if_type:  The SLI4 interface type getting configured.
 *
 * This routine is invoked to set up SLI4 BAR0 PCI config space register
 * memory map.
 **/
static void
lpfc_sli4_bar0_register_memmap(struct lpfc_hba *phba, uint32_t if_type)
{
	switch (if_type) {
	case LPFC_SLI_INTF_IF_TYPE_0:
		phba->sli4_hba.u.if_type0.UERRLOregaddr =
			phba->sli4_hba.conf_regs_memmap_p + LPFC_UERR_STATUS_LO;
		phba->sli4_hba.u.if_type0.UERRHIregaddr =
			phba->sli4_hba.conf_regs_memmap_p + LPFC_UERR_STATUS_HI;
		phba->sli4_hba.u.if_type0.UEMASKLOregaddr =
			phba->sli4_hba.conf_regs_memmap_p + LPFC_UE_MASK_LO;
		phba->sli4_hba.u.if_type0.UEMASKHIregaddr =
			phba->sli4_hba.conf_regs_memmap_p + LPFC_UE_MASK_HI;
		phba->sli4_hba.SLIINTFregaddr =
			phba->sli4_hba.conf_regs_memmap_p + LPFC_SLI_INTF;
		break;
	case LPFC_SLI_INTF_IF_TYPE_2:
		phba->sli4_hba.u.if_type2.EQDregaddr =
			phba->sli4_hba.conf_regs_memmap_p +
						LPFC_CTL_PORT_EQ_DELAY_OFFSET;
		phba->sli4_hba.u.if_type2.ERR1regaddr =
			phba->sli4_hba.conf_regs_memmap_p +
						LPFC_CTL_PORT_ER1_OFFSET;
		phba->sli4_hba.u.if_type2.ERR2regaddr =
			phba->sli4_hba.conf_regs_memmap_p +
						LPFC_CTL_PORT_ER2_OFFSET;
		phba->sli4_hba.u.if_type2.CTRLregaddr =
			phba->sli4_hba.conf_regs_memmap_p +
						LPFC_CTL_PORT_CTL_OFFSET;
		phba->sli4_hba.u.if_type2.STATUSregaddr =
			phba->sli4_hba.conf_regs_memmap_p +
						LPFC_CTL_PORT_STA_OFFSET;
		phba->sli4_hba.SLIINTFregaddr =
			phba->sli4_hba.conf_regs_memmap_p + LPFC_SLI_INTF;
		phba->sli4_hba.PSMPHRregaddr =
			phba->sli4_hba.conf_regs_memmap_p +
						LPFC_CTL_PORT_SEM_OFFSET;
		phba->sli4_hba.RQDBregaddr =
			phba->sli4_hba.conf_regs_memmap_p +
						LPFC_ULP0_RQ_DOORBELL;
		phba->sli4_hba.WQDBregaddr =
			phba->sli4_hba.conf_regs_memmap_p +
						LPFC_ULP0_WQ_DOORBELL;
		phba->sli4_hba.CQDBregaddr =
			phba->sli4_hba.conf_regs_memmap_p + LPFC_EQCQ_DOORBELL;
		phba->sli4_hba.EQDBregaddr = phba->sli4_hba.CQDBregaddr;
		phba->sli4_hba.MQDBregaddr =
			phba->sli4_hba.conf_regs_memmap_p + LPFC_MQ_DOORBELL;
		phba->sli4_hba.BMBXregaddr =
			phba->sli4_hba.conf_regs_memmap_p + LPFC_BMBX;
		break;
	case LPFC_SLI_INTF_IF_TYPE_6:
		phba->sli4_hba.u.if_type2.EQDregaddr =
			phba->sli4_hba.conf_regs_memmap_p +
						LPFC_CTL_PORT_EQ_DELAY_OFFSET;
		phba->sli4_hba.u.if_type2.ERR1regaddr =
			phba->sli4_hba.conf_regs_memmap_p +
						LPFC_CTL_PORT_ER1_OFFSET;
		phba->sli4_hba.u.if_type2.ERR2regaddr =
			phba->sli4_hba.conf_regs_memmap_p +
						LPFC_CTL_PORT_ER2_OFFSET;
		phba->sli4_hba.u.if_type2.CTRLregaddr =
			phba->sli4_hba.conf_regs_memmap_p +
						LPFC_CTL_PORT_CTL_OFFSET;
		phba->sli4_hba.u.if_type2.STATUSregaddr =
			phba->sli4_hba.conf_regs_memmap_p +
						LPFC_CTL_PORT_STA_OFFSET;
		phba->sli4_hba.PSMPHRregaddr =
			phba->sli4_hba.conf_regs_memmap_p +
						LPFC_CTL_PORT_SEM_OFFSET;
		phba->sli4_hba.BMBXregaddr =
			phba->sli4_hba.conf_regs_memmap_p + LPFC_BMBX;
		break;
	case LPFC_SLI_INTF_IF_TYPE_1:
	default:
		dev_printk(KERN_ERR, &phba->pcidev->dev,
			   "FATAL - unsupported SLI4 interface type - %d\n",
			   if_type);
		break;
	}
}

/**
 * lpfc_sli4_bar1_register_memmap - Set up SLI4 BAR1 register memory map.
 * @phba: pointer to lpfc hba data structure.
 *
 * This routine is invoked to set up SLI4 BAR1 register memory map.
 **/
static void
lpfc_sli4_bar1_register_memmap(struct lpfc_hba *phba, uint32_t if_type)
{
	switch (if_type) {
	case LPFC_SLI_INTF_IF_TYPE_0:
		phba->sli4_hba.PSMPHRregaddr =
			phba->sli4_hba.ctrl_regs_memmap_p +
			LPFC_SLIPORT_IF0_SMPHR;
		phba->sli4_hba.ISRregaddr = phba->sli4_hba.ctrl_regs_memmap_p +
			LPFC_HST_ISR0;
		phba->sli4_hba.IMRregaddr = phba->sli4_hba.ctrl_regs_memmap_p +
			LPFC_HST_IMR0;
		phba->sli4_hba.ISCRregaddr = phba->sli4_hba.ctrl_regs_memmap_p +
			LPFC_HST_ISCR0;
		break;
	case LPFC_SLI_INTF_IF_TYPE_6:
		phba->sli4_hba.RQDBregaddr = phba->sli4_hba.drbl_regs_memmap_p +
			LPFC_IF6_RQ_DOORBELL;
		phba->sli4_hba.WQDBregaddr = phba->sli4_hba.drbl_regs_memmap_p +
			LPFC_IF6_WQ_DOORBELL;
		phba->sli4_hba.CQDBregaddr = phba->sli4_hba.drbl_regs_memmap_p +
			LPFC_IF6_CQ_DOORBELL;
		phba->sli4_hba.EQDBregaddr = phba->sli4_hba.drbl_regs_memmap_p +
			LPFC_IF6_EQ_DOORBELL;
		phba->sli4_hba.MQDBregaddr = phba->sli4_hba.drbl_regs_memmap_p +
			LPFC_IF6_MQ_DOORBELL;
		break;
	case LPFC_SLI_INTF_IF_TYPE_2:
	case LPFC_SLI_INTF_IF_TYPE_1:
	default:
		dev_err(&phba->pcidev->dev,
			   "FATAL - unsupported SLI4 interface type - %d\n",
			   if_type);
		break;
	}
}

/**
 * lpfc_sli4_bar2_register_memmap - Set up SLI4 BAR2 register memory map.
 * @phba: pointer to lpfc hba data structure.
 * @vf: virtual function number
 *
 * This routine is invoked to set up SLI4 BAR2 doorbell register memory map
 * based on the given viftual function number, @vf.
 *
 * Return 0 if successful, otherwise -ENODEV.
 **/
static int
lpfc_sli4_bar2_register_memmap(struct lpfc_hba *phba, uint32_t vf)
{
	if (vf > LPFC_VIR_FUNC_MAX)
		return -ENODEV;

	phba->sli4_hba.RQDBregaddr = (phba->sli4_hba.drbl_regs_memmap_p +
				vf * LPFC_VFR_PAGE_SIZE +
					LPFC_ULP0_RQ_DOORBELL);
	phba->sli4_hba.WQDBregaddr = (phba->sli4_hba.drbl_regs_memmap_p +
				vf * LPFC_VFR_PAGE_SIZE +
					LPFC_ULP0_WQ_DOORBELL);
	phba->sli4_hba.CQDBregaddr = (phba->sli4_hba.drbl_regs_memmap_p +
				vf * LPFC_VFR_PAGE_SIZE +
					LPFC_EQCQ_DOORBELL);
	phba->sli4_hba.EQDBregaddr = phba->sli4_hba.CQDBregaddr;
	phba->sli4_hba.MQDBregaddr = (phba->sli4_hba.drbl_regs_memmap_p +
				vf * LPFC_VFR_PAGE_SIZE + LPFC_MQ_DOORBELL);
	phba->sli4_hba.BMBXregaddr = (phba->sli4_hba.drbl_regs_memmap_p +
				vf * LPFC_VFR_PAGE_SIZE + LPFC_BMBX);
	return 0;
}

/**
 * lpfc_create_bootstrap_mbox - Create the bootstrap mailbox
 * @phba: pointer to lpfc hba data structure.
 *
 * This routine is invoked to create the bootstrap mailbox
 * region consistent with the SLI-4 interface spec.  This
 * routine allocates all memory necessary to communicate
 * mailbox commands to the port and sets up all alignment
 * needs.  No locks are expected to be held when calling
 * this routine.
 *
 * Return codes
 * 	0 - successful
 * 	-ENOMEM - could not allocated memory.
 **/
static int
lpfc_create_bootstrap_mbox(struct lpfc_hba *phba)
{
	uint32_t bmbx_size;
	struct lpfc_dmabuf *dmabuf;
	struct dma_address *dma_address;
	uint32_t pa_addr;
	uint64_t phys_addr;

	dmabuf = kzalloc(sizeof(struct lpfc_dmabuf), GFP_KERNEL);
	if (!dmabuf)
		return -ENOMEM;

	/*
	 * The bootstrap mailbox region is comprised of 2 parts
	 * plus an alignment restriction of 16 bytes.
	 */
	bmbx_size = sizeof(struct lpfc_bmbx_create) + (LPFC_ALIGN_16_BYTE - 1);
	dmabuf->virt = dma_zalloc_coherent(&phba->pcidev->dev, bmbx_size,
					   &dmabuf->phys, GFP_KERNEL);
	if (!dmabuf->virt) {
		kfree(dmabuf);
		return -ENOMEM;
	}

	/*
	 * Initialize the bootstrap mailbox pointers now so that the register
	 * operations are simple later.  The mailbox dma address is required
	 * to be 16-byte aligned.  Also align the virtual memory as each
	 * maibox is copied into the bmbx mailbox region before issuing the
	 * command to the port.
	 */
	phba->sli4_hba.bmbx.dmabuf = dmabuf;
	phba->sli4_hba.bmbx.bmbx_size = bmbx_size;

	phba->sli4_hba.bmbx.avirt = PTR_ALIGN(dmabuf->virt,
					      LPFC_ALIGN_16_BYTE);
	phba->sli4_hba.bmbx.aphys = ALIGN(dmabuf->phys,
					      LPFC_ALIGN_16_BYTE);

	/*
	 * Set the high and low physical addresses now.  The SLI4 alignment
	 * requirement is 16 bytes and the mailbox is posted to the port
	 * as two 30-bit addresses.  The other data is a bit marking whether
	 * the 30-bit address is the high or low address.
	 * Upcast bmbx aphys to 64bits so shift instruction compiles
	 * clean on 32 bit machines.
	 */
	dma_address = &phba->sli4_hba.bmbx.dma_address;
	phys_addr = (uint64_t)phba->sli4_hba.bmbx.aphys;
	pa_addr = (uint32_t) ((phys_addr >> 34) & 0x3fffffff);
	dma_address->addr_hi = (uint32_t) ((pa_addr << 2) |
					   LPFC_BMBX_BIT1_ADDR_HI);

	pa_addr = (uint32_t) ((phba->sli4_hba.bmbx.aphys >> 4) & 0x3fffffff);
	dma_address->addr_lo = (uint32_t) ((pa_addr << 2) |
					   LPFC_BMBX_BIT1_ADDR_LO);
	return 0;
}

/**
 * lpfc_destroy_bootstrap_mbox - Destroy all bootstrap mailbox resources
 * @phba: pointer to lpfc hba data structure.
 *
 * This routine is invoked to teardown the bootstrap mailbox
 * region and release all host resources. This routine requires
 * the caller to ensure all mailbox commands recovered, no
 * additional mailbox comands are sent, and interrupts are disabled
 * before calling this routine.
 *
 **/
static void
lpfc_destroy_bootstrap_mbox(struct lpfc_hba *phba)
{
	dma_free_coherent(&phba->pcidev->dev,
			  phba->sli4_hba.bmbx.bmbx_size,
			  phba->sli4_hba.bmbx.dmabuf->virt,
			  phba->sli4_hba.bmbx.dmabuf->phys);

	kfree(phba->sli4_hba.bmbx.dmabuf);
	memset(&phba->sli4_hba.bmbx, 0, sizeof(struct lpfc_bmbx));
}

/**
 * lpfc_sli4_read_config - Get the config parameters.
 * @phba: pointer to lpfc hba data structure.
 *
 * This routine is invoked to read the configuration parameters from the HBA.
 * The configuration parameters are used to set the base and maximum values
 * for RPI's XRI's VPI's VFI's and FCFIs. These values also affect the resource
 * allocation for the port.
 *
 * Return codes
 * 	0 - successful
 * 	-ENOMEM - No available memory
 *      -EIO - The mailbox failed to complete successfully.
 **/
int
lpfc_sli4_read_config(struct lpfc_hba *phba)
{
	LPFC_MBOXQ_t *pmb;
	struct lpfc_mbx_read_config *rd_config;
	union  lpfc_sli4_cfg_shdr *shdr;
	uint32_t shdr_status, shdr_add_status;
	struct lpfc_mbx_get_func_cfg *get_func_cfg;
	struct lpfc_rsrc_desc_fcfcoe *desc;
	char *pdesc_0;
	uint16_t forced_link_speed;
	uint32_t if_type, qmin;
	int length, i, rc = 0, rc2;

	pmb = (LPFC_MBOXQ_t *) mempool_alloc(phba->mbox_mem_pool, GFP_KERNEL);
	if (!pmb) {
		lpfc_printf_log(phba, KERN_ERR, LOG_SLI,
				"2011 Unable to allocate memory for issuing "
				"SLI_CONFIG_SPECIAL mailbox command\n");
		return -ENOMEM;
	}

	lpfc_read_config(phba, pmb);

	rc = lpfc_sli_issue_mbox(phba, pmb, MBX_POLL);
	if (rc != MBX_SUCCESS) {
		lpfc_printf_log(phba, KERN_ERR, LOG_SLI,
			"2012 Mailbox failed , mbxCmd x%x "
			"READ_CONFIG, mbxStatus x%x\n",
			bf_get(lpfc_mqe_command, &pmb->u.mqe),
			bf_get(lpfc_mqe_status, &pmb->u.mqe));
		rc = -EIO;
	} else {
		rd_config = &pmb->u.mqe.un.rd_config;
		if (bf_get(lpfc_mbx_rd_conf_lnk_ldv, rd_config)) {
			phba->sli4_hba.lnk_info.lnk_dv = LPFC_LNK_DAT_VAL;
			phba->sli4_hba.lnk_info.lnk_tp =
				bf_get(lpfc_mbx_rd_conf_lnk_type, rd_config);
			phba->sli4_hba.lnk_info.lnk_no =
				bf_get(lpfc_mbx_rd_conf_lnk_numb, rd_config);
			lpfc_printf_log(phba, KERN_INFO, LOG_SLI,
					"3081 lnk_type:%d, lnk_numb:%d\n",
					phba->sli4_hba.lnk_info.lnk_tp,
					phba->sli4_hba.lnk_info.lnk_no);
		} else
			lpfc_printf_log(phba, KERN_WARNING, LOG_SLI,
					"3082 Mailbox (x%x) returned ldv:x0\n",
					bf_get(lpfc_mqe_command, &pmb->u.mqe));
		if (bf_get(lpfc_mbx_rd_conf_bbscn_def, rd_config)) {
			phba->bbcredit_support = 1;
			phba->sli4_hba.bbscn_params.word0 = rd_config->word8;
		}

		phba->sli4_hba.conf_trunk =
			bf_get(lpfc_mbx_rd_conf_trunk, rd_config);
		phba->sli4_hba.extents_in_use =
			bf_get(lpfc_mbx_rd_conf_extnts_inuse, rd_config);
		phba->sli4_hba.max_cfg_param.max_xri =
			bf_get(lpfc_mbx_rd_conf_xri_count, rd_config);
		/* Reduce resource usage in kdump environment */
		if (is_kdump_kernel() &&
		    phba->sli4_hba.max_cfg_param.max_xri > 512)
			phba->sli4_hba.max_cfg_param.max_xri = 512;
		phba->sli4_hba.max_cfg_param.xri_base =
			bf_get(lpfc_mbx_rd_conf_xri_base, rd_config);
		phba->sli4_hba.max_cfg_param.max_vpi =
			bf_get(lpfc_mbx_rd_conf_vpi_count, rd_config);
		/* Limit the max we support */
		if (phba->sli4_hba.max_cfg_param.max_vpi > LPFC_MAX_VPORTS)
			phba->sli4_hba.max_cfg_param.max_vpi = LPFC_MAX_VPORTS;
		phba->sli4_hba.max_cfg_param.vpi_base =
			bf_get(lpfc_mbx_rd_conf_vpi_base, rd_config);
		phba->sli4_hba.max_cfg_param.max_rpi =
			bf_get(lpfc_mbx_rd_conf_rpi_count, rd_config);
		phba->sli4_hba.max_cfg_param.rpi_base =
			bf_get(lpfc_mbx_rd_conf_rpi_base, rd_config);
		phba->sli4_hba.max_cfg_param.max_vfi =
			bf_get(lpfc_mbx_rd_conf_vfi_count, rd_config);
		phba->sli4_hba.max_cfg_param.vfi_base =
			bf_get(lpfc_mbx_rd_conf_vfi_base, rd_config);
		phba->sli4_hba.max_cfg_param.max_fcfi =
			bf_get(lpfc_mbx_rd_conf_fcfi_count, rd_config);
		phba->sli4_hba.max_cfg_param.max_eq =
			bf_get(lpfc_mbx_rd_conf_eq_count, rd_config);
		phba->sli4_hba.max_cfg_param.max_rq =
			bf_get(lpfc_mbx_rd_conf_rq_count, rd_config);
		phba->sli4_hba.max_cfg_param.max_wq =
			bf_get(lpfc_mbx_rd_conf_wq_count, rd_config);
		phba->sli4_hba.max_cfg_param.max_cq =
			bf_get(lpfc_mbx_rd_conf_cq_count, rd_config);
		phba->lmt = bf_get(lpfc_mbx_rd_conf_lmt, rd_config);
		phba->sli4_hba.next_xri = phba->sli4_hba.max_cfg_param.xri_base;
		phba->vpi_base = phba->sli4_hba.max_cfg_param.vpi_base;
		phba->vfi_base = phba->sli4_hba.max_cfg_param.vfi_base;
		phba->max_vpi = (phba->sli4_hba.max_cfg_param.max_vpi > 0) ?
				(phba->sli4_hba.max_cfg_param.max_vpi - 1) : 0;
		phba->max_vports = phba->max_vpi;
		lpfc_printf_log(phba, KERN_INFO, LOG_SLI,
				"2003 cfg params Extents? %d "
				"XRI(B:%d M:%d), "
				"VPI(B:%d M:%d) "
				"VFI(B:%d M:%d) "
				"RPI(B:%d M:%d) "
				"FCFI:%d EQ:%d CQ:%d WQ:%d RQ:%d\n",
				phba->sli4_hba.extents_in_use,
				phba->sli4_hba.max_cfg_param.xri_base,
				phba->sli4_hba.max_cfg_param.max_xri,
				phba->sli4_hba.max_cfg_param.vpi_base,
				phba->sli4_hba.max_cfg_param.max_vpi,
				phba->sli4_hba.max_cfg_param.vfi_base,
				phba->sli4_hba.max_cfg_param.max_vfi,
				phba->sli4_hba.max_cfg_param.rpi_base,
				phba->sli4_hba.max_cfg_param.max_rpi,
				phba->sli4_hba.max_cfg_param.max_fcfi,
				phba->sli4_hba.max_cfg_param.max_eq,
				phba->sli4_hba.max_cfg_param.max_cq,
				phba->sli4_hba.max_cfg_param.max_wq,
				phba->sli4_hba.max_cfg_param.max_rq);

		/*
		 * Calculate queue resources based on how
		 * many WQ/CQ/EQs are available.
		 */
		qmin = phba->sli4_hba.max_cfg_param.max_wq;
		if (phba->sli4_hba.max_cfg_param.max_cq < qmin)
			qmin = phba->sli4_hba.max_cfg_param.max_cq;
		if (phba->sli4_hba.max_cfg_param.max_eq < qmin)
			qmin = phba->sli4_hba.max_cfg_param.max_eq;
		/*
		 * Whats left after this can go toward NVME / FCP.
		 * The minus 4 accounts for ELS, NVME LS, MBOX
		 * plus one extra. When configured for
		 * NVMET, FCP io channel WQs are not created.
		 */
		qmin -= 4;

		/* Check to see if there is enough for NVME */
		if ((phba->cfg_irq_chann > qmin) ||
		    (phba->cfg_hdw_queue > qmin)) {
			lpfc_printf_log(phba, KERN_ERR, LOG_SLI,
					"2005 Reducing Queues: "
					"WQ %d CQ %d EQ %d: min %d: "
					"IRQ %d HDWQ %d\n",
					phba->sli4_hba.max_cfg_param.max_wq,
					phba->sli4_hba.max_cfg_param.max_cq,
					phba->sli4_hba.max_cfg_param.max_eq,
					qmin, phba->cfg_irq_chann,
					phba->cfg_hdw_queue);

			if (phba->cfg_irq_chann > qmin)
				phba->cfg_irq_chann = qmin;
			if (phba->cfg_hdw_queue > qmin)
				phba->cfg_hdw_queue = qmin;
		}
	}

	if (rc)
		goto read_cfg_out;

	/* Update link speed if forced link speed is supported */
	if_type = bf_get(lpfc_sli_intf_if_type, &phba->sli4_hba.sli_intf);
	if (if_type >= LPFC_SLI_INTF_IF_TYPE_2) {
		forced_link_speed =
			bf_get(lpfc_mbx_rd_conf_link_speed, rd_config);
		if (forced_link_speed) {
			phba->hba_flag |= HBA_FORCED_LINK_SPEED;

			switch (forced_link_speed) {
			case LINK_SPEED_1G:
				phba->cfg_link_speed =
					LPFC_USER_LINK_SPEED_1G;
				break;
			case LINK_SPEED_2G:
				phba->cfg_link_speed =
					LPFC_USER_LINK_SPEED_2G;
				break;
			case LINK_SPEED_4G:
				phba->cfg_link_speed =
					LPFC_USER_LINK_SPEED_4G;
				break;
			case LINK_SPEED_8G:
				phba->cfg_link_speed =
					LPFC_USER_LINK_SPEED_8G;
				break;
			case LINK_SPEED_10G:
				phba->cfg_link_speed =
					LPFC_USER_LINK_SPEED_10G;
				break;
			case LINK_SPEED_16G:
				phba->cfg_link_speed =
					LPFC_USER_LINK_SPEED_16G;
				break;
			case LINK_SPEED_32G:
				phba->cfg_link_speed =
					LPFC_USER_LINK_SPEED_32G;
				break;
			case LINK_SPEED_64G:
				phba->cfg_link_speed =
					LPFC_USER_LINK_SPEED_64G;
				break;
			case 0xffff:
				phba->cfg_link_speed =
					LPFC_USER_LINK_SPEED_AUTO;
				break;
			default:
				lpfc_printf_log(phba, KERN_ERR, LOG_SLI,
						"0047 Unrecognized link "
						"speed : %d\n",
						forced_link_speed);
				phba->cfg_link_speed =
					LPFC_USER_LINK_SPEED_AUTO;
			}
		}
	}

	/* Reset the DFT_HBA_Q_DEPTH to the max xri  */
	length = phba->sli4_hba.max_cfg_param.max_xri -
			lpfc_sli4_get_els_iocb_cnt(phba);
	if (phba->cfg_hba_queue_depth > length) {
		lpfc_printf_log(phba, KERN_WARNING, LOG_INIT,
				"3361 HBA queue depth changed from %d to %d\n",
				phba->cfg_hba_queue_depth, length);
		phba->cfg_hba_queue_depth = length;
	}

	if (bf_get(lpfc_sli_intf_if_type, &phba->sli4_hba.sli_intf) <
	    LPFC_SLI_INTF_IF_TYPE_2)
		goto read_cfg_out;

	/* get the pf# and vf# for SLI4 if_type 2 port */
	length = (sizeof(struct lpfc_mbx_get_func_cfg) -
		  sizeof(struct lpfc_sli4_cfg_mhdr));
	lpfc_sli4_config(phba, pmb, LPFC_MBOX_SUBSYSTEM_COMMON,
			 LPFC_MBOX_OPCODE_GET_FUNCTION_CONFIG,
			 length, LPFC_SLI4_MBX_EMBED);

	rc2 = lpfc_sli_issue_mbox(phba, pmb, MBX_POLL);
	shdr = (union lpfc_sli4_cfg_shdr *)
				&pmb->u.mqe.un.sli4_config.header.cfg_shdr;
	shdr_status = bf_get(lpfc_mbox_hdr_status, &shdr->response);
	shdr_add_status = bf_get(lpfc_mbox_hdr_add_status, &shdr->response);
	if (rc2 || shdr_status || shdr_add_status) {
		lpfc_printf_log(phba, KERN_ERR, LOG_SLI,
				"3026 Mailbox failed , mbxCmd x%x "
				"GET_FUNCTION_CONFIG, mbxStatus x%x\n",
				bf_get(lpfc_mqe_command, &pmb->u.mqe),
				bf_get(lpfc_mqe_status, &pmb->u.mqe));
		goto read_cfg_out;
	}

	/* search for fc_fcoe resrouce descriptor */
	get_func_cfg = &pmb->u.mqe.un.get_func_cfg;

	pdesc_0 = (char *)&get_func_cfg->func_cfg.desc[0];
	desc = (struct lpfc_rsrc_desc_fcfcoe *)pdesc_0;
	length = bf_get(lpfc_rsrc_desc_fcfcoe_length, desc);
	if (length == LPFC_RSRC_DESC_TYPE_FCFCOE_V0_RSVD)
		length = LPFC_RSRC_DESC_TYPE_FCFCOE_V0_LENGTH;
	else if (length != LPFC_RSRC_DESC_TYPE_FCFCOE_V1_LENGTH)
		goto read_cfg_out;

	for (i = 0; i < LPFC_RSRC_DESC_MAX_NUM; i++) {
		desc = (struct lpfc_rsrc_desc_fcfcoe *)(pdesc_0 + length * i);
		if (LPFC_RSRC_DESC_TYPE_FCFCOE ==
		    bf_get(lpfc_rsrc_desc_fcfcoe_type, desc)) {
			phba->sli4_hba.iov.pf_number =
				bf_get(lpfc_rsrc_desc_fcfcoe_pfnum, desc);
			phba->sli4_hba.iov.vf_number =
				bf_get(lpfc_rsrc_desc_fcfcoe_vfnum, desc);
			break;
		}
	}

	if (i < LPFC_RSRC_DESC_MAX_NUM)
		lpfc_printf_log(phba, KERN_INFO, LOG_SLI,
				"3027 GET_FUNCTION_CONFIG: pf_number:%d, "
				"vf_number:%d\n", phba->sli4_hba.iov.pf_number,
				phba->sli4_hba.iov.vf_number);
	else
		lpfc_printf_log(phba, KERN_ERR, LOG_SLI,
				"3028 GET_FUNCTION_CONFIG: failed to find "
				"Resrouce Descriptor:x%x\n",
				LPFC_RSRC_DESC_TYPE_FCFCOE);

read_cfg_out:
	mempool_free(pmb, phba->mbox_mem_pool);
	return rc;
}

/**
 * lpfc_setup_endian_order - Write endian order to an SLI4 if_type 0 port.
 * @phba: pointer to lpfc hba data structure.
 *
 * This routine is invoked to setup the port-side endian order when
 * the port if_type is 0.  This routine has no function for other
 * if_types.
 *
 * Return codes
 * 	0 - successful
 * 	-ENOMEM - No available memory
 *      -EIO - The mailbox failed to complete successfully.
 **/
static int
lpfc_setup_endian_order(struct lpfc_hba *phba)
{
	LPFC_MBOXQ_t *mboxq;
	uint32_t if_type, rc = 0;
	uint32_t endian_mb_data[2] = {HOST_ENDIAN_LOW_WORD0,
				      HOST_ENDIAN_HIGH_WORD1};

	if_type = bf_get(lpfc_sli_intf_if_type, &phba->sli4_hba.sli_intf);
	switch (if_type) {
	case LPFC_SLI_INTF_IF_TYPE_0:
		mboxq = (LPFC_MBOXQ_t *) mempool_alloc(phba->mbox_mem_pool,
						       GFP_KERNEL);
		if (!mboxq) {
			lpfc_printf_log(phba, KERN_ERR, LOG_INIT,
					"0492 Unable to allocate memory for "
					"issuing SLI_CONFIG_SPECIAL mailbox "
					"command\n");
			return -ENOMEM;
		}

		/*
		 * The SLI4_CONFIG_SPECIAL mailbox command requires the first
		 * two words to contain special data values and no other data.
		 */
		memset(mboxq, 0, sizeof(LPFC_MBOXQ_t));
		memcpy(&mboxq->u.mqe, &endian_mb_data, sizeof(endian_mb_data));
		rc = lpfc_sli_issue_mbox(phba, mboxq, MBX_POLL);
		if (rc != MBX_SUCCESS) {
			lpfc_printf_log(phba, KERN_ERR, LOG_INIT,
					"0493 SLI_CONFIG_SPECIAL mailbox "
					"failed with status x%x\n",
					rc);
			rc = -EIO;
		}
		mempool_free(mboxq, phba->mbox_mem_pool);
		break;
	case LPFC_SLI_INTF_IF_TYPE_6:
	case LPFC_SLI_INTF_IF_TYPE_2:
	case LPFC_SLI_INTF_IF_TYPE_1:
	default:
		break;
	}
	return rc;
}

/**
 * lpfc_sli4_queue_verify - Verify and update EQ counts
 * @phba: pointer to lpfc hba data structure.
 *
 * This routine is invoked to check the user settable queue counts for EQs.
 * After this routine is called the counts will be set to valid values that
 * adhere to the constraints of the system's interrupt vectors and the port's
 * queue resources.
 *
 * Return codes
 *      0 - successful
 *      -ENOMEM - No available memory
 **/
static int
lpfc_sli4_queue_verify(struct lpfc_hba *phba)
{
	/*
	 * Sanity check for configured queue parameters against the run-time
	 * device parameters
	 */

	if (phba->nvmet_support) {
		if (phba->cfg_irq_chann < phba->cfg_nvmet_mrq)
			phba->cfg_nvmet_mrq = phba->cfg_irq_chann;
		if (phba->cfg_nvmet_mrq > LPFC_NVMET_MRQ_MAX)
			phba->cfg_nvmet_mrq = LPFC_NVMET_MRQ_MAX;
	}

	lpfc_printf_log(phba, KERN_ERR, LOG_INIT,
			"2574 IO channels: hdwQ %d IRQ %d MRQ: %d\n",
			phba->cfg_hdw_queue, phba->cfg_irq_chann,
			phba->cfg_nvmet_mrq);

	/* Get EQ depth from module parameter, fake the default for now */
	phba->sli4_hba.eq_esize = LPFC_EQE_SIZE_4B;
	phba->sli4_hba.eq_ecount = LPFC_EQE_DEF_COUNT;

	/* Get CQ depth from module parameter, fake the default for now */
	phba->sli4_hba.cq_esize = LPFC_CQE_SIZE;
	phba->sli4_hba.cq_ecount = LPFC_CQE_DEF_COUNT;
	return 0;
}

static int
lpfc_alloc_io_wq_cq(struct lpfc_hba *phba, int idx)
{
	struct lpfc_queue *qdesc;
	u32 wqesize;
	int cpu;

	cpu = lpfc_find_cpu_handle(phba, idx, LPFC_FIND_BY_HDWQ);
	/* Create Fast Path IO CQs */
	if (phba->enab_exp_wqcq_pages)
		/* Increase the CQ size when WQEs contain an embedded cdb */
		qdesc = lpfc_sli4_queue_alloc(phba, LPFC_EXPANDED_PAGE_SIZE,
					      phba->sli4_hba.cq_esize,
					      LPFC_CQE_EXP_COUNT, cpu);

	else
		qdesc = lpfc_sli4_queue_alloc(phba, LPFC_DEFAULT_PAGE_SIZE,
					      phba->sli4_hba.cq_esize,
					      phba->sli4_hba.cq_ecount, cpu);
	if (!qdesc) {
		lpfc_printf_log(phba, KERN_ERR, LOG_INIT,
			"0499 Failed allocate fast-path IO CQ (%d)\n", idx);
		return 1;
	}
	qdesc->qe_valid = 1;
	qdesc->hdwq = idx;
	qdesc->chann = cpu;
	phba->sli4_hba.hdwq[idx].io_cq = qdesc;

	/* Create Fast Path IO WQs */
	if (phba->enab_exp_wqcq_pages) {
		/* Increase the WQ size when WQEs contain an embedded cdb */
		wqesize = (phba->fcp_embed_io) ?
			LPFC_WQE128_SIZE : phba->sli4_hba.wq_esize;
		qdesc = lpfc_sli4_queue_alloc(phba, LPFC_EXPANDED_PAGE_SIZE,
					      wqesize,
					      LPFC_WQE_EXP_COUNT, cpu);
	} else
		qdesc = lpfc_sli4_queue_alloc(phba, LPFC_DEFAULT_PAGE_SIZE,
					      phba->sli4_hba.wq_esize,
					      phba->sli4_hba.wq_ecount, cpu);

	if (!qdesc) {
		lpfc_printf_log(phba, KERN_ERR, LOG_INIT,
				"0503 Failed allocate fast-path IO WQ (%d)\n",
				idx);
		return 1;
	}
	qdesc->hdwq = idx;
	qdesc->chann = cpu;
	phba->sli4_hba.hdwq[idx].io_wq = qdesc;
	list_add_tail(&qdesc->wq_list, &phba->sli4_hba.lpfc_wq_list);
	return 0;
}

/**
 * lpfc_sli4_queue_create - Create all the SLI4 queues
 * @phba: pointer to lpfc hba data structure.
 *
 * This routine is invoked to allocate all the SLI4 queues for the FCoE HBA
 * operation. For each SLI4 queue type, the parameters such as queue entry
 * count (queue depth) shall be taken from the module parameter. For now,
 * we just use some constant number as place holder.
 *
 * Return codes
 *      0 - successful
 *      -ENOMEM - No availble memory
 *      -EIO - The mailbox failed to complete successfully.
 **/
int
lpfc_sli4_queue_create(struct lpfc_hba *phba)
{
	struct lpfc_queue *qdesc;
	int idx, cpu, eqcpu;
	struct lpfc_sli4_hdw_queue *qp;
	struct lpfc_vector_map_info *cpup;
	struct lpfc_vector_map_info *eqcpup;
	struct lpfc_eq_intr_info *eqi;

	/*
	 * Create HBA Record arrays.
	 * Both NVME and FCP will share that same vectors / EQs
	 */
	phba->sli4_hba.mq_esize = LPFC_MQE_SIZE;
	phba->sli4_hba.mq_ecount = LPFC_MQE_DEF_COUNT;
	phba->sli4_hba.wq_esize = LPFC_WQE_SIZE;
	phba->sli4_hba.wq_ecount = LPFC_WQE_DEF_COUNT;
	phba->sli4_hba.rq_esize = LPFC_RQE_SIZE;
	phba->sli4_hba.rq_ecount = LPFC_RQE_DEF_COUNT;
	phba->sli4_hba.eq_esize = LPFC_EQE_SIZE_4B;
	phba->sli4_hba.eq_ecount = LPFC_EQE_DEF_COUNT;
	phba->sli4_hba.cq_esize = LPFC_CQE_SIZE;
	phba->sli4_hba.cq_ecount = LPFC_CQE_DEF_COUNT;

	if (!phba->sli4_hba.hdwq) {
		phba->sli4_hba.hdwq = kcalloc(
			phba->cfg_hdw_queue, sizeof(struct lpfc_sli4_hdw_queue),
			GFP_KERNEL);
		if (!phba->sli4_hba.hdwq) {
			lpfc_printf_log(phba, KERN_ERR, LOG_INIT,
					"6427 Failed allocate memory for "
					"fast-path Hardware Queue array\n");
			goto out_error;
		}
		/* Prepare hardware queues to take IO buffers */
		for (idx = 0; idx < phba->cfg_hdw_queue; idx++) {
			qp = &phba->sli4_hba.hdwq[idx];
			spin_lock_init(&qp->io_buf_list_get_lock);
			spin_lock_init(&qp->io_buf_list_put_lock);
			INIT_LIST_HEAD(&qp->lpfc_io_buf_list_get);
			INIT_LIST_HEAD(&qp->lpfc_io_buf_list_put);
			qp->get_io_bufs = 0;
			qp->put_io_bufs = 0;
			qp->total_io_bufs = 0;
			spin_lock_init(&qp->abts_io_buf_list_lock);
			INIT_LIST_HEAD(&qp->lpfc_abts_io_buf_list);
			qp->abts_scsi_io_bufs = 0;
			qp->abts_nvme_io_bufs = 0;
			INIT_LIST_HEAD(&qp->sgl_list);
			INIT_LIST_HEAD(&qp->cmd_rsp_buf_list);
			spin_lock_init(&qp->hdwq_lock);
		}
	}

	if (phba->cfg_enable_fc4_type & LPFC_ENABLE_NVME) {
		if (phba->nvmet_support) {
			phba->sli4_hba.nvmet_cqset = kcalloc(
					phba->cfg_nvmet_mrq,
					sizeof(struct lpfc_queue *),
					GFP_KERNEL);
			if (!phba->sli4_hba.nvmet_cqset) {
				lpfc_printf_log(phba, KERN_ERR, LOG_INIT,
					"3121 Fail allocate memory for "
					"fast-path CQ set array\n");
				goto out_error;
			}
			phba->sli4_hba.nvmet_mrq_hdr = kcalloc(
					phba->cfg_nvmet_mrq,
					sizeof(struct lpfc_queue *),
					GFP_KERNEL);
			if (!phba->sli4_hba.nvmet_mrq_hdr) {
				lpfc_printf_log(phba, KERN_ERR, LOG_INIT,
					"3122 Fail allocate memory for "
					"fast-path RQ set hdr array\n");
				goto out_error;
			}
			phba->sli4_hba.nvmet_mrq_data = kcalloc(
					phba->cfg_nvmet_mrq,
					sizeof(struct lpfc_queue *),
					GFP_KERNEL);
			if (!phba->sli4_hba.nvmet_mrq_data) {
				lpfc_printf_log(phba, KERN_ERR, LOG_INIT,
					"3124 Fail allocate memory for "
					"fast-path RQ set data array\n");
				goto out_error;
			}
		}
	}

	INIT_LIST_HEAD(&phba->sli4_hba.lpfc_wq_list);

	/* Create HBA Event Queues (EQs) */
	for_each_present_cpu(cpu) {
		/* We only want to create 1 EQ per vector, even though
		 * multiple CPUs might be using that vector. so only
		 * selects the CPUs that are LPFC_CPU_FIRST_IRQ.
		 */
		cpup = &phba->sli4_hba.cpu_map[cpu];
		if (!(cpup->flag & LPFC_CPU_FIRST_IRQ))
			continue;

		/* Get a ptr to the Hardware Queue associated with this CPU */
		qp = &phba->sli4_hba.hdwq[cpup->hdwq];

		/* Allocate an EQ */
		qdesc = lpfc_sli4_queue_alloc(phba, LPFC_DEFAULT_PAGE_SIZE,
					      phba->sli4_hba.eq_esize,
					      phba->sli4_hba.eq_ecount, cpu);
		if (!qdesc) {
			lpfc_printf_log(phba, KERN_ERR, LOG_INIT,
					"0497 Failed allocate EQ (%d)\n",
					cpup->hdwq);
			goto out_error;
		}
		qdesc->qe_valid = 1;
		qdesc->hdwq = cpup->hdwq;
		qdesc->chann = cpu; /* First CPU this EQ is affinitized to */
		qdesc->last_cpu = qdesc->chann;

		/* Save the allocated EQ in the Hardware Queue */
		qp->hba_eq = qdesc;

		eqi = per_cpu_ptr(phba->sli4_hba.eq_info, qdesc->last_cpu);
		list_add(&qdesc->cpu_list, &eqi->list);
	}

	/* Now we need to populate the other Hardware Queues, that share
	 * an IRQ vector, with the associated EQ ptr.
	 */
	for_each_present_cpu(cpu) {
		cpup = &phba->sli4_hba.cpu_map[cpu];

		/* Check for EQ already allocated in previous loop */
		if (cpup->flag & LPFC_CPU_FIRST_IRQ)
			continue;
<<<<<<< HEAD

		/* Check for multiple CPUs per hdwq */
		qp = &phba->sli4_hba.hdwq[cpup->hdwq];
		if (qp->hba_eq)
			continue;

		/* We need to share an EQ for this hdwq */
		eqcpu = lpfc_find_cpu_handle(phba, cpup->eq, LPFC_FIND_BY_EQ);
		eqcpup = &phba->sli4_hba.cpu_map[eqcpu];
		qp->hba_eq = phba->sli4_hba.hdwq[eqcpup->hdwq].hba_eq;
	}

=======

		/* Check for multiple CPUs per hdwq */
		qp = &phba->sli4_hba.hdwq[cpup->hdwq];
		if (qp->hba_eq)
			continue;

		/* We need to share an EQ for this hdwq */
		eqcpu = lpfc_find_cpu_handle(phba, cpup->eq, LPFC_FIND_BY_EQ);
		eqcpup = &phba->sli4_hba.cpu_map[eqcpu];
		qp->hba_eq = phba->sli4_hba.hdwq[eqcpup->hdwq].hba_eq;
	}

>>>>>>> ecd3ad1c
	/* Allocate IO Path SLI4 CQ/WQs */
	for (idx = 0; idx < phba->cfg_hdw_queue; idx++) {
		if (lpfc_alloc_io_wq_cq(phba, idx))
			goto out_error;
	}

	if (phba->nvmet_support) {
		for (idx = 0; idx < phba->cfg_nvmet_mrq; idx++) {
			cpu = lpfc_find_cpu_handle(phba, idx,
						   LPFC_FIND_BY_HDWQ);
			qdesc = lpfc_sli4_queue_alloc(phba,
						      LPFC_DEFAULT_PAGE_SIZE,
						      phba->sli4_hba.cq_esize,
						      phba->sli4_hba.cq_ecount,
						      cpu);
			if (!qdesc) {
				lpfc_printf_log(phba, KERN_ERR, LOG_INIT,
						"3142 Failed allocate NVME "
						"CQ Set (%d)\n", idx);
				goto out_error;
			}
			qdesc->qe_valid = 1;
			qdesc->hdwq = idx;
			qdesc->chann = cpu;
			phba->sli4_hba.nvmet_cqset[idx] = qdesc;
		}
	}

	/*
	 * Create Slow Path Completion Queues (CQs)
	 */

	cpu = lpfc_find_cpu_handle(phba, 0, LPFC_FIND_BY_EQ);
	/* Create slow-path Mailbox Command Complete Queue */
	qdesc = lpfc_sli4_queue_alloc(phba, LPFC_DEFAULT_PAGE_SIZE,
				      phba->sli4_hba.cq_esize,
				      phba->sli4_hba.cq_ecount, cpu);
	if (!qdesc) {
		lpfc_printf_log(phba, KERN_ERR, LOG_INIT,
				"0500 Failed allocate slow-path mailbox CQ\n");
		goto out_error;
	}
	qdesc->qe_valid = 1;
	phba->sli4_hba.mbx_cq = qdesc;

	/* Create slow-path ELS Complete Queue */
	qdesc = lpfc_sli4_queue_alloc(phba, LPFC_DEFAULT_PAGE_SIZE,
				      phba->sli4_hba.cq_esize,
				      phba->sli4_hba.cq_ecount, cpu);
	if (!qdesc) {
		lpfc_printf_log(phba, KERN_ERR, LOG_INIT,
				"0501 Failed allocate slow-path ELS CQ\n");
		goto out_error;
	}
	qdesc->qe_valid = 1;
	qdesc->chann = cpu;
	phba->sli4_hba.els_cq = qdesc;


	/*
	 * Create Slow Path Work Queues (WQs)
	 */

	/* Create Mailbox Command Queue */

	qdesc = lpfc_sli4_queue_alloc(phba, LPFC_DEFAULT_PAGE_SIZE,
				      phba->sli4_hba.mq_esize,
				      phba->sli4_hba.mq_ecount, cpu);
	if (!qdesc) {
		lpfc_printf_log(phba, KERN_ERR, LOG_INIT,
				"0505 Failed allocate slow-path MQ\n");
		goto out_error;
	}
	qdesc->chann = cpu;
	phba->sli4_hba.mbx_wq = qdesc;

	/*
	 * Create ELS Work Queues
	 */

	/* Create slow-path ELS Work Queue */
	qdesc = lpfc_sli4_queue_alloc(phba, LPFC_DEFAULT_PAGE_SIZE,
				      phba->sli4_hba.wq_esize,
				      phba->sli4_hba.wq_ecount, cpu);
	if (!qdesc) {
		lpfc_printf_log(phba, KERN_ERR, LOG_INIT,
				"0504 Failed allocate slow-path ELS WQ\n");
		goto out_error;
	}
	qdesc->chann = cpu;
	phba->sli4_hba.els_wq = qdesc;
	list_add_tail(&qdesc->wq_list, &phba->sli4_hba.lpfc_wq_list);

	if (phba->cfg_enable_fc4_type & LPFC_ENABLE_NVME) {
		/* Create NVME LS Complete Queue */
		qdesc = lpfc_sli4_queue_alloc(phba, LPFC_DEFAULT_PAGE_SIZE,
					      phba->sli4_hba.cq_esize,
					      phba->sli4_hba.cq_ecount, cpu);
		if (!qdesc) {
			lpfc_printf_log(phba, KERN_ERR, LOG_INIT,
					"6079 Failed allocate NVME LS CQ\n");
			goto out_error;
		}
		qdesc->chann = cpu;
		qdesc->qe_valid = 1;
		phba->sli4_hba.nvmels_cq = qdesc;

		/* Create NVME LS Work Queue */
		qdesc = lpfc_sli4_queue_alloc(phba, LPFC_DEFAULT_PAGE_SIZE,
					      phba->sli4_hba.wq_esize,
					      phba->sli4_hba.wq_ecount, cpu);
		if (!qdesc) {
			lpfc_printf_log(phba, KERN_ERR, LOG_INIT,
					"6080 Failed allocate NVME LS WQ\n");
			goto out_error;
		}
		qdesc->chann = cpu;
		phba->sli4_hba.nvmels_wq = qdesc;
		list_add_tail(&qdesc->wq_list, &phba->sli4_hba.lpfc_wq_list);
	}

	/*
	 * Create Receive Queue (RQ)
	 */

	/* Create Receive Queue for header */
	qdesc = lpfc_sli4_queue_alloc(phba, LPFC_DEFAULT_PAGE_SIZE,
				      phba->sli4_hba.rq_esize,
				      phba->sli4_hba.rq_ecount, cpu);
	if (!qdesc) {
		lpfc_printf_log(phba, KERN_ERR, LOG_INIT,
				"0506 Failed allocate receive HRQ\n");
		goto out_error;
	}
	phba->sli4_hba.hdr_rq = qdesc;

	/* Create Receive Queue for data */
	qdesc = lpfc_sli4_queue_alloc(phba, LPFC_DEFAULT_PAGE_SIZE,
				      phba->sli4_hba.rq_esize,
				      phba->sli4_hba.rq_ecount, cpu);
	if (!qdesc) {
		lpfc_printf_log(phba, KERN_ERR, LOG_INIT,
				"0507 Failed allocate receive DRQ\n");
		goto out_error;
	}
	phba->sli4_hba.dat_rq = qdesc;

	if ((phba->cfg_enable_fc4_type & LPFC_ENABLE_NVME) &&
	    phba->nvmet_support) {
		for (idx = 0; idx < phba->cfg_nvmet_mrq; idx++) {
			cpu = lpfc_find_cpu_handle(phba, idx,
						   LPFC_FIND_BY_HDWQ);
			/* Create NVMET Receive Queue for header */
			qdesc = lpfc_sli4_queue_alloc(phba,
						      LPFC_DEFAULT_PAGE_SIZE,
						      phba->sli4_hba.rq_esize,
						      LPFC_NVMET_RQE_DEF_COUNT,
						      cpu);
			if (!qdesc) {
				lpfc_printf_log(phba, KERN_ERR, LOG_INIT,
						"3146 Failed allocate "
						"receive HRQ\n");
				goto out_error;
			}
			qdesc->hdwq = idx;
			phba->sli4_hba.nvmet_mrq_hdr[idx] = qdesc;

			/* Only needed for header of RQ pair */
			qdesc->rqbp = kzalloc_node(sizeof(*qdesc->rqbp),
						   GFP_KERNEL,
						   cpu_to_node(cpu));
			if (qdesc->rqbp == NULL) {
				lpfc_printf_log(phba, KERN_ERR, LOG_INIT,
						"6131 Failed allocate "
						"Header RQBP\n");
				goto out_error;
			}

			/* Put list in known state in case driver load fails. */
			INIT_LIST_HEAD(&qdesc->rqbp->rqb_buffer_list);

			/* Create NVMET Receive Queue for data */
			qdesc = lpfc_sli4_queue_alloc(phba,
						      LPFC_DEFAULT_PAGE_SIZE,
						      phba->sli4_hba.rq_esize,
						      LPFC_NVMET_RQE_DEF_COUNT,
						      cpu);
			if (!qdesc) {
				lpfc_printf_log(phba, KERN_ERR, LOG_INIT,
						"3156 Failed allocate "
						"receive DRQ\n");
				goto out_error;
			}
			qdesc->hdwq = idx;
			phba->sli4_hba.nvmet_mrq_data[idx] = qdesc;
		}
	}

#if defined(BUILD_NVME)
	/* Clear NVME stats */
	if (phba->cfg_enable_fc4_type & LPFC_ENABLE_NVME) {
		for (idx = 0; idx < phba->cfg_hdw_queue; idx++) {
			memset(&phba->sli4_hba.hdwq[idx].nvme_cstat, 0,
			       sizeof(phba->sli4_hba.hdwq[idx].nvme_cstat));
		}
	}
#endif

	/* Clear SCSI stats */
	if (phba->cfg_enable_fc4_type & LPFC_ENABLE_FCP) {
		for (idx = 0; idx < phba->cfg_hdw_queue; idx++) {
			memset(&phba->sli4_hba.hdwq[idx].scsi_cstat, 0,
			       sizeof(phba->sli4_hba.hdwq[idx].scsi_cstat));
		}
	}

	return 0;

out_error:
	lpfc_sli4_queue_destroy(phba);
	return -ENOMEM;
}

static inline void
__lpfc_sli4_release_queue(struct lpfc_queue **qp)
{
	if (*qp != NULL) {
		lpfc_sli4_queue_free(*qp);
		*qp = NULL;
	}
}

static inline void
lpfc_sli4_release_queues(struct lpfc_queue ***qs, int max)
{
	int idx;

	if (*qs == NULL)
		return;

	for (idx = 0; idx < max; idx++)
		__lpfc_sli4_release_queue(&(*qs)[idx]);

	kfree(*qs);
	*qs = NULL;
}

static inline void
lpfc_sli4_release_hdwq(struct lpfc_hba *phba)
{
	struct lpfc_sli4_hdw_queue *hdwq;
	struct lpfc_queue *eq;
	uint32_t idx;

	hdwq = phba->sli4_hba.hdwq;

	/* Loop thru all Hardware Queues */
	for (idx = 0; idx < phba->cfg_hdw_queue; idx++) {
		/* Free the CQ/WQ corresponding to the Hardware Queue */
		lpfc_sli4_queue_free(hdwq[idx].io_cq);
		lpfc_sli4_queue_free(hdwq[idx].io_wq);
		hdwq[idx].io_cq = NULL;
		hdwq[idx].io_wq = NULL;
		if (phba->cfg_xpsgl && !phba->nvmet_support)
			lpfc_free_sgl_per_hdwq(phba, &hdwq[idx]);
		lpfc_free_cmd_rsp_buf_per_hdwq(phba, &hdwq[idx]);
	}
	/* Loop thru all IRQ vectors */
	for (idx = 0; idx < phba->cfg_irq_chann; idx++) {
		/* Free the EQ corresponding to the IRQ vector */
		eq = phba->sli4_hba.hba_eq_hdl[idx].eq;
		lpfc_sli4_queue_free(eq);
		phba->sli4_hba.hba_eq_hdl[idx].eq = NULL;
	}
}

/**
 * lpfc_sli4_queue_destroy - Destroy all the SLI4 queues
 * @phba: pointer to lpfc hba data structure.
 *
 * This routine is invoked to release all the SLI4 queues with the FCoE HBA
 * operation.
 *
 * Return codes
 *      0 - successful
 *      -ENOMEM - No available memory
 *      -EIO - The mailbox failed to complete successfully.
 **/
void
lpfc_sli4_queue_destroy(struct lpfc_hba *phba)
{
	/*
	 * Set FREE_INIT before beginning to free the queues.
	 * Wait until the users of queues to acknowledge to
	 * release queues by clearing FREE_WAIT.
	 */
	spin_lock_irq(&phba->hbalock);
	phba->sli.sli_flag |= LPFC_QUEUE_FREE_INIT;
	while (phba->sli.sli_flag & LPFC_QUEUE_FREE_WAIT) {
		spin_unlock_irq(&phba->hbalock);
		msleep(20);
		spin_lock_irq(&phba->hbalock);
	}
	spin_unlock_irq(&phba->hbalock);

	/* Release HBA eqs */
	if (phba->sli4_hba.hdwq)
		lpfc_sli4_release_hdwq(phba);

	if (phba->nvmet_support) {
		lpfc_sli4_release_queues(&phba->sli4_hba.nvmet_cqset,
					 phba->cfg_nvmet_mrq);

		lpfc_sli4_release_queues(&phba->sli4_hba.nvmet_mrq_hdr,
					 phba->cfg_nvmet_mrq);
		lpfc_sli4_release_queues(&phba->sli4_hba.nvmet_mrq_data,
					 phba->cfg_nvmet_mrq);
	}

	/* Release mailbox command work queue */
	__lpfc_sli4_release_queue(&phba->sli4_hba.mbx_wq);

	/* Release ELS work queue */
	__lpfc_sli4_release_queue(&phba->sli4_hba.els_wq);

	/* Release ELS work queue */
	__lpfc_sli4_release_queue(&phba->sli4_hba.nvmels_wq);

	/* Release unsolicited receive queue */
	__lpfc_sli4_release_queue(&phba->sli4_hba.hdr_rq);
	__lpfc_sli4_release_queue(&phba->sli4_hba.dat_rq);

	/* Release ELS complete queue */
	__lpfc_sli4_release_queue(&phba->sli4_hba.els_cq);

	/* Release NVME LS complete queue */
	__lpfc_sli4_release_queue(&phba->sli4_hba.nvmels_cq);

	/* Release mailbox command complete queue */
	__lpfc_sli4_release_queue(&phba->sli4_hba.mbx_cq);

	/* Everything on this list has been freed */
	INIT_LIST_HEAD(&phba->sli4_hba.lpfc_wq_list);

	/* Done with freeing the queues */
	spin_lock_irq(&phba->hbalock);
	phba->sli.sli_flag &= ~LPFC_QUEUE_FREE_INIT;
	spin_unlock_irq(&phba->hbalock);
}

int
lpfc_free_rq_buffer(struct lpfc_hba *phba, struct lpfc_queue *rq)
{
	struct lpfc_rqb *rqbp;
	struct lpfc_dmabuf *h_buf;
	struct rqb_dmabuf *rqb_buffer;

	rqbp = rq->rqbp;
	while (!list_empty(&rqbp->rqb_buffer_list)) {
		list_remove_head(&rqbp->rqb_buffer_list, h_buf,
				 struct lpfc_dmabuf, list);

		rqb_buffer = container_of(h_buf, struct rqb_dmabuf, hbuf);
		(rqbp->rqb_free_buffer)(phba, rqb_buffer);
		rqbp->buffer_count--;
	}
	return 1;
}

static int
lpfc_create_wq_cq(struct lpfc_hba *phba, struct lpfc_queue *eq,
	struct lpfc_queue *cq, struct lpfc_queue *wq, uint16_t *cq_map,
	int qidx, uint32_t qtype)
{
	struct lpfc_sli_ring *pring;
	int rc;

	if (!eq || !cq || !wq) {
		lpfc_printf_log(phba, KERN_ERR, LOG_INIT,
			"6085 Fast-path %s (%d) not allocated\n",
			((eq) ? ((cq) ? "WQ" : "CQ") : "EQ"), qidx);
		return -ENOMEM;
	}

	/* create the Cq first */
	rc = lpfc_cq_create(phba, cq, eq,
			(qtype == LPFC_MBOX) ? LPFC_MCQ : LPFC_WCQ, qtype);
	if (rc) {
		lpfc_printf_log(phba, KERN_ERR, LOG_INIT,
			"6086 Failed setup of CQ (%d), rc = 0x%x\n",
			qidx, (uint32_t)rc);
		return rc;
	}

	if (qtype != LPFC_MBOX) {
		/* Setup cq_map for fast lookup */
		if (cq_map)
			*cq_map = cq->queue_id;

		lpfc_printf_log(phba, KERN_INFO, LOG_INIT,
			"6087 CQ setup: cq[%d]-id=%d, parent eq[%d]-id=%d\n",
			qidx, cq->queue_id, qidx, eq->queue_id);

		/* create the wq */
		rc = lpfc_wq_create(phba, wq, cq, qtype);
		if (rc) {
			lpfc_printf_log(phba, KERN_ERR, LOG_INIT,
				"4618 Fail setup fastpath WQ (%d), rc = 0x%x\n",
				qidx, (uint32_t)rc);
			/* no need to tear down cq - caller will do so */
			return rc;
		}

		/* Bind this CQ/WQ to the NVME ring */
		pring = wq->pring;
		pring->sli.sli4.wqp = (void *)wq;
		cq->pring = pring;

		lpfc_printf_log(phba, KERN_INFO, LOG_INIT,
			"2593 WQ setup: wq[%d]-id=%d assoc=%d, cq[%d]-id=%d\n",
			qidx, wq->queue_id, wq->assoc_qid, qidx, cq->queue_id);
	} else {
		rc = lpfc_mq_create(phba, wq, cq, LPFC_MBOX);
		if (rc) {
			lpfc_printf_log(phba, KERN_ERR, LOG_INIT,
				"0539 Failed setup of slow-path MQ: "
				"rc = 0x%x\n", rc);
			/* no need to tear down cq - caller will do so */
			return rc;
		}

		lpfc_printf_log(phba, KERN_INFO, LOG_INIT,
			"2589 MBX MQ setup: wq-id=%d, parent cq-id=%d\n",
			phba->sli4_hba.mbx_wq->queue_id,
			phba->sli4_hba.mbx_cq->queue_id);
	}

	return 0;
}

/**
 * lpfc_setup_cq_lookup - Setup the CQ lookup table
 * @phba: pointer to lpfc hba data structure.
 *
 * This routine will populate the cq_lookup table by all
 * available CQ queue_id's.
 **/
static void
lpfc_setup_cq_lookup(struct lpfc_hba *phba)
{
	struct lpfc_queue *eq, *childq;
	int qidx;

	memset(phba->sli4_hba.cq_lookup, 0,
	       (sizeof(struct lpfc_queue *) * (phba->sli4_hba.cq_max + 1)));
	/* Loop thru all IRQ vectors */
	for (qidx = 0; qidx < phba->cfg_irq_chann; qidx++) {
		/* Get the EQ corresponding to the IRQ vector */
		eq = phba->sli4_hba.hba_eq_hdl[qidx].eq;
		if (!eq)
			continue;
		/* Loop through all CQs associated with that EQ */
		list_for_each_entry(childq, &eq->child_list, list) {
			if (childq->queue_id > phba->sli4_hba.cq_max)
				continue;
			if (childq->subtype == LPFC_IO)
				phba->sli4_hba.cq_lookup[childq->queue_id] =
					childq;
		}
	}
}

/**
 * lpfc_sli4_queue_setup - Set up all the SLI4 queues
 * @phba: pointer to lpfc hba data structure.
 *
 * This routine is invoked to set up all the SLI4 queues for the FCoE HBA
 * operation.
 *
 * Return codes
 *      0 - successful
 *      -ENOMEM - No available memory
 *      -EIO - The mailbox failed to complete successfully.
 **/
int
lpfc_sli4_queue_setup(struct lpfc_hba *phba)
{
	uint32_t shdr_status, shdr_add_status;
	union lpfc_sli4_cfg_shdr *shdr;
	struct lpfc_vector_map_info *cpup;
	struct lpfc_sli4_hdw_queue *qp;
	LPFC_MBOXQ_t *mboxq;
	int qidx, cpu;
	uint32_t length, usdelay;
	int rc = -ENOMEM;

	/* Check for dual-ULP support */
	mboxq = (LPFC_MBOXQ_t *)mempool_alloc(phba->mbox_mem_pool, GFP_KERNEL);
	if (!mboxq) {
		lpfc_printf_log(phba, KERN_ERR, LOG_INIT,
				"3249 Unable to allocate memory for "
				"QUERY_FW_CFG mailbox command\n");
		return -ENOMEM;
	}
	length = (sizeof(struct lpfc_mbx_query_fw_config) -
		  sizeof(struct lpfc_sli4_cfg_mhdr));
	lpfc_sli4_config(phba, mboxq, LPFC_MBOX_SUBSYSTEM_COMMON,
			 LPFC_MBOX_OPCODE_QUERY_FW_CFG,
			 length, LPFC_SLI4_MBX_EMBED);

	rc = lpfc_sli_issue_mbox(phba, mboxq, MBX_POLL);

	shdr = (union lpfc_sli4_cfg_shdr *)
			&mboxq->u.mqe.un.sli4_config.header.cfg_shdr;
	shdr_status = bf_get(lpfc_mbox_hdr_status, &shdr->response);
	shdr_add_status = bf_get(lpfc_mbox_hdr_add_status, &shdr->response);
	if (shdr_status || shdr_add_status || rc) {
		lpfc_printf_log(phba, KERN_ERR, LOG_INIT,
				"3250 QUERY_FW_CFG mailbox failed with status "
				"x%x add_status x%x, mbx status x%x\n",
				shdr_status, shdr_add_status, rc);
		if (rc != MBX_TIMEOUT)
			mempool_free(mboxq, phba->mbox_mem_pool);
		rc = -ENXIO;
		goto out_error;
	}

	phba->sli4_hba.fw_func_mode =
			mboxq->u.mqe.un.query_fw_cfg.rsp.function_mode;
	phba->sli4_hba.ulp0_mode = mboxq->u.mqe.un.query_fw_cfg.rsp.ulp0_mode;
	phba->sli4_hba.ulp1_mode = mboxq->u.mqe.un.query_fw_cfg.rsp.ulp1_mode;
	phba->sli4_hba.physical_port =
			mboxq->u.mqe.un.query_fw_cfg.rsp.physical_port;
	lpfc_printf_log(phba, KERN_INFO, LOG_INIT,
			"3251 QUERY_FW_CFG: func_mode:x%x, ulp0_mode:x%x, "
			"ulp1_mode:x%x\n", phba->sli4_hba.fw_func_mode,
			phba->sli4_hba.ulp0_mode, phba->sli4_hba.ulp1_mode);

	if (rc != MBX_TIMEOUT)
		mempool_free(mboxq, phba->mbox_mem_pool);

	/*
	 * Set up HBA Event Queues (EQs)
	 */
	qp = phba->sli4_hba.hdwq;

	/* Set up HBA event queue */
	if (!qp) {
		lpfc_printf_log(phba, KERN_ERR, LOG_INIT,
				"3147 Fast-path EQs not allocated\n");
		rc = -ENOMEM;
		goto out_error;
	}

	/* Loop thru all IRQ vectors */
	for (qidx = 0; qidx < phba->cfg_irq_chann; qidx++) {
		/* Create HBA Event Queues (EQs) in order */
		for_each_present_cpu(cpu) {
			cpup = &phba->sli4_hba.cpu_map[cpu];

			/* Look for the CPU thats using that vector with
			 * LPFC_CPU_FIRST_IRQ set.
			 */
			if (!(cpup->flag & LPFC_CPU_FIRST_IRQ))
				continue;
			if (qidx != cpup->eq)
				continue;

			/* Create an EQ for that vector */
			rc = lpfc_eq_create(phba, qp[cpup->hdwq].hba_eq,
					    phba->cfg_fcp_imax);
			if (rc) {
				lpfc_printf_log(phba, KERN_ERR, LOG_INIT,
						"0523 Failed setup of fast-path"
						" EQ (%d), rc = 0x%x\n",
						cpup->eq, (uint32_t)rc);
				goto out_destroy;
			}

			/* Save the EQ for that vector in the hba_eq_hdl */
			phba->sli4_hba.hba_eq_hdl[cpup->eq].eq =
				qp[cpup->hdwq].hba_eq;

			lpfc_printf_log(phba, KERN_INFO, LOG_INIT,
					"2584 HBA EQ setup: queue[%d]-id=%d\n",
					cpup->eq,
					qp[cpup->hdwq].hba_eq->queue_id);
		}
	}

	/* Loop thru all Hardware Queues */
	for (qidx = 0; qidx < phba->cfg_hdw_queue; qidx++) {
		cpu = lpfc_find_cpu_handle(phba, qidx, LPFC_FIND_BY_HDWQ);
		cpup = &phba->sli4_hba.cpu_map[cpu];

		/* Create the CQ/WQ corresponding to the Hardware Queue */
		rc = lpfc_create_wq_cq(phba,
				       phba->sli4_hba.hdwq[cpup->hdwq].hba_eq,
				       qp[qidx].io_cq,
				       qp[qidx].io_wq,
				       &phba->sli4_hba.hdwq[qidx].io_cq_map,
				       qidx,
				       LPFC_IO);
		if (rc) {
			lpfc_printf_log(phba, KERN_ERR, LOG_INIT,
					"0535 Failed to setup fastpath "
					"IO WQ/CQ (%d), rc = 0x%x\n",
					qidx, (uint32_t)rc);
			goto out_destroy;
		}
	}

	/*
	 * Set up Slow Path Complete Queues (CQs)
	 */

	/* Set up slow-path MBOX CQ/MQ */

	if (!phba->sli4_hba.mbx_cq || !phba->sli4_hba.mbx_wq) {
		lpfc_printf_log(phba, KERN_ERR, LOG_INIT,
				"0528 %s not allocated\n",
				phba->sli4_hba.mbx_cq ?
				"Mailbox WQ" : "Mailbox CQ");
		rc = -ENOMEM;
		goto out_destroy;
	}

	rc = lpfc_create_wq_cq(phba, qp[0].hba_eq,
			       phba->sli4_hba.mbx_cq,
			       phba->sli4_hba.mbx_wq,
			       NULL, 0, LPFC_MBOX);
	if (rc) {
		lpfc_printf_log(phba, KERN_ERR, LOG_INIT,
			"0529 Failed setup of mailbox WQ/CQ: rc = 0x%x\n",
			(uint32_t)rc);
		goto out_destroy;
	}
	if (phba->nvmet_support) {
		if (!phba->sli4_hba.nvmet_cqset) {
			lpfc_printf_log(phba, KERN_ERR, LOG_INIT,
					"3165 Fast-path NVME CQ Set "
					"array not allocated\n");
			rc = -ENOMEM;
			goto out_destroy;
		}
		if (phba->cfg_nvmet_mrq > 1) {
			rc = lpfc_cq_create_set(phba,
					phba->sli4_hba.nvmet_cqset,
					qp,
					LPFC_WCQ, LPFC_NVMET);
			if (rc) {
				lpfc_printf_log(phba, KERN_ERR, LOG_INIT,
						"3164 Failed setup of NVME CQ "
						"Set, rc = 0x%x\n",
						(uint32_t)rc);
				goto out_destroy;
			}
		} else {
			/* Set up NVMET Receive Complete Queue */
			rc = lpfc_cq_create(phba, phba->sli4_hba.nvmet_cqset[0],
					    qp[0].hba_eq,
					    LPFC_WCQ, LPFC_NVMET);
			if (rc) {
				lpfc_printf_log(phba, KERN_ERR, LOG_INIT,
						"6089 Failed setup NVMET CQ: "
						"rc = 0x%x\n", (uint32_t)rc);
				goto out_destroy;
			}
			phba->sli4_hba.nvmet_cqset[0]->chann = 0;

			lpfc_printf_log(phba, KERN_INFO, LOG_INIT,
					"6090 NVMET CQ setup: cq-id=%d, "
					"parent eq-id=%d\n",
					phba->sli4_hba.nvmet_cqset[0]->queue_id,
					qp[0].hba_eq->queue_id);
		}
	}

	/* Set up slow-path ELS WQ/CQ */
	if (!phba->sli4_hba.els_cq || !phba->sli4_hba.els_wq) {
		lpfc_printf_log(phba, KERN_ERR, LOG_INIT,
				"0530 ELS %s not allocated\n",
				phba->sli4_hba.els_cq ? "WQ" : "CQ");
		rc = -ENOMEM;
		goto out_destroy;
	}
	rc = lpfc_create_wq_cq(phba, qp[0].hba_eq,
			       phba->sli4_hba.els_cq,
			       phba->sli4_hba.els_wq,
			       NULL, 0, LPFC_ELS);
	if (rc) {
		lpfc_printf_log(phba, KERN_ERR, LOG_INIT,
				"0525 Failed setup of ELS WQ/CQ: rc = 0x%x\n",
				(uint32_t)rc);
		goto out_destroy;
	}
	lpfc_printf_log(phba, KERN_INFO, LOG_INIT,
			"2590 ELS WQ setup: wq-id=%d, parent cq-id=%d\n",
			phba->sli4_hba.els_wq->queue_id,
			phba->sli4_hba.els_cq->queue_id);

	if (phba->cfg_enable_fc4_type & LPFC_ENABLE_NVME) {
		/* Set up NVME LS Complete Queue */
		if (!phba->sli4_hba.nvmels_cq || !phba->sli4_hba.nvmels_wq) {
			lpfc_printf_log(phba, KERN_ERR, LOG_INIT,
					"6091 LS %s not allocated\n",
					phba->sli4_hba.nvmels_cq ? "WQ" : "CQ");
			rc = -ENOMEM;
			goto out_destroy;
		}
		rc = lpfc_create_wq_cq(phba, qp[0].hba_eq,
				       phba->sli4_hba.nvmels_cq,
				       phba->sli4_hba.nvmels_wq,
				       NULL, 0, LPFC_NVME_LS);
		if (rc) {
			lpfc_printf_log(phba, KERN_ERR, LOG_INIT,
					"0526 Failed setup of NVVME LS WQ/CQ: "
					"rc = 0x%x\n", (uint32_t)rc);
			goto out_destroy;
		}

		lpfc_printf_log(phba, KERN_INFO, LOG_INIT,
				"6096 ELS WQ setup: wq-id=%d, "
				"parent cq-id=%d\n",
				phba->sli4_hba.nvmels_wq->queue_id,
				phba->sli4_hba.nvmels_cq->queue_id);
	}

	/*
	 * Create NVMET Receive Queue (RQ)
	 */
	if (phba->nvmet_support) {
		if ((!phba->sli4_hba.nvmet_cqset) ||
		    (!phba->sli4_hba.nvmet_mrq_hdr) ||
		    (!phba->sli4_hba.nvmet_mrq_data)) {
			lpfc_printf_log(phba, KERN_ERR, LOG_INIT,
					"6130 MRQ CQ Queues not "
					"allocated\n");
			rc = -ENOMEM;
			goto out_destroy;
		}
		if (phba->cfg_nvmet_mrq > 1) {
			rc = lpfc_mrq_create(phba,
					     phba->sli4_hba.nvmet_mrq_hdr,
					     phba->sli4_hba.nvmet_mrq_data,
					     phba->sli4_hba.nvmet_cqset,
					     LPFC_NVMET);
			if (rc) {
				lpfc_printf_log(phba, KERN_ERR, LOG_INIT,
						"6098 Failed setup of NVMET "
						"MRQ: rc = 0x%x\n",
						(uint32_t)rc);
				goto out_destroy;
			}

		} else {
			rc = lpfc_rq_create(phba,
					    phba->sli4_hba.nvmet_mrq_hdr[0],
					    phba->sli4_hba.nvmet_mrq_data[0],
					    phba->sli4_hba.nvmet_cqset[0],
					    LPFC_NVMET);
			if (rc) {
				lpfc_printf_log(phba, KERN_ERR, LOG_INIT,
						"6057 Failed setup of NVMET "
						"Receive Queue: rc = 0x%x\n",
						(uint32_t)rc);
				goto out_destroy;
			}

			lpfc_printf_log(
				phba, KERN_INFO, LOG_INIT,
				"6099 NVMET RQ setup: hdr-rq-id=%d, "
				"dat-rq-id=%d parent cq-id=%d\n",
				phba->sli4_hba.nvmet_mrq_hdr[0]->queue_id,
				phba->sli4_hba.nvmet_mrq_data[0]->queue_id,
				phba->sli4_hba.nvmet_cqset[0]->queue_id);

		}
	}

	if (!phba->sli4_hba.hdr_rq || !phba->sli4_hba.dat_rq) {
		lpfc_printf_log(phba, KERN_ERR, LOG_INIT,
				"0540 Receive Queue not allocated\n");
		rc = -ENOMEM;
		goto out_destroy;
	}

	rc = lpfc_rq_create(phba, phba->sli4_hba.hdr_rq, phba->sli4_hba.dat_rq,
			    phba->sli4_hba.els_cq, LPFC_USOL);
	if (rc) {
		lpfc_printf_log(phba, KERN_ERR, LOG_INIT,
				"0541 Failed setup of Receive Queue: "
				"rc = 0x%x\n", (uint32_t)rc);
		goto out_destroy;
	}

	lpfc_printf_log(phba, KERN_INFO, LOG_INIT,
			"2592 USL RQ setup: hdr-rq-id=%d, dat-rq-id=%d "
			"parent cq-id=%d\n",
			phba->sli4_hba.hdr_rq->queue_id,
			phba->sli4_hba.dat_rq->queue_id,
			phba->sli4_hba.els_cq->queue_id);

	if (phba->cfg_fcp_imax)
		usdelay = LPFC_SEC_TO_USEC / phba->cfg_fcp_imax;
	else
		usdelay = 0;

	for (qidx = 0; qidx < phba->cfg_irq_chann;
	     qidx += LPFC_MAX_EQ_DELAY_EQID_CNT)
		lpfc_modify_hba_eq_delay(phba, qidx, LPFC_MAX_EQ_DELAY_EQID_CNT,
					 usdelay);

	if (phba->sli4_hba.cq_max) {
		kfree(phba->sli4_hba.cq_lookup);
		phba->sli4_hba.cq_lookup = kcalloc((phba->sli4_hba.cq_max + 1),
			sizeof(struct lpfc_queue *), GFP_KERNEL);
		if (!phba->sli4_hba.cq_lookup) {
			lpfc_printf_log(phba, KERN_ERR, LOG_INIT,
					"0549 Failed setup of CQ Lookup table: "
					"size 0x%x\n", phba->sli4_hba.cq_max);
			rc = -ENOMEM;
			goto out_destroy;
		}
		lpfc_setup_cq_lookup(phba);
	}
	return 0;

out_destroy:
	lpfc_sli4_queue_unset(phba);
out_error:
	return rc;
}

/**
 * lpfc_sli4_queue_unset - Unset all the SLI4 queues
 * @phba: pointer to lpfc hba data structure.
 *
 * This routine is invoked to unset all the SLI4 queues with the FCoE HBA
 * operation.
 *
 * Return codes
 *      0 - successful
 *      -ENOMEM - No available memory
 *      -EIO - The mailbox failed to complete successfully.
 **/
void
lpfc_sli4_queue_unset(struct lpfc_hba *phba)
{
	struct lpfc_sli4_hdw_queue *qp;
	struct lpfc_queue *eq;
	int qidx;

	/* Unset mailbox command work queue */
	if (phba->sli4_hba.mbx_wq)
		lpfc_mq_destroy(phba, phba->sli4_hba.mbx_wq);

	/* Unset NVME LS work queue */
	if (phba->sli4_hba.nvmels_wq)
		lpfc_wq_destroy(phba, phba->sli4_hba.nvmels_wq);

	/* Unset ELS work queue */
	if (phba->sli4_hba.els_wq)
		lpfc_wq_destroy(phba, phba->sli4_hba.els_wq);

	/* Unset unsolicited receive queue */
	if (phba->sli4_hba.hdr_rq)
		lpfc_rq_destroy(phba, phba->sli4_hba.hdr_rq,
				phba->sli4_hba.dat_rq);

	/* Unset mailbox command complete queue */
	if (phba->sli4_hba.mbx_cq)
		lpfc_cq_destroy(phba, phba->sli4_hba.mbx_cq);

	/* Unset ELS complete queue */
	if (phba->sli4_hba.els_cq)
		lpfc_cq_destroy(phba, phba->sli4_hba.els_cq);

	/* Unset NVME LS complete queue */
	if (phba->sli4_hba.nvmels_cq)
		lpfc_cq_destroy(phba, phba->sli4_hba.nvmels_cq);

	if (phba->nvmet_support) {
		/* Unset NVMET MRQ queue */
		if (phba->sli4_hba.nvmet_mrq_hdr) {
			for (qidx = 0; qidx < phba->cfg_nvmet_mrq; qidx++)
				lpfc_rq_destroy(
					phba,
					phba->sli4_hba.nvmet_mrq_hdr[qidx],
					phba->sli4_hba.nvmet_mrq_data[qidx]);
		}

		/* Unset NVMET CQ Set complete queue */
		if (phba->sli4_hba.nvmet_cqset) {
			for (qidx = 0; qidx < phba->cfg_nvmet_mrq; qidx++)
				lpfc_cq_destroy(
					phba, phba->sli4_hba.nvmet_cqset[qidx]);
		}
	}

	/* Unset fast-path SLI4 queues */
	if (phba->sli4_hba.hdwq) {
		/* Loop thru all Hardware Queues */
		for (qidx = 0; qidx < phba->cfg_hdw_queue; qidx++) {
			/* Destroy the CQ/WQ corresponding to Hardware Queue */
			qp = &phba->sli4_hba.hdwq[qidx];
			lpfc_wq_destroy(phba, qp->io_wq);
			lpfc_cq_destroy(phba, qp->io_cq);
		}
		/* Loop thru all IRQ vectors */
		for (qidx = 0; qidx < phba->cfg_irq_chann; qidx++) {
			/* Destroy the EQ corresponding to the IRQ vector */
			eq = phba->sli4_hba.hba_eq_hdl[qidx].eq;
			lpfc_eq_destroy(phba, eq);
		}
	}

	kfree(phba->sli4_hba.cq_lookup);
	phba->sli4_hba.cq_lookup = NULL;
	phba->sli4_hba.cq_max = 0;
}

/**
 * lpfc_sli4_cq_event_pool_create - Create completion-queue event free pool
 * @phba: pointer to lpfc hba data structure.
 *
 * This routine is invoked to allocate and set up a pool of completion queue
 * events. The body of the completion queue event is a completion queue entry
 * CQE. For now, this pool is used for the interrupt service routine to queue
 * the following HBA completion queue events for the worker thread to process:
 *   - Mailbox asynchronous events
 *   - Receive queue completion unsolicited events
 * Later, this can be used for all the slow-path events.
 *
 * Return codes
 *      0 - successful
 *      -ENOMEM - No available memory
 **/
static int
lpfc_sli4_cq_event_pool_create(struct lpfc_hba *phba)
{
	struct lpfc_cq_event *cq_event;
	int i;

	for (i = 0; i < (4 * phba->sli4_hba.cq_ecount); i++) {
		cq_event = kmalloc(sizeof(struct lpfc_cq_event), GFP_KERNEL);
		if (!cq_event)
			goto out_pool_create_fail;
		list_add_tail(&cq_event->list,
			      &phba->sli4_hba.sp_cqe_event_pool);
	}
	return 0;

out_pool_create_fail:
	lpfc_sli4_cq_event_pool_destroy(phba);
	return -ENOMEM;
}

/**
 * lpfc_sli4_cq_event_pool_destroy - Free completion-queue event free pool
 * @phba: pointer to lpfc hba data structure.
 *
 * This routine is invoked to free the pool of completion queue events at
 * driver unload time. Note that, it is the responsibility of the driver
 * cleanup routine to free all the outstanding completion-queue events
 * allocated from this pool back into the pool before invoking this routine
 * to destroy the pool.
 **/
static void
lpfc_sli4_cq_event_pool_destroy(struct lpfc_hba *phba)
{
	struct lpfc_cq_event *cq_event, *next_cq_event;

	list_for_each_entry_safe(cq_event, next_cq_event,
				 &phba->sli4_hba.sp_cqe_event_pool, list) {
		list_del(&cq_event->list);
		kfree(cq_event);
	}
}

/**
 * __lpfc_sli4_cq_event_alloc - Allocate a completion-queue event from free pool
 * @phba: pointer to lpfc hba data structure.
 *
 * This routine is the lock free version of the API invoked to allocate a
 * completion-queue event from the free pool.
 *
 * Return: Pointer to the newly allocated completion-queue event if successful
 *         NULL otherwise.
 **/
struct lpfc_cq_event *
__lpfc_sli4_cq_event_alloc(struct lpfc_hba *phba)
{
	struct lpfc_cq_event *cq_event = NULL;

	list_remove_head(&phba->sli4_hba.sp_cqe_event_pool, cq_event,
			 struct lpfc_cq_event, list);
	return cq_event;
}

/**
 * lpfc_sli4_cq_event_alloc - Allocate a completion-queue event from free pool
 * @phba: pointer to lpfc hba data structure.
 *
 * This routine is the lock version of the API invoked to allocate a
 * completion-queue event from the free pool.
 *
 * Return: Pointer to the newly allocated completion-queue event if successful
 *         NULL otherwise.
 **/
struct lpfc_cq_event *
lpfc_sli4_cq_event_alloc(struct lpfc_hba *phba)
{
	struct lpfc_cq_event *cq_event;
	unsigned long iflags;

	spin_lock_irqsave(&phba->hbalock, iflags);
	cq_event = __lpfc_sli4_cq_event_alloc(phba);
	spin_unlock_irqrestore(&phba->hbalock, iflags);
	return cq_event;
}

/**
 * __lpfc_sli4_cq_event_release - Release a completion-queue event to free pool
 * @phba: pointer to lpfc hba data structure.
 * @cq_event: pointer to the completion queue event to be freed.
 *
 * This routine is the lock free version of the API invoked to release a
 * completion-queue event back into the free pool.
 **/
void
__lpfc_sli4_cq_event_release(struct lpfc_hba *phba,
			     struct lpfc_cq_event *cq_event)
{
	list_add_tail(&cq_event->list, &phba->sli4_hba.sp_cqe_event_pool);
}

/**
 * lpfc_sli4_cq_event_release - Release a completion-queue event to free pool
 * @phba: pointer to lpfc hba data structure.
 * @cq_event: pointer to the completion queue event to be freed.
 *
 * This routine is the lock version of the API invoked to release a
 * completion-queue event back into the free pool.
 **/
void
lpfc_sli4_cq_event_release(struct lpfc_hba *phba,
			   struct lpfc_cq_event *cq_event)
{
	unsigned long iflags;
	spin_lock_irqsave(&phba->hbalock, iflags);
	__lpfc_sli4_cq_event_release(phba, cq_event);
	spin_unlock_irqrestore(&phba->hbalock, iflags);
}

/**
 * lpfc_sli4_cq_event_release_all - Release all cq events to the free pool
 * @phba: pointer to lpfc hba data structure.
 *
 * This routine is to free all the pending completion-queue events to the
 * back into the free pool for device reset.
 **/
static void
lpfc_sli4_cq_event_release_all(struct lpfc_hba *phba)
{
	LIST_HEAD(cqelist);
	struct lpfc_cq_event *cqe;
	unsigned long iflags;

	/* Retrieve all the pending WCQEs from pending WCQE lists */
	spin_lock_irqsave(&phba->hbalock, iflags);
	/* Pending FCP XRI abort events */
	list_splice_init(&phba->sli4_hba.sp_fcp_xri_aborted_work_queue,
			 &cqelist);
	/* Pending ELS XRI abort events */
	list_splice_init(&phba->sli4_hba.sp_els_xri_aborted_work_queue,
			 &cqelist);
	/* Pending asynnc events */
	list_splice_init(&phba->sli4_hba.sp_asynce_work_queue,
			 &cqelist);
	spin_unlock_irqrestore(&phba->hbalock, iflags);

	while (!list_empty(&cqelist)) {
		list_remove_head(&cqelist, cqe, struct lpfc_cq_event, list);
		lpfc_sli4_cq_event_release(phba, cqe);
	}
}

/**
 * lpfc_pci_function_reset - Reset pci function.
 * @phba: pointer to lpfc hba data structure.
 *
 * This routine is invoked to request a PCI function reset. It will destroys
 * all resources assigned to the PCI function which originates this request.
 *
 * Return codes
 *      0 - successful
 *      -ENOMEM - No available memory
 *      -EIO - The mailbox failed to complete successfully.
 **/
int
lpfc_pci_function_reset(struct lpfc_hba *phba)
{
	LPFC_MBOXQ_t *mboxq;
	uint32_t rc = 0, if_type;
	uint32_t shdr_status, shdr_add_status;
	uint32_t rdy_chk;
	uint32_t port_reset = 0;
	union lpfc_sli4_cfg_shdr *shdr;
	struct lpfc_register reg_data;
	uint16_t devid;

	if_type = bf_get(lpfc_sli_intf_if_type, &phba->sli4_hba.sli_intf);
	switch (if_type) {
	case LPFC_SLI_INTF_IF_TYPE_0:
		mboxq = (LPFC_MBOXQ_t *) mempool_alloc(phba->mbox_mem_pool,
						       GFP_KERNEL);
		if (!mboxq) {
			lpfc_printf_log(phba, KERN_ERR, LOG_INIT,
					"0494 Unable to allocate memory for "
					"issuing SLI_FUNCTION_RESET mailbox "
					"command\n");
			return -ENOMEM;
		}

		/* Setup PCI function reset mailbox-ioctl command */
		lpfc_sli4_config(phba, mboxq, LPFC_MBOX_SUBSYSTEM_COMMON,
				 LPFC_MBOX_OPCODE_FUNCTION_RESET, 0,
				 LPFC_SLI4_MBX_EMBED);
		rc = lpfc_sli_issue_mbox(phba, mboxq, MBX_POLL);
		shdr = (union lpfc_sli4_cfg_shdr *)
			&mboxq->u.mqe.un.sli4_config.header.cfg_shdr;
		shdr_status = bf_get(lpfc_mbox_hdr_status, &shdr->response);
		shdr_add_status = bf_get(lpfc_mbox_hdr_add_status,
					 &shdr->response);
		if (rc != MBX_TIMEOUT)
			mempool_free(mboxq, phba->mbox_mem_pool);
		if (shdr_status || shdr_add_status || rc) {
			lpfc_printf_log(phba, KERN_ERR, LOG_INIT,
					"0495 SLI_FUNCTION_RESET mailbox "
					"failed with status x%x add_status x%x,"
					" mbx status x%x\n",
					shdr_status, shdr_add_status, rc);
			rc = -ENXIO;
		}
		break;
	case LPFC_SLI_INTF_IF_TYPE_2:
	case LPFC_SLI_INTF_IF_TYPE_6:
wait:
		/*
		 * Poll the Port Status Register and wait for RDY for
		 * up to 30 seconds. If the port doesn't respond, treat
		 * it as an error.
		 */
		for (rdy_chk = 0; rdy_chk < 1500; rdy_chk++) {
			if (lpfc_readl(phba->sli4_hba.u.if_type2.
				STATUSregaddr, &reg_data.word0)) {
				rc = -ENODEV;
				goto out;
			}
			if (bf_get(lpfc_sliport_status_rdy, &reg_data))
				break;
			msleep(20);
		}

		if (!bf_get(lpfc_sliport_status_rdy, &reg_data)) {
			phba->work_status[0] = readl(
				phba->sli4_hba.u.if_type2.ERR1regaddr);
			phba->work_status[1] = readl(
				phba->sli4_hba.u.if_type2.ERR2regaddr);
			lpfc_printf_log(phba, KERN_ERR, LOG_INIT,
					"2890 Port not ready, port status reg "
					"0x%x error 1=0x%x, error 2=0x%x\n",
					reg_data.word0,
					phba->work_status[0],
					phba->work_status[1]);
			rc = -ENODEV;
			goto out;
		}

		if (!port_reset) {
			/*
			 * Reset the port now
			 */
			reg_data.word0 = 0;
			bf_set(lpfc_sliport_ctrl_end, &reg_data,
			       LPFC_SLIPORT_LITTLE_ENDIAN);
			bf_set(lpfc_sliport_ctrl_ip, &reg_data,
			       LPFC_SLIPORT_INIT_PORT);
			writel(reg_data.word0, phba->sli4_hba.u.if_type2.
			       CTRLregaddr);
			/* flush */
			pci_read_config_word(phba->pcidev,
					     PCI_DEVICE_ID, &devid);

			port_reset = 1;
			msleep(20);
			goto wait;
		} else if (bf_get(lpfc_sliport_status_rn, &reg_data)) {
			rc = -ENODEV;
			goto out;
		}
		break;

	case LPFC_SLI_INTF_IF_TYPE_1:
	default:
		break;
	}

out:
	/* Catch the not-ready port failure after a port reset. */
	if (rc) {
		lpfc_printf_log(phba, KERN_ERR, LOG_INIT,
				"3317 HBA not functional: IP Reset Failed "
				"try: echo fw_reset > board_mode\n");
		rc = -ENODEV;
	}

	return rc;
}

/**
 * lpfc_sli4_pci_mem_setup - Setup SLI4 HBA PCI memory space.
 * @phba: pointer to lpfc hba data structure.
 *
 * This routine is invoked to set up the PCI device memory space for device
 * with SLI-4 interface spec.
 *
 * Return codes
 * 	0 - successful
 * 	other values - error
 **/
static int
lpfc_sli4_pci_mem_setup(struct lpfc_hba *phba)
{
	struct pci_dev *pdev = phba->pcidev;
	unsigned long bar0map_len, bar1map_len, bar2map_len;
	int error;
	uint32_t if_type;

	if (!pdev)
		return -ENODEV;

	/* Set the device DMA mask size */
	error = dma_set_mask_and_coherent(&pdev->dev, DMA_BIT_MASK(64));
	if (error)
		error = dma_set_mask_and_coherent(&pdev->dev, DMA_BIT_MASK(32));
	if (error)
		return error;

	/*
	 * The BARs and register set definitions and offset locations are
	 * dependent on the if_type.
	 */
	if (pci_read_config_dword(pdev, LPFC_SLI_INTF,
				  &phba->sli4_hba.sli_intf.word0)) {
		return -ENODEV;
	}

	/* There is no SLI3 failback for SLI4 devices. */
	if (bf_get(lpfc_sli_intf_valid, &phba->sli4_hba.sli_intf) !=
	    LPFC_SLI_INTF_VALID) {
		lpfc_printf_log(phba, KERN_ERR, LOG_INIT,
				"2894 SLI_INTF reg contents invalid "
				"sli_intf reg 0x%x\n",
				phba->sli4_hba.sli_intf.word0);
		return -ENODEV;
	}

	if_type = bf_get(lpfc_sli_intf_if_type, &phba->sli4_hba.sli_intf);
	/*
	 * Get the bus address of SLI4 device Bar regions and the
	 * number of bytes required by each mapping. The mapping of the
	 * particular PCI BARs regions is dependent on the type of
	 * SLI4 device.
	 */
	if (pci_resource_start(pdev, PCI_64BIT_BAR0)) {
		phba->pci_bar0_map = pci_resource_start(pdev, PCI_64BIT_BAR0);
		bar0map_len = pci_resource_len(pdev, PCI_64BIT_BAR0);

		/*
		 * Map SLI4 PCI Config Space Register base to a kernel virtual
		 * addr
		 */
		phba->sli4_hba.conf_regs_memmap_p =
			ioremap(phba->pci_bar0_map, bar0map_len);
		if (!phba->sli4_hba.conf_regs_memmap_p) {
			dev_printk(KERN_ERR, &pdev->dev,
				   "ioremap failed for SLI4 PCI config "
				   "registers.\n");
			return -ENODEV;
		}
		phba->pci_bar0_memmap_p = phba->sli4_hba.conf_regs_memmap_p;
		/* Set up BAR0 PCI config space register memory map */
		lpfc_sli4_bar0_register_memmap(phba, if_type);
	} else {
		phba->pci_bar0_map = pci_resource_start(pdev, 1);
		bar0map_len = pci_resource_len(pdev, 1);
		if (if_type >= LPFC_SLI_INTF_IF_TYPE_2) {
			dev_printk(KERN_ERR, &pdev->dev,
			   "FATAL - No BAR0 mapping for SLI4, if_type 2\n");
			return -ENODEV;
		}
		phba->sli4_hba.conf_regs_memmap_p =
				ioremap(phba->pci_bar0_map, bar0map_len);
		if (!phba->sli4_hba.conf_regs_memmap_p) {
			dev_printk(KERN_ERR, &pdev->dev,
				"ioremap failed for SLI4 PCI config "
				"registers.\n");
			return -ENODEV;
		}
		lpfc_sli4_bar0_register_memmap(phba, if_type);
	}

	if (if_type == LPFC_SLI_INTF_IF_TYPE_0) {
		if (pci_resource_start(pdev, PCI_64BIT_BAR2)) {
			/*
			 * Map SLI4 if type 0 HBA Control Register base to a
			 * kernel virtual address and setup the registers.
			 */
			phba->pci_bar1_map = pci_resource_start(pdev,
								PCI_64BIT_BAR2);
			bar1map_len = pci_resource_len(pdev, PCI_64BIT_BAR2);
			phba->sli4_hba.ctrl_regs_memmap_p =
					ioremap(phba->pci_bar1_map,
						bar1map_len);
			if (!phba->sli4_hba.ctrl_regs_memmap_p) {
				dev_err(&pdev->dev,
					   "ioremap failed for SLI4 HBA "
					    "control registers.\n");
				error = -ENOMEM;
				goto out_iounmap_conf;
			}
			phba->pci_bar2_memmap_p =
					 phba->sli4_hba.ctrl_regs_memmap_p;
			lpfc_sli4_bar1_register_memmap(phba, if_type);
		} else {
			error = -ENOMEM;
			goto out_iounmap_conf;
		}
	}

	if ((if_type == LPFC_SLI_INTF_IF_TYPE_6) &&
	    (pci_resource_start(pdev, PCI_64BIT_BAR2))) {
		/*
		 * Map SLI4 if type 6 HBA Doorbell Register base to a kernel
		 * virtual address and setup the registers.
		 */
		phba->pci_bar1_map = pci_resource_start(pdev, PCI_64BIT_BAR2);
		bar1map_len = pci_resource_len(pdev, PCI_64BIT_BAR2);
		phba->sli4_hba.drbl_regs_memmap_p =
				ioremap(phba->pci_bar1_map, bar1map_len);
		if (!phba->sli4_hba.drbl_regs_memmap_p) {
			dev_err(&pdev->dev,
			   "ioremap failed for SLI4 HBA doorbell registers.\n");
			error = -ENOMEM;
			goto out_iounmap_conf;
		}
		phba->pci_bar2_memmap_p = phba->sli4_hba.drbl_regs_memmap_p;
		lpfc_sli4_bar1_register_memmap(phba, if_type);
	}

	if (if_type == LPFC_SLI_INTF_IF_TYPE_0) {
		if (pci_resource_start(pdev, PCI_64BIT_BAR4)) {
			/*
			 * Map SLI4 if type 0 HBA Doorbell Register base to
			 * a kernel virtual address and setup the registers.
			 */
			phba->pci_bar2_map = pci_resource_start(pdev,
								PCI_64BIT_BAR4);
			bar2map_len = pci_resource_len(pdev, PCI_64BIT_BAR4);
			phba->sli4_hba.drbl_regs_memmap_p =
					ioremap(phba->pci_bar2_map,
						bar2map_len);
			if (!phba->sli4_hba.drbl_regs_memmap_p) {
				dev_err(&pdev->dev,
					   "ioremap failed for SLI4 HBA"
					   " doorbell registers.\n");
				error = -ENOMEM;
				goto out_iounmap_ctrl;
			}
			phba->pci_bar4_memmap_p =
					phba->sli4_hba.drbl_regs_memmap_p;
			error = lpfc_sli4_bar2_register_memmap(phba, LPFC_VF0);
			if (error)
				goto out_iounmap_all;
		} else {
			error = -ENOMEM;
			goto out_iounmap_all;
		}
	}

	if (if_type == LPFC_SLI_INTF_IF_TYPE_6 &&
	    pci_resource_start(pdev, PCI_64BIT_BAR4)) {
		/*
		 * Map SLI4 if type 6 HBA DPP Register base to a kernel
		 * virtual address and setup the registers.
		 */
		phba->pci_bar2_map = pci_resource_start(pdev, PCI_64BIT_BAR4);
		bar2map_len = pci_resource_len(pdev, PCI_64BIT_BAR4);
		phba->sli4_hba.dpp_regs_memmap_p =
				ioremap(phba->pci_bar2_map, bar2map_len);
		if (!phba->sli4_hba.dpp_regs_memmap_p) {
			dev_err(&pdev->dev,
			   "ioremap failed for SLI4 HBA dpp registers.\n");
			error = -ENOMEM;
			goto out_iounmap_ctrl;
		}
		phba->pci_bar4_memmap_p = phba->sli4_hba.dpp_regs_memmap_p;
	}

	/* Set up the EQ/CQ register handeling functions now */
	switch (if_type) {
	case LPFC_SLI_INTF_IF_TYPE_0:
	case LPFC_SLI_INTF_IF_TYPE_2:
		phba->sli4_hba.sli4_eq_clr_intr = lpfc_sli4_eq_clr_intr;
		phba->sli4_hba.sli4_write_eq_db = lpfc_sli4_write_eq_db;
		phba->sli4_hba.sli4_write_cq_db = lpfc_sli4_write_cq_db;
		break;
	case LPFC_SLI_INTF_IF_TYPE_6:
		phba->sli4_hba.sli4_eq_clr_intr = lpfc_sli4_if6_eq_clr_intr;
		phba->sli4_hba.sli4_write_eq_db = lpfc_sli4_if6_write_eq_db;
		phba->sli4_hba.sli4_write_cq_db = lpfc_sli4_if6_write_cq_db;
		break;
	default:
		break;
	}

	return 0;

out_iounmap_all:
	iounmap(phba->sli4_hba.drbl_regs_memmap_p);
out_iounmap_ctrl:
	iounmap(phba->sli4_hba.ctrl_regs_memmap_p);
out_iounmap_conf:
	iounmap(phba->sli4_hba.conf_regs_memmap_p);

	return error;
}

/**
 * lpfc_sli4_pci_mem_unset - Unset SLI4 HBA PCI memory space.
 * @phba: pointer to lpfc hba data structure.
 *
 * This routine is invoked to unset the PCI device memory space for device
 * with SLI-4 interface spec.
 **/
static void
lpfc_sli4_pci_mem_unset(struct lpfc_hba *phba)
{
	uint32_t if_type;
	if_type = bf_get(lpfc_sli_intf_if_type, &phba->sli4_hba.sli_intf);

	switch (if_type) {
	case LPFC_SLI_INTF_IF_TYPE_0:
		iounmap(phba->sli4_hba.drbl_regs_memmap_p);
		iounmap(phba->sli4_hba.ctrl_regs_memmap_p);
		iounmap(phba->sli4_hba.conf_regs_memmap_p);
		break;
	case LPFC_SLI_INTF_IF_TYPE_2:
		iounmap(phba->sli4_hba.conf_regs_memmap_p);
		break;
	case LPFC_SLI_INTF_IF_TYPE_6:
		iounmap(phba->sli4_hba.drbl_regs_memmap_p);
		iounmap(phba->sli4_hba.conf_regs_memmap_p);
		break;
	case LPFC_SLI_INTF_IF_TYPE_1:
	default:
		dev_printk(KERN_ERR, &phba->pcidev->dev,
			   "FATAL - unsupported SLI4 interface type - %d\n",
			   if_type);
		break;
	}
}

/**
 * lpfc_sli_enable_msix - Enable MSI-X interrupt mode on SLI-3 device
 * @phba: pointer to lpfc hba data structure.
 *
 * This routine is invoked to enable the MSI-X interrupt vectors to device
 * with SLI-3 interface specs.
 *
 * Return codes
 *   0 - successful
 *   other values - error
 **/
static int
lpfc_sli_enable_msix(struct lpfc_hba *phba)
{
	int rc;
	LPFC_MBOXQ_t *pmb;

	/* Set up MSI-X multi-message vectors */
	rc = pci_alloc_irq_vectors(phba->pcidev,
			LPFC_MSIX_VECTORS, LPFC_MSIX_VECTORS, PCI_IRQ_MSIX);
	if (rc < 0) {
		lpfc_printf_log(phba, KERN_INFO, LOG_INIT,
				"0420 PCI enable MSI-X failed (%d)\n", rc);
		goto vec_fail_out;
	}

	/*
	 * Assign MSI-X vectors to interrupt handlers
	 */

	/* vector-0 is associated to slow-path handler */
	rc = request_irq(pci_irq_vector(phba->pcidev, 0),
			 &lpfc_sli_sp_intr_handler, 0,
			 LPFC_SP_DRIVER_HANDLER_NAME, phba);
	if (rc) {
		lpfc_printf_log(phba, KERN_WARNING, LOG_INIT,
				"0421 MSI-X slow-path request_irq failed "
				"(%d)\n", rc);
		goto msi_fail_out;
	}

	/* vector-1 is associated to fast-path handler */
	rc = request_irq(pci_irq_vector(phba->pcidev, 1),
			 &lpfc_sli_fp_intr_handler, 0,
			 LPFC_FP_DRIVER_HANDLER_NAME, phba);

	if (rc) {
		lpfc_printf_log(phba, KERN_WARNING, LOG_INIT,
				"0429 MSI-X fast-path request_irq failed "
				"(%d)\n", rc);
		goto irq_fail_out;
	}

	/*
	 * Configure HBA MSI-X attention conditions to messages
	 */
	pmb = (LPFC_MBOXQ_t *) mempool_alloc(phba->mbox_mem_pool, GFP_KERNEL);

	if (!pmb) {
		rc = -ENOMEM;
		lpfc_printf_log(phba, KERN_ERR, LOG_INIT,
				"0474 Unable to allocate memory for issuing "
				"MBOX_CONFIG_MSI command\n");
		goto mem_fail_out;
	}
	rc = lpfc_config_msi(phba, pmb);
	if (rc)
		goto mbx_fail_out;
	rc = lpfc_sli_issue_mbox(phba, pmb, MBX_POLL);
	if (rc != MBX_SUCCESS) {
		lpfc_printf_log(phba, KERN_WARNING, LOG_MBOX,
				"0351 Config MSI mailbox command failed, "
				"mbxCmd x%x, mbxStatus x%x\n",
				pmb->u.mb.mbxCommand, pmb->u.mb.mbxStatus);
		goto mbx_fail_out;
	}

	/* Free memory allocated for mailbox command */
	mempool_free(pmb, phba->mbox_mem_pool);
	return rc;

mbx_fail_out:
	/* Free memory allocated for mailbox command */
	mempool_free(pmb, phba->mbox_mem_pool);

mem_fail_out:
	/* free the irq already requested */
	free_irq(pci_irq_vector(phba->pcidev, 1), phba);

irq_fail_out:
	/* free the irq already requested */
	free_irq(pci_irq_vector(phba->pcidev, 0), phba);

msi_fail_out:
	/* Unconfigure MSI-X capability structure */
	pci_free_irq_vectors(phba->pcidev);

vec_fail_out:
	return rc;
}

/**
 * lpfc_sli_enable_msi - Enable MSI interrupt mode on SLI-3 device.
 * @phba: pointer to lpfc hba data structure.
 *
 * This routine is invoked to enable the MSI interrupt mode to device with
 * SLI-3 interface spec. The kernel function pci_enable_msi() is called to
 * enable the MSI vector. The device driver is responsible for calling the
 * request_irq() to register MSI vector with a interrupt the handler, which
 * is done in this function.
 *
 * Return codes
 * 	0 - successful
 * 	other values - error
 */
static int
lpfc_sli_enable_msi(struct lpfc_hba *phba)
{
	int rc;

	rc = pci_enable_msi(phba->pcidev);
	if (!rc)
		lpfc_printf_log(phba, KERN_INFO, LOG_INIT,
				"0462 PCI enable MSI mode success.\n");
	else {
		lpfc_printf_log(phba, KERN_INFO, LOG_INIT,
				"0471 PCI enable MSI mode failed (%d)\n", rc);
		return rc;
	}

	rc = request_irq(phba->pcidev->irq, lpfc_sli_intr_handler,
			 0, LPFC_DRIVER_NAME, phba);
	if (rc) {
		pci_disable_msi(phba->pcidev);
		lpfc_printf_log(phba, KERN_WARNING, LOG_INIT,
				"0478 MSI request_irq failed (%d)\n", rc);
	}
	return rc;
}

/**
 * lpfc_sli_enable_intr - Enable device interrupt to SLI-3 device.
 * @phba: pointer to lpfc hba data structure.
 *
 * This routine is invoked to enable device interrupt and associate driver's
 * interrupt handler(s) to interrupt vector(s) to device with SLI-3 interface
 * spec. Depends on the interrupt mode configured to the driver, the driver
 * will try to fallback from the configured interrupt mode to an interrupt
 * mode which is supported by the platform, kernel, and device in the order
 * of:
 * MSI-X -> MSI -> IRQ.
 *
 * Return codes
 *   0 - successful
 *   other values - error
 **/
static uint32_t
lpfc_sli_enable_intr(struct lpfc_hba *phba, uint32_t cfg_mode)
{
	uint32_t intr_mode = LPFC_INTR_ERROR;
	int retval;

	if (cfg_mode == 2) {
		/* Need to issue conf_port mbox cmd before conf_msi mbox cmd */
		retval = lpfc_sli_config_port(phba, LPFC_SLI_REV3);
		if (!retval) {
			/* Now, try to enable MSI-X interrupt mode */
			retval = lpfc_sli_enable_msix(phba);
			if (!retval) {
				/* Indicate initialization to MSI-X mode */
				phba->intr_type = MSIX;
				intr_mode = 2;
			}
		}
	}

	/* Fallback to MSI if MSI-X initialization failed */
	if (cfg_mode >= 1 && phba->intr_type == NONE) {
		retval = lpfc_sli_enable_msi(phba);
		if (!retval) {
			/* Indicate initialization to MSI mode */
			phba->intr_type = MSI;
			intr_mode = 1;
		}
	}

	/* Fallback to INTx if both MSI-X/MSI initalization failed */
	if (phba->intr_type == NONE) {
		retval = request_irq(phba->pcidev->irq, lpfc_sli_intr_handler,
				     IRQF_SHARED, LPFC_DRIVER_NAME, phba);
		if (!retval) {
			/* Indicate initialization to INTx mode */
			phba->intr_type = INTx;
			intr_mode = 0;
		}
	}
	return intr_mode;
}

/**
 * lpfc_sli_disable_intr - Disable device interrupt to SLI-3 device.
 * @phba: pointer to lpfc hba data structure.
 *
 * This routine is invoked to disable device interrupt and disassociate the
 * driver's interrupt handler(s) from interrupt vector(s) to device with
 * SLI-3 interface spec. Depending on the interrupt mode, the driver will
 * release the interrupt vector(s) for the message signaled interrupt.
 **/
static void
lpfc_sli_disable_intr(struct lpfc_hba *phba)
{
	int nr_irqs, i;

	if (phba->intr_type == MSIX)
		nr_irqs = LPFC_MSIX_VECTORS;
	else
		nr_irqs = 1;

	for (i = 0; i < nr_irqs; i++)
		free_irq(pci_irq_vector(phba->pcidev, i), phba);
	pci_free_irq_vectors(phba->pcidev);

	/* Reset interrupt management states */
	phba->intr_type = NONE;
	phba->sli.slistat.sli_intr = 0;
}

/**
 * lpfc_find_cpu_handle - Find the CPU that corresponds to the specified Queue
 * @phba: pointer to lpfc hba data structure.
 * @id: EQ vector index or Hardware Queue index
 * @match: LPFC_FIND_BY_EQ = match by EQ
 *         LPFC_FIND_BY_HDWQ = match by Hardware Queue
 * Return the CPU that matches the selection criteria
 */
static uint16_t
lpfc_find_cpu_handle(struct lpfc_hba *phba, uint16_t id, int match)
{
	struct lpfc_vector_map_info *cpup;
	int cpu;

	/* Loop through all CPUs */
	for_each_present_cpu(cpu) {
		cpup = &phba->sli4_hba.cpu_map[cpu];

		/* If we are matching by EQ, there may be multiple CPUs using
		 * using the same vector, so select the one with
		 * LPFC_CPU_FIRST_IRQ set.
		 */
		if ((match == LPFC_FIND_BY_EQ) &&
		    (cpup->flag & LPFC_CPU_FIRST_IRQ) &&
		    (cpup->irq != LPFC_VECTOR_MAP_EMPTY) &&
		    (cpup->eq == id))
			return cpu;

		/* If matching by HDWQ, select the first CPU that matches */
		if ((match == LPFC_FIND_BY_HDWQ) && (cpup->hdwq == id))
			return cpu;
	}
	return 0;
}

#ifdef CONFIG_X86
/**
 * lpfc_find_hyper - Determine if the CPU map entry is hyper-threaded
 * @phba: pointer to lpfc hba data structure.
 * @cpu: CPU map index
 * @phys_id: CPU package physical id
 * @core_id: CPU core id
 */
static int
lpfc_find_hyper(struct lpfc_hba *phba, int cpu,
		uint16_t phys_id, uint16_t core_id)
{
	struct lpfc_vector_map_info *cpup;
	int idx;

	for_each_present_cpu(idx) {
		cpup = &phba->sli4_hba.cpu_map[idx];
		/* Does the cpup match the one we are looking for */
		if ((cpup->phys_id == phys_id) &&
		    (cpup->core_id == core_id) &&
		    (cpu != idx))
			return 1;
	}
	return 0;
}
#endif

/**
 * lpfc_cpu_affinity_check - Check vector CPU affinity mappings
 * @phba: pointer to lpfc hba data structure.
 * @vectors: number of msix vectors allocated.
 *
 * The routine will figure out the CPU affinity assignment for every
 * MSI-X vector allocated for the HBA.
 * In addition, the CPU to IO channel mapping will be calculated
 * and the phba->sli4_hba.cpu_map array will reflect this.
 */
static void
lpfc_cpu_affinity_check(struct lpfc_hba *phba, int vectors)
{
	int i, cpu, idx, next_idx, new_cpu, start_cpu, first_cpu;
	int max_phys_id, min_phys_id;
	int max_core_id, min_core_id;
	struct lpfc_vector_map_info *cpup;
	struct lpfc_vector_map_info *new_cpup;
	const struct cpumask *maskp;
#ifdef CONFIG_X86
	struct cpuinfo_x86 *cpuinfo;
#endif

	/* Init cpu_map array */
	for_each_possible_cpu(cpu) {
		cpup = &phba->sli4_hba.cpu_map[cpu];
		cpup->phys_id = LPFC_VECTOR_MAP_EMPTY;
		cpup->core_id = LPFC_VECTOR_MAP_EMPTY;
		cpup->hdwq = LPFC_VECTOR_MAP_EMPTY;
		cpup->eq = LPFC_VECTOR_MAP_EMPTY;
		cpup->irq = LPFC_VECTOR_MAP_EMPTY;
		cpup->flag = 0;
	}

	max_phys_id = 0;
	min_phys_id = LPFC_VECTOR_MAP_EMPTY;
	max_core_id = 0;
	min_core_id = LPFC_VECTOR_MAP_EMPTY;

	/* Update CPU map with physical id and core id of each CPU */
	for_each_present_cpu(cpu) {
		cpup = &phba->sli4_hba.cpu_map[cpu];
#ifdef CONFIG_X86
		cpuinfo = &cpu_data(cpu);
		cpup->phys_id = cpuinfo->phys_proc_id;
		cpup->core_id = cpuinfo->cpu_core_id;
		if (lpfc_find_hyper(phba, cpu, cpup->phys_id, cpup->core_id))
			cpup->flag |= LPFC_CPU_MAP_HYPER;
#else
		/* No distinction between CPUs for other platforms */
		cpup->phys_id = 0;
		cpup->core_id = cpu;
#endif

		lpfc_printf_log(phba, KERN_INFO, LOG_INIT,
				"3328 CPU %d physid %d coreid %d flag x%x\n",
				cpu, cpup->phys_id, cpup->core_id, cpup->flag);

		if (cpup->phys_id > max_phys_id)
			max_phys_id = cpup->phys_id;
		if (cpup->phys_id < min_phys_id)
			min_phys_id = cpup->phys_id;

		if (cpup->core_id > max_core_id)
			max_core_id = cpup->core_id;
		if (cpup->core_id < min_core_id)
			min_core_id = cpup->core_id;
	}

	for_each_possible_cpu(i) {
		struct lpfc_eq_intr_info *eqi =
			per_cpu_ptr(phba->sli4_hba.eq_info, i);

		INIT_LIST_HEAD(&eqi->list);
		eqi->icnt = 0;
	}

	/* This loop sets up all CPUs that are affinitized with a
	 * irq vector assigned to the driver. All affinitized CPUs
	 * will get a link to that vectors IRQ and EQ.
	 *
	 * NULL affinity mask handling:
	 * If irq count is greater than one, log an error message.
	 * If the null mask is received for the first irq, find the
	 * first present cpu, and assign the eq index to ensure at
	 * least one EQ is assigned.
	 */
	for (idx = 0; idx <  phba->cfg_irq_chann; idx++) {
		/* Get a CPU mask for all CPUs affinitized to this vector */
		maskp = pci_irq_get_affinity(phba->pcidev, idx);
		if (!maskp) {
			if (phba->cfg_irq_chann > 1)
				lpfc_printf_log(phba, KERN_ERR, LOG_INIT,
						"3329 No affinity mask found "
						"for vector %d (%d)\n",
						idx, phba->cfg_irq_chann);
			if (!idx) {
				cpu = cpumask_first(cpu_present_mask);
				cpup = &phba->sli4_hba.cpu_map[cpu];
				cpup->eq = idx;
				cpup->irq = pci_irq_vector(phba->pcidev, idx);
				cpup->flag |= LPFC_CPU_FIRST_IRQ;
			}
			break;
		}

		i = 0;
		/* Loop through all CPUs associated with vector idx */
		for_each_cpu_and(cpu, maskp, cpu_present_mask) {
			/* Set the EQ index and IRQ for that vector */
			cpup = &phba->sli4_hba.cpu_map[cpu];
			cpup->eq = idx;
			cpup->irq = pci_irq_vector(phba->pcidev, idx);

			/* If this is the first CPU thats assigned to this
			 * vector, set LPFC_CPU_FIRST_IRQ.
			 */
			if (!i)
				cpup->flag |= LPFC_CPU_FIRST_IRQ;
			i++;

			lpfc_printf_log(phba, KERN_INFO, LOG_INIT,
					"3336 Set Affinity: CPU %d "
					"irq %d eq %d flag x%x\n",
					cpu, cpup->irq, cpup->eq, cpup->flag);
		}
	}

	/* After looking at each irq vector assigned to this pcidev, its
	 * possible to see that not ALL CPUs have been accounted for.
	 * Next we will set any unassigned (unaffinitized) cpu map
	 * entries to a IRQ on the same phys_id.
	 */
	first_cpu = cpumask_first(cpu_present_mask);
	start_cpu = first_cpu;

	for_each_present_cpu(cpu) {
		cpup = &phba->sli4_hba.cpu_map[cpu];

		/* Is this CPU entry unassigned */
		if (cpup->eq == LPFC_VECTOR_MAP_EMPTY) {
			/* Mark CPU as IRQ not assigned by the kernel */
			cpup->flag |= LPFC_CPU_MAP_UNASSIGN;

			/* If so, find a new_cpup thats on the the SAME
			 * phys_id as cpup. start_cpu will start where we
			 * left off so all unassigned entries don't get assgined
			 * the IRQ of the first entry.
			 */
			new_cpu = start_cpu;
			for (i = 0; i < phba->sli4_hba.num_present_cpu; i++) {
				new_cpup = &phba->sli4_hba.cpu_map[new_cpu];
				if (!(new_cpup->flag & LPFC_CPU_MAP_UNASSIGN) &&
				    (new_cpup->irq != LPFC_VECTOR_MAP_EMPTY) &&
				    (new_cpup->phys_id == cpup->phys_id))
					goto found_same;
				new_cpu = cpumask_next(
					new_cpu, cpu_present_mask);
				if (new_cpu == nr_cpumask_bits)
					new_cpu = first_cpu;
			}
			/* At this point, we leave the CPU as unassigned */
			continue;
found_same:
			/* We found a matching phys_id, so copy the IRQ info */
			cpup->eq = new_cpup->eq;
			cpup->irq = new_cpup->irq;

			/* Bump start_cpu to the next slot to minmize the
			 * chance of having multiple unassigned CPU entries
			 * selecting the same IRQ.
			 */
			start_cpu = cpumask_next(new_cpu, cpu_present_mask);
			if (start_cpu == nr_cpumask_bits)
				start_cpu = first_cpu;

			lpfc_printf_log(phba, KERN_INFO, LOG_INIT,
					"3337 Set Affinity: CPU %d "
					"irq %d from id %d same "
					"phys_id (%d)\n",
					cpu, cpup->irq, new_cpu, cpup->phys_id);
		}
	}

	/* Set any unassigned cpu map entries to a IRQ on any phys_id */
	start_cpu = first_cpu;

	for_each_present_cpu(cpu) {
		cpup = &phba->sli4_hba.cpu_map[cpu];

		/* Is this entry unassigned */
		if (cpup->eq == LPFC_VECTOR_MAP_EMPTY) {
			/* Mark it as IRQ not assigned by the kernel */
			cpup->flag |= LPFC_CPU_MAP_UNASSIGN;

			/* If so, find a new_cpup thats on ANY phys_id
			 * as the cpup. start_cpu will start where we
			 * left off so all unassigned entries don't get
			 * assigned the IRQ of the first entry.
			 */
			new_cpu = start_cpu;
			for (i = 0; i < phba->sli4_hba.num_present_cpu; i++) {
				new_cpup = &phba->sli4_hba.cpu_map[new_cpu];
				if (!(new_cpup->flag & LPFC_CPU_MAP_UNASSIGN) &&
				    (new_cpup->irq != LPFC_VECTOR_MAP_EMPTY))
					goto found_any;
				new_cpu = cpumask_next(
					new_cpu, cpu_present_mask);
				if (new_cpu == nr_cpumask_bits)
					new_cpu = first_cpu;
			}
			/* We should never leave an entry unassigned */
			lpfc_printf_log(phba, KERN_ERR, LOG_INIT,
					"3339 Set Affinity: CPU %d "
					"irq %d UNASSIGNED\n",
					cpup->hdwq, cpup->irq);
			continue;
found_any:
			/* We found an available entry, copy the IRQ info */
			cpup->eq = new_cpup->eq;
			cpup->irq = new_cpup->irq;

			/* Bump start_cpu to the next slot to minmize the
			 * chance of having multiple unassigned CPU entries
			 * selecting the same IRQ.
			 */
			start_cpu = cpumask_next(new_cpu, cpu_present_mask);
			if (start_cpu == nr_cpumask_bits)
				start_cpu = first_cpu;

			lpfc_printf_log(phba, KERN_INFO, LOG_INIT,
					"3338 Set Affinity: CPU %d "
					"irq %d from id %d (%d/%d)\n",
					cpu, cpup->irq, new_cpu,
					new_cpup->phys_id, new_cpup->core_id);
		}
	}

	/* Assign hdwq indices that are unique across all cpus in the map
	 * that are also FIRST_CPUs.
	 */
	idx = 0;
	for_each_present_cpu(cpu) {
		cpup = &phba->sli4_hba.cpu_map[cpu];

		/* Only FIRST IRQs get a hdwq index assignment. */
		if (!(cpup->flag & LPFC_CPU_FIRST_IRQ))
			continue;

		/* 1 to 1, the first LPFC_CPU_FIRST_IRQ cpus to a unique hdwq */
		cpup->hdwq = idx;
		idx++;
		lpfc_printf_log(phba, KERN_ERR, LOG_INIT,
				"3333 Set Affinity: CPU %d (phys %d core %d): "
				"hdwq %d eq %d irq %d flg x%x\n",
				cpu, cpup->phys_id, cpup->core_id,
				cpup->hdwq, cpup->eq, cpup->irq, cpup->flag);
	}
	/* Finally we need to associate a hdwq with each cpu_map entry
	 * This will be 1 to 1 - hdwq to cpu, unless there are less
	 * hardware queues then CPUs. For that case we will just round-robin
	 * the available hardware queues as they get assigned to CPUs.
	 * The next_idx is the idx from the FIRST_CPU loop above to account
	 * for irq_chann < hdwq.  The idx is used for round-robin assignments
	 * and needs to start at 0.
	 */
	next_idx = idx;
	start_cpu = 0;
	idx = 0;
	for_each_present_cpu(cpu) {
		cpup = &phba->sli4_hba.cpu_map[cpu];

		/* FIRST cpus are already mapped. */
		if (cpup->flag & LPFC_CPU_FIRST_IRQ)
			continue;

<<<<<<< HEAD
/**
 * lpfc_find_cpu_handle - Find the CPU that corresponds to the specified Queue
 * @phba: pointer to lpfc hba data structure.
 * @id: EQ vector index or Hardware Queue index
 * @match: LPFC_FIND_BY_EQ = match by EQ
 *         LPFC_FIND_BY_HDWQ = match by Hardware Queue
 * Return the CPU that matches the selection criteria
 */
static uint16_t
lpfc_find_cpu_handle(struct lpfc_hba *phba, uint16_t id, int match)
{
	struct lpfc_vector_map_info *cpup;
	int cpu;

	/* Loop through all CPUs */
	for_each_present_cpu(cpu) {
		cpup = &phba->sli4_hba.cpu_map[cpu];

		/* If we are matching by EQ, there may be multiple CPUs using
		 * using the same vector, so select the one with
		 * LPFC_CPU_FIRST_IRQ set.
		 */
		if ((match == LPFC_FIND_BY_EQ) &&
		    (cpup->flag & LPFC_CPU_FIRST_IRQ) &&
		    (cpup->irq != LPFC_VECTOR_MAP_EMPTY) &&
		    (cpup->eq == id))
			return cpu;

		/* If matching by HDWQ, select the first CPU that matches */
		if ((match == LPFC_FIND_BY_HDWQ) && (cpup->hdwq == id))
			return cpu;
	}
	return 0;
}

#ifdef CONFIG_X86
/**
 * lpfc_find_hyper - Determine if the CPU map entry is hyper-threaded
 * @phba: pointer to lpfc hba data structure.
 * @cpu: CPU map index
 * @phys_id: CPU package physical id
 * @core_id: CPU core id
 */
static int
lpfc_find_hyper(struct lpfc_hba *phba, int cpu,
		uint16_t phys_id, uint16_t core_id)
{
	struct lpfc_vector_map_info *cpup;
	int idx;

	for_each_present_cpu(idx) {
		cpup = &phba->sli4_hba.cpu_map[idx];
		/* Does the cpup match the one we are looking for */
		if ((cpup->phys_id == phys_id) &&
		    (cpup->core_id == core_id) &&
		    (cpu != idx))
			return 1;
	}
	return 0;
}
#endif

/**
 * lpfc_cpu_affinity_check - Check vector CPU affinity mappings
 * @phba: pointer to lpfc hba data structure.
 * @vectors: number of msix vectors allocated.
 *
 * The routine will figure out the CPU affinity assignment for every
 * MSI-X vector allocated for the HBA.
 * In addition, the CPU to IO channel mapping will be calculated
 * and the phba->sli4_hba.cpu_map array will reflect this.
 */
static void
lpfc_cpu_affinity_check(struct lpfc_hba *phba, int vectors)
{
	int i, cpu, idx, next_idx, new_cpu, start_cpu, first_cpu;
	int max_phys_id, min_phys_id;
	int max_core_id, min_core_id;
	struct lpfc_vector_map_info *cpup;
	struct lpfc_vector_map_info *new_cpup;
	const struct cpumask *maskp;
#ifdef CONFIG_X86
	struct cpuinfo_x86 *cpuinfo;
#endif

	/* Init cpu_map array */
	for_each_possible_cpu(cpu) {
		cpup = &phba->sli4_hba.cpu_map[cpu];
		cpup->phys_id = LPFC_VECTOR_MAP_EMPTY;
		cpup->core_id = LPFC_VECTOR_MAP_EMPTY;
		cpup->hdwq = LPFC_VECTOR_MAP_EMPTY;
		cpup->eq = LPFC_VECTOR_MAP_EMPTY;
		cpup->irq = LPFC_VECTOR_MAP_EMPTY;
		cpup->flag = 0;
	}

	max_phys_id = 0;
	min_phys_id = LPFC_VECTOR_MAP_EMPTY;
	max_core_id = 0;
	min_core_id = LPFC_VECTOR_MAP_EMPTY;

	/* Update CPU map with physical id and core id of each CPU */
	for_each_present_cpu(cpu) {
		cpup = &phba->sli4_hba.cpu_map[cpu];
#ifdef CONFIG_X86
		cpuinfo = &cpu_data(cpu);
		cpup->phys_id = cpuinfo->phys_proc_id;
		cpup->core_id = cpuinfo->cpu_core_id;
		if (lpfc_find_hyper(phba, cpu, cpup->phys_id, cpup->core_id))
			cpup->flag |= LPFC_CPU_MAP_HYPER;
#else
		/* No distinction between CPUs for other platforms */
		cpup->phys_id = 0;
		cpup->core_id = cpu;
#endif

		lpfc_printf_log(phba, KERN_INFO, LOG_INIT,
				"3328 CPU %d physid %d coreid %d flag x%x\n",
				cpu, cpup->phys_id, cpup->core_id, cpup->flag);

		if (cpup->phys_id > max_phys_id)
			max_phys_id = cpup->phys_id;
		if (cpup->phys_id < min_phys_id)
			min_phys_id = cpup->phys_id;

		if (cpup->core_id > max_core_id)
			max_core_id = cpup->core_id;
		if (cpup->core_id < min_core_id)
			min_core_id = cpup->core_id;
	}

	for_each_possible_cpu(i) {
		struct lpfc_eq_intr_info *eqi =
			per_cpu_ptr(phba->sli4_hba.eq_info, i);

		INIT_LIST_HEAD(&eqi->list);
		eqi->icnt = 0;
	}

	/* This loop sets up all CPUs that are affinitized with a
	 * irq vector assigned to the driver. All affinitized CPUs
	 * will get a link to that vectors IRQ and EQ.
	 *
	 * NULL affinity mask handling:
	 * If irq count is greater than one, log an error message.
	 * If the null mask is received for the first irq, find the
	 * first present cpu, and assign the eq index to ensure at
	 * least one EQ is assigned.
	 */
	for (idx = 0; idx <  phba->cfg_irq_chann; idx++) {
		/* Get a CPU mask for all CPUs affinitized to this vector */
		maskp = pci_irq_get_affinity(phba->pcidev, idx);
		if (!maskp) {
			if (phba->cfg_irq_chann > 1)
				lpfc_printf_log(phba, KERN_ERR, LOG_INIT,
						"3329 No affinity mask found "
						"for vector %d (%d)\n",
						idx, phba->cfg_irq_chann);
			if (!idx) {
				cpu = cpumask_first(cpu_present_mask);
				cpup = &phba->sli4_hba.cpu_map[cpu];
				cpup->eq = idx;
				cpup->irq = pci_irq_vector(phba->pcidev, idx);
				cpup->flag |= LPFC_CPU_FIRST_IRQ;
			}
			break;
		}

		i = 0;
		/* Loop through all CPUs associated with vector idx */
		for_each_cpu_and(cpu, maskp, cpu_present_mask) {
			/* Set the EQ index and IRQ for that vector */
			cpup = &phba->sli4_hba.cpu_map[cpu];
			cpup->eq = idx;
			cpup->irq = pci_irq_vector(phba->pcidev, idx);

			/* If this is the first CPU thats assigned to this
			 * vector, set LPFC_CPU_FIRST_IRQ.
			 */
			if (!i)
				cpup->flag |= LPFC_CPU_FIRST_IRQ;
			i++;

			lpfc_printf_log(phba, KERN_INFO, LOG_INIT,
					"3336 Set Affinity: CPU %d "
					"irq %d eq %d flag x%x\n",
					cpu, cpup->irq, cpup->eq, cpup->flag);
		}
	}

	/* After looking at each irq vector assigned to this pcidev, its
	 * possible to see that not ALL CPUs have been accounted for.
	 * Next we will set any unassigned (unaffinitized) cpu map
	 * entries to a IRQ on the same phys_id.
	 */
	first_cpu = cpumask_first(cpu_present_mask);
	start_cpu = first_cpu;

	for_each_present_cpu(cpu) {
		cpup = &phba->sli4_hba.cpu_map[cpu];

		/* Is this CPU entry unassigned */
		if (cpup->eq == LPFC_VECTOR_MAP_EMPTY) {
			/* Mark CPU as IRQ not assigned by the kernel */
			cpup->flag |= LPFC_CPU_MAP_UNASSIGN;

			/* If so, find a new_cpup thats on the the SAME
			 * phys_id as cpup. start_cpu will start where we
			 * left off so all unassigned entries don't get assgined
			 * the IRQ of the first entry.
			 */
			new_cpu = start_cpu;
			for (i = 0; i < phba->sli4_hba.num_present_cpu; i++) {
				new_cpup = &phba->sli4_hba.cpu_map[new_cpu];
				if (!(new_cpup->flag & LPFC_CPU_MAP_UNASSIGN) &&
				    (new_cpup->irq != LPFC_VECTOR_MAP_EMPTY) &&
				    (new_cpup->phys_id == cpup->phys_id))
					goto found_same;
				new_cpu = cpumask_next(
					new_cpu, cpu_present_mask);
				if (new_cpu == nr_cpumask_bits)
					new_cpu = first_cpu;
			}
			/* At this point, we leave the CPU as unassigned */
			continue;
found_same:
			/* We found a matching phys_id, so copy the IRQ info */
			cpup->eq = new_cpup->eq;
			cpup->irq = new_cpup->irq;

			/* Bump start_cpu to the next slot to minmize the
			 * chance of having multiple unassigned CPU entries
			 * selecting the same IRQ.
			 */
			start_cpu = cpumask_next(new_cpu, cpu_present_mask);
			if (start_cpu == nr_cpumask_bits)
				start_cpu = first_cpu;

			lpfc_printf_log(phba, KERN_INFO, LOG_INIT,
					"3337 Set Affinity: CPU %d "
					"irq %d from id %d same "
					"phys_id (%d)\n",
					cpu, cpup->irq, new_cpu, cpup->phys_id);
		}
	}

	/* Set any unassigned cpu map entries to a IRQ on any phys_id */
	start_cpu = first_cpu;

	for_each_present_cpu(cpu) {
		cpup = &phba->sli4_hba.cpu_map[cpu];

		/* Is this entry unassigned */
		if (cpup->eq == LPFC_VECTOR_MAP_EMPTY) {
			/* Mark it as IRQ not assigned by the kernel */
			cpup->flag |= LPFC_CPU_MAP_UNASSIGN;

			/* If so, find a new_cpup thats on ANY phys_id
			 * as the cpup. start_cpu will start where we
			 * left off so all unassigned entries don't get
			 * assigned the IRQ of the first entry.
			 */
			new_cpu = start_cpu;
			for (i = 0; i < phba->sli4_hba.num_present_cpu; i++) {
				new_cpup = &phba->sli4_hba.cpu_map[new_cpu];
				if (!(new_cpup->flag & LPFC_CPU_MAP_UNASSIGN) &&
				    (new_cpup->irq != LPFC_VECTOR_MAP_EMPTY))
					goto found_any;
				new_cpu = cpumask_next(
					new_cpu, cpu_present_mask);
				if (new_cpu == nr_cpumask_bits)
					new_cpu = first_cpu;
			}
			/* We should never leave an entry unassigned */
			lpfc_printf_log(phba, KERN_ERR, LOG_INIT,
					"3339 Set Affinity: CPU %d "
					"irq %d UNASSIGNED\n",
					cpup->hdwq, cpup->irq);
			continue;
found_any:
			/* We found an available entry, copy the IRQ info */
			cpup->eq = new_cpup->eq;
			cpup->irq = new_cpup->irq;

			/* Bump start_cpu to the next slot to minmize the
			 * chance of having multiple unassigned CPU entries
			 * selecting the same IRQ.
			 */
			start_cpu = cpumask_next(new_cpu, cpu_present_mask);
			if (start_cpu == nr_cpumask_bits)
				start_cpu = first_cpu;

			lpfc_printf_log(phba, KERN_INFO, LOG_INIT,
					"3338 Set Affinity: CPU %d "
					"irq %d from id %d (%d/%d)\n",
					cpu, cpup->irq, new_cpu,
					new_cpup->phys_id, new_cpup->core_id);
		}
	}

	/* Assign hdwq indices that are unique across all cpus in the map
	 * that are also FIRST_CPUs.
	 */
	idx = 0;
	for_each_present_cpu(cpu) {
		cpup = &phba->sli4_hba.cpu_map[cpu];

		/* Only FIRST IRQs get a hdwq index assignment. */
		if (!(cpup->flag & LPFC_CPU_FIRST_IRQ))
			continue;

		/* 1 to 1, the first LPFC_CPU_FIRST_IRQ cpus to a unique hdwq */
		cpup->hdwq = idx;
		idx++;
		lpfc_printf_log(phba, KERN_ERR, LOG_INIT,
				"3333 Set Affinity: CPU %d (phys %d core %d): "
				"hdwq %d eq %d irq %d flg x%x\n",
				cpu, cpup->phys_id, cpup->core_id,
				cpup->hdwq, cpup->eq, cpup->irq, cpup->flag);
	}
	/* Finally we need to associate a hdwq with each cpu_map entry
	 * This will be 1 to 1 - hdwq to cpu, unless there are less
	 * hardware queues then CPUs. For that case we will just round-robin
	 * the available hardware queues as they get assigned to CPUs.
	 * The next_idx is the idx from the FIRST_CPU loop above to account
	 * for irq_chann < hdwq.  The idx is used for round-robin assignments
	 * and needs to start at 0.
	 */
	next_idx = idx;
	start_cpu = 0;
	idx = 0;
	for_each_present_cpu(cpu) {
		cpup = &phba->sli4_hba.cpu_map[cpu];

		/* FIRST cpus are already mapped. */
		if (cpup->flag & LPFC_CPU_FIRST_IRQ)
			continue;

		/* If the cfg_irq_chann < cfg_hdw_queue, set the hdwq
		 * of the unassigned cpus to the next idx so that all
		 * hdw queues are fully utilized.
		 */
		if (next_idx < phba->cfg_hdw_queue) {
			cpup->hdwq = next_idx;
			next_idx++;
			continue;
		}

		/* Not a First CPU and all hdw_queues are used.  Reuse a
		 * Hardware Queue for another CPU, so be smart about it
		 * and pick one that has its IRQ/EQ mapped to the same phys_id
		 * (CPU package) and core_id.
		 */
		new_cpu = start_cpu;
		for (i = 0; i < phba->sli4_hba.num_present_cpu; i++) {
			new_cpup = &phba->sli4_hba.cpu_map[new_cpu];
			if (new_cpup->hdwq != LPFC_VECTOR_MAP_EMPTY &&
			    new_cpup->phys_id == cpup->phys_id &&
			    new_cpup->core_id == cpup->core_id) {
				goto found_hdwq;
			}
			new_cpu = cpumask_next(new_cpu, cpu_present_mask);
			if (new_cpu == nr_cpumask_bits)
				new_cpu = first_cpu;
		}

		/* If we can't match both phys_id and core_id,
		 * settle for just a phys_id match.
		 */
		new_cpu = start_cpu;
		for (i = 0; i < phba->sli4_hba.num_present_cpu; i++) {
			new_cpup = &phba->sli4_hba.cpu_map[new_cpu];
			if (new_cpup->hdwq != LPFC_VECTOR_MAP_EMPTY &&
			    new_cpup->phys_id == cpup->phys_id)
				goto found_hdwq;

			new_cpu = cpumask_next(new_cpu, cpu_present_mask);
			if (new_cpu == nr_cpumask_bits)
				new_cpu = first_cpu;
		}

		/* Otherwise just round robin on cfg_hdw_queue */
		cpup->hdwq = idx % phba->cfg_hdw_queue;
		idx++;
		goto logit;
 found_hdwq:
		/* We found an available entry, copy the IRQ info */
		start_cpu = cpumask_next(new_cpu, cpu_present_mask);
		if (start_cpu == nr_cpumask_bits)
			start_cpu = first_cpu;
		cpup->hdwq = new_cpup->hdwq;
 logit:
		lpfc_printf_log(phba, KERN_ERR, LOG_INIT,
				"3335 Set Affinity: CPU %d (phys %d core %d): "
				"hdwq %d eq %d irq %d flg x%x\n",
				cpu, cpup->phys_id, cpup->core_id,
				cpup->hdwq, cpup->eq, cpup->irq, cpup->flag);
	}

=======
		/* If the cfg_irq_chann < cfg_hdw_queue, set the hdwq
		 * of the unassigned cpus to the next idx so that all
		 * hdw queues are fully utilized.
		 */
		if (next_idx < phba->cfg_hdw_queue) {
			cpup->hdwq = next_idx;
			next_idx++;
			continue;
		}

		/* Not a First CPU and all hdw_queues are used.  Reuse a
		 * Hardware Queue for another CPU, so be smart about it
		 * and pick one that has its IRQ/EQ mapped to the same phys_id
		 * (CPU package) and core_id.
		 */
		new_cpu = start_cpu;
		for (i = 0; i < phba->sli4_hba.num_present_cpu; i++) {
			new_cpup = &phba->sli4_hba.cpu_map[new_cpu];
			if (new_cpup->hdwq != LPFC_VECTOR_MAP_EMPTY &&
			    new_cpup->phys_id == cpup->phys_id &&
			    new_cpup->core_id == cpup->core_id) {
				goto found_hdwq;
			}
			new_cpu = cpumask_next(new_cpu, cpu_present_mask);
			if (new_cpu == nr_cpumask_bits)
				new_cpu = first_cpu;
		}

		/* If we can't match both phys_id and core_id,
		 * settle for just a phys_id match.
		 */
		new_cpu = start_cpu;
		for (i = 0; i < phba->sli4_hba.num_present_cpu; i++) {
			new_cpup = &phba->sli4_hba.cpu_map[new_cpu];
			if (new_cpup->hdwq != LPFC_VECTOR_MAP_EMPTY &&
			    new_cpup->phys_id == cpup->phys_id)
				goto found_hdwq;

			new_cpu = cpumask_next(new_cpu, cpu_present_mask);
			if (new_cpu == nr_cpumask_bits)
				new_cpu = first_cpu;
		}

		/* Otherwise just round robin on cfg_hdw_queue */
		cpup->hdwq = idx % phba->cfg_hdw_queue;
		idx++;
		goto logit;
 found_hdwq:
		/* We found an available entry, copy the IRQ info */
		start_cpu = cpumask_next(new_cpu, cpu_present_mask);
		if (start_cpu == nr_cpumask_bits)
			start_cpu = first_cpu;
		cpup->hdwq = new_cpup->hdwq;
 logit:
		lpfc_printf_log(phba, KERN_ERR, LOG_INIT,
				"3335 Set Affinity: CPU %d (phys %d core %d): "
				"hdwq %d eq %d irq %d flg x%x\n",
				cpu, cpup->phys_id, cpup->core_id,
				cpup->hdwq, cpup->eq, cpup->irq, cpup->flag);
	}

>>>>>>> ecd3ad1c
	/* The cpu_map array will be used later during initialization
	 * when EQ / CQ / WQs are allocated and configured.
	 */
	return;
}

/**
 * lpfc_sli4_enable_msix - Enable MSI-X interrupt mode to SLI-4 device
 * @phba: pointer to lpfc hba data structure.
 *
 * This routine is invoked to enable the MSI-X interrupt vectors to device
 * with SLI-4 interface spec.
 *
 * Return codes
 * 0 - successful
 * other values - error
 **/
static int
lpfc_sli4_enable_msix(struct lpfc_hba *phba)
{
	int vectors, rc, index;
	char *name;

	/* Set up MSI-X multi-message vectors */
	vectors = phba->cfg_irq_chann;

	rc = pci_alloc_irq_vectors(phba->pcidev,
				1,
				vectors, PCI_IRQ_MSIX | PCI_IRQ_AFFINITY);
	if (rc < 0) {
		lpfc_printf_log(phba, KERN_INFO, LOG_INIT,
				"0484 PCI enable MSI-X failed (%d)\n", rc);
		goto vec_fail_out;
	}
	vectors = rc;

	/* Assign MSI-X vectors to interrupt handlers */
	for (index = 0; index < vectors; index++) {
		name = phba->sli4_hba.hba_eq_hdl[index].handler_name;
		memset(name, 0, LPFC_SLI4_HANDLER_NAME_SZ);
		snprintf(name, LPFC_SLI4_HANDLER_NAME_SZ,
			 LPFC_DRIVER_HANDLER_NAME"%d", index);

		phba->sli4_hba.hba_eq_hdl[index].idx = index;
		phba->sli4_hba.hba_eq_hdl[index].phba = phba;
		rc = request_irq(pci_irq_vector(phba->pcidev, index),
			 &lpfc_sli4_hba_intr_handler, 0,
			 name,
			 &phba->sli4_hba.hba_eq_hdl[index]);
		if (rc) {
			lpfc_printf_log(phba, KERN_WARNING, LOG_INIT,
					"0486 MSI-X fast-path (%d) "
					"request_irq failed (%d)\n", index, rc);
			goto cfg_fail_out;
		}
	}

	if (vectors != phba->cfg_irq_chann) {
		lpfc_printf_log(phba, KERN_ERR, LOG_INIT,
				"3238 Reducing IO channels to match number of "
				"MSI-X vectors, requested %d got %d\n",
				phba->cfg_irq_chann, vectors);
		if (phba->cfg_irq_chann > vectors)
			phba->cfg_irq_chann = vectors;
		if (phba->nvmet_support && (phba->cfg_nvmet_mrq > vectors))
			phba->cfg_nvmet_mrq = vectors;
	}

	return rc;

cfg_fail_out:
	/* free the irq already requested */
	for (--index; index >= 0; index--)
		free_irq(pci_irq_vector(phba->pcidev, index),
				&phba->sli4_hba.hba_eq_hdl[index]);

	/* Unconfigure MSI-X capability structure */
	pci_free_irq_vectors(phba->pcidev);

vec_fail_out:
	return rc;
}

/**
 * lpfc_sli4_enable_msi - Enable MSI interrupt mode to SLI-4 device
 * @phba: pointer to lpfc hba data structure.
 *
 * This routine is invoked to enable the MSI interrupt mode to device with
 * SLI-4 interface spec. The kernel function pci_alloc_irq_vectors() is
 * called to enable the MSI vector. The device driver is responsible for
 * calling the request_irq() to register MSI vector with a interrupt the
 * handler, which is done in this function.
 *
 * Return codes
 * 	0 - successful
 * 	other values - error
 **/
static int
lpfc_sli4_enable_msi(struct lpfc_hba *phba)
{
	int rc, index;

	rc = pci_alloc_irq_vectors(phba->pcidev, 1, 1,
				   PCI_IRQ_MSI | PCI_IRQ_AFFINITY);
	if (rc > 0)
		lpfc_printf_log(phba, KERN_INFO, LOG_INIT,
				"0487 PCI enable MSI mode success.\n");
	else {
		lpfc_printf_log(phba, KERN_INFO, LOG_INIT,
				"0488 PCI enable MSI mode failed (%d)\n", rc);
		return rc ? rc : -1;
	}

	rc = request_irq(phba->pcidev->irq, lpfc_sli4_intr_handler,
			 0, LPFC_DRIVER_NAME, phba);
	if (rc) {
		pci_free_irq_vectors(phba->pcidev);
		lpfc_printf_log(phba, KERN_WARNING, LOG_INIT,
				"0490 MSI request_irq failed (%d)\n", rc);
		return rc;
	}

	for (index = 0; index < phba->cfg_irq_chann; index++) {
		phba->sli4_hba.hba_eq_hdl[index].idx = index;
		phba->sli4_hba.hba_eq_hdl[index].phba = phba;
	}

	return 0;
}

/**
 * lpfc_sli4_enable_intr - Enable device interrupt to SLI-4 device
 * @phba: pointer to lpfc hba data structure.
 *
 * This routine is invoked to enable device interrupt and associate driver's
 * interrupt handler(s) to interrupt vector(s) to device with SLI-4
 * interface spec. Depends on the interrupt mode configured to the driver,
 * the driver will try to fallback from the configured interrupt mode to an
 * interrupt mode which is supported by the platform, kernel, and device in
 * the order of:
 * MSI-X -> MSI -> IRQ.
 *
 * Return codes
 * 	0 - successful
 * 	other values - error
 **/
static uint32_t
lpfc_sli4_enable_intr(struct lpfc_hba *phba, uint32_t cfg_mode)
{
	uint32_t intr_mode = LPFC_INTR_ERROR;
	int retval, idx;

	if (cfg_mode == 2) {
		/* Preparation before conf_msi mbox cmd */
		retval = 0;
		if (!retval) {
			/* Now, try to enable MSI-X interrupt mode */
			retval = lpfc_sli4_enable_msix(phba);
			if (!retval) {
				/* Indicate initialization to MSI-X mode */
				phba->intr_type = MSIX;
				intr_mode = 2;
			}
		}
	}

	/* Fallback to MSI if MSI-X initialization failed */
	if (cfg_mode >= 1 && phba->intr_type == NONE) {
		retval = lpfc_sli4_enable_msi(phba);
		if (!retval) {
			/* Indicate initialization to MSI mode */
			phba->intr_type = MSI;
			intr_mode = 1;
		}
	}

	/* Fallback to INTx if both MSI-X/MSI initalization failed */
	if (phba->intr_type == NONE) {
		retval = request_irq(phba->pcidev->irq, lpfc_sli4_intr_handler,
				     IRQF_SHARED, LPFC_DRIVER_NAME, phba);
		if (!retval) {
			struct lpfc_hba_eq_hdl *eqhdl;

			/* Indicate initialization to INTx mode */
			phba->intr_type = INTx;
			intr_mode = 0;

			for (idx = 0; idx < phba->cfg_irq_chann; idx++) {
				eqhdl = &phba->sli4_hba.hba_eq_hdl[idx];
				eqhdl->idx = idx;
				eqhdl->phba = phba;
			}
		}
	}
	return intr_mode;
}

/**
 * lpfc_sli4_disable_intr - Disable device interrupt to SLI-4 device
 * @phba: pointer to lpfc hba data structure.
 *
 * This routine is invoked to disable device interrupt and disassociate
 * the driver's interrupt handler(s) from interrupt vector(s) to device
 * with SLI-4 interface spec. Depending on the interrupt mode, the driver
 * will release the interrupt vector(s) for the message signaled interrupt.
 **/
static void
lpfc_sli4_disable_intr(struct lpfc_hba *phba)
{
	/* Disable the currently initialized interrupt mode */
	if (phba->intr_type == MSIX) {
		int index;

		/* Free up MSI-X multi-message vectors */
		for (index = 0; index < phba->cfg_irq_chann; index++) {
			irq_set_affinity_hint(
				pci_irq_vector(phba->pcidev, index),
				NULL);
			free_irq(pci_irq_vector(phba->pcidev, index),
					&phba->sli4_hba.hba_eq_hdl[index]);
		}
	} else {
		free_irq(phba->pcidev->irq, phba);
	}

	pci_free_irq_vectors(phba->pcidev);

	/* Reset interrupt management states */
	phba->intr_type = NONE;
	phba->sli.slistat.sli_intr = 0;
}

/**
 * lpfc_unset_hba - Unset SLI3 hba device initialization
 * @phba: pointer to lpfc hba data structure.
 *
 * This routine is invoked to unset the HBA device initialization steps to
 * a device with SLI-3 interface spec.
 **/
static void
lpfc_unset_hba(struct lpfc_hba *phba)
{
	struct lpfc_vport *vport = phba->pport;
	struct Scsi_Host  *shost = lpfc_shost_from_vport(vport);

	spin_lock_irq(shost->host_lock);
	vport->load_flag |= FC_UNLOADING;
	spin_unlock_irq(shost->host_lock);

	kfree(phba->vpi_bmask);
	kfree(phba->vpi_ids);

	lpfc_stop_hba_timers(phba);

	phba->pport->work_port_events = 0;

	lpfc_sli_hba_down(phba);

	lpfc_sli_brdrestart(phba);

	lpfc_sli_disable_intr(phba);

	return;
}

/**
 * lpfc_sli4_xri_exchange_busy_wait - Wait for device XRI exchange busy
 * @phba: Pointer to HBA context object.
 *
 * This function is called in the SLI4 code path to wait for completion
 * of device's XRIs exchange busy. It will check the XRI exchange busy
 * on outstanding FCP and ELS I/Os every 10ms for up to 10 seconds; after
 * that, it will check the XRI exchange busy on outstanding FCP and ELS
 * I/Os every 30 seconds, log error message, and wait forever. Only when
 * all XRI exchange busy complete, the driver unload shall proceed with
 * invoking the function reset ioctl mailbox command to the CNA and the
 * the rest of the driver unload resource release.
 **/
static void
lpfc_sli4_xri_exchange_busy_wait(struct lpfc_hba *phba)
{
	struct lpfc_sli4_hdw_queue *qp;
	int idx, ccnt;
	int wait_time = 0;
	int io_xri_cmpl = 1;
	int nvmet_xri_cmpl = 1;
	int els_xri_cmpl = list_empty(&phba->sli4_hba.lpfc_abts_els_sgl_list);

	/* Driver just aborted IOs during the hba_unset process.  Pause
	 * here to give the HBA time to complete the IO and get entries
	 * into the abts lists.
	 */
	msleep(LPFC_XRI_EXCH_BUSY_WAIT_T1 * 5);

	/* Wait for NVME pending IO to flush back to transport. */
	if (phba->cfg_enable_fc4_type & LPFC_ENABLE_NVME)
		lpfc_nvme_wait_for_io_drain(phba);

	ccnt = 0;
	for (idx = 0; idx < phba->cfg_hdw_queue; idx++) {
		qp = &phba->sli4_hba.hdwq[idx];
		io_xri_cmpl = list_empty(&qp->lpfc_abts_io_buf_list);
		if (!io_xri_cmpl) /* if list is NOT empty */
			ccnt++;
	}
	if (ccnt)
		io_xri_cmpl = 0;

	if (phba->cfg_enable_fc4_type & LPFC_ENABLE_NVME) {
		nvmet_xri_cmpl =
			list_empty(&phba->sli4_hba.lpfc_abts_nvmet_ctx_list);
	}

	while (!els_xri_cmpl || !io_xri_cmpl || !nvmet_xri_cmpl) {
		if (wait_time > LPFC_XRI_EXCH_BUSY_WAIT_TMO) {
			if (!nvmet_xri_cmpl)
				lpfc_printf_log(phba, KERN_ERR, LOG_INIT,
						"6424 NVMET XRI exchange busy "
						"wait time: %d seconds.\n",
						wait_time/1000);
			if (!io_xri_cmpl)
				lpfc_printf_log(phba, KERN_ERR, LOG_INIT,
						"6100 IO XRI exchange busy "
						"wait time: %d seconds.\n",
						wait_time/1000);
			if (!els_xri_cmpl)
				lpfc_printf_log(phba, KERN_ERR, LOG_INIT,
						"2878 ELS XRI exchange busy "
						"wait time: %d seconds.\n",
						wait_time/1000);
			msleep(LPFC_XRI_EXCH_BUSY_WAIT_T2);
			wait_time += LPFC_XRI_EXCH_BUSY_WAIT_T2;
		} else {
			msleep(LPFC_XRI_EXCH_BUSY_WAIT_T1);
			wait_time += LPFC_XRI_EXCH_BUSY_WAIT_T1;
		}

		ccnt = 0;
		for (idx = 0; idx < phba->cfg_hdw_queue; idx++) {
			qp = &phba->sli4_hba.hdwq[idx];
			io_xri_cmpl = list_empty(
			    &qp->lpfc_abts_io_buf_list);
			if (!io_xri_cmpl) /* if list is NOT empty */
				ccnt++;
		}
		if (ccnt)
			io_xri_cmpl = 0;

		if (phba->cfg_enable_fc4_type & LPFC_ENABLE_NVME) {
			nvmet_xri_cmpl = list_empty(
				&phba->sli4_hba.lpfc_abts_nvmet_ctx_list);
		}
		els_xri_cmpl =
			list_empty(&phba->sli4_hba.lpfc_abts_els_sgl_list);

	}
}

/**
 * lpfc_sli4_hba_unset - Unset the fcoe hba
 * @phba: Pointer to HBA context object.
 *
 * This function is called in the SLI4 code path to reset the HBA's FCoE
 * function. The caller is not required to hold any lock. This routine
 * issues PCI function reset mailbox command to reset the FCoE function.
 * At the end of the function, it calls lpfc_hba_down_post function to
 * free any pending commands.
 **/
static void
lpfc_sli4_hba_unset(struct lpfc_hba *phba)
{
	int wait_cnt = 0;
	LPFC_MBOXQ_t *mboxq;
	struct pci_dev *pdev = phba->pcidev;

	lpfc_stop_hba_timers(phba);
	if (phba->pport)
		phba->sli4_hba.intr_enable = 0;

	/*
	 * Gracefully wait out the potential current outstanding asynchronous
	 * mailbox command.
	 */

	/* First, block any pending async mailbox command from posted */
	spin_lock_irq(&phba->hbalock);
	phba->sli.sli_flag |= LPFC_SLI_ASYNC_MBX_BLK;
	spin_unlock_irq(&phba->hbalock);
	/* Now, trying to wait it out if we can */
	while (phba->sli.sli_flag & LPFC_SLI_MBOX_ACTIVE) {
		msleep(10);
		if (++wait_cnt > LPFC_ACTIVE_MBOX_WAIT_CNT)
			break;
	}
	/* Forcefully release the outstanding mailbox command if timed out */
	if (phba->sli.sli_flag & LPFC_SLI_MBOX_ACTIVE) {
		spin_lock_irq(&phba->hbalock);
		mboxq = phba->sli.mbox_active;
		mboxq->u.mb.mbxStatus = MBX_NOT_FINISHED;
		__lpfc_mbox_cmpl_put(phba, mboxq);
		phba->sli.sli_flag &= ~LPFC_SLI_MBOX_ACTIVE;
		phba->sli.mbox_active = NULL;
		spin_unlock_irq(&phba->hbalock);
	}

	/* Abort all iocbs associated with the hba */
	lpfc_sli_hba_iocb_abort(phba);

	/* Wait for completion of device XRI exchange busy */
	lpfc_sli4_xri_exchange_busy_wait(phba);

	/* Disable PCI subsystem interrupt */
	lpfc_sli4_disable_intr(phba);

	/* Disable SR-IOV if enabled */
	if (phba->cfg_sriov_nr_virtfn)
		pci_disable_sriov(pdev);

	/* Stop kthread signal shall trigger work_done one more time */
	kthread_stop(phba->worker_thread);

	/* Disable FW logging to host memory */
	lpfc_ras_stop_fwlog(phba);

	/* Unset the queues shared with the hardware then release all
	 * allocated resources.
	 */
	lpfc_sli4_queue_unset(phba);
	lpfc_sli4_queue_destroy(phba);

	/* Reset SLI4 HBA FCoE function */
	lpfc_pci_function_reset(phba);

	/* Free RAS DMA memory */
	if (phba->ras_fwlog.ras_enabled)
		lpfc_sli4_ras_dma_free(phba);

	/* Stop the SLI4 device port */
	if (phba->pport)
		phba->pport->work_port_events = 0;
}

 /**
 * lpfc_pc_sli4_params_get - Get the SLI4_PARAMS port capabilities.
 * @phba: Pointer to HBA context object.
 * @mboxq: Pointer to the mailboxq memory for the mailbox command response.
 *
 * This function is called in the SLI4 code path to read the port's
 * sli4 capabilities.
 *
 * This function may be be called from any context that can block-wait
 * for the completion.  The expectation is that this routine is called
 * typically from probe_one or from the online routine.
 **/
int
lpfc_pc_sli4_params_get(struct lpfc_hba *phba, LPFC_MBOXQ_t *mboxq)
{
	int rc;
	struct lpfc_mqe *mqe;
	struct lpfc_pc_sli4_params *sli4_params;
	uint32_t mbox_tmo;

	rc = 0;
	mqe = &mboxq->u.mqe;

	/* Read the port's SLI4 Parameters port capabilities */
	lpfc_pc_sli4_params(mboxq);
	if (!phba->sli4_hba.intr_enable)
		rc = lpfc_sli_issue_mbox(phba, mboxq, MBX_POLL);
	else {
		mbox_tmo = lpfc_mbox_tmo_val(phba, mboxq);
		rc = lpfc_sli_issue_mbox_wait(phba, mboxq, mbox_tmo);
	}

	if (unlikely(rc))
		return 1;

	sli4_params = &phba->sli4_hba.pc_sli4_params;
	sli4_params->if_type = bf_get(if_type, &mqe->un.sli4_params);
	sli4_params->sli_rev = bf_get(sli_rev, &mqe->un.sli4_params);
	sli4_params->sli_family = bf_get(sli_family, &mqe->un.sli4_params);
	sli4_params->featurelevel_1 = bf_get(featurelevel_1,
					     &mqe->un.sli4_params);
	sli4_params->featurelevel_2 = bf_get(featurelevel_2,
					     &mqe->un.sli4_params);
	sli4_params->proto_types = mqe->un.sli4_params.word3;
	sli4_params->sge_supp_len = mqe->un.sli4_params.sge_supp_len;
	sli4_params->if_page_sz = bf_get(if_page_sz, &mqe->un.sli4_params);
	sli4_params->rq_db_window = bf_get(rq_db_window, &mqe->un.sli4_params);
	sli4_params->loopbk_scope = bf_get(loopbk_scope, &mqe->un.sli4_params);
	sli4_params->eq_pages_max = bf_get(eq_pages, &mqe->un.sli4_params);
	sli4_params->eqe_size = bf_get(eqe_size, &mqe->un.sli4_params);
	sli4_params->cq_pages_max = bf_get(cq_pages, &mqe->un.sli4_params);
	sli4_params->cqe_size = bf_get(cqe_size, &mqe->un.sli4_params);
	sli4_params->mq_pages_max = bf_get(mq_pages, &mqe->un.sli4_params);
	sli4_params->mqe_size = bf_get(mqe_size, &mqe->un.sli4_params);
	sli4_params->mq_elem_cnt = bf_get(mq_elem_cnt, &mqe->un.sli4_params);
	sli4_params->wq_pages_max = bf_get(wq_pages, &mqe->un.sli4_params);
	sli4_params->wqe_size = bf_get(wqe_size, &mqe->un.sli4_params);
	sli4_params->rq_pages_max = bf_get(rq_pages, &mqe->un.sli4_params);
	sli4_params->rqe_size = bf_get(rqe_size, &mqe->un.sli4_params);
	sli4_params->hdr_pages_max = bf_get(hdr_pages, &mqe->un.sli4_params);
	sli4_params->hdr_size = bf_get(hdr_size, &mqe->un.sli4_params);
	sli4_params->hdr_pp_align = bf_get(hdr_pp_align, &mqe->un.sli4_params);
	sli4_params->sgl_pages_max = bf_get(sgl_pages, &mqe->un.sli4_params);
	sli4_params->sgl_pp_align = bf_get(sgl_pp_align, &mqe->un.sli4_params);

	/* Make sure that sge_supp_len can be handled by the driver */
	if (sli4_params->sge_supp_len > LPFC_MAX_SGE_SIZE)
		sli4_params->sge_supp_len = LPFC_MAX_SGE_SIZE;

	return rc;
}

/**
 * lpfc_get_sli4_parameters - Get the SLI4 Config PARAMETERS.
 * @phba: Pointer to HBA context object.
 * @mboxq: Pointer to the mailboxq memory for the mailbox command response.
 *
 * This function is called in the SLI4 code path to read the port's
 * sli4 capabilities.
 *
 * This function may be be called from any context that can block-wait
 * for the completion.  The expectation is that this routine is called
 * typically from probe_one or from the online routine.
 **/
int
lpfc_get_sli4_parameters(struct lpfc_hba *phba, LPFC_MBOXQ_t *mboxq)
{
	int rc;
	struct lpfc_mqe *mqe = &mboxq->u.mqe;
	struct lpfc_pc_sli4_params *sli4_params;
	uint32_t mbox_tmo;
	int length;
	bool exp_wqcq_pages = true;
	struct lpfc_sli4_parameters *mbx_sli4_parameters;

	/*
	 * By default, the driver assumes the SLI4 port requires RPI
	 * header postings.  The SLI4_PARAM response will correct this
	 * assumption.
	 */
	phba->sli4_hba.rpi_hdrs_in_use = 1;

	/* Read the port's SLI4 Config Parameters */
	length = (sizeof(struct lpfc_mbx_get_sli4_parameters) -
		  sizeof(struct lpfc_sli4_cfg_mhdr));
	lpfc_sli4_config(phba, mboxq, LPFC_MBOX_SUBSYSTEM_COMMON,
			 LPFC_MBOX_OPCODE_GET_SLI4_PARAMETERS,
			 length, LPFC_SLI4_MBX_EMBED);
	if (!phba->sli4_hba.intr_enable)
		rc = lpfc_sli_issue_mbox(phba, mboxq, MBX_POLL);
	else {
		mbox_tmo = lpfc_mbox_tmo_val(phba, mboxq);
		rc = lpfc_sli_issue_mbox_wait(phba, mboxq, mbox_tmo);
	}
	if (unlikely(rc))
		return rc;
	sli4_params = &phba->sli4_hba.pc_sli4_params;
	mbx_sli4_parameters = &mqe->un.get_sli4_parameters.sli4_parameters;
	sli4_params->if_type = bf_get(cfg_if_type, mbx_sli4_parameters);
	sli4_params->sli_rev = bf_get(cfg_sli_rev, mbx_sli4_parameters);
	sli4_params->sli_family = bf_get(cfg_sli_family, mbx_sli4_parameters);
	sli4_params->featurelevel_1 = bf_get(cfg_sli_hint_1,
					     mbx_sli4_parameters);
	sli4_params->featurelevel_2 = bf_get(cfg_sli_hint_2,
					     mbx_sli4_parameters);
	if (bf_get(cfg_phwq, mbx_sli4_parameters))
		phba->sli3_options |= LPFC_SLI4_PHWQ_ENABLED;
	else
		phba->sli3_options &= ~LPFC_SLI4_PHWQ_ENABLED;
	sli4_params->sge_supp_len = mbx_sli4_parameters->sge_supp_len;
	sli4_params->loopbk_scope = bf_get(loopbk_scope, mbx_sli4_parameters);
	sli4_params->oas_supported = bf_get(cfg_oas, mbx_sli4_parameters);
	sli4_params->cqv = bf_get(cfg_cqv, mbx_sli4_parameters);
	sli4_params->mqv = bf_get(cfg_mqv, mbx_sli4_parameters);
	sli4_params->wqv = bf_get(cfg_wqv, mbx_sli4_parameters);
	sli4_params->rqv = bf_get(cfg_rqv, mbx_sli4_parameters);
	sli4_params->eqav = bf_get(cfg_eqav, mbx_sli4_parameters);
	sli4_params->cqav = bf_get(cfg_cqav, mbx_sli4_parameters);
	sli4_params->wqsize = bf_get(cfg_wqsize, mbx_sli4_parameters);
	sli4_params->bv1s = bf_get(cfg_bv1s, mbx_sli4_parameters);
	sli4_params->sgl_pages_max = bf_get(cfg_sgl_page_cnt,
					    mbx_sli4_parameters);
	sli4_params->wqpcnt = bf_get(cfg_wqpcnt, mbx_sli4_parameters);
	sli4_params->sgl_pp_align = bf_get(cfg_sgl_pp_align,
					   mbx_sli4_parameters);
	phba->sli4_hba.extents_in_use = bf_get(cfg_ext, mbx_sli4_parameters);
	phba->sli4_hba.rpi_hdrs_in_use = bf_get(cfg_hdrr, mbx_sli4_parameters);

	/* Check for Extended Pre-Registered SGL support */
	phba->cfg_xpsgl = bf_get(cfg_xpsgl, mbx_sli4_parameters);

	/* Check for firmware nvme support */
	rc = (bf_get(cfg_nvme, mbx_sli4_parameters) &&
		     bf_get(cfg_xib, mbx_sli4_parameters));

	if (rc) {
		/* Save this to indicate the Firmware supports NVME */
		sli4_params->nvme = 1;

		/* Firmware NVME support, check driver FC4 NVME support */
		if (phba->cfg_enable_fc4_type == LPFC_ENABLE_FCP) {
			lpfc_printf_log(phba, KERN_INFO, LOG_INIT | LOG_NVME,
					"6133 Disabling NVME support: "
					"FC4 type not supported: x%x\n",
					phba->cfg_enable_fc4_type);
			goto fcponly;
		}
	} else {
		/* No firmware NVME support, check driver FC4 NVME support */
		sli4_params->nvme = 0;
		if (phba->cfg_enable_fc4_type & LPFC_ENABLE_NVME) {
			lpfc_printf_log(phba, KERN_ERR, LOG_INIT | LOG_NVME,
					"6101 Disabling NVME support: Not "
					"supported by firmware (%d %d) x%x\n",
					bf_get(cfg_nvme, mbx_sli4_parameters),
					bf_get(cfg_xib, mbx_sli4_parameters),
					phba->cfg_enable_fc4_type);
fcponly:
			phba->nvme_support = 0;
			phba->nvmet_support = 0;
			phba->cfg_nvmet_mrq = 0;
			phba->cfg_nvme_seg_cnt = 0;

			/* If no FC4 type support, move to just SCSI support */
			if (!(phba->cfg_enable_fc4_type & LPFC_ENABLE_FCP))
				return -ENODEV;
			phba->cfg_enable_fc4_type = LPFC_ENABLE_FCP;
		}
	}

	/* If the NVME FC4 type is enabled, scale the sg_seg_cnt to
	 * accommodate 512K and 1M IOs in a single nvme buf and supply
	 * enough NVME LS iocb buffers for larger connectivity counts.
	 */
	if (phba->cfg_enable_fc4_type & LPFC_ENABLE_NVME) {
		phba->cfg_sg_seg_cnt = LPFC_MAX_NVME_SEG_CNT;
		phba->cfg_iocb_cnt = 5;
	}

	/* Only embed PBDE for if_type 6, PBDE support requires xib be set */
	if ((bf_get(lpfc_sli_intf_if_type, &phba->sli4_hba.sli_intf) !=
	    LPFC_SLI_INTF_IF_TYPE_6) || (!bf_get(cfg_xib, mbx_sli4_parameters)))
		phba->cfg_enable_pbde = 0;

	/*
	 * To support Suppress Response feature we must satisfy 3 conditions.
	 * lpfc_suppress_rsp module parameter must be set (default).
	 * In SLI4-Parameters Descriptor:
	 * Extended Inline Buffers (XIB) must be supported.
	 * Suppress Response IU Not Supported (SRIUNS) must NOT be supported
	 * (double negative).
	 */
	if (phba->cfg_suppress_rsp && bf_get(cfg_xib, mbx_sli4_parameters) &&
	    !(bf_get(cfg_nosr, mbx_sli4_parameters)))
		phba->sli.sli_flag |= LPFC_SLI_SUPPRESS_RSP;
	else
		phba->cfg_suppress_rsp = 0;

	if (bf_get(cfg_eqdr, mbx_sli4_parameters))
		phba->sli.sli_flag |= LPFC_SLI_USE_EQDR;

	/* Make sure that sge_supp_len can be handled by the driver */
	if (sli4_params->sge_supp_len > LPFC_MAX_SGE_SIZE)
		sli4_params->sge_supp_len = LPFC_MAX_SGE_SIZE;

	/*
	 * Check whether the adapter supports an embedded copy of the
	 * FCP CMD IU within the WQE for FCP_Ixxx commands. In order
	 * to use this option, 128-byte WQEs must be used.
	 */
	if (bf_get(cfg_ext_embed_cb, mbx_sli4_parameters))
		phba->fcp_embed_io = 1;
	else
		phba->fcp_embed_io = 0;

	lpfc_printf_log(phba, KERN_INFO, LOG_INIT | LOG_NVME,
			"6422 XIB %d PBDE %d: FCP %d NVME %d %d %d\n",
			bf_get(cfg_xib, mbx_sli4_parameters),
			phba->cfg_enable_pbde,
			phba->fcp_embed_io, phba->nvme_support,
			phba->cfg_nvme_embed_cmd, phba->cfg_suppress_rsp);

	if ((bf_get(lpfc_sli_intf_if_type, &phba->sli4_hba.sli_intf) ==
	    LPFC_SLI_INTF_IF_TYPE_2) &&
	    (bf_get(lpfc_sli_intf_sli_family, &phba->sli4_hba.sli_intf) ==
		 LPFC_SLI_INTF_FAMILY_LNCR_A0))
		exp_wqcq_pages = false;

	if ((bf_get(cfg_cqpsize, mbx_sli4_parameters) & LPFC_CQ_16K_PAGE_SZ) &&
	    (bf_get(cfg_wqpsize, mbx_sli4_parameters) & LPFC_WQ_16K_PAGE_SZ) &&
	    exp_wqcq_pages &&
	    (sli4_params->wqsize & LPFC_WQ_SZ128_SUPPORT))
		phba->enab_exp_wqcq_pages = 1;
	else
		phba->enab_exp_wqcq_pages = 0;
	/*
	 * Check if the SLI port supports MDS Diagnostics
	 */
	if (bf_get(cfg_mds_diags, mbx_sli4_parameters))
		phba->mds_diags_support = 1;
	else
		phba->mds_diags_support = 0;

	/*
	 * Check if the SLI port supports NSLER
	 */
	if (bf_get(cfg_nsler, mbx_sli4_parameters))
		phba->nsler = 1;
	else
		phba->nsler = 0;

	return 0;
}

/**
 * lpfc_pci_probe_one_s3 - PCI probe func to reg SLI-3 device to PCI subsystem.
 * @pdev: pointer to PCI device
 * @pid: pointer to PCI device identifier
 *
 * This routine is to be called to attach a device with SLI-3 interface spec
 * to the PCI subsystem. When an Emulex HBA with SLI-3 interface spec is
 * presented on PCI bus, the kernel PCI subsystem looks at PCI device-specific
 * information of the device and driver to see if the driver state that it can
 * support this kind of device. If the match is successful, the driver core
 * invokes this routine. If this routine determines it can claim the HBA, it
 * does all the initialization that it needs to do to handle the HBA properly.
 *
 * Return code
 * 	0 - driver can claim the device
 * 	negative value - driver can not claim the device
 **/
static int
lpfc_pci_probe_one_s3(struct pci_dev *pdev, const struct pci_device_id *pid)
{
	struct lpfc_hba   *phba;
	struct lpfc_vport *vport = NULL;
	struct Scsi_Host  *shost = NULL;
	int error;
	uint32_t cfg_mode, intr_mode;

	/* Allocate memory for HBA structure */
	phba = lpfc_hba_alloc(pdev);
	if (!phba)
		return -ENOMEM;

	/* Perform generic PCI device enabling operation */
	error = lpfc_enable_pci_dev(phba);
	if (error)
		goto out_free_phba;

	/* Set up SLI API function jump table for PCI-device group-0 HBAs */
	error = lpfc_api_table_setup(phba, LPFC_PCI_DEV_LP);
	if (error)
		goto out_disable_pci_dev;

	/* Set up SLI-3 specific device PCI memory space */
	error = lpfc_sli_pci_mem_setup(phba);
	if (error) {
		lpfc_printf_log(phba, KERN_ERR, LOG_INIT,
				"1402 Failed to set up pci memory space.\n");
		goto out_disable_pci_dev;
	}

	/* Set up SLI-3 specific device driver resources */
	error = lpfc_sli_driver_resource_setup(phba);
	if (error) {
		lpfc_printf_log(phba, KERN_ERR, LOG_INIT,
				"1404 Failed to set up driver resource.\n");
		goto out_unset_pci_mem_s3;
	}

	/* Initialize and populate the iocb list per host */

	error = lpfc_init_iocb_list(phba, LPFC_IOCB_LIST_CNT);
	if (error) {
		lpfc_printf_log(phba, KERN_ERR, LOG_INIT,
				"1405 Failed to initialize iocb list.\n");
		goto out_unset_driver_resource_s3;
	}

	/* Set up common device driver resources */
	error = lpfc_setup_driver_resource_phase2(phba);
	if (error) {
		lpfc_printf_log(phba, KERN_ERR, LOG_INIT,
				"1406 Failed to set up driver resource.\n");
		goto out_free_iocb_list;
	}

	/* Get the default values for Model Name and Description */
	lpfc_get_hba_model_desc(phba, phba->ModelName, phba->ModelDesc);

	/* Create SCSI host to the physical port */
	error = lpfc_create_shost(phba);
	if (error) {
		lpfc_printf_log(phba, KERN_ERR, LOG_INIT,
				"1407 Failed to create scsi host.\n");
		goto out_unset_driver_resource;
	}

	/* Configure sysfs attributes */
	vport = phba->pport;
	error = lpfc_alloc_sysfs_attr(vport);
	if (error) {
		lpfc_printf_log(phba, KERN_ERR, LOG_INIT,
				"1476 Failed to allocate sysfs attr\n");
		goto out_destroy_shost;
	}

	shost = lpfc_shost_from_vport(vport); /* save shost for error cleanup */
	/* Now, trying to enable interrupt and bring up the device */
	cfg_mode = phba->cfg_use_msi;
	while (true) {
		/* Put device to a known state before enabling interrupt */
		lpfc_stop_port(phba);
		/* Configure and enable interrupt */
		intr_mode = lpfc_sli_enable_intr(phba, cfg_mode);
		if (intr_mode == LPFC_INTR_ERROR) {
			lpfc_printf_log(phba, KERN_ERR, LOG_INIT,
					"0431 Failed to enable interrupt.\n");
			error = -ENODEV;
			goto out_free_sysfs_attr;
		}
		/* SLI-3 HBA setup */
		if (lpfc_sli_hba_setup(phba)) {
			lpfc_printf_log(phba, KERN_ERR, LOG_INIT,
					"1477 Failed to set up hba\n");
			error = -ENODEV;
			goto out_remove_device;
		}

		/* Wait 50ms for the interrupts of previous mailbox commands */
		msleep(50);
		/* Check active interrupts on message signaled interrupts */
		if (intr_mode == 0 ||
		    phba->sli.slistat.sli_intr > LPFC_MSIX_VECTORS) {
			/* Log the current active interrupt mode */
			phba->intr_mode = intr_mode;
			lpfc_log_intr_mode(phba, intr_mode);
			break;
		} else {
			lpfc_printf_log(phba, KERN_INFO, LOG_INIT,
					"0447 Configure interrupt mode (%d) "
					"failed active interrupt test.\n",
					intr_mode);
			/* Disable the current interrupt mode */
			lpfc_sli_disable_intr(phba);
			/* Try next level of interrupt mode */
			cfg_mode = --intr_mode;
		}
	}

	/* Perform post initialization setup */
	lpfc_post_init_setup(phba);

	/* Check if there are static vports to be created. */
	lpfc_create_static_vport(phba);

	return 0;

out_remove_device:
	lpfc_unset_hba(phba);
out_free_sysfs_attr:
	lpfc_free_sysfs_attr(vport);
out_destroy_shost:
	lpfc_destroy_shost(phba);
out_unset_driver_resource:
	lpfc_unset_driver_resource_phase2(phba);
out_free_iocb_list:
	lpfc_free_iocb_list(phba);
out_unset_driver_resource_s3:
	lpfc_sli_driver_resource_unset(phba);
out_unset_pci_mem_s3:
	lpfc_sli_pci_mem_unset(phba);
out_disable_pci_dev:
	lpfc_disable_pci_dev(phba);
	if (shost)
		scsi_host_put(shost);
out_free_phba:
	lpfc_hba_free(phba);
	return error;
}

/**
 * lpfc_pci_remove_one_s3 - PCI func to unreg SLI-3 device from PCI subsystem.
 * @pdev: pointer to PCI device
 *
 * This routine is to be called to disattach a device with SLI-3 interface
 * spec from PCI subsystem. When an Emulex HBA with SLI-3 interface spec is
 * removed from PCI bus, it performs all the necessary cleanup for the HBA
 * device to be removed from the PCI subsystem properly.
 **/
static void
lpfc_pci_remove_one_s3(struct pci_dev *pdev)
{
	struct Scsi_Host  *shost = pci_get_drvdata(pdev);
	struct lpfc_vport *vport = (struct lpfc_vport *) shost->hostdata;
	struct lpfc_vport **vports;
	struct lpfc_hba   *phba = vport->phba;
	int i;

	spin_lock_irq(&phba->hbalock);
	vport->load_flag |= FC_UNLOADING;
	spin_unlock_irq(&phba->hbalock);

	lpfc_free_sysfs_attr(vport);

	/* Release all the vports against this physical port */
	vports = lpfc_create_vport_work_array(phba);
	if (vports != NULL)
		for (i = 0; i <= phba->max_vports && vports[i] != NULL; i++) {
			if (vports[i]->port_type == LPFC_PHYSICAL_PORT)
				continue;
			fc_vport_terminate(vports[i]->fc_vport);
		}
	lpfc_destroy_vport_work_array(phba, vports);

	/* Remove FC host and then SCSI host with the physical port */
	fc_remove_host(shost);
	scsi_remove_host(shost);

	lpfc_cleanup(vport);

	/*
	 * Bring down the SLI Layer. This step disable all interrupts,
	 * clears the rings, discards all mailbox commands, and resets
	 * the HBA.
	 */

	/* HBA interrupt will be disabled after this call */
	lpfc_sli_hba_down(phba);
	/* Stop kthread signal shall trigger work_done one more time */
	kthread_stop(phba->worker_thread);
	/* Final cleanup of txcmplq and reset the HBA */
	lpfc_sli_brdrestart(phba);

	kfree(phba->vpi_bmask);
	kfree(phba->vpi_ids);

	lpfc_stop_hba_timers(phba);
	spin_lock_irq(&phba->port_list_lock);
	list_del_init(&vport->listentry);
	spin_unlock_irq(&phba->port_list_lock);

	lpfc_debugfs_terminate(vport);

	/* Disable SR-IOV if enabled */
	if (phba->cfg_sriov_nr_virtfn)
		pci_disable_sriov(pdev);

	/* Disable interrupt */
	lpfc_sli_disable_intr(phba);

	scsi_host_put(shost);

	/*
	 * Call scsi_free before mem_free since scsi bufs are released to their
	 * corresponding pools here.
	 */
	lpfc_scsi_free(phba);
	lpfc_free_iocb_list(phba);

	lpfc_mem_free_all(phba);

	dma_free_coherent(&pdev->dev, lpfc_sli_hbq_size(),
			  phba->hbqslimp.virt, phba->hbqslimp.phys);

	/* Free resources associated with SLI2 interface */
	dma_free_coherent(&pdev->dev, SLI2_SLIM_SIZE,
			  phba->slim2p.virt, phba->slim2p.phys);

	/* unmap adapter SLIM and Control Registers */
	iounmap(phba->ctrl_regs_memmap_p);
	iounmap(phba->slim_memmap_p);

	lpfc_hba_free(phba);

	pci_release_mem_regions(pdev);
	pci_disable_device(pdev);
}

/**
 * lpfc_pci_suspend_one_s3 - PCI func to suspend SLI-3 device for power mgmnt
 * @pdev: pointer to PCI device
 * @msg: power management message
 *
 * This routine is to be called from the kernel's PCI subsystem to support
 * system Power Management (PM) to device with SLI-3 interface spec. When
 * PM invokes this method, it quiesces the device by stopping the driver's
 * worker thread for the device, turning off device's interrupt and DMA,
 * and bring the device offline. Note that as the driver implements the
 * minimum PM requirements to a power-aware driver's PM support for the
 * suspend/resume -- all the possible PM messages (SUSPEND, HIBERNATE, FREEZE)
 * to the suspend() method call will be treated as SUSPEND and the driver will
 * fully reinitialize its device during resume() method call, the driver will
 * set device to PCI_D3hot state in PCI config space instead of setting it
 * according to the @msg provided by the PM.
 *
 * Return code
 * 	0 - driver suspended the device
 * 	Error otherwise
 **/
static int
lpfc_pci_suspend_one_s3(struct pci_dev *pdev, pm_message_t msg)
{
	struct Scsi_Host *shost = pci_get_drvdata(pdev);
	struct lpfc_hba *phba = ((struct lpfc_vport *)shost->hostdata)->phba;

	lpfc_printf_log(phba, KERN_INFO, LOG_INIT,
			"0473 PCI device Power Management suspend.\n");

	/* Bring down the device */
	lpfc_offline_prep(phba, LPFC_MBX_WAIT);
	lpfc_offline(phba);
	kthread_stop(phba->worker_thread);

	/* Disable interrupt from device */
	lpfc_sli_disable_intr(phba);

	/* Save device state to PCI config space */
	pci_save_state(pdev);
	pci_set_power_state(pdev, PCI_D3hot);

	return 0;
}

/**
 * lpfc_pci_resume_one_s3 - PCI func to resume SLI-3 device for power mgmnt
 * @pdev: pointer to PCI device
 *
 * This routine is to be called from the kernel's PCI subsystem to support
 * system Power Management (PM) to device with SLI-3 interface spec. When PM
 * invokes this method, it restores the device's PCI config space state and
 * fully reinitializes the device and brings it online. Note that as the
 * driver implements the minimum PM requirements to a power-aware driver's
 * PM for suspend/resume -- all the possible PM messages (SUSPEND, HIBERNATE,
 * FREEZE) to the suspend() method call will be treated as SUSPEND and the
 * driver will fully reinitialize its device during resume() method call,
 * the device will be set to PCI_D0 directly in PCI config space before
 * restoring the state.
 *
 * Return code
 * 	0 - driver suspended the device
 * 	Error otherwise
 **/
static int
lpfc_pci_resume_one_s3(struct pci_dev *pdev)
{
	struct Scsi_Host *shost = pci_get_drvdata(pdev);
	struct lpfc_hba *phba = ((struct lpfc_vport *)shost->hostdata)->phba;
	uint32_t intr_mode;
	int error;

	lpfc_printf_log(phba, KERN_INFO, LOG_INIT,
			"0452 PCI device Power Management resume.\n");

	/* Restore device state from PCI config space */
	pci_set_power_state(pdev, PCI_D0);
	pci_restore_state(pdev);

	/*
	 * As the new kernel behavior of pci_restore_state() API call clears
	 * device saved_state flag, need to save the restored state again.
	 */
	pci_save_state(pdev);

	if (pdev->is_busmaster)
		pci_set_master(pdev);

	/* Startup the kernel thread for this host adapter. */
	phba->worker_thread = kthread_run(lpfc_do_work, phba,
					"lpfc_worker_%d", phba->brd_no);
	if (IS_ERR(phba->worker_thread)) {
		error = PTR_ERR(phba->worker_thread);
		lpfc_printf_log(phba, KERN_ERR, LOG_INIT,
				"0434 PM resume failed to start worker "
				"thread: error=x%x.\n", error);
		return error;
	}

	/* Configure and enable interrupt */
	intr_mode = lpfc_sli_enable_intr(phba, phba->intr_mode);
	if (intr_mode == LPFC_INTR_ERROR) {
		lpfc_printf_log(phba, KERN_ERR, LOG_INIT,
				"0430 PM resume Failed to enable interrupt\n");
		return -EIO;
	} else
		phba->intr_mode = intr_mode;

	/* Restart HBA and bring it online */
	lpfc_sli_brdrestart(phba);
	lpfc_online(phba);

	/* Log the current active interrupt mode */
	lpfc_log_intr_mode(phba, phba->intr_mode);

	return 0;
}

/**
 * lpfc_sli_prep_dev_for_recover - Prepare SLI3 device for pci slot recover
 * @phba: pointer to lpfc hba data structure.
 *
 * This routine is called to prepare the SLI3 device for PCI slot recover. It
 * aborts all the outstanding SCSI I/Os to the pci device.
 **/
static void
lpfc_sli_prep_dev_for_recover(struct lpfc_hba *phba)
{
	lpfc_printf_log(phba, KERN_ERR, LOG_INIT,
			"2723 PCI channel I/O abort preparing for recovery\n");

	/*
	 * There may be errored I/Os through HBA, abort all I/Os on txcmplq
	 * and let the SCSI mid-layer to retry them to recover.
	 */
	lpfc_sli_abort_fcp_rings(phba);
}

/**
 * lpfc_sli_prep_dev_for_reset - Prepare SLI3 device for pci slot reset
 * @phba: pointer to lpfc hba data structure.
 *
 * This routine is called to prepare the SLI3 device for PCI slot reset. It
 * disables the device interrupt and pci device, and aborts the internal FCP
 * pending I/Os.
 **/
static void
lpfc_sli_prep_dev_for_reset(struct lpfc_hba *phba)
{
	lpfc_printf_log(phba, KERN_ERR, LOG_INIT,
			"2710 PCI channel disable preparing for reset\n");

	/* Block any management I/Os to the device */
	lpfc_block_mgmt_io(phba, LPFC_MBX_WAIT);

	/* Block all SCSI devices' I/Os on the host */
	lpfc_scsi_dev_block(phba);

	/* Flush all driver's outstanding SCSI I/Os as we are to reset */
	lpfc_sli_flush_io_rings(phba);

	/* stop all timers */
	lpfc_stop_hba_timers(phba);

	/* Disable interrupt and pci device */
	lpfc_sli_disable_intr(phba);
	pci_disable_device(phba->pcidev);
}

/**
 * lpfc_sli_prep_dev_for_perm_failure - Prepare SLI3 dev for pci slot disable
 * @phba: pointer to lpfc hba data structure.
 *
 * This routine is called to prepare the SLI3 device for PCI slot permanently
 * disabling. It blocks the SCSI transport layer traffic and flushes the FCP
 * pending I/Os.
 **/
static void
lpfc_sli_prep_dev_for_perm_failure(struct lpfc_hba *phba)
{
	lpfc_printf_log(phba, KERN_ERR, LOG_INIT,
			"2711 PCI channel permanent disable for failure\n");
	/* Block all SCSI devices' I/Os on the host */
	lpfc_scsi_dev_block(phba);

	/* stop all timers */
	lpfc_stop_hba_timers(phba);

	/* Clean up all driver's outstanding SCSI I/Os */
	lpfc_sli_flush_io_rings(phba);
}

/**
 * lpfc_io_error_detected_s3 - Method for handling SLI-3 device PCI I/O error
 * @pdev: pointer to PCI device.
 * @state: the current PCI connection state.
 *
 * This routine is called from the PCI subsystem for I/O error handling to
 * device with SLI-3 interface spec. This function is called by the PCI
 * subsystem after a PCI bus error affecting this device has been detected.
 * When this function is invoked, it will need to stop all the I/Os and
 * interrupt(s) to the device. Once that is done, it will return
 * PCI_ERS_RESULT_NEED_RESET for the PCI subsystem to perform proper recovery
 * as desired.
 *
 * Return codes
 * 	PCI_ERS_RESULT_CAN_RECOVER - can be recovered with reset_link
 * 	PCI_ERS_RESULT_NEED_RESET - need to reset before recovery
 * 	PCI_ERS_RESULT_DISCONNECT - device could not be recovered
 **/
static pci_ers_result_t
lpfc_io_error_detected_s3(struct pci_dev *pdev, pci_channel_state_t state)
{
	struct Scsi_Host *shost = pci_get_drvdata(pdev);
	struct lpfc_hba *phba = ((struct lpfc_vport *)shost->hostdata)->phba;

	switch (state) {
	case pci_channel_io_normal:
		/* Non-fatal error, prepare for recovery */
		lpfc_sli_prep_dev_for_recover(phba);
		return PCI_ERS_RESULT_CAN_RECOVER;
	case pci_channel_io_frozen:
		/* Fatal error, prepare for slot reset */
		lpfc_sli_prep_dev_for_reset(phba);
		return PCI_ERS_RESULT_NEED_RESET;
	case pci_channel_io_perm_failure:
		/* Permanent failure, prepare for device down */
		lpfc_sli_prep_dev_for_perm_failure(phba);
		return PCI_ERS_RESULT_DISCONNECT;
	default:
		/* Unknown state, prepare and request slot reset */
		lpfc_printf_log(phba, KERN_ERR, LOG_INIT,
				"0472 Unknown PCI error state: x%x\n", state);
		lpfc_sli_prep_dev_for_reset(phba);
		return PCI_ERS_RESULT_NEED_RESET;
	}
}

/**
 * lpfc_io_slot_reset_s3 - Method for restarting PCI SLI-3 device from scratch.
 * @pdev: pointer to PCI device.
 *
 * This routine is called from the PCI subsystem for error handling to
 * device with SLI-3 interface spec. This is called after PCI bus has been
 * reset to restart the PCI card from scratch, as if from a cold-boot.
 * During the PCI subsystem error recovery, after driver returns
 * PCI_ERS_RESULT_NEED_RESET, the PCI subsystem will perform proper error
 * recovery and then call this routine before calling the .resume method
 * to recover the device. This function will initialize the HBA device,
 * enable the interrupt, but it will just put the HBA to offline state
 * without passing any I/O traffic.
 *
 * Return codes
 * 	PCI_ERS_RESULT_RECOVERED - the device has been recovered
 * 	PCI_ERS_RESULT_DISCONNECT - device could not be recovered
 */
static pci_ers_result_t
lpfc_io_slot_reset_s3(struct pci_dev *pdev)
{
	struct Scsi_Host *shost = pci_get_drvdata(pdev);
	struct lpfc_hba *phba = ((struct lpfc_vport *)shost->hostdata)->phba;
	struct lpfc_sli *psli = &phba->sli;
	uint32_t intr_mode;

	dev_printk(KERN_INFO, &pdev->dev, "recovering from a slot reset.\n");
	if (pci_enable_device_mem(pdev)) {
		printk(KERN_ERR "lpfc: Cannot re-enable "
			"PCI device after reset.\n");
		return PCI_ERS_RESULT_DISCONNECT;
	}

	pci_restore_state(pdev);

	/*
	 * As the new kernel behavior of pci_restore_state() API call clears
	 * device saved_state flag, need to save the restored state again.
	 */
	pci_save_state(pdev);

	if (pdev->is_busmaster)
		pci_set_master(pdev);

	spin_lock_irq(&phba->hbalock);
	psli->sli_flag &= ~LPFC_SLI_ACTIVE;
	spin_unlock_irq(&phba->hbalock);

	/* Configure and enable interrupt */
	intr_mode = lpfc_sli_enable_intr(phba, phba->intr_mode);
	if (intr_mode == LPFC_INTR_ERROR) {
		lpfc_printf_log(phba, KERN_ERR, LOG_INIT,
				"0427 Cannot re-enable interrupt after "
				"slot reset.\n");
		return PCI_ERS_RESULT_DISCONNECT;
	} else
		phba->intr_mode = intr_mode;

	/* Take device offline, it will perform cleanup */
	lpfc_offline_prep(phba, LPFC_MBX_WAIT);
	lpfc_offline(phba);
	lpfc_sli_brdrestart(phba);

	/* Log the current active interrupt mode */
	lpfc_log_intr_mode(phba, phba->intr_mode);

	return PCI_ERS_RESULT_RECOVERED;
}

/**
 * lpfc_io_resume_s3 - Method for resuming PCI I/O operation on SLI-3 device.
 * @pdev: pointer to PCI device
 *
 * This routine is called from the PCI subsystem for error handling to device
 * with SLI-3 interface spec. It is called when kernel error recovery tells
 * the lpfc driver that it is ok to resume normal PCI operation after PCI bus
 * error recovery. After this call, traffic can start to flow from this device
 * again.
 */
static void
lpfc_io_resume_s3(struct pci_dev *pdev)
{
	struct Scsi_Host *shost = pci_get_drvdata(pdev);
	struct lpfc_hba *phba = ((struct lpfc_vport *)shost->hostdata)->phba;

	/* Bring device online, it will be no-op for non-fatal error resume */
	lpfc_online(phba);

	/* Clean up Advanced Error Reporting (AER) if needed */
	if (phba->hba_flag & HBA_AER_ENABLED)
		pci_cleanup_aer_uncorrect_error_status(pdev);
}

/**
 * lpfc_sli4_get_els_iocb_cnt - Calculate the # of ELS IOCBs to reserve
 * @phba: pointer to lpfc hba data structure.
 *
 * returns the number of ELS/CT IOCBs to reserve
 **/
int
lpfc_sli4_get_els_iocb_cnt(struct lpfc_hba *phba)
{
	int max_xri = phba->sli4_hba.max_cfg_param.max_xri;

	if (phba->sli_rev == LPFC_SLI_REV4) {
		if (max_xri <= 100)
			return 10;
		else if (max_xri <= 256)
			return 25;
		else if (max_xri <= 512)
			return 50;
		else if (max_xri <= 1024)
			return 100;
		else if (max_xri <= 1536)
			return 150;
		else if (max_xri <= 2048)
			return 200;
		else
			return 250;
	} else
		return 0;
}

/**
 * lpfc_sli4_get_iocb_cnt - Calculate the # of total IOCBs to reserve
 * @phba: pointer to lpfc hba data structure.
 *
 * returns the number of ELS/CT + NVMET IOCBs to reserve
 **/
int
lpfc_sli4_get_iocb_cnt(struct lpfc_hba *phba)
{
	int max_xri = lpfc_sli4_get_els_iocb_cnt(phba);

	if (phba->nvmet_support)
		max_xri += LPFC_NVMET_BUF_POST;
	return max_xri;
}


static void
lpfc_log_write_firmware_error(struct lpfc_hba *phba, uint32_t offset,
	uint32_t magic_number, uint32_t ftype, uint32_t fid, uint32_t fsize,
	const struct firmware *fw)
{
	if ((offset == ADD_STATUS_FW_NOT_SUPPORTED) ||
	    (phba->pcidev->device == PCI_DEVICE_ID_LANCER_G6_FC &&
	     magic_number != MAGIC_NUMER_G6) ||
	    (phba->pcidev->device == PCI_DEVICE_ID_LANCER_G7_FC &&
	     magic_number != MAGIC_NUMER_G7))
		lpfc_printf_log(phba, KERN_ERR, LOG_INIT,
			"3030 This firmware version is not supported on "
			"this HBA model. Device:%x Magic:%x Type:%x "
			"ID:%x Size %d %zd\n",
			phba->pcidev->device, magic_number, ftype, fid,
			fsize, fw->size);
	else
		lpfc_printf_log(phba, KERN_ERR, LOG_INIT,
			"3022 FW Download failed. Device:%x Magic:%x Type:%x "
			"ID:%x Size %d %zd\n",
			phba->pcidev->device, magic_number, ftype, fid,
			fsize, fw->size);
}


/**
 * lpfc_write_firmware - attempt to write a firmware image to the port
 * @fw: pointer to firmware image returned from request_firmware.
 * @phba: pointer to lpfc hba data structure.
 *
 **/
static void
lpfc_write_firmware(const struct firmware *fw, void *context)
{
	struct lpfc_hba *phba = (struct lpfc_hba *)context;
	char fwrev[FW_REV_STR_SIZE];
	struct lpfc_grp_hdr *image;
	struct list_head dma_buffer_list;
	int i, rc = 0;
	struct lpfc_dmabuf *dmabuf, *next;
	uint32_t offset = 0, temp_offset = 0;
	uint32_t magic_number, ftype, fid, fsize;

	/* It can be null in no-wait mode, sanity check */
	if (!fw) {
		rc = -ENXIO;
		goto out;
	}
	image = (struct lpfc_grp_hdr *)fw->data;

	magic_number = be32_to_cpu(image->magic_number);
	ftype = bf_get_be32(lpfc_grp_hdr_file_type, image);
	fid = bf_get_be32(lpfc_grp_hdr_id, image);
	fsize = be32_to_cpu(image->size);

	INIT_LIST_HEAD(&dma_buffer_list);
	lpfc_decode_firmware_rev(phba, fwrev, 1);
	if (strncmp(fwrev, image->revision, strnlen(image->revision, 16))) {
		lpfc_printf_log(phba, KERN_ERR, LOG_INIT,
				"3023 Updating Firmware, Current Version:%s "
				"New Version:%s\n",
				fwrev, image->revision);
		for (i = 0; i < LPFC_MBX_WR_CONFIG_MAX_BDE; i++) {
			dmabuf = kzalloc(sizeof(struct lpfc_dmabuf),
					 GFP_KERNEL);
			if (!dmabuf) {
				rc = -ENOMEM;
				goto release_out;
			}
			dmabuf->virt = dma_alloc_coherent(&phba->pcidev->dev,
							  SLI4_PAGE_SIZE,
							  &dmabuf->phys,
							  GFP_KERNEL);
			if (!dmabuf->virt) {
				kfree(dmabuf);
				rc = -ENOMEM;
				goto release_out;
			}
			list_add_tail(&dmabuf->list, &dma_buffer_list);
		}
		while (offset < fw->size) {
			temp_offset = offset;
			list_for_each_entry(dmabuf, &dma_buffer_list, list) {
				if (temp_offset + SLI4_PAGE_SIZE > fw->size) {
					memcpy(dmabuf->virt,
					       fw->data + temp_offset,
					       fw->size - temp_offset);
					temp_offset = fw->size;
					break;
				}
				memcpy(dmabuf->virt, fw->data + temp_offset,
				       SLI4_PAGE_SIZE);
				temp_offset += SLI4_PAGE_SIZE;
			}
			rc = lpfc_wr_object(phba, &dma_buffer_list,
				    (fw->size - offset), &offset);
			if (rc) {
				lpfc_log_write_firmware_error(phba, offset,
					magic_number, ftype, fid, fsize, fw);
				goto release_out;
			}
		}
		rc = offset;
	} else
		lpfc_printf_log(phba, KERN_ERR, LOG_INIT,
				"3029 Skipped Firmware update, Current "
				"Version:%s New Version:%s\n",
				fwrev, image->revision);

release_out:
	list_for_each_entry_safe(dmabuf, next, &dma_buffer_list, list) {
		list_del(&dmabuf->list);
		dma_free_coherent(&phba->pcidev->dev, SLI4_PAGE_SIZE,
				  dmabuf->virt, dmabuf->phys);
		kfree(dmabuf);
	}
	release_firmware(fw);
out:
	lpfc_printf_log(phba, KERN_ERR, LOG_INIT,
			"3024 Firmware update done: %d.\n", rc);
	return;
}

/**
 * lpfc_sli4_request_firmware_update - Request linux generic firmware upgrade
 * @phba: pointer to lpfc hba data structure.
 *
 * This routine is called to perform Linux generic firmware upgrade on device
 * that supports such feature.
 **/
int
lpfc_sli4_request_firmware_update(struct lpfc_hba *phba, uint8_t fw_upgrade)
{
	uint8_t file_name[ELX_MODEL_NAME_SIZE];
	int ret;
	const struct firmware *fw;

	/* Only supported on SLI4 interface type 2 for now */
	if (bf_get(lpfc_sli_intf_if_type, &phba->sli4_hba.sli_intf) <
	    LPFC_SLI_INTF_IF_TYPE_2)
		return -EPERM;

	snprintf(file_name, ELX_MODEL_NAME_SIZE, "%s.grp", phba->ModelName);

	if (fw_upgrade == INT_FW_UPGRADE) {
		ret = request_firmware_nowait(THIS_MODULE, FW_ACTION_HOTPLUG,
					file_name, &phba->pcidev->dev,
					GFP_KERNEL, (void *)phba,
					lpfc_write_firmware);
	} else if (fw_upgrade == RUN_FW_UPGRADE) {
		ret = request_firmware(&fw, file_name, &phba->pcidev->dev);
		if (!ret)
			lpfc_write_firmware(fw, (void *)phba);
	} else {
		ret = -EINVAL;
	}

	return ret;
}

/**
 * lpfc_pci_probe_one_s4 - PCI probe func to reg SLI-4 device to PCI subsys
 * @pdev: pointer to PCI device
 * @pid: pointer to PCI device identifier
 *
 * This routine is called from the kernel's PCI subsystem to device with
 * SLI-4 interface spec. When an Emulex HBA with SLI-4 interface spec is
 * presented on PCI bus, the kernel PCI subsystem looks at PCI device-specific
 * information of the device and driver to see if the driver state that it
 * can support this kind of device. If the match is successful, the driver
 * core invokes this routine. If this routine determines it can claim the HBA,
 * it does all the initialization that it needs to do to handle the HBA
 * properly.
 *
 * Return code
 * 	0 - driver can claim the device
 * 	negative value - driver can not claim the device
 **/
static int
lpfc_pci_probe_one_s4(struct pci_dev *pdev, const struct pci_device_id *pid)
{
	struct lpfc_hba   *phba;
	struct lpfc_vport *vport = NULL;
	struct Scsi_Host  *shost = NULL;
	int error;
	uint32_t cfg_mode, intr_mode;

	/* Allocate memory for HBA structure */
	phba = lpfc_hba_alloc(pdev);
	if (!phba)
		return -ENOMEM;

	/* Perform generic PCI device enabling operation */
	error = lpfc_enable_pci_dev(phba);
	if (error)
		goto out_free_phba;

	/* Set up SLI API function jump table for PCI-device group-1 HBAs */
	error = lpfc_api_table_setup(phba, LPFC_PCI_DEV_OC);
	if (error)
		goto out_disable_pci_dev;

	/* Set up SLI-4 specific device PCI memory space */
	error = lpfc_sli4_pci_mem_setup(phba);
	if (error) {
		lpfc_printf_log(phba, KERN_ERR, LOG_INIT,
				"1410 Failed to set up pci memory space.\n");
		goto out_disable_pci_dev;
	}

	/* Set up SLI-4 Specific device driver resources */
	error = lpfc_sli4_driver_resource_setup(phba);
	if (error) {
		lpfc_printf_log(phba, KERN_ERR, LOG_INIT,
				"1412 Failed to set up driver resource.\n");
		goto out_unset_pci_mem_s4;
	}

	INIT_LIST_HEAD(&phba->active_rrq_list);
	INIT_LIST_HEAD(&phba->fcf.fcf_pri_list);

	/* Set up common device driver resources */
	error = lpfc_setup_driver_resource_phase2(phba);
	if (error) {
		lpfc_printf_log(phba, KERN_ERR, LOG_INIT,
				"1414 Failed to set up driver resource.\n");
		goto out_unset_driver_resource_s4;
	}

	/* Get the default values for Model Name and Description */
	lpfc_get_hba_model_desc(phba, phba->ModelName, phba->ModelDesc);

	/* Now, trying to enable interrupt and bring up the device */
	cfg_mode = phba->cfg_use_msi;

	/* Put device to a known state before enabling interrupt */
	phba->pport = NULL;
	lpfc_stop_port(phba);

	/* Configure and enable interrupt */
	intr_mode = lpfc_sli4_enable_intr(phba, cfg_mode);
	if (intr_mode == LPFC_INTR_ERROR) {
		lpfc_printf_log(phba, KERN_ERR, LOG_INIT,
				"0426 Failed to enable interrupt.\n");
		error = -ENODEV;
		goto out_unset_driver_resource;
	}
	/* Default to single EQ for non-MSI-X */
	if (phba->intr_type != MSIX) {
		phba->cfg_irq_chann = 1;
		if (phba->cfg_enable_fc4_type & LPFC_ENABLE_NVME) {
			if (phba->nvmet_support)
				phba->cfg_nvmet_mrq = 1;
		}
	}
	lpfc_cpu_affinity_check(phba, phba->cfg_irq_chann);

	/* Create SCSI host to the physical port */
	error = lpfc_create_shost(phba);
	if (error) {
		lpfc_printf_log(phba, KERN_ERR, LOG_INIT,
				"1415 Failed to create scsi host.\n");
		goto out_disable_intr;
	}
	vport = phba->pport;
	shost = lpfc_shost_from_vport(vport); /* save shost for error cleanup */

	/* Configure sysfs attributes */
	error = lpfc_alloc_sysfs_attr(vport);
	if (error) {
		lpfc_printf_log(phba, KERN_ERR, LOG_INIT,
				"1416 Failed to allocate sysfs attr\n");
		goto out_destroy_shost;
	}

	/* Set up SLI-4 HBA */
	if (lpfc_sli4_hba_setup(phba)) {
		lpfc_printf_log(phba, KERN_ERR, LOG_INIT,
				"1421 Failed to set up hba\n");
		error = -ENODEV;
		goto out_free_sysfs_attr;
	}

	/* Log the current active interrupt mode */
	phba->intr_mode = intr_mode;
	lpfc_log_intr_mode(phba, intr_mode);

	/* Perform post initialization setup */
	lpfc_post_init_setup(phba);

	/* NVME support in FW earlier in the driver load corrects the
	 * FC4 type making a check for nvme_support unnecessary.
	 */
	if (phba->nvmet_support == 0) {
		if (phba->cfg_enable_fc4_type & LPFC_ENABLE_NVME) {
			/* Create NVME binding with nvme_fc_transport. This
			 * ensures the vport is initialized.  If the localport
			 * create fails, it should not unload the driver to
			 * support field issues.
			 */
			error = lpfc_nvme_create_localport(vport);
			if (error) {
				lpfc_printf_log(phba, KERN_ERR, LOG_INIT,
						"6004 NVME registration "
						"failed, error x%x\n",
						error);
			}
		}
	}

	/* check for firmware upgrade or downgrade */
	if (phba->cfg_request_firmware_upgrade)
		lpfc_sli4_request_firmware_update(phba, INT_FW_UPGRADE);

	/* Check if there are static vports to be created. */
	lpfc_create_static_vport(phba);

	/* Enable RAS FW log support */
	lpfc_sli4_ras_setup(phba);

	return 0;

out_free_sysfs_attr:
	lpfc_free_sysfs_attr(vport);
out_destroy_shost:
	lpfc_destroy_shost(phba);
out_disable_intr:
	lpfc_sli4_disable_intr(phba);
out_unset_driver_resource:
	lpfc_unset_driver_resource_phase2(phba);
out_unset_driver_resource_s4:
	lpfc_sli4_driver_resource_unset(phba);
out_unset_pci_mem_s4:
	lpfc_sli4_pci_mem_unset(phba);
out_disable_pci_dev:
	lpfc_disable_pci_dev(phba);
	if (shost)
		scsi_host_put(shost);
out_free_phba:
	lpfc_hba_free(phba);
	return error;
}

/**
 * lpfc_pci_remove_one_s4 - PCI func to unreg SLI-4 device from PCI subsystem
 * @pdev: pointer to PCI device
 *
 * This routine is called from the kernel's PCI subsystem to device with
 * SLI-4 interface spec. When an Emulex HBA with SLI-4 interface spec is
 * removed from PCI bus, it performs all the necessary cleanup for the HBA
 * device to be removed from the PCI subsystem properly.
 **/
static void
lpfc_pci_remove_one_s4(struct pci_dev *pdev)
{
	struct Scsi_Host *shost = pci_get_drvdata(pdev);
	struct lpfc_vport *vport = (struct lpfc_vport *) shost->hostdata;
	struct lpfc_vport **vports;
	struct lpfc_hba *phba = vport->phba;
	int i;

	/* Mark the device unloading flag */
	spin_lock_irq(&phba->hbalock);
	vport->load_flag |= FC_UNLOADING;
	spin_unlock_irq(&phba->hbalock);

	/* Free the HBA sysfs attributes */
	lpfc_free_sysfs_attr(vport);

	/* Release all the vports against this physical port */
	vports = lpfc_create_vport_work_array(phba);
	if (vports != NULL)
		for (i = 0; i <= phba->max_vports && vports[i] != NULL; i++) {
			if (vports[i]->port_type == LPFC_PHYSICAL_PORT)
				continue;
			fc_vport_terminate(vports[i]->fc_vport);
		}
	lpfc_destroy_vport_work_array(phba, vports);

	/* Remove FC host and then SCSI host with the physical port */
	fc_remove_host(shost);
	scsi_remove_host(shost);

	/* Perform ndlp cleanup on the physical port.  The nvme and nvmet
	 * localports are destroyed after to cleanup all transport memory.
	 */
	lpfc_cleanup(vport);
	lpfc_nvmet_destroy_targetport(phba);
	lpfc_nvme_destroy_localport(vport);

	/* De-allocate multi-XRI pools */
	if (phba->cfg_xri_rebalancing)
		lpfc_destroy_multixri_pools(phba);

	/*
	 * Bring down the SLI Layer. This step disables all interrupts,
	 * clears the rings, discards all mailbox commands, and resets
	 * the HBA FCoE function.
	 */
	lpfc_debugfs_terminate(vport);

	lpfc_stop_hba_timers(phba);
	spin_lock_irq(&phba->port_list_lock);
	list_del_init(&vport->listentry);
	spin_unlock_irq(&phba->port_list_lock);

	/* Perform scsi free before driver resource_unset since scsi
	 * buffers are released to their corresponding pools here.
	 */
	lpfc_io_free(phba);
	lpfc_free_iocb_list(phba);
	lpfc_sli4_hba_unset(phba);

	lpfc_unset_driver_resource_phase2(phba);
	lpfc_sli4_driver_resource_unset(phba);

	/* Unmap adapter Control and Doorbell registers */
	lpfc_sli4_pci_mem_unset(phba);

	/* Release PCI resources and disable device's PCI function */
	scsi_host_put(shost);
	lpfc_disable_pci_dev(phba);

	/* Finally, free the driver's device data structure */
	lpfc_hba_free(phba);

	return;
}

/**
 * lpfc_pci_suspend_one_s4 - PCI func to suspend SLI-4 device for power mgmnt
 * @pdev: pointer to PCI device
 * @msg: power management message
 *
 * This routine is called from the kernel's PCI subsystem to support system
 * Power Management (PM) to device with SLI-4 interface spec. When PM invokes
 * this method, it quiesces the device by stopping the driver's worker
 * thread for the device, turning off device's interrupt and DMA, and bring
 * the device offline. Note that as the driver implements the minimum PM
 * requirements to a power-aware driver's PM support for suspend/resume -- all
 * the possible PM messages (SUSPEND, HIBERNATE, FREEZE) to the suspend()
 * method call will be treated as SUSPEND and the driver will fully
 * reinitialize its device during resume() method call, the driver will set
 * device to PCI_D3hot state in PCI config space instead of setting it
 * according to the @msg provided by the PM.
 *
 * Return code
 * 	0 - driver suspended the device
 * 	Error otherwise
 **/
static int
lpfc_pci_suspend_one_s4(struct pci_dev *pdev, pm_message_t msg)
{
	struct Scsi_Host *shost = pci_get_drvdata(pdev);
	struct lpfc_hba *phba = ((struct lpfc_vport *)shost->hostdata)->phba;

	lpfc_printf_log(phba, KERN_INFO, LOG_INIT,
			"2843 PCI device Power Management suspend.\n");

	/* Bring down the device */
	lpfc_offline_prep(phba, LPFC_MBX_WAIT);
	lpfc_offline(phba);
	kthread_stop(phba->worker_thread);

	/* Disable interrupt from device */
	lpfc_sli4_disable_intr(phba);
	lpfc_sli4_queue_destroy(phba);

	/* Save device state to PCI config space */
	pci_save_state(pdev);
	pci_set_power_state(pdev, PCI_D3hot);

	return 0;
}

/**
 * lpfc_pci_resume_one_s4 - PCI func to resume SLI-4 device for power mgmnt
 * @pdev: pointer to PCI device
 *
 * This routine is called from the kernel's PCI subsystem to support system
 * Power Management (PM) to device with SLI-4 interface spac. When PM invokes
 * this method, it restores the device's PCI config space state and fully
 * reinitializes the device and brings it online. Note that as the driver
 * implements the minimum PM requirements to a power-aware driver's PM for
 * suspend/resume -- all the possible PM messages (SUSPEND, HIBERNATE, FREEZE)
 * to the suspend() method call will be treated as SUSPEND and the driver
 * will fully reinitialize its device during resume() method call, the device
 * will be set to PCI_D0 directly in PCI config space before restoring the
 * state.
 *
 * Return code
 * 	0 - driver suspended the device
 * 	Error otherwise
 **/
static int
lpfc_pci_resume_one_s4(struct pci_dev *pdev)
{
	struct Scsi_Host *shost = pci_get_drvdata(pdev);
	struct lpfc_hba *phba = ((struct lpfc_vport *)shost->hostdata)->phba;
	uint32_t intr_mode;
	int error;

	lpfc_printf_log(phba, KERN_INFO, LOG_INIT,
			"0292 PCI device Power Management resume.\n");

	/* Restore device state from PCI config space */
	pci_set_power_state(pdev, PCI_D0);
	pci_restore_state(pdev);

	/*
	 * As the new kernel behavior of pci_restore_state() API call clears
	 * device saved_state flag, need to save the restored state again.
	 */
	pci_save_state(pdev);

	if (pdev->is_busmaster)
		pci_set_master(pdev);

	 /* Startup the kernel thread for this host adapter. */
	phba->worker_thread = kthread_run(lpfc_do_work, phba,
					"lpfc_worker_%d", phba->brd_no);
	if (IS_ERR(phba->worker_thread)) {
		error = PTR_ERR(phba->worker_thread);
		lpfc_printf_log(phba, KERN_ERR, LOG_INIT,
				"0293 PM resume failed to start worker "
				"thread: error=x%x.\n", error);
		return error;
	}

	/* Configure and enable interrupt */
	intr_mode = lpfc_sli4_enable_intr(phba, phba->intr_mode);
	if (intr_mode == LPFC_INTR_ERROR) {
		lpfc_printf_log(phba, KERN_ERR, LOG_INIT,
				"0294 PM resume Failed to enable interrupt\n");
		return -EIO;
	} else
		phba->intr_mode = intr_mode;

	/* Restart HBA and bring it online */
	lpfc_sli_brdrestart(phba);
	lpfc_online(phba);

	/* Log the current active interrupt mode */
	lpfc_log_intr_mode(phba, phba->intr_mode);

	return 0;
}

/**
 * lpfc_sli4_prep_dev_for_recover - Prepare SLI4 device for pci slot recover
 * @phba: pointer to lpfc hba data structure.
 *
 * This routine is called to prepare the SLI4 device for PCI slot recover. It
 * aborts all the outstanding SCSI I/Os to the pci device.
 **/
static void
lpfc_sli4_prep_dev_for_recover(struct lpfc_hba *phba)
{
	lpfc_printf_log(phba, KERN_ERR, LOG_INIT,
			"2828 PCI channel I/O abort preparing for recovery\n");
	/*
	 * There may be errored I/Os through HBA, abort all I/Os on txcmplq
	 * and let the SCSI mid-layer to retry them to recover.
	 */
	lpfc_sli_abort_fcp_rings(phba);
}

/**
 * lpfc_sli4_prep_dev_for_reset - Prepare SLI4 device for pci slot reset
 * @phba: pointer to lpfc hba data structure.
 *
 * This routine is called to prepare the SLI4 device for PCI slot reset. It
 * disables the device interrupt and pci device, and aborts the internal FCP
 * pending I/Os.
 **/
static void
lpfc_sli4_prep_dev_for_reset(struct lpfc_hba *phba)
{
	lpfc_printf_log(phba, KERN_ERR, LOG_INIT,
			"2826 PCI channel disable preparing for reset\n");

	/* Block any management I/Os to the device */
	lpfc_block_mgmt_io(phba, LPFC_MBX_NO_WAIT);

	/* Block all SCSI devices' I/Os on the host */
	lpfc_scsi_dev_block(phba);

	/* Flush all driver's outstanding I/Os as we are to reset */
	lpfc_sli_flush_io_rings(phba);

	/* stop all timers */
	lpfc_stop_hba_timers(phba);

	/* Disable interrupt and pci device */
	lpfc_sli4_disable_intr(phba);
	lpfc_sli4_queue_destroy(phba);
	pci_disable_device(phba->pcidev);
}

/**
 * lpfc_sli4_prep_dev_for_perm_failure - Prepare SLI4 dev for pci slot disable
 * @phba: pointer to lpfc hba data structure.
 *
 * This routine is called to prepare the SLI4 device for PCI slot permanently
 * disabling. It blocks the SCSI transport layer traffic and flushes the FCP
 * pending I/Os.
 **/
static void
lpfc_sli4_prep_dev_for_perm_failure(struct lpfc_hba *phba)
{
	lpfc_printf_log(phba, KERN_ERR, LOG_INIT,
			"2827 PCI channel permanent disable for failure\n");

	/* Block all SCSI devices' I/Os on the host */
	lpfc_scsi_dev_block(phba);

	/* stop all timers */
	lpfc_stop_hba_timers(phba);

	/* Clean up all driver's outstanding I/Os */
	lpfc_sli_flush_io_rings(phba);
}

/**
 * lpfc_io_error_detected_s4 - Method for handling PCI I/O error to SLI-4 device
 * @pdev: pointer to PCI device.
 * @state: the current PCI connection state.
 *
 * This routine is called from the PCI subsystem for error handling to device
 * with SLI-4 interface spec. This function is called by the PCI subsystem
 * after a PCI bus error affecting this device has been detected. When this
 * function is invoked, it will need to stop all the I/Os and interrupt(s)
 * to the device. Once that is done, it will return PCI_ERS_RESULT_NEED_RESET
 * for the PCI subsystem to perform proper recovery as desired.
 *
 * Return codes
 * 	PCI_ERS_RESULT_NEED_RESET - need to reset before recovery
 * 	PCI_ERS_RESULT_DISCONNECT - device could not be recovered
 **/
static pci_ers_result_t
lpfc_io_error_detected_s4(struct pci_dev *pdev, pci_channel_state_t state)
{
	struct Scsi_Host *shost = pci_get_drvdata(pdev);
	struct lpfc_hba *phba = ((struct lpfc_vport *)shost->hostdata)->phba;

	switch (state) {
	case pci_channel_io_normal:
		/* Non-fatal error, prepare for recovery */
		lpfc_sli4_prep_dev_for_recover(phba);
		return PCI_ERS_RESULT_CAN_RECOVER;
	case pci_channel_io_frozen:
		/* Fatal error, prepare for slot reset */
		lpfc_sli4_prep_dev_for_reset(phba);
		return PCI_ERS_RESULT_NEED_RESET;
	case pci_channel_io_perm_failure:
		/* Permanent failure, prepare for device down */
		lpfc_sli4_prep_dev_for_perm_failure(phba);
		return PCI_ERS_RESULT_DISCONNECT;
	default:
		/* Unknown state, prepare and request slot reset */
		lpfc_printf_log(phba, KERN_ERR, LOG_INIT,
				"2825 Unknown PCI error state: x%x\n", state);
		lpfc_sli4_prep_dev_for_reset(phba);
		return PCI_ERS_RESULT_NEED_RESET;
	}
}

/**
 * lpfc_io_slot_reset_s4 - Method for restart PCI SLI-4 device from scratch
 * @pdev: pointer to PCI device.
 *
 * This routine is called from the PCI subsystem for error handling to device
 * with SLI-4 interface spec. It is called after PCI bus has been reset to
 * restart the PCI card from scratch, as if from a cold-boot. During the
 * PCI subsystem error recovery, after the driver returns
 * PCI_ERS_RESULT_NEED_RESET, the PCI subsystem will perform proper error
 * recovery and then call this routine before calling the .resume method to
 * recover the device. This function will initialize the HBA device, enable
 * the interrupt, but it will just put the HBA to offline state without
 * passing any I/O traffic.
 *
 * Return codes
 * 	PCI_ERS_RESULT_RECOVERED - the device has been recovered
 * 	PCI_ERS_RESULT_DISCONNECT - device could not be recovered
 */
static pci_ers_result_t
lpfc_io_slot_reset_s4(struct pci_dev *pdev)
{
	struct Scsi_Host *shost = pci_get_drvdata(pdev);
	struct lpfc_hba *phba = ((struct lpfc_vport *)shost->hostdata)->phba;
	struct lpfc_sli *psli = &phba->sli;
	uint32_t intr_mode;

	dev_printk(KERN_INFO, &pdev->dev, "recovering from a slot reset.\n");
	if (pci_enable_device_mem(pdev)) {
		printk(KERN_ERR "lpfc: Cannot re-enable "
			"PCI device after reset.\n");
		return PCI_ERS_RESULT_DISCONNECT;
	}

	pci_restore_state(pdev);

	/*
	 * As the new kernel behavior of pci_restore_state() API call clears
	 * device saved_state flag, need to save the restored state again.
	 */
	pci_save_state(pdev);

	if (pdev->is_busmaster)
		pci_set_master(pdev);

	spin_lock_irq(&phba->hbalock);
	psli->sli_flag &= ~LPFC_SLI_ACTIVE;
	spin_unlock_irq(&phba->hbalock);

	/* Configure and enable interrupt */
	intr_mode = lpfc_sli4_enable_intr(phba, phba->intr_mode);
	if (intr_mode == LPFC_INTR_ERROR) {
		lpfc_printf_log(phba, KERN_ERR, LOG_INIT,
				"2824 Cannot re-enable interrupt after "
				"slot reset.\n");
		return PCI_ERS_RESULT_DISCONNECT;
	} else
		phba->intr_mode = intr_mode;

	/* Log the current active interrupt mode */
	lpfc_log_intr_mode(phba, phba->intr_mode);

	return PCI_ERS_RESULT_RECOVERED;
}

/**
 * lpfc_io_resume_s4 - Method for resuming PCI I/O operation to SLI-4 device
 * @pdev: pointer to PCI device
 *
 * This routine is called from the PCI subsystem for error handling to device
 * with SLI-4 interface spec. It is called when kernel error recovery tells
 * the lpfc driver that it is ok to resume normal PCI operation after PCI bus
 * error recovery. After this call, traffic can start to flow from this device
 * again.
 **/
static void
lpfc_io_resume_s4(struct pci_dev *pdev)
{
	struct Scsi_Host *shost = pci_get_drvdata(pdev);
	struct lpfc_hba *phba = ((struct lpfc_vport *)shost->hostdata)->phba;

	/*
	 * In case of slot reset, as function reset is performed through
	 * mailbox command which needs DMA to be enabled, this operation
	 * has to be moved to the io resume phase. Taking device offline
	 * will perform the necessary cleanup.
	 */
	if (!(phba->sli.sli_flag & LPFC_SLI_ACTIVE)) {
		/* Perform device reset */
		lpfc_offline_prep(phba, LPFC_MBX_WAIT);
		lpfc_offline(phba);
		lpfc_sli_brdrestart(phba);
		/* Bring the device back online */
		lpfc_online(phba);
	}

	/* Clean up Advanced Error Reporting (AER) if needed */
	if (phba->hba_flag & HBA_AER_ENABLED)
		pci_cleanup_aer_uncorrect_error_status(pdev);
}

/**
 * lpfc_pci_probe_one - lpfc PCI probe func to reg dev to PCI subsystem
 * @pdev: pointer to PCI device
 * @pid: pointer to PCI device identifier
 *
 * This routine is to be registered to the kernel's PCI subsystem. When an
 * Emulex HBA device is presented on PCI bus, the kernel PCI subsystem looks
 * at PCI device-specific information of the device and driver to see if the
 * driver state that it can support this kind of device. If the match is
 * successful, the driver core invokes this routine. This routine dispatches
 * the action to the proper SLI-3 or SLI-4 device probing routine, which will
 * do all the initialization that it needs to do to handle the HBA device
 * properly.
 *
 * Return code
 * 	0 - driver can claim the device
 * 	negative value - driver can not claim the device
 **/
static int
lpfc_pci_probe_one(struct pci_dev *pdev, const struct pci_device_id *pid)
{
	int rc;
	struct lpfc_sli_intf intf;

	if (pci_read_config_dword(pdev, LPFC_SLI_INTF, &intf.word0))
		return -ENODEV;

	if ((bf_get(lpfc_sli_intf_valid, &intf) == LPFC_SLI_INTF_VALID) &&
	    (bf_get(lpfc_sli_intf_slirev, &intf) == LPFC_SLI_INTF_REV_SLI4))
		rc = lpfc_pci_probe_one_s4(pdev, pid);
	else
		rc = lpfc_pci_probe_one_s3(pdev, pid);

	return rc;
}

/**
 * lpfc_pci_remove_one - lpfc PCI func to unreg dev from PCI subsystem
 * @pdev: pointer to PCI device
 *
 * This routine is to be registered to the kernel's PCI subsystem. When an
 * Emulex HBA is removed from PCI bus, the driver core invokes this routine.
 * This routine dispatches the action to the proper SLI-3 or SLI-4 device
 * remove routine, which will perform all the necessary cleanup for the
 * device to be removed from the PCI subsystem properly.
 **/
static void
lpfc_pci_remove_one(struct pci_dev *pdev)
{
	struct Scsi_Host *shost = pci_get_drvdata(pdev);
	struct lpfc_hba *phba = ((struct lpfc_vport *)shost->hostdata)->phba;

	switch (phba->pci_dev_grp) {
	case LPFC_PCI_DEV_LP:
		lpfc_pci_remove_one_s3(pdev);
		break;
	case LPFC_PCI_DEV_OC:
		lpfc_pci_remove_one_s4(pdev);
		break;
	default:
		lpfc_printf_log(phba, KERN_ERR, LOG_INIT,
				"1424 Invalid PCI device group: 0x%x\n",
				phba->pci_dev_grp);
		break;
	}
	return;
}

/**
 * lpfc_pci_suspend_one - lpfc PCI func to suspend dev for power management
 * @pdev: pointer to PCI device
 * @msg: power management message
 *
 * This routine is to be registered to the kernel's PCI subsystem to support
 * system Power Management (PM). When PM invokes this method, it dispatches
 * the action to the proper SLI-3 or SLI-4 device suspend routine, which will
 * suspend the device.
 *
 * Return code
 * 	0 - driver suspended the device
 * 	Error otherwise
 **/
static int
lpfc_pci_suspend_one(struct pci_dev *pdev, pm_message_t msg)
{
	struct Scsi_Host *shost = pci_get_drvdata(pdev);
	struct lpfc_hba *phba = ((struct lpfc_vport *)shost->hostdata)->phba;
	int rc = -ENODEV;

	switch (phba->pci_dev_grp) {
	case LPFC_PCI_DEV_LP:
		rc = lpfc_pci_suspend_one_s3(pdev, msg);
		break;
	case LPFC_PCI_DEV_OC:
		rc = lpfc_pci_suspend_one_s4(pdev, msg);
		break;
	default:
		lpfc_printf_log(phba, KERN_ERR, LOG_INIT,
				"1425 Invalid PCI device group: 0x%x\n",
				phba->pci_dev_grp);
		break;
	}
	return rc;
}

/**
 * lpfc_pci_resume_one - lpfc PCI func to resume dev for power management
 * @pdev: pointer to PCI device
 *
 * This routine is to be registered to the kernel's PCI subsystem to support
 * system Power Management (PM). When PM invokes this method, it dispatches
 * the action to the proper SLI-3 or SLI-4 device resume routine, which will
 * resume the device.
 *
 * Return code
 * 	0 - driver suspended the device
 * 	Error otherwise
 **/
static int
lpfc_pci_resume_one(struct pci_dev *pdev)
{
	struct Scsi_Host *shost = pci_get_drvdata(pdev);
	struct lpfc_hba *phba = ((struct lpfc_vport *)shost->hostdata)->phba;
	int rc = -ENODEV;

	switch (phba->pci_dev_grp) {
	case LPFC_PCI_DEV_LP:
		rc = lpfc_pci_resume_one_s3(pdev);
		break;
	case LPFC_PCI_DEV_OC:
		rc = lpfc_pci_resume_one_s4(pdev);
		break;
	default:
		lpfc_printf_log(phba, KERN_ERR, LOG_INIT,
				"1426 Invalid PCI device group: 0x%x\n",
				phba->pci_dev_grp);
		break;
	}
	return rc;
}

/**
 * lpfc_io_error_detected - lpfc method for handling PCI I/O error
 * @pdev: pointer to PCI device.
 * @state: the current PCI connection state.
 *
 * This routine is registered to the PCI subsystem for error handling. This
 * function is called by the PCI subsystem after a PCI bus error affecting
 * this device has been detected. When this routine is invoked, it dispatches
 * the action to the proper SLI-3 or SLI-4 device error detected handling
 * routine, which will perform the proper error detected operation.
 *
 * Return codes
 * 	PCI_ERS_RESULT_NEED_RESET - need to reset before recovery
 * 	PCI_ERS_RESULT_DISCONNECT - device could not be recovered
 **/
static pci_ers_result_t
lpfc_io_error_detected(struct pci_dev *pdev, pci_channel_state_t state)
{
	struct Scsi_Host *shost = pci_get_drvdata(pdev);
	struct lpfc_hba *phba = ((struct lpfc_vport *)shost->hostdata)->phba;
	pci_ers_result_t rc = PCI_ERS_RESULT_DISCONNECT;

	switch (phba->pci_dev_grp) {
	case LPFC_PCI_DEV_LP:
		rc = lpfc_io_error_detected_s3(pdev, state);
		break;
	case LPFC_PCI_DEV_OC:
		rc = lpfc_io_error_detected_s4(pdev, state);
		break;
	default:
		lpfc_printf_log(phba, KERN_ERR, LOG_INIT,
				"1427 Invalid PCI device group: 0x%x\n",
				phba->pci_dev_grp);
		break;
	}
	return rc;
}

/**
 * lpfc_io_slot_reset - lpfc method for restart PCI dev from scratch
 * @pdev: pointer to PCI device.
 *
 * This routine is registered to the PCI subsystem for error handling. This
 * function is called after PCI bus has been reset to restart the PCI card
 * from scratch, as if from a cold-boot. When this routine is invoked, it
 * dispatches the action to the proper SLI-3 or SLI-4 device reset handling
 * routine, which will perform the proper device reset.
 *
 * Return codes
 * 	PCI_ERS_RESULT_RECOVERED - the device has been recovered
 * 	PCI_ERS_RESULT_DISCONNECT - device could not be recovered
 **/
static pci_ers_result_t
lpfc_io_slot_reset(struct pci_dev *pdev)
{
	struct Scsi_Host *shost = pci_get_drvdata(pdev);
	struct lpfc_hba *phba = ((struct lpfc_vport *)shost->hostdata)->phba;
	pci_ers_result_t rc = PCI_ERS_RESULT_DISCONNECT;

	switch (phba->pci_dev_grp) {
	case LPFC_PCI_DEV_LP:
		rc = lpfc_io_slot_reset_s3(pdev);
		break;
	case LPFC_PCI_DEV_OC:
		rc = lpfc_io_slot_reset_s4(pdev);
		break;
	default:
		lpfc_printf_log(phba, KERN_ERR, LOG_INIT,
				"1428 Invalid PCI device group: 0x%x\n",
				phba->pci_dev_grp);
		break;
	}
	return rc;
}

/**
 * lpfc_io_resume - lpfc method for resuming PCI I/O operation
 * @pdev: pointer to PCI device
 *
 * This routine is registered to the PCI subsystem for error handling. It
 * is called when kernel error recovery tells the lpfc driver that it is
 * OK to resume normal PCI operation after PCI bus error recovery. When
 * this routine is invoked, it dispatches the action to the proper SLI-3
 * or SLI-4 device io_resume routine, which will resume the device operation.
 **/
static void
lpfc_io_resume(struct pci_dev *pdev)
{
	struct Scsi_Host *shost = pci_get_drvdata(pdev);
	struct lpfc_hba *phba = ((struct lpfc_vport *)shost->hostdata)->phba;

	switch (phba->pci_dev_grp) {
	case LPFC_PCI_DEV_LP:
		lpfc_io_resume_s3(pdev);
		break;
	case LPFC_PCI_DEV_OC:
		lpfc_io_resume_s4(pdev);
		break;
	default:
		lpfc_printf_log(phba, KERN_ERR, LOG_INIT,
				"1429 Invalid PCI device group: 0x%x\n",
				phba->pci_dev_grp);
		break;
	}
	return;
}

/**
 * lpfc_sli4_oas_verify - Verify OAS is supported by this adapter
 * @phba: pointer to lpfc hba data structure.
 *
 * This routine checks to see if OAS is supported for this adapter. If
 * supported, the configure Flash Optimized Fabric flag is set.  Otherwise,
 * the enable oas flag is cleared and the pool created for OAS device data
 * is destroyed.
 *
 **/
static void
lpfc_sli4_oas_verify(struct lpfc_hba *phba)
{

	if (!phba->cfg_EnableXLane)
		return;

	if (phba->sli4_hba.pc_sli4_params.oas_supported) {
		phba->cfg_fof = 1;
	} else {
		phba->cfg_fof = 0;
		if (phba->device_data_mem_pool)
			mempool_destroy(phba->device_data_mem_pool);
		phba->device_data_mem_pool = NULL;
	}

	return;
}

/**
 * lpfc_sli4_ras_init - Verify RAS-FW log is supported by this adapter
 * @phba: pointer to lpfc hba data structure.
 *
 * This routine checks to see if RAS is supported by the adapter. Check the
 * function through which RAS support enablement is to be done.
 **/
void
lpfc_sli4_ras_init(struct lpfc_hba *phba)
{
	switch (phba->pcidev->device) {
	case PCI_DEVICE_ID_LANCER_G6_FC:
	case PCI_DEVICE_ID_LANCER_G7_FC:
		phba->ras_fwlog.ras_hwsupport = true;
		if (phba->cfg_ras_fwlog_func == PCI_FUNC(phba->pcidev->devfn) &&
		    phba->cfg_ras_fwlog_buffsize)
			phba->ras_fwlog.ras_enabled = true;
		else
			phba->ras_fwlog.ras_enabled = false;
		break;
	default:
		phba->ras_fwlog.ras_hwsupport = false;
	}
}


MODULE_DEVICE_TABLE(pci, lpfc_id_table);

static const struct pci_error_handlers lpfc_err_handler = {
	.error_detected = lpfc_io_error_detected,
	.slot_reset = lpfc_io_slot_reset,
	.resume = lpfc_io_resume,
};

static struct pci_driver lpfc_driver = {
	.name		= LPFC_DRIVER_NAME,
	.id_table	= lpfc_id_table,
	.probe		= lpfc_pci_probe_one,
	.remove		= lpfc_pci_remove_one,
	.shutdown	= lpfc_pci_remove_one,
	.suspend        = lpfc_pci_suspend_one,
	.resume		= lpfc_pci_resume_one,
	.err_handler    = &lpfc_err_handler,
};

static const struct file_operations lpfc_mgmt_fop = {
	.owner = THIS_MODULE,
};

static struct miscdevice lpfc_mgmt_dev = {
	.minor = MISC_DYNAMIC_MINOR,
	.name = "lpfcmgmt",
	.fops = &lpfc_mgmt_fop,
};

/**
 * lpfc_init - lpfc module initialization routine
 *
 * This routine is to be invoked when the lpfc module is loaded into the
 * kernel. The special kernel macro module_init() is used to indicate the
 * role of this routine to the kernel as lpfc module entry point.
 *
 * Return codes
 *   0 - successful
 *   -ENOMEM - FC attach transport failed
 *   all others - failed
 */
static int __init
lpfc_init(void)
{
	int error = 0;

	printk(LPFC_MODULE_DESC "\n");
	printk(LPFC_COPYRIGHT "\n");

	error = misc_register(&lpfc_mgmt_dev);
	if (error)
		printk(KERN_ERR "Could not register lpfcmgmt device, "
			"misc_register returned with status %d", error);

	lpfc_transport_functions.vport_create = lpfc_vport_create;
	lpfc_transport_functions.vport_delete = lpfc_vport_delete;
	lpfc_transport_template =
				fc_attach_transport(&lpfc_transport_functions);
	if (lpfc_transport_template == NULL)
		return -ENOMEM;
	lpfc_vport_transport_template =
		fc_attach_transport(&lpfc_vport_transport_functions);
	if (lpfc_vport_transport_template == NULL) {
		fc_release_transport(lpfc_transport_template);
		return -ENOMEM;
	}
	lpfc_nvme_cmd_template();
	lpfc_nvmet_cmd_template();

	/* Initialize in case vector mapping is needed */
	lpfc_present_cpu = num_present_cpus();

	error = pci_register_driver(&lpfc_driver);
	if (error) {
		fc_release_transport(lpfc_transport_template);
		fc_release_transport(lpfc_vport_transport_template);
	}

	return error;
}

/**
 * lpfc_exit - lpfc module removal routine
 *
 * This routine is invoked when the lpfc module is removed from the kernel.
 * The special kernel macro module_exit() is used to indicate the role of
 * this routine to the kernel as lpfc module exit point.
 */
static void __exit
lpfc_exit(void)
{
	misc_deregister(&lpfc_mgmt_dev);
	pci_unregister_driver(&lpfc_driver);
	fc_release_transport(lpfc_transport_template);
	fc_release_transport(lpfc_vport_transport_template);
<<<<<<< HEAD
	if (_dump_buf_data) {
		printk(KERN_ERR	"9062 BLKGRD: freeing %lu pages for "
				"_dump_buf_data at x%px\n",
				(1L << _dump_buf_data_order), _dump_buf_data);
		free_pages((unsigned long)_dump_buf_data, _dump_buf_data_order);
	}

	if (_dump_buf_dif) {
		printk(KERN_ERR	"9049 BLKGRD: freeing %lu pages for "
				"_dump_buf_dif at x%px\n",
				(1L << _dump_buf_dif_order), _dump_buf_dif);
		free_pages((unsigned long)_dump_buf_dif, _dump_buf_dif_order);
	}
=======
>>>>>>> ecd3ad1c
	idr_destroy(&lpfc_hba_index);
}

module_init(lpfc_init);
module_exit(lpfc_exit);
MODULE_LICENSE("GPL");
MODULE_DESCRIPTION(LPFC_MODULE_DESC);
MODULE_AUTHOR("Broadcom");
MODULE_VERSION("0:" LPFC_DRIVER_VERSION);<|MERGE_RESOLUTION|>--- conflicted
+++ resolved
@@ -4087,24 +4087,9 @@
 	LIST_HEAD(post_nblist);
 	LIST_HEAD(nvme_nblist);
 
-<<<<<<< HEAD
-	/* Sanity check to ensure our sizing is right for both SCSI and NVME */
-	if (sizeof(struct lpfc_io_buf) > LPFC_COMMON_IO_BUF_SZ) {
-		lpfc_printf_log(phba, KERN_ERR, LOG_FCP,
-				"6426 Common buffer size %zd exceeds %d\n",
-				sizeof(struct lpfc_io_buf),
-				LPFC_COMMON_IO_BUF_SZ);
-		return 0;
-	}
-
-	phba->sli4_hba.io_xri_cnt = 0;
-	for (bcnt = 0; bcnt < num_to_alloc; bcnt++) {
-		lpfc_ncmd = kzalloc(LPFC_COMMON_IO_BUF_SZ, GFP_KERNEL);
-=======
 	phba->sli4_hba.io_xri_cnt = 0;
 	for (bcnt = 0; bcnt < num_to_alloc; bcnt++) {
 		lpfc_ncmd = kzalloc(sizeof(*lpfc_ncmd), GFP_KERNEL);
->>>>>>> ecd3ad1c
 		if (!lpfc_ncmd)
 			break;
 		/*
@@ -6709,131 +6694,6 @@
 	extra = 2;
 	if (phba->cfg_enable_fc4_type & LPFC_ENABLE_NVME)
 		extra++;
-<<<<<<< HEAD
-
-	/*
-	 * It doesn't matter what family our adapter is in, we are
-	 * limited to 2 Pages, 512 SGEs, for our SGL.
-	 * There are going to be 2 reserved SGEs: 1 FCP cmnd + 1 FCP rsp
-	 */
-	max_buf_size = (2 * SLI4_PAGE_SIZE);
-
-	/*
-	 * Since lpfc_sg_seg_cnt is module param, the sg_dma_buf_size
-	 * used to create the sg_dma_buf_pool must be calculated.
-	 */
-	if (phba->sli3_options & LPFC_SLI3_BG_ENABLED) {
-		/* Both cfg_enable_bg and cfg_external_dif code paths */
-
-		/*
-		 * The scsi_buf for a T10-DIF I/O holds the FCP cmnd,
-		 * the FCP rsp, and a SGE. Sice we have no control
-		 * over how many protection segments the SCSI Layer
-		 * will hand us (ie: there could be one for every block
-		 * in the IO), just allocate enough SGEs to accomidate
-		 * our max amount and we need to limit lpfc_sg_seg_cnt
-		 * to minimize the risk of running out.
-		 */
-		phba->cfg_sg_dma_buf_size = sizeof(struct fcp_cmnd) +
-				sizeof(struct fcp_rsp) + max_buf_size;
-
-		/* Total SGEs for scsi_sg_list and scsi_sg_prot_list */
-		phba->cfg_total_seg_cnt = LPFC_MAX_SGL_SEG_CNT;
-
-		/*
-		 * If supporting DIF, reduce the seg count for scsi to
-		 * allow room for the DIF sges.
-		 */
-		if (phba->cfg_enable_bg &&
-		    phba->cfg_sg_seg_cnt > LPFC_MAX_BG_SLI4_SEG_CNT_DIF)
-			phba->cfg_scsi_seg_cnt = LPFC_MAX_BG_SLI4_SEG_CNT_DIF;
-		else
-			phba->cfg_scsi_seg_cnt = phba->cfg_sg_seg_cnt;
-
-	} else {
-		/*
-		 * The scsi_buf for a regular I/O holds the FCP cmnd,
-		 * the FCP rsp, a SGE for each, and a SGE for up to
-		 * cfg_sg_seg_cnt data segments.
-		 */
-		phba->cfg_sg_dma_buf_size = sizeof(struct fcp_cmnd) +
-				sizeof(struct fcp_rsp) +
-				((phba->cfg_sg_seg_cnt + extra) *
-				sizeof(struct sli4_sge));
-
-		/* Total SGEs for scsi_sg_list */
-		phba->cfg_total_seg_cnt = phba->cfg_sg_seg_cnt + extra;
-		phba->cfg_scsi_seg_cnt = phba->cfg_sg_seg_cnt;
-
-		/*
-		 * NOTE: if (phba->cfg_sg_seg_cnt + extra) <= 256 we only
-		 * need to post 1 page for the SGL.
-		 */
-	}
-
-	if (phba->cfg_xpsgl && !phba->nvmet_support)
-		phba->cfg_sg_dma_buf_size = LPFC_DEFAULT_XPSGL_SIZE;
-	else if (phba->cfg_sg_dma_buf_size  <= LPFC_MIN_SG_SLI4_BUF_SZ)
-		phba->cfg_sg_dma_buf_size = LPFC_MIN_SG_SLI4_BUF_SZ;
-	else
-		phba->cfg_sg_dma_buf_size =
-				SLI4_PAGE_ALIGN(phba->cfg_sg_dma_buf_size);
-
-	phba->border_sge_num = phba->cfg_sg_dma_buf_size /
-			       sizeof(struct sli4_sge);
-
-	/* Limit to LPFC_MAX_NVME_SEG_CNT for NVME. */
-	if (phba->cfg_enable_fc4_type & LPFC_ENABLE_NVME) {
-		if (phba->cfg_sg_seg_cnt > LPFC_MAX_NVME_SEG_CNT) {
-			lpfc_printf_log(phba, KERN_INFO, LOG_NVME | LOG_INIT,
-					"6300 Reducing NVME sg segment "
-					"cnt to %d\n",
-					LPFC_MAX_NVME_SEG_CNT);
-			phba->cfg_nvme_seg_cnt = LPFC_MAX_NVME_SEG_CNT;
-		} else
-			phba->cfg_nvme_seg_cnt = phba->cfg_sg_seg_cnt;
-	}
-
-	/* Initialize the host templates with the updated values. */
-	lpfc_vport_template.sg_tablesize = phba->cfg_scsi_seg_cnt;
-	lpfc_template.sg_tablesize = phba->cfg_scsi_seg_cnt;
-	lpfc_template_no_hr.sg_tablesize = phba->cfg_scsi_seg_cnt;
-
-	lpfc_printf_log(phba, KERN_INFO, LOG_INIT | LOG_FCP,
-			"9087 sg_seg_cnt:%d dmabuf_size:%d "
-			"total:%d scsi:%d nvme:%d\n",
-			phba->cfg_sg_seg_cnt, phba->cfg_sg_dma_buf_size,
-			phba->cfg_total_seg_cnt,  phba->cfg_scsi_seg_cnt,
-			phba->cfg_nvme_seg_cnt);
-
-	if (phba->cfg_sg_dma_buf_size < SLI4_PAGE_SIZE)
-		i = phba->cfg_sg_dma_buf_size;
-	else
-		i = SLI4_PAGE_SIZE;
-
-	phba->lpfc_sg_dma_buf_pool =
-			dma_pool_create("lpfc_sg_dma_buf_pool",
-					&phba->pcidev->dev,
-					phba->cfg_sg_dma_buf_size,
-					i, 0);
-	if (!phba->lpfc_sg_dma_buf_pool)
-		goto out_free_bsmbx;
-
-	phba->lpfc_cmd_rsp_buf_pool =
-			dma_pool_create("lpfc_cmd_rsp_buf_pool",
-					&phba->pcidev->dev,
-					sizeof(struct fcp_cmnd) +
-					sizeof(struct fcp_rsp),
-					i, 0);
-	if (!phba->lpfc_cmd_rsp_buf_pool)
-		goto out_free_sg_dma_buf;
-
-	mempool_free(mboxq, phba->mbox_mem_pool);
-
-	/* Verify OAS is supported */
-	lpfc_sli4_oas_verify(phba);
-=======
->>>>>>> ecd3ad1c
 
 	/*
 	 * It doesn't matter what family our adapter is in, we are
@@ -7787,59 +7647,6 @@
 				"layer, Bad protection parameters: %d %d\n",
 				old_mask, old_guard);
 	}
-<<<<<<< HEAD
-
-	if (!_dump_buf_data) {
-		while (pagecnt) {
-			spin_lock_init(&_dump_buf_lock);
-			_dump_buf_data =
-				(char *) __get_free_pages(GFP_KERNEL, pagecnt);
-			if (_dump_buf_data) {
-				lpfc_printf_log(phba, KERN_ERR, LOG_BG,
-					"9043 BLKGRD: allocated %d pages for "
-				       "_dump_buf_data at x%px\n",
-				       (1 << pagecnt), _dump_buf_data);
-				_dump_buf_data_order = pagecnt;
-				memset(_dump_buf_data, 0,
-				       ((1 << PAGE_SHIFT) << pagecnt));
-				break;
-			} else
-				--pagecnt;
-		}
-		if (!_dump_buf_data_order)
-			lpfc_printf_log(phba, KERN_ERR, LOG_BG,
-				"9044 BLKGRD: ERROR unable to allocate "
-			       "memory for hexdump\n");
-	} else
-		lpfc_printf_log(phba, KERN_ERR, LOG_BG,
-			"9045 BLKGRD: already allocated _dump_buf_data=x%px"
-		       "\n", _dump_buf_data);
-	if (!_dump_buf_dif) {
-		while (pagecnt) {
-			_dump_buf_dif =
-				(char *) __get_free_pages(GFP_KERNEL, pagecnt);
-			if (_dump_buf_dif) {
-				lpfc_printf_log(phba, KERN_ERR, LOG_BG,
-					"9046 BLKGRD: allocated %d pages for "
-				       "_dump_buf_dif at x%px\n",
-				       (1 << pagecnt), _dump_buf_dif);
-				_dump_buf_dif_order = pagecnt;
-				memset(_dump_buf_dif, 0,
-				       ((1 << PAGE_SHIFT) << pagecnt));
-				break;
-			} else
-				--pagecnt;
-		}
-		if (!_dump_buf_dif_order)
-			lpfc_printf_log(phba, KERN_ERR, LOG_BG,
-			"9047 BLKGRD: ERROR unable to allocate "
-			       "memory for hexdump\n");
-	} else
-		lpfc_printf_log(phba, KERN_ERR, LOG_BG,
-			"9048 BLKGRD: already allocated _dump_buf_dif=x%px\n",
-		       _dump_buf_dif);
-=======
->>>>>>> ecd3ad1c
 }
 
 /**
@@ -9036,7 +8843,6 @@
 		/* Check for EQ already allocated in previous loop */
 		if (cpup->flag & LPFC_CPU_FIRST_IRQ)
 			continue;
-<<<<<<< HEAD
 
 		/* Check for multiple CPUs per hdwq */
 		qp = &phba->sli4_hba.hdwq[cpup->hdwq];
@@ -9049,20 +8855,6 @@
 		qp->hba_eq = phba->sli4_hba.hdwq[eqcpup->hdwq].hba_eq;
 	}
 
-=======
-
-		/* Check for multiple CPUs per hdwq */
-		qp = &phba->sli4_hba.hdwq[cpup->hdwq];
-		if (qp->hba_eq)
-			continue;
-
-		/* We need to share an EQ for this hdwq */
-		eqcpu = lpfc_find_cpu_handle(phba, cpup->eq, LPFC_FIND_BY_EQ);
-		eqcpup = &phba->sli4_hba.cpu_map[eqcpu];
-		qp->hba_eq = phba->sli4_hba.hdwq[eqcpup->hdwq].hba_eq;
-	}
-
->>>>>>> ecd3ad1c
 	/* Allocate IO Path SLI4 CQ/WQs */
 	for (idx = 0; idx < phba->cfg_hdw_queue; idx++) {
 		if (lpfc_alloc_io_wq_cq(phba, idx))
@@ -11103,345 +10895,6 @@
 		if (cpup->flag & LPFC_CPU_FIRST_IRQ)
 			continue;
 
-<<<<<<< HEAD
-/**
- * lpfc_find_cpu_handle - Find the CPU that corresponds to the specified Queue
- * @phba: pointer to lpfc hba data structure.
- * @id: EQ vector index or Hardware Queue index
- * @match: LPFC_FIND_BY_EQ = match by EQ
- *         LPFC_FIND_BY_HDWQ = match by Hardware Queue
- * Return the CPU that matches the selection criteria
- */
-static uint16_t
-lpfc_find_cpu_handle(struct lpfc_hba *phba, uint16_t id, int match)
-{
-	struct lpfc_vector_map_info *cpup;
-	int cpu;
-
-	/* Loop through all CPUs */
-	for_each_present_cpu(cpu) {
-		cpup = &phba->sli4_hba.cpu_map[cpu];
-
-		/* If we are matching by EQ, there may be multiple CPUs using
-		 * using the same vector, so select the one with
-		 * LPFC_CPU_FIRST_IRQ set.
-		 */
-		if ((match == LPFC_FIND_BY_EQ) &&
-		    (cpup->flag & LPFC_CPU_FIRST_IRQ) &&
-		    (cpup->irq != LPFC_VECTOR_MAP_EMPTY) &&
-		    (cpup->eq == id))
-			return cpu;
-
-		/* If matching by HDWQ, select the first CPU that matches */
-		if ((match == LPFC_FIND_BY_HDWQ) && (cpup->hdwq == id))
-			return cpu;
-	}
-	return 0;
-}
-
-#ifdef CONFIG_X86
-/**
- * lpfc_find_hyper - Determine if the CPU map entry is hyper-threaded
- * @phba: pointer to lpfc hba data structure.
- * @cpu: CPU map index
- * @phys_id: CPU package physical id
- * @core_id: CPU core id
- */
-static int
-lpfc_find_hyper(struct lpfc_hba *phba, int cpu,
-		uint16_t phys_id, uint16_t core_id)
-{
-	struct lpfc_vector_map_info *cpup;
-	int idx;
-
-	for_each_present_cpu(idx) {
-		cpup = &phba->sli4_hba.cpu_map[idx];
-		/* Does the cpup match the one we are looking for */
-		if ((cpup->phys_id == phys_id) &&
-		    (cpup->core_id == core_id) &&
-		    (cpu != idx))
-			return 1;
-	}
-	return 0;
-}
-#endif
-
-/**
- * lpfc_cpu_affinity_check - Check vector CPU affinity mappings
- * @phba: pointer to lpfc hba data structure.
- * @vectors: number of msix vectors allocated.
- *
- * The routine will figure out the CPU affinity assignment for every
- * MSI-X vector allocated for the HBA.
- * In addition, the CPU to IO channel mapping will be calculated
- * and the phba->sli4_hba.cpu_map array will reflect this.
- */
-static void
-lpfc_cpu_affinity_check(struct lpfc_hba *phba, int vectors)
-{
-	int i, cpu, idx, next_idx, new_cpu, start_cpu, first_cpu;
-	int max_phys_id, min_phys_id;
-	int max_core_id, min_core_id;
-	struct lpfc_vector_map_info *cpup;
-	struct lpfc_vector_map_info *new_cpup;
-	const struct cpumask *maskp;
-#ifdef CONFIG_X86
-	struct cpuinfo_x86 *cpuinfo;
-#endif
-
-	/* Init cpu_map array */
-	for_each_possible_cpu(cpu) {
-		cpup = &phba->sli4_hba.cpu_map[cpu];
-		cpup->phys_id = LPFC_VECTOR_MAP_EMPTY;
-		cpup->core_id = LPFC_VECTOR_MAP_EMPTY;
-		cpup->hdwq = LPFC_VECTOR_MAP_EMPTY;
-		cpup->eq = LPFC_VECTOR_MAP_EMPTY;
-		cpup->irq = LPFC_VECTOR_MAP_EMPTY;
-		cpup->flag = 0;
-	}
-
-	max_phys_id = 0;
-	min_phys_id = LPFC_VECTOR_MAP_EMPTY;
-	max_core_id = 0;
-	min_core_id = LPFC_VECTOR_MAP_EMPTY;
-
-	/* Update CPU map with physical id and core id of each CPU */
-	for_each_present_cpu(cpu) {
-		cpup = &phba->sli4_hba.cpu_map[cpu];
-#ifdef CONFIG_X86
-		cpuinfo = &cpu_data(cpu);
-		cpup->phys_id = cpuinfo->phys_proc_id;
-		cpup->core_id = cpuinfo->cpu_core_id;
-		if (lpfc_find_hyper(phba, cpu, cpup->phys_id, cpup->core_id))
-			cpup->flag |= LPFC_CPU_MAP_HYPER;
-#else
-		/* No distinction between CPUs for other platforms */
-		cpup->phys_id = 0;
-		cpup->core_id = cpu;
-#endif
-
-		lpfc_printf_log(phba, KERN_INFO, LOG_INIT,
-				"3328 CPU %d physid %d coreid %d flag x%x\n",
-				cpu, cpup->phys_id, cpup->core_id, cpup->flag);
-
-		if (cpup->phys_id > max_phys_id)
-			max_phys_id = cpup->phys_id;
-		if (cpup->phys_id < min_phys_id)
-			min_phys_id = cpup->phys_id;
-
-		if (cpup->core_id > max_core_id)
-			max_core_id = cpup->core_id;
-		if (cpup->core_id < min_core_id)
-			min_core_id = cpup->core_id;
-	}
-
-	for_each_possible_cpu(i) {
-		struct lpfc_eq_intr_info *eqi =
-			per_cpu_ptr(phba->sli4_hba.eq_info, i);
-
-		INIT_LIST_HEAD(&eqi->list);
-		eqi->icnt = 0;
-	}
-
-	/* This loop sets up all CPUs that are affinitized with a
-	 * irq vector assigned to the driver. All affinitized CPUs
-	 * will get a link to that vectors IRQ and EQ.
-	 *
-	 * NULL affinity mask handling:
-	 * If irq count is greater than one, log an error message.
-	 * If the null mask is received for the first irq, find the
-	 * first present cpu, and assign the eq index to ensure at
-	 * least one EQ is assigned.
-	 */
-	for (idx = 0; idx <  phba->cfg_irq_chann; idx++) {
-		/* Get a CPU mask for all CPUs affinitized to this vector */
-		maskp = pci_irq_get_affinity(phba->pcidev, idx);
-		if (!maskp) {
-			if (phba->cfg_irq_chann > 1)
-				lpfc_printf_log(phba, KERN_ERR, LOG_INIT,
-						"3329 No affinity mask found "
-						"for vector %d (%d)\n",
-						idx, phba->cfg_irq_chann);
-			if (!idx) {
-				cpu = cpumask_first(cpu_present_mask);
-				cpup = &phba->sli4_hba.cpu_map[cpu];
-				cpup->eq = idx;
-				cpup->irq = pci_irq_vector(phba->pcidev, idx);
-				cpup->flag |= LPFC_CPU_FIRST_IRQ;
-			}
-			break;
-		}
-
-		i = 0;
-		/* Loop through all CPUs associated with vector idx */
-		for_each_cpu_and(cpu, maskp, cpu_present_mask) {
-			/* Set the EQ index and IRQ for that vector */
-			cpup = &phba->sli4_hba.cpu_map[cpu];
-			cpup->eq = idx;
-			cpup->irq = pci_irq_vector(phba->pcidev, idx);
-
-			/* If this is the first CPU thats assigned to this
-			 * vector, set LPFC_CPU_FIRST_IRQ.
-			 */
-			if (!i)
-				cpup->flag |= LPFC_CPU_FIRST_IRQ;
-			i++;
-
-			lpfc_printf_log(phba, KERN_INFO, LOG_INIT,
-					"3336 Set Affinity: CPU %d "
-					"irq %d eq %d flag x%x\n",
-					cpu, cpup->irq, cpup->eq, cpup->flag);
-		}
-	}
-
-	/* After looking at each irq vector assigned to this pcidev, its
-	 * possible to see that not ALL CPUs have been accounted for.
-	 * Next we will set any unassigned (unaffinitized) cpu map
-	 * entries to a IRQ on the same phys_id.
-	 */
-	first_cpu = cpumask_first(cpu_present_mask);
-	start_cpu = first_cpu;
-
-	for_each_present_cpu(cpu) {
-		cpup = &phba->sli4_hba.cpu_map[cpu];
-
-		/* Is this CPU entry unassigned */
-		if (cpup->eq == LPFC_VECTOR_MAP_EMPTY) {
-			/* Mark CPU as IRQ not assigned by the kernel */
-			cpup->flag |= LPFC_CPU_MAP_UNASSIGN;
-
-			/* If so, find a new_cpup thats on the the SAME
-			 * phys_id as cpup. start_cpu will start where we
-			 * left off so all unassigned entries don't get assgined
-			 * the IRQ of the first entry.
-			 */
-			new_cpu = start_cpu;
-			for (i = 0; i < phba->sli4_hba.num_present_cpu; i++) {
-				new_cpup = &phba->sli4_hba.cpu_map[new_cpu];
-				if (!(new_cpup->flag & LPFC_CPU_MAP_UNASSIGN) &&
-				    (new_cpup->irq != LPFC_VECTOR_MAP_EMPTY) &&
-				    (new_cpup->phys_id == cpup->phys_id))
-					goto found_same;
-				new_cpu = cpumask_next(
-					new_cpu, cpu_present_mask);
-				if (new_cpu == nr_cpumask_bits)
-					new_cpu = first_cpu;
-			}
-			/* At this point, we leave the CPU as unassigned */
-			continue;
-found_same:
-			/* We found a matching phys_id, so copy the IRQ info */
-			cpup->eq = new_cpup->eq;
-			cpup->irq = new_cpup->irq;
-
-			/* Bump start_cpu to the next slot to minmize the
-			 * chance of having multiple unassigned CPU entries
-			 * selecting the same IRQ.
-			 */
-			start_cpu = cpumask_next(new_cpu, cpu_present_mask);
-			if (start_cpu == nr_cpumask_bits)
-				start_cpu = first_cpu;
-
-			lpfc_printf_log(phba, KERN_INFO, LOG_INIT,
-					"3337 Set Affinity: CPU %d "
-					"irq %d from id %d same "
-					"phys_id (%d)\n",
-					cpu, cpup->irq, new_cpu, cpup->phys_id);
-		}
-	}
-
-	/* Set any unassigned cpu map entries to a IRQ on any phys_id */
-	start_cpu = first_cpu;
-
-	for_each_present_cpu(cpu) {
-		cpup = &phba->sli4_hba.cpu_map[cpu];
-
-		/* Is this entry unassigned */
-		if (cpup->eq == LPFC_VECTOR_MAP_EMPTY) {
-			/* Mark it as IRQ not assigned by the kernel */
-			cpup->flag |= LPFC_CPU_MAP_UNASSIGN;
-
-			/* If so, find a new_cpup thats on ANY phys_id
-			 * as the cpup. start_cpu will start where we
-			 * left off so all unassigned entries don't get
-			 * assigned the IRQ of the first entry.
-			 */
-			new_cpu = start_cpu;
-			for (i = 0; i < phba->sli4_hba.num_present_cpu; i++) {
-				new_cpup = &phba->sli4_hba.cpu_map[new_cpu];
-				if (!(new_cpup->flag & LPFC_CPU_MAP_UNASSIGN) &&
-				    (new_cpup->irq != LPFC_VECTOR_MAP_EMPTY))
-					goto found_any;
-				new_cpu = cpumask_next(
-					new_cpu, cpu_present_mask);
-				if (new_cpu == nr_cpumask_bits)
-					new_cpu = first_cpu;
-			}
-			/* We should never leave an entry unassigned */
-			lpfc_printf_log(phba, KERN_ERR, LOG_INIT,
-					"3339 Set Affinity: CPU %d "
-					"irq %d UNASSIGNED\n",
-					cpup->hdwq, cpup->irq);
-			continue;
-found_any:
-			/* We found an available entry, copy the IRQ info */
-			cpup->eq = new_cpup->eq;
-			cpup->irq = new_cpup->irq;
-
-			/* Bump start_cpu to the next slot to minmize the
-			 * chance of having multiple unassigned CPU entries
-			 * selecting the same IRQ.
-			 */
-			start_cpu = cpumask_next(new_cpu, cpu_present_mask);
-			if (start_cpu == nr_cpumask_bits)
-				start_cpu = first_cpu;
-
-			lpfc_printf_log(phba, KERN_INFO, LOG_INIT,
-					"3338 Set Affinity: CPU %d "
-					"irq %d from id %d (%d/%d)\n",
-					cpu, cpup->irq, new_cpu,
-					new_cpup->phys_id, new_cpup->core_id);
-		}
-	}
-
-	/* Assign hdwq indices that are unique across all cpus in the map
-	 * that are also FIRST_CPUs.
-	 */
-	idx = 0;
-	for_each_present_cpu(cpu) {
-		cpup = &phba->sli4_hba.cpu_map[cpu];
-
-		/* Only FIRST IRQs get a hdwq index assignment. */
-		if (!(cpup->flag & LPFC_CPU_FIRST_IRQ))
-			continue;
-
-		/* 1 to 1, the first LPFC_CPU_FIRST_IRQ cpus to a unique hdwq */
-		cpup->hdwq = idx;
-		idx++;
-		lpfc_printf_log(phba, KERN_ERR, LOG_INIT,
-				"3333 Set Affinity: CPU %d (phys %d core %d): "
-				"hdwq %d eq %d irq %d flg x%x\n",
-				cpu, cpup->phys_id, cpup->core_id,
-				cpup->hdwq, cpup->eq, cpup->irq, cpup->flag);
-	}
-	/* Finally we need to associate a hdwq with each cpu_map entry
-	 * This will be 1 to 1 - hdwq to cpu, unless there are less
-	 * hardware queues then CPUs. For that case we will just round-robin
-	 * the available hardware queues as they get assigned to CPUs.
-	 * The next_idx is the idx from the FIRST_CPU loop above to account
-	 * for irq_chann < hdwq.  The idx is used for round-robin assignments
-	 * and needs to start at 0.
-	 */
-	next_idx = idx;
-	start_cpu = 0;
-	idx = 0;
-	for_each_present_cpu(cpu) {
-		cpup = &phba->sli4_hba.cpu_map[cpu];
-
-		/* FIRST cpus are already mapped. */
-		if (cpup->flag & LPFC_CPU_FIRST_IRQ)
-			continue;
-
 		/* If the cfg_irq_chann < cfg_hdw_queue, set the hdwq
 		 * of the unassigned cpus to the next idx so that all
 		 * hdw queues are fully utilized.
@@ -11503,69 +10956,6 @@
 				cpup->hdwq, cpup->eq, cpup->irq, cpup->flag);
 	}
 
-=======
-		/* If the cfg_irq_chann < cfg_hdw_queue, set the hdwq
-		 * of the unassigned cpus to the next idx so that all
-		 * hdw queues are fully utilized.
-		 */
-		if (next_idx < phba->cfg_hdw_queue) {
-			cpup->hdwq = next_idx;
-			next_idx++;
-			continue;
-		}
-
-		/* Not a First CPU and all hdw_queues are used.  Reuse a
-		 * Hardware Queue for another CPU, so be smart about it
-		 * and pick one that has its IRQ/EQ mapped to the same phys_id
-		 * (CPU package) and core_id.
-		 */
-		new_cpu = start_cpu;
-		for (i = 0; i < phba->sli4_hba.num_present_cpu; i++) {
-			new_cpup = &phba->sli4_hba.cpu_map[new_cpu];
-			if (new_cpup->hdwq != LPFC_VECTOR_MAP_EMPTY &&
-			    new_cpup->phys_id == cpup->phys_id &&
-			    new_cpup->core_id == cpup->core_id) {
-				goto found_hdwq;
-			}
-			new_cpu = cpumask_next(new_cpu, cpu_present_mask);
-			if (new_cpu == nr_cpumask_bits)
-				new_cpu = first_cpu;
-		}
-
-		/* If we can't match both phys_id and core_id,
-		 * settle for just a phys_id match.
-		 */
-		new_cpu = start_cpu;
-		for (i = 0; i < phba->sli4_hba.num_present_cpu; i++) {
-			new_cpup = &phba->sli4_hba.cpu_map[new_cpu];
-			if (new_cpup->hdwq != LPFC_VECTOR_MAP_EMPTY &&
-			    new_cpup->phys_id == cpup->phys_id)
-				goto found_hdwq;
-
-			new_cpu = cpumask_next(new_cpu, cpu_present_mask);
-			if (new_cpu == nr_cpumask_bits)
-				new_cpu = first_cpu;
-		}
-
-		/* Otherwise just round robin on cfg_hdw_queue */
-		cpup->hdwq = idx % phba->cfg_hdw_queue;
-		idx++;
-		goto logit;
- found_hdwq:
-		/* We found an available entry, copy the IRQ info */
-		start_cpu = cpumask_next(new_cpu, cpu_present_mask);
-		if (start_cpu == nr_cpumask_bits)
-			start_cpu = first_cpu;
-		cpup->hdwq = new_cpup->hdwq;
- logit:
-		lpfc_printf_log(phba, KERN_ERR, LOG_INIT,
-				"3335 Set Affinity: CPU %d (phys %d core %d): "
-				"hdwq %d eq %d irq %d flg x%x\n",
-				cpu, cpup->phys_id, cpup->core_id,
-				cpup->hdwq, cpup->eq, cpup->irq, cpup->flag);
-	}
-
->>>>>>> ecd3ad1c
 	/* The cpu_map array will be used later during initialization
 	 * when EQ / CQ / WQs are allocated and configured.
 	 */
@@ -14091,22 +13481,6 @@
 	pci_unregister_driver(&lpfc_driver);
 	fc_release_transport(lpfc_transport_template);
 	fc_release_transport(lpfc_vport_transport_template);
-<<<<<<< HEAD
-	if (_dump_buf_data) {
-		printk(KERN_ERR	"9062 BLKGRD: freeing %lu pages for "
-				"_dump_buf_data at x%px\n",
-				(1L << _dump_buf_data_order), _dump_buf_data);
-		free_pages((unsigned long)_dump_buf_data, _dump_buf_data_order);
-	}
-
-	if (_dump_buf_dif) {
-		printk(KERN_ERR	"9049 BLKGRD: freeing %lu pages for "
-				"_dump_buf_dif at x%px\n",
-				(1L << _dump_buf_dif_order), _dump_buf_dif);
-		free_pages((unsigned long)_dump_buf_dif, _dump_buf_dif_order);
-	}
-=======
->>>>>>> ecd3ad1c
 	idr_destroy(&lpfc_hba_index);
 }
 
