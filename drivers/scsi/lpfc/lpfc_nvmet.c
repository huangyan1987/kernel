--- conflicted
+++ resolved
@@ -1,11 +1,7 @@
 /*******************************************************************
  * This file is part of the Emulex Linux Device Driver for         *
  * Fibre Channel Host Bus Adapters.                                *
-<<<<<<< HEAD
- * Copyright (C) 2017-2021 Broadcom. All Rights Reserved. The term *
-=======
  * Copyright (C) 2017-2022 Broadcom. All Rights Reserved. The term *
->>>>>>> d5395b5f
  * “Broadcom” refers to Broadcom Inc. and/or its subsidiaries.     *
  * Copyright (C) 2004-2016 Emulex.  All rights reserved.           *
  * EMULEX and SLI are trademarks of Emulex.                        *
@@ -3062,10 +3058,7 @@
 	struct lpfc_nvmet_rcv_ctx *ctxp;
 	struct lpfc_nvmet_tgtport *tgtp;
 	uint32_t result;
-<<<<<<< HEAD
-=======
 	struct lpfc_wcqe_complete *wcqe = &rspwqe->wcqe_cmpl;
->>>>>>> d5395b5f
 
 	ctxp = cmdwqe->context2;
 	result = wcqe->parameter;
@@ -3335,14 +3328,8 @@
 
 	/* ABTS WQE must go to the same WQ as the WQE to be aborted */
 	abts_wqeq->hba_wqidx = ctxp->wqeq->hba_wqidx;
-<<<<<<< HEAD
-	abts_wqeq->wqe_cmpl = lpfc_nvmet_sol_fcp_abort_cmp;
-	abts_wqeq->iocb_cmpl = NULL;
-	abts_wqeq->iocb_flag |= LPFC_IO_NVME;
-=======
 	abts_wqeq->cmd_cmpl = lpfc_nvmet_sol_fcp_abort_cmp;
 	abts_wqeq->cmd_flag |= LPFC_IO_NVME;
->>>>>>> d5395b5f
 	abts_wqeq->context2 = ctxp;
 	abts_wqeq->vport = phba->pport;
 	if (!ctxp->hdwq)
@@ -3399,14 +3386,8 @@
 
 	spin_lock_irqsave(&phba->hbalock, flags);
 	abts_wqeq = ctxp->wqeq;
-<<<<<<< HEAD
-	abts_wqeq->wqe_cmpl = lpfc_nvmet_unsol_fcp_abort_cmp;
-	abts_wqeq->iocb_cmpl = NULL;
-	abts_wqeq->iocb_flag |= LPFC_IO_NVMET;
-=======
 	abts_wqeq->cmd_cmpl = lpfc_nvmet_unsol_fcp_abort_cmp;
 	abts_wqeq->cmd_flag |= LPFC_IO_NVMET;
->>>>>>> d5395b5f
 	if (!ctxp->hdwq)
 		ctxp->hdwq = &phba->sli4_hba.hdwq[abts_wqeq->hba_wqidx];
 
@@ -3480,14 +3461,8 @@
 	}
 
 	spin_lock_irqsave(&phba->hbalock, flags);
-<<<<<<< HEAD
-	abts_wqeq->wqe_cmpl = lpfc_nvmet_xmt_ls_abort_cmp;
-	abts_wqeq->iocb_cmpl = NULL;
-	abts_wqeq->iocb_flag |=  LPFC_IO_NVME_LS;
-=======
 	abts_wqeq->cmd_cmpl = lpfc_nvmet_xmt_ls_abort_cmp;
 	abts_wqeq->cmd_flag |=  LPFC_IO_NVME_LS;
->>>>>>> d5395b5f
 	rc = lpfc_sli4_issue_wqe(phba, ctxp->hdwq, abts_wqeq);
 	spin_unlock_irqrestore(&phba->hbalock, flags);
 	if (rc == WQE_SUCCESS) {
