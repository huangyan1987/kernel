/*******************************************************************
 * This file is part of the Emulex Linux Device Driver for         *
 * Fibre Channel Host Bus Adapters.                                *
 * Copyright (C) 2017-2021 Broadcom. All Rights Reserved. The term *
 * “Broadcom” refers to Broadcom Inc. and/or its subsidiaries.     *
 * Copyright (C) 2004-2016 Emulex.  All rights reserved.           *
 * EMULEX and SLI are trademarks of Emulex.                        *
 * www.broadcom.com                                                *
 * Portions Copyright (C) 2004-2005 Christoph Hellwig              *
 *                                                                 *
 * This program is free software; you can redistribute it and/or   *
 * modify it under the terms of version 2 of the GNU General       *
 * Public License as published by the Free Software Foundation.    *
 * This program is distributed in the hope that it will be useful. *
 * ALL EXPRESS OR IMPLIED CONDITIONS, REPRESENTATIONS AND          *
 * WARRANTIES, INCLUDING ANY IMPLIED WARRANTY OF MERCHANTABILITY,  *
 * FITNESS FOR A PARTICULAR PURPOSE, OR NON-INFRINGEMENT, ARE      *
 * DISCLAIMED, EXCEPT TO THE EXTENT THAT SUCH DISCLAIMERS ARE HELD *
 * TO BE LEGALLY INVALID.  See the GNU General Public License for  *
 * more details, a copy of which can be found in the file COPYING  *
 * included with this package.                                     *
 *******************************************************************/

#include <linux/blkdev.h>
#include <linux/pci.h>
#include <linux/slab.h>
#include <linux/interrupt.h>

#include <scsi/scsi_device.h>
#include <scsi/scsi_transport_fc.h>
#include <scsi/scsi.h>
#include <scsi/fc/fc_fs.h>

#include "lpfc_hw4.h"
#include "lpfc_hw.h"
#include "lpfc_sli.h"
#include "lpfc_sli4.h"
#include "lpfc_nl.h"
#include "lpfc_disc.h"
#include "lpfc_scsi.h"
#include "lpfc.h"
#include "lpfc_logmsg.h"
#include "lpfc_crtn.h"
#include "lpfc_compat.h"

/**
 * lpfc_dump_static_vport - Dump HBA's static vport information.
 * @phba: pointer to lpfc hba data structure.
 * @pmb: pointer to the driver internal queue element for mailbox command.
 * @offset: offset for dumping vport info.
 *
 * The dump mailbox command provides a method for the device driver to obtain
 * various types of information from the HBA device.
 *
 * This routine prepares the mailbox command for dumping list of static
 * vports to be created.
 **/
int
lpfc_dump_static_vport(struct lpfc_hba *phba, LPFC_MBOXQ_t *pmb,
		uint16_t offset)
{
	MAILBOX_t *mb;
	struct lpfc_dmabuf *mp;

	mb = &pmb->u.mb;

	/* Setup to dump vport info region */
	memset(pmb, 0, sizeof(LPFC_MBOXQ_t));
	mb->mbxCommand = MBX_DUMP_MEMORY;
	mb->un.varDmp.type = DMP_NV_PARAMS;
	mb->un.varDmp.entry_index = offset;
	mb->un.varDmp.region_id = DMP_REGION_VPORT;
	mb->mbxOwner = OWN_HOST;

	/* For SLI3 HBAs data is embedded in mailbox */
	if (phba->sli_rev != LPFC_SLI_REV4) {
		mb->un.varDmp.cv = 1;
		mb->un.varDmp.word_cnt = DMP_RSP_SIZE/sizeof(uint32_t);
		return 0;
	}

	/* For SLI4 HBAs driver need to allocate memory */
	mp = kmalloc(sizeof(struct lpfc_dmabuf), GFP_KERNEL);
	if (mp)
		mp->virt = lpfc_mbuf_alloc(phba, 0, &mp->phys);

	if (!mp || !mp->virt) {
		kfree(mp);
		lpfc_printf_log(phba, KERN_ERR, LOG_MBOX,
			"2605 lpfc_dump_static_vport: memory"
			" allocation failed\n");
		return 1;
	}
	memset(mp->virt, 0, LPFC_BPL_SIZE);
	INIT_LIST_HEAD(&mp->list);
	/* save address for completion */
	pmb->ctx_buf = (uint8_t *)mp;
	mb->un.varWords[3] = putPaddrLow(mp->phys);
	mb->un.varWords[4] = putPaddrHigh(mp->phys);
	mb->un.varDmp.sli4_length = sizeof(struct static_vport_info);

	return 0;
}

/**
 * lpfc_down_link - Bring down HBAs link.
 * @phba: pointer to lpfc hba data structure.
 * @pmb: pointer to the driver internal queue element for mailbox command.
 *
 * This routine prepares a mailbox command to bring down HBA link.
 **/
void
lpfc_down_link(struct lpfc_hba *phba, LPFC_MBOXQ_t *pmb)
{
	MAILBOX_t *mb;
	memset(pmb, 0, sizeof(LPFC_MBOXQ_t));
	mb = &pmb->u.mb;
	mb->mbxCommand = MBX_DOWN_LINK;
	mb->mbxOwner = OWN_HOST;
}

/**
 * lpfc_dump_mem - Prepare a mailbox command for reading a region.
 * @phba: pointer to lpfc hba data structure.
 * @pmb: pointer to the driver internal queue element for mailbox command.
 * @offset: offset into the region.
 * @region_id: config region id.
 *
 * The dump mailbox command provides a method for the device driver to obtain
 * various types of information from the HBA device.
 *
 * This routine prepares the mailbox command for dumping HBA's config region.
 **/
void
lpfc_dump_mem(struct lpfc_hba *phba, LPFC_MBOXQ_t *pmb, uint16_t offset,
		uint16_t region_id)
{
	MAILBOX_t *mb;
	void *ctx;

	mb = &pmb->u.mb;
	ctx = pmb->ctx_buf;

	/* Setup to dump VPD region */
	memset(pmb, 0, sizeof (LPFC_MBOXQ_t));
	mb->mbxCommand = MBX_DUMP_MEMORY;
	mb->un.varDmp.cv = 1;
	mb->un.varDmp.type = DMP_NV_PARAMS;
	mb->un.varDmp.entry_index = offset;
	mb->un.varDmp.region_id = region_id;
	mb->un.varDmp.word_cnt = (DMP_RSP_SIZE / sizeof (uint32_t));
	mb->un.varDmp.co = 0;
	mb->un.varDmp.resp_offset = 0;
	pmb->ctx_buf = ctx;
	mb->mbxOwner = OWN_HOST;
	return;
}

/**
 * lpfc_dump_wakeup_param - Prepare mailbox command for retrieving wakeup params
 * @phba: pointer to lpfc hba data structure.
 * @pmb: pointer to the driver internal queue element for mailbox command.
 *
 * This function create a dump memory mailbox command to dump wake up
 * parameters.
 */
void
lpfc_dump_wakeup_param(struct lpfc_hba *phba, LPFC_MBOXQ_t *pmb)
{
	MAILBOX_t *mb;
	void *ctx;

	mb = &pmb->u.mb;
	/* Save context so that we can restore after memset */
	ctx = pmb->ctx_buf;

	/* Setup to dump VPD region */
	memset(pmb, 0, sizeof(LPFC_MBOXQ_t));
	mb->mbxCommand = MBX_DUMP_MEMORY;
	mb->mbxOwner = OWN_HOST;
	mb->un.varDmp.cv = 1;
	mb->un.varDmp.type = DMP_NV_PARAMS;
	if (phba->sli_rev < LPFC_SLI_REV4)
		mb->un.varDmp.entry_index = 0;
	mb->un.varDmp.region_id = WAKE_UP_PARMS_REGION_ID;
	mb->un.varDmp.word_cnt = WAKE_UP_PARMS_WORD_SIZE;
	mb->un.varDmp.co = 0;
	mb->un.varDmp.resp_offset = 0;
	pmb->ctx_buf = ctx;
	return;
}

/**
 * lpfc_read_nv - Prepare a mailbox command for reading HBA's NVRAM param
 * @phba: pointer to lpfc hba data structure.
 * @pmb: pointer to the driver internal queue element for mailbox command.
 *
 * The read NVRAM mailbox command returns the HBA's non-volatile parameters
 * that are used as defaults when the Fibre Channel link is brought on-line.
 *
 * This routine prepares the mailbox command for reading information stored
 * in the HBA's NVRAM. Specifically, the HBA's WWNN and WWPN.
 **/
void
lpfc_read_nv(struct lpfc_hba * phba, LPFC_MBOXQ_t * pmb)
{
	MAILBOX_t *mb;

	mb = &pmb->u.mb;
	memset(pmb, 0, sizeof (LPFC_MBOXQ_t));
	mb->mbxCommand = MBX_READ_NV;
	mb->mbxOwner = OWN_HOST;
	return;
}

/**
 * lpfc_config_async - Prepare a mailbox command for enabling HBA async event
 * @phba: pointer to lpfc hba data structure.
 * @pmb: pointer to the driver internal queue element for mailbox command.
 * @ring: ring number for the asynchronous event to be configured.
 *
 * The asynchronous event enable mailbox command is used to enable the
 * asynchronous event posting via the ASYNC_STATUS_CN IOCB response and
 * specifies the default ring to which events are posted.
 *
 * This routine prepares the mailbox command for enabling HBA asynchronous
 * event support on a IOCB ring.
 **/
void
lpfc_config_async(struct lpfc_hba * phba, LPFC_MBOXQ_t * pmb,
		uint32_t ring)
{
	MAILBOX_t *mb;

	mb = &pmb->u.mb;
	memset(pmb, 0, sizeof (LPFC_MBOXQ_t));
	mb->mbxCommand = MBX_ASYNCEVT_ENABLE;
	mb->un.varCfgAsyncEvent.ring = ring;
	mb->mbxOwner = OWN_HOST;
	return;
}

/**
 * lpfc_heart_beat - Prepare a mailbox command for heart beat
 * @phba: pointer to lpfc hba data structure.
 * @pmb: pointer to the driver internal queue element for mailbox command.
 *
 * The heart beat mailbox command is used to detect an unresponsive HBA, which
 * is defined as any device where no error attention is sent and both mailbox
 * and rings are not processed.
 *
 * This routine prepares the mailbox command for issuing a heart beat in the
 * form of mailbox command to the HBA. The timely completion of the heart
 * beat mailbox command indicates the health of the HBA.
 **/
void
lpfc_heart_beat(struct lpfc_hba * phba, LPFC_MBOXQ_t * pmb)
{
	MAILBOX_t *mb;

	mb = &pmb->u.mb;
	memset(pmb, 0, sizeof (LPFC_MBOXQ_t));
	mb->mbxCommand = MBX_HEARTBEAT;
	mb->mbxOwner = OWN_HOST;
	return;
}

/**
 * lpfc_read_topology - Prepare a mailbox command for reading HBA topology
 * @phba: pointer to lpfc hba data structure.
 * @pmb: pointer to the driver internal queue element for mailbox command.
 * @mp: DMA buffer memory for reading the link attention information into.
 *
 * The read topology mailbox command is issued to read the link topology
 * information indicated by the HBA port when the Link Event bit of the Host
 * Attention (HSTATT) register is set to 1 (For SLI-3) or when an FC Link
 * Attention ACQE is received from the port (For SLI-4). A Link Event
 * Attention occurs based on an exception detected at the Fibre Channel link
 * interface.
 *
 * This routine prepares the mailbox command for reading HBA link topology
 * information. A DMA memory has been set aside and address passed to the
 * HBA through @mp for the HBA to DMA link attention information into the
 * memory as part of the execution of the mailbox command.
 *
 * Return codes
 *    0 - Success (currently always return 0)
 **/
int
lpfc_read_topology(struct lpfc_hba *phba, LPFC_MBOXQ_t *pmb,
		   struct lpfc_dmabuf *mp)
{
	MAILBOX_t *mb;

	mb = &pmb->u.mb;
	memset(pmb, 0, sizeof (LPFC_MBOXQ_t));

	INIT_LIST_HEAD(&mp->list);
	mb->mbxCommand = MBX_READ_TOPOLOGY;
	mb->un.varReadTop.lilpBde64.tus.f.bdeSize = LPFC_ALPA_MAP_SIZE;
	mb->un.varReadTop.lilpBde64.addrHigh = putPaddrHigh(mp->phys);
	mb->un.varReadTop.lilpBde64.addrLow = putPaddrLow(mp->phys);

	/* Save address for later completion and set the owner to host so that
	 * the FW knows this mailbox is available for processing.
	 */
	pmb->ctx_buf = (uint8_t *)mp;
	mb->mbxOwner = OWN_HOST;
	return (0);
}

/**
 * lpfc_clear_la - Prepare a mailbox command for clearing HBA link attention
 * @phba: pointer to lpfc hba data structure.
 * @pmb: pointer to the driver internal queue element for mailbox command.
 *
 * The clear link attention mailbox command is issued to clear the link event
 * attention condition indicated by the Link Event bit of the Host Attention
 * (HSTATT) register. The link event attention condition is cleared only if
 * the event tag specified matches that of the current link event counter.
 * The current event tag is read using the read link attention event mailbox
 * command.
 *
 * This routine prepares the mailbox command for clearing HBA link attention
 * information.
 **/
void
lpfc_clear_la(struct lpfc_hba * phba, LPFC_MBOXQ_t * pmb)
{
	MAILBOX_t *mb;

	mb = &pmb->u.mb;
	memset(pmb, 0, sizeof (LPFC_MBOXQ_t));

	mb->un.varClearLA.eventTag = phba->fc_eventTag;
	mb->mbxCommand = MBX_CLEAR_LA;
	mb->mbxOwner = OWN_HOST;
	return;
}

/**
 * lpfc_config_link - Prepare a mailbox command for configuring link on a HBA
 * @phba: pointer to lpfc hba data structure.
 * @pmb: pointer to the driver internal queue element for mailbox command.
 *
 * The configure link mailbox command is used before the initialize link
 * mailbox command to override default value and to configure link-oriented
 * parameters such as DID address and various timers. Typically, this
 * command would be used after an F_Port login to set the returned DID address
 * and the fabric timeout values. This command is not valid before a configure
 * port command has configured the HBA port.
 *
 * This routine prepares the mailbox command for configuring link on a HBA.
 **/
void
lpfc_config_link(struct lpfc_hba * phba, LPFC_MBOXQ_t * pmb)
{
	struct lpfc_vport  *vport = phba->pport;
	MAILBOX_t *mb = &pmb->u.mb;
	memset(pmb, 0, sizeof (LPFC_MBOXQ_t));

	/* NEW_FEATURE
	 * SLI-2, Coalescing Response Feature.
	 */
	if (phba->cfg_cr_delay && (phba->sli_rev < LPFC_SLI_REV4)) {
		mb->un.varCfgLnk.cr = 1;
		mb->un.varCfgLnk.ci = 1;
		mb->un.varCfgLnk.cr_delay = phba->cfg_cr_delay;
		mb->un.varCfgLnk.cr_count = phba->cfg_cr_count;
	}

	mb->un.varCfgLnk.myId = vport->fc_myDID;
	mb->un.varCfgLnk.edtov = phba->fc_edtov;
	mb->un.varCfgLnk.arbtov = phba->fc_arbtov;
	mb->un.varCfgLnk.ratov = phba->fc_ratov;
	mb->un.varCfgLnk.rttov = phba->fc_rttov;
	mb->un.varCfgLnk.altov = phba->fc_altov;
	mb->un.varCfgLnk.crtov = phba->fc_crtov;
	mb->un.varCfgLnk.cscn = 0;
	if (phba->bbcredit_support && phba->cfg_enable_bbcr) {
		mb->un.varCfgLnk.cscn = 1;
		mb->un.varCfgLnk.bbscn = bf_get(lpfc_bbscn_def,
						 &phba->sli4_hba.bbscn_params);
	}

	if (phba->cfg_ack0 && (phba->sli_rev < LPFC_SLI_REV4))
		mb->un.varCfgLnk.ack0_enable = 1;

	mb->mbxCommand = MBX_CONFIG_LINK;
	mb->mbxOwner = OWN_HOST;
	return;
}

/**
 * lpfc_config_msi - Prepare a mailbox command for configuring msi-x
 * @phba: pointer to lpfc hba data structure.
 * @pmb: pointer to the driver internal queue element for mailbox command.
 *
 * The configure MSI-X mailbox command is used to configure the HBA's SLI-3
 * MSI-X multi-message interrupt vector association to interrupt attention
 * conditions.
 *
 * Return codes
 *    0 - Success
 *    -EINVAL - Failure
 **/
int
lpfc_config_msi(struct lpfc_hba *phba, LPFC_MBOXQ_t *pmb)
{
	MAILBOX_t *mb = &pmb->u.mb;
	uint32_t attentionConditions[2];

	/* Sanity check */
	if (phba->cfg_use_msi != 2) {
		lpfc_printf_log(phba, KERN_ERR, LOG_INIT,
				"0475 Not configured for supporting MSI-X "
				"cfg_use_msi: 0x%x\n", phba->cfg_use_msi);
		return -EINVAL;
	}

	if (phba->sli_rev < 3) {
		lpfc_printf_log(phba, KERN_ERR, LOG_INIT,
				"0476 HBA not supporting SLI-3 or later "
				"SLI Revision: 0x%x\n", phba->sli_rev);
		return -EINVAL;
	}

	/* Clear mailbox command fields */
	memset(pmb, 0, sizeof(LPFC_MBOXQ_t));

	/*
	 * SLI-3, Message Signaled Interrupt Fearure.
	 */

	/* Multi-message attention configuration */
	attentionConditions[0] = (HA_R0ATT | HA_R1ATT | HA_R2ATT | HA_ERATT |
				  HA_LATT | HA_MBATT);
	attentionConditions[1] = 0;

	mb->un.varCfgMSI.attentionConditions[0] = attentionConditions[0];
	mb->un.varCfgMSI.attentionConditions[1] = attentionConditions[1];

	/*
	 * Set up message number to HA bit association
	 */
#ifdef __BIG_ENDIAN_BITFIELD
	/* RA0 (FCP Ring) */
	mb->un.varCfgMSI.messageNumberByHA[HA_R0_POS] = 1;
	/* RA1 (Other Protocol Extra Ring) */
	mb->un.varCfgMSI.messageNumberByHA[HA_R1_POS] = 1;
#else   /*  __LITTLE_ENDIAN_BITFIELD */
	/* RA0 (FCP Ring) */
	mb->un.varCfgMSI.messageNumberByHA[HA_R0_POS^3] = 1;
	/* RA1 (Other Protocol Extra Ring) */
	mb->un.varCfgMSI.messageNumberByHA[HA_R1_POS^3] = 1;
#endif
	/* Multi-message interrupt autoclear configuration*/
	mb->un.varCfgMSI.autoClearHA[0] = attentionConditions[0];
	mb->un.varCfgMSI.autoClearHA[1] = attentionConditions[1];

	/* For now, HBA autoclear does not work reliably, disable it */
	mb->un.varCfgMSI.autoClearHA[0] = 0;
	mb->un.varCfgMSI.autoClearHA[1] = 0;

	/* Set command and owner bit */
	mb->mbxCommand = MBX_CONFIG_MSI;
	mb->mbxOwner = OWN_HOST;

	return 0;
}

/**
 * lpfc_init_link - Prepare a mailbox command for initialize link on a HBA
 * @phba: pointer to lpfc hba data structure.
 * @pmb: pointer to the driver internal queue element for mailbox command.
 * @topology: the link topology for the link to be initialized to.
 * @linkspeed: the link speed for the link to be initialized to.
 *
 * The initialize link mailbox command is used to initialize the Fibre
 * Channel link. This command must follow a configure port command that
 * establishes the mode of operation.
 *
 * This routine prepares the mailbox command for initializing link on a HBA
 * with the specified link topology and speed.
 **/
void
lpfc_init_link(struct lpfc_hba * phba,
	       LPFC_MBOXQ_t * pmb, uint32_t topology, uint32_t linkspeed)
{
	lpfc_vpd_t *vpd;
	MAILBOX_t *mb;

	mb = &pmb->u.mb;
	memset(pmb, 0, sizeof (LPFC_MBOXQ_t));

	switch (topology) {
	case FLAGS_TOPOLOGY_MODE_LOOP_PT:
		mb->un.varInitLnk.link_flags = FLAGS_TOPOLOGY_MODE_LOOP;
		mb->un.varInitLnk.link_flags |= FLAGS_TOPOLOGY_FAILOVER;
		break;
	case FLAGS_TOPOLOGY_MODE_PT_PT:
		mb->un.varInitLnk.link_flags = FLAGS_TOPOLOGY_MODE_PT_PT;
		break;
	case FLAGS_TOPOLOGY_MODE_LOOP:
		mb->un.varInitLnk.link_flags = FLAGS_TOPOLOGY_MODE_LOOP;
		break;
	case FLAGS_TOPOLOGY_MODE_PT_LOOP:
		mb->un.varInitLnk.link_flags = FLAGS_TOPOLOGY_MODE_PT_PT;
		mb->un.varInitLnk.link_flags |= FLAGS_TOPOLOGY_FAILOVER;
		break;
	case FLAGS_LOCAL_LB:
		mb->un.varInitLnk.link_flags = FLAGS_LOCAL_LB;
		break;
	}

<<<<<<< HEAD
	/* Topology handling for ASIC_GEN_NUM 0xC and later */
	if ((phba->sli4_hba.pc_sli4_params.sli_family == LPFC_SLI_INTF_FAMILY_G6 ||
	     phba->sli4_hba.pc_sli4_params.if_type == LPFC_SLI_INTF_IF_TYPE_6) &&
=======
	if ((phba->pcidev->device == PCI_DEVICE_ID_LANCER_G6_FC ||
	     phba->pcidev->device == PCI_DEVICE_ID_LANCER_G7_FC) &&
>>>>>>> 7d2a07b7
	    !(phba->sli4_hba.pc_sli4_params.pls) &&
	    mb->un.varInitLnk.link_flags & FLAGS_TOPOLOGY_MODE_LOOP) {
		mb->un.varInitLnk.link_flags = FLAGS_TOPOLOGY_MODE_PT_PT;
		phba->cfg_topology = FLAGS_TOPOLOGY_MODE_PT_PT;
	}

	/* Enable asynchronous ABTS responses from firmware */
	if (phba->sli_rev == LPFC_SLI_REV3 && !phba->cfg_fcp_wait_abts_rsp)
		mb->un.varInitLnk.link_flags |= FLAGS_IMED_ABORT;

	/* NEW_FEATURE
	 * Setting up the link speed
	 */
	vpd = &phba->vpd;
	if (vpd->rev.feaLevelHigh >= 0x02){
		switch(linkspeed){
		case LPFC_USER_LINK_SPEED_1G:
			mb->un.varInitLnk.link_flags |= FLAGS_LINK_SPEED;
			mb->un.varInitLnk.link_speed = LINK_SPEED_1G;
			break;
		case LPFC_USER_LINK_SPEED_2G:
			mb->un.varInitLnk.link_flags |=	FLAGS_LINK_SPEED;
			mb->un.varInitLnk.link_speed = LINK_SPEED_2G;
			break;
		case LPFC_USER_LINK_SPEED_4G:
			mb->un.varInitLnk.link_flags |=	FLAGS_LINK_SPEED;
			mb->un.varInitLnk.link_speed = LINK_SPEED_4G;
			break;
		case LPFC_USER_LINK_SPEED_8G:
			mb->un.varInitLnk.link_flags |=	FLAGS_LINK_SPEED;
			mb->un.varInitLnk.link_speed = LINK_SPEED_8G;
			break;
		case LPFC_USER_LINK_SPEED_10G:
			mb->un.varInitLnk.link_flags |=	FLAGS_LINK_SPEED;
			mb->un.varInitLnk.link_speed = LINK_SPEED_10G;
			break;
		case LPFC_USER_LINK_SPEED_16G:
			mb->un.varInitLnk.link_flags |=	FLAGS_LINK_SPEED;
			mb->un.varInitLnk.link_speed = LINK_SPEED_16G;
			break;
		case LPFC_USER_LINK_SPEED_32G:
			mb->un.varInitLnk.link_flags |= FLAGS_LINK_SPEED;
			mb->un.varInitLnk.link_speed = LINK_SPEED_32G;
			break;
		case LPFC_USER_LINK_SPEED_64G:
			mb->un.varInitLnk.link_flags |= FLAGS_LINK_SPEED;
			mb->un.varInitLnk.link_speed = LINK_SPEED_64G;
			break;
		case LPFC_USER_LINK_SPEED_AUTO:
		default:
			mb->un.varInitLnk.link_speed = LINK_SPEED_AUTO;
			break;
		}

	}
	else
		mb->un.varInitLnk.link_speed = LINK_SPEED_AUTO;

	mb->mbxCommand = (volatile uint8_t)MBX_INIT_LINK;
	mb->mbxOwner = OWN_HOST;
	mb->un.varInitLnk.fabric_AL_PA = phba->fc_pref_ALPA;
	return;
}

/**
 * lpfc_read_sparam - Prepare a mailbox command for reading HBA parameters
 * @phba: pointer to lpfc hba data structure.
 * @pmb: pointer to the driver internal queue element for mailbox command.
 * @vpi: virtual N_Port identifier.
 *
 * The read service parameter mailbox command is used to read the HBA port
 * service parameters. The service parameters are read into the buffer
 * specified directly by a BDE in the mailbox command. These service
 * parameters may then be used to build the payload of an N_Port/F_POrt
 * login request and reply (LOGI/ACC).
 *
 * This routine prepares the mailbox command for reading HBA port service
 * parameters. The DMA memory is allocated in this function and the addresses
 * are populated into the mailbox command for the HBA to DMA the service
 * parameters into.
 *
 * Return codes
 *    0 - Success
 *    1 - DMA memory allocation failed
 **/
int
lpfc_read_sparam(struct lpfc_hba *phba, LPFC_MBOXQ_t *pmb, int vpi)
{
	struct lpfc_dmabuf *mp;
	MAILBOX_t *mb;

	mb = &pmb->u.mb;
	memset(pmb, 0, sizeof (LPFC_MBOXQ_t));

	mb->mbxOwner = OWN_HOST;

	/* Get a buffer to hold the HBAs Service Parameters */

	mp = kmalloc(sizeof (struct lpfc_dmabuf), GFP_KERNEL);
	if (mp)
		mp->virt = lpfc_mbuf_alloc(phba, 0, &mp->phys);
	if (!mp || !mp->virt) {
		kfree(mp);
		mb->mbxCommand = MBX_READ_SPARM64;
		/* READ_SPARAM: no buffers */
		lpfc_printf_log(phba, KERN_WARNING, LOG_MBOX,
			        "0301 READ_SPARAM: no buffers\n");
		return (1);
	}
	INIT_LIST_HEAD(&mp->list);
	mb->mbxCommand = MBX_READ_SPARM64;
	mb->un.varRdSparm.un.sp64.tus.f.bdeSize = sizeof (struct serv_parm);
	mb->un.varRdSparm.un.sp64.addrHigh = putPaddrHigh(mp->phys);
	mb->un.varRdSparm.un.sp64.addrLow = putPaddrLow(mp->phys);
	if (phba->sli_rev >= LPFC_SLI_REV3)
		mb->un.varRdSparm.vpi = phba->vpi_ids[vpi];

	/* save address for completion */
	pmb->ctx_buf = mp;

	return (0);
}

/**
 * lpfc_unreg_did - Prepare a mailbox command for unregistering DID
 * @phba: pointer to lpfc hba data structure.
 * @vpi: virtual N_Port identifier.
 * @did: remote port identifier.
 * @pmb: pointer to the driver internal queue element for mailbox command.
 *
 * The unregister DID mailbox command is used to unregister an N_Port/F_Port
 * login for an unknown RPI by specifying the DID of a remote port. This
 * command frees an RPI context in the HBA port. This has the effect of
 * performing an implicit N_Port/F_Port logout.
 *
 * This routine prepares the mailbox command for unregistering a remote
 * N_Port/F_Port (DID) login.
 **/
void
lpfc_unreg_did(struct lpfc_hba * phba, uint16_t vpi, uint32_t did,
	       LPFC_MBOXQ_t * pmb)
{
	MAILBOX_t *mb;

	mb = &pmb->u.mb;
	memset(pmb, 0, sizeof (LPFC_MBOXQ_t));

	mb->un.varUnregDID.did = did;
	mb->un.varUnregDID.vpi = vpi;
	if ((vpi != 0xffff) &&
	    (phba->sli_rev == LPFC_SLI_REV4))
		mb->un.varUnregDID.vpi = phba->vpi_ids[vpi];

	mb->mbxCommand = MBX_UNREG_D_ID;
	mb->mbxOwner = OWN_HOST;
	return;
}

/**
 * lpfc_read_config - Prepare a mailbox command for reading HBA configuration
 * @phba: pointer to lpfc hba data structure.
 * @pmb: pointer to the driver internal queue element for mailbox command.
 *
 * The read configuration mailbox command is used to read the HBA port
 * configuration parameters. This mailbox command provides a method for
 * seeing any parameters that may have changed via various configuration
 * mailbox commands.
 *
 * This routine prepares the mailbox command for reading out HBA configuration
 * parameters.
 **/
void
lpfc_read_config(struct lpfc_hba * phba, LPFC_MBOXQ_t * pmb)
{
	MAILBOX_t *mb;

	mb = &pmb->u.mb;
	memset(pmb, 0, sizeof (LPFC_MBOXQ_t));

	mb->mbxCommand = MBX_READ_CONFIG;
	mb->mbxOwner = OWN_HOST;
	return;
}

/**
 * lpfc_read_lnk_stat - Prepare a mailbox command for reading HBA link stats
 * @phba: pointer to lpfc hba data structure.
 * @pmb: pointer to the driver internal queue element for mailbox command.
 *
 * The read link status mailbox command is used to read the link status from
 * the HBA. Link status includes all link-related error counters. These
 * counters are maintained by the HBA and originated in the link hardware
 * unit. Note that all of these counters wrap.
 *
 * This routine prepares the mailbox command for reading out HBA link status.
 **/
void
lpfc_read_lnk_stat(struct lpfc_hba * phba, LPFC_MBOXQ_t * pmb)
{
	MAILBOX_t *mb;

	mb = &pmb->u.mb;
	memset(pmb, 0, sizeof (LPFC_MBOXQ_t));

	mb->mbxCommand = MBX_READ_LNK_STAT;
	mb->mbxOwner = OWN_HOST;
	return;
}

/**
 * lpfc_reg_rpi - Prepare a mailbox command for registering remote login
 * @phba: pointer to lpfc hba data structure.
 * @vpi: virtual N_Port identifier.
 * @did: remote port identifier.
 * @param: pointer to memory holding the server parameters.
 * @pmb: pointer to the driver internal queue element for mailbox command.
 * @rpi: the rpi to use in the registration (usually only used for SLI4.
 *
 * The registration login mailbox command is used to register an N_Port or
 * F_Port login. This registration allows the HBA to cache the remote N_Port
 * service parameters internally and thereby make the appropriate FC-2
 * decisions. The remote port service parameters are handed off by the driver
 * to the HBA using a descriptor entry that directly identifies a buffer in
 * host memory. In exchange, the HBA returns an RPI identifier.
 *
 * This routine prepares the mailbox command for registering remote port login.
 * The function allocates DMA buffer for passing the service parameters to the
 * HBA with the mailbox command.
 *
 * Return codes
 *    0 - Success
 *    1 - DMA memory allocation failed
 **/
int
lpfc_reg_rpi(struct lpfc_hba *phba, uint16_t vpi, uint32_t did,
	     uint8_t *param, LPFC_MBOXQ_t *pmb, uint16_t rpi)
{
	MAILBOX_t *mb = &pmb->u.mb;
	uint8_t *sparam;
	struct lpfc_dmabuf *mp;

	memset(pmb, 0, sizeof (LPFC_MBOXQ_t));

	mb->un.varRegLogin.rpi = 0;
	if (phba->sli_rev == LPFC_SLI_REV4)
		mb->un.varRegLogin.rpi = phba->sli4_hba.rpi_ids[rpi];
	if (phba->sli_rev >= LPFC_SLI_REV3)
		mb->un.varRegLogin.vpi = phba->vpi_ids[vpi];
	mb->un.varRegLogin.did = did;
	mb->mbxOwner = OWN_HOST;
	/* Get a buffer to hold NPorts Service Parameters */
	mp = kmalloc(sizeof (struct lpfc_dmabuf), GFP_KERNEL);
	if (mp)
		mp->virt = lpfc_mbuf_alloc(phba, 0, &mp->phys);
	if (!mp || !mp->virt) {
		kfree(mp);
		mb->mbxCommand = MBX_REG_LOGIN64;
		/* REG_LOGIN: no buffers */
		lpfc_printf_log(phba, KERN_WARNING, LOG_MBOX,
				"0302 REG_LOGIN: no buffers, VPI:%d DID:x%x, "
				"rpi x%x\n", vpi, did, rpi);
		return 1;
	}
	INIT_LIST_HEAD(&mp->list);
	sparam = mp->virt;

	/* Copy param's into a new buffer */
	memcpy(sparam, param, sizeof (struct serv_parm));

	/* save address for completion */
	pmb->ctx_buf = (uint8_t *)mp;

	mb->mbxCommand = MBX_REG_LOGIN64;
	mb->un.varRegLogin.un.sp64.tus.f.bdeSize = sizeof (struct serv_parm);
	mb->un.varRegLogin.un.sp64.addrHigh = putPaddrHigh(mp->phys);
	mb->un.varRegLogin.un.sp64.addrLow = putPaddrLow(mp->phys);

	return 0;
}

/**
 * lpfc_unreg_login - Prepare a mailbox command for unregistering remote login
 * @phba: pointer to lpfc hba data structure.
 * @vpi: virtual N_Port identifier.
 * @rpi: remote port identifier
 * @pmb: pointer to the driver internal queue element for mailbox command.
 *
 * The unregistration login mailbox command is used to unregister an N_Port
 * or F_Port login. This command frees an RPI context in the HBA. It has the
 * effect of performing an implicit N_Port/F_Port logout.
 *
 * This routine prepares the mailbox command for unregistering remote port
 * login.
 *
 * For SLI4 ports, the rpi passed to this function must be the physical
 * rpi value, not the logical index.
 **/
void
lpfc_unreg_login(struct lpfc_hba *phba, uint16_t vpi, uint32_t rpi,
		 LPFC_MBOXQ_t * pmb)
{
	MAILBOX_t *mb;

	mb = &pmb->u.mb;
	memset(pmb, 0, sizeof (LPFC_MBOXQ_t));

	mb->un.varUnregLogin.rpi = rpi;
	mb->un.varUnregLogin.rsvd1 = 0;
	if (phba->sli_rev >= LPFC_SLI_REV3)
		mb->un.varUnregLogin.vpi = phba->vpi_ids[vpi];

	mb->mbxCommand = MBX_UNREG_LOGIN;
	mb->mbxOwner = OWN_HOST;

	return;
}

/**
 * lpfc_sli4_unreg_all_rpis - unregister all RPIs for a vport on SLI4 HBA.
 * @vport: pointer to a vport object.
 *
 * This routine sends mailbox command to unregister all active RPIs for
 * a vport.
 **/
void
lpfc_sli4_unreg_all_rpis(struct lpfc_vport *vport)
{
	struct lpfc_hba  *phba  = vport->phba;
	LPFC_MBOXQ_t     *mbox;
	int rc;

	mbox = mempool_alloc(phba->mbox_mem_pool, GFP_KERNEL);
	if (mbox) {
		/*
		 * For SLI4 functions, the rpi field is overloaded for
		 * the vport context unreg all.  This routine passes
		 * 0 for the rpi field in lpfc_unreg_login for compatibility
		 * with SLI3 and then overrides the rpi field with the
		 * expected value for SLI4.
		 */
		lpfc_unreg_login(phba, vport->vpi, phba->vpi_ids[vport->vpi],
				 mbox);
		mbox->u.mb.un.varUnregLogin.rsvd1 = 0x4000;
		mbox->vport = vport;
		mbox->mbox_cmpl = lpfc_sli_def_mbox_cmpl;
		mbox->ctx_ndlp = NULL;
		rc = lpfc_sli_issue_mbox(phba, mbox, MBX_NOWAIT);
		if (rc == MBX_NOT_FINISHED)
			mempool_free(mbox, phba->mbox_mem_pool);
	}
}

/**
 * lpfc_reg_vpi - Prepare a mailbox command for registering vport identifier
 * @vport: pointer to a vport object.
 * @pmb: pointer to the driver internal queue element for mailbox command.
 *
 * The registration vport identifier mailbox command is used to activate a
 * virtual N_Port after it has acquired an N_Port_ID. The HBA validates the
 * N_Port_ID against the information in the selected virtual N_Port context
 * block and marks it active to allow normal processing of IOCB commands and
 * received unsolicited exchanges.
 *
 * This routine prepares the mailbox command for registering a virtual N_Port.
 **/
void
lpfc_reg_vpi(struct lpfc_vport *vport, LPFC_MBOXQ_t *pmb)
{
	MAILBOX_t *mb = &pmb->u.mb;
	struct lpfc_hba *phba = vport->phba;

	memset(pmb, 0, sizeof (LPFC_MBOXQ_t));
	/*
	 * Set the re-reg VPI bit for f/w to update the MAC address.
	 */
	if ((phba->sli_rev == LPFC_SLI_REV4) &&
		!(vport->fc_flag & FC_VPORT_NEEDS_REG_VPI))
		mb->un.varRegVpi.upd = 1;

	mb->un.varRegVpi.vpi = phba->vpi_ids[vport->vpi];
	mb->un.varRegVpi.sid = vport->fc_myDID;
	if (phba->sli_rev == LPFC_SLI_REV4)
		mb->un.varRegVpi.vfi = phba->sli4_hba.vfi_ids[vport->vfi];
	else
		mb->un.varRegVpi.vfi = vport->vfi + vport->phba->vfi_base;
	memcpy(mb->un.varRegVpi.wwn, &vport->fc_portname,
	       sizeof(struct lpfc_name));
	mb->un.varRegVpi.wwn[0] = cpu_to_le32(mb->un.varRegVpi.wwn[0]);
	mb->un.varRegVpi.wwn[1] = cpu_to_le32(mb->un.varRegVpi.wwn[1]);

	mb->mbxCommand = MBX_REG_VPI;
	mb->mbxOwner = OWN_HOST;
	return;

}

/**
 * lpfc_unreg_vpi - Prepare a mailbox command for unregistering vport id
 * @phba: pointer to lpfc hba data structure.
 * @vpi: virtual N_Port identifier.
 * @pmb: pointer to the driver internal queue element for mailbox command.
 *
 * The unregistration vport identifier mailbox command is used to inactivate
 * a virtual N_Port. The driver must have logged out and unregistered all
 * remote N_Ports to abort any activity on the virtual N_Port. The HBA will
 * unregisters any default RPIs associated with the specified vpi, aborting
 * any active exchanges. The HBA will post the mailbox response after making
 * the virtual N_Port inactive.
 *
 * This routine prepares the mailbox command for unregistering a virtual
 * N_Port.
 **/
void
lpfc_unreg_vpi(struct lpfc_hba *phba, uint16_t vpi, LPFC_MBOXQ_t *pmb)
{
	MAILBOX_t *mb = &pmb->u.mb;
	memset(pmb, 0, sizeof (LPFC_MBOXQ_t));

	if (phba->sli_rev == LPFC_SLI_REV3)
		mb->un.varUnregVpi.vpi = phba->vpi_ids[vpi];
	else if (phba->sli_rev >= LPFC_SLI_REV4)
		mb->un.varUnregVpi.sli4_vpi = phba->vpi_ids[vpi];

	mb->mbxCommand = MBX_UNREG_VPI;
	mb->mbxOwner = OWN_HOST;
	return;

}

/**
 * lpfc_config_pcb_setup - Set up IOCB rings in the Port Control Block (PCB)
 * @phba: pointer to lpfc hba data structure.
 *
 * This routine sets up and initializes the IOCB rings in the Port Control
 * Block (PCB).
 **/
static void
lpfc_config_pcb_setup(struct lpfc_hba * phba)
{
	struct lpfc_sli *psli = &phba->sli;
	struct lpfc_sli_ring *pring;
	PCB_t *pcbp = phba->pcb;
	dma_addr_t pdma_addr;
	uint32_t offset;
	uint32_t iocbCnt = 0;
	int i;

	pcbp->maxRing = (psli->num_rings - 1);

	for (i = 0; i < psli->num_rings; i++) {
		pring = &psli->sli3_ring[i];

		pring->sli.sli3.sizeCiocb =
			phba->sli_rev == 3 ? SLI3_IOCB_CMD_SIZE :
							SLI2_IOCB_CMD_SIZE;
		pring->sli.sli3.sizeRiocb =
			phba->sli_rev == 3 ? SLI3_IOCB_RSP_SIZE :
							SLI2_IOCB_RSP_SIZE;
		/* A ring MUST have both cmd and rsp entries defined to be
		   valid */
		if ((pring->sli.sli3.numCiocb == 0) ||
			(pring->sli.sli3.numRiocb == 0)) {
			pcbp->rdsc[i].cmdEntries = 0;
			pcbp->rdsc[i].rspEntries = 0;
			pcbp->rdsc[i].cmdAddrHigh = 0;
			pcbp->rdsc[i].rspAddrHigh = 0;
			pcbp->rdsc[i].cmdAddrLow = 0;
			pcbp->rdsc[i].rspAddrLow = 0;
			pring->sli.sli3.cmdringaddr = NULL;
			pring->sli.sli3.rspringaddr = NULL;
			continue;
		}
		/* Command ring setup for ring */
		pring->sli.sli3.cmdringaddr = (void *)&phba->IOCBs[iocbCnt];
		pcbp->rdsc[i].cmdEntries = pring->sli.sli3.numCiocb;

		offset = (uint8_t *) &phba->IOCBs[iocbCnt] -
			 (uint8_t *) phba->slim2p.virt;
		pdma_addr = phba->slim2p.phys + offset;
		pcbp->rdsc[i].cmdAddrHigh = putPaddrHigh(pdma_addr);
		pcbp->rdsc[i].cmdAddrLow = putPaddrLow(pdma_addr);
		iocbCnt += pring->sli.sli3.numCiocb;

		/* Response ring setup for ring */
		pring->sli.sli3.rspringaddr = (void *) &phba->IOCBs[iocbCnt];

		pcbp->rdsc[i].rspEntries = pring->sli.sli3.numRiocb;
		offset = (uint8_t *)&phba->IOCBs[iocbCnt] -
			 (uint8_t *)phba->slim2p.virt;
		pdma_addr = phba->slim2p.phys + offset;
		pcbp->rdsc[i].rspAddrHigh = putPaddrHigh(pdma_addr);
		pcbp->rdsc[i].rspAddrLow = putPaddrLow(pdma_addr);
		iocbCnt += pring->sli.sli3.numRiocb;
	}
}

/**
 * lpfc_read_rev - Prepare a mailbox command for reading HBA revision
 * @phba: pointer to lpfc hba data structure.
 * @pmb: pointer to the driver internal queue element for mailbox command.
 *
 * The read revision mailbox command is used to read the revision levels of
 * the HBA components. These components include hardware units, resident
 * firmware, and available firmware. HBAs that supports SLI-3 mode of
 * operation provide different response information depending on the version
 * requested by the driver.
 *
 * This routine prepares the mailbox command for reading HBA revision
 * information.
 **/
void
lpfc_read_rev(struct lpfc_hba * phba, LPFC_MBOXQ_t * pmb)
{
	MAILBOX_t *mb = &pmb->u.mb;
	memset(pmb, 0, sizeof (LPFC_MBOXQ_t));
	mb->un.varRdRev.cv = 1;
	mb->un.varRdRev.v3req = 1; /* Request SLI3 info */
	mb->mbxCommand = MBX_READ_REV;
	mb->mbxOwner = OWN_HOST;
	return;
}

void
lpfc_sli4_swap_str(struct lpfc_hba *phba, LPFC_MBOXQ_t *pmb)
{
	MAILBOX_t *mb = &pmb->u.mb;
	struct lpfc_mqe *mqe;

	switch (mb->mbxCommand) {
	case  MBX_READ_REV:
		 mqe = &pmb->u.mqe;
		lpfc_sli_pcimem_bcopy(mqe->un.read_rev.fw_name,
				 mqe->un.read_rev.fw_name, 16);
		lpfc_sli_pcimem_bcopy(mqe->un.read_rev.ulp_fw_name,
				 mqe->un.read_rev.ulp_fw_name, 16);
		break;
	default:
		break;
	}
	return;
}

/**
 * lpfc_build_hbq_profile2 - Set up the HBQ Selection Profile 2
 * @hbqmb: pointer to the HBQ configuration data structure in mailbox command.
 * @hbq_desc: pointer to the HBQ selection profile descriptor.
 *
 * The Host Buffer Queue (HBQ) Selection Profile 2 specifies that the HBA
 * tests the incoming frames' R_CTL/TYPE fields with works 10:15 and performs
 * the Sequence Length Test using the fields in the Selection Profile 2
 * extension in words 20:31.
 **/
static void
lpfc_build_hbq_profile2(struct config_hbq_var *hbqmb,
			struct lpfc_hbq_init  *hbq_desc)
{
	hbqmb->profiles.profile2.seqlenbcnt = hbq_desc->seqlenbcnt;
	hbqmb->profiles.profile2.maxlen     = hbq_desc->maxlen;
	hbqmb->profiles.profile2.seqlenoff  = hbq_desc->seqlenoff;
}

/**
 * lpfc_build_hbq_profile3 - Set up the HBQ Selection Profile 3
 * @hbqmb: pointer to the HBQ configuration data structure in mailbox command.
 * @hbq_desc: pointer to the HBQ selection profile descriptor.
 *
 * The Host Buffer Queue (HBQ) Selection Profile 3 specifies that the HBA
 * tests the incoming frame's R_CTL/TYPE fields with words 10:15 and performs
 * the Sequence Length Test and Byte Field Test using the fields in the
 * Selection Profile 3 extension in words 20:31.
 **/
static void
lpfc_build_hbq_profile3(struct config_hbq_var *hbqmb,
			struct lpfc_hbq_init  *hbq_desc)
{
	hbqmb->profiles.profile3.seqlenbcnt = hbq_desc->seqlenbcnt;
	hbqmb->profiles.profile3.maxlen     = hbq_desc->maxlen;
	hbqmb->profiles.profile3.cmdcodeoff = hbq_desc->cmdcodeoff;
	hbqmb->profiles.profile3.seqlenoff  = hbq_desc->seqlenoff;
	memcpy(&hbqmb->profiles.profile3.cmdmatch, hbq_desc->cmdmatch,
	       sizeof(hbqmb->profiles.profile3.cmdmatch));
}

/**
 * lpfc_build_hbq_profile5 - Set up the HBQ Selection Profile 5
 * @hbqmb: pointer to the HBQ configuration data structure in mailbox command.
 * @hbq_desc: pointer to the HBQ selection profile descriptor.
 *
 * The Host Buffer Queue (HBQ) Selection Profile 5 specifies a header HBQ. The
 * HBA tests the initial frame of an incoming sequence using the frame's
 * R_CTL/TYPE fields with words 10:15 and performs the Sequence Length Test
 * and Byte Field Test using the fields in the Selection Profile 5 extension
 * words 20:31.
 **/
static void
lpfc_build_hbq_profile5(struct config_hbq_var *hbqmb,
			struct lpfc_hbq_init  *hbq_desc)
{
	hbqmb->profiles.profile5.seqlenbcnt = hbq_desc->seqlenbcnt;
	hbqmb->profiles.profile5.maxlen     = hbq_desc->maxlen;
	hbqmb->profiles.profile5.cmdcodeoff = hbq_desc->cmdcodeoff;
	hbqmb->profiles.profile5.seqlenoff  = hbq_desc->seqlenoff;
	memcpy(&hbqmb->profiles.profile5.cmdmatch, hbq_desc->cmdmatch,
	       sizeof(hbqmb->profiles.profile5.cmdmatch));
}

/**
 * lpfc_config_hbq - Prepare a mailbox command for configuring an HBQ
 * @phba: pointer to lpfc hba data structure.
 * @id: HBQ identifier.
 * @hbq_desc: pointer to the HBA descriptor data structure.
 * @hbq_entry_index: index of the HBQ entry data structures.
 * @pmb: pointer to the driver internal queue element for mailbox command.
 *
 * The configure HBQ (Host Buffer Queue) mailbox command is used to configure
 * an HBQ. The configuration binds events that require buffers to a particular
 * ring and HBQ based on a selection profile.
 *
 * This routine prepares the mailbox command for configuring an HBQ.
 **/
void
lpfc_config_hbq(struct lpfc_hba *phba, uint32_t id,
		 struct lpfc_hbq_init *hbq_desc,
		uint32_t hbq_entry_index, LPFC_MBOXQ_t *pmb)
{
	int i;
	MAILBOX_t *mb = &pmb->u.mb;
	struct config_hbq_var *hbqmb = &mb->un.varCfgHbq;

	memset(pmb, 0, sizeof (LPFC_MBOXQ_t));
	hbqmb->hbqId = id;
	hbqmb->entry_count = hbq_desc->entry_count;   /* # entries in HBQ */
	hbqmb->recvNotify = hbq_desc->rn;             /* Receive
						       * Notification */
	hbqmb->numMask    = hbq_desc->mask_count;     /* # R_CTL/TYPE masks
						       * # in words 0-19 */
	hbqmb->profile    = hbq_desc->profile;	      /* Selection profile:
						       * 0 = all,
						       * 7 = logentry */
	hbqmb->ringMask   = hbq_desc->ring_mask;      /* Binds HBQ to a ring
						       * e.g. Ring0=b0001,
						       * ring2=b0100 */
	hbqmb->headerLen  = hbq_desc->headerLen;      /* 0 if not profile 4
						       * or 5 */
	hbqmb->logEntry   = hbq_desc->logEntry;       /* Set to 1 if this
						       * HBQ will be used
						       * for LogEntry
						       * buffers */
	hbqmb->hbqaddrLow = putPaddrLow(phba->hbqslimp.phys) +
		hbq_entry_index * sizeof(struct lpfc_hbq_entry);
	hbqmb->hbqaddrHigh = putPaddrHigh(phba->hbqslimp.phys);

	mb->mbxCommand = MBX_CONFIG_HBQ;
	mb->mbxOwner = OWN_HOST;

				/* Copy info for profiles 2,3,5. Other
				 * profiles this area is reserved
				 */
	if (hbq_desc->profile == 2)
		lpfc_build_hbq_profile2(hbqmb, hbq_desc);
	else if (hbq_desc->profile == 3)
		lpfc_build_hbq_profile3(hbqmb, hbq_desc);
	else if (hbq_desc->profile == 5)
		lpfc_build_hbq_profile5(hbqmb, hbq_desc);

	/* Return if no rctl / type masks for this HBQ */
	if (!hbq_desc->mask_count)
		return;

	/* Otherwise we setup specific rctl / type masks for this HBQ */
	for (i = 0; i < hbq_desc->mask_count; i++) {
		hbqmb->hbqMasks[i].tmatch = hbq_desc->hbqMasks[i].tmatch;
		hbqmb->hbqMasks[i].tmask  = hbq_desc->hbqMasks[i].tmask;
		hbqmb->hbqMasks[i].rctlmatch = hbq_desc->hbqMasks[i].rctlmatch;
		hbqmb->hbqMasks[i].rctlmask  = hbq_desc->hbqMasks[i].rctlmask;
	}

	return;
}

/**
 * lpfc_config_ring - Prepare a mailbox command for configuring an IOCB ring
 * @phba: pointer to lpfc hba data structure.
 * @ring: ring number/index
 * @pmb: pointer to the driver internal queue element for mailbox command.
 *
 * The configure ring mailbox command is used to configure an IOCB ring. This
 * configuration binds from one to six of HBA RC_CTL/TYPE mask entries to the
 * ring. This is used to map incoming sequences to a particular ring whose
 * RC_CTL/TYPE mask entry matches that of the sequence. The driver should not
 * attempt to configure a ring whose number is greater than the number
 * specified in the Port Control Block (PCB). It is an error to issue the
 * configure ring command more than once with the same ring number. The HBA
 * returns an error if the driver attempts this.
 *
 * This routine prepares the mailbox command for configuring IOCB ring.
 **/
void
lpfc_config_ring(struct lpfc_hba * phba, int ring, LPFC_MBOXQ_t * pmb)
{
	int i;
	MAILBOX_t *mb = &pmb->u.mb;
	struct lpfc_sli *psli;
	struct lpfc_sli_ring *pring;

	memset(pmb, 0, sizeof (LPFC_MBOXQ_t));

	mb->un.varCfgRing.ring = ring;
	mb->un.varCfgRing.maxOrigXchg = 0;
	mb->un.varCfgRing.maxRespXchg = 0;
	mb->un.varCfgRing.recvNotify = 1;

	psli = &phba->sli;
	pring = &psli->sli3_ring[ring];
	mb->un.varCfgRing.numMask = pring->num_mask;
	mb->mbxCommand = MBX_CONFIG_RING;
	mb->mbxOwner = OWN_HOST;

	/* Is this ring configured for a specific profile */
	if (pring->prt[0].profile) {
		mb->un.varCfgRing.profile = pring->prt[0].profile;
		return;
	}

	/* Otherwise we setup specific rctl / type masks for this ring */
	for (i = 0; i < pring->num_mask; i++) {
		mb->un.varCfgRing.rrRegs[i].rval = pring->prt[i].rctl;
		if (mb->un.varCfgRing.rrRegs[i].rval != FC_RCTL_ELS_REQ)
			mb->un.varCfgRing.rrRegs[i].rmask = 0xff;
		else
			mb->un.varCfgRing.rrRegs[i].rmask = 0xfe;
		mb->un.varCfgRing.rrRegs[i].tval = pring->prt[i].type;
		mb->un.varCfgRing.rrRegs[i].tmask = 0xff;
	}

	return;
}

/**
 * lpfc_config_port - Prepare a mailbox command for configuring port
 * @phba: pointer to lpfc hba data structure.
 * @pmb: pointer to the driver internal queue element for mailbox command.
 *
 * The configure port mailbox command is used to identify the Port Control
 * Block (PCB) in the driver memory. After this command is issued, the
 * driver must not access the mailbox in the HBA without first resetting
 * the HBA. The HBA may copy the PCB information to internal storage for
 * subsequent use; the driver can not change the PCB information unless it
 * resets the HBA.
 *
 * This routine prepares the mailbox command for configuring port.
 **/
void
lpfc_config_port(struct lpfc_hba *phba, LPFC_MBOXQ_t *pmb)
{
	MAILBOX_t __iomem *mb_slim = (MAILBOX_t __iomem *) phba->MBslimaddr;
	MAILBOX_t *mb = &pmb->u.mb;
	dma_addr_t pdma_addr;
	uint32_t bar_low, bar_high;
	size_t offset;
	struct lpfc_hgp hgp;
	int i;
	uint32_t pgp_offset;

	memset(pmb, 0, sizeof(LPFC_MBOXQ_t));
	mb->mbxCommand = MBX_CONFIG_PORT;
	mb->mbxOwner = OWN_HOST;

	mb->un.varCfgPort.pcbLen = sizeof(PCB_t);

	offset = (uint8_t *)phba->pcb - (uint8_t *)phba->slim2p.virt;
	pdma_addr = phba->slim2p.phys + offset;
	mb->un.varCfgPort.pcbLow = putPaddrLow(pdma_addr);
	mb->un.varCfgPort.pcbHigh = putPaddrHigh(pdma_addr);

	/* Always Host Group Pointer is in SLIM */
	mb->un.varCfgPort.hps = 1;

	/* If HBA supports SLI=3 ask for it */

	if (phba->sli_rev == LPFC_SLI_REV3 && phba->vpd.sli3Feat.cerbm) {
		if (phba->cfg_enable_bg)
			mb->un.varCfgPort.cbg = 1; /* configure BlockGuard */
		mb->un.varCfgPort.cerbm = 1; /* Request HBQs */
		mb->un.varCfgPort.ccrp = 1; /* Command Ring Polling */
		mb->un.varCfgPort.max_hbq = lpfc_sli_hbq_count();
		if (phba->max_vpi && phba->cfg_enable_npiv &&
		    phba->vpd.sli3Feat.cmv) {
			mb->un.varCfgPort.max_vpi = LPFC_MAX_VPI;
			mb->un.varCfgPort.cmv = 1;
		} else
			mb->un.varCfgPort.max_vpi = phba->max_vpi = 0;
	} else
		phba->sli_rev = LPFC_SLI_REV2;
	mb->un.varCfgPort.sli_mode = phba->sli_rev;

	/* If this is an SLI3 port, configure async status notification. */
	if (phba->sli_rev == LPFC_SLI_REV3)
		mb->un.varCfgPort.casabt = 1;

	/* Now setup pcb */
	phba->pcb->type = TYPE_NATIVE_SLI2;
	phba->pcb->feature = FEATURE_INITIAL_SLI2;

	/* Setup Mailbox pointers */
	phba->pcb->mailBoxSize = sizeof(MAILBOX_t) + MAILBOX_EXT_SIZE;
	offset = (uint8_t *)phba->mbox - (uint8_t *)phba->slim2p.virt;
	pdma_addr = phba->slim2p.phys + offset;
	phba->pcb->mbAddrHigh = putPaddrHigh(pdma_addr);
	phba->pcb->mbAddrLow = putPaddrLow(pdma_addr);

	/*
	 * Setup Host Group ring pointer.
	 *
	 * For efficiency reasons, the ring get/put pointers can be
	 * placed in adapter memory (SLIM) rather than in host memory.
	 * This allows firmware to avoid PCI reads/writes when updating
	 * and checking pointers.
	 *
	 * The firmware recognizes the use of SLIM memory by comparing
	 * the address of the get/put pointers structure with that of
	 * the SLIM BAR (BAR0).
	 *
	 * Caution: be sure to use the PCI config space value of BAR0/BAR1
	 * (the hardware's view of the base address), not the OS's
	 * value of pci_resource_start() as the OS value may be a cookie
	 * for ioremap/iomap.
	 */


	pci_read_config_dword(phba->pcidev, PCI_BASE_ADDRESS_0, &bar_low);
	pci_read_config_dword(phba->pcidev, PCI_BASE_ADDRESS_1, &bar_high);

	/*
	 * Set up HGP - Port Memory
	 *
	 * The port expects the host get/put pointers to reside in memory
	 * following the "non-diagnostic" mode mailbox (32 words, 0x80 bytes)
	 * area of SLIM.  In SLI-2 mode, there's an additional 16 reserved
	 * words (0x40 bytes).  This area is not reserved if HBQs are
	 * configured in SLI-3.
	 *
	 * CR0Put    - SLI2(no HBQs) = 0xc0, With HBQs = 0x80
	 * RR0Get                      0xc4              0x84
	 * CR1Put                      0xc8              0x88
	 * RR1Get                      0xcc              0x8c
	 * CR2Put                      0xd0              0x90
	 * RR2Get                      0xd4              0x94
	 * CR3Put                      0xd8              0x98
	 * RR3Get                      0xdc              0x9c
	 *
	 * Reserved                    0xa0-0xbf
	 *    If HBQs configured:
	 *                         HBQ 0 Put ptr  0xc0
	 *                         HBQ 1 Put ptr  0xc4
	 *                         HBQ 2 Put ptr  0xc8
	 *                         ......
	 *                         HBQ(M-1)Put Pointer 0xc0+(M-1)*4
	 *
	 */

	if (phba->cfg_hostmem_hgp && phba->sli_rev != 3) {
		phba->host_gp = (struct lpfc_hgp __iomem *)
				 &phba->mbox->us.s2.host[0];
		phba->hbq_put = NULL;
		offset = (uint8_t *)&phba->mbox->us.s2.host -
			(uint8_t *)phba->slim2p.virt;
		pdma_addr = phba->slim2p.phys + offset;
		phba->pcb->hgpAddrHigh = putPaddrHigh(pdma_addr);
		phba->pcb->hgpAddrLow = putPaddrLow(pdma_addr);
	} else {
		/* Always Host Group Pointer is in SLIM */
		mb->un.varCfgPort.hps = 1;

		if (phba->sli_rev == 3) {
			phba->host_gp = &mb_slim->us.s3.host[0];
			phba->hbq_put = &mb_slim->us.s3.hbq_put[0];
		} else {
			phba->host_gp = &mb_slim->us.s2.host[0];
			phba->hbq_put = NULL;
		}

		/* mask off BAR0's flag bits 0 - 3 */
		phba->pcb->hgpAddrLow = (bar_low & PCI_BASE_ADDRESS_MEM_MASK) +
			(void __iomem *)phba->host_gp -
			(void __iomem *)phba->MBslimaddr;
		if (bar_low & PCI_BASE_ADDRESS_MEM_TYPE_64)
			phba->pcb->hgpAddrHigh = bar_high;
		else
			phba->pcb->hgpAddrHigh = 0;
		/* write HGP data to SLIM at the required longword offset */
		memset(&hgp, 0, sizeof(struct lpfc_hgp));

		for (i = 0; i < phba->sli.num_rings; i++) {
			lpfc_memcpy_to_slim(phba->host_gp + i, &hgp,
				    sizeof(*phba->host_gp));
		}
	}

	/* Setup Port Group offset */
	if (phba->sli_rev == 3)
		pgp_offset = offsetof(struct lpfc_sli2_slim,
				      mbx.us.s3_pgp.port);
	else
		pgp_offset = offsetof(struct lpfc_sli2_slim, mbx.us.s2.port);
	pdma_addr = phba->slim2p.phys + pgp_offset;
	phba->pcb->pgpAddrHigh = putPaddrHigh(pdma_addr);
	phba->pcb->pgpAddrLow = putPaddrLow(pdma_addr);

	/* Use callback routine to setp rings in the pcb */
	lpfc_config_pcb_setup(phba);

	/* special handling for LC HBAs */
	if (lpfc_is_LC_HBA(phba->pcidev->device)) {
		uint32_t hbainit[5];

		lpfc_hba_init(phba, hbainit);

		memcpy(&mb->un.varCfgPort.hbainit, hbainit, 20);
	}

	/* Swap PCB if needed */
	lpfc_sli_pcimem_bcopy(phba->pcb, phba->pcb, sizeof(PCB_t));
}

/**
 * lpfc_kill_board - Prepare a mailbox command for killing board
 * @phba: pointer to lpfc hba data structure.
 * @pmb: pointer to the driver internal queue element for mailbox command.
 *
 * The kill board mailbox command is used to tell firmware to perform a
 * graceful shutdown of a channel on a specified board to prepare for reset.
 * When the kill board mailbox command is received, the ER3 bit is set to 1
 * in the Host Status register and the ER Attention bit is set to 1 in the
 * Host Attention register of the HBA function that received the kill board
 * command.
 *
 * This routine prepares the mailbox command for killing the board in
 * preparation for a graceful shutdown.
 **/
void
lpfc_kill_board(struct lpfc_hba * phba, LPFC_MBOXQ_t * pmb)
{
	MAILBOX_t *mb = &pmb->u.mb;

	memset(pmb, 0, sizeof(LPFC_MBOXQ_t));
	mb->mbxCommand = MBX_KILL_BOARD;
	mb->mbxOwner = OWN_HOST;
	return;
}

/**
 * lpfc_mbox_put - Put a mailbox cmd into the tail of driver's mailbox queue
 * @phba: pointer to lpfc hba data structure.
 * @mbq: pointer to the driver internal queue element for mailbox command.
 *
 * Driver maintains a internal mailbox command queue implemented as a linked
 * list. When a mailbox command is issued, it shall be put into the mailbox
 * command queue such that they shall be processed orderly as HBA can process
 * one mailbox command at a time.
 **/
void
lpfc_mbox_put(struct lpfc_hba * phba, LPFC_MBOXQ_t * mbq)
{
	struct lpfc_sli *psli;

	psli = &phba->sli;

	list_add_tail(&mbq->list, &psli->mboxq);

	psli->mboxq_cnt++;

	return;
}

/**
 * lpfc_mbox_get - Remove a mailbox cmd from the head of driver's mailbox queue
 * @phba: pointer to lpfc hba data structure.
 *
 * Driver maintains a internal mailbox command queue implemented as a linked
 * list. When a mailbox command is issued, it shall be put into the mailbox
 * command queue such that they shall be processed orderly as HBA can process
 * one mailbox command at a time. After HBA finished processing a mailbox
 * command, the driver will remove a pending mailbox command from the head of
 * the mailbox command queue and send to the HBA for processing.
 *
 * Return codes
 *    pointer to the driver internal queue element for mailbox command.
 **/
LPFC_MBOXQ_t *
lpfc_mbox_get(struct lpfc_hba * phba)
{
	LPFC_MBOXQ_t *mbq = NULL;
	struct lpfc_sli *psli = &phba->sli;

	list_remove_head((&psli->mboxq), mbq, LPFC_MBOXQ_t, list);
	if (mbq)
		psli->mboxq_cnt--;

	return mbq;
}

/**
 * __lpfc_mbox_cmpl_put - Put mailbox cmd into mailbox cmd complete list
 * @phba: pointer to lpfc hba data structure.
 * @mbq: pointer to the driver internal queue element for mailbox command.
 *
 * This routine put the completed mailbox command into the mailbox command
 * complete list. This is the unlocked version of the routine. The mailbox
 * complete list is used by the driver worker thread to process mailbox
 * complete callback functions outside the driver interrupt handler.
 **/
void
__lpfc_mbox_cmpl_put(struct lpfc_hba *phba, LPFC_MBOXQ_t *mbq)
{
	list_add_tail(&mbq->list, &phba->sli.mboxq_cmpl);
}

/**
 * lpfc_mbox_cmpl_put - Put mailbox command into mailbox command complete list
 * @phba: pointer to lpfc hba data structure.
 * @mbq: pointer to the driver internal queue element for mailbox command.
 *
 * This routine put the completed mailbox command into the mailbox command
 * complete list. This is the locked version of the routine. The mailbox
 * complete list is used by the driver worker thread to process mailbox
 * complete callback functions outside the driver interrupt handler.
 **/
void
lpfc_mbox_cmpl_put(struct lpfc_hba *phba, LPFC_MBOXQ_t *mbq)
{
	unsigned long iflag;

	/* This function expects to be called from interrupt context */
	spin_lock_irqsave(&phba->hbalock, iflag);
	__lpfc_mbox_cmpl_put(phba, mbq);
	spin_unlock_irqrestore(&phba->hbalock, iflag);
	return;
}

/**
 * lpfc_mbox_cmd_check - Check the validality of a mailbox command
 * @phba: pointer to lpfc hba data structure.
 * @mboxq: pointer to the driver internal queue element for mailbox command.
 *
 * This routine is to check whether a mailbox command is valid to be issued.
 * This check will be performed by both the mailbox issue API when a client
 * is to issue a mailbox command to the mailbox transport.
 *
 * Return 0 - pass the check, -ENODEV - fail the check
 **/
int
lpfc_mbox_cmd_check(struct lpfc_hba *phba, LPFC_MBOXQ_t *mboxq)
{
	/* Mailbox command that have a completion handler must also have a
	 * vport specified.
	 */
	if (mboxq->mbox_cmpl && mboxq->mbox_cmpl != lpfc_sli_def_mbox_cmpl &&
	    mboxq->mbox_cmpl != lpfc_sli_wake_mbox_wait) {
		if (!mboxq->vport) {
			lpfc_printf_log(phba, KERN_ERR, LOG_MBOX | LOG_VPORT,
					"1814 Mbox x%x failed, no vport\n",
					mboxq->u.mb.mbxCommand);
			dump_stack();
			return -ENODEV;
		}
	}
	return 0;
}

/**
 * lpfc_mbox_dev_check - Check the device state for issuing a mailbox command
 * @phba: pointer to lpfc hba data structure.
 *
 * This routine is to check whether the HBA device is ready for posting a
 * mailbox command. It is used by the mailbox transport API at the time the
 * to post a mailbox command to the device.
 *
 * Return 0 - pass the check, -ENODEV - fail the check
 **/
int
lpfc_mbox_dev_check(struct lpfc_hba *phba)
{
	/* If the PCI channel is in offline state, do not issue mbox */
	if (unlikely(pci_channel_offline(phba->pcidev)))
		return -ENODEV;

	/* If the HBA is in error state, do not issue mbox */
	if (phba->link_state == LPFC_HBA_ERROR)
		return -ENODEV;

	return 0;
}

/**
 * lpfc_mbox_tmo_val - Retrieve mailbox command timeout value
 * @phba: pointer to lpfc hba data structure.
 * @mboxq: pointer to the driver internal queue element for mailbox command.
 *
 * This routine retrieves the proper timeout value according to the mailbox
 * command code.
 *
 * Return codes
 *    Timeout value to be used for the given mailbox command
 **/
int
lpfc_mbox_tmo_val(struct lpfc_hba *phba, LPFC_MBOXQ_t *mboxq)
{
	MAILBOX_t *mbox = &mboxq->u.mb;
	uint8_t subsys, opcode;

	switch (mbox->mbxCommand) {
	case MBX_WRITE_NV:	/* 0x03 */
	case MBX_DUMP_MEMORY:	/* 0x17 */
	case MBX_UPDATE_CFG:	/* 0x1B */
	case MBX_DOWN_LOAD:	/* 0x1C */
	case MBX_DEL_LD_ENTRY:	/* 0x1D */
	case MBX_WRITE_VPARMS:	/* 0x32 */
	case MBX_LOAD_AREA:	/* 0x81 */
	case MBX_WRITE_WWN:     /* 0x98 */
	case MBX_LOAD_EXP_ROM:	/* 0x9C */
	case MBX_ACCESS_VDATA:	/* 0xA5 */
		return LPFC_MBOX_TMO_FLASH_CMD;
	case MBX_SLI4_CONFIG:	/* 0x9b */
		subsys = lpfc_sli_config_mbox_subsys_get(phba, mboxq);
		opcode = lpfc_sli_config_mbox_opcode_get(phba, mboxq);
		if (subsys == LPFC_MBOX_SUBSYSTEM_COMMON) {
			switch (opcode) {
			case LPFC_MBOX_OPCODE_READ_OBJECT:
			case LPFC_MBOX_OPCODE_WRITE_OBJECT:
			case LPFC_MBOX_OPCODE_READ_OBJECT_LIST:
			case LPFC_MBOX_OPCODE_DELETE_OBJECT:
			case LPFC_MBOX_OPCODE_GET_PROFILE_LIST:
			case LPFC_MBOX_OPCODE_SET_ACT_PROFILE:
			case LPFC_MBOX_OPCODE_GET_PROFILE_CONFIG:
			case LPFC_MBOX_OPCODE_SET_PROFILE_CONFIG:
			case LPFC_MBOX_OPCODE_GET_FACTORY_PROFILE_CONFIG:
			case LPFC_MBOX_OPCODE_GET_PROFILE_CAPACITIES:
			case LPFC_MBOX_OPCODE_SEND_ACTIVATION:
			case LPFC_MBOX_OPCODE_RESET_LICENSES:
			case LPFC_MBOX_OPCODE_SET_BOOT_CONFIG:
			case LPFC_MBOX_OPCODE_GET_VPD_DATA:
			case LPFC_MBOX_OPCODE_SET_PHYSICAL_LINK_CONFIG:
				return LPFC_MBOX_SLI4_CONFIG_EXTENDED_TMO;
			}
		}
		if (subsys == LPFC_MBOX_SUBSYSTEM_FCOE) {
			switch (opcode) {
			case LPFC_MBOX_OPCODE_FCOE_SET_FCLINK_SETTINGS:
				return LPFC_MBOX_SLI4_CONFIG_EXTENDED_TMO;
			}
		}
		return LPFC_MBOX_SLI4_CONFIG_TMO;
	}
	return LPFC_MBOX_TMO;
}

/**
 * lpfc_sli4_mbx_sge_set - Set a sge entry in non-embedded mailbox command
 * @mbox: pointer to lpfc mbox command.
 * @sgentry: sge entry index.
 * @phyaddr: physical address for the sge
 * @length: Length of the sge.
 *
 * This routine sets up an entry in the non-embedded mailbox command at the sge
 * index location.
 **/
void
lpfc_sli4_mbx_sge_set(struct lpfcMboxq *mbox, uint32_t sgentry,
		      dma_addr_t phyaddr, uint32_t length)
{
	struct lpfc_mbx_nembed_cmd *nembed_sge;

	nembed_sge = (struct lpfc_mbx_nembed_cmd *)
				&mbox->u.mqe.un.nembed_cmd;
	nembed_sge->sge[sgentry].pa_lo = putPaddrLow(phyaddr);
	nembed_sge->sge[sgentry].pa_hi = putPaddrHigh(phyaddr);
	nembed_sge->sge[sgentry].length = length;
}

/**
 * lpfc_sli4_mbx_sge_get - Get a sge entry from non-embedded mailbox command
 * @mbox: pointer to lpfc mbox command.
 * @sgentry: sge entry index.
 * @sge: pointer to lpfc mailbox sge to load into.
 *
 * This routine gets an entry from the non-embedded mailbox command at the sge
 * index location.
 **/
void
lpfc_sli4_mbx_sge_get(struct lpfcMboxq *mbox, uint32_t sgentry,
		      struct lpfc_mbx_sge *sge)
{
	struct lpfc_mbx_nembed_cmd *nembed_sge;

	nembed_sge = (struct lpfc_mbx_nembed_cmd *)
				&mbox->u.mqe.un.nembed_cmd;
	sge->pa_lo = nembed_sge->sge[sgentry].pa_lo;
	sge->pa_hi = nembed_sge->sge[sgentry].pa_hi;
	sge->length = nembed_sge->sge[sgentry].length;
}

/**
 * lpfc_sli4_mbox_cmd_free - Free a sli4 mailbox command
 * @phba: pointer to lpfc hba data structure.
 * @mbox: pointer to lpfc mbox command.
 *
 * This routine frees SLI4 specific mailbox command for sending IOCTL command.
 **/
void
lpfc_sli4_mbox_cmd_free(struct lpfc_hba *phba, struct lpfcMboxq *mbox)
{
	struct lpfc_mbx_sli4_config *sli4_cfg;
	struct lpfc_mbx_sge sge;
	dma_addr_t phyaddr;
	uint32_t sgecount, sgentry;

	sli4_cfg = &mbox->u.mqe.un.sli4_config;

	/* For embedded mbox command, just free the mbox command */
	if (bf_get(lpfc_mbox_hdr_emb, &sli4_cfg->header.cfg_mhdr)) {
		mempool_free(mbox, phba->mbox_mem_pool);
		return;
	}

	/* For non-embedded mbox command, we need to free the pages first */
	sgecount = bf_get(lpfc_mbox_hdr_sge_cnt, &sli4_cfg->header.cfg_mhdr);
	/* There is nothing we can do if there is no sge address array */
	if (unlikely(!mbox->sge_array)) {
		mempool_free(mbox, phba->mbox_mem_pool);
		return;
	}
	/* Each non-embedded DMA memory was allocated in the length of a page */
	for (sgentry = 0; sgentry < sgecount; sgentry++) {
		lpfc_sli4_mbx_sge_get(mbox, sgentry, &sge);
		phyaddr = getPaddr(sge.pa_hi, sge.pa_lo);
		dma_free_coherent(&phba->pcidev->dev, SLI4_PAGE_SIZE,
				  mbox->sge_array->addr[sgentry], phyaddr);
	}
	/* Free the sge address array memory */
	kfree(mbox->sge_array);
	/* Finally, free the mailbox command itself */
	mempool_free(mbox, phba->mbox_mem_pool);
}

/**
 * lpfc_sli4_config - Initialize the  SLI4 Config Mailbox command
 * @phba: pointer to lpfc hba data structure.
 * @mbox: pointer to lpfc mbox command.
 * @subsystem: The sli4 config sub mailbox subsystem.
 * @opcode: The sli4 config sub mailbox command opcode.
 * @length: Length of the sli4 config mailbox command (including sub-header).
 * @emb: True if embedded mbox command should be setup.
 *
 * This routine sets up the header fields of SLI4 specific mailbox command
 * for sending IOCTL command.
 *
 * Return: the actual length of the mbox command allocated (mostly useful
 *         for none embedded mailbox command).
 **/
int
lpfc_sli4_config(struct lpfc_hba *phba, struct lpfcMboxq *mbox,
		 uint8_t subsystem, uint8_t opcode, uint32_t length, bool emb)
{
	struct lpfc_mbx_sli4_config *sli4_config;
	union lpfc_sli4_cfg_shdr *cfg_shdr = NULL;
	uint32_t alloc_len;
	uint32_t resid_len;
	uint32_t pagen, pcount;
	void *viraddr;
	dma_addr_t phyaddr;

	/* Set up SLI4 mailbox command header fields */
	memset(mbox, 0, sizeof(*mbox));
	bf_set(lpfc_mqe_command, &mbox->u.mqe, MBX_SLI4_CONFIG);

	/* Set up SLI4 ioctl command header fields */
	sli4_config = &mbox->u.mqe.un.sli4_config;

	/* Setup for the embedded mbox command */
	if (emb) {
		/* Set up main header fields */
		bf_set(lpfc_mbox_hdr_emb, &sli4_config->header.cfg_mhdr, 1);
		sli4_config->header.cfg_mhdr.payload_length = length;
		/* Set up sub-header fields following main header */
		bf_set(lpfc_mbox_hdr_opcode,
			&sli4_config->header.cfg_shdr.request, opcode);
		bf_set(lpfc_mbox_hdr_subsystem,
			&sli4_config->header.cfg_shdr.request, subsystem);
		sli4_config->header.cfg_shdr.request.request_length =
			length - LPFC_MBX_CMD_HDR_LENGTH;
		return length;
	}

	/* Setup for the non-embedded mbox command */
	pcount = (SLI4_PAGE_ALIGN(length))/SLI4_PAGE_SIZE;
	pcount = (pcount > LPFC_SLI4_MBX_SGE_MAX_PAGES) ?
				LPFC_SLI4_MBX_SGE_MAX_PAGES : pcount;
	/* Allocate record for keeping SGE virtual addresses */
	mbox->sge_array = kzalloc(sizeof(struct lpfc_mbx_nembed_sge_virt),
				  GFP_KERNEL);
	if (!mbox->sge_array) {
		lpfc_printf_log(phba, KERN_ERR, LOG_MBOX,
				"2527 Failed to allocate non-embedded SGE "
				"array.\n");
		return 0;
	}
	for (pagen = 0, alloc_len = 0; pagen < pcount; pagen++) {
		/* The DMA memory is always allocated in the length of a
		 * page even though the last SGE might not fill up to a
		 * page, this is used as a priori size of SLI4_PAGE_SIZE for
		 * the later DMA memory free.
		 */
		viraddr = dma_alloc_coherent(&phba->pcidev->dev,
					     SLI4_PAGE_SIZE, &phyaddr,
					     GFP_KERNEL);
		/* In case of malloc fails, proceed with whatever we have */
		if (!viraddr)
			break;
		mbox->sge_array->addr[pagen] = viraddr;
		/* Keep the first page for later sub-header construction */
		if (pagen == 0)
			cfg_shdr = (union lpfc_sli4_cfg_shdr *)viraddr;
		resid_len = length - alloc_len;
		if (resid_len > SLI4_PAGE_SIZE) {
			lpfc_sli4_mbx_sge_set(mbox, pagen, phyaddr,
					      SLI4_PAGE_SIZE);
			alloc_len += SLI4_PAGE_SIZE;
		} else {
			lpfc_sli4_mbx_sge_set(mbox, pagen, phyaddr,
					      resid_len);
			alloc_len = length;
		}
	}

	/* Set up main header fields in mailbox command */
	sli4_config->header.cfg_mhdr.payload_length = alloc_len;
	bf_set(lpfc_mbox_hdr_sge_cnt, &sli4_config->header.cfg_mhdr, pagen);

	/* Set up sub-header fields into the first page */
	if (pagen > 0) {
		bf_set(lpfc_mbox_hdr_opcode, &cfg_shdr->request, opcode);
		bf_set(lpfc_mbox_hdr_subsystem, &cfg_shdr->request, subsystem);
		cfg_shdr->request.request_length =
				alloc_len - sizeof(union  lpfc_sli4_cfg_shdr);
	}
	/* The sub-header is in DMA memory, which needs endian converstion */
	if (cfg_shdr)
		lpfc_sli_pcimem_bcopy(cfg_shdr, cfg_shdr,
				      sizeof(union  lpfc_sli4_cfg_shdr));
	return alloc_len;
}

/**
 * lpfc_sli4_mbox_rsrc_extent - Initialize the opcode resource extent.
 * @phba: pointer to lpfc hba data structure.
 * @mbox: pointer to an allocated lpfc mbox resource.
 * @exts_count: the number of extents, if required, to allocate.
 * @rsrc_type: the resource extent type.
 * @emb: true if LPFC_SLI4_MBX_EMBED. false if LPFC_SLI4_MBX_NEMBED.
 *
 * This routine completes the subcommand header for SLI4 resource extent
 * mailbox commands.  It is called after lpfc_sli4_config.  The caller must
 * pass an allocated mailbox and the attributes required to initialize the
 * mailbox correctly.
 *
 * Return: the actual length of the mbox command allocated.
 **/
int
lpfc_sli4_mbox_rsrc_extent(struct lpfc_hba *phba, struct lpfcMboxq *mbox,
			   uint16_t exts_count, uint16_t rsrc_type, bool emb)
{
	uint8_t opcode = 0;
	struct lpfc_mbx_nembed_rsrc_extent *n_rsrc_extnt = NULL;
	void *virtaddr = NULL;

	/* Set up SLI4 ioctl command header fields */
	if (emb == LPFC_SLI4_MBX_NEMBED) {
		/* Get the first SGE entry from the non-embedded DMA memory */
		virtaddr = mbox->sge_array->addr[0];
		if (virtaddr == NULL)
			return 1;
		n_rsrc_extnt = (struct lpfc_mbx_nembed_rsrc_extent *) virtaddr;
	}

	/*
	 * The resource type is common to all extent Opcodes and resides in the
	 * same position.
	 */
	if (emb == LPFC_SLI4_MBX_EMBED)
		bf_set(lpfc_mbx_alloc_rsrc_extents_type,
		       &mbox->u.mqe.un.alloc_rsrc_extents.u.req,
		       rsrc_type);
	else {
		/* This is DMA data.  Byteswap is required. */
		bf_set(lpfc_mbx_alloc_rsrc_extents_type,
		       n_rsrc_extnt, rsrc_type);
		lpfc_sli_pcimem_bcopy(&n_rsrc_extnt->word4,
				      &n_rsrc_extnt->word4,
				      sizeof(uint32_t));
	}

	/* Complete the initialization for the particular Opcode. */
	opcode = lpfc_sli_config_mbox_opcode_get(phba, mbox);
	switch (opcode) {
	case LPFC_MBOX_OPCODE_ALLOC_RSRC_EXTENT:
		if (emb == LPFC_SLI4_MBX_EMBED)
			bf_set(lpfc_mbx_alloc_rsrc_extents_cnt,
			       &mbox->u.mqe.un.alloc_rsrc_extents.u.req,
			       exts_count);
		else
			bf_set(lpfc_mbx_alloc_rsrc_extents_cnt,
			       n_rsrc_extnt, exts_count);
		break;
	case LPFC_MBOX_OPCODE_GET_ALLOC_RSRC_EXTENT:
	case LPFC_MBOX_OPCODE_GET_RSRC_EXTENT_INFO:
	case LPFC_MBOX_OPCODE_DEALLOC_RSRC_EXTENT:
		/* Initialization is complete.*/
		break;
	default:
		lpfc_printf_log(phba, KERN_ERR, LOG_MBOX,
				"2929 Resource Extent Opcode x%x is "
				"unsupported\n", opcode);
		return 1;
	}

	return 0;
}

/**
 * lpfc_sli_config_mbox_subsys_get - Get subsystem from a sli_config mbox cmd
 * @phba: pointer to lpfc hba data structure.
 * @mbox: pointer to lpfc mbox command queue entry.
 *
 * This routine gets the subsystem from a SLI4 specific SLI_CONFIG mailbox
 * command. If the mailbox command is not MBX_SLI4_CONFIG (0x9B) or if the
 * sub-header is not present, subsystem LPFC_MBOX_SUBSYSTEM_NA (0x0) shall
 * be returned.
 **/
uint8_t
lpfc_sli_config_mbox_subsys_get(struct lpfc_hba *phba, LPFC_MBOXQ_t *mbox)
{
	struct lpfc_mbx_sli4_config *sli4_cfg;
	union lpfc_sli4_cfg_shdr *cfg_shdr;

	if (mbox->u.mb.mbxCommand != MBX_SLI4_CONFIG)
		return LPFC_MBOX_SUBSYSTEM_NA;
	sli4_cfg = &mbox->u.mqe.un.sli4_config;

	/* For embedded mbox command, get opcode from embedded sub-header*/
	if (bf_get(lpfc_mbox_hdr_emb, &sli4_cfg->header.cfg_mhdr)) {
		cfg_shdr = &mbox->u.mqe.un.sli4_config.header.cfg_shdr;
		return bf_get(lpfc_mbox_hdr_subsystem, &cfg_shdr->request);
	}

	/* For non-embedded mbox command, get opcode from first dma page */
	if (unlikely(!mbox->sge_array))
		return LPFC_MBOX_SUBSYSTEM_NA;
	cfg_shdr = (union lpfc_sli4_cfg_shdr *)mbox->sge_array->addr[0];
	return bf_get(lpfc_mbox_hdr_subsystem, &cfg_shdr->request);
}

/**
 * lpfc_sli_config_mbox_opcode_get - Get opcode from a sli_config mbox cmd
 * @phba: pointer to lpfc hba data structure.
 * @mbox: pointer to lpfc mbox command queue entry.
 *
 * This routine gets the opcode from a SLI4 specific SLI_CONFIG mailbox
 * command. If the mailbox command is not MBX_SLI4_CONFIG (0x9B) or if
 * the sub-header is not present, opcode LPFC_MBOX_OPCODE_NA (0x0) be
 * returned.
 **/
uint8_t
lpfc_sli_config_mbox_opcode_get(struct lpfc_hba *phba, LPFC_MBOXQ_t *mbox)
{
	struct lpfc_mbx_sli4_config *sli4_cfg;
	union lpfc_sli4_cfg_shdr *cfg_shdr;

	if (mbox->u.mb.mbxCommand != MBX_SLI4_CONFIG)
		return LPFC_MBOX_OPCODE_NA;
	sli4_cfg = &mbox->u.mqe.un.sli4_config;

	/* For embedded mbox command, get opcode from embedded sub-header*/
	if (bf_get(lpfc_mbox_hdr_emb, &sli4_cfg->header.cfg_mhdr)) {
		cfg_shdr = &mbox->u.mqe.un.sli4_config.header.cfg_shdr;
		return bf_get(lpfc_mbox_hdr_opcode, &cfg_shdr->request);
	}

	/* For non-embedded mbox command, get opcode from first dma page */
	if (unlikely(!mbox->sge_array))
		return LPFC_MBOX_OPCODE_NA;
	cfg_shdr = (union lpfc_sli4_cfg_shdr *)mbox->sge_array->addr[0];
	return bf_get(lpfc_mbox_hdr_opcode, &cfg_shdr->request);
}

/**
 * lpfc_sli4_mbx_read_fcf_rec - Allocate and construct read fcf mbox cmd
 * @phba: pointer to lpfc hba data structure.
 * @mboxq: pointer to lpfc mbox command.
 * @fcf_index: index to fcf table.
 *
 * This routine routine allocates and constructs non-embedded mailbox command
 * for reading a FCF table entry referred by @fcf_index.
 *
 * Return: pointer to the mailbox command constructed if successful, otherwise
 * NULL.
 **/
int
lpfc_sli4_mbx_read_fcf_rec(struct lpfc_hba *phba,
			   struct lpfcMboxq *mboxq,
			   uint16_t fcf_index)
{
	void *virt_addr;
	uint8_t *bytep;
	struct lpfc_mbx_sge sge;
	uint32_t alloc_len, req_len;
	struct lpfc_mbx_read_fcf_tbl *read_fcf;

	if (!mboxq)
		return -ENOMEM;

	req_len = sizeof(struct fcf_record) +
		  sizeof(union lpfc_sli4_cfg_shdr) + 2 * sizeof(uint32_t);

	/* Set up READ_FCF SLI4_CONFIG mailbox-ioctl command */
	alloc_len = lpfc_sli4_config(phba, mboxq, LPFC_MBOX_SUBSYSTEM_FCOE,
			LPFC_MBOX_OPCODE_FCOE_READ_FCF_TABLE, req_len,
			LPFC_SLI4_MBX_NEMBED);

	if (alloc_len < req_len) {
		lpfc_printf_log(phba, KERN_ERR, LOG_MBOX,
				"0291 Allocated DMA memory size (x%x) is "
				"less than the requested DMA memory "
				"size (x%x)\n", alloc_len, req_len);
		return -ENOMEM;
	}

	/* Get the first SGE entry from the non-embedded DMA memory. This
	 * routine only uses a single SGE.
	 */
	lpfc_sli4_mbx_sge_get(mboxq, 0, &sge);
	virt_addr = mboxq->sge_array->addr[0];
	read_fcf = (struct lpfc_mbx_read_fcf_tbl *)virt_addr;

	/* Set up command fields */
	bf_set(lpfc_mbx_read_fcf_tbl_indx, &read_fcf->u.request, fcf_index);
	/* Perform necessary endian conversion */
	bytep = virt_addr + sizeof(union lpfc_sli4_cfg_shdr);
	lpfc_sli_pcimem_bcopy(bytep, bytep, sizeof(uint32_t));

	return 0;
}

/**
 * lpfc_request_features: Configure SLI4 REQUEST_FEATURES mailbox
 * @phba: pointer to lpfc hba data structure.
 * @mboxq: pointer to lpfc mbox command.
 *
 * This routine sets up the mailbox for an SLI4 REQUEST_FEATURES
 * mailbox command.
 **/
void
lpfc_request_features(struct lpfc_hba *phba, struct lpfcMboxq *mboxq)
{
	/* Set up SLI4 mailbox command header fields */
	memset(mboxq, 0, sizeof(LPFC_MBOXQ_t));
	bf_set(lpfc_mqe_command, &mboxq->u.mqe, MBX_SLI4_REQ_FTRS);

	/* Set up host requested features. */
	bf_set(lpfc_mbx_rq_ftr_rq_fcpi, &mboxq->u.mqe.un.req_ftrs, 1);
	bf_set(lpfc_mbx_rq_ftr_rq_perfh, &mboxq->u.mqe.un.req_ftrs, 1);

	/* Enable DIF (block guard) only if configured to do so. */
	if (phba->cfg_enable_bg)
		bf_set(lpfc_mbx_rq_ftr_rq_dif, &mboxq->u.mqe.un.req_ftrs, 1);

	/* Enable NPIV only if configured to do so. */
	if (phba->max_vpi && phba->cfg_enable_npiv)
		bf_set(lpfc_mbx_rq_ftr_rq_npiv, &mboxq->u.mqe.un.req_ftrs, 1);

	if (phba->nvmet_support) {
		bf_set(lpfc_mbx_rq_ftr_rq_mrqp, &mboxq->u.mqe.un.req_ftrs, 1);
		/* iaab/iaar NOT set for now */
		bf_set(lpfc_mbx_rq_ftr_rq_iaab, &mboxq->u.mqe.un.req_ftrs, 0);
		bf_set(lpfc_mbx_rq_ftr_rq_iaar, &mboxq->u.mqe.un.req_ftrs, 0);
	}

	/* Enable Application Services Header for appheader VMID */
	if (phba->cfg_vmid_app_header) {
		bf_set(lpfc_mbx_rq_ftr_rq_ashdr, &mboxq->u.mqe.un.req_ftrs, 1);
		bf_set(lpfc_ftr_ashdr, &phba->sli4_hba.sli4_flags, 1);
	}
	return;
}

/**
 * lpfc_init_vfi - Initialize the INIT_VFI mailbox command
 * @mbox: pointer to lpfc mbox command to initialize.
 * @vport: Vport associated with the VF.
 *
 * This routine initializes @mbox to all zeros and then fills in the mailbox
 * fields from @vport. INIT_VFI configures virtual fabrics identified by VFI
 * in the context of an FCF. The driver issues this command to setup a VFI
 * before issuing a FLOGI to login to the VSAN. The driver should also issue a
 * REG_VFI after a successful VSAN login.
 **/
void
lpfc_init_vfi(struct lpfcMboxq *mbox, struct lpfc_vport *vport)
{
	struct lpfc_mbx_init_vfi *init_vfi;

	memset(mbox, 0, sizeof(*mbox));
	mbox->vport = vport;
	init_vfi = &mbox->u.mqe.un.init_vfi;
	bf_set(lpfc_mqe_command, &mbox->u.mqe, MBX_INIT_VFI);
	bf_set(lpfc_init_vfi_vr, init_vfi, 1);
	bf_set(lpfc_init_vfi_vt, init_vfi, 1);
	bf_set(lpfc_init_vfi_vp, init_vfi, 1);
	bf_set(lpfc_init_vfi_vfi, init_vfi,
	       vport->phba->sli4_hba.vfi_ids[vport->vfi]);
	bf_set(lpfc_init_vfi_vpi, init_vfi,
	       vport->phba->vpi_ids[vport->vpi]);
	bf_set(lpfc_init_vfi_fcfi, init_vfi,
	       vport->phba->fcf.fcfi);
}

/**
 * lpfc_reg_vfi - Initialize the REG_VFI mailbox command
 * @mbox: pointer to lpfc mbox command to initialize.
 * @vport: vport associated with the VF.
 * @phys: BDE DMA bus address used to send the service parameters to the HBA.
 *
 * This routine initializes @mbox to all zeros and then fills in the mailbox
 * fields from @vport, and uses @buf as a DMAable buffer to send the vport's
 * fc service parameters to the HBA for this VFI. REG_VFI configures virtual
 * fabrics identified by VFI in the context of an FCF.
 **/
void
lpfc_reg_vfi(struct lpfcMboxq *mbox, struct lpfc_vport *vport, dma_addr_t phys)
{
	struct lpfc_mbx_reg_vfi *reg_vfi;
	struct lpfc_hba *phba = vport->phba;
	uint8_t bbscn_fabric = 0, bbscn_max = 0, bbscn_def = 0;

	memset(mbox, 0, sizeof(*mbox));
	reg_vfi = &mbox->u.mqe.un.reg_vfi;
	bf_set(lpfc_mqe_command, &mbox->u.mqe, MBX_REG_VFI);
	bf_set(lpfc_reg_vfi_vp, reg_vfi, 1);
	bf_set(lpfc_reg_vfi_vfi, reg_vfi,
	       phba->sli4_hba.vfi_ids[vport->vfi]);
	bf_set(lpfc_reg_vfi_fcfi, reg_vfi, phba->fcf.fcfi);
	bf_set(lpfc_reg_vfi_vpi, reg_vfi, phba->vpi_ids[vport->vpi]);
	memcpy(reg_vfi->wwn, &vport->fc_portname, sizeof(struct lpfc_name));
	reg_vfi->wwn[0] = cpu_to_le32(reg_vfi->wwn[0]);
	reg_vfi->wwn[1] = cpu_to_le32(reg_vfi->wwn[1]);
	reg_vfi->e_d_tov = phba->fc_edtov;
	reg_vfi->r_a_tov = phba->fc_ratov;
	if (phys) {
		reg_vfi->bde.addrHigh = putPaddrHigh(phys);
		reg_vfi->bde.addrLow = putPaddrLow(phys);
		reg_vfi->bde.tus.f.bdeSize = sizeof(vport->fc_sparam);
		reg_vfi->bde.tus.f.bdeFlags = BUFF_TYPE_BDE_64;
	}
	bf_set(lpfc_reg_vfi_nport_id, reg_vfi, vport->fc_myDID);

	/* Only FC supports upd bit */
	if ((phba->sli4_hba.lnk_info.lnk_tp == LPFC_LNK_TYPE_FC) &&
	    (vport->fc_flag & FC_VFI_REGISTERED) &&
	    (!phba->fc_topology_changed))
		bf_set(lpfc_reg_vfi_upd, reg_vfi, 1);

	bf_set(lpfc_reg_vfi_bbcr, reg_vfi, 0);
	bf_set(lpfc_reg_vfi_bbscn, reg_vfi, 0);
	bbscn_fabric = (phba->fc_fabparam.cmn.bbRcvSizeMsb >> 4) & 0xF;

	if (phba->bbcredit_support && phba->cfg_enable_bbcr  &&
	    bbscn_fabric != 0) {
		bbscn_max = bf_get(lpfc_bbscn_max,
				   &phba->sli4_hba.bbscn_params);
		if (bbscn_fabric <= bbscn_max) {
			bbscn_def = bf_get(lpfc_bbscn_def,
					   &phba->sli4_hba.bbscn_params);

			if (bbscn_fabric > bbscn_def)
				bf_set(lpfc_reg_vfi_bbscn, reg_vfi,
				       bbscn_fabric);
			else
				bf_set(lpfc_reg_vfi_bbscn, reg_vfi, bbscn_def);

			bf_set(lpfc_reg_vfi_bbcr, reg_vfi, 1);
		}
	}
	lpfc_printf_vlog(vport, KERN_INFO, LOG_MBOX,
			"3134 Register VFI, mydid:x%x, fcfi:%d, "
			" vfi:%d, vpi:%d, fc_pname:%x%x fc_flag:x%x"
			" port_state:x%x topology chg:%d bbscn_fabric :%d\n",
			vport->fc_myDID,
			phba->fcf.fcfi,
			phba->sli4_hba.vfi_ids[vport->vfi],
			phba->vpi_ids[vport->vpi],
			reg_vfi->wwn[0], reg_vfi->wwn[1], vport->fc_flag,
			vport->port_state, phba->fc_topology_changed,
			bbscn_fabric);
}

/**
 * lpfc_init_vpi - Initialize the INIT_VPI mailbox command
 * @phba: pointer to the hba structure to init the VPI for.
 * @mbox: pointer to lpfc mbox command to initialize.
 * @vpi: VPI to be initialized.
 *
 * The INIT_VPI mailbox command supports virtual N_Ports. The driver uses the
 * command to activate a virtual N_Port. The HBA assigns a MAC address to use
 * with the virtual N Port.  The SLI Host issues this command before issuing a
 * FDISC to connect to the Fabric. The SLI Host should issue a REG_VPI after a
 * successful virtual NPort login.
 **/
void
lpfc_init_vpi(struct lpfc_hba *phba, struct lpfcMboxq *mbox, uint16_t vpi)
{
	memset(mbox, 0, sizeof(*mbox));
	bf_set(lpfc_mqe_command, &mbox->u.mqe, MBX_INIT_VPI);
	bf_set(lpfc_init_vpi_vpi, &mbox->u.mqe.un.init_vpi,
	       phba->vpi_ids[vpi]);
	bf_set(lpfc_init_vpi_vfi, &mbox->u.mqe.un.init_vpi,
	       phba->sli4_hba.vfi_ids[phba->pport->vfi]);
}

/**
 * lpfc_unreg_vfi - Initialize the UNREG_VFI mailbox command
 * @mbox: pointer to lpfc mbox command to initialize.
 * @vport: vport associated with the VF.
 *
 * The UNREG_VFI mailbox command causes the SLI Host to put a virtual fabric
 * (logical NPort) into the inactive state. The SLI Host must have logged out
 * and unregistered all remote N_Ports to abort any activity on the virtual
 * fabric. The SLI Port posts the mailbox response after marking the virtual
 * fabric inactive.
 **/
void
lpfc_unreg_vfi(struct lpfcMboxq *mbox, struct lpfc_vport *vport)
{
	memset(mbox, 0, sizeof(*mbox));
	bf_set(lpfc_mqe_command, &mbox->u.mqe, MBX_UNREG_VFI);
	bf_set(lpfc_unreg_vfi_vfi, &mbox->u.mqe.un.unreg_vfi,
	       vport->phba->sli4_hba.vfi_ids[vport->vfi]);
}

/**
 * lpfc_sli4_dump_cfg_rg23 - Dump sli4 port config region 23
 * @phba: pointer to the hba structure containing.
 * @mbox: pointer to lpfc mbox command to initialize.
 *
 * This function create a SLI4 dump mailbox command to dump configure
 * region 23.
 **/
int
lpfc_sli4_dump_cfg_rg23(struct lpfc_hba *phba, struct lpfcMboxq *mbox)
{
	struct lpfc_dmabuf *mp = NULL;
	MAILBOX_t *mb;

	memset(mbox, 0, sizeof(*mbox));
	mb = &mbox->u.mb;

	mp = kmalloc(sizeof(struct lpfc_dmabuf), GFP_KERNEL);
	if (mp)
		mp->virt = lpfc_mbuf_alloc(phba, 0, &mp->phys);

	if (!mp || !mp->virt) {
		kfree(mp);
		/* dump config region 23 failed to allocate memory */
		lpfc_printf_log(phba, KERN_WARNING, LOG_MBOX,
			"2569 lpfc dump config region 23: memory"
			" allocation failed\n");
		return 1;
	}

	memset(mp->virt, 0, LPFC_BPL_SIZE);
	INIT_LIST_HEAD(&mp->list);

	/* save address for completion */
	mbox->ctx_buf = (uint8_t *)mp;

	mb->mbxCommand = MBX_DUMP_MEMORY;
	mb->un.varDmp.type = DMP_NV_PARAMS;
	mb->un.varDmp.region_id = DMP_REGION_23;
	mb->un.varDmp.sli4_length = DMP_RGN23_SIZE;
	mb->un.varWords[3] = putPaddrLow(mp->phys);
	mb->un.varWords[4] = putPaddrHigh(mp->phys);
	return 0;
}

static void
lpfc_mbx_cmpl_rdp_link_stat(struct lpfc_hba *phba, LPFC_MBOXQ_t *mboxq)
{
	MAILBOX_t *mb;
	int rc = FAILURE;
	struct lpfc_rdp_context *rdp_context =
			(struct lpfc_rdp_context *)(mboxq->ctx_ndlp);

	mb = &mboxq->u.mb;
	if (mb->mbxStatus)
		goto mbx_failed;

	memcpy(&rdp_context->link_stat, &mb->un.varRdLnk, sizeof(READ_LNK_VAR));

	rc = SUCCESS;

mbx_failed:
	lpfc_sli4_mbox_cmd_free(phba, mboxq);
	rdp_context->cmpl(phba, rdp_context, rc);
}

static void
lpfc_mbx_cmpl_rdp_page_a2(struct lpfc_hba *phba, LPFC_MBOXQ_t *mbox)
{
	struct lpfc_dmabuf *mp = (struct lpfc_dmabuf *)mbox->ctx_buf;
	struct lpfc_rdp_context *rdp_context =
			(struct lpfc_rdp_context *)(mbox->ctx_ndlp);

	if (bf_get(lpfc_mqe_status, &mbox->u.mqe))
		goto error_mbuf_free;

	lpfc_sli_bemem_bcopy(mp->virt, &rdp_context->page_a2,
				DMP_SFF_PAGE_A2_SIZE);

	/* We don't need dma buffer for link stat. */
	lpfc_mbuf_free(phba, mp->virt, mp->phys);
	kfree(mp);

	memset(mbox, 0, sizeof(*mbox));
	lpfc_read_lnk_stat(phba, mbox);
	mbox->vport = rdp_context->ndlp->vport;
	mbox->mbox_cmpl = lpfc_mbx_cmpl_rdp_link_stat;
	mbox->ctx_ndlp = (struct lpfc_rdp_context *)rdp_context;
	if (lpfc_sli_issue_mbox(phba, mbox, MBX_NOWAIT) == MBX_NOT_FINISHED)
		goto error_cmd_free;

	return;

error_mbuf_free:
	lpfc_mbuf_free(phba, mp->virt, mp->phys);
	kfree(mp);
error_cmd_free:
	lpfc_sli4_mbox_cmd_free(phba, mbox);
	rdp_context->cmpl(phba, rdp_context, FAILURE);
}

void
lpfc_mbx_cmpl_rdp_page_a0(struct lpfc_hba *phba, LPFC_MBOXQ_t *mbox)
{
	int rc;
	struct lpfc_dmabuf *mp = (struct lpfc_dmabuf *)(mbox->ctx_buf);
	struct lpfc_rdp_context *rdp_context =
			(struct lpfc_rdp_context *)(mbox->ctx_ndlp);

	if (bf_get(lpfc_mqe_status, &mbox->u.mqe))
		goto error;

	lpfc_sli_bemem_bcopy(mp->virt, &rdp_context->page_a0,
				DMP_SFF_PAGE_A0_SIZE);

	memset(mbox, 0, sizeof(*mbox));

	memset(mp->virt, 0, DMP_SFF_PAGE_A2_SIZE);
	INIT_LIST_HEAD(&mp->list);

	/* save address for completion */
	mbox->ctx_buf = mp;
	mbox->vport = rdp_context->ndlp->vport;

	bf_set(lpfc_mqe_command, &mbox->u.mqe, MBX_DUMP_MEMORY);
	bf_set(lpfc_mbx_memory_dump_type3_type,
		&mbox->u.mqe.un.mem_dump_type3, DMP_LMSD);
	bf_set(lpfc_mbx_memory_dump_type3_link,
		&mbox->u.mqe.un.mem_dump_type3, phba->sli4_hba.physical_port);
	bf_set(lpfc_mbx_memory_dump_type3_page_no,
		&mbox->u.mqe.un.mem_dump_type3, DMP_PAGE_A2);
	bf_set(lpfc_mbx_memory_dump_type3_length,
		&mbox->u.mqe.un.mem_dump_type3, DMP_SFF_PAGE_A2_SIZE);
	mbox->u.mqe.un.mem_dump_type3.addr_lo = putPaddrLow(mp->phys);
	mbox->u.mqe.un.mem_dump_type3.addr_hi = putPaddrHigh(mp->phys);

	mbox->mbox_cmpl = lpfc_mbx_cmpl_rdp_page_a2;
	mbox->ctx_ndlp = (struct lpfc_rdp_context *)rdp_context;
	rc = lpfc_sli_issue_mbox(phba, mbox, MBX_NOWAIT);
	if (rc == MBX_NOT_FINISHED)
		goto error;

	return;

error:
	lpfc_mbuf_free(phba, mp->virt, mp->phys);
	kfree(mp);
	lpfc_sli4_mbox_cmd_free(phba, mbox);
	rdp_context->cmpl(phba, rdp_context, FAILURE);
}


/*
 * lpfc_sli4_dump_page_a0 - Dump sli4 read SFP Diagnostic.
 * @phba: pointer to the hba structure containing.
 * @mbox: pointer to lpfc mbox command to initialize.
 *
 * This function create a SLI4 dump mailbox command to dump configure
 * type 3 page 0xA0.
 */
int
lpfc_sli4_dump_page_a0(struct lpfc_hba *phba, struct lpfcMboxq *mbox)
{
	struct lpfc_dmabuf *mp = NULL;

	memset(mbox, 0, sizeof(*mbox));

	mp = kmalloc(sizeof(struct lpfc_dmabuf), GFP_KERNEL);
	if (mp)
		mp->virt = lpfc_mbuf_alloc(phba, 0, &mp->phys);
	if (!mp || !mp->virt) {
		kfree(mp);
		lpfc_printf_log(phba, KERN_WARNING, LOG_MBOX,
			"3569 dump type 3 page 0xA0 allocation failed\n");
		return 1;
	}

	memset(mp->virt, 0, LPFC_BPL_SIZE);
	INIT_LIST_HEAD(&mp->list);

	bf_set(lpfc_mqe_command, &mbox->u.mqe, MBX_DUMP_MEMORY);
	/* save address for completion */
	mbox->ctx_buf = mp;

	bf_set(lpfc_mbx_memory_dump_type3_type,
		&mbox->u.mqe.un.mem_dump_type3, DMP_LMSD);
	bf_set(lpfc_mbx_memory_dump_type3_link,
		&mbox->u.mqe.un.mem_dump_type3, phba->sli4_hba.physical_port);
	bf_set(lpfc_mbx_memory_dump_type3_page_no,
		&mbox->u.mqe.un.mem_dump_type3, DMP_PAGE_A0);
	bf_set(lpfc_mbx_memory_dump_type3_length,
		&mbox->u.mqe.un.mem_dump_type3, DMP_SFF_PAGE_A0_SIZE);
	mbox->u.mqe.un.mem_dump_type3.addr_lo = putPaddrLow(mp->phys);
	mbox->u.mqe.un.mem_dump_type3.addr_hi = putPaddrHigh(mp->phys);

	return 0;
}

/**
 * lpfc_reg_fcfi - Initialize the REG_FCFI mailbox command
 * @phba: pointer to the hba structure containing the FCF index and RQ ID.
 * @mbox: pointer to lpfc mbox command to initialize.
 *
 * The REG_FCFI mailbox command supports Fibre Channel Forwarders (FCFs). The
 * SLI Host uses the command to activate an FCF after it has acquired FCF
 * information via a READ_FCF mailbox command. This mailbox command also is used
 * to indicate where received unsolicited frames from this FCF will be sent. By
 * default this routine will set up the FCF to forward all unsolicited frames
 * the the RQ ID passed in the @phba. This can be overridden by the caller for
 * more complicated setups.
 **/
void
lpfc_reg_fcfi(struct lpfc_hba *phba, struct lpfcMboxq *mbox)
{
	struct lpfc_mbx_reg_fcfi *reg_fcfi;

	memset(mbox, 0, sizeof(*mbox));
	reg_fcfi = &mbox->u.mqe.un.reg_fcfi;
	bf_set(lpfc_mqe_command, &mbox->u.mqe, MBX_REG_FCFI);
	if (phba->nvmet_support == 0) {
		bf_set(lpfc_reg_fcfi_rq_id0, reg_fcfi,
		       phba->sli4_hba.hdr_rq->queue_id);
		/* Match everything - rq_id0 */
		bf_set(lpfc_reg_fcfi_type_match0, reg_fcfi, 0);
		bf_set(lpfc_reg_fcfi_type_mask0, reg_fcfi, 0);
		bf_set(lpfc_reg_fcfi_rctl_match0, reg_fcfi, 0);
		bf_set(lpfc_reg_fcfi_rctl_mask0, reg_fcfi, 0);

		bf_set(lpfc_reg_fcfi_rq_id1, reg_fcfi, REG_FCF_INVALID_QID);

		/* addr mode is bit wise inverted value of fcf addr_mode */
		bf_set(lpfc_reg_fcfi_mam, reg_fcfi,
		       (~phba->fcf.addr_mode) & 0x3);
	} else {
		/* This is ONLY for NVMET MRQ == 1 */
		if (phba->cfg_nvmet_mrq != 1)
			return;

		bf_set(lpfc_reg_fcfi_rq_id0, reg_fcfi,
		       phba->sli4_hba.nvmet_mrq_hdr[0]->queue_id);
		/* Match type FCP - rq_id0 */
		bf_set(lpfc_reg_fcfi_type_match0, reg_fcfi, FC_TYPE_FCP);
		bf_set(lpfc_reg_fcfi_type_mask0, reg_fcfi, 0xff);
		bf_set(lpfc_reg_fcfi_rctl_match0, reg_fcfi,
		       FC_RCTL_DD_UNSOL_CMD);

		bf_set(lpfc_reg_fcfi_rq_id1, reg_fcfi,
		       phba->sli4_hba.hdr_rq->queue_id);
		/* Match everything else - rq_id1 */
		bf_set(lpfc_reg_fcfi_type_match1, reg_fcfi, 0);
		bf_set(lpfc_reg_fcfi_type_mask1, reg_fcfi, 0);
		bf_set(lpfc_reg_fcfi_rctl_match1, reg_fcfi, 0);
		bf_set(lpfc_reg_fcfi_rctl_mask1, reg_fcfi, 0);
	}
	bf_set(lpfc_reg_fcfi_rq_id2, reg_fcfi, REG_FCF_INVALID_QID);
	bf_set(lpfc_reg_fcfi_rq_id3, reg_fcfi, REG_FCF_INVALID_QID);
	bf_set(lpfc_reg_fcfi_info_index, reg_fcfi,
	       phba->fcf.current_rec.fcf_indx);
	if (phba->fcf.current_rec.vlan_id != LPFC_FCOE_NULL_VID) {
		bf_set(lpfc_reg_fcfi_vv, reg_fcfi, 1);
		bf_set(lpfc_reg_fcfi_vlan_tag, reg_fcfi,
		       phba->fcf.current_rec.vlan_id);
	}
}

/**
 * lpfc_reg_fcfi_mrq - Initialize the REG_FCFI_MRQ mailbox command
 * @phba: pointer to the hba structure containing the FCF index and RQ ID.
 * @mbox: pointer to lpfc mbox command to initialize.
 * @mode: 0 to register FCFI, 1 to register MRQs
 *
 * The REG_FCFI_MRQ mailbox command supports Fibre Channel Forwarders (FCFs).
 * The SLI Host uses the command to activate an FCF after it has acquired FCF
 * information via a READ_FCF mailbox command. This mailbox command also is used
 * to indicate where received unsolicited frames from this FCF will be sent. By
 * default this routine will set up the FCF to forward all unsolicited frames
 * the the RQ ID passed in the @phba. This can be overridden by the caller for
 * more complicated setups.
 **/
void
lpfc_reg_fcfi_mrq(struct lpfc_hba *phba, struct lpfcMboxq *mbox, int mode)
{
	struct lpfc_mbx_reg_fcfi_mrq *reg_fcfi;

	/* This is ONLY for MRQ */
	if (phba->cfg_nvmet_mrq <= 1)
		return;

	memset(mbox, 0, sizeof(*mbox));
	reg_fcfi = &mbox->u.mqe.un.reg_fcfi_mrq;
	bf_set(lpfc_mqe_command, &mbox->u.mqe, MBX_REG_FCFI_MRQ);
	if (mode == 0) {
		bf_set(lpfc_reg_fcfi_mrq_info_index, reg_fcfi,
		       phba->fcf.current_rec.fcf_indx);
		if (phba->fcf.current_rec.vlan_id != LPFC_FCOE_NULL_VID) {
			bf_set(lpfc_reg_fcfi_mrq_vv, reg_fcfi, 1);
			bf_set(lpfc_reg_fcfi_mrq_vlan_tag, reg_fcfi,
			       phba->fcf.current_rec.vlan_id);
		}
		return;
	}

	bf_set(lpfc_reg_fcfi_mrq_rq_id0, reg_fcfi,
	       phba->sli4_hba.nvmet_mrq_hdr[0]->queue_id);
	/* Match NVME frames of type FCP (protocol NVME) - rq_id0 */
	bf_set(lpfc_reg_fcfi_mrq_type_match0, reg_fcfi, FC_TYPE_FCP);
	bf_set(lpfc_reg_fcfi_mrq_type_mask0, reg_fcfi, 0xff);
	bf_set(lpfc_reg_fcfi_mrq_rctl_match0, reg_fcfi, FC_RCTL_DD_UNSOL_CMD);
	bf_set(lpfc_reg_fcfi_mrq_rctl_mask0, reg_fcfi, 0xff);
	bf_set(lpfc_reg_fcfi_mrq_ptc0, reg_fcfi, 1);
	bf_set(lpfc_reg_fcfi_mrq_pt0, reg_fcfi, 1);

	bf_set(lpfc_reg_fcfi_mrq_policy, reg_fcfi, 3); /* NVME connection id */
	bf_set(lpfc_reg_fcfi_mrq_mode, reg_fcfi, 1);
	bf_set(lpfc_reg_fcfi_mrq_filter, reg_fcfi, 1); /* rq_id0 */
	bf_set(lpfc_reg_fcfi_mrq_npairs, reg_fcfi, phba->cfg_nvmet_mrq);

	bf_set(lpfc_reg_fcfi_mrq_rq_id1, reg_fcfi,
	       phba->sli4_hba.hdr_rq->queue_id);
	/* Match everything - rq_id1 */
	bf_set(lpfc_reg_fcfi_mrq_type_match1, reg_fcfi, 0);
	bf_set(lpfc_reg_fcfi_mrq_type_mask1, reg_fcfi, 0);
	bf_set(lpfc_reg_fcfi_mrq_rctl_match1, reg_fcfi, 0);
	bf_set(lpfc_reg_fcfi_mrq_rctl_mask1, reg_fcfi, 0);

	bf_set(lpfc_reg_fcfi_mrq_rq_id2, reg_fcfi, REG_FCF_INVALID_QID);
	bf_set(lpfc_reg_fcfi_mrq_rq_id3, reg_fcfi, REG_FCF_INVALID_QID);
}

/**
 * lpfc_unreg_fcfi - Initialize the UNREG_FCFI mailbox command
 * @mbox: pointer to lpfc mbox command to initialize.
 * @fcfi: FCFI to be unregistered.
 *
 * The UNREG_FCFI mailbox command supports Fibre Channel Forwarders (FCFs).
 * The SLI Host uses the command to inactivate an FCFI.
 **/
void
lpfc_unreg_fcfi(struct lpfcMboxq *mbox, uint16_t fcfi)
{
	memset(mbox, 0, sizeof(*mbox));
	bf_set(lpfc_mqe_command, &mbox->u.mqe, MBX_UNREG_FCFI);
	bf_set(lpfc_unreg_fcfi, &mbox->u.mqe.un.unreg_fcfi, fcfi);
}

/**
 * lpfc_resume_rpi - Initialize the RESUME_RPI mailbox command
 * @mbox: pointer to lpfc mbox command to initialize.
 * @ndlp: The nodelist structure that describes the RPI to resume.
 *
 * The RESUME_RPI mailbox command is used to restart I/O to an RPI after a
 * link event.
 **/
void
lpfc_resume_rpi(struct lpfcMboxq *mbox, struct lpfc_nodelist *ndlp)
{
	struct lpfc_hba *phba = ndlp->phba;
	struct lpfc_mbx_resume_rpi *resume_rpi;

	memset(mbox, 0, sizeof(*mbox));
	resume_rpi = &mbox->u.mqe.un.resume_rpi;
	bf_set(lpfc_mqe_command, &mbox->u.mqe, MBX_RESUME_RPI);
	bf_set(lpfc_resume_rpi_index, resume_rpi,
	       phba->sli4_hba.rpi_ids[ndlp->nlp_rpi]);
	bf_set(lpfc_resume_rpi_ii, resume_rpi, RESUME_INDEX_RPI);
	resume_rpi->event_tag = ndlp->phba->fc_eventTag;
}
<|MERGE_RESOLUTION|>--- conflicted
+++ resolved
@@ -513,14 +513,9 @@
 		break;
 	}
 
-<<<<<<< HEAD
 	/* Topology handling for ASIC_GEN_NUM 0xC and later */
 	if ((phba->sli4_hba.pc_sli4_params.sli_family == LPFC_SLI_INTF_FAMILY_G6 ||
 	     phba->sli4_hba.pc_sli4_params.if_type == LPFC_SLI_INTF_IF_TYPE_6) &&
-=======
-	if ((phba->pcidev->device == PCI_DEVICE_ID_LANCER_G6_FC ||
-	     phba->pcidev->device == PCI_DEVICE_ID_LANCER_G7_FC) &&
->>>>>>> 7d2a07b7
 	    !(phba->sli4_hba.pc_sli4_params.pls) &&
 	    mb->un.varInitLnk.link_flags & FLAGS_TOPOLOGY_MODE_LOOP) {
 		mb->un.varInitLnk.link_flags = FLAGS_TOPOLOGY_MODE_PT_PT;
