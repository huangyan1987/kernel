/*******************************************************************
 * This file is part of the Emulex Linux Device Driver for         *
 * Fibre Channel Host Bus Adapters.                                *
 * Copyright (C) 2017-2019 Broadcom. All Rights Reserved. The term *
 * “Broadcom” refers to Broadcom Inc. and/or its subsidiaries.  *
 * Copyright (C) 2007-2015 Emulex.  All rights reserved.           *
 * EMULEX and SLI are trademarks of Emulex.                        *
 * www.broadcom.com                                                *
 *                                                                 *
 * This program is free software; you can redistribute it and/or   *
 * modify it under the terms of version 2 of the GNU General       *
 * Public License as published by the Free Software Foundation.    *
 * This program is distributed in the hope that it will be useful. *
 * ALL EXPRESS OR IMPLIED CONDITIONS, REPRESENTATIONS AND          *
 * WARRANTIES, INCLUDING ANY IMPLIED WARRANTY OF MERCHANTABILITY,  *
 * FITNESS FOR A PARTICULAR PURPOSE, OR NON-INFRINGEMENT, ARE      *
 * DISCLAIMED, EXCEPT TO THE EXTENT THAT SUCH DISCLAIMERS ARE HELD *
 * TO BE LEGALLY INVALID.  See the GNU General Public License for  *
 * more details, a copy of which can be found in the file COPYING  *
 * included with this package.                                     *
 *******************************************************************/

#include <linux/blkdev.h>
#include <linux/delay.h>
#include <linux/module.h>
#include <linux/dma-mapping.h>
#include <linux/idr.h>
#include <linux/interrupt.h>
#include <linux/kthread.h>
#include <linux/slab.h>
#include <linux/pci.h>
#include <linux/spinlock.h>
#include <linux/ctype.h>

#include <scsi/scsi.h>
#include <scsi/scsi_device.h>
#include <scsi/scsi_host.h>
#include <scsi/scsi_transport_fc.h>
#include <scsi/fc/fc_fs.h>

#include <linux/nvme-fc-driver.h>

#include "lpfc_hw4.h"
#include "lpfc_hw.h"
#include "lpfc_sli.h"
#include "lpfc_sli4.h"
#include "lpfc_nl.h"
#include "lpfc_disc.h"
#include "lpfc.h"
#include "lpfc_scsi.h"
#include "lpfc_nvme.h"
#include "lpfc_nvmet.h"
#include "lpfc_logmsg.h"
#include "lpfc_crtn.h"
#include "lpfc_vport.h"
#include "lpfc_version.h"
#include "lpfc_compat.h"
#include "lpfc_debugfs.h"
#include "lpfc_bsg.h"

#ifdef CONFIG_SCSI_LPFC_DEBUG_FS
/*
 * debugfs interface
 *
 * To access this interface the user should:
 * # mount -t debugfs none /sys/kernel/debug
 *
 * The lpfc debugfs directory hierarchy is:
 * /sys/kernel/debug/lpfc/fnX/vportY
 * where X is the lpfc hba function unique_id
 * where Y is the vport VPI on that hba
 *
 * Debugging services available per vport:
 * discovery_trace
 * This is an ACSII readable file that contains a trace of the last
 * lpfc_debugfs_max_disc_trc events that happened on a specific vport.
 * See lpfc_debugfs.h for different categories of  discovery events.
 * To enable the discovery trace, the following module parameters must be set:
 * lpfc_debugfs_enable=1         Turns on lpfc debugfs filesystem support
 * lpfc_debugfs_max_disc_trc=X   Where X is the event trace depth for
 *                               EACH vport. X MUST also be a power of 2.
 * lpfc_debugfs_mask_disc_trc=Y  Where Y is an event mask as defined in
 *                               lpfc_debugfs.h .
 *
 * slow_ring_trace
 * This is an ACSII readable file that contains a trace of the last
 * lpfc_debugfs_max_slow_ring_trc events that happened on a specific HBA.
 * To enable the slow ring trace, the following module parameters must be set:
 * lpfc_debugfs_enable=1         Turns on lpfc debugfs filesystem support
 * lpfc_debugfs_max_slow_ring_trc=X   Where X is the event trace depth for
 *                               the HBA. X MUST also be a power of 2.
 */
static int lpfc_debugfs_enable = 1;
module_param(lpfc_debugfs_enable, int, S_IRUGO);
MODULE_PARM_DESC(lpfc_debugfs_enable, "Enable debugfs services");

/* This MUST be a power of 2 */
static int lpfc_debugfs_max_disc_trc;
module_param(lpfc_debugfs_max_disc_trc, int, S_IRUGO);
MODULE_PARM_DESC(lpfc_debugfs_max_disc_trc,
	"Set debugfs discovery trace depth");

/* This MUST be a power of 2 */
static int lpfc_debugfs_max_slow_ring_trc;
module_param(lpfc_debugfs_max_slow_ring_trc, int, S_IRUGO);
MODULE_PARM_DESC(lpfc_debugfs_max_slow_ring_trc,
	"Set debugfs slow ring trace depth");

/* This MUST be a power of 2 */
static int lpfc_debugfs_max_nvmeio_trc;
module_param(lpfc_debugfs_max_nvmeio_trc, int, 0444);
MODULE_PARM_DESC(lpfc_debugfs_max_nvmeio_trc,
		 "Set debugfs NVME IO trace depth");

static int lpfc_debugfs_mask_disc_trc;
module_param(lpfc_debugfs_mask_disc_trc, int, S_IRUGO);
MODULE_PARM_DESC(lpfc_debugfs_mask_disc_trc,
	"Set debugfs discovery trace mask");

#include <linux/debugfs.h>

static atomic_t lpfc_debugfs_seq_trc_cnt = ATOMIC_INIT(0);
static unsigned long lpfc_debugfs_start_time = 0L;

/* iDiag */
static struct lpfc_idiag idiag;

/**
 * lpfc_debugfs_disc_trc_data - Dump discovery logging to a buffer
 * @vport: The vport to gather the log info from.
 * @buf: The buffer to dump log into.
 * @size: The maximum amount of data to process.
 *
 * Description:
 * This routine gathers the lpfc discovery debugfs data from the @vport and
 * dumps it to @buf up to @size number of bytes. It will start at the next entry
 * in the log and process the log until the end of the buffer. Then it will
 * gather from the beginning of the log and process until the current entry.
 *
 * Notes:
 * Discovery logging will be disabled while while this routine dumps the log.
 *
 * Return Value:
 * This routine returns the amount of bytes that were dumped into @buf and will
 * not exceed @size.
 **/
static int
lpfc_debugfs_disc_trc_data(struct lpfc_vport *vport, char *buf, int size)
{
	int i, index, len, enable;
	uint32_t ms;
	struct lpfc_debugfs_trc *dtp;
	char *buffer;

	buffer = kmalloc(LPFC_DEBUG_TRC_ENTRY_SIZE, GFP_KERNEL);
	if (!buffer)
		return 0;

	enable = lpfc_debugfs_enable;
	lpfc_debugfs_enable = 0;

	len = 0;
	index = (atomic_read(&vport->disc_trc_cnt) + 1) &
		(lpfc_debugfs_max_disc_trc - 1);
	for (i = index; i < lpfc_debugfs_max_disc_trc; i++) {
		dtp = vport->disc_trc + i;
		if (!dtp->fmt)
			continue;
		ms = jiffies_to_msecs(dtp->jif - lpfc_debugfs_start_time);
		snprintf(buffer,
			LPFC_DEBUG_TRC_ENTRY_SIZE, "%010d:%010d ms:%s\n",
			dtp->seq_cnt, ms, dtp->fmt);
		len +=  scnprintf(buf+len, size-len, buffer,
			dtp->data1, dtp->data2, dtp->data3);
	}
	for (i = 0; i < index; i++) {
		dtp = vport->disc_trc + i;
		if (!dtp->fmt)
			continue;
		ms = jiffies_to_msecs(dtp->jif - lpfc_debugfs_start_time);
		snprintf(buffer,
			LPFC_DEBUG_TRC_ENTRY_SIZE, "%010d:%010d ms:%s\n",
			dtp->seq_cnt, ms, dtp->fmt);
		len +=  scnprintf(buf+len, size-len, buffer,
			dtp->data1, dtp->data2, dtp->data3);
	}

	lpfc_debugfs_enable = enable;
	kfree(buffer);

	return len;
}

/**
 * lpfc_debugfs_slow_ring_trc_data - Dump slow ring logging to a buffer
 * @phba: The HBA to gather the log info from.
 * @buf: The buffer to dump log into.
 * @size: The maximum amount of data to process.
 *
 * Description:
 * This routine gathers the lpfc slow ring debugfs data from the @phba and
 * dumps it to @buf up to @size number of bytes. It will start at the next entry
 * in the log and process the log until the end of the buffer. Then it will
 * gather from the beginning of the log and process until the current entry.
 *
 * Notes:
 * Slow ring logging will be disabled while while this routine dumps the log.
 *
 * Return Value:
 * This routine returns the amount of bytes that were dumped into @buf and will
 * not exceed @size.
 **/
static int
lpfc_debugfs_slow_ring_trc_data(struct lpfc_hba *phba, char *buf, int size)
{
	int i, index, len, enable;
	uint32_t ms;
	struct lpfc_debugfs_trc *dtp;
	char *buffer;

	buffer = kmalloc(LPFC_DEBUG_TRC_ENTRY_SIZE, GFP_KERNEL);
	if (!buffer)
		return 0;

	enable = lpfc_debugfs_enable;
	lpfc_debugfs_enable = 0;

	len = 0;
	index = (atomic_read(&phba->slow_ring_trc_cnt) + 1) &
		(lpfc_debugfs_max_slow_ring_trc - 1);
	for (i = index; i < lpfc_debugfs_max_slow_ring_trc; i++) {
		dtp = phba->slow_ring_trc + i;
		if (!dtp->fmt)
			continue;
		ms = jiffies_to_msecs(dtp->jif - lpfc_debugfs_start_time);
		snprintf(buffer,
			LPFC_DEBUG_TRC_ENTRY_SIZE, "%010d:%010d ms:%s\n",
			dtp->seq_cnt, ms, dtp->fmt);
		len +=  scnprintf(buf+len, size-len, buffer,
			dtp->data1, dtp->data2, dtp->data3);
	}
	for (i = 0; i < index; i++) {
		dtp = phba->slow_ring_trc + i;
		if (!dtp->fmt)
			continue;
		ms = jiffies_to_msecs(dtp->jif - lpfc_debugfs_start_time);
		snprintf(buffer,
			LPFC_DEBUG_TRC_ENTRY_SIZE, "%010d:%010d ms:%s\n",
			dtp->seq_cnt, ms, dtp->fmt);
		len +=  scnprintf(buf+len, size-len, buffer,
			dtp->data1, dtp->data2, dtp->data3);
	}

	lpfc_debugfs_enable = enable;
	kfree(buffer);

	return len;
}

static int lpfc_debugfs_last_hbq = -1;

/**
 * lpfc_debugfs_hbqinfo_data - Dump host buffer queue info to a buffer
 * @phba: The HBA to gather host buffer info from.
 * @buf: The buffer to dump log into.
 * @size: The maximum amount of data to process.
 *
 * Description:
 * This routine dumps the host buffer queue info from the @phba to @buf up to
 * @size number of bytes. A header that describes the current hbq state will be
 * dumped to @buf first and then info on each hbq entry will be dumped to @buf
 * until @size bytes have been dumped or all the hbq info has been dumped.
 *
 * Notes:
 * This routine will rotate through each configured HBQ each time called.
 *
 * Return Value:
 * This routine returns the amount of bytes that were dumped into @buf and will
 * not exceed @size.
 **/
static int
lpfc_debugfs_hbqinfo_data(struct lpfc_hba *phba, char *buf, int size)
{
	int len = 0;
	int i, j, found, posted, low;
	uint32_t phys, raw_index, getidx;
	struct lpfc_hbq_init *hip;
	struct hbq_s *hbqs;
	struct lpfc_hbq_entry *hbqe;
	struct lpfc_dmabuf *d_buf;
	struct hbq_dmabuf *hbq_buf;

	if (phba->sli_rev != 3)
		return 0;

	spin_lock_irq(&phba->hbalock);

	/* toggle between multiple hbqs, if any */
	i = lpfc_sli_hbq_count();
	if (i > 1) {
		 lpfc_debugfs_last_hbq++;
		 if (lpfc_debugfs_last_hbq >= i)
			lpfc_debugfs_last_hbq = 0;
	}
	else
		lpfc_debugfs_last_hbq = 0;

	i = lpfc_debugfs_last_hbq;

	len +=  scnprintf(buf+len, size-len, "HBQ %d Info\n", i);

	hbqs =  &phba->hbqs[i];
	posted = 0;
	list_for_each_entry(d_buf, &hbqs->hbq_buffer_list, list)
		posted++;

	hip =  lpfc_hbq_defs[i];
	len +=  scnprintf(buf+len, size-len,
		"idx:%d prof:%d rn:%d bufcnt:%d icnt:%d acnt:%d posted %d\n",
		hip->hbq_index, hip->profile, hip->rn,
		hip->buffer_count, hip->init_count, hip->add_count, posted);

	raw_index = phba->hbq_get[i];
	getidx = le32_to_cpu(raw_index);
	len +=  scnprintf(buf+len, size-len,
		"entries:%d bufcnt:%d Put:%d nPut:%d localGet:%d hbaGet:%d\n",
		hbqs->entry_count, hbqs->buffer_count, hbqs->hbqPutIdx,
		hbqs->next_hbqPutIdx, hbqs->local_hbqGetIdx, getidx);

	hbqe = (struct lpfc_hbq_entry *) phba->hbqs[i].hbq_virt;
	for (j=0; j<hbqs->entry_count; j++) {
		len +=  scnprintf(buf+len, size-len,
			"%03d: %08x %04x %05x ", j,
			le32_to_cpu(hbqe->bde.addrLow),
			le32_to_cpu(hbqe->bde.tus.w),
			le32_to_cpu(hbqe->buffer_tag));
		i = 0;
		found = 0;

		/* First calculate if slot has an associated posted buffer */
		low = hbqs->hbqPutIdx - posted;
		if (low >= 0) {
			if ((j >= hbqs->hbqPutIdx) || (j < low)) {
				len +=  scnprintf(buf + len, size - len,
						"Unused\n");
				goto skipit;
			}
		}
		else {
			if ((j >= hbqs->hbqPutIdx) &&
				(j < (hbqs->entry_count+low))) {
				len +=  scnprintf(buf + len, size - len,
						"Unused\n");
				goto skipit;
			}
		}

		/* Get the Buffer info for the posted buffer */
		list_for_each_entry(d_buf, &hbqs->hbq_buffer_list, list) {
			hbq_buf = container_of(d_buf, struct hbq_dmabuf, dbuf);
			phys = ((uint64_t)hbq_buf->dbuf.phys & 0xffffffff);
			if (phys == le32_to_cpu(hbqe->bde.addrLow)) {
				len +=  scnprintf(buf+len, size-len,
					"Buf%d: x%px %06x\n", i,
					hbq_buf->dbuf.virt, hbq_buf->tag);
				found = 1;
				break;
			}
			i++;
		}
		if (!found) {
			len +=  scnprintf(buf+len, size-len, "No DMAinfo?\n");
		}
skipit:
		hbqe++;
		if (len > LPFC_HBQINFO_SIZE - 54)
			break;
	}
	spin_unlock_irq(&phba->hbalock);
	return len;
}

static int lpfc_debugfs_last_xripool;

/**
 * lpfc_debugfs_common_xri_data - Dump Hardware Queue info to a buffer
 * @phba: The HBA to gather host buffer info from.
 * @buf: The buffer to dump log into.
 * @size: The maximum amount of data to process.
 *
 * Description:
 * This routine dumps the Hardware Queue info from the @phba to @buf up to
 * @size number of bytes. A header that describes the current hdwq state will be
 * dumped to @buf first and then info on each hdwq entry will be dumped to @buf
 * until @size bytes have been dumped or all the hdwq info has been dumped.
 *
 * Notes:
 * This routine will rotate through each configured Hardware Queue each
 * time called.
 *
 * Return Value:
 * This routine returns the amount of bytes that were dumped into @buf and will
 * not exceed @size.
 **/
static int
lpfc_debugfs_commonxripools_data(struct lpfc_hba *phba, char *buf, int size)
{
	struct lpfc_sli4_hdw_queue *qp;
	int len = 0;
	int i, out;
	unsigned long iflag;

	for (i = 0; i < phba->cfg_hdw_queue; i++) {
		if (len > (LPFC_DUMP_MULTIXRIPOOL_SIZE - 80))
			break;
		qp = &phba->sli4_hba.hdwq[lpfc_debugfs_last_xripool];

		len += scnprintf(buf + len, size - len, "HdwQ %d Info ", i);
		spin_lock_irqsave(&qp->abts_io_buf_list_lock, iflag);
		spin_lock(&qp->io_buf_list_get_lock);
		spin_lock(&qp->io_buf_list_put_lock);
		out = qp->total_io_bufs - (qp->get_io_bufs + qp->put_io_bufs +
			qp->abts_scsi_io_bufs + qp->abts_nvme_io_bufs);
		len += scnprintf(buf + len, size - len,
				 "tot:%d get:%d put:%d mt:%d "
				 "ABTS scsi:%d nvme:%d Out:%d\n",
			qp->total_io_bufs, qp->get_io_bufs, qp->put_io_bufs,
			qp->empty_io_bufs, qp->abts_scsi_io_bufs,
			qp->abts_nvme_io_bufs, out);
		spin_unlock(&qp->io_buf_list_put_lock);
		spin_unlock(&qp->io_buf_list_get_lock);
		spin_unlock_irqrestore(&qp->abts_io_buf_list_lock, iflag);

		lpfc_debugfs_last_xripool++;
		if (lpfc_debugfs_last_xripool >= phba->cfg_hdw_queue)
			lpfc_debugfs_last_xripool = 0;
	}

	return len;
}

/**
 * lpfc_debugfs_multixripools_data - Display multi-XRI pools information
 * @phba: The HBA to gather host buffer info from.
 * @buf: The buffer to dump log into.
 * @size: The maximum amount of data to process.
 *
 * Description:
 * This routine displays current multi-XRI pools information including XRI
 * count in public, private and txcmplq. It also displays current high and
 * low watermark.
 *
 * Return Value:
 * This routine returns the amount of bytes that were dumped into @buf and will
 * not exceed @size.
 **/
static int
lpfc_debugfs_multixripools_data(struct lpfc_hba *phba, char *buf, int size)
{
	u32 i;
	u32 hwq_count;
	struct lpfc_sli4_hdw_queue *qp;
	struct lpfc_multixri_pool *multixri_pool;
	struct lpfc_pvt_pool *pvt_pool;
	struct lpfc_pbl_pool *pbl_pool;
	u32 txcmplq_cnt;
	char tmp[LPFC_DEBUG_OUT_LINE_SZ] = {0};

	if (phba->sli_rev != LPFC_SLI_REV4)
		return 0;

	if (!phba->sli4_hba.hdwq)
		return 0;

	if (!phba->cfg_xri_rebalancing) {
		i = lpfc_debugfs_commonxripools_data(phba, buf, size);
		return i;
	}

	/*
	 * Pbl: Current number of free XRIs in public pool
	 * Pvt: Current number of free XRIs in private pool
	 * Busy: Current number of outstanding XRIs
	 * HWM: Current high watermark
	 * pvt_empty: Incremented by 1 when IO submission fails (no xri)
	 * pbl_empty: Incremented by 1 when all pbl_pool are empty during
	 *            IO submission
	 */
	scnprintf(tmp, sizeof(tmp),
		  "HWQ:  Pbl  Pvt Busy  HWM |  pvt_empty  pbl_empty ");
	if (strlcat(buf, tmp, size) >= size)
		return strnlen(buf, size);

#ifdef LPFC_MXP_STAT
	/*
	 * MAXH: Max high watermark seen so far
	 * above_lmt: Incremented by 1 if xri_owned > xri_limit during
	 *            IO submission
	 * below_lmt: Incremented by 1 if xri_owned <= xri_limit  during
	 *            IO submission
	 * locPbl_hit: Incremented by 1 if successfully get a batch of XRI from
	 *             local pbl_pool
	 * othPbl_hit: Incremented by 1 if successfully get a batch of XRI from
	 *             other pbl_pool
	 */
	scnprintf(tmp, sizeof(tmp),
		  "MAXH  above_lmt  below_lmt locPbl_hit othPbl_hit");
	if (strlcat(buf, tmp, size) >= size)
		return strnlen(buf, size);

	/*
	 * sPbl: snapshot of Pbl 15 sec after stat gets cleared
	 * sPvt: snapshot of Pvt 15 sec after stat gets cleared
	 * sBusy: snapshot of Busy 15 sec after stat gets cleared
	 */
	scnprintf(tmp, sizeof(tmp),
		  " | sPbl sPvt sBusy");
	if (strlcat(buf, tmp, size) >= size)
		return strnlen(buf, size);
#endif

	scnprintf(tmp, sizeof(tmp), "\n");
	if (strlcat(buf, tmp, size) >= size)
		return strnlen(buf, size);

	hwq_count = phba->cfg_hdw_queue;
	for (i = 0; i < hwq_count; i++) {
		qp = &phba->sli4_hba.hdwq[i];
		multixri_pool = qp->p_multixri_pool;
		if (!multixri_pool)
			continue;
		pbl_pool = &multixri_pool->pbl_pool;
		pvt_pool = &multixri_pool->pvt_pool;
		txcmplq_cnt = qp->io_wq->pring->txcmplq_cnt;

		scnprintf(tmp, sizeof(tmp),
			  "%03d: %4d %4d %4d %4d | %10d %10d ",
			  i, pbl_pool->count, pvt_pool->count,
			  txcmplq_cnt, pvt_pool->high_watermark,
			  qp->empty_io_bufs, multixri_pool->pbl_empty_count);
		if (strlcat(buf, tmp, size) >= size)
			break;

#ifdef LPFC_MXP_STAT
		scnprintf(tmp, sizeof(tmp),
			  "%4d %10d %10d %10d %10d",
			  multixri_pool->stat_max_hwm,
			  multixri_pool->above_limit_count,
			  multixri_pool->below_limit_count,
			  multixri_pool->local_pbl_hit_count,
			  multixri_pool->other_pbl_hit_count);
		if (strlcat(buf, tmp, size) >= size)
			break;

		scnprintf(tmp, sizeof(tmp),
			  " | %4d %4d %5d",
			  multixri_pool->stat_pbl_count,
			  multixri_pool->stat_pvt_count,
			  multixri_pool->stat_busy_count);
		if (strlcat(buf, tmp, size) >= size)
			break;
#endif

		scnprintf(tmp, sizeof(tmp), "\n");
		if (strlcat(buf, tmp, size) >= size)
			break;
	}
	return strnlen(buf, size);
}


#ifdef LPFC_HDWQ_LOCK_STAT
static int lpfc_debugfs_last_lock;

/**
 * lpfc_debugfs_lockstat_data - Dump Hardware Queue info to a buffer
 * @phba: The HBA to gather host buffer info from.
 * @buf: The buffer to dump log into.
 * @size: The maximum amount of data to process.
 *
 * Description:
 * This routine dumps the Hardware Queue info from the @phba to @buf up to
 * @size number of bytes. A header that describes the current hdwq state will be
 * dumped to @buf first and then info on each hdwq entry will be dumped to @buf
 * until @size bytes have been dumped or all the hdwq info has been dumped.
 *
 * Notes:
 * This routine will rotate through each configured Hardware Queue each
 * time called.
 *
 * Return Value:
 * This routine returns the amount of bytes that were dumped into @buf and will
 * not exceed @size.
 **/
static int
lpfc_debugfs_lockstat_data(struct lpfc_hba *phba, char *buf, int size)
{
	struct lpfc_sli4_hdw_queue *qp;
	int len = 0;
	int i;

	if (phba->sli_rev != LPFC_SLI_REV4)
		return 0;

	if (!phba->sli4_hba.hdwq)
		return 0;

	for (i = 0; i < phba->cfg_hdw_queue; i++) {
		if (len > (LPFC_HDWQINFO_SIZE - 100))
			break;
		qp = &phba->sli4_hba.hdwq[lpfc_debugfs_last_lock];

		len += scnprintf(buf + len, size - len, "HdwQ %03d Lock ", i);
		if (phba->cfg_xri_rebalancing) {
			len += scnprintf(buf + len, size - len,
					 "get_pvt:%d mv_pvt:%d "
					 "mv2pub:%d mv2pvt:%d "
					 "put_pvt:%d put_pub:%d wq:%d\n",
					 qp->lock_conflict.alloc_pvt_pool,
					 qp->lock_conflict.mv_from_pvt_pool,
					 qp->lock_conflict.mv_to_pub_pool,
					 qp->lock_conflict.mv_to_pvt_pool,
					 qp->lock_conflict.free_pvt_pool,
					 qp->lock_conflict.free_pub_pool,
					 qp->lock_conflict.wq_access);
		} else {
			len += scnprintf(buf + len, size - len,
					 "get:%d put:%d free:%d wq:%d\n",
					 qp->lock_conflict.alloc_xri_get,
					 qp->lock_conflict.alloc_xri_put,
					 qp->lock_conflict.free_xri,
					 qp->lock_conflict.wq_access);
		}

		lpfc_debugfs_last_lock++;
		if (lpfc_debugfs_last_lock >= phba->cfg_hdw_queue)
			lpfc_debugfs_last_lock = 0;
	}

	return len;
}
#endif

static int lpfc_debugfs_last_hba_slim_off;

/**
 * lpfc_debugfs_dumpHBASlim_data - Dump HBA SLIM info to a buffer
 * @phba: The HBA to gather SLIM info from.
 * @buf: The buffer to dump log into.
 * @size: The maximum amount of data to process.
 *
 * Description:
 * This routine dumps the current contents of HBA SLIM for the HBA associated
 * with @phba to @buf up to @size bytes of data. This is the raw HBA SLIM data.
 *
 * Notes:
 * This routine will only dump up to 1024 bytes of data each time called and
 * should be called multiple times to dump the entire HBA SLIM.
 *
 * Return Value:
 * This routine returns the amount of bytes that were dumped into @buf and will
 * not exceed @size.
 **/
static int
lpfc_debugfs_dumpHBASlim_data(struct lpfc_hba *phba, char *buf, int size)
{
	int len = 0;
	int i, off;
	uint32_t *ptr;
	char *buffer;

	buffer = kmalloc(1024, GFP_KERNEL);
	if (!buffer)
		return 0;

	off = 0;
	spin_lock_irq(&phba->hbalock);

	len +=  scnprintf(buf+len, size-len, "HBA SLIM\n");
	lpfc_memcpy_from_slim(buffer,
		phba->MBslimaddr + lpfc_debugfs_last_hba_slim_off, 1024);

	ptr = (uint32_t *)&buffer[0];
	off = lpfc_debugfs_last_hba_slim_off;

	/* Set it up for the next time */
	lpfc_debugfs_last_hba_slim_off += 1024;
	if (lpfc_debugfs_last_hba_slim_off >= 4096)
		lpfc_debugfs_last_hba_slim_off = 0;

	i = 1024;
	while (i > 0) {
		len +=  scnprintf(buf+len, size-len,
		"%08x: %08x %08x %08x %08x %08x %08x %08x %08x\n",
		off, *ptr, *(ptr+1), *(ptr+2), *(ptr+3), *(ptr+4),
		*(ptr+5), *(ptr+6), *(ptr+7));
		ptr += 8;
		i -= (8 * sizeof(uint32_t));
		off += (8 * sizeof(uint32_t));
	}

	spin_unlock_irq(&phba->hbalock);
	kfree(buffer);

	return len;
}

/**
 * lpfc_debugfs_dumpHostSlim_data - Dump host SLIM info to a buffer
 * @phba: The HBA to gather Host SLIM info from.
 * @buf: The buffer to dump log into.
 * @size: The maximum amount of data to process.
 *
 * Description:
 * This routine dumps the current contents of host SLIM for the host associated
 * with @phba to @buf up to @size bytes of data. The dump will contain the
 * Mailbox, PCB, Rings, and Registers that are located in host memory.
 *
 * Return Value:
 * This routine returns the amount of bytes that were dumped into @buf and will
 * not exceed @size.
 **/
static int
lpfc_debugfs_dumpHostSlim_data(struct lpfc_hba *phba, char *buf, int size)
{
	int len = 0;
	int i, off;
	uint32_t word0, word1, word2, word3;
	uint32_t *ptr;
	struct lpfc_pgp *pgpp;
	struct lpfc_sli *psli = &phba->sli;
	struct lpfc_sli_ring *pring;

	off = 0;
	spin_lock_irq(&phba->hbalock);

	len +=  scnprintf(buf+len, size-len, "SLIM Mailbox\n");
	ptr = (uint32_t *)phba->slim2p.virt;
	i = sizeof(MAILBOX_t);
	while (i > 0) {
		len +=  scnprintf(buf+len, size-len,
		"%08x: %08x %08x %08x %08x %08x %08x %08x %08x\n",
		off, *ptr, *(ptr+1), *(ptr+2), *(ptr+3), *(ptr+4),
		*(ptr+5), *(ptr+6), *(ptr+7));
		ptr += 8;
		i -= (8 * sizeof(uint32_t));
		off += (8 * sizeof(uint32_t));
	}

	len +=  scnprintf(buf+len, size-len, "SLIM PCB\n");
	ptr = (uint32_t *)phba->pcb;
	i = sizeof(PCB_t);
	while (i > 0) {
		len +=  scnprintf(buf+len, size-len,
		"%08x: %08x %08x %08x %08x %08x %08x %08x %08x\n",
		off, *ptr, *(ptr+1), *(ptr+2), *(ptr+3), *(ptr+4),
		*(ptr+5), *(ptr+6), *(ptr+7));
		ptr += 8;
		i -= (8 * sizeof(uint32_t));
		off += (8 * sizeof(uint32_t));
	}

	if (phba->sli_rev <= LPFC_SLI_REV3) {
		for (i = 0; i < 4; i++) {
			pgpp = &phba->port_gp[i];
			pring = &psli->sli3_ring[i];
			len +=  scnprintf(buf+len, size-len,
					 "Ring %d: CMD GetInx:%d "
					 "(Max:%d Next:%d "
					 "Local:%d flg:x%x)  "
					 "RSP PutInx:%d Max:%d\n",
					 i, pgpp->cmdGetInx,
					 pring->sli.sli3.numCiocb,
					 pring->sli.sli3.next_cmdidx,
					 pring->sli.sli3.local_getidx,
					 pring->flag, pgpp->rspPutInx,
					 pring->sli.sli3.numRiocb);
		}

		word0 = readl(phba->HAregaddr);
		word1 = readl(phba->CAregaddr);
		word2 = readl(phba->HSregaddr);
		word3 = readl(phba->HCregaddr);
		len +=  scnprintf(buf+len, size-len, "HA:%08x CA:%08x HS:%08x "
				 "HC:%08x\n", word0, word1, word2, word3);
	}
	spin_unlock_irq(&phba->hbalock);
	return len;
}

/**
 * lpfc_debugfs_nodelist_data - Dump target node list to a buffer
 * @vport: The vport to gather target node info from.
 * @buf: The buffer to dump log into.
 * @size: The maximum amount of data to process.
 *
 * Description:
 * This routine dumps the current target node list associated with @vport to
 * @buf up to @size bytes of data. Each node entry in the dump will contain a
 * node state, DID, WWPN, WWNN, RPI, flags, type, and other useful fields.
 *
 * Return Value:
 * This routine returns the amount of bytes that were dumped into @buf and will
 * not exceed @size.
 **/
static int
lpfc_debugfs_nodelist_data(struct lpfc_vport *vport, char *buf, int size)
{
	int len = 0;
	int i, iocnt, outio, cnt;
	struct Scsi_Host *shost = lpfc_shost_from_vport(vport);
	struct lpfc_hba  *phba = vport->phba;
	struct lpfc_nodelist *ndlp;
	unsigned char *statep;
	struct nvme_fc_local_port *localport;
	struct nvme_fc_remote_port *nrport = NULL;
	struct lpfc_nvme_rport *rport;

	cnt = (LPFC_NODELIST_SIZE / LPFC_NODELIST_ENTRY_SIZE);
	outio = 0;

	len += scnprintf(buf+len, size-len, "\nFCP Nodelist Entries ...\n");
	spin_lock_irq(shost->host_lock);
	list_for_each_entry(ndlp, &vport->fc_nodes, nlp_listp) {
		iocnt = 0;
		if (!cnt) {
			len +=  scnprintf(buf+len, size-len,
				"Missing Nodelist Entries\n");
			break;
		}
		cnt--;
		switch (ndlp->nlp_state) {
		case NLP_STE_UNUSED_NODE:
			statep = "UNUSED";
			break;
		case NLP_STE_PLOGI_ISSUE:
			statep = "PLOGI ";
			break;
		case NLP_STE_ADISC_ISSUE:
			statep = "ADISC ";
			break;
		case NLP_STE_REG_LOGIN_ISSUE:
			statep = "REGLOG";
			break;
		case NLP_STE_PRLI_ISSUE:
			statep = "PRLI  ";
			break;
		case NLP_STE_LOGO_ISSUE:
			statep = "LOGO  ";
			break;
		case NLP_STE_UNMAPPED_NODE:
			statep = "UNMAP ";
			iocnt = 1;
			break;
		case NLP_STE_MAPPED_NODE:
			statep = "MAPPED";
			iocnt = 1;
			break;
		case NLP_STE_NPR_NODE:
			statep = "NPR   ";
			break;
		default:
			statep = "UNKNOWN";
		}
		len += scnprintf(buf+len, size-len, "%s DID:x%06x ",
				statep, ndlp->nlp_DID);
		len += scnprintf(buf+len, size-len,
				"WWPN x%llx ",
				wwn_to_u64(ndlp->nlp_portname.u.wwn));
		len += scnprintf(buf+len, size-len,
				"WWNN x%llx ",
				wwn_to_u64(ndlp->nlp_nodename.u.wwn));
		if (ndlp->nlp_flag & NLP_RPI_REGISTERED)
			len += scnprintf(buf+len, size-len, "RPI:%03d ",
					ndlp->nlp_rpi);
		else
			len += scnprintf(buf+len, size-len, "RPI:none ");
		len +=  scnprintf(buf+len, size-len, "flag:x%08x ",
			ndlp->nlp_flag);
		if (!ndlp->nlp_type)
			len += scnprintf(buf+len, size-len, "UNKNOWN_TYPE ");
		if (ndlp->nlp_type & NLP_FC_NODE)
			len += scnprintf(buf+len, size-len, "FC_NODE ");
		if (ndlp->nlp_type & NLP_FABRIC) {
			len += scnprintf(buf+len, size-len, "FABRIC ");
			iocnt = 0;
		}
		if (ndlp->nlp_type & NLP_FCP_TARGET)
			len += scnprintf(buf+len, size-len, "FCP_TGT sid:%d ",
				ndlp->nlp_sid);
		if (ndlp->nlp_type & NLP_FCP_INITIATOR)
			len += scnprintf(buf+len, size-len, "FCP_INITIATOR ");
		if (ndlp->nlp_type & NLP_NVME_TARGET)
			len += scnprintf(buf + len,
					size - len, "NVME_TGT sid:%d ",
					NLP_NO_SID);
		if (ndlp->nlp_type & NLP_NVME_INITIATOR)
			len += scnprintf(buf + len,
					size - len, "NVME_INITIATOR ");
		len += scnprintf(buf+len, size-len, "usgmap:%x ",
			ndlp->nlp_usg_map);
		len += scnprintf(buf+len, size-len, "refcnt:%x",
			kref_read(&ndlp->kref));
		if (iocnt) {
			i = atomic_read(&ndlp->cmd_pending);
			len += scnprintf(buf + len, size - len,
					" OutIO:x%x Qdepth x%x",
					i, ndlp->cmd_qdepth);
			outio += i;
		}
		len += scnprintf(buf + len, size - len, "defer:%x ",
			ndlp->nlp_defer_did);
		len +=  scnprintf(buf+len, size-len, "\n");
	}
	spin_unlock_irq(shost->host_lock);

	len += scnprintf(buf + len, size - len,
			"\nOutstanding IO x%x\n",  outio);

	if (phba->nvmet_support && phba->targetport && (vport == phba->pport)) {
		len += scnprintf(buf + len, size - len,
				"\nNVME Targetport Entry ...\n");

		/* Port state is only one of two values for now. */
		if (phba->targetport->port_id)
			statep = "REGISTERED";
		else
			statep = "INIT";
		len += scnprintf(buf + len, size - len,
				"TGT WWNN x%llx WWPN x%llx State %s\n",
				wwn_to_u64(vport->fc_nodename.u.wwn),
				wwn_to_u64(vport->fc_portname.u.wwn),
				statep);
		len += scnprintf(buf + len, size - len,
				"    Targetport DID x%06x\n",
				phba->targetport->port_id);
		goto out_exit;
	}

	len += scnprintf(buf + len, size - len,
				"\nNVME Lport/Rport Entries ...\n");

	localport = vport->localport;
	if (!localport)
		goto out_exit;

	spin_lock_irq(shost->host_lock);

	/* Port state is only one of two values for now. */
	if (localport->port_id)
		statep = "ONLINE";
	else
		statep = "UNKNOWN ";

	len += scnprintf(buf + len, size - len,
			"Lport DID x%06x PortState %s\n",
			localport->port_id, statep);

	len += scnprintf(buf + len, size - len, "\tRport List:\n");
	list_for_each_entry(ndlp, &vport->fc_nodes, nlp_listp) {
		/* local short-hand pointer. */
		spin_lock(&phba->hbalock);
		rport = lpfc_ndlp_get_nrport(ndlp);
		if (rport)
			nrport = rport->remoteport;
		else
			nrport = NULL;
		spin_unlock(&phba->hbalock);
		if (!nrport)
			continue;

		/* Port state is only one of two values for now. */
		switch (nrport->port_state) {
		case FC_OBJSTATE_ONLINE:
			statep = "ONLINE";
			break;
		case FC_OBJSTATE_UNKNOWN:
			statep = "UNKNOWN ";
			break;
		default:
			statep = "UNSUPPORTED";
			break;
		}

		/* Tab in to show lport ownership. */
		len += scnprintf(buf + len, size - len,
				"\t%s Port ID:x%06x ",
				statep, nrport->port_id);
		len += scnprintf(buf + len, size - len, "WWPN x%llx ",
				nrport->port_name);
		len += scnprintf(buf + len, size - len, "WWNN x%llx ",
				nrport->node_name);

		/* An NVME rport can have multiple roles. */
		if (nrport->port_role & FC_PORT_ROLE_NVME_INITIATOR)
			len +=  scnprintf(buf + len, size - len,
					 "INITIATOR ");
		if (nrport->port_role & FC_PORT_ROLE_NVME_TARGET)
			len +=  scnprintf(buf + len, size - len,
					 "TARGET ");
		if (nrport->port_role & FC_PORT_ROLE_NVME_DISCOVERY)
			len +=  scnprintf(buf + len, size - len,
					 "DISCSRVC ");
		if (nrport->port_role & ~(FC_PORT_ROLE_NVME_INITIATOR |
					  FC_PORT_ROLE_NVME_TARGET |
					  FC_PORT_ROLE_NVME_DISCOVERY))
			len +=  scnprintf(buf + len, size - len,
					 "UNKNOWN ROLE x%x",
					 nrport->port_role);
		/* Terminate the string. */
		len +=  scnprintf(buf + len, size - len, "\n");
	}

	spin_unlock_irq(shost->host_lock);
 out_exit:
	return len;
}

/**
 * lpfc_debugfs_nvmestat_data - Dump target node list to a buffer
 * @vport: The vport to gather target node info from.
 * @buf: The buffer to dump log into.
 * @size: The maximum amount of data to process.
 *
 * Description:
 * This routine dumps the NVME statistics associated with @vport
 *
 * Return Value:
 * This routine returns the amount of bytes that were dumped into @buf and will
 * not exceed @size.
 **/
static int
lpfc_debugfs_nvmestat_data(struct lpfc_vport *vport, char *buf, int size)
{
	struct lpfc_hba   *phba = vport->phba;
	struct lpfc_nvmet_tgtport *tgtp;
	struct lpfc_nvmet_rcv_ctx *ctxp, *next_ctxp;
	struct nvme_fc_local_port *localport;
	struct lpfc_fc4_ctrl_stat *cstat;
	struct lpfc_nvme_lport *lport;
	uint64_t data1, data2, data3;
	uint64_t tot, totin, totout;
	int cnt, i;
	int len = 0;

	if (phba->nvmet_support) {
		if (!phba->targetport)
			return len;
		tgtp = (struct lpfc_nvmet_tgtport *)phba->targetport->private;
		len += scnprintf(buf + len, size - len,
				"\nNVME Targetport Statistics\n");

		len += scnprintf(buf + len, size - len,
				"LS: Rcv %08x Drop %08x Abort %08x\n",
				atomic_read(&tgtp->rcv_ls_req_in),
				atomic_read(&tgtp->rcv_ls_req_drop),
				atomic_read(&tgtp->xmt_ls_abort));
		if (atomic_read(&tgtp->rcv_ls_req_in) !=
		    atomic_read(&tgtp->rcv_ls_req_out)) {
			len += scnprintf(buf + len, size - len,
					"Rcv LS: in %08x != out %08x\n",
					atomic_read(&tgtp->rcv_ls_req_in),
					atomic_read(&tgtp->rcv_ls_req_out));
		}

		len += scnprintf(buf + len, size - len,
				"LS: Xmt %08x Drop %08x Cmpl %08x\n",
				atomic_read(&tgtp->xmt_ls_rsp),
				atomic_read(&tgtp->xmt_ls_drop),
				atomic_read(&tgtp->xmt_ls_rsp_cmpl));

		len += scnprintf(buf + len, size - len,
				"LS: RSP Abort %08x xb %08x Err %08x\n",
				atomic_read(&tgtp->xmt_ls_rsp_aborted),
				atomic_read(&tgtp->xmt_ls_rsp_xb_set),
				atomic_read(&tgtp->xmt_ls_rsp_error));

		len += scnprintf(buf + len, size - len,
				"FCP: Rcv %08x Defer %08x Release %08x "
				"Drop %08x\n",
				atomic_read(&tgtp->rcv_fcp_cmd_in),
				atomic_read(&tgtp->rcv_fcp_cmd_defer),
				atomic_read(&tgtp->xmt_fcp_release),
				atomic_read(&tgtp->rcv_fcp_cmd_drop));

		if (atomic_read(&tgtp->rcv_fcp_cmd_in) !=
		    atomic_read(&tgtp->rcv_fcp_cmd_out)) {
			len += scnprintf(buf + len, size - len,
					"Rcv FCP: in %08x != out %08x\n",
					atomic_read(&tgtp->rcv_fcp_cmd_in),
					atomic_read(&tgtp->rcv_fcp_cmd_out));
		}

		len += scnprintf(buf + len, size - len,
				"FCP Rsp: read %08x readrsp %08x "
				"write %08x rsp %08x\n",
				atomic_read(&tgtp->xmt_fcp_read),
				atomic_read(&tgtp->xmt_fcp_read_rsp),
				atomic_read(&tgtp->xmt_fcp_write),
				atomic_read(&tgtp->xmt_fcp_rsp));

		len += scnprintf(buf + len, size - len,
				"FCP Rsp Cmpl: %08x err %08x drop %08x\n",
				atomic_read(&tgtp->xmt_fcp_rsp_cmpl),
				atomic_read(&tgtp->xmt_fcp_rsp_error),
				atomic_read(&tgtp->xmt_fcp_rsp_drop));

		len += scnprintf(buf + len, size - len,
				"FCP Rsp Abort: %08x xb %08x xricqe  %08x\n",
				atomic_read(&tgtp->xmt_fcp_rsp_aborted),
				atomic_read(&tgtp->xmt_fcp_rsp_xb_set),
				atomic_read(&tgtp->xmt_fcp_xri_abort_cqe));

		len += scnprintf(buf + len, size - len,
				"ABORT: Xmt %08x Cmpl %08x\n",
				atomic_read(&tgtp->xmt_fcp_abort),
				atomic_read(&tgtp->xmt_fcp_abort_cmpl));

		len += scnprintf(buf + len, size - len,
				"ABORT: Sol %08x  Usol %08x Err %08x Cmpl %08x",
				atomic_read(&tgtp->xmt_abort_sol),
				atomic_read(&tgtp->xmt_abort_unsol),
				atomic_read(&tgtp->xmt_abort_rsp),
				atomic_read(&tgtp->xmt_abort_rsp_error));

		len +=  scnprintf(buf + len, size - len, "\n");

		cnt = 0;
		spin_lock(&phba->sli4_hba.abts_nvmet_buf_list_lock);
		list_for_each_entry_safe(ctxp, next_ctxp,
				&phba->sli4_hba.lpfc_abts_nvmet_ctx_list,
				list) {
			cnt++;
		}
		spin_unlock(&phba->sli4_hba.abts_nvmet_buf_list_lock);
		if (cnt) {
			len += scnprintf(buf + len, size - len,
					"ABORT: %d ctx entries\n", cnt);
			spin_lock(&phba->sli4_hba.abts_nvmet_buf_list_lock);
			list_for_each_entry_safe(ctxp, next_ctxp,
				    &phba->sli4_hba.lpfc_abts_nvmet_ctx_list,
				    list) {
				if (len >= (size - LPFC_DEBUG_OUT_LINE_SZ))
					break;
				len += scnprintf(buf + len, size - len,
						"Entry: oxid %x state %x "
						"flag %x\n",
						ctxp->oxid, ctxp->state,
						ctxp->flag);
			}
			spin_unlock(&phba->sli4_hba.abts_nvmet_buf_list_lock);
		}

		/* Calculate outstanding IOs */
		tot = atomic_read(&tgtp->rcv_fcp_cmd_drop);
		tot += atomic_read(&tgtp->xmt_fcp_release);
		tot = atomic_read(&tgtp->rcv_fcp_cmd_in) - tot;

		len += scnprintf(buf + len, size - len,
				"IO_CTX: %08x  WAIT: cur %08x tot %08x\n"
				"CTX Outstanding %08llx\n",
				phba->sli4_hba.nvmet_xri_cnt,
				phba->sli4_hba.nvmet_io_wait_cnt,
				phba->sli4_hba.nvmet_io_wait_total,
				tot);
	} else {
		if (!(vport->cfg_enable_fc4_type & LPFC_ENABLE_NVME))
			return len;

		localport = vport->localport;
		if (!localport)
			return len;
		lport = (struct lpfc_nvme_lport *)localport->private;
		if (!lport)
			return len;

		len += scnprintf(buf + len, size - len,
				"\nNVME HDWQ Statistics\n");

		len += scnprintf(buf + len, size - len,
				"LS: Xmt %016x Cmpl %016x\n",
				atomic_read(&lport->fc4NvmeLsRequests),
				atomic_read(&lport->fc4NvmeLsCmpls));

		totin = 0;
		totout = 0;
		for (i = 0; i < phba->cfg_hdw_queue; i++) {
			cstat = &phba->sli4_hba.hdwq[i].nvme_cstat;
			tot = cstat->io_cmpls;
			totin += tot;
			data1 = cstat->input_requests;
			data2 = cstat->output_requests;
			data3 = cstat->control_requests;
			totout += (data1 + data2 + data3);

			/* Limit to 32, debugfs display buffer limitation */
			if (i >= 32)
				continue;

			len += scnprintf(buf + len, PAGE_SIZE - len,
					"HDWQ (%d): Rd %016llx Wr %016llx "
					"IO %016llx ",
					i, data1, data2, data3);
			len += scnprintf(buf + len, PAGE_SIZE - len,
					"Cmpl %016llx OutIO %016llx\n",
					tot, ((data1 + data2 + data3) - tot));
		}
		len += scnprintf(buf + len, PAGE_SIZE - len,
				"Total FCP Cmpl %016llx Issue %016llx "
				"OutIO %016llx\n",
				totin, totout, totout - totin);

		len += scnprintf(buf + len, size - len,
				"LS Xmt Err: Abrt %08x Err %08x  "
				"Cmpl Err: xb %08x Err %08x\n",
				atomic_read(&lport->xmt_ls_abort),
				atomic_read(&lport->xmt_ls_err),
				atomic_read(&lport->cmpl_ls_xb),
				atomic_read(&lport->cmpl_ls_err));

		len += scnprintf(buf + len, size - len,
				"FCP Xmt Err: noxri %06x nondlp %06x "
				"qdepth %06x wqerr %06x err %06x Abrt %06x\n",
				atomic_read(&lport->xmt_fcp_noxri),
				atomic_read(&lport->xmt_fcp_bad_ndlp),
				atomic_read(&lport->xmt_fcp_qdepth),
				atomic_read(&lport->xmt_fcp_wqerr),
				atomic_read(&lport->xmt_fcp_err),
				atomic_read(&lport->xmt_fcp_abort));

		len += scnprintf(buf + len, size - len,
				"FCP Cmpl Err: xb %08x Err %08x\n",
				atomic_read(&lport->cmpl_fcp_xb),
				atomic_read(&lport->cmpl_fcp_err));

	}

	return len;
}

/**
 * lpfc_debugfs_scsistat_data - Dump target node list to a buffer
 * @vport: The vport to gather target node info from.
 * @buf: The buffer to dump log into.
 * @size: The maximum amount of data to process.
 *
 * Description:
 * This routine dumps the SCSI statistics associated with @vport
 *
 * Return Value:
 * This routine returns the amount of bytes that were dumped into @buf and will
 * not exceed @size.
 **/
static int
lpfc_debugfs_scsistat_data(struct lpfc_vport *vport, char *buf, int size)
{
	int len;
	struct lpfc_hba *phba = vport->phba;
	struct lpfc_fc4_ctrl_stat *cstat;
	u64 data1, data2, data3;
	u64 tot, totin, totout;
	int i;
	char tmp[LPFC_MAX_SCSI_INFO_TMP_LEN] = {0};

	if (!(vport->cfg_enable_fc4_type & LPFC_ENABLE_FCP) ||
	    (phba->sli_rev != LPFC_SLI_REV4))
		return 0;

	scnprintf(buf, size, "SCSI HDWQ Statistics\n");

	totin = 0;
	totout = 0;
	for (i = 0; i < phba->cfg_hdw_queue; i++) {
		cstat = &phba->sli4_hba.hdwq[i].scsi_cstat;
		tot = cstat->io_cmpls;
		totin += tot;
		data1 = cstat->input_requests;
		data2 = cstat->output_requests;
		data3 = cstat->control_requests;
		totout += (data1 + data2 + data3);

		scnprintf(tmp, sizeof(tmp), "HDWQ (%d): Rd %016llx Wr %016llx "
			  "IO %016llx ", i, data1, data2, data3);
		if (strlcat(buf, tmp, size) >= size)
			goto buffer_done;

		scnprintf(tmp, sizeof(tmp), "Cmpl %016llx OutIO %016llx\n",
			  tot, ((data1 + data2 + data3) - tot));
		if (strlcat(buf, tmp, size) >= size)
			goto buffer_done;
	}
	scnprintf(tmp, sizeof(tmp), "Total FCP Cmpl %016llx Issue %016llx "
		  "OutIO %016llx\n", totin, totout, totout - totin);
	strlcat(buf, tmp, size);

buffer_done:
	len = strnlen(buf, size);

	return len;
}

/**
 * lpfc_debugfs_nvmektime_data - Dump target node list to a buffer
 * @vport: The vport to gather target node info from.
 * @buf: The buffer to dump log into.
 * @size: The maximum amount of data to process.
 *
 * Description:
 * This routine dumps the NVME statistics associated with @vport
 *
 * Return Value:
 * This routine returns the amount of bytes that were dumped into @buf and will
 * not exceed @size.
 **/
static int
lpfc_debugfs_nvmektime_data(struct lpfc_vport *vport, char *buf, int size)
{
	struct lpfc_hba   *phba = vport->phba;
	int len = 0;

	if (phba->nvmet_support == 0) {
		/* NVME Initiator */
		len += scnprintf(buf + len, PAGE_SIZE - len,
				"ktime %s: Total Samples: %lld\n",
				(phba->ktime_on ?  "Enabled" : "Disabled"),
				phba->ktime_data_samples);
		if (phba->ktime_data_samples == 0)
			return len;

		len += scnprintf(
			buf + len, PAGE_SIZE - len,
			"Segment 1: Last NVME Cmd cmpl "
			"done -to- Start of next NVME cnd (in driver)\n");
		len += scnprintf(
			buf + len, PAGE_SIZE - len,
			"avg:%08lld min:%08lld max %08lld\n",
			div_u64(phba->ktime_seg1_total,
				phba->ktime_data_samples),
			phba->ktime_seg1_min,
			phba->ktime_seg1_max);
		len += scnprintf(
			buf + len, PAGE_SIZE - len,
			"Segment 2: Driver start of NVME cmd "
			"-to- Firmware WQ doorbell\n");
		len += scnprintf(
			buf + len, PAGE_SIZE - len,
			"avg:%08lld min:%08lld max %08lld\n",
			div_u64(phba->ktime_seg2_total,
				phba->ktime_data_samples),
			phba->ktime_seg2_min,
			phba->ktime_seg2_max);
		len += scnprintf(
			buf + len, PAGE_SIZE - len,
			"Segment 3: Firmware WQ doorbell -to- "
			"MSI-X ISR cmpl\n");
		len += scnprintf(
			buf + len, PAGE_SIZE - len,
			"avg:%08lld min:%08lld max %08lld\n",
			div_u64(phba->ktime_seg3_total,
				phba->ktime_data_samples),
			phba->ktime_seg3_min,
			phba->ktime_seg3_max);
		len += scnprintf(
			buf + len, PAGE_SIZE - len,
			"Segment 4: MSI-X ISR cmpl -to- "
			"NVME cmpl done\n");
		len += scnprintf(
			buf + len, PAGE_SIZE - len,
			"avg:%08lld min:%08lld max %08lld\n",
			div_u64(phba->ktime_seg4_total,
				phba->ktime_data_samples),
			phba->ktime_seg4_min,
			phba->ktime_seg4_max);
		len += scnprintf(
			buf + len, PAGE_SIZE - len,
			"Total IO avg time: %08lld\n",
			div_u64(phba->ktime_seg1_total +
			phba->ktime_seg2_total  +
			phba->ktime_seg3_total +
			phba->ktime_seg4_total,
			phba->ktime_data_samples));
		return len;
	}

	/* NVME Target */
	len += scnprintf(buf + len, PAGE_SIZE-len,
			"ktime %s: Total Samples: %lld %lld\n",
			(phba->ktime_on ? "Enabled" : "Disabled"),
			phba->ktime_data_samples,
			phba->ktime_status_samples);
	if (phba->ktime_data_samples == 0)
		return len;

	len += scnprintf(buf + len, PAGE_SIZE-len,
			"Segment 1: MSI-X ISR Rcv cmd -to- "
			"cmd pass to NVME Layer\n");
	len += scnprintf(buf + len, PAGE_SIZE-len,
			"avg:%08lld min:%08lld max %08lld\n",
			div_u64(phba->ktime_seg1_total,
				phba->ktime_data_samples),
			phba->ktime_seg1_min,
			phba->ktime_seg1_max);
	len += scnprintf(buf + len, PAGE_SIZE-len,
			"Segment 2: cmd pass to NVME Layer- "
			"-to- Driver rcv cmd OP (action)\n");
	len += scnprintf(buf + len, PAGE_SIZE-len,
			"avg:%08lld min:%08lld max %08lld\n",
			div_u64(phba->ktime_seg2_total,
				phba->ktime_data_samples),
			phba->ktime_seg2_min,
			phba->ktime_seg2_max);
	len += scnprintf(buf + len, PAGE_SIZE-len,
			"Segment 3: Driver rcv cmd OP -to- "
			"Firmware WQ doorbell: cmd\n");
	len += scnprintf(buf + len, PAGE_SIZE-len,
			"avg:%08lld min:%08lld max %08lld\n",
			div_u64(phba->ktime_seg3_total,
				phba->ktime_data_samples),
			phba->ktime_seg3_min,
			phba->ktime_seg3_max);
	len += scnprintf(buf + len, PAGE_SIZE-len,
			"Segment 4: Firmware WQ doorbell: cmd "
			"-to- MSI-X ISR for cmd cmpl\n");
	len += scnprintf(buf + len, PAGE_SIZE-len,
			"avg:%08lld min:%08lld max %08lld\n",
			div_u64(phba->ktime_seg4_total,
				phba->ktime_data_samples),
			phba->ktime_seg4_min,
			phba->ktime_seg4_max);
	len += scnprintf(buf + len, PAGE_SIZE-len,
			"Segment 5: MSI-X ISR for cmd cmpl "
			"-to- NVME layer passed cmd done\n");
	len += scnprintf(buf + len, PAGE_SIZE-len,
			"avg:%08lld min:%08lld max %08lld\n",
			div_u64(phba->ktime_seg5_total,
				phba->ktime_data_samples),
			phba->ktime_seg5_min,
			phba->ktime_seg5_max);

	if (phba->ktime_status_samples == 0) {
		len += scnprintf(buf + len, PAGE_SIZE-len,
				"Total: cmd received by MSI-X ISR "
				"-to- cmd completed on wire\n");
		len += scnprintf(buf + len, PAGE_SIZE-len,
				"avg:%08lld min:%08lld "
				"max %08lld\n",
				div_u64(phba->ktime_seg10_total,
					phba->ktime_data_samples),
				phba->ktime_seg10_min,
				phba->ktime_seg10_max);
		return len;
	}

	len += scnprintf(buf + len, PAGE_SIZE-len,
			"Segment 6: NVME layer passed cmd done "
			"-to- Driver rcv rsp status OP\n");
	len += scnprintf(buf + len, PAGE_SIZE-len,
			"avg:%08lld min:%08lld max %08lld\n",
			div_u64(phba->ktime_seg6_total,
				phba->ktime_status_samples),
			phba->ktime_seg6_min,
			phba->ktime_seg6_max);
	len += scnprintf(buf + len, PAGE_SIZE-len,
			"Segment 7: Driver rcv rsp status OP "
			"-to- Firmware WQ doorbell: status\n");
	len += scnprintf(buf + len, PAGE_SIZE-len,
			"avg:%08lld min:%08lld max %08lld\n",
			div_u64(phba->ktime_seg7_total,
				phba->ktime_status_samples),
			phba->ktime_seg7_min,
			phba->ktime_seg7_max);
	len += scnprintf(buf + len, PAGE_SIZE-len,
			"Segment 8: Firmware WQ doorbell: status"
			" -to- MSI-X ISR for status cmpl\n");
	len += scnprintf(buf + len, PAGE_SIZE-len,
			"avg:%08lld min:%08lld max %08lld\n",
			div_u64(phba->ktime_seg8_total,
				phba->ktime_status_samples),
			phba->ktime_seg8_min,
			phba->ktime_seg8_max);
	len += scnprintf(buf + len, PAGE_SIZE-len,
			"Segment 9: MSI-X ISR for status cmpl  "
			"-to- NVME layer passed status done\n");
	len += scnprintf(buf + len, PAGE_SIZE-len,
			"avg:%08lld min:%08lld max %08lld\n",
			div_u64(phba->ktime_seg9_total,
				phba->ktime_status_samples),
			phba->ktime_seg9_min,
			phba->ktime_seg9_max);
	len += scnprintf(buf + len, PAGE_SIZE-len,
			"Total: cmd received by MSI-X ISR -to- "
			"cmd completed on wire\n");
	len += scnprintf(buf + len, PAGE_SIZE-len,
			"avg:%08lld min:%08lld max %08lld\n",
			div_u64(phba->ktime_seg10_total,
				phba->ktime_status_samples),
			phba->ktime_seg10_min,
			phba->ktime_seg10_max);
	return len;
}

/**
 * lpfc_debugfs_nvmeio_trc_data - Dump NVME IO trace list to a buffer
 * @phba: The phba to gather target node info from.
 * @buf: The buffer to dump log into.
 * @size: The maximum amount of data to process.
 *
 * Description:
 * This routine dumps the NVME IO trace associated with @phba
 *
 * Return Value:
 * This routine returns the amount of bytes that were dumped into @buf and will
 * not exceed @size.
 **/
static int
lpfc_debugfs_nvmeio_trc_data(struct lpfc_hba *phba, char *buf, int size)
{
	struct lpfc_debugfs_nvmeio_trc *dtp;
	int i, state, index, skip;
	int len = 0;

	state = phba->nvmeio_trc_on;

	index = (atomic_read(&phba->nvmeio_trc_cnt) + 1) &
		(phba->nvmeio_trc_size - 1);
	skip = phba->nvmeio_trc_output_idx;

	len += scnprintf(buf + len, size - len,
			"%s IO Trace %s: next_idx %d skip %d size %d\n",
			(phba->nvmet_support ? "NVME" : "NVMET"),
			(state ? "Enabled" : "Disabled"),
			index, skip, phba->nvmeio_trc_size);

	if (!phba->nvmeio_trc || state)
		return len;

	/* trace MUST bhe off to continue */

	for (i = index; i < phba->nvmeio_trc_size; i++) {
		if (skip) {
			skip--;
			continue;
		}
		dtp = phba->nvmeio_trc + i;
		phba->nvmeio_trc_output_idx++;

		if (!dtp->fmt)
			continue;

		len +=  scnprintf(buf + len, size - len, dtp->fmt,
			dtp->data1, dtp->data2, dtp->data3);

		if (phba->nvmeio_trc_output_idx >= phba->nvmeio_trc_size) {
			phba->nvmeio_trc_output_idx = 0;
			len += scnprintf(buf + len, size - len,
					"Trace Complete\n");
			goto out;
		}

		if (len >= (size - LPFC_DEBUG_OUT_LINE_SZ)) {
			len += scnprintf(buf + len, size - len,
					"Trace Continue (%d of %d)\n",
					phba->nvmeio_trc_output_idx,
					phba->nvmeio_trc_size);
			goto out;
		}
	}
	for (i = 0; i < index; i++) {
		if (skip) {
			skip--;
			continue;
		}
		dtp = phba->nvmeio_trc + i;
		phba->nvmeio_trc_output_idx++;

		if (!dtp->fmt)
			continue;

		len +=  scnprintf(buf + len, size - len, dtp->fmt,
			dtp->data1, dtp->data2, dtp->data3);

		if (phba->nvmeio_trc_output_idx >= phba->nvmeio_trc_size) {
			phba->nvmeio_trc_output_idx = 0;
			len += scnprintf(buf + len, size - len,
					"Trace Complete\n");
			goto out;
		}

		if (len >= (size - LPFC_DEBUG_OUT_LINE_SZ)) {
			len += scnprintf(buf + len, size - len,
					"Trace Continue (%d of %d)\n",
					phba->nvmeio_trc_output_idx,
					phba->nvmeio_trc_size);
			goto out;
		}
	}

	len += scnprintf(buf + len, size - len,
			"Trace Done\n");
out:
	return len;
}

/**
 * lpfc_debugfs_cpucheck_data - Dump target node list to a buffer
 * @vport: The vport to gather target node info from.
 * @buf: The buffer to dump log into.
 * @size: The maximum amount of data to process.
 *
 * Description:
 * This routine dumps the NVME statistics associated with @vport
 *
 * Return Value:
 * This routine returns the amount of bytes that were dumped into @buf and will
 * not exceed @size.
 **/
static int
lpfc_debugfs_cpucheck_data(struct lpfc_vport *vport, char *buf, int size)
{
	struct lpfc_hba   *phba = vport->phba;
	struct lpfc_sli4_hdw_queue *qp;
	int i, j, max_cnt;
	int len = 0;
	uint32_t tot_xmt;
	uint32_t tot_rcv;
	uint32_t tot_cmpl;

	len += scnprintf(buf + len, PAGE_SIZE - len,
			"CPUcheck %s ",
			(phba->cpucheck_on & LPFC_CHECK_NVME_IO ?
				"Enabled" : "Disabled"));
	if (phba->nvmet_support) {
		len += scnprintf(buf + len, PAGE_SIZE - len,
				"%s\n",
				(phba->cpucheck_on & LPFC_CHECK_NVMET_RCV ?
					"Rcv Enabled\n" : "Rcv Disabled\n"));
	} else {
		len += scnprintf(buf + len, PAGE_SIZE - len, "\n");
	}
	max_cnt = size - LPFC_DEBUG_OUT_LINE_SZ;

	for (i = 0; i < phba->cfg_hdw_queue; i++) {
		qp = &phba->sli4_hba.hdwq[i];

		tot_rcv = 0;
		tot_xmt = 0;
		tot_cmpl = 0;
		for (j = 0; j < LPFC_CHECK_CPU_CNT; j++) {
			tot_xmt += qp->cpucheck_xmt_io[j];
			tot_cmpl += qp->cpucheck_cmpl_io[j];
			if (phba->nvmet_support)
				tot_rcv += qp->cpucheck_rcv_io[j];
		}

		/* Only display Hardware Qs with something */
		if (!tot_xmt && !tot_cmpl && !tot_rcv)
			continue;

		len += scnprintf(buf + len, PAGE_SIZE - len,
				"HDWQ %03d: ", i);
		for (j = 0; j < LPFC_CHECK_CPU_CNT; j++) {
			/* Only display non-zero counters */
			if (!qp->cpucheck_xmt_io[j] &&
			    !qp->cpucheck_cmpl_io[j] &&
			    !qp->cpucheck_rcv_io[j])
				continue;
			if (phba->nvmet_support) {
				len += scnprintf(buf + len, PAGE_SIZE - len,
						"CPU %03d: %x/%x/%x ", j,
						qp->cpucheck_rcv_io[j],
						qp->cpucheck_xmt_io[j],
						qp->cpucheck_cmpl_io[j]);
			} else {
				len += scnprintf(buf + len, PAGE_SIZE - len,
						"CPU %03d: %x/%x ", j,
						qp->cpucheck_xmt_io[j],
						qp->cpucheck_cmpl_io[j]);
			}
		}
		len += scnprintf(buf + len, PAGE_SIZE - len,
				"Total: %x\n", tot_xmt);
		if (len >= max_cnt) {
			len += scnprintf(buf + len, PAGE_SIZE - len,
					"Truncated ...\n");
			return len;
		}
	}
	return len;
}

#endif

/**
 * lpfc_debugfs_disc_trc - Store discovery trace log
 * @vport: The vport to associate this trace string with for retrieval.
 * @mask: Log entry classification.
 * @fmt: Format string to be displayed when dumping the log.
 * @data1: 1st data parameter to be applied to @fmt.
 * @data2: 2nd data parameter to be applied to @fmt.
 * @data3: 3rd data parameter to be applied to @fmt.
 *
 * Description:
 * This routine is used by the driver code to add a debugfs log entry to the
 * discovery trace buffer associated with @vport. Only entries with a @mask that
 * match the current debugfs discovery mask will be saved. Entries that do not
 * match will be thrown away. @fmt, @data1, @data2, and @data3 are used like
 * printf when displaying the log.
 **/
inline void
lpfc_debugfs_disc_trc(struct lpfc_vport *vport, int mask, char *fmt,
	uint32_t data1, uint32_t data2, uint32_t data3)
{
#ifdef CONFIG_SCSI_LPFC_DEBUG_FS
	struct lpfc_debugfs_trc *dtp;
	int index;

	if (!(lpfc_debugfs_mask_disc_trc & mask))
		return;

	if (!lpfc_debugfs_enable || !lpfc_debugfs_max_disc_trc ||
		!vport || !vport->disc_trc)
		return;

	index = atomic_inc_return(&vport->disc_trc_cnt) &
		(lpfc_debugfs_max_disc_trc - 1);
	dtp = vport->disc_trc + index;
	dtp->fmt = fmt;
	dtp->data1 = data1;
	dtp->data2 = data2;
	dtp->data3 = data3;
	dtp->seq_cnt = atomic_inc_return(&lpfc_debugfs_seq_trc_cnt);
	dtp->jif = jiffies;
#endif
	return;
}

/**
 * lpfc_debugfs_slow_ring_trc - Store slow ring trace log
 * @phba: The phba to associate this trace string with for retrieval.
 * @fmt: Format string to be displayed when dumping the log.
 * @data1: 1st data parameter to be applied to @fmt.
 * @data2: 2nd data parameter to be applied to @fmt.
 * @data3: 3rd data parameter to be applied to @fmt.
 *
 * Description:
 * This routine is used by the driver code to add a debugfs log entry to the
 * discovery trace buffer associated with @vport. @fmt, @data1, @data2, and
 * @data3 are used like printf when displaying the log.
 **/
inline void
lpfc_debugfs_slow_ring_trc(struct lpfc_hba *phba, char *fmt,
	uint32_t data1, uint32_t data2, uint32_t data3)
{
#ifdef CONFIG_SCSI_LPFC_DEBUG_FS
	struct lpfc_debugfs_trc *dtp;
	int index;

	if (!lpfc_debugfs_enable || !lpfc_debugfs_max_slow_ring_trc ||
		!phba || !phba->slow_ring_trc)
		return;

	index = atomic_inc_return(&phba->slow_ring_trc_cnt) &
		(lpfc_debugfs_max_slow_ring_trc - 1);
	dtp = phba->slow_ring_trc + index;
	dtp->fmt = fmt;
	dtp->data1 = data1;
	dtp->data2 = data2;
	dtp->data3 = data3;
	dtp->seq_cnt = atomic_inc_return(&lpfc_debugfs_seq_trc_cnt);
	dtp->jif = jiffies;
#endif
	return;
}

/**
 * lpfc_debugfs_nvme_trc - Store NVME/NVMET trace log
 * @phba: The phba to associate this trace string with for retrieval.
 * @fmt: Format string to be displayed when dumping the log.
 * @data1: 1st data parameter to be applied to @fmt.
 * @data2: 2nd data parameter to be applied to @fmt.
 * @data3: 3rd data parameter to be applied to @fmt.
 *
 * Description:
 * This routine is used by the driver code to add a debugfs log entry to the
 * nvme trace buffer associated with @phba. @fmt, @data1, @data2, and
 * @data3 are used like printf when displaying the log.
 **/
inline void
lpfc_debugfs_nvme_trc(struct lpfc_hba *phba, char *fmt,
		      uint16_t data1, uint16_t data2, uint32_t data3)
{
#ifdef CONFIG_SCSI_LPFC_DEBUG_FS
	struct lpfc_debugfs_nvmeio_trc *dtp;
	int index;

	if (!phba->nvmeio_trc_on || !phba->nvmeio_trc)
		return;

	index = atomic_inc_return(&phba->nvmeio_trc_cnt) &
		(phba->nvmeio_trc_size - 1);
	dtp = phba->nvmeio_trc + index;
	dtp->fmt = fmt;
	dtp->data1 = data1;
	dtp->data2 = data2;
	dtp->data3 = data3;
#endif
}

#ifdef CONFIG_SCSI_LPFC_DEBUG_FS
/**
 * lpfc_debugfs_disc_trc_open - Open the discovery trace log
 * @inode: The inode pointer that contains a vport pointer.
 * @file: The file pointer to attach the log output.
 *
 * Description:
 * This routine is the entry point for the debugfs open file operation. It gets
 * the vport from the i_private field in @inode, allocates the necessary buffer
 * for the log, fills the buffer from the in-memory log for this vport, and then
 * returns a pointer to that log in the private_data field in @file.
 *
 * Returns:
 * This function returns zero if successful. On error it will return a negative
 * error value.
 **/
static int
lpfc_debugfs_disc_trc_open(struct inode *inode, struct file *file)
{
	struct lpfc_vport *vport = inode->i_private;
	struct lpfc_debug *debug;
	int size;
	int rc = -ENOMEM;

	if (!lpfc_debugfs_max_disc_trc) {
		rc = -ENOSPC;
		goto out;
	}

	debug = kmalloc(sizeof(*debug), GFP_KERNEL);
	if (!debug)
		goto out;

	/* Round to page boundary */
	size =  (lpfc_debugfs_max_disc_trc * LPFC_DEBUG_TRC_ENTRY_SIZE);
	size = PAGE_ALIGN(size);

	debug->buffer = kmalloc(size, GFP_KERNEL);
	if (!debug->buffer) {
		kfree(debug);
		goto out;
	}

	debug->len = lpfc_debugfs_disc_trc_data(vport, debug->buffer, size);
	file->private_data = debug;

	rc = 0;
out:
	return rc;
}

/**
 * lpfc_debugfs_slow_ring_trc_open - Open the Slow Ring trace log
 * @inode: The inode pointer that contains a vport pointer.
 * @file: The file pointer to attach the log output.
 *
 * Description:
 * This routine is the entry point for the debugfs open file operation. It gets
 * the vport from the i_private field in @inode, allocates the necessary buffer
 * for the log, fills the buffer from the in-memory log for this vport, and then
 * returns a pointer to that log in the private_data field in @file.
 *
 * Returns:
 * This function returns zero if successful. On error it will return a negative
 * error value.
 **/
static int
lpfc_debugfs_slow_ring_trc_open(struct inode *inode, struct file *file)
{
	struct lpfc_hba *phba = inode->i_private;
	struct lpfc_debug *debug;
	int size;
	int rc = -ENOMEM;

	if (!lpfc_debugfs_max_slow_ring_trc) {
		rc = -ENOSPC;
		goto out;
	}

	debug = kmalloc(sizeof(*debug), GFP_KERNEL);
	if (!debug)
		goto out;

	/* Round to page boundary */
	size =  (lpfc_debugfs_max_slow_ring_trc * LPFC_DEBUG_TRC_ENTRY_SIZE);
	size = PAGE_ALIGN(size);

	debug->buffer = kmalloc(size, GFP_KERNEL);
	if (!debug->buffer) {
		kfree(debug);
		goto out;
	}

	debug->len = lpfc_debugfs_slow_ring_trc_data(phba, debug->buffer, size);
	file->private_data = debug;

	rc = 0;
out:
	return rc;
}

/**
 * lpfc_debugfs_hbqinfo_open - Open the hbqinfo debugfs buffer
 * @inode: The inode pointer that contains a vport pointer.
 * @file: The file pointer to attach the log output.
 *
 * Description:
 * This routine is the entry point for the debugfs open file operation. It gets
 * the vport from the i_private field in @inode, allocates the necessary buffer
 * for the log, fills the buffer from the in-memory log for this vport, and then
 * returns a pointer to that log in the private_data field in @file.
 *
 * Returns:
 * This function returns zero if successful. On error it will return a negative
 * error value.
 **/
static int
lpfc_debugfs_hbqinfo_open(struct inode *inode, struct file *file)
{
	struct lpfc_hba *phba = inode->i_private;
	struct lpfc_debug *debug;
	int rc = -ENOMEM;

	debug = kmalloc(sizeof(*debug), GFP_KERNEL);
	if (!debug)
		goto out;

	/* Round to page boundary */
	debug->buffer = kmalloc(LPFC_HBQINFO_SIZE, GFP_KERNEL);
	if (!debug->buffer) {
		kfree(debug);
		goto out;
	}

	debug->len = lpfc_debugfs_hbqinfo_data(phba, debug->buffer,
		LPFC_HBQINFO_SIZE);
	file->private_data = debug;

	rc = 0;
out:
	return rc;
}

/**
 * lpfc_debugfs_multixripools_open - Open the multixripool debugfs buffer
 * @inode: The inode pointer that contains a hba pointer.
<<<<<<< HEAD
 * @file: The file pointer to attach the log output.
 *
 * Description:
 * This routine is the entry point for the debugfs open file operation. It gets
 * the hba from the i_private field in @inode, allocates the necessary buffer
 * for the log, fills the buffer from the in-memory log for this hba, and then
 * returns a pointer to that log in the private_data field in @file.
 *
 * Returns:
 * This function returns zero if successful. On error it will return a negative
 * error value.
 **/
static int
lpfc_debugfs_multixripools_open(struct inode *inode, struct file *file)
{
	struct lpfc_hba *phba = inode->i_private;
	struct lpfc_debug *debug;
	int rc = -ENOMEM;

	debug = kmalloc(sizeof(*debug), GFP_KERNEL);
	if (!debug)
		goto out;

	/* Round to page boundary */
	debug->buffer = kzalloc(LPFC_DUMP_MULTIXRIPOOL_SIZE, GFP_KERNEL);
	if (!debug->buffer) {
		kfree(debug);
		goto out;
	}

	debug->len = lpfc_debugfs_multixripools_data(
		phba, debug->buffer, LPFC_DUMP_MULTIXRIPOOL_SIZE);

	debug->i_private = inode->i_private;
	file->private_data = debug;

	rc = 0;
out:
	return rc;
}

#ifdef LPFC_HDWQ_LOCK_STAT
/**
 * lpfc_debugfs_lockstat_open - Open the lockstat debugfs buffer
 * @inode: The inode pointer that contains a vport pointer.
 * @file: The file pointer to attach the log output.
 *
 * Description:
 * This routine is the entry point for the debugfs open file operation. It gets
 * the vport from the i_private field in @inode, allocates the necessary buffer
 * for the log, fills the buffer from the in-memory log for this vport, and then
 * returns a pointer to that log in the private_data field in @file.
 *
 * Returns:
 * This function returns zero if successful. On error it will return a negative
 * error value.
 **/
static int
lpfc_debugfs_lockstat_open(struct inode *inode, struct file *file)
{
	struct lpfc_hba *phba = inode->i_private;
	struct lpfc_debug *debug;
	int rc = -ENOMEM;

	debug = kmalloc(sizeof(*debug), GFP_KERNEL);
	if (!debug)
		goto out;

	/* Round to page boundary */
	debug->buffer = kmalloc(LPFC_HDWQINFO_SIZE, GFP_KERNEL);
	if (!debug->buffer) {
		kfree(debug);
		goto out;
	}

	debug->len = lpfc_debugfs_lockstat_data(phba, debug->buffer,
		LPFC_HBQINFO_SIZE);
	file->private_data = debug;

	rc = 0;
out:
	return rc;
}

static ssize_t
lpfc_debugfs_lockstat_write(struct file *file, const char __user *buf,
			    size_t nbytes, loff_t *ppos)
{
	struct lpfc_debug *debug = file->private_data;
	struct lpfc_hba *phba = (struct lpfc_hba *)debug->i_private;
	struct lpfc_sli4_hdw_queue *qp;
	char mybuf[64];
	char *pbuf;
	int i;

	/* Protect copy from user */
	if (!access_ok(VERIFY_READ, buf, nbytes))
		return -EFAULT;

	memset(mybuf, 0, sizeof(mybuf));

	if (copy_from_user(mybuf, buf, nbytes))
		return -EFAULT;
	pbuf = &mybuf[0];

	if ((strncmp(pbuf, "reset", strlen("reset")) == 0) ||
	    (strncmp(pbuf, "zero", strlen("zero")) == 0)) {
		for (i = 0; i < phba->cfg_hdw_queue; i++) {
			qp = &phba->sli4_hba.hdwq[i];
			qp->lock_conflict.alloc_xri_get = 0;
			qp->lock_conflict.alloc_xri_put = 0;
			qp->lock_conflict.free_xri = 0;
			qp->lock_conflict.wq_access = 0;
			qp->lock_conflict.alloc_pvt_pool = 0;
			qp->lock_conflict.mv_from_pvt_pool = 0;
			qp->lock_conflict.mv_to_pub_pool = 0;
			qp->lock_conflict.mv_to_pvt_pool = 0;
			qp->lock_conflict.free_pvt_pool = 0;
			qp->lock_conflict.free_pub_pool = 0;
			qp->lock_conflict.wq_access = 0;
		}
	}
	return nbytes;
}
#endif

/**
 * lpfc_debugfs_dumpHBASlim_open - Open the Dump HBA SLIM debugfs buffer
 * @inode: The inode pointer that contains a vport pointer.
=======
>>>>>>> ecd3ad1c
 * @file: The file pointer to attach the log output.
 *
 * Description:
 * This routine is the entry point for the debugfs open file operation. It gets
 * the hba from the i_private field in @inode, allocates the necessary buffer
 * for the log, fills the buffer from the in-memory log for this hba, and then
 * returns a pointer to that log in the private_data field in @file.
 *
 * Returns:
 * This function returns zero if successful. On error it will return a negative
 * error value.
 **/
static int
lpfc_debugfs_multixripools_open(struct inode *inode, struct file *file)
{
	struct lpfc_hba *phba = inode->i_private;
	struct lpfc_debug *debug;
	int rc = -ENOMEM;

	debug = kmalloc(sizeof(*debug), GFP_KERNEL);
	if (!debug)
		goto out;

	/* Round to page boundary */
	debug->buffer = kzalloc(LPFC_DUMP_MULTIXRIPOOL_SIZE, GFP_KERNEL);
	if (!debug->buffer) {
		kfree(debug);
		goto out;
	}

	debug->len = lpfc_debugfs_multixripools_data(
		phba, debug->buffer, LPFC_DUMP_MULTIXRIPOOL_SIZE);

	debug->i_private = inode->i_private;
	file->private_data = debug;

	rc = 0;
out:
	return rc;
}

#ifdef LPFC_HDWQ_LOCK_STAT
/**
 * lpfc_debugfs_lockstat_open - Open the lockstat debugfs buffer
 * @inode: The inode pointer that contains a vport pointer.
 * @file: The file pointer to attach the log output.
 *
 * Description:
 * This routine is the entry point for the debugfs open file operation. It gets
 * the vport from the i_private field in @inode, allocates the necessary buffer
 * for the log, fills the buffer from the in-memory log for this vport, and then
 * returns a pointer to that log in the private_data field in @file.
 *
 * Returns:
 * This function returns zero if successful. On error it will return a negative
 * error value.
 **/
static int
lpfc_debugfs_lockstat_open(struct inode *inode, struct file *file)
{
	struct lpfc_hba *phba = inode->i_private;
	struct lpfc_debug *debug;
	int rc = -ENOMEM;

	debug = kmalloc(sizeof(*debug), GFP_KERNEL);
	if (!debug)
		goto out;

	/* Round to page boundary */
	debug->buffer = kmalloc(LPFC_HDWQINFO_SIZE, GFP_KERNEL);
	if (!debug->buffer) {
		kfree(debug);
		goto out;
	}

	debug->len = lpfc_debugfs_lockstat_data(phba, debug->buffer,
		LPFC_HBQINFO_SIZE);
	file->private_data = debug;

	rc = 0;
out:
	return rc;
}

static ssize_t
lpfc_debugfs_lockstat_write(struct file *file, const char __user *buf,
			    size_t nbytes, loff_t *ppos)
{
	struct lpfc_debug *debug = file->private_data;
	struct lpfc_hba *phba = (struct lpfc_hba *)debug->i_private;
	struct lpfc_sli4_hdw_queue *qp;
	char mybuf[64];
	char *pbuf;
	int i;

	/* Protect copy from user */
	if (!access_ok(VERIFY_READ, buf, nbytes))
		return -EFAULT;

	memset(mybuf, 0, sizeof(mybuf));

	if (copy_from_user(mybuf, buf, nbytes))
		return -EFAULT;
	pbuf = &mybuf[0];

	if ((strncmp(pbuf, "reset", strlen("reset")) == 0) ||
	    (strncmp(pbuf, "zero", strlen("zero")) == 0)) {
		for (i = 0; i < phba->cfg_hdw_queue; i++) {
			qp = &phba->sli4_hba.hdwq[i];
			qp->lock_conflict.alloc_xri_get = 0;
			qp->lock_conflict.alloc_xri_put = 0;
			qp->lock_conflict.free_xri = 0;
			qp->lock_conflict.wq_access = 0;
			qp->lock_conflict.alloc_pvt_pool = 0;
			qp->lock_conflict.mv_from_pvt_pool = 0;
			qp->lock_conflict.mv_to_pub_pool = 0;
			qp->lock_conflict.mv_to_pvt_pool = 0;
			qp->lock_conflict.free_pvt_pool = 0;
			qp->lock_conflict.free_pub_pool = 0;
			qp->lock_conflict.wq_access = 0;
		}
	}
	return nbytes;
}
#endif

/**
 * lpfc_debugfs_dumpHBASlim_open - Open the Dump HBA SLIM debugfs buffer
 * @inode: The inode pointer that contains a vport pointer.
 * @file: The file pointer to attach the log output.
 *
 * Description:
 * This routine is the entry point for the debugfs open file operation. It gets
 * the vport from the i_private field in @inode, allocates the necessary buffer
 * for the log, fills the buffer from the in-memory log for this vport, and then
 * returns a pointer to that log in the private_data field in @file.
 *
 * Returns:
 * This function returns zero if successful. On error it will return a negative
 * error value.
 **/
static int
lpfc_debugfs_dumpHBASlim_open(struct inode *inode, struct file *file)
{
	struct lpfc_hba *phba = inode->i_private;
	struct lpfc_debug *debug;
	int rc = -ENOMEM;

	debug = kmalloc(sizeof(*debug), GFP_KERNEL);
	if (!debug)
		goto out;

	/* Round to page boundary */
	debug->buffer = kmalloc(LPFC_DUMPHBASLIM_SIZE, GFP_KERNEL);
	if (!debug->buffer) {
		kfree(debug);
		goto out;
	}

	debug->len = lpfc_debugfs_dumpHBASlim_data(phba, debug->buffer,
		LPFC_DUMPHBASLIM_SIZE);
	file->private_data = debug;

	rc = 0;
out:
	return rc;
}

/**
 * lpfc_debugfs_dumpHostSlim_open - Open the Dump Host SLIM debugfs buffer
 * @inode: The inode pointer that contains a vport pointer.
 * @file: The file pointer to attach the log output.
 *
 * Description:
 * This routine is the entry point for the debugfs open file operation. It gets
 * the vport from the i_private field in @inode, allocates the necessary buffer
 * for the log, fills the buffer from the in-memory log for this vport, and then
 * returns a pointer to that log in the private_data field in @file.
 *
 * Returns:
 * This function returns zero if successful. On error it will return a negative
 * error value.
 **/
static int
lpfc_debugfs_dumpHostSlim_open(struct inode *inode, struct file *file)
{
	struct lpfc_hba *phba = inode->i_private;
	struct lpfc_debug *debug;
	int rc = -ENOMEM;

	debug = kmalloc(sizeof(*debug), GFP_KERNEL);
	if (!debug)
		goto out;

	/* Round to page boundary */
<<<<<<< HEAD
	pr_err("9060 BLKGRD: %s: _dump_buf_dif=x%px file=%pD\n",
			__func__, _dump_buf_dif, file);
	debug->buffer = _dump_buf_dif;
=======
	debug->buffer = kmalloc(LPFC_DUMPHOSTSLIM_SIZE, GFP_KERNEL);
>>>>>>> ecd3ad1c
	if (!debug->buffer) {
		kfree(debug);
		goto out;
	}

	debug->len = lpfc_debugfs_dumpHostSlim_data(phba, debug->buffer,
		LPFC_DUMPHOSTSLIM_SIZE);
	file->private_data = debug;

	rc = 0;
out:
	return rc;
}

static ssize_t
lpfc_debugfs_dif_err_read(struct file *file, char __user *buf,
	size_t nbytes, loff_t *ppos)
{
	struct dentry *dent = file->f_path.dentry;
	struct lpfc_hba *phba = file->private_data;
	char cbuf[32];
	uint64_t tmp = 0;
	int cnt = 0;

	if (dent == phba->debug_writeGuard)
		cnt = scnprintf(cbuf, 32, "%u\n", phba->lpfc_injerr_wgrd_cnt);
	else if (dent == phba->debug_writeApp)
		cnt = scnprintf(cbuf, 32, "%u\n", phba->lpfc_injerr_wapp_cnt);
	else if (dent == phba->debug_writeRef)
		cnt = scnprintf(cbuf, 32, "%u\n", phba->lpfc_injerr_wref_cnt);
	else if (dent == phba->debug_readGuard)
		cnt = scnprintf(cbuf, 32, "%u\n", phba->lpfc_injerr_rgrd_cnt);
	else if (dent == phba->debug_readApp)
		cnt = scnprintf(cbuf, 32, "%u\n", phba->lpfc_injerr_rapp_cnt);
	else if (dent == phba->debug_readRef)
		cnt = scnprintf(cbuf, 32, "%u\n", phba->lpfc_injerr_rref_cnt);
	else if (dent == phba->debug_InjErrNPortID)
		cnt = scnprintf(cbuf, 32, "0x%06x\n",
				phba->lpfc_injerr_nportid);
	else if (dent == phba->debug_InjErrWWPN) {
		memcpy(&tmp, &phba->lpfc_injerr_wwpn, sizeof(struct lpfc_name));
		tmp = cpu_to_be64(tmp);
		cnt = scnprintf(cbuf, 32, "0x%016llx\n", tmp);
	} else if (dent == phba->debug_InjErrLBA) {
		if (phba->lpfc_injerr_lba == (sector_t)(-1))
			cnt = scnprintf(cbuf, 32, "off\n");
		else
			cnt = scnprintf(cbuf, 32, "0x%llx\n",
				 (uint64_t) phba->lpfc_injerr_lba);
	} else
		lpfc_printf_log(phba, KERN_ERR, LOG_INIT,
			 "0547 Unknown debugfs error injection entry\n");

	return simple_read_from_buffer(buf, nbytes, ppos, &cbuf, cnt);
}

static ssize_t
lpfc_debugfs_dif_err_write(struct file *file, const char __user *buf,
	size_t nbytes, loff_t *ppos)
{
	struct dentry *dent = file->f_path.dentry;
	struct lpfc_hba *phba = file->private_data;
	char dstbuf[33];
	uint64_t tmp = 0;
	int size;

	memset(dstbuf, 0, 33);
	size = (nbytes < 32) ? nbytes : 32;
	if (copy_from_user(dstbuf, buf, size))
		return 0;

	if (dent == phba->debug_InjErrLBA) {
		if ((buf[0] == 'o') && (buf[1] == 'f') && (buf[2] == 'f'))
			tmp = (uint64_t)(-1);
	}

	if ((tmp == 0) && (kstrtoull(dstbuf, 0, &tmp)))
		return 0;

	if (dent == phba->debug_writeGuard)
		phba->lpfc_injerr_wgrd_cnt = (uint32_t)tmp;
	else if (dent == phba->debug_writeApp)
		phba->lpfc_injerr_wapp_cnt = (uint32_t)tmp;
	else if (dent == phba->debug_writeRef)
		phba->lpfc_injerr_wref_cnt = (uint32_t)tmp;
	else if (dent == phba->debug_readGuard)
		phba->lpfc_injerr_rgrd_cnt = (uint32_t)tmp;
	else if (dent == phba->debug_readApp)
		phba->lpfc_injerr_rapp_cnt = (uint32_t)tmp;
	else if (dent == phba->debug_readRef)
		phba->lpfc_injerr_rref_cnt = (uint32_t)tmp;
	else if (dent == phba->debug_InjErrLBA)
		phba->lpfc_injerr_lba = (sector_t)tmp;
	else if (dent == phba->debug_InjErrNPortID)
		phba->lpfc_injerr_nportid = (uint32_t)(tmp & Mask_DID);
	else if (dent == phba->debug_InjErrWWPN) {
		tmp = cpu_to_be64(tmp);
		memcpy(&phba->lpfc_injerr_wwpn, &tmp, sizeof(struct lpfc_name));
	} else
		lpfc_printf_log(phba, KERN_ERR, LOG_INIT,
			 "0548 Unknown debugfs error injection entry\n");

	return nbytes;
}

static int
lpfc_debugfs_dif_err_release(struct inode *inode, struct file *file)
{
	return 0;
}

/**
 * lpfc_debugfs_nodelist_open - Open the nodelist debugfs file
 * @inode: The inode pointer that contains a vport pointer.
 * @file: The file pointer to attach the log output.
 *
 * Description:
 * This routine is the entry point for the debugfs open file operation. It gets
 * the vport from the i_private field in @inode, allocates the necessary buffer
 * for the log, fills the buffer from the in-memory log for this vport, and then
 * returns a pointer to that log in the private_data field in @file.
 *
 * Returns:
 * This function returns zero if successful. On error it will return a negative
 * error value.
 **/
static int
lpfc_debugfs_nodelist_open(struct inode *inode, struct file *file)
{
	struct lpfc_vport *vport = inode->i_private;
	struct lpfc_debug *debug;
	int rc = -ENOMEM;

	debug = kmalloc(sizeof(*debug), GFP_KERNEL);
	if (!debug)
		goto out;

	/* Round to page boundary */
	debug->buffer = kmalloc(LPFC_NODELIST_SIZE, GFP_KERNEL);
	if (!debug->buffer) {
		kfree(debug);
		goto out;
	}

	debug->len = lpfc_debugfs_nodelist_data(vport, debug->buffer,
		LPFC_NODELIST_SIZE);
	file->private_data = debug;

	rc = 0;
out:
	return rc;
}

/**
 * lpfc_debugfs_lseek - Seek through a debugfs file
 * @file: The file pointer to seek through.
 * @off: The offset to seek to or the amount to seek by.
 * @whence: Indicates how to seek.
 *
 * Description:
 * This routine is the entry point for the debugfs lseek file operation. The
 * @whence parameter indicates whether @off is the offset to directly seek to,
 * or if it is a value to seek forward or reverse by. This function figures out
 * what the new offset of the debugfs file will be and assigns that value to the
 * f_pos field of @file.
 *
 * Returns:
 * This function returns the new offset if successful and returns a negative
 * error if unable to process the seek.
 **/
static loff_t
lpfc_debugfs_lseek(struct file *file, loff_t off, int whence)
{
	struct lpfc_debug *debug = file->private_data;
	return fixed_size_llseek(file, off, whence, debug->len);
}

/**
 * lpfc_debugfs_read - Read a debugfs file
 * @file: The file pointer to read from.
 * @buf: The buffer to copy the data to.
 * @nbytes: The number of bytes to read.
 * @ppos: The position in the file to start reading from.
 *
 * Description:
 * This routine reads data from from the buffer indicated in the private_data
 * field of @file. It will start reading at @ppos and copy up to @nbytes of
 * data to @buf.
 *
 * Returns:
 * This function returns the amount of data that was read (this could be less
 * than @nbytes if the end of the file was reached) or a negative error value.
 **/
static ssize_t
lpfc_debugfs_read(struct file *file, char __user *buf,
		  size_t nbytes, loff_t *ppos)
{
	struct lpfc_debug *debug = file->private_data;

	return simple_read_from_buffer(buf, nbytes, ppos, debug->buffer,
				       debug->len);
}

/**
 * lpfc_debugfs_release - Release the buffer used to store debugfs file data
 * @inode: The inode pointer that contains a vport pointer. (unused)
 * @file: The file pointer that contains the buffer to release.
 *
 * Description:
 * This routine frees the buffer that was allocated when the debugfs file was
 * opened.
 *
 * Returns:
 * This function returns zero.
 **/
static int
lpfc_debugfs_release(struct inode *inode, struct file *file)
{
	struct lpfc_debug *debug = file->private_data;

	kfree(debug->buffer);
	kfree(debug);

	return 0;
}

/**
 * lpfc_debugfs_multixripools_write - Clear multi-XRI pools statistics
 * @file: The file pointer to read from.
 * @buf: The buffer to copy the user data from.
 * @nbytes: The number of bytes to get.
 * @ppos: The position in the file to start reading from.
 *
 * Description:
 * This routine clears multi-XRI pools statistics when buf contains "clear".
 *
 * Return Value:
 * It returns the @nbytges passing in from debugfs user space when successful.
 * In case of error conditions, it returns proper error code back to the user
 * space.
 **/
static ssize_t
lpfc_debugfs_multixripools_write(struct file *file, const char __user *buf,
				 size_t nbytes, loff_t *ppos)
{
	struct lpfc_debug *debug = file->private_data;
	struct lpfc_hba *phba = (struct lpfc_hba *)debug->i_private;
	char mybuf[64];
	char *pbuf;
	u32 i;
	u32 hwq_count;
	struct lpfc_sli4_hdw_queue *qp;
	struct lpfc_multixri_pool *multixri_pool;

	if (nbytes > 64)
		nbytes = 64;

	/* Protect copy from user */
	if (!access_ok(VERIFY_READ, buf, nbytes))
		return -EFAULT;

	memset(mybuf, 0, sizeof(mybuf));

	if (copy_from_user(mybuf, buf, nbytes))
		return -EFAULT;
	pbuf = &mybuf[0];

	if ((strncmp(pbuf, "clear", strlen("clear"))) == 0) {
		hwq_count = phba->cfg_hdw_queue;
		for (i = 0; i < hwq_count; i++) {
			qp = &phba->sli4_hba.hdwq[i];
			multixri_pool = qp->p_multixri_pool;
			if (!multixri_pool)
				continue;

			qp->empty_io_bufs = 0;
			multixri_pool->pbl_empty_count = 0;
#ifdef LPFC_MXP_STAT
			multixri_pool->above_limit_count = 0;
			multixri_pool->below_limit_count = 0;
			multixri_pool->stat_max_hwm = 0;
			multixri_pool->local_pbl_hit_count = 0;
			multixri_pool->other_pbl_hit_count = 0;

			multixri_pool->stat_pbl_count = 0;
			multixri_pool->stat_pvt_count = 0;
			multixri_pool->stat_busy_count = 0;
			multixri_pool->stat_snapshot_taken = 0;
#endif
		}
		return strlen(pbuf);
	}

<<<<<<< HEAD
/**
 * lpfc_debugfs_multixripools_write - Clear multi-XRI pools statistics
 * @file: The file pointer to read from.
 * @buf: The buffer to copy the user data from.
 * @nbytes: The number of bytes to get.
 * @ppos: The position in the file to start reading from.
 *
 * Description:
 * This routine clears multi-XRI pools statistics when buf contains "clear".
 *
 * Return Value:
 * It returns the @nbytges passing in from debugfs user space when successful.
 * In case of error conditions, it returns proper error code back to the user
 * space.
 **/
static ssize_t
lpfc_debugfs_multixripools_write(struct file *file, const char __user *buf,
				 size_t nbytes, loff_t *ppos)
{
	struct lpfc_debug *debug = file->private_data;
	struct lpfc_hba *phba = (struct lpfc_hba *)debug->i_private;
	char mybuf[64];
	char *pbuf;
	u32 i;
	u32 hwq_count;
	struct lpfc_sli4_hdw_queue *qp;
	struct lpfc_multixri_pool *multixri_pool;

	if (nbytes > 64)
		nbytes = 64;

	/* Protect copy from user */
	if (!access_ok(VERIFY_READ, buf, nbytes))
		return -EFAULT;

	memset(mybuf, 0, sizeof(mybuf));

	if (copy_from_user(mybuf, buf, nbytes))
		return -EFAULT;
	pbuf = &mybuf[0];

	if ((strncmp(pbuf, "clear", strlen("clear"))) == 0) {
		hwq_count = phba->cfg_hdw_queue;
		for (i = 0; i < hwq_count; i++) {
			qp = &phba->sli4_hba.hdwq[i];
			multixri_pool = qp->p_multixri_pool;
			if (!multixri_pool)
				continue;

			qp->empty_io_bufs = 0;
			multixri_pool->pbl_empty_count = 0;
#ifdef LPFC_MXP_STAT
			multixri_pool->above_limit_count = 0;
			multixri_pool->below_limit_count = 0;
			multixri_pool->stat_max_hwm = 0;
			multixri_pool->local_pbl_hit_count = 0;
			multixri_pool->other_pbl_hit_count = 0;

			multixri_pool->stat_pbl_count = 0;
			multixri_pool->stat_pvt_count = 0;
			multixri_pool->stat_busy_count = 0;
			multixri_pool->stat_snapshot_taken = 0;
#endif
		}
		return strlen(pbuf);
	}

=======
>>>>>>> ecd3ad1c
	return -EINVAL;
}

static int
lpfc_debugfs_nvmestat_open(struct inode *inode, struct file *file)
{
	struct lpfc_vport *vport = inode->i_private;
	struct lpfc_debug *debug;
	int rc = -ENOMEM;

	debug = kmalloc(sizeof(*debug), GFP_KERNEL);
	if (!debug)
		goto out;

	 /* Round to page boundary */
	debug->buffer = kmalloc(LPFC_NVMESTAT_SIZE, GFP_KERNEL);
	if (!debug->buffer) {
		kfree(debug);
		goto out;
	}

	debug->len = lpfc_debugfs_nvmestat_data(vport, debug->buffer,
		LPFC_NVMESTAT_SIZE);

	debug->i_private = inode->i_private;
	file->private_data = debug;

	rc = 0;
out:
	return rc;
}

static ssize_t
lpfc_debugfs_nvmestat_write(struct file *file, const char __user *buf,
			    size_t nbytes, loff_t *ppos)
{
	struct lpfc_debug *debug = file->private_data;
	struct lpfc_vport *vport = (struct lpfc_vport *)debug->i_private;
	struct lpfc_hba   *phba = vport->phba;
	struct lpfc_nvmet_tgtport *tgtp;
	char mybuf[64];
	char *pbuf;

	if (!phba->targetport)
		return -ENXIO;

	if (nbytes > 64)
		nbytes = 64;

	memset(mybuf, 0, sizeof(mybuf));

	if (copy_from_user(mybuf, buf, nbytes))
		return -EFAULT;
	pbuf = &mybuf[0];

	tgtp = (struct lpfc_nvmet_tgtport *)phba->targetport->private;
	if ((strncmp(pbuf, "reset", strlen("reset")) == 0) ||
	    (strncmp(pbuf, "zero", strlen("zero")) == 0)) {
		atomic_set(&tgtp->rcv_ls_req_in, 0);
		atomic_set(&tgtp->rcv_ls_req_out, 0);
		atomic_set(&tgtp->rcv_ls_req_drop, 0);
		atomic_set(&tgtp->xmt_ls_abort, 0);
		atomic_set(&tgtp->xmt_ls_abort_cmpl, 0);
		atomic_set(&tgtp->xmt_ls_rsp, 0);
		atomic_set(&tgtp->xmt_ls_drop, 0);
		atomic_set(&tgtp->xmt_ls_rsp_error, 0);
		atomic_set(&tgtp->xmt_ls_rsp_cmpl, 0);

		atomic_set(&tgtp->rcv_fcp_cmd_in, 0);
		atomic_set(&tgtp->rcv_fcp_cmd_out, 0);
		atomic_set(&tgtp->rcv_fcp_cmd_drop, 0);
		atomic_set(&tgtp->xmt_fcp_drop, 0);
		atomic_set(&tgtp->xmt_fcp_read_rsp, 0);
		atomic_set(&tgtp->xmt_fcp_read, 0);
		atomic_set(&tgtp->xmt_fcp_write, 0);
		atomic_set(&tgtp->xmt_fcp_rsp, 0);
		atomic_set(&tgtp->xmt_fcp_release, 0);
		atomic_set(&tgtp->xmt_fcp_rsp_cmpl, 0);
		atomic_set(&tgtp->xmt_fcp_rsp_error, 0);
		atomic_set(&tgtp->xmt_fcp_rsp_drop, 0);

		atomic_set(&tgtp->xmt_fcp_abort, 0);
		atomic_set(&tgtp->xmt_fcp_abort_cmpl, 0);
		atomic_set(&tgtp->xmt_abort_sol, 0);
		atomic_set(&tgtp->xmt_abort_unsol, 0);
		atomic_set(&tgtp->xmt_abort_rsp, 0);
		atomic_set(&tgtp->xmt_abort_rsp_error, 0);
	}
	return nbytes;
}

static int
lpfc_debugfs_scsistat_open(struct inode *inode, struct file *file)
{
	struct lpfc_vport *vport = inode->i_private;
	struct lpfc_debug *debug;
	int rc = -ENOMEM;

	debug = kmalloc(sizeof(*debug), GFP_KERNEL);
	if (!debug)
		goto out;

	 /* Round to page boundary */
	debug->buffer = kzalloc(LPFC_SCSISTAT_SIZE, GFP_KERNEL);
	if (!debug->buffer) {
		kfree(debug);
		goto out;
	}

	debug->len = lpfc_debugfs_scsistat_data(vport, debug->buffer,
		LPFC_SCSISTAT_SIZE);

	debug->i_private = inode->i_private;
	file->private_data = debug;

	rc = 0;
out:
	return rc;
}

static ssize_t
lpfc_debugfs_scsistat_write(struct file *file, const char __user *buf,
			    size_t nbytes, loff_t *ppos)
{
	struct lpfc_debug *debug = file->private_data;
	struct lpfc_vport *vport = (struct lpfc_vport *)debug->i_private;
	struct lpfc_hba *phba = vport->phba;
	char mybuf[6] = {0};
	int i;

	/* Protect copy from user */
	if (!access_ok(VERIFY_READ, buf, nbytes))
		return -EFAULT;

	if (copy_from_user(mybuf, buf, (nbytes >= sizeof(mybuf)) ?
				       (sizeof(mybuf) - 1) : nbytes))
		return -EFAULT;

<<<<<<< HEAD
=======
		atomic_set(&tgtp->xmt_fcp_abort, 0);
		atomic_set(&tgtp->xmt_fcp_abort_cmpl, 0);
		atomic_set(&tgtp->xmt_abort_sol, 0);
		atomic_set(&tgtp->xmt_abort_unsol, 0);
		atomic_set(&tgtp->xmt_abort_rsp, 0);
		atomic_set(&tgtp->xmt_abort_rsp_error, 0);
	}
	return nbytes;
}

static int
lpfc_debugfs_scsistat_open(struct inode *inode, struct file *file)
{
	struct lpfc_vport *vport = inode->i_private;
	struct lpfc_debug *debug;
	int rc = -ENOMEM;

	debug = kmalloc(sizeof(*debug), GFP_KERNEL);
	if (!debug)
		goto out;

	 /* Round to page boundary */
	debug->buffer = kzalloc(LPFC_SCSISTAT_SIZE, GFP_KERNEL);
	if (!debug->buffer) {
		kfree(debug);
		goto out;
	}

	debug->len = lpfc_debugfs_scsistat_data(vport, debug->buffer,
		LPFC_SCSISTAT_SIZE);

	debug->i_private = inode->i_private;
	file->private_data = debug;

	rc = 0;
out:
	return rc;
}

static ssize_t
lpfc_debugfs_scsistat_write(struct file *file, const char __user *buf,
			    size_t nbytes, loff_t *ppos)
{
	struct lpfc_debug *debug = file->private_data;
	struct lpfc_vport *vport = (struct lpfc_vport *)debug->i_private;
	struct lpfc_hba *phba = vport->phba;
	char mybuf[6] = {0};
	int i;

	/* Protect copy from user */
	if (!access_ok(VERIFY_READ, buf, nbytes))
		return -EFAULT;

	if (copy_from_user(mybuf, buf, (nbytes >= sizeof(mybuf)) ?
				       (sizeof(mybuf) - 1) : nbytes))
		return -EFAULT;

>>>>>>> ecd3ad1c
	if ((strncmp(&mybuf[0], "reset", strlen("reset")) == 0) ||
	    (strncmp(&mybuf[0], "zero", strlen("zero")) == 0)) {
		for (i = 0; i < phba->cfg_hdw_queue; i++) {
			memset(&phba->sli4_hba.hdwq[i].scsi_cstat, 0,
			       sizeof(phba->sli4_hba.hdwq[i].scsi_cstat));
		}
	}

	return nbytes;
}

static int
lpfc_debugfs_nvmektime_open(struct inode *inode, struct file *file)
{
	struct lpfc_vport *vport = inode->i_private;
	struct lpfc_debug *debug;
	int rc = -ENOMEM;

	debug = kmalloc(sizeof(*debug), GFP_KERNEL);
	if (!debug)
		goto out;

	 /* Round to page boundary */
	debug->buffer = kmalloc(LPFC_NVMEKTIME_SIZE, GFP_KERNEL);
	if (!debug->buffer) {
		kfree(debug);
		goto out;
	}

	debug->len = lpfc_debugfs_nvmektime_data(vport, debug->buffer,
		LPFC_NVMEKTIME_SIZE);

	debug->i_private = inode->i_private;
	file->private_data = debug;

	rc = 0;
out:
	return rc;
}

static ssize_t
lpfc_debugfs_nvmektime_write(struct file *file, const char __user *buf,
			     size_t nbytes, loff_t *ppos)
{
	struct lpfc_debug *debug = file->private_data;
	struct lpfc_vport *vport = (struct lpfc_vport *)debug->i_private;
	struct lpfc_hba   *phba = vport->phba;
	char mybuf[64];
	char *pbuf;

	if (nbytes > 64)
		nbytes = 64;

	memset(mybuf, 0, sizeof(mybuf));

	if (copy_from_user(mybuf, buf, nbytes))
		return -EFAULT;
	pbuf = &mybuf[0];

	if ((strncmp(pbuf, "on", sizeof("on") - 1) == 0)) {
		phba->ktime_data_samples = 0;
		phba->ktime_status_samples = 0;
		phba->ktime_seg1_total = 0;
		phba->ktime_seg1_max = 0;
		phba->ktime_seg1_min = 0xffffffff;
		phba->ktime_seg2_total = 0;
		phba->ktime_seg2_max = 0;
		phba->ktime_seg2_min = 0xffffffff;
		phba->ktime_seg3_total = 0;
		phba->ktime_seg3_max = 0;
		phba->ktime_seg3_min = 0xffffffff;
		phba->ktime_seg4_total = 0;
		phba->ktime_seg4_max = 0;
		phba->ktime_seg4_min = 0xffffffff;
		phba->ktime_seg5_total = 0;
		phba->ktime_seg5_max = 0;
		phba->ktime_seg5_min = 0xffffffff;
		phba->ktime_seg6_total = 0;
		phba->ktime_seg6_max = 0;
		phba->ktime_seg6_min = 0xffffffff;
		phba->ktime_seg7_total = 0;
		phba->ktime_seg7_max = 0;
		phba->ktime_seg7_min = 0xffffffff;
		phba->ktime_seg8_total = 0;
		phba->ktime_seg8_max = 0;
		phba->ktime_seg8_min = 0xffffffff;
		phba->ktime_seg9_total = 0;
		phba->ktime_seg9_max = 0;
		phba->ktime_seg9_min = 0xffffffff;
		phba->ktime_seg10_total = 0;
		phba->ktime_seg10_max = 0;
		phba->ktime_seg10_min = 0xffffffff;

		phba->ktime_on = 1;
		return strlen(pbuf);
	} else if ((strncmp(pbuf, "off",
		   sizeof("off") - 1) == 0)) {
		phba->ktime_on = 0;
		return strlen(pbuf);
	} else if ((strncmp(pbuf, "zero",
		   sizeof("zero") - 1) == 0)) {
		phba->ktime_data_samples = 0;
		phba->ktime_status_samples = 0;
		phba->ktime_seg1_total = 0;
		phba->ktime_seg1_max = 0;
		phba->ktime_seg1_min = 0xffffffff;
		phba->ktime_seg2_total = 0;
		phba->ktime_seg2_max = 0;
		phba->ktime_seg2_min = 0xffffffff;
		phba->ktime_seg3_total = 0;
		phba->ktime_seg3_max = 0;
		phba->ktime_seg3_min = 0xffffffff;
		phba->ktime_seg4_total = 0;
		phba->ktime_seg4_max = 0;
		phba->ktime_seg4_min = 0xffffffff;
		phba->ktime_seg5_total = 0;
		phba->ktime_seg5_max = 0;
		phba->ktime_seg5_min = 0xffffffff;
		phba->ktime_seg6_total = 0;
		phba->ktime_seg6_max = 0;
		phba->ktime_seg6_min = 0xffffffff;
		phba->ktime_seg7_total = 0;
		phba->ktime_seg7_max = 0;
		phba->ktime_seg7_min = 0xffffffff;
		phba->ktime_seg8_total = 0;
		phba->ktime_seg8_max = 0;
		phba->ktime_seg8_min = 0xffffffff;
		phba->ktime_seg9_total = 0;
		phba->ktime_seg9_max = 0;
		phba->ktime_seg9_min = 0xffffffff;
		phba->ktime_seg10_total = 0;
		phba->ktime_seg10_max = 0;
		phba->ktime_seg10_min = 0xffffffff;
		return strlen(pbuf);
	}
	return -EINVAL;
}

static int
lpfc_debugfs_nvmeio_trc_open(struct inode *inode, struct file *file)
{
	struct lpfc_hba *phba = inode->i_private;
	struct lpfc_debug *debug;
	int rc = -ENOMEM;

	debug = kmalloc(sizeof(*debug), GFP_KERNEL);
	if (!debug)
		goto out;

	 /* Round to page boundary */
	debug->buffer = kmalloc(LPFC_NVMEIO_TRC_SIZE, GFP_KERNEL);
	if (!debug->buffer) {
		kfree(debug);
		goto out;
	}

	debug->len = lpfc_debugfs_nvmeio_trc_data(phba, debug->buffer,
		LPFC_NVMEIO_TRC_SIZE);

	debug->i_private = inode->i_private;
	file->private_data = debug;

	rc = 0;
out:
	return rc;
}

static ssize_t
lpfc_debugfs_nvmeio_trc_write(struct file *file, const char __user *buf,
			      size_t nbytes, loff_t *ppos)
{
	struct lpfc_debug *debug = file->private_data;
	struct lpfc_hba *phba = (struct lpfc_hba *)debug->i_private;
	int i;
	unsigned long sz;
	char mybuf[64];
	char *pbuf;

	if (nbytes > 64)
		nbytes = 64;

	memset(mybuf, 0, sizeof(mybuf));

	if (copy_from_user(mybuf, buf, nbytes))
		return -EFAULT;
	pbuf = &mybuf[0];

	if ((strncmp(pbuf, "off", sizeof("off") - 1) == 0)) {
		lpfc_printf_log(phba, KERN_ERR, LOG_INIT,
				"0570 nvmeio_trc_off\n");
		phba->nvmeio_trc_output_idx = 0;
		phba->nvmeio_trc_on = 0;
		return strlen(pbuf);
	} else if ((strncmp(pbuf, "on", sizeof("on") - 1) == 0)) {
		lpfc_printf_log(phba, KERN_ERR, LOG_INIT,
				"0571 nvmeio_trc_on\n");
		phba->nvmeio_trc_output_idx = 0;
		phba->nvmeio_trc_on = 1;
		return strlen(pbuf);
	}

	/* We must be off to allocate the trace buffer */
	if (phba->nvmeio_trc_on != 0)
		return -EINVAL;

	/* If not on or off, the parameter is the trace buffer size */
	i = kstrtoul(pbuf, 0, &sz);
	if (i)
		return -EINVAL;
	phba->nvmeio_trc_size = (uint32_t)sz;

	/* It must be a power of 2 - round down */
	i = 0;
	while (sz > 1) {
		sz = sz >> 1;
		i++;
	}
	sz = (1 << i);
	if (phba->nvmeio_trc_size != sz)
		lpfc_printf_log(phba, KERN_ERR, LOG_INIT,
				"0572 nvmeio_trc_size changed to %ld\n",
				sz);
	phba->nvmeio_trc_size = (uint32_t)sz;

	/* If one previously exists, free it */
	kfree(phba->nvmeio_trc);

	/* Allocate new trace buffer and initialize */
	phba->nvmeio_trc = kzalloc((sizeof(struct lpfc_debugfs_nvmeio_trc) *
				    sz), GFP_KERNEL);
	if (!phba->nvmeio_trc) {
		lpfc_printf_log(phba, KERN_ERR, LOG_INIT,
				"0573 Cannot create debugfs "
				"nvmeio_trc buffer\n");
		return -ENOMEM;
	}
	atomic_set(&phba->nvmeio_trc_cnt, 0);
	phba->nvmeio_trc_on = 0;
	phba->nvmeio_trc_output_idx = 0;

	return strlen(pbuf);
}

static int
lpfc_debugfs_cpucheck_open(struct inode *inode, struct file *file)
{
	struct lpfc_vport *vport = inode->i_private;
	struct lpfc_debug *debug;
	int rc = -ENOMEM;

	debug = kmalloc(sizeof(*debug), GFP_KERNEL);
	if (!debug)
		goto out;

	 /* Round to page boundary */
	debug->buffer = kmalloc(LPFC_CPUCHECK_SIZE, GFP_KERNEL);
	if (!debug->buffer) {
		kfree(debug);
		goto out;
	}

	debug->len = lpfc_debugfs_cpucheck_data(vport, debug->buffer,
		LPFC_CPUCHECK_SIZE);

	debug->i_private = inode->i_private;
	file->private_data = debug;

	rc = 0;
out:
	return rc;
}

static ssize_t
lpfc_debugfs_cpucheck_write(struct file *file, const char __user *buf,
			    size_t nbytes, loff_t *ppos)
{
	struct lpfc_debug *debug = file->private_data;
	struct lpfc_vport *vport = (struct lpfc_vport *)debug->i_private;
	struct lpfc_hba   *phba = vport->phba;
	struct lpfc_sli4_hdw_queue *qp;
	char mybuf[64];
	char *pbuf;
	int i, j;

	if (nbytes > 64)
		nbytes = 64;

	memset(mybuf, 0, sizeof(mybuf));

	if (copy_from_user(mybuf, buf, nbytes))
		return -EFAULT;
	pbuf = &mybuf[0];

	if ((strncmp(pbuf, "on", sizeof("on") - 1) == 0)) {
		if (phba->nvmet_support)
			phba->cpucheck_on |= LPFC_CHECK_NVMET_IO;
		else
			phba->cpucheck_on |= (LPFC_CHECK_NVME_IO |
				LPFC_CHECK_SCSI_IO);
		return strlen(pbuf);
	} else if ((strncmp(pbuf, "nvme_on", sizeof("nvme_on") - 1) == 0)) {
		if (phba->nvmet_support)
			phba->cpucheck_on |= LPFC_CHECK_NVMET_IO;
		else
			phba->cpucheck_on |= LPFC_CHECK_NVME_IO;
		return strlen(pbuf);
	} else if ((strncmp(pbuf, "scsi_on", sizeof("scsi_on") - 1) == 0)) {
		phba->cpucheck_on |= LPFC_CHECK_SCSI_IO;
		return strlen(pbuf);
	} else if ((strncmp(pbuf, "rcv",
		   sizeof("rcv") - 1) == 0)) {
		if (phba->nvmet_support)
			phba->cpucheck_on |= LPFC_CHECK_NVMET_RCV;
		else
			return -EINVAL;
		return strlen(pbuf);
	} else if ((strncmp(pbuf, "off",
		   sizeof("off") - 1) == 0)) {
		phba->cpucheck_on = LPFC_CHECK_OFF;
		return strlen(pbuf);
	} else if ((strncmp(pbuf, "zero",
		   sizeof("zero") - 1) == 0)) {
		for (i = 0; i < phba->cfg_hdw_queue; i++) {
			qp = &phba->sli4_hba.hdwq[i];

			for (j = 0; j < LPFC_CHECK_CPU_CNT; j++) {
				qp->cpucheck_rcv_io[j] = 0;
				qp->cpucheck_xmt_io[j] = 0;
				qp->cpucheck_cmpl_io[j] = 0;
			}
		}
		return strlen(pbuf);
	}
	return -EINVAL;
}

/*
 * ---------------------------------
 * iDiag debugfs file access methods
 * ---------------------------------
 *
 * All access methods are through the proper SLI4 PCI function's debugfs
 * iDiag directory:
 *
 *     /sys/kernel/debug/lpfc/fn<#>/iDiag
 */

/**
 * lpfc_idiag_cmd_get - Get and parse idiag debugfs comands from user space
 * @buf: The pointer to the user space buffer.
 * @nbytes: The number of bytes in the user space buffer.
 * @idiag_cmd: pointer to the idiag command struct.
 *
 * This routine reads data from debugfs user space buffer and parses the
 * buffer for getting the idiag command and arguments. The while space in
 * between the set of data is used as the parsing separator.
 *
 * This routine returns 0 when successful, it returns proper error code
 * back to the user space in error conditions.
 */
static int lpfc_idiag_cmd_get(const char __user *buf, size_t nbytes,
			      struct lpfc_idiag_cmd *idiag_cmd)
{
	char mybuf[64];
	char *pbuf, *step_str;
	int i;
	size_t bsize;

	memset(mybuf, 0, sizeof(mybuf));
	memset(idiag_cmd, 0, sizeof(*idiag_cmd));
	bsize = min(nbytes, (sizeof(mybuf)-1));

	if (copy_from_user(mybuf, buf, bsize))
		return -EFAULT;
	pbuf = &mybuf[0];
	step_str = strsep(&pbuf, "\t ");

	/* The opcode must present */
	if (!step_str)
		return -EINVAL;

	idiag_cmd->opcode = simple_strtol(step_str, NULL, 0);
	if (idiag_cmd->opcode == 0)
		return -EINVAL;

	for (i = 0; i < LPFC_IDIAG_CMD_DATA_SIZE; i++) {
		step_str = strsep(&pbuf, "\t ");
		if (!step_str)
			return i;
		idiag_cmd->data[i] = simple_strtol(step_str, NULL, 0);
	}
	return i;
}

/**
 * lpfc_idiag_open - idiag open debugfs
 * @inode: The inode pointer that contains a pointer to phba.
 * @file: The file pointer to attach the file operation.
 *
 * Description:
 * This routine is the entry point for the debugfs open file operation. It
 * gets the reference to phba from the i_private field in @inode, it then
 * allocates buffer for the file operation, performs the necessary PCI config
 * space read into the allocated buffer according to the idiag user command
 * setup, and then returns a pointer to buffer in the private_data field in
 * @file.
 *
 * Returns:
 * This function returns zero if successful. On error it will return an
 * negative error value.
 **/
static int
lpfc_idiag_open(struct inode *inode, struct file *file)
{
	struct lpfc_debug *debug;

	debug = kmalloc(sizeof(*debug), GFP_KERNEL);
	if (!debug)
		return -ENOMEM;

	debug->i_private = inode->i_private;
	debug->buffer = NULL;
	file->private_data = debug;

	return 0;
}

/**
 * lpfc_idiag_release - Release idiag access file operation
 * @inode: The inode pointer that contains a vport pointer. (unused)
 * @file: The file pointer that contains the buffer to release.
 *
 * Description:
 * This routine is the generic release routine for the idiag access file
 * operation, it frees the buffer that was allocated when the debugfs file
 * was opened.
 *
 * Returns:
 * This function returns zero.
 **/
static int
lpfc_idiag_release(struct inode *inode, struct file *file)
{
	struct lpfc_debug *debug = file->private_data;

	/* Free the buffers to the file operation */
	kfree(debug->buffer);
	kfree(debug);

	return 0;
}

/**
 * lpfc_idiag_cmd_release - Release idiag cmd access file operation
 * @inode: The inode pointer that contains a vport pointer. (unused)
 * @file: The file pointer that contains the buffer to release.
 *
 * Description:
 * This routine frees the buffer that was allocated when the debugfs file
 * was opened. It also reset the fields in the idiag command struct in the
 * case of command for write operation.
 *
 * Returns:
 * This function returns zero.
 **/
static int
lpfc_idiag_cmd_release(struct inode *inode, struct file *file)
{
	struct lpfc_debug *debug = file->private_data;

	if (debug->op == LPFC_IDIAG_OP_WR) {
		switch (idiag.cmd.opcode) {
		case LPFC_IDIAG_CMD_PCICFG_WR:
		case LPFC_IDIAG_CMD_PCICFG_ST:
		case LPFC_IDIAG_CMD_PCICFG_CL:
		case LPFC_IDIAG_CMD_QUEACC_WR:
		case LPFC_IDIAG_CMD_QUEACC_ST:
		case LPFC_IDIAG_CMD_QUEACC_CL:
			memset(&idiag, 0, sizeof(idiag));
			break;
		default:
			break;
		}
	}

	/* Free the buffers to the file operation */
	kfree(debug->buffer);
	kfree(debug);

	return 0;
}

/**
 * lpfc_idiag_pcicfg_read - idiag debugfs read pcicfg
 * @file: The file pointer to read from.
 * @buf: The buffer to copy the data to.
 * @nbytes: The number of bytes to read.
 * @ppos: The position in the file to start reading from.
 *
 * Description:
 * This routine reads data from the @phba pci config space according to the
 * idiag command, and copies to user @buf. Depending on the PCI config space
 * read command setup, it does either a single register read of a byte
 * (8 bits), a word (16 bits), or a dword (32 bits) or browsing through all
 * registers from the 4K extended PCI config space.
 *
 * Returns:
 * This function returns the amount of data that was read (this could be less
 * than @nbytes if the end of the file was reached) or a negative error value.
 **/
static ssize_t
lpfc_idiag_pcicfg_read(struct file *file, char __user *buf, size_t nbytes,
		       loff_t *ppos)
{
	struct lpfc_debug *debug = file->private_data;
	struct lpfc_hba *phba = (struct lpfc_hba *)debug->i_private;
	int offset_label, offset, len = 0, index = LPFC_PCI_CFG_RD_SIZE;
	int where, count;
	char *pbuffer;
	struct pci_dev *pdev;
	uint32_t u32val;
	uint16_t u16val;
	uint8_t u8val;

	pdev = phba->pcidev;
	if (!pdev)
		return 0;

	/* This is a user read operation */
	debug->op = LPFC_IDIAG_OP_RD;

	if (!debug->buffer)
		debug->buffer = kmalloc(LPFC_PCI_CFG_SIZE, GFP_KERNEL);
	if (!debug->buffer)
		return 0;
	pbuffer = debug->buffer;

	if (*ppos)
		return 0;

	if (idiag.cmd.opcode == LPFC_IDIAG_CMD_PCICFG_RD) {
		where = idiag.cmd.data[IDIAG_PCICFG_WHERE_INDX];
		count = idiag.cmd.data[IDIAG_PCICFG_COUNT_INDX];
	} else
		return 0;

	/* Read single PCI config space register */
	switch (count) {
	case SIZE_U8: /* byte (8 bits) */
		pci_read_config_byte(pdev, where, &u8val);
		len += scnprintf(pbuffer+len, LPFC_PCI_CFG_SIZE-len,
				"%03x: %02x\n", where, u8val);
		break;
	case SIZE_U16: /* word (16 bits) */
		pci_read_config_word(pdev, where, &u16val);
		len += scnprintf(pbuffer+len, LPFC_PCI_CFG_SIZE-len,
				"%03x: %04x\n", where, u16val);
		break;
	case SIZE_U32: /* double word (32 bits) */
		pci_read_config_dword(pdev, where, &u32val);
		len += scnprintf(pbuffer+len, LPFC_PCI_CFG_SIZE-len,
				"%03x: %08x\n", where, u32val);
		break;
	case LPFC_PCI_CFG_BROWSE: /* browse all */
		goto pcicfg_browse;
		break;
	default:
		/* illegal count */
		len = 0;
		break;
	}
	return simple_read_from_buffer(buf, nbytes, ppos, pbuffer, len);

pcicfg_browse:

	/* Browse all PCI config space registers */
	offset_label = idiag.offset.last_rd;
	offset = offset_label;

	/* Read PCI config space */
	len += scnprintf(pbuffer+len, LPFC_PCI_CFG_SIZE-len,
			"%03x: ", offset_label);
	while (index > 0) {
		pci_read_config_dword(pdev, offset, &u32val);
		len += scnprintf(pbuffer+len, LPFC_PCI_CFG_SIZE-len,
				"%08x ", u32val);
		offset += sizeof(uint32_t);
		if (offset >= LPFC_PCI_CFG_SIZE) {
			len += scnprintf(pbuffer+len,
					LPFC_PCI_CFG_SIZE-len, "\n");
			break;
		}
		index -= sizeof(uint32_t);
		if (!index)
			len += scnprintf(pbuffer+len, LPFC_PCI_CFG_SIZE-len,
					"\n");
		else if (!(index % (8 * sizeof(uint32_t)))) {
			offset_label += (8 * sizeof(uint32_t));
			len += scnprintf(pbuffer+len, LPFC_PCI_CFG_SIZE-len,
					"\n%03x: ", offset_label);
		}
	}

	/* Set up the offset for next portion of pci cfg read */
	if (index == 0) {
		idiag.offset.last_rd += LPFC_PCI_CFG_RD_SIZE;
		if (idiag.offset.last_rd >= LPFC_PCI_CFG_SIZE)
			idiag.offset.last_rd = 0;
	} else
		idiag.offset.last_rd = 0;

	return simple_read_from_buffer(buf, nbytes, ppos, pbuffer, len);
}

/**
 * lpfc_idiag_pcicfg_write - Syntax check and set up idiag pcicfg commands
 * @file: The file pointer to read from.
 * @buf: The buffer to copy the user data from.
 * @nbytes: The number of bytes to get.
 * @ppos: The position in the file to start reading from.
 *
 * This routine get the debugfs idiag command struct from user space and
 * then perform the syntax check for PCI config space read or write command
 * accordingly. In the case of PCI config space read command, it sets up
 * the command in the idiag command struct for the debugfs read operation.
 * In the case of PCI config space write operation, it executes the write
 * operation into the PCI config space accordingly.
 *
 * It returns the @nbytges passing in from debugfs user space when successful.
 * In case of error conditions, it returns proper error code back to the user
 * space.
 */
static ssize_t
lpfc_idiag_pcicfg_write(struct file *file, const char __user *buf,
			size_t nbytes, loff_t *ppos)
{
	struct lpfc_debug *debug = file->private_data;
	struct lpfc_hba *phba = (struct lpfc_hba *)debug->i_private;
	uint32_t where, value, count;
	uint32_t u32val;
	uint16_t u16val;
	uint8_t u8val;
	struct pci_dev *pdev;
	int rc;

	pdev = phba->pcidev;
	if (!pdev)
		return -EFAULT;

	/* This is a user write operation */
	debug->op = LPFC_IDIAG_OP_WR;

	rc = lpfc_idiag_cmd_get(buf, nbytes, &idiag.cmd);
	if (rc < 0)
		return rc;

	if (idiag.cmd.opcode == LPFC_IDIAG_CMD_PCICFG_RD) {
		/* Sanity check on PCI config read command line arguments */
		if (rc != LPFC_PCI_CFG_RD_CMD_ARG)
			goto error_out;
		/* Read command from PCI config space, set up command fields */
		where = idiag.cmd.data[IDIAG_PCICFG_WHERE_INDX];
		count = idiag.cmd.data[IDIAG_PCICFG_COUNT_INDX];
		if (count == LPFC_PCI_CFG_BROWSE) {
			if (where % sizeof(uint32_t))
				goto error_out;
			/* Starting offset to browse */
			idiag.offset.last_rd = where;
		} else if ((count != sizeof(uint8_t)) &&
			   (count != sizeof(uint16_t)) &&
			   (count != sizeof(uint32_t)))
			goto error_out;
		if (count == sizeof(uint8_t)) {
			if (where > LPFC_PCI_CFG_SIZE - sizeof(uint8_t))
				goto error_out;
			if (where % sizeof(uint8_t))
				goto error_out;
		}
		if (count == sizeof(uint16_t)) {
			if (where > LPFC_PCI_CFG_SIZE - sizeof(uint16_t))
				goto error_out;
			if (where % sizeof(uint16_t))
				goto error_out;
		}
		if (count == sizeof(uint32_t)) {
			if (where > LPFC_PCI_CFG_SIZE - sizeof(uint32_t))
				goto error_out;
			if (where % sizeof(uint32_t))
				goto error_out;
		}
	} else if (idiag.cmd.opcode == LPFC_IDIAG_CMD_PCICFG_WR ||
		   idiag.cmd.opcode == LPFC_IDIAG_CMD_PCICFG_ST ||
		   idiag.cmd.opcode == LPFC_IDIAG_CMD_PCICFG_CL) {
		/* Sanity check on PCI config write command line arguments */
		if (rc != LPFC_PCI_CFG_WR_CMD_ARG)
			goto error_out;
		/* Write command to PCI config space, read-modify-write */
		where = idiag.cmd.data[IDIAG_PCICFG_WHERE_INDX];
		count = idiag.cmd.data[IDIAG_PCICFG_COUNT_INDX];
		value = idiag.cmd.data[IDIAG_PCICFG_VALUE_INDX];
		/* Sanity checks */
		if ((count != sizeof(uint8_t)) &&
		    (count != sizeof(uint16_t)) &&
		    (count != sizeof(uint32_t)))
			goto error_out;
		if (count == sizeof(uint8_t)) {
			if (where > LPFC_PCI_CFG_SIZE - sizeof(uint8_t))
				goto error_out;
			if (where % sizeof(uint8_t))
				goto error_out;
			if (idiag.cmd.opcode == LPFC_IDIAG_CMD_PCICFG_WR)
				pci_write_config_byte(pdev, where,
						      (uint8_t)value);
			if (idiag.cmd.opcode == LPFC_IDIAG_CMD_PCICFG_ST) {
				rc = pci_read_config_byte(pdev, where, &u8val);
				if (!rc) {
					u8val |= (uint8_t)value;
					pci_write_config_byte(pdev, where,
							      u8val);
				}
			}
			if (idiag.cmd.opcode == LPFC_IDIAG_CMD_PCICFG_CL) {
				rc = pci_read_config_byte(pdev, where, &u8val);
				if (!rc) {
					u8val &= (uint8_t)(~value);
					pci_write_config_byte(pdev, where,
							      u8val);
				}
			}
		}
		if (count == sizeof(uint16_t)) {
			if (where > LPFC_PCI_CFG_SIZE - sizeof(uint16_t))
				goto error_out;
			if (where % sizeof(uint16_t))
				goto error_out;
			if (idiag.cmd.opcode == LPFC_IDIAG_CMD_PCICFG_WR)
				pci_write_config_word(pdev, where,
						      (uint16_t)value);
			if (idiag.cmd.opcode == LPFC_IDIAG_CMD_PCICFG_ST) {
				rc = pci_read_config_word(pdev, where, &u16val);
				if (!rc) {
					u16val |= (uint16_t)value;
					pci_write_config_word(pdev, where,
							      u16val);
				}
			}
			if (idiag.cmd.opcode == LPFC_IDIAG_CMD_PCICFG_CL) {
				rc = pci_read_config_word(pdev, where, &u16val);
				if (!rc) {
					u16val &= (uint16_t)(~value);
					pci_write_config_word(pdev, where,
							      u16val);
				}
			}
		}
		if (count == sizeof(uint32_t)) {
			if (where > LPFC_PCI_CFG_SIZE - sizeof(uint32_t))
				goto error_out;
			if (where % sizeof(uint32_t))
				goto error_out;
			if (idiag.cmd.opcode == LPFC_IDIAG_CMD_PCICFG_WR)
				pci_write_config_dword(pdev, where, value);
			if (idiag.cmd.opcode == LPFC_IDIAG_CMD_PCICFG_ST) {
				rc = pci_read_config_dword(pdev, where,
							   &u32val);
				if (!rc) {
					u32val |= value;
					pci_write_config_dword(pdev, where,
							       u32val);
				}
			}
			if (idiag.cmd.opcode == LPFC_IDIAG_CMD_PCICFG_CL) {
				rc = pci_read_config_dword(pdev, where,
							   &u32val);
				if (!rc) {
					u32val &= ~value;
					pci_write_config_dword(pdev, where,
							       u32val);
				}
			}
		}
	} else
		/* All other opecodes are illegal for now */
		goto error_out;

	return nbytes;
error_out:
	memset(&idiag, 0, sizeof(idiag));
	return -EINVAL;
}

/**
 * lpfc_idiag_baracc_read - idiag debugfs pci bar access read
 * @file: The file pointer to read from.
 * @buf: The buffer to copy the data to.
 * @nbytes: The number of bytes to read.
 * @ppos: The position in the file to start reading from.
 *
 * Description:
 * This routine reads data from the @phba pci bar memory mapped space
 * according to the idiag command, and copies to user @buf.
 *
 * Returns:
 * This function returns the amount of data that was read (this could be less
 * than @nbytes if the end of the file was reached) or a negative error value.
 **/
static ssize_t
lpfc_idiag_baracc_read(struct file *file, char __user *buf, size_t nbytes,
		       loff_t *ppos)
{
	struct lpfc_debug *debug = file->private_data;
	struct lpfc_hba *phba = (struct lpfc_hba *)debug->i_private;
	int offset_label, offset, offset_run, len = 0, index;
	int bar_num, acc_range, bar_size;
	char *pbuffer;
	void __iomem *mem_mapped_bar;
	uint32_t if_type;
	struct pci_dev *pdev;
	uint32_t u32val;

	pdev = phba->pcidev;
	if (!pdev)
		return 0;

	/* This is a user read operation */
	debug->op = LPFC_IDIAG_OP_RD;

	if (!debug->buffer)
		debug->buffer = kmalloc(LPFC_PCI_BAR_RD_BUF_SIZE, GFP_KERNEL);
	if (!debug->buffer)
		return 0;
	pbuffer = debug->buffer;

	if (*ppos)
		return 0;

	if (idiag.cmd.opcode == LPFC_IDIAG_CMD_BARACC_RD) {
		bar_num   = idiag.cmd.data[IDIAG_BARACC_BAR_NUM_INDX];
		offset    = idiag.cmd.data[IDIAG_BARACC_OFF_SET_INDX];
		acc_range = idiag.cmd.data[IDIAG_BARACC_ACC_MOD_INDX];
		bar_size = idiag.cmd.data[IDIAG_BARACC_BAR_SZE_INDX];
	} else
		return 0;

	if (acc_range == 0)
		return 0;

	if_type = bf_get(lpfc_sli_intf_if_type, &phba->sli4_hba.sli_intf);
	if (if_type == LPFC_SLI_INTF_IF_TYPE_0) {
		if (bar_num == IDIAG_BARACC_BAR_0)
			mem_mapped_bar = phba->sli4_hba.conf_regs_memmap_p;
		else if (bar_num == IDIAG_BARACC_BAR_1)
			mem_mapped_bar = phba->sli4_hba.ctrl_regs_memmap_p;
		else if (bar_num == IDIAG_BARACC_BAR_2)
			mem_mapped_bar = phba->sli4_hba.drbl_regs_memmap_p;
		else
			return 0;
	} else if (if_type == LPFC_SLI_INTF_IF_TYPE_2) {
		if (bar_num == IDIAG_BARACC_BAR_0)
			mem_mapped_bar = phba->sli4_hba.conf_regs_memmap_p;
		else
			return 0;
	} else
		return 0;

	/* Read single PCI bar space register */
	if (acc_range == SINGLE_WORD) {
		offset_run = offset;
		u32val = readl(mem_mapped_bar + offset_run);
		len += scnprintf(pbuffer+len, LPFC_PCI_BAR_RD_BUF_SIZE-len,
				"%05x: %08x\n", offset_run, u32val);
	} else
		goto baracc_browse;

	return simple_read_from_buffer(buf, nbytes, ppos, pbuffer, len);

baracc_browse:

	/* Browse all PCI bar space registers */
	offset_label = idiag.offset.last_rd;
	offset_run = offset_label;

	/* Read PCI bar memory mapped space */
	len += scnprintf(pbuffer+len, LPFC_PCI_BAR_RD_BUF_SIZE-len,
			"%05x: ", offset_label);
	index = LPFC_PCI_BAR_RD_SIZE;
	while (index > 0) {
		u32val = readl(mem_mapped_bar + offset_run);
		len += scnprintf(pbuffer+len, LPFC_PCI_BAR_RD_BUF_SIZE-len,
				"%08x ", u32val);
		offset_run += sizeof(uint32_t);
		if (acc_range == LPFC_PCI_BAR_BROWSE) {
			if (offset_run >= bar_size) {
				len += scnprintf(pbuffer+len,
					LPFC_PCI_BAR_RD_BUF_SIZE-len, "\n");
				break;
			}
		} else {
			if (offset_run >= offset +
			    (acc_range * sizeof(uint32_t))) {
				len += scnprintf(pbuffer+len,
					LPFC_PCI_BAR_RD_BUF_SIZE-len, "\n");
				break;
			}
		}
		index -= sizeof(uint32_t);
		if (!index)
			len += scnprintf(pbuffer+len,
					LPFC_PCI_BAR_RD_BUF_SIZE-len, "\n");
		else if (!(index % (8 * sizeof(uint32_t)))) {
			offset_label += (8 * sizeof(uint32_t));
			len += scnprintf(pbuffer+len,
					LPFC_PCI_BAR_RD_BUF_SIZE-len,
					"\n%05x: ", offset_label);
		}
	}

	/* Set up the offset for next portion of pci bar read */
	if (index == 0) {
		idiag.offset.last_rd += LPFC_PCI_BAR_RD_SIZE;
		if (acc_range == LPFC_PCI_BAR_BROWSE) {
			if (idiag.offset.last_rd >= bar_size)
				idiag.offset.last_rd = 0;
		} else {
			if (offset_run >= offset +
			    (acc_range * sizeof(uint32_t)))
				idiag.offset.last_rd = offset;
		}
	} else {
		if (acc_range == LPFC_PCI_BAR_BROWSE)
			idiag.offset.last_rd = 0;
		else
			idiag.offset.last_rd = offset;
	}

	return simple_read_from_buffer(buf, nbytes, ppos, pbuffer, len);
}

/**
 * lpfc_idiag_baracc_write - Syntax check and set up idiag bar access commands
 * @file: The file pointer to read from.
 * @buf: The buffer to copy the user data from.
 * @nbytes: The number of bytes to get.
 * @ppos: The position in the file to start reading from.
 *
 * This routine get the debugfs idiag command struct from user space and
 * then perform the syntax check for PCI bar memory mapped space read or
 * write command accordingly. In the case of PCI bar memory mapped space
 * read command, it sets up the command in the idiag command struct for
 * the debugfs read operation. In the case of PCI bar memorpy mapped space
 * write operation, it executes the write operation into the PCI bar memory
 * mapped space accordingly.
 *
 * It returns the @nbytges passing in from debugfs user space when successful.
 * In case of error conditions, it returns proper error code back to the user
 * space.
 */
static ssize_t
lpfc_idiag_baracc_write(struct file *file, const char __user *buf,
			size_t nbytes, loff_t *ppos)
{
	struct lpfc_debug *debug = file->private_data;
	struct lpfc_hba *phba = (struct lpfc_hba *)debug->i_private;
	uint32_t bar_num, bar_size, offset, value, acc_range;
	struct pci_dev *pdev;
	void __iomem *mem_mapped_bar;
	uint32_t if_type;
	uint32_t u32val;
	int rc;

	pdev = phba->pcidev;
	if (!pdev)
		return -EFAULT;

	/* This is a user write operation */
	debug->op = LPFC_IDIAG_OP_WR;

	rc = lpfc_idiag_cmd_get(buf, nbytes, &idiag.cmd);
	if (rc < 0)
		return rc;

	if_type = bf_get(lpfc_sli_intf_if_type, &phba->sli4_hba.sli_intf);
	bar_num = idiag.cmd.data[IDIAG_BARACC_BAR_NUM_INDX];

	if (if_type == LPFC_SLI_INTF_IF_TYPE_0) {
		if ((bar_num != IDIAG_BARACC_BAR_0) &&
		    (bar_num != IDIAG_BARACC_BAR_1) &&
		    (bar_num != IDIAG_BARACC_BAR_2))
			goto error_out;
	} else if (if_type == LPFC_SLI_INTF_IF_TYPE_2) {
		if (bar_num != IDIAG_BARACC_BAR_0)
			goto error_out;
	} else
		goto error_out;

	if (if_type == LPFC_SLI_INTF_IF_TYPE_0) {
		if (bar_num == IDIAG_BARACC_BAR_0) {
			idiag.cmd.data[IDIAG_BARACC_BAR_SZE_INDX] =
				LPFC_PCI_IF0_BAR0_SIZE;
			mem_mapped_bar = phba->sli4_hba.conf_regs_memmap_p;
		} else if (bar_num == IDIAG_BARACC_BAR_1) {
			idiag.cmd.data[IDIAG_BARACC_BAR_SZE_INDX] =
				LPFC_PCI_IF0_BAR1_SIZE;
			mem_mapped_bar = phba->sli4_hba.ctrl_regs_memmap_p;
		} else if (bar_num == IDIAG_BARACC_BAR_2) {
			idiag.cmd.data[IDIAG_BARACC_BAR_SZE_INDX] =
				LPFC_PCI_IF0_BAR2_SIZE;
			mem_mapped_bar = phba->sli4_hba.drbl_regs_memmap_p;
		} else
			goto error_out;
	} else if (if_type == LPFC_SLI_INTF_IF_TYPE_2) {
		if (bar_num == IDIAG_BARACC_BAR_0) {
			idiag.cmd.data[IDIAG_BARACC_BAR_SZE_INDX] =
				LPFC_PCI_IF2_BAR0_SIZE;
			mem_mapped_bar = phba->sli4_hba.conf_regs_memmap_p;
		} else
			goto error_out;
	} else
		goto error_out;

	offset = idiag.cmd.data[IDIAG_BARACC_OFF_SET_INDX];
	if (offset % sizeof(uint32_t))
		goto error_out;

	bar_size = idiag.cmd.data[IDIAG_BARACC_BAR_SZE_INDX];
	if (idiag.cmd.opcode == LPFC_IDIAG_CMD_BARACC_RD) {
		/* Sanity check on PCI config read command line arguments */
		if (rc != LPFC_PCI_BAR_RD_CMD_ARG)
			goto error_out;
		acc_range = idiag.cmd.data[IDIAG_BARACC_ACC_MOD_INDX];
		if (acc_range == LPFC_PCI_BAR_BROWSE) {
			if (offset > bar_size - sizeof(uint32_t))
				goto error_out;
			/* Starting offset to browse */
			idiag.offset.last_rd = offset;
		} else if (acc_range > SINGLE_WORD) {
			if (offset + acc_range * sizeof(uint32_t) > bar_size)
				goto error_out;
			/* Starting offset to browse */
			idiag.offset.last_rd = offset;
		} else if (acc_range != SINGLE_WORD)
			goto error_out;
	} else if (idiag.cmd.opcode == LPFC_IDIAG_CMD_BARACC_WR ||
		   idiag.cmd.opcode == LPFC_IDIAG_CMD_BARACC_ST ||
		   idiag.cmd.opcode == LPFC_IDIAG_CMD_BARACC_CL) {
		/* Sanity check on PCI bar write command line arguments */
		if (rc != LPFC_PCI_BAR_WR_CMD_ARG)
			goto error_out;
		/* Write command to PCI bar space, read-modify-write */
		acc_range = SINGLE_WORD;
		value = idiag.cmd.data[IDIAG_BARACC_REG_VAL_INDX];
		if (idiag.cmd.opcode == LPFC_IDIAG_CMD_BARACC_WR) {
			writel(value, mem_mapped_bar + offset);
			readl(mem_mapped_bar + offset);
		}
		if (idiag.cmd.opcode == LPFC_IDIAG_CMD_BARACC_ST) {
			u32val = readl(mem_mapped_bar + offset);
			u32val |= value;
			writel(u32val, mem_mapped_bar + offset);
			readl(mem_mapped_bar + offset);
		}
		if (idiag.cmd.opcode == LPFC_IDIAG_CMD_BARACC_CL) {
			u32val = readl(mem_mapped_bar + offset);
			u32val &= ~value;
			writel(u32val, mem_mapped_bar + offset);
			readl(mem_mapped_bar + offset);
		}
	} else
		/* All other opecodes are illegal for now */
		goto error_out;

	return nbytes;
error_out:
	memset(&idiag, 0, sizeof(idiag));
	return -EINVAL;
}

static int
__lpfc_idiag_print_wq(struct lpfc_queue *qp, char *wqtype,
			char *pbuffer, int len)
{
	if (!qp)
		return len;

	len += scnprintf(pbuffer + len, LPFC_QUE_INFO_GET_BUF_SIZE - len,
			"\t\t%s WQ info: ", wqtype);
	len += scnprintf(pbuffer + len, LPFC_QUE_INFO_GET_BUF_SIZE - len,
			"AssocCQID[%04d]: WQ-STAT[oflow:x%x posted:x%llx]\n",
			qp->assoc_qid, qp->q_cnt_1,
			(unsigned long long)qp->q_cnt_4);
	len += scnprintf(pbuffer + len, LPFC_QUE_INFO_GET_BUF_SIZE - len,
			"\t\tWQID[%02d], QE-CNT[%04d], QE-SZ[%04d], "
			"HST-IDX[%04d], PRT-IDX[%04d], NTFI[%03d]",
			qp->queue_id, qp->entry_count,
			qp->entry_size, qp->host_index,
			qp->hba_index, qp->notify_interval);
	len +=  scnprintf(pbuffer + len,
			LPFC_QUE_INFO_GET_BUF_SIZE - len, "\n");
	return len;
}

static int
lpfc_idiag_wqs_for_cq(struct lpfc_hba *phba, char *wqtype, char *pbuffer,
		int *len, int max_cnt, int cq_id)
{
	struct lpfc_queue *qp;
	int qidx;

	for (qidx = 0; qidx < phba->cfg_hdw_queue; qidx++) {
		qp = phba->sli4_hba.hdwq[qidx].io_wq;
		if (qp->assoc_qid != cq_id)
			continue;
		*len = __lpfc_idiag_print_wq(qp, wqtype, pbuffer, *len);
		if (*len >= max_cnt)
			return 1;
	}
	return 0;
}

static int
__lpfc_idiag_print_cq(struct lpfc_queue *qp, char *cqtype,
			char *pbuffer, int len)
{
	if (!qp)
		return len;

	len += scnprintf(pbuffer + len, LPFC_QUE_INFO_GET_BUF_SIZE - len,
			"\t%s CQ info: ", cqtype);
	len += scnprintf(pbuffer + len, LPFC_QUE_INFO_GET_BUF_SIZE - len,
			"AssocEQID[%02d]: CQ STAT[max:x%x relw:x%x "
			"xabt:x%x wq:x%llx]\n",
			qp->assoc_qid, qp->q_cnt_1, qp->q_cnt_2,
			qp->q_cnt_3, (unsigned long long)qp->q_cnt_4);
	len += scnprintf(pbuffer + len, LPFC_QUE_INFO_GET_BUF_SIZE - len,
			"\tCQID[%02d], QE-CNT[%04d], QE-SZ[%04d], "
			"HST-IDX[%04d], NTFI[%03d], PLMT[%03d]",
			qp->queue_id, qp->entry_count,
			qp->entry_size, qp->host_index,
			qp->notify_interval, qp->max_proc_limit);

	len +=  scnprintf(pbuffer + len, LPFC_QUE_INFO_GET_BUF_SIZE - len,
			"\n");

	return len;
}

static int
__lpfc_idiag_print_rqpair(struct lpfc_queue *qp, struct lpfc_queue *datqp,
			char *rqtype, char *pbuffer, int len)
{
	if (!qp || !datqp)
		return len;

	len += scnprintf(pbuffer + len, LPFC_QUE_INFO_GET_BUF_SIZE - len,
			"\t\t%s RQ info: ", rqtype);
	len += scnprintf(pbuffer + len, LPFC_QUE_INFO_GET_BUF_SIZE - len,
			"AssocCQID[%02d]: RQ-STAT[nopost:x%x nobuf:x%x "
			"posted:x%x rcv:x%llx]\n",
			qp->assoc_qid, qp->q_cnt_1, qp->q_cnt_2,
			qp->q_cnt_3, (unsigned long long)qp->q_cnt_4);
	len += scnprintf(pbuffer + len, LPFC_QUE_INFO_GET_BUF_SIZE - len,
			"\t\tHQID[%02d], QE-CNT[%04d], QE-SZ[%04d], "
			"HST-IDX[%04d], PRT-IDX[%04d], NTFI[%03d]\n",
			qp->queue_id, qp->entry_count, qp->entry_size,
			qp->host_index, qp->hba_index, qp->notify_interval);
	len += scnprintf(pbuffer + len, LPFC_QUE_INFO_GET_BUF_SIZE - len,
			"\t\tDQID[%02d], QE-CNT[%04d], QE-SZ[%04d], "
			"HST-IDX[%04d], PRT-IDX[%04d], NTFI[%03d]\n",
			datqp->queue_id, datqp->entry_count,
			datqp->entry_size, datqp->host_index,
			datqp->hba_index, datqp->notify_interval);
	return len;
}

static int
lpfc_idiag_cqs_for_eq(struct lpfc_hba *phba, char *pbuffer,
		int *len, int max_cnt, int eqidx, int eq_id)
{
	struct lpfc_queue *qp;
	int rc;

	qp = phba->sli4_hba.hdwq[eqidx].io_cq;

	*len = __lpfc_idiag_print_cq(qp, "IO", pbuffer, *len);

	/* Reset max counter */
	qp->CQ_max_cqe = 0;

	if (*len >= max_cnt)
		return 1;

	rc = lpfc_idiag_wqs_for_cq(phba, "IO", pbuffer, len,
				   max_cnt, qp->queue_id);
	if (rc)
		return 1;

	if ((eqidx < phba->cfg_nvmet_mrq) && phba->nvmet_support) {
		/* NVMET CQset */
		qp = phba->sli4_hba.nvmet_cqset[eqidx];
		*len = __lpfc_idiag_print_cq(qp, "NVMET CQset", pbuffer, *len);

		/* Reset max counter */
		qp->CQ_max_cqe = 0;

		if (*len >= max_cnt)
			return 1;

		/* RQ header */
		qp = phba->sli4_hba.nvmet_mrq_hdr[eqidx];
		*len = __lpfc_idiag_print_rqpair(qp,
				phba->sli4_hba.nvmet_mrq_data[eqidx],
				"NVMET MRQ", pbuffer, *len);

		if (*len >= max_cnt)
			return 1;
	}

	return 0;
}

static int
__lpfc_idiag_print_eq(struct lpfc_queue *qp, char *eqtype,
			char *pbuffer, int len)
{
	if (!qp)
		return len;

	len += scnprintf(pbuffer + len, LPFC_QUE_INFO_GET_BUF_SIZE - len,
			"\n%s EQ info: EQ-STAT[max:x%x noE:x%x "
			"cqe_proc:x%x eqe_proc:x%llx eqd %d]\n",
			eqtype, qp->q_cnt_1, qp->q_cnt_2, qp->q_cnt_3,
			(unsigned long long)qp->q_cnt_4, qp->q_mode);
	len += scnprintf(pbuffer + len, LPFC_QUE_INFO_GET_BUF_SIZE - len,
			"EQID[%02d], QE-CNT[%04d], QE-SZ[%04d], "
			"HST-IDX[%04d], NTFI[%03d], PLMT[%03d], AFFIN[%03d]",
			qp->queue_id, qp->entry_count, qp->entry_size,
			qp->host_index, qp->notify_interval,
			qp->max_proc_limit, qp->chann);
	len +=  scnprintf(pbuffer + len, LPFC_QUE_INFO_GET_BUF_SIZE - len,
			"\n");

	return len;
}

/**
 * lpfc_idiag_queinfo_read - idiag debugfs read queue information
 * @file: The file pointer to read from.
 * @buf: The buffer to copy the data to.
 * @nbytes: The number of bytes to read.
 * @ppos: The position in the file to start reading from.
 *
 * Description:
 * This routine reads data from the @phba SLI4 PCI function queue information,
 * and copies to user @buf.
 * This routine only returns 1 EQs worth of information. It remembers the last
 * EQ read and jumps to the next EQ. Thus subsequent calls to queInfo will
 * retrieve all EQs allocated for the phba.
 *
 * Returns:
 * This function returns the amount of data that was read (this could be less
 * than @nbytes if the end of the file was reached) or a negative error value.
 **/
static ssize_t
lpfc_idiag_queinfo_read(struct file *file, char __user *buf, size_t nbytes,
			loff_t *ppos)
{
	struct lpfc_debug *debug = file->private_data;
	struct lpfc_hba *phba = (struct lpfc_hba *)debug->i_private;
	char *pbuffer;
	int max_cnt, rc, x, len = 0;
	struct lpfc_queue *qp = NULL;

	if (!debug->buffer)
		debug->buffer = kmalloc(LPFC_QUE_INFO_GET_BUF_SIZE, GFP_KERNEL);
	if (!debug->buffer)
		return 0;
	pbuffer = debug->buffer;
	max_cnt = LPFC_QUE_INFO_GET_BUF_SIZE - 256;

	if (*ppos)
		return 0;

	spin_lock_irq(&phba->hbalock);

	/* Fast-path event queue */
	if (phba->sli4_hba.hdwq && phba->cfg_hdw_queue) {

		x = phba->lpfc_idiag_last_eq;
		phba->lpfc_idiag_last_eq++;
		if (phba->lpfc_idiag_last_eq >= phba->cfg_hdw_queue)
			phba->lpfc_idiag_last_eq = 0;

		len += scnprintf(pbuffer + len,
				 LPFC_QUE_INFO_GET_BUF_SIZE - len,
				 "HDWQ %d out of %d HBA HDWQs\n",
				 x, phba->cfg_hdw_queue);

		/* Fast-path EQ */
		qp = phba->sli4_hba.hdwq[x].hba_eq;
		if (!qp)
			goto out;

		len = __lpfc_idiag_print_eq(qp, "HBA", pbuffer, len);

		/* Reset max counter */
		qp->EQ_max_eqe = 0;

		if (len >= max_cnt)
			goto too_big;

		/* will dump both fcp and nvme cqs/wqs for the eq */
		rc = lpfc_idiag_cqs_for_eq(phba, pbuffer, &len,
			max_cnt, x, qp->queue_id);
		if (rc)
			goto too_big;

		/* Only EQ 0 has slow path CQs configured */
		if (x)
			goto out;

		/* Slow-path mailbox CQ */
		qp = phba->sli4_hba.mbx_cq;
		len = __lpfc_idiag_print_cq(qp, "MBX", pbuffer, len);
		if (len >= max_cnt)
			goto too_big;

		/* Slow-path MBOX MQ */
		qp = phba->sli4_hba.mbx_wq;
		len = __lpfc_idiag_print_wq(qp, "MBX", pbuffer, len);
		if (len >= max_cnt)
			goto too_big;

		/* Slow-path ELS response CQ */
		qp = phba->sli4_hba.els_cq;
		len = __lpfc_idiag_print_cq(qp, "ELS", pbuffer, len);
		/* Reset max counter */
		if (qp)
			qp->CQ_max_cqe = 0;
		if (len >= max_cnt)
			goto too_big;

		/* Slow-path ELS WQ */
		qp = phba->sli4_hba.els_wq;
		len = __lpfc_idiag_print_wq(qp, "ELS", pbuffer, len);
		if (len >= max_cnt)
			goto too_big;

		qp = phba->sli4_hba.hdr_rq;
		len = __lpfc_idiag_print_rqpair(qp, phba->sli4_hba.dat_rq,
						"ELS RQpair", pbuffer, len);
		if (len >= max_cnt)
			goto too_big;

		/* Slow-path NVME LS response CQ */
		qp = phba->sli4_hba.nvmels_cq;
		len = __lpfc_idiag_print_cq(qp, "NVME LS",
						pbuffer, len);
		/* Reset max counter */
		if (qp)
			qp->CQ_max_cqe = 0;
		if (len >= max_cnt)
			goto too_big;

		/* Slow-path NVME LS WQ */
		qp = phba->sli4_hba.nvmels_wq;
		len = __lpfc_idiag_print_wq(qp, "NVME LS",
						pbuffer, len);
		if (len >= max_cnt)
			goto too_big;

		goto out;
	}

	spin_unlock_irq(&phba->hbalock);
	return simple_read_from_buffer(buf, nbytes, ppos, pbuffer, len);

too_big:
	len +=  scnprintf(pbuffer + len,
		LPFC_QUE_INFO_GET_BUF_SIZE - len, "Truncated ...\n");
out:
	spin_unlock_irq(&phba->hbalock);
	return simple_read_from_buffer(buf, nbytes, ppos, pbuffer, len);
}

/**
 * lpfc_idiag_que_param_check - queue access command parameter sanity check
 * @q: The pointer to queue structure.
 * @index: The index into a queue entry.
 * @count: The number of queue entries to access.
 *
 * Description:
 * The routine performs sanity check on device queue access method commands.
 *
 * Returns:
 * This function returns -EINVAL when fails the sanity check, otherwise, it
 * returns 0.
 **/
static int
lpfc_idiag_que_param_check(struct lpfc_queue *q, int index, int count)
{
	/* Only support single entry read or browsing */
	if ((count != 1) && (count != LPFC_QUE_ACC_BROWSE))
		return -EINVAL;
	if (index > q->entry_count - 1)
		return -EINVAL;
	return 0;
}

/**
 * lpfc_idiag_queacc_read_qe - read a single entry from the given queue index
 * @pbuffer: The pointer to buffer to copy the read data into.
 * @pque: The pointer to the queue to be read.
 * @index: The index into the queue entry.
 *
 * Description:
 * This routine reads out a single entry from the given queue's index location
 * and copies it into the buffer provided.
 *
 * Returns:
 * This function returns 0 when it fails, otherwise, it returns the length of
 * the data read into the buffer provided.
 **/
static int
lpfc_idiag_queacc_read_qe(char *pbuffer, int len, struct lpfc_queue *pque,
			  uint32_t index)
{
	int offset, esize;
	uint32_t *pentry;

	if (!pbuffer || !pque)
		return 0;

	esize = pque->entry_size;
	len += scnprintf(pbuffer+len, LPFC_QUE_ACC_BUF_SIZE-len,
			"QE-INDEX[%04d]:\n", index);

	offset = 0;
	pentry = lpfc_sli4_qe(pque, index);
	while (esize > 0) {
		len += scnprintf(pbuffer+len, LPFC_QUE_ACC_BUF_SIZE-len,
				"%08x ", *pentry);
		pentry++;
		offset += sizeof(uint32_t);
		esize -= sizeof(uint32_t);
		if (esize > 0 && !(offset % (4 * sizeof(uint32_t))))
			len += scnprintf(pbuffer+len,
					LPFC_QUE_ACC_BUF_SIZE-len, "\n");
	}
	len += scnprintf(pbuffer+len, LPFC_QUE_ACC_BUF_SIZE-len, "\n");

	return len;
}

/**
 * lpfc_idiag_queacc_read - idiag debugfs read port queue
 * @file: The file pointer to read from.
 * @buf: The buffer to copy the data to.
 * @nbytes: The number of bytes to read.
 * @ppos: The position in the file to start reading from.
 *
 * Description:
 * This routine reads data from the @phba device queue memory according to the
 * idiag command, and copies to user @buf. Depending on the queue dump read
 * command setup, it does either a single queue entry read or browing through
 * all entries of the queue.
 *
 * Returns:
 * This function returns the amount of data that was read (this could be less
 * than @nbytes if the end of the file was reached) or a negative error value.
 **/
static ssize_t
lpfc_idiag_queacc_read(struct file *file, char __user *buf, size_t nbytes,
		       loff_t *ppos)
{
	struct lpfc_debug *debug = file->private_data;
	uint32_t last_index, index, count;
	struct lpfc_queue *pque = NULL;
	char *pbuffer;
	int len = 0;

	/* This is a user read operation */
	debug->op = LPFC_IDIAG_OP_RD;

	if (!debug->buffer)
		debug->buffer = kmalloc(LPFC_QUE_ACC_BUF_SIZE, GFP_KERNEL);
	if (!debug->buffer)
		return 0;
	pbuffer = debug->buffer;

	if (*ppos)
		return 0;

	if (idiag.cmd.opcode == LPFC_IDIAG_CMD_QUEACC_RD) {
		index = idiag.cmd.data[IDIAG_QUEACC_INDEX_INDX];
		count = idiag.cmd.data[IDIAG_QUEACC_COUNT_INDX];
		pque = (struct lpfc_queue *)idiag.ptr_private;
	} else
		return 0;

	/* Browse the queue starting from index */
	if (count == LPFC_QUE_ACC_BROWSE)
		goto que_browse;

	/* Read a single entry from the queue */
	len = lpfc_idiag_queacc_read_qe(pbuffer, len, pque, index);

	return simple_read_from_buffer(buf, nbytes, ppos, pbuffer, len);

que_browse:

	/* Browse all entries from the queue */
	last_index = idiag.offset.last_rd;
	index = last_index;

	while (len < LPFC_QUE_ACC_SIZE - pque->entry_size) {
		len = lpfc_idiag_queacc_read_qe(pbuffer, len, pque, index);
		index++;
		if (index > pque->entry_count - 1)
			break;
	}

	/* Set up the offset for next portion of pci cfg read */
	if (index > pque->entry_count - 1)
		index = 0;
	idiag.offset.last_rd = index;

	return simple_read_from_buffer(buf, nbytes, ppos, pbuffer, len);
}

/**
 * lpfc_idiag_queacc_write - Syntax check and set up idiag queacc commands
 * @file: The file pointer to read from.
 * @buf: The buffer to copy the user data from.
 * @nbytes: The number of bytes to get.
 * @ppos: The position in the file to start reading from.
 *
 * This routine get the debugfs idiag command struct from user space and then
 * perform the syntax check for port queue read (dump) or write (set) command
 * accordingly. In the case of port queue read command, it sets up the command
 * in the idiag command struct for the following debugfs read operation. In
 * the case of port queue write operation, it executes the write operation
 * into the port queue entry accordingly.
 *
 * It returns the @nbytges passing in from debugfs user space when successful.
 * In case of error conditions, it returns proper error code back to the user
 * space.
 **/
static ssize_t
lpfc_idiag_queacc_write(struct file *file, const char __user *buf,
			size_t nbytes, loff_t *ppos)
{
	struct lpfc_debug *debug = file->private_data;
	struct lpfc_hba *phba = (struct lpfc_hba *)debug->i_private;
	uint32_t qidx, quetp, queid, index, count, offset, value;
	uint32_t *pentry;
	struct lpfc_queue *pque, *qp;
	int rc;

	/* This is a user write operation */
	debug->op = LPFC_IDIAG_OP_WR;

	rc = lpfc_idiag_cmd_get(buf, nbytes, &idiag.cmd);
	if (rc < 0)
		return rc;

	/* Get and sanity check on command feilds */
	quetp  = idiag.cmd.data[IDIAG_QUEACC_QUETP_INDX];
	queid  = idiag.cmd.data[IDIAG_QUEACC_QUEID_INDX];
	index  = idiag.cmd.data[IDIAG_QUEACC_INDEX_INDX];
	count  = idiag.cmd.data[IDIAG_QUEACC_COUNT_INDX];
	offset = idiag.cmd.data[IDIAG_QUEACC_OFFST_INDX];
	value  = idiag.cmd.data[IDIAG_QUEACC_VALUE_INDX];

	/* Sanity check on command line arguments */
	if (idiag.cmd.opcode == LPFC_IDIAG_CMD_QUEACC_WR ||
	    idiag.cmd.opcode == LPFC_IDIAG_CMD_QUEACC_ST ||
	    idiag.cmd.opcode == LPFC_IDIAG_CMD_QUEACC_CL) {
		if (rc != LPFC_QUE_ACC_WR_CMD_ARG)
			goto error_out;
		if (count != 1)
			goto error_out;
	} else if (idiag.cmd.opcode == LPFC_IDIAG_CMD_QUEACC_RD) {
		if (rc != LPFC_QUE_ACC_RD_CMD_ARG)
			goto error_out;
	} else
		goto error_out;

	switch (quetp) {
	case LPFC_IDIAG_EQ:
		/* HBA event queue */
		if (phba->sli4_hba.hdwq) {
			for (qidx = 0; qidx < phba->cfg_hdw_queue; qidx++) {
				qp = phba->sli4_hba.hdwq[qidx].hba_eq;
				if (qp && qp->queue_id == queid) {
					/* Sanity check */
					rc = lpfc_idiag_que_param_check(qp,
						index, count);
					if (rc)
						goto error_out;
					idiag.ptr_private = qp;
					goto pass_check;
				}
			}
		}
		goto error_out;
		break;
	case LPFC_IDIAG_CQ:
		/* MBX complete queue */
		if (phba->sli4_hba.mbx_cq &&
		    phba->sli4_hba.mbx_cq->queue_id == queid) {
			/* Sanity check */
			rc = lpfc_idiag_que_param_check(
					phba->sli4_hba.mbx_cq, index, count);
			if (rc)
				goto error_out;
			idiag.ptr_private = phba->sli4_hba.mbx_cq;
			goto pass_check;
		}
		/* ELS complete queue */
		if (phba->sli4_hba.els_cq &&
		    phba->sli4_hba.els_cq->queue_id == queid) {
			/* Sanity check */
			rc = lpfc_idiag_que_param_check(
					phba->sli4_hba.els_cq, index, count);
			if (rc)
				goto error_out;
			idiag.ptr_private = phba->sli4_hba.els_cq;
			goto pass_check;
		}
		/* NVME LS complete queue */
		if (phba->sli4_hba.nvmels_cq &&
		    phba->sli4_hba.nvmels_cq->queue_id == queid) {
			/* Sanity check */
			rc = lpfc_idiag_que_param_check(
					phba->sli4_hba.nvmels_cq, index, count);
			if (rc)
				goto error_out;
			idiag.ptr_private = phba->sli4_hba.nvmels_cq;
			goto pass_check;
		}
		/* FCP complete queue */
		if (phba->sli4_hba.hdwq) {
			for (qidx = 0; qidx < phba->cfg_hdw_queue;
								qidx++) {
				qp = phba->sli4_hba.hdwq[qidx].io_cq;
				if (qp && qp->queue_id == queid) {
					/* Sanity check */
					rc = lpfc_idiag_que_param_check(
						qp, index, count);
					if (rc)
						goto error_out;
					idiag.ptr_private = qp;
					goto pass_check;
				}
			}
		}
		goto error_out;
		break;
	case LPFC_IDIAG_MQ:
		/* MBX work queue */
		if (phba->sli4_hba.mbx_wq &&
		    phba->sli4_hba.mbx_wq->queue_id == queid) {
			/* Sanity check */
			rc = lpfc_idiag_que_param_check(
					phba->sli4_hba.mbx_wq, index, count);
			if (rc)
				goto error_out;
			idiag.ptr_private = phba->sli4_hba.mbx_wq;
			goto pass_check;
		}
		goto error_out;
		break;
	case LPFC_IDIAG_WQ:
		/* ELS work queue */
		if (phba->sli4_hba.els_wq &&
		    phba->sli4_hba.els_wq->queue_id == queid) {
			/* Sanity check */
			rc = lpfc_idiag_que_param_check(
					phba->sli4_hba.els_wq, index, count);
			if (rc)
				goto error_out;
			idiag.ptr_private = phba->sli4_hba.els_wq;
			goto pass_check;
		}
		/* NVME LS work queue */
		if (phba->sli4_hba.nvmels_wq &&
		    phba->sli4_hba.nvmels_wq->queue_id == queid) {
			/* Sanity check */
			rc = lpfc_idiag_que_param_check(
					phba->sli4_hba.nvmels_wq, index, count);
			if (rc)
				goto error_out;
			idiag.ptr_private = phba->sli4_hba.nvmels_wq;
			goto pass_check;
		}

		if (phba->sli4_hba.hdwq) {
			/* FCP/SCSI work queue */
			for (qidx = 0; qidx < phba->cfg_hdw_queue; qidx++) {
				qp = phba->sli4_hba.hdwq[qidx].io_wq;
				if (qp && qp->queue_id == queid) {
					/* Sanity check */
					rc = lpfc_idiag_que_param_check(
						qp, index, count);
					if (rc)
						goto error_out;
					idiag.ptr_private = qp;
					goto pass_check;
				}
			}
		}

		goto error_out;
		break;
	case LPFC_IDIAG_RQ:
		/* HDR queue */
		if (phba->sli4_hba.hdr_rq &&
		    phba->sli4_hba.hdr_rq->queue_id == queid) {
			/* Sanity check */
			rc = lpfc_idiag_que_param_check(
					phba->sli4_hba.hdr_rq, index, count);
			if (rc)
				goto error_out;
			idiag.ptr_private = phba->sli4_hba.hdr_rq;
			goto pass_check;
		}
		/* DAT queue */
		if (phba->sli4_hba.dat_rq &&
		    phba->sli4_hba.dat_rq->queue_id == queid) {
			/* Sanity check */
			rc = lpfc_idiag_que_param_check(
					phba->sli4_hba.dat_rq, index, count);
			if (rc)
				goto error_out;
			idiag.ptr_private = phba->sli4_hba.dat_rq;
			goto pass_check;
		}
		goto error_out;
		break;
	default:
		goto error_out;
		break;
	}

pass_check:

	if (idiag.cmd.opcode == LPFC_IDIAG_CMD_QUEACC_RD) {
		if (count == LPFC_QUE_ACC_BROWSE)
			idiag.offset.last_rd = index;
	}

	if (idiag.cmd.opcode == LPFC_IDIAG_CMD_QUEACC_WR ||
	    idiag.cmd.opcode == LPFC_IDIAG_CMD_QUEACC_ST ||
	    idiag.cmd.opcode == LPFC_IDIAG_CMD_QUEACC_CL) {
		/* Additional sanity checks on write operation */
		pque = (struct lpfc_queue *)idiag.ptr_private;
		if (offset > pque->entry_size/sizeof(uint32_t) - 1)
			goto error_out;
		pentry = lpfc_sli4_qe(pque, index);
		pentry += offset;
		if (idiag.cmd.opcode == LPFC_IDIAG_CMD_QUEACC_WR)
			*pentry = value;
		if (idiag.cmd.opcode == LPFC_IDIAG_CMD_QUEACC_ST)
			*pentry |= value;
		if (idiag.cmd.opcode == LPFC_IDIAG_CMD_QUEACC_CL)
			*pentry &= ~value;
	}
	return nbytes;

error_out:
	/* Clean out command structure on command error out */
	memset(&idiag, 0, sizeof(idiag));
	return -EINVAL;
}

/**
 * lpfc_idiag_drbacc_read_reg - idiag debugfs read a doorbell register
 * @phba: The pointer to hba structure.
 * @pbuffer: The pointer to the buffer to copy the data to.
 * @len: The length of bytes to copied.
 * @drbregid: The id to doorbell registers.
 *
 * Description:
 * This routine reads a doorbell register and copies its content to the
 * user buffer pointed to by @pbuffer.
 *
 * Returns:
 * This function returns the amount of data that was copied into @pbuffer.
 **/
static int
lpfc_idiag_drbacc_read_reg(struct lpfc_hba *phba, char *pbuffer,
			   int len, uint32_t drbregid)
{

	if (!pbuffer)
		return 0;

	switch (drbregid) {
	case LPFC_DRB_EQ:
		len += scnprintf(pbuffer + len, LPFC_DRB_ACC_BUF_SIZE-len,
				"EQ-DRB-REG: 0x%08x\n",
				readl(phba->sli4_hba.EQDBregaddr));
		break;
	case LPFC_DRB_CQ:
		len += scnprintf(pbuffer + len, LPFC_DRB_ACC_BUF_SIZE - len,
				"CQ-DRB-REG: 0x%08x\n",
				readl(phba->sli4_hba.CQDBregaddr));
		break;
	case LPFC_DRB_MQ:
		len += scnprintf(pbuffer+len, LPFC_DRB_ACC_BUF_SIZE-len,
				"MQ-DRB-REG:   0x%08x\n",
				readl(phba->sli4_hba.MQDBregaddr));
		break;
	case LPFC_DRB_WQ:
		len += scnprintf(pbuffer+len, LPFC_DRB_ACC_BUF_SIZE-len,
				"WQ-DRB-REG:   0x%08x\n",
				readl(phba->sli4_hba.WQDBregaddr));
		break;
	case LPFC_DRB_RQ:
		len += scnprintf(pbuffer+len, LPFC_DRB_ACC_BUF_SIZE-len,
				"RQ-DRB-REG:   0x%08x\n",
				readl(phba->sli4_hba.RQDBregaddr));
		break;
	default:
		break;
	}

	return len;
}

/**
 * lpfc_idiag_drbacc_read - idiag debugfs read port doorbell
 * @file: The file pointer to read from.
 * @buf: The buffer to copy the data to.
 * @nbytes: The number of bytes to read.
 * @ppos: The position in the file to start reading from.
 *
 * Description:
 * This routine reads data from the @phba device doorbell register according
 * to the idiag command, and copies to user @buf. Depending on the doorbell
 * register read command setup, it does either a single doorbell register
 * read or dump all doorbell registers.
 *
 * Returns:
 * This function returns the amount of data that was read (this could be less
 * than @nbytes if the end of the file was reached) or a negative error value.
 **/
static ssize_t
lpfc_idiag_drbacc_read(struct file *file, char __user *buf, size_t nbytes,
		       loff_t *ppos)
{
	struct lpfc_debug *debug = file->private_data;
	struct lpfc_hba *phba = (struct lpfc_hba *)debug->i_private;
	uint32_t drb_reg_id, i;
	char *pbuffer;
	int len = 0;

	/* This is a user read operation */
	debug->op = LPFC_IDIAG_OP_RD;

	if (!debug->buffer)
		debug->buffer = kmalloc(LPFC_DRB_ACC_BUF_SIZE, GFP_KERNEL);
	if (!debug->buffer)
		return 0;
	pbuffer = debug->buffer;

	if (*ppos)
		return 0;

	if (idiag.cmd.opcode == LPFC_IDIAG_CMD_DRBACC_RD)
		drb_reg_id = idiag.cmd.data[IDIAG_DRBACC_REGID_INDX];
	else
		return 0;

	if (drb_reg_id == LPFC_DRB_ACC_ALL)
		for (i = 1; i <= LPFC_DRB_MAX; i++)
			len = lpfc_idiag_drbacc_read_reg(phba,
							 pbuffer, len, i);
	else
		len = lpfc_idiag_drbacc_read_reg(phba,
						 pbuffer, len, drb_reg_id);

	return simple_read_from_buffer(buf, nbytes, ppos, pbuffer, len);
}

/**
 * lpfc_idiag_drbacc_write - Syntax check and set up idiag drbacc commands
 * @file: The file pointer to read from.
 * @buf: The buffer to copy the user data from.
 * @nbytes: The number of bytes to get.
 * @ppos: The position in the file to start reading from.
 *
 * This routine get the debugfs idiag command struct from user space and then
 * perform the syntax check for port doorbell register read (dump) or write
 * (set) command accordingly. In the case of port queue read command, it sets
 * up the command in the idiag command struct for the following debugfs read
 * operation. In the case of port doorbell register write operation, it
 * executes the write operation into the port doorbell register accordingly.
 *
 * It returns the @nbytges passing in from debugfs user space when successful.
 * In case of error conditions, it returns proper error code back to the user
 * space.
 **/
static ssize_t
lpfc_idiag_drbacc_write(struct file *file, const char __user *buf,
			size_t nbytes, loff_t *ppos)
{
	struct lpfc_debug *debug = file->private_data;
	struct lpfc_hba *phba = (struct lpfc_hba *)debug->i_private;
	uint32_t drb_reg_id, value, reg_val = 0;
	void __iomem *drb_reg;
	int rc;

	/* This is a user write operation */
	debug->op = LPFC_IDIAG_OP_WR;

	rc = lpfc_idiag_cmd_get(buf, nbytes, &idiag.cmd);
	if (rc < 0)
		return rc;

	/* Sanity check on command line arguments */
	drb_reg_id = idiag.cmd.data[IDIAG_DRBACC_REGID_INDX];
	value = idiag.cmd.data[IDIAG_DRBACC_VALUE_INDX];

	if (idiag.cmd.opcode == LPFC_IDIAG_CMD_DRBACC_WR ||
	    idiag.cmd.opcode == LPFC_IDIAG_CMD_DRBACC_ST ||
	    idiag.cmd.opcode == LPFC_IDIAG_CMD_DRBACC_CL) {
		if (rc != LPFC_DRB_ACC_WR_CMD_ARG)
			goto error_out;
		if (drb_reg_id > LPFC_DRB_MAX)
			goto error_out;
	} else if (idiag.cmd.opcode == LPFC_IDIAG_CMD_DRBACC_RD) {
		if (rc != LPFC_DRB_ACC_RD_CMD_ARG)
			goto error_out;
		if ((drb_reg_id > LPFC_DRB_MAX) &&
		    (drb_reg_id != LPFC_DRB_ACC_ALL))
			goto error_out;
	} else
		goto error_out;

	/* Perform the write access operation */
	if (idiag.cmd.opcode == LPFC_IDIAG_CMD_DRBACC_WR ||
	    idiag.cmd.opcode == LPFC_IDIAG_CMD_DRBACC_ST ||
	    idiag.cmd.opcode == LPFC_IDIAG_CMD_DRBACC_CL) {
		switch (drb_reg_id) {
		case LPFC_DRB_EQ:
			drb_reg = phba->sli4_hba.EQDBregaddr;
			break;
		case LPFC_DRB_CQ:
			drb_reg = phba->sli4_hba.CQDBregaddr;
			break;
		case LPFC_DRB_MQ:
			drb_reg = phba->sli4_hba.MQDBregaddr;
			break;
		case LPFC_DRB_WQ:
			drb_reg = phba->sli4_hba.WQDBregaddr;
			break;
		case LPFC_DRB_RQ:
			drb_reg = phba->sli4_hba.RQDBregaddr;
			break;
		default:
			goto error_out;
		}

		if (idiag.cmd.opcode == LPFC_IDIAG_CMD_DRBACC_WR)
			reg_val = value;
		if (idiag.cmd.opcode == LPFC_IDIAG_CMD_DRBACC_ST) {
			reg_val = readl(drb_reg);
			reg_val |= value;
		}
		if (idiag.cmd.opcode == LPFC_IDIAG_CMD_DRBACC_CL) {
			reg_val = readl(drb_reg);
			reg_val &= ~value;
		}
		writel(reg_val, drb_reg);
		readl(drb_reg); /* flush */
	}
	return nbytes;

error_out:
	/* Clean out command structure on command error out */
	memset(&idiag, 0, sizeof(idiag));
	return -EINVAL;
}

/**
 * lpfc_idiag_ctlacc_read_reg - idiag debugfs read a control registers
 * @phba: The pointer to hba structure.
 * @pbuffer: The pointer to the buffer to copy the data to.
 * @len: The length of bytes to copied.
 * @drbregid: The id to doorbell registers.
 *
 * Description:
 * This routine reads a control register and copies its content to the
 * user buffer pointed to by @pbuffer.
 *
 * Returns:
 * This function returns the amount of data that was copied into @pbuffer.
 **/
static int
lpfc_idiag_ctlacc_read_reg(struct lpfc_hba *phba, char *pbuffer,
			   int len, uint32_t ctlregid)
{

	if (!pbuffer)
		return 0;

	switch (ctlregid) {
	case LPFC_CTL_PORT_SEM:
		len += scnprintf(pbuffer+len, LPFC_CTL_ACC_BUF_SIZE-len,
				"Port SemReg:   0x%08x\n",
				readl(phba->sli4_hba.conf_regs_memmap_p +
				      LPFC_CTL_PORT_SEM_OFFSET));
		break;
	case LPFC_CTL_PORT_STA:
		len += scnprintf(pbuffer+len, LPFC_CTL_ACC_BUF_SIZE-len,
				"Port StaReg:   0x%08x\n",
				readl(phba->sli4_hba.conf_regs_memmap_p +
				      LPFC_CTL_PORT_STA_OFFSET));
		break;
	case LPFC_CTL_PORT_CTL:
		len += scnprintf(pbuffer+len, LPFC_CTL_ACC_BUF_SIZE-len,
				"Port CtlReg:   0x%08x\n",
				readl(phba->sli4_hba.conf_regs_memmap_p +
				      LPFC_CTL_PORT_CTL_OFFSET));
		break;
	case LPFC_CTL_PORT_ER1:
		len += scnprintf(pbuffer+len, LPFC_CTL_ACC_BUF_SIZE-len,
				"Port Er1Reg:   0x%08x\n",
				readl(phba->sli4_hba.conf_regs_memmap_p +
				      LPFC_CTL_PORT_ER1_OFFSET));
		break;
	case LPFC_CTL_PORT_ER2:
		len += scnprintf(pbuffer+len, LPFC_CTL_ACC_BUF_SIZE-len,
				"Port Er2Reg:   0x%08x\n",
				readl(phba->sli4_hba.conf_regs_memmap_p +
				      LPFC_CTL_PORT_ER2_OFFSET));
		break;
	case LPFC_CTL_PDEV_CTL:
		len += scnprintf(pbuffer+len, LPFC_CTL_ACC_BUF_SIZE-len,
				"PDev CtlReg:   0x%08x\n",
				readl(phba->sli4_hba.conf_regs_memmap_p +
				      LPFC_CTL_PDEV_CTL_OFFSET));
		break;
	default:
		break;
	}
	return len;
}

/**
 * lpfc_idiag_ctlacc_read - idiag debugfs read port and device control register
 * @file: The file pointer to read from.
 * @buf: The buffer to copy the data to.
 * @nbytes: The number of bytes to read.
 * @ppos: The position in the file to start reading from.
 *
 * Description:
 * This routine reads data from the @phba port and device registers according
 * to the idiag command, and copies to user @buf.
 *
 * Returns:
 * This function returns the amount of data that was read (this could be less
 * than @nbytes if the end of the file was reached) or a negative error value.
 **/
static ssize_t
lpfc_idiag_ctlacc_read(struct file *file, char __user *buf, size_t nbytes,
		       loff_t *ppos)
{
	struct lpfc_debug *debug = file->private_data;
	struct lpfc_hba *phba = (struct lpfc_hba *)debug->i_private;
	uint32_t ctl_reg_id, i;
	char *pbuffer;
	int len = 0;

	/* This is a user read operation */
	debug->op = LPFC_IDIAG_OP_RD;

	if (!debug->buffer)
		debug->buffer = kmalloc(LPFC_CTL_ACC_BUF_SIZE, GFP_KERNEL);
	if (!debug->buffer)
		return 0;
	pbuffer = debug->buffer;

	if (*ppos)
		return 0;

	if (idiag.cmd.opcode == LPFC_IDIAG_CMD_CTLACC_RD)
		ctl_reg_id = idiag.cmd.data[IDIAG_CTLACC_REGID_INDX];
	else
		return 0;

	if (ctl_reg_id == LPFC_CTL_ACC_ALL)
		for (i = 1; i <= LPFC_CTL_MAX; i++)
			len = lpfc_idiag_ctlacc_read_reg(phba,
							 pbuffer, len, i);
	else
		len = lpfc_idiag_ctlacc_read_reg(phba,
						 pbuffer, len, ctl_reg_id);

	return simple_read_from_buffer(buf, nbytes, ppos, pbuffer, len);
}

/**
 * lpfc_idiag_ctlacc_write - Syntax check and set up idiag ctlacc commands
 * @file: The file pointer to read from.
 * @buf: The buffer to copy the user data from.
 * @nbytes: The number of bytes to get.
 * @ppos: The position in the file to start reading from.
 *
 * This routine get the debugfs idiag command struct from user space and then
 * perform the syntax check for port and device control register read (dump)
 * or write (set) command accordingly.
 *
 * It returns the @nbytges passing in from debugfs user space when successful.
 * In case of error conditions, it returns proper error code back to the user
 * space.
 **/
static ssize_t
lpfc_idiag_ctlacc_write(struct file *file, const char __user *buf,
			size_t nbytes, loff_t *ppos)
{
	struct lpfc_debug *debug = file->private_data;
	struct lpfc_hba *phba = (struct lpfc_hba *)debug->i_private;
	uint32_t ctl_reg_id, value, reg_val = 0;
	void __iomem *ctl_reg;
	int rc;

	/* This is a user write operation */
	debug->op = LPFC_IDIAG_OP_WR;

	rc = lpfc_idiag_cmd_get(buf, nbytes, &idiag.cmd);
	if (rc < 0)
		return rc;

	/* Sanity check on command line arguments */
	ctl_reg_id = idiag.cmd.data[IDIAG_CTLACC_REGID_INDX];
	value = idiag.cmd.data[IDIAG_CTLACC_VALUE_INDX];

	if (idiag.cmd.opcode == LPFC_IDIAG_CMD_CTLACC_WR ||
	    idiag.cmd.opcode == LPFC_IDIAG_CMD_CTLACC_ST ||
	    idiag.cmd.opcode == LPFC_IDIAG_CMD_CTLACC_CL) {
		if (rc != LPFC_CTL_ACC_WR_CMD_ARG)
			goto error_out;
		if (ctl_reg_id > LPFC_CTL_MAX)
			goto error_out;
	} else if (idiag.cmd.opcode == LPFC_IDIAG_CMD_CTLACC_RD) {
		if (rc != LPFC_CTL_ACC_RD_CMD_ARG)
			goto error_out;
		if ((ctl_reg_id > LPFC_CTL_MAX) &&
		    (ctl_reg_id != LPFC_CTL_ACC_ALL))
			goto error_out;
	} else
		goto error_out;

	/* Perform the write access operation */
	if (idiag.cmd.opcode == LPFC_IDIAG_CMD_CTLACC_WR ||
	    idiag.cmd.opcode == LPFC_IDIAG_CMD_CTLACC_ST ||
	    idiag.cmd.opcode == LPFC_IDIAG_CMD_CTLACC_CL) {
		switch (ctl_reg_id) {
		case LPFC_CTL_PORT_SEM:
			ctl_reg = phba->sli4_hba.conf_regs_memmap_p +
					LPFC_CTL_PORT_SEM_OFFSET;
			break;
		case LPFC_CTL_PORT_STA:
			ctl_reg = phba->sli4_hba.conf_regs_memmap_p +
					LPFC_CTL_PORT_STA_OFFSET;
			break;
		case LPFC_CTL_PORT_CTL:
			ctl_reg = phba->sli4_hba.conf_regs_memmap_p +
					LPFC_CTL_PORT_CTL_OFFSET;
			break;
		case LPFC_CTL_PORT_ER1:
			ctl_reg = phba->sli4_hba.conf_regs_memmap_p +
					LPFC_CTL_PORT_ER1_OFFSET;
			break;
		case LPFC_CTL_PORT_ER2:
			ctl_reg = phba->sli4_hba.conf_regs_memmap_p +
					LPFC_CTL_PORT_ER2_OFFSET;
			break;
		case LPFC_CTL_PDEV_CTL:
			ctl_reg = phba->sli4_hba.conf_regs_memmap_p +
					LPFC_CTL_PDEV_CTL_OFFSET;
			break;
		default:
			goto error_out;
		}

		if (idiag.cmd.opcode == LPFC_IDIAG_CMD_CTLACC_WR)
			reg_val = value;
		if (idiag.cmd.opcode == LPFC_IDIAG_CMD_CTLACC_ST) {
			reg_val = readl(ctl_reg);
			reg_val |= value;
		}
		if (idiag.cmd.opcode == LPFC_IDIAG_CMD_CTLACC_CL) {
			reg_val = readl(ctl_reg);
			reg_val &= ~value;
		}
		writel(reg_val, ctl_reg);
		readl(ctl_reg); /* flush */
	}
	return nbytes;

error_out:
	/* Clean out command structure on command error out */
	memset(&idiag, 0, sizeof(idiag));
	return -EINVAL;
}

/**
 * lpfc_idiag_mbxacc_get_setup - idiag debugfs get mailbox access setup
 * @phba: Pointer to HBA context object.
 * @pbuffer: Pointer to data buffer.
 *
 * Description:
 * This routine gets the driver mailbox access debugfs setup information.
 *
 * Returns:
 * This function returns the amount of data that was read (this could be less
 * than @nbytes if the end of the file was reached) or a negative error value.
 **/
static int
lpfc_idiag_mbxacc_get_setup(struct lpfc_hba *phba, char *pbuffer)
{
	uint32_t mbx_dump_map, mbx_dump_cnt, mbx_word_cnt, mbx_mbox_cmd;
	int len = 0;

	mbx_mbox_cmd = idiag.cmd.data[IDIAG_MBXACC_MBCMD_INDX];
	mbx_dump_map = idiag.cmd.data[IDIAG_MBXACC_DPMAP_INDX];
	mbx_dump_cnt = idiag.cmd.data[IDIAG_MBXACC_DPCNT_INDX];
	mbx_word_cnt = idiag.cmd.data[IDIAG_MBXACC_WDCNT_INDX];

	len += scnprintf(pbuffer+len, LPFC_MBX_ACC_BUF_SIZE-len,
			"mbx_dump_map: 0x%08x\n", mbx_dump_map);
	len += scnprintf(pbuffer+len, LPFC_MBX_ACC_BUF_SIZE-len,
			"mbx_dump_cnt: %04d\n", mbx_dump_cnt);
	len += scnprintf(pbuffer+len, LPFC_MBX_ACC_BUF_SIZE-len,
			"mbx_word_cnt: %04d\n", mbx_word_cnt);
	len += scnprintf(pbuffer+len, LPFC_MBX_ACC_BUF_SIZE-len,
			"mbx_mbox_cmd: 0x%02x\n", mbx_mbox_cmd);

	return len;
}

/**
 * lpfc_idiag_mbxacc_read - idiag debugfs read on mailbox access
 * @file: The file pointer to read from.
 * @buf: The buffer to copy the data to.
 * @nbytes: The number of bytes to read.
 * @ppos: The position in the file to start reading from.
 *
 * Description:
 * This routine reads data from the @phba driver mailbox access debugfs setup
 * information.
 *
 * Returns:
 * This function returns the amount of data that was read (this could be less
 * than @nbytes if the end of the file was reached) or a negative error value.
 **/
static ssize_t
lpfc_idiag_mbxacc_read(struct file *file, char __user *buf, size_t nbytes,
		       loff_t *ppos)
{
	struct lpfc_debug *debug = file->private_data;
	struct lpfc_hba *phba = (struct lpfc_hba *)debug->i_private;
	char *pbuffer;
	int len = 0;

	/* This is a user read operation */
	debug->op = LPFC_IDIAG_OP_RD;

	if (!debug->buffer)
		debug->buffer = kmalloc(LPFC_MBX_ACC_BUF_SIZE, GFP_KERNEL);
	if (!debug->buffer)
		return 0;
	pbuffer = debug->buffer;

	if (*ppos)
		return 0;

	if ((idiag.cmd.opcode != LPFC_IDIAG_CMD_MBXACC_DP) &&
	    (idiag.cmd.opcode != LPFC_IDIAG_BSG_MBXACC_DP))
		return 0;

	len = lpfc_idiag_mbxacc_get_setup(phba, pbuffer);

	return simple_read_from_buffer(buf, nbytes, ppos, pbuffer, len);
}

/**
 * lpfc_idiag_mbxacc_write - Syntax check and set up idiag mbxacc commands
 * @file: The file pointer to read from.
 * @buf: The buffer to copy the user data from.
 * @nbytes: The number of bytes to get.
 * @ppos: The position in the file to start reading from.
 *
 * This routine get the debugfs idiag command struct from user space and then
 * perform the syntax check for driver mailbox command (dump) and sets up the
 * necessary states in the idiag command struct accordingly.
 *
 * It returns the @nbytges passing in from debugfs user space when successful.
 * In case of error conditions, it returns proper error code back to the user
 * space.
 **/
static ssize_t
lpfc_idiag_mbxacc_write(struct file *file, const char __user *buf,
			size_t nbytes, loff_t *ppos)
{
	struct lpfc_debug *debug = file->private_data;
	uint32_t mbx_dump_map, mbx_dump_cnt, mbx_word_cnt, mbx_mbox_cmd;
	int rc;

	/* This is a user write operation */
	debug->op = LPFC_IDIAG_OP_WR;

	rc = lpfc_idiag_cmd_get(buf, nbytes, &idiag.cmd);
	if (rc < 0)
		return rc;

	/* Sanity check on command line arguments */
	mbx_mbox_cmd = idiag.cmd.data[IDIAG_MBXACC_MBCMD_INDX];
	mbx_dump_map = idiag.cmd.data[IDIAG_MBXACC_DPMAP_INDX];
	mbx_dump_cnt = idiag.cmd.data[IDIAG_MBXACC_DPCNT_INDX];
	mbx_word_cnt = idiag.cmd.data[IDIAG_MBXACC_WDCNT_INDX];

	if (idiag.cmd.opcode == LPFC_IDIAG_CMD_MBXACC_DP) {
		if (!(mbx_dump_map & LPFC_MBX_DMP_MBX_ALL))
			goto error_out;
		if ((mbx_dump_map & ~LPFC_MBX_DMP_MBX_ALL) &&
		    (mbx_dump_map != LPFC_MBX_DMP_ALL))
			goto error_out;
		if (mbx_word_cnt > sizeof(MAILBOX_t))
			goto error_out;
	} else if (idiag.cmd.opcode == LPFC_IDIAG_BSG_MBXACC_DP) {
		if (!(mbx_dump_map & LPFC_BSG_DMP_MBX_ALL))
			goto error_out;
		if ((mbx_dump_map & ~LPFC_BSG_DMP_MBX_ALL) &&
		    (mbx_dump_map != LPFC_MBX_DMP_ALL))
			goto error_out;
		if (mbx_word_cnt > (BSG_MBOX_SIZE)/4)
			goto error_out;
		if (mbx_mbox_cmd != 0x9b)
			goto error_out;
	} else
		goto error_out;

	if (mbx_word_cnt == 0)
		goto error_out;
	if (rc != LPFC_MBX_DMP_ARG)
		goto error_out;
	if (mbx_mbox_cmd & ~0xff)
		goto error_out;

	/* condition for stop mailbox dump */
	if (mbx_dump_cnt == 0)
		goto reset_out;

	return nbytes;

reset_out:
	/* Clean out command structure on command error out */
	memset(&idiag, 0, sizeof(idiag));
	return nbytes;

error_out:
	/* Clean out command structure on command error out */
	memset(&idiag, 0, sizeof(idiag));
	return -EINVAL;
}

/**
 * lpfc_idiag_extacc_avail_get - get the available extents information
 * @phba: pointer to lpfc hba data structure.
 * @pbuffer: pointer to internal buffer.
 * @len: length into the internal buffer data has been copied.
 *
 * Description:
 * This routine is to get the available extent information.
 *
 * Returns:
 * overall lenth of the data read into the internal buffer.
 **/
static int
lpfc_idiag_extacc_avail_get(struct lpfc_hba *phba, char *pbuffer, int len)
{
	uint16_t ext_cnt, ext_size;

	len += scnprintf(pbuffer+len, LPFC_EXT_ACC_BUF_SIZE-len,
			"\nAvailable Extents Information:\n");

	len += scnprintf(pbuffer+len, LPFC_EXT_ACC_BUF_SIZE-len,
			"\tPort Available VPI extents: ");
	lpfc_sli4_get_avail_extnt_rsrc(phba, LPFC_RSC_TYPE_FCOE_VPI,
				       &ext_cnt, &ext_size);
	len += scnprintf(pbuffer+len, LPFC_EXT_ACC_BUF_SIZE-len,
			"Count %3d, Size %3d\n", ext_cnt, ext_size);

	len += scnprintf(pbuffer+len, LPFC_EXT_ACC_BUF_SIZE-len,
			"\tPort Available VFI extents: ");
	lpfc_sli4_get_avail_extnt_rsrc(phba, LPFC_RSC_TYPE_FCOE_VFI,
				       &ext_cnt, &ext_size);
	len += scnprintf(pbuffer+len, LPFC_EXT_ACC_BUF_SIZE-len,
			"Count %3d, Size %3d\n", ext_cnt, ext_size);

	len += scnprintf(pbuffer+len, LPFC_EXT_ACC_BUF_SIZE-len,
			"\tPort Available RPI extents: ");
	lpfc_sli4_get_avail_extnt_rsrc(phba, LPFC_RSC_TYPE_FCOE_RPI,
				       &ext_cnt, &ext_size);
	len += scnprintf(pbuffer+len, LPFC_EXT_ACC_BUF_SIZE-len,
			"Count %3d, Size %3d\n", ext_cnt, ext_size);

	len += scnprintf(pbuffer+len, LPFC_EXT_ACC_BUF_SIZE-len,
			"\tPort Available XRI extents: ");
	lpfc_sli4_get_avail_extnt_rsrc(phba, LPFC_RSC_TYPE_FCOE_XRI,
				       &ext_cnt, &ext_size);
	len += scnprintf(pbuffer+len, LPFC_EXT_ACC_BUF_SIZE-len,
			"Count %3d, Size %3d\n", ext_cnt, ext_size);

	return len;
}

/**
 * lpfc_idiag_extacc_alloc_get - get the allocated extents information
 * @phba: pointer to lpfc hba data structure.
 * @pbuffer: pointer to internal buffer.
 * @len: length into the internal buffer data has been copied.
 *
 * Description:
 * This routine is to get the allocated extent information.
 *
 * Returns:
 * overall lenth of the data read into the internal buffer.
 **/
static int
lpfc_idiag_extacc_alloc_get(struct lpfc_hba *phba, char *pbuffer, int len)
{
	uint16_t ext_cnt, ext_size;
	int rc;

	len += scnprintf(pbuffer+len, LPFC_EXT_ACC_BUF_SIZE-len,
			"\nAllocated Extents Information:\n");

	len += scnprintf(pbuffer+len, LPFC_EXT_ACC_BUF_SIZE-len,
			"\tHost Allocated VPI extents: ");
	rc = lpfc_sli4_get_allocated_extnts(phba, LPFC_RSC_TYPE_FCOE_VPI,
					    &ext_cnt, &ext_size);
	if (!rc)
		len += scnprintf(pbuffer+len, LPFC_EXT_ACC_BUF_SIZE-len,
				"Port %d Extent %3d, Size %3d\n",
				phba->brd_no, ext_cnt, ext_size);
	else
		len += scnprintf(pbuffer+len, LPFC_EXT_ACC_BUF_SIZE-len,
				"N/A\n");

	len += scnprintf(pbuffer+len, LPFC_EXT_ACC_BUF_SIZE-len,
			"\tHost Allocated VFI extents: ");
	rc = lpfc_sli4_get_allocated_extnts(phba, LPFC_RSC_TYPE_FCOE_VFI,
					    &ext_cnt, &ext_size);
	if (!rc)
		len += scnprintf(pbuffer+len, LPFC_EXT_ACC_BUF_SIZE-len,
				"Port %d Extent %3d, Size %3d\n",
				phba->brd_no, ext_cnt, ext_size);
	else
		len += scnprintf(pbuffer+len, LPFC_EXT_ACC_BUF_SIZE-len,
				"N/A\n");

	len += scnprintf(pbuffer+len, LPFC_EXT_ACC_BUF_SIZE-len,
			"\tHost Allocated RPI extents: ");
	rc = lpfc_sli4_get_allocated_extnts(phba, LPFC_RSC_TYPE_FCOE_RPI,
					    &ext_cnt, &ext_size);
	if (!rc)
		len += scnprintf(pbuffer+len, LPFC_EXT_ACC_BUF_SIZE-len,
				"Port %d Extent %3d, Size %3d\n",
				phba->brd_no, ext_cnt, ext_size);
	else
		len += scnprintf(pbuffer+len, LPFC_EXT_ACC_BUF_SIZE-len,
				"N/A\n");

	len += scnprintf(pbuffer+len, LPFC_EXT_ACC_BUF_SIZE-len,
			"\tHost Allocated XRI extents: ");
	rc = lpfc_sli4_get_allocated_extnts(phba, LPFC_RSC_TYPE_FCOE_XRI,
					    &ext_cnt, &ext_size);
	if (!rc)
		len += scnprintf(pbuffer+len, LPFC_EXT_ACC_BUF_SIZE-len,
				"Port %d Extent %3d, Size %3d\n",
				phba->brd_no, ext_cnt, ext_size);
	else
		len += scnprintf(pbuffer+len, LPFC_EXT_ACC_BUF_SIZE-len,
				"N/A\n");

	return len;
}

/**
 * lpfc_idiag_extacc_drivr_get - get driver extent information
 * @phba: pointer to lpfc hba data structure.
 * @pbuffer: pointer to internal buffer.
 * @len: length into the internal buffer data has been copied.
 *
 * Description:
 * This routine is to get the driver extent information.
 *
 * Returns:
 * overall lenth of the data read into the internal buffer.
 **/
static int
lpfc_idiag_extacc_drivr_get(struct lpfc_hba *phba, char *pbuffer, int len)
{
	struct lpfc_rsrc_blks *rsrc_blks;
	int index;

	len += scnprintf(pbuffer+len, LPFC_EXT_ACC_BUF_SIZE-len,
			"\nDriver Extents Information:\n");

	len += scnprintf(pbuffer+len, LPFC_EXT_ACC_BUF_SIZE-len,
			"\tVPI extents:\n");
	index = 0;
	list_for_each_entry(rsrc_blks, &phba->lpfc_vpi_blk_list, list) {
		len += scnprintf(pbuffer+len, LPFC_EXT_ACC_BUF_SIZE-len,
				"\t\tBlock %3d: Start %4d, Count %4d\n",
				index, rsrc_blks->rsrc_start,
				rsrc_blks->rsrc_size);
		index++;
	}
	len += scnprintf(pbuffer+len, LPFC_EXT_ACC_BUF_SIZE-len,
			"\tVFI extents:\n");
	index = 0;
	list_for_each_entry(rsrc_blks, &phba->sli4_hba.lpfc_vfi_blk_list,
			    list) {
		len += scnprintf(pbuffer+len, LPFC_EXT_ACC_BUF_SIZE-len,
				"\t\tBlock %3d: Start %4d, Count %4d\n",
				index, rsrc_blks->rsrc_start,
				rsrc_blks->rsrc_size);
		index++;
	}

	len += scnprintf(pbuffer+len, LPFC_EXT_ACC_BUF_SIZE-len,
			"\tRPI extents:\n");
	index = 0;
	list_for_each_entry(rsrc_blks, &phba->sli4_hba.lpfc_rpi_blk_list,
			    list) {
		len += scnprintf(pbuffer+len, LPFC_EXT_ACC_BUF_SIZE-len,
				"\t\tBlock %3d: Start %4d, Count %4d\n",
				index, rsrc_blks->rsrc_start,
				rsrc_blks->rsrc_size);
		index++;
	}

	len += scnprintf(pbuffer+len, LPFC_EXT_ACC_BUF_SIZE-len,
			"\tXRI extents:\n");
	index = 0;
	list_for_each_entry(rsrc_blks, &phba->sli4_hba.lpfc_xri_blk_list,
			    list) {
		len += scnprintf(pbuffer+len, LPFC_EXT_ACC_BUF_SIZE-len,
				"\t\tBlock %3d: Start %4d, Count %4d\n",
				index, rsrc_blks->rsrc_start,
				rsrc_blks->rsrc_size);
		index++;
	}

	return len;
}

/**
 * lpfc_idiag_extacc_write - Syntax check and set up idiag extacc commands
 * @file: The file pointer to read from.
 * @buf: The buffer to copy the user data from.
 * @nbytes: The number of bytes to get.
 * @ppos: The position in the file to start reading from.
 *
 * This routine get the debugfs idiag command struct from user space and then
 * perform the syntax check for extent information access commands and sets
 * up the necessary states in the idiag command struct accordingly.
 *
 * It returns the @nbytges passing in from debugfs user space when successful.
 * In case of error conditions, it returns proper error code back to the user
 * space.
 **/
static ssize_t
lpfc_idiag_extacc_write(struct file *file, const char __user *buf,
			size_t nbytes, loff_t *ppos)
{
	struct lpfc_debug *debug = file->private_data;
	uint32_t ext_map;
	int rc;

	/* This is a user write operation */
	debug->op = LPFC_IDIAG_OP_WR;

	rc = lpfc_idiag_cmd_get(buf, nbytes, &idiag.cmd);
	if (rc < 0)
		return rc;

	ext_map = idiag.cmd.data[IDIAG_EXTACC_EXMAP_INDX];

	if (idiag.cmd.opcode != LPFC_IDIAG_CMD_EXTACC_RD)
		goto error_out;
	if (rc != LPFC_EXT_ACC_CMD_ARG)
		goto error_out;
	if (!(ext_map & LPFC_EXT_ACC_ALL))
		goto error_out;

	return nbytes;
error_out:
	/* Clean out command structure on command error out */
	memset(&idiag, 0, sizeof(idiag));
	return -EINVAL;
}

/**
 * lpfc_idiag_extacc_read - idiag debugfs read access to extent information
 * @file: The file pointer to read from.
 * @buf: The buffer to copy the data to.
 * @nbytes: The number of bytes to read.
 * @ppos: The position in the file to start reading from.
 *
 * Description:
 * This routine reads data from the proper extent information according to
 * the idiag command, and copies to user @buf.
 *
 * Returns:
 * This function returns the amount of data that was read (this could be less
 * than @nbytes if the end of the file was reached) or a negative error value.
 **/
static ssize_t
lpfc_idiag_extacc_read(struct file *file, char __user *buf, size_t nbytes,
		       loff_t *ppos)
{
	struct lpfc_debug *debug = file->private_data;
	struct lpfc_hba *phba = (struct lpfc_hba *)debug->i_private;
	char *pbuffer;
	uint32_t ext_map;
	int len = 0;

	/* This is a user read operation */
	debug->op = LPFC_IDIAG_OP_RD;

	if (!debug->buffer)
		debug->buffer = kmalloc(LPFC_EXT_ACC_BUF_SIZE, GFP_KERNEL);
	if (!debug->buffer)
		return 0;
	pbuffer = debug->buffer;
	if (*ppos)
		return 0;
	if (idiag.cmd.opcode != LPFC_IDIAG_CMD_EXTACC_RD)
		return 0;

	ext_map = idiag.cmd.data[IDIAG_EXTACC_EXMAP_INDX];
	if (ext_map & LPFC_EXT_ACC_AVAIL)
		len = lpfc_idiag_extacc_avail_get(phba, pbuffer, len);
	if (ext_map & LPFC_EXT_ACC_ALLOC)
		len = lpfc_idiag_extacc_alloc_get(phba, pbuffer, len);
	if (ext_map & LPFC_EXT_ACC_DRIVR)
		len = lpfc_idiag_extacc_drivr_get(phba, pbuffer, len);

	return simple_read_from_buffer(buf, nbytes, ppos, pbuffer, len);
}

#undef lpfc_debugfs_op_disc_trc
static const struct file_operations lpfc_debugfs_op_disc_trc = {
	.owner =        THIS_MODULE,
	.open =         lpfc_debugfs_disc_trc_open,
	.llseek =       lpfc_debugfs_lseek,
	.read =         lpfc_debugfs_read,
	.release =      lpfc_debugfs_release,
};

#undef lpfc_debugfs_op_nodelist
static const struct file_operations lpfc_debugfs_op_nodelist = {
	.owner =        THIS_MODULE,
	.open =         lpfc_debugfs_nodelist_open,
	.llseek =       lpfc_debugfs_lseek,
	.read =         lpfc_debugfs_read,
	.release =      lpfc_debugfs_release,
};

#undef lpfc_debugfs_op_multixripools
static const struct file_operations lpfc_debugfs_op_multixripools = {
	.owner =        THIS_MODULE,
	.open =         lpfc_debugfs_multixripools_open,
	.llseek =       lpfc_debugfs_lseek,
	.read =         lpfc_debugfs_read,
	.write =	lpfc_debugfs_multixripools_write,
	.release =      lpfc_debugfs_release,
};

#undef lpfc_debugfs_op_hbqinfo
static const struct file_operations lpfc_debugfs_op_hbqinfo = {
	.owner =        THIS_MODULE,
	.open =         lpfc_debugfs_hbqinfo_open,
	.llseek =       lpfc_debugfs_lseek,
	.read =         lpfc_debugfs_read,
	.release =      lpfc_debugfs_release,
};

#ifdef LPFC_HDWQ_LOCK_STAT
#undef lpfc_debugfs_op_lockstat
static const struct file_operations lpfc_debugfs_op_lockstat = {
	.owner =        THIS_MODULE,
	.open =         lpfc_debugfs_lockstat_open,
	.llseek =       lpfc_debugfs_lseek,
	.read =         lpfc_debugfs_read,
	.write =        lpfc_debugfs_lockstat_write,
	.release =      lpfc_debugfs_release,
};
#endif

#undef lpfc_debugfs_op_dumpHBASlim
static const struct file_operations lpfc_debugfs_op_dumpHBASlim = {
	.owner =        THIS_MODULE,
	.open =         lpfc_debugfs_dumpHBASlim_open,
	.llseek =       lpfc_debugfs_lseek,
	.read =         lpfc_debugfs_read,
	.release =      lpfc_debugfs_release,
};

#undef lpfc_debugfs_op_dumpHostSlim
static const struct file_operations lpfc_debugfs_op_dumpHostSlim = {
	.owner =        THIS_MODULE,
	.open =         lpfc_debugfs_dumpHostSlim_open,
	.llseek =       lpfc_debugfs_lseek,
	.read =         lpfc_debugfs_read,
	.release =      lpfc_debugfs_release,
};

#undef lpfc_debugfs_op_nvmestat
static const struct file_operations lpfc_debugfs_op_nvmestat = {
	.owner =        THIS_MODULE,
	.open =         lpfc_debugfs_nvmestat_open,
	.llseek =       lpfc_debugfs_lseek,
	.read =         lpfc_debugfs_read,
	.write =	lpfc_debugfs_nvmestat_write,
	.release =      lpfc_debugfs_release,
};

#undef lpfc_debugfs_op_scsistat
static const struct file_operations lpfc_debugfs_op_scsistat = {
	.owner =        THIS_MODULE,
	.open =         lpfc_debugfs_scsistat_open,
	.llseek =       lpfc_debugfs_lseek,
	.read =         lpfc_debugfs_read,
	.write =	lpfc_debugfs_scsistat_write,
	.release =      lpfc_debugfs_release,
};

#undef lpfc_debugfs_op_nvmektime
static const struct file_operations lpfc_debugfs_op_nvmektime = {
	.owner =        THIS_MODULE,
	.open =         lpfc_debugfs_nvmektime_open,
	.llseek =       lpfc_debugfs_lseek,
	.read =         lpfc_debugfs_read,
	.write =	lpfc_debugfs_nvmektime_write,
	.release =      lpfc_debugfs_release,
};

#undef lpfc_debugfs_op_nvmeio_trc
static const struct file_operations lpfc_debugfs_op_nvmeio_trc = {
	.owner =        THIS_MODULE,
	.open =         lpfc_debugfs_nvmeio_trc_open,
	.llseek =       lpfc_debugfs_lseek,
	.read =         lpfc_debugfs_read,
	.write =	lpfc_debugfs_nvmeio_trc_write,
	.release =      lpfc_debugfs_release,
};

#undef lpfc_debugfs_op_cpucheck
static const struct file_operations lpfc_debugfs_op_cpucheck = {
	.owner =        THIS_MODULE,
	.open =         lpfc_debugfs_cpucheck_open,
	.llseek =       lpfc_debugfs_lseek,
	.read =         lpfc_debugfs_read,
	.write =	lpfc_debugfs_cpucheck_write,
	.release =      lpfc_debugfs_release,
};

#undef lpfc_debugfs_op_dif_err
static const struct file_operations lpfc_debugfs_op_dif_err = {
	.owner =	THIS_MODULE,
	.open =		simple_open,
	.llseek =	lpfc_debugfs_lseek,
	.read =		lpfc_debugfs_dif_err_read,
	.write =	lpfc_debugfs_dif_err_write,
	.release =	lpfc_debugfs_dif_err_release,
};

#undef lpfc_debugfs_op_slow_ring_trc
static const struct file_operations lpfc_debugfs_op_slow_ring_trc = {
	.owner =        THIS_MODULE,
	.open =         lpfc_debugfs_slow_ring_trc_open,
	.llseek =       lpfc_debugfs_lseek,
	.read =         lpfc_debugfs_read,
	.release =      lpfc_debugfs_release,
};

static struct dentry *lpfc_debugfs_root = NULL;
static atomic_t lpfc_debugfs_hba_count;

/*
 * File operations for the iDiag debugfs
 */
#undef lpfc_idiag_op_pciCfg
static const struct file_operations lpfc_idiag_op_pciCfg = {
	.owner =        THIS_MODULE,
	.open =         lpfc_idiag_open,
	.llseek =       lpfc_debugfs_lseek,
	.read =         lpfc_idiag_pcicfg_read,
	.write =        lpfc_idiag_pcicfg_write,
	.release =      lpfc_idiag_cmd_release,
};

#undef lpfc_idiag_op_barAcc
static const struct file_operations lpfc_idiag_op_barAcc = {
	.owner =        THIS_MODULE,
	.open =         lpfc_idiag_open,
	.llseek =       lpfc_debugfs_lseek,
	.read =         lpfc_idiag_baracc_read,
	.write =        lpfc_idiag_baracc_write,
	.release =      lpfc_idiag_cmd_release,
};

#undef lpfc_idiag_op_queInfo
static const struct file_operations lpfc_idiag_op_queInfo = {
	.owner =        THIS_MODULE,
	.open =         lpfc_idiag_open,
	.read =         lpfc_idiag_queinfo_read,
	.release =      lpfc_idiag_release,
};

#undef lpfc_idiag_op_queAcc
static const struct file_operations lpfc_idiag_op_queAcc = {
	.owner =        THIS_MODULE,
	.open =         lpfc_idiag_open,
	.llseek =       lpfc_debugfs_lseek,
	.read =         lpfc_idiag_queacc_read,
	.write =        lpfc_idiag_queacc_write,
	.release =      lpfc_idiag_cmd_release,
};

#undef lpfc_idiag_op_drbAcc
static const struct file_operations lpfc_idiag_op_drbAcc = {
	.owner =        THIS_MODULE,
	.open =         lpfc_idiag_open,
	.llseek =       lpfc_debugfs_lseek,
	.read =         lpfc_idiag_drbacc_read,
	.write =        lpfc_idiag_drbacc_write,
	.release =      lpfc_idiag_cmd_release,
};

#undef lpfc_idiag_op_ctlAcc
static const struct file_operations lpfc_idiag_op_ctlAcc = {
	.owner =        THIS_MODULE,
	.open =         lpfc_idiag_open,
	.llseek =       lpfc_debugfs_lseek,
	.read =         lpfc_idiag_ctlacc_read,
	.write =        lpfc_idiag_ctlacc_write,
	.release =      lpfc_idiag_cmd_release,
};

#undef lpfc_idiag_op_mbxAcc
static const struct file_operations lpfc_idiag_op_mbxAcc = {
	.owner =        THIS_MODULE,
	.open =         lpfc_idiag_open,
	.llseek =       lpfc_debugfs_lseek,
	.read =         lpfc_idiag_mbxacc_read,
	.write =        lpfc_idiag_mbxacc_write,
	.release =      lpfc_idiag_cmd_release,
};

#undef lpfc_idiag_op_extAcc
static const struct file_operations lpfc_idiag_op_extAcc = {
	.owner =        THIS_MODULE,
	.open =         lpfc_idiag_open,
	.llseek =       lpfc_debugfs_lseek,
	.read =         lpfc_idiag_extacc_read,
	.write =        lpfc_idiag_extacc_write,
	.release =      lpfc_idiag_cmd_release,
};

#endif

/* lpfc_idiag_mbxacc_dump_bsg_mbox - idiag debugfs dump bsg mailbox command
 * @phba: Pointer to HBA context object.
 * @dmabuf: Pointer to a DMA buffer descriptor.
 *
 * Description:
 * This routine dump a bsg pass-through non-embedded mailbox command with
 * external buffer.
 **/
void
lpfc_idiag_mbxacc_dump_bsg_mbox(struct lpfc_hba *phba, enum nemb_type nemb_tp,
				enum mbox_type mbox_tp, enum dma_type dma_tp,
				enum sta_type sta_tp,
				struct lpfc_dmabuf *dmabuf, uint32_t ext_buf)
{
#ifdef CONFIG_SCSI_LPFC_DEBUG_FS
	uint32_t *mbx_mbox_cmd, *mbx_dump_map, *mbx_dump_cnt, *mbx_word_cnt;
	char line_buf[LPFC_MBX_ACC_LBUF_SZ];
	int len = 0;
	uint32_t do_dump = 0;
	uint32_t *pword;
	uint32_t i;

	if (idiag.cmd.opcode != LPFC_IDIAG_BSG_MBXACC_DP)
		return;

	mbx_mbox_cmd = &idiag.cmd.data[IDIAG_MBXACC_MBCMD_INDX];
	mbx_dump_map = &idiag.cmd.data[IDIAG_MBXACC_DPMAP_INDX];
	mbx_dump_cnt = &idiag.cmd.data[IDIAG_MBXACC_DPCNT_INDX];
	mbx_word_cnt = &idiag.cmd.data[IDIAG_MBXACC_WDCNT_INDX];

	if (!(*mbx_dump_map & LPFC_MBX_DMP_ALL) ||
	    (*mbx_dump_cnt == 0) ||
	    (*mbx_word_cnt == 0))
		return;

	if (*mbx_mbox_cmd != 0x9B)
		return;

	if ((mbox_tp == mbox_rd) && (dma_tp == dma_mbox)) {
		if (*mbx_dump_map & LPFC_BSG_DMP_MBX_RD_MBX) {
			do_dump |= LPFC_BSG_DMP_MBX_RD_MBX;
			pr_err("\nRead mbox command (x%x), "
			       "nemb:0x%x, extbuf_cnt:%d:\n",
			       sta_tp, nemb_tp, ext_buf);
		}
	}
	if ((mbox_tp == mbox_rd) && (dma_tp == dma_ebuf)) {
		if (*mbx_dump_map & LPFC_BSG_DMP_MBX_RD_BUF) {
			do_dump |= LPFC_BSG_DMP_MBX_RD_BUF;
			pr_err("\nRead mbox buffer (x%x), "
			       "nemb:0x%x, extbuf_seq:%d:\n",
			       sta_tp, nemb_tp, ext_buf);
		}
	}
	if ((mbox_tp == mbox_wr) && (dma_tp == dma_mbox)) {
		if (*mbx_dump_map & LPFC_BSG_DMP_MBX_WR_MBX) {
			do_dump |= LPFC_BSG_DMP_MBX_WR_MBX;
			pr_err("\nWrite mbox command (x%x), "
			       "nemb:0x%x, extbuf_cnt:%d:\n",
			       sta_tp, nemb_tp, ext_buf);
		}
	}
	if ((mbox_tp == mbox_wr) && (dma_tp == dma_ebuf)) {
		if (*mbx_dump_map & LPFC_BSG_DMP_MBX_WR_BUF) {
			do_dump |= LPFC_BSG_DMP_MBX_WR_BUF;
			pr_err("\nWrite mbox buffer (x%x), "
			       "nemb:0x%x, extbuf_seq:%d:\n",
			       sta_tp, nemb_tp, ext_buf);
		}
	}

	/* dump buffer content */
	if (do_dump) {
		pword = (uint32_t *)dmabuf->virt;
		for (i = 0; i < *mbx_word_cnt; i++) {
			if (!(i % 8)) {
				if (i != 0)
					pr_err("%s\n", line_buf);
				len = 0;
				len += scnprintf(line_buf+len,
						LPFC_MBX_ACC_LBUF_SZ-len,
						"%03d: ", i);
			}
			len += scnprintf(line_buf+len, LPFC_MBX_ACC_LBUF_SZ-len,
					"%08x ", (uint32_t)*pword);
			pword++;
		}
		if ((i - 1) % 8)
			pr_err("%s\n", line_buf);
		(*mbx_dump_cnt)--;
	}

	/* Clean out command structure on reaching dump count */
	if (*mbx_dump_cnt == 0)
		memset(&idiag, 0, sizeof(idiag));
	return;
#endif
}

/* lpfc_idiag_mbxacc_dump_issue_mbox - idiag debugfs dump issue mailbox command
 * @phba: Pointer to HBA context object.
 * @dmabuf: Pointer to a DMA buffer descriptor.
 *
 * Description:
 * This routine dump a pass-through non-embedded mailbox command from issue
 * mailbox command.
 **/
void
lpfc_idiag_mbxacc_dump_issue_mbox(struct lpfc_hba *phba, MAILBOX_t *pmbox)
{
#ifdef CONFIG_SCSI_LPFC_DEBUG_FS
	uint32_t *mbx_dump_map, *mbx_dump_cnt, *mbx_word_cnt, *mbx_mbox_cmd;
	char line_buf[LPFC_MBX_ACC_LBUF_SZ];
	int len = 0;
	uint32_t *pword;
	uint8_t *pbyte;
	uint32_t i, j;

	if (idiag.cmd.opcode != LPFC_IDIAG_CMD_MBXACC_DP)
		return;

	mbx_mbox_cmd = &idiag.cmd.data[IDIAG_MBXACC_MBCMD_INDX];
	mbx_dump_map = &idiag.cmd.data[IDIAG_MBXACC_DPMAP_INDX];
	mbx_dump_cnt = &idiag.cmd.data[IDIAG_MBXACC_DPCNT_INDX];
	mbx_word_cnt = &idiag.cmd.data[IDIAG_MBXACC_WDCNT_INDX];

	if (!(*mbx_dump_map & LPFC_MBX_DMP_MBX_ALL) ||
	    (*mbx_dump_cnt == 0) ||
	    (*mbx_word_cnt == 0))
		return;

	if ((*mbx_mbox_cmd != LPFC_MBX_ALL_CMD) &&
	    (*mbx_mbox_cmd != pmbox->mbxCommand))
		return;

	/* dump buffer content */
	if (*mbx_dump_map & LPFC_MBX_DMP_MBX_WORD) {
		pr_err("Mailbox command:0x%x dump by word:\n",
		       pmbox->mbxCommand);
		pword = (uint32_t *)pmbox;
		for (i = 0; i < *mbx_word_cnt; i++) {
			if (!(i % 8)) {
				if (i != 0)
					pr_err("%s\n", line_buf);
				len = 0;
				memset(line_buf, 0, LPFC_MBX_ACC_LBUF_SZ);
				len += scnprintf(line_buf+len,
						LPFC_MBX_ACC_LBUF_SZ-len,
						"%03d: ", i);
			}
			len += scnprintf(line_buf+len, LPFC_MBX_ACC_LBUF_SZ-len,
					"%08x ",
					((uint32_t)*pword) & 0xffffffff);
			pword++;
		}
		if ((i - 1) % 8)
			pr_err("%s\n", line_buf);
		pr_err("\n");
	}
	if (*mbx_dump_map & LPFC_MBX_DMP_MBX_BYTE) {
		pr_err("Mailbox command:0x%x dump by byte:\n",
		       pmbox->mbxCommand);
		pbyte = (uint8_t *)pmbox;
		for (i = 0; i < *mbx_word_cnt; i++) {
			if (!(i % 8)) {
				if (i != 0)
					pr_err("%s\n", line_buf);
				len = 0;
				memset(line_buf, 0, LPFC_MBX_ACC_LBUF_SZ);
				len += scnprintf(line_buf+len,
						LPFC_MBX_ACC_LBUF_SZ-len,
						"%03d: ", i);
			}
			for (j = 0; j < 4; j++) {
				len += scnprintf(line_buf+len,
						LPFC_MBX_ACC_LBUF_SZ-len,
						"%02x",
						((uint8_t)*pbyte) & 0xff);
				pbyte++;
			}
			len += scnprintf(line_buf+len,
					LPFC_MBX_ACC_LBUF_SZ-len, " ");
		}
		if ((i - 1) % 8)
			pr_err("%s\n", line_buf);
		pr_err("\n");
	}
	(*mbx_dump_cnt)--;

	/* Clean out command structure on reaching dump count */
	if (*mbx_dump_cnt == 0)
		memset(&idiag, 0, sizeof(idiag));
	return;
#endif
}

/**
 * lpfc_debugfs_initialize - Initialize debugfs for a vport
 * @vport: The vport pointer to initialize.
 *
 * Description:
 * When Debugfs is configured this routine sets up the lpfc debugfs file system.
 * If not already created, this routine will create the lpfc directory, and
 * lpfcX directory (for this HBA), and vportX directory for this vport. It will
 * also create each file used to access lpfc specific debugfs information.
 **/
inline void
lpfc_debugfs_initialize(struct lpfc_vport *vport)
{
#ifdef CONFIG_SCSI_LPFC_DEBUG_FS
	struct lpfc_hba   *phba = vport->phba;
	char name[64];
	uint32_t num, i;
	bool pport_setup = false;

	if (!lpfc_debugfs_enable)
		return;

	/* Setup lpfc root directory */
	if (!lpfc_debugfs_root) {
		lpfc_debugfs_root = debugfs_create_dir("lpfc", NULL);
		atomic_set(&lpfc_debugfs_hba_count, 0);
	}
	if (!lpfc_debugfs_start_time)
		lpfc_debugfs_start_time = jiffies;

	/* Setup funcX directory for specific HBA PCI function */
	snprintf(name, sizeof(name), "fn%d", phba->brd_no);
	if (!phba->hba_debugfs_root) {
		pport_setup = true;
		phba->hba_debugfs_root =
			debugfs_create_dir(name, lpfc_debugfs_root);
		atomic_inc(&lpfc_debugfs_hba_count);
		atomic_set(&phba->debugfs_vport_count, 0);

		/* Multi-XRI pools */
		snprintf(name, sizeof(name), "multixripools");
		phba->debug_multixri_pools =
			debugfs_create_file(name, S_IFREG | 0644,
					    phba->hba_debugfs_root,
					    phba,
					    &lpfc_debugfs_op_multixripools);
		if (!phba->debug_multixri_pools) {
			lpfc_printf_vlog(vport, KERN_ERR, LOG_INIT,
					 "0527 Cannot create debugfs multixripools\n");
			goto debug_failed;
		}

		/* Setup hbqinfo */
		snprintf(name, sizeof(name), "hbqinfo");
		phba->debug_hbqinfo =
			debugfs_create_file(name, S_IFREG | 0644,
					    phba->hba_debugfs_root,
					    phba, &lpfc_debugfs_op_hbqinfo);

#ifdef LPFC_HDWQ_LOCK_STAT
		/* Setup lockstat */
		snprintf(name, sizeof(name), "lockstat");
		phba->debug_lockstat =
			debugfs_create_file(name, S_IFREG | 0644,
					    phba->hba_debugfs_root,
					    phba, &lpfc_debugfs_op_lockstat);
		if (!phba->debug_lockstat) {
			lpfc_printf_vlog(vport, KERN_ERR, LOG_INIT,
					 "4610 Cant create debugfs lockstat\n");
			goto debug_failed;
		}
#endif

		/* Setup dumpHBASlim */
		if (phba->sli_rev < LPFC_SLI_REV4) {
			snprintf(name, sizeof(name), "dumpHBASlim");
			phba->debug_dumpHBASlim =
				debugfs_create_file(name,
					S_IFREG|S_IRUGO|S_IWUSR,
					phba->hba_debugfs_root,
					phba, &lpfc_debugfs_op_dumpHBASlim);
		} else
			phba->debug_dumpHBASlim = NULL;

		/* Setup dumpHostSlim */
		if (phba->sli_rev < LPFC_SLI_REV4) {
			snprintf(name, sizeof(name), "dumpHostSlim");
			phba->debug_dumpHostSlim =
				debugfs_create_file(name,
					S_IFREG|S_IRUGO|S_IWUSR,
					phba->hba_debugfs_root,
					phba, &lpfc_debugfs_op_dumpHostSlim);
		} else
			phba->debug_dumpHostSlim = NULL;

<<<<<<< HEAD
		/* Setup dumpData */
		snprintf(name, sizeof(name), "dumpData");
		phba->debug_dumpData =
			debugfs_create_file(name, S_IFREG|S_IRUGO|S_IWUSR,
				 phba->hba_debugfs_root,
				 phba, &lpfc_debugfs_op_dumpData);

		/* Setup dumpDif */
		snprintf(name, sizeof(name), "dumpDif");
		phba->debug_dumpDif =
			debugfs_create_file(name, S_IFREG|S_IRUGO|S_IWUSR,
				 phba->hba_debugfs_root,
				 phba, &lpfc_debugfs_op_dumpDif);

=======
>>>>>>> ecd3ad1c
		/* Setup DIF Error Injections */
		snprintf(name, sizeof(name), "InjErrLBA");
		phba->debug_InjErrLBA =
			debugfs_create_file(name, S_IFREG|S_IRUGO|S_IWUSR,
			phba->hba_debugfs_root,
			phba, &lpfc_debugfs_op_dif_err);
		phba->lpfc_injerr_lba = LPFC_INJERR_LBA_OFF;

		snprintf(name, sizeof(name), "InjErrNPortID");
		phba->debug_InjErrNPortID =
			debugfs_create_file(name, S_IFREG|S_IRUGO|S_IWUSR,
			phba->hba_debugfs_root,
			phba, &lpfc_debugfs_op_dif_err);

		snprintf(name, sizeof(name), "InjErrWWPN");
		phba->debug_InjErrWWPN =
			debugfs_create_file(name, S_IFREG|S_IRUGO|S_IWUSR,
			phba->hba_debugfs_root,
			phba, &lpfc_debugfs_op_dif_err);

		snprintf(name, sizeof(name), "writeGuardInjErr");
		phba->debug_writeGuard =
			debugfs_create_file(name, S_IFREG|S_IRUGO|S_IWUSR,
			phba->hba_debugfs_root,
			phba, &lpfc_debugfs_op_dif_err);

		snprintf(name, sizeof(name), "writeAppInjErr");
		phba->debug_writeApp =
			debugfs_create_file(name, S_IFREG|S_IRUGO|S_IWUSR,
			phba->hba_debugfs_root,
			phba, &lpfc_debugfs_op_dif_err);

		snprintf(name, sizeof(name), "writeRefInjErr");
		phba->debug_writeRef =
			debugfs_create_file(name, S_IFREG|S_IRUGO|S_IWUSR,
			phba->hba_debugfs_root,
			phba, &lpfc_debugfs_op_dif_err);

		snprintf(name, sizeof(name), "readGuardInjErr");
		phba->debug_readGuard =
			debugfs_create_file(name, S_IFREG|S_IRUGO|S_IWUSR,
			phba->hba_debugfs_root,
			phba, &lpfc_debugfs_op_dif_err);

		snprintf(name, sizeof(name), "readAppInjErr");
		phba->debug_readApp =
			debugfs_create_file(name, S_IFREG|S_IRUGO|S_IWUSR,
			phba->hba_debugfs_root,
			phba, &lpfc_debugfs_op_dif_err);

		snprintf(name, sizeof(name), "readRefInjErr");
		phba->debug_readRef =
			debugfs_create_file(name, S_IFREG|S_IRUGO|S_IWUSR,
			phba->hba_debugfs_root,
			phba, &lpfc_debugfs_op_dif_err);

		/* Setup slow ring trace */
		if (lpfc_debugfs_max_slow_ring_trc) {
			num = lpfc_debugfs_max_slow_ring_trc - 1;
			if (num & lpfc_debugfs_max_slow_ring_trc) {
				/* Change to be a power of 2 */
				num = lpfc_debugfs_max_slow_ring_trc;
				i = 0;
				while (num > 1) {
					num = num >> 1;
					i++;
				}
				lpfc_debugfs_max_slow_ring_trc = (1 << i);
				pr_err("lpfc_debugfs_max_disc_trc changed to "
				       "%d\n", lpfc_debugfs_max_disc_trc);
			}
		}

		snprintf(name, sizeof(name), "slow_ring_trace");
		phba->debug_slow_ring_trc =
			debugfs_create_file(name, S_IFREG|S_IRUGO|S_IWUSR,
				 phba->hba_debugfs_root,
				 phba, &lpfc_debugfs_op_slow_ring_trc);
		if (!phba->slow_ring_trc) {
			phba->slow_ring_trc = kmalloc(
				(sizeof(struct lpfc_debugfs_trc) *
				lpfc_debugfs_max_slow_ring_trc),
				GFP_KERNEL);
			if (!phba->slow_ring_trc) {
				lpfc_printf_vlog(vport, KERN_ERR, LOG_INIT,
						 "0416 Cannot create debugfs "
						 "slow_ring buffer\n");
				goto debug_failed;
			}
			atomic_set(&phba->slow_ring_trc_cnt, 0);
			memset(phba->slow_ring_trc, 0,
				(sizeof(struct lpfc_debugfs_trc) *
				lpfc_debugfs_max_slow_ring_trc));
		}

		snprintf(name, sizeof(name), "nvmeio_trc");
		phba->debug_nvmeio_trc =
			debugfs_create_file(name, 0644,
					    phba->hba_debugfs_root,
					    phba, &lpfc_debugfs_op_nvmeio_trc);

		atomic_set(&phba->nvmeio_trc_cnt, 0);
		if (lpfc_debugfs_max_nvmeio_trc) {
			num = lpfc_debugfs_max_nvmeio_trc - 1;
			if (num & lpfc_debugfs_max_disc_trc) {
				/* Change to be a power of 2 */
				num = lpfc_debugfs_max_nvmeio_trc;
				i = 0;
				while (num > 1) {
					num = num >> 1;
					i++;
				}
				lpfc_debugfs_max_nvmeio_trc = (1 << i);
				lpfc_printf_log(phba, KERN_ERR, LOG_INIT,
						"0575 lpfc_debugfs_max_nvmeio_trc "
						"changed to %d\n",
						lpfc_debugfs_max_nvmeio_trc);
			}
			phba->nvmeio_trc_size = lpfc_debugfs_max_nvmeio_trc;

			/* Allocate trace buffer and initialize */
			phba->nvmeio_trc = kzalloc(
				(sizeof(struct lpfc_debugfs_nvmeio_trc) *
				phba->nvmeio_trc_size), GFP_KERNEL);

			if (!phba->nvmeio_trc) {
				lpfc_printf_log(phba, KERN_ERR, LOG_INIT,
						"0576 Cannot create debugfs "
						"nvmeio_trc buffer\n");
				goto nvmeio_off;
			}
			phba->nvmeio_trc_on = 1;
			phba->nvmeio_trc_output_idx = 0;
			phba->nvmeio_trc = NULL;
		} else {
nvmeio_off:
			phba->nvmeio_trc_size = 0;
			phba->nvmeio_trc_on = 0;
			phba->nvmeio_trc_output_idx = 0;
			phba->nvmeio_trc = NULL;
		}
	}

	snprintf(name, sizeof(name), "vport%d", vport->vpi);
	if (!vport->vport_debugfs_root) {
		vport->vport_debugfs_root =
			debugfs_create_dir(name, phba->hba_debugfs_root);
		atomic_inc(&phba->debugfs_vport_count);
	}

	if (lpfc_debugfs_max_disc_trc) {
		num = lpfc_debugfs_max_disc_trc - 1;
		if (num & lpfc_debugfs_max_disc_trc) {
			/* Change to be a power of 2 */
			num = lpfc_debugfs_max_disc_trc;
			i = 0;
			while (num > 1) {
				num = num >> 1;
				i++;
			}
			lpfc_debugfs_max_disc_trc = (1 << i);
			pr_err("lpfc_debugfs_max_disc_trc changed to %d\n",
			       lpfc_debugfs_max_disc_trc);
		}
	}

	vport->disc_trc = kzalloc(
		(sizeof(struct lpfc_debugfs_trc) * lpfc_debugfs_max_disc_trc),
		GFP_KERNEL);

	if (!vport->disc_trc) {
		lpfc_printf_vlog(vport, KERN_ERR, LOG_INIT,
				 "0418 Cannot create debugfs disc trace "
				 "buffer\n");
		goto debug_failed;
	}
	atomic_set(&vport->disc_trc_cnt, 0);

	snprintf(name, sizeof(name), "discovery_trace");
	vport->debug_disc_trc =
		debugfs_create_file(name, S_IFREG|S_IRUGO|S_IWUSR,
				 vport->vport_debugfs_root,
				 vport, &lpfc_debugfs_op_disc_trc);
	snprintf(name, sizeof(name), "nodelist");
	vport->debug_nodelist =
		debugfs_create_file(name, S_IFREG|S_IRUGO|S_IWUSR,
				 vport->vport_debugfs_root,
				 vport, &lpfc_debugfs_op_nodelist);

	snprintf(name, sizeof(name), "nvmestat");
	vport->debug_nvmestat =
		debugfs_create_file(name, 0644,
				    vport->vport_debugfs_root,
				    vport, &lpfc_debugfs_op_nvmestat);

	snprintf(name, sizeof(name), "scsistat");
	vport->debug_scsistat =
		debugfs_create_file(name, 0644,
				    vport->vport_debugfs_root,
				    vport, &lpfc_debugfs_op_scsistat);
	if (!vport->debug_scsistat) {
		lpfc_printf_vlog(vport, KERN_ERR, LOG_INIT,
				 "4611 Cannot create debugfs scsistat\n");
		goto debug_failed;
	}

	snprintf(name, sizeof(name), "nvmektime");
	vport->debug_nvmektime =
		debugfs_create_file(name, 0644,
				    vport->vport_debugfs_root,
				    vport, &lpfc_debugfs_op_nvmektime);

	snprintf(name, sizeof(name), "cpucheck");
	vport->debug_cpucheck =
		debugfs_create_file(name, 0644,
				    vport->vport_debugfs_root,
				    vport, &lpfc_debugfs_op_cpucheck);

	/*
	 * The following section is for additional directories/files for the
	 * physical port.
	 */

	if (!pport_setup)
		goto debug_failed;

	/*
	 * iDiag debugfs root entry points for SLI4 device only
	 */
	if (phba->sli_rev < LPFC_SLI_REV4)
		goto debug_failed;

	snprintf(name, sizeof(name), "iDiag");
	if (!phba->idiag_root) {
		phba->idiag_root =
			debugfs_create_dir(name, phba->hba_debugfs_root);
		/* Initialize iDiag data structure */
		memset(&idiag, 0, sizeof(idiag));
	}

	/* iDiag read PCI config space */
	snprintf(name, sizeof(name), "pciCfg");
	if (!phba->idiag_pci_cfg) {
		phba->idiag_pci_cfg =
			debugfs_create_file(name, S_IFREG|S_IRUGO|S_IWUSR,
				phba->idiag_root, phba, &lpfc_idiag_op_pciCfg);
		idiag.offset.last_rd = 0;
	}

	/* iDiag PCI BAR access */
	snprintf(name, sizeof(name), "barAcc");
	if (!phba->idiag_bar_acc) {
		phba->idiag_bar_acc =
			debugfs_create_file(name, S_IFREG|S_IRUGO|S_IWUSR,
				phba->idiag_root, phba, &lpfc_idiag_op_barAcc);
		idiag.offset.last_rd = 0;
	}

	/* iDiag get PCI function queue information */
	snprintf(name, sizeof(name), "queInfo");
	if (!phba->idiag_que_info) {
		phba->idiag_que_info =
			debugfs_create_file(name, S_IFREG|S_IRUGO,
			phba->idiag_root, phba, &lpfc_idiag_op_queInfo);
	}

	/* iDiag access PCI function queue */
	snprintf(name, sizeof(name), "queAcc");
	if (!phba->idiag_que_acc) {
		phba->idiag_que_acc =
			debugfs_create_file(name, S_IFREG|S_IRUGO|S_IWUSR,
				phba->idiag_root, phba, &lpfc_idiag_op_queAcc);
	}

	/* iDiag access PCI function doorbell registers */
	snprintf(name, sizeof(name), "drbAcc");
	if (!phba->idiag_drb_acc) {
		phba->idiag_drb_acc =
			debugfs_create_file(name, S_IFREG|S_IRUGO|S_IWUSR,
				phba->idiag_root, phba, &lpfc_idiag_op_drbAcc);
	}

	/* iDiag access PCI function control registers */
	snprintf(name, sizeof(name), "ctlAcc");
	if (!phba->idiag_ctl_acc) {
		phba->idiag_ctl_acc =
			debugfs_create_file(name, S_IFREG|S_IRUGO|S_IWUSR,
				phba->idiag_root, phba, &lpfc_idiag_op_ctlAcc);
	}

	/* iDiag access mbox commands */
	snprintf(name, sizeof(name), "mbxAcc");
	if (!phba->idiag_mbx_acc) {
		phba->idiag_mbx_acc =
			debugfs_create_file(name, S_IFREG|S_IRUGO|S_IWUSR,
				phba->idiag_root, phba, &lpfc_idiag_op_mbxAcc);
	}

	/* iDiag extents access commands */
	if (phba->sli4_hba.extents_in_use) {
		snprintf(name, sizeof(name), "extAcc");
		if (!phba->idiag_ext_acc) {
			phba->idiag_ext_acc =
				debugfs_create_file(name,
						    S_IFREG|S_IRUGO|S_IWUSR,
						    phba->idiag_root, phba,
						    &lpfc_idiag_op_extAcc);
		}
	}

debug_failed:
	return;
#endif
}

/**
 * lpfc_debugfs_terminate -  Tear down debugfs infrastructure for this vport
 * @vport: The vport pointer to remove from debugfs.
 *
 * Description:
 * When Debugfs is configured this routine removes debugfs file system elements
 * that are specific to this vport. It also checks to see if there are any
 * users left for the debugfs directories associated with the HBA and driver. If
 * this is the last user of the HBA directory or driver directory then it will
 * remove those from the debugfs infrastructure as well.
 **/
inline void
lpfc_debugfs_terminate(struct lpfc_vport *vport)
{
#ifdef CONFIG_SCSI_LPFC_DEBUG_FS
	struct lpfc_hba   *phba = vport->phba;

	kfree(vport->disc_trc);
	vport->disc_trc = NULL;

	debugfs_remove(vport->debug_disc_trc); /* discovery_trace */
	vport->debug_disc_trc = NULL;

	debugfs_remove(vport->debug_nodelist); /* nodelist */
	vport->debug_nodelist = NULL;

	debugfs_remove(vport->debug_nvmestat); /* nvmestat */
	vport->debug_nvmestat = NULL;

	debugfs_remove(vport->debug_scsistat); /* scsistat */
	vport->debug_scsistat = NULL;

	debugfs_remove(vport->debug_nvmektime); /* nvmektime */
	vport->debug_nvmektime = NULL;

	debugfs_remove(vport->debug_cpucheck); /* cpucheck */
	vport->debug_cpucheck = NULL;

	if (vport->vport_debugfs_root) {
		debugfs_remove(vport->vport_debugfs_root); /* vportX */
		vport->vport_debugfs_root = NULL;
		atomic_dec(&phba->debugfs_vport_count);
	}

	if (atomic_read(&phba->debugfs_vport_count) == 0) {

		debugfs_remove(phba->debug_multixri_pools); /* multixripools*/
		phba->debug_multixri_pools = NULL;

		debugfs_remove(phba->debug_hbqinfo); /* hbqinfo */
		phba->debug_hbqinfo = NULL;

#ifdef LPFC_HDWQ_LOCK_STAT
		debugfs_remove(phba->debug_lockstat); /* lockstat */
		phba->debug_lockstat = NULL;
#endif
		debugfs_remove(phba->debug_dumpHBASlim); /* HBASlim */
		phba->debug_dumpHBASlim = NULL;

		debugfs_remove(phba->debug_dumpHostSlim); /* HostSlim */
		phba->debug_dumpHostSlim = NULL;

		debugfs_remove(phba->debug_InjErrLBA); /* InjErrLBA */
		phba->debug_InjErrLBA = NULL;

		debugfs_remove(phba->debug_InjErrNPortID);
		phba->debug_InjErrNPortID = NULL;

		debugfs_remove(phba->debug_InjErrWWPN); /* InjErrWWPN */
		phba->debug_InjErrWWPN = NULL;

		debugfs_remove(phba->debug_writeGuard); /* writeGuard */
		phba->debug_writeGuard = NULL;

		debugfs_remove(phba->debug_writeApp); /* writeApp */
		phba->debug_writeApp = NULL;

		debugfs_remove(phba->debug_writeRef); /* writeRef */
		phba->debug_writeRef = NULL;

		debugfs_remove(phba->debug_readGuard); /* readGuard */
		phba->debug_readGuard = NULL;

		debugfs_remove(phba->debug_readApp); /* readApp */
		phba->debug_readApp = NULL;

		debugfs_remove(phba->debug_readRef); /* readRef */
		phba->debug_readRef = NULL;

		kfree(phba->slow_ring_trc);
		phba->slow_ring_trc = NULL;

		/* slow_ring_trace */
		debugfs_remove(phba->debug_slow_ring_trc);
		phba->debug_slow_ring_trc = NULL;

		debugfs_remove(phba->debug_nvmeio_trc);
		phba->debug_nvmeio_trc = NULL;

		kfree(phba->nvmeio_trc);
		phba->nvmeio_trc = NULL;

		/*
		 * iDiag release
		 */
		if (phba->sli_rev == LPFC_SLI_REV4) {
			/* iDiag extAcc */
			debugfs_remove(phba->idiag_ext_acc);
			phba->idiag_ext_acc = NULL;

			/* iDiag mbxAcc */
			debugfs_remove(phba->idiag_mbx_acc);
			phba->idiag_mbx_acc = NULL;

			/* iDiag ctlAcc */
			debugfs_remove(phba->idiag_ctl_acc);
			phba->idiag_ctl_acc = NULL;

			/* iDiag drbAcc */
			debugfs_remove(phba->idiag_drb_acc);
			phba->idiag_drb_acc = NULL;

			/* iDiag queAcc */
			debugfs_remove(phba->idiag_que_acc);
			phba->idiag_que_acc = NULL;

			/* iDiag queInfo */
			debugfs_remove(phba->idiag_que_info);
			phba->idiag_que_info = NULL;

			/* iDiag barAcc */
			debugfs_remove(phba->idiag_bar_acc);
			phba->idiag_bar_acc = NULL;

			/* iDiag pciCfg */
			debugfs_remove(phba->idiag_pci_cfg);
			phba->idiag_pci_cfg = NULL;

			/* Finally remove the iDiag debugfs root */
			debugfs_remove(phba->idiag_root);
			phba->idiag_root = NULL;
		}

		if (phba->hba_debugfs_root) {
			debugfs_remove(phba->hba_debugfs_root); /* fnX */
			phba->hba_debugfs_root = NULL;
			atomic_dec(&lpfc_debugfs_hba_count);
		}

		if (atomic_read(&lpfc_debugfs_hba_count) == 0) {
			debugfs_remove(lpfc_debugfs_root); /* lpfc */
			lpfc_debugfs_root = NULL;
		}
	}
#endif
	return;
}

/*
 * Driver debug utility routines outside of debugfs. The debug utility
 * routines implemented here is intended to be used in the instrumented
 * debug driver for debugging host or port issues.
 */

/**
 * lpfc_debug_dump_all_queues - dump all the queues with a hba
 * @phba: Pointer to HBA context object.
 *
 * This function dumps entries of all the queues asociated with the @phba.
 **/
void
lpfc_debug_dump_all_queues(struct lpfc_hba *phba)
{
	int idx;

	/*
	 * Dump Work Queues (WQs)
	 */
	lpfc_debug_dump_wq(phba, DUMP_MBX, 0);
	lpfc_debug_dump_wq(phba, DUMP_ELS, 0);
	lpfc_debug_dump_wq(phba, DUMP_NVMELS, 0);

	for (idx = 0; idx < phba->cfg_hdw_queue; idx++)
		lpfc_debug_dump_wq(phba, DUMP_IO, idx);

	lpfc_debug_dump_hdr_rq(phba);
	lpfc_debug_dump_dat_rq(phba);
	/*
	 * Dump Complete Queues (CQs)
	 */
	lpfc_debug_dump_cq(phba, DUMP_MBX, 0);
	lpfc_debug_dump_cq(phba, DUMP_ELS, 0);
	lpfc_debug_dump_cq(phba, DUMP_NVMELS, 0);

	for (idx = 0; idx < phba->cfg_hdw_queue; idx++)
		lpfc_debug_dump_cq(phba, DUMP_IO, idx);

	/*
	 * Dump Event Queues (EQs)
	 */
	for (idx = 0; idx < phba->cfg_hdw_queue; idx++)
		lpfc_debug_dump_hba_eq(phba, idx);
}<|MERGE_RESOLUTION|>--- conflicted
+++ resolved
@@ -1952,7 +1952,6 @@
 /**
  * lpfc_debugfs_multixripools_open - Open the multixripool debugfs buffer
  * @inode: The inode pointer that contains a hba pointer.
-<<<<<<< HEAD
  * @file: The file pointer to attach the log output.
  *
  * Description:
@@ -2082,137 +2081,6 @@
 /**
  * lpfc_debugfs_dumpHBASlim_open - Open the Dump HBA SLIM debugfs buffer
  * @inode: The inode pointer that contains a vport pointer.
-=======
->>>>>>> ecd3ad1c
- * @file: The file pointer to attach the log output.
- *
- * Description:
- * This routine is the entry point for the debugfs open file operation. It gets
- * the hba from the i_private field in @inode, allocates the necessary buffer
- * for the log, fills the buffer from the in-memory log for this hba, and then
- * returns a pointer to that log in the private_data field in @file.
- *
- * Returns:
- * This function returns zero if successful. On error it will return a negative
- * error value.
- **/
-static int
-lpfc_debugfs_multixripools_open(struct inode *inode, struct file *file)
-{
-	struct lpfc_hba *phba = inode->i_private;
-	struct lpfc_debug *debug;
-	int rc = -ENOMEM;
-
-	debug = kmalloc(sizeof(*debug), GFP_KERNEL);
-	if (!debug)
-		goto out;
-
-	/* Round to page boundary */
-	debug->buffer = kzalloc(LPFC_DUMP_MULTIXRIPOOL_SIZE, GFP_KERNEL);
-	if (!debug->buffer) {
-		kfree(debug);
-		goto out;
-	}
-
-	debug->len = lpfc_debugfs_multixripools_data(
-		phba, debug->buffer, LPFC_DUMP_MULTIXRIPOOL_SIZE);
-
-	debug->i_private = inode->i_private;
-	file->private_data = debug;
-
-	rc = 0;
-out:
-	return rc;
-}
-
-#ifdef LPFC_HDWQ_LOCK_STAT
-/**
- * lpfc_debugfs_lockstat_open - Open the lockstat debugfs buffer
- * @inode: The inode pointer that contains a vport pointer.
- * @file: The file pointer to attach the log output.
- *
- * Description:
- * This routine is the entry point for the debugfs open file operation. It gets
- * the vport from the i_private field in @inode, allocates the necessary buffer
- * for the log, fills the buffer from the in-memory log for this vport, and then
- * returns a pointer to that log in the private_data field in @file.
- *
- * Returns:
- * This function returns zero if successful. On error it will return a negative
- * error value.
- **/
-static int
-lpfc_debugfs_lockstat_open(struct inode *inode, struct file *file)
-{
-	struct lpfc_hba *phba = inode->i_private;
-	struct lpfc_debug *debug;
-	int rc = -ENOMEM;
-
-	debug = kmalloc(sizeof(*debug), GFP_KERNEL);
-	if (!debug)
-		goto out;
-
-	/* Round to page boundary */
-	debug->buffer = kmalloc(LPFC_HDWQINFO_SIZE, GFP_KERNEL);
-	if (!debug->buffer) {
-		kfree(debug);
-		goto out;
-	}
-
-	debug->len = lpfc_debugfs_lockstat_data(phba, debug->buffer,
-		LPFC_HBQINFO_SIZE);
-	file->private_data = debug;
-
-	rc = 0;
-out:
-	return rc;
-}
-
-static ssize_t
-lpfc_debugfs_lockstat_write(struct file *file, const char __user *buf,
-			    size_t nbytes, loff_t *ppos)
-{
-	struct lpfc_debug *debug = file->private_data;
-	struct lpfc_hba *phba = (struct lpfc_hba *)debug->i_private;
-	struct lpfc_sli4_hdw_queue *qp;
-	char mybuf[64];
-	char *pbuf;
-	int i;
-
-	/* Protect copy from user */
-	if (!access_ok(VERIFY_READ, buf, nbytes))
-		return -EFAULT;
-
-	memset(mybuf, 0, sizeof(mybuf));
-
-	if (copy_from_user(mybuf, buf, nbytes))
-		return -EFAULT;
-	pbuf = &mybuf[0];
-
-	if ((strncmp(pbuf, "reset", strlen("reset")) == 0) ||
-	    (strncmp(pbuf, "zero", strlen("zero")) == 0)) {
-		for (i = 0; i < phba->cfg_hdw_queue; i++) {
-			qp = &phba->sli4_hba.hdwq[i];
-			qp->lock_conflict.alloc_xri_get = 0;
-			qp->lock_conflict.alloc_xri_put = 0;
-			qp->lock_conflict.free_xri = 0;
-			qp->lock_conflict.wq_access = 0;
-			qp->lock_conflict.alloc_pvt_pool = 0;
-			qp->lock_conflict.mv_from_pvt_pool = 0;
-			qp->lock_conflict.mv_to_pub_pool = 0;
-			qp->lock_conflict.mv_to_pvt_pool = 0;
-			qp->lock_conflict.free_pvt_pool = 0;
-			qp->lock_conflict.free_pub_pool = 0;
-			qp->lock_conflict.wq_access = 0;
-		}
-	}
-	return nbytes;
-}
-#endif
-
-/**
- * lpfc_debugfs_dumpHBASlim_open - Open the Dump HBA SLIM debugfs buffer
- * @inode: The inode pointer that contains a vport pointer.
  * @file: The file pointer to attach the log output.
  *
  * Description:
@@ -2279,13 +2147,7 @@
 		goto out;
 
 	/* Round to page boundary */
-<<<<<<< HEAD
-	pr_err("9060 BLKGRD: %s: _dump_buf_dif=x%px file=%pD\n",
-			__func__, _dump_buf_dif, file);
-	debug->buffer = _dump_buf_dif;
-=======
 	debug->buffer = kmalloc(LPFC_DUMPHOSTSLIM_SIZE, GFP_KERNEL);
->>>>>>> ecd3ad1c
 	if (!debug->buffer) {
 		kfree(debug);
 		goto out;
@@ -2579,76 +2441,6 @@
 		return strlen(pbuf);
 	}
 
-<<<<<<< HEAD
-/**
- * lpfc_debugfs_multixripools_write - Clear multi-XRI pools statistics
- * @file: The file pointer to read from.
- * @buf: The buffer to copy the user data from.
- * @nbytes: The number of bytes to get.
- * @ppos: The position in the file to start reading from.
- *
- * Description:
- * This routine clears multi-XRI pools statistics when buf contains "clear".
- *
- * Return Value:
- * It returns the @nbytges passing in from debugfs user space when successful.
- * In case of error conditions, it returns proper error code back to the user
- * space.
- **/
-static ssize_t
-lpfc_debugfs_multixripools_write(struct file *file, const char __user *buf,
-				 size_t nbytes, loff_t *ppos)
-{
-	struct lpfc_debug *debug = file->private_data;
-	struct lpfc_hba *phba = (struct lpfc_hba *)debug->i_private;
-	char mybuf[64];
-	char *pbuf;
-	u32 i;
-	u32 hwq_count;
-	struct lpfc_sli4_hdw_queue *qp;
-	struct lpfc_multixri_pool *multixri_pool;
-
-	if (nbytes > 64)
-		nbytes = 64;
-
-	/* Protect copy from user */
-	if (!access_ok(VERIFY_READ, buf, nbytes))
-		return -EFAULT;
-
-	memset(mybuf, 0, sizeof(mybuf));
-
-	if (copy_from_user(mybuf, buf, nbytes))
-		return -EFAULT;
-	pbuf = &mybuf[0];
-
-	if ((strncmp(pbuf, "clear", strlen("clear"))) == 0) {
-		hwq_count = phba->cfg_hdw_queue;
-		for (i = 0; i < hwq_count; i++) {
-			qp = &phba->sli4_hba.hdwq[i];
-			multixri_pool = qp->p_multixri_pool;
-			if (!multixri_pool)
-				continue;
-
-			qp->empty_io_bufs = 0;
-			multixri_pool->pbl_empty_count = 0;
-#ifdef LPFC_MXP_STAT
-			multixri_pool->above_limit_count = 0;
-			multixri_pool->below_limit_count = 0;
-			multixri_pool->stat_max_hwm = 0;
-			multixri_pool->local_pbl_hit_count = 0;
-			multixri_pool->other_pbl_hit_count = 0;
-
-			multixri_pool->stat_pbl_count = 0;
-			multixri_pool->stat_pvt_count = 0;
-			multixri_pool->stat_busy_count = 0;
-			multixri_pool->stat_snapshot_taken = 0;
-#endif
-		}
-		return strlen(pbuf);
-	}
-
-=======
->>>>>>> ecd3ad1c
 	return -EINVAL;
 }
 
@@ -2787,66 +2579,6 @@
 				       (sizeof(mybuf) - 1) : nbytes))
 		return -EFAULT;
 
-<<<<<<< HEAD
-=======
-		atomic_set(&tgtp->xmt_fcp_abort, 0);
-		atomic_set(&tgtp->xmt_fcp_abort_cmpl, 0);
-		atomic_set(&tgtp->xmt_abort_sol, 0);
-		atomic_set(&tgtp->xmt_abort_unsol, 0);
-		atomic_set(&tgtp->xmt_abort_rsp, 0);
-		atomic_set(&tgtp->xmt_abort_rsp_error, 0);
-	}
-	return nbytes;
-}
-
-static int
-lpfc_debugfs_scsistat_open(struct inode *inode, struct file *file)
-{
-	struct lpfc_vport *vport = inode->i_private;
-	struct lpfc_debug *debug;
-	int rc = -ENOMEM;
-
-	debug = kmalloc(sizeof(*debug), GFP_KERNEL);
-	if (!debug)
-		goto out;
-
-	 /* Round to page boundary */
-	debug->buffer = kzalloc(LPFC_SCSISTAT_SIZE, GFP_KERNEL);
-	if (!debug->buffer) {
-		kfree(debug);
-		goto out;
-	}
-
-	debug->len = lpfc_debugfs_scsistat_data(vport, debug->buffer,
-		LPFC_SCSISTAT_SIZE);
-
-	debug->i_private = inode->i_private;
-	file->private_data = debug;
-
-	rc = 0;
-out:
-	return rc;
-}
-
-static ssize_t
-lpfc_debugfs_scsistat_write(struct file *file, const char __user *buf,
-			    size_t nbytes, loff_t *ppos)
-{
-	struct lpfc_debug *debug = file->private_data;
-	struct lpfc_vport *vport = (struct lpfc_vport *)debug->i_private;
-	struct lpfc_hba *phba = vport->phba;
-	char mybuf[6] = {0};
-	int i;
-
-	/* Protect copy from user */
-	if (!access_ok(VERIFY_READ, buf, nbytes))
-		return -EFAULT;
-
-	if (copy_from_user(mybuf, buf, (nbytes >= sizeof(mybuf)) ?
-				       (sizeof(mybuf) - 1) : nbytes))
-		return -EFAULT;
-
->>>>>>> ecd3ad1c
 	if ((strncmp(&mybuf[0], "reset", strlen("reset")) == 0) ||
 	    (strncmp(&mybuf[0], "zero", strlen("zero")) == 0)) {
 		for (i = 0; i < phba->cfg_hdw_queue; i++) {
@@ -6018,23 +5750,6 @@
 		} else
 			phba->debug_dumpHostSlim = NULL;
 
-<<<<<<< HEAD
-		/* Setup dumpData */
-		snprintf(name, sizeof(name), "dumpData");
-		phba->debug_dumpData =
-			debugfs_create_file(name, S_IFREG|S_IRUGO|S_IWUSR,
-				 phba->hba_debugfs_root,
-				 phba, &lpfc_debugfs_op_dumpData);
-
-		/* Setup dumpDif */
-		snprintf(name, sizeof(name), "dumpDif");
-		phba->debug_dumpDif =
-			debugfs_create_file(name, S_IFREG|S_IRUGO|S_IWUSR,
-				 phba->hba_debugfs_root,
-				 phba, &lpfc_debugfs_op_dumpDif);
-
-=======
->>>>>>> ecd3ad1c
 		/* Setup DIF Error Injections */
 		snprintf(name, sizeof(name), "InjErrLBA");
 		phba->debug_InjErrLBA =
