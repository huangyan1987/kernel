/*******************************************************************
 * This file is part of the Emulex Linux Device Driver for         *
 * Fibre Channel Host Bus Adapters.                                *
 * Copyright (C) 2004-2009 Emulex.  All rights reserved.           *
 * EMULEX and SLI are trademarks of Emulex.                        *
 * www.emulex.com                                                  *
 * Portions Copyright (C) 2004-2005 Christoph Hellwig              *
 *                                                                 *
 * This program is free software; you can redistribute it and/or   *
 * modify it under the terms of version 2 of the GNU General       *
 * Public License as published by the Free Software Foundation.    *
 * This program is distributed in the hope that it will be useful. *
 * ALL EXPRESS OR IMPLIED CONDITIONS, REPRESENTATIONS AND          *
 * WARRANTIES, INCLUDING ANY IMPLIED WARRANTY OF MERCHANTABILITY,  *
 * FITNESS FOR A PARTICULAR PURPOSE, OR NON-INFRINGEMENT, ARE      *
 * DISCLAIMED, EXCEPT TO THE EXTENT THAT SUCH DISCLAIMERS ARE HELD *
 * TO BE LEGALLY INVALID.  See the GNU General Public License for  *
 * more details, a copy of which can be found in the file COPYING  *
 * included with this package.                                     *
 *******************************************************************/

#include <linux/ctype.h>
#include <linux/delay.h>
#include <linux/pci.h>
#include <linux/interrupt.h>
#include <linux/aer.h>
#include <linux/gfp.h>
#include <linux/kernel.h>

#include <scsi/scsi.h>
#include <scsi/scsi_device.h>
#include <scsi/scsi_host.h>
#include <scsi/scsi_tcq.h>
#include <scsi/scsi_transport_fc.h>
#include <scsi/fc/fc_fs.h>

#include "lpfc_hw4.h"
#include "lpfc_hw.h"
#include "lpfc_sli.h"
#include "lpfc_sli4.h"
#include "lpfc_nl.h"
#include "lpfc_disc.h"
#include "lpfc_scsi.h"
#include "lpfc.h"
#include "lpfc_logmsg.h"
#include "lpfc_version.h"
#include "lpfc_compat.h"
#include "lpfc_crtn.h"
#include "lpfc_vport.h"

#define LPFC_DEF_DEVLOSS_TMO 30
#define LPFC_MIN_DEVLOSS_TMO 1
#define LPFC_MAX_DEVLOSS_TMO 255

#define LPFC_MAX_LINK_SPEED 8
#define LPFC_LINK_SPEED_BITMAP 0x00000117
#define LPFC_LINK_SPEED_STRING "0, 1, 2, 4, 8"

/**
 * lpfc_jedec_to_ascii - Hex to ascii convertor according to JEDEC rules
 * @incr: integer to convert.
 * @hdw: ascii string holding converted integer plus a string terminator.
 *
 * Description:
 * JEDEC Joint Electron Device Engineering Council.
 * Convert a 32 bit integer composed of 8 nibbles into an 8 byte ascii
 * character string. The string is then terminated with a NULL in byte 9.
 * Hex 0-9 becomes ascii '0' to '9'.
 * Hex a-f becomes ascii '=' to 'B' capital B.
 *
 * Notes:
 * Coded for 32 bit integers only.
 **/
static void
lpfc_jedec_to_ascii(int incr, char hdw[])
{
	int i, j;
	for (i = 0; i < 8; i++) {
		j = (incr & 0xf);
		if (j <= 9)
			hdw[7 - i] = 0x30 +  j;
		 else
			hdw[7 - i] = 0x61 + j - 10;
		incr = (incr >> 4);
	}
	hdw[8] = 0;
	return;
}

/**
 * lpfc_drvr_version_show - Return the Emulex driver string with version number
 * @dev: class unused variable.
 * @attr: device attribute, not used.
 * @buf: on return contains the module description text.
 *
 * Returns: size of formatted string.
 **/
static ssize_t
lpfc_drvr_version_show(struct device *dev, struct device_attribute *attr,
		       char *buf)
{
	return snprintf(buf, PAGE_SIZE, LPFC_MODULE_DESC "\n");
}

/**
 * lpfc_enable_fip_show - Return the fip mode of the HBA
 * @dev: class unused variable.
 * @attr: device attribute, not used.
 * @buf: on return contains the module description text.
 *
 * Returns: size of formatted string.
 **/
static ssize_t
lpfc_enable_fip_show(struct device *dev, struct device_attribute *attr,
		       char *buf)
{
	struct Scsi_Host *shost = class_to_shost(dev);
	struct lpfc_vport *vport = (struct lpfc_vport *) shost->hostdata;
	struct lpfc_hba   *phba = vport->phba;

	if (phba->hba_flag & HBA_FIP_SUPPORT)
		return snprintf(buf, PAGE_SIZE, "1\n");
	else
		return snprintf(buf, PAGE_SIZE, "0\n");
}

static ssize_t
lpfc_bg_info_show(struct device *dev, struct device_attribute *attr,
		  char *buf)
{
	struct Scsi_Host *shost = class_to_shost(dev);
	struct lpfc_vport *vport = (struct lpfc_vport *) shost->hostdata;
	struct lpfc_hba   *phba = vport->phba;

	if (phba->cfg_enable_bg)
		if (phba->sli3_options & LPFC_SLI3_BG_ENABLED)
			return snprintf(buf, PAGE_SIZE, "BlockGuard Enabled\n");
		else
			return snprintf(buf, PAGE_SIZE,
					"BlockGuard Not Supported\n");
	else
			return snprintf(buf, PAGE_SIZE,
					"BlockGuard Disabled\n");
}

static ssize_t
lpfc_bg_guard_err_show(struct device *dev, struct device_attribute *attr,
		       char *buf)
{
	struct Scsi_Host *shost = class_to_shost(dev);
	struct lpfc_vport *vport = (struct lpfc_vport *) shost->hostdata;
	struct lpfc_hba   *phba = vport->phba;

	return snprintf(buf, PAGE_SIZE, "%llu\n",
			(unsigned long long)phba->bg_guard_err_cnt);
}

static ssize_t
lpfc_bg_apptag_err_show(struct device *dev, struct device_attribute *attr,
			char *buf)
{
	struct Scsi_Host *shost = class_to_shost(dev);
	struct lpfc_vport *vport = (struct lpfc_vport *) shost->hostdata;
	struct lpfc_hba   *phba = vport->phba;

	return snprintf(buf, PAGE_SIZE, "%llu\n",
			(unsigned long long)phba->bg_apptag_err_cnt);
}

static ssize_t
lpfc_bg_reftag_err_show(struct device *dev, struct device_attribute *attr,
			char *buf)
{
	struct Scsi_Host *shost = class_to_shost(dev);
	struct lpfc_vport *vport = (struct lpfc_vport *) shost->hostdata;
	struct lpfc_hba   *phba = vport->phba;

	return snprintf(buf, PAGE_SIZE, "%llu\n",
			(unsigned long long)phba->bg_reftag_err_cnt);
}

/**
 * lpfc_info_show - Return some pci info about the host in ascii
 * @dev: class converted to a Scsi_host structure.
 * @attr: device attribute, not used.
 * @buf: on return contains the formatted text from lpfc_info().
 *
 * Returns: size of formatted string.
 **/
static ssize_t
lpfc_info_show(struct device *dev, struct device_attribute *attr,
	       char *buf)
{
	struct Scsi_Host *host = class_to_shost(dev);

	return snprintf(buf, PAGE_SIZE, "%s\n",lpfc_info(host));
}

/**
 * lpfc_serialnum_show - Return the hba serial number in ascii
 * @dev: class converted to a Scsi_host structure.
 * @attr: device attribute, not used.
 * @buf: on return contains the formatted text serial number.
 *
 * Returns: size of formatted string.
 **/
static ssize_t
lpfc_serialnum_show(struct device *dev, struct device_attribute *attr,
		    char *buf)
{
	struct Scsi_Host  *shost = class_to_shost(dev);
	struct lpfc_vport *vport = (struct lpfc_vport *) shost->hostdata;
	struct lpfc_hba   *phba = vport->phba;

	return snprintf(buf, PAGE_SIZE, "%s\n",phba->SerialNumber);
}

/**
 * lpfc_temp_sensor_show - Return the temperature sensor level
 * @dev: class converted to a Scsi_host structure.
 * @attr: device attribute, not used.
 * @buf: on return contains the formatted support level.
 *
 * Description:
 * Returns a number indicating the temperature sensor level currently
 * supported, zero or one in ascii.
 *
 * Returns: size of formatted string.
 **/
static ssize_t
lpfc_temp_sensor_show(struct device *dev, struct device_attribute *attr,
		      char *buf)
{
	struct Scsi_Host *shost = class_to_shost(dev);
	struct lpfc_vport *vport = (struct lpfc_vport *) shost->hostdata;
	struct lpfc_hba   *phba = vport->phba;
	return snprintf(buf, PAGE_SIZE, "%d\n",phba->temp_sensor_support);
}

/**
 * lpfc_modeldesc_show - Return the model description of the hba
 * @dev: class converted to a Scsi_host structure.
 * @attr: device attribute, not used.
 * @buf: on return contains the scsi vpd model description.
 *
 * Returns: size of formatted string.
 **/
static ssize_t
lpfc_modeldesc_show(struct device *dev, struct device_attribute *attr,
		    char *buf)
{
	struct Scsi_Host  *shost = class_to_shost(dev);
	struct lpfc_vport *vport = (struct lpfc_vport *) shost->hostdata;
	struct lpfc_hba   *phba = vport->phba;

	return snprintf(buf, PAGE_SIZE, "%s\n",phba->ModelDesc);
}

/**
 * lpfc_modelname_show - Return the model name of the hba
 * @dev: class converted to a Scsi_host structure.
 * @attr: device attribute, not used.
 * @buf: on return contains the scsi vpd model name.
 *
 * Returns: size of formatted string.
 **/
static ssize_t
lpfc_modelname_show(struct device *dev, struct device_attribute *attr,
		    char *buf)
{
	struct Scsi_Host  *shost = class_to_shost(dev);
	struct lpfc_vport *vport = (struct lpfc_vport *) shost->hostdata;
	struct lpfc_hba   *phba = vport->phba;

	return snprintf(buf, PAGE_SIZE, "%s\n",phba->ModelName);
}

/**
 * lpfc_programtype_show - Return the program type of the hba
 * @dev: class converted to a Scsi_host structure.
 * @attr: device attribute, not used.
 * @buf: on return contains the scsi vpd program type.
 *
 * Returns: size of formatted string.
 **/
static ssize_t
lpfc_programtype_show(struct device *dev, struct device_attribute *attr,
		      char *buf)
{
	struct Scsi_Host  *shost = class_to_shost(dev);
	struct lpfc_vport *vport = (struct lpfc_vport *) shost->hostdata;
	struct lpfc_hba   *phba = vport->phba;

	return snprintf(buf, PAGE_SIZE, "%s\n",phba->ProgramType);
}

/**
 * lpfc_mlomgmt_show - Return the Menlo Maintenance sli flag
 * @dev: class converted to a Scsi_host structure.
 * @attr: device attribute, not used.
 * @buf: on return contains the Menlo Maintenance sli flag.
 *
 * Returns: size of formatted string.
 **/
static ssize_t
lpfc_mlomgmt_show(struct device *dev, struct device_attribute *attr, char *buf)
{
	struct Scsi_Host  *shost = class_to_shost(dev);
	struct lpfc_vport *vport = (struct lpfc_vport *)shost->hostdata;
	struct lpfc_hba   *phba = vport->phba;

	return snprintf(buf, PAGE_SIZE, "%d\n",
		(phba->sli.sli_flag & LPFC_MENLO_MAINT));
}

/**
 * lpfc_vportnum_show - Return the port number in ascii of the hba
 * @dev: class converted to a Scsi_host structure.
 * @attr: device attribute, not used.
 * @buf: on return contains scsi vpd program type.
 *
 * Returns: size of formatted string.
 **/
static ssize_t
lpfc_vportnum_show(struct device *dev, struct device_attribute *attr,
		   char *buf)
{
	struct Scsi_Host  *shost = class_to_shost(dev);
	struct lpfc_vport *vport = (struct lpfc_vport *) shost->hostdata;
	struct lpfc_hba   *phba = vport->phba;

	return snprintf(buf, PAGE_SIZE, "%s\n",phba->Port);
}

/**
 * lpfc_fwrev_show - Return the firmware rev running in the hba
 * @dev: class converted to a Scsi_host structure.
 * @attr: device attribute, not used.
 * @buf: on return contains the scsi vpd program type.
 *
 * Returns: size of formatted string.
 **/
static ssize_t
lpfc_fwrev_show(struct device *dev, struct device_attribute *attr,
		char *buf)
{
	struct Scsi_Host  *shost = class_to_shost(dev);
	struct lpfc_vport *vport = (struct lpfc_vport *) shost->hostdata;
	struct lpfc_hba   *phba = vport->phba;
	char fwrev[32];

	lpfc_decode_firmware_rev(phba, fwrev, 1);
	return snprintf(buf, PAGE_SIZE, "%s, sli-%d\n", fwrev, phba->sli_rev);
}

/**
 * lpfc_hdw_show - Return the jedec information about the hba
 * @dev: class converted to a Scsi_host structure.
 * @attr: device attribute, not used.
 * @buf: on return contains the scsi vpd program type.
 *
 * Returns: size of formatted string.
 **/
static ssize_t
lpfc_hdw_show(struct device *dev, struct device_attribute *attr, char *buf)
{
	char hdw[9];
	struct Scsi_Host  *shost = class_to_shost(dev);
	struct lpfc_vport *vport = (struct lpfc_vport *) shost->hostdata;
	struct lpfc_hba   *phba = vport->phba;
	lpfc_vpd_t *vp = &phba->vpd;

	lpfc_jedec_to_ascii(vp->rev.biuRev, hdw);
	return snprintf(buf, PAGE_SIZE, "%s\n", hdw);
}

/**
 * lpfc_option_rom_version_show - Return the adapter ROM FCode version
 * @dev: class converted to a Scsi_host structure.
 * @attr: device attribute, not used.
 * @buf: on return contains the ROM and FCode ascii strings.
 *
 * Returns: size of formatted string.
 **/
static ssize_t
lpfc_option_rom_version_show(struct device *dev, struct device_attribute *attr,
			     char *buf)
{
	struct Scsi_Host  *shost = class_to_shost(dev);
	struct lpfc_vport *vport = (struct lpfc_vport *) shost->hostdata;
	struct lpfc_hba   *phba = vport->phba;

	return snprintf(buf, PAGE_SIZE, "%s\n", phba->OptionROMVersion);
}

/**
 * lpfc_state_show - Return the link state of the port
 * @dev: class converted to a Scsi_host structure.
 * @attr: device attribute, not used.
 * @buf: on return contains text describing the state of the link.
 *
 * Notes:
 * The switch statement has no default so zero will be returned.
 *
 * Returns: size of formatted string.
 **/
static ssize_t
lpfc_link_state_show(struct device *dev, struct device_attribute *attr,
		     char *buf)
{
	struct Scsi_Host  *shost = class_to_shost(dev);
	struct lpfc_vport *vport = (struct lpfc_vport *) shost->hostdata;
	struct lpfc_hba   *phba = vport->phba;
	int  len = 0;

	switch (phba->link_state) {
	case LPFC_LINK_UNKNOWN:
	case LPFC_WARM_START:
	case LPFC_INIT_START:
	case LPFC_INIT_MBX_CMDS:
	case LPFC_LINK_DOWN:
	case LPFC_HBA_ERROR:
		if (phba->hba_flag & LINK_DISABLED)
			len += snprintf(buf + len, PAGE_SIZE-len,
				"Link Down - User disabled\n");
		else
			len += snprintf(buf + len, PAGE_SIZE-len,
				"Link Down\n");
		break;
	case LPFC_LINK_UP:
	case LPFC_CLEAR_LA:
	case LPFC_HBA_READY:
		len += snprintf(buf + len, PAGE_SIZE-len, "Link Up - ");

		switch (vport->port_state) {
		case LPFC_LOCAL_CFG_LINK:
			len += snprintf(buf + len, PAGE_SIZE-len,
					"Configuring Link\n");
			break;
		case LPFC_FDISC:
		case LPFC_FLOGI:
		case LPFC_FABRIC_CFG_LINK:
		case LPFC_NS_REG:
		case LPFC_NS_QRY:
		case LPFC_BUILD_DISC_LIST:
		case LPFC_DISC_AUTH:
			len += snprintf(buf + len, PAGE_SIZE - len,
					"Discovery\n");
			break;
		case LPFC_VPORT_READY:
			len += snprintf(buf + len, PAGE_SIZE - len, "Ready\n");
			break;

		case LPFC_VPORT_FAILED:
			len += snprintf(buf + len, PAGE_SIZE - len, "Failed\n");
			break;

		case LPFC_VPORT_UNKNOWN:
			len += snprintf(buf + len, PAGE_SIZE - len,
					"Unknown\n");
			break;
		}
		if (phba->sli.sli_flag & LPFC_MENLO_MAINT)
			len += snprintf(buf + len, PAGE_SIZE-len,
					"   Menlo Maint Mode\n");
		else if (phba->fc_topology == TOPOLOGY_LOOP) {
			if (vport->fc_flag & FC_PUBLIC_LOOP)
				len += snprintf(buf + len, PAGE_SIZE-len,
						"   Public Loop\n");
			else
				len += snprintf(buf + len, PAGE_SIZE-len,
						"   Private Loop\n");
		} else {
			if (vport->fc_flag & FC_FABRIC)
				len += snprintf(buf + len, PAGE_SIZE-len,
						"   Fabric\n");
			else
				len += snprintf(buf + len, PAGE_SIZE-len,
						"   Point-2-Point\n");
		}
	}

	return len;
}

/**
 * lpfc_link_state_store - Transition the link_state on an HBA port
 * @dev: class device that is converted into a Scsi_host.
 * @attr: device attribute, not used.
 * @buf: one or more lpfc_polling_flags values.
 * @count: not used.
 *
 * Returns:
 * -EINVAL if the buffer is not "up" or "down"
 * return from link state change function if non-zero
 * length of the buf on success
 **/
static ssize_t
lpfc_link_state_store(struct device *dev, struct device_attribute *attr,
		const char *buf, size_t count)
{
	struct Scsi_Host  *shost = class_to_shost(dev);
	struct lpfc_vport *vport = (struct lpfc_vport *) shost->hostdata;
	struct lpfc_hba   *phba = vport->phba;

	int status = -EINVAL;

	if ((strncmp(buf, "up", sizeof("up") - 1) == 0) &&
			(phba->link_state == LPFC_LINK_DOWN))
		status = phba->lpfc_hba_init_link(phba, MBX_NOWAIT);
	else if ((strncmp(buf, "down", sizeof("down") - 1) == 0) &&
			(phba->link_state >= LPFC_LINK_UP))
		status = phba->lpfc_hba_down_link(phba, MBX_NOWAIT);

	if (status == 0)
		return strlen(buf);
	else
		return status;
}

/**
 * lpfc_num_discovered_ports_show - Return sum of mapped and unmapped vports
 * @dev: class device that is converted into a Scsi_host.
 * @attr: device attribute, not used.
 * @buf: on return contains the sum of fc mapped and unmapped.
 *
 * Description:
 * Returns the ascii text number of the sum of the fc mapped and unmapped
 * vport counts.
 *
 * Returns: size of formatted string.
 **/
static ssize_t
lpfc_num_discovered_ports_show(struct device *dev,
			       struct device_attribute *attr, char *buf)
{
	struct Scsi_Host  *shost = class_to_shost(dev);
	struct lpfc_vport *vport = (struct lpfc_vport *) shost->hostdata;

	return snprintf(buf, PAGE_SIZE, "%d\n",
			vport->fc_map_cnt + vport->fc_unmap_cnt);
}

/**
 * lpfc_issue_lip - Misnomer, name carried over from long ago
 * @shost: Scsi_Host pointer.
 *
 * Description:
 * Bring the link down gracefully then re-init the link. The firmware will
 * re-init the fiber channel interface as required. Does not issue a LIP.
 *
 * Returns:
 * -EPERM port offline or management commands are being blocked
 * -ENOMEM cannot allocate memory for the mailbox command
 * -EIO error sending the mailbox command
 * zero for success
 **/
static int
lpfc_issue_lip(struct Scsi_Host *shost)
{
	struct lpfc_vport *vport = (struct lpfc_vport *) shost->hostdata;
	struct lpfc_hba   *phba = vport->phba;
	LPFC_MBOXQ_t *pmboxq;
	int mbxstatus = MBXERR_ERROR;

	if ((vport->fc_flag & FC_OFFLINE_MODE) ||
	    (phba->sli.sli_flag & LPFC_BLOCK_MGMT_IO))
		return -EPERM;

	pmboxq = mempool_alloc(phba->mbox_mem_pool,GFP_KERNEL);

	if (!pmboxq)
		return -ENOMEM;

	memset((void *)pmboxq, 0, sizeof (LPFC_MBOXQ_t));
	pmboxq->u.mb.mbxCommand = MBX_DOWN_LINK;
	pmboxq->u.mb.mbxOwner = OWN_HOST;

	mbxstatus = lpfc_sli_issue_mbox_wait(phba, pmboxq, LPFC_MBOX_TMO * 2);

	if ((mbxstatus == MBX_SUCCESS) &&
	    (pmboxq->u.mb.mbxStatus == 0 ||
	     pmboxq->u.mb.mbxStatus == MBXERR_LINK_DOWN)) {
		memset((void *)pmboxq, 0, sizeof (LPFC_MBOXQ_t));
		lpfc_init_link(phba, pmboxq, phba->cfg_topology,
			       phba->cfg_link_speed);
		mbxstatus = lpfc_sli_issue_mbox_wait(phba, pmboxq,
						     phba->fc_ratov * 2);
		if ((mbxstatus == MBX_SUCCESS) &&
		    (pmboxq->u.mb.mbxStatus == MBXERR_SEC_NO_PERMISSION))
			lpfc_printf_log(phba, KERN_ERR, LOG_MBOX | LOG_SLI,
					"2859 SLI authentication is required "
					"for INIT_LINK but has not done yet\n");
	}

	lpfc_set_loopback_flag(phba);
	if (mbxstatus != MBX_TIMEOUT)
		mempool_free(pmboxq, phba->mbox_mem_pool);

	if (mbxstatus == MBXERR_ERROR)
		return -EIO;

	return 0;
}

/**
 * lpfc_do_offline - Issues a mailbox command to bring the link down
 * @phba: lpfc_hba pointer.
 * @type: LPFC_EVT_OFFLINE, LPFC_EVT_WARM_START, LPFC_EVT_KILL.
 *
 * Notes:
 * Assumes any error from lpfc_do_offline() will be negative.
 * Can wait up to 5 seconds for the port ring buffers count
 * to reach zero, prints a warning if it is not zero and continues.
 * lpfc_workq_post_event() returns a non-zero return code if call fails.
 *
 * Returns:
 * -EIO error posting the event
 * zero for success
 **/
static int
lpfc_do_offline(struct lpfc_hba *phba, uint32_t type)
{
	struct completion online_compl;
	struct lpfc_sli_ring *pring;
	struct lpfc_sli *psli;
	int status = 0;
	int cnt = 0;
	int i;

	init_completion(&online_compl);
	lpfc_workq_post_event(phba, &status, &online_compl,
			      LPFC_EVT_OFFLINE_PREP);
	wait_for_completion(&online_compl);

	if (status != 0)
		return -EIO;

	psli = &phba->sli;

	/* Wait a little for things to settle down, but not
	 * long enough for dev loss timeout to expire.
	 */
	for (i = 0; i < psli->num_rings; i++) {
		pring = &psli->ring[i];
		while (pring->txcmplq_cnt) {
			msleep(10);
			if (cnt++ > 500) {  /* 5 secs */
				lpfc_printf_log(phba,
					KERN_WARNING, LOG_INIT,
					"0466 Outstanding IO when "
					"bringing Adapter offline\n");
				break;
			}
		}
	}

	init_completion(&online_compl);
	lpfc_workq_post_event(phba, &status, &online_compl, type);
	wait_for_completion(&online_compl);

	if (status != 0)
		return -EIO;

	return 0;
}

/**
 * lpfc_selective_reset - Offline then onlines the port
 * @phba: lpfc_hba pointer.
 *
 * Description:
 * If the port is configured to allow a reset then the hba is brought
 * offline then online.
 *
 * Notes:
 * Assumes any error from lpfc_do_offline() will be negative.
 *
 * Returns:
 * lpfc_do_offline() return code if not zero
 * -EIO reset not configured or error posting the event
 * zero for success
 **/
static int
lpfc_selective_reset(struct lpfc_hba *phba)
{
	struct completion online_compl;
	int status = 0;

	if (!phba->cfg_enable_hba_reset)
		return -EIO;

	status = lpfc_do_offline(phba, LPFC_EVT_OFFLINE);

	if (status != 0)
		return status;

	init_completion(&online_compl);
	lpfc_workq_post_event(phba, &status, &online_compl,
			      LPFC_EVT_ONLINE);
	wait_for_completion(&online_compl);

	if (status != 0)
		return -EIO;

	return 0;
}

/**
 * lpfc_issue_reset - Selectively resets an adapter
 * @dev: class device that is converted into a Scsi_host.
 * @attr: device attribute, not used.
 * @buf: containing the string "selective".
 * @count: unused variable.
 *
 * Description:
 * If the buf contains the string "selective" then lpfc_selective_reset()
 * is called to perform the reset.
 *
 * Notes:
 * Assumes any error from lpfc_selective_reset() will be negative.
 * If lpfc_selective_reset() returns zero then the length of the buffer
 * is returned which indicates success
 *
 * Returns:
 * -EINVAL if the buffer does not contain the string "selective"
 * length of buf if lpfc-selective_reset() if the call succeeds
 * return value of lpfc_selective_reset() if the call fails
**/
static ssize_t
lpfc_issue_reset(struct device *dev, struct device_attribute *attr,
		 const char *buf, size_t count)
{
	struct Scsi_Host  *shost = class_to_shost(dev);
	struct lpfc_vport *vport = (struct lpfc_vport *) shost->hostdata;
	struct lpfc_hba   *phba = vport->phba;

	int status = -EINVAL;

	if (strncmp(buf, "selective", sizeof("selective") - 1) == 0)
		status = lpfc_selective_reset(phba);

	if (status == 0)
		return strlen(buf);
	else
		return status;
}

/**
 * lpfc_nport_evt_cnt_show - Return the number of nport events
 * @dev: class device that is converted into a Scsi_host.
 * @attr: device attribute, not used.
 * @buf: on return contains the ascii number of nport events.
 *
 * Returns: size of formatted string.
 **/
static ssize_t
lpfc_nport_evt_cnt_show(struct device *dev, struct device_attribute *attr,
			char *buf)
{
	struct Scsi_Host  *shost = class_to_shost(dev);
	struct lpfc_vport *vport = (struct lpfc_vport *) shost->hostdata;
	struct lpfc_hba   *phba = vport->phba;

	return snprintf(buf, PAGE_SIZE, "%d\n", phba->nport_event_cnt);
}

/**
 * lpfc_board_mode_show - Return the state of the board
 * @dev: class device that is converted into a Scsi_host.
 * @attr: device attribute, not used.
 * @buf: on return contains the state of the adapter.
 *
 * Returns: size of formatted string.
 **/
static ssize_t
lpfc_board_mode_show(struct device *dev, struct device_attribute *attr,
		     char *buf)
{
	struct Scsi_Host  *shost = class_to_shost(dev);
	struct lpfc_vport *vport = (struct lpfc_vport *) shost->hostdata;
	struct lpfc_hba   *phba = vport->phba;
	char  * state;

	if (phba->link_state == LPFC_HBA_ERROR)
		state = "error";
	else if (phba->link_state == LPFC_WARM_START)
		state = "warm start";
	else if (phba->link_state == LPFC_INIT_START)
		state = "offline";
	else
		state = "online";

	return snprintf(buf, PAGE_SIZE, "%s\n", state);
}

/**
 * lpfc_board_mode_store - Puts the hba in online, offline, warm or error state
 * @dev: class device that is converted into a Scsi_host.
 * @attr: device attribute, not used.
 * @buf: containing one of the strings "online", "offline", "warm" or "error".
 * @count: unused variable.
 *
 * Returns:
 * -EACCES if enable hba reset not enabled
 * -EINVAL if the buffer does not contain a valid string (see above)
 * -EIO if lpfc_workq_post_event() or lpfc_do_offline() fails
 * buf length greater than zero indicates success
 **/
static ssize_t
lpfc_board_mode_store(struct device *dev, struct device_attribute *attr,
		      const char *buf, size_t count)
{
	struct Scsi_Host  *shost = class_to_shost(dev);
	struct lpfc_vport *vport = (struct lpfc_vport *) shost->hostdata;
	struct lpfc_hba   *phba = vport->phba;
	struct completion online_compl;
	int status=0;

	if (!phba->cfg_enable_hba_reset)
		return -EACCES;
	init_completion(&online_compl);

	if(strncmp(buf, "online", sizeof("online") - 1) == 0) {
		lpfc_workq_post_event(phba, &status, &online_compl,
				      LPFC_EVT_ONLINE);
		wait_for_completion(&online_compl);
	} else if (strncmp(buf, "offline", sizeof("offline") - 1) == 0)
		status = lpfc_do_offline(phba, LPFC_EVT_OFFLINE);
	else if (strncmp(buf, "warm", sizeof("warm") - 1) == 0)
		if (phba->sli_rev == LPFC_SLI_REV4)
			return -EINVAL;
		else
			status = lpfc_do_offline(phba, LPFC_EVT_WARM_START);
	else if (strncmp(buf, "error", sizeof("error") - 1) == 0)
		if (phba->sli_rev == LPFC_SLI_REV4)
			return -EINVAL;
		else
			status = lpfc_do_offline(phba, LPFC_EVT_KILL);
	else
		return -EINVAL;

	if (!status)
		return strlen(buf);
	else
		return -EIO;
}

/**
 * lpfc_get_hba_info - Return various bits of informaton about the adapter
 * @phba: pointer to the adapter structure.
 * @mxri: max xri count.
 * @axri: available xri count.
 * @mrpi: max rpi count.
 * @arpi: available rpi count.
 * @mvpi: max vpi count.
 * @avpi: available vpi count.
 *
 * Description:
 * If an integer pointer for an count is not null then the value for the
 * count is returned.
 *
 * Returns:
 * zero on error
 * one for success
 **/
static int
lpfc_get_hba_info(struct lpfc_hba *phba,
		  uint32_t *mxri, uint32_t *axri,
		  uint32_t *mrpi, uint32_t *arpi,
		  uint32_t *mvpi, uint32_t *avpi)
{
	struct lpfc_mbx_read_config *rd_config;
	LPFC_MBOXQ_t *pmboxq;
	MAILBOX_t *pmb;
	int rc = 0;
	uint32_t max_vpi;

	/*
	 * prevent udev from issuing mailbox commands until the port is
	 * configured.
	 */
	if (phba->link_state < LPFC_LINK_DOWN ||
	    !phba->mbox_mem_pool ||
	    (phba->sli.sli_flag & LPFC_SLI_ACTIVE) == 0)
		return 0;

	if (phba->sli.sli_flag & LPFC_BLOCK_MGMT_IO)
		return 0;

	pmboxq = mempool_alloc(phba->mbox_mem_pool, GFP_KERNEL);
	if (!pmboxq)
		return 0;
	memset(pmboxq, 0, sizeof (LPFC_MBOXQ_t));

	pmb = &pmboxq->u.mb;
	pmb->mbxCommand = MBX_READ_CONFIG;
	pmb->mbxOwner = OWN_HOST;
	pmboxq->context1 = NULL;

	if (phba->pport->fc_flag & FC_OFFLINE_MODE)
		rc = MBX_NOT_FINISHED;
	else
		rc = lpfc_sli_issue_mbox_wait(phba, pmboxq, phba->fc_ratov * 2);

	if (rc != MBX_SUCCESS) {
		if (rc != MBX_TIMEOUT)
			mempool_free(pmboxq, phba->mbox_mem_pool);
		return 0;
	}

	if (phba->sli_rev == LPFC_SLI_REV4) {
		rd_config = &pmboxq->u.mqe.un.rd_config;
		if (mrpi)
			*mrpi = bf_get(lpfc_mbx_rd_conf_rpi_count, rd_config);
		if (arpi)
			*arpi = bf_get(lpfc_mbx_rd_conf_rpi_count, rd_config) -
					phba->sli4_hba.max_cfg_param.rpi_used;
		if (mxri)
			*mxri = bf_get(lpfc_mbx_rd_conf_xri_count, rd_config);
		if (axri)
			*axri = bf_get(lpfc_mbx_rd_conf_xri_count, rd_config) -
					phba->sli4_hba.max_cfg_param.xri_used;

		/* Account for differences with SLI-3.  Get vpi count from
		 * mailbox data and subtract one for max vpi value.
		 */
		max_vpi = (bf_get(lpfc_mbx_rd_conf_vpi_count, rd_config) > 0) ?
			(bf_get(lpfc_mbx_rd_conf_vpi_count, rd_config) - 1) : 0;

		if (mvpi)
			*mvpi = max_vpi;
		if (avpi)
			*avpi = max_vpi - phba->sli4_hba.max_cfg_param.vpi_used;
	} else {
		if (mrpi)
			*mrpi = pmb->un.varRdConfig.max_rpi;
		if (arpi)
			*arpi = pmb->un.varRdConfig.avail_rpi;
		if (mxri)
			*mxri = pmb->un.varRdConfig.max_xri;
		if (axri)
			*axri = pmb->un.varRdConfig.avail_xri;
		if (mvpi)
			*mvpi = pmb->un.varRdConfig.max_vpi;
		if (avpi)
			*avpi = pmb->un.varRdConfig.avail_vpi;
	}

	mempool_free(pmboxq, phba->mbox_mem_pool);
	return 1;
}

/**
 * lpfc_max_rpi_show - Return maximum rpi
 * @dev: class device that is converted into a Scsi_host.
 * @attr: device attribute, not used.
 * @buf: on return contains the maximum rpi count in decimal or "Unknown".
 *
 * Description:
 * Calls lpfc_get_hba_info() asking for just the mrpi count.
 * If lpfc_get_hba_info() returns zero (failure) the buffer text is set
 * to "Unknown" and the buffer length is returned, therefore the caller
 * must check for "Unknown" in the buffer to detect a failure.
 *
 * Returns: size of formatted string.
 **/
static ssize_t
lpfc_max_rpi_show(struct device *dev, struct device_attribute *attr,
		  char *buf)
{
	struct Scsi_Host  *shost = class_to_shost(dev);
	struct lpfc_vport *vport = (struct lpfc_vport *) shost->hostdata;
	struct lpfc_hba   *phba = vport->phba;
	uint32_t cnt;

	if (lpfc_get_hba_info(phba, NULL, NULL, &cnt, NULL, NULL, NULL))
		return snprintf(buf, PAGE_SIZE, "%d\n", cnt);
	return snprintf(buf, PAGE_SIZE, "Unknown\n");
}

/**
 * lpfc_used_rpi_show - Return maximum rpi minus available rpi
 * @dev: class device that is converted into a Scsi_host.
 * @attr: device attribute, not used.
 * @buf: containing the used rpi count in decimal or "Unknown".
 *
 * Description:
 * Calls lpfc_get_hba_info() asking for just the mrpi and arpi counts.
 * If lpfc_get_hba_info() returns zero (failure) the buffer text is set
 * to "Unknown" and the buffer length is returned, therefore the caller
 * must check for "Unknown" in the buffer to detect a failure.
 *
 * Returns: size of formatted string.
 **/
static ssize_t
lpfc_used_rpi_show(struct device *dev, struct device_attribute *attr,
		   char *buf)
{
	struct Scsi_Host  *shost = class_to_shost(dev);
	struct lpfc_vport *vport = (struct lpfc_vport *) shost->hostdata;
	struct lpfc_hba   *phba = vport->phba;
	uint32_t cnt, acnt;

	if (lpfc_get_hba_info(phba, NULL, NULL, &cnt, &acnt, NULL, NULL))
		return snprintf(buf, PAGE_SIZE, "%d\n", (cnt - acnt));
	return snprintf(buf, PAGE_SIZE, "Unknown\n");
}

/**
 * lpfc_max_xri_show - Return maximum xri
 * @dev: class device that is converted into a Scsi_host.
 * @attr: device attribute, not used.
 * @buf: on return contains the maximum xri count in decimal or "Unknown".
 *
 * Description:
 * Calls lpfc_get_hba_info() asking for just the mrpi count.
 * If lpfc_get_hba_info() returns zero (failure) the buffer text is set
 * to "Unknown" and the buffer length is returned, therefore the caller
 * must check for "Unknown" in the buffer to detect a failure.
 *
 * Returns: size of formatted string.
 **/
static ssize_t
lpfc_max_xri_show(struct device *dev, struct device_attribute *attr,
		  char *buf)
{
	struct Scsi_Host  *shost = class_to_shost(dev);
	struct lpfc_vport *vport = (struct lpfc_vport *) shost->hostdata;
	struct lpfc_hba   *phba = vport->phba;
	uint32_t cnt;

	if (lpfc_get_hba_info(phba, &cnt, NULL, NULL, NULL, NULL, NULL))
		return snprintf(buf, PAGE_SIZE, "%d\n", cnt);
	return snprintf(buf, PAGE_SIZE, "Unknown\n");
}

/**
 * lpfc_used_xri_show - Return maximum xpi minus the available xpi
 * @dev: class device that is converted into a Scsi_host.
 * @attr: device attribute, not used.
 * @buf: on return contains the used xri count in decimal or "Unknown".
 *
 * Description:
 * Calls lpfc_get_hba_info() asking for just the mxri and axri counts.
 * If lpfc_get_hba_info() returns zero (failure) the buffer text is set
 * to "Unknown" and the buffer length is returned, therefore the caller
 * must check for "Unknown" in the buffer to detect a failure.
 *
 * Returns: size of formatted string.
 **/
static ssize_t
lpfc_used_xri_show(struct device *dev, struct device_attribute *attr,
		   char *buf)
{
	struct Scsi_Host  *shost = class_to_shost(dev);
	struct lpfc_vport *vport = (struct lpfc_vport *) shost->hostdata;
	struct lpfc_hba   *phba = vport->phba;
	uint32_t cnt, acnt;

	if (lpfc_get_hba_info(phba, &cnt, &acnt, NULL, NULL, NULL, NULL))
		return snprintf(buf, PAGE_SIZE, "%d\n", (cnt - acnt));
	return snprintf(buf, PAGE_SIZE, "Unknown\n");
}

/**
 * lpfc_max_vpi_show - Return maximum vpi
 * @dev: class device that is converted into a Scsi_host.
 * @attr: device attribute, not used.
 * @buf: on return contains the maximum vpi count in decimal or "Unknown".
 *
 * Description:
 * Calls lpfc_get_hba_info() asking for just the mvpi count.
 * If lpfc_get_hba_info() returns zero (failure) the buffer text is set
 * to "Unknown" and the buffer length is returned, therefore the caller
 * must check for "Unknown" in the buffer to detect a failure.
 *
 * Returns: size of formatted string.
 **/
static ssize_t
lpfc_max_vpi_show(struct device *dev, struct device_attribute *attr,
		  char *buf)
{
	struct Scsi_Host  *shost = class_to_shost(dev);
	struct lpfc_vport *vport = (struct lpfc_vport *) shost->hostdata;
	struct lpfc_hba   *phba = vport->phba;
	uint32_t cnt;

	if (lpfc_get_hba_info(phba, NULL, NULL, NULL, NULL, &cnt, NULL))
		return snprintf(buf, PAGE_SIZE, "%d\n", cnt);
	return snprintf(buf, PAGE_SIZE, "Unknown\n");
}

/**
 * lpfc_used_vpi_show - Return maximum vpi minus the available vpi
 * @dev: class device that is converted into a Scsi_host.
 * @attr: device attribute, not used.
 * @buf: on return contains the used vpi count in decimal or "Unknown".
 *
 * Description:
 * Calls lpfc_get_hba_info() asking for just the mvpi and avpi counts.
 * If lpfc_get_hba_info() returns zero (failure) the buffer text is set
 * to "Unknown" and the buffer length is returned, therefore the caller
 * must check for "Unknown" in the buffer to detect a failure.
 *
 * Returns: size of formatted string.
 **/
static ssize_t
lpfc_used_vpi_show(struct device *dev, struct device_attribute *attr,
		   char *buf)
{
	struct Scsi_Host  *shost = class_to_shost(dev);
	struct lpfc_vport *vport = (struct lpfc_vport *) shost->hostdata;
	struct lpfc_hba   *phba = vport->phba;
	uint32_t cnt, acnt;

	if (lpfc_get_hba_info(phba, NULL, NULL, NULL, NULL, &cnt, &acnt))
		return snprintf(buf, PAGE_SIZE, "%d\n", (cnt - acnt));
	return snprintf(buf, PAGE_SIZE, "Unknown\n");
}

/**
 * lpfc_npiv_info_show - Return text about NPIV support for the adapter
 * @dev: class device that is converted into a Scsi_host.
 * @attr: device attribute, not used.
 * @buf: text that must be interpreted to determine if npiv is supported.
 *
 * Description:
 * Buffer will contain text indicating npiv is not suppoerted on the port,
 * the port is an NPIV physical port, or it is an npiv virtual port with
 * the id of the vport.
 *
 * Returns: size of formatted string.
 **/
static ssize_t
lpfc_npiv_info_show(struct device *dev, struct device_attribute *attr,
		    char *buf)
{
	struct Scsi_Host  *shost = class_to_shost(dev);
	struct lpfc_vport *vport = (struct lpfc_vport *) shost->hostdata;
	struct lpfc_hba   *phba = vport->phba;

	if (!(phba->max_vpi))
		return snprintf(buf, PAGE_SIZE, "NPIV Not Supported\n");
	if (vport->port_type == LPFC_PHYSICAL_PORT)
		return snprintf(buf, PAGE_SIZE, "NPIV Physical\n");
	return snprintf(buf, PAGE_SIZE, "NPIV Virtual (VPI %d)\n", vport->vpi);
}

/**
 * lpfc_poll_show - Return text about poll support for the adapter
 * @dev: class device that is converted into a Scsi_host.
 * @attr: device attribute, not used.
 * @buf: on return contains the cfg_poll in hex.
 *
 * Notes:
 * cfg_poll should be a lpfc_polling_flags type.
 *
 * Returns: size of formatted string.
 **/
static ssize_t
lpfc_poll_show(struct device *dev, struct device_attribute *attr,
	       char *buf)
{
	struct Scsi_Host  *shost = class_to_shost(dev);
	struct lpfc_vport *vport = (struct lpfc_vport *) shost->hostdata;
	struct lpfc_hba   *phba = vport->phba;

	return snprintf(buf, PAGE_SIZE, "%#x\n", phba->cfg_poll);
}

/**
 * lpfc_poll_store - Set the value of cfg_poll for the adapter
 * @dev: class device that is converted into a Scsi_host.
 * @attr: device attribute, not used.
 * @buf: one or more lpfc_polling_flags values.
 * @count: not used.
 *
 * Notes:
 * buf contents converted to integer and checked for a valid value.
 *
 * Returns:
 * -EINVAL if the buffer connot be converted or is out of range
 * length of the buf on success
 **/
static ssize_t
lpfc_poll_store(struct device *dev, struct device_attribute *attr,
		const char *buf, size_t count)
{
	struct Scsi_Host  *shost = class_to_shost(dev);
	struct lpfc_vport *vport = (struct lpfc_vport *) shost->hostdata;
	struct lpfc_hba   *phba = vport->phba;
	uint32_t creg_val;
	uint32_t old_val;
	int val=0;

	if (!isdigit(buf[0]))
		return -EINVAL;

	if (sscanf(buf, "%i", &val) != 1)
		return -EINVAL;

	if ((val & 0x3) != val)
		return -EINVAL;

	if (phba->sli_rev == LPFC_SLI_REV4)
		val = 0;

	spin_lock_irq(&phba->hbalock);

	old_val = phba->cfg_poll;

	if (val & ENABLE_FCP_RING_POLLING) {
		if ((val & DISABLE_FCP_RING_INT) &&
		    !(old_val & DISABLE_FCP_RING_INT)) {
			creg_val = readl(phba->HCregaddr);
			creg_val &= ~(HC_R0INT_ENA << LPFC_FCP_RING);
			writel(creg_val, phba->HCregaddr);
			readl(phba->HCregaddr); /* flush */

			lpfc_poll_start_timer(phba);
		}
	} else if (val != 0x0) {
		spin_unlock_irq(&phba->hbalock);
		return -EINVAL;
	}

	if (!(val & DISABLE_FCP_RING_INT) &&
	    (old_val & DISABLE_FCP_RING_INT))
	{
		spin_unlock_irq(&phba->hbalock);
		del_timer(&phba->fcp_poll_timer);
		spin_lock_irq(&phba->hbalock);
		creg_val = readl(phba->HCregaddr);
		creg_val |= (HC_R0INT_ENA << LPFC_FCP_RING);
		writel(creg_val, phba->HCregaddr);
		readl(phba->HCregaddr); /* flush */
	}

	phba->cfg_poll = val;

	spin_unlock_irq(&phba->hbalock);

	return strlen(buf);
}

/**
 * lpfc_fips_level_show - Return the current FIPS level for the HBA
 * @dev: class unused variable.
 * @attr: device attribute, not used.
 * @buf: on return contains the module description text.
 *
 * Returns: size of formatted string.
 **/
static ssize_t
lpfc_fips_level_show(struct device *dev,  struct device_attribute *attr,
		     char *buf)
{
	struct Scsi_Host  *shost = class_to_shost(dev);
	struct lpfc_vport *vport = (struct lpfc_vport *) shost->hostdata;
	struct lpfc_hba   *phba = vport->phba;

	return snprintf(buf, PAGE_SIZE, "%d\n", phba->fips_level);
}

/**
 * lpfc_fips_rev_show - Return the FIPS Spec revision for the HBA
 * @dev: class unused variable.
 * @attr: device attribute, not used.
 * @buf: on return contains the module description text.
 *
 * Returns: size of formatted string.
 **/
static ssize_t
lpfc_fips_rev_show(struct device *dev,  struct device_attribute *attr,
		   char *buf)
{
	struct Scsi_Host  *shost = class_to_shost(dev);
	struct lpfc_vport *vport = (struct lpfc_vport *) shost->hostdata;
	struct lpfc_hba   *phba = vport->phba;

	return snprintf(buf, PAGE_SIZE, "%d\n", phba->fips_spec_rev);
}

/**
 * lpfc_param_show - Return a cfg attribute value in decimal
 *
 * Description:
 * Macro that given an attr e.g. hba_queue_depth expands
 * into a function with the name lpfc_hba_queue_depth_show.
 *
 * lpfc_##attr##_show: Return the decimal value of an adapters cfg_xxx field.
 * @dev: class device that is converted into a Scsi_host.
 * @attr: device attribute, not used.
 * @buf: on return contains the attribute value in decimal.
 *
 * Returns: size of formatted string.
 **/
#define lpfc_param_show(attr)	\
static ssize_t \
lpfc_##attr##_show(struct device *dev, struct device_attribute *attr, \
		   char *buf) \
{ \
	struct Scsi_Host  *shost = class_to_shost(dev);\
	struct lpfc_vport *vport = (struct lpfc_vport *) shost->hostdata;\
	struct lpfc_hba   *phba = vport->phba;\
	uint val = 0;\
	val = phba->cfg_##attr;\
	return snprintf(buf, PAGE_SIZE, "%d\n",\
			phba->cfg_##attr);\
}

/**
 * lpfc_param_hex_show - Return a cfg attribute value in hex
 *
 * Description:
 * Macro that given an attr e.g. hba_queue_depth expands
 * into a function with the name lpfc_hba_queue_depth_show
 *
 * lpfc_##attr##_show: Return the hex value of an adapters cfg_xxx field.
 * @dev: class device that is converted into a Scsi_host.
 * @attr: device attribute, not used.
 * @buf: on return contains the attribute value in hexadecimal.
 *
 * Returns: size of formatted string.
 **/
#define lpfc_param_hex_show(attr)	\
static ssize_t \
lpfc_##attr##_show(struct device *dev, struct device_attribute *attr, \
		   char *buf) \
{ \
	struct Scsi_Host  *shost = class_to_shost(dev);\
	struct lpfc_vport *vport = (struct lpfc_vport *) shost->hostdata;\
	struct lpfc_hba   *phba = vport->phba;\
	uint val = 0;\
	val = phba->cfg_##attr;\
	return snprintf(buf, PAGE_SIZE, "%#x\n",\
			phba->cfg_##attr);\
}

/**
 * lpfc_param_init - Intializes a cfg attribute
 *
 * Description:
 * Macro that given an attr e.g. hba_queue_depth expands
 * into a function with the name lpfc_hba_queue_depth_init. The macro also
 * takes a default argument, a minimum and maximum argument.
 *
 * lpfc_##attr##_init: Initializes an attribute.
 * @phba: pointer the the adapter structure.
 * @val: integer attribute value.
 *
 * Validates the min and max values then sets the adapter config field
 * accordingly, or uses the default if out of range and prints an error message.
 *
 * Returns:
 * zero on success
 * -EINVAL if default used
 **/
#define lpfc_param_init(attr, default, minval, maxval)	\
static int \
lpfc_##attr##_init(struct lpfc_hba *phba, uint val) \
{ \
	if (val >= minval && val <= maxval) {\
		phba->cfg_##attr = val;\
		return 0;\
	}\
	lpfc_printf_log(phba, KERN_ERR, LOG_INIT, \
			"0449 lpfc_"#attr" attribute cannot be set to %d, "\
			"allowed range is ["#minval", "#maxval"]\n", val); \
	phba->cfg_##attr = default;\
	return -EINVAL;\
}

/**
 * lpfc_param_set - Set a cfg attribute value
 *
 * Description:
 * Macro that given an attr e.g. hba_queue_depth expands
 * into a function with the name lpfc_hba_queue_depth_set
 *
 * lpfc_##attr##_set: Sets an attribute value.
 * @phba: pointer the the adapter structure.
 * @val: integer attribute value.
 *
 * Description:
 * Validates the min and max values then sets the
 * adapter config field if in the valid range. prints error message
 * and does not set the parameter if invalid.
 *
 * Returns:
 * zero on success
 * -EINVAL if val is invalid
 **/
#define lpfc_param_set(attr, default, minval, maxval)	\
static int \
lpfc_##attr##_set(struct lpfc_hba *phba, uint val) \
{ \
	if (val >= minval && val <= maxval) {\
		phba->cfg_##attr = val;\
		return 0;\
	}\
	lpfc_printf_log(phba, KERN_ERR, LOG_INIT, \
			"0450 lpfc_"#attr" attribute cannot be set to %d, "\
			"allowed range is ["#minval", "#maxval"]\n", val); \
	return -EINVAL;\
}

/**
 * lpfc_param_store - Set a vport attribute value
 *
 * Description:
 * Macro that given an attr e.g. hba_queue_depth expands
 * into a function with the name lpfc_hba_queue_depth_store.
 *
 * lpfc_##attr##_store: Set an sttribute value.
 * @dev: class device that is converted into a Scsi_host.
 * @attr: device attribute, not used.
 * @buf: contains the attribute value in ascii.
 * @count: not used.
 *
 * Description:
 * Convert the ascii text number to an integer, then
 * use the lpfc_##attr##_set function to set the value.
 *
 * Returns:
 * -EINVAL if val is invalid or lpfc_##attr##_set() fails
 * length of buffer upon success.
 **/
#define lpfc_param_store(attr)	\
static ssize_t \
lpfc_##attr##_store(struct device *dev, struct device_attribute *attr, \
		    const char *buf, size_t count) \
{ \
	struct Scsi_Host  *shost = class_to_shost(dev);\
	struct lpfc_vport *vport = (struct lpfc_vport *) shost->hostdata;\
	struct lpfc_hba   *phba = vport->phba;\
	uint val = 0;\
	if (!isdigit(buf[0]))\
		return -EINVAL;\
	if (sscanf(buf, "%i", &val) != 1)\
		return -EINVAL;\
	if (lpfc_##attr##_set(phba, val) == 0) \
		return strlen(buf);\
	else \
		return -EINVAL;\
}

/**
 * lpfc_vport_param_show - Return decimal formatted cfg attribute value
 *
 * Description:
 * Macro that given an attr e.g. hba_queue_depth expands
 * into a function with the name lpfc_hba_queue_depth_show
 *
 * lpfc_##attr##_show: prints the attribute value in decimal.
 * @dev: class device that is converted into a Scsi_host.
 * @attr: device attribute, not used.
 * @buf: on return contains the attribute value in decimal.
 *
 * Returns: length of formatted string.
 **/
#define lpfc_vport_param_show(attr)	\
static ssize_t \
lpfc_##attr##_show(struct device *dev, struct device_attribute *attr, \
		   char *buf) \
{ \
	struct Scsi_Host  *shost = class_to_shost(dev);\
	struct lpfc_vport *vport = (struct lpfc_vport *) shost->hostdata;\
	uint val = 0;\
	val = vport->cfg_##attr;\
	return snprintf(buf, PAGE_SIZE, "%d\n", vport->cfg_##attr);\
}

/**
 * lpfc_vport_param_hex_show - Return hex formatted attribute value
 *
 * Description:
 * Macro that given an attr e.g.
 * hba_queue_depth expands into a function with the name
 * lpfc_hba_queue_depth_show
 *
 * lpfc_##attr##_show: prints the attribute value in hexadecimal.
 * @dev: class device that is converted into a Scsi_host.
 * @attr: device attribute, not used.
 * @buf: on return contains the attribute value in hexadecimal.
 *
 * Returns: length of formatted string.
 **/
#define lpfc_vport_param_hex_show(attr)	\
static ssize_t \
lpfc_##attr##_show(struct device *dev, struct device_attribute *attr, \
		   char *buf) \
{ \
	struct Scsi_Host  *shost = class_to_shost(dev);\
	struct lpfc_vport *vport = (struct lpfc_vport *) shost->hostdata;\
	uint val = 0;\
	val = vport->cfg_##attr;\
	return snprintf(buf, PAGE_SIZE, "%#x\n", vport->cfg_##attr);\
}

/**
 * lpfc_vport_param_init - Initialize a vport cfg attribute
 *
 * Description:
 * Macro that given an attr e.g. hba_queue_depth expands
 * into a function with the name lpfc_hba_queue_depth_init. The macro also
 * takes a default argument, a minimum and maximum argument.
 *
 * lpfc_##attr##_init: validates the min and max values then sets the
 * adapter config field accordingly, or uses the default if out of range
 * and prints an error message.
 * @phba: pointer the the adapter structure.
 * @val: integer attribute value.
 *
 * Returns:
 * zero on success
 * -EINVAL if default used
 **/
#define lpfc_vport_param_init(attr, default, minval, maxval)	\
static int \
lpfc_##attr##_init(struct lpfc_vport *vport, uint val) \
{ \
	if (val >= minval && val <= maxval) {\
		vport->cfg_##attr = val;\
		return 0;\
	}\
	lpfc_printf_vlog(vport, KERN_ERR, LOG_INIT, \
			 "0423 lpfc_"#attr" attribute cannot be set to %d, "\
			 "allowed range is ["#minval", "#maxval"]\n", val); \
	vport->cfg_##attr = default;\
	return -EINVAL;\
}

/**
 * lpfc_vport_param_set - Set a vport cfg attribute
 *
 * Description:
 * Macro that given an attr e.g. hba_queue_depth expands
 * into a function with the name lpfc_hba_queue_depth_set
 *
 * lpfc_##attr##_set: validates the min and max values then sets the
 * adapter config field if in the valid range. prints error message
 * and does not set the parameter if invalid.
 * @phba: pointer the the adapter structure.
 * @val:	integer attribute value.
 *
 * Returns:
 * zero on success
 * -EINVAL if val is invalid
 **/
#define lpfc_vport_param_set(attr, default, minval, maxval)	\
static int \
lpfc_##attr##_set(struct lpfc_vport *vport, uint val) \
{ \
	if (val >= minval && val <= maxval) {\
		vport->cfg_##attr = val;\
		return 0;\
	}\
	lpfc_printf_vlog(vport, KERN_ERR, LOG_INIT, \
			 "0424 lpfc_"#attr" attribute cannot be set to %d, "\
			 "allowed range is ["#minval", "#maxval"]\n", val); \
	return -EINVAL;\
}

/**
 * lpfc_vport_param_store - Set a vport attribute
 *
 * Description:
 * Macro that given an attr e.g. hba_queue_depth
 * expands into a function with the name lpfc_hba_queue_depth_store
 *
 * lpfc_##attr##_store: convert the ascii text number to an integer, then
 * use the lpfc_##attr##_set function to set the value.
 * @cdev: class device that is converted into a Scsi_host.
 * @buf:	contains the attribute value in decimal.
 * @count: not used.
 *
 * Returns:
 * -EINVAL if val is invalid or lpfc_##attr##_set() fails
 * length of buffer upon success.
 **/
#define lpfc_vport_param_store(attr)	\
static ssize_t \
lpfc_##attr##_store(struct device *dev, struct device_attribute *attr, \
		    const char *buf, size_t count) \
{ \
	struct Scsi_Host  *shost = class_to_shost(dev);\
	struct lpfc_vport *vport = (struct lpfc_vport *) shost->hostdata;\
	uint val = 0;\
	if (!isdigit(buf[0]))\
		return -EINVAL;\
	if (sscanf(buf, "%i", &val) != 1)\
		return -EINVAL;\
	if (lpfc_##attr##_set(vport, val) == 0) \
		return strlen(buf);\
	else \
		return -EINVAL;\
}


#define LPFC_ATTR(name, defval, minval, maxval, desc) \
static uint lpfc_##name = defval;\
module_param(lpfc_##name, uint, 0);\
MODULE_PARM_DESC(lpfc_##name, desc);\
lpfc_param_init(name, defval, minval, maxval)

#define LPFC_ATTR_R(name, defval, minval, maxval, desc) \
static uint lpfc_##name = defval;\
module_param(lpfc_##name, uint, 0);\
MODULE_PARM_DESC(lpfc_##name, desc);\
lpfc_param_show(name)\
lpfc_param_init(name, defval, minval, maxval)\
static DEVICE_ATTR(lpfc_##name, S_IRUGO , lpfc_##name##_show, NULL)

#define LPFC_ATTR_RW(name, defval, minval, maxval, desc) \
static uint lpfc_##name = defval;\
module_param(lpfc_##name, uint, 0);\
MODULE_PARM_DESC(lpfc_##name, desc);\
lpfc_param_show(name)\
lpfc_param_init(name, defval, minval, maxval)\
lpfc_param_set(name, defval, minval, maxval)\
lpfc_param_store(name)\
static DEVICE_ATTR(lpfc_##name, S_IRUGO | S_IWUSR,\
		   lpfc_##name##_show, lpfc_##name##_store)

#define LPFC_ATTR_HEX_R(name, defval, minval, maxval, desc) \
static uint lpfc_##name = defval;\
module_param(lpfc_##name, uint, 0);\
MODULE_PARM_DESC(lpfc_##name, desc);\
lpfc_param_hex_show(name)\
lpfc_param_init(name, defval, minval, maxval)\
static DEVICE_ATTR(lpfc_##name, S_IRUGO , lpfc_##name##_show, NULL)

#define LPFC_ATTR_HEX_RW(name, defval, minval, maxval, desc) \
static uint lpfc_##name = defval;\
module_param(lpfc_##name, uint, 0);\
MODULE_PARM_DESC(lpfc_##name, desc);\
lpfc_param_hex_show(name)\
lpfc_param_init(name, defval, minval, maxval)\
lpfc_param_set(name, defval, minval, maxval)\
lpfc_param_store(name)\
static DEVICE_ATTR(lpfc_##name, S_IRUGO | S_IWUSR,\
		   lpfc_##name##_show, lpfc_##name##_store)

#define LPFC_VPORT_ATTR(name, defval, minval, maxval, desc) \
static uint lpfc_##name = defval;\
module_param(lpfc_##name, uint, 0);\
MODULE_PARM_DESC(lpfc_##name, desc);\
lpfc_vport_param_init(name, defval, minval, maxval)

#define LPFC_VPORT_ATTR_R(name, defval, minval, maxval, desc) \
static uint lpfc_##name = defval;\
module_param(lpfc_##name, uint, 0);\
MODULE_PARM_DESC(lpfc_##name, desc);\
lpfc_vport_param_show(name)\
lpfc_vport_param_init(name, defval, minval, maxval)\
static DEVICE_ATTR(lpfc_##name, S_IRUGO , lpfc_##name##_show, NULL)

#define LPFC_VPORT_ATTR_RW(name, defval, minval, maxval, desc) \
static uint lpfc_##name = defval;\
module_param(lpfc_##name, uint, 0);\
MODULE_PARM_DESC(lpfc_##name, desc);\
lpfc_vport_param_show(name)\
lpfc_vport_param_init(name, defval, minval, maxval)\
lpfc_vport_param_set(name, defval, minval, maxval)\
lpfc_vport_param_store(name)\
static DEVICE_ATTR(lpfc_##name, S_IRUGO | S_IWUSR,\
		   lpfc_##name##_show, lpfc_##name##_store)

#define LPFC_VPORT_ATTR_HEX_R(name, defval, minval, maxval, desc) \
static uint lpfc_##name = defval;\
module_param(lpfc_##name, uint, 0);\
MODULE_PARM_DESC(lpfc_##name, desc);\
lpfc_vport_param_hex_show(name)\
lpfc_vport_param_init(name, defval, minval, maxval)\
static DEVICE_ATTR(lpfc_##name, S_IRUGO , lpfc_##name##_show, NULL)

#define LPFC_VPORT_ATTR_HEX_RW(name, defval, minval, maxval, desc) \
static uint lpfc_##name = defval;\
module_param(lpfc_##name, uint, 0);\
MODULE_PARM_DESC(lpfc_##name, desc);\
lpfc_vport_param_hex_show(name)\
lpfc_vport_param_init(name, defval, minval, maxval)\
lpfc_vport_param_set(name, defval, minval, maxval)\
lpfc_vport_param_store(name)\
static DEVICE_ATTR(lpfc_##name, S_IRUGO | S_IWUSR,\
		   lpfc_##name##_show, lpfc_##name##_store)

static DEVICE_ATTR(bg_info, S_IRUGO, lpfc_bg_info_show, NULL);
static DEVICE_ATTR(bg_guard_err, S_IRUGO, lpfc_bg_guard_err_show, NULL);
static DEVICE_ATTR(bg_apptag_err, S_IRUGO, lpfc_bg_apptag_err_show, NULL);
static DEVICE_ATTR(bg_reftag_err, S_IRUGO, lpfc_bg_reftag_err_show, NULL);
static DEVICE_ATTR(info, S_IRUGO, lpfc_info_show, NULL);
static DEVICE_ATTR(serialnum, S_IRUGO, lpfc_serialnum_show, NULL);
static DEVICE_ATTR(modeldesc, S_IRUGO, lpfc_modeldesc_show, NULL);
static DEVICE_ATTR(modelname, S_IRUGO, lpfc_modelname_show, NULL);
static DEVICE_ATTR(programtype, S_IRUGO, lpfc_programtype_show, NULL);
static DEVICE_ATTR(portnum, S_IRUGO, lpfc_vportnum_show, NULL);
static DEVICE_ATTR(fwrev, S_IRUGO, lpfc_fwrev_show, NULL);
static DEVICE_ATTR(hdw, S_IRUGO, lpfc_hdw_show, NULL);
static DEVICE_ATTR(link_state, S_IRUGO | S_IWUSR, lpfc_link_state_show,
		lpfc_link_state_store);
static DEVICE_ATTR(option_rom_version, S_IRUGO,
		   lpfc_option_rom_version_show, NULL);
static DEVICE_ATTR(num_discovered_ports, S_IRUGO,
		   lpfc_num_discovered_ports_show, NULL);
static DEVICE_ATTR(menlo_mgmt_mode, S_IRUGO, lpfc_mlomgmt_show, NULL);
static DEVICE_ATTR(nport_evt_cnt, S_IRUGO, lpfc_nport_evt_cnt_show, NULL);
static DEVICE_ATTR(lpfc_drvr_version, S_IRUGO, lpfc_drvr_version_show, NULL);
static DEVICE_ATTR(lpfc_enable_fip, S_IRUGO, lpfc_enable_fip_show, NULL);
static DEVICE_ATTR(board_mode, S_IRUGO | S_IWUSR,
		   lpfc_board_mode_show, lpfc_board_mode_store);
static DEVICE_ATTR(issue_reset, S_IWUSR, NULL, lpfc_issue_reset);
static DEVICE_ATTR(max_vpi, S_IRUGO, lpfc_max_vpi_show, NULL);
static DEVICE_ATTR(used_vpi, S_IRUGO, lpfc_used_vpi_show, NULL);
static DEVICE_ATTR(max_rpi, S_IRUGO, lpfc_max_rpi_show, NULL);
static DEVICE_ATTR(used_rpi, S_IRUGO, lpfc_used_rpi_show, NULL);
static DEVICE_ATTR(max_xri, S_IRUGO, lpfc_max_xri_show, NULL);
static DEVICE_ATTR(used_xri, S_IRUGO, lpfc_used_xri_show, NULL);
static DEVICE_ATTR(npiv_info, S_IRUGO, lpfc_npiv_info_show, NULL);
static DEVICE_ATTR(lpfc_temp_sensor, S_IRUGO, lpfc_temp_sensor_show, NULL);
static DEVICE_ATTR(lpfc_fips_level, S_IRUGO, lpfc_fips_level_show, NULL);
static DEVICE_ATTR(lpfc_fips_rev, S_IRUGO, lpfc_fips_rev_show, NULL);


static char *lpfc_soft_wwn_key = "C99G71SL8032A";

/**
 * lpfc_soft_wwn_enable_store - Allows setting of the wwn if the key is valid
 * @dev: class device that is converted into a Scsi_host.
 * @attr: device attribute, not used.
 * @buf: containing the string lpfc_soft_wwn_key.
 * @count: must be size of lpfc_soft_wwn_key.
 *
 * Returns:
 * -EINVAL if the buffer does not contain lpfc_soft_wwn_key
 * length of buf indicates success
 **/
static ssize_t
lpfc_soft_wwn_enable_store(struct device *dev, struct device_attribute *attr,
			   const char *buf, size_t count)
{
	struct Scsi_Host  *shost = class_to_shost(dev);
	struct lpfc_vport *vport = (struct lpfc_vport *) shost->hostdata;
	struct lpfc_hba   *phba = vport->phba;
	unsigned int cnt = count;

	/*
	 * We're doing a simple sanity check for soft_wwpn setting.
	 * We require that the user write a specific key to enable
	 * the soft_wwpn attribute to be settable. Once the attribute
	 * is written, the enable key resets. If further updates are
	 * desired, the key must be written again to re-enable the
	 * attribute.
	 *
	 * The "key" is not secret - it is a hardcoded string shown
	 * here. The intent is to protect against the random user or
	 * application that is just writing attributes.
	 */

	/* count may include a LF at end of string */
	if (buf[cnt-1] == '\n')
		cnt--;

	if ((cnt != strlen(lpfc_soft_wwn_key)) ||
	    (strncmp(buf, lpfc_soft_wwn_key, strlen(lpfc_soft_wwn_key)) != 0))
		return -EINVAL;

	phba->soft_wwn_enable = 1;
	return count;
}
static DEVICE_ATTR(lpfc_soft_wwn_enable, S_IWUSR, NULL,
		   lpfc_soft_wwn_enable_store);

/**
 * lpfc_soft_wwpn_show - Return the cfg soft ww port name of the adapter
 * @dev: class device that is converted into a Scsi_host.
 * @attr: device attribute, not used.
 * @buf: on return contains the wwpn in hexadecimal.
 *
 * Returns: size of formatted string.
 **/
static ssize_t
lpfc_soft_wwpn_show(struct device *dev, struct device_attribute *attr,
		    char *buf)
{
	struct Scsi_Host  *shost = class_to_shost(dev);
	struct lpfc_vport *vport = (struct lpfc_vport *) shost->hostdata;
	struct lpfc_hba   *phba = vport->phba;

	return snprintf(buf, PAGE_SIZE, "0x%llx\n",
			(unsigned long long)phba->cfg_soft_wwpn);
}

/**
 * lpfc_soft_wwpn_store - Set the ww port name of the adapter
 * @dev class device that is converted into a Scsi_host.
 * @attr: device attribute, not used.
 * @buf: contains the wwpn in hexadecimal.
 * @count: number of wwpn bytes in buf
 *
 * Returns:
 * -EACCES hba reset not enabled, adapter over temp
 * -EINVAL soft wwn not enabled, count is invalid, invalid wwpn byte invalid
 * -EIO error taking adapter offline or online
 * value of count on success
 **/
static ssize_t
lpfc_soft_wwpn_store(struct device *dev, struct device_attribute *attr,
		     const char *buf, size_t count)
{
	struct Scsi_Host  *shost = class_to_shost(dev);
	struct lpfc_vport *vport = (struct lpfc_vport *) shost->hostdata;
	struct lpfc_hba   *phba = vport->phba;
	struct completion online_compl;
	int stat1=0, stat2=0;
	unsigned int i, j, cnt=count;
	u8 wwpn[8];

	if (!phba->cfg_enable_hba_reset)
		return -EACCES;
	spin_lock_irq(&phba->hbalock);
	if (phba->over_temp_state == HBA_OVER_TEMP) {
		spin_unlock_irq(&phba->hbalock);
		return -EACCES;
	}
	spin_unlock_irq(&phba->hbalock);
	/* count may include a LF at end of string */
	if (buf[cnt-1] == '\n')
		cnt--;

	if (!phba->soft_wwn_enable || (cnt < 16) || (cnt > 18) ||
	    ((cnt == 17) && (*buf++ != 'x')) ||
	    ((cnt == 18) && ((*buf++ != '0') || (*buf++ != 'x'))))
		return -EINVAL;

	phba->soft_wwn_enable = 0;

	memset(wwpn, 0, sizeof(wwpn));

	/* Validate and store the new name */
	for (i=0, j=0; i < 16; i++) {
		int value;

		value = hex_to_bin(*buf++);
		if (value >= 0)
			j = (j << 4) | value;
		else
			return -EINVAL;
		if (i % 2) {
			wwpn[i/2] = j & 0xff;
			j = 0;
		}
	}
	phba->cfg_soft_wwpn = wwn_to_u64(wwpn);
	fc_host_port_name(shost) = phba->cfg_soft_wwpn;
	if (phba->cfg_soft_wwnn)
		fc_host_node_name(shost) = phba->cfg_soft_wwnn;

	dev_printk(KERN_NOTICE, &phba->pcidev->dev,
		   "lpfc%d: Reinitializing to use soft_wwpn\n", phba->brd_no);

	stat1 = lpfc_do_offline(phba, LPFC_EVT_OFFLINE);
	if (stat1)
		lpfc_printf_log(phba, KERN_ERR, LOG_INIT,
				"0463 lpfc_soft_wwpn attribute set failed to "
				"reinit adapter - %d\n", stat1);
	init_completion(&online_compl);
	lpfc_workq_post_event(phba, &stat2, &online_compl, LPFC_EVT_ONLINE);
	wait_for_completion(&online_compl);
	if (stat2)
		lpfc_printf_log(phba, KERN_ERR, LOG_INIT,
				"0464 lpfc_soft_wwpn attribute set failed to "
				"reinit adapter - %d\n", stat2);
	return (stat1 || stat2) ? -EIO : count;
}
static DEVICE_ATTR(lpfc_soft_wwpn, S_IRUGO | S_IWUSR,\
		   lpfc_soft_wwpn_show, lpfc_soft_wwpn_store);

/**
 * lpfc_soft_wwnn_show - Return the cfg soft ww node name for the adapter
 * @dev: class device that is converted into a Scsi_host.
 * @attr: device attribute, not used.
 * @buf: on return contains the wwnn in hexadecimal.
 *
 * Returns: size of formatted string.
 **/
static ssize_t
lpfc_soft_wwnn_show(struct device *dev, struct device_attribute *attr,
		    char *buf)
{
	struct Scsi_Host *shost = class_to_shost(dev);
	struct lpfc_hba *phba = ((struct lpfc_vport *)shost->hostdata)->phba;
	return snprintf(buf, PAGE_SIZE, "0x%llx\n",
			(unsigned long long)phba->cfg_soft_wwnn);
}

/**
 * lpfc_soft_wwnn_store - sets the ww node name of the adapter
 * @cdev: class device that is converted into a Scsi_host.
 * @buf: contains the ww node name in hexadecimal.
 * @count: number of wwnn bytes in buf.
 *
 * Returns:
 * -EINVAL soft wwn not enabled, count is invalid, invalid wwnn byte invalid
 * value of count on success
 **/
static ssize_t
lpfc_soft_wwnn_store(struct device *dev, struct device_attribute *attr,
		     const char *buf, size_t count)
{
	struct Scsi_Host *shost = class_to_shost(dev);
	struct lpfc_hba *phba = ((struct lpfc_vport *)shost->hostdata)->phba;
	unsigned int i, j, cnt=count;
	u8 wwnn[8];

	/* count may include a LF at end of string */
	if (buf[cnt-1] == '\n')
		cnt--;

	if (!phba->soft_wwn_enable || (cnt < 16) || (cnt > 18) ||
	    ((cnt == 17) && (*buf++ != 'x')) ||
	    ((cnt == 18) && ((*buf++ != '0') || (*buf++ != 'x'))))
		return -EINVAL;

	/*
	 * Allow wwnn to be set many times, as long as the enable is set.
	 * However, once the wwpn is set, everything locks.
	 */

	memset(wwnn, 0, sizeof(wwnn));

	/* Validate and store the new name */
	for (i=0, j=0; i < 16; i++) {
		int value;

		value = hex_to_bin(*buf++);
		if (value >= 0)
			j = (j << 4) | value;
		else
			return -EINVAL;
		if (i % 2) {
			wwnn[i/2] = j & 0xff;
			j = 0;
		}
	}
	phba->cfg_soft_wwnn = wwn_to_u64(wwnn);

	dev_printk(KERN_NOTICE, &phba->pcidev->dev,
		   "lpfc%d: soft_wwnn set. Value will take effect upon "
		   "setting of the soft_wwpn\n", phba->brd_no);

	return count;
}
static DEVICE_ATTR(lpfc_soft_wwnn, S_IRUGO | S_IWUSR,\
		   lpfc_soft_wwnn_show, lpfc_soft_wwnn_store);


static int lpfc_poll = 0;
module_param(lpfc_poll, int, 0);
MODULE_PARM_DESC(lpfc_poll, "FCP ring polling mode control:"
		 " 0 - none,"
		 " 1 - poll with interrupts enabled"
		 " 3 - poll and disable FCP ring interrupts");

static DEVICE_ATTR(lpfc_poll, S_IRUGO | S_IWUSR,
		   lpfc_poll_show, lpfc_poll_store);

int  lpfc_sli_mode = 0;
module_param(lpfc_sli_mode, int, 0);
MODULE_PARM_DESC(lpfc_sli_mode, "SLI mode selector:"
		 " 0 - auto (SLI-3 if supported),"
		 " 2 - select SLI-2 even on SLI-3 capable HBAs,"
		 " 3 - select SLI-3");

int lpfc_enable_npiv = 1;
module_param(lpfc_enable_npiv, int, 0);
MODULE_PARM_DESC(lpfc_enable_npiv, "Enable NPIV functionality");
lpfc_param_show(enable_npiv);
lpfc_param_init(enable_npiv, 1, 0, 1);
static DEVICE_ATTR(lpfc_enable_npiv, S_IRUGO, lpfc_enable_npiv_show, NULL);

/*
# lpfc_suppress_link_up:  Bring link up at initialization
#            0x0  = bring link up (issue MBX_INIT_LINK)
#            0x1  = do NOT bring link up at initialization(MBX_INIT_LINK)
#            0x2  = never bring up link
# Default value is 0.
*/
LPFC_ATTR_R(suppress_link_up, LPFC_INITIALIZE_LINK, LPFC_INITIALIZE_LINK,
		LPFC_DELAY_INIT_LINK_INDEFINITELY,
		"Suppress Link Up at initialization");
/*
# lpfc_cnt: Number of IOCBs allocated for ELS, CT, and ABTS
#       1 - (1024)
#       2 - (2048)
#       3 - (3072)
#       4 - (4096)
#       5 - (5120)
*/
static ssize_t
lpfc_iocb_hw_show(struct device *dev, struct device_attribute *attr, char *buf)
{
	struct Scsi_Host  *shost = class_to_shost(dev);
	struct lpfc_hba   *phba = ((struct lpfc_vport *) shost->hostdata)->phba;

	return snprintf(buf, PAGE_SIZE, "%d\n", phba->iocb_max);
}

static DEVICE_ATTR(iocb_hw, S_IRUGO,
			 lpfc_iocb_hw_show, NULL);
static ssize_t
lpfc_txq_hw_show(struct device *dev, struct device_attribute *attr, char *buf)
{
	struct Scsi_Host  *shost = class_to_shost(dev);
	struct lpfc_hba   *phba = ((struct lpfc_vport *) shost->hostdata)->phba;

	return snprintf(buf, PAGE_SIZE, "%d\n",
		phba->sli.ring[LPFC_ELS_RING].txq_max);
}

static DEVICE_ATTR(txq_hw, S_IRUGO,
			 lpfc_txq_hw_show, NULL);
static ssize_t
lpfc_txcmplq_hw_show(struct device *dev, struct device_attribute *attr,
 char *buf)
{
	struct Scsi_Host  *shost = class_to_shost(dev);
	struct lpfc_hba   *phba = ((struct lpfc_vport *) shost->hostdata)->phba;

	return snprintf(buf, PAGE_SIZE, "%d\n",
		phba->sli.ring[LPFC_ELS_RING].txcmplq_max);
}

static DEVICE_ATTR(txcmplq_hw, S_IRUGO,
			 lpfc_txcmplq_hw_show, NULL);

int lpfc_iocb_cnt = 2;
module_param(lpfc_iocb_cnt, int, 1);
MODULE_PARM_DESC(lpfc_iocb_cnt,
	"Number of IOCBs alloc for ELS, CT, and ABTS: 1k to 5k IOCBs");
lpfc_param_show(iocb_cnt);
lpfc_param_init(iocb_cnt, 2, 1, 5);
static DEVICE_ATTR(lpfc_iocb_cnt, S_IRUGO,
			 lpfc_iocb_cnt_show, NULL);

/*
# lpfc_nodev_tmo: If set, it will hold all I/O errors on devices that disappear
# until the timer expires. Value range is [0,255]. Default value is 30.
*/
static int lpfc_nodev_tmo = LPFC_DEF_DEVLOSS_TMO;
static int lpfc_devloss_tmo = LPFC_DEF_DEVLOSS_TMO;
module_param(lpfc_nodev_tmo, int, 0);
MODULE_PARM_DESC(lpfc_nodev_tmo,
		 "Seconds driver will hold I/O waiting "
		 "for a device to come back");

/**
 * lpfc_nodev_tmo_show - Return the hba dev loss timeout value
 * @dev: class converted to a Scsi_host structure.
 * @attr: device attribute, not used.
 * @buf: on return contains the dev loss timeout in decimal.
 *
 * Returns: size of formatted string.
 **/
static ssize_t
lpfc_nodev_tmo_show(struct device *dev, struct device_attribute *attr,
		    char *buf)
{
	struct Scsi_Host  *shost = class_to_shost(dev);
	struct lpfc_vport *vport = (struct lpfc_vport *) shost->hostdata;

	return snprintf(buf, PAGE_SIZE, "%d\n",	vport->cfg_devloss_tmo);
}

/**
 * lpfc_nodev_tmo_init - Set the hba nodev timeout value
 * @vport: lpfc vport structure pointer.
 * @val: contains the nodev timeout value.
 *
 * Description:
 * If the devloss tmo is already set then nodev tmo is set to devloss tmo,
 * a kernel error message is printed and zero is returned.
 * Else if val is in range then nodev tmo and devloss tmo are set to val.
 * Otherwise nodev tmo is set to the default value.
 *
 * Returns:
 * zero if already set or if val is in range
 * -EINVAL val out of range
 **/
static int
lpfc_nodev_tmo_init(struct lpfc_vport *vport, int val)
{
	if (vport->cfg_devloss_tmo != LPFC_DEF_DEVLOSS_TMO) {
		vport->cfg_nodev_tmo = vport->cfg_devloss_tmo;
		if (val != LPFC_DEF_DEVLOSS_TMO)
			lpfc_printf_vlog(vport, KERN_ERR, LOG_INIT,
					 "0407 Ignoring nodev_tmo module "
					 "parameter because devloss_tmo is "
					 "set.\n");
		return 0;
	}

	if (val >= LPFC_MIN_DEVLOSS_TMO && val <= LPFC_MAX_DEVLOSS_TMO) {
		vport->cfg_nodev_tmo = val;
		vport->cfg_devloss_tmo = val;
		return 0;
	}
	lpfc_printf_vlog(vport, KERN_ERR, LOG_INIT,
			 "0400 lpfc_nodev_tmo attribute cannot be set to"
			 " %d, allowed range is [%d, %d]\n",
			 val, LPFC_MIN_DEVLOSS_TMO, LPFC_MAX_DEVLOSS_TMO);
	vport->cfg_nodev_tmo = LPFC_DEF_DEVLOSS_TMO;
	return -EINVAL;
}

/**
 * lpfc_update_rport_devloss_tmo - Update dev loss tmo value
 * @vport: lpfc vport structure pointer.
 *
 * Description:
 * Update all the ndlp's dev loss tmo with the vport devloss tmo value.
 **/
static void
lpfc_update_rport_devloss_tmo(struct lpfc_vport *vport)
{
	struct Scsi_Host  *shost;
	struct lpfc_nodelist  *ndlp;

	shost = lpfc_shost_from_vport(vport);
	spin_lock_irq(shost->host_lock);
	list_for_each_entry(ndlp, &vport->fc_nodes, nlp_listp)
		if (NLP_CHK_NODE_ACT(ndlp) && ndlp->rport)
			ndlp->rport->dev_loss_tmo = vport->cfg_devloss_tmo;
	spin_unlock_irq(shost->host_lock);
}

/**
 * lpfc_nodev_tmo_set - Set the vport nodev tmo and devloss tmo values
 * @vport: lpfc vport structure pointer.
 * @val: contains the tmo value.
 *
 * Description:
 * If the devloss tmo is already set or the vport dev loss tmo has changed
 * then a kernel error message is printed and zero is returned.
 * Else if val is in range then nodev tmo and devloss tmo are set to val.
 * Otherwise nodev tmo is set to the default value.
 *
 * Returns:
 * zero if already set or if val is in range
 * -EINVAL val out of range
 **/
static int
lpfc_nodev_tmo_set(struct lpfc_vport *vport, int val)
{
	if (vport->dev_loss_tmo_changed ||
	    (lpfc_devloss_tmo != LPFC_DEF_DEVLOSS_TMO)) {
		lpfc_printf_vlog(vport, KERN_ERR, LOG_INIT,
				 "0401 Ignoring change to nodev_tmo "
				 "because devloss_tmo is set.\n");
		return 0;
	}
	if (val >= LPFC_MIN_DEVLOSS_TMO && val <= LPFC_MAX_DEVLOSS_TMO) {
		vport->cfg_nodev_tmo = val;
		vport->cfg_devloss_tmo = val;
		/*
		 * For compat: set the fc_host dev loss so new rports
		 * will get the value.
		 */
		fc_host_dev_loss_tmo(lpfc_shost_from_vport(vport)) = val;
		lpfc_update_rport_devloss_tmo(vport);
		return 0;
	}
	lpfc_printf_vlog(vport, KERN_ERR, LOG_INIT,
			 "0403 lpfc_nodev_tmo attribute cannot be set to"
			 "%d, allowed range is [%d, %d]\n",
			 val, LPFC_MIN_DEVLOSS_TMO, LPFC_MAX_DEVLOSS_TMO);
	return -EINVAL;
}

lpfc_vport_param_store(nodev_tmo)

static DEVICE_ATTR(lpfc_nodev_tmo, S_IRUGO | S_IWUSR,
		   lpfc_nodev_tmo_show, lpfc_nodev_tmo_store);

/*
# lpfc_devloss_tmo: If set, it will hold all I/O errors on devices that
# disappear until the timer expires. Value range is [0,255]. Default
# value is 30.
*/
module_param(lpfc_devloss_tmo, int, 0);
MODULE_PARM_DESC(lpfc_devloss_tmo,
		 "Seconds driver will hold I/O waiting "
		 "for a device to come back");
lpfc_vport_param_init(devloss_tmo, LPFC_DEF_DEVLOSS_TMO,
		      LPFC_MIN_DEVLOSS_TMO, LPFC_MAX_DEVLOSS_TMO)
lpfc_vport_param_show(devloss_tmo)

/**
 * lpfc_devloss_tmo_set - Sets vport nodev tmo, devloss tmo values, changed bit
 * @vport: lpfc vport structure pointer.
 * @val: contains the tmo value.
 *
 * Description:
 * If val is in a valid range then set the vport nodev tmo,
 * devloss tmo, also set the vport dev loss tmo changed flag.
 * Else a kernel error message is printed.
 *
 * Returns:
 * zero if val is in range
 * -EINVAL val out of range
 **/
static int
lpfc_devloss_tmo_set(struct lpfc_vport *vport, int val)
{
	if (val >= LPFC_MIN_DEVLOSS_TMO && val <= LPFC_MAX_DEVLOSS_TMO) {
		vport->cfg_nodev_tmo = val;
		vport->cfg_devloss_tmo = val;
		vport->dev_loss_tmo_changed = 1;
		fc_host_dev_loss_tmo(lpfc_shost_from_vport(vport)) = val;
		lpfc_update_rport_devloss_tmo(vport);
		return 0;
	}

	lpfc_printf_vlog(vport, KERN_ERR, LOG_INIT,
			 "0404 lpfc_devloss_tmo attribute cannot be set to"
			 " %d, allowed range is [%d, %d]\n",
			 val, LPFC_MIN_DEVLOSS_TMO, LPFC_MAX_DEVLOSS_TMO);
	return -EINVAL;
}

lpfc_vport_param_store(devloss_tmo)
static DEVICE_ATTR(lpfc_devloss_tmo, S_IRUGO | S_IWUSR,
		   lpfc_devloss_tmo_show, lpfc_devloss_tmo_store);

/*
# lpfc_log_verbose: Only turn this flag on if you are willing to risk being
# deluged with LOTS of information.
# You can set a bit mask to record specific types of verbose messages:
# See lpfc_logmsh.h for definitions.
*/
LPFC_VPORT_ATTR_HEX_RW(log_verbose, 0x0, 0x0, 0xffffffff,
		       "Verbose logging bit-mask");

/*
# lpfc_enable_da_id: This turns on the DA_ID CT command that deregisters
# objects that have been registered with the nameserver after login.
*/
LPFC_VPORT_ATTR_R(enable_da_id, 0, 0, 1,
		  "Deregister nameserver objects before LOGO");

/*
# lun_queue_depth:  This parameter is used to limit the number of outstanding
# commands per FCP LUN. Value range is [1,128]. Default value is 30.
*/
LPFC_VPORT_ATTR_R(lun_queue_depth, 30, 1, 128,
		  "Max number of FCP commands we can queue to a specific LUN");

/*
# tgt_queue_depth:  This parameter is used to limit the number of outstanding
# commands per target port. Value range is [10,65535]. Default value is 65535.
*/
LPFC_VPORT_ATTR_R(tgt_queue_depth, 65535, 10, 65535,
	"Max number of FCP commands we can queue to a specific target port");

/*
# hba_queue_depth:  This parameter is used to limit the number of outstanding
# commands per lpfc HBA. Value range is [32,8192]. If this parameter
# value is greater than the maximum number of exchanges supported by the HBA,
# then maximum number of exchanges supported by the HBA is used to determine
# the hba_queue_depth.
*/
LPFC_ATTR_R(hba_queue_depth, 8192, 32, 8192,
	    "Max number of FCP commands we can queue to a lpfc HBA");

/*
# peer_port_login:  This parameter allows/prevents logins
# between peer ports hosted on the same physical port.
# When this parameter is set 0 peer ports of same physical port
# are not allowed to login to each other.
# When this parameter is set 1 peer ports of same physical port
# are allowed to login to each other.
# Default value of this parameter is 0.
*/
LPFC_VPORT_ATTR_R(peer_port_login, 0, 0, 1,
		  "Allow peer ports on the same physical port to login to each "
		  "other.");

/*
# restrict_login:  This parameter allows/prevents logins
# between Virtual Ports and remote initiators.
# When this parameter is not set (0) Virtual Ports will accept PLOGIs from
# other initiators and will attempt to PLOGI all remote ports.
# When this parameter is set (1) Virtual Ports will reject PLOGIs from
# remote ports and will not attempt to PLOGI to other initiators.
# This parameter does not restrict to the physical port.
# This parameter does not restrict logins to Fabric resident remote ports.
# Default value of this parameter is 1.
*/
static int lpfc_restrict_login = 1;
module_param(lpfc_restrict_login, int, 0);
MODULE_PARM_DESC(lpfc_restrict_login,
		 "Restrict virtual ports login to remote initiators.");
lpfc_vport_param_show(restrict_login);

/**
 * lpfc_restrict_login_init - Set the vport restrict login flag
 * @vport: lpfc vport structure pointer.
 * @val: contains the restrict login value.
 *
 * Description:
 * If val is not in a valid range then log a kernel error message and set
 * the vport restrict login to one.
 * If the port type is physical clear the restrict login flag and return.
 * Else set the restrict login flag to val.
 *
 * Returns:
 * zero if val is in range
 * -EINVAL val out of range
 **/
static int
lpfc_restrict_login_init(struct lpfc_vport *vport, int val)
{
	if (val < 0 || val > 1) {
		lpfc_printf_vlog(vport, KERN_ERR, LOG_INIT,
				 "0422 lpfc_restrict_login attribute cannot "
				 "be set to %d, allowed range is [0, 1]\n",
				 val);
		vport->cfg_restrict_login = 1;
		return -EINVAL;
	}
	if (vport->port_type == LPFC_PHYSICAL_PORT) {
		vport->cfg_restrict_login = 0;
		return 0;
	}
	vport->cfg_restrict_login = val;
	return 0;
}

/**
 * lpfc_restrict_login_set - Set the vport restrict login flag
 * @vport: lpfc vport structure pointer.
 * @val: contains the restrict login value.
 *
 * Description:
 * If val is not in a valid range then log a kernel error message and set
 * the vport restrict login to one.
 * If the port type is physical and the val is not zero log a kernel
 * error message, clear the restrict login flag and return zero.
 * Else set the restrict login flag to val.
 *
 * Returns:
 * zero if val is in range
 * -EINVAL val out of range
 **/
static int
lpfc_restrict_login_set(struct lpfc_vport *vport, int val)
{
	if (val < 0 || val > 1) {
		lpfc_printf_vlog(vport, KERN_ERR, LOG_INIT,
				 "0425 lpfc_restrict_login attribute cannot "
				 "be set to %d, allowed range is [0, 1]\n",
				 val);
		vport->cfg_restrict_login = 1;
		return -EINVAL;
	}
	if (vport->port_type == LPFC_PHYSICAL_PORT && val != 0) {
		lpfc_printf_vlog(vport, KERN_ERR, LOG_INIT,
				 "0468 lpfc_restrict_login must be 0 for "
				 "Physical ports.\n");
		vport->cfg_restrict_login = 0;
		return 0;
	}
	vport->cfg_restrict_login = val;
	return 0;
}
lpfc_vport_param_store(restrict_login);
static DEVICE_ATTR(lpfc_restrict_login, S_IRUGO | S_IWUSR,
		   lpfc_restrict_login_show, lpfc_restrict_login_store);

/*
# Some disk devices have a "select ID" or "select Target" capability.
# From a protocol standpoint "select ID" usually means select the
# Fibre channel "ALPA".  In the FC-AL Profile there is an "informative
# annex" which contains a table that maps a "select ID" (a number
# between 0 and 7F) to an ALPA.  By default, for compatibility with
# older drivers, the lpfc driver scans this table from low ALPA to high
# ALPA.
#
# Turning on the scan-down variable (on  = 1, off = 0) will
# cause the lpfc driver to use an inverted table, effectively
# scanning ALPAs from high to low. Value range is [0,1]. Default value is 1.
#
# (Note: This "select ID" functionality is a LOOP ONLY characteristic
# and will not work across a fabric. Also this parameter will take
# effect only in the case when ALPA map is not available.)
*/
LPFC_VPORT_ATTR_R(scan_down, 1, 0, 1,
		  "Start scanning for devices from highest ALPA to lowest");

/*
# lpfc_topology:  link topology for init link
#            0x0  = attempt loop mode then point-to-point
#            0x01 = internal loopback mode
#            0x02 = attempt point-to-point mode only
#            0x04 = attempt loop mode only
#            0x06 = attempt point-to-point mode then loop
# Set point-to-point mode if you want to run as an N_Port.
# Set loop mode if you want to run as an NL_Port. Value range is [0,0x6].
# Default value is 0.
*/

/**
 * lpfc_topology_set - Set the adapters topology field
 * @phba: lpfc_hba pointer.
 * @val: topology value.
 *
 * Description:
 * If val is in a valid range then set the adapter's topology field and
 * issue a lip; if the lip fails reset the topology to the old value.
 *
 * If the value is not in range log a kernel error message and return an error.
 *
 * Returns:
 * zero if val is in range and lip okay
 * non-zero return value from lpfc_issue_lip()
 * -EINVAL val out of range
 **/
static ssize_t
lpfc_topology_store(struct device *dev, struct device_attribute *attr,
			const char *buf, size_t count)
{
	struct Scsi_Host  *shost = class_to_shost(dev);
	struct lpfc_vport *vport = (struct lpfc_vport *) shost->hostdata;
	struct lpfc_hba   *phba = vport->phba;
	int val = 0;
	int nolip = 0;
	const char *val_buf = buf;
	int err;
	uint32_t prev_val;

	if (!strncmp(buf, "nolip ", strlen("nolip "))) {
		nolip = 1;
		val_buf = &buf[strlen("nolip ")];
	}

	if (!isdigit(val_buf[0]))
		return -EINVAL;
	if (sscanf(val_buf, "%i", &val) != 1)
		return -EINVAL;

	if (val >= 0 && val <= 6) {
		prev_val = phba->cfg_topology;
		phba->cfg_topology = val;
		if (nolip)
			return strlen(buf);

		err = lpfc_issue_lip(lpfc_shost_from_vport(phba->pport));
		if (err) {
			phba->cfg_topology = prev_val;
			return -EINVAL;
		} else
			return strlen(buf);
	}
	lpfc_printf_log(phba, KERN_ERR, LOG_INIT,
		"%d:0467 lpfc_topology attribute cannot be set to %d, "
		"allowed range is [0, 6]\n",
		phba->brd_no, val);
	return -EINVAL;
}
static int lpfc_topology = 0;
module_param(lpfc_topology, int, 0);
MODULE_PARM_DESC(lpfc_topology, "Select Fibre Channel topology");
lpfc_param_show(topology)
lpfc_param_init(topology, 0, 0, 6)
static DEVICE_ATTR(lpfc_topology, S_IRUGO | S_IWUSR,
		lpfc_topology_show, lpfc_topology_store);

/**
 * lpfc_static_vport_show: Read callback function for
 *   lpfc_static_vport sysfs file.
 * @dev: Pointer to class device object.
 * @attr: device attribute structure.
 * @buf: Data buffer.
 *
 * This function is the read call back function for
 * lpfc_static_vport sysfs file. The lpfc_static_vport
 * sysfs file report the mageability of the vport.
 **/
static ssize_t
lpfc_static_vport_show(struct device *dev, struct device_attribute *attr,
			 char *buf)
{
	struct Scsi_Host  *shost = class_to_shost(dev);
	struct lpfc_vport *vport = (struct lpfc_vport *) shost->hostdata;
	if (vport->vport_flag & STATIC_VPORT)
		sprintf(buf, "1\n");
	else
		sprintf(buf, "0\n");

	return strlen(buf);
}

/*
 * Sysfs attribute to control the statistical data collection.
 */
static DEVICE_ATTR(lpfc_static_vport, S_IRUGO,
		   lpfc_static_vport_show, NULL);

/**
 * lpfc_stat_data_ctrl_store - write call back for lpfc_stat_data_ctrl sysfs file
 * @dev: Pointer to class device.
 * @buf: Data buffer.
 * @count: Size of the data buffer.
 *
 * This function get called when an user write to the lpfc_stat_data_ctrl
 * sysfs file. This function parse the command written to the sysfs file
 * and take appropriate action. These commands are used for controlling
 * driver statistical data collection.
 * Following are the command this function handles.
 *
 *    setbucket <bucket_type> <base> <step>
 *			       = Set the latency buckets.
 *    destroybucket            = destroy all the buckets.
 *    start                    = start data collection
 *    stop                     = stop data collection
 *    reset                    = reset the collected data
 **/
static ssize_t
lpfc_stat_data_ctrl_store(struct device *dev, struct device_attribute *attr,
			  const char *buf, size_t count)
{
	struct Scsi_Host  *shost = class_to_shost(dev);
	struct lpfc_vport *vport = (struct lpfc_vport *) shost->hostdata;
	struct lpfc_hba   *phba = vport->phba;
#define LPFC_MAX_DATA_CTRL_LEN 1024
	static char bucket_data[LPFC_MAX_DATA_CTRL_LEN];
	unsigned long i;
	char *str_ptr, *token;
	struct lpfc_vport **vports;
	struct Scsi_Host *v_shost;
	char *bucket_type_str, *base_str, *step_str;
	unsigned long base, step, bucket_type;

	if (!strncmp(buf, "setbucket", strlen("setbucket"))) {
		if (strlen(buf) > (LPFC_MAX_DATA_CTRL_LEN - 1))
			return -EINVAL;

		strcpy(bucket_data, buf);
		str_ptr = &bucket_data[0];
		/* Ignore this token - this is command token */
		token = strsep(&str_ptr, "\t ");
		if (!token)
			return -EINVAL;

		bucket_type_str = strsep(&str_ptr, "\t ");
		if (!bucket_type_str)
			return -EINVAL;

		if (!strncmp(bucket_type_str, "linear", strlen("linear")))
			bucket_type = LPFC_LINEAR_BUCKET;
		else if (!strncmp(bucket_type_str, "power2", strlen("power2")))
			bucket_type = LPFC_POWER2_BUCKET;
		else
			return -EINVAL;

		base_str = strsep(&str_ptr, "\t ");
		if (!base_str)
			return -EINVAL;
		base = simple_strtoul(base_str, NULL, 0);

		step_str = strsep(&str_ptr, "\t ");
		if (!step_str)
			return -EINVAL;
		step = simple_strtoul(step_str, NULL, 0);
		if (!step)
			return -EINVAL;

		/* Block the data collection for every vport */
		vports = lpfc_create_vport_work_array(phba);
		if (vports == NULL)
			return -ENOMEM;

		for (i = 0; i <= phba->max_vports && vports[i] != NULL; i++) {
			v_shost = lpfc_shost_from_vport(vports[i]);
			spin_lock_irq(v_shost->host_lock);
			/* Block and reset data collection */
			vports[i]->stat_data_blocked = 1;
			if (vports[i]->stat_data_enabled)
				lpfc_vport_reset_stat_data(vports[i]);
			spin_unlock_irq(v_shost->host_lock);
		}

		/* Set the bucket attributes */
		phba->bucket_type = bucket_type;
		phba->bucket_base = base;
		phba->bucket_step = step;

		for (i = 0; i <= phba->max_vports && vports[i] != NULL; i++) {
			v_shost = lpfc_shost_from_vport(vports[i]);

			/* Unblock data collection */
			spin_lock_irq(v_shost->host_lock);
			vports[i]->stat_data_blocked = 0;
			spin_unlock_irq(v_shost->host_lock);
		}
		lpfc_destroy_vport_work_array(phba, vports);
		return strlen(buf);
	}

	if (!strncmp(buf, "destroybucket", strlen("destroybucket"))) {
		vports = lpfc_create_vport_work_array(phba);
		if (vports == NULL)
			return -ENOMEM;

		for (i = 0; i <= phba->max_vports && vports[i] != NULL; i++) {
			v_shost = lpfc_shost_from_vport(vports[i]);
			spin_lock_irq(shost->host_lock);
			vports[i]->stat_data_blocked = 1;
			lpfc_free_bucket(vport);
			vport->stat_data_enabled = 0;
			vports[i]->stat_data_blocked = 0;
			spin_unlock_irq(shost->host_lock);
		}
		lpfc_destroy_vport_work_array(phba, vports);
		phba->bucket_type = LPFC_NO_BUCKET;
		phba->bucket_base = 0;
		phba->bucket_step = 0;
		return strlen(buf);
	}

	if (!strncmp(buf, "start", strlen("start"))) {
		/* If no buckets configured return error */
		if (phba->bucket_type == LPFC_NO_BUCKET)
			return -EINVAL;
		spin_lock_irq(shost->host_lock);
		if (vport->stat_data_enabled) {
			spin_unlock_irq(shost->host_lock);
			return strlen(buf);
		}
		lpfc_alloc_bucket(vport);
		vport->stat_data_enabled = 1;
		spin_unlock_irq(shost->host_lock);
		return strlen(buf);
	}

	if (!strncmp(buf, "stop", strlen("stop"))) {
		spin_lock_irq(shost->host_lock);
		if (vport->stat_data_enabled == 0) {
			spin_unlock_irq(shost->host_lock);
			return strlen(buf);
		}
		lpfc_free_bucket(vport);
		vport->stat_data_enabled = 0;
		spin_unlock_irq(shost->host_lock);
		return strlen(buf);
	}

	if (!strncmp(buf, "reset", strlen("reset"))) {
		if ((phba->bucket_type == LPFC_NO_BUCKET)
			|| !vport->stat_data_enabled)
			return strlen(buf);
		spin_lock_irq(shost->host_lock);
		vport->stat_data_blocked = 1;
		lpfc_vport_reset_stat_data(vport);
		vport->stat_data_blocked = 0;
		spin_unlock_irq(shost->host_lock);
		return strlen(buf);
	}
	return -EINVAL;
}


/**
 * lpfc_stat_data_ctrl_show - Read function for lpfc_stat_data_ctrl sysfs file
 * @dev: Pointer to class device object.
 * @buf: Data buffer.
 *
 * This function is the read call back function for
 * lpfc_stat_data_ctrl sysfs file. This function report the
 * current statistical data collection state.
 **/
static ssize_t
lpfc_stat_data_ctrl_show(struct device *dev, struct device_attribute *attr,
			 char *buf)
{
	struct Scsi_Host  *shost = class_to_shost(dev);
	struct lpfc_vport *vport = (struct lpfc_vport *) shost->hostdata;
	struct lpfc_hba   *phba = vport->phba;
	int index = 0;
	int i;
	char *bucket_type;
	unsigned long bucket_value;

	switch (phba->bucket_type) {
	case LPFC_LINEAR_BUCKET:
		bucket_type = "linear";
		break;
	case LPFC_POWER2_BUCKET:
		bucket_type = "power2";
		break;
	default:
		bucket_type = "No Bucket";
		break;
	}

	sprintf(&buf[index], "Statistical Data enabled :%d, "
		"blocked :%d, Bucket type :%s, Bucket base :%d,"
		" Bucket step :%d\nLatency Ranges :",
		vport->stat_data_enabled, vport->stat_data_blocked,
		bucket_type, phba->bucket_base, phba->bucket_step);
	index = strlen(buf);
	if (phba->bucket_type != LPFC_NO_BUCKET) {
		for (i = 0; i < LPFC_MAX_BUCKET_COUNT; i++) {
			if (phba->bucket_type == LPFC_LINEAR_BUCKET)
				bucket_value = phba->bucket_base +
					phba->bucket_step * i;
			else
				bucket_value = phba->bucket_base +
				(1 << i) * phba->bucket_step;

			if (index + 10 > PAGE_SIZE)
				break;
			sprintf(&buf[index], "%08ld ", bucket_value);
			index = strlen(buf);
		}
	}
	sprintf(&buf[index], "\n");
	return strlen(buf);
}

/*
 * Sysfs attribute to control the statistical data collection.
 */
static DEVICE_ATTR(lpfc_stat_data_ctrl, S_IRUGO | S_IWUSR,
		   lpfc_stat_data_ctrl_show, lpfc_stat_data_ctrl_store);

/*
 * lpfc_drvr_stat_data: sysfs attr to get driver statistical data.
 */

/*
 * Each Bucket takes 11 characters and 1 new line + 17 bytes WWN
 * for each target.
 */
#define STAT_DATA_SIZE_PER_TARGET(NUM_BUCKETS) ((NUM_BUCKETS) * 11 + 18)
#define MAX_STAT_DATA_SIZE_PER_TARGET \
	STAT_DATA_SIZE_PER_TARGET(LPFC_MAX_BUCKET_COUNT)


/**
 * sysfs_drvr_stat_data_read - Read function for lpfc_drvr_stat_data attribute
 * @filp: sysfs file
 * @kobj: Pointer to the kernel object
 * @bin_attr: Attribute object
 * @buff: Buffer pointer
 * @off: File offset
 * @count: Buffer size
 *
 * This function is the read call back function for lpfc_drvr_stat_data
 * sysfs file. This function export the statistical data to user
 * applications.
 **/
static ssize_t
sysfs_drvr_stat_data_read(struct file *filp, struct kobject *kobj,
		struct bin_attribute *bin_attr,
		char *buf, loff_t off, size_t count)
{
	struct device *dev = container_of(kobj, struct device,
		kobj);
	struct Scsi_Host  *shost = class_to_shost(dev);
	struct lpfc_vport *vport = (struct lpfc_vport *) shost->hostdata;
	struct lpfc_hba   *phba = vport->phba;
	int i = 0, index = 0;
	unsigned long nport_index;
	struct lpfc_nodelist *ndlp = NULL;
	nport_index = (unsigned long)off /
		MAX_STAT_DATA_SIZE_PER_TARGET;

	if (!vport->stat_data_enabled || vport->stat_data_blocked
		|| (phba->bucket_type == LPFC_NO_BUCKET))
		return 0;

	spin_lock_irq(shost->host_lock);
	list_for_each_entry(ndlp, &vport->fc_nodes, nlp_listp) {
		if (!NLP_CHK_NODE_ACT(ndlp) || !ndlp->lat_data)
			continue;

		if (nport_index > 0) {
			nport_index--;
			continue;
		}

		if ((index + MAX_STAT_DATA_SIZE_PER_TARGET)
			> count)
			break;

		if (!ndlp->lat_data)
			continue;

		/* Print the WWN */
		sprintf(&buf[index], "%02x%02x%02x%02x%02x%02x%02x%02x:",
			ndlp->nlp_portname.u.wwn[0],
			ndlp->nlp_portname.u.wwn[1],
			ndlp->nlp_portname.u.wwn[2],
			ndlp->nlp_portname.u.wwn[3],
			ndlp->nlp_portname.u.wwn[4],
			ndlp->nlp_portname.u.wwn[5],
			ndlp->nlp_portname.u.wwn[6],
			ndlp->nlp_portname.u.wwn[7]);

		index = strlen(buf);

		for (i = 0; i < LPFC_MAX_BUCKET_COUNT; i++) {
			sprintf(&buf[index], "%010u,",
				ndlp->lat_data[i].cmd_count);
			index = strlen(buf);
		}
		sprintf(&buf[index], "\n");
		index = strlen(buf);
	}
	spin_unlock_irq(shost->host_lock);
	return index;
}

static struct bin_attribute sysfs_drvr_stat_data_attr = {
	.attr = {
		.name = "lpfc_drvr_stat_data",
		.mode = S_IRUSR,
	},
	.size = LPFC_MAX_TARGET * MAX_STAT_DATA_SIZE_PER_TARGET,
	.read = sysfs_drvr_stat_data_read,
	.write = NULL,
};

/*
# lpfc_link_speed: Link speed selection for initializing the Fibre Channel
# connection.
#       0  = auto select (default)
#       1  = 1 Gigabaud
#       2  = 2 Gigabaud
#       4  = 4 Gigabaud
#       8  = 8 Gigabaud
# Value range is [0,8]. Default value is 0.
*/

/**
 * lpfc_link_speed_set - Set the adapters link speed
 * @phba: lpfc_hba pointer.
 * @val: link speed value.
 *
 * Description:
 * If val is in a valid range then set the adapter's link speed field and
 * issue a lip; if the lip fails reset the link speed to the old value.
 *
 * Notes:
 * If the value is not in range log a kernel error message and return an error.
 *
 * Returns:
 * zero if val is in range and lip okay.
 * non-zero return value from lpfc_issue_lip()
 * -EINVAL val out of range
 **/
static ssize_t
lpfc_link_speed_store(struct device *dev, struct device_attribute *attr,
		const char *buf, size_t count)
{
	struct Scsi_Host  *shost = class_to_shost(dev);
	struct lpfc_vport *vport = (struct lpfc_vport *) shost->hostdata;
	struct lpfc_hba   *phba = vport->phba;
	int val = 0;
	int nolip = 0;
	const char *val_buf = buf;
	int err;
	uint32_t prev_val;

	if (!strncmp(buf, "nolip ", strlen("nolip "))) {
		nolip = 1;
		val_buf = &buf[strlen("nolip ")];
	}

	if (!isdigit(val_buf[0]))
		return -EINVAL;
	if (sscanf(val_buf, "%i", &val) != 1)
		return -EINVAL;

	if (((val == LINK_SPEED_1G) && !(phba->lmt & LMT_1Gb)) ||
		((val == LINK_SPEED_2G) && !(phba->lmt & LMT_2Gb)) ||
		((val == LINK_SPEED_4G) && !(phba->lmt & LMT_4Gb)) ||
		((val == LINK_SPEED_8G) && !(phba->lmt & LMT_8Gb)) ||
		((val == LINK_SPEED_10G) && !(phba->lmt & LMT_10Gb)))
		return -EINVAL;

	if ((val >= 0 && val <= 8)
		&& (LPFC_LINK_SPEED_BITMAP & (1 << val))) {
		prev_val = phba->cfg_link_speed;
		phba->cfg_link_speed = val;
		if (nolip)
			return strlen(buf);

		err = lpfc_issue_lip(lpfc_shost_from_vport(phba->pport));
		if (err) {
			phba->cfg_link_speed = prev_val;
			return -EINVAL;
		} else
			return strlen(buf);
	}

	lpfc_printf_log(phba, KERN_ERR, LOG_INIT,
		"%d:0469 lpfc_link_speed attribute cannot be set to %d, "
		"allowed range is [0, 8]\n",
		phba->brd_no, val);
	return -EINVAL;
}

static int lpfc_link_speed = 0;
module_param(lpfc_link_speed, int, 0);
MODULE_PARM_DESC(lpfc_link_speed, "Select link speed");
lpfc_param_show(link_speed)

/**
 * lpfc_link_speed_init - Set the adapters link speed
 * @phba: lpfc_hba pointer.
 * @val: link speed value.
 *
 * Description:
 * If val is in a valid range then set the adapter's link speed field.
 *
 * Notes:
 * If the value is not in range log a kernel error message, clear the link
 * speed and return an error.
 *
 * Returns:
 * zero if val saved.
 * -EINVAL val out of range
 **/
static int
lpfc_link_speed_init(struct lpfc_hba *phba, int val)
{
	if ((val >= 0 && val <= LPFC_MAX_LINK_SPEED)
		&& (LPFC_LINK_SPEED_BITMAP & (1 << val))) {
		phba->cfg_link_speed = val;
		return 0;
	}
	lpfc_printf_log(phba, KERN_ERR, LOG_INIT,
			"0405 lpfc_link_speed attribute cannot "
			"be set to %d, allowed values are "
			"["LPFC_LINK_SPEED_STRING"]\n", val);
	phba->cfg_link_speed = 0;
	return -EINVAL;
}

static DEVICE_ATTR(lpfc_link_speed, S_IRUGO | S_IWUSR,
		lpfc_link_speed_show, lpfc_link_speed_store);

/*
# lpfc_aer_support: Support PCIe device Advanced Error Reporting (AER)
#       0  = aer disabled or not supported
#       1  = aer supported and enabled (default)
# Value range is [0,1]. Default value is 1.
*/

/**
 * lpfc_aer_support_store - Set the adapter for aer support
 *
 * @dev: class device that is converted into a Scsi_host.
 * @attr: device attribute, not used.
 * @buf: containing the string "selective".
 * @count: unused variable.
 *
 * Description:
 * If the val is 1 and currently the device's AER capability was not
 * enabled, invoke the kernel's enable AER helper routine, trying to
 * enable the device's AER capability. If the helper routine enabling
 * AER returns success, update the device's cfg_aer_support flag to
 * indicate AER is supported by the device; otherwise, if the device
 * AER capability is already enabled to support AER, then do nothing.
 *
 * If the val is 0 and currently the device's AER support was enabled,
 * invoke the kernel's disable AER helper routine. After that, update
 * the device's cfg_aer_support flag to indicate AER is not supported
 * by the device; otherwise, if the device AER capability is already
 * disabled from supporting AER, then do nothing.
 *
 * Returns:
 * length of the buf on success if val is in range the intended mode
 * is supported.
 * -EINVAL if val out of range or intended mode is not supported.
 **/
static ssize_t
lpfc_aer_support_store(struct device *dev, struct device_attribute *attr,
		       const char *buf, size_t count)
{
	struct Scsi_Host *shost = class_to_shost(dev);
	struct lpfc_vport *vport = (struct lpfc_vport *)shost->hostdata;
	struct lpfc_hba *phba = vport->phba;
	int val = 0, rc = -EINVAL;

	if (!isdigit(buf[0]))
		return -EINVAL;
	if (sscanf(buf, "%i", &val) != 1)
		return -EINVAL;

	switch (val) {
	case 0:
		if (phba->hba_flag & HBA_AER_ENABLED) {
			rc = pci_disable_pcie_error_reporting(phba->pcidev);
			if (!rc) {
				spin_lock_irq(&phba->hbalock);
				phba->hba_flag &= ~HBA_AER_ENABLED;
				spin_unlock_irq(&phba->hbalock);
				phba->cfg_aer_support = 0;
				rc = strlen(buf);
			} else
				rc = -EPERM;
		} else {
			phba->cfg_aer_support = 0;
			rc = strlen(buf);
		}
		break;
	case 1:
		if (!(phba->hba_flag & HBA_AER_ENABLED)) {
			rc = pci_enable_pcie_error_reporting(phba->pcidev);
			if (!rc) {
				spin_lock_irq(&phba->hbalock);
				phba->hba_flag |= HBA_AER_ENABLED;
				spin_unlock_irq(&phba->hbalock);
				phba->cfg_aer_support = 1;
				rc = strlen(buf);
			} else
				 rc = -EPERM;
		} else {
			phba->cfg_aer_support = 1;
			rc = strlen(buf);
		}
		break;
	default:
		rc = -EINVAL;
		break;
	}
	return rc;
}

static int lpfc_aer_support = 1;
module_param(lpfc_aer_support, int, 1);
MODULE_PARM_DESC(lpfc_aer_support, "Enable PCIe device AER support");
lpfc_param_show(aer_support)

/**
 * lpfc_aer_support_init - Set the initial adapters aer support flag
 * @phba: lpfc_hba pointer.
 * @val: link speed value.
 *
 * Description:
 * If val is in a valid range [0,1], then set the adapter's initial
 * cfg_aer_support field. It will be up to the driver's probe_one
 * routine to determine whether the device's AER support can be set
 * or not.
 *
 * Notes:
 * If the value is not in range log a kernel error message, and
 * choose the default value of setting AER support and return.
 *
 * Returns:
 * zero if val saved.
 * -EINVAL val out of range
 **/
static int
lpfc_aer_support_init(struct lpfc_hba *phba, int val)
{
	if (val == 0 || val == 1) {
		phba->cfg_aer_support = val;
		return 0;
	}
	lpfc_printf_log(phba, KERN_ERR, LOG_INIT,
			"2712 lpfc_aer_support attribute value %d out "
			"of range, allowed values are 0|1, setting it "
			"to default value of 1\n", val);
	/* By default, try to enable AER on a device */
	phba->cfg_aer_support = 1;
	return -EINVAL;
}

static DEVICE_ATTR(lpfc_aer_support, S_IRUGO | S_IWUSR,
		   lpfc_aer_support_show, lpfc_aer_support_store);

/**
 * lpfc_aer_cleanup_state - Clean up aer state to the aer enabled device
 * @dev: class device that is converted into a Scsi_host.
 * @attr: device attribute, not used.
 * @buf: containing the string "selective".
 * @count: unused variable.
 *
 * Description:
 * If the @buf contains 1 and the device currently has the AER support
 * enabled, then invokes the kernel AER helper routine
 * pci_cleanup_aer_uncorrect_error_status to clean up the uncorrectable
 * error status register.
 *
 * Notes:
 *
 * Returns:
 * -EINVAL if the buf does not contain the 1 or the device is not currently
 * enabled with the AER support.
 **/
static ssize_t
lpfc_aer_cleanup_state(struct device *dev, struct device_attribute *attr,
		       const char *buf, size_t count)
{
	struct Scsi_Host  *shost = class_to_shost(dev);
	struct lpfc_vport *vport = (struct lpfc_vport *) shost->hostdata;
	struct lpfc_hba   *phba = vport->phba;
	int val, rc = -1;

	if (!isdigit(buf[0]))
		return -EINVAL;
	if (sscanf(buf, "%i", &val) != 1)
		return -EINVAL;
	if (val != 1)
		return -EINVAL;

	if (phba->hba_flag & HBA_AER_ENABLED)
		rc = pci_cleanup_aer_uncorrect_error_status(phba->pcidev);

	if (rc == 0)
		return strlen(buf);
	else
		return -EPERM;
}

static DEVICE_ATTR(lpfc_aer_state_cleanup, S_IWUSR, NULL,
		   lpfc_aer_cleanup_state);

/*
# lpfc_fcp_class:  Determines FC class to use for the FCP protocol.
# Value range is [2,3]. Default value is 3.
*/
LPFC_VPORT_ATTR_R(fcp_class, 3, 2, 3,
		  "Select Fibre Channel class of service for FCP sequences");

/*
# lpfc_use_adisc: Use ADISC for FCP rediscovery instead of PLOGI. Value range
# is [0,1]. Default value is 0.
*/
LPFC_VPORT_ATTR_RW(use_adisc, 0, 0, 1,
		   "Use ADISC on rediscovery to authenticate FCP devices");

/*
# lpfc_max_scsicmpl_time: Use scsi command completion time to control I/O queue
# depth. Default value is 0. When the value of this parameter is zero the
# SCSI command completion time is not used for controlling I/O queue depth. When
# the parameter is set to a non-zero value, the I/O queue depth is controlled
# to limit the I/O completion time to the parameter value.
# The value is set in milliseconds.
*/
static int lpfc_max_scsicmpl_time;
module_param(lpfc_max_scsicmpl_time, int, 0);
MODULE_PARM_DESC(lpfc_max_scsicmpl_time,
	"Use command completion time to control queue depth");
lpfc_vport_param_show(max_scsicmpl_time);
lpfc_vport_param_init(max_scsicmpl_time, 0, 0, 60000);
static int
lpfc_max_scsicmpl_time_set(struct lpfc_vport *vport, int val)
{
	struct Scsi_Host *shost = lpfc_shost_from_vport(vport);
	struct lpfc_nodelist *ndlp, *next_ndlp;

	if (val == vport->cfg_max_scsicmpl_time)
		return 0;
	if ((val < 0) || (val > 60000))
		return -EINVAL;
	vport->cfg_max_scsicmpl_time = val;

	spin_lock_irq(shost->host_lock);
	list_for_each_entry_safe(ndlp, next_ndlp, &vport->fc_nodes, nlp_listp) {
		if (!NLP_CHK_NODE_ACT(ndlp))
			continue;
		if (ndlp->nlp_state == NLP_STE_UNUSED_NODE)
			continue;
		ndlp->cmd_qdepth = vport->cfg_tgt_queue_depth;
	}
	spin_unlock_irq(shost->host_lock);
	return 0;
}
lpfc_vport_param_store(max_scsicmpl_time);
static DEVICE_ATTR(lpfc_max_scsicmpl_time, S_IRUGO | S_IWUSR,
		   lpfc_max_scsicmpl_time_show,
		   lpfc_max_scsicmpl_time_store);

/*
# lpfc_ack0: Use ACK0, instead of ACK1 for class 2 acknowledgement. Value
# range is [0,1]. Default value is 0.
*/
LPFC_ATTR_R(ack0, 0, 0, 1, "Enable ACK0 support");

/*
# lpfc_cr_delay & lpfc_cr_count: Default values for I/O colaesing
# cr_delay (msec) or cr_count outstanding commands. cr_delay can take
# value [0,63]. cr_count can take value [1,255]. Default value of cr_delay
# is 0. Default value of cr_count is 1. The cr_count feature is disabled if
# cr_delay is set to 0.
*/
LPFC_ATTR_RW(cr_delay, 0, 0, 63, "A count of milliseconds after which an "
		"interrupt response is generated");

LPFC_ATTR_RW(cr_count, 1, 1, 255, "A count of I/O completions after which an "
		"interrupt response is generated");

/*
# lpfc_multi_ring_support:  Determines how many rings to spread available
# cmd/rsp IOCB entries across.
# Value range is [1,2]. Default value is 1.
*/
LPFC_ATTR_R(multi_ring_support, 1, 1, 2, "Determines number of primary "
		"SLI rings to spread IOCB entries across");

/*
# lpfc_multi_ring_rctl:  If lpfc_multi_ring_support is enabled, this
# identifies what rctl value to configure the additional ring for.
# Value range is [1,0xff]. Default value is 4 (Unsolicated Data).
*/
LPFC_ATTR_R(multi_ring_rctl, FC_RCTL_DD_UNSOL_DATA, 1,
	     255, "Identifies RCTL for additional ring configuration");

/*
# lpfc_multi_ring_type:  If lpfc_multi_ring_support is enabled, this
# identifies what type value to configure the additional ring for.
# Value range is [1,0xff]. Default value is 5 (LLC/SNAP).
*/
LPFC_ATTR_R(multi_ring_type, FC_TYPE_IP, 1,
	     255, "Identifies TYPE for additional ring configuration");

/*
# lpfc_fdmi_on: controls FDMI support.
#       0 = no FDMI support
#       1 = support FDMI without attribute of hostname
#       2 = support FDMI with attribute of hostname
# Value range [0,2]. Default value is 0.
*/
LPFC_VPORT_ATTR_RW(fdmi_on, 0, 0, 2, "Enable FDMI support");

/*
# Specifies the maximum number of ELS cmds we can have outstanding (for
# discovery). Value range is [1,64]. Default value = 32.
*/
LPFC_VPORT_ATTR(discovery_threads, 32, 1, 64, "Maximum number of ELS commands "
		 "during discovery");

/*
# lpfc_max_luns: maximum allowed LUN.
# Value range is [0,65535]. Default value is 255.
# NOTE: The SCSI layer might probe all allowed LUN on some old targets.
*/
LPFC_VPORT_ATTR_R(max_luns, 255, 0, 65535, "Maximum allowed LUN");

/*
# lpfc_poll_tmo: .Milliseconds driver will wait between polling FCP ring.
# Value range is [1,255], default value is 10.
*/
LPFC_ATTR_RW(poll_tmo, 10, 1, 255,
	     "Milliseconds driver will wait between polling FCP ring");

/*
# lpfc_use_msi: Use MSI (Message Signaled Interrupts) in systems that
#		support this feature
#       0  = MSI disabled
#       1  = MSI enabled
#       2  = MSI-X enabled (default)
# Value range is [0,2]. Default value is 2.
*/
LPFC_ATTR_R(use_msi, 2, 0, 2, "Use Message Signaled Interrupts (1) or "
	    "MSI-X (2), if possible");

/*
# lpfc_fcp_imax: Set the maximum number of fast-path FCP interrupts per second
#
# Value range is [636,651042]. Default value is 10000.
*/
LPFC_ATTR_R(fcp_imax, LPFC_FP_DEF_IMAX, LPFC_MIM_IMAX, LPFC_DMULT_CONST,
	    "Set the maximum number of fast-path FCP interrupts per second");

/*
# lpfc_fcp_wq_count: Set the number of fast-path FCP work queues
#
# Value range is [1,31]. Default value is 4.
*/
LPFC_ATTR_R(fcp_wq_count, LPFC_FP_WQN_DEF, LPFC_FP_WQN_MIN, LPFC_FP_WQN_MAX,
	    "Set the number of fast-path FCP work queues, if possible");

/*
# lpfc_fcp_eq_count: Set the number of fast-path FCP event queues
#
# Value range is [1,7]. Default value is 1.
*/
LPFC_ATTR_R(fcp_eq_count, LPFC_FP_EQN_DEF, LPFC_FP_EQN_MIN, LPFC_FP_EQN_MAX,
	    "Set the number of fast-path FCP event queues, if possible");

/*
# lpfc_enable_hba_reset: Allow or prevent HBA resets to the hardware.
#       0  = HBA resets disabled
#       1  = HBA resets enabled (default)
# Value range is [0,1]. Default value is 1.
*/
LPFC_ATTR_R(enable_hba_reset, 1, 0, 1, "Enable HBA resets from the driver.");

/*
# lpfc_enable_hba_heartbeat: Enable HBA heartbeat timer..
#       0  = HBA Heartbeat disabled
#       1  = HBA Heartbeat enabled (default)
# Value range is [0,1]. Default value is 1.
*/
LPFC_ATTR_R(enable_hba_heartbeat, 1, 0, 1, "Enable HBA Heartbeat.");

/*
# lpfc_enable_bg: Enable BlockGuard (Emulex's Implementation of T10-DIF)
#       0  = BlockGuard disabled (default)
#       1  = BlockGuard enabled
# Value range is [0,1]. Default value is 0.
*/
LPFC_ATTR_R(enable_bg, 0, 0, 1, "Enable BlockGuard Support");

/*
# lpfc_prot_mask: i
#	- Bit mask of host protection capabilities used to register with the
#	  SCSI mid-layer
# 	- Only meaningful if BG is turned on (lpfc_enable_bg=1).
#	- Allows you to ultimately specify which profiles to use
#	- Default will result in registering capabilities for all profiles.
#
*/
unsigned int lpfc_prot_mask = SHOST_DIF_TYPE1_PROTECTION;

module_param(lpfc_prot_mask, uint, 0);
MODULE_PARM_DESC(lpfc_prot_mask, "host protection mask");

/*
# lpfc_prot_guard: i
#	- Bit mask of protection guard types to register with the SCSI mid-layer
# 	- Guard types are currently either 1) IP checksum 2) T10-DIF CRC
#	- Allows you to ultimately specify which profiles to use
#	- Default will result in registering capabilities for all guard types
#
*/
unsigned char lpfc_prot_guard = SHOST_DIX_GUARD_IP;
module_param(lpfc_prot_guard, byte, 0);
MODULE_PARM_DESC(lpfc_prot_guard, "host protection guard type");


/*
 * lpfc_sg_seg_cnt - Initial Maximum DMA Segment Count
 * This value can be set to values between 64 and 256. The default value is
 * 64, but may be increased to allow for larger Max I/O sizes. The scsi layer
 * will be allowed to request I/Os of sizes up to (MAX_SEG_COUNT * SEG_SIZE).
 */
LPFC_ATTR_R(sg_seg_cnt, LPFC_DEFAULT_SG_SEG_CNT, LPFC_DEFAULT_SG_SEG_CNT,
	    LPFC_MAX_SG_SEG_CNT, "Max Scatter Gather Segment Count");

LPFC_ATTR_R(prot_sg_seg_cnt, LPFC_DEFAULT_PROT_SG_SEG_CNT,
		LPFC_DEFAULT_PROT_SG_SEG_CNT, LPFC_MAX_PROT_SG_SEG_CNT,
		"Max Protection Scatter Gather Segment Count");

struct device_attribute *lpfc_hba_attrs[] = {
	&dev_attr_bg_info,
	&dev_attr_bg_guard_err,
	&dev_attr_bg_apptag_err,
	&dev_attr_bg_reftag_err,
	&dev_attr_info,
	&dev_attr_serialnum,
	&dev_attr_modeldesc,
	&dev_attr_modelname,
	&dev_attr_programtype,
	&dev_attr_portnum,
	&dev_attr_fwrev,
	&dev_attr_hdw,
	&dev_attr_option_rom_version,
	&dev_attr_link_state,
	&dev_attr_num_discovered_ports,
	&dev_attr_menlo_mgmt_mode,
	&dev_attr_lpfc_drvr_version,
	&dev_attr_lpfc_enable_fip,
	&dev_attr_lpfc_temp_sensor,
	&dev_attr_lpfc_log_verbose,
	&dev_attr_lpfc_lun_queue_depth,
	&dev_attr_lpfc_tgt_queue_depth,
	&dev_attr_lpfc_hba_queue_depth,
	&dev_attr_lpfc_peer_port_login,
	&dev_attr_lpfc_nodev_tmo,
	&dev_attr_lpfc_devloss_tmo,
	&dev_attr_lpfc_fcp_class,
	&dev_attr_lpfc_use_adisc,
	&dev_attr_lpfc_ack0,
	&dev_attr_lpfc_topology,
	&dev_attr_lpfc_scan_down,
	&dev_attr_lpfc_link_speed,
	&dev_attr_lpfc_cr_delay,
	&dev_attr_lpfc_cr_count,
	&dev_attr_lpfc_multi_ring_support,
	&dev_attr_lpfc_multi_ring_rctl,
	&dev_attr_lpfc_multi_ring_type,
	&dev_attr_lpfc_fdmi_on,
	&dev_attr_lpfc_max_luns,
	&dev_attr_lpfc_enable_npiv,
	&dev_attr_nport_evt_cnt,
	&dev_attr_board_mode,
	&dev_attr_max_vpi,
	&dev_attr_used_vpi,
	&dev_attr_max_rpi,
	&dev_attr_used_rpi,
	&dev_attr_max_xri,
	&dev_attr_used_xri,
	&dev_attr_npiv_info,
	&dev_attr_issue_reset,
	&dev_attr_lpfc_poll,
	&dev_attr_lpfc_poll_tmo,
	&dev_attr_lpfc_use_msi,
	&dev_attr_lpfc_fcp_imax,
	&dev_attr_lpfc_fcp_wq_count,
	&dev_attr_lpfc_fcp_eq_count,
	&dev_attr_lpfc_enable_bg,
	&dev_attr_lpfc_soft_wwnn,
	&dev_attr_lpfc_soft_wwpn,
	&dev_attr_lpfc_soft_wwn_enable,
	&dev_attr_lpfc_enable_hba_reset,
	&dev_attr_lpfc_enable_hba_heartbeat,
	&dev_attr_lpfc_sg_seg_cnt,
	&dev_attr_lpfc_max_scsicmpl_time,
	&dev_attr_lpfc_stat_data_ctrl,
	&dev_attr_lpfc_prot_sg_seg_cnt,
	&dev_attr_lpfc_aer_support,
	&dev_attr_lpfc_aer_state_cleanup,
	&dev_attr_lpfc_suppress_link_up,
	&dev_attr_lpfc_iocb_cnt,
	&dev_attr_iocb_hw,
	&dev_attr_txq_hw,
	&dev_attr_txcmplq_hw,
	&dev_attr_lpfc_fips_level,
	&dev_attr_lpfc_fips_rev,
	NULL,
};

struct device_attribute *lpfc_vport_attrs[] = {
	&dev_attr_info,
	&dev_attr_link_state,
	&dev_attr_num_discovered_ports,
	&dev_attr_lpfc_drvr_version,
	&dev_attr_lpfc_log_verbose,
	&dev_attr_lpfc_lun_queue_depth,
	&dev_attr_lpfc_tgt_queue_depth,
	&dev_attr_lpfc_nodev_tmo,
	&dev_attr_lpfc_devloss_tmo,
	&dev_attr_lpfc_hba_queue_depth,
	&dev_attr_lpfc_peer_port_login,
	&dev_attr_lpfc_restrict_login,
	&dev_attr_lpfc_fcp_class,
	&dev_attr_lpfc_use_adisc,
	&dev_attr_lpfc_fdmi_on,
	&dev_attr_lpfc_max_luns,
	&dev_attr_nport_evt_cnt,
	&dev_attr_npiv_info,
	&dev_attr_lpfc_enable_da_id,
	&dev_attr_lpfc_max_scsicmpl_time,
	&dev_attr_lpfc_stat_data_ctrl,
	&dev_attr_lpfc_static_vport,
	&dev_attr_lpfc_fips_level,
	&dev_attr_lpfc_fips_rev,
	NULL,
};

/**
 * sysfs_ctlreg_write - Write method for writing to ctlreg
 * @filp: open sysfs file
 * @kobj: kernel kobject that contains the kernel class device.
 * @bin_attr: kernel attributes passed to us.
 * @buf: contains the data to be written to the adapter IOREG space.
 * @off: offset into buffer to beginning of data.
 * @count: bytes to transfer.
 *
 * Description:
 * Accessed via /sys/class/scsi_host/hostxxx/ctlreg.
 * Uses the adapter io control registers to send buf contents to the adapter.
 *
 * Returns:
 * -ERANGE off and count combo out of range
 * -EINVAL off, count or buff address invalid
 * -EPERM adapter is offline
 * value of count, buf contents written
 **/
static ssize_t
sysfs_ctlreg_write(struct file *filp, struct kobject *kobj,
		   struct bin_attribute *bin_attr,
		   char *buf, loff_t off, size_t count)
{
	size_t buf_off;
	struct device *dev = container_of(kobj, struct device, kobj);
	struct Scsi_Host  *shost = class_to_shost(dev);
	struct lpfc_vport *vport = (struct lpfc_vport *) shost->hostdata;
	struct lpfc_hba   *phba = vport->phba;

	if (phba->sli_rev >= LPFC_SLI_REV4)
		return -EPERM;

	if ((off + count) > FF_REG_AREA_SIZE)
		return -ERANGE;

	if (count == 0) return 0;

	if (off % 4 || count % 4 || (unsigned long)buf % 4)
		return -EINVAL;

	if (!(vport->fc_flag & FC_OFFLINE_MODE)) {
		return -EPERM;
	}

	spin_lock_irq(&phba->hbalock);
	for (buf_off = 0; buf_off < count; buf_off += sizeof(uint32_t))
		writel(*((uint32_t *)(buf + buf_off)),
		       phba->ctrl_regs_memmap_p + off + buf_off);

	spin_unlock_irq(&phba->hbalock);

	return count;
}

/**
 * sysfs_ctlreg_read - Read method for reading from ctlreg
 * @filp: open sysfs file
 * @kobj: kernel kobject that contains the kernel class device.
 * @bin_attr: kernel attributes passed to us.
 * @buf: if successful contains the data from the adapter IOREG space.
 * @off: offset into buffer to beginning of data.
 * @count: bytes to transfer.
 *
 * Description:
 * Accessed via /sys/class/scsi_host/hostxxx/ctlreg.
 * Uses the adapter io control registers to read data into buf.
 *
 * Returns:
 * -ERANGE off and count combo out of range
 * -EINVAL off, count or buff address invalid
 * value of count, buf contents read
 **/
static ssize_t
sysfs_ctlreg_read(struct file *filp, struct kobject *kobj,
		  struct bin_attribute *bin_attr,
		  char *buf, loff_t off, size_t count)
{
	size_t buf_off;
	uint32_t * tmp_ptr;
	struct device *dev = container_of(kobj, struct device, kobj);
	struct Scsi_Host  *shost = class_to_shost(dev);
	struct lpfc_vport *vport = (struct lpfc_vport *) shost->hostdata;
	struct lpfc_hba   *phba = vport->phba;

	if (phba->sli_rev >= LPFC_SLI_REV4)
		return -EPERM;

	if (off > FF_REG_AREA_SIZE)
		return -ERANGE;

	if ((off + count) > FF_REG_AREA_SIZE)
		count = FF_REG_AREA_SIZE - off;

	if (count == 0) return 0;

	if (off % 4 || count % 4 || (unsigned long)buf % 4)
		return -EINVAL;

	spin_lock_irq(&phba->hbalock);

	for (buf_off = 0; buf_off < count; buf_off += sizeof(uint32_t)) {
		tmp_ptr = (uint32_t *)(buf + buf_off);
		*tmp_ptr = readl(phba->ctrl_regs_memmap_p + off + buf_off);
	}

	spin_unlock_irq(&phba->hbalock);

	return count;
}

static struct bin_attribute sysfs_ctlreg_attr = {
	.attr = {
		.name = "ctlreg",
		.mode = S_IRUSR | S_IWUSR,
	},
	.size = 256,
	.read = sysfs_ctlreg_read,
	.write = sysfs_ctlreg_write,
};

/**
 * sysfs_mbox_idle - frees the sysfs mailbox
 * @phba: lpfc_hba pointer
 **/
static void
sysfs_mbox_idle(struct lpfc_hba *phba)
{
	phba->sysfs_mbox.state = SMBOX_IDLE;
	phba->sysfs_mbox.offset = 0;

	if (phba->sysfs_mbox.mbox) {
		mempool_free(phba->sysfs_mbox.mbox,
			     phba->mbox_mem_pool);
		phba->sysfs_mbox.mbox = NULL;
	}
}

/**
 * sysfs_mbox_write - Write method for writing information via mbox
 * @filp: open sysfs file
 * @kobj: kernel kobject that contains the kernel class device.
 * @bin_attr: kernel attributes passed to us.
 * @buf: contains the data to be written to sysfs mbox.
 * @off: offset into buffer to beginning of data.
 * @count: bytes to transfer.
 *
 * Description:
 * Accessed via /sys/class/scsi_host/hostxxx/mbox.
 * Uses the sysfs mbox to send buf contents to the adapter.
 *
 * Returns:
 * -ERANGE off and count combo out of range
 * -EINVAL off, count or buff address invalid
 * zero if count is zero
 * -EPERM adapter is offline
 * -ENOMEM failed to allocate memory for the mail box
 * -EAGAIN offset, state or mbox is NULL
 * count number of bytes transferred
 **/
static ssize_t
sysfs_mbox_write(struct file *filp, struct kobject *kobj,
		 struct bin_attribute *bin_attr,
		 char *buf, loff_t off, size_t count)
{
	struct device *dev = container_of(kobj, struct device, kobj);
	struct Scsi_Host  *shost = class_to_shost(dev);
	struct lpfc_vport *vport = (struct lpfc_vport *) shost->hostdata;
	struct lpfc_hba   *phba = vport->phba;
	struct lpfcMboxq  *mbox = NULL;

	if ((count + off) > MAILBOX_CMD_SIZE)
		return -ERANGE;

	if (off % 4 ||  count % 4 || (unsigned long)buf % 4)
		return -EINVAL;

	if (count == 0)
		return 0;

	if (off == 0) {
		mbox = mempool_alloc(phba->mbox_mem_pool, GFP_KERNEL);
		if (!mbox)
			return -ENOMEM;
		memset(mbox, 0, sizeof (LPFC_MBOXQ_t));
	}

	spin_lock_irq(&phba->hbalock);

	if (off == 0) {
		if (phba->sysfs_mbox.mbox)
			mempool_free(mbox, phba->mbox_mem_pool);
		else
			phba->sysfs_mbox.mbox = mbox;
		phba->sysfs_mbox.state = SMBOX_WRITING;
	} else {
		if (phba->sysfs_mbox.state  != SMBOX_WRITING ||
		    phba->sysfs_mbox.offset != off           ||
		    phba->sysfs_mbox.mbox   == NULL) {
			sysfs_mbox_idle(phba);
			spin_unlock_irq(&phba->hbalock);
			return -EAGAIN;
		}
	}

	memcpy((uint8_t *) &phba->sysfs_mbox.mbox->u.mb + off,
	       buf, count);

	phba->sysfs_mbox.offset = off + count;

	spin_unlock_irq(&phba->hbalock);

	return count;
}

/**
 * sysfs_mbox_read - Read method for reading information via mbox
 * @filp: open sysfs file
 * @kobj: kernel kobject that contains the kernel class device.
 * @bin_attr: kernel attributes passed to us.
 * @buf: contains the data to be read from sysfs mbox.
 * @off: offset into buffer to beginning of data.
 * @count: bytes to transfer.
 *
 * Description:
 * Accessed via /sys/class/scsi_host/hostxxx/mbox.
 * Uses the sysfs mbox to receive data from to the adapter.
 *
 * Returns:
 * -ERANGE off greater than mailbox command size
 * -EINVAL off, count or buff address invalid
 * zero if off and count are zero
 * -EACCES adapter over temp
 * -EPERM garbage can value to catch a multitude of errors
 * -EAGAIN management IO not permitted, state or off error
 * -ETIME mailbox timeout
 * -ENODEV mailbox error
 * count number of bytes transferred
 **/
static ssize_t
sysfs_mbox_read(struct file *filp, struct kobject *kobj,
		struct bin_attribute *bin_attr,
		char *buf, loff_t off, size_t count)
{
	struct device *dev = container_of(kobj, struct device, kobj);
	struct Scsi_Host  *shost = class_to_shost(dev);
	struct lpfc_vport *vport = (struct lpfc_vport *) shost->hostdata;
	struct lpfc_hba   *phba = vport->phba;
	int rc;
	MAILBOX_t *pmb;

	if (off > MAILBOX_CMD_SIZE)
		return -ERANGE;

	if ((count + off) > MAILBOX_CMD_SIZE)
		count = MAILBOX_CMD_SIZE - off;

	if (off % 4 ||  count % 4 || (unsigned long)buf % 4)
		return -EINVAL;

	if (off && count == 0)
		return 0;

	spin_lock_irq(&phba->hbalock);

	if (phba->over_temp_state == HBA_OVER_TEMP) {
		sysfs_mbox_idle(phba);
		spin_unlock_irq(&phba->hbalock);
		return  -EACCES;
	}

	if (off == 0 &&
	    phba->sysfs_mbox.state  == SMBOX_WRITING &&
	    phba->sysfs_mbox.offset >= 2 * sizeof(uint32_t)) {
		pmb = &phba->sysfs_mbox.mbox->u.mb;
		switch (pmb->mbxCommand) {
			/* Offline only */
		case MBX_INIT_LINK:
		case MBX_DOWN_LINK:
		case MBX_CONFIG_LINK:
		case MBX_CONFIG_RING:
		case MBX_RESET_RING:
		case MBX_UNREG_LOGIN:
		case MBX_CLEAR_LA:
		case MBX_DUMP_CONTEXT:
		case MBX_RUN_DIAGS:
		case MBX_RESTART:
		case MBX_SET_MASK:
		case MBX_SET_DEBUG:
			if (!(vport->fc_flag & FC_OFFLINE_MODE)) {
				printk(KERN_WARNING "mbox_read:Command 0x%x "
				       "is illegal in on-line state\n",
				       pmb->mbxCommand);
				sysfs_mbox_idle(phba);
				spin_unlock_irq(&phba->hbalock);
				return -EPERM;
			}
		case MBX_WRITE_NV:
		case MBX_WRITE_VPARMS:
		case MBX_LOAD_SM:
		case MBX_READ_NV:
		case MBX_READ_CONFIG:
		case MBX_READ_RCONFIG:
		case MBX_READ_STATUS:
		case MBX_READ_XRI:
		case MBX_READ_REV:
		case MBX_READ_LNK_STAT:
		case MBX_DUMP_MEMORY:
		case MBX_DOWN_LOAD:
		case MBX_UPDATE_CFG:
		case MBX_KILL_BOARD:
		case MBX_LOAD_AREA:
		case MBX_LOAD_EXP_ROM:
		case MBX_BEACON:
		case MBX_DEL_LD_ENTRY:
		case MBX_SET_VARIABLE:
		case MBX_WRITE_WWN:
		case MBX_PORT_CAPABILITIES:
		case MBX_PORT_IOV_CONTROL:
			break;
		case MBX_SECURITY_MGMT:
		case MBX_AUTH_PORT:
<<<<<<< HEAD
			if (phba->pci_dev_grp == LPFC_PCI_DEV_OC)
				return -EPERM;
=======
			if (phba->pci_dev_grp == LPFC_PCI_DEV_OC) {
				printk(KERN_WARNING "mbox_read:Command 0x%x "
				       "is not permitted\n", pmb->mbxCommand);
				sysfs_mbox_idle(phba);
				spin_unlock_irq(&phba->hbalock);
				return -EPERM;
			}
>>>>>>> c8ddb271
			break;
		case MBX_READ_SPARM64:
		case MBX_READ_LA:
		case MBX_READ_LA64:
		case MBX_REG_LOGIN:
		case MBX_REG_LOGIN64:
		case MBX_CONFIG_PORT:
		case MBX_RUN_BIU_DIAG:
			printk(KERN_WARNING "mbox_read: Illegal Command 0x%x\n",
			       pmb->mbxCommand);
			sysfs_mbox_idle(phba);
			spin_unlock_irq(&phba->hbalock);
			return -EPERM;
		default:
			printk(KERN_WARNING "mbox_read: Unknown Command 0x%x\n",
			       pmb->mbxCommand);
			sysfs_mbox_idle(phba);
			spin_unlock_irq(&phba->hbalock);
			return -EPERM;
		}

		/* If HBA encountered an error attention, allow only DUMP
		 * or RESTART mailbox commands until the HBA is restarted.
		 */
		if (phba->pport->stopped &&
		    pmb->mbxCommand != MBX_DUMP_MEMORY &&
		    pmb->mbxCommand != MBX_RESTART &&
		    pmb->mbxCommand != MBX_WRITE_VPARMS &&
		    pmb->mbxCommand != MBX_WRITE_WWN)
			lpfc_printf_log(phba, KERN_WARNING, LOG_MBOX,
					"1259 mbox: Issued mailbox cmd "
					"0x%x while in stopped state.\n",
					pmb->mbxCommand);

		phba->sysfs_mbox.mbox->vport = vport;

		/* Don't allow mailbox commands to be sent when blocked
		 * or when in the middle of discovery
		 */
		if (phba->sli.sli_flag & LPFC_BLOCK_MGMT_IO) {
			sysfs_mbox_idle(phba);
			spin_unlock_irq(&phba->hbalock);
			return  -EAGAIN;
		}

		if ((vport->fc_flag & FC_OFFLINE_MODE) ||
		    (!(phba->sli.sli_flag & LPFC_SLI_ACTIVE))) {

			spin_unlock_irq(&phba->hbalock);
			rc = lpfc_sli_issue_mbox (phba,
						  phba->sysfs_mbox.mbox,
						  MBX_POLL);
			spin_lock_irq(&phba->hbalock);

		} else {
			spin_unlock_irq(&phba->hbalock);
			rc = lpfc_sli_issue_mbox_wait (phba,
						       phba->sysfs_mbox.mbox,
				lpfc_mbox_tmo_val(phba, pmb->mbxCommand) * HZ);
			spin_lock_irq(&phba->hbalock);
		}

		if (rc != MBX_SUCCESS) {
			if (rc == MBX_TIMEOUT) {
				phba->sysfs_mbox.mbox = NULL;
			}
			sysfs_mbox_idle(phba);
			spin_unlock_irq(&phba->hbalock);
			return  (rc == MBX_TIMEOUT) ? -ETIME : -ENODEV;
		}
		phba->sysfs_mbox.state = SMBOX_READING;
	}
	else if (phba->sysfs_mbox.offset != off ||
		 phba->sysfs_mbox.state  != SMBOX_READING) {
		printk(KERN_WARNING  "mbox_read: Bad State\n");
		sysfs_mbox_idle(phba);
		spin_unlock_irq(&phba->hbalock);
		return -EAGAIN;
	}

	memcpy(buf, (uint8_t *) &pmb + off, count);

	phba->sysfs_mbox.offset = off + count;

	if (phba->sysfs_mbox.offset == MAILBOX_CMD_SIZE)
		sysfs_mbox_idle(phba);

	spin_unlock_irq(&phba->hbalock);

	return count;
}

static struct bin_attribute sysfs_mbox_attr = {
	.attr = {
		.name = "mbox",
		.mode = S_IRUSR | S_IWUSR,
	},
	.size = MAILBOX_CMD_SIZE,
	.read = sysfs_mbox_read,
	.write = sysfs_mbox_write,
};

/**
 * lpfc_alloc_sysfs_attr - Creates the ctlreg and mbox entries
 * @vport: address of lpfc vport structure.
 *
 * Return codes:
 * zero on success
 * error return code from sysfs_create_bin_file()
 **/
int
lpfc_alloc_sysfs_attr(struct lpfc_vport *vport)
{
	struct Scsi_Host *shost = lpfc_shost_from_vport(vport);
	int error;

	error = sysfs_create_bin_file(&shost->shost_dev.kobj,
				      &sysfs_drvr_stat_data_attr);

	/* Virtual ports do not need ctrl_reg and mbox */
	if (error || vport->port_type == LPFC_NPIV_PORT)
		goto out;

	error = sysfs_create_bin_file(&shost->shost_dev.kobj,
				      &sysfs_ctlreg_attr);
	if (error)
		goto out_remove_stat_attr;

	error = sysfs_create_bin_file(&shost->shost_dev.kobj,
				      &sysfs_mbox_attr);
	if (error)
		goto out_remove_ctlreg_attr;

	return 0;
out_remove_ctlreg_attr:
	sysfs_remove_bin_file(&shost->shost_dev.kobj, &sysfs_ctlreg_attr);
out_remove_stat_attr:
	sysfs_remove_bin_file(&shost->shost_dev.kobj,
			&sysfs_drvr_stat_data_attr);
out:
	return error;
}

/**
 * lpfc_free_sysfs_attr - Removes the ctlreg and mbox entries
 * @vport: address of lpfc vport structure.
 **/
void
lpfc_free_sysfs_attr(struct lpfc_vport *vport)
{
	struct Scsi_Host *shost = lpfc_shost_from_vport(vport);
	sysfs_remove_bin_file(&shost->shost_dev.kobj,
		&sysfs_drvr_stat_data_attr);
	/* Virtual ports do not need ctrl_reg and mbox */
	if (vport->port_type == LPFC_NPIV_PORT)
		return;
	sysfs_remove_bin_file(&shost->shost_dev.kobj, &sysfs_mbox_attr);
	sysfs_remove_bin_file(&shost->shost_dev.kobj, &sysfs_ctlreg_attr);
}


/*
 * Dynamic FC Host Attributes Support
 */

/**
 * lpfc_get_host_port_id - Copy the vport DID into the scsi host port id
 * @shost: kernel scsi host pointer.
 **/
static void
lpfc_get_host_port_id(struct Scsi_Host *shost)
{
	struct lpfc_vport *vport = (struct lpfc_vport *) shost->hostdata;

	/* note: fc_myDID already in cpu endianness */
	fc_host_port_id(shost) = vport->fc_myDID;
}

/**
 * lpfc_get_host_port_type - Set the value of the scsi host port type
 * @shost: kernel scsi host pointer.
 **/
static void
lpfc_get_host_port_type(struct Scsi_Host *shost)
{
	struct lpfc_vport *vport = (struct lpfc_vport *) shost->hostdata;
	struct lpfc_hba   *phba = vport->phba;

	spin_lock_irq(shost->host_lock);

	if (vport->port_type == LPFC_NPIV_PORT) {
		fc_host_port_type(shost) = FC_PORTTYPE_NPIV;
	} else if (lpfc_is_link_up(phba)) {
		if (phba->fc_topology == TOPOLOGY_LOOP) {
			if (vport->fc_flag & FC_PUBLIC_LOOP)
				fc_host_port_type(shost) = FC_PORTTYPE_NLPORT;
			else
				fc_host_port_type(shost) = FC_PORTTYPE_LPORT;
		} else {
			if (vport->fc_flag & FC_FABRIC)
				fc_host_port_type(shost) = FC_PORTTYPE_NPORT;
			else
				fc_host_port_type(shost) = FC_PORTTYPE_PTP;
		}
	} else
		fc_host_port_type(shost) = FC_PORTTYPE_UNKNOWN;

	spin_unlock_irq(shost->host_lock);
}

/**
 * lpfc_get_host_port_state - Set the value of the scsi host port state
 * @shost: kernel scsi host pointer.
 **/
static void
lpfc_get_host_port_state(struct Scsi_Host *shost)
{
	struct lpfc_vport *vport = (struct lpfc_vport *) shost->hostdata;
	struct lpfc_hba   *phba = vport->phba;

	spin_lock_irq(shost->host_lock);

	if (vport->fc_flag & FC_OFFLINE_MODE)
		fc_host_port_state(shost) = FC_PORTSTATE_OFFLINE;
	else {
		switch (phba->link_state) {
		case LPFC_LINK_UNKNOWN:
		case LPFC_LINK_DOWN:
			fc_host_port_state(shost) = FC_PORTSTATE_LINKDOWN;
			break;
		case LPFC_LINK_UP:
		case LPFC_CLEAR_LA:
		case LPFC_HBA_READY:
			/* Links up, beyond this port_type reports state */
			fc_host_port_state(shost) = FC_PORTSTATE_ONLINE;
			break;
		case LPFC_HBA_ERROR:
			fc_host_port_state(shost) = FC_PORTSTATE_ERROR;
			break;
		default:
			fc_host_port_state(shost) = FC_PORTSTATE_UNKNOWN;
			break;
		}
	}

	spin_unlock_irq(shost->host_lock);
}

/**
 * lpfc_get_host_speed - Set the value of the scsi host speed
 * @shost: kernel scsi host pointer.
 **/
static void
lpfc_get_host_speed(struct Scsi_Host *shost)
{
	struct lpfc_vport *vport = (struct lpfc_vport *) shost->hostdata;
	struct lpfc_hba   *phba = vport->phba;

	spin_lock_irq(shost->host_lock);

	if (lpfc_is_link_up(phba)) {
		switch(phba->fc_linkspeed) {
			case LA_1GHZ_LINK:
				fc_host_speed(shost) = FC_PORTSPEED_1GBIT;
			break;
			case LA_2GHZ_LINK:
				fc_host_speed(shost) = FC_PORTSPEED_2GBIT;
			break;
			case LA_4GHZ_LINK:
				fc_host_speed(shost) = FC_PORTSPEED_4GBIT;
			break;
			case LA_8GHZ_LINK:
				fc_host_speed(shost) = FC_PORTSPEED_8GBIT;
			break;
			case LA_10GHZ_LINK:
				fc_host_speed(shost) = FC_PORTSPEED_10GBIT;
			break;
			default:
				fc_host_speed(shost) = FC_PORTSPEED_UNKNOWN;
			break;
		}
	} else
		fc_host_speed(shost) = FC_PORTSPEED_UNKNOWN;

	spin_unlock_irq(shost->host_lock);
}

/**
 * lpfc_get_host_fabric_name - Set the value of the scsi host fabric name
 * @shost: kernel scsi host pointer.
 **/
static void
lpfc_get_host_fabric_name (struct Scsi_Host *shost)
{
	struct lpfc_vport *vport = (struct lpfc_vport *) shost->hostdata;
	struct lpfc_hba   *phba = vport->phba;
	u64 node_name;

	spin_lock_irq(shost->host_lock);

	if ((vport->fc_flag & FC_FABRIC) ||
	    ((phba->fc_topology == TOPOLOGY_LOOP) &&
	     (vport->fc_flag & FC_PUBLIC_LOOP)))
		node_name = wwn_to_u64(phba->fc_fabparam.nodeName.u.wwn);
	else
		/* fabric is local port if there is no F/FL_Port */
		node_name = 0;

	spin_unlock_irq(shost->host_lock);

	fc_host_fabric_name(shost) = node_name;
}

/**
 * lpfc_get_stats - Return statistical information about the adapter
 * @shost: kernel scsi host pointer.
 *
 * Notes:
 * NULL on error for link down, no mbox pool, sli2 active,
 * management not allowed, memory allocation error, or mbox error.
 *
 * Returns:
 * NULL for error
 * address of the adapter host statistics
 **/
static struct fc_host_statistics *
lpfc_get_stats(struct Scsi_Host *shost)
{
	struct lpfc_vport *vport = (struct lpfc_vport *) shost->hostdata;
	struct lpfc_hba   *phba = vport->phba;
	struct lpfc_sli   *psli = &phba->sli;
	struct fc_host_statistics *hs = &phba->link_stats;
	struct lpfc_lnk_stat * lso = &psli->lnk_stat_offsets;
	LPFC_MBOXQ_t *pmboxq;
	MAILBOX_t *pmb;
	unsigned long seconds;
	int rc = 0;

	/*
	 * prevent udev from issuing mailbox commands until the port is
	 * configured.
	 */
	if (phba->link_state < LPFC_LINK_DOWN ||
	    !phba->mbox_mem_pool ||
	    (phba->sli.sli_flag & LPFC_SLI_ACTIVE) == 0)
		return NULL;

	if (phba->sli.sli_flag & LPFC_BLOCK_MGMT_IO)
		return NULL;

	pmboxq = mempool_alloc(phba->mbox_mem_pool, GFP_KERNEL);
	if (!pmboxq)
		return NULL;
	memset(pmboxq, 0, sizeof (LPFC_MBOXQ_t));

	pmb = &pmboxq->u.mb;
	pmb->mbxCommand = MBX_READ_STATUS;
	pmb->mbxOwner = OWN_HOST;
	pmboxq->context1 = NULL;
	pmboxq->vport = vport;

	if (vport->fc_flag & FC_OFFLINE_MODE)
		rc = lpfc_sli_issue_mbox(phba, pmboxq, MBX_POLL);
	else
		rc = lpfc_sli_issue_mbox_wait(phba, pmboxq, phba->fc_ratov * 2);

	if (rc != MBX_SUCCESS) {
		if (rc != MBX_TIMEOUT)
			mempool_free(pmboxq, phba->mbox_mem_pool);
		return NULL;
	}

	memset(hs, 0, sizeof (struct fc_host_statistics));

	hs->tx_frames = pmb->un.varRdStatus.xmitFrameCnt;
	hs->tx_words = (pmb->un.varRdStatus.xmitByteCnt * 256);
	hs->rx_frames = pmb->un.varRdStatus.rcvFrameCnt;
	hs->rx_words = (pmb->un.varRdStatus.rcvByteCnt * 256);

	memset(pmboxq, 0, sizeof (LPFC_MBOXQ_t));
	pmb->mbxCommand = MBX_READ_LNK_STAT;
	pmb->mbxOwner = OWN_HOST;
	pmboxq->context1 = NULL;
	pmboxq->vport = vport;

	if (vport->fc_flag & FC_OFFLINE_MODE)
		rc = lpfc_sli_issue_mbox(phba, pmboxq, MBX_POLL);
	else
		rc = lpfc_sli_issue_mbox_wait(phba, pmboxq, phba->fc_ratov * 2);

	if (rc != MBX_SUCCESS) {
		if (rc != MBX_TIMEOUT)
			mempool_free(pmboxq, phba->mbox_mem_pool);
		return NULL;
	}

	hs->link_failure_count = pmb->un.varRdLnk.linkFailureCnt;
	hs->loss_of_sync_count = pmb->un.varRdLnk.lossSyncCnt;
	hs->loss_of_signal_count = pmb->un.varRdLnk.lossSignalCnt;
	hs->prim_seq_protocol_err_count = pmb->un.varRdLnk.primSeqErrCnt;
	hs->invalid_tx_word_count = pmb->un.varRdLnk.invalidXmitWord;
	hs->invalid_crc_count = pmb->un.varRdLnk.crcCnt;
	hs->error_frames = pmb->un.varRdLnk.crcCnt;

	hs->link_failure_count -= lso->link_failure_count;
	hs->loss_of_sync_count -= lso->loss_of_sync_count;
	hs->loss_of_signal_count -= lso->loss_of_signal_count;
	hs->prim_seq_protocol_err_count -= lso->prim_seq_protocol_err_count;
	hs->invalid_tx_word_count -= lso->invalid_tx_word_count;
	hs->invalid_crc_count -= lso->invalid_crc_count;
	hs->error_frames -= lso->error_frames;

	if (phba->hba_flag & HBA_FCOE_SUPPORT) {
		hs->lip_count = -1;
		hs->nos_count = (phba->link_events >> 1);
		hs->nos_count -= lso->link_events;
	} else if (phba->fc_topology == TOPOLOGY_LOOP) {
		hs->lip_count = (phba->fc_eventTag >> 1);
		hs->lip_count -= lso->link_events;
		hs->nos_count = -1;
	} else {
		hs->lip_count = -1;
		hs->nos_count = (phba->fc_eventTag >> 1);
		hs->nos_count -= lso->link_events;
	}

	hs->dumped_frames = -1;

	seconds = get_seconds();
	if (seconds < psli->stats_start)
		hs->seconds_since_last_reset = seconds +
				((unsigned long)-1 - psli->stats_start);
	else
		hs->seconds_since_last_reset = seconds - psli->stats_start;

	mempool_free(pmboxq, phba->mbox_mem_pool);

	return hs;
}

/**
 * lpfc_reset_stats - Copy the adapter link stats information
 * @shost: kernel scsi host pointer.
 **/
static void
lpfc_reset_stats(struct Scsi_Host *shost)
{
	struct lpfc_vport *vport = (struct lpfc_vport *) shost->hostdata;
	struct lpfc_hba   *phba = vport->phba;
	struct lpfc_sli   *psli = &phba->sli;
	struct lpfc_lnk_stat *lso = &psli->lnk_stat_offsets;
	LPFC_MBOXQ_t *pmboxq;
	MAILBOX_t *pmb;
	int rc = 0;

	if (phba->sli.sli_flag & LPFC_BLOCK_MGMT_IO)
		return;

	pmboxq = mempool_alloc(phba->mbox_mem_pool, GFP_KERNEL);
	if (!pmboxq)
		return;
	memset(pmboxq, 0, sizeof(LPFC_MBOXQ_t));

	pmb = &pmboxq->u.mb;
	pmb->mbxCommand = MBX_READ_STATUS;
	pmb->mbxOwner = OWN_HOST;
	pmb->un.varWords[0] = 0x1; /* reset request */
	pmboxq->context1 = NULL;
	pmboxq->vport = vport;

	if ((vport->fc_flag & FC_OFFLINE_MODE) ||
		(!(psli->sli_flag & LPFC_SLI_ACTIVE)))
		rc = lpfc_sli_issue_mbox(phba, pmboxq, MBX_POLL);
	else
		rc = lpfc_sli_issue_mbox_wait(phba, pmboxq, phba->fc_ratov * 2);

	if (rc != MBX_SUCCESS) {
		if (rc != MBX_TIMEOUT)
			mempool_free(pmboxq, phba->mbox_mem_pool);
		return;
	}

	memset(pmboxq, 0, sizeof(LPFC_MBOXQ_t));
	pmb->mbxCommand = MBX_READ_LNK_STAT;
	pmb->mbxOwner = OWN_HOST;
	pmboxq->context1 = NULL;
	pmboxq->vport = vport;

	if ((vport->fc_flag & FC_OFFLINE_MODE) ||
	    (!(psli->sli_flag & LPFC_SLI_ACTIVE)))
		rc = lpfc_sli_issue_mbox(phba, pmboxq, MBX_POLL);
	else
		rc = lpfc_sli_issue_mbox_wait(phba, pmboxq, phba->fc_ratov * 2);

	if (rc != MBX_SUCCESS) {
		if (rc != MBX_TIMEOUT)
			mempool_free( pmboxq, phba->mbox_mem_pool);
		return;
	}

	lso->link_failure_count = pmb->un.varRdLnk.linkFailureCnt;
	lso->loss_of_sync_count = pmb->un.varRdLnk.lossSyncCnt;
	lso->loss_of_signal_count = pmb->un.varRdLnk.lossSignalCnt;
	lso->prim_seq_protocol_err_count = pmb->un.varRdLnk.primSeqErrCnt;
	lso->invalid_tx_word_count = pmb->un.varRdLnk.invalidXmitWord;
	lso->invalid_crc_count = pmb->un.varRdLnk.crcCnt;
	lso->error_frames = pmb->un.varRdLnk.crcCnt;
	if (phba->hba_flag & HBA_FCOE_SUPPORT)
		lso->link_events = (phba->link_events >> 1);
	else
		lso->link_events = (phba->fc_eventTag >> 1);

	psli->stats_start = get_seconds();

	mempool_free(pmboxq, phba->mbox_mem_pool);

	return;
}

/*
 * The LPFC driver treats linkdown handling as target loss events so there
 * are no sysfs handlers for link_down_tmo.
 */

/**
 * lpfc_get_node_by_target - Return the nodelist for a target
 * @starget: kernel scsi target pointer.
 *
 * Returns:
 * address of the node list if found
 * NULL target not found
 **/
static struct lpfc_nodelist *
lpfc_get_node_by_target(struct scsi_target *starget)
{
	struct Scsi_Host  *shost = dev_to_shost(starget->dev.parent);
	struct lpfc_vport *vport = (struct lpfc_vport *) shost->hostdata;
	struct lpfc_nodelist *ndlp;

	spin_lock_irq(shost->host_lock);
	/* Search for this, mapped, target ID */
	list_for_each_entry(ndlp, &vport->fc_nodes, nlp_listp) {
		if (NLP_CHK_NODE_ACT(ndlp) &&
		    ndlp->nlp_state == NLP_STE_MAPPED_NODE &&
		    starget->id == ndlp->nlp_sid) {
			spin_unlock_irq(shost->host_lock);
			return ndlp;
		}
	}
	spin_unlock_irq(shost->host_lock);
	return NULL;
}

/**
 * lpfc_get_starget_port_id - Set the target port id to the ndlp DID or -1
 * @starget: kernel scsi target pointer.
 **/
static void
lpfc_get_starget_port_id(struct scsi_target *starget)
{
	struct lpfc_nodelist *ndlp = lpfc_get_node_by_target(starget);

	fc_starget_port_id(starget) = ndlp ? ndlp->nlp_DID : -1;
}

/**
 * lpfc_get_starget_node_name - Set the target node name
 * @starget: kernel scsi target pointer.
 *
 * Description: Set the target node name to the ndlp node name wwn or zero.
 **/
static void
lpfc_get_starget_node_name(struct scsi_target *starget)
{
	struct lpfc_nodelist *ndlp = lpfc_get_node_by_target(starget);

	fc_starget_node_name(starget) =
		ndlp ? wwn_to_u64(ndlp->nlp_nodename.u.wwn) : 0;
}

/**
 * lpfc_get_starget_port_name - Set the target port name
 * @starget: kernel scsi target pointer.
 *
 * Description:  set the target port name to the ndlp port name wwn or zero.
 **/
static void
lpfc_get_starget_port_name(struct scsi_target *starget)
{
	struct lpfc_nodelist *ndlp = lpfc_get_node_by_target(starget);

	fc_starget_port_name(starget) =
		ndlp ? wwn_to_u64(ndlp->nlp_portname.u.wwn) : 0;
}

/**
 * lpfc_set_rport_loss_tmo - Set the rport dev loss tmo
 * @rport: fc rport address.
 * @timeout: new value for dev loss tmo.
 *
 * Description:
 * If timeout is non zero set the dev_loss_tmo to timeout, else set
 * dev_loss_tmo to one.
 **/
static void
lpfc_set_rport_loss_tmo(struct fc_rport *rport, uint32_t timeout)
{
	if (timeout)
		rport->dev_loss_tmo = timeout;
	else
		rport->dev_loss_tmo = 1;
}

/**
 * lpfc_rport_show_function - Return rport target information
 *
 * Description:
 * Macro that uses field to generate a function with the name lpfc_show_rport_
 *
 * lpfc_show_rport_##field: returns the bytes formatted in buf
 * @cdev: class converted to an fc_rport.
 * @buf: on return contains the target_field or zero.
 *
 * Returns: size of formatted string.
 **/
#define lpfc_rport_show_function(field, format_string, sz, cast)	\
static ssize_t								\
lpfc_show_rport_##field (struct device *dev,				\
			 struct device_attribute *attr,			\
			 char *buf)					\
{									\
	struct fc_rport *rport = transport_class_to_rport(dev);		\
	struct lpfc_rport_data *rdata = rport->hostdata;		\
	return snprintf(buf, sz, format_string,				\
		(rdata->target) ? cast rdata->target->field : 0);	\
}

#define lpfc_rport_rd_attr(field, format_string, sz)			\
	lpfc_rport_show_function(field, format_string, sz, )		\
static FC_RPORT_ATTR(field, S_IRUGO, lpfc_show_rport_##field, NULL)

/**
 * lpfc_set_vport_symbolic_name - Set the vport's symbolic name
 * @fc_vport: The fc_vport who's symbolic name has been changed.
 *
 * Description:
 * This function is called by the transport after the @fc_vport's symbolic name
 * has been changed. This function re-registers the symbolic name with the
 * switch to propogate the change into the fabric if the vport is active.
 **/
static void
lpfc_set_vport_symbolic_name(struct fc_vport *fc_vport)
{
	struct lpfc_vport *vport = *(struct lpfc_vport **)fc_vport->dd_data;

	if (vport->port_state == LPFC_VPORT_READY)
		lpfc_ns_cmd(vport, SLI_CTNS_RSPN_ID, 0, 0);
}

/**
 * lpfc_hba_log_verbose_init - Set hba's log verbose level
 * @phba: Pointer to lpfc_hba struct.
 *
 * This function is called by the lpfc_get_cfgparam() routine to set the
 * module lpfc_log_verbose into the @phba cfg_log_verbose for use with
 * log messsage according to the module's lpfc_log_verbose parameter setting
 * before hba port or vport created.
 **/
static void
lpfc_hba_log_verbose_init(struct lpfc_hba *phba, uint32_t verbose)
{
	phba->cfg_log_verbose = verbose;
}

struct fc_function_template lpfc_transport_functions = {
	/* fixed attributes the driver supports */
	.show_host_node_name = 1,
	.show_host_port_name = 1,
	.show_host_supported_classes = 1,
	.show_host_supported_fc4s = 1,
	.show_host_supported_speeds = 1,
	.show_host_maxframe_size = 1,
	.show_host_symbolic_name = 1,

	/* dynamic attributes the driver supports */
	.get_host_port_id = lpfc_get_host_port_id,
	.show_host_port_id = 1,

	.get_host_port_type = lpfc_get_host_port_type,
	.show_host_port_type = 1,

	.get_host_port_state = lpfc_get_host_port_state,
	.show_host_port_state = 1,

	/* active_fc4s is shown but doesn't change (thus no get function) */
	.show_host_active_fc4s = 1,

	.get_host_speed = lpfc_get_host_speed,
	.show_host_speed = 1,

	.get_host_fabric_name = lpfc_get_host_fabric_name,
	.show_host_fabric_name = 1,

	/*
	 * The LPFC driver treats linkdown handling as target loss events
	 * so there are no sysfs handlers for link_down_tmo.
	 */

	.get_fc_host_stats = lpfc_get_stats,
	.reset_fc_host_stats = lpfc_reset_stats,

	.dd_fcrport_size = sizeof(struct lpfc_rport_data),
	.show_rport_maxframe_size = 1,
	.show_rport_supported_classes = 1,

	.set_rport_dev_loss_tmo = lpfc_set_rport_loss_tmo,
	.show_rport_dev_loss_tmo = 1,

	.get_starget_port_id  = lpfc_get_starget_port_id,
	.show_starget_port_id = 1,

	.get_starget_node_name = lpfc_get_starget_node_name,
	.show_starget_node_name = 1,

	.get_starget_port_name = lpfc_get_starget_port_name,
	.show_starget_port_name = 1,

	.issue_fc_host_lip = lpfc_issue_lip,
	.dev_loss_tmo_callbk = lpfc_dev_loss_tmo_callbk,
	.terminate_rport_io = lpfc_terminate_rport_io,

	.dd_fcvport_size = sizeof(struct lpfc_vport *),

	.vport_disable = lpfc_vport_disable,

	.set_vport_symbolic_name = lpfc_set_vport_symbolic_name,

	.bsg_request = lpfc_bsg_request,
	.bsg_timeout = lpfc_bsg_timeout,
};

struct fc_function_template lpfc_vport_transport_functions = {
	/* fixed attributes the driver supports */
	.show_host_node_name = 1,
	.show_host_port_name = 1,
	.show_host_supported_classes = 1,
	.show_host_supported_fc4s = 1,
	.show_host_supported_speeds = 1,
	.show_host_maxframe_size = 1,
	.show_host_symbolic_name = 1,

	/* dynamic attributes the driver supports */
	.get_host_port_id = lpfc_get_host_port_id,
	.show_host_port_id = 1,

	.get_host_port_type = lpfc_get_host_port_type,
	.show_host_port_type = 1,

	.get_host_port_state = lpfc_get_host_port_state,
	.show_host_port_state = 1,

	/* active_fc4s is shown but doesn't change (thus no get function) */
	.show_host_active_fc4s = 1,

	.get_host_speed = lpfc_get_host_speed,
	.show_host_speed = 1,

	.get_host_fabric_name = lpfc_get_host_fabric_name,
	.show_host_fabric_name = 1,

	/*
	 * The LPFC driver treats linkdown handling as target loss events
	 * so there are no sysfs handlers for link_down_tmo.
	 */

	.get_fc_host_stats = lpfc_get_stats,
	.reset_fc_host_stats = lpfc_reset_stats,

	.dd_fcrport_size = sizeof(struct lpfc_rport_data),
	.show_rport_maxframe_size = 1,
	.show_rport_supported_classes = 1,

	.set_rport_dev_loss_tmo = lpfc_set_rport_loss_tmo,
	.show_rport_dev_loss_tmo = 1,

	.get_starget_port_id  = lpfc_get_starget_port_id,
	.show_starget_port_id = 1,

	.get_starget_node_name = lpfc_get_starget_node_name,
	.show_starget_node_name = 1,

	.get_starget_port_name = lpfc_get_starget_port_name,
	.show_starget_port_name = 1,

	.dev_loss_tmo_callbk = lpfc_dev_loss_tmo_callbk,
	.terminate_rport_io = lpfc_terminate_rport_io,

	.vport_disable = lpfc_vport_disable,

	.set_vport_symbolic_name = lpfc_set_vport_symbolic_name,
};

/**
 * lpfc_get_cfgparam - Used during probe_one to init the adapter structure
 * @phba: lpfc_hba pointer.
 **/
void
lpfc_get_cfgparam(struct lpfc_hba *phba)
{
	lpfc_cr_delay_init(phba, lpfc_cr_delay);
	lpfc_cr_count_init(phba, lpfc_cr_count);
	lpfc_multi_ring_support_init(phba, lpfc_multi_ring_support);
	lpfc_multi_ring_rctl_init(phba, lpfc_multi_ring_rctl);
	lpfc_multi_ring_type_init(phba, lpfc_multi_ring_type);
	lpfc_ack0_init(phba, lpfc_ack0);
	lpfc_topology_init(phba, lpfc_topology);
	lpfc_link_speed_init(phba, lpfc_link_speed);
	lpfc_poll_tmo_init(phba, lpfc_poll_tmo);
	lpfc_enable_npiv_init(phba, lpfc_enable_npiv);
	lpfc_use_msi_init(phba, lpfc_use_msi);
	lpfc_fcp_imax_init(phba, lpfc_fcp_imax);
	lpfc_fcp_wq_count_init(phba, lpfc_fcp_wq_count);
	lpfc_fcp_eq_count_init(phba, lpfc_fcp_eq_count);
	lpfc_enable_hba_reset_init(phba, lpfc_enable_hba_reset);
	lpfc_enable_hba_heartbeat_init(phba, lpfc_enable_hba_heartbeat);
	lpfc_enable_bg_init(phba, lpfc_enable_bg);
	if (phba->sli_rev == LPFC_SLI_REV4)
		phba->cfg_poll = 0;
	else
	phba->cfg_poll = lpfc_poll;
	phba->cfg_soft_wwnn = 0L;
	phba->cfg_soft_wwpn = 0L;
	lpfc_sg_seg_cnt_init(phba, lpfc_sg_seg_cnt);
	lpfc_prot_sg_seg_cnt_init(phba, lpfc_prot_sg_seg_cnt);
	lpfc_hba_queue_depth_init(phba, lpfc_hba_queue_depth);
	lpfc_hba_log_verbose_init(phba, lpfc_log_verbose);
	lpfc_aer_support_init(phba, lpfc_aer_support);
	lpfc_suppress_link_up_init(phba, lpfc_suppress_link_up);
	lpfc_iocb_cnt_init(phba, lpfc_iocb_cnt);
	return;
}

/**
 * lpfc_get_vport_cfgparam - Used during port create, init the vport structure
 * @vport: lpfc_vport pointer.
 **/
void
lpfc_get_vport_cfgparam(struct lpfc_vport *vport)
{
	lpfc_log_verbose_init(vport, lpfc_log_verbose);
	lpfc_lun_queue_depth_init(vport, lpfc_lun_queue_depth);
	lpfc_tgt_queue_depth_init(vport, lpfc_tgt_queue_depth);
	lpfc_devloss_tmo_init(vport, lpfc_devloss_tmo);
	lpfc_nodev_tmo_init(vport, lpfc_nodev_tmo);
	lpfc_peer_port_login_init(vport, lpfc_peer_port_login);
	lpfc_restrict_login_init(vport, lpfc_restrict_login);
	lpfc_fcp_class_init(vport, lpfc_fcp_class);
	lpfc_use_adisc_init(vport, lpfc_use_adisc);
	lpfc_max_scsicmpl_time_init(vport, lpfc_max_scsicmpl_time);
	lpfc_fdmi_on_init(vport, lpfc_fdmi_on);
	lpfc_discovery_threads_init(vport, lpfc_discovery_threads);
	lpfc_max_luns_init(vport, lpfc_max_luns);
	lpfc_scan_down_init(vport, lpfc_scan_down);
	lpfc_enable_da_id_init(vport, lpfc_enable_da_id);
	return;
}<|MERGE_RESOLUTION|>--- conflicted
+++ resolved
@@ -3789,10 +3789,6 @@
 			break;
 		case MBX_SECURITY_MGMT:
 		case MBX_AUTH_PORT:
-<<<<<<< HEAD
-			if (phba->pci_dev_grp == LPFC_PCI_DEV_OC)
-				return -EPERM;
-=======
 			if (phba->pci_dev_grp == LPFC_PCI_DEV_OC) {
 				printk(KERN_WARNING "mbox_read:Command 0x%x "
 				       "is not permitted\n", pmb->mbxCommand);
@@ -3800,7 +3796,6 @@
 				spin_unlock_irq(&phba->hbalock);
 				return -EPERM;
 			}
->>>>>>> c8ddb271
 			break;
 		case MBX_READ_SPARM64:
 		case MBX_READ_LA:
