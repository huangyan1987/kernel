--- conflicted
+++ resolved
@@ -2885,234 +2885,6 @@
 	}
 	return 0;
 }
-<<<<<<< HEAD
-/**
- * lpfc_soft_wwn_enable_store - Allows setting of the wwn if the key is valid
- * @dev: class device that is converted into a Scsi_host.
- * @attr: device attribute, not used.
- * @buf: containing the string lpfc_soft_wwn_key.
- * @count: must be size of lpfc_soft_wwn_key.
- *
- * Returns:
- * -EINVAL if the buffer does not contain lpfc_soft_wwn_key
- * length of buf indicates success
- **/
-static ssize_t
-lpfc_soft_wwn_enable_store(struct device *dev, struct device_attribute *attr,
-			   const char *buf, size_t count)
-{
-	struct Scsi_Host  *shost = class_to_shost(dev);
-	struct lpfc_vport *vport = (struct lpfc_vport *) shost->hostdata;
-	struct lpfc_hba   *phba = vport->phba;
-	unsigned int cnt = count;
-	uint8_t vvvl = vport->fc_sparam.cmn.valid_vendor_ver_level;
-	u32 *fawwpn_key = (uint32_t *)&vport->fc_sparam.un.vendorVersion[0];
-
-	/*
-	 * We're doing a simple sanity check for soft_wwpn setting.
-	 * We require that the user write a specific key to enable
-	 * the soft_wwpn attribute to be settable. Once the attribute
-	 * is written, the enable key resets. If further updates are
-	 * desired, the key must be written again to re-enable the
-	 * attribute.
-	 *
-	 * The "key" is not secret - it is a hardcoded string shown
-	 * here. The intent is to protect against the random user or
-	 * application that is just writing attributes.
-	 */
-	if (vvvl == 1 && cpu_to_be32(*fawwpn_key) == FAPWWN_KEY_VENDOR) {
-		lpfc_printf_log(phba, KERN_ERR, LOG_INIT,
-				"0051 lpfc soft wwpn can not be enabled: "
-				"fawwpn is enabled\n");
-		return -EINVAL;
-	}
-
-	/* count may include a LF at end of string */
-	if (buf[cnt-1] == '\n')
-		cnt--;
-
-	if ((cnt != strlen(lpfc_soft_wwn_key)) ||
-	    (strncmp(buf, lpfc_soft_wwn_key, strlen(lpfc_soft_wwn_key)) != 0))
-		return -EINVAL;
-
-	phba->soft_wwn_enable = 1;
-
-	dev_printk(KERN_WARNING, &phba->pcidev->dev,
-		   "lpfc%d: soft_wwpn assignment has been enabled.\n",
-		   phba->brd_no);
-	dev_printk(KERN_WARNING, &phba->pcidev->dev,
-		   "  The soft_wwpn feature is not supported by Broadcom.");
-
-	return count;
-}
-static DEVICE_ATTR_WO(lpfc_soft_wwn_enable);
-
-/**
- * lpfc_soft_wwpn_show - Return the cfg soft ww port name of the adapter
- * @dev: class device that is converted into a Scsi_host.
- * @attr: device attribute, not used.
- * @buf: on return contains the wwpn in hexadecimal.
- *
- * Returns: size of formatted string.
- **/
-static ssize_t
-lpfc_soft_wwpn_show(struct device *dev, struct device_attribute *attr,
-		    char *buf)
-{
-	struct Scsi_Host  *shost = class_to_shost(dev);
-	struct lpfc_vport *vport = (struct lpfc_vport *) shost->hostdata;
-	struct lpfc_hba   *phba = vport->phba;
-
-	return scnprintf(buf, PAGE_SIZE, "0x%llx\n",
-			(unsigned long long)phba->cfg_soft_wwpn);
-}
-
-/**
- * lpfc_soft_wwpn_store - Set the ww port name of the adapter
- * @dev: class device that is converted into a Scsi_host.
- * @attr: device attribute, not used.
- * @buf: contains the wwpn in hexadecimal.
- * @count: number of wwpn bytes in buf
- *
- * Returns:
- * -EACCES hba reset not enabled, adapter over temp
- * -EINVAL soft wwn not enabled, count is invalid, invalid wwpn byte invalid
- * -EIO error taking adapter offline or online
- * value of count on success
- **/
-static ssize_t
-lpfc_soft_wwpn_store(struct device *dev, struct device_attribute *attr,
-		     const char *buf, size_t count)
-{
-	struct Scsi_Host  *shost = class_to_shost(dev);
-	struct lpfc_vport *vport = (struct lpfc_vport *) shost->hostdata;
-	struct lpfc_hba   *phba = vport->phba;
-	struct completion online_compl;
-	int stat1 = 0, stat2 = 0;
-	unsigned int cnt = count;
-	u8 wwpn[WWN_SZ];
-	int rc;
-
-	if (!phba->cfg_enable_hba_reset)
-		return -EACCES;
-	spin_lock_irq(&phba->hbalock);
-	if (phba->over_temp_state == HBA_OVER_TEMP) {
-		spin_unlock_irq(&phba->hbalock);
-		return -EACCES;
-	}
-	spin_unlock_irq(&phba->hbalock);
-	/* count may include a LF at end of string */
-	if (buf[cnt-1] == '\n')
-		cnt--;
-
-	if (!phba->soft_wwn_enable)
-		return -EINVAL;
-
-	/* lock setting wwpn, wwnn down */
-	phba->soft_wwn_enable = 0;
-
-	rc = lpfc_wwn_set(buf, cnt, wwpn);
-	if (rc) {
-		/* not able to set wwpn, unlock it */
-		phba->soft_wwn_enable = 1;
-		return rc;
-	}
-
-	phba->cfg_soft_wwpn = wwn_to_u64(wwpn);
-	fc_host_port_name(shost) = phba->cfg_soft_wwpn;
-	if (phba->cfg_soft_wwnn)
-		fc_host_node_name(shost) = phba->cfg_soft_wwnn;
-
-	dev_printk(KERN_NOTICE, &phba->pcidev->dev,
-		   "lpfc%d: Reinitializing to use soft_wwpn\n", phba->brd_no);
-
-	stat1 = lpfc_do_offline(phba, LPFC_EVT_OFFLINE);
-	if (stat1)
-		lpfc_printf_log(phba, KERN_ERR, LOG_INIT,
-				"0463 lpfc_soft_wwpn attribute set failed to "
-				"reinit adapter - %d\n", stat1);
-	init_completion(&online_compl);
-	rc = lpfc_workq_post_event(phba, &stat2, &online_compl,
-				   LPFC_EVT_ONLINE);
-	if (rc == 0)
-		return -ENOMEM;
-
-	wait_for_completion(&online_compl);
-	if (stat2)
-		lpfc_printf_log(phba, KERN_ERR, LOG_INIT,
-				"0464 lpfc_soft_wwpn attribute set failed to "
-				"reinit adapter - %d\n", stat2);
-	return (stat1 || stat2) ? -EIO : count;
-}
-static DEVICE_ATTR(lpfc_soft_wwpn, S_IRUGO | S_IWUSR,
-		   lpfc_soft_wwpn_show, lpfc_soft_wwpn_store);
-
-/**
- * lpfc_soft_wwnn_show - Return the cfg soft ww node name for the adapter
- * @dev: class device that is converted into a Scsi_host.
- * @attr: device attribute, not used.
- * @buf: on return contains the wwnn in hexadecimal.
- *
- * Returns: size of formatted string.
- **/
-static ssize_t
-lpfc_soft_wwnn_show(struct device *dev, struct device_attribute *attr,
-		    char *buf)
-{
-	struct Scsi_Host *shost = class_to_shost(dev);
-	struct lpfc_hba *phba = ((struct lpfc_vport *)shost->hostdata)->phba;
-	return scnprintf(buf, PAGE_SIZE, "0x%llx\n",
-			(unsigned long long)phba->cfg_soft_wwnn);
-}
-
-/**
- * lpfc_soft_wwnn_store - sets the ww node name of the adapter
- * @dev: class device that is converted into a Scsi_host.
- * @attr: device attribute, not used.
- * @buf: contains the ww node name in hexadecimal.
- * @count: number of wwnn bytes in buf.
- *
- * Returns:
- * -EINVAL soft wwn not enabled, count is invalid, invalid wwnn byte invalid
- * value of count on success
- **/
-static ssize_t
-lpfc_soft_wwnn_store(struct device *dev, struct device_attribute *attr,
-		     const char *buf, size_t count)
-{
-	struct Scsi_Host *shost = class_to_shost(dev);
-	struct lpfc_hba *phba = ((struct lpfc_vport *)shost->hostdata)->phba;
-	unsigned int cnt = count;
-	u8 wwnn[WWN_SZ];
-	int rc;
-
-	/* count may include a LF at end of string */
-	if (buf[cnt-1] == '\n')
-		cnt--;
-
-	if (!phba->soft_wwn_enable)
-		return -EINVAL;
-
-	rc = lpfc_wwn_set(buf, cnt, wwnn);
-	if (rc) {
-		/* Allow wwnn to be set many times, as long as the enable
-		 * is set. However, once the wwpn is set, everything locks.
-		 */
-		return rc;
-	}
-
-	phba->cfg_soft_wwnn = wwn_to_u64(wwnn);
-
-	dev_printk(KERN_NOTICE, &phba->pcidev->dev,
-		   "lpfc%d: soft_wwnn set. Value will take effect upon "
-		   "setting of the soft_wwpn\n", phba->brd_no);
-
-	return count;
-}
-static DEVICE_ATTR(lpfc_soft_wwnn, S_IRUGO | S_IWUSR,
-		   lpfc_soft_wwnn_show, lpfc_soft_wwnn_store);
-=======
->>>>>>> d5395b5f
 
 /**
  * lpfc_oas_tgt_show - Return wwpn of target whose luns maybe enabled for
@@ -3992,13 +3764,8 @@
  *                    3 - register both FCP and NVME
  * Supported values are [1,3]. Default value is 3
  */
-<<<<<<< HEAD
-LPFC_ATTR_R(enable_fc4_type, LPFC_ENABLE_BOTH,
-	    LPFC_ENABLE_FCP, LPFC_ENABLE_BOTH,
-=======
 LPFC_ATTR_R(enable_fc4_type, LPFC_DEF_ENBL_FC4_TYPE,
 	    LPFC_ENABLE_FCP, LPFC_MAX_ENBL_FC4_TYPE,
->>>>>>> d5395b5f
 	    "Enable FC4 Protocol support - FCP / NVME");
 
 /*
@@ -5354,7 +5121,6 @@
 	     LPFC_CQ_MIN_THRESHOLD_TO_POLL,
 	     LPFC_CQ_MAX_THRESHOLD_TO_POLL,
 	     "CQE Processing Threshold to enable Polling");
-<<<<<<< HEAD
 
 /**
  * lpfc_cq_max_proc_limit_init - Set the initial cq max_proc_limit
@@ -5394,47 +5160,6 @@
 static DEVICE_ATTR_RW(lpfc_cq_max_proc_limit);
 
 /**
-=======
-
-/**
- * lpfc_cq_max_proc_limit_init - Set the initial cq max_proc_limit
- * @phba: lpfc_hba pointer.
- * @val: entry limit
- *
- * Description:
- * If val is in a valid range, then initialize the adapter's maximum
- * value.
- *
- * Returns:
- *  Always returns 0 for success, even if value not always set to
- *  requested value. If value out of range or not supported, will fall
- *  back to default.
- **/
-static int
-lpfc_cq_max_proc_limit_init(struct lpfc_hba *phba, int val)
-{
-	phba->cfg_cq_max_proc_limit = LPFC_CQ_DEF_MAX_PROC_LIMIT;
-
-	if (phba->sli_rev != LPFC_SLI_REV4)
-		return 0;
-
-	if (val >= LPFC_CQ_MIN_PROC_LIMIT && val <= LPFC_CQ_MAX_PROC_LIMIT) {
-		phba->cfg_cq_max_proc_limit = val;
-		return 0;
-	}
-
-	lpfc_printf_log(phba, KERN_ERR, LOG_INIT,
-			"0371 lpfc_cq_max_proc_limit: %d out of range, using "
-			"default\n",
-			phba->cfg_cq_max_proc_limit);
-
-	return 0;
-}
-
-static DEVICE_ATTR_RW(lpfc_cq_max_proc_limit);
-
-/**
->>>>>>> d5395b5f
  * lpfc_fcp_cpu_map_show - Display current driver CPU affinity
  * @dev: class converted to a Scsi_host structure.
  * @attr: device attribute, not used.
@@ -7667,11 +7392,6 @@
 	    phba->sli_rev == LPFC_SLI_REV4)
 		phba->cfg_irq_chann = phba->cfg_hdw_queue;
 
-<<<<<<< HEAD
-	phba->cfg_soft_wwnn = 0L;
-	phba->cfg_soft_wwpn = 0L;
-=======
->>>>>>> d5395b5f
 	lpfc_sg_seg_cnt_init(phba, lpfc_sg_seg_cnt);
 	lpfc_hba_queue_depth_init(phba, lpfc_hba_queue_depth);
 	lpfc_aer_support_init(phba, lpfc_aer_support);
