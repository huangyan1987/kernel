--- conflicted
+++ resolved
@@ -365,14 +365,9 @@
 	/* Common fields */
 	struct list_head list;
 	void *data;
-<<<<<<< HEAD
+
 	dma_addr_t dma_handle;
 	dma_addr_t dma_phys_sgl;
-	struct sli4_sge *dma_sgl;
-=======
-
-	dma_addr_t dma_handle;
-	dma_addr_t dma_phys_sgl;
 
 	struct sli4_sge *dma_sgl; /* initial segment chunk */
 
@@ -382,7 +377,6 @@
 	/* list head for fcp_cmd_rsp buf */
 	struct list_head dma_cmd_rsp_list;
 
->>>>>>> e9b12d88
 	struct lpfc_iocbq cur_iocbq;
 	struct lpfc_sli4_hdw_queue *hdwq;
 	uint16_t hdwq_no;
