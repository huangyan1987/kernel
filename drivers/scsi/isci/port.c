--- conflicted
+++ resolved
@@ -164,13 +164,8 @@
 		"%s: isci_phy = %p, sas_phy = %p\n",
 		__func__, iphy, &iphy->sas_phy);
 
-<<<<<<< HEAD
-	sas_notify_port_event_gfp(&iphy->sas_phy,
-				  PORTE_BROADCAST_RCVD, GFP_ATOMIC);
-=======
 	sas_notify_port_event(&iphy->sas_phy,
 			      PORTE_BROADCAST_RCVD, GFP_ATOMIC);
->>>>>>> 65820f91
 	sci_port_bcn_enable(iport);
 }
 
@@ -229,13 +224,8 @@
 	/* Notify libsas that we have an address frame, if indeed
 	 * we've found an SSP, SMP, or STP target */
 	if (success)
-<<<<<<< HEAD
-		sas_notify_port_event_gfp(&iphy->sas_phy,
-					  PORTE_BYTES_DMAED, GFP_ATOMIC);
-=======
 		sas_notify_port_event(&iphy->sas_phy,
 				      PORTE_BYTES_DMAED, GFP_ATOMIC);
->>>>>>> 65820f91
 }
 
 
@@ -281,13 +271,8 @@
 	 * isci_port_deformed and isci_dev_gone functions.
 	 */
 	sas_phy_disconnected(&isci_phy->sas_phy);
-<<<<<<< HEAD
-	sas_notify_phy_event_gfp(&isci_phy->sas_phy,
-				 PHYE_LOSS_OF_SIGNAL, GFP_ATOMIC);
-=======
 	sas_notify_phy_event(&isci_phy->sas_phy,
 			     PHYE_LOSS_OF_SIGNAL, GFP_ATOMIC);
->>>>>>> 65820f91
 
 	dev_dbg(&isci_host->pdev->dev,
 		"%s: isci_port = %p - Done\n", __func__, isci_port);
