--- conflicted
+++ resolved
@@ -158,13 +158,9 @@
 	u32		phy_type;
 	enum sas_linkrate	minimum_linkrate;
 	enum sas_linkrate	maximum_linkrate;
-<<<<<<< HEAD
-	int enable;
-=======
 #ifndef	__GENKSYMS__
 	int enable;
 #endif
->>>>>>> 7ce58816
 };
 
 struct hisi_sas_port {
@@ -195,17 +191,13 @@
 	struct hisi_sas_dq	*dq;
 	struct list_head	list;
 	enum sas_device_type	dev_type;
-	enum dev_status dev_status;
 	int device_id;
 	int sata_idx;
-<<<<<<< HEAD
-=======
 #ifndef	__GENKSYMS__
 	enum dev_status dev_status;
 #else
 	u8 dev_status;
 #endif
->>>>>>> 7ce58816
 };
 
 struct hisi_sas_tmf_task {
