/*
 * iSCSI Initiator over TCP/IP Data-Path
 *
 * Copyright (C) 2004 Dmitry Yusupov
 * Copyright (C) 2004 Alex Aizman
 * Copyright (C) 2005 - 2006 Mike Christie
 * Copyright (C) 2006 Red Hat, Inc.  All rights reserved.
 * maintained by open-iscsi@googlegroups.com
 *
 * This program is free software; you can redistribute it and/or modify
 * it under the terms of the GNU General Public License as published
 * by the Free Software Foundation; either version 2 of the License, or
 * (at your option) any later version.
 *
 * This program is distributed in the hope that it will be useful, but
 * WITHOUT ANY WARRANTY; without even the implied warranty of
 * MERCHANTABILITY or FITNESS FOR A PARTICULAR PURPOSE. See the GNU
 * General Public License for more details.
 *
 * See the file COPYING included with this distribution for more details.
 *
 * Credits:
 *	Christoph Hellwig
 *	FUJITA Tomonori
 *	Arne Redlich
 *	Zhenyu Wang
 */

#include <linux/types.h>
#include <linux/list.h>
#include <linux/inet.h>
#include <linux/blkdev.h>
#include <linux/crypto.h>
#include <linux/delay.h>
#include <linux/kfifo.h>
#include <linux/scatterlist.h>
#include <linux/mutex.h>
#include <net/tcp.h>
#include <scsi/scsi_cmnd.h>
#include <scsi/scsi_host.h>
#include <scsi/scsi.h>
#include <scsi/scsi_transport_iscsi.h>

#include "iscsi_tcp.h"

MODULE_AUTHOR("Dmitry Yusupov <dmitry_yus@yahoo.com>, "
	      "Alex Aizman <itn780@yahoo.com>");
MODULE_DESCRIPTION("iSCSI/TCP data-path");
MODULE_LICENSE("GPL");
/* #define DEBUG_TCP */
#define DEBUG_ASSERT

#ifdef DEBUG_TCP
#define debug_tcp(fmt...) printk(KERN_INFO "tcp: " fmt)
#else
#define debug_tcp(fmt...)
#endif

#ifndef DEBUG_ASSERT
#ifdef BUG_ON
#undef BUG_ON
#endif
#define BUG_ON(expr)
#endif

static unsigned int iscsi_max_lun = 512;
module_param_named(max_lun, iscsi_max_lun, uint, S_IRUGO);

static inline void
iscsi_buf_init_iov(struct iscsi_buf *ibuf, char *vbuf, int size)
{
	ibuf->sg.page = virt_to_page(vbuf);
	ibuf->sg.offset = offset_in_page(vbuf);
	ibuf->sg.length = size;
	ibuf->sent = 0;
	ibuf->use_sendmsg = 1;
}

static inline void
iscsi_buf_init_sg(struct iscsi_buf *ibuf, struct scatterlist *sg)
{
	ibuf->sg.page = sg->page;
	ibuf->sg.offset = sg->offset;
	ibuf->sg.length = sg->length;
	/*
	 * Fastpath: sg element fits into single page
	 */
	if (sg->length + sg->offset <= PAGE_SIZE && !PageSlab(sg->page))
		ibuf->use_sendmsg = 0;
	else
		ibuf->use_sendmsg = 1;
	ibuf->sent = 0;
}

static inline int
iscsi_buf_left(struct iscsi_buf *ibuf)
{
	int rc;

	rc = ibuf->sg.length - ibuf->sent;
	BUG_ON(rc < 0);
	return rc;
}

static inline void
iscsi_hdr_digest(struct iscsi_conn *conn, struct iscsi_buf *buf,
		 u8* crc)
{
	struct iscsi_tcp_conn *tcp_conn = conn->dd_data;

<<<<<<< HEAD
	crypto_digest_digest(tcp_conn->tx_tfm, &buf->sg, 1, crc);
=======
	crypto_hash_digest(&tcp_conn->tx_hash, &buf->sg, buf->sg.length, crc);
>>>>>>> 0215ffb0
	buf->sg.length = tcp_conn->hdr_size;
}

static inline int
iscsi_hdr_extract(struct iscsi_tcp_conn *tcp_conn)
{
	struct sk_buff *skb = tcp_conn->in.skb;

	tcp_conn->in.zero_copy_hdr = 0;

	if (tcp_conn->in.copy >= tcp_conn->hdr_size &&
	    tcp_conn->in_progress == IN_PROGRESS_WAIT_HEADER) {
		/*
		 * Zero-copy PDU Header: using connection context
		 * to store header pointer.
		 */
		if (skb_shinfo(skb)->frag_list == NULL &&
		    !skb_shinfo(skb)->nr_frags) {
			tcp_conn->in.hdr = (struct iscsi_hdr *)
				((char*)skb->data + tcp_conn->in.offset);
			tcp_conn->in.zero_copy_hdr = 1;
		} else {
			/* ignoring return code since we checked
			 * in.copy before */
			skb_copy_bits(skb, tcp_conn->in.offset,
				&tcp_conn->hdr, tcp_conn->hdr_size);
			tcp_conn->in.hdr = &tcp_conn->hdr;
		}
		tcp_conn->in.offset += tcp_conn->hdr_size;
		tcp_conn->in.copy -= tcp_conn->hdr_size;
	} else {
		int hdr_remains;
		int copylen;

		/*
		 * PDU header scattered across SKB's,
		 * copying it... This'll happen quite rarely.
		 */

		if (tcp_conn->in_progress == IN_PROGRESS_WAIT_HEADER)
			tcp_conn->in.hdr_offset = 0;

		hdr_remains = tcp_conn->hdr_size - tcp_conn->in.hdr_offset;
		BUG_ON(hdr_remains <= 0);

		copylen = min(tcp_conn->in.copy, hdr_remains);
		skb_copy_bits(skb, tcp_conn->in.offset,
			(char*)&tcp_conn->hdr + tcp_conn->in.hdr_offset,
			copylen);

		debug_tcp("PDU gather offset %d bytes %d in.offset %d "
		       "in.copy %d\n", tcp_conn->in.hdr_offset, copylen,
		       tcp_conn->in.offset, tcp_conn->in.copy);

		tcp_conn->in.offset += copylen;
		tcp_conn->in.copy -= copylen;
		if (copylen < hdr_remains)  {
			tcp_conn->in_progress = IN_PROGRESS_HEADER_GATHER;
			tcp_conn->in.hdr_offset += copylen;
		        return -EAGAIN;
		}
		tcp_conn->in.hdr = &tcp_conn->hdr;
		tcp_conn->discontiguous_hdr_cnt++;
	        tcp_conn->in_progress = IN_PROGRESS_WAIT_HEADER;
	}

	return 0;
}

/*
 * must be called with session lock
 */
static void
iscsi_tcp_cleanup_ctask(struct iscsi_conn *conn, struct iscsi_cmd_task *ctask)
{
	struct iscsi_tcp_cmd_task *tcp_ctask = ctask->dd_data;
	struct iscsi_r2t_info *r2t;
	struct scsi_cmnd *sc;

	/* flush ctask's r2t queues */
	while (__kfifo_get(tcp_ctask->r2tqueue, (void*)&r2t, sizeof(void*))) {
		__kfifo_put(tcp_ctask->r2tpool.queue, (void*)&r2t,
			    sizeof(void*));
		debug_scsi("iscsi_tcp_cleanup_ctask pending r2t dropped\n");
	}

	sc = ctask->sc;
	if (unlikely(!sc))
		return;

	tcp_ctask->xmstate = XMSTATE_IDLE;
	tcp_ctask->r2t = NULL;
}

/**
 * iscsi_data_rsp - SCSI Data-In Response processing
 * @conn: iscsi connection
 * @ctask: scsi command task
 **/
static int
iscsi_data_rsp(struct iscsi_conn *conn, struct iscsi_cmd_task *ctask)
{
	int rc;
	struct iscsi_tcp_conn *tcp_conn = conn->dd_data;
	struct iscsi_tcp_cmd_task *tcp_ctask = ctask->dd_data;
	struct iscsi_data_rsp *rhdr = (struct iscsi_data_rsp *)tcp_conn->in.hdr;
	struct iscsi_session *session = conn->session;
	int datasn = be32_to_cpu(rhdr->datasn);

	rc = iscsi_check_assign_cmdsn(session, (struct iscsi_nopin*)rhdr);
	if (rc)
		return rc;
	/*
	 * setup Data-In byte counter (gets decremented..)
	 */
	ctask->data_count = tcp_conn->in.datalen;

	if (tcp_conn->in.datalen == 0)
		return 0;

	if (ctask->datasn != datasn)
		return ISCSI_ERR_DATASN;

	ctask->datasn++;

	tcp_ctask->data_offset = be32_to_cpu(rhdr->offset);
	if (tcp_ctask->data_offset + tcp_conn->in.datalen > ctask->total_length)
		return ISCSI_ERR_DATA_OFFSET;

	if (rhdr->flags & ISCSI_FLAG_DATA_STATUS) {
		struct scsi_cmnd *sc = ctask->sc;

		conn->exp_statsn = be32_to_cpu(rhdr->statsn) + 1;
		if (rhdr->flags & ISCSI_FLAG_DATA_UNDERFLOW) {
			int res_count = be32_to_cpu(rhdr->residual_count);

			if (res_count > 0 &&
			    res_count <= sc->request_bufflen) {
				sc->resid = res_count;
				sc->result = (DID_OK << 16) | rhdr->cmd_status;
			} else
				sc->result = (DID_BAD_TARGET << 16) |
					rhdr->cmd_status;
		} else if (rhdr->flags & ISCSI_FLAG_DATA_OVERFLOW) {
			sc->resid = be32_to_cpu(rhdr->residual_count);
			sc->result = (DID_OK << 16) | rhdr->cmd_status;
		} else
			sc->result = (DID_OK << 16) | rhdr->cmd_status;
	}

	conn->datain_pdus_cnt++;
	return 0;
}

/**
 * iscsi_solicit_data_init - initialize first Data-Out
 * @conn: iscsi connection
 * @ctask: scsi command task
 * @r2t: R2T info
 *
 * Notes:
 *	Initialize first Data-Out within this R2T sequence and finds
 *	proper data_offset within this SCSI command.
 *
 *	This function is called with connection lock taken.
 **/
static void
iscsi_solicit_data_init(struct iscsi_conn *conn, struct iscsi_cmd_task *ctask,
			struct iscsi_r2t_info *r2t)
{
	struct iscsi_data *hdr;
	struct scsi_cmnd *sc = ctask->sc;

	hdr = &r2t->dtask.hdr;
	memset(hdr, 0, sizeof(struct iscsi_data));
	hdr->ttt = r2t->ttt;
	hdr->datasn = cpu_to_be32(r2t->solicit_datasn);
	r2t->solicit_datasn++;
	hdr->opcode = ISCSI_OP_SCSI_DATA_OUT;
	memcpy(hdr->lun, ctask->hdr->lun, sizeof(hdr->lun));
	hdr->itt = ctask->hdr->itt;
	hdr->exp_statsn = r2t->exp_statsn;
	hdr->offset = cpu_to_be32(r2t->data_offset);
	if (r2t->data_length > conn->max_xmit_dlength) {
		hton24(hdr->dlength, conn->max_xmit_dlength);
		r2t->data_count = conn->max_xmit_dlength;
		hdr->flags = 0;
	} else {
		hton24(hdr->dlength, r2t->data_length);
		r2t->data_count = r2t->data_length;
		hdr->flags = ISCSI_FLAG_CMD_FINAL;
	}
	conn->dataout_pdus_cnt++;

	r2t->sent = 0;

	iscsi_buf_init_iov(&r2t->headbuf, (char*)hdr,
			   sizeof(struct iscsi_hdr));

	if (sc->use_sg) {
		int i, sg_count = 0;
		struct scatterlist *sg = sc->request_buffer;

		r2t->sg = NULL;
		for (i = 0; i < sc->use_sg; i++, sg += 1) {
			/* FIXME: prefetch ? */
			if (sg_count + sg->length > r2t->data_offset) {
				int page_offset;

				/* sg page found! */

				/* offset within this page */
				page_offset = r2t->data_offset - sg_count;

				/* fill in this buffer */
				iscsi_buf_init_sg(&r2t->sendbuf, sg);
				r2t->sendbuf.sg.offset += page_offset;
				r2t->sendbuf.sg.length -= page_offset;

				/* xmit logic will continue with next one */
				r2t->sg = sg + 1;
				break;
			}
			sg_count += sg->length;
		}
		BUG_ON(r2t->sg == NULL);
	} else {
		iscsi_buf_init_iov(&r2t->sendbuf,
			    (char*)sc->request_buffer + r2t->data_offset,
			    r2t->data_count);
		r2t->sg = NULL;
	}
}

/**
 * iscsi_r2t_rsp - iSCSI R2T Response processing
 * @conn: iscsi connection
 * @ctask: scsi command task
 **/
static int
iscsi_r2t_rsp(struct iscsi_conn *conn, struct iscsi_cmd_task *ctask)
{
	struct iscsi_r2t_info *r2t;
	struct iscsi_session *session = conn->session;
	struct iscsi_tcp_cmd_task *tcp_ctask = ctask->dd_data;
	struct iscsi_tcp_conn *tcp_conn = conn->dd_data;
	struct iscsi_r2t_rsp *rhdr = (struct iscsi_r2t_rsp *)tcp_conn->in.hdr;
	int r2tsn = be32_to_cpu(rhdr->r2tsn);
	int rc;

	if (tcp_conn->in.datalen) {
		printk(KERN_ERR "iscsi_tcp: invalid R2t with datalen %d\n",
		       tcp_conn->in.datalen);
		return ISCSI_ERR_DATALEN;
	}

	if (tcp_ctask->exp_r2tsn && tcp_ctask->exp_r2tsn != r2tsn)
		return ISCSI_ERR_R2TSN;

	rc = iscsi_check_assign_cmdsn(session, (struct iscsi_nopin*)rhdr);
	if (rc)
		return rc;

	/* FIXME: use R2TSN to detect missing R2T */

	/* fill-in new R2T associated with the task */
	spin_lock(&session->lock);
	if (!ctask->sc || ctask->mtask ||
	     session->state != ISCSI_STATE_LOGGED_IN) {
		printk(KERN_INFO "iscsi_tcp: dropping R2T itt %d in "
		       "recovery...\n", ctask->itt);
		spin_unlock(&session->lock);
		return 0;
	}

	rc = __kfifo_get(tcp_ctask->r2tpool.queue, (void*)&r2t, sizeof(void*));
	BUG_ON(!rc);

	r2t->exp_statsn = rhdr->statsn;
	r2t->data_length = be32_to_cpu(rhdr->data_length);
	if (r2t->data_length == 0) {
		printk(KERN_ERR "iscsi_tcp: invalid R2T with zero data len\n");
		spin_unlock(&session->lock);
		return ISCSI_ERR_DATALEN;
	}

	if (r2t->data_length > session->max_burst)
		debug_scsi("invalid R2T with data len %u and max burst %u."
			   "Attempting to execute request.\n",
			    r2t->data_length, session->max_burst);

	r2t->data_offset = be32_to_cpu(rhdr->data_offset);
	if (r2t->data_offset + r2t->data_length > ctask->total_length) {
		spin_unlock(&session->lock);
		printk(KERN_ERR "iscsi_tcp: invalid R2T with data len %u at "
		       "offset %u and total length %d\n", r2t->data_length,
		       r2t->data_offset, ctask->total_length);
		return ISCSI_ERR_DATALEN;
	}

	r2t->ttt = rhdr->ttt; /* no flip */
	r2t->solicit_datasn = 0;

	iscsi_solicit_data_init(conn, ctask, r2t);

	tcp_ctask->exp_r2tsn = r2tsn + 1;
	__kfifo_put(tcp_ctask->r2tqueue, (void*)&r2t, sizeof(void*));
	tcp_ctask->xmstate |= XMSTATE_SOL_HDR;
	list_move_tail(&ctask->running, &conn->xmitqueue);

	scsi_queue_work(session->host, &conn->xmitwork);
	conn->r2t_pdus_cnt++;
	spin_unlock(&session->lock);

	return 0;
}

static int
iscsi_tcp_hdr_recv(struct iscsi_conn *conn)
{
	int rc = 0, opcode, ahslen;
	struct iscsi_hdr *hdr;
	struct iscsi_session *session = conn->session;
	struct iscsi_tcp_conn *tcp_conn = conn->dd_data;
	uint32_t cdgst, rdgst = 0, itt;

	hdr = tcp_conn->in.hdr;

	/* verify PDU length */
	tcp_conn->in.datalen = ntoh24(hdr->dlength);
	if (tcp_conn->in.datalen > conn->max_recv_dlength) {
		printk(KERN_ERR "iscsi_tcp: datalen %d > %d\n",
		       tcp_conn->in.datalen, conn->max_recv_dlength);
		return ISCSI_ERR_DATALEN;
	}
	tcp_conn->data_copied = 0;

	/* read AHS */
	ahslen = hdr->hlength << 2;
	tcp_conn->in.offset += ahslen;
	tcp_conn->in.copy -= ahslen;
	if (tcp_conn->in.copy < 0) {
		printk(KERN_ERR "iscsi_tcp: can't handle AHS with length "
		       "%d bytes\n", ahslen);
		return ISCSI_ERR_AHSLEN;
	}

	/* calculate read padding */
	tcp_conn->in.padding = tcp_conn->in.datalen & (ISCSI_PAD_LEN-1);
	if (tcp_conn->in.padding) {
		tcp_conn->in.padding = ISCSI_PAD_LEN - tcp_conn->in.padding;
		debug_scsi("read padding %d bytes\n", tcp_conn->in.padding);
	}

	if (conn->hdrdgst_en) {
		struct scatterlist sg;

		sg_init_one(&sg, (u8 *)hdr,
			    sizeof(struct iscsi_hdr) + ahslen);
		crypto_hash_digest(&tcp_conn->rx_hash, &sg, sg.length,
				   (u8 *)&cdgst);
		rdgst = *(uint32_t*)((char*)hdr + sizeof(struct iscsi_hdr) +
				     ahslen);
		if (cdgst != rdgst) {
			printk(KERN_ERR "iscsi_tcp: hdrdgst error "
			       "recv 0x%x calc 0x%x\n", rdgst, cdgst);
			return ISCSI_ERR_HDR_DGST;
		}
	}

	opcode = hdr->opcode & ISCSI_OPCODE_MASK;
	/* verify itt (itt encoding: age+cid+itt) */
	rc = iscsi_verify_itt(conn, hdr, &itt);
	if (rc == ISCSI_ERR_NO_SCSI_CMD) {
		tcp_conn->in.datalen = 0; /* force drop */
		return 0;
	} else if (rc)
		return rc;

	debug_tcp("opcode 0x%x offset %d copy %d ahslen %d datalen %d\n",
		  opcode, tcp_conn->in.offset, tcp_conn->in.copy,
		  ahslen, tcp_conn->in.datalen);

	switch(opcode) {
	case ISCSI_OP_SCSI_DATA_IN:
		tcp_conn->in.ctask = session->cmds[itt];
		rc = iscsi_data_rsp(conn, tcp_conn->in.ctask);
		if (rc)
			return rc;
		/* fall through */
	case ISCSI_OP_SCSI_CMD_RSP:
		tcp_conn->in.ctask = session->cmds[itt];
		if (tcp_conn->in.datalen)
			goto copy_hdr;

		spin_lock(&session->lock);
		rc = __iscsi_complete_pdu(conn, hdr, NULL, 0);
		spin_unlock(&session->lock);
		break;
	case ISCSI_OP_R2T:
		tcp_conn->in.ctask = session->cmds[itt];
		if (ahslen)
			rc = ISCSI_ERR_AHSLEN;
		else if (tcp_conn->in.ctask->sc->sc_data_direction ==
								DMA_TO_DEVICE)
			rc = iscsi_r2t_rsp(conn, tcp_conn->in.ctask);
		else
			rc = ISCSI_ERR_PROTO;
		break;
	case ISCSI_OP_LOGIN_RSP:
	case ISCSI_OP_TEXT_RSP:
	case ISCSI_OP_REJECT:
	case ISCSI_OP_ASYNC_EVENT:
		/*
		 * It is possible that we could get a PDU with a buffer larger
		 * than 8K, but there are no targets that currently do this.
		 * For now we fail until we find a vendor that needs it
		 */
		if (DEFAULT_MAX_RECV_DATA_SEGMENT_LENGTH <
		    tcp_conn->in.datalen) {
			printk(KERN_ERR "iscsi_tcp: received buffer of len %u "
			      "but conn buffer is only %u (opcode %0x)\n",
			      tcp_conn->in.datalen,
			      DEFAULT_MAX_RECV_DATA_SEGMENT_LENGTH, opcode);
			rc = ISCSI_ERR_PROTO;
			break;
		}

		if (tcp_conn->in.datalen)
			goto copy_hdr;
	/* fall through */
	case ISCSI_OP_LOGOUT_RSP:
	case ISCSI_OP_NOOP_IN:
	case ISCSI_OP_SCSI_TMFUNC_RSP:
		rc = iscsi_complete_pdu(conn, hdr, NULL, 0);
		break;
	default:
		rc = ISCSI_ERR_BAD_OPCODE;
		break;
	}

	return rc;

copy_hdr:
	/*
	 * if we did zero copy for the header but we will need multiple
	 * skbs to complete the command then we have to copy the header
	 * for later use
	 */
	if (tcp_conn->in.zero_copy_hdr && tcp_conn->in.copy <=
	   (tcp_conn->in.datalen + tcp_conn->in.padding +
	    (conn->datadgst_en ? 4 : 0))) {
		debug_tcp("Copying header for later use. in.copy %d in.datalen"
			  " %d\n", tcp_conn->in.copy, tcp_conn->in.datalen);
		memcpy(&tcp_conn->hdr, tcp_conn->in.hdr,
		       sizeof(struct iscsi_hdr));
		tcp_conn->in.hdr = &tcp_conn->hdr;
		tcp_conn->in.zero_copy_hdr = 0;
	}
	return 0;
}

/**
 * iscsi_ctask_copy - copy skb bits to the destanation cmd task
 * @conn: iscsi tcp connection
 * @ctask: scsi command task
 * @buf: buffer to copy to
 * @buf_size: size of buffer
 * @offset: offset within the buffer
 *
 * Notes:
 *	The function calls skb_copy_bits() and updates per-connection and
 *	per-cmd byte counters.
 *
 *	Read counters (in bytes):
 *
 *	conn->in.offset		offset within in progress SKB
 *	conn->in.copy		left to copy from in progress SKB
 *				including padding
 *	conn->in.copied		copied already from in progress SKB
 *	conn->data_copied	copied already from in progress buffer
 *	ctask->sent		total bytes sent up to the MidLayer
 *	ctask->data_count	left to copy from in progress Data-In
 *	buf_left		left to copy from in progress buffer
 **/
static inline int
iscsi_ctask_copy(struct iscsi_tcp_conn *tcp_conn, struct iscsi_cmd_task *ctask,
		void *buf, int buf_size, int offset)
{
	struct iscsi_tcp_cmd_task *tcp_ctask = ctask->dd_data;
	int buf_left = buf_size - (tcp_conn->data_copied + offset);
	int size = min(tcp_conn->in.copy, buf_left);
	int rc;

	size = min(size, ctask->data_count);

	debug_tcp("ctask_copy %d bytes at offset %d copied %d\n",
	       size, tcp_conn->in.offset, tcp_conn->in.copied);

	BUG_ON(size <= 0);
	BUG_ON(tcp_ctask->sent + size > ctask->total_length);

	rc = skb_copy_bits(tcp_conn->in.skb, tcp_conn->in.offset,
			   (char*)buf + (offset + tcp_conn->data_copied), size);
	/* must fit into skb->len */
	BUG_ON(rc);

	tcp_conn->in.offset += size;
	tcp_conn->in.copy -= size;
	tcp_conn->in.copied += size;
	tcp_conn->data_copied += size;
	tcp_ctask->sent += size;
	ctask->data_count -= size;

	BUG_ON(tcp_conn->in.copy < 0);
	BUG_ON(ctask->data_count < 0);

	if (buf_size != (tcp_conn->data_copied + offset)) {
		if (!ctask->data_count) {
			BUG_ON(buf_size - tcp_conn->data_copied < 0);
			/* done with this PDU */
			return buf_size - tcp_conn->data_copied;
		}
		return -EAGAIN;
	}

	/* done with this buffer or with both - PDU and buffer */
	tcp_conn->data_copied = 0;
	return 0;
}

/**
 * iscsi_tcp_copy - copy skb bits to the destanation buffer
 * @conn: iscsi tcp connection
 *
 * Notes:
 *	The function calls skb_copy_bits() and updates per-connection
 *	byte counters.
 **/
static inline int
iscsi_tcp_copy(struct iscsi_conn *conn, int buf_size)
{
	struct iscsi_tcp_conn *tcp_conn = conn->dd_data;
	int buf_left = buf_size - tcp_conn->data_copied;
	int size = min(tcp_conn->in.copy, buf_left);
	int rc;

	debug_tcp("tcp_copy %d bytes at offset %d copied %d\n",
	       size, tcp_conn->in.offset, tcp_conn->data_copied);
	BUG_ON(size <= 0);

	rc = skb_copy_bits(tcp_conn->in.skb, tcp_conn->in.offset,
			   (char*)conn->data + tcp_conn->data_copied, size);
	BUG_ON(rc);

	tcp_conn->in.offset += size;
	tcp_conn->in.copy -= size;
	tcp_conn->in.copied += size;
	tcp_conn->data_copied += size;

	if (buf_size != tcp_conn->data_copied)
		return -EAGAIN;

	return 0;
}

static inline void
<<<<<<< HEAD
partial_sg_digest_update(struct crypto_tfm *tfm, struct scatterlist *sg,
=======
partial_sg_digest_update(struct hash_desc *desc, struct scatterlist *sg,
>>>>>>> 0215ffb0
			 int offset, int length)
{
	struct scatterlist temp;

	memcpy(&temp, sg, sizeof(struct scatterlist));
	temp.offset = offset;
	temp.length = length;
<<<<<<< HEAD
	crypto_digest_update(tfm, &temp, 1);
=======
	crypto_hash_update(desc, &temp, length);
>>>>>>> 0215ffb0
}

static void
iscsi_recv_digest_update(struct iscsi_tcp_conn *tcp_conn, char* buf, int len)
{
	struct scatterlist tmp;

	sg_init_one(&tmp, buf, len);
<<<<<<< HEAD
	crypto_digest_update(tcp_conn->rx_tfm, &tmp, 1);
=======
	crypto_hash_update(&tcp_conn->rx_hash, &tmp, len);
>>>>>>> 0215ffb0
}

static int iscsi_scsi_data_in(struct iscsi_conn *conn)
{
	struct iscsi_tcp_conn *tcp_conn = conn->dd_data;
	struct iscsi_cmd_task *ctask = tcp_conn->in.ctask;
	struct iscsi_tcp_cmd_task *tcp_ctask = ctask->dd_data;
	struct scsi_cmnd *sc = ctask->sc;
	struct scatterlist *sg;
	int i, offset, rc = 0;

	BUG_ON((void*)ctask != sc->SCp.ptr);

	/*
	 * copying Data-In into the Scsi_Cmnd
	 */
	if (!sc->use_sg) {
		i = ctask->data_count;
		rc = iscsi_ctask_copy(tcp_conn, ctask, sc->request_buffer,
				      sc->request_bufflen,
				      tcp_ctask->data_offset);
		if (rc == -EAGAIN)
			return rc;
		if (conn->datadgst_en)
			iscsi_recv_digest_update(tcp_conn, sc->request_buffer,
						 i);
		rc = 0;
		goto done;
	}

	offset = tcp_ctask->data_offset;
	sg = sc->request_buffer;

	if (tcp_ctask->data_offset)
		for (i = 0; i < tcp_ctask->sg_count; i++)
			offset -= sg[i].length;
	/* we've passed through partial sg*/
	if (offset < 0)
		offset = 0;

	for (i = tcp_ctask->sg_count; i < sc->use_sg; i++) {
		char *dest;

		dest = kmap_atomic(sg[i].page, KM_SOFTIRQ0);
		rc = iscsi_ctask_copy(tcp_conn, ctask, dest + sg[i].offset,
				      sg[i].length, offset);
		kunmap_atomic(dest, KM_SOFTIRQ0);
		if (rc == -EAGAIN)
			/* continue with the next SKB/PDU */
			return rc;
		if (!rc) {
			if (conn->datadgst_en) {
				if (!offset)
<<<<<<< HEAD
					crypto_digest_update(
							tcp_conn->rx_tfm,
							&sg[i], 1);
				else
					partial_sg_digest_update(
							tcp_conn->rx_tfm,
=======
					crypto_hash_update(
							&tcp_conn->rx_hash,
							&sg[i], 1);
				else
					partial_sg_digest_update(
							&tcp_conn->rx_hash,
>>>>>>> 0215ffb0
							&sg[i],
							sg[i].offset + offset,
							sg[i].length - offset);
			}
			offset = 0;
			tcp_ctask->sg_count++;
		}

		if (!ctask->data_count) {
			if (rc && conn->datadgst_en)
				/*
				 * data-in is complete, but buffer not...
				 */
<<<<<<< HEAD
				partial_sg_digest_update(tcp_conn->rx_tfm,
						&sg[i],
						sg[i].offset, sg[i].length-rc);
=======
				partial_sg_digest_update(&tcp_conn->rx_hash,
							 &sg[i],
							 sg[i].offset,
							 sg[i].length-rc);
>>>>>>> 0215ffb0
			rc = 0;
			break;
		}

		if (!tcp_conn->in.copy)
			return -EAGAIN;
	}
	BUG_ON(ctask->data_count);

done:
	/* check for non-exceptional status */
	if (tcp_conn->in.hdr->flags & ISCSI_FLAG_DATA_STATUS) {
		debug_scsi("done [sc %lx res %d itt 0x%x flags 0x%x]\n",
			   (long)sc, sc->result, ctask->itt,
			   tcp_conn->in.hdr->flags);
		spin_lock(&conn->session->lock);
		__iscsi_complete_pdu(conn, tcp_conn->in.hdr, NULL, 0);
		spin_unlock(&conn->session->lock);
	}

	return rc;
}

static int
iscsi_data_recv(struct iscsi_conn *conn)
{
	struct iscsi_tcp_conn *tcp_conn = conn->dd_data;
	int rc = 0, opcode;

	opcode = tcp_conn->in.hdr->opcode & ISCSI_OPCODE_MASK;
	switch (opcode) {
	case ISCSI_OP_SCSI_DATA_IN:
		rc = iscsi_scsi_data_in(conn);
		break;
	case ISCSI_OP_SCSI_CMD_RSP:
	case ISCSI_OP_TEXT_RSP:
	case ISCSI_OP_LOGIN_RSP:
	case ISCSI_OP_ASYNC_EVENT:
	case ISCSI_OP_REJECT:
		/*
		 * Collect data segment to the connection's data
		 * placeholder
		 */
		if (iscsi_tcp_copy(conn, tcp_conn->in.datalen)) {
			rc = -EAGAIN;
			goto exit;
		}

		rc = iscsi_complete_pdu(conn, tcp_conn->in.hdr, conn->data,
					tcp_conn->in.datalen);
		if (!rc && conn->datadgst_en && opcode != ISCSI_OP_LOGIN_RSP)
			iscsi_recv_digest_update(tcp_conn, conn->data,
			  			tcp_conn->in.datalen);
		break;
	default:
		BUG_ON(1);
	}
exit:
	return rc;
}

/**
 * iscsi_tcp_data_recv - TCP receive in sendfile fashion
 * @rd_desc: read descriptor
 * @skb: socket buffer
 * @offset: offset in skb
 * @len: skb->len - offset
 **/
static int
iscsi_tcp_data_recv(read_descriptor_t *rd_desc, struct sk_buff *skb,
		unsigned int offset, size_t len)
{
	int rc;
	struct iscsi_conn *conn = rd_desc->arg.data;
	struct iscsi_tcp_conn *tcp_conn = conn->dd_data;
	int processed;
	char pad[ISCSI_PAD_LEN];
	struct scatterlist sg;

	/*
	 * Save current SKB and its offset in the corresponding
	 * connection context.
	 */
	tcp_conn->in.copy = skb->len - offset;
	tcp_conn->in.offset = offset;
	tcp_conn->in.skb = skb;
	tcp_conn->in.len = tcp_conn->in.copy;
	BUG_ON(tcp_conn->in.copy <= 0);
	debug_tcp("in %d bytes\n", tcp_conn->in.copy);

more:
	tcp_conn->in.copied = 0;
	rc = 0;

	if (unlikely(conn->suspend_rx)) {
		debug_tcp("conn %d Rx suspended!\n", conn->id);
		return 0;
	}

	if (tcp_conn->in_progress == IN_PROGRESS_WAIT_HEADER ||
	    tcp_conn->in_progress == IN_PROGRESS_HEADER_GATHER) {
		rc = iscsi_hdr_extract(tcp_conn);
		if (rc) {
		       if (rc == -EAGAIN)
				goto nomore;
		       else {
				iscsi_conn_failure(conn, ISCSI_ERR_CONN_FAILED);
				return 0;
		       }
		}

		/*
		 * Verify and process incoming PDU header.
		 */
		rc = iscsi_tcp_hdr_recv(conn);
		if (!rc && tcp_conn->in.datalen) {
			if (conn->datadgst_en)
<<<<<<< HEAD
				crypto_digest_init(tcp_conn->rx_tfm);
=======
				crypto_hash_init(&tcp_conn->rx_hash);
>>>>>>> 0215ffb0
			tcp_conn->in_progress = IN_PROGRESS_DATA_RECV;
		} else if (rc) {
			iscsi_conn_failure(conn, rc);
			return 0;
		}
	}

	if (tcp_conn->in_progress == IN_PROGRESS_DDIGEST_RECV) {
		uint32_t recv_digest;

		debug_tcp("extra data_recv offset %d copy %d\n",
			  tcp_conn->in.offset, tcp_conn->in.copy);
		rc = iscsi_tcp_copy(conn, sizeof(uint32_t));
		if (rc) {
			if (rc == -EAGAIN)
				goto again;
			iscsi_conn_failure(conn, ISCSI_ERR_CONN_FAILED);
			return 0;
<<<<<<< HEAD
		}	
=======
		}
>>>>>>> 0215ffb0

		memcpy(&recv_digest, conn->data, sizeof(uint32_t));
		if (recv_digest != tcp_conn->in.datadgst) {
			debug_tcp("iscsi_tcp: data digest error!"
				  "0x%x != 0x%x\n", recv_digest,
				  tcp_conn->in.datadgst);
			iscsi_conn_failure(conn, ISCSI_ERR_DATA_DGST);
			return 0;
		} else {
			debug_tcp("iscsi_tcp: data digest match!"
				  "0x%x == 0x%x\n", recv_digest,
				  tcp_conn->in.datadgst);
			tcp_conn->in_progress = IN_PROGRESS_WAIT_HEADER;
		}
	}

	if (tcp_conn->in_progress == IN_PROGRESS_DATA_RECV &&
	   tcp_conn->in.copy) {

		debug_tcp("data_recv offset %d copy %d\n",
		       tcp_conn->in.offset, tcp_conn->in.copy);

		rc = iscsi_data_recv(conn);
		if (rc) {
			if (rc == -EAGAIN)
				goto again;
			iscsi_conn_failure(conn, ISCSI_ERR_CONN_FAILED);
			return 0;
		}
		tcp_conn->in.copy -= tcp_conn->in.padding;
		tcp_conn->in.offset += tcp_conn->in.padding;
		if (conn->datadgst_en) {
			if (tcp_conn->in.padding) {
				debug_tcp("padding -> %d\n",
					  tcp_conn->in.padding);
				memset(pad, 0, tcp_conn->in.padding);
				sg_init_one(&sg, pad, tcp_conn->in.padding);
<<<<<<< HEAD
				crypto_digest_update(tcp_conn->rx_tfm,
						     &sg, 1);
			}
			crypto_digest_final(tcp_conn->rx_tfm,
					    (u8 *) &tcp_conn->in.datadgst);
=======
				crypto_hash_update(&tcp_conn->rx_hash,
						   &sg, sg.length);
			}
			crypto_hash_final(&tcp_conn->rx_hash,
					  (u8 *) &tcp_conn->in.datadgst);
>>>>>>> 0215ffb0
			debug_tcp("rx digest 0x%x\n", tcp_conn->in.datadgst);
			tcp_conn->in_progress = IN_PROGRESS_DDIGEST_RECV;
			tcp_conn->data_copied = 0;
		} else
			tcp_conn->in_progress = IN_PROGRESS_WAIT_HEADER;
	}

	debug_tcp("f, processed %d from out of %d padding %d\n",
	       tcp_conn->in.offset - offset, (int)len, tcp_conn->in.padding);
	BUG_ON(tcp_conn->in.offset - offset > len);

	if (tcp_conn->in.offset - offset != len) {
		debug_tcp("continue to process %d bytes\n",
		       (int)len - (tcp_conn->in.offset - offset));
		goto more;
	}

nomore:
	processed = tcp_conn->in.offset - offset;
	BUG_ON(processed == 0);
	return processed;

again:
	processed = tcp_conn->in.offset - offset;
	debug_tcp("c, processed %d from out of %d rd_desc_cnt %d\n",
	          processed, (int)len, (int)rd_desc->count);
	BUG_ON(processed == 0);
	BUG_ON(processed > len);

	conn->rxdata_octets += processed;
	return processed;
}

static void
iscsi_tcp_data_ready(struct sock *sk, int flag)
{
	struct iscsi_conn *conn = sk->sk_user_data;
	read_descriptor_t rd_desc;

	read_lock(&sk->sk_callback_lock);

	/*
	 * Use rd_desc to pass 'conn' to iscsi_tcp_data_recv.
	 * We set count to 1 because we want the network layer to
	 * hand us all the skbs that are available. iscsi_tcp_data_recv
	 * handled pdus that cross buffers or pdus that still need data.
	 */
	rd_desc.arg.data = conn;
	rd_desc.count = 1;
	tcp_read_sock(sk, &rd_desc, iscsi_tcp_data_recv);

	read_unlock(&sk->sk_callback_lock);
}

static void
iscsi_tcp_state_change(struct sock *sk)
{
	struct iscsi_tcp_conn *tcp_conn;
	struct iscsi_conn *conn;
	struct iscsi_session *session;
	void (*old_state_change)(struct sock *);

	read_lock(&sk->sk_callback_lock);

	conn = (struct iscsi_conn*)sk->sk_user_data;
	session = conn->session;

	if ((sk->sk_state == TCP_CLOSE_WAIT ||
	     sk->sk_state == TCP_CLOSE) &&
	    !atomic_read(&sk->sk_rmem_alloc)) {
		debug_tcp("iscsi_tcp_state_change: TCP_CLOSE|TCP_CLOSE_WAIT\n");
		iscsi_conn_failure(conn, ISCSI_ERR_CONN_FAILED);
	}

	tcp_conn = conn->dd_data;
	old_state_change = tcp_conn->old_state_change;

	read_unlock(&sk->sk_callback_lock);

	old_state_change(sk);
}

/**
 * iscsi_write_space - Called when more output buffer space is available
 * @sk: socket space is available for
 **/
static void
iscsi_write_space(struct sock *sk)
{
	struct iscsi_conn *conn = (struct iscsi_conn*)sk->sk_user_data;
	struct iscsi_tcp_conn *tcp_conn = conn->dd_data;

	tcp_conn->old_write_space(sk);
	debug_tcp("iscsi_write_space: cid %d\n", conn->id);
	scsi_queue_work(conn->session->host, &conn->xmitwork);
}

static void
iscsi_conn_set_callbacks(struct iscsi_conn *conn)
{
	struct iscsi_tcp_conn *tcp_conn = conn->dd_data;
	struct sock *sk = tcp_conn->sock->sk;

	/* assign new callbacks */
	write_lock_bh(&sk->sk_callback_lock);
	sk->sk_user_data = conn;
	tcp_conn->old_data_ready = sk->sk_data_ready;
	tcp_conn->old_state_change = sk->sk_state_change;
	tcp_conn->old_write_space = sk->sk_write_space;
	sk->sk_data_ready = iscsi_tcp_data_ready;
	sk->sk_state_change = iscsi_tcp_state_change;
	sk->sk_write_space = iscsi_write_space;
	write_unlock_bh(&sk->sk_callback_lock);
}

static void
iscsi_conn_restore_callbacks(struct iscsi_tcp_conn *tcp_conn)
{
	struct sock *sk = tcp_conn->sock->sk;

	/* restore socket callbacks, see also: iscsi_conn_set_callbacks() */
	write_lock_bh(&sk->sk_callback_lock);
	sk->sk_user_data    = NULL;
	sk->sk_data_ready   = tcp_conn->old_data_ready;
	sk->sk_state_change = tcp_conn->old_state_change;
	sk->sk_write_space  = tcp_conn->old_write_space;
	sk->sk_no_check	 = 0;
	write_unlock_bh(&sk->sk_callback_lock);
}

/**
 * iscsi_send - generic send routine
 * @sk: kernel's socket
 * @buf: buffer to write from
 * @size: actual size to write
 * @flags: socket's flags
 */
static inline int
iscsi_send(struct iscsi_conn *conn, struct iscsi_buf *buf, int size, int flags)
{
	struct iscsi_tcp_conn *tcp_conn = conn->dd_data;
	struct socket *sk = tcp_conn->sock;
	int offset = buf->sg.offset + buf->sent, res;

	/*
	 * if we got use_sg=0 or are sending something we kmallocd
	 * then we did not have to do kmap (kmap returns page_address)
	 *
	 * if we got use_sg > 0, but had to drop down, we do not
	 * set clustering so this should only happen for that
	 * slab case.
	 */
	if (buf->use_sendmsg)
		res = sock_no_sendpage(sk, buf->sg.page, offset, size, flags);
	else
		res = tcp_conn->sendpage(sk, buf->sg.page, offset, size, flags);

	if (res >= 0) {
		conn->txdata_octets += res;
		buf->sent += res;
		return res;
	}

	tcp_conn->sendpage_failures_cnt++;
	if (res == -EAGAIN)
		res = -ENOBUFS;
	else
		iscsi_conn_failure(conn, ISCSI_ERR_CONN_FAILED);
	return res;
}

/**
 * iscsi_sendhdr - send PDU Header via tcp_sendpage()
 * @conn: iscsi connection
 * @buf: buffer to write from
 * @datalen: lenght of data to be sent after the header
 *
 * Notes:
 *	(Tx, Fast Path)
 **/
static inline int
iscsi_sendhdr(struct iscsi_conn *conn, struct iscsi_buf *buf, int datalen)
{
	int flags = 0; /* MSG_DONTWAIT; */
	int res, size;

	size = buf->sg.length - buf->sent;
	BUG_ON(buf->sent + size > buf->sg.length);
	if (buf->sent + size != buf->sg.length || datalen)
		flags |= MSG_MORE;

	res = iscsi_send(conn, buf, size, flags);
	debug_tcp("sendhdr %d bytes, sent %d res %d\n", size, buf->sent, res);
	if (res >= 0) {
		if (size != res)
			return -EAGAIN;
		return 0;
	}

	return res;
}

/**
 * iscsi_sendpage - send one page of iSCSI Data-Out.
 * @conn: iscsi connection
 * @buf: buffer to write from
 * @count: remaining data
 * @sent: number of bytes sent
 *
 * Notes:
 *	(Tx, Fast Path)
 **/
static inline int
iscsi_sendpage(struct iscsi_conn *conn, struct iscsi_buf *buf,
	       int *count, int *sent)
{
	int flags = 0; /* MSG_DONTWAIT; */
	int res, size;

	size = buf->sg.length - buf->sent;
	BUG_ON(buf->sent + size > buf->sg.length);
	if (size > *count)
		size = *count;
	if (buf->sent + size != buf->sg.length || *count != size)
		flags |= MSG_MORE;

	res = iscsi_send(conn, buf, size, flags);
	debug_tcp("sendpage: %d bytes, sent %d left %d sent %d res %d\n",
		  size, buf->sent, *count, *sent, res);
	if (res >= 0) {
		*count -= res;
		*sent += res;
		if (size != res)
			return -EAGAIN;
		return 0;
	}

	return res;
}

static inline void
iscsi_data_digest_init(struct iscsi_tcp_conn *tcp_conn,
		      struct iscsi_tcp_cmd_task *tcp_ctask)
{
<<<<<<< HEAD
	crypto_digest_init(tcp_conn->tx_tfm);
=======
	crypto_hash_init(&tcp_conn->tx_hash);
>>>>>>> 0215ffb0
	tcp_ctask->digest_count = 4;
}

/**
 * iscsi_solicit_data_cont - initialize next Data-Out
 * @conn: iscsi connection
 * @ctask: scsi command task
 * @r2t: R2T info
 * @left: bytes left to transfer
 *
 * Notes:
 *	Initialize next Data-Out within this R2T sequence and continue
 *	to process next Scatter-Gather element(if any) of this SCSI command.
 *
 *	Called under connection lock.
 **/
static void
iscsi_solicit_data_cont(struct iscsi_conn *conn, struct iscsi_cmd_task *ctask,
			struct iscsi_r2t_info *r2t, int left)
{
	struct iscsi_data *hdr;
	struct scsi_cmnd *sc = ctask->sc;
	int new_offset;

	hdr = &r2t->dtask.hdr;
	memset(hdr, 0, sizeof(struct iscsi_data));
	hdr->ttt = r2t->ttt;
	hdr->datasn = cpu_to_be32(r2t->solicit_datasn);
	r2t->solicit_datasn++;
	hdr->opcode = ISCSI_OP_SCSI_DATA_OUT;
	memcpy(hdr->lun, ctask->hdr->lun, sizeof(hdr->lun));
	hdr->itt = ctask->hdr->itt;
	hdr->exp_statsn = r2t->exp_statsn;
	new_offset = r2t->data_offset + r2t->sent;
	hdr->offset = cpu_to_be32(new_offset);
	if (left > conn->max_xmit_dlength) {
		hton24(hdr->dlength, conn->max_xmit_dlength);
		r2t->data_count = conn->max_xmit_dlength;
	} else {
		hton24(hdr->dlength, left);
		r2t->data_count = left;
		hdr->flags = ISCSI_FLAG_CMD_FINAL;
	}
	conn->dataout_pdus_cnt++;

	iscsi_buf_init_iov(&r2t->headbuf, (char*)hdr,
			   sizeof(struct iscsi_hdr));

	if (iscsi_buf_left(&r2t->sendbuf))
		return;

	if (sc->use_sg) {
		iscsi_buf_init_sg(&r2t->sendbuf, r2t->sg);
		r2t->sg += 1;
	} else {
		iscsi_buf_init_iov(&r2t->sendbuf,
			    (char*)sc->request_buffer + new_offset,
			    r2t->data_count);
		r2t->sg = NULL;
	}
}

static void iscsi_set_padding(struct iscsi_tcp_cmd_task *tcp_ctask,
			      unsigned long len)
{
	tcp_ctask->pad_count = len & (ISCSI_PAD_LEN - 1);
	if (!tcp_ctask->pad_count)
		return;

	tcp_ctask->pad_count = ISCSI_PAD_LEN - tcp_ctask->pad_count;
	debug_scsi("write padding %d bytes\n", tcp_ctask->pad_count);
	tcp_ctask->xmstate |= XMSTATE_W_PAD;
}

/**
 * iscsi_tcp_cmd_init - Initialize iSCSI SCSI_READ or SCSI_WRITE commands
 * @conn: iscsi connection
 * @ctask: scsi command task
 * @sc: scsi command
 **/
static void
iscsi_tcp_cmd_init(struct iscsi_cmd_task *ctask)
{
	struct scsi_cmnd *sc = ctask->sc;
	struct iscsi_tcp_cmd_task *tcp_ctask = ctask->dd_data;

	BUG_ON(__kfifo_len(tcp_ctask->r2tqueue));

	tcp_ctask->sent = 0;
	tcp_ctask->sg_count = 0;

	if (sc->sc_data_direction == DMA_TO_DEVICE) {
		tcp_ctask->xmstate = XMSTATE_W_HDR;
		tcp_ctask->exp_r2tsn = 0;
		BUG_ON(ctask->total_length == 0);

		if (sc->use_sg) {
			struct scatterlist *sg = sc->request_buffer;

			iscsi_buf_init_sg(&tcp_ctask->sendbuf, sg);
			tcp_ctask->sg = sg + 1;
			tcp_ctask->bad_sg = sg + sc->use_sg;
		} else {
			iscsi_buf_init_iov(&tcp_ctask->sendbuf,
					   sc->request_buffer,
					   sc->request_bufflen);
			tcp_ctask->sg = NULL;
			tcp_ctask->bad_sg = NULL;
		}
		debug_scsi("cmd [itt 0x%x total %d imm_data %d "
			   "unsol count %d, unsol offset %d]\n",
			   ctask->itt, ctask->total_length, ctask->imm_count,
<<<<<<< HEAD
			   ctask->unsol_count, ctask->unsol_offset); 
=======
			   ctask->unsol_count, ctask->unsol_offset);
>>>>>>> 0215ffb0
	} else
		tcp_ctask->xmstate = XMSTATE_R_HDR;

	iscsi_buf_init_iov(&tcp_ctask->headbuf, (char*)ctask->hdr,
			    sizeof(struct iscsi_hdr));
}

/**
 * iscsi_tcp_mtask_xmit - xmit management(immediate) task
 * @conn: iscsi connection
 * @mtask: task management task
 *
 * Notes:
 *	The function can return -EAGAIN in which case caller must
 *	call it again later, or recover. '0' return code means successful
 *	xmit.
 *
 *	Management xmit state machine consists of two states:
 *		IN_PROGRESS_IMM_HEAD - PDU Header xmit in progress
 *		IN_PROGRESS_IMM_DATA - PDU Data xmit in progress
 **/
static int
iscsi_tcp_mtask_xmit(struct iscsi_conn *conn, struct iscsi_mgmt_task *mtask)
{
	struct iscsi_tcp_mgmt_task *tcp_mtask = mtask->dd_data;
	int rc;

	debug_scsi("mtask deq [cid %d state %x itt 0x%x]\n",
		conn->id, tcp_mtask->xmstate, mtask->itt);

	if (tcp_mtask->xmstate & XMSTATE_IMM_HDR) {
		tcp_mtask->xmstate &= ~XMSTATE_IMM_HDR;
		if (mtask->data_count)
			tcp_mtask->xmstate |= XMSTATE_IMM_DATA;
		if (conn->c_stage != ISCSI_CONN_INITIAL_STAGE &&
		    conn->stop_stage != STOP_CONN_RECOVER &&
		    conn->hdrdgst_en)
			iscsi_hdr_digest(conn, &tcp_mtask->headbuf,
					(u8*)tcp_mtask->hdrext);
		rc = iscsi_sendhdr(conn, &tcp_mtask->headbuf,
				   mtask->data_count);
		if (rc) {
			tcp_mtask->xmstate |= XMSTATE_IMM_HDR;
			if (mtask->data_count)
				tcp_mtask->xmstate &= ~XMSTATE_IMM_DATA;
			return rc;
		}
	}

	if (tcp_mtask->xmstate & XMSTATE_IMM_DATA) {
		BUG_ON(!mtask->data_count);
		tcp_mtask->xmstate &= ~XMSTATE_IMM_DATA;
		/* FIXME: implement.
		 * Virtual buffer could be spreaded across multiple pages...
		 */
		do {
			int rc;

			rc = iscsi_sendpage(conn, &tcp_mtask->sendbuf,
					&mtask->data_count, &tcp_mtask->sent);
			if (rc) {
				tcp_mtask->xmstate |= XMSTATE_IMM_DATA;
				return rc;
			}
		} while (mtask->data_count);
	}

	BUG_ON(tcp_mtask->xmstate != XMSTATE_IDLE);
	if (mtask->hdr->itt == cpu_to_be32(ISCSI_RESERVED_TAG)) {
		struct iscsi_session *session = conn->session;

		spin_lock_bh(&session->lock);
		list_del(&conn->mtask->running);
		__kfifo_put(session->mgmtpool.queue, (void*)&conn->mtask,
			    sizeof(void*));
		spin_unlock_bh(&session->lock);
	}
	return 0;
}

static inline int
iscsi_send_read_hdr(struct iscsi_conn *conn,
		    struct iscsi_tcp_cmd_task *tcp_ctask)
{
	int rc;

	tcp_ctask->xmstate &= ~XMSTATE_R_HDR;
	if (conn->hdrdgst_en)
		iscsi_hdr_digest(conn, &tcp_ctask->headbuf,
				 (u8*)tcp_ctask->hdrext);
	rc = iscsi_sendhdr(conn, &tcp_ctask->headbuf, 0);
	if (!rc) {
		BUG_ON(tcp_ctask->xmstate != XMSTATE_IDLE);
		return 0; /* wait for Data-In */
	}
	tcp_ctask->xmstate |= XMSTATE_R_HDR;
	return rc;
}

static inline int
iscsi_send_write_hdr(struct iscsi_conn *conn,
		     struct iscsi_cmd_task *ctask)
{
	struct iscsi_tcp_cmd_task *tcp_ctask = ctask->dd_data;
	int rc;

	tcp_ctask->xmstate &= ~XMSTATE_W_HDR;
	if (conn->hdrdgst_en)
		iscsi_hdr_digest(conn, &tcp_ctask->headbuf,
				 (u8*)tcp_ctask->hdrext);
	rc = iscsi_sendhdr(conn, &tcp_ctask->headbuf, ctask->imm_count);
	if (rc) {
		tcp_ctask->xmstate |= XMSTATE_W_HDR;
		return rc;
	}

	if (ctask->imm_count) {
		tcp_ctask->xmstate |= XMSTATE_IMM_DATA;
		iscsi_set_padding(tcp_ctask, ctask->imm_count);

		if (ctask->conn->datadgst_en) {
			iscsi_data_digest_init(ctask->conn->dd_data, tcp_ctask);
			tcp_ctask->immdigest = 0;
		}
	}

	if (ctask->unsol_count)
		tcp_ctask->xmstate |= XMSTATE_UNS_HDR | XMSTATE_UNS_INIT;
	return 0;
}

static int
iscsi_send_padding(struct iscsi_conn *conn, struct iscsi_cmd_task *ctask)
{
	struct iscsi_tcp_cmd_task *tcp_ctask = ctask->dd_data;
	struct iscsi_tcp_conn *tcp_conn = conn->dd_data;
	int sent = 0, rc;

	if (tcp_ctask->xmstate & XMSTATE_W_PAD) {
		iscsi_buf_init_iov(&tcp_ctask->sendbuf, (char*)&tcp_ctask->pad,
				   tcp_ctask->pad_count);
		if (conn->datadgst_en)
<<<<<<< HEAD
			crypto_digest_update(tcp_conn->tx_tfm,
					     &tcp_ctask->sendbuf.sg, 1);
=======
			crypto_hash_update(&tcp_conn->tx_hash,
					   &tcp_ctask->sendbuf.sg,
					   tcp_ctask->sendbuf.sg.length);
>>>>>>> 0215ffb0
	} else if (!(tcp_ctask->xmstate & XMSTATE_W_RESEND_PAD))
		return 0;

	tcp_ctask->xmstate &= ~XMSTATE_W_PAD;
	tcp_ctask->xmstate &= ~XMSTATE_W_RESEND_PAD;
	debug_scsi("sending %d pad bytes for itt 0x%x\n",
<<<<<<< HEAD
		   tcp_ctask->pad_count, ctask->itt); 
=======
		   tcp_ctask->pad_count, ctask->itt);
>>>>>>> 0215ffb0
	rc = iscsi_sendpage(conn, &tcp_ctask->sendbuf, &tcp_ctask->pad_count,
			   &sent);
	if (rc) {
		debug_scsi("padding send failed %d\n", rc);
		tcp_ctask->xmstate |= XMSTATE_W_RESEND_PAD;
	}
	return rc;
}

static int
iscsi_send_digest(struct iscsi_conn *conn, struct iscsi_cmd_task *ctask,
			struct iscsi_buf *buf, uint32_t *digest)
{
	struct iscsi_tcp_cmd_task *tcp_ctask;
	struct iscsi_tcp_conn *tcp_conn;
	int rc, sent = 0;

	if (!conn->datadgst_en)
		return 0;

	tcp_ctask = ctask->dd_data;
	tcp_conn = conn->dd_data;
<<<<<<< HEAD

	if (!(tcp_ctask->xmstate & XMSTATE_W_RESEND_DATA_DIGEST)) {
		crypto_digest_final(tcp_conn->tx_tfm, (u8*)digest);
		iscsi_buf_init_iov(buf, (char*)digest, 4);
	}
	tcp_ctask->xmstate &= ~XMSTATE_W_RESEND_DATA_DIGEST;
	
	rc = iscsi_sendpage(conn, buf, &tcp_ctask->digest_count, &sent);
	if (!rc)
		debug_scsi("sent digest 0x%x for itt 0x%x\n", *digest,
			  ctask->itt);
	else {
		debug_scsi("sending digest 0x%x failed for itt 0x%x!\n",
			  *digest, ctask->itt);
		tcp_ctask->xmstate |= XMSTATE_W_RESEND_DATA_DIGEST;
	}
	return rc;
}

static int
iscsi_send_data(struct iscsi_cmd_task *ctask, struct iscsi_buf *sendbuf,
		struct scatterlist **sg, int *sent, int *count,
		struct iscsi_buf *digestbuf, uint32_t *digest)
{
	struct iscsi_tcp_cmd_task *tcp_ctask = ctask->dd_data;
	struct iscsi_conn *conn = ctask->conn;
	struct iscsi_tcp_conn *tcp_conn = conn->dd_data;
	int rc, buf_sent, offset;

	while (*count) {
		buf_sent = 0;
		offset = sendbuf->sent;

		rc = iscsi_sendpage(conn, sendbuf, count, &buf_sent);
		*sent = *sent + buf_sent;
		if (buf_sent && conn->datadgst_en)
			partial_sg_digest_update(tcp_conn->tx_tfm,
				&sendbuf->sg, sendbuf->sg.offset + offset,
				buf_sent);
		if (!iscsi_buf_left(sendbuf) && *sg != tcp_ctask->bad_sg) {
			iscsi_buf_init_sg(sendbuf, *sg);
			*sg = *sg + 1;
		}

=======

	if (!(tcp_ctask->xmstate & XMSTATE_W_RESEND_DATA_DIGEST)) {
		crypto_hash_final(&tcp_conn->tx_hash, (u8*)digest);
		iscsi_buf_init_iov(buf, (char*)digest, 4);
	}
	tcp_ctask->xmstate &= ~XMSTATE_W_RESEND_DATA_DIGEST;

	rc = iscsi_sendpage(conn, buf, &tcp_ctask->digest_count, &sent);
	if (!rc)
		debug_scsi("sent digest 0x%x for itt 0x%x\n", *digest,
			  ctask->itt);
	else {
		debug_scsi("sending digest 0x%x failed for itt 0x%x!\n",
			  *digest, ctask->itt);
		tcp_ctask->xmstate |= XMSTATE_W_RESEND_DATA_DIGEST;
	}
	return rc;
}

static int
iscsi_send_data(struct iscsi_cmd_task *ctask, struct iscsi_buf *sendbuf,
		struct scatterlist **sg, int *sent, int *count,
		struct iscsi_buf *digestbuf, uint32_t *digest)
{
	struct iscsi_tcp_cmd_task *tcp_ctask = ctask->dd_data;
	struct iscsi_conn *conn = ctask->conn;
	struct iscsi_tcp_conn *tcp_conn = conn->dd_data;
	int rc, buf_sent, offset;

	while (*count) {
		buf_sent = 0;
		offset = sendbuf->sent;

		rc = iscsi_sendpage(conn, sendbuf, count, &buf_sent);
		*sent = *sent + buf_sent;
		if (buf_sent && conn->datadgst_en)
			partial_sg_digest_update(&tcp_conn->tx_hash,
				&sendbuf->sg, sendbuf->sg.offset + offset,
				buf_sent);
		if (!iscsi_buf_left(sendbuf) && *sg != tcp_ctask->bad_sg) {
			iscsi_buf_init_sg(sendbuf, *sg);
			*sg = *sg + 1;
		}

>>>>>>> 0215ffb0
		if (rc)
			return rc;
	}

	rc = iscsi_send_padding(conn, ctask);
	if (rc)
		return rc;

	return iscsi_send_digest(conn, ctask, digestbuf, digest);
}

static int
iscsi_send_unsol_hdr(struct iscsi_conn *conn, struct iscsi_cmd_task *ctask)
{
	struct iscsi_tcp_cmd_task *tcp_ctask = ctask->dd_data;
	struct iscsi_data_task *dtask;
	int rc;

	tcp_ctask->xmstate |= XMSTATE_UNS_DATA;
	if (tcp_ctask->xmstate & XMSTATE_UNS_INIT) {
		dtask = &tcp_ctask->unsol_dtask;

		iscsi_prep_unsolicit_data_pdu(ctask, &dtask->hdr);
		iscsi_buf_init_iov(&tcp_ctask->headbuf, (char*)&dtask->hdr,
				   sizeof(struct iscsi_hdr));
		if (conn->hdrdgst_en)
			iscsi_hdr_digest(conn, &tcp_ctask->headbuf,
					(u8*)dtask->hdrext);

		tcp_ctask->xmstate &= ~XMSTATE_UNS_INIT;
		iscsi_set_padding(tcp_ctask, ctask->data_count);
	}

	rc = iscsi_sendhdr(conn, &tcp_ctask->headbuf, ctask->data_count);
	if (rc) {
		tcp_ctask->xmstate &= ~XMSTATE_UNS_DATA;
		tcp_ctask->xmstate |= XMSTATE_UNS_HDR;
		return rc;
	}

	if (conn->datadgst_en) {
		dtask = &tcp_ctask->unsol_dtask;
		iscsi_data_digest_init(ctask->conn->dd_data, tcp_ctask);
		dtask->digest = 0;
	}

	debug_scsi("uns dout [itt 0x%x dlen %d sent %d]\n",
		   ctask->itt, ctask->unsol_count, tcp_ctask->sent);
	return 0;
}

static int
iscsi_send_unsol_pdu(struct iscsi_conn *conn, struct iscsi_cmd_task *ctask)
{
	struct iscsi_tcp_cmd_task *tcp_ctask = ctask->dd_data;
	int rc;

	if (tcp_ctask->xmstate & XMSTATE_UNS_HDR) {
		BUG_ON(!ctask->unsol_count);
		tcp_ctask->xmstate &= ~XMSTATE_UNS_HDR;
send_hdr:
		rc = iscsi_send_unsol_hdr(conn, ctask);
		if (rc)
			return rc;
	}

	if (tcp_ctask->xmstate & XMSTATE_UNS_DATA) {
		struct iscsi_data_task *dtask = &tcp_ctask->unsol_dtask;
		int start = tcp_ctask->sent;

		rc = iscsi_send_data(ctask, &tcp_ctask->sendbuf, &tcp_ctask->sg,
<<<<<<< HEAD
				     &tcp_ctask->sent, &ctask->data_count, 
=======
				     &tcp_ctask->sent, &ctask->data_count,
>>>>>>> 0215ffb0
				     &dtask->digestbuf, &dtask->digest);
		ctask->unsol_count -= tcp_ctask->sent - start;
		if (rc)
			return rc;
		tcp_ctask->xmstate &= ~XMSTATE_UNS_DATA;
		/*
		 * Done with the Data-Out. Next, check if we need
		 * to send another unsolicited Data-Out.
		 */
		if (ctask->unsol_count) {
			debug_scsi("sending more uns\n");
			tcp_ctask->xmstate |= XMSTATE_UNS_INIT;
			goto send_hdr;
		}
	}
	return 0;
}

static int iscsi_send_sol_pdu(struct iscsi_conn *conn,
			      struct iscsi_cmd_task *ctask)
{
	struct iscsi_tcp_cmd_task *tcp_ctask = ctask->dd_data;
	struct iscsi_session *session = conn->session;
	struct iscsi_r2t_info *r2t;
	struct iscsi_data_task *dtask;
	int left, rc;

	if (tcp_ctask->xmstate & XMSTATE_SOL_HDR) {
		tcp_ctask->xmstate &= ~XMSTATE_SOL_HDR;
		tcp_ctask->xmstate |= XMSTATE_SOL_DATA;
<<<<<<< HEAD
		if (!tcp_ctask->r2t)
			__kfifo_get(tcp_ctask->r2tqueue, (void*)&tcp_ctask->r2t,
				    sizeof(void*));
=======
		if (!tcp_ctask->r2t) {
			spin_lock_bh(&session->lock);
			__kfifo_get(tcp_ctask->r2tqueue, (void*)&tcp_ctask->r2t,
				    sizeof(void*));
			spin_unlock_bh(&session->lock);
		}
>>>>>>> 0215ffb0
send_hdr:
		r2t = tcp_ctask->r2t;
		dtask = &r2t->dtask;

		if (conn->hdrdgst_en)
			iscsi_hdr_digest(conn, &r2t->headbuf,
					(u8*)dtask->hdrext);
		rc = iscsi_sendhdr(conn, &r2t->headbuf, r2t->data_count);
		if (rc) {
			tcp_ctask->xmstate &= ~XMSTATE_SOL_DATA;
			tcp_ctask->xmstate |= XMSTATE_SOL_HDR;
			return rc;
		}

		if (conn->datadgst_en) {
			iscsi_data_digest_init(conn->dd_data, tcp_ctask);
			dtask->digest = 0;
		}

		iscsi_set_padding(tcp_ctask, r2t->data_count);
		debug_scsi("sol dout [dsn %d itt 0x%x dlen %d sent %d]\n",
			r2t->solicit_datasn - 1, ctask->itt, r2t->data_count,
			r2t->sent);
	}

	if (tcp_ctask->xmstate & XMSTATE_SOL_DATA) {
		r2t = tcp_ctask->r2t;
		dtask = &r2t->dtask;

		rc = iscsi_send_data(ctask, &r2t->sendbuf, &r2t->sg,
				     &r2t->sent, &r2t->data_count,
				     &dtask->digestbuf, &dtask->digest);
		if (rc)
			return rc;
		tcp_ctask->xmstate &= ~XMSTATE_SOL_DATA;

		/*
		 * Done with this Data-Out. Next, check if we have
		 * to send another Data-Out for this R2T.
		 */
		BUG_ON(r2t->data_length - r2t->sent < 0);
		left = r2t->data_length - r2t->sent;
		if (left) {
			iscsi_solicit_data_cont(conn, ctask, r2t, left);
			tcp_ctask->xmstate |= XMSTATE_SOL_DATA;
			tcp_ctask->xmstate &= ~XMSTATE_SOL_HDR;
			goto send_hdr;
		}

		/*
		 * Done with this R2T. Check if there are more
		 * outstanding R2Ts ready to be processed.
		 */
		spin_lock_bh(&session->lock);
		tcp_ctask->r2t = NULL;
		__kfifo_put(tcp_ctask->r2tpool.queue, (void*)&r2t,
			    sizeof(void*));
		if (__kfifo_get(tcp_ctask->r2tqueue, (void*)&r2t,
				sizeof(void*))) {
			tcp_ctask->r2t = r2t;
			tcp_ctask->xmstate |= XMSTATE_SOL_DATA;
			tcp_ctask->xmstate &= ~XMSTATE_SOL_HDR;
			spin_unlock_bh(&session->lock);
			goto send_hdr;
		}
		spin_unlock_bh(&session->lock);
	}
	return 0;
}

static int
iscsi_tcp_ctask_xmit(struct iscsi_conn *conn, struct iscsi_cmd_task *ctask)
{
	struct iscsi_tcp_cmd_task *tcp_ctask = ctask->dd_data;
	int rc = 0;

	debug_scsi("ctask deq [cid %d xmstate %x itt 0x%x]\n",
		conn->id, tcp_ctask->xmstate, ctask->itt);

	/*
	 * serialize with TMF AbortTask
	 */
	if (ctask->mtask)
		return rc;

	if (tcp_ctask->xmstate & XMSTATE_R_HDR)
		return iscsi_send_read_hdr(conn, tcp_ctask);

	if (tcp_ctask->xmstate & XMSTATE_W_HDR) {
		rc = iscsi_send_write_hdr(conn, ctask);
		if (rc)
			return rc;
	}

	if (tcp_ctask->xmstate & XMSTATE_IMM_DATA) {
		rc = iscsi_send_data(ctask, &tcp_ctask->sendbuf, &tcp_ctask->sg,
				     &tcp_ctask->sent, &ctask->imm_count,
				     &tcp_ctask->immbuf, &tcp_ctask->immdigest);
		if (rc)
			return rc;
		tcp_ctask->xmstate &= ~XMSTATE_IMM_DATA;
	}

	rc = iscsi_send_unsol_pdu(conn, ctask);
	if (rc)
		return rc;

	rc = iscsi_send_sol_pdu(conn, ctask);
	if (rc)
		return rc;

	return rc;
}

static struct iscsi_cls_conn *
iscsi_tcp_conn_create(struct iscsi_cls_session *cls_session, uint32_t conn_idx)
{
	struct iscsi_conn *conn;
	struct iscsi_cls_conn *cls_conn;
	struct iscsi_tcp_conn *tcp_conn;

	cls_conn = iscsi_conn_setup(cls_session, conn_idx);
	if (!cls_conn)
		return NULL;
	conn = cls_conn->dd_data;
	/*
	 * due to strange issues with iser these are not set
	 * in iscsi_conn_setup
	 */
	conn->max_recv_dlength = DEFAULT_MAX_RECV_DATA_SEGMENT_LENGTH;

	tcp_conn = kzalloc(sizeof(*tcp_conn), GFP_KERNEL);
	if (!tcp_conn)
		goto tcp_conn_alloc_fail;

	conn->dd_data = tcp_conn;
	tcp_conn->iscsi_conn = conn;
	tcp_conn->in_progress = IN_PROGRESS_WAIT_HEADER;
	/* initial operational parameters */
	tcp_conn->hdr_size = sizeof(struct iscsi_hdr);

<<<<<<< HEAD
	tcp_conn->tx_tfm = crypto_alloc_tfm("crc32c", 0);
	if (!tcp_conn->tx_tfm)
		goto free_tcp_conn;

	tcp_conn->rx_tfm = crypto_alloc_tfm("crc32c", 0);
	if (!tcp_conn->rx_tfm)
=======
	tcp_conn->tx_hash.tfm = crypto_alloc_hash("crc32c", 0,
						  CRYPTO_ALG_ASYNC);
	tcp_conn->tx_hash.flags = 0;
	if (!tcp_conn->tx_hash.tfm)
		goto free_tcp_conn;

	tcp_conn->rx_hash.tfm = crypto_alloc_hash("crc32c", 0,
						  CRYPTO_ALG_ASYNC);
	tcp_conn->rx_hash.flags = 0;
	if (!tcp_conn->rx_hash.tfm)
>>>>>>> 0215ffb0
		goto free_tx_tfm;

	return cls_conn;

free_tx_tfm:
<<<<<<< HEAD
	crypto_free_tfm(tcp_conn->tx_tfm);
=======
	crypto_free_hash(tcp_conn->tx_hash.tfm);
>>>>>>> 0215ffb0
free_tcp_conn:
	kfree(tcp_conn);
tcp_conn_alloc_fail:
	iscsi_conn_teardown(cls_conn);
	return NULL;
}

static void
iscsi_tcp_release_conn(struct iscsi_conn *conn)
{
	struct iscsi_tcp_conn *tcp_conn = conn->dd_data;

	if (!tcp_conn->sock)
		return;

	sock_hold(tcp_conn->sock->sk);
	iscsi_conn_restore_callbacks(tcp_conn);
	sock_put(tcp_conn->sock->sk);

	sock_release(tcp_conn->sock);
	tcp_conn->sock = NULL;
	conn->recv_lock = NULL;
}

static void
iscsi_tcp_conn_destroy(struct iscsi_cls_conn *cls_conn)
{
	struct iscsi_conn *conn = cls_conn->dd_data;
	struct iscsi_tcp_conn *tcp_conn = conn->dd_data;

	iscsi_tcp_release_conn(conn);
	iscsi_conn_teardown(cls_conn);

<<<<<<< HEAD
	/* now free tcp_conn */
	if (digest) {
		if (tcp_conn->tx_tfm)
			crypto_free_tfm(tcp_conn->tx_tfm);
		if (tcp_conn->rx_tfm)
			crypto_free_tfm(tcp_conn->rx_tfm);
	}
=======
	if (tcp_conn->tx_hash.tfm)
		crypto_free_hash(tcp_conn->tx_hash.tfm);
	if (tcp_conn->rx_hash.tfm)
		crypto_free_hash(tcp_conn->rx_hash.tfm);
>>>>>>> 0215ffb0

	kfree(tcp_conn);
}

static void
iscsi_tcp_conn_stop(struct iscsi_cls_conn *cls_conn, int flag)
{
	struct iscsi_conn *conn = cls_conn->dd_data;
	struct iscsi_tcp_conn *tcp_conn = conn->dd_data;

	iscsi_conn_stop(cls_conn, flag);
	iscsi_tcp_release_conn(conn);
	tcp_conn->hdr_size = sizeof(struct iscsi_hdr);
}

static int
iscsi_tcp_conn_bind(struct iscsi_cls_session *cls_session,
		    struct iscsi_cls_conn *cls_conn, uint64_t transport_eph,
		    int is_leading)
{
	struct iscsi_conn *conn = cls_conn->dd_data;
	struct iscsi_tcp_conn *tcp_conn = conn->dd_data;
	struct sock *sk;
	struct socket *sock;
	int err;

	/* lookup for existing socket */
	sock = sockfd_lookup((int)transport_eph, &err);
	if (!sock) {
		printk(KERN_ERR "iscsi_tcp: sockfd_lookup failed %d\n", err);
		return -EEXIST;
	}

	err = iscsi_conn_bind(cls_session, cls_conn, is_leading);
	if (err)
		return err;

	/* bind iSCSI connection and socket */
	tcp_conn->sock = sock;

	/* setup Socket parameters */
	sk = sock->sk;
	sk->sk_reuse = 1;
	sk->sk_sndtimeo = 15 * HZ; /* FIXME: make it configurable */
	sk->sk_allocation = GFP_ATOMIC;

	/* FIXME: disable Nagle's algorithm */

	/*
	 * Intercept TCP callbacks for sendfile like receive
	 * processing.
	 */
	conn->recv_lock = &sk->sk_callback_lock;
	iscsi_conn_set_callbacks(conn);
	tcp_conn->sendpage = tcp_conn->sock->ops->sendpage;
	/*
	 * set receive state machine into initial state
	 */
	tcp_conn->in_progress = IN_PROGRESS_WAIT_HEADER;

	return 0;
}

/* called with host lock */
static void
iscsi_tcp_mgmt_init(struct iscsi_conn *conn, struct iscsi_mgmt_task *mtask,
		    char *data, uint32_t data_size)
{
	struct iscsi_tcp_mgmt_task *tcp_mtask = mtask->dd_data;

	iscsi_buf_init_iov(&tcp_mtask->headbuf, (char*)mtask->hdr,
			   sizeof(struct iscsi_hdr));
	tcp_mtask->xmstate = XMSTATE_IMM_HDR;
	tcp_mtask->sent = 0;

	if (mtask->data_count)
		iscsi_buf_init_iov(&tcp_mtask->sendbuf, (char*)mtask->data,
				    mtask->data_count);
}

static int
iscsi_r2tpool_alloc(struct iscsi_session *session)
{
	int i;
	int cmd_i;

	/*
	 * initialize per-task: R2T pool and xmit queue
	 */
	for (cmd_i = 0; cmd_i < session->cmds_max; cmd_i++) {
	        struct iscsi_cmd_task *ctask = session->cmds[cmd_i];
		struct iscsi_tcp_cmd_task *tcp_ctask = ctask->dd_data;

		/*
		 * pre-allocated x4 as much r2ts to handle race when
		 * target acks DataOut faster than we data_xmit() queues
		 * could replenish r2tqueue.
		 */

		/* R2T pool */
		if (iscsi_pool_init(&tcp_ctask->r2tpool, session->max_r2t * 4,
				    (void***)&tcp_ctask->r2ts,
				    sizeof(struct iscsi_r2t_info))) {
			goto r2t_alloc_fail;
		}

		/* R2T xmit queue */
		tcp_ctask->r2tqueue = kfifo_alloc(
		      session->max_r2t * 4 * sizeof(void*), GFP_KERNEL, NULL);
		if (tcp_ctask->r2tqueue == ERR_PTR(-ENOMEM)) {
			iscsi_pool_free(&tcp_ctask->r2tpool,
					(void**)tcp_ctask->r2ts);
			goto r2t_alloc_fail;
		}
	}

	return 0;

r2t_alloc_fail:
	for (i = 0; i < cmd_i; i++) {
		struct iscsi_cmd_task *ctask = session->cmds[i];
		struct iscsi_tcp_cmd_task *tcp_ctask = ctask->dd_data;

		kfifo_free(tcp_ctask->r2tqueue);
		iscsi_pool_free(&tcp_ctask->r2tpool,
				(void**)tcp_ctask->r2ts);
	}
	return -ENOMEM;
}

static void
iscsi_r2tpool_free(struct iscsi_session *session)
{
	int i;

	for (i = 0; i < session->cmds_max; i++) {
		struct iscsi_cmd_task *ctask = session->cmds[i];
		struct iscsi_tcp_cmd_task *tcp_ctask = ctask->dd_data;

		kfifo_free(tcp_ctask->r2tqueue);
		iscsi_pool_free(&tcp_ctask->r2tpool,
				(void**)tcp_ctask->r2ts);
	}
}

static int
iscsi_conn_set_param(struct iscsi_cls_conn *cls_conn, enum iscsi_param param,
		     char *buf, int buflen)
{
	struct iscsi_conn *conn = cls_conn->dd_data;
	struct iscsi_session *session = conn->session;
	struct iscsi_tcp_conn *tcp_conn = conn->dd_data;
	int value;

	switch(param) {
	case ISCSI_PARAM_HDRDGST_EN:
		iscsi_set_param(cls_conn, param, buf, buflen);
		tcp_conn->hdr_size = sizeof(struct iscsi_hdr);
		if (conn->hdrdgst_en)
			tcp_conn->hdr_size += sizeof(__u32);
		break;
	case ISCSI_PARAM_DATADGST_EN:
		iscsi_set_param(cls_conn, param, buf, buflen);
		tcp_conn->sendpage = conn->datadgst_en ?
			sock_no_sendpage : tcp_conn->sock->ops->sendpage;
		break;
	case ISCSI_PARAM_MAX_R2T:
		sscanf(buf, "%d", &value);
		if (session->max_r2t == roundup_pow_of_two(value))
			break;
		iscsi_r2tpool_free(session);
		iscsi_set_param(cls_conn, param, buf, buflen);
		if (session->max_r2t & (session->max_r2t - 1))
			session->max_r2t = roundup_pow_of_two(session->max_r2t);
		if (iscsi_r2tpool_alloc(session))
			return -ENOMEM;
		break;
	default:
		return iscsi_set_param(cls_conn, param, buf, buflen);
	}

	return 0;
}

static int
iscsi_tcp_conn_get_param(struct iscsi_cls_conn *cls_conn,
			 enum iscsi_param param, char *buf)
{
	struct iscsi_conn *conn = cls_conn->dd_data;
	struct iscsi_tcp_conn *tcp_conn = conn->dd_data;
	struct inet_sock *inet;
	struct ipv6_pinfo *np;
	struct sock *sk;
	int len;

	switch(param) {
	case ISCSI_PARAM_CONN_PORT:
		mutex_lock(&conn->xmitmutex);
		if (!tcp_conn->sock) {
			mutex_unlock(&conn->xmitmutex);
			return -EINVAL;
		}

		inet = inet_sk(tcp_conn->sock->sk);
		len = sprintf(buf, "%hu\n", be16_to_cpu(inet->dport));
		mutex_unlock(&conn->xmitmutex);
		break;
	case ISCSI_PARAM_CONN_ADDRESS:
		mutex_lock(&conn->xmitmutex);
		if (!tcp_conn->sock) {
			mutex_unlock(&conn->xmitmutex);
			return -EINVAL;
		}

		sk = tcp_conn->sock->sk;
		if (sk->sk_family == PF_INET) {
			inet = inet_sk(sk);
			len = sprintf(buf, "%u.%u.%u.%u\n",
				      NIPQUAD(inet->daddr));
		} else {
			np = inet6_sk(sk);
			len = sprintf(buf,
				"%04x:%04x:%04x:%04x:%04x:%04x:%04x:%04x\n",
				NIP6(np->daddr));
		}
		mutex_unlock(&conn->xmitmutex);
		break;
	default:
		return iscsi_conn_get_param(cls_conn, param, buf);
	}

	return len;
}

static void
iscsi_conn_get_stats(struct iscsi_cls_conn *cls_conn, struct iscsi_stats *stats)
{
	struct iscsi_conn *conn = cls_conn->dd_data;
	struct iscsi_tcp_conn *tcp_conn = conn->dd_data;

	stats->txdata_octets = conn->txdata_octets;
	stats->rxdata_octets = conn->rxdata_octets;
	stats->scsicmd_pdus = conn->scsicmd_pdus_cnt;
	stats->dataout_pdus = conn->dataout_pdus_cnt;
	stats->scsirsp_pdus = conn->scsirsp_pdus_cnt;
	stats->datain_pdus = conn->datain_pdus_cnt;
	stats->r2t_pdus = conn->r2t_pdus_cnt;
	stats->tmfcmd_pdus = conn->tmfcmd_pdus_cnt;
	stats->tmfrsp_pdus = conn->tmfrsp_pdus_cnt;
	stats->custom_length = 3;
	strcpy(stats->custom[0].desc, "tx_sendpage_failures");
	stats->custom[0].value = tcp_conn->sendpage_failures_cnt;
	strcpy(stats->custom[1].desc, "rx_discontiguous_hdr");
	stats->custom[1].value = tcp_conn->discontiguous_hdr_cnt;
	strcpy(stats->custom[2].desc, "eh_abort_cnt");
	stats->custom[2].value = conn->eh_abort_cnt;
}

static struct iscsi_cls_session *
iscsi_tcp_session_create(struct iscsi_transport *iscsit,
			 struct scsi_transport_template *scsit,
			 uint32_t initial_cmdsn, uint32_t *hostno)
{
	struct iscsi_cls_session *cls_session;
	struct iscsi_session *session;
	uint32_t hn;
	int cmd_i;

	cls_session = iscsi_session_setup(iscsit, scsit,
					 sizeof(struct iscsi_tcp_cmd_task),
					 sizeof(struct iscsi_tcp_mgmt_task),
					 initial_cmdsn, &hn);
	if (!cls_session)
		return NULL;
	*hostno = hn;

	session = class_to_transport_session(cls_session);
	for (cmd_i = 0; cmd_i < session->cmds_max; cmd_i++) {
		struct iscsi_cmd_task *ctask = session->cmds[cmd_i];
		struct iscsi_tcp_cmd_task *tcp_ctask = ctask->dd_data;

		ctask->hdr = &tcp_ctask->hdr;
	}

	for (cmd_i = 0; cmd_i < session->mgmtpool_max; cmd_i++) {
		struct iscsi_mgmt_task *mtask = session->mgmt_cmds[cmd_i];
		struct iscsi_tcp_mgmt_task *tcp_mtask = mtask->dd_data;

		mtask->hdr = &tcp_mtask->hdr;
	}

	if (iscsi_r2tpool_alloc(class_to_transport_session(cls_session)))
		goto r2tpool_alloc_fail;

	return cls_session;

r2tpool_alloc_fail:
	iscsi_session_teardown(cls_session);
	return NULL;
}

static void iscsi_tcp_session_destroy(struct iscsi_cls_session *cls_session)
{
	iscsi_r2tpool_free(class_to_transport_session(cls_session));
	iscsi_session_teardown(cls_session);
}

static struct scsi_host_template iscsi_sht = {
	.name			= "iSCSI Initiator over TCP/IP",
	.queuecommand           = iscsi_queuecommand,
	.change_queue_depth	= iscsi_change_queue_depth,
	.can_queue		= ISCSI_XMIT_CMDS_MAX - 1,
	.sg_tablesize		= ISCSI_SG_TABLESIZE,
	.cmd_per_lun		= ISCSI_DEF_CMD_PER_LUN,
	.eh_abort_handler       = iscsi_eh_abort,
	.eh_host_reset_handler	= iscsi_eh_host_reset,
	.use_clustering         = DISABLE_CLUSTERING,
	.proc_name		= "iscsi_tcp",
	.this_id		= -1,
};

static struct iscsi_transport iscsi_tcp_transport = {
	.owner			= THIS_MODULE,
	.name			= "tcp",
	.caps			= CAP_RECOVERY_L0 | CAP_MULTI_R2T | CAP_HDRDGST
				  | CAP_DATADGST,
	.param_mask		= ISCSI_MAX_RECV_DLENGTH |
				  ISCSI_MAX_XMIT_DLENGTH |
				  ISCSI_HDRDGST_EN |
				  ISCSI_DATADGST_EN |
				  ISCSI_INITIAL_R2T_EN |
				  ISCSI_MAX_R2T |
				  ISCSI_IMM_DATA_EN |
				  ISCSI_FIRST_BURST |
				  ISCSI_MAX_BURST |
				  ISCSI_PDU_INORDER_EN |
				  ISCSI_DATASEQ_INORDER_EN |
				  ISCSI_ERL |
				  ISCSI_CONN_PORT |
				  ISCSI_CONN_ADDRESS |
				  ISCSI_EXP_STATSN |
				  ISCSI_PERSISTENT_PORT |
				  ISCSI_PERSISTENT_ADDRESS |
				  ISCSI_TARGET_NAME |
				  ISCSI_TPGT,
	.host_template		= &iscsi_sht,
	.conndata_size		= sizeof(struct iscsi_conn),
	.max_conn		= 1,
	.max_cmd_len		= ISCSI_TCP_MAX_CMD_LEN,
	/* session management */
	.create_session		= iscsi_tcp_session_create,
	.destroy_session	= iscsi_tcp_session_destroy,
	/* connection management */
	.create_conn		= iscsi_tcp_conn_create,
	.bind_conn		= iscsi_tcp_conn_bind,
	.destroy_conn		= iscsi_tcp_conn_destroy,
	.set_param		= iscsi_conn_set_param,
	.get_conn_param		= iscsi_tcp_conn_get_param,
	.get_session_param	= iscsi_session_get_param,
	.start_conn		= iscsi_conn_start,
	.stop_conn		= iscsi_tcp_conn_stop,
	/* IO */
	.send_pdu		= iscsi_conn_send_pdu,
	.get_stats		= iscsi_conn_get_stats,
	.init_cmd_task		= iscsi_tcp_cmd_init,
	.init_mgmt_task		= iscsi_tcp_mgmt_init,
	.xmit_cmd_task		= iscsi_tcp_ctask_xmit,
	.xmit_mgmt_task		= iscsi_tcp_mtask_xmit,
	.cleanup_cmd_task	= iscsi_tcp_cleanup_ctask,
	/* recovery */
	.session_recovery_timedout = iscsi_session_recovery_timedout,
};

static int __init
iscsi_tcp_init(void)
{
	if (iscsi_max_lun < 1) {
		printk(KERN_ERR "iscsi_tcp: Invalid max_lun value of %u\n",
		       iscsi_max_lun);
		return -EINVAL;
	}
	iscsi_tcp_transport.max_lun = iscsi_max_lun;

	if (!iscsi_register_transport(&iscsi_tcp_transport))
		return -ENODEV;

	return 0;
}

static void __exit
iscsi_tcp_exit(void)
{
	iscsi_unregister_transport(&iscsi_tcp_transport);
}

module_init(iscsi_tcp_init);
module_exit(iscsi_tcp_exit);<|MERGE_RESOLUTION|>--- conflicted
+++ resolved
@@ -108,11 +108,7 @@
 {
 	struct iscsi_tcp_conn *tcp_conn = conn->dd_data;
 
-<<<<<<< HEAD
-	crypto_digest_digest(tcp_conn->tx_tfm, &buf->sg, 1, crc);
-=======
 	crypto_hash_digest(&tcp_conn->tx_hash, &buf->sg, buf->sg.length, crc);
->>>>>>> 0215ffb0
 	buf->sg.length = tcp_conn->hdr_size;
 }
 
@@ -680,11 +676,7 @@
 }
 
 static inline void
-<<<<<<< HEAD
-partial_sg_digest_update(struct crypto_tfm *tfm, struct scatterlist *sg,
-=======
 partial_sg_digest_update(struct hash_desc *desc, struct scatterlist *sg,
->>>>>>> 0215ffb0
 			 int offset, int length)
 {
 	struct scatterlist temp;
@@ -692,11 +684,7 @@
 	memcpy(&temp, sg, sizeof(struct scatterlist));
 	temp.offset = offset;
 	temp.length = length;
-<<<<<<< HEAD
-	crypto_digest_update(tfm, &temp, 1);
-=======
 	crypto_hash_update(desc, &temp, length);
->>>>>>> 0215ffb0
 }
 
 static void
@@ -705,11 +693,7 @@
 	struct scatterlist tmp;
 
 	sg_init_one(&tmp, buf, len);
-<<<<<<< HEAD
-	crypto_digest_update(tcp_conn->rx_tfm, &tmp, 1);
-=======
 	crypto_hash_update(&tcp_conn->rx_hash, &tmp, len);
->>>>>>> 0215ffb0
 }
 
 static int iscsi_scsi_data_in(struct iscsi_conn *conn)
@@ -763,21 +747,12 @@
 		if (!rc) {
 			if (conn->datadgst_en) {
 				if (!offset)
-<<<<<<< HEAD
-					crypto_digest_update(
-							tcp_conn->rx_tfm,
-							&sg[i], 1);
-				else
-					partial_sg_digest_update(
-							tcp_conn->rx_tfm,
-=======
 					crypto_hash_update(
 							&tcp_conn->rx_hash,
 							&sg[i], 1);
 				else
 					partial_sg_digest_update(
 							&tcp_conn->rx_hash,
->>>>>>> 0215ffb0
 							&sg[i],
 							sg[i].offset + offset,
 							sg[i].length - offset);
@@ -791,16 +766,10 @@
 				/*
 				 * data-in is complete, but buffer not...
 				 */
-<<<<<<< HEAD
-				partial_sg_digest_update(tcp_conn->rx_tfm,
-						&sg[i],
-						sg[i].offset, sg[i].length-rc);
-=======
 				partial_sg_digest_update(&tcp_conn->rx_hash,
 							 &sg[i],
 							 sg[i].offset,
 							 sg[i].length-rc);
->>>>>>> 0215ffb0
 			rc = 0;
 			break;
 		}
@@ -918,11 +887,7 @@
 		rc = iscsi_tcp_hdr_recv(conn);
 		if (!rc && tcp_conn->in.datalen) {
 			if (conn->datadgst_en)
-<<<<<<< HEAD
-				crypto_digest_init(tcp_conn->rx_tfm);
-=======
 				crypto_hash_init(&tcp_conn->rx_hash);
->>>>>>> 0215ffb0
 			tcp_conn->in_progress = IN_PROGRESS_DATA_RECV;
 		} else if (rc) {
 			iscsi_conn_failure(conn, rc);
@@ -941,11 +906,7 @@
 				goto again;
 			iscsi_conn_failure(conn, ISCSI_ERR_CONN_FAILED);
 			return 0;
-<<<<<<< HEAD
-		}	
-=======
-		}
->>>>>>> 0215ffb0
+		}
 
 		memcpy(&recv_digest, conn->data, sizeof(uint32_t));
 		if (recv_digest != tcp_conn->in.datadgst) {
@@ -983,19 +944,11 @@
 					  tcp_conn->in.padding);
 				memset(pad, 0, tcp_conn->in.padding);
 				sg_init_one(&sg, pad, tcp_conn->in.padding);
-<<<<<<< HEAD
-				crypto_digest_update(tcp_conn->rx_tfm,
-						     &sg, 1);
-			}
-			crypto_digest_final(tcp_conn->rx_tfm,
-					    (u8 *) &tcp_conn->in.datadgst);
-=======
 				crypto_hash_update(&tcp_conn->rx_hash,
 						   &sg, sg.length);
 			}
 			crypto_hash_final(&tcp_conn->rx_hash,
 					  (u8 *) &tcp_conn->in.datadgst);
->>>>>>> 0215ffb0
 			debug_tcp("rx digest 0x%x\n", tcp_conn->in.datadgst);
 			tcp_conn->in_progress = IN_PROGRESS_DDIGEST_RECV;
 			tcp_conn->data_copied = 0;
@@ -1240,11 +1193,7 @@
 iscsi_data_digest_init(struct iscsi_tcp_conn *tcp_conn,
 		      struct iscsi_tcp_cmd_task *tcp_ctask)
 {
-<<<<<<< HEAD
-	crypto_digest_init(tcp_conn->tx_tfm);
-=======
 	crypto_hash_init(&tcp_conn->tx_hash);
->>>>>>> 0215ffb0
 	tcp_ctask->digest_count = 4;
 }
 
@@ -1357,11 +1306,7 @@
 		debug_scsi("cmd [itt 0x%x total %d imm_data %d "
 			   "unsol count %d, unsol offset %d]\n",
 			   ctask->itt, ctask->total_length, ctask->imm_count,
-<<<<<<< HEAD
-			   ctask->unsol_count, ctask->unsol_offset); 
-=======
 			   ctask->unsol_count, ctask->unsol_offset);
->>>>>>> 0215ffb0
 	} else
 		tcp_ctask->xmstate = XMSTATE_R_HDR;
 
@@ -1504,25 +1449,16 @@
 		iscsi_buf_init_iov(&tcp_ctask->sendbuf, (char*)&tcp_ctask->pad,
 				   tcp_ctask->pad_count);
 		if (conn->datadgst_en)
-<<<<<<< HEAD
-			crypto_digest_update(tcp_conn->tx_tfm,
-					     &tcp_ctask->sendbuf.sg, 1);
-=======
 			crypto_hash_update(&tcp_conn->tx_hash,
 					   &tcp_ctask->sendbuf.sg,
 					   tcp_ctask->sendbuf.sg.length);
->>>>>>> 0215ffb0
 	} else if (!(tcp_ctask->xmstate & XMSTATE_W_RESEND_PAD))
 		return 0;
 
 	tcp_ctask->xmstate &= ~XMSTATE_W_PAD;
 	tcp_ctask->xmstate &= ~XMSTATE_W_RESEND_PAD;
 	debug_scsi("sending %d pad bytes for itt 0x%x\n",
-<<<<<<< HEAD
-		   tcp_ctask->pad_count, ctask->itt); 
-=======
 		   tcp_ctask->pad_count, ctask->itt);
->>>>>>> 0215ffb0
 	rc = iscsi_sendpage(conn, &tcp_ctask->sendbuf, &tcp_ctask->pad_count,
 			   &sent);
 	if (rc) {
@@ -1545,52 +1481,6 @@
 
 	tcp_ctask = ctask->dd_data;
 	tcp_conn = conn->dd_data;
-<<<<<<< HEAD
-
-	if (!(tcp_ctask->xmstate & XMSTATE_W_RESEND_DATA_DIGEST)) {
-		crypto_digest_final(tcp_conn->tx_tfm, (u8*)digest);
-		iscsi_buf_init_iov(buf, (char*)digest, 4);
-	}
-	tcp_ctask->xmstate &= ~XMSTATE_W_RESEND_DATA_DIGEST;
-	
-	rc = iscsi_sendpage(conn, buf, &tcp_ctask->digest_count, &sent);
-	if (!rc)
-		debug_scsi("sent digest 0x%x for itt 0x%x\n", *digest,
-			  ctask->itt);
-	else {
-		debug_scsi("sending digest 0x%x failed for itt 0x%x!\n",
-			  *digest, ctask->itt);
-		tcp_ctask->xmstate |= XMSTATE_W_RESEND_DATA_DIGEST;
-	}
-	return rc;
-}
-
-static int
-iscsi_send_data(struct iscsi_cmd_task *ctask, struct iscsi_buf *sendbuf,
-		struct scatterlist **sg, int *sent, int *count,
-		struct iscsi_buf *digestbuf, uint32_t *digest)
-{
-	struct iscsi_tcp_cmd_task *tcp_ctask = ctask->dd_data;
-	struct iscsi_conn *conn = ctask->conn;
-	struct iscsi_tcp_conn *tcp_conn = conn->dd_data;
-	int rc, buf_sent, offset;
-
-	while (*count) {
-		buf_sent = 0;
-		offset = sendbuf->sent;
-
-		rc = iscsi_sendpage(conn, sendbuf, count, &buf_sent);
-		*sent = *sent + buf_sent;
-		if (buf_sent && conn->datadgst_en)
-			partial_sg_digest_update(tcp_conn->tx_tfm,
-				&sendbuf->sg, sendbuf->sg.offset + offset,
-				buf_sent);
-		if (!iscsi_buf_left(sendbuf) && *sg != tcp_ctask->bad_sg) {
-			iscsi_buf_init_sg(sendbuf, *sg);
-			*sg = *sg + 1;
-		}
-
-=======
 
 	if (!(tcp_ctask->xmstate & XMSTATE_W_RESEND_DATA_DIGEST)) {
 		crypto_hash_final(&tcp_conn->tx_hash, (u8*)digest);
@@ -1635,7 +1525,6 @@
 			*sg = *sg + 1;
 		}
 
->>>>>>> 0215ffb0
 		if (rc)
 			return rc;
 	}
@@ -1707,11 +1596,7 @@
 		int start = tcp_ctask->sent;
 
 		rc = iscsi_send_data(ctask, &tcp_ctask->sendbuf, &tcp_ctask->sg,
-<<<<<<< HEAD
-				     &tcp_ctask->sent, &ctask->data_count, 
-=======
 				     &tcp_ctask->sent, &ctask->data_count,
->>>>>>> 0215ffb0
 				     &dtask->digestbuf, &dtask->digest);
 		ctask->unsol_count -= tcp_ctask->sent - start;
 		if (rc)
@@ -1742,18 +1627,12 @@
 	if (tcp_ctask->xmstate & XMSTATE_SOL_HDR) {
 		tcp_ctask->xmstate &= ~XMSTATE_SOL_HDR;
 		tcp_ctask->xmstate |= XMSTATE_SOL_DATA;
-<<<<<<< HEAD
-		if (!tcp_ctask->r2t)
-			__kfifo_get(tcp_ctask->r2tqueue, (void*)&tcp_ctask->r2t,
-				    sizeof(void*));
-=======
 		if (!tcp_ctask->r2t) {
 			spin_lock_bh(&session->lock);
 			__kfifo_get(tcp_ctask->r2tqueue, (void*)&tcp_ctask->r2t,
 				    sizeof(void*));
 			spin_unlock_bh(&session->lock);
 		}
->>>>>>> 0215ffb0
 send_hdr:
 		r2t = tcp_ctask->r2t;
 		dtask = &r2t->dtask;
@@ -1895,14 +1774,6 @@
 	/* initial operational parameters */
 	tcp_conn->hdr_size = sizeof(struct iscsi_hdr);
 
-<<<<<<< HEAD
-	tcp_conn->tx_tfm = crypto_alloc_tfm("crc32c", 0);
-	if (!tcp_conn->tx_tfm)
-		goto free_tcp_conn;
-
-	tcp_conn->rx_tfm = crypto_alloc_tfm("crc32c", 0);
-	if (!tcp_conn->rx_tfm)
-=======
 	tcp_conn->tx_hash.tfm = crypto_alloc_hash("crc32c", 0,
 						  CRYPTO_ALG_ASYNC);
 	tcp_conn->tx_hash.flags = 0;
@@ -1913,17 +1784,12 @@
 						  CRYPTO_ALG_ASYNC);
 	tcp_conn->rx_hash.flags = 0;
 	if (!tcp_conn->rx_hash.tfm)
->>>>>>> 0215ffb0
 		goto free_tx_tfm;
 
 	return cls_conn;
 
 free_tx_tfm:
-<<<<<<< HEAD
-	crypto_free_tfm(tcp_conn->tx_tfm);
-=======
 	crypto_free_hash(tcp_conn->tx_hash.tfm);
->>>>>>> 0215ffb0
 free_tcp_conn:
 	kfree(tcp_conn);
 tcp_conn_alloc_fail:
@@ -1957,20 +1823,10 @@
 	iscsi_tcp_release_conn(conn);
 	iscsi_conn_teardown(cls_conn);
 
-<<<<<<< HEAD
-	/* now free tcp_conn */
-	if (digest) {
-		if (tcp_conn->tx_tfm)
-			crypto_free_tfm(tcp_conn->tx_tfm);
-		if (tcp_conn->rx_tfm)
-			crypto_free_tfm(tcp_conn->rx_tfm);
-	}
-=======
 	if (tcp_conn->tx_hash.tfm)
 		crypto_free_hash(tcp_conn->tx_hash.tfm);
 	if (tcp_conn->rx_hash.tfm)
 		crypto_free_hash(tcp_conn->rx_hash.tfm);
->>>>>>> 0215ffb0
 
 	kfree(tcp_conn);
 }
