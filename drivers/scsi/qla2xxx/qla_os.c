--- conflicted
+++ resolved
@@ -4691,11 +4691,8 @@
 		fwdt->template = NULL;
 		fwdt->length = 0;
 	}
-<<<<<<< HEAD
-=======
 	ha->fw_dump_template = NULL;
 	ha->fw_dump_template_len = 0;
->>>>>>> 7ce58816
 }
 
 /*
