/*
 * QLogic Fibre Channel HBA Driver
 * Copyright (c)  2003-2014 QLogic Corporation
 *
 * See LICENSE.qla2xxx for copyright and licensing details.
 */
#include "qla_def.h"

#include <linux/moduleparam.h>
#include <linux/vmalloc.h>
#include <linux/delay.h>
#include <linux/kthread.h>
#include <linux/mutex.h>
#include <linux/kobject.h>
#include <linux/slab.h>
#include <linux/blk-mq-pci.h>
#include <linux/refcount.h>

#include <scsi/scsi_tcq.h>
#include <scsi/scsicam.h>
#include <scsi/scsi_transport.h>
#include <scsi/scsi_transport_fc.h>

#include "qla_target.h"

/*
 * Driver version
 */
char qla2x00_version_str[40];

static int apidev_major;

/*
 * SRB allocation cache
 */
struct kmem_cache *srb_cachep;

/*
 * CT6 CTX allocation cache
 */
static struct kmem_cache *ctx_cachep;
/*
 * error level for logging
 */
int ql_errlev = ql_log_all;

static int ql2xenableclass2;
module_param(ql2xenableclass2, int, S_IRUGO|S_IRUSR);
MODULE_PARM_DESC(ql2xenableclass2,
		"Specify if Class 2 operations are supported from the very "
		"beginning. Default is 0 - class 2 not supported.");


int ql2xlogintimeout = 20;
module_param(ql2xlogintimeout, int, S_IRUGO);
MODULE_PARM_DESC(ql2xlogintimeout,
		"Login timeout value in seconds.");

int qlport_down_retry;
module_param(qlport_down_retry, int, S_IRUGO);
MODULE_PARM_DESC(qlport_down_retry,
		"Maximum number of command retries to a port that returns "
		"a PORT-DOWN status.");

int ql2xplogiabsentdevice;
module_param(ql2xplogiabsentdevice, int, S_IRUGO|S_IWUSR);
MODULE_PARM_DESC(ql2xplogiabsentdevice,
		"Option to enable PLOGI to devices that are not present after "
		"a Fabric scan.  This is needed for several broken switches. "
		"Default is 0 - no PLOGI. 1 - perform PLOGI.");

int ql2xloginretrycount = 0;
module_param(ql2xloginretrycount, int, S_IRUGO);
MODULE_PARM_DESC(ql2xloginretrycount,
		"Specify an alternate value for the NVRAM login retry count.");

int ql2xallocfwdump = 1;
module_param(ql2xallocfwdump, int, S_IRUGO);
MODULE_PARM_DESC(ql2xallocfwdump,
		"Option to enable allocation of memory for a firmware dump "
		"during HBA initialization.  Memory allocation requirements "
		"vary by ISP type.  Default is 1 - allocate memory.");

int ql2xextended_error_logging;
module_param(ql2xextended_error_logging, int, S_IRUGO|S_IWUSR);
module_param_named(logging, ql2xextended_error_logging, int, S_IRUGO|S_IWUSR);
MODULE_PARM_DESC(ql2xextended_error_logging,
		"Option to enable extended error logging,\n"
		"\t\tDefault is 0 - no logging.  0x40000000 - Module Init & Probe.\n"
		"\t\t0x20000000 - Mailbox Cmnds. 0x10000000 - Device Discovery.\n"
		"\t\t0x08000000 - IO tracing.    0x04000000 - DPC Thread.\n"
		"\t\t0x02000000 - Async events.  0x01000000 - Timer routines.\n"
		"\t\t0x00800000 - User space.    0x00400000 - Task Management.\n"
		"\t\t0x00200000 - AER/EEH.       0x00100000 - Multi Q.\n"
		"\t\t0x00080000 - P3P Specific.  0x00040000 - Virtual Port.\n"
		"\t\t0x00020000 - Buffer Dump.   0x00010000 - Misc.\n"
		"\t\t0x00008000 - Verbose.       0x00004000 - Target.\n"
		"\t\t0x00002000 - Target Mgmt.   0x00001000 - Target TMF.\n"
		"\t\t0x7fffffff - For enabling all logs, can be too many logs.\n"
		"\t\t0x1e400000 - Preferred value for capturing essential "
		"debug information (equivalent to old "
		"ql2xextended_error_logging=1).\n"
		"\t\tDo LOGICAL OR of the value to enable more than one level");

int ql2xshiftctondsd = 6;
module_param(ql2xshiftctondsd, int, S_IRUGO);
MODULE_PARM_DESC(ql2xshiftctondsd,
		"Set to control shifting of command type processing "
		"based on total number of SG elements.");

int ql2xfdmienable=1;
module_param(ql2xfdmienable, int, S_IRUGO|S_IWUSR);
module_param_named(fdmi, ql2xfdmienable, int, S_IRUGO|S_IWUSR);
MODULE_PARM_DESC(ql2xfdmienable,
		"Enables FDMI registrations. "
		"0 - no FDMI. Default is 1 - perform FDMI.");

#define MAX_Q_DEPTH	64
static int ql2xmaxqdepth = MAX_Q_DEPTH;
module_param(ql2xmaxqdepth, int, S_IRUGO|S_IWUSR);
MODULE_PARM_DESC(ql2xmaxqdepth,
		"Maximum queue depth to set for each LUN. "
		"Default is 64.");

int ql2xenabledif = 2;
module_param(ql2xenabledif, int, S_IRUGO);
MODULE_PARM_DESC(ql2xenabledif,
		" Enable T10-CRC-DIF:\n"
		" Default is 2.\n"
		"  0 -- No DIF Support\n"
		"  1 -- Enable DIF for all types\n"
		"  2 -- Enable DIF for all types, except Type 0.\n");

#if (IS_ENABLED(CONFIG_NVME_FC))
int ql2xnvmeenable = 1;
#else
int ql2xnvmeenable;
#endif
module_param(ql2xnvmeenable, int, 0644);
MODULE_PARM_DESC(ql2xnvmeenable,
    "Enables NVME support. "
    "0 - no NVMe.  Default is Y");

int ql2xenablehba_err_chk = 2;
module_param(ql2xenablehba_err_chk, int, S_IRUGO|S_IWUSR);
MODULE_PARM_DESC(ql2xenablehba_err_chk,
		" Enable T10-CRC-DIF Error isolation by HBA:\n"
		" Default is 2.\n"
		"  0 -- Error isolation disabled\n"
		"  1 -- Error isolation enabled only for DIX Type 0\n"
		"  2 -- Error isolation enabled for all Types\n");

int ql2xiidmaenable=1;
module_param(ql2xiidmaenable, int, S_IRUGO);
MODULE_PARM_DESC(ql2xiidmaenable,
		"Enables iIDMA settings "
		"Default is 1 - perform iIDMA. 0 - no iIDMA.");

int ql2xmqsupport = 1;
module_param(ql2xmqsupport, int, S_IRUGO);
MODULE_PARM_DESC(ql2xmqsupport,
		"Enable on demand multiple queue pairs support "
		"Default is 1 for supported. "
		"Set it to 0 to turn off mq qpair support.");

int ql2xfwloadbin;
module_param(ql2xfwloadbin, int, S_IRUGO|S_IWUSR);
module_param_named(fwload, ql2xfwloadbin, int, S_IRUGO|S_IWUSR);
MODULE_PARM_DESC(ql2xfwloadbin,
		"Option to specify location from which to load ISP firmware:.\n"
		" 2 -- load firmware via the request_firmware() (hotplug).\n"
		"      interface.\n"
		" 1 -- load firmware from flash.\n"
		" 0 -- use default semantics.\n");

int ql2xetsenable;
module_param(ql2xetsenable, int, S_IRUGO);
MODULE_PARM_DESC(ql2xetsenable,
		"Enables firmware ETS burst."
		"Default is 0 - skip ETS enablement.");

int ql2xdbwr = 1;
module_param(ql2xdbwr, int, S_IRUGO|S_IWUSR);
MODULE_PARM_DESC(ql2xdbwr,
		"Option to specify scheme for request queue posting.\n"
		" 0 -- Regular doorbell.\n"
		" 1 -- CAMRAM doorbell (faster).\n");

int ql2xtargetreset = 1;
module_param(ql2xtargetreset, int, S_IRUGO);
MODULE_PARM_DESC(ql2xtargetreset,
		 "Enable target reset."
		 "Default is 1 - use hw defaults.");

int ql2xgffidenable;
module_param(ql2xgffidenable, int, S_IRUGO);
MODULE_PARM_DESC(ql2xgffidenable,
		"Enables GFF_ID checks of port type. "
		"Default is 0 - Do not use GFF_ID information.");

int ql2xasynctmfenable = 1;
module_param(ql2xasynctmfenable, int, S_IRUGO);
MODULE_PARM_DESC(ql2xasynctmfenable,
		"Enables issue of TM IOCBs asynchronously via IOCB mechanism"
		"Default is 0 - Issue TM IOCBs via mailbox mechanism.");

int ql2xdontresethba;
module_param(ql2xdontresethba, int, S_IRUGO|S_IWUSR);
MODULE_PARM_DESC(ql2xdontresethba,
		"Option to specify reset behaviour.\n"
		" 0 (Default) -- Reset on failure.\n"
		" 1 -- Do not reset on failure.\n");

uint64_t ql2xmaxlun = MAX_LUNS;
module_param(ql2xmaxlun, ullong, S_IRUGO);
MODULE_PARM_DESC(ql2xmaxlun,
		"Defines the maximum LU number to register with the SCSI "
		"midlayer. Default is 65535.");

int ql2xmdcapmask = 0x1F;
module_param(ql2xmdcapmask, int, S_IRUGO);
MODULE_PARM_DESC(ql2xmdcapmask,
		"Set the Minidump driver capture mask level. "
		"Default is 0x1F - Can be set to 0x3, 0x7, 0xF, 0x1F, 0x7F.");

int ql2xmdenable = 1;
module_param(ql2xmdenable, int, S_IRUGO);
MODULE_PARM_DESC(ql2xmdenable,
		"Enable/disable MiniDump. "
		"0 - MiniDump disabled. "
		"1 (Default) - MiniDump enabled.");

int ql2xexlogins = 0;
module_param(ql2xexlogins, uint, S_IRUGO|S_IWUSR);
MODULE_PARM_DESC(ql2xexlogins,
		 "Number of extended Logins. "
		 "0 (Default)- Disabled.");

int ql2xexchoffld = 1024;
module_param(ql2xexchoffld, uint, 0644);
MODULE_PARM_DESC(ql2xexchoffld,
	"Number of target exchanges.");

int ql2xiniexchg = 1024;
module_param(ql2xiniexchg, uint, 0644);
MODULE_PARM_DESC(ql2xiniexchg,
	"Number of initiator exchanges.");

int ql2xfwholdabts = 0;
module_param(ql2xfwholdabts, int, S_IRUGO);
MODULE_PARM_DESC(ql2xfwholdabts,
		"Allow FW to hold status IOCB until ABTS rsp received. "
		"0 (Default) Do not set fw option. "
		"1 - Set fw option to hold ABTS.");

int ql2xmvasynctoatio = 1;
module_param(ql2xmvasynctoatio, int, S_IRUGO|S_IWUSR);
MODULE_PARM_DESC(ql2xmvasynctoatio,
		"Move PUREX, ABTS RX and RIDA IOCBs to ATIOQ"
		"0 (Default). Do not move IOCBs"
		"1 - Move IOCBs.");

int ql2xautodetectsfp = 1;
module_param(ql2xautodetectsfp, int, 0444);
MODULE_PARM_DESC(ql2xautodetectsfp,
		 "Detect SFP range and set appropriate distance.\n"
		 "1 (Default): Enable\n");

int ql2xenablemsix = 1;
module_param(ql2xenablemsix, int, 0444);
MODULE_PARM_DESC(ql2xenablemsix,
		 "Set to enable MSI or MSI-X interrupt mechanism.\n"
		 " Default is 1, enable MSI-X interrupt mechanism.\n"
		 " 0 -- enable traditional pin-based mechanism.\n"
		 " 1 -- enable MSI-X interrupt mechanism.\n"
		 " 2 -- enable MSI interrupt mechanism.\n");

int qla2xuseresexchforels;
module_param(qla2xuseresexchforels, int, 0444);
MODULE_PARM_DESC(qla2xuseresexchforels,
		 "Reserve 1/2 of emergency exchanges for ELS.\n"
		 " 0 (default): disabled");

/*
 * SCSI host template entry points
 */
static int qla2xxx_slave_configure(struct scsi_device * device);
static int qla2xxx_slave_alloc(struct scsi_device *);
static int qla2xxx_scan_finished(struct Scsi_Host *, unsigned long time);
static void qla2xxx_scan_start(struct Scsi_Host *);
static void qla2xxx_slave_destroy(struct scsi_device *);
static int qla2xxx_queuecommand(struct Scsi_Host *h, struct scsi_cmnd *cmd);
static int qla2xxx_eh_abort(struct scsi_cmnd *);
static int qla2xxx_eh_device_reset(struct scsi_cmnd *);
static int qla2xxx_eh_target_reset(struct scsi_cmnd *);
static int qla2xxx_eh_bus_reset(struct scsi_cmnd *);
static int qla2xxx_eh_host_reset(struct scsi_cmnd *);

static void qla2x00_clear_drv_active(struct qla_hw_data *);
static void qla2x00_free_device(scsi_qla_host_t *);
static int qla2xxx_map_queues(struct Scsi_Host *shost);
static void qla2x00_destroy_deferred_work(struct qla_hw_data *);


struct scsi_host_template qla2xxx_driver_template = {
	.module			= THIS_MODULE,
	.name			= QLA2XXX_DRIVER_NAME,
	.queuecommand		= qla2xxx_queuecommand,

	.eh_timed_out		= fc_eh_timed_out,
	.eh_abort_handler	= qla2xxx_eh_abort,
	.eh_device_reset_handler = qla2xxx_eh_device_reset,
	.eh_target_reset_handler = qla2xxx_eh_target_reset,
	.eh_bus_reset_handler	= qla2xxx_eh_bus_reset,
	.eh_host_reset_handler	= qla2xxx_eh_host_reset,

	.slave_configure	= qla2xxx_slave_configure,

	.slave_alloc		= qla2xxx_slave_alloc,
	.slave_destroy		= qla2xxx_slave_destroy,
	.scan_finished		= qla2xxx_scan_finished,
	.scan_start		= qla2xxx_scan_start,
	.change_queue_depth	= scsi_change_queue_depth,
	.map_queues             = qla2xxx_map_queues,
	.this_id		= -1,
	.cmd_per_lun		= 3,
	.use_clustering		= ENABLE_CLUSTERING,
	.sg_tablesize		= SG_ALL,

	.max_sectors		= 0xFFFF,
	.shost_attrs		= qla2x00_host_attrs,

	.supported_mode		= MODE_INITIATOR,
	.track_queue_depth	= 1,
};

static struct scsi_transport_template *qla2xxx_transport_template = NULL;
struct scsi_transport_template *qla2xxx_transport_vport_template = NULL;

/* TODO Convert to inlines
 *
 * Timer routines
 */

__inline__ void
qla2x00_start_timer(scsi_qla_host_t *vha, void *func, unsigned long interval)
{
	init_timer(&vha->timer);
	vha->timer.expires = jiffies + interval * HZ;
	vha->timer.data = (unsigned long)vha;
	vha->timer.function = (void (*)(unsigned long))func;
	add_timer(&vha->timer);
	vha->timer_active = 1;
}

static inline void
qla2x00_restart_timer(scsi_qla_host_t *vha, unsigned long interval)
{
	/* Currently used for 82XX only. */
	if (vha->device_flags & DFLG_DEV_FAILED) {
		ql_dbg(ql_dbg_timer, vha, 0x600d,
		    "Device in a failed state, returning.\n");
		return;
	}

	mod_timer(&vha->timer, jiffies + interval * HZ);
}

static __inline__ void
qla2x00_stop_timer(scsi_qla_host_t *vha)
{
	del_timer_sync(&vha->timer);
	vha->timer_active = 0;
}

static int qla2x00_do_dpc(void *data);

static void qla2x00_rst_aen(scsi_qla_host_t *);

static int qla2x00_mem_alloc(struct qla_hw_data *, uint16_t, uint16_t,
	struct req_que **, struct rsp_que **);
static void qla2x00_free_fw_dump(struct qla_hw_data *);
static void qla2x00_mem_free(struct qla_hw_data *);
int qla2xxx_mqueuecommand(struct Scsi_Host *host, struct scsi_cmnd *cmd,
	struct qla_qpair *qpair);

/* -------------------------------------------------------------------------- */
static void qla_init_base_qpair(struct scsi_qla_host *vha, struct req_que *req,
    struct rsp_que *rsp)
{
	struct qla_hw_data *ha = vha->hw;
	rsp->qpair = ha->base_qpair;
	rsp->req = req;
	ha->base_qpair->hw = ha;
	ha->base_qpair->req = req;
	ha->base_qpair->rsp = rsp;
	ha->base_qpair->vha = vha;
	ha->base_qpair->qp_lock_ptr = &ha->hardware_lock;
	ha->base_qpair->use_shadow_reg = IS_SHADOW_REG_CAPABLE(ha) ? 1 : 0;
	ha->base_qpair->msix = &ha->msix_entries[QLA_MSIX_RSP_Q];
	ha->base_qpair->srb_mempool = ha->srb_mempool;
	INIT_LIST_HEAD(&ha->base_qpair->hints_list);
	ha->base_qpair->enable_class_2 = ql2xenableclass2;
	/* init qpair to this cpu. Will adjust at run time. */
	qla_cpu_update(rsp->qpair, raw_smp_processor_id());
	ha->base_qpair->pdev = ha->pdev;

	if (IS_QLA27XX(ha) || IS_QLA83XX(ha))
		ha->base_qpair->reqq_start_iocbs = qla_83xx_start_iocbs;
}

static int qla2x00_alloc_queues(struct qla_hw_data *ha, struct req_que *req,
				struct rsp_que *rsp)
{
	scsi_qla_host_t *vha = pci_get_drvdata(ha->pdev);
	ha->req_q_map = kzalloc(sizeof(struct req_que *) * ha->max_req_queues,
				GFP_KERNEL);
	if (!ha->req_q_map) {
		ql_log(ql_log_fatal, vha, 0x003b,
		    "Unable to allocate memory for request queue ptrs.\n");
		goto fail_req_map;
	}

	ha->rsp_q_map = kzalloc(sizeof(struct rsp_que *) * ha->max_rsp_queues,
				GFP_KERNEL);
	if (!ha->rsp_q_map) {
		ql_log(ql_log_fatal, vha, 0x003c,
		    "Unable to allocate memory for response queue ptrs.\n");
		goto fail_rsp_map;
	}

	ha->base_qpair = kzalloc(sizeof(struct qla_qpair), GFP_KERNEL);
	if (ha->base_qpair == NULL) {
		ql_log(ql_log_warn, vha, 0x00e0,
		    "Failed to allocate base queue pair memory.\n");
		goto fail_base_qpair;
	}

	qla_init_base_qpair(vha, req, rsp);

	if ((ql2xmqsupport || ql2xnvmeenable) && ha->max_qpairs) {
		ha->queue_pair_map = kcalloc(ha->max_qpairs, sizeof(struct qla_qpair *),
			GFP_KERNEL);
		if (!ha->queue_pair_map) {
			ql_log(ql_log_fatal, vha, 0x0180,
			    "Unable to allocate memory for queue pair ptrs.\n");
			goto fail_qpair_map;
		}
	}

	/*
	 * Make sure we record at least the request and response queue zero in
	 * case we need to free them if part of the probe fails.
	 */
	ha->rsp_q_map[0] = rsp;
	ha->req_q_map[0] = req;
	set_bit(0, ha->rsp_qid_map);
	set_bit(0, ha->req_qid_map);
	return 0;

fail_qpair_map:
	kfree(ha->base_qpair);
	ha->base_qpair = NULL;
fail_base_qpair:
	kfree(ha->rsp_q_map);
	ha->rsp_q_map = NULL;
fail_rsp_map:
	kfree(ha->req_q_map);
	ha->req_q_map = NULL;
fail_req_map:
	return -ENOMEM;
}

static void qla2x00_free_req_que(struct qla_hw_data *ha, struct req_que *req)
{
	if (IS_QLAFX00(ha)) {
		if (req && req->ring_fx00)
			dma_free_coherent(&ha->pdev->dev,
			    (req->length_fx00 + 1) * sizeof(request_t),
			    req->ring_fx00, req->dma_fx00);
	} else if (req && req->ring)
		dma_free_coherent(&ha->pdev->dev,
		(req->length + 1) * sizeof(request_t),
		req->ring, req->dma);

	if (req)
		kfree(req->outstanding_cmds);

	kfree(req);
}

static void qla2x00_free_rsp_que(struct qla_hw_data *ha, struct rsp_que *rsp)
{
	if (IS_QLAFX00(ha)) {
		if (rsp && rsp->ring_fx00)
			dma_free_coherent(&ha->pdev->dev,
			    (rsp->length_fx00 + 1) * sizeof(request_t),
			    rsp->ring_fx00, rsp->dma_fx00);
	} else if (rsp && rsp->ring) {
		dma_free_coherent(&ha->pdev->dev,
		(rsp->length + 1) * sizeof(response_t),
		rsp->ring, rsp->dma);
	}
	kfree(rsp);
}

static void qla2x00_free_queues(struct qla_hw_data *ha)
{
	struct req_que *req;
	struct rsp_que *rsp;
	int cnt;
	unsigned long flags;

	if (ha->queue_pair_map) {
		kfree(ha->queue_pair_map);
		ha->queue_pair_map = NULL;
	}
	if (ha->base_qpair) {
		kfree(ha->base_qpair);
		ha->base_qpair = NULL;
	}

	spin_lock_irqsave(&ha->hardware_lock, flags);
	for (cnt = 0; cnt < ha->max_req_queues; cnt++) {
		if (!test_bit(cnt, ha->req_qid_map))
			continue;

		req = ha->req_q_map[cnt];
		clear_bit(cnt, ha->req_qid_map);
		ha->req_q_map[cnt] = NULL;

		spin_unlock_irqrestore(&ha->hardware_lock, flags);
		qla2x00_free_req_que(ha, req);
		spin_lock_irqsave(&ha->hardware_lock, flags);
	}
	spin_unlock_irqrestore(&ha->hardware_lock, flags);

	kfree(ha->req_q_map);
	ha->req_q_map = NULL;


	spin_lock_irqsave(&ha->hardware_lock, flags);
	for (cnt = 0; cnt < ha->max_rsp_queues; cnt++) {
		if (!test_bit(cnt, ha->rsp_qid_map))
			continue;

		rsp = ha->rsp_q_map[cnt];
		clear_bit(cnt, ha->rsp_qid_map);
		ha->rsp_q_map[cnt] =  NULL;
		spin_unlock_irqrestore(&ha->hardware_lock, flags);
		qla2x00_free_rsp_que(ha, rsp);
		spin_lock_irqsave(&ha->hardware_lock, flags);
	}
	spin_unlock_irqrestore(&ha->hardware_lock, flags);

	kfree(ha->rsp_q_map);
	ha->rsp_q_map = NULL;
}

static char *
qla2x00_pci_info_str(struct scsi_qla_host *vha, char *str)
{
	struct qla_hw_data *ha = vha->hw;
	static char *pci_bus_modes[] = {
		"33", "66", "100", "133",
	};
	uint16_t pci_bus;

	strcpy(str, "PCI");
	pci_bus = (ha->pci_attr & (BIT_9 | BIT_10)) >> 9;
	if (pci_bus) {
		strcat(str, "-X (");
		strcat(str, pci_bus_modes[pci_bus]);
	} else {
		pci_bus = (ha->pci_attr & BIT_8) >> 8;
		strcat(str, " (");
		strcat(str, pci_bus_modes[pci_bus]);
	}
	strcat(str, " MHz)");

	return (str);
}

static char *
qla24xx_pci_info_str(struct scsi_qla_host *vha, char *str)
{
	static char *pci_bus_modes[] = { "33", "66", "100", "133", };
	struct qla_hw_data *ha = vha->hw;
	uint32_t pci_bus;

	if (pci_is_pcie(ha->pdev)) {
		char lwstr[6];
		uint32_t lstat, lspeed, lwidth;

		pcie_capability_read_dword(ha->pdev, PCI_EXP_LNKCAP, &lstat);
		lspeed = lstat & PCI_EXP_LNKCAP_SLS;
		lwidth = (lstat & PCI_EXP_LNKCAP_MLW) >> 4;

		strcpy(str, "PCIe (");
		switch (lspeed) {
		case 1:
			strcat(str, "2.5GT/s ");
			break;
		case 2:
			strcat(str, "5.0GT/s ");
			break;
		case 3:
			strcat(str, "8.0GT/s ");
			break;
		default:
			strcat(str, "<unknown> ");
			break;
		}
		snprintf(lwstr, sizeof(lwstr), "x%d)", lwidth);
		strcat(str, lwstr);

		return str;
	}

	strcpy(str, "PCI");
	pci_bus = (ha->pci_attr & CSRX_PCIX_BUS_MODE_MASK) >> 8;
	if (pci_bus == 0 || pci_bus == 8) {
		strcat(str, " (");
		strcat(str, pci_bus_modes[pci_bus >> 3]);
	} else {
		strcat(str, "-X ");
		if (pci_bus & BIT_2)
			strcat(str, "Mode 2");
		else
			strcat(str, "Mode 1");
		strcat(str, " (");
		strcat(str, pci_bus_modes[pci_bus & ~BIT_2]);
	}
	strcat(str, " MHz)");

	return str;
}

static char *
qla2x00_fw_version_str(struct scsi_qla_host *vha, char *str, size_t size)
{
	char un_str[10];
	struct qla_hw_data *ha = vha->hw;

	snprintf(str, size, "%d.%02d.%02d ", ha->fw_major_version,
	    ha->fw_minor_version, ha->fw_subminor_version);

	if (ha->fw_attributes & BIT_9) {
		strcat(str, "FLX");
		return (str);
	}

	switch (ha->fw_attributes & 0xFF) {
	case 0x7:
		strcat(str, "EF");
		break;
	case 0x17:
		strcat(str, "TP");
		break;
	case 0x37:
		strcat(str, "IP");
		break;
	case 0x77:
		strcat(str, "VI");
		break;
	default:
		sprintf(un_str, "(%x)", ha->fw_attributes);
		strcat(str, un_str);
		break;
	}
	if (ha->fw_attributes & 0x100)
		strcat(str, "X");

	return (str);
}

static char *
qla24xx_fw_version_str(struct scsi_qla_host *vha, char *str, size_t size)
{
	struct qla_hw_data *ha = vha->hw;

	snprintf(str, size, "%d.%02d.%02d (%x)", ha->fw_major_version,
	    ha->fw_minor_version, ha->fw_subminor_version, ha->fw_attributes);
	return str;
}

void
qla2x00_sp_free_dma(void *ptr)
{
	srb_t *sp = ptr;
	struct qla_hw_data *ha = sp->vha->hw;
	struct scsi_cmnd *cmd = GET_CMD_SP(sp);
	void *ctx = GET_CMD_CTX_SP(sp);

	if (sp->flags & SRB_DMA_VALID) {
		scsi_dma_unmap(cmd);
		sp->flags &= ~SRB_DMA_VALID;
	}

	if (sp->flags & SRB_CRC_PROT_DMA_VALID) {
		dma_unmap_sg(&ha->pdev->dev, scsi_prot_sglist(cmd),
		    scsi_prot_sg_count(cmd), cmd->sc_data_direction);
		sp->flags &= ~SRB_CRC_PROT_DMA_VALID;
	}

	if (!ctx)
		goto end;

	if (sp->flags & SRB_CRC_CTX_DSD_VALID) {
		/* List assured to be having elements */
		qla2x00_clean_dsd_pool(ha, ctx);
		sp->flags &= ~SRB_CRC_CTX_DSD_VALID;
	}

	if (sp->flags & SRB_CRC_CTX_DMA_VALID) {
		struct crc_context *ctx0 = ctx;

		dma_pool_free(ha->dl_dma_pool, ctx0, ctx0->crc_ctx_dma);
		sp->flags &= ~SRB_CRC_CTX_DMA_VALID;
	}

	if (sp->flags & SRB_FCP_CMND_DMA_VALID) {
		struct ct6_dsd *ctx1 = ctx;

		dma_pool_free(ha->fcp_cmnd_dma_pool, ctx1->fcp_cmnd,
		    ctx1->fcp_cmnd_dma);
		list_splice(&ctx1->dsd_list, &ha->gbl_dsd_list);
		ha->gbl_dsd_inuse -= ctx1->dsd_use_cnt;
		ha->gbl_dsd_avail += ctx1->dsd_use_cnt;
		mempool_free(ctx1, ha->ctx_mempool);
	}

end:
	if (sp->type != SRB_NVME_CMD && sp->type != SRB_NVME_LS) {
		CMD_SP(cmd) = NULL;
		qla2x00_rel_sp(sp);
	}
}

void
qla2x00_sp_compl(void *ptr, int res)
{
	srb_t *sp = ptr;
	struct scsi_cmnd *cmd = GET_CMD_SP(sp);

	cmd->result = res;

	if (atomic_read(&sp->ref_count) == 0) {
		ql_dbg(ql_dbg_io, sp->vha, 0x3015,
		    "SP reference-count to ZERO -- sp=%p cmd=%p.\n",
		    sp, GET_CMD_SP(sp));
		if (ql2xextended_error_logging & ql_dbg_io)
			WARN_ON(atomic_read(&sp->ref_count) == 0);
		return;
	}
	if (!atomic_dec_and_test(&sp->ref_count))
		return;

	sp->free(sp);
	cmd->scsi_done(cmd);
}

void
qla2xxx_qpair_sp_free_dma(void *ptr)
{
	srb_t *sp = (srb_t *)ptr;
	struct scsi_cmnd *cmd = GET_CMD_SP(sp);
	struct qla_hw_data *ha = sp->fcport->vha->hw;
	void *ctx = GET_CMD_CTX_SP(sp);

	if (sp->flags & SRB_DMA_VALID) {
		scsi_dma_unmap(cmd);
		sp->flags &= ~SRB_DMA_VALID;
	}

	if (sp->flags & SRB_CRC_PROT_DMA_VALID) {
		dma_unmap_sg(&ha->pdev->dev, scsi_prot_sglist(cmd),
		    scsi_prot_sg_count(cmd), cmd->sc_data_direction);
		sp->flags &= ~SRB_CRC_PROT_DMA_VALID;
	}

	if (!ctx)
		goto end;

	if (sp->flags & SRB_CRC_CTX_DSD_VALID) {
		/* List assured to be having elements */
		qla2x00_clean_dsd_pool(ha, ctx);
		sp->flags &= ~SRB_CRC_CTX_DSD_VALID;
	}

	if (sp->flags & SRB_CRC_CTX_DMA_VALID) {
		struct crc_context *ctx0 = ctx;

		dma_pool_free(ha->dl_dma_pool, ctx, ctx0->crc_ctx_dma);
		sp->flags &= ~SRB_CRC_CTX_DMA_VALID;
	}

	if (sp->flags & SRB_FCP_CMND_DMA_VALID) {
		struct ct6_dsd *ctx1 = ctx;
		dma_pool_free(ha->fcp_cmnd_dma_pool, ctx1->fcp_cmnd,
		    ctx1->fcp_cmnd_dma);
		list_splice(&ctx1->dsd_list, &ha->gbl_dsd_list);
		ha->gbl_dsd_inuse -= ctx1->dsd_use_cnt;
		ha->gbl_dsd_avail += ctx1->dsd_use_cnt;
		mempool_free(ctx1, ha->ctx_mempool);
	}
end:
	CMD_SP(cmd) = NULL;
	qla2xxx_rel_qpair_sp(sp->qpair, sp);
}

void
qla2xxx_qpair_sp_compl(void *ptr, int res)
{
	srb_t *sp = ptr;
	struct scsi_cmnd *cmd = GET_CMD_SP(sp);

	cmd->result = res;

	if (atomic_read(&sp->ref_count) == 0) {
		ql_dbg(ql_dbg_io, sp->fcport->vha, 0x3079,
		    "SP reference-count to ZERO -- sp=%p cmd=%p.\n",
		    sp, GET_CMD_SP(sp));
		if (ql2xextended_error_logging & ql_dbg_io)
			WARN_ON(atomic_read(&sp->ref_count) == 0);
		return;
	}
	if (!atomic_dec_and_test(&sp->ref_count))
		return;

	sp->free(sp);
	cmd->scsi_done(cmd);
}

/* If we are SP1 here, we need to still take and release the host_lock as SP1
 * does not have the changes necessary to avoid taking host->host_lock.
 */
static int
qla2xxx_queuecommand(struct Scsi_Host *host, struct scsi_cmnd *cmd)
{
	scsi_qla_host_t *vha = shost_priv(host);
	fc_port_t *fcport = (struct fc_port *) cmd->device->hostdata;
	struct fc_rport *rport = starget_to_rport(scsi_target(cmd->device));
	struct qla_hw_data *ha = vha->hw;
	struct scsi_qla_host *base_vha = pci_get_drvdata(ha->pdev);
	srb_t *sp;
	int rval;
	struct qla_qpair *qpair = NULL;
	uint32_t tag;
	uint16_t hwq;

	if (unlikely(test_bit(UNLOADING, &base_vha->dpc_flags))) {
		cmd->result = DID_NO_CONNECT << 16;
		goto qc24_fail_command;
	}

	if (ha->mqenable) {
		if (shost_use_blk_mq(vha->host)) {
			tag = blk_mq_unique_tag(cmd->request);
			hwq = blk_mq_unique_tag_to_hwq(tag);
			qpair = ha->queue_pair_map[hwq];
		} else if (vha->vp_idx && vha->qpair) {
			qpair = vha->qpair;
		}

		if (qpair)
			return qla2xxx_mqueuecommand(host, cmd, qpair);
	}

	if (ha->flags.eeh_busy) {
		if (ha->flags.pci_channel_io_perm_failure) {
			ql_dbg(ql_dbg_aer, vha, 0x9010,
			    "PCI Channel IO permanent failure, exiting "
			    "cmd=%p.\n", cmd);
			cmd->result = DID_NO_CONNECT << 16;
		} else {
			ql_dbg(ql_dbg_aer, vha, 0x9011,
			    "EEH_Busy, Requeuing the cmd=%p.\n", cmd);
			cmd->result = DID_REQUEUE << 16;
		}
		goto qc24_fail_command;
	}

	rval = fc_remote_port_chkready(rport);
	if (rval) {
		cmd->result = rval;
		ql_dbg(ql_dbg_io + ql_dbg_verbose, vha, 0x3003,
		    "fc_remote_port_chkready failed for cmd=%p, rval=0x%x.\n",
		    cmd, rval);
		goto qc24_fail_command;
	}

	if (!vha->flags.difdix_supported &&
		scsi_get_prot_op(cmd) != SCSI_PROT_NORMAL) {
			ql_dbg(ql_dbg_io, vha, 0x3004,
			    "DIF Cap not reg, fail DIF capable cmd's:%p.\n",
			    cmd);
			cmd->result = DID_NO_CONNECT << 16;
			goto qc24_fail_command;
	}

	if (!fcport) {
		cmd->result = DID_NO_CONNECT << 16;
		goto qc24_fail_command;
	}

	if (atomic_read(&fcport->state) != FCS_ONLINE) {
		if (atomic_read(&fcport->state) == FCS_DEVICE_DEAD ||
			atomic_read(&base_vha->loop_state) == LOOP_DEAD) {
			ql_dbg(ql_dbg_io, vha, 0x3005,
			    "Returning DNC, fcport_state=%d loop_state=%d.\n",
			    atomic_read(&fcport->state),
			    atomic_read(&base_vha->loop_state));
			cmd->result = DID_NO_CONNECT << 16;
			goto qc24_fail_command;
		}
		goto qc24_target_busy;
	}

	/*
	 * Return target busy if we've received a non-zero retry_delay_timer
	 * in a FCP_RSP.
	 */
	if (fcport->retry_delay_timestamp == 0) {
		/* retry delay not set */
	} else if (time_after(jiffies, fcport->retry_delay_timestamp))
		fcport->retry_delay_timestamp = 0;
	else
		goto qc24_target_busy;

	sp = qla2x00_get_sp(vha, fcport, GFP_ATOMIC);
	if (!sp)
		goto qc24_host_busy;

	sp->u.scmd.cmd = cmd;
	sp->type = SRB_SCSI_CMD;
	atomic_set(&sp->ref_count, 1);
	CMD_SP(cmd) = (void *)sp;
	sp->free = qla2x00_sp_free_dma;
	sp->done = qla2x00_sp_compl;

	rval = ha->isp_ops->start_scsi(sp);
	if (rval != QLA_SUCCESS) {
		ql_dbg(ql_dbg_io + ql_dbg_verbose, vha, 0x3013,
		    "Start scsi failed rval=%d for cmd=%p.\n", rval, cmd);
		goto qc24_host_busy_free_sp;
	}

	return 0;

qc24_host_busy_free_sp:
	sp->free(sp);

qc24_host_busy:
	return SCSI_MLQUEUE_HOST_BUSY;

qc24_target_busy:
	return SCSI_MLQUEUE_TARGET_BUSY;

qc24_fail_command:
	cmd->scsi_done(cmd);

	return 0;
}

/* For MQ supported I/O */
int
qla2xxx_mqueuecommand(struct Scsi_Host *host, struct scsi_cmnd *cmd,
    struct qla_qpair *qpair)
{
	scsi_qla_host_t *vha = shost_priv(host);
	fc_port_t *fcport = (struct fc_port *) cmd->device->hostdata;
	struct fc_rport *rport = starget_to_rport(scsi_target(cmd->device));
	struct qla_hw_data *ha = vha->hw;
	struct scsi_qla_host *base_vha = pci_get_drvdata(ha->pdev);
	srb_t *sp;
	int rval;

	rval = fc_remote_port_chkready(rport);
	if (rval) {
		cmd->result = rval;
		ql_dbg(ql_dbg_io + ql_dbg_verbose, vha, 0x3076,
		    "fc_remote_port_chkready failed for cmd=%p, rval=0x%x.\n",
		    cmd, rval);
		goto qc24_fail_command;
	}

	if (!fcport) {
		cmd->result = DID_NO_CONNECT << 16;
		goto qc24_fail_command;
	}

	if (atomic_read(&fcport->state) != FCS_ONLINE) {
		if (atomic_read(&fcport->state) == FCS_DEVICE_DEAD ||
			atomic_read(&base_vha->loop_state) == LOOP_DEAD) {
			ql_dbg(ql_dbg_io, vha, 0x3077,
			    "Returning DNC, fcport_state=%d loop_state=%d.\n",
			    atomic_read(&fcport->state),
			    atomic_read(&base_vha->loop_state));
			cmd->result = DID_NO_CONNECT << 16;
			goto qc24_fail_command;
		}
		goto qc24_target_busy;
	}

	/*
	 * Return target busy if we've received a non-zero retry_delay_timer
	 * in a FCP_RSP.
	 */
	if (fcport->retry_delay_timestamp == 0) {
		/* retry delay not set */
	} else if (time_after(jiffies, fcport->retry_delay_timestamp))
		fcport->retry_delay_timestamp = 0;
	else
		goto qc24_target_busy;

	sp = qla2xxx_get_qpair_sp(vha, qpair, fcport, GFP_ATOMIC);
	if (!sp)
		goto qc24_host_busy;

	sp->u.scmd.cmd = cmd;
	sp->type = SRB_SCSI_CMD;
	atomic_set(&sp->ref_count, 1);
	CMD_SP(cmd) = (void *)sp;
	sp->free = qla2xxx_qpair_sp_free_dma;
	sp->done = qla2xxx_qpair_sp_compl;
	sp->qpair = qpair;

	rval = ha->isp_ops->start_scsi_mq(sp);
	if (rval != QLA_SUCCESS) {
		ql_dbg(ql_dbg_io + ql_dbg_verbose, vha, 0x3078,
		    "Start scsi failed rval=%d for cmd=%p.\n", rval, cmd);
		if (rval == QLA_INTERFACE_ERROR)
			goto qc24_fail_command;
		goto qc24_host_busy_free_sp;
	}

	return 0;

qc24_host_busy_free_sp:
	sp->free(sp);

qc24_host_busy:
	return SCSI_MLQUEUE_HOST_BUSY;

qc24_target_busy:
	return SCSI_MLQUEUE_TARGET_BUSY;

qc24_fail_command:
	cmd->scsi_done(cmd);

	return 0;
}

/*
 * qla2x00_eh_wait_on_command
 *    Waits for the command to be returned by the Firmware for some
 *    max time.
 *
 * Input:
 *    cmd = Scsi Command to wait on.
 *
 * Return:
 *    Not Found : 0
 *    Found : 1
 */
static int
qla2x00_eh_wait_on_command(struct scsi_cmnd *cmd)
{
#define ABORT_POLLING_PERIOD	1000
#define ABORT_WAIT_ITER		((2 * 1000) / (ABORT_POLLING_PERIOD))
	unsigned long wait_iter = ABORT_WAIT_ITER;
	scsi_qla_host_t *vha = shost_priv(cmd->device->host);
	struct qla_hw_data *ha = vha->hw;
	int ret = QLA_SUCCESS;

	if (unlikely(pci_channel_offline(ha->pdev)) || ha->flags.eeh_busy) {
		ql_dbg(ql_dbg_taskm, vha, 0x8005,
		    "Return:eh_wait.\n");
		return ret;
	}

	while (CMD_SP(cmd) && wait_iter--) {
		msleep(ABORT_POLLING_PERIOD);
	}
	if (CMD_SP(cmd))
		ret = QLA_FUNCTION_FAILED;

	return ret;
}

/*
 * qla2x00_wait_for_hba_online
 *    Wait till the HBA is online after going through
 *    <= MAX_RETRIES_OF_ISP_ABORT  or
 *    finally HBA is disabled ie marked offline
 *
 * Input:
 *     ha - pointer to host adapter structure
 *
 * Note:
 *    Does context switching-Release SPIN_LOCK
 *    (if any) before calling this routine.
 *
 * Return:
 *    Success (Adapter is online) : 0
 *    Failed  (Adapter is offline/disabled) : 1
 */
int
qla2x00_wait_for_hba_online(scsi_qla_host_t *vha)
{
	int		return_status;
	unsigned long	wait_online;
	struct qla_hw_data *ha = vha->hw;
	scsi_qla_host_t *base_vha = pci_get_drvdata(ha->pdev);

	wait_online = jiffies + (MAX_LOOP_TIMEOUT * HZ);
	while (((test_bit(ISP_ABORT_NEEDED, &base_vha->dpc_flags)) ||
	    test_bit(ABORT_ISP_ACTIVE, &base_vha->dpc_flags) ||
	    test_bit(ISP_ABORT_RETRY, &base_vha->dpc_flags) ||
	    ha->dpc_active) && time_before(jiffies, wait_online)) {

		msleep(1000);
	}
	if (base_vha->flags.online)
		return_status = QLA_SUCCESS;
	else
		return_status = QLA_FUNCTION_FAILED;

	return (return_status);
}

static inline int test_fcport_count(scsi_qla_host_t *vha)
{
	struct qla_hw_data *ha = vha->hw;
	unsigned long flags;
	int res;

	spin_lock_irqsave(&ha->tgt.sess_lock, flags);
	ql_dbg(ql_dbg_init, vha, 0x00ec,
	    "tgt %p, fcport_count=%d\n",
	    vha, vha->fcport_count);
	res = (vha->fcport_count == 0);
	spin_unlock_irqrestore(&ha->tgt.sess_lock, flags);

	return res;
}

/*
 * qla2x00_wait_for_sess_deletion can only be called from remove_one.
 * it has dependency on UNLOADING flag to stop device discovery
 */
void
qla2x00_wait_for_sess_deletion(scsi_qla_host_t *vha)
{
	qla2x00_mark_all_devices_lost(vha, 0);

	wait_event_timeout(vha->fcport_waitQ, test_fcport_count(vha), 10*HZ);
}

/*
 * qla2x00_wait_for_hba_ready
 * Wait till the HBA is ready before doing driver unload
 *
 * Input:
 *     ha - pointer to host adapter structure
 *
 * Note:
 *    Does context switching-Release SPIN_LOCK
 *    (if any) before calling this routine.
 *
 */
static void
qla2x00_wait_for_hba_ready(scsi_qla_host_t *vha)
{
	struct qla_hw_data *ha = vha->hw;
	scsi_qla_host_t *base_vha = pci_get_drvdata(ha->pdev);

	while ((qla2x00_reset_active(vha) || ha->dpc_active ||
		ha->flags.mbox_busy) ||
	       test_bit(FX00_RESET_RECOVERY, &vha->dpc_flags) ||
	       test_bit(FX00_TARGET_SCAN, &vha->dpc_flags)) {
		if (test_bit(UNLOADING, &base_vha->dpc_flags))
			break;
		msleep(1000);
	}
}

int
qla2x00_wait_for_chip_reset(scsi_qla_host_t *vha)
{
	int		return_status;
	unsigned long	wait_reset;
	struct qla_hw_data *ha = vha->hw;
	scsi_qla_host_t *base_vha = pci_get_drvdata(ha->pdev);

	wait_reset = jiffies + (MAX_LOOP_TIMEOUT * HZ);
	while (((test_bit(ISP_ABORT_NEEDED, &base_vha->dpc_flags)) ||
	    test_bit(ABORT_ISP_ACTIVE, &base_vha->dpc_flags) ||
	    test_bit(ISP_ABORT_RETRY, &base_vha->dpc_flags) ||
	    ha->dpc_active) && time_before(jiffies, wait_reset)) {

		msleep(1000);

		if (!test_bit(ISP_ABORT_NEEDED, &base_vha->dpc_flags) &&
		    ha->flags.chip_reset_done)
			break;
	}
	if (ha->flags.chip_reset_done)
		return_status = QLA_SUCCESS;
	else
		return_status = QLA_FUNCTION_FAILED;

	return return_status;
}

static int
sp_get(struct srb *sp)
{
	if (!refcount_inc_not_zero((refcount_t*)&sp->ref_count))
		/* kref get fail */
		return ENXIO;
	else
		return 0;
}

#define ISP_REG_DISCONNECT 0xffffffffU
/**************************************************************************
* qla2x00_isp_reg_stat
*
* Description:
*	Read the host status register of ISP before aborting the command.
*
* Input:
*	ha = pointer to host adapter structure.
*
*
* Returns:
*	Either true or false.
*
* Note:	Return true if there is register disconnect.
**************************************************************************/
static inline
uint32_t qla2x00_isp_reg_stat(struct qla_hw_data *ha)
{
	struct device_reg_24xx __iomem *reg = &ha->iobase->isp24;
	struct device_reg_82xx __iomem *reg82 = &ha->iobase->isp82;

	if (IS_P3P_TYPE(ha))
		return ((RD_REG_DWORD(&reg82->host_int)) == ISP_REG_DISCONNECT);
	else
		return ((RD_REG_DWORD(&reg->host_status)) ==
			ISP_REG_DISCONNECT);
}

/**************************************************************************
* qla2xxx_eh_abort
*
* Description:
*    The abort function will abort the specified command.
*
* Input:
*    cmd = Linux SCSI command packet to be aborted.
*
* Returns:
*    Either SUCCESS or FAILED.
*
* Note:
*    Only return FAILED if command not returned by firmware.
**************************************************************************/
static int
qla2xxx_eh_abort(struct scsi_cmnd *cmd)
{
	scsi_qla_host_t *vha = shost_priv(cmd->device->host);
	srb_t *sp;
	int ret;
	unsigned int id;
	uint64_t lun;
	unsigned long flags;
	int rval, wait = 0;
	struct qla_hw_data *ha = vha->hw;
	struct qla_qpair *qpair;

	if (qla2x00_isp_reg_stat(ha)) {
		ql_log(ql_log_info, vha, 0x8042,
		    "PCI/Register disconnect, exiting.\n");
		return FAILED;
	}

	ret = fc_block_scsi_eh(cmd);
	if (ret != 0)
		return ret;
	ret = SUCCESS;

	sp = (srb_t *) CMD_SP(cmd);
	if (!sp)
		return SUCCESS;

	qpair = sp->qpair;
	if (!qpair)
		return SUCCESS;

	spin_lock_irqsave(qpair->qp_lock_ptr, flags);
	if (!CMD_SP(cmd)) {
		/* there's a chance an interrupt could clear
		   the ptr as part of done & free */
		spin_unlock_irqrestore(qpair->qp_lock_ptr, flags);
		return SUCCESS;
	}

	if (sp_get(sp)){
		/* ref_count is already 0 */
		spin_unlock_irqrestore(qpair->qp_lock_ptr, flags);
		return SUCCESS;
	}
	spin_unlock_irqrestore(qpair->qp_lock_ptr, flags);

	id = cmd->device->id;
	lun = cmd->device->lun;

	ql_dbg(ql_dbg_taskm, vha, 0x8002,
	    "Aborting from RISC nexus=%ld:%d:%llu sp=%p cmd=%p handle=%x\n",
	    vha->host_no, id, lun, sp, cmd, sp->handle);

	/* Get a reference to the sp and drop the lock.*/

	rval = ha->isp_ops->abort_command(sp);
	if (rval) {
		if (rval == QLA_FUNCTION_PARAMETER_ERROR)
			ret = SUCCESS;
		else
			ret = FAILED;

		ql_dbg(ql_dbg_taskm, vha, 0x8003,
		    "Abort command mbx failed cmd=%p, rval=%x.\n", cmd, rval);
	} else {
		ql_dbg(ql_dbg_taskm, vha, 0x8004,
		    "Abort command mbx success cmd=%p.\n", cmd);
		wait = 1;
	}

	spin_lock_irqsave(qpair->qp_lock_ptr, flags);
	/*
	 * Clear the slot in the oustanding_cmds array if we can't find the
	 * command to reclaim the resources.
	 */
	if (rval == QLA_FUNCTION_PARAMETER_ERROR)
		vha->req->outstanding_cmds[sp->handle] = NULL;

	/*
	 * sp->done will do ref_count--
	 * sp_get() took an extra count above
	 */
	sp->done(sp, DID_RESET << 16);

	/* Did the command return during mailbox execution? */
	if (ret == FAILED && !CMD_SP(cmd))
		ret = SUCCESS;

	if (!CMD_SP(cmd))
		wait = 0;

	spin_unlock_irqrestore(qpair->qp_lock_ptr, flags);

	/* Wait for the command to be returned. */
	if (wait) {
		if (qla2x00_eh_wait_on_command(cmd) != QLA_SUCCESS) {
			ql_log(ql_log_warn, vha, 0x8006,
			    "Abort handler timed out cmd=%p.\n", cmd);
			ret = FAILED;
		}
	}

	ql_log(ql_log_info, vha, 0x801c,
	    "Abort command issued nexus=%ld:%d:%llu --  %d %x.\n",
	    vha->host_no, id, lun, wait, ret);

	return ret;
}

int
qla2x00_eh_wait_for_pending_commands(scsi_qla_host_t *vha, unsigned int t,
	uint64_t l, enum nexus_wait_type type)
{
	int cnt, match, status;
	unsigned long flags;
	struct qla_hw_data *ha = vha->hw;
	struct req_que *req;
	srb_t *sp;
	struct scsi_cmnd *cmd;

	status = QLA_SUCCESS;

	spin_lock_irqsave(&ha->hardware_lock, flags);
	req = vha->req;
	for (cnt = 1; status == QLA_SUCCESS &&
		cnt < req->num_outstanding_cmds; cnt++) {
		sp = req->outstanding_cmds[cnt];
		if (!sp)
			continue;
		if (sp->type != SRB_SCSI_CMD)
			continue;
		if (vha->vp_idx != sp->vha->vp_idx)
			continue;
		match = 0;
		cmd = GET_CMD_SP(sp);
		switch (type) {
		case WAIT_HOST:
			match = 1;
			break;
		case WAIT_TARGET:
			match = cmd->device->id == t;
			break;
		case WAIT_LUN:
			match = (cmd->device->id == t &&
				cmd->device->lun == l);
			break;
		}
		if (!match)
			continue;

		spin_unlock_irqrestore(&ha->hardware_lock, flags);
		status = qla2x00_eh_wait_on_command(cmd);
		spin_lock_irqsave(&ha->hardware_lock, flags);
	}
	spin_unlock_irqrestore(&ha->hardware_lock, flags);

	return status;
}

static char *reset_errors[] = {
	"HBA not online",
	"HBA not ready",
	"Task management failed",
	"Waiting for command completions",
};

static int
__qla2xxx_eh_generic_reset(char *name, enum nexus_wait_type type,
    struct scsi_cmnd *cmd, int (*do_reset)(struct fc_port *, uint64_t, int))
{
	scsi_qla_host_t *vha = shost_priv(cmd->device->host);
	fc_port_t *fcport = (struct fc_port *) cmd->device->hostdata;
	int err;

	if (!fcport) {
		return FAILED;
	}

	err = fc_block_scsi_eh(cmd);
	if (err != 0)
		return err;

	ql_log(ql_log_info, vha, 0x8009,
	    "%s RESET ISSUED nexus=%ld:%d:%llu cmd=%p.\n", name, vha->host_no,
	    cmd->device->id, cmd->device->lun, cmd);

	err = 0;
	if (qla2x00_wait_for_hba_online(vha) != QLA_SUCCESS) {
		ql_log(ql_log_warn, vha, 0x800a,
		    "Wait for hba online failed for cmd=%p.\n", cmd);
		goto eh_reset_failed;
	}
	err = 2;
	if (do_reset(fcport, cmd->device->lun, cmd->request->cpu + 1)
		!= QLA_SUCCESS) {
		ql_log(ql_log_warn, vha, 0x800c,
		    "do_reset failed for cmd=%p.\n", cmd);
		goto eh_reset_failed;
	}
	err = 3;
	if (qla2x00_eh_wait_for_pending_commands(vha, cmd->device->id,
	    cmd->device->lun, type) != QLA_SUCCESS) {
		ql_log(ql_log_warn, vha, 0x800d,
		    "wait for pending cmds failed for cmd=%p.\n", cmd);
		goto eh_reset_failed;
	}

	ql_log(ql_log_info, vha, 0x800e,
	    "%s RESET SUCCEEDED nexus:%ld:%d:%llu cmd=%p.\n", name,
	    vha->host_no, cmd->device->id, cmd->device->lun, cmd);

	return SUCCESS;

eh_reset_failed:
	ql_log(ql_log_info, vha, 0x800f,
	    "%s RESET FAILED: %s nexus=%ld:%d:%llu cmd=%p.\n", name,
	    reset_errors[err], vha->host_no, cmd->device->id, cmd->device->lun,
	    cmd);
	return FAILED;
}

static int
qla2xxx_eh_device_reset(struct scsi_cmnd *cmd)
{
	scsi_qla_host_t *vha = shost_priv(cmd->device->host);
	struct qla_hw_data *ha = vha->hw;

	if (qla2x00_isp_reg_stat(ha)) {
		ql_log(ql_log_info, vha, 0x803e,
		    "PCI/Register disconnect, exiting.\n");
		return FAILED;
	}

	return __qla2xxx_eh_generic_reset("DEVICE", WAIT_LUN, cmd,
	    ha->isp_ops->lun_reset);
}

static int
qla2xxx_eh_target_reset(struct scsi_cmnd *cmd)
{
	scsi_qla_host_t *vha = shost_priv(cmd->device->host);
	struct qla_hw_data *ha = vha->hw;

	if (qla2x00_isp_reg_stat(ha)) {
		ql_log(ql_log_info, vha, 0x803f,
		    "PCI/Register disconnect, exiting.\n");
		return FAILED;
	}

	return __qla2xxx_eh_generic_reset("TARGET", WAIT_TARGET, cmd,
	    ha->isp_ops->target_reset);
}

/**************************************************************************
* qla2xxx_eh_bus_reset
*
* Description:
*    The bus reset function will reset the bus and abort any executing
*    commands.
*
* Input:
*    cmd = Linux SCSI command packet of the command that cause the
*          bus reset.
*
* Returns:
*    SUCCESS/FAILURE (defined as macro in scsi.h).
*
**************************************************************************/
static int
qla2xxx_eh_bus_reset(struct scsi_cmnd *cmd)
{
	scsi_qla_host_t *vha = shost_priv(cmd->device->host);
	fc_port_t *fcport = (struct fc_port *) cmd->device->hostdata;
	int ret = FAILED;
	unsigned int id;
	uint64_t lun;
	struct qla_hw_data *ha = vha->hw;

	if (qla2x00_isp_reg_stat(ha)) {
		ql_log(ql_log_info, vha, 0x8040,
		    "PCI/Register disconnect, exiting.\n");
		return FAILED;
	}

	id = cmd->device->id;
	lun = cmd->device->lun;

	if (!fcport) {
		return ret;
	}

	ret = fc_block_scsi_eh(cmd);
	if (ret != 0)
		return ret;
	ret = FAILED;

	ql_log(ql_log_info, vha, 0x8012,
	    "BUS RESET ISSUED nexus=%ld:%d:%llu.\n", vha->host_no, id, lun);

	if (qla2x00_wait_for_hba_online(vha) != QLA_SUCCESS) {
		ql_log(ql_log_fatal, vha, 0x8013,
		    "Wait for hba online failed board disabled.\n");
		goto eh_bus_reset_done;
	}

	if (qla2x00_loop_reset(vha) == QLA_SUCCESS)
		ret = SUCCESS;

	if (ret == FAILED)
		goto eh_bus_reset_done;

	/* Flush outstanding commands. */
	if (qla2x00_eh_wait_for_pending_commands(vha, 0, 0, WAIT_HOST) !=
	    QLA_SUCCESS) {
		ql_log(ql_log_warn, vha, 0x8014,
		    "Wait for pending commands failed.\n");
		ret = FAILED;
	}

eh_bus_reset_done:
	ql_log(ql_log_warn, vha, 0x802b,
	    "BUS RESET %s nexus=%ld:%d:%llu.\n",
	    (ret == FAILED) ? "FAILED" : "SUCCEEDED", vha->host_no, id, lun);

	return ret;
}

/**************************************************************************
* qla2xxx_eh_host_reset
*
* Description:
*    The reset function will reset the Adapter.
*
* Input:
*      cmd = Linux SCSI command packet of the command that cause the
*            adapter reset.
*
* Returns:
*      Either SUCCESS or FAILED.
*
* Note:
**************************************************************************/
static int
qla2xxx_eh_host_reset(struct scsi_cmnd *cmd)
{
	scsi_qla_host_t *vha = shost_priv(cmd->device->host);
	struct qla_hw_data *ha = vha->hw;
	int ret = FAILED;
	unsigned int id;
	uint64_t lun;
	scsi_qla_host_t *base_vha = pci_get_drvdata(ha->pdev);

	if (qla2x00_isp_reg_stat(ha)) {
		ql_log(ql_log_info, vha, 0x8041,
		    "PCI/Register disconnect, exiting.\n");
		schedule_work(&ha->board_disable);
		return SUCCESS;
	}

	id = cmd->device->id;
	lun = cmd->device->lun;

	ql_log(ql_log_info, vha, 0x8018,
	    "ADAPTER RESET ISSUED nexus=%ld:%d:%llu.\n", vha->host_no, id, lun);

	/*
	 * No point in issuing another reset if one is active.  Also do not
	 * attempt a reset if we are updating flash.
	 */
	if (qla2x00_reset_active(vha) || ha->optrom_state != QLA_SWAITING)
		goto eh_host_reset_lock;

	if (vha != base_vha) {
		if (qla2x00_vp_abort_isp(vha))
			goto eh_host_reset_lock;
	} else {
		if (IS_P3P_TYPE(vha->hw)) {
			if (!qla82xx_fcoe_ctx_reset(vha)) {
				/* Ctx reset success */
				ret = SUCCESS;
				goto eh_host_reset_lock;
			}
			/* fall thru if ctx reset failed */
		}
		if (ha->wq)
			flush_workqueue(ha->wq);

		set_bit(ABORT_ISP_ACTIVE, &base_vha->dpc_flags);
		if (ha->isp_ops->abort_isp(base_vha)) {
			clear_bit(ABORT_ISP_ACTIVE, &base_vha->dpc_flags);
			/* failed. schedule dpc to try */
			set_bit(ISP_ABORT_NEEDED, &base_vha->dpc_flags);

			if (qla2x00_wait_for_hba_online(vha) != QLA_SUCCESS) {
				ql_log(ql_log_warn, vha, 0x802a,
				    "wait for hba online failed.\n");
				goto eh_host_reset_lock;
			}
		}
		clear_bit(ABORT_ISP_ACTIVE, &base_vha->dpc_flags);
	}

	/* Waiting for command to be returned to OS.*/
	if (qla2x00_eh_wait_for_pending_commands(vha, 0, 0, WAIT_HOST) ==
		QLA_SUCCESS)
		ret = SUCCESS;

eh_host_reset_lock:
	ql_log(ql_log_info, vha, 0x8017,
	    "ADAPTER RESET %s nexus=%ld:%d:%llu.\n",
	    (ret == FAILED) ? "FAILED" : "SUCCEEDED", vha->host_no, id, lun);

	return ret;
}

/*
* qla2x00_loop_reset
*      Issue loop reset.
*
* Input:
*      ha = adapter block pointer.
*
* Returns:
*      0 = success
*/
int
qla2x00_loop_reset(scsi_qla_host_t *vha)
{
	int ret;
	struct fc_port *fcport;
	struct qla_hw_data *ha = vha->hw;

	if (IS_QLAFX00(ha)) {
		return qlafx00_loop_reset(vha);
	}

	if (ql2xtargetreset == 1 && ha->flags.enable_target_reset) {
		list_for_each_entry(fcport, &vha->vp_fcports, list) {
			if (fcport->port_type != FCT_TARGET)
				continue;

			ret = ha->isp_ops->target_reset(fcport, 0, 0);
			if (ret != QLA_SUCCESS) {
				ql_dbg(ql_dbg_taskm, vha, 0x802c,
				    "Bus Reset failed: Reset=%d "
				    "d_id=%x.\n", ret, fcport->d_id.b24);
			}
		}
	}


	if (ha->flags.enable_lip_full_login && !IS_CNA_CAPABLE(ha)) {
		atomic_set(&vha->loop_state, LOOP_DOWN);
		atomic_set(&vha->loop_down_timer, LOOP_DOWN_TIME);
		qla2x00_mark_all_devices_lost(vha, 0);
		ret = qla2x00_full_login_lip(vha);
		if (ret != QLA_SUCCESS) {
			ql_dbg(ql_dbg_taskm, vha, 0x802d,
			    "full_login_lip=%d.\n", ret);
		}
	}

	if (ha->flags.enable_lip_reset) {
		ret = qla2x00_lip_reset(vha);
		if (ret != QLA_SUCCESS)
			ql_dbg(ql_dbg_taskm, vha, 0x802e,
			    "lip_reset failed (%d).\n", ret);
	}

	/* Issue marker command only when we are going to start the I/O */
	vha->marker_needed = 1;

	return QLA_SUCCESS;
}

static void qla2x00_abort_srb(struct qla_qpair *qp, srb_t *sp, const int res,
			      unsigned long *flags)
	__releases(qp->qp_lock_ptr)
	__acquires(qp->qp_lock_ptr)
{
	scsi_qla_host_t *vha = qp->vha;
	struct qla_hw_data *ha = vha->hw;

	if (sp->type == SRB_NVME_CMD || sp->type == SRB_NVME_LS) {
		if (!sp_get(sp)) {
			/* got sp */
			spin_unlock_irqrestore(qp->qp_lock_ptr, *flags);
			qla_nvme_abort(ha, sp, res);
			spin_lock_irqsave(qp->qp_lock_ptr, *flags);
		}
	} else if (GET_CMD_SP(sp) && !ha->flags.eeh_busy &&
		   !test_bit(ABORT_ISP_ACTIVE, &vha->dpc_flags) &&
		   !qla2x00_isp_reg_stat(ha) && sp->type == SRB_SCSI_CMD) {
		/*
		 * Don't abort commands in adapter during EEH recovery as it's
		 * not accessible/responding.
		 *
		 * Get a reference to the sp and drop the lock. The reference
		 * ensures this sp->done() call and not the call in
		 * qla2xxx_eh_abort() ends the SCSI cmd (with result 'res').
		 */
		if (!sp_get(sp)) {
			spin_unlock_irqrestore(qp->qp_lock_ptr, *flags);
			qla2xxx_eh_abort(GET_CMD_SP(sp));
			spin_lock_irqsave(qp->qp_lock_ptr, *flags);
		}
	}
	sp->done(sp, res);
}

static void
__qla2x00_abort_all_cmds(struct qla_qpair *qp, int res)
{
	int cnt;
	unsigned long flags;
	srb_t *sp;
	scsi_qla_host_t *vha = qp->vha;
	struct qla_hw_data *ha = vha->hw;
	struct req_que *req;
	struct qla_tgt *tgt = vha->vha_tgt.qla_tgt;
	struct qla_tgt_cmd *cmd;

	if (!ha->req_q_map)
		return;
	spin_lock_irqsave(qp->qp_lock_ptr, flags);
	req = qp->req;
	for (cnt = 1; cnt < req->num_outstanding_cmds; cnt++) {
		sp = req->outstanding_cmds[cnt];
		if (sp) {
			req->outstanding_cmds[cnt] = NULL;
			switch (sp->cmd_type) {
			case TYPE_SRB:
				qla2x00_abort_srb(qp, sp, res, &flags);
				break;
			case TYPE_TGT_CMD:
				if (!vha->hw->tgt.tgt_ops || !tgt ||
				    qla_ini_mode_enabled(vha)) {
					ql_dbg(ql_dbg_tgt_mgt, vha, 0xf003,
					    "HOST-ABORT-HNDLR: dpc_flags=%lx. Target mode disabled\n",
					    vha->dpc_flags);
					continue;
				}
				cmd = (struct qla_tgt_cmd *)sp;
				qlt_abort_cmd_on_host_reset(cmd->vha, cmd);
				break;
			case TYPE_TGT_TMCMD:
				/*
				 * Currently, only ABTS response gets on the
				 * outstanding_cmds[]
				 */
				ha->tgt.tgt_ops->free_mcmd(
				   (struct qla_tgt_mgmt_cmd *)sp);
				break;
			default:
				break;
			}
		}
	}
	spin_unlock_irqrestore(qp->qp_lock_ptr, flags);
}

void
qla2x00_abort_all_cmds(scsi_qla_host_t *vha, int res)
{
	int que;
	struct qla_hw_data *ha = vha->hw;

	__qla2x00_abort_all_cmds(ha->base_qpair, res);

	for (que = 0; que < ha->max_qpairs; que++) {
		if (!ha->queue_pair_map[que])
			continue;

		__qla2x00_abort_all_cmds(ha->queue_pair_map[que], res);
	}
}

static int
qla2xxx_slave_alloc(struct scsi_device *sdev)
{
	struct fc_rport *rport = starget_to_rport(scsi_target(sdev));

	if (!rport || fc_remote_port_chkready(rport))
		return -ENXIO;

	sdev->hostdata = *(fc_port_t **)rport->dd_data;

	return 0;
}

static int
qla2xxx_slave_configure(struct scsi_device *sdev)
{
	scsi_qla_host_t *vha = shost_priv(sdev->host);
	struct req_que *req = vha->req;

	if (IS_T10_PI_CAPABLE(vha->hw))
		blk_queue_update_dma_alignment(sdev->request_queue, 0x7);

	scsi_change_queue_depth(sdev, req->max_q_depth);
	return 0;
}

static void
qla2xxx_slave_destroy(struct scsi_device *sdev)
{
	sdev->hostdata = NULL;
}

/**
 * qla2x00_config_dma_addressing() - Configure OS DMA addressing method.
 * @ha: HA context
 *
 * At exit, the @ha's flags.enable_64bit_addressing set to indicated
 * supported addressing method.
 */
static void
qla2x00_config_dma_addressing(struct qla_hw_data *ha)
{
	/* Assume a 32bit DMA mask. */
	ha->flags.enable_64bit_addressing = 0;

	if (!dma_set_mask(&ha->pdev->dev, DMA_BIT_MASK(64))) {
		/* Any upper-dword bits set? */
		if (MSD(dma_get_required_mask(&ha->pdev->dev)) &&
		    !pci_set_consistent_dma_mask(ha->pdev, DMA_BIT_MASK(64))) {
			/* Ok, a 64bit DMA mask is applicable. */
			ha->flags.enable_64bit_addressing = 1;
			ha->isp_ops->calc_req_entries = qla2x00_calc_iocbs_64;
			ha->isp_ops->build_iocbs = qla2x00_build_scsi_iocbs_64;
			return;
		}
	}

	dma_set_mask(&ha->pdev->dev, DMA_BIT_MASK(32));
	pci_set_consistent_dma_mask(ha->pdev, DMA_BIT_MASK(32));
}

static void
qla2x00_enable_intrs(struct qla_hw_data *ha)
{
	unsigned long flags = 0;
	struct device_reg_2xxx __iomem *reg = &ha->iobase->isp;

	spin_lock_irqsave(&ha->hardware_lock, flags);
	ha->interrupts_on = 1;
	/* enable risc and host interrupts */
	WRT_REG_WORD(&reg->ictrl, ICR_EN_INT | ICR_EN_RISC);
	RD_REG_WORD(&reg->ictrl);
	spin_unlock_irqrestore(&ha->hardware_lock, flags);

}

static void
qla2x00_disable_intrs(struct qla_hw_data *ha)
{
	unsigned long flags = 0;
	struct device_reg_2xxx __iomem *reg = &ha->iobase->isp;

	spin_lock_irqsave(&ha->hardware_lock, flags);
	ha->interrupts_on = 0;
	/* disable risc and host interrupts */
	WRT_REG_WORD(&reg->ictrl, 0);
	RD_REG_WORD(&reg->ictrl);
	spin_unlock_irqrestore(&ha->hardware_lock, flags);
}

static void
qla24xx_enable_intrs(struct qla_hw_data *ha)
{
	unsigned long flags = 0;
	struct device_reg_24xx __iomem *reg = &ha->iobase->isp24;

	spin_lock_irqsave(&ha->hardware_lock, flags);
	ha->interrupts_on = 1;
	WRT_REG_DWORD(&reg->ictrl, ICRX_EN_RISC_INT);
	RD_REG_DWORD(&reg->ictrl);
	spin_unlock_irqrestore(&ha->hardware_lock, flags);
}

static void
qla24xx_disable_intrs(struct qla_hw_data *ha)
{
	unsigned long flags = 0;
	struct device_reg_24xx __iomem *reg = &ha->iobase->isp24;

	if (IS_NOPOLLING_TYPE(ha))
		return;
	spin_lock_irqsave(&ha->hardware_lock, flags);
	ha->interrupts_on = 0;
	WRT_REG_DWORD(&reg->ictrl, 0);
	RD_REG_DWORD(&reg->ictrl);
	spin_unlock_irqrestore(&ha->hardware_lock, flags);
}

static int
qla2x00_iospace_config(struct qla_hw_data *ha)
{
	resource_size_t pio;
	uint16_t msix;

	if (pci_request_selected_regions(ha->pdev, ha->bars,
	    QLA2XXX_DRIVER_NAME)) {
		ql_log_pci(ql_log_fatal, ha->pdev, 0x0011,
		    "Failed to reserve PIO/MMIO regions (%s), aborting.\n",
		    pci_name(ha->pdev));
		goto iospace_error_exit;
	}
	if (!(ha->bars & 1))
		goto skip_pio;

	/* We only need PIO for Flash operations on ISP2312 v2 chips. */
	pio = pci_resource_start(ha->pdev, 0);
	if (pci_resource_flags(ha->pdev, 0) & IORESOURCE_IO) {
		if (pci_resource_len(ha->pdev, 0) < MIN_IOBASE_LEN) {
			ql_log_pci(ql_log_warn, ha->pdev, 0x0012,
			    "Invalid pci I/O region size (%s).\n",
			    pci_name(ha->pdev));
			pio = 0;
		}
	} else {
		ql_log_pci(ql_log_warn, ha->pdev, 0x0013,
		    "Region #0 no a PIO resource (%s).\n",
		    pci_name(ha->pdev));
		pio = 0;
	}
	ha->pio_address = pio;
	ql_dbg_pci(ql_dbg_init, ha->pdev, 0x0014,
	    "PIO address=%llu.\n",
	    (unsigned long long)ha->pio_address);

skip_pio:
	/* Use MMIO operations for all accesses. */
	if (!(pci_resource_flags(ha->pdev, 1) & IORESOURCE_MEM)) {
		ql_log_pci(ql_log_fatal, ha->pdev, 0x0015,
		    "Region #1 not an MMIO resource (%s), aborting.\n",
		    pci_name(ha->pdev));
		goto iospace_error_exit;
	}
	if (pci_resource_len(ha->pdev, 1) < MIN_IOBASE_LEN) {
		ql_log_pci(ql_log_fatal, ha->pdev, 0x0016,
		    "Invalid PCI mem region size (%s), aborting.\n",
		    pci_name(ha->pdev));
		goto iospace_error_exit;
	}

	ha->iobase = ioremap(pci_resource_start(ha->pdev, 1), MIN_IOBASE_LEN);
	if (!ha->iobase) {
		ql_log_pci(ql_log_fatal, ha->pdev, 0x0017,
		    "Cannot remap MMIO (%s), aborting.\n",
		    pci_name(ha->pdev));
		goto iospace_error_exit;
	}

	/* Determine queue resources */
	ha->max_req_queues = ha->max_rsp_queues = 1;
	ha->msix_count = QLA_BASE_VECTORS;
	if (!ql2xmqsupport || !ql2xnvmeenable ||
	    (!IS_QLA25XX(ha) && !IS_QLA81XX(ha)))
		goto mqiobase_exit;

	ha->mqiobase = ioremap(pci_resource_start(ha->pdev, 3),
			pci_resource_len(ha->pdev, 3));
	if (ha->mqiobase) {
		ql_dbg_pci(ql_dbg_init, ha->pdev, 0x0018,
		    "MQIO Base=%p.\n", ha->mqiobase);
		/* Read MSIX vector size of the board */
		pci_read_config_word(ha->pdev, QLA_PCI_MSIX_CONTROL, &msix);
		ha->msix_count = msix + 1;
		/* Max queues are bounded by available msix vectors */
		/* MB interrupt uses 1 vector */
		ha->max_req_queues = ha->msix_count - 1;
		ha->max_rsp_queues = ha->max_req_queues;
		/* Queue pairs is the max value minus the base queue pair */
		ha->max_qpairs = ha->max_rsp_queues - 1;
		ql_dbg_pci(ql_dbg_init, ha->pdev, 0x0188,
		    "Max no of queues pairs: %d.\n", ha->max_qpairs);

		ql_log_pci(ql_log_info, ha->pdev, 0x001a,
		    "MSI-X vector count: %d.\n", ha->msix_count);
	} else
		ql_log_pci(ql_log_info, ha->pdev, 0x001b,
		    "BAR 3 not enabled.\n");

mqiobase_exit:
	ql_dbg_pci(ql_dbg_init, ha->pdev, 0x001c,
	    "MSIX Count: %d.\n", ha->msix_count);
	return (0);

iospace_error_exit:
	return (-ENOMEM);
}


static int
qla83xx_iospace_config(struct qla_hw_data *ha)
{
	uint16_t msix;

	if (pci_request_selected_regions(ha->pdev, ha->bars,
	    QLA2XXX_DRIVER_NAME)) {
		ql_log_pci(ql_log_fatal, ha->pdev, 0x0117,
		    "Failed to reserve PIO/MMIO regions (%s), aborting.\n",
		    pci_name(ha->pdev));

		goto iospace_error_exit;
	}

	/* Use MMIO operations for all accesses. */
	if (!(pci_resource_flags(ha->pdev, 0) & IORESOURCE_MEM)) {
		ql_log_pci(ql_log_warn, ha->pdev, 0x0118,
		    "Invalid pci I/O region size (%s).\n",
		    pci_name(ha->pdev));
		goto iospace_error_exit;
	}
	if (pci_resource_len(ha->pdev, 0) < MIN_IOBASE_LEN) {
		ql_log_pci(ql_log_warn, ha->pdev, 0x0119,
		    "Invalid PCI mem region size (%s), aborting\n",
			pci_name(ha->pdev));
		goto iospace_error_exit;
	}

	ha->iobase = ioremap(pci_resource_start(ha->pdev, 0), MIN_IOBASE_LEN);
	if (!ha->iobase) {
		ql_log_pci(ql_log_fatal, ha->pdev, 0x011a,
		    "Cannot remap MMIO (%s), aborting.\n",
		    pci_name(ha->pdev));
		goto iospace_error_exit;
	}

	/* 64bit PCI BAR - BAR2 will correspoond to region 4 */
	/* 83XX 26XX always use MQ type access for queues
	 * - mbar 2, a.k.a region 4 */
	ha->max_req_queues = ha->max_rsp_queues = 1;
	ha->msix_count = QLA_BASE_VECTORS;
	ha->mqiobase = ioremap(pci_resource_start(ha->pdev, 4),
			pci_resource_len(ha->pdev, 4));

	if (!ha->mqiobase) {
		ql_log_pci(ql_log_fatal, ha->pdev, 0x011d,
		    "BAR2/region4 not enabled\n");
		goto mqiobase_exit;
	}

	ha->msixbase = ioremap(pci_resource_start(ha->pdev, 2),
			pci_resource_len(ha->pdev, 2));
	if (ha->msixbase) {
		/* Read MSIX vector size of the board */
		pci_read_config_word(ha->pdev,
		    QLA_83XX_PCI_MSIX_CONTROL, &msix);
		ha->msix_count = (msix & PCI_MSIX_FLAGS_QSIZE)  + 1;
		/*
		 * By default, driver uses at least two msix vectors
		 * (default & rspq)
		 */
		if (ql2xmqsupport || ql2xnvmeenable) {
			/* MB interrupt uses 1 vector */
			ha->max_req_queues = ha->msix_count - 1;

			/* ATIOQ needs 1 vector. That's 1 less QPair */
			if (QLA_TGT_MODE_ENABLED())
				ha->max_req_queues--;

			ha->max_rsp_queues = ha->max_req_queues;

			/* Queue pairs is the max value minus
			 * the base queue pair */
			ha->max_qpairs = ha->max_req_queues - 1;
			ql_dbg_pci(ql_dbg_init, ha->pdev, 0x00e3,
			    "Max no of queues pairs: %d.\n", ha->max_qpairs);
		}
		ql_log_pci(ql_log_info, ha->pdev, 0x011c,
		    "MSI-X vector count: %d.\n", ha->msix_count);
	} else
		ql_log_pci(ql_log_info, ha->pdev, 0x011e,
		    "BAR 1 not enabled.\n");

mqiobase_exit:
	ql_dbg_pci(ql_dbg_init, ha->pdev, 0x011f,
	    "MSIX Count: %d.\n", ha->msix_count);
	return 0;

iospace_error_exit:
	return -ENOMEM;
}

static struct isp_operations qla2100_isp_ops = {
	.pci_config		= qla2100_pci_config,
	.reset_chip		= qla2x00_reset_chip,
	.chip_diag		= qla2x00_chip_diag,
	.config_rings		= qla2x00_config_rings,
	.reset_adapter		= qla2x00_reset_adapter,
	.nvram_config		= qla2x00_nvram_config,
	.update_fw_options	= qla2x00_update_fw_options,
	.load_risc		= qla2x00_load_risc,
	.pci_info_str		= qla2x00_pci_info_str,
	.fw_version_str		= qla2x00_fw_version_str,
	.intr_handler		= qla2100_intr_handler,
	.enable_intrs		= qla2x00_enable_intrs,
	.disable_intrs		= qla2x00_disable_intrs,
	.abort_command		= qla2x00_abort_command,
	.target_reset		= qla2x00_abort_target,
	.lun_reset		= qla2x00_lun_reset,
	.fabric_login		= qla2x00_login_fabric,
	.fabric_logout		= qla2x00_fabric_logout,
	.calc_req_entries	= qla2x00_calc_iocbs_32,
	.build_iocbs		= qla2x00_build_scsi_iocbs_32,
	.prep_ms_iocb		= qla2x00_prep_ms_iocb,
	.prep_ms_fdmi_iocb	= qla2x00_prep_ms_fdmi_iocb,
	.read_nvram		= qla2x00_read_nvram_data,
	.write_nvram		= qla2x00_write_nvram_data,
	.fw_dump		= qla2100_fw_dump,
	.beacon_on		= NULL,
	.beacon_off		= NULL,
	.beacon_blink		= NULL,
	.read_optrom		= qla2x00_read_optrom_data,
	.write_optrom		= qla2x00_write_optrom_data,
	.get_flash_version	= qla2x00_get_flash_version,
	.start_scsi		= qla2x00_start_scsi,
	.start_scsi_mq          = NULL,
	.abort_isp		= qla2x00_abort_isp,
	.iospace_config     	= qla2x00_iospace_config,
	.initialize_adapter	= qla2x00_initialize_adapter,
};

static struct isp_operations qla2300_isp_ops = {
	.pci_config		= qla2300_pci_config,
	.reset_chip		= qla2x00_reset_chip,
	.chip_diag		= qla2x00_chip_diag,
	.config_rings		= qla2x00_config_rings,
	.reset_adapter		= qla2x00_reset_adapter,
	.nvram_config		= qla2x00_nvram_config,
	.update_fw_options	= qla2x00_update_fw_options,
	.load_risc		= qla2x00_load_risc,
	.pci_info_str		= qla2x00_pci_info_str,
	.fw_version_str		= qla2x00_fw_version_str,
	.intr_handler		= qla2300_intr_handler,
	.enable_intrs		= qla2x00_enable_intrs,
	.disable_intrs		= qla2x00_disable_intrs,
	.abort_command		= qla2x00_abort_command,
	.target_reset		= qla2x00_abort_target,
	.lun_reset		= qla2x00_lun_reset,
	.fabric_login		= qla2x00_login_fabric,
	.fabric_logout		= qla2x00_fabric_logout,
	.calc_req_entries	= qla2x00_calc_iocbs_32,
	.build_iocbs		= qla2x00_build_scsi_iocbs_32,
	.prep_ms_iocb		= qla2x00_prep_ms_iocb,
	.prep_ms_fdmi_iocb	= qla2x00_prep_ms_fdmi_iocb,
	.read_nvram		= qla2x00_read_nvram_data,
	.write_nvram		= qla2x00_write_nvram_data,
	.fw_dump		= qla2300_fw_dump,
	.beacon_on		= qla2x00_beacon_on,
	.beacon_off		= qla2x00_beacon_off,
	.beacon_blink		= qla2x00_beacon_blink,
	.read_optrom		= qla2x00_read_optrom_data,
	.write_optrom		= qla2x00_write_optrom_data,
	.get_flash_version	= qla2x00_get_flash_version,
	.start_scsi		= qla2x00_start_scsi,
	.start_scsi_mq          = NULL,
	.abort_isp		= qla2x00_abort_isp,
	.iospace_config		= qla2x00_iospace_config,
	.initialize_adapter	= qla2x00_initialize_adapter,
};

static struct isp_operations qla24xx_isp_ops = {
	.pci_config		= qla24xx_pci_config,
	.reset_chip		= qla24xx_reset_chip,
	.chip_diag		= qla24xx_chip_diag,
	.config_rings		= qla24xx_config_rings,
	.reset_adapter		= qla24xx_reset_adapter,
	.nvram_config		= qla24xx_nvram_config,
	.update_fw_options	= qla24xx_update_fw_options,
	.load_risc		= qla24xx_load_risc,
	.pci_info_str		= qla24xx_pci_info_str,
	.fw_version_str		= qla24xx_fw_version_str,
	.intr_handler		= qla24xx_intr_handler,
	.enable_intrs		= qla24xx_enable_intrs,
	.disable_intrs		= qla24xx_disable_intrs,
	.abort_command		= qla24xx_abort_command,
	.target_reset		= qla24xx_abort_target,
	.lun_reset		= qla24xx_lun_reset,
	.fabric_login		= qla24xx_login_fabric,
	.fabric_logout		= qla24xx_fabric_logout,
	.calc_req_entries	= NULL,
	.build_iocbs		= NULL,
	.prep_ms_iocb		= qla24xx_prep_ms_iocb,
	.prep_ms_fdmi_iocb	= qla24xx_prep_ms_fdmi_iocb,
	.read_nvram		= qla24xx_read_nvram_data,
	.write_nvram		= qla24xx_write_nvram_data,
	.fw_dump		= qla24xx_fw_dump,
	.beacon_on		= qla24xx_beacon_on,
	.beacon_off		= qla24xx_beacon_off,
	.beacon_blink		= qla24xx_beacon_blink,
	.read_optrom		= qla24xx_read_optrom_data,
	.write_optrom		= qla24xx_write_optrom_data,
	.get_flash_version	= qla24xx_get_flash_version,
	.start_scsi		= qla24xx_start_scsi,
	.start_scsi_mq          = NULL,
	.abort_isp		= qla2x00_abort_isp,
	.iospace_config		= qla2x00_iospace_config,
	.initialize_adapter	= qla2x00_initialize_adapter,
};

static struct isp_operations qla25xx_isp_ops = {
	.pci_config		= qla25xx_pci_config,
	.reset_chip		= qla24xx_reset_chip,
	.chip_diag		= qla24xx_chip_diag,
	.config_rings		= qla24xx_config_rings,
	.reset_adapter		= qla24xx_reset_adapter,
	.nvram_config		= qla24xx_nvram_config,
	.update_fw_options	= qla24xx_update_fw_options,
	.load_risc		= qla24xx_load_risc,
	.pci_info_str		= qla24xx_pci_info_str,
	.fw_version_str		= qla24xx_fw_version_str,
	.intr_handler		= qla24xx_intr_handler,
	.enable_intrs		= qla24xx_enable_intrs,
	.disable_intrs		= qla24xx_disable_intrs,
	.abort_command		= qla24xx_abort_command,
	.target_reset		= qla24xx_abort_target,
	.lun_reset		= qla24xx_lun_reset,
	.fabric_login		= qla24xx_login_fabric,
	.fabric_logout		= qla24xx_fabric_logout,
	.calc_req_entries	= NULL,
	.build_iocbs		= NULL,
	.prep_ms_iocb		= qla24xx_prep_ms_iocb,
	.prep_ms_fdmi_iocb	= qla24xx_prep_ms_fdmi_iocb,
	.read_nvram		= qla25xx_read_nvram_data,
	.write_nvram		= qla25xx_write_nvram_data,
	.fw_dump		= qla25xx_fw_dump,
	.beacon_on		= qla24xx_beacon_on,
	.beacon_off		= qla24xx_beacon_off,
	.beacon_blink		= qla24xx_beacon_blink,
	.read_optrom		= qla25xx_read_optrom_data,
	.write_optrom		= qla24xx_write_optrom_data,
	.get_flash_version	= qla24xx_get_flash_version,
	.start_scsi		= qla24xx_dif_start_scsi,
	.start_scsi_mq          = qla2xxx_dif_start_scsi_mq,
	.abort_isp		= qla2x00_abort_isp,
	.iospace_config		= qla2x00_iospace_config,
	.initialize_adapter	= qla2x00_initialize_adapter,
};

static struct isp_operations qla81xx_isp_ops = {
	.pci_config		= qla25xx_pci_config,
	.reset_chip		= qla24xx_reset_chip,
	.chip_diag		= qla24xx_chip_diag,
	.config_rings		= qla24xx_config_rings,
	.reset_adapter		= qla24xx_reset_adapter,
	.nvram_config		= qla81xx_nvram_config,
	.update_fw_options	= qla81xx_update_fw_options,
	.load_risc		= qla81xx_load_risc,
	.pci_info_str		= qla24xx_pci_info_str,
	.fw_version_str		= qla24xx_fw_version_str,
	.intr_handler		= qla24xx_intr_handler,
	.enable_intrs		= qla24xx_enable_intrs,
	.disable_intrs		= qla24xx_disable_intrs,
	.abort_command		= qla24xx_abort_command,
	.target_reset		= qla24xx_abort_target,
	.lun_reset		= qla24xx_lun_reset,
	.fabric_login		= qla24xx_login_fabric,
	.fabric_logout		= qla24xx_fabric_logout,
	.calc_req_entries	= NULL,
	.build_iocbs		= NULL,
	.prep_ms_iocb		= qla24xx_prep_ms_iocb,
	.prep_ms_fdmi_iocb	= qla24xx_prep_ms_fdmi_iocb,
	.read_nvram		= NULL,
	.write_nvram		= NULL,
	.fw_dump		= qla81xx_fw_dump,
	.beacon_on		= qla24xx_beacon_on,
	.beacon_off		= qla24xx_beacon_off,
	.beacon_blink		= qla83xx_beacon_blink,
	.read_optrom		= qla25xx_read_optrom_data,
	.write_optrom		= qla24xx_write_optrom_data,
	.get_flash_version	= qla24xx_get_flash_version,
	.start_scsi		= qla24xx_dif_start_scsi,
	.start_scsi_mq          = qla2xxx_dif_start_scsi_mq,
	.abort_isp		= qla2x00_abort_isp,
	.iospace_config		= qla2x00_iospace_config,
	.initialize_adapter	= qla2x00_initialize_adapter,
};

static struct isp_operations qla82xx_isp_ops = {
	.pci_config		= qla82xx_pci_config,
	.reset_chip		= qla82xx_reset_chip,
	.chip_diag		= qla24xx_chip_diag,
	.config_rings		= qla82xx_config_rings,
	.reset_adapter		= qla24xx_reset_adapter,
	.nvram_config		= qla81xx_nvram_config,
	.update_fw_options	= qla24xx_update_fw_options,
	.load_risc		= qla82xx_load_risc,
	.pci_info_str		= qla24xx_pci_info_str,
	.fw_version_str		= qla24xx_fw_version_str,
	.intr_handler		= qla82xx_intr_handler,
	.enable_intrs		= qla82xx_enable_intrs,
	.disable_intrs		= qla82xx_disable_intrs,
	.abort_command		= qla24xx_abort_command,
	.target_reset		= qla24xx_abort_target,
	.lun_reset		= qla24xx_lun_reset,
	.fabric_login		= qla24xx_login_fabric,
	.fabric_logout		= qla24xx_fabric_logout,
	.calc_req_entries	= NULL,
	.build_iocbs		= NULL,
	.prep_ms_iocb		= qla24xx_prep_ms_iocb,
	.prep_ms_fdmi_iocb	= qla24xx_prep_ms_fdmi_iocb,
	.read_nvram		= qla24xx_read_nvram_data,
	.write_nvram		= qla24xx_write_nvram_data,
	.fw_dump		= qla82xx_fw_dump,
	.beacon_on		= qla82xx_beacon_on,
	.beacon_off		= qla82xx_beacon_off,
	.beacon_blink		= NULL,
	.read_optrom		= qla82xx_read_optrom_data,
	.write_optrom		= qla82xx_write_optrom_data,
	.get_flash_version	= qla82xx_get_flash_version,
	.start_scsi             = qla82xx_start_scsi,
	.start_scsi_mq          = NULL,
	.abort_isp		= qla82xx_abort_isp,
	.iospace_config     	= qla82xx_iospace_config,
	.initialize_adapter	= qla2x00_initialize_adapter,
};

static struct isp_operations qla8044_isp_ops = {
	.pci_config		= qla82xx_pci_config,
	.reset_chip		= qla82xx_reset_chip,
	.chip_diag		= qla24xx_chip_diag,
	.config_rings		= qla82xx_config_rings,
	.reset_adapter		= qla24xx_reset_adapter,
	.nvram_config		= qla81xx_nvram_config,
	.update_fw_options	= qla24xx_update_fw_options,
	.load_risc		= qla82xx_load_risc,
	.pci_info_str		= qla24xx_pci_info_str,
	.fw_version_str		= qla24xx_fw_version_str,
	.intr_handler		= qla8044_intr_handler,
	.enable_intrs		= qla82xx_enable_intrs,
	.disable_intrs		= qla82xx_disable_intrs,
	.abort_command		= qla24xx_abort_command,
	.target_reset		= qla24xx_abort_target,
	.lun_reset		= qla24xx_lun_reset,
	.fabric_login		= qla24xx_login_fabric,
	.fabric_logout		= qla24xx_fabric_logout,
	.calc_req_entries	= NULL,
	.build_iocbs		= NULL,
	.prep_ms_iocb		= qla24xx_prep_ms_iocb,
	.prep_ms_fdmi_iocb	= qla24xx_prep_ms_fdmi_iocb,
	.read_nvram		= NULL,
	.write_nvram		= NULL,
	.fw_dump		= qla8044_fw_dump,
	.beacon_on		= qla82xx_beacon_on,
	.beacon_off		= qla82xx_beacon_off,
	.beacon_blink		= NULL,
	.read_optrom		= qla8044_read_optrom_data,
	.write_optrom		= qla8044_write_optrom_data,
	.get_flash_version	= qla82xx_get_flash_version,
	.start_scsi             = qla82xx_start_scsi,
	.start_scsi_mq          = NULL,
	.abort_isp		= qla8044_abort_isp,
	.iospace_config		= qla82xx_iospace_config,
	.initialize_adapter	= qla2x00_initialize_adapter,
};

static struct isp_operations qla83xx_isp_ops = {
	.pci_config		= qla25xx_pci_config,
	.reset_chip		= qla24xx_reset_chip,
	.chip_diag		= qla24xx_chip_diag,
	.config_rings		= qla24xx_config_rings,
	.reset_adapter		= qla24xx_reset_adapter,
	.nvram_config		= qla81xx_nvram_config,
	.update_fw_options	= qla81xx_update_fw_options,
	.load_risc		= qla81xx_load_risc,
	.pci_info_str		= qla24xx_pci_info_str,
	.fw_version_str		= qla24xx_fw_version_str,
	.intr_handler		= qla24xx_intr_handler,
	.enable_intrs		= qla24xx_enable_intrs,
	.disable_intrs		= qla24xx_disable_intrs,
	.abort_command		= qla24xx_abort_command,
	.target_reset		= qla24xx_abort_target,
	.lun_reset		= qla24xx_lun_reset,
	.fabric_login		= qla24xx_login_fabric,
	.fabric_logout		= qla24xx_fabric_logout,
	.calc_req_entries	= NULL,
	.build_iocbs		= NULL,
	.prep_ms_iocb		= qla24xx_prep_ms_iocb,
	.prep_ms_fdmi_iocb	= qla24xx_prep_ms_fdmi_iocb,
	.read_nvram		= NULL,
	.write_nvram		= NULL,
	.fw_dump		= qla83xx_fw_dump,
	.beacon_on		= qla24xx_beacon_on,
	.beacon_off		= qla24xx_beacon_off,
	.beacon_blink		= qla83xx_beacon_blink,
	.read_optrom		= qla25xx_read_optrom_data,
	.write_optrom		= qla24xx_write_optrom_data,
	.get_flash_version	= qla24xx_get_flash_version,
	.start_scsi		= qla24xx_dif_start_scsi,
	.start_scsi_mq          = qla2xxx_dif_start_scsi_mq,
	.abort_isp		= qla2x00_abort_isp,
	.iospace_config		= qla83xx_iospace_config,
	.initialize_adapter	= qla2x00_initialize_adapter,
};

static struct isp_operations qlafx00_isp_ops = {
	.pci_config		= qlafx00_pci_config,
	.reset_chip		= qlafx00_soft_reset,
	.chip_diag		= qlafx00_chip_diag,
	.config_rings		= qlafx00_config_rings,
	.reset_adapter		= qlafx00_soft_reset,
	.nvram_config		= NULL,
	.update_fw_options	= NULL,
	.load_risc		= NULL,
	.pci_info_str		= qlafx00_pci_info_str,
	.fw_version_str		= qlafx00_fw_version_str,
	.intr_handler		= qlafx00_intr_handler,
	.enable_intrs		= qlafx00_enable_intrs,
	.disable_intrs		= qlafx00_disable_intrs,
	.abort_command		= qla24xx_async_abort_command,
	.target_reset		= qlafx00_abort_target,
	.lun_reset		= qlafx00_lun_reset,
	.fabric_login		= NULL,
	.fabric_logout		= NULL,
	.calc_req_entries	= NULL,
	.build_iocbs		= NULL,
	.prep_ms_iocb		= qla24xx_prep_ms_iocb,
	.prep_ms_fdmi_iocb	= qla24xx_prep_ms_fdmi_iocb,
	.read_nvram		= qla24xx_read_nvram_data,
	.write_nvram		= qla24xx_write_nvram_data,
	.fw_dump		= NULL,
	.beacon_on		= qla24xx_beacon_on,
	.beacon_off		= qla24xx_beacon_off,
	.beacon_blink		= NULL,
	.read_optrom		= qla24xx_read_optrom_data,
	.write_optrom		= qla24xx_write_optrom_data,
	.get_flash_version	= qla24xx_get_flash_version,
	.start_scsi		= qlafx00_start_scsi,
	.start_scsi_mq          = NULL,
	.abort_isp		= qlafx00_abort_isp,
	.iospace_config		= qlafx00_iospace_config,
	.initialize_adapter	= qlafx00_initialize_adapter,
};

static struct isp_operations qla27xx_isp_ops = {
	.pci_config		= qla25xx_pci_config,
	.reset_chip		= qla24xx_reset_chip,
	.chip_diag		= qla24xx_chip_diag,
	.config_rings		= qla24xx_config_rings,
	.reset_adapter		= qla24xx_reset_adapter,
	.nvram_config		= qla81xx_nvram_config,
	.update_fw_options	= qla81xx_update_fw_options,
	.load_risc		= qla81xx_load_risc,
	.pci_info_str		= qla24xx_pci_info_str,
	.fw_version_str		= qla24xx_fw_version_str,
	.intr_handler		= qla24xx_intr_handler,
	.enable_intrs		= qla24xx_enable_intrs,
	.disable_intrs		= qla24xx_disable_intrs,
	.abort_command		= qla24xx_abort_command,
	.target_reset		= qla24xx_abort_target,
	.lun_reset		= qla24xx_lun_reset,
	.fabric_login		= qla24xx_login_fabric,
	.fabric_logout		= qla24xx_fabric_logout,
	.calc_req_entries	= NULL,
	.build_iocbs		= NULL,
	.prep_ms_iocb		= qla24xx_prep_ms_iocb,
	.prep_ms_fdmi_iocb	= qla24xx_prep_ms_fdmi_iocb,
	.read_nvram		= NULL,
	.write_nvram		= NULL,
	.fw_dump		= qla27xx_fwdump,
	.beacon_on		= qla24xx_beacon_on,
	.beacon_off		= qla24xx_beacon_off,
	.beacon_blink		= qla83xx_beacon_blink,
	.read_optrom		= qla25xx_read_optrom_data,
	.write_optrom		= qla24xx_write_optrom_data,
	.get_flash_version	= qla24xx_get_flash_version,
	.start_scsi		= qla24xx_dif_start_scsi,
	.start_scsi_mq          = qla2xxx_dif_start_scsi_mq,
	.abort_isp		= qla2x00_abort_isp,
	.iospace_config		= qla83xx_iospace_config,
	.initialize_adapter	= qla2x00_initialize_adapter,
};

static inline void
qla2x00_set_isp_flags(struct qla_hw_data *ha)
{
	ha->device_type = DT_EXTENDED_IDS;
	switch (ha->pdev->device) {
	case PCI_DEVICE_ID_QLOGIC_ISP2100:
		ha->isp_type |= DT_ISP2100;
		ha->device_type &= ~DT_EXTENDED_IDS;
		ha->fw_srisc_address = RISC_START_ADDRESS_2100;
		break;
	case PCI_DEVICE_ID_QLOGIC_ISP2200:
		ha->isp_type |= DT_ISP2200;
		ha->device_type &= ~DT_EXTENDED_IDS;
		ha->fw_srisc_address = RISC_START_ADDRESS_2100;
		break;
	case PCI_DEVICE_ID_QLOGIC_ISP2300:
		ha->isp_type |= DT_ISP2300;
		ha->device_type |= DT_ZIO_SUPPORTED;
		ha->fw_srisc_address = RISC_START_ADDRESS_2300;
		break;
	case PCI_DEVICE_ID_QLOGIC_ISP2312:
		ha->isp_type |= DT_ISP2312;
		ha->device_type |= DT_ZIO_SUPPORTED;
		ha->fw_srisc_address = RISC_START_ADDRESS_2300;
		break;
	case PCI_DEVICE_ID_QLOGIC_ISP2322:
		ha->isp_type |= DT_ISP2322;
		ha->device_type |= DT_ZIO_SUPPORTED;
		if (ha->pdev->subsystem_vendor == 0x1028 &&
		    ha->pdev->subsystem_device == 0x0170)
			ha->device_type |= DT_OEM_001;
		ha->fw_srisc_address = RISC_START_ADDRESS_2300;
		break;
	case PCI_DEVICE_ID_QLOGIC_ISP6312:
		ha->isp_type |= DT_ISP6312;
		ha->fw_srisc_address = RISC_START_ADDRESS_2300;
		break;
	case PCI_DEVICE_ID_QLOGIC_ISP6322:
		ha->isp_type |= DT_ISP6322;
		ha->fw_srisc_address = RISC_START_ADDRESS_2300;
		break;
	case PCI_DEVICE_ID_QLOGIC_ISP2422:
		ha->isp_type |= DT_ISP2422;
		ha->device_type |= DT_ZIO_SUPPORTED;
		ha->device_type |= DT_FWI2;
		ha->device_type |= DT_IIDMA;
		ha->fw_srisc_address = RISC_START_ADDRESS_2400;
		break;
	case PCI_DEVICE_ID_QLOGIC_ISP2432:
		ha->isp_type |= DT_ISP2432;
		ha->device_type |= DT_ZIO_SUPPORTED;
		ha->device_type |= DT_FWI2;
		ha->device_type |= DT_IIDMA;
		ha->fw_srisc_address = RISC_START_ADDRESS_2400;
		break;
	case PCI_DEVICE_ID_QLOGIC_ISP8432:
		ha->isp_type |= DT_ISP8432;
		ha->device_type |= DT_ZIO_SUPPORTED;
		ha->device_type |= DT_FWI2;
		ha->device_type |= DT_IIDMA;
		ha->fw_srisc_address = RISC_START_ADDRESS_2400;
		break;
	case PCI_DEVICE_ID_QLOGIC_ISP5422:
		ha->isp_type |= DT_ISP5422;
		ha->device_type |= DT_FWI2;
		ha->fw_srisc_address = RISC_START_ADDRESS_2400;
		break;
	case PCI_DEVICE_ID_QLOGIC_ISP5432:
		ha->isp_type |= DT_ISP5432;
		ha->device_type |= DT_FWI2;
		ha->fw_srisc_address = RISC_START_ADDRESS_2400;
		break;
	case PCI_DEVICE_ID_QLOGIC_ISP2532:
		ha->isp_type |= DT_ISP2532;
		ha->device_type |= DT_ZIO_SUPPORTED;
		ha->device_type |= DT_FWI2;
		ha->device_type |= DT_IIDMA;
		ha->fw_srisc_address = RISC_START_ADDRESS_2400;
		break;
	case PCI_DEVICE_ID_QLOGIC_ISP8001:
		ha->isp_type |= DT_ISP8001;
		ha->device_type |= DT_ZIO_SUPPORTED;
		ha->device_type |= DT_FWI2;
		ha->device_type |= DT_IIDMA;
		ha->fw_srisc_address = RISC_START_ADDRESS_2400;
		break;
	case PCI_DEVICE_ID_QLOGIC_ISP8021:
		ha->isp_type |= DT_ISP8021;
		ha->device_type |= DT_ZIO_SUPPORTED;
		ha->device_type |= DT_FWI2;
		ha->fw_srisc_address = RISC_START_ADDRESS_2400;
		/* Initialize 82XX ISP flags */
		qla82xx_init_flags(ha);
		break;
	 case PCI_DEVICE_ID_QLOGIC_ISP8044:
		ha->isp_type |= DT_ISP8044;
		ha->device_type |= DT_ZIO_SUPPORTED;
		ha->device_type |= DT_FWI2;
		ha->fw_srisc_address = RISC_START_ADDRESS_2400;
		/* Initialize 82XX ISP flags */
		qla82xx_init_flags(ha);
		break;
	case PCI_DEVICE_ID_QLOGIC_ISP2031:
		ha->isp_type |= DT_ISP2031;
		ha->device_type |= DT_ZIO_SUPPORTED;
		ha->device_type |= DT_FWI2;
		ha->device_type |= DT_IIDMA;
		ha->device_type |= DT_T10_PI;
		ha->fw_srisc_address = RISC_START_ADDRESS_2400;
		break;
	case PCI_DEVICE_ID_QLOGIC_ISP8031:
		ha->isp_type |= DT_ISP8031;
		ha->device_type |= DT_ZIO_SUPPORTED;
		ha->device_type |= DT_FWI2;
		ha->device_type |= DT_IIDMA;
		ha->device_type |= DT_T10_PI;
		ha->fw_srisc_address = RISC_START_ADDRESS_2400;
		break;
	case PCI_DEVICE_ID_QLOGIC_ISPF001:
		ha->isp_type |= DT_ISPFX00;
		break;
	case PCI_DEVICE_ID_QLOGIC_ISP2071:
		ha->isp_type |= DT_ISP2071;
		ha->device_type |= DT_ZIO_SUPPORTED;
		ha->device_type |= DT_FWI2;
		ha->device_type |= DT_IIDMA;
		ha->device_type |= DT_T10_PI;
		ha->fw_srisc_address = RISC_START_ADDRESS_2400;
		break;
	case PCI_DEVICE_ID_QLOGIC_ISP2271:
		ha->isp_type |= DT_ISP2271;
		ha->device_type |= DT_ZIO_SUPPORTED;
		ha->device_type |= DT_FWI2;
		ha->device_type |= DT_IIDMA;
		ha->device_type |= DT_T10_PI;
		ha->fw_srisc_address = RISC_START_ADDRESS_2400;
		break;
	case PCI_DEVICE_ID_QLOGIC_ISP2261:
		ha->isp_type |= DT_ISP2261;
		ha->device_type |= DT_ZIO_SUPPORTED;
		ha->device_type |= DT_FWI2;
		ha->device_type |= DT_IIDMA;
		ha->device_type |= DT_T10_PI;
		ha->fw_srisc_address = RISC_START_ADDRESS_2400;
		break;
	}

	if (IS_QLA82XX(ha))
		ha->port_no = ha->portnum & 1;
	else {
		/* Get adapter physical port no from interrupt pin register. */
		pci_read_config_byte(ha->pdev, PCI_INTERRUPT_PIN, &ha->port_no);
		if (IS_QLA27XX(ha))
			ha->port_no--;
		else
			ha->port_no = !(ha->port_no & 1);
	}

	ql_dbg_pci(ql_dbg_init, ha->pdev, 0x000b,
	    "device_type=0x%x port=%d fw_srisc_address=0x%x.\n",
	    ha->device_type, ha->port_no, ha->fw_srisc_address);
}

static void
qla2xxx_scan_start(struct Scsi_Host *shost)
{
	scsi_qla_host_t *vha = shost_priv(shost);

	if (vha->hw->flags.running_gold_fw)
		return;

	set_bit(LOOP_RESYNC_NEEDED, &vha->dpc_flags);
	set_bit(LOCAL_LOOP_UPDATE, &vha->dpc_flags);
	set_bit(RSCN_UPDATE, &vha->dpc_flags);
	set_bit(NPIV_CONFIG_NEEDED, &vha->dpc_flags);
}

static int
qla2xxx_scan_finished(struct Scsi_Host *shost, unsigned long time)
{
	scsi_qla_host_t *vha = shost_priv(shost);

	if (test_bit(UNLOADING, &vha->dpc_flags))
		return 1;
	if (!vha->host)
		return 1;
	if (time > vha->hw->loop_reset_delay * HZ)
		return 1;

	return atomic_read(&vha->loop_state) == LOOP_READY;
}

static void qla2x00_iocb_work_fn(struct work_struct *work)
{
	struct scsi_qla_host *vha = container_of(work,
		struct scsi_qla_host, iocb_work);
	struct qla_hw_data *ha = vha->hw;
	struct scsi_qla_host *base_vha = pci_get_drvdata(ha->pdev);
	int i = 2;
	unsigned long flags;

	if (test_bit(UNLOADING, &base_vha->dpc_flags))
		return;

	while (!list_empty(&vha->work_list) && i > 0) {
		qla2x00_do_work(vha);
		i--;
	}

	spin_lock_irqsave(&vha->work_lock, flags);
	clear_bit(IOCB_WORK_ACTIVE, &vha->dpc_flags);
	spin_unlock_irqrestore(&vha->work_lock, flags);
}

/*
 * PCI driver interface
 */
static int
qla2x00_probe_one(struct pci_dev *pdev, const struct pci_device_id *id)
{
	int	ret = -ENODEV;
	struct Scsi_Host *host;
	scsi_qla_host_t *base_vha = NULL;
	struct qla_hw_data *ha;
	char pci_info[30];
	char fw_str[30], wq_name[30];
	struct scsi_host_template *sht;
	int bars, mem_only = 0;
	uint16_t req_length = 0, rsp_length = 0;
	struct req_que *req = NULL;
	struct rsp_que *rsp = NULL;
	int i;

	bars = pci_select_bars(pdev, IORESOURCE_MEM | IORESOURCE_IO);
	sht = &qla2xxx_driver_template;
	if (pdev->device == PCI_DEVICE_ID_QLOGIC_ISP2422 ||
	    pdev->device == PCI_DEVICE_ID_QLOGIC_ISP2432 ||
	    pdev->device == PCI_DEVICE_ID_QLOGIC_ISP8432 ||
	    pdev->device == PCI_DEVICE_ID_QLOGIC_ISP5422 ||
	    pdev->device == PCI_DEVICE_ID_QLOGIC_ISP5432 ||
	    pdev->device == PCI_DEVICE_ID_QLOGIC_ISP2532 ||
	    pdev->device == PCI_DEVICE_ID_QLOGIC_ISP8001 ||
	    pdev->device == PCI_DEVICE_ID_QLOGIC_ISP8021 ||
	    pdev->device == PCI_DEVICE_ID_QLOGIC_ISP2031 ||
	    pdev->device == PCI_DEVICE_ID_QLOGIC_ISP8031 ||
	    pdev->device == PCI_DEVICE_ID_QLOGIC_ISPF001 ||
	    pdev->device == PCI_DEVICE_ID_QLOGIC_ISP8044 ||
	    pdev->device == PCI_DEVICE_ID_QLOGIC_ISP2071 ||
	    pdev->device == PCI_DEVICE_ID_QLOGIC_ISP2271 ||
	    pdev->device == PCI_DEVICE_ID_QLOGIC_ISP2261) {
		bars = pci_select_bars(pdev, IORESOURCE_MEM);
		mem_only = 1;
		ql_dbg_pci(ql_dbg_init, pdev, 0x0007,
		    "Mem only adapter.\n");
	}
	ql_dbg_pci(ql_dbg_init, pdev, 0x0008,
	    "Bars=%d.\n", bars);

	if (mem_only) {
		if (pci_enable_device_mem(pdev))
			return ret;
	} else {
		if (pci_enable_device(pdev))
			return ret;
	}

	/* This may fail but that's ok */
	pci_enable_pcie_error_reporting(pdev);

	ha = kzalloc(sizeof(struct qla_hw_data), GFP_KERNEL);
	if (!ha) {
		ql_log_pci(ql_log_fatal, pdev, 0x0009,
		    "Unable to allocate memory for ha.\n");
		goto disable_device;
	}
	ql_dbg_pci(ql_dbg_init, pdev, 0x000a,
	    "Memory allocated for ha=%p.\n", ha);
	ha->pdev = pdev;
	INIT_LIST_HEAD(&ha->tgt.q_full_list);
	spin_lock_init(&ha->tgt.q_full_lock);
	spin_lock_init(&ha->tgt.sess_lock);
	spin_lock_init(&ha->tgt.atio_lock);

	atomic_set(&ha->nvme_active_aen_cnt, 0);

	/* Clear our data area */
	ha->bars = bars;
	ha->mem_only = mem_only;
	spin_lock_init(&ha->hardware_lock);
	spin_lock_init(&ha->vport_slock);
	mutex_init(&ha->selflogin_lock);
	mutex_init(&ha->optrom_mutex);

	/* Set ISP-type information. */
	qla2x00_set_isp_flags(ha);

	/* Set EEH reset type to fundamental if required by hba */
	if (IS_QLA24XX(ha) || IS_QLA25XX(ha) || IS_QLA81XX(ha) ||
	    IS_QLA83XX(ha) || IS_QLA27XX(ha))
		pdev->needs_freset = 1;

	ha->prev_topology = 0;
	ha->init_cb_size = sizeof(init_cb_t);
	ha->link_data_rate = PORT_SPEED_UNKNOWN;
	ha->optrom_size = OPTROM_SIZE_2300;
	ha->max_exchg = FW_MAX_EXCHANGES_CNT;
	atomic_set(&ha->num_pend_mbx_stage1, 0);
	atomic_set(&ha->num_pend_mbx_stage2, 0);
	atomic_set(&ha->num_pend_mbx_stage3, 0);
	atomic_set(&ha->zio_threshold, DEFAULT_ZIO_THRESHOLD);
	ha->last_zio_threshold = DEFAULT_ZIO_THRESHOLD;

	/* Assign ISP specific operations. */
	if (IS_QLA2100(ha)) {
		ha->max_fibre_devices = MAX_FIBRE_DEVICES_2100;
		ha->mbx_count = MAILBOX_REGISTER_COUNT_2100;
		req_length = REQUEST_ENTRY_CNT_2100;
		rsp_length = RESPONSE_ENTRY_CNT_2100;
		ha->max_loop_id = SNS_LAST_LOOP_ID_2100;
		ha->gid_list_info_size = 4;
		ha->flash_conf_off = ~0;
		ha->flash_data_off = ~0;
		ha->nvram_conf_off = ~0;
		ha->nvram_data_off = ~0;
		ha->isp_ops = &qla2100_isp_ops;
	} else if (IS_QLA2200(ha)) {
		ha->max_fibre_devices = MAX_FIBRE_DEVICES_2100;
		ha->mbx_count = MAILBOX_REGISTER_COUNT_2200;
		req_length = REQUEST_ENTRY_CNT_2200;
		rsp_length = RESPONSE_ENTRY_CNT_2100;
		ha->max_loop_id = SNS_LAST_LOOP_ID_2100;
		ha->gid_list_info_size = 4;
		ha->flash_conf_off = ~0;
		ha->flash_data_off = ~0;
		ha->nvram_conf_off = ~0;
		ha->nvram_data_off = ~0;
		ha->isp_ops = &qla2100_isp_ops;
	} else if (IS_QLA23XX(ha)) {
		ha->max_fibre_devices = MAX_FIBRE_DEVICES_2100;
		ha->mbx_count = MAILBOX_REGISTER_COUNT;
		req_length = REQUEST_ENTRY_CNT_2200;
		rsp_length = RESPONSE_ENTRY_CNT_2300;
		ha->max_loop_id = SNS_LAST_LOOP_ID_2300;
		ha->gid_list_info_size = 6;
		if (IS_QLA2322(ha) || IS_QLA6322(ha))
			ha->optrom_size = OPTROM_SIZE_2322;
		ha->flash_conf_off = ~0;
		ha->flash_data_off = ~0;
		ha->nvram_conf_off = ~0;
		ha->nvram_data_off = ~0;
		ha->isp_ops = &qla2300_isp_ops;
	} else if (IS_QLA24XX_TYPE(ha)) {
		ha->max_fibre_devices = MAX_FIBRE_DEVICES_2400;
		ha->mbx_count = MAILBOX_REGISTER_COUNT;
		req_length = REQUEST_ENTRY_CNT_24XX;
		rsp_length = RESPONSE_ENTRY_CNT_2300;
		ha->tgt.atio_q_length = ATIO_ENTRY_CNT_24XX;
		ha->max_loop_id = SNS_LAST_LOOP_ID_2300;
		ha->init_cb_size = sizeof(struct mid_init_cb_24xx);
		ha->gid_list_info_size = 8;
		ha->optrom_size = OPTROM_SIZE_24XX;
		ha->nvram_npiv_size = QLA_MAX_VPORTS_QLA24XX;
		ha->isp_ops = &qla24xx_isp_ops;
		ha->flash_conf_off = FARX_ACCESS_FLASH_CONF;
		ha->flash_data_off = FARX_ACCESS_FLASH_DATA;
		ha->nvram_conf_off = FARX_ACCESS_NVRAM_CONF;
		ha->nvram_data_off = FARX_ACCESS_NVRAM_DATA;
	} else if (IS_QLA25XX(ha)) {
		ha->max_fibre_devices = MAX_FIBRE_DEVICES_2400;
		ha->mbx_count = MAILBOX_REGISTER_COUNT;
		req_length = REQUEST_ENTRY_CNT_24XX;
		rsp_length = RESPONSE_ENTRY_CNT_2300;
		ha->tgt.atio_q_length = ATIO_ENTRY_CNT_24XX;
		ha->max_loop_id = SNS_LAST_LOOP_ID_2300;
		ha->init_cb_size = sizeof(struct mid_init_cb_24xx);
		ha->gid_list_info_size = 8;
		ha->optrom_size = OPTROM_SIZE_25XX;
		ha->nvram_npiv_size = QLA_MAX_VPORTS_QLA25XX;
		ha->isp_ops = &qla25xx_isp_ops;
		ha->flash_conf_off = FARX_ACCESS_FLASH_CONF;
		ha->flash_data_off = FARX_ACCESS_FLASH_DATA;
		ha->nvram_conf_off = FARX_ACCESS_NVRAM_CONF;
		ha->nvram_data_off = FARX_ACCESS_NVRAM_DATA;
	} else if (IS_QLA81XX(ha)) {
		ha->max_fibre_devices = MAX_FIBRE_DEVICES_2400;
		ha->mbx_count = MAILBOX_REGISTER_COUNT;
		req_length = REQUEST_ENTRY_CNT_24XX;
		rsp_length = RESPONSE_ENTRY_CNT_2300;
		ha->tgt.atio_q_length = ATIO_ENTRY_CNT_24XX;
		ha->max_loop_id = SNS_LAST_LOOP_ID_2300;
		ha->init_cb_size = sizeof(struct mid_init_cb_81xx);
		ha->gid_list_info_size = 8;
		ha->optrom_size = OPTROM_SIZE_81XX;
		ha->nvram_npiv_size = QLA_MAX_VPORTS_QLA25XX;
		ha->isp_ops = &qla81xx_isp_ops;
		ha->flash_conf_off = FARX_ACCESS_FLASH_CONF_81XX;
		ha->flash_data_off = FARX_ACCESS_FLASH_DATA_81XX;
		ha->nvram_conf_off = ~0;
		ha->nvram_data_off = ~0;
	} else if (IS_QLA82XX(ha)) {
		ha->max_fibre_devices = MAX_FIBRE_DEVICES_2400;
		ha->mbx_count = MAILBOX_REGISTER_COUNT;
		req_length = REQUEST_ENTRY_CNT_82XX;
		rsp_length = RESPONSE_ENTRY_CNT_82XX;
		ha->max_loop_id = SNS_LAST_LOOP_ID_2300;
		ha->init_cb_size = sizeof(struct mid_init_cb_81xx);
		ha->gid_list_info_size = 8;
		ha->optrom_size = OPTROM_SIZE_82XX;
		ha->nvram_npiv_size = QLA_MAX_VPORTS_QLA25XX;
		ha->isp_ops = &qla82xx_isp_ops;
		ha->flash_conf_off = FARX_ACCESS_FLASH_CONF;
		ha->flash_data_off = FARX_ACCESS_FLASH_DATA;
		ha->nvram_conf_off = FARX_ACCESS_NVRAM_CONF;
		ha->nvram_data_off = FARX_ACCESS_NVRAM_DATA;
	} else if (IS_QLA8044(ha)) {
		ha->max_fibre_devices = MAX_FIBRE_DEVICES_2400;
		ha->mbx_count = MAILBOX_REGISTER_COUNT;
		req_length = REQUEST_ENTRY_CNT_82XX;
		rsp_length = RESPONSE_ENTRY_CNT_82XX;
		ha->max_loop_id = SNS_LAST_LOOP_ID_2300;
		ha->init_cb_size = sizeof(struct mid_init_cb_81xx);
		ha->gid_list_info_size = 8;
		ha->optrom_size = OPTROM_SIZE_83XX;
		ha->nvram_npiv_size = QLA_MAX_VPORTS_QLA25XX;
		ha->isp_ops = &qla8044_isp_ops;
		ha->flash_conf_off = FARX_ACCESS_FLASH_CONF;
		ha->flash_data_off = FARX_ACCESS_FLASH_DATA;
		ha->nvram_conf_off = FARX_ACCESS_NVRAM_CONF;
		ha->nvram_data_off = FARX_ACCESS_NVRAM_DATA;
	} else if (IS_QLA83XX(ha)) {
		ha->portnum = PCI_FUNC(ha->pdev->devfn);
		ha->max_fibre_devices = MAX_FIBRE_DEVICES_2400;
		ha->mbx_count = MAILBOX_REGISTER_COUNT;
		req_length = REQUEST_ENTRY_CNT_83XX;
		rsp_length = RESPONSE_ENTRY_CNT_83XX;
		ha->tgt.atio_q_length = ATIO_ENTRY_CNT_24XX;
		ha->max_loop_id = SNS_LAST_LOOP_ID_2300;
		ha->init_cb_size = sizeof(struct mid_init_cb_81xx);
		ha->gid_list_info_size = 8;
		ha->optrom_size = OPTROM_SIZE_83XX;
		ha->nvram_npiv_size = QLA_MAX_VPORTS_QLA25XX;
		ha->isp_ops = &qla83xx_isp_ops;
		ha->flash_conf_off = FARX_ACCESS_FLASH_CONF_81XX;
		ha->flash_data_off = FARX_ACCESS_FLASH_DATA_81XX;
		ha->nvram_conf_off = ~0;
		ha->nvram_data_off = ~0;
	}  else if (IS_QLAFX00(ha)) {
		ha->max_fibre_devices = MAX_FIBRE_DEVICES_FX00;
		ha->mbx_count = MAILBOX_REGISTER_COUNT_FX00;
		ha->aen_mbx_count = AEN_MAILBOX_REGISTER_COUNT_FX00;
		req_length = REQUEST_ENTRY_CNT_FX00;
		rsp_length = RESPONSE_ENTRY_CNT_FX00;
		ha->isp_ops = &qlafx00_isp_ops;
		ha->port_down_retry_count = 30; /* default value */
		ha->mr.fw_hbt_cnt = QLAFX00_HEARTBEAT_INTERVAL;
		ha->mr.fw_reset_timer_tick = QLAFX00_RESET_INTERVAL;
		ha->mr.fw_critemp_timer_tick = QLAFX00_CRITEMP_INTERVAL;
		ha->mr.fw_hbt_en = 1;
		ha->mr.host_info_resend = false;
		ha->mr.hinfo_resend_timer_tick = QLAFX00_HINFO_RESEND_INTERVAL;
	} else if (IS_QLA27XX(ha)) {
		ha->portnum = PCI_FUNC(ha->pdev->devfn);
		ha->max_fibre_devices = MAX_FIBRE_DEVICES_2400;
		ha->mbx_count = MAILBOX_REGISTER_COUNT;
		req_length = REQUEST_ENTRY_CNT_83XX;
		rsp_length = RESPONSE_ENTRY_CNT_83XX;
		ha->tgt.atio_q_length = ATIO_ENTRY_CNT_24XX;
		ha->max_loop_id = SNS_LAST_LOOP_ID_2300;
		ha->init_cb_size = sizeof(struct mid_init_cb_81xx);
		ha->gid_list_info_size = 8;
		ha->optrom_size = OPTROM_SIZE_83XX;
		ha->nvram_npiv_size = QLA_MAX_VPORTS_QLA25XX;
		ha->isp_ops = &qla27xx_isp_ops;
		ha->flash_conf_off = FARX_ACCESS_FLASH_CONF_81XX;
		ha->flash_data_off = FARX_ACCESS_FLASH_DATA_81XX;
		ha->nvram_conf_off = ~0;
		ha->nvram_data_off = ~0;
	}

	ql_dbg_pci(ql_dbg_init, pdev, 0x001e,
	    "mbx_count=%d, req_length=%d, "
	    "rsp_length=%d, max_loop_id=%d, init_cb_size=%d, "
	    "gid_list_info_size=%d, optrom_size=%d, nvram_npiv_size=%d, "
	    "max_fibre_devices=%d.\n",
	    ha->mbx_count, req_length, rsp_length, ha->max_loop_id,
	    ha->init_cb_size, ha->gid_list_info_size, ha->optrom_size,
	    ha->nvram_npiv_size, ha->max_fibre_devices);
	ql_dbg_pci(ql_dbg_init, pdev, 0x001f,
	    "isp_ops=%p, flash_conf_off=%d, "
	    "flash_data_off=%d, nvram_conf_off=%d, nvram_data_off=%d.\n",
	    ha->isp_ops, ha->flash_conf_off, ha->flash_data_off,
	    ha->nvram_conf_off, ha->nvram_data_off);

	/* Configure PCI I/O space */
	ret = ha->isp_ops->iospace_config(ha);
	if (ret)
		goto iospace_config_failed;

	ql_log_pci(ql_log_info, pdev, 0x001d,
	    "Found an ISP%04X irq %d iobase 0x%p.\n",
	    pdev->device, pdev->irq, ha->iobase);
	mutex_init(&ha->vport_lock);
	mutex_init(&ha->mq_lock);
	init_completion(&ha->mbx_cmd_comp);
	complete(&ha->mbx_cmd_comp);
	init_completion(&ha->mbx_intr_comp);
	init_completion(&ha->dcbx_comp);
	init_completion(&ha->lb_portup_comp);

	set_bit(0, (unsigned long *) ha->vp_idx_map);

	qla2x00_config_dma_addressing(ha);
	ql_dbg_pci(ql_dbg_init, pdev, 0x0020,
	    "64 Bit addressing is %s.\n",
	    ha->flags.enable_64bit_addressing ? "enable" :
	    "disable");
	ret = qla2x00_mem_alloc(ha, req_length, rsp_length, &req, &rsp);
	if (ret) {
		ql_log_pci(ql_log_fatal, pdev, 0x0031,
		    "Failed to allocate memory for adapter, aborting.\n");

		goto probe_hw_failed;
	}

	req->max_q_depth = MAX_Q_DEPTH;
	if (ql2xmaxqdepth != 0 && ql2xmaxqdepth <= 0xffffU)
		req->max_q_depth = ql2xmaxqdepth;


	base_vha = qla2x00_create_host(sht, ha);
	if (!base_vha) {
		ret = -ENOMEM;
		goto probe_hw_failed;
	}

	pci_set_drvdata(pdev, base_vha);
	set_bit(PFLG_DRIVER_PROBING, &base_vha->pci_flags);

	host = base_vha->host;
	base_vha->req = req;
	if (IS_QLA2XXX_MIDTYPE(ha))
		base_vha->mgmt_svr_loop_id =
			qla2x00_reserve_mgmt_server_loop_id(base_vha);
	else
		base_vha->mgmt_svr_loop_id = MANAGEMENT_SERVER +
						base_vha->vp_idx;

	/* Setup fcport template structure. */
	ha->mr.fcport.vha = base_vha;
	ha->mr.fcport.port_type = FCT_UNKNOWN;
	ha->mr.fcport.loop_id = FC_NO_LOOP_ID;
	qla2x00_set_fcport_state(&ha->mr.fcport, FCS_UNCONFIGURED);
	ha->mr.fcport.supported_classes = FC_COS_UNSPECIFIED;
	ha->mr.fcport.scan_state = 1;

	/* Set the SG table size based on ISP type */
	if (!IS_FWI2_CAPABLE(ha)) {
		if (IS_QLA2100(ha))
			host->sg_tablesize = 32;
	} else {
		if (!IS_QLA82XX(ha))
			host->sg_tablesize = QLA_SG_ALL;
	}
	host->max_id = ha->max_fibre_devices;
	host->cmd_per_lun = 3;
	host->unique_id = host->host_no;
	if (IS_T10_PI_CAPABLE(ha) && ql2xenabledif && !ql2xnvmeenable)
		host->max_cmd_len = 32;
	else
		host->max_cmd_len = MAX_CMDSZ;
	host->max_channel = MAX_BUSES - 1;
	/* Older HBAs support only 16-bit LUNs */
	if (!IS_QLAFX00(ha) && !IS_FWI2_CAPABLE(ha) &&
	    ql2xmaxlun > 0xffff)
		host->max_lun = 0xffff;
	else
		host->max_lun = ql2xmaxlun;
	host->transportt = qla2xxx_transport_template;
	sht->vendor_id = (SCSI_NL_VID_TYPE_PCI | PCI_VENDOR_ID_QLOGIC);

	ql_dbg(ql_dbg_init, base_vha, 0x0033,
	    "max_id=%d this_id=%d "
	    "cmd_per_len=%d unique_id=%d max_cmd_len=%d max_channel=%d "
	    "max_lun=%llu transportt=%p, vendor_id=%llu.\n", host->max_id,
	    host->this_id, host->cmd_per_lun, host->unique_id,
	    host->max_cmd_len, host->max_channel, host->max_lun,
	    host->transportt, sht->vendor_id);

	INIT_WORK(&base_vha->iocb_work, qla2x00_iocb_work_fn);

	/* Set up the irqs */
	ret = qla2x00_request_irqs(ha, rsp);
	if (ret)
		goto probe_failed;

	/* Alloc arrays of request and response ring ptrs */
	ret = qla2x00_alloc_queues(ha, req, rsp);
	if (ret) {
		ql_log(ql_log_fatal, base_vha, 0x003d,
		    "Failed to allocate memory for queue pointers..."
		    "aborting.\n");
		goto probe_failed;
	}

	if (ha->mqenable && shost_use_blk_mq(host)) {
		/* number of hardware queues supported by blk/scsi-mq*/
		host->nr_hw_queues = ha->max_qpairs;

		ql_dbg(ql_dbg_init, base_vha, 0x0192,
			"blk/scsi-mq enabled, HW queues = %d.\n", host->nr_hw_queues);
	} else {
		if (ql2xnvmeenable) {
			host->nr_hw_queues = ha->max_qpairs;
			ql_dbg(ql_dbg_init, base_vha, 0x0194,
			    "FC-NVMe support is enabled, HW queues=%d\n",
			    host->nr_hw_queues);
		} else {
			ql_dbg(ql_dbg_init, base_vha, 0x0193,
			    "blk/scsi-mq disabled.\n");
		}
	}

	qlt_probe_one_stage1(base_vha, ha);

	pci_save_state(pdev);

	/* Assign back pointers */
	rsp->req = req;
	req->rsp = rsp;

	if (IS_QLAFX00(ha)) {
		ha->rsp_q_map[0] = rsp;
		ha->req_q_map[0] = req;
		set_bit(0, ha->req_qid_map);
		set_bit(0, ha->rsp_qid_map);
	}

	/* FWI2-capable only. */
	req->req_q_in = &ha->iobase->isp24.req_q_in;
	req->req_q_out = &ha->iobase->isp24.req_q_out;
	rsp->rsp_q_in = &ha->iobase->isp24.rsp_q_in;
	rsp->rsp_q_out = &ha->iobase->isp24.rsp_q_out;
	if (ha->mqenable || IS_QLA83XX(ha) || IS_QLA27XX(ha)) {
		req->req_q_in = &ha->mqiobase->isp25mq.req_q_in;
		req->req_q_out = &ha->mqiobase->isp25mq.req_q_out;
		rsp->rsp_q_in = &ha->mqiobase->isp25mq.rsp_q_in;
		rsp->rsp_q_out =  &ha->mqiobase->isp25mq.rsp_q_out;
	}

	if (IS_QLAFX00(ha)) {
		req->req_q_in = &ha->iobase->ispfx00.req_q_in;
		req->req_q_out = &ha->iobase->ispfx00.req_q_out;
		rsp->rsp_q_in = &ha->iobase->ispfx00.rsp_q_in;
		rsp->rsp_q_out = &ha->iobase->ispfx00.rsp_q_out;
	}

	if (IS_P3P_TYPE(ha)) {
		req->req_q_out = &ha->iobase->isp82.req_q_out[0];
		rsp->rsp_q_in = &ha->iobase->isp82.rsp_q_in[0];
		rsp->rsp_q_out = &ha->iobase->isp82.rsp_q_out[0];
	}

	ql_dbg(ql_dbg_multiq, base_vha, 0xc009,
	    "rsp_q_map=%p req_q_map=%p rsp->req=%p req->rsp=%p.\n",
	    ha->rsp_q_map, ha->req_q_map, rsp->req, req->rsp);
	ql_dbg(ql_dbg_multiq, base_vha, 0xc00a,
	    "req->req_q_in=%p req->req_q_out=%p "
	    "rsp->rsp_q_in=%p rsp->rsp_q_out=%p.\n",
	    req->req_q_in, req->req_q_out,
	    rsp->rsp_q_in, rsp->rsp_q_out);
	ql_dbg(ql_dbg_init, base_vha, 0x003e,
	    "rsp_q_map=%p req_q_map=%p rsp->req=%p req->rsp=%p.\n",
	    ha->rsp_q_map, ha->req_q_map, rsp->req, req->rsp);
	ql_dbg(ql_dbg_init, base_vha, 0x003f,
	    "req->req_q_in=%p req->req_q_out=%p rsp->rsp_q_in=%p rsp->rsp_q_out=%p.\n",
	    req->req_q_in, req->req_q_out, rsp->rsp_q_in, rsp->rsp_q_out);

	ha->wq = alloc_workqueue("qla2xxx_wq", 0, 0);

	if (ha->isp_ops->initialize_adapter(base_vha)) {
		ql_log(ql_log_fatal, base_vha, 0x00d6,
		    "Failed to initialize adapter - Adapter flags %x.\n",
		    base_vha->device_flags);

		if (IS_QLA82XX(ha)) {
			qla82xx_idc_lock(ha);
			qla82xx_wr_32(ha, QLA82XX_CRB_DEV_STATE,
				QLA8XXX_DEV_FAILED);
			qla82xx_idc_unlock(ha);
			ql_log(ql_log_fatal, base_vha, 0x00d7,
			    "HW State: FAILED.\n");
		} else if (IS_QLA8044(ha)) {
			qla8044_idc_lock(ha);
			qla8044_wr_direct(base_vha,
				QLA8044_CRB_DEV_STATE_INDEX,
				QLA8XXX_DEV_FAILED);
			qla8044_idc_unlock(ha);
			ql_log(ql_log_fatal, base_vha, 0x0150,
			    "HW State: FAILED.\n");
		}

		ret = -ENODEV;
		goto probe_failed;
	}

	if (IS_QLAFX00(ha))
		host->can_queue = QLAFX00_MAX_CANQUEUE;
	else
		host->can_queue = req->num_outstanding_cmds - 10;

	ql_dbg(ql_dbg_init, base_vha, 0x0032,
	    "can_queue=%d, req=%p, mgmt_svr_loop_id=%d, sg_tablesize=%d.\n",
	    host->can_queue, base_vha->req,
	    base_vha->mgmt_svr_loop_id, host->sg_tablesize);

	if (ha->mqenable) {
		bool mq = false;
		bool startit = false;

		if (QLA_TGT_MODE_ENABLED()) {
			mq = true;
			startit = false;
		}

		if ((ql2x_ini_mode == QLA2XXX_INI_MODE_ENABLED) &&
		    shost_use_blk_mq(host)) {
			mq = true;
			startit = true;
		}

		if (mq) {
			/* Create start of day qpairs for Block MQ */
			for (i = 0; i < ha->max_qpairs; i++)
				qla2xxx_create_qpair(base_vha, 5, 0, startit);
		}
	}

	if (ha->flags.running_gold_fw)
		goto skip_dpc;

	/*
	 * Startup the kernel thread for this host adapter
	 */
	ha->dpc_thread = kthread_create(qla2x00_do_dpc, ha,
	    "%s_dpc", base_vha->host_str);
	if (IS_ERR(ha->dpc_thread)) {
		ql_log(ql_log_fatal, base_vha, 0x00ed,
		    "Failed to start DPC thread.\n");
		ret = PTR_ERR(ha->dpc_thread);
		ha->dpc_thread = NULL;
		goto probe_failed;
	}
	ql_dbg(ql_dbg_init, base_vha, 0x00ee,
	    "DPC thread started successfully.\n");

	/*
	 * If we're not coming up in initiator mode, we might sit for
	 * a while without waking up the dpc thread, which leads to a
	 * stuck process warning.  So just kick the dpc once here and
	 * let the kthread start (and go back to sleep in qla2x00_do_dpc).
	 */
	qla2xxx_wake_dpc(base_vha);

	INIT_WORK(&ha->board_disable, qla2x00_disable_board_on_pci_error);

	if (IS_QLA8031(ha) || IS_MCTP_CAPABLE(ha)) {
		sprintf(wq_name, "qla2xxx_%lu_dpc_lp_wq", base_vha->host_no);
		ha->dpc_lp_wq = create_singlethread_workqueue(wq_name);
		INIT_WORK(&ha->idc_aen, qla83xx_service_idc_aen);

		sprintf(wq_name, "qla2xxx_%lu_dpc_hp_wq", base_vha->host_no);
		ha->dpc_hp_wq = create_singlethread_workqueue(wq_name);
		INIT_WORK(&ha->nic_core_reset, qla83xx_nic_core_reset_work);
		INIT_WORK(&ha->idc_state_handler,
		    qla83xx_idc_state_handler_work);
		INIT_WORK(&ha->nic_core_unrecoverable,
		    qla83xx_nic_core_unrecoverable_work);
	}

skip_dpc:
	list_add_tail(&base_vha->list, &ha->vp_list);
	base_vha->host->irq = ha->pdev->irq;

	/* Initialized the timer */
	qla2x00_start_timer(base_vha, qla2x00_timer, WATCH_INTERVAL);
	ql_dbg(ql_dbg_init, base_vha, 0x00ef,
	    "Started qla2x00_timer with "
	    "interval=%d.\n", WATCH_INTERVAL);
	ql_dbg(ql_dbg_init, base_vha, 0x00f0,
	    "Detected hba at address=%p.\n",
	    ha);

	if (IS_T10_PI_CAPABLE(ha) && ql2xenabledif && !ql2xnvmeenable) {
		if (ha->fw_attributes & BIT_4) {
			int prot = 0, guard;
			base_vha->flags.difdix_supported = 1;
			ql_dbg(ql_dbg_init, base_vha, 0x00f1,
			    "Registering for DIF/DIX type 1 and 3 protection.\n");
			if (ql2xenabledif == 1)
				prot = SHOST_DIX_TYPE0_PROTECTION;
			scsi_host_set_prot(host,
			    prot | SHOST_DIF_TYPE1_PROTECTION
			    | SHOST_DIF_TYPE2_PROTECTION
			    | SHOST_DIF_TYPE3_PROTECTION
			    | SHOST_DIX_TYPE1_PROTECTION
			    | SHOST_DIX_TYPE2_PROTECTION
			    | SHOST_DIX_TYPE3_PROTECTION);

			guard = SHOST_DIX_GUARD_CRC;

			if (IS_PI_IPGUARD_CAPABLE(ha) &&
			    (ql2xenabledif > 1 || IS_PI_DIFB_DIX0_CAPABLE(ha)))
				guard |= SHOST_DIX_GUARD_IP;

			scsi_host_set_guard(host, guard);
		} else
			base_vha->flags.difdix_supported = 0;
	}

	ha->isp_ops->enable_intrs(ha);

	if (IS_QLAFX00(ha)) {
		ret = qlafx00_fx_disc(base_vha,
			&base_vha->hw->mr.fcport, FXDISC_GET_CONFIG_INFO);
		host->sg_tablesize = (ha->mr.extended_io_enabled) ?
		    QLA_SG_ALL : 128;
	}

	ret = scsi_add_host(host, &pdev->dev);
	if (ret)
		goto probe_failed;

	base_vha->flags.init_done = 1;
	base_vha->flags.online = 1;
	ha->prev_minidump_failed = 0;

	ql_dbg(ql_dbg_init, base_vha, 0x00f2,
	    "Init done and hba is online.\n");

	if (qla_ini_mode_enabled(base_vha) ||
		qla_dual_mode_enabled(base_vha))
		scsi_scan_host(host);
	else
		ql_dbg(ql_dbg_init, base_vha, 0x0122,
			"skipping scsi_scan_host() for non-initiator port\n");

	qla2x00_alloc_sysfs_attr(base_vha);

	if (IS_QLAFX00(ha)) {
		ret = qlafx00_fx_disc(base_vha,
			&base_vha->hw->mr.fcport, FXDISC_GET_PORT_INFO);

		/* Register system information */
		ret =  qlafx00_fx_disc(base_vha,
			&base_vha->hw->mr.fcport, FXDISC_REG_HOST_INFO);
	}

	qla2x00_init_host_attr(base_vha);

	qla2x00_dfs_setup(base_vha);

	ql_log(ql_log_info, base_vha, 0x00fb,
	    "QLogic %s - %s.\n", ha->model_number, ha->model_desc);
	ql_log(ql_log_info, base_vha, 0x00fc,
	    "ISP%04X: %s @ %s hdma%c host#=%ld fw=%s.\n",
	    pdev->device, ha->isp_ops->pci_info_str(base_vha, pci_info),
	    pci_name(pdev), ha->flags.enable_64bit_addressing ? '+' : '-',
	    base_vha->host_no,
	    ha->isp_ops->fw_version_str(base_vha, fw_str, sizeof(fw_str)));

	qlt_add_target(ha, base_vha);

	clear_bit(PFLG_DRIVER_PROBING, &base_vha->pci_flags);

	if (test_bit(UNLOADING, &base_vha->dpc_flags))
		return -ENODEV;

	if (ha->flags.detected_lr_sfp) {
		ql_log(ql_log_info, base_vha, 0xffff,
		    "Reset chip to pick up LR SFP setting\n");
		set_bit(ISP_ABORT_NEEDED, &base_vha->dpc_flags);
		qla2xxx_wake_dpc(base_vha);
	}

	return 0;

probe_failed:
	if (base_vha->timer_active)
		qla2x00_stop_timer(base_vha);
	base_vha->flags.online = 0;
	if (ha->dpc_thread) {
		struct task_struct *t = ha->dpc_thread;

		ha->dpc_thread = NULL;
		kthread_stop(t);
	}

	qla2x00_free_device(base_vha);
	scsi_host_put(base_vha->host);
	/*
	 * Need to NULL out local req/rsp after
	 * qla2x00_free_device => qla2x00_free_queues frees
	 * what these are pointing to. Or else we'll
	 * fall over below in qla2x00_free_req/rsp_que.
	 */
	req = NULL;
	rsp = NULL;

probe_hw_failed:
	qla2x00_mem_free(ha);
	qla2x00_free_req_que(ha, req);
	qla2x00_free_rsp_que(ha, rsp);
	qla2x00_clear_drv_active(ha);

iospace_config_failed:
	if (IS_P3P_TYPE(ha)) {
		if (!ha->nx_pcibase)
			iounmap((device_reg_t *)ha->nx_pcibase);
		if (!ql2xdbwr)
			iounmap((device_reg_t *)ha->nxdb_wr_ptr);
	} else {
		if (ha->iobase)
			iounmap(ha->iobase);
		if (ha->cregbase)
			iounmap(ha->cregbase);
	}
	pci_release_selected_regions(ha->pdev, ha->bars);
	kfree(ha);

disable_device:
	pci_disable_device(pdev);
	return ret;
}

static void
qla2x00_shutdown(struct pci_dev *pdev)
{
	scsi_qla_host_t *vha;
	struct qla_hw_data  *ha;

	vha = pci_get_drvdata(pdev);
	ha = vha->hw;

	ql_log(ql_log_info, vha, 0xfffa,
		"Adapter shutdown\n");

	/*
	 * Prevent future board_disable and wait
	 * until any pending board_disable has completed.
	 */
	set_bit(PFLG_DRIVER_REMOVING, &vha->pci_flags);
	cancel_work_sync(&ha->board_disable);

	if (!atomic_read(&pdev->enable_cnt))
		return;

	/* Notify ISPFX00 firmware */
	if (IS_QLAFX00(ha))
		qlafx00_driver_shutdown(vha, 20);

	/* Turn-off FCE trace */
	if (ha->flags.fce_enabled) {
		qla2x00_disable_fce_trace(vha, NULL, NULL);
		ha->flags.fce_enabled = 0;
	}

	/* Turn-off EFT trace */
	if (ha->eft)
		qla2x00_disable_eft_trace(vha);

	if (IS_QLA25XX(ha) ||  IS_QLA2031(ha) || IS_QLA27XX(ha)) {
		if (ha->flags.fw_started)
			qla2x00_abort_isp_cleanup(vha);
	} else {
		/* Stop currently executing firmware. */
		qla2x00_try_to_stop_firmware(vha);
	}

	/* Turn adapter off line */
	vha->flags.online = 0;

	/* turn-off interrupts on the card */
	if (ha->interrupts_on) {
		vha->flags.init_done = 0;
		ha->isp_ops->disable_intrs(ha);
	}

	qla2x00_free_irqs(vha);

	qla2x00_free_fw_dump(ha);

	pci_disable_device(pdev);
	ql_log(ql_log_info, vha, 0xfffe,
		"Adapter shutdown successfully.\n");
}

/* Deletes all the virtual ports for a given ha */
static void
qla2x00_delete_all_vps(struct qla_hw_data *ha, scsi_qla_host_t *base_vha)
{
	scsi_qla_host_t *vha;
	unsigned long flags;

	mutex_lock(&ha->vport_lock);
	while (ha->cur_vport_count) {
		spin_lock_irqsave(&ha->vport_slock, flags);

		BUG_ON(base_vha->list.next == &ha->vp_list);
		/* This assumes first entry in ha->vp_list is always base vha */
		vha = list_first_entry(&base_vha->list, scsi_qla_host_t, list);
		scsi_host_get(vha->host);

		spin_unlock_irqrestore(&ha->vport_slock, flags);
		mutex_unlock(&ha->vport_lock);

		qla_nvme_delete(vha);

		fc_vport_terminate(vha->fc_vport);
		scsi_host_put(vha->host);

		mutex_lock(&ha->vport_lock);
	}
	mutex_unlock(&ha->vport_lock);
}

/* Stops all deferred work threads */
static void
qla2x00_destroy_deferred_work(struct qla_hw_data *ha)
{
	/* Cancel all work and destroy DPC workqueues */
	if (ha->dpc_lp_wq) {
		cancel_work_sync(&ha->idc_aen);
		destroy_workqueue(ha->dpc_lp_wq);
		ha->dpc_lp_wq = NULL;
	}

	if (ha->dpc_hp_wq) {
		cancel_work_sync(&ha->nic_core_reset);
		cancel_work_sync(&ha->idc_state_handler);
		cancel_work_sync(&ha->nic_core_unrecoverable);
		destroy_workqueue(ha->dpc_hp_wq);
		ha->dpc_hp_wq = NULL;
	}

	/* Kill the kernel thread for this host */
	if (ha->dpc_thread) {
		struct task_struct *t = ha->dpc_thread;

		/*
		 * qla2xxx_wake_dpc checks for ->dpc_thread
		 * so we need to zero it out.
		 */
		ha->dpc_thread = NULL;
		kthread_stop(t);
	}
}

static void
qla2x00_unmap_iobases(struct qla_hw_data *ha)
{
	if (IS_QLA82XX(ha)) {

		iounmap((device_reg_t *)ha->nx_pcibase);
		if (!ql2xdbwr)
			iounmap((device_reg_t *)ha->nxdb_wr_ptr);
	} else {
		if (ha->iobase)
			iounmap(ha->iobase);

		if (ha->cregbase)
			iounmap(ha->cregbase);

		if (ha->mqiobase)
			iounmap(ha->mqiobase);

		if ((IS_QLA83XX(ha) || IS_QLA27XX(ha)) && ha->msixbase)
			iounmap(ha->msixbase);
	}
}

static void
qla2x00_clear_drv_active(struct qla_hw_data *ha)
{
	if (IS_QLA8044(ha)) {
		qla8044_idc_lock(ha);
		qla8044_clear_drv_active(ha);
		qla8044_idc_unlock(ha);
	} else if (IS_QLA82XX(ha)) {
		qla82xx_idc_lock(ha);
		qla82xx_clear_drv_active(ha);
		qla82xx_idc_unlock(ha);
	}
}

static void
qla2x00_remove_one(struct pci_dev *pdev)
{
	scsi_qla_host_t *base_vha;
	struct qla_hw_data  *ha;

	base_vha = pci_get_drvdata(pdev);
	ha = base_vha->hw;
	ql_log(ql_log_info, base_vha, 0xb079,
	    "Removing driver\n");

	/* Indicate device removal to prevent future board_disable and wait
	 * until any pending board_disable has completed. */
	set_bit(PFLG_DRIVER_REMOVING, &base_vha->pci_flags);
	cancel_work_sync(&ha->board_disable);

	/*
	 * If the PCI device is disabled then there was a PCI-disconnect and
	 * qla2x00_disable_board_on_pci_error has taken care of most of the
	 * resources.
	 */
	if (!atomic_read(&pdev->enable_cnt)) {
		dma_free_coherent(&ha->pdev->dev, base_vha->gnl.size,
		    base_vha->gnl.l, base_vha->gnl.ldma);

		scsi_host_put(base_vha->host);
		kfree(ha);
		pci_set_drvdata(pdev, NULL);
		return;
	}
	qla2x00_wait_for_hba_ready(base_vha);

	qla2x00_wait_for_sess_deletion(base_vha);

	/*
	 * if UNLOAD flag is already set, then continue unload,
	 * where it was set first.
	 */
	if (test_bit(UNLOADING, &base_vha->dpc_flags))
		return;

	set_bit(UNLOADING, &base_vha->dpc_flags);

	qla_nvme_delete(base_vha);

	dma_free_coherent(&ha->pdev->dev,
		base_vha->gnl.size, base_vha->gnl.l, base_vha->gnl.ldma);

	vfree(base_vha->scan.l);

	if (IS_QLAFX00(ha))
		qlafx00_driver_shutdown(base_vha, 20);

	qla2x00_delete_all_vps(ha, base_vha);

	qla2x00_abort_all_cmds(base_vha, DID_NO_CONNECT << 16);

	qla2x00_dfs_remove(base_vha);

	qla84xx_put_chip(base_vha);

	/* Disable timer */
	if (base_vha->timer_active)
		qla2x00_stop_timer(base_vha);

	base_vha->flags.online = 0;

	/* free DMA memory */
	if (ha->exlogin_buf)
		qla2x00_free_exlogin_buffer(ha);

	/* free DMA memory */
	if (ha->exchoffld_buf)
		qla2x00_free_exchoffld_buffer(ha);

	qla2x00_destroy_deferred_work(ha);

	qlt_remove_target(ha, base_vha);

	qla2x00_free_sysfs_attr(base_vha, true);

	fc_remove_host(base_vha->host);
	qlt_remove_target_resources(ha);

	scsi_remove_host(base_vha->host);

	qla2x00_free_device(base_vha);

	qla2x00_clear_drv_active(ha);

	scsi_host_put(base_vha->host);

	qla2x00_unmap_iobases(ha);

	pci_release_selected_regions(ha->pdev, ha->bars);
	kfree(ha);

	pci_disable_pcie_error_reporting(pdev);

	pci_disable_device(pdev);
}

static void
qla2x00_free_device(scsi_qla_host_t *vha)
{
	struct qla_hw_data *ha = vha->hw;

	qla2x00_abort_all_cmds(vha, DID_NO_CONNECT << 16);

	/* Disable timer */
	if (vha->timer_active)
		qla2x00_stop_timer(vha);

	qla25xx_delete_queues(vha);

	vha->flags.online = 0;

	/* turn-off interrupts on the card */
	if (ha->interrupts_on) {
		vha->flags.init_done = 0;
		ha->isp_ops->disable_intrs(ha);
	}

	qla2x00_free_fcports(vha);

	qla2x00_free_irqs(vha);

	/* Flush the work queue and remove it */
	if (ha->wq) {
		flush_workqueue(ha->wq);
		destroy_workqueue(ha->wq);
		ha->wq = NULL;
	}


	qla2x00_mem_free(ha);

	qla82xx_md_free(vha);

	qla2x00_free_queues(ha);
}

void qla2x00_free_fcports(struct scsi_qla_host *vha)
{
	fc_port_t *fcport, *tfcport;

	list_for_each_entry_safe(fcport, tfcport, &vha->vp_fcports, list) {
		list_del(&fcport->list);
		qla2x00_clear_loop_id(fcport);
		kfree(fcport);
	}
}

static inline void
qla2x00_schedule_rport_del(struct scsi_qla_host *vha, fc_port_t *fcport,
    int defer)
{
	struct fc_rport *rport;
	scsi_qla_host_t *base_vha;
	unsigned long flags;

	if (!fcport->rport)
		return;

	rport = fcport->rport;
	if (defer) {
		base_vha = pci_get_drvdata(vha->hw->pdev);
		spin_lock_irqsave(vha->host->host_lock, flags);
		fcport->drport = rport;
		spin_unlock_irqrestore(vha->host->host_lock, flags);
		qlt_do_generation_tick(vha, &base_vha->total_fcport_update_gen);
		set_bit(FCPORT_UPDATE_NEEDED, &base_vha->dpc_flags);
		qla2xxx_wake_dpc(base_vha);
	} else {
		int now;
		if (rport) {
			ql_dbg(ql_dbg_disc, fcport->vha, 0x2109,
			    "%s %8phN. rport %p roles %x\n",
			    __func__, fcport->port_name, rport,
			    rport->roles);
			fc_remote_port_delete(rport);
		}
		qlt_do_generation_tick(vha, &now);
	}
}

/*
 * qla2x00_mark_device_lost Updates fcport state when device goes offline.
 *
 * Input: ha = adapter block pointer.  fcport = port structure pointer.
 *
 * Return: None.
 *
 * Context:
 */
void qla2x00_mark_device_lost(scsi_qla_host_t *vha, fc_port_t *fcport,
    int do_login, int defer)
{
	if (IS_QLAFX00(vha->hw)) {
		qla2x00_set_fcport_state(fcport, FCS_DEVICE_LOST);
		qla2x00_schedule_rport_del(vha, fcport, defer);
		return;
	}

	if (atomic_read(&fcport->state) == FCS_ONLINE &&
	    vha->vp_idx == fcport->vha->vp_idx) {
		qla2x00_set_fcport_state(fcport, FCS_DEVICE_LOST);
		qla2x00_schedule_rport_del(vha, fcport, defer);
	}
	/*
	 * We may need to retry the login, so don't change the state of the
	 * port but do the retries.
	 */
	if (atomic_read(&fcport->state) != FCS_DEVICE_DEAD)
		qla2x00_set_fcport_state(fcport, FCS_DEVICE_LOST);

	if (!do_login)
		return;

	set_bit(RELOGIN_NEEDED, &vha->dpc_flags);
}

/*
 * qla2x00_mark_all_devices_lost
 *	Updates fcport state when device goes offline.
 *
 * Input:
 *	ha = adapter block pointer.
 *	fcport = port structure pointer.
 *
 * Return:
 *	None.
 *
 * Context:
 */
void
qla2x00_mark_all_devices_lost(scsi_qla_host_t *vha, int defer)
{
	fc_port_t *fcport;

	ql_dbg(ql_dbg_disc, vha, 0x20f1,
	    "Mark all dev lost\n");

	list_for_each_entry(fcport, &vha->vp_fcports, list) {
		fcport->scan_state = 0;
		qlt_schedule_sess_for_deletion(fcport);

		if (vha->vp_idx != 0 && vha->vp_idx != fcport->vha->vp_idx)
			continue;

		/*
		 * No point in marking the device as lost, if the device is
		 * already DEAD.
		 */
		if (atomic_read(&fcport->state) == FCS_DEVICE_DEAD)
			continue;
		if (atomic_read(&fcport->state) == FCS_ONLINE) {
			qla2x00_set_fcport_state(fcport, FCS_DEVICE_LOST);
			if (defer)
				qla2x00_schedule_rport_del(vha, fcport, defer);
			else if (vha->vp_idx == fcport->vha->vp_idx)
				qla2x00_schedule_rport_del(vha, fcport, defer);
		}
	}
}

/*
* qla2x00_mem_alloc
*      Allocates adapter memory.
*
* Returns:
*      0  = success.
*      !0  = failure.
*/
static int
qla2x00_mem_alloc(struct qla_hw_data *ha, uint16_t req_len, uint16_t rsp_len,
	struct req_que **req, struct rsp_que **rsp)
{
	char	name[16];

	ha->init_cb = dma_alloc_coherent(&ha->pdev->dev, ha->init_cb_size,
		&ha->init_cb_dma, GFP_KERNEL);
	if (!ha->init_cb)
		goto fail;

	if (qlt_mem_alloc(ha) < 0)
		goto fail_free_init_cb;

	ha->gid_list = dma_alloc_coherent(&ha->pdev->dev,
		qla2x00_gid_list_size(ha), &ha->gid_list_dma, GFP_KERNEL);
	if (!ha->gid_list)
		goto fail_free_tgt_mem;

	ha->srb_mempool = mempool_create_slab_pool(SRB_MIN_REQ, srb_cachep);
	if (!ha->srb_mempool)
		goto fail_free_gid_list;

	if (IS_P3P_TYPE(ha)) {
		/* Allocate cache for CT6 Ctx. */
		if (!ctx_cachep) {
			ctx_cachep = kmem_cache_create("qla2xxx_ctx",
				sizeof(struct ct6_dsd), 0,
				SLAB_HWCACHE_ALIGN, NULL);
			if (!ctx_cachep)
				goto fail_free_srb_mempool;
		}
		ha->ctx_mempool = mempool_create_slab_pool(SRB_MIN_REQ,
			ctx_cachep);
		if (!ha->ctx_mempool)
			goto fail_free_srb_mempool;
		ql_dbg_pci(ql_dbg_init, ha->pdev, 0x0021,
		    "ctx_cachep=%p ctx_mempool=%p.\n",
		    ctx_cachep, ha->ctx_mempool);
	}

	/* Get memory for cached NVRAM */
	ha->nvram = kzalloc(MAX_NVRAM_SIZE, GFP_KERNEL);
	if (!ha->nvram)
		goto fail_free_ctx_mempool;

	snprintf(name, sizeof(name), "%s_%d", QLA2XXX_DRIVER_NAME,
		ha->pdev->device);
	ha->s_dma_pool = dma_pool_create(name, &ha->pdev->dev,
		DMA_POOL_SIZE, 8, 0);
	if (!ha->s_dma_pool)
		goto fail_free_nvram;

	ql_dbg_pci(ql_dbg_init, ha->pdev, 0x0022,
	    "init_cb=%p gid_list=%p, srb_mempool=%p s_dma_pool=%p.\n",
	    ha->init_cb, ha->gid_list, ha->srb_mempool, ha->s_dma_pool);

	if (IS_P3P_TYPE(ha) || (ql2xenabledif && !ql2xnvmeenable)) {
		ha->dl_dma_pool = dma_pool_create(name, &ha->pdev->dev,
			DSD_LIST_DMA_POOL_SIZE, 8, 0);
		if (!ha->dl_dma_pool) {
			ql_log_pci(ql_log_fatal, ha->pdev, 0x0023,
			    "Failed to allocate memory for dl_dma_pool.\n");
			goto fail_s_dma_pool;
		}

		ha->fcp_cmnd_dma_pool = dma_pool_create(name, &ha->pdev->dev,
			FCP_CMND_DMA_POOL_SIZE, 8, 0);
		if (!ha->fcp_cmnd_dma_pool) {
			ql_log_pci(ql_log_fatal, ha->pdev, 0x0024,
			    "Failed to allocate memory for fcp_cmnd_dma_pool.\n");
			goto fail_dl_dma_pool;
		}
		ql_dbg_pci(ql_dbg_init, ha->pdev, 0x0025,
		    "dl_dma_pool=%p fcp_cmnd_dma_pool=%p.\n",
		    ha->dl_dma_pool, ha->fcp_cmnd_dma_pool);
	}

	/* Allocate memory for SNS commands */
	if (IS_QLA2100(ha) || IS_QLA2200(ha)) {
	/* Get consistent memory allocated for SNS commands */
		ha->sns_cmd = dma_alloc_coherent(&ha->pdev->dev,
		sizeof(struct sns_cmd_pkt), &ha->sns_cmd_dma, GFP_KERNEL);
		if (!ha->sns_cmd)
			goto fail_dma_pool;
		ql_dbg_pci(ql_dbg_init, ha->pdev, 0x0026,
		    "sns_cmd: %p.\n", ha->sns_cmd);
	} else {
	/* Get consistent memory allocated for MS IOCB */
		ha->ms_iocb = dma_pool_alloc(ha->s_dma_pool, GFP_KERNEL,
			&ha->ms_iocb_dma);
		if (!ha->ms_iocb)
			goto fail_dma_pool;
	/* Get consistent memory allocated for CT SNS commands */
		ha->ct_sns = dma_alloc_coherent(&ha->pdev->dev,
			sizeof(struct ct_sns_pkt), &ha->ct_sns_dma, GFP_KERNEL);
		if (!ha->ct_sns)
			goto fail_free_ms_iocb;
		ql_dbg_pci(ql_dbg_init, ha->pdev, 0x0027,
		    "ms_iocb=%p ct_sns=%p.\n",
		    ha->ms_iocb, ha->ct_sns);
	}

	/* Allocate memory for request ring */
	*req = kzalloc(sizeof(struct req_que), GFP_KERNEL);
	if (!*req) {
		ql_log_pci(ql_log_fatal, ha->pdev, 0x0028,
		    "Failed to allocate memory for req.\n");
		goto fail_req;
	}
	(*req)->length = req_len;
	(*req)->ring = dma_alloc_coherent(&ha->pdev->dev,
		((*req)->length + 1) * sizeof(request_t),
		&(*req)->dma, GFP_KERNEL);
	if (!(*req)->ring) {
		ql_log_pci(ql_log_fatal, ha->pdev, 0x0029,
		    "Failed to allocate memory for req_ring.\n");
		goto fail_req_ring;
	}
	/* Allocate memory for response ring */
	*rsp = kzalloc(sizeof(struct rsp_que), GFP_KERNEL);
	if (!*rsp) {
		ql_log_pci(ql_log_fatal, ha->pdev, 0x002a,
		    "Failed to allocate memory for rsp.\n");
		goto fail_rsp;
	}
	(*rsp)->hw = ha;
	(*rsp)->length = rsp_len;
	(*rsp)->ring = dma_alloc_coherent(&ha->pdev->dev,
		((*rsp)->length + 1) * sizeof(response_t),
		&(*rsp)->dma, GFP_KERNEL);
	if (!(*rsp)->ring) {
		ql_log_pci(ql_log_fatal, ha->pdev, 0x002b,
		    "Failed to allocate memory for rsp_ring.\n");
		goto fail_rsp_ring;
	}
	(*req)->rsp = *rsp;
	(*rsp)->req = *req;
	ql_dbg_pci(ql_dbg_init, ha->pdev, 0x002c,
	    "req=%p req->length=%d req->ring=%p rsp=%p "
	    "rsp->length=%d rsp->ring=%p.\n",
	    *req, (*req)->length, (*req)->ring, *rsp, (*rsp)->length,
	    (*rsp)->ring);
	/* Allocate memory for NVRAM data for vports */
	if (ha->nvram_npiv_size) {
		ha->npiv_info = kzalloc(sizeof(struct qla_npiv_entry) *
		    ha->nvram_npiv_size, GFP_KERNEL);
		if (!ha->npiv_info) {
			ql_log_pci(ql_log_fatal, ha->pdev, 0x002d,
			    "Failed to allocate memory for npiv_info.\n");
			goto fail_npiv_info;
		}
	} else
		ha->npiv_info = NULL;

	/* Get consistent memory allocated for EX-INIT-CB. */
	if (IS_CNA_CAPABLE(ha) || IS_QLA2031(ha) || IS_QLA27XX(ha)) {
		ha->ex_init_cb = dma_pool_alloc(ha->s_dma_pool, GFP_KERNEL,
		    &ha->ex_init_cb_dma);
		if (!ha->ex_init_cb)
			goto fail_ex_init_cb;
		ql_dbg_pci(ql_dbg_init, ha->pdev, 0x002e,
		    "ex_init_cb=%p.\n", ha->ex_init_cb);
	}

	INIT_LIST_HEAD(&ha->gbl_dsd_list);

	/* Get consistent memory allocated for Async Port-Database. */
	if (!IS_FWI2_CAPABLE(ha)) {
		ha->async_pd = dma_pool_alloc(ha->s_dma_pool, GFP_KERNEL,
			&ha->async_pd_dma);
		if (!ha->async_pd)
			goto fail_async_pd;
		ql_dbg_pci(ql_dbg_init, ha->pdev, 0x002f,
		    "async_pd=%p.\n", ha->async_pd);
	}

	INIT_LIST_HEAD(&ha->vp_list);

	/* Allocate memory for our loop_id bitmap */
	ha->loop_id_map = kzalloc(BITS_TO_LONGS(LOOPID_MAP_SIZE) * sizeof(long),
	    GFP_KERNEL);
	if (!ha->loop_id_map)
		goto fail_loop_id_map;
	else {
		qla2x00_set_reserved_loop_ids(ha);
		ql_dbg_pci(ql_dbg_init, ha->pdev, 0x0123,
		    "loop_id_map=%p.\n", ha->loop_id_map);
	}

	ha->sfp_data = dma_alloc_coherent(&ha->pdev->dev,
	    SFP_DEV_SIZE, &ha->sfp_data_dma, GFP_KERNEL);
	if (!ha->sfp_data) {
		ql_dbg_pci(ql_dbg_init, ha->pdev, 0x011b,
		    "Unable to allocate memory for SFP read-data.\n");
		goto fail_sfp_data;
	}

	return 0;

fail_sfp_data:
	kfree(ha->loop_id_map);
fail_loop_id_map:
	dma_pool_free(ha->s_dma_pool, ha->async_pd, ha->async_pd_dma);
fail_async_pd:
	dma_pool_free(ha->s_dma_pool, ha->ex_init_cb, ha->ex_init_cb_dma);
fail_ex_init_cb:
	kfree(ha->npiv_info);
fail_npiv_info:
	dma_free_coherent(&ha->pdev->dev, ((*rsp)->length + 1) *
		sizeof(response_t), (*rsp)->ring, (*rsp)->dma);
	(*rsp)->ring = NULL;
	(*rsp)->dma = 0;
fail_rsp_ring:
	kfree(*rsp);
	*rsp = NULL;
fail_rsp:
	dma_free_coherent(&ha->pdev->dev, ((*req)->length + 1) *
		sizeof(request_t), (*req)->ring, (*req)->dma);
	(*req)->ring = NULL;
	(*req)->dma = 0;
fail_req_ring:
	kfree(*req);
	*req = NULL;
fail_req:
	dma_free_coherent(&ha->pdev->dev, sizeof(struct ct_sns_pkt),
		ha->ct_sns, ha->ct_sns_dma);
	ha->ct_sns = NULL;
	ha->ct_sns_dma = 0;
fail_free_ms_iocb:
	dma_pool_free(ha->s_dma_pool, ha->ms_iocb, ha->ms_iocb_dma);
	ha->ms_iocb = NULL;
	ha->ms_iocb_dma = 0;

	if (ha->sns_cmd)
		dma_free_coherent(&ha->pdev->dev, sizeof(struct sns_cmd_pkt),
		    ha->sns_cmd, ha->sns_cmd_dma);
fail_dma_pool:
	if (IS_QLA82XX(ha) || ql2xenabledif) {
		dma_pool_destroy(ha->fcp_cmnd_dma_pool);
		ha->fcp_cmnd_dma_pool = NULL;
	}
fail_dl_dma_pool:
	if (IS_QLA82XX(ha) || ql2xenabledif) {
		dma_pool_destroy(ha->dl_dma_pool);
		ha->dl_dma_pool = NULL;
	}
fail_s_dma_pool:
	dma_pool_destroy(ha->s_dma_pool);
	ha->s_dma_pool = NULL;
fail_free_nvram:
	kfree(ha->nvram);
	ha->nvram = NULL;
fail_free_ctx_mempool:
	mempool_destroy(ha->ctx_mempool);
	ha->ctx_mempool = NULL;
fail_free_srb_mempool:
	mempool_destroy(ha->srb_mempool);
	ha->srb_mempool = NULL;
fail_free_gid_list:
	dma_free_coherent(&ha->pdev->dev, qla2x00_gid_list_size(ha),
	ha->gid_list,
	ha->gid_list_dma);
	ha->gid_list = NULL;
	ha->gid_list_dma = 0;
fail_free_tgt_mem:
	qlt_mem_free(ha);
fail_free_init_cb:
	dma_free_coherent(&ha->pdev->dev, ha->init_cb_size, ha->init_cb,
	ha->init_cb_dma);
	ha->init_cb = NULL;
	ha->init_cb_dma = 0;
fail:
	ql_log(ql_log_fatal, NULL, 0x0030,
	    "Memory allocation failure.\n");
	return -ENOMEM;
}

int
qla2x00_set_exlogins_buffer(scsi_qla_host_t *vha)
{
	int rval;
	uint16_t	size, max_cnt, temp;
	struct qla_hw_data *ha = vha->hw;

	/* Return if we don't need to alloacate any extended logins */
	if (!ql2xexlogins)
		return QLA_SUCCESS;

	if (!IS_EXLOGIN_OFFLD_CAPABLE(ha))
		return QLA_SUCCESS;

	ql_log(ql_log_info, vha, 0xd021, "EXLOGIN count: %d.\n", ql2xexlogins);
	max_cnt = 0;
	rval = qla_get_exlogin_status(vha, &size, &max_cnt);
	if (rval != QLA_SUCCESS) {
		ql_log_pci(ql_log_fatal, ha->pdev, 0xd029,
		    "Failed to get exlogin status.\n");
		return rval;
	}

	temp = (ql2xexlogins > max_cnt) ? max_cnt : ql2xexlogins;
	temp *= size;

	if (temp != ha->exlogin_size) {
		qla2x00_free_exlogin_buffer(ha);
		ha->exlogin_size = temp;

		ql_log(ql_log_info, vha, 0xd024,
		    "EXLOGIN: max_logins=%d, portdb=0x%x, total=%d.\n",
		    max_cnt, size, temp);

		ql_log(ql_log_info, vha, 0xd025,
		    "EXLOGIN: requested size=0x%x\n", ha->exlogin_size);

		/* Get consistent memory for extended logins */
		ha->exlogin_buf = dma_alloc_coherent(&ha->pdev->dev,
			ha->exlogin_size, &ha->exlogin_buf_dma, GFP_KERNEL);
		if (!ha->exlogin_buf) {
			ql_log_pci(ql_log_fatal, ha->pdev, 0xd02a,
		    "Failed to allocate memory for exlogin_buf_dma.\n");
			return -ENOMEM;
		}
	}

	/* Now configure the dma buffer */
	rval = qla_set_exlogin_mem_cfg(vha, ha->exlogin_buf_dma);
	if (rval) {
		ql_log(ql_log_fatal, vha, 0xd033,
		    "Setup extended login buffer  ****FAILED****.\n");
		qla2x00_free_exlogin_buffer(ha);
	}

	return rval;
}

/*
* qla2x00_free_exlogin_buffer
*
* Input:
*	ha = adapter block pointer
*/
void
qla2x00_free_exlogin_buffer(struct qla_hw_data *ha)
{
	if (ha->exlogin_buf) {
		dma_free_coherent(&ha->pdev->dev, ha->exlogin_size,
		    ha->exlogin_buf, ha->exlogin_buf_dma);
		ha->exlogin_buf = NULL;
		ha->exlogin_size = 0;
	}
}

static void
qla2x00_number_of_exch(scsi_qla_host_t *vha, u32 *ret_cnt, u16 max_cnt)
{
	u32 temp;
	struct init_cb_81xx *icb = (struct init_cb_81xx *)&vha->hw->init_cb;
	*ret_cnt = FW_DEF_EXCHANGES_CNT;

	if (max_cnt > vha->hw->max_exchg)
		max_cnt = vha->hw->max_exchg;

	if (qla_ini_mode_enabled(vha)) {
		if (vha->ql2xiniexchg > max_cnt)
			vha->ql2xiniexchg = max_cnt;

		if (vha->ql2xiniexchg > FW_DEF_EXCHANGES_CNT)
			*ret_cnt = vha->ql2xiniexchg;

	} else if (qla_tgt_mode_enabled(vha)) {
		if (vha->ql2xexchoffld > max_cnt) {
			vha->ql2xexchoffld = max_cnt;
			icb->exchange_count = cpu_to_le16(vha->ql2xexchoffld);
		}

		if (vha->ql2xexchoffld > FW_DEF_EXCHANGES_CNT)
			*ret_cnt = vha->ql2xexchoffld;
	} else if (qla_dual_mode_enabled(vha)) {
		temp = vha->ql2xiniexchg + vha->ql2xexchoffld;
		if (temp > max_cnt) {
			vha->ql2xiniexchg -= (temp - max_cnt)/2;
			vha->ql2xexchoffld -= (((temp - max_cnt)/2) + 1);
			temp = max_cnt;
			icb->exchange_count = cpu_to_le16(vha->ql2xexchoffld);
		}

		if (temp > FW_DEF_EXCHANGES_CNT)
			*ret_cnt = temp;
	}
}

int
qla2x00_set_exchoffld_buffer(scsi_qla_host_t *vha)
{
	int rval;
	u16	size, max_cnt;
	u32 actual_cnt, totsz;
	struct qla_hw_data *ha = vha->hw;

	if (!ha->flags.exchoffld_enabled)
		return QLA_SUCCESS;

	if (!IS_EXCHG_OFFLD_CAPABLE(ha))
		return QLA_SUCCESS;

	max_cnt = 0;
	rval = qla_get_exchoffld_status(vha, &size, &max_cnt);
	if (rval != QLA_SUCCESS) {
		ql_log_pci(ql_log_fatal, ha->pdev, 0xd012,
		    "Failed to get exlogin status.\n");
		return rval;
	}

	qla2x00_number_of_exch(vha, &actual_cnt, max_cnt);
	ql_log(ql_log_info, vha, 0xd014,
	    "Actual exchange offload count: %d.\n", actual_cnt);

	totsz = actual_cnt * size;

	if (totsz != ha->exchoffld_size) {
		qla2x00_free_exchoffld_buffer(ha);
		if (actual_cnt <= FW_DEF_EXCHANGES_CNT) {
			ha->exchoffld_size = 0;
			ha->flags.exchoffld_enabled = 0;
			return QLA_SUCCESS;
		}

		ha->exchoffld_size = totsz;

		ql_log(ql_log_info, vha, 0xd016,
		    "Exchange offload: max_count=%d, actual count=%d entry sz=0x%x, total sz=0x%x\n",
		    max_cnt, actual_cnt, size, totsz);

		ql_log(ql_log_info, vha, 0xd017,
		    "Exchange Buffers requested size = 0x%x\n",
		    ha->exchoffld_size);

		/* Get consistent memory for extended logins */
		ha->exchoffld_buf = dma_alloc_coherent(&ha->pdev->dev,
			ha->exchoffld_size, &ha->exchoffld_buf_dma, GFP_KERNEL);
		if (!ha->exchoffld_buf) {
			ql_log_pci(ql_log_fatal, ha->pdev, 0xd013,
			"Failed to allocate memory for Exchange Offload.\n");

			if (ha->max_exchg >
			    (FW_DEF_EXCHANGES_CNT + REDUCE_EXCHANGES_CNT)) {
				ha->max_exchg -= REDUCE_EXCHANGES_CNT;
			} else if (ha->max_exchg >
			    (FW_DEF_EXCHANGES_CNT + 512)) {
				ha->max_exchg -= 512;
			} else {
				ha->flags.exchoffld_enabled = 0;
				ql_log_pci(ql_log_fatal, ha->pdev, 0xd013,
				    "Disabling Exchange offload due to lack of memory\n");
			}
			ha->exchoffld_size = 0;

			return -ENOMEM;
		}
	} else if (!ha->exchoffld_buf || (actual_cnt <= FW_DEF_EXCHANGES_CNT)) {
		/* pathological case */
		qla2x00_free_exchoffld_buffer(ha);
		ha->exchoffld_size = 0;
		ha->flags.exchoffld_enabled = 0;
		ql_log(ql_log_info, vha, 0xd016,
		    "Exchange offload not enable: offld size=%d, actual count=%d entry sz=0x%x, total sz=0x%x.\n",
		    ha->exchoffld_size, actual_cnt, size, totsz);
		return 0;
	}

	/* Now configure the dma buffer */
	rval = qla_set_exchoffld_mem_cfg(vha);
	if (rval) {
		ql_log(ql_log_fatal, vha, 0xd02e,
		    "Setup exchange offload buffer ****FAILED****.\n");
		qla2x00_free_exchoffld_buffer(ha);
	} else {
		/* re-adjust number of target exchange */
		struct init_cb_81xx *icb = (struct init_cb_81xx *)ha->init_cb;

		if (qla_ini_mode_enabled(vha))
			icb->exchange_count = 0;
		else
			icb->exchange_count = cpu_to_le16(vha->ql2xexchoffld);
	}

	return rval;
}

/*
* qla2x00_free_exchoffld_buffer
*
* Input:
*	ha = adapter block pointer
*/
void
qla2x00_free_exchoffld_buffer(struct qla_hw_data *ha)
{
	if (ha->exchoffld_buf) {
		dma_free_coherent(&ha->pdev->dev, ha->exchoffld_size,
		    ha->exchoffld_buf, ha->exchoffld_buf_dma);
		ha->exchoffld_buf = NULL;
		ha->exchoffld_size = 0;
	}
}

/*
* qla2x00_free_fw_dump
*	Frees fw dump stuff.
*
* Input:
*	ha = adapter block pointer
*/
static void
qla2x00_free_fw_dump(struct qla_hw_data *ha)
{
	if (ha->fce)
		dma_free_coherent(&ha->pdev->dev,
		    FCE_SIZE, ha->fce, ha->fce_dma);

	if (ha->eft)
		dma_free_coherent(&ha->pdev->dev,
		    EFT_SIZE, ha->eft, ha->eft_dma);

	if (ha->fw_dump)
		vfree(ha->fw_dump);
	if (ha->fw_dump_template)
		vfree(ha->fw_dump_template);

	ha->fce = NULL;
	ha->fce_dma = 0;
	ha->eft = NULL;
	ha->eft_dma = 0;
	ha->fw_dumped = 0;
	ha->fw_dump_cap_flags = 0;
	ha->fw_dump_reading = 0;
	ha->fw_dump = NULL;
	ha->fw_dump_len = 0;
	ha->fw_dump_template = NULL;
	ha->fw_dump_template_len = 0;
}

/*
* qla2x00_mem_free
*      Frees all adapter allocated memory.
*
* Input:
*      ha = adapter block pointer.
*/
static void
qla2x00_mem_free(struct qla_hw_data *ha)
{
	qla2x00_free_fw_dump(ha);

	if (ha->mctp_dump)
		dma_free_coherent(&ha->pdev->dev, MCTP_DUMP_SIZE, ha->mctp_dump,
		    ha->mctp_dump_dma);

	mempool_destroy(ha->srb_mempool);

	if (ha->dcbx_tlv)
		dma_free_coherent(&ha->pdev->dev, DCBX_TLV_DATA_SIZE,
		    ha->dcbx_tlv, ha->dcbx_tlv_dma);

	if (ha->xgmac_data)
		dma_free_coherent(&ha->pdev->dev, XGMAC_DATA_SIZE,
		    ha->xgmac_data, ha->xgmac_data_dma);

	if (ha->sns_cmd)
		dma_free_coherent(&ha->pdev->dev, sizeof(struct sns_cmd_pkt),
		ha->sns_cmd, ha->sns_cmd_dma);

	if (ha->ct_sns)
		dma_free_coherent(&ha->pdev->dev, sizeof(struct ct_sns_pkt),
		ha->ct_sns, ha->ct_sns_dma);

	if (ha->sfp_data)
		dma_free_coherent(&ha->pdev->dev, SFP_DEV_SIZE, ha->sfp_data,
		    ha->sfp_data_dma);

	if (ha->ms_iocb)
		dma_pool_free(ha->s_dma_pool, ha->ms_iocb, ha->ms_iocb_dma);

	if (ha->ex_init_cb)
		dma_pool_free(ha->s_dma_pool,
			ha->ex_init_cb, ha->ex_init_cb_dma);

	if (ha->async_pd)
		dma_pool_free(ha->s_dma_pool, ha->async_pd, ha->async_pd_dma);

	dma_pool_destroy(ha->s_dma_pool);

	if (ha->gid_list)
		dma_free_coherent(&ha->pdev->dev, qla2x00_gid_list_size(ha),
		ha->gid_list, ha->gid_list_dma);

	if (IS_QLA82XX(ha)) {
		if (!list_empty(&ha->gbl_dsd_list)) {
			struct dsd_dma *dsd_ptr, *tdsd_ptr;

			/* clean up allocated prev pool */
			list_for_each_entry_safe(dsd_ptr,
				tdsd_ptr, &ha->gbl_dsd_list, list) {
				dma_pool_free(ha->dl_dma_pool,
				dsd_ptr->dsd_addr, dsd_ptr->dsd_list_dma);
				list_del(&dsd_ptr->list);
				kfree(dsd_ptr);
			}
		}
	}

	dma_pool_destroy(ha->dl_dma_pool);

	dma_pool_destroy(ha->fcp_cmnd_dma_pool);

	mempool_destroy(ha->ctx_mempool);

	qlt_mem_free(ha);

	if (ha->init_cb)
		dma_free_coherent(&ha->pdev->dev, ha->init_cb_size,
			ha->init_cb, ha->init_cb_dma);

	vfree(ha->optrom_buffer);
	kfree(ha->nvram);
	kfree(ha->npiv_info);
	kfree(ha->swl);
	kfree(ha->loop_id_map);

	ha->srb_mempool = NULL;
	ha->ctx_mempool = NULL;
	ha->sns_cmd = NULL;
	ha->sns_cmd_dma = 0;
	ha->ct_sns = NULL;
	ha->ct_sns_dma = 0;
	ha->ms_iocb = NULL;
	ha->ms_iocb_dma = 0;
	ha->init_cb = NULL;
	ha->init_cb_dma = 0;
	ha->ex_init_cb = NULL;
	ha->ex_init_cb_dma = 0;
	ha->async_pd = NULL;
	ha->async_pd_dma = 0;
	ha->loop_id_map = NULL;
	ha->npiv_info = NULL;
	ha->optrom_buffer = NULL;
	ha->swl = NULL;
	ha->nvram = NULL;
	ha->mctp_dump = NULL;
	ha->dcbx_tlv = NULL;
	ha->xgmac_data = NULL;
	ha->sfp_data = NULL;

	ha->s_dma_pool = NULL;
	ha->dl_dma_pool = NULL;
	ha->fcp_cmnd_dma_pool = NULL;

	ha->gid_list = NULL;
	ha->gid_list_dma = 0;

	ha->tgt.atio_ring = NULL;
	ha->tgt.atio_dma = 0;
	ha->tgt.tgt_vp_map = NULL;
}

struct scsi_qla_host *qla2x00_create_host(struct scsi_host_template *sht,
						struct qla_hw_data *ha)
{
	struct Scsi_Host *host;
	struct scsi_qla_host *vha = NULL;

	host = scsi_host_alloc(sht, sizeof(scsi_qla_host_t));
	if (!host) {
		ql_log_pci(ql_log_fatal, ha->pdev, 0x0107,
		    "Failed to allocate host from the scsi layer, aborting.\n");
		return NULL;
	}

	/* Clear our data area */
	vha = shost_priv(host);
	memset(vha, 0, sizeof(scsi_qla_host_t));

	vha->host = host;
	vha->host_no = host->host_no;
	vha->hw = ha;

	vha->qlini_mode = ql2x_ini_mode;
	vha->ql2xexchoffld = ql2xexchoffld;
	vha->ql2xiniexchg = ql2xiniexchg;

	INIT_LIST_HEAD(&vha->vp_fcports);
	INIT_LIST_HEAD(&vha->work_list);
	INIT_LIST_HEAD(&vha->list);
	INIT_LIST_HEAD(&vha->qla_cmd_list);
	INIT_LIST_HEAD(&vha->qla_sess_op_cmd_list);
	INIT_LIST_HEAD(&vha->logo_list);
	INIT_LIST_HEAD(&vha->plogi_ack_list);
	INIT_LIST_HEAD(&vha->qp_list);
	INIT_LIST_HEAD(&vha->gnl.fcports);
	INIT_LIST_HEAD(&vha->nvme_rport_list);
	INIT_LIST_HEAD(&vha->gpnid_list);
	INIT_WORK(&vha->iocb_work, qla2x00_iocb_work_fn);

	spin_lock_init(&vha->work_lock);
	spin_lock_init(&vha->cmd_list_lock);
	init_waitqueue_head(&vha->fcport_waitQ);
	init_waitqueue_head(&vha->vref_waitq);

	vha->gnl.size = sizeof(struct get_name_list_extended) *
			(ha->max_loop_id + 1);
	vha->gnl.l = dma_alloc_coherent(&ha->pdev->dev,
	    vha->gnl.size, &vha->gnl.ldma, GFP_KERNEL);
	if (!vha->gnl.l) {
		ql_log(ql_log_fatal, vha, 0xd04a,
		    "Alloc failed for name list.\n");
		scsi_remove_host(vha->host);
		return NULL;
	}

	/* todo: what about ext login? */
	vha->scan.size = ha->max_fibre_devices * sizeof(struct fab_scan_rp);
	vha->scan.l = vmalloc(vha->scan.size);
	if (!vha->scan.l) {
		ql_log(ql_log_fatal, vha, 0xd04a,
		    "Alloc failed for scan database.\n");
		dma_free_coherent(&ha->pdev->dev, vha->gnl.size,
		    vha->gnl.l, vha->gnl.ldma);
		scsi_remove_host(vha->host);
		return NULL;
	}
	INIT_DELAYED_WORK(&vha->scan.scan_work, qla_scan_work_fn);

	sprintf(vha->host_str, "%s_%ld", QLA2XXX_DRIVER_NAME, vha->host_no);
	ql_dbg(ql_dbg_init, vha, 0x0041,
	    "Allocated the host=%p hw=%p vha=%p dev_name=%s",
	    vha->host, vha->hw, vha,
	    dev_name(&(ha->pdev->dev)));

	return vha;
}

struct qla_work_evt *
qla2x00_alloc_work(struct scsi_qla_host *vha, enum qla_work_type type)
{
	struct qla_work_evt *e;
	uint8_t bail;

	QLA_VHA_MARK_BUSY(vha, bail);
	if (bail)
		return NULL;

	e = kzalloc(sizeof(struct qla_work_evt), GFP_ATOMIC);
	if (!e) {
		QLA_VHA_MARK_NOT_BUSY(vha);
		return NULL;
	}

	INIT_LIST_HEAD(&e->list);
	e->type = type;
	e->flags = QLA_EVT_FLAG_FREE;
	return e;
}

int
qla2x00_post_work(struct scsi_qla_host *vha, struct qla_work_evt *e)
{
	unsigned long flags;
	bool q = false;

	spin_lock_irqsave(&vha->work_lock, flags);
	list_add_tail(&e->list, &vha->work_list);

	if (!test_and_set_bit(IOCB_WORK_ACTIVE, &vha->dpc_flags))
		q = true;

	spin_unlock_irqrestore(&vha->work_lock, flags);

	if (q)
		queue_work(vha->hw->wq, &vha->iocb_work);

	return QLA_SUCCESS;
}

int
qla2x00_post_aen_work(struct scsi_qla_host *vha, enum fc_host_event_code code,
    u32 data)
{
	struct qla_work_evt *e;

	e = qla2x00_alloc_work(vha, QLA_EVT_AEN);
	if (!e)
		return QLA_FUNCTION_FAILED;

	e->u.aen.code = code;
	e->u.aen.data = data;
	return qla2x00_post_work(vha, e);
}

int
qla2x00_post_idc_ack_work(struct scsi_qla_host *vha, uint16_t *mb)
{
	struct qla_work_evt *e;

	e = qla2x00_alloc_work(vha, QLA_EVT_IDC_ACK);
	if (!e)
		return QLA_FUNCTION_FAILED;

	memcpy(e->u.idc_ack.mb, mb, QLA_IDC_ACK_REGS * sizeof(uint16_t));
	return qla2x00_post_work(vha, e);
}

#define qla2x00_post_async_work(name, type)	\
int qla2x00_post_async_##name##_work(		\
    struct scsi_qla_host *vha,			\
    fc_port_t *fcport, uint16_t *data)		\
{						\
	struct qla_work_evt *e;			\
						\
	e = qla2x00_alloc_work(vha, type);	\
	if (!e)					\
		return QLA_FUNCTION_FAILED;	\
						\
	e->u.logio.fcport = fcport;		\
	if (data) {				\
		e->u.logio.data[0] = data[0];	\
		e->u.logio.data[1] = data[1];	\
	}					\
	fcport->flags |= FCF_ASYNC_ACTIVE;	\
	return qla2x00_post_work(vha, e);	\
}

qla2x00_post_async_work(login, QLA_EVT_ASYNC_LOGIN);
qla2x00_post_async_work(logout, QLA_EVT_ASYNC_LOGOUT);
qla2x00_post_async_work(logout_done, QLA_EVT_ASYNC_LOGOUT_DONE);
qla2x00_post_async_work(adisc, QLA_EVT_ASYNC_ADISC);
qla2x00_post_async_work(prlo, QLA_EVT_ASYNC_PRLO);
qla2x00_post_async_work(prlo_done, QLA_EVT_ASYNC_PRLO_DONE);

int
qla2x00_post_uevent_work(struct scsi_qla_host *vha, u32 code)
{
	struct qla_work_evt *e;

	e = qla2x00_alloc_work(vha, QLA_EVT_UEVENT);
	if (!e)
		return QLA_FUNCTION_FAILED;

	e->u.uevent.code = code;
	return qla2x00_post_work(vha, e);
}

static void
qla2x00_uevent_emit(struct scsi_qla_host *vha, u32 code)
{
	char event_string[40];
	char *envp[] = { event_string, NULL };

	switch (code) {
	case QLA_UEVENT_CODE_FW_DUMP:
		snprintf(event_string, sizeof(event_string), "FW_DUMP=%ld",
		    vha->host_no);
		break;
	default:
		/* do nothing */
		break;
	}
	kobject_uevent_env(&vha->hw->pdev->dev.kobj, KOBJ_CHANGE, envp);
}

int
qlafx00_post_aenfx_work(struct scsi_qla_host *vha,  uint32_t evtcode,
			uint32_t *data, int cnt)
{
	struct qla_work_evt *e;

	e = qla2x00_alloc_work(vha, QLA_EVT_AENFX);
	if (!e)
		return QLA_FUNCTION_FAILED;

	e->u.aenfx.evtcode = evtcode;
	e->u.aenfx.count = cnt;
	memcpy(e->u.aenfx.mbx, data, sizeof(*data) * cnt);
	return qla2x00_post_work(vha, e);
}

void qla24xx_sched_upd_fcport(fc_port_t *fcport)
{
	unsigned long flags;

	if (IS_SW_RESV_ADDR(fcport->d_id))
		return;

	spin_lock_irqsave(&fcport->vha->work_lock, flags);
	if (fcport->disc_state == DSC_UPD_FCPORT) {
		spin_unlock_irqrestore(&fcport->vha->work_lock, flags);
		return;
	}
	fcport->jiffies_at_registration = jiffies;
	fcport->sec_since_registration = 0;
	fcport->next_disc_state = DSC_DELETED;
	fcport->disc_state = DSC_UPD_FCPORT;
	spin_unlock_irqrestore(&fcport->vha->work_lock, flags);

	queue_work(system_unbound_wq, &fcport->reg_work);
}

static
void qla24xx_create_new_sess(struct scsi_qla_host *vha, struct qla_work_evt *e)
{
	unsigned long flags;
	fc_port_t *fcport =  NULL, *tfcp;
	struct qlt_plogi_ack_t *pla =
	    (struct qlt_plogi_ack_t *)e->u.new_sess.pla;
	uint8_t free_fcport = 0;

	ql_dbg(ql_dbg_disc, vha, 0xffff,
	    "%s %d %8phC enter\n",
	    __func__, __LINE__, e->u.new_sess.port_name);

	spin_lock_irqsave(&vha->hw->tgt.sess_lock, flags);
	fcport = qla2x00_find_fcport_by_wwpn(vha, e->u.new_sess.port_name, 1);
	if (fcport) {
		fcport->d_id = e->u.new_sess.id;
		if (pla) {
			fcport->fw_login_state = DSC_LS_PLOGI_PEND;
			memcpy(fcport->node_name,
			    pla->iocb.u.isp24.u.plogi.node_name,
			    WWN_SIZE);
			qlt_plogi_ack_link(vha, pla, fcport, QLT_PLOGI_LINK_SAME_WWN);
			/* we took an extra ref_count to prevent PLOGI ACK when
			 * fcport/sess has not been created.
			 */
			pla->ref_count--;
		}
	} else {
		spin_unlock_irqrestore(&vha->hw->tgt.sess_lock, flags);
		fcport = qla2x00_alloc_fcport(vha, GFP_KERNEL);
		if (fcport) {
			fcport->d_id = e->u.new_sess.id;
			fcport->flags |= FCF_FABRIC_DEVICE;
			fcport->fw_login_state = DSC_LS_PLOGI_PEND;
			if (e->u.new_sess.fc4_type == FS_FC4TYPE_FCP)
				fcport->fc4_type = FC4_TYPE_FCP_SCSI;

<<<<<<< HEAD
			if (e->u.new_sess.fc4_type == FS_FC4TYPE_NVME) {
=======
			if (vha->flags.nvme_enabled &&
			    e->u.new_sess.fc4_type & FS_FC4TYPE_NVME) {
>>>>>>> c4bca2e2
				fcport->fc4_type = FC4_TYPE_OTHER;
				fcport->fc4f_nvme = FC4_TYPE_NVME;
			}
			memcpy(fcport->port_name, e->u.new_sess.port_name,
			    WWN_SIZE);
		} else {
			ql_dbg(ql_dbg_disc, vha, 0xffff,
				   "%s %8phC mem alloc fail.\n",
				   __func__, e->u.new_sess.port_name);

			if (pla)
				kmem_cache_free(qla_tgt_plogi_cachep, pla);
			return;
		}

		spin_lock_irqsave(&vha->hw->tgt.sess_lock, flags);
		/* search again to make sure no one else got ahead */
		tfcp = qla2x00_find_fcport_by_wwpn(vha,
		    e->u.new_sess.port_name, 1);
		if (tfcp) {
			/* should rarily happen */
			ql_dbg(ql_dbg_disc, vha, 0xffff,
			    "%s %8phC found existing fcport b4 add. DS %d LS %d\n",
			    __func__, tfcp->port_name, tfcp->disc_state,
			    tfcp->fw_login_state);

			free_fcport = 1;
		} else {
			list_add_tail(&fcport->list, &vha->vp_fcports);

		}
		if (pla) {
			qlt_plogi_ack_link(vha, pla, fcport,
			    QLT_PLOGI_LINK_SAME_WWN);
			pla->ref_count--;
		}
	}
	spin_unlock_irqrestore(&vha->hw->tgt.sess_lock, flags);

	if (fcport) {
		fcport->id_changed = 1;
		fcport->scan_state = QLA_FCPORT_FOUND;
		memcpy(fcport->node_name, e->u.new_sess.node_name, WWN_SIZE);

		if (pla) {
			if (pla->iocb.u.isp24.status_subcode == ELS_PRLI) {
				u16 wd3_lo;

				fcport->fw_login_state = DSC_LS_PRLI_PEND;
				fcport->local = 0;
				fcport->loop_id =
					le16_to_cpu(
					    pla->iocb.u.isp24.nport_handle);
				fcport->fw_login_state = DSC_LS_PRLI_PEND;
				wd3_lo =
				    le16_to_cpu(
					pla->iocb.u.isp24.u.prli.wd3_lo);

				if (wd3_lo & BIT_7)
					fcport->conf_compl_supported = 1;

				if ((wd3_lo & BIT_4) == 0)
					fcport->port_type = FCT_INITIATOR;
				else
					fcport->port_type = FCT_TARGET;
			}
			qlt_plogi_ack_unref(vha, pla);
		} else {
			fc_port_t *dfcp = NULL;

			spin_lock_irqsave(&vha->hw->tgt.sess_lock, flags);
			tfcp = qla2x00_find_fcport_by_nportid(vha,
			    &e->u.new_sess.id, 1);
			if (tfcp && (tfcp != fcport)) {
				/*
				 * We have a conflict fcport with same NportID.
				 */
				ql_dbg(ql_dbg_disc, vha, 0xffff,
				    "%s %8phC found conflict b4 add. DS %d LS %d\n",
				    __func__, tfcp->port_name, tfcp->disc_state,
				    tfcp->fw_login_state);

				switch (tfcp->disc_state) {
				case DSC_DELETED:
					break;
				case DSC_DELETE_PEND:
					fcport->login_pause = 1;
					tfcp->conflict = fcport;
					break;
				default:
					fcport->login_pause = 1;
					tfcp->conflict = fcport;
					dfcp = tfcp;
					break;
				}
			}
			spin_unlock_irqrestore(&vha->hw->tgt.sess_lock, flags);
			if (dfcp)
				qlt_schedule_sess_for_deletion(tfcp);


			if (N2N_TOPO(vha->hw))
				fcport->flags &= ~FCF_FABRIC_DEVICE;

			if (N2N_TOPO(vha->hw)) {
				if (vha->flags.nvme_enabled) {
					fcport->fc4f_nvme = 1;
					fcport->n2n_flag = 1;
				}
				fcport->fw_login_state = 0;
				/*
				 * wait link init done before sending login
				 */
			} else {
				qla24xx_fcport_handle_login(vha, fcport);
			}
		}
	}

	if (free_fcport) {
		qla2x00_free_fcport(fcport);
		if (pla)
			kmem_cache_free(qla_tgt_plogi_cachep, pla);
	}
}

static void qla_sp_retry(struct scsi_qla_host *vha, struct qla_work_evt *e)
{
	struct srb *sp = e->u.iosb.sp;
	int rval;

	rval = qla2x00_start_sp(sp);
	if (rval != QLA_SUCCESS) {
		ql_dbg(ql_dbg_disc, vha, 0x2043,
		    "%s: %s: Re-issue IOCB failed (%d).\n",
		    __func__, sp->name, rval);
		qla24xx_sp_unmap(vha, sp);
	}
}

void
qla2x00_do_work(struct scsi_qla_host *vha)
{
	struct qla_work_evt *e, *tmp;
	unsigned long flags;
	LIST_HEAD(work);

	spin_lock_irqsave(&vha->work_lock, flags);
	list_splice_init(&vha->work_list, &work);
	spin_unlock_irqrestore(&vha->work_lock, flags);

	list_for_each_entry_safe(e, tmp, &work, list) {
		list_del_init(&e->list);

		switch (e->type) {
		case QLA_EVT_AEN:
			fc_host_post_event(vha->host, fc_get_event_number(),
			    e->u.aen.code, e->u.aen.data);
			break;
		case QLA_EVT_IDC_ACK:
			qla81xx_idc_ack(vha, e->u.idc_ack.mb);
			break;
		case QLA_EVT_ASYNC_LOGIN:
			qla2x00_async_login(vha, e->u.logio.fcport,
			    e->u.logio.data);
			break;
		case QLA_EVT_ASYNC_LOGOUT:
			qla2x00_async_logout(vha, e->u.logio.fcport);
			break;
		case QLA_EVT_ASYNC_LOGOUT_DONE:
			qla2x00_async_logout_done(vha, e->u.logio.fcport,
			    e->u.logio.data);
			break;
		case QLA_EVT_ASYNC_ADISC:
			qla2x00_async_adisc(vha, e->u.logio.fcport,
			    e->u.logio.data);
			break;
		case QLA_EVT_UEVENT:
			qla2x00_uevent_emit(vha, e->u.uevent.code);
			break;
		case QLA_EVT_AENFX:
			qlafx00_process_aen(vha, e);
			break;
		case QLA_EVT_GPNID:
			qla24xx_async_gpnid(vha, &e->u.gpnid.id);
			break;
		case QLA_EVT_UNMAP:
			qla24xx_sp_unmap(vha, e->u.iosb.sp);
			break;
		case QLA_EVT_RELOGIN:
			qla2x00_relogin(vha);
			break;
		case QLA_EVT_NEW_SESS:
			qla24xx_create_new_sess(vha, e);
			break;
		case QLA_EVT_GPDB:
			qla24xx_async_gpdb(vha, e->u.fcport.fcport,
			    e->u.fcport.opt);
			break;
		case QLA_EVT_PRLI:
			qla24xx_async_prli(vha, e->u.fcport.fcport);
			break;
		case QLA_EVT_GPSC:
			qla24xx_async_gpsc(vha, e->u.fcport.fcport);
			break;
		case QLA_EVT_GNL:
			qla24xx_async_gnl(vha, e->u.fcport.fcport);
			break;
		case QLA_EVT_NACK:
			qla24xx_do_nack_work(vha, e);
			break;
		case QLA_EVT_ASYNC_PRLO:
			qla2x00_async_prlo(vha, e->u.logio.fcport);
			break;
		case QLA_EVT_ASYNC_PRLO_DONE:
			qla2x00_async_prlo_done(vha, e->u.logio.fcport,
			    e->u.logio.data);
			break;
		case QLA_EVT_GPNFT:
			qla24xx_async_gpnft(vha, e->u.gpnft.fc4_type,
			    e->u.gpnft.sp);
			break;
		case QLA_EVT_GPNFT_DONE:
			qla24xx_async_gpnft_done(vha, e->u.iosb.sp);
			break;
		case QLA_EVT_GNNFT_DONE:
			qla24xx_async_gnnft_done(vha, e->u.iosb.sp);
			break;
		case QLA_EVT_GNNID:
			qla24xx_async_gnnid(vha, e->u.fcport.fcport);
			break;
		case QLA_EVT_GFPNID:
			qla24xx_async_gfpnid(vha, e->u.fcport.fcport);
			break;
		case QLA_EVT_SP_RETRY:
			qla_sp_retry(vha, e);
			break;
		case QLA_EVT_IIDMA:
			qla_do_iidma_work(vha, e->u.fcport.fcport);
			break;
		case QLA_EVT_ELS_PLOGI:
			qla24xx_els_dcmd2_iocb(vha, ELS_DCMD_PLOGI,
			    e->u.fcport.fcport, false);
			break;
		}
		if (e->flags & QLA_EVT_FLAG_FREE)
			kfree(e);

		/* For each work completed decrement vha ref count */
		QLA_VHA_MARK_NOT_BUSY(vha);
	}
}

int qla24xx_post_relogin_work(struct scsi_qla_host *vha)
{
	struct qla_work_evt *e;

	e = qla2x00_alloc_work(vha, QLA_EVT_RELOGIN);

	if (!e) {
		set_bit(RELOGIN_NEEDED, &vha->dpc_flags);
		return QLA_FUNCTION_FAILED;
	}

	return qla2x00_post_work(vha, e);
}

/* Relogins all the fcports of a vport
 * Context: dpc thread
 */
void qla2x00_relogin(struct scsi_qla_host *vha)
{
	fc_port_t       *fcport;
	int status, relogin_needed = 0;
	struct event_arg ea;

	list_for_each_entry(fcport, &vha->vp_fcports, list) {
		/*
		 * If the port is not ONLINE then try to login
		 * to it if we haven't run out of retries.
		 */
		if (atomic_read(&fcport->state) != FCS_ONLINE &&
		    fcport->login_retry) {
			if (fcport->scan_state != QLA_FCPORT_FOUND ||
			    fcport->disc_state == DSC_LOGIN_COMPLETE)
				continue;

			if (fcport->flags & (FCF_ASYNC_SENT|FCF_ASYNC_ACTIVE) ||
				fcport->disc_state == DSC_DELETE_PEND) {
				relogin_needed = 1;
			} else {
				if (vha->hw->current_topology != ISP_CFG_NL) {
					memset(&ea, 0, sizeof(ea));
					ea.event = FCME_RELOGIN;
					ea.fcport = fcport;
					qla2x00_fcport_event_handler(vha, &ea);
				} else if (vha->hw->current_topology ==
				    ISP_CFG_NL) {
					fcport->login_retry--;
					status =
					    qla2x00_local_device_login(vha,
						fcport);
					if (status == QLA_SUCCESS) {
						fcport->old_loop_id =
						    fcport->loop_id;
						ql_dbg(ql_dbg_disc, vha, 0x2003,
						    "Port login OK: logged in ID 0x%x.\n",
						    fcport->loop_id);
						qla2x00_update_fcport
							(vha, fcport);
					} else if (status == 1) {
						set_bit(RELOGIN_NEEDED,
						    &vha->dpc_flags);
						/* retry the login again */
						ql_dbg(ql_dbg_disc, vha, 0x2007,
						    "Retrying %d login again loop_id 0x%x.\n",
						    fcport->login_retry,
						    fcport->loop_id);
					} else {
						fcport->login_retry = 0;
					}

					if (fcport->login_retry == 0 &&
					    status != QLA_SUCCESS)
						qla2x00_clear_loop_id(fcport);
				}
			}
		}
		if (test_bit(LOOP_RESYNC_NEEDED, &vha->dpc_flags))
			break;
	}

	if (relogin_needed)
		set_bit(RELOGIN_NEEDED, &vha->dpc_flags);

	ql_dbg(ql_dbg_disc, vha, 0x400e,
	    "Relogin end.\n");
}

/* Schedule work on any of the dpc-workqueues */
void
qla83xx_schedule_work(scsi_qla_host_t *base_vha, int work_code)
{
	struct qla_hw_data *ha = base_vha->hw;

	switch (work_code) {
	case MBA_IDC_AEN: /* 0x8200 */
		if (ha->dpc_lp_wq)
			queue_work(ha->dpc_lp_wq, &ha->idc_aen);
		break;

	case QLA83XX_NIC_CORE_RESET: /* 0x1 */
		if (!ha->flags.nic_core_reset_hdlr_active) {
			if (ha->dpc_hp_wq)
				queue_work(ha->dpc_hp_wq, &ha->nic_core_reset);
		} else
			ql_dbg(ql_dbg_p3p, base_vha, 0xb05e,
			    "NIC Core reset is already active. Skip "
			    "scheduling it again.\n");
		break;
	case QLA83XX_IDC_STATE_HANDLER: /* 0x2 */
		if (ha->dpc_hp_wq)
			queue_work(ha->dpc_hp_wq, &ha->idc_state_handler);
		break;
	case QLA83XX_NIC_CORE_UNRECOVERABLE: /* 0x3 */
		if (ha->dpc_hp_wq)
			queue_work(ha->dpc_hp_wq, &ha->nic_core_unrecoverable);
		break;
	default:
		ql_log(ql_log_warn, base_vha, 0xb05f,
		    "Unknown work-code=0x%x.\n", work_code);
	}

	return;
}

/* Work: Perform NIC Core Unrecoverable state handling */
void
qla83xx_nic_core_unrecoverable_work(struct work_struct *work)
{
	struct qla_hw_data *ha =
		container_of(work, struct qla_hw_data, nic_core_unrecoverable);
	scsi_qla_host_t *base_vha = pci_get_drvdata(ha->pdev);
	uint32_t dev_state = 0;

	qla83xx_idc_lock(base_vha, 0);
	qla83xx_rd_reg(base_vha, QLA83XX_IDC_DEV_STATE, &dev_state);
	qla83xx_reset_ownership(base_vha);
	if (ha->flags.nic_core_reset_owner) {
		ha->flags.nic_core_reset_owner = 0;
		qla83xx_wr_reg(base_vha, QLA83XX_IDC_DEV_STATE,
		    QLA8XXX_DEV_FAILED);
		ql_log(ql_log_info, base_vha, 0xb060, "HW State: FAILED.\n");
		qla83xx_schedule_work(base_vha, QLA83XX_IDC_STATE_HANDLER);
	}
	qla83xx_idc_unlock(base_vha, 0);
}

/* Work: Execute IDC state handler */
void
qla83xx_idc_state_handler_work(struct work_struct *work)
{
	struct qla_hw_data *ha =
		container_of(work, struct qla_hw_data, idc_state_handler);
	scsi_qla_host_t *base_vha = pci_get_drvdata(ha->pdev);
	uint32_t dev_state = 0;

	qla83xx_idc_lock(base_vha, 0);
	qla83xx_rd_reg(base_vha, QLA83XX_IDC_DEV_STATE, &dev_state);
	if (dev_state == QLA8XXX_DEV_FAILED ||
			dev_state == QLA8XXX_DEV_NEED_QUIESCENT)
		qla83xx_idc_state_handler(base_vha);
	qla83xx_idc_unlock(base_vha, 0);
}

static int
qla83xx_check_nic_core_fw_alive(scsi_qla_host_t *base_vha)
{
	int rval = QLA_SUCCESS;
	unsigned long heart_beat_wait = jiffies + (1 * HZ);
	uint32_t heart_beat_counter1, heart_beat_counter2;

	do {
		if (time_after(jiffies, heart_beat_wait)) {
			ql_dbg(ql_dbg_p3p, base_vha, 0xb07c,
			    "Nic Core f/w is not alive.\n");
			rval = QLA_FUNCTION_FAILED;
			break;
		}

		qla83xx_idc_lock(base_vha, 0);
		qla83xx_rd_reg(base_vha, QLA83XX_FW_HEARTBEAT,
		    &heart_beat_counter1);
		qla83xx_idc_unlock(base_vha, 0);
		msleep(100);
		qla83xx_idc_lock(base_vha, 0);
		qla83xx_rd_reg(base_vha, QLA83XX_FW_HEARTBEAT,
		    &heart_beat_counter2);
		qla83xx_idc_unlock(base_vha, 0);
	} while (heart_beat_counter1 == heart_beat_counter2);

	return rval;
}

/* Work: Perform NIC Core Reset handling */
void
qla83xx_nic_core_reset_work(struct work_struct *work)
{
	struct qla_hw_data *ha =
		container_of(work, struct qla_hw_data, nic_core_reset);
	scsi_qla_host_t *base_vha = pci_get_drvdata(ha->pdev);
	uint32_t dev_state = 0;

	if (IS_QLA2031(ha)) {
		if (qla2xxx_mctp_dump(base_vha) != QLA_SUCCESS)
			ql_log(ql_log_warn, base_vha, 0xb081,
			    "Failed to dump mctp\n");
		return;
	}

	if (!ha->flags.nic_core_reset_hdlr_active) {
		if (qla83xx_check_nic_core_fw_alive(base_vha) == QLA_SUCCESS) {
			qla83xx_idc_lock(base_vha, 0);
			qla83xx_rd_reg(base_vha, QLA83XX_IDC_DEV_STATE,
			    &dev_state);
			qla83xx_idc_unlock(base_vha, 0);
			if (dev_state != QLA8XXX_DEV_NEED_RESET) {
				ql_dbg(ql_dbg_p3p, base_vha, 0xb07a,
				    "Nic Core f/w is alive.\n");
				return;
			}
		}

		ha->flags.nic_core_reset_hdlr_active = 1;
		if (qla83xx_nic_core_reset(base_vha)) {
			/* NIC Core reset failed. */
			ql_dbg(ql_dbg_p3p, base_vha, 0xb061,
			    "NIC Core reset failed.\n");
		}
		ha->flags.nic_core_reset_hdlr_active = 0;
	}
}

/* Work: Handle 8200 IDC aens */
void
qla83xx_service_idc_aen(struct work_struct *work)
{
	struct qla_hw_data *ha =
		container_of(work, struct qla_hw_data, idc_aen);
	scsi_qla_host_t *base_vha = pci_get_drvdata(ha->pdev);
	uint32_t dev_state, idc_control;

	qla83xx_idc_lock(base_vha, 0);
	qla83xx_rd_reg(base_vha, QLA83XX_IDC_DEV_STATE, &dev_state);
	qla83xx_rd_reg(base_vha, QLA83XX_IDC_CONTROL, &idc_control);
	qla83xx_idc_unlock(base_vha, 0);
	if (dev_state == QLA8XXX_DEV_NEED_RESET) {
		if (idc_control & QLA83XX_IDC_GRACEFUL_RESET) {
			ql_dbg(ql_dbg_p3p, base_vha, 0xb062,
			    "Application requested NIC Core Reset.\n");
			qla83xx_schedule_work(base_vha, QLA83XX_NIC_CORE_RESET);
		} else if (qla83xx_check_nic_core_fw_alive(base_vha) ==
		    QLA_SUCCESS) {
			ql_dbg(ql_dbg_p3p, base_vha, 0xb07b,
			    "Other protocol driver requested NIC Core Reset.\n");
			qla83xx_schedule_work(base_vha, QLA83XX_NIC_CORE_RESET);
		}
	} else if (dev_state == QLA8XXX_DEV_FAILED ||
			dev_state == QLA8XXX_DEV_NEED_QUIESCENT) {
		qla83xx_schedule_work(base_vha, QLA83XX_IDC_STATE_HANDLER);
	}
}

static void
qla83xx_wait_logic(void)
{
	int i;

	/* Yield CPU */
	if (!in_interrupt()) {
		/*
		 * Wait about 200ms before retrying again.
		 * This controls the number of retries for single
		 * lock operation.
		 */
		msleep(100);
		schedule();
	} else {
		for (i = 0; i < 20; i++)
			cpu_relax(); /* This a nop instr on i386 */
	}
}

static int
qla83xx_force_lock_recovery(scsi_qla_host_t *base_vha)
{
	int rval;
	uint32_t data;
	uint32_t idc_lck_rcvry_stage_mask = 0x3;
	uint32_t idc_lck_rcvry_owner_mask = 0x3c;
	struct qla_hw_data *ha = base_vha->hw;
	ql_dbg(ql_dbg_p3p, base_vha, 0xb086,
	    "Trying force recovery of the IDC lock.\n");

	rval = qla83xx_rd_reg(base_vha, QLA83XX_IDC_LOCK_RECOVERY, &data);
	if (rval)
		return rval;

	if ((data & idc_lck_rcvry_stage_mask) > 0) {
		return QLA_SUCCESS;
	} else {
		data = (IDC_LOCK_RECOVERY_STAGE1) | (ha->portnum << 2);
		rval = qla83xx_wr_reg(base_vha, QLA83XX_IDC_LOCK_RECOVERY,
		    data);
		if (rval)
			return rval;

		msleep(200);

		rval = qla83xx_rd_reg(base_vha, QLA83XX_IDC_LOCK_RECOVERY,
		    &data);
		if (rval)
			return rval;

		if (((data & idc_lck_rcvry_owner_mask) >> 2) == ha->portnum) {
			data &= (IDC_LOCK_RECOVERY_STAGE2 |
					~(idc_lck_rcvry_stage_mask));
			rval = qla83xx_wr_reg(base_vha,
			    QLA83XX_IDC_LOCK_RECOVERY, data);
			if (rval)
				return rval;

			/* Forcefully perform IDC UnLock */
			rval = qla83xx_rd_reg(base_vha, QLA83XX_DRIVER_UNLOCK,
			    &data);
			if (rval)
				return rval;
			/* Clear lock-id by setting 0xff */
			rval = qla83xx_wr_reg(base_vha, QLA83XX_DRIVER_LOCKID,
			    0xff);
			if (rval)
				return rval;
			/* Clear lock-recovery by setting 0x0 */
			rval = qla83xx_wr_reg(base_vha,
			    QLA83XX_IDC_LOCK_RECOVERY, 0x0);
			if (rval)
				return rval;
		} else
			return QLA_SUCCESS;
	}

	return rval;
}

static int
qla83xx_idc_lock_recovery(scsi_qla_host_t *base_vha)
{
	int rval = QLA_SUCCESS;
	uint32_t o_drv_lockid, n_drv_lockid;
	unsigned long lock_recovery_timeout;

	lock_recovery_timeout = jiffies + QLA83XX_MAX_LOCK_RECOVERY_WAIT;
retry_lockid:
	rval = qla83xx_rd_reg(base_vha, QLA83XX_DRIVER_LOCKID, &o_drv_lockid);
	if (rval)
		goto exit;

	/* MAX wait time before forcing IDC Lock recovery = 2 secs */
	if (time_after_eq(jiffies, lock_recovery_timeout)) {
		if (qla83xx_force_lock_recovery(base_vha) == QLA_SUCCESS)
			return QLA_SUCCESS;
		else
			return QLA_FUNCTION_FAILED;
	}

	rval = qla83xx_rd_reg(base_vha, QLA83XX_DRIVER_LOCKID, &n_drv_lockid);
	if (rval)
		goto exit;

	if (o_drv_lockid == n_drv_lockid) {
		qla83xx_wait_logic();
		goto retry_lockid;
	} else
		return QLA_SUCCESS;

exit:
	return rval;
}

void
qla83xx_idc_lock(scsi_qla_host_t *base_vha, uint16_t requester_id)
{
	uint16_t options = (requester_id << 15) | BIT_6;
	uint32_t data;
	uint32_t lock_owner;
	struct qla_hw_data *ha = base_vha->hw;

	/* IDC-lock implementation using driver-lock/lock-id remote registers */
retry_lock:
	if (qla83xx_rd_reg(base_vha, QLA83XX_DRIVER_LOCK, &data)
	    == QLA_SUCCESS) {
		if (data) {
			/* Setting lock-id to our function-number */
			qla83xx_wr_reg(base_vha, QLA83XX_DRIVER_LOCKID,
			    ha->portnum);
		} else {
			qla83xx_rd_reg(base_vha, QLA83XX_DRIVER_LOCKID,
			    &lock_owner);
			ql_dbg(ql_dbg_p3p, base_vha, 0xb063,
			    "Failed to acquire IDC lock, acquired by %d, "
			    "retrying...\n", lock_owner);

			/* Retry/Perform IDC-Lock recovery */
			if (qla83xx_idc_lock_recovery(base_vha)
			    == QLA_SUCCESS) {
				qla83xx_wait_logic();
				goto retry_lock;
			} else
				ql_log(ql_log_warn, base_vha, 0xb075,
				    "IDC Lock recovery FAILED.\n");
		}

	}

	return;

	/* XXX: IDC-lock implementation using access-control mbx */
retry_lock2:
	if (qla83xx_access_control(base_vha, options, 0, 0, NULL)) {
		ql_dbg(ql_dbg_p3p, base_vha, 0xb072,
		    "Failed to acquire IDC lock. retrying...\n");
		/* Retry/Perform IDC-Lock recovery */
		if (qla83xx_idc_lock_recovery(base_vha) == QLA_SUCCESS) {
			qla83xx_wait_logic();
			goto retry_lock2;
		} else
			ql_log(ql_log_warn, base_vha, 0xb076,
			    "IDC Lock recovery FAILED.\n");
	}

	return;
}

void
qla83xx_idc_unlock(scsi_qla_host_t *base_vha, uint16_t requester_id)
{
#if 0
	uint16_t options = (requester_id << 15) | BIT_7;
#endif
	uint16_t retry;
	uint32_t data;
	struct qla_hw_data *ha = base_vha->hw;

	/* IDC-unlock implementation using driver-unlock/lock-id
	 * remote registers
	 */
	retry = 0;
retry_unlock:
	if (qla83xx_rd_reg(base_vha, QLA83XX_DRIVER_LOCKID, &data)
	    == QLA_SUCCESS) {
		if (data == ha->portnum) {
			qla83xx_rd_reg(base_vha, QLA83XX_DRIVER_UNLOCK, &data);
			/* Clearing lock-id by setting 0xff */
			qla83xx_wr_reg(base_vha, QLA83XX_DRIVER_LOCKID, 0xff);
		} else if (retry < 10) {
			/* SV: XXX: IDC unlock retrying needed here? */

			/* Retry for IDC-unlock */
			qla83xx_wait_logic();
			retry++;
			ql_dbg(ql_dbg_p3p, base_vha, 0xb064,
			    "Failed to release IDC lock, retrying=%d\n", retry);
			goto retry_unlock;
		}
	} else if (retry < 10) {
		/* Retry for IDC-unlock */
		qla83xx_wait_logic();
		retry++;
		ql_dbg(ql_dbg_p3p, base_vha, 0xb065,
		    "Failed to read drv-lockid, retrying=%d\n", retry);
		goto retry_unlock;
	}

	return;

#if 0
	/* XXX: IDC-unlock implementation using access-control mbx */
	retry = 0;
retry_unlock2:
	if (qla83xx_access_control(base_vha, options, 0, 0, NULL)) {
		if (retry < 10) {
			/* Retry for IDC-unlock */
			qla83xx_wait_logic();
			retry++;
			ql_dbg(ql_dbg_p3p, base_vha, 0xb066,
			    "Failed to release IDC lock, retrying=%d\n", retry);
			goto retry_unlock2;
		}
	}

	return;
#endif
}

int
__qla83xx_set_drv_presence(scsi_qla_host_t *vha)
{
	int rval = QLA_SUCCESS;
	struct qla_hw_data *ha = vha->hw;
	uint32_t drv_presence;

	rval = qla83xx_rd_reg(vha, QLA83XX_IDC_DRV_PRESENCE, &drv_presence);
	if (rval == QLA_SUCCESS) {
		drv_presence |= (1 << ha->portnum);
		rval = qla83xx_wr_reg(vha, QLA83XX_IDC_DRV_PRESENCE,
		    drv_presence);
	}

	return rval;
}

int
qla83xx_set_drv_presence(scsi_qla_host_t *vha)
{
	int rval = QLA_SUCCESS;

	qla83xx_idc_lock(vha, 0);
	rval = __qla83xx_set_drv_presence(vha);
	qla83xx_idc_unlock(vha, 0);

	return rval;
}

int
__qla83xx_clear_drv_presence(scsi_qla_host_t *vha)
{
	int rval = QLA_SUCCESS;
	struct qla_hw_data *ha = vha->hw;
	uint32_t drv_presence;

	rval = qla83xx_rd_reg(vha, QLA83XX_IDC_DRV_PRESENCE, &drv_presence);
	if (rval == QLA_SUCCESS) {
		drv_presence &= ~(1 << ha->portnum);
		rval = qla83xx_wr_reg(vha, QLA83XX_IDC_DRV_PRESENCE,
		    drv_presence);
	}

	return rval;
}

int
qla83xx_clear_drv_presence(scsi_qla_host_t *vha)
{
	int rval = QLA_SUCCESS;

	qla83xx_idc_lock(vha, 0);
	rval = __qla83xx_clear_drv_presence(vha);
	qla83xx_idc_unlock(vha, 0);

	return rval;
}

static void
qla83xx_need_reset_handler(scsi_qla_host_t *vha)
{
	struct qla_hw_data *ha = vha->hw;
	uint32_t drv_ack, drv_presence;
	unsigned long ack_timeout;

	/* Wait for IDC ACK from all functions (DRV-ACK == DRV-PRESENCE) */
	ack_timeout = jiffies + (ha->fcoe_reset_timeout * HZ);
	while (1) {
		qla83xx_rd_reg(vha, QLA83XX_IDC_DRIVER_ACK, &drv_ack);
		qla83xx_rd_reg(vha, QLA83XX_IDC_DRV_PRESENCE, &drv_presence);
		if ((drv_ack & drv_presence) == drv_presence)
			break;

		if (time_after_eq(jiffies, ack_timeout)) {
			ql_log(ql_log_warn, vha, 0xb067,
			    "RESET ACK TIMEOUT! drv_presence=0x%x "
			    "drv_ack=0x%x\n", drv_presence, drv_ack);
			/*
			 * The function(s) which did not ack in time are forced
			 * to withdraw any further participation in the IDC
			 * reset.
			 */
			if (drv_ack != drv_presence)
				qla83xx_wr_reg(vha, QLA83XX_IDC_DRV_PRESENCE,
				    drv_ack);
			break;
		}

		qla83xx_idc_unlock(vha, 0);
		msleep(1000);
		qla83xx_idc_lock(vha, 0);
	}

	qla83xx_wr_reg(vha, QLA83XX_IDC_DEV_STATE, QLA8XXX_DEV_COLD);
	ql_log(ql_log_info, vha, 0xb068, "HW State: COLD/RE-INIT.\n");
}

static int
qla83xx_device_bootstrap(scsi_qla_host_t *vha)
{
	int rval = QLA_SUCCESS;
	uint32_t idc_control;

	qla83xx_wr_reg(vha, QLA83XX_IDC_DEV_STATE, QLA8XXX_DEV_INITIALIZING);
	ql_log(ql_log_info, vha, 0xb069, "HW State: INITIALIZING.\n");

	/* Clearing IDC-Control Graceful-Reset Bit before resetting f/w */
	__qla83xx_get_idc_control(vha, &idc_control);
	idc_control &= ~QLA83XX_IDC_GRACEFUL_RESET;
	__qla83xx_set_idc_control(vha, 0);

	qla83xx_idc_unlock(vha, 0);
	rval = qla83xx_restart_nic_firmware(vha);
	qla83xx_idc_lock(vha, 0);

	if (rval != QLA_SUCCESS) {
		ql_log(ql_log_fatal, vha, 0xb06a,
		    "Failed to restart NIC f/w.\n");
		qla83xx_wr_reg(vha, QLA83XX_IDC_DEV_STATE, QLA8XXX_DEV_FAILED);
		ql_log(ql_log_info, vha, 0xb06b, "HW State: FAILED.\n");
	} else {
		ql_dbg(ql_dbg_p3p, vha, 0xb06c,
		    "Success in restarting nic f/w.\n");
		qla83xx_wr_reg(vha, QLA83XX_IDC_DEV_STATE, QLA8XXX_DEV_READY);
		ql_log(ql_log_info, vha, 0xb06d, "HW State: READY.\n");
	}

	return rval;
}

/* Assumes idc_lock always held on entry */
int
qla83xx_idc_state_handler(scsi_qla_host_t *base_vha)
{
	struct qla_hw_data *ha = base_vha->hw;
	int rval = QLA_SUCCESS;
	unsigned long dev_init_timeout;
	uint32_t dev_state;

	/* Wait for MAX-INIT-TIMEOUT for the device to go ready */
	dev_init_timeout = jiffies + (ha->fcoe_dev_init_timeout * HZ);

	while (1) {

		if (time_after_eq(jiffies, dev_init_timeout)) {
			ql_log(ql_log_warn, base_vha, 0xb06e,
			    "Initialization TIMEOUT!\n");
			/* Init timeout. Disable further NIC Core
			 * communication.
			 */
			qla83xx_wr_reg(base_vha, QLA83XX_IDC_DEV_STATE,
				QLA8XXX_DEV_FAILED);
			ql_log(ql_log_info, base_vha, 0xb06f,
			    "HW State: FAILED.\n");
		}

		qla83xx_rd_reg(base_vha, QLA83XX_IDC_DEV_STATE, &dev_state);
		switch (dev_state) {
		case QLA8XXX_DEV_READY:
			if (ha->flags.nic_core_reset_owner)
				qla83xx_idc_audit(base_vha,
				    IDC_AUDIT_COMPLETION);
			ha->flags.nic_core_reset_owner = 0;
			ql_dbg(ql_dbg_p3p, base_vha, 0xb070,
			    "Reset_owner reset by 0x%x.\n",
			    ha->portnum);
			goto exit;
		case QLA8XXX_DEV_COLD:
			if (ha->flags.nic_core_reset_owner)
				rval = qla83xx_device_bootstrap(base_vha);
			else {
			/* Wait for AEN to change device-state */
				qla83xx_idc_unlock(base_vha, 0);
				msleep(1000);
				qla83xx_idc_lock(base_vha, 0);
			}
			break;
		case QLA8XXX_DEV_INITIALIZING:
			/* Wait for AEN to change device-state */
			qla83xx_idc_unlock(base_vha, 0);
			msleep(1000);
			qla83xx_idc_lock(base_vha, 0);
			break;
		case QLA8XXX_DEV_NEED_RESET:
			if (!ql2xdontresethba && ha->flags.nic_core_reset_owner)
				qla83xx_need_reset_handler(base_vha);
			else {
				/* Wait for AEN to change device-state */
				qla83xx_idc_unlock(base_vha, 0);
				msleep(1000);
				qla83xx_idc_lock(base_vha, 0);
			}
			/* reset timeout value after need reset handler */
			dev_init_timeout = jiffies +
			    (ha->fcoe_dev_init_timeout * HZ);
			break;
		case QLA8XXX_DEV_NEED_QUIESCENT:
			/* XXX: DEBUG for now */
			qla83xx_idc_unlock(base_vha, 0);
			msleep(1000);
			qla83xx_idc_lock(base_vha, 0);
			break;
		case QLA8XXX_DEV_QUIESCENT:
			/* XXX: DEBUG for now */
			if (ha->flags.quiesce_owner)
				goto exit;

			qla83xx_idc_unlock(base_vha, 0);
			msleep(1000);
			qla83xx_idc_lock(base_vha, 0);
			dev_init_timeout = jiffies +
			    (ha->fcoe_dev_init_timeout * HZ);
			break;
		case QLA8XXX_DEV_FAILED:
			if (ha->flags.nic_core_reset_owner)
				qla83xx_idc_audit(base_vha,
				    IDC_AUDIT_COMPLETION);
			ha->flags.nic_core_reset_owner = 0;
			__qla83xx_clear_drv_presence(base_vha);
			qla83xx_idc_unlock(base_vha, 0);
			qla8xxx_dev_failed_handler(base_vha);
			rval = QLA_FUNCTION_FAILED;
			qla83xx_idc_lock(base_vha, 0);
			goto exit;
		case QLA8XXX_BAD_VALUE:
			qla83xx_idc_unlock(base_vha, 0);
			msleep(1000);
			qla83xx_idc_lock(base_vha, 0);
			break;
		default:
			ql_log(ql_log_warn, base_vha, 0xb071,
			    "Unknown Device State: %x.\n", dev_state);
			qla83xx_idc_unlock(base_vha, 0);
			qla8xxx_dev_failed_handler(base_vha);
			rval = QLA_FUNCTION_FAILED;
			qla83xx_idc_lock(base_vha, 0);
			goto exit;
		}
	}

exit:
	return rval;
}

void
qla2x00_disable_board_on_pci_error(struct work_struct *work)
{
	struct qla_hw_data *ha = container_of(work, struct qla_hw_data,
	    board_disable);
	struct pci_dev *pdev = ha->pdev;
	scsi_qla_host_t *base_vha = pci_get_drvdata(ha->pdev);

	/*
	 * if UNLOAD flag is already set, then continue unload,
	 * where it was set first.
	 */
	if (test_bit(UNLOADING, &base_vha->dpc_flags))
		return;

	ql_log(ql_log_warn, base_vha, 0x015b,
	    "Disabling adapter.\n");

	if (!atomic_read(&pdev->enable_cnt)) {
		ql_log(ql_log_info, base_vha, 0xfffc,
		    "PCI device disabled, no action req for PCI error=%lx\n",
		    base_vha->pci_flags);
		return;
	}

	if (IS_QLA25XX(ha) || IS_QLA2031(ha) || IS_QLA27XX(ha)) {
		if (ha->flags.fw_started)
			qla2x00_abort_isp_cleanup(base_vha);
	} else if (!IS_QLAFX00(ha)) {
		if (IS_QLA8031(ha)) {
			ql_dbg(ql_dbg_p3p, base_vha, 0xb07e,
			    "Clearing fcoe driver presence.\n");
			if (qla83xx_clear_drv_presence(base_vha) != QLA_SUCCESS)
				ql_dbg(ql_dbg_p3p, base_vha, 0xb079,
				    "Error while clearing DRV-Presence.\n");
		}

		qla2x00_try_to_stop_firmware(base_vha);
	}

	qla2x00_wait_for_sess_deletion(base_vha);

	set_bit(UNLOADING, &base_vha->dpc_flags);

	qla2x00_delete_all_vps(ha, base_vha);

	qla2x00_abort_all_cmds(base_vha, DID_NO_CONNECT << 16);

	qla2x00_dfs_remove(base_vha);

	qla84xx_put_chip(base_vha);

	if (base_vha->timer_active)
		qla2x00_stop_timer(base_vha);

	base_vha->flags.online = 0;

	qla2x00_destroy_deferred_work(ha);

	/*
	 * Do not try to stop beacon blink as it will issue a mailbox
	 * command.
	 */
	qla2x00_free_sysfs_attr(base_vha, false);

	fc_remove_host(base_vha->host);

	scsi_remove_host(base_vha->host);

	base_vha->flags.init_done = 0;
	qla25xx_delete_queues(base_vha);
	qla2x00_free_fcports(base_vha);
	qla2x00_free_irqs(base_vha);
	qla2x00_mem_free(ha);
	qla82xx_md_free(base_vha);
	qla2x00_free_queues(ha);

	qla2x00_unmap_iobases(ha);

	pci_release_selected_regions(ha->pdev, ha->bars);
	pci_disable_pcie_error_reporting(pdev);
	pci_disable_device(pdev);

	/*
	 * Let qla2x00_remove_one cleanup qla_hw_data on device removal.
	 */
}

/**************************************************************************
* qla2x00_do_dpc
*   This kernel thread is a task that is schedule by the interrupt handler
*   to perform the background processing for interrupts.
*
* Notes:
* This task always run in the context of a kernel thread.  It
* is kick-off by the driver's detect code and starts up
* up one per adapter. It immediately goes to sleep and waits for
* some fibre event.  When either the interrupt handler or
* the timer routine detects a event it will one of the task
* bits then wake us up.
**************************************************************************/
static int
qla2x00_do_dpc(void *data)
{
	scsi_qla_host_t *base_vha;
	struct qla_hw_data *ha;
	uint32_t online;
	struct qla_qpair *qpair;

	ha = (struct qla_hw_data *)data;
	base_vha = pci_get_drvdata(ha->pdev);

	set_user_nice(current, MIN_NICE);

	set_current_state(TASK_INTERRUPTIBLE);
	while (!kthread_should_stop()) {
		ql_dbg(ql_dbg_dpc, base_vha, 0x4000,
		    "DPC handler sleeping.\n");

		schedule();

		if (!base_vha->flags.init_done || ha->flags.mbox_busy)
			goto end_loop;

		if (ha->flags.eeh_busy) {
			ql_dbg(ql_dbg_dpc, base_vha, 0x4003,
			    "eeh_busy=%d.\n", ha->flags.eeh_busy);
			goto end_loop;
		}

		ha->dpc_active = 1;

		ql_dbg(ql_dbg_dpc + ql_dbg_verbose, base_vha, 0x4001,
		    "DPC handler waking up, dpc_flags=0x%lx.\n",
		    base_vha->dpc_flags);

		if (test_bit(UNLOADING, &base_vha->dpc_flags))
			break;

		if (IS_P3P_TYPE(ha)) {
			if (IS_QLA8044(ha)) {
				if (test_and_clear_bit(ISP_UNRECOVERABLE,
					&base_vha->dpc_flags)) {
					qla8044_idc_lock(ha);
					qla8044_wr_direct(base_vha,
						QLA8044_CRB_DEV_STATE_INDEX,
						QLA8XXX_DEV_FAILED);
					qla8044_idc_unlock(ha);
					ql_log(ql_log_info, base_vha, 0x4004,
						"HW State: FAILED.\n");
					qla8044_device_state_handler(base_vha);
					continue;
				}

			} else {
				if (test_and_clear_bit(ISP_UNRECOVERABLE,
					&base_vha->dpc_flags)) {
					qla82xx_idc_lock(ha);
					qla82xx_wr_32(ha, QLA82XX_CRB_DEV_STATE,
						QLA8XXX_DEV_FAILED);
					qla82xx_idc_unlock(ha);
					ql_log(ql_log_info, base_vha, 0x0151,
						"HW State: FAILED.\n");
					qla82xx_device_state_handler(base_vha);
					continue;
				}
			}

			if (test_and_clear_bit(FCOE_CTX_RESET_NEEDED,
				&base_vha->dpc_flags)) {

				ql_dbg(ql_dbg_dpc, base_vha, 0x4005,
				    "FCoE context reset scheduled.\n");
				if (!(test_and_set_bit(ABORT_ISP_ACTIVE,
					&base_vha->dpc_flags))) {
					if (qla82xx_fcoe_ctx_reset(base_vha)) {
						/* FCoE-ctx reset failed.
						 * Escalate to chip-reset
						 */
						set_bit(ISP_ABORT_NEEDED,
							&base_vha->dpc_flags);
					}
					clear_bit(ABORT_ISP_ACTIVE,
						&base_vha->dpc_flags);
				}

				ql_dbg(ql_dbg_dpc, base_vha, 0x4006,
				    "FCoE context reset end.\n");
			}
		} else if (IS_QLAFX00(ha)) {
			if (test_and_clear_bit(ISP_UNRECOVERABLE,
				&base_vha->dpc_flags)) {
				ql_dbg(ql_dbg_dpc, base_vha, 0x4020,
				    "Firmware Reset Recovery\n");
				if (qlafx00_reset_initialize(base_vha)) {
					/* Failed. Abort isp later. */
					if (!test_bit(UNLOADING,
					    &base_vha->dpc_flags)) {
						set_bit(ISP_UNRECOVERABLE,
						    &base_vha->dpc_flags);
						ql_dbg(ql_dbg_dpc, base_vha,
						    0x4021,
						    "Reset Recovery Failed\n");
					}
				}
			}

			if (test_and_clear_bit(FX00_TARGET_SCAN,
				&base_vha->dpc_flags)) {
				ql_dbg(ql_dbg_dpc, base_vha, 0x4022,
				    "ISPFx00 Target Scan scheduled\n");
				if (qlafx00_rescan_isp(base_vha)) {
					if (!test_bit(UNLOADING,
					    &base_vha->dpc_flags))
						set_bit(ISP_UNRECOVERABLE,
						    &base_vha->dpc_flags);
					ql_dbg(ql_dbg_dpc, base_vha, 0x401e,
					    "ISPFx00 Target Scan Failed\n");
				}
				ql_dbg(ql_dbg_dpc, base_vha, 0x401f,
				    "ISPFx00 Target Scan End\n");
			}
			if (test_and_clear_bit(FX00_HOST_INFO_RESEND,
				&base_vha->dpc_flags)) {
				ql_dbg(ql_dbg_dpc, base_vha, 0x4023,
				    "ISPFx00 Host Info resend scheduled\n");
				qlafx00_fx_disc(base_vha,
				    &base_vha->hw->mr.fcport,
				    FXDISC_REG_HOST_INFO);
			}
		}

		if (test_and_clear_bit(DETECT_SFP_CHANGE,
			&base_vha->dpc_flags) &&
		    !test_bit(ISP_ABORT_NEEDED, &base_vha->dpc_flags)) {
			qla24xx_detect_sfp(base_vha);

			if (ha->flags.detected_lr_sfp !=
			    ha->flags.using_lr_setting)
				set_bit(ISP_ABORT_NEEDED, &base_vha->dpc_flags);
		}

		if (test_and_clear_bit
		    (ISP_ABORT_NEEDED, &base_vha->dpc_flags) &&
		    !test_bit(UNLOADING, &base_vha->dpc_flags)) {
			bool do_reset = true;

			switch (base_vha->qlini_mode) {
			case QLA2XXX_INI_MODE_ENABLED:
				break;
			case QLA2XXX_INI_MODE_DISABLED:
				if (!qla_tgt_mode_enabled(base_vha) &&
				    !ha->flags.fw_started)
					do_reset = false;
				break;
			case QLA2XXX_INI_MODE_DUAL:
				if (!qla_dual_mode_enabled(base_vha) &&
				    !ha->flags.fw_started)
					do_reset = false;
				break;
			default:
				break;
			}

			if (do_reset && !(test_and_set_bit(ABORT_ISP_ACTIVE,
			    &base_vha->dpc_flags))) {
				ql_dbg(ql_dbg_dpc, base_vha, 0x4007,
				    "ISP abort scheduled.\n");
				if (ha->isp_ops->abort_isp(base_vha)) {
					/* failed. retry later */
					set_bit(ISP_ABORT_NEEDED,
					    &base_vha->dpc_flags);
				}
				clear_bit(ABORT_ISP_ACTIVE,
						&base_vha->dpc_flags);
				ql_dbg(ql_dbg_dpc, base_vha, 0x4008,
				    "ISP abort end.\n");
			}
		}

		if (test_and_clear_bit(FCPORT_UPDATE_NEEDED,
		    &base_vha->dpc_flags)) {
			qla2x00_update_fcports(base_vha);
		}

		if (IS_QLAFX00(ha))
			goto loop_resync_check;

		if (test_bit(ISP_QUIESCE_NEEDED, &base_vha->dpc_flags)) {
			ql_dbg(ql_dbg_dpc, base_vha, 0x4009,
			    "Quiescence mode scheduled.\n");
			if (IS_P3P_TYPE(ha)) {
				if (IS_QLA82XX(ha))
					qla82xx_device_state_handler(base_vha);
				if (IS_QLA8044(ha))
					qla8044_device_state_handler(base_vha);
				clear_bit(ISP_QUIESCE_NEEDED,
				    &base_vha->dpc_flags);
				if (!ha->flags.quiesce_owner) {
					qla2x00_perform_loop_resync(base_vha);
					if (IS_QLA82XX(ha)) {
						qla82xx_idc_lock(ha);
						qla82xx_clear_qsnt_ready(
						    base_vha);
						qla82xx_idc_unlock(ha);
					} else if (IS_QLA8044(ha)) {
						qla8044_idc_lock(ha);
						qla8044_clear_qsnt_ready(
						    base_vha);
						qla8044_idc_unlock(ha);
					}
				}
			} else {
				clear_bit(ISP_QUIESCE_NEEDED,
				    &base_vha->dpc_flags);
				qla2x00_quiesce_io(base_vha);
			}
			ql_dbg(ql_dbg_dpc, base_vha, 0x400a,
			    "Quiescence mode end.\n");
		}

		if (test_and_clear_bit(RESET_MARKER_NEEDED,
				&base_vha->dpc_flags) &&
		    (!(test_and_set_bit(RESET_ACTIVE, &base_vha->dpc_flags)))) {

			ql_dbg(ql_dbg_dpc, base_vha, 0x400b,
			    "Reset marker scheduled.\n");
			qla2x00_rst_aen(base_vha);
			clear_bit(RESET_ACTIVE, &base_vha->dpc_flags);
			ql_dbg(ql_dbg_dpc, base_vha, 0x400c,
			    "Reset marker end.\n");
		}

		/* Retry each device up to login retry count */
		if (test_bit(RELOGIN_NEEDED, &base_vha->dpc_flags) &&
		    !test_bit(LOOP_RESYNC_NEEDED, &base_vha->dpc_flags) &&
		    atomic_read(&base_vha->loop_state) != LOOP_DOWN) {

			if (!base_vha->relogin_jif ||
			    time_after_eq(jiffies, base_vha->relogin_jif)) {
				base_vha->relogin_jif = jiffies + HZ;
				clear_bit(RELOGIN_NEEDED, &base_vha->dpc_flags);

				ql_dbg(ql_dbg_disc, base_vha, 0x400d,
				    "Relogin scheduled.\n");
				qla24xx_post_relogin_work(base_vha);
			}
		}
loop_resync_check:
		if (test_and_clear_bit(LOOP_RESYNC_NEEDED,
		    &base_vha->dpc_flags)) {

			ql_dbg(ql_dbg_dpc, base_vha, 0x400f,
			    "Loop resync scheduled.\n");

			if (!(test_and_set_bit(LOOP_RESYNC_ACTIVE,
			    &base_vha->dpc_flags))) {

				qla2x00_loop_resync(base_vha);

				clear_bit(LOOP_RESYNC_ACTIVE,
						&base_vha->dpc_flags);
			}

			ql_dbg(ql_dbg_dpc, base_vha, 0x4010,
			    "Loop resync end.\n");
		}

		if (IS_QLAFX00(ha))
			goto intr_on_check;

		if (test_bit(NPIV_CONFIG_NEEDED, &base_vha->dpc_flags) &&
		    atomic_read(&base_vha->loop_state) == LOOP_READY) {
			clear_bit(NPIV_CONFIG_NEEDED, &base_vha->dpc_flags);
			qla2xxx_flash_npiv_conf(base_vha);
		}

intr_on_check:
		if (!ha->interrupts_on)
			ha->isp_ops->enable_intrs(ha);

		if (test_and_clear_bit(BEACON_BLINK_NEEDED,
					&base_vha->dpc_flags)) {
			if (ha->beacon_blink_led == 1)
				ha->isp_ops->beacon_blink(base_vha);
		}

		/* qpair online check */
		if (test_and_clear_bit(QPAIR_ONLINE_CHECK_NEEDED,
		    &base_vha->dpc_flags)) {
			if (ha->flags.eeh_busy ||
			    ha->flags.pci_channel_io_perm_failure)
				online = 0;
			else
				online = 1;

			mutex_lock(&ha->mq_lock);
			list_for_each_entry(qpair, &base_vha->qp_list,
			    qp_list_elem)
			qpair->online = online;
			mutex_unlock(&ha->mq_lock);
		}

		if (test_and_clear_bit(SET_NVME_ZIO_THRESHOLD_NEEDED,
		    &base_vha->dpc_flags)) {
			ql_log(ql_log_info, base_vha, 0xffffff,
				"nvme: SET ZIO Activity exchange threshold to %d.\n",
						ha->nvme_last_rptd_aen);
			if (qla27xx_set_zio_threshold(base_vha,
			    ha->nvme_last_rptd_aen)) {
				ql_log(ql_log_info, base_vha, 0xffffff,
				    "nvme: Unable to SET ZIO Activity exchange threshold to %d.\n",
				    ha->nvme_last_rptd_aen);
			}
		}

		if (test_and_clear_bit(SET_ZIO_THRESHOLD_NEEDED,
		    &base_vha->dpc_flags)) {
			ql_log(ql_log_info, base_vha, 0xffffff,
			    "SET ZIO Activity exchange threshold to %d.\n",
			    ha->last_zio_threshold);
			qla27xx_set_zio_threshold(base_vha,
			    ha->last_zio_threshold);
		}

		if (!IS_QLAFX00(ha))
			qla2x00_do_dpc_all_vps(base_vha);

		if (test_and_clear_bit(N2N_LINK_RESET,
			&base_vha->dpc_flags)) {
			qla2x00_lip_reset(base_vha);
		}

		ha->dpc_active = 0;
end_loop:
		set_current_state(TASK_INTERRUPTIBLE);
	} /* End of while(1) */
	__set_current_state(TASK_RUNNING);

	ql_dbg(ql_dbg_dpc, base_vha, 0x4011,
	    "DPC handler exiting.\n");

	/*
	 * Make sure that nobody tries to wake us up again.
	 */
	ha->dpc_active = 0;

	/* Cleanup any residual CTX SRBs. */
	qla2x00_abort_all_cmds(base_vha, DID_NO_CONNECT << 16);

	return 0;
}

void
qla2xxx_wake_dpc(struct scsi_qla_host *vha)
{
	struct qla_hw_data *ha = vha->hw;
	struct task_struct *t = ha->dpc_thread;

	if (!test_bit(UNLOADING, &vha->dpc_flags) && t)
		wake_up_process(t);
}

/*
*  qla2x00_rst_aen
*      Processes asynchronous reset.
*
* Input:
*      ha  = adapter block pointer.
*/
static void
qla2x00_rst_aen(scsi_qla_host_t *vha)
{
	if (vha->flags.online && !vha->flags.reset_active &&
	    !atomic_read(&vha->loop_down_timer) &&
	    !(test_bit(ABORT_ISP_ACTIVE, &vha->dpc_flags))) {
		do {
			clear_bit(RESET_MARKER_NEEDED, &vha->dpc_flags);

			/*
			 * Issue marker command only when we are going to start
			 * the I/O.
			 */
			vha->marker_needed = 1;
		} while (!atomic_read(&vha->loop_down_timer) &&
		    (test_bit(RESET_MARKER_NEEDED, &vha->dpc_flags)));
	}
}

/**************************************************************************
*   qla2x00_timer
*
* Description:
*   One second timer
*
* Context: Interrupt
***************************************************************************/
void
qla2x00_timer(scsi_qla_host_t *vha)
{
	unsigned long	cpu_flags = 0;
	int		start_dpc = 0;
	int		index;
	srb_t		*sp;
	uint16_t        w;
	struct qla_hw_data *ha = vha->hw;
	struct req_que *req;

	if (ha->flags.eeh_busy) {
		ql_dbg(ql_dbg_timer, vha, 0x6000,
		    "EEH = %d, restarting timer.\n",
		    ha->flags.eeh_busy);
		qla2x00_restart_timer(vha, WATCH_INTERVAL);
		return;
	}

	/*
	 * Hardware read to raise pending EEH errors during mailbox waits. If
	 * the read returns -1 then disable the board.
	 */
	if (!pci_channel_offline(ha->pdev)) {
		pci_read_config_word(ha->pdev, PCI_VENDOR_ID, &w);
		qla2x00_check_reg16_for_disconnect(vha, w);
	}

	/* Make sure qla82xx_watchdog is run only for physical port */
	if (!vha->vp_idx && IS_P3P_TYPE(ha)) {
		if (test_bit(ISP_QUIESCE_NEEDED, &vha->dpc_flags))
			start_dpc++;
		if (IS_QLA82XX(ha))
			qla82xx_watchdog(vha);
		else if (IS_QLA8044(ha))
			qla8044_watchdog(vha);
	}

	if (!vha->vp_idx && IS_QLAFX00(ha))
		qlafx00_timer_routine(vha);

	/* Loop down handler. */
	if (atomic_read(&vha->loop_down_timer) > 0 &&
	    !(test_bit(ABORT_ISP_ACTIVE, &vha->dpc_flags)) &&
	    !(test_bit(FCOE_CTX_RESET_NEEDED, &vha->dpc_flags))
		&& vha->flags.online) {

		if (atomic_read(&vha->loop_down_timer) ==
		    vha->loop_down_abort_time) {

			ql_log(ql_log_info, vha, 0x6008,
			    "Loop down - aborting the queues before time expires.\n");

			if (!IS_QLA2100(ha) && vha->link_down_timeout)
				atomic_set(&vha->loop_state, LOOP_DEAD);

			/*
			 * Schedule an ISP abort to return any FCP2-device
			 * commands.
			 */
			/* NPIV - scan physical port only */
			if (!vha->vp_idx) {
				spin_lock_irqsave(&ha->hardware_lock,
				    cpu_flags);
				req = ha->req_q_map[0];
				for (index = 1;
				    index < req->num_outstanding_cmds;
				    index++) {
					fc_port_t *sfcp;

					sp = req->outstanding_cmds[index];
					if (!sp)
						continue;
					if (sp->cmd_type != TYPE_SRB)
						continue;
					if (sp->type != SRB_SCSI_CMD)
						continue;
					sfcp = sp->fcport;
					if (!(sfcp->flags & FCF_FCP2_DEVICE))
						continue;

					if (IS_QLA82XX(ha))
						set_bit(FCOE_CTX_RESET_NEEDED,
							&vha->dpc_flags);
					else
						set_bit(ISP_ABORT_NEEDED,
							&vha->dpc_flags);
					break;
				}
				spin_unlock_irqrestore(&ha->hardware_lock,
								cpu_flags);
			}
			start_dpc++;
		}

		/* if the loop has been down for 4 minutes, reinit adapter */
		if (atomic_dec_and_test(&vha->loop_down_timer) != 0) {
			if (!(vha->device_flags & DFLG_NO_CABLE)) {
				ql_log(ql_log_warn, vha, 0x6009,
				    "Loop down - aborting ISP.\n");

				if (IS_QLA82XX(ha))
					set_bit(FCOE_CTX_RESET_NEEDED,
						&vha->dpc_flags);
				else
					set_bit(ISP_ABORT_NEEDED,
						&vha->dpc_flags);
			}
		}
		ql_dbg(ql_dbg_timer, vha, 0x600a,
		    "Loop down - seconds remaining %d.\n",
		    atomic_read(&vha->loop_down_timer));
	}
	/* Check if beacon LED needs to be blinked for physical host only */
	if (!vha->vp_idx && (ha->beacon_blink_led == 1)) {
		/* There is no beacon_blink function for ISP82xx */
		if (!IS_P3P_TYPE(ha)) {
			set_bit(BEACON_BLINK_NEEDED, &vha->dpc_flags);
			start_dpc++;
		}
	}

	/* Process any deferred work. */
	if (!list_empty(&vha->work_list)) {
		unsigned long flags;
		bool q = false;

		spin_lock_irqsave(&vha->work_lock, flags);
		if (!test_and_set_bit(IOCB_WORK_ACTIVE, &vha->dpc_flags))
			q = true;
		spin_unlock_irqrestore(&vha->work_lock, flags);
		if (q)
			queue_work(vha->hw->wq, &vha->iocb_work);
	}

	/*
	 * FC-NVME
	 * see if the active AEN count has changed from what was last reported.
	 */
	if (!vha->vp_idx && (atomic_read(&ha->nvme_active_aen_cnt) !=
	    ha->nvme_last_rptd_aen) && ha->zio_mode == QLA_ZIO_MODE_6) {
		ql_log(ql_log_info, vha, 0x3002,
		    "nvme: Sched: Set ZIO exchange threshold to %d.\n",
		    ha->nvme_last_rptd_aen);
		ha->nvme_last_rptd_aen = atomic_read(&ha->nvme_active_aen_cnt);
		set_bit(SET_NVME_ZIO_THRESHOLD_NEEDED, &vha->dpc_flags);
		start_dpc++;
	}

	if (!vha->vp_idx &&
	    (atomic_read(&ha->zio_threshold) != ha->last_zio_threshold) &&
	    (ha->zio_mode == QLA_ZIO_MODE_6) &&
	    (IS_QLA83XX(ha) || IS_QLA27XX(ha))) {
		ql_log(ql_log_info, vha, 0x3002,
		    "Sched: Set ZIO exchange threshold to %d.\n",
		    ha->last_zio_threshold);
		ha->last_zio_threshold = atomic_read(&ha->zio_threshold);
		set_bit(SET_ZIO_THRESHOLD_NEEDED, &vha->dpc_flags);
		start_dpc++;
	}

	/* Schedule the DPC routine if needed */
	if ((test_bit(ISP_ABORT_NEEDED, &vha->dpc_flags) ||
	    test_bit(LOOP_RESYNC_NEEDED, &vha->dpc_flags) ||
	    test_bit(FCPORT_UPDATE_NEEDED, &vha->dpc_flags) ||
	    start_dpc ||
	    test_bit(RESET_MARKER_NEEDED, &vha->dpc_flags) ||
	    test_bit(BEACON_BLINK_NEEDED, &vha->dpc_flags) ||
	    test_bit(ISP_UNRECOVERABLE, &vha->dpc_flags) ||
	    test_bit(FCOE_CTX_RESET_NEEDED, &vha->dpc_flags) ||
	    test_bit(VP_DPC_NEEDED, &vha->dpc_flags) ||
	    test_bit(RELOGIN_NEEDED, &vha->dpc_flags))) {
		ql_dbg(ql_dbg_timer, vha, 0x600b,
		    "isp_abort_needed=%d loop_resync_needed=%d "
		    "fcport_update_needed=%d start_dpc=%d "
		    "reset_marker_needed=%d",
		    test_bit(ISP_ABORT_NEEDED, &vha->dpc_flags),
		    test_bit(LOOP_RESYNC_NEEDED, &vha->dpc_flags),
		    test_bit(FCPORT_UPDATE_NEEDED, &vha->dpc_flags),
		    start_dpc,
		    test_bit(RESET_MARKER_NEEDED, &vha->dpc_flags));
		ql_dbg(ql_dbg_timer, vha, 0x600c,
		    "beacon_blink_needed=%d isp_unrecoverable=%d "
		    "fcoe_ctx_reset_needed=%d vp_dpc_needed=%d "
		    "relogin_needed=%d.\n",
		    test_bit(BEACON_BLINK_NEEDED, &vha->dpc_flags),
		    test_bit(ISP_UNRECOVERABLE, &vha->dpc_flags),
		    test_bit(FCOE_CTX_RESET_NEEDED, &vha->dpc_flags),
		    test_bit(VP_DPC_NEEDED, &vha->dpc_flags),
		    test_bit(RELOGIN_NEEDED, &vha->dpc_flags));
		qla2xxx_wake_dpc(vha);
	}

	qla2x00_restart_timer(vha, WATCH_INTERVAL);
}

/* Firmware interface routines. */

#define FW_BLOBS	11
#define FW_ISP21XX	0
#define FW_ISP22XX	1
#define FW_ISP2300	2
#define FW_ISP2322	3
#define FW_ISP24XX	4
#define FW_ISP25XX	5
#define FW_ISP81XX	6
#define FW_ISP82XX	7
#define FW_ISP2031	8
#define FW_ISP8031	9
#define FW_ISP27XX	10

#define FW_FILE_ISP21XX	"ql2100_fw.bin"
#define FW_FILE_ISP22XX	"ql2200_fw.bin"
#define FW_FILE_ISP2300	"ql2300_fw.bin"
#define FW_FILE_ISP2322	"ql2322_fw.bin"
#define FW_FILE_ISP24XX	"ql2400_fw.bin"
#define FW_FILE_ISP25XX	"ql2500_fw.bin"
#define FW_FILE_ISP81XX	"ql8100_fw.bin"
#define FW_FILE_ISP82XX	"ql8200_fw.bin"
#define FW_FILE_ISP2031	"ql2600_fw.bin"
#define FW_FILE_ISP8031	"ql8300_fw.bin"
#define FW_FILE_ISP27XX	"ql2700_fw.bin"


static DEFINE_MUTEX(qla_fw_lock);

static struct fw_blob qla_fw_blobs[FW_BLOBS] = {
	{ .name = FW_FILE_ISP21XX, .segs = { 0x1000, 0 }, },
	{ .name = FW_FILE_ISP22XX, .segs = { 0x1000, 0 }, },
	{ .name = FW_FILE_ISP2300, .segs = { 0x800, 0 }, },
	{ .name = FW_FILE_ISP2322, .segs = { 0x800, 0x1c000, 0x1e000, 0 }, },
	{ .name = FW_FILE_ISP24XX, },
	{ .name = FW_FILE_ISP25XX, },
	{ .name = FW_FILE_ISP81XX, },
	{ .name = FW_FILE_ISP82XX, },
	{ .name = FW_FILE_ISP2031, },
	{ .name = FW_FILE_ISP8031, },
	{ .name = FW_FILE_ISP27XX, },
};

struct fw_blob *
qla2x00_request_firmware(scsi_qla_host_t *vha)
{
	struct qla_hw_data *ha = vha->hw;
	struct fw_blob *blob;

	if (IS_QLA2100(ha)) {
		blob = &qla_fw_blobs[FW_ISP21XX];
	} else if (IS_QLA2200(ha)) {
		blob = &qla_fw_blobs[FW_ISP22XX];
	} else if (IS_QLA2300(ha) || IS_QLA2312(ha) || IS_QLA6312(ha)) {
		blob = &qla_fw_blobs[FW_ISP2300];
	} else if (IS_QLA2322(ha) || IS_QLA6322(ha)) {
		blob = &qla_fw_blobs[FW_ISP2322];
	} else if (IS_QLA24XX_TYPE(ha)) {
		blob = &qla_fw_blobs[FW_ISP24XX];
	} else if (IS_QLA25XX(ha)) {
		blob = &qla_fw_blobs[FW_ISP25XX];
	} else if (IS_QLA81XX(ha)) {
		blob = &qla_fw_blobs[FW_ISP81XX];
	} else if (IS_QLA82XX(ha)) {
		blob = &qla_fw_blobs[FW_ISP82XX];
	} else if (IS_QLA2031(ha)) {
		blob = &qla_fw_blobs[FW_ISP2031];
	} else if (IS_QLA8031(ha)) {
		blob = &qla_fw_blobs[FW_ISP8031];
	} else if (IS_QLA27XX(ha)) {
		blob = &qla_fw_blobs[FW_ISP27XX];
	} else {
		return NULL;
	}

	mutex_lock(&qla_fw_lock);
	if (blob->fw)
		goto out;

	if (request_firmware(&blob->fw, blob->name, &ha->pdev->dev)) {
		ql_log(ql_log_warn, vha, 0x0063,
		    "Failed to load firmware image (%s).\n", blob->name);
		blob->fw = NULL;
		blob = NULL;
		goto out;
	}

out:
	mutex_unlock(&qla_fw_lock);
	return blob;
}

static void
qla2x00_release_firmware(void)
{
	int idx;

	mutex_lock(&qla_fw_lock);
	for (idx = 0; idx < FW_BLOBS; idx++)
		release_firmware(qla_fw_blobs[idx].fw);
	mutex_unlock(&qla_fw_lock);
}

static pci_ers_result_t
qla2xxx_pci_error_detected(struct pci_dev *pdev, pci_channel_state_t state)
{
	scsi_qla_host_t *vha = pci_get_drvdata(pdev);
	struct qla_hw_data *ha = vha->hw;

	ql_dbg(ql_dbg_aer, vha, 0x9000,
	    "PCI error detected, state %x.\n", state);

	if (!atomic_read(&pdev->enable_cnt)) {
		ql_log(ql_log_info, vha, 0xffff,
			"PCI device is disabled,state %x\n", state);
		return PCI_ERS_RESULT_NEED_RESET;
	}

	switch (state) {
	case pci_channel_io_normal:
		ha->flags.eeh_busy = 0;
		if (ql2xmqsupport || ql2xnvmeenable) {
			set_bit(QPAIR_ONLINE_CHECK_NEEDED, &vha->dpc_flags);
			qla2xxx_wake_dpc(vha);
		}
		return PCI_ERS_RESULT_CAN_RECOVER;
	case pci_channel_io_frozen:
		ha->flags.eeh_busy = 1;
		/* For ISP82XX complete any pending mailbox cmd */
		if (IS_QLA82XX(ha)) {
			ha->flags.isp82xx_fw_hung = 1;
			ql_dbg(ql_dbg_aer, vha, 0x9001, "Pci channel io frozen\n");
			qla82xx_clear_pending_mbx(vha);
		}
		qla2x00_free_irqs(vha);
		pci_disable_device(pdev);
		/* Return back all IOs */
		qla2x00_abort_all_cmds(vha, DID_RESET << 16);
		if (ql2xmqsupport || ql2xnvmeenable) {
			set_bit(QPAIR_ONLINE_CHECK_NEEDED, &vha->dpc_flags);
			qla2xxx_wake_dpc(vha);
		}
		return PCI_ERS_RESULT_NEED_RESET;
	case pci_channel_io_perm_failure:
		ha->flags.pci_channel_io_perm_failure = 1;
		qla2x00_abort_all_cmds(vha, DID_NO_CONNECT << 16);
		if (ql2xmqsupport || ql2xnvmeenable) {
			set_bit(QPAIR_ONLINE_CHECK_NEEDED, &vha->dpc_flags);
			qla2xxx_wake_dpc(vha);
		}
		return PCI_ERS_RESULT_DISCONNECT;
	}
	return PCI_ERS_RESULT_NEED_RESET;
}

static pci_ers_result_t
qla2xxx_pci_mmio_enabled(struct pci_dev *pdev)
{
	int risc_paused = 0;
	uint32_t stat;
	unsigned long flags;
	scsi_qla_host_t *base_vha = pci_get_drvdata(pdev);
	struct qla_hw_data *ha = base_vha->hw;
	struct device_reg_2xxx __iomem *reg = &ha->iobase->isp;
	struct device_reg_24xx __iomem *reg24 = &ha->iobase->isp24;

	if (IS_QLA82XX(ha))
		return PCI_ERS_RESULT_RECOVERED;

	spin_lock_irqsave(&ha->hardware_lock, flags);
	if (IS_QLA2100(ha) || IS_QLA2200(ha)){
		stat = RD_REG_DWORD(&reg->hccr);
		if (stat & HCCR_RISC_PAUSE)
			risc_paused = 1;
	} else if (IS_QLA23XX(ha)) {
		stat = RD_REG_DWORD(&reg->u.isp2300.host_status);
		if (stat & HSR_RISC_PAUSED)
			risc_paused = 1;
	} else if (IS_FWI2_CAPABLE(ha)) {
		stat = RD_REG_DWORD(&reg24->host_status);
		if (stat & HSRX_RISC_PAUSED)
			risc_paused = 1;
	}
	spin_unlock_irqrestore(&ha->hardware_lock, flags);

	if (risc_paused) {
		ql_log(ql_log_info, base_vha, 0x9003,
		    "RISC paused -- mmio_enabled, Dumping firmware.\n");
		ha->isp_ops->fw_dump(base_vha, 0);

		return PCI_ERS_RESULT_NEED_RESET;
	} else
		return PCI_ERS_RESULT_RECOVERED;
}

static uint32_t
qla82xx_error_recovery(scsi_qla_host_t *base_vha)
{
	uint32_t rval = QLA_FUNCTION_FAILED;
	uint32_t drv_active = 0;
	struct qla_hw_data *ha = base_vha->hw;
	int fn;
	struct pci_dev *other_pdev = NULL;

	ql_dbg(ql_dbg_aer, base_vha, 0x9006,
	    "Entered %s.\n", __func__);

	set_bit(ABORT_ISP_ACTIVE, &base_vha->dpc_flags);

	if (base_vha->flags.online) {
		/* Abort all outstanding commands,
		 * so as to be requeued later */
		qla2x00_abort_isp_cleanup(base_vha);
	}


	fn = PCI_FUNC(ha->pdev->devfn);
	while (fn > 0) {
		fn--;
		ql_dbg(ql_dbg_aer, base_vha, 0x9007,
		    "Finding pci device at function = 0x%x.\n", fn);
		other_pdev =
		    pci_get_domain_bus_and_slot(pci_domain_nr(ha->pdev->bus),
		    ha->pdev->bus->number, PCI_DEVFN(PCI_SLOT(ha->pdev->devfn),
		    fn));

		if (!other_pdev)
			continue;
		if (atomic_read(&other_pdev->enable_cnt)) {
			ql_dbg(ql_dbg_aer, base_vha, 0x9008,
			    "Found PCI func available and enable at 0x%x.\n",
			    fn);
			pci_dev_put(other_pdev);
			break;
		}
		pci_dev_put(other_pdev);
	}

	if (!fn) {
		/* Reset owner */
		ql_dbg(ql_dbg_aer, base_vha, 0x9009,
		    "This devfn is reset owner = 0x%x.\n",
		    ha->pdev->devfn);
		qla82xx_idc_lock(ha);

		qla82xx_wr_32(ha, QLA82XX_CRB_DEV_STATE,
		    QLA8XXX_DEV_INITIALIZING);

		qla82xx_wr_32(ha, QLA82XX_CRB_DRV_IDC_VERSION,
		    QLA82XX_IDC_VERSION);

		drv_active = qla82xx_rd_32(ha, QLA82XX_CRB_DRV_ACTIVE);
		ql_dbg(ql_dbg_aer, base_vha, 0x900a,
		    "drv_active = 0x%x.\n", drv_active);

		qla82xx_idc_unlock(ha);
		/* Reset if device is not already reset
		 * drv_active would be 0 if a reset has already been done
		 */
		if (drv_active)
			rval = qla82xx_start_firmware(base_vha);
		else
			rval = QLA_SUCCESS;
		qla82xx_idc_lock(ha);

		if (rval != QLA_SUCCESS) {
			ql_log(ql_log_info, base_vha, 0x900b,
			    "HW State: FAILED.\n");
			qla82xx_clear_drv_active(ha);
			qla82xx_wr_32(ha, QLA82XX_CRB_DEV_STATE,
			    QLA8XXX_DEV_FAILED);
		} else {
			ql_log(ql_log_info, base_vha, 0x900c,
			    "HW State: READY.\n");
			qla82xx_wr_32(ha, QLA82XX_CRB_DEV_STATE,
			    QLA8XXX_DEV_READY);
			qla82xx_idc_unlock(ha);
			ha->flags.isp82xx_fw_hung = 0;
			rval = qla82xx_restart_isp(base_vha);
			qla82xx_idc_lock(ha);
			/* Clear driver state register */
			qla82xx_wr_32(ha, QLA82XX_CRB_DRV_STATE, 0);
			qla82xx_set_drv_active(base_vha);
		}
		qla82xx_idc_unlock(ha);
	} else {
		ql_dbg(ql_dbg_aer, base_vha, 0x900d,
		    "This devfn is not reset owner = 0x%x.\n",
		    ha->pdev->devfn);
		if ((qla82xx_rd_32(ha, QLA82XX_CRB_DEV_STATE) ==
		    QLA8XXX_DEV_READY)) {
			ha->flags.isp82xx_fw_hung = 0;
			rval = qla82xx_restart_isp(base_vha);
			qla82xx_idc_lock(ha);
			qla82xx_set_drv_active(base_vha);
			qla82xx_idc_unlock(ha);
		}
	}
	clear_bit(ABORT_ISP_ACTIVE, &base_vha->dpc_flags);

	return rval;
}

static pci_ers_result_t
qla2xxx_pci_slot_reset(struct pci_dev *pdev)
{
	pci_ers_result_t ret = PCI_ERS_RESULT_DISCONNECT;
	scsi_qla_host_t *base_vha = pci_get_drvdata(pdev);
	struct qla_hw_data *ha = base_vha->hw;
	struct rsp_que *rsp;
	int rc, retries = 10;

	ql_dbg(ql_dbg_aer, base_vha, 0x9004,
	    "Slot Reset.\n");

	/* Workaround: qla2xxx driver which access hardware earlier
	 * needs error state to be pci_channel_io_online.
	 * Otherwise mailbox command timesout.
	 */
	pdev->error_state = pci_channel_io_normal;

	pci_restore_state(pdev);

	/* pci_restore_state() clears the saved_state flag of the device
	 * save restored state which resets saved_state flag
	 */
	pci_save_state(pdev);

	if (ha->mem_only)
		rc = pci_enable_device_mem(pdev);
	else
		rc = pci_enable_device(pdev);

	if (rc) {
		ql_log(ql_log_warn, base_vha, 0x9005,
		    "Can't re-enable PCI device after reset.\n");
		goto exit_slot_reset;
	}

	rsp = ha->rsp_q_map[0];
	if (qla2x00_request_irqs(ha, rsp))
		goto exit_slot_reset;

	if (ha->isp_ops->pci_config(base_vha))
		goto exit_slot_reset;

	if (IS_QLA82XX(ha)) {
		if (qla82xx_error_recovery(base_vha) == QLA_SUCCESS) {
			ret = PCI_ERS_RESULT_RECOVERED;
			goto exit_slot_reset;
		} else
			goto exit_slot_reset;
	}

	while (ha->flags.mbox_busy && retries--)
		msleep(1000);

	set_bit(ABORT_ISP_ACTIVE, &base_vha->dpc_flags);
	if (ha->isp_ops->abort_isp(base_vha) == QLA_SUCCESS)
		ret =  PCI_ERS_RESULT_RECOVERED;
	clear_bit(ABORT_ISP_ACTIVE, &base_vha->dpc_flags);


exit_slot_reset:
	ql_dbg(ql_dbg_aer, base_vha, 0x900e,
	    "slot_reset return %x.\n", ret);

	return ret;
}

static void
qla2xxx_pci_resume(struct pci_dev *pdev)
{
	scsi_qla_host_t *base_vha = pci_get_drvdata(pdev);
	struct qla_hw_data *ha = base_vha->hw;
	int ret;

	ql_dbg(ql_dbg_aer, base_vha, 0x900f,
	    "pci_resume.\n");

	ret = qla2x00_wait_for_hba_online(base_vha);
	if (ret != QLA_SUCCESS) {
		ql_log(ql_log_fatal, base_vha, 0x9002,
		    "The device failed to resume I/O from slot/link_reset.\n");
	}

	pci_cleanup_aer_uncorrect_error_status(pdev);

	ha->flags.eeh_busy = 0;
}

static int qla2xxx_map_queues(struct Scsi_Host *shost)
{
	int rc;
	scsi_qla_host_t *vha = (scsi_qla_host_t *)shost->hostdata;

	if (USER_CTRL_IRQ(vha->hw))
		rc = blk_mq_map_queues(&shost->tag_set);
	else
		rc = blk_mq_pci_map_queues(&shost->tag_set, vha->hw->pdev, 0);
	return rc;
}

static const struct pci_error_handlers qla2xxx_err_handler = {
	.error_detected = qla2xxx_pci_error_detected,
	.mmio_enabled = qla2xxx_pci_mmio_enabled,
	.slot_reset = qla2xxx_pci_slot_reset,
	.resume = qla2xxx_pci_resume,
};

static struct pci_device_id qla2xxx_pci_tbl[] = {
	{ PCI_DEVICE(PCI_VENDOR_ID_QLOGIC, PCI_DEVICE_ID_QLOGIC_ISP2100) },
	{ PCI_DEVICE(PCI_VENDOR_ID_QLOGIC, PCI_DEVICE_ID_QLOGIC_ISP2200) },
	{ PCI_DEVICE(PCI_VENDOR_ID_QLOGIC, PCI_DEVICE_ID_QLOGIC_ISP2300) },
	{ PCI_DEVICE(PCI_VENDOR_ID_QLOGIC, PCI_DEVICE_ID_QLOGIC_ISP2312) },
	{ PCI_DEVICE(PCI_VENDOR_ID_QLOGIC, PCI_DEVICE_ID_QLOGIC_ISP2322) },
	{ PCI_DEVICE(PCI_VENDOR_ID_QLOGIC, PCI_DEVICE_ID_QLOGIC_ISP6312) },
	{ PCI_DEVICE(PCI_VENDOR_ID_QLOGIC, PCI_DEVICE_ID_QLOGIC_ISP6322) },
	{ PCI_DEVICE(PCI_VENDOR_ID_QLOGIC, PCI_DEVICE_ID_QLOGIC_ISP2422) },
	{ PCI_DEVICE(PCI_VENDOR_ID_QLOGIC, PCI_DEVICE_ID_QLOGIC_ISP2432) },
	{ PCI_DEVICE(PCI_VENDOR_ID_QLOGIC, PCI_DEVICE_ID_QLOGIC_ISP8432) },
	{ PCI_DEVICE(PCI_VENDOR_ID_QLOGIC, PCI_DEVICE_ID_QLOGIC_ISP5422) },
	{ PCI_DEVICE(PCI_VENDOR_ID_QLOGIC, PCI_DEVICE_ID_QLOGIC_ISP5432) },
	{ PCI_DEVICE(PCI_VENDOR_ID_QLOGIC, PCI_DEVICE_ID_QLOGIC_ISP2532) },
	{ PCI_DEVICE(PCI_VENDOR_ID_QLOGIC, PCI_DEVICE_ID_QLOGIC_ISP2031) },
	{ PCI_DEVICE(PCI_VENDOR_ID_QLOGIC, PCI_DEVICE_ID_QLOGIC_ISP8001) },
	{ PCI_DEVICE(PCI_VENDOR_ID_QLOGIC, PCI_DEVICE_ID_QLOGIC_ISP8021) },
	{ PCI_DEVICE(PCI_VENDOR_ID_QLOGIC, PCI_DEVICE_ID_QLOGIC_ISP8031) },
	{ PCI_DEVICE(PCI_VENDOR_ID_QLOGIC, PCI_DEVICE_ID_QLOGIC_ISPF001) },
	{ PCI_DEVICE(PCI_VENDOR_ID_QLOGIC, PCI_DEVICE_ID_QLOGIC_ISP8044) },
	{ PCI_DEVICE(PCI_VENDOR_ID_QLOGIC, PCI_DEVICE_ID_QLOGIC_ISP2071) },
	{ PCI_DEVICE(PCI_VENDOR_ID_QLOGIC, PCI_DEVICE_ID_QLOGIC_ISP2271) },
	{ PCI_DEVICE(PCI_VENDOR_ID_QLOGIC, PCI_DEVICE_ID_QLOGIC_ISP2261) },
	{ 0 },
};
MODULE_DEVICE_TABLE(pci, qla2xxx_pci_tbl);

static struct pci_driver qla2xxx_pci_driver = {
	.name		= QLA2XXX_DRIVER_NAME,
	.driver		= {
		.owner		= THIS_MODULE,
	},
	.id_table	= qla2xxx_pci_tbl,
	.probe		= qla2x00_probe_one,
	.remove		= qla2x00_remove_one,
	.shutdown	= qla2x00_shutdown,
	.err_handler	= &qla2xxx_err_handler,
};

static const struct file_operations apidev_fops = {
	.owner = THIS_MODULE,
	.llseek = noop_llseek,
};

/**
 * qla2x00_module_init - Module initialization.
 **/
static int __init
qla2x00_module_init(void)
{
	int ret = 0;

	/* Allocate cache for SRBs. */
	srb_cachep = kmem_cache_create("qla2xxx_srbs", sizeof(srb_t), 0,
	    SLAB_HWCACHE_ALIGN, NULL);
	if (srb_cachep == NULL) {
		ql_log(ql_log_fatal, NULL, 0x0001,
		    "Unable to allocate SRB cache...Failing load!.\n");
		return -ENOMEM;
	}

	/* Initialize target kmem_cache and mem_pools */
	ret = qlt_init();
	if (ret < 0) {
		kmem_cache_destroy(srb_cachep);
		return ret;
	} else if (ret > 0) {
		/*
		 * If initiator mode is explictly disabled by qlt_init(),
		 * prevent scsi_transport_fc.c:fc_scsi_scan_rport() from
		 * performing scsi_scan_target() during LOOP UP event.
		 */
		qla2xxx_transport_functions.disable_target_scan = 1;
		qla2xxx_transport_vport_functions.disable_target_scan = 1;
	}

	/* Derive version string. */
	strcpy(qla2x00_version_str, QLA2XXX_VERSION);
	if (ql2xextended_error_logging)
		strcat(qla2x00_version_str, "-debug");
	if (ql2xextended_error_logging == 1)
		ql2xextended_error_logging = QL_DBG_DEFAULT1_MASK;

	if (ql2x_ini_mode == QLA2XXX_INI_MODE_DUAL)
		qla_insert_tgt_attrs();

	qla2xxx_transport_template =
	    fc_attach_transport(&qla2xxx_transport_functions);
	if (!qla2xxx_transport_template) {
		kmem_cache_destroy(srb_cachep);
		ql_log(ql_log_fatal, NULL, 0x0002,
		    "fc_attach_transport failed...Failing load!.\n");
		qlt_exit();
		return -ENODEV;
	}

	apidev_major = register_chrdev(0, QLA2XXX_APIDEV, &apidev_fops);
	if (apidev_major < 0) {
		ql_log(ql_log_fatal, NULL, 0x0003,
		    "Unable to register char device %s.\n", QLA2XXX_APIDEV);
	}

	qla2xxx_transport_vport_template =
	    fc_attach_transport(&qla2xxx_transport_vport_functions);
	if (!qla2xxx_transport_vport_template) {
		kmem_cache_destroy(srb_cachep);
		qlt_exit();
		fc_release_transport(qla2xxx_transport_template);
		ql_log(ql_log_fatal, NULL, 0x0004,
		    "fc_attach_transport vport failed...Failing load!.\n");
		return -ENODEV;
	}
	ql_log(ql_log_info, NULL, 0x0005,
	    "QLogic Fibre Channel HBA Driver: %s.\n",
	    qla2x00_version_str);
	ret = pci_register_driver(&qla2xxx_pci_driver);
	if (ret) {
		kmem_cache_destroy(srb_cachep);
		qlt_exit();
		fc_release_transport(qla2xxx_transport_template);
		fc_release_transport(qla2xxx_transport_vport_template);
		ql_log(ql_log_fatal, NULL, 0x0006,
		    "pci_register_driver failed...ret=%d Failing load!.\n",
		    ret);
	}
	return ret;
}

/**
 * qla2x00_module_exit - Module cleanup.
 **/
static void __exit
qla2x00_module_exit(void)
{
	unregister_chrdev(apidev_major, QLA2XXX_APIDEV);
	pci_unregister_driver(&qla2xxx_pci_driver);
	qla2x00_release_firmware();
	kmem_cache_destroy(srb_cachep);
	qlt_exit();
	kmem_cache_destroy(ctx_cachep);
	fc_release_transport(qla2xxx_transport_template);
	fc_release_transport(qla2xxx_transport_vport_template);
}

module_init(qla2x00_module_init);
module_exit(qla2x00_module_exit);

MODULE_AUTHOR("QLogic Corporation");
MODULE_DESCRIPTION("QLogic Fibre Channel HBA Driver");
MODULE_LICENSE("GPL");
MODULE_VERSION(QLA2XXX_VERSION);
MODULE_FIRMWARE(FW_FILE_ISP21XX);
MODULE_FIRMWARE(FW_FILE_ISP22XX);
MODULE_FIRMWARE(FW_FILE_ISP2300);
MODULE_FIRMWARE(FW_FILE_ISP2322);
MODULE_FIRMWARE(FW_FILE_ISP24XX);
MODULE_FIRMWARE(FW_FILE_ISP25XX);<|MERGE_RESOLUTION|>--- conflicted
+++ resolved
@@ -4858,12 +4858,8 @@
 			if (e->u.new_sess.fc4_type == FS_FC4TYPE_FCP)
 				fcport->fc4_type = FC4_TYPE_FCP_SCSI;
 
-<<<<<<< HEAD
-			if (e->u.new_sess.fc4_type == FS_FC4TYPE_NVME) {
-=======
 			if (vha->flags.nvme_enabled &&
-			    e->u.new_sess.fc4_type & FS_FC4TYPE_NVME) {
->>>>>>> c4bca2e2
+			    e->u.new_sess.fc4_type == FS_FC4TYPE_NVME) {
 				fcport->fc4_type = FC4_TYPE_OTHER;
 				fcport->fc4f_nvme = FC4_TYPE_NVME;
 			}
