--- conflicted
+++ resolved
@@ -4858,12 +4858,7 @@
 			if (e->u.new_sess.fc4_type == FS_FC4TYPE_FCP)
 				fcport->fc4_type = FC4_TYPE_FCP_SCSI;
 
-<<<<<<< HEAD
-			if (vha->flags.nvme_enabled &&
-			    e->u.new_sess.fc4_type == FS_FC4TYPE_NVME) {
-=======
 			if (e->u.new_sess.fc4_type == FS_FC4TYPE_NVME) {
->>>>>>> 8fc5c3a0
 				fcport->fc4_type = FC4_TYPE_OTHER;
 				fcport->fc4f_nvme = FC4_TYPE_NVME;
 			}
