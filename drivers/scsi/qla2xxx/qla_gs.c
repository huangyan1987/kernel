--- conflicted
+++ resolved
@@ -3440,11 +3440,8 @@
 	fc_port_t *fcport = sp->fcport;
 	struct ct_sns_rsp *ct_rsp;
 	struct event_arg ea;
-<<<<<<< HEAD
-=======
 	uint8_t fc4_scsi_feat;
 	uint8_t fc4_nvme_feat;
->>>>>>> bfb2c0b2
 
 	ql_dbg(ql_dbg_disc, vha, 0x2133,
 	       "Async done-%s res %x ID %x. %8phC\n",
@@ -3452,32 +3449,15 @@
 
 	fcport->flags &= ~FCF_ASYNC_SENT;
 	ct_rsp = &fcport->ct_desc.ct_sns->p.rsp;
-<<<<<<< HEAD
-=======
 	fc4_scsi_feat = ct_rsp->rsp.gff_id.fc4_features[GFF_FCP_SCSI_OFFSET];
 	fc4_nvme_feat = ct_rsp->rsp.gff_id.fc4_features[GFF_NVME_OFFSET];
 
->>>>>>> bfb2c0b2
 	/*
 	 * FC-GS-7, 5.2.3.12 FC-4 Features - format
 	 * The format of the FC-4 Features object, as defined by the FC-4,
 	 * Shall be an array of 4-bit values, one for each type code value
 	 */
 	if (!res) {
-<<<<<<< HEAD
-		if (ct_rsp->rsp.gff_id.fc4_features[GFF_FCP_SCSI_OFFSET] & 0xf) {
-			/* w1 b00:03 */
-			fcport->fc4_type =
-			    ct_rsp->rsp.gff_id.fc4_features[GFF_FCP_SCSI_OFFSET];
-			fcport->fc4_type &= 0xf;
-	       }
-
-		if (ct_rsp->rsp.gff_id.fc4_features[GFF_NVME_OFFSET] & 0xf) {
-			/* w5 [00:03]/28h */
-			fcport->fc4f_nvme =
-			    ct_rsp->rsp.gff_id.fc4_features[GFF_NVME_OFFSET];
-			fcport->fc4f_nvme &= 0xf;
-=======
 		if (fc4_scsi_feat & 0xf) {
 			/* w1 b00:03 */
 			fcport->fc4_type = FS_FC4TYPE_FCP;
@@ -3488,7 +3468,6 @@
 			/* w5 [00:03]/28h */
 			fcport->fc4_type |= FS_FC4TYPE_NVME;
 			fcport->fc4_features = fc4_nvme_feat & 0xf;
->>>>>>> bfb2c0b2
 		}
 	}
 
@@ -4226,13 +4205,8 @@
 	spin_lock_irqsave(&vha->work_lock, flags);
 	vha->scan.scan_flags &= ~SF_SCANNING;
 	if (vha->scan.scan_flags == 0) {
-<<<<<<< HEAD
-		ql_dbg(ql_dbg_disc, vha, 0xffff,
-		    "%s: schedule\n", __func__);
-=======
 		ql_dbg(ql_dbg_disc + ql_dbg_verbose, vha, 0xffff,
 		    "%s: Scan scheduled.\n", __func__);
->>>>>>> bfb2c0b2
 		vha->scan.scan_flags |= SF_QUEUED;
 		schedule_delayed_work(&vha->scan.scan_work, 5);
 	}
