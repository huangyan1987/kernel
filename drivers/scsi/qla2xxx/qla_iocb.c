/*
 * QLogic Fibre Channel HBA Driver
 * Copyright (c)  2003-2014 QLogic Corporation
 *
 * See LICENSE.qla2xxx for copyright and licensing details.
 */
#include "qla_def.h"
#include "qla_target.h"

#include <linux/blkdev.h>
#include <linux/delay.h>

#include <scsi/scsi_tcq.h>

/**
 * qla2x00_get_cmd_direction() - Determine control_flag data direction.
 * @sp: SCSI command
 *
 * Returns the proper CF_* direction based on CDB.
 */
static inline uint16_t
qla2x00_get_cmd_direction(srb_t *sp)
{
	uint16_t cflags;
	struct scsi_cmnd *cmd = GET_CMD_SP(sp);
	struct scsi_qla_host *vha = sp->vha;

	cflags = 0;

	/* Set transfer direction */
	if (cmd->sc_data_direction == DMA_TO_DEVICE) {
		cflags = CF_WRITE;
		vha->qla_stats.output_bytes += scsi_bufflen(cmd);
		vha->qla_stats.output_requests++;
	} else if (cmd->sc_data_direction == DMA_FROM_DEVICE) {
		cflags = CF_READ;
		vha->qla_stats.input_bytes += scsi_bufflen(cmd);
		vha->qla_stats.input_requests++;
	}
	return (cflags);
}

/**
 * qla2x00_calc_iocbs_32() - Determine number of Command Type 2 and
 * Continuation Type 0 IOCBs to allocate.
 *
 * @dsds: number of data segment decriptors needed
 *
 * Returns the number of IOCB entries needed to store @dsds.
 */
uint16_t
qla2x00_calc_iocbs_32(uint16_t dsds)
{
	uint16_t iocbs;

	iocbs = 1;
	if (dsds > 3) {
		iocbs += (dsds - 3) / 7;
		if ((dsds - 3) % 7)
			iocbs++;
	}
	return (iocbs);
}

/**
 * qla2x00_calc_iocbs_64() - Determine number of Command Type 3 and
 * Continuation Type 1 IOCBs to allocate.
 *
 * @dsds: number of data segment decriptors needed
 *
 * Returns the number of IOCB entries needed to store @dsds.
 */
uint16_t
qla2x00_calc_iocbs_64(uint16_t dsds)
{
	uint16_t iocbs;

	iocbs = 1;
	if (dsds > 2) {
		iocbs += (dsds - 2) / 5;
		if ((dsds - 2) % 5)
			iocbs++;
	}
	return (iocbs);
}

/**
 * qla2x00_prep_cont_type0_iocb() - Initialize a Continuation Type 0 IOCB.
 * @vha: HA context
 *
 * Returns a pointer to the Continuation Type 0 IOCB packet.
 */
static inline cont_entry_t *
qla2x00_prep_cont_type0_iocb(struct scsi_qla_host *vha)
{
	cont_entry_t *cont_pkt;
	struct req_que *req = vha->req;
	/* Adjust ring index. */
	req->ring_index++;
	if (req->ring_index == req->length) {
		req->ring_index = 0;
		req->ring_ptr = req->ring;
	} else {
		req->ring_ptr++;
	}

	cont_pkt = (cont_entry_t *)req->ring_ptr;

	/* Load packet defaults. */
	put_unaligned_le32(CONTINUE_TYPE, &cont_pkt->entry_type);

	return (cont_pkt);
}

/**
 * qla2x00_prep_cont_type1_iocb() - Initialize a Continuation Type 1 IOCB.
 * @vha: HA context
 * @req: request queue
 *
 * Returns a pointer to the continuation type 1 IOCB packet.
 */
static inline cont_a64_entry_t *
qla2x00_prep_cont_type1_iocb(scsi_qla_host_t *vha, struct req_que *req)
{
	cont_a64_entry_t *cont_pkt;

	/* Adjust ring index. */
	req->ring_index++;
	if (req->ring_index == req->length) {
		req->ring_index = 0;
		req->ring_ptr = req->ring;
	} else {
		req->ring_ptr++;
	}

	cont_pkt = (cont_a64_entry_t *)req->ring_ptr;

	/* Load packet defaults. */
	put_unaligned_le32(IS_QLAFX00(vha->hw) ? CONTINUE_A64_TYPE_FX00 :
			   CONTINUE_A64_TYPE, &cont_pkt->entry_type);

	return (cont_pkt);
}

inline int
qla24xx_configure_prot_mode(srb_t *sp, uint16_t *fw_prot_opts)
{
	struct scsi_cmnd *cmd = GET_CMD_SP(sp);
	uint8_t	guard = scsi_host_get_guard(cmd->device->host);

	/* We always use DIFF Bundling for best performance */
	*fw_prot_opts = 0;

	/* Translate SCSI opcode to a protection opcode */
	switch (scsi_get_prot_op(cmd)) {
	case SCSI_PROT_READ_STRIP:
		*fw_prot_opts |= PO_MODE_DIF_REMOVE;
		break;
	case SCSI_PROT_WRITE_INSERT:
		*fw_prot_opts |= PO_MODE_DIF_INSERT;
		break;
	case SCSI_PROT_READ_INSERT:
		*fw_prot_opts |= PO_MODE_DIF_INSERT;
		break;
	case SCSI_PROT_WRITE_STRIP:
		*fw_prot_opts |= PO_MODE_DIF_REMOVE;
		break;
	case SCSI_PROT_READ_PASS:
	case SCSI_PROT_WRITE_PASS:
		if (guard & SHOST_DIX_GUARD_IP)
			*fw_prot_opts |= PO_MODE_DIF_TCP_CKSUM;
		else
			*fw_prot_opts |= PO_MODE_DIF_PASS;
		break;
	default:	/* Normal Request */
		*fw_prot_opts |= PO_MODE_DIF_PASS;
		break;
	}

	return scsi_prot_sg_count(cmd);
}

/*
 * qla2x00_build_scsi_iocbs_32() - Build IOCB command utilizing 32bit
 * capable IOCB types.
 *
 * @sp: SRB command to process
 * @cmd_pkt: Command type 2 IOCB
 * @tot_dsds: Total number of segments to transfer
 */
void qla2x00_build_scsi_iocbs_32(srb_t *sp, cmd_entry_t *cmd_pkt,
    uint16_t tot_dsds)
{
	uint16_t	avail_dsds;
	struct dsd32	*cur_dsd;
	scsi_qla_host_t	*vha;
	struct scsi_cmnd *cmd;
	struct scatterlist *sg;
	int i;

	cmd = GET_CMD_SP(sp);

	/* Update entry type to indicate Command Type 2 IOCB */
	put_unaligned_le32(COMMAND_TYPE, &cmd_pkt->entry_type);

	/* No data transfer */
	if (!scsi_bufflen(cmd) || cmd->sc_data_direction == DMA_NONE) {
		cmd_pkt->byte_count = cpu_to_le32(0);
		return;
	}

	vha = sp->vha;
	cmd_pkt->control_flags |= cpu_to_le16(qla2x00_get_cmd_direction(sp));

	/* Three DSDs are available in the Command Type 2 IOCB */
	avail_dsds = ARRAY_SIZE(cmd_pkt->dsd32);
	cur_dsd = cmd_pkt->dsd32;

	/* Load data segments */
	scsi_for_each_sg(cmd, sg, tot_dsds, i) {
		cont_entry_t *cont_pkt;

		/* Allocate additional continuation packets? */
		if (avail_dsds == 0) {
			/*
			 * Seven DSDs are available in the Continuation
			 * Type 0 IOCB.
			 */
			cont_pkt = qla2x00_prep_cont_type0_iocb(vha);
			cur_dsd = cont_pkt->dsd;
			avail_dsds = ARRAY_SIZE(cont_pkt->dsd);
		}

		append_dsd32(&cur_dsd, sg);
		avail_dsds--;
	}
}

/**
 * qla2x00_build_scsi_iocbs_64() - Build IOCB command utilizing 64bit
 * capable IOCB types.
 *
 * @sp: SRB command to process
 * @cmd_pkt: Command type 3 IOCB
 * @tot_dsds: Total number of segments to transfer
 */
void qla2x00_build_scsi_iocbs_64(srb_t *sp, cmd_entry_t *cmd_pkt,
    uint16_t tot_dsds)
{
	uint16_t	avail_dsds;
	struct dsd64	*cur_dsd;
	scsi_qla_host_t	*vha;
	struct scsi_cmnd *cmd;
	struct scatterlist *sg;
	int i;

	cmd = GET_CMD_SP(sp);

	/* Update entry type to indicate Command Type 3 IOCB */
	put_unaligned_le32(COMMAND_A64_TYPE, &cmd_pkt->entry_type);

	/* No data transfer */
	if (!scsi_bufflen(cmd) || cmd->sc_data_direction == DMA_NONE) {
		cmd_pkt->byte_count = cpu_to_le32(0);
		return;
	}

	vha = sp->vha;
	cmd_pkt->control_flags |= cpu_to_le16(qla2x00_get_cmd_direction(sp));

	/* Two DSDs are available in the Command Type 3 IOCB */
	avail_dsds = ARRAY_SIZE(cmd_pkt->dsd64);
	cur_dsd = cmd_pkt->dsd64;

	/* Load data segments */
	scsi_for_each_sg(cmd, sg, tot_dsds, i) {
		cont_a64_entry_t *cont_pkt;

		/* Allocate additional continuation packets? */
		if (avail_dsds == 0) {
			/*
			 * Five DSDs are available in the Continuation
			 * Type 1 IOCB.
			 */
			cont_pkt = qla2x00_prep_cont_type1_iocb(vha, vha->req);
			cur_dsd = cont_pkt->dsd;
			avail_dsds = ARRAY_SIZE(cont_pkt->dsd);
		}

		append_dsd64(&cur_dsd, sg);
		avail_dsds--;
	}
}

/*
 * Find the first handle that is not in use, starting from
 * req->current_outstanding_cmd + 1. The caller must hold the lock that is
 * associated with @req.
 */
uint32_t qla2xxx_get_next_handle(struct req_que *req)
{
	uint32_t index, handle = req->current_outstanding_cmd;

	for (index = 1; index < req->num_outstanding_cmds; index++) {
		handle++;
		if (handle == req->num_outstanding_cmds)
			handle = 1;
		if (!req->outstanding_cmds[handle])
			return handle;
	}

	return 0;
}

/**
 * qla2x00_start_scsi() - Send a SCSI command to the ISP
 * @sp: command to send to the ISP
 *
 * Returns non-zero if a failure occurred, else zero.
 */
int
qla2x00_start_scsi(srb_t *sp)
{
	int		nseg;
	unsigned long   flags;
	scsi_qla_host_t	*vha;
	struct scsi_cmnd *cmd;
	uint32_t	*clr_ptr;
	uint32_t	handle;
	cmd_entry_t	*cmd_pkt;
	uint16_t	cnt;
	uint16_t	req_cnt;
	uint16_t	tot_dsds;
	struct device_reg_2xxx __iomem *reg;
	struct qla_hw_data *ha;
	struct req_que *req;
	struct rsp_que *rsp;

	/* Setup device pointers. */
	vha = sp->vha;
	ha = vha->hw;
	reg = &ha->iobase->isp;
	cmd = GET_CMD_SP(sp);
	req = ha->req_q_map[0];
	rsp = ha->rsp_q_map[0];
	/* So we know we haven't pci_map'ed anything yet */
	tot_dsds = 0;

	/* Send marker if required */
	if (vha->marker_needed != 0) {
		if (qla2x00_marker(vha, ha->base_qpair, 0, 0, MK_SYNC_ALL) !=
		    QLA_SUCCESS) {
			return (QLA_FUNCTION_FAILED);
		}
		vha->marker_needed = 0;
	}

	/* Acquire ring specific lock */
	spin_lock_irqsave(&ha->hardware_lock, flags);

	handle = qla2xxx_get_next_handle(req);
	if (handle == 0)
		goto queuing_error;

	/* Map the sg table so we have an accurate count of sg entries needed */
	if (scsi_sg_count(cmd)) {
		nseg = dma_map_sg(&ha->pdev->dev, scsi_sglist(cmd),
		    scsi_sg_count(cmd), cmd->sc_data_direction);
		if (unlikely(!nseg))
			goto queuing_error;
	} else
		nseg = 0;

	tot_dsds = nseg;

	/* Calculate the number of request entries needed. */
	req_cnt = ha->isp_ops->calc_req_entries(tot_dsds);
	if (req->cnt < (req_cnt + 2)) {
		cnt = RD_REG_WORD_RELAXED(ISP_REQ_Q_OUT(ha, reg));
		if (req->ring_index < cnt)
			req->cnt = cnt - req->ring_index;
		else
			req->cnt = req->length -
			    (req->ring_index - cnt);
		/* If still no head room then bail out */
		if (req->cnt < (req_cnt + 2))
			goto queuing_error;
	}

	/* Build command packet */
	req->current_outstanding_cmd = handle;
	req->outstanding_cmds[handle] = sp;
	sp->handle = handle;
	cmd->host_scribble = (unsigned char *)(unsigned long)handle;
	req->cnt -= req_cnt;

	cmd_pkt = (cmd_entry_t *)req->ring_ptr;
	cmd_pkt->handle = handle;
	/* Zero out remaining portion of packet. */
	clr_ptr = (uint32_t *)cmd_pkt + 2;
	memset(clr_ptr, 0, REQUEST_ENTRY_SIZE - 8);
	cmd_pkt->dseg_count = cpu_to_le16(tot_dsds);

	/* Set target ID and LUN number*/
	SET_TARGET_ID(ha, cmd_pkt->target, sp->fcport->loop_id);
	cmd_pkt->lun = cpu_to_le16(cmd->device->lun);
	cmd_pkt->control_flags = cpu_to_le16(CF_SIMPLE_TAG);

	/* Load SCSI command packet. */
	memcpy(cmd_pkt->scsi_cdb, cmd->cmnd, cmd->cmd_len);
	cmd_pkt->byte_count = cpu_to_le32((uint32_t)scsi_bufflen(cmd));

	/* Build IOCB segments */
	ha->isp_ops->build_iocbs(sp, cmd_pkt, tot_dsds);

	/* Set total data segment count. */
	cmd_pkt->entry_count = (uint8_t)req_cnt;
	wmb();

	/* Adjust ring index. */
	req->ring_index++;
	if (req->ring_index == req->length) {
		req->ring_index = 0;
		req->ring_ptr = req->ring;
	} else
		req->ring_ptr++;

	sp->flags |= SRB_DMA_VALID;

	/* Set chip new ring index. */
	WRT_REG_WORD(ISP_REQ_Q_IN(ha, reg), req->ring_index);
	RD_REG_WORD_RELAXED(ISP_REQ_Q_IN(ha, reg));	/* PCI Posting. */

	/* Manage unprocessed RIO/ZIO commands in response queue. */
	if (vha->flags.process_response_queue &&
	    rsp->ring_ptr->signature != RESPONSE_PROCESSED)
		qla2x00_process_response_queue(rsp);

	spin_unlock_irqrestore(&ha->hardware_lock, flags);
	return (QLA_SUCCESS);

queuing_error:
	if (tot_dsds)
		scsi_dma_unmap(cmd);

	spin_unlock_irqrestore(&ha->hardware_lock, flags);

	return (QLA_FUNCTION_FAILED);
}

/**
 * qla2x00_start_iocbs() - Execute the IOCB command
 * @vha: HA context
 * @req: request queue
 */
void
qla2x00_start_iocbs(struct scsi_qla_host *vha, struct req_que *req)
{
	struct qla_hw_data *ha = vha->hw;
	device_reg_t *reg = ISP_QUE_REG(ha, req->id);

	if (IS_P3P_TYPE(ha)) {
		qla82xx_start_iocbs(vha);
	} else {
		/* Adjust ring index. */
		req->ring_index++;
		if (req->ring_index == req->length) {
			req->ring_index = 0;
			req->ring_ptr = req->ring;
		} else
			req->ring_ptr++;

		/* Set chip new ring index. */
		if (ha->mqenable || IS_QLA27XX(ha) || IS_QLA28XX(ha)) {
			WRT_REG_DWORD(req->req_q_in, req->ring_index);
		} else if (IS_QLA83XX(ha)) {
			WRT_REG_DWORD(req->req_q_in, req->ring_index);
			RD_REG_DWORD_RELAXED(&ha->iobase->isp24.hccr);
		} else if (IS_QLAFX00(ha)) {
			WRT_REG_DWORD(&reg->ispfx00.req_q_in, req->ring_index);
			RD_REG_DWORD_RELAXED(&reg->ispfx00.req_q_in);
			QLAFX00_SET_HST_INTR(ha, ha->rqstq_intr_code);
		} else if (IS_FWI2_CAPABLE(ha)) {
			WRT_REG_DWORD(&reg->isp24.req_q_in, req->ring_index);
			RD_REG_DWORD_RELAXED(&reg->isp24.req_q_in);
		} else {
			WRT_REG_WORD(ISP_REQ_Q_IN(ha, &reg->isp),
				req->ring_index);
			RD_REG_WORD_RELAXED(ISP_REQ_Q_IN(ha, &reg->isp));
		}
	}
}

/**
 * qla2x00_marker() - Send a marker IOCB to the firmware.
 * @vha: HA context
 * @qpair: queue pair pointer
 * @loop_id: loop ID
 * @lun: LUN
 * @type: marker modifier
 *
 * Can be called from both normal and interrupt context.
 *
 * Returns non-zero if a failure occurred, else zero.
 */
static int
__qla2x00_marker(struct scsi_qla_host *vha, struct qla_qpair *qpair,
    uint16_t loop_id, uint64_t lun, uint8_t type)
{
	mrk_entry_t *mrk;
	struct mrk_entry_24xx *mrk24 = NULL;
	struct req_que *req = qpair->req;
	struct qla_hw_data *ha = vha->hw;
	scsi_qla_host_t *base_vha = pci_get_drvdata(ha->pdev);

	mrk = (mrk_entry_t *)__qla2x00_alloc_iocbs(qpair, NULL);
	if (mrk == NULL) {
		ql_log(ql_log_warn, base_vha, 0x3026,
		    "Failed to allocate Marker IOCB.\n");

		return (QLA_FUNCTION_FAILED);
	}

	mrk->entry_type = MARKER_TYPE;
	mrk->modifier = type;
	if (type != MK_SYNC_ALL) {
		if (IS_FWI2_CAPABLE(ha)) {
			mrk24 = (struct mrk_entry_24xx *) mrk;
			mrk24->nport_handle = cpu_to_le16(loop_id);
			int_to_scsilun(lun, (struct scsi_lun *)&mrk24->lun);
			host_to_fcp_swap(mrk24->lun, sizeof(mrk24->lun));
			mrk24->vp_index = vha->vp_idx;
			mrk24->handle = MAKE_HANDLE(req->id, mrk24->handle);
		} else {
			SET_TARGET_ID(ha, mrk->target, loop_id);
			mrk->lun = cpu_to_le16((uint16_t)lun);
		}
	}
	wmb();

	qla2x00_start_iocbs(vha, req);

	return (QLA_SUCCESS);
}

int
qla2x00_marker(struct scsi_qla_host *vha, struct qla_qpair *qpair,
    uint16_t loop_id, uint64_t lun, uint8_t type)
{
	int ret;
	unsigned long flags = 0;

	spin_lock_irqsave(qpair->qp_lock_ptr, flags);
	ret = __qla2x00_marker(vha, qpair, loop_id, lun, type);
	spin_unlock_irqrestore(qpair->qp_lock_ptr, flags);

	return (ret);
}

/*
 * qla2x00_issue_marker
 *
 * Issue marker
 * Caller CAN have hardware lock held as specified by ha_locked parameter.
 * Might release it, then reaquire.
 */
int qla2x00_issue_marker(scsi_qla_host_t *vha, int ha_locked)
{
	if (ha_locked) {
		if (__qla2x00_marker(vha, vha->hw->base_qpair, 0, 0,
					MK_SYNC_ALL) != QLA_SUCCESS)
			return QLA_FUNCTION_FAILED;
	} else {
		if (qla2x00_marker(vha, vha->hw->base_qpair, 0, 0,
					MK_SYNC_ALL) != QLA_SUCCESS)
			return QLA_FUNCTION_FAILED;
	}
	vha->marker_needed = 0;

	return QLA_SUCCESS;
}

static inline int
qla24xx_build_scsi_type_6_iocbs(srb_t *sp, struct cmd_type_6 *cmd_pkt,
	uint16_t tot_dsds)
{
	struct dsd64 *cur_dsd = NULL, *next_dsd;
	scsi_qla_host_t	*vha;
	struct qla_hw_data *ha;
	struct scsi_cmnd *cmd;
	struct	scatterlist *cur_seg;
	uint8_t avail_dsds;
	uint8_t first_iocb = 1;
	uint32_t dsd_list_len;
	struct dsd_dma *dsd_ptr;
	struct ct6_dsd *ctx;

	cmd = GET_CMD_SP(sp);

	/* Update entry type to indicate Command Type 3 IOCB */
	put_unaligned_le32(COMMAND_TYPE_6, &cmd_pkt->entry_type);

	/* No data transfer */
	if (!scsi_bufflen(cmd) || cmd->sc_data_direction == DMA_NONE) {
		cmd_pkt->byte_count = cpu_to_le32(0);
		return 0;
	}

	vha = sp->vha;
	ha = vha->hw;

	/* Set transfer direction */
	if (cmd->sc_data_direction == DMA_TO_DEVICE) {
		cmd_pkt->control_flags = cpu_to_le16(CF_WRITE_DATA);
		vha->qla_stats.output_bytes += scsi_bufflen(cmd);
		vha->qla_stats.output_requests++;
	} else if (cmd->sc_data_direction == DMA_FROM_DEVICE) {
		cmd_pkt->control_flags = cpu_to_le16(CF_READ_DATA);
		vha->qla_stats.input_bytes += scsi_bufflen(cmd);
		vha->qla_stats.input_requests++;
	}

	cur_seg = scsi_sglist(cmd);
	ctx = sp->u.scmd.ct6_ctx;

	while (tot_dsds) {
		avail_dsds = (tot_dsds > QLA_DSDS_PER_IOCB) ?
		    QLA_DSDS_PER_IOCB : tot_dsds;
		tot_dsds -= avail_dsds;
		dsd_list_len = (avail_dsds + 1) * QLA_DSD_SIZE;

		dsd_ptr = list_first_entry(&ha->gbl_dsd_list,
		    struct dsd_dma, list);
		next_dsd = dsd_ptr->dsd_addr;
		list_del(&dsd_ptr->list);
		ha->gbl_dsd_avail--;
		list_add_tail(&dsd_ptr->list, &ctx->dsd_list);
		ctx->dsd_use_cnt++;
		ha->gbl_dsd_inuse++;

		if (first_iocb) {
			first_iocb = 0;
			put_unaligned_le64(dsd_ptr->dsd_list_dma,
					   &cmd_pkt->fcp_dsd.address);
			cmd_pkt->fcp_dsd.length = cpu_to_le32(dsd_list_len);
		} else {
			put_unaligned_le64(dsd_ptr->dsd_list_dma,
					   &cur_dsd->address);
			cur_dsd->length = cpu_to_le32(dsd_list_len);
			cur_dsd++;
		}
		cur_dsd = next_dsd;
		while (avail_dsds) {
			append_dsd64(&cur_dsd, cur_seg);
			cur_seg = sg_next(cur_seg);
			avail_dsds--;
		}
	}

	/* Null termination */
	cur_dsd->address = 0;
	cur_dsd->length = 0;
	cur_dsd++;
	cmd_pkt->control_flags |= CF_DATA_SEG_DESCR_ENABLE;
	return 0;
}

/*
 * qla24xx_calc_dsd_lists() - Determine number of DSD list required
 * for Command Type 6.
 *
 * @dsds: number of data segment decriptors needed
 *
 * Returns the number of dsd list needed to store @dsds.
 */
static inline uint16_t
qla24xx_calc_dsd_lists(uint16_t dsds)
{
	uint16_t dsd_lists = 0;

	dsd_lists = (dsds/QLA_DSDS_PER_IOCB);
	if (dsds % QLA_DSDS_PER_IOCB)
		dsd_lists++;
	return dsd_lists;
}


/**
 * qla24xx_build_scsi_iocbs() - Build IOCB command utilizing Command Type 7
 * IOCB types.
 *
 * @sp: SRB command to process
 * @cmd_pkt: Command type 3 IOCB
 * @tot_dsds: Total number of segments to transfer
 * @req: pointer to request queue
 */
inline void
qla24xx_build_scsi_iocbs(srb_t *sp, struct cmd_type_7 *cmd_pkt,
	uint16_t tot_dsds, struct req_que *req)
{
	uint16_t	avail_dsds;
	struct dsd64	*cur_dsd;
	scsi_qla_host_t	*vha;
	struct scsi_cmnd *cmd;
	struct scatterlist *sg;
	int i;

	cmd = GET_CMD_SP(sp);

	/* Update entry type to indicate Command Type 3 IOCB */
	put_unaligned_le32(COMMAND_TYPE_7, &cmd_pkt->entry_type);

	/* No data transfer */
	if (!scsi_bufflen(cmd) || cmd->sc_data_direction == DMA_NONE) {
		cmd_pkt->byte_count = cpu_to_le32(0);
		return;
	}

	vha = sp->vha;

	/* Set transfer direction */
	if (cmd->sc_data_direction == DMA_TO_DEVICE) {
		cmd_pkt->task_mgmt_flags = cpu_to_le16(TMF_WRITE_DATA);
		vha->qla_stats.output_bytes += scsi_bufflen(cmd);
		vha->qla_stats.output_requests++;
	} else if (cmd->sc_data_direction == DMA_FROM_DEVICE) {
		cmd_pkt->task_mgmt_flags = cpu_to_le16(TMF_READ_DATA);
		vha->qla_stats.input_bytes += scsi_bufflen(cmd);
		vha->qla_stats.input_requests++;
	}

	/* One DSD is available in the Command Type 3 IOCB */
	avail_dsds = 1;
	cur_dsd = &cmd_pkt->dsd;

	/* Load data segments */

	scsi_for_each_sg(cmd, sg, tot_dsds, i) {
		cont_a64_entry_t *cont_pkt;

		/* Allocate additional continuation packets? */
		if (avail_dsds == 0) {
			/*
			 * Five DSDs are available in the Continuation
			 * Type 1 IOCB.
			 */
			cont_pkt = qla2x00_prep_cont_type1_iocb(vha, req);
			cur_dsd = cont_pkt->dsd;
			avail_dsds = ARRAY_SIZE(cont_pkt->dsd);
		}

		append_dsd64(&cur_dsd, sg);
		avail_dsds--;
	}
}

struct fw_dif_context {
	uint32_t ref_tag;
	uint16_t app_tag;
	uint8_t ref_tag_mask[4];	/* Validation/Replacement Mask*/
	uint8_t app_tag_mask[2];	/* Validation/Replacement Mask*/
};

/*
 * qla24xx_set_t10dif_tags_from_cmd - Extract Ref and App tags from SCSI command
 *
 */
static inline void
qla24xx_set_t10dif_tags(srb_t *sp, struct fw_dif_context *pkt,
    unsigned int protcnt)
{
	struct scsi_cmnd *cmd = GET_CMD_SP(sp);

	switch (scsi_get_prot_type(cmd)) {
	case SCSI_PROT_DIF_TYPE0:
		/*
		 * No check for ql2xenablehba_err_chk, as it would be an
		 * I/O error if hba tag generation is not done.
		 */
		pkt->ref_tag = cpu_to_le32((uint32_t)
		    (0xffffffff & scsi_get_lba(cmd)));

		if (!qla2x00_hba_err_chk_enabled(sp))
			break;

		pkt->ref_tag_mask[0] = 0xff;
		pkt->ref_tag_mask[1] = 0xff;
		pkt->ref_tag_mask[2] = 0xff;
		pkt->ref_tag_mask[3] = 0xff;
		break;

	/*
	 * For TYPE 2 protection: 16 bit GUARD + 32 bit REF tag has to
	 * match LBA in CDB + N
	 */
	case SCSI_PROT_DIF_TYPE2:
		pkt->app_tag = cpu_to_le16(0);
		pkt->app_tag_mask[0] = 0x0;
		pkt->app_tag_mask[1] = 0x0;

		pkt->ref_tag = cpu_to_le32((uint32_t)
		    (0xffffffff & scsi_get_lba(cmd)));

		if (!qla2x00_hba_err_chk_enabled(sp))
			break;

		/* enable ALL bytes of the ref tag */
		pkt->ref_tag_mask[0] = 0xff;
		pkt->ref_tag_mask[1] = 0xff;
		pkt->ref_tag_mask[2] = 0xff;
		pkt->ref_tag_mask[3] = 0xff;
		break;

	/* For Type 3 protection: 16 bit GUARD only */
	case SCSI_PROT_DIF_TYPE3:
		pkt->ref_tag_mask[0] = pkt->ref_tag_mask[1] =
			pkt->ref_tag_mask[2] = pkt->ref_tag_mask[3] =
								0x00;
		break;

	/*
	 * For TYpe 1 protection: 16 bit GUARD tag, 32 bit REF tag, and
	 * 16 bit app tag.
	 */
	case SCSI_PROT_DIF_TYPE1:
		pkt->ref_tag = cpu_to_le32((uint32_t)
		    (0xffffffff & scsi_get_lba(cmd)));
		pkt->app_tag = cpu_to_le16(0);
		pkt->app_tag_mask[0] = 0x0;
		pkt->app_tag_mask[1] = 0x0;

		if (!qla2x00_hba_err_chk_enabled(sp))
			break;

		/* enable ALL bytes of the ref tag */
		pkt->ref_tag_mask[0] = 0xff;
		pkt->ref_tag_mask[1] = 0xff;
		pkt->ref_tag_mask[2] = 0xff;
		pkt->ref_tag_mask[3] = 0xff;
		break;
	}
}

int
qla24xx_get_one_block_sg(uint32_t blk_sz, struct qla2_sgx *sgx,
	uint32_t *partial)
{
	struct scatterlist *sg;
	uint32_t cumulative_partial, sg_len;
	dma_addr_t sg_dma_addr;

	if (sgx->num_bytes == sgx->tot_bytes)
		return 0;

	sg = sgx->cur_sg;
	cumulative_partial = sgx->tot_partial;

	sg_dma_addr = sg_dma_address(sg);
	sg_len = sg_dma_len(sg);

	sgx->dma_addr = sg_dma_addr + sgx->bytes_consumed;

	if ((cumulative_partial + (sg_len - sgx->bytes_consumed)) >= blk_sz) {
		sgx->dma_len = (blk_sz - cumulative_partial);
		sgx->tot_partial = 0;
		sgx->num_bytes += blk_sz;
		*partial = 0;
	} else {
		sgx->dma_len = sg_len - sgx->bytes_consumed;
		sgx->tot_partial += sgx->dma_len;
		*partial = 1;
	}

	sgx->bytes_consumed += sgx->dma_len;

	if (sg_len == sgx->bytes_consumed) {
		sg = sg_next(sg);
		sgx->num_sg++;
		sgx->cur_sg = sg;
		sgx->bytes_consumed = 0;
	}

	return 1;
}

int
qla24xx_walk_and_build_sglist_no_difb(struct qla_hw_data *ha, srb_t *sp,
	struct dsd64 *dsd, uint16_t tot_dsds, struct qla_tc_param *tc)
{
	void *next_dsd;
	uint8_t avail_dsds = 0;
	uint32_t dsd_list_len;
	struct dsd_dma *dsd_ptr;
	struct scatterlist *sg_prot;
	struct dsd64 *cur_dsd = dsd;
	uint16_t	used_dsds = tot_dsds;
	uint32_t	prot_int; /* protection interval */
	uint32_t	partial;
	struct qla2_sgx sgx;
	dma_addr_t	sle_dma;
	uint32_t	sle_dma_len, tot_prot_dma_len = 0;
	struct scsi_cmnd *cmd;

	memset(&sgx, 0, sizeof(struct qla2_sgx));
	if (sp) {
		cmd = GET_CMD_SP(sp);
		prot_int = cmd->device->sector_size;

		sgx.tot_bytes = scsi_bufflen(cmd);
		sgx.cur_sg = scsi_sglist(cmd);
		sgx.sp = sp;

		sg_prot = scsi_prot_sglist(cmd);
	} else if (tc) {
		prot_int      = tc->blk_sz;
		sgx.tot_bytes = tc->bufflen;
		sgx.cur_sg    = tc->sg;
		sg_prot	      = tc->prot_sg;
	} else {
		BUG();
		return 1;
	}

	while (qla24xx_get_one_block_sg(prot_int, &sgx, &partial)) {

		sle_dma = sgx.dma_addr;
		sle_dma_len = sgx.dma_len;
alloc_and_fill:
		/* Allocate additional continuation packets? */
		if (avail_dsds == 0) {
			avail_dsds = (used_dsds > QLA_DSDS_PER_IOCB) ?
					QLA_DSDS_PER_IOCB : used_dsds;
			dsd_list_len = (avail_dsds + 1) * 12;
			used_dsds -= avail_dsds;

			/* allocate tracking DS */
			dsd_ptr = kzalloc(sizeof(struct dsd_dma), GFP_ATOMIC);
			if (!dsd_ptr)
				return 1;

			/* allocate new list */
			dsd_ptr->dsd_addr = next_dsd =
			    dma_pool_alloc(ha->dl_dma_pool, GFP_ATOMIC,
				&dsd_ptr->dsd_list_dma);

			if (!next_dsd) {
				/*
				 * Need to cleanup only this dsd_ptr, rest
				 * will be done by sp_free_dma()
				 */
				kfree(dsd_ptr);
				return 1;
			}

			if (sp) {
				list_add_tail(&dsd_ptr->list,
					      &sp->u.scmd.crc_ctx->dsd_list);

				sp->flags |= SRB_CRC_CTX_DSD_VALID;
			} else {
				list_add_tail(&dsd_ptr->list,
				    &(tc->ctx->dsd_list));
				*tc->ctx_dsd_alloced = 1;
			}


			/* add new list to cmd iocb or last list */
			put_unaligned_le64(dsd_ptr->dsd_list_dma,
					   &cur_dsd->address);
			cur_dsd->length = cpu_to_le32(dsd_list_len);
			cur_dsd = next_dsd;
		}
		put_unaligned_le64(sle_dma, &cur_dsd->address);
		cur_dsd->length = cpu_to_le32(sle_dma_len);
		cur_dsd++;
		avail_dsds--;

		if (partial == 0) {
			/* Got a full protection interval */
			sle_dma = sg_dma_address(sg_prot) + tot_prot_dma_len;
			sle_dma_len = 8;

			tot_prot_dma_len += sle_dma_len;
			if (tot_prot_dma_len == sg_dma_len(sg_prot)) {
				tot_prot_dma_len = 0;
				sg_prot = sg_next(sg_prot);
			}

			partial = 1; /* So as to not re-enter this block */
			goto alloc_and_fill;
		}
	}
	/* Null termination */
	cur_dsd->address = 0;
	cur_dsd->length = 0;
	cur_dsd++;
	return 0;
}

int
qla24xx_walk_and_build_sglist(struct qla_hw_data *ha, srb_t *sp,
	struct dsd64 *dsd, uint16_t tot_dsds, struct qla_tc_param *tc)
{
	void *next_dsd;
	uint8_t avail_dsds = 0;
	uint32_t dsd_list_len;
	struct dsd_dma *dsd_ptr;
	struct scatterlist *sg, *sgl;
	struct dsd64 *cur_dsd = dsd;
	int	i;
	uint16_t	used_dsds = tot_dsds;
	struct scsi_cmnd *cmd;

	if (sp) {
		cmd = GET_CMD_SP(sp);
		sgl = scsi_sglist(cmd);
	} else if (tc) {
		sgl = tc->sg;
	} else {
		BUG();
		return 1;
	}


	for_each_sg(sgl, sg, tot_dsds, i) {
		/* Allocate additional continuation packets? */
		if (avail_dsds == 0) {
			avail_dsds = (used_dsds > QLA_DSDS_PER_IOCB) ?
					QLA_DSDS_PER_IOCB : used_dsds;
			dsd_list_len = (avail_dsds + 1) * 12;
			used_dsds -= avail_dsds;

			/* allocate tracking DS */
			dsd_ptr = kzalloc(sizeof(struct dsd_dma), GFP_ATOMIC);
			if (!dsd_ptr)
				return 1;

			/* allocate new list */
			dsd_ptr->dsd_addr = next_dsd =
			    dma_pool_alloc(ha->dl_dma_pool, GFP_ATOMIC,
				&dsd_ptr->dsd_list_dma);

			if (!next_dsd) {
				/*
				 * Need to cleanup only this dsd_ptr, rest
				 * will be done by sp_free_dma()
				 */
				kfree(dsd_ptr);
				return 1;
			}

			if (sp) {
				list_add_tail(&dsd_ptr->list,
					      &sp->u.scmd.crc_ctx->dsd_list);

				sp->flags |= SRB_CRC_CTX_DSD_VALID;
			} else {
				list_add_tail(&dsd_ptr->list,
				    &(tc->ctx->dsd_list));
				*tc->ctx_dsd_alloced = 1;
			}

			/* add new list to cmd iocb or last list */
			put_unaligned_le64(dsd_ptr->dsd_list_dma,
					   &cur_dsd->address);
			cur_dsd->length = cpu_to_le32(dsd_list_len);
			cur_dsd = next_dsd;
		}
		append_dsd64(&cur_dsd, sg);
		avail_dsds--;

	}
	/* Null termination */
	cur_dsd->address = 0;
	cur_dsd->length = 0;
	cur_dsd++;
	return 0;
}

int
qla24xx_walk_and_build_prot_sglist(struct qla_hw_data *ha, srb_t *sp,
	struct dsd64 *cur_dsd, uint16_t tot_dsds, struct qla_tgt_cmd *tc)
{
	struct dsd_dma *dsd_ptr = NULL, *dif_dsd, *nxt_dsd;
	struct scatterlist *sg, *sgl;
	struct crc_context *difctx = NULL;
	struct scsi_qla_host *vha;
	uint dsd_list_len;
	uint avail_dsds = 0;
	uint used_dsds = tot_dsds;
	bool dif_local_dma_alloc = false;
	bool direction_to_device = false;
	int i;

	if (sp) {
		struct scsi_cmnd *cmd = GET_CMD_SP(sp);

		sgl = scsi_prot_sglist(cmd);
		vha = sp->vha;
<<<<<<< HEAD
		difctx = sp->u.scmd.ctx;
=======
		difctx = sp->u.scmd.crc_ctx;
>>>>>>> ecd3ad1c
		direction_to_device = cmd->sc_data_direction == DMA_TO_DEVICE;
		ql_dbg(ql_dbg_tgt + ql_dbg_verbose, vha, 0xe021,
		  "%s: scsi_cmnd: %p, crc_ctx: %p, sp: %p\n",
			__func__, cmd, difctx, sp);
	} else if (tc) {
		vha = tc->vha;
		sgl = tc->prot_sg;
		difctx = tc->ctx;
		direction_to_device = tc->dma_data_direction == DMA_TO_DEVICE;
	} else {
		BUG();
		return 1;
	}

	ql_dbg(ql_dbg_tgt + ql_dbg_verbose, vha, 0xe021,
	    "%s: enter (write=%u)\n", __func__, direction_to_device);

	/* if initiator doing write or target doing read */
	if (direction_to_device) {
		for_each_sg(sgl, sg, tot_dsds, i) {
			u64 sle_phys = sg_phys(sg);

			/* If SGE addr + len flips bits in upper 32-bits */
			if (MSD(sle_phys + sg->length) ^ MSD(sle_phys)) {
				ql_dbg(ql_dbg_tgt + ql_dbg_verbose, vha, 0xe022,
				    "%s: page boundary crossing (phys=%llx len=%x)\n",
				    __func__, sle_phys, sg->length);

				if (difctx) {
					ha->dif_bundle_crossed_pages++;
					dif_local_dma_alloc = true;
				} else {
					ql_dbg(ql_dbg_tgt + ql_dbg_verbose,
					    vha, 0xe022,
					    "%s: difctx pointer is NULL\n",
					    __func__);
				}
				break;
<<<<<<< HEAD
			}
		}
		ha->dif_bundle_writes++;
	} else {
		ha->dif_bundle_reads++;
	}

	if (ql2xdifbundlinginternalbuffers)
		dif_local_dma_alloc = direction_to_device;

	if (dif_local_dma_alloc) {
		u32 track_difbundl_buf = 0;
		u32 ldma_sg_len = 0;
		u8 ldma_needed = 1;

		difctx->no_dif_bundl = 0;
		difctx->dif_bundl_len = 0;

		/* Track DSD buffers */
		INIT_LIST_HEAD(&difctx->ldif_dsd_list);
		/* Track local DMA buffers */
		INIT_LIST_HEAD(&difctx->ldif_dma_hndl_list);

		for_each_sg(sgl, sg, tot_dsds, i) {
			u32 sglen = sg_dma_len(sg);

			ql_dbg(ql_dbg_tgt + ql_dbg_verbose, vha, 0xe023,
			    "%s: sg[%x] (phys=%llx sglen=%x) ldma_sg_len: %x dif_bundl_len: %x ldma_needed: %x\n",
			    __func__, i, (u64)sg_phys(sg), sglen, ldma_sg_len,
			    difctx->dif_bundl_len, ldma_needed);

			while (sglen) {
				u32 xfrlen = 0;

				if (ldma_needed) {
					/*
					 * Allocate list item to store
					 * the DMA buffers
					 */
					dsd_ptr = kzalloc(sizeof(*dsd_ptr),
					    GFP_ATOMIC);
					if (!dsd_ptr) {
						ql_dbg(ql_dbg_tgt, vha, 0xe024,
						    "%s: failed alloc dsd_ptr\n",
						    __func__);
						return 1;
					}
					ha->dif_bundle_kallocs++;

					/* allocate dma buffer */
					dsd_ptr->dsd_addr = dma_pool_alloc
						(ha->dif_bundl_pool, GFP_ATOMIC,
						 &dsd_ptr->dsd_list_dma);
					if (!dsd_ptr->dsd_addr) {
						ql_dbg(ql_dbg_tgt, vha, 0xe024,
						    "%s: failed alloc ->dsd_ptr\n",
						    __func__);
						/*
						 * need to cleanup only this
						 * dsd_ptr rest will be done
						 * by sp_free_dma()
						 */
						kfree(dsd_ptr);
						ha->dif_bundle_kallocs--;
						return 1;
					}
					ha->dif_bundle_dma_allocs++;
					ldma_needed = 0;
					difctx->no_dif_bundl++;
					list_add_tail(&dsd_ptr->list,
					    &difctx->ldif_dma_hndl_list);
				}

				/* xfrlen is min of dma pool size and sglen */
				xfrlen = (sglen >
				   (DIF_BUNDLING_DMA_POOL_SIZE - ldma_sg_len)) ?
				    DIF_BUNDLING_DMA_POOL_SIZE - ldma_sg_len :
				    sglen;

				/* replace with local allocated dma buffer */
				sg_pcopy_to_buffer(sgl, sg_nents(sgl),
				    dsd_ptr->dsd_addr + ldma_sg_len, xfrlen,
				    difctx->dif_bundl_len);
				difctx->dif_bundl_len += xfrlen;
				sglen -= xfrlen;
				ldma_sg_len += xfrlen;
				if (ldma_sg_len == DIF_BUNDLING_DMA_POOL_SIZE ||
				    sg_is_last(sg)) {
					ldma_needed = 1;
					ldma_sg_len = 0;
				}
			}
		}
=======
			}
		}
		ha->dif_bundle_writes++;
	} else {
		ha->dif_bundle_reads++;
	}

	if (ql2xdifbundlinginternalbuffers)
		dif_local_dma_alloc = direction_to_device;

	if (dif_local_dma_alloc) {
		u32 track_difbundl_buf = 0;
		u32 ldma_sg_len = 0;
		u8 ldma_needed = 1;

		difctx->no_dif_bundl = 0;
		difctx->dif_bundl_len = 0;

		/* Track DSD buffers */
		INIT_LIST_HEAD(&difctx->ldif_dsd_list);
		/* Track local DMA buffers */
		INIT_LIST_HEAD(&difctx->ldif_dma_hndl_list);

		for_each_sg(sgl, sg, tot_dsds, i) {
			u32 sglen = sg_dma_len(sg);

			ql_dbg(ql_dbg_tgt + ql_dbg_verbose, vha, 0xe023,
			    "%s: sg[%x] (phys=%llx sglen=%x) ldma_sg_len: %x dif_bundl_len: %x ldma_needed: %x\n",
			    __func__, i, (u64)sg_phys(sg), sglen, ldma_sg_len,
			    difctx->dif_bundl_len, ldma_needed);

			while (sglen) {
				u32 xfrlen = 0;

				if (ldma_needed) {
					/*
					 * Allocate list item to store
					 * the DMA buffers
					 */
					dsd_ptr = kzalloc(sizeof(*dsd_ptr),
					    GFP_ATOMIC);
					if (!dsd_ptr) {
						ql_dbg(ql_dbg_tgt, vha, 0xe024,
						    "%s: failed alloc dsd_ptr\n",
						    __func__);
						return 1;
					}
					ha->dif_bundle_kallocs++;

					/* allocate dma buffer */
					dsd_ptr->dsd_addr = dma_pool_alloc
						(ha->dif_bundl_pool, GFP_ATOMIC,
						 &dsd_ptr->dsd_list_dma);
					if (!dsd_ptr->dsd_addr) {
						ql_dbg(ql_dbg_tgt, vha, 0xe024,
						    "%s: failed alloc ->dsd_ptr\n",
						    __func__);
						/*
						 * need to cleanup only this
						 * dsd_ptr rest will be done
						 * by sp_free_dma()
						 */
						kfree(dsd_ptr);
						ha->dif_bundle_kallocs--;
						return 1;
					}
					ha->dif_bundle_dma_allocs++;
					ldma_needed = 0;
					difctx->no_dif_bundl++;
					list_add_tail(&dsd_ptr->list,
					    &difctx->ldif_dma_hndl_list);
				}

				/* xfrlen is min of dma pool size and sglen */
				xfrlen = (sglen >
				   (DIF_BUNDLING_DMA_POOL_SIZE - ldma_sg_len)) ?
				    DIF_BUNDLING_DMA_POOL_SIZE - ldma_sg_len :
				    sglen;

				/* replace with local allocated dma buffer */
				sg_pcopy_to_buffer(sgl, sg_nents(sgl),
				    dsd_ptr->dsd_addr + ldma_sg_len, xfrlen,
				    difctx->dif_bundl_len);
				difctx->dif_bundl_len += xfrlen;
				sglen -= xfrlen;
				ldma_sg_len += xfrlen;
				if (ldma_sg_len == DIF_BUNDLING_DMA_POOL_SIZE ||
				    sg_is_last(sg)) {
					ldma_needed = 1;
					ldma_sg_len = 0;
				}
			}
		}
>>>>>>> ecd3ad1c

		track_difbundl_buf = used_dsds = difctx->no_dif_bundl;
		ql_dbg(ql_dbg_tgt + ql_dbg_verbose, vha, 0xe025,
		    "dif_bundl_len=%x, no_dif_bundl=%x track_difbundl_buf: %x\n",
		    difctx->dif_bundl_len, difctx->no_dif_bundl,
		    track_difbundl_buf);

		if (sp)
			sp->flags |= SRB_DIF_BUNDL_DMA_VALID;
		else
			tc->prot_flags = DIF_BUNDL_DMA_VALID;

		list_for_each_entry_safe(dif_dsd, nxt_dsd,
		    &difctx->ldif_dma_hndl_list, list) {
			u32 sglen = (difctx->dif_bundl_len >
			    DIF_BUNDLING_DMA_POOL_SIZE) ?
			    DIF_BUNDLING_DMA_POOL_SIZE : difctx->dif_bundl_len;

			BUG_ON(track_difbundl_buf == 0);

			/* Allocate additional continuation packets? */
			if (avail_dsds == 0) {
				ql_dbg(ql_dbg_tgt + ql_dbg_verbose, vha,
				    0xe024,
				    "%s: adding continuation iocb's\n",
				    __func__);
				avail_dsds = (used_dsds > QLA_DSDS_PER_IOCB) ?
				    QLA_DSDS_PER_IOCB : used_dsds;
				dsd_list_len = (avail_dsds + 1) * 12;
				used_dsds -= avail_dsds;

				/* allocate tracking DS */
				dsd_ptr = kzalloc(sizeof(*dsd_ptr), GFP_ATOMIC);
				if (!dsd_ptr) {
					ql_dbg(ql_dbg_tgt, vha, 0xe026,
					    "%s: failed alloc dsd_ptr\n",
					    __func__);
					return 1;
				}
				ha->dif_bundle_kallocs++;

				difctx->no_ldif_dsd++;
				/* allocate new list */
				dsd_ptr->dsd_addr =
				    dma_pool_alloc(ha->dl_dma_pool, GFP_ATOMIC,
					&dsd_ptr->dsd_list_dma);
				if (!dsd_ptr->dsd_addr) {
					ql_dbg(ql_dbg_tgt, vha, 0xe026,
					    "%s: failed alloc ->dsd_addr\n",
					    __func__);
					/*
					 * need to cleanup only this dsd_ptr
					 *  rest will be done by sp_free_dma()
					 */
					kfree(dsd_ptr);
					ha->dif_bundle_kallocs--;
					return 1;
				}
				ha->dif_bundle_dma_allocs++;

				if (sp) {
					list_add_tail(&dsd_ptr->list,
					    &difctx->ldif_dsd_list);
					sp->flags |= SRB_CRC_CTX_DSD_VALID;
				} else {
					list_add_tail(&dsd_ptr->list,
					    &difctx->ldif_dsd_list);
					tc->ctx_dsd_alloced = 1;
				}

				/* add new list to cmd iocb or last list */
				put_unaligned_le64(dsd_ptr->dsd_list_dma,
						   &cur_dsd->address);
				cur_dsd->length = cpu_to_le32(dsd_list_len);
				cur_dsd = dsd_ptr->dsd_addr;
			}
			put_unaligned_le64(dif_dsd->dsd_list_dma,
					   &cur_dsd->address);
			cur_dsd->length = cpu_to_le32(sglen);
			cur_dsd++;
			avail_dsds--;
			difctx->dif_bundl_len -= sglen;
			track_difbundl_buf--;
		}

		ql_dbg(ql_dbg_tgt + ql_dbg_verbose, vha, 0xe026,
		    "%s: no_ldif_dsd:%x, no_dif_bundl:%x\n", __func__,
			difctx->no_ldif_dsd, difctx->no_dif_bundl);
	} else {
		for_each_sg(sgl, sg, tot_dsds, i) {
			/* Allocate additional continuation packets? */
			if (avail_dsds == 0) {
				avail_dsds = (used_dsds > QLA_DSDS_PER_IOCB) ?
				    QLA_DSDS_PER_IOCB : used_dsds;
				dsd_list_len = (avail_dsds + 1) * 12;
				used_dsds -= avail_dsds;

				/* allocate tracking DS */
				dsd_ptr = kzalloc(sizeof(*dsd_ptr), GFP_ATOMIC);
				if (!dsd_ptr) {
					ql_dbg(ql_dbg_tgt + ql_dbg_verbose,
					    vha, 0xe027,
					    "%s: failed alloc dsd_dma...\n",
					    __func__);
					return 1;
				}

				/* allocate new list */
				dsd_ptr->dsd_addr =
				    dma_pool_alloc(ha->dl_dma_pool, GFP_ATOMIC,
					&dsd_ptr->dsd_list_dma);
				if (!dsd_ptr->dsd_addr) {
					/* need to cleanup only this dsd_ptr */
					/* rest will be done by sp_free_dma() */
					kfree(dsd_ptr);
					return 1;
				}

				if (sp) {
					list_add_tail(&dsd_ptr->list,
					    &difctx->dsd_list);
					sp->flags |= SRB_CRC_CTX_DSD_VALID;
				} else {
					list_add_tail(&dsd_ptr->list,
					    &difctx->dsd_list);
					tc->ctx_dsd_alloced = 1;
				}

				/* add new list to cmd iocb or last list */
				put_unaligned_le64(dsd_ptr->dsd_list_dma,
						   &cur_dsd->address);
				cur_dsd->length = cpu_to_le32(dsd_list_len);
				cur_dsd = dsd_ptr->dsd_addr;
			}
			append_dsd64(&cur_dsd, sg);
			avail_dsds--;
		}
	}
	/* Null termination */
	cur_dsd->address = 0;
	cur_dsd->length = 0;
	cur_dsd++;
	return 0;
}
/**
 * qla24xx_build_scsi_crc_2_iocbs() - Build IOCB command utilizing Command
 *							Type 6 IOCB types.
 *
 * @sp: SRB command to process
 * @cmd_pkt: Command type 3 IOCB
 * @tot_dsds: Total number of segments to transfer
 * @tot_prot_dsds: Total number of segments with protection information
 * @fw_prot_opts: Protection options to be passed to firmware
 */
static inline int
qla24xx_build_scsi_crc_2_iocbs(srb_t *sp, struct cmd_type_crc_2 *cmd_pkt,
    uint16_t tot_dsds, uint16_t tot_prot_dsds, uint16_t fw_prot_opts)
{
	struct dsd64		*cur_dsd;
	uint32_t		*fcp_dl;
	scsi_qla_host_t		*vha;
	struct scsi_cmnd	*cmd;
	uint32_t		total_bytes = 0;
	uint32_t		data_bytes;
	uint32_t		dif_bytes;
	uint8_t			bundling = 1;
	uint16_t		blk_size;
	struct crc_context	*crc_ctx_pkt = NULL;
	struct qla_hw_data	*ha;
	uint8_t			additional_fcpcdb_len;
	uint16_t		fcp_cmnd_len;
	struct fcp_cmnd		*fcp_cmnd;
	dma_addr_t		crc_ctx_dma;

	cmd = GET_CMD_SP(sp);

	/* Update entry type to indicate Command Type CRC_2 IOCB */
	put_unaligned_le32(COMMAND_TYPE_CRC_2, &cmd_pkt->entry_type);

	vha = sp->vha;
	ha = vha->hw;

	/* No data transfer */
	data_bytes = scsi_bufflen(cmd);
	if (!data_bytes || cmd->sc_data_direction == DMA_NONE) {
		cmd_pkt->byte_count = cpu_to_le32(0);
		return QLA_SUCCESS;
	}

	cmd_pkt->vp_index = sp->vha->vp_idx;

	/* Set transfer direction */
	if (cmd->sc_data_direction == DMA_TO_DEVICE) {
		cmd_pkt->control_flags =
		    cpu_to_le16(CF_WRITE_DATA);
	} else if (cmd->sc_data_direction == DMA_FROM_DEVICE) {
		cmd_pkt->control_flags =
		    cpu_to_le16(CF_READ_DATA);
	}

	if ((scsi_get_prot_op(cmd) == SCSI_PROT_READ_INSERT) ||
	    (scsi_get_prot_op(cmd) == SCSI_PROT_WRITE_STRIP) ||
	    (scsi_get_prot_op(cmd) == SCSI_PROT_READ_STRIP) ||
	    (scsi_get_prot_op(cmd) == SCSI_PROT_WRITE_INSERT))
		bundling = 0;

	/* Allocate CRC context from global pool */
	crc_ctx_pkt = sp->u.scmd.crc_ctx =
	    dma_pool_zalloc(ha->dl_dma_pool, GFP_ATOMIC, &crc_ctx_dma);

	if (!crc_ctx_pkt)
		goto crc_queuing_error;

	crc_ctx_pkt->crc_ctx_dma = crc_ctx_dma;

	sp->flags |= SRB_CRC_CTX_DMA_VALID;

	/* Set handle */
	crc_ctx_pkt->handle = cmd_pkt->handle;

	INIT_LIST_HEAD(&crc_ctx_pkt->dsd_list);

	qla24xx_set_t10dif_tags(sp, (struct fw_dif_context *)
	    &crc_ctx_pkt->ref_tag, tot_prot_dsds);

	put_unaligned_le64(crc_ctx_dma, &cmd_pkt->crc_context_address);
	cmd_pkt->crc_context_len = CRC_CONTEXT_LEN_FW;

	/* Determine SCSI command length -- align to 4 byte boundary */
	if (cmd->cmd_len > 16) {
		additional_fcpcdb_len = cmd->cmd_len - 16;
		if ((cmd->cmd_len % 4) != 0) {
			/* SCSI cmd > 16 bytes must be multiple of 4 */
			goto crc_queuing_error;
		}
		fcp_cmnd_len = 12 + cmd->cmd_len + 4;
	} else {
		additional_fcpcdb_len = 0;
		fcp_cmnd_len = 12 + 16 + 4;
	}

	fcp_cmnd = &crc_ctx_pkt->fcp_cmnd;

	fcp_cmnd->additional_cdb_len = additional_fcpcdb_len;
	if (cmd->sc_data_direction == DMA_TO_DEVICE)
		fcp_cmnd->additional_cdb_len |= 1;
	else if (cmd->sc_data_direction == DMA_FROM_DEVICE)
		fcp_cmnd->additional_cdb_len |= 2;

	int_to_scsilun(cmd->device->lun, &fcp_cmnd->lun);
	memcpy(fcp_cmnd->cdb, cmd->cmnd, cmd->cmd_len);
	cmd_pkt->fcp_cmnd_dseg_len = cpu_to_le16(fcp_cmnd_len);
	put_unaligned_le64(crc_ctx_dma + CRC_CONTEXT_FCPCMND_OFF,
			   &cmd_pkt->fcp_cmnd_dseg_address);
	fcp_cmnd->task_management = 0;
	fcp_cmnd->task_attribute = TSK_SIMPLE;

	cmd_pkt->fcp_rsp_dseg_len = 0; /* Let response come in status iocb */

	/* Compute dif len and adjust data len to incude protection */
	dif_bytes = 0;
	blk_size = cmd->device->sector_size;
	dif_bytes = (data_bytes / blk_size) * 8;

	switch (scsi_get_prot_op(GET_CMD_SP(sp))) {
	case SCSI_PROT_READ_INSERT:
	case SCSI_PROT_WRITE_STRIP:
		total_bytes = data_bytes;
		data_bytes += dif_bytes;
		break;

	case SCSI_PROT_READ_STRIP:
	case SCSI_PROT_WRITE_INSERT:
	case SCSI_PROT_READ_PASS:
	case SCSI_PROT_WRITE_PASS:
		total_bytes = data_bytes + dif_bytes;
		break;
	default:
		BUG();
	}

	if (!qla2x00_hba_err_chk_enabled(sp))
		fw_prot_opts |= 0x10; /* Disable Guard tag checking */
	/* HBA error checking enabled */
	else if (IS_PI_UNINIT_CAPABLE(ha)) {
		if ((scsi_get_prot_type(GET_CMD_SP(sp)) == SCSI_PROT_DIF_TYPE1)
		    || (scsi_get_prot_type(GET_CMD_SP(sp)) ==
			SCSI_PROT_DIF_TYPE2))
			fw_prot_opts |= BIT_10;
		else if (scsi_get_prot_type(GET_CMD_SP(sp)) ==
		    SCSI_PROT_DIF_TYPE3)
			fw_prot_opts |= BIT_11;
	}

	if (!bundling) {
<<<<<<< HEAD
		cur_dsd = &crc_ctx_pkt->u.nobundling.data_dsd;
=======
		cur_dsd = &crc_ctx_pkt->u.nobundling.data_dsd[0];
>>>>>>> ecd3ad1c
	} else {
		/*
		 * Configure Bundling if we need to fetch interlaving
		 * protection PCI accesses
		 */
		fw_prot_opts |= PO_ENABLE_DIF_BUNDLING;
		crc_ctx_pkt->u.bundling.dif_byte_count = cpu_to_le32(dif_bytes);
		crc_ctx_pkt->u.bundling.dseg_count = cpu_to_le16(tot_dsds -
							tot_prot_dsds);
<<<<<<< HEAD
		cur_dsd = &crc_ctx_pkt->u.bundling.data_dsd;
=======
		cur_dsd = &crc_ctx_pkt->u.bundling.data_dsd[0];
>>>>>>> ecd3ad1c
	}

	/* Finish the common fields of CRC pkt */
	crc_ctx_pkt->blk_size = cpu_to_le16(blk_size);
	crc_ctx_pkt->prot_opts = cpu_to_le16(fw_prot_opts);
	crc_ctx_pkt->byte_count = cpu_to_le32(data_bytes);
	crc_ctx_pkt->guard_seed = cpu_to_le16(0);
	/* Fibre channel byte count */
	cmd_pkt->byte_count = cpu_to_le32(total_bytes);
	fcp_dl = (uint32_t *)(crc_ctx_pkt->fcp_cmnd.cdb + 16 +
	    additional_fcpcdb_len);
	*fcp_dl = htonl(total_bytes);

	if (!data_bytes || cmd->sc_data_direction == DMA_NONE) {
		cmd_pkt->byte_count = cpu_to_le32(0);
		return QLA_SUCCESS;
	}
	/* Walks data segments */

	cmd_pkt->control_flags |= cpu_to_le16(CF_DATA_SEG_DESCR_ENABLE);

	if (!bundling && tot_prot_dsds) {
		if (qla24xx_walk_and_build_sglist_no_difb(ha, sp,
			cur_dsd, tot_dsds, NULL))
			goto crc_queuing_error;
	} else if (qla24xx_walk_and_build_sglist(ha, sp, cur_dsd,
			(tot_dsds - tot_prot_dsds), NULL))
		goto crc_queuing_error;

	if (bundling && tot_prot_dsds) {
		/* Walks dif segments */
		cmd_pkt->control_flags |= cpu_to_le16(CF_DIF_SEG_DESCR_ENABLE);
		cur_dsd = &crc_ctx_pkt->u.bundling.dif_dsd;
		if (qla24xx_walk_and_build_prot_sglist(ha, sp, cur_dsd,
				tot_prot_dsds, NULL))
			goto crc_queuing_error;
	}
	return QLA_SUCCESS;

crc_queuing_error:
	/* Cleanup will be performed by the caller */

	return QLA_FUNCTION_FAILED;
}

/**
 * qla24xx_start_scsi() - Send a SCSI command to the ISP
 * @sp: command to send to the ISP
 *
 * Returns non-zero if a failure occurred, else zero.
 */
int
qla24xx_start_scsi(srb_t *sp)
{
	int		nseg;
	unsigned long   flags;
	uint32_t	*clr_ptr;
	uint32_t	handle;
	struct cmd_type_7 *cmd_pkt;
	uint16_t	cnt;
	uint16_t	req_cnt;
	uint16_t	tot_dsds;
	struct req_que *req = NULL;
	struct scsi_cmnd *cmd = GET_CMD_SP(sp);
	struct scsi_qla_host *vha = sp->vha;
	struct qla_hw_data *ha = vha->hw;

	/* Setup device pointers. */
	req = vha->req;

	/* So we know we haven't pci_map'ed anything yet */
	tot_dsds = 0;

	/* Send marker if required */
	if (vha->marker_needed != 0) {
		if (qla2x00_marker(vha, ha->base_qpair, 0, 0, MK_SYNC_ALL) !=
		    QLA_SUCCESS)
			return QLA_FUNCTION_FAILED;
		vha->marker_needed = 0;
	}

	/* Acquire ring specific lock */
	spin_lock_irqsave(&ha->hardware_lock, flags);

	handle = qla2xxx_get_next_handle(req);
	if (handle == 0)
		goto queuing_error;

	/* Map the sg table so we have an accurate count of sg entries needed */
	if (scsi_sg_count(cmd)) {
		nseg = dma_map_sg(&ha->pdev->dev, scsi_sglist(cmd),
		    scsi_sg_count(cmd), cmd->sc_data_direction);
		if (unlikely(!nseg))
			goto queuing_error;
	} else
		nseg = 0;

	tot_dsds = nseg;
	req_cnt = qla24xx_calc_iocbs(vha, tot_dsds);
	if (req->cnt < (req_cnt + 2)) {
		cnt = IS_SHADOW_REG_CAPABLE(ha) ? *req->out_ptr :
		    RD_REG_DWORD_RELAXED(req->req_q_out);
		if (req->ring_index < cnt)
			req->cnt = cnt - req->ring_index;
		else
			req->cnt = req->length -
				(req->ring_index - cnt);
		if (req->cnt < (req_cnt + 2))
			goto queuing_error;
	}

	/* Build command packet. */
	req->current_outstanding_cmd = handle;
	req->outstanding_cmds[handle] = sp;
	sp->handle = handle;
	cmd->host_scribble = (unsigned char *)(unsigned long)handle;
	req->cnt -= req_cnt;

	cmd_pkt = (struct cmd_type_7 *)req->ring_ptr;
	cmd_pkt->handle = MAKE_HANDLE(req->id, handle);

	/* Zero out remaining portion of packet. */
	/*    tagged queuing modifier -- default is TSK_SIMPLE (0). */
	clr_ptr = (uint32_t *)cmd_pkt + 2;
	memset(clr_ptr, 0, REQUEST_ENTRY_SIZE - 8);
	cmd_pkt->dseg_count = cpu_to_le16(tot_dsds);

	/* Set NPORT-ID and LUN number*/
	cmd_pkt->nport_handle = cpu_to_le16(sp->fcport->loop_id);
	cmd_pkt->port_id[0] = sp->fcport->d_id.b.al_pa;
	cmd_pkt->port_id[1] = sp->fcport->d_id.b.area;
	cmd_pkt->port_id[2] = sp->fcport->d_id.b.domain;
	cmd_pkt->vp_index = sp->vha->vp_idx;

	int_to_scsilun(cmd->device->lun, &cmd_pkt->lun);
	host_to_fcp_swap((uint8_t *)&cmd_pkt->lun, sizeof(cmd_pkt->lun));

	cmd_pkt->task = TSK_SIMPLE;

	/* Load SCSI command packet. */
	memcpy(cmd_pkt->fcp_cdb, cmd->cmnd, cmd->cmd_len);
	host_to_fcp_swap(cmd_pkt->fcp_cdb, sizeof(cmd_pkt->fcp_cdb));

	cmd_pkt->byte_count = cpu_to_le32((uint32_t)scsi_bufflen(cmd));

	/* Build IOCB segments */
	qla24xx_build_scsi_iocbs(sp, cmd_pkt, tot_dsds, req);

	/* Set total data segment count. */
	cmd_pkt->entry_count = (uint8_t)req_cnt;
	wmb();
	/* Adjust ring index. */
	req->ring_index++;
	if (req->ring_index == req->length) {
		req->ring_index = 0;
		req->ring_ptr = req->ring;
	} else
		req->ring_ptr++;

	sp->flags |= SRB_DMA_VALID;

	/* Set chip new ring index. */
	WRT_REG_DWORD(req->req_q_in, req->ring_index);

	spin_unlock_irqrestore(&ha->hardware_lock, flags);
	return QLA_SUCCESS;

queuing_error:
	if (tot_dsds)
		scsi_dma_unmap(cmd);

	spin_unlock_irqrestore(&ha->hardware_lock, flags);

	return QLA_FUNCTION_FAILED;
}

/**
 * qla24xx_dif_start_scsi() - Send a SCSI command to the ISP
 * @sp: command to send to the ISP
 *
 * Returns non-zero if a failure occurred, else zero.
 */
int
qla24xx_dif_start_scsi(srb_t *sp)
{
	int			nseg;
	unsigned long		flags;
	uint32_t		*clr_ptr;
	uint32_t		handle;
	uint16_t		cnt;
	uint16_t		req_cnt = 0;
	uint16_t		tot_dsds;
	uint16_t		tot_prot_dsds;
	uint16_t		fw_prot_opts = 0;
	struct req_que		*req = NULL;
	struct rsp_que		*rsp = NULL;
	struct scsi_cmnd	*cmd = GET_CMD_SP(sp);
	struct scsi_qla_host	*vha = sp->vha;
	struct qla_hw_data	*ha = vha->hw;
	struct cmd_type_crc_2	*cmd_pkt;
	uint32_t		status = 0;

#define QDSS_GOT_Q_SPACE	BIT_0

	/* Only process protection or >16 cdb in this routine */
	if (scsi_get_prot_op(cmd) == SCSI_PROT_NORMAL) {
		if (cmd->cmd_len <= 16)
			return qla24xx_start_scsi(sp);
	}

	/* Setup device pointers. */
	req = vha->req;
	rsp = req->rsp;

	/* So we know we haven't pci_map'ed anything yet */
	tot_dsds = 0;

	/* Send marker if required */
	if (vha->marker_needed != 0) {
		if (qla2x00_marker(vha, ha->base_qpair, 0, 0, MK_SYNC_ALL) !=
		    QLA_SUCCESS)
			return QLA_FUNCTION_FAILED;
		vha->marker_needed = 0;
	}

	/* Acquire ring specific lock */
	spin_lock_irqsave(&ha->hardware_lock, flags);

	handle = qla2xxx_get_next_handle(req);
	if (handle == 0)
		goto queuing_error;

	/* Compute number of required data segments */
	/* Map the sg table so we have an accurate count of sg entries needed */
	if (scsi_sg_count(cmd)) {
		nseg = dma_map_sg(&ha->pdev->dev, scsi_sglist(cmd),
		    scsi_sg_count(cmd), cmd->sc_data_direction);
		if (unlikely(!nseg))
			goto queuing_error;
		else
			sp->flags |= SRB_DMA_VALID;

		if ((scsi_get_prot_op(cmd) == SCSI_PROT_READ_INSERT) ||
		    (scsi_get_prot_op(cmd) == SCSI_PROT_WRITE_STRIP)) {
			struct qla2_sgx sgx;
			uint32_t	partial;

			memset(&sgx, 0, sizeof(struct qla2_sgx));
			sgx.tot_bytes = scsi_bufflen(cmd);
			sgx.cur_sg = scsi_sglist(cmd);
			sgx.sp = sp;

			nseg = 0;
			while (qla24xx_get_one_block_sg(
			    cmd->device->sector_size, &sgx, &partial))
				nseg++;
		}
	} else
		nseg = 0;

	/* number of required data segments */
	tot_dsds = nseg;

	/* Compute number of required protection segments */
	if (qla24xx_configure_prot_mode(sp, &fw_prot_opts)) {
		nseg = dma_map_sg(&ha->pdev->dev, scsi_prot_sglist(cmd),
		    scsi_prot_sg_count(cmd), cmd->sc_data_direction);
		if (unlikely(!nseg))
			goto queuing_error;
		else
			sp->flags |= SRB_CRC_PROT_DMA_VALID;

		if ((scsi_get_prot_op(cmd) == SCSI_PROT_READ_INSERT) ||
		    (scsi_get_prot_op(cmd) == SCSI_PROT_WRITE_STRIP)) {
			nseg = scsi_bufflen(cmd) / cmd->device->sector_size;
		}
	} else {
		nseg = 0;
	}

	req_cnt = 1;
	/* Total Data and protection sg segment(s) */
	tot_prot_dsds = nseg;
	tot_dsds += nseg;
	if (req->cnt < (req_cnt + 2)) {
		cnt = IS_SHADOW_REG_CAPABLE(ha) ? *req->out_ptr :
		    RD_REG_DWORD_RELAXED(req->req_q_out);
		if (req->ring_index < cnt)
			req->cnt = cnt - req->ring_index;
		else
			req->cnt = req->length -
				(req->ring_index - cnt);
		if (req->cnt < (req_cnt + 2))
			goto queuing_error;
	}

	status |= QDSS_GOT_Q_SPACE;

	/* Build header part of command packet (excluding the OPCODE). */
	req->current_outstanding_cmd = handle;
	req->outstanding_cmds[handle] = sp;
	sp->handle = handle;
	cmd->host_scribble = (unsigned char *)(unsigned long)handle;
	req->cnt -= req_cnt;

	/* Fill-in common area */
	cmd_pkt = (struct cmd_type_crc_2 *)req->ring_ptr;
	cmd_pkt->handle = MAKE_HANDLE(req->id, handle);

	clr_ptr = (uint32_t *)cmd_pkt + 2;
	memset(clr_ptr, 0, REQUEST_ENTRY_SIZE - 8);

	/* Set NPORT-ID and LUN number*/
	cmd_pkt->nport_handle = cpu_to_le16(sp->fcport->loop_id);
	cmd_pkt->port_id[0] = sp->fcport->d_id.b.al_pa;
	cmd_pkt->port_id[1] = sp->fcport->d_id.b.area;
	cmd_pkt->port_id[2] = sp->fcport->d_id.b.domain;

	int_to_scsilun(cmd->device->lun, &cmd_pkt->lun);
	host_to_fcp_swap((uint8_t *)&cmd_pkt->lun, sizeof(cmd_pkt->lun));

	/* Total Data and protection segment(s) */
	cmd_pkt->dseg_count = cpu_to_le16(tot_dsds);

	/* Build IOCB segments and adjust for data protection segments */
	if (qla24xx_build_scsi_crc_2_iocbs(sp, (struct cmd_type_crc_2 *)
	    req->ring_ptr, tot_dsds, tot_prot_dsds, fw_prot_opts) !=
		QLA_SUCCESS)
		goto queuing_error;

	cmd_pkt->entry_count = (uint8_t)req_cnt;
	/* Specify response queue number where completion should happen */
	cmd_pkt->entry_status = (uint8_t) rsp->id;
	cmd_pkt->timeout = cpu_to_le16(0);
	wmb();

	/* Adjust ring index. */
	req->ring_index++;
	if (req->ring_index == req->length) {
		req->ring_index = 0;
		req->ring_ptr = req->ring;
	} else
		req->ring_ptr++;

	/* Set chip new ring index. */
	WRT_REG_DWORD(req->req_q_in, req->ring_index);

	spin_unlock_irqrestore(&ha->hardware_lock, flags);

	return QLA_SUCCESS;

queuing_error:
	if (status & QDSS_GOT_Q_SPACE) {
		req->outstanding_cmds[handle] = NULL;
		req->cnt += req_cnt;
	}
	/* Cleanup will be performed by the caller (queuecommand) */

	spin_unlock_irqrestore(&ha->hardware_lock, flags);
	return QLA_FUNCTION_FAILED;
}

/**
 * qla2xxx_start_scsi_mq() - Send a SCSI command to the ISP
 * @sp: command to send to the ISP
 *
 * Returns non-zero if a failure occurred, else zero.
 */
static int
qla2xxx_start_scsi_mq(srb_t *sp)
{
	int		nseg;
	unsigned long   flags;
	uint32_t	*clr_ptr;
	uint32_t	handle;
	struct cmd_type_7 *cmd_pkt;
	uint16_t	cnt;
	uint16_t	req_cnt;
	uint16_t	tot_dsds;
	struct req_que *req = NULL;
	struct scsi_cmnd *cmd = GET_CMD_SP(sp);
	struct scsi_qla_host *vha = sp->fcport->vha;
	struct qla_hw_data *ha = vha->hw;
	struct qla_qpair *qpair = sp->qpair;

	/* Acquire qpair specific lock */
	spin_lock_irqsave(&qpair->qp_lock, flags);

	/* Setup qpair pointers */
	req = qpair->req;

	/* So we know we haven't pci_map'ed anything yet */
	tot_dsds = 0;

	/* Send marker if required */
	if (vha->marker_needed != 0) {
		if (__qla2x00_marker(vha, qpair, 0, 0, MK_SYNC_ALL) !=
		    QLA_SUCCESS) {
			spin_unlock_irqrestore(&qpair->qp_lock, flags);
			return QLA_FUNCTION_FAILED;
		}
		vha->marker_needed = 0;
	}

	handle = qla2xxx_get_next_handle(req);
	if (handle == 0)
		goto queuing_error;

	/* Map the sg table so we have an accurate count of sg entries needed */
	if (scsi_sg_count(cmd)) {
		nseg = dma_map_sg(&ha->pdev->dev, scsi_sglist(cmd),
		    scsi_sg_count(cmd), cmd->sc_data_direction);
		if (unlikely(!nseg))
			goto queuing_error;
	} else
		nseg = 0;

	tot_dsds = nseg;
	req_cnt = qla24xx_calc_iocbs(vha, tot_dsds);
	if (req->cnt < (req_cnt + 2)) {
		cnt = IS_SHADOW_REG_CAPABLE(ha) ? *req->out_ptr :
		    RD_REG_DWORD_RELAXED(req->req_q_out);
		if (req->ring_index < cnt)
			req->cnt = cnt - req->ring_index;
		else
			req->cnt = req->length -
				(req->ring_index - cnt);
		if (req->cnt < (req_cnt + 2))
			goto queuing_error;
	}

	/* Build command packet. */
	req->current_outstanding_cmd = handle;
	req->outstanding_cmds[handle] = sp;
	sp->handle = handle;
	cmd->host_scribble = (unsigned char *)(unsigned long)handle;
	req->cnt -= req_cnt;

	cmd_pkt = (struct cmd_type_7 *)req->ring_ptr;
	cmd_pkt->handle = MAKE_HANDLE(req->id, handle);

	/* Zero out remaining portion of packet. */
	/*    tagged queuing modifier -- default is TSK_SIMPLE (0). */
	clr_ptr = (uint32_t *)cmd_pkt + 2;
	memset(clr_ptr, 0, REQUEST_ENTRY_SIZE - 8);
	cmd_pkt->dseg_count = cpu_to_le16(tot_dsds);

	/* Set NPORT-ID and LUN number*/
	cmd_pkt->nport_handle = cpu_to_le16(sp->fcport->loop_id);
	cmd_pkt->port_id[0] = sp->fcport->d_id.b.al_pa;
	cmd_pkt->port_id[1] = sp->fcport->d_id.b.area;
	cmd_pkt->port_id[2] = sp->fcport->d_id.b.domain;
	cmd_pkt->vp_index = sp->fcport->vha->vp_idx;

	int_to_scsilun(cmd->device->lun, &cmd_pkt->lun);
	host_to_fcp_swap((uint8_t *)&cmd_pkt->lun, sizeof(cmd_pkt->lun));

	cmd_pkt->task = TSK_SIMPLE;

	/* Load SCSI command packet. */
	memcpy(cmd_pkt->fcp_cdb, cmd->cmnd, cmd->cmd_len);
	host_to_fcp_swap(cmd_pkt->fcp_cdb, sizeof(cmd_pkt->fcp_cdb));

	cmd_pkt->byte_count = cpu_to_le32((uint32_t)scsi_bufflen(cmd));

	/* Build IOCB segments */
	qla24xx_build_scsi_iocbs(sp, cmd_pkt, tot_dsds, req);

	/* Set total data segment count. */
	cmd_pkt->entry_count = (uint8_t)req_cnt;
	wmb();
	/* Adjust ring index. */
	req->ring_index++;
	if (req->ring_index == req->length) {
		req->ring_index = 0;
		req->ring_ptr = req->ring;
	} else
		req->ring_ptr++;

	sp->flags |= SRB_DMA_VALID;

	/* Set chip new ring index. */
	WRT_REG_DWORD(req->req_q_in, req->ring_index);

	spin_unlock_irqrestore(&qpair->qp_lock, flags);
	return QLA_SUCCESS;

queuing_error:
	if (tot_dsds)
		scsi_dma_unmap(cmd);

	spin_unlock_irqrestore(&qpair->qp_lock, flags);

	return QLA_FUNCTION_FAILED;
}


/**
 * qla2xxx_dif_start_scsi_mq() - Send a SCSI command to the ISP
 * @sp: command to send to the ISP
 *
 * Returns non-zero if a failure occurred, else zero.
 */
int
qla2xxx_dif_start_scsi_mq(srb_t *sp)
{
	int			nseg;
	unsigned long		flags;
	uint32_t		*clr_ptr;
	uint32_t		handle;
	uint16_t		cnt;
	uint16_t		req_cnt = 0;
	uint16_t		tot_dsds;
	uint16_t		tot_prot_dsds;
	uint16_t		fw_prot_opts = 0;
	struct req_que		*req = NULL;
	struct rsp_que		*rsp = NULL;
	struct scsi_cmnd	*cmd = GET_CMD_SP(sp);
	struct scsi_qla_host	*vha = sp->fcport->vha;
	struct qla_hw_data	*ha = vha->hw;
	struct cmd_type_crc_2	*cmd_pkt;
	uint32_t		status = 0;
	struct qla_qpair	*qpair = sp->qpair;

#define QDSS_GOT_Q_SPACE	BIT_0

	/* Check for host side state */
	if (!qpair->online) {
		cmd->result = DID_NO_CONNECT << 16;
		return QLA_INTERFACE_ERROR;
	}

	if (!qpair->difdix_supported &&
		scsi_get_prot_op(cmd) != SCSI_PROT_NORMAL) {
		cmd->result = DID_NO_CONNECT << 16;
		return QLA_INTERFACE_ERROR;
	}

	/* Only process protection or >16 cdb in this routine */
	if (scsi_get_prot_op(cmd) == SCSI_PROT_NORMAL) {
		if (cmd->cmd_len <= 16)
			return qla2xxx_start_scsi_mq(sp);
	}

	spin_lock_irqsave(&qpair->qp_lock, flags);

	/* Setup qpair pointers */
	rsp = qpair->rsp;
	req = qpair->req;

	/* So we know we haven't pci_map'ed anything yet */
	tot_dsds = 0;

	/* Send marker if required */
	if (vha->marker_needed != 0) {
		if (__qla2x00_marker(vha, qpair, 0, 0, MK_SYNC_ALL) !=
		    QLA_SUCCESS) {
			spin_unlock_irqrestore(&qpair->qp_lock, flags);
			return QLA_FUNCTION_FAILED;
		}
		vha->marker_needed = 0;
	}

	handle = qla2xxx_get_next_handle(req);
	if (handle == 0)
		goto queuing_error;

	/* Compute number of required data segments */
	/* Map the sg table so we have an accurate count of sg entries needed */
	if (scsi_sg_count(cmd)) {
		nseg = dma_map_sg(&ha->pdev->dev, scsi_sglist(cmd),
		    scsi_sg_count(cmd), cmd->sc_data_direction);
		if (unlikely(!nseg))
			goto queuing_error;
		else
			sp->flags |= SRB_DMA_VALID;

		if ((scsi_get_prot_op(cmd) == SCSI_PROT_READ_INSERT) ||
		    (scsi_get_prot_op(cmd) == SCSI_PROT_WRITE_STRIP)) {
			struct qla2_sgx sgx;
			uint32_t	partial;

			memset(&sgx, 0, sizeof(struct qla2_sgx));
			sgx.tot_bytes = scsi_bufflen(cmd);
			sgx.cur_sg = scsi_sglist(cmd);
			sgx.sp = sp;

			nseg = 0;
			while (qla24xx_get_one_block_sg(
			    cmd->device->sector_size, &sgx, &partial))
				nseg++;
		}
	} else
		nseg = 0;

	/* number of required data segments */
	tot_dsds = nseg;

	/* Compute number of required protection segments */
	if (qla24xx_configure_prot_mode(sp, &fw_prot_opts)) {
		nseg = dma_map_sg(&ha->pdev->dev, scsi_prot_sglist(cmd),
		    scsi_prot_sg_count(cmd), cmd->sc_data_direction);
		if (unlikely(!nseg))
			goto queuing_error;
		else
			sp->flags |= SRB_CRC_PROT_DMA_VALID;

		if ((scsi_get_prot_op(cmd) == SCSI_PROT_READ_INSERT) ||
		    (scsi_get_prot_op(cmd) == SCSI_PROT_WRITE_STRIP)) {
			nseg = scsi_bufflen(cmd) / cmd->device->sector_size;
		}
	} else {
		nseg = 0;
	}

	req_cnt = 1;
	/* Total Data and protection sg segment(s) */
	tot_prot_dsds = nseg;
	tot_dsds += nseg;
	if (req->cnt < (req_cnt + 2)) {
		cnt = IS_SHADOW_REG_CAPABLE(ha) ? *req->out_ptr :
		    RD_REG_DWORD_RELAXED(req->req_q_out);
		if (req->ring_index < cnt)
			req->cnt = cnt - req->ring_index;
		else
			req->cnt = req->length -
				(req->ring_index - cnt);
		if (req->cnt < (req_cnt + 2))
			goto queuing_error;
	}

	status |= QDSS_GOT_Q_SPACE;

	/* Build header part of command packet (excluding the OPCODE). */
	req->current_outstanding_cmd = handle;
	req->outstanding_cmds[handle] = sp;
	sp->handle = handle;
	cmd->host_scribble = (unsigned char *)(unsigned long)handle;
	req->cnt -= req_cnt;

	/* Fill-in common area */
	cmd_pkt = (struct cmd_type_crc_2 *)req->ring_ptr;
	cmd_pkt->handle = MAKE_HANDLE(req->id, handle);

	clr_ptr = (uint32_t *)cmd_pkt + 2;
	memset(clr_ptr, 0, REQUEST_ENTRY_SIZE - 8);

	/* Set NPORT-ID and LUN number*/
	cmd_pkt->nport_handle = cpu_to_le16(sp->fcport->loop_id);
	cmd_pkt->port_id[0] = sp->fcport->d_id.b.al_pa;
	cmd_pkt->port_id[1] = sp->fcport->d_id.b.area;
	cmd_pkt->port_id[2] = sp->fcport->d_id.b.domain;

	int_to_scsilun(cmd->device->lun, &cmd_pkt->lun);
	host_to_fcp_swap((uint8_t *)&cmd_pkt->lun, sizeof(cmd_pkt->lun));

	/* Total Data and protection segment(s) */
	cmd_pkt->dseg_count = cpu_to_le16(tot_dsds);

	/* Build IOCB segments and adjust for data protection segments */
	if (qla24xx_build_scsi_crc_2_iocbs(sp, (struct cmd_type_crc_2 *)
	    req->ring_ptr, tot_dsds, tot_prot_dsds, fw_prot_opts) !=
		QLA_SUCCESS)
		goto queuing_error;

	cmd_pkt->entry_count = (uint8_t)req_cnt;
	cmd_pkt->timeout = cpu_to_le16(0);
	wmb();

	/* Adjust ring index. */
	req->ring_index++;
	if (req->ring_index == req->length) {
		req->ring_index = 0;
		req->ring_ptr = req->ring;
	} else
		req->ring_ptr++;

	/* Set chip new ring index. */
	WRT_REG_DWORD(req->req_q_in, req->ring_index);

	/* Manage unprocessed RIO/ZIO commands in response queue. */
	if (vha->flags.process_response_queue &&
	    rsp->ring_ptr->signature != RESPONSE_PROCESSED)
		qla24xx_process_response_queue(vha, rsp);

	spin_unlock_irqrestore(&qpair->qp_lock, flags);

	return QLA_SUCCESS;

queuing_error:
	if (status & QDSS_GOT_Q_SPACE) {
		req->outstanding_cmds[handle] = NULL;
		req->cnt += req_cnt;
	}
	/* Cleanup will be performed by the caller (queuecommand) */

	spin_unlock_irqrestore(&qpair->qp_lock, flags);
	return QLA_FUNCTION_FAILED;
}

/* Generic Control-SRB manipulation functions. */

/* hardware_lock assumed to be held. */

void *
__qla2x00_alloc_iocbs(struct qla_qpair *qpair, srb_t *sp)
{
	scsi_qla_host_t *vha = qpair->vha;
	struct qla_hw_data *ha = vha->hw;
	struct req_que *req = qpair->req;
	device_reg_t *reg = ISP_QUE_REG(ha, req->id);
	uint32_t handle;
	request_t *pkt;
	uint16_t cnt, req_cnt;

	pkt = NULL;
	req_cnt = 1;
	handle = 0;

	if (sp && (sp->type != SRB_SCSI_CMD)) {
		/* Adjust entry-counts as needed. */
		req_cnt = sp->iocbs;
	}

	/* Check for room on request queue. */
	if (req->cnt < req_cnt + 2) {
		if (qpair->use_shadow_reg)
			cnt = *req->out_ptr;
		else if (ha->mqenable || IS_QLA83XX(ha) || IS_QLA27XX(ha) ||
		    IS_QLA28XX(ha))
			cnt = RD_REG_DWORD(&reg->isp25mq.req_q_out);
		else if (IS_P3P_TYPE(ha))
			cnt = RD_REG_DWORD(&reg->isp82.req_q_out);
		else if (IS_FWI2_CAPABLE(ha))
			cnt = RD_REG_DWORD(&reg->isp24.req_q_out);
		else if (IS_QLAFX00(ha))
			cnt = RD_REG_DWORD(&reg->ispfx00.req_q_out);
		else
			cnt = qla2x00_debounce_register(
			    ISP_REQ_Q_OUT(ha, &reg->isp));

		if  (req->ring_index < cnt)
			req->cnt = cnt - req->ring_index;
		else
			req->cnt = req->length -
			    (req->ring_index - cnt);
	}
	if (req->cnt < req_cnt + 2)
		goto queuing_error;

	if (sp) {
		handle = qla2xxx_get_next_handle(req);
		if (handle == 0) {
			ql_log(ql_log_warn, vha, 0x700b,
			    "No room on outstanding cmd array.\n");
			goto queuing_error;
		}

		/* Prep command array. */
		req->current_outstanding_cmd = handle;
		req->outstanding_cmds[handle] = sp;
		sp->handle = handle;
	}

	/* Prep packet */
	req->cnt -= req_cnt;
	pkt = req->ring_ptr;
	memset(pkt, 0, REQUEST_ENTRY_SIZE);
	if (IS_QLAFX00(ha)) {
		WRT_REG_BYTE((void __iomem *)&pkt->entry_count, req_cnt);
		WRT_REG_WORD((void __iomem *)&pkt->handle, handle);
	} else {
		pkt->entry_count = req_cnt;
		pkt->handle = handle;
	}

	return pkt;

queuing_error:
	qpair->tgt_counters.num_alloc_iocb_failed++;
	return pkt;
}

void *
qla2x00_alloc_iocbs_ready(struct qla_qpair *qpair, srb_t *sp)
{
	scsi_qla_host_t *vha = qpair->vha;

	if (qla2x00_reset_active(vha))
		return NULL;

	return __qla2x00_alloc_iocbs(qpair, sp);
}

void *
qla2x00_alloc_iocbs(struct scsi_qla_host *vha, srb_t *sp)
{
	return __qla2x00_alloc_iocbs(vha->hw->base_qpair, sp);
}

static void
qla24xx_prli_iocb(srb_t *sp, struct logio_entry_24xx *logio)
{
	struct srb_iocb *lio = &sp->u.iocb_cmd;

	logio->entry_type = LOGINOUT_PORT_IOCB_TYPE;
	logio->control_flags = cpu_to_le16(LCF_COMMAND_PRLI);
	if (lio->u.logio.flags & SRB_LOGIN_NVME_PRLI) {
		logio->control_flags |= LCF_NVME_PRLI;
		if (sp->vha->flags.nvme_first_burst)
			logio->io_parameter[0] = NVME_PRLI_SP_FIRST_BURST;
	}

	logio->nport_handle = cpu_to_le16(sp->fcport->loop_id);
	logio->port_id[0] = sp->fcport->d_id.b.al_pa;
	logio->port_id[1] = sp->fcport->d_id.b.area;
	logio->port_id[2] = sp->fcport->d_id.b.domain;
	logio->vp_index = sp->vha->vp_idx;
}

static void
qla24xx_login_iocb(srb_t *sp, struct logio_entry_24xx *logio)
{
	struct srb_iocb *lio = &sp->u.iocb_cmd;

	logio->entry_type = LOGINOUT_PORT_IOCB_TYPE;
	if (lio->u.logio.flags & SRB_LOGIN_PRLI_ONLY) {
		logio->control_flags = cpu_to_le16(LCF_COMMAND_PRLI);
	} else {
		logio->control_flags = cpu_to_le16(LCF_COMMAND_PLOGI);
		if (lio->u.logio.flags & SRB_LOGIN_COND_PLOGI)
			logio->control_flags |= cpu_to_le16(LCF_COND_PLOGI);
		if (lio->u.logio.flags & SRB_LOGIN_SKIP_PRLI)
			logio->control_flags |= cpu_to_le16(LCF_SKIP_PRLI);
	}
	logio->nport_handle = cpu_to_le16(sp->fcport->loop_id);
	logio->port_id[0] = sp->fcport->d_id.b.al_pa;
	logio->port_id[1] = sp->fcport->d_id.b.area;
	logio->port_id[2] = sp->fcport->d_id.b.domain;
	logio->vp_index = sp->vha->vp_idx;
}

static void
qla2x00_login_iocb(srb_t *sp, struct mbx_entry *mbx)
{
	struct qla_hw_data *ha = sp->vha->hw;
	struct srb_iocb *lio = &sp->u.iocb_cmd;
	uint16_t opts;

	mbx->entry_type = MBX_IOCB_TYPE;
	SET_TARGET_ID(ha, mbx->loop_id, sp->fcport->loop_id);
	mbx->mb0 = cpu_to_le16(MBC_LOGIN_FABRIC_PORT);
	opts = lio->u.logio.flags & SRB_LOGIN_COND_PLOGI ? BIT_0 : 0;
	opts |= lio->u.logio.flags & SRB_LOGIN_SKIP_PRLI ? BIT_1 : 0;
	if (HAS_EXTENDED_IDS(ha)) {
		mbx->mb1 = cpu_to_le16(sp->fcport->loop_id);
		mbx->mb10 = cpu_to_le16(opts);
	} else {
		mbx->mb1 = cpu_to_le16((sp->fcport->loop_id << 8) | opts);
	}
	mbx->mb2 = cpu_to_le16(sp->fcport->d_id.b.domain);
	mbx->mb3 = cpu_to_le16(sp->fcport->d_id.b.area << 8 |
	    sp->fcport->d_id.b.al_pa);
	mbx->mb9 = cpu_to_le16(sp->vha->vp_idx);
}

static void
qla24xx_logout_iocb(srb_t *sp, struct logio_entry_24xx *logio)
{
	logio->entry_type = LOGINOUT_PORT_IOCB_TYPE;
	logio->control_flags =
	    cpu_to_le16(LCF_COMMAND_LOGO|LCF_IMPL_LOGO);
	if (!sp->fcport->keep_nport_handle)
		logio->control_flags |= cpu_to_le16(LCF_FREE_NPORT);
	logio->nport_handle = cpu_to_le16(sp->fcport->loop_id);
	logio->port_id[0] = sp->fcport->d_id.b.al_pa;
	logio->port_id[1] = sp->fcport->d_id.b.area;
	logio->port_id[2] = sp->fcport->d_id.b.domain;
	logio->vp_index = sp->vha->vp_idx;
}

static void
qla2x00_logout_iocb(srb_t *sp, struct mbx_entry *mbx)
{
	struct qla_hw_data *ha = sp->vha->hw;

	mbx->entry_type = MBX_IOCB_TYPE;
	SET_TARGET_ID(ha, mbx->loop_id, sp->fcport->loop_id);
	mbx->mb0 = cpu_to_le16(MBC_LOGOUT_FABRIC_PORT);
	mbx->mb1 = HAS_EXTENDED_IDS(ha) ?
	    cpu_to_le16(sp->fcport->loop_id) :
	    cpu_to_le16(sp->fcport->loop_id << 8);
	mbx->mb2 = cpu_to_le16(sp->fcport->d_id.b.domain);
	mbx->mb3 = cpu_to_le16(sp->fcport->d_id.b.area << 8 |
	    sp->fcport->d_id.b.al_pa);
	mbx->mb9 = cpu_to_le16(sp->vha->vp_idx);
	/* Implicit: mbx->mbx10 = 0. */
}

static void
qla24xx_adisc_iocb(srb_t *sp, struct logio_entry_24xx *logio)
{
	logio->entry_type = LOGINOUT_PORT_IOCB_TYPE;
	logio->control_flags = cpu_to_le16(LCF_COMMAND_ADISC);
	logio->nport_handle = cpu_to_le16(sp->fcport->loop_id);
	logio->vp_index = sp->vha->vp_idx;
}

static void
qla2x00_adisc_iocb(srb_t *sp, struct mbx_entry *mbx)
{
	struct qla_hw_data *ha = sp->vha->hw;

	mbx->entry_type = MBX_IOCB_TYPE;
	SET_TARGET_ID(ha, mbx->loop_id, sp->fcport->loop_id);
	mbx->mb0 = cpu_to_le16(MBC_GET_PORT_DATABASE);
	if (HAS_EXTENDED_IDS(ha)) {
		mbx->mb1 = cpu_to_le16(sp->fcport->loop_id);
		mbx->mb10 = cpu_to_le16(BIT_0);
	} else {
		mbx->mb1 = cpu_to_le16((sp->fcport->loop_id << 8) | BIT_0);
	}
	mbx->mb2 = cpu_to_le16(MSW(ha->async_pd_dma));
	mbx->mb3 = cpu_to_le16(LSW(ha->async_pd_dma));
	mbx->mb6 = cpu_to_le16(MSW(MSD(ha->async_pd_dma)));
	mbx->mb7 = cpu_to_le16(LSW(MSD(ha->async_pd_dma)));
	mbx->mb9 = cpu_to_le16(sp->vha->vp_idx);
}

static void
qla24xx_tm_iocb(srb_t *sp, struct tsk_mgmt_entry *tsk)
{
	uint32_t flags;
	uint64_t lun;
	struct fc_port *fcport = sp->fcport;
	scsi_qla_host_t *vha = fcport->vha;
	struct qla_hw_data *ha = vha->hw;
	struct srb_iocb *iocb = &sp->u.iocb_cmd;
	struct req_que *req = vha->req;

	flags = iocb->u.tmf.flags;
	lun = iocb->u.tmf.lun;

	tsk->entry_type = TSK_MGMT_IOCB_TYPE;
	tsk->entry_count = 1;
	tsk->handle = MAKE_HANDLE(req->id, tsk->handle);
	tsk->nport_handle = cpu_to_le16(fcport->loop_id);
	tsk->timeout = cpu_to_le16(ha->r_a_tov / 10 * 2);
	tsk->control_flags = cpu_to_le32(flags);
	tsk->port_id[0] = fcport->d_id.b.al_pa;
	tsk->port_id[1] = fcport->d_id.b.area;
	tsk->port_id[2] = fcport->d_id.b.domain;
	tsk->vp_index = fcport->vha->vp_idx;

	if (flags == TCF_LUN_RESET) {
		int_to_scsilun(lun, &tsk->lun);
		host_to_fcp_swap((uint8_t *)&tsk->lun,
			sizeof(tsk->lun));
	}
}

void
qla2x00_init_timer(srb_t *sp, unsigned long tmo)
{
	init_timer(&sp->u.iocb_cmd.timer);
	sp->u.iocb_cmd.timer.expires = jiffies + tmo * HZ;
	sp->u.iocb_cmd.timer.data = (unsigned long)sp;
	sp->u.iocb_cmd.timer.function = qla2x00_sp_timeout;
	sp->free = qla2x00_sp_free;
	if (IS_QLAFX00(sp->vha->hw) && (sp->type == SRB_FXIOCB_DCMD))
		init_completion(&sp->u.iocb_cmd.u.fxiocb.fxiocb_comp);
	sp->start_timer = 1;
}

<<<<<<< HEAD
static void
qla2x00_els_dcmd_sp_free(void *data)
=======
static void qla2x00_els_dcmd_sp_free(srb_t *sp)
>>>>>>> ecd3ad1c
{
	struct srb_iocb *elsio = &sp->u.iocb_cmd;

	kfree(sp->fcport);

	if (elsio->u.els_logo.els_logo_pyld)
		dma_free_coherent(&sp->vha->hw->pdev->dev, DMA_POOL_SIZE,
		    elsio->u.els_logo.els_logo_pyld,
		    elsio->u.els_logo.els_logo_pyld_dma);

	del_timer(&elsio->timer);
	qla2x00_rel_sp(sp);
}

static void
qla2x00_els_dcmd_iocb_timeout(void *data)
{
	srb_t *sp = data;
	fc_port_t *fcport = sp->fcport;
	struct scsi_qla_host *vha = sp->vha;
	struct srb_iocb *lio = &sp->u.iocb_cmd;

	ql_dbg(ql_dbg_io, vha, 0x3069,
	    "%s Timeout, hdl=%x, portid=%02x%02x%02x\n",
	    sp->name, sp->handle, fcport->d_id.b.domain, fcport->d_id.b.area,
	    fcport->d_id.b.al_pa);

	complete(&lio->u.els_logo.comp);
}

static void qla2x00_els_dcmd_sp_done(srb_t *sp, int res)
{
	fc_port_t *fcport = sp->fcport;
	struct srb_iocb *lio = &sp->u.iocb_cmd;
	struct scsi_qla_host *vha = sp->vha;

	ql_dbg(ql_dbg_io, vha, 0x3072,
	    "%s hdl=%x, portid=%02x%02x%02x done\n",
	    sp->name, sp->handle, fcport->d_id.b.domain,
	    fcport->d_id.b.area, fcport->d_id.b.al_pa);

	complete(&lio->u.els_logo.comp);
}

int
qla24xx_els_dcmd_iocb(scsi_qla_host_t *vha, int els_opcode,
    port_id_t remote_did)
{
	srb_t *sp;
	fc_port_t *fcport = NULL;
	struct srb_iocb *elsio = NULL;
	struct qla_hw_data *ha = vha->hw;
	struct els_logo_payload logo_pyld;
	int rval = QLA_SUCCESS;

	fcport = qla2x00_alloc_fcport(vha, GFP_KERNEL);
	if (!fcport) {
	       ql_log(ql_log_info, vha, 0x70e5, "fcport allocation failed\n");
	       return -ENOMEM;
	}

	/* Alloc SRB structure */
	sp = qla2x00_get_sp(vha, fcport, GFP_KERNEL);
	if (!sp) {
		kfree(fcport);
		ql_log(ql_log_info, vha, 0x70e6,
		 "SRB allocation failed\n");
		return -ENOMEM;
	}

	elsio = &sp->u.iocb_cmd;
	fcport->loop_id = 0xFFFF;
	fcport->d_id.b.domain = remote_did.b.domain;
	fcport->d_id.b.area = remote_did.b.area;
	fcport->d_id.b.al_pa = remote_did.b.al_pa;

	ql_dbg(ql_dbg_io, vha, 0x3073, "portid=%02x%02x%02x done\n",
	    fcport->d_id.b.domain, fcport->d_id.b.area, fcport->d_id.b.al_pa);

	sp->type = SRB_ELS_DCMD;
	sp->name = "ELS_DCMD";
	sp->fcport = fcport;
	elsio->timeout = qla2x00_els_dcmd_iocb_timeout;
	qla2x00_init_timer(sp, ELS_DCMD_TIMEOUT);
	init_completion(&sp->u.iocb_cmd.u.els_logo.comp);
	sp->done = qla2x00_els_dcmd_sp_done;
	sp->free = qla2x00_els_dcmd_sp_free;

	elsio->u.els_logo.els_logo_pyld = dma_alloc_coherent(&ha->pdev->dev,
			    DMA_POOL_SIZE, &elsio->u.els_logo.els_logo_pyld_dma,
			    GFP_KERNEL);

	if (!elsio->u.els_logo.els_logo_pyld) {
		sp->free(sp);
		return QLA_FUNCTION_FAILED;
	}

	memset(&logo_pyld, 0, sizeof(struct els_logo_payload));

	elsio->u.els_logo.els_cmd = els_opcode;
	logo_pyld.opcode = els_opcode;
	logo_pyld.s_id[0] = vha->d_id.b.al_pa;
	logo_pyld.s_id[1] = vha->d_id.b.area;
	logo_pyld.s_id[2] = vha->d_id.b.domain;
	host_to_fcp_swap(logo_pyld.s_id, sizeof(uint32_t));
	memcpy(&logo_pyld.wwpn, vha->port_name, WWN_SIZE);

	memcpy(elsio->u.els_logo.els_logo_pyld, &logo_pyld,
	    sizeof(struct els_logo_payload));

	rval = qla2x00_start_sp(sp);
	if (rval != QLA_SUCCESS) {
		sp->free(sp);
		return QLA_FUNCTION_FAILED;
	}

	ql_dbg(ql_dbg_io, vha, 0x3074,
	    "%s LOGO sent, hdl=%x, loopid=%x, portid=%02x%02x%02x.\n",
	    sp->name, sp->handle, fcport->loop_id, fcport->d_id.b.domain,
	    fcport->d_id.b.area, fcport->d_id.b.al_pa);

	wait_for_completion(&elsio->u.els_logo.comp);

	sp->free(sp);
	return rval;
}

static void
qla24xx_els_logo_iocb(srb_t *sp, struct els_entry_24xx *els_iocb)
{
	scsi_qla_host_t *vha = sp->vha;
	struct srb_iocb *elsio = &sp->u.iocb_cmd;

	els_iocb->entry_type = ELS_IOCB_TYPE;
	els_iocb->entry_count = 1;
	els_iocb->sys_define = 0;
	els_iocb->entry_status = 0;
	els_iocb->handle = sp->handle;
	els_iocb->nport_handle = cpu_to_le16(sp->fcport->loop_id);
	els_iocb->tx_dsd_count = 1;
	els_iocb->vp_index = vha->vp_idx;
	els_iocb->sof_type = EST_SOFI3;
	els_iocb->rx_dsd_count = 0;
	els_iocb->opcode = elsio->u.els_logo.els_cmd;

	els_iocb->port_id[0] = sp->fcport->d_id.b.al_pa;
	els_iocb->port_id[1] = sp->fcport->d_id.b.area;
	els_iocb->port_id[2] = sp->fcport->d_id.b.domain;
	/* For SID the byte order is different than DID */
	els_iocb->s_id[1] = vha->d_id.b.al_pa;
	els_iocb->s_id[2] = vha->d_id.b.area;
	els_iocb->s_id[0] = vha->d_id.b.domain;

	if (elsio->u.els_logo.els_cmd == ELS_DCMD_PLOGI) {
		els_iocb->control_flags = 0;
		els_iocb->tx_byte_count = els_iocb->tx_len =
<<<<<<< HEAD
			sizeof(struct els_plogi_payload);
=======
			cpu_to_le32(sizeof(struct els_plogi_payload));
>>>>>>> ecd3ad1c
		put_unaligned_le64(elsio->u.els_plogi.els_plogi_pyld_dma,
				   &els_iocb->tx_address);
		els_iocb->rx_dsd_count = 1;
		els_iocb->rx_byte_count = els_iocb->rx_len =
<<<<<<< HEAD
			sizeof(struct els_plogi_payload);
=======
			cpu_to_le32(sizeof(struct els_plogi_payload));
>>>>>>> ecd3ad1c
		put_unaligned_le64(elsio->u.els_plogi.els_resp_pyld_dma,
				   &els_iocb->rx_address);

		ql_dbg(ql_dbg_io + ql_dbg_buffer, vha, 0x3073,
		    "PLOGI ELS IOCB:\n");
		ql_dump_buffer(ql_log_info, vha, 0x0109,
		    (uint8_t *)els_iocb, 0x70);
	} else {
<<<<<<< HEAD
		els_iocb->tx_byte_count = sizeof(struct els_logo_payload);
=======
		els_iocb->control_flags = 1 << 13;
		els_iocb->tx_byte_count =
			cpu_to_le32(sizeof(struct els_logo_payload));
>>>>>>> ecd3ad1c
		put_unaligned_le64(elsio->u.els_logo.els_logo_pyld_dma,
				   &els_iocb->tx_address);
		els_iocb->tx_len = cpu_to_le32(sizeof(struct els_logo_payload));

		els_iocb->rx_byte_count = 0;
		els_iocb->rx_address = 0;
		els_iocb->rx_len = 0;
	}

	sp->vha->qla_stats.control_requests++;
}

static void
qla2x00_els_dcmd2_iocb_timeout(void *data)
{
	srb_t *sp = data;
	fc_port_t *fcport = sp->fcport;
	struct scsi_qla_host *vha = sp->vha;
	struct qla_hw_data *ha = vha->hw;
	unsigned long flags = 0;
	int res;

	ql_dbg(ql_dbg_io + ql_dbg_disc, vha, 0x3069,
	    "%s hdl=%x ELS Timeout, %8phC portid=%06x\n",
	    sp->name, sp->handle, fcport->port_name, fcport->d_id.b24);

	/* Abort the exchange */
	spin_lock_irqsave(&ha->hardware_lock, flags);
	res = ha->isp_ops->abort_command(sp);
	ql_dbg(ql_dbg_io, vha, 0x3070,
	    "mbx abort_command %s\n",
	    (res == QLA_SUCCESS) ? "successful" : "failed");
	spin_unlock_irqrestore(&ha->hardware_lock, flags);

	sp->done(sp, QLA_FUNCTION_TIMEOUT);
}

void qla2x00_els_dcmd2_free(scsi_qla_host_t *vha, struct els_plogi *els_plogi)
{
	if (els_plogi->els_plogi_pyld)
		dma_free_coherent(&vha->hw->pdev->dev,
				  els_plogi->tx_size,
				  els_plogi->els_plogi_pyld,
				  els_plogi->els_plogi_pyld_dma);

	if (els_plogi->els_resp_pyld)
		dma_free_coherent(&vha->hw->pdev->dev,
				  els_plogi->rx_size,
				  els_plogi->els_resp_pyld,
				  els_plogi->els_resp_pyld_dma);
}

static void qla2x00_els_dcmd2_sp_done(srb_t *sp, int res)
{
	fc_port_t *fcport = sp->fcport;
	struct srb_iocb *lio = &sp->u.iocb_cmd;
	struct scsi_qla_host *vha = sp->vha;
	struct event_arg ea;
	struct qla_work_evt *e;

	ql_dbg(ql_dbg_disc, vha, 0x3072,
	    "%s ELS done rc %d hdl=%x, portid=%06x %8phC\n",
	    sp->name, res, sp->handle, fcport->d_id.b24, fcport->port_name);

	fcport->flags &= ~(FCF_ASYNC_SENT|FCF_ASYNC_ACTIVE);
	del_timer(&sp->u.iocb_cmd.timer);

	if (sp->flags & SRB_WAKEUP_ON_COMP)
		complete(&lio->u.els_plogi.comp);
	else {
		if (res) {
			set_bit(RELOGIN_NEEDED, &vha->dpc_flags);
		} else {
			memset(&ea, 0, sizeof(ea));
			ea.fcport = fcport;
			ea.data[0] = MBS_COMMAND_COMPLETE;
			ea.sp = sp;
			qla24xx_handle_plogi_done_event(vha, &ea);
		}

		e = qla2x00_alloc_work(vha, QLA_EVT_UNMAP);
		if (!e) {
			struct srb_iocb *elsio = &sp->u.iocb_cmd;

			qla2x00_els_dcmd2_free(vha, &elsio->u.els_plogi);
			sp->free(sp);
			return;
		}
		e->u.iosb.sp = sp;
		qla2x00_post_work(vha, e);
	}
}

int
qla24xx_els_dcmd2_iocb(scsi_qla_host_t *vha, int els_opcode,
    fc_port_t *fcport, bool wait)
{
	srb_t *sp;
	struct srb_iocb *elsio = NULL;
	struct qla_hw_data *ha = vha->hw;
	int rval = QLA_SUCCESS;
	void	*ptr, *resp_ptr;

	/* Alloc SRB structure */
	sp = qla2x00_get_sp(vha, fcport, GFP_KERNEL);
	if (!sp) {
		ql_log(ql_log_info, vha, 0x70e6,
		 "SRB allocation failed\n");
		return -ENOMEM;
	}

	elsio = &sp->u.iocb_cmd;
	ql_dbg(ql_dbg_io, vha, 0x3073,
	    "Enter: PLOGI portid=%06x\n", fcport->d_id.b24);

	fcport->flags |= FCF_ASYNC_SENT;
	sp->type = SRB_ELS_DCMD;
	sp->name = "ELS_DCMD";
	sp->fcport = fcport;

	elsio->timeout = qla2x00_els_dcmd2_iocb_timeout;
	init_completion(&elsio->u.els_plogi.comp);
	if (wait)
		sp->flags = SRB_WAKEUP_ON_COMP;

	qla2x00_init_timer(sp, ELS_DCMD_TIMEOUT + 2);

	sp->done = qla2x00_els_dcmd2_sp_done;
	elsio->u.els_plogi.tx_size = elsio->u.els_plogi.rx_size = DMA_POOL_SIZE;

	ptr = elsio->u.els_plogi.els_plogi_pyld =
	    dma_alloc_coherent(&ha->pdev->dev, DMA_POOL_SIZE,
		&elsio->u.els_plogi.els_plogi_pyld_dma, GFP_KERNEL);

	if (!elsio->u.els_plogi.els_plogi_pyld) {
		rval = QLA_FUNCTION_FAILED;
		goto out;
	}

	resp_ptr = elsio->u.els_plogi.els_resp_pyld =
	    dma_alloc_coherent(&ha->pdev->dev, DMA_POOL_SIZE,
		&elsio->u.els_plogi.els_resp_pyld_dma, GFP_KERNEL);

	if (!elsio->u.els_plogi.els_resp_pyld) {
		rval = QLA_FUNCTION_FAILED;
		goto out;
	}

	ql_dbg(ql_dbg_io, vha, 0x3073, "PLOGI %p %p\n", ptr, resp_ptr);

	memset(ptr, 0, sizeof(struct els_plogi_payload));
	memset(resp_ptr, 0, sizeof(struct els_plogi_payload));
	memcpy(elsio->u.els_plogi.els_plogi_pyld->data,
	    &ha->plogi_els_payld.data,
	    sizeof(elsio->u.els_plogi.els_plogi_pyld->data));

	elsio->u.els_plogi.els_cmd = els_opcode;
	elsio->u.els_plogi.els_plogi_pyld->opcode = els_opcode;

	ql_dbg(ql_dbg_disc + ql_dbg_buffer, vha, 0x3073, "PLOGI buffer:\n");
	ql_dump_buffer(ql_dbg_disc + ql_dbg_buffer, vha, 0x0109,
	    (uint8_t *)elsio->u.els_plogi.els_plogi_pyld, 0x70);

	rval = qla2x00_start_sp(sp);
	if (rval != QLA_SUCCESS) {
		rval = QLA_FUNCTION_FAILED;
	} else {
		ql_dbg(ql_dbg_disc, vha, 0x3074,
		    "%s PLOGI sent, hdl=%x, loopid=%x, to port_id %06x from port_id %06x\n",
		    sp->name, sp->handle, fcport->loop_id,
		    fcport->d_id.b24, vha->d_id.b24);
	}

	if (wait) {
		wait_for_completion(&elsio->u.els_plogi.comp);

		if (elsio->u.els_plogi.comp_status != CS_COMPLETE)
			rval = QLA_FUNCTION_FAILED;
	} else {
		goto done;
	}

out:
	fcport->flags &= ~(FCF_ASYNC_SENT);
	qla2x00_els_dcmd2_free(vha, &elsio->u.els_plogi);
	sp->free(sp);
done:
	return rval;
}

static void
qla24xx_els_iocb(srb_t *sp, struct els_entry_24xx *els_iocb)
{
	struct bsg_job *bsg_job = sp->u.bsg_job;
	struct fc_bsg_request *bsg_request = bsg_job->request;

        els_iocb->entry_type = ELS_IOCB_TYPE;
        els_iocb->entry_count = 1;
        els_iocb->sys_define = 0;
        els_iocb->entry_status = 0;
        els_iocb->handle = sp->handle;
        els_iocb->nport_handle = cpu_to_le16(sp->fcport->loop_id);
	els_iocb->tx_dsd_count = cpu_to_le16(bsg_job->request_payload.sg_cnt);
	els_iocb->vp_index = sp->vha->vp_idx;
        els_iocb->sof_type = EST_SOFI3;
	els_iocb->rx_dsd_count = cpu_to_le16(bsg_job->reply_payload.sg_cnt);

	els_iocb->opcode =
	    sp->type == SRB_ELS_CMD_RPT ?
	    bsg_request->rqst_data.r_els.els_code :
	    bsg_request->rqst_data.h_els.command_code;
        els_iocb->port_id[0] = sp->fcport->d_id.b.al_pa;
        els_iocb->port_id[1] = sp->fcport->d_id.b.area;
        els_iocb->port_id[2] = sp->fcport->d_id.b.domain;
        els_iocb->control_flags = 0;
        els_iocb->rx_byte_count =
            cpu_to_le32(bsg_job->reply_payload.payload_len);
        els_iocb->tx_byte_count =
            cpu_to_le32(bsg_job->request_payload.payload_len);

	put_unaligned_le64(sg_dma_address(bsg_job->request_payload.sg_list),
			   &els_iocb->tx_address);
        els_iocb->tx_len = cpu_to_le32(sg_dma_len
            (bsg_job->request_payload.sg_list));

	put_unaligned_le64(sg_dma_address(bsg_job->reply_payload.sg_list),
			   &els_iocb->rx_address);
        els_iocb->rx_len = cpu_to_le32(sg_dma_len
            (bsg_job->reply_payload.sg_list));

	sp->vha->qla_stats.control_requests++;
}

static void
qla2x00_ct_iocb(srb_t *sp, ms_iocb_entry_t *ct_iocb)
{
	uint16_t        avail_dsds;
	struct dsd64	*cur_dsd;
	struct scatterlist *sg;
	int index;
	uint16_t tot_dsds;
	scsi_qla_host_t *vha = sp->vha;
	struct qla_hw_data *ha = vha->hw;
	struct bsg_job *bsg_job = sp->u.bsg_job;
	int entry_count = 1;

	memset(ct_iocb, 0, sizeof(ms_iocb_entry_t));
	ct_iocb->entry_type = CT_IOCB_TYPE;
	ct_iocb->entry_status = 0;
	ct_iocb->handle1 = sp->handle;
	SET_TARGET_ID(ha, ct_iocb->loop_id, sp->fcport->loop_id);
	ct_iocb->status = cpu_to_le16(0);
	ct_iocb->control_flags = cpu_to_le16(0);
	ct_iocb->timeout = 0;
	ct_iocb->cmd_dsd_count =
	    cpu_to_le16(bsg_job->request_payload.sg_cnt);
	ct_iocb->total_dsd_count =
	    cpu_to_le16(bsg_job->request_payload.sg_cnt + 1);
	ct_iocb->req_bytecount =
	    cpu_to_le32(bsg_job->request_payload.payload_len);
	ct_iocb->rsp_bytecount =
	    cpu_to_le32(bsg_job->reply_payload.payload_len);

	put_unaligned_le64(sg_dma_address(bsg_job->request_payload.sg_list),
			   &ct_iocb->req_dsd.address);
	ct_iocb->req_dsd.length = ct_iocb->req_bytecount;

	put_unaligned_le64(sg_dma_address(bsg_job->reply_payload.sg_list),
			   &ct_iocb->rsp_dsd.address);
	ct_iocb->rsp_dsd.length = ct_iocb->rsp_bytecount;

	avail_dsds = 1;
	cur_dsd = &ct_iocb->rsp_dsd;
	index = 0;
	tot_dsds = bsg_job->reply_payload.sg_cnt;

	for_each_sg(bsg_job->reply_payload.sg_list, sg, tot_dsds, index) {
		cont_a64_entry_t *cont_pkt;

		/* Allocate additional continuation packets? */
		if (avail_dsds == 0) {
			/*
			* Five DSDs are available in the Cont.
			* Type 1 IOCB.
			       */
			cont_pkt = qla2x00_prep_cont_type1_iocb(vha,
			    vha->hw->req_q_map[0]);
			cur_dsd = cont_pkt->dsd;
			avail_dsds = 5;
			entry_count++;
		}

		append_dsd64(&cur_dsd, sg);
		avail_dsds--;
	}
	ct_iocb->entry_count = entry_count;

	sp->vha->qla_stats.control_requests++;
}

static void
qla24xx_ct_iocb(srb_t *sp, struct ct_entry_24xx *ct_iocb)
{
	uint16_t        avail_dsds;
	struct dsd64	*cur_dsd;
	struct scatterlist *sg;
	int index;
	uint16_t cmd_dsds, rsp_dsds;
	scsi_qla_host_t *vha = sp->vha;
	struct qla_hw_data *ha = vha->hw;
	struct bsg_job *bsg_job = sp->u.bsg_job;
	int entry_count = 1;
	cont_a64_entry_t *cont_pkt = NULL;

	ct_iocb->entry_type = CT_IOCB_TYPE;
        ct_iocb->entry_status = 0;
        ct_iocb->sys_define = 0;
        ct_iocb->handle = sp->handle;

	ct_iocb->nport_handle = cpu_to_le16(sp->fcport->loop_id);
	ct_iocb->vp_index = sp->vha->vp_idx;
	ct_iocb->comp_status = cpu_to_le16(0);

	cmd_dsds = bsg_job->request_payload.sg_cnt;
	rsp_dsds = bsg_job->reply_payload.sg_cnt;

	ct_iocb->cmd_dsd_count = cpu_to_le16(cmd_dsds);
        ct_iocb->timeout = 0;
	ct_iocb->rsp_dsd_count = cpu_to_le16(rsp_dsds);
        ct_iocb->cmd_byte_count =
            cpu_to_le32(bsg_job->request_payload.payload_len);

	avail_dsds = 2;
	cur_dsd = ct_iocb->dsd;
	index = 0;

	for_each_sg(bsg_job->request_payload.sg_list, sg, cmd_dsds, index) {
		/* Allocate additional continuation packets? */
		if (avail_dsds == 0) {
			/*
			 * Five DSDs are available in the Cont.
			 * Type 1 IOCB.
			 */
			cont_pkt = qla2x00_prep_cont_type1_iocb(
			    vha, ha->req_q_map[0]);
			cur_dsd = cont_pkt->dsd;
			avail_dsds = 5;
			entry_count++;
		}

		append_dsd64(&cur_dsd, sg);
		avail_dsds--;
	}

	index = 0;

	for_each_sg(bsg_job->reply_payload.sg_list, sg, rsp_dsds, index) {
		/* Allocate additional continuation packets? */
		if (avail_dsds == 0) {
			/*
			* Five DSDs are available in the Cont.
			* Type 1 IOCB.
			       */
			cont_pkt = qla2x00_prep_cont_type1_iocb(vha,
			    ha->req_q_map[0]);
			cur_dsd = cont_pkt->dsd;
			avail_dsds = 5;
			entry_count++;
		}

		append_dsd64(&cur_dsd, sg);
		avail_dsds--;
	}
        ct_iocb->entry_count = entry_count;
}

/*
 * qla82xx_start_scsi() - Send a SCSI command to the ISP
 * @sp: command to send to the ISP
 *
 * Returns non-zero if a failure occurred, else zero.
 */
int
qla82xx_start_scsi(srb_t *sp)
{
	int		nseg;
	unsigned long   flags;
	struct scsi_cmnd *cmd;
	uint32_t	*clr_ptr;
	uint32_t	handle;
	uint16_t	cnt;
	uint16_t	req_cnt;
	uint16_t	tot_dsds;
	struct device_reg_82xx __iomem *reg;
	uint32_t dbval;
	uint32_t *fcp_dl;
	uint8_t additional_cdb_len;
	struct ct6_dsd *ctx;
	struct scsi_qla_host *vha = sp->vha;
	struct qla_hw_data *ha = vha->hw;
	struct req_que *req = NULL;
	struct rsp_que *rsp = NULL;

	/* Setup device pointers. */
	reg = &ha->iobase->isp82;
	cmd = GET_CMD_SP(sp);
	req = vha->req;
	rsp = ha->rsp_q_map[0];

	/* So we know we haven't pci_map'ed anything yet */
	tot_dsds = 0;

	dbval = 0x04 | (ha->portnum << 5);

	/* Send marker if required */
	if (vha->marker_needed != 0) {
		if (qla2x00_marker(vha, ha->base_qpair,
			0, 0, MK_SYNC_ALL) != QLA_SUCCESS) {
			ql_log(ql_log_warn, vha, 0x300c,
			    "qla2x00_marker failed for cmd=%p.\n", cmd);
			return QLA_FUNCTION_FAILED;
		}
		vha->marker_needed = 0;
	}

	/* Acquire ring specific lock */
	spin_lock_irqsave(&ha->hardware_lock, flags);

	handle = qla2xxx_get_next_handle(req);
	if (handle == 0)
		goto queuing_error;

	/* Map the sg table so we have an accurate count of sg entries needed */
	if (scsi_sg_count(cmd)) {
		nseg = dma_map_sg(&ha->pdev->dev, scsi_sglist(cmd),
		    scsi_sg_count(cmd), cmd->sc_data_direction);
		if (unlikely(!nseg))
			goto queuing_error;
	} else
		nseg = 0;

	tot_dsds = nseg;

	if (tot_dsds > ql2xshiftctondsd) {
		struct cmd_type_6 *cmd_pkt;
		uint16_t more_dsd_lists = 0;
		struct dsd_dma *dsd_ptr;
		uint16_t i;

		more_dsd_lists = qla24xx_calc_dsd_lists(tot_dsds);
		if ((more_dsd_lists + ha->gbl_dsd_inuse) >= NUM_DSD_CHAIN) {
			ql_dbg(ql_dbg_io, vha, 0x300d,
			    "Num of DSD list %d is than %d for cmd=%p.\n",
			    more_dsd_lists + ha->gbl_dsd_inuse, NUM_DSD_CHAIN,
			    cmd);
			goto queuing_error;
		}

		if (more_dsd_lists <= ha->gbl_dsd_avail)
			goto sufficient_dsds;
		else
			more_dsd_lists -= ha->gbl_dsd_avail;

		for (i = 0; i < more_dsd_lists; i++) {
			dsd_ptr = kzalloc(sizeof(struct dsd_dma), GFP_ATOMIC);
			if (!dsd_ptr) {
				ql_log(ql_log_fatal, vha, 0x300e,
				    "Failed to allocate memory for dsd_dma "
				    "for cmd=%p.\n", cmd);
				goto queuing_error;
			}

			dsd_ptr->dsd_addr = dma_pool_alloc(ha->dl_dma_pool,
				GFP_ATOMIC, &dsd_ptr->dsd_list_dma);
			if (!dsd_ptr->dsd_addr) {
				kfree(dsd_ptr);
				ql_log(ql_log_fatal, vha, 0x300f,
				    "Failed to allocate memory for dsd_addr "
				    "for cmd=%p.\n", cmd);
				goto queuing_error;
			}
			list_add_tail(&dsd_ptr->list, &ha->gbl_dsd_list);
			ha->gbl_dsd_avail++;
		}

sufficient_dsds:
		req_cnt = 1;

		if (req->cnt < (req_cnt + 2)) {
			cnt = (uint16_t)RD_REG_DWORD_RELAXED(
				&reg->req_q_out[0]);
			if (req->ring_index < cnt)
				req->cnt = cnt - req->ring_index;
			else
				req->cnt = req->length -
					(req->ring_index - cnt);
			if (req->cnt < (req_cnt + 2))
				goto queuing_error;
		}

		ctx = sp->u.scmd.ct6_ctx =
		    mempool_alloc(ha->ctx_mempool, GFP_ATOMIC);
		if (!ctx) {
			ql_log(ql_log_fatal, vha, 0x3010,
			    "Failed to allocate ctx for cmd=%p.\n", cmd);
			goto queuing_error;
		}

		memset(ctx, 0, sizeof(struct ct6_dsd));
		ctx->fcp_cmnd = dma_pool_zalloc(ha->fcp_cmnd_dma_pool,
			GFP_ATOMIC, &ctx->fcp_cmnd_dma);
		if (!ctx->fcp_cmnd) {
			ql_log(ql_log_fatal, vha, 0x3011,
			    "Failed to allocate fcp_cmnd for cmd=%p.\n", cmd);
			goto queuing_error;
		}

		/* Initialize the DSD list and dma handle */
		INIT_LIST_HEAD(&ctx->dsd_list);
		ctx->dsd_use_cnt = 0;

		if (cmd->cmd_len > 16) {
			additional_cdb_len = cmd->cmd_len - 16;
			if ((cmd->cmd_len % 4) != 0) {
				/* SCSI command bigger than 16 bytes must be
				 * multiple of 4
				 */
				ql_log(ql_log_warn, vha, 0x3012,
				    "scsi cmd len %d not multiple of 4 "
				    "for cmd=%p.\n", cmd->cmd_len, cmd);
				goto queuing_error_fcp_cmnd;
			}
			ctx->fcp_cmnd_len = 12 + cmd->cmd_len + 4;
		} else {
			additional_cdb_len = 0;
			ctx->fcp_cmnd_len = 12 + 16 + 4;
		}

		cmd_pkt = (struct cmd_type_6 *)req->ring_ptr;
		cmd_pkt->handle = MAKE_HANDLE(req->id, handle);

		/* Zero out remaining portion of packet. */
		/*    tagged queuing modifier -- default is TSK_SIMPLE (0). */
		clr_ptr = (uint32_t *)cmd_pkt + 2;
		memset(clr_ptr, 0, REQUEST_ENTRY_SIZE - 8);
		cmd_pkt->dseg_count = cpu_to_le16(tot_dsds);

		/* Set NPORT-ID and LUN number*/
		cmd_pkt->nport_handle = cpu_to_le16(sp->fcport->loop_id);
		cmd_pkt->port_id[0] = sp->fcport->d_id.b.al_pa;
		cmd_pkt->port_id[1] = sp->fcport->d_id.b.area;
		cmd_pkt->port_id[2] = sp->fcport->d_id.b.domain;
		cmd_pkt->vp_index = sp->vha->vp_idx;

		/* Build IOCB segments */
		if (qla24xx_build_scsi_type_6_iocbs(sp, cmd_pkt, tot_dsds))
			goto queuing_error_fcp_cmnd;

		int_to_scsilun(cmd->device->lun, &cmd_pkt->lun);
		host_to_fcp_swap((uint8_t *)&cmd_pkt->lun, sizeof(cmd_pkt->lun));

		/* build FCP_CMND IU */
		int_to_scsilun(cmd->device->lun, &ctx->fcp_cmnd->lun);
		ctx->fcp_cmnd->additional_cdb_len = additional_cdb_len;

		if (cmd->sc_data_direction == DMA_TO_DEVICE)
			ctx->fcp_cmnd->additional_cdb_len |= 1;
		else if (cmd->sc_data_direction == DMA_FROM_DEVICE)
			ctx->fcp_cmnd->additional_cdb_len |= 2;

		/* Populate the FCP_PRIO. */
		if (ha->flags.fcp_prio_enabled)
			ctx->fcp_cmnd->task_attribute |=
			    sp->fcport->fcp_prio << 3;

		memcpy(ctx->fcp_cmnd->cdb, cmd->cmnd, cmd->cmd_len);

		fcp_dl = (uint32_t *)(ctx->fcp_cmnd->cdb + 16 +
		    additional_cdb_len);
		*fcp_dl = htonl((uint32_t)scsi_bufflen(cmd));

		cmd_pkt->fcp_cmnd_dseg_len = cpu_to_le16(ctx->fcp_cmnd_len);
		put_unaligned_le64(ctx->fcp_cmnd_dma,
				   &cmd_pkt->fcp_cmnd_dseg_address);

		sp->flags |= SRB_FCP_CMND_DMA_VALID;
		cmd_pkt->byte_count = cpu_to_le32((uint32_t)scsi_bufflen(cmd));
		/* Set total data segment count. */
		cmd_pkt->entry_count = (uint8_t)req_cnt;
		/* Specify response queue number where
		 * completion should happen
		 */
		cmd_pkt->entry_status = (uint8_t) rsp->id;
	} else {
		struct cmd_type_7 *cmd_pkt;

		req_cnt = qla24xx_calc_iocbs(vha, tot_dsds);
		if (req->cnt < (req_cnt + 2)) {
			cnt = (uint16_t)RD_REG_DWORD_RELAXED(
			    &reg->req_q_out[0]);
			if (req->ring_index < cnt)
				req->cnt = cnt - req->ring_index;
			else
				req->cnt = req->length -
					(req->ring_index - cnt);
		}
		if (req->cnt < (req_cnt + 2))
			goto queuing_error;

		cmd_pkt = (struct cmd_type_7 *)req->ring_ptr;
		cmd_pkt->handle = MAKE_HANDLE(req->id, handle);

		/* Zero out remaining portion of packet. */
		/* tagged queuing modifier -- default is TSK_SIMPLE (0).*/
		clr_ptr = (uint32_t *)cmd_pkt + 2;
		memset(clr_ptr, 0, REQUEST_ENTRY_SIZE - 8);
		cmd_pkt->dseg_count = cpu_to_le16(tot_dsds);

		/* Set NPORT-ID and LUN number*/
		cmd_pkt->nport_handle = cpu_to_le16(sp->fcport->loop_id);
		cmd_pkt->port_id[0] = sp->fcport->d_id.b.al_pa;
		cmd_pkt->port_id[1] = sp->fcport->d_id.b.area;
		cmd_pkt->port_id[2] = sp->fcport->d_id.b.domain;
		cmd_pkt->vp_index = sp->vha->vp_idx;

		int_to_scsilun(cmd->device->lun, &cmd_pkt->lun);
		host_to_fcp_swap((uint8_t *)&cmd_pkt->lun,
		    sizeof(cmd_pkt->lun));

		/* Populate the FCP_PRIO. */
		if (ha->flags.fcp_prio_enabled)
			cmd_pkt->task |= sp->fcport->fcp_prio << 3;

		/* Load SCSI command packet. */
		memcpy(cmd_pkt->fcp_cdb, cmd->cmnd, cmd->cmd_len);
		host_to_fcp_swap(cmd_pkt->fcp_cdb, sizeof(cmd_pkt->fcp_cdb));

		cmd_pkt->byte_count = cpu_to_le32((uint32_t)scsi_bufflen(cmd));

		/* Build IOCB segments */
		qla24xx_build_scsi_iocbs(sp, cmd_pkt, tot_dsds, req);

		/* Set total data segment count. */
		cmd_pkt->entry_count = (uint8_t)req_cnt;
		/* Specify response queue number where
		 * completion should happen.
		 */
		cmd_pkt->entry_status = (uint8_t) rsp->id;

	}
	/* Build command packet. */
	req->current_outstanding_cmd = handle;
	req->outstanding_cmds[handle] = sp;
	sp->handle = handle;
	cmd->host_scribble = (unsigned char *)(unsigned long)handle;
	req->cnt -= req_cnt;
	wmb();

	/* Adjust ring index. */
	req->ring_index++;
	if (req->ring_index == req->length) {
		req->ring_index = 0;
		req->ring_ptr = req->ring;
	} else
		req->ring_ptr++;

	sp->flags |= SRB_DMA_VALID;

	/* Set chip new ring index. */
	/* write, read and verify logic */
	dbval = dbval | (req->id << 8) | (req->ring_index << 16);
	if (ql2xdbwr)
		qla82xx_wr_32(ha, (uintptr_t __force)ha->nxdb_wr_ptr, dbval);
	else {
		WRT_REG_DWORD(ha->nxdb_wr_ptr, dbval);
		wmb();
		while (RD_REG_DWORD(ha->nxdb_rd_ptr) != dbval) {
			WRT_REG_DWORD(ha->nxdb_wr_ptr, dbval);
			wmb();
		}
	}

	/* Manage unprocessed RIO/ZIO commands in response queue. */
	if (vha->flags.process_response_queue &&
	    rsp->ring_ptr->signature != RESPONSE_PROCESSED)
		qla24xx_process_response_queue(vha, rsp);

	spin_unlock_irqrestore(&ha->hardware_lock, flags);
	return QLA_SUCCESS;

queuing_error_fcp_cmnd:
	dma_pool_free(ha->fcp_cmnd_dma_pool, ctx->fcp_cmnd, ctx->fcp_cmnd_dma);
queuing_error:
	if (tot_dsds)
		scsi_dma_unmap(cmd);

	if (sp->u.scmd.crc_ctx) {
		mempool_free(sp->u.scmd.crc_ctx, ha->ctx_mempool);
		sp->u.scmd.crc_ctx = NULL;
	}
	spin_unlock_irqrestore(&ha->hardware_lock, flags);

	return QLA_FUNCTION_FAILED;
}

static void
qla24xx_abort_iocb(srb_t *sp, struct abort_entry_24xx *abt_iocb)
{
	struct srb_iocb *aio = &sp->u.iocb_cmd;
	scsi_qla_host_t *vha = sp->vha;
	struct req_que *req = sp->qpair->req;

	memset(abt_iocb, 0, sizeof(struct abort_entry_24xx));
	abt_iocb->entry_type = ABORT_IOCB_TYPE;
	abt_iocb->entry_count = 1;
	abt_iocb->handle = cpu_to_le32(MAKE_HANDLE(req->id, sp->handle));
	if (sp->fcport) {
		abt_iocb->nport_handle = cpu_to_le16(sp->fcport->loop_id);
		abt_iocb->port_id[0] = sp->fcport->d_id.b.al_pa;
		abt_iocb->port_id[1] = sp->fcport->d_id.b.area;
		abt_iocb->port_id[2] = sp->fcport->d_id.b.domain;
	}
	abt_iocb->handle_to_abort =
	    cpu_to_le32(MAKE_HANDLE(aio->u.abt.req_que_no,
				    aio->u.abt.cmd_hndl));
	abt_iocb->vp_index = vha->vp_idx;
	abt_iocb->req_que_no = cpu_to_le16(aio->u.abt.req_que_no);
	/* Send the command to the firmware */
	wmb();
}

static void
qla2x00_mb_iocb(srb_t *sp, struct mbx_24xx_entry *mbx)
{
	int i, sz;

	mbx->entry_type = MBX_IOCB_TYPE;
	mbx->handle = sp->handle;
	sz = min(ARRAY_SIZE(mbx->mb), ARRAY_SIZE(sp->u.iocb_cmd.u.mbx.out_mb));

	for (i = 0; i < sz; i++)
		mbx->mb[i] = cpu_to_le16(sp->u.iocb_cmd.u.mbx.out_mb[i]);
}

static void
qla2x00_ctpthru_cmd_iocb(srb_t *sp, struct ct_entry_24xx *ct_pkt)
{
	sp->u.iocb_cmd.u.ctarg.iocb = ct_pkt;
	qla24xx_prep_ms_iocb(sp->vha, &sp->u.iocb_cmd.u.ctarg);
	ct_pkt->handle = sp->handle;
}

static void qla2x00_send_notify_ack_iocb(srb_t *sp,
	struct nack_to_isp *nack)
{
	struct imm_ntfy_from_isp *ntfy = sp->u.iocb_cmd.u.nack.ntfy;

	nack->entry_type = NOTIFY_ACK_TYPE;
	nack->entry_count = 1;
	nack->ox_id = ntfy->ox_id;

	nack->u.isp24.handle = sp->handle;
	nack->u.isp24.nport_handle = ntfy->u.isp24.nport_handle;
	if (le16_to_cpu(ntfy->u.isp24.status) == IMM_NTFY_ELS) {
		nack->u.isp24.flags = ntfy->u.isp24.flags &
			cpu_to_le32(NOTIFY24XX_FLAGS_PUREX_IOCB);
	}
	nack->u.isp24.srr_rx_id = ntfy->u.isp24.srr_rx_id;
	nack->u.isp24.status = ntfy->u.isp24.status;
	nack->u.isp24.status_subcode = ntfy->u.isp24.status_subcode;
	nack->u.isp24.fw_handle = ntfy->u.isp24.fw_handle;
	nack->u.isp24.exchange_address = ntfy->u.isp24.exchange_address;
	nack->u.isp24.srr_rel_offs = ntfy->u.isp24.srr_rel_offs;
	nack->u.isp24.srr_ui = ntfy->u.isp24.srr_ui;
	nack->u.isp24.srr_flags = 0;
	nack->u.isp24.srr_reject_code = 0;
	nack->u.isp24.srr_reject_code_expl = 0;
	nack->u.isp24.vp_index = ntfy->u.isp24.vp_index;
}

/*
 * Build NVME LS request
 */
static int
qla_nvme_ls(srb_t *sp, struct pt_ls4_request *cmd_pkt)
{
	struct srb_iocb *nvme;
	int     rval = QLA_SUCCESS;

	nvme = &sp->u.iocb_cmd;
	cmd_pkt->entry_type = PT_LS4_REQUEST;
	cmd_pkt->entry_count = 1;
	cmd_pkt->control_flags = CF_LS4_ORIGINATOR << CF_LS4_SHIFT;

	cmd_pkt->timeout = cpu_to_le16(nvme->u.nvme.timeout_sec);
	cmd_pkt->nport_handle = cpu_to_le16(sp->fcport->loop_id);
	cmd_pkt->vp_index = sp->fcport->vha->vp_idx;

	cmd_pkt->tx_dseg_count = 1;
	cmd_pkt->tx_byte_count = nvme->u.nvme.cmd_len;
	cmd_pkt->dsd[0].length = nvme->u.nvme.cmd_len;
	put_unaligned_le64(nvme->u.nvme.cmd_dma, &cmd_pkt->dsd[0].address);

	cmd_pkt->rx_dseg_count = 1;
	cmd_pkt->rx_byte_count = nvme->u.nvme.rsp_len;
	cmd_pkt->dsd[1].length  = nvme->u.nvme.rsp_len;
	put_unaligned_le64(nvme->u.nvme.rsp_dma, &cmd_pkt->dsd[1].address);

	return rval;
}

static void
qla25xx_ctrlvp_iocb(srb_t *sp, struct vp_ctrl_entry_24xx *vce)
{
	int map, pos;

	vce->entry_type = VP_CTRL_IOCB_TYPE;
	vce->handle = sp->handle;
	vce->entry_count = 1;
	vce->command = cpu_to_le16(sp->u.iocb_cmd.u.ctrlvp.cmd);
	vce->vp_count = cpu_to_le16(1);

	/*
	 * index map in firmware starts with 1; decrement index
	 * this is ok as we never use index 0
	 */
	map = (sp->u.iocb_cmd.u.ctrlvp.vp_index - 1) / 8;
	pos = (sp->u.iocb_cmd.u.ctrlvp.vp_index - 1) & 7;
	vce->vp_idx_map[map] |= 1 << pos;
}

static void
qla24xx_prlo_iocb(srb_t *sp, struct logio_entry_24xx *logio)
{
	logio->entry_type = LOGINOUT_PORT_IOCB_TYPE;
	logio->control_flags =
	    cpu_to_le16(LCF_COMMAND_PRLO|LCF_IMPL_PRLO);

	logio->nport_handle = cpu_to_le16(sp->fcport->loop_id);
	logio->port_id[0] = sp->fcport->d_id.b.al_pa;
	logio->port_id[1] = sp->fcport->d_id.b.area;
	logio->port_id[2] = sp->fcport->d_id.b.domain;
	logio->vp_index = sp->fcport->vha->vp_idx;
}

int
qla2x00_start_sp(srb_t *sp)
{
	int rval = QLA_SUCCESS;
	scsi_qla_host_t *vha = sp->vha;
	struct qla_hw_data *ha = vha->hw;
	struct qla_qpair *qp = sp->qpair;
	void *pkt;
	unsigned long flags;

	spin_lock_irqsave(qp->qp_lock_ptr, flags);
	pkt = __qla2x00_alloc_iocbs(sp->qpair, sp);
	if (!pkt) {
		rval = EAGAIN;
		ql_log(ql_log_warn, vha, 0x700c,
		    "qla2x00_alloc_iocbs failed.\n");
		goto done;
	}

	switch (sp->type) {
	case SRB_LOGIN_CMD:
		IS_FWI2_CAPABLE(ha) ?
		    qla24xx_login_iocb(sp, pkt) :
		    qla2x00_login_iocb(sp, pkt);
		break;
	case SRB_PRLI_CMD:
		qla24xx_prli_iocb(sp, pkt);
		break;
	case SRB_LOGOUT_CMD:
		IS_FWI2_CAPABLE(ha) ?
		    qla24xx_logout_iocb(sp, pkt) :
		    qla2x00_logout_iocb(sp, pkt);
		break;
	case SRB_ELS_CMD_RPT:
	case SRB_ELS_CMD_HST:
		qla24xx_els_iocb(sp, pkt);
		break;
	case SRB_CT_CMD:
		IS_FWI2_CAPABLE(ha) ?
		    qla24xx_ct_iocb(sp, pkt) :
		    qla2x00_ct_iocb(sp, pkt);
		break;
	case SRB_ADISC_CMD:
		IS_FWI2_CAPABLE(ha) ?
		    qla24xx_adisc_iocb(sp, pkt) :
		    qla2x00_adisc_iocb(sp, pkt);
		break;
	case SRB_TM_CMD:
		IS_QLAFX00(ha) ?
		    qlafx00_tm_iocb(sp, pkt) :
		    qla24xx_tm_iocb(sp, pkt);
		break;
	case SRB_FXIOCB_DCMD:
	case SRB_FXIOCB_BCMD:
		qlafx00_fxdisc_iocb(sp, pkt);
		break;
	case SRB_NVME_LS:
		qla_nvme_ls(sp, pkt);
		break;
	case SRB_ABT_CMD:
		IS_QLAFX00(ha) ?
			qlafx00_abort_iocb(sp, pkt) :
			qla24xx_abort_iocb(sp, pkt);
		break;
	case SRB_ELS_DCMD:
		qla24xx_els_logo_iocb(sp, pkt);
		break;
	case SRB_CT_PTHRU_CMD:
		qla2x00_ctpthru_cmd_iocb(sp, pkt);
		break;
	case SRB_MB_IOCB:
		qla2x00_mb_iocb(sp, pkt);
		break;
	case SRB_NACK_PLOGI:
	case SRB_NACK_PRLI:
	case SRB_NACK_LOGO:
		qla2x00_send_notify_ack_iocb(sp, pkt);
		break;
	case SRB_CTRL_VP:
		qla25xx_ctrlvp_iocb(sp, pkt);
		break;
	case SRB_PRLO_CMD:
		qla24xx_prlo_iocb(sp, pkt);
		break;
	default:
		break;
	}

	if (sp->start_timer)
		add_timer(&sp->u.iocb_cmd.timer);

	wmb();
	qla2x00_start_iocbs(vha, qp->req);
done:
	spin_unlock_irqrestore(qp->qp_lock_ptr, flags);
	return rval;
}

static void
qla25xx_build_bidir_iocb(srb_t *sp, struct scsi_qla_host *vha,
				struct cmd_bidir *cmd_pkt, uint32_t tot_dsds)
{
	uint16_t avail_dsds;
	struct dsd64 *cur_dsd;
	uint32_t req_data_len = 0;
	uint32_t rsp_data_len = 0;
	struct scatterlist *sg;
	int index;
	int entry_count = 1;
	struct bsg_job *bsg_job = sp->u.bsg_job;

	/*Update entry type to indicate bidir command */
	put_unaligned_le32(COMMAND_BIDIRECTIONAL, &cmd_pkt->entry_type);

	/* Set the transfer direction, in this set both flags
	 * Also set the BD_WRAP_BACK flag, firmware will take care
	 * assigning DID=SID for outgoing pkts.
	 */
	cmd_pkt->wr_dseg_count = cpu_to_le16(bsg_job->request_payload.sg_cnt);
	cmd_pkt->rd_dseg_count = cpu_to_le16(bsg_job->reply_payload.sg_cnt);
	cmd_pkt->control_flags = cpu_to_le16(BD_WRITE_DATA | BD_READ_DATA |
							BD_WRAP_BACK);

	req_data_len = rsp_data_len = bsg_job->request_payload.payload_len;
	cmd_pkt->wr_byte_count = cpu_to_le32(req_data_len);
	cmd_pkt->rd_byte_count = cpu_to_le32(rsp_data_len);
	cmd_pkt->timeout = cpu_to_le16(qla2x00_get_async_timeout(vha) + 2);

	vha->bidi_stats.transfer_bytes += req_data_len;
	vha->bidi_stats.io_count++;

	vha->qla_stats.output_bytes += req_data_len;
	vha->qla_stats.output_requests++;

	/* Only one dsd is available for bidirectional IOCB, remaining dsds
	 * are bundled in continuation iocb
	 */
	avail_dsds = 1;
	cur_dsd = &cmd_pkt->fcp_dsd;

	index = 0;

	for_each_sg(bsg_job->request_payload.sg_list, sg,
				bsg_job->request_payload.sg_cnt, index) {
		cont_a64_entry_t *cont_pkt;

		/* Allocate additional continuation packets */
		if (avail_dsds == 0) {
			/* Continuation type 1 IOCB can accomodate
			 * 5 DSDS
			 */
			cont_pkt = qla2x00_prep_cont_type1_iocb(vha, vha->req);
			cur_dsd = cont_pkt->dsd;
			avail_dsds = 5;
			entry_count++;
		}
		append_dsd64(&cur_dsd, sg);
		avail_dsds--;
	}
	/* For read request DSD will always goes to continuation IOCB
	 * and follow the write DSD. If there is room on the current IOCB
	 * then it is added to that IOCB else new continuation IOCB is
	 * allocated.
	 */
	for_each_sg(bsg_job->reply_payload.sg_list, sg,
				bsg_job->reply_payload.sg_cnt, index) {
		cont_a64_entry_t *cont_pkt;

		/* Allocate additional continuation packets */
		if (avail_dsds == 0) {
			/* Continuation type 1 IOCB can accomodate
			 * 5 DSDS
			 */
			cont_pkt = qla2x00_prep_cont_type1_iocb(vha, vha->req);
			cur_dsd = cont_pkt->dsd;
			avail_dsds = 5;
			entry_count++;
		}
		append_dsd64(&cur_dsd, sg);
		avail_dsds--;
	}
	/* This value should be same as number of IOCB required for this cmd */
	cmd_pkt->entry_count = entry_count;
}

int
qla2x00_start_bidir(srb_t *sp, struct scsi_qla_host *vha, uint32_t tot_dsds)
{

	struct qla_hw_data *ha = vha->hw;
	unsigned long flags;
	uint32_t handle;
	uint16_t req_cnt;
	uint16_t cnt;
	uint32_t *clr_ptr;
	struct cmd_bidir *cmd_pkt = NULL;
	struct rsp_que *rsp;
	struct req_que *req;
	int rval = EXT_STATUS_OK;

	rval = QLA_SUCCESS;

	rsp = ha->rsp_q_map[0];
	req = vha->req;

	/* Send marker if required */
	if (vha->marker_needed != 0) {
		if (qla2x00_marker(vha, ha->base_qpair,
			0, 0, MK_SYNC_ALL) != QLA_SUCCESS)
			return EXT_STATUS_MAILBOX;
		vha->marker_needed = 0;
	}

	/* Acquire ring specific lock */
	spin_lock_irqsave(&ha->hardware_lock, flags);

	handle = qla2xxx_get_next_handle(req);
	if (handle == 0) {
		rval = EXT_STATUS_BUSY;
		goto queuing_error;
	}

	/* Calculate number of IOCB required */
	req_cnt = qla24xx_calc_iocbs(vha, tot_dsds);

	/* Check for room on request queue. */
	if (req->cnt < req_cnt + 2) {
		cnt = IS_SHADOW_REG_CAPABLE(ha) ? *req->out_ptr :
		    RD_REG_DWORD_RELAXED(req->req_q_out);
		if  (req->ring_index < cnt)
			req->cnt = cnt - req->ring_index;
		else
			req->cnt = req->length -
				(req->ring_index - cnt);
	}
	if (req->cnt < req_cnt + 2) {
		rval = EXT_STATUS_BUSY;
		goto queuing_error;
	}

	cmd_pkt = (struct cmd_bidir *)req->ring_ptr;
	cmd_pkt->handle = MAKE_HANDLE(req->id, handle);

	/* Zero out remaining portion of packet. */
	/* tagged queuing modifier -- default is TSK_SIMPLE (0).*/
	clr_ptr = (uint32_t *)cmd_pkt + 2;
	memset(clr_ptr, 0, REQUEST_ENTRY_SIZE - 8);

	/* Set NPORT-ID  (of vha)*/
	cmd_pkt->nport_handle = cpu_to_le16(vha->self_login_loop_id);
	cmd_pkt->port_id[0] = vha->d_id.b.al_pa;
	cmd_pkt->port_id[1] = vha->d_id.b.area;
	cmd_pkt->port_id[2] = vha->d_id.b.domain;

	qla25xx_build_bidir_iocb(sp, vha, cmd_pkt, tot_dsds);
	cmd_pkt->entry_status = (uint8_t) rsp->id;
	/* Build command packet. */
	req->current_outstanding_cmd = handle;
	req->outstanding_cmds[handle] = sp;
	sp->handle = handle;
	req->cnt -= req_cnt;

	/* Send the command to the firmware */
	wmb();
	qla2x00_start_iocbs(vha, req);
queuing_error:
	spin_unlock_irqrestore(&ha->hardware_lock, flags);
	return rval;
}<|MERGE_RESOLUTION|>--- conflicted
+++ resolved
@@ -1097,11 +1097,7 @@
 
 		sgl = scsi_prot_sglist(cmd);
 		vha = sp->vha;
-<<<<<<< HEAD
-		difctx = sp->u.scmd.ctx;
-=======
 		difctx = sp->u.scmd.crc_ctx;
->>>>>>> ecd3ad1c
 		direction_to_device = cmd->sc_data_direction == DMA_TO_DEVICE;
 		ql_dbg(ql_dbg_tgt + ql_dbg_verbose, vha, 0xe021,
 		  "%s: scsi_cmnd: %p, crc_ctx: %p, sp: %p\n",
@@ -1140,7 +1136,6 @@
 					    __func__);
 				}
 				break;
-<<<<<<< HEAD
 			}
 		}
 		ha->dif_bundle_writes++;
@@ -1234,101 +1229,6 @@
 				}
 			}
 		}
-=======
-			}
-		}
-		ha->dif_bundle_writes++;
-	} else {
-		ha->dif_bundle_reads++;
-	}
-
-	if (ql2xdifbundlinginternalbuffers)
-		dif_local_dma_alloc = direction_to_device;
-
-	if (dif_local_dma_alloc) {
-		u32 track_difbundl_buf = 0;
-		u32 ldma_sg_len = 0;
-		u8 ldma_needed = 1;
-
-		difctx->no_dif_bundl = 0;
-		difctx->dif_bundl_len = 0;
-
-		/* Track DSD buffers */
-		INIT_LIST_HEAD(&difctx->ldif_dsd_list);
-		/* Track local DMA buffers */
-		INIT_LIST_HEAD(&difctx->ldif_dma_hndl_list);
-
-		for_each_sg(sgl, sg, tot_dsds, i) {
-			u32 sglen = sg_dma_len(sg);
-
-			ql_dbg(ql_dbg_tgt + ql_dbg_verbose, vha, 0xe023,
-			    "%s: sg[%x] (phys=%llx sglen=%x) ldma_sg_len: %x dif_bundl_len: %x ldma_needed: %x\n",
-			    __func__, i, (u64)sg_phys(sg), sglen, ldma_sg_len,
-			    difctx->dif_bundl_len, ldma_needed);
-
-			while (sglen) {
-				u32 xfrlen = 0;
-
-				if (ldma_needed) {
-					/*
-					 * Allocate list item to store
-					 * the DMA buffers
-					 */
-					dsd_ptr = kzalloc(sizeof(*dsd_ptr),
-					    GFP_ATOMIC);
-					if (!dsd_ptr) {
-						ql_dbg(ql_dbg_tgt, vha, 0xe024,
-						    "%s: failed alloc dsd_ptr\n",
-						    __func__);
-						return 1;
-					}
-					ha->dif_bundle_kallocs++;
-
-					/* allocate dma buffer */
-					dsd_ptr->dsd_addr = dma_pool_alloc
-						(ha->dif_bundl_pool, GFP_ATOMIC,
-						 &dsd_ptr->dsd_list_dma);
-					if (!dsd_ptr->dsd_addr) {
-						ql_dbg(ql_dbg_tgt, vha, 0xe024,
-						    "%s: failed alloc ->dsd_ptr\n",
-						    __func__);
-						/*
-						 * need to cleanup only this
-						 * dsd_ptr rest will be done
-						 * by sp_free_dma()
-						 */
-						kfree(dsd_ptr);
-						ha->dif_bundle_kallocs--;
-						return 1;
-					}
-					ha->dif_bundle_dma_allocs++;
-					ldma_needed = 0;
-					difctx->no_dif_bundl++;
-					list_add_tail(&dsd_ptr->list,
-					    &difctx->ldif_dma_hndl_list);
-				}
-
-				/* xfrlen is min of dma pool size and sglen */
-				xfrlen = (sglen >
-				   (DIF_BUNDLING_DMA_POOL_SIZE - ldma_sg_len)) ?
-				    DIF_BUNDLING_DMA_POOL_SIZE - ldma_sg_len :
-				    sglen;
-
-				/* replace with local allocated dma buffer */
-				sg_pcopy_to_buffer(sgl, sg_nents(sgl),
-				    dsd_ptr->dsd_addr + ldma_sg_len, xfrlen,
-				    difctx->dif_bundl_len);
-				difctx->dif_bundl_len += xfrlen;
-				sglen -= xfrlen;
-				ldma_sg_len += xfrlen;
-				if (ldma_sg_len == DIF_BUNDLING_DMA_POOL_SIZE ||
-				    sg_is_last(sg)) {
-					ldma_needed = 1;
-					ldma_sg_len = 0;
-				}
-			}
-		}
->>>>>>> ecd3ad1c
 
 		track_difbundl_buf = used_dsds = difctx->no_dif_bundl;
 		ql_dbg(ql_dbg_tgt + ql_dbg_verbose, vha, 0xe025,
@@ -1473,6 +1373,7 @@
 	cur_dsd++;
 	return 0;
 }
+
 /**
  * qla24xx_build_scsi_crc_2_iocbs() - Build IOCB command utilizing Command
  *							Type 6 IOCB types.
@@ -1624,11 +1525,7 @@
 	}
 
 	if (!bundling) {
-<<<<<<< HEAD
-		cur_dsd = &crc_ctx_pkt->u.nobundling.data_dsd;
-=======
 		cur_dsd = &crc_ctx_pkt->u.nobundling.data_dsd[0];
->>>>>>> ecd3ad1c
 	} else {
 		/*
 		 * Configure Bundling if we need to fetch interlaving
@@ -1638,11 +1535,7 @@
 		crc_ctx_pkt->u.bundling.dif_byte_count = cpu_to_le32(dif_bytes);
 		crc_ctx_pkt->u.bundling.dseg_count = cpu_to_le16(tot_dsds -
 							tot_prot_dsds);
-<<<<<<< HEAD
-		cur_dsd = &crc_ctx_pkt->u.bundling.data_dsd;
-=======
 		cur_dsd = &crc_ctx_pkt->u.bundling.data_dsd[0];
->>>>>>> ecd3ad1c
 	}
 
 	/* Finish the common fields of CRC pkt */
@@ -2617,12 +2510,7 @@
 	sp->start_timer = 1;
 }
 
-<<<<<<< HEAD
-static void
-qla2x00_els_dcmd_sp_free(void *data)
-=======
 static void qla2x00_els_dcmd_sp_free(srb_t *sp)
->>>>>>> ecd3ad1c
 {
 	struct srb_iocb *elsio = &sp->u.iocb_cmd;
 
@@ -2779,20 +2667,12 @@
 	if (elsio->u.els_logo.els_cmd == ELS_DCMD_PLOGI) {
 		els_iocb->control_flags = 0;
 		els_iocb->tx_byte_count = els_iocb->tx_len =
-<<<<<<< HEAD
-			sizeof(struct els_plogi_payload);
-=======
 			cpu_to_le32(sizeof(struct els_plogi_payload));
->>>>>>> ecd3ad1c
 		put_unaligned_le64(elsio->u.els_plogi.els_plogi_pyld_dma,
 				   &els_iocb->tx_address);
 		els_iocb->rx_dsd_count = 1;
 		els_iocb->rx_byte_count = els_iocb->rx_len =
-<<<<<<< HEAD
-			sizeof(struct els_plogi_payload);
-=======
 			cpu_to_le32(sizeof(struct els_plogi_payload));
->>>>>>> ecd3ad1c
 		put_unaligned_le64(elsio->u.els_plogi.els_resp_pyld_dma,
 				   &els_iocb->rx_address);
 
@@ -2801,13 +2681,9 @@
 		ql_dump_buffer(ql_log_info, vha, 0x0109,
 		    (uint8_t *)els_iocb, 0x70);
 	} else {
-<<<<<<< HEAD
-		els_iocb->tx_byte_count = sizeof(struct els_logo_payload);
-=======
 		els_iocb->control_flags = 1 << 13;
 		els_iocb->tx_byte_count =
 			cpu_to_le32(sizeof(struct els_logo_payload));
->>>>>>> ecd3ad1c
 		put_unaligned_le64(elsio->u.els_logo.els_logo_pyld_dma,
 				   &els_iocb->tx_address);
 		els_iocb->tx_len = cpu_to_le32(sizeof(struct els_logo_payload));
