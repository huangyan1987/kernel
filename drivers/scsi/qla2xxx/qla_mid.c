--- conflicted
+++ resolved
@@ -903,11 +903,6 @@
 
 static void qla_ctrlvp_sp_done(srb_t *sp, int res)
 {
-<<<<<<< HEAD
-	struct srb *sp = s;
-
-=======
->>>>>>> ecd3ad1c
 	if (sp->comp)
 		complete(sp->comp);
 	/* don't free sp here. Let the caller do the free */
