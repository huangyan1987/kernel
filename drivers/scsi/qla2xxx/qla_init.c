--- conflicted
+++ resolved
@@ -1351,16 +1351,10 @@
 
 	if (IS_SESSION_DELETED(fcport)) {
 		ql_log(ql_log_warn, vha, 0xffff,
-<<<<<<< HEAD
-		    "%s: %8phC online %d flags %x - not sending command.\n",
-		    __func__, fcport->port_name, vha->flags.online, fcport->flags);
-		goto done;
-=======
 		       "%s: %8phC is being delete - not sending command.\n",
 		       __func__, fcport->port_name);
 		fcport->flags &= ~FCF_ASYNC_ACTIVE;
 		return rval;
->>>>>>> d5395b5f
 	}
 
 	if (!vha->flags.online || fcport->flags & FCF_ASYNC_SENT) {
@@ -2123,18 +2117,6 @@
 		       (sp->u.iocb_cmd.u.logio.flags & SRB_LOGIN_NVME_PRLI) ?
 			"NVME" : "FCP");
 
-<<<<<<< HEAD
-		sp = ea->sp;
-		ql_dbg(ql_dbg_disc, vha, 0x2118,
-		       "%s %d %8phC priority %s, fc4type %x prev try %s\n",
-		       __func__, __LINE__, ea->fcport->port_name,
-		       vha->hw->fc4_type_priority == FC4_PRIORITY_FCP ?
-		       "FCP" : "NVMe", ea->fcport->fc4_type,
-		       (sp->u.iocb_cmd.u.logio.flags & SRB_LOGIN_NVME_PRLI) ?
-			"NVME" : "FCP");
-
-=======
->>>>>>> d5395b5f
 		if (NVME_FCP_TARGET(ea->fcport)) {
 			if (sp->u.iocb_cmd.u.logio.flags & SRB_LOGIN_NVME_PRLI)
 				ea->fcport->do_prli_nvme = 0;
@@ -5905,11 +5887,6 @@
 
 	if (NVME_TARGET(vha->hw, fcport))
 		qla_nvme_register_remote(vha, fcport);
-<<<<<<< HEAD
-
-	qla2x00_set_fcport_state(fcport, FCS_ONLINE);
-=======
->>>>>>> d5395b5f
 
 	if (IS_IIDMA_CAPABLE(vha->hw) && vha->hw->flags.gpsc_supported) {
 		if (fcport->id_changed) {
