--- conflicted
+++ resolved
@@ -115,20 +115,6 @@
 	sp->done(sp, QLA_OS_TIMER_EXPIRED);
 }
 
-<<<<<<< HEAD
-static void qla24xx_abort_sp_done(void *ptr, int res)
-{
-	srb_t *sp = ptr;
-	struct srb_iocb *abt = &sp->u.iocb_cmd;
-
-	if ((res == QLA_OS_TIMER_EXPIRED) ||
-	    del_timer(&sp->u.iocb_cmd.timer)) {
-		if (sp->flags & SRB_WAKEUP_ON_COMP)
-			complete(&abt->u.abt.comp);
-		else
-			sp->free(sp);
-	}
-=======
 static void qla24xx_abort_sp_done(srb_t *sp, int res)
 {
 	struct srb_iocb *abt = &sp->u.iocb_cmd;
@@ -138,7 +124,6 @@
 		complete(&abt->u.abt.comp);
 	else
 		sp->free(sp);
->>>>>>> ecd3ad1c
 }
 
 static int qla24xx_async_abort_cmd(srb_t *cmd_sp, bool wait)
@@ -151,11 +136,7 @@
 	sp = qla2xxx_get_qpair_sp(cmd_sp->vha, cmd_sp->qpair, cmd_sp->fcport,
 				  GFP_ATOMIC);
 	if (!sp)
-<<<<<<< HEAD
-		goto done;
-=======
 		return rval;
->>>>>>> ecd3ad1c
 
 	abt_iocb = &sp->u.iocb_cmd;
 	sp->type = SRB_ABT_CMD;
@@ -179,33 +160,18 @@
 	       cmd_sp->type);
 
 	rval = qla2x00_start_sp(sp);
-<<<<<<< HEAD
-	if (rval != QLA_SUCCESS)
-		goto done_free_sp;
-=======
 	if (rval != QLA_SUCCESS) {
 		sp->free(sp);
 		return rval;
 	}
->>>>>>> ecd3ad1c
 
 	if (wait) {
 		wait_for_completion(&abt_iocb->u.abt.comp);
 		rval = abt_iocb->u.abt.comp_status == CS_COMPLETE ?
 			QLA_SUCCESS : QLA_FUNCTION_FAILED;
-<<<<<<< HEAD
-	} else {
-		goto done;
-	}
-
-done_free_sp:
-	sp->free(sp);
-done:
-=======
 		sp->free(sp);
 	}
 
->>>>>>> ecd3ad1c
 	return rval;
 }
 
@@ -1730,92 +1696,6 @@
 	qla24xx_fcport_handle_login(vha, fcport);
 }
 
-<<<<<<< HEAD
-
-static void qla_handle_els_plogi_done(scsi_qla_host_t *vha,
-				      struct event_arg *ea)
-{
-	ql_dbg(ql_dbg_disc, vha, 0x2118,
-	    "%s %d %8phC post PRLI\n",
-	    __func__, __LINE__, ea->fcport->port_name);
-	qla24xx_post_prli_work(vha, ea->fcport);
-}
-
-void qla2x00_fcport_event_handler(scsi_qla_host_t *vha, struct event_arg *ea)
-{
-	fc_port_t *fcport;
-
-	switch (ea->event) {
-	case FCME_RELOGIN:
-		if (test_bit(UNLOADING, &vha->dpc_flags))
-			return;
-
-		qla24xx_handle_relogin_event(vha, ea);
-		break;
-	case FCME_RSCN:
-		if (test_bit(UNLOADING, &vha->dpc_flags))
-			return;
-		{
-			unsigned long flags;
-
-			fcport = qla2x00_find_fcport_by_nportid
-				(vha, &ea->id, 1);
-			if (fcport) {
-				fcport->scan_needed = 1;
-				fcport->rscn_gen++;
-			}
-
-			spin_lock_irqsave(&vha->work_lock, flags);
-			if (vha->scan.scan_flags == 0) {
-				ql_dbg(ql_dbg_disc, vha, 0xffff,
-				    "%s: schedule\n", __func__);
-				vha->scan.scan_flags |= SF_QUEUED;
-				schedule_delayed_work(&vha->scan.scan_work, 5);
-			}
-			spin_unlock_irqrestore(&vha->work_lock, flags);
-		}
-		break;
-	case FCME_GNL_DONE:
-		qla24xx_handle_gnl_done_event(vha, ea);
-		break;
-	case FCME_GPSC_DONE:
-		qla24xx_handle_gpsc_event(vha, ea);
-		break;
-	case FCME_PLOGI_DONE:	/* Initiator side sent LLIOCB */
-		qla24xx_handle_plogi_done_event(vha, ea);
-		break;
-	case FCME_PRLI_DONE:
-		qla24xx_handle_prli_done_event(vha, ea);
-		break;
-	case FCME_GPDB_DONE:
-		qla24xx_handle_gpdb_event(vha, ea);
-		break;
-	case FCME_GPNID_DONE:
-		qla24xx_handle_gpnid_event(vha, ea);
-		break;
-	case FCME_GFFID_DONE:
-		qla24xx_handle_gffid_event(vha, ea);
-		break;
-	case FCME_ADISC_DONE:
-		qla24xx_handle_adisc_event(vha, ea);
-		break;
-	case FCME_GNNID_DONE:
-		qla24xx_handle_gnnid_event(vha, ea);
-		break;
-	case FCME_GFPNID_DONE:
-		qla24xx_handle_gfpnid_event(vha, ea);
-		break;
-	case FCME_ELS_PLOGI_DONE:
-		qla_handle_els_plogi_done(vha, ea);
-		break;
-	default:
-		BUG_ON(1);
-		break;
-	}
-}
-
-=======
->>>>>>> ecd3ad1c
 /*
  * RSCN(s) came in for this fcport, but the RSCN(s) was not able
  * to be consumed by the fcport
@@ -1833,16 +1713,9 @@
 
 	if (fcport->scan_needed) {
 		memset(&ea, 0, sizeof(ea));
-<<<<<<< HEAD
-		ea.event = FCME_RSCN;
-		ea.id = fcport->d_id;
-		ea.id.b.rsvd_1 = RSCN_PORT_ADDR;
-		qla2x00_fcport_event_handler(fcport->vha, &ea);
-=======
 		ea.id = fcport->d_id;
 		ea.id.b.rsvd_1 = RSCN_PORT_ADDR;
 		qla2x00_handle_rscn(fcport->vha, &ea);
->>>>>>> ecd3ad1c
 	}
 }
 
@@ -3181,13 +3054,6 @@
 		return;
 	}
 
-<<<<<<< HEAD
-	if (IS_FWI2_CAPABLE(ha)) {
-		/* Allocate memory for Fibre Channel Event Buffer. */
-		if (!IS_QLA25XX(ha) && !IS_QLA81XX(ha) && !IS_QLA83XX(ha) &&
-		    !IS_QLA27XX(ha) && !IS_QLA28XX(ha))
-			goto try_eft;
-=======
 	/* Allocate memory for Fibre Channel Event Buffer. */
 	tc = dma_zalloc_coherent(&ha->pdev->dev, FCE_SIZE, &tc_dma,
 				 GFP_KERNEL);
@@ -3197,7 +3063,6 @@
 		       FCE_SIZE / 1024);
 		return;
 	}
->>>>>>> ecd3ad1c
 
 	rval = qla2x00_enable_fce_trace(vha, tc_dma, FCE_NUM_BUFFERS,
 					ha->fce_mb, &ha->fce_bufs);
@@ -3269,15 +3134,12 @@
 void
 qla2x00_alloc_fw_dump(scsi_qla_host_t *vha)
 {
-	int rval;
 	uint32_t dump_size, fixed_size, mem_size, req_q_size, rsp_q_size,
 	    eft_size, fce_size, mq_size;
 	struct qla_hw_data *ha = vha->hw;
 	struct req_que *req = ha->req_q_map[0];
 	struct rsp_que *rsp = ha->rsp_q_map[0];
 	struct qla2xxx_fw_dump *fw_dump;
-	dma_addr_t tc_dma;
-	void *tc;
 
 	dump_size = fixed_size = mem_size = eft_size = fce_size = mq_size = 0;
 	req_q_size = rsp_q_size = 0;
@@ -3315,41 +3177,6 @@
 		}
 		if (ha->tgt.atio_ring)
 			mq_size += ha->tgt.atio_q_length * sizeof(request_t);
-<<<<<<< HEAD
-		/* Allocate memory for Fibre Channel Event Buffer. */
-		if (!IS_QLA25XX(ha) && !IS_QLA81XX(ha) && !IS_QLA83XX(ha) &&
-		    !IS_QLA27XX(ha) && !IS_QLA28XX(ha))
-			goto try_eft;
-
-		fce_size = sizeof(struct qla2xxx_fce_chain) + FCE_SIZE;
-try_eft:
-		if (ha->eft)
-			dma_free_coherent(&ha->pdev->dev,
-			    EFT_SIZE, ha->eft, ha->eft_dma);
-
-		/* Allocate memory for Extended Trace Buffer. */
-		tc = dma_alloc_coherent(&ha->pdev->dev, EFT_SIZE, &tc_dma,
-					 GFP_KERNEL);
-		if (!tc) {
-			ql_log(ql_log_warn, vha, 0x00c1,
-			    "Unable to allocate (%d KB) for EFT.\n",
-			    EFT_SIZE / 1024);
-			goto allocate;
-		}
-
-		rval = qla2x00_enable_eft_trace(vha, tc_dma, EFT_NUM_BUFFERS);
-		if (rval) {
-			ql_log(ql_log_warn, vha, 0x00c2,
-			    "Unable to initialize EFT (%d).\n", rval);
-			dma_free_coherent(&ha->pdev->dev, EFT_SIZE, tc,
-			    tc_dma);
-		}
-		ql_dbg(ql_dbg_init, vha, 0x00c3,
-		    "Allocated (%d KB) EFT ...\n", EFT_SIZE / 1024);
-		eft_size = EFT_SIZE;
-		ha->eft_dma = tc_dma;
-		ha->eft = tc;
-=======
 
 		qla2x00_init_fce_trace(vha);
 		if (ha->fce)
@@ -3357,7 +3184,6 @@
 		qla2x00_init_eft_trace(vha);
 		if (ha->eft)
 			eft_size = EFT_SIZE;
->>>>>>> ecd3ad1c
 	}
 
 	if (IS_QLA27XX(ha) || IS_QLA28XX(ha)) {
@@ -3379,26 +3205,6 @@
 			    j, fwdt->dump_size);
 			dump_size += fwdt->dump_size;
 		}
-<<<<<<< HEAD
-		goto allocate;
-	}
-
-	req_q_size = req->length * sizeof(request_t);
-	rsp_q_size = rsp->length * sizeof(response_t);
-	dump_size = offsetof(struct qla2xxx_fw_dump, isp);
-	dump_size += fixed_size + mem_size + req_q_size + rsp_q_size + eft_size;
-	ha->chain_offset = dump_size;
-	dump_size += mq_size + fce_size;
-
-	if (ha->exchoffld_buf)
-		dump_size += sizeof(struct qla2xxx_offld_chain) +
-			ha->exchoffld_size;
-	if (ha->exlogin_buf)
-		dump_size += sizeof(struct qla2xxx_offld_chain) +
-			ha->exlogin_size;
-
-allocate:
-=======
 	} else {
 		req_q_size = req->length * sizeof(request_t);
 		rsp_q_size = rsp->length * sizeof(response_t);
@@ -3415,7 +3221,6 @@
 				ha->exlogin_size;
 	}
 
->>>>>>> ecd3ad1c
 	if (!ha->fw_dump_len || dump_size > ha->fw_dump_alloc_len) {
 
 		ql_dbg(ql_dbg_init, vha, 0x00c5,
@@ -4540,11 +4345,7 @@
 	if (len > sizeof(zero))
 		len = sizeof(zero);
 	if (memcmp(model, &zero, len) != 0) {
-<<<<<<< HEAD
-		strncpy(ha->model_number, model, len);
-=======
 		memcpy(ha->model_number, model, len);
->>>>>>> ecd3ad1c
 		st = en = ha->model_number;
 		en += len - 1;
 		while (en > st) {
@@ -5487,11 +5288,7 @@
 	    "%s %8phN. rport %p is %s mode\n",
 	    __func__, fcport->port_name, rport,
 	    (fcport->port_type == FCT_TARGET) ? "tgt" :
-<<<<<<< HEAD
-	    ((fcport->port_type & FCT_NVME) ? "nvme" :"ini"));
-=======
 	    ((fcport->port_type & FCT_NVME) ? "nvme" : "ini"));
->>>>>>> ecd3ad1c
 
 	fc_remote_port_rolechg(rport, rport_ids.roles);
 }
@@ -7554,7 +7351,6 @@
 	struct qla27xx_image_status pri_aux_image_status, sec_aux_image_status;
 	bool valid_pri_image = false, valid_sec_image = false;
 	bool active_pri_image = false, active_sec_image = false;
-<<<<<<< HEAD
 
 	if (!ha->flt_region_aux_img_status_pri) {
 		ql_dbg(ql_dbg_init, vha, 0x018a, "Primary aux image not addressed\n");
@@ -7566,24 +7362,10 @@
 	    sizeof(pri_aux_image_status) >> 2);
 	qla27xx_print_image(vha, "Primary aux image", &pri_aux_image_status);
 
-=======
-
-	if (!ha->flt_region_aux_img_status_pri) {
-		ql_dbg(ql_dbg_init, vha, 0x018a, "Primary aux image not addressed\n");
-		goto check_sec_image;
-	}
-
-	qla24xx_read_flash_data(vha, (void *)&pri_aux_image_status,
-	    ha->flt_region_aux_img_status_pri,
-	    sizeof(pri_aux_image_status) >> 2);
-	qla27xx_print_image(vha, "Primary aux image", &pri_aux_image_status);
-
->>>>>>> ecd3ad1c
 	if (qla28xx_check_aux_image_status_signature(&pri_aux_image_status)) {
 		ql_dbg(ql_dbg_init, vha, 0x018b,
 		    "Primary aux image signature (%#x) not valid\n",
 		    le32_to_cpu(pri_aux_image_status.signature));
-<<<<<<< HEAD
 		goto check_sec_image;
 	}
 
@@ -7593,17 +7375,6 @@
 		goto check_sec_image;
 	}
 
-=======
-		goto check_sec_image;
-	}
-
-	if (qla27xx_image_status_checksum(&pri_aux_image_status)) {
-		ql_dbg(ql_dbg_init, vha, 0x018c,
-		    "Primary aux image checksum failed\n");
-		goto check_sec_image;
-	}
-
->>>>>>> ecd3ad1c
 	valid_pri_image = true;
 
 	if (pri_aux_image_status.image_status_mask & 1) {
@@ -7618,21 +7389,12 @@
 		    "Secondary aux image not addressed\n");
 		goto check_valid_image;
 	}
-<<<<<<< HEAD
 
 	qla24xx_read_flash_data(vha, (void *)&sec_aux_image_status,
 	    ha->flt_region_aux_img_status_sec,
 	    sizeof(sec_aux_image_status) >> 2);
 	qla27xx_print_image(vha, "Secondary aux image", &sec_aux_image_status);
 
-=======
-
-	qla24xx_read_flash_data(vha, (void *)&sec_aux_image_status,
-	    ha->flt_region_aux_img_status_sec,
-	    sizeof(sec_aux_image_status) >> 2);
-	qla27xx_print_image(vha, "Secondary aux image", &sec_aux_image_status);
-
->>>>>>> ecd3ad1c
 	if (qla28xx_check_aux_image_status_signature(&sec_aux_image_status)) {
 		ql_dbg(ql_dbg_init, vha, 0x018b,
 		    "Secondary aux image signature (%#x) not valid\n",
@@ -7693,17 +7455,12 @@
 		goto check_sec_image;
 	}
 
-<<<<<<< HEAD
-	qla24xx_read_flash_data(vha, (void *)(&pri_image_status),
-	    ha->flt_region_img_status_pri, sizeof(pri_image_status) >> 2);
-=======
 	if (qla24xx_read_flash_data(vha, (void *)(&pri_image_status),
 	    ha->flt_region_img_status_pri, sizeof(pri_image_status) >> 2) !=
 	    QLA_SUCCESS) {
 		WARN_ON_ONCE(true);
 		goto check_sec_image;
 	}
->>>>>>> ecd3ad1c
 	qla27xx_print_image(vha, "Primary image", &pri_image_status);
 
 	if (qla27xx_check_image_status_signature(&pri_image_status)) {
@@ -8457,11 +8214,7 @@
 		    active_regions.aux.vpd_nvram == QLA27XX_PRIMARY_IMAGE ?
 		    "primary" : "secondary");
 	}
-<<<<<<< HEAD
-	qla24xx_read_flash_data(vha, ha->vpd, faddr, ha->vpd_size >> 2);
-=======
 	ha->isp_ops->read_optrom(vha, ha->vpd, faddr << 2, ha->vpd_size);
->>>>>>> ecd3ad1c
 
 	/* Get NVRAM data into cache and calculate checksum. */
 	faddr = ha->flt_region_nvram;
@@ -8473,11 +8226,7 @@
 	    "Loading %s nvram image.\n",
 	    active_regions.aux.vpd_nvram == QLA27XX_PRIMARY_IMAGE ?
 	    "primary" : "secondary");
-<<<<<<< HEAD
-	qla24xx_read_flash_data(vha, ha->nvram, faddr, ha->nvram_size >> 2);
-=======
 	ha->isp_ops->read_optrom(vha, ha->nvram, faddr << 2, ha->nvram_size);
->>>>>>> ecd3ad1c
 
 	dptr = (uint32_t *)nv;
 	for (cnt = 0, chksum = 0; cnt < ha->nvram_size >> 2; cnt++, dptr++)
