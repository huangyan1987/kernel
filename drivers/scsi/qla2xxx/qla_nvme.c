/*
 * QLogic Fibre Channel HBA Driver
 * Copyright (c)  2003-2017 QLogic Corporation
 *
 * See LICENSE.qla2xxx for copyright and licensing details.
 */
#include "qla_nvme.h"
#include <linux/scatterlist.h>
#include <linux/delay.h>
#include <linux/nvme.h>
#include <linux/nvme-fc.h>

static struct nvme_fc_port_template qla_nvme_fc_transport;

int qla_nvme_register_remote(struct scsi_qla_host *vha, struct fc_port *fcport)
{
	struct qla_nvme_rport *rport;
	struct nvme_fc_port_info req;
	int ret;

	if (!IS_ENABLED(CONFIG_NVME_FC))
		return 0;

	if (!vha->flags.nvme_enabled) {
		ql_log(ql_log_info, vha, 0x2100,
		    "%s: Not registering target since Host NVME is not enabled\n",
		    __func__);
		return 0;
	}

	if (!vha->nvme_local_port && qla_nvme_register_hba(vha))
		return 0;

	if (!(fcport->nvme_prli_service_param &
	    (NVME_PRLI_SP_TARGET | NVME_PRLI_SP_DISCOVERY)) ||
		(fcport->nvme_flag & NVME_FLAG_REGISTERED))
		return 0;

	if (atomic_read(&fcport->state) == FCS_ONLINE)
		return 0;

	qla2x00_set_fcport_state(fcport, FCS_ONLINE);

	fcport->nvme_flag &= ~NVME_FLAG_RESETTING;

	memset(&req, 0, sizeof(struct nvme_fc_port_info));
	req.port_name = wwn_to_u64(fcport->port_name);
	req.node_name = wwn_to_u64(fcport->node_name);
	req.port_role = 0;
	req.dev_loss_tmo = fcport->dev_loss_tmo;

	if (fcport->nvme_prli_service_param & NVME_PRLI_SP_INITIATOR)
		req.port_role = FC_PORT_ROLE_NVME_INITIATOR;

	if (fcport->nvme_prli_service_param & NVME_PRLI_SP_TARGET)
		req.port_role |= FC_PORT_ROLE_NVME_TARGET;

	if (fcport->nvme_prli_service_param & NVME_PRLI_SP_DISCOVERY)
		req.port_role |= FC_PORT_ROLE_NVME_DISCOVERY;

	req.port_id = fcport->d_id.b24;

	ql_log(ql_log_info, vha, 0x2102,
	    "%s: traddr=nn-0x%016llx:pn-0x%016llx PortID:%06x\n",
	    __func__, req.node_name, req.port_name,
	    req.port_id);

	ret = nvme_fc_register_remoteport(vha->nvme_local_port, &req,
	    &fcport->nvme_remote_port);
	if (ret) {
		ql_log(ql_log_warn, vha, 0x212e,
		    "Failed to register remote port. Transport returned %d\n",
		    ret);
		return ret;
	}

	nvme_fc_set_remoteport_devloss(fcport->nvme_remote_port,
				       fcport->dev_loss_tmo);

	if (fcport->nvme_prli_service_param & NVME_PRLI_SP_SLER)
		ql_log(ql_log_info, vha, 0x212a,
		       "PortID:%06x Supports SLER\n", req.port_id);

	if (fcport->nvme_prli_service_param & NVME_PRLI_SP_PI_CTRL)
		ql_log(ql_log_info, vha, 0x212b,
		       "PortID:%06x Supports PI control\n", req.port_id);

	rport = fcport->nvme_remote_port->private;
	rport->fcport = fcport;

	fcport->nvme_flag |= NVME_FLAG_REGISTERED;
	return 0;
}

/* Allocate a queue for NVMe traffic */
static int qla_nvme_alloc_queue(struct nvme_fc_local_port *lport,
    unsigned int qidx, u16 qsize, void **handle)
{
	struct scsi_qla_host *vha;
	struct qla_hw_data *ha;
	struct qla_qpair *qpair;

	/* Map admin queue and 1st IO queue to index 0 */
	if (qidx)
		qidx--;

	vha = (struct scsi_qla_host *)lport->private;
	ha = vha->hw;

	ql_log(ql_log_info, vha, 0x2104,
	    "%s: handle %p, idx =%d, qsize %d\n",
	    __func__, handle, qidx, qsize);

	if (qidx > qla_nvme_fc_transport.max_hw_queues) {
		ql_log(ql_log_warn, vha, 0x212f,
		    "%s: Illegal qidx=%d. Max=%d\n",
		    __func__, qidx, qla_nvme_fc_transport.max_hw_queues);
		return -EINVAL;
	}

	/* Use base qpair if max_qpairs is 0 */
	if (!ha->max_qpairs) {
		qpair = ha->base_qpair;
	} else {
		if (ha->queue_pair_map[qidx]) {
			*handle = ha->queue_pair_map[qidx];
			ql_log(ql_log_info, vha, 0x2121,
			       "Returning existing qpair of %p for idx=%x\n",
			       *handle, qidx);
			return 0;
		}

		qpair = qla2xxx_create_qpair(vha, 5, vha->vp_idx, true);
		if (!qpair) {
			ql_log(ql_log_warn, vha, 0x2122,
			       "Failed to allocate qpair\n");
			return -EINVAL;
		}
	}
	*handle = qpair;

	return 0;
}

static void qla_nvme_release_fcp_cmd_kref(struct kref *kref)
{
	struct srb *sp = container_of(kref, struct srb, cmd_kref);
	struct nvme_private *priv = (struct nvme_private *)sp->priv;
	struct nvmefc_fcp_req *fd;
	struct srb_iocb *nvme;
	unsigned long flags;

	if (!priv)
		goto out;

	nvme = &sp->u.iocb_cmd;
	fd = nvme->u.nvme.desc;

	spin_lock_irqsave(&priv->cmd_lock, flags);
	priv->sp = NULL;
	sp->priv = NULL;
	if (priv->comp_status == QLA_SUCCESS) {
		fd->rcv_rsplen = le16_to_cpu(nvme->u.nvme.rsp_pyld_len);
		fd->status = NVME_SC_SUCCESS;
	} else {
		fd->rcv_rsplen = 0;
		fd->transferred_length = 0;
		fd->status = NVME_SC_INTERNAL;
	}
	spin_unlock_irqrestore(&priv->cmd_lock, flags);

	fd->done(fd);
out:
	qla2xxx_rel_qpair_sp(sp->qpair, sp);
}

static void qla_nvme_ls_unmap(struct srb *sp, struct nvmefc_ls_req *fd)
{
	if (sp->flags & SRB_DMA_VALID) {
		struct srb_iocb *nvme = &sp->u.iocb_cmd;
		struct qla_hw_data *ha = sp->fcport->vha->hw;

		dma_unmap_single(&ha->pdev->dev, nvme->u.nvme.cmd_dma,
				 fd->rqstlen, DMA_TO_DEVICE);
		sp->flags &= ~SRB_DMA_VALID;
	}
}

static void qla_nvme_release_ls_cmd_kref(struct kref *kref)
{
	struct srb *sp = container_of(kref, struct srb, cmd_kref);
	struct nvme_private *priv = (struct nvme_private *)sp->priv;
	struct nvmefc_ls_req *fd;
	unsigned long flags;

	if (!priv)
		goto out;

	spin_lock_irqsave(&priv->cmd_lock, flags);
	priv->sp = NULL;
	sp->priv = NULL;
	spin_unlock_irqrestore(&priv->cmd_lock, flags);

	fd = priv->fd;

	qla_nvme_ls_unmap(sp, fd);
	fd->done(fd, priv->comp_status);
out:
	qla2x00_rel_sp(sp);
}

static void qla_nvme_ls_complete(struct work_struct *work)
{
	struct nvme_private *priv =
		container_of(work, struct nvme_private, ls_work);

	kref_put(&priv->sp->cmd_kref, qla_nvme_release_ls_cmd_kref);
}

static void qla_nvme_sp_ls_done(srb_t *sp, int res)
{
	struct nvme_private *priv = sp->priv;

	if (WARN_ON_ONCE(kref_read(&sp->cmd_kref) == 0))
		return;

	if (res)
		res = -EINVAL;

	priv->comp_status = res;
	INIT_WORK(&priv->ls_work, qla_nvme_ls_complete);
	schedule_work(&priv->ls_work);
}

/* it assumed that QPair lock is held. */
static void qla_nvme_sp_done(srb_t *sp, int res)
{
	struct nvme_private *priv = sp->priv;

	priv->comp_status = res;
	kref_put(&sp->cmd_kref, qla_nvme_release_fcp_cmd_kref);

	return;
}

static void qla_nvme_abort_work(struct work_struct *work)
{
	struct nvme_private *priv =
		container_of(work, struct nvme_private, abort_work);
	srb_t *sp = priv->sp;
	fc_port_t *fcport = sp->fcport;
	struct qla_hw_data *ha = fcport->vha->hw;
	int rval, abts_done_called = 1;
	bool io_wait_for_abort_done;
	uint32_t handle;

	ql_dbg(ql_dbg_io, fcport->vha, 0xffff,
	       "%s called for sp=%p, hndl=%x on fcport=%p desc=%p deleted=%d\n",
	       __func__, sp, sp->handle, fcport, sp->u.iocb_cmd.u.nvme.desc, fcport->deleted);

	if (!ha->flags.fw_started || fcport->deleted == QLA_SESS_DELETED)
		goto out;

	if (ha->flags.host_shutting_down) {
		ql_log(ql_log_info, sp->fcport->vha, 0xffff,
		    "%s Calling done on sp: %p, type: 0x%x\n",
		    __func__, sp, sp->type);
		sp->done(sp, 0);
		goto out;
	}

	/*
	 * sp may not be valid after abort_command if return code is either
	 * SUCCESS or ERR_FROM_FW codes, so cache the value here.
	 */
	io_wait_for_abort_done = ql2xabts_wait_nvme &&
					QLA_ABTS_WAIT_ENABLED(sp);
	handle = sp->handle;

	rval = ha->isp_ops->abort_command(sp);

	ql_dbg(ql_dbg_io, fcport->vha, 0x212b,
	    "%s: %s command for sp=%p, handle=%x on fcport=%p rval=%x\n",
	    __func__, (rval != QLA_SUCCESS) ? "Failed to abort" : "Aborted",
	    sp, handle, fcport, rval);

	/*
	 * If async tmf is enabled, the abort callback is called only on
	 * return codes QLA_SUCCESS and QLA_ERR_FROM_FW.
	 */
	if (ql2xasynctmfenable &&
	    rval != QLA_SUCCESS && rval != QLA_ERR_FROM_FW)
		abts_done_called = 0;

	/*
	 * Returned before decreasing kref so that I/O requests
	 * are waited until ABTS complete. This kref is decreased
	 * at qla24xx_abort_sp_done function.
	 */
	if (abts_done_called && io_wait_for_abort_done)
		return;
out:
	/* kref_get was done before work was schedule. */
	kref_put(&sp->cmd_kref, sp->put_fn);
}

static void qla_nvme_ls_abort(struct nvme_fc_local_port *lport,
    struct nvme_fc_remote_port *rport, struct nvmefc_ls_req *fd)
{
	struct nvme_private *priv = fd->private;
	unsigned long flags;

	spin_lock_irqsave(&priv->cmd_lock, flags);
	if (!priv->sp) {
		spin_unlock_irqrestore(&priv->cmd_lock, flags);
		return;
	}

	if (!kref_get_unless_zero(&priv->sp->cmd_kref)) {
		spin_unlock_irqrestore(&priv->cmd_lock, flags);
		return;
	}
	spin_unlock_irqrestore(&priv->cmd_lock, flags);

	INIT_WORK(&priv->abort_work, qla_nvme_abort_work);
	schedule_work(&priv->abort_work);
}

static int qla_nvme_ls_req(struct nvme_fc_local_port *lport,
    struct nvme_fc_remote_port *rport, struct nvmefc_ls_req *fd)
{
	struct qla_nvme_rport *qla_rport = rport->private;
	fc_port_t *fcport = qla_rport->fcport;
	struct srb_iocb   *nvme;
	struct nvme_private *priv = fd->private;
	struct scsi_qla_host *vha;
	int     rval = QLA_FUNCTION_FAILED;
	struct qla_hw_data *ha;
	srb_t           *sp;

	if (!fcport || fcport->deleted)
		return rval;

	vha = fcport->vha;
	ha = vha->hw;

	if (!ha->flags.fw_started)
		return rval;

	/* Alloc SRB structure */
	sp = qla2x00_get_sp(vha, fcport, GFP_ATOMIC);
	if (!sp)
		return rval;

	sp->type = SRB_NVME_LS;
	sp->name = "nvme_ls";
	sp->done = qla_nvme_sp_ls_done;
	sp->put_fn = qla_nvme_release_ls_cmd_kref;
	sp->priv = priv;
	priv->sp = sp;
	kref_init(&sp->cmd_kref);
	spin_lock_init(&priv->cmd_lock);
	nvme = &sp->u.iocb_cmd;
	priv->fd = fd;
	nvme->u.nvme.desc = fd;
	nvme->u.nvme.dir = 0;
	nvme->u.nvme.dl = 0;
	nvme->u.nvme.cmd_len = fd->rqstlen;
	nvme->u.nvme.rsp_len = fd->rsplen;
	nvme->u.nvme.rsp_dma = fd->rspdma;
	nvme->u.nvme.timeout_sec = fd->timeout;
	nvme->u.nvme.cmd_dma = dma_map_single(&ha->pdev->dev, fd->rqstaddr,
	    fd->rqstlen, DMA_TO_DEVICE);
	dma_sync_single_for_device(&ha->pdev->dev, nvme->u.nvme.cmd_dma,
	    fd->rqstlen, DMA_TO_DEVICE);

	sp->flags |= SRB_DMA_VALID;

	rval = qla2x00_start_sp(sp);
	if (rval != QLA_SUCCESS) {
		ql_log(ql_log_warn, vha, 0x700e,
		    "qla2x00_start_sp failed = %d\n", rval);
		wake_up(&sp->nvme_ls_waitq);
		sp->priv = NULL;
		priv->sp = NULL;
		qla_nvme_ls_unmap(sp, fd);
		qla2x00_rel_sp(sp);
		return rval;
	}

	return rval;
}

static void qla_nvme_fcp_abort(struct nvme_fc_local_port *lport,
    struct nvme_fc_remote_port *rport, void *hw_queue_handle,
    struct nvmefc_fcp_req *fd)
{
	struct nvme_private *priv = fd->private;
	unsigned long flags;

	spin_lock_irqsave(&priv->cmd_lock, flags);
	if (!priv->sp) {
		spin_unlock_irqrestore(&priv->cmd_lock, flags);
		return;
	}
	if (!kref_get_unless_zero(&priv->sp->cmd_kref)) {
		spin_unlock_irqrestore(&priv->cmd_lock, flags);
		return;
	}
	spin_unlock_irqrestore(&priv->cmd_lock, flags);

	INIT_WORK(&priv->abort_work, qla_nvme_abort_work);
	schedule_work(&priv->abort_work);
}

static void qla_nvme_poll(struct nvme_fc_local_port *lport, void *hw_queue_handle)
{
	struct qla_qpair *qpair = hw_queue_handle;
	unsigned long flags;
	struct scsi_qla_host *vha = lport->private;

	spin_lock_irqsave(&qpair->qp_lock, flags);
	qla24xx_process_response_queue(vha, qpair->rsp);
	spin_unlock_irqrestore(&qpair->qp_lock, flags);
}

static inline int qla2x00_start_nvme_mq(srb_t *sp)
{
	unsigned long   flags;
	uint32_t        *clr_ptr;
	uint32_t        handle;
	struct cmd_nvme *cmd_pkt;
	uint16_t        cnt, i;
	uint16_t        req_cnt;
	uint16_t        tot_dsds;
	uint16_t	avail_dsds;
	struct dsd64	*cur_dsd;
	struct req_que *req = NULL;
	struct rsp_que *rsp = NULL;
	struct scsi_qla_host *vha = sp->fcport->vha;
	struct qla_hw_data *ha = vha->hw;
	struct qla_qpair *qpair = sp->qpair;
	struct srb_iocb *nvme = &sp->u.iocb_cmd;
	struct scatterlist *sgl, *sg;
	struct nvmefc_fcp_req *fd = nvme->u.nvme.desc;
	struct nvme_fc_cmd_iu *cmd = fd->cmdaddr;
	uint32_t        rval = QLA_SUCCESS;

	/* Setup qpair pointers */
	req = qpair->req;
	rsp = qpair->rsp;
	tot_dsds = fd->sg_cnt;

	/* Acquire qpair specific lock */
	spin_lock_irqsave(&qpair->qp_lock, flags);

	handle = qla2xxx_get_next_handle(req);
	if (handle == 0) {
		rval = -EBUSY;
		goto queuing_error;
	}
	req_cnt = qla24xx_calc_iocbs(vha, tot_dsds);
	if (req->cnt < (req_cnt + 2)) {
		if (IS_SHADOW_REG_CAPABLE(ha)) {
			cnt = *req->out_ptr;
		} else {
			cnt = rd_reg_dword_relaxed(req->req_q_out);
			if (qla2x00_check_reg16_for_disconnect(vha, cnt))
				goto queuing_error;
		}

		if (req->ring_index < cnt)
			req->cnt = cnt - req->ring_index;
		else
			req->cnt = req->length - (req->ring_index - cnt);

		if (req->cnt < (req_cnt + 2)){
			rval = -EBUSY;
			goto queuing_error;
		}
	}

	if (unlikely(!fd->sqid)) {
		if (cmd->sqe.common.opcode == nvme_admin_async_event) {
			nvme->u.nvme.aen_op = 1;
			atomic_inc(&ha->nvme_active_aen_cnt);
		}
	}

	/* Build command packet. */
	req->current_outstanding_cmd = handle;
	req->outstanding_cmds[handle] = sp;
	sp->handle = handle;
	req->cnt -= req_cnt;

	cmd_pkt = (struct cmd_nvme *)req->ring_ptr;
	cmd_pkt->handle = make_handle(req->id, handle);

	/* Zero out remaining portion of packet. */
	clr_ptr = (uint32_t *)cmd_pkt + 2;
	memset(clr_ptr, 0, REQUEST_ENTRY_SIZE - 8);

	cmd_pkt->entry_status = 0;

	/* Update entry type to indicate Command NVME IOCB */
	cmd_pkt->entry_type = COMMAND_NVME;

	/* No data transfer how do we check buffer len == 0?? */
	if (fd->io_dir == NVMEFC_FCP_READ) {
		cmd_pkt->control_flags = cpu_to_le16(CF_READ_DATA);
		qpair->counters.input_bytes += fd->payload_length;
		qpair->counters.input_requests++;
	} else if (fd->io_dir == NVMEFC_FCP_WRITE) {
		cmd_pkt->control_flags = cpu_to_le16(CF_WRITE_DATA);
		if ((vha->flags.nvme_first_burst) &&
		    (sp->fcport->nvme_prli_service_param &
			NVME_PRLI_SP_FIRST_BURST)) {
			if ((fd->payload_length <=
			    sp->fcport->nvme_first_burst_size) ||
				(sp->fcport->nvme_first_burst_size == 0))
				cmd_pkt->control_flags |=
					cpu_to_le16(CF_NVME_FIRST_BURST_ENABLE);
		}
		qpair->counters.output_bytes += fd->payload_length;
		qpair->counters.output_requests++;
	} else if (fd->io_dir == 0) {
		cmd_pkt->control_flags = 0;
	}

	if (sp->fcport->edif.enable && fd->io_dir != 0)
		cmd_pkt->control_flags |= cpu_to_le16(CF_EN_EDIF);

	/* Set BIT_13 of control flags for Async event */
	if (vha->flags.nvme2_enabled &&
	    cmd->sqe.common.opcode == nvme_admin_async_event) {
		cmd_pkt->control_flags |= cpu_to_le16(CF_ADMIN_ASYNC_EVENT);
	}

	/* Set NPORT-ID */
	cmd_pkt->nport_handle = cpu_to_le16(sp->fcport->loop_id);
	cmd_pkt->port_id[0] = sp->fcport->d_id.b.al_pa;
	cmd_pkt->port_id[1] = sp->fcport->d_id.b.area;
	cmd_pkt->port_id[2] = sp->fcport->d_id.b.domain;
	cmd_pkt->vp_index = sp->fcport->vha->vp_idx;

	/* NVME RSP IU */
	cmd_pkt->nvme_rsp_dsd_len = cpu_to_le16(fd->rsplen);
	put_unaligned_le64(fd->rspdma, &cmd_pkt->nvme_rsp_dseg_address);

	/* NVME CNMD IU */
	cmd_pkt->nvme_cmnd_dseg_len = cpu_to_le16(fd->cmdlen);
	cmd_pkt->nvme_cmnd_dseg_address = cpu_to_le64(fd->cmddma);

	cmd_pkt->dseg_count = cpu_to_le16(tot_dsds);
	cmd_pkt->byte_count = cpu_to_le32(fd->payload_length);

	/* One DSD is available in the Command Type NVME IOCB */
	avail_dsds = 1;
	cur_dsd = &cmd_pkt->nvme_dsd;
	sgl = fd->first_sgl;

	/* Load data segments */
	for_each_sg(sgl, sg, tot_dsds, i) {
		cont_a64_entry_t *cont_pkt;

		/* Allocate additional continuation packets? */
		if (avail_dsds == 0) {
			/*
			 * Five DSDs are available in the Continuation
			 * Type 1 IOCB.
			 */

			/* Adjust ring index */
			req->ring_index++;
			if (req->ring_index == req->length) {
				req->ring_index = 0;
				req->ring_ptr = req->ring;
			} else {
				req->ring_ptr++;
			}
			cont_pkt = (cont_a64_entry_t *)req->ring_ptr;
			put_unaligned_le32(CONTINUE_A64_TYPE,
					   &cont_pkt->entry_type);

			cur_dsd = cont_pkt->dsd;
			avail_dsds = ARRAY_SIZE(cont_pkt->dsd);
		}

		append_dsd64(&cur_dsd, sg);
		avail_dsds--;
	}

	/* Set total entry count. */
	cmd_pkt->entry_count = (uint8_t)req_cnt;
	wmb();

	/* Adjust ring index. */
	req->ring_index++;
	if (req->ring_index == req->length) {
		req->ring_index = 0;
		req->ring_ptr = req->ring;
	} else {
		req->ring_ptr++;
	}

	/* ignore nvme async cmd due to long timeout */
	if (!nvme->u.nvme.aen_op)
		sp->qpair->cmd_cnt++;

	/* Set chip new ring index. */
	wrt_reg_dword(req->req_q_in, req->ring_index);

	if (vha->flags.process_response_queue &&
	    rsp->ring_ptr->signature != RESPONSE_PROCESSED)
		qla24xx_process_response_queue(vha, rsp);

queuing_error:
	spin_unlock_irqrestore(&qpair->qp_lock, flags);

	return rval;
}

/* Post a command */
static int qla_nvme_post_cmd(struct nvme_fc_local_port *lport,
    struct nvme_fc_remote_port *rport, void *hw_queue_handle,
    struct nvmefc_fcp_req *fd)
{
	fc_port_t *fcport;
	struct srb_iocb *nvme;
	struct scsi_qla_host *vha;
	int rval;
	srb_t *sp;
	struct qla_qpair *qpair = hw_queue_handle;
	struct nvme_private *priv = fd->private;
	struct qla_nvme_rport *qla_rport = rport->private;

	if (!priv) {
		/* nvme association has been torn down */
		return -ENODEV;
	}

	fcport = qla_rport->fcport;

	if (unlikely(!qpair || !fcport || fcport->deleted))
		return -EBUSY;

	if (!(fcport->nvme_flag & NVME_FLAG_REGISTERED))
		return -ENODEV;

	vha = fcport->vha;

	if (test_bit(ABORT_ISP_ACTIVE, &vha->dpc_flags))
		return -EBUSY;

	/*
	 * If we know the dev is going away while the transport is still sending
	 * IO's return busy back to stall the IO Q.  This happens when the
	 * link goes away and fw hasn't notified us yet, but IO's are being
	 * returned. If the dev comes back quickly we won't exhaust the IO
	 * retry count at the core.
	 */
	if (fcport->nvme_flag & NVME_FLAG_RESETTING)
		return -EBUSY;

	/* Alloc SRB structure */
	sp = qla2xxx_get_qpair_sp(vha, qpair, fcport, GFP_ATOMIC);
	if (!sp)
		return -EBUSY;

	init_waitqueue_head(&sp->nvme_ls_waitq);
	kref_init(&sp->cmd_kref);
	spin_lock_init(&priv->cmd_lock);
	sp->priv = priv;
	priv->sp = sp;
	sp->type = SRB_NVME_CMD;
	sp->name = "nvme_cmd";
	sp->done = qla_nvme_sp_done;
	sp->put_fn = qla_nvme_release_fcp_cmd_kref;
	sp->qpair = qpair;
	sp->vha = vha;
	sp->cmd_sp = sp;
	nvme = &sp->u.iocb_cmd;
	nvme->u.nvme.desc = fd;

	rval = qla2x00_start_nvme_mq(sp);
	if (rval != QLA_SUCCESS) {
		ql_log(ql_log_warn, vha, 0x212d,
		    "qla2x00_start_nvme_mq failed = %d\n", rval);
		wake_up(&sp->nvme_ls_waitq);
		sp->priv = NULL;
		priv->sp = NULL;
		qla2xxx_rel_qpair_sp(sp->qpair, sp);
	}

	return rval;
}

static void qla_nvme_localport_delete(struct nvme_fc_local_port *lport)
{
	struct scsi_qla_host *vha = lport->private;

	ql_log(ql_log_info, vha, 0x210f,
	    "localport delete of %p completed.\n", vha->nvme_local_port);
	vha->nvme_local_port = NULL;
	complete(&vha->nvme_del_done);
}

static void qla_nvme_remoteport_delete(struct nvme_fc_remote_port *rport)
{
	fc_port_t *fcport;
	struct qla_nvme_rport *qla_rport = rport->private;

	fcport = qla_rport->fcport;
	fcport->nvme_remote_port = NULL;
	fcport->nvme_flag &= ~NVME_FLAG_REGISTERED;
	fcport->nvme_flag &= ~NVME_FLAG_DELETING;
	ql_log(ql_log_info, fcport->vha, 0x2110,
	    "remoteport_delete of %p %8phN completed.\n",
	    fcport, fcport->port_name);
	complete(&fcport->nvme_del_done);
}

static struct nvme_fc_port_template qla_nvme_fc_transport = {
	.localport_delete = qla_nvme_localport_delete,
	.remoteport_delete = qla_nvme_remoteport_delete,
	.create_queue   = qla_nvme_alloc_queue,
	.delete_queue 	= NULL,
	.ls_req		= qla_nvme_ls_req,
	.ls_abort	= qla_nvme_ls_abort,
	.fcp_io		= qla_nvme_post_cmd,
	.fcp_abort	= qla_nvme_fcp_abort,
	.poll_queue	= qla_nvme_poll,
	.max_hw_queues  = DEF_NVME_HW_QUEUES,
	.max_sgl_segments = 1024,
	.max_dif_sgl_segments = 64,
	.dma_boundary = 0xFFFFFFFF,
	.local_priv_sz  = 8,
	.remote_priv_sz = sizeof(struct qla_nvme_rport),
	.lsrqst_priv_sz = sizeof(struct nvme_private),
	.fcprqst_priv_sz = sizeof(struct nvme_private),
};

void qla_nvme_unregister_remote_port(struct fc_port *fcport)
{
	int ret;

	if (!IS_ENABLED(CONFIG_NVME_FC))
		return;

	ql_log(ql_log_warn, fcport->vha, 0x2112,
	    "%s: unregister remoteport on %p %8phN\n",
	    __func__, fcport, fcport->port_name);

	if (test_bit(PFLG_DRIVER_REMOVING, &fcport->vha->pci_flags))
		nvme_fc_set_remoteport_devloss(fcport->nvme_remote_port, 0);

	init_completion(&fcport->nvme_del_done);
	ret = nvme_fc_unregister_remoteport(fcport->nvme_remote_port);
	if (ret)
		ql_log(ql_log_info, fcport->vha, 0x2114,
			"%s: Failed to unregister nvme_remote_port (%d)\n",
			    __func__, ret);
	wait_for_completion(&fcport->nvme_del_done);
}

void qla_nvme_delete(struct scsi_qla_host *vha)
{
	int nv_ret;

	if (!IS_ENABLED(CONFIG_NVME_FC))
		return;

	if (vha->nvme_local_port) {
		init_completion(&vha->nvme_del_done);
		ql_log(ql_log_info, vha, 0x2116,
			"unregister localport=%p\n",
			vha->nvme_local_port);
		nv_ret = nvme_fc_unregister_localport(vha->nvme_local_port);
		if (nv_ret)
			ql_log(ql_log_info, vha, 0x2115,
			    "Unregister of localport failed\n");
		else
			wait_for_completion(&vha->nvme_del_done);
	}
}

int qla_nvme_register_hba(struct scsi_qla_host *vha)
{
	struct nvme_fc_port_template *tmpl;
	struct qla_hw_data *ha;
	struct nvme_fc_port_info pinfo;
	int ret = -EINVAL;

	if (!IS_ENABLED(CONFIG_NVME_FC))
		return ret;

	ha = vha->hw;
	tmpl = &qla_nvme_fc_transport;

<<<<<<< HEAD
	WARN_ON(vha->nvme_local_port);

	if (ql2xnvme_queues < MIN_NVME_HW_QUEUES || ql2xnvme_queues > MAX_NVME_HW_QUEUES) {
		ql_log(ql_log_warn, vha, 0xfffd,
		    "ql2xnvme_queues=%d is out of range(MIN:%d - MAX:%d). Resetting ql2xnvme_queues to:%d\n",
		    ql2xnvme_queues, MIN_NVME_HW_QUEUES, MAX_NVME_HW_QUEUES,
		    DEF_NVME_HW_QUEUES);
		ql2xnvme_queues = DEF_NVME_HW_QUEUES;
=======
	if (ql2xnvme_queues < MIN_NVME_HW_QUEUES) {
		ql_log(ql_log_warn, vha, 0xfffd,
		    "ql2xnvme_queues=%d is lower than minimum queues: %d. Resetting ql2xnvme_queues to:%d\n",
		    ql2xnvme_queues, MIN_NVME_HW_QUEUES, DEF_NVME_HW_QUEUES);
		ql2xnvme_queues = DEF_NVME_HW_QUEUES;
	} else if (ql2xnvme_queues > (ha->max_qpairs - 1)) {
		ql_log(ql_log_warn, vha, 0xfffd,
		       "ql2xnvme_queues=%d is greater than available IRQs: %d. Resetting ql2xnvme_queues to: %d\n",
		       ql2xnvme_queues, (ha->max_qpairs - 1),
		       (ha->max_qpairs - 1));
		ql2xnvme_queues = ((ha->max_qpairs - 1));
>>>>>>> d5395b5f
	}

	qla_nvme_fc_transport.max_hw_queues =
	    min((uint8_t)(ql2xnvme_queues),
<<<<<<< HEAD
		(uint8_t)(ha->max_qpairs ? ha->max_qpairs : 1));

	ql_log(ql_log_info, vha, 0xfffb,
	    "Number of NVME queues used for this port: %d\n",
=======
		(uint8_t)((ha->max_qpairs - 1) ? (ha->max_qpairs - 1) : 1));

	ql_log(ql_log_info, vha, 0xfffb,
	       "Number of NVME queues used for this port: %d\n",
>>>>>>> d5395b5f
	    qla_nvme_fc_transport.max_hw_queues);

	pinfo.node_name = wwn_to_u64(vha->node_name);
	pinfo.port_name = wwn_to_u64(vha->port_name);
	pinfo.port_role = FC_PORT_ROLE_NVME_INITIATOR;
	pinfo.port_id = vha->d_id.b24;

	mutex_lock(&ha->vport_lock);
	/*
	 * Check again for nvme_local_port to see if any other thread raced
	 * with this one and finished registration.
	 */
	if (!vha->nvme_local_port) {
		ql_log(ql_log_info, vha, 0xffff,
		    "register_localport: host-traddr=nn-0x%llx:pn-0x%llx on portID:%x\n",
		    pinfo.node_name, pinfo.port_name, pinfo.port_id);
		qla_nvme_fc_transport.dma_boundary = vha->host->dma_boundary;

		ret = nvme_fc_register_localport(&pinfo, tmpl,
						 get_device(&ha->pdev->dev),
						 &vha->nvme_local_port);
		mutex_unlock(&ha->vport_lock);
	} else {
		mutex_unlock(&ha->vport_lock);
		return 0;
	}
	if (ret) {
		ql_log(ql_log_warn, vha, 0xffff,
		    "register_localport failed: ret=%x\n", ret);
	} else {
		vha->nvme_local_port->private = vha;
	}

	return ret;
}

void qla_nvme_abort_set_option(struct abort_entry_24xx *abt, srb_t *orig_sp)
{
	struct qla_hw_data *ha;

	if (!(ql2xabts_wait_nvme && QLA_ABTS_WAIT_ENABLED(orig_sp)))
		return;

	ha = orig_sp->fcport->vha->hw;

	WARN_ON_ONCE(abt->options & cpu_to_le16(BIT_0));
	/* Use Driver Specified Retry Count */
	abt->options |= cpu_to_le16(AOF_ABTS_RTY_CNT);
	abt->drv.abts_rty_cnt = cpu_to_le16(2);
	/* Use specified response timeout */
	abt->options |= cpu_to_le16(AOF_RSP_TIMEOUT);
	/* set it to 2 * r_a_tov in secs */
	abt->drv.rsp_timeout = cpu_to_le16(2 * (ha->r_a_tov / 10));
}

void qla_nvme_abort_process_comp_status(struct abort_entry_24xx *abt, srb_t *orig_sp)
{
	u16	comp_status;
	struct scsi_qla_host *vha;

	if (!(ql2xabts_wait_nvme && QLA_ABTS_WAIT_ENABLED(orig_sp)))
		return;

	vha = orig_sp->fcport->vha;

	comp_status = le16_to_cpu(abt->comp_status);
	switch (comp_status) {
	case CS_RESET:		/* reset event aborted */
	case CS_ABORTED:	/* IOCB was cleaned */
	/* N_Port handle is not currently logged in */
	case CS_TIMEOUT:
	/* N_Port handle was logged out while waiting for ABTS to complete */
	case CS_PORT_UNAVAILABLE:
	/* Firmware found that the port name changed */
	case CS_PORT_LOGGED_OUT:
	/* BA_RJT was received for the ABTS */
	case CS_PORT_CONFIG_CHG:
		ql_dbg(ql_dbg_async, vha, 0xf09d,
		       "Abort I/O IOCB completed with error, comp_status=%x\n",
		comp_status);
		break;

	/* BA_RJT was received for the ABTS */
	case CS_REJECT_RECEIVED:
		ql_dbg(ql_dbg_async, vha, 0xf09e,
		       "BA_RJT was received for the ABTS rjt_vendorUnique = %u",
			abt->fw.ba_rjt_vendorUnique);
		ql_dbg(ql_dbg_async + ql_dbg_mbx, vha, 0xf09e,
		       "ba_rjt_reasonCodeExpl = %u, ba_rjt_reasonCode = %u\n",
		       abt->fw.ba_rjt_reasonCodeExpl, abt->fw.ba_rjt_reasonCode);
		break;

	case CS_COMPLETE:
		ql_dbg(ql_dbg_async + ql_dbg_verbose, vha, 0xf09f,
		       "IOCB request is completed successfully comp_status=%x\n",
		comp_status);
		break;

	case CS_IOCB_ERROR:
		ql_dbg(ql_dbg_async, vha, 0xf0a0,
		       "IOCB request is failed, comp_status=%x\n", comp_status);
		break;

	default:
		ql_dbg(ql_dbg_async, vha, 0xf0a1,
		       "Invalid Abort IO IOCB Completion Status %x\n",
		comp_status);
		break;
	}
}

inline void qla_wait_nvme_release_cmd_kref(srb_t *orig_sp)
{
	if (!(ql2xabts_wait_nvme && QLA_ABTS_WAIT_ENABLED(orig_sp)))
		return;
	kref_put(&orig_sp->cmd_kref, orig_sp->put_fn);
}<|MERGE_RESOLUTION|>--- conflicted
+++ resolved
@@ -797,16 +797,6 @@
 	ha = vha->hw;
 	tmpl = &qla_nvme_fc_transport;
 
-<<<<<<< HEAD
-	WARN_ON(vha->nvme_local_port);
-
-	if (ql2xnvme_queues < MIN_NVME_HW_QUEUES || ql2xnvme_queues > MAX_NVME_HW_QUEUES) {
-		ql_log(ql_log_warn, vha, 0xfffd,
-		    "ql2xnvme_queues=%d is out of range(MIN:%d - MAX:%d). Resetting ql2xnvme_queues to:%d\n",
-		    ql2xnvme_queues, MIN_NVME_HW_QUEUES, MAX_NVME_HW_QUEUES,
-		    DEF_NVME_HW_QUEUES);
-		ql2xnvme_queues = DEF_NVME_HW_QUEUES;
-=======
 	if (ql2xnvme_queues < MIN_NVME_HW_QUEUES) {
 		ql_log(ql_log_warn, vha, 0xfffd,
 		    "ql2xnvme_queues=%d is lower than minimum queues: %d. Resetting ql2xnvme_queues to:%d\n",
@@ -818,22 +808,14 @@
 		       ql2xnvme_queues, (ha->max_qpairs - 1),
 		       (ha->max_qpairs - 1));
 		ql2xnvme_queues = ((ha->max_qpairs - 1));
->>>>>>> d5395b5f
 	}
 
 	qla_nvme_fc_transport.max_hw_queues =
 	    min((uint8_t)(ql2xnvme_queues),
-<<<<<<< HEAD
-		(uint8_t)(ha->max_qpairs ? ha->max_qpairs : 1));
-
-	ql_log(ql_log_info, vha, 0xfffb,
-	    "Number of NVME queues used for this port: %d\n",
-=======
 		(uint8_t)((ha->max_qpairs - 1) ? (ha->max_qpairs - 1) : 1));
 
 	ql_log(ql_log_info, vha, 0xfffb,
 	       "Number of NVME queues used for this port: %d\n",
->>>>>>> d5395b5f
 	    qla_nvme_fc_transport.max_hw_queues);
 
 	pinfo.node_name = wwn_to_u64(vha->node_name);
