/*
 * QLogic Fibre Channel HBA Driver
 * Copyright (c)  2003-2014 QLogic Corporation
 *
 * See LICENSE.qla2xxx for copyright and licensing details.
 */
#include "qla_def.h"
#include "qla_tmpl.h"

#define ISPREG(vha)	(&(vha)->hw->iobase->isp24)
#define IOBAR(reg)	offsetof(typeof(*(reg)), iobase_addr)
#define IOBASE(vha)	IOBAR(ISPREG(vha))
#define INVALID_ENTRY ((struct qla27xx_fwdt_entry *)0xffffffffffffffffUL)

/* hardware_lock assumed held. */
static void
qla27xx_write_remote_reg(struct scsi_qla_host *vha,
			 u32 addr, u32 data)
{
<<<<<<< HEAD
	char *reg = (char *)ISPREG(vha);
=======
	struct device_reg_24xx __iomem *reg = &vha->hw->iobase->isp24;
>>>>>>> 40ad9846

	ql_dbg(ql_dbg_misc, vha, 0xd300,
	       "%s: addr/data = %xh/%xh\n", __func__, addr, data);

<<<<<<< HEAD
	WRT_REG_DWORD(reg + IOBASE(vha), 0x40);
	WRT_REG_DWORD(reg + 0xc4, data);
	WRT_REG_DWORD(reg + 0xc0, addr);
=======
	wrt_reg_dword(&reg->iobase_addr, 0x40);
	wrt_reg_dword(&reg->iobase_c4, data);
	wrt_reg_dword(&reg->iobase_window, addr);
>>>>>>> 40ad9846
}

void
qla27xx_reset_mpi(scsi_qla_host_t *vha)
{
	ql_dbg(ql_dbg_misc + ql_dbg_verbose, vha, 0xd301,
	       "Entered %s.\n", __func__);

	qla27xx_write_remote_reg(vha, 0x104050, 0x40004);
	qla27xx_write_remote_reg(vha, 0x10405c, 0x4);

	vha->hw->stat.num_mpi_reset++;
}

static inline void
qla27xx_insert16(uint16_t value, void *buf, ulong *len)
{
	if (buf) {
		buf += *len;
		*(__le16 *)buf = cpu_to_le16(value);
	}
	*len += sizeof(value);
}

static inline void
qla27xx_insert32(uint32_t value, void *buf, ulong *len)
{
	if (buf) {
		buf += *len;
		*(__le32 *)buf = cpu_to_le32(value);
	}
	*len += sizeof(value);
}

static inline void
qla27xx_insertbuf(void *mem, ulong size, void *buf, ulong *len)
{
	if (buf && mem && size) {
		buf += *len;
		memcpy(buf, mem, size);
	}
	*len += size;
}

static inline void
qla27xx_read8(void __iomem *window, void *buf, ulong *len)
{
	uint8_t value = ~0;

	if (buf) {
		value = rd_reg_byte(window);
	}
	qla27xx_insert32(value, buf, len);
}

static inline void
qla27xx_read16(void __iomem *window, void *buf, ulong *len)
{
	uint16_t value = ~0;

	if (buf) {
		value = rd_reg_word(window);
	}
	qla27xx_insert32(value, buf, len);
}

static inline void
qla27xx_read32(void __iomem *window, void *buf, ulong *len)
{
	uint32_t value = ~0;

	if (buf) {
		value = rd_reg_dword(window);
	}
	qla27xx_insert32(value, buf, len);
}

static inline void (*qla27xx_read_vector(uint width))(void __iomem*, void *, ulong *)
{
	return
	    (width == 1) ? qla27xx_read8 :
	    (width == 2) ? qla27xx_read16 :
			   qla27xx_read32;
}

static inline void
qla27xx_read_reg(__iomem struct device_reg_24xx *reg,
	uint offset, void *buf, ulong *len)
{
	void __iomem *window = (void __iomem *)reg + offset;

	qla27xx_read32(window, buf, len);
}

static inline void
qla27xx_write_reg(__iomem struct device_reg_24xx *reg,
	uint offset, uint32_t data, void *buf)
{
	if (buf) {
		void __iomem *window = (void __iomem *)reg + offset;

		wrt_reg_dword(window, data);
	}
}

static inline void
qla27xx_read_window(__iomem struct device_reg_24xx *reg,
	uint32_t addr, uint offset, uint count, uint width, void *buf,
	ulong *len)
{
	void __iomem *window = (void __iomem *)reg + offset;
	void (*readn)(void __iomem*, void *, ulong *) = qla27xx_read_vector(width);

	qla27xx_write_reg(reg, IOBAR(reg), addr, buf);
	while (count--) {
		qla27xx_insert32(addr, buf, len);
		readn(window, buf, len);
		window += width;
		addr++;
	}
}

static inline void
qla27xx_skip_entry(struct qla27xx_fwdt_entry *ent, void *buf)
{
	if (buf)
		ent->hdr.driver_flags |= DRIVER_FLAG_SKIP_ENTRY;
}

static inline struct qla27xx_fwdt_entry *
qla27xx_next_entry(struct qla27xx_fwdt_entry *ent)
{
	return (void *)ent + le32_to_cpu(ent->hdr.size);
}

static struct qla27xx_fwdt_entry *
qla27xx_fwdt_entry_t0(struct scsi_qla_host *vha,
	struct qla27xx_fwdt_entry *ent, void *buf, ulong *len)
{
	ql_dbg(ql_dbg_misc, vha, 0xd100,
	    "%s: nop [%lx]\n", __func__, *len);
	qla27xx_skip_entry(ent, buf);

	return qla27xx_next_entry(ent);
}

static struct qla27xx_fwdt_entry *
qla27xx_fwdt_entry_t255(struct scsi_qla_host *vha,
	struct qla27xx_fwdt_entry *ent, void *buf, ulong *len)
{
	ql_dbg(ql_dbg_misc, vha, 0xd1ff,
	    "%s: end [%lx]\n", __func__, *len);
	qla27xx_skip_entry(ent, buf);

	/* terminate */
	return NULL;
}

static struct qla27xx_fwdt_entry *
qla27xx_fwdt_entry_t256(struct scsi_qla_host *vha,
	struct qla27xx_fwdt_entry *ent, void *buf, ulong *len)
{
	ulong addr = le32_to_cpu(ent->t256.base_addr);
	uint offset = ent->t256.pci_offset;
	ulong count = le16_to_cpu(ent->t256.reg_count);
	uint width = ent->t256.reg_width;

	ql_dbg(ql_dbg_misc, vha, 0xd200,
	    "%s: rdio t1 [%lx]\n", __func__, *len);
	qla27xx_read_window(ISPREG(vha), addr, offset, count, width, buf, len);

	return qla27xx_next_entry(ent);
}

static struct qla27xx_fwdt_entry *
qla27xx_fwdt_entry_t257(struct scsi_qla_host *vha,
	struct qla27xx_fwdt_entry *ent, void *buf, ulong *len)
{
	ulong addr = le32_to_cpu(ent->t257.base_addr);
	uint offset = ent->t257.pci_offset;
	ulong data = le32_to_cpu(ent->t257.write_data);

	ql_dbg(ql_dbg_misc, vha, 0xd201,
	    "%s: wrio t1 [%lx]\n", __func__, *len);
	qla27xx_write_reg(ISPREG(vha), IOBASE(vha), addr, buf);
	qla27xx_write_reg(ISPREG(vha), offset, data, buf);

	return qla27xx_next_entry(ent);
}

static struct qla27xx_fwdt_entry *
qla27xx_fwdt_entry_t258(struct scsi_qla_host *vha,
	struct qla27xx_fwdt_entry *ent, void *buf, ulong *len)
{
	uint banksel = ent->t258.banksel_offset;
	ulong bank = le32_to_cpu(ent->t258.bank);
	ulong addr = le32_to_cpu(ent->t258.base_addr);
	uint offset = ent->t258.pci_offset;
	uint count = le16_to_cpu(ent->t258.reg_count);
	uint width = ent->t258.reg_width;

	ql_dbg(ql_dbg_misc, vha, 0xd202,
	    "%s: rdio t2 [%lx]\n", __func__, *len);
	qla27xx_write_reg(ISPREG(vha), banksel, bank, buf);
	qla27xx_read_window(ISPREG(vha), addr, offset, count, width, buf, len);

	return qla27xx_next_entry(ent);
}

static struct qla27xx_fwdt_entry *
qla27xx_fwdt_entry_t259(struct scsi_qla_host *vha,
	struct qla27xx_fwdt_entry *ent, void *buf, ulong *len)
{
	ulong addr = le32_to_cpu(ent->t259.base_addr);
	uint banksel = ent->t259.banksel_offset;
	ulong bank = le32_to_cpu(ent->t259.bank);
	uint offset = ent->t259.pci_offset;
	ulong data = le32_to_cpu(ent->t259.write_data);

	ql_dbg(ql_dbg_misc, vha, 0xd203,
	    "%s: wrio t2 [%lx]\n", __func__, *len);
	qla27xx_write_reg(ISPREG(vha), IOBASE(vha), addr, buf);
	qla27xx_write_reg(ISPREG(vha), banksel, bank, buf);
	qla27xx_write_reg(ISPREG(vha), offset, data, buf);

	return qla27xx_next_entry(ent);
}

static struct qla27xx_fwdt_entry *
qla27xx_fwdt_entry_t260(struct scsi_qla_host *vha,
	struct qla27xx_fwdt_entry *ent, void *buf, ulong *len)
{
	uint offset = ent->t260.pci_offset;

	ql_dbg(ql_dbg_misc, vha, 0xd204,
	    "%s: rdpci [%lx]\n", __func__, *len);
	qla27xx_insert32(offset, buf, len);
	qla27xx_read_reg(ISPREG(vha), offset, buf, len);

	return qla27xx_next_entry(ent);
}

static struct qla27xx_fwdt_entry *
qla27xx_fwdt_entry_t261(struct scsi_qla_host *vha,
	struct qla27xx_fwdt_entry *ent, void *buf, ulong *len)
{
	uint offset = ent->t261.pci_offset;
	ulong data = le32_to_cpu(ent->t261.write_data);

	ql_dbg(ql_dbg_misc, vha, 0xd205,
	    "%s: wrpci [%lx]\n", __func__, *len);
	qla27xx_write_reg(ISPREG(vha), offset, data, buf);

	return qla27xx_next_entry(ent);
}

static struct qla27xx_fwdt_entry *
qla27xx_fwdt_entry_t262(struct scsi_qla_host *vha,
	struct qla27xx_fwdt_entry *ent, void *buf, ulong *len)
{
	uint area = ent->t262.ram_area;
	ulong start = le32_to_cpu(ent->t262.start_addr);
	ulong end = le32_to_cpu(ent->t262.end_addr);
	ulong dwords;
	int rc;

	ql_dbg(ql_dbg_misc, vha, 0xd206,
	    "%s: rdram(%x) [%lx]\n", __func__, ent->t262.ram_area, *len);

	if (area == T262_RAM_AREA_CRITICAL_RAM) {
		;
	} else if (area == T262_RAM_AREA_EXTERNAL_RAM) {
		end = vha->hw->fw_memory_size;
		if (buf)
			ent->t262.end_addr = cpu_to_le32(end);
	} else if (area == T262_RAM_AREA_SHARED_RAM) {
		start = vha->hw->fw_shared_ram_start;
		end = vha->hw->fw_shared_ram_end;
		if (buf) {
			ent->t262.start_addr = cpu_to_le32(start);
			ent->t262.end_addr = cpu_to_le32(end);
		}
	} else if (area == T262_RAM_AREA_DDR_RAM) {
		start = vha->hw->fw_ddr_ram_start;
		end = vha->hw->fw_ddr_ram_end;
		if (buf) {
			ent->t262.start_addr = cpu_to_le32(start);
			ent->t262.end_addr = cpu_to_le32(end);
		}
	} else if (area == T262_RAM_AREA_MISC) {
		if (buf) {
			ent->t262.start_addr = cpu_to_le32(start);
			ent->t262.end_addr = cpu_to_le32(end);
		}
	} else {
		ql_dbg(ql_dbg_misc, vha, 0xd022,
		    "%s: unknown area %x\n", __func__, area);
		qla27xx_skip_entry(ent, buf);
		goto done;
	}

	if (end < start || start == 0 || end == 0) {
		ql_dbg(ql_dbg_misc, vha, 0xd023,
		    "%s: unusable range (start=%lx end=%lx)\n",
		    __func__, start, end);
		qla27xx_skip_entry(ent, buf);
		goto done;
	}

	dwords = end - start + 1;
	if (buf) {
		buf += *len;
		rc = qla24xx_dump_ram(vha->hw, start, buf, dwords, &buf);
		if (rc != QLA_SUCCESS) {
			ql_dbg(ql_dbg_async, vha, 0xffff,
			    "%s: dump ram MB failed. Area %xh start %lxh end %lxh\n",
			    __func__, area, start, end);
			return INVALID_ENTRY;
		}
	}
	*len += dwords * sizeof(uint32_t);
done:
	return qla27xx_next_entry(ent);
}

static struct qla27xx_fwdt_entry *
qla27xx_fwdt_entry_t263(struct scsi_qla_host *vha,
	struct qla27xx_fwdt_entry *ent, void *buf, ulong *len)
{
	uint type = ent->t263.queue_type;
	uint count = 0;
	uint i;
	uint length;

	ql_dbg(ql_dbg_misc + ql_dbg_verbose, vha, 0xd207,
	    "%s: getq(%x) [%lx]\n", __func__, type, *len);
	if (type == T263_QUEUE_TYPE_REQ) {
		for (i = 0; i < vha->hw->max_req_queues; i++) {
			struct req_que *req = vha->hw->req_q_map[i];

			if (req || !buf) {
				length = req ?
				    req->length : REQUEST_ENTRY_CNT_24XX;
				qla27xx_insert16(i, buf, len);
				qla27xx_insert16(length, buf, len);
				qla27xx_insertbuf(req ? req->ring : NULL,
				    length * sizeof(*req->ring), buf, len);
				count++;
			}
		}
	} else if (type == T263_QUEUE_TYPE_RSP) {
		for (i = 0; i < vha->hw->max_rsp_queues; i++) {
			struct rsp_que *rsp = vha->hw->rsp_q_map[i];

			if (rsp || !buf) {
				length = rsp ?
				    rsp->length : RESPONSE_ENTRY_CNT_MQ;
				qla27xx_insert16(i, buf, len);
				qla27xx_insert16(length, buf, len);
				qla27xx_insertbuf(rsp ? rsp->ring : NULL,
				    length * sizeof(*rsp->ring), buf, len);
				count++;
			}
		}
	} else if (QLA_TGT_MODE_ENABLED() &&
	    ent->t263.queue_type == T263_QUEUE_TYPE_ATIO) {
		struct qla_hw_data *ha = vha->hw;
		struct atio *atr = ha->tgt.atio_ring;

		if (atr || !buf) {
			length = ha->tgt.atio_q_length;
			qla27xx_insert16(0, buf, len);
			qla27xx_insert16(length, buf, len);
			qla27xx_insertbuf(atr, length * sizeof(*atr), buf, len);
			count++;
		}
	} else {
		ql_dbg(ql_dbg_misc, vha, 0xd026,
		    "%s: unknown queue %x\n", __func__, type);
		qla27xx_skip_entry(ent, buf);
	}

	if (buf) {
		if (count)
			ent->t263.num_queues = count;
		else
			qla27xx_skip_entry(ent, buf);
	}

	return qla27xx_next_entry(ent);
}

static struct qla27xx_fwdt_entry *
qla27xx_fwdt_entry_t264(struct scsi_qla_host *vha,
	struct qla27xx_fwdt_entry *ent, void *buf, ulong *len)
{
	ql_dbg(ql_dbg_misc, vha, 0xd208,
	    "%s: getfce [%lx]\n", __func__, *len);
	if (vha->hw->fce) {
		if (buf) {
			ent->t264.fce_trace_size = FCE_SIZE;
			ent->t264.write_pointer = vha->hw->fce_wr;
			ent->t264.base_pointer = vha->hw->fce_dma;
			ent->t264.fce_enable_mb0 = vha->hw->fce_mb[0];
			ent->t264.fce_enable_mb2 = vha->hw->fce_mb[2];
			ent->t264.fce_enable_mb3 = vha->hw->fce_mb[3];
			ent->t264.fce_enable_mb4 = vha->hw->fce_mb[4];
			ent->t264.fce_enable_mb5 = vha->hw->fce_mb[5];
			ent->t264.fce_enable_mb6 = vha->hw->fce_mb[6];
		}
		qla27xx_insertbuf(vha->hw->fce, FCE_SIZE, buf, len);
	} else {
		ql_dbg(ql_dbg_misc, vha, 0xd027,
		    "%s: missing fce\n", __func__);
		qla27xx_skip_entry(ent, buf);
	}

	return qla27xx_next_entry(ent);
}

static struct qla27xx_fwdt_entry *
qla27xx_fwdt_entry_t265(struct scsi_qla_host *vha,
	struct qla27xx_fwdt_entry *ent, void *buf, ulong *len)
{
	ql_dbg(ql_dbg_misc + ql_dbg_verbose, vha, 0xd209,
	    "%s: pause risc [%lx]\n", __func__, *len);
	if (buf)
		qla24xx_pause_risc(ISPREG(vha), vha->hw);

	return qla27xx_next_entry(ent);
}

static struct qla27xx_fwdt_entry *
qla27xx_fwdt_entry_t266(struct scsi_qla_host *vha,
	struct qla27xx_fwdt_entry *ent, void *buf, ulong *len)
{
	ql_dbg(ql_dbg_misc, vha, 0xd20a,
	    "%s: reset risc [%lx]\n", __func__, *len);
	if (buf)
		WARN_ON_ONCE(qla24xx_soft_reset(vha->hw) != QLA_SUCCESS);

	return qla27xx_next_entry(ent);
}

static struct qla27xx_fwdt_entry *
qla27xx_fwdt_entry_t267(struct scsi_qla_host *vha,
	struct qla27xx_fwdt_entry *ent, void *buf, ulong *len)
{
	uint offset = ent->t267.pci_offset;
	ulong data = le32_to_cpu(ent->t267.data);

	ql_dbg(ql_dbg_misc, vha, 0xd20b,
	    "%s: dis intr [%lx]\n", __func__, *len);
	qla27xx_write_reg(ISPREG(vha), offset, data, buf);

	return qla27xx_next_entry(ent);
}

static struct qla27xx_fwdt_entry *
qla27xx_fwdt_entry_t268(struct scsi_qla_host *vha,
	struct qla27xx_fwdt_entry *ent, void *buf, ulong *len)
{
	ql_dbg(ql_dbg_misc, vha, 0xd20c,
	    "%s: gethb(%x) [%lx]\n", __func__, ent->t268.buf_type, *len);
	switch (ent->t268.buf_type) {
	case T268_BUF_TYPE_EXTD_TRACE:
		if (vha->hw->eft) {
			if (buf) {
				ent->t268.buf_size = EFT_SIZE;
				ent->t268.start_addr = vha->hw->eft_dma;
			}
			qla27xx_insertbuf(vha->hw->eft, EFT_SIZE, buf, len);
		} else {
			ql_dbg(ql_dbg_misc, vha, 0xd028,
			    "%s: missing eft\n", __func__);
			qla27xx_skip_entry(ent, buf);
		}
		break;
	case T268_BUF_TYPE_EXCH_BUFOFF:
		if (vha->hw->exchoffld_buf) {
			if (buf) {
				ent->t268.buf_size = vha->hw->exchoffld_size;
				ent->t268.start_addr =
					vha->hw->exchoffld_buf_dma;
			}
			qla27xx_insertbuf(vha->hw->exchoffld_buf,
			    vha->hw->exchoffld_size, buf, len);
		} else {
			ql_dbg(ql_dbg_misc, vha, 0xd028,
			    "%s: missing exch offld\n", __func__);
			qla27xx_skip_entry(ent, buf);
		}
		break;
	case T268_BUF_TYPE_EXTD_LOGIN:
		if (vha->hw->exlogin_buf) {
			if (buf) {
				ent->t268.buf_size = vha->hw->exlogin_size;
				ent->t268.start_addr =
					vha->hw->exlogin_buf_dma;
			}
			qla27xx_insertbuf(vha->hw->exlogin_buf,
			    vha->hw->exlogin_size, buf, len);
		} else {
			ql_dbg(ql_dbg_misc, vha, 0xd028,
			    "%s: missing ext login\n", __func__);
			qla27xx_skip_entry(ent, buf);
		}
		break;

	case T268_BUF_TYPE_REQ_MIRROR:
	case T268_BUF_TYPE_RSP_MIRROR:
		/*
		 * Mirror pointers are not implemented in the
		 * driver, instead shadow pointers are used by
		 * the drier. Skip these entries.
		 */
		qla27xx_skip_entry(ent, buf);
		break;
	default:
		ql_dbg(ql_dbg_async, vha, 0xd02b,
		    "%s: unknown buffer %x\n", __func__, ent->t268.buf_type);
		qla27xx_skip_entry(ent, buf);
		break;
	}

	return qla27xx_next_entry(ent);
}

static struct qla27xx_fwdt_entry *
qla27xx_fwdt_entry_t269(struct scsi_qla_host *vha,
	struct qla27xx_fwdt_entry *ent, void *buf, ulong *len)
{
	ql_dbg(ql_dbg_misc, vha, 0xd20d,
	    "%s: scratch [%lx]\n", __func__, *len);
	qla27xx_insert32(0xaaaaaaaa, buf, len);
	qla27xx_insert32(0xbbbbbbbb, buf, len);
	qla27xx_insert32(0xcccccccc, buf, len);
	qla27xx_insert32(0xdddddddd, buf, len);
	qla27xx_insert32(*len + sizeof(uint32_t), buf, len);
	if (buf)
		ent->t269.scratch_size = 5 * sizeof(uint32_t);

	return qla27xx_next_entry(ent);
}

static struct qla27xx_fwdt_entry *
qla27xx_fwdt_entry_t270(struct scsi_qla_host *vha,
	struct qla27xx_fwdt_entry *ent, void *buf, ulong *len)
{
	ulong addr = le32_to_cpu(ent->t270.addr);
	ulong dwords = le32_to_cpu(ent->t270.count);

	ql_dbg(ql_dbg_misc, vha, 0xd20e,
	    "%s: rdremreg [%lx]\n", __func__, *len);
	qla27xx_write_reg(ISPREG(vha), IOBASE_ADDR, 0x40, buf);
	while (dwords--) {
		qla27xx_write_reg(ISPREG(vha), 0xc0, addr|0x80000000, buf);
		qla27xx_insert32(addr, buf, len);
		qla27xx_read_reg(ISPREG(vha), 0xc4, buf, len);
		addr += sizeof(uint32_t);
	}

	return qla27xx_next_entry(ent);
}

static struct qla27xx_fwdt_entry *
qla27xx_fwdt_entry_t271(struct scsi_qla_host *vha,
	struct qla27xx_fwdt_entry *ent, void *buf, ulong *len)
{
	ulong addr = le32_to_cpu(ent->t271.addr);
	ulong data = le32_to_cpu(ent->t271.data);

	ql_dbg(ql_dbg_misc, vha, 0xd20f,
	    "%s: wrremreg [%lx]\n", __func__, *len);
	qla27xx_write_reg(ISPREG(vha), IOBASE(vha), 0x40, buf);
	qla27xx_write_reg(ISPREG(vha), 0xc4, data, buf);
	qla27xx_write_reg(ISPREG(vha), 0xc0, addr, buf);

	return qla27xx_next_entry(ent);
}

static struct qla27xx_fwdt_entry *
qla27xx_fwdt_entry_t272(struct scsi_qla_host *vha,
	struct qla27xx_fwdt_entry *ent, void *buf, ulong *len)
{
	ulong dwords = le32_to_cpu(ent->t272.count);
	ulong start = le32_to_cpu(ent->t272.addr);

	ql_dbg(ql_dbg_misc, vha, 0xd210,
	    "%s: rdremram [%lx]\n", __func__, *len);
	if (buf) {
		ql_dbg(ql_dbg_misc, vha, 0xd02c,
		    "%s: @%lx -> (%lx dwords)\n", __func__, start, dwords);
		buf += *len;
		qla27xx_dump_mpi_ram(vha->hw, start, buf, dwords, &buf);
	}
	*len += dwords * sizeof(uint32_t);

	return qla27xx_next_entry(ent);
}

static struct qla27xx_fwdt_entry *
qla27xx_fwdt_entry_t273(struct scsi_qla_host *vha,
	struct qla27xx_fwdt_entry *ent, void *buf, ulong *len)
{
	ulong dwords = le32_to_cpu(ent->t273.count);
	ulong addr = le32_to_cpu(ent->t273.addr);
	uint32_t value;

	ql_dbg(ql_dbg_misc, vha, 0xd211,
	    "%s: pcicfg [%lx]\n", __func__, *len);
	while (dwords--) {
		value = ~0;
		if (pci_read_config_dword(vha->hw->pdev, addr, &value))
			ql_dbg(ql_dbg_misc, vha, 0xd02d,
			    "%s: failed pcicfg read at %lx\n", __func__, addr);
		qla27xx_insert32(addr, buf, len);
		qla27xx_insert32(value, buf, len);
		addr += sizeof(uint32_t);
	}

	return qla27xx_next_entry(ent);
}

static struct qla27xx_fwdt_entry *
qla27xx_fwdt_entry_t274(struct scsi_qla_host *vha,
	struct qla27xx_fwdt_entry *ent, void *buf, ulong *len)
{
	ulong type = ent->t274.queue_type;
	uint count = 0;
	uint i;

	ql_dbg(ql_dbg_misc + ql_dbg_verbose, vha, 0xd212,
	    "%s: getqsh(%lx) [%lx]\n", __func__, type, *len);
	if (type == T274_QUEUE_TYPE_REQ_SHAD) {
		for (i = 0; i < vha->hw->max_req_queues; i++) {
			struct req_que *req = vha->hw->req_q_map[i];

			if (req || !buf) {
				qla27xx_insert16(i, buf, len);
				qla27xx_insert16(1, buf, len);
				qla27xx_insert32(req && req->out_ptr ?
				    *req->out_ptr : 0, buf, len);
				count++;
			}
		}
	} else if (type == T274_QUEUE_TYPE_RSP_SHAD) {
		for (i = 0; i < vha->hw->max_rsp_queues; i++) {
			struct rsp_que *rsp = vha->hw->rsp_q_map[i];

			if (rsp || !buf) {
				qla27xx_insert16(i, buf, len);
				qla27xx_insert16(1, buf, len);
				qla27xx_insert32(rsp && rsp->in_ptr ?
				    *rsp->in_ptr : 0, buf, len);
				count++;
			}
		}
	} else if (QLA_TGT_MODE_ENABLED() &&
	    ent->t274.queue_type == T274_QUEUE_TYPE_ATIO_SHAD) {
		struct qla_hw_data *ha = vha->hw;
		struct atio *atr = ha->tgt.atio_ring_ptr;

		if (atr || !buf) {
			qla27xx_insert16(0, buf, len);
			qla27xx_insert16(1, buf, len);
			qla27xx_insert32(ha->tgt.atio_q_in ?
			    readl(ha->tgt.atio_q_in) : 0, buf, len);
			count++;
		}
	} else {
		ql_dbg(ql_dbg_misc, vha, 0xd02f,
		    "%s: unknown queue %lx\n", __func__, type);
		qla27xx_skip_entry(ent, buf);
	}

	if (buf) {
		if (count)
			ent->t274.num_queues = count;
		else
			qla27xx_skip_entry(ent, buf);
	}

	return qla27xx_next_entry(ent);
}

static struct qla27xx_fwdt_entry *
qla27xx_fwdt_entry_t275(struct scsi_qla_host *vha,
	struct qla27xx_fwdt_entry *ent, void *buf, ulong *len)
{
	ulong offset = offsetof(typeof(*ent), t275.buffer);
	ulong length = le32_to_cpu(ent->t275.length);
	ulong size = le32_to_cpu(ent->hdr.size);
	void *buffer = ent->t275.buffer;

	ql_dbg(ql_dbg_misc + ql_dbg_verbose, vha, 0xd213,
	    "%s: buffer(%lx) [%lx]\n", __func__, length, *len);
	if (!length) {
		ql_dbg(ql_dbg_misc, vha, 0xd020,
		    "%s: buffer zero length\n", __func__);
		qla27xx_skip_entry(ent, buf);
		goto done;
	}
	if (offset + length > size) {
		length = size - offset;
		ql_dbg(ql_dbg_misc, vha, 0xd030,
		    "%s: buffer overflow, truncate [%lx]\n", __func__, length);
		ent->t275.length = cpu_to_le32(length);
	}

	qla27xx_insertbuf(buffer, length, buf, len);
done:
	return qla27xx_next_entry(ent);
}

static struct qla27xx_fwdt_entry *
qla27xx_fwdt_entry_t276(struct scsi_qla_host *vha,
    struct qla27xx_fwdt_entry *ent, void *buf, ulong *len)
{
	ql_dbg(ql_dbg_misc + ql_dbg_verbose, vha, 0xd214,
	    "%s: cond [%lx]\n", __func__, *len);

	if (buf) {
		ulong cond1 = le32_to_cpu(ent->t276.cond1);
		ulong cond2 = le32_to_cpu(ent->t276.cond2);
		uint type = vha->hw->pdev->device >> 4 & 0xf;
		uint func = vha->hw->port_no & 0x3;

		if (type != cond1 || func != cond2) {
			struct qla27xx_fwdt_template *tmp = buf;

			tmp->count--;
			ent = qla27xx_next_entry(ent);
			qla27xx_skip_entry(ent, buf);
		}
	}

	return qla27xx_next_entry(ent);
}

static struct qla27xx_fwdt_entry *
qla27xx_fwdt_entry_t277(struct scsi_qla_host *vha,
    struct qla27xx_fwdt_entry *ent, void *buf, ulong *len)
{
	ulong cmd_addr = le32_to_cpu(ent->t277.cmd_addr);
	ulong wr_cmd_data = le32_to_cpu(ent->t277.wr_cmd_data);
	ulong data_addr = le32_to_cpu(ent->t277.data_addr);

	ql_dbg(ql_dbg_misc + ql_dbg_verbose, vha, 0xd215,
	    "%s: rdpep [%lx]\n", __func__, *len);
	qla27xx_insert32(wr_cmd_data, buf, len);
	qla27xx_write_reg(ISPREG(vha), cmd_addr, wr_cmd_data, buf);
	qla27xx_read_reg(ISPREG(vha), data_addr, buf, len);

	return qla27xx_next_entry(ent);
}

static struct qla27xx_fwdt_entry *
qla27xx_fwdt_entry_t278(struct scsi_qla_host *vha,
    struct qla27xx_fwdt_entry *ent, void *buf, ulong *len)
{
	ulong cmd_addr = le32_to_cpu(ent->t278.cmd_addr);
	ulong wr_cmd_data = le32_to_cpu(ent->t278.wr_cmd_data);
	ulong data_addr = le32_to_cpu(ent->t278.data_addr);
	ulong wr_data = le32_to_cpu(ent->t278.wr_data);

	ql_dbg(ql_dbg_misc + ql_dbg_verbose, vha, 0xd216,
	    "%s: wrpep [%lx]\n", __func__, *len);
	qla27xx_write_reg(ISPREG(vha), data_addr, wr_data, buf);
	qla27xx_write_reg(ISPREG(vha), cmd_addr, wr_cmd_data, buf);

	return qla27xx_next_entry(ent);
}

static struct qla27xx_fwdt_entry *
qla27xx_fwdt_entry_other(struct scsi_qla_host *vha,
	struct qla27xx_fwdt_entry *ent, void *buf, ulong *len)
{
	ulong type = le32_to_cpu(ent->hdr.type);

	ql_dbg(ql_dbg_misc, vha, 0xd2ff,
	    "%s: other %lx [%lx]\n", __func__, type, *len);
	qla27xx_skip_entry(ent, buf);

	return qla27xx_next_entry(ent);
}

static struct {
	uint type;
	typeof(qla27xx_fwdt_entry_other)(*call);
} qla27xx_fwdt_entry_call[] = {
	{ ENTRY_TYPE_NOP,		qla27xx_fwdt_entry_t0    },
	{ ENTRY_TYPE_TMP_END,		qla27xx_fwdt_entry_t255  },
	{ ENTRY_TYPE_RD_IOB_T1,		qla27xx_fwdt_entry_t256  },
	{ ENTRY_TYPE_WR_IOB_T1,		qla27xx_fwdt_entry_t257  },
	{ ENTRY_TYPE_RD_IOB_T2,		qla27xx_fwdt_entry_t258  },
	{ ENTRY_TYPE_WR_IOB_T2,		qla27xx_fwdt_entry_t259  },
	{ ENTRY_TYPE_RD_PCI,		qla27xx_fwdt_entry_t260  },
	{ ENTRY_TYPE_WR_PCI,		qla27xx_fwdt_entry_t261  },
	{ ENTRY_TYPE_RD_RAM,		qla27xx_fwdt_entry_t262  },
	{ ENTRY_TYPE_GET_QUEUE,		qla27xx_fwdt_entry_t263  },
	{ ENTRY_TYPE_GET_FCE,		qla27xx_fwdt_entry_t264  },
	{ ENTRY_TYPE_PSE_RISC,		qla27xx_fwdt_entry_t265  },
	{ ENTRY_TYPE_RST_RISC,		qla27xx_fwdt_entry_t266  },
	{ ENTRY_TYPE_DIS_INTR,		qla27xx_fwdt_entry_t267  },
	{ ENTRY_TYPE_GET_HBUF,		qla27xx_fwdt_entry_t268  },
	{ ENTRY_TYPE_SCRATCH,		qla27xx_fwdt_entry_t269  },
	{ ENTRY_TYPE_RDREMREG,		qla27xx_fwdt_entry_t270  },
	{ ENTRY_TYPE_WRREMREG,		qla27xx_fwdt_entry_t271  },
	{ ENTRY_TYPE_RDREMRAM,		qla27xx_fwdt_entry_t272  },
	{ ENTRY_TYPE_PCICFG,		qla27xx_fwdt_entry_t273  },
	{ ENTRY_TYPE_GET_SHADOW,	qla27xx_fwdt_entry_t274  },
	{ ENTRY_TYPE_WRITE_BUF,		qla27xx_fwdt_entry_t275  },
	{ ENTRY_TYPE_CONDITIONAL,	qla27xx_fwdt_entry_t276  },
	{ ENTRY_TYPE_RDPEPREG,		qla27xx_fwdt_entry_t277  },
	{ ENTRY_TYPE_WRPEPREG,		qla27xx_fwdt_entry_t278  },
	{ -1,				qla27xx_fwdt_entry_other }
};

static inline
typeof(qla27xx_fwdt_entry_call->call)(qla27xx_find_entry(uint type))
{
	typeof(*qla27xx_fwdt_entry_call) *list = qla27xx_fwdt_entry_call;

	while (list->type < type)
		list++;

	if (list->type == type)
		return list->call;
	return qla27xx_fwdt_entry_other;
}

static void
qla27xx_walk_template(struct scsi_qla_host *vha,
	struct qla27xx_fwdt_template *tmp, void *buf, ulong *len)
{
	struct qla27xx_fwdt_entry *ent = (void *)tmp +
	    le32_to_cpu(tmp->entry_offset);
	ulong type;

	tmp->count = le32_to_cpu(tmp->entry_count);
	ql_dbg(ql_dbg_misc, vha, 0xd01a,
	    "%s: entry count %u\n", __func__, tmp->count);
	while (ent && tmp->count--) {
		type = le32_to_cpu(ent->hdr.type);
		ent = qla27xx_find_entry(type)(vha, ent, buf, len);
		if (!ent)
			break;

		if (ent == INVALID_ENTRY) {
			*len = 0;
			ql_dbg(ql_dbg_async, vha, 0xffff,
			    "Unable to capture FW dump");
			goto bailout;
		}
	}

	if (tmp->count)
		ql_dbg(ql_dbg_misc, vha, 0xd018,
		    "%s: entry count residual=+%u\n", __func__, tmp->count);

	if (ent)
		ql_dbg(ql_dbg_misc, vha, 0xd019,
		    "%s: missing end entry\n", __func__);

bailout:
	cpu_to_le32s(&tmp->count);	/* endianize residual count */
}

static void
qla27xx_time_stamp(struct qla27xx_fwdt_template *tmp)
{
	tmp->capture_timestamp = cpu_to_le32(jiffies);
}

static void
qla27xx_driver_info(struct qla27xx_fwdt_template *tmp)
{
	uint8_t v[] = { 0, 0, 0, 0, 0, 0 };

	WARN_ON_ONCE(sscanf(qla2x00_version_str,
			    "%hhu.%hhu.%hhu.%hhu.%hhu.%hhu",
			    v+0, v+1, v+2, v+3, v+4, v+5) != 6);

	tmp->driver_info[0] = cpu_to_le32(
		v[3] << 24 | v[2] << 16 | v[1] << 8 | v[0]);
	tmp->driver_info[1] = cpu_to_le32(v[5] << 8 | v[4]);
	tmp->driver_info[2] = __constant_cpu_to_le32(0x12345678);
}

static void
qla27xx_firmware_info(struct scsi_qla_host *vha,
    struct qla27xx_fwdt_template *tmp)
{
	tmp->firmware_version[0] = cpu_to_le32(vha->hw->fw_major_version);
	tmp->firmware_version[1] = cpu_to_le32(vha->hw->fw_minor_version);
	tmp->firmware_version[2] = cpu_to_le32(vha->hw->fw_subminor_version);
	tmp->firmware_version[3] = cpu_to_le32(
		vha->hw->fw_attributes_h << 16 | vha->hw->fw_attributes);
	tmp->firmware_version[4] = cpu_to_le32(
	  vha->hw->fw_attributes_ext[1] << 16 | vha->hw->fw_attributes_ext[0]);
}

static void
ql27xx_edit_template(struct scsi_qla_host *vha,
	struct qla27xx_fwdt_template *tmp)
{
	qla27xx_time_stamp(tmp);
	qla27xx_driver_info(tmp);
	qla27xx_firmware_info(vha, tmp);
}

static inline uint32_t
qla27xx_template_checksum(void *p, ulong size)
{
	__le32 *buf = p;
	uint64_t sum = 0;

	size /= sizeof(*buf);

	for ( ; size--; buf++)
		sum += le32_to_cpu(*buf);

	sum = (sum & 0xffffffff) + (sum >> 32);

	return ~sum;
}

static inline int
qla27xx_verify_template_checksum(struct qla27xx_fwdt_template *tmp)
{
	return qla27xx_template_checksum(tmp, tmp->template_size) == 0;
}

static inline int
qla27xx_verify_template_header(struct qla27xx_fwdt_template *tmp)
{
	return le32_to_cpu(tmp->template_type) == TEMPLATE_TYPE_FWDUMP;
}

static ulong
qla27xx_execute_fwdt_template(struct scsi_qla_host *vha,
    struct qla27xx_fwdt_template *tmp, void *buf)
{
	ulong len = 0;

	if (qla27xx_fwdt_template_valid(tmp)) {
		len = tmp->template_size;
		tmp = memcpy(buf, tmp, len);
		ql27xx_edit_template(vha, tmp);
		qla27xx_walk_template(vha, tmp, buf, &len);
	}

	return len;
}

ulong
qla27xx_fwdt_calculate_dump_size(struct scsi_qla_host *vha, void *p)
{
	struct qla27xx_fwdt_template *tmp = p;
	ulong len = 0;

	if (qla27xx_fwdt_template_valid(tmp)) {
		len = tmp->template_size;
		qla27xx_walk_template(vha, tmp, NULL, &len);
	}

	return len;
}

ulong
qla27xx_fwdt_template_size(void *p)
{
	struct qla27xx_fwdt_template *tmp = p;

	return tmp->template_size;
}

int
qla27xx_fwdt_template_valid(void *p)
{
	struct qla27xx_fwdt_template *tmp = p;

	if (!qla27xx_verify_template_header(tmp)) {
		ql_log(ql_log_warn, NULL, 0xd01c,
		    "%s: template type %x\n", __func__,
		    le32_to_cpu(tmp->template_type));
		return false;
	}

	if (!qla27xx_verify_template_checksum(tmp)) {
		ql_log(ql_log_warn, NULL, 0xd01d,
		    "%s: failed template checksum\n", __func__);
		return false;
	}

	return true;
}

void
qla27xx_mpi_fwdump(scsi_qla_host_t *vha, int hardware_locked)
{
	ulong flags = 0;
<<<<<<< HEAD
	bool need_mpi_reset = 1;
=======
	bool need_mpi_reset = true;
>>>>>>> 40ad9846

#ifndef __CHECKER__
	if (!hardware_locked)
		spin_lock_irqsave(&vha->hw->hardware_lock, flags);
#endif
	if (!vha->hw->mpi_fw_dump) {
		ql_log(ql_log_warn, vha, 0x02f3, "-> mpi_fwdump no buffer\n");
	} else if (vha->hw->mpi_fw_dumped) {
		ql_log(ql_log_warn, vha, 0x02f4,
		       "-> MPI firmware already dumped (%p) -- ignoring request\n",
		       vha->hw->mpi_fw_dump);
	} else {
		struct fwdt *fwdt = &vha->hw->fwdt[1];
		ulong len;
		void *buf = vha->hw->mpi_fw_dump;

		ql_log(ql_log_warn, vha, 0x02f5, "-> fwdt1 running...\n");
		if (!fwdt->template) {
			ql_log(ql_log_warn, vha, 0x02f6,
			       "-> fwdt1 no template\n");
			goto bailout;
		}
		len = qla27xx_execute_fwdt_template(vha, fwdt->template, buf);
		if (len == 0) {
			goto bailout;
		} else if (len != fwdt->dump_size) {
			ql_log(ql_log_warn, vha, 0x02f7,
			       "-> fwdt1 fwdump residual=%+ld\n",
			       fwdt->dump_size - len);
		} else {
<<<<<<< HEAD
			need_mpi_reset = 0;
=======
			need_mpi_reset = false;
>>>>>>> 40ad9846
		}

		vha->hw->mpi_fw_dump_len = len;
		vha->hw->mpi_fw_dumped = 1;

		ql_log(ql_log_warn, vha, 0x02f8,
		       "-> MPI firmware dump saved to buffer (%lu/%p)\n",
		       vha->host_no, vha->hw->mpi_fw_dump);
		qla2x00_post_uevent_work(vha, QLA_UEVENT_CODE_FW_DUMP);
	}

bailout:
	if (need_mpi_reset)
		qla27xx_reset_mpi(vha);
#ifndef __CHECKER__
	if (!hardware_locked)
		spin_unlock_irqrestore(&vha->hw->hardware_lock, flags);
#endif
}

void
qla27xx_fwdump(scsi_qla_host_t *vha)
{
	lockdep_assert_held(&vha->hw->hardware_lock);

	if (!vha->hw->fw_dump) {
		ql_log(ql_log_warn, vha, 0xd01e, "-> fwdump no buffer\n");
	} else if (vha->hw->fw_dumped) {
		ql_log(ql_log_warn, vha, 0xd01f,
		    "-> Firmware already dumped (%p) -- ignoring request\n",
		    vha->hw->fw_dump);
	} else {
		struct fwdt *fwdt = vha->hw->fwdt;
		ulong len;
		void *buf = vha->hw->fw_dump;

		ql_log(ql_log_warn, vha, 0xd011, "-> fwdt0 running...\n");
		if (!fwdt->template) {
			ql_log(ql_log_warn, vha, 0xd012,
			       "-> fwdt0 no template\n");
			return;
		}
		len = qla27xx_execute_fwdt_template(vha, fwdt->template, buf);
		if (len == 0) {
			return;
		} else if (len != fwdt->dump_size) {
			ql_log(ql_log_warn, vha, 0xd013,
			       "-> fwdt0 fwdump residual=%+ld\n",
				fwdt->dump_size - len);
		}

		vha->hw->fw_dump_len = len;
<<<<<<< HEAD
		vha->hw->fw_dumped = 1;
=======
		vha->hw->fw_dumped = true;
>>>>>>> 40ad9846

		ql_log(ql_log_warn, vha, 0xd015,
		    "-> Firmware dump saved to buffer (%lu/%p) <%lx>\n",
		    vha->host_no, vha->hw->fw_dump, vha->hw->fw_dump_cap_flags);
		qla2x00_post_uevent_work(vha, QLA_UEVENT_CODE_FW_DUMP);
	}
}<|MERGE_RESOLUTION|>--- conflicted
+++ resolved
@@ -17,24 +17,14 @@
 qla27xx_write_remote_reg(struct scsi_qla_host *vha,
 			 u32 addr, u32 data)
 {
-<<<<<<< HEAD
-	char *reg = (char *)ISPREG(vha);
-=======
 	struct device_reg_24xx __iomem *reg = &vha->hw->iobase->isp24;
->>>>>>> 40ad9846
 
 	ql_dbg(ql_dbg_misc, vha, 0xd300,
 	       "%s: addr/data = %xh/%xh\n", __func__, addr, data);
 
-<<<<<<< HEAD
-	WRT_REG_DWORD(reg + IOBASE(vha), 0x40);
-	WRT_REG_DWORD(reg + 0xc4, data);
-	WRT_REG_DWORD(reg + 0xc0, addr);
-=======
 	wrt_reg_dword(&reg->iobase_addr, 0x40);
 	wrt_reg_dword(&reg->iobase_c4, data);
 	wrt_reg_dword(&reg->iobase_window, addr);
->>>>>>> 40ad9846
 }
 
 void
@@ -1038,11 +1028,7 @@
 qla27xx_mpi_fwdump(scsi_qla_host_t *vha, int hardware_locked)
 {
 	ulong flags = 0;
-<<<<<<< HEAD
-	bool need_mpi_reset = 1;
-=======
 	bool need_mpi_reset = true;
->>>>>>> 40ad9846
 
 #ifndef __CHECKER__
 	if (!hardware_locked)
@@ -1073,11 +1059,7 @@
 			       "-> fwdt1 fwdump residual=%+ld\n",
 			       fwdt->dump_size - len);
 		} else {
-<<<<<<< HEAD
-			need_mpi_reset = 0;
-=======
 			need_mpi_reset = false;
->>>>>>> 40ad9846
 		}
 
 		vha->hw->mpi_fw_dump_len = len;
@@ -1130,11 +1112,7 @@
 		}
 
 		vha->hw->fw_dump_len = len;
-<<<<<<< HEAD
-		vha->hw->fw_dumped = 1;
-=======
 		vha->hw->fw_dumped = true;
->>>>>>> 40ad9846
 
 		ql_log(ql_log_warn, vha, 0xd015,
 		    "-> Firmware dump saved to buffer (%lu/%p) <%lx>\n",
