--- conflicted
+++ resolved
@@ -1322,17 +1322,9 @@
 	gid = gid_list;
 	res = -ENOENT;
 	for (i = 0; i < entries; i++) {
-<<<<<<< HEAD
-		struct gid_list_info *gid = (struct gid_list_info *)id_iter;
-
-		if ((gid->al_pa == s_id[2]) &&
-		    (gid->area == s_id[1]) &&
-		    (gid->domain == s_id[0])) {
-=======
 		if (gid->al_pa == s_id.al_pa &&
 		    gid->area == s_id.area &&
 		    gid->domain == s_id.domain) {
->>>>>>> ecd3ad1c
 			*loop_id = le16_to_cpu(gid->loop_id);
 			res = 0;
 			break;
@@ -3148,11 +3140,7 @@
 	pkt->crc_context_len = CRC_CONTEXT_LEN_FW;
 
 	if (!bundling) {
-<<<<<<< HEAD
-		cur_dsd = &crc_ctx_pkt->u.nobundling.data_dsd;
-=======
 		cur_dsd = &crc_ctx_pkt->u.nobundling.data_dsd[0];
->>>>>>> ecd3ad1c
 	} else {
 		/*
 		 * Configure Bundling if we need to fetch interlaving
@@ -3162,11 +3150,7 @@
 		crc_ctx_pkt->u.bundling.dif_byte_count = cpu_to_le32(dif_bytes);
 		crc_ctx_pkt->u.bundling.dseg_count =
 			cpu_to_le16(prm->tot_dsds - prm->prot_seg_cnt);
-<<<<<<< HEAD
-		cur_dsd = &crc_ctx_pkt->u.bundling.data_dsd;
-=======
 		cur_dsd = &crc_ctx_pkt->u.bundling.data_dsd[0];
->>>>>>> ecd3ad1c
 	}
 
 	/* Finish the common fields of CRC pkt */
@@ -3231,12 +3215,8 @@
 	if (!qpair->fw_started || (cmd->reset_count != qpair->chip_reset) ||
 	    (cmd->sess && cmd->sess->deleted)) {
 		cmd->state = QLA_TGT_STATE_PROCESSED;
-<<<<<<< HEAD
-		return 0;
-=======
 		res = 0;
 		goto free;
->>>>>>> ecd3ad1c
 	}
 
 	ql_dbg_qp(ql_dbg_tgt, qpair, 0xe018,
@@ -6151,11 +6131,7 @@
 		if (rc == -ENOENT) {
 			qlt_port_logo_t logo;
 
-<<<<<<< HEAD
-			sid_to_portid(s_id, &logo.id);
-=======
 			logo.id = be_to_port_id(s_id);
->>>>>>> ecd3ad1c
 			logo.cmd_count = 1;
 			qlt_send_first_logo(vha, &logo);
 		}
@@ -6240,12 +6216,6 @@
 
 out_term2:
 	spin_unlock_irqrestore(&ha->tgt.sess_lock, flags2);
-<<<<<<< HEAD
-
-	if (sess)
-		ha->tgt.tgt_ops->put_sess(sess);
-=======
->>>>>>> ecd3ad1c
 
 out_term:
 	spin_lock_irqsave(&ha->hardware_lock, flags);
