--- conflicted
+++ resolved
@@ -737,11 +737,7 @@
 	uint32_t	cnt;
 	struct qla_hw_data *ha = vha->hw;
 	struct device_reg_2xxx __iomem *reg = &ha->iobase->isp;
-<<<<<<< HEAD
-	uint16_t __iomem *dmp_reg;
-=======
 	__le16 __iomem *dmp_reg;
->>>>>>> 40ad9846
 	struct qla2300_fw_dump	*fw;
 	void		*nxt;
 	struct scsi_qla_host *base_vha = pci_get_drvdata(ha->pdev);
@@ -898,11 +894,7 @@
 	uint16_t	mb0 = 0, mb2 = 0;
 	struct qla_hw_data *ha = vha->hw;
 	struct device_reg_2xxx __iomem *reg = &ha->iobase->isp;
-<<<<<<< HEAD
-	uint16_t __iomem *dmp_reg;
-=======
 	__le16 __iomem *dmp_reg;
->>>>>>> 40ad9846
 	struct qla2100_fw_dump	*fw;
 	struct scsi_qla_host *base_vha = pci_get_drvdata(ha->pdev);
 
@@ -1083,15 +1075,9 @@
 	uint32_t	cnt;
 	struct qla_hw_data *ha = vha->hw;
 	struct device_reg_24xx __iomem *reg = &ha->iobase->isp24;
-<<<<<<< HEAD
-	uint32_t __iomem *dmp_reg;
-	uint32_t	*iter_reg;
-	uint16_t __iomem *mbx_reg;
-=======
 	__le32 __iomem *dmp_reg;
 	__be32		*iter_reg;
 	__le16 __iomem *mbx_reg;
->>>>>>> 40ad9846
 	struct qla24xx_fw_dump *fw;
 	void		*nxt;
 	void		*nxt_chain;
@@ -1335,15 +1321,9 @@
 	uint32_t	cnt;
 	struct qla_hw_data *ha = vha->hw;
 	struct device_reg_24xx __iomem *reg = &ha->iobase->isp24;
-<<<<<<< HEAD
-	uint32_t __iomem *dmp_reg;
-	uint32_t	*iter_reg;
-	uint16_t __iomem *mbx_reg;
-=======
 	__le32 __iomem *dmp_reg;
 	__be32		*iter_reg;
 	__le16 __iomem *mbx_reg;
->>>>>>> 40ad9846
 	struct qla25xx_fw_dump *fw;
 	void		*nxt, *nxt_chain;
 	__be32		*last_chain = NULL;
@@ -1654,15 +1634,9 @@
 	uint32_t	cnt;
 	struct qla_hw_data *ha = vha->hw;
 	struct device_reg_24xx __iomem *reg = &ha->iobase->isp24;
-<<<<<<< HEAD
-	uint32_t __iomem *dmp_reg;
-	uint32_t	*iter_reg;
-	uint16_t __iomem *mbx_reg;
-=======
 	__le32 __iomem *dmp_reg;
 	__be32		*iter_reg;
 	__le16 __iomem *mbx_reg;
->>>>>>> 40ad9846
 	struct qla81xx_fw_dump *fw;
 	void		*nxt, *nxt_chain;
 	__be32		*last_chain = NULL;
@@ -1975,15 +1949,9 @@
 	uint32_t	cnt;
 	struct qla_hw_data *ha = vha->hw;
 	struct device_reg_24xx __iomem *reg = &ha->iobase->isp24;
-<<<<<<< HEAD
-	uint32_t __iomem *dmp_reg;
-	uint32_t	*iter_reg;
-	uint16_t __iomem *mbx_reg;
-=======
 	__le32 __iomem *dmp_reg;
 	__be32		*iter_reg;
 	__le16 __iomem *mbx_reg;
->>>>>>> 40ad9846
 	struct qla83xx_fw_dump *fw;
 	void		*nxt, *nxt_chain;
 	__be32		*last_chain = NULL;
