# drivers/Kconfig

menu "Device Drivers"

source "drivers/base/Kconfig"

if !XEN || XEN_PHYSDEV_ACCESS

source "drivers/connector/Kconfig"

source "drivers/mtd/Kconfig"

source "drivers/parport/Kconfig"

source "drivers/pnp/Kconfig"
endif

source "drivers/block/Kconfig"

if !XEN || XEN_PHYSDEV_ACCESS
source "drivers/ide/Kconfig"
endif

source "drivers/scsi/Kconfig"

if !XEN || XEN_PHYSDEV_ACCESS
source "drivers/cdrom/Kconfig"
endif

source "drivers/md/Kconfig"

if !XEN || XEN_PHYSDEV_ACCESS
source "drivers/message/fusion/Kconfig"

source "drivers/ieee1394/Kconfig"

source "drivers/message/i2o/Kconfig"

source "drivers/macintosh/Kconfig"
endif

source "drivers/net/Kconfig"

if !XEN || XEN_PHYSDEV_ACCESS
source "drivers/isdn/Kconfig"

source "drivers/telephony/Kconfig"

# input before char - char/joystick depends on it. As does USB.

source "drivers/input/Kconfig"

source "drivers/char/Kconfig"

source "drivers/i2c/Kconfig"

source "drivers/spi/Kconfig"

source "drivers/w1/Kconfig"

source "drivers/hwmon/Kconfig"

source "drivers/misc/Kconfig"

source "drivers/mfd/Kconfig"

source "drivers/media/Kconfig"

source "drivers/video/Kconfig"

source "sound/Kconfig"

source "drivers/usb/Kconfig"

source "drivers/mmc/Kconfig"

source "drivers/infiniband/Kconfig"
endif

source "drivers/sn/Kconfig"

<<<<<<< HEAD
source "drivers/dma/Kconfig"
=======
source "drivers/edac/Kconfig"
>>>>>>> 18a41440

endmenu<|MERGE_RESOLUTION|>--- conflicted
+++ resolved
@@ -79,10 +79,8 @@
 
 source "drivers/sn/Kconfig"
 
-<<<<<<< HEAD
+source "drivers/edac/Kconfig"
+
 source "drivers/dma/Kconfig"
-=======
-source "drivers/edac/Kconfig"
->>>>>>> 18a41440
 
 endmenu