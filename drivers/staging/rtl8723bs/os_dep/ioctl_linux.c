// SPDX-License-Identifier: GPL-2.0
/******************************************************************************
 *
 * Copyright(c) 2007 - 2012 Realtek Corporation. All rights reserved.
 *
 ******************************************************************************/
#define _IOCTL_LINUX_C_

#include <linux/etherdevice.h>
#include <drv_types.h>
#include <rtw_debug.h>
#include <rtw_mp.h>
#include <hal_btcoex.h>
#include <linux/jiffies.h>
#include <linux/kernel.h>

#define RTL_IOCTL_WPA_SUPPLICANT	(SIOCIWFIRSTPRIV+30)

#define SCAN_ITEM_SIZE 768
#define MAX_CUSTOM_LEN 64
#define RATE_COUNT 4

/*  combo scan */
#define WEXT_CSCAN_HEADER		"CSCAN S\x01\x00\x00S\x00"
#define WEXT_CSCAN_HEADER_SIZE		12
#define WEXT_CSCAN_SSID_SECTION		'S'
#define WEXT_CSCAN_CHANNEL_SECTION	'C'
#define WEXT_CSCAN_ACTV_DWELL_SECTION	'A'
#define WEXT_CSCAN_PASV_DWELL_SECTION	'P'
#define WEXT_CSCAN_HOME_DWELL_SECTION	'H'
#define WEXT_CSCAN_TYPE_SECTION		'T'

static u32 rtw_rates[] = {1000000, 2000000, 5500000, 11000000,
	6000000, 9000000, 12000000, 18000000, 24000000, 36000000, 48000000, 54000000};

void indicate_wx_scan_complete_event(struct adapter *padapter)
{
	union iwreq_data wrqu;

	memset(&wrqu, 0, sizeof(union iwreq_data));
}


void rtw_indicate_wx_assoc_event(struct adapter *padapter)
{
	union iwreq_data wrqu;
	struct	mlme_priv *pmlmepriv = &padapter->mlmepriv;
	struct mlme_ext_priv *pmlmeext = &padapter->mlmeextpriv;
	struct mlme_ext_info *pmlmeinfo = &(pmlmeext->mlmext_info);
	struct wlan_bssid_ex		*pnetwork = (struct wlan_bssid_ex *)(&(pmlmeinfo->network));

	memset(&wrqu, 0, sizeof(union iwreq_data));

	wrqu.ap_addr.sa_family = ARPHRD_ETHER;

	if (check_fwstate(pmlmepriv, WIFI_ADHOC_MASTER_STATE) == true)
		memcpy(wrqu.ap_addr.sa_data, pnetwork->MacAddress, ETH_ALEN);
	else
		memcpy(wrqu.ap_addr.sa_data, pmlmepriv->cur_network.network.MacAddress, ETH_ALEN);

	netdev_dbg(padapter->pnetdev, "assoc success\n");
}

void rtw_indicate_wx_disassoc_event(struct adapter *padapter)
{
	union iwreq_data wrqu;

	memset(&wrqu, 0, sizeof(union iwreq_data));

	wrqu.ap_addr.sa_family = ARPHRD_ETHER;
	eth_zero_addr(wrqu.ap_addr.sa_data);
}

static char *translate_scan(struct adapter *padapter,
				struct iw_request_info *info, struct wlan_network *pnetwork,
				char *start, char *stop)
{
	struct iw_event iwe;
	u16 cap;
	u32 ht_ielen = 0;
	char *custom = NULL;
	char *p;
	u16 max_rate = 0, rate, ht_cap = false, vht_cap = false;
	u32 i = 0;
	u8 bw_40MHz = 0, short_GI = 0;
	u16 mcs_rate = 0, vht_data_rate = 0;
	u8 ie_offset = (pnetwork->network.Reserved[0] == 2 ? 0 : 12);
	struct mlme_priv *pmlmepriv = &(padapter->mlmepriv);
	u8 ss, sq;

	/*  AP MAC address  */
	iwe.cmd = SIOCGIWAP;
	iwe.u.ap_addr.sa_family = ARPHRD_ETHER;

	memcpy(iwe.u.ap_addr.sa_data, pnetwork->network.MacAddress, ETH_ALEN);
	start = iwe_stream_add_event(info, start, stop, &iwe, IW_EV_ADDR_LEN);

	/* Add the ESSID */
	iwe.cmd = SIOCGIWESSID;
	iwe.u.data.flags = 1;
	iwe.u.data.length = min((u16)pnetwork->network.Ssid.SsidLength, (u16)32);
	start = iwe_stream_add_point(info, start, stop, &iwe, pnetwork->network.Ssid.Ssid);

	/* parsing HT_CAP_IE */
	if (pnetwork->network.Reserved[0] == 2) { /*  Probe Request */
		p = rtw_get_ie(&pnetwork->network.IEs[0], WLAN_EID_HT_CAPABILITY, &ht_ielen, pnetwork->network.IELength);
	} else {
		p = rtw_get_ie(&pnetwork->network.IEs[12], WLAN_EID_HT_CAPABILITY, &ht_ielen, pnetwork->network.IELength-12);
	}
	if (p && ht_ielen > 0) {
<<<<<<< HEAD
		struct rtw_ieee80211_ht_cap *pht_capie;
		ht_cap = true;
		pht_capie = (struct rtw_ieee80211_ht_cap *)(p+2);
		memcpy(&mcs_rate, pht_capie->supp_mcs_set, 2);
=======
		struct ieee80211_ht_cap *pht_capie;
		ht_cap = true;
		pht_capie = (struct ieee80211_ht_cap *)(p+2);
		memcpy(&mcs_rate, pht_capie->mcs.rx_mask, 2);
>>>>>>> 7d2a07b7
		bw_40MHz = (le16_to_cpu(pht_capie->cap_info) & IEEE80211_HT_CAP_SUP_WIDTH) ? 1 : 0;
		short_GI = (le16_to_cpu(pht_capie->cap_info) & (IEEE80211_HT_CAP_SGI_20 | IEEE80211_HT_CAP_SGI_40)) ? 1 : 0;
	}

	/* Add the protocol name */
	iwe.cmd = SIOCGIWNAME;
	if (rtw_is_cckratesonly_included((u8 *)&pnetwork->network.SupportedRates)) {
		if (ht_cap)
			snprintf(iwe.u.name, IFNAMSIZ, "IEEE 802.11bn");
		else
		snprintf(iwe.u.name, IFNAMSIZ, "IEEE 802.11b");
	} else if (rtw_is_cckrates_included((u8 *)&pnetwork->network.SupportedRates)) {
		if (ht_cap)
			snprintf(iwe.u.name, IFNAMSIZ, "IEEE 802.11bgn");
		else
			snprintf(iwe.u.name, IFNAMSIZ, "IEEE 802.11bg");
	} else {
		if (pnetwork->network.Configuration.DSConfig > 14) {
			if (vht_cap)
				snprintf(iwe.u.name, IFNAMSIZ, "IEEE 802.11AC");
			else if (ht_cap)
				snprintf(iwe.u.name, IFNAMSIZ, "IEEE 802.11an");
			else
				snprintf(iwe.u.name, IFNAMSIZ, "IEEE 802.11a");
		} else {
			if (ht_cap)
				snprintf(iwe.u.name, IFNAMSIZ, "IEEE 802.11gn");
			else
				snprintf(iwe.u.name, IFNAMSIZ, "IEEE 802.11g");
		}
	}

	start = iwe_stream_add_event(info, start, stop, &iwe, IW_EV_CHAR_LEN);

	  /* Add mode */
	if (pnetwork->network.Reserved[0] == 2) { /*  Probe Request */
		cap = 0;
	} else {
		__le16 le_tmp;

	        iwe.cmd = SIOCGIWMODE;
		memcpy((u8 *)&le_tmp, rtw_get_capability_from_ie(pnetwork->network.IEs), 2);
		cap = le16_to_cpu(le_tmp);
	}

<<<<<<< HEAD
	if (cap & (WLAN_CAPABILITY_IBSS | WLAN_CAPABILITY_BSS)) {
		if (cap & WLAN_CAPABILITY_BSS)
=======
	if (cap & (WLAN_CAPABILITY_IBSS | WLAN_CAPABILITY_ESS)) {
		if (cap & WLAN_CAPABILITY_ESS)
>>>>>>> 7d2a07b7
			iwe.u.mode = IW_MODE_MASTER;
		else
			iwe.u.mode = IW_MODE_ADHOC;

		start = iwe_stream_add_event(info, start, stop, &iwe, IW_EV_UINT_LEN);
	}

	if (pnetwork->network.Configuration.DSConfig < 1 /*|| pnetwork->network.Configuration.DSConfig > 14*/)
		pnetwork->network.Configuration.DSConfig = 1;

	 /* Add frequency/channel */
	iwe.cmd = SIOCGIWFREQ;
	iwe.u.freq.m = rtw_ch2freq(pnetwork->network.Configuration.DSConfig) * 100000;
	iwe.u.freq.e = 1;
	iwe.u.freq.i = pnetwork->network.Configuration.DSConfig;
	start = iwe_stream_add_event(info, start, stop, &iwe, IW_EV_FREQ_LEN);

	/* Add encryption capability */
	iwe.cmd = SIOCGIWENCODE;
	if (cap & WLAN_CAPABILITY_PRIVACY)
		iwe.u.data.flags = IW_ENCODE_ENABLED | IW_ENCODE_NOKEY;
	else
		iwe.u.data.flags = IW_ENCODE_DISABLED;
	iwe.u.data.length = 0;
	start = iwe_stream_add_point(info, start, stop, &iwe, pnetwork->network.Ssid.Ssid);

	/*Add basic and extended rates */
	max_rate = 0;
	custom = kzalloc(MAX_CUSTOM_LEN, GFP_ATOMIC);
	if (!custom)
		return start;
	p = custom;
	p += scnprintf(p, MAX_CUSTOM_LEN - (p - custom), " Rates (Mb/s): ");
	while (pnetwork->network.SupportedRates[i] != 0) {
		rate = pnetwork->network.SupportedRates[i]&0x7F;
		if (rate > max_rate)
			max_rate = rate;
		p += scnprintf(p, MAX_CUSTOM_LEN - (p - custom),
			      "%d%s ", rate >> 1, (rate & 1) ? ".5" : "");
		i++;
	}

	if (vht_cap) {
		max_rate = vht_data_rate;
	} else if (ht_cap) {
		if (mcs_rate & 0x8000) /* MCS15 */
			max_rate = (bw_40MHz) ? ((short_GI)?300:270):((short_GI)?144:130);
<<<<<<< HEAD
		} else { /* default MCS7 */
			/* DBG_871X("wx_get_scan, mcs_rate_bitmap = 0x%x\n", mcs_rate); */
=======
		else /* default MCS7 */
>>>>>>> 7d2a07b7
			max_rate = (bw_40MHz) ? ((short_GI)?150:135):((short_GI)?72:65);

		max_rate = max_rate*2;/* Mbps/2; */
	}

	iwe.cmd = SIOCGIWRATE;
	iwe.u.bitrate.fixed = iwe.u.bitrate.disabled = 0;
	iwe.u.bitrate.value = max_rate * 500000;
	start = iwe_stream_add_event(info, start, stop, &iwe, IW_EV_PARAM_LEN);

	/* parsing WPA/WPA2 IE */
	if (pnetwork->network.Reserved[0] != 2) { /*  Probe Request */
		u8 *buf;
		u8 wpa_ie[255], rsn_ie[255];
		u16 wpa_len = 0, rsn_len = 0;
		u8 *p;
		rtw_get_sec_ie(pnetwork->network.IEs, pnetwork->network.IELength, rsn_ie, &rsn_len, wpa_ie, &wpa_len);

		buf = kzalloc(MAX_WPA_IE_LEN*2, GFP_ATOMIC);
		if (!buf)
			return start;
		if (wpa_len > 0) {
			p = buf;
<<<<<<< HEAD
			p += sprintf(p, "wpa_ie =");
=======
			p += scnprintf(p, (MAX_WPA_IE_LEN * 2) - (p - buf), "wpa_ie =");
>>>>>>> 7d2a07b7
			for (i = 0; i < wpa_len; i++)
				p += scnprintf(p, (MAX_WPA_IE_LEN * 2) - (p - buf),
						"%02x", wpa_ie[i]);

			if (wpa_len > 100) {
				printk("-----------------Len %d----------------\n", wpa_len);
				for (i = 0; i < wpa_len; i++)
					printk("%02x ", wpa_ie[i]);
				printk("\n");
				printk("-----------------Len %d----------------\n", wpa_len);
			}

			memset(&iwe, 0, sizeof(iwe));
			iwe.cmd = IWEVCUSTOM;
			iwe.u.data.length = strlen(buf);
			start = iwe_stream_add_point(info, start, stop, &iwe, buf);

			memset(&iwe, 0, sizeof(iwe));
			iwe.cmd = IWEVGENIE;
			iwe.u.data.length = wpa_len;
			start = iwe_stream_add_point(info, start, stop, &iwe, wpa_ie);
		}
		if (rsn_len > 0) {
			p = buf;
			memset(buf, 0, MAX_WPA_IE_LEN*2);
			p += scnprintf(p, (MAX_WPA_IE_LEN * 2) - (p - buf), "rsn_ie =");
			for (i = 0; i < rsn_len; i++)
				p += scnprintf(p, (MAX_WPA_IE_LEN * 2) - (p - buf),
						"%02x", rsn_ie[i]);
			memset(&iwe, 0, sizeof(iwe));
			iwe.cmd = IWEVCUSTOM;
			iwe.u.data.length = strlen(buf);
			start = iwe_stream_add_point(info, start, stop, &iwe, buf);

			memset(&iwe, 0, sizeof(iwe));
			iwe.cmd = IWEVGENIE;
			iwe.u.data.length = rsn_len;
			start = iwe_stream_add_point(info, start, stop, &iwe, rsn_ie);
		}
		kfree(buf);
	}

	{ /* parsing WPS IE */
		uint cnt = 0, total_ielen;
		u8 *wpsie_ptr = NULL;
		uint wps_ielen = 0;

		u8 *ie_ptr;
		total_ielen = pnetwork->network.IELength - ie_offset;

		if (pnetwork->network.Reserved[0] == 2) { /*  Probe Request */
			ie_ptr = pnetwork->network.IEs;
			total_ielen = pnetwork->network.IELength;
		} else {    /*  Beacon or Probe Respones */
			ie_ptr = pnetwork->network.IEs + _FIXED_IE_LENGTH_;
			total_ielen = pnetwork->network.IELength - _FIXED_IE_LENGTH_;
		}

		while (cnt < total_ielen) {
			if (rtw_is_wps_ie(&ie_ptr[cnt], &wps_ielen) && (wps_ielen > 2)) {
				wpsie_ptr = &ie_ptr[cnt];
				iwe.cmd = IWEVGENIE;
				iwe.u.data.length = (u16)wps_ielen;
				start = iwe_stream_add_point(info, start, stop, &iwe, wpsie_ptr);
			}
			cnt += ie_ptr[cnt + 1] + 2; /* goto next */
		}
	}

	/* Add quality statistics */
	iwe.cmd = IWEVQUAL;
	iwe.u.qual.updated = IW_QUAL_QUAL_UPDATED | IW_QUAL_LEVEL_UPDATED
		| IW_QUAL_NOISE_INVALID;

	if (check_fwstate(pmlmepriv, _FW_LINKED) == true &&
		is_same_network(&pmlmepriv->cur_network.network, &pnetwork->network, 0)) {
		ss = padapter->recvpriv.signal_strength;
		sq = padapter->recvpriv.signal_qual;
	} else {
		ss = pnetwork->network.PhyInfo.SignalStrength;
		sq = pnetwork->network.PhyInfo.SignalQuality;
	}


	iwe.u.qual.level = (u8)ss;/*  */

	iwe.u.qual.qual = (u8)sq;   /*  signal quality */

<<<<<<< HEAD
	#if defined(CONFIG_SIGNAL_DISPLAY_DBM) && defined(CONFIG_BACKGROUND_NOISE_MONITOR)
	{
		s16 tmp_noise = 0;
		rtw_hal_get_odm_var(padapter, HAL_ODM_NOISE_MONITOR, &(pnetwork->network.Configuration.DSConfig), &(tmp_noise));
		iwe.u.qual.noise = tmp_noise;
	}
	#else
=======
>>>>>>> 7d2a07b7
	iwe.u.qual.noise = 0; /*  noise level */

	start = iwe_stream_add_event(info, start, stop, &iwe, IW_EV_QUAL_LEN);

	{
		u8 *buf;
		u8 *pos;

		buf = kzalloc(MAX_WPA_IE_LEN, GFP_ATOMIC);
		if (!buf)
			goto exit;

		pos = pnetwork->network.Reserved;
		memset(&iwe, 0, sizeof(iwe));
		iwe.cmd = IWEVCUSTOM;
		iwe.u.data.length = scnprintf(buf, MAX_WPA_IE_LEN, "fm =%02X%02X", pos[1], pos[0]);
		start = iwe_stream_add_point(info, start, stop, &iwe, buf);
		kfree(buf);
	}
exit:
	kfree(custom);

	return start;
}

static int wpa_set_auth_algs(struct net_device *dev, u32 value)
{
	struct adapter *padapter = rtw_netdev_priv(dev);
	int ret = 0;

	if ((value & WLAN_AUTH_SHARED_KEY) && (value & WLAN_AUTH_OPEN)) {
		padapter->securitypriv.ndisencryptstatus = Ndis802_11Encryption1Enabled;
		padapter->securitypriv.ndisauthtype = Ndis802_11AuthModeAutoSwitch;
		padapter->securitypriv.dot11AuthAlgrthm = dot11AuthAlgrthm_Auto;
	} else if (value & WLAN_AUTH_SHARED_KEY)	{
		padapter->securitypriv.ndisencryptstatus = Ndis802_11Encryption1Enabled;

		padapter->securitypriv.ndisauthtype = Ndis802_11AuthModeShared;
		padapter->securitypriv.dot11AuthAlgrthm = dot11AuthAlgrthm_Shared;
	} else if (value & WLAN_AUTH_OPEN) {
		/* padapter->securitypriv.ndisencryptstatus = Ndis802_11EncryptionDisabled; */
		if (padapter->securitypriv.ndisauthtype < Ndis802_11AuthModeWPAPSK) {
			padapter->securitypriv.ndisauthtype = Ndis802_11AuthModeOpen;
			padapter->securitypriv.dot11AuthAlgrthm = dot11AuthAlgrthm_Open;
		}
	} else {
		ret = -EINVAL;
	}

	return ret;

}

static int wpa_set_encryption(struct net_device *dev, struct ieee_param *param, u32 param_len)
{
	int ret = 0;
	u32 wep_key_idx, wep_key_len, wep_total_len;
	struct ndis_802_11_wep	 *pwep = NULL;
	struct adapter *padapter = rtw_netdev_priv(dev);
	struct mlme_priv *pmlmepriv = &padapter->mlmepriv;
	struct security_priv *psecuritypriv = &padapter->securitypriv;

	param->u.crypt.err = 0;
	param->u.crypt.alg[IEEE_CRYPT_ALG_NAME_LEN - 1] = '\0';

	if (param_len < (u32)((u8 *)param->u.crypt.key - (u8 *)param) + param->u.crypt.key_len) {
		ret =  -EINVAL;
		goto exit;
	}

	if (param->sta_addr[0] == 0xff && param->sta_addr[1] == 0xff &&
	    param->sta_addr[2] == 0xff && param->sta_addr[3] == 0xff &&
	    param->sta_addr[4] == 0xff && param->sta_addr[5] == 0xff) {
		if (param->u.crypt.idx >= WEP_KEYS ||
		    param->u.crypt.idx >= BIP_MAX_KEYID) {
			ret = -EINVAL;
			goto exit;
		}
	} else {
		{
			ret = -EINVAL;
			goto exit;
		}
	}

	if (strcmp(param->u.crypt.alg, "WEP") == 0) {

		padapter->securitypriv.ndisencryptstatus = Ndis802_11Encryption1Enabled;
		padapter->securitypriv.dot11PrivacyAlgrthm = _WEP40_;
		padapter->securitypriv.dot118021XGrpPrivacy = _WEP40_;

		wep_key_idx = param->u.crypt.idx;
		wep_key_len = param->u.crypt.key_len;

		if (wep_key_idx > WEP_KEYS)
			return -EINVAL;

		if (wep_key_len > 0) {
			wep_key_len = wep_key_len <= 5 ? 5 : 13;
			wep_total_len = wep_key_len + FIELD_OFFSET(struct ndis_802_11_wep, KeyMaterial);
			pwep = kzalloc(wep_total_len, GFP_KERNEL);
			if (!pwep) {
				ret = -ENOMEM;
				goto exit;
			}

			pwep->KeyLength = wep_key_len;
			pwep->Length = wep_total_len;

			if (wep_key_len == 13) {
				padapter->securitypriv.dot11PrivacyAlgrthm = _WEP104_;
				padapter->securitypriv.dot118021XGrpPrivacy = _WEP104_;
			}
		} else {
			ret = -EINVAL;
			goto exit;
		}

		pwep->KeyIndex = wep_key_idx;
		pwep->KeyIndex |= 0x80000000;

		memcpy(pwep->KeyMaterial,  param->u.crypt.key, pwep->KeyLength);

		if (param->u.crypt.set_tx) {
			if (rtw_set_802_11_add_wep(padapter, pwep) == (u8)_FAIL)
				ret = -EOPNOTSUPP;
		} else {
			/* don't update "psecuritypriv->dot11PrivacyAlgrthm" and */
			/* psecuritypriv->dot11PrivacyKeyIndex =keyid", but can rtw_set_key to fw/cam */

			if (wep_key_idx >= WEP_KEYS) {
				ret = -EOPNOTSUPP;
				goto exit;
			}

			memcpy(&(psecuritypriv->dot11DefKey[wep_key_idx].skey[0]), pwep->KeyMaterial, pwep->KeyLength);
			psecuritypriv->dot11DefKeylen[wep_key_idx] = pwep->KeyLength;
			rtw_set_key(padapter, psecuritypriv, wep_key_idx, 0, true);
		}

		goto exit;
	}

	if (padapter->securitypriv.dot11AuthAlgrthm == dot11AuthAlgrthm_8021X) { /*  802_1x */
		struct sta_info *psta, *pbcmc_sta;
		struct sta_priv *pstapriv = &padapter->stapriv;

		if (check_fwstate(pmlmepriv, WIFI_STATION_STATE | WIFI_MP_STATE) == true) { /* sta mode */
			psta = rtw_get_stainfo(pstapriv, get_bssid(pmlmepriv));
			if (psta == NULL) {
				/* DEBUG_ERR(("Set wpa_set_encryption: Obtain Sta_info fail\n")); */
			} else {
				/* Jeff: don't disable ieee8021x_blocked while clearing key */
				if (strcmp(param->u.crypt.alg, "none") != 0)
					psta->ieee8021x_blocked = false;

				if ((padapter->securitypriv.ndisencryptstatus == Ndis802_11Encryption2Enabled) ||
						(padapter->securitypriv.ndisencryptstatus ==  Ndis802_11Encryption3Enabled)) {
					psta->dot118021XPrivacy = padapter->securitypriv.dot11PrivacyAlgrthm;
				}

				if (param->u.crypt.set_tx == 1) { /* pairwise key */
					memcpy(psta->dot118021x_UncstKey.skey, param->u.crypt.key, (param->u.crypt.key_len > 16 ? 16 : param->u.crypt.key_len));

					if (strcmp(param->u.crypt.alg, "TKIP") == 0) { /* set mic key */
						/* DEBUG_ERR(("\nset key length :param->u.crypt.key_len =%d\n", param->u.crypt.key_len)); */
						memcpy(psta->dot11tkiptxmickey.skey, &(param->u.crypt.key[16]), 8);
						memcpy(psta->dot11tkiprxmickey.skey, &(param->u.crypt.key[24]), 8);

						padapter->securitypriv.busetkipkey = false;
						/* _set_timer(&padapter->securitypriv.tkip_timer, 50); */
					}

					rtw_setstakey_cmd(padapter, psta, true, true);
				} else { /* group key */
					if (strcmp(param->u.crypt.alg, "TKIP") == 0 || strcmp(param->u.crypt.alg, "CCMP") == 0) {
						memcpy(padapter->securitypriv.dot118021XGrpKey[param->u.crypt.idx].skey, param->u.crypt.key, (param->u.crypt.key_len > 16 ? 16 : param->u.crypt.key_len));
						/* only TKIP group key need to install this */
						if (param->u.crypt.key_len > 16) {
							memcpy(padapter->securitypriv.dot118021XGrptxmickey[param->u.crypt.idx].skey, &(param->u.crypt.key[16]), 8);
							memcpy(padapter->securitypriv.dot118021XGrprxmickey[param->u.crypt.idx].skey, &(param->u.crypt.key[24]), 8);
						}
						padapter->securitypriv.binstallGrpkey = true;

						padapter->securitypriv.dot118021XGrpKeyid = param->u.crypt.idx;

						rtw_set_key(padapter, &padapter->securitypriv, param->u.crypt.idx, 1, true);
					} else if (strcmp(param->u.crypt.alg, "BIP") == 0) {
						/* printk("BIP key_len =%d , index =%d @@@@@@@@@@@@@@@@@@\n", param->u.crypt.key_len, param->u.crypt.idx); */
						/* save the IGTK key, length 16 bytes */
						memcpy(padapter->securitypriv.dot11wBIPKey[param->u.crypt.idx].skey, param->u.crypt.key, (param->u.crypt.key_len > 16 ? 16 : param->u.crypt.key_len));
						/*printk("IGTK key below:\n");
						for (no = 0;no<16;no++)
							printk(" %02x ", padapter->securitypriv.dot11wBIPKey[param->u.crypt.idx].skey[no]);
						printk("\n");*/
						padapter->securitypriv.dot11wBIPKeyid = param->u.crypt.idx;
						padapter->securitypriv.binstallBIPkey = true;
					}
				}
			}

			pbcmc_sta = rtw_get_bcmc_stainfo(padapter);
			if (pbcmc_sta == NULL) {
				/* DEBUG_ERR(("Set OID_802_11_ADD_KEY: bcmc stainfo is null\n")); */
			} else {
				/* Jeff: don't disable ieee8021x_blocked while clearing key */
				if (strcmp(param->u.crypt.alg, "none") != 0)
					pbcmc_sta->ieee8021x_blocked = false;

				if ((padapter->securitypriv.ndisencryptstatus == Ndis802_11Encryption2Enabled) ||
						(padapter->securitypriv.ndisencryptstatus ==  Ndis802_11Encryption3Enabled)) {
					pbcmc_sta->dot118021XPrivacy = padapter->securitypriv.dot11PrivacyAlgrthm;
				}
			}
		} else if (check_fwstate(pmlmepriv, WIFI_ADHOC_STATE)) {
			/* adhoc mode */
		}
	}

exit:

	kfree(pwep);
	return ret;
}

static int rtw_set_wpa_ie(struct adapter *padapter, char *pie, unsigned short ielen)
{
	u8 *buf = NULL;
	int group_cipher = 0, pairwise_cipher = 0;
	int ret = 0;
	u8 null_addr[] = {0, 0, 0, 0, 0, 0};

	if ((ielen > MAX_WPA_IE_LEN) || (pie == NULL)) {
		_clr_fwstate_(&padapter->mlmepriv, WIFI_UNDER_WPS);
		if (pie == NULL)
			return ret;
		else
			return -EINVAL;
	}

	if (ielen) {
		buf = rtw_zmalloc(ielen);
		if (buf == NULL) {
			ret =  -ENOMEM;
			goto exit;
		}

		memcpy(buf, pie, ielen);
<<<<<<< HEAD

		/* dump */
		{
			int i;
			DBG_871X("\n wpa_ie(length:%d):\n", ielen);
			for (i = 0; i < ielen; i = i + 8)
				DBG_871X("0x%.2x 0x%.2x 0x%.2x 0x%.2x 0x%.2x 0x%.2x 0x%.2x 0x%.2x\n", buf[i], buf[i+1], buf[i+2], buf[i+3], buf[i+4], buf[i+5], buf[i+6], buf[i+7]);
		}
=======
>>>>>>> 7d2a07b7

		if (ielen < RSN_HEADER_LEN) {
			ret  = -1;
			goto exit;
		}

		if (rtw_parse_wpa_ie(buf, ielen, &group_cipher, &pairwise_cipher, NULL) == _SUCCESS) {
			padapter->securitypriv.dot11AuthAlgrthm = dot11AuthAlgrthm_8021X;
			padapter->securitypriv.ndisauthtype = Ndis802_11AuthModeWPAPSK;
			memcpy(padapter->securitypriv.supplicant_ie, &buf[0], ielen);
		}

		if (rtw_parse_wpa2_ie(buf, ielen, &group_cipher, &pairwise_cipher, NULL) == _SUCCESS) {
			padapter->securitypriv.dot11AuthAlgrthm = dot11AuthAlgrthm_8021X;
			padapter->securitypriv.ndisauthtype = Ndis802_11AuthModeWPA2PSK;
			memcpy(padapter->securitypriv.supplicant_ie, &buf[0], ielen);
		}

		if (group_cipher == 0)
			group_cipher = WPA_CIPHER_NONE;
		if (pairwise_cipher == 0)
			pairwise_cipher = WPA_CIPHER_NONE;

		switch (group_cipher) {
<<<<<<< HEAD
			case WPA_CIPHER_NONE:
				padapter->securitypriv.dot118021XGrpPrivacy = _NO_PRIVACY_;
				padapter->securitypriv.ndisencryptstatus = Ndis802_11EncryptionDisabled;
				break;
			case WPA_CIPHER_WEP40:
				padapter->securitypriv.dot118021XGrpPrivacy = _WEP40_;
				padapter->securitypriv.ndisencryptstatus = Ndis802_11Encryption1Enabled;
				break;
			case WPA_CIPHER_TKIP:
				padapter->securitypriv.dot118021XGrpPrivacy = _TKIP_;
				padapter->securitypriv.ndisencryptstatus = Ndis802_11Encryption2Enabled;
				break;
			case WPA_CIPHER_CCMP:
				padapter->securitypriv.dot118021XGrpPrivacy = _AES_;
				padapter->securitypriv.ndisencryptstatus = Ndis802_11Encryption3Enabled;
				break;
			case WPA_CIPHER_WEP104:
				padapter->securitypriv.dot118021XGrpPrivacy = _WEP104_;
				padapter->securitypriv.ndisencryptstatus = Ndis802_11Encryption1Enabled;
				break;
		}

		switch (pairwise_cipher) {
			case WPA_CIPHER_NONE:
				padapter->securitypriv.dot11PrivacyAlgrthm = _NO_PRIVACY_;
				padapter->securitypriv.ndisencryptstatus = Ndis802_11EncryptionDisabled;
				break;
			case WPA_CIPHER_WEP40:
				padapter->securitypriv.dot11PrivacyAlgrthm = _WEP40_;
				padapter->securitypriv.ndisencryptstatus = Ndis802_11Encryption1Enabled;
				break;
			case WPA_CIPHER_TKIP:
				padapter->securitypriv.dot11PrivacyAlgrthm = _TKIP_;
				padapter->securitypriv.ndisencryptstatus = Ndis802_11Encryption2Enabled;
				break;
			case WPA_CIPHER_CCMP:
				padapter->securitypriv.dot11PrivacyAlgrthm = _AES_;
				padapter->securitypriv.ndisencryptstatus = Ndis802_11Encryption3Enabled;
				break;
			case WPA_CIPHER_WEP104:
				padapter->securitypriv.dot11PrivacyAlgrthm = _WEP104_;
				padapter->securitypriv.ndisencryptstatus = Ndis802_11Encryption1Enabled;
				break;
=======
		case WPA_CIPHER_NONE:
			padapter->securitypriv.dot118021XGrpPrivacy = _NO_PRIVACY_;
			padapter->securitypriv.ndisencryptstatus = Ndis802_11EncryptionDisabled;
			break;
		case WPA_CIPHER_WEP40:
			padapter->securitypriv.dot118021XGrpPrivacy = _WEP40_;
			padapter->securitypriv.ndisencryptstatus = Ndis802_11Encryption1Enabled;
			break;
		case WPA_CIPHER_TKIP:
			padapter->securitypriv.dot118021XGrpPrivacy = _TKIP_;
			padapter->securitypriv.ndisencryptstatus = Ndis802_11Encryption2Enabled;
			break;
		case WPA_CIPHER_CCMP:
			padapter->securitypriv.dot118021XGrpPrivacy = _AES_;
			padapter->securitypriv.ndisencryptstatus = Ndis802_11Encryption3Enabled;
			break;
		case WPA_CIPHER_WEP104:
			padapter->securitypriv.dot118021XGrpPrivacy = _WEP104_;
			padapter->securitypriv.ndisencryptstatus = Ndis802_11Encryption1Enabled;
			break;
		}

		switch (pairwise_cipher) {
		case WPA_CIPHER_NONE:
			padapter->securitypriv.dot11PrivacyAlgrthm = _NO_PRIVACY_;
			padapter->securitypriv.ndisencryptstatus = Ndis802_11EncryptionDisabled;
			break;
		case WPA_CIPHER_WEP40:
			padapter->securitypriv.dot11PrivacyAlgrthm = _WEP40_;
			padapter->securitypriv.ndisencryptstatus = Ndis802_11Encryption1Enabled;
			break;
		case WPA_CIPHER_TKIP:
			padapter->securitypriv.dot11PrivacyAlgrthm = _TKIP_;
			padapter->securitypriv.ndisencryptstatus = Ndis802_11Encryption2Enabled;
			break;
		case WPA_CIPHER_CCMP:
			padapter->securitypriv.dot11PrivacyAlgrthm = _AES_;
			padapter->securitypriv.ndisencryptstatus = Ndis802_11Encryption3Enabled;
			break;
		case WPA_CIPHER_WEP104:
			padapter->securitypriv.dot11PrivacyAlgrthm = _WEP104_;
			padapter->securitypriv.ndisencryptstatus = Ndis802_11Encryption1Enabled;
			break;
>>>>>>> 7d2a07b7
		}

		_clr_fwstate_(&padapter->mlmepriv, WIFI_UNDER_WPS);
		{/* set wps_ie */
			u16 cnt = 0;
			u8 eid, wps_oui[4] = {0x0, 0x50, 0xf2, 0x04};

			while (cnt < ielen) {
				eid = buf[cnt];

				if ((eid == WLAN_EID_VENDOR_SPECIFIC) && (!memcmp(&buf[cnt+2], wps_oui, 4))) {
					padapter->securitypriv.wps_ie_len = ((buf[cnt+1]+2) < MAX_WPS_IE_LEN) ? (buf[cnt+1]+2):MAX_WPS_IE_LEN;

					memcpy(padapter->securitypriv.wps_ie, &buf[cnt], padapter->securitypriv.wps_ie_len);

					set_fwstate(&padapter->mlmepriv, WIFI_UNDER_WPS);

					cnt += buf[cnt+1]+2;

					break;
				} else {
					cnt += buf[cnt+1]+2; /* goto next */
				}
			}
		}
	}

	/* TKIP and AES disallow multicast packets until installing group key */
        if (padapter->securitypriv.dot11PrivacyAlgrthm == _TKIP_
                || padapter->securitypriv.dot11PrivacyAlgrthm == _TKIP_WTMIC_
                || padapter->securitypriv.dot11PrivacyAlgrthm == _AES_)
                /* WPS open need to enable multicast */
                /*  check_fwstate(&padapter->mlmepriv, WIFI_UNDER_WPS) == true) */
                rtw_hal_set_hwreg(padapter, HW_VAR_OFF_RCR_AM, null_addr);

exit:

	kfree(buf);

	return ret;
}

static int rtw_wx_get_name(struct net_device *dev,
			     struct iw_request_info *info,
			     union iwreq_data *wrqu, char *extra)
{
	struct adapter *padapter = rtw_netdev_priv(dev);
	u32 ht_ielen = 0;
	char *p;
	u8 ht_cap = false, vht_cap = false;
	struct	mlme_priv *pmlmepriv = &(padapter->mlmepriv);
	struct wlan_bssid_ex  *pcur_bss = &pmlmepriv->cur_network.network;
	NDIS_802_11_RATES_EX *prates = NULL;

	if (check_fwstate(pmlmepriv, _FW_LINKED|WIFI_ADHOC_MASTER_STATE) == true) {
		/* parsing HT_CAP_IE */
<<<<<<< HEAD
		p = rtw_get_ie(&pcur_bss->IEs[12], _HT_CAPABILITY_IE_, &ht_ielen, pcur_bss->IELength-12);
=======
		p = rtw_get_ie(&pcur_bss->IEs[12], WLAN_EID_HT_CAPABILITY, &ht_ielen, pcur_bss->IELength-12);
>>>>>>> 7d2a07b7
		if (p && ht_ielen > 0)
			ht_cap = true;

		prates = &pcur_bss->SupportedRates;

		if (rtw_is_cckratesonly_included((u8 *)prates)) {
			if (ht_cap)
				snprintf(wrqu->name, IFNAMSIZ, "IEEE 802.11bn");
			else
				snprintf(wrqu->name, IFNAMSIZ, "IEEE 802.11b");
		} else if (rtw_is_cckrates_included((u8 *)prates)) {
			if (ht_cap)
				snprintf(wrqu->name, IFNAMSIZ, "IEEE 802.11bgn");
			else
				snprintf(wrqu->name, IFNAMSIZ, "IEEE 802.11bg");
		} else {
			if (pcur_bss->Configuration.DSConfig > 14) {
				if (vht_cap)
					snprintf(wrqu->name, IFNAMSIZ, "IEEE 802.11AC");
				else if (ht_cap)
					snprintf(wrqu->name, IFNAMSIZ, "IEEE 802.11an");
				else
					snprintf(wrqu->name, IFNAMSIZ, "IEEE 802.11a");
			} else {
				if (ht_cap)
					snprintf(wrqu->name, IFNAMSIZ, "IEEE 802.11gn");
				else
					snprintf(wrqu->name, IFNAMSIZ, "IEEE 802.11g");
			}
		}
	} else {
		/* prates = &padapter->registrypriv.dev_network.SupportedRates; */
		/* snprintf(wrqu->name, IFNAMSIZ, "IEEE 802.11g"); */
		snprintf(wrqu->name, IFNAMSIZ, "unassociated");
	}
	return 0;
}

static int rtw_wx_set_freq(struct net_device *dev,
			     struct iw_request_info *info,
			     union iwreq_data *wrqu, char *extra)
{
	return 0;
}

static int rtw_wx_get_freq(struct net_device *dev,
			     struct iw_request_info *info,
			     union iwreq_data *wrqu, char *extra)
{
	struct adapter *padapter = rtw_netdev_priv(dev);
	struct	mlme_priv *pmlmepriv = &(padapter->mlmepriv);
	struct wlan_bssid_ex  *pcur_bss = &pmlmepriv->cur_network.network;

	if (check_fwstate(pmlmepriv, _FW_LINKED) == true) {
		/* wrqu->freq.m = ieee80211_wlan_frequencies[pcur_bss->Configuration.DSConfig-1] * 100000; */
		wrqu->freq.m = rtw_ch2freq(pcur_bss->Configuration.DSConfig) * 100000;
		wrqu->freq.e = 1;
		wrqu->freq.i = pcur_bss->Configuration.DSConfig;

	} else {
		wrqu->freq.m = rtw_ch2freq(padapter->mlmeextpriv.cur_channel) * 100000;
		wrqu->freq.e = 1;
		wrqu->freq.i = padapter->mlmeextpriv.cur_channel;
	}

	return 0;
}

static int rtw_wx_set_mode(struct net_device *dev, struct iw_request_info *a,
			     union iwreq_data *wrqu, char *b)
{
<<<<<<< HEAD
	struct adapter *padapter = (struct adapter *)rtw_netdev_priv(dev);
	enum NDIS_802_11_NETWORK_INFRASTRUCTURE networkType;
=======
	struct adapter *padapter = rtw_netdev_priv(dev);
	enum ndis_802_11_network_infrastructure networkType;
>>>>>>> 7d2a07b7
	int ret = 0;

	if (_FAIL == rtw_pwr_wakeup(padapter)) {
		ret = -EPERM;
		goto exit;
	}

	if (!padapter->hw_init_completed) {
		ret = -EPERM;
		goto exit;
	}

	switch (wrqu->mode) {
<<<<<<< HEAD
		case IW_MODE_AUTO:
			networkType = Ndis802_11AutoUnknown;
			DBG_871X("set_mode = IW_MODE_AUTO\n");
			break;
		case IW_MODE_ADHOC:
			networkType = Ndis802_11IBSS;
			DBG_871X("set_mode = IW_MODE_ADHOC\n");
			break;
		case IW_MODE_MASTER:
			networkType = Ndis802_11APMode;
			DBG_871X("set_mode = IW_MODE_MASTER\n");
                        /* rtw_setopmode_cmd(padapter, networkType, true); */
			break;
		case IW_MODE_INFRA:
			networkType = Ndis802_11Infrastructure;
			DBG_871X("set_mode = IW_MODE_INFRA\n");
			break;

		default:
			ret = -EINVAL;
			RT_TRACE(_module_rtl871x_ioctl_os_c, _drv_err_, ("\n Mode: %s is not supported \n", iw_operation_mode[wrqu->mode]));
			goto exit;
=======
	case IW_MODE_AUTO:
		networkType = Ndis802_11AutoUnknown;
		break;
	case IW_MODE_ADHOC:
		networkType = Ndis802_11IBSS;
		break;
	case IW_MODE_MASTER:
		networkType = Ndis802_11APMode;
		/* rtw_setopmode_cmd(padapter, networkType, true); */
		break;
	case IW_MODE_INFRA:
		networkType = Ndis802_11Infrastructure;
		break;
	default:
		ret = -EINVAL;
		goto exit;
>>>>>>> 7d2a07b7
	}

/*
	if (Ndis802_11APMode == networkType)
	{
		rtw_setopmode_cmd(padapter, networkType, true);
	}
	else
	{
		rtw_setopmode_cmd(padapter, Ndis802_11AutoUnknown, true);
	}
*/

	if (rtw_set_802_11_infrastructure_mode(padapter, networkType) == false) {

		ret = -EPERM;
		goto exit;

	}

	rtw_setopmode_cmd(padapter, networkType, true);

exit:
	return ret;
}

static int rtw_wx_get_mode(struct net_device *dev, struct iw_request_info *a,
			     union iwreq_data *wrqu, char *b)
{
	struct adapter *padapter = rtw_netdev_priv(dev);
	struct	mlme_priv *pmlmepriv = &(padapter->mlmepriv);

	if (check_fwstate(pmlmepriv, WIFI_STATION_STATE) == true) {
		wrqu->mode = IW_MODE_INFRA;
	} else if  ((check_fwstate(pmlmepriv, WIFI_ADHOC_MASTER_STATE) == true) ||
		       (check_fwstate(pmlmepriv, WIFI_ADHOC_STATE) == true)) {
		wrqu->mode = IW_MODE_ADHOC;
	} else if (check_fwstate(pmlmepriv, WIFI_AP_STATE) == true) {
		wrqu->mode = IW_MODE_MASTER;
	} else {
		wrqu->mode = IW_MODE_AUTO;
	}
	return 0;
}


static int rtw_wx_set_pmkid(struct net_device *dev,
	                     struct iw_request_info *a,
			     union iwreq_data *wrqu, char *extra)
{
	struct adapter *padapter = rtw_netdev_priv(dev);
	u8          j, blInserted = false;
	int         intReturn = false;
	struct security_priv *psecuritypriv = &padapter->securitypriv;
<<<<<<< HEAD
        struct iw_pmksa*  pPMK = (struct iw_pmksa *)extra;
=======
        struct iw_pmksa *pPMK = (struct iw_pmksa *)extra;
>>>>>>> 7d2a07b7
        u8     strZeroMacAddress[ETH_ALEN] = { 0x00 };
        u8     strIssueBssid[ETH_ALEN] = { 0x00 };

	/*
        There are the BSSID information in the bssid.sa_data array.
        If cmd is IW_PMKSA_FLUSH, it means the wpa_suppplicant wants to clear all the PMKID information.
        If cmd is IW_PMKSA_ADD, it means the wpa_supplicant wants to add a PMKID/BSSID to driver.
        If cmd is IW_PMKSA_REMOVE, it means the wpa_supplicant wants to remove a PMKID/BSSID from driver.
        */

	memcpy(strIssueBssid, pPMK->bssid.sa_data, ETH_ALEN);
        if (pPMK->cmd == IW_PMKSA_ADD) {
                if (!memcmp(strIssueBssid, strZeroMacAddress, ETH_ALEN))
			return intReturn;
                else
                    intReturn = true;

		blInserted = false;

		/* overwrite PMKID */
		for (j = 0; j < NUM_PMKID_CACHE; j++) {
			if (!memcmp(psecuritypriv->PMKIDList[j].Bssid, strIssueBssid, ETH_ALEN)) {

				memcpy(psecuritypriv->PMKIDList[j].PMKID, pPMK->pmkid, IW_PMKID_LEN);
                                psecuritypriv->PMKIDList[j].bUsed = true;
				psecuritypriv->PMKIDIndex = j+1;
				blInserted = true;
				break;
			}
	        }

	        if (!blInserted) {

	            memcpy(psecuritypriv->PMKIDList[psecuritypriv->PMKIDIndex].Bssid, strIssueBssid, ETH_ALEN);
		    memcpy(psecuritypriv->PMKIDList[psecuritypriv->PMKIDIndex].PMKID, pPMK->pmkid, IW_PMKID_LEN);

                    psecuritypriv->PMKIDList[psecuritypriv->PMKIDIndex].bUsed = true;
		    psecuritypriv->PMKIDIndex++;
		    if (psecuritypriv->PMKIDIndex == 16)
		        psecuritypriv->PMKIDIndex = 0;
		}
<<<<<<< HEAD
        } else if (pPMK->cmd == IW_PMKSA_REMOVE) {
                DBG_871X("[rtw_wx_set_pmkid] IW_PMKSA_REMOVE!\n");
                intReturn = true;
		for (j = 0; j < NUM_PMKID_CACHE; j++) {
			if (!memcmp(psecuritypriv->PMKIDList[j].Bssid, strIssueBssid, ETH_ALEN)) {
				/*  BSSID is matched, the same AP => Remove this PMKID information and reset it. */
                                eth_zero_addr(psecuritypriv->PMKIDList[j].Bssid);
                                psecuritypriv->PMKIDList[j].bUsed = false;
				break;
			}
	        }
        } else if (pPMK->cmd == IW_PMKSA_FLUSH) {
            DBG_871X("[rtw_wx_set_pmkid] IW_PMKSA_FLUSH!\n");
            memset(&psecuritypriv->PMKIDList[0], 0x00, sizeof(RT_PMKID_LIST) * NUM_PMKID_CACHE);
            psecuritypriv->PMKIDIndex = 0;
            intReturn = true;
        }
=======
	} else if (pPMK->cmd == IW_PMKSA_REMOVE) {
		intReturn = true;
		for (j = 0; j < NUM_PMKID_CACHE; j++) {
			if (!memcmp(psecuritypriv->PMKIDList[j].Bssid, strIssueBssid, ETH_ALEN)) {
				/*  BSSID is matched, the same AP => Remove this PMKID information and reset it. */
				eth_zero_addr(psecuritypriv->PMKIDList[j].Bssid);
				psecuritypriv->PMKIDList[j].bUsed = false;
				break;
			}
	        }
	} else if (pPMK->cmd == IW_PMKSA_FLUSH) {
		memset(&psecuritypriv->PMKIDList[0], 0x00, sizeof(struct rt_pmkid_list) * NUM_PMKID_CACHE);
		psecuritypriv->PMKIDIndex = 0;
		intReturn = true;
	}
>>>>>>> 7d2a07b7
	return intReturn;
}

static int rtw_wx_get_sens(struct net_device *dev,
			     struct iw_request_info *info,
			     union iwreq_data *wrqu, char *extra)
{
	{
		wrqu->sens.value = 0;
		wrqu->sens.fixed = 0;	/* no auto select */
		wrqu->sens.disabled = 1;
	}
	return 0;
}

static int rtw_wx_get_range(struct net_device *dev,
				struct iw_request_info *info,
				union iwreq_data *wrqu, char *extra)
{
	struct iw_range *range = (struct iw_range *)extra;
	struct adapter *padapter = rtw_netdev_priv(dev);
	struct mlme_ext_priv *pmlmeext = &padapter->mlmeextpriv;

	u16 val;
	int i;

	wrqu->data.length = sizeof(*range);
	memset(range, 0, sizeof(*range));

	/* Let's try to keep this struct in the same order as in
	 * linux/include/wireless.h
	 */

	/* TODO: See what values we can set, and remove the ones we can't
	 * set, or fill them with some default data.
	 */

	/* ~5 Mb/s real (802.11b) */
	range->throughput = 5 * 1000 * 1000;

	/* signal level threshold range */

	/* percent values between 0 and 100. */
	range->max_qual.qual = 100;
	range->max_qual.level = 100;
	range->max_qual.noise = 100;
	range->max_qual.updated = 7; /* Updated all three */


	range->avg_qual.qual = 92; /* > 8% missed beacons is 'bad' */
	/* TODO: Find real 'good' to 'bad' threshol value for RSSI */
	range->avg_qual.level = 256 - 78;
	range->avg_qual.noise = 0;
	range->avg_qual.updated = 7; /* Updated all three */

	range->num_bitrates = RATE_COUNT;

	for (i = 0; i < RATE_COUNT && i < IW_MAX_BITRATES; i++)
		range->bitrate[i] = rtw_rates[i];

	range->min_frag = MIN_FRAG_THRESHOLD;
	range->max_frag = MAX_FRAG_THRESHOLD;

	range->pm_capa = 0;

	range->we_version_compiled = WIRELESS_EXT;
	range->we_version_source = 16;

	for (i = 0, val = 0; i < MAX_CHANNEL_NUM; i++) {

		/*  Include only legal frequencies for some countries */
		if (pmlmeext->channel_set[i].ChannelNum != 0) {
			range->freq[val].i = pmlmeext->channel_set[i].ChannelNum;
			range->freq[val].m = rtw_ch2freq(pmlmeext->channel_set[i].ChannelNum) * 100000;
			range->freq[val].e = 1;
			val++;
		}

		if (val == IW_MAX_FREQUENCIES)
			break;
	}

	range->num_channels = val;
	range->num_frequency = val;

/*  Commented by Albert 2009/10/13 */
/*  The following code will proivde the security capability to network manager. */
/*  If the driver doesn't provide this capability to network manager, */
/*  the WPA/WPA2 routers can't be chosen in the network manager. */

/*
#define IW_SCAN_CAPA_NONE		0x00
#define IW_SCAN_CAPA_ESSID		0x01
#define IW_SCAN_CAPA_BSSID		0x02
#define IW_SCAN_CAPA_CHANNEL	0x04
#define IW_SCAN_CAPA_MODE		0x08
#define IW_SCAN_CAPA_RATE		0x10
#define IW_SCAN_CAPA_TYPE		0x20
#define IW_SCAN_CAPA_TIME		0x40
*/

	range->enc_capa = IW_ENC_CAPA_WPA | IW_ENC_CAPA_WPA2 |
			  IW_ENC_CAPA_CIPHER_TKIP | IW_ENC_CAPA_CIPHER_CCMP;

	range->scan_capa = IW_SCAN_CAPA_ESSID | IW_SCAN_CAPA_TYPE | IW_SCAN_CAPA_BSSID |
					IW_SCAN_CAPA_CHANNEL | IW_SCAN_CAPA_MODE | IW_SCAN_CAPA_RATE;

	return 0;
}

/* set bssid flow */
/* s1. rtw_set_802_11_infrastructure_mode() */
/* s2. rtw_set_802_11_authentication_mode() */
/* s3. set_802_11_encryption_mode() */
/* s4. rtw_set_802_11_bssid() */
static int rtw_wx_set_wap(struct net_device *dev,
			 struct iw_request_info *info,
			 union iwreq_data *awrq,
			 char *extra)
{
	uint ret = 0;
	struct adapter *padapter = rtw_netdev_priv(dev);
	struct sockaddr *temp = (struct sockaddr *)awrq;
	struct	mlme_priv *pmlmepriv = &(padapter->mlmepriv);
	struct list_head	*phead;
	u8 *dst_bssid, *src_bssid;
	struct __queue	*queue	= &(pmlmepriv->scanned_queue);
	struct	wlan_network	*pnetwork = NULL;
	enum ndis_802_11_authentication_mode	authmode;

	rtw_ps_deny(padapter, PS_DENY_JOIN);
	if (_FAIL == rtw_pwr_wakeup(padapter)) {
		ret = -1;
		goto exit;
	}

	if (!padapter->bup) {
		ret = -1;
		goto exit;
	}


	if (temp->sa_family != ARPHRD_ETHER) {
		ret = -EINVAL;
		goto exit;
	}

	authmode = padapter->securitypriv.ndisauthtype;
	spin_lock_bh(&queue->lock);
	phead = get_list_head(queue);
	list_for_each(pmlmepriv->pscanned, phead) {
		pnetwork = list_entry(pmlmepriv->pscanned,
				      struct wlan_network, list);

		dst_bssid = pnetwork->network.MacAddress;

		src_bssid = temp->sa_data;

		if ((!memcmp(dst_bssid, src_bssid, ETH_ALEN))) {
			if (!rtw_set_802_11_infrastructure_mode(padapter, pnetwork->network.InfrastructureMode)) {
				ret = -1;
				spin_unlock_bh(&queue->lock);
				goto exit;
			}
			break;
		}

	}
	spin_unlock_bh(&queue->lock);

	rtw_set_802_11_authentication_mode(padapter, authmode);
	/* set_802_11_encryption_mode(padapter, padapter->securitypriv.ndisencryptstatus); */
	if (rtw_set_802_11_bssid(padapter, temp->sa_data) == false) {
		ret = -1;
		goto exit;
	}

exit:

	rtw_ps_deny_cancel(padapter, PS_DENY_JOIN);

	return ret;
}

static int rtw_wx_get_wap(struct net_device *dev,
			    struct iw_request_info *info,
			    union iwreq_data *wrqu, char *extra)
{

	struct adapter *padapter = rtw_netdev_priv(dev);
	struct	mlme_priv *pmlmepriv = &(padapter->mlmepriv);
	struct wlan_bssid_ex  *pcur_bss = &pmlmepriv->cur_network.network;

	wrqu->ap_addr.sa_family = ARPHRD_ETHER;

	eth_zero_addr(wrqu->ap_addr.sa_data);

	if  (((check_fwstate(pmlmepriv, _FW_LINKED)) == true) ||
			((check_fwstate(pmlmepriv, WIFI_ADHOC_MASTER_STATE)) == true) ||
			((check_fwstate(pmlmepriv, WIFI_AP_STATE)) == true)) {
		memcpy(wrqu->ap_addr.sa_data, pcur_bss->MacAddress, ETH_ALEN);
	} else {
		eth_zero_addr(wrqu->ap_addr.sa_data);
	}

	return 0;
}

static int rtw_wx_set_mlme(struct net_device *dev,
			     struct iw_request_info *info,
			     union iwreq_data *wrqu, char *extra)
{
	int ret = 0;
	struct adapter *padapter = rtw_netdev_priv(dev);
	struct iw_mlme *mlme = (struct iw_mlme *)extra;


	if (mlme == NULL)
		return -1;

	switch (mlme->cmd) {
	case IW_MLME_DEAUTH:
		if (!rtw_set_802_11_disassociate(padapter))
			ret = -1;
		break;
	case IW_MLME_DISASSOC:
		if (!rtw_set_802_11_disassociate(padapter))
			ret = -1;
		break;
	default:
		return -EOPNOTSUPP;
	}

	return ret;
}

static int rtw_wx_set_scan(struct net_device *dev, struct iw_request_info *a,
			     union iwreq_data *wrqu, char *extra)
{
	u8 _status = false;
	int ret = 0;
	struct adapter *padapter = rtw_netdev_priv(dev);
	struct mlme_priv *pmlmepriv = &padapter->mlmepriv;
	struct ndis_802_11_ssid ssid[RTW_SSID_SCAN_AMOUNT];

	rtw_ps_deny(padapter, PS_DENY_SCAN);
	if (_FAIL == rtw_pwr_wakeup(padapter)) {
		ret = -1;
		goto exit;
	}

	if (padapter->bDriverStopped) {
		ret = -1;
		goto exit;
	}

	if (!padapter->bup) {
		ret = -1;
		goto exit;
	}

	if (!padapter->hw_init_completed) {
		ret = -1;
		goto exit;
	}

	/*  When Busy Traffic, driver do not site survey. So driver return success. */
	/*  wpa_supplicant will not issue SIOCSIWSCAN cmd again after scan timeout. */
	/*  modify by thomas 2011-02-22. */
	if (pmlmepriv->LinkDetectInfo.bBusyTraffic) {
		indicate_wx_scan_complete_event(padapter);
		goto exit;
	}

	if (check_fwstate(pmlmepriv, _FW_UNDER_SURVEY|_FW_UNDER_LINKING) == true) {
		indicate_wx_scan_complete_event(padapter);
		goto exit;
	}

	memset(ssid, 0, sizeof(struct ndis_802_11_ssid)*RTW_SSID_SCAN_AMOUNT);

	if (wrqu->data.length == sizeof(struct iw_scan_req)) {
		struct iw_scan_req *req = (struct iw_scan_req *)extra;

		if (wrqu->data.flags & IW_SCAN_THIS_ESSID) {
			int len = min((int)req->essid_len, IW_ESSID_MAX_SIZE);

			memcpy(ssid[0].Ssid, req->essid, len);
			ssid[0].SsidLength = len;

			spin_lock_bh(&pmlmepriv->lock);

			_status = rtw_sitesurvey_cmd(padapter, ssid, 1, NULL, 0);

			spin_unlock_bh(&pmlmepriv->lock);

		}

	} else if (wrqu->data.length >= WEXT_CSCAN_HEADER_SIZE
		&& !memcmp(extra, WEXT_CSCAN_HEADER, WEXT_CSCAN_HEADER_SIZE)) {
		int len = wrqu->data.length - WEXT_CSCAN_HEADER_SIZE;
		char *pos = extra+WEXT_CSCAN_HEADER_SIZE;
		char section;
		char sec_len;
		int ssid_index = 0;

		while (len >= 1) {
			section = *(pos++); len -= 1;

			switch (section) {
			case WEXT_CSCAN_SSID_SECTION:
				if (len < 1) {
					len = 0;
					break;
				}

<<<<<<< HEAD
					sec_len = *(pos++); len -= 1;

					if (sec_len > 0 && sec_len <= len) {
						ssid[ssid_index].SsidLength = sec_len;
						memcpy(ssid[ssid_index].Ssid, pos, ssid[ssid_index].SsidLength);
						/* DBG_871X("%s COMBO_SCAN with specific ssid:%s, %d\n", __func__ */
						/* 	, ssid[ssid_index].Ssid, ssid[ssid_index].SsidLength); */
						ssid_index++;
					}

					pos += sec_len; len -= sec_len;
					break;


				case WEXT_CSCAN_CHANNEL_SECTION:
					/* DBG_871X("WEXT_CSCAN_CHANNEL_SECTION\n"); */
					pos += 1; len -= 1;
					break;
				case WEXT_CSCAN_ACTV_DWELL_SECTION:
					/* DBG_871X("WEXT_CSCAN_ACTV_DWELL_SECTION\n"); */
					pos += 2; len -= 2;
					break;
				case WEXT_CSCAN_PASV_DWELL_SECTION:
					/* DBG_871X("WEXT_CSCAN_PASV_DWELL_SECTION\n"); */
					pos += 2; len -= 2;
					break;
				case WEXT_CSCAN_HOME_DWELL_SECTION:
					/* DBG_871X("WEXT_CSCAN_HOME_DWELL_SECTION\n"); */
					pos += 2; len -= 2;
					break;
				case WEXT_CSCAN_TYPE_SECTION:
					/* DBG_871X("WEXT_CSCAN_TYPE_SECTION\n"); */
					pos += 1; len -= 1;
					break;
				default:
					/* DBG_871X("Unknown CSCAN section %c\n", section); */
					len = 0; /*  stop parsing */
=======
				sec_len = *(pos++); len -= 1;

				if (sec_len > 0 && sec_len <= len) {
					ssid[ssid_index].SsidLength = sec_len;
					memcpy(ssid[ssid_index].Ssid, pos, ssid[ssid_index].SsidLength);
					ssid_index++;
				}

				pos += sec_len; len -= sec_len;
				break;


			case WEXT_CSCAN_CHANNEL_SECTION:
				pos += 1; len -= 1;
				break;
			case WEXT_CSCAN_ACTV_DWELL_SECTION:
				pos += 2; len -= 2;
				break;
			case WEXT_CSCAN_PASV_DWELL_SECTION:
				pos += 2; len -= 2;
				break;
			case WEXT_CSCAN_HOME_DWELL_SECTION:
				pos += 2; len -= 2;
				break;
			case WEXT_CSCAN_TYPE_SECTION:
				pos += 1; len -= 1;
				break;
			default:
				len = 0; /*  stop parsing */
>>>>>>> 7d2a07b7
			}
		}

		/* jeff: it has still some scan parameter to parse, we only do this now... */
		_status = rtw_set_802_11_bssid_list_scan(padapter, ssid, RTW_SSID_SCAN_AMOUNT);

	} else {
		_status = rtw_set_802_11_bssid_list_scan(padapter, NULL, 0);
	}

	if (_status == false)
		ret = -1;

exit:

	rtw_ps_deny_cancel(padapter, PS_DENY_SCAN);

	return ret;
}

static int rtw_wx_get_scan(struct net_device *dev, struct iw_request_info *a,
			     union iwreq_data *wrqu, char *extra)
{
	struct list_head					*plist, *phead;
	struct adapter *padapter = rtw_netdev_priv(dev);
	struct	mlme_priv *pmlmepriv = &(padapter->mlmepriv);
	struct __queue				*queue	= &(pmlmepriv->scanned_queue);
	struct	wlan_network	*pnetwork = NULL;
	char *ev = extra;
	char *stop = ev + wrqu->data.length;
	u32 ret = 0;
	signed int wait_status;

	if (adapter_to_pwrctl(padapter)->brfoffbyhw && padapter->bDriverStopped) {
		ret = -EINVAL;
		goto exit;
	}

	wait_status = _FW_UNDER_SURVEY | _FW_UNDER_LINKING;

	if (check_fwstate(pmlmepriv, wait_status))
		return -EAGAIN;

	spin_lock_bh(&(pmlmepriv->scanned_queue.lock));

	phead = get_list_head(queue);
	list_for_each(plist, phead) {
		if ((stop - ev) < SCAN_ITEM_SIZE) {
			ret = -E2BIG;
			break;
		}

		pnetwork = list_entry(plist, struct wlan_network, list);

		/* report network only if the current channel set contains the channel to which this network belongs */
		if (rtw_ch_set_search_ch(padapter->mlmeextpriv.channel_set, pnetwork->network.Configuration.DSConfig) >= 0
			&& true == rtw_validate_ssid(&(pnetwork->network.Ssid))) {

			ev = translate_scan(padapter, a, pnetwork, ev, stop);
		}

	}

	spin_unlock_bh(&(pmlmepriv->scanned_queue.lock));

	wrqu->data.length = ev-extra;
	wrqu->data.flags = 0;

exit:

<<<<<<< HEAD
	#ifdef DBG_IOCTL
	DBG_871X("DBG_IOCTL %s:%d return %d\n", __func__, __LINE__, ret);
	#endif

=======
>>>>>>> 7d2a07b7
	return ret;

}

/* set ssid flow */
/* s1. rtw_set_802_11_infrastructure_mode() */
/* s2. set_802_11_authenticaion_mode() */
/* s3. set_802_11_encryption_mode() */
/* s4. rtw_set_802_11_ssid() */
static int rtw_wx_set_essid(struct net_device *dev,
			      struct iw_request_info *a,
			      union iwreq_data *wrqu, char *extra)
{
	struct adapter *padapter = rtw_netdev_priv(dev);
	struct mlme_priv *pmlmepriv = &padapter->mlmepriv;
	struct __queue *queue = &pmlmepriv->scanned_queue;
	struct list_head *phead;
	struct wlan_network *pnetwork = NULL;
	enum ndis_802_11_authentication_mode authmode;
	struct ndis_802_11_ssid ndis_ssid;
	u8 *dst_ssid, *src_ssid;

	uint ret = 0, len;

	rtw_ps_deny(padapter, PS_DENY_JOIN);
	if (_FAIL == rtw_pwr_wakeup(padapter)) {
		ret = -1;
		goto exit;
	}

	if (!padapter->bup) {
		ret = -1;
		goto exit;
	}

	if (wrqu->essid.length > IW_ESSID_MAX_SIZE) {
		ret = -E2BIG;
		goto exit;
	}

	if (check_fwstate(pmlmepriv, WIFI_AP_STATE)) {
		ret = -1;
		goto exit;
	}

	authmode = padapter->securitypriv.ndisauthtype;
	if (wrqu->essid.flags && wrqu->essid.length) {
		len = (wrqu->essid.length < IW_ESSID_MAX_SIZE) ? wrqu->essid.length : IW_ESSID_MAX_SIZE;

		memset(&ndis_ssid, 0, sizeof(struct ndis_802_11_ssid));
		ndis_ssid.SsidLength = len;
		memcpy(ndis_ssid.Ssid, extra, len);
		src_ssid = ndis_ssid.Ssid;

		spin_lock_bh(&queue->lock);
		phead = get_list_head(queue);
		list_for_each(pmlmepriv->pscanned, phead) {
			pnetwork = list_entry(pmlmepriv->pscanned,
					      struct wlan_network, list);

			dst_ssid = pnetwork->network.Ssid.Ssid;

			if ((!memcmp(dst_ssid, src_ssid, ndis_ssid.SsidLength)) &&
				(pnetwork->network.Ssid.SsidLength == ndis_ssid.SsidLength)) {
<<<<<<< HEAD
				RT_TRACE(_module_rtl871x_ioctl_os_c, _drv_info_,
					 ("rtw_wx_set_essid: find match, set infra mode\n"));

=======
>>>>>>> 7d2a07b7
				if (check_fwstate(pmlmepriv, WIFI_ADHOC_STATE) == true) {
					if (pnetwork->network.InfrastructureMode != pmlmepriv->cur_network.network.InfrastructureMode)
						continue;
				}

				if (rtw_set_802_11_infrastructure_mode(padapter, pnetwork->network.InfrastructureMode) == false) {
					ret = -1;
					spin_unlock_bh(&queue->lock);
					goto exit;
				}

				break;
			}
		}
		spin_unlock_bh(&queue->lock);
		rtw_set_802_11_authentication_mode(padapter, authmode);
		/* set_802_11_encryption_mode(padapter, padapter->securitypriv.ndisencryptstatus); */
		if (rtw_set_802_11_ssid(padapter, &ndis_ssid) == false) {
			ret = -1;
			goto exit;
		}
	}

exit:

	rtw_ps_deny_cancel(padapter, PS_DENY_JOIN);

	return ret;
}

static int rtw_wx_get_essid(struct net_device *dev,
			      struct iw_request_info *a,
			      union iwreq_data *wrqu, char *extra)
{
	u32 len, ret = 0;
	struct adapter *padapter = rtw_netdev_priv(dev);
	struct	mlme_priv *pmlmepriv = &(padapter->mlmepriv);
	struct wlan_bssid_ex  *pcur_bss = &pmlmepriv->cur_network.network;

	if ((check_fwstate(pmlmepriv, _FW_LINKED) == true) ||
	      (check_fwstate(pmlmepriv, WIFI_ADHOC_MASTER_STATE) == true)) {
		len = pcur_bss->Ssid.SsidLength;

		wrqu->essid.length = len;

		memcpy(extra, pcur_bss->Ssid.Ssid, len);

		wrqu->essid.flags = 1;
	} else {
		ret = -1;
		goto exit;
	}

exit:
	return ret;
}

static int rtw_wx_set_rate(struct net_device *dev,
			      struct iw_request_info *a,
			      union iwreq_data *wrqu, char *extra)
{
	int	i, ret = 0;
	struct adapter *padapter = rtw_netdev_priv(dev);
	u8 datarates[NumRates];
	u32 target_rate = wrqu->bitrate.value;
	u32 fixed = wrqu->bitrate.fixed;
	u32 ratevalue = 0;
	u8 mpdatarate[NumRates] = {11, 10, 9, 8, 7, 6, 5, 4, 3, 2, 1, 0, 0xff};
<<<<<<< HEAD

	RT_TRACE(_module_rtl871x_mlme_c_, _drv_info_, (" rtw_wx_set_rate\n"));
	RT_TRACE(_module_rtl871x_ioctl_os_c, _drv_info_, ("target_rate = %d, fixed = %d\n", target_rate, fixed));
=======
>>>>>>> 7d2a07b7

	if (target_rate == -1) {
		ratevalue = 11;
		goto set_rate;
	}
	target_rate = target_rate/100000;

	switch (target_rate) {
	case 10:
		ratevalue = 0;
		break;
	case 20:
		ratevalue = 1;
		break;
	case 55:
		ratevalue = 2;
		break;
	case 60:
		ratevalue = 3;
		break;
	case 90:
		ratevalue = 4;
		break;
	case 110:
		ratevalue = 5;
		break;
	case 120:
		ratevalue = 6;
		break;
	case 180:
		ratevalue = 7;
		break;
	case 240:
		ratevalue = 8;
		break;
	case 360:
		ratevalue = 9;
		break;
	case 480:
		ratevalue = 10;
		break;
	case 540:
		ratevalue = 11;
		break;
	default:
		ratevalue = 11;
		break;
	}

set_rate:

	for (i = 0; i < NumRates; i++) {
		if (ratevalue == mpdatarate[i]) {
			datarates[i] = mpdatarate[i];
			if (fixed == 0)
				break;
		} else {
			datarates[i] = 0xff;
		}
	}

	if (rtw_setdatarate_cmd(padapter, datarates) != _SUCCESS)
		ret = -1;

	return ret;
}

static int rtw_wx_get_rate(struct net_device *dev,
			     struct iw_request_info *info,
			     union iwreq_data *wrqu, char *extra)
{
	u16 max_rate = 0;

	max_rate = rtw_get_cur_max_rate(rtw_netdev_priv(dev));

	if (max_rate == 0)
		return -EPERM;

	wrqu->bitrate.fixed = 0;	/* no auto select */
	wrqu->bitrate.value = max_rate * 100000;

	return 0;
}

static int rtw_wx_set_rts(struct net_device *dev,
			     struct iw_request_info *info,
			     union iwreq_data *wrqu, char *extra)
{
	struct adapter *padapter = rtw_netdev_priv(dev);

	if (wrqu->rts.disabled)
		padapter->registrypriv.rts_thresh = 2347;
	else {
		if (wrqu->rts.value < 0 ||
		    wrqu->rts.value > 2347)
			return -EINVAL;

		padapter->registrypriv.rts_thresh = wrqu->rts.value;
	}

	return 0;
}

static int rtw_wx_get_rts(struct net_device *dev,
			     struct iw_request_info *info,
			     union iwreq_data *wrqu, char *extra)
{
	struct adapter *padapter = rtw_netdev_priv(dev);

	wrqu->rts.value = padapter->registrypriv.rts_thresh;
	wrqu->rts.fixed = 0;	/* no auto select */
	/* wrqu->rts.disabled = (wrqu->rts.value == DEFAULT_RTS_THRESHOLD); */

	return 0;
}

static int rtw_wx_set_frag(struct net_device *dev,
			     struct iw_request_info *info,
			     union iwreq_data *wrqu, char *extra)
{
	struct adapter *padapter = rtw_netdev_priv(dev);

	if (wrqu->frag.disabled)
		padapter->xmitpriv.frag_len = MAX_FRAG_THRESHOLD;
	else {
		if (wrqu->frag.value < MIN_FRAG_THRESHOLD ||
		    wrqu->frag.value > MAX_FRAG_THRESHOLD)
			return -EINVAL;

		padapter->xmitpriv.frag_len = wrqu->frag.value & ~0x1;
	}

	return 0;

}

static int rtw_wx_get_frag(struct net_device *dev,
			     struct iw_request_info *info,
			     union iwreq_data *wrqu, char *extra)
{
	struct adapter *padapter = rtw_netdev_priv(dev);

	wrqu->frag.value = padapter->xmitpriv.frag_len;
	wrqu->frag.fixed = 0;	/* no auto select */
	/* wrqu->frag.disabled = (wrqu->frag.value == DEFAULT_FRAG_THRESHOLD); */

	return 0;
}

static int rtw_wx_get_retry(struct net_device *dev,
			     struct iw_request_info *info,
			     union iwreq_data *wrqu, char *extra)
{
	/* struct adapter *padapter = rtw_netdev_priv(dev); */


	wrqu->retry.value = 7;
	wrqu->retry.fixed = 0;	/* no auto select */
	wrqu->retry.disabled = 1;

	return 0;

}

static int rtw_wx_set_enc(struct net_device *dev,
			    struct iw_request_info *info,
			    union iwreq_data *wrqu, char *keybuf)
{
	u32 key, ret = 0;
	u32 keyindex_provided;
	struct ndis_802_11_wep	 wep;
	enum ndis_802_11_authentication_mode authmode;

	struct iw_point *erq = &(wrqu->encoding);
	struct adapter *padapter = rtw_netdev_priv(dev);
	struct pwrctrl_priv *pwrpriv = adapter_to_pwrctl(padapter);

	memset(&wep, 0, sizeof(struct ndis_802_11_wep));

	key = erq->flags & IW_ENCODE_INDEX;

	if (erq->flags & IW_ENCODE_DISABLED) {
		padapter->securitypriv.ndisencryptstatus = Ndis802_11EncryptionDisabled;
		padapter->securitypriv.dot11PrivacyAlgrthm = _NO_PRIVACY_;
		padapter->securitypriv.dot118021XGrpPrivacy = _NO_PRIVACY_;
		padapter->securitypriv.dot11AuthAlgrthm = dot11AuthAlgrthm_Open; /* open system */
		authmode = Ndis802_11AuthModeOpen;
		padapter->securitypriv.ndisauthtype = authmode;

		goto exit;
	}

	if (key) {
		if (key > WEP_KEYS)
			return -EINVAL;
		key--;
		keyindex_provided = 1;
	} else {
		keyindex_provided = 0;
		key = padapter->securitypriv.dot11PrivacyKeyIndex;
	}

	/* set authentication mode */
	if (erq->flags & IW_ENCODE_OPEN) {
		padapter->securitypriv.ndisencryptstatus = Ndis802_11Encryption1Enabled;/* Ndis802_11EncryptionDisabled; */

		padapter->securitypriv.dot11AuthAlgrthm = dot11AuthAlgrthm_Open;

		padapter->securitypriv.dot11PrivacyAlgrthm = _NO_PRIVACY_;
		padapter->securitypriv.dot118021XGrpPrivacy = _NO_PRIVACY_;
		authmode = Ndis802_11AuthModeOpen;
		padapter->securitypriv.ndisauthtype = authmode;
	} else if (erq->flags & IW_ENCODE_RESTRICTED) {
		padapter->securitypriv.ndisencryptstatus = Ndis802_11Encryption1Enabled;

		padapter->securitypriv.dot11AuthAlgrthm = dot11AuthAlgrthm_Shared;

		padapter->securitypriv.dot11PrivacyAlgrthm = _WEP40_;
		padapter->securitypriv.dot118021XGrpPrivacy = _WEP40_;
		authmode = Ndis802_11AuthModeShared;
		padapter->securitypriv.ndisauthtype = authmode;
	} else {
		padapter->securitypriv.ndisencryptstatus = Ndis802_11Encryption1Enabled;/* Ndis802_11EncryptionDisabled; */
		padapter->securitypriv.dot11AuthAlgrthm = dot11AuthAlgrthm_Open; /* open system */
		padapter->securitypriv.dot11PrivacyAlgrthm = _NO_PRIVACY_;
		padapter->securitypriv.dot118021XGrpPrivacy = _NO_PRIVACY_;
		authmode = Ndis802_11AuthModeOpen;
		padapter->securitypriv.ndisauthtype = authmode;
	}

	wep.KeyIndex = key;
	if (erq->length > 0) {
		wep.KeyLength = erq->length <= 5 ? 5 : 13;

		wep.Length = wep.KeyLength + FIELD_OFFSET(struct ndis_802_11_wep, KeyMaterial);
	} else {
		wep.KeyLength = 0;

		if (keyindex_provided == 1) { /*  set key_id only, no given KeyMaterial(erq->length == 0). */
			padapter->securitypriv.dot11PrivacyKeyIndex = key;

			switch (padapter->securitypriv.dot11DefKeylen[key]) {
			case 5:
				padapter->securitypriv.dot11PrivacyAlgrthm = _WEP40_;
				break;
			case 13:
				padapter->securitypriv.dot11PrivacyAlgrthm = _WEP104_;
				break;
			default:
				padapter->securitypriv.dot11PrivacyAlgrthm = _NO_PRIVACY_;
				break;
			}

			goto exit;

		}

	}

	wep.KeyIndex |= 0x80000000;

	memcpy(wep.KeyMaterial, keybuf, wep.KeyLength);

	if (rtw_set_802_11_add_wep(padapter, &wep) == false) {
		if (rf_on == pwrpriv->rf_pwrstate)
			ret = -EOPNOTSUPP;
		goto exit;
	}

exit:
	return ret;
}

static int rtw_wx_get_enc(struct net_device *dev,
			    struct iw_request_info *info,
			    union iwreq_data *wrqu, char *keybuf)
{
	uint key, ret = 0;
	struct adapter *padapter = rtw_netdev_priv(dev);
	struct iw_point *erq = &(wrqu->encoding);
	struct	mlme_priv *pmlmepriv = &(padapter->mlmepriv);

	if (check_fwstate(pmlmepriv, _FW_LINKED) != true) {
		 if (check_fwstate(pmlmepriv, WIFI_ADHOC_MASTER_STATE) != true) {
			 erq->length = 0;
			 erq->flags |= IW_ENCODE_DISABLED;
			 return 0;
		 }
	}


	key = erq->flags & IW_ENCODE_INDEX;

	if (key) {
		if (key > WEP_KEYS)
			return -EINVAL;
		key--;
	} else {
		key = padapter->securitypriv.dot11PrivacyKeyIndex;
	}

	erq->flags = key + 1;

	/* if (padapter->securitypriv.ndisauthtype == Ndis802_11AuthModeOpen) */
	/*  */
	/*       erq->flags |= IW_ENCODE_OPEN; */
	/*  */

	switch (padapter->securitypriv.ndisencryptstatus) {
	case Ndis802_11EncryptionNotSupported:
	case Ndis802_11EncryptionDisabled:
		erq->length = 0;
		erq->flags |= IW_ENCODE_DISABLED;
		break;
	case Ndis802_11Encryption1Enabled:
		erq->length = padapter->securitypriv.dot11DefKeylen[key];

		if (erq->length) {
			memcpy(keybuf, padapter->securitypriv.dot11DefKey[key].skey, padapter->securitypriv.dot11DefKeylen[key]);

			erq->flags |= IW_ENCODE_ENABLED;

			if (padapter->securitypriv.ndisauthtype == Ndis802_11AuthModeOpen)
				erq->flags |= IW_ENCODE_OPEN;
			else if (padapter->securitypriv.ndisauthtype == Ndis802_11AuthModeShared)
				erq->flags |= IW_ENCODE_RESTRICTED;
		} else {
			erq->length = 0;
			erq->flags |= IW_ENCODE_DISABLED;
		}
		break;
	case Ndis802_11Encryption2Enabled:
	case Ndis802_11Encryption3Enabled:
		erq->length = 16;
		erq->flags |= (IW_ENCODE_ENABLED | IW_ENCODE_OPEN | IW_ENCODE_NOKEY);
		break;
	default:
		erq->length = 0;
		erq->flags |= IW_ENCODE_DISABLED;
		break;
	}
	return ret;
}

static int rtw_wx_get_power(struct net_device *dev,
			     struct iw_request_info *info,
			     union iwreq_data *wrqu, char *extra)
{
	/* struct adapter *padapter = rtw_netdev_priv(dev); */

	wrqu->power.value = 0;
	wrqu->power.fixed = 0;	/* no auto select */
	wrqu->power.disabled = 1;

	return 0;
}

static int rtw_wx_set_gen_ie(struct net_device *dev,
			     struct iw_request_info *info,
			     union iwreq_data *wrqu, char *extra)
{
	struct adapter *padapter = rtw_netdev_priv(dev);

	return rtw_set_wpa_ie(padapter, extra, wrqu->data.length);
}

static int rtw_wx_set_auth(struct net_device *dev,
			   struct iw_request_info *info,
			   union iwreq_data *wrqu, char *extra)
{
	struct adapter *padapter = rtw_netdev_priv(dev);
	struct iw_param *param = (struct iw_param *)&(wrqu->param);
	int ret = 0;

	switch (param->flags & IW_AUTH_INDEX) {
	case IW_AUTH_WPA_VERSION:
		break;
	case IW_AUTH_CIPHER_PAIRWISE:
		break;
	case IW_AUTH_CIPHER_GROUP:
		break;
	case IW_AUTH_KEY_MGMT:
		/*
		 *  ??? does not use these parameters
		 */
		break;
	case IW_AUTH_TKIP_COUNTERMEASURES:
		/* wpa_supplicant is setting the tkip countermeasure. */
		if (param->value) /* enabling */
			padapter->securitypriv.btkip_countermeasure = true;
		else /* disabling */
			padapter->securitypriv.btkip_countermeasure = false;
		break;
	case IW_AUTH_DROP_UNENCRYPTED:
		/* HACK:
		 *
		 * wpa_supplicant calls set_wpa_enabled when the driver
		 * is loaded and unloaded, regardless of if WPA is being
		 * used.  No other calls are made which can be used to
		 * determine if encryption will be used or not prior to
		 * association being expected.  If encryption is not being
		 * used, drop_unencrypted is set to false, else true -- we
		 * can use this to determine if the CAP_PRIVACY_ON bit should
		 * be set.
		 */

		/*
		 * This means init value, or using wep, ndisencryptstatus =
		 * Ndis802_11Encryption1Enabled, then it needn't reset it;
		 */
		if (padapter->securitypriv.ndisencryptstatus == Ndis802_11Encryption1Enabled)
			break;

		if (param->value) {
			padapter->securitypriv.ndisencryptstatus = Ndis802_11EncryptionDisabled;
			padapter->securitypriv.dot11PrivacyAlgrthm = _NO_PRIVACY_;
			padapter->securitypriv.dot118021XGrpPrivacy = _NO_PRIVACY_;
			padapter->securitypriv.dot11AuthAlgrthm = dot11AuthAlgrthm_Open; /* open system */
			padapter->securitypriv.ndisauthtype = Ndis802_11AuthModeOpen;
		}

		break;
	case IW_AUTH_80211_AUTH_ALG:
		/*
		 *  It's the starting point of a link layer connection using wpa_supplicant
		 */
		if (check_fwstate(&padapter->mlmepriv, _FW_LINKED)) {
			LeaveAllPowerSaveMode(padapter);
			rtw_disassoc_cmd(padapter, 500, false);
			rtw_indicate_disconnect(padapter);
			rtw_free_assoc_resources(padapter, 1);
		}

		ret = wpa_set_auth_algs(dev, (u32)param->value);
		break;
	case IW_AUTH_WPA_ENABLED:
		break;
	case IW_AUTH_RX_UNENCRYPTED_EAPOL:
		break;
	case IW_AUTH_PRIVACY_INVOKED:
		break;
	default:
		return -EOPNOTSUPP;
	}

	return ret;
}

static int rtw_wx_set_enc_ext(struct net_device *dev,
			     struct iw_request_info *info,
			     union iwreq_data *wrqu, char *extra)
{
	char *alg_name;
	u32 param_len;
	struct ieee_param *param = NULL;
	struct iw_point *pencoding = &wrqu->encoding;
	struct iw_encode_ext *pext = (struct iw_encode_ext *)extra;
	int ret = 0;

	param_len = sizeof(struct ieee_param) + pext->key_len;
	param = kzalloc(param_len, GFP_KERNEL);
	if (param == NULL)
		return -1;

	param->cmd = IEEE_CMD_SET_ENCRYPTION;
	eth_broadcast_addr(param->sta_addr);


	switch (pext->alg) {
	case IW_ENCODE_ALG_NONE:
		/* todo: remove key */
		/* remove = 1; */
		alg_name = "none";
		break;
	case IW_ENCODE_ALG_WEP:
		alg_name = "WEP";
		break;
	case IW_ENCODE_ALG_TKIP:
		alg_name = "TKIP";
		break;
	case IW_ENCODE_ALG_CCMP:
		alg_name = "CCMP";
		break;
	case IW_ENCODE_ALG_AES_CMAC:
		alg_name = "BIP";
		break;
	default:
		ret = -1;
		goto exit;
	}

	strncpy((char *)param->u.crypt.alg, alg_name, IEEE_CRYPT_ALG_NAME_LEN);

	if (pext->ext_flags & IW_ENCODE_EXT_SET_TX_KEY)
		param->u.crypt.set_tx = 1;

	/* cliW: WEP does not have group key
	 * just not checking GROUP key setting
	 */
	if ((pext->alg != IW_ENCODE_ALG_WEP) &&
		((pext->ext_flags & IW_ENCODE_EXT_GROUP_KEY)
		|| (pext->ext_flags & IW_ENCODE_ALG_AES_CMAC)))	{
		param->u.crypt.set_tx = 0;
	}

	param->u.crypt.idx = (pencoding->flags & 0x00FF) - 1;

	if (pext->ext_flags & IW_ENCODE_EXT_RX_SEQ_VALID)
		memcpy(param->u.crypt.seq, pext->rx_seq, 8);

	if (pext->key_len) {
		param->u.crypt.key_len = pext->key_len;
		/* memcpy(param + 1, pext + 1, pext->key_len); */
		memcpy(param->u.crypt.key, pext + 1, pext->key_len);
	}

	if (pencoding->flags & IW_ENCODE_DISABLED) {
		/* todo: remove key */
		/* remove = 1; */
	}

	ret =  wpa_set_encryption(dev, param, param_len);

exit:
	kfree(param);

	return ret;
}


static int rtw_wx_get_nick(struct net_device *dev,
			     struct iw_request_info *info,
			     union iwreq_data *wrqu, char *extra)
{
	/* struct adapter *padapter = rtw_netdev_priv(dev); */
	 /* struct mlme_priv *pmlmepriv = &(padapter->mlmepriv); */
	 /* struct security_priv *psecuritypriv = &padapter->securitypriv; */

	if (extra) {
		wrqu->data.length = 14;
		wrqu->data.flags = 1;
		memcpy(extra, "<WIFI@REALTEK>", 14);
	}
	return 0;
}

static int rtw_wx_read32(struct net_device *dev,
			 struct iw_request_info *info,
			 union iwreq_data *wrqu, char *extra)
{
	struct adapter *padapter;
	struct iw_point *p;
	u16 len;
	u32 addr;
	u32 data32;
	u32 bytes;
	u8 *ptmp;
	int ret;


	ret = 0;
	padapter = rtw_netdev_priv(dev);
	p = &wrqu->data;
	len = p->length;
	if (0 == len)
		return -EINVAL;

	ptmp = rtw_malloc(len);
	if (NULL == ptmp)
		return -ENOMEM;

	if (copy_from_user(ptmp, p->pointer, len)) {
		ret = -EFAULT;
		goto exit;
	}

	bytes = 0;
	addr = 0;
	sscanf(ptmp, "%d,%x", &bytes, &addr);

	switch (bytes) {
	case 1:
		data32 = rtw_read8(padapter, addr);
		sprintf(extra, "0x%02X", data32);
		break;
	case 2:
		data32 = rtw_read16(padapter, addr);
		sprintf(extra, "0x%04X", data32);
		break;
	case 4:
		data32 = rtw_read32(padapter, addr);
		sprintf(extra, "0x%08X", data32);
		break;
	default:
		ret = -EINVAL;
		goto exit;
	}

exit:
	kfree(ptmp);

	return ret;
}

static int rtw_wx_write32(struct net_device *dev,
			  struct iw_request_info *info,
			  union iwreq_data *wrqu, char *extra)
{
	struct adapter *padapter = rtw_netdev_priv(dev);

	u32 addr;
	u32 data32;
	u32 bytes;


	bytes = 0;
	addr = 0;
	data32 = 0;
	sscanf(extra, "%d,%x,%x", &bytes, &addr, &data32);

	switch (bytes) {
	case 1:
		rtw_write8(padapter, addr, (u8)data32);
		break;
	case 2:
		rtw_write16(padapter, addr, (u16)data32);
		break;
	case 4:
		rtw_write32(padapter, addr, data32);
		break;
	default:
		return -EINVAL;
	}

	return 0;
}

static int rtw_wx_read_rf(struct net_device *dev,
			  struct iw_request_info *info,
			  union iwreq_data *wrqu, char *extra)
{
	struct adapter *padapter = rtw_netdev_priv(dev);
	u32 path, addr, data32;


	path = *(u32 *)extra;
	addr = *((u32 *)extra + 1);
	data32 = rtw_hal_read_rfreg(padapter, path, addr, 0xFFFFF);
	/*
	 * IMPORTANT!!
	 * Only when wireless private ioctl is at odd order,
	 * "extra" would be copied to user space.
	 */
	sprintf(extra, "0x%05x", data32);

	return 0;
}

static int rtw_wx_write_rf(struct net_device *dev,
			   struct iw_request_info *info,
			   union iwreq_data *wrqu, char *extra)
{
	struct adapter *padapter = rtw_netdev_priv(dev);
	u32 path, addr, data32;


	path = *(u32 *)extra;
	addr = *((u32 *)extra + 1);
	data32 = *((u32 *)extra + 2);
	rtw_hal_write_rfreg(padapter, path, addr, 0xFFFFF, data32);

	return 0;
}

static int rtw_wx_priv_null(struct net_device *dev, struct iw_request_info *a,
		 union iwreq_data *wrqu, char *b)
{
	return -1;
}

static int dummy(struct net_device *dev, struct iw_request_info *a,
		 union iwreq_data *wrqu, char *b)
{
	/* struct adapter *padapter = rtw_netdev_priv(dev); */
	/* struct mlme_priv *pmlmepriv = &(padapter->mlmepriv); */

	return -1;

}

static int rtw_wx_set_channel_plan(struct net_device *dev,
				   struct iw_request_info *info,
				   union iwreq_data *wrqu, char *extra)
{
	struct adapter *padapter = rtw_netdev_priv(dev);
	u8 channel_plan_req = (u8)(*((int *)wrqu));

	if (rtw_set_chplan_cmd(padapter, channel_plan_req, 1, 1) != _SUCCESS)
		return -EPERM;

	return 0;
}

static int rtw_wx_set_mtk_wps_probe_ie(struct net_device *dev,
		struct iw_request_info *a,
		union iwreq_data *wrqu, char *b)
{
	return 0;
}

static int rtw_wx_get_sensitivity(struct net_device *dev,
				struct iw_request_info *info,
				union iwreq_data *wrqu, char *buf)
{
	return 0;
}

static int rtw_wx_set_mtk_wps_ie(struct net_device *dev,
				struct iw_request_info *info,
				union iwreq_data *wrqu, char *extra)
{
	return 0;
}

/*
typedef int (*iw_handler)(struct net_device *dev, struct iw_request_info *info,
			  union iwreq_data *wrqu, char *extra);
*/
/*
 *For all data larger than 16 octets, we need to use a
 *pointer to memory allocated in user space.
 */
static  int rtw_drvext_hdl(struct net_device *dev, struct iw_request_info *info,
						union iwreq_data *wrqu, char *extra)
{
	return 0;
}

static int rtw_get_ap_info(struct net_device *dev,
			   struct iw_request_info *info,
			   union iwreq_data *wrqu, char *extra)
{
	int ret = 0;
	int wpa_ielen;
	u32 cnt = 0;
	struct list_head	*plist, *phead;
	unsigned char *pbuf;
	u8 bssid[ETH_ALEN];
	char data[32];
	struct wlan_network *pnetwork = NULL;
	struct adapter *padapter = rtw_netdev_priv(dev);
	struct mlme_priv *pmlmepriv = &(padapter->mlmepriv);
	struct __queue *queue = &(pmlmepriv->scanned_queue);
	struct iw_point *pdata = &wrqu->data;

	if ((padapter->bDriverStopped) || (pdata == NULL)) {
		ret = -EINVAL;
		goto exit;
	}

	while ((check_fwstate(pmlmepriv, (_FW_UNDER_SURVEY|_FW_UNDER_LINKING))) == true) {
		msleep(30);
		cnt++;
		if (cnt > 100)
			break;
	}


	/* pdata->length = 0;? */
	pdata->flags = 0;
	if (pdata->length >= 32) {
		if (copy_from_user(data, pdata->pointer, 32)) {
			ret = -EINVAL;
			goto exit;
		}
	} else {
		ret = -EINVAL;
		goto exit;
	}

	spin_lock_bh(&(pmlmepriv->scanned_queue.lock));

	phead = get_list_head(queue);
	list_for_each(plist, phead) {
		pnetwork = list_entry(plist, struct wlan_network, list);

		if (!mac_pton(data, bssid)) {
			spin_unlock_bh(&(pmlmepriv->scanned_queue.lock));
			return -EINVAL;
		}


		if (!memcmp(bssid, pnetwork->network.MacAddress, ETH_ALEN)) { /* BSSID match, then check if supporting wpa/wpa2 */

			pbuf = rtw_get_wpa_ie(&pnetwork->network.IEs[12], &wpa_ielen, pnetwork->network.IELength-12);
			if (pbuf && (wpa_ielen > 0)) {
				pdata->flags = 1;
				break;
			}

			pbuf = rtw_get_wpa2_ie(&pnetwork->network.IEs[12], &wpa_ielen, pnetwork->network.IELength-12);
			if (pbuf && (wpa_ielen > 0)) {
				pdata->flags = 2;
				break;
			}
		}

	}

	spin_unlock_bh(&(pmlmepriv->scanned_queue.lock));

	if (pdata->length >= 34) {
		if (copy_to_user((u8 __force __user *)pdata->pointer+32, (u8 *)&pdata->flags, 1)) {
			ret = -EINVAL;
			goto exit;
		}
	}

exit:

	return ret;

}

static int rtw_set_pid(struct net_device *dev,
		       struct iw_request_info *info,
		       union iwreq_data *wrqu, char *extra)
{

	int ret = 0;
	struct adapter *padapter = rtw_netdev_priv(dev);
	int *pdata = (int *)wrqu;
	int selector;

	if ((padapter->bDriverStopped) || (pdata == NULL)) {
		ret = -EINVAL;
		goto exit;
	}

	selector = *pdata;
	if (selector < 3 && selector >= 0)
		padapter->pid[selector] = *(pdata+1);
<<<<<<< HEAD
		DBG_871X("%s set pid[%d]=%d\n", __func__, selector, padapter->pid[selector]);
	}
	else
		DBG_871X("%s selector %d error\n", __func__, selector);
=======
>>>>>>> 7d2a07b7

exit:

	return ret;

}

static int rtw_wps_start(struct net_device *dev,
			 struct iw_request_info *info,
			 union iwreq_data *wrqu, char *extra)
{

	int ret = 0;
	struct adapter *padapter = rtw_netdev_priv(dev);
	struct iw_point *pdata = &wrqu->data;
	u32   u32wps_start = 0;

	if ((true == padapter->bDriverStopped) || (true == padapter->bSurpriseRemoved) || (NULL == pdata)) {
		ret = -EINVAL;
		goto exit;
	}

	if (copy_from_user((void *)&u32wps_start, pdata->pointer, 4)) {
		ret = -EFAULT;
		goto exit;
	}
	if (u32wps_start == 0)
		u32wps_start = *extra;

exit:

	return ret;

}

static int rtw_p2p_set(struct net_device *dev,
		       struct iw_request_info *info,
		       union iwreq_data *wrqu, char *extra)
{

	return 0;

}

static int rtw_p2p_get(struct net_device *dev,
		       struct iw_request_info *info,
		       union iwreq_data *wrqu, char *extra)
{

	return 0;

}

static int rtw_p2p_get2(struct net_device *dev,
						struct iw_request_info *info,
						union iwreq_data *wrqu, char *extra)
{

	return 0;

}

static int rtw_rereg_nd_name(struct net_device *dev,
			     struct iw_request_info *info,
			     union iwreq_data *wrqu, char *extra)
{
	int ret = 0;
	struct adapter *padapter = rtw_netdev_priv(dev);
	struct rereg_nd_name_data *rereg_priv = &padapter->rereg_nd_name_priv;
	char new_ifname[IFNAMSIZ];

	if (rereg_priv->old_ifname[0] == 0) {
		char *reg_ifname;
		reg_ifname = padapter->registrypriv.ifname;

		strncpy(rereg_priv->old_ifname, reg_ifname, IFNAMSIZ);
		rereg_priv->old_ifname[IFNAMSIZ-1] = 0;
	}

	if (wrqu->data.length > IFNAMSIZ)
		return -EFAULT;

	if (copy_from_user(new_ifname, wrqu->data.pointer, IFNAMSIZ))
		return -EFAULT;

	if (0 == strcmp(rereg_priv->old_ifname, new_ifname))
		return ret;

	ret = rtw_change_ifname(padapter, new_ifname);
	if (ret != 0)
		goto exit;

	strncpy(rereg_priv->old_ifname, new_ifname, IFNAMSIZ);
	rereg_priv->old_ifname[IFNAMSIZ-1] = 0;

	if (!memcmp(new_ifname, "disable%d", 9)) {
		/*  free network queue for Android's timming issue */
		rtw_free_network_queue(padapter, true);

		/*  the interface is being "disabled", we can do deeper IPS */
		/* rtw_ips_mode_req(&padapter->pwrctrlpriv, IPS_NORMAL); */
	}
exit:
	return ret;

}

static int rtw_dbg_port(struct net_device *dev,
			struct iw_request_info *info,
			union iwreq_data *wrqu, char *extra)
{
	u8 major_cmd, minor_cmd;
	u16 arg;
	u32 extra_arg, *pdata, val32;
	struct adapter *padapter = rtw_netdev_priv(dev);
	struct mlme_ext_priv *pmlmeext = &padapter->mlmeextpriv;
	struct mlme_ext_info *pmlmeinfo = &(pmlmeext->mlmext_info);

	pdata = (u32 *)&wrqu->data;

	val32 = *pdata;
	arg = (u16)(val32&0x0000ffff);
	major_cmd = (u8)(val32>>24);
	minor_cmd = (u8)((val32>>16)&0x00ff);

	extra_arg = *(pdata+1);

	switch (major_cmd) {
		case 0x70:/* read_reg */
			switch (minor_cmd) {
				case 1:
					break;
				case 2:
					break;
				case 4:
					break;
			}
			break;
		case 0x71:/* write_reg */
			switch (minor_cmd) {
				case 1:
					rtw_write8(padapter, arg, extra_arg);
					break;
				case 2:
					rtw_write16(padapter, arg, extra_arg);
					break;
				case 4:
					rtw_write32(padapter, arg, extra_arg);
					break;
			}
			break;
		case 0x72:/* read_bb */
			break;
		case 0x73:/* write_bb */
			rtw_hal_write_bbreg(padapter, arg, 0xffffffff, extra_arg);
			break;
		case 0x74:/* read_rf */
			break;
		case 0x75:/* write_rf */
			rtw_hal_write_rfreg(padapter, minor_cmd, arg, 0xffffffff, extra_arg);
			break;

		case 0x76:
			switch (minor_cmd) {
				case 0x00: /* normal mode, */
					padapter->recvpriv.is_signal_dbg = 0;
					break;
				case 0x01: /* dbg mode */
					padapter->recvpriv.is_signal_dbg = 1;
					extra_arg = extra_arg > 100 ? 100 : extra_arg;
					padapter->recvpriv.signal_strength_dbg = extra_arg;
					break;
			}
			break;
		case 0x78: /* IOL test */
			break;
		case 0x79:
			{
				/*
				* dbg 0x79000000 [value], set RESP_TXAGC to + value, value:0~15
				* dbg 0x79010000 [value], set RESP_TXAGC to - value, value:0~15
				*/
				u8 value =  extra_arg & 0x0f;
				u8 sign = minor_cmd;
				u16 write_value = 0;

				if (sign)
					value = value | 0x10;

				write_value = value | (value << 5);
				rtw_write16(padapter, 0x6d9, write_value);
			}
			break;
		case 0x7a:
			receive_disconnect(padapter, pmlmeinfo->network.MacAddress
				, WLAN_REASON_EXPIRATION_CHK);
			break;
		case 0x7F:
			switch (minor_cmd) {
				case 0x0:
					break;
				case 0x01:
					break;
				case 0x02:
					break;
				case 0x03:
					break;
				case 0x04:
<<<<<<< HEAD
					DBG_871X("cur_ch =%d\n", pmlmeext->cur_channel);
					DBG_871X("cur_bw =%d\n", pmlmeext->cur_bwmode);
					DBG_871X("cur_ch_off =%d\n", pmlmeext->cur_ch_offset);

					DBG_871X("oper_ch =%d\n", rtw_get_oper_ch(padapter));
					DBG_871X("oper_bw =%d\n", rtw_get_oper_bw(padapter));
					DBG_871X("oper_ch_offset =%d\n", rtw_get_oper_choffset(padapter));

					break;
				case 0x05:
					psta = rtw_get_stainfo(pstapriv, cur_network->network.MacAddress);
					if (psta) {
						int i;
						struct recv_reorder_ctrl *preorder_ctrl;

						DBG_871X("SSID =%s\n", cur_network->network.Ssid.Ssid);
						DBG_871X("sta's macaddr:" MAC_FMT "\n", MAC_ARG(psta->hwaddr));
						DBG_871X("cur_channel =%d, cur_bwmode =%d, cur_ch_offset =%d\n", pmlmeext->cur_channel, pmlmeext->cur_bwmode, pmlmeext->cur_ch_offset);
						DBG_871X("rtsen =%d, cts2slef =%d\n", psta->rtsen, psta->cts2self);
						DBG_871X("state = 0x%x, aid =%d, macid =%d, raid =%d\n", psta->state, psta->aid, psta->mac_id, psta->raid);
						DBG_871X("qos_en =%d, ht_en =%d, init_rate =%d\n", psta->qos_option, psta->htpriv.ht_option, psta->init_rate);
						DBG_871X("bwmode =%d, ch_offset =%d, sgi_20m =%d, sgi_40m =%d\n", psta->bw_mode, psta->htpriv.ch_offset, psta->htpriv.sgi_20m, psta->htpriv.sgi_40m);
						DBG_871X("ampdu_enable = %d\n", psta->htpriv.ampdu_enable);
						DBG_871X("agg_enable_bitmap =%x, candidate_tid_bitmap =%x\n", psta->htpriv.agg_enable_bitmap, psta->htpriv.candidate_tid_bitmap);

						for (i = 0; i < 16; i++) {
							preorder_ctrl = &psta->recvreorder_ctrl[i];
							if (preorder_ctrl->enable)
								DBG_871X("tid =%d, indicate_seq =%d\n", i, preorder_ctrl->indicate_seq);
						}

					} else {
						DBG_871X("can't get sta's macaddr, cur_network's macaddr:" MAC_FMT "\n", MAC_ARG(cur_network->network.MacAddress));
					}
=======

					break;
				case 0x05:
>>>>>>> 7d2a07b7
					break;
				case 0x06:
					{
						u32 ODMFlag;
						rtw_hal_get_hwreg(padapter, HW_VAR_DM_FLAG, (u8 *)(&ODMFlag));
						ODMFlag = (u32)(0x0f&arg);
						rtw_hal_set_hwreg(padapter, HW_VAR_DM_FLAG, (u8 *)(&ODMFlag));
					}
					break;
				case 0x07:
					break;
				case 0x08:
					{
					}
					break;
				case 0x09:
<<<<<<< HEAD
					{
						int i, j;
						struct list_head	*plist, *phead;
						struct recv_reorder_ctrl *preorder_ctrl;

						DBG_871X("sta_dz_bitmap = 0x%x, tim_bitmap = 0x%x\n", pstapriv->sta_dz_bitmap, pstapriv->tim_bitmap);

						spin_lock_bh(&pstapriv->sta_hash_lock);

						for (i = 0; i < NUM_STA; i++) {
							phead = &(pstapriv->sta_hash[i]);
							plist = get_next(phead);

							while (phead != plist) {
								psta = LIST_CONTAINOR(plist, struct sta_info, hash_list);

								plist = get_next(plist);

								if (extra_arg == psta->aid) {
									DBG_871X("sta's macaddr:" MAC_FMT "\n", MAC_ARG(psta->hwaddr));
									DBG_871X("rtsen =%d, cts2slef =%d\n", psta->rtsen, psta->cts2self);
									DBG_871X("state = 0x%x, aid =%d, macid =%d, raid =%d\n", psta->state, psta->aid, psta->mac_id, psta->raid);
									DBG_871X("qos_en =%d, ht_en =%d, init_rate =%d\n", psta->qos_option, psta->htpriv.ht_option, psta->init_rate);
									DBG_871X("bwmode =%d, ch_offset =%d, sgi_20m =%d, sgi_40m =%d\n", psta->bw_mode, psta->htpriv.ch_offset, psta->htpriv.sgi_20m, psta->htpriv.sgi_40m);
									DBG_871X("ampdu_enable = %d\n", psta->htpriv.ampdu_enable);
									DBG_871X("agg_enable_bitmap =%x, candidate_tid_bitmap =%x\n", psta->htpriv.agg_enable_bitmap, psta->htpriv.candidate_tid_bitmap);
									DBG_871X("capability = 0x%x\n", psta->capability);
									DBG_871X("flags = 0x%x\n", psta->flags);
									DBG_871X("wpa_psk = 0x%x\n", psta->wpa_psk);
									DBG_871X("wpa2_group_cipher = 0x%x\n", psta->wpa2_group_cipher);
									DBG_871X("wpa2_pairwise_cipher = 0x%x\n", psta->wpa2_pairwise_cipher);
									DBG_871X("qos_info = 0x%x\n", psta->qos_info);
									DBG_871X("dot118021XPrivacy = 0x%x\n", psta->dot118021XPrivacy);



									for (j = 0; j < 16; j++) {
										preorder_ctrl = &psta->recvreorder_ctrl[j];
										if (preorder_ctrl->enable)
											DBG_871X("tid =%d, indicate_seq =%d\n", j, preorder_ctrl->indicate_seq);
									}
								}
							}
						}

						spin_unlock_bh(&pstapriv->sta_hash_lock);

					}
=======
>>>>>>> 7d2a07b7
					break;
				case 0x0a:
					{
						int max_mac_id = 0;
						max_mac_id = rtw_search_max_mac_id(padapter);
						printk("%s ==> max_mac_id = %d\n", __func__, max_mac_id);
					}
					break;
				case 0x0b: /* Enable = 1, Disable = 0 driver control vrtl_carrier_sense. */
					if (arg == 0) {
						padapter->driver_vcs_en = 0;
					} else if (arg == 1) {
						padapter->driver_vcs_en = 1;

						if (extra_arg > 2)
							padapter->driver_vcs_type = 1;
						else
							padapter->driver_vcs_type = extra_arg;
					}
					break;
				case 0x0c:/* dump rx/tx packet */
					{
						if (arg == 0)
							/* pHalData->bDumpRxPkt =extra_arg; */
							rtw_hal_set_def_var(padapter, HAL_DEF_DBG_DUMP_RXPKT, &(extra_arg));
						else if (arg == 1)
							rtw_hal_set_def_var(padapter, HAL_DEF_DBG_DUMP_TXPKT, &(extra_arg));
					}
					break;
				case 0x0e:
					{
						if (arg == 0) {
							padapter->driver_rx_ampdu_factor = 0xFF;
						} else if (arg == 1) {

							if ((extra_arg & 0x03) > 0x03)
								padapter->driver_rx_ampdu_factor = 0xFF;
							else
								padapter->driver_rx_ampdu_factor = extra_arg;
						}
					}
					break;

				case 0x10:/*  driver version display */
					netdev_dbg(dev, "%s %s\n", "rtl8723bs", DRIVERVERSION);
					break;
				case 0x11:/* dump linked status */
					{
						 linked_info_dump(padapter, extra_arg);
					}
					break;
				case 0x12: /* set rx_stbc */
				{
					struct registry_priv *pregpriv = &padapter->registrypriv;
					/*  0: disable, bit(0):enable 2.4g */
					/* default is set to enable 2.4GHZ */
					if (extra_arg == 0 || extra_arg == 1)
						pregpriv->rx_stbc = extra_arg;
				}
				break;
				case 0x13: /* set ampdu_enable */
				{
					struct registry_priv *pregpriv = &padapter->registrypriv;
					/*  0: disable, 0x1:enable (but wifi_spec should be 0), 0x2: force enable (don't care wifi_spec) */
					if (extra_arg < 3)
						pregpriv->ampdu_enable = extra_arg;
				}
				break;
				case 0x14:
				{
				}
				break;
				case 0x16:
				{
					if (arg == 0xff) {
						rtw_odm_dbg_comp_msg(padapter);
					} else {
						u64 dbg_comp = (u64)extra_arg;
						rtw_odm_dbg_comp_set(padapter, dbg_comp);
					}
				}
					break;
#ifdef DBG_FIXED_CHAN
				case 0x17:
					{
						struct mlme_ext_priv *pmlmeext = &(padapter->mlmeextpriv);
						printk("===>  Fixed channel to %d\n", extra_arg);
						pmlmeext->fixed_chan = extra_arg;

					}
					break;
#endif
				case 0x18:
					{
						printk("===>  Switch USB Mode %d\n", extra_arg);
						rtw_hal_set_hwreg(padapter, HW_VAR_USB_MODE, (u8 *)&extra_arg);
					}
					break;
				case 0x19:
					{
						struct registry_priv *pregistrypriv = &padapter->registrypriv;
						/*  extra_arg : */
						/*  BIT0: Enable VHT LDPC Rx, BIT1: Enable VHT LDPC Tx, */
						/*  BIT4: Enable HT LDPC Rx, BIT5: Enable HT LDPC Tx */
						if (arg == 0)
							pregistrypriv->ldpc_cap = 0x00;
						else if (arg == 1)
							pregistrypriv->ldpc_cap = (u8)(extra_arg&0x33);
					}
					break;
				case 0x1a:
					{
						struct registry_priv *pregistrypriv = &padapter->registrypriv;
						/*  extra_arg : */
						/*  BIT0: Enable VHT STBC Rx, BIT1: Enable VHT STBC Tx, */
						/*  BIT4: Enable HT STBC Rx, BIT5: Enable HT STBC Tx */
						if (arg == 0)
							pregistrypriv->stbc_cap = 0x00;
						else if (arg == 1)
							pregistrypriv->stbc_cap = (u8)(extra_arg&0x33);
					}
					break;
				case 0x1b:
					{
						struct registry_priv *pregistrypriv = &padapter->registrypriv;

						if (arg == 0) {
							init_mlme_default_rate_set(padapter);
							pregistrypriv->ht_enable = (u8)rtw_ht_enable;
						} else if (arg == 1) {

							int i;
							u8 max_rx_rate;

							max_rx_rate = (u8)extra_arg;

							if (max_rx_rate < 0xc) { /*  max_rx_rate < MSC0 -> B or G -> disable HT */
								pregistrypriv->ht_enable = 0;
								for (i = 0; i < NumRates; i++) {
									if (pmlmeext->datarate[i] > max_rx_rate)
										pmlmeext->datarate[i] = 0xff;
								}

							}
							else if (max_rx_rate < 0x1c) { /*  mcs0~mcs15 */
								u32 mcs_bitmap = 0x0;

								for (i = 0; i < ((max_rx_rate + 1) - 0xc); i++)
									mcs_bitmap |= BIT(i);

								set_mcs_rate_by_mask(pmlmeext->default_supported_mcs_set, mcs_bitmap);
							}
						}
					}
					break;
				case 0x1c: /* enable/disable driver control AMPDU Density for peer sta's rx */
					{
						if (arg == 0) {
							padapter->driver_ampdu_spacing = 0xFF;
						} else if (arg == 1) {

							if (extra_arg > 0x07)
								padapter->driver_ampdu_spacing = 0xFF;
							else
								padapter->driver_ampdu_spacing = extra_arg;
						}
					}
					break;
				case 0x23:
					{
						padapter->bNotifyChannelChange = extra_arg;
						break;
					}
				case 0x24:
					{
						break;
					}
<<<<<<< HEAD
#ifdef CONFIG_GPIO_API
		            case 0x25: /* Get GPIO register */
		                    {
			                    /*
			                    * dbg 0x7f250000 [gpio_num], Get gpio value, gpio_num:0~7
			                    */

			                    int value;
			                    DBG_871X("Read GPIO Value  extra_arg = %d\n", extra_arg);
			                    value = rtw_get_gpio(dev, extra_arg);
			                    DBG_871X("Read GPIO Value = %d\n", value);
			                    break;
		                    }
		            case 0x26: /* Set GPIO direction */
		                    {

			                    /* dbg 0x7f26000x [y], Set gpio direction,
			                    * x: gpio_num, 4~7  y: indicate direction, 0~1
			                    */

			                    int value;
			                    DBG_871X("Set GPIO Direction! arg = %d , extra_arg =%d\n", arg, extra_arg);
			                    value = rtw_config_gpio(dev, arg, extra_arg);
			                    DBG_871X("Set GPIO Direction %s\n", (value == -1) ? "Fail!!!" : "Success");
			                    break;
					}
				case 0x27: /* Set GPIO output direction value */
					{
						/*
						* dbg 0x7f27000x [y], Set gpio output direction value,
						* x: gpio_num, 4~7  y: indicate direction, 0~1
						*/

						int value;
						DBG_871X("Set GPIO Value! arg = %d , extra_arg =%d\n", arg, extra_arg);
						value = rtw_set_gpio_output_value(dev, arg, extra_arg);
						DBG_871X("Set GPIO Value %s\n", (value == -1) ? "Fail!!!" : "Success");
						break;
					}
#endif
				case 0xaa:
					{
						if ((extra_arg & 0x7F) > 0x3F) extra_arg = 0xFF;
						DBG_871X("chang data rate to :0x%02x\n", extra_arg);
=======
				case 0xaa:
					{
						if ((extra_arg & 0x7F) > 0x3F)
							extra_arg = 0xFF;
>>>>>>> 7d2a07b7
						padapter->fix_rate = extra_arg;
					}
					break;
				case 0xdd:/* registers dump , 0 for mac reg, 1 for bb reg, 2 for rf reg */
					{
						if (extra_arg == 0)
							mac_reg_dump(padapter);
						else if (extra_arg == 1)
<<<<<<< HEAD
							bb_reg_dump(RTW_DBGDUMP, padapter);
						else if (extra_arg == 2)
							rf_reg_dump(RTW_DBGDUMP, padapter);
=======
							bb_reg_dump(padapter);
						else if (extra_arg == 2)
							rf_reg_dump(padapter);
>>>>>>> 7d2a07b7
					}
					break;

				case 0xee:/* turn on/off dynamic funcs */
					{
						u32 odm_flag;

						if (0xf == extra_arg) {
							rtw_hal_get_def_var(padapter, HAL_DEF_DBG_DM_FUNC, &odm_flag);
<<<<<<< HEAD
							DBG_871X(" === DMFlag(0x%08x) ===\n", odm_flag);
							DBG_871X("extra_arg = 0  - disable all dynamic func\n");
							DBG_871X("extra_arg = 1  - disable DIG- BIT(0)\n");
							DBG_871X("extra_arg = 2  - disable High power - BIT(1)\n");
							DBG_871X("extra_arg = 3  - disable tx power tracking - BIT(2)\n");
							DBG_871X("extra_arg = 4  - disable BT coexistence - BIT(3)\n");
							DBG_871X("extra_arg = 5  - disable antenna diversity - BIT(4)\n");
							DBG_871X("extra_arg = 6  - enable all dynamic func\n");
=======
>>>>>>> 7d2a07b7
						} else {
							/*extra_arg = 0  - disable all dynamic func
								extra_arg = 1  - disable DIG
								extra_arg = 2  - disable tx power tracking
								extra_arg = 3  - turn on all dynamic func
							*/
							rtw_hal_set_def_var(padapter, HAL_DEF_DBG_DM_FUNC, &(extra_arg));
							rtw_hal_get_def_var(padapter, HAL_DEF_DBG_DM_FUNC, &odm_flag);
<<<<<<< HEAD
							DBG_871X(" === DMFlag(0x%08x) ===\n", odm_flag);
=======
>>>>>>> 7d2a07b7
						}
					}
					break;

				case 0xfd:
					rtw_write8(padapter, 0xc50, arg);
					rtw_write8(padapter, 0xc58, arg);
					break;
				case 0xfe:
					break;
				case 0xff:
					{
					}
					break;
			}
			break;
		default:
			break;
	}


	return 0;

}

static int wpa_set_param(struct net_device *dev, u8 name, u32 value)
{
	uint ret = 0;
	struct adapter *padapter = rtw_netdev_priv(dev);

	switch (name) {
	case IEEE_PARAM_WPA_ENABLED:

		padapter->securitypriv.dot11AuthAlgrthm = dot11AuthAlgrthm_8021X; /* 802.1x */

		/* ret = ieee80211_wpa_enable(ieee, value); */

		switch ((value)&0xff) {
		case 1: /* WPA */
			padapter->securitypriv.ndisauthtype = Ndis802_11AuthModeWPAPSK; /* WPA_PSK */
			padapter->securitypriv.ndisencryptstatus = Ndis802_11Encryption2Enabled;
			break;
		case 2: /* WPA2 */
			padapter->securitypriv.ndisauthtype = Ndis802_11AuthModeWPA2PSK; /* WPA2_PSK */
			padapter->securitypriv.ndisencryptstatus = Ndis802_11Encryption3Enabled;
			break;
		}

		break;

	case IEEE_PARAM_TKIP_COUNTERMEASURES:
		/* ieee->tkip_countermeasures =value; */
		break;

	case IEEE_PARAM_DROP_UNENCRYPTED:
	{
		/* HACK:
		 *
		 * wpa_supplicant calls set_wpa_enabled when the driver
		 * is loaded and unloaded, regardless of if WPA is being
		 * used.  No other calls are made which can be used to
		 * determine if encryption will be used or not prior to
		 * association being expected.  If encryption is not being
		 * used, drop_unencrypted is set to false, else true -- we
		 * can use this to determine if the CAP_PRIVACY_ON bit should
		 * be set.
		 */
		break;

	}
	case IEEE_PARAM_PRIVACY_INVOKED:

		/* ieee->privacy_invoked =value; */

		break;

	case IEEE_PARAM_AUTH_ALGS:

		ret = wpa_set_auth_algs(dev, value);

		break;

	case IEEE_PARAM_IEEE_802_1X:

		/* ieee->ieee802_1x =value; */

		break;

	case IEEE_PARAM_WPAX_SELECT:

		/*  added for WPA2 mixed mode */
		/*
		spin_lock_irqsave(&ieee->wpax_suitlist_lock, flags);
		ieee->wpax_type_set = 1;
		ieee->wpax_type_notify = value;
		spin_unlock_irqrestore(&ieee->wpax_suitlist_lock, flags);
		*/

		break;

	default:



		ret = -EOPNOTSUPP;


		break;

	}

	return ret;

}

static int wpa_mlme(struct net_device *dev, u32 command, u32 reason)
{
	int ret = 0;
	struct adapter *padapter = rtw_netdev_priv(dev);

	switch (command) {
	case IEEE_MLME_STA_DEAUTH:

		if (!rtw_set_802_11_disassociate(padapter))
			ret = -1;

		break;

	case IEEE_MLME_STA_DISASSOC:

		if (!rtw_set_802_11_disassociate(padapter))
			ret = -1;

		break;

	default:
		ret = -EOPNOTSUPP;
		break;
	}

	return ret;

}

static int wpa_supplicant_ioctl(struct net_device *dev, struct iw_point *p)
{
	struct ieee_param *param;
	uint ret = 0;

	/* down(&ieee->wx_sem); */

	if (!p->pointer || p->length != sizeof(struct ieee_param))
		return -EINVAL;

	param = rtw_malloc(p->length);
	if (param == NULL)
		return -ENOMEM;

	if (copy_from_user(param, p->pointer, p->length)) {
		kfree(param);
		return -EFAULT;
	}

	switch (param->cmd) {

	case IEEE_CMD_SET_WPA_PARAM:
		ret = wpa_set_param(dev, param->u.wpa_param.name, param->u.wpa_param.value);
		break;

	case IEEE_CMD_SET_WPA_IE:
		/* ret = wpa_set_wpa_ie(dev, param, p->length); */
		ret =  rtw_set_wpa_ie(rtw_netdev_priv(dev), (char *)param->u.wpa_ie.data, (u16)param->u.wpa_ie.len);
		break;

	case IEEE_CMD_SET_ENCRYPTION:
		ret = wpa_set_encryption(dev, param, p->length);
		break;

	case IEEE_CMD_MLME:
		ret = wpa_mlme(dev, param->u.mlme.command, param->u.mlme.reason_code);
		break;

	default:
		ret = -EOPNOTSUPP;
		break;

	}

	if (ret == 0 && copy_to_user(p->pointer, param, p->length))
		ret = -EFAULT;

	kfree(param);

	/* up(&ieee->wx_sem); */
	return ret;
}

static int rtw_set_encryption(struct net_device *dev, struct ieee_param *param, u32 param_len)
{
	int ret = 0;
	u32 wep_key_idx, wep_key_len, wep_total_len;
	struct ndis_802_11_wep	 *pwep = NULL;
	struct sta_info *psta = NULL, *pbcmc_sta = NULL;
	struct adapter *padapter = rtw_netdev_priv(dev);
	struct mlme_priv *pmlmepriv = &padapter->mlmepriv;
<<<<<<< HEAD
	struct security_priv* psecuritypriv = &(padapter->securitypriv);
=======
	struct security_priv *psecuritypriv = &(padapter->securitypriv);
>>>>>>> 7d2a07b7
	struct sta_priv *pstapriv = &padapter->stapriv;
	char *txkey = padapter->securitypriv.dot118021XGrptxmickey[param->u.crypt.idx].skey;
	char *rxkey = padapter->securitypriv.dot118021XGrprxmickey[param->u.crypt.idx].skey;
	char *grpkey = psecuritypriv->dot118021XGrpKey[param->u.crypt.idx].skey;

	param->u.crypt.err = 0;
	param->u.crypt.alg[IEEE_CRYPT_ALG_NAME_LEN - 1] = '\0';

	/* sizeof(struct ieee_param) = 64 bytes; */
	/* if (param_len !=  (u32) ((u8 *) param->u.crypt.key - (u8 *) param) + param->u.crypt.key_len) */
	if (param_len !=  sizeof(struct ieee_param) + param->u.crypt.key_len) {
		ret =  -EINVAL;
		goto exit;
	}

	if (param->sta_addr[0] == 0xff && param->sta_addr[1] == 0xff &&
	    param->sta_addr[2] == 0xff && param->sta_addr[3] == 0xff &&
	    param->sta_addr[4] == 0xff && param->sta_addr[5] == 0xff) {
		if (param->u.crypt.idx >= WEP_KEYS) {
			ret = -EINVAL;
			goto exit;
		}
	} else {
		psta = rtw_get_stainfo(pstapriv, param->sta_addr);
		if (!psta)
			/* ret = -EINVAL; */
			goto exit;
	}

	if (strcmp(param->u.crypt.alg, "none") == 0 && (psta == NULL)) {
		/* todo:clear default encryption keys */

		psecuritypriv->dot11AuthAlgrthm = dot11AuthAlgrthm_Open;
		psecuritypriv->ndisencryptstatus = Ndis802_11EncryptionDisabled;
		psecuritypriv->dot11PrivacyAlgrthm = _NO_PRIVACY_;
		psecuritypriv->dot118021XGrpPrivacy = _NO_PRIVACY_;

		goto exit;
	}


	if (strcmp(param->u.crypt.alg, "WEP") == 0 && (psta == NULL)) {
		wep_key_idx = param->u.crypt.idx;
		wep_key_len = param->u.crypt.key_len;

<<<<<<< HEAD
		DBG_871X("r871x_set_encryption, wep_key_idx =%d, len =%d\n", wep_key_idx, wep_key_len);

=======
>>>>>>> 7d2a07b7
		if ((wep_key_idx >= WEP_KEYS) || (wep_key_len <= 0)) {
			ret = -EINVAL;
			goto exit;
		}


		if (wep_key_len > 0) {
			wep_key_len = wep_key_len <= 5 ? 5 : 13;
			wep_total_len = wep_key_len + FIELD_OFFSET(struct ndis_802_11_wep, KeyMaterial);
			pwep = kzalloc(wep_total_len, GFP_KERNEL);
			if (!pwep)
				goto exit;

			pwep->KeyLength = wep_key_len;
			pwep->Length = wep_total_len;

		}

		pwep->KeyIndex = wep_key_idx;

		memcpy(pwep->KeyMaterial,  param->u.crypt.key, pwep->KeyLength);

		if (param->u.crypt.set_tx) {
			psecuritypriv->dot11AuthAlgrthm = dot11AuthAlgrthm_Auto;
			psecuritypriv->ndisencryptstatus = Ndis802_11Encryption1Enabled;
			psecuritypriv->dot11PrivacyAlgrthm = _WEP40_;
			psecuritypriv->dot118021XGrpPrivacy = _WEP40_;

			if (pwep->KeyLength == 13) {
				psecuritypriv->dot11PrivacyAlgrthm = _WEP104_;
				psecuritypriv->dot118021XGrpPrivacy = _WEP104_;
			}


			psecuritypriv->dot11PrivacyKeyIndex = wep_key_idx;

			memcpy(&(psecuritypriv->dot11DefKey[wep_key_idx].skey[0]), pwep->KeyMaterial, pwep->KeyLength);

			psecuritypriv->dot11DefKeylen[wep_key_idx] = pwep->KeyLength;

			rtw_ap_set_wep_key(padapter, pwep->KeyMaterial, pwep->KeyLength, wep_key_idx, 1);
		} else {
			/* don't update "psecuritypriv->dot11PrivacyAlgrthm" and */
			/* psecuritypriv->dot11PrivacyKeyIndex =keyid", but can rtw_set_key to cam */

			memcpy(&(psecuritypriv->dot11DefKey[wep_key_idx].skey[0]), pwep->KeyMaterial, pwep->KeyLength);

			psecuritypriv->dot11DefKeylen[wep_key_idx] = pwep->KeyLength;

			rtw_ap_set_wep_key(padapter, pwep->KeyMaterial, pwep->KeyLength, wep_key_idx, 0);
		}

		goto exit;

	}


	if (!psta && check_fwstate(pmlmepriv, WIFI_AP_STATE)) { /*  group key */
		if (param->u.crypt.set_tx == 1) {
			if (strcmp(param->u.crypt.alg, "WEP") == 0) {
<<<<<<< HEAD
				DBG_871X("%s, set group_key, WEP\n", __func__);

				memcpy(psecuritypriv->dot118021XGrpKey[param->u.crypt.idx].skey, param->u.crypt.key, (param->u.crypt.key_len > 16 ? 16 : param->u.crypt.key_len));
=======
				memcpy(grpkey, param->u.crypt.key, (param->u.crypt.key_len > 16 ? 16 : param->u.crypt.key_len));
>>>>>>> 7d2a07b7

				psecuritypriv->dot118021XGrpPrivacy = _WEP40_;
				if (param->u.crypt.key_len == 13)
						psecuritypriv->dot118021XGrpPrivacy = _WEP104_;

			} else if (strcmp(param->u.crypt.alg, "TKIP") == 0) {
				psecuritypriv->dot118021XGrpPrivacy = _TKIP_;

<<<<<<< HEAD
				memcpy(psecuritypriv->dot118021XGrpKey[param->u.crypt.idx].skey, param->u.crypt.key, (param->u.crypt.key_len > 16 ? 16 : param->u.crypt.key_len));
=======
				memcpy(grpkey, param->u.crypt.key, (param->u.crypt.key_len > 16 ? 16 : param->u.crypt.key_len));
>>>>>>> 7d2a07b7

				/* DEBUG_ERR("set key length :param->u.crypt.key_len =%d\n", param->u.crypt.key_len); */
				/* set mic key */
				memcpy(txkey, &(param->u.crypt.key[16]), 8);
				memcpy(psecuritypriv->dot118021XGrprxmickey[param->u.crypt.idx].skey, &(param->u.crypt.key[24]), 8);

				psecuritypriv->busetkipkey = true;

			}
			else if (strcmp(param->u.crypt.alg, "CCMP") == 0) {
				psecuritypriv->dot118021XGrpPrivacy = _AES_;

<<<<<<< HEAD
				memcpy(psecuritypriv->dot118021XGrpKey[param->u.crypt.idx].skey, param->u.crypt.key, (param->u.crypt.key_len > 16 ? 16 : param->u.crypt.key_len));
=======
				memcpy(grpkey, param->u.crypt.key, (param->u.crypt.key_len > 16 ? 16 : param->u.crypt.key_len));
>>>>>>> 7d2a07b7
			} else {
				psecuritypriv->dot118021XGrpPrivacy = _NO_PRIVACY_;
			}

			psecuritypriv->dot118021XGrpKeyid = param->u.crypt.idx;

			psecuritypriv->binstallGrpkey = true;

			psecuritypriv->dot11PrivacyAlgrthm = psecuritypriv->dot118021XGrpPrivacy;/*  */

			rtw_ap_set_group_key(padapter, param->u.crypt.key, psecuritypriv->dot118021XGrpPrivacy, param->u.crypt.idx);

			pbcmc_sta = rtw_get_bcmc_stainfo(padapter);
			if (pbcmc_sta) {
				pbcmc_sta->ieee8021x_blocked = false;
				pbcmc_sta->dot118021XPrivacy = psecuritypriv->dot118021XGrpPrivacy;/* rx will use bmc_sta's dot118021XPrivacy */
			}
		}

		goto exit;

	}

	if (psecuritypriv->dot11AuthAlgrthm == dot11AuthAlgrthm_8021X && psta) { /*  psk/802_1x */
		if (check_fwstate(pmlmepriv, WIFI_AP_STATE)) {
			if (param->u.crypt.set_tx == 1)	{
				memcpy(psta->dot118021x_UncstKey.skey, param->u.crypt.key, (param->u.crypt.key_len > 16 ? 16 : param->u.crypt.key_len));

				if (strcmp(param->u.crypt.alg, "WEP") == 0) {
					psta->dot118021XPrivacy = _WEP40_;
					if (param->u.crypt.key_len == 13)
						psta->dot118021XPrivacy = _WEP104_;
				} else if (strcmp(param->u.crypt.alg, "TKIP") == 0) {
					psta->dot118021XPrivacy = _TKIP_;

					/* DEBUG_ERR("set key length :param->u.crypt.key_len =%d\n", param->u.crypt.key_len); */
					/* set mic key */
					memcpy(psta->dot11tkiptxmickey.skey, &(param->u.crypt.key[16]), 8);
					memcpy(psta->dot11tkiprxmickey.skey, &(param->u.crypt.key[24]), 8);

					psecuritypriv->busetkipkey = true;

				} else if (strcmp(param->u.crypt.alg, "CCMP") == 0) {

					psta->dot118021XPrivacy = _AES_;
				} else {
					psta->dot118021XPrivacy = _NO_PRIVACY_;
				}

				rtw_ap_set_pairwise_key(padapter, psta);

				psta->ieee8021x_blocked = false;

			} else { /* group key??? */
				if (strcmp(param->u.crypt.alg, "WEP") == 0) {
<<<<<<< HEAD
					memcpy(psecuritypriv->dot118021XGrpKey[param->u.crypt.idx].skey, param->u.crypt.key, (param->u.crypt.key_len > 16 ? 16 : param->u.crypt.key_len));
=======
					memcpy(grpkey, param->u.crypt.key, (param->u.crypt.key_len > 16 ? 16 : param->u.crypt.key_len));
>>>>>>> 7d2a07b7

					psecuritypriv->dot118021XGrpPrivacy = _WEP40_;
					if (param->u.crypt.key_len == 13)
						psecuritypriv->dot118021XGrpPrivacy = _WEP104_;
				} else if (strcmp(param->u.crypt.alg, "TKIP") == 0) {
					psecuritypriv->dot118021XGrpPrivacy = _TKIP_;

<<<<<<< HEAD
					memcpy(psecuritypriv->dot118021XGrpKey[param->u.crypt.idx].skey, param->u.crypt.key, (param->u.crypt.key_len > 16 ? 16 : param->u.crypt.key_len));
=======
					memcpy(grpkey, param->u.crypt.key, (param->u.crypt.key_len > 16 ? 16 : param->u.crypt.key_len));
>>>>>>> 7d2a07b7

					/* DEBUG_ERR("set key length :param->u.crypt.key_len =%d\n", param->u.crypt.key_len); */
					/* set mic key */
					memcpy(txkey, &(param->u.crypt.key[16]), 8);
					memcpy(rxkey, &(param->u.crypt.key[24]), 8);

					psecuritypriv->busetkipkey = true;

				} else if (strcmp(param->u.crypt.alg, "CCMP") == 0) {
					psecuritypriv->dot118021XGrpPrivacy = _AES_;

<<<<<<< HEAD
					memcpy(psecuritypriv->dot118021XGrpKey[param->u.crypt.idx].skey, param->u.crypt.key, (param->u.crypt.key_len > 16 ? 16 : param->u.crypt.key_len));
=======
					memcpy(grpkey, param->u.crypt.key, (param->u.crypt.key_len > 16 ? 16 : param->u.crypt.key_len));
>>>>>>> 7d2a07b7
				} else {
					psecuritypriv->dot118021XGrpPrivacy = _NO_PRIVACY_;
				}

				psecuritypriv->dot118021XGrpKeyid = param->u.crypt.idx;

				psecuritypriv->binstallGrpkey = true;

				psecuritypriv->dot11PrivacyAlgrthm = psecuritypriv->dot118021XGrpPrivacy;/*  */

				rtw_ap_set_group_key(padapter, param->u.crypt.key, psecuritypriv->dot118021XGrpPrivacy, param->u.crypt.idx);

				pbcmc_sta = rtw_get_bcmc_stainfo(padapter);
				if (pbcmc_sta) {
					pbcmc_sta->ieee8021x_blocked = false;
					pbcmc_sta->dot118021XPrivacy = psecuritypriv->dot118021XGrpPrivacy;/* rx will use bmc_sta's dot118021XPrivacy */
				}
			}
		}
	}

exit:
	kfree(pwep);

	return ret;

}

static int rtw_set_beacon(struct net_device *dev, struct ieee_param *param, int len)
{
	int ret = 0;
	struct adapter *padapter = rtw_netdev_priv(dev);
	struct mlme_priv *pmlmepriv = &(padapter->mlmepriv);
	struct sta_priv *pstapriv = &padapter->stapriv;
	unsigned char *pbuf = param->u.bcn_ie.buf;

	if (check_fwstate(pmlmepriv, WIFI_AP_STATE) != true)
		return -EINVAL;

	memcpy(&pstapriv->max_num_sta, param->u.bcn_ie.reserved, 2);

	if ((pstapriv->max_num_sta > NUM_STA) || (pstapriv->max_num_sta <= 0))
		pstapriv->max_num_sta = NUM_STA;


	if (rtw_check_beacon_data(padapter, pbuf,  (len-12-2)) == _SUCCESS)/*  12 = param header, 2:no packed */
		ret = 0;
	else
		ret = -EINVAL;


	return ret;

}

static void rtw_hostapd_sta_flush(struct net_device *dev)
{
	/* _irqL irqL; */
	/* struct list_head	*phead, *plist; */
	/* struct sta_info *psta = NULL; */
	struct adapter *padapter = rtw_netdev_priv(dev);
	/* struct sta_priv *pstapriv = &padapter->stapriv; */

	flush_all_cam_entry(padapter);	/* clear CAM */

	rtw_sta_flush(padapter);
}

static int rtw_add_sta(struct net_device *dev, struct ieee_param *param)
{
	int ret = 0;
	struct sta_info *psta = NULL;
	struct adapter *padapter = rtw_netdev_priv(dev);
	struct mlme_priv *pmlmepriv = &(padapter->mlmepriv);
	struct sta_priv *pstapriv = &padapter->stapriv;

	if (check_fwstate(pmlmepriv, (_FW_LINKED|WIFI_AP_STATE)) != true)
		return -EINVAL;

	if (param->sta_addr[0] == 0xff && param->sta_addr[1] == 0xff &&
	    param->sta_addr[2] == 0xff && param->sta_addr[3] == 0xff &&
	    param->sta_addr[4] == 0xff && param->sta_addr[5] == 0xff) {
		return -EINVAL;
	}

/*
	psta = rtw_get_stainfo(pstapriv, param->sta_addr);
	if (psta)
	{
		spin_lock_bh(&(pstapriv->sta_hash_lock));
		rtw_free_stainfo(padapter,  psta);
		spin_unlock_bh(&(pstapriv->sta_hash_lock));

		psta = NULL;
	}
*/
	/* psta = rtw_alloc_stainfo(pstapriv, param->sta_addr); */
	psta = rtw_get_stainfo(pstapriv, param->sta_addr);
	if (psta) {
		int flags = param->u.add_sta.flags;

		psta->aid = param->u.add_sta.aid;/* aid = 1~2007 */

		memcpy(psta->bssrateset, param->u.add_sta.tx_supp_rates, 16);


		/* check wmm cap. */
		if (WLAN_STA_WME&flags)
			psta->qos_option = 1;
		else
			psta->qos_option = 0;

		if (pmlmepriv->qospriv.qos_option == 0)
			psta->qos_option = 0;

		/* chec 802.11n ht cap. */
		if (WLAN_STA_HT&flags) {
			psta->htpriv.ht_option = true;
			psta->qos_option = 1;
			memcpy((void *)&psta->htpriv.ht_cap, (void *)&param->u.add_sta.ht_cap, sizeof(struct ieee80211_ht_cap));
		} else {
			psta->htpriv.ht_option = false;
		}

		if (pmlmepriv->htpriv.ht_option == false)
			psta->htpriv.ht_option = false;

		update_sta_info_apmode(padapter, psta);


	} else {
		ret = -ENOMEM;
	}

	return ret;

}

static int rtw_del_sta(struct net_device *dev, struct ieee_param *param)
{
	int ret = 0;
	struct sta_info *psta = NULL;
	struct adapter *padapter = rtw_netdev_priv(dev);
	struct mlme_priv *pmlmepriv = &(padapter->mlmepriv);
	struct sta_priv *pstapriv = &padapter->stapriv;

	if (check_fwstate(pmlmepriv, (_FW_LINKED|WIFI_AP_STATE)) != true)
		return -EINVAL;

	if (param->sta_addr[0] == 0xff && param->sta_addr[1] == 0xff &&
	    param->sta_addr[2] == 0xff && param->sta_addr[3] == 0xff &&
	    param->sta_addr[4] == 0xff && param->sta_addr[5] == 0xff) {
		return -EINVAL;
	}

	psta = rtw_get_stainfo(pstapriv, param->sta_addr);
	if (psta) {
		u8 updated = false;
<<<<<<< HEAD

		/* DBG_871X("free psta =%p, aid =%d\n", psta, psta->aid); */
=======
>>>>>>> 7d2a07b7

		spin_lock_bh(&pstapriv->asoc_list_lock);
		if (list_empty(&psta->asoc_list) == false) {
			list_del_init(&psta->asoc_list);
			pstapriv->asoc_list_cnt--;
			updated = ap_free_sta(padapter, psta, true, WLAN_REASON_DEAUTH_LEAVING);

		}
		spin_unlock_bh(&pstapriv->asoc_list_lock);

		associated_clients_update(padapter, updated);

		psta = NULL;

	}

	return ret;

}

static int rtw_ioctl_get_sta_data(struct net_device *dev, struct ieee_param *param, int len)
{
	int ret = 0;
	struct sta_info *psta = NULL;
	struct adapter *padapter = rtw_netdev_priv(dev);
	struct mlme_priv *pmlmepriv = &(padapter->mlmepriv);
	struct sta_priv *pstapriv = &padapter->stapriv;
	struct ieee_param_ex *param_ex = (struct ieee_param_ex *)param;
	struct sta_data *psta_data = (struct sta_data *)param_ex->data;

	if (check_fwstate(pmlmepriv, (_FW_LINKED|WIFI_AP_STATE)) != true)
		return -EINVAL;

	if (param_ex->sta_addr[0] == 0xff && param_ex->sta_addr[1] == 0xff &&
	    param_ex->sta_addr[2] == 0xff && param_ex->sta_addr[3] == 0xff &&
	    param_ex->sta_addr[4] == 0xff && param_ex->sta_addr[5] == 0xff) {
		return -EINVAL;
	}

	psta = rtw_get_stainfo(pstapriv, param_ex->sta_addr);
	if (psta) {
		psta_data->aid = (u16)psta->aid;
		psta_data->capability = psta->capability;
		psta_data->flags = psta->flags;

/*
		nonerp_set : BIT(0)
		no_short_slot_time_set : BIT(1)
		no_short_preamble_set : BIT(2)
		no_ht_gf_set : BIT(3)
		no_ht_set : BIT(4)
		ht_20mhz_set : BIT(5)
*/

		psta_data->sta_set = ((psta->nonerp_set) |
							 (psta->no_short_slot_time_set << 1) |
							 (psta->no_short_preamble_set << 2) |
							 (psta->no_ht_gf_set << 3) |
							 (psta->no_ht_set << 4) |
							 (psta->ht_20mhz_set << 5));

		psta_data->tx_supp_rates_len =  psta->bssratelen;
		memcpy(psta_data->tx_supp_rates, psta->bssrateset, psta->bssratelen);
		memcpy(&psta_data->ht_cap, &psta->htpriv.ht_cap, sizeof(struct ieee80211_ht_cap));
		psta_data->rx_pkts = psta->sta_stats.rx_data_pkts;
		psta_data->rx_bytes = psta->sta_stats.rx_bytes;
		psta_data->rx_drops = psta->sta_stats.rx_drops;

		psta_data->tx_pkts = psta->sta_stats.tx_pkts;
		psta_data->tx_bytes = psta->sta_stats.tx_bytes;
		psta_data->tx_drops = psta->sta_stats.tx_drops;


	} else {
		ret = -1;
	}

	return ret;

}

static int rtw_get_sta_wpaie(struct net_device *dev, struct ieee_param *param)
{
	int ret = 0;
	struct sta_info *psta = NULL;
	struct adapter *padapter = rtw_netdev_priv(dev);
	struct mlme_priv *pmlmepriv = &(padapter->mlmepriv);
	struct sta_priv *pstapriv = &padapter->stapriv;

	if (check_fwstate(pmlmepriv, (_FW_LINKED|WIFI_AP_STATE)) != true)
		return -EINVAL;

	if (param->sta_addr[0] == 0xff && param->sta_addr[1] == 0xff &&
	    param->sta_addr[2] == 0xff && param->sta_addr[3] == 0xff &&
	    param->sta_addr[4] == 0xff && param->sta_addr[5] == 0xff) {
		return -EINVAL;
	}

	psta = rtw_get_stainfo(pstapriv, param->sta_addr);
	if (psta) {
		if ((psta->wpa_ie[0] == WLAN_EID_RSN) || (psta->wpa_ie[0] == WLAN_EID_VENDOR_SPECIFIC)) {
			int wpa_ie_len;
			int copy_len;

			wpa_ie_len = psta->wpa_ie[1];

			copy_len = ((wpa_ie_len+2) > sizeof(psta->wpa_ie)) ? (sizeof(psta->wpa_ie)):(wpa_ie_len+2);

			param->u.wpa_ie.len = copy_len;

			memcpy(param->u.wpa_ie.reserved, psta->wpa_ie, copy_len);
		}
	} else {
		ret = -1;
	}

	return ret;

}

static int rtw_set_wps_beacon(struct net_device *dev, struct ieee_param *param, int len)
{
	int ret = 0;
	unsigned char wps_oui[4] = {0x0, 0x50, 0xf2, 0x04};
<<<<<<< HEAD
	struct adapter *padapter = (struct adapter *)rtw_netdev_priv(dev);
=======
	struct adapter *padapter = rtw_netdev_priv(dev);
>>>>>>> 7d2a07b7
	struct mlme_priv *pmlmepriv = &(padapter->mlmepriv);
	struct mlme_ext_priv *pmlmeext = &(padapter->mlmeextpriv);
	int ie_len;

	if (check_fwstate(pmlmepriv, WIFI_AP_STATE) != true)
		return -EINVAL;

	ie_len = len-12-2;/*  12 = param header, 2:no packed */


	kfree(pmlmepriv->wps_beacon_ie);
	pmlmepriv->wps_beacon_ie = NULL;

	if (ie_len > 0) {
		pmlmepriv->wps_beacon_ie = rtw_malloc(ie_len);
		pmlmepriv->wps_beacon_ie_len = ie_len;
		if (!pmlmepriv->wps_beacon_ie)
			return -EINVAL;

		memcpy(pmlmepriv->wps_beacon_ie, param->u.bcn_ie.buf, ie_len);

		update_beacon(padapter, WLAN_EID_VENDOR_SPECIFIC, wps_oui, true);

		pmlmeext->bstart_bss = true;
	}


	return ret;

}

static int rtw_set_wps_probe_resp(struct net_device *dev, struct ieee_param *param, int len)
{
	int ret = 0;
	struct adapter *padapter = rtw_netdev_priv(dev);
	struct mlme_priv *pmlmepriv = &(padapter->mlmepriv);
	int ie_len;

	if (check_fwstate(pmlmepriv, WIFI_AP_STATE) != true)
		return -EINVAL;

	ie_len = len-12-2;/*  12 = param header, 2:no packed */


	kfree(pmlmepriv->wps_probe_resp_ie);
	pmlmepriv->wps_probe_resp_ie = NULL;

	if (ie_len > 0) {
		pmlmepriv->wps_probe_resp_ie = rtw_malloc(ie_len);
		pmlmepriv->wps_probe_resp_ie_len = ie_len;
		if (!pmlmepriv->wps_probe_resp_ie)
			return -EINVAL;

		memcpy(pmlmepriv->wps_probe_resp_ie, param->u.bcn_ie.buf, ie_len);
	}


	return ret;

}

static int rtw_set_wps_assoc_resp(struct net_device *dev, struct ieee_param *param, int len)
{
	int ret = 0;
	struct adapter *padapter = rtw_netdev_priv(dev);
	struct mlme_priv *pmlmepriv = &(padapter->mlmepriv);
	int ie_len;

	if (check_fwstate(pmlmepriv, WIFI_AP_STATE) != true)
		return -EINVAL;

	ie_len = len-12-2;/*  12 = param header, 2:no packed */


	kfree(pmlmepriv->wps_assoc_resp_ie);
	pmlmepriv->wps_assoc_resp_ie = NULL;

	if (ie_len > 0) {
		pmlmepriv->wps_assoc_resp_ie = rtw_malloc(ie_len);
		pmlmepriv->wps_assoc_resp_ie_len = ie_len;
		if (!pmlmepriv->wps_assoc_resp_ie)
			return -EINVAL;

		memcpy(pmlmepriv->wps_assoc_resp_ie, param->u.bcn_ie.buf, ie_len);
	}


	return ret;

}

static int rtw_set_hidden_ssid(struct net_device *dev, struct ieee_param *param, int len)
{
	int ret = 0;
	struct adapter *adapter = rtw_netdev_priv(dev);
	struct mlme_priv *mlmepriv = &(adapter->mlmepriv);
	struct mlme_ext_priv *mlmeext = &(adapter->mlmeextpriv);
	struct mlme_ext_info *mlmeinfo = &(mlmeext->mlmext_info);
	int ie_len;
	u8 *ssid_ie;
	char ssid[NDIS_802_11_LENGTH_SSID + 1];
	signed int ssid_len;
	u8 ignore_broadcast_ssid;

	if (check_fwstate(mlmepriv, WIFI_AP_STATE) != true)
		return -EPERM;

	if (param->u.bcn_ie.reserved[0] != 0xea)
		return -EINVAL;

	mlmeinfo->hidden_ssid_mode = ignore_broadcast_ssid = param->u.bcn_ie.reserved[1];

	ie_len = len-12-2;/*  12 = param header, 2:no packed */
	ssid_ie = rtw_get_ie(param->u.bcn_ie.buf,  WLAN_EID_SSID, &ssid_len, ie_len);

	if (ssid_ie && ssid_len > 0 && ssid_len <= NDIS_802_11_LENGTH_SSID) {
		struct wlan_bssid_ex *pbss_network = &mlmepriv->cur_network.network;
		struct wlan_bssid_ex *pbss_network_ext = &mlmeinfo->network;

		memcpy(ssid, ssid_ie+2, ssid_len);
		ssid[ssid_len] = 0x0;

		memcpy(pbss_network->Ssid.Ssid, (void *)ssid, ssid_len);
		pbss_network->Ssid.SsidLength = ssid_len;
		memcpy(pbss_network_ext->Ssid.Ssid, (void *)ssid, ssid_len);
		pbss_network_ext->Ssid.SsidLength = ssid_len;
	}

	return ret;
}

static int rtw_ioctl_acl_remove_sta(struct net_device *dev, struct ieee_param *param, int len)
{
	struct adapter *padapter = rtw_netdev_priv(dev);
	struct mlme_priv *pmlmepriv = &(padapter->mlmepriv);

	if (check_fwstate(pmlmepriv, WIFI_AP_STATE) != true)
		return -EINVAL;

	if (param->sta_addr[0] == 0xff && param->sta_addr[1] == 0xff &&
	    param->sta_addr[2] == 0xff && param->sta_addr[3] == 0xff &&
	    param->sta_addr[4] == 0xff && param->sta_addr[5] == 0xff) {
		return -EINVAL;
	}

	rtw_acl_remove_sta(padapter, param->sta_addr);
	return 0;

}

static int rtw_ioctl_acl_add_sta(struct net_device *dev, struct ieee_param *param, int len)
{
	struct adapter *padapter = rtw_netdev_priv(dev);
	struct mlme_priv *pmlmepriv = &(padapter->mlmepriv);

	if (check_fwstate(pmlmepriv, WIFI_AP_STATE) != true)
		return -EINVAL;

	if (param->sta_addr[0] == 0xff && param->sta_addr[1] == 0xff &&
	    param->sta_addr[2] == 0xff && param->sta_addr[3] == 0xff &&
	    param->sta_addr[4] == 0xff && param->sta_addr[5] == 0xff) {
		return -EINVAL;
	}

	return rtw_acl_add_sta(padapter, param->sta_addr);

}

static int rtw_ioctl_set_macaddr_acl(struct net_device *dev, struct ieee_param *param, int len)
{
	int ret = 0;
	struct adapter *padapter = rtw_netdev_priv(dev);
	struct mlme_priv *pmlmepriv = &(padapter->mlmepriv);

	if (check_fwstate(pmlmepriv, WIFI_AP_STATE) != true)
		return -EINVAL;

	rtw_set_macaddr_acl(padapter, param->u.mlme.command);

	return ret;
}

static int rtw_hostapd_ioctl(struct net_device *dev, struct iw_point *p)
{
	struct ieee_param *param;
	int ret = 0;
	struct adapter *padapter = rtw_netdev_priv(dev);

	/*
	* this function is expect to call in master mode, which allows no power saving
	* so, we just check hw_init_completed
	*/

	if (!padapter->hw_init_completed)
		return -EPERM;

	if (!p->pointer || p->length != sizeof(*param))
		return -EINVAL;

	param = rtw_malloc(p->length);
	if (param == NULL)
		return -ENOMEM;

	if (copy_from_user(param, p->pointer, p->length)) {
		kfree(param);
		return -EFAULT;
	}

	switch (param->cmd) {
	case RTL871X_HOSTAPD_FLUSH:

		rtw_hostapd_sta_flush(dev);

		break;

	case RTL871X_HOSTAPD_ADD_STA:

		ret = rtw_add_sta(dev, param);

		break;

	case RTL871X_HOSTAPD_REMOVE_STA:

		ret = rtw_del_sta(dev, param);

		break;

	case RTL871X_HOSTAPD_SET_BEACON:

		ret = rtw_set_beacon(dev, param, p->length);

		break;

	case RTL871X_SET_ENCRYPTION:

		ret = rtw_set_encryption(dev, param, p->length);

		break;

	case RTL871X_HOSTAPD_GET_WPAIE_STA:

		ret = rtw_get_sta_wpaie(dev, param);

		break;

	case RTL871X_HOSTAPD_SET_WPS_BEACON:

		ret = rtw_set_wps_beacon(dev, param, p->length);

		break;

	case RTL871X_HOSTAPD_SET_WPS_PROBE_RESP:

		ret = rtw_set_wps_probe_resp(dev, param, p->length);

		break;

	case RTL871X_HOSTAPD_SET_WPS_ASSOC_RESP:

		ret = rtw_set_wps_assoc_resp(dev, param, p->length);

		break;

	case RTL871X_HOSTAPD_SET_HIDDEN_SSID:

		ret = rtw_set_hidden_ssid(dev, param, p->length);

		break;

	case RTL871X_HOSTAPD_GET_INFO_STA:

		ret = rtw_ioctl_get_sta_data(dev, param, p->length);

		break;

	case RTL871X_HOSTAPD_SET_MACADDR_ACL:

		ret = rtw_ioctl_set_macaddr_acl(dev, param, p->length);

		break;

	case RTL871X_HOSTAPD_ACL_ADD_STA:

		ret = rtw_ioctl_acl_add_sta(dev, param, p->length);

		break;

	case RTL871X_HOSTAPD_ACL_REMOVE_STA:

		ret = rtw_ioctl_acl_remove_sta(dev, param, p->length);

		break;

	default:
		ret = -EOPNOTSUPP;
		break;

	}

	if (ret == 0 && copy_to_user(p->pointer, param, p->length))
		ret = -EFAULT;

	kfree(param);
	return ret;
}

static int rtw_wx_set_priv(struct net_device *dev,
				struct iw_request_info *info,
				union iwreq_data *awrq,
				char *extra)
{

#ifdef DEBUG_RTW_WX_SET_PRIV
	char *ext_dbg;
#endif

	int ret = 0;
	int len = 0;
	char *ext;

	struct adapter *padapter = rtw_netdev_priv(dev);
	struct iw_point *dwrq = (struct iw_point *)awrq;

	if (dwrq->length == 0)
		return -EFAULT;

	len = dwrq->length;
	ext = vmalloc(len);
	if (!ext)
		return -ENOMEM;

	if (copy_from_user(ext, dwrq->pointer, len)) {
		vfree(ext);
		return -EFAULT;
	}

	#ifdef DEBUG_RTW_WX_SET_PRIV
	ext_dbg = vmalloc(len);
	if (!ext_dbg) {
		vfree(ext, len);
		return -ENOMEM;
	}

	memcpy(ext_dbg, ext, len);
	#endif

	/* added for wps2.0 @20110524 */
	if (dwrq->flags == 0x8766 && len > 8) {
		u32 cp_sz;
		struct mlme_priv *pmlmepriv = &(padapter->mlmepriv);
		u8 *probereq_wpsie = ext;
		int probereq_wpsie_len = len;
		u8 wps_oui[4] = {0x0, 0x50, 0xf2, 0x04};

		if ((WLAN_EID_VENDOR_SPECIFIC == probereq_wpsie[0]) &&
			(!memcmp(&probereq_wpsie[2], wps_oui, 4))) {
			cp_sz = probereq_wpsie_len > MAX_WPS_IE_LEN ? MAX_WPS_IE_LEN : probereq_wpsie_len;

			if (pmlmepriv->wps_probe_req_ie) {
				pmlmepriv->wps_probe_req_ie_len = 0;
				kfree(pmlmepriv->wps_probe_req_ie);
				pmlmepriv->wps_probe_req_ie = NULL;
			}

			pmlmepriv->wps_probe_req_ie = rtw_malloc(cp_sz);
			if (pmlmepriv->wps_probe_req_ie == NULL) {
				printk("%s()-%d: rtw_malloc() ERROR!\n", __func__, __LINE__);
				ret =  -EINVAL;
				goto FREE_EXT;

			}

			memcpy(pmlmepriv->wps_probe_req_ie, probereq_wpsie, cp_sz);
			pmlmepriv->wps_probe_req_ie_len = cp_sz;

		}

		goto FREE_EXT;

	}

	if (len >= WEXT_CSCAN_HEADER_SIZE
		&& !memcmp(ext, WEXT_CSCAN_HEADER, WEXT_CSCAN_HEADER_SIZE)) {
		ret = rtw_wx_set_scan(dev, info, awrq, ext);
		goto FREE_EXT;
	}

FREE_EXT:

	vfree(ext);
	#ifdef DEBUG_RTW_WX_SET_PRIV
	vfree(ext_dbg);
	#endif

	return ret;

}

static int rtw_pm_set(struct net_device *dev,
		      struct iw_request_info *info,
		      union iwreq_data *wrqu, char *extra)
{
	int ret = 0;
	unsigned	mode = 0;
	struct adapter *padapter = rtw_netdev_priv(dev);

	if (!memcmp(extra, "lps =", 4)) {
		sscanf(extra+4, "%u", &mode);
		ret = rtw_pm_set_lps(padapter, mode);
	} else if (!memcmp(extra, "ips =", 4)) {
		sscanf(extra+4, "%u", &mode);
		ret = rtw_pm_set_ips(padapter, mode);
	} else {
		ret = -EINVAL;
	}

	return ret;
}

static int rtw_test(
	struct net_device *dev,
	struct iw_request_info *info,
	union iwreq_data *wrqu, char *extra)
{
	u32 len;
	u8 *pbuf, *pch;
	char *ptmp;
	u8 *delim = ",";
	struct adapter *padapter = rtw_netdev_priv(dev);


	len = wrqu->data.length;

	pbuf = rtw_zmalloc(len);
	if (!pbuf)
		return -ENOMEM;

	if (copy_from_user(pbuf, wrqu->data.pointer, len)) {
		kfree(pbuf);
		return -EFAULT;
	}

	ptmp = (char *)pbuf;
	pch = strsep(&ptmp, delim);
	if ((pch == NULL) || (strlen(pch) == 0)) {
		kfree(pbuf);
		return -EFAULT;
	}

	if (strcmp(pch, "bton") == 0)
		hal_btcoex_SetManualControl(padapter, false);

	if (strcmp(pch, "btoff") == 0)
		hal_btcoex_SetManualControl(padapter, true);

	if (strcmp(pch, "h2c") == 0) {
		u8 param[8];
		u8 count = 0;
		u32 tmp;
		u8 i;
		u32 pos;
		s32 ret;


		do {
			pch = strsep(&ptmp, delim);
			if ((pch == NULL) || (strlen(pch) == 0))
				break;

			sscanf(pch, "%x", &tmp);
			param[count++] = (u8)tmp;
		} while (count < 8);

		if (count == 0) {
			kfree(pbuf);
			return -EFAULT;
		}

		ret = rtw_hal_fill_h2c_cmd(padapter, param[0], count-1, &param[1]);

		pos = sprintf(extra, "H2C ID = 0x%02x content =", param[0]);
		for (i = 1; i < count; i++)
			pos += sprintf(extra+pos, "%02x,", param[i]);
		extra[pos] = 0;
		pos--;
		pos += sprintf(extra+pos, " %s", ret == _FAIL?"FAIL":"OK");

		wrqu->data.length = strlen(extra) + 1;
	}

	kfree(pbuf);
	return 0;
}

static iw_handler rtw_handlers[] = {
	NULL,					/* SIOCSIWCOMMIT */
	rtw_wx_get_name,		/* SIOCGIWNAME */
	dummy,					/* SIOCSIWNWID */
	dummy,					/* SIOCGIWNWID */
	rtw_wx_set_freq,		/* SIOCSIWFREQ */
	rtw_wx_get_freq,		/* SIOCGIWFREQ */
	rtw_wx_set_mode,		/* SIOCSIWMODE */
	rtw_wx_get_mode,		/* SIOCGIWMODE */
	dummy,					/* SIOCSIWSENS */
	rtw_wx_get_sens,		/* SIOCGIWSENS */
	NULL,					/* SIOCSIWRANGE */
	rtw_wx_get_range,		/* SIOCGIWRANGE */
	rtw_wx_set_priv,		/* SIOCSIWPRIV */
	NULL,					/* SIOCGIWPRIV */
	NULL,					/* SIOCSIWSTATS */
	NULL,					/* SIOCGIWSTATS */
	dummy,					/* SIOCSIWSPY */
	dummy,					/* SIOCGIWSPY */
	NULL,					/* SIOCGIWTHRSPY */
	NULL,					/* SIOCWIWTHRSPY */
	rtw_wx_set_wap,		/* SIOCSIWAP */
	rtw_wx_get_wap,		/* SIOCGIWAP */
	rtw_wx_set_mlme,		/* request MLME operation; uses struct iw_mlme */
	dummy,					/* SIOCGIWAPLIST -- depricated */
	rtw_wx_set_scan,		/* SIOCSIWSCAN */
	rtw_wx_get_scan,		/* SIOCGIWSCAN */
	rtw_wx_set_essid,		/* SIOCSIWESSID */
	rtw_wx_get_essid,		/* SIOCGIWESSID */
	dummy,					/* SIOCSIWNICKN */
	rtw_wx_get_nick,		/* SIOCGIWNICKN */
	NULL,					/* -- hole -- */
	NULL,					/* -- hole -- */
	rtw_wx_set_rate,		/* SIOCSIWRATE */
	rtw_wx_get_rate,		/* SIOCGIWRATE */
	rtw_wx_set_rts,			/* SIOCSIWRTS */
	rtw_wx_get_rts,			/* SIOCGIWRTS */
	rtw_wx_set_frag,		/* SIOCSIWFRAG */
	rtw_wx_get_frag,		/* SIOCGIWFRAG */
	dummy,					/* SIOCSIWTXPOW */
	dummy,					/* SIOCGIWTXPOW */
	dummy,					/* SIOCSIWRETRY */
	rtw_wx_get_retry,		/* SIOCGIWRETRY */
	rtw_wx_set_enc,			/* SIOCSIWENCODE */
	rtw_wx_get_enc,			/* SIOCGIWENCODE */
	dummy,					/* SIOCSIWPOWER */
	rtw_wx_get_power,		/* SIOCGIWPOWER */
	NULL,					/*---hole---*/
	NULL,					/*---hole---*/
	rtw_wx_set_gen_ie,		/* SIOCSIWGENIE */
	NULL,					/* SIOCGWGENIE */
	rtw_wx_set_auth,		/* SIOCSIWAUTH */
	NULL,					/* SIOCGIWAUTH */
	rtw_wx_set_enc_ext,		/* SIOCSIWENCODEEXT */
	NULL,					/* SIOCGIWENCODEEXT */
	rtw_wx_set_pmkid,		/* SIOCSIWPMKSA */
	NULL,					/*---hole---*/
};

static const struct iw_priv_args rtw_private_args[] = {
	{
		SIOCIWFIRSTPRIV + 0x0,
		IW_PRIV_TYPE_CHAR | 0x7FF, 0, "write"
	},
	{
		SIOCIWFIRSTPRIV + 0x1,
		IW_PRIV_TYPE_CHAR | 0x7FF,
		IW_PRIV_TYPE_CHAR | IW_PRIV_SIZE_FIXED | IFNAMSIZ, "read"
	},
	{
		SIOCIWFIRSTPRIV + 0x2, 0, 0, "driver_ext"
	},
	{
		SIOCIWFIRSTPRIV + 0x3, 0, 0, "mp_ioctl"
	},
	{
		SIOCIWFIRSTPRIV + 0x4,
		IW_PRIV_TYPE_INT | IW_PRIV_SIZE_FIXED | 1, 0, "apinfo"
	},
	{
		SIOCIWFIRSTPRIV + 0x5,
		IW_PRIV_TYPE_INT | IW_PRIV_SIZE_FIXED | 2, 0, "setpid"
	},
	{
		SIOCIWFIRSTPRIV + 0x6,
		IW_PRIV_TYPE_INT | IW_PRIV_SIZE_FIXED | 1, 0, "wps_start"
	},
/* for PLATFORM_MT53XX */
	{
		SIOCIWFIRSTPRIV + 0x7,
		IW_PRIV_TYPE_INT | IW_PRIV_SIZE_FIXED | 1, 0, "get_sensitivity"
	},
	{
		SIOCIWFIRSTPRIV + 0x8,
		IW_PRIV_TYPE_INT | IW_PRIV_SIZE_FIXED | 1, 0, "wps_prob_req_ie"
	},
	{
		SIOCIWFIRSTPRIV + 0x9,
		IW_PRIV_TYPE_INT | IW_PRIV_SIZE_FIXED | 1, 0, "wps_assoc_req_ie"
	},

/* for RTK_DMP_PLATFORM */
	{
		SIOCIWFIRSTPRIV + 0xA,
		IW_PRIV_TYPE_INT | IW_PRIV_SIZE_FIXED | 1, 0, "channel_plan"
	},

	{
		SIOCIWFIRSTPRIV + 0xB,
		IW_PRIV_TYPE_INT | IW_PRIV_SIZE_FIXED | 2, 0, "dbg"
	},
	{
		SIOCIWFIRSTPRIV + 0xC,
		IW_PRIV_TYPE_INT | IW_PRIV_SIZE_FIXED | 3, 0, "rfw"
	},
	{
		SIOCIWFIRSTPRIV + 0xD,
		IW_PRIV_TYPE_INT | IW_PRIV_SIZE_FIXED | 2, IW_PRIV_TYPE_CHAR | IW_PRIV_SIZE_FIXED | IFNAMSIZ, "rfr"
	},
	{
		SIOCIWFIRSTPRIV + 0x10,
		IW_PRIV_TYPE_CHAR | 1024, 0, "p2p_set"
	},
	{
		SIOCIWFIRSTPRIV + 0x11,
		IW_PRIV_TYPE_CHAR | 1024, IW_PRIV_TYPE_CHAR | IW_PRIV_SIZE_MASK, "p2p_get"
	},
	{
		SIOCIWFIRSTPRIV + 0x12, 0, 0, "NULL"
	},
	{
		SIOCIWFIRSTPRIV + 0x13,
		IW_PRIV_TYPE_CHAR | 64, IW_PRIV_TYPE_CHAR | 64, "p2p_get2"
	},
	{
		SIOCIWFIRSTPRIV + 0x14,
		IW_PRIV_TYPE_CHAR  | 64, 0, "tdls"
	},
	{
		SIOCIWFIRSTPRIV + 0x15,
		IW_PRIV_TYPE_CHAR | 1024, IW_PRIV_TYPE_CHAR | 1024, "tdls_get"
	},
	{
		SIOCIWFIRSTPRIV + 0x16,
		IW_PRIV_TYPE_CHAR | 64, 0, "pm_set"
	},

	{SIOCIWFIRSTPRIV + 0x18, IW_PRIV_TYPE_CHAR | IFNAMSIZ, 0, "rereg_nd_name"},
	{SIOCIWFIRSTPRIV + 0x1A, IW_PRIV_TYPE_CHAR | 1024, 0, "efuse_set"},
	{SIOCIWFIRSTPRIV + 0x1B, IW_PRIV_TYPE_CHAR | 128, IW_PRIV_TYPE_CHAR | IW_PRIV_SIZE_MASK, "efuse_get"},
	{
		SIOCIWFIRSTPRIV + 0x1D,
		IW_PRIV_TYPE_CHAR | 40, IW_PRIV_TYPE_CHAR | 0x7FF, "test"
	},
<<<<<<< HEAD

#ifdef CONFIG_WOWLAN
		{ MP_WOW_ENABLE, IW_PRIV_TYPE_CHAR | 1024, 0, "wow_mode" }, /* set */
#endif
#ifdef CONFIG_AP_WOWLAN
		{ MP_AP_WOW_ENABLE, IW_PRIV_TYPE_CHAR | 1024, 0, "ap_wow_mode" }, /* set */
#endif
=======
>>>>>>> 7d2a07b7
};

static iw_handler rtw_private_handler[] = {
	rtw_wx_write32,					/* 0x00 */
	rtw_wx_read32,					/* 0x01 */
	rtw_drvext_hdl,					/* 0x02 */
	NULL,						/* 0x03 */

/*  for MM DTV platform */
	rtw_get_ap_info,					/* 0x04 */

	rtw_set_pid,						/* 0x05 */
	rtw_wps_start,					/* 0x06 */

/*  for PLATFORM_MT53XX */
	rtw_wx_get_sensitivity,			/* 0x07 */
	rtw_wx_set_mtk_wps_probe_ie,	/* 0x08 */
	rtw_wx_set_mtk_wps_ie,			/* 0x09 */

/*  for RTK_DMP_PLATFORM */
/*  Set Channel depend on the country code */
	rtw_wx_set_channel_plan,		/* 0x0A */

	rtw_dbg_port,					/* 0x0B */
	rtw_wx_write_rf,					/* 0x0C */
	rtw_wx_read_rf,					/* 0x0D */
	rtw_wx_priv_null,				/* 0x0E */
	rtw_wx_priv_null,				/* 0x0F */
	rtw_p2p_set,					/* 0x10 */
	rtw_p2p_get,					/* 0x11 */
	NULL,							/* 0x12 */
	rtw_p2p_get2,					/* 0x13 */

	NULL,						/* 0x14 */
	NULL,						/* 0x15 */

	rtw_pm_set,						/* 0x16 */
	rtw_wx_priv_null,				/* 0x17 */
	rtw_rereg_nd_name,				/* 0x18 */
	rtw_wx_priv_null,				/* 0x19 */
	NULL,						/* 0x1A */
	NULL,						/* 0x1B */
	NULL,							/*  0x1C is reserved for hostapd */
	rtw_test,						/*  0x1D */
};

static struct iw_statistics *rtw_get_wireless_stats(struct net_device *dev)
{
<<<<<<< HEAD
	struct adapter *padapter = (struct adapter *)rtw_netdev_priv(dev);
=======
	struct adapter *padapter = rtw_netdev_priv(dev);
>>>>>>> 7d2a07b7
	struct iw_statistics *piwstats = &padapter->iwstats;
	int tmp_level = 0;
	int tmp_qual = 0;
	int tmp_noise = 0;

	if (check_fwstate(&padapter->mlmepriv, _FW_LINKED) != true) {
		piwstats->qual.qual = 0;
		piwstats->qual.level = 0;
		piwstats->qual.noise = 0;
	} else {
		tmp_level = padapter->recvpriv.signal_strength;
		tmp_qual = padapter->recvpriv.signal_qual;
<<<<<<< HEAD
#if defined(CONFIG_SIGNAL_DISPLAY_DBM) && defined(CONFIG_BACKGROUND_NOISE_MONITOR)
		if (rtw_linked_check(padapter)) {
			struct mlme_ext_priv *pmlmeext = &padapter->mlmeextpriv;
			struct noise_info info;
			info.bPauseDIG = true;
			info.IGIValue = 0x1e;
			info.max_time = 100;/* ms */
			info.chan = pmlmeext->cur_channel ;/* rtw_get_oper_ch(padapter); */
			rtw_ps_deny(padapter, PS_DENY_IOCTL);
			LeaveAllPowerSaveModeDirect(padapter);

			rtw_hal_set_odm_var(padapter, HAL_ODM_NOISE_MONITOR, &info, false);
			/* ODM_InbandNoise_Monitor(podmpriv, true, 0x20, 100); */
			rtw_ps_deny_cancel(padapter, PS_DENY_IOCTL);
			rtw_hal_get_odm_var(padapter, HAL_ODM_NOISE_MONITOR, &(info.chan), &(padapter->recvpriv.noise));
			DBG_871X("chan:%d, noise_level:%d\n", info.chan, padapter->recvpriv.noise);
		}
#endif
=======
>>>>>>> 7d2a07b7
		tmp_noise = padapter->recvpriv.noise;

		piwstats->qual.level = tmp_level;
		piwstats->qual.qual = tmp_qual;
		piwstats->qual.noise = tmp_noise;
	}
	piwstats->qual.updated = IW_QUAL_ALL_UPDATED ;/* IW_QUAL_DBM; */

	return &padapter->iwstats;
}

struct iw_handler_def rtw_handlers_def = {
	.standard = rtw_handlers,
	.num_standard = ARRAY_SIZE(rtw_handlers),
#if defined(CONFIG_WEXT_PRIV)
	.private = rtw_private_handler,
	.private_args = (struct iw_priv_args *)rtw_private_args,
	.num_private = ARRAY_SIZE(rtw_private_handler),
	.num_private_args = ARRAY_SIZE(rtw_private_args),
#endif
	.get_wireless_stats = rtw_get_wireless_stats,
};

/*  copy from net/wireless/wext.c start */
/* ---------------------------------------------------------------- */
/*
 * Calculate size of private arguments
 */
static const char iw_priv_type_size[] = {
	0,                              /* IW_PRIV_TYPE_NONE */
	1,                              /* IW_PRIV_TYPE_BYTE */
	1,                              /* IW_PRIV_TYPE_CHAR */
	0,                              /* Not defined */
	sizeof(__u32),                  /* IW_PRIV_TYPE_INT */
	sizeof(struct iw_freq),         /* IW_PRIV_TYPE_FLOAT */
	sizeof(struct sockaddr),        /* IW_PRIV_TYPE_ADDR */
	0,                              /* Not defined */
};

static int get_priv_size(__u16 args)
{
	int num = args & IW_PRIV_SIZE_MASK;
	int type = (args & IW_PRIV_TYPE_MASK) >> 12;

	return num * iw_priv_type_size[type];
}
/*  copy from net/wireless/wext.c end */

static int rtw_ioctl_wext_private(struct net_device *dev, union iwreq_data *wrq_data)
{
	int err = 0;
	u8 *input = NULL;
	u32 input_len = 0;
	const char delim[] = " ";
	u8 *output = NULL;
	u32 output_len = 0;
	u32 count = 0;
	u8 *buffer = NULL;
	u32 buffer_len = 0;
	char *ptr = NULL;
	u8 cmdname[17] = {0}; /*  IFNAMSIZ+1 */
	u32 cmdlen;
	s32 len;
	u8 *extra = NULL;
	u32 extra_size = 0;

	s32 k;
	const iw_handler *priv;		/* Private ioctl */
	const struct iw_priv_args *priv_args;	/* Private ioctl description */
	u32 num_priv_args;			/* Number of descriptions */
	iw_handler handler;
	int temp;
	int subcmd = 0;				/* sub-ioctl index */
	int offset = 0;				/* Space for sub-ioctl index */

	union iwreq_data wdata;


	memcpy(&wdata, wrq_data, sizeof(wdata));

	input_len = 2048;
	input = rtw_zmalloc(input_len);
	if (NULL == input)
		return -ENOMEM;
	if (copy_from_user(input, wdata.data.pointer, input_len)) {
		err = -EFAULT;
		goto exit;
	}
	ptr = input;
	len = strlen(input);

	sscanf(ptr, "%16s", cmdname);
	cmdlen = strlen(cmdname);

	/*  skip command string */
	if (cmdlen > 0)
		cmdlen += 1; /*  skip one space */
	ptr += cmdlen;
	len -= cmdlen;

	priv = rtw_private_handler;
	priv_args = rtw_private_args;
	num_priv_args = ARRAY_SIZE(rtw_private_args);

	if (num_priv_args == 0) {
		err = -EOPNOTSUPP;
		goto exit;
	}

	/* Search the correct ioctl */
	k = -1;
	while ((++k < num_priv_args) && strcmp(priv_args[k].name, cmdname));

	/* If not found... */
	if (k == num_priv_args) {
		err = -EOPNOTSUPP;
		goto exit;
	}

	/* Watch out for sub-ioctls ! */
	if (priv_args[k].cmd < SIOCDEVPRIVATE) {
		int j = -1;

		/* Find the matching *real* ioctl */
		while ((++j < num_priv_args) && ((priv_args[j].name[0] != '\0') ||
			(priv_args[j].set_args != priv_args[k].set_args) ||
			(priv_args[j].get_args != priv_args[k].get_args)));

		/* If not found... */
		if (j == num_priv_args) {
			err = -EINVAL;
			goto exit;
		}

		/* Save sub-ioctl number */
		subcmd = priv_args[k].cmd;
		/* Reserve one int (simplify alignment issues) */
		offset = sizeof(__u32);
		/* Use real ioctl definition from now on */
		k = j;
	}

	buffer = rtw_zmalloc(4096);
	if (NULL == buffer) {
		err = -ENOMEM;
		goto exit;
	}

	/* If we have to set some data */
	if ((priv_args[k].set_args & IW_PRIV_TYPE_MASK) &&
		(priv_args[k].set_args & IW_PRIV_SIZE_MASK)) {
		u8 *str;

		switch (priv_args[k].set_args & IW_PRIV_TYPE_MASK) {
		case IW_PRIV_TYPE_BYTE:
			/* Fetch args */
			count = 0;
			do {
				str = strsep(&ptr, delim);
				if (NULL == str)
					break;
				sscanf(str, "%i", &temp);
				buffer[count++] = (u8)temp;
			} while (1);
			buffer_len = count;

			/* Number of args to fetch */
			wdata.data.length = count;
			if (wdata.data.length > (priv_args[k].set_args & IW_PRIV_SIZE_MASK))
				wdata.data.length = priv_args[k].set_args & IW_PRIV_SIZE_MASK;

			break;

		case IW_PRIV_TYPE_INT:
			/* Fetch args */
			count = 0;
			do {
				str = strsep(&ptr, delim);
				if (NULL == str)
					break;
				sscanf(str, "%i", &temp);
				((s32 *)buffer)[count++] = (s32)temp;
			} while (1);
			buffer_len = count * sizeof(s32);

			/* Number of args to fetch */
			wdata.data.length = count;
			if (wdata.data.length > (priv_args[k].set_args & IW_PRIV_SIZE_MASK))
				wdata.data.length = priv_args[k].set_args & IW_PRIV_SIZE_MASK;

			break;

		case IW_PRIV_TYPE_CHAR:
			if (len > 0) {
				/* Size of the string to fetch */
				wdata.data.length = len;
				if (wdata.data.length > (priv_args[k].set_args & IW_PRIV_SIZE_MASK))
					wdata.data.length = priv_args[k].set_args & IW_PRIV_SIZE_MASK;

				/* Fetch string */
				memcpy(buffer, ptr, wdata.data.length);
			} else {
				wdata.data.length = 1;
				buffer[0] = '\0';
			}
			buffer_len = wdata.data.length;
			break;

		default:
			err = -1;
			goto exit;
		}

		if ((priv_args[k].set_args & IW_PRIV_SIZE_FIXED) &&
			(wdata.data.length != (priv_args[k].set_args & IW_PRIV_SIZE_MASK))) {
			err = -EINVAL;
			goto exit;
		}
	} else { /* if args to set */
		wdata.data.length = 0L;
	}

	/* Those two tests are important. They define how the driver
	* will have to handle the data */
	if ((priv_args[k].set_args & IW_PRIV_SIZE_FIXED) &&
		((get_priv_size(priv_args[k].set_args) + offset) <= IFNAMSIZ)) {
		/* First case : all SET args fit within wrq */
		if (offset)
			wdata.mode = subcmd;
		memcpy(wdata.name + offset, buffer, IFNAMSIZ - offset);
	} else {
		if ((priv_args[k].set_args == 0) &&
			(priv_args[k].get_args & IW_PRIV_SIZE_FIXED) &&
			(get_priv_size(priv_args[k].get_args) <= IFNAMSIZ)) {
			/* Second case : no SET args, GET args fit within wrq */
			if (offset)
				wdata.mode = subcmd;
		} else {
			/* Third case : args won't fit in wrq, or variable number of args */
			if (copy_to_user(wdata.data.pointer, buffer, buffer_len)) {
				err = -EFAULT;
				goto exit;
			}
			wdata.data.flags = subcmd;
		}
	}

	kfree(input);
	input = NULL;

	extra_size = 0;
	if (IW_IS_SET(priv_args[k].cmd)) {
		/* Size of set arguments */
		extra_size = get_priv_size(priv_args[k].set_args);

		/* Does it fits in iwr ? */
		if ((priv_args[k].set_args & IW_PRIV_SIZE_FIXED) &&
			((extra_size + offset) <= IFNAMSIZ))
			extra_size = 0;
	} else {
		/* Size of get arguments */
		extra_size = get_priv_size(priv_args[k].get_args);

		/* Does it fits in iwr ? */
		if ((priv_args[k].get_args & IW_PRIV_SIZE_FIXED) &&
			(extra_size <= IFNAMSIZ))
			extra_size = 0;
	}

	if (extra_size == 0) {
		extra = (u8 *)&wdata;
		kfree(buffer);
		buffer = NULL;
	} else
		extra = buffer;

	handler = priv[priv_args[k].cmd - SIOCIWFIRSTPRIV];
	err = handler(dev, NULL, &wdata, extra);

	/* If we have to get some data */
	if ((priv_args[k].get_args & IW_PRIV_TYPE_MASK) &&
		(priv_args[k].get_args & IW_PRIV_SIZE_MASK)) {
		int j;
		int n = 0;	/* number of args */
		u8 str[20] = {0};

		/* Check where is the returned data */
		if ((priv_args[k].get_args & IW_PRIV_SIZE_FIXED) &&
			(get_priv_size(priv_args[k].get_args) <= IFNAMSIZ))
			n = priv_args[k].get_args & IW_PRIV_SIZE_MASK;
		else
			n = wdata.data.length;

		output = rtw_zmalloc(4096);
		if (NULL == output) {
			err =  -ENOMEM;
			goto exit;
		}

		switch (priv_args[k].get_args & IW_PRIV_TYPE_MASK) {
		case IW_PRIV_TYPE_BYTE:
			/* Display args */
			for (j = 0; j < n; j++) {
				len = scnprintf(str, sizeof(str), "%d  ", extra[j]);
				output_len = strlen(output);
				if ((output_len + len + 1) > 4096) {
					err = -E2BIG;
					goto exit;
				}
				memcpy(output+output_len, str, len);
			}
			break;

		case IW_PRIV_TYPE_INT:
			/* Display args */
			for (j = 0; j < n; j++) {
				len = scnprintf(str, sizeof(str), "%d  ", ((__s32 *)extra)[j]);
				output_len = strlen(output);
				if ((output_len + len + 1) > 4096) {
					err = -E2BIG;
					goto exit;
				}
				memcpy(output+output_len, str, len);
			}
			break;

		case IW_PRIV_TYPE_CHAR:
			/* Display args */
			memcpy(output, extra, n);
			break;

		default:
			err = -1;
			goto exit;
		}

		output_len = strlen(output) + 1;
		wrq_data->data.length = output_len;
		if (copy_to_user(wrq_data->data.pointer, output, output_len)) {
			err = -EFAULT;
			goto exit;
		}
	} else { /* if args to set */
		wrq_data->data.length = 0;
	}

exit:
	kfree(input);
	kfree(buffer);
	kfree(output);

	return err;
}

int rtw_ioctl(struct net_device *dev, struct ifreq *rq, int cmd)
{
	struct iwreq *wrq = (struct iwreq *)rq;
	int ret = 0;

	switch (cmd) {
	case RTL_IOCTL_WPA_SUPPLICANT:
		ret = wpa_supplicant_ioctl(dev, &wrq->u.data);
		break;
	case RTL_IOCTL_HOSTAPD:
		ret = rtw_hostapd_ioctl(dev, &wrq->u.data);
		break;
	case SIOCDEVPRIVATE:
		ret = rtw_ioctl_wext_private(dev, &wrq->u);
		break;
	default:
		ret = -EOPNOTSUPP;
		break;
	}

	return ret;
}<|MERGE_RESOLUTION|>--- conflicted
+++ resolved
@@ -108,17 +108,10 @@
 		p = rtw_get_ie(&pnetwork->network.IEs[12], WLAN_EID_HT_CAPABILITY, &ht_ielen, pnetwork->network.IELength-12);
 	}
 	if (p && ht_ielen > 0) {
-<<<<<<< HEAD
-		struct rtw_ieee80211_ht_cap *pht_capie;
-		ht_cap = true;
-		pht_capie = (struct rtw_ieee80211_ht_cap *)(p+2);
-		memcpy(&mcs_rate, pht_capie->supp_mcs_set, 2);
-=======
 		struct ieee80211_ht_cap *pht_capie;
 		ht_cap = true;
 		pht_capie = (struct ieee80211_ht_cap *)(p+2);
 		memcpy(&mcs_rate, pht_capie->mcs.rx_mask, 2);
->>>>>>> 7d2a07b7
 		bw_40MHz = (le16_to_cpu(pht_capie->cap_info) & IEEE80211_HT_CAP_SUP_WIDTH) ? 1 : 0;
 		short_GI = (le16_to_cpu(pht_capie->cap_info) & (IEEE80211_HT_CAP_SGI_20 | IEEE80211_HT_CAP_SGI_40)) ? 1 : 0;
 	}
@@ -164,13 +157,8 @@
 		cap = le16_to_cpu(le_tmp);
 	}
 
-<<<<<<< HEAD
-	if (cap & (WLAN_CAPABILITY_IBSS | WLAN_CAPABILITY_BSS)) {
-		if (cap & WLAN_CAPABILITY_BSS)
-=======
 	if (cap & (WLAN_CAPABILITY_IBSS | WLAN_CAPABILITY_ESS)) {
 		if (cap & WLAN_CAPABILITY_ESS)
->>>>>>> 7d2a07b7
 			iwe.u.mode = IW_MODE_MASTER;
 		else
 			iwe.u.mode = IW_MODE_ADHOC;
@@ -218,12 +206,7 @@
 	} else if (ht_cap) {
 		if (mcs_rate & 0x8000) /* MCS15 */
 			max_rate = (bw_40MHz) ? ((short_GI)?300:270):((short_GI)?144:130);
-<<<<<<< HEAD
-		} else { /* default MCS7 */
-			/* DBG_871X("wx_get_scan, mcs_rate_bitmap = 0x%x\n", mcs_rate); */
-=======
 		else /* default MCS7 */
->>>>>>> 7d2a07b7
 			max_rate = (bw_40MHz) ? ((short_GI)?150:135):((short_GI)?72:65);
 
 		max_rate = max_rate*2;/* Mbps/2; */
@@ -247,11 +230,7 @@
 			return start;
 		if (wpa_len > 0) {
 			p = buf;
-<<<<<<< HEAD
-			p += sprintf(p, "wpa_ie =");
-=======
 			p += scnprintf(p, (MAX_WPA_IE_LEN * 2) - (p - buf), "wpa_ie =");
->>>>>>> 7d2a07b7
 			for (i = 0; i < wpa_len; i++)
 				p += scnprintf(p, (MAX_WPA_IE_LEN * 2) - (p - buf),
 						"%02x", wpa_ie[i]);
@@ -340,16 +319,6 @@
 
 	iwe.u.qual.qual = (u8)sq;   /*  signal quality */
 
-<<<<<<< HEAD
-	#if defined(CONFIG_SIGNAL_DISPLAY_DBM) && defined(CONFIG_BACKGROUND_NOISE_MONITOR)
-	{
-		s16 tmp_noise = 0;
-		rtw_hal_get_odm_var(padapter, HAL_ODM_NOISE_MONITOR, &(pnetwork->network.Configuration.DSConfig), &(tmp_noise));
-		iwe.u.qual.noise = tmp_noise;
-	}
-	#else
-=======
->>>>>>> 7d2a07b7
 	iwe.u.qual.noise = 0; /*  noise level */
 
 	start = iwe_stream_add_event(info, start, stop, &iwe, IW_EV_QUAL_LEN);
@@ -598,17 +567,6 @@
 		}
 
 		memcpy(buf, pie, ielen);
-<<<<<<< HEAD
-
-		/* dump */
-		{
-			int i;
-			DBG_871X("\n wpa_ie(length:%d):\n", ielen);
-			for (i = 0; i < ielen; i = i + 8)
-				DBG_871X("0x%.2x 0x%.2x 0x%.2x 0x%.2x 0x%.2x 0x%.2x 0x%.2x 0x%.2x\n", buf[i], buf[i+1], buf[i+2], buf[i+3], buf[i+4], buf[i+5], buf[i+6], buf[i+7]);
-		}
-=======
->>>>>>> 7d2a07b7
 
 		if (ielen < RSN_HEADER_LEN) {
 			ret  = -1;
@@ -633,51 +591,6 @@
 			pairwise_cipher = WPA_CIPHER_NONE;
 
 		switch (group_cipher) {
-<<<<<<< HEAD
-			case WPA_CIPHER_NONE:
-				padapter->securitypriv.dot118021XGrpPrivacy = _NO_PRIVACY_;
-				padapter->securitypriv.ndisencryptstatus = Ndis802_11EncryptionDisabled;
-				break;
-			case WPA_CIPHER_WEP40:
-				padapter->securitypriv.dot118021XGrpPrivacy = _WEP40_;
-				padapter->securitypriv.ndisencryptstatus = Ndis802_11Encryption1Enabled;
-				break;
-			case WPA_CIPHER_TKIP:
-				padapter->securitypriv.dot118021XGrpPrivacy = _TKIP_;
-				padapter->securitypriv.ndisencryptstatus = Ndis802_11Encryption2Enabled;
-				break;
-			case WPA_CIPHER_CCMP:
-				padapter->securitypriv.dot118021XGrpPrivacy = _AES_;
-				padapter->securitypriv.ndisencryptstatus = Ndis802_11Encryption3Enabled;
-				break;
-			case WPA_CIPHER_WEP104:
-				padapter->securitypriv.dot118021XGrpPrivacy = _WEP104_;
-				padapter->securitypriv.ndisencryptstatus = Ndis802_11Encryption1Enabled;
-				break;
-		}
-
-		switch (pairwise_cipher) {
-			case WPA_CIPHER_NONE:
-				padapter->securitypriv.dot11PrivacyAlgrthm = _NO_PRIVACY_;
-				padapter->securitypriv.ndisencryptstatus = Ndis802_11EncryptionDisabled;
-				break;
-			case WPA_CIPHER_WEP40:
-				padapter->securitypriv.dot11PrivacyAlgrthm = _WEP40_;
-				padapter->securitypriv.ndisencryptstatus = Ndis802_11Encryption1Enabled;
-				break;
-			case WPA_CIPHER_TKIP:
-				padapter->securitypriv.dot11PrivacyAlgrthm = _TKIP_;
-				padapter->securitypriv.ndisencryptstatus = Ndis802_11Encryption2Enabled;
-				break;
-			case WPA_CIPHER_CCMP:
-				padapter->securitypriv.dot11PrivacyAlgrthm = _AES_;
-				padapter->securitypriv.ndisencryptstatus = Ndis802_11Encryption3Enabled;
-				break;
-			case WPA_CIPHER_WEP104:
-				padapter->securitypriv.dot11PrivacyAlgrthm = _WEP104_;
-				padapter->securitypriv.ndisencryptstatus = Ndis802_11Encryption1Enabled;
-				break;
-=======
 		case WPA_CIPHER_NONE:
 			padapter->securitypriv.dot118021XGrpPrivacy = _NO_PRIVACY_;
 			padapter->securitypriv.ndisencryptstatus = Ndis802_11EncryptionDisabled;
@@ -721,7 +634,6 @@
 			padapter->securitypriv.dot11PrivacyAlgrthm = _WEP104_;
 			padapter->securitypriv.ndisencryptstatus = Ndis802_11Encryption1Enabled;
 			break;
->>>>>>> 7d2a07b7
 		}
 
 		_clr_fwstate_(&padapter->mlmepriv, WIFI_UNDER_WPS);
@@ -778,11 +690,7 @@
 
 	if (check_fwstate(pmlmepriv, _FW_LINKED|WIFI_ADHOC_MASTER_STATE) == true) {
 		/* parsing HT_CAP_IE */
-<<<<<<< HEAD
-		p = rtw_get_ie(&pcur_bss->IEs[12], _HT_CAPABILITY_IE_, &ht_ielen, pcur_bss->IELength-12);
-=======
 		p = rtw_get_ie(&pcur_bss->IEs[12], WLAN_EID_HT_CAPABILITY, &ht_ielen, pcur_bss->IELength-12);
->>>>>>> 7d2a07b7
 		if (p && ht_ielen > 0)
 			ht_cap = true;
 
@@ -854,13 +762,8 @@
 static int rtw_wx_set_mode(struct net_device *dev, struct iw_request_info *a,
 			     union iwreq_data *wrqu, char *b)
 {
-<<<<<<< HEAD
-	struct adapter *padapter = (struct adapter *)rtw_netdev_priv(dev);
-	enum NDIS_802_11_NETWORK_INFRASTRUCTURE networkType;
-=======
 	struct adapter *padapter = rtw_netdev_priv(dev);
 	enum ndis_802_11_network_infrastructure networkType;
->>>>>>> 7d2a07b7
 	int ret = 0;
 
 	if (_FAIL == rtw_pwr_wakeup(padapter)) {
@@ -874,30 +777,6 @@
 	}
 
 	switch (wrqu->mode) {
-<<<<<<< HEAD
-		case IW_MODE_AUTO:
-			networkType = Ndis802_11AutoUnknown;
-			DBG_871X("set_mode = IW_MODE_AUTO\n");
-			break;
-		case IW_MODE_ADHOC:
-			networkType = Ndis802_11IBSS;
-			DBG_871X("set_mode = IW_MODE_ADHOC\n");
-			break;
-		case IW_MODE_MASTER:
-			networkType = Ndis802_11APMode;
-			DBG_871X("set_mode = IW_MODE_MASTER\n");
-                        /* rtw_setopmode_cmd(padapter, networkType, true); */
-			break;
-		case IW_MODE_INFRA:
-			networkType = Ndis802_11Infrastructure;
-			DBG_871X("set_mode = IW_MODE_INFRA\n");
-			break;
-
-		default:
-			ret = -EINVAL;
-			RT_TRACE(_module_rtl871x_ioctl_os_c, _drv_err_, ("\n Mode: %s is not supported \n", iw_operation_mode[wrqu->mode]));
-			goto exit;
-=======
 	case IW_MODE_AUTO:
 		networkType = Ndis802_11AutoUnknown;
 		break;
@@ -914,7 +793,6 @@
 	default:
 		ret = -EINVAL;
 		goto exit;
->>>>>>> 7d2a07b7
 	}
 
 /*
@@ -969,11 +847,7 @@
 	u8          j, blInserted = false;
 	int         intReturn = false;
 	struct security_priv *psecuritypriv = &padapter->securitypriv;
-<<<<<<< HEAD
-        struct iw_pmksa*  pPMK = (struct iw_pmksa *)extra;
-=======
         struct iw_pmksa *pPMK = (struct iw_pmksa *)extra;
->>>>>>> 7d2a07b7
         u8     strZeroMacAddress[ETH_ALEN] = { 0x00 };
         u8     strIssueBssid[ETH_ALEN] = { 0x00 };
 
@@ -1015,25 +889,6 @@
 		    if (psecuritypriv->PMKIDIndex == 16)
 		        psecuritypriv->PMKIDIndex = 0;
 		}
-<<<<<<< HEAD
-        } else if (pPMK->cmd == IW_PMKSA_REMOVE) {
-                DBG_871X("[rtw_wx_set_pmkid] IW_PMKSA_REMOVE!\n");
-                intReturn = true;
-		for (j = 0; j < NUM_PMKID_CACHE; j++) {
-			if (!memcmp(psecuritypriv->PMKIDList[j].Bssid, strIssueBssid, ETH_ALEN)) {
-				/*  BSSID is matched, the same AP => Remove this PMKID information and reset it. */
-                                eth_zero_addr(psecuritypriv->PMKIDList[j].Bssid);
-                                psecuritypriv->PMKIDList[j].bUsed = false;
-				break;
-			}
-	        }
-        } else if (pPMK->cmd == IW_PMKSA_FLUSH) {
-            DBG_871X("[rtw_wx_set_pmkid] IW_PMKSA_FLUSH!\n");
-            memset(&psecuritypriv->PMKIDList[0], 0x00, sizeof(RT_PMKID_LIST) * NUM_PMKID_CACHE);
-            psecuritypriv->PMKIDIndex = 0;
-            intReturn = true;
-        }
-=======
 	} else if (pPMK->cmd == IW_PMKSA_REMOVE) {
 		intReturn = true;
 		for (j = 0; j < NUM_PMKID_CACHE; j++) {
@@ -1049,7 +904,6 @@
 		psecuritypriv->PMKIDIndex = 0;
 		intReturn = true;
 	}
->>>>>>> 7d2a07b7
 	return intReturn;
 }
 
@@ -1366,45 +1220,6 @@
 					break;
 				}
 
-<<<<<<< HEAD
-					sec_len = *(pos++); len -= 1;
-
-					if (sec_len > 0 && sec_len <= len) {
-						ssid[ssid_index].SsidLength = sec_len;
-						memcpy(ssid[ssid_index].Ssid, pos, ssid[ssid_index].SsidLength);
-						/* DBG_871X("%s COMBO_SCAN with specific ssid:%s, %d\n", __func__ */
-						/* 	, ssid[ssid_index].Ssid, ssid[ssid_index].SsidLength); */
-						ssid_index++;
-					}
-
-					pos += sec_len; len -= sec_len;
-					break;
-
-
-				case WEXT_CSCAN_CHANNEL_SECTION:
-					/* DBG_871X("WEXT_CSCAN_CHANNEL_SECTION\n"); */
-					pos += 1; len -= 1;
-					break;
-				case WEXT_CSCAN_ACTV_DWELL_SECTION:
-					/* DBG_871X("WEXT_CSCAN_ACTV_DWELL_SECTION\n"); */
-					pos += 2; len -= 2;
-					break;
-				case WEXT_CSCAN_PASV_DWELL_SECTION:
-					/* DBG_871X("WEXT_CSCAN_PASV_DWELL_SECTION\n"); */
-					pos += 2; len -= 2;
-					break;
-				case WEXT_CSCAN_HOME_DWELL_SECTION:
-					/* DBG_871X("WEXT_CSCAN_HOME_DWELL_SECTION\n"); */
-					pos += 2; len -= 2;
-					break;
-				case WEXT_CSCAN_TYPE_SECTION:
-					/* DBG_871X("WEXT_CSCAN_TYPE_SECTION\n"); */
-					pos += 1; len -= 1;
-					break;
-				default:
-					/* DBG_871X("Unknown CSCAN section %c\n", section); */
-					len = 0; /*  stop parsing */
-=======
 				sec_len = *(pos++); len -= 1;
 
 				if (sec_len > 0 && sec_len <= len) {
@@ -1434,7 +1249,6 @@
 				break;
 			default:
 				len = 0; /*  stop parsing */
->>>>>>> 7d2a07b7
 			}
 		}
 
@@ -1505,13 +1319,6 @@
 
 exit:
 
-<<<<<<< HEAD
-	#ifdef DBG_IOCTL
-	DBG_871X("DBG_IOCTL %s:%d return %d\n", __func__, __LINE__, ret);
-	#endif
-
-=======
->>>>>>> 7d2a07b7
 	return ret;
 
 }
@@ -1576,12 +1383,6 @@
 
 			if ((!memcmp(dst_ssid, src_ssid, ndis_ssid.SsidLength)) &&
 				(pnetwork->network.Ssid.SsidLength == ndis_ssid.SsidLength)) {
-<<<<<<< HEAD
-				RT_TRACE(_module_rtl871x_ioctl_os_c, _drv_info_,
-					 ("rtw_wx_set_essid: find match, set infra mode\n"));
-
-=======
->>>>>>> 7d2a07b7
 				if (check_fwstate(pmlmepriv, WIFI_ADHOC_STATE) == true) {
 					if (pnetwork->network.InfrastructureMode != pmlmepriv->cur_network.network.InfrastructureMode)
 						continue;
@@ -1650,12 +1451,6 @@
 	u32 fixed = wrqu->bitrate.fixed;
 	u32 ratevalue = 0;
 	u8 mpdatarate[NumRates] = {11, 10, 9, 8, 7, 6, 5, 4, 3, 2, 1, 0, 0xff};
-<<<<<<< HEAD
-
-	RT_TRACE(_module_rtl871x_mlme_c_, _drv_info_, (" rtw_wx_set_rate\n"));
-	RT_TRACE(_module_rtl871x_ioctl_os_c, _drv_info_, ("target_rate = %d, fixed = %d\n", target_rate, fixed));
-=======
->>>>>>> 7d2a07b7
 
 	if (target_rate == -1) {
 		ratevalue = 11;
@@ -2498,13 +2293,6 @@
 	selector = *pdata;
 	if (selector < 3 && selector >= 0)
 		padapter->pid[selector] = *(pdata+1);
-<<<<<<< HEAD
-		DBG_871X("%s set pid[%d]=%d\n", __func__, selector, padapter->pid[selector]);
-	}
-	else
-		DBG_871X("%s selector %d error\n", __func__, selector);
-=======
->>>>>>> 7d2a07b7
 
 exit:
 
@@ -2713,46 +2501,9 @@
 				case 0x03:
 					break;
 				case 0x04:
-<<<<<<< HEAD
-					DBG_871X("cur_ch =%d\n", pmlmeext->cur_channel);
-					DBG_871X("cur_bw =%d\n", pmlmeext->cur_bwmode);
-					DBG_871X("cur_ch_off =%d\n", pmlmeext->cur_ch_offset);
-
-					DBG_871X("oper_ch =%d\n", rtw_get_oper_ch(padapter));
-					DBG_871X("oper_bw =%d\n", rtw_get_oper_bw(padapter));
-					DBG_871X("oper_ch_offset =%d\n", rtw_get_oper_choffset(padapter));
 
 					break;
 				case 0x05:
-					psta = rtw_get_stainfo(pstapriv, cur_network->network.MacAddress);
-					if (psta) {
-						int i;
-						struct recv_reorder_ctrl *preorder_ctrl;
-
-						DBG_871X("SSID =%s\n", cur_network->network.Ssid.Ssid);
-						DBG_871X("sta's macaddr:" MAC_FMT "\n", MAC_ARG(psta->hwaddr));
-						DBG_871X("cur_channel =%d, cur_bwmode =%d, cur_ch_offset =%d\n", pmlmeext->cur_channel, pmlmeext->cur_bwmode, pmlmeext->cur_ch_offset);
-						DBG_871X("rtsen =%d, cts2slef =%d\n", psta->rtsen, psta->cts2self);
-						DBG_871X("state = 0x%x, aid =%d, macid =%d, raid =%d\n", psta->state, psta->aid, psta->mac_id, psta->raid);
-						DBG_871X("qos_en =%d, ht_en =%d, init_rate =%d\n", psta->qos_option, psta->htpriv.ht_option, psta->init_rate);
-						DBG_871X("bwmode =%d, ch_offset =%d, sgi_20m =%d, sgi_40m =%d\n", psta->bw_mode, psta->htpriv.ch_offset, psta->htpriv.sgi_20m, psta->htpriv.sgi_40m);
-						DBG_871X("ampdu_enable = %d\n", psta->htpriv.ampdu_enable);
-						DBG_871X("agg_enable_bitmap =%x, candidate_tid_bitmap =%x\n", psta->htpriv.agg_enable_bitmap, psta->htpriv.candidate_tid_bitmap);
-
-						for (i = 0; i < 16; i++) {
-							preorder_ctrl = &psta->recvreorder_ctrl[i];
-							if (preorder_ctrl->enable)
-								DBG_871X("tid =%d, indicate_seq =%d\n", i, preorder_ctrl->indicate_seq);
-						}
-
-					} else {
-						DBG_871X("can't get sta's macaddr, cur_network's macaddr:" MAC_FMT "\n", MAC_ARG(cur_network->network.MacAddress));
-					}
-=======
-
-					break;
-				case 0x05:
->>>>>>> 7d2a07b7
 					break;
 				case 0x06:
 					{
@@ -2769,57 +2520,6 @@
 					}
 					break;
 				case 0x09:
-<<<<<<< HEAD
-					{
-						int i, j;
-						struct list_head	*plist, *phead;
-						struct recv_reorder_ctrl *preorder_ctrl;
-
-						DBG_871X("sta_dz_bitmap = 0x%x, tim_bitmap = 0x%x\n", pstapriv->sta_dz_bitmap, pstapriv->tim_bitmap);
-
-						spin_lock_bh(&pstapriv->sta_hash_lock);
-
-						for (i = 0; i < NUM_STA; i++) {
-							phead = &(pstapriv->sta_hash[i]);
-							plist = get_next(phead);
-
-							while (phead != plist) {
-								psta = LIST_CONTAINOR(plist, struct sta_info, hash_list);
-
-								plist = get_next(plist);
-
-								if (extra_arg == psta->aid) {
-									DBG_871X("sta's macaddr:" MAC_FMT "\n", MAC_ARG(psta->hwaddr));
-									DBG_871X("rtsen =%d, cts2slef =%d\n", psta->rtsen, psta->cts2self);
-									DBG_871X("state = 0x%x, aid =%d, macid =%d, raid =%d\n", psta->state, psta->aid, psta->mac_id, psta->raid);
-									DBG_871X("qos_en =%d, ht_en =%d, init_rate =%d\n", psta->qos_option, psta->htpriv.ht_option, psta->init_rate);
-									DBG_871X("bwmode =%d, ch_offset =%d, sgi_20m =%d, sgi_40m =%d\n", psta->bw_mode, psta->htpriv.ch_offset, psta->htpriv.sgi_20m, psta->htpriv.sgi_40m);
-									DBG_871X("ampdu_enable = %d\n", psta->htpriv.ampdu_enable);
-									DBG_871X("agg_enable_bitmap =%x, candidate_tid_bitmap =%x\n", psta->htpriv.agg_enable_bitmap, psta->htpriv.candidate_tid_bitmap);
-									DBG_871X("capability = 0x%x\n", psta->capability);
-									DBG_871X("flags = 0x%x\n", psta->flags);
-									DBG_871X("wpa_psk = 0x%x\n", psta->wpa_psk);
-									DBG_871X("wpa2_group_cipher = 0x%x\n", psta->wpa2_group_cipher);
-									DBG_871X("wpa2_pairwise_cipher = 0x%x\n", psta->wpa2_pairwise_cipher);
-									DBG_871X("qos_info = 0x%x\n", psta->qos_info);
-									DBG_871X("dot118021XPrivacy = 0x%x\n", psta->dot118021XPrivacy);
-
-
-
-									for (j = 0; j < 16; j++) {
-										preorder_ctrl = &psta->recvreorder_ctrl[j];
-										if (preorder_ctrl->enable)
-											DBG_871X("tid =%d, indicate_seq =%d\n", j, preorder_ctrl->indicate_seq);
-									}
-								}
-							}
-						}
-
-						spin_unlock_bh(&pstapriv->sta_hash_lock);
-
-					}
-=======
->>>>>>> 7d2a07b7
 					break;
 				case 0x0a:
 					{
@@ -2997,57 +2697,10 @@
 					{
 						break;
 					}
-<<<<<<< HEAD
-#ifdef CONFIG_GPIO_API
-		            case 0x25: /* Get GPIO register */
-		                    {
-			                    /*
-			                    * dbg 0x7f250000 [gpio_num], Get gpio value, gpio_num:0~7
-			                    */
-
-			                    int value;
-			                    DBG_871X("Read GPIO Value  extra_arg = %d\n", extra_arg);
-			                    value = rtw_get_gpio(dev, extra_arg);
-			                    DBG_871X("Read GPIO Value = %d\n", value);
-			                    break;
-		                    }
-		            case 0x26: /* Set GPIO direction */
-		                    {
-
-			                    /* dbg 0x7f26000x [y], Set gpio direction,
-			                    * x: gpio_num, 4~7  y: indicate direction, 0~1
-			                    */
-
-			                    int value;
-			                    DBG_871X("Set GPIO Direction! arg = %d , extra_arg =%d\n", arg, extra_arg);
-			                    value = rtw_config_gpio(dev, arg, extra_arg);
-			                    DBG_871X("Set GPIO Direction %s\n", (value == -1) ? "Fail!!!" : "Success");
-			                    break;
-					}
-				case 0x27: /* Set GPIO output direction value */
-					{
-						/*
-						* dbg 0x7f27000x [y], Set gpio output direction value,
-						* x: gpio_num, 4~7  y: indicate direction, 0~1
-						*/
-
-						int value;
-						DBG_871X("Set GPIO Value! arg = %d , extra_arg =%d\n", arg, extra_arg);
-						value = rtw_set_gpio_output_value(dev, arg, extra_arg);
-						DBG_871X("Set GPIO Value %s\n", (value == -1) ? "Fail!!!" : "Success");
-						break;
-					}
-#endif
-				case 0xaa:
-					{
-						if ((extra_arg & 0x7F) > 0x3F) extra_arg = 0xFF;
-						DBG_871X("chang data rate to :0x%02x\n", extra_arg);
-=======
 				case 0xaa:
 					{
 						if ((extra_arg & 0x7F) > 0x3F)
 							extra_arg = 0xFF;
->>>>>>> 7d2a07b7
 						padapter->fix_rate = extra_arg;
 					}
 					break;
@@ -3056,15 +2709,9 @@
 						if (extra_arg == 0)
 							mac_reg_dump(padapter);
 						else if (extra_arg == 1)
-<<<<<<< HEAD
-							bb_reg_dump(RTW_DBGDUMP, padapter);
-						else if (extra_arg == 2)
-							rf_reg_dump(RTW_DBGDUMP, padapter);
-=======
 							bb_reg_dump(padapter);
 						else if (extra_arg == 2)
 							rf_reg_dump(padapter);
->>>>>>> 7d2a07b7
 					}
 					break;
 
@@ -3074,17 +2721,6 @@
 
 						if (0xf == extra_arg) {
 							rtw_hal_get_def_var(padapter, HAL_DEF_DBG_DM_FUNC, &odm_flag);
-<<<<<<< HEAD
-							DBG_871X(" === DMFlag(0x%08x) ===\n", odm_flag);
-							DBG_871X("extra_arg = 0  - disable all dynamic func\n");
-							DBG_871X("extra_arg = 1  - disable DIG- BIT(0)\n");
-							DBG_871X("extra_arg = 2  - disable High power - BIT(1)\n");
-							DBG_871X("extra_arg = 3  - disable tx power tracking - BIT(2)\n");
-							DBG_871X("extra_arg = 4  - disable BT coexistence - BIT(3)\n");
-							DBG_871X("extra_arg = 5  - disable antenna diversity - BIT(4)\n");
-							DBG_871X("extra_arg = 6  - enable all dynamic func\n");
-=======
->>>>>>> 7d2a07b7
 						} else {
 							/*extra_arg = 0  - disable all dynamic func
 								extra_arg = 1  - disable DIG
@@ -3093,10 +2729,6 @@
 							*/
 							rtw_hal_set_def_var(padapter, HAL_DEF_DBG_DM_FUNC, &(extra_arg));
 							rtw_hal_get_def_var(padapter, HAL_DEF_DBG_DM_FUNC, &odm_flag);
-<<<<<<< HEAD
-							DBG_871X(" === DMFlag(0x%08x) ===\n", odm_flag);
-=======
->>>>>>> 7d2a07b7
 						}
 					}
 					break;
@@ -3302,11 +2934,7 @@
 	struct sta_info *psta = NULL, *pbcmc_sta = NULL;
 	struct adapter *padapter = rtw_netdev_priv(dev);
 	struct mlme_priv *pmlmepriv = &padapter->mlmepriv;
-<<<<<<< HEAD
-	struct security_priv* psecuritypriv = &(padapter->securitypriv);
-=======
 	struct security_priv *psecuritypriv = &(padapter->securitypriv);
->>>>>>> 7d2a07b7
 	struct sta_priv *pstapriv = &padapter->stapriv;
 	char *txkey = padapter->securitypriv.dot118021XGrptxmickey[param->u.crypt.idx].skey;
 	char *rxkey = padapter->securitypriv.dot118021XGrprxmickey[param->u.crypt.idx].skey;
@@ -3352,11 +2980,6 @@
 		wep_key_idx = param->u.crypt.idx;
 		wep_key_len = param->u.crypt.key_len;
 
-<<<<<<< HEAD
-		DBG_871X("r871x_set_encryption, wep_key_idx =%d, len =%d\n", wep_key_idx, wep_key_len);
-
-=======
->>>>>>> 7d2a07b7
 		if ((wep_key_idx >= WEP_KEYS) || (wep_key_len <= 0)) {
 			ret = -EINVAL;
 			goto exit;
@@ -3417,13 +3040,7 @@
 	if (!psta && check_fwstate(pmlmepriv, WIFI_AP_STATE)) { /*  group key */
 		if (param->u.crypt.set_tx == 1) {
 			if (strcmp(param->u.crypt.alg, "WEP") == 0) {
-<<<<<<< HEAD
-				DBG_871X("%s, set group_key, WEP\n", __func__);
-
-				memcpy(psecuritypriv->dot118021XGrpKey[param->u.crypt.idx].skey, param->u.crypt.key, (param->u.crypt.key_len > 16 ? 16 : param->u.crypt.key_len));
-=======
 				memcpy(grpkey, param->u.crypt.key, (param->u.crypt.key_len > 16 ? 16 : param->u.crypt.key_len));
->>>>>>> 7d2a07b7
 
 				psecuritypriv->dot118021XGrpPrivacy = _WEP40_;
 				if (param->u.crypt.key_len == 13)
@@ -3432,11 +3049,7 @@
 			} else if (strcmp(param->u.crypt.alg, "TKIP") == 0) {
 				psecuritypriv->dot118021XGrpPrivacy = _TKIP_;
 
-<<<<<<< HEAD
-				memcpy(psecuritypriv->dot118021XGrpKey[param->u.crypt.idx].skey, param->u.crypt.key, (param->u.crypt.key_len > 16 ? 16 : param->u.crypt.key_len));
-=======
 				memcpy(grpkey, param->u.crypt.key, (param->u.crypt.key_len > 16 ? 16 : param->u.crypt.key_len));
->>>>>>> 7d2a07b7
 
 				/* DEBUG_ERR("set key length :param->u.crypt.key_len =%d\n", param->u.crypt.key_len); */
 				/* set mic key */
@@ -3449,11 +3062,7 @@
 			else if (strcmp(param->u.crypt.alg, "CCMP") == 0) {
 				psecuritypriv->dot118021XGrpPrivacy = _AES_;
 
-<<<<<<< HEAD
-				memcpy(psecuritypriv->dot118021XGrpKey[param->u.crypt.idx].skey, param->u.crypt.key, (param->u.crypt.key_len > 16 ? 16 : param->u.crypt.key_len));
-=======
 				memcpy(grpkey, param->u.crypt.key, (param->u.crypt.key_len > 16 ? 16 : param->u.crypt.key_len));
->>>>>>> 7d2a07b7
 			} else {
 				psecuritypriv->dot118021XGrpPrivacy = _NO_PRIVACY_;
 			}
@@ -3509,11 +3118,7 @@
 
 			} else { /* group key??? */
 				if (strcmp(param->u.crypt.alg, "WEP") == 0) {
-<<<<<<< HEAD
-					memcpy(psecuritypriv->dot118021XGrpKey[param->u.crypt.idx].skey, param->u.crypt.key, (param->u.crypt.key_len > 16 ? 16 : param->u.crypt.key_len));
-=======
 					memcpy(grpkey, param->u.crypt.key, (param->u.crypt.key_len > 16 ? 16 : param->u.crypt.key_len));
->>>>>>> 7d2a07b7
 
 					psecuritypriv->dot118021XGrpPrivacy = _WEP40_;
 					if (param->u.crypt.key_len == 13)
@@ -3521,11 +3126,7 @@
 				} else if (strcmp(param->u.crypt.alg, "TKIP") == 0) {
 					psecuritypriv->dot118021XGrpPrivacy = _TKIP_;
 
-<<<<<<< HEAD
-					memcpy(psecuritypriv->dot118021XGrpKey[param->u.crypt.idx].skey, param->u.crypt.key, (param->u.crypt.key_len > 16 ? 16 : param->u.crypt.key_len));
-=======
 					memcpy(grpkey, param->u.crypt.key, (param->u.crypt.key_len > 16 ? 16 : param->u.crypt.key_len));
->>>>>>> 7d2a07b7
 
 					/* DEBUG_ERR("set key length :param->u.crypt.key_len =%d\n", param->u.crypt.key_len); */
 					/* set mic key */
@@ -3537,11 +3138,7 @@
 				} else if (strcmp(param->u.crypt.alg, "CCMP") == 0) {
 					psecuritypriv->dot118021XGrpPrivacy = _AES_;
 
-<<<<<<< HEAD
-					memcpy(psecuritypriv->dot118021XGrpKey[param->u.crypt.idx].skey, param->u.crypt.key, (param->u.crypt.key_len > 16 ? 16 : param->u.crypt.key_len));
-=======
 					memcpy(grpkey, param->u.crypt.key, (param->u.crypt.key_len > 16 ? 16 : param->u.crypt.key_len));
->>>>>>> 7d2a07b7
 				} else {
 					psecuritypriv->dot118021XGrpPrivacy = _NO_PRIVACY_;
 				}
@@ -3700,11 +3297,6 @@
 	psta = rtw_get_stainfo(pstapriv, param->sta_addr);
 	if (psta) {
 		u8 updated = false;
-<<<<<<< HEAD
-
-		/* DBG_871X("free psta =%p, aid =%d\n", psta, psta->aid); */
-=======
->>>>>>> 7d2a07b7
 
 		spin_lock_bh(&pstapriv->asoc_list_lock);
 		if (list_empty(&psta->asoc_list) == false) {
@@ -3829,11 +3421,7 @@
 {
 	int ret = 0;
 	unsigned char wps_oui[4] = {0x0, 0x50, 0xf2, 0x04};
-<<<<<<< HEAD
-	struct adapter *padapter = (struct adapter *)rtw_netdev_priv(dev);
-=======
-	struct adapter *padapter = rtw_netdev_priv(dev);
->>>>>>> 7d2a07b7
+	struct adapter *padapter = rtw_netdev_priv(dev);
 	struct mlme_priv *pmlmepriv = &(padapter->mlmepriv);
 	struct mlme_ext_priv *pmlmeext = &(padapter->mlmeextpriv);
 	int ie_len;
@@ -4482,16 +4070,6 @@
 		SIOCIWFIRSTPRIV + 0x1D,
 		IW_PRIV_TYPE_CHAR | 40, IW_PRIV_TYPE_CHAR | 0x7FF, "test"
 	},
-<<<<<<< HEAD
-
-#ifdef CONFIG_WOWLAN
-		{ MP_WOW_ENABLE, IW_PRIV_TYPE_CHAR | 1024, 0, "wow_mode" }, /* set */
-#endif
-#ifdef CONFIG_AP_WOWLAN
-		{ MP_AP_WOW_ENABLE, IW_PRIV_TYPE_CHAR | 1024, 0, "ap_wow_mode" }, /* set */
-#endif
-=======
->>>>>>> 7d2a07b7
 };
 
 static iw_handler rtw_private_handler[] = {
@@ -4540,11 +4118,7 @@
 
 static struct iw_statistics *rtw_get_wireless_stats(struct net_device *dev)
 {
-<<<<<<< HEAD
-	struct adapter *padapter = (struct adapter *)rtw_netdev_priv(dev);
-=======
-	struct adapter *padapter = rtw_netdev_priv(dev);
->>>>>>> 7d2a07b7
+	struct adapter *padapter = rtw_netdev_priv(dev);
 	struct iw_statistics *piwstats = &padapter->iwstats;
 	int tmp_level = 0;
 	int tmp_qual = 0;
@@ -4557,27 +4131,6 @@
 	} else {
 		tmp_level = padapter->recvpriv.signal_strength;
 		tmp_qual = padapter->recvpriv.signal_qual;
-<<<<<<< HEAD
-#if defined(CONFIG_SIGNAL_DISPLAY_DBM) && defined(CONFIG_BACKGROUND_NOISE_MONITOR)
-		if (rtw_linked_check(padapter)) {
-			struct mlme_ext_priv *pmlmeext = &padapter->mlmeextpriv;
-			struct noise_info info;
-			info.bPauseDIG = true;
-			info.IGIValue = 0x1e;
-			info.max_time = 100;/* ms */
-			info.chan = pmlmeext->cur_channel ;/* rtw_get_oper_ch(padapter); */
-			rtw_ps_deny(padapter, PS_DENY_IOCTL);
-			LeaveAllPowerSaveModeDirect(padapter);
-
-			rtw_hal_set_odm_var(padapter, HAL_ODM_NOISE_MONITOR, &info, false);
-			/* ODM_InbandNoise_Monitor(podmpriv, true, 0x20, 100); */
-			rtw_ps_deny_cancel(padapter, PS_DENY_IOCTL);
-			rtw_hal_get_odm_var(padapter, HAL_ODM_NOISE_MONITOR, &(info.chan), &(padapter->recvpriv.noise));
-			DBG_871X("chan:%d, noise_level:%d\n", info.chan, padapter->recvpriv.noise);
-		}
-#endif
-=======
->>>>>>> 7d2a07b7
 		tmp_noise = padapter->recvpriv.noise;
 
 		piwstats->qual.level = tmp_level;
