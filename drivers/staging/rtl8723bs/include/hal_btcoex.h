--- conflicted
+++ resolved
@@ -13,11 +13,7 @@
 
 /*  Some variables can't get from outsrc BT-Coex, */
 /*  so we need to save here */
-<<<<<<< HEAD
-typedef struct _BT_COEXIST {
-=======
 struct bt_coexist {
->>>>>>> 7d2a07b7
 	u8 bBtExist;
 	u8 btTotalAntNum;
 	u8 btChipType;
