--- conflicted
+++ resolved
@@ -47,32 +47,20 @@
 			 u8 RFPath, u8 Rate);
 
 u8 PHY_GetTxPowerIndex(struct adapter *padapter, u8 RFPath, u8 Rate,
-<<<<<<< HEAD
-			enum CHANNEL_WIDTH BandWidth, u8 Channel);
-=======
 			enum channel_width BandWidth, u8 Channel);
->>>>>>> 7d2a07b7
 
 void PHY_GetTxPowerLevel8723B(struct adapter *Adapter, s32 *powerlevel);
 
 void PHY_SetTxPowerLevel8723B(struct adapter *Adapter, u8 channel);
 
-<<<<<<< HEAD
-void PHY_SetBWMode8723B(struct adapter *Adapter, enum CHANNEL_WIDTH Bandwidth,
-=======
 void PHY_SetBWMode8723B(struct adapter *Adapter, enum channel_width Bandwidth,
->>>>>>> 7d2a07b7
 			unsigned char Offset);
 
 /*  Call after initialization */
 void PHY_SwChnl8723B(struct adapter *Adapter, u8 channel);
 
 void PHY_SetSwChnlBWMode8723B(struct adapter *Adapter, u8 channel,
-<<<<<<< HEAD
-				enum CHANNEL_WIDTH Bandwidth,
-=======
 				enum channel_width Bandwidth,
->>>>>>> 7d2a07b7
 				u8 Offset40, u8 Offset80);
 
 /*--------------------------Exported Function prototype End---------------------*/
