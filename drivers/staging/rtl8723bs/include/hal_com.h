/* SPDX-License-Identifier: GPL-2.0 */
/******************************************************************************
 *
 * Copyright(c) 2007 - 2011 Realtek Corporation. All rights reserved.
 *
 ******************************************************************************/
#ifndef __HAL_COMMON_H__
#define __HAL_COMMON_H__

#include "HalVerDef.h"
#include "hal_pg.h"
#include "hal_phy.h"
#include "hal_phy_reg.h"
#include "hal_com_reg.h"
#include "hal_com_phycfg.h"

/*------------------------------ Tx Desc definition Macro ------------------------*/
/* pragma mark -- Tx Desc related definition. -- */
/*  */
/*  */
/* 	Rate */
/*  */
/*  CCK Rates, TxHT = 0 */
#define DESC_RATE1M					0x00
#define DESC_RATE2M					0x01
#define DESC_RATE5_5M				0x02
#define DESC_RATE11M				0x03

/*  OFDM Rates, TxHT = 0 */
#define DESC_RATE6M					0x04
#define DESC_RATE9M					0x05
#define DESC_RATE12M				0x06
#define DESC_RATE18M				0x07
#define DESC_RATE24M				0x08
#define DESC_RATE36M				0x09
#define DESC_RATE48M				0x0a
#define DESC_RATE54M				0x0b

/*  MCS Rates, TxHT = 1 */
#define DESC_RATEMCS0				0x0c
#define DESC_RATEMCS1				0x0d
#define DESC_RATEMCS2				0x0e
#define DESC_RATEMCS3				0x0f
#define DESC_RATEMCS4				0x10
#define DESC_RATEMCS5				0x11
#define DESC_RATEMCS6				0x12
#define DESC_RATEMCS7				0x13
#define DESC_RATEMCS8				0x14
#define DESC_RATEMCS9				0x15
#define DESC_RATEMCS10				0x16
#define DESC_RATEMCS11				0x17
#define DESC_RATEMCS12				0x18
#define DESC_RATEMCS13				0x19
#define DESC_RATEMCS14				0x1a
#define DESC_RATEMCS15				0x1b
#define DESC_RATEMCS16				0x1C
#define DESC_RATEMCS17				0x1D
#define DESC_RATEMCS18				0x1E
#define DESC_RATEMCS19				0x1F
#define DESC_RATEMCS20				0x20
#define DESC_RATEMCS21				0x21
#define DESC_RATEMCS22				0x22
#define DESC_RATEMCS23				0x23
#define DESC_RATEMCS24				0x24
#define DESC_RATEMCS25				0x25
#define DESC_RATEMCS26				0x26
#define DESC_RATEMCS27				0x27
#define DESC_RATEMCS28				0x28
#define DESC_RATEMCS29				0x29
#define DESC_RATEMCS30				0x2A
#define DESC_RATEMCS31				0x2B

#define HDATA_RATE(rate)\
(rate == DESC_RATE1M) ? "CCK_1M" : \
(rate == DESC_RATE2M) ? "CCK_2M" : \
(rate == DESC_RATE5_5M) ? "CCK5_5M" : \
(rate == DESC_RATE11M) ? "CCK_11M" : \
(rate == DESC_RATE6M) ? "OFDM_6M" : \
(rate == DESC_RATE9M) ? "OFDM_9M" : \
(rate == DESC_RATE12M) ? "OFDM_12M" : \
(rate == DESC_RATE18M) ? "OFDM_18M" : \
(rate == DESC_RATE24M) ? "OFDM_24M" : \
(rate == DESC_RATE36M) ? "OFDM_36M" : \
(rate == DESC_RATE48M) ? "OFDM_48M" : \
(rate == DESC_RATE54M) ? "OFDM_54M" : \
(rate == DESC_RATEMCS0) ? "MCS0" : \
(rate == DESC_RATEMCS1) ? "MCS1" : \
(rate == DESC_RATEMCS2) ? "MCS2" : \
(rate == DESC_RATEMCS3) ? "MCS3" : \
(rate == DESC_RATEMCS4) ? "MCS4" : \
(rate == DESC_RATEMCS5) ? "MCS5" : \
(rate == DESC_RATEMCS6) ? "MCS6" : \
(rate == DESC_RATEMCS7) ? "MCS7" : \
(rate == DESC_RATEMCS8) ? "MCS8" : \
(rate == DESC_RATEMCS9) ? "MCS9" : \
(rate == DESC_RATEMCS10) ? "MCS10" : \
(rate == DESC_RATEMCS11) ? "MCS11" : \
(rate == DESC_RATEMCS12) ? "MCS12" : \
(rate == DESC_RATEMCS13) ? "MCS13" : \
(rate == DESC_RATEMCS14) ? "MCS14" : \
<<<<<<< HEAD
(rate == DESC_RATEMCS15) ? "MCS15" : \
(rate == DESC_RATEVHTSS1MCS0) ? "VHTSS1MCS0" : \
(rate == DESC_RATEVHTSS1MCS1) ? "VHTSS1MCS1" : \
(rate == DESC_RATEVHTSS1MCS2) ? "VHTSS1MCS2" : \
(rate == DESC_RATEVHTSS1MCS3) ? "VHTSS1MCS3" : \
(rate == DESC_RATEVHTSS1MCS4) ? "VHTSS1MCS4" : \
(rate == DESC_RATEVHTSS1MCS5) ? "VHTSS1MCS5" : \
(rate == DESC_RATEVHTSS1MCS6) ? "VHTSS1MCS6" : \
(rate == DESC_RATEVHTSS1MCS7) ? "VHTSS1MCS7" : \
(rate == DESC_RATEVHTSS1MCS8) ? "VHTSS1MCS8" : \
(rate == DESC_RATEVHTSS1MCS9) ? "VHTSS1MCS9" : \
(rate == DESC_RATEVHTSS2MCS0) ? "VHTSS2MCS0" : \
(rate == DESC_RATEVHTSS2MCS1) ? "VHTSS2MCS1" : \
(rate == DESC_RATEVHTSS2MCS2) ? "VHTSS2MCS2" : \
(rate == DESC_RATEVHTSS2MCS3) ? "VHTSS2MCS3" : \
(rate == DESC_RATEVHTSS2MCS4) ? "VHTSS2MCS4" : \
(rate == DESC_RATEVHTSS2MCS5) ? "VHTSS2MCS5" : \
(rate == DESC_RATEVHTSS2MCS6) ? "VHTSS2MCS6" : \
(rate == DESC_RATEVHTSS2MCS7) ? "VHTSS2MCS7" : \
(rate == DESC_RATEVHTSS2MCS8) ? "VHTSS2MCS8" : \
(rate == DESC_RATEVHTSS2MCS9) ? "VHTSS2MCS9" : "UNKNOW"
=======
(rate == DESC_RATEMCS15) ? "MCS15" : "UNKNOWN"
>>>>>>> 7d2a07b7


enum{
	UP_LINK,
	DOWN_LINK,
};
enum rt_media_status {
	RT_MEDIA_DISCONNECT = 0,
	RT_MEDIA_CONNECT       = 1
};

#define MAX_DLFW_PAGE_SIZE			4096	/*  @ page : 4k bytes */

/*  BK, BE, VI, VO, HCCA, MANAGEMENT, COMMAND, HIGH, BEACON. */
/* define MAX_TX_QUEUE		9 */

#define TX_SELE_HQ			BIT(0)		/*  High Queue */
#define TX_SELE_LQ			BIT(1)		/*  Low Queue */
#define TX_SELE_NQ			BIT(2)		/*  Normal Queue */
#define TX_SELE_EQ			BIT(3)		/*  Extern Queue */

#define PageNum_128(_Len)		((u32)(((_Len) >> 7) + ((_Len) & 0x7F ? 1 : 0)))

u8 rtw_hal_data_init(struct adapter *padapter);
void rtw_hal_data_deinit(struct adapter *padapter);

void dump_chip_info(struct hal_version	ChipVersion);

u8 /* return the final channel plan decision */
hal_com_config_channel_plan(
struct adapter *padapter,
u8 	hw_channel_plan,	/* channel plan from HW (efuse/eeprom) */
u8 	sw_channel_plan,	/* channel plan from SW (registry/module param) */
u8 	def_channel_plan,	/* channel plan used when the former two is invalid */
bool		AutoLoadFail
	);

bool
HAL_IsLegalChannel(
struct adapter *Adapter,
u32 		Channel
	);

u8 MRateToHwRate(u8 rate);

u8 HwRateToMRate(u8 rate);

void HalSetBrateCfg(
	struct adapter *Adapter,
	u8 *mBratesOS,
	u16	*pBrateCfg);

bool
Hal_MappingOutPipe(
struct adapter *padapter,
u8 NumOutPipe
	);

void hal_init_macaddr(struct adapter *adapter);

void rtw_init_hal_com_default_value(struct adapter *Adapter);

void c2h_evt_clear(struct adapter *adapter);
s32 c2h_evt_read_88xx(struct adapter *adapter, u8 *buf);

u8 rtw_get_mgntframe_raid(struct adapter *adapter, unsigned char network_type);
void rtw_hal_update_sta_rate_mask(struct adapter *padapter, struct sta_info *psta);

void hw_var_port_switch(struct adapter *adapter);

void SetHwReg(struct adapter *padapter, u8 variable, u8 *val);
void GetHwReg(struct adapter *padapter, u8 variable, u8 *val);
void rtw_hal_check_rxfifo_full(struct adapter *adapter);

u8 SetHalDefVar(struct adapter *adapter, enum hal_def_variable variable,
		void *value);
u8 GetHalDefVar(struct adapter *adapter, enum hal_def_variable variable,
		void *value);

bool eqNByte(u8 *str1, u8 *str2, u32 num);

bool IsHexDigit(char chTmp);

u32 MapCharToHexDigit(char chTmp);

bool GetHexValueFromString(char *szStr, u32 *pu4bVal, u32 *pu4bMove);

bool GetFractionValueFromString(char *szStr, u8 *pInteger, u8 *pFraction,
				u32 *pu4bMove);

bool IsCommentString(char *szStr);

bool ParseQualifiedString(char *In, u32 *Start, char *Out, char LeftQualifier,
			  char RightQualifier);

bool GetU1ByteIntegerFromStringInDecimal(char *str, u8 *in);

bool isAllSpaceOrTab(u8 *data, u8 size);

void linked_info_dump(struct adapter *padapter, u8 benable);
#ifdef DBG_RX_SIGNAL_DISPLAY_RAW_DATA
void rtw_get_raw_rssi_info(void *sel, struct adapter *padapter);
void rtw_store_phy_info(struct adapter *padapter, union recv_frame *prframe);
void rtw_dump_raw_rssi_info(struct adapter *padapter);
#endif

#define		HWSET_MAX_SIZE			512

void rtw_bb_rf_gain_offset(struct adapter *padapter);

void GetHalODMVar(struct adapter *Adapter,
	enum hal_odm_variable		eVariable,
	void *pValue1,
	void *pValue2);
void SetHalODMVar(
	struct adapter *Adapter,
	enum hal_odm_variable		eVariable,
	void *pValue1,
	bool					bSet);
<<<<<<< HEAD

#ifdef CONFIG_BACKGROUND_NOISE_MONITOR
struct noise_info {
	u8 bPauseDIG;
	u8 IGIValue;
	u32 max_time;/* ms */
	u8 chan;
};
#endif

=======
>>>>>>> 7d2a07b7
#endif /* __HAL_COMMON_H__ */<|MERGE_RESOLUTION|>--- conflicted
+++ resolved
@@ -98,31 +98,7 @@
 (rate == DESC_RATEMCS12) ? "MCS12" : \
 (rate == DESC_RATEMCS13) ? "MCS13" : \
 (rate == DESC_RATEMCS14) ? "MCS14" : \
-<<<<<<< HEAD
-(rate == DESC_RATEMCS15) ? "MCS15" : \
-(rate == DESC_RATEVHTSS1MCS0) ? "VHTSS1MCS0" : \
-(rate == DESC_RATEVHTSS1MCS1) ? "VHTSS1MCS1" : \
-(rate == DESC_RATEVHTSS1MCS2) ? "VHTSS1MCS2" : \
-(rate == DESC_RATEVHTSS1MCS3) ? "VHTSS1MCS3" : \
-(rate == DESC_RATEVHTSS1MCS4) ? "VHTSS1MCS4" : \
-(rate == DESC_RATEVHTSS1MCS5) ? "VHTSS1MCS5" : \
-(rate == DESC_RATEVHTSS1MCS6) ? "VHTSS1MCS6" : \
-(rate == DESC_RATEVHTSS1MCS7) ? "VHTSS1MCS7" : \
-(rate == DESC_RATEVHTSS1MCS8) ? "VHTSS1MCS8" : \
-(rate == DESC_RATEVHTSS1MCS9) ? "VHTSS1MCS9" : \
-(rate == DESC_RATEVHTSS2MCS0) ? "VHTSS2MCS0" : \
-(rate == DESC_RATEVHTSS2MCS1) ? "VHTSS2MCS1" : \
-(rate == DESC_RATEVHTSS2MCS2) ? "VHTSS2MCS2" : \
-(rate == DESC_RATEVHTSS2MCS3) ? "VHTSS2MCS3" : \
-(rate == DESC_RATEVHTSS2MCS4) ? "VHTSS2MCS4" : \
-(rate == DESC_RATEVHTSS2MCS5) ? "VHTSS2MCS5" : \
-(rate == DESC_RATEVHTSS2MCS6) ? "VHTSS2MCS6" : \
-(rate == DESC_RATEVHTSS2MCS7) ? "VHTSS2MCS7" : \
-(rate == DESC_RATEVHTSS2MCS8) ? "VHTSS2MCS8" : \
-(rate == DESC_RATEVHTSS2MCS9) ? "VHTSS2MCS9" : "UNKNOW"
-=======
 (rate == DESC_RATEMCS15) ? "MCS15" : "UNKNOWN"
->>>>>>> 7d2a07b7
 
 
 enum{
@@ -242,17 +218,4 @@
 	enum hal_odm_variable		eVariable,
 	void *pValue1,
 	bool					bSet);
-<<<<<<< HEAD
-
-#ifdef CONFIG_BACKGROUND_NOISE_MONITOR
-struct noise_info {
-	u8 bPauseDIG;
-	u8 IGIValue;
-	u32 max_time;/* ms */
-	u8 chan;
-};
-#endif
-
-=======
->>>>>>> 7d2a07b7
 #endif /* __HAL_COMMON_H__ */