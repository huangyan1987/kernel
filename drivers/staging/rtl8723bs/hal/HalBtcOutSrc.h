--- conflicted
+++ resolved
@@ -44,22 +44,14 @@
 #define BTC_ANT_WIFI_AT_CPL_MAIN	0
 #define BTC_ANT_WIFI_AT_CPL_AUX		1
 
-<<<<<<< HEAD
-typedef enum _BTC_POWERSAVE_TYPE {
-=======
-enum {
->>>>>>> 7d2a07b7
+enum {
 	BTC_PS_WIFI_NATIVE	= 0,	/*  wifi original power save behavior */
 	BTC_PS_LPS_ON		= 1,
 	BTC_PS_LPS_OFF		= 2,
 	BTC_PS_MAX
 };
 
-<<<<<<< HEAD
-typedef enum _BTC_BT_REG_TYPE {
-=======
-enum {
->>>>>>> 7d2a07b7
+enum {
 	BTC_BT_REG_RF		= 0,
 	BTC_BT_REG_MODEM	= 1,
 	BTC_BT_REG_BLUEWIZE	= 2,
@@ -68,11 +60,7 @@
 	BTC_BT_REG_MAX
 };
 
-<<<<<<< HEAD
-typedef enum _BTC_CHIP_INTERFACE {
-=======
 enum btc_chip_interface {
->>>>>>> 7d2a07b7
 	BTC_INTF_UNKNOWN	= 0,
 	BTC_INTF_PCI		= 1,
 	BTC_INTF_USB		= 2,
@@ -428,19 +416,6 @@
 
 	BFP_BTC_GET_BT_REG fBtcGetBtReg;
 	BFP_BTC_SET_BT_REG fBtcSetBtReg;
-<<<<<<< HEAD
-} BTC_COEXIST, *PBTC_COEXIST;
-
-extern BTC_COEXIST GLBtCoexist;
-
-void EXhalbtcoutsrc_PowerOnSetting(PBTC_COEXIST pBtCoexist);
-void EXhalbtcoutsrc_InitHwConfig(PBTC_COEXIST pBtCoexist, u8 bWifiOnly);
-void EXhalbtcoutsrc_InitCoexDm(PBTC_COEXIST pBtCoexist);
-void EXhalbtcoutsrc_IpsNotify(PBTC_COEXIST pBtCoexist, u8 type);
-void EXhalbtcoutsrc_LpsNotify(PBTC_COEXIST pBtCoexist, u8 type);
-void EXhalbtcoutsrc_ScanNotify(PBTC_COEXIST pBtCoexist, u8 type);
-void EXhalbtcoutsrc_ConnectNotify(PBTC_COEXIST pBtCoexist, u8 action);
-=======
 };
 
 extern struct btc_coexist GLBtCoexist;
@@ -452,7 +427,6 @@
 void EXhalbtcoutsrc_LpsNotify(struct btc_coexist *pBtCoexist, u8 type);
 void EXhalbtcoutsrc_ScanNotify(struct btc_coexist *pBtCoexist, u8 type);
 void EXhalbtcoutsrc_ConnectNotify(struct btc_coexist *pBtCoexist, u8 action);
->>>>>>> 7d2a07b7
 void EXhalbtcoutsrc_MediaStatusNotify(
 	struct btc_coexist *pBtCoexist, enum rt_media_status mediaStatus
 );
