// SPDX-License-Identifier: GPL-2.0
/******************************************************************************
 *
 * Copyright(c) 2007 - 2012 Realtek Corporation. All rights reserved.
 *
 ******************************************************************************/

#include "Mp_Precomp.h"

/*  Global variables, these are static variables */
static struct coex_dm_8723b_1ant GLCoexDm8723b1Ant;
static struct coex_dm_8723b_1ant *pCoexDm = &GLCoexDm8723b1Ant;
static struct coex_sta_8723b_1ant GLCoexSta8723b1Ant;
static struct coex_sta_8723b_1ant *pCoexSta = &GLCoexSta8723b1Ant;

static const char *const GLBtInfoSrc8723b1Ant[] = {
	"BT Info[wifi fw]",
	"BT Info[bt rsp]",
	"BT Info[bt auto report]",
};

static u32 GLCoexVerDate8723b1Ant = 20140507;
static u32 GLCoexVer8723b1Ant = 0x4e;

/*  local function proto type if needed */
/*  local function start with halbtc8723b1ant_ */
static u8 halbtc8723b1ant_BtRssiState(
	u8 levelNum, u8 rssiThresh, u8 rssiThresh1
)
{
	s32 btRssi = 0;
	u8 btRssiState = pCoexSta->preBtRssiState;

	btRssi = pCoexSta->btRssi;

	if (levelNum == 2) {
		if (
			(pCoexSta->preBtRssiState == BTC_RSSI_STATE_LOW) ||
			(pCoexSta->preBtRssiState == BTC_RSSI_STATE_STAY_LOW)
		) {
			if (btRssi >= (rssiThresh + BTC_RSSI_COEX_THRESH_TOL_8723B_1ANT))

				btRssiState = BTC_RSSI_STATE_HIGH;
			else
				btRssiState = BTC_RSSI_STATE_STAY_LOW;
		} else {
			if (btRssi < rssiThresh)
				btRssiState = BTC_RSSI_STATE_LOW;
			else
				btRssiState = BTC_RSSI_STATE_STAY_HIGH;
		}
	} else if (levelNum == 3) {
		if (rssiThresh > rssiThresh1)
			return pCoexSta->preBtRssiState;

		if (
			(pCoexSta->preBtRssiState == BTC_RSSI_STATE_LOW) ||
			(pCoexSta->preBtRssiState == BTC_RSSI_STATE_STAY_LOW)
		) {
			if (btRssi >= (rssiThresh + BTC_RSSI_COEX_THRESH_TOL_8723B_1ANT))
				btRssiState = BTC_RSSI_STATE_MEDIUM;
			else
				btRssiState = BTC_RSSI_STATE_STAY_LOW;
		} else if (
			(pCoexSta->preBtRssiState == BTC_RSSI_STATE_MEDIUM) ||
			(pCoexSta->preBtRssiState == BTC_RSSI_STATE_STAY_MEDIUM)
		) {
			if (btRssi >= (rssiThresh1 + BTC_RSSI_COEX_THRESH_TOL_8723B_1ANT))
				btRssiState = BTC_RSSI_STATE_HIGH;
			else if (btRssi < rssiThresh)
				btRssiState = BTC_RSSI_STATE_LOW;
			else
				btRssiState = BTC_RSSI_STATE_STAY_MEDIUM;
		} else {
			if (btRssi < rssiThresh1)
				btRssiState = BTC_RSSI_STATE_MEDIUM;
			else
				btRssiState = BTC_RSSI_STATE_STAY_HIGH;
		}
	}

	pCoexSta->preBtRssiState = btRssiState;

	return btRssiState;
}

static void halbtc8723b1ant_UpdateRaMask(
	struct btc_coexist *pBtCoexist, bool bForceExec, u32 disRateMask
)
{
	pCoexDm->curRaMask = disRateMask;

	if (bForceExec || (pCoexDm->preRaMask != pCoexDm->curRaMask))
		pBtCoexist->fBtcSet(
			pBtCoexist,
			BTC_SET_ACT_UPDATE_RAMASK,
			&pCoexDm->curRaMask
		);
	pCoexDm->preRaMask = pCoexDm->curRaMask;
}

static void halbtc8723b1ant_AutoRateFallbackRetry(
	struct btc_coexist *pBtCoexist, bool bForceExec, u8 type
)
{
	bool bWifiUnderBMode = false;

	pCoexDm->curArfrType = type;

	if (bForceExec || (pCoexDm->preArfrType != pCoexDm->curArfrType)) {
		switch (pCoexDm->curArfrType) {
		case 0:	/*  normal mode */
			pBtCoexist->fBtcWrite4Byte(
				pBtCoexist, 0x430, pCoexDm->backupArfrCnt1
			);
			pBtCoexist->fBtcWrite4Byte(
				pBtCoexist, 0x434, pCoexDm->backupArfrCnt2
			);
			break;
		case 1:
			pBtCoexist->fBtcGet(
				pBtCoexist, BTC_GET_BL_WIFI_UNDER_B_MODE, &bWifiUnderBMode
			);
			if (bWifiUnderBMode) {
				pBtCoexist->fBtcWrite4Byte(pBtCoexist, 0x430, 0x0);
				pBtCoexist->fBtcWrite4Byte(pBtCoexist, 0x434, 0x01010101);
			} else {
				pBtCoexist->fBtcWrite4Byte(pBtCoexist, 0x430, 0x0);
				pBtCoexist->fBtcWrite4Byte(pBtCoexist, 0x434, 0x04030201);
			}
			break;
		default:
			break;
		}
	}

	pCoexDm->preArfrType = pCoexDm->curArfrType;
}

static void halbtc8723b1ant_RetryLimit(
	struct btc_coexist *pBtCoexist, bool bForceExec, u8 type
)
{
	pCoexDm->curRetryLimitType = type;

	if (
		bForceExec ||
		(pCoexDm->preRetryLimitType != pCoexDm->curRetryLimitType)
	) {
		switch (pCoexDm->curRetryLimitType) {
		case 0:	/*  normal mode */
			pBtCoexist->fBtcWrite2Byte(
				pBtCoexist, 0x42a, pCoexDm->backupRetryLimit
			);
			break;
		case 1:	/*  retry limit =8 */
			pBtCoexist->fBtcWrite2Byte(pBtCoexist, 0x42a, 0x0808);
			break;
		default:
			break;
		}
	}

	pCoexDm->preRetryLimitType = pCoexDm->curRetryLimitType;
}

static void halbtc8723b1ant_AmpduMaxTime(
	struct btc_coexist *pBtCoexist, bool bForceExec, u8 type
)
{
	pCoexDm->curAmpduTimeType = type;

	if (
		bForceExec || (pCoexDm->preAmpduTimeType != pCoexDm->curAmpduTimeType)
	) {
		switch (pCoexDm->curAmpduTimeType) {
		case 0:	/*  normal mode */
			pBtCoexist->fBtcWrite1Byte(
				pBtCoexist, 0x456, pCoexDm->backupAmpduMaxTime
			);
			break;
		case 1:	/*  AMPDU timw = 0x38 * 32us */
			pBtCoexist->fBtcWrite1Byte(pBtCoexist, 0x456, 0x38);
			break;
		default:
			break;
		}
	}

	pCoexDm->preAmpduTimeType = pCoexDm->curAmpduTimeType;
}

static void halbtc8723b1ant_LimitedTx(
	struct btc_coexist *pBtCoexist,
	bool bForceExec,
	u8 raMaskType,
	u8 arfrType,
	u8 retryLimitType,
	u8 ampduTimeType
)
{
	switch (raMaskType) {
	case 0:	/*  normal mode */
		halbtc8723b1ant_UpdateRaMask(pBtCoexist, bForceExec, 0x0);
		break;
	case 1:	/*  disable cck 1/2 */
		halbtc8723b1ant_UpdateRaMask(pBtCoexist, bForceExec, 0x00000003);
		break;
	case 2:	/*  disable cck 1/2/5.5, ofdm 6/9/12/18/24, mcs 0/1/2/3/4 */
		halbtc8723b1ant_UpdateRaMask(pBtCoexist, bForceExec, 0x0001f1f7);
		break;
	default:
		break;
	}

	halbtc8723b1ant_AutoRateFallbackRetry(pBtCoexist, bForceExec, arfrType);
	halbtc8723b1ant_RetryLimit(pBtCoexist, bForceExec, retryLimitType);
	halbtc8723b1ant_AmpduMaxTime(pBtCoexist, bForceExec, ampduTimeType);
}

static void halbtc8723b1ant_LimitedRx(
	struct btc_coexist *pBtCoexist,
	bool bForceExec,
	bool bRejApAggPkt,
	bool bBtCtrlAggBufSize,
	u8 aggBufSize
)
{
	bool bRejectRxAgg = bRejApAggPkt;
	bool bBtCtrlRxAggSize = bBtCtrlAggBufSize;
	u8 rxAggSize = aggBufSize;

	/*  */
	/*	Rx Aggregation related setting */
	/*  */
	pBtCoexist->fBtcSet(
		pBtCoexist, BTC_SET_BL_TO_REJ_AP_AGG_PKT, &bRejectRxAgg
	);
	/*  decide BT control aggregation buf size or not */
	pBtCoexist->fBtcSet(
		pBtCoexist, BTC_SET_BL_BT_CTRL_AGG_SIZE, &bBtCtrlRxAggSize
	);
	/*  aggregation buf size, only work when BT control Rx aggregation size. */
	pBtCoexist->fBtcSet(pBtCoexist, BTC_SET_U1_AGG_BUF_SIZE, &rxAggSize);
	/*  real update aggregation setting */
	pBtCoexist->fBtcSet(pBtCoexist, BTC_SET_ACT_AGGREGATE_CTRL, NULL);


}

static void halbtc8723b1ant_QueryBtInfo(struct btc_coexist *pBtCoexist)
{
	u8 H2C_Parameter[1] = {0};

	pCoexSta->bC2hBtInfoReqSent = true;

	H2C_Parameter[0] |= BIT0;	/*  trigger */

	pBtCoexist->fBtcFillH2c(pBtCoexist, 0x61, 1, H2C_Parameter);
}

static void halbtc8723b1ant_MonitorBtCtr(struct btc_coexist *pBtCoexist)
{
	u32 regHPTxRx, regLPTxRx, u4Tmp;
	u32 regHPTx = 0, regHPRx = 0, regLPTx = 0, regLPRx = 0;
	static u8 NumOfBtCounterChk;

       /* to avoid 0x76e[3] = 1 (WLAN_Act control by PTA) during IPS */
	/* if (! (pBtCoexist->fBtcRead1Byte(pBtCoexist, 0x76e) & 0x8)) */

	if (pCoexSta->bUnderIps) {
		pCoexSta->highPriorityTx = 65535;
		pCoexSta->highPriorityRx = 65535;
		pCoexSta->lowPriorityTx = 65535;
		pCoexSta->lowPriorityRx = 65535;
		return;
	}

	regHPTxRx = 0x770;
	regLPTxRx = 0x774;

	u4Tmp = pBtCoexist->fBtcRead4Byte(pBtCoexist, regHPTxRx);
	regHPTx = u4Tmp & bMaskLWord;
	regHPRx = (u4Tmp & bMaskHWord) >> 16;

	u4Tmp = pBtCoexist->fBtcRead4Byte(pBtCoexist, regLPTxRx);
	regLPTx = u4Tmp & bMaskLWord;
	regLPRx = (u4Tmp & bMaskHWord) >> 16;

	pCoexSta->highPriorityTx = regHPTx;
	pCoexSta->highPriorityRx = regHPRx;
	pCoexSta->lowPriorityTx = regLPTx;
	pCoexSta->lowPriorityRx = regLPRx;

	if ((pCoexSta->lowPriorityTx >= 1050) && (!pCoexSta->bC2hBtInquiryPage))
		pCoexSta->popEventCnt++;

	/*  reset counter */
	pBtCoexist->fBtcWrite1Byte(pBtCoexist, 0x76e, 0xc);

	if ((regHPTx == 0) && (regHPRx == 0) && (regLPTx == 0) && (regLPRx == 0)) {
		NumOfBtCounterChk++;
		if (NumOfBtCounterChk >= 3) {
			halbtc8723b1ant_QueryBtInfo(pBtCoexist);
			NumOfBtCounterChk = 0;
		}
	}
}


static void halbtc8723b1ant_MonitorWiFiCtr(struct btc_coexist *pBtCoexist)
{
	s32	wifiRssi = 0;
	bool bWifiBusy = false, bWifiUnderBMode = false;
	static u8 nCCKLockCounter;

	pBtCoexist->fBtcGet(pBtCoexist, BTC_GET_BL_WIFI_BUSY, &bWifiBusy);
	pBtCoexist->fBtcGet(pBtCoexist, BTC_GET_S4_WIFI_RSSI, &wifiRssi);
	pBtCoexist->fBtcGet(
		pBtCoexist, BTC_GET_BL_WIFI_UNDER_B_MODE, &bWifiUnderBMode
	);

	if (pCoexSta->bUnderIps) {
		pCoexSta->nCRCOK_CCK = 0;
		pCoexSta->nCRCOK_11g = 0;
		pCoexSta->nCRCOK_11n = 0;
		pCoexSta->nCRCOK_11nAgg = 0;

		pCoexSta->nCRCErr_CCK = 0;
		pCoexSta->nCRCErr_11g = 0;
		pCoexSta->nCRCErr_11n = 0;
		pCoexSta->nCRCErr_11nAgg = 0;
	} else {
		pCoexSta->nCRCOK_CCK	= pBtCoexist->fBtcRead4Byte(pBtCoexist, 0xf88);
		pCoexSta->nCRCOK_11g	= pBtCoexist->fBtcRead2Byte(pBtCoexist, 0xf94);
		pCoexSta->nCRCOK_11n	= pBtCoexist->fBtcRead2Byte(pBtCoexist, 0xf90);
		pCoexSta->nCRCOK_11nAgg = pBtCoexist->fBtcRead2Byte(pBtCoexist, 0xfb8);

		pCoexSta->nCRCErr_CCK	 = pBtCoexist->fBtcRead4Byte(pBtCoexist, 0xf84);
		pCoexSta->nCRCErr_11g	 = pBtCoexist->fBtcRead2Byte(pBtCoexist, 0xf96);
		pCoexSta->nCRCErr_11n	 = pBtCoexist->fBtcRead2Byte(pBtCoexist, 0xf92);
		pCoexSta->nCRCErr_11nAgg = pBtCoexist->fBtcRead2Byte(pBtCoexist, 0xfba);
	}


	/* reset counter */
	pBtCoexist->fBtcWrite1ByteBitMask(pBtCoexist, 0xf16, 0x1, 0x1);
	pBtCoexist->fBtcWrite1ByteBitMask(pBtCoexist, 0xf16, 0x1, 0x0);

	if (bWifiBusy && (wifiRssi >= 30) && !bWifiUnderBMode) {
		if (
			(pCoexDm->btStatus == BT_8723B_1ANT_BT_STATUS_ACL_BUSY) ||
			(pCoexDm->btStatus == BT_8723B_1ANT_BT_STATUS_ACL_SCO_BUSY) ||
			(pCoexDm->btStatus == BT_8723B_1ANT_BT_STATUS_SCO_BUSY)
		) {
			if (
				pCoexSta->nCRCOK_CCK > (
					pCoexSta->nCRCOK_11g +
					pCoexSta->nCRCOK_11n +
					pCoexSta->nCRCOK_11nAgg
				)
			) {
				if (nCCKLockCounter < 5)
					nCCKLockCounter++;
			} else {
				if (nCCKLockCounter > 0)
					nCCKLockCounter--;
			}

		} else {
			if (nCCKLockCounter > 0)
				nCCKLockCounter--;
		}
	} else {
		if (nCCKLockCounter > 0)
			nCCKLockCounter--;
	}

	if (!pCoexSta->bPreCCKLock) {

		if (nCCKLockCounter >= 5)
			pCoexSta->bCCKLock = true;
		else
			pCoexSta->bCCKLock = false;
	} else {
		if (nCCKLockCounter == 0)
			pCoexSta->bCCKLock = false;
		else
			pCoexSta->bCCKLock = true;
	}

	pCoexSta->bPreCCKLock =  pCoexSta->bCCKLock;


}

static bool halbtc8723b1ant_IsWifiStatusChanged(struct btc_coexist *pBtCoexist)
{
	static bool	bPreWifiBusy, bPreUnder4way, bPreBtHsOn;
	bool bWifiBusy = false, bUnder4way = false, bBtHsOn = false;
	bool bWifiConnected = false;

	pBtCoexist->fBtcGet(
		pBtCoexist, BTC_GET_BL_WIFI_CONNECTED, &bWifiConnected
	);
	pBtCoexist->fBtcGet(pBtCoexist, BTC_GET_BL_WIFI_BUSY, &bWifiBusy);
	pBtCoexist->fBtcGet(pBtCoexist, BTC_GET_BL_HS_OPERATION, &bBtHsOn);
	pBtCoexist->fBtcGet(
		pBtCoexist, BTC_GET_BL_WIFI_4_WAY_PROGRESS, &bUnder4way
	);

	if (bWifiConnected) {
		if (bWifiBusy != bPreWifiBusy) {
			bPreWifiBusy = bWifiBusy;
			return true;
		}

		if (bUnder4way != bPreUnder4way) {
			bPreUnder4way = bUnder4way;
			return true;
		}

		if (bBtHsOn != bPreBtHsOn) {
			bPreBtHsOn = bBtHsOn;
			return true;
		}
	}

	return false;
}

static void halbtc8723b1ant_UpdateBtLinkInfo(struct btc_coexist *pBtCoexist)
{
	struct btc_bt_link_info *pBtLinkInfo = &pBtCoexist->btLinkInfo;
	bool bBtHsOn = false;

	pBtCoexist->fBtcGet(pBtCoexist, BTC_GET_BL_HS_OPERATION, &bBtHsOn);

	pBtLinkInfo->bBtLinkExist = pCoexSta->bBtLinkExist;
	pBtLinkInfo->bScoExist = pCoexSta->bScoExist;
	pBtLinkInfo->bA2dpExist = pCoexSta->bA2dpExist;
	pBtLinkInfo->bPanExist = pCoexSta->bPanExist;
	pBtLinkInfo->bHidExist = pCoexSta->bHidExist;

	/*  work around for HS mode. */
	if (bBtHsOn) {
		pBtLinkInfo->bPanExist = true;
		pBtLinkInfo->bBtLinkExist = true;
	}

	/*  check if Sco only */
	if (
		pBtLinkInfo->bScoExist &&
		!pBtLinkInfo->bA2dpExist &&
		!pBtLinkInfo->bPanExist &&
		!pBtLinkInfo->bHidExist
	)
		pBtLinkInfo->bScoOnly = true;
	else
		pBtLinkInfo->bScoOnly = false;

	/*  check if A2dp only */
	if (
		!pBtLinkInfo->bScoExist &&
		pBtLinkInfo->bA2dpExist &&
		!pBtLinkInfo->bPanExist &&
		!pBtLinkInfo->bHidExist
	)
		pBtLinkInfo->bA2dpOnly = true;
	else
		pBtLinkInfo->bA2dpOnly = false;

	/*  check if Pan only */
	if (
		!pBtLinkInfo->bScoExist &&
		!pBtLinkInfo->bA2dpExist &&
		pBtLinkInfo->bPanExist &&
		!pBtLinkInfo->bHidExist
	)
		pBtLinkInfo->bPanOnly = true;
	else
		pBtLinkInfo->bPanOnly = false;

	/*  check if Hid only */
	if (
		!pBtLinkInfo->bScoExist &&
		!pBtLinkInfo->bA2dpExist &&
		!pBtLinkInfo->bPanExist &&
		pBtLinkInfo->bHidExist
	)
		pBtLinkInfo->bHidOnly = true;
	else
		pBtLinkInfo->bHidOnly = false;
}

static u8 halbtc8723b1ant_ActionAlgorithm(struct btc_coexist *pBtCoexist)
{
	struct btc_bt_link_info *pBtLinkInfo = &pBtCoexist->btLinkInfo;
	bool bBtHsOn = false;
	u8 algorithm = BT_8723B_1ANT_COEX_ALGO_UNDEFINED;
	u8 numOfDiffProfile = 0;

	pBtCoexist->fBtcGet(pBtCoexist, BTC_GET_BL_HS_OPERATION, &bBtHsOn);

	if (!pBtLinkInfo->bBtLinkExist)
		return algorithm;

	if (pBtLinkInfo->bScoExist)
		numOfDiffProfile++;
	if (pBtLinkInfo->bHidExist)
		numOfDiffProfile++;
	if (pBtLinkInfo->bPanExist)
		numOfDiffProfile++;
	if (pBtLinkInfo->bA2dpExist)
		numOfDiffProfile++;

	if (numOfDiffProfile == 1) {
		if (pBtLinkInfo->bScoExist) {
			algorithm = BT_8723B_1ANT_COEX_ALGO_SCO;
		} else {
			if (pBtLinkInfo->bHidExist) {
				algorithm = BT_8723B_1ANT_COEX_ALGO_HID;
			} else if (pBtLinkInfo->bA2dpExist) {
				algorithm = BT_8723B_1ANT_COEX_ALGO_A2DP;
			} else if (pBtLinkInfo->bPanExist) {
				if (bBtHsOn)
					algorithm = BT_8723B_1ANT_COEX_ALGO_PANHS;
				else
					algorithm = BT_8723B_1ANT_COEX_ALGO_PANEDR;
			}
		}
	} else if (numOfDiffProfile == 2) {
		if (pBtLinkInfo->bScoExist) {
			if (pBtLinkInfo->bHidExist) {
				algorithm = BT_8723B_1ANT_COEX_ALGO_HID;
			} else if (pBtLinkInfo->bA2dpExist) {
				algorithm = BT_8723B_1ANT_COEX_ALGO_SCO;
			} else if (pBtLinkInfo->bPanExist) {
				if (bBtHsOn)
					algorithm = BT_8723B_1ANT_COEX_ALGO_SCO;
				else
					algorithm = BT_8723B_1ANT_COEX_ALGO_PANEDR_HID;
			}
		} else {
			if (pBtLinkInfo->bHidExist && pBtLinkInfo->bA2dpExist) {
				algorithm = BT_8723B_1ANT_COEX_ALGO_HID_A2DP;
			} else if (pBtLinkInfo->bHidExist && pBtLinkInfo->bPanExist) {
				if (bBtHsOn)
					algorithm = BT_8723B_1ANT_COEX_ALGO_HID_A2DP;
				else
					algorithm = BT_8723B_1ANT_COEX_ALGO_PANEDR_HID;
			} else if (pBtLinkInfo->bPanExist && pBtLinkInfo->bA2dpExist) {
				if (bBtHsOn)
					algorithm = BT_8723B_1ANT_COEX_ALGO_A2DP_PANHS;
				else
					algorithm = BT_8723B_1ANT_COEX_ALGO_PANEDR_A2DP;
			}
		}
	} else if (numOfDiffProfile == 3) {
		if (pBtLinkInfo->bScoExist) {
			if (pBtLinkInfo->bHidExist && pBtLinkInfo->bA2dpExist) {
				algorithm = BT_8723B_1ANT_COEX_ALGO_HID;
			} else if (
				pBtLinkInfo->bHidExist && pBtLinkInfo->bPanExist
			) {
				if (bBtHsOn)
					algorithm = BT_8723B_1ANT_COEX_ALGO_HID_A2DP;
				else
					algorithm = BT_8723B_1ANT_COEX_ALGO_PANEDR_HID;
			} else if (pBtLinkInfo->bPanExist && pBtLinkInfo->bA2dpExist) {
				if (bBtHsOn)
					algorithm = BT_8723B_1ANT_COEX_ALGO_SCO;
				else
					algorithm = BT_8723B_1ANT_COEX_ALGO_PANEDR_HID;
			}
		} else {
			if (
				pBtLinkInfo->bHidExist &&
				pBtLinkInfo->bPanExist &&
				pBtLinkInfo->bA2dpExist
			) {
				if (bBtHsOn)
					algorithm = BT_8723B_1ANT_COEX_ALGO_HID_A2DP;
				else
					algorithm = BT_8723B_1ANT_COEX_ALGO_HID_A2DP_PANEDR;
			}
		}
	} else if (numOfDiffProfile >= 3) {
		if (pBtLinkInfo->bScoExist) {
			if (
				pBtLinkInfo->bHidExist &&
				pBtLinkInfo->bPanExist &&
				pBtLinkInfo->bA2dpExist
			) {
				if (!bBtHsOn)
					algorithm = BT_8723B_1ANT_COEX_ALGO_PANEDR_HID;

			}
		}
	}

	return algorithm;
}

static void halbtc8723b1ant_SetSwPenaltyTxRateAdaptive(
	struct btc_coexist *pBtCoexist, bool bLowPenaltyRa
)
{
	u8 H2C_Parameter[6] = {0};

	H2C_Parameter[0] = 0x6;	/*  opCode, 0x6 = Retry_Penalty */

	if (bLowPenaltyRa) {
		H2C_Parameter[1] |= BIT0;
		H2C_Parameter[2] = 0x00;  /* normal rate except MCS7/6/5, OFDM54/48/36 */
		H2C_Parameter[3] = 0xf7;  /* MCS7 or OFDM54 */
		H2C_Parameter[4] = 0xf8;  /* MCS6 or OFDM48 */
		H2C_Parameter[5] = 0xf9;	/* MCS5 or OFDM36 */
	}

	pBtCoexist->fBtcFillH2c(pBtCoexist, 0x69, 6, H2C_Parameter);
}

static void halbtc8723b1ant_LowPenaltyRa(
	struct btc_coexist *pBtCoexist, bool bForceExec, bool bLowPenaltyRa
)
{
	pCoexDm->bCurLowPenaltyRa = bLowPenaltyRa;

	if (!bForceExec) {
		if (pCoexDm->bPreLowPenaltyRa == pCoexDm->bCurLowPenaltyRa)
			return;
	}
	halbtc8723b1ant_SetSwPenaltyTxRateAdaptive(
		pBtCoexist, pCoexDm->bCurLowPenaltyRa
	);

	pCoexDm->bPreLowPenaltyRa = pCoexDm->bCurLowPenaltyRa;
}

static void halbtc8723b1ant_SetCoexTable(
	struct btc_coexist *pBtCoexist,
	u32 val0x6c0,
	u32 val0x6c4,
	u32 val0x6c8,
	u8 val0x6cc
)
{
	pBtCoexist->fBtcWrite4Byte(pBtCoexist, 0x6c0, val0x6c0);

	pBtCoexist->fBtcWrite4Byte(pBtCoexist, 0x6c4, val0x6c4);

	pBtCoexist->fBtcWrite4Byte(pBtCoexist, 0x6c8, val0x6c8);

	pBtCoexist->fBtcWrite1Byte(pBtCoexist, 0x6cc, val0x6cc);
}

static void halbtc8723b1ant_CoexTable(
	struct btc_coexist *pBtCoexist,
	bool bForceExec,
	u32 val0x6c0,
	u32 val0x6c4,
	u32 val0x6c8,
	u8 val0x6cc
)
{
	pCoexDm->curVal0x6c0 = val0x6c0;
	pCoexDm->curVal0x6c4 = val0x6c4;
	pCoexDm->curVal0x6c8 = val0x6c8;
	pCoexDm->curVal0x6cc = val0x6cc;

	if (!bForceExec) {
		if (
			(pCoexDm->preVal0x6c0 == pCoexDm->curVal0x6c0) &&
		    (pCoexDm->preVal0x6c4 == pCoexDm->curVal0x6c4) &&
		    (pCoexDm->preVal0x6c8 == pCoexDm->curVal0x6c8) &&
		    (pCoexDm->preVal0x6cc == pCoexDm->curVal0x6cc)
		)
			return;
	}

	halbtc8723b1ant_SetCoexTable(
		pBtCoexist, val0x6c0, val0x6c4, val0x6c8, val0x6cc
	);

	pCoexDm->preVal0x6c0 = pCoexDm->curVal0x6c0;
	pCoexDm->preVal0x6c4 = pCoexDm->curVal0x6c4;
	pCoexDm->preVal0x6c8 = pCoexDm->curVal0x6c8;
	pCoexDm->preVal0x6cc = pCoexDm->curVal0x6cc;
}

static void halbtc8723b1ant_CoexTableWithType(
	struct btc_coexist *pBtCoexist, bool bForceExec, u8 type
)
{
	pCoexSta->nCoexTableType = type;

	switch (type) {
	case 0:
		halbtc8723b1ant_CoexTable(
			pBtCoexist, bForceExec, 0x55555555, 0x55555555, 0xffffff, 0x3
		);
		break;
	case 1:
		halbtc8723b1ant_CoexTable(
			pBtCoexist, bForceExec, 0x55555555, 0x5a5a5a5a, 0xffffff, 0x3
		);
		break;
	case 2:
		halbtc8723b1ant_CoexTable(
			pBtCoexist, bForceExec, 0x5a5a5a5a, 0x5a5a5a5a, 0xffffff, 0x3
		);
		break;
	case 3:
		halbtc8723b1ant_CoexTable(
			pBtCoexist, bForceExec, 0xaaaa5555, 0xaaaa5a5a, 0xffffff, 0x3
		);
		break;
	case 4:
		halbtc8723b1ant_CoexTable(
			pBtCoexist, bForceExec, 0x55555555, 0xaaaa5a5a, 0xffffff, 0x3
		);
		break;
	case 5:
		halbtc8723b1ant_CoexTable(
			pBtCoexist, bForceExec, 0x5a5a5a5a, 0xaaaa5a5a, 0xffffff, 0x3
		);
		break;
	case 6:
		halbtc8723b1ant_CoexTable(
			pBtCoexist, bForceExec, 0x55555555, 0xaaaaaaaa, 0xffffff, 0x3
		);
		break;
	case 7:
		halbtc8723b1ant_CoexTable(
			pBtCoexist, bForceExec, 0xaaaaaaaa, 0xaaaaaaaa, 0xffffff, 0x3
		);
		break;
	default:
		break;
	}
}

static void halbtc8723b1ant_SetFwIgnoreWlanAct(
	struct btc_coexist *pBtCoexist, bool bEnable
)
{
	u8 H2C_Parameter[1] = {0};

	if (bEnable)
		H2C_Parameter[0] |= BIT0; /* function enable */

	pBtCoexist->fBtcFillH2c(pBtCoexist, 0x63, 1, H2C_Parameter);
}

static void halbtc8723b1ant_IgnoreWlanAct(
	struct btc_coexist *pBtCoexist, bool bForceExec, bool bEnable
)
{
	pCoexDm->bCurIgnoreWlanAct = bEnable;

	if (!bForceExec) {
		if (pCoexDm->bPreIgnoreWlanAct == pCoexDm->bCurIgnoreWlanAct)
			return;
	}
	halbtc8723b1ant_SetFwIgnoreWlanAct(pBtCoexist, bEnable);

	pCoexDm->bPreIgnoreWlanAct = pCoexDm->bCurIgnoreWlanAct;
}

static void halbtc8723b1ant_SetLpsRpwm(
	struct btc_coexist *pBtCoexist, u8 lpsVal, u8 rpwmVal
)
{
	u8 lps = lpsVal;
	u8 rpwm = rpwmVal;

	pBtCoexist->fBtcSet(pBtCoexist, BTC_SET_U1_LPS_VAL, &lps);
	pBtCoexist->fBtcSet(pBtCoexist, BTC_SET_U1_RPWM_VAL, &rpwm);
}

static void halbtc8723b1ant_LpsRpwm(
	struct btc_coexist *pBtCoexist, bool bForceExec, u8 lpsVal, u8 rpwmVal
)
{
	pCoexDm->curLps = lpsVal;
	pCoexDm->curRpwm = rpwmVal;

	if (!bForceExec) {
		if (
			(pCoexDm->preLps == pCoexDm->curLps) &&
			(pCoexDm->preRpwm == pCoexDm->curRpwm)
		) {
			return;
		}
	}
	halbtc8723b1ant_SetLpsRpwm(pBtCoexist, lpsVal, rpwmVal);

	pCoexDm->preLps = pCoexDm->curLps;
	pCoexDm->preRpwm = pCoexDm->curRpwm;
}

static void halbtc8723b1ant_SwMechanism(
	struct btc_coexist *pBtCoexist, bool bLowPenaltyRA
)
{
	halbtc8723b1ant_LowPenaltyRa(pBtCoexist, NORMAL_EXEC, bLowPenaltyRA);
}

static void halbtc8723b1ant_SetAntPath(
	struct btc_coexist *pBtCoexist, u8 antPosType, bool bInitHwCfg, bool bWifiOff
)
{
	struct btc_board_info *pBoardInfo = &pBtCoexist->boardInfo;
	u32 fwVer = 0, u4Tmp = 0, cntBtCalChk = 0;
	bool bPgExtSwitch = false;
	bool bUseExtSwitch = false;
	bool bIsInMpMode = false;
	u8 H2C_Parameter[2] = {0}, u1Tmp = 0;

	pBtCoexist->fBtcGet(pBtCoexist, BTC_GET_BL_EXT_SWITCH, &bPgExtSwitch);
	pBtCoexist->fBtcGet(pBtCoexist, BTC_GET_U4_WIFI_FW_VER, &fwVer); /*  [31:16]=fw ver, [15:0]=fw sub ver */

	if ((fwVer > 0 && fwVer < 0xc0000) || bPgExtSwitch)
		bUseExtSwitch = true;

	if (bInitHwCfg) {
		pBtCoexist->fBtcSetRfReg(pBtCoexist, BTC_RF_A, 0x1, 0xfffff, 0x780); /* WiFi TRx Mask on */
		pBtCoexist->fBtcSetBtReg(pBtCoexist, BTC_BT_REG_RF, 0x3c, 0x15); /* BT TRx Mask on */

		if (fwVer >= 0x180000) {
			/* Use H2C to set GNT_BT to HIGH */
			H2C_Parameter[0] = 1;
			pBtCoexist->fBtcFillH2c(pBtCoexist, 0x6E, 1, H2C_Parameter);
		} else /*  set grant_bt to high */
			pBtCoexist->fBtcWrite1Byte(pBtCoexist, 0x765, 0x18);

		/* set wlan_act control by PTA */
		pBtCoexist->fBtcWrite1Byte(pBtCoexist, 0x76e, 0x4);

		pBtCoexist->fBtcWrite1ByteBitMask(pBtCoexist, 0x67, 0x20, 0x1); /* BT select s0/s1 is controlled by WiFi */

		pBtCoexist->fBtcWrite1ByteBitMask(pBtCoexist, 0x39, 0x8, 0x1);
		pBtCoexist->fBtcWrite1Byte(pBtCoexist, 0x974, 0xff);
		pBtCoexist->fBtcWrite1ByteBitMask(pBtCoexist, 0x944, 0x3, 0x3);
		pBtCoexist->fBtcWrite1Byte(pBtCoexist, 0x930, 0x77);
	} else if (bWifiOff) {
		if (fwVer >= 0x180000) {
			/* Use H2C to set GNT_BT to HIGH */
			H2C_Parameter[0] = 1;
			pBtCoexist->fBtcFillH2c(pBtCoexist, 0x6E, 1, H2C_Parameter);
		} else /*  set grant_bt to high */
			pBtCoexist->fBtcWrite1Byte(pBtCoexist, 0x765, 0x18);

		/* set wlan_act to always low */
		pBtCoexist->fBtcWrite1Byte(pBtCoexist, 0x76e, 0x4);

		pBtCoexist->fBtcGet(pBtCoexist, BTC_GET_BL_WIFI_IS_IN_MP_MODE, &bIsInMpMode);
		if (!bIsInMpMode)
			pBtCoexist->fBtcWrite1ByteBitMask(pBtCoexist, 0x67, 0x20, 0x0); /* BT select s0/s1 is controlled by BT */
		else
			pBtCoexist->fBtcWrite1ByteBitMask(pBtCoexist, 0x67, 0x20, 0x1); /* BT select s0/s1 is controlled by WiFi */

		/*  0x4c[24:23]= 00, Set Antenna control by BT_RFE_CTRL	BT Vendor 0xac = 0xf002 */
		u4Tmp = pBtCoexist->fBtcRead4Byte(pBtCoexist, 0x4c);
		u4Tmp &= ~BIT23;
		u4Tmp &= ~BIT24;
		pBtCoexist->fBtcWrite4Byte(pBtCoexist, 0x4c, u4Tmp);
	} else {
		/* Use H2C to set GNT_BT to LOW */
		if (fwVer >= 0x180000) {
			if (pBtCoexist->fBtcRead1Byte(pBtCoexist, 0x765) != 0) {
				H2C_Parameter[0] = 0;
				pBtCoexist->fBtcFillH2c(pBtCoexist, 0x6E, 1, H2C_Parameter);
			}
		} else {
			/*  BT calibration check */
			while (cntBtCalChk <= 20) {
				u1Tmp = pBtCoexist->fBtcRead1Byte(pBtCoexist, 0x49d);
				cntBtCalChk++;

				if (u1Tmp & BIT0)
					mdelay(50);
				else
					break;
			}

			/*  set grant_bt to PTA */
			pBtCoexist->fBtcWrite1Byte(pBtCoexist, 0x765, 0x0);
		}

		if (pBtCoexist->fBtcRead1Byte(pBtCoexist, 0x76e) != 0xc)
			/* set wlan_act control by PTA */
			pBtCoexist->fBtcWrite1Byte(pBtCoexist, 0x76e, 0xc);
	}

	if (bUseExtSwitch) {
		if (bInitHwCfg) {
			/*  0x4c[23]= 0, 0x4c[24]= 1  Antenna control by WL/BT */
			u4Tmp = pBtCoexist->fBtcRead4Byte(pBtCoexist, 0x4c);
			u4Tmp &= ~BIT23;
			u4Tmp |= BIT24;
			pBtCoexist->fBtcWrite4Byte(pBtCoexist, 0x4c, u4Tmp);

			pBtCoexist->fBtcWrite4Byte(pBtCoexist, 0x948, 0x0); /*  fixed internal switch S1->WiFi, S0->BT */

			if (pBoardInfo->btdmAntPos == BTC_ANTENNA_AT_MAIN_PORT) {
				/* tell firmware "no antenna inverse" */
				H2C_Parameter[0] = 0;
				H2C_Parameter[1] = 1;  /* ext switch type */
				pBtCoexist->fBtcFillH2c(pBtCoexist, 0x65, 2, H2C_Parameter);
			} else {
				/* tell firmware "antenna inverse" */
				H2C_Parameter[0] = 1;
				H2C_Parameter[1] = 1;  /* ext switch type */
				pBtCoexist->fBtcFillH2c(pBtCoexist, 0x65, 2, H2C_Parameter);
			}
		}


		/*  ext switch setting */
		switch (antPosType) {
		case BTC_ANT_PATH_WIFI:
			if (pBoardInfo->btdmAntPos == BTC_ANTENNA_AT_MAIN_PORT)
				pBtCoexist->fBtcWrite1ByteBitMask(pBtCoexist, 0x92c, 0x3, 0x1);
			else
				pBtCoexist->fBtcWrite1ByteBitMask(pBtCoexist, 0x92c, 0x3, 0x2);
			break;
		case BTC_ANT_PATH_BT:
			if (pBoardInfo->btdmAntPos == BTC_ANTENNA_AT_MAIN_PORT)
				pBtCoexist->fBtcWrite1ByteBitMask(pBtCoexist, 0x92c, 0x3, 0x2);
			else
				pBtCoexist->fBtcWrite1ByteBitMask(pBtCoexist, 0x92c, 0x3, 0x1);
			break;
		default:
		case BTC_ANT_PATH_PTA:
			if (pBoardInfo->btdmAntPos == BTC_ANTENNA_AT_MAIN_PORT)
				pBtCoexist->fBtcWrite1ByteBitMask(pBtCoexist, 0x92c, 0x3, 0x1);
			else
				pBtCoexist->fBtcWrite1ByteBitMask(pBtCoexist, 0x92c, 0x3, 0x2);
			break;
		}

	} else {
		if (bInitHwCfg) {
			/*  0x4c[23]= 1, 0x4c[24]= 0  Antenna control by 0x64 */
			u4Tmp = pBtCoexist->fBtcRead4Byte(pBtCoexist, 0x4c);
			u4Tmp |= BIT23;
			u4Tmp &= ~BIT24;
			pBtCoexist->fBtcWrite4Byte(pBtCoexist, 0x4c, u4Tmp);

			/* Fix Ext switch Main->S1, Aux->S0 */
			pBtCoexist->fBtcWrite1ByteBitMask(pBtCoexist, 0x64, 0x1, 0x0);

			if (pBoardInfo->btdmAntPos == BTC_ANTENNA_AT_MAIN_PORT) {

				/* tell firmware "no antenna inverse" */
				H2C_Parameter[0] = 0;
				H2C_Parameter[1] = 0;  /* internal switch type */
				pBtCoexist->fBtcFillH2c(pBtCoexist, 0x65, 2, H2C_Parameter);
			} else {

				/* tell firmware "antenna inverse" */
				H2C_Parameter[0] = 1;
				H2C_Parameter[1] = 0;  /* internal switch type */
				pBtCoexist->fBtcFillH2c(pBtCoexist, 0x65, 2, H2C_Parameter);
			}
		}


		/*  internal switch setting */
		switch (antPosType) {
		case BTC_ANT_PATH_WIFI:
			if (pBoardInfo->btdmAntPos == BTC_ANTENNA_AT_MAIN_PORT)
				pBtCoexist->fBtcWrite4Byte(pBtCoexist, 0x948, 0x0);
			else
				pBtCoexist->fBtcWrite4Byte(pBtCoexist, 0x948, 0x280);
			break;
		case BTC_ANT_PATH_BT:
			if (pBoardInfo->btdmAntPos == BTC_ANTENNA_AT_MAIN_PORT)
				pBtCoexist->fBtcWrite4Byte(pBtCoexist, 0x948, 0x280);
			else
				pBtCoexist->fBtcWrite4Byte(pBtCoexist, 0x948, 0x0);
			break;
		default:
		case BTC_ANT_PATH_PTA:
			if (pBoardInfo->btdmAntPos == BTC_ANTENNA_AT_MAIN_PORT)
				pBtCoexist->fBtcWrite4Byte(pBtCoexist, 0x948, 0x200);
			else
				pBtCoexist->fBtcWrite4Byte(pBtCoexist, 0x948, 0x80);
			break;
		}
	}
}

static void halbtc8723b1ant_SetFwPstdma(
	struct btc_coexist *pBtCoexist, u8 byte1, u8 byte2, u8 byte3, u8 byte4, u8 byte5
)
{
	u8 H2C_Parameter[5] = {0};
	u8 realByte1 = byte1, realByte5 = byte5;
	bool bApEnable = false;

	pBtCoexist->fBtcGet(pBtCoexist, BTC_GET_BL_WIFI_AP_MODE_ENABLE, &bApEnable);

	if (bApEnable) {
		if (byte1 & BIT4 && !(byte1 & BIT5)) {
			realByte1 &= ~BIT4;
			realByte1 |= BIT5;

			realByte5 |= BIT5;
			realByte5 &= ~BIT6;
		}
	}

	H2C_Parameter[0] = realByte1;
	H2C_Parameter[1] = byte2;
	H2C_Parameter[2] = byte3;
	H2C_Parameter[3] = byte4;
	H2C_Parameter[4] = realByte5;

	pCoexDm->psTdmaPara[0] = realByte1;
	pCoexDm->psTdmaPara[1] = byte2;
	pCoexDm->psTdmaPara[2] = byte3;
	pCoexDm->psTdmaPara[3] = byte4;
	pCoexDm->psTdmaPara[4] = realByte5;

	pBtCoexist->fBtcFillH2c(pBtCoexist, 0x60, 5, H2C_Parameter);
}


static void halbtc8723b1ant_PsTdma(
	struct btc_coexist *pBtCoexist, bool bForceExec, bool bTurnOn, u8 type
)
{
	struct btc_bt_link_info *pBtLinkInfo = &pBtCoexist->btLinkInfo;
	bool bWifiBusy = false;
	u8 rssiAdjustVal = 0;
	u8 psTdmaByte4Val = 0x50, psTdmaByte0Val = 0x51, psTdmaByte3Val =  0x10;
	s8 nWiFiDurationAdjust = 0x0;
	/* u32 fwVer = 0; */

	pCoexDm->bCurPsTdmaOn = bTurnOn;
	pCoexDm->curPsTdma = type;

	pBtCoexist->fBtcGet(pBtCoexist, BTC_GET_BL_WIFI_BUSY, &bWifiBusy);

	if (!bForceExec) {
		if (
			(pCoexDm->bPrePsTdmaOn == pCoexDm->bCurPsTdmaOn) &&
			(pCoexDm->prePsTdma == pCoexDm->curPsTdma)
		)
			return;
	}

	if (pCoexSta->nScanAPNum <= 5)
		nWiFiDurationAdjust = 5;
	else if  (pCoexSta->nScanAPNum >= 40)
		nWiFiDurationAdjust = -15;
	else if  (pCoexSta->nScanAPNum >= 20)
		nWiFiDurationAdjust = -10;

	if (!pCoexSta->bForceLpsOn) { /* only for A2DP-only case 1/2/9/11 */
		psTdmaByte0Val = 0x61;  /* no null-pkt */
		psTdmaByte3Val = 0x11; /*  no tx-pause at BT-slot */
		psTdmaByte4Val = 0x10; /*  0x778 = d/1 toggle */
	}


	if (bTurnOn) {
		if (pBtLinkInfo->bSlaveRole)
			psTdmaByte4Val = psTdmaByte4Val | 0x1;  /* 0x778 = 0x1 at wifi slot (no blocking BT Low-Pri pkts) */


		switch (type) {
		default:
			halbtc8723b1ant_SetFwPstdma(
				pBtCoexist, 0x51, 0x1a, 0x1a, 0x0, psTdmaByte4Val
			);
			break;
		case 1:
			halbtc8723b1ant_SetFwPstdma(
				pBtCoexist,
				psTdmaByte0Val,
				0x3a + nWiFiDurationAdjust,
				0x03,
				psTdmaByte3Val,
				psTdmaByte4Val
			);
			break;
		case 2:
			halbtc8723b1ant_SetFwPstdma(
				pBtCoexist,
				psTdmaByte0Val,
				0x2d + nWiFiDurationAdjust,
				0x03,
				psTdmaByte3Val,
				psTdmaByte4Val
			);
			break;
		case 3:
			halbtc8723b1ant_SetFwPstdma(
				pBtCoexist, 0x51, 0x1d, 0x1d, 0x0, 0x10
			);
			break;
		case 4:
			halbtc8723b1ant_SetFwPstdma(
				pBtCoexist, 0x93, 0x15, 0x3, 0x14, 0x0
			);
			break;
		case 5:
			halbtc8723b1ant_SetFwPstdma(
				pBtCoexist, 0x61, 0x15, 0x3, 0x11, 0x10
			);
			break;
		case 6:
			halbtc8723b1ant_SetFwPstdma(
				pBtCoexist, 0x61, 0x20, 0x3, 0x11, 0x11
			);
			break;
		case 7:
			halbtc8723b1ant_SetFwPstdma(pBtCoexist, 0x13, 0xc, 0x5, 0x0, 0x0);
			break;
		case 8:
			halbtc8723b1ant_SetFwPstdma(
				pBtCoexist, 0x93, 0x25, 0x3, 0x10, 0x0
			);
			break;
		case 9:
			halbtc8723b1ant_SetFwPstdma(
				pBtCoexist,
				psTdmaByte0Val,
				0x21,
				0x3,
				psTdmaByte3Val,
				psTdmaByte4Val
			);
			break;
		case 10:
			halbtc8723b1ant_SetFwPstdma(pBtCoexist, 0x13, 0xa, 0xa, 0x0, 0x40);
			break;
		case 11:
			halbtc8723b1ant_SetFwPstdma(
				pBtCoexist,
				psTdmaByte0Val,
				0x21,
				0x03,
				psTdmaByte3Val,
				psTdmaByte4Val
			);
			break;
		case 12:
			halbtc8723b1ant_SetFwPstdma(
				pBtCoexist, 0x51, 0x0a, 0x0a, 0x0, 0x50
			);
			break;
		case 13:
			halbtc8723b1ant_SetFwPstdma(
				pBtCoexist, 0x51, 0x12, 0x12, 0x0, 0x10
			);
			break;
		case 14:
			halbtc8723b1ant_SetFwPstdma(
				pBtCoexist, 0x51, 0x21, 0x3, 0x10, psTdmaByte4Val
			);
			break;
		case 15:
			halbtc8723b1ant_SetFwPstdma(
				pBtCoexist, 0x13, 0xa, 0x3, 0x8, 0x0
			);
			break;
		case 16:
			halbtc8723b1ant_SetFwPstdma(
				pBtCoexist, 0x93, 0x15, 0x3, 0x10, 0x0
			);
			break;
		case 18:
			halbtc8723b1ant_SetFwPstdma(
				pBtCoexist, 0x93, 0x25, 0x3, 0x10, 0x0
			);
			break;
		case 20:
			halbtc8723b1ant_SetFwPstdma(
				pBtCoexist, 0x61, 0x3f, 0x03, 0x11, 0x10

			);
			break;
		case 21:
			halbtc8723b1ant_SetFwPstdma(
				pBtCoexist, 0x61, 0x25, 0x03, 0x11, 0x11
			);
			break;
		case 22:
			halbtc8723b1ant_SetFwPstdma(
				pBtCoexist, 0x61, 0x25, 0x03, 0x11, 0x10
			);
			break;
		case 23:
			halbtc8723b1ant_SetFwPstdma(
				pBtCoexist, 0xe3, 0x25, 0x3, 0x31, 0x18
			);
			break;
		case 24:
			halbtc8723b1ant_SetFwPstdma(
				pBtCoexist, 0xe3, 0x15, 0x3, 0x31, 0x18
			);
			break;
		case 25:
			halbtc8723b1ant_SetFwPstdma(
				pBtCoexist, 0xe3, 0xa, 0x3, 0x31, 0x18
			);
			break;
		case 26:
			halbtc8723b1ant_SetFwPstdma(
				pBtCoexist, 0xe3, 0xa, 0x3, 0x31, 0x18
			);
			break;
		case 27:
			halbtc8723b1ant_SetFwPstdma(
				pBtCoexist, 0xe3, 0x25, 0x3, 0x31, 0x98
			);
			break;
		case 28:
			halbtc8723b1ant_SetFwPstdma(
				pBtCoexist, 0x69, 0x25, 0x3, 0x31, 0x0
			);
			break;
		case 29:
			halbtc8723b1ant_SetFwPstdma(
				pBtCoexist, 0xab, 0x1a, 0x1a, 0x1, 0x10
			);
			break;
		case 30:
			halbtc8723b1ant_SetFwPstdma(
				pBtCoexist, 0x51, 0x30, 0x3, 0x10, 0x10
			);
			break;
		case 31:
			halbtc8723b1ant_SetFwPstdma(
				pBtCoexist, 0xd3, 0x1a, 0x1a, 0x0, 0x58
			);
			break;
		case 32:
			halbtc8723b1ant_SetFwPstdma(
				pBtCoexist, 0x61, 0x35, 0x3, 0x11, 0x11
			);
			break;
		case 33:
			halbtc8723b1ant_SetFwPstdma(
				pBtCoexist, 0xa3, 0x25, 0x3, 0x30, 0x90
			);
			break;
		case 34:
			halbtc8723b1ant_SetFwPstdma(
				pBtCoexist, 0x53, 0x1a, 0x1a, 0x0, 0x10
			);
			break;
		case 35:
			halbtc8723b1ant_SetFwPstdma(
				pBtCoexist, 0x63, 0x1a, 0x1a, 0x0, 0x10
			);
			break;
		case 36:
			halbtc8723b1ant_SetFwPstdma(
				pBtCoexist, 0xd3, 0x12, 0x3, 0x14, 0x50
			);
			break;
		case 40: /*  SoftAP only with no sta associated, BT disable , TDMA mode for power saving */
			/* here softap mode screen off will cost 70-80mA for phone */
			halbtc8723b1ant_SetFwPstdma(
				pBtCoexist, 0x23, 0x18, 0x00, 0x10, 0x24
			);
			break;
		}
	} else {

		/*  disable PS tdma */
		switch (type) {
		case 8: /* PTA Control */
			halbtc8723b1ant_SetFwPstdma(pBtCoexist, 0x8, 0x0, 0x0, 0x0, 0x0);
			halbtc8723b1ant_SetAntPath(
				pBtCoexist, BTC_ANT_PATH_PTA, false, false
			);
			break;
		case 0:
		default:  /* Software control, Antenna at BT side */
			halbtc8723b1ant_SetFwPstdma(pBtCoexist, 0x0, 0x0, 0x0, 0x0, 0x0);
			halbtc8723b1ant_SetAntPath(
				pBtCoexist, BTC_ANT_PATH_BT, false, false
			);
			break;
		case 9:   /* Software control, Antenna at WiFi side */
			halbtc8723b1ant_SetFwPstdma(pBtCoexist, 0x0, 0x0, 0x0, 0x0, 0x0);
			halbtc8723b1ant_SetAntPath(
				pBtCoexist, BTC_ANT_PATH_WIFI, false, false
			);
			break;
		}
	}

	rssiAdjustVal = 0;
	pBtCoexist->fBtcSet(
		pBtCoexist, BTC_SET_U1_RSSI_ADJ_VAL_FOR_1ANT_COEX_TYPE, &rssiAdjustVal
	);

	/*  update pre state */
	pCoexDm->bPrePsTdmaOn = pCoexDm->bCurPsTdmaOn;
	pCoexDm->prePsTdma = pCoexDm->curPsTdma;
}

static bool halbtc8723b1ant_IsCommonAction(struct btc_coexist *pBtCoexist)
{
	bool bCommon = false, bWifiConnected = false, bWifiBusy = false;

	pBtCoexist->fBtcGet(pBtCoexist, BTC_GET_BL_WIFI_CONNECTED, &bWifiConnected);
	pBtCoexist->fBtcGet(pBtCoexist, BTC_GET_BL_WIFI_BUSY, &bWifiBusy);

	if (
		!bWifiConnected &&
		pCoexDm->btStatus == BT_8723B_1ANT_BT_STATUS_NON_CONNECTED_IDLE
	) {
		/* halbtc8723b1ant_SwMechanism(pBtCoexist, false); */

		bCommon = true;
	} else if (
		bWifiConnected &&
		(pCoexDm->btStatus == BT_8723B_1ANT_BT_STATUS_NON_CONNECTED_IDLE)
	) {
		/* halbtc8723b1ant_SwMechanism(pBtCoexist, false); */

		bCommon = true;
	} else if (
		!bWifiConnected &&
		(pCoexDm->btStatus == BT_8723B_1ANT_BT_STATUS_CONNECTED_IDLE)
	) {
		/* halbtc8723b1ant_SwMechanism(pBtCoexist, false); */

		bCommon = true;
	} else if (
		bWifiConnected &&
		(pCoexDm->btStatus == BT_8723B_1ANT_BT_STATUS_CONNECTED_IDLE)
	) {
		/* halbtc8723b1ant_SwMechanism(pBtCoexist, false); */

		bCommon = true;
	} else if (
		!bWifiConnected &&
		(pCoexDm->btStatus != BT_8723B_1ANT_BT_STATUS_CONNECTED_IDLE)
	) {
		/* halbtc8723b1ant_SwMechanism(pBtCoexist, false); */

		bCommon = true;
	} else {
		bCommon = false;
	}

	return bCommon;
}


static void halbtc8723b1ant_TdmaDurationAdjustForAcl(
	struct btc_coexist *pBtCoexist, u8 wifiStatus
)
{
	static s32 up, dn, m, n, WaitCount;
	s32 result;   /* 0: no change, +1: increase WiFi duration, -1: decrease WiFi duration */
	u8 retryCount = 0, btInfoExt;

<<<<<<< HEAD
	BTC_PRINT(
		BTC_MSG_ALGORITHM,
		ALGO_TRACE_FW,
		("[BTCoex], TdmaDurationAdjustForAcl()\n")
	);

=======
>>>>>>> 7d2a07b7
	if (
		(wifiStatus == BT_8723B_1ANT_WIFI_STATUS_NON_CONNECTED_ASSO_AUTH_SCAN) ||
		(wifiStatus == BT_8723B_1ANT_WIFI_STATUS_CONNECTED_SCAN) ||
		(wifiStatus == BT_8723B_1ANT_WIFI_STATUS_CONNECTED_SPECIAL_PKT)
	) {
		if (
			pCoexDm->curPsTdma != 1 &&
			pCoexDm->curPsTdma != 2 &&
			pCoexDm->curPsTdma != 3 &&
			pCoexDm->curPsTdma != 9
		) {
			halbtc8723b1ant_PsTdma(pBtCoexist, NORMAL_EXEC, true, 9);
			pCoexDm->psTdmaDuAdjType = 9;

			up = 0;
			dn = 0;
			m = 1;
			n = 3;
			result = 0;
			WaitCount = 0;
		}
		return;
	}

	if (!pCoexDm->bAutoTdmaAdjust) {
		pCoexDm->bAutoTdmaAdjust = true;

		halbtc8723b1ant_PsTdma(pBtCoexist, NORMAL_EXEC, true, 2);
		pCoexDm->psTdmaDuAdjType = 2;
		/*  */
		up = 0;
		dn = 0;
		m = 1;
		n = 3;
		result = 0;
		WaitCount = 0;
	} else {
		/* acquire the BT TRx retry count from BT_Info byte2 */
		retryCount = pCoexSta->btRetryCnt;
		btInfoExt = pCoexSta->btInfoExt;

		if (pCoexSta->lowPriorityTx > 1050 || pCoexSta->lowPriorityRx > 1250)
			retryCount++;

		result = 0;
		WaitCount++;

		if (retryCount == 0) { /*  no retry in the last 2-second duration */
			up++;
			dn--;

			if (dn <= 0)
				dn = 0;

			if (up >= n) { /*  if 連續 n 個2秒 retry count為0, 則調寬WiFi duration */
				WaitCount = 0;
				n = 3;
				up = 0;
				dn = 0;
				result = 1;
			}
		} else if (retryCount <= 3) { /*  <=3 retry in the last 2-second duration */
			up--;
			dn++;

			if (up <= 0)
				up = 0;

			if (dn == 2) { /*  if 連續 2 個2秒 retry count< 3, 則調窄WiFi duration */
				if (WaitCount <= 2)
					m++; /*  避免一直在兩個level中來回 */
				else
					m = 1;

				if (m >= 20) /* m 最大值 = 20 ' 最大120秒 recheck是否調整 WiFi duration. */
					m = 20;

				n = 3 * m;
				up = 0;
				dn = 0;
				WaitCount = 0;
				result = -1;
			}
		} else { /* retry count > 3, 只要1次 retry count > 3, 則調窄WiFi duration */
			if (WaitCount == 1)
				m++; /*  避免一直在兩個level中來回 */
			else
				m = 1;

			if (m >= 20) /* m 最大值 = 20 ' 最大120秒 recheck是否調整 WiFi duration. */
				m = 20;

			n = 3 * m;
			up = 0;
			dn = 0;
			WaitCount = 0;
			result = -1;
		}

		if (result == -1) {
			if (
				BT_INFO_8723B_1ANT_A2DP_BASIC_RATE(btInfoExt) &&
				((pCoexDm->curPsTdma == 1) || (pCoexDm->curPsTdma == 2))
			) {
				halbtc8723b1ant_PsTdma(pBtCoexist, NORMAL_EXEC, true, 9);
				pCoexDm->psTdmaDuAdjType = 9;
			} else if (pCoexDm->curPsTdma == 1) {
				halbtc8723b1ant_PsTdma(pBtCoexist, NORMAL_EXEC, true, 2);
				pCoexDm->psTdmaDuAdjType = 2;
			} else if (pCoexDm->curPsTdma == 2) {
				halbtc8723b1ant_PsTdma(pBtCoexist, NORMAL_EXEC, true, 9);
				pCoexDm->psTdmaDuAdjType = 9;
			} else if (pCoexDm->curPsTdma == 9) {
				halbtc8723b1ant_PsTdma(pBtCoexist, NORMAL_EXEC, true, 11);
				pCoexDm->psTdmaDuAdjType = 11;
			}
		} else if (result == 1) {
			if (
				BT_INFO_8723B_1ANT_A2DP_BASIC_RATE(btInfoExt) &&
				((pCoexDm->curPsTdma == 1) || (pCoexDm->curPsTdma == 2))
			) {
				halbtc8723b1ant_PsTdma(pBtCoexist, NORMAL_EXEC, true, 9);
				pCoexDm->psTdmaDuAdjType = 9;
			} else if (pCoexDm->curPsTdma == 11) {
				halbtc8723b1ant_PsTdma(pBtCoexist, NORMAL_EXEC, true, 9);
				pCoexDm->psTdmaDuAdjType = 9;
			} else if (pCoexDm->curPsTdma == 9) {
				halbtc8723b1ant_PsTdma(pBtCoexist, NORMAL_EXEC, true, 2);
				pCoexDm->psTdmaDuAdjType = 2;
			} else if (pCoexDm->curPsTdma == 2) {
				halbtc8723b1ant_PsTdma(pBtCoexist, NORMAL_EXEC, true, 1);
				pCoexDm->psTdmaDuAdjType = 1;
			}
		}

		if (
			pCoexDm->curPsTdma != 1 &&
			pCoexDm->curPsTdma != 2 &&
			pCoexDm->curPsTdma != 9 &&
			pCoexDm->curPsTdma != 11
		) /*  recover to previous adjust type */
			halbtc8723b1ant_PsTdma(
				pBtCoexist, NORMAL_EXEC, true, pCoexDm->psTdmaDuAdjType
			);
	}
}

static void halbtc8723b1ant_PsTdmaCheckForPowerSaveState(
	struct btc_coexist *pBtCoexist, bool bNewPsState
)
{
	u8 lpsMode = 0x0;

	pBtCoexist->fBtcGet(pBtCoexist, BTC_GET_U1_LPS_MODE, &lpsMode);

	if (lpsMode) {	/*  already under LPS state */
		if (bNewPsState) {
			/*  keep state under LPS, do nothing. */
		} else /*  will leave LPS state, turn off psTdma first */
			halbtc8723b1ant_PsTdma(pBtCoexist, NORMAL_EXEC, false, 0);
	} else {						/*  NO PS state */
		if (bNewPsState) /*  will enter LPS state, turn off psTdma first */
			halbtc8723b1ant_PsTdma(pBtCoexist, NORMAL_EXEC, false, 0);
		else {
			/*  keep state under NO PS state, do nothing. */
		}
	}
}

static void halbtc8723b1ant_PowerSaveState(
	struct btc_coexist *pBtCoexist, u8 psType, u8 lpsVal, u8 rpwmVal
)
{
	bool bLowPwrDisable = false;

	switch (psType) {
	case BTC_PS_WIFI_NATIVE:
		/*  recover to original 32k low power setting */
		bLowPwrDisable = false;
		pBtCoexist->fBtcSet(
			pBtCoexist, BTC_SET_ACT_DISABLE_LOW_POWER, &bLowPwrDisable
		);
		pBtCoexist->fBtcSet(pBtCoexist, BTC_SET_ACT_NORMAL_LPS, NULL);
		pCoexSta->bForceLpsOn = false;
		break;
	case BTC_PS_LPS_ON:
		halbtc8723b1ant_PsTdmaCheckForPowerSaveState(pBtCoexist, true);
		halbtc8723b1ant_LpsRpwm(pBtCoexist, NORMAL_EXEC, lpsVal, rpwmVal);
		/*  when coex force to enter LPS, do not enter 32k low power. */
		bLowPwrDisable = true;
		pBtCoexist->fBtcSet(
			pBtCoexist, BTC_SET_ACT_DISABLE_LOW_POWER, &bLowPwrDisable
		);
		/*  power save must executed before psTdma. */
		pBtCoexist->fBtcSet(pBtCoexist, BTC_SET_ACT_ENTER_LPS, NULL);
		pCoexSta->bForceLpsOn = true;
		break;
	case BTC_PS_LPS_OFF:
		halbtc8723b1ant_PsTdmaCheckForPowerSaveState(pBtCoexist, false);
		pBtCoexist->fBtcSet(pBtCoexist, BTC_SET_ACT_LEAVE_LPS, NULL);
		pCoexSta->bForceLpsOn = false;
		break;
	default:
		break;
	}
}

/*  */
/*  */
/*	Software Coex Mechanism start */
/*  */
/*  */

/*  */
/*  */
/*	Non-Software Coex Mechanism start */
/*  */
/*  */
static void halbtc8723b1ant_ActionWifiMultiPort(struct btc_coexist *pBtCoexist)
{
	halbtc8723b1ant_PowerSaveState(pBtCoexist, BTC_PS_WIFI_NATIVE, 0x0, 0x0);

	halbtc8723b1ant_PsTdma(pBtCoexist, NORMAL_EXEC, false, 8);
	halbtc8723b1ant_CoexTableWithType(pBtCoexist, NORMAL_EXEC, 2);
}

static void halbtc8723b1ant_ActionHs(struct btc_coexist *pBtCoexist)
{
	halbtc8723b1ant_PsTdma(pBtCoexist, NORMAL_EXEC, true, 5);
	halbtc8723b1ant_CoexTableWithType(pBtCoexist, NORMAL_EXEC, 2);
}

static void halbtc8723b1ant_ActionBtInquiry(struct btc_coexist *pBtCoexist)
{
	struct btc_bt_link_info *pBtLinkInfo = &pBtCoexist->btLinkInfo;
	bool bWifiConnected = false;
	bool bApEnable = false;
	bool bWifiBusy = false;
	bool bBtBusy = false;

	pBtCoexist->fBtcGet(pBtCoexist, BTC_GET_BL_WIFI_AP_MODE_ENABLE, &bApEnable);
	pBtCoexist->fBtcGet(pBtCoexist, BTC_GET_BL_WIFI_CONNECTED, &bWifiConnected);
	pBtCoexist->fBtcGet(pBtCoexist, BTC_GET_BL_WIFI_BUSY, &bWifiBusy);
	pBtCoexist->fBtcSet(pBtCoexist, BTC_SET_BL_BT_TRAFFIC_BUSY, &bBtBusy);

	if (!bWifiConnected && !pCoexSta->bWiFiIsHighPriTask) {
		halbtc8723b1ant_PowerSaveState(pBtCoexist, BTC_PS_WIFI_NATIVE, 0x0, 0x0);
		halbtc8723b1ant_PsTdma(pBtCoexist, NORMAL_EXEC, false, 8);

		halbtc8723b1ant_CoexTableWithType(pBtCoexist, NORMAL_EXEC, 0);
	} else if (
		pBtLinkInfo->bScoExist ||
		pBtLinkInfo->bHidExist ||
		pBtLinkInfo->bA2dpExist
	) {
		/*  SCO/HID/A2DP busy */
		halbtc8723b1ant_PowerSaveState(pBtCoexist, BTC_PS_WIFI_NATIVE, 0x0, 0x0);
		halbtc8723b1ant_PsTdma(pBtCoexist, NORMAL_EXEC, true, 32);

		halbtc8723b1ant_CoexTableWithType(pBtCoexist, NORMAL_EXEC, 4);
	} else if (pBtLinkInfo->bPanExist || bWifiBusy) {
		halbtc8723b1ant_PowerSaveState(pBtCoexist, BTC_PS_WIFI_NATIVE, 0x0, 0x0);
		halbtc8723b1ant_PsTdma(pBtCoexist, NORMAL_EXEC, true, 20);

		halbtc8723b1ant_CoexTableWithType(pBtCoexist, NORMAL_EXEC, 4);
	} else {
		halbtc8723b1ant_PowerSaveState(pBtCoexist, BTC_PS_WIFI_NATIVE, 0x0, 0x0);
		halbtc8723b1ant_PsTdma(pBtCoexist, NORMAL_EXEC, false, 8);

		halbtc8723b1ant_CoexTableWithType(pBtCoexist, NORMAL_EXEC, 7);
	}
}

static void halbtc8723b1ant_ActionBtScoHidOnlyBusy(
	struct btc_coexist *pBtCoexist, u8 wifiStatus
)
{
	struct btc_bt_link_info *pBtLinkInfo = &pBtCoexist->btLinkInfo;
	bool bWifiConnected = false;

	pBtCoexist->fBtcGet(pBtCoexist, BTC_GET_BL_WIFI_CONNECTED, &bWifiConnected);

	/*  tdma and coex table */

	if (pBtLinkInfo->bScoExist) {
		halbtc8723b1ant_PsTdma(pBtCoexist, NORMAL_EXEC, true, 5);
		halbtc8723b1ant_CoexTableWithType(pBtCoexist, NORMAL_EXEC, 5);
	} else { /* HID */
		halbtc8723b1ant_PsTdma(pBtCoexist, NORMAL_EXEC, true, 6);
		halbtc8723b1ant_CoexTableWithType(pBtCoexist, NORMAL_EXEC, 5);
	}
}

static void halbtc8723b1ant_ActionWifiConnectedBtAclBusy(
	struct btc_coexist *pBtCoexist, u8 wifiStatus
)
{
	struct btc_bt_link_info *pBtLinkInfo = &pBtCoexist->btLinkInfo;

	halbtc8723b1ant_BtRssiState(2, 28, 0);

	if ((pCoexSta->lowPriorityRx >= 1000) && (pCoexSta->lowPriorityRx != 65535))
		pBtLinkInfo->bSlaveRole = true;
	else
		pBtLinkInfo->bSlaveRole = false;

	if (pBtLinkInfo->bHidOnly) { /* HID */
		halbtc8723b1ant_ActionBtScoHidOnlyBusy(pBtCoexist, wifiStatus);
		pCoexDm->bAutoTdmaAdjust = false;
		return;
	} else if (pBtLinkInfo->bA2dpOnly) { /* A2DP */
		if (wifiStatus == BT_8723B_1ANT_WIFI_STATUS_CONNECTED_IDLE) {
			halbtc8723b1ant_PsTdma(pBtCoexist, NORMAL_EXEC, true, 32);
			halbtc8723b1ant_CoexTableWithType(pBtCoexist, NORMAL_EXEC, 4);
			pCoexDm->bAutoTdmaAdjust = false;
		} else {
			halbtc8723b1ant_TdmaDurationAdjustForAcl(pBtCoexist, wifiStatus);
			halbtc8723b1ant_CoexTableWithType(pBtCoexist, NORMAL_EXEC, 4);
			pCoexDm->bAutoTdmaAdjust = true;
		}
	} else if (pBtLinkInfo->bHidExist && pBtLinkInfo->bA2dpExist) { /* HID+A2DP */
		halbtc8723b1ant_PsTdma(pBtCoexist, NORMAL_EXEC, true, 14);
		pCoexDm->bAutoTdmaAdjust = false;

		halbtc8723b1ant_CoexTableWithType(pBtCoexist, NORMAL_EXEC, 4);
	} else if (
		pBtLinkInfo->bPanOnly ||
		(pBtLinkInfo->bHidExist && pBtLinkInfo->bPanExist)
	) { /* PAN(OPP, FTP), HID+PAN(OPP, FTP) */
		halbtc8723b1ant_PsTdma(pBtCoexist, NORMAL_EXEC, true, 3);
		halbtc8723b1ant_CoexTableWithType(pBtCoexist, NORMAL_EXEC, 4);
		pCoexDm->bAutoTdmaAdjust = false;
	} else if (
		(pBtLinkInfo->bA2dpExist && pBtLinkInfo->bPanExist) ||
		(pBtLinkInfo->bHidExist && pBtLinkInfo->bA2dpExist && pBtLinkInfo->bPanExist)
	) { /* A2DP+PAN(OPP, FTP), HID+A2DP+PAN(OPP, FTP) */
		halbtc8723b1ant_PsTdma(pBtCoexist, NORMAL_EXEC, true, 13);
		halbtc8723b1ant_CoexTableWithType(pBtCoexist, NORMAL_EXEC, 4);
		pCoexDm->bAutoTdmaAdjust = false;
	} else {
		/* BT no-profile busy (0x9) */
		halbtc8723b1ant_PsTdma(pBtCoexist, NORMAL_EXEC, true, 32);
		halbtc8723b1ant_CoexTableWithType(pBtCoexist, NORMAL_EXEC, 4);
		pCoexDm->bAutoTdmaAdjust = false;
	}
}

static void halbtc8723b1ant_ActionWifiNotConnected(struct btc_coexist *pBtCoexist)
{
	/*  power save state */
	halbtc8723b1ant_PowerSaveState(pBtCoexist, BTC_PS_WIFI_NATIVE, 0x0, 0x0);

	/*  tdma and coex table */
	halbtc8723b1ant_PsTdma(pBtCoexist, FORCE_EXEC, false, 8);
	halbtc8723b1ant_CoexTableWithType(pBtCoexist, NORMAL_EXEC, 0);
}

static void halbtc8723b1ant_ActionWifiNotConnectedScan(
	struct btc_coexist *pBtCoexist
)
{
	struct btc_bt_link_info *pBtLinkInfo = &pBtCoexist->btLinkInfo;

	halbtc8723b1ant_PowerSaveState(pBtCoexist, BTC_PS_WIFI_NATIVE, 0x0, 0x0);

	/*  tdma and coex table */
	if (pCoexDm->btStatus == BT_8723B_1ANT_BT_STATUS_ACL_BUSY) {
		if (pBtLinkInfo->bA2dpExist) {
			halbtc8723b1ant_PsTdma(pBtCoexist, NORMAL_EXEC, true, 32);
			halbtc8723b1ant_CoexTableWithType(pBtCoexist, NORMAL_EXEC, 4);
		} else if (pBtLinkInfo->bA2dpExist && pBtLinkInfo->bPanExist) {
			halbtc8723b1ant_PsTdma(pBtCoexist, NORMAL_EXEC, true, 22);
			halbtc8723b1ant_CoexTableWithType(pBtCoexist, NORMAL_EXEC, 4);
		} else {
			halbtc8723b1ant_PsTdma(pBtCoexist, NORMAL_EXEC, true, 20);
			halbtc8723b1ant_CoexTableWithType(pBtCoexist, NORMAL_EXEC, 4);
		}
	} else if (
		(pCoexDm->btStatus == BT_8723B_1ANT_BT_STATUS_SCO_BUSY) ||
		(pCoexDm->btStatus == BT_8723B_1ANT_BT_STATUS_ACL_SCO_BUSY)
	) {
		halbtc8723b1ant_ActionBtScoHidOnlyBusy(
			pBtCoexist, BT_8723B_1ANT_WIFI_STATUS_CONNECTED_SCAN
		);
	} else {
		/* Bryant Add */
		halbtc8723b1ant_PsTdma(pBtCoexist, NORMAL_EXEC, false, 8);
		halbtc8723b1ant_CoexTableWithType(pBtCoexist, NORMAL_EXEC, 2);
	}
}

static void halbtc8723b1ant_ActionWifiNotConnectedAssoAuth(
	struct btc_coexist *pBtCoexist
)
{
	struct btc_bt_link_info *pBtLinkInfo = &pBtCoexist->btLinkInfo;

	halbtc8723b1ant_PowerSaveState(pBtCoexist, BTC_PS_WIFI_NATIVE, 0x0, 0x0);

	/*  tdma and coex table */
	if (
		(pBtLinkInfo->bScoExist) ||
		(pBtLinkInfo->bHidExist) ||
		(pBtLinkInfo->bA2dpExist)
	) {
		halbtc8723b1ant_PsTdma(pBtCoexist, NORMAL_EXEC, true, 32);
		halbtc8723b1ant_CoexTableWithType(pBtCoexist, NORMAL_EXEC, 4);
	} else if (pBtLinkInfo->bPanExist) {
		halbtc8723b1ant_PsTdma(pBtCoexist, NORMAL_EXEC, true, 20);
		halbtc8723b1ant_CoexTableWithType(pBtCoexist, NORMAL_EXEC, 4);
	} else {
		halbtc8723b1ant_PsTdma(pBtCoexist, NORMAL_EXEC, false, 8);
		halbtc8723b1ant_CoexTableWithType(pBtCoexist, NORMAL_EXEC, 2);
	}
}

static void halbtc8723b1ant_ActionWifiConnectedScan(struct btc_coexist *pBtCoexist)
{
	struct btc_bt_link_info *pBtLinkInfo = &pBtCoexist->btLinkInfo;

	halbtc8723b1ant_PowerSaveState(pBtCoexist, BTC_PS_WIFI_NATIVE, 0x0, 0x0);

	/*  tdma and coex table */
	if (pCoexDm->btStatus == BT_8723B_1ANT_BT_STATUS_ACL_BUSY) {
		if (pBtLinkInfo->bA2dpExist) {
			halbtc8723b1ant_PsTdma(pBtCoexist, NORMAL_EXEC, true, 32);
			halbtc8723b1ant_CoexTableWithType(pBtCoexist, NORMAL_EXEC, 4);
		} else if (pBtLinkInfo->bA2dpExist && pBtLinkInfo->bPanExist) {
			halbtc8723b1ant_PsTdma(pBtCoexist, NORMAL_EXEC, true, 22);
			halbtc8723b1ant_CoexTableWithType(pBtCoexist, NORMAL_EXEC, 4);
		} else {
			halbtc8723b1ant_PsTdma(pBtCoexist, NORMAL_EXEC, true, 20);
			halbtc8723b1ant_CoexTableWithType(pBtCoexist, NORMAL_EXEC, 4);
		}
	} else if (
		(pCoexDm->btStatus == BT_8723B_1ANT_BT_STATUS_SCO_BUSY) ||
		(pCoexDm->btStatus == BT_8723B_1ANT_BT_STATUS_ACL_SCO_BUSY)
	) {
		halbtc8723b1ant_ActionBtScoHidOnlyBusy(
			pBtCoexist, BT_8723B_1ANT_WIFI_STATUS_CONNECTED_SCAN
		);
	} else {
		/* Bryant Add */
		halbtc8723b1ant_PsTdma(pBtCoexist, NORMAL_EXEC, false, 8);
		halbtc8723b1ant_CoexTableWithType(pBtCoexist, NORMAL_EXEC, 2);
	}
}

static void halbtc8723b1ant_ActionWifiConnectedSpecialPacket(
	struct btc_coexist *pBtCoexist
)
{
	struct btc_bt_link_info *pBtLinkInfo = &pBtCoexist->btLinkInfo;

	halbtc8723b1ant_PowerSaveState(pBtCoexist, BTC_PS_WIFI_NATIVE, 0x0, 0x0);

	/*  tdma and coex table */
	if (
		(pBtLinkInfo->bScoExist) ||
		(pBtLinkInfo->bHidExist) ||
		(pBtLinkInfo->bA2dpExist)
	) {
		halbtc8723b1ant_PsTdma(pBtCoexist, NORMAL_EXEC, true, 32);
		halbtc8723b1ant_CoexTableWithType(pBtCoexist, NORMAL_EXEC, 4);
	} else if (pBtLinkInfo->bPanExist) {
		halbtc8723b1ant_PsTdma(pBtCoexist, NORMAL_EXEC, true, 20);
		halbtc8723b1ant_CoexTableWithType(pBtCoexist, NORMAL_EXEC, 4);
	} else {
		halbtc8723b1ant_PsTdma(pBtCoexist, NORMAL_EXEC, false, 8);
		halbtc8723b1ant_CoexTableWithType(pBtCoexist, NORMAL_EXEC, 2);
	}
}

static void halbtc8723b1ant_ActionWifiConnected(struct btc_coexist *pBtCoexist)
{
	bool bWifiBusy = false;
	bool bScan = false, bLink = false, bRoam = false;
	bool bUnder4way = false, bApEnable = false;

	pBtCoexist->fBtcGet(pBtCoexist, BTC_GET_BL_WIFI_4_WAY_PROGRESS, &bUnder4way);
	if (bUnder4way) {
		halbtc8723b1ant_ActionWifiConnectedSpecialPacket(pBtCoexist);
		return;
	}

	pBtCoexist->fBtcGet(pBtCoexist, BTC_GET_BL_WIFI_SCAN, &bScan);
	pBtCoexist->fBtcGet(pBtCoexist, BTC_GET_BL_WIFI_LINK, &bLink);
	pBtCoexist->fBtcGet(pBtCoexist, BTC_GET_BL_WIFI_ROAM, &bRoam);
	if (bScan || bLink || bRoam) {
		if (bScan)
			halbtc8723b1ant_ActionWifiConnectedScan(pBtCoexist);
		else
			halbtc8723b1ant_ActionWifiConnectedSpecialPacket(pBtCoexist);
		return;
	}

	pBtCoexist->fBtcGet(pBtCoexist, BTC_GET_BL_WIFI_AP_MODE_ENABLE, &bApEnable);
	pBtCoexist->fBtcGet(pBtCoexist, BTC_GET_BL_WIFI_BUSY, &bWifiBusy);

	/*  power save state */
	if (
		!bApEnable &&
		pCoexDm->btStatus == BT_8723B_1ANT_BT_STATUS_ACL_BUSY &&
		!pBtCoexist->btLinkInfo.bHidOnly
	) {
		if (pBtCoexist->btLinkInfo.bA2dpOnly) { /* A2DP */
			if (!bWifiBusy)
				halbtc8723b1ant_PowerSaveState(
					pBtCoexist, BTC_PS_WIFI_NATIVE, 0x0, 0x0
				);
			else { /* busy */
				if  (pCoexSta->nScanAPNum >= BT_8723B_1ANT_WIFI_NOISY_THRESH)  /* no force LPS, no PS-TDMA, use pure TDMA */
					halbtc8723b1ant_PowerSaveState(
						pBtCoexist, BTC_PS_WIFI_NATIVE, 0x0, 0x0
					);
				else
					halbtc8723b1ant_PowerSaveState(
						pBtCoexist, BTC_PS_LPS_ON, 0x50, 0x4
					);
			}
		} else if (
			(!pCoexSta->bPanExist) &&
			(!pCoexSta->bA2dpExist) &&
			(!pCoexSta->bHidExist)
		)
			halbtc8723b1ant_PowerSaveState(pBtCoexist, BTC_PS_WIFI_NATIVE, 0x0, 0x0);
		else
			halbtc8723b1ant_PowerSaveState(pBtCoexist, BTC_PS_LPS_ON, 0x50, 0x4);
	} else
		halbtc8723b1ant_PowerSaveState(pBtCoexist, BTC_PS_WIFI_NATIVE, 0x0, 0x0);

	/*  tdma and coex table */
	if (!bWifiBusy) {
		if (pCoexDm->btStatus == BT_8723B_1ANT_BT_STATUS_ACL_BUSY) {
			halbtc8723b1ant_ActionWifiConnectedBtAclBusy(
				pBtCoexist,
				BT_8723B_1ANT_WIFI_STATUS_CONNECTED_IDLE
			);
		} else if (
			(pCoexDm->btStatus == BT_8723B_1ANT_BT_STATUS_SCO_BUSY) ||
			(pCoexDm->btStatus == BT_8723B_1ANT_BT_STATUS_ACL_SCO_BUSY)
		) {
			halbtc8723b1ant_ActionBtScoHidOnlyBusy(pBtCoexist,
				BT_8723B_1ANT_WIFI_STATUS_CONNECTED_IDLE);
		} else {
			halbtc8723b1ant_PsTdma(pBtCoexist, NORMAL_EXEC, false, 8);

			if ((pCoexSta->highPriorityTx) + (pCoexSta->highPriorityRx) <= 60)
				halbtc8723b1ant_CoexTableWithType(pBtCoexist, NORMAL_EXEC, 2);
			else
				halbtc8723b1ant_CoexTableWithType(pBtCoexist, NORMAL_EXEC, 7);
		}
	} else {
		if (pCoexDm->btStatus == BT_8723B_1ANT_BT_STATUS_ACL_BUSY) {
			halbtc8723b1ant_ActionWifiConnectedBtAclBusy(
				pBtCoexist,
				BT_8723B_1ANT_WIFI_STATUS_CONNECTED_BUSY
			);
		} else if (
			(pCoexDm->btStatus == BT_8723B_1ANT_BT_STATUS_SCO_BUSY) ||
			(pCoexDm->btStatus == BT_8723B_1ANT_BT_STATUS_ACL_SCO_BUSY)
		) {
			halbtc8723b1ant_ActionBtScoHidOnlyBusy(
				pBtCoexist,
				BT_8723B_1ANT_WIFI_STATUS_CONNECTED_BUSY
			);
		} else {
			halbtc8723b1ant_PsTdma(pBtCoexist, NORMAL_EXEC, false, 8);

			if ((pCoexSta->highPriorityTx) + (pCoexSta->highPriorityRx) <= 60)
				halbtc8723b1ant_CoexTableWithType(pBtCoexist, NORMAL_EXEC, 2);
			else
				halbtc8723b1ant_CoexTableWithType(pBtCoexist, NORMAL_EXEC, 7);
		}
	}
}

static void halbtc8723b1ant_RunSwCoexistMechanism(struct btc_coexist *pBtCoexist)
{
	u8 algorithm = 0;

	algorithm = halbtc8723b1ant_ActionAlgorithm(pBtCoexist);
	pCoexDm->curAlgorithm = algorithm;

	if (halbtc8723b1ant_IsCommonAction(pBtCoexist)) {

	} else {
		switch (pCoexDm->curAlgorithm) {
		case BT_8723B_1ANT_COEX_ALGO_SCO:
			/* halbtc8723b1ant_ActionSco(pBtCoexist); */
			break;
		case BT_8723B_1ANT_COEX_ALGO_HID:
			/* halbtc8723b1ant_ActionHid(pBtCoexist); */
			break;
		case BT_8723B_1ANT_COEX_ALGO_A2DP:
			/* halbtc8723b1ant_ActionA2dp(pBtCoexist); */
			break;
		case BT_8723B_1ANT_COEX_ALGO_A2DP_PANHS:
			/* halbtc8723b1ant_ActionA2dpPanHs(pBtCoexist); */
			break;
		case BT_8723B_1ANT_COEX_ALGO_PANEDR:
			/* halbtc8723b1ant_ActionPanEdr(pBtCoexist); */
			break;
		case BT_8723B_1ANT_COEX_ALGO_PANHS:
			/* halbtc8723b1ant_ActionPanHs(pBtCoexist); */
			break;
		case BT_8723B_1ANT_COEX_ALGO_PANEDR_A2DP:
			/* halbtc8723b1ant_ActionPanEdrA2dp(pBtCoexist); */
			break;
		case BT_8723B_1ANT_COEX_ALGO_PANEDR_HID:
			/* halbtc8723b1ant_ActionPanEdrHid(pBtCoexist); */
			break;
		case BT_8723B_1ANT_COEX_ALGO_HID_A2DP_PANEDR:
			/* halbtc8723b1ant_ActionHidA2dpPanEdr(pBtCoexist); */
			break;
		case BT_8723B_1ANT_COEX_ALGO_HID_A2DP:
			/* halbtc8723b1ant_ActionHidA2dp(pBtCoexist); */
			break;
		default:
			break;
		}
		pCoexDm->preAlgorithm = pCoexDm->curAlgorithm;
	}
}

static void halbtc8723b1ant_RunCoexistMechanism(struct btc_coexist *pBtCoexist)
{
	struct btc_bt_link_info *pBtLinkInfo = &pBtCoexist->btLinkInfo;
	bool bWifiConnected = false, bBtHsOn = false;
	bool bIncreaseScanDevNum = false;
	bool bBtCtrlAggBufSize = false;
	u8 aggBufSize = 5;
	u32 wifiLinkStatus = 0;
	u32 numOfWifiLink = 0;

	if (pBtCoexist->bManualControl)
		return;

	if (pBtCoexist->bStopCoexDm)
		return;

	if (pCoexSta->bUnderIps)
		return;

	if (
		(pCoexDm->btStatus == BT_8723B_1ANT_BT_STATUS_ACL_BUSY) ||
		(pCoexDm->btStatus == BT_8723B_1ANT_BT_STATUS_SCO_BUSY) ||
		(pCoexDm->btStatus == BT_8723B_1ANT_BT_STATUS_ACL_SCO_BUSY)
	){
		bIncreaseScanDevNum = true;
	}

	pBtCoexist->fBtcSet(
		pBtCoexist,
		BTC_SET_BL_INC_SCAN_DEV_NUM,
		&bIncreaseScanDevNum
	);
	pBtCoexist->fBtcGet(
		pBtCoexist,
		BTC_GET_BL_WIFI_CONNECTED,
		&bWifiConnected
	);

	pBtCoexist->fBtcGet(
		pBtCoexist,
		BTC_GET_U4_WIFI_LINK_STATUS,
		&wifiLinkStatus
	);
	numOfWifiLink = wifiLinkStatus >> 16;

	if ((numOfWifiLink >= 2) || (wifiLinkStatus & WIFI_P2P_GO_CONNECTED)) {
		halbtc8723b1ant_LimitedTx(pBtCoexist, NORMAL_EXEC, 0, 0, 0, 0);
		halbtc8723b1ant_LimitedRx(pBtCoexist, NORMAL_EXEC, false, bBtCtrlAggBufSize, aggBufSize);

		if ((pBtLinkInfo->bA2dpExist) && (pCoexSta->bC2hBtInquiryPage))
			halbtc8723b1ant_ActionBtInquiry(pBtCoexist);
		else
			halbtc8723b1ant_ActionWifiMultiPort(pBtCoexist);

		return;
	}

	if ((pBtLinkInfo->bBtLinkExist) && (bWifiConnected)) {
		halbtc8723b1ant_LimitedTx(pBtCoexist, NORMAL_EXEC, 1, 1, 0, 1);

		if (pBtLinkInfo->bScoExist)
			halbtc8723b1ant_LimitedRx(pBtCoexist, NORMAL_EXEC, false, true, 0x5);
		else
			halbtc8723b1ant_LimitedRx(pBtCoexist, NORMAL_EXEC, false, true, 0x8);

		halbtc8723b1ant_SwMechanism(pBtCoexist, true);
		halbtc8723b1ant_RunSwCoexistMechanism(pBtCoexist);  /* just print debug message */
	} else {
		halbtc8723b1ant_LimitedTx(pBtCoexist, NORMAL_EXEC, 0, 0, 0, 0);

		halbtc8723b1ant_LimitedRx(pBtCoexist, NORMAL_EXEC, false, false, 0x5);

		halbtc8723b1ant_SwMechanism(pBtCoexist, false);
		halbtc8723b1ant_RunSwCoexistMechanism(pBtCoexist); /* just print debug message */
	}

	pBtCoexist->fBtcGet(pBtCoexist, BTC_GET_BL_HS_OPERATION, &bBtHsOn);
	if (pCoexSta->bC2hBtInquiryPage) {
		halbtc8723b1ant_ActionBtInquiry(pBtCoexist);
		return;
	} else if (bBtHsOn) {
		halbtc8723b1ant_ActionHs(pBtCoexist);
		return;
	}


	if (!bWifiConnected) {
		bool bScan = false, bLink = false, bRoam = false;

		pBtCoexist->fBtcGet(pBtCoexist, BTC_GET_BL_WIFI_SCAN, &bScan);
		pBtCoexist->fBtcGet(pBtCoexist, BTC_GET_BL_WIFI_LINK, &bLink);
		pBtCoexist->fBtcGet(pBtCoexist, BTC_GET_BL_WIFI_ROAM, &bRoam);

		if (bScan || bLink || bRoam) {
			if (bScan)
				halbtc8723b1ant_ActionWifiNotConnectedScan(pBtCoexist);
			else
				halbtc8723b1ant_ActionWifiNotConnectedAssoAuth(pBtCoexist);
		} else
			halbtc8723b1ant_ActionWifiNotConnected(pBtCoexist);
	} else /*  wifi LPS/Busy */
		halbtc8723b1ant_ActionWifiConnected(pBtCoexist);
}

static void halbtc8723b1ant_InitCoexDm(struct btc_coexist *pBtCoexist)
{
	/*  force to reset coex mechanism */

	/*  sw all off */
	halbtc8723b1ant_SwMechanism(pBtCoexist, false);

	/* halbtc8723b1ant_PsTdma(pBtCoexist, FORCE_EXEC, false, 8); */
	halbtc8723b1ant_CoexTableWithType(pBtCoexist, FORCE_EXEC, 0);

	pCoexSta->popEventCnt = 0;
}

static void halbtc8723b1ant_InitHwConfig(
	struct btc_coexist *pBtCoexist,
	bool bBackUp,
	bool bWifiOnly
)
{
	pBtCoexist->fBtcWrite1ByteBitMask(pBtCoexist, 0x550, 0x8, 0x1);  /* enable TBTT nterrupt */

	/*  0x790[5:0]= 0x5 */
	pBtCoexist->fBtcWrite1Byte(pBtCoexist, 0x790, 0x5);

	/*  Enable counter statistics */
	pBtCoexist->fBtcWrite1Byte(pBtCoexist, 0x778, 0x1);
	pBtCoexist->fBtcWrite1ByteBitMask(pBtCoexist, 0x40, 0x20, 0x1);

	/* Antenna config */
	if (bWifiOnly) {
		halbtc8723b1ant_SetAntPath(pBtCoexist, BTC_ANT_PATH_WIFI, true, false);
		halbtc8723b1ant_PsTdma(pBtCoexist, FORCE_EXEC, false, 9);
	} else
		halbtc8723b1ant_SetAntPath(pBtCoexist, BTC_ANT_PATH_BT, true, false);

	/*  PTA parameter */
	halbtc8723b1ant_CoexTableWithType(pBtCoexist, FORCE_EXEC, 0);

	pBtCoexist->fBtcRead4Byte(pBtCoexist, 0x948);
	pBtCoexist->fBtcRead1Byte(pBtCoexist, 0x765);
	pBtCoexist->fBtcRead1Byte(pBtCoexist, 0x67);
}

/*  */
/*  work around function start with wa_halbtc8723b1ant_ */
/*  */
/*  */
/*  extern function start with EXhalbtc8723b1ant_ */
/*  */
void EXhalbtc8723b1ant_PowerOnSetting(struct btc_coexist *pBtCoexist)
{
	struct btc_board_info *pBoardInfo = &pBtCoexist->boardInfo;
	u8 u1Tmp = 0x0;
	u16 u2Tmp = 0x0;

	pBtCoexist->fBtcWrite1Byte(pBtCoexist, 0x67, 0x20);

	/*  enable BB, REG_SYS_FUNC_EN such that we can write 0x948 correctly. */
	u2Tmp = pBtCoexist->fBtcRead2Byte(pBtCoexist, 0x2);
	pBtCoexist->fBtcWrite2Byte(pBtCoexist, 0x2, u2Tmp | BIT0 | BIT1);

	/*  set GRAN_BT = 1 */
	pBtCoexist->fBtcWrite1Byte(pBtCoexist, 0x765, 0x18);
	/*  set WLAN_ACT = 0 */
	pBtCoexist->fBtcWrite1Byte(pBtCoexist, 0x76e, 0x4);

	/*  */
	/*  S0 or S1 setting and Local register setting(By the setting fw can get ant number, S0/S1, ... info) */
	/*  Local setting bit define */
	/*	BIT0: "0" for no antenna inverse; "1" for antenna inverse */
	/*	BIT1: "0" for internal switch; "1" for external switch */
	/*	BIT2: "0" for one antenna; "1" for two antenna */
	/*  NOTE: here default all internal switch and 1-antenna ==> BIT1 = 0 and BIT2 = 0 */
	if (pBtCoexist->chipInterface == BTC_INTF_USB) {
		/*  fixed at S0 for USB interface */
		pBtCoexist->fBtcWrite4Byte(pBtCoexist, 0x948, 0x0);

		u1Tmp |= 0x1;	/*  antenna inverse */
		pBtCoexist->fBtcWriteLocalReg1Byte(pBtCoexist, 0xfe08, u1Tmp);

		pBoardInfo->btdmAntPos = BTC_ANTENNA_AT_AUX_PORT;
	} else {
		/*  for PCIE and SDIO interface, we check efuse 0xc3[6] */
		if (pBoardInfo->singleAntPath == 0) {
			/*  set to S1 */
			pBtCoexist->fBtcWrite4Byte(pBtCoexist, 0x948, 0x280);
			pBoardInfo->btdmAntPos = BTC_ANTENNA_AT_MAIN_PORT;
		} else if (pBoardInfo->singleAntPath == 1) {
			/*  set to S0 */
			pBtCoexist->fBtcWrite4Byte(pBtCoexist, 0x948, 0x0);
			u1Tmp |= 0x1;	/*  antenna inverse */
			pBoardInfo->btdmAntPos = BTC_ANTENNA_AT_AUX_PORT;
		}

		if (pBtCoexist->chipInterface == BTC_INTF_PCI)
			pBtCoexist->fBtcWriteLocalReg1Byte(pBtCoexist, 0x384, u1Tmp);
		else if (pBtCoexist->chipInterface == BTC_INTF_SDIO)
			pBtCoexist->fBtcWriteLocalReg1Byte(pBtCoexist, 0x60, u1Tmp);
	}
}

void EXhalbtc8723b1ant_InitHwConfig(struct btc_coexist *pBtCoexist, bool bWifiOnly)
{
	halbtc8723b1ant_InitHwConfig(pBtCoexist, true, bWifiOnly);
}

void EXhalbtc8723b1ant_InitCoexDm(struct btc_coexist *pBtCoexist)
{
	pBtCoexist->bStopCoexDm = false;

	halbtc8723b1ant_InitCoexDm(pBtCoexist);

	halbtc8723b1ant_QueryBtInfo(pBtCoexist);
}

void EXhalbtc8723b1ant_DisplayCoexInfo(struct btc_coexist *pBtCoexist)
{
	struct btc_board_info *pBoardInfo = &pBtCoexist->boardInfo;
	struct btc_stack_info *pStackInfo = &pBtCoexist->stackInfo;
	struct btc_bt_link_info *pBtLinkInfo = &pBtCoexist->btLinkInfo;
	u8 *cliBuf = pBtCoexist->cliBuf;
	u8 u1Tmp[4], i, btInfoExt, psTdmaCase = 0;
	u16 u2Tmp[4];
	u32 u4Tmp[4];
	bool bRoam = false;
	bool bScan = false;
	bool bLink = false;
	bool bWifiUnderBMode = false;
	bool bBtHsOn = false;
	bool bWifiBusy = false;
	s32 wifiRssi = 0, btHsRssi = 0;
	u32 wifiBw, wifiTrafficDir, faOfdm, faCck, wifiLinkStatus;
	u8 wifiDot11Chnl, wifiHsChnl;
	u32 fwVer = 0, btPatchVer = 0;
	static u8 PopReportIn10s;

	CL_SPRINTF(
		cliBuf,
		BT_TMP_BUF_SIZE,
		"\r\n ============[BT Coexist info]============"
	);
	CL_PRINTF(cliBuf);

	if (pBtCoexist->bManualControl) {
		CL_SPRINTF(
			cliBuf,
			BT_TMP_BUF_SIZE,
			"\r\n ============[Under Manual Control]============"
		);
		CL_PRINTF(cliBuf);
		CL_SPRINTF(cliBuf,
			BT_TMP_BUF_SIZE,
			"\r\n =========================================="
		);
		CL_PRINTF(cliBuf);
	}
	if (pBtCoexist->bStopCoexDm) {
		CL_SPRINTF(
			cliBuf,
			BT_TMP_BUF_SIZE,
			"\r\n ============[Coex is STOPPED]============"
		);
		CL_PRINTF(cliBuf);
		CL_SPRINTF(
			cliBuf,
			BT_TMP_BUF_SIZE,
			"\r\n =========================================="
		);
		CL_PRINTF(cliBuf);
	}

	CL_SPRINTF(
		cliBuf,
		BT_TMP_BUF_SIZE,
		"\r\n %-35s = %d/ %d/ %d", "Ant PG Num/ Ant Mech/ Ant Pos:",
		pBoardInfo->pgAntNum,
		pBoardInfo->btdmAntNum,
		pBoardInfo->btdmAntPos
	);
	CL_PRINTF(cliBuf);

	CL_SPRINTF(
		cliBuf,
		BT_TMP_BUF_SIZE,
		"\r\n %-35s = %s / %d", "BT stack/ hci ext ver",
		((pStackInfo->bProfileNotified) ? "Yes" : "No"),
		pStackInfo->hciVersion
	);
	CL_PRINTF(cliBuf);

	pBtCoexist->fBtcGet(pBtCoexist, BTC_GET_U4_BT_PATCH_VER, &btPatchVer);
	pBtCoexist->fBtcGet(pBtCoexist, BTC_GET_U4_WIFI_FW_VER, &fwVer);
	CL_SPRINTF(
		cliBuf,
		BT_TMP_BUF_SIZE,
		"\r\n %-35s = %d_%x/ 0x%x/ 0x%x(%d)", "CoexVer/ FwVer/ PatchVer",
		GLCoexVerDate8723b1Ant,
		GLCoexVer8723b1Ant,
		fwVer,
		btPatchVer,
		btPatchVer
	);
	CL_PRINTF(cliBuf);

	pBtCoexist->fBtcGet(pBtCoexist, BTC_GET_BL_HS_OPERATION, &bBtHsOn);
	pBtCoexist->fBtcGet(pBtCoexist, BTC_GET_U1_WIFI_DOT11_CHNL, &wifiDot11Chnl);
	pBtCoexist->fBtcGet(pBtCoexist, BTC_GET_U1_WIFI_HS_CHNL, &wifiHsChnl);
	CL_SPRINTF(
		cliBuf,
		BT_TMP_BUF_SIZE,
		"\r\n %-35s = %d / %d(%d)", "Dot11 channel / HsChnl(HsMode)",
		wifiDot11Chnl,
		wifiHsChnl,
		bBtHsOn
	);
	CL_PRINTF(cliBuf);

	CL_SPRINTF(
		cliBuf,
		BT_TMP_BUF_SIZE,
		"\r\n %-35s = %02x %02x %02x ", "H2C Wifi inform bt chnl Info",
		pCoexDm->wifiChnlInfo[0],
		pCoexDm->wifiChnlInfo[1],
		pCoexDm->wifiChnlInfo[2]
	);
	CL_PRINTF(cliBuf);

	pBtCoexist->fBtcGet(pBtCoexist, BTC_GET_S4_WIFI_RSSI, &wifiRssi);
	pBtCoexist->fBtcGet(pBtCoexist, BTC_GET_S4_HS_RSSI, &btHsRssi);
	CL_SPRINTF(
		cliBuf,
		BT_TMP_BUF_SIZE,
		"\r\n %-35s = %d/ %d", "Wifi rssi/ HS rssi",
		wifiRssi - 100, btHsRssi - 100
	);
	CL_PRINTF(cliBuf);

	pBtCoexist->fBtcGet(pBtCoexist, BTC_GET_BL_WIFI_SCAN, &bScan);
	pBtCoexist->fBtcGet(pBtCoexist, BTC_GET_BL_WIFI_LINK, &bLink);
	pBtCoexist->fBtcGet(pBtCoexist, BTC_GET_BL_WIFI_ROAM, &bRoam);
	CL_SPRINTF(
		cliBuf,
		BT_TMP_BUF_SIZE,
		"\r\n %-35s = %d/ %d/ %d/ %s", "Wifi bLink/ bRoam/ bScan/ bHi-Pri",
		bLink, bRoam, bScan, ((pCoexSta->bWiFiIsHighPriTask) ? "1" : "0")
	);
	CL_PRINTF(cliBuf);

	pBtCoexist->fBtcGet(pBtCoexist, BTC_GET_U4_WIFI_BW, &wifiBw);
	pBtCoexist->fBtcGet(pBtCoexist, BTC_GET_BL_WIFI_BUSY, &bWifiBusy);
	pBtCoexist->fBtcGet(
		pBtCoexist, BTC_GET_U4_WIFI_TRAFFIC_DIRECTION, &wifiTrafficDir
	);
	pBtCoexist->fBtcGet(
		pBtCoexist, BTC_GET_BL_WIFI_UNDER_B_MODE, &bWifiUnderBMode
	);

	CL_SPRINTF(
		cliBuf,
		BT_TMP_BUF_SIZE,
		"\r\n %-35s = %s / %s/ %s/ AP =%d/ %s ", "Wifi status",
		("2.4G"),
		((bWifiUnderBMode) ? "11b" : ((wifiBw == BTC_WIFI_BW_LEGACY) ? "11bg" : (((wifiBw == BTC_WIFI_BW_HT40) ? "HT40" : "HT20")))),
		((!bWifiBusy) ? "idle" : ((wifiTrafficDir == BTC_WIFI_TRAFFIC_TX) ? "uplink" : "downlink")),
		pCoexSta->nScanAPNum,
		(pCoexSta->bCCKLock) ? "Lock" : "noLock"
	);
	CL_PRINTF(cliBuf);

	pBtCoexist->fBtcGet(
		pBtCoexist, BTC_GET_U4_WIFI_LINK_STATUS, &wifiLinkStatus
	);
	CL_SPRINTF(
		cliBuf,
		BT_TMP_BUF_SIZE,
		"\r\n %-35s = %d/ %d/ %d/ %d/ %d", "sta/vwifi/hs/p2pGo/p2pGc",
		((wifiLinkStatus & WIFI_STA_CONNECTED) ? 1 : 0),
		((wifiLinkStatus & WIFI_AP_CONNECTED) ? 1 : 0),
		((wifiLinkStatus & WIFI_HS_CONNECTED) ? 1 : 0),
		((wifiLinkStatus & WIFI_P2P_GO_CONNECTED) ? 1 : 0),
		((wifiLinkStatus & WIFI_P2P_GC_CONNECTED) ? 1 : 0)
	);
	CL_PRINTF(cliBuf);


	PopReportIn10s++;
	CL_SPRINTF(
		cliBuf,
		BT_TMP_BUF_SIZE,
		"\r\n %-35s = [%s/ %d/ %d/ %d] ", "BT [status/ rssi/ retryCnt/ popCnt]",
		((pBtCoexist->btInfo.bBtDisabled) ? ("disabled") : ((pCoexSta->bC2hBtInquiryPage) ? ("inquiry/page scan") : ((pCoexDm->btStatus == BT_8723B_1ANT_BT_STATUS_NON_CONNECTED_IDLE) ? "non-connected idle" :
																					((pCoexDm->btStatus == BT_8723B_1ANT_BT_STATUS_CONNECTED_IDLE) ? "connected-idle" : "busy")))),
		pCoexSta->btRssi, pCoexSta->btRetryCnt, pCoexSta->popEventCnt
	);
	CL_PRINTF(cliBuf);

	if (PopReportIn10s >= 5) {
		pCoexSta->popEventCnt = 0;
		PopReportIn10s = 0;
	}


	CL_SPRINTF(
		cliBuf,
		BT_TMP_BUF_SIZE,
		"\r\n %-35s = %d / %d / %d / %d", "SCO/HID/PAN/A2DP",
		pBtLinkInfo->bScoExist,
		pBtLinkInfo->bHidExist,
		pBtLinkInfo->bPanExist,
		pBtLinkInfo->bA2dpExist
	);
	CL_PRINTF(cliBuf);

	if (pStackInfo->bProfileNotified) {
		pBtCoexist->fBtcDispDbgMsg(pBtCoexist, BTC_DBG_DISP_BT_LINK_INFO);
	} else {
		CL_SPRINTF(cliBuf, BT_TMP_BUF_SIZE, "\r\n %-35s = %s", "BT Role",
			   (pBtLinkInfo->bSlaveRole) ? "Slave" : "Master");
		CL_PRINTF(cliBuf);
	}


	btInfoExt = pCoexSta->btInfoExt;
	CL_SPRINTF(
		cliBuf,
		BT_TMP_BUF_SIZE,
		"\r\n %-35s = %s", "BT Info A2DP rate",
		(btInfoExt & BIT0) ? "Basic rate" : "EDR rate"
	);
	CL_PRINTF(cliBuf);

	for (i = 0; i < BT_INFO_SRC_8723B_1ANT_MAX; i++) {
		if (pCoexSta->btInfoC2hCnt[i]) {
			CL_SPRINTF(
				cliBuf,
				BT_TMP_BUF_SIZE,
				"\r\n %-35s = %02x %02x %02x %02x %02x %02x %02x(%d)", GLBtInfoSrc8723b1Ant[i],
				pCoexSta->btInfoC2h[i][0], pCoexSta->btInfoC2h[i][1],
				pCoexSta->btInfoC2h[i][2], pCoexSta->btInfoC2h[i][3],
				pCoexSta->btInfoC2h[i][4], pCoexSta->btInfoC2h[i][5],
				pCoexSta->btInfoC2h[i][6], pCoexSta->btInfoC2hCnt[i]
			);
			CL_PRINTF(cliBuf);
		}
	}
	CL_SPRINTF(
		cliBuf,
		BT_TMP_BUF_SIZE,
		"\r\n %-35s = %s/%s, (0x%x/0x%x)", "PS state, IPS/LPS, (lps/rpwm)",
		(pCoexSta->bUnderIps ? "IPS ON" : "IPS OFF"),
		(pCoexSta->bUnderLps ? "LPS ON" : "LPS OFF"),
		pBtCoexist->btInfo.lpsVal,
		pBtCoexist->btInfo.rpwmVal
	);
	CL_PRINTF(cliBuf);
	pBtCoexist->fBtcDispDbgMsg(pBtCoexist, BTC_DBG_DISP_FW_PWR_MODE_CMD);

	if (!pBtCoexist->bManualControl) {
		/*  Sw mechanism */
		CL_SPRINTF(
			cliBuf,
			BT_TMP_BUF_SIZE,
			"\r\n %-35s", "============[Sw mechanism]============"
		);
		CL_PRINTF(cliBuf);

		CL_SPRINTF(
			cliBuf,
			BT_TMP_BUF_SIZE,
			"\r\n %-35s = %d", "SM[LowPenaltyRA]",
			pCoexDm->bCurLowPenaltyRa
		);
		CL_PRINTF(cliBuf);

		CL_SPRINTF(
			cliBuf,
			BT_TMP_BUF_SIZE,
			"\r\n %-35s = %s/ %s/ %d ", "DelBA/ BtCtrlAgg/ AggSize",
			(pBtCoexist->btInfo.bRejectAggPkt ? "Yes" : "No"),
			(pBtCoexist->btInfo.bBtCtrlAggBufSize ? "Yes" : "No"),
			pBtCoexist->btInfo.aggBufSize
		);
		CL_PRINTF(cliBuf);
		CL_SPRINTF(
			cliBuf,
			BT_TMP_BUF_SIZE,
			"\r\n %-35s = 0x%x ", "Rate Mask",
			pBtCoexist->btInfo.raMask
		);
		CL_PRINTF(cliBuf);

		/*  Fw mechanism */
		CL_SPRINTF(cliBuf, BT_TMP_BUF_SIZE, "\r\n %-35s", "============[Fw mechanism]============");
		CL_PRINTF(cliBuf);

		psTdmaCase = pCoexDm->curPsTdma;
		CL_SPRINTF(cliBuf, BT_TMP_BUF_SIZE, "\r\n %-35s = %02x %02x %02x %02x %02x case-%d (auto:%d)", "PS TDMA",
			   pCoexDm->psTdmaPara[0], pCoexDm->psTdmaPara[1],
			   pCoexDm->psTdmaPara[2], pCoexDm->psTdmaPara[3],
			   pCoexDm->psTdmaPara[4], psTdmaCase, pCoexDm->bAutoTdmaAdjust);
		CL_PRINTF(cliBuf);

		CL_SPRINTF(cliBuf, BT_TMP_BUF_SIZE, "\r\n %-35s = %d", "Coex Table Type",
			   pCoexSta->nCoexTableType);
		CL_PRINTF(cliBuf);

		CL_SPRINTF(cliBuf, BT_TMP_BUF_SIZE, "\r\n %-35s = %d", "IgnWlanAct",
			   pCoexDm->bCurIgnoreWlanAct);
		CL_PRINTF(cliBuf);
	}

	/*  Hw setting */
	CL_SPRINTF(cliBuf, BT_TMP_BUF_SIZE, "\r\n %-35s", "============[Hw setting]============");
	CL_PRINTF(cliBuf);

	CL_SPRINTF(cliBuf, BT_TMP_BUF_SIZE, "\r\n %-35s = 0x%x/0x%x/0x%x/0x%x", "backup ARFR1/ARFR2/RL/AMaxTime",
		   pCoexDm->backupArfrCnt1, pCoexDm->backupArfrCnt2, pCoexDm->backupRetryLimit, pCoexDm->backupAmpduMaxTime);
	CL_PRINTF(cliBuf);

	u4Tmp[0] = pBtCoexist->fBtcRead4Byte(pBtCoexist, 0x430);
	u4Tmp[1] = pBtCoexist->fBtcRead4Byte(pBtCoexist, 0x434);
	u2Tmp[0] = pBtCoexist->fBtcRead2Byte(pBtCoexist, 0x42a);
	u1Tmp[0] = pBtCoexist->fBtcRead1Byte(pBtCoexist, 0x456);
	CL_SPRINTF(cliBuf, BT_TMP_BUF_SIZE, "\r\n %-35s = 0x%x/0x%x/0x%x/0x%x", "0x430/0x434/0x42a/0x456",
		   u4Tmp[0], u4Tmp[1], u2Tmp[0], u1Tmp[0]);
	CL_PRINTF(cliBuf);

	u1Tmp[0] = pBtCoexist->fBtcRead1Byte(pBtCoexist, 0x778);
	u4Tmp[0] = pBtCoexist->fBtcRead4Byte(pBtCoexist, 0x6cc);
	u4Tmp[1] = pBtCoexist->fBtcRead4Byte(pBtCoexist, 0x880);
	CL_SPRINTF(
		cliBuf, BT_TMP_BUF_SIZE,
		"\r\n %-35s = 0x%x/ 0x%x/ 0x%x", "0x778/0x6cc/0x880[29:25]",
		u1Tmp[0], u4Tmp[0],  (u4Tmp[1] & 0x3e000000) >> 25
	);
	CL_PRINTF(cliBuf);

	u4Tmp[0] = pBtCoexist->fBtcRead4Byte(pBtCoexist, 0x948);
	u1Tmp[0] = pBtCoexist->fBtcRead1Byte(pBtCoexist, 0x67);
	u4Tmp[1] = pBtCoexist->fBtcRead4Byte(pBtCoexist, 0x764);
	u1Tmp[1] = pBtCoexist->fBtcRead1Byte(pBtCoexist, 0x76e);
	CL_SPRINTF(
		cliBuf,
		BT_TMP_BUF_SIZE,
		"\r\n %-35s = 0x%x/ 0x%x/ 0x%x/ 0x%x", "0x948/ 0x67[5] / 0x764 / 0x76e",
		u4Tmp[0], ((u1Tmp[0] & 0x20) >> 5), (u4Tmp[1] & 0xffff), u1Tmp[1]
	);
	CL_PRINTF(cliBuf);

	u4Tmp[0] = pBtCoexist->fBtcRead4Byte(pBtCoexist, 0x92c);
	u4Tmp[1] = pBtCoexist->fBtcRead4Byte(pBtCoexist, 0x930);
	u4Tmp[2] = pBtCoexist->fBtcRead4Byte(pBtCoexist, 0x944);
	CL_SPRINTF(
		cliBuf,
		BT_TMP_BUF_SIZE,
		"\r\n %-35s = 0x%x/ 0x%x/ 0x%x", "0x92c[1:0]/ 0x930[7:0]/0x944[1:0]",
		u4Tmp[0] & 0x3, u4Tmp[1] & 0xff, u4Tmp[2] & 0x3
	);
	CL_PRINTF(cliBuf);

	u1Tmp[0] = pBtCoexist->fBtcRead1Byte(pBtCoexist, 0x39);
	u1Tmp[1] = pBtCoexist->fBtcRead1Byte(pBtCoexist, 0x40);
	u4Tmp[0] = pBtCoexist->fBtcRead4Byte(pBtCoexist, 0x4c);
	u1Tmp[2] = pBtCoexist->fBtcRead1Byte(pBtCoexist, 0x64);
	CL_SPRINTF(
		cliBuf,
		BT_TMP_BUF_SIZE,
		"\r\n %-35s = 0x%x/ 0x%x/ 0x%x/ 0x%x", "0x38[11]/0x40/0x4c[24:23]/0x64[0]",
		((u1Tmp[0] & 0x8) >> 3),
		u1Tmp[1],
		((u4Tmp[0] & 0x01800000) >> 23),
		u1Tmp[2] & 0x1
	);
	CL_PRINTF(cliBuf);

	u4Tmp[0] = pBtCoexist->fBtcRead4Byte(pBtCoexist, 0x550);
	u1Tmp[0] = pBtCoexist->fBtcRead1Byte(pBtCoexist, 0x522);
	CL_SPRINTF(
		cliBuf,
		BT_TMP_BUF_SIZE,
		"\r\n %-35s = 0x%x/ 0x%x", "0x550(bcn ctrl)/0x522",
		u4Tmp[0], u1Tmp[0]
	);
	CL_PRINTF(cliBuf);

	u4Tmp[0] = pBtCoexist->fBtcRead4Byte(pBtCoexist, 0xc50);
	u1Tmp[0] = pBtCoexist->fBtcRead1Byte(pBtCoexist, 0x49c);
	CL_SPRINTF(
		cliBuf,
		BT_TMP_BUF_SIZE,
		"\r\n %-35s = 0x%x/ 0x%x", "0xc50(dig)/0x49c(null-drop)",
		u4Tmp[0] & 0xff, u1Tmp[0]
	);
	CL_PRINTF(cliBuf);

	u4Tmp[0] = pBtCoexist->fBtcRead4Byte(pBtCoexist, 0xda0);
	u4Tmp[1] = pBtCoexist->fBtcRead4Byte(pBtCoexist, 0xda4);
	u4Tmp[2] = pBtCoexist->fBtcRead4Byte(pBtCoexist, 0xda8);
	u4Tmp[3] = pBtCoexist->fBtcRead4Byte(pBtCoexist, 0xcf0);

	u1Tmp[0] = pBtCoexist->fBtcRead1Byte(pBtCoexist, 0xa5b);
	u1Tmp[1] = pBtCoexist->fBtcRead1Byte(pBtCoexist, 0xa5c);

	faOfdm =
		((u4Tmp[0] & 0xffff0000) >> 16) +
		((u4Tmp[1] & 0xffff0000) >> 16) +
		(u4Tmp[1] & 0xffff) +  (u4Tmp[2] & 0xffff) +
		((u4Tmp[3] & 0xffff0000) >> 16) + (u4Tmp[3] & 0xffff);
	faCck = (u1Tmp[0] << 8) + u1Tmp[1];

	CL_SPRINTF(
		cliBuf,
		BT_TMP_BUF_SIZE,
		"\r\n %-35s = 0x%x/ 0x%x/ 0x%x", "OFDM-CCA/OFDM-FA/CCK-FA",
		u4Tmp[0] & 0xffff, faOfdm, faCck
	);
	CL_PRINTF(cliBuf);


	CL_SPRINTF(
		cliBuf,
		BT_TMP_BUF_SIZE,
		"\r\n %-35s = %d/ %d/ %d/ %d", "CRC_OK CCK/11g/11n/11n-Agg",
		pCoexSta->nCRCOK_CCK,
		pCoexSta->nCRCOK_11g,
		pCoexSta->nCRCOK_11n,
		pCoexSta->nCRCOK_11nAgg
	);
	CL_PRINTF(cliBuf);

	CL_SPRINTF(
		cliBuf,
		BT_TMP_BUF_SIZE,
		"\r\n %-35s = %d/ %d/ %d/ %d", "CRC_Err CCK/11g/11n/11n-Agg",
		pCoexSta->nCRCErr_CCK,
		pCoexSta->nCRCErr_11g,
		pCoexSta->nCRCErr_11n,
		pCoexSta->nCRCErr_11nAgg
	);
	CL_PRINTF(cliBuf);

	u4Tmp[0] = pBtCoexist->fBtcRead4Byte(pBtCoexist, 0x6c0);
	u4Tmp[1] = pBtCoexist->fBtcRead4Byte(pBtCoexist, 0x6c4);
	u4Tmp[2] = pBtCoexist->fBtcRead4Byte(pBtCoexist, 0x6c8);
	CL_SPRINTF(
		cliBuf,
		BT_TMP_BUF_SIZE,
		"\r\n %-35s = 0x%x/ 0x%x/ 0x%x", "0x6c0/0x6c4/0x6c8(coexTable)",
		u4Tmp[0], u4Tmp[1], u4Tmp[2]);
	CL_PRINTF(cliBuf);

	CL_SPRINTF(
		cliBuf,
		BT_TMP_BUF_SIZE,
		"\r\n %-35s = %d/ %d", "0x770(high-pri rx/tx)",
		pCoexSta->highPriorityRx, pCoexSta->highPriorityTx
	);
	CL_PRINTF(cliBuf);
	CL_SPRINTF(
		cliBuf,
		BT_TMP_BUF_SIZE,
		"\r\n %-35s = %d/ %d", "0x774(low-pri rx/tx)",
		pCoexSta->lowPriorityRx, pCoexSta->lowPriorityTx
	);
	CL_PRINTF(cliBuf);

	pBtCoexist->fBtcDispDbgMsg(pBtCoexist, BTC_DBG_DISP_COEX_STATISTICS);
}


void EXhalbtc8723b1ant_IpsNotify(struct btc_coexist *pBtCoexist, u8 type)
{
	if (pBtCoexist->bManualControl ||	pBtCoexist->bStopCoexDm)
		return;

	if (type == BTC_IPS_ENTER) {
		pCoexSta->bUnderIps = true;

		halbtc8723b1ant_PsTdma(pBtCoexist, NORMAL_EXEC, false, 0);
		halbtc8723b1ant_CoexTableWithType(pBtCoexist, NORMAL_EXEC, 0);
		halbtc8723b1ant_SetAntPath(pBtCoexist, BTC_ANT_PATH_BT, false, true);
	} else if (type == BTC_IPS_LEAVE) {
		pCoexSta->bUnderIps = false;

		halbtc8723b1ant_InitHwConfig(pBtCoexist, false, false);
		halbtc8723b1ant_InitCoexDm(pBtCoexist);
		halbtc8723b1ant_QueryBtInfo(pBtCoexist);
	}
}

void EXhalbtc8723b1ant_LpsNotify(struct btc_coexist *pBtCoexist, u8 type)
{
	if (pBtCoexist->bManualControl || pBtCoexist->bStopCoexDm)
		return;

	if (type == BTC_LPS_ENABLE)
		pCoexSta->bUnderLps = true;
	else if (type == BTC_LPS_DISABLE)
		pCoexSta->bUnderLps = false;
}

void EXhalbtc8723b1ant_ScanNotify(struct btc_coexist *pBtCoexist, u8 type)
{
	bool bWifiConnected = false, bBtHsOn = false;
	u32 wifiLinkStatus = 0;
	u32 numOfWifiLink = 0;
	bool bBtCtrlAggBufSize = false;
	u8 aggBufSize = 5;

	if (pBtCoexist->bManualControl || pBtCoexist->bStopCoexDm)
		return;

	if (type == BTC_SCAN_START) {
		pCoexSta->bWiFiIsHighPriTask = true;

		halbtc8723b1ant_PsTdma(pBtCoexist, FORCE_EXEC, false, 8);  /* Force antenna setup for no scan result issue */
		pBtCoexist->fBtcRead4Byte(pBtCoexist, 0x948);
		pBtCoexist->fBtcRead1Byte(pBtCoexist, 0x765);
		pBtCoexist->fBtcRead1Byte(pBtCoexist, 0x67);
	} else {
		pCoexSta->bWiFiIsHighPriTask = false;

		pBtCoexist->fBtcGet(
			pBtCoexist, BTC_GET_U1_AP_NUM, &pCoexSta->nScanAPNum
		);
	}

	if (pBtCoexist->btInfo.bBtDisabled)
		return;

	pBtCoexist->fBtcGet(pBtCoexist, BTC_GET_BL_HS_OPERATION, &bBtHsOn);
	pBtCoexist->fBtcGet(pBtCoexist, BTC_GET_BL_WIFI_CONNECTED, &bWifiConnected);

	halbtc8723b1ant_QueryBtInfo(pBtCoexist);

	pBtCoexist->fBtcGet(pBtCoexist, BTC_GET_U4_WIFI_LINK_STATUS, &wifiLinkStatus);
	numOfWifiLink = wifiLinkStatus >> 16;

	if (numOfWifiLink >= 2) {
		halbtc8723b1ant_LimitedTx(pBtCoexist, NORMAL_EXEC, 0, 0, 0, 0);
		halbtc8723b1ant_LimitedRx(
			pBtCoexist, NORMAL_EXEC, false, bBtCtrlAggBufSize, aggBufSize
		);
		halbtc8723b1ant_ActionWifiMultiPort(pBtCoexist);
		return;
	}

	if (pCoexSta->bC2hBtInquiryPage) {
		halbtc8723b1ant_ActionBtInquiry(pBtCoexist);
		return;
	} else if (bBtHsOn) {
		halbtc8723b1ant_ActionHs(pBtCoexist);
		return;
	}

	if (type == BTC_SCAN_START) {
		if (!bWifiConnected)	/*  non-connected scan */
			halbtc8723b1ant_ActionWifiNotConnectedScan(pBtCoexist);
		else	/*  wifi is connected */
			halbtc8723b1ant_ActionWifiConnectedScan(pBtCoexist);
	} else if (type == BTC_SCAN_FINISH) {
		if (!bWifiConnected)	/*  non-connected scan */
			halbtc8723b1ant_ActionWifiNotConnected(pBtCoexist);
		else
			halbtc8723b1ant_ActionWifiConnected(pBtCoexist);
	}
}

void EXhalbtc8723b1ant_ConnectNotify(struct btc_coexist *pBtCoexist, u8 type)
{
	bool bWifiConnected = false, bBtHsOn = false;
	u32 wifiLinkStatus = 0;
	u32 numOfWifiLink = 0;
	bool bBtCtrlAggBufSize = false;
	u8 aggBufSize = 5;

	if (
		pBtCoexist->bManualControl ||
		pBtCoexist->bStopCoexDm ||
		pBtCoexist->btInfo.bBtDisabled
	)
		return;

	if (type == BTC_ASSOCIATE_START) {
		pCoexSta->bWiFiIsHighPriTask = true;
		 pCoexDm->nArpCnt = 0;
	} else {
		pCoexSta->bWiFiIsHighPriTask = false;
		/* pCoexDm->nArpCnt = 0; */
	}

	pBtCoexist->fBtcGet(pBtCoexist, BTC_GET_U4_WIFI_LINK_STATUS, &wifiLinkStatus);
	numOfWifiLink = wifiLinkStatus >> 16;
	if (numOfWifiLink >= 2) {
		halbtc8723b1ant_LimitedTx(pBtCoexist, NORMAL_EXEC, 0, 0, 0, 0);
		halbtc8723b1ant_LimitedRx(pBtCoexist, NORMAL_EXEC, false, bBtCtrlAggBufSize, aggBufSize);
		halbtc8723b1ant_ActionWifiMultiPort(pBtCoexist);
		return;
	}

	pBtCoexist->fBtcGet(pBtCoexist, BTC_GET_BL_HS_OPERATION, &bBtHsOn);
	if (pCoexSta->bC2hBtInquiryPage) {
		halbtc8723b1ant_ActionBtInquiry(pBtCoexist);
		return;
	} else if (bBtHsOn) {
		halbtc8723b1ant_ActionHs(pBtCoexist);
		return;
	}

	if (type == BTC_ASSOCIATE_START) {
		halbtc8723b1ant_ActionWifiNotConnectedAssoAuth(pBtCoexist);
	} else if (type == BTC_ASSOCIATE_FINISH) {
		pBtCoexist->fBtcGet(pBtCoexist, BTC_GET_BL_WIFI_CONNECTED, &bWifiConnected);
		if (!bWifiConnected) /*  non-connected scan */
			halbtc8723b1ant_ActionWifiNotConnected(pBtCoexist);
		else
			halbtc8723b1ant_ActionWifiConnected(pBtCoexist);
	}
}

void EXhalbtc8723b1ant_MediaStatusNotify(struct btc_coexist *pBtCoexist, u8 type)
{
	u8 H2C_Parameter[3] = {0};
	u32 wifiBw;
	u8 wifiCentralChnl;
	bool bWifiUnderBMode = false;

	if (
		pBtCoexist->bManualControl ||
		pBtCoexist->bStopCoexDm ||
		pBtCoexist->btInfo.bBtDisabled
	)
		return;

	if (type == BTC_MEDIA_CONNECT) {
		pBtCoexist->fBtcGet(pBtCoexist, BTC_GET_BL_WIFI_UNDER_B_MODE, &bWifiUnderBMode);

		/* Set CCK Tx/Rx high Pri except 11b mode */
		if (bWifiUnderBMode) {
			pBtCoexist->fBtcWrite1Byte(pBtCoexist, 0x6cd, 0x00); /* CCK Tx */
			pBtCoexist->fBtcWrite1Byte(pBtCoexist, 0x6cf, 0x00); /* CCK Rx */
		} else {
			pBtCoexist->fBtcWrite1Byte(pBtCoexist, 0x6cd, 0x10); /* CCK Tx */
			pBtCoexist->fBtcWrite1Byte(pBtCoexist, 0x6cf, 0x10); /* CCK Rx */
		}

		pCoexDm->backupArfrCnt1 = pBtCoexist->fBtcRead4Byte(pBtCoexist, 0x430);
		pCoexDm->backupArfrCnt2 = pBtCoexist->fBtcRead4Byte(pBtCoexist, 0x434);
		pCoexDm->backupRetryLimit = pBtCoexist->fBtcRead2Byte(pBtCoexist, 0x42a);
		pCoexDm->backupAmpduMaxTime = pBtCoexist->fBtcRead1Byte(pBtCoexist, 0x456);
	} else {
		pCoexDm->nArpCnt = 0;

		pBtCoexist->fBtcWrite1Byte(pBtCoexist, 0x6cd, 0x0); /* CCK Tx */
		pBtCoexist->fBtcWrite1Byte(pBtCoexist, 0x6cf, 0x0); /* CCK Rx */
	}

	/*  only 2.4G we need to inform bt the chnl mask */
	pBtCoexist->fBtcGet(pBtCoexist, BTC_GET_U1_WIFI_CENTRAL_CHNL, &wifiCentralChnl);
	if ((type == BTC_MEDIA_CONNECT) && (wifiCentralChnl <= 14)) {
		/* H2C_Parameter[0] = 0x1; */
		H2C_Parameter[0] = 0x0;
		H2C_Parameter[1] = wifiCentralChnl;
		pBtCoexist->fBtcGet(pBtCoexist, BTC_GET_U4_WIFI_BW, &wifiBw);

		if (wifiBw == BTC_WIFI_BW_HT40)
			H2C_Parameter[2] = 0x30;
		else
			H2C_Parameter[2] = 0x20;
	}

	pCoexDm->wifiChnlInfo[0] = H2C_Parameter[0];
	pCoexDm->wifiChnlInfo[1] = H2C_Parameter[1];
	pCoexDm->wifiChnlInfo[2] = H2C_Parameter[2];

	pBtCoexist->fBtcFillH2c(pBtCoexist, 0x66, 3, H2C_Parameter);
}

void EXhalbtc8723b1ant_SpecialPacketNotify(struct btc_coexist *pBtCoexist, u8 type)
{
	bool bBtHsOn = false;
	u32 wifiLinkStatus = 0;
	u32 numOfWifiLink = 0;
	bool bBtCtrlAggBufSize = false;
	u8 aggBufSize = 5;

	if (
		pBtCoexist->bManualControl ||
		pBtCoexist->bStopCoexDm ||
		pBtCoexist->btInfo.bBtDisabled
	)
		return;

	if (
		type == BTC_PACKET_DHCP ||
		type == BTC_PACKET_EAPOL ||
		type == BTC_PACKET_ARP
	) {
		if (type == BTC_PACKET_ARP) {
			pCoexDm->nArpCnt++;

			if (pCoexDm->nArpCnt >= 10) /*  if APR PKT > 10 after connect, do not go to ActionWifiConnectedSpecialPacket(pBtCoexist) */
				pCoexSta->bWiFiIsHighPriTask = false;
			else
				pCoexSta->bWiFiIsHighPriTask = true;
		} else {
			pCoexSta->bWiFiIsHighPriTask = true;
		}
	} else {
		pCoexSta->bWiFiIsHighPriTask = false;
	}

	pCoexSta->specialPktPeriodCnt = 0;

	pBtCoexist->fBtcGet(
		pBtCoexist, BTC_GET_U4_WIFI_LINK_STATUS, &wifiLinkStatus
	);
	numOfWifiLink = wifiLinkStatus >> 16;

	if (numOfWifiLink >= 2) {
		halbtc8723b1ant_LimitedTx(pBtCoexist, NORMAL_EXEC, 0, 0, 0, 0);
		halbtc8723b1ant_LimitedRx(
			pBtCoexist, NORMAL_EXEC, false, bBtCtrlAggBufSize, aggBufSize
		);
		halbtc8723b1ant_ActionWifiMultiPort(pBtCoexist);
		return;
	}

	pBtCoexist->fBtcGet(pBtCoexist, BTC_GET_BL_HS_OPERATION, &bBtHsOn);
	if (pCoexSta->bC2hBtInquiryPage) {
		halbtc8723b1ant_ActionBtInquiry(pBtCoexist);
		return;
	} else if (bBtHsOn) {
		halbtc8723b1ant_ActionHs(pBtCoexist);
		return;
	}

	if (
		type == BTC_PACKET_DHCP ||
		type == BTC_PACKET_EAPOL ||
		((type == BTC_PACKET_ARP) && (pCoexSta->bWiFiIsHighPriTask))
	)
		halbtc8723b1ant_ActionWifiConnectedSpecialPacket(pBtCoexist);
}

void EXhalbtc8723b1ant_BtInfoNotify(
	struct btc_coexist *pBtCoexist, u8 *tmpBuf, u8 length
)
{
	u8 btInfo = 0;
	u8 i, rspSource = 0;
	bool bWifiConnected = false;
	bool bBtBusy = false;

	pCoexSta->bC2hBtInfoReqSent = false;

	rspSource = tmpBuf[0] & 0xf;
	if (rspSource >= BT_INFO_SRC_8723B_1ANT_MAX)
		rspSource = BT_INFO_SRC_8723B_1ANT_WIFI_FW;
	pCoexSta->btInfoC2hCnt[rspSource]++;

	for (i = 0; i < length; i++) {
		pCoexSta->btInfoC2h[rspSource][i] = tmpBuf[i];
		if (i == 1)
			btInfo = tmpBuf[i];
	}

	if (rspSource != BT_INFO_SRC_8723B_1ANT_WIFI_FW) {
		pCoexSta->btRetryCnt = pCoexSta->btInfoC2h[rspSource][2] & 0xf;

		if (pCoexSta->btRetryCnt >= 1)
			pCoexSta->popEventCnt++;

		if (pCoexSta->btInfoC2h[rspSource][2] & 0x20)
			pCoexSta->bC2hBtPage = true;
		else
			pCoexSta->bC2hBtPage = false;

		pCoexSta->btRssi = pCoexSta->btInfoC2h[rspSource][3] * 2 - 90;
		/* pCoexSta->btInfoC2h[rspSource][3]*2+10; */

		pCoexSta->btInfoExt = pCoexSta->btInfoC2h[rspSource][4];

		pCoexSta->bBtTxRxMask = (pCoexSta->btInfoC2h[rspSource][2] & 0x40);
		pBtCoexist->fBtcSet(pBtCoexist, BTC_SET_BL_BT_TX_RX_MASK, &pCoexSta->bBtTxRxMask);

		if (!pCoexSta->bBtTxRxMask) {
			/* BT into is responded by BT FW and BT RF REG 0x3C != 0x15 => Need to switch BT TRx Mask */
			pBtCoexist->fBtcSetBtReg(pBtCoexist, BTC_BT_REG_RF, 0x3c, 0x15);
		}

		/*  Here we need to resend some wifi info to BT */
		/*  because bt is reset and loss of the info. */
		if (pCoexSta->btInfoExt & BIT1) {
			pBtCoexist->fBtcGet(pBtCoexist, BTC_GET_BL_WIFI_CONNECTED, &bWifiConnected);
			if (bWifiConnected)
				EXhalbtc8723b1ant_MediaStatusNotify(pBtCoexist, BTC_MEDIA_CONNECT);
			else
				EXhalbtc8723b1ant_MediaStatusNotify(pBtCoexist, BTC_MEDIA_DISCONNECT);
		}

		if (pCoexSta->btInfoExt & BIT3) {
			if (!pBtCoexist->bManualControl && !pBtCoexist->bStopCoexDm)
				halbtc8723b1ant_IgnoreWlanAct(pBtCoexist, FORCE_EXEC, false);
		} else {
			/*  BT already NOT ignore Wlan active, do nothing here. */
		}
	}

	/*  check BIT2 first ==> check if bt is under inquiry or page scan */
	if (btInfo & BT_INFO_8723B_1ANT_B_INQ_PAGE)
		pCoexSta->bC2hBtInquiryPage = true;
	else
		pCoexSta->bC2hBtInquiryPage = false;

	/*  set link exist status */
	if (!(btInfo & BT_INFO_8723B_1ANT_B_CONNECTION)) {
		pCoexSta->bBtLinkExist = false;
		pCoexSta->bPanExist = false;
		pCoexSta->bA2dpExist = false;
		pCoexSta->bHidExist = false;
		pCoexSta->bScoExist = false;
	} else {	/*  connection exists */
		pCoexSta->bBtLinkExist = true;
		if (btInfo & BT_INFO_8723B_1ANT_B_FTP)
			pCoexSta->bPanExist = true;
		else
			pCoexSta->bPanExist = false;

		if (btInfo & BT_INFO_8723B_1ANT_B_A2DP)
			pCoexSta->bA2dpExist = true;
		else
			pCoexSta->bA2dpExist = false;

		if (btInfo & BT_INFO_8723B_1ANT_B_HID)
			pCoexSta->bHidExist = true;
		else
			pCoexSta->bHidExist = false;

		if (btInfo & BT_INFO_8723B_1ANT_B_SCO_ESCO)
			pCoexSta->bScoExist = true;
		else
			pCoexSta->bScoExist = false;
	}

	halbtc8723b1ant_UpdateBtLinkInfo(pBtCoexist);

	btInfo = btInfo & 0x1f;  /* mask profile bit for connect-ilde identification (for CSR case: A2DP idle --> 0x41) */

	if (!(btInfo & BT_INFO_8723B_1ANT_B_CONNECTION)) {
		pCoexDm->btStatus = BT_8723B_1ANT_BT_STATUS_NON_CONNECTED_IDLE;
	} else if (btInfo == BT_INFO_8723B_1ANT_B_CONNECTION)	{
		/*  connection exists but no busy */
		pCoexDm->btStatus = BT_8723B_1ANT_BT_STATUS_CONNECTED_IDLE;
	} else if (
		(btInfo & BT_INFO_8723B_1ANT_B_SCO_ESCO) ||
		(btInfo & BT_INFO_8723B_1ANT_B_SCO_BUSY)
	) {
		pCoexDm->btStatus = BT_8723B_1ANT_BT_STATUS_SCO_BUSY;
	} else if (btInfo & BT_INFO_8723B_1ANT_B_ACL_BUSY) {
		if (pCoexDm->btStatus != BT_8723B_1ANT_BT_STATUS_ACL_BUSY)
			pCoexDm->bAutoTdmaAdjust = false;

		pCoexDm->btStatus = BT_8723B_1ANT_BT_STATUS_ACL_BUSY;
	} else {
		pCoexDm->btStatus = BT_8723B_1ANT_BT_STATUS_MAX;
	}

	if (
		(pCoexDm->btStatus == BT_8723B_1ANT_BT_STATUS_ACL_BUSY) ||
		(pCoexDm->btStatus == BT_8723B_1ANT_BT_STATUS_SCO_BUSY) ||
		(pCoexDm->btStatus == BT_8723B_1ANT_BT_STATUS_ACL_SCO_BUSY)
	)
		bBtBusy = true;
	else
		bBtBusy = false;
	pBtCoexist->fBtcSet(pBtCoexist, BTC_SET_BL_BT_TRAFFIC_BUSY, &bBtBusy);

	halbtc8723b1ant_RunCoexistMechanism(pBtCoexist);
}

void EXhalbtc8723b1ant_HaltNotify(struct btc_coexist *pBtCoexist)
{
	halbtc8723b1ant_PowerSaveState(pBtCoexist, BTC_PS_WIFI_NATIVE, 0x0, 0x0);
	halbtc8723b1ant_PsTdma(pBtCoexist, FORCE_EXEC, false, 0);
	halbtc8723b1ant_SetAntPath(pBtCoexist, BTC_ANT_PATH_BT, false, true);

	halbtc8723b1ant_IgnoreWlanAct(pBtCoexist, FORCE_EXEC, true);

	EXhalbtc8723b1ant_MediaStatusNotify(pBtCoexist, BTC_MEDIA_DISCONNECT);

	pBtCoexist->bStopCoexDm = true;
}

void EXhalbtc8723b1ant_PnpNotify(struct btc_coexist *pBtCoexist, u8 pnpState)
{
	if (pnpState == BTC_WIFI_PNP_SLEEP) {
		halbtc8723b1ant_PowerSaveState(pBtCoexist, BTC_PS_WIFI_NATIVE, 0x0, 0x0);
		halbtc8723b1ant_PsTdma(pBtCoexist, NORMAL_EXEC, false, 0);
		halbtc8723b1ant_CoexTableWithType(pBtCoexist, NORMAL_EXEC, 2);
		halbtc8723b1ant_SetAntPath(pBtCoexist, BTC_ANT_PATH_BT, false, true);

		pBtCoexist->bStopCoexDm = true;
	} else if (pnpState == BTC_WIFI_PNP_WAKE_UP) {
		pBtCoexist->bStopCoexDm = false;
		halbtc8723b1ant_InitHwConfig(pBtCoexist, false, false);
		halbtc8723b1ant_InitCoexDm(pBtCoexist);
		halbtc8723b1ant_QueryBtInfo(pBtCoexist);
	}
}

void EXhalbtc8723b1ant_Periodical(struct btc_coexist *pBtCoexist)
{
	static u8 disVerInfoCnt;
	u32 fwVer = 0, btPatchVer = 0;

	if (disVerInfoCnt <= 5) {
		disVerInfoCnt += 1;
		pBtCoexist->fBtcGet(pBtCoexist, BTC_GET_U4_BT_PATCH_VER, &btPatchVer);
		pBtCoexist->fBtcGet(pBtCoexist, BTC_GET_U4_WIFI_FW_VER, &fwVer);
	}

	halbtc8723b1ant_MonitorBtCtr(pBtCoexist);
	halbtc8723b1ant_MonitorWiFiCtr(pBtCoexist);

	if (
		halbtc8723b1ant_IsWifiStatusChanged(pBtCoexist) ||
		pCoexDm->bAutoTdmaAdjust
	)
		halbtc8723b1ant_RunCoexistMechanism(pBtCoexist);

	pCoexSta->specialPktPeriodCnt++;
}<|MERGE_RESOLUTION|>--- conflicted
+++ resolved
@@ -1366,15 +1366,6 @@
 	s32 result;   /* 0: no change, +1: increase WiFi duration, -1: decrease WiFi duration */
 	u8 retryCount = 0, btInfoExt;
 
-<<<<<<< HEAD
-	BTC_PRINT(
-		BTC_MSG_ALGORITHM,
-		ALGO_TRACE_FW,
-		("[BTCoex], TdmaDurationAdjustForAcl()\n")
-	);
-
-=======
->>>>>>> 7d2a07b7
 	if (
 		(wifiStatus == BT_8723B_1ANT_WIFI_STATUS_NON_CONNECTED_ASSO_AUTH_SCAN) ||
 		(wifiStatus == BT_8723B_1ANT_WIFI_STATUS_CONNECTED_SCAN) ||
