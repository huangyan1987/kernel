--- conflicted
+++ resolved
@@ -770,12 +770,6 @@
 
 void labpc_common_detach(struct comedi_device *dev)
 {
-<<<<<<< HEAD
-	if (!thisboard)
-		return;
-	if (dev->subdevices)
-		subdev_8255_cleanup(dev, dev->subdevices + 2);
-=======
 	struct comedi_subdevice *s;
 
 	if (!thisboard)
@@ -784,7 +778,6 @@
 		s = &dev->subdevices[2];
 		subdev_8255_cleanup(dev, s);
 	}
->>>>>>> 35681f62
 #ifdef CONFIG_ISA_DMA_API
 	/* only free stuff if it has been allocated by _attach */
 	kfree(devpriv->dma_buffer);
