/*
    comedi/drivers/amplc_pc263.c
    Driver for Amplicon PC263 and PCI263 relay boards.

    Copyright (C) 2002 MEV Ltd. <http://www.mev.co.uk/>

    COMEDI - Linux Control and Measurement Device Interface
    Copyright (C) 2000 David A. Schleef <ds@schleef.org>

    This program is free software; you can redistribute it and/or modify
    it under the terms of the GNU General Public License as published by
    the Free Software Foundation; either version 2 of the License, or
    (at your option) any later version.

    This program is distributed in the hope that it will be useful,
    but WITHOUT ANY WARRANTY; without even the implied warranty of
    MERCHANTABILITY or FITNESS FOR A PARTICULAR PURPOSE.  See the
    GNU General Public License for more details.

    You should have received a copy of the GNU General Public License
    along with this program; if not, write to the Free Software
    Foundation, Inc., 675 Mass Ave, Cambridge, MA 02139, USA.

*/
/*
Driver: amplc_pc263
Description: Amplicon PC263, PCI263
Author: Ian Abbott <abbotti@mev.co.uk>
Devices: [Amplicon] PC263 (pc263), PCI263 (pci263 or amplc_pc263)
Updated: Wed, 22 Oct 2008 14:10:53 +0100
Status: works

Configuration options - PC263:
  [0] - I/O port base address

Configuration options - PCI263:
  [0] - PCI bus of device (optional)
  [1] - PCI slot of device (optional)
  If bus/slot is not specified, the first available PCI device will be
  used.

Each board appears as one subdevice, with 16 digital outputs, each
connected to a reed-relay. Relay contacts are closed when output is 1.
The state of the outputs can be read.
*/

#include "../comedidev.h"

#define PC263_DRIVER_NAME	"amplc_pc263"

#define DO_ISA	IS_ENABLED(CONFIG_COMEDI_AMPLC_PC263_ISA)
#define DO_PCI	IS_ENABLED(CONFIG_COMEDI_AMPLC_PC263_PCI)

/* PCI263 PCI configuration register information */
#define PCI_VENDOR_ID_AMPLICON 0x14dc
#define PCI_DEVICE_ID_AMPLICON_PCI263 0x000c
#define PCI_DEVICE_ID_INVALID 0xffff

/* PC263 / PCI263 registers */
#define PC263_IO_SIZE	2

/*
 * Board descriptions for Amplicon PC263 / PCI263.
 */

enum pc263_bustype { isa_bustype, pci_bustype };
enum pc263_model { pc263_model, pci263_model, anypci_model };

struct pc263_board {
	const char *name;
	unsigned short devid;
	enum pc263_bustype bustype;
	enum pc263_model model;
};
static const struct pc263_board pc263_boards[] = {
#if DO_ISA
	{
		.name = "pc263",
		.bustype = isa_bustype,
		.model = pc263_model,
	},
#endif
#if DO_PCI
	{
		.name = "pci263",
		.devid = PCI_DEVICE_ID_AMPLICON_PCI263,
		.bustype = pci_bustype,
		.model = pci263_model,
	},
	{
		.name = PC263_DRIVER_NAME,
		.devid = PCI_DEVICE_ID_INVALID,
		.bustype = pci_bustype,
		.model = anypci_model,	/* wildcard */
	},
#endif
};

/* test if ISA supported and this is an ISA board */
static inline bool is_isa_board(const struct pc263_board *board)
{
	return DO_ISA && board->bustype == isa_bustype;
}

/* test if PCI supported and this is a PCI board */
static inline bool is_pci_board(const struct pc263_board *board)
{
	return DO_PCI && board->bustype == pci_bustype;
}

/*
 * This function looks for a board matching the supplied PCI device.
 */
static const struct pc263_board *pc263_find_pci_board(struct pci_dev *pci_dev)
{
	unsigned int i;

	for (i = 0; i < ARRAY_SIZE(pc263_boards); i++)
		if (is_pci_board(&pc263_boards[i]) &&
		    pci_dev->device == pc263_boards[i].devid)
			return &pc263_boards[i];
	return NULL;
}


/*
 * This function looks for a PCI device matching the requested board name,
 * bus and slot.
 */
static struct pci_dev *pc263_find_pci_dev(struct comedi_device *dev,
					  struct comedi_devconfig *it)
{
	const struct pc263_board *thisboard = comedi_board(dev);
	struct pci_dev *pci_dev = NULL;
	int bus = it->options[0];
	int slot = it->options[1];

	for_each_pci_dev(pci_dev) {
		if (bus || slot) {
			if (bus != pci_dev->bus->number ||
			    slot != PCI_SLOT(pci_dev->devfn))
				continue;
		}
		if (pci_dev->vendor != PCI_VENDOR_ID_AMPLICON)
			continue;

		if (thisboard->model == anypci_model) {
			/* Wildcard board matches any supported PCI board. */
			const struct pc263_board *foundboard;

			foundboard = pc263_find_pci_board(pci_dev);
			if (foundboard == NULL)
				continue;
			/* Replace wildcard board_ptr. */
			dev->board_ptr = thisboard = foundboard;
		} else {
			/* Match specific model name. */
			if (pci_dev->device != thisboard->devid)
				continue;
		}
		return pci_dev;
	}
	dev_err(dev->class_dev,
		"No supported board found! (req. bus %d, slot %d)\n",
		bus, slot);
	return NULL;
}
/*
 * This function checks and requests an I/O region, reporting an error
 * if there is a conflict.
 */
static int pc263_request_region(struct comedi_device *dev, unsigned long from,
				unsigned long extent)
{
	if (!from || !request_region(from, extent, PC263_DRIVER_NAME)) {
		dev_err(dev->class_dev, "I/O port conflict (%#lx,%lu)!\n",
			from, extent);
		return -EIO;
	}
	return 0;
}

static int pc263_do_insn_bits(struct comedi_device *dev,
			      struct comedi_subdevice *s,
			      struct comedi_insn *insn, unsigned int *data)
{
	/* The insn data is a mask in data[0] and the new data
	 * in data[1], each channel cooresponding to a bit. */
	if (data[0]) {
		s->state &= ~data[0];
		s->state |= data[0] & data[1];
		/* Write out the new digital output lines */
		outb(s->state & 0xFF, dev->iobase);
		outb(s->state >> 8, dev->iobase + 1);
	}
	return insn->n;
}

static void pc263_report_attach(struct comedi_device *dev)
{
	const struct pc263_board *thisboard = comedi_board(dev);
	struct pci_dev *pcidev = comedi_to_pci_dev(dev);
	char tmpbuf[40];

	if (is_isa_board(thisboard))
		snprintf(tmpbuf, sizeof(tmpbuf), "(base %#lx) ", dev->iobase);
	else if (is_pci_board(thisboard))
		snprintf(tmpbuf, sizeof(tmpbuf), "(pci %s) ",
			 pci_name(pcidev));
	else
		tmpbuf[0] = '\0';
	dev_info(dev->class_dev, "%s %sattached\n", dev->board_name, tmpbuf);
}

static int pc263_common_attach(struct comedi_device *dev, unsigned long iobase)
{
	const struct pc263_board *thisboard = comedi_board(dev);
	struct comedi_subdevice *s;
	int ret;

	dev->board_name = thisboard->name;
	dev->iobase = iobase;

	ret = comedi_alloc_subdevices(dev, 1);
	if (ret)
		return ret;

	s = &dev->subdevices[0];
	/* digital output subdevice */
	s->type = COMEDI_SUBD_DO;
	s->subdev_flags = SDF_READABLE | SDF_WRITABLE;
	s->n_chan = 16;
	s->maxdata = 1;
	s->range_table = &range_digital;
	s->insn_bits = pc263_do_insn_bits;
	/* read initial relay state */
	s->state = inb(dev->iobase) | (inb(dev->iobase + 1) << 8);

	pc263_report_attach(dev);
	return 1;
}

static int pc263_pci_common_attach(struct comedi_device *dev,
				   struct pci_dev *pci_dev)
{
	unsigned long iobase;
	int ret;

	comedi_set_hw_dev(dev, &pci_dev->dev);

	ret = comedi_pci_enable(pci_dev, PC263_DRIVER_NAME);
	if (ret < 0) {
		dev_err(dev->class_dev,
			"error! cannot enable PCI device and request regions!\n");
		return ret;
	}
	iobase = pci_resource_start(pci_dev, 2);
	return pc263_common_attach(dev, iobase);
}

/*
 * Attach is called by the Comedi core to configure the driver
 * for a particular board.  If you specified a board_name array
 * in the driver structure, dev->board_ptr contains that
 * address.
 */
static int pc263_attach(struct comedi_device *dev, struct comedi_devconfig *it)
{
	const struct pc263_board *thisboard = comedi_board(dev);
	int ret;

	dev_info(dev->class_dev, PC263_DRIVER_NAME ": attach\n");

	/* Process options and reserve resources according to bus type. */
	if (is_isa_board(thisboard)) {
		unsigned long iobase = it->options[0];
		ret = pc263_request_region(dev, iobase, PC263_IO_SIZE);
		if (ret < 0)
			return ret;
		return pc263_common_attach(dev, iobase);
	} else if (is_pci_board(thisboard)) {
		struct pci_dev *pci_dev;

		pci_dev = pc263_find_pci_dev(dev, it);
		if (!pci_dev)
			return -EIO;
		return pc263_pci_common_attach(dev, pci_dev);
	} else {
		dev_err(dev->class_dev, PC263_DRIVER_NAME
			": BUG! cannot determine board type!\n");
		return -EINVAL;
	}
}
/*
 * The attach_pci hook (if non-NULL) is called at PCI probe time in preference
 * to the "manual" attach hook.  dev->board_ptr is NULL on entry.  There should
 * be a board entry matching the supplied PCI device.
 */
static int __devinit pc263_attach_pci(struct comedi_device *dev,
				      struct pci_dev *pci_dev)
{
	if (!DO_PCI)
		return -EINVAL;

	dev_info(dev->class_dev, PC263_DRIVER_NAME ": attach pci %s\n",
		 pci_name(pci_dev));
	dev->board_ptr = pc263_find_pci_board(pci_dev);
	if (dev->board_ptr == NULL) {
		dev_err(dev->class_dev, "BUG! cannot determine board type!\n");
		return -EINVAL;
	}
	/*
	 * Need to 'get' the PCI device to match the 'put' in pc263_detach().
	 * TODO: Remove the pci_dev_get() and matching pci_dev_put() once
	 * support for manual attachment of PCI devices via pc263_attach()
	 * has been removed.
	 */
	pci_dev_get(pci_dev);
	return pc263_pci_common_attach(dev, pci_dev);
}

static void pc263_detach(struct comedi_device *dev)
{
	const struct pc263_board *thisboard = comedi_board(dev);
<<<<<<< HEAD
	struct pci_dev *pcidev = comedi_to_pci_dev(dev);

	if (!thisboard)
		return;
	if (pcidev) {
		if (dev->iobase)
			comedi_pci_disable(pcidev);
		pci_dev_put(pcidev);
	} else {
=======

	if (!thisboard)
		return;
	if (is_isa_board(thisboard)) {
>>>>>>> 35681f62
		if (dev->iobase)
			release_region(dev->iobase, PC263_IO_SIZE);
	} else if (is_pci_board(thisboard)) {
		struct pci_dev *pcidev = comedi_to_pci_dev(dev);
		if (pcidev) {
			if (dev->iobase)
				comedi_pci_disable(pcidev);
			pci_dev_put(pcidev);
		}
	}
}

/*
 * The struct comedi_driver structure tells the Comedi core module
 * which functions to call to configure/deconfigure (attach/detach)
 * the board, and also about the kernel module that contains
 * the device code.
 */
static struct comedi_driver amplc_pc263_driver = {
	.driver_name = PC263_DRIVER_NAME,
	.module = THIS_MODULE,
	.attach = pc263_attach,
	.attach_pci = pc263_attach_pci,
	.detach = pc263_detach,
	.board_name = &pc263_boards[0].name,
	.offset = sizeof(struct pc263_board),
	.num_names = ARRAY_SIZE(pc263_boards),
};

#if DO_PCI
static DEFINE_PCI_DEVICE_TABLE(pc263_pci_table) = {
	{ PCI_DEVICE(PCI_VENDOR_ID_AMPLICON, PCI_DEVICE_ID_AMPLICON_PCI263) },
	{0}
};
MODULE_DEVICE_TABLE(pci, pc263_pci_table);

static int __devinit amplc_pc263_pci_probe(struct pci_dev *dev,
						  const struct pci_device_id
						  *ent)
{
	return comedi_pci_auto_config(dev, &amplc_pc263_driver);
}

static void __devexit amplc_pc263_pci_remove(struct pci_dev *dev)
{
	comedi_pci_auto_unconfig(dev);
}

static struct pci_driver amplc_pc263_pci_driver = {
	.name = PC263_DRIVER_NAME,
	.id_table = pc263_pci_table,
	.probe = &amplc_pc263_pci_probe,
	.remove = __devexit_p(&amplc_pc263_pci_remove)
};
module_comedi_pci_driver(amplc_pc263_driver, amplc_pc263_pci_driver);
#else
module_comedi_driver(amplc_pc263_driver);
#endif

MODULE_AUTHOR("Comedi http://www.comedi.org");
MODULE_DESCRIPTION("Comedi low-level driver");
MODULE_LICENSE("GPL");<|MERGE_RESOLUTION|>--- conflicted
+++ resolved
@@ -322,22 +322,10 @@
 static void pc263_detach(struct comedi_device *dev)
 {
 	const struct pc263_board *thisboard = comedi_board(dev);
-<<<<<<< HEAD
-	struct pci_dev *pcidev = comedi_to_pci_dev(dev);
-
-	if (!thisboard)
-		return;
-	if (pcidev) {
-		if (dev->iobase)
-			comedi_pci_disable(pcidev);
-		pci_dev_put(pcidev);
-	} else {
-=======
 
 	if (!thisboard)
 		return;
 	if (is_isa_board(thisboard)) {
->>>>>>> 35681f62
 		if (dev->iobase)
 			release_region(dev->iobase, PC263_IO_SIZE);
 	} else if (is_pci_board(thisboard)) {
