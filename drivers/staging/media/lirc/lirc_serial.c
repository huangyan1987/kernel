--- conflicted
+++ resolved
@@ -876,16 +876,9 @@
 		goto exit_free_irq;
 	}
 
-<<<<<<< HEAD
-	if (hardware_init_port() < 0) {
-		result = -EINVAL;
-		goto exit_release_region;
-	}
-=======
 	result = hardware_init_port();
 	if (result < 0)
 		goto exit_release_region;
->>>>>>> 6f5c871d
 
 	/* Initialize pulse/space widths */
 	init_timing_params(duty_cycle, freq);
@@ -1131,14 +1124,9 @@
 	unsigned long flags;
 	int result;
 
-<<<<<<< HEAD
-	if (hardware_init_port() < 0)
-		return -EINVAL;
-=======
 	result = hardware_init_port();
 	if (result < 0)
 		return result;
->>>>>>> 6f5c871d
 
 	spin_lock_irqsave(&hardware[type].lock, flags);
 	/* Enable Interrupt */
@@ -1257,11 +1245,7 @@
 		printk(KERN_ERR  LIRC_DRIVER_NAME
 		       ": register_chrdev failed!\n");
 		lirc_serial_exit();
-<<<<<<< HEAD
-		return -EIO;
-=======
 		return driver.minor;
->>>>>>> 6f5c871d
 	}
 	return 0;
 }
