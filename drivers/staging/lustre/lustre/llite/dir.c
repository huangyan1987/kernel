/*
 * GPL HEADER START
 *
 * DO NOT ALTER OR REMOVE COPYRIGHT NOTICES OR THIS FILE HEADER.
 *
 * This program is free software; you can redistribute it and/or modify
 * it under the terms of the GNU General Public License version 2 only,
 * as published by the Free Software Foundation.
 *
 * This program is distributed in the hope that it will be useful, but
 * WITHOUT ANY WARRANTY; without even the implied warranty of
 * MERCHANTABILITY or FITNESS FOR A PARTICULAR PURPOSE.  See the GNU
 * General Public License version 2 for more details (a copy is included
 * in the LICENSE file that accompanied this code).
 *
 * You should have received a copy of the GNU General Public License
 * version 2 along with this program; If not, see
 * http://www.gnu.org/licenses/gpl-2.0.html
 *
 * GPL HEADER END
 */
/*
 * Copyright (c) 2002, 2010, Oracle and/or its affiliates. All rights reserved.
 * Use is subject to license terms.
 *
 * Copyright (c) 2011, 2015, Intel Corporation.
 */
/*
 * This file is part of Lustre, http://www.lustre.org/
 * Lustre is a trademark of Sun Microsystems, Inc.
 *
 * lustre/llite/dir.c
 *
 * Directory code for lustre client.
 */

#include <linux/fs.h>
#include <linux/pagemap.h>
#include <linux/mm.h>
#include <linux/uaccess.h>
#include <linux/buffer_head.h>   /* for wait_on_buffer */
#include <linux/pagevec.h>
#include <linux/prefetch.h>

#define DEBUG_SUBSYSTEM S_LLITE

#include "../include/obd_support.h"
#include "../include/obd_class.h"
#include "../include/lustre/lustre_ioctl.h"
#include "../include/lustre_lib.h"
#include "../include/lustre_dlm.h"
#include "../include/lustre_fid.h"
#include "../include/lustre_kernelcomm.h"
#include "llite_internal.h"

/*
 * (new) readdir implementation overview.
 *
 * Original lustre readdir implementation cached exact copy of raw directory
 * pages on the client. These pages were indexed in client page cache by
 * logical offset in the directory file. This design, while very simple and
 * intuitive had some inherent problems:
 *
 *     . it implies that byte offset to the directory entry serves as a
 *     telldir(3)/seekdir(3) cookie, but that offset is not stable: in
 *     ext3/htree directory entries may move due to splits, and more
 *     importantly,
 *
 *     . it is incompatible with the design of split directories for cmd3,
 *     that assumes that names are distributed across nodes based on their
 *     hash, and so readdir should be done in hash order.
 *
 * New readdir implementation does readdir in hash order, and uses hash of a
 * file name as a telldir/seekdir cookie. This led to number of complications:
 *
 *     . hash is not unique, so it cannot be used to index cached directory
 *     pages on the client (note, that it requires a whole pageful of hash
 *     collided entries to cause two pages to have identical hashes);
 *
 *     . hash is not unique, so it cannot, strictly speaking, be used as an
 *     entry cookie. ext3/htree has the same problem and lustre implementation
 *     mimics their solution: seekdir(hash) positions directory at the first
 *     entry with the given hash.
 *
 * Client side.
 *
 * 0. caching
 *
 * Client caches directory pages using hash of the first entry as an index. As
 * noted above hash is not unique, so this solution doesn't work as is:
 * special processing is needed for "page hash chains" (i.e., sequences of
 * pages filled with entries all having the same hash value).
 *
 * First, such chains have to be detected. To this end, server returns to the
 * client the hash of the first entry on the page next to one returned. When
 * client detects that this hash is the same as hash of the first entry on the
 * returned page, page hash collision has to be handled. Pages in the
 * hash chain, except first one, are termed "overflow pages".
 *
 * Solution to index uniqueness problem is to not cache overflow
 * pages. Instead, when page hash collision is detected, all overflow pages
 * from emerging chain are immediately requested from the server and placed in
 * a special data structure (struct ll_dir_chain). This data structure is used
 * by ll_readdir() to process entries from overflow pages. When readdir
 * invocation finishes, overflow pages are discarded. If page hash collision
 * chain weren't completely processed, next call to readdir will again detect
 * page hash collision, again read overflow pages in, process next portion of
 * entries and again discard the pages. This is not as wasteful as it looks,
 * because, given reasonable hash, page hash collisions are extremely rare.
 *
 * 1. directory positioning
 *
 * When seekdir(hash) is called, original
 *
 *
 *
 *
 *
 *
 *
 *
 * Server.
 *
 * identification of and access to overflow pages
 *
 * page format
 *
 * Page in MDS_READPAGE RPC is packed in LU_PAGE_SIZE, and each page contains
 * a header lu_dirpage which describes the start/end hash, and whether this
 * page is empty (contains no dir entry) or hash collide with next page.
 * After client receives reply, several pages will be integrated into dir page
 * in PAGE_SIZE (if PAGE_SIZE greater than LU_PAGE_SIZE), and the lu_dirpage
 * for this integrated page will be adjusted. See lmv_adjust_dirpages().
 *
 */
struct page *ll_get_dir_page(struct inode *dir, struct md_op_data *op_data,
			     __u64 offset)
{
	struct md_callback cb_op;
	struct page *page;
	int rc;

	cb_op.md_blocking_ast = ll_md_blocking_ast;
	rc = md_read_page(ll_i2mdexp(dir), op_data, &cb_op, offset, &page);
	if (rc)
		return ERR_PTR(rc);

	return page;
}

void ll_release_page(struct inode *inode, struct page *page, bool remove)
{
	kunmap(page);

	/*
	 * Always remove the page for striped dir, because the page is
	 * built from temporarily in LMV layer
	 */
	if (inode && S_ISDIR(inode->i_mode) &&
	    ll_i2info(inode)->lli_lsm_md) {
		__free_page(page);
		return;
	}

	if (remove) {
		lock_page(page);
		if (likely(page->mapping))
			truncate_complete_page(page->mapping, page);
		unlock_page(page);
	}
	put_page(page);
}

/**
 * return IF_* type for given lu_dirent entry.
 * IF_* flag shld be converted to particular OS file type in
 * platform llite module.
 */
static __u16 ll_dirent_type_get(struct lu_dirent *ent)
{
	__u16 type = 0;
	struct luda_type *lt;
	int len = 0;

	if (le32_to_cpu(ent->lde_attrs) & LUDA_TYPE) {
		const unsigned int align = sizeof(struct luda_type) - 1;

		len = le16_to_cpu(ent->lde_namelen);
		len = (len + align) & ~align;
		lt = (void *)ent->lde_name + len;
		type = IFTODT(le16_to_cpu(lt->lt_type));
	}
	return type;
}

int ll_dir_read(struct inode *inode, __u64 *ppos, struct md_op_data *op_data,
		struct dir_context *ctx)
{
	struct ll_sb_info    *sbi	= ll_i2sbi(inode);
	__u64		   pos		= *ppos;
	int		   is_api32 = ll_need_32bit_api(sbi);
	int		   is_hash64 = sbi->ll_flags & LL_SBI_64BIT_HASH;
	struct page	  *page;
	bool		   done = false;
	int		   rc = 0;

	page = ll_get_dir_page(inode, op_data, pos);

	while (rc == 0 && !done) {
		struct lu_dirpage *dp;
		struct lu_dirent  *ent;
		__u64 hash;
		__u64 next;

		if (IS_ERR(page)) {
			rc = PTR_ERR(page);
			break;
		}

		hash = MDS_DIR_END_OFF;
		dp = page_address(page);
		for (ent = lu_dirent_start(dp); ent && !done;
		     ent = lu_dirent_next(ent)) {
			__u16	  type;
			int	    namelen;
			struct lu_fid  fid;
			__u64	  lhash;
			__u64	  ino;

			hash = le64_to_cpu(ent->lde_hash);
			if (hash < pos)
				/*
				 * Skip until we find target hash
				 * value.
				 */
				continue;

			namelen = le16_to_cpu(ent->lde_namelen);
			if (namelen == 0)
				/*
				 * Skip dummy record.
				 */
				continue;

			if (is_api32 && is_hash64)
				lhash = hash >> 32;
			else
				lhash = hash;
			fid_le_to_cpu(&fid, &ent->lde_fid);
			ino = cl_fid_build_ino(&fid, is_api32);
			type = ll_dirent_type_get(ent);
			ctx->pos = lhash;
			/* For 'll_nfs_get_name_filldir()', it will try
			 * to access the 'ent' through its 'lde_name',
			 * so the parameter 'name' for 'ctx->actor()'
			 * must be part of the 'ent'.
			 */
			done = !dir_emit(ctx, ent->lde_name,
					 namelen, ino, type);
		}

		if (done) {
			pos = hash;
			ll_release_page(inode, page, false);
			break;
		}

		next = le64_to_cpu(dp->ldp_hash_end);
		pos = next;
		if (pos == MDS_DIR_END_OFF) {
			/*
			 * End of directory reached.
			 */
			done = 1;
			ll_release_page(inode, page, false);
		} else {
			/*
			 * Normal case: continue to the next
			 * page.
			 */
			ll_release_page(inode, page,
					le32_to_cpu(dp->ldp_flags) &
					LDF_COLLIDE);
			next = pos;
			page = ll_get_dir_page(inode, op_data, pos);
		}
	}

	ctx->pos = pos;
	return rc;
}

static int ll_readdir(struct file *filp, struct dir_context *ctx)
{
	struct inode		*inode	= file_inode(filp);
	struct ll_file_data	*lfd	= LUSTRE_FPRIVATE(filp);
	struct ll_sb_info	*sbi	= ll_i2sbi(inode);
	__u64 pos = lfd ? lfd->lfd_pos : 0;
	int			hash64	= sbi->ll_flags & LL_SBI_64BIT_HASH;
	int			api32	= ll_need_32bit_api(sbi);
	struct md_op_data *op_data;
	int			rc;

	CDEBUG(D_VFSTRACE, "VFS Op:inode="DFID"(%p) pos/size %lu/%llu 32bit_api %d\n",
	       PFID(ll_inode2fid(inode)), inode, (unsigned long)pos,
	       i_size_read(inode), api32);

	if (pos == MDS_DIR_END_OFF) {
		/*
		 * end-of-file.
		 */
		rc = 0;
		goto out;
	}

	op_data = ll_prep_md_op_data(NULL, inode, inode, NULL, 0, 0,
				     LUSTRE_OPC_ANY, inode);
	if (IS_ERR(op_data)) {
		rc = PTR_ERR(op_data);
		goto out;
	}

	if (unlikely(op_data->op_mea1)) {
		/*
		 * This is only needed for striped dir to fill ..,
		 * see lmv_read_page
		 */
		if (file_dentry(filp)->d_parent &&
		    file_dentry(filp)->d_parent->d_inode) {
			__u64 ibits = MDS_INODELOCK_UPDATE;
			struct inode *parent;

			parent = file_dentry(filp)->d_parent->d_inode;
			if (ll_have_md_lock(parent, &ibits, LCK_MINMODE))
				op_data->op_fid3 = *ll_inode2fid(parent);
		}

		/*
		 * If it can not find in cache, do lookup .. on the master
		 * object
		 */
		if (fid_is_zero(&op_data->op_fid3)) {
			rc = ll_dir_get_parent_fid(inode, &op_data->op_fid3);
			if (rc) {
				ll_finish_md_op_data(op_data);
				return rc;
			}
		}
	}
	op_data->op_max_pages = sbi->ll_md_brw_pages;
	ctx->pos = pos;
	rc = ll_dir_read(inode, &pos, op_data, ctx);
	pos = ctx->pos;
	if (lfd)
		lfd->lfd_pos = pos;

	if (pos == MDS_DIR_END_OFF) {
		if (api32)
			pos = LL_DIR_END_OFF_32BIT;
		else
			pos = LL_DIR_END_OFF;
	} else {
		if (api32 && hash64)
			pos >>= 32;
	}
	ctx->pos = pos;
	ll_finish_md_op_data(op_data);
	filp->f_version = inode->i_version;

out:
	if (!rc)
		ll_stats_ops_tally(sbi, LPROC_LL_READDIR, 1);

	return rc;
}

static int ll_send_mgc_param(struct obd_export *mgc, char *string)
{
	struct mgs_send_param *msp;
	int rc = 0;

	msp = kzalloc(sizeof(*msp), GFP_NOFS);
	if (!msp)
		return -ENOMEM;

	strlcpy(msp->mgs_param, string, sizeof(msp->mgs_param));
	rc = obd_set_info_async(NULL, mgc, sizeof(KEY_SET_INFO), KEY_SET_INFO,
				sizeof(struct mgs_send_param), msp, NULL);
	if (rc)
		CERROR("Failed to set parameter: %d\n", rc);
	kfree(msp);

	return rc;
}

/**
 * Create striped directory with specified stripe(@lump)
 *
 * param[in] parent	the parent of the directory.
 * param[in] lump	the specified stripes.
 * param[in] dirname	the name of the directory.
 * param[in] mode	the specified mode of the directory.
 *
 * retval		=0 if striped directory is being created successfully.
 *			<0 if the creation is failed.
 */
static int ll_dir_setdirstripe(struct inode *parent, struct lmv_user_md *lump,
			       const char *dirname, umode_t mode)
{
	struct ptlrpc_request *request = NULL;
	struct md_op_data *op_data;
	struct ll_sb_info *sbi = ll_i2sbi(parent);
	int err;

	if (unlikely(lump->lum_magic != LMV_USER_MAGIC))
		return -EINVAL;

	CDEBUG(D_VFSTRACE, "VFS Op:inode="DFID"(%p) name %s stripe_offset %d, stripe_count: %u\n",
	       PFID(ll_inode2fid(parent)), parent, dirname,
	       (int)lump->lum_stripe_offset, lump->lum_stripe_count);

	if (lump->lum_magic != cpu_to_le32(LMV_USER_MAGIC))
		lustre_swab_lmv_user_md(lump);

	if (!IS_POSIXACL(parent) || !exp_connect_umask(ll_i2mdexp(parent)))
		mode &= ~current_umask();
	mode = (mode & (S_IRWXUGO | S_ISVTX)) | S_IFDIR;
	op_data = ll_prep_md_op_data(NULL, parent, NULL, dirname,
				     strlen(dirname), mode, LUSTRE_OPC_MKDIR,
				     lump);
	if (IS_ERR(op_data)) {
		err = PTR_ERR(op_data);
		goto err_exit;
	}

	op_data->op_cli_flags |= CLI_SET_MEA;
	err = md_create(sbi->ll_md_exp, op_data, lump, sizeof(*lump), mode,
			from_kuid(&init_user_ns, current_fsuid()),
			from_kgid(&init_user_ns, current_fsgid()),
			cfs_curproc_cap_pack(), 0, &request);
	ll_finish_md_op_data(op_data);
	if (err)
		goto err_exit;
err_exit:
	ptlrpc_req_finished(request);
	return err;
}

int ll_dir_setstripe(struct inode *inode, struct lov_user_md *lump,
		     int set_default)
{
	struct ll_sb_info *sbi = ll_i2sbi(inode);
	struct md_op_data *op_data;
	struct ptlrpc_request *req = NULL;
	int rc = 0;
	struct lustre_sb_info *lsi = s2lsi(inode->i_sb);
	struct obd_device *mgc = lsi->lsi_mgc;
	int lum_size;

	if (lump) {
		/*
		 * This is coming from userspace, so should be in
		 * local endian.  But the MDS would like it in little
		 * endian, so we swab it before we send it.
		 */
		switch (lump->lmm_magic) {
		case LOV_USER_MAGIC_V1: {
			if (lump->lmm_magic != cpu_to_le32(LOV_USER_MAGIC_V1))
				lustre_swab_lov_user_md_v1(lump);
			lum_size = sizeof(struct lov_user_md_v1);
			break;
		}
		case LOV_USER_MAGIC_V3: {
			if (lump->lmm_magic != cpu_to_le32(LOV_USER_MAGIC_V3))
				lustre_swab_lov_user_md_v3(
					(struct lov_user_md_v3 *)lump);
			lum_size = sizeof(struct lov_user_md_v3);
			break;
		}
		case LMV_USER_MAGIC: {
			if (lump->lmm_magic != cpu_to_le32(LMV_USER_MAGIC))
				lustre_swab_lmv_user_md(
					(struct lmv_user_md *)lump);
			lum_size = sizeof(struct lmv_user_md);
			break;
		}
		default: {
			CDEBUG(D_IOCTL, "bad userland LOV MAGIC: %#08x != %#08x nor %#08x\n",
			       lump->lmm_magic, LOV_USER_MAGIC_V1,
			       LOV_USER_MAGIC_V3);
			return -EINVAL;
		}
		}
	} else {
		lum_size = sizeof(struct lov_user_md_v1);
	}

	op_data = ll_prep_md_op_data(NULL, inode, NULL, NULL, 0, 0,
				     LUSTRE_OPC_ANY, NULL);
	if (IS_ERR(op_data))
		return PTR_ERR(op_data);

	/* swabbing is done in lov_setstripe() on server side */
	rc = md_setattr(sbi->ll_md_exp, op_data, lump, lum_size,
			NULL, 0, &req, NULL);
	ll_finish_md_op_data(op_data);
	ptlrpc_req_finished(req);
	if (rc) {
		if (rc != -EPERM && rc != -EACCES)
			CERROR("mdc_setattr fails: rc = %d\n", rc);
	}

	/* In the following we use the fact that LOV_USER_MAGIC_V1 and
	 * LOV_USER_MAGIC_V3 have the same initial fields so we do not
	 * need to make the distinction between the 2 versions
	 */
	if (set_default && mgc->u.cli.cl_mgc_mgsexp) {
		char *param = NULL;
		char *buf;

		param = kzalloc(MGS_PARAM_MAXLEN, GFP_NOFS);
		if (!param)
			return -ENOMEM;

		buf = param;
		/* Get fsname and assume devname to be -MDT0000. */
		ll_get_fsname(inode->i_sb, buf, MTI_NAME_MAXLEN);
		strcat(buf, "-MDT0000.lov");
		buf += strlen(buf);

		/* Set root stripesize */
		sprintf(buf, ".stripesize=%u",
			lump ? le32_to_cpu(lump->lmm_stripe_size) : 0);
		rc = ll_send_mgc_param(mgc->u.cli.cl_mgc_mgsexp, param);
		if (rc)
			goto end;

		/* Set root stripecount */
		sprintf(buf, ".stripecount=%hd",
			lump ? le16_to_cpu(lump->lmm_stripe_count) : 0);
		rc = ll_send_mgc_param(mgc->u.cli.cl_mgc_mgsexp, param);
		if (rc)
			goto end;

		/* Set root stripeoffset */
		sprintf(buf, ".stripeoffset=%hd",
			lump ? le16_to_cpu(lump->lmm_stripe_offset) :
			(typeof(lump->lmm_stripe_offset))(-1));
		rc = ll_send_mgc_param(mgc->u.cli.cl_mgc_mgsexp, param);

end:
		kfree(param);
	}
	return rc;
}

/**
 * This function will be used to get default LOV/LMV/Default LMV
 * @valid will be used to indicate which stripe it will retrieve
 *	OBD_MD_MEA		LMV stripe EA
 *	OBD_MD_DEFAULT_MEA	Default LMV stripe EA
 *	otherwise		Default LOV EA.
 * Each time, it can only retrieve 1 stripe EA
 **/
int ll_dir_getstripe(struct inode *inode, void **plmm, int *plmm_size,
		     struct ptlrpc_request **request, u64 valid)
{
	struct ll_sb_info *sbi = ll_i2sbi(inode);
	struct mdt_body   *body;
	struct lov_mds_md *lmm = NULL;
	struct ptlrpc_request *req = NULL;
	int rc, lmmsize;
	struct md_op_data *op_data;

	rc = ll_get_max_mdsize(sbi, &lmmsize);
	if (rc)
		return rc;

	op_data = ll_prep_md_op_data(NULL, inode, NULL, NULL,
				     0, lmmsize, LUSTRE_OPC_ANY,
				     NULL);
	if (IS_ERR(op_data))
		return PTR_ERR(op_data);

	op_data->op_valid = OBD_MD_FLEASIZE | OBD_MD_FLDIREA;
	rc = md_getattr(sbi->ll_md_exp, op_data, &req);
	ll_finish_md_op_data(op_data);
	if (rc < 0) {
		CDEBUG(D_INFO, "md_getattr failed on inode "DFID": rc %d\n",
		       PFID(ll_inode2fid(inode)), rc);
		goto out;
	}

	body = req_capsule_server_get(&req->rq_pill, &RMF_MDT_BODY);

	lmmsize = body->mbo_eadatasize;

	if (!(body->mbo_valid & (OBD_MD_FLEASIZE | OBD_MD_FLDIREA)) ||
	    lmmsize == 0) {
		rc = -ENODATA;
		goto out;
	}

	lmm = req_capsule_server_sized_get(&req->rq_pill,
					   &RMF_MDT_MD, lmmsize);
	LASSERT(lmm);

	/*
	 * This is coming from the MDS, so is probably in
	 * little endian.  We convert it to host endian before
	 * passing it to userspace.
	 */
	/* We don't swab objects for directories */
	switch (le32_to_cpu(lmm->lmm_magic)) {
	case LOV_MAGIC_V1:
		if (cpu_to_le32(LOV_MAGIC) != LOV_MAGIC)
			lustre_swab_lov_user_md_v1((struct lov_user_md_v1 *)lmm);
		break;
	case LOV_MAGIC_V3:
		if (cpu_to_le32(LOV_MAGIC) != LOV_MAGIC)
			lustre_swab_lov_user_md_v3((struct lov_user_md_v3 *)lmm);
		break;
	case LMV_MAGIC_V1:
		if (cpu_to_le32(LMV_MAGIC) != LMV_MAGIC)
			lustre_swab_lmv_mds_md((union lmv_mds_md *)lmm);
		break;
	case LMV_USER_MAGIC:
		if (cpu_to_le32(LMV_USER_MAGIC) != LMV_USER_MAGIC)
			lustre_swab_lmv_user_md((struct lmv_user_md *)lmm);
		break;
	default:
		CERROR("unknown magic: %lX\n", (unsigned long)lmm->lmm_magic);
		rc = -EPROTO;
	}
out:
	*plmm = lmm;
	*plmm_size = lmmsize;
	*request = req;
	return rc;
}

int ll_get_mdt_idx_by_fid(struct ll_sb_info *sbi, const struct lu_fid *fid)
{
	struct md_op_data *op_data;
	int mdt_index, rc;

	op_data = kzalloc(sizeof(*op_data), GFP_NOFS);
	if (!op_data)
		return -ENOMEM;

	op_data->op_flags |= MF_GET_MDT_IDX;
	op_data->op_fid1 = *fid;
	rc = md_getattr(sbi->ll_md_exp, op_data, NULL);
	mdt_index = op_data->op_mds;
	kvfree(op_data);
	if (rc < 0)
		return rc;

	return mdt_index;
}

/*
 *  Get MDT index for the inode.
 */
int ll_get_mdt_idx(struct inode *inode)
{
	return ll_get_mdt_idx_by_fid(ll_i2sbi(inode), ll_inode2fid(inode));
}

/**
 * Generic handler to do any pre-copy work.
 *
 * It sends a first hsm_progress (with extent length == 0) to coordinator as a
 * first information for it that real work has started.
 *
 * Moreover, for a ARCHIVE request, it will sample the file data version and
 * store it in \a copy.
 *
 * \return 0 on success.
 */
static int ll_ioc_copy_start(struct super_block *sb, struct hsm_copy *copy)
{
	struct ll_sb_info		*sbi = ll_s2sbi(sb);
	struct hsm_progress_kernel	 hpk;
	int				 rc;

	/* Forge a hsm_progress based on data from copy. */
	hpk.hpk_fid = copy->hc_hai.hai_fid;
	hpk.hpk_cookie = copy->hc_hai.hai_cookie;
	hpk.hpk_extent.offset = copy->hc_hai.hai_extent.offset;
	hpk.hpk_extent.length = 0;
	hpk.hpk_flags = 0;
	hpk.hpk_errval = 0;
	hpk.hpk_data_version = 0;

	/* For archive request, we need to read the current file version. */
	if (copy->hc_hai.hai_action == HSMA_ARCHIVE) {
		struct inode	*inode;
		__u64		 data_version = 0;

		/* Get inode for this fid */
		inode = search_inode_for_lustre(sb, &copy->hc_hai.hai_fid);
		if (IS_ERR(inode)) {
			hpk.hpk_flags |= HP_FLAG_RETRY;
			/* hpk_errval is >= 0 */
			hpk.hpk_errval = -PTR_ERR(inode);
			rc = PTR_ERR(inode);
			goto progress;
		}

		/* Read current file data version */
		rc = ll_data_version(inode, &data_version, LL_DV_RD_FLUSH);
		iput(inode);
		if (rc != 0) {
			CDEBUG(D_HSM, "Could not read file data version of "
				      DFID" (rc = %d). Archive request (%#llx) could not be done.\n",
				      PFID(&copy->hc_hai.hai_fid), rc,
				      copy->hc_hai.hai_cookie);
			hpk.hpk_flags |= HP_FLAG_RETRY;
			/* hpk_errval must be >= 0 */
			hpk.hpk_errval = -rc;
			goto progress;
		}

		/* Store in the hsm_copy for later copytool use.
		 * Always modified even if no lsm.
		 */
		copy->hc_data_version = data_version;
	}

progress:
	/* On error, the request should be considered as completed */
	if (hpk.hpk_errval > 0)
		hpk.hpk_flags |= HP_FLAG_COMPLETED;
	rc = obd_iocontrol(LL_IOC_HSM_PROGRESS, sbi->ll_md_exp, sizeof(hpk),
			   &hpk, NULL);

	return rc;
}

/**
 * Generic handler to do any post-copy work.
 *
 * It will send the last hsm_progress update to coordinator to inform it
 * that copy is finished and whether it was successful or not.
 *
 * Moreover,
 * - for ARCHIVE request, it will sample the file data version and compare it
 *   with the version saved in ll_ioc_copy_start(). If they do not match, copy
 *   will be considered as failed.
 * - for RESTORE request, it will sample the file data version and send it to
 *   coordinator which is useful if the file was imported as 'released'.
 *
 * \return 0 on success.
 */
static int ll_ioc_copy_end(struct super_block *sb, struct hsm_copy *copy)
{
	struct ll_sb_info		*sbi = ll_s2sbi(sb);
	struct hsm_progress_kernel	 hpk;
	int				 rc;

	/* If you modify the logic here, also check llapi_hsm_copy_end(). */
	/* Take care: copy->hc_hai.hai_action, len, gid and data are not
	 * initialized if copy_end was called with copy == NULL.
	 */

	/* Forge a hsm_progress based on data from copy. */
	hpk.hpk_fid = copy->hc_hai.hai_fid;
	hpk.hpk_cookie = copy->hc_hai.hai_cookie;
	hpk.hpk_extent = copy->hc_hai.hai_extent;
	hpk.hpk_flags = copy->hc_flags | HP_FLAG_COMPLETED;
	hpk.hpk_errval = copy->hc_errval;
	hpk.hpk_data_version = 0;

	/* For archive request, we need to check the file data was not changed.
	 *
	 * For restore request, we need to send the file data version, this is
	 * useful when the file was created using hsm_import.
	 */
	if (((copy->hc_hai.hai_action == HSMA_ARCHIVE) ||
	     (copy->hc_hai.hai_action == HSMA_RESTORE)) &&
	    (copy->hc_errval == 0)) {
		struct inode	*inode;
		__u64		 data_version = 0;

		/* Get lsm for this fid */
		inode = search_inode_for_lustre(sb, &copy->hc_hai.hai_fid);
		if (IS_ERR(inode)) {
			hpk.hpk_flags |= HP_FLAG_RETRY;
			/* hpk_errval must be >= 0 */
			hpk.hpk_errval = -PTR_ERR(inode);
			rc = PTR_ERR(inode);
			goto progress;
		}

		rc = ll_data_version(inode, &data_version, LL_DV_RD_FLUSH);
		iput(inode);
		if (rc) {
			CDEBUG(D_HSM, "Could not read file data version. Request could not be confirmed.\n");
			if (hpk.hpk_errval == 0)
				hpk.hpk_errval = -rc;
			goto progress;
		}

		/* Store in the hsm_copy for later copytool use.
		 * Always modified even if no lsm.
		 */
		hpk.hpk_data_version = data_version;

		/* File could have been stripped during archiving, so we need
		 * to check anyway.
		 */
		if ((copy->hc_hai.hai_action == HSMA_ARCHIVE) &&
		    (copy->hc_data_version != data_version)) {
			CDEBUG(D_HSM, "File data version mismatched. File content was changed during archiving. "
			       DFID", start:%#llx current:%#llx\n",
			       PFID(&copy->hc_hai.hai_fid),
			       copy->hc_data_version, data_version);
			/* File was changed, send error to cdt. Do not ask for
			 * retry because if a file is modified frequently,
			 * the cdt will loop on retried archive requests.
			 * The policy engine will ask for a new archive later
			 * when the file will not be modified for some tunable
			 * time
			 */
			/* we do not notify caller */
			hpk.hpk_flags &= ~HP_FLAG_RETRY;
			/* hpk_errval must be >= 0 */
			hpk.hpk_errval = EBUSY;
		}
	}

progress:
	rc = obd_iocontrol(LL_IOC_HSM_PROGRESS, sbi->ll_md_exp, sizeof(hpk),
			   &hpk, NULL);

	return rc;
}

static int copy_and_ioctl(int cmd, struct obd_export *exp,
			  const void __user *data, size_t size)
{
	void *copy;
	int rc;

	copy = memdup_user(data, size);
	if (IS_ERR(copy))
		return PTR_ERR(copy);

	rc = obd_iocontrol(cmd, exp, size, copy, NULL);
	kfree(copy);

	return rc;
}

static int quotactl_ioctl(struct ll_sb_info *sbi, struct if_quotactl *qctl)
{
	int cmd = qctl->qc_cmd;
	int type = qctl->qc_type;
	int id = qctl->qc_id;
	int valid = qctl->qc_valid;
	int rc = 0;

	switch (cmd) {
	case LUSTRE_Q_INVALIDATE:
	case LUSTRE_Q_FINVALIDATE:
	case Q_QUOTAON:
	case Q_QUOTAOFF:
	case Q_SETQUOTA:
	case Q_SETINFO:
		if (!capable(CFS_CAP_SYS_ADMIN))
			return -EPERM;
		break;
	case Q_GETQUOTA:
		if (((type == USRQUOTA &&
		      !uid_eq(current_euid(), make_kuid(&init_user_ns, id))) ||
		     (type == GRPQUOTA &&
		      !in_egroup_p(make_kgid(&init_user_ns, id)))) &&
		      !capable(CFS_CAP_SYS_ADMIN))
			return -EPERM;
		break;
	case Q_GETINFO:
		break;
	default:
		CERROR("unsupported quotactl op: %#x\n", cmd);
		return -ENOTTY;
	}

	if (valid != QC_GENERAL) {
		if (cmd == Q_GETINFO)
			qctl->qc_cmd = Q_GETOINFO;
		else if (cmd == Q_GETQUOTA)
			qctl->qc_cmd = Q_GETOQUOTA;
		else
			return -EINVAL;

		switch (valid) {
		case QC_MDTIDX:
			rc = obd_iocontrol(OBD_IOC_QUOTACTL, sbi->ll_md_exp,
					   sizeof(*qctl), qctl, NULL);
			break;
		case QC_OSTIDX:
			rc = obd_iocontrol(OBD_IOC_QUOTACTL, sbi->ll_dt_exp,
					   sizeof(*qctl), qctl, NULL);
			break;
		case QC_UUID:
			rc = obd_iocontrol(OBD_IOC_QUOTACTL, sbi->ll_md_exp,
					   sizeof(*qctl), qctl, NULL);
			if (rc == -EAGAIN)
				rc = obd_iocontrol(OBD_IOC_QUOTACTL,
						   sbi->ll_dt_exp,
						   sizeof(*qctl), qctl, NULL);
			break;
		default:
			rc = -EINVAL;
			break;
		}

		if (rc)
			return rc;

		qctl->qc_cmd = cmd;
	} else {
		struct obd_quotactl *oqctl;

		oqctl = kzalloc(sizeof(*oqctl), GFP_NOFS);
		if (!oqctl)
			return -ENOMEM;

		QCTL_COPY(oqctl, qctl);
		rc = obd_quotactl(sbi->ll_md_exp, oqctl);
		if (rc) {
			if (rc != -EALREADY && cmd == Q_QUOTAON) {
				oqctl->qc_cmd = Q_QUOTAOFF;
				obd_quotactl(sbi->ll_md_exp, oqctl);
			}
			kfree(oqctl);
			return rc;
		}
		/* If QIF_SPACE is not set, client should collect the
		 * space usage from OSSs by itself
		 */
		if (cmd == Q_GETQUOTA &&
		    !(oqctl->qc_dqblk.dqb_valid & QIF_SPACE) &&
		    !oqctl->qc_dqblk.dqb_curspace) {
			struct obd_quotactl *oqctl_tmp;

			oqctl_tmp = kzalloc(sizeof(*oqctl_tmp), GFP_NOFS);
			if (!oqctl_tmp) {
				rc = -ENOMEM;
				goto out;
			}

			oqctl_tmp->qc_cmd = Q_GETOQUOTA;
			oqctl_tmp->qc_id = oqctl->qc_id;
			oqctl_tmp->qc_type = oqctl->qc_type;

			/* collect space usage from OSTs */
			oqctl_tmp->qc_dqblk.dqb_curspace = 0;
			rc = obd_quotactl(sbi->ll_dt_exp, oqctl_tmp);
			if (!rc || rc == -EREMOTEIO) {
				oqctl->qc_dqblk.dqb_curspace =
					oqctl_tmp->qc_dqblk.dqb_curspace;
				oqctl->qc_dqblk.dqb_valid |= QIF_SPACE;
			}

			/* collect space & inode usage from MDTs */
			oqctl_tmp->qc_dqblk.dqb_curspace = 0;
			oqctl_tmp->qc_dqblk.dqb_curinodes = 0;
			rc = obd_quotactl(sbi->ll_md_exp, oqctl_tmp);
			if (!rc || rc == -EREMOTEIO) {
				oqctl->qc_dqblk.dqb_curspace +=
					oqctl_tmp->qc_dqblk.dqb_curspace;
				oqctl->qc_dqblk.dqb_curinodes =
					oqctl_tmp->qc_dqblk.dqb_curinodes;
				oqctl->qc_dqblk.dqb_valid |= QIF_INODES;
			} else {
				oqctl->qc_dqblk.dqb_valid &= ~QIF_SPACE;
			}

			kfree(oqctl_tmp);
		}
out:
		QCTL_COPY(qctl, oqctl);
		kfree(oqctl);
	}

	return rc;
}

/* This function tries to get a single name component,
 * to send to the server. No actual path traversal involved,
 * so we limit to NAME_MAX
 */
static char *ll_getname(const char __user *filename)
{
	int ret = 0, len;
	char *tmp;

	tmp = kzalloc(NAME_MAX + 1, GFP_KERNEL);
	if (!tmp)
		return ERR_PTR(-ENOMEM);

	len = strncpy_from_user(tmp, filename, NAME_MAX + 1);
	if (len < 0)
		ret = len;
	else if (len == 0)
		ret = -ENOENT;
	else if (len > NAME_MAX && tmp[NAME_MAX] != 0)
		ret = -ENAMETOOLONG;

	if (ret) {
		kfree(tmp);
		tmp =  ERR_PTR(ret);
	}
	return tmp;
}

#define ll_putname(filename) kfree(filename)

static long ll_dir_ioctl(struct file *file, unsigned int cmd, unsigned long arg)
{
	struct inode *inode = file_inode(file);
	struct ll_sb_info *sbi = ll_i2sbi(inode);
	struct obd_ioctl_data *data;
	int rc = 0;

	CDEBUG(D_VFSTRACE, "VFS Op:inode="DFID"(%p), cmd=%#x\n",
	       PFID(ll_inode2fid(inode)), inode, cmd);

	/* asm-ppc{,64} declares TCGETS, et. al. as type 't' not 'T' */
	if (_IOC_TYPE(cmd) == 'T' || _IOC_TYPE(cmd) == 't') /* tty ioctls */
		return -ENOTTY;

	ll_stats_ops_tally(ll_i2sbi(inode), LPROC_LL_IOCTL, 1);
	switch (cmd) {
	case FSFILT_IOC_GETFLAGS:
	case FSFILT_IOC_SETFLAGS:
		return ll_iocontrol(inode, file, cmd, arg);
	case FSFILT_IOC_GETVERSION_OLD:
	case FSFILT_IOC_GETVERSION:
		return put_user(inode->i_generation, (int __user *)arg);
	/* We need to special case any other ioctls we want to handle,
	 * to send them to the MDS/OST as appropriate and to properly
	 * network encode the arg field.
	case FSFILT_IOC_SETVERSION_OLD:
	case FSFILT_IOC_SETVERSION:
	*/
	case LL_IOC_GET_MDTIDX: {
		int mdtidx;

		mdtidx = ll_get_mdt_idx(inode);
		if (mdtidx < 0)
			return mdtidx;

		if (put_user((int)mdtidx, (int __user *)arg))
			return -EFAULT;

		return 0;
	}
	case IOC_MDC_LOOKUP: {
		int namelen, len = 0;
		char *buf = NULL;
		char *filename;

		rc = obd_ioctl_getdata(&buf, &len, (void __user *)arg);
		if (rc)
			return rc;
		data = (void *)buf;

		filename = data->ioc_inlbuf1;
		namelen = strlen(filename);

		if (namelen < 1) {
			CDEBUG(D_INFO, "IOC_MDC_LOOKUP missing filename\n");
			rc = -EINVAL;
			goto out_free;
		}

		rc = ll_get_fid_by_name(inode, filename, namelen, NULL);
		if (rc < 0) {
			CERROR("%s: lookup %.*s failed: rc = %d\n",
			       ll_get_fsname(inode->i_sb, NULL, 0), namelen,
			       filename, rc);
			goto out_free;
		}
out_free:
		obd_ioctl_freedata(buf, len);
		return rc;
	}
	case LL_IOC_LMV_SETSTRIPE: {
		struct lmv_user_md  *lum;
		char		*buf = NULL;
		char		*filename;
		int		 namelen = 0;
		int		 lumlen = 0;
		umode_t mode;
		int		 len;
		int		 rc;

		rc = obd_ioctl_getdata(&buf, &len, (void __user *)arg);
		if (rc)
			return rc;

		data = (void *)buf;
		if (!data->ioc_inlbuf1 || !data->ioc_inlbuf2 ||
		    data->ioc_inllen1 == 0 || data->ioc_inllen2 == 0) {
			rc = -EINVAL;
			goto lmv_out_free;
		}

		filename = data->ioc_inlbuf1;
		namelen = data->ioc_inllen1;

		if (namelen < 1) {
			CDEBUG(D_INFO, "IOC_MDC_LOOKUP missing filename\n");
			rc = -EINVAL;
			goto lmv_out_free;
		}
		lum = (struct lmv_user_md *)data->ioc_inlbuf2;
		lumlen = data->ioc_inllen2;

		if (lum->lum_magic != LMV_USER_MAGIC ||
		    lumlen != sizeof(*lum)) {
			CERROR("%s: wrong lum magic %x or size %d: rc = %d\n",
			       filename, lum->lum_magic, lumlen, -EFAULT);
			rc = -EINVAL;
			goto lmv_out_free;
		}

#if OBD_OCD_VERSION(2, 9, 50, 0) > LUSTRE_VERSION_CODE
		mode = data->ioc_type != 0 ? data->ioc_type : S_IRWXUGO;
#else
		mode = data->ioc_type;
#endif
		rc = ll_dir_setdirstripe(inode, lum, filename, mode);
lmv_out_free:
		obd_ioctl_freedata(buf, len);
		return rc;
	}
	case LL_IOC_LMV_SET_DEFAULT_STRIPE: {
		struct lmv_user_md __user *ulump;
		struct lmv_user_md lum;
		int rc;

		ulump = (struct lmv_user_md __user *)arg;
		if (copy_from_user(&lum, ulump, sizeof(lum)))
			return -EFAULT;

		if (lum.lum_magic != LMV_USER_MAGIC)
			return -EINVAL;

		rc = ll_dir_setstripe(inode, (struct lov_user_md *)&lum, 0);

		return rc;
	}
	case LL_IOC_LOV_SETSTRIPE: {
		struct lov_user_md_v3 lumv3;
		struct lov_user_md_v1 *lumv1 = (struct lov_user_md_v1 *)&lumv3;
		struct lov_user_md_v1 __user *lumv1p = (void __user *)arg;
		struct lov_user_md_v3 __user *lumv3p = (void __user *)arg;

		int set_default = 0;

		LASSERT(sizeof(lumv3) == sizeof(*lumv3p));
		LASSERT(sizeof(lumv3.lmm_objects[0]) ==
			sizeof(lumv3p->lmm_objects[0]));
		/* first try with v1 which is smaller than v3 */
		if (copy_from_user(lumv1, lumv1p, sizeof(*lumv1)))
			return -EFAULT;

		if (lumv1->lmm_magic == LOV_USER_MAGIC_V3) {
			if (copy_from_user(&lumv3, lumv3p, sizeof(lumv3)))
				return -EFAULT;
		}

		if (is_root_inode(inode))
			set_default = 1;

		/* in v1 and v3 cases lumv1 points to data */
		rc = ll_dir_setstripe(inode, lumv1, set_default);

		return rc;
	}
	case LL_IOC_LMV_GETSTRIPE: {
		struct lmv_user_md __user *ulmv;
		struct lmv_user_md lum;
		struct ptlrpc_request *request = NULL;
		struct lmv_user_md *tmp = NULL;
		union lmv_mds_md *lmm = NULL;
		u64 valid = 0;
		int stripe_count;
		int mdt_index;
		int lum_size;
		int lmmsize;
		int rc;
		int i;

		ulmv = (struct lmv_user_md __user *)arg;
		if (copy_from_user(&lum, ulmv, sizeof(*ulmv)))
			return -EFAULT;

		/*
		 * lum_magic will indicate which stripe the ioctl will like
		 * to get, LMV_MAGIC_V1 is for normal LMV stripe, LMV_USER_MAGIC
		 * is for default LMV stripe
		 */
		if (lum.lum_magic == LMV_MAGIC_V1)
			valid |= OBD_MD_MEA;
		else if (lum.lum_magic == LMV_USER_MAGIC)
			valid |= OBD_MD_DEFAULT_MEA;
		else
			return -EINVAL;

		rc = ll_dir_getstripe(inode, (void **)&lmm, &lmmsize, &request,
				      valid);
		if (rc)
			goto finish_req;

		/* Get default LMV EA */
		if (lum.lum_magic == LMV_USER_MAGIC) {
			if (rc)
				goto finish_req;

			if (lmmsize > sizeof(*ulmv)) {
				rc = -EINVAL;
				goto finish_req;
			}

			if (copy_to_user(ulmv, lmm, lmmsize))
				rc = -EFAULT;

			goto finish_req;
		}

		stripe_count = lmv_mds_md_stripe_count_get(lmm);
		lum_size = lmv_user_md_size(stripe_count, LMV_MAGIC_V1);
		tmp = kzalloc(lum_size, GFP_NOFS);
		if (!tmp) {
			rc = -ENOMEM;
			goto finish_req;
		}

		mdt_index = ll_get_mdt_idx(inode);
		if (mdt_index < 0) {
			rc = -ENOMEM;
			goto out_tmp;
		}
		tmp->lum_magic = LMV_MAGIC_V1;
		tmp->lum_stripe_count = 0;
		tmp->lum_stripe_offset = mdt_index;
		for (i = 0; i < stripe_count; i++) {
			struct lu_fid fid;

			fid_le_to_cpu(&fid, &lmm->lmv_md_v1.lmv_stripe_fids[i]);
			mdt_index = ll_get_mdt_idx_by_fid(sbi, &fid);
			if (mdt_index < 0) {
				rc = mdt_index;
				goto out_tmp;
			}
			tmp->lum_objects[i].lum_mds = mdt_index;
			tmp->lum_objects[i].lum_fid = fid;
			tmp->lum_stripe_count++;
		}

		if (copy_to_user(ulmv, tmp, lum_size)) {
			rc = -EFAULT;
			goto out_tmp;
		}
out_tmp:
		kfree(tmp);
finish_req:
		ptlrpc_req_finished(request);
		return rc;
	}

	case LL_IOC_LOV_SWAP_LAYOUTS:
		return -EPERM;
	case IOC_OBD_STATFS:
		return ll_obd_statfs(inode, (void __user *)arg);
	case LL_IOC_LOV_GETSTRIPE:
	case LL_IOC_MDC_GETINFO:
	case IOC_MDC_GETFILEINFO:
	case IOC_MDC_GETFILESTRIPE: {
		struct ptlrpc_request *request = NULL;
		struct lov_user_md __user *lump;
		struct lov_mds_md *lmm = NULL;
		struct mdt_body *body;
		char *filename = NULL;
		int lmmsize;

		if (cmd == IOC_MDC_GETFILEINFO ||
		    cmd == IOC_MDC_GETFILESTRIPE) {
			filename = ll_getname((const char __user *)arg);
			if (IS_ERR(filename))
				return PTR_ERR(filename);

			rc = ll_lov_getstripe_ea_info(inode, filename, &lmm,
						      &lmmsize, &request);
		} else {
			rc = ll_dir_getstripe(inode, (void **)&lmm, &lmmsize,
					      &request, 0);
		}

		if (request) {
			body = req_capsule_server_get(&request->rq_pill,
						      &RMF_MDT_BODY);
			LASSERT(body);
		} else {
			goto out_req;
		}

		if (rc < 0) {
			if (rc == -ENODATA && (cmd == IOC_MDC_GETFILEINFO ||
					       cmd == LL_IOC_MDC_GETINFO)) {
				rc = 0;
				goto skip_lmm;
			} else {
				goto out_req;
			}
		}

		if (cmd == IOC_MDC_GETFILESTRIPE ||
		    cmd == LL_IOC_LOV_GETSTRIPE) {
			lump = (struct lov_user_md __user *)arg;
		} else {
			struct lov_user_mds_data __user *lmdp;

			lmdp = (struct lov_user_mds_data __user *)arg;
			lump = &lmdp->lmd_lmm;
		}
		if (copy_to_user(lump, lmm, lmmsize)) {
			if (copy_to_user(lump, lmm, sizeof(*lump))) {
				rc = -EFAULT;
				goto out_req;
			}
			rc = -EOVERFLOW;
		}
skip_lmm:
		if (cmd == IOC_MDC_GETFILEINFO || cmd == LL_IOC_MDC_GETINFO) {
			struct lov_user_mds_data __user *lmdp;
			lstat_t st = { 0 };

<<<<<<< HEAD
			st.st_dev     = inode_get_dev(inode);
			st.st_mode    = body->mode;
			st.st_nlink   = body->nlink;
			st.st_uid     = body->uid;
			st.st_gid     = body->gid;
			st.st_rdev    = body->rdev;
			st.st_size    = body->size;
=======
			st.st_dev     = inode->i_sb->s_dev;
			st.st_mode    = body->mbo_mode;
			st.st_nlink   = body->mbo_nlink;
			st.st_uid     = body->mbo_uid;
			st.st_gid     = body->mbo_gid;
			st.st_rdev    = body->mbo_rdev;
			st.st_size    = body->mbo_size;
>>>>>>> 1001354c
			st.st_blksize = PAGE_SIZE;
			st.st_blocks  = body->mbo_blocks;
			st.st_atime   = body->mbo_atime;
			st.st_mtime   = body->mbo_mtime;
			st.st_ctime   = body->mbo_ctime;
			st.st_ino     = cl_fid_build_ino(&body->mbo_fid1,
							 sbi->ll_flags &
							 LL_SBI_32BIT_API);

			lmdp = (struct lov_user_mds_data __user *)arg;
			if (copy_to_user(&lmdp->lmd_st, &st, sizeof(st))) {
				rc = -EFAULT;
				goto out_req;
			}
		}

out_req:
		ptlrpc_req_finished(request);
		if (filename)
			ll_putname(filename);
		return rc;
	}
	case IOC_LOV_GETINFO: {
		struct lov_user_mds_data __user *lumd;
		struct lov_stripe_md *lsm;
		struct lov_user_md __user *lum;
		struct lov_mds_md *lmm;
		int lmmsize;
		lstat_t st;

		lumd = (struct lov_user_mds_data __user *)arg;
		lum = &lumd->lmd_lmm;

		rc = ll_get_max_mdsize(sbi, &lmmsize);
		if (rc)
			return rc;

		lmm = libcfs_kvzalloc(lmmsize, GFP_NOFS);
		if (!lmm)
			return -ENOMEM;
		if (copy_from_user(lmm, lum, lmmsize)) {
			rc = -EFAULT;
			goto free_lmm;
		}

		switch (lmm->lmm_magic) {
		case LOV_USER_MAGIC_V1:
			if (cpu_to_le32(LOV_USER_MAGIC_V1) == LOV_USER_MAGIC_V1)
				break;
			/* swab objects first so that stripes num will be sane */
			lustre_swab_lov_user_md_objects(
				((struct lov_user_md_v1 *)lmm)->lmm_objects,
				((struct lov_user_md_v1 *)lmm)->lmm_stripe_count);
			lustre_swab_lov_user_md_v1((struct lov_user_md_v1 *)lmm);
			break;
		case LOV_USER_MAGIC_V3:
			if (cpu_to_le32(LOV_USER_MAGIC_V3) == LOV_USER_MAGIC_V3)
				break;
			/* swab objects first so that stripes num will be sane */
			lustre_swab_lov_user_md_objects(
				((struct lov_user_md_v3 *)lmm)->lmm_objects,
				((struct lov_user_md_v3 *)lmm)->lmm_stripe_count);
			lustre_swab_lov_user_md_v3((struct lov_user_md_v3 *)lmm);
			break;
		default:
			rc = -EINVAL;
			goto free_lmm;
		}

		rc = obd_unpackmd(sbi->ll_dt_exp, &lsm, lmm, lmmsize);
		if (rc < 0) {
			rc = -ENOMEM;
			goto free_lmm;
		}

		/* Perform glimpse_size operation. */
		memset(&st, 0, sizeof(st));

		rc = ll_glimpse_ioctl(sbi, lsm, &st);
		if (rc)
			goto free_lsm;

		if (copy_to_user(&lumd->lmd_st, &st, sizeof(st))) {
			rc = -EFAULT;
			goto free_lsm;
		}

free_lsm:
		obd_free_memmd(sbi->ll_dt_exp, &lsm);
free_lmm:
		kvfree(lmm);
		return rc;
	}
	case OBD_IOC_QUOTACHECK: {
		struct obd_quotactl *oqctl;
		int error = 0;

		if (!capable(CFS_CAP_SYS_ADMIN))
			return -EPERM;

		oqctl = kzalloc(sizeof(*oqctl), GFP_NOFS);
		if (!oqctl)
			return -ENOMEM;
		oqctl->qc_type = arg;
		rc = obd_quotacheck(sbi->ll_md_exp, oqctl);
		if (rc < 0) {
			CDEBUG(D_INFO, "md_quotacheck failed: rc %d\n", rc);
			error = rc;
		}

		rc = obd_quotacheck(sbi->ll_dt_exp, oqctl);
		if (rc < 0)
			CDEBUG(D_INFO, "obd_quotacheck failed: rc %d\n", rc);

		kfree(oqctl);
		return error ?: rc;
	}
	case OBD_IOC_POLL_QUOTACHECK: {
		struct if_quotacheck *check;

		if (!capable(CFS_CAP_SYS_ADMIN))
			return -EPERM;

		check = kzalloc(sizeof(*check), GFP_NOFS);
		if (!check)
			return -ENOMEM;

		rc = obd_iocontrol(cmd, sbi->ll_md_exp, 0, (void *)check,
				   NULL);
		if (rc) {
			CDEBUG(D_QUOTA, "mdc ioctl %d failed: %d\n", cmd, rc);
			if (copy_to_user((void __user *)arg, check,
					 sizeof(*check)))
				CDEBUG(D_QUOTA, "copy_to_user failed\n");
			goto out_poll;
		}

		rc = obd_iocontrol(cmd, sbi->ll_dt_exp, 0, (void *)check,
				   NULL);
		if (rc) {
			CDEBUG(D_QUOTA, "osc ioctl %d failed: %d\n", cmd, rc);
			if (copy_to_user((void __user *)arg, check,
					 sizeof(*check)))
				CDEBUG(D_QUOTA, "copy_to_user failed\n");
			goto out_poll;
		}
out_poll:
		kfree(check);
		return rc;
	}
	case OBD_IOC_QUOTACTL: {
		struct if_quotactl *qctl;

		qctl = kzalloc(sizeof(*qctl), GFP_NOFS);
		if (!qctl)
			return -ENOMEM;

		if (copy_from_user(qctl, (void __user *)arg, sizeof(*qctl))) {
			rc = -EFAULT;
			goto out_quotactl;
		}

		rc = quotactl_ioctl(sbi, qctl);

		if (rc == 0 && copy_to_user((void __user *)arg, qctl,
					    sizeof(*qctl)))
			rc = -EFAULT;

out_quotactl:
		kfree(qctl);
		return rc;
	}
	case OBD_IOC_GETDTNAME:
	case OBD_IOC_GETMDNAME:
		return ll_get_obd_name(inode, cmd, arg);
	case LL_IOC_FLUSHCTX:
		return ll_flush_ctx(inode);
	case LL_IOC_GETOBDCOUNT: {
		int count, vallen;
		struct obd_export *exp;

		if (copy_from_user(&count, (int __user *)arg, sizeof(int)))
			return -EFAULT;

		/* get ost count when count is zero, get mdt count otherwise */
		exp = count ? sbi->ll_md_exp : sbi->ll_dt_exp;
		vallen = sizeof(count);
		rc = obd_get_info(NULL, exp, sizeof(KEY_TGT_COUNT),
				  KEY_TGT_COUNT, &vallen, &count, NULL);
		if (rc) {
			CERROR("get target count failed: %d\n", rc);
			return rc;
		}

		if (copy_to_user((int __user *)arg, &count, sizeof(int)))
			return -EFAULT;

		return 0;
	}
	case LL_IOC_PATH2FID:
		if (copy_to_user((void __user *)arg, ll_inode2fid(inode),
				 sizeof(struct lu_fid)))
			return -EFAULT;
		return 0;
	case LL_IOC_GET_CONNECT_FLAGS: {
		return obd_iocontrol(cmd, sbi->ll_md_exp, 0, NULL,
				     (void __user *)arg);
	}
	case OBD_IOC_CHANGELOG_SEND:
	case OBD_IOC_CHANGELOG_CLEAR:
		if (!capable(CFS_CAP_SYS_ADMIN))
			return -EPERM;

		rc = copy_and_ioctl(cmd, sbi->ll_md_exp, (void __user *)arg,
				    sizeof(struct ioc_changelog));
		return rc;
	case OBD_IOC_FID2PATH:
		return ll_fid2path(inode, (void __user *)arg);
	case LL_IOC_GETPARENT:
		return ll_getparent(file, (void __user *)arg);
	case LL_IOC_FID2MDTIDX: {
		struct obd_export *exp = ll_i2mdexp(inode);
		struct lu_fid fid;
		__u32 index;

		if (copy_from_user(&fid, (const struct lu_fid __user *)arg,
				   sizeof(fid)))
			return -EFAULT;

		/* Call mdc_iocontrol */
		rc = obd_iocontrol(LL_IOC_FID2MDTIDX, exp, sizeof(fid), &fid,
				   &index);
		if (rc)
			return rc;

		return index;
	}
	case LL_IOC_HSM_REQUEST: {
		struct hsm_user_request	*hur;
		ssize_t			 totalsize;

		hur = memdup_user((void __user *)arg, sizeof(*hur));
		if (IS_ERR(hur))
			return PTR_ERR(hur);

		/* Compute the whole struct size */
		totalsize = hur_len(hur);
		kfree(hur);
		if (totalsize < 0)
			return -E2BIG;

		/* Final size will be more than double totalsize */
		if (totalsize >= MDS_MAXREQSIZE / 3)
			return -E2BIG;

		hur = libcfs_kvzalloc(totalsize, GFP_NOFS);
		if (!hur)
			return -ENOMEM;

		/* Copy the whole struct */
		if (copy_from_user(hur, (void __user *)arg, totalsize)) {
			kvfree(hur);
			return -EFAULT;
		}

		if (hur->hur_request.hr_action == HUA_RELEASE) {
			const struct lu_fid *fid;
			struct inode *f;
			int i;

			for (i = 0; i < hur->hur_request.hr_itemcount; i++) {
				fid = &hur->hur_user_item[i].hui_fid;
				f = search_inode_for_lustre(inode->i_sb, fid);
				if (IS_ERR(f)) {
					rc = PTR_ERR(f);
					break;
				}

				rc = ll_hsm_release(f);
				iput(f);
				if (rc != 0)
					break;
			}
		} else {
			rc = obd_iocontrol(cmd, ll_i2mdexp(inode), totalsize,
					   hur, NULL);
		}

		kvfree(hur);

		return rc;
	}
	case LL_IOC_HSM_PROGRESS: {
		struct hsm_progress_kernel	hpk;
		struct hsm_progress		hp;

		if (copy_from_user(&hp, (void __user *)arg, sizeof(hp)))
			return -EFAULT;

		hpk.hpk_fid = hp.hp_fid;
		hpk.hpk_cookie = hp.hp_cookie;
		hpk.hpk_extent = hp.hp_extent;
		hpk.hpk_flags = hp.hp_flags;
		hpk.hpk_errval = hp.hp_errval;
		hpk.hpk_data_version = 0;

		/* File may not exist in Lustre; all progress
		 * reported to Lustre root
		 */
		rc = obd_iocontrol(cmd, sbi->ll_md_exp, sizeof(hpk), &hpk,
				   NULL);
		return rc;
	}
	case LL_IOC_HSM_CT_START:
		if (!capable(CFS_CAP_SYS_ADMIN))
			return -EPERM;

		rc = copy_and_ioctl(cmd, sbi->ll_md_exp, (void __user *)arg,
				    sizeof(struct lustre_kernelcomm));
		return rc;

	case LL_IOC_HSM_COPY_START: {
		struct hsm_copy	*copy;
		int		 rc;

		copy = memdup_user((char __user *)arg, sizeof(*copy));
		if (IS_ERR(copy))
			return PTR_ERR(copy);

		rc = ll_ioc_copy_start(inode->i_sb, copy);
		if (copy_to_user((char __user *)arg, copy, sizeof(*copy)))
			rc = -EFAULT;

		kfree(copy);
		return rc;
	}
	case LL_IOC_HSM_COPY_END: {
		struct hsm_copy	*copy;
		int		 rc;

		copy = memdup_user((char __user *)arg, sizeof(*copy));
		if (IS_ERR(copy))
			return PTR_ERR(copy);

		rc = ll_ioc_copy_end(inode->i_sb, copy);
		if (copy_to_user((char __user *)arg, copy, sizeof(*copy)))
			rc = -EFAULT;

		kfree(copy);
		return rc;
	}
	case LL_IOC_MIGRATE: {
		char *buf = NULL;
		const char *filename;
		int namelen = 0;
		int len;
		int rc;
		int mdtidx;

		rc = obd_ioctl_getdata(&buf, &len, (void __user *)arg);
		if (rc < 0)
			return rc;

		data = (struct obd_ioctl_data *)buf;
		if (!data->ioc_inlbuf1 || !data->ioc_inlbuf2 ||
		    !data->ioc_inllen1 || !data->ioc_inllen2) {
			rc = -EINVAL;
			goto migrate_free;
		}

		filename = data->ioc_inlbuf1;
		namelen = data->ioc_inllen1;
		if (namelen < 1 || namelen != strlen(filename) + 1) {
			rc = -EINVAL;
			goto migrate_free;
		}

		if (data->ioc_inllen2 != sizeof(mdtidx)) {
			rc = -EINVAL;
			goto migrate_free;
		}
		mdtidx = *(int *)data->ioc_inlbuf2;

		rc = ll_migrate(inode, file, mdtidx, filename, namelen - 1);
migrate_free:
		obd_ioctl_freedata(buf, len);

		return rc;
	}

	default:
		return obd_iocontrol(cmd, sbi->ll_dt_exp, 0, NULL,
				     (void __user *)arg);
	}
}

static loff_t ll_dir_seek(struct file *file, loff_t offset, int origin)
{
	struct inode *inode = file->f_mapping->host;
	struct ll_file_data *fd = LUSTRE_FPRIVATE(file);
	struct ll_sb_info *sbi = ll_i2sbi(inode);
	int api32 = ll_need_32bit_api(sbi);
	loff_t ret = -EINVAL;

	switch (origin) {
	case SEEK_SET:
		break;
	case SEEK_CUR:
		offset += file->f_pos;
		break;
	case SEEK_END:
		if (offset > 0)
			goto out;
		if (api32)
			offset += LL_DIR_END_OFF_32BIT;
		else
			offset += LL_DIR_END_OFF;
		break;
	default:
		goto out;
	}

	if (offset >= 0 &&
	    ((api32 && offset <= LL_DIR_END_OFF_32BIT) ||
	     (!api32 && offset <= LL_DIR_END_OFF))) {
		if (offset != file->f_pos) {
			if ((api32 && offset == LL_DIR_END_OFF_32BIT) ||
			    (!api32 && offset == LL_DIR_END_OFF))
				fd->lfd_pos = MDS_DIR_END_OFF;
			else if (api32 && sbi->ll_flags & LL_SBI_64BIT_HASH)
				fd->lfd_pos = offset << 32;
			else
				fd->lfd_pos = offset;
			file->f_pos = offset;
			file->f_version = 0;
		}
		ret = offset;
	}
	goto out;

out:
	return ret;
}

static int ll_dir_open(struct inode *inode, struct file *file)
{
	return ll_file_open(inode, file);
}

static int ll_dir_release(struct inode *inode, struct file *file)
{
	return ll_file_release(inode, file);
}

const struct file_operations ll_dir_operations = {
	.llseek   = ll_dir_seek,
	.open     = ll_dir_open,
	.release  = ll_dir_release,
	.read     = generic_read_dir,
	.iterate_shared  = ll_readdir,
	.unlocked_ioctl   = ll_dir_ioctl,
	.fsync    = ll_fsync,
};<|MERGE_RESOLUTION|>--- conflicted
+++ resolved
@@ -1341,23 +1341,13 @@
 			struct lov_user_mds_data __user *lmdp;
 			lstat_t st = { 0 };
 
-<<<<<<< HEAD
 			st.st_dev     = inode_get_dev(inode);
-			st.st_mode    = body->mode;
-			st.st_nlink   = body->nlink;
-			st.st_uid     = body->uid;
-			st.st_gid     = body->gid;
-			st.st_rdev    = body->rdev;
-			st.st_size    = body->size;
-=======
-			st.st_dev     = inode->i_sb->s_dev;
 			st.st_mode    = body->mbo_mode;
 			st.st_nlink   = body->mbo_nlink;
 			st.st_uid     = body->mbo_uid;
 			st.st_gid     = body->mbo_gid;
 			st.st_rdev    = body->mbo_rdev;
 			st.st_size    = body->mbo_size;
->>>>>>> 1001354c
 			st.st_blksize = PAGE_SIZE;
 			st.st_blocks  = body->mbo_blocks;
 			st.st_atime   = body->mbo_atime;
