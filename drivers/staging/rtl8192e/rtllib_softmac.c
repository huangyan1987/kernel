--- conflicted
+++ resolved
@@ -2042,15 +2042,9 @@
 
 }
 
-<<<<<<< HEAD
-static inline void rtllib_sta_ps(unsigned long data)
-{
-	struct rtllib_device *ieee = (struct rtllib_device *)data;
-=======
 static inline void rtllib_sta_ps(struct tasklet_struct *t)
 {
 	struct rtllib_device *ieee = from_tasklet(ieee, t, ps_task);
->>>>>>> 7d2a07b7
 	u64 time;
 	short sleep;
 	unsigned long flags, flags2;
@@ -3032,11 +3026,7 @@
 	spin_lock_init(&ieee->mgmt_tx_lock);
 	spin_lock_init(&ieee->beacon_lock);
 
-<<<<<<< HEAD
-	tasklet_init(&ieee->ps_task, rtllib_sta_ps, (unsigned long)ieee);
-=======
 	tasklet_setup(&ieee->ps_task, rtllib_sta_ps);
->>>>>>> 7d2a07b7
 
 }
 
