// SPDX-License-Identifier: GPL-2.0
/*
 * This file is based on code from OCTEON SDK by Cavium Networks.
 *
 * Copyright (c) 2003-2007 Cavium Networks
 */

#include <linux/kernel.h>
#include <linux/ethtool.h>
#include <linux/phy.h>
#include <linux/ratelimit.h>
#include <linux/of_mdio.h>
#include <generated/utsrelease.h>
#include <net/dst.h>

#include "octeon-ethernet.h"
#include "ethernet-defines.h"
#include "ethernet-mdio.h"
#include "ethernet-util.h"

static void cvm_oct_get_drvinfo(struct net_device *dev,
				struct ethtool_drvinfo *info)
{
	strscpy(info->driver, KBUILD_MODNAME, sizeof(info->driver));
	strscpy(info->version, UTS_RELEASE, sizeof(info->version));
	strscpy(info->bus_info, "Builtin", sizeof(info->bus_info));
}

static int cvm_oct_nway_reset(struct net_device *dev)
{
	if (!capable(CAP_NET_ADMIN))
		return -EPERM;

	if (dev->phydev)
		return phy_start_aneg(dev->phydev);

	return -EINVAL;
}

const struct ethtool_ops cvm_oct_ethtool_ops = {
	.get_drvinfo = cvm_oct_get_drvinfo,
	.nway_reset = cvm_oct_nway_reset,
	.get_link = ethtool_op_get_link,
	.get_link_ksettings = phy_ethtool_get_link_ksettings,
	.set_link_ksettings = phy_ethtool_set_link_ksettings,
};

/**
 * cvm_oct_ioctl - IOCTL support for PHY control
 * @dev:    Device to change
 * @rq:     the request
 * @cmd:    the command
 *
 * Returns Zero on success
 */
int cvm_oct_ioctl(struct net_device *dev, struct ifreq *rq, int cmd)
{
	if (!netif_running(dev))
		return -EINVAL;

	if (!dev->phydev)
		return -EINVAL;

	return phy_mii_ioctl(dev->phydev, rq, cmd);
}

void cvm_oct_note_carrier(struct octeon_ethernet *priv,
			  union cvmx_helper_link_info li)
{
	if (li.s.link_up) {
		pr_notice_ratelimited("%s: %u Mbps %s duplex, port %d, queue %d\n",
				      netdev_name(priv->netdev), li.s.speed,
				      (li.s.full_duplex) ? "Full" : "Half",
				      priv->port, priv->queue);
	} else {
		pr_notice_ratelimited("%s: Link down\n",
				      netdev_name(priv->netdev));
	}
}

void cvm_oct_adjust_link(struct net_device *dev)
{
	struct octeon_ethernet *priv = netdev_priv(dev);
	union cvmx_helper_link_info link_info;

	link_info.u64		= 0;
	link_info.s.link_up	= dev->phydev->link ? 1 : 0;
	link_info.s.full_duplex = dev->phydev->duplex ? 1 : 0;
	link_info.s.speed	= dev->phydev->speed;
	priv->link_info		= link_info.u64;

	/*
	 * The polling task need to know about link status changes.
	 */
	if (priv->poll)
		priv->poll(dev);

	if (priv->last_link != dev->phydev->link) {
		priv->last_link = dev->phydev->link;
		cvmx_helper_link_set(priv->port, link_info);
		cvm_oct_note_carrier(priv, link_info);
	}
}

int cvm_oct_common_stop(struct net_device *dev)
{
	struct octeon_ethernet *priv = netdev_priv(dev);
	int interface = INTERFACE(priv->port);
	union cvmx_helper_link_info link_info;
	union cvmx_gmxx_prtx_cfg gmx_cfg;
	int index = INDEX(priv->port);

	gmx_cfg.u64 = cvmx_read_csr(CVMX_GMXX_PRTX_CFG(index, interface));
	gmx_cfg.s.en = 0;
	cvmx_write_csr(CVMX_GMXX_PRTX_CFG(index, interface), gmx_cfg.u64);

	priv->poll = NULL;

	if (dev->phydev)
		phy_disconnect(dev->phydev);

	if (priv->last_link) {
		link_info.u64 = 0;
		priv->last_link = 0;

		cvmx_helper_link_set(priv->port, link_info);
		cvm_oct_note_carrier(priv, link_info);
	}
	return 0;
}

/**
 * cvm_oct_phy_setup_device - setup the PHY
 *
 * @dev:    Device to setup
 *
 * Returns Zero on success, negative on failure
 */
int cvm_oct_phy_setup_device(struct net_device *dev)
{
	struct octeon_ethernet *priv = netdev_priv(dev);
	struct device_node *phy_node;
	struct phy_device *phydev = NULL;

	if (!priv->of_node)
		goto no_phy;

	phy_node = of_parse_phandle(priv->of_node, "phy-handle", 0);
<<<<<<< HEAD
	if (!phy_node && of_phy_is_fixed_link(priv->of_node)) {
=======
	if (!phy_node && of_phy_is_fixed_link(priv->of_node))
>>>>>>> 7d2a07b7
		phy_node = of_node_get(priv->of_node);
	if (!phy_node)
		goto no_phy;

	phydev = of_phy_connect(dev, phy_node, cvm_oct_adjust_link, 0,
				priv->phy_mode);
	of_node_put(phy_node);

	if (!phydev)
		return -EPROBE_DEFER;

	priv->last_link = 0;
	phy_start(phydev);

	return 0;
no_phy:
	/* If there is no phy, assume a direct MAC connection and that
	 * the link is up.
	 */
	netif_carrier_on(dev);
	return 0;
}<|MERGE_RESOLUTION|>--- conflicted
+++ resolved
@@ -146,11 +146,7 @@
 		goto no_phy;
 
 	phy_node = of_parse_phandle(priv->of_node, "phy-handle", 0);
-<<<<<<< HEAD
-	if (!phy_node && of_phy_is_fixed_link(priv->of_node)) {
-=======
 	if (!phy_node && of_phy_is_fixed_link(priv->of_node))
->>>>>>> 7d2a07b7
 		phy_node = of_node_get(priv->of_node);
 	if (!phy_node)
 		goto no_phy;
