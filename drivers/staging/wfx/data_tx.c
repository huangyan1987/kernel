--- conflicted
+++ resolved
@@ -264,163 +264,6 @@
 		list_add(&cache->cache[i].link, &cache->free);
 }
 
-<<<<<<< HEAD
-/* Link ID related functions */
-
-static int wfx_alloc_link_id(struct wfx_vif *wvif, const u8 *mac)
-{
-	int i, ret = 0;
-	unsigned long oldest;
-
-	spin_lock_bh(&wvif->ps_state_lock);
-	for (i = 0; i < WFX_MAX_STA_IN_AP_MODE; ++i) {
-		if (!wvif->link_id_db[i].status) {
-			ret = i + 1;
-			break;
-		} else if (wvif->link_id_db[i].status != WFX_LINK_HARD &&
-			   !wvif->wdev->tx_queue_stats.link_map_cache[i + 1]) {
-			if (!ret || time_after(oldest, wvif->link_id_db[i].timestamp)) {
-				oldest = wvif->link_id_db[i].timestamp;
-				ret = i + 1;
-			}
-		}
-	}
-
-	if (ret) {
-		struct wfx_link_entry *entry = &wvif->link_id_db[ret - 1];
-
-		entry->status = WFX_LINK_RESERVE;
-		ether_addr_copy(entry->mac, mac);
-		memset(&entry->buffered, 0, WFX_MAX_TID);
-		skb_queue_head_init(&entry->rx_queue);
-		wfx_tx_lock(wvif->wdev);
-
-		if (!schedule_work(&wvif->link_id_work))
-			wfx_tx_unlock(wvif->wdev);
-	} else {
-		dev_info(wvif->wdev->dev, "no more link-id available\n");
-	}
-	spin_unlock_bh(&wvif->ps_state_lock);
-	return ret;
-}
-
-int wfx_find_link_id(struct wfx_vif *wvif, const u8 *mac)
-{
-	int i, ret = 0;
-
-	spin_lock_bh(&wvif->ps_state_lock);
-	for (i = 0; i < WFX_MAX_STA_IN_AP_MODE; ++i) {
-		if (ether_addr_equal(mac, wvif->link_id_db[i].mac) &&
-		    wvif->link_id_db[i].status) {
-			wvif->link_id_db[i].timestamp = jiffies;
-			ret = i + 1;
-			break;
-		}
-	}
-	spin_unlock_bh(&wvif->ps_state_lock);
-	return ret;
-}
-
-static int wfx_map_link(struct wfx_vif *wvif,
-			struct wfx_link_entry *link_entry, int sta_id)
-{
-	int ret;
-
-	ret = hif_map_link(wvif, link_entry->mac, 0, sta_id);
-
-	if (ret == 0)
-		/* Save the MAC address currently associated with the peer
-		 * for future unmap request
-		 */
-		ether_addr_copy(link_entry->old_mac, link_entry->mac);
-
-	return ret;
-}
-
-int wfx_unmap_link(struct wfx_vif *wvif, int sta_id)
-{
-	u8 *mac_addr = NULL;
-
-	if (sta_id)
-		mac_addr = wvif->link_id_db[sta_id - 1].old_mac;
-
-	return hif_map_link(wvif, mac_addr, 1, sta_id);
-}
-
-void wfx_link_id_gc_work(struct work_struct *work)
-{
-	struct wfx_vif *wvif =
-		container_of(work, struct wfx_vif, link_id_gc_work.work);
-	unsigned long now = jiffies;
-	unsigned long next_gc = -1;
-	long ttl;
-	u32 mask;
-	int i;
-
-	if (wvif->state != WFX_STATE_AP)
-		return;
-
-	wfx_tx_lock_flush(wvif->wdev);
-	spin_lock_bh(&wvif->ps_state_lock);
-	for (i = 0; i < WFX_MAX_STA_IN_AP_MODE; ++i) {
-		bool need_reset = false;
-
-		mask = BIT(i + 1);
-		if (wvif->link_id_db[i].status == WFX_LINK_RESERVE ||
-		    (wvif->link_id_db[i].status == WFX_LINK_HARD &&
-		     !(wvif->link_id_map & mask))) {
-			if (wvif->link_id_map & mask) {
-				wvif->sta_asleep_mask &= ~mask;
-				wvif->pspoll_mask &= ~mask;
-				need_reset = true;
-			}
-			wvif->link_id_map |= mask;
-			if (wvif->link_id_db[i].status != WFX_LINK_HARD)
-				wvif->link_id_db[i].status = WFX_LINK_SOFT;
-
-			spin_unlock_bh(&wvif->ps_state_lock);
-			if (need_reset)
-				wfx_unmap_link(wvif, i + 1);
-			wfx_map_link(wvif, &wvif->link_id_db[i], i + 1);
-			next_gc = min(next_gc, WFX_LINK_ID_GC_TIMEOUT);
-			spin_lock_bh(&wvif->ps_state_lock);
-		} else if (wvif->link_id_db[i].status == WFX_LINK_SOFT) {
-			ttl = wvif->link_id_db[i].timestamp - now +
-					WFX_LINK_ID_GC_TIMEOUT;
-			if (ttl <= 0) {
-				need_reset = true;
-				wvif->link_id_db[i].status = WFX_LINK_OFF;
-				wvif->link_id_map &= ~mask;
-				wvif->sta_asleep_mask &= ~mask;
-				wvif->pspoll_mask &= ~mask;
-				spin_unlock_bh(&wvif->ps_state_lock);
-				wfx_unmap_link(wvif, i + 1);
-				spin_lock_bh(&wvif->ps_state_lock);
-			} else {
-				next_gc = min_t(unsigned long, next_gc, ttl);
-			}
-		}
-		if (need_reset)
-			skb_queue_purge(&wvif->link_id_db[i].rx_queue);
-	}
-	spin_unlock_bh(&wvif->ps_state_lock);
-	if (next_gc != -1)
-		schedule_delayed_work(&wvif->link_id_gc_work, next_gc);
-	wfx_tx_unlock(wvif->wdev);
-}
-
-void wfx_link_id_work(struct work_struct *work)
-{
-	struct wfx_vif *wvif =
-		container_of(work, struct wfx_vif, link_id_work);
-
-	wfx_tx_flush(wvif->wdev);
-	wfx_link_id_gc_work(&wvif->link_id_gc_work.work);
-	wfx_tx_unlock(wvif->wdev);
-}
-
-=======
->>>>>>> 7117be3f
 /* Tx implementation */
 
 static bool ieee80211_is_action_back(struct ieee80211_hdr *hdr)
