/* SPDX-License-Identifier: GPL-2.0 */
/******************************************************************************
 *
 * Copyright(c) 2007 - 2011 Realtek Corporation. All rights reserved.
 *
 ******************************************************************************/
#ifndef __RTW_SECURITY_H_
#define __RTW_SECURITY_H_

#include <osdep_service.h>
#include <drv_types.h>

#define _NO_PRIVACY_			0x0
#define _WEP40_				0x1
#define _TKIP_				0x2
#define _TKIP_WTMIC_			0x3
#define _AES_				0x4
#define _WEP104_			0x5
#define _WEP_WPA_MIXED_			0x07  /*  WEP + WPA */
#define _SMS4_				0x06

#define is_wep_enc(alg) (((alg) == _WEP40_) || ((alg) == _WEP104_))

#define SHA256_MAC_LEN 32
#define AES_BLOCK_SIZE 16
#define AES_PRIV_SIZE (4 * 44)

enum {
	ENCRYP_PROTOCOL_OPENSYS,   /* open system */
	ENCRYP_PROTOCOL_WEP,       /* WEP */
	ENCRYP_PROTOCOL_WPA,       /* WPA */
	ENCRYP_PROTOCOL_WPA2,      /* WPA2 */
	ENCRYP_PROTOCOL_WAPI,      /* WAPI: Not support in this version */
	ENCRYP_PROTOCOL_MAX
};

#ifndef Ndis802_11AuthModeWPA2
#define Ndis802_11AuthModeWPA2 (Ndis802_11AuthModeWPANone + 1)
#endif

#ifndef Ndis802_11AuthModeWPA2PSK
#define Ndis802_11AuthModeWPA2PSK (Ndis802_11AuthModeWPANone + 2)
#endif

union pn48	{
	u64	val;

#ifdef __LITTLE_ENDIAN
	struct {
		u8 TSC0;
		u8 TSC1;
		u8 TSC2;
		u8 TSC3;
		u8 TSC4;
		u8 TSC5;
		u8 TSC6;
		u8 TSC7;
	} _byte_;

#elif defined(__BIG_ENDIAN)

	struct {
		u8 TSC7;
		u8 TSC6;
		u8 TSC5;
		u8 TSC4;
		u8 TSC3;
		u8 TSC2;
		u8 TSC1;
		u8 TSC0;
	} _byte_;
#endif
};

union Keytype {
	u8   skey[16];
	u32    lkey[4];
};

struct rt_pmkid_list {
	u8	used;
	u8	bssid[ETH_ALEN];
	u8	PMKID[16];
	u8	SsidBuf[33];
	u8	*ssid_octet;
	u16	ssid_length;
};

struct security_priv {
	u32	  dot11AuthAlgrthm;	/*  802.11 auth, could be open,
					 * shared, 8021x and authswitch
					 */
	u32	  dot11PrivacyAlgrthm;	/*  This specify the privacy for
					 * shared auth. algorithm.
					 */
	/* WEP */
	u32	  dot11PrivacyKeyIndex;	/*  this is only valid for legendary
					 * wep, 0~3 for key id.(tx key index)
					 */
	union Keytype dot11DefKey[4];	/*  this is only valid for def. key */
	u32	dot11DefKeylen[4];
	u32 dot118021XGrpPrivacy;	/*  This specify the privacy algthm.
					 * used for Grp key
					 */
	u32	dot118021XGrpKeyid;	/*  key id used for Grp Key
					 * ( tx key index)
					 */
	union Keytype	dot118021XGrpKey[4];	/*  802.1x Group Key,
						 * for inx0 and inx1
						 */
	union Keytype	dot118021XGrptxmickey[4];
	union Keytype	dot118021XGrprxmickey[4];
	union pn48	dot11Grptxpn;		/* PN48 used for Grp Key xmit.*/
	union pn48	dot11Grprxpn;		/* PN48 used for Grp Key recv.*/
#ifdef CONFIG_88EU_AP_MODE
	/* extend security capabilities for AP_MODE */
	unsigned int dot8021xalg;/* 0:disable, 1:psk, 2:802.1x */
	unsigned int wpa_psk;/* 0:disable, bit(0): WPA, bit(1):WPA2 */
	unsigned int wpa_group_cipher;
	unsigned int wpa2_group_cipher;
	unsigned int wpa_pairwise_cipher;
	unsigned int wpa2_pairwise_cipher;
#endif
	u8 wps_ie[MAX_WPS_IE_LEN];/* added in assoc req */
	int wps_ie_len;
	u8	binstallGrpkey;
	u8	busetkipkey;
	u8	bcheck_grpkey;
	u8	bgrpkey_handshake;
	s32	hw_decrypted;/* if the rx packets is hw_decrypted==false,i
			      * it means the hw has not been ready.
			      */

	/* keeps the auth_type & enc_status from upper layer
	 * ioctl(wpa_supplicant or wzc)
	 */
	u32 ndisauthtype;	/*  NDIS_802_11_AUTHENTICATION_MODE */
	u32 ndisencryptstatus;	/*  NDIS_802_11_ENCRYPTION_STATUS */
	struct wlan_bssid_ex sec_bss;  /* for joinbss (h2c buffer) usage */
	struct ndis_802_11_wep ndiswep;
	u8 assoc_info[600];
	u8 szofcapability[256]; /* for wpa2 usage */
	u8 oidassociation[512]; /* for wpa/wpa2 usage */
	u8 authenticator_ie[256];  /* store ap security information element */
	u8 supplicant_ie[256];  /* store sta security information element */

	/* for tkip countermeasure */
	u32 last_mic_err_time;
	u8	btkip_countermeasure;
	u8	btkip_wait_report;
	u32 btkip_countermeasure_time;

	/*  */
	/*  For WPA2 Pre-Authentication. */
	/*  */
	struct rt_pmkid_list PMKIDList[NUM_PMKID_CACHE];
	u8	PMKIDIndex;
	u8 bWepDefaultKeyIdxSet;
};

#define GET_ENCRY_ALGO(psecuritypriv, psta, encry_algo, bmcst)		\
do {									\
	switch (psecuritypriv->dot11AuthAlgrthm) {			\
	case dot11AuthAlgrthm_Open:					\
	case dot11AuthAlgrthm_Shared:					\
	case dot11AuthAlgrthm_Auto:					\
		encry_algo = (u8)psecuritypriv->dot11PrivacyAlgrthm;	\
		break;							\
	case dot11AuthAlgrthm_8021X:					\
		if (bmcst)						\
			encry_algo = (u8)psecuritypriv->dot118021XGrpPrivacy;\
		else							\
			encry_algo = (u8)psta->dot118021XPrivacy;	\
		break;							\
	case dot11AuthAlgrthm_WAPI:					\
		encry_algo = (u8)psecuritypriv->dot11PrivacyAlgrthm;	\
		break;							\
	}								\
} while (0)

#define SET_ICE_IV_LEN(iv_len, icv_len, encrypt)			\
do {									\
	switch (encrypt) {						\
	case _WEP40_:							\
	case _WEP104_:							\
		iv_len = 4;						\
		icv_len = 4;						\
		break;							\
	case _TKIP_:							\
		iv_len = 8;						\
		icv_len = 4;						\
		break;							\
	case _AES_:							\
		iv_len = 8;						\
		icv_len = 8;						\
		break;							\
	case _SMS4_:							\
		iv_len = 18;						\
		icv_len = 16;						\
		break;							\
	default:							\
		iv_len = 0;						\
		icv_len = 0;						\
		break;							\
	}								\
} while (0)

#define GET_TKIP_PN(iv, dot11txpn)					\
do {									\
	dot11txpn._byte_.TSC0 = iv[2];					\
	dot11txpn._byte_.TSC1 = iv[0];					\
	dot11txpn._byte_.TSC2 = iv[4];					\
	dot11txpn._byte_.TSC3 = iv[5];					\
	dot11txpn._byte_.TSC4 = iv[6];					\
	dot11txpn._byte_.TSC5 = iv[7];					\
} while (0)

#define ROL32(A, n)	(((A) << (n)) | (((A) >> (32 - (n)))  & ((1UL << (n)) - 1)))
#define ROR32(A, n)	ROL32((A), 32 - (n))

struct mic_data {
	u32  K0, K1;         /*  Key */
	u32  L, R;           /*  Current state */
	u32  M;              /*  Message accumulator (single word) */
	u32  nBytesInM;      /*  # bytes in M */
};

<<<<<<< HEAD
extern const u32 Te0[256];
extern const u32 Td0[256];
extern const u32 Td1[256];
extern const u32 Td2[256];
extern const u32 Td3[256];
extern const u32 Td4[256];
extern const u32 rcon[10];
extern const u8 Td4s[256];
extern const u8 rcons[10];

#define RCON(i) (rcons[(i)] << 24)

static inline u32 rotr(u32 val, int bits)
{
	return (val >> bits) | (val << (32 - bits));
}

#define TE0(i) Te0[((i) >> 24) & 0xff]
#define TE1(i) rotr(Te0[((i) >> 16) & 0xff], 8)
#define TE2(i) rotr(Te0[((i) >> 8) & 0xff], 16)
#define TE3(i) rotr(Te0[(i) & 0xff], 24)

/* ===== start - public domain SHA256 implementation ===== */

/* This is based on SHA256 implementation in LibTomCrypt that was released into
 * public domain by Tom St Denis.
 */

/* the K array */
static const unsigned long K[64] = {
	0x428a2f98UL, 0x71374491UL, 0xb5c0fbcfUL, 0xe9b5dba5UL, 0x3956c25bUL,
	0x59f111f1UL, 0x923f82a4UL, 0xab1c5ed5UL, 0xd807aa98UL, 0x12835b01UL,
	0x243185beUL, 0x550c7dc3UL, 0x72be5d74UL, 0x80deb1feUL, 0x9bdc06a7UL,
	0xc19bf174UL, 0xe49b69c1UL, 0xefbe4786UL, 0x0fc19dc6UL, 0x240ca1ccUL,
	0x2de92c6fUL, 0x4a7484aaUL, 0x5cb0a9dcUL, 0x76f988daUL, 0x983e5152UL,
	0xa831c66dUL, 0xb00327c8UL, 0xbf597fc7UL, 0xc6e00bf3UL, 0xd5a79147UL,
	0x06ca6351UL, 0x14292967UL, 0x27b70a85UL, 0x2e1b2138UL, 0x4d2c6dfcUL,
	0x53380d13UL, 0x650a7354UL, 0x766a0abbUL, 0x81c2c92eUL, 0x92722c85UL,
	0xa2bfe8a1UL, 0xa81a664bUL, 0xc24b8b70UL, 0xc76c51a3UL, 0xd192e819UL,
	0xd6990624UL, 0xf40e3585UL, 0x106aa070UL, 0x19a4c116UL, 0x1e376c08UL,
	0x2748774cUL, 0x34b0bcb5UL, 0x391c0cb3UL, 0x4ed8aa4aUL, 0x5b9cca4fUL,
	0x682e6ff3UL, 0x748f82eeUL, 0x78a5636fUL, 0x84c87814UL, 0x8cc70208UL,
	0x90befffaUL, 0xa4506cebUL, 0xbef9a3f7UL, 0xc67178f2UL
};

/* Various logical functions */
#define RORc(x, y) \
	(((((unsigned long)(x) & 0xFFFFFFFFUL) >> (unsigned long)((y) & 31)) | \
	 ((unsigned long)(x) << (unsigned long)(32 - ((y) & 31)))) & 0xFFFFFFFFUL)
#define Ch(x, y, z)       (z ^ (x & (y ^ z)))
#define Maj(x, y, z)      (((x | y) & z) | (x & y))
#define S(x, n)         RORc((x), (n))
#define R(x, n)         (((x) & 0xFFFFFFFFUL) >> (n))
#define Sigma0(x)       (S(x, 2) ^ S(x, 13) ^ S(x, 22))
#define Sigma1(x)       (S(x, 6) ^ S(x, 11) ^ S(x, 25))
#define Gamma0(x)       (S(x, 7) ^ S(x, 18) ^ R(x, 3))
#define Gamma1(x)       (S(x, 17) ^ S(x, 19) ^ R(x, 10))

=======
>>>>>>> 7d2a07b7
void rtw_secmicsetkey(struct mic_data *pmicdata, u8 *key);
void rtw_secmicappendbyte(struct mic_data *pmicdata, u8 b);
void rtw_secmicappend(struct mic_data *pmicdata, u8 *src, u32 nBytes);
void rtw_secgetmic(struct mic_data *pmicdata, u8 *dst);
void rtw_seccalctkipmic(u8 *key, u8 *header, u8 *data, u32 data_len,
			u8 *Miccode, u8   priority);
u32 rtw_aes_encrypt(struct adapter *padapter, struct xmit_frame *pxmitframe);
u32 rtw_tkip_encrypt(struct adapter *padapter, struct xmit_frame *pxmitframe);
void rtw_wep_encrypt(struct adapter *padapter, struct xmit_frame *pxmitframe);
u32 rtw_aes_decrypt(struct adapter *padapter, struct recv_frame *precvframe);
u32 rtw_tkip_decrypt(struct adapter *padapter, struct recv_frame *precvframe);
int rtw_wep_decrypt(struct adapter *padapter, struct recv_frame *precvframe);

#endif	/* __RTL871X_SECURITY_H_ */<|MERGE_RESOLUTION|>--- conflicted
+++ resolved
@@ -225,67 +225,6 @@
 	u32  nBytesInM;      /*  # bytes in M */
 };
 
-<<<<<<< HEAD
-extern const u32 Te0[256];
-extern const u32 Td0[256];
-extern const u32 Td1[256];
-extern const u32 Td2[256];
-extern const u32 Td3[256];
-extern const u32 Td4[256];
-extern const u32 rcon[10];
-extern const u8 Td4s[256];
-extern const u8 rcons[10];
-
-#define RCON(i) (rcons[(i)] << 24)
-
-static inline u32 rotr(u32 val, int bits)
-{
-	return (val >> bits) | (val << (32 - bits));
-}
-
-#define TE0(i) Te0[((i) >> 24) & 0xff]
-#define TE1(i) rotr(Te0[((i) >> 16) & 0xff], 8)
-#define TE2(i) rotr(Te0[((i) >> 8) & 0xff], 16)
-#define TE3(i) rotr(Te0[(i) & 0xff], 24)
-
-/* ===== start - public domain SHA256 implementation ===== */
-
-/* This is based on SHA256 implementation in LibTomCrypt that was released into
- * public domain by Tom St Denis.
- */
-
-/* the K array */
-static const unsigned long K[64] = {
-	0x428a2f98UL, 0x71374491UL, 0xb5c0fbcfUL, 0xe9b5dba5UL, 0x3956c25bUL,
-	0x59f111f1UL, 0x923f82a4UL, 0xab1c5ed5UL, 0xd807aa98UL, 0x12835b01UL,
-	0x243185beUL, 0x550c7dc3UL, 0x72be5d74UL, 0x80deb1feUL, 0x9bdc06a7UL,
-	0xc19bf174UL, 0xe49b69c1UL, 0xefbe4786UL, 0x0fc19dc6UL, 0x240ca1ccUL,
-	0x2de92c6fUL, 0x4a7484aaUL, 0x5cb0a9dcUL, 0x76f988daUL, 0x983e5152UL,
-	0xa831c66dUL, 0xb00327c8UL, 0xbf597fc7UL, 0xc6e00bf3UL, 0xd5a79147UL,
-	0x06ca6351UL, 0x14292967UL, 0x27b70a85UL, 0x2e1b2138UL, 0x4d2c6dfcUL,
-	0x53380d13UL, 0x650a7354UL, 0x766a0abbUL, 0x81c2c92eUL, 0x92722c85UL,
-	0xa2bfe8a1UL, 0xa81a664bUL, 0xc24b8b70UL, 0xc76c51a3UL, 0xd192e819UL,
-	0xd6990624UL, 0xf40e3585UL, 0x106aa070UL, 0x19a4c116UL, 0x1e376c08UL,
-	0x2748774cUL, 0x34b0bcb5UL, 0x391c0cb3UL, 0x4ed8aa4aUL, 0x5b9cca4fUL,
-	0x682e6ff3UL, 0x748f82eeUL, 0x78a5636fUL, 0x84c87814UL, 0x8cc70208UL,
-	0x90befffaUL, 0xa4506cebUL, 0xbef9a3f7UL, 0xc67178f2UL
-};
-
-/* Various logical functions */
-#define RORc(x, y) \
-	(((((unsigned long)(x) & 0xFFFFFFFFUL) >> (unsigned long)((y) & 31)) | \
-	 ((unsigned long)(x) << (unsigned long)(32 - ((y) & 31)))) & 0xFFFFFFFFUL)
-#define Ch(x, y, z)       (z ^ (x & (y ^ z)))
-#define Maj(x, y, z)      (((x | y) & z) | (x & y))
-#define S(x, n)         RORc((x), (n))
-#define R(x, n)         (((x) & 0xFFFFFFFFUL) >> (n))
-#define Sigma0(x)       (S(x, 2) ^ S(x, 13) ^ S(x, 22))
-#define Sigma1(x)       (S(x, 6) ^ S(x, 11) ^ S(x, 25))
-#define Gamma0(x)       (S(x, 7) ^ S(x, 18) ^ R(x, 3))
-#define Gamma1(x)       (S(x, 17) ^ S(x, 19) ^ R(x, 10))
-
-=======
->>>>>>> 7d2a07b7
 void rtw_secmicsetkey(struct mic_data *pmicdata, u8 *key);
 void rtw_secmicappendbyte(struct mic_data *pmicdata, u8 b);
 void rtw_secmicappend(struct mic_data *pmicdata, u8 *src, u32 nBytes);
