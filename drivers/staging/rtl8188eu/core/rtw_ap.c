--- conflicted
+++ resolved
@@ -251,11 +251,6 @@
 			list_del_init(&psta->asoc_list);
 			pstapriv->asoc_list_cnt--;
 
-<<<<<<< HEAD
-			DBG_88E("asoc expire %pM, state = 0x%x\n",
-				(psta->hwaddr), psta->state);
-=======
->>>>>>> 7d2a07b7
 			updated = ap_free_sta(padapter, psta, true,
 					      WLAN_REASON_DEAUTH_LEAVING);
 		} else {
@@ -294,11 +289,6 @@
 
 			psta->keep_alive_trycnt++;
 			if (ret == _SUCCESS) {
-<<<<<<< HEAD
-				DBG_88E("asoc check, sta(%pM) is alive\n",
-					(psta->hwaddr));
-=======
->>>>>>> 7d2a07b7
 				psta->expire_to = pstapriv->expire_to;
 				psta->keep_alive_trycnt = 0;
 				continue;
@@ -309,11 +299,6 @@
 
 			psta->keep_alive_trycnt = 0;
 
-<<<<<<< HEAD
-			DBG_88E("asoc expire %pM, state = 0x%x\n",
-				psta->hwaddr, psta->state);
-=======
->>>>>>> 7d2a07b7
 			spin_lock_bh(&pstapriv->asoc_list_lock);
 			list_del_init(&psta->asoc_list);
 			pstapriv->asoc_list_cnt--;
@@ -452,11 +437,6 @@
 			arg = psta->mac_id & 0x1f;
 			arg |= BIT(7);
 			tx_ra_bitmap |= ((raid << 28) & 0xf0000000);
-<<<<<<< HEAD
-			DBG_88E("%s, mask = 0x%x, arg = 0x%x\n", __func__,
-				tx_ra_bitmap, arg);
-=======
->>>>>>> 7d2a07b7
 
 			/* bitmap[0:27] = tx_rate_bitmap */
 			/* bitmap[28:31]= Rate Adaptive id */
@@ -556,11 +536,6 @@
 	struct mlme_ext_priv *pmlmeext = &padapter->mlmeextpriv;
 	struct mlme_ext_info *pmlmeinfo = &pmlmeext->mlmext_info;
 
-<<<<<<< HEAD
-	DBG_88E("%s\n", __func__);
-
-=======
->>>>>>> 7d2a07b7
 	/* handle A-MPDU parameter field
 	 * ampdu_params_info [1:0]:Max AMPDU Len => 0:8k , 1:16k, 2:32k, 3:64k
 	 * ampdu_params_info [4:2]:Min MPDU Start Spacing
@@ -657,11 +632,7 @@
 	}
 	/* set channel, bwmode */
 	p = rtw_get_ie(pnetwork->ies + sizeof(struct ndis_802_11_fixed_ie),
-<<<<<<< HEAD
-		       _HT_ADD_INFO_IE_, &ie_len,
-=======
 			WLAN_EID_HT_OPERATION, &ie_len,
->>>>>>> 7d2a07b7
 		       pnetwork->ie_length -
 		       sizeof(struct ndis_802_11_fixed_ie));
 	if (p && ie_len) {
@@ -688,12 +659,6 @@
 	 */
 	set_channel_bwmode(padapter, cur_channel, cur_ch_offset, cur_bwmode);
 
-<<<<<<< HEAD
-	DBG_88E("CH =%d, BW =%d, offset =%d\n", cur_channel, cur_bwmode,
-		cur_ch_offset);
-
-=======
->>>>>>> 7d2a07b7
 	/*  */
 	pmlmeext->cur_channel = cur_channel;
 	pmlmeext->cur_bwmode = cur_bwmode;
@@ -778,11 +743,7 @@
 	cap = get_unaligned_le16(ie);
 
 	/* SSID */
-<<<<<<< HEAD
-	p = rtw_get_ie(ie + _BEACON_IE_OFFSET_, _SSID_IE_, &ie_len,
-=======
 	p = rtw_get_ie(ie + _BEACON_IE_OFFSET_, WLAN_EID_SSID, &ie_len,
->>>>>>> 7d2a07b7
 		       pbss_network->ie_length - _BEACON_IE_OFFSET_);
 	if (p && ie_len > 0) {
 		ie_len = min_t(int, ie_len, sizeof(pbss_network->ssid.ssid));
@@ -794,11 +755,7 @@
 	/* channel */
 	channel = 0;
 	pbss_network->Configuration.Length = 0;
-<<<<<<< HEAD
-	p = rtw_get_ie(ie + _BEACON_IE_OFFSET_, _DSSET_IE_, &ie_len,
-=======
 	p = rtw_get_ie(ie + _BEACON_IE_OFFSET_, WLAN_EID_DS_PARAMS, &ie_len,
->>>>>>> 7d2a07b7
 		       (pbss_network->ie_length - _BEACON_IE_OFFSET_));
 	if (p && ie_len > 0)
 		channel = *(p + 2);
@@ -807,11 +764,7 @@
 
 	memset(supportRate, 0, NDIS_802_11_LENGTH_RATES_EX);
 	/*  get supported rates */
-<<<<<<< HEAD
-	p = rtw_get_ie(ie + _BEACON_IE_OFFSET_, _SUPPORTEDRATES_IE_, &ie_len,
-=======
 	p = rtw_get_ie(ie + _BEACON_IE_OFFSET_, WLAN_EID_SUPP_RATES, &ie_len,
->>>>>>> 7d2a07b7
 		       pbss_network->ie_length - _BEACON_IE_OFFSET_);
 	if (p) {
 		ie_len = min_t(int, ie_len, NDIS_802_11_LENGTH_RATES_EX);
@@ -820,11 +773,7 @@
 	}
 
 	/* get ext_supported rates */
-<<<<<<< HEAD
-	p = rtw_get_ie(ie + _BEACON_IE_OFFSET_, _EXT_SUPPORTEDRATES_IE_,
-=======
 	p = rtw_get_ie(ie + _BEACON_IE_OFFSET_, WLAN_EID_EXT_SUPP_RATES,
->>>>>>> 7d2a07b7
 		       &ie_len, pbss_network->ie_length - _BEACON_IE_OFFSET_);
 	if (p) {
 		ie_len = min_t(int, ie_len,
@@ -838,11 +787,7 @@
 	rtw_set_supported_rate(pbss_network->SupportedRates, network_type);
 
 	/* parsing ERP_IE */
-<<<<<<< HEAD
-	p = rtw_get_ie(ie + _BEACON_IE_OFFSET_, _ERPINFO_IE_, &ie_len,
-=======
 	p = rtw_get_ie(ie + _BEACON_IE_OFFSET_, WLAN_EID_ERP_INFO, &ie_len,
->>>>>>> 7d2a07b7
 		       pbss_network->ie_length - _BEACON_IE_OFFSET_);
 	if (p && ie_len > 0)
 		ERP_IE_handler(padapter, (struct ndis_802_11_var_ie *)p);
@@ -860,11 +805,7 @@
 	pairwise_cipher = 0;
 	psecuritypriv->wpa2_group_cipher = _NO_PRIVACY_;
 	psecuritypriv->wpa2_pairwise_cipher = _NO_PRIVACY_;
-<<<<<<< HEAD
-	p = rtw_get_ie(ie + _BEACON_IE_OFFSET_, _RSN_IE_2_, &ie_len,
-=======
 	p = rtw_get_ie(ie + _BEACON_IE_OFFSET_, WLAN_EID_RSN, &ie_len,
->>>>>>> 7d2a07b7
 		       pbss_network->ie_length - _BEACON_IE_OFFSET_);
 	if (p && ie_len > 0) {
 		if (rtw_parse_wpa2_ie(p, ie_len + 2, &group_cipher, &pairwise_cipher, NULL) == _SUCCESS) {
@@ -884,11 +825,7 @@
 	psecuritypriv->wpa_group_cipher = _NO_PRIVACY_;
 	psecuritypriv->wpa_pairwise_cipher = _NO_PRIVACY_;
 	for (p = ie + _BEACON_IE_OFFSET_;; p += (ie_len + 2)) {
-<<<<<<< HEAD
-		p = rtw_get_ie(p, _SSN_IE_1_, &ie_len,
-=======
 		p = rtw_get_ie(p, WLAN_EID_VENDOR_SPECIFIC, &ie_len,
->>>>>>> 7d2a07b7
 			       pbss_network->ie_length - _BEACON_IE_OFFSET_ - (ie_len + 2));
 		if ((p) && (!memcmp(p + 2, OUI1, 4))) {
 			if (rtw_parse_wpa_ie(p, ie_len + 2, &group_cipher,
@@ -913,11 +850,7 @@
 	pmlmepriv->qospriv.qos_option = 0;
 	if (pregistrypriv->wmm_enable) {
 		for (p = ie + _BEACON_IE_OFFSET_;; p += (ie_len + 2)) {
-<<<<<<< HEAD
-			p = rtw_get_ie(p, _VENDOR_SPECIFIC_IE_, &ie_len,
-=======
 			p = rtw_get_ie(p, WLAN_EID_VENDOR_SPECIFIC, &ie_len,
->>>>>>> 7d2a07b7
 				       pbss_network->ie_length - _BEACON_IE_OFFSET_ - (ie_len + 2));
 			if ((p) && !memcmp(p + 2, WMM_PARA_IE, 6)) {
 				pmlmepriv->qospriv.qos_option = 1;
@@ -940,11 +873,7 @@
 		}
 	}
 	/* parsing HT_CAP_IE */
-<<<<<<< HEAD
-	p = rtw_get_ie(ie + _BEACON_IE_OFFSET_, _HT_CAPABILITY_IE_, &ie_len,
-=======
 	p = rtw_get_ie(ie + _BEACON_IE_OFFSET_, WLAN_EID_HT_CAPABILITY, &ie_len,
->>>>>>> 7d2a07b7
 		       pbss_network->ie_length - _BEACON_IE_OFFSET_);
 	if (p && ie_len > 0) {
 		struct ieee80211_ht_cap *pht_cap = (struct ieee80211_ht_cap *)(p + 2);
@@ -969,11 +898,7 @@
 	}
 
 	/* parsing HT_INFO_IE */
-<<<<<<< HEAD
-	p = rtw_get_ie(ie + _BEACON_IE_OFFSET_, _HT_ADD_INFO_IE_, &ie_len,
-=======
 	p = rtw_get_ie(ie + _BEACON_IE_OFFSET_, WLAN_EID_HT_OPERATION, &ie_len,
->>>>>>> 7d2a07b7
 		       pbss_network->ie_length - _BEACON_IE_OFFSET_);
 	if (p && ie_len > 0)
 		pHT_info_ie = p;
