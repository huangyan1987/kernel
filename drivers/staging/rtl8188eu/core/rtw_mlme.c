--- conflicted
+++ resolved
@@ -117,11 +117,6 @@
 
 	list_del_init(&pnetwork->list);
 
-<<<<<<< HEAD
-	RT_TRACE(_module_rtl871x_mlme_c_, _drv_info_,
-		 ("rtw_alloc_network: ptr=%p\n", &pnetwork->list));
-=======
->>>>>>> 7d2a07b7
 	pnetwork->network_type = 0;
 	pnetwork->fixed = false;
 	pnetwork->last_scanned = jiffies;
@@ -1568,17 +1563,10 @@
 	ielength = 12;
 	if ((ndisauthmode == Ndis802_11AuthModeWPA) ||
 	    (ndisauthmode == Ndis802_11AuthModeWPAPSK))
-<<<<<<< HEAD
-		authmode = _WPA_IE_ID_;
-	else if ((ndisauthmode == Ndis802_11AuthModeWPA2) ||
-	    (ndisauthmode == Ndis802_11AuthModeWPA2PSK))
-		authmode = _WPA2_IE_ID_;
-=======
 		authmode = WLAN_EID_VENDOR_SPECIFIC;
 	else if ((ndisauthmode == Ndis802_11AuthModeWPA2) ||
 		 (ndisauthmode == Ndis802_11AuthModeWPA2PSK))
 		authmode = WLAN_EID_RSN;
->>>>>>> 7d2a07b7
 	else
 		authmode = 0x0;
 
@@ -1711,11 +1699,7 @@
 
 	phtpriv->ht_option = false;
 
-<<<<<<< HEAD
-	p = rtw_get_ie(in_ie + 12, _HT_CAPABILITY_IE_, &ielen, in_len - 12);
-=======
 	p = rtw_get_ie(in_ie + 12, WLAN_EID_HT_CAPABILITY, &ielen, in_len - 12);
->>>>>>> 7d2a07b7
 
 	if (p && ielen > 0) {
 		struct ieee80211_ht_cap ht_cap;
@@ -1754,27 +1738,16 @@
 		else
 			ht_cap.ampdu_params_info |= IEEE80211_HT_AMPDU_PARM_DENSITY & 0x00;
 
-<<<<<<< HEAD
-		rtw_set_ie(out_ie + out_len, _HT_CAPABILITY_IE_,
-=======
 		rtw_set_ie(out_ie + out_len, WLAN_EID_HT_CAPABILITY,
->>>>>>> 7d2a07b7
 			   sizeof(struct ieee80211_ht_cap),
 			   (unsigned char *)&ht_cap, pout_len);
 
 		phtpriv->ht_option = true;
 
-<<<<<<< HEAD
-		p = rtw_get_ie(in_ie + 12, _HT_ADD_INFO_IE_, &ielen, in_len - 12);
-		if (p && (ielen == sizeof(struct ieee80211_ht_addt_info))) {
-			out_len = *pout_len;
-			rtw_set_ie(out_ie + out_len, _HT_ADD_INFO_IE_, ielen, p + 2, pout_len);
-=======
 		p = rtw_get_ie(in_ie + 12, WLAN_EID_HT_OPERATION, &ielen, in_len - 12);
 		if (p && (ielen == sizeof(struct ieee80211_ht_addt_info))) {
 			out_len = *pout_len;
 			rtw_set_ie(out_ie + out_len, WLAN_EID_HT_OPERATION, ielen, p + 2, pout_len);
->>>>>>> 7d2a07b7
 		}
 	}
 	return phtpriv->ht_option;
@@ -1901,10 +1874,6 @@
 			if (do_join_r == _SUCCESS)
 				break;
 
-<<<<<<< HEAD
-			DBG_88E("roaming do_join return %d\n", do_join_r);
-=======
->>>>>>> 7d2a07b7
 			pmlmepriv->to_roaming--;
 
 			if (pmlmepriv->to_roaming > 0) {
