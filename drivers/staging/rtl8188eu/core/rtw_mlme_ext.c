// SPDX-License-Identifier: GPL-2.0
/******************************************************************************
 *
 * Copyright(c) 2007 - 2012 Realtek Corporation. All rights reserved.
 *
 ******************************************************************************/
#define _RTW_MLME_EXT_C_

#include <linux/ieee80211.h>
#include <linux/etherdevice.h>
#include <asm/unaligned.h>

#include <osdep_service.h>
#include <drv_types.h>
#include <wifi.h>
#include <rtw_mlme_ext.h>
#include <wlan_bssdef.h>
#include <mlme_osdep.h>
#include <recv_osdep.h>

static u8 null_addr[ETH_ALEN] = {};

/* OUI definitions for the vendor specific IE */
const u8 RTW_WPA_OUI[] = {0x00, 0x50, 0xf2, 0x01};
const u8 WPS_OUI[] = {0x00, 0x50, 0xf2, 0x04};
static const u8 WMM_OUI[] = {0x00, 0x50, 0xf2, 0x02};
static const u8 P2P_OUI[] = {0x50, 0x6F, 0x9A, 0x09};

static const u8 WMM_PARA_OUI[] = {0x00, 0x50, 0xf2, 0x02, 0x01, 0x01};

const u8 WPA_TKIP_CIPHER[4] = {0x00, 0x50, 0xf2, 0x02};
const u8 RSN_TKIP_CIPHER[4] = {0x00, 0x0f, 0xac, 0x02};

/* MCS rate definitions */
const u8 MCS_rate_1R[16] = {
	0xff, 0x00, 0x00, 0x00, 0x01, 0x00, 0x00, 0x00,
	0x00, 0x00, 0x00, 0x00, 0x00, 0x00, 0x00, 0x00
};

/* ChannelPlan definitions */
static struct rt_channel_plan_2g RTW_ChannelPlan2G[RT_CHANNEL_DOMAIN_2G_MAX] = {
	{{1, 2, 3, 4, 5, 6, 7, 8, 9, 10, 11, 12, 13}, 13},		/*  0x00, RT_CHANNEL_DOMAIN_2G_WORLD , Passive scan CH 12, 13 */
	{{1, 2, 3, 4, 5, 6, 7, 8, 9, 10, 11, 12, 13}, 13},		/*  0x01, RT_CHANNEL_DOMAIN_2G_ETSI1 */
	{{1, 2, 3, 4, 5, 6, 7, 8, 9, 10, 11}, 11},			/*  0x02, RT_CHANNEL_DOMAIN_2G_FCC1 */
	{{1, 2, 3, 4, 5, 6, 7, 8, 9, 10, 11, 12, 13, 14}, 14},	/*  0x03, RT_CHANNEL_DOMAIN_2G_MIKK1 */
	{{10, 11, 12, 13}, 4},					/*  0x04, RT_CHANNEL_DOMAIN_2G_ETSI2 */
	{{}, 0},									/*  0x05, RT_CHANNEL_DOMAIN_2G_NULL */
};

static struct rt_channel_plan_map RTW_ChannelPlanMap[RT_CHANNEL_DOMAIN_MAX] = {
	/*  0x00 ~ 0x1F , Old Define ===== */
	{0x02},	/* 0x00, RT_CHANNEL_DOMAIN_FCC */
	{0x02},	/* 0x01, RT_CHANNEL_DOMAIN_IC */
	{0x01},	/* 0x02, RT_CHANNEL_DOMAIN_ETSI */
	{0x01},	/* 0x03, RT_CHANNEL_DOMAIN_SPAIN */
	{0x01},	/* 0x04, RT_CHANNEL_DOMAIN_FRANCE */
	{0x03},	/* 0x05, RT_CHANNEL_DOMAIN_MKK */
	{0x03},	/* 0x06, RT_CHANNEL_DOMAIN_MKK1 */
	{0x01},	/* 0x07, RT_CHANNEL_DOMAIN_ISRAEL */
	{0x03},	/* 0x08, RT_CHANNEL_DOMAIN_TELEC */
	{0x03},	/* 0x09, RT_CHANNEL_DOMAIN_GLOBAL_DOAMIN */
	{0x00},	/* 0x0A, RT_CHANNEL_DOMAIN_WORLD_WIDE_13 */
	{0x02},	/* 0x0B, RT_CHANNEL_DOMAIN_TAIWAN */
	{0x01},	/* 0x0C, RT_CHANNEL_DOMAIN_CHINA */
	{0x02},	/* 0x0D, RT_CHANNEL_DOMAIN_SINGAPORE_INDIA_MEXICO */
	{0x02},	/* 0x0E, RT_CHANNEL_DOMAIN_KOREA */
	{0x02},	/* 0x0F, RT_CHANNEL_DOMAIN_TURKEY */
	{0x01},	/* 0x10, RT_CHANNEL_DOMAIN_JAPAN */
	{0x02},	/* 0x11, RT_CHANNEL_DOMAIN_FCC_NO_DFS */
	{0x01},	/* 0x12, RT_CHANNEL_DOMAIN_JAPAN_NO_DFS */
	{0x00},	/* 0x13, RT_CHANNEL_DOMAIN_WORLD_WIDE_5G */
	{0x02},	/* 0x14, RT_CHANNEL_DOMAIN_TAIWAN_NO_DFS */
	{0x00},	/* 0x15, RT_CHANNEL_DOMAIN_ETSI_NO_DFS */
	{0x00},	/* 0x16, RT_CHANNEL_DOMAIN_KOREA_NO_DFS */
	{0x03},	/* 0x17, RT_CHANNEL_DOMAIN_JAPAN_NO_DFS */
	{0x05},	/* 0x18, RT_CHANNEL_DOMAIN_PAKISTAN_NO_DFS */
	{0x02},	/* 0x19, RT_CHANNEL_DOMAIN_TAIWAN2_NO_DFS */
	{0x00},	/* 0x1A, */
	{0x00},	/* 0x1B, */
	{0x00},	/* 0x1C, */
	{0x00},	/* 0x1D, */
	{0x00},	/* 0x1E, */
	{0x05},	/* 0x1F, RT_CHANNEL_DOMAIN_WORLD_WIDE_ONLY_5G */
	/*  0x20 ~ 0x7F , New Define ===== */
	{0x00},	/* 0x20, RT_CHANNEL_DOMAIN_WORLD_NULL */
	{0x01},	/* 0x21, RT_CHANNEL_DOMAIN_ETSI1_NULL */
	{0x02},	/* 0x22, RT_CHANNEL_DOMAIN_FCC1_NULL */
	{0x03},	/* 0x23, RT_CHANNEL_DOMAIN_MKK1_NULL */
	{0x04},	/* 0x24, RT_CHANNEL_DOMAIN_ETSI2_NULL */
	{0x02},	/* 0x25, RT_CHANNEL_DOMAIN_FCC1_FCC1 */
	{0x00},	/* 0x26, RT_CHANNEL_DOMAIN_WORLD_ETSI1 */
	{0x03},	/* 0x27, RT_CHANNEL_DOMAIN_MKK1_MKK1 */
	{0x00},	/* 0x28, RT_CHANNEL_DOMAIN_WORLD_KCC1 */
	{0x00},	/* 0x29, RT_CHANNEL_DOMAIN_WORLD_FCC2 */
	{0x00},	/* 0x2A, */
	{0x00},	/* 0x2B, */
	{0x00},	/* 0x2C, */
	{0x00},	/* 0x2D, */
	{0x00},	/* 0x2E, */
	{0x00},	/* 0x2F, */
	{0x00},	/* 0x30, RT_CHANNEL_DOMAIN_WORLD_FCC3 */
	{0x00},	/* 0x31, RT_CHANNEL_DOMAIN_WORLD_FCC4 */
	{0x00},	/* 0x32, RT_CHANNEL_DOMAIN_WORLD_FCC5 */
	{0x00},	/* 0x33, RT_CHANNEL_DOMAIN_WORLD_FCC6 */
	{0x02},	/* 0x34, RT_CHANNEL_DOMAIN_FCC1_FCC7 */
	{0x00},	/* 0x35, RT_CHANNEL_DOMAIN_WORLD_ETSI2 */
	{0x00},	/* 0x36, RT_CHANNEL_DOMAIN_WORLD_ETSI3 */
	{0x03},	/* 0x37, RT_CHANNEL_DOMAIN_MKK1_MKK2 */
	{0x03},	/* 0x38, RT_CHANNEL_DOMAIN_MKK1_MKK3 */
	{0x02},	/* 0x39, RT_CHANNEL_DOMAIN_FCC1_NCC1 */
	{0x00},	/* 0x3A, */
	{0x00},	/* 0x3B, */
	{0x00},	/* 0x3C, */
	{0x00},	/* 0x3D, */
	{0x00},	/* 0x3E, */
	{0x00},	/* 0x3F, */
	{0x02},	/* 0x40, RT_CHANNEL_DOMAIN_FCC1_NCC2 */
	{0x03},	/* 0x41, RT_CHANNEL_DOMAIN_GLOBAL_DOAMIN_2G */
};

static const struct rt_channel_plan_map RTW_CHANNEL_PLAN_MAP_REALTEK_DEFINE = {
	0x03
}; /* use the combination for max channel numbers */

/*
 * Search the @param channel_num in given @param channel_set
 * @ch_set: the given channel set
 * @ch: the given channel number
 *
 * return the index of channel_num in channel_set, -1 if not found
 */
int rtw_ch_set_search_ch(struct rt_channel_info *ch_set, const u32 ch)
{
	int i;

	for (i = 0; ch_set[i].ChannelNum != 0; i++) {
		if (ch == ch_set[i].ChannelNum)
			break;
	}

	if (i >= ch_set[i].ChannelNum)
		return -1;
	return i;
}

struct xmit_frame *alloc_mgtxmitframe(struct xmit_priv *pxmitpriv)
{
	struct xmit_frame *pmgntframe;
	struct xmit_buf *pxmitbuf;

	pmgntframe = rtw_alloc_xmitframe(pxmitpriv);
	if (!pmgntframe)
		return NULL;

	pxmitbuf = rtw_alloc_xmitbuf_ext(pxmitpriv);
	if (!pxmitbuf) {
		rtw_free_xmitframe(pxmitpriv, pmgntframe);
		return NULL;
	}
	pmgntframe->frame_tag = MGNT_FRAMETAG;
	pmgntframe->pxmitbuf = pxmitbuf;
	pmgntframe->buf_addr = pxmitbuf->pbuf;
	pxmitbuf->priv_data = pmgntframe;
	return pmgntframe;
}

/****************************************************************************

Following are some TX functions for WiFi MLME

*****************************************************************************/

void update_mgnt_tx_rate(struct adapter *padapter, u8 rate)
{
	struct mlme_ext_priv *pmlmeext = &padapter->mlmeextpriv;

	pmlmeext->tx_rate = rate;
}

void update_mgntframe_attrib(struct adapter *padapter, struct pkt_attrib *pattrib)
{
	struct mlme_ext_priv *pmlmeext = &padapter->mlmeextpriv;

	memset((u8 *)(pattrib), 0, sizeof(struct pkt_attrib));

	pattrib->hdrlen = 24;
	pattrib->nr_frags = 1;
	pattrib->priority = 7;
	pattrib->mac_id = 0;
	pattrib->qsel = 0x12;

	pattrib->pktlen = 0;

	if (pmlmeext->cur_wireless_mode & WIRELESS_11B)
		pattrib->raid = 6;/* b mode */
	else
		pattrib->raid = 5;/* a/g mode */

	pattrib->encrypt = _NO_PRIVACY_;
	pattrib->bswenc = false;

	pattrib->qos_en = false;
	pattrib->ht_en = false;
	pattrib->bwmode = HT_CHANNEL_WIDTH_20;
	pattrib->ch_offset = HAL_PRIME_CHNL_OFFSET_DONT_CARE;
	pattrib->sgi = false;

	pattrib->seqnum = pmlmeext->mgnt_seq;

	pattrib->retry_ctrl = true;
}

static void dump_mgntframe(struct adapter *padapter,
			   struct xmit_frame *pmgntframe)
{
	if (padapter->bSurpriseRemoved || padapter->bDriverStopped)
		return;

	rtw_hal_mgnt_xmit(padapter, pmgntframe);
}

static s32 dump_mgntframe_and_wait(struct adapter *padapter,
				   struct xmit_frame *pmgntframe,
				   int timeout_ms)
{
	s32 ret = _FAIL;
	struct xmit_buf *pxmitbuf = pmgntframe->pxmitbuf;
	struct submit_ctx sctx;

	if (padapter->bSurpriseRemoved || padapter->bDriverStopped)
		return ret;

	rtw_sctx_init(&sctx, timeout_ms);
	pxmitbuf->sctx = &sctx;

	ret = rtw_hal_mgnt_xmit(padapter, pmgntframe);

	if (ret == _SUCCESS)
		ret = rtw_sctx_wait(&sctx);

	return ret;
}

static s32 dump_mgntframe_and_wait_ack(struct adapter *padapter,
				       struct xmit_frame *pmgntframe)
{
	s32 ret = _FAIL;
	u32 timeout_ms = 500;/*   500ms */
	struct xmit_priv *pxmitpriv = &padapter->xmitpriv;

	if (padapter->bSurpriseRemoved || padapter->bDriverStopped)
		return -1;

	if (mutex_lock_interruptible(&pxmitpriv->ack_tx_mutex))
		return _FAIL;
	pxmitpriv->ack_tx = true;

	pmgntframe->ack_report = 1;
	if (rtw_hal_mgnt_xmit(padapter, pmgntframe) == _SUCCESS)
		ret = rtw_ack_tx_wait(pxmitpriv, timeout_ms);

	pxmitpriv->ack_tx = false;
	mutex_unlock(&pxmitpriv->ack_tx_mutex);

	return ret;
}

static int update_hidden_ssid(u8 *ies, u32 ies_len, u8 hidden_ssid_mode)
{
	u8 *ssid_ie;
	uint ssid_len_ori;
	int len_diff = 0;

	ssid_ie = rtw_get_ie(ies,  WLAN_EID_SSID, &ssid_len_ori, ies_len);

	if (ssid_ie && ssid_len_ori > 0) {
		switch (hidden_ssid_mode) {
		case 1: {
			u8 *next_ie = ssid_ie + 2 + ssid_len_ori;
			u32 remain_len = 0;

			remain_len = ies_len - (next_ie - ies);

			ssid_ie[1] = 0;
			memcpy(ssid_ie + 2, next_ie, remain_len);
			len_diff -= ssid_len_ori;

			break;
		}
		case 2:
			memset(&ssid_ie[2], 0, ssid_len_ori);
			break;
		default:
			break;
		}
	}

	return len_diff;
}

static void issue_beacon(struct adapter *padapter, int timeout_ms)
{
	struct xmit_frame *pmgntframe;
	struct pkt_attrib *pattrib;
	unsigned char *pframe;
	struct ieee80211_hdr *pwlanhdr;
	__le16 *fctrl;
	unsigned int rate_len;
	struct xmit_priv *pxmitpriv = &padapter->xmitpriv;
	struct mlme_priv *pmlmepriv = &padapter->mlmepriv;
	struct mlme_ext_priv *pmlmeext = &padapter->mlmeextpriv;
	struct mlme_ext_info *pmlmeinfo = &pmlmeext->mlmext_info;
	struct wlan_bssid_ex *cur_network = &pmlmeinfo->network;

	pmgntframe = alloc_mgtxmitframe(pxmitpriv);
	if (!pmgntframe)
		return;
#if defined(CONFIG_88EU_AP_MODE)
	spin_lock_bh(&pmlmepriv->bcn_update_lock);
#endif

	/* update attribute */
	pattrib = &pmgntframe->attrib;
	update_mgntframe_attrib(padapter, pattrib);
	pattrib->qsel = 0x10;

	memset(pmgntframe->buf_addr, 0, WLANHDR_OFFSET + TXDESC_OFFSET);

	pframe = (u8 *)(pmgntframe->buf_addr) + TXDESC_OFFSET;
	pwlanhdr = (struct ieee80211_hdr *)pframe;

	fctrl = &pwlanhdr->frame_control;
	*(fctrl) = 0;

	eth_broadcast_addr(pwlanhdr->addr1);
	ether_addr_copy(pwlanhdr->addr2, myid(&padapter->eeprompriv));
	ether_addr_copy(pwlanhdr->addr3, cur_network->MacAddress);

	SetSeqNum(pwlanhdr, 0/*pmlmeext->mgnt_seq*/);
	/* pmlmeext->mgnt_seq++; */
	SetFrameSubType(pframe, IEEE80211_STYPE_BEACON);

	pframe += sizeof(struct ieee80211_hdr_3addr);
	pattrib->pktlen = sizeof(struct ieee80211_hdr_3addr);

	if ((pmlmeinfo->state & 0x03) == WIFI_FW_AP_STATE) {
		int len_diff;
		u8 *wps_ie;
		uint wps_ielen;
		u8 sr = 0;

		memcpy(pframe, cur_network->ies, cur_network->ie_length);
		len_diff = update_hidden_ssid(
			pframe + _BEACON_IE_OFFSET_
			, cur_network->ie_length - _BEACON_IE_OFFSET_
			, pmlmeinfo->hidden_ssid_mode
			);
		pframe += (cur_network->ie_length + len_diff);
		pattrib->pktlen += (cur_network->ie_length + len_diff);
		wps_ie = rtw_get_wps_ie(pmgntframe->buf_addr + TXDESC_OFFSET + sizeof(struct ieee80211_hdr_3addr) + _BEACON_IE_OFFSET_,
					pattrib->pktlen - sizeof(struct ieee80211_hdr_3addr) - _BEACON_IE_OFFSET_, NULL, &wps_ielen);
		if (wps_ie && wps_ielen > 0)
			rtw_get_wps_attr_content(wps_ie,  wps_ielen, WPS_ATTR_SELECTED_REGISTRAR, (u8 *)(&sr), NULL);
		if (sr != 0)
			set_fwstate(pmlmepriv, WIFI_UNDER_WPS);
		else
			_clr_fwstate_(pmlmepriv, WIFI_UNDER_WPS);

		goto _issue_bcn;
	}

	/* below for ad-hoc mode */

	/* timestamp will be inserted by hardware */
	pframe += 8;
	pattrib->pktlen += 8;

	/*  beacon interval: 2 bytes */

	memcpy(pframe, (unsigned char *)(rtw_get_beacon_interval_from_ie(cur_network->ies)), 2);

	pframe += 2;
	pattrib->pktlen += 2;

	/*  capability info: 2 bytes */

	memcpy(pframe, (unsigned char *)(rtw_get_capability_from_ie(cur_network->ies)), 2);

	pframe += 2;
	pattrib->pktlen += 2;

	/*  SSID */
	pframe = rtw_set_ie(pframe, WLAN_EID_SSID, cur_network->ssid.ssid_length, cur_network->ssid.ssid, &pattrib->pktlen);

	/*  supported rates... */
	rate_len = rtw_get_rateset_len(cur_network->SupportedRates);
	pframe = rtw_set_ie(pframe, WLAN_EID_SUPP_RATES, min_t(unsigned int, rate_len, 8), cur_network->SupportedRates, &pattrib->pktlen);

	/*  DS parameter set */
	pframe = rtw_set_ie(pframe, WLAN_EID_DS_PARAMS, 1, (unsigned char *)&cur_network->Configuration.DSConfig, &pattrib->pktlen);

	{
		u8 erpinfo = 0;
		u32 ATIMWindow;
		/*  IBSS Parameter Set... */
		ATIMWindow = 0;
		pframe = rtw_set_ie(pframe, WLAN_EID_IBSS_PARAMS, 2, (unsigned char *)(&ATIMWindow), &pattrib->pktlen);

		/* ERP IE */
		pframe = rtw_set_ie(pframe, WLAN_EID_ERP_INFO, 1, &erpinfo, &pattrib->pktlen);
	}

	/*  EXTERNDED SUPPORTED RATE */
	if (rate_len > 8)
		pframe = rtw_set_ie(pframe, WLAN_EID_EXT_SUPP_RATES, (rate_len - 8), (cur_network->SupportedRates + 8), &pattrib->pktlen);
	/* todo:HT for adhoc */
_issue_bcn:

#if defined(CONFIG_88EU_AP_MODE)
	pmlmepriv->update_bcn = false;

	spin_unlock_bh(&pmlmepriv->bcn_update_lock);
#endif

	if ((pattrib->pktlen + TXDESC_SIZE) > 512)
		return;

	pattrib->last_txcmdsz = pattrib->pktlen;

	if (timeout_ms > 0)
		dump_mgntframe_and_wait(padapter, pmgntframe, timeout_ms);
	else
		dump_mgntframe(padapter, pmgntframe);
}

static void issue_probersp(struct adapter *padapter, unsigned char *da)
{
	struct xmit_frame *pmgntframe;
	struct pkt_attrib *pattrib;
	unsigned char *pframe;
	struct ieee80211_hdr *pwlanhdr;
	__le16 *fctrl;
	unsigned char *mac, *bssid;
	struct xmit_priv *pxmitpriv = &padapter->xmitpriv;
#if defined(CONFIG_88EU_AP_MODE)
	u8 *pwps_ie;
	uint wps_ielen;
	struct mlme_priv *pmlmepriv = &padapter->mlmepriv;
#endif
	struct mlme_ext_priv *pmlmeext = &padapter->mlmeextpriv;
	struct mlme_ext_info *pmlmeinfo = &pmlmeext->mlmext_info;
	struct wlan_bssid_ex *cur_network = &pmlmeinfo->network;
	unsigned int rate_len;

	pmgntframe = alloc_mgtxmitframe(pxmitpriv);
	if (!pmgntframe)
		return;

	/* update attribute */
	pattrib = &pmgntframe->attrib;
	update_mgntframe_attrib(padapter, pattrib);

	memset(pmgntframe->buf_addr, 0, WLANHDR_OFFSET + TXDESC_OFFSET);

	pframe = (u8 *)(pmgntframe->buf_addr) + TXDESC_OFFSET;
	pwlanhdr = (struct ieee80211_hdr *)pframe;

	mac = myid(&padapter->eeprompriv);
	bssid = cur_network->MacAddress;

	fctrl = &pwlanhdr->frame_control;
	*(fctrl) = 0;
	ether_addr_copy(pwlanhdr->addr1, da);
	ether_addr_copy(pwlanhdr->addr2, mac);
	ether_addr_copy(pwlanhdr->addr3, bssid);

	SetSeqNum(pwlanhdr, pmlmeext->mgnt_seq);
	pmlmeext->mgnt_seq++;
	SetFrameSubType(fctrl, IEEE80211_STYPE_PROBE_RESP);

	pattrib->hdrlen = sizeof(struct ieee80211_hdr_3addr);
	pattrib->pktlen = pattrib->hdrlen;
	pframe += pattrib->hdrlen;

	if (cur_network->ie_length > MAX_IE_SZ)
		return;

#if defined(CONFIG_88EU_AP_MODE)
	if ((pmlmeinfo->state & 0x03) == WIFI_FW_AP_STATE) {
		pwps_ie = rtw_get_wps_ie(cur_network->ies + _FIXED_IE_LENGTH_, cur_network->ie_length - _FIXED_IE_LENGTH_, NULL, &wps_ielen);

		/* inerset & update wps_probe_resp_ie */
		if (pmlmepriv->wps_probe_resp_ie && pwps_ie && wps_ielen > 0) {
			uint wps_offset, remainder_ielen;
			u8 *premainder_ie;

			wps_offset = (uint)(pwps_ie - cur_network->ies);

			premainder_ie = pwps_ie + wps_ielen;

			remainder_ielen = cur_network->ie_length - wps_offset - wps_ielen;

			memcpy(pframe, cur_network->ies, wps_offset);
			pframe += wps_offset;
			pattrib->pktlen += wps_offset;

			wps_ielen = (uint)pmlmepriv->wps_probe_resp_ie[1];/* to get ie data len */
			if ((wps_offset + wps_ielen + 2) <= MAX_IE_SZ) {
				memcpy(pframe, pmlmepriv->wps_probe_resp_ie, wps_ielen + 2);
				pframe += wps_ielen + 2;
				pattrib->pktlen += wps_ielen + 2;
			}

			if ((wps_offset + wps_ielen + 2 + remainder_ielen) <= MAX_IE_SZ) {
				memcpy(pframe, premainder_ie, remainder_ielen);
				pframe += remainder_ielen;
				pattrib->pktlen += remainder_ielen;
			}
		} else {
			memcpy(pframe, cur_network->ies, cur_network->ie_length);
			pframe += cur_network->ie_length;
			pattrib->pktlen += cur_network->ie_length;
		}
	} else
#endif
	{
		/* timestamp will be inserted by hardware */
		pframe += 8;
		pattrib->pktlen += 8;

		/*  beacon interval: 2 bytes */

		memcpy(pframe, (unsigned char *)(rtw_get_beacon_interval_from_ie(cur_network->ies)), 2);

		pframe += 2;
		pattrib->pktlen += 2;

		/*  capability info: 2 bytes */

		memcpy(pframe, (unsigned char *)(rtw_get_capability_from_ie(cur_network->ies)), 2);

		pframe += 2;
		pattrib->pktlen += 2;

		/* below for ad-hoc mode */

		/*  SSID */
		pframe = rtw_set_ie(pframe, WLAN_EID_SSID, cur_network->ssid.ssid_length, cur_network->ssid.ssid, &pattrib->pktlen);

		/*  supported rates... */
		rate_len = rtw_get_rateset_len(cur_network->SupportedRates);
		pframe = rtw_set_ie(pframe, WLAN_EID_SUPP_RATES, min_t(unsigned int, rate_len, 8), cur_network->SupportedRates, &pattrib->pktlen);

		/*  DS parameter set */
		pframe = rtw_set_ie(pframe, WLAN_EID_DS_PARAMS, 1, (unsigned char *)&cur_network->Configuration.DSConfig, &pattrib->pktlen);

		if ((pmlmeinfo->state & 0x03) == WIFI_FW_ADHOC_STATE) {
			u8 erpinfo = 0;
			u32 ATIMWindow;
			/*  IBSS Parameter Set... */
			/* ATIMWindow = cur->Configuration.ATIMWindow; */
			ATIMWindow = 0;
			pframe = rtw_set_ie(pframe, WLAN_EID_IBSS_PARAMS, 2, (unsigned char *)(&ATIMWindow), &pattrib->pktlen);

			/* ERP IE */
			pframe = rtw_set_ie(pframe, WLAN_EID_ERP_INFO, 1, &erpinfo, &pattrib->pktlen);
		}

		/*  EXTERNDED SUPPORTED RATE */
		if (rate_len > 8)
			pframe = rtw_set_ie(pframe, WLAN_EID_EXT_SUPP_RATES, (rate_len - 8), (cur_network->SupportedRates + 8), &pattrib->pktlen);
		/* todo:HT for adhoc */
	}

	pattrib->last_txcmdsz = pattrib->pktlen;

	dump_mgntframe(padapter, pmgntframe);
}

static int issue_probereq(struct adapter *padapter,
			  struct ndis_802_11_ssid *pssid, u8 *da,
			  bool wait_ack)
{
	int ret = _FAIL;
	struct xmit_frame *pmgntframe;
	struct pkt_attrib *pattrib;
	unsigned char *pframe;
	struct ieee80211_hdr *pwlanhdr;
	__le16 *fctrl;
	unsigned char *mac;
	unsigned char bssrate[NumRates];
	struct xmit_priv *pxmitpriv = &padapter->xmitpriv;
	struct mlme_priv *pmlmepriv = &padapter->mlmepriv;
	struct mlme_ext_priv *pmlmeext = &padapter->mlmeextpriv;
	int bssrate_len = 0;

	pmgntframe = alloc_mgtxmitframe(pxmitpriv);
	if (!pmgntframe)
		goto exit;

	/* update attribute */
	pattrib = &pmgntframe->attrib;
	update_mgntframe_attrib(padapter, pattrib);

	memset(pmgntframe->buf_addr, 0, WLANHDR_OFFSET + TXDESC_OFFSET);

	pframe = (u8 *)(pmgntframe->buf_addr) + TXDESC_OFFSET;
	pwlanhdr = (struct ieee80211_hdr *)pframe;

	mac = myid(&padapter->eeprompriv);

	fctrl = &pwlanhdr->frame_control;
	*(fctrl) = 0;

	if (da) {
		/*	unicast probe request frame */
		ether_addr_copy(pwlanhdr->addr1, da);
		ether_addr_copy(pwlanhdr->addr3, da);
	} else {
		/*	broadcast probe request frame */
		eth_broadcast_addr(pwlanhdr->addr1);
		eth_broadcast_addr(pwlanhdr->addr3);
	}

	ether_addr_copy(pwlanhdr->addr2, mac);

	SetSeqNum(pwlanhdr, pmlmeext->mgnt_seq);
	pmlmeext->mgnt_seq++;
	SetFrameSubType(pframe, IEEE80211_STYPE_PROBE_REQ);

	pframe += sizeof(struct ieee80211_hdr_3addr);
	pattrib->pktlen = sizeof(struct ieee80211_hdr_3addr);

	if (pssid)
		pframe = rtw_set_ie(pframe, WLAN_EID_SSID, pssid->ssid_length, pssid->ssid, &pattrib->pktlen);
	else
		pframe = rtw_set_ie(pframe, WLAN_EID_SSID, 0, NULL, &pattrib->pktlen);

	get_rate_set(padapter, bssrate, &bssrate_len);

	if (bssrate_len > 8) {
		pframe = rtw_set_ie(pframe, WLAN_EID_SUPP_RATES, 8, bssrate, &pattrib->pktlen);
		pframe = rtw_set_ie(pframe, WLAN_EID_EXT_SUPP_RATES, bssrate_len - 8, bssrate + 8, &pattrib->pktlen);
	} else {
		pframe = rtw_set_ie(pframe, WLAN_EID_SUPP_RATES, bssrate_len, bssrate, &pattrib->pktlen);
	}

	/* add wps_ie for wps2.0 */
	if (pmlmepriv->wps_probe_req_ie_len > 0 && pmlmepriv->wps_probe_req_ie) {
		memcpy(pframe, pmlmepriv->wps_probe_req_ie, pmlmepriv->wps_probe_req_ie_len);
		pframe += pmlmepriv->wps_probe_req_ie_len;
		pattrib->pktlen += pmlmepriv->wps_probe_req_ie_len;
	}

	pattrib->last_txcmdsz = pattrib->pktlen;

	if (wait_ack) {
		ret = dump_mgntframe_and_wait_ack(padapter, pmgntframe);
	} else {
		dump_mgntframe(padapter, pmgntframe);
		ret = _SUCCESS;
	}

exit:
	return ret;
}

static int issue_probereq_ex(struct adapter *padapter,
			     struct ndis_802_11_ssid *pssid, u8 *da,
			     int try_cnt, int wait_ms)
{
	int ret;
	int i = 0;

	do {
		ret = issue_probereq(padapter, pssid, da, wait_ms > 0);

		i++;

		if (padapter->bDriverStopped || padapter->bSurpriseRemoved)
			break;

		if (i < try_cnt && wait_ms > 0 && ret == _FAIL)
			msleep(wait_ms);

	} while ((i < try_cnt) && ((ret == _FAIL) || (wait_ms == 0)));

	if (ret != _FAIL) {
		ret = _SUCCESS;
		goto exit;
	}
exit:
	return ret;
}

/*  if psta == NULL, indicate we are station(client) now... */
static void issue_auth(struct adapter *padapter, struct sta_info *psta,
		       unsigned short status)
{
	struct xmit_frame *pmgntframe;
	struct pkt_attrib *pattrib;
	unsigned char *pframe;
	struct ieee80211_hdr *pwlanhdr;
	__le16 *fctrl;
	unsigned int val32;
	u16 val16;
#ifdef CONFIG_88EU_AP_MODE
	__le16 le_val16;
#endif
	int use_shared_key = 0;
	struct xmit_priv *pxmitpriv = &padapter->xmitpriv;
	struct mlme_ext_priv *pmlmeext = &padapter->mlmeextpriv;
	struct mlme_ext_info *pmlmeinfo = &pmlmeext->mlmext_info;
	struct wlan_bssid_ex *pnetwork = &pmlmeinfo->network;

	pmgntframe = alloc_mgtxmitframe(pxmitpriv);
	if (!pmgntframe)
		return;

	/* update attribute */
	pattrib = &pmgntframe->attrib;
	update_mgntframe_attrib(padapter, pattrib);

	memset(pmgntframe->buf_addr, 0, WLANHDR_OFFSET + TXDESC_OFFSET);

	pframe = (u8 *)(pmgntframe->buf_addr) + TXDESC_OFFSET;
	pwlanhdr = (struct ieee80211_hdr *)pframe;

	fctrl = &pwlanhdr->frame_control;
	*(fctrl) = 0;

	SetSeqNum(pwlanhdr, pmlmeext->mgnt_seq);
	pmlmeext->mgnt_seq++;
	SetFrameSubType(pframe, IEEE80211_STYPE_AUTH);

	pframe += sizeof(struct ieee80211_hdr_3addr);
	pattrib->pktlen = sizeof(struct ieee80211_hdr_3addr);

	if (psta) {/*  for AP mode */
#ifdef CONFIG_88EU_AP_MODE

		ether_addr_copy(pwlanhdr->addr1, psta->hwaddr);
		ether_addr_copy(pwlanhdr->addr2,
				myid(&padapter->eeprompriv));
		ether_addr_copy(pwlanhdr->addr3,
				myid(&padapter->eeprompriv));

		/*  setting auth algo number */
		val16 = (u16)psta->authalg;

		if (status != WLAN_STATUS_SUCCESS)
			val16 = 0;

		if (val16) {
			le_val16 = cpu_to_le16(val16);
			use_shared_key = 1;
		} else {
			le_val16 = 0;
		}

		pframe = rtw_set_fixed_ie(pframe, _AUTH_ALGM_NUM_, &le_val16,
					  &pattrib->pktlen);

		/*  setting auth seq number */
		val16 = (u16)psta->auth_seq;
		le_val16 = cpu_to_le16(val16);
		pframe = rtw_set_fixed_ie(pframe, _AUTH_SEQ_NUM_, &le_val16,
					  &pattrib->pktlen);

		/*  setting status code... */
		val16 = status;
		le_val16 = cpu_to_le16(val16);
		pframe = rtw_set_fixed_ie(pframe, _STATUS_CODE_,
					  &le_val16, &pattrib->pktlen);

		/*  added challenging text... */
		if ((psta->auth_seq == 2) && (psta->state & WIFI_FW_AUTH_STATE) && (use_shared_key == 1))
			pframe = rtw_set_ie(pframe, WLAN_EID_CHALLENGE, 128, psta->chg_txt, &pattrib->pktlen);
#endif
	} else {
		__le32 le_tmp32;
		__le16 le_tmp16;

		ether_addr_copy(pwlanhdr->addr1, pnetwork->MacAddress);
		ether_addr_copy(pwlanhdr->addr2, myid(&padapter->eeprompriv));
		ether_addr_copy(pwlanhdr->addr3, pnetwork->MacAddress);

		/*  setting auth algo number */
		val16 = (pmlmeinfo->auth_algo == dot11AuthAlgrthm_Shared) ? 1 : 0;/*  0:OPEN System, 1:Shared key */
		if (val16)
			use_shared_key = 1;

		/* setting IV for auth seq #3 */
		if ((pmlmeinfo->auth_seq == 3) && (pmlmeinfo->state & WIFI_FW_AUTH_STATE) && (use_shared_key == 1)) {
			val32 = (pmlmeinfo->iv++) | (pmlmeinfo->key_index << 30);
			le_tmp32 = cpu_to_le32(val32);
			pframe = rtw_set_fixed_ie(pframe, 4, &le_tmp32,
						  &pattrib->pktlen);

			pattrib->iv_len = 4;
		}

		le_tmp16 = cpu_to_le16(val16);
		pframe = rtw_set_fixed_ie(pframe, _AUTH_ALGM_NUM_, &le_tmp16,
					  &pattrib->pktlen);

		/*  setting auth seq number */
		val16 = pmlmeinfo->auth_seq;
		le_tmp16 = cpu_to_le16(val16);
		pframe = rtw_set_fixed_ie(pframe, _AUTH_SEQ_NUM_, &le_tmp16,
					  &pattrib->pktlen);

		/*  setting status code... */
		le_tmp16 = cpu_to_le16(status);
		pframe = rtw_set_fixed_ie(pframe, _STATUS_CODE_, &le_tmp16,
					  &pattrib->pktlen);

		/*  then checking to see if sending challenging text... */
		if ((pmlmeinfo->auth_seq == 3) && (pmlmeinfo->state & WIFI_FW_AUTH_STATE) && (use_shared_key == 1)) {
			pframe = rtw_set_ie(pframe, WLAN_EID_CHALLENGE, 128, pmlmeinfo->chg_txt, &pattrib->pktlen);

			SetPrivacy(fctrl);

			pattrib->hdrlen = sizeof(struct ieee80211_hdr_3addr);

			pattrib->encrypt = _WEP40_;

			pattrib->icv_len = 4;

			pattrib->pktlen += pattrib->icv_len;
		}
	}

	pattrib->last_txcmdsz = pattrib->pktlen;

	rtw_wep_encrypt(padapter, pmgntframe);
<<<<<<< HEAD
	DBG_88E("%s\n", __func__);
=======
>>>>>>> 7d2a07b7
	dump_mgntframe(padapter, pmgntframe);
}

#ifdef CONFIG_88EU_AP_MODE
static void issue_asocrsp(struct adapter *padapter, unsigned short status,
			  struct sta_info *pstat, int pkt_type)
{
	struct xmit_frame *pmgntframe;
	struct ieee80211_hdr *pwlanhdr;
	struct pkt_attrib *pattrib;
	unsigned char *pbuf, *pframe;
	unsigned short val;
	__le16 *fctrl;
	struct xmit_priv *pxmitpriv = &padapter->xmitpriv;
	struct mlme_priv *pmlmepriv = &padapter->mlmepriv;
	struct mlme_ext_priv *pmlmeext = &padapter->mlmeextpriv;
	struct mlme_ext_info *pmlmeinfo = &pmlmeext->mlmext_info;
	struct wlan_bssid_ex *pnetwork = &pmlmeinfo->network;
	u8 *ie = pnetwork->ies;
	__le16 lestatus, leval;

	pmgntframe = alloc_mgtxmitframe(pxmitpriv);
	if (!pmgntframe)
		return;

	/* update attribute */
	pattrib = &pmgntframe->attrib;
	update_mgntframe_attrib(padapter, pattrib);

	memset(pmgntframe->buf_addr, 0, WLANHDR_OFFSET + TXDESC_OFFSET);

	pframe = (u8 *)(pmgntframe->buf_addr) + TXDESC_OFFSET;
	pwlanhdr = (struct ieee80211_hdr *)pframe;

	fctrl = &pwlanhdr->frame_control;
	*(fctrl) = 0;

	ether_addr_copy((void *)GetAddr1Ptr(pwlanhdr), pstat->hwaddr);
	ether_addr_copy((void *)GetAddr2Ptr(pwlanhdr),
			myid(&padapter->eeprompriv));
	ether_addr_copy((void *)GetAddr3Ptr(pwlanhdr), pnetwork->MacAddress);

	SetSeqNum(pwlanhdr, pmlmeext->mgnt_seq);
	pmlmeext->mgnt_seq++;
	if ((pkt_type == IEEE80211_STYPE_ASSOC_RESP) || (pkt_type == IEEE80211_STYPE_REASSOC_RESP))
		SetFrameSubType(pwlanhdr, pkt_type);
	else
		return;

	pattrib->hdrlen = sizeof(struct ieee80211_hdr_3addr);
	pattrib->pktlen += pattrib->hdrlen;
	pframe += pattrib->hdrlen;

	/* capability */
	val = *(unsigned short *)rtw_get_capability_from_ie(ie);

	pframe = rtw_set_fixed_ie(pframe, _CAPABILITY_, &val, &pattrib->pktlen);

	lestatus = cpu_to_le16(status);
	pframe = rtw_set_fixed_ie(pframe, _STATUS_CODE_, &lestatus,
				  &pattrib->pktlen);

	leval = cpu_to_le16(pstat->aid | BIT(14) | BIT(15));
	pframe = rtw_set_fixed_ie(pframe, _ASOC_ID_, &leval, &pattrib->pktlen);

	if (pstat->bssratelen <= 8) {
		pframe = rtw_set_ie(pframe, WLAN_EID_SUPP_RATES, pstat->bssratelen, pstat->bssrateset, &pattrib->pktlen);
	} else {
<<<<<<< HEAD
		pframe = rtw_set_ie(pframe, _SUPPORTEDRATES_IE_, 8, pstat->bssrateset, &pattrib->pktlen);
		pframe = rtw_set_ie(pframe, _EXT_SUPPORTEDRATES_IE_, pstat->bssratelen - 8, pstat->bssrateset + 8, &pattrib->pktlen);
=======
		pframe = rtw_set_ie(pframe, WLAN_EID_SUPP_RATES, 8, pstat->bssrateset, &pattrib->pktlen);
		pframe = rtw_set_ie(pframe, WLAN_EID_EXT_SUPP_RATES, pstat->bssratelen - 8, pstat->bssrateset + 8, &pattrib->pktlen);
>>>>>>> 7d2a07b7
	}

	if ((pstat->flags & WLAN_STA_HT) && (pmlmepriv->htpriv.ht_option)) {
		uint ie_len = 0;

		/* FILL HT CAP INFO IE */
		pbuf = rtw_get_ie(ie + _BEACON_IE_OFFSET_, WLAN_EID_HT_CAPABILITY, &ie_len, (pnetwork->ie_length - _BEACON_IE_OFFSET_));
		if (pbuf && ie_len > 0) {
			memcpy(pframe, pbuf, ie_len + 2);
			pframe += (ie_len + 2);
			pattrib->pktlen += (ie_len + 2);
		}

		/* FILL HT ADD INFO IE */
		pbuf = rtw_get_ie(ie + _BEACON_IE_OFFSET_, WLAN_EID_HT_OPERATION, &ie_len, (pnetwork->ie_length - _BEACON_IE_OFFSET_));
		if (pbuf && ie_len > 0) {
			memcpy(pframe, pbuf, ie_len + 2);
			pframe += (ie_len + 2);
			pattrib->pktlen += (ie_len + 2);
		}
	}

	/* FILL WMM IE */
	if ((pstat->flags & WLAN_STA_WME) && (pmlmepriv->qospriv.qos_option)) {
		uint ie_len = 0;
		unsigned char WMM_PARA_IE[] = {0x00, 0x50, 0xf2, 0x02, 0x01, 0x01};

		for (pbuf = ie + _BEACON_IE_OFFSET_;; pbuf += (ie_len + 2)) {
<<<<<<< HEAD
			pbuf = rtw_get_ie(pbuf, _VENDOR_SPECIFIC_IE_, &ie_len, (pnetwork->ie_length - _BEACON_IE_OFFSET_ - (ie_len + 2)));
=======
			pbuf = rtw_get_ie(pbuf, WLAN_EID_VENDOR_SPECIFIC, &ie_len, (pnetwork->ie_length - _BEACON_IE_OFFSET_ - (ie_len + 2)));
>>>>>>> 7d2a07b7
			if (pbuf && !memcmp(pbuf + 2, WMM_PARA_IE, 6)) {
				memcpy(pframe, pbuf, ie_len + 2);
				pframe += (ie_len + 2);
				pattrib->pktlen += (ie_len + 2);
				break;
			}

			if (!pbuf || ie_len == 0)
				break;
		}
	}

	if (pmlmeinfo->assoc_AP_vendor == HT_IOT_PEER_REALTEK)
		pframe = rtw_set_ie(pframe, WLAN_EID_VENDOR_SPECIFIC, 6, REALTEK_96B_IE, &pattrib->pktlen);

	/* add WPS IE ie for wps 2.0 */
	if (pmlmepriv->wps_assoc_resp_ie && pmlmepriv->wps_assoc_resp_ie_len > 0) {
		memcpy(pframe, pmlmepriv->wps_assoc_resp_ie, pmlmepriv->wps_assoc_resp_ie_len);

		pframe += pmlmepriv->wps_assoc_resp_ie_len;
		pattrib->pktlen += pmlmepriv->wps_assoc_resp_ie_len;
	}

	pattrib->last_txcmdsz = pattrib->pktlen;
	dump_mgntframe(padapter, pmgntframe);
}
#endif /* CONFIG_88EU_AP_MODE */

static void issue_assocreq(struct adapter *padapter)
{
	int ret = _FAIL;
	struct xmit_frame *pmgntframe;
	struct pkt_attrib *pattrib;
	unsigned char *pframe, *p;
	struct ieee80211_hdr *pwlanhdr;
	__le16 *fctrl;
	unsigned int i, j, ie_len, index = 0;
	unsigned char bssrate[NumRates], sta_bssrate[NumRates];
	struct ndis_802_11_var_ie *pIE;
	struct registry_priv *pregpriv = &padapter->registrypriv;
	struct xmit_priv *pxmitpriv = &padapter->xmitpriv;
	struct mlme_priv *pmlmepriv = &padapter->mlmepriv;
	struct mlme_ext_priv *pmlmeext = &padapter->mlmeextpriv;
	struct mlme_ext_info *pmlmeinfo = &pmlmeext->mlmext_info;
	int bssrate_len = 0, sta_bssrate_len = 0;
	struct wlan_bssid_ex *pnetwork = &pmlmeinfo->network;

	pmgntframe = alloc_mgtxmitframe(pxmitpriv);
	if (!pmgntframe)
		goto exit;

	/* update attribute */
	pattrib = &pmgntframe->attrib;
	update_mgntframe_attrib(padapter, pattrib);

	memset(pmgntframe->buf_addr, 0, WLANHDR_OFFSET + TXDESC_OFFSET);
	pframe = (u8 *)(pmgntframe->buf_addr) + TXDESC_OFFSET;
	pwlanhdr = (struct ieee80211_hdr *)pframe;

	fctrl = &pwlanhdr->frame_control;
	*(fctrl) = 0;
	ether_addr_copy(pwlanhdr->addr1, pnetwork->MacAddress);
	ether_addr_copy(pwlanhdr->addr2, myid(&padapter->eeprompriv));
	ether_addr_copy(pwlanhdr->addr3, pnetwork->MacAddress);

	SetSeqNum(pwlanhdr, pmlmeext->mgnt_seq);
	pmlmeext->mgnt_seq++;
	SetFrameSubType(pframe, IEEE80211_STYPE_ASSOC_REQ);

	pframe += sizeof(struct ieee80211_hdr_3addr);
	pattrib->pktlen = sizeof(struct ieee80211_hdr_3addr);

	/* caps */

	memcpy(pframe, rtw_get_capability_from_ie(pmlmeinfo->network.ies), 2);

	pframe += 2;
	pattrib->pktlen += 2;

	/* listen interval */
	/* todo: listen interval for power saving */
	put_unaligned_le16(3, pframe);
	pframe += 2;
	pattrib->pktlen += 2;

	/* SSID */
	pframe = rtw_set_ie(pframe, WLAN_EID_SSID,  pmlmeinfo->network.ssid.ssid_length, pmlmeinfo->network.ssid.ssid, &pattrib->pktlen);

	/* supported rate & extended supported rate */

	/*  Check if the AP's supported rates are also supported by STA. */
	get_rate_set(padapter, sta_bssrate, &sta_bssrate_len);

	if (pmlmeext->cur_channel == 14)/*  for JAPAN, channel 14 can only uses B Mode(CCK) */
		sta_bssrate_len = 4;

	for (i = 0; i < NDIS_802_11_LENGTH_RATES_EX; i++) {
		if (pmlmeinfo->network.SupportedRates[i] == 0)
			break;
	}

	for (i = 0; i < NDIS_802_11_LENGTH_RATES_EX; i++) {
		if (pmlmeinfo->network.SupportedRates[i] == 0)
			break;

		/*  Check if the AP's supported rates are also supported by STA. */
		for (j = 0; j < sta_bssrate_len; j++) {
			/*  Avoid the proprietary data rate (22Mbps) of Handlink WSG-4000 AP */
			if ((pmlmeinfo->network.SupportedRates[i] | IEEE80211_BASIC_RATE_MASK)
					== (sta_bssrate[j] | IEEE80211_BASIC_RATE_MASK))
				break;
		}

		if (j != sta_bssrate_len)
			/*  the rate is supported by STA */
			bssrate[index++] = pmlmeinfo->network.SupportedRates[i];
	}

	bssrate_len = index;

	if (bssrate_len == 0) {
		rtw_free_xmitbuf(pxmitpriv, pmgntframe->pxmitbuf);
		rtw_free_xmitframe(pxmitpriv, pmgntframe);
		goto exit; /* don't connect to AP if no joint supported rate */
	}

	if (bssrate_len > 8) {
		pframe = rtw_set_ie(pframe, WLAN_EID_SUPP_RATES, 8, bssrate, &pattrib->pktlen);
		pframe = rtw_set_ie(pframe, WLAN_EID_EXT_SUPP_RATES, bssrate_len - 8, bssrate + 8, &pattrib->pktlen);
	} else {
		pframe = rtw_set_ie(pframe, WLAN_EID_SUPP_RATES, bssrate_len, bssrate, &pattrib->pktlen);
	}

	/* RSN */
	p = rtw_get_ie((pmlmeinfo->network.ies + sizeof(struct ndis_802_11_fixed_ie)), WLAN_EID_RSN, &ie_len, (pmlmeinfo->network.ie_length - sizeof(struct ndis_802_11_fixed_ie)));
	if (p)
		pframe = rtw_set_ie(pframe, WLAN_EID_RSN, ie_len, p + 2, &pattrib->pktlen);

	/* HT caps */
	if (padapter->mlmepriv.htpriv.ht_option) {
<<<<<<< HEAD
		p = rtw_get_ie((pmlmeinfo->network.ies + sizeof(struct ndis_802_11_fixed_ie)), _HT_CAPABILITY_IE_, &ie_len, (pmlmeinfo->network.ie_length - sizeof(struct ndis_802_11_fixed_ie)));
=======
		p = rtw_get_ie((pmlmeinfo->network.ies + sizeof(struct ndis_802_11_fixed_ie)), WLAN_EID_HT_CAPABILITY, &ie_len, (pmlmeinfo->network.ie_length - sizeof(struct ndis_802_11_fixed_ie)));
>>>>>>> 7d2a07b7
		if (p && !is_ap_in_tkip(padapter)) {
			memcpy(&pmlmeinfo->HT_caps, p + 2, sizeof(struct ieee80211_ht_cap));

			/* to disable 40M Hz support while gd_bw_40MHz_en = 0 */
			if (pregpriv->cbw40_enable == 0)
				pmlmeinfo->HT_caps.cap_info &= cpu_to_le16(~(BIT(6) | BIT(1)));
			else
				pmlmeinfo->HT_caps.cap_info |= cpu_to_le16(BIT(1));

			/* todo: disable SM power save mode */
			pmlmeinfo->HT_caps.cap_info |= cpu_to_le16(0x000c);

			if (pregpriv->rx_stbc)
				pmlmeinfo->HT_caps.cap_info |= cpu_to_le16(0x0100);/* RX STBC One spatial stream */
			memcpy((u8 *)&pmlmeinfo->HT_caps.mcs, MCS_rate_1R, 16);
			pframe = rtw_set_ie(pframe, WLAN_EID_HT_CAPABILITY, ie_len, (u8 *)(&pmlmeinfo->HT_caps), &pattrib->pktlen);
		}
	}

	/* vendor specific IE, such as WPA, WMM, WPS */
	for (i = sizeof(struct ndis_802_11_fixed_ie); i < pmlmeinfo->network.ie_length; i += (pIE->Length + 2)) {
		pIE = (struct ndis_802_11_var_ie *)(pmlmeinfo->network.ies + i);

		switch (pIE->ElementID) {
		case WLAN_EID_VENDOR_SPECIFIC:
			if ((!memcmp(pIE->data, RTW_WPA_OUI, 4)) ||
			    (!memcmp(pIE->data, WMM_OUI, 4)) ||
			    (!memcmp(pIE->data, WPS_OUI, 4))) {
				if (!padapter->registrypriv.wifi_spec) {
					/* Commented by Kurt 20110629 */
					/* In some older APs, WPS handshake */
					/* would be fail if we append vender extensions information to AP */
					if (!memcmp(pIE->data, WPS_OUI, 4))
						pIE->Length = 14;
				}
				pframe = rtw_set_ie(pframe, WLAN_EID_VENDOR_SPECIFIC, pIE->Length, pIE->data, &pattrib->pktlen);
			}
			break;
		default:
			break;
		}
	}

	if (pmlmeinfo->assoc_AP_vendor == HT_IOT_PEER_REALTEK)
		pframe = rtw_set_ie(pframe, WLAN_EID_VENDOR_SPECIFIC, 6, REALTEK_96B_IE, &pattrib->pktlen);

	pattrib->last_txcmdsz = pattrib->pktlen;
	dump_mgntframe(padapter, pmgntframe);

	ret = _SUCCESS;

exit:
	if (ret == _SUCCESS)
		rtw_buf_update(&pmlmepriv->assoc_req, &pmlmepriv->assoc_req_len, (u8 *)pwlanhdr, pattrib->pktlen);
	else
		rtw_buf_free(&pmlmepriv->assoc_req, &pmlmepriv->assoc_req_len);
}

/* when wait_ack is true, this function should be called at process context */
static int _issue_nulldata(struct adapter *padapter, unsigned char *da,
			   unsigned int power_mode, bool wait_ack)
{
	int ret = _FAIL;
	struct xmit_frame *pmgntframe;
	struct pkt_attrib *pattrib;
	unsigned char *pframe;
	struct ieee80211_hdr *pwlanhdr;
	__le16 *fctrl;
	struct xmit_priv *pxmitpriv;
	struct mlme_ext_priv *pmlmeext;
	struct mlme_ext_info *pmlmeinfo;
	struct wlan_bssid_ex *pnetwork;

	if (!padapter)
		goto exit;

	pxmitpriv = &padapter->xmitpriv;
	pmlmeext = &padapter->mlmeextpriv;
	pmlmeinfo = &pmlmeext->mlmext_info;
	pnetwork = &pmlmeinfo->network;

	pmgntframe = alloc_mgtxmitframe(pxmitpriv);
	if (!pmgntframe)
		goto exit;

	/* update attribute */
	pattrib = &pmgntframe->attrib;
	update_mgntframe_attrib(padapter, pattrib);
	pattrib->retry_ctrl = false;

	memset(pmgntframe->buf_addr, 0, WLANHDR_OFFSET + TXDESC_OFFSET);

	pframe = (u8 *)(pmgntframe->buf_addr) + TXDESC_OFFSET;
	pwlanhdr = (struct ieee80211_hdr *)pframe;

	fctrl = &pwlanhdr->frame_control;
	*(fctrl) = 0;

	if ((pmlmeinfo->state & 0x03) == WIFI_FW_AP_STATE)
		SetFrDs(fctrl);
	else if ((pmlmeinfo->state & 0x03) == WIFI_FW_STATION_STATE)
		SetToDs(fctrl);

	if (power_mode)
		SetPwrMgt(fctrl);

	ether_addr_copy(pwlanhdr->addr1, da);
	ether_addr_copy(pwlanhdr->addr2, myid(&padapter->eeprompriv));
	ether_addr_copy(pwlanhdr->addr3, pnetwork->MacAddress);

	SetSeqNum(pwlanhdr, pmlmeext->mgnt_seq);
	pmlmeext->mgnt_seq++;
	SetFrameSubType(pframe, IEEE80211_FTYPE_DATA | IEEE80211_STYPE_NULLFUNC);

	pframe += sizeof(struct ieee80211_hdr_3addr);
	pattrib->pktlen = sizeof(struct ieee80211_hdr_3addr);

	pattrib->last_txcmdsz = pattrib->pktlen;

	if (wait_ack) {
		ret = dump_mgntframe_and_wait_ack(padapter, pmgntframe);
	} else {
		dump_mgntframe(padapter, pmgntframe);
		ret = _SUCCESS;
	}

exit:
	return ret;
}

/* when wait_ms > 0 , this function should be called at process context */
/* da == NULL for station mode */
int issue_nulldata(struct adapter *padapter, unsigned char *da,
		   unsigned int power_mode, int try_cnt, int wait_ms)
{
	int ret;
	int i = 0;
	struct mlme_ext_priv *pmlmeext = &padapter->mlmeextpriv;
	struct mlme_ext_info *pmlmeinfo = &pmlmeext->mlmext_info;
	struct wlan_bssid_ex *pnetwork = &pmlmeinfo->network;

	/* da == NULL, assume it's null data for sta to ap*/
	if (!da)
		da = pnetwork->MacAddress;

	do {
		ret = _issue_nulldata(padapter, da, power_mode, wait_ms > 0);

		i++;

		if (padapter->bDriverStopped || padapter->bSurpriseRemoved)
			break;

		if (i < try_cnt && wait_ms > 0 && ret == _FAIL)
			msleep(wait_ms);
	} while ((i < try_cnt) && ((ret == _FAIL) || (wait_ms == 0)));

	if (ret != _FAIL) {
		ret = _SUCCESS;
		goto exit;
	}
exit:
	return ret;
}

/* when wait_ack is true, this function should be called at process context */
static int _issue_qos_nulldata(struct adapter *padapter, unsigned char *da,
			       u16 tid, bool wait_ack)
{
	int ret = _FAIL;
	struct xmit_frame *pmgntframe;
	struct pkt_attrib *pattrib;
	unsigned char *pframe;
	struct ieee80211_hdr *pwlanhdr;
	__le16 *fctrl;
	unsigned short *qc;
	struct xmit_priv *pxmitpriv = &padapter->xmitpriv;
	struct mlme_ext_priv *pmlmeext = &padapter->mlmeextpriv;
	struct mlme_ext_info *pmlmeinfo = &pmlmeext->mlmext_info;
	struct wlan_bssid_ex *pnetwork = &pmlmeinfo->network;

	pmgntframe = alloc_mgtxmitframe(pxmitpriv);
	if (!pmgntframe)
		goto exit;

	/* update attribute */
	pattrib = &pmgntframe->attrib;
	update_mgntframe_attrib(padapter, pattrib);

	pattrib->hdrlen += 2;
	pattrib->qos_en = true;
	pattrib->eosp = 1;
	pattrib->ack_policy = 0;
	pattrib->mdata = 0;

	memset(pmgntframe->buf_addr, 0, WLANHDR_OFFSET + TXDESC_OFFSET);

	pframe = (u8 *)(pmgntframe->buf_addr) + TXDESC_OFFSET;
	pwlanhdr = (struct ieee80211_hdr *)pframe;

	fctrl = &pwlanhdr->frame_control;
	*(fctrl) = 0;

	if ((pmlmeinfo->state & 0x03) == WIFI_FW_AP_STATE)
		SetFrDs(fctrl);
	else if ((pmlmeinfo->state & 0x03) == WIFI_FW_STATION_STATE)
		SetToDs(fctrl);

	if (pattrib->mdata)
		SetMData(fctrl);

	qc = (unsigned short *)(pframe + pattrib->hdrlen - 2);

	SetPriority(qc, tid);

	SetEOSP(qc, pattrib->eosp);

	SetAckpolicy(qc, pattrib->ack_policy);

	ether_addr_copy(pwlanhdr->addr1, da);
	ether_addr_copy(pwlanhdr->addr2, myid(&padapter->eeprompriv));
	ether_addr_copy(pwlanhdr->addr3, pnetwork->MacAddress);

	SetSeqNum(pwlanhdr, pmlmeext->mgnt_seq);
	pmlmeext->mgnt_seq++;
	SetFrameSubType(pframe, IEEE80211_FTYPE_DATA | IEEE80211_STYPE_QOS_NULLFUNC);

	pframe += sizeof(struct ieee80211_qos_hdr);
	pattrib->pktlen = sizeof(struct ieee80211_qos_hdr);

	pattrib->last_txcmdsz = pattrib->pktlen;

	if (wait_ack) {
		ret = dump_mgntframe_and_wait_ack(padapter, pmgntframe);
	} else {
		dump_mgntframe(padapter, pmgntframe);
		ret = _SUCCESS;
	}

exit:
	return ret;
}

/* when wait_ms > 0 , this function should be called at process context */
/* da == NULL for station mode */
int issue_qos_nulldata(struct adapter *padapter, unsigned char *da,
		       u16 tid, int try_cnt, int wait_ms)
{
	int ret;
	int i = 0;
	struct mlme_ext_priv *pmlmeext = &padapter->mlmeextpriv;
	struct mlme_ext_info *pmlmeinfo = &pmlmeext->mlmext_info;
	struct wlan_bssid_ex *pnetwork = &pmlmeinfo->network;

	/* da == NULL, assume it's null data for sta to ap*/
	if (!da)
		da = pnetwork->MacAddress;

	do {
		ret = _issue_qos_nulldata(padapter, da, tid, wait_ms > 0);

		i++;

		if (padapter->bDriverStopped || padapter->bSurpriseRemoved)
			break;

		if (i < try_cnt && wait_ms > 0 && ret == _FAIL)
			msleep(wait_ms);
	} while ((i < try_cnt) && ((ret == _FAIL) || (wait_ms == 0)));

	if (ret != _FAIL) {
		ret = _SUCCESS;
		goto exit;
	}
exit:
	return ret;
}

static int _issue_deauth(struct adapter *padapter, unsigned char *da,
			 unsigned short reason, bool wait_ack)
{
	struct xmit_frame *pmgntframe;
	struct pkt_attrib *pattrib;
	unsigned char *pframe;
	struct ieee80211_hdr *pwlanhdr;
	__le16 *fctrl;
	struct xmit_priv *pxmitpriv = &padapter->xmitpriv;
	struct mlme_ext_priv *pmlmeext = &padapter->mlmeextpriv;
	struct mlme_ext_info *pmlmeinfo = &pmlmeext->mlmext_info;
	struct wlan_bssid_ex *pnetwork = &pmlmeinfo->network;
	int ret = _FAIL;
	__le16 le_tmp;

	pmgntframe = alloc_mgtxmitframe(pxmitpriv);
	if (!pmgntframe)
		goto exit;

	/* update attribute */
	pattrib = &pmgntframe->attrib;
	update_mgntframe_attrib(padapter, pattrib);
	pattrib->retry_ctrl = false;

	memset(pmgntframe->buf_addr, 0, WLANHDR_OFFSET + TXDESC_OFFSET);

	pframe = (u8 *)(pmgntframe->buf_addr) + TXDESC_OFFSET;
	pwlanhdr = (struct ieee80211_hdr *)pframe;

	fctrl = &pwlanhdr->frame_control;
	*(fctrl) = 0;

	ether_addr_copy(pwlanhdr->addr1, da);
	ether_addr_copy(pwlanhdr->addr2, myid(&padapter->eeprompriv));
	ether_addr_copy(pwlanhdr->addr3, pnetwork->MacAddress);

	SetSeqNum(pwlanhdr, pmlmeext->mgnt_seq);
	pmlmeext->mgnt_seq++;
	SetFrameSubType(pframe, IEEE80211_STYPE_DEAUTH);

	pframe += sizeof(struct ieee80211_hdr_3addr);
	pattrib->pktlen = sizeof(struct ieee80211_hdr_3addr);

	le_tmp = cpu_to_le16(reason);
	pframe = rtw_set_fixed_ie(pframe, _RSON_CODE_, &le_tmp,
				  &pattrib->pktlen);

	pattrib->last_txcmdsz = pattrib->pktlen;

	if (wait_ack) {
		ret = dump_mgntframe_and_wait_ack(padapter, pmgntframe);
	} else {
		dump_mgntframe(padapter, pmgntframe);
		ret = _SUCCESS;
	}

exit:
	return ret;
}

int issue_deauth(struct adapter *padapter, unsigned char *da,
		 unsigned short reason)
{
	return _issue_deauth(padapter, da, reason, false);
}

static int issue_deauth_ex(struct adapter *padapter, u8 *da,
			   unsigned short reason, int try_cnt,
			   int wait_ms)
{
	int ret;
	int i = 0;

	do {
		ret = _issue_deauth(padapter, da, reason, wait_ms > 0);

		i++;

		if (padapter->bDriverStopped || padapter->bSurpriseRemoved)
			break;

		if (i < try_cnt && wait_ms > 0 && ret == _FAIL)
			mdelay(wait_ms);
	} while ((i < try_cnt) && ((ret == _FAIL) || (wait_ms == 0)));

	if (ret != _FAIL) {
		ret = _SUCCESS;
		goto exit;
	}
exit:
	return ret;
}

static void issue_action_BA(struct adapter *padapter, unsigned char *raddr,
			    unsigned char action, unsigned short status)
{
	u8 category = RTW_WLAN_CATEGORY_BACK;
	u16 start_seq;
	u16 BA_para_set;
	u16 reason_code;
	u16 BA_timeout_value;
	__le16 le_tmp;
	u16 BA_starting_seqctrl = 0;
	enum ht_cap_ampdu_factor max_rx_ampdu_factor;
	struct xmit_frame *pmgntframe;
	struct pkt_attrib *pattrib;
	u8 *pframe;
	struct ieee80211_hdr *pwlanhdr;
	__le16 *fctrl;
	struct xmit_priv *pxmitpriv = &padapter->xmitpriv;
	struct mlme_ext_priv *pmlmeext = &padapter->mlmeextpriv;
	struct mlme_ext_info *pmlmeinfo = &pmlmeext->mlmext_info;
	struct sta_info *psta;
	struct sta_priv *pstapriv = &padapter->stapriv;
	struct registry_priv *pregpriv = &padapter->registrypriv;
	struct wlan_bssid_ex *pnetwork = &pmlmeinfo->network;

	pmgntframe = alloc_mgtxmitframe(pxmitpriv);
	if (!pmgntframe)
		return;

	/* update attribute */
	pattrib = &pmgntframe->attrib;
	update_mgntframe_attrib(padapter, pattrib);

	memset(pmgntframe->buf_addr, 0, WLANHDR_OFFSET + TXDESC_OFFSET);

	pframe = (u8 *)(pmgntframe->buf_addr) + TXDESC_OFFSET;
	pwlanhdr = (struct ieee80211_hdr *)pframe;

	fctrl = &pwlanhdr->frame_control;
	*(fctrl) = 0;

	ether_addr_copy(pwlanhdr->addr1, raddr);
	ether_addr_copy(pwlanhdr->addr2, myid(&padapter->eeprompriv));
	ether_addr_copy(pwlanhdr->addr3, pnetwork->MacAddress);

	SetSeqNum(pwlanhdr, pmlmeext->mgnt_seq);
	pmlmeext->mgnt_seq++;
	SetFrameSubType(pframe, IEEE80211_STYPE_ACTION);

	pframe += sizeof(struct ieee80211_hdr_3addr);
	pattrib->pktlen = sizeof(struct ieee80211_hdr_3addr);

	pframe = rtw_set_fixed_ie(pframe, 1, &category, &pattrib->pktlen);
	pframe = rtw_set_fixed_ie(pframe, 1, &action, &pattrib->pktlen);

	if (category == 3) {
		switch (action) {
		case 0: /* ADDBA req */
			do {
				pmlmeinfo->dialogToken++;
			} while (pmlmeinfo->dialogToken == 0);
			pframe = rtw_set_fixed_ie(pframe, 1, &pmlmeinfo->dialogToken, &pattrib->pktlen);

			BA_para_set = 0x1002 | ((status & 0xf) << 2); /* immediate ack & 64 buffer size */
			le_tmp = cpu_to_le16(BA_para_set);
			pframe = rtw_set_fixed_ie(pframe, 2, &(le_tmp),
						  &pattrib->pktlen);

			BA_timeout_value = 5000;/*  5ms */
			le_tmp = cpu_to_le16(BA_timeout_value);
			pframe = rtw_set_fixed_ie(pframe, 2, &(le_tmp),
						  &pattrib->pktlen);

			psta = rtw_get_stainfo(pstapriv, raddr);
			if (psta) {
				start_seq = (psta->sta_xmitpriv.txseq_tid[status & 0x07] & 0xfff) + 1;

				psta->BA_starting_seqctrl[status & 0x07] = start_seq;

				BA_starting_seqctrl = start_seq << 4;
			}
			le_tmp = cpu_to_le16(BA_starting_seqctrl);
			pframe = rtw_set_fixed_ie(pframe, 2, &(le_tmp),
						  &pattrib->pktlen);
			break;
		case 1: /* ADDBA rsp */
		{
			struct ADDBA_request *ADDBA_req = &pmlmeinfo->ADDBA_req;

			pframe = rtw_set_fixed_ie(pframe, 1,
						  &ADDBA_req->dialog_token,
						  &pattrib->pktlen);
			pframe = rtw_set_fixed_ie(pframe, 2, &status,
						  &pattrib->pktlen);

			BA_para_set = le16_to_cpu(ADDBA_req->BA_para_set) &
				      0x3f;
			rtw_hal_get_def_var(padapter, HW_VAR_MAX_RX_AMPDU_FACTOR, &max_rx_ampdu_factor);
			switch (max_rx_ampdu_factor) {
			case MAX_AMPDU_FACTOR_64K:
				BA_para_set |= 0x1000; /* 64 buffer size */
				break;
			case MAX_AMPDU_FACTOR_32K:
				BA_para_set |= 0x0800; /* 32 buffer size */
				break;
			case MAX_AMPDU_FACTOR_16K:
				BA_para_set |= 0x0400; /* 16 buffer size */
				break;
			case MAX_AMPDU_FACTOR_8K:
				BA_para_set |= 0x0200; /* 8 buffer size */
				break;
			default:
				BA_para_set |= 0x1000; /* 64 buffer size */
				break;
			}

			if (pregpriv->ampdu_amsdu == 0)/* disabled */
				BA_para_set = BA_para_set & ~BIT(0);
			else if (pregpriv->ampdu_amsdu == 1)/* enabled */
				BA_para_set = BA_para_set | BIT(0);
			le_tmp = cpu_to_le16(BA_para_set);

			pframe = rtw_set_fixed_ie(pframe, 2, &(le_tmp),
						  &pattrib->pktlen);
			pframe = rtw_set_fixed_ie(pframe, 2,
						  &ADDBA_req->BA_timeout_value,
						  &pattrib->pktlen);
			break;
		}
		case 2:/* DELBA */
			BA_para_set = (status & 0x1F) << 3;
			le_tmp = cpu_to_le16(BA_para_set);
			pframe = rtw_set_fixed_ie(pframe, 2, &(le_tmp),
						  &pattrib->pktlen);

			reason_code = 37;/* Requested from peer STA as it does not want to use the mechanism */
			le_tmp = cpu_to_le16(reason_code);
			pframe = rtw_set_fixed_ie(pframe, 2, &(le_tmp),
						  &pattrib->pktlen);
			break;
		default:
			break;
		}
	}

	pattrib->last_txcmdsz = pattrib->pktlen;

	dump_mgntframe(padapter, pmgntframe);
}

static void issue_action_BSSCoexistPacket(struct adapter *padapter)
{
	struct list_head *plist, *phead;
	unsigned char category, action;
	struct xmit_frame *pmgntframe;
	struct pkt_attrib *pattrib;
	unsigned char *pframe;
	struct ieee80211_hdr *pwlanhdr;
	__le16 *fctrl;
	struct wlan_network *pnetwork = NULL;
	struct xmit_priv *pxmitpriv = &padapter->xmitpriv;
	struct mlme_priv *pmlmepriv = &padapter->mlmepriv;
	struct mlme_ext_priv *pmlmeext = &padapter->mlmeextpriv;
	struct mlme_ext_info *pmlmeinfo = &pmlmeext->mlmext_info;
	struct __queue *queue = &pmlmepriv->scanned_queue;
	u8 InfoContent[16] = {0};
	u8 ICS[8][15];
	struct wlan_bssid_ex *cur_network = &pmlmeinfo->network;

	if ((pmlmepriv->num_FortyMHzIntolerant == 0) || (pmlmepriv->num_sta_no_ht == 0))
		return;

	if (pmlmeinfo->bwmode_updated)
		return;

	category = RTW_WLAN_CATEGORY_PUBLIC;
	action = ACT_PUBLIC_BSSCOEXIST;

	pmgntframe = alloc_mgtxmitframe(pxmitpriv);
	if (!pmgntframe)
		return;

	/* update attribute */
	pattrib = &pmgntframe->attrib;
	update_mgntframe_attrib(padapter, pattrib);

	memset(pmgntframe->buf_addr, 0, WLANHDR_OFFSET + TXDESC_OFFSET);

	pframe = (u8 *)(pmgntframe->buf_addr) + TXDESC_OFFSET;
	pwlanhdr = (struct ieee80211_hdr *)pframe;

	fctrl = &pwlanhdr->frame_control;
	*(fctrl) = 0;

	ether_addr_copy(pwlanhdr->addr1, cur_network->MacAddress);
	ether_addr_copy(pwlanhdr->addr2, myid(&padapter->eeprompriv));
	ether_addr_copy(pwlanhdr->addr3, cur_network->MacAddress);

	SetSeqNum(pwlanhdr, pmlmeext->mgnt_seq);
	pmlmeext->mgnt_seq++;
	SetFrameSubType(pframe, IEEE80211_STYPE_ACTION);

	pframe += sizeof(struct ieee80211_hdr_3addr);
	pattrib->pktlen = sizeof(struct ieee80211_hdr_3addr);

	pframe = rtw_set_fixed_ie(pframe, 1, &category, &pattrib->pktlen);
	pframe = rtw_set_fixed_ie(pframe, 1, &action, &pattrib->pktlen);

	/*  */
	if (pmlmepriv->num_FortyMHzIntolerant > 0) {
		u8 iedata = 0;

		iedata |= BIT(2);/* 20 MHz BSS Width Request */

		pframe = rtw_set_ie(pframe, WLAN_EID_BSS_COEX_2040,  1, &iedata, &pattrib->pktlen);
	}

	/*  */
	memset(ICS, 0, sizeof(ICS));
	if (pmlmepriv->num_sta_no_ht > 0) {
		int i;

		spin_lock_bh(&pmlmepriv->scanned_queue.lock);

		phead = get_list_head(queue);
		list_for_each(plist, phead) {
			uint len;
			u8 *p;
			struct wlan_bssid_ex *pbss_network;

			pnetwork = list_entry(plist, struct wlan_network,
					      list);

			pbss_network = &pnetwork->network;

<<<<<<< HEAD
			pbss_network = (struct wlan_bssid_ex *)&pnetwork->network;

			p = rtw_get_ie(pbss_network->ies + _FIXED_IE_LENGTH_, _HT_CAPABILITY_IE_, &len, pbss_network->ie_length - _FIXED_IE_LENGTH_);
=======
			p = rtw_get_ie(pbss_network->ies + _FIXED_IE_LENGTH_, WLAN_EID_HT_CAPABILITY, &len, pbss_network->ie_length - _FIXED_IE_LENGTH_);
>>>>>>> 7d2a07b7
			if (!p || len == 0) { /* non-HT */
				if (pbss_network->Configuration.DSConfig <= 0)
					continue;

				ICS[0][pbss_network->Configuration.DSConfig] = 1;

				if (ICS[0][0] == 0)
					ICS[0][0] = 1;
			}
		}
		spin_unlock_bh(&pmlmepriv->scanned_queue.lock);

		for (i = 0; i < 8; i++) {
			if (ICS[i][0] == 1) {
				int j, k = 0;

				InfoContent[k] = i;
				/* SET_BSS_INTOLERANT_ELE_REG_CLASS(InfoContent, i); */
				k++;

				for (j = 1; j <= 14; j++) {
					if (ICS[i][j] == 1) {
						if (k < 16) {
							InfoContent[k] = j; /* channel number */
							/* SET_BSS_INTOLERANT_ELE_CHANNEL(InfoContent+k, j); */
							k++;
						}
					}
				}

				pframe = rtw_set_ie(pframe, WLAN_EID_BSS_INTOLERANT_CHL_REPORT, k, InfoContent, &pattrib->pktlen);
			}
		}
	}

	pattrib->last_txcmdsz = pattrib->pktlen;

	dump_mgntframe(padapter, pmgntframe);
}

unsigned int send_delba(struct adapter *padapter, u8 initiator, u8 *addr)
{
	struct sta_priv *pstapriv = &padapter->stapriv;
	struct sta_info *psta = NULL;
	struct mlme_ext_priv *pmlmeext = &padapter->mlmeextpriv;
	struct mlme_ext_info *pmlmeinfo = &pmlmeext->mlmext_info;
	u16 tid;

	if ((pmlmeinfo->state & 0x03) != WIFI_FW_AP_STATE)
		if (!(pmlmeinfo->state & WIFI_FW_ASSOC_SUCCESS))
			return _SUCCESS;

	psta = rtw_get_stainfo(pstapriv, addr);
	if (!psta)
		return _SUCCESS;

	if (initiator == 0) { /*  recipient */
		for (tid = 0; tid < MAXTID; tid++) {
			if (psta->recvreorder_ctrl[tid].enable) {
				issue_action_BA(padapter, addr, WLAN_ACTION_DELBA, (((tid << 1) | initiator) & 0x1F));
				psta->recvreorder_ctrl[tid].enable = false;
				psta->recvreorder_ctrl[tid].indicate_seq = 0xffff;
			}
		}
	} else if (initiator == 1) { /*  originator */
		for (tid = 0; tid < MAXTID; tid++) {
			if (psta->htpriv.agg_enable_bitmap & BIT(tid)) {
				issue_action_BA(padapter, addr, WLAN_ACTION_DELBA, (((tid << 1) | initiator) & 0x1F));
				psta->htpriv.agg_enable_bitmap &= ~BIT(tid);
				psta->htpriv.candidate_tid_bitmap &= ~BIT(tid);
			}
		}
	}

	return _SUCCESS;
}

unsigned int send_beacon(struct adapter *padapter)
{
	u8 bxmitok = false;
	int issue = 0;
	int poll = 0;
<<<<<<< HEAD
	unsigned long start = jiffies;
	u32 passing_time;
=======
>>>>>>> 7d2a07b7

	rtw_hal_set_hwreg(padapter, HW_VAR_BCN_VALID, NULL);
	do {
		issue_beacon(padapter, 100);
		issue++;
		do {
			yield();
			rtw_hal_get_hwreg(padapter, HW_VAR_BCN_VALID, (u8 *)(&bxmitok));
			poll++;
		} while ((poll % 10) != 0 && !bxmitok && !padapter->bSurpriseRemoved && !padapter->bDriverStopped);
	} while (!bxmitok && issue < 100 && !padapter->bSurpriseRemoved && !padapter->bDriverStopped);

	if (padapter->bSurpriseRemoved || padapter->bDriverStopped)
		return _FAIL;
	if (!bxmitok)
		return _FAIL;
<<<<<<< HEAD
	}
	passing_time = jiffies_to_msecs(jiffies - start);

	if (passing_time > 100 || issue > 3)
		DBG_88E("%s success, issue:%d, poll:%d, %u ms\n",
			__func__, issue, poll,
			jiffies_to_msecs(jiffies - start));
=======

>>>>>>> 7d2a07b7
	return _SUCCESS;
}

/****************************************************************************

Following are some utility functions for WiFi MLME

*****************************************************************************/

static void site_survey(struct adapter *padapter)
{
	unsigned char survey_channel = 0, val8;
	enum rt_scan_type ScanType = SCAN_PASSIVE;
	struct mlme_ext_priv *pmlmeext = &padapter->mlmeextpriv;
	struct mlme_ext_info *pmlmeinfo = &pmlmeext->mlmext_info;
	u32 initialgain = 0;
	struct rtw_ieee80211_channel *ch;

	if (pmlmeext->sitesurvey_res.channel_idx < pmlmeext->sitesurvey_res.ch_num) {
		ch = &pmlmeext->sitesurvey_res.ch[pmlmeext->sitesurvey_res.channel_idx];
		survey_channel = ch->hw_value;
		ScanType = (ch->flags & RTW_IEEE80211_CHAN_PASSIVE_SCAN) ? SCAN_PASSIVE : SCAN_ACTIVE;
	}

	if (survey_channel != 0) {
		/* PAUSE 4-AC Queue when site_survey */
		/* rtw_hal_get_hwreg(padapter, HW_VAR_TXPAUSE, (u8 *)(&val8)); */
		/* val8 |= 0x0f; */
		/* rtw_hal_set_hwreg(padapter, HW_VAR_TXPAUSE, (u8 *)(&val8)); */
		if (pmlmeext->sitesurvey_res.channel_idx == 0)
			set_channel_bwmode(padapter, survey_channel, HAL_PRIME_CHNL_OFFSET_DONT_CARE, HT_CHANNEL_WIDTH_20);
		else
			SelectChannel(padapter, survey_channel);

		if (ScanType == SCAN_ACTIVE) { /* obey the channel plan setting... */
			int i;

			for (i = 0; i < RTW_SSID_SCAN_AMOUNT; i++) {
				if (pmlmeext->sitesurvey_res.ssid[i].ssid_length) {
					/* todo: to issue two probe req??? */
					issue_probereq(padapter,
						       &pmlmeext->sitesurvey_res.ssid[i],
						       NULL, false);
					/* msleep(SURVEY_TO>>1); */
					issue_probereq(padapter,
						       &pmlmeext->sitesurvey_res.ssid[i],
						       NULL, false);
				}
			}

			if (pmlmeext->sitesurvey_res.scan_mode == SCAN_ACTIVE) {
				/* todo: to issue two probe req??? */
				issue_probereq(padapter, NULL, NULL, false);
				/* msleep(SURVEY_TO>>1); */
				issue_probereq(padapter, NULL, NULL, false);
			}

			if (pmlmeext->sitesurvey_res.scan_mode == SCAN_ACTIVE) {
				/* todo: to issue two probe req??? */
				issue_probereq(padapter, NULL, NULL, false);
				/* msleep(SURVEY_TO>>1); */
				issue_probereq(padapter, NULL, NULL, false);
			}
		}

		set_survey_timer(pmlmeext, pmlmeext->chan_scan_time);
	} else {
		/*  20100721:Interrupt scan operation here. */
		/*  For SW antenna diversity before link, it needs to switch to another antenna and scan again. */
		/*  It compares the scan result and select better one to do connection. */
		if (rtw_hal_antdiv_before_linked(padapter)) {
			pmlmeext->sitesurvey_res.bss_cnt = 0;
			pmlmeext->sitesurvey_res.channel_idx = -1;
			pmlmeext->chan_scan_time = SURVEY_TO / 2;
			set_survey_timer(pmlmeext, pmlmeext->chan_scan_time);
			return;
		}

		pmlmeext->sitesurvey_res.state = SCAN_COMPLETE;

		/* switch back to the original channel */

		set_channel_bwmode(padapter, pmlmeext->cur_channel, pmlmeext->cur_ch_offset, pmlmeext->cur_bwmode);

		/* flush 4-AC Queue after site_survey */
		/* val8 = 0; */
		/* rtw_hal_set_hwreg(padapter, HW_VAR_TXPAUSE, (u8 *)(&val8)); */

		/* config MSR */
		Set_MSR(padapter, (pmlmeinfo->state & 0x3));

		initialgain = 0xff; /* restore RX GAIN */
		rtw_hal_set_hwreg(padapter, HW_VAR_INITIAL_GAIN, (u8 *)(&initialgain));
		/* turn on dynamic functions */
		Restore_DM_Func_Flag(padapter);
		/* Switch_DM_Func(padapter, DYNAMIC_ALL_FUNC_ENABLE, true); */

		if (is_client_associated_to_ap(padapter))
			issue_nulldata(padapter, NULL, 0, 3, 500);

		val8 = 0; /* survey done */
		rtw_hal_set_hwreg(padapter, HW_VAR_MLME_SITESURVEY, (u8 *)(&val8));

		report_surveydone_event(padapter);

		pmlmeext->chan_scan_time = SURVEY_TO;
		pmlmeext->sitesurvey_res.state = SCAN_DISABLE;

		issue_action_BSSCoexistPacket(padapter);
		issue_action_BSSCoexistPacket(padapter);
		issue_action_BSSCoexistPacket(padapter);
	}
}

/* collect bss info from Beacon and Probe request/response frames. */
static u8 collect_bss_info(struct adapter *padapter,
			   struct recv_frame *precv_frame,
			   struct wlan_bssid_ex *bssid)
{
	int i;
	u32 len;
	u8 *p;
	u16 val16, subtype;
	u8 *pframe = precv_frame->pkt->data;
	u32 packet_len = precv_frame->pkt->len;
	u8 ie_offset;
	struct registry_priv *pregistrypriv = &padapter->registrypriv;
	struct mlme_ext_priv *pmlmeext = &padapter->mlmeextpriv;
	struct mlme_ext_info *pmlmeinfo = &pmlmeext->mlmext_info;

	len = packet_len - sizeof(struct ieee80211_hdr_3addr);

	if (len > MAX_IE_SZ)
		return _FAIL;

	memset(bssid, 0, sizeof(struct wlan_bssid_ex));

	subtype = GetFrameSubType(pframe);

	if (subtype == IEEE80211_STYPE_BEACON) {
		bssid->Reserved[0] = 1;
		ie_offset = _BEACON_IE_OFFSET_;
	} else {
		/*  FIXME : more type */
		if (subtype == IEEE80211_STYPE_PROBE_REQ) {
			ie_offset = _PROBEREQ_IE_OFFSET_;
			bssid->Reserved[0] = 2;
		} else if (subtype == IEEE80211_STYPE_PROBE_RESP) {
			ie_offset = _PROBERSP_IE_OFFSET_;
			bssid->Reserved[0] = 3;
		} else {
			bssid->Reserved[0] = 0;
			ie_offset = _FIXED_IE_LENGTH_;
		}
	}

	bssid->Length = sizeof(struct wlan_bssid_ex) - MAX_IE_SZ + len;

	/* below is to copy the information element */
	bssid->ie_length = len;
	memcpy(bssid->ies, (pframe + sizeof(struct ieee80211_hdr_3addr)), bssid->ie_length);

	/* get the signal strength in dBM.raw data */
	bssid->Rssi = precv_frame->attrib.phy_info.recvpower;
	bssid->PhyInfo.SignalQuality = precv_frame->attrib.phy_info.SignalQuality;/* in percentage */
	bssid->PhyInfo.SignalStrength = precv_frame->attrib.phy_info.SignalStrength;/* in percentage */
	rtw_hal_get_def_var(padapter, HAL_DEF_CURRENT_ANTENNA,  &bssid->PhyInfo.Optimum_antenna);

	/*  checking SSID */
	p = rtw_get_ie(bssid->ies + ie_offset, WLAN_EID_SSID, &len, bssid->ie_length - ie_offset);
	if (!p)
		return _FAIL;

	if (len) {
		if (len > NDIS_802_11_LENGTH_SSID)
			return _FAIL;
		memcpy(bssid->ssid.ssid, (p + 2), len);
		bssid->ssid.ssid_length = len;
	} else {
		bssid->ssid.ssid_length = 0;
	}

	memset(bssid->SupportedRates, 0, NDIS_802_11_LENGTH_RATES_EX);

	/* checking rate info... */
	i = 0;
<<<<<<< HEAD
	p = rtw_get_ie(bssid->ies + ie_offset, _SUPPORTEDRATES_IE_, &len, bssid->ie_length - ie_offset);
	if (p) {
		if (len > NDIS_802_11_LENGTH_RATES_EX) {
			DBG_88E("%s()-%d: IE too long (%d) for survey event\n", __func__, __LINE__, len);
=======
	p = rtw_get_ie(bssid->ies + ie_offset, WLAN_EID_SUPP_RATES, &len, bssid->ie_length - ie_offset);
	if (p) {
		if (len > NDIS_802_11_LENGTH_RATES_EX)
>>>>>>> 7d2a07b7
			return _FAIL;
		memcpy(bssid->SupportedRates, (p + 2), len);
		i = len;
	}

	p = rtw_get_ie(bssid->ies + ie_offset, WLAN_EID_EXT_SUPP_RATES, &len, bssid->ie_length - ie_offset);
	if (p) {
<<<<<<< HEAD
		if (len > (NDIS_802_11_LENGTH_RATES_EX - i)) {
			DBG_88E("%s()-%d: IE too long (%d) for survey event\n", __func__, __LINE__, len);
=======
		if (len > (NDIS_802_11_LENGTH_RATES_EX - i))
>>>>>>> 7d2a07b7
			return _FAIL;
		memcpy(bssid->SupportedRates + i, (p + 2), len);
	}

	/* todo: */
	bssid->NetworkTypeInUse = Ndis802_11OFDM24;

	if (bssid->ie_length < 12)
		return _FAIL;

	/*  Checking for DSConfig */
	p = rtw_get_ie(bssid->ies + ie_offset, WLAN_EID_DS_PARAMS, &len, bssid->ie_length - ie_offset);

	bssid->Configuration.DSConfig = 0;
	bssid->Configuration.Length = 0;

	if (p) {
		bssid->Configuration.DSConfig = *(p + 2);
	} else {/*  In 5G, some ap do not have DSSET IE */
		/*  checking HT info for channel */
		p = rtw_get_ie(bssid->ies + ie_offset, WLAN_EID_HT_OPERATION, &len, bssid->ie_length - ie_offset);
		if (p) {
			struct HT_info_element *HT_info = (struct HT_info_element *)(p + 2);

			bssid->Configuration.DSConfig = HT_info->primary_channel;
		} else { /*  use current channel */
			bssid->Configuration.DSConfig = rtw_get_oper_ch(padapter);
		}
	}

	if (subtype == IEEE80211_STYPE_PROBE_REQ) {
		/*  FIXME */
		bssid->InfrastructureMode = Ndis802_11Infrastructure;
		ether_addr_copy(bssid->MacAddress, GetAddr2Ptr(pframe));
		bssid->Privacy = 1;
		return _SUCCESS;
	}

	bssid->Configuration.BeaconPeriod =
		get_unaligned_le16(rtw_get_beacon_interval_from_ie(bssid->ies));

	val16 = rtw_get_capability(bssid);

	if (val16 & BIT(0)) {
		bssid->InfrastructureMode = Ndis802_11Infrastructure;
		ether_addr_copy(bssid->MacAddress, GetAddr2Ptr(pframe));
	} else {
		bssid->InfrastructureMode = Ndis802_11IBSS;
		ether_addr_copy(bssid->MacAddress, GetAddr3Ptr(pframe));
	}

	if (val16 & BIT(4))
		bssid->Privacy = 1;
	else
		bssid->Privacy = 0;

	bssid->Configuration.ATIMWindow = 0;

	/* 20/40 BSS Coexistence check */
	if ((pregistrypriv->wifi_spec == 1) && (!pmlmeinfo->bwmode_updated)) {
		struct mlme_priv *pmlmepriv = &padapter->mlmepriv;

		p = rtw_get_ie(bssid->ies + ie_offset, WLAN_EID_HT_CAPABILITY, &len, bssid->ie_length - ie_offset);
		if (p && len > 0) {
			struct ieee80211_ht_cap *pHT_caps =
				(struct ieee80211_ht_cap *)(p + 2);

			if (le16_to_cpu(pHT_caps->cap_info) & BIT(14))
				pmlmepriv->num_FortyMHzIntolerant++;
		} else {
			pmlmepriv->num_sta_no_ht++;
		}
	}

	/*  mark bss info receiving from nearby channel as SignalQuality 101 */
	if (bssid->Configuration.DSConfig != rtw_get_oper_ch(padapter))
		bssid->PhyInfo.SignalQuality = 101;
	return _SUCCESS;
}

static void start_create_ibss(struct adapter *padapter)
{
	unsigned short caps;
	u8 val8;
	u8 join_type;
	struct mlme_ext_priv *pmlmeext = &padapter->mlmeextpriv;
	struct mlme_ext_info *pmlmeinfo = &pmlmeext->mlmext_info;
	struct wlan_bssid_ex *pnetwork = &pmlmeinfo->network;

	pmlmeext->cur_channel = (u8)pnetwork->Configuration.DSConfig;
	pmlmeinfo->bcn_interval = get_beacon_interval(pnetwork);

	/* update wireless mode */
	update_wireless_mode(padapter);

	/* update capability */
	caps = rtw_get_capability(pnetwork);
	update_capinfo(padapter, caps);
	if (caps & WLAN_CAPABILITY_IBSS) {/* adhoc master */
		val8 = 0xcf;
		rtw_hal_set_hwreg(padapter, HW_VAR_SEC_CFG, (u8 *)(&val8));

		/* switch channel */
		/* SelectChannel(padapter, pmlmeext->cur_channel, HAL_PRIME_CHNL_OFFSET_DONT_CARE); */
		set_channel_bwmode(padapter, pmlmeext->cur_channel, HAL_PRIME_CHNL_OFFSET_DONT_CARE, HT_CHANNEL_WIDTH_20);

		beacon_timing_control(padapter);

		/* set msr to WIFI_FW_ADHOC_STATE */
		pmlmeinfo->state = WIFI_FW_ADHOC_STATE;
		Set_MSR(padapter, (pmlmeinfo->state & 0x3));

		/* issue beacon */
		if (send_beacon(padapter) == _FAIL) {
			report_join_res(padapter, -1);
			pmlmeinfo->state = WIFI_FW_NULL_STATE;
		} else {
			rtw_hal_set_hwreg(padapter, HW_VAR_BSSID, padapter->registrypriv.dev_network.MacAddress);
			join_type = 0;
			rtw_hal_set_hwreg(padapter, HW_VAR_MLME_JOIN, (u8 *)(&join_type));

			report_join_res(padapter, 1);
			pmlmeinfo->state |= WIFI_FW_ASSOC_SUCCESS;
		}
	} else {
		return;
	}
}

static void start_clnt_join(struct adapter *padapter)
{
	unsigned short caps;
	u8 val8;
	struct mlme_ext_priv *pmlmeext = &padapter->mlmeextpriv;
	struct mlme_ext_info *pmlmeinfo = &pmlmeext->mlmext_info;
	struct wlan_bssid_ex *pnetwork = &pmlmeinfo->network;
	int beacon_timeout;

	pmlmeext->cur_channel = (u8)pnetwork->Configuration.DSConfig;
	pmlmeinfo->bcn_interval = get_beacon_interval(pnetwork);

	/* update wireless mode */
	update_wireless_mode(padapter);

	/* update capability */
	caps = rtw_get_capability(pnetwork);
	update_capinfo(padapter, caps);
	if (caps & WLAN_CAPABILITY_ESS) {
		Set_MSR(padapter, WIFI_FW_STATION_STATE);

		val8 = (pmlmeinfo->auth_algo == dot11AuthAlgrthm_8021X) ? 0xcc : 0xcf;

		rtw_hal_set_hwreg(padapter, HW_VAR_SEC_CFG, (u8 *)(&val8));

		/* switch channel */
		set_channel_bwmode(padapter, pmlmeext->cur_channel, pmlmeext->cur_ch_offset, pmlmeext->cur_bwmode);

		/* here wait for receiving the beacon to start auth */
		/* and enable a timer */
		beacon_timeout = decide_wait_for_beacon_timeout(pmlmeinfo->bcn_interval);
		set_link_timer(pmlmeext, beacon_timeout);
		mod_timer(&padapter->mlmepriv.assoc_timer, jiffies +
			  msecs_to_jiffies((REAUTH_TO * REAUTH_LIMIT) + (REASSOC_TO * REASSOC_LIMIT) + beacon_timeout));

		pmlmeinfo->state = WIFI_FW_AUTH_NULL | WIFI_FW_STATION_STATE;
	} else if (caps & WLAN_CAPABILITY_IBSS) { /* adhoc client */
		Set_MSR(padapter, WIFI_FW_ADHOC_STATE);

		val8 = 0xcf;
		rtw_hal_set_hwreg(padapter, HW_VAR_SEC_CFG, (u8 *)(&val8));

		/* switch channel */
		set_channel_bwmode(padapter, pmlmeext->cur_channel, pmlmeext->cur_ch_offset, pmlmeext->cur_bwmode);

		beacon_timing_control(padapter);

		pmlmeinfo->state = WIFI_FW_ADHOC_STATE;

		report_join_res(padapter, 1);
	} else {
		return;
	}
}

static void start_clnt_auth(struct adapter *padapter)
{
	struct mlme_ext_priv *pmlmeext = &padapter->mlmeextpriv;
	struct mlme_ext_info *pmlmeinfo = &pmlmeext->mlmext_info;

	del_timer_sync(&pmlmeext->link_timer);

	pmlmeinfo->state &= (~WIFI_FW_AUTH_NULL);
	pmlmeinfo->state |= WIFI_FW_AUTH_STATE;

	pmlmeinfo->auth_seq = 1;
	pmlmeinfo->reauth_count = 0;
	pmlmeinfo->reassoc_count = 0;
	pmlmeinfo->link_count = 0;
	pmlmeext->retry = 0;

	/*  Because of AP's not receiving deauth before */
	/*  AP may: 1)not response auth or 2)deauth us after link is complete */
	/*  issue deauth before issuing auth to deal with the situation */
	/*	Commented by Albert 2012/07/21 */
	/*	For the Win8 P2P connection, it will be hard to have a successful connection if this Wi-Fi doesn't connect to it. */
	issue_deauth(padapter, (&pmlmeinfo->network)->MacAddress, WLAN_REASON_DEAUTH_LEAVING);

	issue_auth(padapter, NULL, 0);

	set_link_timer(pmlmeext, REAUTH_TO);
}

static void start_clnt_assoc(struct adapter *padapter)
{
	struct mlme_ext_priv *pmlmeext = &padapter->mlmeextpriv;
	struct mlme_ext_info *pmlmeinfo = &pmlmeext->mlmext_info;

	del_timer_sync(&pmlmeext->link_timer);

	pmlmeinfo->state &= (~(WIFI_FW_AUTH_NULL | WIFI_FW_AUTH_STATE));
	pmlmeinfo->state |= (WIFI_FW_AUTH_SUCCESS | WIFI_FW_ASSOC_STATE);

	issue_assocreq(padapter);

	set_link_timer(pmlmeext, REASSOC_TO);
}

static unsigned int receive_disconnect(struct adapter *padapter,
				       unsigned char *MacAddr,
				       unsigned short reason)
{
	struct mlme_ext_priv *pmlmeext = &padapter->mlmeextpriv;
	struct mlme_ext_info *pmlmeinfo = &pmlmeext->mlmext_info;
	struct wlan_bssid_ex *pnetwork = &pmlmeinfo->network;

	/* check A3 */
	if (memcmp(MacAddr, pnetwork->MacAddress, ETH_ALEN))
		return _SUCCESS;

	if ((pmlmeinfo->state & 0x03) == WIFI_FW_STATION_STATE) {
		if (pmlmeinfo->state & WIFI_FW_ASSOC_SUCCESS) {
			pmlmeinfo->state = WIFI_FW_NULL_STATE;
			report_del_sta_event(padapter, MacAddr, reason);
		} else if (pmlmeinfo->state & WIFI_FW_LINKING_STATE) {
			pmlmeinfo->state = WIFI_FW_NULL_STATE;
			report_join_res(padapter, -2);
		}
	}
	return _SUCCESS;
}

static void process_80211d(struct adapter *padapter, struct wlan_bssid_ex *bssid)
{
	struct registry_priv *pregistrypriv;
	struct mlme_ext_priv *pmlmeext;
	struct rt_channel_info *chplan_new;
	u8 channel;
	u8 i;

	pregistrypriv = &padapter->registrypriv;
	pmlmeext = &padapter->mlmeextpriv;

	/*  Adjust channel plan by AP Country IE */
	if (pregistrypriv->enable80211d &&
	    (!pmlmeext->update_channel_plan_by_ap_done)) {
		u8 *ie, *p;
		u32 len;
		struct rt_channel_plan chplan_ap;
		struct rt_channel_info chplan_sta[MAX_CHANNEL_NUM];
		u8 country[4];
		u8 fcn; /*  first channel number */
		u8 noc; /*  number of channel */
		u8 j, k;

		ie = rtw_get_ie(bssid->ies + _FIXED_IE_LENGTH_, WLAN_EID_COUNTRY, &len, bssid->ie_length - _FIXED_IE_LENGTH_);
		if (!ie)
			return;
		if (len < 6)
			return;
		ie += 2;
		p = ie;
		ie += len;

		memset(country, 0, 4);
		memcpy(country, p, 3);
		p += 3;
		i = 0;
		while ((ie - p) >= 3) {
			fcn = *(p++);
			noc = *(p++);
			p++;

			for (j = 0; j < noc; j++) {
				channel = fcn + j;

				chplan_ap.Channel[i++] = channel;
			}
		}
		chplan_ap.Len = i;

		memcpy(chplan_sta, pmlmeext->channel_set, sizeof(chplan_sta));

		memset(pmlmeext->channel_set, 0, sizeof(pmlmeext->channel_set));
		chplan_new = pmlmeext->channel_set;

		i = 0;
		j = 0;
		k = 0;
		if (pregistrypriv->wireless_mode & WIRELESS_11G) {
			do {
				if ((i == MAX_CHANNEL_NUM) ||
				    (chplan_sta[i].ChannelNum == 0) ||
				    (chplan_sta[i].ChannelNum > 14))
					break;

				if ((j == chplan_ap.Len) || (chplan_ap.Channel[j] > 14))
					break;

				if (chplan_sta[i].ChannelNum == chplan_ap.Channel[j]) {
					chplan_new[k].ChannelNum = chplan_ap.Channel[j];
					chplan_new[k].ScanType = SCAN_ACTIVE;
					i++;
					j++;
					k++;
				} else if (chplan_sta[i].ChannelNum < chplan_ap.Channel[j]) {
					chplan_new[k].ChannelNum = chplan_sta[i].ChannelNum;
					chplan_new[k].ScanType = SCAN_PASSIVE;
					i++;
					k++;
				} else if (chplan_sta[i].ChannelNum > chplan_ap.Channel[j]) {
					chplan_new[k].ChannelNum = chplan_ap.Channel[j];
					chplan_new[k].ScanType = SCAN_ACTIVE;
					j++;
					k++;
				}
			} while (1);

			/*  change AP not support channel to Passive scan */
			while ((i < MAX_CHANNEL_NUM) &&
			       (chplan_sta[i].ChannelNum != 0) &&
			       (chplan_sta[i].ChannelNum <= 14)) {
				chplan_new[k].ChannelNum = chplan_sta[i].ChannelNum;
				chplan_new[k].ScanType = SCAN_PASSIVE;
				i++;
				k++;
			}

			/*  add channel AP supported */
			while ((j < chplan_ap.Len) && (chplan_ap.Channel[j] <= 14)) {
				chplan_new[k].ChannelNum = chplan_ap.Channel[j];
				chplan_new[k].ScanType = SCAN_ACTIVE;
				j++;
				k++;
			}
		} else {
			/*  keep original STA 2.4G channel plan */
			while ((i < MAX_CHANNEL_NUM) &&
			       (chplan_sta[i].ChannelNum != 0) &&
			       (chplan_sta[i].ChannelNum <= 14)) {
				chplan_new[k].ChannelNum = chplan_sta[i].ChannelNum;
				chplan_new[k].ScanType = chplan_sta[i].ScanType;
				i++;
				k++;
			}

			/*  skip AP 2.4G channel plan */
			while ((j < chplan_ap.Len) && (chplan_ap.Channel[j] <= 14))
				j++;
		}

		pmlmeext->update_channel_plan_by_ap_done = 1;
	}

	/*  If channel is used by AP, set channel scan type to active */
	channel = bssid->Configuration.DSConfig;
	chplan_new = pmlmeext->channel_set;
	i = 0;
	while ((i < MAX_CHANNEL_NUM) && (chplan_new[i].ChannelNum != 0)) {
		if (chplan_new[i].ChannelNum == channel) {
			if (chplan_new[i].ScanType == SCAN_PASSIVE)
				chplan_new[i].ScanType = SCAN_ACTIVE;
			break;
		}
		i++;
	}
}

/****************************************************************************

Following are the callback functions for each subtype of the management frames

*****************************************************************************/

static unsigned int OnProbeReq(struct adapter *padapter,
			       struct recv_frame *precv_frame)
{
	unsigned int ielen;
	unsigned char *p;
	struct mlme_priv *pmlmepriv = &padapter->mlmepriv;
	struct mlme_ext_priv *pmlmeext = &padapter->mlmeextpriv;
	struct mlme_ext_info *pmlmeinfo = &pmlmeext->mlmext_info;
	struct wlan_bssid_ex *cur = &pmlmeinfo->network;
	u8 *pframe = precv_frame->pkt->data;
	uint len = precv_frame->pkt->len;

	if (check_fwstate(pmlmepriv, WIFI_STATION_STATE))
		return _SUCCESS;

	if (!check_fwstate(pmlmepriv, _FW_LINKED) &&
	    !check_fwstate(pmlmepriv, WIFI_ADHOC_MASTER_STATE | WIFI_AP_STATE))
		return _SUCCESS;

<<<<<<< HEAD
	p = rtw_get_ie(pframe + WLAN_HDR_A3_LEN + _PROBEREQ_IE_OFFSET_, _SSID_IE_, &ielen,
=======
	p = rtw_get_ie(pframe + WLAN_HDR_A3_LEN + _PROBEREQ_IE_OFFSET_, WLAN_EID_SSID, &ielen,
>>>>>>> 7d2a07b7
		       len - WLAN_HDR_A3_LEN - _PROBEREQ_IE_OFFSET_);

	/* check (wildcard) SSID */
	if (p) {
		if ((ielen != 0 && memcmp((void *)(p + 2), (void *)cur->ssid.ssid, cur->ssid.ssid_length)) ||
		    (ielen == 0 && pmlmeinfo->hidden_ssid_mode))
			return _SUCCESS;

		if (check_fwstate(pmlmepriv, _FW_LINKED) &&
		    pmlmepriv->cur_network.join_res)
			issue_probersp(padapter, ieee80211_get_SA((struct ieee80211_hdr *)pframe));
	}
	return _SUCCESS;
}

static unsigned int OnProbeRsp(struct adapter *padapter,
			       struct recv_frame *precv_frame)
{
	struct mlme_ext_priv *pmlmeext = &padapter->mlmeextpriv;

	if (pmlmeext->sitesurvey_res.state == SCAN_PROCESS) {
		report_survey_event(padapter, precv_frame);
		return _SUCCESS;
	}

	return _SUCCESS;
}

static unsigned int OnBeacon(struct adapter *padapter,
			     struct recv_frame *precv_frame)
{
	int cam_idx;
	struct sta_info *psta;
	struct mlme_ext_priv *pmlmeext = &padapter->mlmeextpriv;
	struct mlme_ext_info *pmlmeinfo = &pmlmeext->mlmext_info;
	struct mlme_priv *pmlmepriv = &padapter->mlmepriv;
	struct sta_priv *pstapriv = &padapter->stapriv;
	u8 *pframe = precv_frame->pkt->data;
	uint len = precv_frame->pkt->len;
	struct wlan_bssid_ex *pbss;
	int ret = _SUCCESS;
	struct wlan_bssid_ex *pnetwork = &pmlmeinfo->network;

	if (pmlmeext->sitesurvey_res.state == SCAN_PROCESS) {
		report_survey_event(padapter, precv_frame);
		return _SUCCESS;
	}

	if (!memcmp(GetAddr3Ptr(pframe), pnetwork->MacAddress, ETH_ALEN)) {
		if (pmlmeinfo->state & WIFI_FW_AUTH_NULL) {
			/* we should update current network before auth, or some IE is wrong */
			pbss = (struct wlan_bssid_ex *)rtw_malloc(sizeof(struct wlan_bssid_ex));
			if (pbss) {
				if (collect_bss_info(padapter, precv_frame, pbss) == _SUCCESS) {
					update_network(&pmlmepriv->cur_network.network, pbss, padapter, true);
					rtw_get_bcn_info(&pmlmepriv->cur_network);
				}
				kfree(pbss);
			}

			/* check the vendor of the assoc AP */
			pmlmeinfo->assoc_AP_vendor = check_assoc_AP(pframe + sizeof(struct ieee80211_hdr_3addr), len - sizeof(struct ieee80211_hdr_3addr));

			/* update TSF Value */
			update_TSF(pmlmeext, pframe, len);

			/* start auth */
			start_clnt_auth(padapter);

			return _SUCCESS;
		}

		if (((pmlmeinfo->state & 0x03) == WIFI_FW_STATION_STATE) && (pmlmeinfo->state & WIFI_FW_ASSOC_SUCCESS)) {
			psta = rtw_get_stainfo(pstapriv, GetAddr2Ptr(pframe));
			if (psta) {
				ret = rtw_check_bcn_info(padapter, pframe, len);
				if (!ret) {
					receive_disconnect(padapter, pmlmeinfo->network.MacAddress, 65535);
					return _SUCCESS;
				}
				/* update WMM, ERP in the beacon */
				/* todo: the timer is used instead of the number of the beacon received */
				if ((sta_rx_pkts(psta) & 0xf) == 0)
					update_beacon_info(padapter, pframe, len, psta);
			}
		} else if ((pmlmeinfo->state & 0x03) == WIFI_FW_ADHOC_STATE) {
			psta = rtw_get_stainfo(pstapriv, GetAddr2Ptr(pframe));
			if (psta) {
				/* update WMM, ERP in the beacon */
				/* todo: the timer is used instead of the number of the beacon received */
				if ((sta_rx_pkts(psta) & 0xf) == 0)
					update_beacon_info(padapter, pframe, len, psta);
			} else {
				/* allocate a new CAM entry for IBSS station */
				cam_idx = allocate_fw_sta_entry(padapter);
				if (cam_idx == NUM_STA)
					goto _END_ONBEACON_;

				/* get supported rate */
				if (update_sta_support_rate(padapter, (pframe + WLAN_HDR_A3_LEN + _BEACON_IE_OFFSET_), (len - WLAN_HDR_A3_LEN - _BEACON_IE_OFFSET_), cam_idx) == _FAIL) {
					pmlmeinfo->FW_sta_info[cam_idx].status = 0;
					goto _END_ONBEACON_;
				}

				/* update TSF Value */
				update_TSF(pmlmeext, pframe, len);

				/* report sta add event */
				report_add_sta_event(padapter, GetAddr2Ptr(pframe), cam_idx);
			}
		}
	}

_END_ONBEACON_:

	return _SUCCESS;
}

#ifdef CONFIG_88EU_AP_MODE
static unsigned int OnAuth(struct adapter *padapter,
			   struct recv_frame *precv_frame)
{
	unsigned int auth_mode, ie_len;
	u16 seq;
	unsigned char *sa, *p;
	u16 algorithm;
	int status;
	static struct sta_info stat;
	struct sta_info *pstat = NULL;
	struct sta_priv *pstapriv = &padapter->stapriv;
	struct security_priv *psecuritypriv = &padapter->securitypriv;
	struct mlme_ext_priv *pmlmeext = &padapter->mlmeextpriv;
	struct mlme_ext_info *pmlmeinfo = &pmlmeext->mlmext_info;
	u8 *pframe = precv_frame->pkt->data;
	uint len = precv_frame->pkt->len;

	if ((pmlmeinfo->state & 0x03) != WIFI_FW_AP_STATE)
		return _FAIL;

	sa = GetAddr2Ptr(pframe);

	auth_mode = psecuritypriv->dot11AuthAlgrthm;
	seq = le16_to_cpu(*(__le16 *)((size_t)pframe + WLAN_HDR_A3_LEN + 2));
	algorithm = le16_to_cpu(*(__le16 *)((size_t)pframe + WLAN_HDR_A3_LEN));

	if (auth_mode == 2 && psecuritypriv->dot11PrivacyAlgrthm != _WEP40_ &&
	    psecuritypriv->dot11PrivacyAlgrthm != _WEP104_)
		auth_mode = 0;

	if ((algorithm > 0 && auth_mode == 0) ||	/*  rx a shared-key auth but shared not enabled */
	    (algorithm == 0 && auth_mode == 1)) {	/*  rx a open-system auth but shared-key is enabled */
		status = WLAN_STATUS_NOT_SUPPORTED_AUTH_ALG;

		goto auth_fail;
	}

	if (!rtw_access_ctrl(padapter, sa)) {
		status = WLAN_STATUS_AP_UNABLE_TO_HANDLE_NEW_STA;
		goto auth_fail;
	}

	pstat = rtw_get_stainfo(pstapriv, sa);
	if (!pstat) {
		/*  allocate a new one */
		pstat = rtw_alloc_stainfo(pstapriv, sa);
		if (!pstat) {
			status = WLAN_STATUS_AP_UNABLE_TO_HANDLE_NEW_STA;
			goto auth_fail;
		}

		pstat->state = WIFI_FW_AUTH_NULL;
		pstat->auth_seq = 0;
	} else {
		spin_lock_bh(&pstapriv->asoc_list_lock);
		if (!list_empty(&pstat->asoc_list)) {
			list_del_init(&pstat->asoc_list);
			pstapriv->asoc_list_cnt--;
		}
		spin_unlock_bh(&pstapriv->asoc_list_lock);

		if (seq == 1) {
			/* TODO: STA re_auth and auth timeout */
		}
	}

	spin_lock_bh(&pstapriv->auth_list_lock);
	if (list_empty(&pstat->auth_list)) {
		list_add_tail(&pstat->auth_list, &pstapriv->auth_list);
		pstapriv->auth_list_cnt++;
	}
	spin_unlock_bh(&pstapriv->auth_list_lock);

	if (pstat->auth_seq == 0)
		pstat->expire_to = pstapriv->auth_to;

	if ((pstat->auth_seq + 1) != seq) {
<<<<<<< HEAD
		DBG_88E("(1)auth rejected because out of seq [rx_seq=%d, exp_seq=%d]!\n",
			seq, pstat->auth_seq + 1);
		status = _STATS_OUT_OF_AUTH_SEQ_;
=======
		status = WLAN_STATUS_UNKNOWN_AUTH_TRANSACTION;
>>>>>>> 7d2a07b7
		goto auth_fail;
	}

	if (algorithm == 0 && (auth_mode == 0 || auth_mode == 2)) {
		if (seq == 1) {
			pstat->state &= ~WIFI_FW_AUTH_NULL;
			pstat->state |= WIFI_FW_AUTH_SUCCESS;
			pstat->expire_to = pstapriv->assoc_to;
			pstat->authalg = algorithm;
		} else {
<<<<<<< HEAD
			DBG_88E("(2)auth rejected because out of seq [rx_seq=%d, exp_seq=%d]!\n",
				seq, pstat->auth_seq + 1);
			status = _STATS_OUT_OF_AUTH_SEQ_;
=======
			status = WLAN_STATUS_UNKNOWN_AUTH_TRANSACTION;
>>>>>>> 7d2a07b7
			goto auth_fail;
		}
	} else { /*  shared system or auto authentication */
		if (seq == 1) {
			/* prepare for the challenging txt... */

			pstat->state &= ~WIFI_FW_AUTH_NULL;
			pstat->state |= WIFI_FW_AUTH_STATE;
			pstat->authalg = algorithm;
			pstat->auth_seq = 2;
		} else if (seq == 3) {
			/* checking for challenging txt... */
			p = rtw_get_ie(pframe + WLAN_HDR_A3_LEN + 4 + _AUTH_IE_OFFSET_, WLAN_EID_CHALLENGE, &ie_len,
				       len - WLAN_HDR_A3_LEN - _AUTH_IE_OFFSET_ - 4);

<<<<<<< HEAD
			p = rtw_get_ie(pframe + WLAN_HDR_A3_LEN + 4 + _AUTH_IE_OFFSET_, _CHLGETXT_IE_, &ie_len,
				       len - WLAN_HDR_A3_LEN - _AUTH_IE_OFFSET_ - 4);

			if (!p || ie_len <= 0) {
				DBG_88E("auth rejected because challenge failure!(1)\n");
				status = _STATS_CHALLENGE_FAIL_;
=======
			if (!p || ie_len <= 0) {
				status = WLAN_STATUS_CHALLENGE_FAIL;
>>>>>>> 7d2a07b7
				goto auth_fail;
			}

			if (!memcmp((void *)(p + 2), pstat->chg_txt, 128)) {
				pstat->state &= (~WIFI_FW_AUTH_STATE);
				pstat->state |= WIFI_FW_AUTH_SUCCESS;
				/*  challenging txt is correct... */
				pstat->expire_to =  pstapriv->assoc_to;
			} else {
				status = WLAN_STATUS_CHALLENGE_FAIL;
				goto auth_fail;
			}
		} else {
<<<<<<< HEAD
			DBG_88E("(3)auth rejected because out of seq [rx_seq=%d, exp_seq=%d]!\n",
				seq, pstat->auth_seq + 1);
			status = _STATS_OUT_OF_AUTH_SEQ_;
=======
			status = WLAN_STATUS_UNKNOWN_AUTH_TRANSACTION;
>>>>>>> 7d2a07b7
			goto auth_fail;
		}
	}

	/*  Now, we are going to issue_auth... */
	pstat->auth_seq = seq + 1;

	issue_auth(padapter, pstat, (unsigned short)(WLAN_STATUS_SUCCESS));

	if (pstat->state & WIFI_FW_AUTH_SUCCESS)
		pstat->auth_seq = 0;

	return _SUCCESS;

auth_fail:

	if (pstat)
		rtw_free_stainfo(padapter, pstat);

	pstat = &stat;
	memset((char *)pstat, '\0', sizeof(stat));
	pstat->auth_seq = 2;
	memcpy(pstat->hwaddr, sa, 6);

	issue_auth(padapter, pstat, (unsigned short)status);

	return _FAIL;
}
#endif /* CONFIG_88EU_AP_MODE */

static unsigned int OnAuthClient(struct adapter *padapter,
				 struct recv_frame *precv_frame)
{
	unsigned int seq, len, status, offset;
	unsigned char *p;
	unsigned int go2asoc = 0;
	struct mlme_ext_priv *pmlmeext = &padapter->mlmeextpriv;
	struct mlme_ext_info *pmlmeinfo = &pmlmeext->mlmext_info;
	u8 *pframe = precv_frame->pkt->data;
	uint pkt_len = precv_frame->pkt->len;

	/* check A1 matches or not */
	if (memcmp(myid(&padapter->eeprompriv), ieee80211_get_DA((struct ieee80211_hdr *)pframe), ETH_ALEN))
		return _SUCCESS;

	if (!(pmlmeinfo->state & WIFI_FW_AUTH_STATE))
		return _SUCCESS;

	offset = (GetPrivacy(pframe)) ? 4 : 0;

	seq	= le16_to_cpu(*(__le16 *)((size_t)pframe + WLAN_HDR_A3_LEN + offset + 2));
	status	= le16_to_cpu(*(__le16 *)((size_t)pframe + WLAN_HDR_A3_LEN + offset + 4));

	if (status != 0) {
		if (status == 13) { /*  pmlmeinfo->auth_algo == dot11AuthAlgrthm_Auto) */
			if (pmlmeinfo->auth_algo == dot11AuthAlgrthm_Shared)
				pmlmeinfo->auth_algo = dot11AuthAlgrthm_Open;
			else
				pmlmeinfo->auth_algo = dot11AuthAlgrthm_Shared;
		}

		set_link_timer(pmlmeext, 1);
		goto authclnt_fail;
	}

	if (seq == 2) {
		if (pmlmeinfo->auth_algo == dot11AuthAlgrthm_Shared) {
			/*  legendary shared system */
<<<<<<< HEAD
			p = rtw_get_ie(pframe + WLAN_HDR_A3_LEN + _AUTH_IE_OFFSET_, _CHLGETXT_IE_, &len,
=======
			p = rtw_get_ie(pframe + WLAN_HDR_A3_LEN + _AUTH_IE_OFFSET_, WLAN_EID_CHALLENGE, &len,
>>>>>>> 7d2a07b7
				       pkt_len - WLAN_HDR_A3_LEN - _AUTH_IE_OFFSET_);

			if (!p)
				goto authclnt_fail;

			memcpy((void *)(pmlmeinfo->chg_txt), (void *)(p + 2), len);
			pmlmeinfo->auth_seq = 3;
			issue_auth(padapter, NULL, 0);
			set_link_timer(pmlmeext, REAUTH_TO);

			return _SUCCESS;
		}
		/*  open system */
		go2asoc = 1;
	} else if (seq == 4) {
		if (pmlmeinfo->auth_algo == dot11AuthAlgrthm_Shared)
			go2asoc = 1;
		else
			goto authclnt_fail;
	} else {
		/*  this is also illegal */
		goto authclnt_fail;
	}

	if (go2asoc) {
		start_clnt_assoc(padapter);
		return _SUCCESS;
	}
authclnt_fail:
	return _FAIL;
}

static unsigned int OnAssocReq(struct adapter *padapter,
			       struct recv_frame *precv_frame)
{
#ifdef CONFIG_88EU_AP_MODE
	u16 capab_info;
	struct rtw_ieee802_11_elems elems;
	struct sta_info *pstat;
	unsigned char *p, *pos, *wpa_ie;
	unsigned char WMM_IE[] = {0x00, 0x50, 0xf2, 0x02, 0x00, 0x01};
	int i, wpa_ie_len, left;
	unsigned char supportRate[16];
	int supportRateNum;
	unsigned short status = WLAN_STATUS_SUCCESS;
	unsigned short frame_type, ie_offset = 0;
	struct mlme_priv *pmlmepriv = &padapter->mlmepriv;
	struct security_priv *psecuritypriv = &padapter->securitypriv;
	struct mlme_ext_priv *pmlmeext = &padapter->mlmeextpriv;
	struct mlme_ext_info *pmlmeinfo = &pmlmeext->mlmext_info;
	struct wlan_bssid_ex *cur = &pmlmeinfo->network;
	struct sta_priv *pstapriv = &padapter->stapriv;
	u8 *pframe = precv_frame->pkt->data;
	uint ie_len, pkt_len = precv_frame->pkt->len;

	if ((pmlmeinfo->state & 0x03) != WIFI_FW_AP_STATE)
		return _FAIL;

	frame_type = GetFrameSubType(pframe);
	if (frame_type == IEEE80211_STYPE_ASSOC_REQ)
		ie_offset = _ASOCREQ_IE_OFFSET_;
	else /*  IEEE80211_STYPE_REASSOC_REQ */
		ie_offset = _REASOCREQ_IE_OFFSET_;

	if (pkt_len < IEEE80211_3ADDR_LEN + ie_offset)
		return _FAIL;

	pstat = rtw_get_stainfo(pstapriv, GetAddr2Ptr(pframe));
	if (!pstat) {
		status = WLAN_REASON_CLASS2_FRAME_FROM_NONAUTH_STA;
		goto asoc_class2_error;
	}

	capab_info = get_unaligned_le16(pframe + WLAN_HDR_A3_LEN);

	left = pkt_len - (IEEE80211_3ADDR_LEN + ie_offset);
	pos = pframe + (IEEE80211_3ADDR_LEN + ie_offset);

	/*  check if this stat has been successfully authenticated/assocated */
	if (!((pstat->state) & WIFI_FW_AUTH_SUCCESS)) {
		if (!((pstat->state) & WIFI_FW_ASSOC_SUCCESS)) {
			status = WLAN_REASON_CLASS2_FRAME_FROM_NONAUTH_STA;
			goto asoc_class2_error;
		} else {
			pstat->state &= (~WIFI_FW_ASSOC_SUCCESS);
			pstat->state |= WIFI_FW_ASSOC_STATE;
		}
	} else {
		pstat->state &= (~WIFI_FW_AUTH_SUCCESS);
		pstat->state |= WIFI_FW_ASSOC_STATE;
	}
	pstat->capability = capab_info;
	/* now parse all ieee802_11 ie to point to elems */
	if (rtw_ieee802_11_parse_elems(pos, left, &elems, 1) == ParseFailed ||
	    !elems.ssid) {
		status = WLAN_STATUS_UNSPECIFIED_FAILURE;
		goto OnAssocReqFail;
	}

	/*  now we should check all the fields... */
	/*  checking SSID */
<<<<<<< HEAD
	p = rtw_get_ie(pframe + WLAN_HDR_A3_LEN + ie_offset, _SSID_IE_, &ie_len,
=======
	p = rtw_get_ie(pframe + WLAN_HDR_A3_LEN + ie_offset, WLAN_EID_SSID, &ie_len,
>>>>>>> 7d2a07b7
		       pkt_len - WLAN_HDR_A3_LEN - ie_offset);

	if (!p || ie_len == 0) {
		/*  broadcast ssid, however it is not allowed in assocreq */
		status = WLAN_STATUS_UNSPECIFIED_FAILURE;
		goto OnAssocReqFail;
	} else {
		/*  check if ssid match */
		if (memcmp((void *)(p + 2), cur->ssid.ssid, cur->ssid.ssid_length))
<<<<<<< HEAD
			status = _STATS_FAILURE_;
=======
			status = WLAN_STATUS_UNSPECIFIED_FAILURE;
>>>>>>> 7d2a07b7

		if (ie_len != cur->ssid.ssid_length)
			status = WLAN_STATUS_UNSPECIFIED_FAILURE;
	}

	if (status != WLAN_STATUS_SUCCESS)
		goto OnAssocReqFail;

	/*  check if the supported rate is ok */
<<<<<<< HEAD
	p = rtw_get_ie(pframe + WLAN_HDR_A3_LEN + ie_offset, _SUPPORTEDRATES_IE_, &ie_len, pkt_len - WLAN_HDR_A3_LEN - ie_offset);
	if (!p) {
		DBG_88E("Rx a sta assoc-req which supported rate is empty!\n");
=======
	p = rtw_get_ie(pframe + WLAN_HDR_A3_LEN + ie_offset, WLAN_EID_SUPP_RATES, &ie_len, pkt_len - WLAN_HDR_A3_LEN - ie_offset);
	if (!p) {
>>>>>>> 7d2a07b7
		/*  use our own rate set as statoin used */
		/* memcpy(supportRate, AP_BSSRATE, AP_BSSRATE_LEN); */
		/* supportRateNum = AP_BSSRATE_LEN; */

		status = WLAN_STATUS_UNSPECIFIED_FAILURE;
		goto OnAssocReqFail;
	} else {
		memcpy(supportRate, p + 2, ie_len);
		supportRateNum = ie_len;

<<<<<<< HEAD
		p = rtw_get_ie(pframe + WLAN_HDR_A3_LEN + ie_offset, _EXT_SUPPORTEDRATES_IE_, &ie_len,
=======
		p = rtw_get_ie(pframe + WLAN_HDR_A3_LEN + ie_offset, WLAN_EID_EXT_SUPP_RATES, &ie_len,
>>>>>>> 7d2a07b7
			       pkt_len - WLAN_HDR_A3_LEN - ie_offset);
		if (p) {
			if (supportRateNum <= sizeof(supportRate)) {
				memcpy(supportRate + supportRateNum,
				       p + 2, ie_len);
				supportRateNum += ie_len;
			}
		}
	}

	/* todo: mask supportRate between AP & STA -> move to update raid */
	/* get_matched_rate(pmlmeext, supportRate, &supportRateNum, 0); */

	/* update station supportRate */
	pstat->bssratelen = supportRateNum;
	memcpy(pstat->bssrateset, supportRate, supportRateNum);
	UpdateBrateTblForSoftAP(pstat->bssrateset, pstat->bssratelen);

	/* check RSN/WPA/WPS */
	pstat->dot8021xalg = 0;
	pstat->wpa_psk = 0;
	pstat->wpa_group_cipher = 0;
	pstat->wpa2_group_cipher = 0;
	pstat->wpa_pairwise_cipher = 0;
	pstat->wpa2_pairwise_cipher = 0;
	memset(pstat->wpa_ie, 0, sizeof(pstat->wpa_ie));
	if ((psecuritypriv->wpa_psk & BIT(1)) && elems.rsn_ie) {
		int group_cipher = 0, pairwise_cipher = 0;

		wpa_ie = elems.rsn_ie;
		wpa_ie_len = elems.rsn_ie_len;

		if (rtw_parse_wpa2_ie(wpa_ie - 2, wpa_ie_len + 2, &group_cipher, &pairwise_cipher, NULL) == _SUCCESS) {
			pstat->dot8021xalg = 1;/* psk,  todo:802.1x */
			pstat->wpa_psk |= BIT(1);

			pstat->wpa2_group_cipher = group_cipher & psecuritypriv->wpa2_group_cipher;
			pstat->wpa2_pairwise_cipher = pairwise_cipher & psecuritypriv->wpa2_pairwise_cipher;

			if (!pstat->wpa2_group_cipher)
				status = WLAN_STATUS_INVALID_GROUP_CIPHER;

			if (!pstat->wpa2_pairwise_cipher)
				status = WLAN_STATUS_INVALID_PAIRWISE_CIPHER;
		} else {
			status = WLAN_STATUS_INVALID_IE;
		}
	} else if ((psecuritypriv->wpa_psk & BIT(0)) && elems.wpa_ie) {
		int group_cipher = 0, pairwise_cipher = 0;

		wpa_ie = elems.wpa_ie;
		wpa_ie_len = elems.wpa_ie_len;

		if (rtw_parse_wpa_ie(wpa_ie - 2, wpa_ie_len + 2, &group_cipher, &pairwise_cipher, NULL) == _SUCCESS) {
			pstat->dot8021xalg = 1;/* psk,  todo:802.1x */
			pstat->wpa_psk |= BIT(0);

			pstat->wpa_group_cipher = group_cipher & psecuritypriv->wpa_group_cipher;
			pstat->wpa_pairwise_cipher = pairwise_cipher & psecuritypriv->wpa_pairwise_cipher;

			if (!pstat->wpa_group_cipher)
				status = WLAN_STATUS_INVALID_GROUP_CIPHER;

			if (!pstat->wpa_pairwise_cipher)
				status = WLAN_STATUS_INVALID_PAIRWISE_CIPHER;
		} else {
			status = WLAN_STATUS_INVALID_IE;
		}
	} else {
		wpa_ie = NULL;
		wpa_ie_len = 0;
	}

	if (status != WLAN_STATUS_SUCCESS)
		goto OnAssocReqFail;

	pstat->flags &= ~(WLAN_STA_WPS | WLAN_STA_MAYBE_WPS);
	if (!wpa_ie) {
		if (elems.wps_ie) {
			pstat->flags |= WLAN_STA_WPS;
			/* wpabuf_free(sta->wps_ie); */
			/* sta->wps_ie = wpabuf_alloc_copy(elems.wps_ie + 4, */
			/*				elems.wps_ie_len - 4); */
		} else {
			pstat->flags |= WLAN_STA_MAYBE_WPS;
		}

		/*  AP support WPA/RSN, and sta is going to do WPS, but AP is not ready */
		/*  that the selected registrar of AP is _FLASE */
		if ((psecuritypriv->wpa_psk > 0) && (pstat->flags & (WLAN_STA_WPS | WLAN_STA_MAYBE_WPS))) {
			if (pmlmepriv->wps_beacon_ie) {
				u8 selected_registrar = 0;

				rtw_get_wps_attr_content(pmlmepriv->wps_beacon_ie, pmlmepriv->wps_beacon_ie_len, WPS_ATTR_SELECTED_REGISTRAR, &selected_registrar, NULL);

				if (!selected_registrar) {
					status = WLAN_STATUS_AP_UNABLE_TO_HANDLE_NEW_STA;

					goto OnAssocReqFail;
				}
			}
		}
	} else {
		int copy_len;

		if (psecuritypriv->wpa_psk == 0) {
			status = WLAN_STATUS_INVALID_IE;

			goto OnAssocReqFail;
		}

		if (elems.wps_ie) {
			pstat->flags |= WLAN_STA_WPS;
			copy_len = 0;
		} else {
			copy_len = min_t(int, wpa_ie_len + 2, sizeof(pstat->wpa_ie));
		}
		if (copy_len > 0)
			memcpy(pstat->wpa_ie, wpa_ie - 2, copy_len);
	}
	/*  check if there is WMM IE & support WWM-PS */
	pstat->flags &= ~WLAN_STA_WME;
	pstat->qos_option = 0;
	pstat->qos_info = 0;
	pstat->has_legacy_ac = true;
	pstat->uapsd_vo = 0;
	pstat->uapsd_vi = 0;
	pstat->uapsd_be = 0;
	pstat->uapsd_bk = 0;
	if (pmlmepriv->qospriv.qos_option) {
		p = pframe + WLAN_HDR_A3_LEN + ie_offset; ie_len = 0;
		for (;;) {
<<<<<<< HEAD
			p = rtw_get_ie(p, _VENDOR_SPECIFIC_IE_, &ie_len, pkt_len - WLAN_HDR_A3_LEN - ie_offset);
=======
			p = rtw_get_ie(p, WLAN_EID_VENDOR_SPECIFIC, &ie_len, pkt_len - WLAN_HDR_A3_LEN - ie_offset);
>>>>>>> 7d2a07b7
			if (p) {
				if (!memcmp(p + 2, WMM_IE, 6)) {
					pstat->flags |= WLAN_STA_WME;

					pstat->qos_option = 1;
					pstat->qos_info = *(p + 8);

					pstat->max_sp_len = (pstat->qos_info >> 5) & 0x3;

					if ((pstat->qos_info & 0xf) != 0xf)
						pstat->has_legacy_ac = true;
					else
						pstat->has_legacy_ac = false;

					if (pstat->qos_info & 0xf) {
						if (pstat->qos_info & BIT(0))
							pstat->uapsd_vo = BIT(0) | BIT(1);
						else
							pstat->uapsd_vo = 0;

						if (pstat->qos_info & BIT(1))
							pstat->uapsd_vi = BIT(0) | BIT(1);
						else
							pstat->uapsd_vi = 0;

						if (pstat->qos_info & BIT(2))
							pstat->uapsd_bk = BIT(0) | BIT(1);
						else
							pstat->uapsd_bk = 0;

						if (pstat->qos_info & BIT(3))
							pstat->uapsd_be = BIT(0) | BIT(1);
						else
							pstat->uapsd_be = 0;
					}
					break;
				}
			} else {
				break;
			}
			p = p + ie_len + 2;
		}
	}

	/* save HT capabilities in the sta object */
	memset(&pstat->htpriv.ht_cap, 0, sizeof(struct ieee80211_ht_cap));
	if (elems.ht_capabilities &&
	    elems.ht_capabilities_len >= sizeof(struct ieee80211_ht_cap)) {
		pstat->flags |= WLAN_STA_HT;

		pstat->flags |= WLAN_STA_WME;

		memcpy(&pstat->htpriv.ht_cap,
		       elems.ht_capabilities, sizeof(struct ieee80211_ht_cap));
	} else {
		pstat->flags &= ~WLAN_STA_HT;
	}
	if ((!pmlmepriv->htpriv.ht_option) && (pstat->flags & WLAN_STA_HT)) {
		status = WLAN_STATUS_UNSPECIFIED_FAILURE;
		goto OnAssocReqFail;
	}

	pstat->flags |= WLAN_STA_NONERP;
	for (i = 0; i < pstat->bssratelen; i++) {
		if ((pstat->bssrateset[i] & 0x7f) > 22) {
			pstat->flags &= ~WLAN_STA_NONERP;
			break;
		}
	}

	if (pstat->capability & WLAN_CAPABILITY_SHORT_PREAMBLE)
		pstat->flags |= WLAN_STA_SHORT_PREAMBLE;
	else
		pstat->flags &= ~WLAN_STA_SHORT_PREAMBLE;

	if (status != WLAN_STATUS_SUCCESS)
		goto OnAssocReqFail;

	/* TODO: identify_proprietary_vendor_ie(); */
	/*  Realtek proprietary IE */
	/*  identify if this is Broadcom sta */
	/*  identify if this is ralink sta */
	/*  Customer proprietary IE */

	/* get a unique AID */
	if (pstat->aid <= 0) {
		for (pstat->aid = 1; pstat->aid <= NUM_STA; pstat->aid++)
			if (!pstapriv->sta_aid[pstat->aid - 1])
				break;

		/* if (pstat->aid > NUM_STA) { */
		if (pstat->aid > pstapriv->max_num_sta) {
			pstat->aid = 0;

			status = WLAN_STATUS_AP_UNABLE_TO_HANDLE_NEW_STA;

			goto OnAssocReqFail;
		} else {
			pstapriv->sta_aid[pstat->aid - 1] = pstat;
		}
	}

	pstat->state &= (~WIFI_FW_ASSOC_STATE);
	pstat->state |= WIFI_FW_ASSOC_SUCCESS;

	spin_lock_bh(&pstapriv->auth_list_lock);
	if (!list_empty(&pstat->auth_list)) {
		list_del_init(&pstat->auth_list);
		pstapriv->auth_list_cnt--;
	}
	spin_unlock_bh(&pstapriv->auth_list_lock);

	spin_lock_bh(&pstapriv->asoc_list_lock);
	if (list_empty(&pstat->asoc_list)) {
		pstat->expire_to = pstapriv->expire_to;
		list_add_tail(&pstat->asoc_list, &pstapriv->asoc_list);
		pstapriv->asoc_list_cnt++;
	}
	spin_unlock_bh(&pstapriv->asoc_list_lock);

	/*  now the station is qualified to join our BSS... */
	if ((pstat->state & WIFI_FW_ASSOC_SUCCESS) && (status == WLAN_STATUS_SUCCESS)) {
		/* 1 bss_cap_update & sta_info_update */
		bss_cap_update_on_sta_join(padapter, pstat);
		sta_info_update(padapter, pstat);

		/* issue assoc rsp before notify station join event. */
		if (frame_type == IEEE80211_STYPE_ASSOC_REQ)
			issue_asocrsp(padapter, status, pstat, IEEE80211_STYPE_ASSOC_RESP);
		else
			issue_asocrsp(padapter, status, pstat, IEEE80211_STYPE_REASSOC_RESP);

		/* 2 - report to upper layer */
		rtw_indicate_sta_assoc_event(padapter, pstat);

		/* 3-(1) report sta add event */
		report_add_sta_event(padapter, pstat->hwaddr, pstat->aid);
	}

	return _SUCCESS;

asoc_class2_error:

	issue_deauth(padapter, (void *)GetAddr2Ptr(pframe), status);

	return _FAIL;

OnAssocReqFail:

	pstat->aid = 0;
	if (frame_type == IEEE80211_STYPE_ASSOC_REQ)
		issue_asocrsp(padapter, status, pstat, IEEE80211_STYPE_ASSOC_RESP);
	else
		issue_asocrsp(padapter, status, pstat, IEEE80211_STYPE_REASSOC_RESP);

#endif /* CONFIG_88EU_AP_MODE */

	return _FAIL;
}

static unsigned int OnAssocRsp(struct adapter *padapter,
			       struct recv_frame *precv_frame)
{
	uint i;
	int res;
	unsigned short status;
	struct ndis_802_11_var_ie *pIE;
	struct mlme_priv *pmlmepriv = &padapter->mlmepriv;
	struct mlme_ext_priv *pmlmeext = &padapter->mlmeextpriv;
	struct mlme_ext_info *pmlmeinfo = &pmlmeext->mlmext_info;
	u8 *pframe = precv_frame->pkt->data;
	uint pkt_len = precv_frame->pkt->len;

	/* check A1 matches or not */
	if (memcmp(myid(&padapter->eeprompriv), ieee80211_get_DA((struct ieee80211_hdr *)pframe), ETH_ALEN))
		return _SUCCESS;

	if (!(pmlmeinfo->state & (WIFI_FW_AUTH_SUCCESS | WIFI_FW_ASSOC_STATE)))
		return _SUCCESS;

	if (pmlmeinfo->state & WIFI_FW_ASSOC_SUCCESS)
		return _SUCCESS;

	del_timer_sync(&pmlmeext->link_timer);

	/* status */
	status = le16_to_cpu(*(__le16 *)(pframe + WLAN_HDR_A3_LEN + 2));
	if (status > 0) {
		pmlmeinfo->state = WIFI_FW_NULL_STATE;
		res = -4;
		goto report_assoc_result;
	}

	/* get capabilities */
	pmlmeinfo->capability = le16_to_cpu(*(__le16 *)(pframe + WLAN_HDR_A3_LEN));

	/* set slot time */
	pmlmeinfo->slotTime = (pmlmeinfo->capability & BIT(10)) ? 9 : 20;

	/* AID */
	pmlmeinfo->aid = (int)(le16_to_cpu(*(__le16 *)(pframe + WLAN_HDR_A3_LEN + 4)) & 0x3fff);
	res = pmlmeinfo->aid;

	/* following are moved to join event callback function */
	/* to handle HT, WMM, rate adaptive, update MAC reg */
	/* for not to handle the synchronous IO in the tasklet */
	for (i = 6 + WLAN_HDR_A3_LEN; i < pkt_len;) {
		pIE = (struct ndis_802_11_var_ie *)(pframe + i);

		switch (pIE->ElementID) {
		case WLAN_EID_VENDOR_SPECIFIC:
			if (!memcmp(pIE->data, WMM_PARA_OUI, 6)) /* WMM */
				WMM_param_handler(padapter, pIE);
			break;
		case WLAN_EID_HT_CAPABILITY:	/* HT caps */
			HT_caps_handler(padapter, pIE);
			break;
		case WLAN_EID_HT_OPERATION:	/* HT info */
			HT_info_handler(padapter, pIE);
			break;
		case WLAN_EID_ERP_INFO:
			ERP_IE_handler(padapter, pIE);
			break;
		default:
			break;
		}

		i += (pIE->Length + 2);
	}

	pmlmeinfo->state &= (~WIFI_FW_ASSOC_STATE);
	pmlmeinfo->state |= WIFI_FW_ASSOC_SUCCESS;

	UpdateBrateTbl(padapter, pmlmeinfo->network.SupportedRates);

report_assoc_result:
	if (res > 0)
		rtw_buf_update(&pmlmepriv->assoc_rsp, &pmlmepriv->assoc_rsp_len, pframe, pkt_len);
	else
		rtw_buf_free(&pmlmepriv->assoc_rsp, &pmlmepriv->assoc_rsp_len);

	report_join_res(padapter, res);

	return _SUCCESS;
}

static unsigned int OnDeAuth(struct adapter *padapter,
			     struct recv_frame *precv_frame)
{
	unsigned short reason;
	struct mlme_priv *pmlmepriv = &padapter->mlmepriv;
	struct mlme_ext_priv *pmlmeext = &padapter->mlmeextpriv;
	struct mlme_ext_info *pmlmeinfo = &pmlmeext->mlmext_info;
	u8 *pframe = precv_frame->pkt->data;
	struct wlan_bssid_ex *pnetwork = &pmlmeinfo->network;

	/* check A3 */
	if (memcmp(GetAddr3Ptr(pframe), pnetwork->MacAddress, ETH_ALEN))
		return _SUCCESS;

	reason = le16_to_cpu(*(__le16 *)(pframe + WLAN_HDR_A3_LEN));

#ifdef CONFIG_88EU_AP_MODE
	if (check_fwstate(pmlmepriv, WIFI_AP_STATE)) {
		struct sta_info *psta;
		struct sta_priv *pstapriv = &padapter->stapriv;

		psta = rtw_get_stainfo(pstapriv, GetAddr2Ptr(pframe));
		if (psta) {
			u8 updated = 0;

			spin_lock_bh(&pstapriv->asoc_list_lock);
			if (!list_empty(&psta->asoc_list)) {
				list_del_init(&psta->asoc_list);
				pstapriv->asoc_list_cnt--;
				updated = ap_free_sta(padapter, psta, false, reason);
			}
			spin_unlock_bh(&pstapriv->asoc_list_lock);

			associated_clients_update(padapter, updated);
		}

		return _SUCCESS;
	}
#endif
<<<<<<< HEAD
	DBG_88E_LEVEL(_drv_always_, "sta recv deauth reason code(%d) sta:%pM\n",
		      reason, GetAddr3Ptr(pframe));

=======
>>>>>>> 7d2a07b7
	receive_disconnect(padapter, GetAddr3Ptr(pframe), reason);

	pmlmepriv->LinkDetectInfo.bBusyTraffic = false;
	return _SUCCESS;
}

static unsigned int OnDisassoc(struct adapter *padapter,
			       struct recv_frame *precv_frame)
{
	u16 reason;
	struct mlme_priv *pmlmepriv = &padapter->mlmepriv;
	struct mlme_ext_priv *pmlmeext = &padapter->mlmeextpriv;
	struct mlme_ext_info *pmlmeinfo = &pmlmeext->mlmext_info;
	u8 *pframe = precv_frame->pkt->data;
	struct wlan_bssid_ex *pnetwork = &pmlmeinfo->network;

	/* check A3 */
	if (memcmp(GetAddr3Ptr(pframe), pnetwork->MacAddress, ETH_ALEN))
		return _SUCCESS;

	reason = le16_to_cpu(*(__le16 *)(pframe + WLAN_HDR_A3_LEN));

#ifdef CONFIG_88EU_AP_MODE
	if (check_fwstate(pmlmepriv, WIFI_AP_STATE)) {
		struct sta_info *psta;
		struct sta_priv *pstapriv = &padapter->stapriv;

		psta = rtw_get_stainfo(pstapriv, GetAddr2Ptr(pframe));
		if (psta) {
			u8 updated = 0;

			spin_lock_bh(&pstapriv->asoc_list_lock);
			if (!list_empty(&psta->asoc_list)) {
				list_del_init(&psta->asoc_list);
				pstapriv->asoc_list_cnt--;
				updated = ap_free_sta(padapter, psta, false, reason);
			}
			spin_unlock_bh(&pstapriv->asoc_list_lock);

			associated_clients_update(padapter, updated);
		}

		return _SUCCESS;
	}
#endif
<<<<<<< HEAD
	DBG_88E_LEVEL(_drv_always_, "ap recv disassoc reason code(%d) sta:%pM\n",
		      reason, GetAddr3Ptr(pframe));

=======
>>>>>>> 7d2a07b7
	receive_disconnect(padapter, GetAddr3Ptr(pframe), reason);

	pmlmepriv->LinkDetectInfo.bBusyTraffic = false;
	return _SUCCESS;
}

static unsigned int OnAtim(struct adapter *padapter,
			   struct recv_frame *precv_frame)
{
	return _SUCCESS;
}

static unsigned int on_action_spct(struct adapter *padapter,
				   struct recv_frame *precv_frame)
{
	struct sta_info *psta = NULL;
	struct sta_priv *pstapriv = &padapter->stapriv;
	u8 *pframe = precv_frame->pkt->data;
	u8 *frame_body = pframe + sizeof(struct ieee80211_hdr_3addr);
	u8 category;
	u8 action;

	psta = rtw_get_stainfo(pstapriv, GetAddr2Ptr(pframe));

	if (!psta)
		goto exit;

	category = frame_body[0];
	if (category != RTW_WLAN_CATEGORY_SPECTRUM_MGMT)
		goto exit;

	action = frame_body[1];
	switch (action) {
	case WLAN_ACTION_SPCT_MSR_REQ:
	case WLAN_ACTION_SPCT_MSR_RPRT:
	case WLAN_ACTION_SPCT_TPC_REQ:
	case WLAN_ACTION_SPCT_TPC_RPRT:
		break;
	case WLAN_ACTION_SPCT_CHL_SWITCH:
		break;
	default:
		break;
	}

exit:
	return _FAIL;
}

static unsigned int OnAction_qos(struct adapter *padapter,
				 struct recv_frame *precv_frame)
{
	return _SUCCESS;
}

static unsigned int OnAction_dls(struct adapter *padapter,
				 struct recv_frame *precv_frame)
{
	return _SUCCESS;
}

static unsigned int OnAction_back(struct adapter *padapter,
				  struct recv_frame *precv_frame)
{
	u8 *addr;
	struct sta_info *psta = NULL;
	struct recv_reorder_ctrl *preorder_ctrl;
	unsigned char *frame_body;
	unsigned char category, action;
	unsigned short tid, status;
	struct mlme_ext_priv *pmlmeext = &padapter->mlmeextpriv;
	struct mlme_ext_info *pmlmeinfo = &pmlmeext->mlmext_info;
	u8 *pframe = precv_frame->pkt->data;
	struct sta_priv *pstapriv = &padapter->stapriv;

	/* check RA matches or not */
	if (memcmp(myid(&padapter->eeprompriv), GetAddr1Ptr(pframe),
		   ETH_ALEN))/* for if1, sta/ap mode */
		return _SUCCESS;

	if ((pmlmeinfo->state & 0x03) != WIFI_FW_AP_STATE)
		if (!(pmlmeinfo->state & WIFI_FW_ASSOC_SUCCESS))
			return _SUCCESS;

	addr = GetAddr2Ptr(pframe);
	psta = rtw_get_stainfo(pstapriv, addr);

	if (!psta)
		return _SUCCESS;

	frame_body = (unsigned char *)(pframe + sizeof(struct ieee80211_hdr_3addr));

	category = frame_body[0];
	if (category == RTW_WLAN_CATEGORY_BACK) { /*  representing Block Ack */
		if (!pmlmeinfo->HT_enable)
			return _SUCCESS;
		action = frame_body[1];
		switch (action) {
		case WLAN_ACTION_ADDBA_REQ:
			memcpy(&pmlmeinfo->ADDBA_req, &frame_body[2], sizeof(struct ADDBA_request));
			process_addba_req(padapter, (u8 *)&pmlmeinfo->ADDBA_req, addr);

			/* 37 = reject ADDBA Req */
			issue_action_BA(padapter, addr,
					WLAN_ACTION_ADDBA_RESP,
					pmlmeinfo->accept_addba_req ? 0 : 37);
			break;
		case WLAN_ACTION_ADDBA_RESP:
			status = get_unaligned_le16(&frame_body[3]);
			tid = (frame_body[5] >> 2) & 0x7;
			if (status == 0) {	/* successful */
				psta->htpriv.agg_enable_bitmap |= 1 << tid;
				psta->htpriv.candidate_tid_bitmap &= ~BIT(tid);
			} else {
				psta->htpriv.agg_enable_bitmap &= ~BIT(tid);
			}
			break;
		case WLAN_ACTION_DELBA:
			if ((frame_body[3] & BIT(3)) == 0) {
				psta->htpriv.agg_enable_bitmap &= ~(1 << ((frame_body[3] >> 4) & 0xf));
				psta->htpriv.candidate_tid_bitmap &= ~(1 << ((frame_body[3] >> 4) & 0xf));
			} else if ((frame_body[3] & BIT(3)) == BIT(3)) {
				tid = (frame_body[3] >> 4) & 0x0F;
				preorder_ctrl =  &psta->recvreorder_ctrl[tid];
				preorder_ctrl->enable = false;
				preorder_ctrl->indicate_seq = 0xffff;
			}
			/* todo: how to notify the host while receiving DELETE BA */
			break;
		default:
			break;
		}
	}
	return _SUCCESS;
}

static s32 rtw_action_public_decache(struct recv_frame *recv_frame, s32 token)
{
	struct adapter *adapter = recv_frame->adapter;
	struct mlme_ext_priv *mlmeext = &adapter->mlmeextpriv;
	u8 *frame = recv_frame->pkt->data;
	u16 seq_ctrl = ((recv_frame->attrib.seq_num & 0xffff) << 4) |
		(recv_frame->attrib.frag_num & 0xf);

	if (GetRetry(frame)) {
		if (token >= 0) {
			if ((seq_ctrl == mlmeext->action_public_rxseq) && (token == mlmeext->action_public_dialog_token))
				return _FAIL;
		} else {
			if (seq_ctrl == mlmeext->action_public_rxseq)
				return _FAIL;
		}
	}

	mlmeext->action_public_rxseq = seq_ctrl;

	if (token >= 0)
		mlmeext->action_public_dialog_token = token;

	return _SUCCESS;
}

static unsigned int on_action_public_p2p(struct recv_frame *precv_frame)
{
	u8 *pframe = precv_frame->pkt->data;
	u8 *frame_body;
	u8 dialogToken = 0;

	frame_body = (unsigned char *)(pframe + sizeof(struct ieee80211_hdr_3addr));
	dialogToken = frame_body[7];

	if (rtw_action_public_decache(precv_frame, dialogToken) == _FAIL)
		return _FAIL;

	return _SUCCESS;
}

static unsigned int on_action_public_vendor(struct recv_frame *precv_frame)
{
	unsigned int ret = _FAIL;
	u8 *pframe = precv_frame->pkt->data;
	u8 *frame_body = pframe + sizeof(struct ieee80211_hdr_3addr);

	if (!memcmp(frame_body + 2, P2P_OUI, 4))
		ret = on_action_public_p2p(precv_frame);

	return ret;
}

static unsigned int on_action_public_default(struct recv_frame *precv_frame,
					     u8 action)
{
	unsigned int ret = _FAIL;
	u8 *pframe = precv_frame->pkt->data;
	u8 *frame_body = pframe + sizeof(struct ieee80211_hdr_3addr);
	u8 token;

	token = frame_body[2];

	if (rtw_action_public_decache(precv_frame, token) == _FAIL)
		goto exit;

	ret = _SUCCESS;

exit:
	return ret;
}

static unsigned int on_action_public(struct adapter *padapter,
				     struct recv_frame *precv_frame)
{
	unsigned int ret = _FAIL;
	u8 *pframe = precv_frame->pkt->data;
	u8 *frame_body = pframe + sizeof(struct ieee80211_hdr_3addr);
	u8 category, action;

	/* check RA matches or not */
	if (memcmp(myid(&padapter->eeprompriv), GetAddr1Ptr(pframe), ETH_ALEN))
		goto exit;

	category = frame_body[0];
	if (category != RTW_WLAN_CATEGORY_PUBLIC)
		goto exit;

	action = frame_body[1];
	switch (action) {
	case ACT_PUBLIC_VENDOR:
		ret = on_action_public_vendor(precv_frame);
		break;
	default:
		ret = on_action_public_default(precv_frame, action);
		break;
	}

exit:
	return ret;
}

static unsigned int OnAction_ht(struct adapter *padapter,
				struct recv_frame *precv_frame)
{
	return _SUCCESS;
}

static unsigned int OnAction_wmm(struct adapter *padapter,
				 struct recv_frame *precv_frame)
{
	return _SUCCESS;
}

static unsigned int OnAction_p2p(struct adapter *padapter,
				 struct recv_frame *precv_frame)
{
	return _SUCCESS;
}

static unsigned int DoReserved(struct adapter *padapter,
			       struct recv_frame *precv_frame)
{
	return _SUCCESS;
}

static struct action_handler OnAction_tbl[] = {
	{RTW_WLAN_CATEGORY_SPECTRUM_MGMT,	 "ACTION_SPECTRUM_MGMT", on_action_spct},
	{RTW_WLAN_CATEGORY_QOS, "ACTION_QOS", &OnAction_qos},
	{RTW_WLAN_CATEGORY_DLS, "ACTION_DLS", &OnAction_dls},
	{RTW_WLAN_CATEGORY_BACK, "ACTION_BACK", &OnAction_back},
	{RTW_WLAN_CATEGORY_PUBLIC, "ACTION_PUBLIC", on_action_public},
	{RTW_WLAN_CATEGORY_RADIO_MEASUREMENT, "ACTION_RADIO_MEASUREMENT", &DoReserved},
	{RTW_WLAN_CATEGORY_FT, "ACTION_FT",	&DoReserved},
	{RTW_WLAN_CATEGORY_HT,	"ACTION_HT",	&OnAction_ht},
	{RTW_WLAN_CATEGORY_SA_QUERY, "ACTION_SA_QUERY", &DoReserved},
	{RTW_WLAN_CATEGORY_WMM, "ACTION_WMM", &OnAction_wmm},
	{RTW_WLAN_CATEGORY_P2P, "ACTION_P2P", &OnAction_p2p},
};

static unsigned int OnAction(struct adapter *padapter,
			     struct recv_frame *precv_frame)
{
	int i;
	unsigned char category;
	struct action_handler *ptable;
	unsigned char *frame_body;
	u8 *pframe = precv_frame->pkt->data;

	frame_body = (unsigned char *)(pframe + sizeof(struct ieee80211_hdr_3addr));

	category = frame_body[0];

	for (i = 0; i < ARRAY_SIZE(OnAction_tbl); i++) {
		ptable = &OnAction_tbl[i];
		if (category == ptable->num)
			ptable->func(padapter, precv_frame);
	}
	return _SUCCESS;
}

/****************************************************************************

Following are the initialization functions for WiFi MLME

*****************************************************************************/

static struct mlme_handler mlme_sta_tbl[] = {
	{IEEE80211_STYPE_ASSOC_REQ,	"OnAssocReq",	&OnAssocReq},
	{IEEE80211_STYPE_ASSOC_RESP,	"OnAssocRsp",	&OnAssocRsp},
	{IEEE80211_STYPE_REASSOC_REQ,	"OnReAssocReq",	&OnAssocReq},
	{IEEE80211_STYPE_REASSOC_RESP,	"OnReAssocRsp",	&OnAssocRsp},
	{IEEE80211_STYPE_PROBE_REQ,	"OnProbeReq",	&OnProbeReq},
	{IEEE80211_STYPE_PROBE_RESP,	"OnProbeRsp",	&OnProbeRsp},
	{0,				"DoReserved",	&DoReserved},
	{0,				"DoReserved",	&DoReserved},
	{IEEE80211_STYPE_BEACON,	"OnBeacon",	&OnBeacon},
	{IEEE80211_STYPE_ATIM,		"OnATIM",	&OnAtim},
	{IEEE80211_STYPE_DISASSOC,	"OnDisassoc",	&OnDisassoc},
	{IEEE80211_STYPE_AUTH,		"OnAuth",	&OnAuthClient},
	{IEEE80211_STYPE_DEAUTH,	"OnDeAuth",	&OnDeAuth},
	{IEEE80211_STYPE_ACTION,	"OnAction",	&OnAction},
};

int init_hw_mlme_ext(struct adapter *padapter)
{
	struct mlme_ext_priv *pmlmeext = &padapter->mlmeextpriv;

	set_channel_bwmode(padapter, pmlmeext->cur_channel, pmlmeext->cur_ch_offset, pmlmeext->cur_bwmode);
	return _SUCCESS;
}

static void init_mlme_ext_priv_value(struct adapter *padapter)
{
	struct mlme_ext_priv *pmlmeext = &padapter->mlmeextpriv;
	struct mlme_ext_info *pmlmeinfo = &pmlmeext->mlmext_info;
	unsigned char mixed_datarate[NumRates] = {
		_1M_RATE_, _2M_RATE_, _5M_RATE_, _11M_RATE_, _6M_RATE_,
		_9M_RATE_, _12M_RATE_, _18M_RATE_, _24M_RATE_, _36M_RATE_,
		_48M_RATE_, _54M_RATE_, 0xff
	};
	unsigned char mixed_basicrate[NumRates] = {
		_1M_RATE_, _2M_RATE_, _5M_RATE_, _11M_RATE_, _6M_RATE_,
		_12M_RATE_, _24M_RATE_, 0xff,
	};

	atomic_set(&pmlmeext->event_seq, 0);
	pmlmeext->mgnt_seq = 0;/* reset to zero when disconnect at client mode */

	pmlmeext->cur_channel = padapter->registrypriv.channel;
	pmlmeext->cur_bwmode = HT_CHANNEL_WIDTH_20;
	pmlmeext->cur_ch_offset = HAL_PRIME_CHNL_OFFSET_DONT_CARE;
	pmlmeext->oper_channel = pmlmeext->cur_channel;
	pmlmeext->oper_bwmode = pmlmeext->cur_bwmode;
	pmlmeext->oper_ch_offset = pmlmeext->cur_ch_offset;
	pmlmeext->retry = 0;

	pmlmeext->cur_wireless_mode = padapter->registrypriv.wireless_mode;

	memcpy(pmlmeext->datarate, mixed_datarate, NumRates);
	memcpy(pmlmeext->basicrate, mixed_basicrate, NumRates);

	pmlmeext->tx_rate = IEEE80211_CCK_RATE_1MB;

	pmlmeext->sitesurvey_res.state = SCAN_DISABLE;
	pmlmeext->sitesurvey_res.channel_idx = 0;
	pmlmeext->sitesurvey_res.bss_cnt = 0;
	pmlmeext->scan_abort = false;

	pmlmeinfo->state = WIFI_FW_NULL_STATE;
	pmlmeinfo->reauth_count = 0;
	pmlmeinfo->reassoc_count = 0;
	pmlmeinfo->link_count = 0;
	pmlmeinfo->auth_seq = 0;
	pmlmeinfo->auth_algo = dot11AuthAlgrthm_Open;
	pmlmeinfo->key_index = 0;
	pmlmeinfo->iv = 0;

	pmlmeinfo->enc_algo = _NO_PRIVACY_;
	pmlmeinfo->authModeToggle = 0;

	memset(pmlmeinfo->chg_txt, 0, 128);

	pmlmeinfo->slotTime = SHORT_SLOT_TIME;
	pmlmeinfo->preamble_mode = PREAMBLE_AUTO;

	pmlmeinfo->dialogToken = 0;

	pmlmeext->action_public_rxseq = 0xffff;
	pmlmeext->action_public_dialog_token = 0xff;
}

static int has_channel(struct rt_channel_info *channel_set,
		       u8 chanset_size, u8 chan)
{
	int i;

	for (i = 0; i < chanset_size; i++) {
		if (channel_set[i].ChannelNum == chan)
			return 1;
	}
	return 0;
}

static void init_channel_list(struct adapter *padapter,
			      struct rt_channel_info *channel_set,
			      u8 chanset_size,
			      struct p2p_channels *channel_list)
{
	struct p2p_oper_class_map op_class[] = {
		{ IEEE80211G,  81,   1,  13,  1, BW20 },
		{ IEEE80211G,  82,  14,  14,  1, BW20 },
		{ -1, 0, 0, 0, 0, BW20 }
	};

	int cla, op;

	cla = 0;

	for (op = 0; op_class[op].op_class; op++) {
		u8 ch;
		struct p2p_oper_class_map *o = &op_class[op];
		struct p2p_reg_class *reg = NULL;

		for (ch = o->min_chan; ch <= o->max_chan; ch += o->inc) {
			if (!has_channel(channel_set, chanset_size, ch))
				continue;

			if (!padapter->registrypriv.ht_enable && o->inc == 8)
				continue;

			if ((0 == (padapter->registrypriv.cbw40_enable & BIT(1))) &&
			    ((o->bw == BW40MINUS) || (o->bw == BW40PLUS)))
				continue;

			if (!reg) {
				reg = &channel_list->reg_class[cla];
				cla++;
				reg->reg_class = o->op_class;
				reg->channels = 0;
			}
			reg->channel[reg->channels] = ch;
			reg->channels++;
		}
	}
	channel_list->reg_classes = cla;
}

static u8 init_channel_set(struct adapter *padapter, u8 ChannelPlan,
			   struct rt_channel_info *channel_set)
{
	u8 index, chanset_size = 0;
	u8 b2_4GBand = false;
	u8 Index2G = 0;

	memset(channel_set, 0, sizeof(struct rt_channel_info) * MAX_CHANNEL_NUM);

	if (ChannelPlan >= RT_CHANNEL_DOMAIN_MAX && ChannelPlan != RT_CHANNEL_DOMAIN_REALTEK_DEFINE)
		return chanset_size;

	if (padapter->registrypriv.wireless_mode & WIRELESS_11G) {
		b2_4GBand = true;
		if (ChannelPlan == RT_CHANNEL_DOMAIN_REALTEK_DEFINE)
			Index2G = RTW_CHANNEL_PLAN_MAP_REALTEK_DEFINE.Index2G;
		else
			Index2G = RTW_ChannelPlanMap[ChannelPlan].Index2G;
	}

	if (b2_4GBand) {
		for (index = 0; index < RTW_ChannelPlan2G[Index2G].Len; index++) {
			channel_set[chanset_size].ChannelNum = RTW_ChannelPlan2G[Index2G].Channel[index];

			if ((ChannelPlan == RT_CHANNEL_DOMAIN_GLOBAL_DOAMIN) ||/* Channel 1~11 is active, and 12~14 is passive */
			    (ChannelPlan == RT_CHANNEL_DOMAIN_GLOBAL_DOAMIN_2G)) {
				if (channel_set[chanset_size].ChannelNum >= 1 && channel_set[chanset_size].ChannelNum <= 11)
					channel_set[chanset_size].ScanType = SCAN_ACTIVE;
				else if ((channel_set[chanset_size].ChannelNum  >= 12 && channel_set[chanset_size].ChannelNum  <= 14))
					channel_set[chanset_size].ScanType  = SCAN_PASSIVE;
			} else if (ChannelPlan == RT_CHANNEL_DOMAIN_WORLD_WIDE_13 ||
				   Index2G == RT_CHANNEL_DOMAIN_2G_WORLD) {/*  channel 12~13, passive scan */
				if (channel_set[chanset_size].ChannelNum <= 11)
					channel_set[chanset_size].ScanType = SCAN_ACTIVE;
				else
					channel_set[chanset_size].ScanType = SCAN_PASSIVE;
			} else {
				channel_set[chanset_size].ScanType = SCAN_ACTIVE;
			}

			chanset_size++;
		}
	}
	return chanset_size;
}

int init_mlme_ext_priv(struct adapter *padapter)
{
	struct registry_priv *pregistrypriv = &padapter->registrypriv;
	struct mlme_ext_priv *pmlmeext = &padapter->mlmeextpriv;
	struct mlme_priv *pmlmepriv = &padapter->mlmepriv;
	struct mlme_ext_info *pmlmeinfo = &pmlmeext->mlmext_info;

	init_mlme_ext_priv_value(padapter);
	pmlmeinfo->accept_addba_req = pregistrypriv->accept_addba_req;

	init_mlme_ext_timer(padapter);

#ifdef CONFIG_88EU_AP_MODE
	init_mlme_ap_info(padapter);
#endif

	pmlmeext->max_chan_nums = init_channel_set(padapter, pmlmepriv->ChannelPlan, pmlmeext->channel_set);
	init_channel_list(padapter, pmlmeext->channel_set, pmlmeext->max_chan_nums, &pmlmeext->channel_list);

	pmlmeext->chan_scan_time = SURVEY_TO;
	pmlmeext->mlmeext_init = true;

	pmlmeext->active_keep_alive_check = true;

	return _SUCCESS;
}

void free_mlme_ext_priv(struct mlme_ext_priv *pmlmeext)
{
	struct adapter *padapter = container_of(pmlmeext, struct adapter, mlmeextpriv);

	if (padapter->bDriverStopped) {
		del_timer_sync(&pmlmeext->survey_timer);
		del_timer_sync(&pmlmeext->link_timer);
	}
}

static void _mgt_dispatcher(struct adapter *padapter,
			    struct mlme_handler *ptable,
			    struct recv_frame *precv_frame)
{
	u8 *pframe = precv_frame->pkt->data;

	if (ptable->func) {
		/* receive the frames that ra(a1) is my address or ra(a1) is bc address. */
		if (memcmp(GetAddr1Ptr(pframe), myid(&padapter->eeprompriv), ETH_ALEN) &&
		    !is_broadcast_ether_addr(GetAddr1Ptr(pframe)))
			return;
		ptable->func(padapter, precv_frame);
	}
}

void mgt_dispatcher(struct adapter *padapter, struct recv_frame *precv_frame)
{
	int index;
	struct mlme_handler *ptable;
#ifdef CONFIG_88EU_AP_MODE
	struct mlme_priv *pmlmepriv = &padapter->mlmepriv;
#endif
	u8 *pframe = precv_frame->pkt->data;
	struct sta_info *psta = rtw_get_stainfo(&padapter->stapriv, GetAddr2Ptr(pframe));

	if (GetFrameType(pframe) != WIFI_MGT_TYPE)
		return;

	/* receive the frames that ra(a1) is my address or ra(a1) is bc address. */
	if (memcmp(GetAddr1Ptr(pframe), myid(&padapter->eeprompriv), ETH_ALEN) &&
	    !is_broadcast_ether_addr(GetAddr1Ptr(pframe)))
		return;

	ptable = mlme_sta_tbl;

	index = GetFrameSubType(pframe) >> 4;

	if (index > 13)
		return;
	ptable += index;

	if (psta) {
		if (GetRetry(pframe)) {
			if (precv_frame->attrib.seq_num ==
			    psta->RxMgmtFrameSeqNum)
				/* drop the duplicate management frame */
				return;
		}
		psta->RxMgmtFrameSeqNum = precv_frame->attrib.seq_num;
	}

#ifdef CONFIG_88EU_AP_MODE
	switch (GetFrameSubType(pframe)) {
	case IEEE80211_STYPE_AUTH:
		if (check_fwstate(pmlmepriv, WIFI_AP_STATE))
			ptable->func = &OnAuth;
		else
			ptable->func = &OnAuthClient;
		fallthrough;
<<<<<<< HEAD
	case WIFI_ASSOCREQ:
	case WIFI_REASSOCREQ:
	case WIFI_PROBEREQ:
	case WIFI_BEACON:
	case WIFI_ACTION:
=======
	case IEEE80211_STYPE_ASSOC_REQ:
	case IEEE80211_STYPE_REASSOC_REQ:
	case IEEE80211_STYPE_PROBE_REQ:
	case IEEE80211_STYPE_BEACON:
	case IEEE80211_STYPE_ACTION:
>>>>>>> 7d2a07b7
		_mgt_dispatcher(padapter, ptable, precv_frame);
		break;
	default:
		_mgt_dispatcher(padapter, ptable, precv_frame);
		break;
	}
#else
	_mgt_dispatcher(padapter, ptable, precv_frame);
#endif
}

/****************************************************************************

Following are the functions to report events

*****************************************************************************/

void report_survey_event(struct adapter *padapter,
			 struct recv_frame *precv_frame)
{
	struct cmd_obj *pcmd_obj;
	u8 *pevtcmd;
	u32 cmdsz;
	struct survey_event *psurvey_evt;
	struct C2HEvent_Header *pc2h_evt_hdr;
	struct mlme_ext_priv *pmlmeext;
	struct cmd_priv *pcmdpriv;

	if (!padapter)
		return;

	pmlmeext = &padapter->mlmeextpriv;
	pcmdpriv = &padapter->cmdpriv;

	pcmd_obj = kzalloc(sizeof(struct cmd_obj), GFP_ATOMIC);
	if (!pcmd_obj)
		return;

	cmdsz = sizeof(struct survey_event) + sizeof(struct C2HEvent_Header);
	pevtcmd = kzalloc(cmdsz, GFP_ATOMIC);
	if (!pevtcmd) {
		kfree(pcmd_obj);
		return;
	}

	INIT_LIST_HEAD(&pcmd_obj->list);

	pcmd_obj->cmdcode = _Set_MLME_EVT_CMD_;
	pcmd_obj->cmdsz = cmdsz;
	pcmd_obj->parmbuf = pevtcmd;

	pcmd_obj->rsp = NULL;
	pcmd_obj->rspsz  = 0;

	pc2h_evt_hdr = (struct C2HEvent_Header *)(pevtcmd);
	pc2h_evt_hdr->len = sizeof(struct survey_event);
	pc2h_evt_hdr->ID = _Survey_EVT_;
	pc2h_evt_hdr->seq = atomic_inc_return(&pmlmeext->event_seq);

	psurvey_evt = (struct survey_event *)(pevtcmd + sizeof(struct C2HEvent_Header));

	if (collect_bss_info(padapter, precv_frame, &psurvey_evt->bss) == _FAIL) {
		kfree(pcmd_obj);
		kfree(pevtcmd);
		return;
	}

	process_80211d(padapter, &psurvey_evt->bss);

	rtw_enqueue_cmd(pcmdpriv, pcmd_obj);

	pmlmeext->sitesurvey_res.bss_cnt++;
}

void report_surveydone_event(struct adapter *padapter)
{
	struct cmd_obj *pcmd_obj;
	u8 *pevtcmd;
	u32 cmdsz;
	struct surveydone_event *psurveydone_evt;
	struct C2HEvent_Header *pc2h_evt_hdr;
	struct mlme_ext_priv *pmlmeext = &padapter->mlmeextpriv;
	struct cmd_priv *pcmdpriv = &padapter->cmdpriv;

	pcmd_obj = kzalloc(sizeof(struct cmd_obj), GFP_KERNEL);
	if (!pcmd_obj)
		return;

	cmdsz = sizeof(struct surveydone_event) + sizeof(struct C2HEvent_Header);
	pevtcmd = kzalloc(cmdsz, GFP_KERNEL);
	if (!pevtcmd) {
		kfree(pcmd_obj);
		return;
	}

	INIT_LIST_HEAD(&pcmd_obj->list);

	pcmd_obj->cmdcode = _Set_MLME_EVT_CMD_;
	pcmd_obj->cmdsz = cmdsz;
	pcmd_obj->parmbuf = pevtcmd;

	pcmd_obj->rsp = NULL;
	pcmd_obj->rspsz  = 0;

	pc2h_evt_hdr = (struct C2HEvent_Header *)(pevtcmd);
	pc2h_evt_hdr->len = sizeof(struct surveydone_event);
	pc2h_evt_hdr->ID = _SurveyDone_EVT_;
	pc2h_evt_hdr->seq = atomic_inc_return(&pmlmeext->event_seq);

	psurveydone_evt = (struct surveydone_event *)(pevtcmd + sizeof(struct C2HEvent_Header));
	psurveydone_evt->bss_cnt = pmlmeext->sitesurvey_res.bss_cnt;

	rtw_enqueue_cmd(pcmdpriv, pcmd_obj);
}

void report_join_res(struct adapter *padapter, int res)
{
	struct cmd_obj *pcmd_obj;
	u8 *pevtcmd;
	u32 cmdsz;
	struct joinbss_event *pjoinbss_evt;
	struct C2HEvent_Header *pc2h_evt_hdr;
	struct mlme_ext_priv *pmlmeext = &padapter->mlmeextpriv;
	struct mlme_ext_info *pmlmeinfo = &pmlmeext->mlmext_info;
	struct cmd_priv *pcmdpriv = &padapter->cmdpriv;

	pcmd_obj = kzalloc(sizeof(struct cmd_obj), GFP_ATOMIC);
	if (!pcmd_obj)
		return;

	cmdsz = sizeof(struct joinbss_event) + sizeof(struct C2HEvent_Header);
	pevtcmd = kzalloc(cmdsz, GFP_ATOMIC);
	if (!pevtcmd) {
		kfree(pcmd_obj);
		return;
	}

	INIT_LIST_HEAD(&pcmd_obj->list);

	pcmd_obj->cmdcode = _Set_MLME_EVT_CMD_;
	pcmd_obj->cmdsz = cmdsz;
	pcmd_obj->parmbuf = pevtcmd;

	pcmd_obj->rsp = NULL;
	pcmd_obj->rspsz  = 0;

	pc2h_evt_hdr = (struct C2HEvent_Header *)(pevtcmd);
	pc2h_evt_hdr->len = sizeof(struct joinbss_event);
	pc2h_evt_hdr->ID = _JoinBss_EVT_;
	pc2h_evt_hdr->seq = atomic_inc_return(&pmlmeext->event_seq);

	pjoinbss_evt = (struct joinbss_event *)(pevtcmd + sizeof(struct C2HEvent_Header));
	memcpy((unsigned char *)(&pjoinbss_evt->network.network), &pmlmeinfo->network, sizeof(struct wlan_bssid_ex));
	pjoinbss_evt->network.join_res	= res;
	pjoinbss_evt->network.aid = res;

	rtw_joinbss_event_prehandle(padapter, (u8 *)&pjoinbss_evt->network);

	rtw_enqueue_cmd(pcmdpriv, pcmd_obj);
}

void report_del_sta_event(struct adapter *padapter, unsigned char *MacAddr,
			  unsigned short reason)
{
	struct cmd_obj *pcmd_obj;
	u8 *pevtcmd;
	u32 cmdsz;
	struct sta_info *psta;
	int mac_id;
	struct stadel_event *pdel_sta_evt;
	struct C2HEvent_Header *pc2h_evt_hdr;
	struct mlme_ext_priv *pmlmeext = &padapter->mlmeextpriv;
	struct cmd_priv *pcmdpriv = &padapter->cmdpriv;

	pcmd_obj = kzalloc(sizeof(struct cmd_obj), GFP_KERNEL);
	if (!pcmd_obj)
		return;

	cmdsz = sizeof(struct stadel_event) + sizeof(struct C2HEvent_Header);
	pevtcmd = kzalloc(cmdsz, GFP_KERNEL);
	if (!pevtcmd) {
		kfree(pcmd_obj);
		return;
	}

	INIT_LIST_HEAD(&pcmd_obj->list);

	pcmd_obj->cmdcode = _Set_MLME_EVT_CMD_;
	pcmd_obj->cmdsz = cmdsz;
	pcmd_obj->parmbuf = pevtcmd;

	pcmd_obj->rsp = NULL;
	pcmd_obj->rspsz  = 0;

	pc2h_evt_hdr = (struct C2HEvent_Header *)(pevtcmd);
	pc2h_evt_hdr->len = sizeof(struct stadel_event);
	pc2h_evt_hdr->ID = _DelSTA_EVT_;
	pc2h_evt_hdr->seq = atomic_inc_return(&pmlmeext->event_seq);

	pdel_sta_evt = (struct stadel_event *)(pevtcmd + sizeof(struct C2HEvent_Header));
	ether_addr_copy((unsigned char *)(&pdel_sta_evt->macaddr), MacAddr);
	memcpy((unsigned char *)(pdel_sta_evt->rsvd), (unsigned char *)(&reason), 2);

	psta = rtw_get_stainfo(&padapter->stapriv, MacAddr);
	if (psta)
		mac_id = (int)psta->mac_id;
	else
		mac_id = -1;

	pdel_sta_evt->mac_id = mac_id;

	rtw_enqueue_cmd(pcmdpriv, pcmd_obj);
}

void report_add_sta_event(struct adapter *padapter, unsigned char *MacAddr,
			  int cam_idx)
{
	struct cmd_obj *pcmd_obj;
	u8 *pevtcmd;
	u32 cmdsz;
	struct stassoc_event *padd_sta_evt;
	struct C2HEvent_Header *pc2h_evt_hdr;
	struct mlme_ext_priv *pmlmeext = &padapter->mlmeextpriv;
	struct cmd_priv *pcmdpriv = &padapter->cmdpriv;

	pcmd_obj = kzalloc(sizeof(struct cmd_obj), GFP_KERNEL);
	if (!pcmd_obj)
		return;

	cmdsz = sizeof(struct stassoc_event) + sizeof(struct C2HEvent_Header);
	pevtcmd = kzalloc(cmdsz, GFP_KERNEL);
	if (!pevtcmd) {
		kfree(pcmd_obj);
		return;
	}

	INIT_LIST_HEAD(&pcmd_obj->list);

	pcmd_obj->cmdcode = _Set_MLME_EVT_CMD_;
	pcmd_obj->cmdsz = cmdsz;
	pcmd_obj->parmbuf = pevtcmd;

	pcmd_obj->rsp = NULL;
	pcmd_obj->rspsz  = 0;

	pc2h_evt_hdr = (struct C2HEvent_Header *)(pevtcmd);
	pc2h_evt_hdr->len = sizeof(struct stassoc_event);
	pc2h_evt_hdr->ID = _AddSTA_EVT_;
	pc2h_evt_hdr->seq = atomic_inc_return(&pmlmeext->event_seq);

	padd_sta_evt = (struct stassoc_event *)(pevtcmd + sizeof(struct C2HEvent_Header));
	ether_addr_copy((unsigned char *)(&padd_sta_evt->macaddr), MacAddr);
	padd_sta_evt->cam_id = cam_idx;

	rtw_enqueue_cmd(pcmdpriv, pcmd_obj);
}

/****************************************************************************

Following are the event callback functions

*****************************************************************************/

/* for sta/adhoc mode */
void update_sta_info(struct adapter *padapter, struct sta_info *psta)
{
	struct mlme_priv *pmlmepriv = &padapter->mlmepriv;
	struct mlme_ext_priv *pmlmeext = &padapter->mlmeextpriv;
	struct mlme_ext_info *pmlmeinfo = &pmlmeext->mlmext_info;

	/* ERP */
	VCS_update(padapter, psta);

	/* HT */
	if (pmlmepriv->htpriv.ht_option) {
		psta->htpriv.ht_option = true;

		psta->htpriv.ampdu_enable = pmlmepriv->htpriv.ampdu_enable;

		if (support_short_GI(padapter, &pmlmeinfo->HT_caps))
			psta->htpriv.sgi = true;

		psta->qos_option = true;
	} else {
		psta->htpriv.ht_option = false;

		psta->htpriv.ampdu_enable = false;

		psta->htpriv.sgi = false;
		psta->qos_option = false;
	}
	psta->htpriv.bwmode = pmlmeext->cur_bwmode;
	psta->htpriv.ch_offset = pmlmeext->cur_ch_offset;

	psta->htpriv.agg_enable_bitmap = 0x0;/* reset */
	psta->htpriv.candidate_tid_bitmap = 0x0;/* reset */

	/* QoS */
	if (pmlmepriv->qospriv.qos_option)
		psta->qos_option = true;

	psta->state = _FW_LINKED;
}

void mlmeext_joinbss_event_callback(struct adapter *padapter, int join_res)
{
	struct sta_info *psta, *psta_bmc;
	struct mlme_ext_priv *pmlmeext = &padapter->mlmeextpriv;
	struct mlme_ext_info *pmlmeinfo = &pmlmeext->mlmext_info;
	struct wlan_bssid_ex *cur_network = &pmlmeinfo->network;
	struct sta_priv *pstapriv = &padapter->stapriv;
	u8 join_type;
	u16 media_status;

	if (join_res < 0) {
		join_type = 1;
		rtw_hal_set_hwreg(padapter, HW_VAR_MLME_JOIN, (u8 *)(&join_type));
		rtw_hal_set_hwreg(padapter, HW_VAR_BSSID, null_addr);

		/* restore to initial setting. */
		update_tx_basic_rate(padapter, padapter->registrypriv.wireless_mode);

		return;
	}

	if ((pmlmeinfo->state & 0x03) == WIFI_FW_ADHOC_STATE) {
		/* for bc/mc */
		psta_bmc = rtw_get_bcmc_stainfo(padapter);
		if (psta_bmc) {
			pmlmeinfo->FW_sta_info[psta_bmc->mac_id].psta = psta_bmc;
			update_bmc_sta_support_rate(padapter, psta_bmc->mac_id);
			Update_RA_Entry(padapter, psta_bmc->mac_id);
		}
	}

	/* turn on dynamic functions */
	Switch_DM_Func(padapter, DYNAMIC_ALL_FUNC_ENABLE, true);

	/*  update IOT-related issue */
	update_IOT_info(padapter);

	rtw_hal_set_hwreg(padapter, HW_VAR_BASIC_RATE, cur_network->SupportedRates);

	/* BCN interval */
	rtw_hal_set_hwreg(padapter, HW_VAR_BEACON_INTERVAL, (u8 *)(&pmlmeinfo->bcn_interval));

	/* update capability */
	update_capinfo(padapter, pmlmeinfo->capability);

	/* WMM, Update EDCA param */
	WMMOnAssocRsp(padapter);

	/* HT */
	HTOnAssocRsp(padapter);

	set_channel_bwmode(padapter, pmlmeext->cur_channel, pmlmeext->cur_ch_offset, pmlmeext->cur_bwmode);

	psta = rtw_get_stainfo(pstapriv, cur_network->MacAddress);
	if (psta) { /* only for infra. mode */
		pmlmeinfo->FW_sta_info[psta->mac_id].psta = psta;

		psta->wireless_mode = pmlmeext->cur_wireless_mode;

		/* set per sta rate after updating HT cap. */
		set_sta_rate(padapter, psta);
		rtw_hal_set_hwreg(padapter, HW_VAR_TX_RPT_MAX_MACID, (u8 *)&psta->mac_id);
		media_status = (psta->mac_id << 8) | 1; /*   MACID|OPMODE: 1 means connect */
		rtw_hal_set_hwreg(padapter, HW_VAR_H2C_MEDIA_STATUS_RPT, (u8 *)&media_status);
	}

	join_type = 2;
	rtw_hal_set_hwreg(padapter, HW_VAR_MLME_JOIN, (u8 *)(&join_type));

	if ((pmlmeinfo->state & 0x03) == WIFI_FW_STATION_STATE) {
		/*  correcting TSF */
		correct_TSF(padapter, pmlmeext);
	}
	rtw_lps_ctrl_wk_cmd(padapter, LPS_CTRL_CONNECT, 0);
}

void mlmeext_sta_add_event_callback(struct adapter *padapter, struct sta_info *psta)
{
	struct mlme_ext_priv *pmlmeext = &padapter->mlmeextpriv;
	struct mlme_ext_info *pmlmeinfo = &pmlmeext->mlmext_info;
	u8 join_type;

	if ((pmlmeinfo->state & 0x03) == WIFI_FW_ADHOC_STATE) {
		if (pmlmeinfo->state & WIFI_FW_ASSOC_SUCCESS) {/* adhoc master or sta_count>1 */
			/* nothing to do */
		} else { /* adhoc client */
			/*  correcting TSF */
			correct_TSF(padapter, pmlmeext);

			/* start beacon */
			if (send_beacon(padapter) == _FAIL) {
				pmlmeinfo->FW_sta_info[psta->mac_id].status = 0;
				pmlmeinfo->state ^= WIFI_FW_ADHOC_STATE;
				return;
			}
			pmlmeinfo->state |= WIFI_FW_ASSOC_SUCCESS;
		}

		join_type = 2;
		rtw_hal_set_hwreg(padapter, HW_VAR_MLME_JOIN, (u8 *)(&join_type));
	}

	pmlmeinfo->FW_sta_info[psta->mac_id].psta = psta;

	/* rate radaptive */
	Update_RA_Entry(padapter, psta->mac_id);

	/* update adhoc sta_info */
	update_sta_info(padapter, psta);
}

void mlmeext_sta_del_event_callback(struct adapter *padapter)
{
	struct mlme_ext_priv *pmlmeext = &padapter->mlmeextpriv;
	struct mlme_ext_info *pmlmeinfo = &pmlmeext->mlmext_info;

	if (is_client_associated_to_ap(padapter) || is_IBSS_empty(padapter)) {
		rtw_hal_set_hwreg(padapter, HW_VAR_MLME_DISCONNECT, NULL);
		rtw_hal_set_hwreg(padapter, HW_VAR_BSSID, null_addr);

		/* restore to initial setting. */
		update_tx_basic_rate(padapter, padapter->registrypriv.wireless_mode);

		/* switch to the 20M Hz mode after disconnect */
		pmlmeext->cur_bwmode = HT_CHANNEL_WIDTH_20;
		pmlmeext->cur_ch_offset = HAL_PRIME_CHNL_OFFSET_DONT_CARE;

		/* SelectChannel(padapter, pmlmeext->cur_channel, pmlmeext->cur_ch_offset); */
		set_channel_bwmode(padapter, pmlmeext->cur_channel, pmlmeext->cur_ch_offset, pmlmeext->cur_bwmode);

		flush_all_cam_entry(padapter);

		pmlmeinfo->state = WIFI_FW_NULL_STATE;

		/* set MSR to no link state -> infra. mode */
		Set_MSR(padapter, _HW_STATE_STATION_);

		del_timer_sync(&pmlmeext->link_timer);
	}
}

/****************************************************************************

Following are the functions for the timer handlers

*****************************************************************************/

static u8 chk_ap_is_alive(struct adapter *padapter, struct sta_info *psta)
{
	u8 ret = false;

	if ((sta_rx_data_pkts(psta) == sta_last_rx_data_pkts(psta)) &&
	    sta_rx_beacon_pkts(psta) == sta_last_rx_beacon_pkts(psta) &&
	    sta_rx_probersp_pkts(psta) == sta_last_rx_probersp_pkts(psta))
		ret = false;
	else
		ret = true;

	sta_update_last_rx_pkts(psta);

	return ret;
}

void linked_status_chk(struct adapter *padapter)
{
	u32 i;
	struct sta_info *psta;
	struct xmit_priv *pxmitpriv = &padapter->xmitpriv;
	struct mlme_ext_priv *pmlmeext = &padapter->mlmeextpriv;
	struct mlme_ext_info *pmlmeinfo = &pmlmeext->mlmext_info;
	struct sta_priv *pstapriv = &padapter->stapriv;

	if (is_client_associated_to_ap(padapter)) {
		/* linked infrastructure client mode */

		int tx_chk = _SUCCESS, rx_chk = _SUCCESS;
		int rx_chk_limit;

		rx_chk_limit = 4;
		psta = rtw_get_stainfo(pstapriv, pmlmeinfo->network.MacAddress);
		if (psta) {
			bool is_p2p_enable = false;

			if (!chk_ap_is_alive(padapter, psta))
				rx_chk = _FAIL;

			if (pxmitpriv->last_tx_pkts == pxmitpriv->tx_pkts)
				tx_chk = _FAIL;

			if (pmlmeext->active_keep_alive_check && (rx_chk == _FAIL || tx_chk == _FAIL)) {
				u8 backup_oper_channel = 0;

				/* switch to correct channel of current network  before issue keep-alive frames */
				if (rtw_get_oper_ch(padapter) != pmlmeext->cur_channel) {
					backup_oper_channel = rtw_get_oper_ch(padapter);
					SelectChannel(padapter, pmlmeext->cur_channel);
				}

				if (rx_chk != _SUCCESS)
					issue_probereq_ex(padapter, &pmlmeinfo->network.ssid, psta->hwaddr, 3, 1);

				if ((tx_chk != _SUCCESS && pmlmeinfo->link_count++ == 0xf) || rx_chk != _SUCCESS) {
					tx_chk = issue_nulldata(padapter, psta->hwaddr, 0, 3, 1);
					/* if tx acked and p2p disabled, set rx_chk _SUCCESS to reset retry count */
					if (tx_chk == _SUCCESS && !is_p2p_enable)
						rx_chk = _SUCCESS;
				}

				/* back to the original operation channel */
				if (backup_oper_channel > 0)
					SelectChannel(padapter, backup_oper_channel);
			} else {
				if (rx_chk != _SUCCESS) {
					if (pmlmeext->retry == 0) {
						issue_probereq(padapter, &pmlmeinfo->network.ssid,
							       pmlmeinfo->network.MacAddress,
							       false);
						issue_probereq(padapter, &pmlmeinfo->network.ssid,
							       pmlmeinfo->network.MacAddress,
							       false);
						issue_probereq(padapter, &pmlmeinfo->network.ssid,
							       pmlmeinfo->network.MacAddress,
							       false);
					}
				}

				if (tx_chk != _SUCCESS && pmlmeinfo->link_count++ == 0xf)
					tx_chk = issue_nulldata(padapter, NULL, 0, 1, 0);
			}

			if (rx_chk == _FAIL) {
				pmlmeext->retry++;
				if (pmlmeext->retry > rx_chk_limit) {
					receive_disconnect(padapter, pmlmeinfo->network.MacAddress,
							   WLAN_REASON_EXPIRATION_CHK);
					return;
				}
			} else {
				pmlmeext->retry = 0;
			}

			if (tx_chk == _FAIL) {
				pmlmeinfo->link_count &= 0xf;
			} else {
				pxmitpriv->last_tx_pkts = pxmitpriv->tx_pkts;
				pmlmeinfo->link_count = 0;
			}
		} /* end of if ((psta = rtw_get_stainfo(pstapriv, passoc_res->network.MacAddress)) != NULL) */
	} else if (is_client_associated_to_ibss(padapter)) {
		/* linked IBSS mode */
		/* for each assoc list entry to check the rx pkt counter */
		for (i = IBSS_START_MAC_ID; i < NUM_STA; i++) {
			if (pmlmeinfo->FW_sta_info[i].status == 1) {
				psta = pmlmeinfo->FW_sta_info[i].psta;

				if (!psta)
					continue;
				if (pmlmeinfo->FW_sta_info[i].rx_pkt == sta_rx_pkts(psta)) {
					if (pmlmeinfo->FW_sta_info[i].retry < 3) {
						pmlmeinfo->FW_sta_info[i].retry++;
					} else {
						pmlmeinfo->FW_sta_info[i].retry = 0;
						pmlmeinfo->FW_sta_info[i].status = 0;
						report_del_sta_event(padapter, psta->hwaddr
							, 65535/*  indicate disconnect caused by no rx */
					);
					}
				} else {
					pmlmeinfo->FW_sta_info[i].retry = 0;
					pmlmeinfo->FW_sta_info[i].rx_pkt = (u32)sta_rx_pkts(psta);
				}
			}
		}
	}
}

void survey_timer_hdl(struct timer_list *t)
{
	struct adapter *padapter = from_timer(padapter, t,
					      mlmeextpriv.survey_timer);
	struct cmd_obj *ph2c;
	struct sitesurvey_parm *psurveyPara;
	struct cmd_priv *pcmdpriv = &padapter->cmdpriv;
	struct mlme_ext_priv *pmlmeext = &padapter->mlmeextpriv;

	/* issue rtw_sitesurvey_cmd */
	if (pmlmeext->sitesurvey_res.state > SCAN_START) {
		if (pmlmeext->sitesurvey_res.state ==  SCAN_PROCESS)
			pmlmeext->sitesurvey_res.channel_idx++;

		if (pmlmeext->scan_abort) {
			pmlmeext->sitesurvey_res.channel_idx = pmlmeext->sitesurvey_res.ch_num;

			pmlmeext->scan_abort = false;/* reset */
		}

		ph2c = kzalloc(sizeof(struct cmd_obj), GFP_ATOMIC);
		if (!ph2c)
			goto exit_survey_timer_hdl;

		psurveyPara = kzalloc(sizeof(struct sitesurvey_parm), GFP_ATOMIC);
		if (!psurveyPara) {
			kfree(ph2c);
			goto exit_survey_timer_hdl;
		}

		init_h2fwcmd_w_parm_no_rsp(ph2c, psurveyPara, _SiteSurvey_CMD_);
		rtw_enqueue_cmd(pcmdpriv, ph2c);
	}

exit_survey_timer_hdl:
	return;
}

void link_timer_hdl(struct timer_list *t)
{
	struct adapter *padapter = from_timer(padapter, t,
					    mlmeextpriv.link_timer);
	struct mlme_ext_priv *pmlmeext = &padapter->mlmeextpriv;
	struct mlme_ext_info *pmlmeinfo = &pmlmeext->mlmext_info;

	if (pmlmeinfo->state & WIFI_FW_AUTH_NULL) {
		pmlmeinfo->state = WIFI_FW_NULL_STATE;
		report_join_res(padapter, -3);
	} else if (pmlmeinfo->state & WIFI_FW_AUTH_STATE) {
		/* re-auth timer */
		if (++pmlmeinfo->reauth_count > REAUTH_LIMIT) {
			pmlmeinfo->state = 0;
			report_join_res(padapter, -1);
			return;
		}

		pmlmeinfo->auth_seq = 1;
		issue_auth(padapter, NULL, 0);
		set_link_timer(pmlmeext, REAUTH_TO);
	} else if (pmlmeinfo->state & WIFI_FW_ASSOC_STATE) {
		/* re-assoc timer */
		if (++pmlmeinfo->reassoc_count > REASSOC_LIMIT) {
			pmlmeinfo->state = WIFI_FW_NULL_STATE;
			report_join_res(padapter, -2);
			return;
		}

		issue_assocreq(padapter);
		set_link_timer(pmlmeext, REASSOC_TO);
	}
}

void addba_timer_hdl(struct timer_list *t)
{
	struct sta_info *psta = from_timer(psta, t, addba_retry_timer);
	struct ht_priv *phtpriv;

	if (!psta)
		return;

	phtpriv = &psta->htpriv;

	if ((phtpriv->ht_option) && (phtpriv->ampdu_enable)) {
		if (phtpriv->candidate_tid_bitmap)
			phtpriv->candidate_tid_bitmap = 0x0;
	}
}

u8 setopmode_hdl(struct adapter *padapter, u8 *pbuf)
{
	u8 type;
	struct mlme_ext_priv *pmlmeext = &padapter->mlmeextpriv;
	struct mlme_ext_info *pmlmeinfo = &pmlmeext->mlmext_info;
	struct setopmode_parm *psetop = (struct setopmode_parm *)pbuf;

	if (psetop->mode == Ndis802_11APMode) {
		pmlmeinfo->state = WIFI_FW_AP_STATE;
		type = _HW_STATE_AP_;
	} else if (psetop->mode == Ndis802_11Infrastructure) {
		pmlmeinfo->state &= ~(BIT(0) | BIT(1));/*  clear state */
		pmlmeinfo->state |= WIFI_FW_STATION_STATE;/* set to	STATION_STATE */
		type = _HW_STATE_STATION_;
	} else if (psetop->mode == Ndis802_11IBSS) {
		type = _HW_STATE_ADHOC_;
	} else {
		type = _HW_STATE_NOLINK_;
	}

	rtw_hal_set_hwreg(padapter, HW_VAR_SET_OPMODE, (u8 *)(&type));
	/* Set_MSR(padapter, type); */

	return H2C_SUCCESS;
}

u8 createbss_hdl(struct adapter *padapter, u8 *pbuf)
{
	struct mlme_ext_priv *pmlmeext = &padapter->mlmeextpriv;
	struct mlme_ext_info *pmlmeinfo = &pmlmeext->mlmext_info;
	struct wlan_bssid_ex *pnetwork = &pmlmeinfo->network;
	struct wlan_bssid_ex *pparm = (struct wlan_bssid_ex *)pbuf;

	if (pparm->InfrastructureMode == Ndis802_11APMode) {
#ifdef CONFIG_88EU_AP_MODE

		if (pmlmeinfo->state == WIFI_FW_AP_STATE) {
			/* todo: */
			return H2C_SUCCESS;
		}
#endif
	}

	/* below is for ad-hoc master */
	if (pparm->InfrastructureMode == Ndis802_11IBSS) {
		rtw_joinbss_reset(padapter);

		pmlmeext->cur_bwmode = HT_CHANNEL_WIDTH_20;
		pmlmeext->cur_ch_offset = HAL_PRIME_CHNL_OFFSET_DONT_CARE;
		pmlmeinfo->ERP_enable = 0;
		pmlmeinfo->WMM_enable = 0;
		pmlmeinfo->HT_enable = 0;
		pmlmeinfo->HT_caps_enable = 0;
		pmlmeinfo->HT_info_enable = 0;
		pmlmeinfo->agg_enable_bitmap = 0;
		pmlmeinfo->candidate_tid_bitmap = 0;

		/* disable dynamic functions, such as high power, DIG */
		Save_DM_Func_Flag(padapter);
		Switch_DM_Func(padapter, DYNAMIC_FUNC_DISABLE, false);

		/* config the initial gain under linking, need to write the BB registers */
		/* initialgain = 0x1E; */
		/* rtw_hal_set_hwreg(padapter, HW_VAR_INITIAL_GAIN, (u8 *)(&initialgain)); */

		/* cancel link timer */
		del_timer_sync(&pmlmeext->link_timer);

		/* clear CAM */
		flush_all_cam_entry(padapter);

		memcpy(pnetwork, pbuf, offsetof(struct wlan_bssid_ex, ie_length));
		pnetwork->ie_length = ((struct wlan_bssid_ex *)pbuf)->ie_length;

		if (pnetwork->ie_length > MAX_IE_SZ)/* Check pbuf->ie_length */
			return H2C_PARAMETERS_ERROR;

		memcpy(pnetwork->ies, ((struct wlan_bssid_ex *)pbuf)->ies, pnetwork->ie_length);

		start_create_ibss(padapter);
	}

	return H2C_SUCCESS;
}

u8 join_cmd_hdl(struct adapter *padapter, u8 *pbuf)
{
	u8 join_type;
	struct ndis_802_11_var_ie *pIE;
	struct registry_priv *pregpriv = &padapter->registrypriv;
	struct mlme_ext_priv *pmlmeext = &padapter->mlmeextpriv;
	struct mlme_ext_info *pmlmeinfo = &pmlmeext->mlmext_info;
	struct wlan_bssid_ex *pnetwork = &pmlmeinfo->network;
	struct wlan_bssid_ex *pparm = (struct wlan_bssid_ex *)pbuf;
	u32 i;

	/* check already connecting to AP or not */
	if (pmlmeinfo->state & WIFI_FW_ASSOC_SUCCESS) {
		if (pmlmeinfo->state & WIFI_FW_STATION_STATE)
			issue_deauth_ex(padapter, pnetwork->MacAddress, WLAN_REASON_DEAUTH_LEAVING, 5, 100);

		pmlmeinfo->state = WIFI_FW_NULL_STATE;

		/* clear CAM */
		flush_all_cam_entry(padapter);

		del_timer_sync(&pmlmeext->link_timer);

		/* set MSR to nolink -> infra. mode */
		Set_MSR(padapter, _HW_STATE_STATION_);

		rtw_hal_set_hwreg(padapter, HW_VAR_MLME_DISCONNECT, NULL);
	}

	rtw_antenna_select_cmd(padapter, pparm->PhyInfo.Optimum_antenna, false);

	rtw_joinbss_reset(padapter);

	pmlmeext->cur_bwmode = HT_CHANNEL_WIDTH_20;
	pmlmeext->cur_ch_offset = HAL_PRIME_CHNL_OFFSET_DONT_CARE;
	pmlmeinfo->ERP_enable = 0;
	pmlmeinfo->WMM_enable = 0;
	pmlmeinfo->HT_enable = 0;
	pmlmeinfo->HT_caps_enable = 0;
	pmlmeinfo->HT_info_enable = 0;
	pmlmeinfo->agg_enable_bitmap = 0;
	pmlmeinfo->candidate_tid_bitmap = 0;
	pmlmeinfo->bwmode_updated = false;

	memcpy(pnetwork, pbuf, offsetof(struct wlan_bssid_ex, ie_length));
	pnetwork->ie_length = ((struct wlan_bssid_ex *)pbuf)->ie_length;

	if (pnetwork->ie_length > MAX_IE_SZ)/* Check pbuf->ie_length */
		return H2C_PARAMETERS_ERROR;

	memcpy(pnetwork->ies, ((struct wlan_bssid_ex *)pbuf)->ies, pnetwork->ie_length);

	/* Check AP vendor to move rtw_joinbss_cmd() */

	for (i = sizeof(struct ndis_802_11_fixed_ie); i < pnetwork->ie_length;) {
		pIE = (struct ndis_802_11_var_ie *)(pnetwork->ies + i);

		switch (pIE->ElementID) {
		case WLAN_EID_VENDOR_SPECIFIC:/* Get WMM IE. */
			if (!memcmp(pIE->data, WMM_OUI, 4))
				pmlmeinfo->WMM_enable = 1;
			break;
		case WLAN_EID_HT_CAPABILITY:	/* Get HT Cap IE. */
			pmlmeinfo->HT_caps_enable = 1;
			break;
		case WLAN_EID_HT_OPERATION:	/* Get HT Info IE. */
			pmlmeinfo->HT_info_enable = 1;

			/* spec case only for cisco's ap because cisco's ap issue assoc rsp using mcs rate @40MHz or @20MHz */
			{
				struct HT_info_element *pht_info = (struct HT_info_element *)(pIE->data);

				if ((pregpriv->cbw40_enable) &&	 (pht_info->infos[0] & BIT(2))) {
					/* switch to the 40M Hz mode according to the AP */
					pmlmeext->cur_bwmode = HT_CHANNEL_WIDTH_40;
					switch (pht_info->infos[0] & 0x3) {
					case 1:
						pmlmeext->cur_ch_offset = HAL_PRIME_CHNL_OFFSET_LOWER;
						break;
					case 3:
						pmlmeext->cur_ch_offset = HAL_PRIME_CHNL_OFFSET_UPPER;
						break;
					default:
						pmlmeext->cur_ch_offset = HAL_PRIME_CHNL_OFFSET_DONT_CARE;
						break;
					}

				}
			}
			break;
		default:
			break;
		}

		i += (pIE->Length + 2);
	}
	/* disable dynamic functions, such as high power, DIG */

	/* config the initial gain under linking, need to write the BB registers */

	rtw_hal_set_hwreg(padapter, HW_VAR_BSSID, pmlmeinfo->network.MacAddress);
	join_type = 0;
	rtw_hal_set_hwreg(padapter, HW_VAR_MLME_JOIN, (u8 *)(&join_type));

	/* cancel link timer */
	del_timer_sync(&pmlmeext->link_timer);

	start_clnt_join(padapter);

	return H2C_SUCCESS;
}

u8 disconnect_hdl(struct adapter *padapter, unsigned char *pbuf)
{
	struct disconnect_parm *param = (struct disconnect_parm *)pbuf;
	struct mlme_ext_priv *pmlmeext = &padapter->mlmeextpriv;
	struct mlme_ext_info *pmlmeinfo = &pmlmeext->mlmext_info;
	struct wlan_bssid_ex *pnetwork = &pmlmeinfo->network;
	u8 val8;

	if (is_client_associated_to_ap(padapter))
		issue_deauth_ex(padapter, pnetwork->MacAddress, WLAN_REASON_DEAUTH_LEAVING, param->deauth_timeout_ms / 100, 100);

	rtw_hal_set_hwreg(padapter, HW_VAR_MLME_DISCONNECT, NULL);
	rtw_hal_set_hwreg(padapter, HW_VAR_BSSID, null_addr);

	/* restore to initial setting. */
	update_tx_basic_rate(padapter, padapter->registrypriv.wireless_mode);

	if (((pmlmeinfo->state & 0x03) == WIFI_FW_ADHOC_STATE) || ((pmlmeinfo->state & 0x03) == WIFI_FW_AP_STATE)) {
		/* Stop BCN */
		val8 = 0;
		rtw_hal_set_hwreg(padapter, HW_VAR_BCN_FUNC, (u8 *)(&val8));
	}

	/* set MSR to no link state -> infra. mode */
	Set_MSR(padapter, _HW_STATE_STATION_);

	pmlmeinfo->state = WIFI_FW_NULL_STATE;

	/* switch to the 20M Hz mode after disconnect */
	pmlmeext->cur_bwmode = HT_CHANNEL_WIDTH_20;
	pmlmeext->cur_ch_offset = HAL_PRIME_CHNL_OFFSET_DONT_CARE;

	set_channel_bwmode(padapter, pmlmeext->cur_channel, pmlmeext->cur_ch_offset, pmlmeext->cur_bwmode);

	flush_all_cam_entry(padapter);

	del_timer_sync(&pmlmeext->link_timer);

	rtw_free_uc_swdec_pending_queue(padapter);

	return	H2C_SUCCESS;
}

static int rtw_scan_ch_decision(struct adapter *padapter,
				struct rtw_ieee80211_channel *out,
				u32 out_num,
				struct rtw_ieee80211_channel *in, u32 in_num)
{
	int i, j;
	int set_idx;
	struct mlme_ext_priv *pmlmeext = &padapter->mlmeextpriv;

	/* clear out first */
	memset(out, 0, sizeof(struct rtw_ieee80211_channel) * out_num);

	/* acquire channels from in */
	j = 0;
	for (i = 0; i < in_num; i++) {
		set_idx = rtw_ch_set_search_ch(pmlmeext->channel_set, in[i].hw_value);
		if (in[i].hw_value && !(in[i].flags & RTW_IEEE80211_CHAN_DISABLED) &&
		    set_idx >= 0) {
			out[j] = in[i];

			if (pmlmeext->channel_set[set_idx].ScanType == SCAN_PASSIVE)
				out[j].flags &= RTW_IEEE80211_CHAN_PASSIVE_SCAN;

			j++;
		}
		if (j >= out_num)
			break;
	}

	/* if out is empty, use channel_set as default */
	if (j == 0) {
		for (i = 0; i < pmlmeext->max_chan_nums; i++) {
			out[i].hw_value = pmlmeext->channel_set[i].ChannelNum;

			if (pmlmeext->channel_set[i].ScanType == SCAN_PASSIVE)
				out[i].flags &= RTW_IEEE80211_CHAN_PASSIVE_SCAN;

			j++;
		}
	}

	return j;
}

u8 sitesurvey_cmd_hdl(struct adapter *padapter, u8 *pbuf)
{
	struct mlme_ext_priv *pmlmeext = &padapter->mlmeextpriv;
	struct sitesurvey_parm *pparm = (struct sitesurvey_parm *)pbuf;
	u8 bdelayscan = false;
	u8 val8;
	u32 initialgain;
	u32 i;

	if (pmlmeext->sitesurvey_res.state == SCAN_DISABLE) {
		/* for first time sitesurvey_cmd */
		rtw_hal_set_hwreg(padapter, HW_VAR_CHECK_TXBUF, NULL);

		pmlmeext->sitesurvey_res.state = SCAN_START;
		pmlmeext->sitesurvey_res.bss_cnt = 0;
		pmlmeext->sitesurvey_res.channel_idx = 0;

		for (i = 0; i < RTW_SSID_SCAN_AMOUNT; i++) {
			if (pparm->ssid[i].ssid_length) {
				memcpy(pmlmeext->sitesurvey_res.ssid[i].ssid, pparm->ssid[i].ssid, IW_ESSID_MAX_SIZE);
				pmlmeext->sitesurvey_res.ssid[i].ssid_length = pparm->ssid[i].ssid_length;
			} else {
				pmlmeext->sitesurvey_res.ssid[i].ssid_length = 0;
			}
		}

		pmlmeext->sitesurvey_res.ch_num = rtw_scan_ch_decision(padapter
			, pmlmeext->sitesurvey_res.ch, RTW_CHANNEL_SCAN_AMOUNT
			, pparm->ch, pparm->ch_num
	);

		pmlmeext->sitesurvey_res.scan_mode = pparm->scan_mode;

		/* issue null data if associating to the AP */
		if (is_client_associated_to_ap(padapter)) {
			pmlmeext->sitesurvey_res.state = SCAN_TXNULL;

			issue_nulldata(padapter, NULL, 1, 3, 500);

			bdelayscan = true;
		}
		if (bdelayscan) {
			/* delay 50ms to protect nulldata(1). */
			set_survey_timer(pmlmeext, 50);
			return H2C_SUCCESS;
		}
	}

	if ((pmlmeext->sitesurvey_res.state == SCAN_START) || (pmlmeext->sitesurvey_res.state == SCAN_TXNULL)) {
		/* disable dynamic functions, such as high power, DIG */
		Save_DM_Func_Flag(padapter);
		Switch_DM_Func(padapter, DYNAMIC_FUNC_DISABLE, false);

		/* config the initial gain under scanning, need to write the BB registers */
		initialgain = 0x1E;

		rtw_hal_set_hwreg(padapter, HW_VAR_INITIAL_GAIN, (u8 *)(&initialgain));

		/* set MSR to no link state */
		Set_MSR(padapter, _HW_STATE_NOLINK_);

		val8 = 1; /* under site survey */
		rtw_hal_set_hwreg(padapter, HW_VAR_MLME_SITESURVEY, (u8 *)(&val8));

		pmlmeext->sitesurvey_res.state = SCAN_PROCESS;
	}

	site_survey(padapter);

	return H2C_SUCCESS;
}

u8 setauth_hdl(struct adapter *padapter, unsigned char *pbuf)
{
	struct setauth_parm *pparm = (struct setauth_parm *)pbuf;
	struct mlme_ext_priv *pmlmeext = &padapter->mlmeextpriv;
	struct mlme_ext_info *pmlmeinfo = &pmlmeext->mlmext_info;

	if (pparm->mode < 4)
		pmlmeinfo->auth_algo = pparm->mode;
	return H2C_SUCCESS;
}

u8 setkey_hdl(struct adapter *padapter, u8 *pbuf)
{
	unsigned short ctrl;
	struct setkey_parm *pparm = (struct setkey_parm *)pbuf;
	struct mlme_ext_priv *pmlmeext = &padapter->mlmeextpriv;
	struct mlme_ext_info *pmlmeinfo = &pmlmeext->mlmext_info;
	u8 null_sta[ETH_ALEN] = {};

	/* main tx key for wep. */
	if (pparm->set_tx)
		pmlmeinfo->key_index = pparm->keyid;

	/* write cam */
	ctrl = BIT(15) | ((pparm->algorithm) << 2) | pparm->keyid;

	write_cam(padapter, pparm->keyid, ctrl, null_sta, pparm->key);

	return H2C_SUCCESS;
}

u8 set_stakey_hdl(struct adapter *padapter, u8 *pbuf)
{
	u16 ctrl = 0;
	u8 cam_id;/* cam_entry */
	struct mlme_ext_priv *pmlmeext = &padapter->mlmeextpriv;
	struct mlme_ext_info *pmlmeinfo = &pmlmeext->mlmext_info;
	struct set_stakey_parm *pparm = (struct set_stakey_parm *)pbuf;

	/* cam_entry: */
	/* 0~3 for default key */

	/* for concurrent mode (ap+sta): */
	/* default key is disable, using sw encrypt/decrypt */
	/* cam_entry = 4 for sta mode (macid = 0) */
	/* cam_entry(macid+3) = 5 ~ N for ap mode (aid = 1~N, macid = 2 ~N) */

	/* for concurrent mode (sta+sta): */
	/* default key is disable, using sw encrypt/decrypt */
	/* cam_entry = 4 mapping to macid = 0 */
	/* cam_entry = 5 mapping to macid = 2 */

	cam_id = 4;

	if ((pmlmeinfo->state & 0x03) == WIFI_FW_AP_STATE) {
		struct sta_info *psta;
		struct sta_priv *pstapriv = &padapter->stapriv;

		if (pparm->algorithm == _NO_PRIVACY_)	/*  clear cam entry */ {
			clear_cam_entry(padapter, pparm->id);
			return H2C_SUCCESS_RSP;
		}

		psta = rtw_get_stainfo(pstapriv, pparm->addr);
		if (psta) {
			ctrl = BIT(15) | ((pparm->algorithm) << 2);

<<<<<<< HEAD
			DBG_88E("r871x_set_stakey_hdl(): enc_algorithm=%d\n", pparm->algorithm);

			if ((psta->mac_id < 1) || (psta->mac_id > (NUM_STA - 4))) {
				DBG_88E("r871x_set_stakey_hdl():set_stakey failed, mac_id(aid)=%d\n", psta->mac_id);
=======
			if ((psta->mac_id < 1) || (psta->mac_id > (NUM_STA - 4)))
>>>>>>> 7d2a07b7
				return H2C_REJECTED;

			cam_id = psta->mac_id + 3;/* 0~3 for default key, cmd_id = macid + 3, macid = aid+1; */

			write_cam(padapter, cam_id, ctrl, pparm->addr, pparm->key);

			return H2C_SUCCESS_RSP;
		}

<<<<<<< HEAD
		DBG_88E("r871x_set_stakey_hdl(): sta has been free\n");
=======
>>>>>>> 7d2a07b7
		return H2C_REJECTED;
	}

	/* below for sta mode */

	if (pparm->algorithm == _NO_PRIVACY_) {	/*  clear cam entry */
		clear_cam_entry(padapter, pparm->id);
		return H2C_SUCCESS;
	}
	ctrl = BIT(15) | ((pparm->algorithm) << 2);
	write_cam(padapter, cam_id, ctrl, pparm->addr, pparm->key);
	pmlmeinfo->enc_algo = pparm->algorithm;
	return H2C_SUCCESS;
}

u8 add_ba_hdl(struct adapter *padapter, unsigned char *pbuf)
{
	struct addBaReq_parm *pparm = (struct addBaReq_parm *)pbuf;
	struct mlme_ext_priv *pmlmeext = &padapter->mlmeextpriv;
	struct mlme_ext_info *pmlmeinfo = &pmlmeext->mlmext_info;
	struct sta_info *psta = rtw_get_stainfo(&padapter->stapriv, pparm->addr);

	if (!psta)
		return H2C_SUCCESS;

	if (((pmlmeinfo->state & WIFI_FW_ASSOC_SUCCESS) && (pmlmeinfo->HT_enable)) ||
	    ((pmlmeinfo->state & 0x03) == WIFI_FW_AP_STATE)) {
		issue_action_BA(padapter, pparm->addr, WLAN_ACTION_ADDBA_REQ, (u16)pparm->tid);
		mod_timer(&psta->addba_retry_timer,
			  jiffies + msecs_to_jiffies(ADDBA_TO));
	} else {
		psta->htpriv.candidate_tid_bitmap &= ~BIT(pparm->tid);
	}
	return H2C_SUCCESS;
}

u8 set_tx_beacon_cmd(struct adapter *padapter)
{
	struct cmd_obj *ph2c;
	struct wlan_bssid_ex *ptxBeacon_parm;
	struct cmd_priv *pcmdpriv = &padapter->cmdpriv;
	struct mlme_ext_priv *pmlmeext = &padapter->mlmeextpriv;
	struct mlme_ext_info *pmlmeinfo = &pmlmeext->mlmext_info;
	u8 res;
	int len_diff = 0;

	ph2c = kzalloc(sizeof(struct cmd_obj), GFP_ATOMIC);
	if (!ph2c) {
		res = _FAIL;
		goto exit;
	}

	ptxBeacon_parm = kmemdup(&pmlmeinfo->network,
				 sizeof(struct wlan_bssid_ex), GFP_ATOMIC);
	if (!ptxBeacon_parm) {
		kfree(ph2c);
		res = _FAIL;
		goto exit;
	}

	len_diff = update_hidden_ssid(ptxBeacon_parm->ies + _BEACON_IE_OFFSET_,
				      ptxBeacon_parm->ie_length - _BEACON_IE_OFFSET_,
				      pmlmeinfo->hidden_ssid_mode);
	ptxBeacon_parm->ie_length += len_diff;

	init_h2fwcmd_w_parm_no_rsp(ph2c, ptxBeacon_parm, _TX_Beacon_CMD_);

	res = rtw_enqueue_cmd(pcmdpriv, ph2c);

exit:
	return res;
}

u8 mlme_evt_hdl(struct adapter *padapter, unsigned char *pbuf)
{
	u8 evt_code;
	u16 evt_sz;
	uint *peventbuf;
	void (*event_callback)(struct adapter *dev, u8 *pbuf);

	peventbuf = (uint *)pbuf;
	evt_sz = (u16)(*peventbuf & 0xffff);
	evt_code = (u8)((*peventbuf >> 16) & 0xff);

	/*  checking if event code is valid */
	if (evt_code >= MAX_C2HEVT)
		goto _abort_event_;

	/*  checking if event size match the event parm size */
	if ((wlanevents[evt_code].parmsize != 0) &&
	    (wlanevents[evt_code].parmsize != evt_sz))
		goto _abort_event_;

	peventbuf += 2;

	if (peventbuf) {
		event_callback = wlanevents[evt_code].event_callback;
		event_callback(padapter, (u8 *)peventbuf);
	}

_abort_event_:
	return H2C_SUCCESS;
}

u8 tx_beacon_hdl(struct adapter *padapter, unsigned char *pbuf)
{
	if (send_beacon(padapter) == _FAIL)
		return H2C_PARAMETERS_ERROR;
#ifdef CONFIG_88EU_AP_MODE
	else { /* tx bc/mc frames after update TIM */
		struct sta_info *psta_bmc;
		struct list_head *xmitframe_phead;
		struct xmit_frame *pxmitframe, *n;
		struct sta_priv *pstapriv = &padapter->stapriv;

		/* for BC/MC Frames */
		psta_bmc = rtw_get_bcmc_stainfo(padapter);
		if (!psta_bmc)
			return H2C_SUCCESS;

		if ((pstapriv->tim_bitmap & BIT(0)) && (psta_bmc->sleepq_len > 0)) {
			msleep(10);/*  10ms, ATIM(HIQ) Windows */
			spin_lock_bh(&psta_bmc->sleep_q.lock);

			xmitframe_phead = get_list_head(&psta_bmc->sleep_q);
			list_for_each_entry_safe(pxmitframe, n, xmitframe_phead,
						 list) {
				list_del_init(&pxmitframe->list);

				psta_bmc->sleepq_len--;
				if (psta_bmc->sleepq_len > 0)
					pxmitframe->attrib.mdata = 1;
				else
					pxmitframe->attrib.mdata = 0;

				pxmitframe->attrib.triggered = 1;

				pxmitframe->attrib.qsel = 0x11;/* HIQ */

				spin_unlock_bh(&psta_bmc->sleep_q.lock);
				if (rtw_hal_xmit(padapter, pxmitframe))
					rtw_os_xmit_complete(padapter, pxmitframe);
				spin_lock_bh(&psta_bmc->sleep_q.lock);
			}
			spin_unlock_bh(&psta_bmc->sleep_q.lock);
		}
	}
#endif
	return H2C_SUCCESS;
}

u8 set_ch_hdl(struct adapter *padapter, u8 *pbuf)
{
	struct set_ch_parm *set_ch_parm;
	struct mlme_ext_priv *pmlmeext = &padapter->mlmeextpriv;

	if (!pbuf)
		return H2C_PARAMETERS_ERROR;

	set_ch_parm = (struct set_ch_parm *)pbuf;

	pmlmeext->cur_channel = set_ch_parm->ch;
	pmlmeext->cur_ch_offset = set_ch_parm->ch_offset;
	pmlmeext->cur_bwmode = set_ch_parm->bw;

	set_channel_bwmode(padapter, set_ch_parm->ch, set_ch_parm->ch_offset, set_ch_parm->bw);

	return H2C_SUCCESS;
}

u8 set_chplan_hdl(struct adapter *padapter, unsigned char *pbuf)
{
	struct SetChannelPlan_param *setChannelPlan_param;
	struct mlme_ext_priv *pmlmeext = &padapter->mlmeextpriv;

	if (!pbuf)
		return H2C_PARAMETERS_ERROR;

	setChannelPlan_param = (struct SetChannelPlan_param *)pbuf;

	pmlmeext->max_chan_nums = init_channel_set(padapter, setChannelPlan_param->channel_plan, pmlmeext->channel_set);
	init_channel_list(padapter, pmlmeext->channel_set, pmlmeext->max_chan_nums, &pmlmeext->channel_list);

	return H2C_SUCCESS;
}<|MERGE_RESOLUTION|>--- conflicted
+++ resolved
@@ -834,10 +834,6 @@
 	pattrib->last_txcmdsz = pattrib->pktlen;
 
 	rtw_wep_encrypt(padapter, pmgntframe);
-<<<<<<< HEAD
-	DBG_88E("%s\n", __func__);
-=======
->>>>>>> 7d2a07b7
 	dump_mgntframe(padapter, pmgntframe);
 }
 
@@ -906,13 +902,8 @@
 	if (pstat->bssratelen <= 8) {
 		pframe = rtw_set_ie(pframe, WLAN_EID_SUPP_RATES, pstat->bssratelen, pstat->bssrateset, &pattrib->pktlen);
 	} else {
-<<<<<<< HEAD
-		pframe = rtw_set_ie(pframe, _SUPPORTEDRATES_IE_, 8, pstat->bssrateset, &pattrib->pktlen);
-		pframe = rtw_set_ie(pframe, _EXT_SUPPORTEDRATES_IE_, pstat->bssratelen - 8, pstat->bssrateset + 8, &pattrib->pktlen);
-=======
 		pframe = rtw_set_ie(pframe, WLAN_EID_SUPP_RATES, 8, pstat->bssrateset, &pattrib->pktlen);
 		pframe = rtw_set_ie(pframe, WLAN_EID_EXT_SUPP_RATES, pstat->bssratelen - 8, pstat->bssrateset + 8, &pattrib->pktlen);
->>>>>>> 7d2a07b7
 	}
 
 	if ((pstat->flags & WLAN_STA_HT) && (pmlmepriv->htpriv.ht_option)) {
@@ -941,11 +932,7 @@
 		unsigned char WMM_PARA_IE[] = {0x00, 0x50, 0xf2, 0x02, 0x01, 0x01};
 
 		for (pbuf = ie + _BEACON_IE_OFFSET_;; pbuf += (ie_len + 2)) {
-<<<<<<< HEAD
-			pbuf = rtw_get_ie(pbuf, _VENDOR_SPECIFIC_IE_, &ie_len, (pnetwork->ie_length - _BEACON_IE_OFFSET_ - (ie_len + 2)));
-=======
 			pbuf = rtw_get_ie(pbuf, WLAN_EID_VENDOR_SPECIFIC, &ie_len, (pnetwork->ie_length - _BEACON_IE_OFFSET_ - (ie_len + 2)));
->>>>>>> 7d2a07b7
 			if (pbuf && !memcmp(pbuf + 2, WMM_PARA_IE, 6)) {
 				memcpy(pframe, pbuf, ie_len + 2);
 				pframe += (ie_len + 2);
@@ -1086,11 +1073,7 @@
 
 	/* HT caps */
 	if (padapter->mlmepriv.htpriv.ht_option) {
-<<<<<<< HEAD
-		p = rtw_get_ie((pmlmeinfo->network.ies + sizeof(struct ndis_802_11_fixed_ie)), _HT_CAPABILITY_IE_, &ie_len, (pmlmeinfo->network.ie_length - sizeof(struct ndis_802_11_fixed_ie)));
-=======
 		p = rtw_get_ie((pmlmeinfo->network.ies + sizeof(struct ndis_802_11_fixed_ie)), WLAN_EID_HT_CAPABILITY, &ie_len, (pmlmeinfo->network.ie_length - sizeof(struct ndis_802_11_fixed_ie)));
->>>>>>> 7d2a07b7
 		if (p && !is_ap_in_tkip(padapter)) {
 			memcpy(&pmlmeinfo->HT_caps, p + 2, sizeof(struct ieee80211_ht_cap));
 
@@ -1696,13 +1679,7 @@
 
 			pbss_network = &pnetwork->network;
 
-<<<<<<< HEAD
-			pbss_network = (struct wlan_bssid_ex *)&pnetwork->network;
-
-			p = rtw_get_ie(pbss_network->ies + _FIXED_IE_LENGTH_, _HT_CAPABILITY_IE_, &len, pbss_network->ie_length - _FIXED_IE_LENGTH_);
-=======
 			p = rtw_get_ie(pbss_network->ies + _FIXED_IE_LENGTH_, WLAN_EID_HT_CAPABILITY, &len, pbss_network->ie_length - _FIXED_IE_LENGTH_);
->>>>>>> 7d2a07b7
 			if (!p || len == 0) { /* non-HT */
 				if (pbss_network->Configuration.DSConfig <= 0)
 					continue;
@@ -1785,11 +1762,6 @@
 	u8 bxmitok = false;
 	int issue = 0;
 	int poll = 0;
-<<<<<<< HEAD
-	unsigned long start = jiffies;
-	u32 passing_time;
-=======
->>>>>>> 7d2a07b7
 
 	rtw_hal_set_hwreg(padapter, HW_VAR_BCN_VALID, NULL);
 	do {
@@ -1806,17 +1778,7 @@
 		return _FAIL;
 	if (!bxmitok)
 		return _FAIL;
-<<<<<<< HEAD
-	}
-	passing_time = jiffies_to_msecs(jiffies - start);
-
-	if (passing_time > 100 || issue > 3)
-		DBG_88E("%s success, issue:%d, poll:%d, %u ms\n",
-			__func__, issue, poll,
-			jiffies_to_msecs(jiffies - start));
-=======
-
->>>>>>> 7d2a07b7
+
 	return _SUCCESS;
 }
 
@@ -2003,16 +1965,9 @@
 
 	/* checking rate info... */
 	i = 0;
-<<<<<<< HEAD
-	p = rtw_get_ie(bssid->ies + ie_offset, _SUPPORTEDRATES_IE_, &len, bssid->ie_length - ie_offset);
-	if (p) {
-		if (len > NDIS_802_11_LENGTH_RATES_EX) {
-			DBG_88E("%s()-%d: IE too long (%d) for survey event\n", __func__, __LINE__, len);
-=======
 	p = rtw_get_ie(bssid->ies + ie_offset, WLAN_EID_SUPP_RATES, &len, bssid->ie_length - ie_offset);
 	if (p) {
 		if (len > NDIS_802_11_LENGTH_RATES_EX)
->>>>>>> 7d2a07b7
 			return _FAIL;
 		memcpy(bssid->SupportedRates, (p + 2), len);
 		i = len;
@@ -2020,12 +1975,7 @@
 
 	p = rtw_get_ie(bssid->ies + ie_offset, WLAN_EID_EXT_SUPP_RATES, &len, bssid->ie_length - ie_offset);
 	if (p) {
-<<<<<<< HEAD
-		if (len > (NDIS_802_11_LENGTH_RATES_EX - i)) {
-			DBG_88E("%s()-%d: IE too long (%d) for survey event\n", __func__, __LINE__, len);
-=======
 		if (len > (NDIS_802_11_LENGTH_RATES_EX - i))
->>>>>>> 7d2a07b7
 			return _FAIL;
 		memcpy(bssid->SupportedRates + i, (p + 2), len);
 	}
@@ -2438,11 +2388,7 @@
 	    !check_fwstate(pmlmepriv, WIFI_ADHOC_MASTER_STATE | WIFI_AP_STATE))
 		return _SUCCESS;
 
-<<<<<<< HEAD
-	p = rtw_get_ie(pframe + WLAN_HDR_A3_LEN + _PROBEREQ_IE_OFFSET_, _SSID_IE_, &ielen,
-=======
 	p = rtw_get_ie(pframe + WLAN_HDR_A3_LEN + _PROBEREQ_IE_OFFSET_, WLAN_EID_SSID, &ielen,
->>>>>>> 7d2a07b7
 		       len - WLAN_HDR_A3_LEN - _PROBEREQ_IE_OFFSET_);
 
 	/* check (wildcard) SSID */
@@ -2639,13 +2585,7 @@
 		pstat->expire_to = pstapriv->auth_to;
 
 	if ((pstat->auth_seq + 1) != seq) {
-<<<<<<< HEAD
-		DBG_88E("(1)auth rejected because out of seq [rx_seq=%d, exp_seq=%d]!\n",
-			seq, pstat->auth_seq + 1);
-		status = _STATS_OUT_OF_AUTH_SEQ_;
-=======
 		status = WLAN_STATUS_UNKNOWN_AUTH_TRANSACTION;
->>>>>>> 7d2a07b7
 		goto auth_fail;
 	}
 
@@ -2656,13 +2596,7 @@
 			pstat->expire_to = pstapriv->assoc_to;
 			pstat->authalg = algorithm;
 		} else {
-<<<<<<< HEAD
-			DBG_88E("(2)auth rejected because out of seq [rx_seq=%d, exp_seq=%d]!\n",
-				seq, pstat->auth_seq + 1);
-			status = _STATS_OUT_OF_AUTH_SEQ_;
-=======
 			status = WLAN_STATUS_UNKNOWN_AUTH_TRANSACTION;
->>>>>>> 7d2a07b7
 			goto auth_fail;
 		}
 	} else { /*  shared system or auto authentication */
@@ -2678,17 +2612,8 @@
 			p = rtw_get_ie(pframe + WLAN_HDR_A3_LEN + 4 + _AUTH_IE_OFFSET_, WLAN_EID_CHALLENGE, &ie_len,
 				       len - WLAN_HDR_A3_LEN - _AUTH_IE_OFFSET_ - 4);
 
-<<<<<<< HEAD
-			p = rtw_get_ie(pframe + WLAN_HDR_A3_LEN + 4 + _AUTH_IE_OFFSET_, _CHLGETXT_IE_, &ie_len,
-				       len - WLAN_HDR_A3_LEN - _AUTH_IE_OFFSET_ - 4);
-
-			if (!p || ie_len <= 0) {
-				DBG_88E("auth rejected because challenge failure!(1)\n");
-				status = _STATS_CHALLENGE_FAIL_;
-=======
 			if (!p || ie_len <= 0) {
 				status = WLAN_STATUS_CHALLENGE_FAIL;
->>>>>>> 7d2a07b7
 				goto auth_fail;
 			}
 
@@ -2702,13 +2627,7 @@
 				goto auth_fail;
 			}
 		} else {
-<<<<<<< HEAD
-			DBG_88E("(3)auth rejected because out of seq [rx_seq=%d, exp_seq=%d]!\n",
-				seq, pstat->auth_seq + 1);
-			status = _STATS_OUT_OF_AUTH_SEQ_;
-=======
 			status = WLAN_STATUS_UNKNOWN_AUTH_TRANSACTION;
->>>>>>> 7d2a07b7
 			goto auth_fail;
 		}
 	}
@@ -2777,11 +2696,7 @@
 	if (seq == 2) {
 		if (pmlmeinfo->auth_algo == dot11AuthAlgrthm_Shared) {
 			/*  legendary shared system */
-<<<<<<< HEAD
-			p = rtw_get_ie(pframe + WLAN_HDR_A3_LEN + _AUTH_IE_OFFSET_, _CHLGETXT_IE_, &len,
-=======
 			p = rtw_get_ie(pframe + WLAN_HDR_A3_LEN + _AUTH_IE_OFFSET_, WLAN_EID_CHALLENGE, &len,
->>>>>>> 7d2a07b7
 				       pkt_len - WLAN_HDR_A3_LEN - _AUTH_IE_OFFSET_);
 
 			if (!p)
@@ -2883,11 +2798,7 @@
 
 	/*  now we should check all the fields... */
 	/*  checking SSID */
-<<<<<<< HEAD
-	p = rtw_get_ie(pframe + WLAN_HDR_A3_LEN + ie_offset, _SSID_IE_, &ie_len,
-=======
 	p = rtw_get_ie(pframe + WLAN_HDR_A3_LEN + ie_offset, WLAN_EID_SSID, &ie_len,
->>>>>>> 7d2a07b7
 		       pkt_len - WLAN_HDR_A3_LEN - ie_offset);
 
 	if (!p || ie_len == 0) {
@@ -2897,11 +2808,7 @@
 	} else {
 		/*  check if ssid match */
 		if (memcmp((void *)(p + 2), cur->ssid.ssid, cur->ssid.ssid_length))
-<<<<<<< HEAD
-			status = _STATS_FAILURE_;
-=======
 			status = WLAN_STATUS_UNSPECIFIED_FAILURE;
->>>>>>> 7d2a07b7
 
 		if (ie_len != cur->ssid.ssid_length)
 			status = WLAN_STATUS_UNSPECIFIED_FAILURE;
@@ -2911,14 +2818,8 @@
 		goto OnAssocReqFail;
 
 	/*  check if the supported rate is ok */
-<<<<<<< HEAD
-	p = rtw_get_ie(pframe + WLAN_HDR_A3_LEN + ie_offset, _SUPPORTEDRATES_IE_, &ie_len, pkt_len - WLAN_HDR_A3_LEN - ie_offset);
-	if (!p) {
-		DBG_88E("Rx a sta assoc-req which supported rate is empty!\n");
-=======
 	p = rtw_get_ie(pframe + WLAN_HDR_A3_LEN + ie_offset, WLAN_EID_SUPP_RATES, &ie_len, pkt_len - WLAN_HDR_A3_LEN - ie_offset);
 	if (!p) {
->>>>>>> 7d2a07b7
 		/*  use our own rate set as statoin used */
 		/* memcpy(supportRate, AP_BSSRATE, AP_BSSRATE_LEN); */
 		/* supportRateNum = AP_BSSRATE_LEN; */
@@ -2929,11 +2830,7 @@
 		memcpy(supportRate, p + 2, ie_len);
 		supportRateNum = ie_len;
 
-<<<<<<< HEAD
-		p = rtw_get_ie(pframe + WLAN_HDR_A3_LEN + ie_offset, _EXT_SUPPORTEDRATES_IE_, &ie_len,
-=======
 		p = rtw_get_ie(pframe + WLAN_HDR_A3_LEN + ie_offset, WLAN_EID_EXT_SUPP_RATES, &ie_len,
->>>>>>> 7d2a07b7
 			       pkt_len - WLAN_HDR_A3_LEN - ie_offset);
 		if (p) {
 			if (supportRateNum <= sizeof(supportRate)) {
@@ -3066,11 +2963,7 @@
 	if (pmlmepriv->qospriv.qos_option) {
 		p = pframe + WLAN_HDR_A3_LEN + ie_offset; ie_len = 0;
 		for (;;) {
-<<<<<<< HEAD
-			p = rtw_get_ie(p, _VENDOR_SPECIFIC_IE_, &ie_len, pkt_len - WLAN_HDR_A3_LEN - ie_offset);
-=======
 			p = rtw_get_ie(p, WLAN_EID_VENDOR_SPECIFIC, &ie_len, pkt_len - WLAN_HDR_A3_LEN - ie_offset);
->>>>>>> 7d2a07b7
 			if (p) {
 				if (!memcmp(p + 2, WMM_IE, 6)) {
 					pstat->flags |= WLAN_STA_WME;
@@ -3356,12 +3249,6 @@
 		return _SUCCESS;
 	}
 #endif
-<<<<<<< HEAD
-	DBG_88E_LEVEL(_drv_always_, "sta recv deauth reason code(%d) sta:%pM\n",
-		      reason, GetAddr3Ptr(pframe));
-
-=======
->>>>>>> 7d2a07b7
 	receive_disconnect(padapter, GetAddr3Ptr(pframe), reason);
 
 	pmlmepriv->LinkDetectInfo.bBusyTraffic = false;
@@ -3407,12 +3294,6 @@
 		return _SUCCESS;
 	}
 #endif
-<<<<<<< HEAD
-	DBG_88E_LEVEL(_drv_always_, "ap recv disassoc reason code(%d) sta:%pM\n",
-		      reason, GetAddr3Ptr(pframe));
-
-=======
->>>>>>> 7d2a07b7
 	receive_disconnect(padapter, GetAddr3Ptr(pframe), reason);
 
 	pmlmepriv->LinkDetectInfo.bBusyTraffic = false;
@@ -3998,19 +3879,11 @@
 		else
 			ptable->func = &OnAuthClient;
 		fallthrough;
-<<<<<<< HEAD
-	case WIFI_ASSOCREQ:
-	case WIFI_REASSOCREQ:
-	case WIFI_PROBEREQ:
-	case WIFI_BEACON:
-	case WIFI_ACTION:
-=======
 	case IEEE80211_STYPE_ASSOC_REQ:
 	case IEEE80211_STYPE_REASSOC_REQ:
 	case IEEE80211_STYPE_PROBE_REQ:
 	case IEEE80211_STYPE_BEACON:
 	case IEEE80211_STYPE_ACTION:
->>>>>>> 7d2a07b7
 		_mgt_dispatcher(padapter, ptable, precv_frame);
 		break;
 	default:
@@ -5102,14 +4975,7 @@
 		if (psta) {
 			ctrl = BIT(15) | ((pparm->algorithm) << 2);
 
-<<<<<<< HEAD
-			DBG_88E("r871x_set_stakey_hdl(): enc_algorithm=%d\n", pparm->algorithm);
-
-			if ((psta->mac_id < 1) || (psta->mac_id > (NUM_STA - 4))) {
-				DBG_88E("r871x_set_stakey_hdl():set_stakey failed, mac_id(aid)=%d\n", psta->mac_id);
-=======
 			if ((psta->mac_id < 1) || (psta->mac_id > (NUM_STA - 4)))
->>>>>>> 7d2a07b7
 				return H2C_REJECTED;
 
 			cam_id = psta->mac_id + 3;/* 0~3 for default key, cmd_id = macid + 3, macid = aid+1; */
@@ -5119,10 +4985,6 @@
 			return H2C_SUCCESS_RSP;
 		}
 
-<<<<<<< HEAD
-		DBG_88E("r871x_set_stakey_hdl(): sta has been free\n");
-=======
->>>>>>> 7d2a07b7
 		return H2C_REJECTED;
 	}
 
