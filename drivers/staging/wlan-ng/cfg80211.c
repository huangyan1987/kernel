--- conflicted
+++ resolved
@@ -364,21 +364,12 @@
 		bss = cfg80211_inform_bss(wiphy,
 					  ieee80211_get_channel(wiphy, freq),
 					  CFG80211_BSS_FTYPE_UNKNOWN,
-<<<<<<< HEAD
-					  (const u8 *)&msg2.bssid.data.data,
-					  msg2.timestamp.data, msg2.capinfo.data,
-					  msg2.beaconperiod.data,
-					  ie_buf,
-					  ie_len,
-					  (msg2.signal.data - 65536) * 100, /* Conversion to signed type */
-=======
 					  (const u8 *)&msg2->bssid.data.data,
 					  msg2->timestamp.data, msg2->capinfo.data,
 					  msg2->beaconperiod.data,
 					  ie_buf,
 					  ie_len,
 					  (msg2->signal.data - 65536) * 100, /* Conversion to signed type */
->>>>>>> 7d2a07b7
 					  GFP_KERNEL);
 
 		if (!bss) {
