#
# FPGA framework configuration
#

menuconfig FPGA
	tristate "FPGA Configuration Framework"
	help
	  Say Y here if you want support for configuring FPGAs from the
	  kernel.  The FPGA framework adds a FPGA manager class and FPGA
	  manager drivers.

if FPGA

config FPGA_MGR_SOCFPGA
	tristate "Altera SOCFPGA FPGA Manager"
	depends on ARCH_SOCFPGA || COMPILE_TEST
	help
	  FPGA manager driver support for Altera SOCFPGA.

config FPGA_MGR_SOCFPGA_A10
	tristate "Altera SoCFPGA Arria10"
	depends on ARCH_SOCFPGA || COMPILE_TEST
	select REGMAP_MMIO
	help
	  FPGA manager driver support for Altera Arria10 SoCFPGA.

config ALTERA_PR_IP_CORE
	tristate "Altera Partial Reconfiguration IP Core"
	help
	  Core driver support for Altera Partial Reconfiguration IP component

config ALTERA_PR_IP_CORE_PLAT
	tristate "Platform support of Altera Partial Reconfiguration IP Core"
	depends on ALTERA_PR_IP_CORE && OF && HAS_IOMEM
	help
	  Platform driver support for Altera Partial Reconfiguration IP
	  component

config FPGA_MGR_ZYNQ_FPGA
	tristate "Xilinx Zynq FPGA"
	depends on ARCH_ZYNQ || COMPILE_TEST
	depends on HAS_DMA
	help
	  FPGA manager driver support for Xilinx Zynq FPGAs.

<<<<<<< HEAD
=======
config FPGA_MGR_STRATIX10_SOC
	tristate "Intel Stratix10 SoC FPGA Manager"
	depends on (ARCH_STRATIX10 && INTEL_STRATIX10_SERVICE)
	help
	  FPGA manager driver support for the Intel Stratix10 SoC.

>>>>>>> 0cbc4fbf
config FPGA_MGR_XILINX_SPI
	tristate "Xilinx Configuration over Slave Serial (SPI)"
	depends on SPI
	help
	  FPGA manager driver support for Xilinx FPGA configuration
	  over slave serial interface.

config FPGA_MGR_ICE40_SPI
	tristate "Lattice iCE40 SPI"
	depends on OF && SPI
	help
	  FPGA manager driver support for Lattice iCE40 FPGAs over SPI.

config FPGA_MGR_TS73XX
	tristate "Technologic Systems TS-73xx SBC FPGA Manager"
	depends on ARCH_EP93XX && MACH_TS72XX
	help
	  FPGA manager driver support for the Altera Cyclone II FPGA
	  present on the TS-73xx SBC boards.

config FPGA_BRIDGE
	tristate "FPGA Bridge Framework"
	help
	  Say Y here if you want to support bridges connected between host
	  processors and FPGAs or between FPGAs.

config SOCFPGA_FPGA_BRIDGE
	tristate "Altera SoCFPGA FPGA Bridges"
	depends on ARCH_SOCFPGA && FPGA_BRIDGE
	help
	  Say Y to enable drivers for FPGA bridges for Altera SOCFPGA
	  devices.

config ALTERA_FREEZE_BRIDGE
	tristate "Altera FPGA Freeze Bridge"
	depends on ARCH_SOCFPGA && FPGA_BRIDGE
	help
	  Say Y to enable drivers for Altera FPGA Freeze bridges.  A
	  freeze bridge is a bridge that exists in the FPGA fabric to
	  isolate one region of the FPGA from the busses while that
	  region is being reprogrammed.

config XILINX_PR_DECOUPLER
	tristate "Xilinx LogiCORE PR Decoupler"
	depends on FPGA_BRIDGE
	depends on HAS_IOMEM
	help
	  Say Y to enable drivers for Xilinx LogiCORE PR Decoupler.
	  The PR Decoupler exists in the FPGA fabric to isolate one
	  region of the FPGA from the busses while that region is
	  being reprogrammed during partial reconfig.

config FPGA_REGION
	tristate "FPGA Region"
	depends on FPGA_BRIDGE
	help
	  FPGA Region common code.  A FPGA Region controls a FPGA Manager
	  and the FPGA Bridges associated with either a reconfigurable
	  region of an FPGA or a whole FPGA.

config OF_FPGA_REGION
	tristate "FPGA Region Device Tree Overlay Support"
	depends on OF && FPGA_REGION
	help
	  Support for loading FPGA images by applying a Device Tree
	  overlay.

config FPGA_DFL
	tristate "FPGA Device Feature List (DFL) support"
	select FPGA_BRIDGE
	select FPGA_REGION
	help
	  Device Feature List (DFL) defines a feature list structure that
	  creates a linked list of feature headers within the MMIO space
	  to provide an extensible way of adding features for FPGA.
	  Driver can walk through the feature headers to enumerate feature
	  devices (e.g. FPGA Management Engine, Port and Accelerator
	  Function Unit) and their private features for target FPGA devices.

	  Select this option to enable common support for Field-Programmable
	  Gate Array (FPGA) solutions which implement Device Feature List.
	  It provides enumeration APIs and feature device infrastructure.

config FPGA_DFL_FME
	tristate "FPGA DFL FME Driver"
	depends on FPGA_DFL
	help
	  The FPGA Management Engine (FME) is a feature device implemented
	  under Device Feature List (DFL) framework. Select this option to
	  enable the platform device driver for FME which implements all
	  FPGA platform level management features. There shall be one FME
	  per DFL based FPGA device.

config FPGA_DFL_FME_MGR
	tristate "FPGA DFL FME Manager Driver"
	depends on FPGA_DFL_FME && HAS_IOMEM
	help
	  Say Y to enable FPGA Manager driver for FPGA Management Engine.

config FPGA_DFL_FME_BRIDGE
	tristate "FPGA DFL FME Bridge Driver"
	depends on FPGA_DFL_FME && HAS_IOMEM
	help
	  Say Y to enable FPGA Bridge driver for FPGA Management Engine.

config FPGA_DFL_FME_REGION
	tristate "FPGA DFL FME Region Driver"
	depends on FPGA_DFL_FME && HAS_IOMEM
	help
	  Say Y to enable FPGA Region driver for FPGA Management Engine.

config FPGA_DFL_AFU
	tristate "FPGA DFL AFU Driver"
	depends on FPGA_DFL
	help
	  This is the driver for FPGA Accelerated Function Unit (AFU) which
	  implements AFU and Port management features. A User AFU connects
	  to the FPGA infrastructure via a Port. There may be more than one
	  Port/AFU per DFL based FPGA device.

config FPGA_DFL_PCI
	tristate "FPGA DFL PCIe Device Driver"
	depends on PCI && FPGA_DFL
	help
	  Select this option to enable PCIe driver for PCIe-based
	  Field-Programmable Gate Array (FPGA) solutions which implement
	  the Device Feature List (DFL). This driver provides interfaces
	  for userspace applications to configure, enumerate, open and access
	  FPGA accelerators on the FPGA DFL devices, enables system level
	  management functions such as FPGA partial reconfiguration, power
	  management and virtualization with DFL framework and DFL feature
	  device drivers.

	  To compile this as a module, choose M here.

endif # FPGA<|MERGE_RESOLUTION|>--- conflicted
+++ resolved
@@ -43,15 +43,12 @@
 	help
 	  FPGA manager driver support for Xilinx Zynq FPGAs.
 
-<<<<<<< HEAD
-=======
 config FPGA_MGR_STRATIX10_SOC
 	tristate "Intel Stratix10 SoC FPGA Manager"
 	depends on (ARCH_STRATIX10 && INTEL_STRATIX10_SERVICE)
 	help
 	  FPGA manager driver support for the Intel Stratix10 SoC.
 
->>>>>>> 0cbc4fbf
 config FPGA_MGR_XILINX_SPI
 	tristate "Xilinx Configuration over Slave Serial (SPI)"
 	depends on SPI
