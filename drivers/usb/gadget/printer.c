/*
 * printer.c -- Printer gadget driver
 *
 * Copyright (C) 2003-2005 David Brownell
 * Copyright (C) 2006 Craig W. Nadler
 *
 * This program is free software; you can redistribute it and/or modify
 * it under the terms of the GNU General Public License as published by
 * the Free Software Foundation; either version 2 of the License, or
 * (at your option) any later version.
 */

#include <linux/module.h>
#include <linux/kernel.h>
#include <linux/delay.h>
#include <linux/ioport.h>
#include <linux/sched.h>
#include <linux/slab.h>
#include <linux/mutex.h>
#include <linux/errno.h>
#include <linux/init.h>
#include <linux/timer.h>
#include <linux/list.h>
#include <linux/interrupt.h>
#include <linux/device.h>
#include <linux/moduleparam.h>
#include <linux/fs.h>
#include <linux/poll.h>
#include <linux/types.h>
#include <linux/ctype.h>
#include <linux/cdev.h>

#include <asm/byteorder.h>
#include <linux/io.h>
#include <linux/irq.h>
#include <linux/uaccess.h>
#include <asm/unaligned.h>

#include <linux/usb/ch9.h>
#include <linux/usb/composite.h>
#include <linux/usb/gadget.h>
#include <linux/usb/g_printer.h>

#include "gadget_chips.h"

USB_GADGET_COMPOSITE_OPTIONS();

#define DRIVER_DESC		"Printer Gadget"
#define DRIVER_VERSION		"2007 OCT 06"

static DEFINE_MUTEX(printer_mutex);
static const char shortname [] = "printer";
static const char driver_desc [] = DRIVER_DESC;

static dev_t g_printer_devno;

static struct class *usb_gadget_class;

/*-------------------------------------------------------------------------*/

struct printer_dev {
	spinlock_t		lock;		/* lock this structure */
	/* lock buffer lists during read/write calls */
	struct mutex		lock_printer_io;
	struct usb_gadget	*gadget;
	s8			interface;
	struct usb_ep		*in_ep, *out_ep;

	struct list_head	rx_reqs;	/* List of free RX structs */
	struct list_head	rx_reqs_active;	/* List of Active RX xfers */
	struct list_head	rx_buffers;	/* List of completed xfers */
	/* wait until there is data to be read. */
	wait_queue_head_t	rx_wait;
	struct list_head	tx_reqs;	/* List of free TX structs */
	struct list_head	tx_reqs_active; /* List of Active TX xfers */
	/* Wait until there are write buffers available to use. */
	wait_queue_head_t	tx_wait;
	/* Wait until all write buffers have been sent. */
	wait_queue_head_t	tx_flush_wait;
	struct usb_request	*current_rx_req;
	size_t			current_rx_bytes;
	u8			*current_rx_buf;
	u8			printer_status;
	u8			reset_printer;
	struct cdev		printer_cdev;
	struct device		*pdev;
	u8			printer_cdev_open;
	wait_queue_head_t	wait;
	struct usb_function	function;
};

static struct printer_dev usb_printer_gadget;

/*-------------------------------------------------------------------------*/

/* DO NOT REUSE THESE IDs with a protocol-incompatible driver!!  Ever!!
 * Instead:  allocate your own, using normal USB-IF procedures.
 */

/* Thanks to NetChip Technologies for donating this product ID.
 */
#define PRINTER_VENDOR_NUM	0x0525		/* NetChip */
#define PRINTER_PRODUCT_NUM	0xa4a8		/* Linux-USB Printer Gadget */

/* Some systems will want different product identifiers published in the
 * device descriptor, either numbers or strings or both.  These string
 * parameters are in UTF-8 (superset of ASCII's 7 bit characters).
 */

module_param_named(iSerialNum, coverwrite.serial_number, charp, S_IRUGO);
MODULE_PARM_DESC(iSerialNum, "1");

static char *iPNPstring;
module_param(iPNPstring, charp, S_IRUGO);
MODULE_PARM_DESC(iPNPstring, "MFG:linux;MDL:g_printer;CLS:PRINTER;SN:1;");

/* Number of requests to allocate per endpoint, not used for ep0. */
static unsigned qlen = 10;
module_param(qlen, uint, S_IRUGO|S_IWUSR);

#define QLEN	qlen

/*-------------------------------------------------------------------------*/

/*
 * DESCRIPTORS ... most are static, but strings and (full) configuration
 * descriptors are built on demand.
 */

<<<<<<< HEAD
#define STRING_MANUFACTURER		0
#define STRING_PRODUCT			1
#define STRING_SERIALNUM		2

=======
>>>>>>> ddffeb8c
/* holds our biggest descriptor */
#define USB_DESC_BUFSIZE		256
#define USB_BUFSIZE			8192

static struct usb_device_descriptor device_desc = {
	.bLength =		sizeof device_desc,
	.bDescriptorType =	USB_DT_DEVICE,
	.bcdUSB =		cpu_to_le16(0x0200),
	.bDeviceClass =		USB_CLASS_PER_INTERFACE,
	.bDeviceSubClass =	0,
	.bDeviceProtocol =	0,
	.idVendor =		cpu_to_le16(PRINTER_VENDOR_NUM),
	.idProduct =		cpu_to_le16(PRINTER_PRODUCT_NUM),
	.bNumConfigurations =	1
};

static struct usb_interface_descriptor intf_desc = {
	.bLength =		sizeof intf_desc,
	.bDescriptorType =	USB_DT_INTERFACE,
	.bNumEndpoints =	2,
	.bInterfaceClass =	USB_CLASS_PRINTER,
	.bInterfaceSubClass =	1,	/* Printer Sub-Class */
	.bInterfaceProtocol =	2,	/* Bi-Directional */
	.iInterface =		0
};

static struct usb_endpoint_descriptor fs_ep_in_desc = {
	.bLength =		USB_DT_ENDPOINT_SIZE,
	.bDescriptorType =	USB_DT_ENDPOINT,
	.bEndpointAddress =	USB_DIR_IN,
	.bmAttributes =		USB_ENDPOINT_XFER_BULK
};

static struct usb_endpoint_descriptor fs_ep_out_desc = {
	.bLength =		USB_DT_ENDPOINT_SIZE,
	.bDescriptorType =	USB_DT_ENDPOINT,
	.bEndpointAddress =	USB_DIR_OUT,
	.bmAttributes =		USB_ENDPOINT_XFER_BULK
};

static struct usb_descriptor_header *fs_printer_function[] = {
	(struct usb_descriptor_header *) &intf_desc,
	(struct usb_descriptor_header *) &fs_ep_in_desc,
	(struct usb_descriptor_header *) &fs_ep_out_desc,
	NULL
};

/*
 * usb 2.0 devices need to expose both high speed and full speed
 * descriptors, unless they only run at full speed.
 */

static struct usb_endpoint_descriptor hs_ep_in_desc = {
	.bLength =		USB_DT_ENDPOINT_SIZE,
	.bDescriptorType =	USB_DT_ENDPOINT,
	.bmAttributes =		USB_ENDPOINT_XFER_BULK,
	.wMaxPacketSize =	cpu_to_le16(512)
};

static struct usb_endpoint_descriptor hs_ep_out_desc = {
	.bLength =		USB_DT_ENDPOINT_SIZE,
	.bDescriptorType =	USB_DT_ENDPOINT,
	.bmAttributes =		USB_ENDPOINT_XFER_BULK,
	.wMaxPacketSize =	cpu_to_le16(512)
};

static struct usb_qualifier_descriptor dev_qualifier = {
	.bLength =		sizeof dev_qualifier,
	.bDescriptorType =	USB_DT_DEVICE_QUALIFIER,
	.bcdUSB =		cpu_to_le16(0x0200),
	.bDeviceClass =		USB_CLASS_PRINTER,
	.bNumConfigurations =	1
};

static struct usb_descriptor_header *hs_printer_function[] = {
	(struct usb_descriptor_header *) &intf_desc,
	(struct usb_descriptor_header *) &hs_ep_in_desc,
	(struct usb_descriptor_header *) &hs_ep_out_desc,
	NULL
};

static struct usb_otg_descriptor otg_descriptor = {
	.bLength =              sizeof otg_descriptor,
	.bDescriptorType =      USB_DT_OTG,
	.bmAttributes =         USB_OTG_SRP,
};

static const struct usb_descriptor_header *otg_desc[] = {
	(struct usb_descriptor_header *) &otg_descriptor,
	NULL,
};

/* maxpacket and other transfer characteristics vary by speed. */
#define ep_desc(g, hs, fs) (((g)->speed == USB_SPEED_HIGH)?(hs):(fs))

/*-------------------------------------------------------------------------*/

/* descriptors that are built on-demand */

static char				product_desc [40] = DRIVER_DESC;
static char				serial_num [40] = "1";
static char				pnp_string [1024] =
	"XXMFG:linux;MDL:g_printer;CLS:PRINTER;SN:1;";

/* static strings, in UTF-8 */
static struct usb_string		strings [] = {
<<<<<<< HEAD
	[STRING_MANUFACTURER].s = manufacturer,
	[STRING_PRODUCT].s = product_desc,
	[STRING_SERIALNUM].s =	serial_num,
=======
	[USB_GADGET_MANUFACTURER_IDX].s = "",
	[USB_GADGET_PRODUCT_IDX].s = product_desc,
	[USB_GADGET_SERIAL_IDX].s =	serial_num,
>>>>>>> ddffeb8c
	{  }		/* end of list */
};

static struct usb_gadget_strings	stringtab_dev = {
	.language	= 0x0409,	/* en-us */
	.strings	= strings,
};

static struct usb_gadget_strings *dev_strings[] = {
	&stringtab_dev,
	NULL,
};

/*-------------------------------------------------------------------------*/

static struct usb_request *
printer_req_alloc(struct usb_ep *ep, unsigned len, gfp_t gfp_flags)
{
	struct usb_request	*req;

	req = usb_ep_alloc_request(ep, gfp_flags);

	if (req != NULL) {
		req->length = len;
		req->buf = kmalloc(len, gfp_flags);
		if (req->buf == NULL) {
			usb_ep_free_request(ep, req);
			return NULL;
		}
	}

	return req;
}

static void
printer_req_free(struct usb_ep *ep, struct usb_request *req)
{
	if (ep != NULL && req != NULL) {
		kfree(req->buf);
		usb_ep_free_request(ep, req);
	}
}

/*-------------------------------------------------------------------------*/

static void rx_complete(struct usb_ep *ep, struct usb_request *req)
{
	struct printer_dev	*dev = ep->driver_data;
	int			status = req->status;
	unsigned long		flags;

	spin_lock_irqsave(&dev->lock, flags);

	list_del_init(&req->list);	/* Remode from Active List */

	switch (status) {

	/* normal completion */
	case 0:
		if (req->actual > 0) {
			list_add_tail(&req->list, &dev->rx_buffers);
			DBG(dev, "G_Printer : rx length %d\n", req->actual);
		} else {
			list_add(&req->list, &dev->rx_reqs);
		}
		break;

	/* software-driven interface shutdown */
	case -ECONNRESET:		/* unlink */
	case -ESHUTDOWN:		/* disconnect etc */
		VDBG(dev, "rx shutdown, code %d\n", status);
		list_add(&req->list, &dev->rx_reqs);
		break;

	/* for hardware automagic (such as pxa) */
	case -ECONNABORTED:		/* endpoint reset */
		DBG(dev, "rx %s reset\n", ep->name);
		list_add(&req->list, &dev->rx_reqs);
		break;

	/* data overrun */
	case -EOVERFLOW:
		/* FALLTHROUGH */

	default:
		DBG(dev, "rx status %d\n", status);
		list_add(&req->list, &dev->rx_reqs);
		break;
	}

	wake_up_interruptible(&dev->rx_wait);
	spin_unlock_irqrestore(&dev->lock, flags);
}

static void tx_complete(struct usb_ep *ep, struct usb_request *req)
{
	struct printer_dev	*dev = ep->driver_data;

	switch (req->status) {
	default:
		VDBG(dev, "tx err %d\n", req->status);
		/* FALLTHROUGH */
	case -ECONNRESET:		/* unlink */
	case -ESHUTDOWN:		/* disconnect etc */
		break;
	case 0:
		break;
	}

	spin_lock(&dev->lock);
	/* Take the request struct off the active list and put it on the
	 * free list.
	 */
	list_del_init(&req->list);
	list_add(&req->list, &dev->tx_reqs);
	wake_up_interruptible(&dev->tx_wait);
	if (likely(list_empty(&dev->tx_reqs_active)))
		wake_up_interruptible(&dev->tx_flush_wait);

	spin_unlock(&dev->lock);
}

/*-------------------------------------------------------------------------*/

static int
printer_open(struct inode *inode, struct file *fd)
{
	struct printer_dev	*dev;
	unsigned long		flags;
	int			ret = -EBUSY;

	mutex_lock(&printer_mutex);
	dev = container_of(inode->i_cdev, struct printer_dev, printer_cdev);

	spin_lock_irqsave(&dev->lock, flags);

	if (!dev->printer_cdev_open) {
		dev->printer_cdev_open = 1;
		fd->private_data = dev;
		ret = 0;
		/* Change the printer status to show that it's on-line. */
		dev->printer_status |= PRINTER_SELECTED;
	}

	spin_unlock_irqrestore(&dev->lock, flags);

	DBG(dev, "printer_open returned %x\n", ret);
	mutex_unlock(&printer_mutex);
	return ret;
}

static int
printer_close(struct inode *inode, struct file *fd)
{
	struct printer_dev	*dev = fd->private_data;
	unsigned long		flags;

	spin_lock_irqsave(&dev->lock, flags);
	dev->printer_cdev_open = 0;
	fd->private_data = NULL;
	/* Change printer status to show that the printer is off-line. */
	dev->printer_status &= ~PRINTER_SELECTED;
	spin_unlock_irqrestore(&dev->lock, flags);

	DBG(dev, "printer_close\n");

	return 0;
}

/* This function must be called with interrupts turned off. */
static void
setup_rx_reqs(struct printer_dev *dev)
{
	struct usb_request              *req;

	while (likely(!list_empty(&dev->rx_reqs))) {
		int error;

		req = container_of(dev->rx_reqs.next,
				struct usb_request, list);
		list_del_init(&req->list);

		/* The USB Host sends us whatever amount of data it wants to
		 * so we always set the length field to the full USB_BUFSIZE.
		 * If the amount of data is more than the read() caller asked
		 * for it will be stored in the request buffer until it is
		 * asked for by read().
		 */
		req->length = USB_BUFSIZE;
		req->complete = rx_complete;

		error = usb_ep_queue(dev->out_ep, req, GFP_ATOMIC);
		if (error) {
			DBG(dev, "rx submit --> %d\n", error);
			list_add(&req->list, &dev->rx_reqs);
			break;
		} else {
			list_add(&req->list, &dev->rx_reqs_active);
		}
	}
}

static ssize_t
printer_read(struct file *fd, char __user *buf, size_t len, loff_t *ptr)
{
	struct printer_dev		*dev = fd->private_data;
	unsigned long			flags;
	size_t				size;
	size_t				bytes_copied;
	struct usb_request		*req;
	/* This is a pointer to the current USB rx request. */
	struct usb_request		*current_rx_req;
	/* This is the number of bytes in the current rx buffer. */
	size_t				current_rx_bytes;
	/* This is a pointer to the current rx buffer. */
	u8				*current_rx_buf;

	if (len == 0)
		return -EINVAL;

	DBG(dev, "printer_read trying to read %d bytes\n", (int)len);

	mutex_lock(&dev->lock_printer_io);
	spin_lock_irqsave(&dev->lock, flags);

	/* We will use this flag later to check if a printer reset happened
	 * after we turn interrupts back on.
	 */
	dev->reset_printer = 0;

	setup_rx_reqs(dev);

	bytes_copied = 0;
	current_rx_req = dev->current_rx_req;
	current_rx_bytes = dev->current_rx_bytes;
	current_rx_buf = dev->current_rx_buf;
	dev->current_rx_req = NULL;
	dev->current_rx_bytes = 0;
	dev->current_rx_buf = NULL;

	/* Check if there is any data in the read buffers. Please note that
	 * current_rx_bytes is the number of bytes in the current rx buffer.
	 * If it is zero then check if there are any other rx_buffers that
	 * are on the completed list. We are only out of data if all rx
	 * buffers are empty.
	 */
	if ((current_rx_bytes == 0) &&
			(likely(list_empty(&dev->rx_buffers)))) {
		/* Turn interrupts back on before sleeping. */
		spin_unlock_irqrestore(&dev->lock, flags);

		/*
		 * If no data is available check if this is a NON-Blocking
		 * call or not.
		 */
		if (fd->f_flags & (O_NONBLOCK|O_NDELAY)) {
			mutex_unlock(&dev->lock_printer_io);
			return -EAGAIN;
		}

		/* Sleep until data is available */
		wait_event_interruptible(dev->rx_wait,
				(likely(!list_empty(&dev->rx_buffers))));
		spin_lock_irqsave(&dev->lock, flags);
	}

	/* We have data to return then copy it to the caller's buffer.*/
	while ((current_rx_bytes || likely(!list_empty(&dev->rx_buffers)))
			&& len) {
		if (current_rx_bytes == 0) {
			req = container_of(dev->rx_buffers.next,
					struct usb_request, list);
			list_del_init(&req->list);

			if (req->actual && req->buf) {
				current_rx_req = req;
				current_rx_bytes = req->actual;
				current_rx_buf = req->buf;
			} else {
				list_add(&req->list, &dev->rx_reqs);
				continue;
			}
		}

		/* Don't leave irqs off while doing memory copies */
		spin_unlock_irqrestore(&dev->lock, flags);

		if (len > current_rx_bytes)
			size = current_rx_bytes;
		else
			size = len;

		size -= copy_to_user(buf, current_rx_buf, size);
		bytes_copied += size;
		len -= size;
		buf += size;

		spin_lock_irqsave(&dev->lock, flags);

		/* We've disconnected or reset so return. */
		if (dev->reset_printer) {
			list_add(&current_rx_req->list, &dev->rx_reqs);
			spin_unlock_irqrestore(&dev->lock, flags);
			mutex_unlock(&dev->lock_printer_io);
			return -EAGAIN;
		}

		/* If we not returning all the data left in this RX request
		 * buffer then adjust the amount of data left in the buffer.
		 * Othewise if we are done with this RX request buffer then
		 * requeue it to get any incoming data from the USB host.
		 */
		if (size < current_rx_bytes) {
			current_rx_bytes -= size;
			current_rx_buf += size;
		} else {
			list_add(&current_rx_req->list, &dev->rx_reqs);
			current_rx_bytes = 0;
			current_rx_buf = NULL;
			current_rx_req = NULL;
		}
	}

	dev->current_rx_req = current_rx_req;
	dev->current_rx_bytes = current_rx_bytes;
	dev->current_rx_buf = current_rx_buf;

	spin_unlock_irqrestore(&dev->lock, flags);
	mutex_unlock(&dev->lock_printer_io);

	DBG(dev, "printer_read returned %d bytes\n", (int)bytes_copied);

	if (bytes_copied)
		return bytes_copied;
	else
		return -EAGAIN;
}

static ssize_t
printer_write(struct file *fd, const char __user *buf, size_t len, loff_t *ptr)
{
	struct printer_dev	*dev = fd->private_data;
	unsigned long		flags;
	size_t			size;	/* Amount of data in a TX request. */
	size_t			bytes_copied = 0;
	struct usb_request	*req;

	DBG(dev, "printer_write trying to send %d bytes\n", (int)len);

	if (len == 0)
		return -EINVAL;

	mutex_lock(&dev->lock_printer_io);
	spin_lock_irqsave(&dev->lock, flags);

	/* Check if a printer reset happens while we have interrupts on */
	dev->reset_printer = 0;

	/* Check if there is any available write buffers */
	if (likely(list_empty(&dev->tx_reqs))) {
		/* Turn interrupts back on before sleeping. */
		spin_unlock_irqrestore(&dev->lock, flags);

		/*
		 * If write buffers are available check if this is
		 * a NON-Blocking call or not.
		 */
		if (fd->f_flags & (O_NONBLOCK|O_NDELAY)) {
			mutex_unlock(&dev->lock_printer_io);
			return -EAGAIN;
		}

		/* Sleep until a write buffer is available */
		wait_event_interruptible(dev->tx_wait,
				(likely(!list_empty(&dev->tx_reqs))));
		spin_lock_irqsave(&dev->lock, flags);
	}

	while (likely(!list_empty(&dev->tx_reqs)) && len) {

		if (len > USB_BUFSIZE)
			size = USB_BUFSIZE;
		else
			size = len;

		req = container_of(dev->tx_reqs.next, struct usb_request,
				list);
		list_del_init(&req->list);

		req->complete = tx_complete;
		req->length = size;

		/* Check if we need to send a zero length packet. */
		if (len > size)
			/* They will be more TX requests so no yet. */
			req->zero = 0;
		else
			/* If the data amount is not a multple of the
			 * maxpacket size then send a zero length packet.
			 */
			req->zero = ((len % dev->in_ep->maxpacket) == 0);

		/* Don't leave irqs off while doing memory copies */
		spin_unlock_irqrestore(&dev->lock, flags);

		if (copy_from_user(req->buf, buf, size)) {
			list_add(&req->list, &dev->tx_reqs);
			mutex_unlock(&dev->lock_printer_io);
			return bytes_copied;
		}

		bytes_copied += size;
		len -= size;
		buf += size;

		spin_lock_irqsave(&dev->lock, flags);

		/* We've disconnected or reset so free the req and buffer */
		if (dev->reset_printer) {
			list_add(&req->list, &dev->tx_reqs);
			spin_unlock_irqrestore(&dev->lock, flags);
			mutex_unlock(&dev->lock_printer_io);
			return -EAGAIN;
		}

		if (usb_ep_queue(dev->in_ep, req, GFP_ATOMIC)) {
			list_add(&req->list, &dev->tx_reqs);
			spin_unlock_irqrestore(&dev->lock, flags);
			mutex_unlock(&dev->lock_printer_io);
			return -EAGAIN;
		}

		list_add(&req->list, &dev->tx_reqs_active);

	}

	spin_unlock_irqrestore(&dev->lock, flags);
	mutex_unlock(&dev->lock_printer_io);

	DBG(dev, "printer_write sent %d bytes\n", (int)bytes_copied);

	if (bytes_copied) {
		return bytes_copied;
	} else {
		return -EAGAIN;
	}
}

static int
printer_fsync(struct file *fd, loff_t start, loff_t end, int datasync)
{
	struct printer_dev	*dev = fd->private_data;
	struct inode *inode = fd->f_path.dentry->d_inode;
	unsigned long		flags;
	int			tx_list_empty;

	mutex_lock(&inode->i_mutex);
	spin_lock_irqsave(&dev->lock, flags);
	tx_list_empty = (likely(list_empty(&dev->tx_reqs)));
	spin_unlock_irqrestore(&dev->lock, flags);

	if (!tx_list_empty) {
		/* Sleep until all data has been sent */
		wait_event_interruptible(dev->tx_flush_wait,
				(likely(list_empty(&dev->tx_reqs_active))));
	}
	mutex_unlock(&inode->i_mutex);

	return 0;
}

static unsigned int
printer_poll(struct file *fd, poll_table *wait)
{
	struct printer_dev	*dev = fd->private_data;
	unsigned long		flags;
	int			status = 0;

	mutex_lock(&dev->lock_printer_io);
	spin_lock_irqsave(&dev->lock, flags);
	setup_rx_reqs(dev);
	spin_unlock_irqrestore(&dev->lock, flags);
	mutex_unlock(&dev->lock_printer_io);

	poll_wait(fd, &dev->rx_wait, wait);
	poll_wait(fd, &dev->tx_wait, wait);

	spin_lock_irqsave(&dev->lock, flags);
	if (likely(!list_empty(&dev->tx_reqs)))
		status |= POLLOUT | POLLWRNORM;

	if (likely(dev->current_rx_bytes) ||
			likely(!list_empty(&dev->rx_buffers)))
		status |= POLLIN | POLLRDNORM;

	spin_unlock_irqrestore(&dev->lock, flags);

	return status;
}

static long
printer_ioctl(struct file *fd, unsigned int code, unsigned long arg)
{
	struct printer_dev	*dev = fd->private_data;
	unsigned long		flags;
	int			status = 0;

	DBG(dev, "printer_ioctl: cmd=0x%4.4x, arg=%lu\n", code, arg);

	/* handle ioctls */

	spin_lock_irqsave(&dev->lock, flags);

	switch (code) {
	case GADGET_GET_PRINTER_STATUS:
		status = (int)dev->printer_status;
		break;
	case GADGET_SET_PRINTER_STATUS:
		dev->printer_status = (u8)arg;
		break;
	default:
		/* could not handle ioctl */
		DBG(dev, "printer_ioctl: ERROR cmd=0x%4.4xis not supported\n",
				code);
		status = -ENOTTY;
	}

	spin_unlock_irqrestore(&dev->lock, flags);

	return status;
}

/* used after endpoint configuration */
static const struct file_operations printer_io_operations = {
	.owner =	THIS_MODULE,
	.open =		printer_open,
	.read =		printer_read,
	.write =	printer_write,
	.fsync =	printer_fsync,
	.poll =		printer_poll,
	.unlocked_ioctl = printer_ioctl,
	.release =	printer_close,
	.llseek =	noop_llseek,
};

/*-------------------------------------------------------------------------*/

static int
set_printer_interface(struct printer_dev *dev)
{
	int			result = 0;

	dev->in_ep->desc = ep_desc(dev->gadget, &hs_ep_in_desc, &fs_ep_in_desc);
	dev->in_ep->driver_data = dev;

	dev->out_ep->desc = ep_desc(dev->gadget, &hs_ep_out_desc,
				    &fs_ep_out_desc);
	dev->out_ep->driver_data = dev;

	result = usb_ep_enable(dev->in_ep);
	if (result != 0) {
		DBG(dev, "enable %s --> %d\n", dev->in_ep->name, result);
		goto done;
	}

	result = usb_ep_enable(dev->out_ep);
	if (result != 0) {
		DBG(dev, "enable %s --> %d\n", dev->in_ep->name, result);
		goto done;
	}

done:
	/* on error, disable any endpoints  */
	if (result != 0) {
		(void) usb_ep_disable(dev->in_ep);
		(void) usb_ep_disable(dev->out_ep);
		dev->in_ep->desc = NULL;
		dev->out_ep->desc = NULL;
	}

	/* caller is responsible for cleanup on error */
	return result;
}

static void printer_reset_interface(struct printer_dev *dev)
{
	if (dev->interface < 0)
		return;

	DBG(dev, "%s\n", __func__);

	if (dev->in_ep->desc)
		usb_ep_disable(dev->in_ep);

	if (dev->out_ep->desc)
		usb_ep_disable(dev->out_ep);

	dev->in_ep->desc = NULL;
	dev->out_ep->desc = NULL;
	dev->interface = -1;
}

/* Change our operational Interface. */
static int set_interface(struct printer_dev *dev, unsigned number)
{
	int			result = 0;

	/* Free the current interface */
	printer_reset_interface(dev);

	result = set_printer_interface(dev);
	if (result)
		printer_reset_interface(dev);
	else
		dev->interface = number;

	if (!result)
		INFO(dev, "Using interface %x\n", number);

	return result;
}

static void printer_soft_reset(struct printer_dev *dev)
{
	struct usb_request	*req;

	INFO(dev, "Received Printer Reset Request\n");

	if (usb_ep_disable(dev->in_ep))
		DBG(dev, "Failed to disable USB in_ep\n");
	if (usb_ep_disable(dev->out_ep))
		DBG(dev, "Failed to disable USB out_ep\n");

	if (dev->current_rx_req != NULL) {
		list_add(&dev->current_rx_req->list, &dev->rx_reqs);
		dev->current_rx_req = NULL;
	}
	dev->current_rx_bytes = 0;
	dev->current_rx_buf = NULL;
	dev->reset_printer = 1;

	while (likely(!(list_empty(&dev->rx_buffers)))) {
		req = container_of(dev->rx_buffers.next, struct usb_request,
				list);
		list_del_init(&req->list);
		list_add(&req->list, &dev->rx_reqs);
	}

	while (likely(!(list_empty(&dev->rx_reqs_active)))) {
		req = container_of(dev->rx_buffers.next, struct usb_request,
				list);
		list_del_init(&req->list);
		list_add(&req->list, &dev->rx_reqs);
	}

	while (likely(!(list_empty(&dev->tx_reqs_active)))) {
		req = container_of(dev->tx_reqs_active.next,
				struct usb_request, list);
		list_del_init(&req->list);
		list_add(&req->list, &dev->tx_reqs);
	}

	if (usb_ep_enable(dev->in_ep))
		DBG(dev, "Failed to enable USB in_ep\n");
	if (usb_ep_enable(dev->out_ep))
		DBG(dev, "Failed to enable USB out_ep\n");

	wake_up_interruptible(&dev->rx_wait);
	wake_up_interruptible(&dev->tx_wait);
	wake_up_interruptible(&dev->tx_flush_wait);
}

/*-------------------------------------------------------------------------*/

/*
 * The setup() callback implements all the ep0 functionality that's not
 * handled lower down.
 */
static int printer_func_setup(struct usb_function *f,
		const struct usb_ctrlrequest *ctrl)
{
	struct printer_dev *dev = container_of(f, struct printer_dev, function);
	struct usb_composite_dev *cdev = f->config->cdev;
	struct usb_request	*req = cdev->req;
	int			value = -EOPNOTSUPP;
	u16			wIndex = le16_to_cpu(ctrl->wIndex);
	u16			wValue = le16_to_cpu(ctrl->wValue);
	u16			wLength = le16_to_cpu(ctrl->wLength);

	DBG(dev, "ctrl req%02x.%02x v%04x i%04x l%d\n",
		ctrl->bRequestType, ctrl->bRequest, wValue, wIndex, wLength);

	switch (ctrl->bRequestType&USB_TYPE_MASK) {
	case USB_TYPE_CLASS:
		switch (ctrl->bRequest) {
		case 0: /* Get the IEEE-1284 PNP String */
			/* Only one printer interface is supported. */
			if ((wIndex>>8) != dev->interface)
				break;

			value = (pnp_string[0]<<8)|pnp_string[1];
			memcpy(req->buf, pnp_string, value);
			DBG(dev, "1284 PNP String: %x %s\n", value,
					&pnp_string[2]);
			break;

		case 1: /* Get Port Status */
			/* Only one printer interface is supported. */
			if (wIndex != dev->interface)
				break;

			*(u8 *)req->buf = dev->printer_status;
			value = min(wLength, (u16) 1);
			break;

		case 2: /* Soft Reset */
			/* Only one printer interface is supported. */
			if (wIndex != dev->interface)
				break;

			printer_soft_reset(dev);

			value = 0;
			break;

		default:
			goto unknown;
		}
		break;

	default:
unknown:
		VDBG(dev,
			"unknown ctrl req%02x.%02x v%04x i%04x l%d\n",
			ctrl->bRequestType, ctrl->bRequest,
			wValue, wIndex, wLength);
		break;
	}
	/* host either stalls (value < 0) or reports success */
	return value;
}

static int __init printer_func_bind(struct usb_configuration *c,
		struct usb_function *f)
{
	struct printer_dev *dev = container_of(f, struct printer_dev, function);
	struct usb_composite_dev *cdev = c->cdev;
	struct usb_ep		*in_ep, *out_ep;
	int id;

	id = usb_interface_id(c, f);
	if (id < 0)
		return id;
	intf_desc.bInterfaceNumber = id;

	/* all we really need is bulk IN/OUT */
	in_ep = usb_ep_autoconfig(cdev->gadget, &fs_ep_in_desc);
	if (!in_ep) {
autoconf_fail:
		dev_err(&cdev->gadget->dev, "can't autoconfigure on %s\n",
			cdev->gadget->name);
		return -ENODEV;
	}
	in_ep->driver_data = in_ep;	/* claim */

	out_ep = usb_ep_autoconfig(cdev->gadget, &fs_ep_out_desc);
	if (!out_ep)
		goto autoconf_fail;
	out_ep->driver_data = out_ep;	/* claim */

	/* assumes that all endpoints are dual-speed */
	hs_ep_in_desc.bEndpointAddress = fs_ep_in_desc.bEndpointAddress;
	hs_ep_out_desc.bEndpointAddress = fs_ep_out_desc.bEndpointAddress;

	dev->in_ep = in_ep;
	dev->out_ep = out_ep;
	return 0;
}

static void printer_func_unbind(struct usb_configuration *c,
		struct usb_function *f)
{
}

static int printer_func_set_alt(struct usb_function *f,
		unsigned intf, unsigned alt)
{
	struct printer_dev *dev = container_of(f, struct printer_dev, function);
	int ret = -ENOTSUPP;

	if (!alt)
		ret = set_interface(dev, intf);

	return ret;
}

static void printer_func_disable(struct usb_function *f)
{
	struct printer_dev *dev = container_of(f, struct printer_dev, function);
	unsigned long		flags;

	DBG(dev, "%s\n", __func__);

	spin_lock_irqsave(&dev->lock, flags);
	printer_reset_interface(dev);
	spin_unlock_irqrestore(&dev->lock, flags);
}

static void printer_cfg_unbind(struct usb_configuration *c)
{
	struct printer_dev	*dev;
	struct usb_request	*req;

	dev = &usb_printer_gadget;

	DBG(dev, "%s\n", __func__);

	/* Remove sysfs files */
	device_destroy(usb_gadget_class, g_printer_devno);

	/* Remove Character Device */
	cdev_del(&dev->printer_cdev);

	/* we must already have been disconnected ... no i/o may be active */
	WARN_ON(!list_empty(&dev->tx_reqs_active));
	WARN_ON(!list_empty(&dev->rx_reqs_active));

	/* Free all memory for this driver. */
	while (!list_empty(&dev->tx_reqs)) {
		req = container_of(dev->tx_reqs.next, struct usb_request,
				list);
		list_del(&req->list);
		printer_req_free(dev->in_ep, req);
	}

	if (dev->current_rx_req != NULL)
		printer_req_free(dev->out_ep, dev->current_rx_req);

	while (!list_empty(&dev->rx_reqs)) {
		req = container_of(dev->rx_reqs.next,
				struct usb_request, list);
		list_del(&req->list);
		printer_req_free(dev->out_ep, req);
	}

	while (!list_empty(&dev->rx_buffers)) {
		req = container_of(dev->rx_buffers.next,
				struct usb_request, list);
		list_del(&req->list);
		printer_req_free(dev->out_ep, req);
	}
}

static struct usb_configuration printer_cfg_driver = {
	.label			= "printer",
	.unbind			= printer_cfg_unbind,
	.bConfigurationValue	= 1,
	.bmAttributes		= USB_CONFIG_ATT_ONE | USB_CONFIG_ATT_SELFPOWER,
};

static int __init printer_bind_config(struct usb_configuration *c)
{
	struct usb_gadget	*gadget = c->cdev->gadget;
	struct printer_dev	*dev;
	int			status = -ENOMEM;
	size_t			len;
	u32			i;
	struct usb_request	*req;

	usb_ep_autoconfig_reset(gadget);

	dev = &usb_printer_gadget;

	dev->function.name = shortname;
	dev->function.descriptors = fs_printer_function;
	dev->function.hs_descriptors = hs_printer_function;
	dev->function.bind = printer_func_bind;
	dev->function.setup = printer_func_setup;
	dev->function.unbind = printer_func_unbind;
	dev->function.set_alt = printer_func_set_alt;
	dev->function.disable = printer_func_disable;

	status = usb_add_function(c, &dev->function);
	if (status)
		return status;

	/* Setup the sysfs files for the printer gadget. */
	dev->pdev = device_create(usb_gadget_class, NULL, g_printer_devno,
				  NULL, "g_printer");
	if (IS_ERR(dev->pdev)) {
		ERROR(dev, "Failed to create device: g_printer\n");
		goto fail;
	}

	/*
	 * Register a character device as an interface to a user mode
	 * program that handles the printer specific functionality.
	 */
	cdev_init(&dev->printer_cdev, &printer_io_operations);
	dev->printer_cdev.owner = THIS_MODULE;
	status = cdev_add(&dev->printer_cdev, g_printer_devno, 1);
	if (status) {
		ERROR(dev, "Failed to open char device\n");
		goto fail;
	}

	if (iPNPstring)
		strlcpy(&pnp_string[2], iPNPstring, (sizeof pnp_string)-2);

	len = strlen(pnp_string);
	pnp_string[0] = (len >> 8) & 0xFF;
	pnp_string[1] = len & 0xFF;

	usb_gadget_set_selfpowered(gadget);

	if (gadget->is_otg) {
		otg_descriptor.bmAttributes |= USB_OTG_HNP;
		printer_cfg_driver.descriptors = otg_desc;
		printer_cfg_driver.bmAttributes |= USB_CONFIG_ATT_WAKEUP;
	}

	spin_lock_init(&dev->lock);
	mutex_init(&dev->lock_printer_io);
	INIT_LIST_HEAD(&dev->tx_reqs);
	INIT_LIST_HEAD(&dev->tx_reqs_active);
	INIT_LIST_HEAD(&dev->rx_reqs);
	INIT_LIST_HEAD(&dev->rx_reqs_active);
	INIT_LIST_HEAD(&dev->rx_buffers);
	init_waitqueue_head(&dev->rx_wait);
	init_waitqueue_head(&dev->tx_wait);
	init_waitqueue_head(&dev->tx_flush_wait);

	dev->interface = -1;
	dev->printer_cdev_open = 0;
	dev->printer_status = PRINTER_NOT_ERROR;
	dev->current_rx_req = NULL;
	dev->current_rx_bytes = 0;
	dev->current_rx_buf = NULL;

	for (i = 0; i < QLEN; i++) {
		req = printer_req_alloc(dev->in_ep, USB_BUFSIZE, GFP_KERNEL);
		if (!req) {
			while (!list_empty(&dev->tx_reqs)) {
				req = container_of(dev->tx_reqs.next,
						struct usb_request, list);
				list_del(&req->list);
				printer_req_free(dev->in_ep, req);
			}
			return -ENOMEM;
		}
		list_add(&req->list, &dev->tx_reqs);
	}

	for (i = 0; i < QLEN; i++) {
		req = printer_req_alloc(dev->out_ep, USB_BUFSIZE, GFP_KERNEL);
		if (!req) {
			while (!list_empty(&dev->rx_reqs)) {
				req = container_of(dev->rx_reqs.next,
						struct usb_request, list);
				list_del(&req->list);
				printer_req_free(dev->out_ep, req);
			}
			return -ENOMEM;
		}
		list_add(&req->list, &dev->rx_reqs);
	}

	/* finish hookup to lower layer ... */
	dev->gadget = gadget;

	INFO(dev, "%s, version: " DRIVER_VERSION "\n", driver_desc);
	return 0;

fail:
	printer_cfg_unbind(c);
	return status;
}

static int printer_unbind(struct usb_composite_dev *cdev)
{
	return 0;
}

static int __init printer_bind(struct usb_composite_dev *cdev)
{
	int ret;

	ret = usb_string_ids_tab(cdev, strings);
	if (ret < 0)
		return ret;
<<<<<<< HEAD
	device_desc.iManufacturer = strings[STRING_MANUFACTURER].id;
	device_desc.iProduct = strings[STRING_PRODUCT].id;
	device_desc.iSerialNumber = strings[STRING_SERIALNUM].id;

	ret = usb_add_config(cdev, &printer_cfg_driver, printer_bind_config);
=======
	device_desc.iManufacturer = strings[USB_GADGET_MANUFACTURER_IDX].id;
	device_desc.iProduct = strings[USB_GADGET_PRODUCT_IDX].id;
	device_desc.iSerialNumber = strings[USB_GADGET_SERIAL_IDX].id;

	ret = usb_add_config(cdev, &printer_cfg_driver, printer_bind_config);
	if (ret)
		return ret;
	usb_composite_overwrite_options(cdev, &coverwrite);
>>>>>>> ddffeb8c
	return ret;
}

static __refdata struct usb_composite_driver printer_driver = {
	.name           = shortname,
	.dev            = &device_desc,
	.strings        = dev_strings,
	.max_speed      = USB_SPEED_HIGH,
	.bind		= printer_bind,
	.unbind		= printer_unbind,
};

static int __init
init(void)
{
	int status;

	usb_gadget_class = class_create(THIS_MODULE, "usb_printer_gadget");
	if (IS_ERR(usb_gadget_class)) {
		status = PTR_ERR(usb_gadget_class);
		pr_err("unable to create usb_gadget class %d\n", status);
		return status;
	}

	status = alloc_chrdev_region(&g_printer_devno, 0, 1,
			"USB printer gadget");
	if (status) {
		pr_err("alloc_chrdev_region %d\n", status);
		class_destroy(usb_gadget_class);
		return status;
	}

	status = usb_composite_probe(&printer_driver);
	if (status) {
		class_destroy(usb_gadget_class);
		unregister_chrdev_region(g_printer_devno, 1);
		pr_err("usb_gadget_probe_driver %x\n", status);
	}

	return status;
}
module_init(init);

static void __exit
cleanup(void)
{
	mutex_lock(&usb_printer_gadget.lock_printer_io);
	usb_composite_unregister(&printer_driver);
	unregister_chrdev_region(g_printer_devno, 1);
	class_destroy(usb_gadget_class);
	mutex_unlock(&usb_printer_gadget.lock_printer_io);
}
module_exit(cleanup);

MODULE_DESCRIPTION(DRIVER_DESC);
MODULE_AUTHOR("Craig Nadler");
MODULE_LICENSE("GPL");<|MERGE_RESOLUTION|>--- conflicted
+++ resolved
@@ -127,13 +127,6 @@
  * descriptors are built on demand.
  */
 
-<<<<<<< HEAD
-#define STRING_MANUFACTURER		0
-#define STRING_PRODUCT			1
-#define STRING_SERIALNUM		2
-
-=======
->>>>>>> ddffeb8c
 /* holds our biggest descriptor */
 #define USB_DESC_BUFSIZE		256
 #define USB_BUFSIZE			8192
@@ -240,15 +233,9 @@
 
 /* static strings, in UTF-8 */
 static struct usb_string		strings [] = {
-<<<<<<< HEAD
-	[STRING_MANUFACTURER].s = manufacturer,
-	[STRING_PRODUCT].s = product_desc,
-	[STRING_SERIALNUM].s =	serial_num,
-=======
 	[USB_GADGET_MANUFACTURER_IDX].s = "",
 	[USB_GADGET_PRODUCT_IDX].s = product_desc,
 	[USB_GADGET_SERIAL_IDX].s =	serial_num,
->>>>>>> ddffeb8c
 	{  }		/* end of list */
 };
 
@@ -1239,13 +1226,6 @@
 	ret = usb_string_ids_tab(cdev, strings);
 	if (ret < 0)
 		return ret;
-<<<<<<< HEAD
-	device_desc.iManufacturer = strings[STRING_MANUFACTURER].id;
-	device_desc.iProduct = strings[STRING_PRODUCT].id;
-	device_desc.iSerialNumber = strings[STRING_SERIALNUM].id;
-
-	ret = usb_add_config(cdev, &printer_cfg_driver, printer_bind_config);
-=======
 	device_desc.iManufacturer = strings[USB_GADGET_MANUFACTURER_IDX].id;
 	device_desc.iProduct = strings[USB_GADGET_PRODUCT_IDX].id;
 	device_desc.iSerialNumber = strings[USB_GADGET_SERIAL_IDX].id;
@@ -1254,7 +1234,6 @@
 	if (ret)
 		return ret;
 	usb_composite_overwrite_options(cdev, &coverwrite);
->>>>>>> ddffeb8c
 	return ret;
 }
 
