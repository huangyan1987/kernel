/*
 * composite.c - infrastructure for Composite USB Gadgets
 *
 * Copyright (C) 2006-2008 David Brownell
 *
 * This program is free software; you can redistribute it and/or modify
 * it under the terms of the GNU General Public License as published by
 * the Free Software Foundation; either version 2 of the License, or
 * (at your option) any later version.
 */

/* #define VERBOSE_DEBUG */

#include <linux/kallsyms.h>
#include <linux/kernel.h>
#include <linux/slab.h>
#include <linux/module.h>
#include <linux/device.h>
#include <linux/utsname.h>

#include <linux/usb/composite.h>
#include <linux/usb/otg.h>
#include <asm/unaligned.h>

#include "u_os_desc.h"

/**
 * struct usb_os_string - represents OS String to be reported by a gadget
 * @bLength: total length of the entire descritor, always 0x12
 * @bDescriptorType: USB_DT_STRING
 * @qwSignature: the OS String proper
 * @bMS_VendorCode: code used by the host for subsequent requests
 * @bPad: not used, must be zero
 */
struct usb_os_string {
	__u8	bLength;
	__u8	bDescriptorType;
	__u8	qwSignature[OS_STRING_QW_SIGN_LEN];
	__u8	bMS_VendorCode;
	__u8	bPad;
} __packed;

/*
 * The code in this file is utility code, used to build a gadget driver
 * from one or more "function" drivers, one or more "configuration"
 * objects, and a "usb_composite_driver" by gluing them together along
 * with the relevant device-wide data.
 */

static struct usb_gadget_strings **get_containers_gs(
		struct usb_gadget_string_container *uc)
{
	return (struct usb_gadget_strings **)uc->stash;
}

/**
 * function_descriptors() - get function descriptors for speed
 * @f: the function
 * @speed: the speed
 *
 * Returns the descriptors or NULL if not set.
 */
static struct usb_descriptor_header **
function_descriptors(struct usb_function *f,
		     enum usb_device_speed speed)
{
	struct usb_descriptor_header **descriptors;

	/*
	 * NOTE: we try to help gadget drivers which might not be setting
	 * max_speed appropriately.
	 */

	switch (speed) {
	case USB_SPEED_SUPER_PLUS:
		descriptors = f->ssp_descriptors;
		if (descriptors)
			break;
		/* FALLTHROUGH */
	case USB_SPEED_SUPER:
		descriptors = f->ss_descriptors;
		if (descriptors)
			break;
		/* FALLTHROUGH */
	case USB_SPEED_HIGH:
		descriptors = f->hs_descriptors;
		if (descriptors)
			break;
		/* FALLTHROUGH */
	default:
		descriptors = f->fs_descriptors;
	}

	/*
	 * if we can't find any descriptors at all, then this gadget deserves to
	 * Oops with a NULL pointer dereference
	 */

	return descriptors;
}

/**
 * next_ep_desc() - advance to the next EP descriptor
 * @t: currect pointer within descriptor array
 *
 * Return: next EP descriptor or NULL
 *
 * Iterate over @t until either EP descriptor found or
 * NULL (that indicates end of list) encountered
 */
static struct usb_descriptor_header**
next_ep_desc(struct usb_descriptor_header **t)
{
	for (; *t; t++) {
		if ((*t)->bDescriptorType == USB_DT_ENDPOINT)
			return t;
	}
	return NULL;
}

/*
 * for_each_ep_desc()- iterate over endpoint descriptors in the
 *		descriptors list
 * @start:	pointer within descriptor array.
 * @ep_desc:	endpoint descriptor to use as the loop cursor
 */
#define for_each_ep_desc(start, ep_desc) \
	for (ep_desc = next_ep_desc(start); \
	      ep_desc; ep_desc = next_ep_desc(ep_desc+1))

/**
 * config_ep_by_speed() - configures the given endpoint
 * according to gadget speed.
 * @g: pointer to the gadget
 * @f: usb function
 * @_ep: the endpoint to configure
 *
 * Return: error code, 0 on success
 *
 * This function chooses the right descriptors for a given
 * endpoint according to gadget speed and saves it in the
 * endpoint desc field. If the endpoint already has a descriptor
 * assigned to it - overwrites it with currently corresponding
 * descriptor. The endpoint maxpacket field is updated according
 * to the chosen descriptor.
 * Note: the supplied function should hold all the descriptors
 * for supported speeds
 */
int config_ep_by_speed(struct usb_gadget *g,
			struct usb_function *f,
			struct usb_ep *_ep)
{
	struct usb_composite_dev	*cdev = get_gadget_data(g);
	struct usb_endpoint_descriptor *chosen_desc = NULL;
	struct usb_descriptor_header **speed_desc = NULL;

	struct usb_ss_ep_comp_descriptor *comp_desc = NULL;
	int want_comp_desc = 0;

	struct usb_descriptor_header **d_spd; /* cursor for speed desc */

	if (!g || !f || !_ep)
		return -EIO;

	/* select desired speed */
	switch (g->speed) {
	case USB_SPEED_SUPER_PLUS:
		if (gadget_is_superspeed_plus(g)) {
			speed_desc = f->ssp_descriptors;
			want_comp_desc = 1;
			break;
		}
		/* else: Fall trough */
	case USB_SPEED_SUPER:
		if (gadget_is_superspeed(g)) {
			speed_desc = f->ss_descriptors;
			want_comp_desc = 1;
			break;
		}
		/* else: Fall trough */
	case USB_SPEED_HIGH:
		if (gadget_is_dualspeed(g)) {
			speed_desc = f->hs_descriptors;
			break;
		}
		/* else: fall through */
	default:
		speed_desc = f->fs_descriptors;
	}
	/* find descriptors */
	for_each_ep_desc(speed_desc, d_spd) {
		chosen_desc = (struct usb_endpoint_descriptor *)*d_spd;
		if (chosen_desc->bEndpointAddress == _ep->address)
			goto ep_found;
	}
	return -EIO;

ep_found:
	/* commit results */
	_ep->maxpacket = usb_endpoint_maxp(chosen_desc) & 0x7ff;
	_ep->desc = chosen_desc;
	_ep->comp_desc = NULL;
	_ep->maxburst = 0;
	_ep->mult = 1;

	if (g->speed == USB_SPEED_HIGH && (usb_endpoint_xfer_isoc(_ep->desc) ||
				usb_endpoint_xfer_int(_ep->desc)))
<<<<<<< HEAD
		_ep->mult = ((usb_endpoint_maxp(_ep->desc) & 0x1800) >> 11) + 1;
=======
		_ep->mult = usb_endpoint_maxp_mult(_ep->desc);
>>>>>>> a062067a

	if (!want_comp_desc)
		return 0;

	/*
	 * Companion descriptor should follow EP descriptor
	 * USB 3.0 spec, #9.6.7
	 */
	comp_desc = (struct usb_ss_ep_comp_descriptor *)*(++d_spd);
	if (!comp_desc ||
	    (comp_desc->bDescriptorType != USB_DT_SS_ENDPOINT_COMP))
		return -EIO;
	_ep->comp_desc = comp_desc;
	if (g->speed >= USB_SPEED_SUPER) {
		switch (usb_endpoint_type(_ep->desc)) {
		case USB_ENDPOINT_XFER_ISOC:
			/* mult: bits 1:0 of bmAttributes */
			_ep->mult = (comp_desc->bmAttributes & 0x3) + 1;
		case USB_ENDPOINT_XFER_BULK:
		case USB_ENDPOINT_XFER_INT:
			_ep->maxburst = comp_desc->bMaxBurst + 1;
			break;
		default:
			if (comp_desc->bMaxBurst != 0)
				ERROR(cdev, "ep0 bMaxBurst must be 0\n");
			_ep->maxburst = 1;
			break;
		}
	}
	return 0;
}
EXPORT_SYMBOL_GPL(config_ep_by_speed);

/**
 * usb_add_function() - add a function to a configuration
 * @config: the configuration
 * @function: the function being added
 * Context: single threaded during gadget setup
 *
 * After initialization, each configuration must have one or more
 * functions added to it.  Adding a function involves calling its @bind()
 * method to allocate resources such as interface and string identifiers
 * and endpoints.
 *
 * This function returns the value of the function's bind(), which is
 * zero for success else a negative errno value.
 */
int usb_add_function(struct usb_configuration *config,
		struct usb_function *function)
{
	int	value = -EINVAL;

	DBG(config->cdev, "adding '%s'/%p to config '%s'/%p\n",
			function->name, function,
			config->label, config);

	if (!function->set_alt || !function->disable)
		goto done;

	function->config = config;
	list_add_tail(&function->list, &config->functions);

	if (function->bind_deactivated) {
		value = usb_function_deactivate(function);
		if (value)
			goto done;
	}

	/* REVISIT *require* function->bind? */
	if (function->bind) {
		value = function->bind(config, function);
		if (value < 0) {
			list_del(&function->list);
			function->config = NULL;
		}
	} else
		value = 0;

	/* We allow configurations that don't work at both speeds.
	 * If we run into a lowspeed Linux system, treat it the same
	 * as full speed ... it's the function drivers that will need
	 * to avoid bulk and ISO transfers.
	 */
	if (!config->fullspeed && function->fs_descriptors)
		config->fullspeed = true;
	if (!config->highspeed && function->hs_descriptors)
		config->highspeed = true;
	if (!config->superspeed && function->ss_descriptors)
		config->superspeed = true;
	if (!config->superspeed_plus && function->ssp_descriptors)
		config->superspeed_plus = true;

done:
	if (value)
		DBG(config->cdev, "adding '%s'/%p --> %d\n",
				function->name, function, value);
	return value;
}
EXPORT_SYMBOL_GPL(usb_add_function);

void usb_remove_function(struct usb_configuration *c, struct usb_function *f)
{
	if (f->disable)
		f->disable(f);

	bitmap_zero(f->endpoints, 32);
	list_del(&f->list);
	if (f->unbind)
		f->unbind(c, f);
}
EXPORT_SYMBOL_GPL(usb_remove_function);

/**
 * usb_function_deactivate - prevent function and gadget enumeration
 * @function: the function that isn't yet ready to respond
 *
 * Blocks response of the gadget driver to host enumeration by
 * preventing the data line pullup from being activated.  This is
 * normally called during @bind() processing to change from the
 * initial "ready to respond" state, or when a required resource
 * becomes available.
 *
 * For example, drivers that serve as a passthrough to a userspace
 * daemon can block enumeration unless that daemon (such as an OBEX,
 * MTP, or print server) is ready to handle host requests.
 *
 * Not all systems support software control of their USB peripheral
 * data pullups.
 *
 * Returns zero on success, else negative errno.
 */
int usb_function_deactivate(struct usb_function *function)
{
	struct usb_composite_dev	*cdev = function->config->cdev;
	unsigned long			flags;
	int				status = 0;

	spin_lock_irqsave(&cdev->lock, flags);

	if (cdev->deactivations == 0)
		status = usb_gadget_deactivate(cdev->gadget);
	if (status == 0)
		cdev->deactivations++;

	spin_unlock_irqrestore(&cdev->lock, flags);
	return status;
}
EXPORT_SYMBOL_GPL(usb_function_deactivate);

/**
 * usb_function_activate - allow function and gadget enumeration
 * @function: function on which usb_function_activate() was called
 *
 * Reverses effect of usb_function_deactivate().  If no more functions
 * are delaying their activation, the gadget driver will respond to
 * host enumeration procedures.
 *
 * Returns zero on success, else negative errno.
 */
int usb_function_activate(struct usb_function *function)
{
	struct usb_composite_dev	*cdev = function->config->cdev;
	unsigned long			flags;
	int				status = 0;

	spin_lock_irqsave(&cdev->lock, flags);

	if (WARN_ON(cdev->deactivations == 0))
		status = -EINVAL;
	else {
		cdev->deactivations--;
		if (cdev->deactivations == 0)
			status = usb_gadget_activate(cdev->gadget);
	}

	spin_unlock_irqrestore(&cdev->lock, flags);
	return status;
}
EXPORT_SYMBOL_GPL(usb_function_activate);

/**
 * usb_interface_id() - allocate an unused interface ID
 * @config: configuration associated with the interface
 * @function: function handling the interface
 * Context: single threaded during gadget setup
 *
 * usb_interface_id() is called from usb_function.bind() callbacks to
 * allocate new interface IDs.  The function driver will then store that
 * ID in interface, association, CDC union, and other descriptors.  It
 * will also handle any control requests targeted at that interface,
 * particularly changing its altsetting via set_alt().  There may
 * also be class-specific or vendor-specific requests to handle.
 *
 * All interface identifier should be allocated using this routine, to
 * ensure that for example different functions don't wrongly assign
 * different meanings to the same identifier.  Note that since interface
 * identifiers are configuration-specific, functions used in more than
 * one configuration (or more than once in a given configuration) need
 * multiple versions of the relevant descriptors.
 *
 * Returns the interface ID which was allocated; or -ENODEV if no
 * more interface IDs can be allocated.
 */
int usb_interface_id(struct usb_configuration *config,
		struct usb_function *function)
{
	unsigned id = config->next_interface_id;

	if (id < MAX_CONFIG_INTERFACES) {
		config->interface[id] = function;
		config->next_interface_id = id + 1;
		return id;
	}
	return -ENODEV;
}
EXPORT_SYMBOL_GPL(usb_interface_id);

static u8 encode_bMaxPower(enum usb_device_speed speed,
		struct usb_configuration *c)
{
	unsigned val;

	if (c->MaxPower)
		val = c->MaxPower;
	else
		val = CONFIG_USB_GADGET_VBUS_DRAW;
	if (!val)
		return 0;
	switch (speed) {
	case USB_SPEED_SUPER:
		return DIV_ROUND_UP(val, 8);
	default:
		return DIV_ROUND_UP(val, 2);
	}
}

static int config_buf(struct usb_configuration *config,
		enum usb_device_speed speed, void *buf, u8 type)
{
	struct usb_config_descriptor	*c = buf;
	void				*next = buf + USB_DT_CONFIG_SIZE;
	int				len;
	struct usb_function		*f;
	int				status;

	len = USB_COMP_EP0_BUFSIZ - USB_DT_CONFIG_SIZE;
	/* write the config descriptor */
	c = buf;
	c->bLength = USB_DT_CONFIG_SIZE;
	c->bDescriptorType = type;
	/* wTotalLength is written later */
	c->bNumInterfaces = config->next_interface_id;
	c->bConfigurationValue = config->bConfigurationValue;
	c->iConfiguration = config->iConfiguration;
	c->bmAttributes = USB_CONFIG_ATT_ONE | config->bmAttributes;
	c->bMaxPower = encode_bMaxPower(speed, config);

	/* There may be e.g. OTG descriptors */
	if (config->descriptors) {
		status = usb_descriptor_fillbuf(next, len,
				config->descriptors);
		if (status < 0)
			return status;
		len -= status;
		next += status;
	}

	/* add each function's descriptors */
	list_for_each_entry(f, &config->functions, list) {
		struct usb_descriptor_header **descriptors;

		descriptors = function_descriptors(f, speed);
		if (!descriptors)
			continue;
		status = usb_descriptor_fillbuf(next, len,
			(const struct usb_descriptor_header **) descriptors);
		if (status < 0)
			return status;
		len -= status;
		next += status;
	}

	len = next - buf;
	c->wTotalLength = cpu_to_le16(len);
	return len;
}

static int config_desc(struct usb_composite_dev *cdev, unsigned w_value)
{
	struct usb_gadget		*gadget = cdev->gadget;
	struct usb_configuration	*c;
	struct list_head		*pos;
	u8				type = w_value >> 8;
	enum usb_device_speed		speed = USB_SPEED_UNKNOWN;

	if (gadget->speed >= USB_SPEED_SUPER)
		speed = gadget->speed;
	else if (gadget_is_dualspeed(gadget)) {
		int	hs = 0;
		if (gadget->speed == USB_SPEED_HIGH)
			hs = 1;
		if (type == USB_DT_OTHER_SPEED_CONFIG)
			hs = !hs;
		if (hs)
			speed = USB_SPEED_HIGH;

	}

	/* This is a lookup by config *INDEX* */
	w_value &= 0xff;

	pos = &cdev->configs;
	c = cdev->os_desc_config;
	if (c)
		goto check_config;

	while ((pos = pos->next) !=  &cdev->configs) {
		c = list_entry(pos, typeof(*c), list);

		/* skip OS Descriptors config which is handled separately */
		if (c == cdev->os_desc_config)
			continue;

check_config:
		/* ignore configs that won't work at this speed */
		switch (speed) {
		case USB_SPEED_SUPER_PLUS:
			if (!c->superspeed_plus)
				continue;
			break;
		case USB_SPEED_SUPER:
			if (!c->superspeed)
				continue;
			break;
		case USB_SPEED_HIGH:
			if (!c->highspeed)
				continue;
			break;
		default:
			if (!c->fullspeed)
				continue;
		}

		if (w_value == 0)
			return config_buf(c, speed, cdev->req->buf, type);
		w_value--;
	}
	return -EINVAL;
}

static int count_configs(struct usb_composite_dev *cdev, unsigned type)
{
	struct usb_gadget		*gadget = cdev->gadget;
	struct usb_configuration	*c;
	unsigned			count = 0;
	int				hs = 0;
	int				ss = 0;
	int				ssp = 0;

	if (gadget_is_dualspeed(gadget)) {
		if (gadget->speed == USB_SPEED_HIGH)
			hs = 1;
		if (gadget->speed == USB_SPEED_SUPER)
			ss = 1;
		if (gadget->speed == USB_SPEED_SUPER_PLUS)
			ssp = 1;
		if (type == USB_DT_DEVICE_QUALIFIER)
			hs = !hs;
	}
	list_for_each_entry(c, &cdev->configs, list) {
		/* ignore configs that won't work at this speed */
		if (ssp) {
			if (!c->superspeed_plus)
				continue;
		} else if (ss) {
			if (!c->superspeed)
				continue;
		} else if (hs) {
			if (!c->highspeed)
				continue;
		} else {
			if (!c->fullspeed)
				continue;
		}
		count++;
	}
	return count;
}

/**
 * bos_desc() - prepares the BOS descriptor.
 * @cdev: pointer to usb_composite device to generate the bos
 *	descriptor for
 *
 * This function generates the BOS (Binary Device Object)
 * descriptor and its device capabilities descriptors. The BOS
 * descriptor should be supported by a SuperSpeed device.
 */
static int bos_desc(struct usb_composite_dev *cdev)
{
	struct usb_ext_cap_descriptor	*usb_ext;
	struct usb_ss_cap_descriptor	*ss_cap;
	struct usb_dcd_config_params	dcd_config_params;
	struct usb_bos_descriptor	*bos = cdev->req->buf;

	bos->bLength = USB_DT_BOS_SIZE;
	bos->bDescriptorType = USB_DT_BOS;

	bos->wTotalLength = cpu_to_le16(USB_DT_BOS_SIZE);
	bos->bNumDeviceCaps = 0;

	/*
	 * A SuperSpeed device shall include the USB2.0 extension descriptor
	 * and shall support LPM when operating in USB2.0 HS mode.
	 */
	usb_ext = cdev->req->buf + le16_to_cpu(bos->wTotalLength);
	bos->bNumDeviceCaps++;
	le16_add_cpu(&bos->wTotalLength, USB_DT_USB_EXT_CAP_SIZE);
	usb_ext->bLength = USB_DT_USB_EXT_CAP_SIZE;
	usb_ext->bDescriptorType = USB_DT_DEVICE_CAPABILITY;
	usb_ext->bDevCapabilityType = USB_CAP_TYPE_EXT;
	usb_ext->bmAttributes = cpu_to_le32(USB_LPM_SUPPORT | USB_BESL_SUPPORT);

	/*
	 * The Superspeed USB Capability descriptor shall be implemented by all
	 * SuperSpeed devices.
	 */
	ss_cap = cdev->req->buf + le16_to_cpu(bos->wTotalLength);
	bos->bNumDeviceCaps++;
	le16_add_cpu(&bos->wTotalLength, USB_DT_USB_SS_CAP_SIZE);
	ss_cap->bLength = USB_DT_USB_SS_CAP_SIZE;
	ss_cap->bDescriptorType = USB_DT_DEVICE_CAPABILITY;
	ss_cap->bDevCapabilityType = USB_SS_CAP_TYPE;
	ss_cap->bmAttributes = 0; /* LTM is not supported yet */
	ss_cap->wSpeedSupported = cpu_to_le16(USB_LOW_SPEED_OPERATION |
				USB_FULL_SPEED_OPERATION |
				USB_HIGH_SPEED_OPERATION |
				USB_5GBPS_OPERATION);
	ss_cap->bFunctionalitySupport = USB_LOW_SPEED_OPERATION;

	/* Get Controller configuration */
	if (cdev->gadget->ops->get_config_params)
		cdev->gadget->ops->get_config_params(&dcd_config_params);
	else {
		dcd_config_params.bU1devExitLat = USB_DEFAULT_U1_DEV_EXIT_LAT;
		dcd_config_params.bU2DevExitLat =
			cpu_to_le16(USB_DEFAULT_U2_DEV_EXIT_LAT);
	}
	ss_cap->bU1devExitLat = dcd_config_params.bU1devExitLat;
	ss_cap->bU2DevExitLat = dcd_config_params.bU2DevExitLat;

	/* The SuperSpeedPlus USB Device Capability descriptor */
	if (gadget_is_superspeed_plus(cdev->gadget)) {
		struct usb_ssp_cap_descriptor *ssp_cap;

		ssp_cap = cdev->req->buf + le16_to_cpu(bos->wTotalLength);
		bos->bNumDeviceCaps++;

		/*
		 * Report typical values.
		 */

		le16_add_cpu(&bos->wTotalLength, USB_DT_USB_SSP_CAP_SIZE(1));
		ssp_cap->bLength = USB_DT_USB_SSP_CAP_SIZE(1);
		ssp_cap->bDescriptorType = USB_DT_DEVICE_CAPABILITY;
		ssp_cap->bDevCapabilityType = USB_SSP_CAP_TYPE;
		ssp_cap->bReserved = 0;
		ssp_cap->wReserved = 0;

		/* SSAC = 1 (2 attributes) */
		ssp_cap->bmAttributes = cpu_to_le32(1);

		/* Min RX/TX Lane Count = 1 */
		ssp_cap->wFunctionalitySupport =
			cpu_to_le16((1 << 8) | (1 << 12));

		/*
		 * bmSublinkSpeedAttr[0]:
		 *   ST  = Symmetric, RX
		 *   LSE =  3 (Gbps)
		 *   LP  =  1 (SuperSpeedPlus)
		 *   LSM = 10 (10 Gbps)
		 */
		ssp_cap->bmSublinkSpeedAttr[0] =
			cpu_to_le32((3 << 4) | (1 << 14) | (0xa << 16));
		/*
		 * bmSublinkSpeedAttr[1] =
		 *   ST  = Symmetric, TX
		 *   LSE =  3 (Gbps)
		 *   LP  =  1 (SuperSpeedPlus)
		 *   LSM = 10 (10 Gbps)
		 */
		ssp_cap->bmSublinkSpeedAttr[1] =
			cpu_to_le32((3 << 4) | (1 << 14) |
				    (0xa << 16) | (1 << 7));
	}

	return le16_to_cpu(bos->wTotalLength);
}

static void device_qual(struct usb_composite_dev *cdev)
{
	struct usb_qualifier_descriptor	*qual = cdev->req->buf;

	qual->bLength = sizeof(*qual);
	qual->bDescriptorType = USB_DT_DEVICE_QUALIFIER;
	/* POLICY: same bcdUSB and device type info at both speeds */
	qual->bcdUSB = cdev->desc.bcdUSB;
	qual->bDeviceClass = cdev->desc.bDeviceClass;
	qual->bDeviceSubClass = cdev->desc.bDeviceSubClass;
	qual->bDeviceProtocol = cdev->desc.bDeviceProtocol;
	/* ASSUME same EP0 fifo size at both speeds */
	qual->bMaxPacketSize0 = cdev->gadget->ep0->maxpacket;
	qual->bNumConfigurations = count_configs(cdev, USB_DT_DEVICE_QUALIFIER);
	qual->bRESERVED = 0;
}

/*-------------------------------------------------------------------------*/

static void reset_config(struct usb_composite_dev *cdev)
{
	struct usb_function		*f;

	DBG(cdev, "reset config\n");

	list_for_each_entry(f, &cdev->config->functions, list) {
		if (f->disable)
			f->disable(f);

		bitmap_zero(f->endpoints, 32);
	}
	cdev->config = NULL;
	cdev->delayed_status = 0;
}

static int set_config(struct usb_composite_dev *cdev,
		const struct usb_ctrlrequest *ctrl, unsigned number)
{
	struct usb_gadget	*gadget = cdev->gadget;
	struct usb_configuration *c = NULL;
	int			result = -EINVAL;
	unsigned		power = gadget_is_otg(gadget) ? 8 : 100;
	int			tmp;

	if (number) {
		list_for_each_entry(c, &cdev->configs, list) {
			if (c->bConfigurationValue == number) {
				/*
				 * We disable the FDs of the previous
				 * configuration only if the new configuration
				 * is a valid one
				 */
				if (cdev->config)
					reset_config(cdev);
				result = 0;
				break;
			}
		}
		if (result < 0)
			goto done;
	} else { /* Zero configuration value - need to reset the config */
		if (cdev->config)
			reset_config(cdev);
		result = 0;
	}

	INFO(cdev, "%s config #%d: %s\n",
	     usb_speed_string(gadget->speed),
	     number, c ? c->label : "unconfigured");

	if (!c)
		goto done;

	usb_gadget_set_state(gadget, USB_STATE_CONFIGURED);
	cdev->config = c;

	/* Initialize all interfaces by setting them to altsetting zero. */
	for (tmp = 0; tmp < MAX_CONFIG_INTERFACES; tmp++) {
		struct usb_function	*f = c->interface[tmp];
		struct usb_descriptor_header **descriptors;

		if (!f)
			break;

		/*
		 * Record which endpoints are used by the function. This is used
		 * to dispatch control requests targeted at that endpoint to the
		 * function's setup callback instead of the current
		 * configuration's setup callback.
		 */
		descriptors = function_descriptors(f, gadget->speed);

		for (; *descriptors; ++descriptors) {
			struct usb_endpoint_descriptor *ep;
			int addr;

			if ((*descriptors)->bDescriptorType != USB_DT_ENDPOINT)
				continue;

			ep = (struct usb_endpoint_descriptor *)*descriptors;
			addr = ((ep->bEndpointAddress & 0x80) >> 3)
			     |  (ep->bEndpointAddress & 0x0f);
			set_bit(addr, f->endpoints);
		}

		result = f->set_alt(f, tmp, 0);
		if (result < 0) {
			DBG(cdev, "interface %d (%s/%p) alt 0 --> %d\n",
					tmp, f->name, f, result);

			reset_config(cdev);
			goto done;
		}

		if (result == USB_GADGET_DELAYED_STATUS) {
			DBG(cdev,
			 "%s: interface %d (%s) requested delayed status\n",
					__func__, tmp, f->name);
			cdev->delayed_status++;
			DBG(cdev, "delayed_status count %d\n",
					cdev->delayed_status);
		}
	}

	/* when we return, be sure our power usage is valid */
	power = c->MaxPower ? c->MaxPower : CONFIG_USB_GADGET_VBUS_DRAW;
done:
	usb_gadget_vbus_draw(gadget, power);
	if (result >= 0 && cdev->delayed_status)
		result = USB_GADGET_DELAYED_STATUS;
	return result;
}

int usb_add_config_only(struct usb_composite_dev *cdev,
		struct usb_configuration *config)
{
	struct usb_configuration *c;

	if (!config->bConfigurationValue)
		return -EINVAL;

	/* Prevent duplicate configuration identifiers */
	list_for_each_entry(c, &cdev->configs, list) {
		if (c->bConfigurationValue == config->bConfigurationValue)
			return -EBUSY;
	}

	config->cdev = cdev;
	list_add_tail(&config->list, &cdev->configs);

	INIT_LIST_HEAD(&config->functions);
	config->next_interface_id = 0;
	memset(config->interface, 0, sizeof(config->interface));

	return 0;
}
EXPORT_SYMBOL_GPL(usb_add_config_only);

/**
 * usb_add_config() - add a configuration to a device.
 * @cdev: wraps the USB gadget
 * @config: the configuration, with bConfigurationValue assigned
 * @bind: the configuration's bind function
 * Context: single threaded during gadget setup
 *
 * One of the main tasks of a composite @bind() routine is to
 * add each of the configurations it supports, using this routine.
 *
 * This function returns the value of the configuration's @bind(), which
 * is zero for success else a negative errno value.  Binding configurations
 * assigns global resources including string IDs, and per-configuration
 * resources such as interface IDs and endpoints.
 */
int usb_add_config(struct usb_composite_dev *cdev,
		struct usb_configuration *config,
		int (*bind)(struct usb_configuration *))
{
	int				status = -EINVAL;

	if (!bind)
		goto done;

	DBG(cdev, "adding config #%u '%s'/%p\n",
			config->bConfigurationValue,
			config->label, config);

	status = usb_add_config_only(cdev, config);
	if (status)
		goto done;

	status = bind(config);
	if (status < 0) {
		while (!list_empty(&config->functions)) {
			struct usb_function		*f;

			f = list_first_entry(&config->functions,
					struct usb_function, list);
			list_del(&f->list);
			if (f->unbind) {
				DBG(cdev, "unbind function '%s'/%p\n",
					f->name, f);
				f->unbind(config, f);
				/* may free memory for "f" */
			}
		}
		list_del(&config->list);
		config->cdev = NULL;
	} else {
		unsigned	i;

		DBG(cdev, "cfg %d/%p speeds:%s%s%s%s\n",
			config->bConfigurationValue, config,
			config->superspeed_plus ? " superplus" : "",
			config->superspeed ? " super" : "",
			config->highspeed ? " high" : "",
			config->fullspeed
				? (gadget_is_dualspeed(cdev->gadget)
					? " full"
					: " full/low")
				: "");

		for (i = 0; i < MAX_CONFIG_INTERFACES; i++) {
			struct usb_function	*f = config->interface[i];

			if (!f)
				continue;
			DBG(cdev, "  interface %d = %s/%p\n",
				i, f->name, f);
		}
	}

	/* set_alt(), or next bind(), sets up ep->claimed as needed */
	usb_ep_autoconfig_reset(cdev->gadget);

done:
	if (status)
		DBG(cdev, "added config '%s'/%u --> %d\n", config->label,
				config->bConfigurationValue, status);
	return status;
}
EXPORT_SYMBOL_GPL(usb_add_config);

static void remove_config(struct usb_composite_dev *cdev,
			      struct usb_configuration *config)
{
	while (!list_empty(&config->functions)) {
		struct usb_function		*f;

		f = list_first_entry(&config->functions,
				struct usb_function, list);
		list_del(&f->list);
		if (f->unbind) {
			DBG(cdev, "unbind function '%s'/%p\n", f->name, f);
			f->unbind(config, f);
			/* may free memory for "f" */
		}
	}
	list_del(&config->list);
	if (config->unbind) {
		DBG(cdev, "unbind config '%s'/%p\n", config->label, config);
		config->unbind(config);
			/* may free memory for "c" */
	}
}

/**
 * usb_remove_config() - remove a configuration from a device.
 * @cdev: wraps the USB gadget
 * @config: the configuration
 *
 * Drivers must call usb_gadget_disconnect before calling this function
 * to disconnect the device from the host and make sure the host will not
 * try to enumerate the device while we are changing the config list.
 */
void usb_remove_config(struct usb_composite_dev *cdev,
		      struct usb_configuration *config)
{
	unsigned long flags;

	spin_lock_irqsave(&cdev->lock, flags);

	if (cdev->config == config)
		reset_config(cdev);

	spin_unlock_irqrestore(&cdev->lock, flags);

	remove_config(cdev, config);
}

/*-------------------------------------------------------------------------*/

/* We support strings in multiple languages ... string descriptor zero
 * says which languages are supported.  The typical case will be that
 * only one language (probably English) is used, with i18n handled on
 * the host side.
 */

static void collect_langs(struct usb_gadget_strings **sp, __le16 *buf)
{
	const struct usb_gadget_strings	*s;
	__le16				language;
	__le16				*tmp;

	while (*sp) {
		s = *sp;
		language = cpu_to_le16(s->language);
		for (tmp = buf; *tmp && tmp < &buf[126]; tmp++) {
			if (*tmp == language)
				goto repeat;
		}
		*tmp++ = language;
repeat:
		sp++;
	}
}

static int lookup_string(
	struct usb_gadget_strings	**sp,
	void				*buf,
	u16				language,
	int				id
)
{
	struct usb_gadget_strings	*s;
	int				value;

	while (*sp) {
		s = *sp++;
		if (s->language != language)
			continue;
		value = usb_gadget_get_string(s, id, buf);
		if (value > 0)
			return value;
	}
	return -EINVAL;
}

static int get_string(struct usb_composite_dev *cdev,
		void *buf, u16 language, int id)
{
	struct usb_composite_driver	*composite = cdev->driver;
	struct usb_gadget_string_container *uc;
	struct usb_configuration	*c;
	struct usb_function		*f;
	int				len;

	/* Yes, not only is USB's i18n support probably more than most
	 * folk will ever care about ... also, it's all supported here.
	 * (Except for UTF8 support for Unicode's "Astral Planes".)
	 */

	/* 0 == report all available language codes */
	if (id == 0) {
		struct usb_string_descriptor	*s = buf;
		struct usb_gadget_strings	**sp;

		memset(s, 0, 256);
		s->bDescriptorType = USB_DT_STRING;

		sp = composite->strings;
		if (sp)
			collect_langs(sp, s->wData);

		list_for_each_entry(c, &cdev->configs, list) {
			sp = c->strings;
			if (sp)
				collect_langs(sp, s->wData);

			list_for_each_entry(f, &c->functions, list) {
				sp = f->strings;
				if (sp)
					collect_langs(sp, s->wData);
			}
		}
		list_for_each_entry(uc, &cdev->gstrings, list) {
			struct usb_gadget_strings **sp;

			sp = get_containers_gs(uc);
			collect_langs(sp, s->wData);
		}

		for (len = 0; len <= 126 && s->wData[len]; len++)
			continue;
		if (!len)
			return -EINVAL;

		s->bLength = 2 * (len + 1);
		return s->bLength;
	}

	if (cdev->use_os_string && language == 0 && id == OS_STRING_IDX) {
		struct usb_os_string *b = buf;
		b->bLength = sizeof(*b);
		b->bDescriptorType = USB_DT_STRING;
		compiletime_assert(
			sizeof(b->qwSignature) == sizeof(cdev->qw_sign),
			"qwSignature size must be equal to qw_sign");
		memcpy(&b->qwSignature, cdev->qw_sign, sizeof(b->qwSignature));
		b->bMS_VendorCode = cdev->b_vendor_code;
		b->bPad = 0;
		return sizeof(*b);
	}

	list_for_each_entry(uc, &cdev->gstrings, list) {
		struct usb_gadget_strings **sp;

		sp = get_containers_gs(uc);
		len = lookup_string(sp, buf, language, id);
		if (len > 0)
			return len;
	}

	/* String IDs are device-scoped, so we look up each string
	 * table we're told about.  These lookups are infrequent;
	 * simpler-is-better here.
	 */
	if (composite->strings) {
		len = lookup_string(composite->strings, buf, language, id);
		if (len > 0)
			return len;
	}
	list_for_each_entry(c, &cdev->configs, list) {
		if (c->strings) {
			len = lookup_string(c->strings, buf, language, id);
			if (len > 0)
				return len;
		}
		list_for_each_entry(f, &c->functions, list) {
			if (!f->strings)
				continue;
			len = lookup_string(f->strings, buf, language, id);
			if (len > 0)
				return len;
		}
	}
	return -EINVAL;
}

/**
 * usb_string_id() - allocate an unused string ID
 * @cdev: the device whose string descriptor IDs are being allocated
 * Context: single threaded during gadget setup
 *
 * @usb_string_id() is called from bind() callbacks to allocate
 * string IDs.  Drivers for functions, configurations, or gadgets will
 * then store that ID in the appropriate descriptors and string table.
 *
 * All string identifier should be allocated using this,
 * @usb_string_ids_tab() or @usb_string_ids_n() routine, to ensure
 * that for example different functions don't wrongly assign different
 * meanings to the same identifier.
 */
int usb_string_id(struct usb_composite_dev *cdev)
{
	if (cdev->next_string_id < 254) {
		/* string id 0 is reserved by USB spec for list of
		 * supported languages */
		/* 255 reserved as well? -- mina86 */
		cdev->next_string_id++;
		return cdev->next_string_id;
	}
	return -ENODEV;
}
EXPORT_SYMBOL_GPL(usb_string_id);

/**
 * usb_string_ids() - allocate unused string IDs in batch
 * @cdev: the device whose string descriptor IDs are being allocated
 * @str: an array of usb_string objects to assign numbers to
 * Context: single threaded during gadget setup
 *
 * @usb_string_ids() is called from bind() callbacks to allocate
 * string IDs.  Drivers for functions, configurations, or gadgets will
 * then copy IDs from the string table to the appropriate descriptors
 * and string table for other languages.
 *
 * All string identifier should be allocated using this,
 * @usb_string_id() or @usb_string_ids_n() routine, to ensure that for
 * example different functions don't wrongly assign different meanings
 * to the same identifier.
 */
int usb_string_ids_tab(struct usb_composite_dev *cdev, struct usb_string *str)
{
	int next = cdev->next_string_id;

	for (; str->s; ++str) {
		if (unlikely(next >= 254))
			return -ENODEV;
		str->id = ++next;
	}

	cdev->next_string_id = next;

	return 0;
}
EXPORT_SYMBOL_GPL(usb_string_ids_tab);

static struct usb_gadget_string_container *copy_gadget_strings(
		struct usb_gadget_strings **sp, unsigned n_gstrings,
		unsigned n_strings)
{
	struct usb_gadget_string_container *uc;
	struct usb_gadget_strings **gs_array;
	struct usb_gadget_strings *gs;
	struct usb_string *s;
	unsigned mem;
	unsigned n_gs;
	unsigned n_s;
	void *stash;

	mem = sizeof(*uc);
	mem += sizeof(void *) * (n_gstrings + 1);
	mem += sizeof(struct usb_gadget_strings) * n_gstrings;
	mem += sizeof(struct usb_string) * (n_strings + 1) * (n_gstrings);
	uc = kmalloc(mem, GFP_KERNEL);
	if (!uc)
		return ERR_PTR(-ENOMEM);
	gs_array = get_containers_gs(uc);
	stash = uc->stash;
	stash += sizeof(void *) * (n_gstrings + 1);
	for (n_gs = 0; n_gs < n_gstrings; n_gs++) {
		struct usb_string *org_s;

		gs_array[n_gs] = stash;
		gs = gs_array[n_gs];
		stash += sizeof(struct usb_gadget_strings);
		gs->language = sp[n_gs]->language;
		gs->strings = stash;
		org_s = sp[n_gs]->strings;

		for (n_s = 0; n_s < n_strings; n_s++) {
			s = stash;
			stash += sizeof(struct usb_string);
			if (org_s->s)
				s->s = org_s->s;
			else
				s->s = "";
			org_s++;
		}
		s = stash;
		s->s = NULL;
		stash += sizeof(struct usb_string);

	}
	gs_array[n_gs] = NULL;
	return uc;
}

/**
 * usb_gstrings_attach() - attach gadget strings to a cdev and assign ids
 * @cdev: the device whose string descriptor IDs are being allocated
 * and attached.
 * @sp: an array of usb_gadget_strings to attach.
 * @n_strings: number of entries in each usb_strings array (sp[]->strings)
 *
 * This function will create a deep copy of usb_gadget_strings and usb_string
 * and attach it to the cdev. The actual string (usb_string.s) will not be
 * copied but only a referenced will be made. The struct usb_gadget_strings
 * array may contain multiple languages and should be NULL terminated.
 * The ->language pointer of each struct usb_gadget_strings has to contain the
 * same amount of entries.
 * For instance: sp[0] is en-US, sp[1] is es-ES. It is expected that the first
 * usb_string entry of es-ES contains the translation of the first usb_string
 * entry of en-US. Therefore both entries become the same id assign.
 */
struct usb_string *usb_gstrings_attach(struct usb_composite_dev *cdev,
		struct usb_gadget_strings **sp, unsigned n_strings)
{
	struct usb_gadget_string_container *uc;
	struct usb_gadget_strings **n_gs;
	unsigned n_gstrings = 0;
	unsigned i;
	int ret;

	for (i = 0; sp[i]; i++)
		n_gstrings++;

	if (!n_gstrings)
		return ERR_PTR(-EINVAL);

	uc = copy_gadget_strings(sp, n_gstrings, n_strings);
	if (IS_ERR(uc))
		return ERR_CAST(uc);

	n_gs = get_containers_gs(uc);
	ret = usb_string_ids_tab(cdev, n_gs[0]->strings);
	if (ret)
		goto err;

	for (i = 1; i < n_gstrings; i++) {
		struct usb_string *m_s;
		struct usb_string *s;
		unsigned n;

		m_s = n_gs[0]->strings;
		s = n_gs[i]->strings;
		for (n = 0; n < n_strings; n++) {
			s->id = m_s->id;
			s++;
			m_s++;
		}
	}
	list_add_tail(&uc->list, &cdev->gstrings);
	return n_gs[0]->strings;
err:
	kfree(uc);
	return ERR_PTR(ret);
}
EXPORT_SYMBOL_GPL(usb_gstrings_attach);

/**
 * usb_string_ids_n() - allocate unused string IDs in batch
 * @c: the device whose string descriptor IDs are being allocated
 * @n: number of string IDs to allocate
 * Context: single threaded during gadget setup
 *
 * Returns the first requested ID.  This ID and next @n-1 IDs are now
 * valid IDs.  At least provided that @n is non-zero because if it
 * is, returns last requested ID which is now very useful information.
 *
 * @usb_string_ids_n() is called from bind() callbacks to allocate
 * string IDs.  Drivers for functions, configurations, or gadgets will
 * then store that ID in the appropriate descriptors and string table.
 *
 * All string identifier should be allocated using this,
 * @usb_string_id() or @usb_string_ids_n() routine, to ensure that for
 * example different functions don't wrongly assign different meanings
 * to the same identifier.
 */
int usb_string_ids_n(struct usb_composite_dev *c, unsigned n)
{
	unsigned next = c->next_string_id;
	if (unlikely(n > 254 || (unsigned)next + n > 254))
		return -ENODEV;
	c->next_string_id += n;
	return next + 1;
}
EXPORT_SYMBOL_GPL(usb_string_ids_n);

/*-------------------------------------------------------------------------*/

static void composite_setup_complete(struct usb_ep *ep, struct usb_request *req)
{
	struct usb_composite_dev *cdev;

	if (req->status || req->actual != req->length)
		DBG((struct usb_composite_dev *) ep->driver_data,
				"setup complete --> %d, %d/%d\n",
				req->status, req->actual, req->length);

	/*
	 * REVIST The same ep0 requests are shared with function drivers
	 * so they don't have to maintain the same ->complete() stubs.
	 *
	 * Because of that, we need to check for the validity of ->context
	 * here, even though we know we've set it to something useful.
	 */
	if (!req->context)
		return;

	cdev = req->context;

	if (cdev->req == req)
		cdev->setup_pending = false;
	else if (cdev->os_desc_req == req)
		cdev->os_desc_pending = false;
	else
		WARN(1, "unknown request %p\n", req);
}

static int composite_ep0_queue(struct usb_composite_dev *cdev,
		struct usb_request *req, gfp_t gfp_flags)
{
	int ret;

	ret = usb_ep_queue(cdev->gadget->ep0, req, gfp_flags);
	if (ret == 0) {
		if (cdev->req == req)
			cdev->setup_pending = true;
		else if (cdev->os_desc_req == req)
			cdev->os_desc_pending = true;
		else
			WARN(1, "unknown request %p\n", req);
	}

	return ret;
}

static int count_ext_compat(struct usb_configuration *c)
{
	int i, res;

	res = 0;
	for (i = 0; i < c->next_interface_id; ++i) {
		struct usb_function *f;
		int j;

		f = c->interface[i];
		for (j = 0; j < f->os_desc_n; ++j) {
			struct usb_os_desc *d;

			if (i != f->os_desc_table[j].if_id)
				continue;
			d = f->os_desc_table[j].os_desc;
			if (d && d->ext_compat_id)
				++res;
		}
	}
	BUG_ON(res > 255);
	return res;
}

static void fill_ext_compat(struct usb_configuration *c, u8 *buf)
{
	int i, count;

	count = 16;
	for (i = 0; i < c->next_interface_id; ++i) {
		struct usb_function *f;
		int j;

		f = c->interface[i];
		for (j = 0; j < f->os_desc_n; ++j) {
			struct usb_os_desc *d;

			if (i != f->os_desc_table[j].if_id)
				continue;
			d = f->os_desc_table[j].os_desc;
			if (d && d->ext_compat_id) {
				*buf++ = i;
				*buf++ = 0x01;
				memcpy(buf, d->ext_compat_id, 16);
				buf += 22;
			} else {
				++buf;
				*buf = 0x01;
				buf += 23;
			}
			count += 24;
			if (count >= 4096)
				return;
		}
	}
}

static int count_ext_prop(struct usb_configuration *c, int interface)
{
	struct usb_function *f;
	int j;

	f = c->interface[interface];
	for (j = 0; j < f->os_desc_n; ++j) {
		struct usb_os_desc *d;

		if (interface != f->os_desc_table[j].if_id)
			continue;
		d = f->os_desc_table[j].os_desc;
		if (d && d->ext_compat_id)
			return d->ext_prop_count;
	}
	return 0;
}

static int len_ext_prop(struct usb_configuration *c, int interface)
{
	struct usb_function *f;
	struct usb_os_desc *d;
	int j, res;

	res = 10; /* header length */
	f = c->interface[interface];
	for (j = 0; j < f->os_desc_n; ++j) {
		if (interface != f->os_desc_table[j].if_id)
			continue;
		d = f->os_desc_table[j].os_desc;
		if (d)
			return min(res + d->ext_prop_len, 4096);
	}
	return res;
}

static int fill_ext_prop(struct usb_configuration *c, int interface, u8 *buf)
{
	struct usb_function *f;
	struct usb_os_desc *d;
	struct usb_os_desc_ext_prop *ext_prop;
	int j, count, n, ret;
	u8 *start = buf;

	f = c->interface[interface];
	for (j = 0; j < f->os_desc_n; ++j) {
		if (interface != f->os_desc_table[j].if_id)
			continue;
		d = f->os_desc_table[j].os_desc;
		if (d)
			list_for_each_entry(ext_prop, &d->ext_prop, entry) {
				/* 4kB minus header length */
				n = buf - start;
				if (n >= 4086)
					return 0;

				count = ext_prop->data_len +
					ext_prop->name_len + 14;
				if (count > 4086 - n)
					return -EINVAL;
				usb_ext_prop_put_size(buf, count);
				usb_ext_prop_put_type(buf, ext_prop->type);
				ret = usb_ext_prop_put_name(buf, ext_prop->name,
							    ext_prop->name_len);
				if (ret < 0)
					return ret;
				switch (ext_prop->type) {
				case USB_EXT_PROP_UNICODE:
				case USB_EXT_PROP_UNICODE_ENV:
				case USB_EXT_PROP_UNICODE_LINK:
					usb_ext_prop_put_unicode(buf, ret,
							 ext_prop->data,
							 ext_prop->data_len);
					break;
				case USB_EXT_PROP_BINARY:
					usb_ext_prop_put_binary(buf, ret,
							ext_prop->data,
							ext_prop->data_len);
					break;
				case USB_EXT_PROP_LE32:
					/* not implemented */
				case USB_EXT_PROP_BE32:
					/* not implemented */
				default:
					return -EINVAL;
				}
				buf += count;
			}
	}

	return 0;
}

/*
 * The setup() callback implements all the ep0 functionality that's
 * not handled lower down, in hardware or the hardware driver(like
 * device and endpoint feature flags, and their status).  It's all
 * housekeeping for the gadget function we're implementing.  Most of
 * the work is in config and function specific setup.
 */
int
composite_setup(struct usb_gadget *gadget, const struct usb_ctrlrequest *ctrl)
{
	struct usb_composite_dev	*cdev = get_gadget_data(gadget);
	struct usb_request		*req = cdev->req;
	int				value = -EOPNOTSUPP;
	int				status = 0;
	u16				w_index = le16_to_cpu(ctrl->wIndex);
	u8				intf = w_index & 0xFF;
	u16				w_value = le16_to_cpu(ctrl->wValue);
	u16				w_length = le16_to_cpu(ctrl->wLength);
	struct usb_function		*f = NULL;
	u8				endp;

	/* partial re-init of the response message; the function or the
	 * gadget might need to intercept e.g. a control-OUT completion
	 * when we delegate to it.
	 */
	req->zero = 0;
	req->context = cdev;
	req->complete = composite_setup_complete;
	req->length = 0;
	gadget->ep0->driver_data = cdev;

	/*
	 * Don't let non-standard requests match any of the cases below
	 * by accident.
	 */
	if ((ctrl->bRequestType & USB_TYPE_MASK) != USB_TYPE_STANDARD)
		goto unknown;

	switch (ctrl->bRequest) {

	/* we handle all standard USB descriptors */
	case USB_REQ_GET_DESCRIPTOR:
		if (ctrl->bRequestType != USB_DIR_IN)
			goto unknown;
		switch (w_value >> 8) {

		case USB_DT_DEVICE:
			cdev->desc.bNumConfigurations =
				count_configs(cdev, USB_DT_DEVICE);
			cdev->desc.bMaxPacketSize0 =
				cdev->gadget->ep0->maxpacket;
			if (gadget_is_superspeed(gadget)) {
				if (gadget->speed >= USB_SPEED_SUPER) {
					cdev->desc.bcdUSB = cpu_to_le16(0x0310);
					cdev->desc.bMaxPacketSize0 = 9;
				} else {
					cdev->desc.bcdUSB = cpu_to_le16(0x0210);
				}
			} else {
				cdev->desc.bcdUSB = cpu_to_le16(0x0200);
			}

			value = min(w_length, (u16) sizeof cdev->desc);
			memcpy(req->buf, &cdev->desc, value);
			break;
		case USB_DT_DEVICE_QUALIFIER:
			if (!gadget_is_dualspeed(gadget) ||
			    gadget->speed >= USB_SPEED_SUPER)
				break;
			device_qual(cdev);
			value = min_t(int, w_length,
				sizeof(struct usb_qualifier_descriptor));
			break;
		case USB_DT_OTHER_SPEED_CONFIG:
			if (!gadget_is_dualspeed(gadget) ||
			    gadget->speed >= USB_SPEED_SUPER)
				break;
			/* FALLTHROUGH */
		case USB_DT_CONFIG:
			value = config_desc(cdev, w_value);
			if (value >= 0)
				value = min(w_length, (u16) value);
			break;
		case USB_DT_STRING:
			value = get_string(cdev, req->buf,
					w_index, w_value & 0xff);
			if (value >= 0)
				value = min(w_length, (u16) value);
			break;
		case USB_DT_BOS:
			if (gadget_is_superspeed(gadget)) {
				value = bos_desc(cdev);
				value = min(w_length, (u16) value);
			}
			break;
		case USB_DT_OTG:
			if (gadget_is_otg(gadget)) {
				struct usb_configuration *config;
				int otg_desc_len = 0;

				if (cdev->config)
					config = cdev->config;
				else
					config = list_first_entry(
							&cdev->configs,
						struct usb_configuration, list);
				if (!config)
					goto done;

				if (gadget->otg_caps &&
					(gadget->otg_caps->otg_rev >= 0x0200))
					otg_desc_len += sizeof(
						struct usb_otg20_descriptor);
				else
					otg_desc_len += sizeof(
						struct usb_otg_descriptor);

				value = min_t(int, w_length, otg_desc_len);
				memcpy(req->buf, config->descriptors[0], value);
			}
			break;
		}
		break;

	/* any number of configs can work */
	case USB_REQ_SET_CONFIGURATION:
		if (ctrl->bRequestType != 0)
			goto unknown;
		if (gadget_is_otg(gadget)) {
			if (gadget->a_hnp_support)
				DBG(cdev, "HNP available\n");
			else if (gadget->a_alt_hnp_support)
				DBG(cdev, "HNP on another port\n");
			else
				VDBG(cdev, "HNP inactive\n");
		}
		spin_lock(&cdev->lock);
		value = set_config(cdev, ctrl, w_value);
		spin_unlock(&cdev->lock);
		break;
	case USB_REQ_GET_CONFIGURATION:
		if (ctrl->bRequestType != USB_DIR_IN)
			goto unknown;
		if (cdev->config)
			*(u8 *)req->buf = cdev->config->bConfigurationValue;
		else
			*(u8 *)req->buf = 0;
		value = min(w_length, (u16) 1);
		break;

	/* function drivers must handle get/set altsetting */
	case USB_REQ_SET_INTERFACE:
		if (ctrl->bRequestType != USB_RECIP_INTERFACE)
			goto unknown;
		if (!cdev->config || intf >= MAX_CONFIG_INTERFACES)
			break;
		f = cdev->config->interface[intf];
		if (!f)
			break;

		/*
		 * If there's no get_alt() method, we know only altsetting zero
		 * works. There is no need to check if set_alt() is not NULL
		 * as we check this in usb_add_function().
		 */
		if (w_value && !f->get_alt)
			break;
		value = f->set_alt(f, w_index, w_value);
		if (value == USB_GADGET_DELAYED_STATUS) {
			DBG(cdev,
			 "%s: interface %d (%s) requested delayed status\n",
					__func__, intf, f->name);
			cdev->delayed_status++;
			DBG(cdev, "delayed_status count %d\n",
					cdev->delayed_status);
		}
		break;
	case USB_REQ_GET_INTERFACE:
		if (ctrl->bRequestType != (USB_DIR_IN|USB_RECIP_INTERFACE))
			goto unknown;
		if (!cdev->config || intf >= MAX_CONFIG_INTERFACES)
			break;
		f = cdev->config->interface[intf];
		if (!f)
			break;
		/* lots of interfaces only need altsetting zero... */
		value = f->get_alt ? f->get_alt(f, w_index) : 0;
		if (value < 0)
			break;
		*((u8 *)req->buf) = value;
		value = min(w_length, (u16) 1);
		break;
	case USB_REQ_GET_STATUS:
		if (gadget_is_otg(gadget) && gadget->hnp_polling_support &&
						(w_index == OTG_STS_SELECTOR)) {
			if (ctrl->bRequestType != (USB_DIR_IN |
							USB_RECIP_DEVICE))
				goto unknown;
			*((u8 *)req->buf) = gadget->host_request_flag;
			value = 1;
			break;
		}

		/*
		 * USB 3.0 additions:
		 * Function driver should handle get_status request. If such cb
		 * wasn't supplied we respond with default value = 0
		 * Note: function driver should supply such cb only for the
		 * first interface of the function
		 */
		if (!gadget_is_superspeed(gadget))
			goto unknown;
		if (ctrl->bRequestType != (USB_DIR_IN | USB_RECIP_INTERFACE))
			goto unknown;
		value = 2;	/* This is the length of the get_status reply */
		put_unaligned_le16(0, req->buf);
		if (!cdev->config || intf >= MAX_CONFIG_INTERFACES)
			break;
		f = cdev->config->interface[intf];
		if (!f)
			break;
		status = f->get_status ? f->get_status(f) : 0;
		if (status < 0)
			break;
		put_unaligned_le16(status & 0x0000ffff, req->buf);
		break;
	/*
	 * Function drivers should handle SetFeature/ClearFeature
	 * (FUNCTION_SUSPEND) request. function_suspend cb should be supplied
	 * only for the first interface of the function
	 */
	case USB_REQ_CLEAR_FEATURE:
	case USB_REQ_SET_FEATURE:
		if (!gadget_is_superspeed(gadget))
			goto unknown;
		if (ctrl->bRequestType != (USB_DIR_OUT | USB_RECIP_INTERFACE))
			goto unknown;
		switch (w_value) {
		case USB_INTRF_FUNC_SUSPEND:
			if (!cdev->config || intf >= MAX_CONFIG_INTERFACES)
				break;
			f = cdev->config->interface[intf];
			if (!f)
				break;
			value = 0;
			if (f->func_suspend)
				value = f->func_suspend(f, w_index >> 8);
			if (value < 0) {
				ERROR(cdev,
				      "func_suspend() returned error %d\n",
				      value);
				value = 0;
			}
			break;
		}
		break;
	default:
unknown:
		/*
		 * OS descriptors handling
		 */
		if (cdev->use_os_string && cdev->os_desc_config &&
		    (ctrl->bRequestType & USB_TYPE_VENDOR) &&
		    ctrl->bRequest == cdev->b_vendor_code) {
			struct usb_request		*req;
			struct usb_configuration	*os_desc_cfg;
			u8				*buf;
			int				interface;
			int				count = 0;

			req = cdev->os_desc_req;
			req->context = cdev;
			req->complete = composite_setup_complete;
			buf = req->buf;
			os_desc_cfg = cdev->os_desc_config;
			memset(buf, 0, w_length);
			buf[5] = 0x01;
			switch (ctrl->bRequestType & USB_RECIP_MASK) {
			case USB_RECIP_DEVICE:
				if (w_index != 0x4 || (w_value >> 8))
					break;
				buf[6] = w_index;
				if (w_length == 0x10) {
					/* Number of ext compat interfaces */
					count = count_ext_compat(os_desc_cfg);
					buf[8] = count;
					count *= 24; /* 24 B/ext compat desc */
					count += 16; /* header */
					put_unaligned_le32(count, buf);
					value = w_length;
				} else {
					/* "extended compatibility ID"s */
					count = count_ext_compat(os_desc_cfg);
					buf[8] = count;
					count *= 24; /* 24 B/ext compat desc */
					count += 16; /* header */
					put_unaligned_le32(count, buf);
					buf += 16;
					fill_ext_compat(os_desc_cfg, buf);
					value = w_length;
				}
				break;
			case USB_RECIP_INTERFACE:
				if (w_index != 0x5 || (w_value >> 8))
					break;
				interface = w_value & 0xFF;
				buf[6] = w_index;
				if (w_length == 0x0A) {
					count = count_ext_prop(os_desc_cfg,
						interface);
					put_unaligned_le16(count, buf + 8);
					count = len_ext_prop(os_desc_cfg,
						interface);
					put_unaligned_le32(count, buf);

					value = w_length;
				} else {
					count = count_ext_prop(os_desc_cfg,
						interface);
					put_unaligned_le16(count, buf + 8);
					count = len_ext_prop(os_desc_cfg,
						interface);
					put_unaligned_le32(count, buf);
					buf += 10;
					value = fill_ext_prop(os_desc_cfg,
							      interface, buf);
					if (value < 0)
						return value;

					value = w_length;
				}
				break;
			}

			if (value >= 0) {
				req->length = value;
				req->context = cdev;
				req->zero = value < w_length;
				value = composite_ep0_queue(cdev, req,
							    GFP_ATOMIC);
				if (value < 0) {
					DBG(cdev, "ep_queue --> %d\n", value);
					req->status = 0;
					composite_setup_complete(gadget->ep0,
								 req);
				}
			}
			return value;
		}

		VDBG(cdev,
			"non-core control req%02x.%02x v%04x i%04x l%d\n",
			ctrl->bRequestType, ctrl->bRequest,
			w_value, w_index, w_length);

		/* functions always handle their interfaces and endpoints...
		 * punt other recipients (other, WUSB, ...) to the current
		 * configuration code.
		 */
		if (cdev->config) {
			list_for_each_entry(f, &cdev->config->functions, list)
				if (f->req_match &&
				    f->req_match(f, ctrl, false))
					goto try_fun_setup;
		} else {
			struct usb_configuration *c;
			list_for_each_entry(c, &cdev->configs, list)
				list_for_each_entry(f, &c->functions, list)
					if (f->req_match &&
					    f->req_match(f, ctrl, true))
						goto try_fun_setup;
		}
		f = NULL;

		switch (ctrl->bRequestType & USB_RECIP_MASK) {
		case USB_RECIP_INTERFACE:
			if (!cdev->config || intf >= MAX_CONFIG_INTERFACES)
				break;
			f = cdev->config->interface[intf];
			break;

		case USB_RECIP_ENDPOINT:
			if (!cdev->config)
				break;
			endp = ((w_index & 0x80) >> 3) | (w_index & 0x0f);
			list_for_each_entry(f, &cdev->config->functions, list) {
				if (test_bit(endp, f->endpoints))
					break;
			}
			if (&f->list == &cdev->config->functions)
				f = NULL;
			break;
		}
try_fun_setup:
		if (f && f->setup)
			value = f->setup(f, ctrl);
		else {
			struct usb_configuration	*c;

			c = cdev->config;
			if (!c)
				goto done;

			/* try current config's setup */
			if (c->setup) {
				value = c->setup(c, ctrl);
				goto done;
			}

			/* try the only function in the current config */
			if (!list_is_singular(&c->functions))
				goto done;
			f = list_first_entry(&c->functions, struct usb_function,
					     list);
			if (f->setup)
				value = f->setup(f, ctrl);
		}

		goto done;
	}

	/* respond with data transfer before status phase? */
	if (value >= 0 && value != USB_GADGET_DELAYED_STATUS) {
		req->length = value;
		req->context = cdev;
		req->zero = value < w_length;
		value = composite_ep0_queue(cdev, req, GFP_ATOMIC);
		if (value < 0) {
			DBG(cdev, "ep_queue --> %d\n", value);
			req->status = 0;
			composite_setup_complete(gadget->ep0, req);
		}
	} else if (value == USB_GADGET_DELAYED_STATUS && w_length != 0) {
		WARN(cdev,
			"%s: Delayed status not supported for w_length != 0",
			__func__);
	}

done:
	/* device either stalls (value < 0) or reports success */
	return value;
}

void composite_disconnect(struct usb_gadget *gadget)
{
	struct usb_composite_dev	*cdev = get_gadget_data(gadget);
	unsigned long			flags;

	/* REVISIT:  should we have config and device level
	 * disconnect callbacks?
	 */
	spin_lock_irqsave(&cdev->lock, flags);
	if (cdev->config)
		reset_config(cdev);
	if (cdev->driver->disconnect)
		cdev->driver->disconnect(cdev);
	spin_unlock_irqrestore(&cdev->lock, flags);
}

/*-------------------------------------------------------------------------*/

static ssize_t suspended_show(struct device *dev, struct device_attribute *attr,
			      char *buf)
{
	struct usb_gadget *gadget = dev_to_usb_gadget(dev);
	struct usb_composite_dev *cdev = get_gadget_data(gadget);

	return sprintf(buf, "%d\n", cdev->suspended);
}
static DEVICE_ATTR_RO(suspended);

static void __composite_unbind(struct usb_gadget *gadget, bool unbind_driver)
{
	struct usb_composite_dev	*cdev = get_gadget_data(gadget);

	/* composite_disconnect() must already have been called
	 * by the underlying peripheral controller driver!
	 * so there's no i/o concurrency that could affect the
	 * state protected by cdev->lock.
	 */
	WARN_ON(cdev->config);

	while (!list_empty(&cdev->configs)) {
		struct usb_configuration	*c;
		c = list_first_entry(&cdev->configs,
				struct usb_configuration, list);
		remove_config(cdev, c);
	}
	if (cdev->driver->unbind && unbind_driver)
		cdev->driver->unbind(cdev);

	composite_dev_cleanup(cdev);

	kfree(cdev->def_manufacturer);
	kfree(cdev);
	set_gadget_data(gadget, NULL);
}

static void composite_unbind(struct usb_gadget *gadget)
{
	__composite_unbind(gadget, true);
}

static void update_unchanged_dev_desc(struct usb_device_descriptor *new,
		const struct usb_device_descriptor *old)
{
	__le16 idVendor;
	__le16 idProduct;
	__le16 bcdDevice;
	u8 iSerialNumber;
	u8 iManufacturer;
	u8 iProduct;

	/*
	 * these variables may have been set in
	 * usb_composite_overwrite_options()
	 */
	idVendor = new->idVendor;
	idProduct = new->idProduct;
	bcdDevice = new->bcdDevice;
	iSerialNumber = new->iSerialNumber;
	iManufacturer = new->iManufacturer;
	iProduct = new->iProduct;

	*new = *old;
	if (idVendor)
		new->idVendor = idVendor;
	if (idProduct)
		new->idProduct = idProduct;
	if (bcdDevice)
		new->bcdDevice = bcdDevice;
	else
		new->bcdDevice = cpu_to_le16(get_default_bcdDevice());
	if (iSerialNumber)
		new->iSerialNumber = iSerialNumber;
	if (iManufacturer)
		new->iManufacturer = iManufacturer;
	if (iProduct)
		new->iProduct = iProduct;
}

int composite_dev_prepare(struct usb_composite_driver *composite,
		struct usb_composite_dev *cdev)
{
	struct usb_gadget *gadget = cdev->gadget;
	int ret = -ENOMEM;

	/* preallocate control response and buffer */
	cdev->req = usb_ep_alloc_request(gadget->ep0, GFP_KERNEL);
	if (!cdev->req)
		return -ENOMEM;

	cdev->req->buf = kmalloc(USB_COMP_EP0_BUFSIZ, GFP_KERNEL);
	if (!cdev->req->buf)
		goto fail;

	ret = device_create_file(&gadget->dev, &dev_attr_suspended);
	if (ret)
		goto fail_dev;

	cdev->req->complete = composite_setup_complete;
	cdev->req->context = cdev;
	gadget->ep0->driver_data = cdev;

	cdev->driver = composite;

	/*
	 * As per USB compliance update, a device that is actively drawing
	 * more than 100mA from USB must report itself as bus-powered in
	 * the GetStatus(DEVICE) call.
	 */
	if (CONFIG_USB_GADGET_VBUS_DRAW <= USB_SELF_POWER_VBUS_MAX_DRAW)
		usb_gadget_set_selfpowered(gadget);

	/* interface and string IDs start at zero via kzalloc.
	 * we force endpoints to start unassigned; few controller
	 * drivers will zero ep->driver_data.
	 */
	usb_ep_autoconfig_reset(gadget);
	return 0;
fail_dev:
	kfree(cdev->req->buf);
fail:
	usb_ep_free_request(gadget->ep0, cdev->req);
	cdev->req = NULL;
	return ret;
}

int composite_os_desc_req_prepare(struct usb_composite_dev *cdev,
				  struct usb_ep *ep0)
{
	int ret = 0;

	cdev->os_desc_req = usb_ep_alloc_request(ep0, GFP_KERNEL);
	if (!cdev->os_desc_req) {
		ret = -ENOMEM;
		goto end;
	}

	/* OS feature descriptor length <= 4kB */
	cdev->os_desc_req->buf = kmalloc(4096, GFP_KERNEL);
	if (!cdev->os_desc_req->buf) {
		ret = -ENOMEM;
		usb_ep_free_request(ep0, cdev->os_desc_req);
		goto end;
	}
	cdev->os_desc_req->context = cdev;
	cdev->os_desc_req->complete = composite_setup_complete;
end:
	return ret;
}

void composite_dev_cleanup(struct usb_composite_dev *cdev)
{
	struct usb_gadget_string_container *uc, *tmp;

	list_for_each_entry_safe(uc, tmp, &cdev->gstrings, list) {
		list_del(&uc->list);
		kfree(uc);
	}
	if (cdev->os_desc_req) {
		if (cdev->os_desc_pending)
			usb_ep_dequeue(cdev->gadget->ep0, cdev->os_desc_req);

		kfree(cdev->os_desc_req->buf);
		usb_ep_free_request(cdev->gadget->ep0, cdev->os_desc_req);
	}
	if (cdev->req) {
		if (cdev->setup_pending)
			usb_ep_dequeue(cdev->gadget->ep0, cdev->req);

		kfree(cdev->req->buf);
		usb_ep_free_request(cdev->gadget->ep0, cdev->req);
	}
	cdev->next_string_id = 0;
	device_remove_file(&cdev->gadget->dev, &dev_attr_suspended);
}

static int composite_bind(struct usb_gadget *gadget,
		struct usb_gadget_driver *gdriver)
{
	struct usb_composite_dev	*cdev;
	struct usb_composite_driver	*composite = to_cdriver(gdriver);
	int				status = -ENOMEM;

	cdev = kzalloc(sizeof *cdev, GFP_KERNEL);
	if (!cdev)
		return status;

	spin_lock_init(&cdev->lock);
	cdev->gadget = gadget;
	set_gadget_data(gadget, cdev);
	INIT_LIST_HEAD(&cdev->configs);
	INIT_LIST_HEAD(&cdev->gstrings);

	status = composite_dev_prepare(composite, cdev);
	if (status)
		goto fail;

	/* composite gadget needs to assign strings for whole device (like
	 * serial number), register function drivers, potentially update
	 * power state and consumption, etc
	 */
	status = composite->bind(cdev);
	if (status < 0)
		goto fail;

	if (cdev->use_os_string) {
		status = composite_os_desc_req_prepare(cdev, gadget->ep0);
		if (status)
			goto fail;
	}

	update_unchanged_dev_desc(&cdev->desc, composite->dev);

	/* has userspace failed to provide a serial number? */
	if (composite->needs_serial && !cdev->desc.iSerialNumber)
		WARNING(cdev, "userspace failed to provide iSerialNumber\n");

	INFO(cdev, "%s ready\n", composite->name);
	return 0;

fail:
	__composite_unbind(gadget, false);
	return status;
}

/*-------------------------------------------------------------------------*/

void composite_suspend(struct usb_gadget *gadget)
{
	struct usb_composite_dev	*cdev = get_gadget_data(gadget);
	struct usb_function		*f;

	/* REVISIT:  should we have config level
	 * suspend/resume callbacks?
	 */
	DBG(cdev, "suspend\n");
	if (cdev->config) {
		list_for_each_entry(f, &cdev->config->functions, list) {
			if (f->suspend)
				f->suspend(f);
		}
	}
	if (cdev->driver->suspend)
		cdev->driver->suspend(cdev);

	cdev->suspended = 1;

	usb_gadget_vbus_draw(gadget, 2);
}

void composite_resume(struct usb_gadget *gadget)
{
	struct usb_composite_dev	*cdev = get_gadget_data(gadget);
	struct usb_function		*f;
	u16				maxpower;

	/* REVISIT:  should we have config level
	 * suspend/resume callbacks?
	 */
	DBG(cdev, "resume\n");
	if (cdev->driver->resume)
		cdev->driver->resume(cdev);
	if (cdev->config) {
		list_for_each_entry(f, &cdev->config->functions, list) {
			if (f->resume)
				f->resume(f);
		}

		maxpower = cdev->config->MaxPower;

		usb_gadget_vbus_draw(gadget, maxpower ?
			maxpower : CONFIG_USB_GADGET_VBUS_DRAW);
	}

	cdev->suspended = 0;
}

/*-------------------------------------------------------------------------*/

static const struct usb_gadget_driver composite_driver_template = {
	.bind		= composite_bind,
	.unbind		= composite_unbind,

	.setup		= composite_setup,
	.reset		= composite_disconnect,
	.disconnect	= composite_disconnect,

	.suspend	= composite_suspend,
	.resume		= composite_resume,

	.driver	= {
		.owner		= THIS_MODULE,
	},
};

/**
 * usb_composite_probe() - register a composite driver
 * @driver: the driver to register
 *
 * Context: single threaded during gadget setup
 *
 * This function is used to register drivers using the composite driver
 * framework.  The return value is zero, or a negative errno value.
 * Those values normally come from the driver's @bind method, which does
 * all the work of setting up the driver to match the hardware.
 *
 * On successful return, the gadget is ready to respond to requests from
 * the host, unless one of its components invokes usb_gadget_disconnect()
 * while it was binding.  That would usually be done in order to wait for
 * some userspace participation.
 */
int usb_composite_probe(struct usb_composite_driver *driver)
{
	struct usb_gadget_driver *gadget_driver;

	if (!driver || !driver->dev || !driver->bind)
		return -EINVAL;

	if (!driver->name)
		driver->name = "composite";

	driver->gadget_driver = composite_driver_template;
	gadget_driver = &driver->gadget_driver;

	gadget_driver->function =  (char *) driver->name;
	gadget_driver->driver.name = driver->name;
	gadget_driver->max_speed = driver->max_speed;

	return usb_gadget_probe_driver(gadget_driver);
}
EXPORT_SYMBOL_GPL(usb_composite_probe);

/**
 * usb_composite_unregister() - unregister a composite driver
 * @driver: the driver to unregister
 *
 * This function is used to unregister drivers using the composite
 * driver framework.
 */
void usb_composite_unregister(struct usb_composite_driver *driver)
{
	usb_gadget_unregister_driver(&driver->gadget_driver);
}
EXPORT_SYMBOL_GPL(usb_composite_unregister);

/**
 * usb_composite_setup_continue() - Continue with the control transfer
 * @cdev: the composite device who's control transfer was kept waiting
 *
 * This function must be called by the USB function driver to continue
 * with the control transfer's data/status stage in case it had requested to
 * delay the data/status stages. A USB function's setup handler (e.g. set_alt())
 * can request the composite framework to delay the setup request's data/status
 * stages by returning USB_GADGET_DELAYED_STATUS.
 */
void usb_composite_setup_continue(struct usb_composite_dev *cdev)
{
	int			value;
	struct usb_request	*req = cdev->req;
	unsigned long		flags;

	DBG(cdev, "%s\n", __func__);
	spin_lock_irqsave(&cdev->lock, flags);

	if (cdev->delayed_status == 0) {
		WARN(cdev, "%s: Unexpected call\n", __func__);

	} else if (--cdev->delayed_status == 0) {
		DBG(cdev, "%s: Completing delayed status\n", __func__);
		req->length = 0;
		req->context = cdev;
		value = composite_ep0_queue(cdev, req, GFP_ATOMIC);
		if (value < 0) {
			DBG(cdev, "ep_queue --> %d\n", value);
			req->status = 0;
			composite_setup_complete(cdev->gadget->ep0, req);
		}
	}

	spin_unlock_irqrestore(&cdev->lock, flags);
}
EXPORT_SYMBOL_GPL(usb_composite_setup_continue);

static char *composite_default_mfr(struct usb_gadget *gadget)
{
	return kasprintf(GFP_KERNEL, "%s %s with %s", init_utsname()->sysname,
			 init_utsname()->release, gadget->name);
}

void usb_composite_overwrite_options(struct usb_composite_dev *cdev,
		struct usb_composite_overwrite *covr)
{
	struct usb_device_descriptor	*desc = &cdev->desc;
	struct usb_gadget_strings	*gstr = cdev->driver->strings[0];
	struct usb_string		*dev_str = gstr->strings;

	if (covr->idVendor)
		desc->idVendor = cpu_to_le16(covr->idVendor);

	if (covr->idProduct)
		desc->idProduct = cpu_to_le16(covr->idProduct);

	if (covr->bcdDevice)
		desc->bcdDevice = cpu_to_le16(covr->bcdDevice);

	if (covr->serial_number) {
		desc->iSerialNumber = dev_str[USB_GADGET_SERIAL_IDX].id;
		dev_str[USB_GADGET_SERIAL_IDX].s = covr->serial_number;
	}
	if (covr->manufacturer) {
		desc->iManufacturer = dev_str[USB_GADGET_MANUFACTURER_IDX].id;
		dev_str[USB_GADGET_MANUFACTURER_IDX].s = covr->manufacturer;

	} else if (!strlen(dev_str[USB_GADGET_MANUFACTURER_IDX].s)) {
		desc->iManufacturer = dev_str[USB_GADGET_MANUFACTURER_IDX].id;
		cdev->def_manufacturer = composite_default_mfr(cdev->gadget);
		dev_str[USB_GADGET_MANUFACTURER_IDX].s = cdev->def_manufacturer;
	}

	if (covr->product) {
		desc->iProduct = dev_str[USB_GADGET_PRODUCT_IDX].id;
		dev_str[USB_GADGET_PRODUCT_IDX].s = covr->product;
	}
}
EXPORT_SYMBOL_GPL(usb_composite_overwrite_options);

MODULE_LICENSE("GPL");
MODULE_AUTHOR("David Brownell");<|MERGE_RESOLUTION|>--- conflicted
+++ resolved
@@ -197,7 +197,7 @@
 
 ep_found:
 	/* commit results */
-	_ep->maxpacket = usb_endpoint_maxp(chosen_desc) & 0x7ff;
+	_ep->maxpacket = usb_endpoint_maxp(chosen_desc);
 	_ep->desc = chosen_desc;
 	_ep->comp_desc = NULL;
 	_ep->maxburst = 0;
@@ -205,11 +205,7 @@
 
 	if (g->speed == USB_SPEED_HIGH && (usb_endpoint_xfer_isoc(_ep->desc) ||
 				usb_endpoint_xfer_int(_ep->desc)))
-<<<<<<< HEAD
-		_ep->mult = ((usb_endpoint_maxp(_ep->desc) & 0x1800) >> 11) + 1;
-=======
 		_ep->mult = usb_endpoint_maxp_mult(_ep->desc);
->>>>>>> a062067a
 
 	if (!want_comp_desc)
 		return 0;
