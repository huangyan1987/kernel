/*
 * (C) Copyright Linus Torvalds 1999
 * (C) Copyright Johannes Erdfelt 1999-2001
 * (C) Copyright Andreas Gal 1999
 * (C) Copyright Gregory P. Smith 1999
 * (C) Copyright Deti Fliegl 1999
 * (C) Copyright Randy Dunlap 2000
 * (C) Copyright David Brownell 2000-2002
 *
 * This program is free software; you can redistribute it and/or modify it
 * under the terms of the GNU General Public License as published by the
 * Free Software Foundation; either version 2 of the License, or (at your
 * option) any later version.
 *
 * This program is distributed in the hope that it will be useful, but
 * WITHOUT ANY WARRANTY; without even the implied warranty of MERCHANTABILITY
 * or FITNESS FOR A PARTICULAR PURPOSE.  See the GNU General Public License
 * for more details.
 *
 * You should have received a copy of the GNU General Public License
 * along with this program; if not, write to the Free Software Foundation,
 * Inc., 675 Mass Ave, Cambridge, MA 02139, USA.
 */

#include <linux/bcd.h>
#include <linux/module.h>
#include <linux/version.h>
#include <linux/kernel.h>
#include <linux/slab.h>
#include <linux/completion.h>
#include <linux/utsname.h>
#include <linux/mm.h>
#include <asm/io.h>
#include <linux/device.h>
#include <linux/dma-mapping.h>
#include <linux/mutex.h>
#include <asm/irq.h>
#include <asm/byteorder.h>
#include <asm/unaligned.h>
#include <linux/platform_device.h>
#include <linux/workqueue.h>
#include <linux/pm_runtime.h>
#include <linux/types.h>

#include <linux/phy/phy.h>
#include <linux/usb.h>
#include <linux/usb/hcd.h>
#include <linux/usb/phy.h>

#include "usb.h"


/*-------------------------------------------------------------------------*/

/*
 * USB Host Controller Driver framework
 *
 * Plugs into usbcore (usb_bus) and lets HCDs share code, minimizing
 * HCD-specific behaviors/bugs.
 *
 * This does error checks, tracks devices and urbs, and delegates to a
 * "hc_driver" only for code (and data) that really needs to know about
 * hardware differences.  That includes root hub registers, i/o queues,
 * and so on ... but as little else as possible.
 *
 * Shared code includes most of the "root hub" code (these are emulated,
 * though each HC's hardware works differently) and PCI glue, plus request
 * tracking overhead.  The HCD code should only block on spinlocks or on
 * hardware handshaking; blocking on software events (such as other kernel
 * threads releasing resources, or completing actions) is all generic.
 *
 * Happens the USB 2.0 spec says this would be invisible inside the "USBD",
 * and includes mostly a "HCDI" (HCD Interface) along with some APIs used
 * only by the hub driver ... and that neither should be seen or used by
 * usb client device drivers.
 *
 * Contributors of ideas or unattributed patches include: David Brownell,
 * Roman Weissgaerber, Rory Bolt, Greg Kroah-Hartman, ...
 *
 * HISTORY:
 * 2002-02-21	Pull in most of the usb_bus support from usb.c; some
 *		associated cleanup.  "usb_hcd" still != "usb_bus".
 * 2001-12-12	Initial patch version for Linux 2.5.1 kernel.
 */

/*-------------------------------------------------------------------------*/

/* Keep track of which host controller drivers are loaded */
unsigned long usb_hcds_loaded;
EXPORT_SYMBOL_GPL(usb_hcds_loaded);

/* host controllers we manage */
DEFINE_IDR (usb_bus_idr);
EXPORT_SYMBOL_GPL (usb_bus_idr);

/* used when allocating bus numbers */
#define USB_MAXBUS		64

/* used when updating list of hcds */
DEFINE_MUTEX(usb_bus_idr_lock);	/* exported only for usbfs */
EXPORT_SYMBOL_GPL (usb_bus_idr_lock);

/* used for controlling access to virtual root hubs */
static DEFINE_SPINLOCK(hcd_root_hub_lock);

/* used when updating an endpoint's URB list */
static DEFINE_SPINLOCK(hcd_urb_list_lock);

/* used to protect against unlinking URBs after the device is gone */
static DEFINE_SPINLOCK(hcd_urb_unlink_lock);

/* wait queue for synchronous unlinks */
DECLARE_WAIT_QUEUE_HEAD(usb_kill_urb_queue);

static inline int is_root_hub(struct usb_device *udev)
{
	return (udev->parent == NULL);
}

/*-------------------------------------------------------------------------*/

/*
 * Sharable chunks of root hub code.
 */

/*-------------------------------------------------------------------------*/
#define KERNEL_REL	bin2bcd(((LINUX_VERSION_CODE >> 16) & 0x0ff))
#define KERNEL_VER	bin2bcd(((LINUX_VERSION_CODE >> 8) & 0x0ff))

/* usb 3.1 root hub device descriptor */
static const u8 usb31_rh_dev_descriptor[18] = {
	0x12,       /*  __u8  bLength; */
	USB_DT_DEVICE, /* __u8 bDescriptorType; Device */
	0x10, 0x03, /*  __le16 bcdUSB; v3.1 */

	0x09,	    /*  __u8  bDeviceClass; HUB_CLASSCODE */
	0x00,	    /*  __u8  bDeviceSubClass; */
	0x03,       /*  __u8  bDeviceProtocol; USB 3 hub */
	0x09,       /*  __u8  bMaxPacketSize0; 2^9 = 512 Bytes */

	0x6b, 0x1d, /*  __le16 idVendor; Linux Foundation 0x1d6b */
	0x03, 0x00, /*  __le16 idProduct; device 0x0003 */
	KERNEL_VER, KERNEL_REL, /*  __le16 bcdDevice */

	0x03,       /*  __u8  iManufacturer; */
	0x02,       /*  __u8  iProduct; */
	0x01,       /*  __u8  iSerialNumber; */
	0x01        /*  __u8  bNumConfigurations; */
};

/* usb 3.0 root hub device descriptor */
static const u8 usb3_rh_dev_descriptor[18] = {
	0x12,       /*  __u8  bLength; */
	USB_DT_DEVICE, /* __u8 bDescriptorType; Device */
	0x00, 0x03, /*  __le16 bcdUSB; v3.0 */

	0x09,	    /*  __u8  bDeviceClass; HUB_CLASSCODE */
	0x00,	    /*  __u8  bDeviceSubClass; */
	0x03,       /*  __u8  bDeviceProtocol; USB 3.0 hub */
	0x09,       /*  __u8  bMaxPacketSize0; 2^9 = 512 Bytes */

	0x6b, 0x1d, /*  __le16 idVendor; Linux Foundation 0x1d6b */
	0x03, 0x00, /*  __le16 idProduct; device 0x0003 */
	KERNEL_VER, KERNEL_REL, /*  __le16 bcdDevice */

	0x03,       /*  __u8  iManufacturer; */
	0x02,       /*  __u8  iProduct; */
	0x01,       /*  __u8  iSerialNumber; */
	0x01        /*  __u8  bNumConfigurations; */
};

/* usb 2.5 (wireless USB 1.0) root hub device descriptor */
static const u8 usb25_rh_dev_descriptor[18] = {
	0x12,       /*  __u8  bLength; */
	USB_DT_DEVICE, /* __u8 bDescriptorType; Device */
	0x50, 0x02, /*  __le16 bcdUSB; v2.5 */

	0x09,	    /*  __u8  bDeviceClass; HUB_CLASSCODE */
	0x00,	    /*  __u8  bDeviceSubClass; */
	0x00,       /*  __u8  bDeviceProtocol; [ usb 2.0 no TT ] */
	0xFF,       /*  __u8  bMaxPacketSize0; always 0xFF (WUSB Spec 7.4.1). */

	0x6b, 0x1d, /*  __le16 idVendor; Linux Foundation 0x1d6b */
	0x02, 0x00, /*  __le16 idProduct; device 0x0002 */
	KERNEL_VER, KERNEL_REL, /*  __le16 bcdDevice */

	0x03,       /*  __u8  iManufacturer; */
	0x02,       /*  __u8  iProduct; */
	0x01,       /*  __u8  iSerialNumber; */
	0x01        /*  __u8  bNumConfigurations; */
};

/* usb 2.0 root hub device descriptor */
static const u8 usb2_rh_dev_descriptor[18] = {
	0x12,       /*  __u8  bLength; */
	USB_DT_DEVICE, /* __u8 bDescriptorType; Device */
	0x00, 0x02, /*  __le16 bcdUSB; v2.0 */

	0x09,	    /*  __u8  bDeviceClass; HUB_CLASSCODE */
	0x00,	    /*  __u8  bDeviceSubClass; */
	0x00,       /*  __u8  bDeviceProtocol; [ usb 2.0 no TT ] */
	0x40,       /*  __u8  bMaxPacketSize0; 64 Bytes */

	0x6b, 0x1d, /*  __le16 idVendor; Linux Foundation 0x1d6b */
	0x02, 0x00, /*  __le16 idProduct; device 0x0002 */
	KERNEL_VER, KERNEL_REL, /*  __le16 bcdDevice */

	0x03,       /*  __u8  iManufacturer; */
	0x02,       /*  __u8  iProduct; */
	0x01,       /*  __u8  iSerialNumber; */
	0x01        /*  __u8  bNumConfigurations; */
};

/* no usb 2.0 root hub "device qualifier" descriptor: one speed only */

/* usb 1.1 root hub device descriptor */
static const u8 usb11_rh_dev_descriptor[18] = {
	0x12,       /*  __u8  bLength; */
	USB_DT_DEVICE, /* __u8 bDescriptorType; Device */
	0x10, 0x01, /*  __le16 bcdUSB; v1.1 */

	0x09,	    /*  __u8  bDeviceClass; HUB_CLASSCODE */
	0x00,	    /*  __u8  bDeviceSubClass; */
	0x00,       /*  __u8  bDeviceProtocol; [ low/full speeds only ] */
	0x40,       /*  __u8  bMaxPacketSize0; 64 Bytes */

	0x6b, 0x1d, /*  __le16 idVendor; Linux Foundation 0x1d6b */
	0x01, 0x00, /*  __le16 idProduct; device 0x0001 */
	KERNEL_VER, KERNEL_REL, /*  __le16 bcdDevice */

	0x03,       /*  __u8  iManufacturer; */
	0x02,       /*  __u8  iProduct; */
	0x01,       /*  __u8  iSerialNumber; */
	0x01        /*  __u8  bNumConfigurations; */
};


/*-------------------------------------------------------------------------*/

/* Configuration descriptors for our root hubs */

static const u8 fs_rh_config_descriptor[] = {

	/* one configuration */
	0x09,       /*  __u8  bLength; */
	USB_DT_CONFIG, /* __u8 bDescriptorType; Configuration */
	0x19, 0x00, /*  __le16 wTotalLength; */
	0x01,       /*  __u8  bNumInterfaces; (1) */
	0x01,       /*  __u8  bConfigurationValue; */
	0x00,       /*  __u8  iConfiguration; */
	0xc0,       /*  __u8  bmAttributes;
				 Bit 7: must be set,
				     6: Self-powered,
				     5: Remote wakeup,
				     4..0: resvd */
	0x00,       /*  __u8  MaxPower; */

	/* USB 1.1:
	 * USB 2.0, single TT organization (mandatory):
	 *	one interface, protocol 0
	 *
	 * USB 2.0, multiple TT organization (optional):
	 *	two interfaces, protocols 1 (like single TT)
	 *	and 2 (multiple TT mode) ... config is
	 *	sometimes settable
	 *	NOT IMPLEMENTED
	 */

	/* one interface */
	0x09,       /*  __u8  if_bLength; */
	USB_DT_INTERFACE,  /* __u8 if_bDescriptorType; Interface */
	0x00,       /*  __u8  if_bInterfaceNumber; */
	0x00,       /*  __u8  if_bAlternateSetting; */
	0x01,       /*  __u8  if_bNumEndpoints; */
	0x09,       /*  __u8  if_bInterfaceClass; HUB_CLASSCODE */
	0x00,       /*  __u8  if_bInterfaceSubClass; */
	0x00,       /*  __u8  if_bInterfaceProtocol; [usb1.1 or single tt] */
	0x00,       /*  __u8  if_iInterface; */

	/* one endpoint (status change endpoint) */
	0x07,       /*  __u8  ep_bLength; */
	USB_DT_ENDPOINT, /* __u8 ep_bDescriptorType; Endpoint */
	0x81,       /*  __u8  ep_bEndpointAddress; IN Endpoint 1 */
	0x03,       /*  __u8  ep_bmAttributes; Interrupt */
	0x02, 0x00, /*  __le16 ep_wMaxPacketSize; 1 + (MAX_ROOT_PORTS / 8) */
	0xff        /*  __u8  ep_bInterval; (255ms -- usb 2.0 spec) */
};

static const u8 hs_rh_config_descriptor[] = {

	/* one configuration */
	0x09,       /*  __u8  bLength; */
	USB_DT_CONFIG, /* __u8 bDescriptorType; Configuration */
	0x19, 0x00, /*  __le16 wTotalLength; */
	0x01,       /*  __u8  bNumInterfaces; (1) */
	0x01,       /*  __u8  bConfigurationValue; */
	0x00,       /*  __u8  iConfiguration; */
	0xc0,       /*  __u8  bmAttributes;
				 Bit 7: must be set,
				     6: Self-powered,
				     5: Remote wakeup,
				     4..0: resvd */
	0x00,       /*  __u8  MaxPower; */

	/* USB 1.1:
	 * USB 2.0, single TT organization (mandatory):
	 *	one interface, protocol 0
	 *
	 * USB 2.0, multiple TT organization (optional):
	 *	two interfaces, protocols 1 (like single TT)
	 *	and 2 (multiple TT mode) ... config is
	 *	sometimes settable
	 *	NOT IMPLEMENTED
	 */

	/* one interface */
	0x09,       /*  __u8  if_bLength; */
	USB_DT_INTERFACE, /* __u8 if_bDescriptorType; Interface */
	0x00,       /*  __u8  if_bInterfaceNumber; */
	0x00,       /*  __u8  if_bAlternateSetting; */
	0x01,       /*  __u8  if_bNumEndpoints; */
	0x09,       /*  __u8  if_bInterfaceClass; HUB_CLASSCODE */
	0x00,       /*  __u8  if_bInterfaceSubClass; */
	0x00,       /*  __u8  if_bInterfaceProtocol; [usb1.1 or single tt] */
	0x00,       /*  __u8  if_iInterface; */

	/* one endpoint (status change endpoint) */
	0x07,       /*  __u8  ep_bLength; */
	USB_DT_ENDPOINT, /* __u8 ep_bDescriptorType; Endpoint */
	0x81,       /*  __u8  ep_bEndpointAddress; IN Endpoint 1 */
	0x03,       /*  __u8  ep_bmAttributes; Interrupt */
		    /* __le16 ep_wMaxPacketSize; 1 + (MAX_ROOT_PORTS / 8)
		     * see hub.c:hub_configure() for details. */
	(USB_MAXCHILDREN + 1 + 7) / 8, 0x00,
	0x0c        /*  __u8  ep_bInterval; (256ms -- usb 2.0 spec) */
};

static const u8 ss_rh_config_descriptor[] = {
	/* one configuration */
	0x09,       /*  __u8  bLength; */
	USB_DT_CONFIG, /* __u8 bDescriptorType; Configuration */
	0x1f, 0x00, /*  __le16 wTotalLength; */
	0x01,       /*  __u8  bNumInterfaces; (1) */
	0x01,       /*  __u8  bConfigurationValue; */
	0x00,       /*  __u8  iConfiguration; */
	0xc0,       /*  __u8  bmAttributes;
				 Bit 7: must be set,
				     6: Self-powered,
				     5: Remote wakeup,
				     4..0: resvd */
	0x00,       /*  __u8  MaxPower; */

	/* one interface */
	0x09,       /*  __u8  if_bLength; */
	USB_DT_INTERFACE, /* __u8 if_bDescriptorType; Interface */
	0x00,       /*  __u8  if_bInterfaceNumber; */
	0x00,       /*  __u8  if_bAlternateSetting; */
	0x01,       /*  __u8  if_bNumEndpoints; */
	0x09,       /*  __u8  if_bInterfaceClass; HUB_CLASSCODE */
	0x00,       /*  __u8  if_bInterfaceSubClass; */
	0x00,       /*  __u8  if_bInterfaceProtocol; */
	0x00,       /*  __u8  if_iInterface; */

	/* one endpoint (status change endpoint) */
	0x07,       /*  __u8  ep_bLength; */
	USB_DT_ENDPOINT, /* __u8 ep_bDescriptorType; Endpoint */
	0x81,       /*  __u8  ep_bEndpointAddress; IN Endpoint 1 */
	0x03,       /*  __u8  ep_bmAttributes; Interrupt */
		    /* __le16 ep_wMaxPacketSize; 1 + (MAX_ROOT_PORTS / 8)
		     * see hub.c:hub_configure() for details. */
	(USB_MAXCHILDREN + 1 + 7) / 8, 0x00,
	0x0c,       /*  __u8  ep_bInterval; (256ms -- usb 2.0 spec) */

	/* one SuperSpeed endpoint companion descriptor */
	0x06,        /* __u8 ss_bLength */
	USB_DT_SS_ENDPOINT_COMP, /* __u8 ss_bDescriptorType; SuperSpeed EP */
		     /* Companion */
	0x00,        /* __u8 ss_bMaxBurst; allows 1 TX between ACKs */
	0x00,        /* __u8 ss_bmAttributes; 1 packet per service interval */
	0x02, 0x00   /* __le16 ss_wBytesPerInterval; 15 bits for max 15 ports */
};

/* authorized_default behaviour:
 * -1 is authorized for all devices except wireless (old behaviour)
 * 0 is unauthorized for all devices
 * 1 is authorized for all devices
 */
static int authorized_default = -1;
module_param(authorized_default, int, S_IRUGO|S_IWUSR);
MODULE_PARM_DESC(authorized_default,
		"Default USB device authorization: 0 is not authorized, 1 is "
		"authorized, -1 is authorized except for wireless USB (default, "
		"old behaviour");
/*-------------------------------------------------------------------------*/

/**
 * ascii2desc() - Helper routine for producing UTF-16LE string descriptors
 * @s: Null-terminated ASCII (actually ISO-8859-1) string
 * @buf: Buffer for USB string descriptor (header + UTF-16LE)
 * @len: Length (in bytes; may be odd) of descriptor buffer.
 *
 * Return: The number of bytes filled in: 2 + 2*strlen(s) or @len,
 * whichever is less.
 *
 * Note:
 * USB String descriptors can contain at most 126 characters; input
 * strings longer than that are truncated.
 */
static unsigned
ascii2desc(char const *s, u8 *buf, unsigned len)
{
	unsigned n, t = 2 + 2*strlen(s);

	if (t > 254)
		t = 254;	/* Longest possible UTF string descriptor */
	if (len > t)
		len = t;

	t += USB_DT_STRING << 8;	/* Now t is first 16 bits to store */

	n = len;
	while (n--) {
		*buf++ = t;
		if (!n--)
			break;
		*buf++ = t >> 8;
		t = (unsigned char)*s++;
	}
	return len;
}

/**
 * rh_string() - provides string descriptors for root hub
 * @id: the string ID number (0: langids, 1: serial #, 2: product, 3: vendor)
 * @hcd: the host controller for this root hub
 * @data: buffer for output packet
 * @len: length of the provided buffer
 *
 * Produces either a manufacturer, product or serial number string for the
 * virtual root hub device.
 *
 * Return: The number of bytes filled in: the length of the descriptor or
 * of the provided buffer, whichever is less.
 */
static unsigned
rh_string(int id, struct usb_hcd const *hcd, u8 *data, unsigned len)
{
	char buf[100];
	char const *s;
	static char const langids[4] = {4, USB_DT_STRING, 0x09, 0x04};

	/* language ids */
	switch (id) {
	case 0:
		/* Array of LANGID codes (0x0409 is MSFT-speak for "en-us") */
		/* See http://www.usb.org/developers/docs/USB_LANGIDs.pdf */
		if (len > 4)
			len = 4;
		memcpy(data, langids, len);
		return len;
	case 1:
		/* Serial number */
		s = hcd->self.bus_name;
		break;
	case 2:
		/* Product name */
		s = hcd->product_desc;
		break;
	case 3:
		/* Manufacturer */
		snprintf (buf, sizeof buf, "%s %s %s", init_utsname()->sysname,
			init_utsname()->release, hcd->driver->description);
		s = buf;
		break;
	default:
		/* Can't happen; caller guarantees it */
		return 0;
	}

	return ascii2desc(s, data, len);
}


/* Root hub control transfers execute synchronously */
static int rh_call_control (struct usb_hcd *hcd, struct urb *urb)
{
	struct usb_ctrlrequest *cmd;
	u16		typeReq, wValue, wIndex, wLength;
	u8		*ubuf = urb->transfer_buffer;
	unsigned	len = 0;
	int		status;
	u8		patch_wakeup = 0;
	u8		patch_protocol = 0;
	u16		tbuf_size;
	u8		*tbuf = NULL;
	const u8	*bufp;

	might_sleep();

	spin_lock_irq(&hcd_root_hub_lock);
	status = usb_hcd_link_urb_to_ep(hcd, urb);
	spin_unlock_irq(&hcd_root_hub_lock);
	if (status)
		return status;
	urb->hcpriv = hcd;	/* Indicate it's queued */

	cmd = (struct usb_ctrlrequest *) urb->setup_packet;
	typeReq  = (cmd->bRequestType << 8) | cmd->bRequest;
	wValue   = le16_to_cpu (cmd->wValue);
	wIndex   = le16_to_cpu (cmd->wIndex);
	wLength  = le16_to_cpu (cmd->wLength);

	if (wLength > urb->transfer_buffer_length)
		goto error;

	/*
	 * tbuf should be at least as big as the
	 * USB hub descriptor.
	 */
	tbuf_size =  max_t(u16, sizeof(struct usb_hub_descriptor), wLength);
	tbuf = kzalloc(tbuf_size, GFP_KERNEL);
	if (!tbuf)
		return -ENOMEM;

	bufp = tbuf;


	urb->actual_length = 0;
	switch (typeReq) {

	/* DEVICE REQUESTS */

	/* The root hub's remote wakeup enable bit is implemented using
	 * driver model wakeup flags.  If this system supports wakeup
	 * through USB, userspace may change the default "allow wakeup"
	 * policy through sysfs or these calls.
	 *
	 * Most root hubs support wakeup from downstream devices, for
	 * runtime power management (disabling USB clocks and reducing
	 * VBUS power usage).  However, not all of them do so; silicon,
	 * board, and BIOS bugs here are not uncommon, so these can't
	 * be treated quite like external hubs.
	 *
	 * Likewise, not all root hubs will pass wakeup events upstream,
	 * to wake up the whole system.  So don't assume root hub and
	 * controller capabilities are identical.
	 */

	case DeviceRequest | USB_REQ_GET_STATUS:
		tbuf[0] = (device_may_wakeup(&hcd->self.root_hub->dev)
					<< USB_DEVICE_REMOTE_WAKEUP)
				| (1 << USB_DEVICE_SELF_POWERED);
		tbuf[1] = 0;
		len = 2;
		break;
	case DeviceOutRequest | USB_REQ_CLEAR_FEATURE:
		if (wValue == USB_DEVICE_REMOTE_WAKEUP)
			device_set_wakeup_enable(&hcd->self.root_hub->dev, 0);
		else
			goto error;
		break;
	case DeviceOutRequest | USB_REQ_SET_FEATURE:
		if (device_can_wakeup(&hcd->self.root_hub->dev)
				&& wValue == USB_DEVICE_REMOTE_WAKEUP)
			device_set_wakeup_enable(&hcd->self.root_hub->dev, 1);
		else
			goto error;
		break;
	case DeviceRequest | USB_REQ_GET_CONFIGURATION:
		tbuf[0] = 1;
		len = 1;
			/* FALLTHROUGH */
	case DeviceOutRequest | USB_REQ_SET_CONFIGURATION:
		break;
	case DeviceRequest | USB_REQ_GET_DESCRIPTOR:
		switch (wValue & 0xff00) {
		case USB_DT_DEVICE << 8:
			switch (hcd->speed) {
			case HCD_USB31:
				bufp = usb31_rh_dev_descriptor;
				break;
			case HCD_USB3:
				bufp = usb3_rh_dev_descriptor;
				break;
			case HCD_USB25:
				bufp = usb25_rh_dev_descriptor;
				break;
			case HCD_USB2:
				bufp = usb2_rh_dev_descriptor;
				break;
			case HCD_USB11:
				bufp = usb11_rh_dev_descriptor;
				break;
			default:
				goto error;
			}
			len = 18;
			if (hcd->has_tt)
				patch_protocol = 1;
			break;
		case USB_DT_CONFIG << 8:
			switch (hcd->speed) {
			case HCD_USB31:
			case HCD_USB3:
				bufp = ss_rh_config_descriptor;
				len = sizeof ss_rh_config_descriptor;
				break;
			case HCD_USB25:
			case HCD_USB2:
				bufp = hs_rh_config_descriptor;
				len = sizeof hs_rh_config_descriptor;
				break;
			case HCD_USB11:
				bufp = fs_rh_config_descriptor;
				len = sizeof fs_rh_config_descriptor;
				break;
			default:
				goto error;
			}
			if (device_can_wakeup(&hcd->self.root_hub->dev))
				patch_wakeup = 1;
			break;
		case USB_DT_STRING << 8:
			if ((wValue & 0xff) < 4)
				urb->actual_length = rh_string(wValue & 0xff,
						hcd, ubuf, wLength);
			else /* unsupported IDs --> "protocol stall" */
				goto error;
			break;
		case USB_DT_BOS << 8:
			goto nongeneric;
		default:
			goto error;
		}
		break;
	case DeviceRequest | USB_REQ_GET_INTERFACE:
		tbuf[0] = 0;
		len = 1;
			/* FALLTHROUGH */
	case DeviceOutRequest | USB_REQ_SET_INTERFACE:
		break;
	case DeviceOutRequest | USB_REQ_SET_ADDRESS:
		/* wValue == urb->dev->devaddr */
		dev_dbg (hcd->self.controller, "root hub device address %d\n",
			wValue);
		break;

	/* INTERFACE REQUESTS (no defined feature/status flags) */

	/* ENDPOINT REQUESTS */

	case EndpointRequest | USB_REQ_GET_STATUS:
		/* ENDPOINT_HALT flag */
		tbuf[0] = 0;
		tbuf[1] = 0;
		len = 2;
			/* FALLTHROUGH */
	case EndpointOutRequest | USB_REQ_CLEAR_FEATURE:
	case EndpointOutRequest | USB_REQ_SET_FEATURE:
		dev_dbg (hcd->self.controller, "no endpoint features yet\n");
		break;

	/* CLASS REQUESTS (and errors) */

	default:
nongeneric:
		/* non-generic request */
		switch (typeReq) {
		case GetHubStatus:
			len = 4;
			break;
		case GetPortStatus:
			if (wValue == HUB_PORT_STATUS)
				len = 4;
			else
				/* other port status types return 8 bytes */
				len = 8;
			break;
		case GetHubDescriptor:
			len = sizeof (struct usb_hub_descriptor);
			break;
		case DeviceRequest | USB_REQ_GET_DESCRIPTOR:
			/* len is returned by hub_control */
			break;
		}
		status = hcd->driver->hub_control (hcd,
			typeReq, wValue, wIndex,
			tbuf, wLength);

		if (typeReq == GetHubDescriptor)
			usb_hub_adjust_deviceremovable(hcd->self.root_hub,
				(struct usb_hub_descriptor *)tbuf);
		break;
error:
		/* "protocol stall" on error */
		status = -EPIPE;
	}

	if (status < 0) {
		len = 0;
		if (status != -EPIPE) {
			dev_dbg (hcd->self.controller,
				"CTRL: TypeReq=0x%x val=0x%x "
				"idx=0x%x len=%d ==> %d\n",
				typeReq, wValue, wIndex,
				wLength, status);
		}
	} else if (status > 0) {
		/* hub_control may return the length of data copied. */
		len = status;
		status = 0;
	}
	if (len) {
		if (urb->transfer_buffer_length < len)
			len = urb->transfer_buffer_length;
		urb->actual_length = len;
		/* always USB_DIR_IN, toward host */
		memcpy (ubuf, bufp, len);

		/* report whether RH hardware supports remote wakeup */
		if (patch_wakeup &&
				len > offsetof (struct usb_config_descriptor,
						bmAttributes))
			((struct usb_config_descriptor *)ubuf)->bmAttributes
				|= USB_CONFIG_ATT_WAKEUP;

		/* report whether RH hardware has an integrated TT */
		if (patch_protocol &&
				len > offsetof(struct usb_device_descriptor,
						bDeviceProtocol))
			((struct usb_device_descriptor *) ubuf)->
				bDeviceProtocol = USB_HUB_PR_HS_SINGLE_TT;
	}

	kfree(tbuf);

	/* any errors get returned through the urb completion */
	spin_lock_irq(&hcd_root_hub_lock);
	usb_hcd_unlink_urb_from_ep(hcd, urb);
	usb_hcd_giveback_urb(hcd, urb, status);
	spin_unlock_irq(&hcd_root_hub_lock);
	return 0;
}

/*-------------------------------------------------------------------------*/

/*
 * Root Hub interrupt transfers are polled using a timer if the
 * driver requests it; otherwise the driver is responsible for
 * calling usb_hcd_poll_rh_status() when an event occurs.
 *
 * Completions are called in_interrupt(), but they may or may not
 * be in_irq().
 */
void usb_hcd_poll_rh_status(struct usb_hcd *hcd)
{
	struct urb	*urb;
	int		length;
	unsigned long	flags;
	char		buffer[6];	/* Any root hubs with > 31 ports? */

	if (unlikely(!hcd->rh_pollable))
		return;
	if (!hcd->uses_new_polling && !hcd->status_urb)
		return;

	length = hcd->driver->hub_status_data(hcd, buffer);
	if (length > 0) {

		/* try to complete the status urb */
		spin_lock_irqsave(&hcd_root_hub_lock, flags);
		urb = hcd->status_urb;
		if (urb) {
			clear_bit(HCD_FLAG_POLL_PENDING, &hcd->flags);
			hcd->status_urb = NULL;
			urb->actual_length = length;
			memcpy(urb->transfer_buffer, buffer, length);

			usb_hcd_unlink_urb_from_ep(hcd, urb);
			usb_hcd_giveback_urb(hcd, urb, 0);
		} else {
			length = 0;
			set_bit(HCD_FLAG_POLL_PENDING, &hcd->flags);
		}
		spin_unlock_irqrestore(&hcd_root_hub_lock, flags);
	}

	/* The USB 2.0 spec says 256 ms.  This is close enough and won't
	 * exceed that limit if HZ is 100. The math is more clunky than
	 * maybe expected, this is to make sure that all timers for USB devices
	 * fire at the same time to give the CPU a break in between */
	if (hcd->uses_new_polling ? HCD_POLL_RH(hcd) :
			(length == 0 && hcd->status_urb != NULL))
		mod_timer (&hcd->rh_timer, (jiffies/(HZ/4) + 1) * (HZ/4));
}
EXPORT_SYMBOL_GPL(usb_hcd_poll_rh_status);

/* timer callback */
static void rh_timer_func (unsigned long _hcd)
{
	usb_hcd_poll_rh_status((struct usb_hcd *) _hcd);
}

/*-------------------------------------------------------------------------*/

static int rh_queue_status (struct usb_hcd *hcd, struct urb *urb)
{
	int		retval;
	unsigned long	flags;
	unsigned	len = 1 + (urb->dev->maxchild / 8);

	spin_lock_irqsave (&hcd_root_hub_lock, flags);
	if (hcd->status_urb || urb->transfer_buffer_length < len) {
		dev_dbg (hcd->self.controller, "not queuing rh status urb\n");
		retval = -EINVAL;
		goto done;
	}

	retval = usb_hcd_link_urb_to_ep(hcd, urb);
	if (retval)
		goto done;

	hcd->status_urb = urb;
	urb->hcpriv = hcd;	/* indicate it's queued */
	if (!hcd->uses_new_polling)
		mod_timer(&hcd->rh_timer, (jiffies/(HZ/4) + 1) * (HZ/4));

	/* If a status change has already occurred, report it ASAP */
	else if (HCD_POLL_PENDING(hcd))
		mod_timer(&hcd->rh_timer, jiffies);
	retval = 0;
 done:
	spin_unlock_irqrestore (&hcd_root_hub_lock, flags);
	return retval;
}

static int rh_urb_enqueue (struct usb_hcd *hcd, struct urb *urb)
{
	if (usb_endpoint_xfer_int(&urb->ep->desc))
		return rh_queue_status (hcd, urb);
	if (usb_endpoint_xfer_control(&urb->ep->desc))
		return rh_call_control (hcd, urb);
	return -EINVAL;
}

/*-------------------------------------------------------------------------*/

/* Unlinks of root-hub control URBs are legal, but they don't do anything
 * since these URBs always execute synchronously.
 */
static int usb_rh_urb_dequeue(struct usb_hcd *hcd, struct urb *urb, int status)
{
	unsigned long	flags;
	int		rc;

	spin_lock_irqsave(&hcd_root_hub_lock, flags);
	rc = usb_hcd_check_unlink_urb(hcd, urb, status);
	if (rc)
		goto done;

	if (usb_endpoint_num(&urb->ep->desc) == 0) {	/* Control URB */
		;	/* Do nothing */

	} else {				/* Status URB */
		if (!hcd->uses_new_polling)
			del_timer (&hcd->rh_timer);
		if (urb == hcd->status_urb) {
			hcd->status_urb = NULL;
			usb_hcd_unlink_urb_from_ep(hcd, urb);
			usb_hcd_giveback_urb(hcd, urb, status);
		}
	}
 done:
	spin_unlock_irqrestore(&hcd_root_hub_lock, flags);
	return rc;
}



/*
 * Show & store the current value of authorized_default
 */
static ssize_t authorized_default_show(struct device *dev,
				       struct device_attribute *attr, char *buf)
{
	struct usb_device *rh_usb_dev = to_usb_device(dev);
	struct usb_bus *usb_bus = rh_usb_dev->bus;
	struct usb_hcd *hcd;

	hcd = bus_to_hcd(usb_bus);
	return snprintf(buf, PAGE_SIZE, "%u\n", !!HCD_DEV_AUTHORIZED(hcd));
}

static ssize_t authorized_default_store(struct device *dev,
					struct device_attribute *attr,
					const char *buf, size_t size)
{
	ssize_t result;
	unsigned val;
	struct usb_device *rh_usb_dev = to_usb_device(dev);
	struct usb_bus *usb_bus = rh_usb_dev->bus;
	struct usb_hcd *hcd;

	hcd = bus_to_hcd(usb_bus);
	result = sscanf(buf, "%u\n", &val);
	if (result == 1) {
		if (val)
			set_bit(HCD_FLAG_DEV_AUTHORIZED, &hcd->flags);
		else
			clear_bit(HCD_FLAG_DEV_AUTHORIZED, &hcd->flags);

		result = size;
	} else {
		result = -EINVAL;
	}
	return result;
}
static DEVICE_ATTR_RW(authorized_default);

/*
 * interface_authorized_default_show - show default authorization status
 * for USB interfaces
 *
 * note: interface_authorized_default is the default value
 *       for initializing the authorized attribute of interfaces
 */
static ssize_t interface_authorized_default_show(struct device *dev,
		struct device_attribute *attr, char *buf)
{
	struct usb_device *usb_dev = to_usb_device(dev);
	struct usb_hcd *hcd = bus_to_hcd(usb_dev->bus);

	return sprintf(buf, "%u\n", !!HCD_INTF_AUTHORIZED(hcd));
}

/*
 * interface_authorized_default_store - store default authorization status
 * for USB interfaces
 *
 * note: interface_authorized_default is the default value
 *       for initializing the authorized attribute of interfaces
 */
static ssize_t interface_authorized_default_store(struct device *dev,
		struct device_attribute *attr, const char *buf, size_t count)
{
	struct usb_device *usb_dev = to_usb_device(dev);
	struct usb_hcd *hcd = bus_to_hcd(usb_dev->bus);
	int rc = count;
	bool val;

	if (strtobool(buf, &val) != 0)
		return -EINVAL;

	if (val)
		set_bit(HCD_FLAG_INTF_AUTHORIZED, &hcd->flags);
	else
		clear_bit(HCD_FLAG_INTF_AUTHORIZED, &hcd->flags);

	return rc;
}
static DEVICE_ATTR_RW(interface_authorized_default);

/* Group all the USB bus attributes */
static struct attribute *usb_bus_attrs[] = {
		&dev_attr_authorized_default.attr,
		&dev_attr_interface_authorized_default.attr,
		NULL,
};

static struct attribute_group usb_bus_attr_group = {
	.name = NULL,	/* we want them in the same directory */
	.attrs = usb_bus_attrs,
};



/*-------------------------------------------------------------------------*/

/**
 * usb_bus_init - shared initialization code
 * @bus: the bus structure being initialized
 *
 * This code is used to initialize a usb_bus structure, memory for which is
 * separately managed.
 */
static void usb_bus_init (struct usb_bus *bus)
{
	memset (&bus->devmap, 0, sizeof(struct usb_devmap));

	bus->devnum_next = 1;

	bus->root_hub = NULL;
	bus->busnum = -1;
	bus->bandwidth_allocated = 0;
	bus->bandwidth_int_reqs  = 0;
	bus->bandwidth_isoc_reqs = 0;
	mutex_init(&bus->devnum_next_mutex);
}

/*-------------------------------------------------------------------------*/

/**
 * usb_register_bus - registers the USB host controller with the usb core
 * @bus: pointer to the bus to register
 * Context: !in_interrupt()
 *
 * Assigns a bus number, and links the controller into usbcore data
 * structures so that it can be seen by scanning the bus list.
 *
 * Return: 0 if successful. A negative error code otherwise.
 */
static int usb_register_bus(struct usb_bus *bus)
{
	int result = -E2BIG;
	int busnum;

	mutex_lock(&usb_bus_idr_lock);
	busnum = idr_alloc(&usb_bus_idr, bus, 1, USB_MAXBUS, GFP_KERNEL);
	if (busnum < 0) {
		pr_err("%s: failed to get bus number\n", usbcore_name);
		goto error_find_busnum;
	}
	bus->busnum = busnum;
	mutex_unlock(&usb_bus_idr_lock);

	usb_notify_add_bus(bus);

	dev_info (bus->controller, "new USB bus registered, assigned bus "
		  "number %d\n", bus->busnum);
	return 0;

error_find_busnum:
	mutex_unlock(&usb_bus_idr_lock);
	return result;
}

/**
 * usb_deregister_bus - deregisters the USB host controller
 * @bus: pointer to the bus to deregister
 * Context: !in_interrupt()
 *
 * Recycles the bus number, and unlinks the controller from usbcore data
 * structures so that it won't be seen by scanning the bus list.
 */
static void usb_deregister_bus (struct usb_bus *bus)
{
	dev_info (bus->controller, "USB bus %d deregistered\n", bus->busnum);

	/*
	 * NOTE: make sure that all the devices are removed by the
	 * controller code, as well as having it call this when cleaning
	 * itself up
	 */
	mutex_lock(&usb_bus_idr_lock);
	idr_remove(&usb_bus_idr, bus->busnum);
	mutex_unlock(&usb_bus_idr_lock);

	usb_notify_remove_bus(bus);
}

/**
 * register_root_hub - called by usb_add_hcd() to register a root hub
 * @hcd: host controller for this root hub
 *
 * This function registers the root hub with the USB subsystem.  It sets up
 * the device properly in the device tree and then calls usb_new_device()
 * to register the usb device.  It also assigns the root hub's USB address
 * (always 1).
 *
 * Return: 0 if successful. A negative error code otherwise.
 */
static int register_root_hub(struct usb_hcd *hcd)
{
	struct device *parent_dev = hcd->self.controller;
	struct usb_device *usb_dev = hcd->self.root_hub;
	const int devnum = 1;
	int retval;

	usb_dev->devnum = devnum;
	usb_dev->bus->devnum_next = devnum + 1;
	memset (&usb_dev->bus->devmap.devicemap, 0,
			sizeof usb_dev->bus->devmap.devicemap);
	set_bit (devnum, usb_dev->bus->devmap.devicemap);
	usb_set_device_state(usb_dev, USB_STATE_ADDRESS);

	mutex_lock(&usb_bus_idr_lock);

	usb_dev->ep0.desc.wMaxPacketSize = cpu_to_le16(64);
	retval = usb_get_device_descriptor(usb_dev, USB_DT_DEVICE_SIZE);
	if (retval != sizeof usb_dev->descriptor) {
		mutex_unlock(&usb_bus_idr_lock);
		dev_dbg (parent_dev, "can't read %s device descriptor %d\n",
				dev_name(&usb_dev->dev), retval);
		return (retval < 0) ? retval : -EMSGSIZE;
	}

	if (le16_to_cpu(usb_dev->descriptor.bcdUSB) >= 0x0201) {
		retval = usb_get_bos_descriptor(usb_dev);
		if (!retval) {
			usb_dev->lpm_capable = usb_device_supports_lpm(usb_dev);
		} else if (usb_dev->speed >= USB_SPEED_SUPER) {
			mutex_unlock(&usb_bus_idr_lock);
			dev_dbg(parent_dev, "can't read %s bos descriptor %d\n",
					dev_name(&usb_dev->dev), retval);
			return retval;
		}
	}

	retval = usb_new_device (usb_dev);
	if (retval) {
		dev_err (parent_dev, "can't register root hub for %s, %d\n",
				dev_name(&usb_dev->dev), retval);
	} else {
		spin_lock_irq (&hcd_root_hub_lock);
		hcd->rh_registered = 1;
		spin_unlock_irq (&hcd_root_hub_lock);

		/* Did the HC die before the root hub was registered? */
		if (HCD_DEAD(hcd))
			usb_hc_died (hcd);	/* This time clean up */
		usb_dev->dev.of_node = parent_dev->of_node;
	}
	mutex_unlock(&usb_bus_idr_lock);

	return retval;
}

/*
 * usb_hcd_start_port_resume - a root-hub port is sending a resume signal
 * @bus: the bus which the root hub belongs to
 * @portnum: the port which is being resumed
 *
 * HCDs should call this function when they know that a resume signal is
 * being sent to a root-hub port.  The root hub will be prevented from
 * going into autosuspend until usb_hcd_end_port_resume() is called.
 *
 * The bus's private lock must be held by the caller.
 */
void usb_hcd_start_port_resume(struct usb_bus *bus, int portnum)
{
	unsigned bit = 1 << portnum;

	if (!(bus->resuming_ports & bit)) {
		bus->resuming_ports |= bit;
		pm_runtime_get_noresume(&bus->root_hub->dev);
	}
}
EXPORT_SYMBOL_GPL(usb_hcd_start_port_resume);

/*
 * usb_hcd_end_port_resume - a root-hub port has stopped sending a resume signal
 * @bus: the bus which the root hub belongs to
 * @portnum: the port which is being resumed
 *
 * HCDs should call this function when they know that a resume signal has
 * stopped being sent to a root-hub port.  The root hub will be allowed to
 * autosuspend again.
 *
 * The bus's private lock must be held by the caller.
 */
void usb_hcd_end_port_resume(struct usb_bus *bus, int portnum)
{
	unsigned bit = 1 << portnum;

	if (bus->resuming_ports & bit) {
		bus->resuming_ports &= ~bit;
		pm_runtime_put_noidle(&bus->root_hub->dev);
	}
}
EXPORT_SYMBOL_GPL(usb_hcd_end_port_resume);

/*-------------------------------------------------------------------------*/

/**
 * usb_calc_bus_time - approximate periodic transaction time in nanoseconds
 * @speed: from dev->speed; USB_SPEED_{LOW,FULL,HIGH}
 * @is_input: true iff the transaction sends data to the host
 * @isoc: true for isochronous transactions, false for interrupt ones
 * @bytecount: how many bytes in the transaction.
 *
 * Return: Approximate bus time in nanoseconds for a periodic transaction.
 *
 * Note:
 * See USB 2.0 spec section 5.11.3; only periodic transfers need to be
 * scheduled in software, this function is only used for such scheduling.
 */
long usb_calc_bus_time (int speed, int is_input, int isoc, int bytecount)
{
	unsigned long	tmp;

	switch (speed) {
	case USB_SPEED_LOW: 	/* INTR only */
		if (is_input) {
			tmp = (67667L * (31L + 10L * BitTime (bytecount))) / 1000L;
			return 64060L + (2 * BW_HUB_LS_SETUP) + BW_HOST_DELAY + tmp;
		} else {
			tmp = (66700L * (31L + 10L * BitTime (bytecount))) / 1000L;
			return 64107L + (2 * BW_HUB_LS_SETUP) + BW_HOST_DELAY + tmp;
		}
	case USB_SPEED_FULL:	/* ISOC or INTR */
		if (isoc) {
			tmp = (8354L * (31L + 10L * BitTime (bytecount))) / 1000L;
			return ((is_input) ? 7268L : 6265L) + BW_HOST_DELAY + tmp;
		} else {
			tmp = (8354L * (31L + 10L * BitTime (bytecount))) / 1000L;
			return 9107L + BW_HOST_DELAY + tmp;
		}
	case USB_SPEED_HIGH:	/* ISOC or INTR */
		/* FIXME adjust for input vs output */
		if (isoc)
			tmp = HS_NSECS_ISO (bytecount);
		else
			tmp = HS_NSECS (bytecount);
		return tmp;
	default:
		pr_debug ("%s: bogus device speed!\n", usbcore_name);
		return -1;
	}
}
EXPORT_SYMBOL_GPL(usb_calc_bus_time);


/*-------------------------------------------------------------------------*/

/*
 * Generic HC operations.
 */

/*-------------------------------------------------------------------------*/

/**
 * usb_hcd_link_urb_to_ep - add an URB to its endpoint queue
 * @hcd: host controller to which @urb was submitted
 * @urb: URB being submitted
 *
 * Host controller drivers should call this routine in their enqueue()
 * method.  The HCD's private spinlock must be held and interrupts must
 * be disabled.  The actions carried out here are required for URB
 * submission, as well as for endpoint shutdown and for usb_kill_urb.
 *
 * Return: 0 for no error, otherwise a negative error code (in which case
 * the enqueue() method must fail).  If no error occurs but enqueue() fails
 * anyway, it must call usb_hcd_unlink_urb_from_ep() before releasing
 * the private spinlock and returning.
 */
int usb_hcd_link_urb_to_ep(struct usb_hcd *hcd, struct urb *urb)
{
	int		rc = 0;

	spin_lock(&hcd_urb_list_lock);

	/* Check that the URB isn't being killed */
	if (unlikely(atomic_read(&urb->reject))) {
		rc = -EPERM;
		goto done;
	}

	if (unlikely(!urb->ep->enabled)) {
		rc = -ENOENT;
		goto done;
	}

	if (unlikely(!urb->dev->can_submit)) {
		rc = -EHOSTUNREACH;
		goto done;
	}

	/*
	 * Check the host controller's state and add the URB to the
	 * endpoint's queue.
	 */
	if (HCD_RH_RUNNING(hcd)) {
		urb->unlinked = 0;
		list_add_tail(&urb->urb_list, &urb->ep->urb_list);
	} else {
		rc = -ESHUTDOWN;
		goto done;
	}
 done:
	spin_unlock(&hcd_urb_list_lock);
	return rc;
}
EXPORT_SYMBOL_GPL(usb_hcd_link_urb_to_ep);

/**
 * usb_hcd_check_unlink_urb - check whether an URB may be unlinked
 * @hcd: host controller to which @urb was submitted
 * @urb: URB being checked for unlinkability
 * @status: error code to store in @urb if the unlink succeeds
 *
 * Host controller drivers should call this routine in their dequeue()
 * method.  The HCD's private spinlock must be held and interrupts must
 * be disabled.  The actions carried out here are required for making
 * sure than an unlink is valid.
 *
 * Return: 0 for no error, otherwise a negative error code (in which case
 * the dequeue() method must fail).  The possible error codes are:
 *
 *	-EIDRM: @urb was not submitted or has already completed.
 *		The completion function may not have been called yet.
 *
 *	-EBUSY: @urb has already been unlinked.
 */
int usb_hcd_check_unlink_urb(struct usb_hcd *hcd, struct urb *urb,
		int status)
{
	struct list_head	*tmp;

	/* insist the urb is still queued */
	list_for_each(tmp, &urb->ep->urb_list) {
		if (tmp == &urb->urb_list)
			break;
	}
	if (tmp != &urb->urb_list)
		return -EIDRM;

	/* Any status except -EINPROGRESS means something already started to
	 * unlink this URB from the hardware.  So there's no more work to do.
	 */
	if (urb->unlinked)
		return -EBUSY;
	urb->unlinked = status;
	return 0;
}
EXPORT_SYMBOL_GPL(usb_hcd_check_unlink_urb);

/**
 * usb_hcd_unlink_urb_from_ep - remove an URB from its endpoint queue
 * @hcd: host controller to which @urb was submitted
 * @urb: URB being unlinked
 *
 * Host controller drivers should call this routine before calling
 * usb_hcd_giveback_urb().  The HCD's private spinlock must be held and
 * interrupts must be disabled.  The actions carried out here are required
 * for URB completion.
 */
void usb_hcd_unlink_urb_from_ep(struct usb_hcd *hcd, struct urb *urb)
{
	/* clear all state linking urb to this dev (and hcd) */
	spin_lock(&hcd_urb_list_lock);
	list_del_init(&urb->urb_list);
	spin_unlock(&hcd_urb_list_lock);
}
EXPORT_SYMBOL_GPL(usb_hcd_unlink_urb_from_ep);

/*
 * Some usb host controllers can only perform dma using a small SRAM area.
 * The usb core itself is however optimized for host controllers that can dma
 * using regular system memory - like pci devices doing bus mastering.
 *
 * To support host controllers with limited dma capabilities we provide dma
 * bounce buffers. This feature can be enabled using the HCD_LOCAL_MEM flag.
 * For this to work properly the host controller code must first use the
 * function dma_declare_coherent_memory() to point out which memory area
 * that should be used for dma allocations.
 *
 * The HCD_LOCAL_MEM flag then tells the usb code to allocate all data for
 * dma using dma_alloc_coherent() which in turn allocates from the memory
 * area pointed out with dma_declare_coherent_memory().
 *
 * So, to summarize...
 *
 * - We need "local" memory, canonical example being
 *   a small SRAM on a discrete controller being the
 *   only memory that the controller can read ...
 *   (a) "normal" kernel memory is no good, and
 *   (b) there's not enough to share
 *
 * - The only *portable* hook for such stuff in the
 *   DMA framework is dma_declare_coherent_memory()
 *
 * - So we use that, even though the primary requirement
 *   is that the memory be "local" (hence addressable
 *   by that device), not "coherent".
 *
 */

static int hcd_alloc_coherent(struct usb_bus *bus,
			      gfp_t mem_flags, dma_addr_t *dma_handle,
			      void **vaddr_handle, size_t size,
			      enum dma_data_direction dir)
{
	unsigned char *vaddr;

	if (*vaddr_handle == NULL) {
		WARN_ON_ONCE(1);
		return -EFAULT;
	}

	vaddr = hcd_buffer_alloc(bus, size + sizeof(vaddr),
				 mem_flags, dma_handle);
	if (!vaddr)
		return -ENOMEM;

	/*
	 * Store the virtual address of the buffer at the end
	 * of the allocated dma buffer. The size of the buffer
	 * may be uneven so use unaligned functions instead
	 * of just rounding up. It makes sense to optimize for
	 * memory footprint over access speed since the amount
	 * of memory available for dma may be limited.
	 */
	put_unaligned((unsigned long)*vaddr_handle,
		      (unsigned long *)(vaddr + size));

	if (dir == DMA_TO_DEVICE)
		memcpy(vaddr, *vaddr_handle, size);

	*vaddr_handle = vaddr;
	return 0;
}

static void hcd_free_coherent(struct usb_bus *bus, dma_addr_t *dma_handle,
			      void **vaddr_handle, size_t size,
			      enum dma_data_direction dir)
{
	unsigned char *vaddr = *vaddr_handle;

	vaddr = (void *)get_unaligned((unsigned long *)(vaddr + size));

	if (dir == DMA_FROM_DEVICE)
		memcpy(vaddr, *vaddr_handle, size);

	hcd_buffer_free(bus, size + sizeof(vaddr), *vaddr_handle, *dma_handle);

	*vaddr_handle = vaddr;
	*dma_handle = 0;
}

void usb_hcd_unmap_urb_setup_for_dma(struct usb_hcd *hcd, struct urb *urb)
{
	if (IS_ENABLED(CONFIG_HAS_DMA) &&
	    (urb->transfer_flags & URB_SETUP_MAP_SINGLE))
		dma_unmap_single(hcd->self.controller,
				urb->setup_dma,
				sizeof(struct usb_ctrlrequest),
				DMA_TO_DEVICE);
	else if (urb->transfer_flags & URB_SETUP_MAP_LOCAL)
		hcd_free_coherent(urb->dev->bus,
				&urb->setup_dma,
				(void **) &urb->setup_packet,
				sizeof(struct usb_ctrlrequest),
				DMA_TO_DEVICE);

	/* Make it safe to call this routine more than once */
	urb->transfer_flags &= ~(URB_SETUP_MAP_SINGLE | URB_SETUP_MAP_LOCAL);
}
EXPORT_SYMBOL_GPL(usb_hcd_unmap_urb_setup_for_dma);

static void unmap_urb_for_dma(struct usb_hcd *hcd, struct urb *urb)
{
	if (hcd->driver->unmap_urb_for_dma)
		hcd->driver->unmap_urb_for_dma(hcd, urb);
	else
		usb_hcd_unmap_urb_for_dma(hcd, urb);
}

void usb_hcd_unmap_urb_for_dma(struct usb_hcd *hcd, struct urb *urb)
{
	enum dma_data_direction dir;

	usb_hcd_unmap_urb_setup_for_dma(hcd, urb);

	dir = usb_urb_dir_in(urb) ? DMA_FROM_DEVICE : DMA_TO_DEVICE;
	if (IS_ENABLED(CONFIG_HAS_DMA) &&
	    (urb->transfer_flags & URB_DMA_MAP_SG))
		dma_unmap_sg(hcd->self.controller,
				urb->sg,
				urb->num_sgs,
				dir);
	else if (IS_ENABLED(CONFIG_HAS_DMA) &&
		 (urb->transfer_flags & URB_DMA_MAP_PAGE))
		dma_unmap_page(hcd->self.controller,
				urb->transfer_dma,
				urb->transfer_buffer_length,
				dir);
	else if (IS_ENABLED(CONFIG_HAS_DMA) &&
		 (urb->transfer_flags & URB_DMA_MAP_SINGLE))
		dma_unmap_single(hcd->self.controller,
				urb->transfer_dma,
				urb->transfer_buffer_length,
				dir);
	else if (urb->transfer_flags & URB_MAP_LOCAL)
		hcd_free_coherent(urb->dev->bus,
				&urb->transfer_dma,
				&urb->transfer_buffer,
				urb->transfer_buffer_length,
				dir);

	/* Make it safe to call this routine more than once */
	urb->transfer_flags &= ~(URB_DMA_MAP_SG | URB_DMA_MAP_PAGE |
			URB_DMA_MAP_SINGLE | URB_MAP_LOCAL);
}
EXPORT_SYMBOL_GPL(usb_hcd_unmap_urb_for_dma);

static int map_urb_for_dma(struct usb_hcd *hcd, struct urb *urb,
			   gfp_t mem_flags)
{
	if (hcd->driver->map_urb_for_dma)
		return hcd->driver->map_urb_for_dma(hcd, urb, mem_flags);
	else
		return usb_hcd_map_urb_for_dma(hcd, urb, mem_flags);
}

int usb_hcd_map_urb_for_dma(struct usb_hcd *hcd, struct urb *urb,
			    gfp_t mem_flags)
{
	enum dma_data_direction dir;
	int ret = 0;

	/* Map the URB's buffers for DMA access.
	 * Lower level HCD code should use *_dma exclusively,
	 * unless it uses pio or talks to another transport,
	 * or uses the provided scatter gather list for bulk.
	 */

	if (usb_endpoint_xfer_control(&urb->ep->desc)) {
		if (hcd->self.uses_pio_for_control)
			return ret;
		if (IS_ENABLED(CONFIG_HAS_DMA) && hcd->self.uses_dma) {
			urb->setup_dma = dma_map_single(
					hcd->self.controller,
					urb->setup_packet,
					sizeof(struct usb_ctrlrequest),
					DMA_TO_DEVICE);
			if (dma_mapping_error(hcd->self.controller,
						urb->setup_dma))
				return -EAGAIN;
			urb->transfer_flags |= URB_SETUP_MAP_SINGLE;
		} else if (hcd->driver->flags & HCD_LOCAL_MEM) {
			ret = hcd_alloc_coherent(
					urb->dev->bus, mem_flags,
					&urb->setup_dma,
					(void **)&urb->setup_packet,
					sizeof(struct usb_ctrlrequest),
					DMA_TO_DEVICE);
			if (ret)
				return ret;
			urb->transfer_flags |= URB_SETUP_MAP_LOCAL;
		}
	}

	dir = usb_urb_dir_in(urb) ? DMA_FROM_DEVICE : DMA_TO_DEVICE;
	if (urb->transfer_buffer_length != 0
	    && !(urb->transfer_flags & URB_NO_TRANSFER_DMA_MAP)) {
		if (IS_ENABLED(CONFIG_HAS_DMA) && hcd->self.uses_dma) {
			if (urb->num_sgs) {
				int n;

				/* We don't support sg for isoc transfers ! */
				if (usb_endpoint_xfer_isoc(&urb->ep->desc)) {
					WARN_ON(1);
					return -EINVAL;
				}

				n = dma_map_sg(
						hcd->self.controller,
						urb->sg,
						urb->num_sgs,
						dir);
				if (n <= 0)
					ret = -EAGAIN;
				else
					urb->transfer_flags |= URB_DMA_MAP_SG;
				urb->num_mapped_sgs = n;
				if (n != urb->num_sgs)
					urb->transfer_flags |=
							URB_DMA_SG_COMBINED;
			} else if (urb->sg) {
				struct scatterlist *sg = urb->sg;
				urb->transfer_dma = dma_map_page(
						hcd->self.controller,
						sg_page(sg),
						sg->offset,
						urb->transfer_buffer_length,
						dir);
				if (dma_mapping_error(hcd->self.controller,
						urb->transfer_dma))
					ret = -EAGAIN;
				else
					urb->transfer_flags |= URB_DMA_MAP_PAGE;
			} else if (is_vmalloc_addr(urb->transfer_buffer)) {
				WARN_ONCE(1, "transfer buffer not dma capable\n");
				ret = -EAGAIN;
			} else {
				urb->transfer_dma = dma_map_single(
						hcd->self.controller,
						urb->transfer_buffer,
						urb->transfer_buffer_length,
						dir);
				if (dma_mapping_error(hcd->self.controller,
						urb->transfer_dma))
					ret = -EAGAIN;
				else
					urb->transfer_flags |= URB_DMA_MAP_SINGLE;
			}
		} else if (hcd->driver->flags & HCD_LOCAL_MEM) {
			ret = hcd_alloc_coherent(
					urb->dev->bus, mem_flags,
					&urb->transfer_dma,
					&urb->transfer_buffer,
					urb->transfer_buffer_length,
					dir);
			if (ret == 0)
				urb->transfer_flags |= URB_MAP_LOCAL;
		}
		if (ret && (urb->transfer_flags & (URB_SETUP_MAP_SINGLE |
				URB_SETUP_MAP_LOCAL)))
			usb_hcd_unmap_urb_for_dma(hcd, urb);
	}
	return ret;
}
EXPORT_SYMBOL_GPL(usb_hcd_map_urb_for_dma);

/*-------------------------------------------------------------------------*/

/* may be called in any context with a valid urb->dev usecount
 * caller surrenders "ownership" of urb
 * expects usb_submit_urb() to have sanity checked and conditioned all
 * inputs in the urb
 */
int usb_hcd_submit_urb (struct urb *urb, gfp_t mem_flags)
{
	int			status;
	struct usb_hcd		*hcd = bus_to_hcd(urb->dev->bus);

	/* increment urb's reference count as part of giving it to the HCD
	 * (which will control it).  HCD guarantees that it either returns
	 * an error or calls giveback(), but not both.
	 */
	usb_get_urb(urb);
	atomic_inc(&urb->use_count);
	atomic_inc(&urb->dev->urbnum);
	usbmon_urb_submit(&hcd->self, urb);

	/* NOTE requirements on root-hub callers (usbfs and the hub
	 * driver, for now):  URBs' urb->transfer_buffer must be
	 * valid and usb_buffer_{sync,unmap}() not be needed, since
	 * they could clobber root hub response data.  Also, control
	 * URBs must be submitted in process context with interrupts
	 * enabled.
	 */

	if (is_root_hub(urb->dev)) {
		status = rh_urb_enqueue(hcd, urb);
	} else {
		status = map_urb_for_dma(hcd, urb, mem_flags);
		if (likely(status == 0)) {
			status = hcd->driver->urb_enqueue(hcd, urb, mem_flags);
			if (unlikely(status))
				unmap_urb_for_dma(hcd, urb);
		}
	}

	if (unlikely(status)) {
		usbmon_urb_submit_error(&hcd->self, urb, status);
		urb->hcpriv = NULL;
		INIT_LIST_HEAD(&urb->urb_list);
		atomic_dec(&urb->use_count);
		atomic_dec(&urb->dev->urbnum);
		if (atomic_read(&urb->reject))
			wake_up(&usb_kill_urb_queue);
		usb_put_urb(urb);
	}
	return status;
}

/*-------------------------------------------------------------------------*/

/* this makes the hcd giveback() the urb more quickly, by kicking it
 * off hardware queues (which may take a while) and returning it as
 * soon as practical.  we've already set up the urb's return status,
 * but we can't know if the callback completed already.
 */
static int unlink1(struct usb_hcd *hcd, struct urb *urb, int status)
{
	int		value;

	if (is_root_hub(urb->dev))
		value = usb_rh_urb_dequeue(hcd, urb, status);
	else {

		/* The only reason an HCD might fail this call is if
		 * it has not yet fully queued the urb to begin with.
		 * Such failures should be harmless. */
		value = hcd->driver->urb_dequeue(hcd, urb, status);
	}
	return value;
}

/*
 * called in any context
 *
 * caller guarantees urb won't be recycled till both unlink()
 * and the urb's completion function return
 */
int usb_hcd_unlink_urb (struct urb *urb, int status)
{
	struct usb_hcd		*hcd;
	struct usb_device	*udev = urb->dev;
	int			retval = -EIDRM;
	unsigned long		flags;

	/* Prevent the device and bus from going away while
	 * the unlink is carried out.  If they are already gone
	 * then urb->use_count must be 0, since disconnected
	 * devices can't have any active URBs.
	 */
	spin_lock_irqsave(&hcd_urb_unlink_lock, flags);
	if (atomic_read(&urb->use_count) > 0) {
		retval = 0;
		usb_get_dev(udev);
	}
	spin_unlock_irqrestore(&hcd_urb_unlink_lock, flags);
	if (retval == 0) {
		hcd = bus_to_hcd(urb->dev->bus);
		retval = unlink1(hcd, urb, status);
		if (retval == 0)
			retval = -EINPROGRESS;
		else if (retval != -EIDRM && retval != -EBUSY)
			dev_dbg(&udev->dev, "hcd_unlink_urb %p fail %d\n",
					urb, retval);
		usb_put_dev(udev);
	}
	return retval;
}

/*-------------------------------------------------------------------------*/

static void __usb_hcd_giveback_urb(struct urb *urb)
{
	struct usb_hcd *hcd = bus_to_hcd(urb->dev->bus);
	struct usb_anchor *anchor = urb->anchor;
	int status = urb->unlinked;
	unsigned long flags;

	urb->hcpriv = NULL;
	if (unlikely((urb->transfer_flags & URB_SHORT_NOT_OK) &&
	    urb->actual_length < urb->transfer_buffer_length &&
	    !status))
		status = -EREMOTEIO;

	unmap_urb_for_dma(hcd, urb);
	usbmon_urb_complete(&hcd->self, urb, status);
	usb_anchor_suspend_wakeups(anchor);
	usb_unanchor_urb(urb);
	if (likely(status == 0))
		usb_led_activity(USB_LED_EVENT_HOST);

	/* pass ownership to the completion handler */
	urb->status = status;

	/*
	 * We disable local IRQs here avoid possible deadlock because
	 * drivers may call spin_lock() to hold lock which might be
	 * acquired in one hard interrupt handler.
	 *
	 * The local_irq_save()/local_irq_restore() around complete()
	 * will be removed if current USB drivers have been cleaned up
	 * and no one may trigger the above deadlock situation when
	 * running complete() in tasklet.
	 */
	local_irq_save(flags);
	urb->complete(urb);
	local_irq_restore(flags);

	usb_anchor_resume_wakeups(anchor);
	atomic_dec(&urb->use_count);
	if (unlikely(atomic_read(&urb->reject)))
		wake_up(&usb_kill_urb_queue);
	usb_put_urb(urb);
}

static void usb_giveback_urb_bh(unsigned long param)
{
	struct giveback_urb_bh *bh = (struct giveback_urb_bh *)param;
	struct list_head local_list;

	spin_lock_irq(&bh->lock);
	bh->running = true;
 restart:
	list_replace_init(&bh->head, &local_list);
	spin_unlock_irq(&bh->lock);

	while (!list_empty(&local_list)) {
		struct urb *urb;

		urb = list_entry(local_list.next, struct urb, urb_list);
		list_del_init(&urb->urb_list);
		bh->completing_ep = urb->ep;
		__usb_hcd_giveback_urb(urb);
		bh->completing_ep = NULL;
	}

	/* check if there are new URBs to giveback */
	spin_lock_irq(&bh->lock);
	if (!list_empty(&bh->head))
		goto restart;
	bh->running = false;
	spin_unlock_irq(&bh->lock);
}

/**
 * usb_hcd_giveback_urb - return URB from HCD to device driver
 * @hcd: host controller returning the URB
 * @urb: urb being returned to the USB device driver.
 * @status: completion status code for the URB.
 * Context: in_interrupt()
 *
 * This hands the URB from HCD to its USB device driver, using its
 * completion function.  The HCD has freed all per-urb resources
 * (and is done using urb->hcpriv).  It also released all HCD locks;
 * the device driver won't cause problems if it frees, modifies,
 * or resubmits this URB.
 *
 * If @urb was unlinked, the value of @status will be overridden by
 * @urb->unlinked.  Erroneous short transfers are detected in case
 * the HCD hasn't checked for them.
 */
void usb_hcd_giveback_urb(struct usb_hcd *hcd, struct urb *urb, int status)
{
	struct giveback_urb_bh *bh;
	bool running, high_prio_bh;

	/* pass status to tasklet via unlinked */
	if (likely(!urb->unlinked))
		urb->unlinked = status;

	if (!hcd_giveback_urb_in_bh(hcd) && !is_root_hub(urb->dev)) {
		__usb_hcd_giveback_urb(urb);
		return;
	}

	if (usb_pipeisoc(urb->pipe) || usb_pipeint(urb->pipe)) {
		bh = &hcd->high_prio_bh;
		high_prio_bh = true;
	} else {
		bh = &hcd->low_prio_bh;
		high_prio_bh = false;
	}

	spin_lock(&bh->lock);
	list_add_tail(&urb->urb_list, &bh->head);
	running = bh->running;
	spin_unlock(&bh->lock);

	if (running)
		;
	else if (high_prio_bh)
		tasklet_hi_schedule(&bh->bh);
	else
		tasklet_schedule(&bh->bh);
}
EXPORT_SYMBOL_GPL(usb_hcd_giveback_urb);

/*-------------------------------------------------------------------------*/

/* Cancel all URBs pending on this endpoint and wait for the endpoint's
 * queue to drain completely.  The caller must first insure that no more
 * URBs can be submitted for this endpoint.
 */
void usb_hcd_flush_endpoint(struct usb_device *udev,
		struct usb_host_endpoint *ep)
{
	struct usb_hcd		*hcd;
	struct urb		*urb;

	if (!ep)
		return;
	might_sleep();
	hcd = bus_to_hcd(udev->bus);

	/* No more submits can occur */
	spin_lock_irq(&hcd_urb_list_lock);
rescan:
	list_for_each_entry (urb, &ep->urb_list, urb_list) {
		int	is_in;

		if (urb->unlinked)
			continue;
		usb_get_urb (urb);
		is_in = usb_urb_dir_in(urb);
		spin_unlock(&hcd_urb_list_lock);

		/* kick hcd */
		unlink1(hcd, urb, -ESHUTDOWN);
		dev_dbg (hcd->self.controller,
			"shutdown urb %p ep%d%s%s\n",
			urb, usb_endpoint_num(&ep->desc),
			is_in ? "in" : "out",
			({	char *s;

				 switch (usb_endpoint_type(&ep->desc)) {
				 case USB_ENDPOINT_XFER_CONTROL:
					s = ""; break;
				 case USB_ENDPOINT_XFER_BULK:
					s = "-bulk"; break;
				 case USB_ENDPOINT_XFER_INT:
					s = "-intr"; break;
				 default:
					s = "-iso"; break;
				};
				s;
			}));
		usb_put_urb (urb);

		/* list contents may have changed */
		spin_lock(&hcd_urb_list_lock);
		goto rescan;
	}
	spin_unlock_irq(&hcd_urb_list_lock);

	/* Wait until the endpoint queue is completely empty */
	while (!list_empty (&ep->urb_list)) {
		spin_lock_irq(&hcd_urb_list_lock);

		/* The list may have changed while we acquired the spinlock */
		urb = NULL;
		if (!list_empty (&ep->urb_list)) {
			urb = list_entry (ep->urb_list.prev, struct urb,
					urb_list);
			usb_get_urb (urb);
		}
		spin_unlock_irq(&hcd_urb_list_lock);

		if (urb) {
			usb_kill_urb (urb);
			usb_put_urb (urb);
		}
	}
}

/**
 * usb_hcd_alloc_bandwidth - check whether a new bandwidth setting exceeds
 *				the bus bandwidth
 * @udev: target &usb_device
 * @new_config: new configuration to install
 * @cur_alt: the current alternate interface setting
 * @new_alt: alternate interface setting that is being installed
 *
 * To change configurations, pass in the new configuration in new_config,
 * and pass NULL for cur_alt and new_alt.
 *
 * To reset a device's configuration (put the device in the ADDRESSED state),
 * pass in NULL for new_config, cur_alt, and new_alt.
 *
 * To change alternate interface settings, pass in NULL for new_config,
 * pass in the current alternate interface setting in cur_alt,
 * and pass in the new alternate interface setting in new_alt.
 *
 * Return: An error if the requested bandwidth change exceeds the
 * bus bandwidth or host controller internal resources.
 */
int usb_hcd_alloc_bandwidth(struct usb_device *udev,
		struct usb_host_config *new_config,
		struct usb_host_interface *cur_alt,
		struct usb_host_interface *new_alt)
{
	int num_intfs, i, j;
	struct usb_host_interface *alt = NULL;
	int ret = 0;
	struct usb_hcd *hcd;
	struct usb_host_endpoint *ep;

	hcd = bus_to_hcd(udev->bus);
	if (!hcd->driver->check_bandwidth)
		return 0;

	/* Configuration is being removed - set configuration 0 */
	if (!new_config && !cur_alt) {
		for (i = 1; i < 16; ++i) {
			ep = udev->ep_out[i];
			if (ep)
				hcd->driver->drop_endpoint(hcd, udev, ep);
			ep = udev->ep_in[i];
			if (ep)
				hcd->driver->drop_endpoint(hcd, udev, ep);
		}
		hcd->driver->check_bandwidth(hcd, udev);
		return 0;
	}
	/* Check if the HCD says there's enough bandwidth.  Enable all endpoints
	 * each interface's alt setting 0 and ask the HCD to check the bandwidth
	 * of the bus.  There will always be bandwidth for endpoint 0, so it's
	 * ok to exclude it.
	 */
	if (new_config) {
		num_intfs = new_config->desc.bNumInterfaces;
		/* Remove endpoints (except endpoint 0, which is always on the
		 * schedule) from the old config from the schedule
		 */
		for (i = 1; i < 16; ++i) {
			ep = udev->ep_out[i];
			if (ep) {
				ret = hcd->driver->drop_endpoint(hcd, udev, ep);
				if (ret < 0)
					goto reset;
			}
			ep = udev->ep_in[i];
			if (ep) {
				ret = hcd->driver->drop_endpoint(hcd, udev, ep);
				if (ret < 0)
					goto reset;
			}
		}
		for (i = 0; i < num_intfs; ++i) {
			struct usb_host_interface *first_alt;
			int iface_num;

			first_alt = &new_config->intf_cache[i]->altsetting[0];
			iface_num = first_alt->desc.bInterfaceNumber;
			/* Set up endpoints for alternate interface setting 0 */
			alt = usb_find_alt_setting(new_config, iface_num, 0);
			if (!alt)
				/* No alt setting 0? Pick the first setting. */
				alt = first_alt;

			for (j = 0; j < alt->desc.bNumEndpoints; j++) {
				ret = hcd->driver->add_endpoint(hcd, udev, &alt->endpoint[j]);
				if (ret < 0)
					goto reset;
			}
		}
	}
	if (cur_alt && new_alt) {
		struct usb_interface *iface = usb_ifnum_to_if(udev,
				cur_alt->desc.bInterfaceNumber);

		if (!iface)
			return -EINVAL;
		if (iface->resetting_device) {
			/*
			 * The USB core just reset the device, so the xHCI host
			 * and the device will think alt setting 0 is installed.
			 * However, the USB core will pass in the alternate
			 * setting installed before the reset as cur_alt.  Dig
			 * out the alternate setting 0 structure, or the first
			 * alternate setting if a broken device doesn't have alt
			 * setting 0.
			 */
			cur_alt = usb_altnum_to_altsetting(iface, 0);
			if (!cur_alt)
				cur_alt = &iface->altsetting[0];
		}

		/* Drop all the endpoints in the current alt setting */
		for (i = 0; i < cur_alt->desc.bNumEndpoints; i++) {
			ret = hcd->driver->drop_endpoint(hcd, udev,
					&cur_alt->endpoint[i]);
			if (ret < 0)
				goto reset;
		}
		/* Add all the endpoints in the new alt setting */
		for (i = 0; i < new_alt->desc.bNumEndpoints; i++) {
			ret = hcd->driver->add_endpoint(hcd, udev,
					&new_alt->endpoint[i]);
			if (ret < 0)
				goto reset;
		}
	}
	ret = hcd->driver->check_bandwidth(hcd, udev);
reset:
	if (ret < 0)
		hcd->driver->reset_bandwidth(hcd, udev);
	return ret;
}

/* Disables the endpoint: synchronizes with the hcd to make sure all
 * endpoint state is gone from hardware.  usb_hcd_flush_endpoint() must
 * have been called previously.  Use for set_configuration, set_interface,
 * driver removal, physical disconnect.
 *
 * example:  a qh stored in ep->hcpriv, holding state related to endpoint
 * type, maxpacket size, toggle, halt status, and scheduling.
 */
void usb_hcd_disable_endpoint(struct usb_device *udev,
		struct usb_host_endpoint *ep)
{
	struct usb_hcd		*hcd;

	might_sleep();
	hcd = bus_to_hcd(udev->bus);
	if (hcd->driver->endpoint_disable)
		hcd->driver->endpoint_disable(hcd, ep);
}

/**
 * usb_hcd_reset_endpoint - reset host endpoint state
 * @udev: USB device.
 * @ep:   the endpoint to reset.
 *
 * Resets any host endpoint state such as the toggle bit, sequence
 * number and current window.
 */
void usb_hcd_reset_endpoint(struct usb_device *udev,
			    struct usb_host_endpoint *ep)
{
	struct usb_hcd *hcd = bus_to_hcd(udev->bus);

	if (hcd->driver->endpoint_reset)
		hcd->driver->endpoint_reset(hcd, ep);
	else {
		int epnum = usb_endpoint_num(&ep->desc);
		int is_out = usb_endpoint_dir_out(&ep->desc);
		int is_control = usb_endpoint_xfer_control(&ep->desc);

		usb_settoggle(udev, epnum, is_out, 0);
		if (is_control)
			usb_settoggle(udev, epnum, !is_out, 0);
	}
}

/**
 * usb_alloc_streams - allocate bulk endpoint stream IDs.
 * @interface:		alternate setting that includes all endpoints.
 * @eps:		array of endpoints that need streams.
 * @num_eps:		number of endpoints in the array.
 * @num_streams:	number of streams to allocate.
 * @mem_flags:		flags hcd should use to allocate memory.
 *
 * Sets up a group of bulk endpoints to have @num_streams stream IDs available.
 * Drivers may queue multiple transfers to different stream IDs, which may
 * complete in a different order than they were queued.
 *
 * Return: On success, the number of allocated streams. On failure, a negative
 * error code.
 */
int usb_alloc_streams(struct usb_interface *interface,
		struct usb_host_endpoint **eps, unsigned int num_eps,
		unsigned int num_streams, gfp_t mem_flags)
{
	struct usb_hcd *hcd;
	struct usb_device *dev;
	int i, ret;

	dev = interface_to_usbdev(interface);
	hcd = bus_to_hcd(dev->bus);
	if (!hcd->driver->alloc_streams || !hcd->driver->free_streams)
		return -EINVAL;
	if (dev->speed < USB_SPEED_SUPER)
		return -EINVAL;
	if (dev->state < USB_STATE_CONFIGURED)
		return -ENODEV;

	for (i = 0; i < num_eps; i++) {
		/* Streams only apply to bulk endpoints. */
		if (!usb_endpoint_xfer_bulk(&eps[i]->desc))
			return -EINVAL;
		/* Re-alloc is not allowed */
		if (eps[i]->streams)
			return -EINVAL;
	}

	ret = hcd->driver->alloc_streams(hcd, dev, eps, num_eps,
			num_streams, mem_flags);
	if (ret < 0)
		return ret;

	for (i = 0; i < num_eps; i++)
		eps[i]->streams = ret;

	return ret;
}
EXPORT_SYMBOL_GPL(usb_alloc_streams);

/**
 * usb_free_streams - free bulk endpoint stream IDs.
 * @interface:	alternate setting that includes all endpoints.
 * @eps:	array of endpoints to remove streams from.
 * @num_eps:	number of endpoints in the array.
 * @mem_flags:	flags hcd should use to allocate memory.
 *
 * Reverts a group of bulk endpoints back to not using stream IDs.
 * Can fail if we are given bad arguments, or HCD is broken.
 *
 * Return: 0 on success. On failure, a negative error code.
 */
int usb_free_streams(struct usb_interface *interface,
		struct usb_host_endpoint **eps, unsigned int num_eps,
		gfp_t mem_flags)
{
	struct usb_hcd *hcd;
	struct usb_device *dev;
	int i, ret;

	dev = interface_to_usbdev(interface);
	hcd = bus_to_hcd(dev->bus);
	if (dev->speed < USB_SPEED_SUPER)
		return -EINVAL;

	/* Double-free is not allowed */
	for (i = 0; i < num_eps; i++)
		if (!eps[i] || !eps[i]->streams)
			return -EINVAL;

	ret = hcd->driver->free_streams(hcd, dev, eps, num_eps, mem_flags);
	if (ret < 0)
		return ret;

	for (i = 0; i < num_eps; i++)
		eps[i]->streams = 0;

	return ret;
}
EXPORT_SYMBOL_GPL(usb_free_streams);

/* Protect against drivers that try to unlink URBs after the device
 * is gone, by waiting until all unlinks for @udev are finished.
 * Since we don't currently track URBs by device, simply wait until
 * nothing is running in the locked region of usb_hcd_unlink_urb().
 */
void usb_hcd_synchronize_unlinks(struct usb_device *udev)
{
	spin_lock_irq(&hcd_urb_unlink_lock);
	spin_unlock_irq(&hcd_urb_unlink_lock);
}

/*-------------------------------------------------------------------------*/

/* called in any context */
int usb_hcd_get_frame_number (struct usb_device *udev)
{
	struct usb_hcd	*hcd = bus_to_hcd(udev->bus);

	if (!HCD_RH_RUNNING(hcd))
		return -ESHUTDOWN;
	return hcd->driver->get_frame_number (hcd);
}

/*-------------------------------------------------------------------------*/

#ifdef	CONFIG_PM

int hcd_bus_suspend(struct usb_device *rhdev, pm_message_t msg)
{
	struct usb_hcd	*hcd = bus_to_hcd(rhdev->bus);
	int		status;
	int		old_state = hcd->state;

	dev_dbg(&rhdev->dev, "bus %ssuspend, wakeup %d\n",
			(PMSG_IS_AUTO(msg) ? "auto-" : ""),
			rhdev->do_remote_wakeup);
	if (HCD_DEAD(hcd)) {
		dev_dbg(&rhdev->dev, "skipped %s of dead bus\n", "suspend");
		return 0;
	}

	if (!hcd->driver->bus_suspend) {
		status = -ENOENT;
	} else {
		clear_bit(HCD_FLAG_RH_RUNNING, &hcd->flags);
		hcd->state = HC_STATE_QUIESCING;
		status = hcd->driver->bus_suspend(hcd);
	}
	if (status == 0) {
		usb_set_device_state(rhdev, USB_STATE_SUSPENDED);
		hcd->state = HC_STATE_SUSPENDED;

		/* Did we race with a root-hub wakeup event? */
		if (rhdev->do_remote_wakeup) {
			char	buffer[6];

			status = hcd->driver->hub_status_data(hcd, buffer);
			if (status != 0) {
				dev_dbg(&rhdev->dev, "suspend raced with wakeup event\n");
				hcd_bus_resume(rhdev, PMSG_AUTO_RESUME);
				status = -EBUSY;
			}
		}
	} else {
		spin_lock_irq(&hcd_root_hub_lock);
		if (!HCD_DEAD(hcd)) {
			set_bit(HCD_FLAG_RH_RUNNING, &hcd->flags);
			hcd->state = old_state;
		}
		spin_unlock_irq(&hcd_root_hub_lock);
		dev_dbg(&rhdev->dev, "bus %s fail, err %d\n",
				"suspend", status);
	}
	return status;
}

int hcd_bus_resume(struct usb_device *rhdev, pm_message_t msg)
{
	struct usb_hcd	*hcd = bus_to_hcd(rhdev->bus);
	int		status;
	int		old_state = hcd->state;

	dev_dbg(&rhdev->dev, "usb %sresume\n",
			(PMSG_IS_AUTO(msg) ? "auto-" : ""));
	if (HCD_DEAD(hcd)) {
		dev_dbg(&rhdev->dev, "skipped %s of dead bus\n", "resume");
		return 0;
	}
	if (!hcd->driver->bus_resume)
		return -ENOENT;
	if (HCD_RH_RUNNING(hcd))
		return 0;

	hcd->state = HC_STATE_RESUMING;
	status = hcd->driver->bus_resume(hcd);
	clear_bit(HCD_FLAG_WAKEUP_PENDING, &hcd->flags);
	if (status == 0) {
		struct usb_device *udev;
		int port1;

		spin_lock_irq(&hcd_root_hub_lock);
		if (!HCD_DEAD(hcd)) {
			usb_set_device_state(rhdev, rhdev->actconfig
					? USB_STATE_CONFIGURED
					: USB_STATE_ADDRESS);
			set_bit(HCD_FLAG_RH_RUNNING, &hcd->flags);
			hcd->state = HC_STATE_RUNNING;
		}
		spin_unlock_irq(&hcd_root_hub_lock);

		/*
		 * Check whether any of the enabled ports on the root hub are
		 * unsuspended.  If they are then a TRSMRCY delay is needed
		 * (this is what the USB-2 spec calls a "global resume").
		 * Otherwise we can skip the delay.
		 */
		usb_hub_for_each_child(rhdev, port1, udev) {
			if (udev->state != USB_STATE_NOTATTACHED &&
					!udev->port_is_suspended) {
				usleep_range(10000, 11000);	/* TRSMRCY */
				break;
			}
		}
	} else {
		hcd->state = old_state;
		dev_dbg(&rhdev->dev, "bus %s fail, err %d\n",
				"resume", status);
		if (status != -ESHUTDOWN)
			usb_hc_died(hcd);
	}
	return status;
}

/* Workqueue routine for root-hub remote wakeup */
static void hcd_resume_work(struct work_struct *work)
{
	struct usb_hcd *hcd = container_of(work, struct usb_hcd, wakeup_work);
	struct usb_device *udev = hcd->self.root_hub;

	usb_remote_wakeup(udev);
}

/**
 * usb_hcd_resume_root_hub - called by HCD to resume its root hub
 * @hcd: host controller for this root hub
 *
 * The USB host controller calls this function when its root hub is
 * suspended (with the remote wakeup feature enabled) and a remote
 * wakeup request is received.  The routine submits a workqueue request
 * to resume the root hub (that is, manage its downstream ports again).
 */
void usb_hcd_resume_root_hub (struct usb_hcd *hcd)
{
	unsigned long flags;

	spin_lock_irqsave (&hcd_root_hub_lock, flags);
	if (hcd->rh_registered) {
		set_bit(HCD_FLAG_WAKEUP_PENDING, &hcd->flags);
		queue_work(pm_wq, &hcd->wakeup_work);
	}
	spin_unlock_irqrestore (&hcd_root_hub_lock, flags);
}
EXPORT_SYMBOL_GPL(usb_hcd_resume_root_hub);

#endif	/* CONFIG_PM */

/*-------------------------------------------------------------------------*/

#ifdef	CONFIG_USB_OTG

/**
 * usb_bus_start_enum - start immediate enumeration (for OTG)
 * @bus: the bus (must use hcd framework)
 * @port_num: 1-based number of port; usually bus->otg_port
 * Context: in_interrupt()
 *
 * Starts enumeration, with an immediate reset followed later by
 * hub_wq identifying and possibly configuring the device.
 * This is needed by OTG controller drivers, where it helps meet
 * HNP protocol timing requirements for starting a port reset.
 *
 * Return: 0 if successful.
 */
int usb_bus_start_enum(struct usb_bus *bus, unsigned port_num)
{
	struct usb_hcd		*hcd;
	int			status = -EOPNOTSUPP;

	/* NOTE: since HNP can't start by grabbing the bus's address0_sem,
	 * boards with root hubs hooked up to internal devices (instead of
	 * just the OTG port) may need more attention to resetting...
	 */
	hcd = bus_to_hcd(bus);
	if (port_num && hcd->driver->start_port_reset)
		status = hcd->driver->start_port_reset(hcd, port_num);

	/* allocate hub_wq shortly after (first) root port reset finishes;
	 * it may issue others, until at least 50 msecs have passed.
	 */
	if (status == 0)
		mod_timer(&hcd->rh_timer, jiffies + msecs_to_jiffies(10));
	return status;
}
EXPORT_SYMBOL_GPL(usb_bus_start_enum);

#endif

/*-------------------------------------------------------------------------*/

/**
 * usb_hcd_irq - hook IRQs to HCD framework (bus glue)
 * @irq: the IRQ being raised
 * @__hcd: pointer to the HCD whose IRQ is being signaled
 *
 * If the controller isn't HALTed, calls the driver's irq handler.
 * Checks whether the controller is now dead.
 *
 * Return: %IRQ_HANDLED if the IRQ was handled. %IRQ_NONE otherwise.
 */
irqreturn_t usb_hcd_irq (int irq, void *__hcd)
{
	struct usb_hcd		*hcd = __hcd;
	irqreturn_t		rc;

	if (unlikely(HCD_DEAD(hcd) || !HCD_HW_ACCESSIBLE(hcd)))
		rc = IRQ_NONE;
	else if (hcd->driver->irq(hcd) == IRQ_NONE)
		rc = IRQ_NONE;
	else
		rc = IRQ_HANDLED;

	return rc;
}
EXPORT_SYMBOL_GPL(usb_hcd_irq);

/*-------------------------------------------------------------------------*/

/**
 * usb_hc_died - report abnormal shutdown of a host controller (bus glue)
 * @hcd: pointer to the HCD representing the controller
 *
 * This is called by bus glue to report a USB host controller that died
 * while operations may still have been pending.  It's called automatically
 * by the PCI glue, so only glue for non-PCI busses should need to call it.
 *
 * Only call this function with the primary HCD.
 */
void usb_hc_died (struct usb_hcd *hcd)
{
	unsigned long flags;

	dev_err (hcd->self.controller, "HC died; cleaning up\n");

	spin_lock_irqsave (&hcd_root_hub_lock, flags);
	clear_bit(HCD_FLAG_RH_RUNNING, &hcd->flags);
	set_bit(HCD_FLAG_DEAD, &hcd->flags);
	if (hcd->rh_registered) {
		clear_bit(HCD_FLAG_POLL_RH, &hcd->flags);

		/* make hub_wq clean up old urbs and devices */
		usb_set_device_state (hcd->self.root_hub,
				USB_STATE_NOTATTACHED);
		usb_kick_hub_wq(hcd->self.root_hub);
	}
	if (usb_hcd_is_primary_hcd(hcd) && hcd->shared_hcd) {
		hcd = hcd->shared_hcd;
		if (hcd->rh_registered) {
			clear_bit(HCD_FLAG_POLL_RH, &hcd->flags);

			/* make hub_wq clean up old urbs and devices */
			usb_set_device_state(hcd->self.root_hub,
					USB_STATE_NOTATTACHED);
			usb_kick_hub_wq(hcd->self.root_hub);
		}
	}
	spin_unlock_irqrestore (&hcd_root_hub_lock, flags);
	/* Make sure that the other roothub is also deallocated. */
}
EXPORT_SYMBOL_GPL (usb_hc_died);

/*-------------------------------------------------------------------------*/

static void init_giveback_urb_bh(struct giveback_urb_bh *bh)
{

	spin_lock_init(&bh->lock);
	INIT_LIST_HEAD(&bh->head);
	tasklet_init(&bh->bh, usb_giveback_urb_bh, (unsigned long)bh);
}

/**
 * usb_create_shared_hcd - create and initialize an HCD structure
 * @driver: HC driver that will use this hcd
 * @dev: device for this HC, stored in hcd->self.controller
 * @bus_name: value to store in hcd->self.bus_name
 * @primary_hcd: a pointer to the usb_hcd structure that is sharing the
 *              PCI device.  Only allocate certain resources for the primary HCD
 * Context: !in_interrupt()
 *
 * Allocate a struct usb_hcd, with extra space at the end for the
 * HC driver's private data.  Initialize the generic members of the
 * hcd structure.
 *
 * Return: On success, a pointer to the created and initialized HCD structure.
 * On failure (e.g. if memory is unavailable), %NULL.
 */
struct usb_hcd *usb_create_shared_hcd(const struct hc_driver *driver,
		struct device *dev, const char *bus_name,
		struct usb_hcd *primary_hcd)
{
	struct usb_hcd *hcd;

	hcd = kzalloc(sizeof(*hcd) + driver->hcd_priv_size, GFP_KERNEL);
	if (!hcd) {
		dev_dbg (dev, "hcd alloc failed\n");
		return NULL;
	}
	if (primary_hcd == NULL) {
		hcd->address0_mutex = kmalloc(sizeof(*hcd->address0_mutex),
				GFP_KERNEL);
		if (!hcd->address0_mutex) {
			kfree(hcd);
			dev_dbg(dev, "hcd address0 mutex alloc failed\n");
			return NULL;
		}
		mutex_init(hcd->address0_mutex);
		hcd->bandwidth_mutex = kmalloc(sizeof(*hcd->bandwidth_mutex),
				GFP_KERNEL);
		if (!hcd->bandwidth_mutex) {
			kfree(hcd);
			dev_dbg(dev, "hcd bandwidth mutex alloc failed\n");
			return NULL;
		}
		mutex_init(hcd->bandwidth_mutex);
		dev_set_drvdata(dev, hcd);
	} else {
		mutex_lock(&usb_port_peer_mutex);
		hcd->address0_mutex = primary_hcd->address0_mutex;
		hcd->bandwidth_mutex = primary_hcd->bandwidth_mutex;
		hcd->primary_hcd = primary_hcd;
		primary_hcd->primary_hcd = primary_hcd;
		hcd->shared_hcd = primary_hcd;
		primary_hcd->shared_hcd = hcd;
		mutex_unlock(&usb_port_peer_mutex);
	}

	kref_init(&hcd->kref);

	usb_bus_init(&hcd->self);
	hcd->self.controller = dev;
	hcd->self.bus_name = bus_name;
	hcd->self.uses_dma = (dev->dma_mask != NULL);

	init_timer(&hcd->rh_timer);
	hcd->rh_timer.function = rh_timer_func;
	hcd->rh_timer.data = (unsigned long) hcd;
#ifdef CONFIG_PM
	INIT_WORK(&hcd->wakeup_work, hcd_resume_work);
#endif

	hcd->driver = driver;
	hcd->speed = driver->flags & HCD_MASK;
	hcd->product_desc = (driver->product_desc) ? driver->product_desc :
			"USB Host Controller";
	return hcd;
}
EXPORT_SYMBOL_GPL(usb_create_shared_hcd);

/**
 * usb_create_hcd - create and initialize an HCD structure
 * @driver: HC driver that will use this hcd
 * @dev: device for this HC, stored in hcd->self.controller
 * @bus_name: value to store in hcd->self.bus_name
 * Context: !in_interrupt()
 *
 * Allocate a struct usb_hcd, with extra space at the end for the
 * HC driver's private data.  Initialize the generic members of the
 * hcd structure.
 *
 * Return: On success, a pointer to the created and initialized HCD
 * structure. On failure (e.g. if memory is unavailable), %NULL.
 */
struct usb_hcd *usb_create_hcd(const struct hc_driver *driver,
		struct device *dev, const char *bus_name)
{
	return usb_create_shared_hcd(driver, dev, bus_name, NULL);
}
EXPORT_SYMBOL_GPL(usb_create_hcd);

/*
 * Roothubs that share one PCI device must also share the bandwidth mutex.
 * Don't deallocate the bandwidth_mutex until the last shared usb_hcd is
 * deallocated.
 *
 * Make sure to deallocate the bandwidth_mutex only when the last HCD is
 * freed.  When hcd_release() is called for either hcd in a peer set,
 * invalidate the peer's ->shared_hcd and ->primary_hcd pointers.
 */
static void hcd_release(struct kref *kref)
{
	struct usb_hcd *hcd = container_of (kref, struct usb_hcd, kref);

	mutex_lock(&usb_port_peer_mutex);
<<<<<<< HEAD
	if (usb_hcd_is_primary_hcd(hcd)) {
		kfree(hcd->address0_mutex);
		kfree(hcd->bandwidth_mutex);
	}
=======
>>>>>>> a9cdd8e3
	if (hcd->shared_hcd) {
		struct usb_hcd *peer = hcd->shared_hcd;

		peer->shared_hcd = NULL;
		peer->primary_hcd = NULL;
	} else {
		kfree(hcd->address0_mutex);
		kfree(hcd->bandwidth_mutex);
	}
	mutex_unlock(&usb_port_peer_mutex);
	kfree(hcd);
}

struct usb_hcd *usb_get_hcd (struct usb_hcd *hcd)
{
	if (hcd)
		kref_get (&hcd->kref);
	return hcd;
}
EXPORT_SYMBOL_GPL(usb_get_hcd);

void usb_put_hcd (struct usb_hcd *hcd)
{
	if (hcd)
		kref_put (&hcd->kref, hcd_release);
}
EXPORT_SYMBOL_GPL(usb_put_hcd);

int usb_hcd_is_primary_hcd(struct usb_hcd *hcd)
{
	if (!hcd->primary_hcd)
		return 1;
	return hcd == hcd->primary_hcd;
}
EXPORT_SYMBOL_GPL(usb_hcd_is_primary_hcd);

int usb_hcd_find_raw_port_number(struct usb_hcd *hcd, int port1)
{
	if (!hcd->driver->find_raw_port_number)
		return port1;

	return hcd->driver->find_raw_port_number(hcd, port1);
}

static int usb_hcd_request_irqs(struct usb_hcd *hcd,
		unsigned int irqnum, unsigned long irqflags)
{
	int retval;

	if (hcd->driver->irq) {

		snprintf(hcd->irq_descr, sizeof(hcd->irq_descr), "%s:usb%d",
				hcd->driver->description, hcd->self.busnum);
		retval = request_irq(irqnum, &usb_hcd_irq, irqflags,
				hcd->irq_descr, hcd);
		if (retval != 0) {
			dev_err(hcd->self.controller,
					"request interrupt %d failed\n",
					irqnum);
			return retval;
		}
		hcd->irq = irqnum;
		dev_info(hcd->self.controller, "irq %d, %s 0x%08llx\n", irqnum,
				(hcd->driver->flags & HCD_MEMORY) ?
					"io mem" : "io base",
					(unsigned long long)hcd->rsrc_start);
	} else {
		hcd->irq = 0;
		if (hcd->rsrc_start)
			dev_info(hcd->self.controller, "%s 0x%08llx\n",
					(hcd->driver->flags & HCD_MEMORY) ?
					"io mem" : "io base",
					(unsigned long long)hcd->rsrc_start);
	}
	return 0;
}

/*
 * Before we free this root hub, flush in-flight peering attempts
 * and disable peer lookups
 */
static void usb_put_invalidate_rhdev(struct usb_hcd *hcd)
{
	struct usb_device *rhdev;

	mutex_lock(&usb_port_peer_mutex);
	rhdev = hcd->self.root_hub;
	hcd->self.root_hub = NULL;
	mutex_unlock(&usb_port_peer_mutex);
	usb_put_dev(rhdev);
}

/**
 * usb_add_hcd - finish generic HCD structure initialization and register
 * @hcd: the usb_hcd structure to initialize
 * @irqnum: Interrupt line to allocate
 * @irqflags: Interrupt type flags
 *
 * Finish the remaining parts of generic HCD initialization: allocate the
 * buffers of consistent memory, register the bus, request the IRQ line,
 * and call the driver's reset() and start() routines.
 */
int usb_add_hcd(struct usb_hcd *hcd,
		unsigned int irqnum, unsigned long irqflags)
{
	int retval;
	struct usb_device *rhdev;

	if (IS_ENABLED(CONFIG_USB_PHY) && !hcd->usb_phy) {
		struct usb_phy *phy = usb_get_phy_dev(hcd->self.controller, 0);

		if (IS_ERR(phy)) {
			retval = PTR_ERR(phy);
			if (retval == -EPROBE_DEFER)
				return retval;
		} else {
			retval = usb_phy_init(phy);
			if (retval) {
				usb_put_phy(phy);
				return retval;
			}
			hcd->usb_phy = phy;
			hcd->remove_phy = 1;
		}
	}

	if (IS_ENABLED(CONFIG_GENERIC_PHY) && !hcd->phy) {
		struct phy *phy = phy_get(hcd->self.controller, "usb");

		if (IS_ERR(phy)) {
			retval = PTR_ERR(phy);
			if (retval == -EPROBE_DEFER)
				goto err_phy;
		} else {
			retval = phy_init(phy);
			if (retval) {
				phy_put(phy);
				goto err_phy;
			}
			retval = phy_power_on(phy);
			if (retval) {
				phy_exit(phy);
				phy_put(phy);
				goto err_phy;
			}
			hcd->phy = phy;
			hcd->remove_phy = 1;
		}
	}

	dev_info(hcd->self.controller, "%s\n", hcd->product_desc);

	/* Keep old behaviour if authorized_default is not in [0, 1]. */
	if (authorized_default < 0 || authorized_default > 1) {
		if (hcd->wireless)
			clear_bit(HCD_FLAG_DEV_AUTHORIZED, &hcd->flags);
		else
			set_bit(HCD_FLAG_DEV_AUTHORIZED, &hcd->flags);
	} else {
		if (authorized_default)
			set_bit(HCD_FLAG_DEV_AUTHORIZED, &hcd->flags);
		else
			clear_bit(HCD_FLAG_DEV_AUTHORIZED, &hcd->flags);
	}
	set_bit(HCD_FLAG_HW_ACCESSIBLE, &hcd->flags);

	/* per default all interfaces are authorized */
	set_bit(HCD_FLAG_INTF_AUTHORIZED, &hcd->flags);

	/* HC is in reset state, but accessible.  Now do the one-time init,
	 * bottom up so that hcds can customize the root hubs before hub_wq
	 * starts talking to them.  (Note, bus id is assigned early too.)
	 */
	retval = hcd_buffer_create(hcd);
	if (retval != 0) {
		dev_dbg(hcd->self.controller, "pool alloc failed\n");
		goto err_create_buf;
	}

	retval = usb_register_bus(&hcd->self);
	if (retval < 0)
		goto err_register_bus;

	rhdev = usb_alloc_dev(NULL, &hcd->self, 0);
	if (rhdev == NULL) {
		dev_err(hcd->self.controller, "unable to allocate root hub\n");
		retval = -ENOMEM;
		goto err_allocate_root_hub;
	}
	mutex_lock(&usb_port_peer_mutex);
	hcd->self.root_hub = rhdev;
	mutex_unlock(&usb_port_peer_mutex);

	switch (hcd->speed) {
	case HCD_USB11:
		rhdev->speed = USB_SPEED_FULL;
		break;
	case HCD_USB2:
		rhdev->speed = USB_SPEED_HIGH;
		break;
	case HCD_USB25:
		rhdev->speed = USB_SPEED_WIRELESS;
		break;
	case HCD_USB3:
		rhdev->speed = USB_SPEED_SUPER;
		break;
	case HCD_USB31:
		rhdev->speed = USB_SPEED_SUPER_PLUS;
		break;
	default:
		retval = -EINVAL;
		goto err_set_rh_speed;
	}

	/* wakeup flag init defaults to "everything works" for root hubs,
	 * but drivers can override it in reset() if needed, along with
	 * recording the overall controller's system wakeup capability.
	 */
	device_set_wakeup_capable(&rhdev->dev, 1);

	/* HCD_FLAG_RH_RUNNING doesn't matter until the root hub is
	 * registered.  But since the controller can die at any time,
	 * let's initialize the flag before touching the hardware.
	 */
	set_bit(HCD_FLAG_RH_RUNNING, &hcd->flags);

	/* "reset" is misnamed; its role is now one-time init. the controller
	 * should already have been reset (and boot firmware kicked off etc).
	 */
	if (hcd->driver->reset) {
		retval = hcd->driver->reset(hcd);
		if (retval < 0) {
			dev_err(hcd->self.controller, "can't setup: %d\n",
					retval);
			goto err_hcd_driver_setup;
		}
	}
	hcd->rh_pollable = 1;

	/* NOTE: root hub and controller capabilities may not be the same */
	if (device_can_wakeup(hcd->self.controller)
			&& device_can_wakeup(&hcd->self.root_hub->dev))
		dev_dbg(hcd->self.controller, "supports USB remote wakeup\n");

	/* initialize tasklets */
	init_giveback_urb_bh(&hcd->high_prio_bh);
	init_giveback_urb_bh(&hcd->low_prio_bh);

	/* enable irqs just before we start the controller,
	 * if the BIOS provides legacy PCI irqs.
	 */
	if (usb_hcd_is_primary_hcd(hcd) && irqnum) {
		retval = usb_hcd_request_irqs(hcd, irqnum, irqflags);
		if (retval)
			goto err_request_irq;
	}

	hcd->state = HC_STATE_RUNNING;
	retval = hcd->driver->start(hcd);
	if (retval < 0) {
		dev_err(hcd->self.controller, "startup error %d\n", retval);
		goto err_hcd_driver_start;
	}

	/* starting here, usbcore will pay attention to this root hub */
	retval = register_root_hub(hcd);
	if (retval != 0)
		goto err_register_root_hub;

	retval = sysfs_create_group(&rhdev->dev.kobj, &usb_bus_attr_group);
	if (retval < 0) {
		printk(KERN_ERR "Cannot register USB bus sysfs attributes: %d\n",
		       retval);
		goto error_create_attr_group;
	}
	if (hcd->uses_new_polling && HCD_POLL_RH(hcd))
		usb_hcd_poll_rh_status(hcd);

	return retval;

error_create_attr_group:
	clear_bit(HCD_FLAG_RH_RUNNING, &hcd->flags);
	if (HC_IS_RUNNING(hcd->state))
		hcd->state = HC_STATE_QUIESCING;
	spin_lock_irq(&hcd_root_hub_lock);
	hcd->rh_registered = 0;
	spin_unlock_irq(&hcd_root_hub_lock);

#ifdef CONFIG_PM
	cancel_work_sync(&hcd->wakeup_work);
#endif
	mutex_lock(&usb_bus_idr_lock);
	usb_disconnect(&rhdev);		/* Sets rhdev to NULL */
	mutex_unlock(&usb_bus_idr_lock);
err_register_root_hub:
	hcd->rh_pollable = 0;
	clear_bit(HCD_FLAG_POLL_RH, &hcd->flags);
	del_timer_sync(&hcd->rh_timer);
	hcd->driver->stop(hcd);
	hcd->state = HC_STATE_HALT;
	clear_bit(HCD_FLAG_POLL_RH, &hcd->flags);
	del_timer_sync(&hcd->rh_timer);
err_hcd_driver_start:
	if (usb_hcd_is_primary_hcd(hcd) && hcd->irq > 0)
		free_irq(irqnum, hcd);
err_request_irq:
err_hcd_driver_setup:
err_set_rh_speed:
	usb_put_invalidate_rhdev(hcd);
err_allocate_root_hub:
	usb_deregister_bus(&hcd->self);
err_register_bus:
	hcd_buffer_destroy(hcd);
err_create_buf:
	if (IS_ENABLED(CONFIG_GENERIC_PHY) && hcd->remove_phy && hcd->phy) {
		phy_power_off(hcd->phy);
		phy_exit(hcd->phy);
		phy_put(hcd->phy);
		hcd->phy = NULL;
	}
err_phy:
	if (hcd->remove_phy && hcd->usb_phy) {
		usb_phy_shutdown(hcd->usb_phy);
		usb_put_phy(hcd->usb_phy);
		hcd->usb_phy = NULL;
	}
	return retval;
}
EXPORT_SYMBOL_GPL(usb_add_hcd);

/**
 * usb_remove_hcd - shutdown processing for generic HCDs
 * @hcd: the usb_hcd structure to remove
 * Context: !in_interrupt()
 *
 * Disconnects the root hub, then reverses the effects of usb_add_hcd(),
 * invoking the HCD's stop() method.
 */
void usb_remove_hcd(struct usb_hcd *hcd)
{
	struct usb_device *rhdev = hcd->self.root_hub;

	dev_info(hcd->self.controller, "remove, state %x\n", hcd->state);

	usb_get_dev(rhdev);
	sysfs_remove_group(&rhdev->dev.kobj, &usb_bus_attr_group);

	clear_bit(HCD_FLAG_RH_RUNNING, &hcd->flags);
	if (HC_IS_RUNNING (hcd->state))
		hcd->state = HC_STATE_QUIESCING;

	dev_dbg(hcd->self.controller, "roothub graceful disconnect\n");
	spin_lock_irq (&hcd_root_hub_lock);
	hcd->rh_registered = 0;
	spin_unlock_irq (&hcd_root_hub_lock);

#ifdef CONFIG_PM
	cancel_work_sync(&hcd->wakeup_work);
#endif

	mutex_lock(&usb_bus_idr_lock);
	usb_disconnect(&rhdev);		/* Sets rhdev to NULL */
	mutex_unlock(&usb_bus_idr_lock);

	/*
	 * tasklet_kill() isn't needed here because:
	 * - driver's disconnect() called from usb_disconnect() should
	 *   make sure its URBs are completed during the disconnect()
	 *   callback
	 *
	 * - it is too late to run complete() here since driver may have
	 *   been removed already now
	 */

	/* Prevent any more root-hub status calls from the timer.
	 * The HCD might still restart the timer (if a port status change
	 * interrupt occurs), but usb_hcd_poll_rh_status() won't invoke
	 * the hub_status_data() callback.
	 */
	hcd->rh_pollable = 0;
	clear_bit(HCD_FLAG_POLL_RH, &hcd->flags);
	del_timer_sync(&hcd->rh_timer);

	hcd->driver->stop(hcd);
	hcd->state = HC_STATE_HALT;

	/* In case the HCD restarted the timer, stop it again. */
	clear_bit(HCD_FLAG_POLL_RH, &hcd->flags);
	del_timer_sync(&hcd->rh_timer);

	if (usb_hcd_is_primary_hcd(hcd)) {
		if (hcd->irq > 0)
			free_irq(hcd->irq, hcd);
	}

	usb_deregister_bus(&hcd->self);
	hcd_buffer_destroy(hcd);

	if (IS_ENABLED(CONFIG_GENERIC_PHY) && hcd->remove_phy && hcd->phy) {
		phy_power_off(hcd->phy);
		phy_exit(hcd->phy);
		phy_put(hcd->phy);
		hcd->phy = NULL;
	}
	if (hcd->remove_phy && hcd->usb_phy) {
		usb_phy_shutdown(hcd->usb_phy);
		usb_put_phy(hcd->usb_phy);
		hcd->usb_phy = NULL;
	}

	usb_put_invalidate_rhdev(hcd);
}
EXPORT_SYMBOL_GPL(usb_remove_hcd);

void
usb_hcd_platform_shutdown(struct platform_device *dev)
{
	struct usb_hcd *hcd = platform_get_drvdata(dev);

	if (hcd->driver->shutdown)
		hcd->driver->shutdown(hcd);
}
EXPORT_SYMBOL_GPL(usb_hcd_platform_shutdown);

/*-------------------------------------------------------------------------*/

#if defined(CONFIG_USB_MON) || defined(CONFIG_USB_MON_MODULE)

const struct usb_mon_operations *mon_ops;

/*
 * The registration is unlocked.
 * We do it this way because we do not want to lock in hot paths.
 *
 * Notice that the code is minimally error-proof. Because usbmon needs
 * symbols from usbcore, usbcore gets referenced and cannot be unloaded first.
 */

int usb_mon_register(const struct usb_mon_operations *ops)
{

	if (mon_ops)
		return -EBUSY;

	mon_ops = ops;
	mb();
	return 0;
}
EXPORT_SYMBOL_GPL (usb_mon_register);

void usb_mon_deregister (void)
{

	if (mon_ops == NULL) {
		printk(KERN_ERR "USB: monitor was not registered\n");
		return;
	}
	mon_ops = NULL;
	mb();
}
EXPORT_SYMBOL_GPL (usb_mon_deregister);

#endif /* CONFIG_USB_MON || CONFIG_USB_MON_MODULE */<|MERGE_RESOLUTION|>--- conflicted
+++ resolved
@@ -2607,13 +2607,6 @@
 	struct usb_hcd *hcd = container_of (kref, struct usb_hcd, kref);
 
 	mutex_lock(&usb_port_peer_mutex);
-<<<<<<< HEAD
-	if (usb_hcd_is_primary_hcd(hcd)) {
-		kfree(hcd->address0_mutex);
-		kfree(hcd->bandwidth_mutex);
-	}
-=======
->>>>>>> a9cdd8e3
 	if (hcd->shared_hcd) {
 		struct usb_hcd *peer = hcd->shared_hcd;
 
