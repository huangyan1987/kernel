/*
 * Copyright (C) 2005-2006 by Texas Instruments
 *
 * This file is part of the Inventra Controller Driver for Linux.
 *
 * The Inventra Controller Driver for Linux is free software; you
 * can redistribute it and/or modify it under the terms of the GNU
 * General Public License version 2 as published by the Free Software
 * Foundation.
 *
 * The Inventra Controller Driver for Linux is distributed in
 * the hope that it will be useful, but WITHOUT ANY WARRANTY;
 * without even the implied warranty of MERCHANTABILITY or
 * FITNESS FOR A PARTICULAR PURPOSE.  See the GNU General Public
 * License for more details.
 *
 * You should have received a copy of the GNU General Public License
 * along with The Inventra Controller Driver for Linux ; if not,
 * write to the Free Software Foundation, Inc., 59 Temple Place,
 * Suite 330, Boston, MA  02111-1307  USA
 *
 */

#include <linux/module.h>
#include <linux/kernel.h>
#include <linux/sched.h>
#include <linux/init.h>
#include <linux/list.h>
#include <linux/delay.h>
#include <linux/clk.h>
#include <linux/err.h>
#include <linux/io.h>
#include <linux/gpio.h>
#include <linux/platform_device.h>
#include <linux/dma-mapping.h>
#include <linux/usb/usb_phy_gen_xceiv.h>

#include <mach/cputype.h>
#include <mach/hardware.h>

#include <asm/mach-types.h>

#include "musb_core.h"

#ifdef CONFIG_MACH_DAVINCI_EVM
#define GPIO_nVBUS_DRV		160
#endif

#include "davinci.h"
#include "cppi_dma.h"


#define USB_PHY_CTRL	IO_ADDRESS(USBPHY_CTL_PADDR)
#define DM355_DEEPSLEEP	IO_ADDRESS(DM355_DEEPSLEEP_PADDR)

struct davinci_glue {
	struct device		*dev;
	struct platform_device	*musb;
	struct clk		*clk;
};

/* REVISIT (PM) we should be able to keep the PHY in low power mode most
 * of the time (24 MHZ oscillator and PLL off, etc) by setting POWER.D0
 * and, when in host mode, autosuspending idle root ports... PHYPLLON
 * (overriding SUSPENDM?) then likely needs to stay off.
 */

static inline void phy_on(void)
{
	u32	phy_ctrl = __raw_readl(USB_PHY_CTRL);

	/* power everything up; start the on-chip PHY and its PLL */
	phy_ctrl &= ~(USBPHY_OSCPDWN | USBPHY_OTGPDWN | USBPHY_PHYPDWN);
	phy_ctrl |= USBPHY_SESNDEN | USBPHY_VBDTCTEN | USBPHY_PHYPLLON;
	__raw_writel(phy_ctrl, USB_PHY_CTRL);

	/* wait for PLL to lock before proceeding */
	while ((__raw_readl(USB_PHY_CTRL) & USBPHY_PHYCLKGD) == 0)
		cpu_relax();
}

static inline void phy_off(void)
{
	u32	phy_ctrl = __raw_readl(USB_PHY_CTRL);

	/* powerdown the on-chip PHY, its PLL, and the OTG block */
	phy_ctrl &= ~(USBPHY_SESNDEN | USBPHY_VBDTCTEN | USBPHY_PHYPLLON);
	phy_ctrl |= USBPHY_OSCPDWN | USBPHY_OTGPDWN | USBPHY_PHYPDWN;
	__raw_writel(phy_ctrl, USB_PHY_CTRL);
}

static int dma_off = 1;

static void davinci_musb_enable(struct musb *musb)
{
	u32	tmp, old, val;

	/* workaround:  setup irqs through both register sets */
	tmp = (musb->epmask & DAVINCI_USB_TX_ENDPTS_MASK)
			<< DAVINCI_USB_TXINT_SHIFT;
	musb_writel(musb->ctrl_base, DAVINCI_USB_INT_MASK_SET_REG, tmp);
	old = tmp;
	tmp = (musb->epmask & (0xfffe & DAVINCI_USB_RX_ENDPTS_MASK))
			<< DAVINCI_USB_RXINT_SHIFT;
	musb_writel(musb->ctrl_base, DAVINCI_USB_INT_MASK_SET_REG, tmp);
	tmp |= old;

	val = ~MUSB_INTR_SOF;
	tmp |= ((val & 0x01ff) << DAVINCI_USB_USBINT_SHIFT);
	musb_writel(musb->ctrl_base, DAVINCI_USB_INT_MASK_SET_REG, tmp);

	if (is_dma_capable() && !dma_off)
		printk(KERN_WARNING "%s %s: dma not reactivated\n",
				__FILE__, __func__);
	else
		dma_off = 0;

	/* force a DRVVBUS irq so we can start polling for ID change */
	musb_writel(musb->ctrl_base, DAVINCI_USB_INT_SET_REG,
			DAVINCI_INTR_DRVVBUS << DAVINCI_USB_USBINT_SHIFT);
}

/*
 * Disable the HDRC and flush interrupts
 */
static void davinci_musb_disable(struct musb *musb)
{
	/* because we don't set CTRLR.UINT, "important" to:
	 *  - not read/write INTRUSB/INTRUSBE
	 *  - (except during initial setup, as workaround)
	 *  - use INTSETR/INTCLRR instead
	 */
	musb_writel(musb->ctrl_base, DAVINCI_USB_INT_MASK_CLR_REG,
			  DAVINCI_USB_USBINT_MASK
			| DAVINCI_USB_TXINT_MASK
			| DAVINCI_USB_RXINT_MASK);
	musb_writeb(musb->mregs, MUSB_DEVCTL, 0);
	musb_writel(musb->ctrl_base, DAVINCI_USB_EOI_REG, 0);

	if (is_dma_capable() && !dma_off)
		WARNING("dma still active\n");
}


#define	portstate(stmt)		stmt

/*
 * VBUS SWITCHING IS BOARD-SPECIFIC ... at least for the DM6446 EVM,
 * which doesn't wire DRVVBUS to the FET that switches it.  Unclear
 * if that's a problem with the DM6446 chip or just with that board.
 *
 * In either case, the DM355 EVM automates DRVVBUS the normal way,
 * when J10 is out, and TI documents it as handling OTG.
 */

#ifdef CONFIG_MACH_DAVINCI_EVM

static int vbus_state = -1;

/* I2C operations are always synchronous, and require a task context.
 * With unloaded systems, using the shared workqueue seems to suffice
 * to satisfy the 100msec A_WAIT_VRISE timeout...
 */
static void evm_deferred_drvvbus(struct work_struct *ignored)
{
	gpio_set_value_cansleep(GPIO_nVBUS_DRV, vbus_state);
	vbus_state = !vbus_state;
}

#endif	/* EVM */

static void davinci_musb_source_power(struct musb *musb, int is_on, int immediate)
{
#ifdef CONFIG_MACH_DAVINCI_EVM
	if (is_on)
		is_on = 1;

	if (vbus_state == is_on)
		return;
	vbus_state = !is_on;		/* 0/1 vs "-1 == unknown/init" */

	if (machine_is_davinci_evm()) {
		static DECLARE_WORK(evm_vbus_work, evm_deferred_drvvbus);

		if (immediate)
			gpio_set_value_cansleep(GPIO_nVBUS_DRV, vbus_state);
		else
			schedule_work(&evm_vbus_work);
	}
	if (immediate)
		vbus_state = is_on;
#endif
}

static void davinci_musb_set_vbus(struct musb *musb, int is_on)
{
	WARN_ON(is_on && is_peripheral_active(musb));
	davinci_musb_source_power(musb, is_on, 0);
}


#define	POLL_SECONDS	2

static struct timer_list otg_workaround;

static void otg_timer(unsigned long _musb)
{
	struct musb		*musb = (void *)_musb;
	void __iomem		*mregs = musb->mregs;
	u8			devctl;
	unsigned long		flags;

	/* We poll because DaVinci's won't expose several OTG-critical
	* status change events (from the transceiver) otherwise.
	 */
	devctl = musb_readb(mregs, MUSB_DEVCTL);
	dev_dbg(musb->controller, "poll devctl %02x (%s)\n", devctl,
		usb_otg_state_string(musb->xceiv->state));

	spin_lock_irqsave(&musb->lock, flags);
	switch (musb->xceiv->state) {
	case OTG_STATE_A_WAIT_VFALL:
		/* Wait till VBUS falls below SessionEnd (~0.2V); the 1.3 RTL
		 * seems to mis-handle session "start" otherwise (or in our
		 * case "recover"), in routine "VBUS was valid by the time
		 * VBUSERR got reported during enumeration" cases.
		 */
		if (devctl & MUSB_DEVCTL_VBUS) {
			mod_timer(&otg_workaround, jiffies + POLL_SECONDS * HZ);
			break;
		}
		musb->xceiv->state = OTG_STATE_A_WAIT_VRISE;
		musb_writel(musb->ctrl_base, DAVINCI_USB_INT_SET_REG,
			MUSB_INTR_VBUSERROR << DAVINCI_USB_USBINT_SHIFT);
		break;
	case OTG_STATE_B_IDLE:
		/*
		 * There's no ID-changed IRQ, so we have no good way to tell
		 * when to switch to the A-Default state machine (by setting
		 * the DEVCTL.SESSION flag).
		 *
		 * Workaround:  whenever we're in B_IDLE, try setting the
		 * session flag every few seconds.  If it works, ID was
		 * grounded and we're now in the A-Default state machine.
		 *
		 * NOTE setting the session flag is _supposed_ to trigger
		 * SRP, but clearly it doesn't.
		 */
		musb_writeb(mregs, MUSB_DEVCTL,
				devctl | MUSB_DEVCTL_SESSION);
		devctl = musb_readb(mregs, MUSB_DEVCTL);
		if (devctl & MUSB_DEVCTL_BDEVICE)
			mod_timer(&otg_workaround, jiffies + POLL_SECONDS * HZ);
		else
			musb->xceiv->state = OTG_STATE_A_IDLE;
		break;
	default:
		break;
	}
	spin_unlock_irqrestore(&musb->lock, flags);
}

static irqreturn_t davinci_musb_interrupt(int irq, void *__hci)
{
	unsigned long	flags;
	irqreturn_t	retval = IRQ_NONE;
	struct musb	*musb = __hci;
	struct usb_otg	*otg = musb->xceiv->otg;
	void __iomem	*tibase = musb->ctrl_base;
	struct cppi	*cppi;
	u32		tmp;

	spin_lock_irqsave(&musb->lock, flags);

	/* NOTE: DaVinci shadows the Mentor IRQs.  Don't manage them through
	 * the Mentor registers (except for setup), use the TI ones and EOI.
	 *
	 * Docs describe irq "vector" registers associated with the CPPI and
	 * USB EOI registers.  These hold a bitmask corresponding to the
	 * current IRQ, not an irq handler address.  Would using those bits
	 * resolve some of the races observed in this dispatch code??
	 */

	/* CPPI interrupts share the same IRQ line, but have their own
	 * mask, state, "vector", and EOI registers.
	 */
	cppi = container_of(musb->dma_controller, struct cppi, controller);
	if (is_cppi_enabled() && musb->dma_controller && !cppi->irq)
		retval = cppi_interrupt(irq, __hci);

	/* ack and handle non-CPPI interrupts */
	tmp = musb_readl(tibase, DAVINCI_USB_INT_SRC_MASKED_REG);
	musb_writel(tibase, DAVINCI_USB_INT_SRC_CLR_REG, tmp);
	dev_dbg(musb->controller, "IRQ %08x\n", tmp);

	musb->int_rx = (tmp & DAVINCI_USB_RXINT_MASK)
			>> DAVINCI_USB_RXINT_SHIFT;
	musb->int_tx = (tmp & DAVINCI_USB_TXINT_MASK)
			>> DAVINCI_USB_TXINT_SHIFT;
	musb->int_usb = (tmp & DAVINCI_USB_USBINT_MASK)
			>> DAVINCI_USB_USBINT_SHIFT;

	/* DRVVBUS irqs are the only proxy we have (a very poor one!) for
	 * DaVinci's missing ID change IRQ.  We need an ID change IRQ to
	 * switch appropriately between halves of the OTG state machine.
	 * Managing DEVCTL.SESSION per Mentor docs requires we know its
	 * value, but DEVCTL.BDEVICE is invalid without DEVCTL.SESSION set.
	 * Also, DRVVBUS pulses for SRP (but not at 5V) ...
	 */
	if (tmp & (DAVINCI_INTR_DRVVBUS << DAVINCI_USB_USBINT_SHIFT)) {
		int	drvvbus = musb_readl(tibase, DAVINCI_USB_STAT_REG);
		void __iomem *mregs = musb->mregs;
		u8	devctl = musb_readb(mregs, MUSB_DEVCTL);
		int	err = musb->int_usb & MUSB_INTR_VBUSERROR;

		err = musb->int_usb & MUSB_INTR_VBUSERROR;
		if (err) {
			/* The Mentor core doesn't debounce VBUS as needed
			 * to cope with device connect current spikes. This
			 * means it's not uncommon for bus-powered devices
			 * to get VBUS errors during enumeration.
			 *
			 * This is a workaround, but newer RTL from Mentor
			 * seems to allow a better one: "re"starting sessions
			 * without waiting (on EVM, a **long** time) for VBUS
			 * to stop registering in devctl.
			 */
			musb->int_usb &= ~MUSB_INTR_VBUSERROR;
			musb->xceiv->state = OTG_STATE_A_WAIT_VFALL;
			mod_timer(&otg_workaround, jiffies + POLL_SECONDS * HZ);
			WARNING("VBUS error workaround (delay coming)\n");
		} else if (drvvbus) {
			MUSB_HST_MODE(musb);
			otg->default_a = 1;
			musb->xceiv->state = OTG_STATE_A_WAIT_VRISE;
			portstate(musb->port1_status |= USB_PORT_STAT_POWER);
			del_timer(&otg_workaround);
		} else {
			musb->is_active = 0;
			MUSB_DEV_MODE(musb);
			otg->default_a = 0;
			musb->xceiv->state = OTG_STATE_B_IDLE;
			portstate(musb->port1_status &= ~USB_PORT_STAT_POWER);
		}

		/* NOTE:  this must complete poweron within 100 msec
		 * (OTG_TIME_A_WAIT_VRISE) but we don't check for that.
		 */
		davinci_musb_source_power(musb, drvvbus, 0);
		dev_dbg(musb->controller, "VBUS %s (%s)%s, devctl %02x\n",
				drvvbus ? "on" : "off",
				usb_otg_state_string(musb->xceiv->state),
				err ? " ERROR" : "",
				devctl);
		retval = IRQ_HANDLED;
	}

	if (musb->int_tx || musb->int_rx || musb->int_usb)
		retval |= musb_interrupt(musb);

	/* irq stays asserted until EOI is written */
	musb_writel(tibase, DAVINCI_USB_EOI_REG, 0);

	/* poll for ID change */
	if (musb->xceiv->state == OTG_STATE_B_IDLE)
		mod_timer(&otg_workaround, jiffies + POLL_SECONDS * HZ);

	spin_unlock_irqrestore(&musb->lock, flags);

	return retval;
}

static int davinci_musb_set_mode(struct musb *musb, u8 mode)
{
	/* EVM can't do this (right?) */
	return -EIO;
}

static int davinci_musb_init(struct musb *musb)
{
	void __iomem	*tibase = musb->ctrl_base;
	u32		revision;
	int 		ret = -ENODEV;

	usb_nop_xceiv_register();
	musb->xceiv = usb_get_phy(USB_PHY_TYPE_USB2);
	if (IS_ERR_OR_NULL(musb->xceiv)) {
		ret = -EPROBE_DEFER;
		goto unregister;
	}

	musb->mregs += DAVINCI_BASE_OFFSET;

	/* returns zero if e.g. not clocked */
	revision = musb_readl(tibase, DAVINCI_USB_VERSION_REG);
	if (revision == 0)
		goto fail;

	setup_timer(&otg_workaround, otg_timer, (unsigned long) musb);

	davinci_musb_source_power(musb, 0, 1);

	/* dm355 EVM swaps D+/D- for signal integrity, and
	 * is clocked from the main 24 MHz crystal.
	 */
	if (machine_is_davinci_dm355_evm()) {
		u32	phy_ctrl = __raw_readl(USB_PHY_CTRL);

		phy_ctrl &= ~(3 << 9);
		phy_ctrl |= USBPHY_DATAPOL;
		__raw_writel(phy_ctrl, USB_PHY_CTRL);
	}

	/* On dm355, the default-A state machine needs DRVVBUS control.
	 * If we won't be a host, there's no need to turn it on.
	 */
	if (cpu_is_davinci_dm355()) {
		u32	deepsleep = __raw_readl(DM355_DEEPSLEEP);

		deepsleep &= ~DRVVBUS_FORCE;
		__raw_writel(deepsleep, DM355_DEEPSLEEP);
	}

	/* reset the controller */
	musb_writel(tibase, DAVINCI_USB_CTRL_REG, 0x1);

	/* start the on-chip PHY and its PLL */
	phy_on();

	msleep(5);

	/* NOTE:  irqs are in mixed mode, not bypass to pure-musb */
	pr_debug("DaVinci OTG revision %08x phy %03x control %02x\n",
		revision, __raw_readl(USB_PHY_CTRL),
		musb_readb(tibase, DAVINCI_USB_CTRL_REG));

	musb->isr = davinci_musb_interrupt;
	return 0;

fail:
	usb_put_phy(musb->xceiv);
unregister:
	usb_nop_xceiv_unregister();
	return ret;
}

static int davinci_musb_exit(struct musb *musb)
{
	del_timer_sync(&otg_workaround);

	/* force VBUS off */
	if (cpu_is_davinci_dm355()) {
		u32	deepsleep = __raw_readl(DM355_DEEPSLEEP);

		deepsleep &= ~DRVVBUS_FORCE;
		deepsleep |= DRVVBUS_OVERRIDE;
		__raw_writel(deepsleep, DM355_DEEPSLEEP);
	}

	davinci_musb_source_power(musb, 0 /*off*/, 1);

	/* delay, to avoid problems with module reload */
	if (musb->xceiv->otg->default_a) {
		int	maxdelay = 30;
		u8	devctl, warn = 0;

		/* if there's no peripheral connected, this can take a
		 * long time to fall, especially on EVM with huge C133.
		 */
		do {
			devctl = musb_readb(musb->mregs, MUSB_DEVCTL);
			if (!(devctl & MUSB_DEVCTL_VBUS))
				break;
			if ((devctl & MUSB_DEVCTL_VBUS) != warn) {
				warn = devctl & MUSB_DEVCTL_VBUS;
				dev_dbg(musb->controller, "VBUS %d\n",
					warn >> MUSB_DEVCTL_VBUS_SHIFT);
			}
			msleep(1000);
			maxdelay--;
		} while (maxdelay > 0);

		/* in OTG mode, another host might be connected */
		if (devctl & MUSB_DEVCTL_VBUS)
			dev_dbg(musb->controller, "VBUS off timeout (devctl %02x)\n", devctl);
	}

	phy_off();

	usb_put_phy(musb->xceiv);
	usb_nop_xceiv_unregister();

	return 0;
}

static const struct musb_platform_ops davinci_ops = {
	.init		= davinci_musb_init,
	.exit		= davinci_musb_exit,

	.enable		= davinci_musb_enable,
	.disable	= davinci_musb_disable,

	.set_mode	= davinci_musb_set_mode,

	.set_vbus	= davinci_musb_set_vbus,
};

static const struct platform_device_info davinci_dev_info = {
	.name		= "musb-hdrc",
	.id		= PLATFORM_DEVID_AUTO,
	.dma_mask	= DMA_BIT_MASK(32),
};

static int davinci_probe(struct platform_device *pdev)
{
	struct resource			musb_resources[3];
	struct musb_hdrc_platform_data	*pdata = dev_get_platdata(&pdev->dev);
	struct platform_device		*musb;
	struct davinci_glue		*glue;
	struct platform_device_info	pinfo;
	struct clk			*clk;

	int				ret = -ENOMEM;

	glue = kzalloc(sizeof(*glue), GFP_KERNEL);
	if (!glue) {
		dev_err(&pdev->dev, "failed to allocate glue context\n");
		goto err0;
	}

	clk = clk_get(&pdev->dev, "usb");
	if (IS_ERR(clk)) {
		dev_err(&pdev->dev, "failed to get clock\n");
		ret = PTR_ERR(clk);
		goto err3;
	}

	ret = clk_enable(clk);
	if (ret) {
		dev_err(&pdev->dev, "failed to enable clock\n");
		goto err4;
	}

	glue->dev			= &pdev->dev;
	glue->clk			= clk;

	pdata->platform_ops		= &davinci_ops;

	platform_set_drvdata(pdev, glue);

	memset(musb_resources, 0x00, sizeof(*musb_resources) *
			ARRAY_SIZE(musb_resources));

	musb_resources[0].name = pdev->resource[0].name;
	musb_resources[0].start = pdev->resource[0].start;
	musb_resources[0].end = pdev->resource[0].end;
	musb_resources[0].flags = pdev->resource[0].flags;

	musb_resources[1].name = pdev->resource[1].name;
	musb_resources[1].start = pdev->resource[1].start;
	musb_resources[1].end = pdev->resource[1].end;
	musb_resources[1].flags = pdev->resource[1].flags;

	/*
	 * For DM6467 3 resources are passed. A placeholder for the 3rd
	 * resource is always there, so it's safe to always copy it...
	 */
	musb_resources[2].name = pdev->resource[2].name;
	musb_resources[2].start = pdev->resource[2].start;
	musb_resources[2].end = pdev->resource[2].end;
	musb_resources[2].flags = pdev->resource[2].flags;

<<<<<<< HEAD
	ret = platform_device_add_resources(musb, musb_resources,
			ARRAY_SIZE(musb_resources));
	if (ret) {
		dev_err(&pdev->dev, "failed to add resources\n");
		goto err5;
	}

	ret = platform_device_add_data(musb, pdata, sizeof(*pdata));
	if (ret) {
		dev_err(&pdev->dev, "failed to add platform_data\n");
		goto err5;
	}

	ret = platform_device_add(musb);
	if (ret) {
		dev_err(&pdev->dev, "failed to register musb device\n");
=======
	pinfo = davinci_dev_info;
	pinfo.parent = &pdev->dev;
	pinfo.res = musb_resources;
	pinfo.num_res = ARRAY_SIZE(musb_resources);
	pinfo.data = pdata;
	pinfo.size_data = sizeof(*pdata);

	glue->musb = musb = platform_device_register_full(&pinfo);
	if (IS_ERR(musb)) {
		ret = PTR_ERR(musb);
		dev_err(&pdev->dev, "failed to register musb device: %d\n", ret);
>>>>>>> 5da42cf7
		goto err5;
	}

	return 0;

err5:
	clk_disable(clk);

err4:
	clk_put(clk);

err3:
	kfree(glue);

err0:
	return ret;
}

static int davinci_remove(struct platform_device *pdev)
{
	struct davinci_glue		*glue = platform_get_drvdata(pdev);

	platform_device_unregister(glue->musb);
	clk_disable(glue->clk);
	clk_put(glue->clk);
	kfree(glue);

	return 0;
}

static struct platform_driver davinci_driver = {
	.probe		= davinci_probe,
	.remove		= davinci_remove,
	.driver		= {
		.name	= "musb-davinci",
	},
};

MODULE_DESCRIPTION("DaVinci MUSB Glue Layer");
MODULE_AUTHOR("Felipe Balbi <balbi@ti.com>");
MODULE_LICENSE("GPL v2");
module_platform_driver(davinci_driver);<|MERGE_RESOLUTION|>--- conflicted
+++ resolved
@@ -570,24 +570,6 @@
 	musb_resources[2].end = pdev->resource[2].end;
 	musb_resources[2].flags = pdev->resource[2].flags;
 
-<<<<<<< HEAD
-	ret = platform_device_add_resources(musb, musb_resources,
-			ARRAY_SIZE(musb_resources));
-	if (ret) {
-		dev_err(&pdev->dev, "failed to add resources\n");
-		goto err5;
-	}
-
-	ret = platform_device_add_data(musb, pdata, sizeof(*pdata));
-	if (ret) {
-		dev_err(&pdev->dev, "failed to add platform_data\n");
-		goto err5;
-	}
-
-	ret = platform_device_add(musb);
-	if (ret) {
-		dev_err(&pdev->dev, "failed to register musb device\n");
-=======
 	pinfo = davinci_dev_info;
 	pinfo.parent = &pdev->dev;
 	pinfo.res = musb_resources;
@@ -599,7 +581,6 @@
 	if (IS_ERR(musb)) {
 		ret = PTR_ERR(musb);
 		dev_err(&pdev->dev, "failed to register musb device: %d\n", ret);
->>>>>>> 5da42cf7
 		goto err5;
 	}
 
