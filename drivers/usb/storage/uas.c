/*
 * USB Attached SCSI
 * Note that this is not the same as the USB Mass Storage driver
 *
 * Copyright Matthew Wilcox for Intel Corp, 2010
 * Copyright Sarah Sharp for Intel Corp, 2010
 *
 * Distributed under the terms of the GNU GPL, version two.
 */

#include <linux/blkdev.h>
#include <linux/slab.h>
#include <linux/types.h>
#include <linux/module.h>
#include <linux/usb.h>
#include <linux/usb/hcd.h>
#include <linux/usb/storage.h>
#include <linux/usb/uas.h>

#include <scsi/scsi.h>
#include <scsi/scsi_dbg.h>
#include <scsi/scsi_cmnd.h>
#include <scsi/scsi_device.h>
#include <scsi/scsi_host.h>
#include <scsi/scsi_tcq.h>

/*
 * The r00-r01c specs define this version of the SENSE IU data structure.
 * It's still in use by several different firmware releases.
 */
struct sense_iu_old {
	__u8 iu_id;
	__u8 rsvd1;
	__be16 tag;
	__be16 len;
	__u8 status;
	__u8 service_response;
	__u8 sense[SCSI_SENSE_BUFFERSIZE];
};

struct uas_dev_info {
	struct usb_interface *intf;
	struct usb_device *udev;
	struct usb_anchor sense_urbs;
	struct usb_anchor data_urbs;
	int qdepth, resetting;
	struct response_ui response;
	unsigned cmd_pipe, status_pipe, data_in_pipe, data_out_pipe;
	unsigned use_streams:1;
	unsigned uas_sense_old:1;
	struct scsi_cmnd *cmnd;
};

enum {
	SUBMIT_STATUS_URB	= (1 << 1),
	ALLOC_DATA_IN_URB	= (1 << 2),
	SUBMIT_DATA_IN_URB	= (1 << 3),
	ALLOC_DATA_OUT_URB	= (1 << 4),
	SUBMIT_DATA_OUT_URB	= (1 << 5),
	ALLOC_CMD_URB		= (1 << 6),
	SUBMIT_CMD_URB		= (1 << 7),
<<<<<<< HEAD
=======
	COMMAND_INFLIGHT        = (1 << 8),
	DATA_IN_URB_INFLIGHT    = (1 << 9),
	DATA_OUT_URB_INFLIGHT   = (1 << 10),
	COMMAND_COMPLETED       = (1 << 11),
>>>>>>> e287071a
};

/* Overrides scsi_pointer */
struct uas_cmd_info {
	unsigned int state;
	unsigned int stream;
	unsigned int aborted;
	struct urb *cmd_urb;
	struct urb *data_in_urb;
	struct urb *data_out_urb;
	struct list_head list;
};

/* I hate forward declarations, but I actually have a loop */
static int uas_submit_urbs(struct scsi_cmnd *cmnd,
				struct uas_dev_info *devinfo, gfp_t gfp);
static void uas_do_work(struct work_struct *work);

static DECLARE_WORK(uas_work, uas_do_work);
static DEFINE_SPINLOCK(uas_work_lock);
static LIST_HEAD(uas_work_list);

static void uas_do_work(struct work_struct *work)
{
	struct uas_cmd_info *cmdinfo;
	struct uas_cmd_info *temp;
	struct list_head list;
	int err;

	spin_lock_irq(&uas_work_lock);
	list_replace_init(&uas_work_list, &list);
	spin_unlock_irq(&uas_work_lock);

	list_for_each_entry_safe(cmdinfo, temp, &list, list) {
		struct scsi_pointer *scp = (void *)cmdinfo;
		struct scsi_cmnd *cmnd = container_of(scp,
							struct scsi_cmnd, SCp);
		err = uas_submit_urbs(cmnd, cmnd->device->hostdata, GFP_NOIO);
		if (err) {
			list_del(&cmdinfo->list);
			spin_lock_irq(&uas_work_lock);
			list_add_tail(&cmdinfo->list, &uas_work_list);
			spin_unlock_irq(&uas_work_lock);
			schedule_work(&uas_work);
		}
	}
}

static void uas_sense(struct urb *urb, struct scsi_cmnd *cmnd)
{
	struct sense_iu *sense_iu = urb->transfer_buffer;
	struct scsi_device *sdev = cmnd->device;

	if (urb->actual_length > 16) {
		unsigned len = be16_to_cpup(&sense_iu->len);
		if (len + 16 != urb->actual_length) {
			int newlen = min(len + 16, urb->actual_length) - 16;
			if (newlen < 0)
				newlen = 0;
			sdev_printk(KERN_INFO, sdev, "%s: urb length %d "
				"disagrees with IU sense data length %d, "
				"using %d bytes of sense data\n", __func__,
					urb->actual_length, len, newlen);
			len = newlen;
		}
		memcpy(cmnd->sense_buffer, sense_iu->sense, len);
	}

	cmnd->result = sense_iu->status;
<<<<<<< HEAD
	cmnd->scsi_done(cmnd);
=======
>>>>>>> e287071a
}

static void uas_sense_old(struct urb *urb, struct scsi_cmnd *cmnd)
{
	struct sense_iu_old *sense_iu = urb->transfer_buffer;
	struct scsi_device *sdev = cmnd->device;

	if (urb->actual_length > 8) {
		unsigned len = be16_to_cpup(&sense_iu->len) - 2;
		if (len + 8 != urb->actual_length) {
			int newlen = min(len + 8, urb->actual_length) - 8;
			if (newlen < 0)
				newlen = 0;
			sdev_printk(KERN_INFO, sdev, "%s: urb length %d "
				"disagrees with IU sense data length %d, "
				"using %d bytes of sense data\n", __func__,
					urb->actual_length, len, newlen);
			len = newlen;
		}
		memcpy(cmnd->sense_buffer, sense_iu->sense, len);
	}

	cmnd->result = sense_iu->status;
<<<<<<< HEAD
	cmnd->scsi_done(cmnd);
=======
}

static void uas_log_cmd_state(struct scsi_cmnd *cmnd, const char *caller)
{
	struct uas_cmd_info *ci = (void *)&cmnd->SCp;

	scmd_printk(KERN_INFO, cmnd, "%s %p tag %d, inflight:"
		    "%s%s%s%s%s%s%s%s%s%s%s\n",
		    caller, cmnd, cmnd->request->tag,
		    (ci->state & SUBMIT_STATUS_URB)     ? " s-st"  : "",
		    (ci->state & ALLOC_DATA_IN_URB)     ? " a-in"  : "",
		    (ci->state & SUBMIT_DATA_IN_URB)    ? " s-in"  : "",
		    (ci->state & ALLOC_DATA_OUT_URB)    ? " a-out" : "",
		    (ci->state & SUBMIT_DATA_OUT_URB)   ? " s-out" : "",
		    (ci->state & ALLOC_CMD_URB)         ? " a-cmd" : "",
		    (ci->state & SUBMIT_CMD_URB)        ? " s-cmd" : "",
		    (ci->state & COMMAND_INFLIGHT)      ? " CMD"   : "",
		    (ci->state & DATA_IN_URB_INFLIGHT)  ? " IN"    : "",
		    (ci->state & DATA_OUT_URB_INFLIGHT) ? " OUT"   : "",
		    (ci->state & COMMAND_COMPLETED)     ? " done"  : "");
}

static int uas_try_complete(struct scsi_cmnd *cmnd, const char *caller)
{
	struct uas_cmd_info *cmdinfo = (void *)&cmnd->SCp;

	if (cmdinfo->state & (COMMAND_INFLIGHT |
			      DATA_IN_URB_INFLIGHT |
			      DATA_OUT_URB_INFLIGHT))
		return -EBUSY;
	BUG_ON(cmdinfo->state & COMMAND_COMPLETED);
	cmdinfo->state |= COMMAND_COMPLETED;
	usb_free_urb(cmdinfo->data_in_urb);
	usb_free_urb(cmdinfo->data_out_urb);
	cmnd->scsi_done(cmnd);
	return 0;
>>>>>>> e287071a
}

static void uas_xfer_data(struct urb *urb, struct scsi_cmnd *cmnd,
			  unsigned direction)
{
	struct uas_cmd_info *cmdinfo = (void *)&cmnd->SCp;
	int err;

	cmdinfo->state |= direction | SUBMIT_STATUS_URB;
	err = uas_submit_urbs(cmnd, cmnd->device->hostdata, GFP_ATOMIC);
	if (err) {
		spin_lock(&uas_work_lock);
		list_add_tail(&cmdinfo->list, &uas_work_list);
		spin_unlock(&uas_work_lock);
		schedule_work(&uas_work);
	}
}

static void uas_stat_cmplt(struct urb *urb)
{
	struct iu *iu = urb->transfer_buffer;
	struct Scsi_Host *shost = urb->context;
	struct uas_dev_info *devinfo = (void *)shost->hostdata[0];
	struct scsi_cmnd *cmnd;
	u16 tag;

	if (urb->status) {
		dev_err(&urb->dev->dev, "URB BAD STATUS %d\n", urb->status);
		usb_free_urb(urb);
		return;
	}

	if (devinfo->resetting) {
		usb_free_urb(urb);
		return;
	}

	tag = be16_to_cpup(&iu->tag) - 1;
	if (tag == 0)
		cmnd = devinfo->cmnd;
	else
		cmnd = scsi_host_find_tag(shost, tag - 1);
	if (!cmnd) {
		if (iu->iu_id != IU_ID_RESPONSE) {
			usb_free_urb(urb);
			return;
		}
	} else {
		cmdinfo = (void *)&cmnd->SCp;
	}

	switch (iu->iu_id) {
	case IU_ID_STATUS:
		if (devinfo->cmnd == cmnd)
			devinfo->cmnd = NULL;

		if (urb->actual_length < 16)
			devinfo->uas_sense_old = 1;
		if (devinfo->uas_sense_old)
			uas_sense_old(urb, cmnd);
		else
			uas_sense(urb, cmnd);
		if (cmnd->result != 0) {
			/* cancel data transfers on error */
			if (cmdinfo->state & DATA_IN_URB_INFLIGHT)
				usb_unlink_urb(cmdinfo->data_in_urb);
			if (cmdinfo->state & DATA_OUT_URB_INFLIGHT)
				usb_unlink_urb(cmdinfo->data_out_urb);
		}
		cmdinfo->state &= ~COMMAND_INFLIGHT;
		uas_try_complete(cmnd, __func__);
		break;
	case IU_ID_READ_READY:
		uas_xfer_data(urb, cmnd, SUBMIT_DATA_IN_URB);
		break;
	case IU_ID_WRITE_READY:
		uas_xfer_data(urb, cmnd, SUBMIT_DATA_OUT_URB);
		break;
	case IU_ID_RESPONSE:
		/* store results for uas_eh_task_mgmt() */
		memcpy(&devinfo->response, iu, sizeof(devinfo->response));
		break;
	default:
		scmd_printk(KERN_ERR, cmnd,
			"Bogus IU (%d) received on status pipe\n", iu->iu_id);
	}
<<<<<<< HEAD

	if (devinfo->use_streams) {
		usb_free_urb(urb);
		return;
	}

	ret = usb_submit_urb(urb, GFP_ATOMIC);
	if (ret)
		dev_err(&urb->dev->dev, "failed submit status urb\n");
=======
	usb_free_urb(urb);
>>>>>>> e287071a
}

static void uas_data_cmplt(struct urb *urb)
{
<<<<<<< HEAD
	struct scsi_data_buffer *sdb = urb->context;
	sdb->resid = sdb->length - urb->actual_length;
	usb_free_urb(urb);
}

static struct urb *uas_alloc_data_urb(struct uas_dev_info *devinfo, gfp_t gfp,
				unsigned int pipe, u16 stream_id,
				struct scsi_data_buffer *sdb,
				enum dma_data_direction dir)
{
	struct usb_device *udev = devinfo->udev;
	struct urb *urb = usb_alloc_urb(0, gfp);

	if (!urb)
		goto out;
	usb_fill_bulk_urb(urb, udev, pipe, NULL, sdb->length, uas_data_cmplt,
									sdb);
=======
	struct scsi_cmnd *cmnd = urb->context;
	struct uas_cmd_info *cmdinfo = (void *)&cmnd->SCp;
	struct scsi_data_buffer *sdb = NULL;

	if (cmdinfo->data_in_urb == urb) {
		sdb = scsi_in(cmnd);
		cmdinfo->state &= ~DATA_IN_URB_INFLIGHT;
	} else if (cmdinfo->data_out_urb == urb) {
		sdb = scsi_out(cmnd);
		cmdinfo->state &= ~DATA_OUT_URB_INFLIGHT;
	}
	BUG_ON(sdb == NULL);
	if (urb->status) {
		/* error: no data transfered */
		sdb->resid = sdb->length;
	} else {
		sdb->resid = sdb->length - urb->actual_length;
	}
	if (cmdinfo->aborted) {
		return;
	}
	uas_try_complete(cmnd, __func__);
}

static struct urb *uas_alloc_data_urb(struct uas_dev_info *devinfo, gfp_t gfp,
				      unsigned int pipe, u16 stream_id,
				      struct scsi_cmnd *cmnd,
				      enum dma_data_direction dir)
{
	struct usb_device *udev = devinfo->udev;
	struct urb *urb = usb_alloc_urb(0, gfp);
	struct scsi_data_buffer *sdb = (dir == DMA_FROM_DEVICE)
		? scsi_in(cmnd) : scsi_out(cmnd);

	if (!urb)
		goto out;
	usb_fill_bulk_urb(urb, udev, pipe, NULL, sdb->length,
			  uas_data_cmplt, cmnd);
>>>>>>> e287071a
	if (devinfo->use_streams)
		urb->stream_id = stream_id;
	urb->num_sgs = udev->bus->sg_tablesize ? sdb->table.nents : 0;
	urb->sg = sdb->table.sgl;
 out:
	return urb;
}

static struct urb *uas_alloc_sense_urb(struct uas_dev_info *devinfo, gfp_t gfp,
				       struct Scsi_Host *shost, u16 stream_id)
{
	struct usb_device *udev = devinfo->udev;
	struct urb *urb = usb_alloc_urb(0, gfp);
	struct sense_iu *iu;

	if (!urb)
		goto out;

	iu = kzalloc(sizeof(*iu), gfp);
	if (!iu)
		goto free;

	usb_fill_bulk_urb(urb, udev, devinfo->status_pipe, iu, sizeof(*iu),
						uas_stat_cmplt, shost);
	urb->stream_id = stream_id;
	urb->transfer_flags |= URB_FREE_BUFFER;
 out:
	return urb;
 free:
	usb_free_urb(urb);
	return NULL;
}

static struct urb *uas_alloc_cmd_urb(struct uas_dev_info *devinfo, gfp_t gfp,
					struct scsi_cmnd *cmnd, u16 stream_id)
{
	struct usb_device *udev = devinfo->udev;
	struct scsi_device *sdev = cmnd->device;
	struct urb *urb = usb_alloc_urb(0, gfp);
	struct command_iu *iu;
	int len;

	if (!urb)
		goto out;

	len = cmnd->cmd_len - 16;
	if (len < 0)
		len = 0;
	len = ALIGN(len, 4);
	iu = kzalloc(sizeof(*iu) + len, gfp);
	if (!iu)
		goto free;

	iu->iu_id = IU_ID_COMMAND;
	if (blk_rq_tagged(cmnd->request))
		iu->tag = cpu_to_be16(cmnd->request->tag + 2);
	else
		iu->tag = cpu_to_be16(1);
	iu->prio_attr = UAS_SIMPLE_TAG;
	iu->len = len;
	int_to_scsilun(sdev->lun, &iu->lun);
	memcpy(iu->cdb, cmnd->cmnd, cmnd->cmd_len);

	usb_fill_bulk_urb(urb, udev, devinfo->cmd_pipe, iu, sizeof(*iu) + len,
							usb_free_urb, NULL);
	urb->transfer_flags |= URB_FREE_BUFFER;
 out:
	return urb;
 free:
	usb_free_urb(urb);
	return NULL;
}

static int uas_submit_task_urb(struct scsi_cmnd *cmnd, gfp_t gfp,
			       u8 function, u16 stream_id)
{
	struct uas_dev_info *devinfo = (void *)cmnd->device->hostdata;
	struct usb_device *udev = devinfo->udev;
	struct urb *urb = usb_alloc_urb(0, gfp);
	struct task_mgmt_iu *iu;
	int err = -ENOMEM;

	if (!urb)
		goto err;

	iu = kzalloc(sizeof(*iu), gfp);
	if (!iu)
		goto err;

	iu->iu_id = IU_ID_TASK_MGMT;
	iu->tag = cpu_to_be16(stream_id);
	int_to_scsilun(cmnd->device->lun, &iu->lun);

	iu->function = function;
	switch (function) {
	case TMF_ABORT_TASK:
		if (blk_rq_tagged(cmnd->request))
			iu->task_tag = cpu_to_be16(cmnd->request->tag + 2);
		else
			iu->task_tag = cpu_to_be16(1);
		break;
	}

	usb_fill_bulk_urb(urb, udev, devinfo->cmd_pipe, iu, sizeof(*iu),
			  usb_free_urb, NULL);
	urb->transfer_flags |= URB_FREE_BUFFER;

	err = usb_submit_urb(urb, gfp);
	if (err)
		goto err;

	return 0;

err:
	usb_free_urb(urb);
	return err;
}

/*
 * Why should I request the Status IU before sending the Command IU?  Spec
 * says to, but also says the device may receive them in any order.  Seems
 * daft to me.
 */

static int uas_submit_sense_urb(struct Scsi_Host *shost,
				gfp_t gfp, unsigned int stream)
{
	struct uas_dev_info *devinfo = (void *)shost->hostdata[0];
	struct urb *urb;

	urb = uas_alloc_sense_urb(devinfo, gfp, shost, stream);
	if (!urb)
		return SCSI_MLQUEUE_DEVICE_BUSY;
	if (usb_submit_urb(urb, gfp)) {
		shost_printk(KERN_INFO, shost,
			     "sense urb submission failure\n");
		usb_free_urb(urb);
		return SCSI_MLQUEUE_DEVICE_BUSY;
	}
	usb_anchor_urb(urb, &devinfo->sense_urbs);
	return 0;
}

static int uas_submit_urbs(struct scsi_cmnd *cmnd,
			   struct uas_dev_info *devinfo, gfp_t gfp)
{
	struct uas_cmd_info *cmdinfo = (void *)&cmnd->SCp;
	int err;

	if (cmdinfo->state & SUBMIT_STATUS_URB) {
		err = uas_submit_sense_urb(cmnd->device->host, gfp,
					   cmdinfo->stream);
		if (err) {
			return err;
		}
		cmdinfo->state &= ~SUBMIT_STATUS_URB;
	}

	if (cmdinfo->state & ALLOC_DATA_IN_URB) {
		cmdinfo->data_in_urb = uas_alloc_data_urb(devinfo, gfp,
					devinfo->data_in_pipe, cmdinfo->stream,
<<<<<<< HEAD
					scsi_in(cmnd), DMA_FROM_DEVICE);
=======
					cmnd, DMA_FROM_DEVICE);
>>>>>>> e287071a
		if (!cmdinfo->data_in_urb)
			return SCSI_MLQUEUE_DEVICE_BUSY;
		cmdinfo->state &= ~ALLOC_DATA_IN_URB;
	}

	if (cmdinfo->state & SUBMIT_DATA_IN_URB) {
		if (usb_submit_urb(cmdinfo->data_in_urb, gfp)) {
			scmd_printk(KERN_INFO, cmnd,
					"data in urb submission failure\n");
			return SCSI_MLQUEUE_DEVICE_BUSY;
		}
		cmdinfo->state &= ~SUBMIT_DATA_IN_URB;
		cmdinfo->state |= DATA_IN_URB_INFLIGHT;
		usb_anchor_urb(cmdinfo->data_in_urb, &devinfo->data_urbs);
	}

	if (cmdinfo->state & ALLOC_DATA_OUT_URB) {
		cmdinfo->data_out_urb = uas_alloc_data_urb(devinfo, gfp,
					devinfo->data_out_pipe, cmdinfo->stream,
<<<<<<< HEAD
					scsi_out(cmnd), DMA_TO_DEVICE);
=======
					cmnd, DMA_TO_DEVICE);
>>>>>>> e287071a
		if (!cmdinfo->data_out_urb)
			return SCSI_MLQUEUE_DEVICE_BUSY;
		cmdinfo->state &= ~ALLOC_DATA_OUT_URB;
	}

	if (cmdinfo->state & SUBMIT_DATA_OUT_URB) {
		if (usb_submit_urb(cmdinfo->data_out_urb, gfp)) {
			scmd_printk(KERN_INFO, cmnd,
					"data out urb submission failure\n");
			return SCSI_MLQUEUE_DEVICE_BUSY;
		}
		cmdinfo->state &= ~SUBMIT_DATA_OUT_URB;
		cmdinfo->state |= DATA_OUT_URB_INFLIGHT;
		usb_anchor_urb(cmdinfo->data_out_urb, &devinfo->data_urbs);
	}

	if (cmdinfo->state & ALLOC_CMD_URB) {
		cmdinfo->cmd_urb = uas_alloc_cmd_urb(devinfo, gfp, cmnd,
							cmdinfo->stream);
		if (!cmdinfo->cmd_urb)
			return SCSI_MLQUEUE_DEVICE_BUSY;
		cmdinfo->state &= ~ALLOC_CMD_URB;
	}

	if (cmdinfo->state & SUBMIT_CMD_URB) {
		if (usb_submit_urb(cmdinfo->cmd_urb, gfp)) {
			scmd_printk(KERN_INFO, cmnd,
					"cmd urb submission failure\n");
			return SCSI_MLQUEUE_DEVICE_BUSY;
		}
		cmdinfo->state &= ~SUBMIT_CMD_URB;
		cmdinfo->state |= COMMAND_INFLIGHT;
	}

	return 0;
}

static int uas_queuecommand_lck(struct scsi_cmnd *cmnd,
					void (*done)(struct scsi_cmnd *))
{
	struct scsi_device *sdev = cmnd->device;
	struct uas_dev_info *devinfo = sdev->hostdata;
	struct uas_cmd_info *cmdinfo = (void *)&cmnd->SCp;
	int err;

	BUILD_BUG_ON(sizeof(struct uas_cmd_info) > sizeof(struct scsi_pointer));

	if (devinfo->cmnd)
		return SCSI_MLQUEUE_DEVICE_BUSY;

	if (blk_rq_tagged(cmnd->request)) {
		cmdinfo->stream = cmnd->request->tag + 2;
	} else {
		devinfo->cmnd = cmnd;
		cmdinfo->stream = 1;
	}

	cmnd->scsi_done = done;

	cmdinfo->state = SUBMIT_STATUS_URB |
			ALLOC_CMD_URB | SUBMIT_CMD_URB;
	cmdinfo->aborted = 0;

	switch (cmnd->sc_data_direction) {
	case DMA_FROM_DEVICE:
		cmdinfo->state |= ALLOC_DATA_IN_URB | SUBMIT_DATA_IN_URB;
		break;
	case DMA_BIDIRECTIONAL:
		cmdinfo->state |= ALLOC_DATA_IN_URB | SUBMIT_DATA_IN_URB;
	case DMA_TO_DEVICE:
		cmdinfo->state |= ALLOC_DATA_OUT_URB | SUBMIT_DATA_OUT_URB;
	case DMA_NONE:
		break;
	}

	if (!devinfo->use_streams) {
		cmdinfo->state &= ~(SUBMIT_DATA_IN_URB | SUBMIT_DATA_OUT_URB);
		cmdinfo->stream = 0;
	}

	err = uas_submit_urbs(cmnd, devinfo, GFP_ATOMIC);
	if (err) {
		/* If we did nothing, give up now */
		if (cmdinfo->state & SUBMIT_STATUS_URB) {
			return SCSI_MLQUEUE_DEVICE_BUSY;
		}
		spin_lock(&uas_work_lock);
		list_add_tail(&cmdinfo->list, &uas_work_list);
		spin_unlock(&uas_work_lock);
		schedule_work(&uas_work);
	}

	return 0;
}

static DEF_SCSI_QCMD(uas_queuecommand)

static int uas_eh_task_mgmt(struct scsi_cmnd *cmnd,
			    const char *fname, u8 function)
{
	struct Scsi_Host *shost = cmnd->device->host;
	struct uas_dev_info *devinfo = (void *)shost->hostdata[0];
	u16 tag = 9999; /* FIXME */

	memset(&devinfo->response, 0, sizeof(devinfo->response));
	if (uas_submit_sense_urb(shost, GFP_NOIO, tag)) {
		shost_printk(KERN_INFO, shost,
			     "%s: %s: submit sense urb failed\n",
			     __func__, fname);
		return FAILED;
	}
	if (uas_submit_task_urb(cmnd, GFP_NOIO, function, tag)) {
		shost_printk(KERN_INFO, shost,
			     "%s: %s: submit task mgmt urb failed\n",
			     __func__, fname);
		return FAILED;
	}
	if (0 == usb_wait_anchor_empty_timeout(&devinfo->sense_urbs, 3000)) {
		shost_printk(KERN_INFO, shost,
			     "%s: %s timed out\n", __func__, fname);
		return FAILED;
	}
	if (be16_to_cpu(devinfo->response.tag) != tag) {
		shost_printk(KERN_INFO, shost,
			     "%s: %s failed (wrong tag %d/%d)\n", __func__,
			     fname, be16_to_cpu(devinfo->response.tag), tag);
		return FAILED;
	}
	if (devinfo->response.response_code != RC_TMF_COMPLETE) {
		shost_printk(KERN_INFO, shost,
			     "%s: %s failed (rc 0x%x)\n", __func__,
			     fname, devinfo->response.response_code);
		return FAILED;
	}
	return SUCCESS;
}

static int uas_eh_abort_handler(struct scsi_cmnd *cmnd)
{
	struct uas_cmd_info *cmdinfo = (void *)&cmnd->SCp;
	int ret;

	uas_log_cmd_state(cmnd, __func__);
	cmdinfo->aborted = 1;
	ret = uas_eh_task_mgmt(cmnd, "ABORT TASK", TMF_ABORT_TASK);
	if (cmdinfo->state & DATA_IN_URB_INFLIGHT)
		usb_kill_urb(cmdinfo->data_in_urb);
	if (cmdinfo->state & DATA_OUT_URB_INFLIGHT)
		usb_kill_urb(cmdinfo->data_out_urb);
	return ret;
}

static int uas_eh_device_reset_handler(struct scsi_cmnd *cmnd)
{
	sdev_printk(KERN_INFO, cmnd->device, "%s\n", __func__);
	return uas_eh_task_mgmt(cmnd, "LOGICAL UNIT RESET",
				TMF_LOGICAL_UNIT_RESET);
}

static int uas_eh_bus_reset_handler(struct scsi_cmnd *cmnd)
{
	struct scsi_device *sdev = cmnd->device;
	struct uas_dev_info *devinfo = sdev->hostdata;
	struct usb_device *udev = devinfo->udev;
	int err;

	devinfo->resetting = 1;
	usb_kill_anchored_urbs(&devinfo->sense_urbs);
	usb_kill_anchored_urbs(&devinfo->data_urbs);
	err = usb_reset_device(udev);
	devinfo->resetting = 0;

	if (err) {
		shost_printk(KERN_INFO, sdev->host, "%s FAILED\n", __func__);
		return FAILED;
	}

	shost_printk(KERN_INFO, sdev->host, "%s success\n", __func__);
	return SUCCESS;
}

static int uas_slave_alloc(struct scsi_device *sdev)
{
	sdev->hostdata = (void *)sdev->host->hostdata[0];
	return 0;
}

static int uas_slave_configure(struct scsi_device *sdev)
{
	struct uas_dev_info *devinfo = sdev->hostdata;
	scsi_set_tag_type(sdev, MSG_ORDERED_TAG);
	scsi_activate_tcq(sdev, devinfo->qdepth - 2);
	return 0;
}

static struct scsi_host_template uas_host_template = {
	.module = THIS_MODULE,
	.name = "uas",
	.queuecommand = uas_queuecommand,
	.slave_alloc = uas_slave_alloc,
	.slave_configure = uas_slave_configure,
	.eh_abort_handler = uas_eh_abort_handler,
	.eh_device_reset_handler = uas_eh_device_reset_handler,
	.eh_bus_reset_handler = uas_eh_bus_reset_handler,
	.can_queue = 65536,	/* Is there a limit on the _host_ ? */
	.this_id = -1,
	.sg_tablesize = SG_NONE,
	.cmd_per_lun = 1,	/* until we override it */
	.skip_settle_delay = 1,
	.ordered_tag = 1,
};

static struct usb_device_id uas_usb_ids[] = {
	{ USB_INTERFACE_INFO(USB_CLASS_MASS_STORAGE, USB_SC_SCSI, USB_PR_BULK) },
	{ USB_INTERFACE_INFO(USB_CLASS_MASS_STORAGE, USB_SC_SCSI, USB_PR_UAS) },
	/* 0xaa is a prototype device I happen to have access to */
	{ USB_INTERFACE_INFO(USB_CLASS_MASS_STORAGE, USB_SC_SCSI, 0xaa) },
	{ }
};
MODULE_DEVICE_TABLE(usb, uas_usb_ids);

static int uas_is_interface(struct usb_host_interface *intf)
{
	return (intf->desc.bInterfaceClass == USB_CLASS_MASS_STORAGE &&
		intf->desc.bInterfaceSubClass == USB_SC_SCSI &&
		intf->desc.bInterfaceProtocol == USB_PR_UAS);
}

static int uas_isnt_supported(struct usb_device *udev)
{
	struct usb_hcd *hcd = bus_to_hcd(udev->bus);

	dev_warn(&udev->dev, "The driver for the USB controller %s does not "
			"support scatter-gather which is\n",
			hcd->driver->description);
	dev_warn(&udev->dev, "required by the UAS driver. Please try an"
			"alternative USB controller if you wish to use UAS.\n");
	return -ENODEV;
}

static int uas_switch_interface(struct usb_device *udev,
						struct usb_interface *intf)
{
	int i;
	int sg_supported = udev->bus->sg_tablesize != 0;

	for (i = 0; i < intf->num_altsetting; i++) {
		struct usb_host_interface *alt = &intf->altsetting[i];

		if (uas_is_interface(alt)) {
			if (!sg_supported)
				return uas_isnt_supported(udev);
			return usb_set_interface(udev,
						alt->desc.bInterfaceNumber,
						alt->desc.bAlternateSetting);
		}
	}

	return -ENODEV;
}

static void uas_configure_endpoints(struct uas_dev_info *devinfo)
{
	struct usb_host_endpoint *eps[4] = { };
	struct usb_interface *intf = devinfo->intf;
	struct usb_device *udev = devinfo->udev;
	struct usb_host_endpoint *endpoint = intf->cur_altsetting->endpoint;
	unsigned i, n_endpoints = intf->cur_altsetting->desc.bNumEndpoints;

	devinfo->uas_sense_old = 0;
	devinfo->cmnd = NULL;

	for (i = 0; i < n_endpoints; i++) {
		unsigned char *extra = endpoint[i].extra;
		int len = endpoint[i].extralen;
		while (len > 1) {
			if (extra[1] == USB_DT_PIPE_USAGE) {
				unsigned pipe_id = extra[2];
				if (pipe_id > 0 && pipe_id < 5)
					eps[pipe_id - 1] = &endpoint[i];
				break;
			}
			len -= extra[0];
			extra += extra[0];
		}
	}

	/*
	 * Assume that if we didn't find a control pipe descriptor, we're
	 * using a device with old firmware that happens to be set up like
	 * this.
	 */
	if (!eps[0]) {
		devinfo->cmd_pipe = usb_sndbulkpipe(udev, 1);
		devinfo->status_pipe = usb_rcvbulkpipe(udev, 1);
		devinfo->data_in_pipe = usb_rcvbulkpipe(udev, 2);
		devinfo->data_out_pipe = usb_sndbulkpipe(udev, 2);

		eps[1] = usb_pipe_endpoint(udev, devinfo->status_pipe);
		eps[2] = usb_pipe_endpoint(udev, devinfo->data_in_pipe);
		eps[3] = usb_pipe_endpoint(udev, devinfo->data_out_pipe);
	} else {
		devinfo->cmd_pipe = usb_sndbulkpipe(udev,
						eps[0]->desc.bEndpointAddress);
		devinfo->status_pipe = usb_rcvbulkpipe(udev,
						eps[1]->desc.bEndpointAddress);
		devinfo->data_in_pipe = usb_rcvbulkpipe(udev,
						eps[2]->desc.bEndpointAddress);
		devinfo->data_out_pipe = usb_sndbulkpipe(udev,
						eps[3]->desc.bEndpointAddress);
	}

	devinfo->qdepth = usb_alloc_streams(devinfo->intf, eps + 1, 3, 256,
								GFP_KERNEL);
	if (devinfo->qdepth < 0) {
		devinfo->qdepth = 256;
		devinfo->use_streams = 0;
	} else {
		devinfo->use_streams = 1;
	}
}

static void uas_free_streams(struct uas_dev_info *devinfo)
{
	struct usb_device *udev = devinfo->udev;
	struct usb_host_endpoint *eps[3];

	eps[0] = usb_pipe_endpoint(udev, devinfo->status_pipe);
	eps[1] = usb_pipe_endpoint(udev, devinfo->data_in_pipe);
	eps[2] = usb_pipe_endpoint(udev, devinfo->data_out_pipe);
	usb_free_streams(devinfo->intf, eps, 3, GFP_KERNEL);
}

/*
 * XXX: What I'd like to do here is register a SCSI host for each USB host in
 * the system.  Follow usb-storage's design of registering a SCSI host for
 * each USB device for the moment.  Can implement this by walking up the
 * USB hierarchy until we find a USB host.
 */
static int uas_probe(struct usb_interface *intf, const struct usb_device_id *id)
{
	int result;
	struct Scsi_Host *shost;
	struct uas_dev_info *devinfo;
	struct usb_device *udev = interface_to_usbdev(intf);

	if (uas_switch_interface(udev, intf))
		return -ENODEV;

	devinfo = kmalloc(sizeof(struct uas_dev_info), GFP_KERNEL);
	if (!devinfo)
		return -ENOMEM;

	result = -ENOMEM;
	shost = scsi_host_alloc(&uas_host_template, sizeof(void *));
	if (!shost)
		goto free;

	shost->max_cmd_len = 16 + 252;
	shost->max_id = 1;
	shost->sg_tablesize = udev->bus->sg_tablesize;

	devinfo->intf = intf;
	devinfo->udev = udev;
	devinfo->resetting = 0;
	init_usb_anchor(&devinfo->sense_urbs);
	init_usb_anchor(&devinfo->data_urbs);
	uas_configure_endpoints(devinfo);

	result = scsi_init_shared_tag_map(shost, devinfo->qdepth - 2);
	if (result)
		goto free;

	result = scsi_add_host(shost, &intf->dev);
	if (result)
		goto deconfig_eps;

	shost->hostdata[0] = (unsigned long)devinfo;

	scsi_scan_host(shost);
	usb_set_intfdata(intf, shost);
	return result;

deconfig_eps:
	uas_free_streams(devinfo);
 free:
	kfree(devinfo);
	if (shost)
		scsi_host_put(shost);
	return result;
}

static int uas_pre_reset(struct usb_interface *intf)
{
/* XXX: Need to return 1 if it's not our device in error handling */
	return 0;
}

static int uas_post_reset(struct usb_interface *intf)
{
/* XXX: Need to return 1 if it's not our device in error handling */
	return 0;
}

static void uas_disconnect(struct usb_interface *intf)
{
	struct Scsi_Host *shost = usb_get_intfdata(intf);
	struct uas_dev_info *devinfo = (void *)shost->hostdata[0];

	scsi_remove_host(shost);
	usb_kill_anchored_urbs(&devinfo->sense_urbs);
	usb_kill_anchored_urbs(&devinfo->data_urbs);
	uas_free_streams(devinfo);
	kfree(devinfo);
}

/*
 * XXX: Should this plug into libusual so we can auto-upgrade devices from
 * Bulk-Only to UAS?
 */
static struct usb_driver uas_driver = {
	.name = "uas",
	.probe = uas_probe,
	.disconnect = uas_disconnect,
	.pre_reset = uas_pre_reset,
	.post_reset = uas_post_reset,
	.id_table = uas_usb_ids,
};

module_usb_driver(uas_driver);

MODULE_LICENSE("GPL");
MODULE_AUTHOR("Matthew Wilcox and Sarah Sharp");<|MERGE_RESOLUTION|>--- conflicted
+++ resolved
@@ -59,13 +59,10 @@
 	SUBMIT_DATA_OUT_URB	= (1 << 5),
 	ALLOC_CMD_URB		= (1 << 6),
 	SUBMIT_CMD_URB		= (1 << 7),
-<<<<<<< HEAD
-=======
 	COMMAND_INFLIGHT        = (1 << 8),
 	DATA_IN_URB_INFLIGHT    = (1 << 9),
 	DATA_OUT_URB_INFLIGHT   = (1 << 10),
 	COMMAND_COMPLETED       = (1 << 11),
->>>>>>> e287071a
 };
 
 /* Overrides scsi_pointer */
@@ -135,10 +132,6 @@
 	}
 
 	cmnd->result = sense_iu->status;
-<<<<<<< HEAD
-	cmnd->scsi_done(cmnd);
-=======
->>>>>>> e287071a
 }
 
 static void uas_sense_old(struct urb *urb, struct scsi_cmnd *cmnd)
@@ -162,9 +155,6 @@
 	}
 
 	cmnd->result = sense_iu->status;
-<<<<<<< HEAD
-	cmnd->scsi_done(cmnd);
-=======
 }
 
 static void uas_log_cmd_state(struct scsi_cmnd *cmnd, const char *caller)
@@ -201,7 +191,6 @@
 	usb_free_urb(cmdinfo->data_out_urb);
 	cmnd->scsi_done(cmnd);
 	return 0;
->>>>>>> e287071a
 }
 
 static void uas_xfer_data(struct urb *urb, struct scsi_cmnd *cmnd,
@@ -226,6 +215,7 @@
 	struct Scsi_Host *shost = urb->context;
 	struct uas_dev_info *devinfo = (void *)shost->hostdata[0];
 	struct scsi_cmnd *cmnd;
+	struct uas_cmd_info *cmdinfo;
 	u16 tag;
 
 	if (urb->status) {
@@ -288,42 +278,11 @@
 		scmd_printk(KERN_ERR, cmnd,
 			"Bogus IU (%d) received on status pipe\n", iu->iu_id);
 	}
-<<<<<<< HEAD
-
-	if (devinfo->use_streams) {
-		usb_free_urb(urb);
-		return;
-	}
-
-	ret = usb_submit_urb(urb, GFP_ATOMIC);
-	if (ret)
-		dev_err(&urb->dev->dev, "failed submit status urb\n");
-=======
 	usb_free_urb(urb);
->>>>>>> e287071a
 }
 
 static void uas_data_cmplt(struct urb *urb)
 {
-<<<<<<< HEAD
-	struct scsi_data_buffer *sdb = urb->context;
-	sdb->resid = sdb->length - urb->actual_length;
-	usb_free_urb(urb);
-}
-
-static struct urb *uas_alloc_data_urb(struct uas_dev_info *devinfo, gfp_t gfp,
-				unsigned int pipe, u16 stream_id,
-				struct scsi_data_buffer *sdb,
-				enum dma_data_direction dir)
-{
-	struct usb_device *udev = devinfo->udev;
-	struct urb *urb = usb_alloc_urb(0, gfp);
-
-	if (!urb)
-		goto out;
-	usb_fill_bulk_urb(urb, udev, pipe, NULL, sdb->length, uas_data_cmplt,
-									sdb);
-=======
 	struct scsi_cmnd *cmnd = urb->context;
 	struct uas_cmd_info *cmdinfo = (void *)&cmnd->SCp;
 	struct scsi_data_buffer *sdb = NULL;
@@ -362,7 +321,6 @@
 		goto out;
 	usb_fill_bulk_urb(urb, udev, pipe, NULL, sdb->length,
 			  uas_data_cmplt, cmnd);
->>>>>>> e287071a
 	if (devinfo->use_streams)
 		urb->stream_id = stream_id;
 	urb->num_sgs = udev->bus->sg_tablesize ? sdb->table.nents : 0;
@@ -524,11 +482,7 @@
 	if (cmdinfo->state & ALLOC_DATA_IN_URB) {
 		cmdinfo->data_in_urb = uas_alloc_data_urb(devinfo, gfp,
 					devinfo->data_in_pipe, cmdinfo->stream,
-<<<<<<< HEAD
-					scsi_in(cmnd), DMA_FROM_DEVICE);
-=======
 					cmnd, DMA_FROM_DEVICE);
->>>>>>> e287071a
 		if (!cmdinfo->data_in_urb)
 			return SCSI_MLQUEUE_DEVICE_BUSY;
 		cmdinfo->state &= ~ALLOC_DATA_IN_URB;
@@ -548,11 +502,7 @@
 	if (cmdinfo->state & ALLOC_DATA_OUT_URB) {
 		cmdinfo->data_out_urb = uas_alloc_data_urb(devinfo, gfp,
 					devinfo->data_out_pipe, cmdinfo->stream,
-<<<<<<< HEAD
-					scsi_out(cmnd), DMA_TO_DEVICE);
-=======
 					cmnd, DMA_TO_DEVICE);
->>>>>>> e287071a
 		if (!cmdinfo->data_out_urb)
 			return SCSI_MLQUEUE_DEVICE_BUSY;
 		cmdinfo->state &= ~ALLOC_DATA_OUT_URB;
