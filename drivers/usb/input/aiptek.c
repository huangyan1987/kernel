/*
 *  Native support for the Aiptek HyperPen USB Tablets
 *  (4000U/5000U/6000U/8000U/12000U)
 *  
 *  Copyright (c) 2001      Chris Atenasio   <chris@crud.net>
 *  Copyright (c) 2002-2004 Bryan W. Headley <bwheadley@earthlink.net>
 *
 *  based on wacom.c by
 *     Vojtech Pavlik      <vojtech@suse.cz>
 *     Andreas Bach Aaen   <abach@stofanet.dk>
 *     Clifford Wolf       <clifford@clifford.at>
 *     Sam Mosel           <sam.mosel@computer.org>
 *     James E. Blair      <corvus@gnu.org>
 *     Daniel Egger        <egger@suse.de>
 *
 *  Many thanks to Oliver Kuechemann for his support.
 *
 *  ChangeLog:
 *      v0.1 - Initial release
 *      v0.2 - Hack to get around fake event 28's. (Bryan W. Headley)
 *      v0.3 - Make URB dynamic (Bryan W. Headley, Jun-8-2002)
 *             Released to Linux 2.4.19 and 2.5.x
 *      v0.4 - Rewrote substantial portions of the code to deal with
 *             corrected control sequences, timing, dynamic configuration,
 *             support of 6000U - 12000U, procfs, and macro key support
 *             (Jan-1-2003 - Feb-5-2003, Bryan W. Headley)
 *      v1.0 - Added support for diagnostic messages, count of messages
 *             received from URB - Mar-8-2003, Bryan W. Headley
 *      v1.1 - added support for tablet resolution, changed DV and proximity
 *             some corrections - Jun-22-2003, martin schneebacher
 *           - Added support for the sysfs interface, deprecating the
 *             procfs interface for 2.5.x kernel. Also added support for
 *             Wheel command. Bryan W. Headley July-15-2003.
 *      v1.2 - Reworked jitter timer as a kernel thread. 
 *             Bryan W. Headley November-28-2003/Jan-10-2004.
 *      v1.3 - Repaired issue of kernel thread going nuts on single-processor
 *             machines, introduced programmableDelay as a command line
 *             parameter. Feb 7 2004, Bryan W. Headley.
 *      v1.4 - Re-wire jitter so it does not require a thread. Courtesy of
 *             Rene van Paassen. Added reporting of physical pointer device
 *             (e.g., stylus, mouse in reports 2, 3, 4, 5. We don't know
 *             for reports 1, 6.)
 *             what physical device reports for reports 1, 6.) Also enabled
 *             MOUSE and LENS tool button modes. Renamed "rubber" to "eraser".
 *             Feb 20, 2004, Bryan W. Headley.
 *      v1.5 - Added previousJitterable, so we don't do jitter delay when the
 *             user is holding a button down for periods of time.
 *
 * NOTE:
 *      This kernel driver is augmented by the "Aiptek" XFree86 input
 *      driver for your X server, as well as the Gaiptek GUI Front-end
 *      "Tablet Manager". 
 *      These three products are highly interactive with one another, 
 *      so therefore it's easier to document them all as one subsystem.
 *      Please visit the project's "home page", located at, 
 *      http://aiptektablet.sourceforge.net.
 *
 * This program is free software; you can redistribute it and/or modify
 * it under the terms of the GNU General Public License as published by
 * the Free Software Foundation; either version 2 of the License, or
 * (at your option) any later version.
 *
 * This program is distributed in the hope that it will be useful,
 * but WITHOUT ANY WARRANTY; without even the implied warranty of
 * MERCHANTABILITY or FITNESS FOR A PARTICULAR PURPOSE.  See the
 * GNU General Public License for more details.
 *
 * You should have received a copy of the GNU General Public License
 * along with this program; if not, write to the Free Software
 * Foundation, Inc., 59 Temple Place, Suite 330, Boston, MA 02111-1307 USA
 */

#include <linux/jiffies.h>
#include <linux/kernel.h>
#include <linux/slab.h>
#include <linux/input.h>
#include <linux/module.h>
#include <linux/init.h>
#include <linux/usb.h>
#include <linux/sched.h>
#include <asm/uaccess.h>
#include <asm/unaligned.h>

/*
 * Version Information
 */
#define DRIVER_VERSION "v1.5 (May-15-2004)"
#define DRIVER_AUTHOR  "Bryan W. Headley/Chris Atenasio"
#define DRIVER_DESC    "Aiptek HyperPen USB Tablet Driver (Linux 2.6.x)"

/*
 * Aiptek status packet:
 *
 * (returned as Report 1 - relative coordinates from mouse and stylus)
 *
 *        bit7  bit6  bit5  bit4  bit3  bit2  bit1  bit0
 * byte0   0     0     0     0     0     0     0     1
 * byte1   0     0     0     0     0    BS2   BS    Tip
 * byte2  X7    X6    X5    X4    X3    X2    X1    X0
 * byte3  Y7    Y6    Y5    Y4    Y3    Y2    Y1    Y0
 *
 * (returned as Report 2 - absolute coordinates from the stylus)
 *
 *        bit7  bit6  bit5  bit4  bit3  bit2  bit1  bit0
 * byte0   0     0     0     0     0     0     1     0
 * byte1  X7    X6    X5    X4    X3    X2    X1    X0
 * byte2  X15   X14   X13   X12   X11   X10   X9    X8
 * byte3  Y7    Y6    Y5    Y4    Y3    Y2    Y1    Y0
 * byte4  Y15   Y14   Y13   Y12   Y11   Y10   Y9    Y8
 * byte5   *     *     *    BS2   BS1   Tip   IR    DV
 * byte6  P7    P6    P5    P4    P3    P2    P1    P0
 * byte7  P15   P14   P13   P12   P11   P10   P9    P8
 *
 * (returned as Report 3 - absolute coordinates from the mouse)
 *
 *        bit7  bit6  bit5  bit4  bit3  bit2  bit1  bit0
 * byte0   0     0     0     0     0     0     1     0
 * byte1  X7    X6    X5    X4    X3    X2    X1    X0
 * byte2  X15   X14   X13   X12   X11   X10   X9    X8
 * byte3  Y7    Y6    Y5    Y4    Y3    Y2    Y1    Y0
 * byte4  Y15   Y14   Y13   Y12   Y11   Y10   Y9    Y8
 * byte5   *     *     *    BS2   BS1   Tip   IR    DV
 * byte6  P7    P6    P5    P4    P3    P2    P1    P0
 * byte7  P15   P14   P13   P12   P11   P10   P9    P8
 *
 * (returned as Report 4 - macrokeys from the stylus)
 *
 *        bit7  bit6  bit5  bit4  bit3  bit2  bit1  bit0
 * byte0   0     0     0     0     0     1     0     0
 * byte1   0     0     0    BS2   BS    Tip   IR    DV
 * byte2   0     0     0     0     0     0     1     0
 * byte3   0     0     0    K4    K3    K2    K1    K0
 * byte4  P7    P6    P5    P4    P3    P2    P1    P0
 * byte5  P15   P14   P13   P12   P11   P10   P9    P8
 *
 * (returned as Report 5 - macrokeys from the mouse)
 *
 *        bit7  bit6  bit5  bit4  bit3  bit2  bit1  bit0
 * byte0   0     0     0     0     0     1     0     0
 * byte1   0     0     0    BS2   BS    Tip   IR    DV
 * byte2   0     0     0     0     0     0     1     0
 * byte3   0     0     0    K4    K3    K2    K1    K0
 * byte4  P7    P6    P5    P4    P3    P2    P1    P0
 * byte5  P15   P14   P13   P12   P11   P10   P9    P8
 *
 * IR: In Range = Proximity on
 * DV = Data Valid
 * BS = Barrel Switch (as in, macro keys)
 * BS2 also referred to as Tablet Pick
 *
 * Command Summary:
 *
 * Use report_type CONTROL (3)
 * Use report_id   2
 *
 * Command/Data    Description     Return Bytes    Return Value
 * 0x10/0x00       SwitchToMouse       0
 * 0x10/0x01       SwitchToTablet      0
 * 0x18/0x04       SetResolution       0 
 * 0x12/0xFF       AutoGainOn          0
 * 0x17/0x00       FilterOn            0
 * 0x01/0x00       GetXExtension       2           MaxX
 * 0x01/0x01       GetYExtension       2           MaxY
 * 0x02/0x00       GetModelCode        2           ModelCode = LOBYTE
 * 0x03/0x00       GetODMCode          2           ODMCode
 * 0x08/0x00       GetPressureLevels   2           =512
 * 0x04/0x00       GetFirmwareVersion  2           Firmware Version
 * 0x11/0x02       EnableMacroKeys     0
 *
 * To initialize the tablet:
 *
 * (1) Send Resolution500LPI (Command)
 * (2) Query for Model code (Option Report)
 * (3) Query for ODM code (Option Report)
 * (4) Query for firmware (Option Report)
 * (5) Query for GetXExtension (Option Report)
 * (6) Query for GetYExtension (Option Report)
 * (7) Query for GetPressureLevels (Option Report)
 * (8) SwitchToTablet for Absolute coordinates, or
 *     SwitchToMouse for Relative coordinates (Command)
 * (9) EnableMacroKeys (Command)
 * (10) FilterOn (Command)
 * (11) AutoGainOn (Command)
 *
 * (Step 9 can be omitted, but you'll then have no function keys.)
 */

#define USB_VENDOR_ID_AIPTEK				0x08ca
#define USB_REQ_GET_REPORT				0x01
#define USB_REQ_SET_REPORT				0x09

	/* PointerMode codes
	 */
#define AIPTEK_POINTER_ONLY_MOUSE_MODE			0
#define AIPTEK_POINTER_ONLY_STYLUS_MODE			1
#define AIPTEK_POINTER_EITHER_MODE			2

#define AIPTEK_POINTER_ALLOW_MOUSE_MODE(a)		\
	(a == AIPTEK_POINTER_ONLY_MOUSE_MODE ||		\
	 a == AIPTEK_POINTER_EITHER_MODE)
#define AIPTEK_POINTER_ALLOW_STYLUS_MODE(a)		\
	(a == AIPTEK_POINTER_ONLY_STYLUS_MODE ||	\
	 a == AIPTEK_POINTER_EITHER_MODE)

	/* CoordinateMode code
	 */
#define AIPTEK_COORDINATE_RELATIVE_MODE			0
#define AIPTEK_COORDINATE_ABSOLUTE_MODE			1

       /* XTilt and YTilt values
        */
#define AIPTEK_TILT_MIN					(-128)
#define AIPTEK_TILT_MAX					127
#define AIPTEK_TILT_DISABLE				(-10101)

	/* Wheel values
	 */
#define AIPTEK_WHEEL_MIN				0
#define AIPTEK_WHEEL_MAX				1024
#define AIPTEK_WHEEL_DISABLE				(-10101)

	/* ToolCode values, which BTW are 0x140 .. 0x14f
	 * We have things set up such that if TOOL_BUTTON_FIRED_BIT is
	 * not set, we'll send one instance of AIPTEK_TOOL_BUTTON_xxx.
	 *
	 * Whenever the user resets the value, TOOL_BUTTON_FIRED_BIT will
	 * get reset.
	 */
#define TOOL_BUTTON(x)					((x) & 0x14f)
#define TOOL_BUTTON_FIRED(x)				((x) & 0x200)
#define TOOL_BUTTON_FIRED_BIT				0x200
	/* toolMode codes
	 */
#define AIPTEK_TOOL_BUTTON_PEN_MODE			BTN_TOOL_PEN
#define AIPTEK_TOOL_BUTTON_PEN_MODE			BTN_TOOL_PEN
#define AIPTEK_TOOL_BUTTON_PENCIL_MODE			BTN_TOOL_PENCIL
#define AIPTEK_TOOL_BUTTON_BRUSH_MODE			BTN_TOOL_BRUSH
#define AIPTEK_TOOL_BUTTON_AIRBRUSH_MODE		BTN_TOOL_AIRBRUSH
#define AIPTEK_TOOL_BUTTON_ERASER_MODE			BTN_TOOL_RUBBER
#define AIPTEK_TOOL_BUTTON_MOUSE_MODE			BTN_TOOL_MOUSE
#define AIPTEK_TOOL_BUTTON_LENS_MODE			BTN_TOOL_LENS

	/* Diagnostic message codes
	 */
#define AIPTEK_DIAGNOSTIC_NA				0
#define AIPTEK_DIAGNOSTIC_SENDING_RELATIVE_IN_ABSOLUTE	1
#define AIPTEK_DIAGNOSTIC_SENDING_ABSOLUTE_IN_RELATIVE	2
#define AIPTEK_DIAGNOSTIC_TOOL_DISALLOWED		3

	/* Time to wait (in ms) to help mask hand jittering 
	 * when pressing the stylus buttons.
	 */
#define AIPTEK_JITTER_DELAY_DEFAULT			50

	/* Time to wait (in ms) in-between sending the tablet
	 * a command and beginning the process of reading the return
	 * sequence from the tablet.
	 */
#define AIPTEK_PROGRAMMABLE_DELAY_25		25
#define AIPTEK_PROGRAMMABLE_DELAY_50		50
#define AIPTEK_PROGRAMMABLE_DELAY_100		100
#define AIPTEK_PROGRAMMABLE_DELAY_200		200
#define AIPTEK_PROGRAMMABLE_DELAY_300		300
#define AIPTEK_PROGRAMMABLE_DELAY_400		400
#define AIPTEK_PROGRAMMABLE_DELAY_DEFAULT	AIPTEK_PROGRAMMABLE_DELAY_400

	/* Mouse button programming
	 */
#define AIPTEK_MOUSE_LEFT_BUTTON		0x01
#define AIPTEK_MOUSE_RIGHT_BUTTON		0x02
#define AIPTEK_MOUSE_MIDDLE_BUTTON		0x04

	/* Stylus button programming
	 */
#define AIPTEK_STYLUS_LOWER_BUTTON		0x08
#define AIPTEK_STYLUS_UPPER_BUTTON		0x10

	/* Length of incoming packet from the tablet
	 */
#define AIPTEK_PACKET_LENGTH			8

	/* We report in EV_MISC both the proximity and
	 * whether the report came from the stylus, tablet mouse
	 * or "unknown" -- Unknown when the tablet is in relative
	 * mode, because we only get report 1's.
	 */
#define AIPTEK_REPORT_TOOL_UNKNOWN		0x10
#define AIPTEK_REPORT_TOOL_STYLUS		0x20
#define AIPTEK_REPORT_TOOL_MOUSE		0x40

static int programmableDelay = AIPTEK_PROGRAMMABLE_DELAY_DEFAULT;
static int jitterDelay = AIPTEK_JITTER_DELAY_DEFAULT;

struct aiptek_features {
	int odmCode;		/* Tablet manufacturer code       */
	int modelCode;		/* Tablet model code (not unique) */
	int firmwareCode;	/* prom/eeprom version            */
	char usbPath[64 + 1];	/* device's physical usb path     */
	char inputPath[64 + 1];	/* input device path              */
	char manuName[64 + 1];	/* manufacturer name              */
	char prodName[64 + 1];	/* product name                   */
};

struct aiptek_settings {
	int pointerMode;	/* stylus-, mouse-only or either */
	int coordinateMode;	/* absolute/relative coords      */
	int toolMode;		/* pen, pencil, brush, etc. tool */
	int xTilt;		/* synthetic xTilt amount        */
	int yTilt;		/* synthetic yTilt amount        */
	int wheel;		/* synthetic wheel amount        */
	int stylusButtonUpper;	/* stylus upper btn delivers...  */
	int stylusButtonLower;	/* stylus lower btn delivers...  */
	int mouseButtonLeft;	/* mouse left btn delivers...    */
	int mouseButtonMiddle;	/* mouse middle btn delivers...  */
	int mouseButtonRight;	/* mouse right btn delivers...   */
	int programmableDelay;	/* delay for tablet programming  */
	int jitterDelay;	/* delay for hand jittering      */
};

struct aiptek {
	struct input_dev inputdev;		/* input device struct           */
	struct usb_device *usbdev;		/* usb device struct             */
	struct urb *urb;			/* urb for incoming reports      */
	dma_addr_t data_dma;			/* our dma stuffage              */
	struct aiptek_features features;	/* tablet's array of features    */
	struct aiptek_settings curSetting;	/* tablet's current programmable */
	struct aiptek_settings newSetting;	/* ... and new param settings    */
	unsigned int ifnum;			/* interface number for IO       */
	int openCount;				/* module use counter            */
	int diagnostic;				/* tablet diagnostic codes       */
	unsigned long eventCount;		/* event count                   */
	int inDelay;				/* jitter: in jitter delay?      */
	unsigned long endDelay;			/* jitter: time when delay ends  */
	int previousJitterable;			/* jitterable prev value     */
	unsigned char *data;			/* incoming packet data          */
};

/*
 * Permit easy lookup of keyboard events to send, versus
 * the bitmap which comes from the tablet. This hides the
 * issue that the F_keys are not sequentially numbered.
 */
static int macroKeyEvents[] = {
	KEY_ESC, KEY_F1, KEY_F2, KEY_F3, KEY_F4, KEY_F5,
	KEY_F6, KEY_F7, KEY_F8, KEY_F9, KEY_F10, KEY_F11,
	KEY_F12, KEY_F13, KEY_F14, KEY_F15, KEY_F16, KEY_F17,
	KEY_F18, KEY_F19, KEY_F20, KEY_F21, KEY_F22, KEY_F23,
	KEY_F24, KEY_STOP, KEY_AGAIN, KEY_PROPS, KEY_UNDO,
	KEY_FRONT, KEY_COPY, KEY_OPEN, KEY_PASTE, 0
};

/***********************************************************************
 * Relative reports deliver values in 2's complement format to
 * deal with negative offsets.
 */
static int aiptek_convert_from_2s_complement(unsigned char c)
{
	int ret;
	unsigned char b = c;
	int negate = 0;

	if ((b & 0x80) != 0) {
		b = ~b;
		b--;
		negate = 1;
	}
	ret = b;
	ret = (negate == 1) ? -ret : ret;
	return ret;
}

/***********************************************************************
 * aiptek_irq can receive one of six potential reports.
 * The documentation for each is in the body of the function.
 *
 * The tablet reports on several attributes per invocation of
 * aiptek_irq. Because the Linux Input Event system allows the
 * transmission of ONE attribute per input_report_xxx() call,
 * collation has to be done on the other end to reconstitute
 * a complete tablet report. Further, the number of Input Event reports
 * submitted varies, depending on what USB report type, and circumstance.
 * To deal with this, EV_MSC is used to indicate an 'end-of-report'
 * message. This has been an undocumented convention understood by the kernel
 * tablet driver and clients such as gpm and XFree86's tablet drivers.
 *
 * Of the information received from the tablet, the one piece I
 * cannot transmit is the proximity bit (without resorting to an EV_MSC
 * convention above.) I therefore have taken over REL_MISC and ABS_MISC
 * (for relative and absolute reports, respectively) for communicating
 * Proximity. Why two events? I thought it interesting to know if the
 * Proximity event occured while the tablet was in absolute or relative
 * mode.
 *
 * Other tablets use the notion of a certain minimum stylus pressure
 * to infer proximity. While that could have been done, that is yet
 * another 'by convention' behavior, the documentation for which
 * would be spread between two (or more) pieces of software.
 *
 * EV_MSC usage was terminated for this purpose in Linux 2.5.x, and
 * replaced with the input_sync() method (which emits EV_SYN.)
 */

static void aiptek_irq(struct urb *urb, struct pt_regs *regs)
{
	struct aiptek *aiptek = urb->context;
	unsigned char *data = aiptek->data;
	struct input_dev *inputdev = &aiptek->inputdev;
	int jitterable = 0;
	int retval, macro, x, y, z, left, right, middle, p, dv, tip, bs, pck;

	switch (urb->status) {
	case 0:
		/* Success */
		break;

	case -ECONNRESET:
	case -ENOENT:
	case -ESHUTDOWN:
		/* This urb is terminated, clean up */
		dbg("%s - urb shutting down with status: %d",
		    __FUNCTION__, urb->status);
		return;

	default:
		dbg("%s - nonzero urb status received: %d",
		    __FUNCTION__, urb->status);
		goto exit;
	}

	/* See if we are in a delay loop -- throw out report if true.
	 */
	if (aiptek->inDelay == 1 && time_after(aiptek->endDelay, jiffies)) {
		goto exit;
	}

	aiptek->inDelay = 0;
	aiptek->eventCount++;

	/* Report 1 delivers relative coordinates with either a stylus
	 * or the mouse. You do not know, however, which input
	 * tool generated the event.
	 */
	if (data[0] == 1) {
		if (aiptek->curSetting.coordinateMode ==
		    AIPTEK_COORDINATE_ABSOLUTE_MODE) {
			aiptek->diagnostic =
			    AIPTEK_DIAGNOSTIC_SENDING_RELATIVE_IN_ABSOLUTE;
		} else {
			input_regs(inputdev, regs);

			x = aiptek_convert_from_2s_complement(data[2]);
			y = aiptek_convert_from_2s_complement(data[3]);

			/* jitterable keeps track of whether any button has been pressed.
			 * We're also using it to remap the physical mouse button mask
			 * to pseudo-settings. (We don't specifically care about it's
			 * value after moving/transposing mouse button bitmasks, except
			 * that a non-zero value indicates that one or more
			 * mouse button was pressed.)
			 */
			jitterable = data[5] & 0x07;

			left = (data[5] & aiptek->curSetting.mouseButtonLeft) != 0 ? 1 : 0;
			right = (data[5] & aiptek->curSetting.mouseButtonRight) != 0 ? 1 : 0;
			middle = (data[5] & aiptek->curSetting.mouseButtonMiddle) != 0 ? 1 : 0;

			input_report_key(inputdev, BTN_LEFT, left);
			input_report_key(inputdev, BTN_MIDDLE, middle);
			input_report_key(inputdev, BTN_RIGHT, right);
			input_report_rel(inputdev, REL_X, x);
			input_report_rel(inputdev, REL_Y, y);
			input_report_rel(inputdev, REL_MISC, 1 | AIPTEK_REPORT_TOOL_UNKNOWN);

			/* Wheel support is in the form of a single-event
			 * firing.
			 */
			if (aiptek->curSetting.wheel != AIPTEK_WHEEL_DISABLE) {
				input_report_rel(inputdev, REL_WHEEL,
						 aiptek->curSetting.wheel);
				aiptek->curSetting.wheel = AIPTEK_WHEEL_DISABLE;
			}
			input_sync(inputdev);
		}
	}
	/* Report 2 is delivered only by the stylus, and delivers
	 * absolute coordinates.
	 */
	else if (data[0] == 2) {
		if (aiptek->curSetting.coordinateMode == AIPTEK_COORDINATE_RELATIVE_MODE) {
			aiptek->diagnostic = AIPTEK_DIAGNOSTIC_SENDING_ABSOLUTE_IN_RELATIVE;
		} else if (!AIPTEK_POINTER_ALLOW_STYLUS_MODE
			    (aiptek->curSetting.pointerMode)) {
				aiptek->diagnostic = AIPTEK_DIAGNOSTIC_TOOL_DISALLOWED;
		} else {
			input_regs(inputdev, regs);

			x = le16_to_cpu(get_unaligned((__u16 *) (data + 1)));
			y = le16_to_cpu(get_unaligned((__u16 *) (data + 3)));
			z = le16_to_cpu(get_unaligned((__u16 *) (data + 6)));

			p = (data[5] & 0x01) != 0 ? 1 : 0;
			dv = (data[5] & 0x02) != 0 ? 1 : 0;
			tip = (data[5] & 0x04) != 0 ? 1 : 0;

			/* Use jitterable to re-arrange button masks
			 */
			jitterable = data[5] & 0x18;

			bs = (data[5] & aiptek->curSetting.stylusButtonLower) != 0 ? 1 : 0;
			pck = (data[5] & aiptek->curSetting.stylusButtonUpper) != 0 ? 1 : 0;

			/* dv indicates 'data valid' (e.g., the tablet is in sync
			 * and has delivered a "correct" report) We will ignore
			 * all 'bad' reports...
			 */
			if (dv != 0) {
				/* If we've not already sent a tool_button_?? code, do
				 * so now. Then set FIRED_BIT so it won't be resent unless
				 * the user forces FIRED_BIT off.
				 */
				if (TOOL_BUTTON_FIRED
				    (aiptek->curSetting.toolMode) == 0) {
					input_report_key(inputdev,
							 TOOL_BUTTON(aiptek->curSetting.toolMode),
							 1);
					aiptek->curSetting.toolMode |= TOOL_BUTTON_FIRED_BIT;
				}

				if (p != 0) {
					input_report_abs(inputdev, ABS_X, x);
					input_report_abs(inputdev, ABS_Y, y);
					input_report_abs(inputdev, ABS_PRESSURE, z);

					input_report_key(inputdev, BTN_TOUCH, tip);
					input_report_key(inputdev, BTN_STYLUS, bs);
					input_report_key(inputdev, BTN_STYLUS2, pck);

					if (aiptek->curSetting.xTilt !=
					    AIPTEK_TILT_DISABLE) {
						input_report_abs(inputdev,
								 ABS_TILT_X,
								 aiptek->curSetting.xTilt);
					}
					if (aiptek->curSetting.yTilt != AIPTEK_TILT_DISABLE) {
						input_report_abs(inputdev,
								 ABS_TILT_Y,
								 aiptek->curSetting.yTilt);
					}

					/* Wheel support is in the form of a single-event
					 * firing.
					 */
					if (aiptek->curSetting.wheel !=
					    AIPTEK_WHEEL_DISABLE) {
						input_report_abs(inputdev,
								 ABS_WHEEL,
								 aiptek->curSetting.wheel);
						aiptek->curSetting.wheel = AIPTEK_WHEEL_DISABLE;
					}
				}
				input_report_abs(inputdev, ABS_MISC, p | AIPTEK_REPORT_TOOL_STYLUS);
				input_sync(inputdev);
			}
		}
	}
	/* Report 3's come from the mouse in absolute mode.
	 */
	else if (data[0] == 3) {
		if (aiptek->curSetting.coordinateMode == AIPTEK_COORDINATE_RELATIVE_MODE) {
			aiptek->diagnostic = AIPTEK_DIAGNOSTIC_SENDING_ABSOLUTE_IN_RELATIVE;
		} else if (!AIPTEK_POINTER_ALLOW_MOUSE_MODE
			(aiptek->curSetting.pointerMode)) {
			aiptek->diagnostic = AIPTEK_DIAGNOSTIC_TOOL_DISALLOWED;
		} else {
			input_regs(inputdev, regs);
			x = le16_to_cpu(get_unaligned((__u16 *) (data + 1)));
			y = le16_to_cpu(get_unaligned((__u16 *) (data + 3)));

			jitterable = data[5] & 0x1c;

			p = (data[5] & 0x01) != 0 ? 1 : 0;
			dv = (data[5] & 0x02) != 0 ? 1 : 0;
			left = (data[5] & aiptek->curSetting.mouseButtonLeft) != 0 ? 1 : 0;
			right = (data[5] & aiptek->curSetting.mouseButtonRight) != 0 ? 1 : 0;
			middle = (data[5] & aiptek->curSetting.mouseButtonMiddle) != 0 ? 1 : 0;

			if (dv != 0) {
				/* If we've not already sent a tool_button_?? code, do
				 * so now. Then set FIRED_BIT so it won't be resent unless
				 * the user forces FIRED_BIT off.
				 */
				if (TOOL_BUTTON_FIRED
				    (aiptek->curSetting.toolMode) == 0) {
					input_report_key(inputdev,
							 TOOL_BUTTON(aiptek->curSetting.toolMode),
							 1);
					aiptek->curSetting.toolMode |= TOOL_BUTTON_FIRED_BIT;
				}

				if (p != 0) {
					input_report_abs(inputdev, ABS_X, x);
					input_report_abs(inputdev, ABS_Y, y);

					input_report_key(inputdev, BTN_LEFT, left);
					input_report_key(inputdev, BTN_MIDDLE, middle);
					input_report_key(inputdev, BTN_RIGHT, right);

					/* Wheel support is in the form of a single-event
					 * firing.
					 */
					if (aiptek->curSetting.wheel != AIPTEK_WHEEL_DISABLE) {
						input_report_abs(inputdev,
								 ABS_WHEEL,
								 aiptek->curSetting.wheel);
						aiptek->curSetting.wheel = AIPTEK_WHEEL_DISABLE;
					}
				}
				input_report_rel(inputdev, REL_MISC, p | AIPTEK_REPORT_TOOL_MOUSE);
				input_sync(inputdev);
			}
		}
	}
	/* Report 4s come from the macro keys when pressed by stylus
	 */
	else if (data[0] == 4) {
		jitterable = data[1] & 0x18;

		p = (data[1] & 0x01) != 0 ? 1 : 0;
		dv = (data[1] & 0x02) != 0 ? 1 : 0;
		tip = (data[1] & 0x04) != 0 ? 1 : 0;
		bs = (data[1] & aiptek->curSetting.stylusButtonLower) != 0 ? 1 : 0;
		pck = (data[1] & aiptek->curSetting.stylusButtonUpper) != 0 ? 1 : 0;

		macro = data[3];
		z = le16_to_cpu(get_unaligned((__u16 *) (data + 4)));

		if (dv != 0) {
			input_regs(inputdev, regs);

			/* If we've not already sent a tool_button_?? code, do
			 * so now. Then set FIRED_BIT so it won't be resent unless
			 * the user forces FIRED_BIT off.
			 */
			if (TOOL_BUTTON_FIRED(aiptek->curSetting.toolMode) == 0) {
				input_report_key(inputdev,
						 TOOL_BUTTON(aiptek->curSetting.toolMode),
						 1);
				aiptek->curSetting.toolMode |= TOOL_BUTTON_FIRED_BIT;
			}

			if (p != 0) {
				input_report_key(inputdev, BTN_TOUCH, tip);
				input_report_key(inputdev, BTN_STYLUS, bs);
				input_report_key(inputdev, BTN_STYLUS2, pck);
				input_report_abs(inputdev, ABS_PRESSURE, z);
			}

			/* For safety, we're sending key 'break' codes for the
			 * neighboring macro keys.
			 */
			if (macro > 0) {
				input_report_key(inputdev,
						 macroKeyEvents[macro - 1], 0);
			}
			if (macro < 25) {
				input_report_key(inputdev,
						 macroKeyEvents[macro + 1], 0);
			}
			input_report_key(inputdev, macroKeyEvents[macro], p);
			input_report_abs(inputdev, ABS_MISC,
					 p | AIPTEK_REPORT_TOOL_STYLUS);
			input_sync(inputdev);
		}
	}
	/* Report 5s come from the macro keys when pressed by mouse
	 */
	else if (data[0] == 5) {
		jitterable = data[1] & 0x1c;

		p = (data[1] & 0x01) != 0 ? 1 : 0;
		dv = (data[1] & 0x02) != 0 ? 1 : 0;
		left = (data[1]& aiptek->curSetting.mouseButtonLeft) != 0 ? 1 : 0;
		right = (data[1] & aiptek->curSetting.mouseButtonRight) != 0 ? 1 : 0;
		middle = (data[1] & aiptek->curSetting.mouseButtonMiddle) != 0 ? 1 : 0;
		macro = data[3];

		if (dv != 0) {
			input_regs(inputdev, regs);

			/* If we've not already sent a tool_button_?? code, do
			 * so now. Then set FIRED_BIT so it won't be resent unless
			 * the user forces FIRED_BIT off.
			 */
			if (TOOL_BUTTON_FIRED(aiptek->curSetting.toolMode) == 0) {
				input_report_key(inputdev,
						 TOOL_BUTTON(aiptek->curSetting.toolMode),
						 1);
				aiptek->curSetting.toolMode |= TOOL_BUTTON_FIRED_BIT;
			}

			if (p != 0) {
				input_report_key(inputdev, BTN_LEFT, left);
				input_report_key(inputdev, BTN_MIDDLE, middle);
				input_report_key(inputdev, BTN_RIGHT, right);
			}

			/* For safety, we're sending key 'break' codes for the
			 * neighboring macro keys.
			 */
			if (macro > 0) {
				input_report_key(inputdev,
						 macroKeyEvents[macro - 1], 0);
			}
			if (macro < 25) {
				input_report_key(inputdev,
						 macroKeyEvents[macro + 1], 0);
			}

			input_report_key(inputdev, macroKeyEvents[macro], 1);
			input_report_rel(inputdev, ABS_MISC,
					 p | AIPTEK_REPORT_TOOL_MOUSE);
			input_sync(inputdev);
		}
	}
	/* We have no idea which tool can generate a report 6. Theoretically,
	 * neither need to, having been given reports 4 & 5 for such use.
	 * However, report 6 is the 'official-looking' report for macroKeys;
	 * reports 4 & 5 supposively are used to support unnamed, unknown
	 * hat switches (which just so happen to be the macroKeys.)
	 */
	else if (data[0] == 6) {
		macro = le16_to_cpu(get_unaligned((__u16 *) (data + 1)));
		input_regs(inputdev, regs);

		if (macro > 0) {
			input_report_key(inputdev, macroKeyEvents[macro - 1],
					 0);
		}
		if (macro < 25) {
			input_report_key(inputdev, macroKeyEvents[macro + 1],
					 0);
		}

		/* If we've not already sent a tool_button_?? code, do
		 * so now. Then set FIRED_BIT so it won't be resent unless
		 * the user forces FIRED_BIT off.
		 */
		if (TOOL_BUTTON_FIRED(aiptek->curSetting.toolMode) == 0) {
			input_report_key(inputdev,
					 TOOL_BUTTON(aiptek->curSetting.
						     toolMode), 1);
			aiptek->curSetting.toolMode |= TOOL_BUTTON_FIRED_BIT;
		}

		input_report_key(inputdev, macroKeyEvents[macro], 1);
		input_report_abs(inputdev, ABS_MISC,
				 1 | AIPTEK_REPORT_TOOL_UNKNOWN);
		input_sync(inputdev);
	} else {
		dbg("Unknown report %d", data[0]);
	}

	/* Jitter may occur when the user presses a button on the stlyus
	 * or the mouse. What we do to prevent that is wait 'x' milliseconds
	 * following a 'jitterable' event, which should give the hand some time
	 * stabilize itself.
	 *
	 * We just introduced aiptek->previousJitterable to carry forth the
	 * notion that jitter occurs when the button state changes from on to off:
	 * a person drawing, holding a button down is not subject to jittering.
	 * With that in mind, changing from upper button depressed to lower button
	 * WILL transition through a jitter delay.
	 */

	if (aiptek->previousJitterable != jitterable &&
	    aiptek->curSetting.jitterDelay != 0 && aiptek->inDelay != 1) {
		aiptek->endDelay = jiffies +
		    ((aiptek->curSetting.jitterDelay * HZ) / 1000);
		aiptek->inDelay = 1;
	}
	aiptek->previousJitterable = jitterable;

exit:
	retval = usb_submit_urb(urb, GFP_ATOMIC);
	if (retval != 0) {
		err("%s - usb_submit_urb failed with result %d",
		    __FUNCTION__, retval);
	}
}

/***********************************************************************
 * These are the USB id's known so far. We do not identify them to
 * specific Aiptek model numbers, because there has been overlaps,
 * use, and reuse of id's in existing models. Certain models have
 * been known to use more than one ID, indicative perhaps of
 * manufacturing revisions. In any event, we consider these 
 * IDs to not be model-specific nor unique.
 */
struct usb_device_id aiptek_ids[] = {
	{USB_DEVICE(USB_VENDOR_ID_AIPTEK, 0x01)},
	{USB_DEVICE(USB_VENDOR_ID_AIPTEK, 0x10)},
	{USB_DEVICE(USB_VENDOR_ID_AIPTEK, 0x20)},
	{USB_DEVICE(USB_VENDOR_ID_AIPTEK, 0x21)},
	{USB_DEVICE(USB_VENDOR_ID_AIPTEK, 0x22)},
	{USB_DEVICE(USB_VENDOR_ID_AIPTEK, 0x23)},
	{USB_DEVICE(USB_VENDOR_ID_AIPTEK, 0x24)},
	{}
};

MODULE_DEVICE_TABLE(usb, aiptek_ids);

/***********************************************************************
 * Open an instance of the tablet driver.
 */
static int aiptek_open(struct input_dev *inputdev)
{
	struct aiptek *aiptek = inputdev->private;

	if (aiptek->openCount++ > 0) {
		return 0;
	}

	aiptek->urb->dev = aiptek->usbdev;
	if (usb_submit_urb(aiptek->urb, GFP_KERNEL) != 0) {
		aiptek->openCount--;
		return -EIO;
	}

	return 0;
}

/***********************************************************************
 * Close an instance of the tablet driver.
 */
static void aiptek_close(struct input_dev *inputdev)
{
	struct aiptek *aiptek = inputdev->private;

	if (--aiptek->openCount == 0) {
		usb_unlink_urb(aiptek->urb);
	}
}

/***********************************************************************
 * aiptek_set_report and aiptek_get_report() are borrowed from Linux 2.4.x, 
 * where they were known as usb_set_report and usb_get_report.
 */
static int
aiptek_set_report(struct aiptek *aiptek,
		  unsigned char report_type,
		  unsigned char report_id, void *buffer, int size)
{
	return usb_control_msg(aiptek->usbdev,
			       usb_sndctrlpipe(aiptek->usbdev, 0),
			       USB_REQ_SET_REPORT,
			       USB_TYPE_CLASS | USB_RECIP_INTERFACE |
			       USB_DIR_OUT, (report_type << 8) + report_id,
			       aiptek->ifnum, buffer, size, 5 * HZ);
}

static int
aiptek_get_report(struct aiptek *aiptek,
		  unsigned char report_type,
		  unsigned char report_id, void *buffer, int size)
{
	return usb_control_msg(aiptek->usbdev,
			       usb_rcvctrlpipe(aiptek->usbdev, 0),
			       USB_REQ_GET_REPORT,
			       USB_TYPE_CLASS | USB_RECIP_INTERFACE |
			       USB_DIR_IN, (report_type << 8) + report_id,
			       aiptek->ifnum, buffer, size, 5 * HZ);
}

/***********************************************************************
 * Send a command to the tablet.
 */
static int
aiptek_command(struct aiptek *aiptek, unsigned char command, unsigned char data)
{
	const int sizeof_buf = 3 * sizeof(u8);
	int ret;
	u8 *buf;

	buf = kmalloc(sizeof_buf, GFP_KERNEL);
	if (!buf)
		return -ENOMEM;

	buf[0] = 2;
	buf[1] = command;
	buf[2] = data;

	if ((ret =
	     aiptek_set_report(aiptek, 3, 2, buf, sizeof_buf)) != sizeof_buf) {
		dbg("aiptek_program: failed, tried to send: 0x%02x 0x%02x",
		    command, data);
	}
	kfree(buf);
	return ret < 0 ? ret : 0;
}

/***********************************************************************
 * Retrieve information from the tablet. Querying info is defined as first
 * sending the {command,data} sequence as a command, followed by a wait
 * (aka, "programmaticDelay") and then a "read" request.
 */
static int
aiptek_query(struct aiptek *aiptek, unsigned char command, unsigned char data)
{
<<<<<<< HEAD
	struct usb_device *dev = interface_to_usbdev (intf);
	struct usb_host_interface *interface = intf->cur_altsetting;
	struct usb_endpoint_descriptor *endpoint;
	struct aiptek *aiptek;
	int err = -ENOMEM;
=======
	const int sizeof_buf = 3 * sizeof(u8);
	int ret;
	u8 *buf;
>>>>>>> 30e74fea

	buf = kmalloc(sizeof_buf, GFP_KERNEL);
	if (!buf)
		return -ENOMEM;

	buf[0] = 2;
	buf[1] = command;
	buf[2] = data;

	if (aiptek_command(aiptek, command, data) != 0) {
		kfree(buf);
		return -EIO;
	}
	msleep(aiptek->curSetting.programmableDelay);

	if ((ret =
	     aiptek_get_report(aiptek, 3, 2, buf, sizeof_buf)) != sizeof_buf) {
		dbg("aiptek_query failed: returned 0x%02x 0x%02x 0x%02x",
		    buf[0], buf[1], buf[2]);
		ret = -EIO;
	} else {
		ret = le16_to_cpu(get_unaligned((__u16 *) (buf + 1)));
	}
	kfree(buf);
	return ret;
}

/***********************************************************************
 * Program the tablet into either absolute or relative mode.
 * We also get information about the tablet's size.
 */
static int aiptek_program_tablet(struct aiptek *aiptek)
{
	int ret;
	/* Execute Resolution500LPI */
	if ((ret = aiptek_command(aiptek, 0x18, 0x04)) < 0)
		return ret;

	/* Query getModelCode */
	if ((ret = aiptek_query(aiptek, 0x02, 0x00)) < 0)
		return ret;
	aiptek->features.modelCode = ret & 0xff;

	/* Query getODMCode */
	if ((ret = aiptek_query(aiptek, 0x03, 0x00)) < 0)
		return ret;
	aiptek->features.odmCode = ret;

	/* Query getFirmwareCode */
	if ((ret = aiptek_query(aiptek, 0x04, 0x00)) < 0)
		return ret;
	aiptek->features.firmwareCode = ret;

	/* Query getXextension */
	if ((ret = aiptek_query(aiptek, 0x01, 0x00)) < 0)
		return ret;
	aiptek->inputdev.absmin[ABS_X] = 0;
	aiptek->inputdev.absmax[ABS_X] = ret - 1;

	/* Query getYextension */
	if ((ret = aiptek_query(aiptek, 0x01, 0x01)) < 0)
		return ret;
	aiptek->inputdev.absmin[ABS_Y] = 0;
	aiptek->inputdev.absmax[ABS_Y] = ret - 1;

	/* Query getPressureLevels */
	if ((ret = aiptek_query(aiptek, 0x08, 0x00)) < 0)
		return ret;
	aiptek->inputdev.absmin[ABS_PRESSURE] = 0;
	aiptek->inputdev.absmax[ABS_PRESSURE] = ret - 1;

	/* Depending on whether we are in absolute or relative mode, we will
	 * do a switchToTablet(absolute) or switchToMouse(relative) command.
	 */
	if (aiptek->curSetting.coordinateMode ==
	    AIPTEK_COORDINATE_ABSOLUTE_MODE) {
		/* Execute switchToTablet */
		if ((ret = aiptek_command(aiptek, 0x10, 0x01)) < 0) {
			return ret;
		}
	} else {
		/* Execute switchToMouse */
		if ((ret = aiptek_command(aiptek, 0x10, 0x00)) < 0) {
			return ret;
		}
	}

	/* Enable the macro keys */
	if ((ret = aiptek_command(aiptek, 0x11, 0x02)) < 0)
		return ret;
#if 0
	/* Execute FilterOn */
	if ((ret = aiptek_command(aiptek, 0x17, 0x00)) < 0)
		return ret;
#endif

	/* Execute AutoGainOn */
	if ((ret = aiptek_command(aiptek, 0x12, 0xff)) < 0)
		return ret;

	/* Reset the eventCount, so we track events from last (re)programming
	 */
	aiptek->diagnostic = AIPTEK_DIAGNOSTIC_NA;
	aiptek->eventCount = 0;

	return 0;
}

/***********************************************************************
 * Sysfs functions. Sysfs prefers that individually-tunable parameters
 * exist in their separate pseudo-files. Summary data that is immutable
 * may exist in a singular file so long as you don't define a writeable
 * interface.
 */

/***********************************************************************
 * support the 'size' file -- display support
 */
static ssize_t show_tabletSize(struct device *dev, char *buf)
{
	struct aiptek *aiptek = dev_get_drvdata(dev);

	if (aiptek == NULL)
		return 0;

	return snprintf(buf, PAGE_SIZE, "%dx%d\n",
			aiptek->inputdev.absmax[ABS_X] + 1,
			aiptek->inputdev.absmax[ABS_Y] + 1);
}

/* These structs define the sysfs files, param #1 is the name of the
 * file, param 2 is the file permissions, param 3 & 4 are to the
 * output generator and input parser routines. Absence of a routine is
 * permitted -- it only means can't either 'cat' the file, or send data
 * to it.
 */
static DEVICE_ATTR(size, S_IRUGO, show_tabletSize, NULL);

/***********************************************************************
 * support routines for the 'product_id' file
 */
static ssize_t show_tabletProductId(struct device *dev, char *buf)
{
	struct aiptek *aiptek = dev_get_drvdata(dev);

	if (aiptek == NULL)
		return 0;

	return snprintf(buf, PAGE_SIZE, "0x%04x\n",
			aiptek->inputdev.id.product);
}

static DEVICE_ATTR(product_id, S_IRUGO, show_tabletProductId, NULL);

/***********************************************************************
 * support routines for the 'vendor_id' file
 */
static ssize_t show_tabletVendorId(struct device *dev, char *buf)
{
	struct aiptek *aiptek = dev_get_drvdata(dev);

	if (aiptek == NULL)
		return 0;

	return snprintf(buf, PAGE_SIZE, "0x%04x\n", aiptek->inputdev.id.vendor);
}

static DEVICE_ATTR(vendor_id, S_IRUGO, show_tabletVendorId, NULL);

/***********************************************************************
 * support routines for the 'vendor' file
 */
static ssize_t show_tabletManufacturer(struct device *dev, char *buf)
{
	struct aiptek *aiptek = dev_get_drvdata(dev);
	int retval;

	if (aiptek == NULL)
		return 0;

	retval = snprintf(buf, PAGE_SIZE, "%s\n", aiptek->features.manuName);
	return retval;
}

static DEVICE_ATTR(vendor, S_IRUGO, show_tabletManufacturer, NULL);

/***********************************************************************
 * support routines for the 'product' file
 */
static ssize_t show_tabletProduct(struct device *dev, char *buf)
{
	struct aiptek *aiptek = dev_get_drvdata(dev);
	int retval;

	if (aiptek == NULL)
		return 0;

	retval = snprintf(buf, PAGE_SIZE, "%s\n", aiptek->features.prodName);
	return retval;
}

static DEVICE_ATTR(product, S_IRUGO, show_tabletProduct, NULL);

/***********************************************************************
 * support routines for the 'pointer_mode' file. Note that this file
 * both displays current setting and allows reprogramming.
 */
static ssize_t show_tabletPointerMode(struct device *dev, char *buf)
{
	struct aiptek *aiptek = dev_get_drvdata(dev);
	char *s;

	if (aiptek == NULL)
		return 0;

	switch (aiptek->curSetting.pointerMode) {
	case AIPTEK_POINTER_ONLY_STYLUS_MODE:
		s = "stylus";
		break;

	case AIPTEK_POINTER_ONLY_MOUSE_MODE:
		s = "mouse";
		break;

	case AIPTEK_POINTER_EITHER_MODE:
		s = "either";
		break;

	default:
		s = "unknown";
		break;
	}
	return snprintf(buf, PAGE_SIZE, "%s\n", s);
}

static ssize_t
store_tabletPointerMode(struct device *dev, const char *buf, size_t count)
{
	struct aiptek *aiptek = dev_get_drvdata(dev);
	if (aiptek == NULL)
		return 0;

	if (strcmp(buf, "stylus") == 0) {
		aiptek->newSetting.pointerMode =
		    AIPTEK_POINTER_ONLY_STYLUS_MODE;
	} else if (strcmp(buf, "mouse") == 0) {
		aiptek->newSetting.pointerMode = AIPTEK_POINTER_ONLY_MOUSE_MODE;
	} else if (strcmp(buf, "either") == 0) {
		aiptek->newSetting.pointerMode = AIPTEK_POINTER_EITHER_MODE;
	}
	return count;
}

static DEVICE_ATTR(pointer_mode,
		   S_IRUGO | S_IWUGO,
		   show_tabletPointerMode, store_tabletPointerMode);

/***********************************************************************
 * support routines for the 'coordinate_mode' file. Note that this file
 * both displays current setting and allows reprogramming.
 */
static ssize_t show_tabletCoordinateMode(struct device *dev, char *buf)
{
	struct aiptek *aiptek = dev_get_drvdata(dev);
	char *s;

	if (aiptek == NULL)
		return 0;

	switch (aiptek->curSetting.coordinateMode) {
	case AIPTEK_COORDINATE_ABSOLUTE_MODE:
		s = "absolute";
		break;

	case AIPTEK_COORDINATE_RELATIVE_MODE:
		s = "relative";
		break;

	default:
		s = "unknown";
		break;
	}
	return snprintf(buf, PAGE_SIZE, "%s\n", s);
}

static ssize_t
store_tabletCoordinateMode(struct device *dev, const char *buf, size_t count)
{
	struct aiptek *aiptek = dev_get_drvdata(dev);
	if (aiptek == NULL)
		return 0;

	if (strcmp(buf, "absolute") == 0) {
		aiptek->newSetting.pointerMode =
		    AIPTEK_COORDINATE_ABSOLUTE_MODE;
	} else if (strcmp(buf, "relative") == 0) {
		aiptek->newSetting.pointerMode =
		    AIPTEK_COORDINATE_RELATIVE_MODE;
	}
	return count;
}

static DEVICE_ATTR(coordinate_mode,
		   S_IRUGO | S_IWUGO,
		   show_tabletCoordinateMode, store_tabletCoordinateMode);

/***********************************************************************
 * support routines for the 'tool_mode' file. Note that this file
 * both displays current setting and allows reprogramming.
 */
static ssize_t show_tabletToolMode(struct device *dev, char *buf)
{
	struct aiptek *aiptek = dev_get_drvdata(dev);
	char *s;

	if (aiptek == NULL)
		return 0;

	switch (TOOL_BUTTON(aiptek->curSetting.toolMode)) {
	case AIPTEK_TOOL_BUTTON_MOUSE_MODE:
		s = "mouse";
		break;

	case AIPTEK_TOOL_BUTTON_ERASER_MODE:
		s = "eraser";
		break;

	case AIPTEK_TOOL_BUTTON_PENCIL_MODE:
		s = "pencil";
		break;

	case AIPTEK_TOOL_BUTTON_PEN_MODE:
		s = "pen";
		break;

	case AIPTEK_TOOL_BUTTON_BRUSH_MODE:
		s = "brush";
		break;

	case AIPTEK_TOOL_BUTTON_AIRBRUSH_MODE:
		s = "airbrush";
		break;

	case AIPTEK_TOOL_BUTTON_LENS_MODE:
		s = "lens";
		break;

	default:
		s = "unknown";
		break;
	}
	return snprintf(buf, PAGE_SIZE, "%s\n", s);
}

static ssize_t
store_tabletToolMode(struct device *dev, const char *buf, size_t count)
{
	struct aiptek *aiptek = dev_get_drvdata(dev);
	if (aiptek == NULL)
		return 0;

	if (strcmp(buf, "mouse") == 0) {
		aiptek->newSetting.toolMode = AIPTEK_TOOL_BUTTON_MOUSE_MODE;
	} else if (strcmp(buf, "eraser") == 0) {
		aiptek->newSetting.toolMode = AIPTEK_TOOL_BUTTON_ERASER_MODE;
	} else if (strcmp(buf, "pencil") == 0) {
		aiptek->newSetting.toolMode = AIPTEK_TOOL_BUTTON_PENCIL_MODE;
	} else if (strcmp(buf, "pen") == 0) {
		aiptek->newSetting.toolMode = AIPTEK_TOOL_BUTTON_PEN_MODE;
	} else if (strcmp(buf, "brush") == 0) {
		aiptek->newSetting.toolMode = AIPTEK_TOOL_BUTTON_BRUSH_MODE;
	} else if (strcmp(buf, "airbrush") == 0) {
		aiptek->newSetting.toolMode = AIPTEK_TOOL_BUTTON_AIRBRUSH_MODE;
	} else if (strcmp(buf, "lens") == 0) {
		aiptek->newSetting.toolMode = AIPTEK_TOOL_BUTTON_LENS_MODE;
	}

	return count;
}

static DEVICE_ATTR(tool_mode,
		   S_IRUGO | S_IWUGO,
		   show_tabletToolMode, store_tabletToolMode);

/***********************************************************************
 * support routines for the 'xtilt' file. Note that this file
 * both displays current setting and allows reprogramming.
 */
static ssize_t show_tabletXtilt(struct device *dev, char *buf)
{
	struct aiptek *aiptek = dev_get_drvdata(dev);

	if (aiptek == NULL)
		return 0;

	if (aiptek->curSetting.xTilt == AIPTEK_TILT_DISABLE) {
		return snprintf(buf, PAGE_SIZE, "disable\n");
	} else {
		return snprintf(buf, PAGE_SIZE, "%d\n",
				aiptek->curSetting.xTilt);
	}
}

static ssize_t
store_tabletXtilt(struct device *dev, const char *buf, size_t count)
{
	struct aiptek *aiptek = dev_get_drvdata(dev);
	int x;

	if (aiptek == NULL)
		return 0;

	if (strcmp(buf, "disable") == 0) {
		aiptek->newSetting.xTilt = AIPTEK_TILT_DISABLE;
	} else {
		x = (int)simple_strtol(buf, NULL, 10);
		if (x >= AIPTEK_TILT_MIN && x <= AIPTEK_TILT_MAX) {
			aiptek->newSetting.xTilt = x;
		}
	}
	return count;
}

static DEVICE_ATTR(xtilt,
		   S_IRUGO | S_IWUGO, show_tabletXtilt, store_tabletXtilt);

/***********************************************************************
 * support routines for the 'ytilt' file. Note that this file
 * both displays current setting and allows reprogramming.
 */
static ssize_t show_tabletYtilt(struct device *dev, char *buf)
{
	struct aiptek *aiptek = dev_get_drvdata(dev);

	if (aiptek == NULL)
		return 0;

	if (aiptek->curSetting.yTilt == AIPTEK_TILT_DISABLE) {
		return snprintf(buf, PAGE_SIZE, "disable\n");
	} else {
		return snprintf(buf, PAGE_SIZE, "%d\n",
				aiptek->curSetting.yTilt);
	}
}

static ssize_t
store_tabletYtilt(struct device *dev, const char *buf, size_t count)
{
	struct aiptek *aiptek = dev_get_drvdata(dev);
	int y;

	if (aiptek == NULL)
		return 0;

	if (strcmp(buf, "disable") == 0) {
		aiptek->newSetting.yTilt = AIPTEK_TILT_DISABLE;
	} else {
		y = (int)simple_strtol(buf, NULL, 10);
		if (y >= AIPTEK_TILT_MIN && y <= AIPTEK_TILT_MAX) {
			aiptek->newSetting.yTilt = y;
		}
	}
	return count;
}

static DEVICE_ATTR(ytilt,
		   S_IRUGO | S_IWUGO, show_tabletYtilt, store_tabletYtilt);

/***********************************************************************
 * support routines for the 'jitter' file. Note that this file
 * both displays current setting and allows reprogramming.
 */
static ssize_t show_tabletJitterDelay(struct device *dev, char *buf)
{
	struct aiptek *aiptek = dev_get_drvdata(dev);

	if (aiptek == NULL)
		return 0;

	return snprintf(buf, PAGE_SIZE, "%d\n", aiptek->curSetting.jitterDelay);
}

static ssize_t
store_tabletJitterDelay(struct device *dev, const char *buf, size_t count)
{
	struct aiptek *aiptek = dev_get_drvdata(dev);

	if (aiptek == NULL)
		return 0;

	aiptek->newSetting.jitterDelay = (int)simple_strtol(buf, NULL, 10);
	return count;
}

static DEVICE_ATTR(jitter,
		   S_IRUGO | S_IWUGO,
		   show_tabletJitterDelay, store_tabletJitterDelay);

/***********************************************************************
 * support routines for the 'delay' file. Note that this file
 * both displays current setting and allows reprogramming.
 */
static ssize_t show_tabletProgrammableDelay(struct device *dev, char *buf)
{
	struct aiptek *aiptek = dev_get_drvdata(dev);

	if (aiptek == NULL)
		return 0;

	return snprintf(buf, PAGE_SIZE, "%d\n",
			aiptek->curSetting.programmableDelay);
}

static ssize_t
store_tabletProgrammableDelay(struct device *dev, const char *buf, size_t count)
{
	struct aiptek *aiptek = dev_get_drvdata(dev);

	if (aiptek == NULL)
		return 0;

	aiptek->newSetting.programmableDelay = (int)simple_strtol(buf, NULL, 10);
	return count;
}

static DEVICE_ATTR(delay,
		   S_IRUGO | S_IWUGO,
		   show_tabletProgrammableDelay, store_tabletProgrammableDelay);

/***********************************************************************
 * support routines for the 'input_path' file. Note that this file
 * only displays current setting.
 */
static ssize_t show_tabletInputDevice(struct device *dev, char *buf)
{
	struct aiptek *aiptek = dev_get_drvdata(dev);

	if (aiptek == NULL)
		return 0;

	return snprintf(buf, PAGE_SIZE, "/dev/input/%s\n",
			aiptek->features.inputPath);
}

static DEVICE_ATTR(input_path, S_IRUGO, show_tabletInputDevice, NULL);

/***********************************************************************
 * support routines for the 'event_count' file. Note that this file
 * only displays current setting.
 */
static ssize_t show_tabletEventsReceived(struct device *dev, char *buf)
{
	struct aiptek *aiptek = dev_get_drvdata(dev);

	if (aiptek == NULL)
		return 0;

	return snprintf(buf, PAGE_SIZE, "%ld\n", aiptek->eventCount);
}

static DEVICE_ATTR(event_count, S_IRUGO, show_tabletEventsReceived, NULL);

/***********************************************************************
 * support routines for the 'diagnostic' file. Note that this file
 * only displays current setting.
 */
static ssize_t show_tabletDiagnosticMessage(struct device *dev, char *buf)
{
	struct aiptek *aiptek = dev_get_drvdata(dev);
	char *retMsg;

	if (aiptek == NULL)
		return 0;

	switch (aiptek->diagnostic) {
	case AIPTEK_DIAGNOSTIC_NA:
		retMsg = "no errors\n";
		break;

	case AIPTEK_DIAGNOSTIC_SENDING_RELATIVE_IN_ABSOLUTE:
		retMsg = "Error: receiving relative reports\n";
		break;

	case AIPTEK_DIAGNOSTIC_SENDING_ABSOLUTE_IN_RELATIVE:
		retMsg = "Error: receiving absolute reports\n";
		break;

	case AIPTEK_DIAGNOSTIC_TOOL_DISALLOWED:
		if (aiptek->curSetting.pointerMode ==
		    AIPTEK_POINTER_ONLY_MOUSE_MODE) {
			retMsg = "Error: receiving stylus reports\n";
		} else {
			retMsg = "Error: receiving mouse reports\n";
		}
		break;

	default:
		return 0;
	}
	return snprintf(buf, PAGE_SIZE, retMsg);
}

static DEVICE_ATTR(diagnostic, S_IRUGO, show_tabletDiagnosticMessage, NULL);

/***********************************************************************
 * support routines for the 'stylus_upper' file. Note that this file
 * both displays current setting and allows for setting changing.
 */
static ssize_t show_tabletStylusUpper(struct device *dev, char *buf)
{
	struct aiptek *aiptek = dev_get_drvdata(dev);
	char *s;

	if (aiptek == NULL)
		return 0;

	switch (aiptek->curSetting.stylusButtonUpper) {
	case AIPTEK_STYLUS_UPPER_BUTTON:
		s = "upper";
		break;

	case AIPTEK_STYLUS_LOWER_BUTTON:
		s = "lower";
		break;

	default:
		s = "unknown";
		break;
	}
	return snprintf(buf, PAGE_SIZE, "%s\n", s);
}

static ssize_t
store_tabletStylusUpper(struct device *dev, const char *buf, size_t count)
{
	struct aiptek *aiptek = dev_get_drvdata(dev);

	if (aiptek == NULL)
		return 0;

	if (strcmp(buf, "upper") == 0) {
		aiptek->newSetting.stylusButtonUpper =
		    AIPTEK_STYLUS_UPPER_BUTTON;
	} else if (strcmp(buf, "lower") == 0) {
		aiptek->newSetting.stylusButtonUpper =
		    AIPTEK_STYLUS_LOWER_BUTTON;
	}
	return count;
}

static DEVICE_ATTR(stylus_upper,
		   S_IRUGO | S_IWUGO,
		   show_tabletStylusUpper, store_tabletStylusUpper);

/***********************************************************************
 * support routines for the 'stylus_lower' file. Note that this file
 * both displays current setting and allows for setting changing.
 */
static ssize_t show_tabletStylusLower(struct device *dev, char *buf)
{
	struct aiptek *aiptek = dev_get_drvdata(dev);
	char *s;

	if (aiptek == NULL)
		return 0;

	switch (aiptek->curSetting.stylusButtonLower) {
	case AIPTEK_STYLUS_UPPER_BUTTON:
		s = "upper";
		break;

	case AIPTEK_STYLUS_LOWER_BUTTON:
		s = "lower";
		break;

	default:
		s = "unknown";
		break;
	}
	return snprintf(buf, PAGE_SIZE, "%s\n", s);
}

static ssize_t
store_tabletStylusLower(struct device *dev, const char *buf, size_t count)
{
	struct aiptek *aiptek = dev_get_drvdata(dev);

	if (aiptek == NULL)
		return 0;

	if (strcmp(buf, "upper") == 0) {
		aiptek->newSetting.stylusButtonLower =
		    AIPTEK_STYLUS_UPPER_BUTTON;
	} else if (strcmp(buf, "lower") == 0) {
		aiptek->newSetting.stylusButtonLower =
		    AIPTEK_STYLUS_LOWER_BUTTON;
	}
	return count;
}

static DEVICE_ATTR(stylus_lower,
		   S_IRUGO | S_IWUGO,
		   show_tabletStylusLower, store_tabletStylusLower);

/***********************************************************************
 * support routines for the 'mouse_left' file. Note that this file
 * both displays current setting and allows for setting changing.
 */
static ssize_t show_tabletMouseLeft(struct device *dev, char *buf)
{
	struct aiptek *aiptek = dev_get_drvdata(dev);
	char *s;

	if (aiptek == NULL)
		return 0;

	switch (aiptek->curSetting.mouseButtonLeft) {
	case AIPTEK_MOUSE_LEFT_BUTTON:
		s = "left";
		break;

	case AIPTEK_MOUSE_MIDDLE_BUTTON:
		s = "middle";
		break;

	case AIPTEK_MOUSE_RIGHT_BUTTON:
		s = "right";
		break;

	default:
		s = "unknown";
		break;
	}
	return snprintf(buf, PAGE_SIZE, "%s\n", s);
}

static ssize_t
store_tabletMouseLeft(struct device *dev, const char *buf, size_t count)
{
	struct aiptek *aiptek = dev_get_drvdata(dev);

	if (aiptek == NULL)
		return 0;

	if (strcmp(buf, "left") == 0) {
		aiptek->newSetting.mouseButtonLeft = AIPTEK_MOUSE_LEFT_BUTTON;
	} else if (strcmp(buf, "middle") == 0) {
		aiptek->newSetting.mouseButtonLeft = AIPTEK_MOUSE_MIDDLE_BUTTON;
	} else if (strcmp(buf, "right") == 0) {
		aiptek->newSetting.mouseButtonLeft = AIPTEK_MOUSE_RIGHT_BUTTON;
	}
	return count;
}

static DEVICE_ATTR(mouse_left,
		   S_IRUGO | S_IWUGO,
		   show_tabletMouseLeft, store_tabletMouseLeft);

/***********************************************************************
 * support routines for the 'mouse_middle' file. Note that this file
 * both displays current setting and allows for setting changing.
 */
static ssize_t show_tabletMouseMiddle(struct device *dev, char *buf)
{
	struct aiptek *aiptek = dev_get_drvdata(dev);
	char *s;

	if (aiptek == NULL)
		return 0;

	switch (aiptek->curSetting.mouseButtonMiddle) {
	case AIPTEK_MOUSE_LEFT_BUTTON:
		s = "left";
		break;

	case AIPTEK_MOUSE_MIDDLE_BUTTON:
		s = "middle";
		break;

	case AIPTEK_MOUSE_RIGHT_BUTTON:
		s = "right";
		break;

	default:
		s = "unknown";
		break;
	}
	return snprintf(buf, PAGE_SIZE, "%s\n", s);
}

static ssize_t
store_tabletMouseMiddle(struct device *dev, const char *buf, size_t count)
{
	struct aiptek *aiptek = dev_get_drvdata(dev);

	if (aiptek == NULL)
		return 0;

	if (strcmp(buf, "left") == 0) {
		aiptek->newSetting.mouseButtonMiddle = AIPTEK_MOUSE_LEFT_BUTTON;
	} else if (strcmp(buf, "middle") == 0) {
		aiptek->newSetting.mouseButtonMiddle =
		    AIPTEK_MOUSE_MIDDLE_BUTTON;
	} else if (strcmp(buf, "right") == 0) {
		aiptek->newSetting.mouseButtonMiddle =
		    AIPTEK_MOUSE_RIGHT_BUTTON;
	}
	return count;
}

static DEVICE_ATTR(mouse_middle,
		   S_IRUGO | S_IWUGO,
		   show_tabletMouseMiddle, store_tabletMouseMiddle);

/***********************************************************************
 * support routines for the 'mouse_right' file. Note that this file
 * both displays current setting and allows for setting changing.
 */
static ssize_t show_tabletMouseRight(struct device *dev, char *buf)
{
	struct aiptek *aiptek = dev_get_drvdata(dev);
	char *s;

	if (aiptek == NULL)
		return 0;

	switch (aiptek->curSetting.mouseButtonRight) {
	case AIPTEK_MOUSE_LEFT_BUTTON:
		s = "left";
		break;

	case AIPTEK_MOUSE_MIDDLE_BUTTON:
		s = "middle";
		break;

	case AIPTEK_MOUSE_RIGHT_BUTTON:
		s = "right";
		break;

	default:
		s = "unknown";
		break;
	}
	return snprintf(buf, PAGE_SIZE, "%s\n", s);
}

static ssize_t
store_tabletMouseRight(struct device *dev, const char *buf, size_t count)
{
	struct aiptek *aiptek = dev_get_drvdata(dev);

	if (aiptek == NULL)
		return 0;

	if (strcmp(buf, "left") == 0) {
		aiptek->newSetting.mouseButtonRight = AIPTEK_MOUSE_LEFT_BUTTON;
	} else if (strcmp(buf, "middle") == 0) {
		aiptek->newSetting.mouseButtonRight =
		    AIPTEK_MOUSE_MIDDLE_BUTTON;
	} else if (strcmp(buf, "right") == 0) {
		aiptek->newSetting.mouseButtonRight = AIPTEK_MOUSE_RIGHT_BUTTON;
	}
	return count;
}

static DEVICE_ATTR(mouse_right,
		   S_IRUGO | S_IWUGO,
		   show_tabletMouseRight, store_tabletMouseRight);

/***********************************************************************
 * support routines for the 'wheel' file. Note that this file
 * both displays current setting and allows for setting changing.
 */
static ssize_t show_tabletWheel(struct device *dev, char *buf)
{
	struct aiptek *aiptek = dev_get_drvdata(dev);

	if (aiptek == NULL)
		return 0;

	if (aiptek->curSetting.wheel == AIPTEK_WHEEL_DISABLE) {
		return snprintf(buf, PAGE_SIZE, "disable\n");
	} else {
		return snprintf(buf, PAGE_SIZE, "%d\n",
				aiptek->curSetting.wheel);
	}
}

static ssize_t
store_tabletWheel(struct device *dev, const char *buf, size_t count)
{
	struct aiptek *aiptek = dev_get_drvdata(dev);

	if (aiptek == NULL)
		return 0;

	aiptek->newSetting.wheel = (int)simple_strtol(buf, NULL, 10);
	return count;
}

static DEVICE_ATTR(wheel,
		   S_IRUGO | S_IWUGO, show_tabletWheel, store_tabletWheel);

/***********************************************************************
 * support routines for the 'execute' file. Note that this file
 * both displays current setting and allows for setting changing.
 */
static ssize_t show_tabletExecute(struct device *dev, char *buf)
{
	struct aiptek *aiptek = dev_get_drvdata(dev);

	if (aiptek == NULL)
		return 0;

	/* There is nothing useful to display, so a one-line manual
	 * is in order...
	 */
	return snprintf(buf, PAGE_SIZE,
			"Write anything to this file to program your tablet.\n");
}

static ssize_t
store_tabletExecute(struct device *dev, const char *buf, size_t count)
{
	struct aiptek *aiptek = dev_get_drvdata(dev);

	if (aiptek == NULL)
		return 0;

	/* We do not care what you write to this file. Merely the action
	 * of writing to this file triggers a tablet reprogramming.
	 */
	memcpy(&aiptek->curSetting, &aiptek->newSetting,
	       sizeof(struct aiptek_settings));

	if (aiptek_program_tablet(aiptek) < 0)
		return -EIO;

	return count;
}

static DEVICE_ATTR(execute,
		   S_IRUGO | S_IWUGO, show_tabletExecute, store_tabletExecute);

/***********************************************************************
 * support routines for the 'odm_code' file. Note that this file
 * only displays current setting.
 */
static ssize_t show_tabletODMCode(struct device *dev, char *buf)
{
	struct aiptek *aiptek = dev_get_drvdata(dev);

	if (aiptek == NULL)
		return 0;

	return snprintf(buf, PAGE_SIZE, "0x%04x\n", aiptek->features.odmCode);
}

static DEVICE_ATTR(odm_code, S_IRUGO, show_tabletODMCode, NULL);

/***********************************************************************
 * support routines for the 'model_code' file. Note that this file
 * only displays current setting.
 */
static ssize_t show_tabletModelCode(struct device *dev, char *buf)
{
	struct aiptek *aiptek = dev_get_drvdata(dev);

	if (aiptek == NULL)
		return 0;

	return snprintf(buf, PAGE_SIZE, "0x%04x\n", aiptek->features.modelCode);
}

static DEVICE_ATTR(model_code, S_IRUGO, show_tabletModelCode, NULL);

/***********************************************************************
 * support routines for the 'firmware_code' file. Note that this file
 * only displays current setting.
 */
static ssize_t show_firmwareCode(struct device *dev, char *buf)
{
	struct aiptek *aiptek = dev_get_drvdata(dev);

	if (aiptek == NULL)
		return 0;

	return snprintf(buf, PAGE_SIZE, "%04x\n",
			aiptek->features.firmwareCode);
}

static DEVICE_ATTR(firmware_code, S_IRUGO, show_firmwareCode, NULL);

/***********************************************************************
 * This routine removes all existing sysfs files managed by this device
 * driver.
 */
static void aiptek_delete_files(struct device *dev)
{
	device_remove_file(dev, &dev_attr_size);
	device_remove_file(dev, &dev_attr_product_id);
	device_remove_file(dev, &dev_attr_vendor_id);
	device_remove_file(dev, &dev_attr_vendor);
	device_remove_file(dev, &dev_attr_product);
	device_remove_file(dev, &dev_attr_pointer_mode);
	device_remove_file(dev, &dev_attr_coordinate_mode);
	device_remove_file(dev, &dev_attr_tool_mode);
	device_remove_file(dev, &dev_attr_xtilt);
	device_remove_file(dev, &dev_attr_ytilt);
	device_remove_file(dev, &dev_attr_jitter);
	device_remove_file(dev, &dev_attr_delay);
	device_remove_file(dev, &dev_attr_input_path);
	device_remove_file(dev, &dev_attr_event_count);
	device_remove_file(dev, &dev_attr_diagnostic);
	device_remove_file(dev, &dev_attr_odm_code);
	device_remove_file(dev, &dev_attr_model_code);
	device_remove_file(dev, &dev_attr_firmware_code);
	device_remove_file(dev, &dev_attr_stylus_lower);
	device_remove_file(dev, &dev_attr_stylus_upper);
	device_remove_file(dev, &dev_attr_mouse_left);
	device_remove_file(dev, &dev_attr_mouse_middle);
	device_remove_file(dev, &dev_attr_mouse_right);
	device_remove_file(dev, &dev_attr_wheel);
	device_remove_file(dev, &dev_attr_execute);
}

/***********************************************************************
 * This routine creates the sysfs files managed by this device
 * driver.
 */
static int aiptek_add_files(struct device *dev)
{
	int ret;

	if ((ret = device_create_file(dev, &dev_attr_size)) ||
	    (ret = device_create_file(dev, &dev_attr_product_id)) ||
	    (ret = device_create_file(dev, &dev_attr_vendor_id)) ||
	    (ret = device_create_file(dev, &dev_attr_vendor)) ||
	    (ret = device_create_file(dev, &dev_attr_product)) ||
	    (ret = device_create_file(dev, &dev_attr_pointer_mode)) ||
	    (ret = device_create_file(dev, &dev_attr_coordinate_mode)) ||
	    (ret = device_create_file(dev, &dev_attr_tool_mode)) ||
	    (ret = device_create_file(dev, &dev_attr_xtilt)) ||
	    (ret = device_create_file(dev, &dev_attr_ytilt)) ||
	    (ret = device_create_file(dev, &dev_attr_jitter)) ||
	    (ret = device_create_file(dev, &dev_attr_delay)) ||
	    (ret = device_create_file(dev, &dev_attr_input_path)) ||
	    (ret = device_create_file(dev, &dev_attr_event_count)) ||
	    (ret = device_create_file(dev, &dev_attr_diagnostic)) ||
	    (ret = device_create_file(dev, &dev_attr_odm_code)) ||
	    (ret = device_create_file(dev, &dev_attr_model_code)) ||
	    (ret = device_create_file(dev, &dev_attr_firmware_code)) ||
	    (ret = device_create_file(dev, &dev_attr_stylus_lower)) ||
	    (ret = device_create_file(dev, &dev_attr_stylus_upper)) ||
	    (ret = device_create_file(dev, &dev_attr_mouse_left)) ||
	    (ret = device_create_file(dev, &dev_attr_mouse_middle)) ||
	    (ret = device_create_file(dev, &dev_attr_mouse_right)) ||
	    (ret = device_create_file(dev, &dev_attr_wheel)) ||
	    (ret = device_create_file(dev, &dev_attr_execute))) {
		err("aiptek: killing own sysfs device files\n");
		aiptek_delete_files(dev);
	}
	return ret;
}

/***********************************************************************
 * This routine is called when a tablet has been identified. It basically
 * sets up the tablet and the driver's internal structures.
 */
static int
aiptek_probe(struct usb_interface *intf, const struct usb_device_id *id)
{
	struct usb_device *usbdev = interface_to_usbdev(intf);
	struct usb_endpoint_descriptor *endpoint;
	struct aiptek *aiptek;
	struct input_dev *inputdev;
	struct input_handle *inputhandle;
	struct list_head *node, *next;
	char path[64 + 1];
	int i;
	int speeds[] = { 0,
		AIPTEK_PROGRAMMABLE_DELAY_50,
		AIPTEK_PROGRAMMABLE_DELAY_400,
		AIPTEK_PROGRAMMABLE_DELAY_25,
		AIPTEK_PROGRAMMABLE_DELAY_100,
		AIPTEK_PROGRAMMABLE_DELAY_200,
		AIPTEK_PROGRAMMABLE_DELAY_300
	};

	/* programmableDelay is where the command-line specified
	 * delay is kept. We make it the first element of speeds[],
	 * so therefore, your override speed is tried first, then the
	 * remainder. Note that the default value of 400ms will be tried
	 * if you do not specify any command line parameter.
	 */
	speeds[0] = programmableDelay;

	if ((aiptek = kmalloc(sizeof(struct aiptek), GFP_KERNEL)) == NULL)
		return -ENOMEM;
	memset(aiptek, 0, sizeof(struct aiptek));

	aiptek->data = usb_buffer_alloc(usbdev, AIPTEK_PACKET_LENGTH,
					SLAB_ATOMIC, &aiptek->data_dma);
	if (aiptek->data == NULL) {
		kfree(aiptek);
		return -ENOMEM;
	}

	aiptek->urb = usb_alloc_urb(0, GFP_KERNEL);
	if (aiptek->urb == NULL) {
		usb_buffer_free(usbdev, AIPTEK_PACKET_LENGTH, aiptek->data,
				aiptek->data_dma);
		kfree(aiptek);
		return -ENOMEM;
	}

	/* Set up the curSettings struct. Said struct contains the current
	 * programmable parameters. The newSetting struct contains changes
	 * the user makes to the settings via the sysfs interface. Those
	 * changes are not "committed" to curSettings until the user
	 * writes to the sysfs/.../execute file.
	 */
	aiptek->curSetting.pointerMode = AIPTEK_POINTER_EITHER_MODE;
	aiptek->curSetting.coordinateMode = AIPTEK_COORDINATE_ABSOLUTE_MODE;
	aiptek->curSetting.toolMode = AIPTEK_TOOL_BUTTON_PEN_MODE;
	aiptek->curSetting.xTilt = AIPTEK_TILT_DISABLE;
	aiptek->curSetting.yTilt = AIPTEK_TILT_DISABLE;
	aiptek->curSetting.mouseButtonLeft = AIPTEK_MOUSE_LEFT_BUTTON;
	aiptek->curSetting.mouseButtonMiddle = AIPTEK_MOUSE_MIDDLE_BUTTON;
	aiptek->curSetting.mouseButtonRight = AIPTEK_MOUSE_RIGHT_BUTTON;
	aiptek->curSetting.stylusButtonUpper = AIPTEK_STYLUS_UPPER_BUTTON;
	aiptek->curSetting.stylusButtonLower = AIPTEK_STYLUS_LOWER_BUTTON;
	aiptek->curSetting.jitterDelay = jitterDelay;
	aiptek->curSetting.programmableDelay = programmableDelay;

	/* Both structs should have equivalent settings
	 */
	memcpy(&aiptek->newSetting, &aiptek->curSetting,
	       sizeof(struct aiptek_settings));

	/* Now program the capacities of the tablet, in terms of being
	 * an input device.
	 */
	aiptek->inputdev.evbit[0] |= BIT(EV_KEY)
	    | BIT(EV_ABS)
	    | BIT(EV_REL)
	    | BIT(EV_MSC);

	aiptek->inputdev.absbit[0] |=
	    (BIT(ABS_X) |
	     BIT(ABS_Y) |
	     BIT(ABS_PRESSURE) |
	     BIT(ABS_TILT_X) |
	     BIT(ABS_TILT_Y) | BIT(ABS_WHEEL) | BIT(ABS_MISC));

	aiptek->inputdev.relbit[0] |=
	    (BIT(REL_X) | BIT(REL_Y) | BIT(REL_WHEEL) | BIT(REL_MISC));

	aiptek->inputdev.keybit[LONG(BTN_LEFT)] |=
	    (BIT(BTN_LEFT) | BIT(BTN_RIGHT) | BIT(BTN_MIDDLE));

	aiptek->inputdev.keybit[LONG(BTN_DIGI)] |=
	    (BIT(BTN_TOOL_PEN) |
	     BIT(BTN_TOOL_RUBBER) |
	     BIT(BTN_TOOL_PENCIL) |
	     BIT(BTN_TOOL_AIRBRUSH) |
	     BIT(BTN_TOOL_BRUSH) |
	     BIT(BTN_TOOL_MOUSE) |
	     BIT(BTN_TOOL_LENS) |
	     BIT(BTN_TOUCH) | BIT(BTN_STYLUS) | BIT(BTN_STYLUS2));

	aiptek->inputdev.mscbit[0] = BIT(MSC_SERIAL);

	/* Programming the tablet macro keys needs to be done with a for loop
	 * as the keycodes are discontiguous.
	 */
	for (i = 0; i < sizeof(macroKeyEvents) / sizeof(macroKeyEvents[0]); ++i)
		set_bit(macroKeyEvents[i], aiptek->inputdev.keybit);

	/* Set up client data, pointers to open and close routines
	 * for the input device.
	 */
	aiptek->inputdev.private = aiptek;
	aiptek->inputdev.open = aiptek_open;
	aiptek->inputdev.close = aiptek_close;

	/* Determine the usb devices' physical path.
	 * Asketh not why we always pretend we're using "../input0",
	 * but I suspect this will have to be refactored one
	 * day if a single USB device can be a keyboard & a mouse
	 * & a tablet, and the inputX number actually will tell
	 * us something...
	 */
	if (usb_make_path(usbdev, path, 64) > 0)
		sprintf(aiptek->features.usbPath, "%s/input0", path);

	/* Program the input device coordinate capacities. We do not yet
	 * know what maximum X, Y, and Z values are, so we're putting fake
	 * values in. Later, we'll ask the tablet to put in the correct
	 * values.
	 */
	aiptek->inputdev.absmin[ABS_X] = 0;
	aiptek->inputdev.absmax[ABS_X] = 2999;
	aiptek->inputdev.absmin[ABS_Y] = 0;
	aiptek->inputdev.absmax[ABS_Y] = 2249;
	aiptek->inputdev.absmin[ABS_PRESSURE] = 0;
	aiptek->inputdev.absmax[ABS_PRESSURE] = 511;
	aiptek->inputdev.absmin[ABS_TILT_X] = AIPTEK_TILT_MIN;
	aiptek->inputdev.absmax[ABS_TILT_X] = AIPTEK_TILT_MAX;
	aiptek->inputdev.absmin[ABS_TILT_Y] = AIPTEK_TILT_MIN;
	aiptek->inputdev.absmax[ABS_TILT_Y] = AIPTEK_TILT_MAX;
	aiptek->inputdev.absmin[ABS_WHEEL] = AIPTEK_WHEEL_MIN;
	aiptek->inputdev.absmax[ABS_WHEEL] = AIPTEK_WHEEL_MAX - 1;
	aiptek->inputdev.absfuzz[ABS_X] = 0;
	aiptek->inputdev.absfuzz[ABS_Y] = 0;
	aiptek->inputdev.absfuzz[ABS_PRESSURE] = 0;
	aiptek->inputdev.absfuzz[ABS_TILT_X] = 0;
	aiptek->inputdev.absfuzz[ABS_TILT_Y] = 0;
	aiptek->inputdev.absfuzz[ABS_WHEEL] = 0;
	aiptek->inputdev.absflat[ABS_X] = 0;
	aiptek->inputdev.absflat[ABS_Y] = 0;
	aiptek->inputdev.absflat[ABS_PRESSURE] = 0;
	aiptek->inputdev.absflat[ABS_TILT_X] = 0;
	aiptek->inputdev.absflat[ABS_TILT_Y] = 0;
	aiptek->inputdev.absflat[ABS_WHEEL] = 0;
	aiptek->inputdev.name = "Aiptek";
	aiptek->inputdev.phys = aiptek->features.usbPath;
	aiptek->inputdev.id.bustype = BUS_USB;
	aiptek->inputdev.id.vendor = usbdev->descriptor.idVendor;
	aiptek->inputdev.id.product = usbdev->descriptor.idProduct;
	aiptek->inputdev.id.version = usbdev->descriptor.bcdDevice;

	aiptek->usbdev = usbdev;
	aiptek->ifnum = intf->altsetting[0].desc.bInterfaceNumber;
	aiptek->inDelay = 0;
	aiptek->endDelay = 0;
	aiptek->previousJitterable = 0;

	endpoint = &intf->altsetting[0].endpoint[0].desc;

	/* Go set up our URB, which is called when the tablet receives
	 * input.
	 */
	usb_fill_int_urb(aiptek->urb,
			 aiptek->usbdev,
			 usb_rcvintpipe(aiptek->usbdev,
					endpoint->bEndpointAddress),
			 aiptek->data, 8, aiptek_irq, aiptek,
			 endpoint->bInterval);

	aiptek->urb->transfer_dma = aiptek->data_dma;
	aiptek->urb->transfer_flags |= URB_NO_TRANSFER_DMA_MAP;

	/* Register the tablet as an Input Device
	 */
	input_register_device(&aiptek->inputdev);

	/* Go and decode the USB representation of the tablet's manufacturer
	 * name and product name. They only change once every hotplug event,
	 * which is why we put it here instead of in the sysfs interface.
	 */
	usb_string(usbdev,
		   usbdev->descriptor.iManufacturer,
		   aiptek->features.manuName,
		   sizeof(aiptek->features.manuName));
	usb_string(usbdev,
		   usbdev->descriptor.iProduct,
		   aiptek->features.prodName,
		   sizeof(aiptek->features.prodName));

	/* We now will look for the evdev device which is mapped to
	 * the tablet. The partial name is kept in the link list of
	 * input_handles associated with this input device.
	 * What identifies an evdev input_handler is that it begins
	 * with 'event', continues with a digit, and that in turn
	 * is mapped to /{devfs}/input/eventN.
	 */
	inputdev = &aiptek->inputdev;
	list_for_each_safe(node, next, &inputdev->h_list) {
		inputhandle = to_handle(node);
		if (strncmp(inputhandle->name, "event", 5) == 0) {
			strcpy(aiptek->features.inputPath, inputhandle->name);
			break;
		}
	}

	info("input: Aiptek on %s (%s)\n", path, aiptek->features.inputPath);

	/* Program the tablet. This sets the tablet up in the mode
	 * specified in newSetting, and also queries the tablet's
	 * physical capacities.
	 *
	 * Sanity check: if a tablet doesn't like the slow programmatic
	 * delay, we often get sizes of 0x0. Let's use that as an indicator
	 * to try faster delays, up to 25 ms. If that logic fails, well, you'll
	 * have to explain to us how your tablet thinks it's 0x0, and yet that's
	 * not an error :-)
	 */

	for (i = 0; i < sizeof(speeds) / sizeof(speeds[0]); ++i) {
		aiptek->curSetting.programmableDelay = speeds[i];
		(void)aiptek_program_tablet(aiptek);
		if (aiptek->inputdev.absmax[ABS_X] > 0) {
			info("input: Aiptek using %d ms programming speed\n",
			     aiptek->curSetting.programmableDelay);
			break;
		}
	}

	/* Associate this driver's struct with the usb interface.
	 */
	usb_set_intfdata(intf, aiptek);

	/* Set up the sysfs files
	 */
	aiptek_add_files(&intf->dev);

	/* Make sure the evdev module is loaded. Assuming evdev IS a module :-)
	 */
	if (request_module("evdev") != 0)
		info("aiptek: error loading 'evdev' module");

	return 0;
}

/* Forward declaration */
static void aiptek_disconnect(struct usb_interface *intf);

static struct usb_driver aiptek_driver = {
	.owner = THIS_MODULE,
	.name = "aiptek",
	.probe = aiptek_probe,
	.disconnect = aiptek_disconnect,
	.id_table = aiptek_ids,
};

/***********************************************************************
 * Deal with tablet disconnecting from the system.
 */
static void aiptek_disconnect(struct usb_interface *intf)
{
	struct aiptek *aiptek = usb_get_intfdata(intf);

	/* Disassociate driver's struct with usb interface
	 */
	usb_set_intfdata(intf, NULL);
	if (aiptek != NULL) {
		/* Free & unhook everything from the system.
		 */
		usb_unlink_urb(aiptek->urb);
		input_unregister_device(&aiptek->inputdev);
		aiptek_delete_files(&intf->dev);
		usb_free_urb(aiptek->urb);
		usb_buffer_free(interface_to_usbdev(intf),
				AIPTEK_PACKET_LENGTH,
				aiptek->data, aiptek->data_dma);
		kfree(aiptek);
		aiptek = NULL;
	}
}

static int __init aiptek_init(void)
{
	int result = usb_register(&aiptek_driver);
	if (result == 0) {
		info(DRIVER_VERSION ": " DRIVER_AUTHOR);
		info(DRIVER_DESC);
	}
	return result;
}

static void __exit aiptek_exit(void)
{
	usb_deregister(&aiptek_driver);
}

MODULE_AUTHOR(DRIVER_AUTHOR);
MODULE_DESCRIPTION(DRIVER_DESC);
MODULE_LICENSE("GPL");

MODULE_PARM(programmableDelay, "i");
MODULE_PARM_DESC(programmableDelay, "delay used during tablet programming");
MODULE_PARM(jitterDelay, "i");
MODULE_PARM_DESC(jitterDelay, "stylus/mouse settlement delay");

module_init(aiptek_init);
module_exit(aiptek_exit);<|MERGE_RESOLUTION|>--- conflicted
+++ resolved
@@ -906,17 +906,9 @@
 static int
 aiptek_query(struct aiptek *aiptek, unsigned char command, unsigned char data)
 {
-<<<<<<< HEAD
-	struct usb_device *dev = interface_to_usbdev (intf);
-	struct usb_host_interface *interface = intf->cur_altsetting;
-	struct usb_endpoint_descriptor *endpoint;
-	struct aiptek *aiptek;
-	int err = -ENOMEM;
-=======
 	const int sizeof_buf = 3 * sizeof(u8);
 	int ret;
 	u8 *buf;
->>>>>>> 30e74fea
 
 	buf = kmalloc(sizeof_buf, GFP_KERNEL);
 	if (!buf)
