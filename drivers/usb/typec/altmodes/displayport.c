// SPDX-License-Identifier: GPL-2.0
/*
 * USB Typec-C DisplayPort Alternate Mode driver
 *
 * Copyright (C) 2018 Intel Corporation
 * Author: Heikki Krogerus <heikki.krogerus@linux.intel.com>
 *
 * DisplayPort is trademark of VESA (www.vesa.org)
 */

#include <linux/delay.h>
#include <linux/mutex.h>
#include <linux/module.h>
#include <linux/usb/pd_vdo.h>
#include <linux/usb/typec_dp.h>
#include "displayport.h"

#define DP_HEADER(_dp, ver, cmd)	(VDO((_dp)->alt->svid, 1, ver, cmd)	\
					 | VDO_OPOS(USB_TYPEC_DP_MODE))

enum {
	DP_CONF_USB,
	DP_CONF_DFP_D,
	DP_CONF_UFP_D,
	DP_CONF_DUAL_D,
};

/* Pin assignments that use USB3.1 Gen2 signaling to carry DP protocol */
#define DP_PIN_ASSIGN_GEN2_BR_MASK	(BIT(DP_PIN_ASSIGN_A) | \
					 BIT(DP_PIN_ASSIGN_B))

/* Pin assignments that use DP v1.3 signaling to carry DP protocol */
#define DP_PIN_ASSIGN_DP_BR_MASK	(BIT(DP_PIN_ASSIGN_C) | \
					 BIT(DP_PIN_ASSIGN_D) | \
					 BIT(DP_PIN_ASSIGN_E) | \
					 BIT(DP_PIN_ASSIGN_F))

/* DP only pin assignments */
#define DP_PIN_ASSIGN_DP_ONLY_MASK	(BIT(DP_PIN_ASSIGN_A) | \
					 BIT(DP_PIN_ASSIGN_C) | \
					 BIT(DP_PIN_ASSIGN_E))

/* Pin assignments where one channel is for USB */
#define DP_PIN_ASSIGN_MULTI_FUNC_MASK	(BIT(DP_PIN_ASSIGN_B) | \
					 BIT(DP_PIN_ASSIGN_D) | \
					 BIT(DP_PIN_ASSIGN_F))

enum dp_state {
	DP_STATE_IDLE,
	DP_STATE_ENTER,
	DP_STATE_UPDATE,
	DP_STATE_CONFIGURE,
	DP_STATE_EXIT,
};

struct dp_altmode {
	struct typec_displayport_data data;

	enum dp_state state;

	struct mutex lock; /* device lock */
	struct work_struct work;
	struct typec_altmode *alt;
	const struct typec_altmode *port;
};

static int dp_altmode_notify(struct dp_altmode *dp)
{
	u8 state = get_count_order(DP_CONF_GET_PIN_ASSIGN(dp->data.conf));

	return typec_altmode_notify(dp->alt, TYPEC_MODAL_STATE(state),
				   &dp->data);
}

static int dp_altmode_configure(struct dp_altmode *dp, u8 con)
{
	u32 conf = DP_CONF_SIGNALING_DP; /* Only DP signaling supported */
	u8 pin_assign = 0;

	switch (con) {
	case DP_STATUS_CON_DISABLED:
		return 0;
	case DP_STATUS_CON_DFP_D:
		conf |= DP_CONF_UFP_U_AS_DFP_D;
		pin_assign = DP_CAP_UFP_D_PIN_ASSIGN(dp->alt->vdo) &
			     DP_CAP_DFP_D_PIN_ASSIGN(dp->port->vdo);
		break;
	case DP_STATUS_CON_UFP_D:
	case DP_STATUS_CON_BOTH: /* NOTE: First acting as DP source */
		conf |= DP_CONF_UFP_U_AS_UFP_D;
		pin_assign = DP_CAP_DFP_D_PIN_ASSIGN(dp->alt->vdo) &
			     DP_CAP_UFP_D_PIN_ASSIGN(dp->port->vdo);
		break;
	default:
		break;
	}

	/* Determining the initial pin assignment. */
	if (!DP_CONF_GET_PIN_ASSIGN(dp->data.conf)) {
		/* Is USB together with DP preferred */
		if (dp->data.status & DP_STATUS_PREFER_MULTI_FUNC &&
		    pin_assign & DP_PIN_ASSIGN_MULTI_FUNC_MASK)
			pin_assign &= DP_PIN_ASSIGN_MULTI_FUNC_MASK;
		else if (pin_assign & DP_PIN_ASSIGN_DP_ONLY_MASK)
			pin_assign &= DP_PIN_ASSIGN_DP_ONLY_MASK;

		if (!pin_assign)
			return -EINVAL;

		conf |= DP_CONF_SET_PIN_ASSIGN(pin_assign);
	}

	dp->data.conf = conf;

	return 0;
}

static int dp_altmode_status_update(struct dp_altmode *dp)
{
	bool configured = !!DP_CONF_GET_PIN_ASSIGN(dp->data.conf);
	u8 con = DP_STATUS_CONNECTION(dp->data.status);
	int ret = 0;

	if (configured && (dp->data.status & DP_STATUS_SWITCH_TO_USB)) {
		dp->data.conf = 0;
		dp->state = DP_STATE_CONFIGURE;
	} else if (dp->data.status & DP_STATUS_EXIT_DP_MODE) {
		dp->state = DP_STATE_EXIT;
	} else if (!(con & DP_CONF_CURRENTLY(dp->data.conf))) {
		ret = dp_altmode_configure(dp, con);
		if (!ret)
			dp->state = DP_STATE_CONFIGURE;
	}

	return ret;
}

static int dp_altmode_configured(struct dp_altmode *dp)
{
	int ret;

	sysfs_notify(&dp->alt->dev.kobj, "displayport", "configuration");

	if (!dp->data.conf)
		return typec_altmode_notify(dp->alt, TYPEC_STATE_USB,
					    &dp->data);

	ret = dp_altmode_notify(dp);
	if (ret)
		return ret;

	sysfs_notify(&dp->alt->dev.kobj, "displayport", "pin_assignment");

	return 0;
}

static int dp_altmode_configure_vdm(struct dp_altmode *dp, u32 conf)
{
	int svdm_version = typec_altmode_get_svdm_version(dp->alt);
	u32 header;
	int ret;

	if (svdm_version < 0)
		return svdm_version;

	header = DP_HEADER(dp, svdm_version, DP_CMD_CONFIGURE);
	ret = typec_altmode_notify(dp->alt, TYPEC_STATE_SAFE, &dp->data);
	if (ret) {
		dev_err(&dp->alt->dev,
			"unable to put to connector to safe mode\n");
		return ret;
	}

	ret = typec_altmode_vdm(dp->alt, header, &conf, 2);
	if (ret) {
		if (DP_CONF_GET_PIN_ASSIGN(dp->data.conf))
			dp_altmode_notify(dp);
		else
			typec_altmode_notify(dp->alt, TYPEC_STATE_USB,
					     &dp->data);
	}

	return ret;
}

static void dp_altmode_work(struct work_struct *work)
{
	struct dp_altmode *dp = container_of(work, struct dp_altmode, work);
	int svdm_version;
	u32 header;
	u32 vdo;
	int ret;

	mutex_lock(&dp->lock);

	switch (dp->state) {
	case DP_STATE_ENTER:
		ret = typec_altmode_enter(dp->alt, NULL);
<<<<<<< HEAD
		if (ret)
=======
		if (ret && ret != -EBUSY)
>>>>>>> 7d2a07b7
			dev_err(&dp->alt->dev, "failed to enter mode\n");
		break;
	case DP_STATE_UPDATE:
		svdm_version = typec_altmode_get_svdm_version(dp->alt);
		if (svdm_version < 0)
			break;
		header = DP_HEADER(dp, svdm_version, DP_CMD_STATUS_UPDATE);
		vdo = 1;
		ret = typec_altmode_vdm(dp->alt, header, &vdo, 2);
		if (ret)
			dev_err(&dp->alt->dev,
				"unable to send Status Update command (%d)\n",
				ret);
		break;
	case DP_STATE_CONFIGURE:
		ret = dp_altmode_configure_vdm(dp, dp->data.conf);
		if (ret)
			dev_err(&dp->alt->dev,
				"unable to send Configure command (%d)\n", ret);
		break;
	case DP_STATE_EXIT:
		if (typec_altmode_exit(dp->alt))
			dev_err(&dp->alt->dev, "Exit Mode Failed!\n");
		break;
	default:
		break;
	}

	dp->state = DP_STATE_IDLE;

	mutex_unlock(&dp->lock);
}

static void dp_altmode_attention(struct typec_altmode *alt, const u32 vdo)
{
	struct dp_altmode *dp = typec_altmode_get_drvdata(alt);
	u8 old_state;

	mutex_lock(&dp->lock);

	old_state = dp->state;
	dp->data.status = vdo;

	if (old_state != DP_STATE_IDLE)
		dev_warn(&alt->dev, "ATTENTION while processing state %d\n",
			 old_state);

	if (dp_altmode_status_update(dp))
		dev_warn(&alt->dev, "%s: status update failed\n", __func__);

	if (dp_altmode_notify(dp))
		dev_err(&alt->dev, "%s: notification failed\n", __func__);

	if (old_state == DP_STATE_IDLE && dp->state != DP_STATE_IDLE)
		schedule_work(&dp->work);

	mutex_unlock(&dp->lock);
}

static int dp_altmode_vdm(struct typec_altmode *alt,
			  const u32 hdr, const u32 *vdo, int count)
{
	struct dp_altmode *dp = typec_altmode_get_drvdata(alt);
	int cmd_type = PD_VDO_CMDT(hdr);
	int cmd = PD_VDO_CMD(hdr);
	int ret = 0;

	mutex_lock(&dp->lock);

	if (dp->state != DP_STATE_IDLE) {
		ret = -EBUSY;
		goto err_unlock;
	}

	switch (cmd_type) {
	case CMDT_RSP_ACK:
		switch (cmd) {
		case CMD_ENTER_MODE:
			dp->state = DP_STATE_UPDATE;
			break;
		case CMD_EXIT_MODE:
			dp->data.status = 0;
			dp->data.conf = 0;
			break;
		case DP_CMD_STATUS_UPDATE:
			dp->data.status = *vdo;
			ret = dp_altmode_status_update(dp);
			break;
		case DP_CMD_CONFIGURE:
			ret = dp_altmode_configured(dp);
			break;
		default:
			break;
		}
		break;
	case CMDT_RSP_NAK:
		switch (cmd) {
		case DP_CMD_CONFIGURE:
			dp->data.conf = 0;
			ret = dp_altmode_configured(dp);
			break;
		default:
			break;
		}
		break;
	default:
		break;
	}

	if (dp->state != DP_STATE_IDLE)
		schedule_work(&dp->work);

err_unlock:
	mutex_unlock(&dp->lock);
	return ret;
}

static int dp_altmode_activate(struct typec_altmode *alt, int activate)
{
	return activate ? typec_altmode_enter(alt, NULL) :
			  typec_altmode_exit(alt);
}

static const struct typec_altmode_ops dp_altmode_ops = {
	.attention = dp_altmode_attention,
	.vdm = dp_altmode_vdm,
	.activate = dp_altmode_activate,
};

static const char * const configurations[] = {
	[DP_CONF_USB]	= "USB",
	[DP_CONF_DFP_D]	= "source",
	[DP_CONF_UFP_D]	= "sink",
};

static ssize_t
configuration_store(struct device *dev, struct device_attribute *attr,
		    const char *buf, size_t size)
{
	struct dp_altmode *dp = dev_get_drvdata(dev);
	u32 conf;
	u32 cap;
	int con;
	int ret = 0;

	con = sysfs_match_string(configurations, buf);
	if (con < 0)
		return con;

	mutex_lock(&dp->lock);

	if (dp->state != DP_STATE_IDLE) {
		ret = -EBUSY;
		goto err_unlock;
	}

	cap = DP_CAP_CAPABILITY(dp->alt->vdo);

	if ((con == DP_CONF_DFP_D && !(cap & DP_CAP_DFP_D)) ||
	    (con == DP_CONF_UFP_D && !(cap & DP_CAP_UFP_D))) {
		ret = -EINVAL;
		goto err_unlock;
	}

	conf = dp->data.conf & ~DP_CONF_DUAL_D;
	conf |= con;

	if (dp->alt->active) {
		ret = dp_altmode_configure_vdm(dp, conf);
		if (ret)
			goto err_unlock;
	}

	dp->data.conf = conf;

err_unlock:
	mutex_unlock(&dp->lock);

	return ret ? ret : size;
}

static ssize_t configuration_show(struct device *dev,
				  struct device_attribute *attr, char *buf)
{
	struct dp_altmode *dp = dev_get_drvdata(dev);
	int len;
	u8 cap;
	u8 cur;
	int i;

	mutex_lock(&dp->lock);

	cap = DP_CAP_CAPABILITY(dp->alt->vdo);
	cur = DP_CONF_CURRENTLY(dp->data.conf);

	len = sprintf(buf, "%s ", cur ? "USB" : "[USB]");

	for (i = 1; i < ARRAY_SIZE(configurations); i++) {
		if (i == cur)
			len += sprintf(buf + len, "[%s] ", configurations[i]);
		else if ((i == DP_CONF_DFP_D && cap & DP_CAP_DFP_D) ||
			 (i == DP_CONF_UFP_D && cap & DP_CAP_UFP_D))
			len += sprintf(buf + len, "%s ", configurations[i]);
	}

	mutex_unlock(&dp->lock);

	buf[len - 1] = '\n';
	return len;
}
static DEVICE_ATTR_RW(configuration);

static const char * const pin_assignments[] = {
	[DP_PIN_ASSIGN_A] = "A",
	[DP_PIN_ASSIGN_B] = "B",
	[DP_PIN_ASSIGN_C] = "C",
	[DP_PIN_ASSIGN_D] = "D",
	[DP_PIN_ASSIGN_E] = "E",
	[DP_PIN_ASSIGN_F] = "F",
};

static ssize_t
pin_assignment_store(struct device *dev, struct device_attribute *attr,
		     const char *buf, size_t size)
{
	struct dp_altmode *dp = dev_get_drvdata(dev);
	u8 assignments;
	u32 conf;
	int ret;

	ret = sysfs_match_string(pin_assignments, buf);
	if (ret < 0)
		return ret;

	conf = DP_CONF_SET_PIN_ASSIGN(BIT(ret));
	ret = 0;

	mutex_lock(&dp->lock);

	if (conf & dp->data.conf)
		goto out_unlock;

	if (dp->state != DP_STATE_IDLE) {
		ret = -EBUSY;
		goto out_unlock;
	}

	if (DP_CONF_CURRENTLY(dp->data.conf) == DP_CONF_DFP_D)
		assignments = DP_CAP_UFP_D_PIN_ASSIGN(dp->alt->vdo);
	else
		assignments = DP_CAP_DFP_D_PIN_ASSIGN(dp->alt->vdo);

	if (!(DP_CONF_GET_PIN_ASSIGN(conf) & assignments)) {
		ret = -EINVAL;
		goto out_unlock;
	}

	conf |= dp->data.conf & ~DP_CONF_PIN_ASSIGNEMENT_MASK;

	/* Only send Configure command if a configuration has been set */
	if (dp->alt->active && DP_CONF_CURRENTLY(dp->data.conf)) {
		ret = dp_altmode_configure_vdm(dp, conf);
		if (ret)
			goto out_unlock;
	}

	dp->data.conf = conf;

out_unlock:
	mutex_unlock(&dp->lock);

	return ret ? ret : size;
}

static ssize_t pin_assignment_show(struct device *dev,
				   struct device_attribute *attr, char *buf)
{
	struct dp_altmode *dp = dev_get_drvdata(dev);
	u8 assignments;
	int len = 0;
	u8 cur;
	int i;

	mutex_lock(&dp->lock);

	cur = get_count_order(DP_CONF_GET_PIN_ASSIGN(dp->data.conf));

	if (DP_CONF_CURRENTLY(dp->data.conf) == DP_CONF_DFP_D)
		assignments = DP_CAP_UFP_D_PIN_ASSIGN(dp->alt->vdo);
	else
		assignments = DP_CAP_DFP_D_PIN_ASSIGN(dp->alt->vdo);

	for (i = 0; assignments; assignments >>= 1, i++) {
		if (assignments & 1) {
			if (i == cur)
				len += sprintf(buf + len, "[%s] ",
					       pin_assignments[i]);
			else
				len += sprintf(buf + len, "%s ",
					       pin_assignments[i]);
		}
	}

	mutex_unlock(&dp->lock);

	buf[len - 1] = '\n';
	return len;
}
static DEVICE_ATTR_RW(pin_assignment);

static struct attribute *dp_altmode_attrs[] = {
	&dev_attr_configuration.attr,
	&dev_attr_pin_assignment.attr,
	NULL
};

static const struct attribute_group dp_altmode_group = {
	.name = "displayport",
	.attrs = dp_altmode_attrs,
};

int dp_altmode_probe(struct typec_altmode *alt)
{
	const struct typec_altmode *port = typec_altmode_get_partner(alt);
	struct dp_altmode *dp;
	int ret;

	/* FIXME: Port can only be DFP_U. */

	/* Make sure we have compatiple pin configurations */
	if (!(DP_CAP_DFP_D_PIN_ASSIGN(port->vdo) &
	      DP_CAP_UFP_D_PIN_ASSIGN(alt->vdo)) &&
	    !(DP_CAP_UFP_D_PIN_ASSIGN(port->vdo) &
	      DP_CAP_DFP_D_PIN_ASSIGN(alt->vdo)))
		return -ENODEV;

	ret = sysfs_create_group(&alt->dev.kobj, &dp_altmode_group);
	if (ret)
		return ret;

	dp = devm_kzalloc(&alt->dev, sizeof(*dp), GFP_KERNEL);
	if (!dp)
		return -ENOMEM;

	INIT_WORK(&dp->work, dp_altmode_work);
	mutex_init(&dp->lock);
	dp->port = port;
	dp->alt = alt;

	alt->desc = "DisplayPort";
	alt->ops = &dp_altmode_ops;

	typec_altmode_set_drvdata(alt, dp);

	dp->state = DP_STATE_ENTER;
	schedule_work(&dp->work);

	return 0;
}
EXPORT_SYMBOL_GPL(dp_altmode_probe);

void dp_altmode_remove(struct typec_altmode *alt)
{
	struct dp_altmode *dp = typec_altmode_get_drvdata(alt);

	sysfs_remove_group(&alt->dev.kobj, &dp_altmode_group);
	cancel_work_sync(&dp->work);
}
EXPORT_SYMBOL_GPL(dp_altmode_remove);

static const struct typec_device_id dp_typec_id[] = {
	{ USB_TYPEC_DP_SID, USB_TYPEC_DP_MODE },
	{ },
};
MODULE_DEVICE_TABLE(typec, dp_typec_id);

static struct typec_altmode_driver dp_altmode_driver = {
	.id_table = dp_typec_id,
	.probe = dp_altmode_probe,
	.remove = dp_altmode_remove,
	.driver = {
		.name = "typec_displayport",
		.owner = THIS_MODULE,
	},
};
module_typec_altmode_driver(dp_altmode_driver);

MODULE_AUTHOR("Heikki Krogerus <heikki.krogerus@linux.intel.com>");
MODULE_LICENSE("GPL v2");
MODULE_DESCRIPTION("DisplayPort Alternate Mode");<|MERGE_RESOLUTION|>--- conflicted
+++ resolved
@@ -196,11 +196,7 @@
 	switch (dp->state) {
 	case DP_STATE_ENTER:
 		ret = typec_altmode_enter(dp->alt, NULL);
-<<<<<<< HEAD
-		if (ret)
-=======
 		if (ret && ret != -EBUSY)
->>>>>>> 7d2a07b7
 			dev_err(&dp->alt->dev, "failed to enter mode\n");
 		break;
 	case DP_STATE_UPDATE:
