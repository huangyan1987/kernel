/*
 * core.c - ChipIdea USB IP core family device controller
 *
 * Copyright (C) 2008 Chipidea - MIPS Technologies, Inc. All rights reserved.
 *
 * Author: David Lopo
 *
 * This program is free software; you can redistribute it and/or modify
 * it under the terms of the GNU General Public License version 2 as
 * published by the Free Software Foundation.
 */

/*
 * Description: ChipIdea USB IP core family device controller
 *
 * This driver is composed of several blocks:
 * - HW:     hardware interface
 * - DBG:    debug facilities (optional)
 * - UTIL:   utilities
 * - ISR:    interrupts handling
 * - ENDPT:  endpoint operations (Gadget API)
 * - GADGET: gadget operations (Gadget API)
 * - BUS:    bus glue code, bus abstraction layer
 *
 * Compile Options
 * - STALL_IN:  non-empty bulk-in pipes cannot be halted
 *              if defined mass storage compliance succeeds but with warnings
 *              => case 4: Hi >  Dn
 *              => case 5: Hi >  Di
 *              => case 8: Hi <> Do
 *              if undefined usbtest 13 fails
 * - TRACE:     enable function tracing (depends on DEBUG)
 *
 * Main Features
 * - Chapter 9 & Mass Storage Compliance with Gadget File Storage
 * - Chapter 9 Compliance with Gadget Zero (STALL_IN undefined)
 * - Normal & LPM support
 *
 * USBTEST Report
 * - OK: 0-12, 13 (STALL_IN defined) & 14
 * - Not Supported: 15 & 16 (ISO)
 *
 * TODO List
 * - Suspend & Remote Wakeup
 */
#include <linux/delay.h>
#include <linux/device.h>
#include <linux/dma-mapping.h>
#include <linux/extcon.h>
#include <linux/phy/phy.h>
#include <linux/platform_device.h>
#include <linux/module.h>
#include <linux/idr.h>
#include <linux/interrupt.h>
#include <linux/io.h>
#include <linux/kernel.h>
#include <linux/slab.h>
#include <linux/pm_runtime.h>
#include <linux/usb/ch9.h>
#include <linux/usb/gadget.h>
#include <linux/usb/otg.h>
#include <linux/usb/chipidea.h>
#include <linux/usb/of.h>
#include <linux/of.h>
#include <linux/regulator/consumer.h>
#include <linux/usb/ehci_def.h>

#include "ci.h"
#include "udc.h"
#include "bits.h"
#include "host.h"
#include "otg.h"
#include "otg_fsm.h"

/* Controller register map */
static const u8 ci_regs_nolpm[] = {
	[CAP_CAPLENGTH]		= 0x00U,
	[CAP_HCCPARAMS]		= 0x08U,
	[CAP_DCCPARAMS]		= 0x24U,
	[CAP_TESTMODE]		= 0x38U,
	[OP_USBCMD]		= 0x00U,
	[OP_USBSTS]		= 0x04U,
	[OP_USBINTR]		= 0x08U,
	[OP_DEVICEADDR]		= 0x14U,
	[OP_ENDPTLISTADDR]	= 0x18U,
	[OP_TTCTRL]		= 0x1CU,
	[OP_BURSTSIZE]		= 0x20U,
	[OP_ULPI_VIEWPORT]	= 0x30U,
	[OP_PORTSC]		= 0x44U,
	[OP_DEVLC]		= 0x84U,
	[OP_OTGSC]		= 0x64U,
	[OP_USBMODE]		= 0x68U,
	[OP_ENDPTSETUPSTAT]	= 0x6CU,
	[OP_ENDPTPRIME]		= 0x70U,
	[OP_ENDPTFLUSH]		= 0x74U,
	[OP_ENDPTSTAT]		= 0x78U,
	[OP_ENDPTCOMPLETE]	= 0x7CU,
	[OP_ENDPTCTRL]		= 0x80U,
};

static const u8 ci_regs_lpm[] = {
	[CAP_CAPLENGTH]		= 0x00U,
	[CAP_HCCPARAMS]		= 0x08U,
	[CAP_DCCPARAMS]		= 0x24U,
	[CAP_TESTMODE]		= 0xFCU,
	[OP_USBCMD]		= 0x00U,
	[OP_USBSTS]		= 0x04U,
	[OP_USBINTR]		= 0x08U,
	[OP_DEVICEADDR]		= 0x14U,
	[OP_ENDPTLISTADDR]	= 0x18U,
	[OP_TTCTRL]		= 0x1CU,
	[OP_BURSTSIZE]		= 0x20U,
	[OP_ULPI_VIEWPORT]	= 0x30U,
	[OP_PORTSC]		= 0x44U,
	[OP_DEVLC]		= 0x84U,
	[OP_OTGSC]		= 0xC4U,
	[OP_USBMODE]		= 0xC8U,
	[OP_ENDPTSETUPSTAT]	= 0xD8U,
	[OP_ENDPTPRIME]		= 0xDCU,
	[OP_ENDPTFLUSH]		= 0xE0U,
	[OP_ENDPTSTAT]		= 0xE4U,
	[OP_ENDPTCOMPLETE]	= 0xE8U,
	[OP_ENDPTCTRL]		= 0xECU,
};

static void hw_alloc_regmap(struct ci_hdrc *ci, bool is_lpm)
{
	int i;

	for (i = 0; i < OP_ENDPTCTRL; i++)
		ci->hw_bank.regmap[i] =
			(i <= CAP_LAST ? ci->hw_bank.cap : ci->hw_bank.op) +
			(is_lpm ? ci_regs_lpm[i] : ci_regs_nolpm[i]);

	for (; i <= OP_LAST; i++)
		ci->hw_bank.regmap[i] = ci->hw_bank.op +
			4 * (i - OP_ENDPTCTRL) +
			(is_lpm
			 ? ci_regs_lpm[OP_ENDPTCTRL]
			 : ci_regs_nolpm[OP_ENDPTCTRL]);

}

static enum ci_revision ci_get_revision(struct ci_hdrc *ci)
{
	int ver = hw_read_id_reg(ci, ID_ID, VERSION) >> __ffs(VERSION);
	enum ci_revision rev = CI_REVISION_UNKNOWN;

	if (ver == 0x2) {
		rev = hw_read_id_reg(ci, ID_ID, REVISION)
			>> __ffs(REVISION);
		rev += CI_REVISION_20;
	} else if (ver == 0x0) {
		rev = CI_REVISION_1X;
	}

	return rev;
}

/**
 * hw_read_intr_enable: returns interrupt enable register
 *
 * @ci: the controller
 *
 * This function returns register data
 */
u32 hw_read_intr_enable(struct ci_hdrc *ci)
{
	return hw_read(ci, OP_USBINTR, ~0);
}

/**
 * hw_read_intr_status: returns interrupt status register
 *
 * @ci: the controller
 *
 * This function returns register data
 */
u32 hw_read_intr_status(struct ci_hdrc *ci)
{
	return hw_read(ci, OP_USBSTS, ~0);
}

/**
 * hw_port_test_set: writes port test mode (execute without interruption)
 * @mode: new value
 *
 * This function returns an error code
 */
int hw_port_test_set(struct ci_hdrc *ci, u8 mode)
{
	const u8 TEST_MODE_MAX = 7;

	if (mode > TEST_MODE_MAX)
		return -EINVAL;

	hw_write(ci, OP_PORTSC, PORTSC_PTC, mode << __ffs(PORTSC_PTC));
	return 0;
}

/**
 * hw_port_test_get: reads port test mode value
 *
 * @ci: the controller
 *
 * This function returns port test mode value
 */
u8 hw_port_test_get(struct ci_hdrc *ci)
{
	return hw_read(ci, OP_PORTSC, PORTSC_PTC) >> __ffs(PORTSC_PTC);
}

static void hw_wait_phy_stable(void)
{
	/*
	 * The phy needs some delay to output the stable status from low
	 * power mode. And for OTGSC, the status inputs are debounced
	 * using a 1 ms time constant, so, delay 2ms for controller to get
	 * the stable status, like vbus and id when the phy leaves low power.
	 */
	usleep_range(2000, 2500);
}

/* The PHY enters/leaves low power mode */
static void ci_hdrc_enter_lpm(struct ci_hdrc *ci, bool enable)
{
	enum ci_hw_regs reg = ci->hw_bank.lpm ? OP_DEVLC : OP_PORTSC;
	bool lpm = !!(hw_read(ci, reg, PORTSC_PHCD(ci->hw_bank.lpm)));

	if (enable && !lpm)
		hw_write(ci, reg, PORTSC_PHCD(ci->hw_bank.lpm),
				PORTSC_PHCD(ci->hw_bank.lpm));
	else if (!enable && lpm)
		hw_write(ci, reg, PORTSC_PHCD(ci->hw_bank.lpm),
				0);
}

static int hw_device_init(struct ci_hdrc *ci, void __iomem *base)
{
	u32 reg;

	/* bank is a module variable */
	ci->hw_bank.abs = base;

	ci->hw_bank.cap = ci->hw_bank.abs;
	ci->hw_bank.cap += ci->platdata->capoffset;
	ci->hw_bank.op = ci->hw_bank.cap + (ioread32(ci->hw_bank.cap) & 0xff);

	hw_alloc_regmap(ci, false);
	reg = hw_read(ci, CAP_HCCPARAMS, HCCPARAMS_LEN) >>
		__ffs(HCCPARAMS_LEN);
	ci->hw_bank.lpm  = reg;
	if (reg)
		hw_alloc_regmap(ci, !!reg);
	ci->hw_bank.size = ci->hw_bank.op - ci->hw_bank.abs;
	ci->hw_bank.size += OP_LAST;
	ci->hw_bank.size /= sizeof(u32);

	reg = hw_read(ci, CAP_DCCPARAMS, DCCPARAMS_DEN) >>
		__ffs(DCCPARAMS_DEN);
	ci->hw_ep_max = reg * 2;   /* cache hw ENDPT_MAX */

	if (ci->hw_ep_max > ENDPT_MAX)
		return -ENODEV;

	ci_hdrc_enter_lpm(ci, false);

	/* Disable all interrupts bits */
	hw_write(ci, OP_USBINTR, 0xffffffff, 0);

	/* Clear all interrupts status bits*/
	hw_write(ci, OP_USBSTS, 0xffffffff, 0xffffffff);

	ci->rev = ci_get_revision(ci);

	dev_dbg(ci->dev,
		"ChipIdea HDRC found, revision: %d, lpm: %d; cap: %p op: %p\n",
		ci->rev, ci->hw_bank.lpm, ci->hw_bank.cap, ci->hw_bank.op);

	/* setup lock mode ? */

	/* ENDPTSETUPSTAT is '0' by default */

	/* HCSPARAMS.bf.ppc SHOULD BE zero for device */

	return 0;
}

void hw_phymode_configure(struct ci_hdrc *ci)
{
	u32 portsc, lpm, sts = 0;

	switch (ci->platdata->phy_mode) {
	case USBPHY_INTERFACE_MODE_UTMI:
		portsc = PORTSC_PTS(PTS_UTMI);
		lpm = DEVLC_PTS(PTS_UTMI);
		break;
	case USBPHY_INTERFACE_MODE_UTMIW:
		portsc = PORTSC_PTS(PTS_UTMI) | PORTSC_PTW;
		lpm = DEVLC_PTS(PTS_UTMI) | DEVLC_PTW;
		break;
	case USBPHY_INTERFACE_MODE_ULPI:
		portsc = PORTSC_PTS(PTS_ULPI);
		lpm = DEVLC_PTS(PTS_ULPI);
		break;
	case USBPHY_INTERFACE_MODE_SERIAL:
		portsc = PORTSC_PTS(PTS_SERIAL);
		lpm = DEVLC_PTS(PTS_SERIAL);
		sts = 1;
		break;
	case USBPHY_INTERFACE_MODE_HSIC:
		portsc = PORTSC_PTS(PTS_HSIC);
		lpm = DEVLC_PTS(PTS_HSIC);
		break;
	default:
		return;
	}

	if (ci->hw_bank.lpm) {
		hw_write(ci, OP_DEVLC, DEVLC_PTS(7) | DEVLC_PTW, lpm);
		if (sts)
			hw_write(ci, OP_DEVLC, DEVLC_STS, DEVLC_STS);
	} else {
		hw_write(ci, OP_PORTSC, PORTSC_PTS(7) | PORTSC_PTW, portsc);
		if (sts)
			hw_write(ci, OP_PORTSC, PORTSC_STS, PORTSC_STS);
	}
}
EXPORT_SYMBOL_GPL(hw_phymode_configure);

/**
 * _ci_usb_phy_init: initialize phy taking in account both phy and usb_phy
 * interfaces
 * @ci: the controller
 *
 * This function returns an error code if the phy failed to init
 */
static int _ci_usb_phy_init(struct ci_hdrc *ci)
{
	int ret;

	if (ci->phy) {
		ret = phy_init(ci->phy);
		if (ret)
			return ret;

		ret = phy_power_on(ci->phy);
		if (ret) {
			phy_exit(ci->phy);
			return ret;
		}
	} else {
		ret = usb_phy_init(ci->usb_phy);
	}

	return ret;
}

/**
 * _ci_usb_phy_exit: deinitialize phy taking in account both phy and usb_phy
 * interfaces
 * @ci: the controller
 */
static void ci_usb_phy_exit(struct ci_hdrc *ci)
{
	if (ci->platdata->flags & CI_HDRC_OVERRIDE_PHY_CONTROL)
		return;

	if (ci->phy) {
		phy_power_off(ci->phy);
		phy_exit(ci->phy);
	} else {
		usb_phy_shutdown(ci->usb_phy);
	}
}

/**
 * ci_usb_phy_init: initialize phy according to different phy type
 * @ci: the controller
 *
 * This function returns an error code if usb_phy_init has failed
 */
static int ci_usb_phy_init(struct ci_hdrc *ci)
{
	int ret;

	if (ci->platdata->flags & CI_HDRC_OVERRIDE_PHY_CONTROL)
		return 0;

	switch (ci->platdata->phy_mode) {
	case USBPHY_INTERFACE_MODE_UTMI:
	case USBPHY_INTERFACE_MODE_UTMIW:
	case USBPHY_INTERFACE_MODE_HSIC:
		ret = _ci_usb_phy_init(ci);
		if (!ret)
			hw_wait_phy_stable();
		else
			return ret;
		hw_phymode_configure(ci);
		break;
	case USBPHY_INTERFACE_MODE_ULPI:
	case USBPHY_INTERFACE_MODE_SERIAL:
		hw_phymode_configure(ci);
		ret = _ci_usb_phy_init(ci);
		if (ret)
			return ret;
		break;
	default:
		ret = _ci_usb_phy_init(ci);
		if (!ret)
			hw_wait_phy_stable();
	}

	return ret;
}


/**
 * ci_platform_configure: do controller configure
 * @ci: the controller
 *
 */
void ci_platform_configure(struct ci_hdrc *ci)
{
	bool is_device_mode, is_host_mode;

	is_device_mode = hw_read(ci, OP_USBMODE, USBMODE_CM) == USBMODE_CM_DC;
	is_host_mode = hw_read(ci, OP_USBMODE, USBMODE_CM) == USBMODE_CM_HC;

	if (is_device_mode) {
		phy_set_mode(ci->phy, PHY_MODE_USB_DEVICE);

		if (ci->platdata->flags & CI_HDRC_DISABLE_DEVICE_STREAMING)
			hw_write(ci, OP_USBMODE, USBMODE_CI_SDIS,
				 USBMODE_CI_SDIS);
	}

	if (is_host_mode) {
		phy_set_mode(ci->phy, PHY_MODE_USB_HOST);

		if (ci->platdata->flags & CI_HDRC_DISABLE_HOST_STREAMING)
			hw_write(ci, OP_USBMODE, USBMODE_CI_SDIS,
				 USBMODE_CI_SDIS);
	}

	if (ci->platdata->flags & CI_HDRC_FORCE_FULLSPEED) {
		if (ci->hw_bank.lpm)
			hw_write(ci, OP_DEVLC, DEVLC_PFSC, DEVLC_PFSC);
		else
			hw_write(ci, OP_PORTSC, PORTSC_PFSC, PORTSC_PFSC);
	}

	if (ci->platdata->flags & CI_HDRC_SET_NON_ZERO_TTHA)
		hw_write(ci, OP_TTCTRL, TTCTRL_TTHA_MASK, TTCTRL_TTHA);

	hw_write(ci, OP_USBCMD, 0xff0000, ci->platdata->itc_setting << 16);

	if (ci->platdata->flags & CI_HDRC_OVERRIDE_AHB_BURST)
		hw_write_id_reg(ci, ID_SBUSCFG, AHBBRST_MASK,
			ci->platdata->ahb_burst_config);

	/* override burst size, take effect only when ahb_burst_config is 0 */
	if (!hw_read_id_reg(ci, ID_SBUSCFG, AHBBRST_MASK)) {
		if (ci->platdata->flags & CI_HDRC_OVERRIDE_TX_BURST)
			hw_write(ci, OP_BURSTSIZE, TX_BURST_MASK,
			ci->platdata->tx_burst_size << __ffs(TX_BURST_MASK));

		if (ci->platdata->flags & CI_HDRC_OVERRIDE_RX_BURST)
			hw_write(ci, OP_BURSTSIZE, RX_BURST_MASK,
				ci->platdata->rx_burst_size);
	}
}

/**
 * hw_controller_reset: do controller reset
 * @ci: the controller
  *
 * This function returns an error code
 */
static int hw_controller_reset(struct ci_hdrc *ci)
{
	int count = 0;

	hw_write(ci, OP_USBCMD, USBCMD_RST, USBCMD_RST);
	while (hw_read(ci, OP_USBCMD, USBCMD_RST)) {
		udelay(10);
		if (count++ > 1000)
			return -ETIMEDOUT;
	}

	return 0;
}

/**
 * hw_device_reset: resets chip (execute without interruption)
 * @ci: the controller
 *
 * This function returns an error code
 */
int hw_device_reset(struct ci_hdrc *ci)
{
	int ret;

	/* should flush & stop before reset */
	hw_write(ci, OP_ENDPTFLUSH, ~0, ~0);
	hw_write(ci, OP_USBCMD, USBCMD_RS, 0);

	ret = hw_controller_reset(ci);
	if (ret) {
		dev_err(ci->dev, "error resetting controller, ret=%d\n", ret);
		return ret;
	}

	if (ci->platdata->notify_event) {
		ret = ci->platdata->notify_event(ci,
			CI_HDRC_CONTROLLER_RESET_EVENT);
		if (ret)
			return ret;
	}

	/* USBMODE should be configured step by step */
	hw_write(ci, OP_USBMODE, USBMODE_CM, USBMODE_CM_IDLE);
	hw_write(ci, OP_USBMODE, USBMODE_CM, USBMODE_CM_DC);
	/* HW >= 2.3 */
	hw_write(ci, OP_USBMODE, USBMODE_SLOM, USBMODE_SLOM);

	if (hw_read(ci, OP_USBMODE, USBMODE_CM) != USBMODE_CM_DC) {
		pr_err("cannot enter in %s device mode", ci_role(ci)->name);
		pr_err("lpm = %i", ci->hw_bank.lpm);
		return -ENODEV;
	}

	ci_platform_configure(ci);

	return 0;
}

static irqreturn_t ci_irq_handler(int irq, void *data)
{
	struct ci_hdrc *ci = data;
	irqreturn_t ret = IRQ_NONE;
	u32 otgsc = 0;

	if (ci->in_lpm) {
		disable_irq_nosync(irq);
		ci->wakeup_int = true;
		pm_runtime_get(ci->dev);
		return IRQ_HANDLED;
	}

	if (ci->is_otg) {
		otgsc = hw_read_otgsc(ci, ~0);
		if (ci_otg_is_fsm_mode(ci)) {
			ret = ci_otg_fsm_irq(ci);
			if (ret == IRQ_HANDLED)
				return ret;
		}
	}

	/*
	 * Handle id change interrupt, it indicates device/host function
	 * switch.
	 */
	if (ci->is_otg && (otgsc & OTGSC_IDIE) && (otgsc & OTGSC_IDIS)) {
		ci->id_event = true;
		/* Clear ID change irq status */
		hw_write_otgsc(ci, OTGSC_IDIS, OTGSC_IDIS);
		ci_otg_queue_work(ci);
		return IRQ_HANDLED;
	}

	/*
	 * Handle vbus change interrupt, it indicates device connection
	 * and disconnection events.
	 */
	if (ci->is_otg && (otgsc & OTGSC_BSVIE) && (otgsc & OTGSC_BSVIS)) {
		ci->b_sess_valid_event = true;
		/* Clear BSV irq */
		hw_write_otgsc(ci, OTGSC_BSVIS, OTGSC_BSVIS);
		ci_otg_queue_work(ci);
		return IRQ_HANDLED;
	}

	/* Handle device/host interrupt */
	if (ci->role != CI_ROLE_END)
		ret = ci_role(ci)->irq(ci);

	return ret;
}

static void ci_irq(struct ci_hdrc *ci)
{
	unsigned long flags;

	local_irq_save(flags);
	ci_irq_handler(ci->irq, ci);
	local_irq_restore(flags);
}

static int ci_cable_notifier(struct notifier_block *nb, unsigned long event,
			     void *ptr)
{
	struct ci_hdrc_cable *cbl = container_of(nb, struct ci_hdrc_cable, nb);
	struct ci_hdrc *ci = cbl->ci;

	cbl->connected = event;
	cbl->changed = true;

	ci_irq(ci);
	return NOTIFY_DONE;
}

static int ci_get_platdata(struct device *dev,
		struct ci_hdrc_platform_data *platdata)
{
	struct extcon_dev *ext_vbus, *ext_id;
	struct ci_hdrc_cable *cable;
	int ret;

	if (!platdata->phy_mode)
		platdata->phy_mode = of_usb_get_phy_mode(dev->of_node);

	if (!platdata->dr_mode)
		platdata->dr_mode = usb_get_dr_mode(dev);

	if (platdata->dr_mode == USB_DR_MODE_UNKNOWN)
		platdata->dr_mode = USB_DR_MODE_OTG;

	if (platdata->dr_mode != USB_DR_MODE_PERIPHERAL) {
		/* Get the vbus regulator */
		platdata->reg_vbus = devm_regulator_get(dev, "vbus");
		if (PTR_ERR(platdata->reg_vbus) == -EPROBE_DEFER) {
			return -EPROBE_DEFER;
		} else if (PTR_ERR(platdata->reg_vbus) == -ENODEV) {
			/* no vbus regulator is needed */
			platdata->reg_vbus = NULL;
		} else if (IS_ERR(platdata->reg_vbus)) {
			dev_err(dev, "Getting regulator error: %ld\n",
				PTR_ERR(platdata->reg_vbus));
			return PTR_ERR(platdata->reg_vbus);
		}
		/* Get TPL support */
		if (!platdata->tpl_support)
			platdata->tpl_support =
				of_usb_host_tpl_support(dev->of_node);
	}

	if (platdata->dr_mode == USB_DR_MODE_OTG) {
		/* We can support HNP and SRP of OTG 2.0 */
		platdata->ci_otg_caps.otg_rev = 0x0200;
		platdata->ci_otg_caps.hnp_support = true;
		platdata->ci_otg_caps.srp_support = true;

		/* Update otg capabilities by DT properties */
		ret = of_usb_update_otg_caps(dev->of_node,
					&platdata->ci_otg_caps);
		if (ret)
			return ret;
	}

	if (usb_get_maximum_speed(dev) == USB_SPEED_FULL)
		platdata->flags |= CI_HDRC_FORCE_FULLSPEED;

	of_property_read_u32(dev->of_node, "phy-clkgate-delay-us",
				     &platdata->phy_clkgate_delay_us);

	platdata->itc_setting = 1;

	of_property_read_u32(dev->of_node, "itc-setting",
					&platdata->itc_setting);

	ret = of_property_read_u32(dev->of_node, "ahb-burst-config",
				&platdata->ahb_burst_config);
	if (!ret) {
		platdata->flags |= CI_HDRC_OVERRIDE_AHB_BURST;
	} else if (ret != -EINVAL) {
		dev_err(dev, "failed to get ahb-burst-config\n");
		return ret;
	}

	ret = of_property_read_u32(dev->of_node, "tx-burst-size-dword",
				&platdata->tx_burst_size);
	if (!ret) {
		platdata->flags |= CI_HDRC_OVERRIDE_TX_BURST;
	} else if (ret != -EINVAL) {
		dev_err(dev, "failed to get tx-burst-size-dword\n");
		return ret;
	}

	ret = of_property_read_u32(dev->of_node, "rx-burst-size-dword",
				&platdata->rx_burst_size);
	if (!ret) {
		platdata->flags |= CI_HDRC_OVERRIDE_RX_BURST;
	} else if (ret != -EINVAL) {
		dev_err(dev, "failed to get rx-burst-size-dword\n");
		return ret;
	}

	if (of_find_property(dev->of_node, "non-zero-ttctrl-ttha", NULL))
		platdata->flags |= CI_HDRC_SET_NON_ZERO_TTHA;

	ext_id = ERR_PTR(-ENODEV);
	ext_vbus = ERR_PTR(-ENODEV);
	if (of_property_read_bool(dev->of_node, "extcon")) {
		/* Each one of them is not mandatory */
		ext_vbus = extcon_get_edev_by_phandle(dev, 0);
		if (IS_ERR(ext_vbus) && PTR_ERR(ext_vbus) != -ENODEV)
			return PTR_ERR(ext_vbus);

		ext_id = extcon_get_edev_by_phandle(dev, 1);
		if (IS_ERR(ext_id) && PTR_ERR(ext_id) != -ENODEV)
			return PTR_ERR(ext_id);
	}

	cable = &platdata->vbus_extcon;
	cable->nb.notifier_call = ci_cable_notifier;
	cable->edev = ext_vbus;

	if (!IS_ERR(ext_vbus)) {
		ret = extcon_get_state(cable->edev, EXTCON_USB);
		if (ret)
			cable->connected = true;
		else
			cable->connected = false;
	}

	cable = &platdata->id_extcon;
	cable->nb.notifier_call = ci_cable_notifier;
	cable->edev = ext_id;

	if (!IS_ERR(ext_id)) {
		ret = extcon_get_state(cable->edev, EXTCON_USB_HOST);
		if (ret)
			cable->connected = true;
		else
			cable->connected = false;
	}
	return 0;
}

static int ci_extcon_register(struct ci_hdrc *ci)
{
	struct ci_hdrc_cable *id, *vbus;
	int ret;

	id = &ci->platdata->id_extcon;
	id->ci = ci;
	if (!IS_ERR(id->edev)) {
		ret = devm_extcon_register_notifier(ci->dev, id->edev,
						EXTCON_USB_HOST, &id->nb);
		if (ret < 0) {
			dev_err(ci->dev, "register ID failed\n");
			return ret;
		}
	}

	vbus = &ci->platdata->vbus_extcon;
	vbus->ci = ci;
	if (!IS_ERR(vbus->edev)) {
		ret = devm_extcon_register_notifier(ci->dev, vbus->edev,
						EXTCON_USB, &vbus->nb);
		if (ret < 0) {
			dev_err(ci->dev, "register VBUS failed\n");
			return ret;
		}
	}

	return 0;
}

static DEFINE_IDA(ci_ida);

struct platform_device *ci_hdrc_add_device(struct device *dev,
			struct resource *res, int nres,
			struct ci_hdrc_platform_data *platdata)
{
	struct platform_device *pdev;
	int id, ret;

	ret = ci_get_platdata(dev, platdata);
	if (ret)
		return ERR_PTR(ret);

	id = ida_simple_get(&ci_ida, 0, 0, GFP_KERNEL);
	if (id < 0)
		return ERR_PTR(id);

	pdev = platform_device_alloc("ci_hdrc", id);
	if (!pdev) {
		ret = -ENOMEM;
		goto put_id;
	}

	pdev->dev.parent = dev;

	ret = platform_device_add_resources(pdev, res, nres);
	if (ret)
		goto err;

	ret = platform_device_add_data(pdev, platdata, sizeof(*platdata));
	if (ret)
		goto err;

	ret = platform_device_add(pdev);
	if (ret)
		goto err;

	return pdev;

err:
	platform_device_put(pdev);
put_id:
	ida_simple_remove(&ci_ida, id);
	return ERR_PTR(ret);
}
EXPORT_SYMBOL_GPL(ci_hdrc_add_device);

void ci_hdrc_remove_device(struct platform_device *pdev)
{
	int id = pdev->id;
	platform_device_unregister(pdev);
	ida_simple_remove(&ci_ida, id);
}
EXPORT_SYMBOL_GPL(ci_hdrc_remove_device);

static inline void ci_role_destroy(struct ci_hdrc *ci)
{
	ci_hdrc_gadget_destroy(ci);
	ci_hdrc_host_destroy(ci);
	if (ci->is_otg)
		ci_hdrc_otg_destroy(ci);
}

static void ci_get_otg_capable(struct ci_hdrc *ci)
{
	if (ci->platdata->flags & CI_HDRC_DUAL_ROLE_NOT_OTG)
		ci->is_otg = false;
	else
		ci->is_otg = (hw_read(ci, CAP_DCCPARAMS,
				DCCPARAMS_DC | DCCPARAMS_HC)
					== (DCCPARAMS_DC | DCCPARAMS_HC));
	if (ci->is_otg) {
		dev_dbg(ci->dev, "It is OTG capable controller\n");
		/* Disable and clear all OTG irq */
		hw_write_otgsc(ci, OTGSC_INT_EN_BITS | OTGSC_INT_STATUS_BITS,
							OTGSC_INT_STATUS_BITS);
	}
}

static ssize_t ci_role_show(struct device *dev, struct device_attribute *attr,
			  char *buf)
{
	struct ci_hdrc *ci = dev_get_drvdata(dev);

	if (ci->role != CI_ROLE_END)
		return sprintf(buf, "%s\n", ci_role(ci)->name);

	return 0;
}

static ssize_t ci_role_store(struct device *dev,
		struct device_attribute *attr, const char *buf, size_t n)
{
	struct ci_hdrc *ci = dev_get_drvdata(dev);
	enum ci_role role;
	int ret;

	if (!(ci->roles[CI_ROLE_HOST] && ci->roles[CI_ROLE_GADGET])) {
		dev_warn(dev, "Current configuration is not dual-role, quit\n");
		return -EPERM;
	}

	for (role = CI_ROLE_HOST; role < CI_ROLE_END; role++)
		if (!strncmp(buf, ci->roles[role]->name,
			     strlen(ci->roles[role]->name)))
			break;

	if (role == CI_ROLE_END || role == ci->role)
		return -EINVAL;

	pm_runtime_get_sync(dev);
	disable_irq(ci->irq);
	ci_role_stop(ci);
	ret = ci_role_start(ci, role);
	if (!ret && ci->role == CI_ROLE_GADGET)
		ci_handle_vbus_change(ci);
	enable_irq(ci->irq);
	pm_runtime_put_sync(dev);

	return (ret == 0) ? n : ret;
}
static DEVICE_ATTR(role, 0644, ci_role_show, ci_role_store);

static struct attribute *ci_attrs[] = {
	&dev_attr_role.attr,
	NULL,
};

static struct attribute_group ci_attr_group = {
	.attrs = ci_attrs,
};

static int ci_hdrc_probe(struct platform_device *pdev)
{
	struct device	*dev = &pdev->dev;
	struct ci_hdrc	*ci;
	struct resource	*res;
	void __iomem	*base;
	int		ret;
	enum usb_dr_mode dr_mode;

	if (!dev_get_platdata(dev)) {
		dev_err(dev, "platform data missing\n");
		return -ENODEV;
	}

	res = platform_get_resource(pdev, IORESOURCE_MEM, 0);
	base = devm_ioremap_resource(dev, res);
	if (IS_ERR(base))
		return PTR_ERR(base);

	ci = devm_kzalloc(dev, sizeof(*ci), GFP_KERNEL);
	if (!ci)
		return -ENOMEM;

	spin_lock_init(&ci->lock);
	ci->dev = dev;
	ci->platdata = dev_get_platdata(dev);
	ci->imx28_write_fix = !!(ci->platdata->flags &
		CI_HDRC_IMX28_WRITE_FIX);
	ci->supports_runtime_pm = !!(ci->platdata->flags &
		CI_HDRC_SUPPORTS_RUNTIME_PM);
	platform_set_drvdata(pdev, ci);

	ret = hw_device_init(ci, base);
	if (ret < 0) {
		dev_err(dev, "can't initialize hardware\n");
		return -ENODEV;
	}

	ret = ci_ulpi_init(ci);
	if (ret)
		return ret;

	if (ci->platdata->phy) {
		ci->phy = ci->platdata->phy;
	} else if (ci->platdata->usb_phy) {
		ci->usb_phy = ci->platdata->usb_phy;
	} else {
		ci->usb_phy = devm_usb_get_phy_by_phandle(dev->parent, "phys",
							  0);
		ci->phy = devm_phy_get(dev->parent, "usb-phy");

		/* Fallback to grabbing any registered USB2 PHY */
		if (IS_ERR(ci->usb_phy) &&
		    PTR_ERR(ci->usb_phy) != -EPROBE_DEFER)
			ci->usb_phy = devm_usb_get_phy(dev->parent,
						       USB_PHY_TYPE_USB2);

		/* if both generic PHY and USB PHY layers aren't enabled */
		if (PTR_ERR(ci->phy) == -ENOSYS &&
				PTR_ERR(ci->usb_phy) == -ENXIO) {
			ret = -ENXIO;
			goto ulpi_exit;
		}

		if (IS_ERR(ci->phy) && IS_ERR(ci->usb_phy)) {
			ret = -EPROBE_DEFER;
			goto ulpi_exit;
		}

		if (IS_ERR(ci->phy))
			ci->phy = NULL;
		else if (IS_ERR(ci->usb_phy))
			ci->usb_phy = NULL;
	}

	ret = ci_usb_phy_init(ci);
	if (ret) {
		dev_err(dev, "unable to init phy: %d\n", ret);
		return ret;
	}

	ci->hw_bank.phys = res->start;

	ci->irq = platform_get_irq(pdev, 0);
	if (ci->irq < 0) {
		dev_err(dev, "missing IRQ\n");
		ret = ci->irq;
		goto deinit_phy;
	}

	ci_get_otg_capable(ci);

	dr_mode = ci->platdata->dr_mode;
	/* initialize role(s) before the interrupt is requested */
	if (dr_mode == USB_DR_MODE_OTG || dr_mode == USB_DR_MODE_HOST) {
		ret = ci_hdrc_host_init(ci);
		if (ret)
			dev_info(dev, "doesn't support host\n");
	}

	if (dr_mode == USB_DR_MODE_OTG || dr_mode == USB_DR_MODE_PERIPHERAL) {
		ret = ci_hdrc_gadget_init(ci);
		if (ret)
			dev_info(dev, "doesn't support gadget\n");
	}

	if (!ci->roles[CI_ROLE_HOST] && !ci->roles[CI_ROLE_GADGET]) {
		dev_err(dev, "no supported roles\n");
		ret = -ENODEV;
		goto deinit_phy;
	}

	if (ci->is_otg && ci->roles[CI_ROLE_GADGET]) {
		ret = ci_hdrc_otg_init(ci);
		if (ret) {
			dev_err(dev, "init otg fails, ret = %d\n", ret);
			goto stop;
		}
	}

	if (ci->roles[CI_ROLE_HOST] && ci->roles[CI_ROLE_GADGET]) {
		if (ci->is_otg) {
			ci->role = ci_otg_role(ci);
			/* Enable ID change irq */
			hw_write_otgsc(ci, OTGSC_IDIE, OTGSC_IDIE);
		} else {
			/*
			 * If the controller is not OTG capable, but support
			 * role switch, the defalt role is gadget, and the
			 * user can switch it through debugfs.
			 */
			ci->role = CI_ROLE_GADGET;
		}
	} else {
		ci->role = ci->roles[CI_ROLE_HOST]
			? CI_ROLE_HOST
			: CI_ROLE_GADGET;
	}

	if (!ci_otg_is_fsm_mode(ci)) {
		/* only update vbus status for peripheral */
		if (ci->role == CI_ROLE_GADGET)
			ci_handle_vbus_change(ci);

		ret = ci_role_start(ci, ci->role);
		if (ret) {
			dev_err(dev, "can't start %s role\n",
						ci_role(ci)->name);
			goto stop;
		}
	}

	ret = devm_request_irq(dev, ci->irq, ci_irq_handler, IRQF_SHARED,
			ci->platdata->name, ci);
	if (ret)
		goto stop;

	ret = ci_extcon_register(ci);
	if (ret)
		goto stop;

	if (ci->supports_runtime_pm) {
		pm_runtime_set_active(&pdev->dev);
		pm_runtime_enable(&pdev->dev);
		pm_runtime_set_autosuspend_delay(&pdev->dev, 2000);
		pm_runtime_mark_last_busy(ci->dev);
		pm_runtime_use_autosuspend(&pdev->dev);
	}

	if (ci_otg_is_fsm_mode(ci))
		ci_hdrc_otg_fsm_start(ci);

	device_set_wakeup_capable(&pdev->dev, true);
	ret = dbg_create_files(ci);
	if (ret)
		goto stop;

	ret = sysfs_create_group(&dev->kobj, &ci_attr_group);
	if (ret)
		goto remove_debug;

	return 0;

remove_debug:
	dbg_remove_files(ci);
stop:
	ci_role_destroy(ci);
deinit_phy:
	ci_usb_phy_exit(ci);
ulpi_exit:
	ci_ulpi_exit(ci);

	return ret;
}

static int ci_hdrc_remove(struct platform_device *pdev)
{
	struct ci_hdrc *ci = platform_get_drvdata(pdev);

	if (ci->supports_runtime_pm) {
		pm_runtime_get_sync(&pdev->dev);
		pm_runtime_disable(&pdev->dev);
		pm_runtime_put_noidle(&pdev->dev);
	}

	dbg_remove_files(ci);
	sysfs_remove_group(&ci->dev->kobj, &ci_attr_group);
	ci_role_destroy(ci);
	ci_hdrc_enter_lpm(ci, true);
	ci_usb_phy_exit(ci);
	ci_ulpi_exit(ci);

	return 0;
}

#ifdef CONFIG_PM
/* Prepare wakeup by SRP before suspend */
static void ci_otg_fsm_suspend_for_srp(struct ci_hdrc *ci)
{
	if ((ci->fsm.otg->state == OTG_STATE_A_IDLE) &&
				!hw_read_otgsc(ci, OTGSC_ID)) {
		hw_write(ci, OP_PORTSC, PORTSC_W1C_BITS | PORTSC_PP,
								PORTSC_PP);
		hw_write(ci, OP_PORTSC, PORTSC_W1C_BITS | PORTSC_WKCN,
								PORTSC_WKCN);
	}
}

/* Handle SRP when wakeup by data pulse */
static void ci_otg_fsm_wakeup_by_srp(struct ci_hdrc *ci)
{
	if ((ci->fsm.otg->state == OTG_STATE_A_IDLE) &&
		(ci->fsm.a_bus_drop == 1) && (ci->fsm.a_bus_req == 0)) {
		if (!hw_read_otgsc(ci, OTGSC_ID)) {
			ci->fsm.a_srp_det = 1;
			ci->fsm.a_bus_drop = 0;
		} else {
			ci->fsm.id = 1;
		}
		ci_otg_queue_work(ci);
	}
}

static void ci_controller_suspend(struct ci_hdrc *ci)
{
	disable_irq(ci->irq);
	ci_hdrc_enter_lpm(ci, true);
	if (ci->platdata->phy_clkgate_delay_us)
		usleep_range(ci->platdata->phy_clkgate_delay_us,
			     ci->platdata->phy_clkgate_delay_us + 50);
	usb_phy_set_suspend(ci->usb_phy, 1);
	ci->in_lpm = true;
	enable_irq(ci->irq);
}

/*
 * Handle the wakeup interrupt triggered by extcon connector
 * We need to call ci_irq again for extcon since the first
 * interrupt (wakeup int) only let the controller be out of
 * low power mode, but not handle any interrupts.
 */
static void ci_extcon_wakeup_int(struct ci_hdrc *ci)
{
	struct ci_hdrc_cable *cable_id, *cable_vbus;
	u32 otgsc = hw_read_otgsc(ci, ~0);

	cable_id = &ci->platdata->id_extcon;
	cable_vbus = &ci->platdata->vbus_extcon;

	if (!IS_ERR(cable_id->edev) && ci->is_otg &&
		(otgsc & OTGSC_IDIE) && (otgsc & OTGSC_IDIS))
<<<<<<< HEAD
		ci_irq(ci->irq, ci);

	if (!IS_ERR(cable_vbus->edev) && ci->is_otg &&
		(otgsc & OTGSC_BSVIE) && (otgsc & OTGSC_BSVIS))
		ci_irq(ci->irq, ci);
=======
		ci_irq(ci);

	if (!IS_ERR(cable_vbus->edev) && ci->is_otg &&
		(otgsc & OTGSC_BSVIE) && (otgsc & OTGSC_BSVIS))
		ci_irq(ci);
>>>>>>> d5395b5f
}

static int ci_controller_resume(struct device *dev)
{
	struct ci_hdrc *ci = dev_get_drvdata(dev);
	int ret;

	dev_dbg(dev, "at %s\n", __func__);

	if (!ci->in_lpm) {
		WARN_ON(1);
		return 0;
	}

	ci_hdrc_enter_lpm(ci, false);

	ret = ci_ulpi_resume(ci);
	if (ret)
		return ret;

	if (ci->usb_phy) {
		usb_phy_set_suspend(ci->usb_phy, 0);
		usb_phy_set_wakeup(ci->usb_phy, false);
		hw_wait_phy_stable();
	}

	ci->in_lpm = false;
	if (ci->wakeup_int) {
		ci->wakeup_int = false;
		pm_runtime_mark_last_busy(ci->dev);
		pm_runtime_put_autosuspend(ci->dev);
		enable_irq(ci->irq);
		if (ci_otg_is_fsm_mode(ci))
			ci_otg_fsm_wakeup_by_srp(ci);
		ci_extcon_wakeup_int(ci);
	}

	return 0;
}

#ifdef CONFIG_PM_SLEEP
static int ci_suspend(struct device *dev)
{
	struct ci_hdrc *ci = dev_get_drvdata(dev);

	if (ci->wq)
		flush_workqueue(ci->wq);
	/*
	 * Controller needs to be active during suspend, otherwise the core
	 * may run resume when the parent is at suspend if other driver's
	 * suspend fails, it occurs before parent's suspend has not started,
	 * but the core suspend has finished.
	 */
	if (ci->in_lpm)
		pm_runtime_resume(dev);

	if (ci->in_lpm) {
		WARN_ON(1);
		return 0;
	}

	if (device_may_wakeup(dev)) {
		if (ci_otg_is_fsm_mode(ci))
			ci_otg_fsm_suspend_for_srp(ci);

		usb_phy_set_wakeup(ci->usb_phy, true);
		enable_irq_wake(ci->irq);
	}

	ci_controller_suspend(ci);

	return 0;
}

static int ci_resume(struct device *dev)
{
	struct ci_hdrc *ci = dev_get_drvdata(dev);
	int ret;

	if (device_may_wakeup(dev))
		disable_irq_wake(ci->irq);

	ret = ci_controller_resume(dev);
	if (ret)
		return ret;

	if (ci->supports_runtime_pm) {
		pm_runtime_disable(dev);
		pm_runtime_set_active(dev);
		pm_runtime_enable(dev);
	}

	return ret;
}
#endif /* CONFIG_PM_SLEEP */

static int ci_runtime_suspend(struct device *dev)
{
	struct ci_hdrc *ci = dev_get_drvdata(dev);

	dev_dbg(dev, "at %s\n", __func__);

	if (ci->in_lpm) {
		WARN_ON(1);
		return 0;
	}

	if (ci_otg_is_fsm_mode(ci))
		ci_otg_fsm_suspend_for_srp(ci);

	usb_phy_set_wakeup(ci->usb_phy, true);
	ci_controller_suspend(ci);

	return 0;
}

static int ci_runtime_resume(struct device *dev)
{
	return ci_controller_resume(dev);
}

#endif /* CONFIG_PM */
static const struct dev_pm_ops ci_pm_ops = {
	SET_SYSTEM_SLEEP_PM_OPS(ci_suspend, ci_resume)
	SET_RUNTIME_PM_OPS(ci_runtime_suspend, ci_runtime_resume, NULL)
};

static struct platform_driver ci_hdrc_driver = {
	.probe	= ci_hdrc_probe,
	.remove	= ci_hdrc_remove,
	.driver	= {
		.name	= "ci_hdrc",
		.pm	= &ci_pm_ops,
	},
};

static int __init ci_hdrc_platform_register(void)
{
	ci_hdrc_host_driver_init();
	return platform_driver_register(&ci_hdrc_driver);
}
module_init(ci_hdrc_platform_register);

static void __exit ci_hdrc_platform_unregister(void)
{
	platform_driver_unregister(&ci_hdrc_driver);
}
module_exit(ci_hdrc_platform_unregister);

MODULE_ALIAS("platform:ci_hdrc");
MODULE_LICENSE("GPL v2");
MODULE_AUTHOR("David Lopo <dlopo@chipidea.mips.com>");
MODULE_DESCRIPTION("ChipIdea HDRC Driver");<|MERGE_RESOLUTION|>--- conflicted
+++ resolved
@@ -1171,19 +1171,11 @@
 
 	if (!IS_ERR(cable_id->edev) && ci->is_otg &&
 		(otgsc & OTGSC_IDIE) && (otgsc & OTGSC_IDIS))
-<<<<<<< HEAD
-		ci_irq(ci->irq, ci);
-
-	if (!IS_ERR(cable_vbus->edev) && ci->is_otg &&
-		(otgsc & OTGSC_BSVIE) && (otgsc & OTGSC_BSVIS))
-		ci_irq(ci->irq, ci);
-=======
 		ci_irq(ci);
 
 	if (!IS_ERR(cable_vbus->edev) && ci->is_otg &&
 		(otgsc & OTGSC_BSVIE) && (otgsc & OTGSC_BSVIS))
 		ci_irq(ci);
->>>>>>> d5395b5f
 }
 
 static int ci_controller_resume(struct device *dev)
