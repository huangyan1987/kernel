--- conflicted
+++ resolved
@@ -767,10 +767,6 @@
 		dep->free_slot++;
 
 	trb = &dep->trb_pool[dep->free_slot & DWC3_TRB_MASK];
-<<<<<<< HEAD
-	dep->free_slot++;
-=======
->>>>>>> f6161aa1
 
 	if (!req->trb) {
 		dwc3_gadget_move_request_queued(req);
@@ -1128,10 +1124,7 @@
 		if (ret && ret != -EBUSY)
 			dev_dbg(dwc->dev, "%s: failed to kick transfers\n",
 					dep->name);
-<<<<<<< HEAD
-=======
 		return ret;
->>>>>>> f6161aa1
 	}
 
 	return 0;
@@ -1780,60 +1773,6 @@
 			 * flag, so that END TRANSFER is issued when an
 			 * entry is added into request list.
 			 */
-<<<<<<< HEAD
-			dev_err(dwc->dev, "%s's TRB (%p) still owned by HW\n",
-					dep->name, req->trb);
-		count = trb->size & DWC3_TRB_SIZE_MASK;
-
-		if (dep->direction) {
-			if (count) {
-				trb_status = DWC3_TRB_SIZE_TRBSTS(trb->size);
-				if (trb_status == DWC3_TRBSTS_MISSED_ISOC) {
-					dev_dbg(dwc->dev, "incomplete IN transfer %s\n",
-							dep->name);
-					/*
-					 * If missed isoc occurred and there is
-					 * no request queued then issue END
-					 * TRANSFER, so that core generates
-					 * next xfernotready and we will issue
-					 * a fresh START TRANSFER.
-					 * If there are still queued request
-					 * then wait, do not issue either END
-					 * or UPDATE TRANSFER, just attach next
-					 * request in request_list during
-					 * giveback.If any future queued request
-					 * is successfully transferred then we
-					 * will issue UPDATE TRANSFER for all
-					 * request in the request_list.
-					 */
-					dep->flags |= DWC3_EP_MISSED_ISOC;
-				} else {
-					dev_err(dwc->dev, "incomplete IN transfer %s\n",
-							dep->name);
-					status = -ECONNRESET;
-				}
-			} else {
-				dep->flags &= ~DWC3_EP_MISSED_ISOC;
-			}
-=======
-			dep->flags = DWC3_EP_PENDING_REQUEST;
->>>>>>> f6161aa1
-		} else {
-			dwc3_stop_active_transfer(dwc, dep->number);
-			dep->flags = DWC3_EP_ENABLED;
-		}
-		return 1;
-	}
-
-	if (usb_endpoint_xfer_isoc(dep->endpoint.desc) &&
-			list_empty(&dep->req_queued)) {
-		if (list_empty(&dep->request_list)) {
-			/*
-			 * If there is no entry in request list then do
-			 * not issue END TRANSFER now. Just set PENDING
-			 * flag, so that END TRANSFER is issued when an
-			 * entry is added into request list.
-			 */
 			dep->flags = DWC3_EP_PENDING_REQUEST;
 		} else {
 			dwc3_stop_active_transfer(dwc, dep->number);
