--- conflicted
+++ resolved
@@ -936,7 +936,6 @@
 		 */
 		ifnum = port->number - serial->minor;
 		himemoryp = &typeA_interface_list;
-<<<<<<< HEAD
 	}
 
 	if (is_himemory(ifnum, himemoryp)) {
@@ -944,15 +943,6 @@
 		portdata->num_in_urbs  = N_IN_URB_HM;
 	}
 
-=======
-	}
-
-	if (is_himemory(ifnum, himemoryp)) {
-		portdata->num_out_urbs = N_OUT_URB_HM;
-		portdata->num_in_urbs  = N_IN_URB_HM;
-	}
-
->>>>>>> 35681f62
 	dev_dbg(&port->dev,
 			"Memory usage (urbs) interface #%d, in=%d, out=%d\n",
 			ifnum, portdata->num_in_urbs, portdata->num_out_urbs);
