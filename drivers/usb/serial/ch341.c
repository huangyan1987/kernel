--- conflicted
+++ resolved
@@ -356,15 +356,9 @@
 	r = usb_serial_generic_open(tty, port);
 	if (r)
 		goto err_kill_interrupt_urb;
-<<<<<<< HEAD
 
 	return 0;
 
-=======
-
-	return 0;
-
->>>>>>> a062067a
 err_kill_interrupt_urb:
 	usb_kill_urb(port->interrupt_in_urb);
 
@@ -389,19 +383,6 @@
 
 	baud_rate = tty_get_baud_rate(tty);
 
-<<<<<<< HEAD
-	if (baud_rate) {
-		priv->baud_rate = baud_rate;
-		ch341_set_baudrate(port->serial->dev, priv);
-	}
-
-	/* Unimplemented:
-	 * (cflag & CSIZE) : data bits [5, 8]
-	 * (cflag & PARENB) : parity {NONE, EVEN, ODD}
-	 * (cflag & CSTOPB) : stop bits [1, 2]
-	 */
-
-=======
 	ctrl = CH341_LCR_ENABLE_RX | CH341_LCR_ENABLE_TX;
 
 	switch (C_CSIZE(tty)) {
@@ -442,7 +423,6 @@
 		}
 	}
 
->>>>>>> a062067a
 	spin_lock_irqsave(&priv->lock, flags);
 	if (C_BAUD(tty) == B0)
 		priv->line_control &= ~(CH341_BIT_DTR | CH341_BIT_RTS);
