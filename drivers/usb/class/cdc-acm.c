/*
 * cdc-acm.c
 *
 * Copyright (c) 1999 Armin Fuerst	<fuerst@in.tum.de>
 * Copyright (c) 1999 Pavel Machek	<pavel@ucw.cz>
 * Copyright (c) 1999 Johannes Erdfelt	<johannes@erdfelt.com>
 * Copyright (c) 2000 Vojtech Pavlik	<vojtech@suse.cz>
 * Copyright (c) 2004 Oliver Neukum	<oliver@neukum.name>
 * Copyright (c) 2005 David Kubicek	<dave@awk.cz>
 * Copyright (c) 2011 Johan Hovold	<jhovold@gmail.com>
 *
 * USB Abstract Control Model driver for USB modems and ISDN adapters
 *
 * Sponsored by SuSE
 *
 * This program is free software; you can redistribute it and/or modify
 * it under the terms of the GNU General Public License as published by
 * the Free Software Foundation; either version 2 of the License, or
 * (at your option) any later version.
 *
 * This program is distributed in the hope that it will be useful,
 * but WITHOUT ANY WARRANTY; without even the implied warranty of
 * MERCHANTABILITY or FITNESS FOR A PARTICULAR PURPOSE.  See the
 * GNU General Public License for more details.
 *
 * You should have received a copy of the GNU General Public License
 * along with this program; if not, write to the Free Software
 * Foundation, Inc., 59 Temple Place, Suite 330, Boston, MA 02111-1307 USA
 */

#undef DEBUG
#undef VERBOSE_DEBUG

#include <linux/kernel.h>
#include <linux/sched/signal.h>
#include <linux/errno.h>
#include <linux/init.h>
#include <linux/slab.h>
#include <linux/log2.h>
#include <linux/tty.h>
#include <linux/serial.h>
#include <linux/tty_driver.h>
#include <linux/tty_flip.h>
#include <linux/module.h>
#include <linux/mutex.h>
#include <linux/uaccess.h>
#include <linux/usb.h>
#include <linux/usb/cdc.h>
#include <asm/byteorder.h>
#include <asm/unaligned.h>
#include <linux/idr.h>
#include <linux/list.h>

#include "cdc-acm.h"


#define DRIVER_AUTHOR "Armin Fuerst, Pavel Machek, Johannes Erdfelt, Vojtech Pavlik, David Kubicek, Johan Hovold"
#define DRIVER_DESC "USB Abstract Control Model driver for USB modems and ISDN adapters"

static struct usb_driver acm_driver;
static struct tty_driver *acm_tty_driver;

static DEFINE_IDR(acm_minors);
static DEFINE_MUTEX(acm_minors_lock);

static void acm_tty_set_termios(struct tty_struct *tty,
				struct ktermios *termios_old);

/*
 * acm_minors accessors
 */

/*
 * Look up an ACM structure by minor. If found and not disconnected, increment
 * its refcount and return it with its mutex held.
 */
static struct acm *acm_get_by_minor(unsigned int minor)
{
	struct acm *acm;

	mutex_lock(&acm_minors_lock);
	acm = idr_find(&acm_minors, minor);
	if (acm) {
		mutex_lock(&acm->mutex);
		if (acm->disconnected) {
			mutex_unlock(&acm->mutex);
			acm = NULL;
		} else {
			tty_port_get(&acm->port);
			mutex_unlock(&acm->mutex);
		}
	}
	mutex_unlock(&acm_minors_lock);
	return acm;
}

/*
 * Try to find an available minor number and if found, associate it with 'acm'.
 */
static int acm_alloc_minor(struct acm *acm)
{
	int minor;

	mutex_lock(&acm_minors_lock);
	minor = idr_alloc(&acm_minors, acm, 0, ACM_TTY_MINORS, GFP_KERNEL);
	mutex_unlock(&acm_minors_lock);

	return minor;
}

/* Release the minor number associated with 'acm'.  */
static void acm_release_minor(struct acm *acm)
{
	mutex_lock(&acm_minors_lock);
	idr_remove(&acm_minors, acm->minor);
	mutex_unlock(&acm_minors_lock);
}

/*
 * Functions for ACM control messages.
 */

static int acm_ctrl_msg(struct acm *acm, int request, int value,
							void *buf, int len)
{
	int retval;

	retval = usb_autopm_get_interface(acm->control);
	if (retval)
		return retval;

	retval = usb_control_msg(acm->dev, usb_sndctrlpipe(acm->dev, 0),
		request, USB_RT_ACM, value,
		acm->control->altsetting[0].desc.bInterfaceNumber,
		buf, len, 5000);

	dev_dbg(&acm->control->dev,
		"%s - rq 0x%02x, val %#x, len %#x, result %d\n",
		__func__, request, value, len, retval);

	usb_autopm_put_interface(acm->control);

	return retval < 0 ? retval : 0;
}

/* devices aren't required to support these requests.
 * the cdc acm descriptor tells whether they do...
 */
static inline int acm_set_control(struct acm *acm, int control)
{
	if (acm->quirks & QUIRK_CONTROL_LINE_STATE)
		return -EOPNOTSUPP;

	return acm_ctrl_msg(acm, USB_CDC_REQ_SET_CONTROL_LINE_STATE,
			control, NULL, 0);
}

#define acm_set_line(acm, line) \
	acm_ctrl_msg(acm, USB_CDC_REQ_SET_LINE_CODING, 0, line, sizeof *(line))
#define acm_send_break(acm, ms) \
	acm_ctrl_msg(acm, USB_CDC_REQ_SEND_BREAK, ms, NULL, 0)

static void acm_kill_urbs(struct acm *acm)
{
	int i;

	usb_kill_urb(acm->ctrlurb);
	for (i = 0; i < ACM_NW; i++)
		usb_kill_urb(acm->wb[i].urb);
	for (i = 0; i < acm->rx_buflimit; i++)
		usb_kill_urb(acm->read_urbs[i]);
}

/*
 * Write buffer management.
 * All of these assume proper locks taken by the caller.
 */

static int acm_wb_alloc(struct acm *acm)
{
	int i, wbn;
	struct acm_wb *wb;

	wbn = 0;
	i = 0;
	for (;;) {
		wb = &acm->wb[wbn];
		if (!wb->use) {
			wb->use = 1;
			return wbn;
		}
		wbn = (wbn + 1) % ACM_NW;
		if (++i >= ACM_NW)
			return -1;
	}
}

static int acm_wb_is_avail(struct acm *acm)
{
	int i, n;
	unsigned long flags;

	n = ACM_NW;
	spin_lock_irqsave(&acm->write_lock, flags);
	for (i = 0; i < ACM_NW; i++)
		n -= acm->wb[i].use;
	spin_unlock_irqrestore(&acm->write_lock, flags);
	return n;
}

/*
 * Finish write. Caller must hold acm->write_lock
 */
static void acm_write_done(struct acm *acm, struct acm_wb *wb)
{
	wb->use = 0;
	acm->transmitting--;
	usb_autopm_put_interface_async(acm->control);
}

/*
 * Poke write.
 *
 * the caller is responsible for locking
 */

static int acm_start_wb(struct acm *acm, struct acm_wb *wb)
{
	int rc;

	acm->transmitting++;

	wb->urb->transfer_buffer = wb->buf;
	wb->urb->transfer_dma = wb->dmah;
	wb->urb->transfer_buffer_length = wb->len;
	wb->urb->dev = acm->dev;

	rc = usb_submit_urb(wb->urb, GFP_ATOMIC);
	if (rc < 0) {
		dev_err(&acm->data->dev,
			"%s - usb_submit_urb(write bulk) failed: %d\n",
			__func__, rc);
		acm_write_done(acm, wb);
	}
	return rc;
}

/*
 * attributes exported through sysfs
 */
static ssize_t show_caps
(struct device *dev, struct device_attribute *attr, char *buf)
{
	struct usb_interface *intf = to_usb_interface(dev);
	struct acm *acm = usb_get_intfdata(intf);

	return sprintf(buf, "%d", acm->ctrl_caps);
}
static DEVICE_ATTR(bmCapabilities, S_IRUGO, show_caps, NULL);

static ssize_t show_country_codes
(struct device *dev, struct device_attribute *attr, char *buf)
{
	struct usb_interface *intf = to_usb_interface(dev);
	struct acm *acm = usb_get_intfdata(intf);

	memcpy(buf, acm->country_codes, acm->country_code_size);
	return acm->country_code_size;
}

static DEVICE_ATTR(wCountryCodes, S_IRUGO, show_country_codes, NULL);

static ssize_t show_country_rel_date
(struct device *dev, struct device_attribute *attr, char *buf)
{
	struct usb_interface *intf = to_usb_interface(dev);
	struct acm *acm = usb_get_intfdata(intf);

	return sprintf(buf, "%d", acm->country_rel_date);
}

static DEVICE_ATTR(iCountryCodeRelDate, S_IRUGO, show_country_rel_date, NULL);
/*
 * Interrupt handlers for various ACM device responses
 */

static void acm_process_notification(struct acm *acm, unsigned char *buf)
{
	int newctrl;
	int difference;
	struct usb_cdc_notification *dr = (struct usb_cdc_notification *)buf;
	unsigned char *data = buf + sizeof(struct usb_cdc_notification);

	switch (dr->bNotificationType) {
	case USB_CDC_NOTIFY_NETWORK_CONNECTION:
		dev_dbg(&acm->control->dev,
			"%s - network connection: %d\n", __func__, dr->wValue);
		break;

	case USB_CDC_NOTIFY_SERIAL_STATE:
		if (le16_to_cpu(dr->wLength) != 2) {
			dev_dbg(&acm->control->dev,
				"%s - malformed serial state\n", __func__);
			break;
		}

		newctrl = get_unaligned_le16(data);
		dev_dbg(&acm->control->dev,
			"%s - serial state: 0x%x\n", __func__, newctrl);

		if (!acm->clocal && (acm->ctrlin & ~newctrl & ACM_CTRL_DCD)) {
			dev_dbg(&acm->control->dev,
				"%s - calling hangup\n", __func__);
			tty_port_tty_hangup(&acm->port, false);
		}

		difference = acm->ctrlin ^ newctrl;
		spin_lock(&acm->read_lock);
		acm->ctrlin = newctrl;
		acm->oldcount = acm->iocount;

		if (difference & ACM_CTRL_DSR)
			acm->iocount.dsr++;
		if (difference & ACM_CTRL_BRK)
			acm->iocount.brk++;
		if (difference & ACM_CTRL_RI)
			acm->iocount.rng++;
		if (difference & ACM_CTRL_DCD)
			acm->iocount.dcd++;
		if (difference & ACM_CTRL_FRAMING)
			acm->iocount.frame++;
		if (difference & ACM_CTRL_PARITY)
			acm->iocount.parity++;
		if (difference & ACM_CTRL_OVERRUN)
			acm->iocount.overrun++;
		spin_unlock(&acm->read_lock);

		if (difference)
			wake_up_all(&acm->wioctl);

		break;

	default:
		dev_dbg(&acm->control->dev,
			"%s - unknown notification %d received: index %d len %d\n",
			__func__,
			dr->bNotificationType, dr->wIndex, dr->wLength);
<<<<<<< HEAD

=======
	}
}

/* control interface reports status changes with "interrupt" transfers */
static void acm_ctrl_irq(struct urb *urb)
{
	struct acm *acm = urb->context;
	struct usb_cdc_notification *dr = urb->transfer_buffer;
	unsigned int current_size = urb->actual_length;
	unsigned int expected_size, copy_size, alloc_size;
	int retval;
	int status = urb->status;

	switch (status) {
	case 0:
		/* success */
>>>>>>> a122c576
		break;
	case -ECONNRESET:
	case -ENOENT:
	case -ESHUTDOWN:
		/* this urb is terminated, clean up */
		acm->nb_index = 0;
		dev_dbg(&acm->control->dev,
			"%s - urb shutting down with status: %d\n",
			__func__, status);
		return;
	default:
		dev_dbg(&acm->control->dev,
			"%s - nonzero urb status received: %d\n",
			__func__, status);
		goto exit;
	}

	usb_mark_last_busy(acm->dev);

	if (acm->nb_index)
		dr = (struct usb_cdc_notification *)acm->notification_buffer;

	/* size = notification-header + (optional) data */
	expected_size = sizeof(struct usb_cdc_notification) +
					le16_to_cpu(dr->wLength);

	if (current_size < expected_size) {
		/* notification is transmitted fragmented, reassemble */
		if (acm->nb_size < expected_size) {
			if (acm->nb_size) {
				kfree(acm->notification_buffer);
				acm->nb_size = 0;
			}
			alloc_size = roundup_pow_of_two(expected_size);
			/*
			 * kmalloc ensures a valid notification_buffer after a
			 * use of kfree in case the previous allocation was too
			 * small. Final freeing is done on disconnect.
			 */
			acm->notification_buffer =
				kmalloc(alloc_size, GFP_ATOMIC);
			if (!acm->notification_buffer)
				goto exit;
			acm->nb_size = alloc_size;
		}

		copy_size = min(current_size,
				expected_size - acm->nb_index);

		memcpy(&acm->notification_buffer[acm->nb_index],
		       urb->transfer_buffer, copy_size);
		acm->nb_index += copy_size;
		current_size = acm->nb_index;
	}

	if (current_size >= expected_size) {
		/* notification complete */
		acm_process_notification(acm, (unsigned char *)dr);
		acm->nb_index = 0;
	}

exit:
	retval = usb_submit_urb(urb, GFP_ATOMIC);
	if (retval && retval != -EPERM)
		dev_err(&acm->control->dev,
			"%s - usb_submit_urb failed: %d\n", __func__, retval);
}

static int acm_submit_read_urb(struct acm *acm, int index, gfp_t mem_flags)
{
	int res;

	if (!test_and_clear_bit(index, &acm->read_urbs_free))
		return 0;

	res = usb_submit_urb(acm->read_urbs[index], mem_flags);
	if (res) {
		if (res != -EPERM) {
			dev_err(&acm->data->dev,
				"urb %d failed submission with %d\n",
				index, res);
		}
		set_bit(index, &acm->read_urbs_free);
		return res;
	} else {
		dev_vdbg(&acm->data->dev, "submitted urb %d\n", index);
	}

	return 0;
}

static int acm_submit_read_urbs(struct acm *acm, gfp_t mem_flags)
{
	int res;
	int i;

	for (i = 0; i < acm->rx_buflimit; ++i) {
		res = acm_submit_read_urb(acm, i, mem_flags);
		if (res)
			return res;
	}

	return 0;
}

static void acm_process_read_urb(struct acm *acm, struct urb *urb)
{
	if (!urb->actual_length)
		return;

	tty_insert_flip_string(&acm->port, urb->transfer_buffer,
			urb->actual_length);
	tty_flip_buffer_push(&acm->port);
}

static void acm_read_bulk_callback(struct urb *urb)
{
	struct acm_rb *rb = urb->context;
	struct acm *acm = rb->instance;
	unsigned long flags;
	int status = urb->status;

	dev_vdbg(&acm->data->dev, "got urb %d, len %d, status %d\n",
		rb->index, urb->actual_length, status);

	set_bit(rb->index, &acm->read_urbs_free);

	if (!acm->dev) {
		dev_dbg(&acm->data->dev, "%s - disconnected\n", __func__);
		return;
	}

	switch (status) {
	case 0:
		usb_mark_last_busy(acm->dev);
		acm_process_read_urb(acm, urb);
		break;
	case -EPIPE:
		set_bit(EVENT_RX_STALL, &acm->flags);
		schedule_work(&acm->work);
		return;
	case -ENOENT:
	case -ECONNRESET:
	case -ESHUTDOWN:
		dev_dbg(&acm->data->dev,
			"%s - urb shutting down with status: %d\n",
			__func__, status);
		return;
	default:
		dev_dbg(&acm->data->dev,
			"%s - nonzero urb status received: %d\n",
			__func__, status);
		break;
	}

	/*
	 * Unthrottle may run on another CPU which needs to see events
	 * in the same order. Submission has an implict barrier
	 */
	smp_mb__before_atomic();

	/* throttle device if requested by tty */
	spin_lock_irqsave(&acm->read_lock, flags);
	acm->throttled = acm->throttle_req;
	if (!acm->throttled) {
		spin_unlock_irqrestore(&acm->read_lock, flags);
		acm_submit_read_urb(acm, rb->index, GFP_ATOMIC);
	} else {
		spin_unlock_irqrestore(&acm->read_lock, flags);
	}
}

/* data interface wrote those outgoing bytes */
static void acm_write_bulk(struct urb *urb)
{
	struct acm_wb *wb = urb->context;
	struct acm *acm = wb->instance;
	unsigned long flags;
	int status = urb->status;

	if (status || (urb->actual_length != urb->transfer_buffer_length))
		dev_vdbg(&acm->data->dev, "wrote len %d/%d, status %d\n",
			urb->actual_length,
			urb->transfer_buffer_length,
			status);

	spin_lock_irqsave(&acm->write_lock, flags);
	acm_write_done(acm, wb);
	spin_unlock_irqrestore(&acm->write_lock, flags);
	set_bit(EVENT_TTY_WAKEUP, &acm->flags);
	schedule_work(&acm->work);
}

static void acm_softint(struct work_struct *work)
{
	int i;
	struct acm *acm = container_of(work, struct acm, work);

	if (test_bit(EVENT_RX_STALL, &acm->flags)) {
		if (!(usb_autopm_get_interface(acm->data))) {
			for (i = 0; i < acm->rx_buflimit; i++)
				usb_kill_urb(acm->read_urbs[i]);
			usb_clear_halt(acm->dev, acm->in);
			acm_submit_read_urbs(acm, GFP_KERNEL);
			usb_autopm_put_interface(acm->data);
		}
		clear_bit(EVENT_RX_STALL, &acm->flags);
	}

	if (test_bit(EVENT_TTY_WAKEUP, &acm->flags)) {
		tty_port_tty_wakeup(&acm->port);
		clear_bit(EVENT_TTY_WAKEUP, &acm->flags);
	}
}

/*
 * TTY handlers
 */

static int acm_tty_install(struct tty_driver *driver, struct tty_struct *tty)
{
	struct acm *acm;
	int retval;

	acm = acm_get_by_minor(tty->index);
	if (!acm)
		return -ENODEV;

	retval = tty_standard_install(driver, tty);
	if (retval)
		goto error_init_termios;

	tty->driver_data = acm;

	return 0;

error_init_termios:
	tty_port_put(&acm->port);
	return retval;
}

static int acm_tty_open(struct tty_struct *tty, struct file *filp)
{
	struct acm *acm = tty->driver_data;

	return tty_port_open(&acm->port, tty, filp);
}

static void acm_port_dtr_rts(struct tty_port *port, int raise)
{
	struct acm *acm = container_of(port, struct acm, port);
	int val;
	int res;

	if (raise)
		val = ACM_CTRL_DTR | ACM_CTRL_RTS;
	else
		val = 0;

	/* FIXME: add missing ctrlout locking throughout driver */
	acm->ctrlout = val;

	res = acm_set_control(acm, val);
	if (res && (acm->ctrl_caps & USB_CDC_CAP_LINE))
		dev_err(&acm->control->dev, "failed to set dtr/rts\n");
}

static int acm_port_activate(struct tty_port *port, struct tty_struct *tty)
{
	struct acm *acm = container_of(port, struct acm, port);
	int retval = -ENODEV;
	int i;

	mutex_lock(&acm->mutex);
	if (acm->disconnected)
		goto disconnected;

	retval = usb_autopm_get_interface(acm->control);
	if (retval)
		goto error_get_interface;

	/*
	 * FIXME: Why do we need this? Allocating 64K of physically contiguous
	 * memory is really nasty...
	 */
	set_bit(TTY_NO_WRITE_SPLIT, &tty->flags);
	acm->control->needs_remote_wakeup = 1;

	acm->ctrlurb->dev = acm->dev;
	retval = usb_submit_urb(acm->ctrlurb, GFP_KERNEL);
	if (retval) {
		dev_err(&acm->control->dev,
			"%s - usb_submit_urb(ctrl irq) failed\n", __func__);
		goto error_submit_urb;
	}

	acm_tty_set_termios(tty, NULL);

	/*
	 * Unthrottle device in case the TTY was closed while throttled.
	 */
	spin_lock_irq(&acm->read_lock);
	acm->throttled = 0;
	acm->throttle_req = 0;
	spin_unlock_irq(&acm->read_lock);

	retval = acm_submit_read_urbs(acm, GFP_KERNEL);
	if (retval)
		goto error_submit_read_urbs;

	usb_autopm_put_interface(acm->control);

	mutex_unlock(&acm->mutex);

	return 0;

error_submit_read_urbs:
	for (i = 0; i < acm->rx_buflimit; i++)
		usb_kill_urb(acm->read_urbs[i]);
	usb_kill_urb(acm->ctrlurb);
error_submit_urb:
	usb_autopm_put_interface(acm->control);
error_get_interface:
disconnected:
	mutex_unlock(&acm->mutex);

	return usb_translate_errors(retval);
}

static void acm_port_destruct(struct tty_port *port)
{
	struct acm *acm = container_of(port, struct acm, port);

	acm_release_minor(acm);
	usb_put_intf(acm->control);
	kfree(acm->country_codes);
	kfree(acm);
}

static void acm_port_shutdown(struct tty_port *port)
{
	struct acm *acm = container_of(port, struct acm, port);
	struct urb *urb;
	struct acm_wb *wb;

	/*
	 * Need to grab write_lock to prevent race with resume, but no need to
	 * hold it due to the tty-port initialised flag.
	 */
	spin_lock_irq(&acm->write_lock);
	spin_unlock_irq(&acm->write_lock);

	usb_autopm_get_interface_no_resume(acm->control);
	acm->control->needs_remote_wakeup = 0;
	usb_autopm_put_interface(acm->control);

	for (;;) {
		urb = usb_get_from_anchor(&acm->delayed);
		if (!urb)
			break;
		wb = urb->context;
		wb->use = 0;
		usb_autopm_put_interface_async(acm->control);
	}

	acm_kill_urbs(acm);
}

static void acm_tty_cleanup(struct tty_struct *tty)
{
	struct acm *acm = tty->driver_data;

	tty_port_put(&acm->port);
}

static void acm_tty_hangup(struct tty_struct *tty)
{
	struct acm *acm = tty->driver_data;

	tty_port_hangup(&acm->port);
}

static void acm_tty_close(struct tty_struct *tty, struct file *filp)
{
	struct acm *acm = tty->driver_data;

	tty_port_close(&acm->port, tty, filp);
}

static int acm_tty_write(struct tty_struct *tty,
					const unsigned char *buf, int count)
{
	struct acm *acm = tty->driver_data;
	int stat;
	unsigned long flags;
	int wbn;
	struct acm_wb *wb;

	if (!count)
		return 0;

	dev_vdbg(&acm->data->dev, "%d bytes from tty layer\n", count);

	spin_lock_irqsave(&acm->write_lock, flags);
	wbn = acm_wb_alloc(acm);
	if (wbn < 0) {
		spin_unlock_irqrestore(&acm->write_lock, flags);
		return 0;
	}
	wb = &acm->wb[wbn];

	if (!acm->dev) {
		wb->use = 0;
		spin_unlock_irqrestore(&acm->write_lock, flags);
		return -ENODEV;
	}

	count = (count > acm->writesize) ? acm->writesize : count;
	dev_vdbg(&acm->data->dev, "writing %d bytes\n", count);
	memcpy(wb->buf, buf, count);
	wb->len = count;

	stat = usb_autopm_get_interface_async(acm->control);
	if (stat) {
		wb->use = 0;
		spin_unlock_irqrestore(&acm->write_lock, flags);
		return stat;
	}

	if (acm->susp_count) {
		if (acm->putbuffer) {
			/* now to preserve order */
			usb_anchor_urb(acm->putbuffer->urb, &acm->delayed);
			acm->putbuffer = NULL;
		}
		usb_anchor_urb(wb->urb, &acm->delayed);
		spin_unlock_irqrestore(&acm->write_lock, flags);
		return count;
	} else {
		if (acm->putbuffer) {
			/* at this point there is no good way to handle errors */
			acm_start_wb(acm, acm->putbuffer);
			acm->putbuffer = NULL;
		}
	}

	stat = acm_start_wb(acm, wb);
	spin_unlock_irqrestore(&acm->write_lock, flags);

	if (stat < 0)
		return stat;
	return count;
}

static void acm_tty_flush_chars(struct tty_struct *tty)
{
	struct acm *acm = tty->driver_data;
	struct acm_wb *cur = acm->putbuffer;
	int err;
	unsigned long flags;

	if (!cur) /* nothing to do */
		return;

	acm->putbuffer = NULL;
	err = usb_autopm_get_interface_async(acm->control);
	spin_lock_irqsave(&acm->write_lock, flags);
	if (err < 0) {
		cur->use = 0;
		acm->putbuffer = cur;
		goto out;
	}

	if (acm->susp_count)
		usb_anchor_urb(cur->urb, &acm->delayed);
	else
		acm_start_wb(acm, cur);
out:
	spin_unlock_irqrestore(&acm->write_lock, flags);
	return;
}

static int acm_tty_put_char(struct tty_struct *tty, unsigned char ch)
{
	struct acm *acm = tty->driver_data;
	struct acm_wb *cur;
	int wbn;
	unsigned long flags;

overflow:
	cur = acm->putbuffer;
	if (!cur) {
		spin_lock_irqsave(&acm->write_lock, flags);
		wbn = acm_wb_alloc(acm);
		if (wbn >= 0) {
			cur = &acm->wb[wbn];
			acm->putbuffer = cur;
		}
		spin_unlock_irqrestore(&acm->write_lock, flags);
		if (!cur)
			return 0;
	}

	if (cur->len == acm->writesize) {
		acm_tty_flush_chars(tty);
		goto overflow;
	}

	cur->buf[cur->len++] = ch;
	return 1;
}

static int acm_tty_write_room(struct tty_struct *tty)
{
	struct acm *acm = tty->driver_data;
	/*
	 * Do not let the line discipline to know that we have a reserve,
	 * or it might get too enthusiastic.
	 */
	return acm_wb_is_avail(acm) ? acm->writesize : 0;
}

static int acm_tty_chars_in_buffer(struct tty_struct *tty)
{
	struct acm *acm = tty->driver_data;
	/*
	 * if the device was unplugged then any remaining characters fell out
	 * of the connector ;)
	 */
	if (acm->disconnected)
		return 0;
	/*
	 * This is inaccurate (overcounts), but it works.
	 */
	return (ACM_NW - acm_wb_is_avail(acm)) * acm->writesize;
}

static void acm_tty_throttle(struct tty_struct *tty)
{
	struct acm *acm = tty->driver_data;

	spin_lock_irq(&acm->read_lock);
	acm->throttle_req = 1;
	spin_unlock_irq(&acm->read_lock);
}

static void acm_tty_unthrottle(struct tty_struct *tty)
{
	struct acm *acm = tty->driver_data;
	unsigned int was_throttled;

	spin_lock_irq(&acm->read_lock);
	was_throttled = acm->throttled;
	acm->throttled = 0;
	acm->throttle_req = 0;
	spin_unlock_irq(&acm->read_lock);

	if (was_throttled)
		acm_submit_read_urbs(acm, GFP_KERNEL);
}

static int acm_tty_break_ctl(struct tty_struct *tty, int state)
{
	struct acm *acm = tty->driver_data;
	int retval;

	retval = acm_send_break(acm, state ? 0xffff : 0);
	if (retval < 0)
		dev_dbg(&acm->control->dev,
			"%s - send break failed\n", __func__);
	return retval;
}

static int acm_tty_tiocmget(struct tty_struct *tty)
{
	struct acm *acm = tty->driver_data;

	return (acm->ctrlout & ACM_CTRL_DTR ? TIOCM_DTR : 0) |
	       (acm->ctrlout & ACM_CTRL_RTS ? TIOCM_RTS : 0) |
	       (acm->ctrlin  & ACM_CTRL_DSR ? TIOCM_DSR : 0) |
	       (acm->ctrlin  & ACM_CTRL_RI  ? TIOCM_RI  : 0) |
	       (acm->ctrlin  & ACM_CTRL_DCD ? TIOCM_CD  : 0) |
	       TIOCM_CTS;
}

static int acm_tty_tiocmset(struct tty_struct *tty,
			    unsigned int set, unsigned int clear)
{
	struct acm *acm = tty->driver_data;
	unsigned int newctrl;

	newctrl = acm->ctrlout;
	set = (set & TIOCM_DTR ? ACM_CTRL_DTR : 0) |
					(set & TIOCM_RTS ? ACM_CTRL_RTS : 0);
	clear = (clear & TIOCM_DTR ? ACM_CTRL_DTR : 0) |
					(clear & TIOCM_RTS ? ACM_CTRL_RTS : 0);

	newctrl = (newctrl & ~clear) | set;

	if (acm->ctrlout == newctrl)
		return 0;
	return acm_set_control(acm, acm->ctrlout = newctrl);
}

static int get_serial_info(struct acm *acm, struct serial_struct __user *info)
{
	struct serial_struct tmp;

	memset(&tmp, 0, sizeof(tmp));
	tmp.xmit_fifo_size = acm->writesize;
	tmp.baud_base = le32_to_cpu(acm->line.dwDTERate);
	tmp.close_delay	= acm->port.close_delay / 10;
	tmp.closing_wait = acm->port.closing_wait == ASYNC_CLOSING_WAIT_NONE ?
				ASYNC_CLOSING_WAIT_NONE :
				acm->port.closing_wait / 10;

	if (copy_to_user(info, &tmp, sizeof(tmp)))
		return -EFAULT;
	else
		return 0;
}

static int set_serial_info(struct acm *acm,
				struct serial_struct __user *newinfo)
{
	struct serial_struct new_serial;
	unsigned int closing_wait, close_delay;
	int retval = 0;

	if (copy_from_user(&new_serial, newinfo, sizeof(new_serial)))
		return -EFAULT;

	close_delay = new_serial.close_delay * 10;
	closing_wait = new_serial.closing_wait == ASYNC_CLOSING_WAIT_NONE ?
			ASYNC_CLOSING_WAIT_NONE : new_serial.closing_wait * 10;

	mutex_lock(&acm->port.mutex);

	if (!capable(CAP_SYS_ADMIN)) {
		if ((close_delay != acm->port.close_delay) ||
		    (closing_wait != acm->port.closing_wait))
			retval = -EPERM;
		else
			retval = -EOPNOTSUPP;
	} else {
		acm->port.close_delay  = close_delay;
		acm->port.closing_wait = closing_wait;
	}

	mutex_unlock(&acm->port.mutex);
	return retval;
}

static int wait_serial_change(struct acm *acm, unsigned long arg)
{
	int rv = 0;
	DECLARE_WAITQUEUE(wait, current);
	struct async_icount old, new;

	do {
		spin_lock_irq(&acm->read_lock);
		old = acm->oldcount;
		new = acm->iocount;
		acm->oldcount = new;
		spin_unlock_irq(&acm->read_lock);

		if ((arg & TIOCM_DSR) &&
			old.dsr != new.dsr)
			break;
		if ((arg & TIOCM_CD)  &&
			old.dcd != new.dcd)
			break;
		if ((arg & TIOCM_RI) &&
			old.rng != new.rng)
			break;

		add_wait_queue(&acm->wioctl, &wait);
		set_current_state(TASK_INTERRUPTIBLE);
		schedule();
		remove_wait_queue(&acm->wioctl, &wait);
		if (acm->disconnected) {
			if (arg & TIOCM_CD)
				break;
			else
				rv = -ENODEV;
		} else {
			if (signal_pending(current))
				rv = -ERESTARTSYS;
		}
	} while (!rv);

	

	return rv;
}

static int acm_tty_get_icount(struct tty_struct *tty,
					struct serial_icounter_struct *icount)
{
	struct acm *acm = tty->driver_data;

	icount->dsr = acm->iocount.dsr;
	icount->rng = acm->iocount.rng;
	icount->dcd = acm->iocount.dcd;
	icount->frame = acm->iocount.frame;
	icount->overrun = acm->iocount.overrun;
	icount->parity = acm->iocount.parity;
	icount->brk = acm->iocount.brk;

	return 0;
}

static int acm_tty_ioctl(struct tty_struct *tty,
					unsigned int cmd, unsigned long arg)
{
	struct acm *acm = tty->driver_data;
	int rv = -ENOIOCTLCMD;

	switch (cmd) {
	case TIOCGSERIAL: /* gets serial port data */
		rv = get_serial_info(acm, (struct serial_struct __user *) arg);
		break;
	case TIOCSSERIAL:
		rv = set_serial_info(acm, (struct serial_struct __user *) arg);
		break;
	case TIOCMIWAIT:
		rv = usb_autopm_get_interface(acm->control);
		if (rv < 0) {
			rv = -EIO;
			break;
		}
		rv = wait_serial_change(acm, arg);
		usb_autopm_put_interface(acm->control);
		break;
	}

	return rv;
}

static void acm_tty_set_termios(struct tty_struct *tty,
						struct ktermios *termios_old)
{
	struct acm *acm = tty->driver_data;
	struct ktermios *termios = &tty->termios;
	struct usb_cdc_line_coding newline;
	int newctrl = acm->ctrlout;

	newline.dwDTERate = cpu_to_le32(tty_get_baud_rate(tty));
	newline.bCharFormat = termios->c_cflag & CSTOPB ? 2 : 0;
	newline.bParityType = termios->c_cflag & PARENB ?
				(termios->c_cflag & PARODD ? 1 : 2) +
				(termios->c_cflag & CMSPAR ? 2 : 0) : 0;
	switch (termios->c_cflag & CSIZE) {
	case CS5:
		newline.bDataBits = 5;
		break;
	case CS6:
		newline.bDataBits = 6;
		break;
	case CS7:
		newline.bDataBits = 7;
		break;
	case CS8:
	default:
		newline.bDataBits = 8;
		break;
	}
	/* FIXME: Needs to clear unsupported bits in the termios */
	acm->clocal = ((termios->c_cflag & CLOCAL) != 0);

	if (C_BAUD(tty) == B0) {
		newline.dwDTERate = acm->line.dwDTERate;
		newctrl &= ~ACM_CTRL_DTR;
	} else if (termios_old && (termios_old->c_cflag & CBAUD) == B0) {
		newctrl |=  ACM_CTRL_DTR;
	}

	if (newctrl != acm->ctrlout)
		acm_set_control(acm, acm->ctrlout = newctrl);

	if (memcmp(&acm->line, &newline, sizeof newline)) {
		memcpy(&acm->line, &newline, sizeof newline);
		dev_dbg(&acm->control->dev, "%s - set line: %d %d %d %d\n",
			__func__,
			le32_to_cpu(newline.dwDTERate),
			newline.bCharFormat, newline.bParityType,
			newline.bDataBits);
		acm_set_line(acm, &acm->line);
	}
}

static const struct tty_port_operations acm_port_ops = {
	.dtr_rts = acm_port_dtr_rts,
	.shutdown = acm_port_shutdown,
	.activate = acm_port_activate,
	.destruct = acm_port_destruct,
};

/*
 * USB probe and disconnect routines.
 */

/* Little helpers: write/read buffers free */
static void acm_write_buffers_free(struct acm *acm)
{
	int i;
	struct acm_wb *wb;

	for (wb = &acm->wb[0], i = 0; i < ACM_NW; i++, wb++)
		usb_free_coherent(acm->dev, acm->writesize, wb->buf, wb->dmah);
}

static void acm_read_buffers_free(struct acm *acm)
{
	int i;

	for (i = 0; i < acm->rx_buflimit; i++)
		usb_free_coherent(acm->dev, acm->readsize,
			  acm->read_buffers[i].base, acm->read_buffers[i].dma);
}

/* Little helper: write buffers allocate */
static int acm_write_buffers_alloc(struct acm *acm)
{
	int i;
	struct acm_wb *wb;

	for (wb = &acm->wb[0], i = 0; i < ACM_NW; i++, wb++) {
		wb->buf = usb_alloc_coherent(acm->dev, acm->writesize, GFP_KERNEL,
		    &wb->dmah);
		if (!wb->buf) {
			while (i != 0) {
				--i;
				--wb;
				usb_free_coherent(acm->dev, acm->writesize,
				    wb->buf, wb->dmah);
			}
			return -ENOMEM;
		}
	}
	return 0;
}

static int acm_probe(struct usb_interface *intf,
		     const struct usb_device_id *id)
{
	struct usb_cdc_union_desc *union_header = NULL;
	struct usb_cdc_call_mgmt_descriptor *cmgmd = NULL;
	unsigned char *buffer = intf->altsetting->extra;
	int buflen = intf->altsetting->extralen;
	struct usb_interface *control_interface;
	struct usb_interface *data_interface;
	struct usb_endpoint_descriptor *epctrl = NULL;
	struct usb_endpoint_descriptor *epread = NULL;
	struct usb_endpoint_descriptor *epwrite = NULL;
	struct usb_device *usb_dev = interface_to_usbdev(intf);
	struct usb_cdc_parsed_header h;
	struct acm *acm;
	int minor;
	int ctrlsize, readsize;
	u8 *buf;
	int call_intf_num = -1;
	int data_intf_num = -1;
	unsigned long quirks;
	int num_rx_buf;
	int i;
	int combined_interfaces = 0;
	struct device *tty_dev;
	int rv = -ENOMEM;
	int res;

	/* normal quirks */
	quirks = (unsigned long)id->driver_info;

	if (quirks == IGNORE_DEVICE)
		return -ENODEV;

	memset(&h, 0x00, sizeof(struct usb_cdc_parsed_header));

	num_rx_buf = (quirks == SINGLE_RX_URB) ? 1 : ACM_NR;

	/* handle quirks deadly to normal probing*/
	if (quirks == NO_UNION_NORMAL) {
		data_interface = usb_ifnum_to_if(usb_dev, 1);
		control_interface = usb_ifnum_to_if(usb_dev, 0);
		/* we would crash */
		if (!data_interface || !control_interface)
			return -ENODEV;
		goto skip_normal_probe;
	}

	/* normal probing*/
	if (!buffer) {
		dev_err(&intf->dev, "Weird descriptor references\n");
		return -EINVAL;
	}

	if (!intf->cur_altsetting)
		return -EINVAL;

	if (!buflen) {
		if (intf->cur_altsetting->endpoint &&
				intf->cur_altsetting->endpoint->extralen &&
				intf->cur_altsetting->endpoint->extra) {
			dev_dbg(&intf->dev,
				"Seeking extra descriptors on endpoint\n");
			buflen = intf->cur_altsetting->endpoint->extralen;
			buffer = intf->cur_altsetting->endpoint->extra;
		} else {
			dev_err(&intf->dev,
				"Zero length descriptor references\n");
			return -EINVAL;
		}
	}

	cdc_parse_cdc_header(&h, intf, buffer, buflen);
	union_header = h.usb_cdc_union_desc;
	cmgmd = h.usb_cdc_call_mgmt_descriptor;
	if (cmgmd)
		call_intf_num = cmgmd->bDataInterface;

	if (!union_header) {
		if (call_intf_num > 0) {
			dev_dbg(&intf->dev, "No union descriptor, using call management descriptor\n");
			/* quirks for Droids MuIn LCD */
			if (quirks & NO_DATA_INTERFACE) {
				data_interface = usb_ifnum_to_if(usb_dev, 0);
			} else {
				data_intf_num = call_intf_num;
				data_interface = usb_ifnum_to_if(usb_dev, data_intf_num);
			}
			control_interface = intf;
		} else {
			if (intf->cur_altsetting->desc.bNumEndpoints != 3) {
				dev_dbg(&intf->dev,"No union descriptor, giving up\n");
				return -ENODEV;
			} else {
				dev_warn(&intf->dev,"No union descriptor, testing for castrated device\n");
				combined_interfaces = 1;
				control_interface = data_interface = intf;
				goto look_for_collapsed_interface;
			}
		}
	} else {
		data_intf_num = union_header->bSlaveInterface0;
		control_interface = usb_ifnum_to_if(usb_dev, union_header->bMasterInterface0);
		data_interface = usb_ifnum_to_if(usb_dev, data_intf_num);
	}

	if (!control_interface || !data_interface) {
		dev_dbg(&intf->dev, "no interfaces\n");
		return -ENODEV;
	}
	if (!data_interface->cur_altsetting || !control_interface->cur_altsetting)
		return -ENODEV;

	if (data_intf_num != call_intf_num)
		dev_dbg(&intf->dev, "Separate call control interface. That is not fully supported.\n");

	if (control_interface == data_interface) {
		/* some broken devices designed for windows work this way */
		dev_warn(&intf->dev,"Control and data interfaces are not separated!\n");
		combined_interfaces = 1;
		/* a popular other OS doesn't use it */
		quirks |= NO_CAP_LINE;
		if (data_interface->cur_altsetting->desc.bNumEndpoints != 3) {
			dev_err(&intf->dev, "This needs exactly 3 endpoints\n");
			return -EINVAL;
		}
look_for_collapsed_interface:
		res = usb_find_common_endpoints(data_interface->cur_altsetting,
				&epread, &epwrite, &epctrl, NULL);
		if (res)
			return res;

		goto made_compressed_probe;
	}

skip_normal_probe:

	/*workaround for switched interfaces */
	if (data_interface->cur_altsetting->desc.bInterfaceClass
						!= CDC_DATA_INTERFACE_TYPE) {
		if (control_interface->cur_altsetting->desc.bInterfaceClass
						== CDC_DATA_INTERFACE_TYPE) {
			dev_dbg(&intf->dev,
				"Your device has switched interfaces.\n");
			swap(control_interface, data_interface);
		} else {
			return -EINVAL;
		}
	}

	/* Accept probe requests only for the control interface */
	if (!combined_interfaces && intf != control_interface)
		return -ENODEV;

	if (!combined_interfaces && usb_interface_claimed(data_interface)) {
		/* valid in this context */
		dev_dbg(&intf->dev, "The data interface isn't available\n");
		return -EBUSY;
	}


	if (data_interface->cur_altsetting->desc.bNumEndpoints < 2 ||
	    control_interface->cur_altsetting->desc.bNumEndpoints == 0)
		return -EINVAL;

	epctrl = &control_interface->cur_altsetting->endpoint[0].desc;
	epread = &data_interface->cur_altsetting->endpoint[0].desc;
	epwrite = &data_interface->cur_altsetting->endpoint[1].desc;


	/* workaround for switched endpoints */
	if (!usb_endpoint_dir_in(epread)) {
		/* descriptors are swapped */
		dev_dbg(&intf->dev,
			"The data interface has switched endpoints\n");
		swap(epread, epwrite);
	}
made_compressed_probe:
	dev_dbg(&intf->dev, "interfaces are valid\n");

	acm = kzalloc(sizeof(struct acm), GFP_KERNEL);
	if (acm == NULL)
		goto alloc_fail;

	minor = acm_alloc_minor(acm);
	if (minor < 0)
		goto alloc_fail1;

	ctrlsize = usb_endpoint_maxp(epctrl);
	readsize = usb_endpoint_maxp(epread) *
				(quirks == SINGLE_RX_URB ? 1 : 2);
	acm->combined_interfaces = combined_interfaces;
	acm->writesize = usb_endpoint_maxp(epwrite) * 20;
	acm->control = control_interface;
	acm->data = data_interface;
	acm->minor = minor;
	acm->dev = usb_dev;
	if (h.usb_cdc_acm_descriptor)
		acm->ctrl_caps = h.usb_cdc_acm_descriptor->bmCapabilities;
	if (quirks & NO_CAP_LINE)
		acm->ctrl_caps &= ~USB_CDC_CAP_LINE;
	acm->ctrlsize = ctrlsize;
	acm->readsize = readsize;
	acm->rx_buflimit = num_rx_buf;
	INIT_WORK(&acm->work, acm_softint);
	init_waitqueue_head(&acm->wioctl);
	spin_lock_init(&acm->write_lock);
	spin_lock_init(&acm->read_lock);
	mutex_init(&acm->mutex);
	if (usb_endpoint_xfer_int(epread)) {
		acm->bInterval = epread->bInterval;
		acm->in = usb_rcvintpipe(usb_dev, epread->bEndpointAddress);
	} else {
		acm->in = usb_rcvbulkpipe(usb_dev, epread->bEndpointAddress);
	}
	if (usb_endpoint_xfer_int(epwrite))
		acm->out = usb_sndintpipe(usb_dev, epwrite->bEndpointAddress);
	else
		acm->out = usb_sndbulkpipe(usb_dev, epwrite->bEndpointAddress);
	tty_port_init(&acm->port);
	acm->port.ops = &acm_port_ops;
	init_usb_anchor(&acm->delayed);
	acm->quirks = quirks;

	buf = usb_alloc_coherent(usb_dev, ctrlsize, GFP_KERNEL, &acm->ctrl_dma);
	if (!buf)
		goto alloc_fail2;
	acm->ctrl_buffer = buf;

	if (acm_write_buffers_alloc(acm) < 0)
		goto alloc_fail4;

	acm->ctrlurb = usb_alloc_urb(0, GFP_KERNEL);
	if (!acm->ctrlurb)
		goto alloc_fail5;

	for (i = 0; i < num_rx_buf; i++) {
		struct acm_rb *rb = &(acm->read_buffers[i]);
		struct urb *urb;

		rb->base = usb_alloc_coherent(acm->dev, readsize, GFP_KERNEL,
								&rb->dma);
		if (!rb->base)
			goto alloc_fail6;
		rb->index = i;
		rb->instance = acm;

		urb = usb_alloc_urb(0, GFP_KERNEL);
		if (!urb)
			goto alloc_fail6;

		urb->transfer_flags |= URB_NO_TRANSFER_DMA_MAP;
		urb->transfer_dma = rb->dma;
		if (usb_endpoint_xfer_int(epread))
			usb_fill_int_urb(urb, acm->dev, acm->in, rb->base,
					 acm->readsize,
					 acm_read_bulk_callback, rb,
					 acm->bInterval);
		else
			usb_fill_bulk_urb(urb, acm->dev, acm->in, rb->base,
					  acm->readsize,
					  acm_read_bulk_callback, rb);

		acm->read_urbs[i] = urb;
		__set_bit(i, &acm->read_urbs_free);
	}
	for (i = 0; i < ACM_NW; i++) {
		struct acm_wb *snd = &(acm->wb[i]);

		snd->urb = usb_alloc_urb(0, GFP_KERNEL);
		if (snd->urb == NULL)
			goto alloc_fail7;

		if (usb_endpoint_xfer_int(epwrite))
			usb_fill_int_urb(snd->urb, usb_dev, acm->out,
				NULL, acm->writesize, acm_write_bulk, snd, epwrite->bInterval);
		else
			usb_fill_bulk_urb(snd->urb, usb_dev, acm->out,
				NULL, acm->writesize, acm_write_bulk, snd);
		snd->urb->transfer_flags |= URB_NO_TRANSFER_DMA_MAP;
		if (quirks & SEND_ZERO_PACKET)
			snd->urb->transfer_flags |= URB_ZERO_PACKET;
		snd->instance = acm;
	}

	usb_set_intfdata(intf, acm);

	i = device_create_file(&intf->dev, &dev_attr_bmCapabilities);
	if (i < 0)
		goto alloc_fail7;

	if (h.usb_cdc_country_functional_desc) { /* export the country data */
		struct usb_cdc_country_functional_desc * cfd =
					h.usb_cdc_country_functional_desc;

		acm->country_codes = kmalloc(cfd->bLength - 4, GFP_KERNEL);
		if (!acm->country_codes)
			goto skip_countries;
		acm->country_code_size = cfd->bLength - 4;
		memcpy(acm->country_codes, (u8 *)&cfd->wCountyCode0,
							cfd->bLength - 4);
		acm->country_rel_date = cfd->iCountryCodeRelDate;

		i = device_create_file(&intf->dev, &dev_attr_wCountryCodes);
		if (i < 0) {
			kfree(acm->country_codes);
			acm->country_codes = NULL;
			acm->country_code_size = 0;
			goto skip_countries;
		}

		i = device_create_file(&intf->dev,
						&dev_attr_iCountryCodeRelDate);
		if (i < 0) {
			device_remove_file(&intf->dev, &dev_attr_wCountryCodes);
			kfree(acm->country_codes);
			acm->country_codes = NULL;
			acm->country_code_size = 0;
			goto skip_countries;
		}
	}

skip_countries:
	usb_fill_int_urb(acm->ctrlurb, usb_dev,
			 usb_rcvintpipe(usb_dev, epctrl->bEndpointAddress),
			 acm->ctrl_buffer, ctrlsize, acm_ctrl_irq, acm,
			 /* works around buggy devices */
			 epctrl->bInterval ? epctrl->bInterval : 16);
	acm->ctrlurb->transfer_flags |= URB_NO_TRANSFER_DMA_MAP;
	acm->ctrlurb->transfer_dma = acm->ctrl_dma;
	acm->notification_buffer = NULL;
	acm->nb_index = 0;
	acm->nb_size = 0;

	dev_info(&intf->dev, "ttyACM%d: USB ACM device\n", minor);

	acm->line.dwDTERate = cpu_to_le32(9600);
	acm->line.bDataBits = 8;
	acm_set_line(acm, &acm->line);

	usb_driver_claim_interface(&acm_driver, data_interface, acm);
	usb_set_intfdata(data_interface, acm);

	usb_get_intf(control_interface);
	tty_dev = tty_port_register_device(&acm->port, acm_tty_driver, minor,
			&control_interface->dev);
	if (IS_ERR(tty_dev)) {
		rv = PTR_ERR(tty_dev);
		goto alloc_fail8;
	}

	if (quirks & CLEAR_HALT_CONDITIONS) {
		usb_clear_halt(usb_dev, acm->in);
		usb_clear_halt(usb_dev, acm->out);
	}

	return 0;
alloc_fail8:
	if (acm->country_codes) {
		device_remove_file(&acm->control->dev,
				&dev_attr_wCountryCodes);
		device_remove_file(&acm->control->dev,
				&dev_attr_iCountryCodeRelDate);
		kfree(acm->country_codes);
	}
	device_remove_file(&acm->control->dev, &dev_attr_bmCapabilities);
alloc_fail7:
	usb_set_intfdata(intf, NULL);
	for (i = 0; i < ACM_NW; i++)
		usb_free_urb(acm->wb[i].urb);
alloc_fail6:
	for (i = 0; i < num_rx_buf; i++)
		usb_free_urb(acm->read_urbs[i]);
	acm_read_buffers_free(acm);
	usb_free_urb(acm->ctrlurb);
alloc_fail5:
	acm_write_buffers_free(acm);
alloc_fail4:
	usb_free_coherent(usb_dev, ctrlsize, acm->ctrl_buffer, acm->ctrl_dma);
alloc_fail2:
	acm_release_minor(acm);
alloc_fail1:
	kfree(acm);
alloc_fail:
	return rv;
}

static void acm_disconnect(struct usb_interface *intf)
{
	struct acm *acm = usb_get_intfdata(intf);
	struct tty_struct *tty;

	/* sibling interface is already cleaning up */
	if (!acm)
		return;

	mutex_lock(&acm->mutex);
	acm->disconnected = true;
	if (acm->country_codes) {
		device_remove_file(&acm->control->dev,
				&dev_attr_wCountryCodes);
		device_remove_file(&acm->control->dev,
				&dev_attr_iCountryCodeRelDate);
	}
	wake_up_all(&acm->wioctl);
	device_remove_file(&acm->control->dev, &dev_attr_bmCapabilities);
	usb_set_intfdata(acm->control, NULL);
	usb_set_intfdata(acm->data, NULL);
	mutex_unlock(&acm->mutex);

	tty = tty_port_tty_get(&acm->port);
	if (tty) {
		tty_vhangup(tty);
		tty_kref_put(tty);
	}

	acm_kill_urbs(acm);
	cancel_work_sync(&acm->work);

	tty_unregister_device(acm_tty_driver, acm->minor);

	acm_write_buffers_free(acm);
	usb_free_coherent(acm->dev, acm->ctrlsize, acm->ctrl_buffer, acm->ctrl_dma);
	acm_read_buffers_free(acm);

	kfree(acm->notification_buffer);

	if (!acm->combined_interfaces)
		usb_driver_release_interface(&acm_driver, intf == acm->control ?
					acm->data : acm->control);

	tty_port_put(&acm->port);
}

#ifdef CONFIG_PM
static int acm_suspend(struct usb_interface *intf, pm_message_t message)
{
	struct acm *acm = usb_get_intfdata(intf);
	int cnt;

	spin_lock_irq(&acm->write_lock);
	if (PMSG_IS_AUTO(message)) {
		if (acm->transmitting) {
			spin_unlock_irq(&acm->write_lock);
			return -EBUSY;
		}
	}
	cnt = acm->susp_count++;
	spin_unlock_irq(&acm->write_lock);

	if (cnt)
		return 0;

	acm_kill_urbs(acm);
	cancel_work_sync(&acm->work);

	return 0;
}

static int acm_resume(struct usb_interface *intf)
{
	struct acm *acm = usb_get_intfdata(intf);
	struct urb *urb;
	int rv = 0;

	spin_lock_irq(&acm->write_lock);

	if (--acm->susp_count)
		goto out;

	if (tty_port_initialized(&acm->port)) {
		rv = usb_submit_urb(acm->ctrlurb, GFP_ATOMIC);

		for (;;) {
			urb = usb_get_from_anchor(&acm->delayed);
			if (!urb)
				break;

			acm_start_wb(acm, urb->context);
		}

		/*
		 * delayed error checking because we must
		 * do the write path at all cost
		 */
		if (rv < 0)
			goto out;

		rv = acm_submit_read_urbs(acm, GFP_ATOMIC);
	}
out:
	spin_unlock_irq(&acm->write_lock);

	return rv;
}

static int acm_reset_resume(struct usb_interface *intf)
{
	struct acm *acm = usb_get_intfdata(intf);

	if (tty_port_initialized(&acm->port))
		tty_port_tty_hangup(&acm->port, false);

	return acm_resume(intf);
}

#endif /* CONFIG_PM */

static int acm_pre_reset(struct usb_interface *intf)
{
	struct acm *acm = usb_get_intfdata(intf);

	clear_bit(EVENT_RX_STALL, &acm->flags);

	return 0;
}

#define NOKIA_PCSUITE_ACM_INFO(x) \
		USB_DEVICE_AND_INTERFACE_INFO(0x0421, x, \
		USB_CLASS_COMM, USB_CDC_SUBCLASS_ACM, \
		USB_CDC_ACM_PROTO_VENDOR)

#define SAMSUNG_PCSUITE_ACM_INFO(x) \
		USB_DEVICE_AND_INTERFACE_INFO(0x04e7, x, \
		USB_CLASS_COMM, USB_CDC_SUBCLASS_ACM, \
		USB_CDC_ACM_PROTO_VENDOR)

/*
 * USB driver structure.
 */

static const struct usb_device_id acm_ids[] = {
	/* quirky and broken devices */
	{ USB_DEVICE(0x076d, 0x0006), /* Denso Cradle CU-321 */
	.driver_info = NO_UNION_NORMAL, },/* has no union descriptor */
	{ USB_DEVICE(0x17ef, 0x7000), /* Lenovo USB modem */
	.driver_info = NO_UNION_NORMAL, },/* has no union descriptor */
	{ USB_DEVICE(0x0870, 0x0001), /* Metricom GS Modem */
	.driver_info = NO_UNION_NORMAL, /* has no union descriptor */
	},
	{ USB_DEVICE(0x0e8d, 0x0003), /* FIREFLY, MediaTek Inc; andrey.arapov@gmail.com */
	.driver_info = NO_UNION_NORMAL, /* has no union descriptor */
	},
	{ USB_DEVICE(0x0e8d, 0x3329), /* MediaTek Inc GPS */
	.driver_info = NO_UNION_NORMAL, /* has no union descriptor */
	},
	{ USB_DEVICE(0x0482, 0x0203), /* KYOCERA AH-K3001V */
	.driver_info = NO_UNION_NORMAL, /* has no union descriptor */
	},
	{ USB_DEVICE(0x079b, 0x000f), /* BT On-Air USB MODEM */
	.driver_info = NO_UNION_NORMAL, /* has no union descriptor */
	},
	{ USB_DEVICE(0x0ace, 0x1602), /* ZyDAS 56K USB MODEM */
	.driver_info = SINGLE_RX_URB,
	},
	{ USB_DEVICE(0x0ace, 0x1608), /* ZyDAS 56K USB MODEM */
	.driver_info = SINGLE_RX_URB, /* firmware bug */
	},
	{ USB_DEVICE(0x0ace, 0x1611), /* ZyDAS 56K USB MODEM - new version */
	.driver_info = SINGLE_RX_URB, /* firmware bug */
	},
	{ USB_DEVICE(0x22b8, 0x7000), /* Motorola Q Phone */
	.driver_info = NO_UNION_NORMAL, /* has no union descriptor */
	},
	{ USB_DEVICE(0x0803, 0x3095), /* Zoom Telephonics Model 3095F USB MODEM */
	.driver_info = NO_UNION_NORMAL, /* has no union descriptor */
	},
	{ USB_DEVICE(0x0572, 0x1321), /* Conexant USB MODEM CX93010 */
	.driver_info = NO_UNION_NORMAL, /* has no union descriptor */
	},
	{ USB_DEVICE(0x0572, 0x1324), /* Conexant USB MODEM RD02-D400 */
	.driver_info = NO_UNION_NORMAL, /* has no union descriptor */
	},
	{ USB_DEVICE(0x0572, 0x1328), /* Shiro / Aztech USB MODEM UM-3100 */
	.driver_info = NO_UNION_NORMAL, /* has no union descriptor */
	},
	{ USB_DEVICE(0x20df, 0x0001), /* Simtec Electronics Entropy Key */
	.driver_info = QUIRK_CONTROL_LINE_STATE, },
	{ USB_DEVICE(0x2184, 0x001c) },	/* GW Instek AFG-2225 */
	{ USB_DEVICE(0x2184, 0x0036) },	/* GW Instek AFG-125 */
	{ USB_DEVICE(0x22b8, 0x6425), /* Motorola MOTOMAGX phones */
	},
	/* Motorola H24 HSPA module: */
	{ USB_DEVICE(0x22b8, 0x2d91) }, /* modem                                */
	{ USB_DEVICE(0x22b8, 0x2d92),   /* modem           + diagnostics        */
	.driver_info = NO_UNION_NORMAL, /* handle only modem interface          */
	},
	{ USB_DEVICE(0x22b8, 0x2d93),   /* modem + AT port                      */
	.driver_info = NO_UNION_NORMAL, /* handle only modem interface          */
	},
	{ USB_DEVICE(0x22b8, 0x2d95),   /* modem + AT port + diagnostics        */
	.driver_info = NO_UNION_NORMAL, /* handle only modem interface          */
	},
	{ USB_DEVICE(0x22b8, 0x2d96),   /* modem                         + NMEA */
	.driver_info = NO_UNION_NORMAL, /* handle only modem interface          */
	},
	{ USB_DEVICE(0x22b8, 0x2d97),   /* modem           + diagnostics + NMEA */
	.driver_info = NO_UNION_NORMAL, /* handle only modem interface          */
	},
	{ USB_DEVICE(0x22b8, 0x2d99),   /* modem + AT port               + NMEA */
	.driver_info = NO_UNION_NORMAL, /* handle only modem interface          */
	},
	{ USB_DEVICE(0x22b8, 0x2d9a),   /* modem + AT port + diagnostics + NMEA */
	.driver_info = NO_UNION_NORMAL, /* handle only modem interface          */
	},

	{ USB_DEVICE(0x0572, 0x1329), /* Hummingbird huc56s (Conexant) */
	.driver_info = NO_UNION_NORMAL, /* union descriptor misplaced on
					   data interface instead of
					   communications interface.
					   Maybe we should define a new
					   quirk for this. */
	},
	{ USB_DEVICE(0x0572, 0x1340), /* Conexant CX93010-2x UCMxx */
	.driver_info = NO_UNION_NORMAL,
	},
	{ USB_DEVICE(0x05f9, 0x4002), /* PSC Scanning, Magellan 800i */
	.driver_info = NO_UNION_NORMAL,
	},
	{ USB_DEVICE(0x1bbb, 0x0003), /* Alcatel OT-I650 */
	.driver_info = NO_UNION_NORMAL, /* reports zero length descriptor */
	},
	{ USB_DEVICE(0x1576, 0x03b1), /* Maretron USB100 */
	.driver_info = NO_UNION_NORMAL, /* reports zero length descriptor */
	},

	{ USB_DEVICE(0x2912, 0x0001), /* ATOL FPrint */
	.driver_info = CLEAR_HALT_CONDITIONS,
	},

	/* Nokia S60 phones expose two ACM channels. The first is
	 * a modem and is picked up by the standard AT-command
	 * information below. The second is 'vendor-specific' but
	 * is treated as a serial device at the S60 end, so we want
	 * to expose it on Linux too. */
	{ NOKIA_PCSUITE_ACM_INFO(0x042D), }, /* Nokia 3250 */
	{ NOKIA_PCSUITE_ACM_INFO(0x04D8), }, /* Nokia 5500 Sport */
	{ NOKIA_PCSUITE_ACM_INFO(0x04C9), }, /* Nokia E50 */
	{ NOKIA_PCSUITE_ACM_INFO(0x0419), }, /* Nokia E60 */
	{ NOKIA_PCSUITE_ACM_INFO(0x044D), }, /* Nokia E61 */
	{ NOKIA_PCSUITE_ACM_INFO(0x0001), }, /* Nokia E61i */
	{ NOKIA_PCSUITE_ACM_INFO(0x0475), }, /* Nokia E62 */
	{ NOKIA_PCSUITE_ACM_INFO(0x0508), }, /* Nokia E65 */
	{ NOKIA_PCSUITE_ACM_INFO(0x0418), }, /* Nokia E70 */
	{ NOKIA_PCSUITE_ACM_INFO(0x0425), }, /* Nokia N71 */
	{ NOKIA_PCSUITE_ACM_INFO(0x0486), }, /* Nokia N73 */
	{ NOKIA_PCSUITE_ACM_INFO(0x04DF), }, /* Nokia N75 */
	{ NOKIA_PCSUITE_ACM_INFO(0x000e), }, /* Nokia N77 */
	{ NOKIA_PCSUITE_ACM_INFO(0x0445), }, /* Nokia N80 */
	{ NOKIA_PCSUITE_ACM_INFO(0x042F), }, /* Nokia N91 & N91 8GB */
	{ NOKIA_PCSUITE_ACM_INFO(0x048E), }, /* Nokia N92 */
	{ NOKIA_PCSUITE_ACM_INFO(0x0420), }, /* Nokia N93 */
	{ NOKIA_PCSUITE_ACM_INFO(0x04E6), }, /* Nokia N93i  */
	{ NOKIA_PCSUITE_ACM_INFO(0x04B2), }, /* Nokia 5700 XpressMusic */
	{ NOKIA_PCSUITE_ACM_INFO(0x0134), }, /* Nokia 6110 Navigator (China) */
	{ NOKIA_PCSUITE_ACM_INFO(0x046E), }, /* Nokia 6110 Navigator */
	{ NOKIA_PCSUITE_ACM_INFO(0x002f), }, /* Nokia 6120 classic &  */
	{ NOKIA_PCSUITE_ACM_INFO(0x0088), }, /* Nokia 6121 classic */
	{ NOKIA_PCSUITE_ACM_INFO(0x00fc), }, /* Nokia 6124 classic */
	{ NOKIA_PCSUITE_ACM_INFO(0x0042), }, /* Nokia E51 */
	{ NOKIA_PCSUITE_ACM_INFO(0x00b0), }, /* Nokia E66 */
	{ NOKIA_PCSUITE_ACM_INFO(0x00ab), }, /* Nokia E71 */
	{ NOKIA_PCSUITE_ACM_INFO(0x0481), }, /* Nokia N76 */
	{ NOKIA_PCSUITE_ACM_INFO(0x0007), }, /* Nokia N81 & N81 8GB */
	{ NOKIA_PCSUITE_ACM_INFO(0x0071), }, /* Nokia N82 */
	{ NOKIA_PCSUITE_ACM_INFO(0x04F0), }, /* Nokia N95 & N95-3 NAM */
	{ NOKIA_PCSUITE_ACM_INFO(0x0070), }, /* Nokia N95 8GB  */
	{ NOKIA_PCSUITE_ACM_INFO(0x00e9), }, /* Nokia 5320 XpressMusic */
	{ NOKIA_PCSUITE_ACM_INFO(0x0099), }, /* Nokia 6210 Navigator, RM-367 */
	{ NOKIA_PCSUITE_ACM_INFO(0x0128), }, /* Nokia 6210 Navigator, RM-419 */
	{ NOKIA_PCSUITE_ACM_INFO(0x008f), }, /* Nokia 6220 Classic */
	{ NOKIA_PCSUITE_ACM_INFO(0x00a0), }, /* Nokia 6650 */
	{ NOKIA_PCSUITE_ACM_INFO(0x007b), }, /* Nokia N78 */
	{ NOKIA_PCSUITE_ACM_INFO(0x0094), }, /* Nokia N85 */
	{ NOKIA_PCSUITE_ACM_INFO(0x003a), }, /* Nokia N96 & N96-3  */
	{ NOKIA_PCSUITE_ACM_INFO(0x00e9), }, /* Nokia 5320 XpressMusic */
	{ NOKIA_PCSUITE_ACM_INFO(0x0108), }, /* Nokia 5320 XpressMusic 2G */
	{ NOKIA_PCSUITE_ACM_INFO(0x01f5), }, /* Nokia N97, RM-505 */
	{ NOKIA_PCSUITE_ACM_INFO(0x02e3), }, /* Nokia 5230, RM-588 */
	{ NOKIA_PCSUITE_ACM_INFO(0x0178), }, /* Nokia E63 */
	{ NOKIA_PCSUITE_ACM_INFO(0x010e), }, /* Nokia E75 */
	{ NOKIA_PCSUITE_ACM_INFO(0x02d9), }, /* Nokia 6760 Slide */
	{ NOKIA_PCSUITE_ACM_INFO(0x01d0), }, /* Nokia E52 */
	{ NOKIA_PCSUITE_ACM_INFO(0x0223), }, /* Nokia E72 */
	{ NOKIA_PCSUITE_ACM_INFO(0x0275), }, /* Nokia X6 */
	{ NOKIA_PCSUITE_ACM_INFO(0x026c), }, /* Nokia N97 Mini */
	{ NOKIA_PCSUITE_ACM_INFO(0x0154), }, /* Nokia 5800 XpressMusic */
	{ NOKIA_PCSUITE_ACM_INFO(0x04ce), }, /* Nokia E90 */
	{ NOKIA_PCSUITE_ACM_INFO(0x01d4), }, /* Nokia E55 */
	{ NOKIA_PCSUITE_ACM_INFO(0x0302), }, /* Nokia N8 */
	{ NOKIA_PCSUITE_ACM_INFO(0x0335), }, /* Nokia E7 */
	{ NOKIA_PCSUITE_ACM_INFO(0x03cd), }, /* Nokia C7 */
	{ SAMSUNG_PCSUITE_ACM_INFO(0x6651), }, /* Samsung GTi8510 (INNOV8) */

	/* Support for Owen devices */
	{ USB_DEVICE(0x03eb, 0x0030), }, /* Owen SI30 */

	/* NOTE: non-Nokia COMM/ACM/0xff is likely MSFT RNDIS... NOT a modem! */

	/* Support for Droids MuIn LCD */
	{ USB_DEVICE(0x04d8, 0x000b),
	.driver_info = NO_DATA_INTERFACE,
	},

#if IS_ENABLED(CONFIG_INPUT_IMS_PCU)
	{ USB_DEVICE(0x04d8, 0x0082),	/* Application mode */
	.driver_info = IGNORE_DEVICE,
	},
	{ USB_DEVICE(0x04d8, 0x0083),	/* Bootloader mode */
	.driver_info = IGNORE_DEVICE,
	},
#endif

	/*Samsung phone in firmware update mode */
	{ USB_DEVICE(0x04e8, 0x685d),
	.driver_info = IGNORE_DEVICE,
	},

	/* Exclude Infineon Flash Loader utility */
	{ USB_DEVICE(0x058b, 0x0041),
	.driver_info = IGNORE_DEVICE,
	},

	/* control interfaces without any protocol set */
	{ USB_INTERFACE_INFO(USB_CLASS_COMM, USB_CDC_SUBCLASS_ACM,
		USB_CDC_PROTO_NONE) },

	/* control interfaces with various AT-command sets */
	{ USB_INTERFACE_INFO(USB_CLASS_COMM, USB_CDC_SUBCLASS_ACM,
		USB_CDC_ACM_PROTO_AT_V25TER) },
	{ USB_INTERFACE_INFO(USB_CLASS_COMM, USB_CDC_SUBCLASS_ACM,
		USB_CDC_ACM_PROTO_AT_PCCA101) },
	{ USB_INTERFACE_INFO(USB_CLASS_COMM, USB_CDC_SUBCLASS_ACM,
		USB_CDC_ACM_PROTO_AT_PCCA101_WAKE) },
	{ USB_INTERFACE_INFO(USB_CLASS_COMM, USB_CDC_SUBCLASS_ACM,
		USB_CDC_ACM_PROTO_AT_GSM) },
	{ USB_INTERFACE_INFO(USB_CLASS_COMM, USB_CDC_SUBCLASS_ACM,
		USB_CDC_ACM_PROTO_AT_3G) },
	{ USB_INTERFACE_INFO(USB_CLASS_COMM, USB_CDC_SUBCLASS_ACM,
		USB_CDC_ACM_PROTO_AT_CDMA) },

	{ USB_DEVICE(0x1519, 0x0452), /* Intel 7260 modem */
	.driver_info = SEND_ZERO_PACKET,
	},

	{ }
};

MODULE_DEVICE_TABLE(usb, acm_ids);

static struct usb_driver acm_driver = {
	.name =		"cdc_acm",
	.probe =	acm_probe,
	.disconnect =	acm_disconnect,
#ifdef CONFIG_PM
	.suspend =	acm_suspend,
	.resume =	acm_resume,
	.reset_resume =	acm_reset_resume,
#endif
	.pre_reset =	acm_pre_reset,
	.id_table =	acm_ids,
#ifdef CONFIG_PM
	.supports_autosuspend = 1,
#endif
	.disable_hub_initiated_lpm = 1,
};

/*
 * TTY driver structures.
 */

static const struct tty_operations acm_ops = {
	.install =		acm_tty_install,
	.open =			acm_tty_open,
	.close =		acm_tty_close,
	.cleanup =		acm_tty_cleanup,
	.hangup =		acm_tty_hangup,
	.write =		acm_tty_write,
	.put_char =		acm_tty_put_char,
	.flush_chars =		acm_tty_flush_chars,
	.write_room =		acm_tty_write_room,
	.ioctl =		acm_tty_ioctl,
	.throttle =		acm_tty_throttle,
	.unthrottle =		acm_tty_unthrottle,
	.chars_in_buffer =	acm_tty_chars_in_buffer,
	.break_ctl =		acm_tty_break_ctl,
	.set_termios =		acm_tty_set_termios,
	.tiocmget =		acm_tty_tiocmget,
	.tiocmset =		acm_tty_tiocmset,
	.get_icount =		acm_tty_get_icount,
};

/*
 * Init / exit.
 */

static int __init acm_init(void)
{
	int retval;
	acm_tty_driver = alloc_tty_driver(ACM_TTY_MINORS);
	if (!acm_tty_driver)
		return -ENOMEM;
	acm_tty_driver->driver_name = "acm",
	acm_tty_driver->name = "ttyACM",
	acm_tty_driver->major = ACM_TTY_MAJOR,
	acm_tty_driver->minor_start = 0,
	acm_tty_driver->type = TTY_DRIVER_TYPE_SERIAL,
	acm_tty_driver->subtype = SERIAL_TYPE_NORMAL,
	acm_tty_driver->flags = TTY_DRIVER_REAL_RAW | TTY_DRIVER_DYNAMIC_DEV;
	acm_tty_driver->init_termios = tty_std_termios;
	acm_tty_driver->init_termios.c_cflag = B9600 | CS8 | CREAD |
								HUPCL | CLOCAL;
	tty_set_operations(acm_tty_driver, &acm_ops);

	retval = tty_register_driver(acm_tty_driver);
	if (retval) {
		put_tty_driver(acm_tty_driver);
		return retval;
	}

	retval = usb_register(&acm_driver);
	if (retval) {
		tty_unregister_driver(acm_tty_driver);
		put_tty_driver(acm_tty_driver);
		return retval;
	}

	printk(KERN_INFO KBUILD_MODNAME ": " DRIVER_DESC "\n");

	return 0;
}

static void __exit acm_exit(void)
{
	usb_deregister(&acm_driver);
	tty_unregister_driver(acm_tty_driver);
	put_tty_driver(acm_tty_driver);
	idr_destroy(&acm_minors);
}

module_init(acm_init);
module_exit(acm_exit);

MODULE_AUTHOR(DRIVER_AUTHOR);
MODULE_DESCRIPTION(DRIVER_DESC);
MODULE_LICENSE("GPL");
MODULE_ALIAS_CHARDEV_MAJOR(ACM_TTY_MAJOR);<|MERGE_RESOLUTION|>--- conflicted
+++ resolved
@@ -345,9 +345,6 @@
 			"%s - unknown notification %d received: index %d len %d\n",
 			__func__,
 			dr->bNotificationType, dr->wIndex, dr->wLength);
-<<<<<<< HEAD
-
-=======
 	}
 }
 
@@ -364,7 +361,6 @@
 	switch (status) {
 	case 0:
 		/* success */
->>>>>>> a122c576
 		break;
 	case -ECONNRESET:
 	case -ENOENT:
