/*
 * xHCI host controller driver
 *
 * Copyright (C) 2008 Intel Corp.
 *
 * Author: Sarah Sharp
 * Some code borrowed from the Linux EHCI driver.
 *
 * This program is free software; you can redistribute it and/or modify
 * it under the terms of the GNU General Public License version 2 as
 * published by the Free Software Foundation.
 *
 * This program is distributed in the hope that it will be useful, but
 * WITHOUT ANY WARRANTY; without even the implied warranty of MERCHANTABILITY
 * or FITNESS FOR A PARTICULAR PURPOSE.  See the GNU General Public License
 * for more details.
 *
 * You should have received a copy of the GNU General Public License
 * along with this program; if not, write to the Free Software Foundation,
 * Inc., 675 Mass Ave, Cambridge, MA 02139, USA.
 */

#include <linux/pci.h>
#include <linux/iopoll.h>
#include <linux/irq.h>
#include <linux/log2.h>
#include <linux/module.h>
#include <linux/moduleparam.h>
#include <linux/slab.h>
#include <linux/dmi.h>
#include <linux/dma-mapping.h>

#include "xhci.h"
#include "xhci-trace.h"
#include "xhci-mtk.h"
#include "xhci-debugfs.h"
#include "xhci-dbgcap.h"

#define DRIVER_AUTHOR "Sarah Sharp"
#define DRIVER_DESC "'eXtensible' Host Controller (xHC) Driver"

#define	PORT_WAKE_BITS	(PORT_WKOC_E | PORT_WKDISC_E | PORT_WKCONN_E)

/* Some 0.95 hardware can't handle the chain bit on a Link TRB being cleared */
static int link_quirk;
module_param(link_quirk, int, S_IRUGO | S_IWUSR);
MODULE_PARM_DESC(link_quirk, "Don't clear the chain bit on a link TRB");

static unsigned long long quirks;
module_param(quirks, ullong, S_IRUGO);
MODULE_PARM_DESC(quirks, "Bit flags for quirks to be enabled as default");

static bool td_on_ring(struct xhci_td *td, struct xhci_ring *ring)
{
	struct xhci_segment *seg = ring->first_seg;

	if (!td || !td->start_seg)
		return false;
	do {
		if (seg == td->start_seg)
			return true;
		seg = seg->next;
	} while (seg && seg != ring->first_seg);

	return false;
}

/*
 * xhci_handshake - spin reading hc until handshake completes or fails
 * @ptr: address of hc register to be read
 * @mask: bits to look at in result of read
 * @done: value of those bits when handshake succeeds
 * @usec: timeout in microseconds
 *
 * Returns negative errno, or zero on success
 *
 * Success happens when the "mask" bits have the specified value (hardware
 * handshake done).  There are two failure modes:  "usec" have passed (major
 * hardware flakeout), or the register reads as all-ones (hardware removed).
 */
int xhci_handshake(void __iomem *ptr, u32 mask, u32 done, int usec)
{
	u32	result;
	int	ret;

	ret = readl_poll_timeout_atomic(ptr, result,
					(result & mask) == done ||
					result == U32_MAX,
					1, usec);
	if (result == U32_MAX)		/* card removed */
		return -ENODEV;

	return ret;
}

/*
 * Disable interrupts and begin the xHCI halting process.
 */
void xhci_quiesce(struct xhci_hcd *xhci)
{
	u32 halted;
	u32 cmd;
	u32 mask;

	mask = ~(XHCI_IRQS);
	halted = readl(&xhci->op_regs->status) & STS_HALT;
	if (!halted)
		mask &= ~CMD_RUN;

	cmd = readl(&xhci->op_regs->command);
	cmd &= mask;
	writel(cmd, &xhci->op_regs->command);
}

/*
 * Force HC into halt state.
 *
 * Disable any IRQs and clear the run/stop bit.
 * HC will complete any current and actively pipelined transactions, and
 * should halt within 16 ms of the run/stop bit being cleared.
 * Read HC Halted bit in the status register to see when the HC is finished.
 */
int xhci_halt(struct xhci_hcd *xhci)
{
	int ret;
	xhci_dbg_trace(xhci, trace_xhci_dbg_init, "// Halt the HC");
	xhci_quiesce(xhci);

	ret = xhci_handshake(&xhci->op_regs->status,
			STS_HALT, STS_HALT, XHCI_MAX_HALT_USEC);
	if (ret) {
		xhci_warn(xhci, "Host halt failed, %d\n", ret);
		return ret;
	}
	xhci->xhc_state |= XHCI_STATE_HALTED;
	xhci->cmd_ring_state = CMD_RING_STATE_STOPPED;
	return ret;
}

/*
 * Set the run bit and wait for the host to be running.
 */
int xhci_start(struct xhci_hcd *xhci)
{
	u32 temp;
	int ret;

	temp = readl(&xhci->op_regs->command);
	temp |= (CMD_RUN);
	xhci_dbg_trace(xhci, trace_xhci_dbg_init, "// Turn on HC, cmd = 0x%x.",
			temp);
	writel(temp, &xhci->op_regs->command);

	/*
	 * Wait for the HCHalted Status bit to be 0 to indicate the host is
	 * running.
	 */
	ret = xhci_handshake(&xhci->op_regs->status,
			STS_HALT, 0, XHCI_MAX_HALT_USEC);
	if (ret == -ETIMEDOUT)
		xhci_err(xhci, "Host took too long to start, "
				"waited %u microseconds.\n",
				XHCI_MAX_HALT_USEC);
	if (!ret)
		/* clear state flags. Including dying, halted or removing */
		xhci->xhc_state = 0;

	return ret;
}

/*
 * Reset a halted HC.
 *
 * This resets pipelines, timers, counters, state machines, etc.
 * Transactions will be terminated immediately, and operational registers
 * will be set to their defaults.
 */
int xhci_reset(struct xhci_hcd *xhci)
{
	u32 command;
	u32 state;
	int ret, i;

	state = readl(&xhci->op_regs->status);

	if (state == ~(u32)0) {
		xhci_warn(xhci, "Host not accessible, reset failed.\n");
		return -ENODEV;
	}

	if ((state & STS_HALT) == 0) {
		xhci_warn(xhci, "Host controller not halted, aborting reset.\n");
		return 0;
	}

	xhci_dbg_trace(xhci, trace_xhci_dbg_init, "// Reset the HC");
	command = readl(&xhci->op_regs->command);
	command |= CMD_RESET;
	writel(command, &xhci->op_regs->command);

	/* Existing Intel xHCI controllers require a delay of 1 mS,
	 * after setting the CMD_RESET bit, and before accessing any
	 * HC registers. This allows the HC to complete the
	 * reset operation and be ready for HC register access.
	 * Without this delay, the subsequent HC register access,
	 * may result in a system hang very rarely.
	 */
	if (xhci->quirks & XHCI_INTEL_HOST)
		udelay(1000);

	ret = xhci_handshake(&xhci->op_regs->command,
			CMD_RESET, 0, 10 * 1000 * 1000);
	if (ret)
		return ret;

	if (xhci->quirks & XHCI_ASMEDIA_MODIFY_FLOWCONTROL)
		usb_asmedia_modifyflowcontrol(to_pci_dev(xhci_to_hcd(xhci)->self.controller));

	xhci_dbg_trace(xhci, trace_xhci_dbg_init,
			 "Wait for controller to be ready for doorbell rings");
	/*
	 * xHCI cannot write to any doorbells or operational registers other
	 * than status until the "Controller Not Ready" flag is cleared.
	 */
	ret = xhci_handshake(&xhci->op_regs->status,
			STS_CNR, 0, 10 * 1000 * 1000);

	for (i = 0; i < 2; i++) {
		xhci->bus_state[i].port_c_suspend = 0;
		xhci->bus_state[i].suspended_ports = 0;
		xhci->bus_state[i].resuming_ports = 0;
	}

	return ret;
}

static void xhci_zero_64b_regs(struct xhci_hcd *xhci)
{
	struct device *dev = xhci_to_hcd(xhci)->self.sysdev;
	int err, i;
	u64 val;

	/*
	 * Some Renesas controllers get into a weird state if they are
	 * reset while programmed with 64bit addresses (they will preserve
	 * the top half of the address in internal, non visible
	 * registers). You end up with half the address coming from the
	 * kernel, and the other half coming from the firmware. Also,
	 * changing the programming leads to extra accesses even if the
	 * controller is supposed to be halted. The controller ends up with
	 * a fatal fault, and is then ripe for being properly reset.
	 *
	 * Special care is taken to only apply this if the device is behind
	 * an iommu. Doing anything when there is no iommu is definitely
	 * unsafe...
	 */
	if (!(xhci->quirks & XHCI_ZERO_64B_REGS) || !dev->iommu_group)
		return;

	xhci_info(xhci, "Zeroing 64bit base registers, expecting fault\n");

	/* Clear HSEIE so that faults do not get signaled */
	val = readl(&xhci->op_regs->command);
	val &= ~CMD_HSEIE;
	writel(val, &xhci->op_regs->command);

	/* Clear HSE (aka FATAL) */
	val = readl(&xhci->op_regs->status);
	val |= STS_FATAL;
	writel(val, &xhci->op_regs->status);

	/* Now zero the registers, and brace for impact */
	val = xhci_read_64(xhci, &xhci->op_regs->dcbaa_ptr);
	if (upper_32_bits(val))
		xhci_write_64(xhci, 0, &xhci->op_regs->dcbaa_ptr);
	val = xhci_read_64(xhci, &xhci->op_regs->cmd_ring);
	if (upper_32_bits(val))
		xhci_write_64(xhci, 0, &xhci->op_regs->cmd_ring);

	for (i = 0; i < HCS_MAX_INTRS(xhci->hcs_params1); i++) {
		struct xhci_intr_reg __iomem *ir;

		ir = &xhci->run_regs->ir_set[i];
		val = xhci_read_64(xhci, &ir->erst_base);
		if (upper_32_bits(val))
			xhci_write_64(xhci, 0, &ir->erst_base);
		val= xhci_read_64(xhci, &ir->erst_dequeue);
		if (upper_32_bits(val))
			xhci_write_64(xhci, 0, &ir->erst_dequeue);
	}

	/* Wait for the fault to appear. It will be cleared on reset */
	err = xhci_handshake(&xhci->op_regs->status,
			     STS_FATAL, STS_FATAL,
			     XHCI_MAX_HALT_USEC);
	if (!err)
		xhci_info(xhci, "Fault detected\n");
}

#ifdef CONFIG_USB_PCI
/*
 * Set up MSI
 */
static int xhci_setup_msi(struct xhci_hcd *xhci)
{
	int ret;
	/*
	 * TODO:Check with MSI Soc for sysdev
	 */
	struct pci_dev  *pdev = to_pci_dev(xhci_to_hcd(xhci)->self.controller);

	ret = pci_alloc_irq_vectors(pdev, 1, 1, PCI_IRQ_MSI);
	if (ret < 0) {
		xhci_dbg_trace(xhci, trace_xhci_dbg_init,
				"failed to allocate MSI entry");
		return ret;
	}

	ret = request_irq(pdev->irq, xhci_msi_irq,
				0, "xhci_hcd", xhci_to_hcd(xhci));
	if (ret) {
		xhci_dbg_trace(xhci, trace_xhci_dbg_init,
				"disable MSI interrupt");
		pci_free_irq_vectors(pdev);
	}

	return ret;
}

/*
 * Set up MSI-X
 */
static int xhci_setup_msix(struct xhci_hcd *xhci)
{
	int i, ret = 0;
	struct usb_hcd *hcd = xhci_to_hcd(xhci);
	struct pci_dev *pdev = to_pci_dev(hcd->self.controller);

	/*
	 * calculate number of msi-x vectors supported.
	 * - HCS_MAX_INTRS: the max number of interrupts the host can handle,
	 *   with max number of interrupters based on the xhci HCSPARAMS1.
	 * - num_online_cpus: maximum msi-x vectors per CPUs core.
	 *   Add additional 1 vector to ensure always available interrupt.
	 */
	xhci->msix_count = min(num_online_cpus() + 1,
				HCS_MAX_INTRS(xhci->hcs_params1));

	ret = pci_alloc_irq_vectors(pdev, xhci->msix_count, xhci->msix_count,
			PCI_IRQ_MSIX);
	if (ret < 0) {
		xhci_dbg_trace(xhci, trace_xhci_dbg_init,
				"Failed to enable MSI-X");
		return ret;
	}

	for (i = 0; i < xhci->msix_count; i++) {
		ret = request_irq(pci_irq_vector(pdev, i), xhci_msi_irq, 0,
				"xhci_hcd", xhci_to_hcd(xhci));
		if (ret)
			goto disable_msix;
	}

	hcd->msix_enabled = 1;
	return ret;

disable_msix:
	xhci_dbg_trace(xhci, trace_xhci_dbg_init, "disable MSI-X interrupt");
	while (--i >= 0)
		free_irq(pci_irq_vector(pdev, i), xhci_to_hcd(xhci));
	pci_free_irq_vectors(pdev);
	return ret;
}

/* Free any IRQs and disable MSI-X */
static void xhci_cleanup_msix(struct xhci_hcd *xhci)
{
	struct usb_hcd *hcd = xhci_to_hcd(xhci);
	struct pci_dev *pdev = to_pci_dev(hcd->self.controller);

	if (xhci->quirks & XHCI_PLAT)
		return;

	/* return if using legacy interrupt */
	if (hcd->irq > 0)
		return;

	if (hcd->msix_enabled) {
		int i;

		for (i = 0; i < xhci->msix_count; i++)
			free_irq(pci_irq_vector(pdev, i), xhci_to_hcd(xhci));
	} else {
		free_irq(pci_irq_vector(pdev, 0), xhci_to_hcd(xhci));
	}

	pci_free_irq_vectors(pdev);
	hcd->msix_enabled = 0;
}

static void __maybe_unused xhci_msix_sync_irqs(struct xhci_hcd *xhci)
{
	struct usb_hcd *hcd = xhci_to_hcd(xhci);

	if (hcd->msix_enabled) {
		struct pci_dev *pdev = to_pci_dev(hcd->self.controller);
		int i;

		for (i = 0; i < xhci->msix_count; i++)
			synchronize_irq(pci_irq_vector(pdev, i));
	}
}

static int xhci_try_enable_msi(struct usb_hcd *hcd)
{
	struct xhci_hcd *xhci = hcd_to_xhci(hcd);
	struct pci_dev  *pdev;
	int ret;

	/* The xhci platform device has set up IRQs through usb_add_hcd. */
	if (xhci->quirks & XHCI_PLAT)
		return 0;

	pdev = to_pci_dev(xhci_to_hcd(xhci)->self.controller);
	/*
	 * Some Fresco Logic host controllers advertise MSI, but fail to
	 * generate interrupts.  Don't even try to enable MSI.
	 */
	if (xhci->quirks & XHCI_BROKEN_MSI)
		goto legacy_irq;

	/* unregister the legacy interrupt */
	if (hcd->irq)
		free_irq(hcd->irq, hcd);
	hcd->irq = 0;

	ret = xhci_setup_msix(xhci);
	if (ret)
		/* fall back to msi*/
		ret = xhci_setup_msi(xhci);

	if (!ret) {
		hcd->msi_enabled = 1;
		return 0;
	}

	if (!pdev->irq) {
		xhci_err(xhci, "No msi-x/msi found and no IRQ in BIOS\n");
		return -EINVAL;
	}

 legacy_irq:
	if (!strlen(hcd->irq_descr))
		snprintf(hcd->irq_descr, sizeof(hcd->irq_descr), "%s:usb%d",
			 hcd->driver->description, hcd->self.busnum);

	/* fall back to legacy interrupt*/
	ret = request_irq(pdev->irq, &usb_hcd_irq, IRQF_SHARED,
			hcd->irq_descr, hcd);
	if (ret) {
		xhci_err(xhci, "request interrupt %d failed\n",
				pdev->irq);
		return ret;
	}
	hcd->irq = pdev->irq;
	return 0;
}

#else

static inline int xhci_try_enable_msi(struct usb_hcd *hcd)
{
	return 0;
}

static inline void xhci_cleanup_msix(struct xhci_hcd *xhci)
{
}

static inline void xhci_msix_sync_irqs(struct xhci_hcd *xhci)
{
}

#endif

static void compliance_mode_recovery(unsigned long arg)
{
	struct xhci_hcd *xhci;
	struct usb_hcd *hcd;
	u32 temp;
	int i;

	xhci = (struct xhci_hcd *)arg;

	for (i = 0; i < xhci->num_usb3_ports; i++) {
		temp = readl(xhci->usb3_ports[i]);
		if ((temp & PORT_PLS_MASK) == USB_SS_PORT_LS_COMP_MOD) {
			/*
			 * Compliance Mode Detected. Letting USB Core
			 * handle the Warm Reset
			 */
			xhci_dbg_trace(xhci, trace_xhci_dbg_quirks,
					"Compliance mode detected->port %d",
					i + 1);
			xhci_dbg_trace(xhci, trace_xhci_dbg_quirks,
					"Attempting compliance mode recovery");
			hcd = xhci->shared_hcd;

			if (hcd->state == HC_STATE_SUSPENDED)
				usb_hcd_resume_root_hub(hcd);

			usb_hcd_poll_rh_status(hcd);
		}
	}

	if (xhci->port_status_u0 != ((1 << xhci->num_usb3_ports)-1))
		mod_timer(&xhci->comp_mode_recovery_timer,
			jiffies + msecs_to_jiffies(COMP_MODE_RCVRY_MSECS));
}

/*
 * Quirk to work around issue generated by the SN65LVPE502CP USB3.0 re-driver
 * that causes ports behind that hardware to enter compliance mode sometimes.
 * The quirk creates a timer that polls every 2 seconds the link state of
 * each host controller's port and recovers it by issuing a Warm reset
 * if Compliance mode is detected, otherwise the port will become "dead" (no
 * device connections or disconnections will be detected anymore). Becasue no
 * status event is generated when entering compliance mode (per xhci spec),
 * this quirk is needed on systems that have the failing hardware installed.
 */
static void compliance_mode_recovery_timer_init(struct xhci_hcd *xhci)
{
	xhci->port_status_u0 = 0;
	setup_timer(&xhci->comp_mode_recovery_timer,
		    compliance_mode_recovery, (unsigned long)xhci);
	xhci->comp_mode_recovery_timer.expires = jiffies +
			msecs_to_jiffies(COMP_MODE_RCVRY_MSECS);

	add_timer(&xhci->comp_mode_recovery_timer);
	xhci_dbg_trace(xhci, trace_xhci_dbg_quirks,
			"Compliance mode recovery timer initialized");
}

/*
 * This function identifies the systems that have installed the SN65LVPE502CP
 * USB3.0 re-driver and that need the Compliance Mode Quirk.
 * Systems:
 * Vendor: Hewlett-Packard -> System Models: Z420, Z620 and Z820
 */
static bool xhci_compliance_mode_recovery_timer_quirk_check(void)
{
	const char *dmi_product_name, *dmi_sys_vendor;

	dmi_product_name = dmi_get_system_info(DMI_PRODUCT_NAME);
	dmi_sys_vendor = dmi_get_system_info(DMI_SYS_VENDOR);
	if (!dmi_product_name || !dmi_sys_vendor)
		return false;

	if (!(strstr(dmi_sys_vendor, "Hewlett-Packard")))
		return false;

	if (strstr(dmi_product_name, "Z420") ||
			strstr(dmi_product_name, "Z620") ||
			strstr(dmi_product_name, "Z820") ||
			strstr(dmi_product_name, "Z1 Workstation"))
		return true;

	return false;
}

static int xhci_all_ports_seen_u0(struct xhci_hcd *xhci)
{
	return (xhci->port_status_u0 == ((1 << xhci->num_usb3_ports)-1));
}


/*
 * Initialize memory for HCD and xHC (one-time init).
 *
 * Program the PAGESIZE register, initialize the device context array, create
 * device contexts (?), set up a command ring segment (or two?), create event
 * ring (one for now).
 */
static int xhci_init(struct usb_hcd *hcd)
{
	struct xhci_hcd *xhci = hcd_to_xhci(hcd);
	int retval = 0;

	xhci_dbg_trace(xhci, trace_xhci_dbg_init, "xhci_init");
	spin_lock_init(&xhci->lock);
	if (xhci->hci_version == 0x95 && link_quirk) {
		xhci_dbg_trace(xhci, trace_xhci_dbg_quirks,
				"QUIRK: Not clearing Link TRB chain bits.");
		xhci->quirks |= XHCI_LINK_TRB_QUIRK;
	} else {
		xhci_dbg_trace(xhci, trace_xhci_dbg_init,
				"xHCI doesn't need link TRB QUIRK");
	}
	retval = xhci_mem_init(xhci, GFP_KERNEL);
	xhci_dbg_trace(xhci, trace_xhci_dbg_init, "Finished xhci_init");

	/* Initializing Compliance Mode Recovery Data If Needed */
	if (xhci_compliance_mode_recovery_timer_quirk_check()) {
		xhci->quirks |= XHCI_COMP_MODE_QUIRK;
		compliance_mode_recovery_timer_init(xhci);
	}

	return retval;
}

/*-------------------------------------------------------------------------*/


static int xhci_run_finished(struct xhci_hcd *xhci)
{
	if (xhci_start(xhci)) {
		xhci_halt(xhci);
		return -ENODEV;
	}
	xhci->shared_hcd->state = HC_STATE_RUNNING;
	xhci->cmd_ring_state = CMD_RING_STATE_RUNNING;

	if (xhci->quirks & XHCI_NEC_HOST)
		xhci_ring_cmd_db(xhci);

	xhci_dbg_trace(xhci, trace_xhci_dbg_init,
			"Finished xhci_run for USB3 roothub");
	return 0;
}

/*
 * Start the HC after it was halted.
 *
 * This function is called by the USB core when the HC driver is added.
 * Its opposite is xhci_stop().
 *
 * xhci_init() must be called once before this function can be called.
 * Reset the HC, enable device slot contexts, program DCBAAP, and
 * set command ring pointer and event ring pointer.
 *
 * Setup MSI-X vectors and enable interrupts.
 */
int xhci_run(struct usb_hcd *hcd)
{
	u32 temp;
	u64 temp_64;
	int ret;
	struct xhci_hcd *xhci = hcd_to_xhci(hcd);

	/* Start the xHCI host controller running only after the USB 2.0 roothub
	 * is setup.
	 */

	hcd->uses_new_polling = 1;
	if (!usb_hcd_is_primary_hcd(hcd))
		return xhci_run_finished(xhci);

	xhci_dbg_trace(xhci, trace_xhci_dbg_init, "xhci_run");

	ret = xhci_try_enable_msi(hcd);
	if (ret)
		return ret;

	xhci_dbg_cmd_ptrs(xhci);

	xhci_dbg(xhci, "ERST memory map follows:\n");
	xhci_dbg_erst(xhci, &xhci->erst);
	temp_64 = xhci_read_64(xhci, &xhci->ir_set->erst_dequeue);
	temp_64 &= ~ERST_PTR_MASK;
	xhci_dbg_trace(xhci, trace_xhci_dbg_init,
			"ERST deq = 64'h%0lx", (long unsigned int) temp_64);

	xhci_dbg_trace(xhci, trace_xhci_dbg_init,
			"// Set the interrupt modulation register");
	temp = readl(&xhci->ir_set->irq_control);
	temp &= ~ER_IRQ_INTERVAL_MASK;
	/*
	 * the increment interval is 8 times as much as that defined
	 * in xHCI spec on MTK's controller
	 */
	temp |= (u32) ((xhci->quirks & XHCI_MTK_HOST) ? 20 : 160);
	writel(temp, &xhci->ir_set->irq_control);

	/* Set the HCD state before we enable the irqs */
	temp = readl(&xhci->op_regs->command);
	temp |= (CMD_EIE);
	xhci_dbg_trace(xhci, trace_xhci_dbg_init,
			"// Enable interrupts, cmd = 0x%x.", temp);
	writel(temp, &xhci->op_regs->command);

	temp = readl(&xhci->ir_set->irq_pending);
	xhci_dbg_trace(xhci, trace_xhci_dbg_init,
			"// Enabling event ring interrupter %p by writing 0x%x to irq_pending",
			xhci->ir_set, (unsigned int) ER_IRQ_ENABLE(temp));
	writel(ER_IRQ_ENABLE(temp), &xhci->ir_set->irq_pending);
	xhci_print_ir_set(xhci, 0);

	if (xhci->quirks & XHCI_NEC_HOST) {
		struct xhci_command *command;

		command = xhci_alloc_command(xhci, false, false, GFP_KERNEL);
		if (!command)
			return -ENOMEM;

		ret = xhci_queue_vendor_command(xhci, command, 0, 0, 0,
				TRB_TYPE(TRB_NEC_GET_FW));
		if (ret)
			xhci_free_command(xhci, command);
	}
	xhci_dbg_trace(xhci, trace_xhci_dbg_init,
			"Finished xhci_run for USB2 roothub");

	xhci_dbc_init(xhci);

	xhci_debugfs_init(xhci);

	return 0;
}
EXPORT_SYMBOL_GPL(xhci_run);

/*
 * Stop xHCI driver.
 *
 * This function is called by the USB core when the HC driver is removed.
 * Its opposite is xhci_run().
 *
 * Disable device contexts, disable IRQs, and quiesce the HC.
 * Reset the HC, finish any completed transactions, and cleanup memory.
 */
static void xhci_stop(struct usb_hcd *hcd)
{
	u32 temp;
	struct xhci_hcd *xhci = hcd_to_xhci(hcd);

	mutex_lock(&xhci->mutex);

	/* Only halt host and free memory after both hcds are removed */
	if (!usb_hcd_is_primary_hcd(hcd)) {
		mutex_unlock(&xhci->mutex);
		return;
	}

	xhci_dbc_exit(xhci);

	spin_lock_irq(&xhci->lock);
	xhci->xhc_state |= XHCI_STATE_HALTED;
	xhci->cmd_ring_state = CMD_RING_STATE_STOPPED;
	xhci_halt(xhci);
	xhci_reset(xhci);
	spin_unlock_irq(&xhci->lock);

	xhci_cleanup_msix(xhci);

	/* Deleting Compliance Mode Recovery Timer */
	if ((xhci->quirks & XHCI_COMP_MODE_QUIRK) &&
			(!(xhci_all_ports_seen_u0(xhci)))) {
		del_timer_sync(&xhci->comp_mode_recovery_timer);
		xhci_dbg_trace(xhci, trace_xhci_dbg_quirks,
				"%s: compliance mode recovery timer deleted",
				__func__);
	}

	if (xhci->quirks & XHCI_AMD_PLL_FIX)
		usb_amd_dev_put();

	xhci_dbg_trace(xhci, trace_xhci_dbg_init,
			"// Disabling event ring interrupts");
	temp = readl(&xhci->op_regs->status);
	writel((temp & ~0x1fff) | STS_EINT, &xhci->op_regs->status);
	temp = readl(&xhci->ir_set->irq_pending);
	writel(ER_IRQ_DISABLE(temp), &xhci->ir_set->irq_pending);
	xhci_print_ir_set(xhci, 0);

	xhci_dbg_trace(xhci, trace_xhci_dbg_init, "cleaning up memory");
	xhci_mem_cleanup(xhci);
	xhci_debugfs_exit(xhci);
	xhci_dbg_trace(xhci, trace_xhci_dbg_init,
			"xhci_stop completed - status = %x",
			readl(&xhci->op_regs->status));
	mutex_unlock(&xhci->mutex);
}

/*
 * Shutdown HC (not bus-specific)
 *
 * This is called when the machine is rebooting or halting.  We assume that the
 * machine will be powered off, and the HC's internal state will be reset.
 * Don't bother to free memory.
 *
 * This will only ever be called with the main usb_hcd (the USB3 roothub).
 */
void xhci_shutdown(struct usb_hcd *hcd)
{
	struct xhci_hcd *xhci = hcd_to_xhci(hcd);

	if (xhci->quirks & XHCI_SPURIOUS_REBOOT)
		usb_disable_xhci_ports(to_pci_dev(hcd->self.sysdev));

	spin_lock_irq(&xhci->lock);
	xhci_halt(xhci);
	/* Workaround for spurious wakeups at shutdown with HSW */
	if (xhci->quirks & XHCI_SPURIOUS_WAKEUP)
		xhci_reset(xhci);
	spin_unlock_irq(&xhci->lock);

	xhci_cleanup_msix(xhci);

	xhci_dbg_trace(xhci, trace_xhci_dbg_init,
			"xhci_shutdown completed - status = %x",
			readl(&xhci->op_regs->status));
}
EXPORT_SYMBOL_GPL(xhci_shutdown);

#ifdef CONFIG_PM
static void xhci_save_registers(struct xhci_hcd *xhci)
{
	xhci->s3.command = readl(&xhci->op_regs->command);
	xhci->s3.dev_nt = readl(&xhci->op_regs->dev_notification);
	xhci->s3.dcbaa_ptr = xhci_read_64(xhci, &xhci->op_regs->dcbaa_ptr);
	xhci->s3.config_reg = readl(&xhci->op_regs->config_reg);
	xhci->s3.erst_size = readl(&xhci->ir_set->erst_size);
	xhci->s3.erst_base = xhci_read_64(xhci, &xhci->ir_set->erst_base);
	xhci->s3.erst_dequeue = xhci_read_64(xhci, &xhci->ir_set->erst_dequeue);
	xhci->s3.irq_pending = readl(&xhci->ir_set->irq_pending);
	xhci->s3.irq_control = readl(&xhci->ir_set->irq_control);
}

static void xhci_restore_registers(struct xhci_hcd *xhci)
{
	writel(xhci->s3.command, &xhci->op_regs->command);
	writel(xhci->s3.dev_nt, &xhci->op_regs->dev_notification);
	xhci_write_64(xhci, xhci->s3.dcbaa_ptr, &xhci->op_regs->dcbaa_ptr);
	writel(xhci->s3.config_reg, &xhci->op_regs->config_reg);
	writel(xhci->s3.erst_size, &xhci->ir_set->erst_size);
	xhci_write_64(xhci, xhci->s3.erst_base, &xhci->ir_set->erst_base);
	xhci_write_64(xhci, xhci->s3.erst_dequeue, &xhci->ir_set->erst_dequeue);
	writel(xhci->s3.irq_pending, &xhci->ir_set->irq_pending);
	writel(xhci->s3.irq_control, &xhci->ir_set->irq_control);
}

static void xhci_set_cmd_ring_deq(struct xhci_hcd *xhci)
{
	u64	val_64;

	/* step 2: initialize command ring buffer */
	val_64 = xhci_read_64(xhci, &xhci->op_regs->cmd_ring);
	val_64 = (val_64 & (u64) CMD_RING_RSVD_BITS) |
		(xhci_trb_virt_to_dma(xhci->cmd_ring->deq_seg,
				      xhci->cmd_ring->dequeue) &
		 (u64) ~CMD_RING_RSVD_BITS) |
		xhci->cmd_ring->cycle_state;
	xhci_dbg_trace(xhci, trace_xhci_dbg_init,
			"// Setting command ring address to 0x%llx",
			(long unsigned long) val_64);
	xhci_write_64(xhci, val_64, &xhci->op_regs->cmd_ring);
}

/*
 * The whole command ring must be cleared to zero when we suspend the host.
 *
 * The host doesn't save the command ring pointer in the suspend well, so we
 * need to re-program it on resume.  Unfortunately, the pointer must be 64-byte
 * aligned, because of the reserved bits in the command ring dequeue pointer
 * register.  Therefore, we can't just set the dequeue pointer back in the
 * middle of the ring (TRBs are 16-byte aligned).
 */
static void xhci_clear_command_ring(struct xhci_hcd *xhci)
{
	struct xhci_ring *ring;
	struct xhci_segment *seg;

	ring = xhci->cmd_ring;
	seg = ring->deq_seg;
	do {
		memset(seg->trbs, 0,
			sizeof(union xhci_trb) * (TRBS_PER_SEGMENT - 1));
		seg->trbs[TRBS_PER_SEGMENT - 1].link.control &=
			cpu_to_le32(~TRB_CYCLE);
		seg = seg->next;
	} while (seg != ring->deq_seg);

	/* Reset the software enqueue and dequeue pointers */
	ring->deq_seg = ring->first_seg;
	ring->dequeue = ring->first_seg->trbs;
	ring->enq_seg = ring->deq_seg;
	ring->enqueue = ring->dequeue;

	ring->num_trbs_free = ring->num_segs * (TRBS_PER_SEGMENT - 1) - 1;
	/*
	 * Ring is now zeroed, so the HW should look for change of ownership
	 * when the cycle bit is set to 1.
	 */
	ring->cycle_state = 1;

	/*
	 * Reset the hardware dequeue pointer.
	 * Yes, this will need to be re-written after resume, but we're paranoid
	 * and want to make sure the hardware doesn't access bogus memory
	 * because, say, the BIOS or an SMI started the host without changing
	 * the command ring pointers.
	 */
	xhci_set_cmd_ring_deq(xhci);
}

static void xhci_disable_port_wake_on_bits(struct xhci_hcd *xhci)
{
	int port_index;
	__le32 __iomem **port_array;
	unsigned long flags;
	u32 t1, t2;

	spin_lock_irqsave(&xhci->lock, flags);

	/* disable usb3 ports Wake bits */
	port_index = xhci->num_usb3_ports;
	port_array = xhci->usb3_ports;
	while (port_index--) {
		t1 = readl(port_array[port_index]);
		t1 = xhci_port_state_to_neutral(t1);
		t2 = t1 & ~PORT_WAKE_BITS;
		if (t1 != t2)
			writel(t2, port_array[port_index]);
	}

	/* disable usb2 ports Wake bits */
	port_index = xhci->num_usb2_ports;
	port_array = xhci->usb2_ports;
	while (port_index--) {
		t1 = readl(port_array[port_index]);
		t1 = xhci_port_state_to_neutral(t1);
		t2 = t1 & ~PORT_WAKE_BITS;
		if (t1 != t2)
			writel(t2, port_array[port_index]);
	}

	spin_unlock_irqrestore(&xhci->lock, flags);
}

static bool xhci_pending_portevent(struct xhci_hcd *xhci)
{
	__le32 __iomem		**port_array;
	int			port_index;
	u32			status;
	u32			portsc;

	status = readl(&xhci->op_regs->status);
	if (status & STS_EINT)
		return true;
	/*
	 * Checking STS_EINT is not enough as there is a lag between a change
	 * bit being set and the Port Status Change Event that it generated
	 * being written to the Event Ring. See note in xhci 1.1 section 4.19.2.
	 */

	port_index = xhci->num_usb2_ports;
	port_array = xhci->usb2_ports;
	while (port_index--) {
		portsc = readl(port_array[port_index]);
		if (portsc & PORT_CHANGE_MASK ||
		    (portsc & PORT_PLS_MASK) == XDEV_RESUME)
			return true;
	}
	port_index = xhci->num_usb3_ports;
	port_array = xhci->usb3_ports;
	while (port_index--) {
		portsc = readl(port_array[port_index]);
		if (portsc & PORT_CHANGE_MASK ||
		    (portsc & PORT_PLS_MASK) == XDEV_RESUME)
			return true;
	}
	return false;
}

/*
 * Stop HC (not bus-specific)
 *
 * This is called when the machine transition into S3/S4 mode.
 *
 */
int xhci_suspend(struct xhci_hcd *xhci, bool do_wakeup)
{
	int			rc = 0;
	unsigned int		delay = XHCI_MAX_HALT_USEC * 2;
	struct usb_hcd		*hcd = xhci_to_hcd(xhci);
	u32			command;
	u32			res;

	if (!hcd->state)
		return 0;

	if (hcd->state != HC_STATE_SUSPENDED ||
			xhci->shared_hcd->state != HC_STATE_SUSPENDED)
		return -EINVAL;

	xhci_dbc_suspend(xhci);

	/* Clear root port wake on bits if wakeup not allowed. */
	if (!do_wakeup)
		xhci_disable_port_wake_on_bits(xhci);

	/* Don't poll the roothubs on bus suspend. */
	xhci_dbg(xhci, "%s: stopping port polling.\n", __func__);
	clear_bit(HCD_FLAG_POLL_RH, &hcd->flags);
	del_timer_sync(&hcd->rh_timer);
	clear_bit(HCD_FLAG_POLL_RH, &xhci->shared_hcd->flags);
	del_timer_sync(&xhci->shared_hcd->rh_timer);

	if (xhci->quirks & XHCI_SUSPEND_DELAY)
		usleep_range(1000, 1500);

	spin_lock_irq(&xhci->lock);
	clear_bit(HCD_FLAG_HW_ACCESSIBLE, &hcd->flags);
	clear_bit(HCD_FLAG_HW_ACCESSIBLE, &xhci->shared_hcd->flags);
	/* step 1: stop endpoint */
	/* skipped assuming that port suspend has done */

	/* step 2: clear Run/Stop bit */
	command = readl(&xhci->op_regs->command);
	command &= ~CMD_RUN;
	writel(command, &xhci->op_regs->command);

	/* Some chips from Fresco Logic need an extraordinary delay */
	delay *= (xhci->quirks & XHCI_SLOW_SUSPEND) ? 10 : 1;

	if (xhci_handshake(&xhci->op_regs->status,
		      STS_HALT, STS_HALT, delay)) {
		xhci_warn(xhci, "WARN: xHC CMD_RUN timeout\n");
		spin_unlock_irq(&xhci->lock);
		return -ETIMEDOUT;
	}
	xhci_clear_command_ring(xhci);

	/* step 3: save registers */
	xhci_save_registers(xhci);

	/* step 4: set CSS flag */
	command = readl(&xhci->op_regs->command);
	command |= CMD_CSS;
	writel(command, &xhci->op_regs->command);
	xhci->broken_suspend = 0;
	if (xhci_handshake(&xhci->op_regs->status,
				STS_SAVE, 0, 20 * 1000)) {
	/*
	 * AMD SNPS xHC 3.0 occasionally does not clear the
	 * SSS bit of USBSTS and when driver tries to poll
	 * to see if the xHC clears BIT(8) which never happens
	 * and driver assumes that controller is not responding
	 * and times out. To workaround this, its good to check
	 * if SRE and HCE bits are not set (as per xhci
	 * Section 5.4.2) and bypass the timeout.
	 */
		res = readl(&xhci->op_regs->status);
		if ((xhci->quirks & XHCI_SNPS_BROKEN_SUSPEND) &&
		    (((res & STS_SRE) == 0) &&
				((res & STS_HCE) == 0))) {
			xhci->broken_suspend = 1;
		} else {
			xhci_warn(xhci, "WARN: xHC save state timeout\n");
			spin_unlock_irq(&xhci->lock);
			return -ETIMEDOUT;
		}
	}
	spin_unlock_irq(&xhci->lock);

	/*
	 * Deleting Compliance Mode Recovery Timer because the xHCI Host
	 * is about to be suspended.
	 */
	if ((xhci->quirks & XHCI_COMP_MODE_QUIRK) &&
			(!(xhci_all_ports_seen_u0(xhci)))) {
		del_timer_sync(&xhci->comp_mode_recovery_timer);
		xhci_dbg_trace(xhci, trace_xhci_dbg_quirks,
				"%s: compliance mode recovery timer deleted",
				__func__);
	}

	/* step 5: remove core well power */
	/* synchronize irq when using MSI-X */
	xhci_msix_sync_irqs(xhci);

	return rc;
}
EXPORT_SYMBOL_GPL(xhci_suspend);

/*
 * start xHC (not bus-specific)
 *
 * This is called when the machine transition from S3/S4 mode.
 *
 */
int xhci_resume(struct xhci_hcd *xhci, bool hibernated)
{
	u32			command, temp = 0;
	struct usb_hcd		*hcd = xhci_to_hcd(xhci);
	struct usb_hcd		*secondary_hcd;
	int			retval = 0;
	bool			comp_timer_running = false;
	bool			pending_portevent = false;
<<<<<<< HEAD
=======
	bool			reinit_xhc = false;
>>>>>>> d5395b5f

	if (!hcd->state)
		return 0;

	/* Wait a bit if either of the roothubs need to settle from the
	 * transition into bus suspend.
	 */
	if (time_before(jiffies, xhci->bus_state[0].next_statechange) ||
			time_before(jiffies,
				xhci->bus_state[1].next_statechange))
		msleep(100);

	set_bit(HCD_FLAG_HW_ACCESSIBLE, &hcd->flags);
	set_bit(HCD_FLAG_HW_ACCESSIBLE, &xhci->shared_hcd->flags);

	spin_lock_irq(&xhci->lock);

	if (hibernated || xhci->quirks & XHCI_RESET_ON_RESUME || xhci->broken_suspend)
		reinit_xhc = true;

	if (!reinit_xhc) {
		/*
		 * Some controllers might lose power during suspend, so wait
		 * for controller not ready bit to clear, just as in xHC init.
		 */
		retval = xhci_handshake(&xhci->op_regs->status,
					STS_CNR, 0, 10 * 1000 * 1000);
		if (retval) {
			xhci_warn(xhci, "Controller not ready at resume %d\n",
				  retval);
			spin_unlock_irq(&xhci->lock);
			return retval;
		}
		/* step 1: restore register */
		xhci_restore_registers(xhci);
		/* step 2: initialize command ring buffer */
		xhci_set_cmd_ring_deq(xhci);
		/* step 3: restore state and start state*/
		/* step 3: set CRS flag */
		command = readl(&xhci->op_regs->command);
		command |= CMD_CRS;
		writel(command, &xhci->op_regs->command);
		/*
		 * Some controllers take up to 55+ ms to complete the controller
		 * restore so setting the timeout to 100ms. Xhci specification
		 * doesn't mention any timeout value.
		 */
		if (xhci_handshake(&xhci->op_regs->status,
			      STS_RESTORE, 0, 100 * 1000)) {
			xhci_warn(xhci, "WARN: xHC restore state timeout\n");
			spin_unlock_irq(&xhci->lock);
			return -ETIMEDOUT;
		}
	}

	temp = readl(&xhci->op_regs->status);

	/* re-initialize the HC on Restore Error, or Host Controller Error */
	if (temp & (STS_SRE | STS_HCE)) {
		reinit_xhc = true;
		xhci_warn(xhci, "xHC error in resume, USBSTS 0x%x, Reinit\n", temp);
	}

	if (reinit_xhc) {
		if ((xhci->quirks & XHCI_COMP_MODE_QUIRK) &&
				!(xhci_all_ports_seen_u0(xhci))) {
			del_timer_sync(&xhci->comp_mode_recovery_timer);
			xhci_dbg_trace(xhci, trace_xhci_dbg_quirks,
				"Compliance Mode Recovery Timer deleted!");
		}

		/* Let the USB core know _both_ roothubs lost power. */
		usb_root_hub_lost_power(xhci->main_hcd->self.root_hub);
		usb_root_hub_lost_power(xhci->shared_hcd->self.root_hub);

		xhci_dbg(xhci, "Stop HCD\n");
		xhci_halt(xhci);
		xhci_zero_64b_regs(xhci);
		xhci_reset(xhci);
		spin_unlock_irq(&xhci->lock);
		xhci_cleanup_msix(xhci);

		xhci_dbg(xhci, "// Disabling event ring interrupts\n");
		temp = readl(&xhci->op_regs->status);
		writel((temp & ~0x1fff) | STS_EINT, &xhci->op_regs->status);
		temp = readl(&xhci->ir_set->irq_pending);
		writel(ER_IRQ_DISABLE(temp), &xhci->ir_set->irq_pending);
		xhci_print_ir_set(xhci, 0);

		xhci_dbg(xhci, "cleaning up memory\n");
		xhci_mem_cleanup(xhci);
		xhci_debugfs_exit(xhci);
		xhci_dbg(xhci, "xhci_stop completed - status = %x\n",
			    readl(&xhci->op_regs->status));

		/* USB core calls the PCI reinit and start functions twice:
		 * first with the primary HCD, and then with the secondary HCD.
		 * If we don't do the same, the host will never be started.
		 */
		if (!usb_hcd_is_primary_hcd(hcd))
			secondary_hcd = hcd;
		else
			secondary_hcd = xhci->shared_hcd;

		xhci_dbg(xhci, "Initialize the xhci_hcd\n");
		retval = xhci_init(hcd->primary_hcd);
		if (retval)
			return retval;
		comp_timer_running = true;

		xhci_dbg(xhci, "Start the primary HCD\n");
		retval = xhci_run(hcd->primary_hcd);
		if (!retval) {
			xhci_dbg(xhci, "Start the secondary HCD\n");
			retval = xhci_run(secondary_hcd);
		}
		hcd->state = HC_STATE_SUSPENDED;
		xhci->shared_hcd->state = HC_STATE_SUSPENDED;
		goto done;
	}

	/* step 4: set Run/Stop bit */
	command = readl(&xhci->op_regs->command);
	command |= CMD_RUN;
	writel(command, &xhci->op_regs->command);
	xhci_handshake(&xhci->op_regs->status, STS_HALT,
		  0, 250 * 1000);

	/* step 5: walk topology and initialize portsc,
	 * portpmsc and portli
	 */
	/* this is done in bus_resume */

	/* step 6: restart each of the previously
	 * Running endpoints by ringing their doorbells
	 */

	spin_unlock_irq(&xhci->lock);

	xhci_dbc_resume(xhci);

 done:
	if (retval == 0) {
		/*
		 * Resume roothubs only if there are pending events.
		 * USB 3 devices resend U3 LFPS wake after a 100ms delay if
		 * the first wake signalling failed, give it that chance.
		 */
		pending_portevent = xhci_pending_portevent(xhci);
		if (!pending_portevent) {
			msleep(120);
			pending_portevent = xhci_pending_portevent(xhci);
		}

		if (pending_portevent) {
			usb_hcd_resume_root_hub(xhci->shared_hcd);
			usb_hcd_resume_root_hub(hcd);
		}
	}
	/*
	 * If system is subject to the Quirk, Compliance Mode Timer needs to
	 * be re-initialized Always after a system resume. Ports are subject
	 * to suffer the Compliance Mode issue again. It doesn't matter if
	 * ports have entered previously to U0 before system's suspension.
	 */
	if ((xhci->quirks & XHCI_COMP_MODE_QUIRK) && !comp_timer_running)
		compliance_mode_recovery_timer_init(xhci);

	if (xhci->quirks & XHCI_ASMEDIA_MODIFY_FLOWCONTROL)
		usb_asmedia_modifyflowcontrol(to_pci_dev(hcd->self.controller));

	/* Re-enable port polling. */
	xhci_dbg(xhci, "%s: starting port polling.\n", __func__);
	set_bit(HCD_FLAG_POLL_RH, &xhci->shared_hcd->flags);
	usb_hcd_poll_rh_status(xhci->shared_hcd);
	set_bit(HCD_FLAG_POLL_RH, &hcd->flags);
	usb_hcd_poll_rh_status(hcd);

	return retval;
}
EXPORT_SYMBOL_GPL(xhci_resume);
#endif	/* CONFIG_PM */

/*-------------------------------------------------------------------------*/

/**
 * xhci_get_endpoint_index - Used for passing endpoint bitmasks between the core and
 * HCDs.  Find the index for an endpoint given its descriptor.  Use the return
 * value to right shift 1 for the bitmask.
 *
 * Index  = (epnum * 2) + direction - 1,
 * where direction = 0 for OUT, 1 for IN.
 * For control endpoints, the IN index is used (OUT index is unused), so
 * index = (epnum * 2) + direction - 1 = (epnum * 2) + 1 - 1 = (epnum * 2)
 */
unsigned int xhci_get_endpoint_index(struct usb_endpoint_descriptor *desc)
{
	unsigned int index;
	if (usb_endpoint_xfer_control(desc))
		index = (unsigned int) (usb_endpoint_num(desc)*2);
	else
		index = (unsigned int) (usb_endpoint_num(desc)*2) +
			(usb_endpoint_dir_in(desc) ? 1 : 0) - 1;
	return index;
}

/* The reverse operation to xhci_get_endpoint_index. Calculate the USB endpoint
 * address from the XHCI endpoint index.
 */
unsigned int xhci_get_endpoint_address(unsigned int ep_index)
{
	unsigned int number = DIV_ROUND_UP(ep_index, 2);
	unsigned int direction = ep_index % 2 ? USB_DIR_OUT : USB_DIR_IN;
	return direction | number;
}

/* Find the flag for this endpoint (for use in the control context).  Use the
 * endpoint index to create a bitmask.  The slot context is bit 0, endpoint 0 is
 * bit 1, etc.
 */
static unsigned int xhci_get_endpoint_flag(struct usb_endpoint_descriptor *desc)
{
	return 1 << (xhci_get_endpoint_index(desc) + 1);
}

/* Find the flag for this endpoint (for use in the control context).  Use the
 * endpoint index to create a bitmask.  The slot context is bit 0, endpoint 0 is
 * bit 1, etc.
 */
static unsigned int xhci_get_endpoint_flag_from_index(unsigned int ep_index)
{
	return 1 << (ep_index + 1);
}

/* Compute the last valid endpoint context index.  Basically, this is the
 * endpoint index plus one.  For slot contexts with more than valid endpoint,
 * we find the most significant bit set in the added contexts flags.
 * e.g. ep 1 IN (with epnum 0x81) => added_ctxs = 0b1000
 * fls(0b1000) = 4, but the endpoint context index is 3, so subtract one.
 */
unsigned int xhci_last_valid_endpoint(u32 added_ctxs)
{
	return fls(added_ctxs) - 1;
}

/* Returns 1 if the arguments are OK;
 * returns 0 this is a root hub; returns -EINVAL for NULL pointers.
 */
static int xhci_check_args(struct usb_hcd *hcd, struct usb_device *udev,
		struct usb_host_endpoint *ep, int check_ep, bool check_virt_dev,
		const char *func) {
	struct xhci_hcd	*xhci;
	struct xhci_virt_device	*virt_dev;

	if (!hcd || (check_ep && !ep) || !udev) {
		pr_debug("xHCI %s called with invalid args\n", func);
		return -EINVAL;
	}
	if (!udev->parent) {
		pr_debug("xHCI %s called for root hub\n", func);
		return 0;
	}

	xhci = hcd_to_xhci(hcd);
	if (check_virt_dev) {
		if (!udev->slot_id || !xhci->devs[udev->slot_id]) {
			xhci_dbg(xhci, "xHCI %s called with unaddressed device\n",
					func);
			return -EINVAL;
		}

		virt_dev = xhci->devs[udev->slot_id];
		if (virt_dev->udev != udev) {
			xhci_dbg(xhci, "xHCI %s called with udev and "
					  "virt_dev does not match\n", func);
			return -EINVAL;
		}
	}

	if (xhci->xhc_state & XHCI_STATE_HALTED)
		return -ENODEV;

	return 1;
}

static int xhci_configure_endpoint(struct xhci_hcd *xhci,
		struct usb_device *udev, struct xhci_command *command,
		bool ctx_change, bool must_succeed);

/*
 * Full speed devices may have a max packet size greater than 8 bytes, but the
 * USB core doesn't know that until it reads the first 8 bytes of the
 * descriptor.  If the usb_device's max packet size changes after that point,
 * we need to issue an evaluate context command and wait on it.
 */
static int xhci_check_maxpacket(struct xhci_hcd *xhci, unsigned int slot_id,
		unsigned int ep_index, struct urb *urb, gfp_t mem_flags)
{
	struct xhci_container_ctx *out_ctx;
	struct xhci_input_control_ctx *ctrl_ctx;
	struct xhci_ep_ctx *ep_ctx;
	struct xhci_command *command;
	int max_packet_size;
	int hw_max_packet_size;
	int ret = 0;

	out_ctx = xhci->devs[slot_id]->out_ctx;
	ep_ctx = xhci_get_ep_ctx(xhci, out_ctx, ep_index);
	hw_max_packet_size = MAX_PACKET_DECODED(le32_to_cpu(ep_ctx->ep_info2));
	max_packet_size = usb_endpoint_maxp(&urb->dev->ep0.desc);
	if (hw_max_packet_size != max_packet_size) {
		xhci_dbg_trace(xhci,  trace_xhci_dbg_context_change,
				"Max Packet Size for ep 0 changed.");
		xhci_dbg_trace(xhci,  trace_xhci_dbg_context_change,
				"Max packet size in usb_device = %d",
				max_packet_size);
		xhci_dbg_trace(xhci,  trace_xhci_dbg_context_change,
				"Max packet size in xHCI HW = %d",
				hw_max_packet_size);
		xhci_dbg_trace(xhci,  trace_xhci_dbg_context_change,
				"Issuing evaluate context command.");

		/* Set up the input context flags for the command */
		/* FIXME: This won't work if a non-default control endpoint
		 * changes max packet sizes.
		 */

		command = xhci_alloc_command(xhci, false, true, mem_flags);
		if (!command)
			return -ENOMEM;

		command->in_ctx = xhci->devs[slot_id]->in_ctx;
		ctrl_ctx = xhci_get_input_control_ctx(command->in_ctx);
		if (!ctrl_ctx) {
			xhci_warn(xhci, "%s: Could not get input context, bad type.\n",
					__func__);
			ret = -ENOMEM;
			goto command_cleanup;
		}
		/* Set up the modified control endpoint 0 */
		xhci_endpoint_copy(xhci, xhci->devs[slot_id]->in_ctx,
				xhci->devs[slot_id]->out_ctx, ep_index);

		ep_ctx = xhci_get_ep_ctx(xhci, command->in_ctx, ep_index);
		ep_ctx->ep_info &= cpu_to_le32(~EP_STATE_MASK);/* must clear */
		ep_ctx->ep_info2 &= cpu_to_le32(~MAX_PACKET_MASK);
		ep_ctx->ep_info2 |= cpu_to_le32(MAX_PACKET(max_packet_size));

		ctrl_ctx->add_flags = cpu_to_le32(EP0_FLAG);
		ctrl_ctx->drop_flags = 0;

		ret = xhci_configure_endpoint(xhci, urb->dev, command,
				true, false);

		/* Clean up the input context for later use by bandwidth
		 * functions.
		 */
		ctrl_ctx->add_flags = cpu_to_le32(SLOT_FLAG);
command_cleanup:
		kfree(command->completion);
		kfree(command);
	}
	return ret;
}

/*
 * non-error returns are a promise to giveback() the urb later
 * we drop ownership so next owner (or urb unlink) can get it
 */
static int xhci_urb_enqueue(struct usb_hcd *hcd, struct urb *urb, gfp_t mem_flags)
{
	struct xhci_hcd *xhci = hcd_to_xhci(hcd);
	unsigned long flags;
	int ret = 0;
	unsigned int slot_id, ep_index, ep_state;
	struct urb_priv	*urb_priv;
	int num_tds;

	if (!urb)
		return -EINVAL;
	ret = xhci_check_args(hcd, urb->dev, urb->ep,
					true, true, __func__);
	if (ret <= 0)
		return ret ? ret : -EINVAL;

	slot_id = urb->dev->slot_id;
	ep_index = xhci_get_endpoint_index(&urb->ep->desc);

	if (!HCD_HW_ACCESSIBLE(hcd)) {
		if (!in_interrupt())
			xhci_dbg(xhci, "urb submitted during PCI suspend\n");
		return -ESHUTDOWN;
	}

	if (usb_endpoint_xfer_isoc(&urb->ep->desc))
		num_tds = urb->number_of_packets;
	else if (usb_endpoint_is_bulk_out(&urb->ep->desc) &&
	    urb->transfer_buffer_length > 0 &&
	    urb->transfer_flags & URB_ZERO_PACKET &&
	    !(urb->transfer_buffer_length % usb_endpoint_maxp(&urb->ep->desc)))
		num_tds = 2;
	else
		num_tds = 1;

	urb_priv = kzalloc(sizeof(struct urb_priv) +
			   num_tds * sizeof(struct xhci_td), mem_flags);
	if (!urb_priv)
		return -ENOMEM;

	urb_priv->num_tds = num_tds;
	urb_priv->num_tds_done = 0;
	urb->hcpriv = urb_priv;

	trace_xhci_urb_enqueue(urb);

	if (usb_endpoint_xfer_control(&urb->ep->desc)) {
		/* Check to see if the max packet size for the default control
		 * endpoint changed during FS device enumeration
		 */
		if (urb->dev->speed == USB_SPEED_FULL) {
			ret = xhci_check_maxpacket(xhci, slot_id,
					ep_index, urb, mem_flags);
			if (ret < 0) {
				xhci_urb_free_priv(urb_priv);
				urb->hcpriv = NULL;
				return ret;
			}
		}
	}

	spin_lock_irqsave(&xhci->lock, flags);

	if (xhci->xhc_state & XHCI_STATE_DYING) {
		xhci_dbg(xhci, "Ep 0x%x: URB %p submitted for non-responsive xHCI host.\n",
			 urb->ep->desc.bEndpointAddress, urb);
		ret = -ESHUTDOWN;
		goto free_priv;
	}

	switch (usb_endpoint_type(&urb->ep->desc)) {

	case USB_ENDPOINT_XFER_CONTROL:
		ret = xhci_queue_ctrl_tx(xhci, GFP_ATOMIC, urb,
					 slot_id, ep_index);
		break;
	case USB_ENDPOINT_XFER_BULK:
		ep_state = xhci->devs[slot_id]->eps[ep_index].ep_state;
		if (ep_state & (EP_GETTING_STREAMS | EP_GETTING_NO_STREAMS)) {
			xhci_warn(xhci, "WARN: Can't enqueue URB, ep in streams transition state %x\n",
				  ep_state);
			ret = -EINVAL;
			break;
		}
		ret = xhci_queue_bulk_tx(xhci, GFP_ATOMIC, urb,
					 slot_id, ep_index);
		break;


	case USB_ENDPOINT_XFER_INT:
		ret = xhci_queue_intr_tx(xhci, GFP_ATOMIC, urb,
				slot_id, ep_index);
		break;

	case USB_ENDPOINT_XFER_ISOC:
		ret = xhci_queue_isoc_tx_prepare(xhci, GFP_ATOMIC, urb,
				slot_id, ep_index);
	}

	if (ret) {
free_priv:
		xhci_urb_free_priv(urb_priv);
		urb->hcpriv = NULL;
	}
	spin_unlock_irqrestore(&xhci->lock, flags);
	return ret;
}

/*
 * Remove the URB's TD from the endpoint ring.  This may cause the HC to stop
 * USB transfers, potentially stopping in the middle of a TRB buffer.  The HC
 * should pick up where it left off in the TD, unless a Set Transfer Ring
 * Dequeue Pointer is issued.
 *
 * The TRBs that make up the buffers for the canceled URB will be "removed" from
 * the ring.  Since the ring is a contiguous structure, they can't be physically
 * removed.  Instead, there are two options:
 *
 *  1) If the HC is in the middle of processing the URB to be canceled, we
 *     simply move the ring's dequeue pointer past those TRBs using the Set
 *     Transfer Ring Dequeue Pointer command.  This will be the common case,
 *     when drivers timeout on the last submitted URB and attempt to cancel.
 *
 *  2) If the HC is in the middle of a different TD, we turn the TRBs into a
 *     series of 1-TRB transfer no-op TDs.  (No-ops shouldn't be chained.)  The
 *     HC will need to invalidate the any TRBs it has cached after the stop
 *     endpoint command, as noted in the xHCI 0.95 errata.
 *
 *  3) The TD may have completed by the time the Stop Endpoint Command
 *     completes, so software needs to handle that case too.
 *
 * This function should protect against the TD enqueueing code ringing the
 * doorbell while this code is waiting for a Stop Endpoint command to complete.
 * It also needs to account for multiple cancellations on happening at the same
 * time for the same endpoint.
 *
 * Note that this function can be called in any context, or so says
 * usb_hcd_unlink_urb()
 */
static int xhci_urb_dequeue(struct usb_hcd *hcd, struct urb *urb, int status)
{
	unsigned long flags;
	int ret, i;
	u32 temp;
	struct xhci_hcd *xhci;
	struct urb_priv	*urb_priv;
	struct xhci_td *td;
	unsigned int ep_index;
	struct xhci_ring *ep_ring;
	struct xhci_virt_ep *ep;
	struct xhci_command *command;
	struct xhci_virt_device *vdev;

	xhci = hcd_to_xhci(hcd);
	spin_lock_irqsave(&xhci->lock, flags);

	trace_xhci_urb_dequeue(urb);

	/* Make sure the URB hasn't completed or been unlinked already */
	ret = usb_hcd_check_unlink_urb(hcd, urb, status);
	if (ret)
		goto done;

	/* give back URB now if we can't queue it for cancel */
	vdev = xhci->devs[urb->dev->slot_id];
	urb_priv = urb->hcpriv;
	if (!vdev || !urb_priv)
		goto err_giveback;

	ep_index = xhci_get_endpoint_index(&urb->ep->desc);
	ep = &vdev->eps[ep_index];
	ep_ring = xhci_urb_to_transfer_ring(xhci, urb);
	if (!ep || !ep_ring)
		goto err_giveback;

	/* If xHC is dead take it down and return ALL URBs in xhci_hc_died() */
	temp = readl(&xhci->op_regs->status);
	if (temp == ~(u32)0 || xhci->xhc_state & XHCI_STATE_DYING) {
		xhci_hc_died(xhci);
		goto done;
	}

	/*
	 * check ring is not re-allocated since URB was enqueued. If it is, then
	 * make sure none of the ring related pointers in this URB private data
	 * are touched, such as td_list, otherwise we overwrite freed data
	 */
	if (!td_on_ring(&urb_priv->td[0], ep_ring)) {
		xhci_err(xhci, "Canceled URB td not found on endpoint ring");
		for (i = urb_priv->num_tds_done; i < urb_priv->num_tds; i++) {
			td = &urb_priv->td[i];
			if (!list_empty(&td->cancelled_td_list))
				list_del_init(&td->cancelled_td_list);
		}
		goto err_giveback;
	}

	if (xhci->xhc_state & XHCI_STATE_HALTED) {
		xhci_dbg_trace(xhci, trace_xhci_dbg_cancel_urb,
				"HC halted, freeing TD manually.");
		for (i = urb_priv->num_tds_done;
		     i < urb_priv->num_tds;
		     i++) {
			td = &urb_priv->td[i];
			if (!list_empty(&td->td_list))
				list_del_init(&td->td_list);
			if (!list_empty(&td->cancelled_td_list))
				list_del_init(&td->cancelled_td_list);
		}
		goto err_giveback;
	}

	i = urb_priv->num_tds_done;
	if (i < urb_priv->num_tds)
		xhci_dbg_trace(xhci, trace_xhci_dbg_cancel_urb,
				"Cancel URB %p, dev %s, ep 0x%x, "
				"starting at offset 0x%llx",
				urb, urb->dev->devpath,
				urb->ep->desc.bEndpointAddress,
				(unsigned long long) xhci_trb_virt_to_dma(
					urb_priv->td[i].start_seg,
					urb_priv->td[i].first_trb));

	for (; i < urb_priv->num_tds; i++) {
		td = &urb_priv->td[i];
		list_add_tail(&td->cancelled_td_list, &ep->cancelled_td_list);
	}

	/* Queue a stop endpoint command, but only if this is
	 * the first cancellation to be handled.
	 */
	if (!(ep->ep_state & EP_STOP_CMD_PENDING)) {
		command = xhci_alloc_command(xhci, false, false, GFP_ATOMIC);
		if (!command) {
			ret = -ENOMEM;
			goto done;
		}
		ep->ep_state |= EP_STOP_CMD_PENDING;
		ep->stop_cmd_timer.expires = jiffies +
			XHCI_STOP_EP_CMD_TIMEOUT * HZ;
		add_timer(&ep->stop_cmd_timer);
		xhci_queue_stop_endpoint(xhci, command, urb->dev->slot_id,
					 ep_index, 0);
		xhci_ring_cmd_db(xhci);
	}
done:
	spin_unlock_irqrestore(&xhci->lock, flags);
	return ret;

err_giveback:
	if (urb_priv)
		xhci_urb_free_priv(urb_priv);
	usb_hcd_unlink_urb_from_ep(hcd, urb);
	spin_unlock_irqrestore(&xhci->lock, flags);
	usb_hcd_giveback_urb(hcd, urb, -ESHUTDOWN);
	return ret;
}

/* Drop an endpoint from a new bandwidth configuration for this device.
 * Only one call to this function is allowed per endpoint before
 * check_bandwidth() or reset_bandwidth() must be called.
 * A call to xhci_drop_endpoint() followed by a call to xhci_add_endpoint() will
 * add the endpoint to the schedule with possibly new parameters denoted by a
 * different endpoint descriptor in usb_host_endpoint.
 * A call to xhci_add_endpoint() followed by a call to xhci_drop_endpoint() is
 * not allowed.
 *
 * The USB core will not allow URBs to be queued to an endpoint that is being
 * disabled, so there's no need for mutual exclusion to protect
 * the xhci->devs[slot_id] structure.
 */
static int xhci_drop_endpoint(struct usb_hcd *hcd, struct usb_device *udev,
		struct usb_host_endpoint *ep)
{
	struct xhci_hcd *xhci;
	struct xhci_container_ctx *in_ctx, *out_ctx;
	struct xhci_input_control_ctx *ctrl_ctx;
	unsigned int ep_index;
	struct xhci_ep_ctx *ep_ctx;
	u32 drop_flag;
	u32 new_add_flags, new_drop_flags;
	int ret;

	ret = xhci_check_args(hcd, udev, ep, 1, true, __func__);
	if (ret <= 0)
		return ret;
	xhci = hcd_to_xhci(hcd);
	if (xhci->xhc_state & XHCI_STATE_DYING)
		return -ENODEV;

	xhci_dbg(xhci, "%s called for udev %p\n", __func__, udev);
	drop_flag = xhci_get_endpoint_flag(&ep->desc);
	if (drop_flag == SLOT_FLAG || drop_flag == EP0_FLAG) {
		xhci_dbg(xhci, "xHCI %s - can't drop slot or ep 0 %#x\n",
				__func__, drop_flag);
		return 0;
	}

	in_ctx = xhci->devs[udev->slot_id]->in_ctx;
	out_ctx = xhci->devs[udev->slot_id]->out_ctx;
	ctrl_ctx = xhci_get_input_control_ctx(in_ctx);
	if (!ctrl_ctx) {
		xhci_warn(xhci, "%s: Could not get input context, bad type.\n",
				__func__);
		return 0;
	}

	ep_index = xhci_get_endpoint_index(&ep->desc);
	ep_ctx = xhci_get_ep_ctx(xhci, out_ctx, ep_index);
	/* If the HC already knows the endpoint is disabled,
	 * or the HCD has noted it is disabled, ignore this request
	 */
	if ((GET_EP_CTX_STATE(ep_ctx) == EP_STATE_DISABLED) ||
	    le32_to_cpu(ctrl_ctx->drop_flags) &
	    xhci_get_endpoint_flag(&ep->desc)) {
		/* Do not warn when called after a usb_device_reset */
		if (xhci->devs[udev->slot_id]->eps[ep_index].ring != NULL)
			xhci_warn(xhci, "xHCI %s called with disabled ep %p\n",
				  __func__, ep);
		return 0;
	}

	ctrl_ctx->drop_flags |= cpu_to_le32(drop_flag);
	new_drop_flags = le32_to_cpu(ctrl_ctx->drop_flags);

	ctrl_ctx->add_flags &= cpu_to_le32(~drop_flag);
	new_add_flags = le32_to_cpu(ctrl_ctx->add_flags);

	xhci_debugfs_remove_endpoint(xhci, xhci->devs[udev->slot_id], ep_index);

	xhci_endpoint_zero(xhci, xhci->devs[udev->slot_id], ep);

	if (xhci->quirks & XHCI_MTK_HOST)
		xhci_mtk_drop_ep_quirk(hcd, udev, ep);

	xhci_dbg(xhci, "drop ep 0x%x, slot id %d, new drop flags = %#x, new add flags = %#x\n",
			(unsigned int) ep->desc.bEndpointAddress,
			udev->slot_id,
			(unsigned int) new_drop_flags,
			(unsigned int) new_add_flags);
	return 0;
}

/* Add an endpoint to a new possible bandwidth configuration for this device.
 * Only one call to this function is allowed per endpoint before
 * check_bandwidth() or reset_bandwidth() must be called.
 * A call to xhci_drop_endpoint() followed by a call to xhci_add_endpoint() will
 * add the endpoint to the schedule with possibly new parameters denoted by a
 * different endpoint descriptor in usb_host_endpoint.
 * A call to xhci_add_endpoint() followed by a call to xhci_drop_endpoint() is
 * not allowed.
 *
 * The USB core will not allow URBs to be queued to an endpoint until the
 * configuration or alt setting is installed in the device, so there's no need
 * for mutual exclusion to protect the xhci->devs[slot_id] structure.
 */
static int xhci_add_endpoint(struct usb_hcd *hcd, struct usb_device *udev,
		struct usb_host_endpoint *ep)
{
	struct xhci_hcd *xhci;
	struct xhci_container_ctx *in_ctx;
	unsigned int ep_index;
	struct xhci_input_control_ctx *ctrl_ctx;
	u32 added_ctxs;
	u32 new_add_flags, new_drop_flags;
	struct xhci_virt_device *virt_dev;
	int ret = 0;

	ret = xhci_check_args(hcd, udev, ep, 1, true, __func__);
	if (ret <= 0) {
		/* So we won't queue a reset ep command for a root hub */
		ep->hcpriv = NULL;
		return ret;
	}
	xhci = hcd_to_xhci(hcd);
	if (xhci->xhc_state & XHCI_STATE_DYING)
		return -ENODEV;

	added_ctxs = xhci_get_endpoint_flag(&ep->desc);
	if (added_ctxs == SLOT_FLAG || added_ctxs == EP0_FLAG) {
		/* FIXME when we have to issue an evaluate endpoint command to
		 * deal with ep0 max packet size changing once we get the
		 * descriptors
		 */
		xhci_dbg(xhci, "xHCI %s - can't add slot or ep 0 %#x\n",
				__func__, added_ctxs);
		return 0;
	}

	virt_dev = xhci->devs[udev->slot_id];
	in_ctx = virt_dev->in_ctx;
	ctrl_ctx = xhci_get_input_control_ctx(in_ctx);
	if (!ctrl_ctx) {
		xhci_warn(xhci, "%s: Could not get input context, bad type.\n",
				__func__);
		return 0;
	}

	ep_index = xhci_get_endpoint_index(&ep->desc);
	/* If this endpoint is already in use, and the upper layers are trying
	 * to add it again without dropping it, reject the addition.
	 */
	if (virt_dev->eps[ep_index].ring &&
			!(le32_to_cpu(ctrl_ctx->drop_flags) & added_ctxs)) {
		xhci_warn(xhci, "Trying to add endpoint 0x%x "
				"without dropping it.\n",
				(unsigned int) ep->desc.bEndpointAddress);
		return -EINVAL;
	}

	/* If the HCD has already noted the endpoint is enabled,
	 * ignore this request.
	 */
	if (le32_to_cpu(ctrl_ctx->add_flags) & added_ctxs) {
		xhci_warn(xhci, "xHCI %s called with enabled ep %p\n",
				__func__, ep);
		return 0;
	}

	/*
	 * Configuration and alternate setting changes must be done in
	 * process context, not interrupt context (or so documenation
	 * for usb_set_interface() and usb_set_configuration() claim).
	 */
	if (xhci_endpoint_init(xhci, virt_dev, udev, ep, GFP_NOIO) < 0) {
		dev_dbg(&udev->dev, "%s - could not initialize ep %#x\n",
				__func__, ep->desc.bEndpointAddress);
		return -ENOMEM;
	}

	if (xhci->quirks & XHCI_MTK_HOST) {
		ret = xhci_mtk_add_ep_quirk(hcd, udev, ep);
		if (ret < 0) {
			xhci_ring_free(xhci, virt_dev->eps[ep_index].new_ring);
			virt_dev->eps[ep_index].new_ring = NULL;
			return ret;
		}
	}

	ctrl_ctx->add_flags |= cpu_to_le32(added_ctxs);
	new_add_flags = le32_to_cpu(ctrl_ctx->add_flags);

	/* If xhci_endpoint_disable() was called for this endpoint, but the
	 * xHC hasn't been notified yet through the check_bandwidth() call,
	 * this re-adds a new state for the endpoint from the new endpoint
	 * descriptors.  We must drop and re-add this endpoint, so we leave the
	 * drop flags alone.
	 */
	new_drop_flags = le32_to_cpu(ctrl_ctx->drop_flags);

	/* Store the usb_device pointer for later use */
	ep->hcpriv = udev;

	xhci_dbg(xhci, "add ep 0x%x, slot id %d, new drop flags = %#x, new add flags = %#x\n",
			(unsigned int) ep->desc.bEndpointAddress,
			udev->slot_id,
			(unsigned int) new_drop_flags,
			(unsigned int) new_add_flags);
	return 0;
}

static void xhci_zero_in_ctx(struct xhci_hcd *xhci, struct xhci_virt_device *virt_dev)
{
	struct xhci_input_control_ctx *ctrl_ctx;
	struct xhci_ep_ctx *ep_ctx;
	struct xhci_slot_ctx *slot_ctx;
	int i;

	ctrl_ctx = xhci_get_input_control_ctx(virt_dev->in_ctx);
	if (!ctrl_ctx) {
		xhci_warn(xhci, "%s: Could not get input context, bad type.\n",
				__func__);
		return;
	}

	/* When a device's add flag and drop flag are zero, any subsequent
	 * configure endpoint command will leave that endpoint's state
	 * untouched.  Make sure we don't leave any old state in the input
	 * endpoint contexts.
	 */
	ctrl_ctx->drop_flags = 0;
	ctrl_ctx->add_flags = 0;
	slot_ctx = xhci_get_slot_ctx(xhci, virt_dev->in_ctx);
	slot_ctx->dev_info &= cpu_to_le32(~LAST_CTX_MASK);
	/* Endpoint 0 is always valid */
	slot_ctx->dev_info |= cpu_to_le32(LAST_CTX(1));
	for (i = 1; i < 31; i++) {
		ep_ctx = xhci_get_ep_ctx(xhci, virt_dev->in_ctx, i);
		ep_ctx->ep_info = 0;
		ep_ctx->ep_info2 = 0;
		ep_ctx->deq = 0;
		ep_ctx->tx_info = 0;
	}
}

static int xhci_configure_endpoint_result(struct xhci_hcd *xhci,
		struct usb_device *udev, u32 *cmd_status)
{
	int ret;

	switch (*cmd_status) {
	case COMP_COMMAND_ABORTED:
	case COMP_COMMAND_RING_STOPPED:
		xhci_warn(xhci, "Timeout while waiting for configure endpoint command\n");
		ret = -ETIME;
		break;
	case COMP_RESOURCE_ERROR:
		dev_warn(&udev->dev,
			 "Not enough host controller resources for new device state.\n");
		ret = -ENOMEM;
		/* FIXME: can we allocate more resources for the HC? */
		break;
	case COMP_BANDWIDTH_ERROR:
	case COMP_SECONDARY_BANDWIDTH_ERROR:
		dev_warn(&udev->dev,
			 "Not enough bandwidth for new device state.\n");
		ret = -ENOSPC;
		/* FIXME: can we go back to the old state? */
		break;
	case COMP_TRB_ERROR:
		/* the HCD set up something wrong */
		dev_warn(&udev->dev, "ERROR: Endpoint drop flag = 0, "
				"add flag = 1, "
				"and endpoint is not disabled.\n");
		ret = -EINVAL;
		break;
	case COMP_INCOMPATIBLE_DEVICE_ERROR:
		dev_warn(&udev->dev,
			 "ERROR: Incompatible device for endpoint configure command.\n");
		ret = -ENODEV;
		break;
	case COMP_SUCCESS:
		xhci_dbg_trace(xhci, trace_xhci_dbg_context_change,
				"Successful Endpoint Configure command");
		ret = 0;
		break;
	default:
		xhci_err(xhci, "ERROR: unexpected command completion code 0x%x.\n",
				*cmd_status);
		ret = -EINVAL;
		break;
	}
	return ret;
}

static int xhci_evaluate_context_result(struct xhci_hcd *xhci,
		struct usb_device *udev, u32 *cmd_status)
{
	int ret;

	switch (*cmd_status) {
	case COMP_COMMAND_ABORTED:
	case COMP_COMMAND_RING_STOPPED:
		xhci_warn(xhci, "Timeout while waiting for evaluate context command\n");
		ret = -ETIME;
		break;
	case COMP_PARAMETER_ERROR:
		dev_warn(&udev->dev,
			 "WARN: xHCI driver setup invalid evaluate context command.\n");
		ret = -EINVAL;
		break;
	case COMP_SLOT_NOT_ENABLED_ERROR:
		dev_warn(&udev->dev,
			"WARN: slot not enabled for evaluate context command.\n");
		ret = -EINVAL;
		break;
	case COMP_CONTEXT_STATE_ERROR:
		dev_warn(&udev->dev,
			"WARN: invalid context state for evaluate context command.\n");
		ret = -EINVAL;
		break;
	case COMP_INCOMPATIBLE_DEVICE_ERROR:
		dev_warn(&udev->dev,
			"ERROR: Incompatible device for evaluate context command.\n");
		ret = -ENODEV;
		break;
	case COMP_MAX_EXIT_LATENCY_TOO_LARGE_ERROR:
		/* Max Exit Latency too large error */
		dev_warn(&udev->dev, "WARN: Max Exit Latency too large\n");
		ret = -EINVAL;
		break;
	case COMP_SUCCESS:
		xhci_dbg_trace(xhci, trace_xhci_dbg_context_change,
				"Successful evaluate context command");
		ret = 0;
		break;
	default:
		xhci_err(xhci, "ERROR: unexpected command completion code 0x%x.\n",
			*cmd_status);
		ret = -EINVAL;
		break;
	}
	return ret;
}

static u32 xhci_count_num_new_endpoints(struct xhci_hcd *xhci,
		struct xhci_input_control_ctx *ctrl_ctx)
{
	u32 valid_add_flags;
	u32 valid_drop_flags;

	/* Ignore the slot flag (bit 0), and the default control endpoint flag
	 * (bit 1).  The default control endpoint is added during the Address
	 * Device command and is never removed until the slot is disabled.
	 */
	valid_add_flags = le32_to_cpu(ctrl_ctx->add_flags) >> 2;
	valid_drop_flags = le32_to_cpu(ctrl_ctx->drop_flags) >> 2;

	/* Use hweight32 to count the number of ones in the add flags, or
	 * number of endpoints added.  Don't count endpoints that are changed
	 * (both added and dropped).
	 */
	return hweight32(valid_add_flags) -
		hweight32(valid_add_flags & valid_drop_flags);
}

static unsigned int xhci_count_num_dropped_endpoints(struct xhci_hcd *xhci,
		struct xhci_input_control_ctx *ctrl_ctx)
{
	u32 valid_add_flags;
	u32 valid_drop_flags;

	valid_add_flags = le32_to_cpu(ctrl_ctx->add_flags) >> 2;
	valid_drop_flags = le32_to_cpu(ctrl_ctx->drop_flags) >> 2;

	return hweight32(valid_drop_flags) -
		hweight32(valid_add_flags & valid_drop_flags);
}

/*
 * We need to reserve the new number of endpoints before the configure endpoint
 * command completes.  We can't subtract the dropped endpoints from the number
 * of active endpoints until the command completes because we can oversubscribe
 * the host in this case:
 *
 *  - the first configure endpoint command drops more endpoints than it adds
 *  - a second configure endpoint command that adds more endpoints is queued
 *  - the first configure endpoint command fails, so the config is unchanged
 *  - the second command may succeed, even though there isn't enough resources
 *
 * Must be called with xhci->lock held.
 */
static int xhci_reserve_host_resources(struct xhci_hcd *xhci,
		struct xhci_input_control_ctx *ctrl_ctx)
{
	u32 added_eps;

	added_eps = xhci_count_num_new_endpoints(xhci, ctrl_ctx);
	if (xhci->num_active_eps + added_eps > xhci->limit_active_eps) {
		xhci_dbg_trace(xhci, trace_xhci_dbg_quirks,
				"Not enough ep ctxs: "
				"%u active, need to add %u, limit is %u.",
				xhci->num_active_eps, added_eps,
				xhci->limit_active_eps);
		return -ENOMEM;
	}
	xhci->num_active_eps += added_eps;
	xhci_dbg_trace(xhci, trace_xhci_dbg_quirks,
			"Adding %u ep ctxs, %u now active.", added_eps,
			xhci->num_active_eps);
	return 0;
}

/*
 * The configure endpoint was failed by the xHC for some other reason, so we
 * need to revert the resources that failed configuration would have used.
 *
 * Must be called with xhci->lock held.
 */
static void xhci_free_host_resources(struct xhci_hcd *xhci,
		struct xhci_input_control_ctx *ctrl_ctx)
{
	u32 num_failed_eps;

	num_failed_eps = xhci_count_num_new_endpoints(xhci, ctrl_ctx);
	xhci->num_active_eps -= num_failed_eps;
	xhci_dbg_trace(xhci, trace_xhci_dbg_quirks,
			"Removing %u failed ep ctxs, %u now active.",
			num_failed_eps,
			xhci->num_active_eps);
}

/*
 * Now that the command has completed, clean up the active endpoint count by
 * subtracting out the endpoints that were dropped (but not changed).
 *
 * Must be called with xhci->lock held.
 */
static void xhci_finish_resource_reservation(struct xhci_hcd *xhci,
		struct xhci_input_control_ctx *ctrl_ctx)
{
	u32 num_dropped_eps;

	num_dropped_eps = xhci_count_num_dropped_endpoints(xhci, ctrl_ctx);
	xhci->num_active_eps -= num_dropped_eps;
	if (num_dropped_eps)
		xhci_dbg_trace(xhci, trace_xhci_dbg_quirks,
				"Removing %u dropped ep ctxs, %u now active.",
				num_dropped_eps,
				xhci->num_active_eps);
}

static unsigned int xhci_get_block_size(struct usb_device *udev)
{
	switch (udev->speed) {
	case USB_SPEED_LOW:
	case USB_SPEED_FULL:
		return FS_BLOCK;
	case USB_SPEED_HIGH:
		return HS_BLOCK;
	case USB_SPEED_SUPER:
	case USB_SPEED_SUPER_PLUS:
		return SS_BLOCK;
	case USB_SPEED_UNKNOWN:
	case USB_SPEED_WIRELESS:
	default:
		/* Should never happen */
		return 1;
	}
}

static unsigned int
xhci_get_largest_overhead(struct xhci_interval_bw *interval_bw)
{
	if (interval_bw->overhead[LS_OVERHEAD_TYPE])
		return LS_OVERHEAD;
	if (interval_bw->overhead[FS_OVERHEAD_TYPE])
		return FS_OVERHEAD;
	return HS_OVERHEAD;
}

/* If we are changing a LS/FS device under a HS hub,
 * make sure (if we are activating a new TT) that the HS bus has enough
 * bandwidth for this new TT.
 */
static int xhci_check_tt_bw_table(struct xhci_hcd *xhci,
		struct xhci_virt_device *virt_dev,
		int old_active_eps)
{
	struct xhci_interval_bw_table *bw_table;
	struct xhci_tt_bw_info *tt_info;

	/* Find the bandwidth table for the root port this TT is attached to. */
	bw_table = &xhci->rh_bw[virt_dev->real_port - 1].bw_table;
	tt_info = virt_dev->tt_info;
	/* If this TT already had active endpoints, the bandwidth for this TT
	 * has already been added.  Removing all periodic endpoints (and thus
	 * making the TT enactive) will only decrease the bandwidth used.
	 */
	if (old_active_eps)
		return 0;
	if (old_active_eps == 0 && tt_info->active_eps != 0) {
		if (bw_table->bw_used + TT_HS_OVERHEAD > HS_BW_LIMIT)
			return -ENOMEM;
		return 0;
	}
	/* Not sure why we would have no new active endpoints...
	 *
	 * Maybe because of an Evaluate Context change for a hub update or a
	 * control endpoint 0 max packet size change?
	 * FIXME: skip the bandwidth calculation in that case.
	 */
	return 0;
}

static int xhci_check_ss_bw(struct xhci_hcd *xhci,
		struct xhci_virt_device *virt_dev)
{
	unsigned int bw_reserved;

	bw_reserved = DIV_ROUND_UP(SS_BW_RESERVED*SS_BW_LIMIT_IN, 100);
	if (virt_dev->bw_table->ss_bw_in > (SS_BW_LIMIT_IN - bw_reserved))
		return -ENOMEM;

	bw_reserved = DIV_ROUND_UP(SS_BW_RESERVED*SS_BW_LIMIT_OUT, 100);
	if (virt_dev->bw_table->ss_bw_out > (SS_BW_LIMIT_OUT - bw_reserved))
		return -ENOMEM;

	return 0;
}

/*
 * This algorithm is a very conservative estimate of the worst-case scheduling
 * scenario for any one interval.  The hardware dynamically schedules the
 * packets, so we can't tell which microframe could be the limiting factor in
 * the bandwidth scheduling.  This only takes into account periodic endpoints.
 *
 * Obviously, we can't solve an NP complete problem to find the minimum worst
 * case scenario.  Instead, we come up with an estimate that is no less than
 * the worst case bandwidth used for any one microframe, but may be an
 * over-estimate.
 *
 * We walk the requirements for each endpoint by interval, starting with the
 * smallest interval, and place packets in the schedule where there is only one
 * possible way to schedule packets for that interval.  In order to simplify
 * this algorithm, we record the largest max packet size for each interval, and
 * assume all packets will be that size.
 *
 * For interval 0, we obviously must schedule all packets for each interval.
 * The bandwidth for interval 0 is just the amount of data to be transmitted
 * (the sum of all max ESIT payload sizes, plus any overhead per packet times
 * the number of packets).
 *
 * For interval 1, we have two possible microframes to schedule those packets
 * in.  For this algorithm, if we can schedule the same number of packets for
 * each possible scheduling opportunity (each microframe), we will do so.  The
 * remaining number of packets will be saved to be transmitted in the gaps in
 * the next interval's scheduling sequence.
 *
 * As we move those remaining packets to be scheduled with interval 2 packets,
 * we have to double the number of remaining packets to transmit.  This is
 * because the intervals are actually powers of 2, and we would be transmitting
 * the previous interval's packets twice in this interval.  We also have to be
 * sure that when we look at the largest max packet size for this interval, we
 * also look at the largest max packet size for the remaining packets and take
 * the greater of the two.
 *
 * The algorithm continues to evenly distribute packets in each scheduling
 * opportunity, and push the remaining packets out, until we get to the last
 * interval.  Then those packets and their associated overhead are just added
 * to the bandwidth used.
 */
static int xhci_check_bw_table(struct xhci_hcd *xhci,
		struct xhci_virt_device *virt_dev,
		int old_active_eps)
{
	unsigned int bw_reserved;
	unsigned int max_bandwidth;
	unsigned int bw_used;
	unsigned int block_size;
	struct xhci_interval_bw_table *bw_table;
	unsigned int packet_size = 0;
	unsigned int overhead = 0;
	unsigned int packets_transmitted = 0;
	unsigned int packets_remaining = 0;
	unsigned int i;

	if (virt_dev->udev->speed >= USB_SPEED_SUPER)
		return xhci_check_ss_bw(xhci, virt_dev);

	if (virt_dev->udev->speed == USB_SPEED_HIGH) {
		max_bandwidth = HS_BW_LIMIT;
		/* Convert percent of bus BW reserved to blocks reserved */
		bw_reserved = DIV_ROUND_UP(HS_BW_RESERVED * max_bandwidth, 100);
	} else {
		max_bandwidth = FS_BW_LIMIT;
		bw_reserved = DIV_ROUND_UP(FS_BW_RESERVED * max_bandwidth, 100);
	}

	bw_table = virt_dev->bw_table;
	/* We need to translate the max packet size and max ESIT payloads into
	 * the units the hardware uses.
	 */
	block_size = xhci_get_block_size(virt_dev->udev);

	/* If we are manipulating a LS/FS device under a HS hub, double check
	 * that the HS bus has enough bandwidth if we are activing a new TT.
	 */
	if (virt_dev->tt_info) {
		xhci_dbg_trace(xhci, trace_xhci_dbg_quirks,
				"Recalculating BW for rootport %u",
				virt_dev->real_port);
		if (xhci_check_tt_bw_table(xhci, virt_dev, old_active_eps)) {
			xhci_warn(xhci, "Not enough bandwidth on HS bus for "
					"newly activated TT.\n");
			return -ENOMEM;
		}
		xhci_dbg_trace(xhci, trace_xhci_dbg_quirks,
				"Recalculating BW for TT slot %u port %u",
				virt_dev->tt_info->slot_id,
				virt_dev->tt_info->ttport);
	} else {
		xhci_dbg_trace(xhci, trace_xhci_dbg_quirks,
				"Recalculating BW for rootport %u",
				virt_dev->real_port);
	}

	/* Add in how much bandwidth will be used for interval zero, or the
	 * rounded max ESIT payload + number of packets * largest overhead.
	 */
	bw_used = DIV_ROUND_UP(bw_table->interval0_esit_payload, block_size) +
		bw_table->interval_bw[0].num_packets *
		xhci_get_largest_overhead(&bw_table->interval_bw[0]);

	for (i = 1; i < XHCI_MAX_INTERVAL; i++) {
		unsigned int bw_added;
		unsigned int largest_mps;
		unsigned int interval_overhead;

		/*
		 * How many packets could we transmit in this interval?
		 * If packets didn't fit in the previous interval, we will need
		 * to transmit that many packets twice within this interval.
		 */
		packets_remaining = 2 * packets_remaining +
			bw_table->interval_bw[i].num_packets;

		/* Find the largest max packet size of this or the previous
		 * interval.
		 */
		if (list_empty(&bw_table->interval_bw[i].endpoints))
			largest_mps = 0;
		else {
			struct xhci_virt_ep *virt_ep;
			struct list_head *ep_entry;

			ep_entry = bw_table->interval_bw[i].endpoints.next;
			virt_ep = list_entry(ep_entry,
					struct xhci_virt_ep, bw_endpoint_list);
			/* Convert to blocks, rounding up */
			largest_mps = DIV_ROUND_UP(
					virt_ep->bw_info.max_packet_size,
					block_size);
		}
		if (largest_mps > packet_size)
			packet_size = largest_mps;

		/* Use the larger overhead of this or the previous interval. */
		interval_overhead = xhci_get_largest_overhead(
				&bw_table->interval_bw[i]);
		if (interval_overhead > overhead)
			overhead = interval_overhead;

		/* How many packets can we evenly distribute across
		 * (1 << (i + 1)) possible scheduling opportunities?
		 */
		packets_transmitted = packets_remaining >> (i + 1);

		/* Add in the bandwidth used for those scheduled packets */
		bw_added = packets_transmitted * (overhead + packet_size);

		/* How many packets do we have remaining to transmit? */
		packets_remaining = packets_remaining % (1 << (i + 1));

		/* What largest max packet size should those packets have? */
		/* If we've transmitted all packets, don't carry over the
		 * largest packet size.
		 */
		if (packets_remaining == 0) {
			packet_size = 0;
			overhead = 0;
		} else if (packets_transmitted > 0) {
			/* Otherwise if we do have remaining packets, and we've
			 * scheduled some packets in this interval, take the
			 * largest max packet size from endpoints with this
			 * interval.
			 */
			packet_size = largest_mps;
			overhead = interval_overhead;
		}
		/* Otherwise carry over packet_size and overhead from the last
		 * time we had a remainder.
		 */
		bw_used += bw_added;
		if (bw_used > max_bandwidth) {
			xhci_warn(xhci, "Not enough bandwidth. "
					"Proposed: %u, Max: %u\n",
				bw_used, max_bandwidth);
			return -ENOMEM;
		}
	}
	/*
	 * Ok, we know we have some packets left over after even-handedly
	 * scheduling interval 15.  We don't know which microframes they will
	 * fit into, so we over-schedule and say they will be scheduled every
	 * microframe.
	 */
	if (packets_remaining > 0)
		bw_used += overhead + packet_size;

	if (!virt_dev->tt_info && virt_dev->udev->speed == USB_SPEED_HIGH) {
		unsigned int port_index = virt_dev->real_port - 1;

		/* OK, we're manipulating a HS device attached to a
		 * root port bandwidth domain.  Include the number of active TTs
		 * in the bandwidth used.
		 */
		bw_used += TT_HS_OVERHEAD *
			xhci->rh_bw[port_index].num_active_tts;
	}

	xhci_dbg_trace(xhci, trace_xhci_dbg_quirks,
		"Final bandwidth: %u, Limit: %u, Reserved: %u, "
		"Available: %u " "percent",
		bw_used, max_bandwidth, bw_reserved,
		(max_bandwidth - bw_used - bw_reserved) * 100 /
		max_bandwidth);

	bw_used += bw_reserved;
	if (bw_used > max_bandwidth) {
		xhci_warn(xhci, "Not enough bandwidth. Proposed: %u, Max: %u\n",
				bw_used, max_bandwidth);
		return -ENOMEM;
	}

	bw_table->bw_used = bw_used;
	return 0;
}

static bool xhci_is_async_ep(unsigned int ep_type)
{
	return (ep_type != ISOC_OUT_EP && ep_type != INT_OUT_EP &&
					ep_type != ISOC_IN_EP &&
					ep_type != INT_IN_EP);
}

static bool xhci_is_sync_in_ep(unsigned int ep_type)
{
	return (ep_type == ISOC_IN_EP || ep_type == INT_IN_EP);
}

static unsigned int xhci_get_ss_bw_consumed(struct xhci_bw_info *ep_bw)
{
	unsigned int mps = DIV_ROUND_UP(ep_bw->max_packet_size, SS_BLOCK);

	if (ep_bw->ep_interval == 0)
		return SS_OVERHEAD_BURST +
			(ep_bw->mult * ep_bw->num_packets *
					(SS_OVERHEAD + mps));
	return DIV_ROUND_UP(ep_bw->mult * ep_bw->num_packets *
				(SS_OVERHEAD + mps + SS_OVERHEAD_BURST),
				1 << ep_bw->ep_interval);

}

static void xhci_drop_ep_from_interval_table(struct xhci_hcd *xhci,
		struct xhci_bw_info *ep_bw,
		struct xhci_interval_bw_table *bw_table,
		struct usb_device *udev,
		struct xhci_virt_ep *virt_ep,
		struct xhci_tt_bw_info *tt_info)
{
	struct xhci_interval_bw	*interval_bw;
	int normalized_interval;

	if (xhci_is_async_ep(ep_bw->type))
		return;

	if (udev->speed >= USB_SPEED_SUPER) {
		if (xhci_is_sync_in_ep(ep_bw->type))
			xhci->devs[udev->slot_id]->bw_table->ss_bw_in -=
				xhci_get_ss_bw_consumed(ep_bw);
		else
			xhci->devs[udev->slot_id]->bw_table->ss_bw_out -=
				xhci_get_ss_bw_consumed(ep_bw);
		return;
	}

	/* SuperSpeed endpoints never get added to intervals in the table, so
	 * this check is only valid for HS/FS/LS devices.
	 */
	if (list_empty(&virt_ep->bw_endpoint_list))
		return;
	/* For LS/FS devices, we need to translate the interval expressed in
	 * microframes to frames.
	 */
	if (udev->speed == USB_SPEED_HIGH)
		normalized_interval = ep_bw->ep_interval;
	else
		normalized_interval = ep_bw->ep_interval - 3;

	if (normalized_interval == 0)
		bw_table->interval0_esit_payload -= ep_bw->max_esit_payload;
	interval_bw = &bw_table->interval_bw[normalized_interval];
	interval_bw->num_packets -= ep_bw->num_packets;
	switch (udev->speed) {
	case USB_SPEED_LOW:
		interval_bw->overhead[LS_OVERHEAD_TYPE] -= 1;
		break;
	case USB_SPEED_FULL:
		interval_bw->overhead[FS_OVERHEAD_TYPE] -= 1;
		break;
	case USB_SPEED_HIGH:
		interval_bw->overhead[HS_OVERHEAD_TYPE] -= 1;
		break;
	case USB_SPEED_SUPER:
	case USB_SPEED_SUPER_PLUS:
	case USB_SPEED_UNKNOWN:
	case USB_SPEED_WIRELESS:
		/* Should never happen because only LS/FS/HS endpoints will get
		 * added to the endpoint list.
		 */
		return;
	}
	if (tt_info)
		tt_info->active_eps -= 1;
	list_del_init(&virt_ep->bw_endpoint_list);
}

static void xhci_add_ep_to_interval_table(struct xhci_hcd *xhci,
		struct xhci_bw_info *ep_bw,
		struct xhci_interval_bw_table *bw_table,
		struct usb_device *udev,
		struct xhci_virt_ep *virt_ep,
		struct xhci_tt_bw_info *tt_info)
{
	struct xhci_interval_bw	*interval_bw;
	struct xhci_virt_ep *smaller_ep;
	int normalized_interval;

	if (xhci_is_async_ep(ep_bw->type))
		return;

	if (udev->speed == USB_SPEED_SUPER) {
		if (xhci_is_sync_in_ep(ep_bw->type))
			xhci->devs[udev->slot_id]->bw_table->ss_bw_in +=
				xhci_get_ss_bw_consumed(ep_bw);
		else
			xhci->devs[udev->slot_id]->bw_table->ss_bw_out +=
				xhci_get_ss_bw_consumed(ep_bw);
		return;
	}

	/* For LS/FS devices, we need to translate the interval expressed in
	 * microframes to frames.
	 */
	if (udev->speed == USB_SPEED_HIGH)
		normalized_interval = ep_bw->ep_interval;
	else
		normalized_interval = ep_bw->ep_interval - 3;

	if (normalized_interval == 0)
		bw_table->interval0_esit_payload += ep_bw->max_esit_payload;
	interval_bw = &bw_table->interval_bw[normalized_interval];
	interval_bw->num_packets += ep_bw->num_packets;
	switch (udev->speed) {
	case USB_SPEED_LOW:
		interval_bw->overhead[LS_OVERHEAD_TYPE] += 1;
		break;
	case USB_SPEED_FULL:
		interval_bw->overhead[FS_OVERHEAD_TYPE] += 1;
		break;
	case USB_SPEED_HIGH:
		interval_bw->overhead[HS_OVERHEAD_TYPE] += 1;
		break;
	case USB_SPEED_SUPER:
	case USB_SPEED_SUPER_PLUS:
	case USB_SPEED_UNKNOWN:
	case USB_SPEED_WIRELESS:
		/* Should never happen because only LS/FS/HS endpoints will get
		 * added to the endpoint list.
		 */
		return;
	}

	if (tt_info)
		tt_info->active_eps += 1;
	/* Insert the endpoint into the list, largest max packet size first. */
	list_for_each_entry(smaller_ep, &interval_bw->endpoints,
			bw_endpoint_list) {
		if (ep_bw->max_packet_size >=
				smaller_ep->bw_info.max_packet_size) {
			/* Add the new ep before the smaller endpoint */
			list_add_tail(&virt_ep->bw_endpoint_list,
					&smaller_ep->bw_endpoint_list);
			return;
		}
	}
	/* Add the new endpoint at the end of the list. */
	list_add_tail(&virt_ep->bw_endpoint_list,
			&interval_bw->endpoints);
}

void xhci_update_tt_active_eps(struct xhci_hcd *xhci,
		struct xhci_virt_device *virt_dev,
		int old_active_eps)
{
	struct xhci_root_port_bw_info *rh_bw_info;
	if (!virt_dev->tt_info)
		return;

	rh_bw_info = &xhci->rh_bw[virt_dev->real_port - 1];
	if (old_active_eps == 0 &&
				virt_dev->tt_info->active_eps != 0) {
		rh_bw_info->num_active_tts += 1;
		rh_bw_info->bw_table.bw_used += TT_HS_OVERHEAD;
	} else if (old_active_eps != 0 &&
				virt_dev->tt_info->active_eps == 0) {
		rh_bw_info->num_active_tts -= 1;
		rh_bw_info->bw_table.bw_used -= TT_HS_OVERHEAD;
	}
}

static int xhci_reserve_bandwidth(struct xhci_hcd *xhci,
		struct xhci_virt_device *virt_dev,
		struct xhci_container_ctx *in_ctx)
{
	struct xhci_bw_info ep_bw_info[31];
	int i;
	struct xhci_input_control_ctx *ctrl_ctx;
	int old_active_eps = 0;

	if (virt_dev->tt_info)
		old_active_eps = virt_dev->tt_info->active_eps;

	ctrl_ctx = xhci_get_input_control_ctx(in_ctx);
	if (!ctrl_ctx) {
		xhci_warn(xhci, "%s: Could not get input context, bad type.\n",
				__func__);
		return -ENOMEM;
	}

	for (i = 0; i < 31; i++) {
		if (!EP_IS_ADDED(ctrl_ctx, i) && !EP_IS_DROPPED(ctrl_ctx, i))
			continue;

		/* Make a copy of the BW info in case we need to revert this */
		memcpy(&ep_bw_info[i], &virt_dev->eps[i].bw_info,
				sizeof(ep_bw_info[i]));
		/* Drop the endpoint from the interval table if the endpoint is
		 * being dropped or changed.
		 */
		if (EP_IS_DROPPED(ctrl_ctx, i))
			xhci_drop_ep_from_interval_table(xhci,
					&virt_dev->eps[i].bw_info,
					virt_dev->bw_table,
					virt_dev->udev,
					&virt_dev->eps[i],
					virt_dev->tt_info);
	}
	/* Overwrite the information stored in the endpoints' bw_info */
	xhci_update_bw_info(xhci, virt_dev->in_ctx, ctrl_ctx, virt_dev);
	for (i = 0; i < 31; i++) {
		/* Add any changed or added endpoints to the interval table */
		if (EP_IS_ADDED(ctrl_ctx, i))
			xhci_add_ep_to_interval_table(xhci,
					&virt_dev->eps[i].bw_info,
					virt_dev->bw_table,
					virt_dev->udev,
					&virt_dev->eps[i],
					virt_dev->tt_info);
	}

	if (!xhci_check_bw_table(xhci, virt_dev, old_active_eps)) {
		/* Ok, this fits in the bandwidth we have.
		 * Update the number of active TTs.
		 */
		xhci_update_tt_active_eps(xhci, virt_dev, old_active_eps);
		return 0;
	}

	/* We don't have enough bandwidth for this, revert the stored info. */
	for (i = 0; i < 31; i++) {
		if (!EP_IS_ADDED(ctrl_ctx, i) && !EP_IS_DROPPED(ctrl_ctx, i))
			continue;

		/* Drop the new copies of any added or changed endpoints from
		 * the interval table.
		 */
		if (EP_IS_ADDED(ctrl_ctx, i)) {
			xhci_drop_ep_from_interval_table(xhci,
					&virt_dev->eps[i].bw_info,
					virt_dev->bw_table,
					virt_dev->udev,
					&virt_dev->eps[i],
					virt_dev->tt_info);
		}
		/* Revert the endpoint back to its old information */
		memcpy(&virt_dev->eps[i].bw_info, &ep_bw_info[i],
				sizeof(ep_bw_info[i]));
		/* Add any changed or dropped endpoints back into the table */
		if (EP_IS_DROPPED(ctrl_ctx, i))
			xhci_add_ep_to_interval_table(xhci,
					&virt_dev->eps[i].bw_info,
					virt_dev->bw_table,
					virt_dev->udev,
					&virt_dev->eps[i],
					virt_dev->tt_info);
	}
	return -ENOMEM;
}


/* Issue a configure endpoint command or evaluate context command
 * and wait for it to finish.
 */
static int xhci_configure_endpoint(struct xhci_hcd *xhci,
		struct usb_device *udev,
		struct xhci_command *command,
		bool ctx_change, bool must_succeed)
{
	int ret;
	unsigned long flags;
	struct xhci_input_control_ctx *ctrl_ctx;
	struct xhci_virt_device *virt_dev;

	if (!command)
		return -EINVAL;

	spin_lock_irqsave(&xhci->lock, flags);

	if (xhci->xhc_state & XHCI_STATE_DYING) {
		spin_unlock_irqrestore(&xhci->lock, flags);
		return -ESHUTDOWN;
	}

	virt_dev = xhci->devs[udev->slot_id];

	ctrl_ctx = xhci_get_input_control_ctx(command->in_ctx);
	if (!ctrl_ctx) {
		spin_unlock_irqrestore(&xhci->lock, flags);
		xhci_warn(xhci, "%s: Could not get input context, bad type.\n",
				__func__);
		return -ENOMEM;
	}

	if ((xhci->quirks & XHCI_EP_LIMIT_QUIRK) &&
			xhci_reserve_host_resources(xhci, ctrl_ctx)) {
		spin_unlock_irqrestore(&xhci->lock, flags);
		xhci_warn(xhci, "Not enough host resources, "
				"active endpoint contexts = %u\n",
				xhci->num_active_eps);
		return -ENOMEM;
	}
	if ((xhci->quirks & XHCI_SW_BW_CHECKING) &&
	    xhci_reserve_bandwidth(xhci, virt_dev, command->in_ctx)) {
		if ((xhci->quirks & XHCI_EP_LIMIT_QUIRK))
			xhci_free_host_resources(xhci, ctrl_ctx);
		spin_unlock_irqrestore(&xhci->lock, flags);
		xhci_warn(xhci, "Not enough bandwidth\n");
		return -ENOMEM;
	}

	if (!ctx_change)
		ret = xhci_queue_configure_endpoint(xhci, command,
				command->in_ctx->dma,
				udev->slot_id, must_succeed);
	else
		ret = xhci_queue_evaluate_context(xhci, command,
				command->in_ctx->dma,
				udev->slot_id, must_succeed);
	if (ret < 0) {
		if ((xhci->quirks & XHCI_EP_LIMIT_QUIRK))
			xhci_free_host_resources(xhci, ctrl_ctx);
		spin_unlock_irqrestore(&xhci->lock, flags);
		xhci_dbg_trace(xhci,  trace_xhci_dbg_context_change,
				"FIXME allocate a new ring segment");
		return -ENOMEM;
	}
	xhci_ring_cmd_db(xhci);
	spin_unlock_irqrestore(&xhci->lock, flags);

	/* Wait for the configure endpoint command to complete */
	wait_for_completion(command->completion);

	if (!ctx_change)
		ret = xhci_configure_endpoint_result(xhci, udev,
						     &command->status);
	else
		ret = xhci_evaluate_context_result(xhci, udev,
						   &command->status);

	if ((xhci->quirks & XHCI_EP_LIMIT_QUIRK)) {
		spin_lock_irqsave(&xhci->lock, flags);
		/* If the command failed, remove the reserved resources.
		 * Otherwise, clean up the estimate to include dropped eps.
		 */
		if (ret)
			xhci_free_host_resources(xhci, ctrl_ctx);
		else
			xhci_finish_resource_reservation(xhci, ctrl_ctx);
		spin_unlock_irqrestore(&xhci->lock, flags);
	}
	return ret;
}

static void xhci_check_bw_drop_ep_streams(struct xhci_hcd *xhci,
	struct xhci_virt_device *vdev, int i)
{
	struct xhci_virt_ep *ep = &vdev->eps[i];

	if (ep->ep_state & EP_HAS_STREAMS) {
		xhci_warn(xhci, "WARN: endpoint 0x%02x has streams on set_interface, freeing streams.\n",
				xhci_get_endpoint_address(i));
		xhci_free_stream_info(xhci, ep->stream_info);
		ep->stream_info = NULL;
		ep->ep_state &= ~EP_HAS_STREAMS;
	}
}

/* Called after one or more calls to xhci_add_endpoint() or
 * xhci_drop_endpoint().  If this call fails, the USB core is expected
 * to call xhci_reset_bandwidth().
 *
 * Since we are in the middle of changing either configuration or
 * installing a new alt setting, the USB core won't allow URBs to be
 * enqueued for any endpoint on the old config or interface.  Nothing
 * else should be touching the xhci->devs[slot_id] structure, so we
 * don't need to take the xhci->lock for manipulating that.
 */
static int xhci_check_bandwidth(struct usb_hcd *hcd, struct usb_device *udev)
{
	int i;
	int ret = 0;
	struct xhci_hcd *xhci;
	struct xhci_virt_device	*virt_dev;
	struct xhci_input_control_ctx *ctrl_ctx;
	struct xhci_slot_ctx *slot_ctx;
	struct xhci_command *command;

	ret = xhci_check_args(hcd, udev, NULL, 0, true, __func__);
	if (ret <= 0)
		return ret;
	xhci = hcd_to_xhci(hcd);
	if ((xhci->xhc_state & XHCI_STATE_DYING) ||
		(xhci->xhc_state & XHCI_STATE_REMOVING))
		return -ENODEV;

	xhci_dbg(xhci, "%s called for udev %p\n", __func__, udev);
	virt_dev = xhci->devs[udev->slot_id];

	command = xhci_alloc_command(xhci, false, true, GFP_KERNEL);
	if (!command)
		return -ENOMEM;

	command->in_ctx = virt_dev->in_ctx;

	/* See section 4.6.6 - A0 = 1; A1 = D0 = D1 = 0 */
	ctrl_ctx = xhci_get_input_control_ctx(command->in_ctx);
	if (!ctrl_ctx) {
		xhci_warn(xhci, "%s: Could not get input context, bad type.\n",
				__func__);
		ret = -ENOMEM;
		goto command_cleanup;
	}
	ctrl_ctx->add_flags |= cpu_to_le32(SLOT_FLAG);
	ctrl_ctx->add_flags &= cpu_to_le32(~EP0_FLAG);
	ctrl_ctx->drop_flags &= cpu_to_le32(~(SLOT_FLAG | EP0_FLAG));

	/* Don't issue the command if there's no endpoints to update. */
	if (ctrl_ctx->add_flags == cpu_to_le32(SLOT_FLAG) &&
	    ctrl_ctx->drop_flags == 0) {
		ret = 0;
		goto command_cleanup;
	}
	/* Fix up Context Entries field. Minimum value is EP0 == BIT(1). */
	slot_ctx = xhci_get_slot_ctx(xhci, virt_dev->in_ctx);
	for (i = 31; i >= 1; i--) {
		__le32 le32 = cpu_to_le32(BIT(i));

		if ((virt_dev->eps[i-1].ring && !(ctrl_ctx->drop_flags & le32))
		    || (ctrl_ctx->add_flags & le32) || i == 1) {
			slot_ctx->dev_info &= cpu_to_le32(~LAST_CTX_MASK);
			slot_ctx->dev_info |= cpu_to_le32(LAST_CTX(i));
			break;
		}
	}

	ret = xhci_configure_endpoint(xhci, udev, command,
			false, false);
	if (ret)
		/* Callee should call reset_bandwidth() */
		goto command_cleanup;

	/* Free any rings that were dropped, but not changed. */
	for (i = 1; i < 31; i++) {
		if ((le32_to_cpu(ctrl_ctx->drop_flags) & (1 << (i + 1))) &&
		    !(le32_to_cpu(ctrl_ctx->add_flags) & (1 << (i + 1)))) {
			xhci_free_endpoint_ring(xhci, virt_dev, i);
			xhci_check_bw_drop_ep_streams(xhci, virt_dev, i);
		}
	}
	xhci_zero_in_ctx(xhci, virt_dev);
	/*
	 * Install any rings for completely new endpoints or changed endpoints,
	 * and free any old rings from changed endpoints.
	 */
	for (i = 1; i < 31; i++) {
		if (!virt_dev->eps[i].new_ring)
			continue;
		/* Only free the old ring if it exists.
		 * It may not if this is the first add of an endpoint.
		 */
		if (virt_dev->eps[i].ring) {
			xhci_free_endpoint_ring(xhci, virt_dev, i);
		}
		xhci_check_bw_drop_ep_streams(xhci, virt_dev, i);
		virt_dev->eps[i].ring = virt_dev->eps[i].new_ring;
		virt_dev->eps[i].new_ring = NULL;
		xhci_debugfs_create_endpoint(xhci, virt_dev, i);
	}
command_cleanup:
	kfree(command->completion);
	kfree(command);

	return ret;
}

static void xhci_reset_bandwidth(struct usb_hcd *hcd, struct usb_device *udev)
{
	struct xhci_hcd *xhci;
	struct xhci_virt_device	*virt_dev;
	int i, ret;

	ret = xhci_check_args(hcd, udev, NULL, 0, true, __func__);
	if (ret <= 0)
		return;
	xhci = hcd_to_xhci(hcd);

	xhci_dbg(xhci, "%s called for udev %p\n", __func__, udev);
	virt_dev = xhci->devs[udev->slot_id];
	/* Free any rings allocated for added endpoints */
	for (i = 0; i < 31; i++) {
		if (virt_dev->eps[i].new_ring) {
			xhci_debugfs_remove_endpoint(xhci, virt_dev, i);
			xhci_ring_free(xhci, virt_dev->eps[i].new_ring);
			virt_dev->eps[i].new_ring = NULL;
		}
	}
	xhci_zero_in_ctx(xhci, virt_dev);
}

static void xhci_setup_input_ctx_for_config_ep(struct xhci_hcd *xhci,
		struct xhci_container_ctx *in_ctx,
		struct xhci_container_ctx *out_ctx,
		struct xhci_input_control_ctx *ctrl_ctx,
		u32 add_flags, u32 drop_flags)
{
	ctrl_ctx->add_flags = cpu_to_le32(add_flags);
	ctrl_ctx->drop_flags = cpu_to_le32(drop_flags);
	xhci_slot_copy(xhci, in_ctx, out_ctx);
	ctrl_ctx->add_flags |= cpu_to_le32(SLOT_FLAG);
}

static void xhci_setup_input_ctx_for_quirk(struct xhci_hcd *xhci,
		unsigned int slot_id, unsigned int ep_index,
		struct xhci_dequeue_state *deq_state)
{
	struct xhci_input_control_ctx *ctrl_ctx;
	struct xhci_container_ctx *in_ctx;
	struct xhci_ep_ctx *ep_ctx;
	u32 added_ctxs;
	dma_addr_t addr;

	in_ctx = xhci->devs[slot_id]->in_ctx;
	ctrl_ctx = xhci_get_input_control_ctx(in_ctx);
	if (!ctrl_ctx) {
		xhci_warn(xhci, "%s: Could not get input context, bad type.\n",
				__func__);
		return;
	}

	xhci_endpoint_copy(xhci, xhci->devs[slot_id]->in_ctx,
			xhci->devs[slot_id]->out_ctx, ep_index);
	ep_ctx = xhci_get_ep_ctx(xhci, in_ctx, ep_index);
	addr = xhci_trb_virt_to_dma(deq_state->new_deq_seg,
			deq_state->new_deq_ptr);
	if (addr == 0) {
		xhci_warn(xhci, "WARN Cannot submit config ep after "
				"reset ep command\n");
		xhci_warn(xhci, "WARN deq seg = %p, deq ptr = %p\n",
				deq_state->new_deq_seg,
				deq_state->new_deq_ptr);
		return;
	}
	ep_ctx->deq = cpu_to_le64(addr | deq_state->new_cycle_state);

	added_ctxs = xhci_get_endpoint_flag_from_index(ep_index);
	xhci_setup_input_ctx_for_config_ep(xhci, xhci->devs[slot_id]->in_ctx,
			xhci->devs[slot_id]->out_ctx, ctrl_ctx,
			added_ctxs, added_ctxs);
}

void xhci_cleanup_stalled_ring(struct xhci_hcd *xhci, unsigned int ep_index,
			       unsigned int stream_id, struct xhci_td *td)
{
	struct xhci_dequeue_state deq_state;
	struct xhci_virt_ep *ep;
	struct usb_device *udev = td->urb->dev;

	xhci_dbg_trace(xhci, trace_xhci_dbg_reset_ep,
			"Cleaning up stalled endpoint ring");
	ep = &xhci->devs[udev->slot_id]->eps[ep_index];
	/* We need to move the HW's dequeue pointer past this TD,
	 * or it will attempt to resend it on the next doorbell ring.
	 */
	xhci_find_new_dequeue_state(xhci, udev->slot_id,
			ep_index, stream_id, td, &deq_state);

	if (!deq_state.new_deq_ptr || !deq_state.new_deq_seg)
		return;

	/* HW with the reset endpoint quirk will use the saved dequeue state to
	 * issue a configure endpoint command later.
	 */
	if (!(xhci->quirks & XHCI_RESET_EP_QUIRK)) {
		xhci_dbg_trace(xhci, trace_xhci_dbg_reset_ep,
				"Queueing new dequeue state");
		xhci_queue_new_dequeue_state(xhci, udev->slot_id,
				ep_index, &deq_state);
	} else {
		/* Better hope no one uses the input context between now and the
		 * reset endpoint completion!
		 * XXX: No idea how this hardware will react when stream rings
		 * are enabled.
		 */
		xhci_dbg_trace(xhci, trace_xhci_dbg_quirks,
				"Setting up input context for "
				"configure endpoint command");
		xhci_setup_input_ctx_for_quirk(xhci, udev->slot_id,
				ep_index, &deq_state);
	}
}

/* Called when clearing halted device. The core should have sent the control
 * message to clear the device halt condition. The host side of the halt should
 * already be cleared with a reset endpoint command issued when the STALL tx
 * event was received.
 *
 * Context: in_interrupt
 */

static void xhci_endpoint_reset(struct usb_hcd *hcd,
		struct usb_host_endpoint *ep)
{
	struct xhci_hcd *xhci;

	xhci = hcd_to_xhci(hcd);

	/*
	 * We might need to implement the config ep cmd in xhci 4.8.1 note:
	 * The Reset Endpoint Command may only be issued to endpoints in the
	 * Halted state. If software wishes reset the Data Toggle or Sequence
	 * Number of an endpoint that isn't in the Halted state, then software
	 * may issue a Configure Endpoint Command with the Drop and Add bits set
	 * for the target endpoint. that is in the Stopped state.
	 */

	/* For now just print debug to follow the situation */
	xhci_dbg(xhci, "Endpoint 0x%x ep reset callback called\n",
		 ep->desc.bEndpointAddress);
}

static int xhci_check_streams_endpoint(struct xhci_hcd *xhci,
		struct usb_device *udev, struct usb_host_endpoint *ep,
		unsigned int slot_id)
{
	int ret;
	unsigned int ep_index;
	unsigned int ep_state;

	if (!ep)
		return -EINVAL;
	ret = xhci_check_args(xhci_to_hcd(xhci), udev, ep, 1, true, __func__);
	if (ret <= 0)
		return ret ? ret : -EINVAL;
	if (usb_ss_max_streams(&ep->ss_ep_comp) == 0) {
		xhci_warn(xhci, "WARN: SuperSpeed Endpoint Companion"
				" descriptor for ep 0x%x does not support streams\n",
				ep->desc.bEndpointAddress);
		return -EINVAL;
	}

	ep_index = xhci_get_endpoint_index(&ep->desc);
	ep_state = xhci->devs[slot_id]->eps[ep_index].ep_state;
	if (ep_state & EP_HAS_STREAMS ||
			ep_state & EP_GETTING_STREAMS) {
		xhci_warn(xhci, "WARN: SuperSpeed bulk endpoint 0x%x "
				"already has streams set up.\n",
				ep->desc.bEndpointAddress);
		xhci_warn(xhci, "Send email to xHCI maintainer and ask for "
				"dynamic stream context array reallocation.\n");
		return -EINVAL;
	}
	if (!list_empty(&xhci->devs[slot_id]->eps[ep_index].ring->td_list)) {
		xhci_warn(xhci, "Cannot setup streams for SuperSpeed bulk "
				"endpoint 0x%x; URBs are pending.\n",
				ep->desc.bEndpointAddress);
		return -EINVAL;
	}
	return 0;
}

static void xhci_calculate_streams_entries(struct xhci_hcd *xhci,
		unsigned int *num_streams, unsigned int *num_stream_ctxs)
{
	unsigned int max_streams;

	/* The stream context array size must be a power of two */
	*num_stream_ctxs = roundup_pow_of_two(*num_streams);
	/*
	 * Find out how many primary stream array entries the host controller
	 * supports.  Later we may use secondary stream arrays (similar to 2nd
	 * level page entries), but that's an optional feature for xHCI host
	 * controllers. xHCs must support at least 4 stream IDs.
	 */
	max_streams = HCC_MAX_PSA(xhci->hcc_params);
	if (*num_stream_ctxs > max_streams) {
		xhci_dbg(xhci, "xHCI HW only supports %u stream ctx entries.\n",
				max_streams);
		*num_stream_ctxs = max_streams;
		*num_streams = max_streams;
	}
}

/* Returns an error code if one of the endpoint already has streams.
 * This does not change any data structures, it only checks and gathers
 * information.
 */
static int xhci_calculate_streams_and_bitmask(struct xhci_hcd *xhci,
		struct usb_device *udev,
		struct usb_host_endpoint **eps, unsigned int num_eps,
		unsigned int *num_streams, u32 *changed_ep_bitmask)
{
	unsigned int max_streams;
	unsigned int endpoint_flag;
	int i;
	int ret;

	for (i = 0; i < num_eps; i++) {
		ret = xhci_check_streams_endpoint(xhci, udev,
				eps[i], udev->slot_id);
		if (ret < 0)
			return ret;

		max_streams = usb_ss_max_streams(&eps[i]->ss_ep_comp);
		if (max_streams < (*num_streams - 1)) {
			xhci_dbg(xhci, "Ep 0x%x only supports %u stream IDs.\n",
					eps[i]->desc.bEndpointAddress,
					max_streams);
			*num_streams = max_streams+1;
		}

		endpoint_flag = xhci_get_endpoint_flag(&eps[i]->desc);
		if (*changed_ep_bitmask & endpoint_flag)
			return -EINVAL;
		*changed_ep_bitmask |= endpoint_flag;
	}
	return 0;
}

static u32 xhci_calculate_no_streams_bitmask(struct xhci_hcd *xhci,
		struct usb_device *udev,
		struct usb_host_endpoint **eps, unsigned int num_eps)
{
	u32 changed_ep_bitmask = 0;
	unsigned int slot_id;
	unsigned int ep_index;
	unsigned int ep_state;
	int i;

	slot_id = udev->slot_id;
	if (!xhci->devs[slot_id])
		return 0;

	for (i = 0; i < num_eps; i++) {
		ep_index = xhci_get_endpoint_index(&eps[i]->desc);
		ep_state = xhci->devs[slot_id]->eps[ep_index].ep_state;
		/* Are streams already being freed for the endpoint? */
		if (ep_state & EP_GETTING_NO_STREAMS) {
			xhci_warn(xhci, "WARN Can't disable streams for "
					"endpoint 0x%x, "
					"streams are being disabled already\n",
					eps[i]->desc.bEndpointAddress);
			return 0;
		}
		/* Are there actually any streams to free? */
		if (!(ep_state & EP_HAS_STREAMS) &&
				!(ep_state & EP_GETTING_STREAMS)) {
			xhci_warn(xhci, "WARN Can't disable streams for "
					"endpoint 0x%x, "
					"streams are already disabled!\n",
					eps[i]->desc.bEndpointAddress);
			xhci_warn(xhci, "WARN xhci_free_streams() called "
					"with non-streams endpoint\n");
			return 0;
		}
		changed_ep_bitmask |= xhci_get_endpoint_flag(&eps[i]->desc);
	}
	return changed_ep_bitmask;
}

/*
 * The USB device drivers use this function (through the HCD interface in USB
 * core) to prepare a set of bulk endpoints to use streams.  Streams are used to
 * coordinate mass storage command queueing across multiple endpoints (basically
 * a stream ID == a task ID).
 *
 * Setting up streams involves allocating the same size stream context array
 * for each endpoint and issuing a configure endpoint command for all endpoints.
 *
 * Don't allow the call to succeed if one endpoint only supports one stream
 * (which means it doesn't support streams at all).
 *
 * Drivers may get less stream IDs than they asked for, if the host controller
 * hardware or endpoints claim they can't support the number of requested
 * stream IDs.
 */
static int xhci_alloc_streams(struct usb_hcd *hcd, struct usb_device *udev,
		struct usb_host_endpoint **eps, unsigned int num_eps,
		unsigned int num_streams, gfp_t mem_flags)
{
	int i, ret;
	struct xhci_hcd *xhci;
	struct xhci_virt_device *vdev;
	struct xhci_command *config_cmd;
	struct xhci_input_control_ctx *ctrl_ctx;
	unsigned int ep_index;
	unsigned int num_stream_ctxs;
	unsigned int max_packet;
	unsigned long flags;
	u32 changed_ep_bitmask = 0;

	if (!eps)
		return -EINVAL;

	/* Add one to the number of streams requested to account for
	 * stream 0 that is reserved for xHCI usage.
	 */
	num_streams += 1;
	xhci = hcd_to_xhci(hcd);
	xhci_dbg(xhci, "Driver wants %u stream IDs (including stream 0).\n",
			num_streams);

	/* MaxPSASize value 0 (2 streams) means streams are not supported */
	if ((xhci->quirks & XHCI_BROKEN_STREAMS) ||
			HCC_MAX_PSA(xhci->hcc_params) < 4) {
		xhci_dbg(xhci, "xHCI controller does not support streams.\n");
		return -ENOSYS;
	}

	config_cmd = xhci_alloc_command(xhci, true, true, mem_flags);
	if (!config_cmd)
		return -ENOMEM;

	ctrl_ctx = xhci_get_input_control_ctx(config_cmd->in_ctx);
	if (!ctrl_ctx) {
		xhci_warn(xhci, "%s: Could not get input context, bad type.\n",
				__func__);
		xhci_free_command(xhci, config_cmd);
		return -ENOMEM;
	}

	/* Check to make sure all endpoints are not already configured for
	 * streams.  While we're at it, find the maximum number of streams that
	 * all the endpoints will support and check for duplicate endpoints.
	 */
	spin_lock_irqsave(&xhci->lock, flags);
	ret = xhci_calculate_streams_and_bitmask(xhci, udev, eps,
			num_eps, &num_streams, &changed_ep_bitmask);
	if (ret < 0) {
		xhci_free_command(xhci, config_cmd);
		spin_unlock_irqrestore(&xhci->lock, flags);
		return ret;
	}
	if (num_streams <= 1) {
		xhci_warn(xhci, "WARN: endpoints can't handle "
				"more than one stream.\n");
		xhci_free_command(xhci, config_cmd);
		spin_unlock_irqrestore(&xhci->lock, flags);
		return -EINVAL;
	}
	vdev = xhci->devs[udev->slot_id];
	/* Mark each endpoint as being in transition, so
	 * xhci_urb_enqueue() will reject all URBs.
	 */
	for (i = 0; i < num_eps; i++) {
		ep_index = xhci_get_endpoint_index(&eps[i]->desc);
		vdev->eps[ep_index].ep_state |= EP_GETTING_STREAMS;
	}
	spin_unlock_irqrestore(&xhci->lock, flags);

	/* Setup internal data structures and allocate HW data structures for
	 * streams (but don't install the HW structures in the input context
	 * until we're sure all memory allocation succeeded).
	 */
	xhci_calculate_streams_entries(xhci, &num_streams, &num_stream_ctxs);
	xhci_dbg(xhci, "Need %u stream ctx entries for %u stream IDs.\n",
			num_stream_ctxs, num_streams);

	for (i = 0; i < num_eps; i++) {
		ep_index = xhci_get_endpoint_index(&eps[i]->desc);
		max_packet = usb_endpoint_maxp(&eps[i]->desc);
		vdev->eps[ep_index].stream_info = xhci_alloc_stream_info(xhci,
				num_stream_ctxs,
				num_streams,
				max_packet, mem_flags);
		if (!vdev->eps[ep_index].stream_info)
			goto cleanup;
		/* Set maxPstreams in endpoint context and update deq ptr to
		 * point to stream context array. FIXME
		 */
	}

	/* Set up the input context for a configure endpoint command. */
	for (i = 0; i < num_eps; i++) {
		struct xhci_ep_ctx *ep_ctx;

		ep_index = xhci_get_endpoint_index(&eps[i]->desc);
		ep_ctx = xhci_get_ep_ctx(xhci, config_cmd->in_ctx, ep_index);

		xhci_endpoint_copy(xhci, config_cmd->in_ctx,
				vdev->out_ctx, ep_index);
		xhci_setup_streams_ep_input_ctx(xhci, ep_ctx,
				vdev->eps[ep_index].stream_info);
	}
	/* Tell the HW to drop its old copy of the endpoint context info
	 * and add the updated copy from the input context.
	 */
	xhci_setup_input_ctx_for_config_ep(xhci, config_cmd->in_ctx,
			vdev->out_ctx, ctrl_ctx,
			changed_ep_bitmask, changed_ep_bitmask);

	/* Issue and wait for the configure endpoint command */
	ret = xhci_configure_endpoint(xhci, udev, config_cmd,
			false, false);

	/* xHC rejected the configure endpoint command for some reason, so we
	 * leave the old ring intact and free our internal streams data
	 * structure.
	 */
	if (ret < 0)
		goto cleanup;

	spin_lock_irqsave(&xhci->lock, flags);
	for (i = 0; i < num_eps; i++) {
		ep_index = xhci_get_endpoint_index(&eps[i]->desc);
		vdev->eps[ep_index].ep_state &= ~EP_GETTING_STREAMS;
		xhci_dbg(xhci, "Slot %u ep ctx %u now has streams.\n",
			 udev->slot_id, ep_index);
		vdev->eps[ep_index].ep_state |= EP_HAS_STREAMS;
	}
	xhci_free_command(xhci, config_cmd);
	spin_unlock_irqrestore(&xhci->lock, flags);

	/* Subtract 1 for stream 0, which drivers can't use */
	return num_streams - 1;

cleanup:
	/* If it didn't work, free the streams! */
	for (i = 0; i < num_eps; i++) {
		ep_index = xhci_get_endpoint_index(&eps[i]->desc);
		xhci_free_stream_info(xhci, vdev->eps[ep_index].stream_info);
		vdev->eps[ep_index].stream_info = NULL;
		/* FIXME Unset maxPstreams in endpoint context and
		 * update deq ptr to point to normal string ring.
		 */
		vdev->eps[ep_index].ep_state &= ~EP_GETTING_STREAMS;
		vdev->eps[ep_index].ep_state &= ~EP_HAS_STREAMS;
		xhci_endpoint_zero(xhci, vdev, eps[i]);
	}
	xhci_free_command(xhci, config_cmd);
	return -ENOMEM;
}

/* Transition the endpoint from using streams to being a "normal" endpoint
 * without streams.
 *
 * Modify the endpoint context state, submit a configure endpoint command,
 * and free all endpoint rings for streams if that completes successfully.
 */
static int xhci_free_streams(struct usb_hcd *hcd, struct usb_device *udev,
		struct usb_host_endpoint **eps, unsigned int num_eps,
		gfp_t mem_flags)
{
	int i, ret;
	struct xhci_hcd *xhci;
	struct xhci_virt_device *vdev;
	struct xhci_command *command;
	struct xhci_input_control_ctx *ctrl_ctx;
	unsigned int ep_index;
	unsigned long flags;
	u32 changed_ep_bitmask;

	xhci = hcd_to_xhci(hcd);
	vdev = xhci->devs[udev->slot_id];

	/* Set up a configure endpoint command to remove the streams rings */
	spin_lock_irqsave(&xhci->lock, flags);
	changed_ep_bitmask = xhci_calculate_no_streams_bitmask(xhci,
			udev, eps, num_eps);
	if (changed_ep_bitmask == 0) {
		spin_unlock_irqrestore(&xhci->lock, flags);
		return -EINVAL;
	}

	/* Use the xhci_command structure from the first endpoint.  We may have
	 * allocated too many, but the driver may call xhci_free_streams() for
	 * each endpoint it grouped into one call to xhci_alloc_streams().
	 */
	ep_index = xhci_get_endpoint_index(&eps[0]->desc);
	command = vdev->eps[ep_index].stream_info->free_streams_command;
	ctrl_ctx = xhci_get_input_control_ctx(command->in_ctx);
	if (!ctrl_ctx) {
		spin_unlock_irqrestore(&xhci->lock, flags);
		xhci_warn(xhci, "%s: Could not get input context, bad type.\n",
				__func__);
		return -EINVAL;
	}

	for (i = 0; i < num_eps; i++) {
		struct xhci_ep_ctx *ep_ctx;

		ep_index = xhci_get_endpoint_index(&eps[i]->desc);
		ep_ctx = xhci_get_ep_ctx(xhci, command->in_ctx, ep_index);
		xhci->devs[udev->slot_id]->eps[ep_index].ep_state |=
			EP_GETTING_NO_STREAMS;

		xhci_endpoint_copy(xhci, command->in_ctx,
				vdev->out_ctx, ep_index);
		xhci_setup_no_streams_ep_input_ctx(ep_ctx,
				&vdev->eps[ep_index]);
	}
	xhci_setup_input_ctx_for_config_ep(xhci, command->in_ctx,
			vdev->out_ctx, ctrl_ctx,
			changed_ep_bitmask, changed_ep_bitmask);
	spin_unlock_irqrestore(&xhci->lock, flags);

	/* Issue and wait for the configure endpoint command,
	 * which must succeed.
	 */
	ret = xhci_configure_endpoint(xhci, udev, command,
			false, true);

	/* xHC rejected the configure endpoint command for some reason, so we
	 * leave the streams rings intact.
	 */
	if (ret < 0)
		return ret;

	spin_lock_irqsave(&xhci->lock, flags);
	for (i = 0; i < num_eps; i++) {
		ep_index = xhci_get_endpoint_index(&eps[i]->desc);
		xhci_free_stream_info(xhci, vdev->eps[ep_index].stream_info);
		vdev->eps[ep_index].stream_info = NULL;
		/* FIXME Unset maxPstreams in endpoint context and
		 * update deq ptr to point to normal string ring.
		 */
		vdev->eps[ep_index].ep_state &= ~EP_GETTING_NO_STREAMS;
		vdev->eps[ep_index].ep_state &= ~EP_HAS_STREAMS;
	}
	spin_unlock_irqrestore(&xhci->lock, flags);

	return 0;
}

/*
 * Deletes endpoint resources for endpoints that were active before a Reset
 * Device command, or a Disable Slot command.  The Reset Device command leaves
 * the control endpoint intact, whereas the Disable Slot command deletes it.
 *
 * Must be called with xhci->lock held.
 */
void xhci_free_device_endpoint_resources(struct xhci_hcd *xhci,
	struct xhci_virt_device *virt_dev, bool drop_control_ep)
{
	int i;
	unsigned int num_dropped_eps = 0;
	unsigned int drop_flags = 0;

	for (i = (drop_control_ep ? 0 : 1); i < 31; i++) {
		if (virt_dev->eps[i].ring) {
			drop_flags |= 1 << i;
			num_dropped_eps++;
		}
	}
	xhci->num_active_eps -= num_dropped_eps;
	if (num_dropped_eps)
		xhci_dbg_trace(xhci, trace_xhci_dbg_quirks,
				"Dropped %u ep ctxs, flags = 0x%x, "
				"%u now active.",
				num_dropped_eps, drop_flags,
				xhci->num_active_eps);
}

/*
 * This submits a Reset Device Command, which will set the device state to 0,
 * set the device address to 0, and disable all the endpoints except the default
 * control endpoint.  The USB core should come back and call
 * xhci_address_device(), and then re-set up the configuration.  If this is
 * called because of a usb_reset_and_verify_device(), then the old alternate
 * settings will be re-installed through the normal bandwidth allocation
 * functions.
 *
 * Wait for the Reset Device command to finish.  Remove all structures
 * associated with the endpoints that were disabled.  Clear the input device
 * structure? Reset the control endpoint 0 max packet size?
 *
 * If the virt_dev to be reset does not exist or does not match the udev,
 * it means the device is lost, possibly due to the xHC restore error and
 * re-initialization during S3/S4. In this case, call xhci_alloc_dev() to
 * re-allocate the device.
 */
static int xhci_discover_or_reset_device(struct usb_hcd *hcd,
		struct usb_device *udev)
{
	int ret, i;
	unsigned long flags;
	struct xhci_hcd *xhci;
	unsigned int slot_id;
	struct xhci_virt_device *virt_dev;
	struct xhci_command *reset_device_cmd;
	int last_freed_endpoint;
	struct xhci_slot_ctx *slot_ctx;
	int old_active_eps = 0;

	ret = xhci_check_args(hcd, udev, NULL, 0, false, __func__);
	if (ret <= 0)
		return ret;
	xhci = hcd_to_xhci(hcd);
	slot_id = udev->slot_id;
	virt_dev = xhci->devs[slot_id];
	if (!virt_dev) {
		xhci_dbg(xhci, "The device to be reset with slot ID %u does "
				"not exist. Re-allocate the device\n", slot_id);
		ret = xhci_alloc_dev(hcd, udev);
		if (ret == 1)
			return 0;
		else
			return -EINVAL;
	}

	if (virt_dev->tt_info)
		old_active_eps = virt_dev->tt_info->active_eps;

	if (virt_dev->udev != udev) {
		/* If the virt_dev and the udev does not match, this virt_dev
		 * may belong to another udev.
		 * Re-allocate the device.
		 */
		xhci_dbg(xhci, "The device to be reset with slot ID %u does "
				"not match the udev. Re-allocate the device\n",
				slot_id);
		ret = xhci_alloc_dev(hcd, udev);
		if (ret == 1)
			return 0;
		else
			return -EINVAL;
	}

	/* If device is not setup, there is no point in resetting it */
	slot_ctx = xhci_get_slot_ctx(xhci, virt_dev->out_ctx);
	if (GET_SLOT_STATE(le32_to_cpu(slot_ctx->dev_state)) ==
						SLOT_STATE_DISABLED)
		return 0;

	trace_xhci_discover_or_reset_device(slot_ctx);

	xhci_dbg(xhci, "Resetting device with slot ID %u\n", slot_id);
	/* Allocate the command structure that holds the struct completion.
	 * Assume we're in process context, since the normal device reset
	 * process has to wait for the device anyway.  Storage devices are
	 * reset as part of error handling, so use GFP_NOIO instead of
	 * GFP_KERNEL.
	 */
	reset_device_cmd = xhci_alloc_command(xhci, false, true, GFP_NOIO);
	if (!reset_device_cmd) {
		xhci_dbg(xhci, "Couldn't allocate command structure.\n");
		return -ENOMEM;
	}

	/* Attempt to submit the Reset Device command to the command ring */
	spin_lock_irqsave(&xhci->lock, flags);

	ret = xhci_queue_reset_device(xhci, reset_device_cmd, slot_id);
	if (ret) {
		xhci_dbg(xhci, "FIXME: allocate a command ring segment\n");
		spin_unlock_irqrestore(&xhci->lock, flags);
		goto command_cleanup;
	}
	xhci_ring_cmd_db(xhci);
	spin_unlock_irqrestore(&xhci->lock, flags);

	/* Wait for the Reset Device command to finish */
	wait_for_completion(reset_device_cmd->completion);

	/* The Reset Device command can't fail, according to the 0.95/0.96 spec,
	 * unless we tried to reset a slot ID that wasn't enabled,
	 * or the device wasn't in the addressed or configured state.
	 */
	ret = reset_device_cmd->status;
	switch (ret) {
	case COMP_COMMAND_ABORTED:
	case COMP_COMMAND_RING_STOPPED:
		xhci_warn(xhci, "Timeout waiting for reset device command\n");
		ret = -ETIME;
		goto command_cleanup;
	case COMP_SLOT_NOT_ENABLED_ERROR: /* 0.95 completion for bad slot ID */
	case COMP_CONTEXT_STATE_ERROR: /* 0.96 completion code for same thing */
		xhci_dbg(xhci, "Can't reset device (slot ID %u) in %s state\n",
				slot_id,
				xhci_get_slot_state(xhci, virt_dev->out_ctx));
		xhci_dbg(xhci, "Not freeing device rings.\n");
		/* Don't treat this as an error.  May change my mind later. */
		ret = 0;
		goto command_cleanup;
	case COMP_SUCCESS:
		xhci_dbg(xhci, "Successful reset device command.\n");
		break;
	default:
		if (xhci_is_vendor_info_code(xhci, ret))
			break;
		xhci_warn(xhci, "Unknown completion code %u for "
				"reset device command.\n", ret);
		ret = -EINVAL;
		goto command_cleanup;
	}

	/* Free up host controller endpoint resources */
	if ((xhci->quirks & XHCI_EP_LIMIT_QUIRK)) {
		spin_lock_irqsave(&xhci->lock, flags);
		/* Don't delete the default control endpoint resources */
		xhci_free_device_endpoint_resources(xhci, virt_dev, false);
		spin_unlock_irqrestore(&xhci->lock, flags);
	}

	/* Everything but endpoint 0 is disabled, so free the rings. */
	last_freed_endpoint = 1;
	for (i = 1; i < 31; i++) {
		struct xhci_virt_ep *ep = &virt_dev->eps[i];

		if (ep->ep_state & EP_HAS_STREAMS) {
			xhci_warn(xhci, "WARN: endpoint 0x%02x has streams on device reset, freeing streams.\n",
					xhci_get_endpoint_address(i));
			xhci_free_stream_info(xhci, ep->stream_info);
			ep->stream_info = NULL;
			ep->ep_state &= ~EP_HAS_STREAMS;
		}

		if (ep->ring) {
			xhci_debugfs_remove_endpoint(xhci, virt_dev, i);
			xhci_free_endpoint_ring(xhci, virt_dev, i);
			last_freed_endpoint = i;
		}
		if (!list_empty(&virt_dev->eps[i].bw_endpoint_list))
			xhci_drop_ep_from_interval_table(xhci,
					&virt_dev->eps[i].bw_info,
					virt_dev->bw_table,
					udev,
					&virt_dev->eps[i],
					virt_dev->tt_info);
		xhci_clear_endpoint_bw_info(&virt_dev->eps[i].bw_info);
	}
	/* If necessary, update the number of active TTs on this root port */
	xhci_update_tt_active_eps(xhci, virt_dev, old_active_eps);
	ret = 0;

command_cleanup:
	xhci_free_command(xhci, reset_device_cmd);
	return ret;
}

/*
 * At this point, the struct usb_device is about to go away, the device has
 * disconnected, and all traffic has been stopped and the endpoints have been
 * disabled.  Free any HC data structures associated with that device.
 */
static void xhci_free_dev(struct usb_hcd *hcd, struct usb_device *udev)
{
	struct xhci_hcd *xhci = hcd_to_xhci(hcd);
	struct xhci_virt_device *virt_dev;
	struct xhci_slot_ctx *slot_ctx;
	int i, ret;

#ifndef CONFIG_USB_DEFAULT_PERSIST
	/*
	 * We called pm_runtime_get_noresume when the device was attached.
	 * Decrement the counter here to allow controller to runtime suspend
	 * if no devices remain.
	 */
	if (xhci->quirks & XHCI_RESET_ON_RESUME)
		pm_runtime_put_noidle(hcd->self.controller);
#endif

	ret = xhci_check_args(hcd, udev, NULL, 0, true, __func__);
	/* If the host is halted due to driver unload, we still need to free the
	 * device.
	 */
	if (ret <= 0 && ret != -ENODEV)
		return;

	virt_dev = xhci->devs[udev->slot_id];
	slot_ctx = xhci_get_slot_ctx(xhci, virt_dev->out_ctx);
	trace_xhci_free_dev(slot_ctx);

	/* Stop any wayward timer functions (which may grab the lock) */
	for (i = 0; i < 31; i++) {
		virt_dev->eps[i].ep_state &= ~EP_STOP_CMD_PENDING;
		del_timer_sync(&virt_dev->eps[i].stop_cmd_timer);
	}
	xhci_debugfs_remove_slot(xhci, udev->slot_id);
	virt_dev->udev = NULL;
	ret = xhci_disable_slot(xhci, udev->slot_id);
	if (ret)
		xhci_free_virt_device(xhci, udev->slot_id);
}

int xhci_disable_slot(struct xhci_hcd *xhci, u32 slot_id)
{
	struct xhci_command *command;
	unsigned long flags;
	u32 state;
	int ret = 0;

	command = xhci_alloc_command(xhci, false, false, GFP_KERNEL);
	if (!command)
		return -ENOMEM;

	spin_lock_irqsave(&xhci->lock, flags);
	/* Don't disable the slot if the host controller is dead. */
	state = readl(&xhci->op_regs->status);
	if (state == 0xffffffff || (xhci->xhc_state & XHCI_STATE_DYING) ||
			(xhci->xhc_state & XHCI_STATE_HALTED)) {
		spin_unlock_irqrestore(&xhci->lock, flags);
		kfree(command);
		return -ENODEV;
	}

	ret = xhci_queue_slot_control(xhci, command, TRB_DISABLE_SLOT,
				slot_id);
	if (ret) {
		spin_unlock_irqrestore(&xhci->lock, flags);
		kfree(command);
		return ret;
	}
	xhci_ring_cmd_db(xhci);
	spin_unlock_irqrestore(&xhci->lock, flags);
	return ret;
}

/*
 * Checks if we have enough host controller resources for the default control
 * endpoint.
 *
 * Must be called with xhci->lock held.
 */
static int xhci_reserve_host_control_ep_resources(struct xhci_hcd *xhci)
{
	if (xhci->num_active_eps + 1 > xhci->limit_active_eps) {
		xhci_dbg_trace(xhci, trace_xhci_dbg_quirks,
				"Not enough ep ctxs: "
				"%u active, need to add 1, limit is %u.",
				xhci->num_active_eps, xhci->limit_active_eps);
		return -ENOMEM;
	}
	xhci->num_active_eps += 1;
	xhci_dbg_trace(xhci, trace_xhci_dbg_quirks,
			"Adding 1 ep ctx, %u now active.",
			xhci->num_active_eps);
	return 0;
}


/*
 * Returns 0 if the xHC ran out of device slots, the Enable Slot command
 * timed out, or allocating memory failed.  Returns 1 on success.
 */
int xhci_alloc_dev(struct usb_hcd *hcd, struct usb_device *udev)
{
	struct xhci_hcd *xhci = hcd_to_xhci(hcd);
	struct xhci_virt_device *vdev;
	struct xhci_slot_ctx *slot_ctx;
	unsigned long flags;
	int ret, slot_id;
	struct xhci_command *command;

	command = xhci_alloc_command(xhci, false, true, GFP_KERNEL);
	if (!command)
		return 0;

	/* xhci->slot_id and xhci->addr_dev are not thread-safe */
	mutex_lock(&xhci->mutex);
	spin_lock_irqsave(&xhci->lock, flags);
	ret = xhci_queue_slot_control(xhci, command, TRB_ENABLE_SLOT, 0);
	if (ret) {
		spin_unlock_irqrestore(&xhci->lock, flags);
		mutex_unlock(&xhci->mutex);
		xhci_dbg(xhci, "FIXME: allocate a command ring segment\n");
		xhci_free_command(xhci, command);
		return 0;
	}
	xhci_ring_cmd_db(xhci);
	spin_unlock_irqrestore(&xhci->lock, flags);

	wait_for_completion(command->completion);
	slot_id = command->slot_id;
	mutex_unlock(&xhci->mutex);

	if (!slot_id || command->status != COMP_SUCCESS) {
		xhci_err(xhci, "Error while assigning device slot ID\n");
		xhci_err(xhci, "Max number of devices this xHCI host supports is %u.\n",
				HCS_MAX_SLOTS(
					readl(&xhci->cap_regs->hcs_params1)));
		xhci_free_command(xhci, command);
		return 0;
	}

	xhci_free_command(xhci, command);

	if ((xhci->quirks & XHCI_EP_LIMIT_QUIRK)) {
		spin_lock_irqsave(&xhci->lock, flags);
		ret = xhci_reserve_host_control_ep_resources(xhci);
		if (ret) {
			spin_unlock_irqrestore(&xhci->lock, flags);
			xhci_warn(xhci, "Not enough host resources, "
					"active endpoint contexts = %u\n",
					xhci->num_active_eps);
			goto disable_slot;
		}
		spin_unlock_irqrestore(&xhci->lock, flags);
	}
	/* Use GFP_NOIO, since this function can be called from
	 * xhci_discover_or_reset_device(), which may be called as part of
	 * mass storage driver error handling.
	 */
	if (!xhci_alloc_virt_device(xhci, slot_id, udev, GFP_NOIO)) {
		xhci_warn(xhci, "Could not allocate xHCI USB device data structures\n");
		goto disable_slot;
	}
	vdev = xhci->devs[slot_id];
	slot_ctx = xhci_get_slot_ctx(xhci, vdev->out_ctx);
	trace_xhci_alloc_dev(slot_ctx);

	udev->slot_id = slot_id;

	xhci_debugfs_create_slot(xhci, slot_id);

#ifndef CONFIG_USB_DEFAULT_PERSIST
	/*
	 * If resetting upon resume, we can't put the controller into runtime
	 * suspend if there is a device attached.
	 */
	if (xhci->quirks & XHCI_RESET_ON_RESUME)
		pm_runtime_get_noresume(hcd->self.controller);
#endif

	/* Is this a LS or FS device under a HS hub? */
	/* Hub or peripherial? */
	return 1;

disable_slot:
	ret = xhci_disable_slot(xhci, udev->slot_id);
	if (ret)
		xhci_free_virt_device(xhci, udev->slot_id);

	return 0;
}

/*
 * Issue an Address Device command and optionally send a corresponding
 * SetAddress request to the device.
 */
static int xhci_setup_device(struct usb_hcd *hcd, struct usb_device *udev,
			     enum xhci_setup_dev setup)
{
	const char *act = setup == SETUP_CONTEXT_ONLY ? "context" : "address";
	unsigned long flags;
	struct xhci_virt_device *virt_dev;
	int ret = 0;
	struct xhci_hcd *xhci = hcd_to_xhci(hcd);
	struct xhci_slot_ctx *slot_ctx;
	struct xhci_input_control_ctx *ctrl_ctx;
	u64 temp_64;
	struct xhci_command *command = NULL;

	mutex_lock(&xhci->mutex);

	if (xhci->xhc_state) {	/* dying, removing or halted */
		ret = -ESHUTDOWN;
		goto out;
	}

	if (!udev->slot_id) {
		xhci_dbg_trace(xhci, trace_xhci_dbg_address,
				"Bad Slot ID %d", udev->slot_id);
		ret = -EINVAL;
		goto out;
	}

	virt_dev = xhci->devs[udev->slot_id];

	if (WARN_ON(!virt_dev)) {
		/*
		 * In plug/unplug torture test with an NEC controller,
		 * a zero-dereference was observed once due to virt_dev = 0.
		 * Print useful debug rather than crash if it is observed again!
		 */
		xhci_warn(xhci, "Virt dev invalid for slot_id 0x%x!\n",
			udev->slot_id);
		ret = -EINVAL;
		goto out;
	}
	slot_ctx = xhci_get_slot_ctx(xhci, virt_dev->out_ctx);
	trace_xhci_setup_device_slot(slot_ctx);

	if (setup == SETUP_CONTEXT_ONLY) {
		if (GET_SLOT_STATE(le32_to_cpu(slot_ctx->dev_state)) ==
		    SLOT_STATE_DEFAULT) {
			xhci_dbg(xhci, "Slot already in default state\n");
			goto out;
		}
	}

	command = xhci_alloc_command(xhci, false, true, GFP_KERNEL);
	if (!command) {
		ret = -ENOMEM;
		goto out;
	}

	command->in_ctx = virt_dev->in_ctx;

	slot_ctx = xhci_get_slot_ctx(xhci, virt_dev->in_ctx);
	ctrl_ctx = xhci_get_input_control_ctx(virt_dev->in_ctx);
	if (!ctrl_ctx) {
		xhci_warn(xhci, "%s: Could not get input context, bad type.\n",
				__func__);
		ret = -EINVAL;
		goto out;
	}
	/*
	 * If this is the first Set Address since device plug-in or
	 * virt_device realloaction after a resume with an xHCI power loss,
	 * then set up the slot context.
	 */
	if (!slot_ctx->dev_info)
		xhci_setup_addressable_virt_dev(xhci, udev);
	/* Otherwise, update the control endpoint ring enqueue pointer. */
	else
		xhci_copy_ep0_dequeue_into_input_ctx(xhci, udev);
	ctrl_ctx->add_flags = cpu_to_le32(SLOT_FLAG | EP0_FLAG);
	ctrl_ctx->drop_flags = 0;

	trace_xhci_address_ctx(xhci, virt_dev->in_ctx,
				le32_to_cpu(slot_ctx->dev_info) >> 27);

	spin_lock_irqsave(&xhci->lock, flags);
	trace_xhci_setup_device(virt_dev);
	ret = xhci_queue_address_device(xhci, command, virt_dev->in_ctx->dma,
					udev->slot_id, setup);
	if (ret) {
		spin_unlock_irqrestore(&xhci->lock, flags);
		xhci_dbg_trace(xhci, trace_xhci_dbg_address,
				"FIXME: allocate a command ring segment");
		goto out;
	}
	xhci_ring_cmd_db(xhci);
	spin_unlock_irqrestore(&xhci->lock, flags);

	/* ctrl tx can take up to 5 sec; XXX: need more time for xHC? */
	wait_for_completion(command->completion);

	/* FIXME: From section 4.3.4: "Software shall be responsible for timing
	 * the SetAddress() "recovery interval" required by USB and aborting the
	 * command on a timeout.
	 */
	switch (command->status) {
	case COMP_COMMAND_ABORTED:
	case COMP_COMMAND_RING_STOPPED:
		xhci_warn(xhci, "Timeout while waiting for setup device command\n");
		ret = -ETIME;
		break;
	case COMP_CONTEXT_STATE_ERROR:
	case COMP_SLOT_NOT_ENABLED_ERROR:
		xhci_err(xhci, "Setup ERROR: setup %s command for slot %d.\n",
			 act, udev->slot_id);
		ret = -EINVAL;
		break;
	case COMP_USB_TRANSACTION_ERROR:
		dev_warn(&udev->dev, "Device not responding to setup %s.\n", act);
		ret = -EPROTO;
		break;
	case COMP_INCOMPATIBLE_DEVICE_ERROR:
		dev_warn(&udev->dev,
			 "ERROR: Incompatible device for setup %s command\n", act);
		ret = -ENODEV;
		break;
	case COMP_SUCCESS:
		xhci_dbg_trace(xhci, trace_xhci_dbg_address,
			       "Successful setup %s command", act);
		break;
	default:
		xhci_err(xhci,
			 "ERROR: unexpected setup %s command completion code 0x%x.\n",
			 act, command->status);
		trace_xhci_address_ctx(xhci, virt_dev->out_ctx, 1);
		ret = -EINVAL;
		break;
	}
	if (ret)
		goto out;
	temp_64 = xhci_read_64(xhci, &xhci->op_regs->dcbaa_ptr);
	xhci_dbg_trace(xhci, trace_xhci_dbg_address,
			"Op regs DCBAA ptr = %#016llx", temp_64);
	xhci_dbg_trace(xhci, trace_xhci_dbg_address,
		"Slot ID %d dcbaa entry @%p = %#016llx",
		udev->slot_id,
		&xhci->dcbaa->dev_context_ptrs[udev->slot_id],
		(unsigned long long)
		le64_to_cpu(xhci->dcbaa->dev_context_ptrs[udev->slot_id]));
	xhci_dbg_trace(xhci, trace_xhci_dbg_address,
			"Output Context DMA address = %#08llx",
			(unsigned long long)virt_dev->out_ctx->dma);
	trace_xhci_address_ctx(xhci, virt_dev->in_ctx,
				le32_to_cpu(slot_ctx->dev_info) >> 27);
	/*
	 * USB core uses address 1 for the roothubs, so we add one to the
	 * address given back to us by the HC.
	 */
	trace_xhci_address_ctx(xhci, virt_dev->out_ctx,
				le32_to_cpu(slot_ctx->dev_info) >> 27);
	/* Zero the input context control for later use */
	ctrl_ctx->add_flags = 0;
	ctrl_ctx->drop_flags = 0;

	xhci_dbg_trace(xhci, trace_xhci_dbg_address,
		       "Internal device address = %d",
		       le32_to_cpu(slot_ctx->dev_state) & DEV_ADDR_MASK);
out:
	mutex_unlock(&xhci->mutex);
	if (command) {
		kfree(command->completion);
		kfree(command);
	}
	return ret;
}

static int xhci_address_device(struct usb_hcd *hcd, struct usb_device *udev)
{
	return xhci_setup_device(hcd, udev, SETUP_CONTEXT_ADDRESS);
}

static int xhci_enable_device(struct usb_hcd *hcd, struct usb_device *udev)
{
	return xhci_setup_device(hcd, udev, SETUP_CONTEXT_ONLY);
}

/*
 * Transfer the port index into real index in the HW port status
 * registers. Caculate offset between the port's PORTSC register
 * and port status base. Divide the number of per port register
 * to get the real index. The raw port number bases 1.
 */
int xhci_find_raw_port_number(struct usb_hcd *hcd, int port1)
{
	struct xhci_hcd *xhci = hcd_to_xhci(hcd);
	__le32 __iomem *base_addr = &xhci->op_regs->port_status_base;
	__le32 __iomem *addr;
	int raw_port;

	if (hcd->speed < HCD_USB3)
		addr = xhci->usb2_ports[port1 - 1];
	else
		addr = xhci->usb3_ports[port1 - 1];

	raw_port = (addr - base_addr)/NUM_PORT_REGS + 1;
	return raw_port;
}

/*
 * Issue an Evaluate Context command to change the Maximum Exit Latency in the
 * slot context.  If that succeeds, store the new MEL in the xhci_virt_device.
 */
static int __maybe_unused xhci_change_max_exit_latency(struct xhci_hcd *xhci,
			struct usb_device *udev, u16 max_exit_latency)
{
	struct xhci_virt_device *virt_dev;
	struct xhci_command *command;
	struct xhci_input_control_ctx *ctrl_ctx;
	struct xhci_slot_ctx *slot_ctx;
	unsigned long flags;
	int ret;

	spin_lock_irqsave(&xhci->lock, flags);

	virt_dev = xhci->devs[udev->slot_id];

	/*
	 * virt_dev might not exists yet if xHC resumed from hibernate (S4) and
	 * xHC was re-initialized. Exit latency will be set later after
	 * hub_port_finish_reset() is done and xhci->devs[] are re-allocated
	 */

	if (!virt_dev || max_exit_latency == virt_dev->current_mel) {
		spin_unlock_irqrestore(&xhci->lock, flags);
		return 0;
	}

	/* Attempt to issue an Evaluate Context command to change the MEL. */
	command = xhci->lpm_command;
	ctrl_ctx = xhci_get_input_control_ctx(command->in_ctx);
	if (!ctrl_ctx) {
		spin_unlock_irqrestore(&xhci->lock, flags);
		xhci_warn(xhci, "%s: Could not get input context, bad type.\n",
				__func__);
		return -ENOMEM;
	}

	xhci_slot_copy(xhci, command->in_ctx, virt_dev->out_ctx);
	spin_unlock_irqrestore(&xhci->lock, flags);

	ctrl_ctx->add_flags |= cpu_to_le32(SLOT_FLAG);
	slot_ctx = xhci_get_slot_ctx(xhci, command->in_ctx);
	slot_ctx->dev_info2 &= cpu_to_le32(~((u32) MAX_EXIT));
	slot_ctx->dev_info2 |= cpu_to_le32(max_exit_latency);
	slot_ctx->dev_state = 0;

	xhci_dbg_trace(xhci, trace_xhci_dbg_context_change,
			"Set up evaluate context for LPM MEL change.");

	/* Issue and wait for the evaluate context command. */
	ret = xhci_configure_endpoint(xhci, udev, command,
			true, true);

	if (!ret) {
		spin_lock_irqsave(&xhci->lock, flags);
		virt_dev->current_mel = max_exit_latency;
		spin_unlock_irqrestore(&xhci->lock, flags);
	}
	return ret;
}

#ifdef CONFIG_PM

/* BESL to HIRD Encoding array for USB2 LPM */
static int xhci_besl_encoding[16] = {125, 150, 200, 300, 400, 500, 1000, 2000,
	3000, 4000, 5000, 6000, 7000, 8000, 9000, 10000};

/* Calculate HIRD/BESL for USB2 PORTPMSC*/
static int xhci_calculate_hird_besl(struct xhci_hcd *xhci,
					struct usb_device *udev)
{
	int u2del, besl, besl_host;
	int besl_device = 0;
	u32 field;

	u2del = HCS_U2_LATENCY(xhci->hcs_params3);
	field = le32_to_cpu(udev->bos->ext_cap->bmAttributes);

	if (field & USB_BESL_SUPPORT) {
		for (besl_host = 0; besl_host < 16; besl_host++) {
			if (xhci_besl_encoding[besl_host] >= u2del)
				break;
		}
		/* Use baseline BESL value as default */
		if (field & USB_BESL_BASELINE_VALID)
			besl_device = USB_GET_BESL_BASELINE(field);
		else if (field & USB_BESL_DEEP_VALID)
			besl_device = USB_GET_BESL_DEEP(field);
	} else {
		if (u2del <= 50)
			besl_host = 0;
		else
			besl_host = (u2del - 51) / 75 + 1;
	}

	besl = besl_host + besl_device;
	if (besl > 15)
		besl = 15;

	return besl;
}

/* Calculate BESLD, L1 timeout and HIRDM for USB2 PORTHLPMC */
static int xhci_calculate_usb2_hw_lpm_params(struct usb_device *udev)
{
	u32 field;
	int l1;
	int besld = 0;
	int hirdm = 0;

	field = le32_to_cpu(udev->bos->ext_cap->bmAttributes);

	/* xHCI l1 is set in steps of 256us, xHCI 1.0 section 5.4.11.2 */
	l1 = udev->l1_params.timeout / 256;

	/* device has preferred BESLD */
	if (field & USB_BESL_DEEP_VALID) {
		besld = USB_GET_BESL_DEEP(field);
		hirdm = 1;
	}

	return PORT_BESLD(besld) | PORT_L1_TIMEOUT(l1) | PORT_HIRDM(hirdm);
}

static int xhci_set_usb2_hardware_lpm(struct usb_hcd *hcd,
			struct usb_device *udev, int enable)
{
	struct xhci_hcd	*xhci = hcd_to_xhci(hcd);
	__le32 __iomem	**port_array;
	__le32 __iomem	*pm_addr, *hlpm_addr;
	u32		pm_val, hlpm_val, field;
	unsigned int	port_num;
	unsigned long	flags;
	int		hird, exit_latency;
	int		ret;

	if (hcd->speed >= HCD_USB3 || !xhci->hw_lpm_support ||
			!udev->lpm_capable)
		return -EPERM;

	if (!udev->parent || udev->parent->parent ||
			udev->descriptor.bDeviceClass == USB_CLASS_HUB)
		return -EPERM;

	if (udev->usb2_hw_lpm_capable != 1)
		return -EPERM;

	spin_lock_irqsave(&xhci->lock, flags);

	port_array = xhci->usb2_ports;
	port_num = udev->portnum - 1;
	pm_addr = port_array[port_num] + PORTPMSC;
	pm_val = readl(pm_addr);
	hlpm_addr = port_array[port_num] + PORTHLPMC;

	xhci_dbg(xhci, "%s port %d USB2 hardware LPM\n",
			enable ? "enable" : "disable", port_num + 1);

	if (enable) {
		/* Host supports BESL timeout instead of HIRD */
		if (udev->usb2_hw_lpm_besl_capable) {
			/* if device doesn't have a preferred BESL value use a
			 * default one which works with mixed HIRD and BESL
			 * systems. See XHCI_DEFAULT_BESL definition in xhci.h
			 */
			field = le32_to_cpu(udev->bos->ext_cap->bmAttributes);
			if ((field & USB_BESL_SUPPORT) &&
			    (field & USB_BESL_BASELINE_VALID))
				hird = USB_GET_BESL_BASELINE(field);
			else
				hird = udev->l1_params.besl;

			exit_latency = xhci_besl_encoding[hird];
			spin_unlock_irqrestore(&xhci->lock, flags);

			/* USB 3.0 code dedicate one xhci->lpm_command->in_ctx
			 * input context for link powermanagement evaluate
			 * context commands. It is protected by hcd->bandwidth
			 * mutex and is shared by all devices. We need to set
			 * the max ext latency in USB 2 BESL LPM as well, so
			 * use the same mutex and xhci_change_max_exit_latency()
			 */
			mutex_lock(hcd->bandwidth_mutex);
			ret = xhci_change_max_exit_latency(xhci, udev,
							   exit_latency);
			mutex_unlock(hcd->bandwidth_mutex);

			if (ret < 0)
				return ret;
			spin_lock_irqsave(&xhci->lock, flags);

			hlpm_val = xhci_calculate_usb2_hw_lpm_params(udev);
			writel(hlpm_val, hlpm_addr);
			/* flush write */
			readl(hlpm_addr);
		} else {
			hird = xhci_calculate_hird_besl(xhci, udev);
		}

		pm_val &= ~PORT_HIRD_MASK;
		pm_val |= PORT_HIRD(hird) | PORT_RWE | PORT_L1DS(udev->slot_id);
		writel(pm_val, pm_addr);
		pm_val = readl(pm_addr);
		pm_val |= PORT_HLE;
		writel(pm_val, pm_addr);
		/* flush write */
		readl(pm_addr);
	} else {
		pm_val &= ~(PORT_HLE | PORT_RWE | PORT_HIRD_MASK | PORT_L1DS_MASK);
		writel(pm_val, pm_addr);
		/* flush write */
		readl(pm_addr);
		if (udev->usb2_hw_lpm_besl_capable) {
			spin_unlock_irqrestore(&xhci->lock, flags);
			mutex_lock(hcd->bandwidth_mutex);
			xhci_change_max_exit_latency(xhci, udev, 0);
			mutex_unlock(hcd->bandwidth_mutex);
			return 0;
		}
	}

	spin_unlock_irqrestore(&xhci->lock, flags);
	return 0;
}

/* check if a usb2 port supports a given extened capability protocol
 * only USB2 ports extended protocol capability values are cached.
 * Return 1 if capability is supported
 */
static int xhci_check_usb2_port_capability(struct xhci_hcd *xhci, int port,
					   unsigned capability)
{
	u32 port_offset, port_count;
	int i;

	for (i = 0; i < xhci->num_ext_caps; i++) {
		if (xhci->ext_caps[i] & capability) {
			/* port offsets starts at 1 */
			port_offset = XHCI_EXT_PORT_OFF(xhci->ext_caps[i]) - 1;
			port_count = XHCI_EXT_PORT_COUNT(xhci->ext_caps[i]);
			if (port >= port_offset &&
			    port < port_offset + port_count)
				return 1;
		}
	}
	return 0;
}

static int xhci_update_device(struct usb_hcd *hcd, struct usb_device *udev)
{
	struct xhci_hcd	*xhci = hcd_to_xhci(hcd);
	int		portnum = udev->portnum - 1;

	if (hcd->speed >= HCD_USB3 || !xhci->sw_lpm_support ||
			!udev->lpm_capable)
		return 0;

	/* we only support lpm for non-hub device connected to root hub yet */
	if (!udev->parent || udev->parent->parent ||
			udev->descriptor.bDeviceClass == USB_CLASS_HUB)
		return 0;

	if (xhci->hw_lpm_support == 1 &&
			xhci_check_usb2_port_capability(
				xhci, portnum, XHCI_HLC)) {
		udev->usb2_hw_lpm_capable = 1;
		udev->l1_params.timeout = XHCI_L1_TIMEOUT;
		udev->l1_params.besl = XHCI_DEFAULT_BESL;
		if (xhci_check_usb2_port_capability(xhci, portnum,
					XHCI_BLC))
			udev->usb2_hw_lpm_besl_capable = 1;
	}

	return 0;
}

/*---------------------- USB 3.0 Link PM functions ------------------------*/

/* Service interval in nanoseconds = 2^(bInterval - 1) * 125us * 1000ns / 1us */
static unsigned long long xhci_service_interval_to_ns(
		struct usb_endpoint_descriptor *desc)
{
	return (1ULL << (desc->bInterval - 1)) * 125 * 1000;
}

static u16 xhci_get_timeout_no_hub_lpm(struct usb_device *udev,
		enum usb3_link_state state)
{
	unsigned long long sel;
	unsigned long long pel;
	unsigned int max_sel_pel;
	char *state_name;

	switch (state) {
	case USB3_LPM_U1:
		/* Convert SEL and PEL stored in nanoseconds to microseconds */
		sel = DIV_ROUND_UP(udev->u1_params.sel, 1000);
		pel = DIV_ROUND_UP(udev->u1_params.pel, 1000);
		max_sel_pel = USB3_LPM_MAX_U1_SEL_PEL;
		state_name = "U1";
		break;
	case USB3_LPM_U2:
		sel = DIV_ROUND_UP(udev->u2_params.sel, 1000);
		pel = DIV_ROUND_UP(udev->u2_params.pel, 1000);
		max_sel_pel = USB3_LPM_MAX_U2_SEL_PEL;
		state_name = "U2";
		break;
	default:
		dev_warn(&udev->dev, "%s: Can't get timeout for non-U1 or U2 state.\n",
				__func__);
		return USB3_LPM_DISABLED;
	}

	if (sel <= max_sel_pel && pel <= max_sel_pel)
		return USB3_LPM_DEVICE_INITIATED;

	if (sel > max_sel_pel)
		dev_dbg(&udev->dev, "Device-initiated %s disabled "
				"due to long SEL %llu ms\n",
				state_name, sel);
	else
		dev_dbg(&udev->dev, "Device-initiated %s disabled "
				"due to long PEL %llu ms\n",
				state_name, pel);
	return USB3_LPM_DISABLED;
}

/* The U1 timeout should be the maximum of the following values:
 *  - For control endpoints, U1 system exit latency (SEL) * 3
 *  - For bulk endpoints, U1 SEL * 5
 *  - For interrupt endpoints:
 *    - Notification EPs, U1 SEL * 3
 *    - Periodic EPs, max(105% of bInterval, U1 SEL * 2)
 *  - For isochronous endpoints, max(105% of bInterval, U1 SEL * 2)
 */
static unsigned long long xhci_calculate_intel_u1_timeout(
		struct usb_device *udev,
		struct usb_endpoint_descriptor *desc)
{
	unsigned long long timeout_ns;
	int ep_type;
	int intr_type;

	ep_type = usb_endpoint_type(desc);
	switch (ep_type) {
	case USB_ENDPOINT_XFER_CONTROL:
		timeout_ns = udev->u1_params.sel * 3;
		break;
	case USB_ENDPOINT_XFER_BULK:
		timeout_ns = udev->u1_params.sel * 5;
		break;
	case USB_ENDPOINT_XFER_INT:
		intr_type = usb_endpoint_interrupt_type(desc);
		if (intr_type == USB_ENDPOINT_INTR_NOTIFICATION) {
			timeout_ns = udev->u1_params.sel * 3;
			break;
		}
		/* Otherwise the calculation is the same as isoc eps */
	case USB_ENDPOINT_XFER_ISOC:
		timeout_ns = xhci_service_interval_to_ns(desc);
		timeout_ns = DIV_ROUND_UP_ULL(timeout_ns * 105, 100);
		if (timeout_ns < udev->u1_params.sel * 2)
			timeout_ns = udev->u1_params.sel * 2;
		break;
	default:
		return 0;
	}

	return timeout_ns;
}

/* Returns the hub-encoded U1 timeout value. */
static u16 xhci_calculate_u1_timeout(struct xhci_hcd *xhci,
		struct usb_device *udev,
		struct usb_endpoint_descriptor *desc)
{
	unsigned long long timeout_ns;

	if (xhci->quirks & XHCI_INTEL_HOST)
		timeout_ns = xhci_calculate_intel_u1_timeout(udev, desc);
	else
		timeout_ns = udev->u1_params.sel;

	/* Prevent U1 if service interval is shorter than U1 exit latency */
	if (usb_endpoint_xfer_int(desc) || usb_endpoint_xfer_isoc(desc)) {
		if (xhci_service_interval_to_ns(desc) <= timeout_ns) {
			dev_dbg(&udev->dev, "Disable U1, ESIT shorter than exit latency\n");
			return USB3_LPM_DISABLED;
		}
	}

	/* The U1 timeout is encoded in 1us intervals.
	 * Don't return a timeout of zero, because that's USB3_LPM_DISABLED.
	 */
	if (timeout_ns == USB3_LPM_DISABLED)
		timeout_ns = 1;
	else
		timeout_ns = DIV_ROUND_UP_ULL(timeout_ns, 1000);

	/* If the necessary timeout value is bigger than what we can set in the
	 * USB 3.0 hub, we have to disable hub-initiated U1.
	 */
	if (timeout_ns <= USB3_LPM_U1_MAX_TIMEOUT)
		return timeout_ns;
	dev_dbg(&udev->dev, "Hub-initiated U1 disabled "
			"due to long timeout %llu ms\n", timeout_ns);
	return xhci_get_timeout_no_hub_lpm(udev, USB3_LPM_U1);
}

/* The U2 timeout should be the maximum of:
 *  - 10 ms (to avoid the bandwidth impact on the scheduler)
 *  - largest bInterval of any active periodic endpoint (to avoid going
 *    into lower power link states between intervals).
 *  - the U2 Exit Latency of the device
 */
static unsigned long long xhci_calculate_intel_u2_timeout(
		struct usb_device *udev,
		struct usb_endpoint_descriptor *desc)
{
	unsigned long long timeout_ns;
	unsigned long long u2_del_ns;

	timeout_ns = 10 * 1000 * 1000;

	if ((usb_endpoint_xfer_int(desc) || usb_endpoint_xfer_isoc(desc)) &&
			(xhci_service_interval_to_ns(desc) > timeout_ns))
		timeout_ns = xhci_service_interval_to_ns(desc);

	u2_del_ns = le16_to_cpu(udev->bos->ss_cap->bU2DevExitLat) * 1000ULL;
	if (u2_del_ns > timeout_ns)
		timeout_ns = u2_del_ns;

	return timeout_ns;
}

/* Returns the hub-encoded U2 timeout value. */
static u16 xhci_calculate_u2_timeout(struct xhci_hcd *xhci,
		struct usb_device *udev,
		struct usb_endpoint_descriptor *desc)
{
	unsigned long long timeout_ns;

	if (xhci->quirks & XHCI_INTEL_HOST)
		timeout_ns = xhci_calculate_intel_u2_timeout(udev, desc);
	else
		timeout_ns = udev->u2_params.sel;

	/* Prevent U2 if service interval is shorter than U2 exit latency */
	if (usb_endpoint_xfer_int(desc) || usb_endpoint_xfer_isoc(desc)) {
		if (xhci_service_interval_to_ns(desc) <= timeout_ns) {
			dev_dbg(&udev->dev, "Disable U2, ESIT shorter than exit latency\n");
			return USB3_LPM_DISABLED;
		}
	}

	/* The U2 timeout is encoded in 256us intervals */
	timeout_ns = DIV_ROUND_UP_ULL(timeout_ns, 256 * 1000);
	/* If the necessary timeout value is bigger than what we can set in the
	 * USB 3.0 hub, we have to disable hub-initiated U2.
	 */
	if (timeout_ns <= USB3_LPM_U2_MAX_TIMEOUT)
		return timeout_ns;
	dev_dbg(&udev->dev, "Hub-initiated U2 disabled "
			"due to long timeout %llu ms\n", timeout_ns);
	return xhci_get_timeout_no_hub_lpm(udev, USB3_LPM_U2);
}

static u16 xhci_call_host_update_timeout_for_endpoint(struct xhci_hcd *xhci,
		struct usb_device *udev,
		struct usb_endpoint_descriptor *desc,
		enum usb3_link_state state,
		u16 *timeout)
{
	if (state == USB3_LPM_U1)
		return xhci_calculate_u1_timeout(xhci, udev, desc);
	else if (state == USB3_LPM_U2)
		return xhci_calculate_u2_timeout(xhci, udev, desc);

	return USB3_LPM_DISABLED;
}

static int xhci_update_timeout_for_endpoint(struct xhci_hcd *xhci,
		struct usb_device *udev,
		struct usb_endpoint_descriptor *desc,
		enum usb3_link_state state,
		u16 *timeout)
{
	u16 alt_timeout;

	alt_timeout = xhci_call_host_update_timeout_for_endpoint(xhci, udev,
		desc, state, timeout);

	/* If we found we can't enable hub-initiated LPM, and
	 * the U1 or U2 exit latency was too high to allow
	 * device-initiated LPM as well, then we will disable LPM
	 * for this device, so stop searching any further.
	 */
	if (alt_timeout == USB3_LPM_DISABLED) {
		*timeout = alt_timeout;
		return -E2BIG;
	}
	if (alt_timeout > *timeout)
		*timeout = alt_timeout;
	return 0;
}

static int xhci_update_timeout_for_interface(struct xhci_hcd *xhci,
		struct usb_device *udev,
		struct usb_host_interface *alt,
		enum usb3_link_state state,
		u16 *timeout)
{
	int j;

	for (j = 0; j < alt->desc.bNumEndpoints; j++) {
		if (xhci_update_timeout_for_endpoint(xhci, udev,
					&alt->endpoint[j].desc, state, timeout))
			return -E2BIG;
		continue;
	}
	return 0;
}

static int xhci_check_intel_tier_policy(struct usb_device *udev,
		enum usb3_link_state state)
{
	struct usb_device *parent;
	unsigned int num_hubs;

	if (state == USB3_LPM_U2)
		return 0;

	/* Don't enable U1 if the device is on a 2nd tier hub or lower. */
	for (parent = udev->parent, num_hubs = 0; parent->parent;
			parent = parent->parent)
		num_hubs++;

	if (num_hubs < 2)
		return 0;

	dev_dbg(&udev->dev, "Disabling U1 link state for device"
			" below second-tier hub.\n");
	dev_dbg(&udev->dev, "Plug device into first-tier hub "
			"to decrease power consumption.\n");
	return -E2BIG;
}

static int xhci_check_tier_policy(struct xhci_hcd *xhci,
		struct usb_device *udev,
		enum usb3_link_state state)
{
	if (xhci->quirks & XHCI_INTEL_HOST)
		return xhci_check_intel_tier_policy(udev, state);
	else
		return 0;
}

/* Returns the U1 or U2 timeout that should be enabled.
 * If the tier check or timeout setting functions return with a non-zero exit
 * code, that means the timeout value has been finalized and we shouldn't look
 * at any more endpoints.
 */
static u16 xhci_calculate_lpm_timeout(struct usb_hcd *hcd,
			struct usb_device *udev, enum usb3_link_state state)
{
	struct xhci_hcd *xhci = hcd_to_xhci(hcd);
	struct usb_host_config *config;
	char *state_name;
	int i;
	u16 timeout = USB3_LPM_DISABLED;

	if (state == USB3_LPM_U1)
		state_name = "U1";
	else if (state == USB3_LPM_U2)
		state_name = "U2";
	else {
		dev_warn(&udev->dev, "Can't enable unknown link state %i\n",
				state);
		return timeout;
	}

	if (xhci_check_tier_policy(xhci, udev, state) < 0)
		return timeout;

	/* Gather some information about the currently installed configuration
	 * and alternate interface settings.
	 */
	if (xhci_update_timeout_for_endpoint(xhci, udev, &udev->ep0.desc,
			state, &timeout))
		return timeout;

	config = udev->actconfig;
	if (!config)
		return timeout;

	for (i = 0; i < config->desc.bNumInterfaces; i++) {
		struct usb_driver *driver;
		struct usb_interface *intf = config->interface[i];

		if (!intf)
			continue;

		/* Check if any currently bound drivers want hub-initiated LPM
		 * disabled.
		 */
		if (intf->dev.driver) {
			driver = to_usb_driver(intf->dev.driver);
			if (driver && driver->disable_hub_initiated_lpm) {
				dev_dbg(&udev->dev, "Hub-initiated %s disabled at request of driver %s\n",
					state_name, driver->name);
				timeout = xhci_get_timeout_no_hub_lpm(udev,
								      state);
				if (timeout == USB3_LPM_DISABLED)
					return timeout;
			}
		}

		/* Not sure how this could happen... */
		if (!intf->cur_altsetting)
			continue;

		if (xhci_update_timeout_for_interface(xhci, udev,
					intf->cur_altsetting,
					state, &timeout))
			return timeout;
	}
	return timeout;
}

static int calculate_max_exit_latency(struct usb_device *udev,
		enum usb3_link_state state_changed,
		u16 hub_encoded_timeout)
{
	unsigned long long u1_mel_us = 0;
	unsigned long long u2_mel_us = 0;
	unsigned long long mel_us = 0;
	bool disabling_u1;
	bool disabling_u2;
	bool enabling_u1;
	bool enabling_u2;

	disabling_u1 = (state_changed == USB3_LPM_U1 &&
			hub_encoded_timeout == USB3_LPM_DISABLED);
	disabling_u2 = (state_changed == USB3_LPM_U2 &&
			hub_encoded_timeout == USB3_LPM_DISABLED);

	enabling_u1 = (state_changed == USB3_LPM_U1 &&
			hub_encoded_timeout != USB3_LPM_DISABLED);
	enabling_u2 = (state_changed == USB3_LPM_U2 &&
			hub_encoded_timeout != USB3_LPM_DISABLED);

	/* If U1 was already enabled and we're not disabling it,
	 * or we're going to enable U1, account for the U1 max exit latency.
	 */
	if ((udev->u1_params.timeout != USB3_LPM_DISABLED && !disabling_u1) ||
			enabling_u1)
		u1_mel_us = DIV_ROUND_UP(udev->u1_params.mel, 1000);
	if ((udev->u2_params.timeout != USB3_LPM_DISABLED && !disabling_u2) ||
			enabling_u2)
		u2_mel_us = DIV_ROUND_UP(udev->u2_params.mel, 1000);

	if (u1_mel_us > u2_mel_us)
		mel_us = u1_mel_us;
	else
		mel_us = u2_mel_us;
	/* xHCI host controller max exit latency field is only 16 bits wide. */
	if (mel_us > MAX_EXIT) {
		dev_warn(&udev->dev, "Link PM max exit latency of %lluus "
				"is too big.\n", mel_us);
		return -E2BIG;
	}
	return mel_us;
}

/* Returns the USB3 hub-encoded value for the U1/U2 timeout. */
static int xhci_enable_usb3_lpm_timeout(struct usb_hcd *hcd,
			struct usb_device *udev, enum usb3_link_state state)
{
	struct xhci_hcd	*xhci;
	u16 hub_encoded_timeout;
	int mel;
	int ret;

	xhci = hcd_to_xhci(hcd);
	/* The LPM timeout values are pretty host-controller specific, so don't
	 * enable hub-initiated timeouts unless the vendor has provided
	 * information about their timeout algorithm.
	 */
	if (!xhci || !(xhci->quirks & XHCI_LPM_SUPPORT) ||
			!xhci->devs[udev->slot_id])
		return USB3_LPM_DISABLED;

	hub_encoded_timeout = xhci_calculate_lpm_timeout(hcd, udev, state);
	mel = calculate_max_exit_latency(udev, state, hub_encoded_timeout);
	if (mel < 0) {
		/* Max Exit Latency is too big, disable LPM. */
		hub_encoded_timeout = USB3_LPM_DISABLED;
		mel = 0;
	}

	ret = xhci_change_max_exit_latency(xhci, udev, mel);
	if (ret)
		return ret;
	return hub_encoded_timeout;
}

static int xhci_disable_usb3_lpm_timeout(struct usb_hcd *hcd,
			struct usb_device *udev, enum usb3_link_state state)
{
	struct xhci_hcd	*xhci;
	u16 mel;

	xhci = hcd_to_xhci(hcd);
	if (!xhci || !(xhci->quirks & XHCI_LPM_SUPPORT) ||
			!xhci->devs[udev->slot_id])
		return 0;

	mel = calculate_max_exit_latency(udev, state, USB3_LPM_DISABLED);
	return xhci_change_max_exit_latency(xhci, udev, mel);
}
#else /* CONFIG_PM */

static int xhci_set_usb2_hardware_lpm(struct usb_hcd *hcd,
				struct usb_device *udev, int enable)
{
	return 0;
}

static int xhci_update_device(struct usb_hcd *hcd, struct usb_device *udev)
{
	return 0;
}

static int xhci_enable_usb3_lpm_timeout(struct usb_hcd *hcd,
			struct usb_device *udev, enum usb3_link_state state)
{
	return USB3_LPM_DISABLED;
}

static int xhci_disable_usb3_lpm_timeout(struct usb_hcd *hcd,
			struct usb_device *udev, enum usb3_link_state state)
{
	return 0;
}
#endif	/* CONFIG_PM */

/*-------------------------------------------------------------------------*/

/* Once a hub descriptor is fetched for a device, we need to update the xHC's
 * internal data structures for the device.
 */
static int xhci_update_hub_device(struct usb_hcd *hcd, struct usb_device *hdev,
			struct usb_tt *tt, gfp_t mem_flags)
{
	struct xhci_hcd *xhci = hcd_to_xhci(hcd);
	struct xhci_virt_device *vdev;
	struct xhci_command *config_cmd;
	struct xhci_input_control_ctx *ctrl_ctx;
	struct xhci_slot_ctx *slot_ctx;
	unsigned long flags;
	unsigned think_time;
	int ret;

	/* Ignore root hubs */
	if (!hdev->parent)
		return 0;

	vdev = xhci->devs[hdev->slot_id];
	if (!vdev) {
		xhci_warn(xhci, "Cannot update hub desc for unknown device.\n");
		return -EINVAL;
	}

	config_cmd = xhci_alloc_command(xhci, true, true, mem_flags);
	if (!config_cmd)
		return -ENOMEM;

	ctrl_ctx = xhci_get_input_control_ctx(config_cmd->in_ctx);
	if (!ctrl_ctx) {
		xhci_warn(xhci, "%s: Could not get input context, bad type.\n",
				__func__);
		xhci_free_command(xhci, config_cmd);
		return -ENOMEM;
	}

	spin_lock_irqsave(&xhci->lock, flags);
	if (hdev->speed == USB_SPEED_HIGH &&
			xhci_alloc_tt_info(xhci, vdev, hdev, tt, GFP_ATOMIC)) {
		xhci_dbg(xhci, "Could not allocate xHCI TT structure.\n");
		xhci_free_command(xhci, config_cmd);
		spin_unlock_irqrestore(&xhci->lock, flags);
		return -ENOMEM;
	}

	xhci_slot_copy(xhci, config_cmd->in_ctx, vdev->out_ctx);
	ctrl_ctx->add_flags |= cpu_to_le32(SLOT_FLAG);
	slot_ctx = xhci_get_slot_ctx(xhci, config_cmd->in_ctx);
	slot_ctx->dev_info |= cpu_to_le32(DEV_HUB);
	/*
	 * refer to section 6.2.2: MTT should be 0 for full speed hub,
	 * but it may be already set to 1 when setup an xHCI virtual
	 * device, so clear it anyway.
	 */
	if (tt->multi)
		slot_ctx->dev_info |= cpu_to_le32(DEV_MTT);
	else if (hdev->speed == USB_SPEED_FULL)
		slot_ctx->dev_info &= cpu_to_le32(~DEV_MTT);

	if (xhci->hci_version > 0x95) {
		xhci_dbg(xhci, "xHCI version %x needs hub "
				"TT think time and number of ports\n",
				(unsigned int) xhci->hci_version);
		slot_ctx->dev_info2 |= cpu_to_le32(XHCI_MAX_PORTS(hdev->maxchild));
		/* Set TT think time - convert from ns to FS bit times.
		 * 0 = 8 FS bit times, 1 = 16 FS bit times,
		 * 2 = 24 FS bit times, 3 = 32 FS bit times.
		 *
		 * xHCI 1.0: this field shall be 0 if the device is not a
		 * High-spped hub.
		 */
		think_time = tt->think_time;
		if (think_time != 0)
			think_time = (think_time / 666) - 1;
		if (xhci->hci_version < 0x100 || hdev->speed == USB_SPEED_HIGH)
			slot_ctx->tt_info |=
				cpu_to_le32(TT_THINK_TIME(think_time));
	} else {
		xhci_dbg(xhci, "xHCI version %x doesn't need hub "
				"TT think time or number of ports\n",
				(unsigned int) xhci->hci_version);
	}
	slot_ctx->dev_state = 0;
	spin_unlock_irqrestore(&xhci->lock, flags);

	xhci_dbg(xhci, "Set up %s for hub device.\n",
			(xhci->hci_version > 0x95) ?
			"configure endpoint" : "evaluate context");

	/* Issue and wait for the configure endpoint or
	 * evaluate context command.
	 */
	if (xhci->hci_version > 0x95)
		ret = xhci_configure_endpoint(xhci, hdev, config_cmd,
				false, false);
	else
		ret = xhci_configure_endpoint(xhci, hdev, config_cmd,
				true, false);

	xhci_free_command(xhci, config_cmd);
	return ret;
}

static int xhci_get_frame(struct usb_hcd *hcd)
{
	struct xhci_hcd *xhci = hcd_to_xhci(hcd);
	/* EHCI mods by the periodic size.  Why? */
	return readl(&xhci->run_regs->microframe_index) >> 3;
}

int xhci_gen_setup(struct usb_hcd *hcd, xhci_get_quirks_t get_quirks)
{
	struct xhci_hcd		*xhci;
	/*
	 * TODO: Check with DWC3 clients for sysdev according to
	 * quirks
	 */
	struct device		*dev = hcd->self.sysdev;
	int			retval;

	/* Accept arbitrarily long scatter-gather lists */
	hcd->self.sg_tablesize = ~0;

	/* support to build packet from discontinuous buffers */
	hcd->self.no_sg_constraint = 1;

	/* XHCI controllers don't stop the ep queue on short packets :| */
	hcd->self.no_stop_on_short = 1;

	xhci = hcd_to_xhci(hcd);

	if (usb_hcd_is_primary_hcd(hcd)) {
		xhci->main_hcd = hcd;
		xhci->usb2_rhub.hcd = hcd;
		/* Mark the first roothub as being USB 2.0.
		 * The xHCI driver will register the USB 3.0 roothub.
		 */
		hcd->speed = HCD_USB2;
		hcd->self.root_hub->speed = USB_SPEED_HIGH;
		/*
		 * USB 2.0 roothub under xHCI has an integrated TT,
		 * (rate matching hub) as opposed to having an OHCI/UHCI
		 * companion controller.
		 */
		hcd->has_tt = 1;
	} else {
		/* Some 3.1 hosts return sbrn 0x30, can't rely on sbrn alone */
		if (xhci->sbrn == 0x31 || xhci->usb3_rhub.min_rev >= 1) {
			xhci_info(xhci, "Host supports USB 3.1 Enhanced SuperSpeed\n");
			hcd->speed = HCD_USB31;
			hcd->self.root_hub->speed = USB_SPEED_SUPER_PLUS;
		}
		xhci->usb3_rhub.hcd = hcd;
		/* xHCI private pointer was set in xhci_pci_probe for the second
		 * registered roothub.
		 */
		return 0;
	}

	mutex_init(&xhci->mutex);
	xhci->cap_regs = hcd->regs;
	xhci->op_regs = hcd->regs +
		HC_LENGTH(readl(&xhci->cap_regs->hc_capbase));
	xhci->run_regs = hcd->regs +
		(readl(&xhci->cap_regs->run_regs_off) & RTSOFF_MASK);
	/* Cache read-only capability registers */
	xhci->hcs_params1 = readl(&xhci->cap_regs->hcs_params1);
	xhci->hcs_params2 = readl(&xhci->cap_regs->hcs_params2);
	xhci->hcs_params3 = readl(&xhci->cap_regs->hcs_params3);
	xhci->hcc_params = readl(&xhci->cap_regs->hc_capbase);
	xhci->hci_version = HC_VERSION(xhci->hcc_params);
	xhci->hcc_params = readl(&xhci->cap_regs->hcc_params);
	if (xhci->hci_version > 0x100)
		xhci->hcc_params2 = readl(&xhci->cap_regs->hcc_params2);
	xhci_print_registers(xhci);

	xhci->quirks |= quirks;

	get_quirks(dev, xhci);

	/* In xhci controllers which follow xhci 1.0 spec gives a spurious
	 * success event after a short transfer. This quirk will ignore such
	 * spurious event.
	 */
	if (xhci->hci_version > 0x96)
		xhci->quirks |= XHCI_SPURIOUS_SUCCESS;

	/* Make sure the HC is halted. */
	retval = xhci_halt(xhci);
	if (retval)
		return retval;

	xhci_zero_64b_regs(xhci);

	xhci_dbg(xhci, "Resetting HCD\n");
	/* Reset the internal HC memory state and registers. */
	retval = xhci_reset(xhci);
	if (retval)
		return retval;
	xhci_dbg(xhci, "Reset complete\n");

	/*
	 * On some xHCI controllers (e.g. R-Car SoCs), the AC64 bit (bit 0)
	 * of HCCPARAMS1 is set to 1. However, the xHCs don't support 64-bit
	 * address memory pointers actually. So, this driver clears the AC64
	 * bit of xhci->hcc_params to call dma_set_coherent_mask(dev,
	 * DMA_BIT_MASK(32)) in this xhci_gen_setup().
	 */
	if (xhci->quirks & XHCI_NO_64BIT_SUPPORT)
		xhci->hcc_params &= ~BIT(0);

	/* Set dma_mask and coherent_dma_mask to 64-bits,
	 * if xHC supports 64-bit addressing */
	if (HCC_64BIT_ADDR(xhci->hcc_params) &&
			!dma_set_mask(dev, DMA_BIT_MASK(64))) {
		xhci_dbg(xhci, "Enabling 64-bit DMA addresses.\n");
		dma_set_coherent_mask(dev, DMA_BIT_MASK(64));
	} else {
		/*
		 * This is to avoid error in cases where a 32-bit USB
		 * controller is used on a 64-bit capable system.
		 */
		retval = dma_set_mask(dev, DMA_BIT_MASK(32));
		if (retval)
			return retval;
		xhci_dbg(xhci, "Enabling 32-bit DMA addresses.\n");
		dma_set_coherent_mask(dev, DMA_BIT_MASK(32));
	}

	xhci_dbg(xhci, "Calling HCD init\n");
	/* Initialize HCD and host controller data structures. */
	retval = xhci_init(hcd);
	if (retval)
		return retval;
	xhci_dbg(xhci, "Called HCD init\n");

	xhci_info(xhci, "hcc params 0x%08x hci version 0x%x quirks 0x%016llx\n",
		  xhci->hcc_params, xhci->hci_version, xhci->quirks);

	return 0;
}
EXPORT_SYMBOL_GPL(xhci_gen_setup);

static const struct hc_driver xhci_hc_driver = {
	.description =		"xhci-hcd",
	.product_desc =		"xHCI Host Controller",
	.hcd_priv_size =	sizeof(struct xhci_hcd),

	/*
	 * generic hardware linkage
	 */
	.irq =			xhci_irq,
	.flags =		HCD_MEMORY | HCD_USB3 | HCD_SHARED,

	/*
	 * basic lifecycle operations
	 */
	.reset =		NULL, /* set in xhci_init_driver() */
	.start =		xhci_run,
	.stop =			xhci_stop,
	.shutdown =		xhci_shutdown,

	/*
	 * managing i/o requests and associated device resources
	 */
	.urb_enqueue =		xhci_urb_enqueue,
	.urb_dequeue =		xhci_urb_dequeue,
	.alloc_dev =		xhci_alloc_dev,
	.free_dev =		xhci_free_dev,
	.alloc_streams =	xhci_alloc_streams,
	.free_streams =		xhci_free_streams,
	.add_endpoint =		xhci_add_endpoint,
	.drop_endpoint =	xhci_drop_endpoint,
	.endpoint_reset =	xhci_endpoint_reset,
	.check_bandwidth =	xhci_check_bandwidth,
	.reset_bandwidth =	xhci_reset_bandwidth,
	.address_device =	xhci_address_device,
	.enable_device =	xhci_enable_device,
	.update_hub_device =	xhci_update_hub_device,
	.reset_device =		xhci_discover_or_reset_device,

	/*
	 * scheduling support
	 */
	.get_frame_number =	xhci_get_frame,

	/*
	 * root hub support
	 */
	.hub_control =		xhci_hub_control,
	.hub_status_data =	xhci_hub_status_data,
	.bus_suspend =		xhci_bus_suspend,
	.bus_resume =		xhci_bus_resume,

	/*
	 * call back when device connected and addressed
	 */
	.update_device =        xhci_update_device,
	.set_usb2_hw_lpm =	xhci_set_usb2_hardware_lpm,
	.enable_usb3_lpm_timeout =	xhci_enable_usb3_lpm_timeout,
	.disable_usb3_lpm_timeout =	xhci_disable_usb3_lpm_timeout,
	.find_raw_port_number =	xhci_find_raw_port_number,
};

void xhci_init_driver(struct hc_driver *drv,
		      const struct xhci_driver_overrides *over)
{
	BUG_ON(!over);

	/* Copy the generic table to drv then apply the overrides */
	*drv = xhci_hc_driver;

	if (over) {
		drv->hcd_priv_size += over->extra_priv_size;
		if (over->reset)
			drv->reset = over->reset;
		if (over->start)
			drv->start = over->start;
	}
}
EXPORT_SYMBOL_GPL(xhci_init_driver);

MODULE_DESCRIPTION(DRIVER_DESC);
MODULE_AUTHOR(DRIVER_AUTHOR);
MODULE_LICENSE("GPL");

static int __init xhci_hcd_init(void)
{
	/*
	 * Check the compiler generated sizes of structures that must be laid
	 * out in specific ways for hardware access.
	 */
	BUILD_BUG_ON(sizeof(struct xhci_doorbell_array) != 256*32/8);
	BUILD_BUG_ON(sizeof(struct xhci_slot_ctx) != 8*32/8);
	BUILD_BUG_ON(sizeof(struct xhci_ep_ctx) != 8*32/8);
	/* xhci_device_control has eight fields, and also
	 * embeds one xhci_slot_ctx and 31 xhci_ep_ctx
	 */
	BUILD_BUG_ON(sizeof(struct xhci_stream_ctx) != 4*32/8);
	BUILD_BUG_ON(sizeof(union xhci_trb) != 4*32/8);
	BUILD_BUG_ON(sizeof(struct xhci_erst_entry) != 4*32/8);
	BUILD_BUG_ON(sizeof(struct xhci_cap_regs) != 8*32/8);
	BUILD_BUG_ON(sizeof(struct xhci_intr_reg) != 8*32/8);
	/* xhci_run_regs has eight fields and embeds 128 xhci_intr_regs */
	BUILD_BUG_ON(sizeof(struct xhci_run_regs) != (8+8*128)*32/8);

	if (usb_disabled())
		return -ENODEV;

	xhci_debugfs_create_root();

	return 0;
}

/*
 * If an init function is provided, an exit function must also be provided
 * to allow module unload.
 */
static void __exit xhci_hcd_fini(void)
{
	xhci_debugfs_remove_root();
}

module_init(xhci_hcd_init);
module_exit(xhci_hcd_fini);<|MERGE_RESOLUTION|>--- conflicted
+++ resolved
@@ -1096,10 +1096,7 @@
 	int			retval = 0;
 	bool			comp_timer_running = false;
 	bool			pending_portevent = false;
-<<<<<<< HEAD
-=======
 	bool			reinit_xhc = false;
->>>>>>> d5395b5f
 
 	if (!hcd->state)
 		return 0;
