// SPDX-License-Identifier: GPL-2.0
/**
 * xhci-dbgtty.c - tty glue for xHCI debug capability
 *
 * Copyright (C) 2017 Intel Corporation
 *
 * Author: Lu Baolu <baolu.lu@linux.intel.com>
 */

#include <linux/slab.h>
#include <linux/tty.h>
#include <linux/tty_flip.h>

#include "xhci.h"
#include "xhci-dbgcap.h"

static int dbc_tty_init(void);
static void dbc_tty_exit(void);

static struct tty_driver *dbc_tty_driver;

static inline struct dbc_port *dbc_to_port(struct xhci_dbc *dbc)
{
	return dbc->priv;
}

static unsigned int
dbc_send_packet(struct dbc_port *port, char *packet, unsigned int size)
{
	unsigned int		len;

	len = kfifo_len(&port->write_fifo);
	if (len < size)
		size = len;
	if (size != 0)
		size = kfifo_out(&port->write_fifo, packet, size);
	return size;
}

static int dbc_start_tx(struct dbc_port *port)
	__releases(&port->port_lock)
	__acquires(&port->port_lock)
{
	int			len;
	struct dbc_request	*req;
	int			status = 0;
	bool			do_tty_wake = false;
	struct list_head	*pool = &port->write_pool;

	while (!list_empty(pool)) {
		req = list_entry(pool->next, struct dbc_request, list_pool);
		len = dbc_send_packet(port, req->buf, DBC_MAX_PACKET);
		if (len == 0)
			break;
		do_tty_wake = true;

		req->length = len;
		list_del(&req->list_pool);

		spin_unlock(&port->port_lock);
		status = dbc_ep_queue(req);
		spin_lock(&port->port_lock);

		if (status) {
			list_add(&req->list_pool, pool);
			break;
		}
	}

	if (do_tty_wake && port->port.tty)
		tty_wakeup(port->port.tty);

	return status;
}

static void dbc_start_rx(struct dbc_port *port)
	__releases(&port->port_lock)
	__acquires(&port->port_lock)
{
	struct dbc_request	*req;
	int			status;
	struct list_head	*pool = &port->read_pool;

	while (!list_empty(pool)) {
		if (!port->port.tty)
			break;

		req = list_entry(pool->next, struct dbc_request, list_pool);
		list_del(&req->list_pool);
		req->length = DBC_MAX_PACKET;

		spin_unlock(&port->port_lock);
		status = dbc_ep_queue(req);
		spin_lock(&port->port_lock);

		if (status) {
			list_add(&req->list_pool, pool);
			break;
		}
	}
}

static void
dbc_read_complete(struct xhci_dbc *dbc, struct dbc_request *req)
{
	unsigned long		flags;
	struct dbc_port		*port = dbc_to_port(dbc);

	spin_lock_irqsave(&port->port_lock, flags);
	list_add_tail(&req->list_pool, &port->read_queue);
	tasklet_schedule(&port->push);
	spin_unlock_irqrestore(&port->port_lock, flags);
}

static void dbc_write_complete(struct xhci_dbc *dbc, struct dbc_request *req)
{
	unsigned long		flags;
	struct dbc_port		*port = dbc_to_port(dbc);

	spin_lock_irqsave(&port->port_lock, flags);
	list_add(&req->list_pool, &port->write_pool);
	switch (req->status) {
	case 0:
		dbc_start_tx(port);
		break;
	case -ESHUTDOWN:
		break;
	default:
		dev_warn(dbc->dev, "unexpected write complete status %d\n",
			  req->status);
		break;
	}
	spin_unlock_irqrestore(&port->port_lock, flags);
}

static void xhci_dbc_free_req(struct dbc_request *req)
{
	kfree(req->buf);
	dbc_free_request(req);
}

static int
xhci_dbc_alloc_requests(struct xhci_dbc *dbc, unsigned int direction,
			struct list_head *head,
			void (*fn)(struct xhci_dbc *, struct dbc_request *))
{
	int			i;
	struct dbc_request	*req;

	for (i = 0; i < DBC_QUEUE_SIZE; i++) {
		req = dbc_alloc_request(dbc, direction, GFP_KERNEL);
		if (!req)
			break;

		req->length = DBC_MAX_PACKET;
		req->buf = kmalloc(req->length, GFP_KERNEL);
		if (!req->buf) {
			dbc_free_request(req);
			break;
		}

		req->complete = fn;
		list_add_tail(&req->list_pool, head);
	}

	return list_empty(head) ? -ENOMEM : 0;
}

static void
xhci_dbc_free_requests(struct list_head *head)
{
	struct dbc_request	*req;

	while (!list_empty(head)) {
		req = list_entry(head->next, struct dbc_request, list_pool);
		list_del(&req->list_pool);
		xhci_dbc_free_req(req);
	}
}

static int dbc_tty_install(struct tty_driver *driver, struct tty_struct *tty)
{
	struct dbc_port		*port = driver->driver_state;

	tty->driver_data = port;

	return tty_port_install(&port->port, driver, tty);
}

static int dbc_tty_open(struct tty_struct *tty, struct file *file)
{
	struct dbc_port		*port = tty->driver_data;

	return tty_port_open(&port->port, tty, file);
}

static void dbc_tty_close(struct tty_struct *tty, struct file *file)
{
	struct dbc_port		*port = tty->driver_data;

	tty_port_close(&port->port, tty, file);
}

static int dbc_tty_write(struct tty_struct *tty,
			 const unsigned char *buf,
			 int count)
{
	struct dbc_port		*port = tty->driver_data;
	unsigned long		flags;

	spin_lock_irqsave(&port->port_lock, flags);
	if (count)
		count = kfifo_in(&port->write_fifo, buf, count);
	dbc_start_tx(port);
	spin_unlock_irqrestore(&port->port_lock, flags);

	return count;
}

static int dbc_tty_put_char(struct tty_struct *tty, unsigned char ch)
{
	struct dbc_port		*port = tty->driver_data;
	unsigned long		flags;
	int			status;

	spin_lock_irqsave(&port->port_lock, flags);
	status = kfifo_put(&port->write_fifo, ch);
	spin_unlock_irqrestore(&port->port_lock, flags);

	return status;
}

static void dbc_tty_flush_chars(struct tty_struct *tty)
{
	struct dbc_port		*port = tty->driver_data;
	unsigned long		flags;

	spin_lock_irqsave(&port->port_lock, flags);
	dbc_start_tx(port);
	spin_unlock_irqrestore(&port->port_lock, flags);
}

static int dbc_tty_write_room(struct tty_struct *tty)
{
	struct dbc_port		*port = tty->driver_data;
	unsigned long		flags;
	int			room = 0;

	spin_lock_irqsave(&port->port_lock, flags);
	room = kfifo_avail(&port->write_fifo);
	spin_unlock_irqrestore(&port->port_lock, flags);

	return room;
}

static int dbc_tty_chars_in_buffer(struct tty_struct *tty)
{
	struct dbc_port		*port = tty->driver_data;
	unsigned long		flags;
	int			chars = 0;

	spin_lock_irqsave(&port->port_lock, flags);
	chars = kfifo_len(&port->write_fifo);
	spin_unlock_irqrestore(&port->port_lock, flags);

	return chars;
}

static void dbc_tty_unthrottle(struct tty_struct *tty)
{
	struct dbc_port		*port = tty->driver_data;
	unsigned long		flags;

	spin_lock_irqsave(&port->port_lock, flags);
	tasklet_schedule(&port->push);
	spin_unlock_irqrestore(&port->port_lock, flags);
}

static const struct tty_operations dbc_tty_ops = {
	.install		= dbc_tty_install,
	.open			= dbc_tty_open,
	.close			= dbc_tty_close,
	.write			= dbc_tty_write,
	.put_char		= dbc_tty_put_char,
	.flush_chars		= dbc_tty_flush_chars,
	.write_room		= dbc_tty_write_room,
	.chars_in_buffer	= dbc_tty_chars_in_buffer,
	.unthrottle		= dbc_tty_unthrottle,
};

static void dbc_rx_push(unsigned long _port)
{
	struct dbc_request	*req;
	struct tty_struct	*tty;
	unsigned long		flags;
	bool			do_push = false;
	bool			disconnect = false;
	struct dbc_port		*port = (void *)_port;
	struct list_head	*queue = &port->read_queue;

	spin_lock_irqsave(&port->port_lock, flags);
	tty = port->port.tty;
	while (!list_empty(queue)) {
		req = list_first_entry(queue, struct dbc_request, list_pool);

		if (tty && tty_throttled(tty))
			break;

		switch (req->status) {
		case 0:
			break;
		case -ESHUTDOWN:
			disconnect = true;
			break;
		default:
			pr_warn("ttyDBC0: unexpected RX status %d\n",
				req->status);
			break;
		}

		if (req->actual) {
			char		*packet = req->buf;
			unsigned int	n, size = req->actual;
			int		count;

			n = port->n_read;
			if (n) {
				packet += n;
				size -= n;
			}

			count = tty_insert_flip_string(&port->port, packet,
						       size);
			if (count)
				do_push = true;
			if (count != size) {
				port->n_read += count;
				break;
			}
			port->n_read = 0;
		}

		list_move(&req->list_pool, &port->read_pool);
	}

	if (do_push)
		tty_flip_buffer_push(&port->port);

	if (!list_empty(queue) && tty) {
		if (!tty_throttled(tty)) {
			if (do_push)
				tasklet_schedule(&port->push);
			else
				pr_warn("ttyDBC0: RX not scheduled?\n");
		}
	}

	if (!disconnect)
		dbc_start_rx(port);

	spin_unlock_irqrestore(&port->port_lock, flags);
}

static int dbc_port_activate(struct tty_port *_port, struct tty_struct *tty)
{
	unsigned long	flags;
	struct dbc_port	*port = container_of(_port, struct dbc_port, port);

	spin_lock_irqsave(&port->port_lock, flags);
	dbc_start_rx(port);
	spin_unlock_irqrestore(&port->port_lock, flags);

	return 0;
}

static const struct tty_port_operations dbc_port_ops = {
	.activate =	dbc_port_activate,
};

static void
xhci_dbc_tty_init_port(struct xhci_dbc *dbc, struct dbc_port *port)
{
	tty_port_init(&port->port);
	spin_lock_init(&port->port_lock);
	tasklet_init(&port->push, dbc_rx_push, (unsigned long)port);
	INIT_LIST_HEAD(&port->read_pool);
	INIT_LIST_HEAD(&port->read_queue);
	INIT_LIST_HEAD(&port->write_pool);

	port->port.ops =	&dbc_port_ops;
	port->n_read =		0;
}

static void
xhci_dbc_tty_exit_port(struct dbc_port *port)
{
	tasklet_kill(&port->push);
	tty_port_destroy(&port->port);
}

static int xhci_dbc_tty_register_device(struct xhci_dbc *dbc)
{
	int			ret;
	struct device		*tty_dev;
	struct dbc_port		*port = dbc_to_port(dbc);

	if (port->registered)
		return -EBUSY;

<<<<<<< HEAD
	xhci_dbc_tty_init_port(dbc, port);
	tty_dev = tty_port_register_device(&port->port,
					   dbc_tty_driver, 0, NULL);
	if (IS_ERR(tty_dev)) {
		ret = PTR_ERR(tty_dev);
		goto register_fail;
	}
=======
	xhci_dbc_tty_init_port(xhci, port);
>>>>>>> 3a4a1c94

	ret = kfifo_alloc(&port->write_fifo, DBC_WRITE_BUF_SIZE, GFP_KERNEL);
	if (ret)
		goto err_exit_port;

	ret = xhci_dbc_alloc_requests(dbc, BULK_IN, &port->read_pool,
				      dbc_read_complete);
	if (ret)
		goto err_free_fifo;

	ret = xhci_dbc_alloc_requests(dbc, BULK_OUT, &port->write_pool,
				      dbc_write_complete);
	if (ret)
		goto err_free_requests;

	tty_dev = tty_port_register_device(&port->port,
					   dbc_tty_driver, 0, NULL);
	if (IS_ERR(tty_dev)) {
		ret = PTR_ERR(tty_dev);
		goto err_free_requests;
	}		

	port->registered = true;

	return 0;

<<<<<<< HEAD
request_fail:
	xhci_dbc_free_requests(&port->read_pool);
	xhci_dbc_free_requests(&port->write_pool);
=======
err_free_requests:
	xhci_dbc_free_requests(port->in, &port->read_pool);
	xhci_dbc_free_requests(port->out, &port->write_pool);
err_free_fifo:
>>>>>>> 3a4a1c94
	kfifo_free(&port->write_fifo);
err_exit_port:
	xhci_dbc_tty_exit_port(port);

	dev_err(dbc->dev, "can't register tty port, err %d\n", ret);

	return ret;
}

static void xhci_dbc_tty_unregister_device(struct xhci_dbc *dbc)
{
	struct dbc_port		*port = dbc_to_port(dbc);

	if (!port->registered)
		return;
	tty_unregister_device(dbc_tty_driver, 0);
	xhci_dbc_tty_exit_port(port);
	port->registered = false;

	kfifo_free(&port->write_fifo);
	xhci_dbc_free_requests(&port->read_pool);
	xhci_dbc_free_requests(&port->read_queue);
	xhci_dbc_free_requests(&port->write_pool);
}

static const struct dbc_driver dbc_driver = {
	.configure		= xhci_dbc_tty_register_device,
	.disconnect		= xhci_dbc_tty_unregister_device,
};

int xhci_dbc_tty_probe(struct xhci_hcd *xhci)
{
	struct xhci_dbc		*dbc = xhci->dbc;
	struct dbc_port		*port;
	int			status;

	/* dbc_tty_init will be called by module init() in the future */
	status = dbc_tty_init();
	if (status)
		return status;

	port = kzalloc(sizeof(*port), GFP_KERNEL);
	if (!port) {
		status = -ENOMEM;
		goto out;
	}

	dbc->driver = &dbc_driver;
	dbc->priv = port;


	dbc_tty_driver->driver_state = port;

	return 0;
out:
	/* dbc_tty_exit will be called by module_exit() in the future */
	dbc_tty_exit();
	return status;
}

/*
 * undo what probe did, assume dbc is stopped already.
 * we also assume tty_unregister_device() is called before this
 */
void xhci_dbc_tty_remove(struct xhci_dbc *dbc)
{
	struct dbc_port         *port = dbc_to_port(dbc);

	dbc->driver = NULL;
	dbc->priv = NULL;
	kfree(port);

	/* dbc_tty_exit will be called by  module_exit() in the future */
	dbc_tty_exit();
}

static int dbc_tty_init(void)
{
	int		ret;

	dbc_tty_driver = tty_alloc_driver(1, TTY_DRIVER_REAL_RAW |
					  TTY_DRIVER_DYNAMIC_DEV);
	if (IS_ERR(dbc_tty_driver))
		return PTR_ERR(dbc_tty_driver);

	dbc_tty_driver->driver_name = "dbc_serial";
	dbc_tty_driver->name = "ttyDBC";

	dbc_tty_driver->type = TTY_DRIVER_TYPE_SERIAL;
	dbc_tty_driver->subtype = SERIAL_TYPE_NORMAL;
	dbc_tty_driver->init_termios = tty_std_termios;
	dbc_tty_driver->init_termios.c_cflag =
			B9600 | CS8 | CREAD | HUPCL | CLOCAL;
	dbc_tty_driver->init_termios.c_ispeed = 9600;
	dbc_tty_driver->init_termios.c_ospeed = 9600;

	tty_set_operations(dbc_tty_driver, &dbc_tty_ops);

	ret = tty_register_driver(dbc_tty_driver);
	if (ret) {
		pr_err("Can't register dbc tty driver\n");
		put_tty_driver(dbc_tty_driver);
	}
	return ret;
}

static void dbc_tty_exit(void)
{
	if (dbc_tty_driver) {
		tty_unregister_driver(dbc_tty_driver);
		put_tty_driver(dbc_tty_driver);
		dbc_tty_driver = NULL;
	}
}<|MERGE_RESOLUTION|>--- conflicted
+++ resolved
@@ -407,17 +407,7 @@
 	if (port->registered)
 		return -EBUSY;
 
-<<<<<<< HEAD
 	xhci_dbc_tty_init_port(dbc, port);
-	tty_dev = tty_port_register_device(&port->port,
-					   dbc_tty_driver, 0, NULL);
-	if (IS_ERR(tty_dev)) {
-		ret = PTR_ERR(tty_dev);
-		goto register_fail;
-	}
-=======
-	xhci_dbc_tty_init_port(xhci, port);
->>>>>>> 3a4a1c94
 
 	ret = kfifo_alloc(&port->write_fifo, DBC_WRITE_BUF_SIZE, GFP_KERNEL);
 	if (ret)
@@ -434,27 +424,22 @@
 		goto err_free_requests;
 
 	tty_dev = tty_port_register_device(&port->port,
-					   dbc_tty_driver, 0, NULL);
+			                   dbc_tty_driver, 0, NULL);
 	if (IS_ERR(tty_dev)) {
 		ret = PTR_ERR(tty_dev);
 		goto err_free_requests;
-	}		
+	}
 
 	port->registered = true;
 
 	return 0;
 
-<<<<<<< HEAD
-request_fail:
+err_free_requests:
 	xhci_dbc_free_requests(&port->read_pool);
 	xhci_dbc_free_requests(&port->write_pool);
-=======
-err_free_requests:
-	xhci_dbc_free_requests(port->in, &port->read_pool);
-	xhci_dbc_free_requests(port->out, &port->write_pool);
 err_free_fifo:
->>>>>>> 3a4a1c94
 	kfifo_free(&port->write_fifo);
+
 err_exit_port:
 	xhci_dbc_tty_exit_port(port);
 
