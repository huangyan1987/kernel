--- conflicted
+++ resolved
@@ -157,11 +157,6 @@
 
 	sev = psp->sev_data;
 
-<<<<<<< HEAD
-	if (data && WARN_ON_ONCE(!virt_addr_valid(data)))
-		return -EINVAL;
-
-=======
 	buf_len = sev_cmd_buffer_len(cmd);
 	if (WARN_ON_ONCE(!data != !buf_len))
 		return -EINVAL;
@@ -174,7 +169,6 @@
 	if (data)
 		memcpy(sev->cmd_buf, data, buf_len);
 
->>>>>>> 07fa30c8
 	/* Get the physical address of the command buffer */
 	phys_lsb = data ? lower_32_bits(__psp_pa(sev->cmd_buf)) : 0;
 	phys_msb = data ? upper_32_bits(__psp_pa(sev->cmd_buf)) : 0;
@@ -998,11 +992,7 @@
 	if (!sev->vdata) {
 		ret = -ENODEV;
 		dev_err(dev, "sev: missing driver data\n");
-<<<<<<< HEAD
-		goto e_sev;
-=======
 		goto e_buf;
->>>>>>> 07fa30c8
 	}
 
 	psp_set_sev_irq_handler(psp, sev_irq_handler, sev);
@@ -1017,11 +1007,8 @@
 
 e_irq:
 	psp_clear_sev_irq_handler(psp);
-<<<<<<< HEAD
-=======
 e_buf:
 	devm_free_pages(dev, (unsigned long)sev->cmd_buf);
->>>>>>> 07fa30c8
 e_sev:
 	devm_kfree(dev, sev);
 e_err:
