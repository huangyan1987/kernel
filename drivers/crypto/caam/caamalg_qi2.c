--- conflicted
+++ resolved
@@ -336,11 +336,7 @@
 
 	err = -EINVAL;
 	if (keys.enckeylen != DES3_EDE_KEY_SIZE)
-<<<<<<< HEAD
-		goto badkey;
-=======
 		goto out;
->>>>>>> 7d2a07b7
 
 	err = crypto_des3_ede_verify_key(crypto_aead_tfm(aead), keys.enckey) ?:
 	      aead_setkey(aead, key, keylen);
@@ -729,15 +725,8 @@
 	int ret;
 
 	ret = aes_check_keylen(keylen);
-<<<<<<< HEAD
-	if (ret) {
-		crypto_aead_set_flags(aead, CRYPTO_TFM_RES_BAD_KEY_LEN);
-		return ret;
-	}
-=======
 	if (ret)
 		return ret;
->>>>>>> 7d2a07b7
 	print_hex_dump_debug("key in @" __stringify(__LINE__)": ",
 			     DUMP_PREFIX_ADDRESS, 16, 4, key, keylen, 1);
 
@@ -831,15 +820,8 @@
 	int ret;
 
 	ret = aes_check_keylen(keylen - 4);
-<<<<<<< HEAD
-	if (ret) {
-		crypto_aead_set_flags(aead, CRYPTO_TFM_RES_BAD_KEY_LEN);
-		return ret;
-	}
-=======
 	if (ret)
 		return ret;
->>>>>>> 7d2a07b7
 
 	print_hex_dump_debug("key in @" __stringify(__LINE__)": ",
 			     DUMP_PREFIX_ADDRESS, 16, 4, key, keylen, 1);
@@ -937,15 +919,8 @@
 	int ret;
 
 	ret = aes_check_keylen(keylen - 4);
-<<<<<<< HEAD
-	if (ret) {
-		crypto_aead_set_flags(aead, CRYPTO_TFM_RES_BAD_KEY_LEN);
-		return ret;
-	}
-=======
 	if (ret)
 		return ret;
->>>>>>> 7d2a07b7
 
 	print_hex_dump_debug("key in @" __stringify(__LINE__)": ",
 			     DUMP_PREFIX_ADDRESS, 16, 4, key, keylen, 1);
@@ -1011,16 +986,8 @@
 	int err;
 
 	err = aes_check_keylen(keylen);
-<<<<<<< HEAD
-	if (err) {
-		crypto_skcipher_set_flags(skcipher,
-					  CRYPTO_TFM_RES_BAD_KEY_LEN);
-		return err;
-	}
-=======
 	if (err)
 		return err;
->>>>>>> 7d2a07b7
 
 	return skcipher_setkey(skcipher, key, keylen, 0);
 }
@@ -1040,16 +1007,8 @@
 	keylen -= CTR_RFC3686_NONCE_SIZE;
 
 	err = aes_check_keylen(keylen);
-<<<<<<< HEAD
-	if (err) {
-		crypto_skcipher_set_flags(skcipher,
-					  CRYPTO_TFM_RES_BAD_KEY_LEN);
-		return err;
-	}
-=======
 	if (err)
 		return err;
->>>>>>> 7d2a07b7
 
 	return skcipher_setkey(skcipher, key, keylen, ctx1_iv_off);
 }
@@ -1068,16 +1027,8 @@
 	ctx1_iv_off = 16;
 
 	err = aes_check_keylen(keylen);
-<<<<<<< HEAD
-	if (err) {
-		crypto_skcipher_set_flags(skcipher,
-					  CRYPTO_TFM_RES_BAD_KEY_LEN);
-		return err;
-	}
-=======
 	if (err)
 		return err;
->>>>>>> 7d2a07b7
 
 	return skcipher_setkey(skcipher, key, keylen, ctx1_iv_off);
 }
@@ -1085,16 +1036,8 @@
 static int chacha20_skcipher_setkey(struct crypto_skcipher *skcipher,
 				    const u8 *key, unsigned int keylen)
 {
-<<<<<<< HEAD
-	if (keylen != CHACHA_KEY_SIZE) {
-		crypto_skcipher_set_flags(skcipher,
-					  CRYPTO_TFM_RES_BAD_KEY_LEN);
-		return -EINVAL;
-	}
-=======
 	if (keylen != CHACHA_KEY_SIZE)
 		return -EINVAL;
->>>>>>> 7d2a07b7
 
 	return skcipher_setkey(skcipher, key, keylen, 0);
 }
@@ -1126,10 +1069,6 @@
 	err = xts_verify_key(skcipher, key, keylen);
 	if (err) {
 		dev_dbg(dev, "key size mismatch\n");
-<<<<<<< HEAD
-		crypto_skcipher_set_flags(skcipher, CRYPTO_TFM_RES_BAD_KEY_LEN);
-=======
->>>>>>> 7d2a07b7
 		return err;
 	}
 
