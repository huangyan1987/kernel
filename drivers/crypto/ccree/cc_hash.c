// SPDX-License-Identifier: GPL-2.0
/* Copyright (C) 2012-2019 ARM Limited (or its affiliates). */

#include <linux/kernel.h>
#include <linux/module.h>
#include <crypto/algapi.h>
#include <crypto/hash.h>
#include <crypto/md5.h>
#include <crypto/sm3.h>
#include <crypto/internal/hash.h>

#include "cc_driver.h"
#include "cc_request_mgr.h"
#include "cc_buffer_mgr.h"
#include "cc_hash.h"
#include "cc_sram_mgr.h"

#define CC_MAX_HASH_SEQ_LEN 12
#define CC_MAX_OPAD_KEYS_SIZE CC_MAX_HASH_BLCK_SIZE
#define CC_SM3_HASH_LEN_SIZE 8

struct cc_hash_handle {
	u32 digest_len_sram_addr;	/* const value in SRAM*/
	u32 larval_digest_sram_addr;   /* const value in SRAM */
	struct list_head hash_list;
};

static const u32 cc_digest_len_init[] = {
	0x00000040, 0x00000000, 0x00000000, 0x00000000 };
static const u32 cc_md5_init[] = {
	SHA1_H3, SHA1_H2, SHA1_H1, SHA1_H0 };
static const u32 cc_sha1_init[] = {
	SHA1_H4, SHA1_H3, SHA1_H2, SHA1_H1, SHA1_H0 };
static const u32 cc_sha224_init[] = {
	SHA224_H7, SHA224_H6, SHA224_H5, SHA224_H4,
	SHA224_H3, SHA224_H2, SHA224_H1, SHA224_H0 };
static const u32 cc_sha256_init[] = {
	SHA256_H7, SHA256_H6, SHA256_H5, SHA256_H4,
	SHA256_H3, SHA256_H2, SHA256_H1, SHA256_H0 };
static const u32 cc_digest_len_sha512_init[] = {
	0x00000080, 0x00000000, 0x00000000, 0x00000000 };
<<<<<<< HEAD
static u64 cc_sha384_init[] = {
	SHA384_H7, SHA384_H6, SHA384_H5, SHA384_H4,
	SHA384_H3, SHA384_H2, SHA384_H1, SHA384_H0 };
static u64 cc_sha512_init[] = {
	SHA512_H7, SHA512_H6, SHA512_H5, SHA512_H4,
	SHA512_H3, SHA512_H2, SHA512_H1, SHA512_H0 };
=======

/*
 * Due to the way the HW works, every double word in the SHA384 and SHA512
 * larval hashes must be stored in hi/lo order
 */
#define hilo(x)	upper_32_bits(x), lower_32_bits(x)
static const u32 cc_sha384_init[] = {
	hilo(SHA384_H7), hilo(SHA384_H6), hilo(SHA384_H5), hilo(SHA384_H4),
	hilo(SHA384_H3), hilo(SHA384_H2), hilo(SHA384_H1), hilo(SHA384_H0) };
static const u32 cc_sha512_init[] = {
	hilo(SHA512_H7), hilo(SHA512_H6), hilo(SHA512_H5), hilo(SHA512_H4),
	hilo(SHA512_H3), hilo(SHA512_H2), hilo(SHA512_H1), hilo(SHA512_H0) };

>>>>>>> 7d2a07b7
static const u32 cc_sm3_init[] = {
	SM3_IVH, SM3_IVG, SM3_IVF, SM3_IVE,
	SM3_IVD, SM3_IVC, SM3_IVB, SM3_IVA };

static void cc_setup_xcbc(struct ahash_request *areq, struct cc_hw_desc desc[],
			  unsigned int *seq_size);

static void cc_setup_cmac(struct ahash_request *areq, struct cc_hw_desc desc[],
			  unsigned int *seq_size);

static const void *cc_larval_digest(struct device *dev, u32 mode);

struct cc_hash_alg {
	struct list_head entry;
	int hash_mode;
	int hw_mode;
	int inter_digestsize;
	struct cc_drvdata *drvdata;
	struct ahash_alg ahash_alg;
};

struct hash_key_req_ctx {
	u32 keylen;
	dma_addr_t key_dma_addr;
	u8 *key;
};

/* hash per-session context */
struct cc_hash_ctx {
	struct cc_drvdata *drvdata;
	/* holds the origin digest; the digest after "setkey" if HMAC,*
	 * the initial digest if HASH.
	 */
	u8 digest_buff[CC_MAX_HASH_DIGEST_SIZE]  ____cacheline_aligned;
	u8 opad_tmp_keys_buff[CC_MAX_OPAD_KEYS_SIZE]  ____cacheline_aligned;

	dma_addr_t opad_tmp_keys_dma_addr  ____cacheline_aligned;
	dma_addr_t digest_buff_dma_addr;
	/* use for hmac with key large then mode block size */
	struct hash_key_req_ctx key_params;
	int hash_mode;
	int hw_mode;
	int inter_digestsize;
	unsigned int hash_len;
	struct completion setkey_comp;
	bool is_hmac;
};

static void cc_set_desc(struct ahash_req_ctx *areq_ctx, struct cc_hash_ctx *ctx,
			unsigned int flow_mode, struct cc_hw_desc desc[],
			bool is_not_last_data, unsigned int *seq_size);

static void cc_set_endianity(u32 mode, struct cc_hw_desc *desc)
{
	if (mode == DRV_HASH_MD5 || mode == DRV_HASH_SHA384 ||
	    mode == DRV_HASH_SHA512) {
		set_bytes_swap(desc, 1);
	} else {
		set_cipher_config0(desc, HASH_DIGEST_RESULT_LITTLE_ENDIAN);
	}
}

static int cc_map_result(struct device *dev, struct ahash_req_ctx *state,
			 unsigned int digestsize)
{
	state->digest_result_dma_addr =
		dma_map_single(dev, state->digest_result_buff,
			       digestsize, DMA_BIDIRECTIONAL);
	if (dma_mapping_error(dev, state->digest_result_dma_addr)) {
		dev_err(dev, "Mapping digest result buffer %u B for DMA failed\n",
			digestsize);
		return -ENOMEM;
	}
	dev_dbg(dev, "Mapped digest result buffer %u B at va=%pK to dma=%pad\n",
		digestsize, state->digest_result_buff,
		&state->digest_result_dma_addr);

	return 0;
}

static void cc_init_req(struct device *dev, struct ahash_req_ctx *state,
			struct cc_hash_ctx *ctx)
{
	bool is_hmac = ctx->is_hmac;

	memset(state, 0, sizeof(*state));

	if (is_hmac) {
		if (ctx->hw_mode != DRV_CIPHER_XCBC_MAC &&
		    ctx->hw_mode != DRV_CIPHER_CMAC) {
			dma_sync_single_for_cpu(dev, ctx->digest_buff_dma_addr,
						ctx->inter_digestsize,
						DMA_BIDIRECTIONAL);

			memcpy(state->digest_buff, ctx->digest_buff,
			       ctx->inter_digestsize);
			if (ctx->hash_mode == DRV_HASH_SHA512 ||
			    ctx->hash_mode == DRV_HASH_SHA384)
				memcpy(state->digest_bytes_len,
				       cc_digest_len_sha512_init,
				       ctx->hash_len);
			else
				memcpy(state->digest_bytes_len,
				       cc_digest_len_init,
				       ctx->hash_len);
		}

		if (ctx->hash_mode != DRV_HASH_NULL) {
			dma_sync_single_for_cpu(dev,
						ctx->opad_tmp_keys_dma_addr,
						ctx->inter_digestsize,
						DMA_BIDIRECTIONAL);
			memcpy(state->opad_digest_buff,
			       ctx->opad_tmp_keys_buff, ctx->inter_digestsize);
		}
	} else { /*hash*/
		/* Copy the initial digests if hash flow. */
		const void *larval = cc_larval_digest(dev, ctx->hash_mode);

		memcpy(state->digest_buff, larval, ctx->inter_digestsize);
	}
}

static int cc_map_req(struct device *dev, struct ahash_req_ctx *state,
		      struct cc_hash_ctx *ctx)
{
	bool is_hmac = ctx->is_hmac;

	state->digest_buff_dma_addr =
		dma_map_single(dev, state->digest_buff,
			       ctx->inter_digestsize, DMA_BIDIRECTIONAL);
	if (dma_mapping_error(dev, state->digest_buff_dma_addr)) {
		dev_err(dev, "Mapping digest len %d B at va=%pK for DMA failed\n",
			ctx->inter_digestsize, state->digest_buff);
		return -EINVAL;
	}
	dev_dbg(dev, "Mapped digest %d B at va=%pK to dma=%pad\n",
		ctx->inter_digestsize, state->digest_buff,
		&state->digest_buff_dma_addr);

	if (ctx->hw_mode != DRV_CIPHER_XCBC_MAC) {
		state->digest_bytes_len_dma_addr =
			dma_map_single(dev, state->digest_bytes_len,
				       HASH_MAX_LEN_SIZE, DMA_BIDIRECTIONAL);
		if (dma_mapping_error(dev, state->digest_bytes_len_dma_addr)) {
			dev_err(dev, "Mapping digest len %u B at va=%pK for DMA failed\n",
				HASH_MAX_LEN_SIZE, state->digest_bytes_len);
			goto unmap_digest_buf;
		}
		dev_dbg(dev, "Mapped digest len %u B at va=%pK to dma=%pad\n",
			HASH_MAX_LEN_SIZE, state->digest_bytes_len,
			&state->digest_bytes_len_dma_addr);
	}

	if (is_hmac && ctx->hash_mode != DRV_HASH_NULL) {
		state->opad_digest_dma_addr =
			dma_map_single(dev, state->opad_digest_buff,
				       ctx->inter_digestsize,
				       DMA_BIDIRECTIONAL);
		if (dma_mapping_error(dev, state->opad_digest_dma_addr)) {
			dev_err(dev, "Mapping opad digest %d B at va=%pK for DMA failed\n",
				ctx->inter_digestsize,
				state->opad_digest_buff);
			goto unmap_digest_len;
		}
		dev_dbg(dev, "Mapped opad digest %d B at va=%pK to dma=%pad\n",
			ctx->inter_digestsize, state->opad_digest_buff,
			&state->opad_digest_dma_addr);
	}

	return 0;

unmap_digest_len:
	if (state->digest_bytes_len_dma_addr) {
		dma_unmap_single(dev, state->digest_bytes_len_dma_addr,
				 HASH_MAX_LEN_SIZE, DMA_BIDIRECTIONAL);
		state->digest_bytes_len_dma_addr = 0;
	}
unmap_digest_buf:
	if (state->digest_buff_dma_addr) {
		dma_unmap_single(dev, state->digest_buff_dma_addr,
				 ctx->inter_digestsize, DMA_BIDIRECTIONAL);
		state->digest_buff_dma_addr = 0;
	}

	return -EINVAL;
}

static void cc_unmap_req(struct device *dev, struct ahash_req_ctx *state,
			 struct cc_hash_ctx *ctx)
{
	if (state->digest_buff_dma_addr) {
		dma_unmap_single(dev, state->digest_buff_dma_addr,
				 ctx->inter_digestsize, DMA_BIDIRECTIONAL);
		dev_dbg(dev, "Unmapped digest-buffer: digest_buff_dma_addr=%pad\n",
			&state->digest_buff_dma_addr);
		state->digest_buff_dma_addr = 0;
	}
	if (state->digest_bytes_len_dma_addr) {
		dma_unmap_single(dev, state->digest_bytes_len_dma_addr,
				 HASH_MAX_LEN_SIZE, DMA_BIDIRECTIONAL);
		dev_dbg(dev, "Unmapped digest-bytes-len buffer: digest_bytes_len_dma_addr=%pad\n",
			&state->digest_bytes_len_dma_addr);
		state->digest_bytes_len_dma_addr = 0;
	}
	if (state->opad_digest_dma_addr) {
		dma_unmap_single(dev, state->opad_digest_dma_addr,
				 ctx->inter_digestsize, DMA_BIDIRECTIONAL);
		dev_dbg(dev, "Unmapped opad-digest: opad_digest_dma_addr=%pad\n",
			&state->opad_digest_dma_addr);
		state->opad_digest_dma_addr = 0;
	}
}

static void cc_unmap_result(struct device *dev, struct ahash_req_ctx *state,
			    unsigned int digestsize, u8 *result)
{
	if (state->digest_result_dma_addr) {
		dma_unmap_single(dev, state->digest_result_dma_addr, digestsize,
				 DMA_BIDIRECTIONAL);
		dev_dbg(dev, "unmpa digest result buffer va (%pK) pa (%pad) len %u\n",
			state->digest_result_buff,
			&state->digest_result_dma_addr, digestsize);
		memcpy(result, state->digest_result_buff, digestsize);
	}
	state->digest_result_dma_addr = 0;
}

static void cc_update_complete(struct device *dev, void *cc_req, int err)
{
	struct ahash_request *req = (struct ahash_request *)cc_req;
	struct ahash_req_ctx *state = ahash_request_ctx(req);
	struct crypto_ahash *tfm = crypto_ahash_reqtfm(req);
	struct cc_hash_ctx *ctx = crypto_ahash_ctx(tfm);

	dev_dbg(dev, "req=%pK\n", req);

	if (err != -EINPROGRESS) {
		/* Not a BACKLOG notification */
		cc_unmap_hash_request(dev, state, req->src, false);
		cc_unmap_req(dev, state, ctx);
	}

	ahash_request_complete(req, err);
}

static void cc_digest_complete(struct device *dev, void *cc_req, int err)
{
	struct ahash_request *req = (struct ahash_request *)cc_req;
	struct ahash_req_ctx *state = ahash_request_ctx(req);
	struct crypto_ahash *tfm = crypto_ahash_reqtfm(req);
	struct cc_hash_ctx *ctx = crypto_ahash_ctx(tfm);
	u32 digestsize = crypto_ahash_digestsize(tfm);

	dev_dbg(dev, "req=%pK\n", req);

	if (err != -EINPROGRESS) {
		/* Not a BACKLOG notification */
		cc_unmap_hash_request(dev, state, req->src, false);
		cc_unmap_result(dev, state, digestsize, req->result);
		cc_unmap_req(dev, state, ctx);
	}

	ahash_request_complete(req, err);
}

static void cc_hash_complete(struct device *dev, void *cc_req, int err)
{
	struct ahash_request *req = (struct ahash_request *)cc_req;
	struct ahash_req_ctx *state = ahash_request_ctx(req);
	struct crypto_ahash *tfm = crypto_ahash_reqtfm(req);
	struct cc_hash_ctx *ctx = crypto_ahash_ctx(tfm);
	u32 digestsize = crypto_ahash_digestsize(tfm);

	dev_dbg(dev, "req=%pK\n", req);

	if (err != -EINPROGRESS) {
		/* Not a BACKLOG notification */
		cc_unmap_hash_request(dev, state, req->src, false);
		cc_unmap_result(dev, state, digestsize, req->result);
		cc_unmap_req(dev, state, ctx);
	}

	ahash_request_complete(req, err);
}

static int cc_fin_result(struct cc_hw_desc *desc, struct ahash_request *req,
			 int idx)
{
	struct ahash_req_ctx *state = ahash_request_ctx(req);
	struct crypto_ahash *tfm = crypto_ahash_reqtfm(req);
	struct cc_hash_ctx *ctx = crypto_ahash_ctx(tfm);
	u32 digestsize = crypto_ahash_digestsize(tfm);

	/* Get final MAC result */
	hw_desc_init(&desc[idx]);
	set_hash_cipher_mode(&desc[idx], ctx->hw_mode, ctx->hash_mode);
	set_dout_dlli(&desc[idx], state->digest_result_dma_addr, digestsize,
		      NS_BIT, 1);
	set_queue_last_ind(ctx->drvdata, &desc[idx]);
	set_flow_mode(&desc[idx], S_HASH_to_DOUT);
	set_setup_mode(&desc[idx], SETUP_WRITE_STATE0);
	set_cipher_config1(&desc[idx], HASH_PADDING_DISABLED);
	cc_set_endianity(ctx->hash_mode, &desc[idx]);
	idx++;

	return idx;
}

static int cc_fin_hmac(struct cc_hw_desc *desc, struct ahash_request *req,
		       int idx)
{
	struct ahash_req_ctx *state = ahash_request_ctx(req);
	struct crypto_ahash *tfm = crypto_ahash_reqtfm(req);
	struct cc_hash_ctx *ctx = crypto_ahash_ctx(tfm);
	u32 digestsize = crypto_ahash_digestsize(tfm);

	/* store the hash digest result in the context */
	hw_desc_init(&desc[idx]);
	set_cipher_mode(&desc[idx], ctx->hw_mode);
	set_dout_dlli(&desc[idx], state->digest_buff_dma_addr, digestsize,
		      NS_BIT, 0);
	set_flow_mode(&desc[idx], S_HASH_to_DOUT);
	cc_set_endianity(ctx->hash_mode, &desc[idx]);
	set_setup_mode(&desc[idx], SETUP_WRITE_STATE0);
	idx++;

	/* Loading hash opad xor key state */
	hw_desc_init(&desc[idx]);
	set_cipher_mode(&desc[idx], ctx->hw_mode);
	set_din_type(&desc[idx], DMA_DLLI, state->opad_digest_dma_addr,
		     ctx->inter_digestsize, NS_BIT);
	set_flow_mode(&desc[idx], S_DIN_to_HASH);
	set_setup_mode(&desc[idx], SETUP_LOAD_STATE0);
	idx++;

	/* Load the hash current length */
	hw_desc_init(&desc[idx]);
	set_cipher_mode(&desc[idx], ctx->hw_mode);
	set_din_sram(&desc[idx],
		     cc_digest_len_addr(ctx->drvdata, ctx->hash_mode),
		     ctx->hash_len);
	set_cipher_config1(&desc[idx], HASH_PADDING_ENABLED);
	set_flow_mode(&desc[idx], S_DIN_to_HASH);
	set_setup_mode(&desc[idx], SETUP_LOAD_KEY0);
	idx++;

	/* Memory Barrier: wait for IPAD/OPAD axi write to complete */
	hw_desc_init(&desc[idx]);
	set_din_no_dma(&desc[idx], 0, 0xfffff0);
	set_dout_no_dma(&desc[idx], 0, 0, 1);
	idx++;

	/* Perform HASH update */
	hw_desc_init(&desc[idx]);
	set_din_type(&desc[idx], DMA_DLLI, state->digest_buff_dma_addr,
		     digestsize, NS_BIT);
	set_flow_mode(&desc[idx], DIN_HASH);
	idx++;

	return idx;
}

static int cc_hash_digest(struct ahash_request *req)
{
	struct ahash_req_ctx *state = ahash_request_ctx(req);
	struct crypto_ahash *tfm = crypto_ahash_reqtfm(req);
	struct cc_hash_ctx *ctx = crypto_ahash_ctx(tfm);
	u32 digestsize = crypto_ahash_digestsize(tfm);
	struct scatterlist *src = req->src;
	unsigned int nbytes = req->nbytes;
	u8 *result = req->result;
	struct device *dev = drvdata_to_dev(ctx->drvdata);
	bool is_hmac = ctx->is_hmac;
	struct cc_crypto_req cc_req = {};
	struct cc_hw_desc desc[CC_MAX_HASH_SEQ_LEN];
	u32 larval_digest_addr;
	int idx = 0;
	int rc = 0;
	gfp_t flags = cc_gfp_flags(&req->base);

	dev_dbg(dev, "===== %s-digest (%d) ====\n", is_hmac ? "hmac" : "hash",
		nbytes);

	cc_init_req(dev, state, ctx);

	if (cc_map_req(dev, state, ctx)) {
		dev_err(dev, "map_ahash_source() failed\n");
		return -ENOMEM;
	}

	if (cc_map_result(dev, state, digestsize)) {
		dev_err(dev, "map_ahash_digest() failed\n");
		cc_unmap_req(dev, state, ctx);
		return -ENOMEM;
	}

	if (cc_map_hash_request_final(ctx->drvdata, state, src, nbytes, 1,
				      flags)) {
		dev_err(dev, "map_ahash_request_final() failed\n");
		cc_unmap_result(dev, state, digestsize, result);
		cc_unmap_req(dev, state, ctx);
		return -ENOMEM;
	}

	/* Setup request structure */
	cc_req.user_cb = cc_digest_complete;
	cc_req.user_arg = req;

	/* If HMAC then load hash IPAD xor key, if HASH then load initial
	 * digest
	 */
	hw_desc_init(&desc[idx]);
	set_hash_cipher_mode(&desc[idx], ctx->hw_mode, ctx->hash_mode);
	if (is_hmac) {
		set_din_type(&desc[idx], DMA_DLLI, state->digest_buff_dma_addr,
			     ctx->inter_digestsize, NS_BIT);
	} else {
		larval_digest_addr = cc_larval_digest_addr(ctx->drvdata,
							   ctx->hash_mode);
		set_din_sram(&desc[idx], larval_digest_addr,
			     ctx->inter_digestsize);
	}
	set_flow_mode(&desc[idx], S_DIN_to_HASH);
	set_setup_mode(&desc[idx], SETUP_LOAD_STATE0);
	idx++;

	/* Load the hash current length */
	hw_desc_init(&desc[idx]);
	set_hash_cipher_mode(&desc[idx], ctx->hw_mode, ctx->hash_mode);

	if (is_hmac) {
		set_din_type(&desc[idx], DMA_DLLI,
			     state->digest_bytes_len_dma_addr,
			     ctx->hash_len, NS_BIT);
	} else {
		set_din_const(&desc[idx], 0, ctx->hash_len);
		if (nbytes)
			set_cipher_config1(&desc[idx], HASH_PADDING_ENABLED);
		else
			set_cipher_do(&desc[idx], DO_PAD);
	}
	set_flow_mode(&desc[idx], S_DIN_to_HASH);
	set_setup_mode(&desc[idx], SETUP_LOAD_KEY0);
	idx++;

	cc_set_desc(state, ctx, DIN_HASH, desc, false, &idx);

	if (is_hmac) {
		/* HW last hash block padding (aka. "DO_PAD") */
		hw_desc_init(&desc[idx]);
		set_cipher_mode(&desc[idx], ctx->hw_mode);
		set_dout_dlli(&desc[idx], state->digest_buff_dma_addr,
			      ctx->hash_len, NS_BIT, 0);
		set_flow_mode(&desc[idx], S_HASH_to_DOUT);
		set_setup_mode(&desc[idx], SETUP_WRITE_STATE1);
		set_cipher_do(&desc[idx], DO_PAD);
		idx++;

		idx = cc_fin_hmac(desc, req, idx);
	}

	idx = cc_fin_result(desc, req, idx);

	rc = cc_send_request(ctx->drvdata, &cc_req, desc, idx, &req->base);
	if (rc != -EINPROGRESS && rc != -EBUSY) {
		dev_err(dev, "send_request() failed (rc=%d)\n", rc);
		cc_unmap_hash_request(dev, state, src, true);
		cc_unmap_result(dev, state, digestsize, result);
		cc_unmap_req(dev, state, ctx);
	}
	return rc;
}

static int cc_restore_hash(struct cc_hw_desc *desc, struct cc_hash_ctx *ctx,
			   struct ahash_req_ctx *state, unsigned int idx)
{
	/* Restore hash digest */
	hw_desc_init(&desc[idx]);
	set_hash_cipher_mode(&desc[idx], ctx->hw_mode, ctx->hash_mode);
	set_din_type(&desc[idx], DMA_DLLI, state->digest_buff_dma_addr,
		     ctx->inter_digestsize, NS_BIT);
	set_flow_mode(&desc[idx], S_DIN_to_HASH);
	set_setup_mode(&desc[idx], SETUP_LOAD_STATE0);
	idx++;

	/* Restore hash current length */
	hw_desc_init(&desc[idx]);
	set_hash_cipher_mode(&desc[idx], ctx->hw_mode, ctx->hash_mode);
	set_cipher_config1(&desc[idx], HASH_PADDING_DISABLED);
	set_din_type(&desc[idx], DMA_DLLI, state->digest_bytes_len_dma_addr,
		     ctx->hash_len, NS_BIT);
	set_flow_mode(&desc[idx], S_DIN_to_HASH);
	set_setup_mode(&desc[idx], SETUP_LOAD_KEY0);
	idx++;

	cc_set_desc(state, ctx, DIN_HASH, desc, false, &idx);

	return idx;
}

static int cc_hash_update(struct ahash_request *req)
{
	struct ahash_req_ctx *state = ahash_request_ctx(req);
	struct crypto_ahash *tfm = crypto_ahash_reqtfm(req);
	struct cc_hash_ctx *ctx = crypto_ahash_ctx(tfm);
	unsigned int block_size = crypto_tfm_alg_blocksize(&tfm->base);
	struct scatterlist *src = req->src;
	unsigned int nbytes = req->nbytes;
	struct device *dev = drvdata_to_dev(ctx->drvdata);
	struct cc_crypto_req cc_req = {};
	struct cc_hw_desc desc[CC_MAX_HASH_SEQ_LEN];
	u32 idx = 0;
	int rc;
	gfp_t flags = cc_gfp_flags(&req->base);

	dev_dbg(dev, "===== %s-update (%d) ====\n", ctx->is_hmac ?
		"hmac" : "hash", nbytes);

	if (nbytes == 0) {
		/* no real updates required */
		return 0;
	}

	rc = cc_map_hash_request_update(ctx->drvdata, state, src, nbytes,
					block_size, flags);
	if (rc) {
		if (rc == 1) {
			dev_dbg(dev, " data size not require HW update %x\n",
				nbytes);
			/* No hardware updates are required */
			return 0;
		}
		dev_err(dev, "map_ahash_request_update() failed\n");
		return -ENOMEM;
	}

	if (cc_map_req(dev, state, ctx)) {
		dev_err(dev, "map_ahash_source() failed\n");
		cc_unmap_hash_request(dev, state, src, true);
		return -EINVAL;
	}

	/* Setup request structure */
	cc_req.user_cb = cc_update_complete;
	cc_req.user_arg = req;

	idx = cc_restore_hash(desc, ctx, state, idx);

	/* store the hash digest result in context */
	hw_desc_init(&desc[idx]);
	set_hash_cipher_mode(&desc[idx], ctx->hw_mode, ctx->hash_mode);
	set_dout_dlli(&desc[idx], state->digest_buff_dma_addr,
		      ctx->inter_digestsize, NS_BIT, 0);
	set_flow_mode(&desc[idx], S_HASH_to_DOUT);
	set_setup_mode(&desc[idx], SETUP_WRITE_STATE0);
	idx++;

	/* store current hash length in context */
	hw_desc_init(&desc[idx]);
	set_hash_cipher_mode(&desc[idx], ctx->hw_mode, ctx->hash_mode);
	set_dout_dlli(&desc[idx], state->digest_bytes_len_dma_addr,
		      ctx->hash_len, NS_BIT, 1);
	set_queue_last_ind(ctx->drvdata, &desc[idx]);
	set_flow_mode(&desc[idx], S_HASH_to_DOUT);
	set_setup_mode(&desc[idx], SETUP_WRITE_STATE1);
	idx++;

	rc = cc_send_request(ctx->drvdata, &cc_req, desc, idx, &req->base);
	if (rc != -EINPROGRESS && rc != -EBUSY) {
		dev_err(dev, "send_request() failed (rc=%d)\n", rc);
		cc_unmap_hash_request(dev, state, src, true);
		cc_unmap_req(dev, state, ctx);
	}
	return rc;
}

static int cc_do_finup(struct ahash_request *req, bool update)
{
	struct ahash_req_ctx *state = ahash_request_ctx(req);
	struct crypto_ahash *tfm = crypto_ahash_reqtfm(req);
	struct cc_hash_ctx *ctx = crypto_ahash_ctx(tfm);
	u32 digestsize = crypto_ahash_digestsize(tfm);
	struct scatterlist *src = req->src;
	unsigned int nbytes = req->nbytes;
	u8 *result = req->result;
	struct device *dev = drvdata_to_dev(ctx->drvdata);
	bool is_hmac = ctx->is_hmac;
	struct cc_crypto_req cc_req = {};
	struct cc_hw_desc desc[CC_MAX_HASH_SEQ_LEN];
	unsigned int idx = 0;
	int rc;
	gfp_t flags = cc_gfp_flags(&req->base);

	dev_dbg(dev, "===== %s-%s (%d) ====\n", is_hmac ? "hmac" : "hash",
		update ? "finup" : "final", nbytes);

	if (cc_map_req(dev, state, ctx)) {
		dev_err(dev, "map_ahash_source() failed\n");
		return -EINVAL;
	}

	if (cc_map_hash_request_final(ctx->drvdata, state, src, nbytes, update,
				      flags)) {
		dev_err(dev, "map_ahash_request_final() failed\n");
		cc_unmap_req(dev, state, ctx);
		return -ENOMEM;
	}
	if (cc_map_result(dev, state, digestsize)) {
		dev_err(dev, "map_ahash_digest() failed\n");
		cc_unmap_hash_request(dev, state, src, true);
		cc_unmap_req(dev, state, ctx);
		return -ENOMEM;
	}

	/* Setup request structure */
	cc_req.user_cb = cc_hash_complete;
	cc_req.user_arg = req;

	idx = cc_restore_hash(desc, ctx, state, idx);

	/* Pad the hash */
	hw_desc_init(&desc[idx]);
	set_cipher_do(&desc[idx], DO_PAD);
	set_hash_cipher_mode(&desc[idx], ctx->hw_mode, ctx->hash_mode);
	set_dout_dlli(&desc[idx], state->digest_bytes_len_dma_addr,
		      ctx->hash_len, NS_BIT, 0);
	set_setup_mode(&desc[idx], SETUP_WRITE_STATE1);
	set_flow_mode(&desc[idx], S_HASH_to_DOUT);
	idx++;

	if (is_hmac)
		idx = cc_fin_hmac(desc, req, idx);

	idx = cc_fin_result(desc, req, idx);

	rc = cc_send_request(ctx->drvdata, &cc_req, desc, idx, &req->base);
	if (rc != -EINPROGRESS && rc != -EBUSY) {
		dev_err(dev, "send_request() failed (rc=%d)\n", rc);
		cc_unmap_hash_request(dev, state, src, true);
		cc_unmap_result(dev, state, digestsize, result);
		cc_unmap_req(dev, state, ctx);
	}
	return rc;
}

static int cc_hash_finup(struct ahash_request *req)
{
	return cc_do_finup(req, true);
}


static int cc_hash_final(struct ahash_request *req)
{
	return cc_do_finup(req, false);
}

static int cc_hash_init(struct ahash_request *req)
{
	struct ahash_req_ctx *state = ahash_request_ctx(req);
	struct crypto_ahash *tfm = crypto_ahash_reqtfm(req);
	struct cc_hash_ctx *ctx = crypto_ahash_ctx(tfm);
	struct device *dev = drvdata_to_dev(ctx->drvdata);

	dev_dbg(dev, "===== init (%d) ====\n", req->nbytes);

	cc_init_req(dev, state, ctx);

	return 0;
}

static int cc_hash_setkey(struct crypto_ahash *ahash, const u8 *key,
			  unsigned int keylen)
{
	unsigned int hmac_pad_const[2] = { HMAC_IPAD_CONST, HMAC_OPAD_CONST };
	struct cc_crypto_req cc_req = {};
	struct cc_hash_ctx *ctx = NULL;
	int blocksize = 0;
	int digestsize = 0;
	int i, idx = 0, rc = 0;
	struct cc_hw_desc desc[CC_MAX_HASH_SEQ_LEN];
	u32 larval_addr;
	struct device *dev;

	ctx = crypto_ahash_ctx(ahash);
	dev = drvdata_to_dev(ctx->drvdata);
	dev_dbg(dev, "start keylen: %d", keylen);

	blocksize = crypto_tfm_alg_blocksize(&ahash->base);
	digestsize = crypto_ahash_digestsize(ahash);

	larval_addr = cc_larval_digest_addr(ctx->drvdata, ctx->hash_mode);

	/* The keylen value distinguishes HASH in case keylen is ZERO bytes,
	 * any NON-ZERO value utilizes HMAC flow
	 */
	ctx->key_params.keylen = keylen;
	ctx->key_params.key_dma_addr = 0;
	ctx->is_hmac = true;
	ctx->key_params.key = NULL;

	if (keylen) {
		ctx->key_params.key = kmemdup(key, keylen, GFP_KERNEL);
		if (!ctx->key_params.key)
			return -ENOMEM;

		ctx->key_params.key_dma_addr =
			dma_map_single(dev, ctx->key_params.key, keylen,
				       DMA_TO_DEVICE);
		if (dma_mapping_error(dev, ctx->key_params.key_dma_addr)) {
			dev_err(dev, "Mapping key va=0x%p len=%u for DMA failed\n",
				ctx->key_params.key, keylen);
			kfree_sensitive(ctx->key_params.key);
			return -ENOMEM;
		}
		dev_dbg(dev, "mapping key-buffer: key_dma_addr=%pad keylen=%u\n",
			&ctx->key_params.key_dma_addr, ctx->key_params.keylen);

		if (keylen > blocksize) {
			/* Load hash initial state */
			hw_desc_init(&desc[idx]);
			set_cipher_mode(&desc[idx], ctx->hw_mode);
			set_din_sram(&desc[idx], larval_addr,
				     ctx->inter_digestsize);
			set_flow_mode(&desc[idx], S_DIN_to_HASH);
			set_setup_mode(&desc[idx], SETUP_LOAD_STATE0);
			idx++;

			/* Load the hash current length*/
			hw_desc_init(&desc[idx]);
			set_cipher_mode(&desc[idx], ctx->hw_mode);
			set_din_const(&desc[idx], 0, ctx->hash_len);
			set_cipher_config1(&desc[idx], HASH_PADDING_ENABLED);
			set_flow_mode(&desc[idx], S_DIN_to_HASH);
			set_setup_mode(&desc[idx], SETUP_LOAD_KEY0);
			idx++;

			hw_desc_init(&desc[idx]);
			set_din_type(&desc[idx], DMA_DLLI,
				     ctx->key_params.key_dma_addr, keylen,
				     NS_BIT);
			set_flow_mode(&desc[idx], DIN_HASH);
			idx++;

			/* Get hashed key */
			hw_desc_init(&desc[idx]);
			set_cipher_mode(&desc[idx], ctx->hw_mode);
			set_dout_dlli(&desc[idx], ctx->opad_tmp_keys_dma_addr,
				      digestsize, NS_BIT, 0);
			set_flow_mode(&desc[idx], S_HASH_to_DOUT);
			set_setup_mode(&desc[idx], SETUP_WRITE_STATE0);
			set_cipher_config1(&desc[idx], HASH_PADDING_DISABLED);
			cc_set_endianity(ctx->hash_mode, &desc[idx]);
			idx++;

			hw_desc_init(&desc[idx]);
			set_din_const(&desc[idx], 0, (blocksize - digestsize));
			set_flow_mode(&desc[idx], BYPASS);
			set_dout_dlli(&desc[idx],
				      (ctx->opad_tmp_keys_dma_addr +
				       digestsize),
				      (blocksize - digestsize), NS_BIT, 0);
			idx++;
		} else {
			hw_desc_init(&desc[idx]);
			set_din_type(&desc[idx], DMA_DLLI,
				     ctx->key_params.key_dma_addr, keylen,
				     NS_BIT);
			set_flow_mode(&desc[idx], BYPASS);
			set_dout_dlli(&desc[idx], ctx->opad_tmp_keys_dma_addr,
				      keylen, NS_BIT, 0);
			idx++;

			if ((blocksize - keylen)) {
				hw_desc_init(&desc[idx]);
				set_din_const(&desc[idx], 0,
					      (blocksize - keylen));
				set_flow_mode(&desc[idx], BYPASS);
				set_dout_dlli(&desc[idx],
					      (ctx->opad_tmp_keys_dma_addr +
					       keylen), (blocksize - keylen),
					      NS_BIT, 0);
				idx++;
			}
		}
	} else {
		hw_desc_init(&desc[idx]);
		set_din_const(&desc[idx], 0, blocksize);
		set_flow_mode(&desc[idx], BYPASS);
		set_dout_dlli(&desc[idx], (ctx->opad_tmp_keys_dma_addr),
			      blocksize, NS_BIT, 0);
		idx++;
	}

	rc = cc_send_sync_request(ctx->drvdata, &cc_req, desc, idx);
	if (rc) {
		dev_err(dev, "send_request() failed (rc=%d)\n", rc);
		goto out;
	}

	/* calc derived HMAC key */
	for (idx = 0, i = 0; i < 2; i++) {
		/* Load hash initial state */
		hw_desc_init(&desc[idx]);
		set_cipher_mode(&desc[idx], ctx->hw_mode);
		set_din_sram(&desc[idx], larval_addr, ctx->inter_digestsize);
		set_flow_mode(&desc[idx], S_DIN_to_HASH);
		set_setup_mode(&desc[idx], SETUP_LOAD_STATE0);
		idx++;

		/* Load the hash current length*/
		hw_desc_init(&desc[idx]);
		set_cipher_mode(&desc[idx], ctx->hw_mode);
		set_din_const(&desc[idx], 0, ctx->hash_len);
		set_flow_mode(&desc[idx], S_DIN_to_HASH);
		set_setup_mode(&desc[idx], SETUP_LOAD_KEY0);
		idx++;

		/* Prepare ipad key */
		hw_desc_init(&desc[idx]);
		set_xor_val(&desc[idx], hmac_pad_const[i]);
		set_cipher_mode(&desc[idx], ctx->hw_mode);
		set_flow_mode(&desc[idx], S_DIN_to_HASH);
		set_setup_mode(&desc[idx], SETUP_LOAD_STATE1);
		idx++;

		/* Perform HASH update */
		hw_desc_init(&desc[idx]);
		set_din_type(&desc[idx], DMA_DLLI, ctx->opad_tmp_keys_dma_addr,
			     blocksize, NS_BIT);
		set_cipher_mode(&desc[idx], ctx->hw_mode);
		set_xor_active(&desc[idx]);
		set_flow_mode(&desc[idx], DIN_HASH);
		idx++;

		/* Get the IPAD/OPAD xor key (Note, IPAD is the initial digest
		 * of the first HASH "update" state)
		 */
		hw_desc_init(&desc[idx]);
		set_cipher_mode(&desc[idx], ctx->hw_mode);
		if (i > 0) /* Not first iteration */
			set_dout_dlli(&desc[idx], ctx->opad_tmp_keys_dma_addr,
				      ctx->inter_digestsize, NS_BIT, 0);
		else /* First iteration */
			set_dout_dlli(&desc[idx], ctx->digest_buff_dma_addr,
				      ctx->inter_digestsize, NS_BIT, 0);
		set_flow_mode(&desc[idx], S_HASH_to_DOUT);
		set_setup_mode(&desc[idx], SETUP_WRITE_STATE0);
		idx++;
	}

	rc = cc_send_sync_request(ctx->drvdata, &cc_req, desc, idx);

out:
	if (ctx->key_params.key_dma_addr) {
		dma_unmap_single(dev, ctx->key_params.key_dma_addr,
				 ctx->key_params.keylen, DMA_TO_DEVICE);
		dev_dbg(dev, "Unmapped key-buffer: key_dma_addr=%pad keylen=%u\n",
			&ctx->key_params.key_dma_addr, ctx->key_params.keylen);
	}

	kfree_sensitive(ctx->key_params.key);

	return rc;
}

static int cc_xcbc_setkey(struct crypto_ahash *ahash,
			  const u8 *key, unsigned int keylen)
{
	struct cc_crypto_req cc_req = {};
	struct cc_hash_ctx *ctx = crypto_ahash_ctx(ahash);
	struct device *dev = drvdata_to_dev(ctx->drvdata);
	int rc = 0;
	unsigned int idx = 0;
	struct cc_hw_desc desc[CC_MAX_HASH_SEQ_LEN];

	dev_dbg(dev, "===== setkey (%d) ====\n", keylen);

	switch (keylen) {
	case AES_KEYSIZE_128:
	case AES_KEYSIZE_192:
	case AES_KEYSIZE_256:
		break;
	default:
		return -EINVAL;
	}

	ctx->key_params.keylen = keylen;

	ctx->key_params.key = kmemdup(key, keylen, GFP_KERNEL);
	if (!ctx->key_params.key)
		return -ENOMEM;

	ctx->key_params.key_dma_addr =
		dma_map_single(dev, ctx->key_params.key, keylen, DMA_TO_DEVICE);
	if (dma_mapping_error(dev, ctx->key_params.key_dma_addr)) {
		dev_err(dev, "Mapping key va=0x%p len=%u for DMA failed\n",
			key, keylen);
		kfree_sensitive(ctx->key_params.key);
		return -ENOMEM;
	}
	dev_dbg(dev, "mapping key-buffer: key_dma_addr=%pad keylen=%u\n",
		&ctx->key_params.key_dma_addr, ctx->key_params.keylen);

	ctx->is_hmac = true;
	/* 1. Load the AES key */
	hw_desc_init(&desc[idx]);
	set_din_type(&desc[idx], DMA_DLLI, ctx->key_params.key_dma_addr,
		     keylen, NS_BIT);
	set_cipher_mode(&desc[idx], DRV_CIPHER_ECB);
	set_cipher_config0(&desc[idx], DRV_CRYPTO_DIRECTION_ENCRYPT);
	set_key_size_aes(&desc[idx], keylen);
	set_flow_mode(&desc[idx], S_DIN_to_AES);
	set_setup_mode(&desc[idx], SETUP_LOAD_KEY0);
	idx++;

	hw_desc_init(&desc[idx]);
	set_din_const(&desc[idx], 0x01010101, CC_AES_128_BIT_KEY_SIZE);
	set_flow_mode(&desc[idx], DIN_AES_DOUT);
	set_dout_dlli(&desc[idx],
		      (ctx->opad_tmp_keys_dma_addr + XCBC_MAC_K1_OFFSET),
		      CC_AES_128_BIT_KEY_SIZE, NS_BIT, 0);
	idx++;

	hw_desc_init(&desc[idx]);
	set_din_const(&desc[idx], 0x02020202, CC_AES_128_BIT_KEY_SIZE);
	set_flow_mode(&desc[idx], DIN_AES_DOUT);
	set_dout_dlli(&desc[idx],
		      (ctx->opad_tmp_keys_dma_addr + XCBC_MAC_K2_OFFSET),
		      CC_AES_128_BIT_KEY_SIZE, NS_BIT, 0);
	idx++;

	hw_desc_init(&desc[idx]);
	set_din_const(&desc[idx], 0x03030303, CC_AES_128_BIT_KEY_SIZE);
	set_flow_mode(&desc[idx], DIN_AES_DOUT);
	set_dout_dlli(&desc[idx],
		      (ctx->opad_tmp_keys_dma_addr + XCBC_MAC_K3_OFFSET),
		      CC_AES_128_BIT_KEY_SIZE, NS_BIT, 0);
	idx++;

	rc = cc_send_sync_request(ctx->drvdata, &cc_req, desc, idx);

	dma_unmap_single(dev, ctx->key_params.key_dma_addr,
			 ctx->key_params.keylen, DMA_TO_DEVICE);
	dev_dbg(dev, "Unmapped key-buffer: key_dma_addr=%pad keylen=%u\n",
		&ctx->key_params.key_dma_addr, ctx->key_params.keylen);

	kfree_sensitive(ctx->key_params.key);

	return rc;
}

static int cc_cmac_setkey(struct crypto_ahash *ahash,
			  const u8 *key, unsigned int keylen)
{
	struct cc_hash_ctx *ctx = crypto_ahash_ctx(ahash);
	struct device *dev = drvdata_to_dev(ctx->drvdata);

	dev_dbg(dev, "===== setkey (%d) ====\n", keylen);

	ctx->is_hmac = true;

	switch (keylen) {
	case AES_KEYSIZE_128:
	case AES_KEYSIZE_192:
	case AES_KEYSIZE_256:
		break;
	default:
		return -EINVAL;
	}

	ctx->key_params.keylen = keylen;

	/* STAT_PHASE_1: Copy key to ctx */

	dma_sync_single_for_cpu(dev, ctx->opad_tmp_keys_dma_addr,
				keylen, DMA_TO_DEVICE);

	memcpy(ctx->opad_tmp_keys_buff, key, keylen);
	if (keylen == 24) {
		memset(ctx->opad_tmp_keys_buff + 24, 0,
		       CC_AES_KEY_SIZE_MAX - 24);
	}

	dma_sync_single_for_device(dev, ctx->opad_tmp_keys_dma_addr,
				   keylen, DMA_TO_DEVICE);

	ctx->key_params.keylen = keylen;

	return 0;
}

static void cc_free_ctx(struct cc_hash_ctx *ctx)
{
	struct device *dev = drvdata_to_dev(ctx->drvdata);

	if (ctx->digest_buff_dma_addr) {
		dma_unmap_single(dev, ctx->digest_buff_dma_addr,
				 sizeof(ctx->digest_buff), DMA_BIDIRECTIONAL);
		dev_dbg(dev, "Unmapped digest-buffer: digest_buff_dma_addr=%pad\n",
			&ctx->digest_buff_dma_addr);
		ctx->digest_buff_dma_addr = 0;
	}
	if (ctx->opad_tmp_keys_dma_addr) {
		dma_unmap_single(dev, ctx->opad_tmp_keys_dma_addr,
				 sizeof(ctx->opad_tmp_keys_buff),
				 DMA_BIDIRECTIONAL);
		dev_dbg(dev, "Unmapped opad-digest: opad_tmp_keys_dma_addr=%pad\n",
			&ctx->opad_tmp_keys_dma_addr);
		ctx->opad_tmp_keys_dma_addr = 0;
	}

	ctx->key_params.keylen = 0;
}

static int cc_alloc_ctx(struct cc_hash_ctx *ctx)
{
	struct device *dev = drvdata_to_dev(ctx->drvdata);

	ctx->key_params.keylen = 0;

	ctx->digest_buff_dma_addr =
		dma_map_single(dev, ctx->digest_buff, sizeof(ctx->digest_buff),
			       DMA_BIDIRECTIONAL);
	if (dma_mapping_error(dev, ctx->digest_buff_dma_addr)) {
		dev_err(dev, "Mapping digest len %zu B at va=%pK for DMA failed\n",
			sizeof(ctx->digest_buff), ctx->digest_buff);
		goto fail;
	}
	dev_dbg(dev, "Mapped digest %zu B at va=%pK to dma=%pad\n",
		sizeof(ctx->digest_buff), ctx->digest_buff,
		&ctx->digest_buff_dma_addr);

	ctx->opad_tmp_keys_dma_addr =
		dma_map_single(dev, ctx->opad_tmp_keys_buff,
			       sizeof(ctx->opad_tmp_keys_buff),
			       DMA_BIDIRECTIONAL);
	if (dma_mapping_error(dev, ctx->opad_tmp_keys_dma_addr)) {
		dev_err(dev, "Mapping opad digest %zu B at va=%pK for DMA failed\n",
			sizeof(ctx->opad_tmp_keys_buff),
			ctx->opad_tmp_keys_buff);
		goto fail;
	}
	dev_dbg(dev, "Mapped opad_tmp_keys %zu B at va=%pK to dma=%pad\n",
		sizeof(ctx->opad_tmp_keys_buff), ctx->opad_tmp_keys_buff,
		&ctx->opad_tmp_keys_dma_addr);

	ctx->is_hmac = false;
	return 0;

fail:
	cc_free_ctx(ctx);
	return -ENOMEM;
}

static int cc_get_hash_len(struct crypto_tfm *tfm)
{
	struct cc_hash_ctx *ctx = crypto_tfm_ctx(tfm);

	if (ctx->hash_mode == DRV_HASH_SM3)
		return CC_SM3_HASH_LEN_SIZE;
	else
		return cc_get_default_hash_len(ctx->drvdata);
}

static int cc_cra_init(struct crypto_tfm *tfm)
{
	struct cc_hash_ctx *ctx = crypto_tfm_ctx(tfm);
	struct hash_alg_common *hash_alg_common =
		container_of(tfm->__crt_alg, struct hash_alg_common, base);
	struct ahash_alg *ahash_alg =
		container_of(hash_alg_common, struct ahash_alg, halg);
	struct cc_hash_alg *cc_alg =
			container_of(ahash_alg, struct cc_hash_alg, ahash_alg);

	crypto_ahash_set_reqsize(__crypto_ahash_cast(tfm),
				 sizeof(struct ahash_req_ctx));

	ctx->hash_mode = cc_alg->hash_mode;
	ctx->hw_mode = cc_alg->hw_mode;
	ctx->inter_digestsize = cc_alg->inter_digestsize;
	ctx->drvdata = cc_alg->drvdata;
	ctx->hash_len = cc_get_hash_len(tfm);
	return cc_alloc_ctx(ctx);
}

static void cc_cra_exit(struct crypto_tfm *tfm)
{
	struct cc_hash_ctx *ctx = crypto_tfm_ctx(tfm);
	struct device *dev = drvdata_to_dev(ctx->drvdata);

	dev_dbg(dev, "cc_cra_exit");
	cc_free_ctx(ctx);
}

static int cc_mac_update(struct ahash_request *req)
{
	struct ahash_req_ctx *state = ahash_request_ctx(req);
	struct crypto_ahash *tfm = crypto_ahash_reqtfm(req);
	struct cc_hash_ctx *ctx = crypto_ahash_ctx(tfm);
	struct device *dev = drvdata_to_dev(ctx->drvdata);
	unsigned int block_size = crypto_tfm_alg_blocksize(&tfm->base);
	struct cc_crypto_req cc_req = {};
	struct cc_hw_desc desc[CC_MAX_HASH_SEQ_LEN];
	int rc;
	u32 idx = 0;
	gfp_t flags = cc_gfp_flags(&req->base);

	if (req->nbytes == 0) {
		/* no real updates required */
		return 0;
	}

	state->xcbc_count++;

	rc = cc_map_hash_request_update(ctx->drvdata, state, req->src,
					req->nbytes, block_size, flags);
	if (rc) {
		if (rc == 1) {
			dev_dbg(dev, " data size not require HW update %x\n",
				req->nbytes);
			/* No hardware updates are required */
			return 0;
		}
		dev_err(dev, "map_ahash_request_update() failed\n");
		return -ENOMEM;
	}

	if (cc_map_req(dev, state, ctx)) {
		dev_err(dev, "map_ahash_source() failed\n");
		return -EINVAL;
	}

	if (ctx->hw_mode == DRV_CIPHER_XCBC_MAC)
		cc_setup_xcbc(req, desc, &idx);
	else
		cc_setup_cmac(req, desc, &idx);

	cc_set_desc(state, ctx, DIN_AES_DOUT, desc, true, &idx);

	/* store the hash digest result in context */
	hw_desc_init(&desc[idx]);
	set_cipher_mode(&desc[idx], ctx->hw_mode);
	set_dout_dlli(&desc[idx], state->digest_buff_dma_addr,
		      ctx->inter_digestsize, NS_BIT, 1);
	set_queue_last_ind(ctx->drvdata, &desc[idx]);
	set_flow_mode(&desc[idx], S_AES_to_DOUT);
	set_setup_mode(&desc[idx], SETUP_WRITE_STATE0);
	idx++;

	/* Setup request structure */
	cc_req.user_cb = cc_update_complete;
	cc_req.user_arg = req;

	rc = cc_send_request(ctx->drvdata, &cc_req, desc, idx, &req->base);
	if (rc != -EINPROGRESS && rc != -EBUSY) {
		dev_err(dev, "send_request() failed (rc=%d)\n", rc);
		cc_unmap_hash_request(dev, state, req->src, true);
		cc_unmap_req(dev, state, ctx);
	}
	return rc;
}

static int cc_mac_final(struct ahash_request *req)
{
	struct ahash_req_ctx *state = ahash_request_ctx(req);
	struct crypto_ahash *tfm = crypto_ahash_reqtfm(req);
	struct cc_hash_ctx *ctx = crypto_ahash_ctx(tfm);
	struct device *dev = drvdata_to_dev(ctx->drvdata);
	struct cc_crypto_req cc_req = {};
	struct cc_hw_desc desc[CC_MAX_HASH_SEQ_LEN];
	int idx = 0;
	int rc = 0;
	u32 key_size, key_len;
	u32 digestsize = crypto_ahash_digestsize(tfm);
	gfp_t flags = cc_gfp_flags(&req->base);
	u32 rem_cnt = *cc_hash_buf_cnt(state);

	if (ctx->hw_mode == DRV_CIPHER_XCBC_MAC) {
		key_size = CC_AES_128_BIT_KEY_SIZE;
		key_len  = CC_AES_128_BIT_KEY_SIZE;
	} else {
		key_size = (ctx->key_params.keylen == 24) ? AES_MAX_KEY_SIZE :
			ctx->key_params.keylen;
		key_len =  ctx->key_params.keylen;
	}

	dev_dbg(dev, "===== final  xcbc reminder (%d) ====\n", rem_cnt);

	if (cc_map_req(dev, state, ctx)) {
		dev_err(dev, "map_ahash_source() failed\n");
		return -EINVAL;
	}

	if (cc_map_hash_request_final(ctx->drvdata, state, req->src,
				      req->nbytes, 0, flags)) {
		dev_err(dev, "map_ahash_request_final() failed\n");
		cc_unmap_req(dev, state, ctx);
		return -ENOMEM;
	}

	if (cc_map_result(dev, state, digestsize)) {
		dev_err(dev, "map_ahash_digest() failed\n");
		cc_unmap_hash_request(dev, state, req->src, true);
		cc_unmap_req(dev, state, ctx);
		return -ENOMEM;
	}

	/* Setup request structure */
	cc_req.user_cb = cc_hash_complete;
	cc_req.user_arg = req;

	if (state->xcbc_count && rem_cnt == 0) {
		/* Load key for ECB decryption */
		hw_desc_init(&desc[idx]);
		set_cipher_mode(&desc[idx], DRV_CIPHER_ECB);
		set_cipher_config0(&desc[idx], DRV_CRYPTO_DIRECTION_DECRYPT);
		set_din_type(&desc[idx], DMA_DLLI,
			     (ctx->opad_tmp_keys_dma_addr + XCBC_MAC_K1_OFFSET),
			     key_size, NS_BIT);
		set_key_size_aes(&desc[idx], key_len);
		set_flow_mode(&desc[idx], S_DIN_to_AES);
		set_setup_mode(&desc[idx], SETUP_LOAD_KEY0);
		idx++;

		/* Initiate decryption of block state to previous
		 * block_state-XOR-M[n]
		 */
		hw_desc_init(&desc[idx]);
		set_din_type(&desc[idx], DMA_DLLI, state->digest_buff_dma_addr,
			     CC_AES_BLOCK_SIZE, NS_BIT);
		set_dout_dlli(&desc[idx], state->digest_buff_dma_addr,
			      CC_AES_BLOCK_SIZE, NS_BIT, 0);
		set_flow_mode(&desc[idx], DIN_AES_DOUT);
		idx++;

		/* Memory Barrier: wait for axi write to complete */
		hw_desc_init(&desc[idx]);
		set_din_no_dma(&desc[idx], 0, 0xfffff0);
		set_dout_no_dma(&desc[idx], 0, 0, 1);
		idx++;
	}

	if (ctx->hw_mode == DRV_CIPHER_XCBC_MAC)
		cc_setup_xcbc(req, desc, &idx);
	else
		cc_setup_cmac(req, desc, &idx);

	if (state->xcbc_count == 0) {
		hw_desc_init(&desc[idx]);
		set_cipher_mode(&desc[idx], ctx->hw_mode);
		set_key_size_aes(&desc[idx], key_len);
		set_cmac_size0_mode(&desc[idx]);
		set_flow_mode(&desc[idx], S_DIN_to_AES);
		idx++;
	} else if (rem_cnt > 0) {
		cc_set_desc(state, ctx, DIN_AES_DOUT, desc, false, &idx);
	} else {
		hw_desc_init(&desc[idx]);
		set_din_const(&desc[idx], 0x00, CC_AES_BLOCK_SIZE);
		set_flow_mode(&desc[idx], DIN_AES_DOUT);
		idx++;
	}

	/* Get final MAC result */
	hw_desc_init(&desc[idx]);
	set_dout_dlli(&desc[idx], state->digest_result_dma_addr,
		      digestsize, NS_BIT, 1);
	set_queue_last_ind(ctx->drvdata, &desc[idx]);
	set_flow_mode(&desc[idx], S_AES_to_DOUT);
	set_setup_mode(&desc[idx], SETUP_WRITE_STATE0);
	set_cipher_mode(&desc[idx], ctx->hw_mode);
	idx++;

	rc = cc_send_request(ctx->drvdata, &cc_req, desc, idx, &req->base);
	if (rc != -EINPROGRESS && rc != -EBUSY) {
		dev_err(dev, "send_request() failed (rc=%d)\n", rc);
		cc_unmap_hash_request(dev, state, req->src, true);
		cc_unmap_result(dev, state, digestsize, req->result);
		cc_unmap_req(dev, state, ctx);
	}
	return rc;
}

static int cc_mac_finup(struct ahash_request *req)
{
	struct ahash_req_ctx *state = ahash_request_ctx(req);
	struct crypto_ahash *tfm = crypto_ahash_reqtfm(req);
	struct cc_hash_ctx *ctx = crypto_ahash_ctx(tfm);
	struct device *dev = drvdata_to_dev(ctx->drvdata);
	struct cc_crypto_req cc_req = {};
	struct cc_hw_desc desc[CC_MAX_HASH_SEQ_LEN];
	int idx = 0;
	int rc = 0;
	u32 key_len = 0;
	u32 digestsize = crypto_ahash_digestsize(tfm);
	gfp_t flags = cc_gfp_flags(&req->base);

	dev_dbg(dev, "===== finup xcbc(%d) ====\n", req->nbytes);
	if (state->xcbc_count > 0 && req->nbytes == 0) {
		dev_dbg(dev, "No data to update. Call to fdx_mac_final\n");
		return cc_mac_final(req);
	}

	if (cc_map_req(dev, state, ctx)) {
		dev_err(dev, "map_ahash_source() failed\n");
		return -EINVAL;
	}

	if (cc_map_hash_request_final(ctx->drvdata, state, req->src,
				      req->nbytes, 1, flags)) {
		dev_err(dev, "map_ahash_request_final() failed\n");
		cc_unmap_req(dev, state, ctx);
		return -ENOMEM;
	}
	if (cc_map_result(dev, state, digestsize)) {
		dev_err(dev, "map_ahash_digest() failed\n");
		cc_unmap_hash_request(dev, state, req->src, true);
		cc_unmap_req(dev, state, ctx);
		return -ENOMEM;
	}

	/* Setup request structure */
	cc_req.user_cb = cc_hash_complete;
	cc_req.user_arg = req;

	if (ctx->hw_mode == DRV_CIPHER_XCBC_MAC) {
		key_len = CC_AES_128_BIT_KEY_SIZE;
		cc_setup_xcbc(req, desc, &idx);
	} else {
		key_len = ctx->key_params.keylen;
		cc_setup_cmac(req, desc, &idx);
	}

	if (req->nbytes == 0) {
		hw_desc_init(&desc[idx]);
		set_cipher_mode(&desc[idx], ctx->hw_mode);
		set_key_size_aes(&desc[idx], key_len);
		set_cmac_size0_mode(&desc[idx]);
		set_flow_mode(&desc[idx], S_DIN_to_AES);
		idx++;
	} else {
		cc_set_desc(state, ctx, DIN_AES_DOUT, desc, false, &idx);
	}

	/* Get final MAC result */
	hw_desc_init(&desc[idx]);
	set_dout_dlli(&desc[idx], state->digest_result_dma_addr,
		      digestsize, NS_BIT, 1);
	set_queue_last_ind(ctx->drvdata, &desc[idx]);
	set_flow_mode(&desc[idx], S_AES_to_DOUT);
	set_setup_mode(&desc[idx], SETUP_WRITE_STATE0);
	set_cipher_mode(&desc[idx], ctx->hw_mode);
	idx++;

	rc = cc_send_request(ctx->drvdata, &cc_req, desc, idx, &req->base);
	if (rc != -EINPROGRESS && rc != -EBUSY) {
		dev_err(dev, "send_request() failed (rc=%d)\n", rc);
		cc_unmap_hash_request(dev, state, req->src, true);
		cc_unmap_result(dev, state, digestsize, req->result);
		cc_unmap_req(dev, state, ctx);
	}
	return rc;
}

static int cc_mac_digest(struct ahash_request *req)
{
	struct ahash_req_ctx *state = ahash_request_ctx(req);
	struct crypto_ahash *tfm = crypto_ahash_reqtfm(req);
	struct cc_hash_ctx *ctx = crypto_ahash_ctx(tfm);
	struct device *dev = drvdata_to_dev(ctx->drvdata);
	u32 digestsize = crypto_ahash_digestsize(tfm);
	struct cc_crypto_req cc_req = {};
	struct cc_hw_desc desc[CC_MAX_HASH_SEQ_LEN];
	u32 key_len;
	unsigned int idx = 0;
	int rc;
	gfp_t flags = cc_gfp_flags(&req->base);

	dev_dbg(dev, "===== -digest mac (%d) ====\n",  req->nbytes);

	cc_init_req(dev, state, ctx);

	if (cc_map_req(dev, state, ctx)) {
		dev_err(dev, "map_ahash_source() failed\n");
		return -ENOMEM;
	}
	if (cc_map_result(dev, state, digestsize)) {
		dev_err(dev, "map_ahash_digest() failed\n");
		cc_unmap_req(dev, state, ctx);
		return -ENOMEM;
	}

	if (cc_map_hash_request_final(ctx->drvdata, state, req->src,
				      req->nbytes, 1, flags)) {
		dev_err(dev, "map_ahash_request_final() failed\n");
		cc_unmap_req(dev, state, ctx);
		return -ENOMEM;
	}

	/* Setup request structure */
	cc_req.user_cb = cc_digest_complete;
	cc_req.user_arg = req;

	if (ctx->hw_mode == DRV_CIPHER_XCBC_MAC) {
		key_len = CC_AES_128_BIT_KEY_SIZE;
		cc_setup_xcbc(req, desc, &idx);
	} else {
		key_len = ctx->key_params.keylen;
		cc_setup_cmac(req, desc, &idx);
	}

	if (req->nbytes == 0) {
		hw_desc_init(&desc[idx]);
		set_cipher_mode(&desc[idx], ctx->hw_mode);
		set_key_size_aes(&desc[idx], key_len);
		set_cmac_size0_mode(&desc[idx]);
		set_flow_mode(&desc[idx], S_DIN_to_AES);
		idx++;
	} else {
		cc_set_desc(state, ctx, DIN_AES_DOUT, desc, false, &idx);
	}

	/* Get final MAC result */
	hw_desc_init(&desc[idx]);
	set_dout_dlli(&desc[idx], state->digest_result_dma_addr,
		      CC_AES_BLOCK_SIZE, NS_BIT, 1);
	set_queue_last_ind(ctx->drvdata, &desc[idx]);
	set_flow_mode(&desc[idx], S_AES_to_DOUT);
	set_setup_mode(&desc[idx], SETUP_WRITE_STATE0);
	set_cipher_config0(&desc[idx], DESC_DIRECTION_ENCRYPT_ENCRYPT);
	set_cipher_mode(&desc[idx], ctx->hw_mode);
	idx++;

	rc = cc_send_request(ctx->drvdata, &cc_req, desc, idx, &req->base);
	if (rc != -EINPROGRESS && rc != -EBUSY) {
		dev_err(dev, "send_request() failed (rc=%d)\n", rc);
		cc_unmap_hash_request(dev, state, req->src, true);
		cc_unmap_result(dev, state, digestsize, req->result);
		cc_unmap_req(dev, state, ctx);
	}
	return rc;
}

static int cc_hash_export(struct ahash_request *req, void *out)
{
	struct crypto_ahash *ahash = crypto_ahash_reqtfm(req);
	struct cc_hash_ctx *ctx = crypto_ahash_ctx(ahash);
	struct ahash_req_ctx *state = ahash_request_ctx(req);
	u8 *curr_buff = cc_hash_buf(state);
	u32 curr_buff_cnt = *cc_hash_buf_cnt(state);
	const u32 tmp = CC_EXPORT_MAGIC;

	memcpy(out, &tmp, sizeof(u32));
	out += sizeof(u32);

	memcpy(out, state->digest_buff, ctx->inter_digestsize);
	out += ctx->inter_digestsize;

	memcpy(out, state->digest_bytes_len, ctx->hash_len);
	out += ctx->hash_len;

	memcpy(out, &curr_buff_cnt, sizeof(u32));
	out += sizeof(u32);

	memcpy(out, curr_buff, curr_buff_cnt);

	return 0;
}

static int cc_hash_import(struct ahash_request *req, const void *in)
{
	struct crypto_ahash *ahash = crypto_ahash_reqtfm(req);
	struct cc_hash_ctx *ctx = crypto_ahash_ctx(ahash);
	struct device *dev = drvdata_to_dev(ctx->drvdata);
	struct ahash_req_ctx *state = ahash_request_ctx(req);
	u32 tmp;

	memcpy(&tmp, in, sizeof(u32));
	if (tmp != CC_EXPORT_MAGIC)
		return -EINVAL;
	in += sizeof(u32);

	cc_init_req(dev, state, ctx);

	memcpy(state->digest_buff, in, ctx->inter_digestsize);
	in += ctx->inter_digestsize;

	memcpy(state->digest_bytes_len, in, ctx->hash_len);
	in += ctx->hash_len;

	/* Sanity check the data as much as possible */
	memcpy(&tmp, in, sizeof(u32));
	if (tmp > CC_MAX_HASH_BLCK_SIZE)
		return -EINVAL;
	in += sizeof(u32);

	state->buf_cnt[0] = tmp;
	memcpy(state->buffers[0], in, tmp);

	return 0;
}

struct cc_hash_template {
	char name[CRYPTO_MAX_ALG_NAME];
	char driver_name[CRYPTO_MAX_ALG_NAME];
	char mac_name[CRYPTO_MAX_ALG_NAME];
	char mac_driver_name[CRYPTO_MAX_ALG_NAME];
	unsigned int blocksize;
	bool is_mac;
	bool synchronize;
	struct ahash_alg template_ahash;
	int hash_mode;
	int hw_mode;
	int inter_digestsize;
	struct cc_drvdata *drvdata;
	u32 min_hw_rev;
	enum cc_std_body std_body;
};

#define CC_STATE_SIZE(_x) \
	((_x) + HASH_MAX_LEN_SIZE + CC_MAX_HASH_BLCK_SIZE + (2 * sizeof(u32)))

/* hash descriptors */
static struct cc_hash_template driver_hash[] = {
	//Asynchronize hash template
	{
		.name = "sha1",
		.driver_name = "sha1-ccree",
		.mac_name = "hmac(sha1)",
		.mac_driver_name = "hmac-sha1-ccree",
		.blocksize = SHA1_BLOCK_SIZE,
		.is_mac = true,
		.synchronize = false,
		.template_ahash = {
			.init = cc_hash_init,
			.update = cc_hash_update,
			.final = cc_hash_final,
			.finup = cc_hash_finup,
			.digest = cc_hash_digest,
			.export = cc_hash_export,
			.import = cc_hash_import,
			.setkey = cc_hash_setkey,
			.halg = {
				.digestsize = SHA1_DIGEST_SIZE,
				.statesize = CC_STATE_SIZE(SHA1_DIGEST_SIZE),
			},
		},
		.hash_mode = DRV_HASH_SHA1,
		.hw_mode = DRV_HASH_HW_SHA1,
		.inter_digestsize = SHA1_DIGEST_SIZE,
		.min_hw_rev = CC_HW_REV_630,
		.std_body = CC_STD_NIST,
	},
	{
		.name = "sha256",
		.driver_name = "sha256-ccree",
		.mac_name = "hmac(sha256)",
		.mac_driver_name = "hmac-sha256-ccree",
		.blocksize = SHA256_BLOCK_SIZE,
		.is_mac = true,
		.template_ahash = {
			.init = cc_hash_init,
			.update = cc_hash_update,
			.final = cc_hash_final,
			.finup = cc_hash_finup,
			.digest = cc_hash_digest,
			.export = cc_hash_export,
			.import = cc_hash_import,
			.setkey = cc_hash_setkey,
			.halg = {
				.digestsize = SHA256_DIGEST_SIZE,
				.statesize = CC_STATE_SIZE(SHA256_DIGEST_SIZE)
			},
		},
		.hash_mode = DRV_HASH_SHA256,
		.hw_mode = DRV_HASH_HW_SHA256,
		.inter_digestsize = SHA256_DIGEST_SIZE,
		.min_hw_rev = CC_HW_REV_630,
		.std_body = CC_STD_NIST,
	},
	{
		.name = "sha224",
		.driver_name = "sha224-ccree",
		.mac_name = "hmac(sha224)",
		.mac_driver_name = "hmac-sha224-ccree",
		.blocksize = SHA224_BLOCK_SIZE,
		.is_mac = true,
		.template_ahash = {
			.init = cc_hash_init,
			.update = cc_hash_update,
			.final = cc_hash_final,
			.finup = cc_hash_finup,
			.digest = cc_hash_digest,
			.export = cc_hash_export,
			.import = cc_hash_import,
			.setkey = cc_hash_setkey,
			.halg = {
				.digestsize = SHA224_DIGEST_SIZE,
				.statesize = CC_STATE_SIZE(SHA256_DIGEST_SIZE),
			},
		},
		.hash_mode = DRV_HASH_SHA224,
		.hw_mode = DRV_HASH_HW_SHA256,
		.inter_digestsize = SHA256_DIGEST_SIZE,
		.min_hw_rev = CC_HW_REV_630,
		.std_body = CC_STD_NIST,
	},
	{
		.name = "sha384",
		.driver_name = "sha384-ccree",
		.mac_name = "hmac(sha384)",
		.mac_driver_name = "hmac-sha384-ccree",
		.blocksize = SHA384_BLOCK_SIZE,
		.is_mac = true,
		.template_ahash = {
			.init = cc_hash_init,
			.update = cc_hash_update,
			.final = cc_hash_final,
			.finup = cc_hash_finup,
			.digest = cc_hash_digest,
			.export = cc_hash_export,
			.import = cc_hash_import,
			.setkey = cc_hash_setkey,
			.halg = {
				.digestsize = SHA384_DIGEST_SIZE,
				.statesize = CC_STATE_SIZE(SHA512_DIGEST_SIZE),
			},
		},
		.hash_mode = DRV_HASH_SHA384,
		.hw_mode = DRV_HASH_HW_SHA512,
		.inter_digestsize = SHA512_DIGEST_SIZE,
		.min_hw_rev = CC_HW_REV_712,
		.std_body = CC_STD_NIST,
	},
	{
		.name = "sha512",
		.driver_name = "sha512-ccree",
		.mac_name = "hmac(sha512)",
		.mac_driver_name = "hmac-sha512-ccree",
		.blocksize = SHA512_BLOCK_SIZE,
		.is_mac = true,
		.template_ahash = {
			.init = cc_hash_init,
			.update = cc_hash_update,
			.final = cc_hash_final,
			.finup = cc_hash_finup,
			.digest = cc_hash_digest,
			.export = cc_hash_export,
			.import = cc_hash_import,
			.setkey = cc_hash_setkey,
			.halg = {
				.digestsize = SHA512_DIGEST_SIZE,
				.statesize = CC_STATE_SIZE(SHA512_DIGEST_SIZE),
			},
		},
		.hash_mode = DRV_HASH_SHA512,
		.hw_mode = DRV_HASH_HW_SHA512,
		.inter_digestsize = SHA512_DIGEST_SIZE,
		.min_hw_rev = CC_HW_REV_712,
		.std_body = CC_STD_NIST,
	},
	{
		.name = "md5",
		.driver_name = "md5-ccree",
		.mac_name = "hmac(md5)",
		.mac_driver_name = "hmac-md5-ccree",
		.blocksize = MD5_HMAC_BLOCK_SIZE,
		.is_mac = true,
		.template_ahash = {
			.init = cc_hash_init,
			.update = cc_hash_update,
			.final = cc_hash_final,
			.finup = cc_hash_finup,
			.digest = cc_hash_digest,
			.export = cc_hash_export,
			.import = cc_hash_import,
			.setkey = cc_hash_setkey,
			.halg = {
				.digestsize = MD5_DIGEST_SIZE,
				.statesize = CC_STATE_SIZE(MD5_DIGEST_SIZE),
			},
		},
		.hash_mode = DRV_HASH_MD5,
		.hw_mode = DRV_HASH_HW_MD5,
		.inter_digestsize = MD5_DIGEST_SIZE,
		.min_hw_rev = CC_HW_REV_630,
		.std_body = CC_STD_NIST,
	},
	{
		.name = "sm3",
		.driver_name = "sm3-ccree",
		.blocksize = SM3_BLOCK_SIZE,
		.is_mac = false,
		.template_ahash = {
			.init = cc_hash_init,
			.update = cc_hash_update,
			.final = cc_hash_final,
			.finup = cc_hash_finup,
			.digest = cc_hash_digest,
			.export = cc_hash_export,
			.import = cc_hash_import,
			.setkey = cc_hash_setkey,
			.halg = {
				.digestsize = SM3_DIGEST_SIZE,
				.statesize = CC_STATE_SIZE(SM3_DIGEST_SIZE),
			},
		},
		.hash_mode = DRV_HASH_SM3,
		.hw_mode = DRV_HASH_HW_SM3,
		.inter_digestsize = SM3_DIGEST_SIZE,
		.min_hw_rev = CC_HW_REV_713,
		.std_body = CC_STD_OSCCA,
	},
	{
		.mac_name = "xcbc(aes)",
		.mac_driver_name = "xcbc-aes-ccree",
		.blocksize = AES_BLOCK_SIZE,
		.is_mac = true,
		.template_ahash = {
			.init = cc_hash_init,
			.update = cc_mac_update,
			.final = cc_mac_final,
			.finup = cc_mac_finup,
			.digest = cc_mac_digest,
			.setkey = cc_xcbc_setkey,
			.export = cc_hash_export,
			.import = cc_hash_import,
			.halg = {
				.digestsize = AES_BLOCK_SIZE,
				.statesize = CC_STATE_SIZE(AES_BLOCK_SIZE),
			},
		},
		.hash_mode = DRV_HASH_NULL,
		.hw_mode = DRV_CIPHER_XCBC_MAC,
		.inter_digestsize = AES_BLOCK_SIZE,
		.min_hw_rev = CC_HW_REV_630,
		.std_body = CC_STD_NIST,
	},
	{
		.mac_name = "cmac(aes)",
		.mac_driver_name = "cmac-aes-ccree",
		.blocksize = AES_BLOCK_SIZE,
		.is_mac = true,
		.template_ahash = {
			.init = cc_hash_init,
			.update = cc_mac_update,
			.final = cc_mac_final,
			.finup = cc_mac_finup,
			.digest = cc_mac_digest,
			.setkey = cc_cmac_setkey,
			.export = cc_hash_export,
			.import = cc_hash_import,
			.halg = {
				.digestsize = AES_BLOCK_SIZE,
				.statesize = CC_STATE_SIZE(AES_BLOCK_SIZE),
			},
		},
		.hash_mode = DRV_HASH_NULL,
		.hw_mode = DRV_CIPHER_CMAC,
		.inter_digestsize = AES_BLOCK_SIZE,
		.min_hw_rev = CC_HW_REV_630,
		.std_body = CC_STD_NIST,
	},
};

static struct cc_hash_alg *cc_alloc_hash_alg(struct cc_hash_template *template,
					     struct device *dev, bool keyed)
{
	struct cc_hash_alg *t_crypto_alg;
	struct crypto_alg *alg;
	struct ahash_alg *halg;

	t_crypto_alg = devm_kzalloc(dev, sizeof(*t_crypto_alg), GFP_KERNEL);
	if (!t_crypto_alg)
		return ERR_PTR(-ENOMEM);

	t_crypto_alg->ahash_alg = template->template_ahash;
	halg = &t_crypto_alg->ahash_alg;
	alg = &halg->halg.base;

	if (keyed) {
		snprintf(alg->cra_name, CRYPTO_MAX_ALG_NAME, "%s",
			 template->mac_name);
		snprintf(alg->cra_driver_name, CRYPTO_MAX_ALG_NAME, "%s",
			 template->mac_driver_name);
	} else {
		halg->setkey = NULL;
		snprintf(alg->cra_name, CRYPTO_MAX_ALG_NAME, "%s",
			 template->name);
		snprintf(alg->cra_driver_name, CRYPTO_MAX_ALG_NAME, "%s",
			 template->driver_name);
	}
	alg->cra_module = THIS_MODULE;
	alg->cra_ctxsize = sizeof(struct cc_hash_ctx);
	alg->cra_priority = CC_CRA_PRIO;
	alg->cra_blocksize = template->blocksize;
	alg->cra_alignmask = 0;
	alg->cra_exit = cc_cra_exit;

	alg->cra_init = cc_cra_init;
	alg->cra_flags = CRYPTO_ALG_ASYNC | CRYPTO_ALG_KERN_DRIVER_ONLY;

	t_crypto_alg->hash_mode = template->hash_mode;
	t_crypto_alg->hw_mode = template->hw_mode;
	t_crypto_alg->inter_digestsize = template->inter_digestsize;

	return t_crypto_alg;
}

static int cc_init_copy_sram(struct cc_drvdata *drvdata, const u32 *data,
			     unsigned int size, u32 *sram_buff_ofs)
{
	struct cc_hw_desc larval_seq[CC_DIGEST_SIZE_MAX / sizeof(u32)];
	unsigned int larval_seq_len = 0;
	int rc;

	cc_set_sram_desc(data, *sram_buff_ofs, size / sizeof(*data),
			 larval_seq, &larval_seq_len);
	rc = send_request_init(drvdata, larval_seq, larval_seq_len);
	if (rc)
		return rc;

	*sram_buff_ofs += size;
	return 0;
}

int cc_init_hash_sram(struct cc_drvdata *drvdata)
{
	struct cc_hash_handle *hash_handle = drvdata->hash_handle;
	u32 sram_buff_ofs = hash_handle->digest_len_sram_addr;
	bool large_sha_supported = (drvdata->hw_rev >= CC_HW_REV_712);
	bool sm3_supported = (drvdata->hw_rev >= CC_HW_REV_713);
	int rc = 0;

	/* Copy-to-sram digest-len */
<<<<<<< HEAD
	cc_set_sram_desc(cc_digest_len_init, sram_buff_ofs,
			 ARRAY_SIZE(cc_digest_len_init), larval_seq,
			 &larval_seq_len);
	rc = send_request_init(drvdata, larval_seq, larval_seq_len);
	if (rc)
		goto init_digest_const_err;

	sram_buff_ofs += sizeof(cc_digest_len_init);
	larval_seq_len = 0;

	if (large_sha_supported) {
		/* Copy-to-sram digest-len for sha384/512 */
		cc_set_sram_desc(cc_digest_len_sha512_init, sram_buff_ofs,
				 ARRAY_SIZE(cc_digest_len_sha512_init),
				 larval_seq, &larval_seq_len);
		rc = send_request_init(drvdata, larval_seq, larval_seq_len);
		if (rc)
			goto init_digest_const_err;

		sram_buff_ofs += sizeof(cc_digest_len_sha512_init);
		larval_seq_len = 0;
=======
	rc = cc_init_copy_sram(drvdata, cc_digest_len_init,
			       sizeof(cc_digest_len_init), &sram_buff_ofs);
	if (rc)
		goto init_digest_const_err;

	if (large_sha_supported) {
		/* Copy-to-sram digest-len for sha384/512 */
		rc = cc_init_copy_sram(drvdata, cc_digest_len_sha512_init,
				       sizeof(cc_digest_len_sha512_init),
				       &sram_buff_ofs);
		if (rc)
			goto init_digest_const_err;
>>>>>>> 7d2a07b7
	}

	/* The initial digests offset */
	hash_handle->larval_digest_sram_addr = sram_buff_ofs;

	/* Copy-to-sram initial SHA* digests */
<<<<<<< HEAD
	cc_set_sram_desc(cc_md5_init, sram_buff_ofs, ARRAY_SIZE(cc_md5_init),
			 larval_seq, &larval_seq_len);
	rc = send_request_init(drvdata, larval_seq, larval_seq_len);
	if (rc)
		goto init_digest_const_err;
	sram_buff_ofs += sizeof(cc_md5_init);
	larval_seq_len = 0;

	cc_set_sram_desc(cc_sha1_init, sram_buff_ofs,
			 ARRAY_SIZE(cc_sha1_init), larval_seq,
			 &larval_seq_len);
	rc = send_request_init(drvdata, larval_seq, larval_seq_len);
	if (rc)
		goto init_digest_const_err;
	sram_buff_ofs += sizeof(cc_sha1_init);
	larval_seq_len = 0;

	cc_set_sram_desc(cc_sha224_init, sram_buff_ofs,
			 ARRAY_SIZE(cc_sha224_init), larval_seq,
			 &larval_seq_len);
	rc = send_request_init(drvdata, larval_seq, larval_seq_len);
	if (rc)
		goto init_digest_const_err;
	sram_buff_ofs += sizeof(cc_sha224_init);
	larval_seq_len = 0;

	cc_set_sram_desc(cc_sha256_init, sram_buff_ofs,
			 ARRAY_SIZE(cc_sha256_init), larval_seq,
			 &larval_seq_len);
	rc = send_request_init(drvdata, larval_seq, larval_seq_len);
	if (rc)
		goto init_digest_const_err;
	sram_buff_ofs += sizeof(cc_sha256_init);
	larval_seq_len = 0;

	if (sm3_supported) {
		cc_set_sram_desc(cc_sm3_init, sram_buff_ofs,
				 ARRAY_SIZE(cc_sm3_init), larval_seq,
				 &larval_seq_len);
		rc = send_request_init(drvdata, larval_seq, larval_seq_len);
		if (rc)
			goto init_digest_const_err;
		sram_buff_ofs += sizeof(cc_sm3_init);
		larval_seq_len = 0;
	}

	if (large_sha_supported) {
		cc_set_sram_desc((u32 *)cc_sha384_init, sram_buff_ofs,
				 (ARRAY_SIZE(cc_sha384_init) * 2), larval_seq,
				 &larval_seq_len);
		rc = send_request_init(drvdata, larval_seq, larval_seq_len);
		if (rc)
			goto init_digest_const_err;
		sram_buff_ofs += sizeof(cc_sha384_init);
		larval_seq_len = 0;

		cc_set_sram_desc((u32 *)cc_sha512_init, sram_buff_ofs,
				 (ARRAY_SIZE(cc_sha512_init) * 2), larval_seq,
				 &larval_seq_len);
		rc = send_request_init(drvdata, larval_seq, larval_seq_len);
=======
	rc = cc_init_copy_sram(drvdata, cc_md5_init, sizeof(cc_md5_init),
			       &sram_buff_ofs);
	if (rc)
		goto init_digest_const_err;

	rc = cc_init_copy_sram(drvdata, cc_sha1_init, sizeof(cc_sha1_init),
			       &sram_buff_ofs);
	if (rc)
		goto init_digest_const_err;

	rc = cc_init_copy_sram(drvdata, cc_sha224_init, sizeof(cc_sha224_init),
			       &sram_buff_ofs);
	if (rc)
		goto init_digest_const_err;

	rc = cc_init_copy_sram(drvdata, cc_sha256_init, sizeof(cc_sha256_init),
			       &sram_buff_ofs);
	if (rc)
		goto init_digest_const_err;

	if (sm3_supported) {
		rc = cc_init_copy_sram(drvdata, cc_sm3_init,
				       sizeof(cc_sm3_init), &sram_buff_ofs);
		if (rc)
			goto init_digest_const_err;
	}

	if (large_sha_supported) {
		rc = cc_init_copy_sram(drvdata, cc_sha384_init,
				       sizeof(cc_sha384_init), &sram_buff_ofs);
		if (rc)
			goto init_digest_const_err;

		rc = cc_init_copy_sram(drvdata, cc_sha512_init,
				       sizeof(cc_sha512_init), &sram_buff_ofs);
>>>>>>> 7d2a07b7
		if (rc)
			goto init_digest_const_err;
	}

init_digest_const_err:
	return rc;
}

<<<<<<< HEAD
static void __init cc_swap_dwords(u32 *buf, unsigned long size)
{
	int i;
	u32 tmp;

	for (i = 0; i < size; i += 2) {
		tmp = buf[i];
		buf[i] = buf[i + 1];
		buf[i + 1] = tmp;
	}
}

/*
 * Due to the way the HW works we need to swap every
 * double word in the SHA384 and SHA512 larval hashes
 */
void __init cc_hash_global_init(void)
{
	cc_swap_dwords((u32 *)&cc_sha384_init, (ARRAY_SIZE(cc_sha384_init) * 2));
	cc_swap_dwords((u32 *)&cc_sha512_init, (ARRAY_SIZE(cc_sha512_init) * 2));
}

=======
>>>>>>> 7d2a07b7
int cc_hash_alloc(struct cc_drvdata *drvdata)
{
	struct cc_hash_handle *hash_handle;
	u32 sram_buff;
	u32 sram_size_to_alloc;
	struct device *dev = drvdata_to_dev(drvdata);
	int rc = 0;
	int alg;

	hash_handle = devm_kzalloc(dev, sizeof(*hash_handle), GFP_KERNEL);
	if (!hash_handle)
		return -ENOMEM;

	INIT_LIST_HEAD(&hash_handle->hash_list);
	drvdata->hash_handle = hash_handle;

	sram_size_to_alloc = sizeof(cc_digest_len_init) +
			sizeof(cc_md5_init) +
			sizeof(cc_sha1_init) +
			sizeof(cc_sha224_init) +
			sizeof(cc_sha256_init);

	if (drvdata->hw_rev >= CC_HW_REV_713)
		sram_size_to_alloc += sizeof(cc_sm3_init);

	if (drvdata->hw_rev >= CC_HW_REV_712)
		sram_size_to_alloc += sizeof(cc_digest_len_sha512_init) +
			sizeof(cc_sha384_init) + sizeof(cc_sha512_init);

	sram_buff = cc_sram_alloc(drvdata, sram_size_to_alloc);
	if (sram_buff == NULL_SRAM_ADDR) {
		rc = -ENOMEM;
		goto fail;
	}

	/* The initial digest-len offset */
	hash_handle->digest_len_sram_addr = sram_buff;

	/*must be set before the alg registration as it is being used there*/
	rc = cc_init_hash_sram(drvdata);
	if (rc) {
		dev_err(dev, "Init digest CONST failed (rc=%d)\n", rc);
		goto fail;
	}

	/* ahash registration */
	for (alg = 0; alg < ARRAY_SIZE(driver_hash); alg++) {
		struct cc_hash_alg *t_alg;
		int hw_mode = driver_hash[alg].hw_mode;

		/* Check that the HW revision and variants are suitable */
		if ((driver_hash[alg].min_hw_rev > drvdata->hw_rev) ||
		    !(drvdata->std_bodies & driver_hash[alg].std_body))
			continue;

		if (driver_hash[alg].is_mac) {
			/* register hmac version */
			t_alg = cc_alloc_hash_alg(&driver_hash[alg], dev, true);
			if (IS_ERR(t_alg)) {
				rc = PTR_ERR(t_alg);
				dev_err(dev, "%s alg allocation failed\n",
					driver_hash[alg].driver_name);
				goto fail;
			}
			t_alg->drvdata = drvdata;

			rc = crypto_register_ahash(&t_alg->ahash_alg);
			if (rc) {
				dev_err(dev, "%s alg registration failed\n",
					driver_hash[alg].driver_name);
				goto fail;
			}

			list_add_tail(&t_alg->entry, &hash_handle->hash_list);
		}
		if (hw_mode == DRV_CIPHER_XCBC_MAC ||
		    hw_mode == DRV_CIPHER_CMAC)
			continue;

		/* register hash version */
		t_alg = cc_alloc_hash_alg(&driver_hash[alg], dev, false);
		if (IS_ERR(t_alg)) {
			rc = PTR_ERR(t_alg);
			dev_err(dev, "%s alg allocation failed\n",
				driver_hash[alg].driver_name);
			goto fail;
		}
		t_alg->drvdata = drvdata;

		rc = crypto_register_ahash(&t_alg->ahash_alg);
		if (rc) {
			dev_err(dev, "%s alg registration failed\n",
				driver_hash[alg].driver_name);
			goto fail;
		}

		list_add_tail(&t_alg->entry, &hash_handle->hash_list);
	}

	return 0;

fail:
	cc_hash_free(drvdata);
	return rc;
}

int cc_hash_free(struct cc_drvdata *drvdata)
{
	struct cc_hash_alg *t_hash_alg, *hash_n;
	struct cc_hash_handle *hash_handle = drvdata->hash_handle;

	list_for_each_entry_safe(t_hash_alg, hash_n, &hash_handle->hash_list,
				 entry) {
		crypto_unregister_ahash(&t_hash_alg->ahash_alg);
		list_del(&t_hash_alg->entry);
	}

	return 0;
}

static void cc_setup_xcbc(struct ahash_request *areq, struct cc_hw_desc desc[],
			  unsigned int *seq_size)
{
	unsigned int idx = *seq_size;
	struct ahash_req_ctx *state = ahash_request_ctx(areq);
	struct crypto_ahash *tfm = crypto_ahash_reqtfm(areq);
	struct cc_hash_ctx *ctx = crypto_ahash_ctx(tfm);

	/* Setup XCBC MAC K1 */
	hw_desc_init(&desc[idx]);
	set_din_type(&desc[idx], DMA_DLLI, (ctx->opad_tmp_keys_dma_addr +
					    XCBC_MAC_K1_OFFSET),
		     CC_AES_128_BIT_KEY_SIZE, NS_BIT);
	set_setup_mode(&desc[idx], SETUP_LOAD_KEY0);
	set_hash_cipher_mode(&desc[idx], DRV_CIPHER_XCBC_MAC, ctx->hash_mode);
	set_cipher_config0(&desc[idx], DESC_DIRECTION_ENCRYPT_ENCRYPT);
	set_key_size_aes(&desc[idx], CC_AES_128_BIT_KEY_SIZE);
	set_flow_mode(&desc[idx], S_DIN_to_AES);
	idx++;

	/* Setup XCBC MAC K2 */
	hw_desc_init(&desc[idx]);
	set_din_type(&desc[idx], DMA_DLLI,
		     (ctx->opad_tmp_keys_dma_addr + XCBC_MAC_K2_OFFSET),
		     CC_AES_128_BIT_KEY_SIZE, NS_BIT);
	set_setup_mode(&desc[idx], SETUP_LOAD_STATE1);
	set_cipher_mode(&desc[idx], DRV_CIPHER_XCBC_MAC);
	set_cipher_config0(&desc[idx], DESC_DIRECTION_ENCRYPT_ENCRYPT);
	set_key_size_aes(&desc[idx], CC_AES_128_BIT_KEY_SIZE);
	set_flow_mode(&desc[idx], S_DIN_to_AES);
	idx++;

	/* Setup XCBC MAC K3 */
	hw_desc_init(&desc[idx]);
	set_din_type(&desc[idx], DMA_DLLI,
		     (ctx->opad_tmp_keys_dma_addr + XCBC_MAC_K3_OFFSET),
		     CC_AES_128_BIT_KEY_SIZE, NS_BIT);
	set_setup_mode(&desc[idx], SETUP_LOAD_STATE2);
	set_cipher_mode(&desc[idx], DRV_CIPHER_XCBC_MAC);
	set_cipher_config0(&desc[idx], DESC_DIRECTION_ENCRYPT_ENCRYPT);
	set_key_size_aes(&desc[idx], CC_AES_128_BIT_KEY_SIZE);
	set_flow_mode(&desc[idx], S_DIN_to_AES);
	idx++;

	/* Loading MAC state */
	hw_desc_init(&desc[idx]);
	set_din_type(&desc[idx], DMA_DLLI, state->digest_buff_dma_addr,
		     CC_AES_BLOCK_SIZE, NS_BIT);
	set_setup_mode(&desc[idx], SETUP_LOAD_STATE0);
	set_cipher_mode(&desc[idx], DRV_CIPHER_XCBC_MAC);
	set_cipher_config0(&desc[idx], DESC_DIRECTION_ENCRYPT_ENCRYPT);
	set_key_size_aes(&desc[idx], CC_AES_128_BIT_KEY_SIZE);
	set_flow_mode(&desc[idx], S_DIN_to_AES);
	idx++;
	*seq_size = idx;
}

static void cc_setup_cmac(struct ahash_request *areq, struct cc_hw_desc desc[],
			  unsigned int *seq_size)
{
	unsigned int idx = *seq_size;
	struct ahash_req_ctx *state = ahash_request_ctx(areq);
	struct crypto_ahash *tfm = crypto_ahash_reqtfm(areq);
	struct cc_hash_ctx *ctx = crypto_ahash_ctx(tfm);

	/* Setup CMAC Key */
	hw_desc_init(&desc[idx]);
	set_din_type(&desc[idx], DMA_DLLI, ctx->opad_tmp_keys_dma_addr,
		     ((ctx->key_params.keylen == 24) ? AES_MAX_KEY_SIZE :
		      ctx->key_params.keylen), NS_BIT);
	set_setup_mode(&desc[idx], SETUP_LOAD_KEY0);
	set_cipher_mode(&desc[idx], DRV_CIPHER_CMAC);
	set_cipher_config0(&desc[idx], DESC_DIRECTION_ENCRYPT_ENCRYPT);
	set_key_size_aes(&desc[idx], ctx->key_params.keylen);
	set_flow_mode(&desc[idx], S_DIN_to_AES);
	idx++;

	/* Load MAC state */
	hw_desc_init(&desc[idx]);
	set_din_type(&desc[idx], DMA_DLLI, state->digest_buff_dma_addr,
		     CC_AES_BLOCK_SIZE, NS_BIT);
	set_setup_mode(&desc[idx], SETUP_LOAD_STATE0);
	set_cipher_mode(&desc[idx], DRV_CIPHER_CMAC);
	set_cipher_config0(&desc[idx], DESC_DIRECTION_ENCRYPT_ENCRYPT);
	set_key_size_aes(&desc[idx], ctx->key_params.keylen);
	set_flow_mode(&desc[idx], S_DIN_to_AES);
	idx++;
	*seq_size = idx;
}

static void cc_set_desc(struct ahash_req_ctx *areq_ctx,
			struct cc_hash_ctx *ctx, unsigned int flow_mode,
			struct cc_hw_desc desc[], bool is_not_last_data,
			unsigned int *seq_size)
{
	unsigned int idx = *seq_size;
	struct device *dev = drvdata_to_dev(ctx->drvdata);

	if (areq_ctx->data_dma_buf_type == CC_DMA_BUF_DLLI) {
		hw_desc_init(&desc[idx]);
		set_din_type(&desc[idx], DMA_DLLI,
			     sg_dma_address(areq_ctx->curr_sg),
			     areq_ctx->curr_sg->length, NS_BIT);
		set_flow_mode(&desc[idx], flow_mode);
		idx++;
	} else {
		if (areq_ctx->data_dma_buf_type == CC_DMA_BUF_NULL) {
			dev_dbg(dev, " NULL mode\n");
			/* nothing to build */
			return;
		}
		/* bypass */
		hw_desc_init(&desc[idx]);
		set_din_type(&desc[idx], DMA_DLLI,
			     areq_ctx->mlli_params.mlli_dma_addr,
			     areq_ctx->mlli_params.mlli_len, NS_BIT);
		set_dout_sram(&desc[idx], ctx->drvdata->mlli_sram_addr,
			      areq_ctx->mlli_params.mlli_len);
		set_flow_mode(&desc[idx], BYPASS);
		idx++;
		/* process */
		hw_desc_init(&desc[idx]);
		set_din_type(&desc[idx], DMA_MLLI,
			     ctx->drvdata->mlli_sram_addr,
			     areq_ctx->mlli_nents, NS_BIT);
		set_flow_mode(&desc[idx], flow_mode);
		idx++;
	}
	if (is_not_last_data)
		set_din_not_last_indication(&desc[(idx - 1)]);
	/* return updated desc sequence size */
	*seq_size = idx;
}

static const void *cc_larval_digest(struct device *dev, u32 mode)
{
	switch (mode) {
	case DRV_HASH_MD5:
		return cc_md5_init;
	case DRV_HASH_SHA1:
		return cc_sha1_init;
	case DRV_HASH_SHA224:
		return cc_sha224_init;
	case DRV_HASH_SHA256:
		return cc_sha256_init;
	case DRV_HASH_SHA384:
		return cc_sha384_init;
	case DRV_HASH_SHA512:
		return cc_sha512_init;
	case DRV_HASH_SM3:
		return cc_sm3_init;
	default:
		dev_err(dev, "Invalid hash mode (%d)\n", mode);
		return cc_md5_init;
	}
}

/**
 * cc_larval_digest_addr() - Get the address of the initial digest in SRAM
 * according to the given hash mode
 *
 * @drvdata: Associated device driver context
 * @mode: The Hash mode. Supported modes: MD5/SHA1/SHA224/SHA256
 *
 * Return:
 * The address of the initial digest in SRAM
 */
u32 cc_larval_digest_addr(void *drvdata, u32 mode)
{
	struct cc_drvdata *_drvdata = (struct cc_drvdata *)drvdata;
	struct cc_hash_handle *hash_handle = _drvdata->hash_handle;
	struct device *dev = drvdata_to_dev(_drvdata);
	bool sm3_supported = (_drvdata->hw_rev >= CC_HW_REV_713);
	u32 addr;

	switch (mode) {
	case DRV_HASH_NULL:
		break; /*Ignore*/
	case DRV_HASH_MD5:
		return (hash_handle->larval_digest_sram_addr);
	case DRV_HASH_SHA1:
		return (hash_handle->larval_digest_sram_addr +
			sizeof(cc_md5_init));
	case DRV_HASH_SHA224:
		return (hash_handle->larval_digest_sram_addr +
			sizeof(cc_md5_init) +
			sizeof(cc_sha1_init));
	case DRV_HASH_SHA256:
		return (hash_handle->larval_digest_sram_addr +
			sizeof(cc_md5_init) +
			sizeof(cc_sha1_init) +
			sizeof(cc_sha224_init));
	case DRV_HASH_SM3:
		return (hash_handle->larval_digest_sram_addr +
			sizeof(cc_md5_init) +
			sizeof(cc_sha1_init) +
			sizeof(cc_sha224_init) +
			sizeof(cc_sha256_init));
	case DRV_HASH_SHA384:
		addr = (hash_handle->larval_digest_sram_addr +
			sizeof(cc_md5_init) +
			sizeof(cc_sha1_init) +
			sizeof(cc_sha224_init) +
			sizeof(cc_sha256_init));
		if (sm3_supported)
			addr += sizeof(cc_sm3_init);
		return addr;
	case DRV_HASH_SHA512:
		addr = (hash_handle->larval_digest_sram_addr +
			sizeof(cc_md5_init) +
			sizeof(cc_sha1_init) +
			sizeof(cc_sha224_init) +
			sizeof(cc_sha256_init) +
			sizeof(cc_sha384_init));
		if (sm3_supported)
			addr += sizeof(cc_sm3_init);
		return addr;
	default:
		dev_err(dev, "Invalid hash mode (%d)\n", mode);
	}

	/*This is valid wrong value to avoid kernel crash*/
	return hash_handle->larval_digest_sram_addr;
}

u32 cc_digest_len_addr(void *drvdata, u32 mode)
{
	struct cc_drvdata *_drvdata = (struct cc_drvdata *)drvdata;
	struct cc_hash_handle *hash_handle = _drvdata->hash_handle;
	u32 digest_len_addr = hash_handle->digest_len_sram_addr;

	switch (mode) {
	case DRV_HASH_SHA1:
	case DRV_HASH_SHA224:
	case DRV_HASH_SHA256:
	case DRV_HASH_MD5:
		return digest_len_addr;
	case DRV_HASH_SHA384:
	case DRV_HASH_SHA512:
		return  digest_len_addr + sizeof(cc_digest_len_init);
<<<<<<< HEAD
#endif
=======
>>>>>>> 7d2a07b7
	default:
		return digest_len_addr; /*to avoid kernel crash*/
	}
}<|MERGE_RESOLUTION|>--- conflicted
+++ resolved
@@ -39,14 +39,6 @@
 	SHA256_H3, SHA256_H2, SHA256_H1, SHA256_H0 };
 static const u32 cc_digest_len_sha512_init[] = {
 	0x00000080, 0x00000000, 0x00000000, 0x00000000 };
-<<<<<<< HEAD
-static u64 cc_sha384_init[] = {
-	SHA384_H7, SHA384_H6, SHA384_H5, SHA384_H4,
-	SHA384_H3, SHA384_H2, SHA384_H1, SHA384_H0 };
-static u64 cc_sha512_init[] = {
-	SHA512_H7, SHA512_H6, SHA512_H5, SHA512_H4,
-	SHA512_H3, SHA512_H2, SHA512_H1, SHA512_H0 };
-=======
 
 /*
  * Due to the way the HW works, every double word in the SHA384 and SHA512
@@ -60,7 +52,6 @@
 	hilo(SHA512_H7), hilo(SHA512_H6), hilo(SHA512_H5), hilo(SHA512_H4),
 	hilo(SHA512_H3), hilo(SHA512_H2), hilo(SHA512_H1), hilo(SHA512_H0) };
 
->>>>>>> 7d2a07b7
 static const u32 cc_sm3_init[] = {
 	SM3_IVH, SM3_IVG, SM3_IVF, SM3_IVE,
 	SM3_IVD, SM3_IVC, SM3_IVB, SM3_IVA };
@@ -1897,29 +1888,6 @@
 	int rc = 0;
 
 	/* Copy-to-sram digest-len */
-<<<<<<< HEAD
-	cc_set_sram_desc(cc_digest_len_init, sram_buff_ofs,
-			 ARRAY_SIZE(cc_digest_len_init), larval_seq,
-			 &larval_seq_len);
-	rc = send_request_init(drvdata, larval_seq, larval_seq_len);
-	if (rc)
-		goto init_digest_const_err;
-
-	sram_buff_ofs += sizeof(cc_digest_len_init);
-	larval_seq_len = 0;
-
-	if (large_sha_supported) {
-		/* Copy-to-sram digest-len for sha384/512 */
-		cc_set_sram_desc(cc_digest_len_sha512_init, sram_buff_ofs,
-				 ARRAY_SIZE(cc_digest_len_sha512_init),
-				 larval_seq, &larval_seq_len);
-		rc = send_request_init(drvdata, larval_seq, larval_seq_len);
-		if (rc)
-			goto init_digest_const_err;
-
-		sram_buff_ofs += sizeof(cc_digest_len_sha512_init);
-		larval_seq_len = 0;
-=======
 	rc = cc_init_copy_sram(drvdata, cc_digest_len_init,
 			       sizeof(cc_digest_len_init), &sram_buff_ofs);
 	if (rc)
@@ -1932,75 +1900,12 @@
 				       &sram_buff_ofs);
 		if (rc)
 			goto init_digest_const_err;
->>>>>>> 7d2a07b7
 	}
 
 	/* The initial digests offset */
 	hash_handle->larval_digest_sram_addr = sram_buff_ofs;
 
 	/* Copy-to-sram initial SHA* digests */
-<<<<<<< HEAD
-	cc_set_sram_desc(cc_md5_init, sram_buff_ofs, ARRAY_SIZE(cc_md5_init),
-			 larval_seq, &larval_seq_len);
-	rc = send_request_init(drvdata, larval_seq, larval_seq_len);
-	if (rc)
-		goto init_digest_const_err;
-	sram_buff_ofs += sizeof(cc_md5_init);
-	larval_seq_len = 0;
-
-	cc_set_sram_desc(cc_sha1_init, sram_buff_ofs,
-			 ARRAY_SIZE(cc_sha1_init), larval_seq,
-			 &larval_seq_len);
-	rc = send_request_init(drvdata, larval_seq, larval_seq_len);
-	if (rc)
-		goto init_digest_const_err;
-	sram_buff_ofs += sizeof(cc_sha1_init);
-	larval_seq_len = 0;
-
-	cc_set_sram_desc(cc_sha224_init, sram_buff_ofs,
-			 ARRAY_SIZE(cc_sha224_init), larval_seq,
-			 &larval_seq_len);
-	rc = send_request_init(drvdata, larval_seq, larval_seq_len);
-	if (rc)
-		goto init_digest_const_err;
-	sram_buff_ofs += sizeof(cc_sha224_init);
-	larval_seq_len = 0;
-
-	cc_set_sram_desc(cc_sha256_init, sram_buff_ofs,
-			 ARRAY_SIZE(cc_sha256_init), larval_seq,
-			 &larval_seq_len);
-	rc = send_request_init(drvdata, larval_seq, larval_seq_len);
-	if (rc)
-		goto init_digest_const_err;
-	sram_buff_ofs += sizeof(cc_sha256_init);
-	larval_seq_len = 0;
-
-	if (sm3_supported) {
-		cc_set_sram_desc(cc_sm3_init, sram_buff_ofs,
-				 ARRAY_SIZE(cc_sm3_init), larval_seq,
-				 &larval_seq_len);
-		rc = send_request_init(drvdata, larval_seq, larval_seq_len);
-		if (rc)
-			goto init_digest_const_err;
-		sram_buff_ofs += sizeof(cc_sm3_init);
-		larval_seq_len = 0;
-	}
-
-	if (large_sha_supported) {
-		cc_set_sram_desc((u32 *)cc_sha384_init, sram_buff_ofs,
-				 (ARRAY_SIZE(cc_sha384_init) * 2), larval_seq,
-				 &larval_seq_len);
-		rc = send_request_init(drvdata, larval_seq, larval_seq_len);
-		if (rc)
-			goto init_digest_const_err;
-		sram_buff_ofs += sizeof(cc_sha384_init);
-		larval_seq_len = 0;
-
-		cc_set_sram_desc((u32 *)cc_sha512_init, sram_buff_ofs,
-				 (ARRAY_SIZE(cc_sha512_init) * 2), larval_seq,
-				 &larval_seq_len);
-		rc = send_request_init(drvdata, larval_seq, larval_seq_len);
-=======
 	rc = cc_init_copy_sram(drvdata, cc_md5_init, sizeof(cc_md5_init),
 			       &sram_buff_ofs);
 	if (rc)
@@ -2036,7 +1941,6 @@
 
 		rc = cc_init_copy_sram(drvdata, cc_sha512_init,
 				       sizeof(cc_sha512_init), &sram_buff_ofs);
->>>>>>> 7d2a07b7
 		if (rc)
 			goto init_digest_const_err;
 	}
@@ -2045,31 +1949,6 @@
 	return rc;
 }
 
-<<<<<<< HEAD
-static void __init cc_swap_dwords(u32 *buf, unsigned long size)
-{
-	int i;
-	u32 tmp;
-
-	for (i = 0; i < size; i += 2) {
-		tmp = buf[i];
-		buf[i] = buf[i + 1];
-		buf[i + 1] = tmp;
-	}
-}
-
-/*
- * Due to the way the HW works we need to swap every
- * double word in the SHA384 and SHA512 larval hashes
- */
-void __init cc_hash_global_init(void)
-{
-	cc_swap_dwords((u32 *)&cc_sha384_init, (ARRAY_SIZE(cc_sha384_init) * 2));
-	cc_swap_dwords((u32 *)&cc_sha512_init, (ARRAY_SIZE(cc_sha512_init) * 2));
-}
-
-=======
->>>>>>> 7d2a07b7
 int cc_hash_alloc(struct cc_drvdata *drvdata)
 {
 	struct cc_hash_handle *hash_handle;
@@ -2430,10 +2309,6 @@
 	case DRV_HASH_SHA384:
 	case DRV_HASH_SHA512:
 		return  digest_len_addr + sizeof(cc_digest_len_init);
-<<<<<<< HEAD
-#endif
-=======
->>>>>>> 7d2a07b7
 	default:
 		return digest_len_addr; /*to avoid kernel crash*/
 	}
