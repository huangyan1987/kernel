// SPDX-License-Identifier: GPL-2.0-only
/*
 * Copyright 2016 Broadcom
 */

#include <linux/err.h>
#include <linux/module.h>
#include <linux/init.h>
#include <linux/errno.h>
#include <linux/kernel.h>
#include <linux/interrupt.h>
#include <linux/platform_device.h>
#include <linux/scatterlist.h>
#include <linux/crypto.h>
#include <linux/kthread.h>
#include <linux/rtnetlink.h>
#include <linux/sched.h>
#include <linux/of_address.h>
#include <linux/of_device.h>
#include <linux/io.h>
#include <linux/bitops.h>

#include <crypto/algapi.h>
#include <crypto/aead.h>
#include <crypto/internal/aead.h>
#include <crypto/aes.h>
#include <crypto/internal/des.h>
#include <crypto/hmac.h>
#include <crypto/md5.h>
#include <crypto/authenc.h>
#include <crypto/skcipher.h>
#include <crypto/hash.h>
#include <crypto/sha1.h>
#include <crypto/sha2.h>
#include <crypto/sha3.h>

#include "util.h"
#include "cipher.h"
#include "spu.h"
#include "spum.h"
#include "spu2.h"

/* ================= Device Structure ================== */

struct bcm_device_private iproc_priv;

/* ==================== Parameters ===================== */

int flow_debug_logging;
module_param(flow_debug_logging, int, 0644);
MODULE_PARM_DESC(flow_debug_logging, "Enable Flow Debug Logging");

int packet_debug_logging;
module_param(packet_debug_logging, int, 0644);
MODULE_PARM_DESC(packet_debug_logging, "Enable Packet Debug Logging");

int debug_logging_sleep;
module_param(debug_logging_sleep, int, 0644);
MODULE_PARM_DESC(debug_logging_sleep, "Packet Debug Logging Sleep");

/*
 * The value of these module parameters is used to set the priority for each
 * algo type when this driver registers algos with the kernel crypto API.
 * To use a priority other than the default, set the priority in the insmod or
 * modprobe. Changing the module priority after init time has no effect.
 *
 * The default priorities are chosen to be lower (less preferred) than ARMv8 CE
 * algos, but more preferred than generic software algos.
 */
static int cipher_pri = 150;
module_param(cipher_pri, int, 0644);
MODULE_PARM_DESC(cipher_pri, "Priority for cipher algos");

static int hash_pri = 100;
module_param(hash_pri, int, 0644);
MODULE_PARM_DESC(hash_pri, "Priority for hash algos");

static int aead_pri = 150;
module_param(aead_pri, int, 0644);
MODULE_PARM_DESC(aead_pri, "Priority for AEAD algos");

/* A type 3 BCM header, expected to precede the SPU header for SPU-M.
 * Bits 3 and 4 in the first byte encode the channel number (the dma ringset).
 * 0x60 - ring 0
 * 0x68 - ring 1
 * 0x70 - ring 2
 * 0x78 - ring 3
 */
static char BCMHEADER[] = { 0x60, 0x00, 0x00, 0x00, 0x00, 0x00, 0x00, 0x28 };
/*
 * Some SPU hw does not use BCM header on SPU messages. So BCM_HDR_LEN
 * is set dynamically after reading SPU type from device tree.
 */
#define BCM_HDR_LEN  iproc_priv.bcm_hdr_len

/* min and max time to sleep before retrying when mbox queue is full. usec */
#define MBOX_SLEEP_MIN  800
#define MBOX_SLEEP_MAX 1000

/**
 * select_channel() - Select a SPU channel to handle a crypto request. Selects
 * channel in round robin order.
 *
 * Return:  channel index
 */
static u8 select_channel(void)
{
	u8 chan_idx = atomic_inc_return(&iproc_priv.next_chan);

	return chan_idx % iproc_priv.spu.num_chan;
}

/**
 * spu_skcipher_rx_sg_create() - Build up the scatterlist of buffers used to
 * receive a SPU response message for an skcipher request. Includes buffers to
 * catch SPU message headers and the response data.
 * @mssg:	mailbox message containing the receive sg
 * @rctx:	crypto request context
 * @rx_frag_num: number of scatterlist elements required to hold the
 *		SPU response message
 * @chunksize:	Number of bytes of response data expected
 * @stat_pad_len: Number of bytes required to pad the STAT field to
 *		a 4-byte boundary
 *
 * The scatterlist that gets allocated here is freed in spu_chunk_cleanup()
 * when the request completes, whether the request is handled successfully or
 * there is an error.
 *
 * Returns:
 *   0 if successful
 *   < 0 if an error
 */
static int
spu_skcipher_rx_sg_create(struct brcm_message *mssg,
			    struct iproc_reqctx_s *rctx,
			    u8 rx_frag_num,
			    unsigned int chunksize, u32 stat_pad_len)
{
	struct spu_hw *spu = &iproc_priv.spu;
	struct scatterlist *sg;	/* used to build sgs in mbox message */
	struct iproc_ctx_s *ctx = rctx->ctx;
	u32 datalen;		/* Number of bytes of response data expected */

	mssg->spu.dst = kcalloc(rx_frag_num, sizeof(struct scatterlist),
				rctx->gfp);
	if (!mssg->spu.dst)
		return -ENOMEM;

	sg = mssg->spu.dst;
	sg_init_table(sg, rx_frag_num);
	/* Space for SPU message header */
	sg_set_buf(sg++, rctx->msg_buf.spu_resp_hdr, ctx->spu_resp_hdr_len);

	/* If XTS tweak in payload, add buffer to receive encrypted tweak */
	if ((ctx->cipher.mode == CIPHER_MODE_XTS) &&
	    spu->spu_xts_tweak_in_payload())
		sg_set_buf(sg++, rctx->msg_buf.c.supdt_tweak,
			   SPU_XTS_TWEAK_SIZE);

	/* Copy in each dst sg entry from request, up to chunksize */
	datalen = spu_msg_sg_add(&sg, &rctx->dst_sg, &rctx->dst_skip,
				 rctx->dst_nents, chunksize);
	if (datalen < chunksize) {
		pr_err("%s(): failed to copy dst sg to mbox msg. chunksize %u, datalen %u",
		       __func__, chunksize, datalen);
		return -EFAULT;
	}

	if (stat_pad_len)
		sg_set_buf(sg++, rctx->msg_buf.rx_stat_pad, stat_pad_len);

	memset(rctx->msg_buf.rx_stat, 0, SPU_RX_STATUS_LEN);
	sg_set_buf(sg, rctx->msg_buf.rx_stat, spu->spu_rx_status_len());

	return 0;
}

/**
 * spu_skcipher_tx_sg_create() - Build up the scatterlist of buffers used to
 * send a SPU request message for an skcipher request. Includes SPU message
 * headers and the request data.
 * @mssg:	mailbox message containing the transmit sg
 * @rctx:	crypto request context
 * @tx_frag_num: number of scatterlist elements required to construct the
 *		SPU request message
 * @chunksize:	Number of bytes of request data
 * @pad_len:	Number of pad bytes
 *
 * The scatterlist that gets allocated here is freed in spu_chunk_cleanup()
 * when the request completes, whether the request is handled successfully or
 * there is an error.
 *
 * Returns:
 *   0 if successful
 *   < 0 if an error
 */
static int
spu_skcipher_tx_sg_create(struct brcm_message *mssg,
			    struct iproc_reqctx_s *rctx,
			    u8 tx_frag_num, unsigned int chunksize, u32 pad_len)
{
	struct spu_hw *spu = &iproc_priv.spu;
	struct scatterlist *sg;	/* used to build sgs in mbox message */
	struct iproc_ctx_s *ctx = rctx->ctx;
	u32 datalen;		/* Number of bytes of response data expected */
	u32 stat_len;

	mssg->spu.src = kcalloc(tx_frag_num, sizeof(struct scatterlist),
				rctx->gfp);
	if (unlikely(!mssg->spu.src))
		return -ENOMEM;

	sg = mssg->spu.src;
	sg_init_table(sg, tx_frag_num);

	sg_set_buf(sg++, rctx->msg_buf.bcm_spu_req_hdr,
		   BCM_HDR_LEN + ctx->spu_req_hdr_len);

	/* if XTS tweak in payload, copy from IV (where crypto API puts it) */
	if ((ctx->cipher.mode == CIPHER_MODE_XTS) &&
	    spu->spu_xts_tweak_in_payload())
		sg_set_buf(sg++, rctx->msg_buf.iv_ctr, SPU_XTS_TWEAK_SIZE);

	/* Copy in each src sg entry from request, up to chunksize */
	datalen = spu_msg_sg_add(&sg, &rctx->src_sg, &rctx->src_skip,
				 rctx->src_nents, chunksize);
	if (unlikely(datalen < chunksize)) {
		pr_err("%s(): failed to copy src sg to mbox msg",
		       __func__);
		return -EFAULT;
	}

	if (pad_len)
		sg_set_buf(sg++, rctx->msg_buf.spu_req_pad, pad_len);

	stat_len = spu->spu_tx_status_len();
	if (stat_len) {
		memset(rctx->msg_buf.tx_stat, 0, stat_len);
		sg_set_buf(sg, rctx->msg_buf.tx_stat, stat_len);
	}
	return 0;
}

static int mailbox_send_message(struct brcm_message *mssg, u32 flags,
				u8 chan_idx)
{
	int err;
	int retry_cnt = 0;
	struct device *dev = &(iproc_priv.pdev->dev);

	err = mbox_send_message(iproc_priv.mbox[chan_idx], mssg);
	if (flags & CRYPTO_TFM_REQ_MAY_SLEEP) {
		while ((err == -ENOBUFS) && (retry_cnt < SPU_MB_RETRY_MAX)) {
			/*
			 * Mailbox queue is full. Since MAY_SLEEP is set, assume
			 * not in atomic context and we can wait and try again.
			 */
			retry_cnt++;
			usleep_range(MBOX_SLEEP_MIN, MBOX_SLEEP_MAX);
			err = mbox_send_message(iproc_priv.mbox[chan_idx],
						mssg);
			atomic_inc(&iproc_priv.mb_no_spc);
		}
	}
	if (err < 0) {
		atomic_inc(&iproc_priv.mb_send_fail);
		return err;
	}

	/* Check error returned by mailbox controller */
	err = mssg->error;
	if (unlikely(err < 0)) {
		dev_err(dev, "message error %d", err);
		/* Signal txdone for mailbox channel */
	}

	/* Signal txdone for mailbox channel */
	mbox_client_txdone(iproc_priv.mbox[chan_idx], err);
	return err;
}

/**
 * handle_skcipher_req() - Submit as much of a block cipher request as fits in
 * a single SPU request message, starting at the current position in the request
 * data.
 * @rctx:	Crypto request context
 *
 * This may be called on the crypto API thread, or, when a request is so large
 * it must be broken into multiple SPU messages, on the thread used to invoke
 * the response callback. When requests are broken into multiple SPU
 * messages, we assume subsequent messages depend on previous results, and
 * thus always wait for previous results before submitting the next message.
 * Because requests are submitted in lock step like this, there is no need
 * to synchronize access to request data structures.
 *
 * Return: -EINPROGRESS: request has been accepted and result will be returned
 *			 asynchronously
 *         Any other value indicates an error
 */
static int handle_skcipher_req(struct iproc_reqctx_s *rctx)
{
	struct spu_hw *spu = &iproc_priv.spu;
	struct crypto_async_request *areq = rctx->parent;
	struct skcipher_request *req =
	    container_of(areq, struct skcipher_request, base);
	struct iproc_ctx_s *ctx = rctx->ctx;
	struct spu_cipher_parms cipher_parms;
	int err;
	unsigned int chunksize;	/* Num bytes of request to submit */
	int remaining;	/* Bytes of request still to process */
	int chunk_start;	/* Beginning of data for current SPU msg */

	/* IV or ctr value to use in this SPU msg */
	u8 local_iv_ctr[MAX_IV_SIZE];
	u32 stat_pad_len;	/* num bytes to align status field */
	u32 pad_len;		/* total length of all padding */
	struct brcm_message *mssg;	/* mailbox message */

	/* number of entries in src and dst sg in mailbox message. */
	u8 rx_frag_num = 2;	/* response header and STATUS */
	u8 tx_frag_num = 1;	/* request header */

	flow_log("%s\n", __func__);

	cipher_parms.alg = ctx->cipher.alg;
	cipher_parms.mode = ctx->cipher.mode;
	cipher_parms.type = ctx->cipher_type;
	cipher_parms.key_len = ctx->enckeylen;
	cipher_parms.key_buf = ctx->enckey;
	cipher_parms.iv_buf = local_iv_ctr;
	cipher_parms.iv_len = rctx->iv_ctr_len;

	mssg = &rctx->mb_mssg;
	chunk_start = rctx->src_sent;
	remaining = rctx->total_todo - chunk_start;

	/* determine the chunk we are breaking off and update the indexes */
	if ((ctx->max_payload != SPU_MAX_PAYLOAD_INF) &&
	    (remaining > ctx->max_payload))
		chunksize = ctx->max_payload;
	else
		chunksize = remaining;

	rctx->src_sent += chunksize;
	rctx->total_sent = rctx->src_sent;

	/* Count number of sg entries to be included in this request */
	rctx->src_nents = spu_sg_count(rctx->src_sg, rctx->src_skip, chunksize);
	rctx->dst_nents = spu_sg_count(rctx->dst_sg, rctx->dst_skip, chunksize);

	if ((ctx->cipher.mode == CIPHER_MODE_CBC) &&
	    rctx->is_encrypt && chunk_start)
		/*
		 * Encrypting non-first first chunk. Copy last block of
		 * previous result to IV for this chunk.
		 */
		sg_copy_part_to_buf(req->dst, rctx->msg_buf.iv_ctr,
				    rctx->iv_ctr_len,
				    chunk_start - rctx->iv_ctr_len);

	if (rctx->iv_ctr_len) {
		/* get our local copy of the iv */
		__builtin_memcpy(local_iv_ctr, rctx->msg_buf.iv_ctr,
				 rctx->iv_ctr_len);

		/* generate the next IV if possible */
		if ((ctx->cipher.mode == CIPHER_MODE_CBC) &&
		    !rctx->is_encrypt) {
			/*
			 * CBC Decrypt: next IV is the last ciphertext block in
			 * this chunk
			 */
			sg_copy_part_to_buf(req->src, rctx->msg_buf.iv_ctr,
					    rctx->iv_ctr_len,
					    rctx->src_sent - rctx->iv_ctr_len);
		} else if (ctx->cipher.mode == CIPHER_MODE_CTR) {
			/*
			 * The SPU hardware increments the counter once for
			 * each AES block of 16 bytes. So update the counter
			 * for the next chunk, if there is one. Note that for
			 * this chunk, the counter has already been copied to
			 * local_iv_ctr. We can assume a block size of 16,
			 * because we only support CTR mode for AES, not for
			 * any other cipher alg.
			 */
			add_to_ctr(rctx->msg_buf.iv_ctr, chunksize >> 4);
		}
	}

	if (ctx->max_payload == SPU_MAX_PAYLOAD_INF)
		flow_log("max_payload infinite\n");
	else
		flow_log("max_payload %u\n", ctx->max_payload);

	flow_log("sent:%u start:%u remains:%u size:%u\n",
		 rctx->src_sent, chunk_start, remaining, chunksize);

	/* Copy SPU header template created at setkey time */
	memcpy(rctx->msg_buf.bcm_spu_req_hdr, ctx->bcm_spu_req_hdr,
	       sizeof(rctx->msg_buf.bcm_spu_req_hdr));

	spu->spu_cipher_req_finish(rctx->msg_buf.bcm_spu_req_hdr + BCM_HDR_LEN,
				   ctx->spu_req_hdr_len, !(rctx->is_encrypt),
				   &cipher_parms, chunksize);

	atomic64_add(chunksize, &iproc_priv.bytes_out);

	stat_pad_len = spu->spu_wordalign_padlen(chunksize);
	if (stat_pad_len)
		rx_frag_num++;
	pad_len = stat_pad_len;
	if (pad_len) {
		tx_frag_num++;
		spu->spu_request_pad(rctx->msg_buf.spu_req_pad, 0,
				     0, ctx->auth.alg, ctx->auth.mode,
				     rctx->total_sent, stat_pad_len);
	}

	spu->spu_dump_msg_hdr(rctx->msg_buf.bcm_spu_req_hdr + BCM_HDR_LEN,
			      ctx->spu_req_hdr_len);
	packet_log("payload:\n");
	dump_sg(rctx->src_sg, rctx->src_skip, chunksize);
	packet_dump("   pad: ", rctx->msg_buf.spu_req_pad, pad_len);

	/*
	 * Build mailbox message containing SPU request msg and rx buffers
	 * to catch response message
	 */
	memset(mssg, 0, sizeof(*mssg));
	mssg->type = BRCM_MESSAGE_SPU;
	mssg->ctx = rctx;	/* Will be returned in response */

	/* Create rx scatterlist to catch result */
	rx_frag_num += rctx->dst_nents;

	if ((ctx->cipher.mode == CIPHER_MODE_XTS) &&
	    spu->spu_xts_tweak_in_payload())
		rx_frag_num++;	/* extra sg to insert tweak */

	err = spu_skcipher_rx_sg_create(mssg, rctx, rx_frag_num, chunksize,
					  stat_pad_len);
	if (err)
		return err;

	/* Create tx scatterlist containing SPU request message */
	tx_frag_num += rctx->src_nents;
	if (spu->spu_tx_status_len())
		tx_frag_num++;

	if ((ctx->cipher.mode == CIPHER_MODE_XTS) &&
	    spu->spu_xts_tweak_in_payload())
		tx_frag_num++;	/* extra sg to insert tweak */

	err = spu_skcipher_tx_sg_create(mssg, rctx, tx_frag_num, chunksize,
					  pad_len);
	if (err)
		return err;

	err = mailbox_send_message(mssg, req->base.flags, rctx->chan_idx);
	if (unlikely(err < 0))
		return err;

	return -EINPROGRESS;
}

/**
 * handle_skcipher_resp() - Process a block cipher SPU response. Updates the
 * total received count for the request and updates global stats.
 * @rctx:	Crypto request context
 */
static void handle_skcipher_resp(struct iproc_reqctx_s *rctx)
{
	struct spu_hw *spu = &iproc_priv.spu;
	struct crypto_async_request *areq = rctx->parent;
	struct skcipher_request *req = skcipher_request_cast(areq);
	struct iproc_ctx_s *ctx = rctx->ctx;
	u32 payload_len;

	/* See how much data was returned */
	payload_len = spu->spu_payload_length(rctx->msg_buf.spu_resp_hdr);

	/*
	 * In XTS mode, the first SPU_XTS_TWEAK_SIZE bytes may be the
	 * encrypted tweak ("i") value; we don't count those.
	 */
	if ((ctx->cipher.mode == CIPHER_MODE_XTS) &&
	    spu->spu_xts_tweak_in_payload() &&
	    (payload_len >= SPU_XTS_TWEAK_SIZE))
		payload_len -= SPU_XTS_TWEAK_SIZE;

	atomic64_add(payload_len, &iproc_priv.bytes_in);

	flow_log("%s() offset: %u, bd_len: %u BD:\n",
		 __func__, rctx->total_received, payload_len);

	dump_sg(req->dst, rctx->total_received, payload_len);

	rctx->total_received += payload_len;
	if (rctx->total_received == rctx->total_todo) {
		atomic_inc(&iproc_priv.op_counts[SPU_OP_CIPHER]);
		atomic_inc(
		   &iproc_priv.cipher_cnt[ctx->cipher.alg][ctx->cipher.mode]);
	}
}

/**
 * spu_ahash_rx_sg_create() - Build up the scatterlist of buffers used to
 * receive a SPU response message for an ahash request.
 * @mssg:	mailbox message containing the receive sg
 * @rctx:	crypto request context
 * @rx_frag_num: number of scatterlist elements required to hold the
 *		SPU response message
 * @digestsize: length of hash digest, in bytes
 * @stat_pad_len: Number of bytes required to pad the STAT field to
 *		a 4-byte boundary
 *
 * The scatterlist that gets allocated here is freed in spu_chunk_cleanup()
 * when the request completes, whether the request is handled successfully or
 * there is an error.
 *
 * Return:
 *   0 if successful
 *   < 0 if an error
 */
static int
spu_ahash_rx_sg_create(struct brcm_message *mssg,
		       struct iproc_reqctx_s *rctx,
		       u8 rx_frag_num, unsigned int digestsize,
		       u32 stat_pad_len)
{
	struct spu_hw *spu = &iproc_priv.spu;
	struct scatterlist *sg;	/* used to build sgs in mbox message */
	struct iproc_ctx_s *ctx = rctx->ctx;

	mssg->spu.dst = kcalloc(rx_frag_num, sizeof(struct scatterlist),
				rctx->gfp);
	if (!mssg->spu.dst)
		return -ENOMEM;

	sg = mssg->spu.dst;
	sg_init_table(sg, rx_frag_num);
	/* Space for SPU message header */
	sg_set_buf(sg++, rctx->msg_buf.spu_resp_hdr, ctx->spu_resp_hdr_len);

	/* Space for digest */
	sg_set_buf(sg++, rctx->msg_buf.digest, digestsize);

	if (stat_pad_len)
		sg_set_buf(sg++, rctx->msg_buf.rx_stat_pad, stat_pad_len);

	memset(rctx->msg_buf.rx_stat, 0, SPU_RX_STATUS_LEN);
	sg_set_buf(sg, rctx->msg_buf.rx_stat, spu->spu_rx_status_len());
	return 0;
}

/**
 * spu_ahash_tx_sg_create() -  Build up the scatterlist of buffers used to send
 * a SPU request message for an ahash request. Includes SPU message headers and
 * the request data.
 * @mssg:	mailbox message containing the transmit sg
 * @rctx:	crypto request context
 * @tx_frag_num: number of scatterlist elements required to construct the
 *		SPU request message
 * @spu_hdr_len: length in bytes of SPU message header
 * @hash_carry_len: Number of bytes of data carried over from previous req
 * @new_data_len: Number of bytes of new request data
 * @pad_len:	Number of pad bytes
 *
 * The scatterlist that gets allocated here is freed in spu_chunk_cleanup()
 * when the request completes, whether the request is handled successfully or
 * there is an error.
 *
 * Return:
 *   0 if successful
 *   < 0 if an error
 */
static int
spu_ahash_tx_sg_create(struct brcm_message *mssg,
		       struct iproc_reqctx_s *rctx,
		       u8 tx_frag_num,
		       u32 spu_hdr_len,
		       unsigned int hash_carry_len,
		       unsigned int new_data_len, u32 pad_len)
{
	struct spu_hw *spu = &iproc_priv.spu;
	struct scatterlist *sg;	/* used to build sgs in mbox message */
	u32 datalen;		/* Number of bytes of response data expected */
	u32 stat_len;

	mssg->spu.src = kcalloc(tx_frag_num, sizeof(struct scatterlist),
				rctx->gfp);
	if (!mssg->spu.src)
		return -ENOMEM;

	sg = mssg->spu.src;
	sg_init_table(sg, tx_frag_num);

	sg_set_buf(sg++, rctx->msg_buf.bcm_spu_req_hdr,
		   BCM_HDR_LEN + spu_hdr_len);

	if (hash_carry_len)
		sg_set_buf(sg++, rctx->hash_carry, hash_carry_len);

	if (new_data_len) {
		/* Copy in each src sg entry from request, up to chunksize */
		datalen = spu_msg_sg_add(&sg, &rctx->src_sg, &rctx->src_skip,
					 rctx->src_nents, new_data_len);
		if (datalen < new_data_len) {
			pr_err("%s(): failed to copy src sg to mbox msg",
			       __func__);
			return -EFAULT;
		}
	}

	if (pad_len)
		sg_set_buf(sg++, rctx->msg_buf.spu_req_pad, pad_len);

	stat_len = spu->spu_tx_status_len();
	if (stat_len) {
		memset(rctx->msg_buf.tx_stat, 0, stat_len);
		sg_set_buf(sg, rctx->msg_buf.tx_stat, stat_len);
	}

	return 0;
}

/**
 * handle_ahash_req() - Process an asynchronous hash request from the crypto
 * API.
 * @rctx:  Crypto request context
 *
 * Builds a SPU request message embedded in a mailbox message and submits the
 * mailbox message on a selected mailbox channel. The SPU request message is
 * constructed as a scatterlist, including entries from the crypto API's
 * src scatterlist to avoid copying the data to be hashed. This function is
 * called either on the thread from the crypto API, or, in the case that the
 * crypto API request is too large to fit in a single SPU request message,
 * on the thread that invokes the receive callback with a response message.
 * Because some operations require the response from one chunk before the next
 * chunk can be submitted, we always wait for the response for the previous
 * chunk before submitting the next chunk. Because requests are submitted in
 * lock step like this, there is no need to synchronize access to request data
 * structures.
 *
 * Return:
 *   -EINPROGRESS: request has been submitted to SPU and response will be
 *		   returned asynchronously
 *   -EAGAIN:      non-final request included a small amount of data, which for
 *		   efficiency we did not submit to the SPU, but instead stored
 *		   to be submitted to the SPU with the next part of the request
 *   other:        an error code
 */
static int handle_ahash_req(struct iproc_reqctx_s *rctx)
{
	struct spu_hw *spu = &iproc_priv.spu;
	struct crypto_async_request *areq = rctx->parent;
	struct ahash_request *req = ahash_request_cast(areq);
	struct crypto_ahash *ahash = crypto_ahash_reqtfm(req);
	struct crypto_tfm *tfm = crypto_ahash_tfm(ahash);
	unsigned int blocksize = crypto_tfm_alg_blocksize(tfm);
	struct iproc_ctx_s *ctx = rctx->ctx;

	/* number of bytes still to be hashed in this req */
	unsigned int nbytes_to_hash = 0;
	int err;
	unsigned int chunksize = 0;	/* length of hash carry + new data */
	/*
	 * length of new data, not from hash carry, to be submitted in
	 * this hw request
	 */
	unsigned int new_data_len;

	unsigned int __maybe_unused chunk_start = 0;
	u32 db_size;	 /* Length of data field, incl gcm and hash padding */
	int pad_len = 0; /* total pad len, including gcm, hash, stat padding */
	u32 data_pad_len = 0;	/* length of GCM/CCM padding */
	u32 stat_pad_len = 0;	/* length of padding to align STATUS word */
	struct brcm_message *mssg;	/* mailbox message */
	struct spu_request_opts req_opts;
	struct spu_cipher_parms cipher_parms;
	struct spu_hash_parms hash_parms;
	struct spu_aead_parms aead_parms;
	unsigned int local_nbuf;
	u32 spu_hdr_len;
	unsigned int digestsize;
	u16 rem = 0;

	/*
	 * number of entries in src and dst sg. Always includes SPU msg header.
	 * rx always includes a buffer to catch digest and STATUS.
	 */
	u8 rx_frag_num = 3;
	u8 tx_frag_num = 1;

	flow_log("total_todo %u, total_sent %u\n",
		 rctx->total_todo, rctx->total_sent);

	memset(&req_opts, 0, sizeof(req_opts));
	memset(&cipher_parms, 0, sizeof(cipher_parms));
	memset(&hash_parms, 0, sizeof(hash_parms));
	memset(&aead_parms, 0, sizeof(aead_parms));

	req_opts.bd_suppress = true;
	hash_parms.alg = ctx->auth.alg;
	hash_parms.mode = ctx->auth.mode;
	hash_parms.type = HASH_TYPE_NONE;
	hash_parms.key_buf = (u8 *)ctx->authkey;
	hash_parms.key_len = ctx->authkeylen;

	/*
	 * For hash algorithms below assignment looks bit odd but
	 * it's needed for AES-XCBC and AES-CMAC hash algorithms
	 * to differentiate between 128, 192, 256 bit key values.
	 * Based on the key values, hash algorithm is selected.
	 * For example for 128 bit key, hash algorithm is AES-128.
	 */
	cipher_parms.type = ctx->cipher_type;

	mssg = &rctx->mb_mssg;
	chunk_start = rctx->src_sent;

	/*
	 * Compute the amount remaining to hash. This may include data
	 * carried over from previous requests.
	 */
	nbytes_to_hash = rctx->total_todo - rctx->total_sent;
	chunksize = nbytes_to_hash;
	if ((ctx->max_payload != SPU_MAX_PAYLOAD_INF) &&
	    (chunksize > ctx->max_payload))
		chunksize = ctx->max_payload;

	/*
	 * If this is not a final request and the request data is not a multiple
	 * of a full block, then simply park the extra data and prefix it to the
	 * data for the next request.
	 */
	if (!rctx->is_final) {
		u8 *dest = rctx->hash_carry + rctx->hash_carry_len;
		u16 new_len;  /* len of data to add to hash carry */

		rem = chunksize % blocksize;   /* remainder */
		if (rem) {
			/* chunksize not a multiple of blocksize */
			chunksize -= rem;
			if (chunksize == 0) {
				/* Don't have a full block to submit to hw */
				new_len = rem - rctx->hash_carry_len;
				sg_copy_part_to_buf(req->src, dest, new_len,
						    rctx->src_sent);
				rctx->hash_carry_len = rem;
				flow_log("Exiting with hash carry len: %u\n",
					 rctx->hash_carry_len);
				packet_dump("  buf: ",
					    rctx->hash_carry,
					    rctx->hash_carry_len);
				return -EAGAIN;
			}
		}
	}

	/* if we have hash carry, then prefix it to the data in this request */
	local_nbuf = rctx->hash_carry_len;
	rctx->hash_carry_len = 0;
	if (local_nbuf)
		tx_frag_num++;
	new_data_len = chunksize - local_nbuf;

	/* Count number of sg entries to be used in this request */
	rctx->src_nents = spu_sg_count(rctx->src_sg, rctx->src_skip,
				       new_data_len);

	/* AES hashing keeps key size in type field, so need to copy it here */
	if (hash_parms.alg == HASH_ALG_AES)
		hash_parms.type = (enum hash_type)cipher_parms.type;
	else
		hash_parms.type = spu->spu_hash_type(rctx->total_sent);

	digestsize = spu->spu_digest_size(ctx->digestsize, ctx->auth.alg,
					  hash_parms.type);
	hash_parms.digestsize =	digestsize;

	/* update the indexes */
	rctx->total_sent += chunksize;
	/* if you sent a prebuf then that wasn't from this req->src */
	rctx->src_sent += new_data_len;

	if ((rctx->total_sent == rctx->total_todo) && rctx->is_final)
		hash_parms.pad_len = spu->spu_hash_pad_len(hash_parms.alg,
							   hash_parms.mode,
							   chunksize,
							   blocksize);

	/*
	 * If a non-first chunk, then include the digest returned from the
	 * previous chunk so that hw can add to it (except for AES types).
	 */
	if ((hash_parms.type == HASH_TYPE_UPDT) &&
	    (hash_parms.alg != HASH_ALG_AES)) {
		hash_parms.key_buf = rctx->incr_hash;
		hash_parms.key_len = digestsize;
	}

	atomic64_add(chunksize, &iproc_priv.bytes_out);

	flow_log("%s() final: %u nbuf: %u ",
		 __func__, rctx->is_final, local_nbuf);

	if (ctx->max_payload == SPU_MAX_PAYLOAD_INF)
		flow_log("max_payload infinite\n");
	else
		flow_log("max_payload %u\n", ctx->max_payload);

	flow_log("chunk_start: %u chunk_size: %u\n", chunk_start, chunksize);

	/* Prepend SPU header with type 3 BCM header */
	memcpy(rctx->msg_buf.bcm_spu_req_hdr, BCMHEADER, BCM_HDR_LEN);

	hash_parms.prebuf_len = local_nbuf;
	spu_hdr_len = spu->spu_create_request(rctx->msg_buf.bcm_spu_req_hdr +
					      BCM_HDR_LEN,
					      &req_opts, &cipher_parms,
					      &hash_parms, &aead_parms,
					      new_data_len);

	if (spu_hdr_len == 0) {
		pr_err("Failed to create SPU request header\n");
		return -EFAULT;
	}

	/*
	 * Determine total length of padding required. Put all padding in one
	 * buffer.
	 */
	data_pad_len = spu->spu_gcm_ccm_pad_len(ctx->cipher.mode, chunksize);
	db_size = spu_real_db_size(0, 0, local_nbuf, new_data_len,
				   0, 0, hash_parms.pad_len);
	if (spu->spu_tx_status_len())
		stat_pad_len = spu->spu_wordalign_padlen(db_size);
	if (stat_pad_len)
		rx_frag_num++;
	pad_len = hash_parms.pad_len + data_pad_len + stat_pad_len;
	if (pad_len) {
		tx_frag_num++;
		spu->spu_request_pad(rctx->msg_buf.spu_req_pad, data_pad_len,
				     hash_parms.pad_len, ctx->auth.alg,
				     ctx->auth.mode, rctx->total_sent,
				     stat_pad_len);
	}

	spu->spu_dump_msg_hdr(rctx->msg_buf.bcm_spu_req_hdr + BCM_HDR_LEN,
			      spu_hdr_len);
	packet_dump("    prebuf: ", rctx->hash_carry, local_nbuf);
	flow_log("Data:\n");
	dump_sg(rctx->src_sg, rctx->src_skip, new_data_len);
	packet_dump("   pad: ", rctx->msg_buf.spu_req_pad, pad_len);

	/*
	 * Build mailbox message containing SPU request msg and rx buffers
	 * to catch response message
	 */
	memset(mssg, 0, sizeof(*mssg));
	mssg->type = BRCM_MESSAGE_SPU;
	mssg->ctx = rctx;	/* Will be returned in response */

	/* Create rx scatterlist to catch result */
	err = spu_ahash_rx_sg_create(mssg, rctx, rx_frag_num, digestsize,
				     stat_pad_len);
	if (err)
		return err;

	/* Create tx scatterlist containing SPU request message */
	tx_frag_num += rctx->src_nents;
	if (spu->spu_tx_status_len())
		tx_frag_num++;
	err = spu_ahash_tx_sg_create(mssg, rctx, tx_frag_num, spu_hdr_len,
				     local_nbuf, new_data_len, pad_len);
	if (err)
		return err;

	err = mailbox_send_message(mssg, req->base.flags, rctx->chan_idx);
	if (unlikely(err < 0))
		return err;

	return -EINPROGRESS;
}

/**
 * spu_hmac_outer_hash() - Request synchonous software compute of the outer hash
 * for an HMAC request.
 * @req:  The HMAC request from the crypto API
 * @ctx:  The session context
 *
 * Return: 0 if synchronous hash operation successful
 *         -EINVAL if the hash algo is unrecognized
 *         any other value indicates an error
 */
static int spu_hmac_outer_hash(struct ahash_request *req,
			       struct iproc_ctx_s *ctx)
{
	struct crypto_ahash *ahash = crypto_ahash_reqtfm(req);
	unsigned int blocksize =
		crypto_tfm_alg_blocksize(crypto_ahash_tfm(ahash));
	int rc;

	switch (ctx->auth.alg) {
	case HASH_ALG_MD5:
		rc = do_shash("md5", req->result, ctx->opad, blocksize,
			      req->result, ctx->digestsize, NULL, 0);
		break;
	case HASH_ALG_SHA1:
		rc = do_shash("sha1", req->result, ctx->opad, blocksize,
			      req->result, ctx->digestsize, NULL, 0);
		break;
	case HASH_ALG_SHA224:
		rc = do_shash("sha224", req->result, ctx->opad, blocksize,
			      req->result, ctx->digestsize, NULL, 0);
		break;
	case HASH_ALG_SHA256:
		rc = do_shash("sha256", req->result, ctx->opad, blocksize,
			      req->result, ctx->digestsize, NULL, 0);
		break;
	case HASH_ALG_SHA384:
		rc = do_shash("sha384", req->result, ctx->opad, blocksize,
			      req->result, ctx->digestsize, NULL, 0);
		break;
	case HASH_ALG_SHA512:
		rc = do_shash("sha512", req->result, ctx->opad, blocksize,
			      req->result, ctx->digestsize, NULL, 0);
		break;
	default:
		pr_err("%s() Error : unknown hmac type\n", __func__);
		rc = -EINVAL;
	}
	return rc;
}

/**
 * ahash_req_done() - Process a hash result from the SPU hardware.
 * @rctx: Crypto request context
 *
 * Return: 0 if successful
 *         < 0 if an error
 */
static int ahash_req_done(struct iproc_reqctx_s *rctx)
{
	struct spu_hw *spu = &iproc_priv.spu;
	struct crypto_async_request *areq = rctx->parent;
	struct ahash_request *req = ahash_request_cast(areq);
	struct iproc_ctx_s *ctx = rctx->ctx;
	int err;

	memcpy(req->result, rctx->msg_buf.digest, ctx->digestsize);

	if (spu->spu_type == SPU_TYPE_SPUM) {
		/* byte swap the output from the UPDT function to network byte
		 * order
		 */
		if (ctx->auth.alg == HASH_ALG_MD5) {
			__swab32s((u32 *)req->result);
			__swab32s(((u32 *)req->result) + 1);
			__swab32s(((u32 *)req->result) + 2);
			__swab32s(((u32 *)req->result) + 3);
			__swab32s(((u32 *)req->result) + 4);
		}
	}

	flow_dump("  digest ", req->result, ctx->digestsize);

	/* if this an HMAC then do the outer hash */
	if (rctx->is_sw_hmac) {
		err = spu_hmac_outer_hash(req, ctx);
		if (err < 0)
			return err;
		flow_dump("  hmac: ", req->result, ctx->digestsize);
	}

	if (rctx->is_sw_hmac || ctx->auth.mode == HASH_MODE_HMAC) {
		atomic_inc(&iproc_priv.op_counts[SPU_OP_HMAC]);
		atomic_inc(&iproc_priv.hmac_cnt[ctx->auth.alg]);
	} else {
		atomic_inc(&iproc_priv.op_counts[SPU_OP_HASH]);
		atomic_inc(&iproc_priv.hash_cnt[ctx->auth.alg]);
	}

	return 0;
}

/**
 * handle_ahash_resp() - Process a SPU response message for a hash request.
 * Checks if the entire crypto API request has been processed, and if so,
 * invokes post processing on the result.
 * @rctx: Crypto request context
 */
static void handle_ahash_resp(struct iproc_reqctx_s *rctx)
{
	struct iproc_ctx_s *ctx = rctx->ctx;
	struct crypto_async_request *areq = rctx->parent;
	struct ahash_request *req = ahash_request_cast(areq);
	struct crypto_ahash *ahash = crypto_ahash_reqtfm(req);
	unsigned int blocksize =
		crypto_tfm_alg_blocksize(crypto_ahash_tfm(ahash));
	/*
	 * Save hash to use as input to next op if incremental. Might be copying
	 * too much, but that's easier than figuring out actual digest size here
	 */
	memcpy(rctx->incr_hash, rctx->msg_buf.digest, MAX_DIGEST_SIZE);

	flow_log("%s() blocksize:%u digestsize:%u\n",
		 __func__, blocksize, ctx->digestsize);

	atomic64_add(ctx->digestsize, &iproc_priv.bytes_in);

	if (rctx->is_final && (rctx->total_sent == rctx->total_todo))
		ahash_req_done(rctx);
}

/**
 * spu_aead_rx_sg_create() - Build up the scatterlist of buffers used to receive
 * a SPU response message for an AEAD request. Includes buffers to catch SPU
 * message headers and the response data.
 * @mssg:	mailbox message containing the receive sg
 * @req:	Crypto API request
 * @rctx:	crypto request context
 * @rx_frag_num: number of scatterlist elements required to hold the
 *		SPU response message
 * @assoc_len:	Length of associated data included in the crypto request
 * @ret_iv_len: Length of IV returned in response
 * @resp_len:	Number of bytes of response data expected to be written to
 *              dst buffer from crypto API
 * @digestsize: Length of hash digest, in bytes
 * @stat_pad_len: Number of bytes required to pad the STAT field to
 *		a 4-byte boundary
 *
 * The scatterlist that gets allocated here is freed in spu_chunk_cleanup()
 * when the request completes, whether the request is handled successfully or
 * there is an error.
 *
 * Returns:
 *   0 if successful
 *   < 0 if an error
 */
static int spu_aead_rx_sg_create(struct brcm_message *mssg,
				 struct aead_request *req,
				 struct iproc_reqctx_s *rctx,
				 u8 rx_frag_num,
				 unsigned int assoc_len,
				 u32 ret_iv_len, unsigned int resp_len,
				 unsigned int digestsize, u32 stat_pad_len)
{
	struct spu_hw *spu = &iproc_priv.spu;
	struct scatterlist *sg;	/* used to build sgs in mbox message */
	struct iproc_ctx_s *ctx = rctx->ctx;
	u32 datalen;		/* Number of bytes of response data expected */
	u32 assoc_buf_len;
	u8 data_padlen = 0;

	if (ctx->is_rfc4543) {
		/* RFC4543: only pad after data, not after AAD */
		data_padlen = spu->spu_gcm_ccm_pad_len(ctx->cipher.mode,
							  assoc_len + resp_len);
		assoc_buf_len = assoc_len;
	} else {
		data_padlen = spu->spu_gcm_ccm_pad_len(ctx->cipher.mode,
							  resp_len);
		assoc_buf_len = spu->spu_assoc_resp_len(ctx->cipher.mode,
						assoc_len, ret_iv_len,
						rctx->is_encrypt);
	}

	if (ctx->cipher.mode == CIPHER_MODE_CCM)
		/* ICV (after data) must be in the next 32-bit word for CCM */
		data_padlen += spu->spu_wordalign_padlen(assoc_buf_len +
							 resp_len +
							 data_padlen);

	if (data_padlen)
		/* have to catch gcm pad in separate buffer */
		rx_frag_num++;

	mssg->spu.dst = kcalloc(rx_frag_num, sizeof(struct scatterlist),
				rctx->gfp);
	if (!mssg->spu.dst)
		return -ENOMEM;

	sg = mssg->spu.dst;
	sg_init_table(sg, rx_frag_num);

	/* Space for SPU message header */
	sg_set_buf(sg++, rctx->msg_buf.spu_resp_hdr, ctx->spu_resp_hdr_len);

	if (assoc_buf_len) {
		/*
		 * Don't write directly to req->dst, because SPU may pad the
		 * assoc data in the response
		 */
		memset(rctx->msg_buf.a.resp_aad, 0, assoc_buf_len);
		sg_set_buf(sg++, rctx->msg_buf.a.resp_aad, assoc_buf_len);
	}

	if (resp_len) {
		/*
		 * Copy in each dst sg entry from request, up to chunksize.
		 * dst sg catches just the data. digest caught in separate buf.
		 */
		datalen = spu_msg_sg_add(&sg, &rctx->dst_sg, &rctx->dst_skip,
					 rctx->dst_nents, resp_len);
		if (datalen < (resp_len)) {
			pr_err("%s(): failed to copy dst sg to mbox msg. expected len %u, datalen %u",
			       __func__, resp_len, datalen);
			return -EFAULT;
		}
	}

	/* If GCM/CCM data is padded, catch padding in separate buffer */
	if (data_padlen) {
		memset(rctx->msg_buf.a.gcmpad, 0, data_padlen);
		sg_set_buf(sg++, rctx->msg_buf.a.gcmpad, data_padlen);
	}

	/* Always catch ICV in separate buffer */
	sg_set_buf(sg++, rctx->msg_buf.digest, digestsize);

	flow_log("stat_pad_len %u\n", stat_pad_len);
	if (stat_pad_len) {
		memset(rctx->msg_buf.rx_stat_pad, 0, stat_pad_len);
		sg_set_buf(sg++, rctx->msg_buf.rx_stat_pad, stat_pad_len);
	}

	memset(rctx->msg_buf.rx_stat, 0, SPU_RX_STATUS_LEN);
	sg_set_buf(sg, rctx->msg_buf.rx_stat, spu->spu_rx_status_len());

	return 0;
}

/**
 * spu_aead_tx_sg_create() - Build up the scatterlist of buffers used to send a
 * SPU request message for an AEAD request. Includes SPU message headers and the
 * request data.
 * @mssg:	mailbox message containing the transmit sg
 * @rctx:	crypto request context
 * @tx_frag_num: number of scatterlist elements required to construct the
 *		SPU request message
 * @spu_hdr_len: length of SPU message header in bytes
 * @assoc:	crypto API associated data scatterlist
 * @assoc_len:	length of associated data
 * @assoc_nents: number of scatterlist entries containing assoc data
 * @aead_iv_len: length of AEAD IV, if included
 * @chunksize:	Number of bytes of request data
 * @aad_pad_len: Number of bytes of padding at end of AAD. For GCM/CCM.
 * @pad_len:	Number of pad bytes
 * @incl_icv:	If true, write separate ICV buffer after data and
 *              any padding
 *
 * The scatterlist that gets allocated here is freed in spu_chunk_cleanup()
 * when the request completes, whether the request is handled successfully or
 * there is an error.
 *
 * Return:
 *   0 if successful
 *   < 0 if an error
 */
static int spu_aead_tx_sg_create(struct brcm_message *mssg,
				 struct iproc_reqctx_s *rctx,
				 u8 tx_frag_num,
				 u32 spu_hdr_len,
				 struct scatterlist *assoc,
				 unsigned int assoc_len,
				 int assoc_nents,
				 unsigned int aead_iv_len,
				 unsigned int chunksize,
				 u32 aad_pad_len, u32 pad_len, bool incl_icv)
{
	struct spu_hw *spu = &iproc_priv.spu;
	struct scatterlist *sg;	/* used to build sgs in mbox message */
	struct scatterlist *assoc_sg = assoc;
	struct iproc_ctx_s *ctx = rctx->ctx;
	u32 datalen;		/* Number of bytes of data to write */
	u32 written;		/* Number of bytes of data written */
	u32 assoc_offset = 0;
	u32 stat_len;

	mssg->spu.src = kcalloc(tx_frag_num, sizeof(struct scatterlist),
				rctx->gfp);
	if (!mssg->spu.src)
		return -ENOMEM;

	sg = mssg->spu.src;
	sg_init_table(sg, tx_frag_num);

	sg_set_buf(sg++, rctx->msg_buf.bcm_spu_req_hdr,
		   BCM_HDR_LEN + spu_hdr_len);

	if (assoc_len) {
		/* Copy in each associated data sg entry from request */
		written = spu_msg_sg_add(&sg, &assoc_sg, &assoc_offset,
					 assoc_nents, assoc_len);
		if (written < assoc_len) {
			pr_err("%s(): failed to copy assoc sg to mbox msg",
			       __func__);
			return -EFAULT;
		}
	}

	if (aead_iv_len)
		sg_set_buf(sg++, rctx->msg_buf.iv_ctr, aead_iv_len);

	if (aad_pad_len) {
		memset(rctx->msg_buf.a.req_aad_pad, 0, aad_pad_len);
		sg_set_buf(sg++, rctx->msg_buf.a.req_aad_pad, aad_pad_len);
	}

	datalen = chunksize;
	if ((chunksize > ctx->digestsize) && incl_icv)
		datalen -= ctx->digestsize;
	if (datalen) {
		/* For aead, a single msg should consume the entire src sg */
		written = spu_msg_sg_add(&sg, &rctx->src_sg, &rctx->src_skip,
					 rctx->src_nents, datalen);
		if (written < datalen) {
			pr_err("%s(): failed to copy src sg to mbox msg",
			       __func__);
			return -EFAULT;
		}
	}

	if (pad_len) {
		memset(rctx->msg_buf.spu_req_pad, 0, pad_len);
		sg_set_buf(sg++, rctx->msg_buf.spu_req_pad, pad_len);
	}

	if (incl_icv)
		sg_set_buf(sg++, rctx->msg_buf.digest, ctx->digestsize);

	stat_len = spu->spu_tx_status_len();
	if (stat_len) {
		memset(rctx->msg_buf.tx_stat, 0, stat_len);
		sg_set_buf(sg, rctx->msg_buf.tx_stat, stat_len);
	}
	return 0;
}

/**
 * handle_aead_req() - Submit a SPU request message for the next chunk of the
 * current AEAD request.
 * @rctx:  Crypto request context
 *
 * Unlike other operation types, we assume the length of the request fits in
 * a single SPU request message. aead_enqueue() makes sure this is true.
 * Comments for other op types regarding threads applies here as well.
 *
 * Unlike incremental hash ops, where the spu returns the entire hash for
 * truncated algs like sha-224, the SPU returns just the truncated hash in
 * response to aead requests. So digestsize is always ctx->digestsize here.
 *
 * Return: -EINPROGRESS: crypto request has been accepted and result will be
 *			 returned asynchronously
 *         Any other value indicates an error
 */
static int handle_aead_req(struct iproc_reqctx_s *rctx)
{
	struct spu_hw *spu = &iproc_priv.spu;
	struct crypto_async_request *areq = rctx->parent;
	struct aead_request *req = container_of(areq,
						struct aead_request, base);
	struct iproc_ctx_s *ctx = rctx->ctx;
	int err;
	unsigned int chunksize;
	unsigned int resp_len;
	u32 spu_hdr_len;
	u32 db_size;
	u32 stat_pad_len;
	u32 pad_len;
	struct brcm_message *mssg;	/* mailbox message */
	struct spu_request_opts req_opts;
	struct spu_cipher_parms cipher_parms;
	struct spu_hash_parms hash_parms;
	struct spu_aead_parms aead_parms;
	int assoc_nents = 0;
	bool incl_icv = false;
	unsigned int digestsize = ctx->digestsize;

	/* number of entries in src and dst sg. Always includes SPU msg header.
	 */
	u8 rx_frag_num = 2;	/* and STATUS */
	u8 tx_frag_num = 1;

	/* doing the whole thing at once */
	chunksize = rctx->total_todo;

	flow_log("%s: chunksize %u\n", __func__, chunksize);

	memset(&req_opts, 0, sizeof(req_opts));
	memset(&hash_parms, 0, sizeof(hash_parms));
	memset(&aead_parms, 0, sizeof(aead_parms));

	req_opts.is_inbound = !(rctx->is_encrypt);
	req_opts.auth_first = ctx->auth_first;
	req_opts.is_aead = true;
	req_opts.is_esp = ctx->is_esp;

	cipher_parms.alg = ctx->cipher.alg;
	cipher_parms.mode = ctx->cipher.mode;
	cipher_parms.type = ctx->cipher_type;
	cipher_parms.key_buf = ctx->enckey;
	cipher_parms.key_len = ctx->enckeylen;
	cipher_parms.iv_buf = rctx->msg_buf.iv_ctr;
	cipher_parms.iv_len = rctx->iv_ctr_len;

	hash_parms.alg = ctx->auth.alg;
	hash_parms.mode = ctx->auth.mode;
	hash_parms.type = HASH_TYPE_NONE;
	hash_parms.key_buf = (u8 *)ctx->authkey;
	hash_parms.key_len = ctx->authkeylen;
	hash_parms.digestsize = digestsize;

	if ((ctx->auth.alg == HASH_ALG_SHA224) &&
	    (ctx->authkeylen < SHA224_DIGEST_SIZE))
		hash_parms.key_len = SHA224_DIGEST_SIZE;

	aead_parms.assoc_size = req->assoclen;
	if (ctx->is_esp && !ctx->is_rfc4543) {
		/*
		 * 8-byte IV is included assoc data in request. SPU2
		 * expects AAD to include just SPI and seqno. So
		 * subtract off the IV len.
		 */
		aead_parms.assoc_size -= GCM_RFC4106_IV_SIZE;

		if (rctx->is_encrypt) {
			aead_parms.return_iv = true;
			aead_parms.ret_iv_len = GCM_RFC4106_IV_SIZE;
			aead_parms.ret_iv_off = GCM_ESP_SALT_SIZE;
		}
	} else {
		aead_parms.ret_iv_len = 0;
	}

	/*
	 * Count number of sg entries from the crypto API request that are to
	 * be included in this mailbox message. For dst sg, don't count space
	 * for digest. Digest gets caught in a separate buffer and copied back
	 * to dst sg when processing response.
	 */
	rctx->src_nents = spu_sg_count(rctx->src_sg, rctx->src_skip, chunksize);
	rctx->dst_nents = spu_sg_count(rctx->dst_sg, rctx->dst_skip, chunksize);
	if (aead_parms.assoc_size)
		assoc_nents = spu_sg_count(rctx->assoc, 0,
					   aead_parms.assoc_size);

	mssg = &rctx->mb_mssg;

	rctx->total_sent = chunksize;
	rctx->src_sent = chunksize;
	if (spu->spu_assoc_resp_len(ctx->cipher.mode,
				    aead_parms.assoc_size,
				    aead_parms.ret_iv_len,
				    rctx->is_encrypt))
		rx_frag_num++;

	aead_parms.iv_len = spu->spu_aead_ivlen(ctx->cipher.mode,
						rctx->iv_ctr_len);

	if (ctx->auth.alg == HASH_ALG_AES)
		hash_parms.type = (enum hash_type)ctx->cipher_type;

	/* General case AAD padding (CCM and RFC4543 special cases below) */
	aead_parms.aad_pad_len = spu->spu_gcm_ccm_pad_len(ctx->cipher.mode,
						 aead_parms.assoc_size);

	/* General case data padding (CCM decrypt special case below) */
	aead_parms.data_pad_len = spu->spu_gcm_ccm_pad_len(ctx->cipher.mode,
							   chunksize);

	if (ctx->cipher.mode == CIPHER_MODE_CCM) {
		/*
		 * for CCM, AAD len + 2 (rather than AAD len) needs to be
		 * 128-bit aligned
		 */
		aead_parms.aad_pad_len = spu->spu_gcm_ccm_pad_len(
					 ctx->cipher.mode,
					 aead_parms.assoc_size + 2);

		/*
		 * And when decrypting CCM, need to pad without including
		 * size of ICV which is tacked on to end of chunk
		 */
		if (!rctx->is_encrypt)
			aead_parms.data_pad_len =
				spu->spu_gcm_ccm_pad_len(ctx->cipher.mode,
							chunksize - digestsize);

		/* CCM also requires software to rewrite portions of IV: */
		spu->spu_ccm_update_iv(digestsize, &cipher_parms, req->assoclen,
				       chunksize, rctx->is_encrypt,
				       ctx->is_esp);
	}

	if (ctx->is_rfc4543) {
		/*
		 * RFC4543: data is included in AAD, so don't pad after AAD
		 * and pad data based on both AAD + data size
		 */
		aead_parms.aad_pad_len = 0;
		if (!rctx->is_encrypt)
			aead_parms.data_pad_len = spu->spu_gcm_ccm_pad_len(
					ctx->cipher.mode,
					aead_parms.assoc_size + chunksize -
					digestsize);
		else
			aead_parms.data_pad_len = spu->spu_gcm_ccm_pad_len(
					ctx->cipher.mode,
					aead_parms.assoc_size + chunksize);

		req_opts.is_rfc4543 = true;
	}

	if (spu_req_incl_icv(ctx->cipher.mode, rctx->is_encrypt)) {
		incl_icv = true;
		tx_frag_num++;
		/* Copy ICV from end of src scatterlist to digest buf */
		sg_copy_part_to_buf(req->src, rctx->msg_buf.digest, digestsize,
				    req->assoclen + rctx->total_sent -
				    digestsize);
	}

	atomic64_add(chunksize, &iproc_priv.bytes_out);

	flow_log("%s()-sent chunksize:%u\n", __func__, chunksize);

	/* Prepend SPU header with type 3 BCM header */
	memcpy(rctx->msg_buf.bcm_spu_req_hdr, BCMHEADER, BCM_HDR_LEN);

	spu_hdr_len = spu->spu_create_request(rctx->msg_buf.bcm_spu_req_hdr +
					      BCM_HDR_LEN, &req_opts,
					      &cipher_parms, &hash_parms,
					      &aead_parms, chunksize);

	/* Determine total length of padding. Put all padding in one buffer. */
	db_size = spu_real_db_size(aead_parms.assoc_size, aead_parms.iv_len, 0,
				   chunksize, aead_parms.aad_pad_len,
				   aead_parms.data_pad_len, 0);

	stat_pad_len = spu->spu_wordalign_padlen(db_size);

	if (stat_pad_len)
		rx_frag_num++;
	pad_len = aead_parms.data_pad_len + stat_pad_len;
	if (pad_len) {
		tx_frag_num++;
		spu->spu_request_pad(rctx->msg_buf.spu_req_pad,
				     aead_parms.data_pad_len, 0,
				     ctx->auth.alg, ctx->auth.mode,
				     rctx->total_sent, stat_pad_len);
	}

	spu->spu_dump_msg_hdr(rctx->msg_buf.bcm_spu_req_hdr + BCM_HDR_LEN,
			      spu_hdr_len);
	dump_sg(rctx->assoc, 0, aead_parms.assoc_size);
	packet_dump("    aead iv: ", rctx->msg_buf.iv_ctr, aead_parms.iv_len);
	packet_log("BD:\n");
	dump_sg(rctx->src_sg, rctx->src_skip, chunksize);
	packet_dump("   pad: ", rctx->msg_buf.spu_req_pad, pad_len);

	/*
	 * Build mailbox message containing SPU request msg and rx buffers
	 * to catch response message
	 */
	memset(mssg, 0, sizeof(*mssg));
	mssg->type = BRCM_MESSAGE_SPU;
	mssg->ctx = rctx;	/* Will be returned in response */

	/* Create rx scatterlist to catch result */
	rx_frag_num += rctx->dst_nents;
	resp_len = chunksize;

	/*
	 * Always catch ICV in separate buffer. Have to for GCM/CCM because of
	 * padding. Have to for SHA-224 and other truncated SHAs because SPU
	 * sends entire digest back.
	 */
	rx_frag_num++;

	if (((ctx->cipher.mode == CIPHER_MODE_GCM) ||
	     (ctx->cipher.mode == CIPHER_MODE_CCM)) && !rctx->is_encrypt) {
		/*
		 * Input is ciphertxt plus ICV, but ICV not incl
		 * in output.
		 */
		resp_len -= ctx->digestsize;
		if (resp_len == 0)
			/* no rx frags to catch output data */
			rx_frag_num -= rctx->dst_nents;
	}

	err = spu_aead_rx_sg_create(mssg, req, rctx, rx_frag_num,
				    aead_parms.assoc_size,
				    aead_parms.ret_iv_len, resp_len, digestsize,
				    stat_pad_len);
	if (err)
		return err;

	/* Create tx scatterlist containing SPU request message */
	tx_frag_num += rctx->src_nents;
	tx_frag_num += assoc_nents;
	if (aead_parms.aad_pad_len)
		tx_frag_num++;
	if (aead_parms.iv_len)
		tx_frag_num++;
	if (spu->spu_tx_status_len())
		tx_frag_num++;
	err = spu_aead_tx_sg_create(mssg, rctx, tx_frag_num, spu_hdr_len,
				    rctx->assoc, aead_parms.assoc_size,
				    assoc_nents, aead_parms.iv_len, chunksize,
				    aead_parms.aad_pad_len, pad_len, incl_icv);
	if (err)
		return err;

	err = mailbox_send_message(mssg, req->base.flags, rctx->chan_idx);
	if (unlikely(err < 0))
		return err;

	return -EINPROGRESS;
}

/**
 * handle_aead_resp() - Process a SPU response message for an AEAD request.
 * @rctx:  Crypto request context
 */
static void handle_aead_resp(struct iproc_reqctx_s *rctx)
{
	struct spu_hw *spu = &iproc_priv.spu;
	struct crypto_async_request *areq = rctx->parent;
	struct aead_request *req = container_of(areq,
						struct aead_request, base);
	struct iproc_ctx_s *ctx = rctx->ctx;
	u32 payload_len;
	unsigned int icv_offset;
	u32 result_len;

	/* See how much data was returned */
	payload_len = spu->spu_payload_length(rctx->msg_buf.spu_resp_hdr);
	flow_log("payload_len %u\n", payload_len);

	/* only count payload */
	atomic64_add(payload_len, &iproc_priv.bytes_in);

	if (req->assoclen)
		packet_dump("  assoc_data ", rctx->msg_buf.a.resp_aad,
			    req->assoclen);

	/*
	 * Copy the ICV back to the destination
	 * buffer. In decrypt case, SPU gives us back the digest, but crypto
	 * API doesn't expect ICV in dst buffer.
	 */
	result_len = req->cryptlen;
	if (rctx->is_encrypt) {
		icv_offset = req->assoclen + rctx->total_sent;
		packet_dump("  ICV: ", rctx->msg_buf.digest, ctx->digestsize);
		flow_log("copying ICV to dst sg at offset %u\n", icv_offset);
		sg_copy_part_from_buf(req->dst, rctx->msg_buf.digest,
				      ctx->digestsize, icv_offset);
		result_len += ctx->digestsize;
	}

	packet_log("response data:  ");
	dump_sg(req->dst, req->assoclen, result_len);

	atomic_inc(&iproc_priv.op_counts[SPU_OP_AEAD]);
	if (ctx->cipher.alg == CIPHER_ALG_AES) {
		if (ctx->cipher.mode == CIPHER_MODE_CCM)
			atomic_inc(&iproc_priv.aead_cnt[AES_CCM]);
		else if (ctx->cipher.mode == CIPHER_MODE_GCM)
			atomic_inc(&iproc_priv.aead_cnt[AES_GCM]);
		else
			atomic_inc(&iproc_priv.aead_cnt[AUTHENC]);
	} else {
		atomic_inc(&iproc_priv.aead_cnt[AUTHENC]);
	}
}

/**
 * spu_chunk_cleanup() - Do cleanup after processing one chunk of a request
 * @rctx:  request context
 *
 * Mailbox scatterlists are allocated for each chunk. So free them after
 * processing each chunk.
 */
static void spu_chunk_cleanup(struct iproc_reqctx_s *rctx)
{
	/* mailbox message used to tx request */
	struct brcm_message *mssg = &rctx->mb_mssg;

	kfree(mssg->spu.src);
	kfree(mssg->spu.dst);
	memset(mssg, 0, sizeof(struct brcm_message));
}

/**
 * finish_req() - Used to invoke the complete callback from the requester when
 * a request has been handled asynchronously.
 * @rctx:  Request context
 * @err:   Indicates whether the request was successful or not
 *
 * Ensures that cleanup has been done for request
 */
static void finish_req(struct iproc_reqctx_s *rctx, int err)
{
	struct crypto_async_request *areq = rctx->parent;

	flow_log("%s() err:%d\n\n", __func__, err);

	/* No harm done if already called */
	spu_chunk_cleanup(rctx);

	if (areq)
		areq->complete(areq, err);
}

/**
 * spu_rx_callback() - Callback from mailbox framework with a SPU response.
 * @cl:		mailbox client structure for SPU driver
 * @msg:	mailbox message containing SPU response
 */
static void spu_rx_callback(struct mbox_client *cl, void *msg)
{
	struct spu_hw *spu = &iproc_priv.spu;
	struct brcm_message *mssg = msg;
	struct iproc_reqctx_s *rctx;
	int err;

	rctx = mssg->ctx;
	if (unlikely(!rctx)) {
		/* This is fatal */
		pr_err("%s(): no request context", __func__);
		err = -EFAULT;
		goto cb_finish;
	}

	/* process the SPU status */
	err = spu->spu_status_process(rctx->msg_buf.rx_stat);
	if (err != 0) {
		if (err == SPU_INVALID_ICV)
			atomic_inc(&iproc_priv.bad_icv);
		err = -EBADMSG;
		goto cb_finish;
	}

	/* Process the SPU response message */
	switch (rctx->ctx->alg->type) {
	case CRYPTO_ALG_TYPE_SKCIPHER:
		handle_skcipher_resp(rctx);
		break;
	case CRYPTO_ALG_TYPE_AHASH:
		handle_ahash_resp(rctx);
		break;
	case CRYPTO_ALG_TYPE_AEAD:
		handle_aead_resp(rctx);
		break;
	default:
		err = -EINVAL;
		goto cb_finish;
	}

	/*
	 * If this response does not complete the request, then send the next
	 * request chunk.
	 */
	if (rctx->total_sent < rctx->total_todo) {
		/* Deallocate anything specific to previous chunk */
		spu_chunk_cleanup(rctx);

		switch (rctx->ctx->alg->type) {
		case CRYPTO_ALG_TYPE_SKCIPHER:
			err = handle_skcipher_req(rctx);
			break;
		case CRYPTO_ALG_TYPE_AHASH:
			err = handle_ahash_req(rctx);
			if (err == -EAGAIN)
				/*
				 * we saved data in hash carry, but tell crypto
				 * API we successfully completed request.
				 */
				err = 0;
			break;
		case CRYPTO_ALG_TYPE_AEAD:
			err = handle_aead_req(rctx);
			break;
		default:
			err = -EINVAL;
		}

		if (err == -EINPROGRESS)
			/* Successfully submitted request for next chunk */
			return;
	}

cb_finish:
	finish_req(rctx, err);
}

/* ==================== Kernel Cryptographic API ==================== */

/**
 * skcipher_enqueue() - Handle skcipher encrypt or decrypt request.
 * @req:	Crypto API request
 * @encrypt:	true if encrypting; false if decrypting
 *
 * Return: -EINPROGRESS if request accepted and result will be returned
 *			asynchronously
 *	   < 0 if an error
 */
static int skcipher_enqueue(struct skcipher_request *req, bool encrypt)
{
	struct iproc_reqctx_s *rctx = skcipher_request_ctx(req);
	struct iproc_ctx_s *ctx =
	    crypto_skcipher_ctx(crypto_skcipher_reqtfm(req));
	int err;

	flow_log("%s() enc:%u\n", __func__, encrypt);

	rctx->gfp = (req->base.flags & (CRYPTO_TFM_REQ_MAY_BACKLOG |
		       CRYPTO_TFM_REQ_MAY_SLEEP)) ? GFP_KERNEL : GFP_ATOMIC;
	rctx->parent = &req->base;
	rctx->is_encrypt = encrypt;
	rctx->bd_suppress = false;
	rctx->total_todo = req->cryptlen;
	rctx->src_sent = 0;
	rctx->total_sent = 0;
	rctx->total_received = 0;
	rctx->ctx = ctx;

	/* Initialize current position in src and dst scatterlists */
	rctx->src_sg = req->src;
	rctx->src_nents = 0;
	rctx->src_skip = 0;
	rctx->dst_sg = req->dst;
	rctx->dst_nents = 0;
	rctx->dst_skip = 0;

	if (ctx->cipher.mode == CIPHER_MODE_CBC ||
	    ctx->cipher.mode == CIPHER_MODE_CTR ||
	    ctx->cipher.mode == CIPHER_MODE_OFB ||
	    ctx->cipher.mode == CIPHER_MODE_XTS ||
	    ctx->cipher.mode == CIPHER_MODE_GCM ||
	    ctx->cipher.mode == CIPHER_MODE_CCM) {
		rctx->iv_ctr_len =
		    crypto_skcipher_ivsize(crypto_skcipher_reqtfm(req));
		memcpy(rctx->msg_buf.iv_ctr, req->iv, rctx->iv_ctr_len);
	} else {
		rctx->iv_ctr_len = 0;
	}

	/* Choose a SPU to process this request */
	rctx->chan_idx = select_channel();
	err = handle_skcipher_req(rctx);
	if (err != -EINPROGRESS)
		/* synchronous result */
		spu_chunk_cleanup(rctx);

	return err;
}

static int des_setkey(struct crypto_skcipher *cipher, const u8 *key,
		      unsigned int keylen)
{
<<<<<<< HEAD
	struct iproc_ctx_s *ctx = crypto_ablkcipher_ctx(cipher);
	int err;

	err = verify_ablkcipher_des_key(cipher, key);
=======
	struct iproc_ctx_s *ctx = crypto_skcipher_ctx(cipher);
	int err;

	err = verify_skcipher_des_key(cipher, key);
>>>>>>> 7d2a07b7
	if (err)
		return err;

	ctx->cipher_type = CIPHER_TYPE_DES;
	return 0;
}

static int threedes_setkey(struct crypto_skcipher *cipher, const u8 *key,
			   unsigned int keylen)
{
<<<<<<< HEAD
	struct iproc_ctx_s *ctx = crypto_ablkcipher_ctx(cipher);
	int err;

	err = verify_ablkcipher_des3_key(cipher, key);
=======
	struct iproc_ctx_s *ctx = crypto_skcipher_ctx(cipher);
	int err;

	err = verify_skcipher_des3_key(cipher, key);
>>>>>>> 7d2a07b7
	if (err)
		return err;

	ctx->cipher_type = CIPHER_TYPE_3DES;
	return 0;
}

static int aes_setkey(struct crypto_skcipher *cipher, const u8 *key,
		      unsigned int keylen)
{
	struct iproc_ctx_s *ctx = crypto_skcipher_ctx(cipher);

	if (ctx->cipher.mode == CIPHER_MODE_XTS)
		/* XTS includes two keys of equal length */
		keylen = keylen / 2;

	switch (keylen) {
	case AES_KEYSIZE_128:
		ctx->cipher_type = CIPHER_TYPE_AES128;
		break;
	case AES_KEYSIZE_192:
		ctx->cipher_type = CIPHER_TYPE_AES192;
		break;
	case AES_KEYSIZE_256:
		ctx->cipher_type = CIPHER_TYPE_AES256;
		break;
	default:
		return -EINVAL;
	}
	WARN_ON((ctx->max_payload != SPU_MAX_PAYLOAD_INF) &&
		((ctx->max_payload % AES_BLOCK_SIZE) != 0));
	return 0;
}

static int skcipher_setkey(struct crypto_skcipher *cipher, const u8 *key,
			     unsigned int keylen)
{
	struct spu_hw *spu = &iproc_priv.spu;
	struct iproc_ctx_s *ctx = crypto_skcipher_ctx(cipher);
	struct spu_cipher_parms cipher_parms;
	u32 alloc_len = 0;
	int err;

	flow_log("skcipher_setkey() keylen: %d\n", keylen);
	flow_dump("  key: ", key, keylen);

	switch (ctx->cipher.alg) {
	case CIPHER_ALG_DES:
		err = des_setkey(cipher, key, keylen);
		break;
	case CIPHER_ALG_3DES:
		err = threedes_setkey(cipher, key, keylen);
		break;
	case CIPHER_ALG_AES:
		err = aes_setkey(cipher, key, keylen);
		break;
	default:
		pr_err("%s() Error: unknown cipher alg\n", __func__);
		err = -EINVAL;
	}
	if (err)
		return err;

	memcpy(ctx->enckey, key, keylen);
	ctx->enckeylen = keylen;

	/* SPU needs XTS keys in the reverse order the crypto API presents */
	if ((ctx->cipher.alg == CIPHER_ALG_AES) &&
	    (ctx->cipher.mode == CIPHER_MODE_XTS)) {
		unsigned int xts_keylen = keylen / 2;

		memcpy(ctx->enckey, key + xts_keylen, xts_keylen);
		memcpy(ctx->enckey + xts_keylen, key, xts_keylen);
	}

	if (spu->spu_type == SPU_TYPE_SPUM)
		alloc_len = BCM_HDR_LEN + SPU_HEADER_ALLOC_LEN;
	else if (spu->spu_type == SPU_TYPE_SPU2)
		alloc_len = BCM_HDR_LEN + SPU2_HEADER_ALLOC_LEN;
	memset(ctx->bcm_spu_req_hdr, 0, alloc_len);
	cipher_parms.iv_buf = NULL;
	cipher_parms.iv_len = crypto_skcipher_ivsize(cipher);
	flow_log("%s: iv_len %u\n", __func__, cipher_parms.iv_len);

	cipher_parms.alg = ctx->cipher.alg;
	cipher_parms.mode = ctx->cipher.mode;
	cipher_parms.type = ctx->cipher_type;
	cipher_parms.key_buf = ctx->enckey;
	cipher_parms.key_len = ctx->enckeylen;

	/* Prepend SPU request message with BCM header */
	memcpy(ctx->bcm_spu_req_hdr, BCMHEADER, BCM_HDR_LEN);
	ctx->spu_req_hdr_len =
	    spu->spu_cipher_req_init(ctx->bcm_spu_req_hdr + BCM_HDR_LEN,
				     &cipher_parms);

	ctx->spu_resp_hdr_len = spu->spu_response_hdr_len(ctx->authkeylen,
							  ctx->enckeylen,
							  false);

	atomic_inc(&iproc_priv.setkey_cnt[SPU_OP_CIPHER]);

	return 0;
}

static int skcipher_encrypt(struct skcipher_request *req)
{
	flow_log("skcipher_encrypt() nbytes:%u\n", req->cryptlen);

	return skcipher_enqueue(req, true);
}

static int skcipher_decrypt(struct skcipher_request *req)
{
	flow_log("skcipher_decrypt() nbytes:%u\n", req->cryptlen);
	return skcipher_enqueue(req, false);
}

static int ahash_enqueue(struct ahash_request *req)
{
	struct iproc_reqctx_s *rctx = ahash_request_ctx(req);
	struct crypto_ahash *tfm = crypto_ahash_reqtfm(req);
	struct iproc_ctx_s *ctx = crypto_ahash_ctx(tfm);
	int err;
	const char *alg_name;

	flow_log("ahash_enqueue() nbytes:%u\n", req->nbytes);

	rctx->gfp = (req->base.flags & (CRYPTO_TFM_REQ_MAY_BACKLOG |
		       CRYPTO_TFM_REQ_MAY_SLEEP)) ? GFP_KERNEL : GFP_ATOMIC;
	rctx->parent = &req->base;
	rctx->ctx = ctx;
	rctx->bd_suppress = true;
	memset(&rctx->mb_mssg, 0, sizeof(struct brcm_message));

	/* Initialize position in src scatterlist */
	rctx->src_sg = req->src;
	rctx->src_skip = 0;
	rctx->src_nents = 0;
	rctx->dst_sg = NULL;
	rctx->dst_skip = 0;
	rctx->dst_nents = 0;

	/* SPU2 hardware does not compute hash of zero length data */
	if ((rctx->is_final == 1) && (rctx->total_todo == 0) &&
	    (iproc_priv.spu.spu_type == SPU_TYPE_SPU2)) {
		alg_name = crypto_tfm_alg_name(crypto_ahash_tfm(tfm));
		flow_log("Doing %sfinal %s zero-len hash request in software\n",
			 rctx->is_final ? "" : "non-", alg_name);
		err = do_shash((unsigned char *)alg_name, req->result,
			       NULL, 0, NULL, 0, ctx->authkey,
			       ctx->authkeylen);
		if (err < 0)
			flow_log("Hash request failed with error %d\n", err);
		return err;
	}
	/* Choose a SPU to process this request */
	rctx->chan_idx = select_channel();

	err = handle_ahash_req(rctx);
	if (err != -EINPROGRESS)
		/* synchronous result */
		spu_chunk_cleanup(rctx);

	if (err == -EAGAIN)
		/*
		 * we saved data in hash carry, but tell crypto API
		 * we successfully completed request.
		 */
		err = 0;

	return err;
}

static int __ahash_init(struct ahash_request *req)
{
	struct spu_hw *spu = &iproc_priv.spu;
	struct iproc_reqctx_s *rctx = ahash_request_ctx(req);
	struct crypto_ahash *tfm = crypto_ahash_reqtfm(req);
	struct iproc_ctx_s *ctx = crypto_ahash_ctx(tfm);

	flow_log("%s()\n", __func__);

	/* Initialize the context */
	rctx->hash_carry_len = 0;
	rctx->is_final = 0;

	rctx->total_todo = 0;
	rctx->src_sent = 0;
	rctx->total_sent = 0;
	rctx->total_received = 0;

	ctx->digestsize = crypto_ahash_digestsize(tfm);
	/* If we add a hash whose digest is larger, catch it here. */
	WARN_ON(ctx->digestsize > MAX_DIGEST_SIZE);

	rctx->is_sw_hmac = false;

	ctx->spu_resp_hdr_len = spu->spu_response_hdr_len(ctx->authkeylen, 0,
							  true);

	return 0;
}

/**
 * spu_no_incr_hash() - Determine whether incremental hashing is supported.
 * @ctx:  Crypto session context
 *
 * SPU-2 does not support incremental hashing (we'll have to revisit and
 * condition based on chip revision or device tree entry if future versions do
 * support incremental hash)
 *
 * SPU-M also doesn't support incremental hashing of AES-XCBC
 *
 * Return: true if incremental hashing is not supported
 *         false otherwise
 */
static bool spu_no_incr_hash(struct iproc_ctx_s *ctx)
{
	struct spu_hw *spu = &iproc_priv.spu;

	if (spu->spu_type == SPU_TYPE_SPU2)
		return true;

	if ((ctx->auth.alg == HASH_ALG_AES) &&
	    (ctx->auth.mode == HASH_MODE_XCBC))
		return true;

	/* Otherwise, incremental hashing is supported */
	return false;
}

static int ahash_init(struct ahash_request *req)
{
	struct crypto_ahash *tfm = crypto_ahash_reqtfm(req);
	struct iproc_ctx_s *ctx = crypto_ahash_ctx(tfm);
	const char *alg_name;
	struct crypto_shash *hash;
	int ret;
	gfp_t gfp;

	if (spu_no_incr_hash(ctx)) {
		/*
		 * If we get an incremental hashing request and it's not
		 * supported by the hardware, we need to handle it in software
		 * by calling synchronous hash functions.
		 */
		alg_name = crypto_tfm_alg_name(crypto_ahash_tfm(tfm));
		hash = crypto_alloc_shash(alg_name, 0, 0);
		if (IS_ERR(hash)) {
			ret = PTR_ERR(hash);
			goto err;
		}

		gfp = (req->base.flags & (CRYPTO_TFM_REQ_MAY_BACKLOG |
		       CRYPTO_TFM_REQ_MAY_SLEEP)) ? GFP_KERNEL : GFP_ATOMIC;
		ctx->shash = kmalloc(sizeof(*ctx->shash) +
				     crypto_shash_descsize(hash), gfp);
		if (!ctx->shash) {
			ret = -ENOMEM;
			goto err_hash;
		}
		ctx->shash->tfm = hash;

		/* Set the key using data we already have from setkey */
		if (ctx->authkeylen > 0) {
			ret = crypto_shash_setkey(hash, ctx->authkey,
						  ctx->authkeylen);
			if (ret)
				goto err_shash;
		}

		/* Initialize hash w/ this key and other params */
		ret = crypto_shash_init(ctx->shash);
		if (ret)
			goto err_shash;
	} else {
		/* Otherwise call the internal function which uses SPU hw */
		ret = __ahash_init(req);
	}

	return ret;

err_shash:
	kfree(ctx->shash);
err_hash:
	crypto_free_shash(hash);
err:
	return ret;
}

static int __ahash_update(struct ahash_request *req)
{
	struct iproc_reqctx_s *rctx = ahash_request_ctx(req);

	flow_log("ahash_update() nbytes:%u\n", req->nbytes);

	if (!req->nbytes)
		return 0;
	rctx->total_todo += req->nbytes;
	rctx->src_sent = 0;

	return ahash_enqueue(req);
}

static int ahash_update(struct ahash_request *req)
{
	struct crypto_ahash *tfm = crypto_ahash_reqtfm(req);
	struct iproc_ctx_s *ctx = crypto_ahash_ctx(tfm);
	u8 *tmpbuf;
	int ret;
	int nents;
	gfp_t gfp;

	if (spu_no_incr_hash(ctx)) {
		/*
		 * If we get an incremental hashing request and it's not
		 * supported by the hardware, we need to handle it in software
		 * by calling synchronous hash functions.
		 */
		if (req->src)
			nents = sg_nents(req->src);
		else
			return -EINVAL;

		/* Copy data from req scatterlist to tmp buffer */
		gfp = (req->base.flags & (CRYPTO_TFM_REQ_MAY_BACKLOG |
		       CRYPTO_TFM_REQ_MAY_SLEEP)) ? GFP_KERNEL : GFP_ATOMIC;
		tmpbuf = kmalloc(req->nbytes, gfp);
		if (!tmpbuf)
			return -ENOMEM;

		if (sg_copy_to_buffer(req->src, nents, tmpbuf, req->nbytes) !=
				req->nbytes) {
			kfree(tmpbuf);
			return -EINVAL;
		}

		/* Call synchronous update */
		ret = crypto_shash_update(ctx->shash, tmpbuf, req->nbytes);
		kfree(tmpbuf);
	} else {
		/* Otherwise call the internal function which uses SPU hw */
		ret = __ahash_update(req);
	}

	return ret;
}

static int __ahash_final(struct ahash_request *req)
{
	struct iproc_reqctx_s *rctx = ahash_request_ctx(req);

	flow_log("ahash_final() nbytes:%u\n", req->nbytes);

	rctx->is_final = 1;

	return ahash_enqueue(req);
}

static int ahash_final(struct ahash_request *req)
{
	struct crypto_ahash *tfm = crypto_ahash_reqtfm(req);
	struct iproc_ctx_s *ctx = crypto_ahash_ctx(tfm);
	int ret;

	if (spu_no_incr_hash(ctx)) {
		/*
		 * If we get an incremental hashing request and it's not
		 * supported by the hardware, we need to handle it in software
		 * by calling synchronous hash functions.
		 */
		ret = crypto_shash_final(ctx->shash, req->result);

		/* Done with hash, can deallocate it now */
		crypto_free_shash(ctx->shash->tfm);
		kfree(ctx->shash);

	} else {
		/* Otherwise call the internal function which uses SPU hw */
		ret = __ahash_final(req);
	}

	return ret;
}

static int __ahash_finup(struct ahash_request *req)
{
	struct iproc_reqctx_s *rctx = ahash_request_ctx(req);

	flow_log("ahash_finup() nbytes:%u\n", req->nbytes);

	rctx->total_todo += req->nbytes;
	rctx->src_sent = 0;
	rctx->is_final = 1;

	return ahash_enqueue(req);
}

static int ahash_finup(struct ahash_request *req)
{
	struct crypto_ahash *tfm = crypto_ahash_reqtfm(req);
	struct iproc_ctx_s *ctx = crypto_ahash_ctx(tfm);
	u8 *tmpbuf;
	int ret;
	int nents;
	gfp_t gfp;

	if (spu_no_incr_hash(ctx)) {
		/*
		 * If we get an incremental hashing request and it's not
		 * supported by the hardware, we need to handle it in software
		 * by calling synchronous hash functions.
		 */
		if (req->src) {
			nents = sg_nents(req->src);
		} else {
			ret = -EINVAL;
			goto ahash_finup_exit;
		}

		/* Copy data from req scatterlist to tmp buffer */
		gfp = (req->base.flags & (CRYPTO_TFM_REQ_MAY_BACKLOG |
		       CRYPTO_TFM_REQ_MAY_SLEEP)) ? GFP_KERNEL : GFP_ATOMIC;
		tmpbuf = kmalloc(req->nbytes, gfp);
		if (!tmpbuf) {
			ret = -ENOMEM;
			goto ahash_finup_exit;
		}

		if (sg_copy_to_buffer(req->src, nents, tmpbuf, req->nbytes) !=
				req->nbytes) {
			ret = -EINVAL;
			goto ahash_finup_free;
		}

		/* Call synchronous update */
		ret = crypto_shash_finup(ctx->shash, tmpbuf, req->nbytes,
					 req->result);
	} else {
		/* Otherwise call the internal function which uses SPU hw */
		return __ahash_finup(req);
	}
ahash_finup_free:
	kfree(tmpbuf);

ahash_finup_exit:
	/* Done with hash, can deallocate it now */
	crypto_free_shash(ctx->shash->tfm);
	kfree(ctx->shash);
	return ret;
}

static int ahash_digest(struct ahash_request *req)
{
	int err;

	flow_log("ahash_digest() nbytes:%u\n", req->nbytes);

	/* whole thing at once */
	err = __ahash_init(req);
	if (!err)
		err = __ahash_finup(req);

	return err;
}

static int ahash_setkey(struct crypto_ahash *ahash, const u8 *key,
			unsigned int keylen)
{
	struct iproc_ctx_s *ctx = crypto_ahash_ctx(ahash);

	flow_log("%s() ahash:%p key:%p keylen:%u\n",
		 __func__, ahash, key, keylen);
	flow_dump("  key: ", key, keylen);

	if (ctx->auth.alg == HASH_ALG_AES) {
		switch (keylen) {
		case AES_KEYSIZE_128:
			ctx->cipher_type = CIPHER_TYPE_AES128;
			break;
		case AES_KEYSIZE_192:
			ctx->cipher_type = CIPHER_TYPE_AES192;
			break;
		case AES_KEYSIZE_256:
			ctx->cipher_type = CIPHER_TYPE_AES256;
			break;
		default:
			pr_err("%s() Error: Invalid key length\n", __func__);
			return -EINVAL;
		}
	} else {
		pr_err("%s() Error: unknown hash alg\n", __func__);
		return -EINVAL;
	}
	memcpy(ctx->authkey, key, keylen);
	ctx->authkeylen = keylen;

	return 0;
}

static int ahash_export(struct ahash_request *req, void *out)
{
	const struct iproc_reqctx_s *rctx = ahash_request_ctx(req);
	struct spu_hash_export_s *spu_exp = (struct spu_hash_export_s *)out;

	spu_exp->total_todo = rctx->total_todo;
	spu_exp->total_sent = rctx->total_sent;
	spu_exp->is_sw_hmac = rctx->is_sw_hmac;
	memcpy(spu_exp->hash_carry, rctx->hash_carry, sizeof(rctx->hash_carry));
	spu_exp->hash_carry_len = rctx->hash_carry_len;
	memcpy(spu_exp->incr_hash, rctx->incr_hash, sizeof(rctx->incr_hash));

	return 0;
}

static int ahash_import(struct ahash_request *req, const void *in)
{
	struct iproc_reqctx_s *rctx = ahash_request_ctx(req);
	struct spu_hash_export_s *spu_exp = (struct spu_hash_export_s *)in;

	rctx->total_todo = spu_exp->total_todo;
	rctx->total_sent = spu_exp->total_sent;
	rctx->is_sw_hmac = spu_exp->is_sw_hmac;
	memcpy(rctx->hash_carry, spu_exp->hash_carry, sizeof(rctx->hash_carry));
	rctx->hash_carry_len = spu_exp->hash_carry_len;
	memcpy(rctx->incr_hash, spu_exp->incr_hash, sizeof(rctx->incr_hash));

	return 0;
}

static int ahash_hmac_setkey(struct crypto_ahash *ahash, const u8 *key,
			     unsigned int keylen)
{
	struct iproc_ctx_s *ctx = crypto_ahash_ctx(ahash);
	unsigned int blocksize =
		crypto_tfm_alg_blocksize(crypto_ahash_tfm(ahash));
	unsigned int digestsize = crypto_ahash_digestsize(ahash);
	unsigned int index;
	int rc;

	flow_log("%s() ahash:%p key:%p keylen:%u blksz:%u digestsz:%u\n",
		 __func__, ahash, key, keylen, blocksize, digestsize);
	flow_dump("  key: ", key, keylen);

	if (keylen > blocksize) {
		switch (ctx->auth.alg) {
		case HASH_ALG_MD5:
			rc = do_shash("md5", ctx->authkey, key, keylen, NULL,
				      0, NULL, 0);
			break;
		case HASH_ALG_SHA1:
			rc = do_shash("sha1", ctx->authkey, key, keylen, NULL,
				      0, NULL, 0);
			break;
		case HASH_ALG_SHA224:
			rc = do_shash("sha224", ctx->authkey, key, keylen, NULL,
				      0, NULL, 0);
			break;
		case HASH_ALG_SHA256:
			rc = do_shash("sha256", ctx->authkey, key, keylen, NULL,
				      0, NULL, 0);
			break;
		case HASH_ALG_SHA384:
			rc = do_shash("sha384", ctx->authkey, key, keylen, NULL,
				      0, NULL, 0);
			break;
		case HASH_ALG_SHA512:
			rc = do_shash("sha512", ctx->authkey, key, keylen, NULL,
				      0, NULL, 0);
			break;
		case HASH_ALG_SHA3_224:
			rc = do_shash("sha3-224", ctx->authkey, key, keylen,
				      NULL, 0, NULL, 0);
			break;
		case HASH_ALG_SHA3_256:
			rc = do_shash("sha3-256", ctx->authkey, key, keylen,
				      NULL, 0, NULL, 0);
			break;
		case HASH_ALG_SHA3_384:
			rc = do_shash("sha3-384", ctx->authkey, key, keylen,
				      NULL, 0, NULL, 0);
			break;
		case HASH_ALG_SHA3_512:
			rc = do_shash("sha3-512", ctx->authkey, key, keylen,
				      NULL, 0, NULL, 0);
			break;
		default:
			pr_err("%s() Error: unknown hash alg\n", __func__);
			return -EINVAL;
		}
		if (rc < 0) {
			pr_err("%s() Error %d computing shash for %s\n",
			       __func__, rc, hash_alg_name[ctx->auth.alg]);
			return rc;
		}
		ctx->authkeylen = digestsize;

		flow_log("  keylen > digestsize... hashed\n");
		flow_dump("  newkey: ", ctx->authkey, ctx->authkeylen);
	} else {
		memcpy(ctx->authkey, key, keylen);
		ctx->authkeylen = keylen;
	}

	/*
	 * Full HMAC operation in SPUM is not verified,
	 * So keeping the generation of IPAD, OPAD and
	 * outer hashing in software.
	 */
	if (iproc_priv.spu.spu_type == SPU_TYPE_SPUM) {
		memcpy(ctx->ipad, ctx->authkey, ctx->authkeylen);
		memset(ctx->ipad + ctx->authkeylen, 0,
		       blocksize - ctx->authkeylen);
		ctx->authkeylen = 0;
		memcpy(ctx->opad, ctx->ipad, blocksize);

		for (index = 0; index < blocksize; index++) {
			ctx->ipad[index] ^= HMAC_IPAD_VALUE;
			ctx->opad[index] ^= HMAC_OPAD_VALUE;
		}

		flow_dump("  ipad: ", ctx->ipad, blocksize);
		flow_dump("  opad: ", ctx->opad, blocksize);
	}
	ctx->digestsize = digestsize;
	atomic_inc(&iproc_priv.setkey_cnt[SPU_OP_HMAC]);

	return 0;
}

static int ahash_hmac_init(struct ahash_request *req)
{
	struct iproc_reqctx_s *rctx = ahash_request_ctx(req);
	struct crypto_ahash *tfm = crypto_ahash_reqtfm(req);
	struct iproc_ctx_s *ctx = crypto_ahash_ctx(tfm);
	unsigned int blocksize =
			crypto_tfm_alg_blocksize(crypto_ahash_tfm(tfm));

	flow_log("ahash_hmac_init()\n");

	/* init the context as a hash */
	ahash_init(req);

	if (!spu_no_incr_hash(ctx)) {
		/* SPU-M can do incr hashing but needs sw for outer HMAC */
		rctx->is_sw_hmac = true;
		ctx->auth.mode = HASH_MODE_HASH;
		/* start with a prepended ipad */
		memcpy(rctx->hash_carry, ctx->ipad, blocksize);
		rctx->hash_carry_len = blocksize;
		rctx->total_todo += blocksize;
	}

	return 0;
}

static int ahash_hmac_update(struct ahash_request *req)
{
	flow_log("ahash_hmac_update() nbytes:%u\n", req->nbytes);

	if (!req->nbytes)
		return 0;

	return ahash_update(req);
}

static int ahash_hmac_final(struct ahash_request *req)
{
	flow_log("ahash_hmac_final() nbytes:%u\n", req->nbytes);

	return ahash_final(req);
}

static int ahash_hmac_finup(struct ahash_request *req)
{
	flow_log("ahash_hmac_finupl() nbytes:%u\n", req->nbytes);

	return ahash_finup(req);
}

static int ahash_hmac_digest(struct ahash_request *req)
{
	struct iproc_reqctx_s *rctx = ahash_request_ctx(req);
	struct crypto_ahash *tfm = crypto_ahash_reqtfm(req);
	struct iproc_ctx_s *ctx = crypto_ahash_ctx(tfm);
	unsigned int blocksize =
			crypto_tfm_alg_blocksize(crypto_ahash_tfm(tfm));

	flow_log("ahash_hmac_digest() nbytes:%u\n", req->nbytes);

	/* Perform initialization and then call finup */
	__ahash_init(req);

	if (iproc_priv.spu.spu_type == SPU_TYPE_SPU2) {
		/*
		 * SPU2 supports full HMAC implementation in the
		 * hardware, need not to generate IPAD, OPAD and
		 * outer hash in software.
		 * Only for hash key len > hash block size, SPU2
		 * expects to perform hashing on the key, shorten
		 * it to digest size and feed it as hash key.
		 */
		rctx->is_sw_hmac = false;
		ctx->auth.mode = HASH_MODE_HMAC;
	} else {
		rctx->is_sw_hmac = true;
		ctx->auth.mode = HASH_MODE_HASH;
		/* start with a prepended ipad */
		memcpy(rctx->hash_carry, ctx->ipad, blocksize);
		rctx->hash_carry_len = blocksize;
		rctx->total_todo += blocksize;
	}

	return __ahash_finup(req);
}

/* aead helpers */

static int aead_need_fallback(struct aead_request *req)
{
	struct iproc_reqctx_s *rctx = aead_request_ctx(req);
	struct spu_hw *spu = &iproc_priv.spu;
	struct crypto_aead *aead = crypto_aead_reqtfm(req);
	struct iproc_ctx_s *ctx = crypto_aead_ctx(aead);
	u32 payload_len;

	/*
	 * SPU hardware cannot handle the AES-GCM/CCM case where plaintext
	 * and AAD are both 0 bytes long. So use fallback in this case.
	 */
	if (((ctx->cipher.mode == CIPHER_MODE_GCM) ||
	     (ctx->cipher.mode == CIPHER_MODE_CCM)) &&
	    (req->assoclen == 0)) {
		if ((rctx->is_encrypt && (req->cryptlen == 0)) ||
		    (!rctx->is_encrypt && (req->cryptlen == ctx->digestsize))) {
			flow_log("AES GCM/CCM needs fallback for 0 len req\n");
			return 1;
		}
	}

	/* SPU-M hardware only supports CCM digest size of 8, 12, or 16 bytes */
	if ((ctx->cipher.mode == CIPHER_MODE_CCM) &&
	    (spu->spu_type == SPU_TYPE_SPUM) &&
	    (ctx->digestsize != 8) && (ctx->digestsize != 12) &&
	    (ctx->digestsize != 16)) {
		flow_log("%s() AES CCM needs fallback for digest size %d\n",
			 __func__, ctx->digestsize);
		return 1;
	}

	/*
	 * SPU-M on NSP has an issue where AES-CCM hash is not correct
	 * when AAD size is 0
	 */
	if ((ctx->cipher.mode == CIPHER_MODE_CCM) &&
	    (spu->spu_subtype == SPU_SUBTYPE_SPUM_NSP) &&
	    (req->assoclen == 0)) {
		flow_log("%s() AES_CCM needs fallback for 0 len AAD on NSP\n",
			 __func__);
		return 1;
	}

	/*
	 * RFC4106 and RFC4543 cannot handle the case where AAD is other than
	 * 16 or 20 bytes long. So use fallback in this case.
	 */
	if (ctx->cipher.mode == CIPHER_MODE_GCM &&
	    ctx->cipher.alg == CIPHER_ALG_AES &&
	    rctx->iv_ctr_len == GCM_RFC4106_IV_SIZE &&
	    req->assoclen != 16 && req->assoclen != 20) {
		flow_log("RFC4106/RFC4543 needs fallback for assoclen"
			 " other than 16 or 20 bytes\n");
		return 1;
	}

	payload_len = req->cryptlen;
	if (spu->spu_type == SPU_TYPE_SPUM)
		payload_len += req->assoclen;

	flow_log("%s() payload len: %u\n", __func__, payload_len);

	if (ctx->max_payload == SPU_MAX_PAYLOAD_INF)
		return 0;
	else
		return payload_len > ctx->max_payload;
}

static void aead_complete(struct crypto_async_request *areq, int err)
{
	struct aead_request *req =
	    container_of(areq, struct aead_request, base);
	struct iproc_reqctx_s *rctx = aead_request_ctx(req);
	struct crypto_aead *aead = crypto_aead_reqtfm(req);

	flow_log("%s() err:%d\n", __func__, err);

	areq->tfm = crypto_aead_tfm(aead);

	areq->complete = rctx->old_complete;
	areq->data = rctx->old_data;

	areq->complete(areq, err);
}

static int aead_do_fallback(struct aead_request *req, bool is_encrypt)
{
	struct crypto_aead *aead = crypto_aead_reqtfm(req);
	struct crypto_tfm *tfm = crypto_aead_tfm(aead);
	struct iproc_reqctx_s *rctx = aead_request_ctx(req);
	struct iproc_ctx_s *ctx = crypto_tfm_ctx(tfm);
	int err;
	u32 req_flags;

	flow_log("%s() enc:%u\n", __func__, is_encrypt);

	if (ctx->fallback_cipher) {
		/* Store the cipher tfm and then use the fallback tfm */
		rctx->old_tfm = tfm;
		aead_request_set_tfm(req, ctx->fallback_cipher);
		/*
		 * Save the callback and chain ourselves in, so we can restore
		 * the tfm
		 */
		rctx->old_complete = req->base.complete;
		rctx->old_data = req->base.data;
		req_flags = aead_request_flags(req);
		aead_request_set_callback(req, req_flags, aead_complete, req);
		err = is_encrypt ? crypto_aead_encrypt(req) :
		    crypto_aead_decrypt(req);

		if (err == 0) {
			/*
			 * fallback was synchronous (did not return
			 * -EINPROGRESS). So restore request state here.
			 */
			aead_request_set_callback(req, req_flags,
						  rctx->old_complete, req);
			req->base.data = rctx->old_data;
			aead_request_set_tfm(req, aead);
			flow_log("%s() fallback completed successfully\n\n",
				 __func__);
		}
	} else {
		err = -EINVAL;
	}

	return err;
}

static int aead_enqueue(struct aead_request *req, bool is_encrypt)
{
	struct iproc_reqctx_s *rctx = aead_request_ctx(req);
	struct crypto_aead *aead = crypto_aead_reqtfm(req);
	struct iproc_ctx_s *ctx = crypto_aead_ctx(aead);
	int err;

	flow_log("%s() enc:%u\n", __func__, is_encrypt);

	if (req->assoclen > MAX_ASSOC_SIZE) {
		pr_err
		    ("%s() Error: associated data too long. (%u > %u bytes)\n",
		     __func__, req->assoclen, MAX_ASSOC_SIZE);
		return -EINVAL;
	}

	rctx->gfp = (req->base.flags & (CRYPTO_TFM_REQ_MAY_BACKLOG |
		       CRYPTO_TFM_REQ_MAY_SLEEP)) ? GFP_KERNEL : GFP_ATOMIC;
	rctx->parent = &req->base;
	rctx->is_encrypt = is_encrypt;
	rctx->bd_suppress = false;
	rctx->total_todo = req->cryptlen;
	rctx->src_sent = 0;
	rctx->total_sent = 0;
	rctx->total_received = 0;
	rctx->is_sw_hmac = false;
	rctx->ctx = ctx;
	memset(&rctx->mb_mssg, 0, sizeof(struct brcm_message));

	/* assoc data is at start of src sg */
	rctx->assoc = req->src;

	/*
	 * Init current position in src scatterlist to be after assoc data.
	 * src_skip set to buffer offset where data begins. (Assoc data could
	 * end in the middle of a buffer.)
	 */
	if (spu_sg_at_offset(req->src, req->assoclen, &rctx->src_sg,
			     &rctx->src_skip) < 0) {
		pr_err("%s() Error: Unable to find start of src data\n",
		       __func__);
		return -EINVAL;
	}

	rctx->src_nents = 0;
	rctx->dst_nents = 0;
	if (req->dst == req->src) {
		rctx->dst_sg = rctx->src_sg;
		rctx->dst_skip = rctx->src_skip;
	} else {
		/*
		 * Expect req->dst to have room for assoc data followed by
		 * output data and ICV, if encrypt. So initialize dst_sg
		 * to point beyond assoc len offset.
		 */
		if (spu_sg_at_offset(req->dst, req->assoclen, &rctx->dst_sg,
				     &rctx->dst_skip) < 0) {
			pr_err("%s() Error: Unable to find start of dst data\n",
			       __func__);
			return -EINVAL;
		}
	}

	if (ctx->cipher.mode == CIPHER_MODE_CBC ||
	    ctx->cipher.mode == CIPHER_MODE_CTR ||
	    ctx->cipher.mode == CIPHER_MODE_OFB ||
	    ctx->cipher.mode == CIPHER_MODE_XTS ||
	    ctx->cipher.mode == CIPHER_MODE_GCM) {
		rctx->iv_ctr_len =
			ctx->salt_len +
			crypto_aead_ivsize(crypto_aead_reqtfm(req));
	} else if (ctx->cipher.mode == CIPHER_MODE_CCM) {
		rctx->iv_ctr_len = CCM_AES_IV_SIZE;
	} else {
		rctx->iv_ctr_len = 0;
	}

	rctx->hash_carry_len = 0;

	flow_log("  src sg: %p\n", req->src);
	flow_log("  rctx->src_sg: %p, src_skip %u\n",
		 rctx->src_sg, rctx->src_skip);
	flow_log("  assoc:  %p, assoclen %u\n", rctx->assoc, req->assoclen);
	flow_log("  dst sg: %p\n", req->dst);
	flow_log("  rctx->dst_sg: %p, dst_skip %u\n",
		 rctx->dst_sg, rctx->dst_skip);
	flow_log("  iv_ctr_len:%u\n", rctx->iv_ctr_len);
	flow_dump("  iv: ", req->iv, rctx->iv_ctr_len);
	flow_log("  authkeylen:%u\n", ctx->authkeylen);
	flow_log("  is_esp: %s\n", ctx->is_esp ? "yes" : "no");

	if (ctx->max_payload == SPU_MAX_PAYLOAD_INF)
		flow_log("  max_payload infinite");
	else
		flow_log("  max_payload: %u\n", ctx->max_payload);

	if (unlikely(aead_need_fallback(req)))
		return aead_do_fallback(req, is_encrypt);

	/*
	 * Do memory allocations for request after fallback check, because if we
	 * do fallback, we won't call finish_req() to dealloc.
	 */
	if (rctx->iv_ctr_len) {
		if (ctx->salt_len)
			memcpy(rctx->msg_buf.iv_ctr + ctx->salt_offset,
			       ctx->salt, ctx->salt_len);
		memcpy(rctx->msg_buf.iv_ctr + ctx->salt_offset + ctx->salt_len,
		       req->iv,
		       rctx->iv_ctr_len - ctx->salt_len - ctx->salt_offset);
	}

	rctx->chan_idx = select_channel();
	err = handle_aead_req(rctx);
	if (err != -EINPROGRESS)
		/* synchronous result */
		spu_chunk_cleanup(rctx);

	return err;
}

static int aead_authenc_setkey(struct crypto_aead *cipher,
			       const u8 *key, unsigned int keylen)
{
	struct spu_hw *spu = &iproc_priv.spu;
	struct iproc_ctx_s *ctx = crypto_aead_ctx(cipher);
	struct crypto_tfm *tfm = crypto_aead_tfm(cipher);
	struct crypto_authenc_keys keys;
	int ret;

	flow_log("%s() aead:%p key:%p keylen:%u\n", __func__, cipher, key,
		 keylen);
	flow_dump("  key: ", key, keylen);

	ret = crypto_authenc_extractkeys(&keys, key, keylen);
	if (ret)
		goto badkey;

	if (keys.enckeylen > MAX_KEY_SIZE ||
	    keys.authkeylen > MAX_KEY_SIZE)
		goto badkey;

	ctx->enckeylen = keys.enckeylen;
	ctx->authkeylen = keys.authkeylen;

	memcpy(ctx->enckey, keys.enckey, keys.enckeylen);
	/* May end up padding auth key. So make sure it's zeroed. */
	memset(ctx->authkey, 0, sizeof(ctx->authkey));
	memcpy(ctx->authkey, keys.authkey, keys.authkeylen);

	switch (ctx->alg->cipher_info.alg) {
	case CIPHER_ALG_DES:
		if (verify_aead_des_key(cipher, keys.enckey, keys.enckeylen))
			return -EINVAL;

		ctx->cipher_type = CIPHER_TYPE_DES;
		break;
	case CIPHER_ALG_3DES:
		if (verify_aead_des3_key(cipher, keys.enckey, keys.enckeylen))
			return -EINVAL;

		ctx->cipher_type = CIPHER_TYPE_3DES;
		break;
	case CIPHER_ALG_AES:
		switch (ctx->enckeylen) {
		case AES_KEYSIZE_128:
			ctx->cipher_type = CIPHER_TYPE_AES128;
			break;
		case AES_KEYSIZE_192:
			ctx->cipher_type = CIPHER_TYPE_AES192;
			break;
		case AES_KEYSIZE_256:
			ctx->cipher_type = CIPHER_TYPE_AES256;
			break;
		default:
			goto badkey;
		}
		break;
	default:
		pr_err("%s() Error: Unknown cipher alg\n", __func__);
		return -EINVAL;
	}

	flow_log("  enckeylen:%u authkeylen:%u\n", ctx->enckeylen,
		 ctx->authkeylen);
	flow_dump("  enc: ", ctx->enckey, ctx->enckeylen);
	flow_dump("  auth: ", ctx->authkey, ctx->authkeylen);

	/* setkey the fallback just in case we needto use it */
	if (ctx->fallback_cipher) {
		flow_log("  running fallback setkey()\n");

		ctx->fallback_cipher->base.crt_flags &= ~CRYPTO_TFM_REQ_MASK;
		ctx->fallback_cipher->base.crt_flags |=
		    tfm->crt_flags & CRYPTO_TFM_REQ_MASK;
		ret = crypto_aead_setkey(ctx->fallback_cipher, key, keylen);
		if (ret)
			flow_log("  fallback setkey() returned:%d\n", ret);
	}

	ctx->spu_resp_hdr_len = spu->spu_response_hdr_len(ctx->authkeylen,
							  ctx->enckeylen,
							  false);

	atomic_inc(&iproc_priv.setkey_cnt[SPU_OP_AEAD]);

	return ret;

badkey:
	ctx->enckeylen = 0;
	ctx->authkeylen = 0;
	ctx->digestsize = 0;

	return -EINVAL;
}

static int aead_gcm_ccm_setkey(struct crypto_aead *cipher,
			       const u8 *key, unsigned int keylen)
{
	struct spu_hw *spu = &iproc_priv.spu;
	struct iproc_ctx_s *ctx = crypto_aead_ctx(cipher);
	struct crypto_tfm *tfm = crypto_aead_tfm(cipher);

	int ret = 0;

	flow_log("%s() keylen:%u\n", __func__, keylen);
	flow_dump("  key: ", key, keylen);

	if (!ctx->is_esp)
		ctx->digestsize = keylen;

	ctx->enckeylen = keylen;
	ctx->authkeylen = 0;

	switch (ctx->enckeylen) {
	case AES_KEYSIZE_128:
		ctx->cipher_type = CIPHER_TYPE_AES128;
		break;
	case AES_KEYSIZE_192:
		ctx->cipher_type = CIPHER_TYPE_AES192;
		break;
	case AES_KEYSIZE_256:
		ctx->cipher_type = CIPHER_TYPE_AES256;
		break;
	default:
		goto badkey;
	}

	memcpy(ctx->enckey, key, ctx->enckeylen);

	flow_log("  enckeylen:%u authkeylen:%u\n", ctx->enckeylen,
		 ctx->authkeylen);
	flow_dump("  enc: ", ctx->enckey, ctx->enckeylen);
	flow_dump("  auth: ", ctx->authkey, ctx->authkeylen);

	/* setkey the fallback just in case we need to use it */
	if (ctx->fallback_cipher) {
		flow_log("  running fallback setkey()\n");

		ctx->fallback_cipher->base.crt_flags &= ~CRYPTO_TFM_REQ_MASK;
		ctx->fallback_cipher->base.crt_flags |=
		    tfm->crt_flags & CRYPTO_TFM_REQ_MASK;
		ret = crypto_aead_setkey(ctx->fallback_cipher, key,
					 keylen + ctx->salt_len);
		if (ret)
			flow_log("  fallback setkey() returned:%d\n", ret);
	}

	ctx->spu_resp_hdr_len = spu->spu_response_hdr_len(ctx->authkeylen,
							  ctx->enckeylen,
							  false);

	atomic_inc(&iproc_priv.setkey_cnt[SPU_OP_AEAD]);

	flow_log("  enckeylen:%u authkeylen:%u\n", ctx->enckeylen,
		 ctx->authkeylen);

	return ret;

badkey:
	ctx->enckeylen = 0;
	ctx->authkeylen = 0;
	ctx->digestsize = 0;

	return -EINVAL;
}

/**
 * aead_gcm_esp_setkey() - setkey() operation for ESP variant of GCM AES.
 * @cipher: AEAD structure
 * @key:    Key followed by 4 bytes of salt
 * @keylen: Length of key plus salt, in bytes
 *
 * Extracts salt from key and stores it to be prepended to IV on each request.
 * Digest is always 16 bytes
 *
 * Return: Value from generic gcm setkey.
 */
static int aead_gcm_esp_setkey(struct crypto_aead *cipher,
			       const u8 *key, unsigned int keylen)
{
	struct iproc_ctx_s *ctx = crypto_aead_ctx(cipher);

	flow_log("%s\n", __func__);

	if (keylen < GCM_ESP_SALT_SIZE)
		return -EINVAL;

	ctx->salt_len = GCM_ESP_SALT_SIZE;
	ctx->salt_offset = GCM_ESP_SALT_OFFSET;
	memcpy(ctx->salt, key + keylen - GCM_ESP_SALT_SIZE, GCM_ESP_SALT_SIZE);
	keylen -= GCM_ESP_SALT_SIZE;
	ctx->digestsize = GCM_ESP_DIGESTSIZE;
	ctx->is_esp = true;
	flow_dump("salt: ", ctx->salt, GCM_ESP_SALT_SIZE);

	return aead_gcm_ccm_setkey(cipher, key, keylen);
}

/**
 * rfc4543_gcm_esp_setkey() - setkey operation for RFC4543 variant of GCM/GMAC.
 * @cipher: AEAD structure
 * @key:    Key followed by 4 bytes of salt
 * @keylen: Length of key plus salt, in bytes
 *
 * Extracts salt from key and stores it to be prepended to IV on each request.
 * Digest is always 16 bytes
 *
 * Return: Value from generic gcm setkey.
 */
static int rfc4543_gcm_esp_setkey(struct crypto_aead *cipher,
				  const u8 *key, unsigned int keylen)
{
	struct iproc_ctx_s *ctx = crypto_aead_ctx(cipher);

	flow_log("%s\n", __func__);

	if (keylen < GCM_ESP_SALT_SIZE)
		return -EINVAL;

	ctx->salt_len = GCM_ESP_SALT_SIZE;
	ctx->salt_offset = GCM_ESP_SALT_OFFSET;
	memcpy(ctx->salt, key + keylen - GCM_ESP_SALT_SIZE, GCM_ESP_SALT_SIZE);
	keylen -= GCM_ESP_SALT_SIZE;
	ctx->digestsize = GCM_ESP_DIGESTSIZE;
	ctx->is_esp = true;
	ctx->is_rfc4543 = true;
	flow_dump("salt: ", ctx->salt, GCM_ESP_SALT_SIZE);

	return aead_gcm_ccm_setkey(cipher, key, keylen);
}

/**
 * aead_ccm_esp_setkey() - setkey() operation for ESP variant of CCM AES.
 * @cipher: AEAD structure
 * @key:    Key followed by 4 bytes of salt
 * @keylen: Length of key plus salt, in bytes
 *
 * Extracts salt from key and stores it to be prepended to IV on each request.
 * Digest is always 16 bytes
 *
 * Return: Value from generic ccm setkey.
 */
static int aead_ccm_esp_setkey(struct crypto_aead *cipher,
			       const u8 *key, unsigned int keylen)
{
	struct iproc_ctx_s *ctx = crypto_aead_ctx(cipher);

	flow_log("%s\n", __func__);

	if (keylen < CCM_ESP_SALT_SIZE)
		return -EINVAL;

	ctx->salt_len = CCM_ESP_SALT_SIZE;
	ctx->salt_offset = CCM_ESP_SALT_OFFSET;
	memcpy(ctx->salt, key + keylen - CCM_ESP_SALT_SIZE, CCM_ESP_SALT_SIZE);
	keylen -= CCM_ESP_SALT_SIZE;
	ctx->is_esp = true;
	flow_dump("salt: ", ctx->salt, CCM_ESP_SALT_SIZE);

	return aead_gcm_ccm_setkey(cipher, key, keylen);
}

static int aead_setauthsize(struct crypto_aead *cipher, unsigned int authsize)
{
	struct iproc_ctx_s *ctx = crypto_aead_ctx(cipher);
	int ret = 0;

	flow_log("%s() authkeylen:%u authsize:%u\n",
		 __func__, ctx->authkeylen, authsize);

	ctx->digestsize = authsize;

	/* setkey the fallback just in case we needto use it */
	if (ctx->fallback_cipher) {
		flow_log("  running fallback setauth()\n");

		ret = crypto_aead_setauthsize(ctx->fallback_cipher, authsize);
		if (ret)
			flow_log("  fallback setauth() returned:%d\n", ret);
	}

	return ret;
}

static int aead_encrypt(struct aead_request *req)
{
	flow_log("%s() cryptlen:%u %08x\n", __func__, req->cryptlen,
		 req->cryptlen);
	dump_sg(req->src, 0, req->cryptlen + req->assoclen);
	flow_log("  assoc_len:%u\n", req->assoclen);

	return aead_enqueue(req, true);
}

static int aead_decrypt(struct aead_request *req)
{
	flow_log("%s() cryptlen:%u\n", __func__, req->cryptlen);
	dump_sg(req->src, 0, req->cryptlen + req->assoclen);
	flow_log("  assoc_len:%u\n", req->assoclen);

	return aead_enqueue(req, false);
}

/* ==================== Supported Cipher Algorithms ==================== */

static struct iproc_alg_s driver_algs[] = {
	{
	 .type = CRYPTO_ALG_TYPE_AEAD,
	 .alg.aead = {
		 .base = {
			.cra_name = "gcm(aes)",
			.cra_driver_name = "gcm-aes-iproc",
			.cra_blocksize = AES_BLOCK_SIZE,
			.cra_flags = CRYPTO_ALG_NEED_FALLBACK
		 },
		 .setkey = aead_gcm_ccm_setkey,
		 .ivsize = GCM_AES_IV_SIZE,
		.maxauthsize = AES_BLOCK_SIZE,
	 },
	 .cipher_info = {
			 .alg = CIPHER_ALG_AES,
			 .mode = CIPHER_MODE_GCM,
			 },
	 .auth_info = {
		       .alg = HASH_ALG_AES,
		       .mode = HASH_MODE_GCM,
		       },
	 .auth_first = 0,
	 },
	{
	 .type = CRYPTO_ALG_TYPE_AEAD,
	 .alg.aead = {
		 .base = {
			.cra_name = "ccm(aes)",
			.cra_driver_name = "ccm-aes-iproc",
			.cra_blocksize = AES_BLOCK_SIZE,
			.cra_flags = CRYPTO_ALG_NEED_FALLBACK
		 },
		 .setkey = aead_gcm_ccm_setkey,
		 .ivsize = CCM_AES_IV_SIZE,
		.maxauthsize = AES_BLOCK_SIZE,
	 },
	 .cipher_info = {
			 .alg = CIPHER_ALG_AES,
			 .mode = CIPHER_MODE_CCM,
			 },
	 .auth_info = {
		       .alg = HASH_ALG_AES,
		       .mode = HASH_MODE_CCM,
		       },
	 .auth_first = 0,
	 },
	{
	 .type = CRYPTO_ALG_TYPE_AEAD,
	 .alg.aead = {
		 .base = {
			.cra_name = "rfc4106(gcm(aes))",
			.cra_driver_name = "gcm-aes-esp-iproc",
			.cra_blocksize = AES_BLOCK_SIZE,
			.cra_flags = CRYPTO_ALG_NEED_FALLBACK
		 },
		 .setkey = aead_gcm_esp_setkey,
		 .ivsize = GCM_RFC4106_IV_SIZE,
		 .maxauthsize = AES_BLOCK_SIZE,
	 },
	 .cipher_info = {
			 .alg = CIPHER_ALG_AES,
			 .mode = CIPHER_MODE_GCM,
			 },
	 .auth_info = {
		       .alg = HASH_ALG_AES,
		       .mode = HASH_MODE_GCM,
		       },
	 .auth_first = 0,
	 },
	{
	 .type = CRYPTO_ALG_TYPE_AEAD,
	 .alg.aead = {
		 .base = {
			.cra_name = "rfc4309(ccm(aes))",
			.cra_driver_name = "ccm-aes-esp-iproc",
			.cra_blocksize = AES_BLOCK_SIZE,
			.cra_flags = CRYPTO_ALG_NEED_FALLBACK
		 },
		 .setkey = aead_ccm_esp_setkey,
		 .ivsize = CCM_AES_IV_SIZE,
		 .maxauthsize = AES_BLOCK_SIZE,
	 },
	 .cipher_info = {
			 .alg = CIPHER_ALG_AES,
			 .mode = CIPHER_MODE_CCM,
			 },
	 .auth_info = {
		       .alg = HASH_ALG_AES,
		       .mode = HASH_MODE_CCM,
		       },
	 .auth_first = 0,
	 },
	{
	 .type = CRYPTO_ALG_TYPE_AEAD,
	 .alg.aead = {
		 .base = {
			.cra_name = "rfc4543(gcm(aes))",
			.cra_driver_name = "gmac-aes-esp-iproc",
			.cra_blocksize = AES_BLOCK_SIZE,
			.cra_flags = CRYPTO_ALG_NEED_FALLBACK
		 },
		 .setkey = rfc4543_gcm_esp_setkey,
		 .ivsize = GCM_RFC4106_IV_SIZE,
		 .maxauthsize = AES_BLOCK_SIZE,
	 },
	 .cipher_info = {
			 .alg = CIPHER_ALG_AES,
			 .mode = CIPHER_MODE_GCM,
			 },
	 .auth_info = {
		       .alg = HASH_ALG_AES,
		       .mode = HASH_MODE_GCM,
		       },
	 .auth_first = 0,
	 },
	{
	 .type = CRYPTO_ALG_TYPE_AEAD,
	 .alg.aead = {
		 .base = {
			.cra_name = "authenc(hmac(md5),cbc(aes))",
			.cra_driver_name = "authenc-hmac-md5-cbc-aes-iproc",
			.cra_blocksize = AES_BLOCK_SIZE,
			.cra_flags = CRYPTO_ALG_NEED_FALLBACK |
				     CRYPTO_ALG_ASYNC |
				     CRYPTO_ALG_ALLOCATES_MEMORY
		 },
		 .setkey = aead_authenc_setkey,
		.ivsize = AES_BLOCK_SIZE,
		.maxauthsize = MD5_DIGEST_SIZE,
	 },
	 .cipher_info = {
			 .alg = CIPHER_ALG_AES,
			 .mode = CIPHER_MODE_CBC,
			 },
	 .auth_info = {
		       .alg = HASH_ALG_MD5,
		       .mode = HASH_MODE_HMAC,
		       },
	 .auth_first = 0,
	 },
	{
	 .type = CRYPTO_ALG_TYPE_AEAD,
	 .alg.aead = {
		 .base = {
			.cra_name = "authenc(hmac(sha1),cbc(aes))",
			.cra_driver_name = "authenc-hmac-sha1-cbc-aes-iproc",
			.cra_blocksize = AES_BLOCK_SIZE,
			.cra_flags = CRYPTO_ALG_NEED_FALLBACK |
				     CRYPTO_ALG_ASYNC |
				     CRYPTO_ALG_ALLOCATES_MEMORY
		 },
		 .setkey = aead_authenc_setkey,
		 .ivsize = AES_BLOCK_SIZE,
		 .maxauthsize = SHA1_DIGEST_SIZE,
	 },
	 .cipher_info = {
			 .alg = CIPHER_ALG_AES,
			 .mode = CIPHER_MODE_CBC,
			 },
	 .auth_info = {
		       .alg = HASH_ALG_SHA1,
		       .mode = HASH_MODE_HMAC,
		       },
	 .auth_first = 0,
	 },
	{
	 .type = CRYPTO_ALG_TYPE_AEAD,
	 .alg.aead = {
		 .base = {
			.cra_name = "authenc(hmac(sha256),cbc(aes))",
			.cra_driver_name = "authenc-hmac-sha256-cbc-aes-iproc",
			.cra_blocksize = AES_BLOCK_SIZE,
			.cra_flags = CRYPTO_ALG_NEED_FALLBACK |
				     CRYPTO_ALG_ASYNC |
				     CRYPTO_ALG_ALLOCATES_MEMORY
		 },
		 .setkey = aead_authenc_setkey,
		 .ivsize = AES_BLOCK_SIZE,
		 .maxauthsize = SHA256_DIGEST_SIZE,
	 },
	 .cipher_info = {
			 .alg = CIPHER_ALG_AES,
			 .mode = CIPHER_MODE_CBC,
			 },
	 .auth_info = {
		       .alg = HASH_ALG_SHA256,
		       .mode = HASH_MODE_HMAC,
		       },
	 .auth_first = 0,
	 },
	{
	 .type = CRYPTO_ALG_TYPE_AEAD,
	 .alg.aead = {
		 .base = {
			.cra_name = "authenc(hmac(md5),cbc(des))",
			.cra_driver_name = "authenc-hmac-md5-cbc-des-iproc",
			.cra_blocksize = DES_BLOCK_SIZE,
			.cra_flags = CRYPTO_ALG_NEED_FALLBACK |
				     CRYPTO_ALG_ASYNC |
				     CRYPTO_ALG_ALLOCATES_MEMORY
		 },
		 .setkey = aead_authenc_setkey,
		 .ivsize = DES_BLOCK_SIZE,
		 .maxauthsize = MD5_DIGEST_SIZE,
	 },
	 .cipher_info = {
			 .alg = CIPHER_ALG_DES,
			 .mode = CIPHER_MODE_CBC,
			 },
	 .auth_info = {
		       .alg = HASH_ALG_MD5,
		       .mode = HASH_MODE_HMAC,
		       },
	 .auth_first = 0,
	 },
	{
	 .type = CRYPTO_ALG_TYPE_AEAD,
	 .alg.aead = {
		 .base = {
			.cra_name = "authenc(hmac(sha1),cbc(des))",
			.cra_driver_name = "authenc-hmac-sha1-cbc-des-iproc",
			.cra_blocksize = DES_BLOCK_SIZE,
			.cra_flags = CRYPTO_ALG_NEED_FALLBACK |
				     CRYPTO_ALG_ASYNC |
				     CRYPTO_ALG_ALLOCATES_MEMORY
		 },
		 .setkey = aead_authenc_setkey,
		 .ivsize = DES_BLOCK_SIZE,
		 .maxauthsize = SHA1_DIGEST_SIZE,
	 },
	 .cipher_info = {
			 .alg = CIPHER_ALG_DES,
			 .mode = CIPHER_MODE_CBC,
			 },
	 .auth_info = {
		       .alg = HASH_ALG_SHA1,
		       .mode = HASH_MODE_HMAC,
		       },
	 .auth_first = 0,
	 },
	{
	 .type = CRYPTO_ALG_TYPE_AEAD,
	 .alg.aead = {
		 .base = {
			.cra_name = "authenc(hmac(sha224),cbc(des))",
			.cra_driver_name = "authenc-hmac-sha224-cbc-des-iproc",
			.cra_blocksize = DES_BLOCK_SIZE,
			.cra_flags = CRYPTO_ALG_NEED_FALLBACK |
				     CRYPTO_ALG_ASYNC |
				     CRYPTO_ALG_ALLOCATES_MEMORY
		 },
		 .setkey = aead_authenc_setkey,
		 .ivsize = DES_BLOCK_SIZE,
		 .maxauthsize = SHA224_DIGEST_SIZE,
	 },
	 .cipher_info = {
			 .alg = CIPHER_ALG_DES,
			 .mode = CIPHER_MODE_CBC,
			 },
	 .auth_info = {
		       .alg = HASH_ALG_SHA224,
		       .mode = HASH_MODE_HMAC,
		       },
	 .auth_first = 0,
	 },
	{
	 .type = CRYPTO_ALG_TYPE_AEAD,
	 .alg.aead = {
		 .base = {
			.cra_name = "authenc(hmac(sha256),cbc(des))",
			.cra_driver_name = "authenc-hmac-sha256-cbc-des-iproc",
			.cra_blocksize = DES_BLOCK_SIZE,
			.cra_flags = CRYPTO_ALG_NEED_FALLBACK |
				     CRYPTO_ALG_ASYNC |
				     CRYPTO_ALG_ALLOCATES_MEMORY
		 },
		 .setkey = aead_authenc_setkey,
		 .ivsize = DES_BLOCK_SIZE,
		 .maxauthsize = SHA256_DIGEST_SIZE,
	 },
	 .cipher_info = {
			 .alg = CIPHER_ALG_DES,
			 .mode = CIPHER_MODE_CBC,
			 },
	 .auth_info = {
		       .alg = HASH_ALG_SHA256,
		       .mode = HASH_MODE_HMAC,
		       },
	 .auth_first = 0,
	 },
	{
	 .type = CRYPTO_ALG_TYPE_AEAD,
	 .alg.aead = {
		 .base = {
			.cra_name = "authenc(hmac(sha384),cbc(des))",
			.cra_driver_name = "authenc-hmac-sha384-cbc-des-iproc",
			.cra_blocksize = DES_BLOCK_SIZE,
			.cra_flags = CRYPTO_ALG_NEED_FALLBACK |
				     CRYPTO_ALG_ASYNC |
				     CRYPTO_ALG_ALLOCATES_MEMORY
		 },
		 .setkey = aead_authenc_setkey,
		 .ivsize = DES_BLOCK_SIZE,
		 .maxauthsize = SHA384_DIGEST_SIZE,
	 },
	 .cipher_info = {
			 .alg = CIPHER_ALG_DES,
			 .mode = CIPHER_MODE_CBC,
			 },
	 .auth_info = {
		       .alg = HASH_ALG_SHA384,
		       .mode = HASH_MODE_HMAC,
		       },
	 .auth_first = 0,
	 },
	{
	 .type = CRYPTO_ALG_TYPE_AEAD,
	 .alg.aead = {
		 .base = {
			.cra_name = "authenc(hmac(sha512),cbc(des))",
			.cra_driver_name = "authenc-hmac-sha512-cbc-des-iproc",
			.cra_blocksize = DES_BLOCK_SIZE,
			.cra_flags = CRYPTO_ALG_NEED_FALLBACK |
				     CRYPTO_ALG_ASYNC |
				     CRYPTO_ALG_ALLOCATES_MEMORY
		 },
		 .setkey = aead_authenc_setkey,
		 .ivsize = DES_BLOCK_SIZE,
		 .maxauthsize = SHA512_DIGEST_SIZE,
	 },
	 .cipher_info = {
			 .alg = CIPHER_ALG_DES,
			 .mode = CIPHER_MODE_CBC,
			 },
	 .auth_info = {
		       .alg = HASH_ALG_SHA512,
		       .mode = HASH_MODE_HMAC,
		       },
	 .auth_first = 0,
	 },
	{
	 .type = CRYPTO_ALG_TYPE_AEAD,
	 .alg.aead = {
		 .base = {
			.cra_name = "authenc(hmac(md5),cbc(des3_ede))",
			.cra_driver_name = "authenc-hmac-md5-cbc-des3-iproc",
			.cra_blocksize = DES3_EDE_BLOCK_SIZE,
			.cra_flags = CRYPTO_ALG_NEED_FALLBACK |
				     CRYPTO_ALG_ASYNC |
				     CRYPTO_ALG_ALLOCATES_MEMORY
		 },
		 .setkey = aead_authenc_setkey,
		 .ivsize = DES3_EDE_BLOCK_SIZE,
		 .maxauthsize = MD5_DIGEST_SIZE,
	 },
	 .cipher_info = {
			 .alg = CIPHER_ALG_3DES,
			 .mode = CIPHER_MODE_CBC,
			 },
	 .auth_info = {
		       .alg = HASH_ALG_MD5,
		       .mode = HASH_MODE_HMAC,
		       },
	 .auth_first = 0,
	 },
	{
	 .type = CRYPTO_ALG_TYPE_AEAD,
	 .alg.aead = {
		 .base = {
			.cra_name = "authenc(hmac(sha1),cbc(des3_ede))",
			.cra_driver_name = "authenc-hmac-sha1-cbc-des3-iproc",
			.cra_blocksize = DES3_EDE_BLOCK_SIZE,
			.cra_flags = CRYPTO_ALG_NEED_FALLBACK |
				     CRYPTO_ALG_ASYNC |
				     CRYPTO_ALG_ALLOCATES_MEMORY
		 },
		 .setkey = aead_authenc_setkey,
		 .ivsize = DES3_EDE_BLOCK_SIZE,
		 .maxauthsize = SHA1_DIGEST_SIZE,
	 },
	 .cipher_info = {
			 .alg = CIPHER_ALG_3DES,
			 .mode = CIPHER_MODE_CBC,
			 },
	 .auth_info = {
		       .alg = HASH_ALG_SHA1,
		       .mode = HASH_MODE_HMAC,
		       },
	 .auth_first = 0,
	 },
	{
	 .type = CRYPTO_ALG_TYPE_AEAD,
	 .alg.aead = {
		 .base = {
			.cra_name = "authenc(hmac(sha224),cbc(des3_ede))",
			.cra_driver_name = "authenc-hmac-sha224-cbc-des3-iproc",
			.cra_blocksize = DES3_EDE_BLOCK_SIZE,
			.cra_flags = CRYPTO_ALG_NEED_FALLBACK |
				     CRYPTO_ALG_ASYNC |
				     CRYPTO_ALG_ALLOCATES_MEMORY
		 },
		 .setkey = aead_authenc_setkey,
		 .ivsize = DES3_EDE_BLOCK_SIZE,
		 .maxauthsize = SHA224_DIGEST_SIZE,
	 },
	 .cipher_info = {
			 .alg = CIPHER_ALG_3DES,
			 .mode = CIPHER_MODE_CBC,
			 },
	 .auth_info = {
		       .alg = HASH_ALG_SHA224,
		       .mode = HASH_MODE_HMAC,
		       },
	 .auth_first = 0,
	 },
	{
	 .type = CRYPTO_ALG_TYPE_AEAD,
	 .alg.aead = {
		 .base = {
			.cra_name = "authenc(hmac(sha256),cbc(des3_ede))",
			.cra_driver_name = "authenc-hmac-sha256-cbc-des3-iproc",
			.cra_blocksize = DES3_EDE_BLOCK_SIZE,
			.cra_flags = CRYPTO_ALG_NEED_FALLBACK |
				     CRYPTO_ALG_ASYNC |
				     CRYPTO_ALG_ALLOCATES_MEMORY
		 },
		 .setkey = aead_authenc_setkey,
		 .ivsize = DES3_EDE_BLOCK_SIZE,
		 .maxauthsize = SHA256_DIGEST_SIZE,
	 },
	 .cipher_info = {
			 .alg = CIPHER_ALG_3DES,
			 .mode = CIPHER_MODE_CBC,
			 },
	 .auth_info = {
		       .alg = HASH_ALG_SHA256,
		       .mode = HASH_MODE_HMAC,
		       },
	 .auth_first = 0,
	 },
	{
	 .type = CRYPTO_ALG_TYPE_AEAD,
	 .alg.aead = {
		 .base = {
			.cra_name = "authenc(hmac(sha384),cbc(des3_ede))",
			.cra_driver_name = "authenc-hmac-sha384-cbc-des3-iproc",
			.cra_blocksize = DES3_EDE_BLOCK_SIZE,
			.cra_flags = CRYPTO_ALG_NEED_FALLBACK |
				     CRYPTO_ALG_ASYNC |
				     CRYPTO_ALG_ALLOCATES_MEMORY
		 },
		 .setkey = aead_authenc_setkey,
		 .ivsize = DES3_EDE_BLOCK_SIZE,
		 .maxauthsize = SHA384_DIGEST_SIZE,
	 },
	 .cipher_info = {
			 .alg = CIPHER_ALG_3DES,
			 .mode = CIPHER_MODE_CBC,
			 },
	 .auth_info = {
		       .alg = HASH_ALG_SHA384,
		       .mode = HASH_MODE_HMAC,
		       },
	 .auth_first = 0,
	 },
	{
	 .type = CRYPTO_ALG_TYPE_AEAD,
	 .alg.aead = {
		 .base = {
			.cra_name = "authenc(hmac(sha512),cbc(des3_ede))",
			.cra_driver_name = "authenc-hmac-sha512-cbc-des3-iproc",
			.cra_blocksize = DES3_EDE_BLOCK_SIZE,
			.cra_flags = CRYPTO_ALG_NEED_FALLBACK |
				     CRYPTO_ALG_ASYNC |
				     CRYPTO_ALG_ALLOCATES_MEMORY
		 },
		 .setkey = aead_authenc_setkey,
		 .ivsize = DES3_EDE_BLOCK_SIZE,
		 .maxauthsize = SHA512_DIGEST_SIZE,
	 },
	 .cipher_info = {
			 .alg = CIPHER_ALG_3DES,
			 .mode = CIPHER_MODE_CBC,
			 },
	 .auth_info = {
		       .alg = HASH_ALG_SHA512,
		       .mode = HASH_MODE_HMAC,
		       },
	 .auth_first = 0,
	 },

/* SKCIPHER algorithms. */
	{
	 .type = CRYPTO_ALG_TYPE_SKCIPHER,
	 .alg.skcipher = {
			.base.cra_name = "ofb(des)",
			.base.cra_driver_name = "ofb-des-iproc",
			.base.cra_blocksize = DES_BLOCK_SIZE,
			.min_keysize = DES_KEY_SIZE,
			.max_keysize = DES_KEY_SIZE,
			.ivsize = DES_BLOCK_SIZE,
			},
	 .cipher_info = {
			 .alg = CIPHER_ALG_DES,
			 .mode = CIPHER_MODE_OFB,
			 },
	 .auth_info = {
		       .alg = HASH_ALG_NONE,
		       .mode = HASH_MODE_NONE,
		       },
	 },
	{
	 .type = CRYPTO_ALG_TYPE_SKCIPHER,
	 .alg.skcipher = {
			.base.cra_name = "cbc(des)",
			.base.cra_driver_name = "cbc-des-iproc",
			.base.cra_blocksize = DES_BLOCK_SIZE,
			.min_keysize = DES_KEY_SIZE,
			.max_keysize = DES_KEY_SIZE,
			.ivsize = DES_BLOCK_SIZE,
			},
	 .cipher_info = {
			 .alg = CIPHER_ALG_DES,
			 .mode = CIPHER_MODE_CBC,
			 },
	 .auth_info = {
		       .alg = HASH_ALG_NONE,
		       .mode = HASH_MODE_NONE,
		       },
	 },
	{
	 .type = CRYPTO_ALG_TYPE_SKCIPHER,
	 .alg.skcipher = {
			.base.cra_name = "ecb(des)",
			.base.cra_driver_name = "ecb-des-iproc",
			.base.cra_blocksize = DES_BLOCK_SIZE,
			.min_keysize = DES_KEY_SIZE,
			.max_keysize = DES_KEY_SIZE,
			.ivsize = 0,
			},
	 .cipher_info = {
			 .alg = CIPHER_ALG_DES,
			 .mode = CIPHER_MODE_ECB,
			 },
	 .auth_info = {
		       .alg = HASH_ALG_NONE,
		       .mode = HASH_MODE_NONE,
		       },
	 },
	{
	 .type = CRYPTO_ALG_TYPE_SKCIPHER,
	 .alg.skcipher = {
			.base.cra_name = "ofb(des3_ede)",
			.base.cra_driver_name = "ofb-des3-iproc",
			.base.cra_blocksize = DES3_EDE_BLOCK_SIZE,
			.min_keysize = DES3_EDE_KEY_SIZE,
			.max_keysize = DES3_EDE_KEY_SIZE,
			.ivsize = DES3_EDE_BLOCK_SIZE,
			},
	 .cipher_info = {
			 .alg = CIPHER_ALG_3DES,
			 .mode = CIPHER_MODE_OFB,
			 },
	 .auth_info = {
		       .alg = HASH_ALG_NONE,
		       .mode = HASH_MODE_NONE,
		       },
	 },
	{
	 .type = CRYPTO_ALG_TYPE_SKCIPHER,
	 .alg.skcipher = {
			.base.cra_name = "cbc(des3_ede)",
			.base.cra_driver_name = "cbc-des3-iproc",
			.base.cra_blocksize = DES3_EDE_BLOCK_SIZE,
			.min_keysize = DES3_EDE_KEY_SIZE,
			.max_keysize = DES3_EDE_KEY_SIZE,
			.ivsize = DES3_EDE_BLOCK_SIZE,
			},
	 .cipher_info = {
			 .alg = CIPHER_ALG_3DES,
			 .mode = CIPHER_MODE_CBC,
			 },
	 .auth_info = {
		       .alg = HASH_ALG_NONE,
		       .mode = HASH_MODE_NONE,
		       },
	 },
	{
	 .type = CRYPTO_ALG_TYPE_SKCIPHER,
	 .alg.skcipher = {
			.base.cra_name = "ecb(des3_ede)",
			.base.cra_driver_name = "ecb-des3-iproc",
			.base.cra_blocksize = DES3_EDE_BLOCK_SIZE,
			.min_keysize = DES3_EDE_KEY_SIZE,
			.max_keysize = DES3_EDE_KEY_SIZE,
			.ivsize = 0,
			},
	 .cipher_info = {
			 .alg = CIPHER_ALG_3DES,
			 .mode = CIPHER_MODE_ECB,
			 },
	 .auth_info = {
		       .alg = HASH_ALG_NONE,
		       .mode = HASH_MODE_NONE,
		       },
	 },
	{
	 .type = CRYPTO_ALG_TYPE_SKCIPHER,
	 .alg.skcipher = {
			.base.cra_name = "ofb(aes)",
			.base.cra_driver_name = "ofb-aes-iproc",
			.base.cra_blocksize = AES_BLOCK_SIZE,
			.min_keysize = AES_MIN_KEY_SIZE,
			.max_keysize = AES_MAX_KEY_SIZE,
			.ivsize = AES_BLOCK_SIZE,
			},
	 .cipher_info = {
			 .alg = CIPHER_ALG_AES,
			 .mode = CIPHER_MODE_OFB,
			 },
	 .auth_info = {
		       .alg = HASH_ALG_NONE,
		       .mode = HASH_MODE_NONE,
		       },
	 },
	{
	 .type = CRYPTO_ALG_TYPE_SKCIPHER,
	 .alg.skcipher = {
			.base.cra_name = "cbc(aes)",
			.base.cra_driver_name = "cbc-aes-iproc",
			.base.cra_blocksize = AES_BLOCK_SIZE,
			.min_keysize = AES_MIN_KEY_SIZE,
			.max_keysize = AES_MAX_KEY_SIZE,
			.ivsize = AES_BLOCK_SIZE,
			},
	 .cipher_info = {
			 .alg = CIPHER_ALG_AES,
			 .mode = CIPHER_MODE_CBC,
			 },
	 .auth_info = {
		       .alg = HASH_ALG_NONE,
		       .mode = HASH_MODE_NONE,
		       },
	 },
	{
	 .type = CRYPTO_ALG_TYPE_SKCIPHER,
	 .alg.skcipher = {
			.base.cra_name = "ecb(aes)",
			.base.cra_driver_name = "ecb-aes-iproc",
			.base.cra_blocksize = AES_BLOCK_SIZE,
			.min_keysize = AES_MIN_KEY_SIZE,
			.max_keysize = AES_MAX_KEY_SIZE,
			.ivsize = 0,
			},
	 .cipher_info = {
			 .alg = CIPHER_ALG_AES,
			 .mode = CIPHER_MODE_ECB,
			 },
	 .auth_info = {
		       .alg = HASH_ALG_NONE,
		       .mode = HASH_MODE_NONE,
		       },
	 },
	{
	 .type = CRYPTO_ALG_TYPE_SKCIPHER,
	 .alg.skcipher = {
			.base.cra_name = "ctr(aes)",
			.base.cra_driver_name = "ctr-aes-iproc",
			.base.cra_blocksize = AES_BLOCK_SIZE,
			.min_keysize = AES_MIN_KEY_SIZE,
			.max_keysize = AES_MAX_KEY_SIZE,
			.ivsize = AES_BLOCK_SIZE,
			},
	 .cipher_info = {
			 .alg = CIPHER_ALG_AES,
			 .mode = CIPHER_MODE_CTR,
			 },
	 .auth_info = {
		       .alg = HASH_ALG_NONE,
		       .mode = HASH_MODE_NONE,
		       },
	 },
{
	 .type = CRYPTO_ALG_TYPE_SKCIPHER,
	 .alg.skcipher = {
			.base.cra_name = "xts(aes)",
			.base.cra_driver_name = "xts-aes-iproc",
			.base.cra_blocksize = AES_BLOCK_SIZE,
			.min_keysize = 2 * AES_MIN_KEY_SIZE,
			.max_keysize = 2 * AES_MAX_KEY_SIZE,
			.ivsize = AES_BLOCK_SIZE,
			},
	 .cipher_info = {
			 .alg = CIPHER_ALG_AES,
			 .mode = CIPHER_MODE_XTS,
			 },
	 .auth_info = {
		       .alg = HASH_ALG_NONE,
		       .mode = HASH_MODE_NONE,
		       },
	 },

/* AHASH algorithms. */
	{
	 .type = CRYPTO_ALG_TYPE_AHASH,
	 .alg.hash = {
		      .halg.digestsize = MD5_DIGEST_SIZE,
		      .halg.base = {
				    .cra_name = "md5",
				    .cra_driver_name = "md5-iproc",
				    .cra_blocksize = MD5_BLOCK_WORDS * 4,
				    .cra_flags = CRYPTO_ALG_ASYNC |
						 CRYPTO_ALG_ALLOCATES_MEMORY,
				}
		      },
	 .cipher_info = {
			 .alg = CIPHER_ALG_NONE,
			 .mode = CIPHER_MODE_NONE,
			 },
	 .auth_info = {
		       .alg = HASH_ALG_MD5,
		       .mode = HASH_MODE_HASH,
		       },
	 },
	{
	 .type = CRYPTO_ALG_TYPE_AHASH,
	 .alg.hash = {
		      .halg.digestsize = MD5_DIGEST_SIZE,
		      .halg.base = {
				    .cra_name = "hmac(md5)",
				    .cra_driver_name = "hmac-md5-iproc",
				    .cra_blocksize = MD5_BLOCK_WORDS * 4,
				}
		      },
	 .cipher_info = {
			 .alg = CIPHER_ALG_NONE,
			 .mode = CIPHER_MODE_NONE,
			 },
	 .auth_info = {
		       .alg = HASH_ALG_MD5,
		       .mode = HASH_MODE_HMAC,
		       },
	 },
	{.type = CRYPTO_ALG_TYPE_AHASH,
	 .alg.hash = {
		      .halg.digestsize = SHA1_DIGEST_SIZE,
		      .halg.base = {
				    .cra_name = "sha1",
				    .cra_driver_name = "sha1-iproc",
				    .cra_blocksize = SHA1_BLOCK_SIZE,
				}
		      },
	 .cipher_info = {
			 .alg = CIPHER_ALG_NONE,
			 .mode = CIPHER_MODE_NONE,
			 },
	 .auth_info = {
		       .alg = HASH_ALG_SHA1,
		       .mode = HASH_MODE_HASH,
		       },
	 },
	{.type = CRYPTO_ALG_TYPE_AHASH,
	 .alg.hash = {
		      .halg.digestsize = SHA1_DIGEST_SIZE,
		      .halg.base = {
				    .cra_name = "hmac(sha1)",
				    .cra_driver_name = "hmac-sha1-iproc",
				    .cra_blocksize = SHA1_BLOCK_SIZE,
				}
		      },
	 .cipher_info = {
			 .alg = CIPHER_ALG_NONE,
			 .mode = CIPHER_MODE_NONE,
			 },
	 .auth_info = {
		       .alg = HASH_ALG_SHA1,
		       .mode = HASH_MODE_HMAC,
		       },
	 },
	{.type = CRYPTO_ALG_TYPE_AHASH,
	 .alg.hash = {
			.halg.digestsize = SHA224_DIGEST_SIZE,
			.halg.base = {
				    .cra_name = "sha224",
				    .cra_driver_name = "sha224-iproc",
				    .cra_blocksize = SHA224_BLOCK_SIZE,
			}
		      },
	 .cipher_info = {
			 .alg = CIPHER_ALG_NONE,
			 .mode = CIPHER_MODE_NONE,
			 },
	 .auth_info = {
		       .alg = HASH_ALG_SHA224,
		       .mode = HASH_MODE_HASH,
		       },
	 },
	{.type = CRYPTO_ALG_TYPE_AHASH,
	 .alg.hash = {
		      .halg.digestsize = SHA224_DIGEST_SIZE,
		      .halg.base = {
				    .cra_name = "hmac(sha224)",
				    .cra_driver_name = "hmac-sha224-iproc",
				    .cra_blocksize = SHA224_BLOCK_SIZE,
				}
		      },
	 .cipher_info = {
			 .alg = CIPHER_ALG_NONE,
			 .mode = CIPHER_MODE_NONE,
			 },
	 .auth_info = {
		       .alg = HASH_ALG_SHA224,
		       .mode = HASH_MODE_HMAC,
		       },
	 },
	{.type = CRYPTO_ALG_TYPE_AHASH,
	 .alg.hash = {
		      .halg.digestsize = SHA256_DIGEST_SIZE,
		      .halg.base = {
				    .cra_name = "sha256",
				    .cra_driver_name = "sha256-iproc",
				    .cra_blocksize = SHA256_BLOCK_SIZE,
				}
		      },
	 .cipher_info = {
			 .alg = CIPHER_ALG_NONE,
			 .mode = CIPHER_MODE_NONE,
			 },
	 .auth_info = {
		       .alg = HASH_ALG_SHA256,
		       .mode = HASH_MODE_HASH,
		       },
	 },
	{.type = CRYPTO_ALG_TYPE_AHASH,
	 .alg.hash = {
		      .halg.digestsize = SHA256_DIGEST_SIZE,
		      .halg.base = {
				    .cra_name = "hmac(sha256)",
				    .cra_driver_name = "hmac-sha256-iproc",
				    .cra_blocksize = SHA256_BLOCK_SIZE,
				}
		      },
	 .cipher_info = {
			 .alg = CIPHER_ALG_NONE,
			 .mode = CIPHER_MODE_NONE,
			 },
	 .auth_info = {
		       .alg = HASH_ALG_SHA256,
		       .mode = HASH_MODE_HMAC,
		       },
	 },
	{
	.type = CRYPTO_ALG_TYPE_AHASH,
	 .alg.hash = {
		      .halg.digestsize = SHA384_DIGEST_SIZE,
		      .halg.base = {
				    .cra_name = "sha384",
				    .cra_driver_name = "sha384-iproc",
				    .cra_blocksize = SHA384_BLOCK_SIZE,
				}
		      },
	 .cipher_info = {
			 .alg = CIPHER_ALG_NONE,
			 .mode = CIPHER_MODE_NONE,
			 },
	 .auth_info = {
		       .alg = HASH_ALG_SHA384,
		       .mode = HASH_MODE_HASH,
		       },
	 },
	{
	 .type = CRYPTO_ALG_TYPE_AHASH,
	 .alg.hash = {
		      .halg.digestsize = SHA384_DIGEST_SIZE,
		      .halg.base = {
				    .cra_name = "hmac(sha384)",
				    .cra_driver_name = "hmac-sha384-iproc",
				    .cra_blocksize = SHA384_BLOCK_SIZE,
				}
		      },
	 .cipher_info = {
			 .alg = CIPHER_ALG_NONE,
			 .mode = CIPHER_MODE_NONE,
			 },
	 .auth_info = {
		       .alg = HASH_ALG_SHA384,
		       .mode = HASH_MODE_HMAC,
		       },
	 },
	{
	 .type = CRYPTO_ALG_TYPE_AHASH,
	 .alg.hash = {
		      .halg.digestsize = SHA512_DIGEST_SIZE,
		      .halg.base = {
				    .cra_name = "sha512",
				    .cra_driver_name = "sha512-iproc",
				    .cra_blocksize = SHA512_BLOCK_SIZE,
				}
		      },
	 .cipher_info = {
			 .alg = CIPHER_ALG_NONE,
			 .mode = CIPHER_MODE_NONE,
			 },
	 .auth_info = {
		       .alg = HASH_ALG_SHA512,
		       .mode = HASH_MODE_HASH,
		       },
	 },
	{
	 .type = CRYPTO_ALG_TYPE_AHASH,
	 .alg.hash = {
		      .halg.digestsize = SHA512_DIGEST_SIZE,
		      .halg.base = {
				    .cra_name = "hmac(sha512)",
				    .cra_driver_name = "hmac-sha512-iproc",
				    .cra_blocksize = SHA512_BLOCK_SIZE,
				}
		      },
	 .cipher_info = {
			 .alg = CIPHER_ALG_NONE,
			 .mode = CIPHER_MODE_NONE,
			 },
	 .auth_info = {
		       .alg = HASH_ALG_SHA512,
		       .mode = HASH_MODE_HMAC,
		       },
	 },
	{
	 .type = CRYPTO_ALG_TYPE_AHASH,
	 .alg.hash = {
		      .halg.digestsize = SHA3_224_DIGEST_SIZE,
		      .halg.base = {
				    .cra_name = "sha3-224",
				    .cra_driver_name = "sha3-224-iproc",
				    .cra_blocksize = SHA3_224_BLOCK_SIZE,
				}
		      },
	 .cipher_info = {
			 .alg = CIPHER_ALG_NONE,
			 .mode = CIPHER_MODE_NONE,
			 },
	 .auth_info = {
		       .alg = HASH_ALG_SHA3_224,
		       .mode = HASH_MODE_HASH,
		       },
	 },
	{
	 .type = CRYPTO_ALG_TYPE_AHASH,
	 .alg.hash = {
		      .halg.digestsize = SHA3_224_DIGEST_SIZE,
		      .halg.base = {
				    .cra_name = "hmac(sha3-224)",
				    .cra_driver_name = "hmac-sha3-224-iproc",
				    .cra_blocksize = SHA3_224_BLOCK_SIZE,
				}
		      },
	 .cipher_info = {
			 .alg = CIPHER_ALG_NONE,
			 .mode = CIPHER_MODE_NONE,
			 },
	 .auth_info = {
		       .alg = HASH_ALG_SHA3_224,
		       .mode = HASH_MODE_HMAC
		       },
	 },
	{
	 .type = CRYPTO_ALG_TYPE_AHASH,
	 .alg.hash = {
		      .halg.digestsize = SHA3_256_DIGEST_SIZE,
		      .halg.base = {
				    .cra_name = "sha3-256",
				    .cra_driver_name = "sha3-256-iproc",
				    .cra_blocksize = SHA3_256_BLOCK_SIZE,
				}
		      },
	 .cipher_info = {
			 .alg = CIPHER_ALG_NONE,
			 .mode = CIPHER_MODE_NONE,
			 },
	 .auth_info = {
		       .alg = HASH_ALG_SHA3_256,
		       .mode = HASH_MODE_HASH,
		       },
	 },
	{
	 .type = CRYPTO_ALG_TYPE_AHASH,
	 .alg.hash = {
		      .halg.digestsize = SHA3_256_DIGEST_SIZE,
		      .halg.base = {
				    .cra_name = "hmac(sha3-256)",
				    .cra_driver_name = "hmac-sha3-256-iproc",
				    .cra_blocksize = SHA3_256_BLOCK_SIZE,
				}
		      },
	 .cipher_info = {
			 .alg = CIPHER_ALG_NONE,
			 .mode = CIPHER_MODE_NONE,
			 },
	 .auth_info = {
		       .alg = HASH_ALG_SHA3_256,
		       .mode = HASH_MODE_HMAC,
		       },
	 },
	{
	 .type = CRYPTO_ALG_TYPE_AHASH,
	 .alg.hash = {
		      .halg.digestsize = SHA3_384_DIGEST_SIZE,
		      .halg.base = {
				    .cra_name = "sha3-384",
				    .cra_driver_name = "sha3-384-iproc",
				    .cra_blocksize = SHA3_224_BLOCK_SIZE,
				}
		      },
	 .cipher_info = {
			 .alg = CIPHER_ALG_NONE,
			 .mode = CIPHER_MODE_NONE,
			 },
	 .auth_info = {
		       .alg = HASH_ALG_SHA3_384,
		       .mode = HASH_MODE_HASH,
		       },
	 },
	{
	 .type = CRYPTO_ALG_TYPE_AHASH,
	 .alg.hash = {
		      .halg.digestsize = SHA3_384_DIGEST_SIZE,
		      .halg.base = {
				    .cra_name = "hmac(sha3-384)",
				    .cra_driver_name = "hmac-sha3-384-iproc",
				    .cra_blocksize = SHA3_384_BLOCK_SIZE,
				}
		      },
	 .cipher_info = {
			 .alg = CIPHER_ALG_NONE,
			 .mode = CIPHER_MODE_NONE,
			 },
	 .auth_info = {
		       .alg = HASH_ALG_SHA3_384,
		       .mode = HASH_MODE_HMAC,
		       },
	 },
	{
	 .type = CRYPTO_ALG_TYPE_AHASH,
	 .alg.hash = {
		      .halg.digestsize = SHA3_512_DIGEST_SIZE,
		      .halg.base = {
				    .cra_name = "sha3-512",
				    .cra_driver_name = "sha3-512-iproc",
				    .cra_blocksize = SHA3_512_BLOCK_SIZE,
				}
		      },
	 .cipher_info = {
			 .alg = CIPHER_ALG_NONE,
			 .mode = CIPHER_MODE_NONE,
			 },
	 .auth_info = {
		       .alg = HASH_ALG_SHA3_512,
		       .mode = HASH_MODE_HASH,
		       },
	 },
	{
	 .type = CRYPTO_ALG_TYPE_AHASH,
	 .alg.hash = {
		      .halg.digestsize = SHA3_512_DIGEST_SIZE,
		      .halg.base = {
				    .cra_name = "hmac(sha3-512)",
				    .cra_driver_name = "hmac-sha3-512-iproc",
				    .cra_blocksize = SHA3_512_BLOCK_SIZE,
				}
		      },
	 .cipher_info = {
			 .alg = CIPHER_ALG_NONE,
			 .mode = CIPHER_MODE_NONE,
			 },
	 .auth_info = {
		       .alg = HASH_ALG_SHA3_512,
		       .mode = HASH_MODE_HMAC,
		       },
	 },
	{
	 .type = CRYPTO_ALG_TYPE_AHASH,
	 .alg.hash = {
		      .halg.digestsize = AES_BLOCK_SIZE,
		      .halg.base = {
				    .cra_name = "xcbc(aes)",
				    .cra_driver_name = "xcbc-aes-iproc",
				    .cra_blocksize = AES_BLOCK_SIZE,
				}
		      },
	 .cipher_info = {
			 .alg = CIPHER_ALG_NONE,
			 .mode = CIPHER_MODE_NONE,
			 },
	 .auth_info = {
		       .alg = HASH_ALG_AES,
		       .mode = HASH_MODE_XCBC,
		       },
	 },
	{
	 .type = CRYPTO_ALG_TYPE_AHASH,
	 .alg.hash = {
		      .halg.digestsize = AES_BLOCK_SIZE,
		      .halg.base = {
				    .cra_name = "cmac(aes)",
				    .cra_driver_name = "cmac-aes-iproc",
				    .cra_blocksize = AES_BLOCK_SIZE,
				}
		      },
	 .cipher_info = {
			 .alg = CIPHER_ALG_NONE,
			 .mode = CIPHER_MODE_NONE,
			 },
	 .auth_info = {
		       .alg = HASH_ALG_AES,
		       .mode = HASH_MODE_CMAC,
		       },
	 },
};

static int generic_cra_init(struct crypto_tfm *tfm,
			    struct iproc_alg_s *cipher_alg)
{
	struct spu_hw *spu = &iproc_priv.spu;
	struct iproc_ctx_s *ctx = crypto_tfm_ctx(tfm);
	unsigned int blocksize = crypto_tfm_alg_blocksize(tfm);

	flow_log("%s()\n", __func__);

	ctx->alg = cipher_alg;
	ctx->cipher = cipher_alg->cipher_info;
	ctx->auth = cipher_alg->auth_info;
	ctx->auth_first = cipher_alg->auth_first;
	ctx->max_payload = spu->spu_ctx_max_payload(ctx->cipher.alg,
						    ctx->cipher.mode,
						    blocksize);
	ctx->fallback_cipher = NULL;

	ctx->enckeylen = 0;
	ctx->authkeylen = 0;

	atomic_inc(&iproc_priv.stream_count);
	atomic_inc(&iproc_priv.session_count);

	return 0;
}

static int skcipher_init_tfm(struct crypto_skcipher *skcipher)
{
	struct crypto_tfm *tfm = crypto_skcipher_tfm(skcipher);
	struct skcipher_alg *alg = crypto_skcipher_alg(skcipher);
	struct iproc_alg_s *cipher_alg;

	flow_log("%s()\n", __func__);

	crypto_skcipher_set_reqsize(skcipher, sizeof(struct iproc_reqctx_s));

	cipher_alg = container_of(alg, struct iproc_alg_s, alg.skcipher);
	return generic_cra_init(tfm, cipher_alg);
}

static int ahash_cra_init(struct crypto_tfm *tfm)
{
	int err;
	struct crypto_alg *alg = tfm->__crt_alg;
	struct iproc_alg_s *cipher_alg;

	cipher_alg = container_of(__crypto_ahash_alg(alg), struct iproc_alg_s,
				  alg.hash);

	err = generic_cra_init(tfm, cipher_alg);
	flow_log("%s()\n", __func__);

	/*
	 * export state size has to be < 512 bytes. So don't include msg bufs
	 * in state size.
	 */
	crypto_ahash_set_reqsize(__crypto_ahash_cast(tfm),
				 sizeof(struct iproc_reqctx_s));

	return err;
}

static int aead_cra_init(struct crypto_aead *aead)
{
	struct crypto_tfm *tfm = crypto_aead_tfm(aead);
	struct iproc_ctx_s *ctx = crypto_tfm_ctx(tfm);
	struct crypto_alg *alg = tfm->__crt_alg;
	struct aead_alg *aalg = container_of(alg, struct aead_alg, base);
	struct iproc_alg_s *cipher_alg = container_of(aalg, struct iproc_alg_s,
						      alg.aead);

	int err = generic_cra_init(tfm, cipher_alg);

	flow_log("%s()\n", __func__);

	crypto_aead_set_reqsize(aead, sizeof(struct iproc_reqctx_s));
	ctx->is_esp = false;
	ctx->salt_len = 0;
	ctx->salt_offset = 0;

	/* random first IV */
	get_random_bytes(ctx->iv, MAX_IV_SIZE);
	flow_dump("  iv: ", ctx->iv, MAX_IV_SIZE);

	if (!err) {
		if (alg->cra_flags & CRYPTO_ALG_NEED_FALLBACK) {
			flow_log("%s() creating fallback cipher\n", __func__);

			ctx->fallback_cipher =
			    crypto_alloc_aead(alg->cra_name, 0,
					      CRYPTO_ALG_ASYNC |
					      CRYPTO_ALG_NEED_FALLBACK);
			if (IS_ERR(ctx->fallback_cipher)) {
				pr_err("%s() Error: failed to allocate fallback for %s\n",
				       __func__, alg->cra_name);
				return PTR_ERR(ctx->fallback_cipher);
			}
		}
	}

	return err;
}

static void generic_cra_exit(struct crypto_tfm *tfm)
{
	atomic_dec(&iproc_priv.session_count);
}

static void skcipher_exit_tfm(struct crypto_skcipher *tfm)
{
	generic_cra_exit(crypto_skcipher_tfm(tfm));
}

static void aead_cra_exit(struct crypto_aead *aead)
{
	struct crypto_tfm *tfm = crypto_aead_tfm(aead);
	struct iproc_ctx_s *ctx = crypto_tfm_ctx(tfm);

	generic_cra_exit(tfm);

	if (ctx->fallback_cipher) {
		crypto_free_aead(ctx->fallback_cipher);
		ctx->fallback_cipher = NULL;
	}
}

/**
 * spu_functions_register() - Specify hardware-specific SPU functions based on
 * SPU type read from device tree.
 * @dev:	device structure
 * @spu_type:	SPU hardware generation
 * @spu_subtype: SPU hardware version
 */
static void spu_functions_register(struct device *dev,
				   enum spu_spu_type spu_type,
				   enum spu_spu_subtype spu_subtype)
{
	struct spu_hw *spu = &iproc_priv.spu;

	if (spu_type == SPU_TYPE_SPUM) {
		dev_dbg(dev, "Registering SPUM functions");
		spu->spu_dump_msg_hdr = spum_dump_msg_hdr;
		spu->spu_payload_length = spum_payload_length;
		spu->spu_response_hdr_len = spum_response_hdr_len;
		spu->spu_hash_pad_len = spum_hash_pad_len;
		spu->spu_gcm_ccm_pad_len = spum_gcm_ccm_pad_len;
		spu->spu_assoc_resp_len = spum_assoc_resp_len;
		spu->spu_aead_ivlen = spum_aead_ivlen;
		spu->spu_hash_type = spum_hash_type;
		spu->spu_digest_size = spum_digest_size;
		spu->spu_create_request = spum_create_request;
		spu->spu_cipher_req_init = spum_cipher_req_init;
		spu->spu_cipher_req_finish = spum_cipher_req_finish;
		spu->spu_request_pad = spum_request_pad;
		spu->spu_tx_status_len = spum_tx_status_len;
		spu->spu_rx_status_len = spum_rx_status_len;
		spu->spu_status_process = spum_status_process;
		spu->spu_xts_tweak_in_payload = spum_xts_tweak_in_payload;
		spu->spu_ccm_update_iv = spum_ccm_update_iv;
		spu->spu_wordalign_padlen = spum_wordalign_padlen;
		if (spu_subtype == SPU_SUBTYPE_SPUM_NS2)
			spu->spu_ctx_max_payload = spum_ns2_ctx_max_payload;
		else
			spu->spu_ctx_max_payload = spum_nsp_ctx_max_payload;
	} else {
		dev_dbg(dev, "Registering SPU2 functions");
		spu->spu_dump_msg_hdr = spu2_dump_msg_hdr;
		spu->spu_ctx_max_payload = spu2_ctx_max_payload;
		spu->spu_payload_length = spu2_payload_length;
		spu->spu_response_hdr_len = spu2_response_hdr_len;
		spu->spu_hash_pad_len = spu2_hash_pad_len;
		spu->spu_gcm_ccm_pad_len = spu2_gcm_ccm_pad_len;
		spu->spu_assoc_resp_len = spu2_assoc_resp_len;
		spu->spu_aead_ivlen = spu2_aead_ivlen;
		spu->spu_hash_type = spu2_hash_type;
		spu->spu_digest_size = spu2_digest_size;
		spu->spu_create_request = spu2_create_request;
		spu->spu_cipher_req_init = spu2_cipher_req_init;
		spu->spu_cipher_req_finish = spu2_cipher_req_finish;
		spu->spu_request_pad = spu2_request_pad;
		spu->spu_tx_status_len = spu2_tx_status_len;
		spu->spu_rx_status_len = spu2_rx_status_len;
		spu->spu_status_process = spu2_status_process;
		spu->spu_xts_tweak_in_payload = spu2_xts_tweak_in_payload;
		spu->spu_ccm_update_iv = spu2_ccm_update_iv;
		spu->spu_wordalign_padlen = spu2_wordalign_padlen;
	}
}

/**
 * spu_mb_init() - Initialize mailbox client. Request ownership of a mailbox
 * channel for the SPU being probed.
 * @dev:  SPU driver device structure
 *
 * Return: 0 if successful
 *	   < 0 otherwise
 */
static int spu_mb_init(struct device *dev)
{
	struct mbox_client *mcl = &iproc_priv.mcl;
	int err, i;

	iproc_priv.mbox = devm_kcalloc(dev, iproc_priv.spu.num_chan,
				  sizeof(struct mbox_chan *), GFP_KERNEL);
	if (!iproc_priv.mbox)
		return -ENOMEM;

	mcl->dev = dev;
	mcl->tx_block = false;
	mcl->tx_tout = 0;
	mcl->knows_txdone = true;
	mcl->rx_callback = spu_rx_callback;
	mcl->tx_done = NULL;

	for (i = 0; i < iproc_priv.spu.num_chan; i++) {
		iproc_priv.mbox[i] = mbox_request_channel(mcl, i);
		if (IS_ERR(iproc_priv.mbox[i])) {
			err = PTR_ERR(iproc_priv.mbox[i]);
			dev_err(dev,
				"Mbox channel %d request failed with err %d",
				i, err);
			iproc_priv.mbox[i] = NULL;
			goto free_channels;
		}
	}

	return 0;
free_channels:
	for (i = 0; i < iproc_priv.spu.num_chan; i++) {
		if (iproc_priv.mbox[i])
			mbox_free_channel(iproc_priv.mbox[i]);
	}

	return err;
}

static void spu_mb_release(struct platform_device *pdev)
{
	int i;

	for (i = 0; i < iproc_priv.spu.num_chan; i++)
		mbox_free_channel(iproc_priv.mbox[i]);
}

static void spu_counters_init(void)
{
	int i;
	int j;

	atomic_set(&iproc_priv.session_count, 0);
	atomic_set(&iproc_priv.stream_count, 0);
	atomic_set(&iproc_priv.next_chan, (int)iproc_priv.spu.num_chan);
	atomic64_set(&iproc_priv.bytes_in, 0);
	atomic64_set(&iproc_priv.bytes_out, 0);
	for (i = 0; i < SPU_OP_NUM; i++) {
		atomic_set(&iproc_priv.op_counts[i], 0);
		atomic_set(&iproc_priv.setkey_cnt[i], 0);
	}
	for (i = 0; i < CIPHER_ALG_LAST; i++)
		for (j = 0; j < CIPHER_MODE_LAST; j++)
			atomic_set(&iproc_priv.cipher_cnt[i][j], 0);

	for (i = 0; i < HASH_ALG_LAST; i++) {
		atomic_set(&iproc_priv.hash_cnt[i], 0);
		atomic_set(&iproc_priv.hmac_cnt[i], 0);
	}
	for (i = 0; i < AEAD_TYPE_LAST; i++)
		atomic_set(&iproc_priv.aead_cnt[i], 0);

	atomic_set(&iproc_priv.mb_no_spc, 0);
	atomic_set(&iproc_priv.mb_send_fail, 0);
	atomic_set(&iproc_priv.bad_icv, 0);
}

static int spu_register_skcipher(struct iproc_alg_s *driver_alg)
{
	struct skcipher_alg *crypto = &driver_alg->alg.skcipher;
	int err;

	crypto->base.cra_module = THIS_MODULE;
	crypto->base.cra_priority = cipher_pri;
	crypto->base.cra_alignmask = 0;
	crypto->base.cra_ctxsize = sizeof(struct iproc_ctx_s);
	crypto->base.cra_flags = CRYPTO_ALG_ASYNC |
				 CRYPTO_ALG_ALLOCATES_MEMORY |
				 CRYPTO_ALG_KERN_DRIVER_ONLY;

	crypto->init = skcipher_init_tfm;
	crypto->exit = skcipher_exit_tfm;
	crypto->setkey = skcipher_setkey;
	crypto->encrypt = skcipher_encrypt;
	crypto->decrypt = skcipher_decrypt;

	err = crypto_register_skcipher(crypto);
	/* Mark alg as having been registered, if successful */
	if (err == 0)
		driver_alg->registered = true;
	pr_debug("  registered skcipher %s\n", crypto->base.cra_driver_name);
	return err;
}

static int spu_register_ahash(struct iproc_alg_s *driver_alg)
{
	struct spu_hw *spu = &iproc_priv.spu;
	struct ahash_alg *hash = &driver_alg->alg.hash;
	int err;

	/* AES-XCBC is the only AES hash type currently supported on SPU-M */
	if ((driver_alg->auth_info.alg == HASH_ALG_AES) &&
	    (driver_alg->auth_info.mode != HASH_MODE_XCBC) &&
	    (spu->spu_type == SPU_TYPE_SPUM))
		return 0;

	/* SHA3 algorithm variants are not registered for SPU-M or SPU2. */
	if ((driver_alg->auth_info.alg >= HASH_ALG_SHA3_224) &&
	    (spu->spu_subtype != SPU_SUBTYPE_SPU2_V2))
		return 0;

	hash->halg.base.cra_module = THIS_MODULE;
	hash->halg.base.cra_priority = hash_pri;
	hash->halg.base.cra_alignmask = 0;
	hash->halg.base.cra_ctxsize = sizeof(struct iproc_ctx_s);
	hash->halg.base.cra_init = ahash_cra_init;
	hash->halg.base.cra_exit = generic_cra_exit;
	hash->halg.base.cra_flags = CRYPTO_ALG_ASYNC |
				    CRYPTO_ALG_ALLOCATES_MEMORY;
	hash->halg.statesize = sizeof(struct spu_hash_export_s);

	if (driver_alg->auth_info.mode != HASH_MODE_HMAC) {
		hash->init = ahash_init;
		hash->update = ahash_update;
		hash->final = ahash_final;
		hash->finup = ahash_finup;
		hash->digest = ahash_digest;
		if ((driver_alg->auth_info.alg == HASH_ALG_AES) &&
		    ((driver_alg->auth_info.mode == HASH_MODE_XCBC) ||
		    (driver_alg->auth_info.mode == HASH_MODE_CMAC))) {
			hash->setkey = ahash_setkey;
		}
	} else {
		hash->setkey = ahash_hmac_setkey;
		hash->init = ahash_hmac_init;
		hash->update = ahash_hmac_update;
		hash->final = ahash_hmac_final;
		hash->finup = ahash_hmac_finup;
		hash->digest = ahash_hmac_digest;
	}
	hash->export = ahash_export;
	hash->import = ahash_import;

	err = crypto_register_ahash(hash);
	/* Mark alg as having been registered, if successful */
	if (err == 0)
		driver_alg->registered = true;
	pr_debug("  registered ahash %s\n",
		 hash->halg.base.cra_driver_name);
	return err;
}

static int spu_register_aead(struct iproc_alg_s *driver_alg)
{
	struct aead_alg *aead = &driver_alg->alg.aead;
	int err;

	aead->base.cra_module = THIS_MODULE;
	aead->base.cra_priority = aead_pri;
	aead->base.cra_alignmask = 0;
	aead->base.cra_ctxsize = sizeof(struct iproc_ctx_s);

	aead->base.cra_flags |= CRYPTO_ALG_ASYNC | CRYPTO_ALG_ALLOCATES_MEMORY;
	/* setkey set in alg initialization */
	aead->setauthsize = aead_setauthsize;
	aead->encrypt = aead_encrypt;
	aead->decrypt = aead_decrypt;
	aead->init = aead_cra_init;
	aead->exit = aead_cra_exit;

	err = crypto_register_aead(aead);
	/* Mark alg as having been registered, if successful */
	if (err == 0)
		driver_alg->registered = true;
	pr_debug("  registered aead %s\n", aead->base.cra_driver_name);
	return err;
}

/* register crypto algorithms the device supports */
static int spu_algs_register(struct device *dev)
{
	int i, j;
	int err;

	for (i = 0; i < ARRAY_SIZE(driver_algs); i++) {
		switch (driver_algs[i].type) {
		case CRYPTO_ALG_TYPE_SKCIPHER:
			err = spu_register_skcipher(&driver_algs[i]);
			break;
		case CRYPTO_ALG_TYPE_AHASH:
			err = spu_register_ahash(&driver_algs[i]);
			break;
		case CRYPTO_ALG_TYPE_AEAD:
			err = spu_register_aead(&driver_algs[i]);
			break;
		default:
			dev_err(dev,
				"iproc-crypto: unknown alg type: %d",
				driver_algs[i].type);
			err = -EINVAL;
		}

		if (err) {
			dev_err(dev, "alg registration failed with error %d\n",
				err);
			goto err_algs;
		}
	}

	return 0;

err_algs:
	for (j = 0; j < i; j++) {
		/* Skip any algorithm not registered */
		if (!driver_algs[j].registered)
			continue;
		switch (driver_algs[j].type) {
		case CRYPTO_ALG_TYPE_SKCIPHER:
			crypto_unregister_skcipher(&driver_algs[j].alg.skcipher);
			driver_algs[j].registered = false;
			break;
		case CRYPTO_ALG_TYPE_AHASH:
			crypto_unregister_ahash(&driver_algs[j].alg.hash);
			driver_algs[j].registered = false;
			break;
		case CRYPTO_ALG_TYPE_AEAD:
			crypto_unregister_aead(&driver_algs[j].alg.aead);
			driver_algs[j].registered = false;
			break;
		}
	}
	return err;
}

/* ==================== Kernel Platform API ==================== */

static struct spu_type_subtype spum_ns2_types = {
	SPU_TYPE_SPUM, SPU_SUBTYPE_SPUM_NS2
};

static struct spu_type_subtype spum_nsp_types = {
	SPU_TYPE_SPUM, SPU_SUBTYPE_SPUM_NSP
};

static struct spu_type_subtype spu2_types = {
	SPU_TYPE_SPU2, SPU_SUBTYPE_SPU2_V1
};

static struct spu_type_subtype spu2_v2_types = {
	SPU_TYPE_SPU2, SPU_SUBTYPE_SPU2_V2
};

static const struct of_device_id bcm_spu_dt_ids[] = {
	{
		.compatible = "brcm,spum-crypto",
		.data = &spum_ns2_types,
	},
	{
		.compatible = "brcm,spum-nsp-crypto",
		.data = &spum_nsp_types,
	},
	{
		.compatible = "brcm,spu2-crypto",
		.data = &spu2_types,
	},
	{
		.compatible = "brcm,spu2-v2-crypto",
		.data = &spu2_v2_types,
	},
	{ /* sentinel */ }
};

MODULE_DEVICE_TABLE(of, bcm_spu_dt_ids);

static int spu_dt_read(struct platform_device *pdev)
{
	struct device *dev = &pdev->dev;
	struct spu_hw *spu = &iproc_priv.spu;
	struct resource *spu_ctrl_regs;
	const struct spu_type_subtype *matched_spu_type;
	struct device_node *dn = pdev->dev.of_node;
	int err, i;

	/* Count number of mailbox channels */
	spu->num_chan = of_count_phandle_with_args(dn, "mboxes", "#mbox-cells");

	matched_spu_type = of_device_get_match_data(dev);
	if (!matched_spu_type) {
		dev_err(dev, "Failed to match device\n");
		return -ENODEV;
	}

	spu->spu_type = matched_spu_type->type;
	spu->spu_subtype = matched_spu_type->subtype;

	for (i = 0; (i < MAX_SPUS) && ((spu_ctrl_regs =
		platform_get_resource(pdev, IORESOURCE_MEM, i)) != NULL); i++) {

		spu->reg_vbase[i] = devm_ioremap_resource(dev, spu_ctrl_regs);
		if (IS_ERR(spu->reg_vbase[i])) {
			err = PTR_ERR(spu->reg_vbase[i]);
			dev_err(dev, "Failed to map registers: %d\n",
				err);
			spu->reg_vbase[i] = NULL;
			return err;
		}
	}
	spu->num_spu = i;
	dev_dbg(dev, "Device has %d SPUs", spu->num_spu);

	return 0;
}

static int bcm_spu_probe(struct platform_device *pdev)
{
	struct device *dev = &pdev->dev;
	struct spu_hw *spu = &iproc_priv.spu;
	int err;

	iproc_priv.pdev  = pdev;
	platform_set_drvdata(iproc_priv.pdev,
			     &iproc_priv);

	err = spu_dt_read(pdev);
	if (err < 0)
		goto failure;

	err = spu_mb_init(dev);
	if (err < 0)
		goto failure;

	if (spu->spu_type == SPU_TYPE_SPUM)
		iproc_priv.bcm_hdr_len = 8;
	else if (spu->spu_type == SPU_TYPE_SPU2)
		iproc_priv.bcm_hdr_len = 0;

	spu_functions_register(dev, spu->spu_type, spu->spu_subtype);

	spu_counters_init();

	spu_setup_debugfs();

	err = spu_algs_register(dev);
	if (err < 0)
		goto fail_reg;

	return 0;

fail_reg:
	spu_free_debugfs();
failure:
	spu_mb_release(pdev);
	dev_err(dev, "%s failed with error %d.\n", __func__, err);

	return err;
}

static int bcm_spu_remove(struct platform_device *pdev)
{
	int i;
	struct device *dev = &pdev->dev;
	char *cdn;

	for (i = 0; i < ARRAY_SIZE(driver_algs); i++) {
		/*
		 * Not all algorithms were registered, depending on whether
		 * hardware is SPU or SPU2.  So here we make sure to skip
		 * those algorithms that were not previously registered.
		 */
		if (!driver_algs[i].registered)
			continue;

		switch (driver_algs[i].type) {
		case CRYPTO_ALG_TYPE_SKCIPHER:
			crypto_unregister_skcipher(&driver_algs[i].alg.skcipher);
			dev_dbg(dev, "  unregistered cipher %s\n",
				driver_algs[i].alg.skcipher.base.cra_driver_name);
			driver_algs[i].registered = false;
			break;
		case CRYPTO_ALG_TYPE_AHASH:
			crypto_unregister_ahash(&driver_algs[i].alg.hash);
			cdn = driver_algs[i].alg.hash.halg.base.cra_driver_name;
			dev_dbg(dev, "  unregistered hash %s\n", cdn);
			driver_algs[i].registered = false;
			break;
		case CRYPTO_ALG_TYPE_AEAD:
			crypto_unregister_aead(&driver_algs[i].alg.aead);
			dev_dbg(dev, "  unregistered aead %s\n",
				driver_algs[i].alg.aead.base.cra_driver_name);
			driver_algs[i].registered = false;
			break;
		}
	}
	spu_free_debugfs();
	spu_mb_release(pdev);
	return 0;
}

/* ===== Kernel Module API ===== */

static struct platform_driver bcm_spu_pdriver = {
	.driver = {
		   .name = "brcm-spu-crypto",
		   .of_match_table = of_match_ptr(bcm_spu_dt_ids),
		   },
	.probe = bcm_spu_probe,
	.remove = bcm_spu_remove,
};
module_platform_driver(bcm_spu_pdriver);

MODULE_AUTHOR("Rob Rice <rob.rice@broadcom.com>");
MODULE_DESCRIPTION("Broadcom symmetric crypto offload driver");
MODULE_LICENSE("GPL v2");<|MERGE_RESOLUTION|>--- conflicted
+++ resolved
@@ -1764,17 +1764,10 @@
 static int des_setkey(struct crypto_skcipher *cipher, const u8 *key,
 		      unsigned int keylen)
 {
-<<<<<<< HEAD
-	struct iproc_ctx_s *ctx = crypto_ablkcipher_ctx(cipher);
-	int err;
-
-	err = verify_ablkcipher_des_key(cipher, key);
-=======
 	struct iproc_ctx_s *ctx = crypto_skcipher_ctx(cipher);
 	int err;
 
 	err = verify_skcipher_des_key(cipher, key);
->>>>>>> 7d2a07b7
 	if (err)
 		return err;
 
@@ -1785,17 +1778,10 @@
 static int threedes_setkey(struct crypto_skcipher *cipher, const u8 *key,
 			   unsigned int keylen)
 {
-<<<<<<< HEAD
-	struct iproc_ctx_s *ctx = crypto_ablkcipher_ctx(cipher);
-	int err;
-
-	err = verify_ablkcipher_des3_key(cipher, key);
-=======
 	struct iproc_ctx_s *ctx = crypto_skcipher_ctx(cipher);
 	int err;
 
 	err = verify_skcipher_des3_key(cipher, key);
->>>>>>> 7d2a07b7
 	if (err)
 		return err;
 
