// SPDX-License-Identifier: GPL-2.0-or-later
/*
 * talitos - Freescale Integrated Security Engine (SEC) device driver
 *
 * Copyright (c) 2008-2011 Freescale Semiconductor, Inc.
 *
 * Scatterlist Crypto API glue code copied from files with the following:
 * Copyright (c) 2006-2007 Herbert Xu <herbert@gondor.apana.org.au>
 *
 * Crypto algorithm registration code copied from hifn driver:
 * 2007+ Copyright (c) Evgeniy Polyakov <johnpol@2ka.mipt.ru>
 * All rights reserved.
 */

#include <linux/kernel.h>
#include <linux/module.h>
#include <linux/mod_devicetable.h>
#include <linux/device.h>
#include <linux/interrupt.h>
#include <linux/crypto.h>
#include <linux/hw_random.h>
#include <linux/of_address.h>
#include <linux/of_irq.h>
#include <linux/of_platform.h>
#include <linux/dma-mapping.h>
#include <linux/io.h>
#include <linux/spinlock.h>
#include <linux/rtnetlink.h>
#include <linux/slab.h>

#include <crypto/algapi.h>
#include <crypto/aes.h>
#include <crypto/internal/des.h>
#include <crypto/sha1.h>
#include <crypto/sha2.h>
#include <crypto/md5.h>
#include <crypto/internal/aead.h>
#include <crypto/authenc.h>
#include <crypto/internal/skcipher.h>
#include <crypto/hash.h>
#include <crypto/internal/hash.h>
#include <crypto/scatterwalk.h>

#include "talitos.h"

static void to_talitos_ptr(struct talitos_ptr *ptr, dma_addr_t dma_addr,
			   unsigned int len, bool is_sec1)
{
	ptr->ptr = cpu_to_be32(lower_32_bits(dma_addr));
	if (is_sec1) {
		ptr->len1 = cpu_to_be16(len);
	} else {
		ptr->len = cpu_to_be16(len);
		ptr->eptr = upper_32_bits(dma_addr);
	}
}

static void copy_talitos_ptr(struct talitos_ptr *dst_ptr,
			     struct talitos_ptr *src_ptr, bool is_sec1)
{
	dst_ptr->ptr = src_ptr->ptr;
	if (is_sec1) {
		dst_ptr->len1 = src_ptr->len1;
	} else {
		dst_ptr->len = src_ptr->len;
		dst_ptr->eptr = src_ptr->eptr;
	}
}

static unsigned short from_talitos_ptr_len(struct talitos_ptr *ptr,
					   bool is_sec1)
{
	if (is_sec1)
		return be16_to_cpu(ptr->len1);
	else
		return be16_to_cpu(ptr->len);
}

static void to_talitos_ptr_ext_set(struct talitos_ptr *ptr, u8 val,
				   bool is_sec1)
{
	if (!is_sec1)
		ptr->j_extent = val;
}

static void to_talitos_ptr_ext_or(struct talitos_ptr *ptr, u8 val, bool is_sec1)
{
	if (!is_sec1)
		ptr->j_extent |= val;
}

/*
 * map virtual single (contiguous) pointer to h/w descriptor pointer
 */
static void __map_single_talitos_ptr(struct device *dev,
				     struct talitos_ptr *ptr,
				     unsigned int len, void *data,
				     enum dma_data_direction dir,
				     unsigned long attrs)
{
	dma_addr_t dma_addr = dma_map_single_attrs(dev, data, len, dir, attrs);
	struct talitos_private *priv = dev_get_drvdata(dev);
	bool is_sec1 = has_ftr_sec1(priv);

	to_talitos_ptr(ptr, dma_addr, len, is_sec1);
}

static void map_single_talitos_ptr(struct device *dev,
				   struct talitos_ptr *ptr,
				   unsigned int len, void *data,
				   enum dma_data_direction dir)
{
	__map_single_talitos_ptr(dev, ptr, len, data, dir, 0);
}

static void map_single_talitos_ptr_nosync(struct device *dev,
					  struct talitos_ptr *ptr,
					  unsigned int len, void *data,
					  enum dma_data_direction dir)
{
	__map_single_talitos_ptr(dev, ptr, len, data, dir,
				 DMA_ATTR_SKIP_CPU_SYNC);
}

/*
 * unmap bus single (contiguous) h/w descriptor pointer
 */
static void unmap_single_talitos_ptr(struct device *dev,
				     struct talitos_ptr *ptr,
				     enum dma_data_direction dir)
{
	struct talitos_private *priv = dev_get_drvdata(dev);
	bool is_sec1 = has_ftr_sec1(priv);

	dma_unmap_single(dev, be32_to_cpu(ptr->ptr),
			 from_talitos_ptr_len(ptr, is_sec1), dir);
}

static int reset_channel(struct device *dev, int ch)
{
	struct talitos_private *priv = dev_get_drvdata(dev);
	unsigned int timeout = TALITOS_TIMEOUT;
	bool is_sec1 = has_ftr_sec1(priv);

	if (is_sec1) {
		setbits32(priv->chan[ch].reg + TALITOS_CCCR_LO,
			  TALITOS1_CCCR_LO_RESET);

		while ((in_be32(priv->chan[ch].reg + TALITOS_CCCR_LO) &
			TALITOS1_CCCR_LO_RESET) && --timeout)
			cpu_relax();
	} else {
		setbits32(priv->chan[ch].reg + TALITOS_CCCR,
			  TALITOS2_CCCR_RESET);

		while ((in_be32(priv->chan[ch].reg + TALITOS_CCCR) &
			TALITOS2_CCCR_RESET) && --timeout)
			cpu_relax();
	}

	if (timeout == 0) {
		dev_err(dev, "failed to reset channel %d\n", ch);
		return -EIO;
	}

	/* set 36-bit addressing, done writeback enable and done IRQ enable */
	setbits32(priv->chan[ch].reg + TALITOS_CCCR_LO, TALITOS_CCCR_LO_EAE |
		  TALITOS_CCCR_LO_CDWE | TALITOS_CCCR_LO_CDIE);
	/* enable chaining descriptors */
	if (is_sec1)
		setbits32(priv->chan[ch].reg + TALITOS_CCCR_LO,
			  TALITOS_CCCR_LO_NE);

	/* and ICCR writeback, if available */
	if (priv->features & TALITOS_FTR_HW_AUTH_CHECK)
		setbits32(priv->chan[ch].reg + TALITOS_CCCR_LO,
		          TALITOS_CCCR_LO_IWSE);

	return 0;
}

static int reset_device(struct device *dev)
{
	struct talitos_private *priv = dev_get_drvdata(dev);
	unsigned int timeout = TALITOS_TIMEOUT;
	bool is_sec1 = has_ftr_sec1(priv);
	u32 mcr = is_sec1 ? TALITOS1_MCR_SWR : TALITOS2_MCR_SWR;

	setbits32(priv->reg + TALITOS_MCR, mcr);

	while ((in_be32(priv->reg + TALITOS_MCR) & mcr)
	       && --timeout)
		cpu_relax();

	if (priv->irq[1]) {
		mcr = TALITOS_MCR_RCA1 | TALITOS_MCR_RCA3;
		setbits32(priv->reg + TALITOS_MCR, mcr);
	}

	if (timeout == 0) {
		dev_err(dev, "failed to reset device\n");
		return -EIO;
	}

	return 0;
}

/*
 * Reset and initialize the device
 */
static int init_device(struct device *dev)
{
	struct talitos_private *priv = dev_get_drvdata(dev);
	int ch, err;
	bool is_sec1 = has_ftr_sec1(priv);

	/*
	 * Master reset
	 * errata documentation: warning: certain SEC interrupts
	 * are not fully cleared by writing the MCR:SWR bit,
	 * set bit twice to completely reset
	 */
	err = reset_device(dev);
	if (err)
		return err;

	err = reset_device(dev);
	if (err)
		return err;

	/* reset channels */
	for (ch = 0; ch < priv->num_channels; ch++) {
		err = reset_channel(dev, ch);
		if (err)
			return err;
	}

	/* enable channel done and error interrupts */
	if (is_sec1) {
		clrbits32(priv->reg + TALITOS_IMR, TALITOS1_IMR_INIT);
		clrbits32(priv->reg + TALITOS_IMR_LO, TALITOS1_IMR_LO_INIT);
		/* disable parity error check in DEU (erroneous? test vect.) */
		setbits32(priv->reg_deu + TALITOS_EUICR, TALITOS1_DEUICR_KPE);
	} else {
		setbits32(priv->reg + TALITOS_IMR, TALITOS2_IMR_INIT);
		setbits32(priv->reg + TALITOS_IMR_LO, TALITOS2_IMR_LO_INIT);
	}

	/* disable integrity check error interrupts (use writeback instead) */
	if (priv->features & TALITOS_FTR_HW_AUTH_CHECK)
		setbits32(priv->reg_mdeu + TALITOS_EUICR_LO,
		          TALITOS_MDEUICR_LO_ICE);

	return 0;
}

/**
 * talitos_submit - submits a descriptor to the device for processing
 * @dev:	the SEC device to be used
 * @ch:		the SEC device channel to be used
 * @desc:	the descriptor to be processed by the device
 * @callback:	whom to call when processing is complete
 * @context:	a handle for use by caller (optional)
 *
 * desc must contain valid dma-mapped (bus physical) address pointers.
 * callback must check err and feedback in descriptor header
 * for device processing status.
 */
static int talitos_submit(struct device *dev, int ch, struct talitos_desc *desc,
			  void (*callback)(struct device *dev,
					   struct talitos_desc *desc,
					   void *context, int error),
			  void *context)
{
	struct talitos_private *priv = dev_get_drvdata(dev);
	struct talitos_request *request;
	unsigned long flags;
	int head;
	bool is_sec1 = has_ftr_sec1(priv);

	spin_lock_irqsave(&priv->chan[ch].head_lock, flags);

	if (!atomic_inc_not_zero(&priv->chan[ch].submit_count)) {
		/* h/w fifo is full */
		spin_unlock_irqrestore(&priv->chan[ch].head_lock, flags);
		return -EAGAIN;
	}

	head = priv->chan[ch].head;
	request = &priv->chan[ch].fifo[head];

	/* map descriptor and save caller data */
	if (is_sec1) {
		desc->hdr1 = desc->hdr;
		request->dma_desc = dma_map_single(dev, &desc->hdr1,
						   TALITOS_DESC_SIZE,
						   DMA_BIDIRECTIONAL);
	} else {
		request->dma_desc = dma_map_single(dev, desc,
						   TALITOS_DESC_SIZE,
						   DMA_BIDIRECTIONAL);
	}
	request->callback = callback;
	request->context = context;

	/* increment fifo head */
	priv->chan[ch].head = (priv->chan[ch].head + 1) & (priv->fifo_len - 1);

	smp_wmb();
	request->desc = desc;

	/* GO! */
	wmb();
	out_be32(priv->chan[ch].reg + TALITOS_FF,
		 upper_32_bits(request->dma_desc));
	out_be32(priv->chan[ch].reg + TALITOS_FF_LO,
		 lower_32_bits(request->dma_desc));

	spin_unlock_irqrestore(&priv->chan[ch].head_lock, flags);

	return -EINPROGRESS;
}

static __be32 get_request_hdr(struct talitos_request *request, bool is_sec1)
{
	struct talitos_edesc *edesc;

	if (!is_sec1)
		return request->desc->hdr;

	if (!request->desc->next_desc)
		return request->desc->hdr1;

	edesc = container_of(request->desc, struct talitos_edesc, desc);

	return ((struct talitos_desc *)(edesc->buf + edesc->dma_len))->hdr1;
}

/*
 * process what was done, notify callback of error if not
 */
static void flush_channel(struct device *dev, int ch, int error, int reset_ch)
{
	struct talitos_private *priv = dev_get_drvdata(dev);
	struct talitos_request *request, saved_req;
	unsigned long flags;
	int tail, status;
	bool is_sec1 = has_ftr_sec1(priv);

	spin_lock_irqsave(&priv->chan[ch].tail_lock, flags);

	tail = priv->chan[ch].tail;
	while (priv->chan[ch].fifo[tail].desc) {
		__be32 hdr;

		request = &priv->chan[ch].fifo[tail];

		/* descriptors with their done bits set don't get the error */
		rmb();
		hdr = get_request_hdr(request, is_sec1);

		if ((hdr & DESC_HDR_DONE) == DESC_HDR_DONE)
			status = 0;
		else
			if (!error)
				break;
			else
				status = error;

		dma_unmap_single(dev, request->dma_desc,
				 TALITOS_DESC_SIZE,
				 DMA_BIDIRECTIONAL);

		/* copy entries so we can call callback outside lock */
		saved_req.desc = request->desc;
		saved_req.callback = request->callback;
		saved_req.context = request->context;

		/* release request entry in fifo */
		smp_wmb();
		request->desc = NULL;

		/* increment fifo tail */
		priv->chan[ch].tail = (tail + 1) & (priv->fifo_len - 1);

		spin_unlock_irqrestore(&priv->chan[ch].tail_lock, flags);

		atomic_dec(&priv->chan[ch].submit_count);

		saved_req.callback(dev, saved_req.desc, saved_req.context,
				   status);
		/* channel may resume processing in single desc error case */
		if (error && !reset_ch && status == error)
			return;
		spin_lock_irqsave(&priv->chan[ch].tail_lock, flags);
		tail = priv->chan[ch].tail;
	}

	spin_unlock_irqrestore(&priv->chan[ch].tail_lock, flags);
}

/*
 * process completed requests for channels that have done status
 */
#define DEF_TALITOS1_DONE(name, ch_done_mask)				\
static void talitos1_done_##name(unsigned long data)			\
{									\
	struct device *dev = (struct device *)data;			\
	struct talitos_private *priv = dev_get_drvdata(dev);		\
	unsigned long flags;						\
									\
	if (ch_done_mask & 0x10000000)					\
		flush_channel(dev, 0, 0, 0);			\
	if (ch_done_mask & 0x40000000)					\
		flush_channel(dev, 1, 0, 0);			\
	if (ch_done_mask & 0x00010000)					\
		flush_channel(dev, 2, 0, 0);			\
	if (ch_done_mask & 0x00040000)					\
		flush_channel(dev, 3, 0, 0);			\
									\
	/* At this point, all completed channels have been processed */	\
	/* Unmask done interrupts for channels completed later on. */	\
	spin_lock_irqsave(&priv->reg_lock, flags);			\
	clrbits32(priv->reg + TALITOS_IMR, ch_done_mask);		\
	clrbits32(priv->reg + TALITOS_IMR_LO, TALITOS1_IMR_LO_INIT);	\
	spin_unlock_irqrestore(&priv->reg_lock, flags);			\
}

DEF_TALITOS1_DONE(4ch, TALITOS1_ISR_4CHDONE)
DEF_TALITOS1_DONE(ch0, TALITOS1_ISR_CH_0_DONE)

#define DEF_TALITOS2_DONE(name, ch_done_mask)				\
static void talitos2_done_##name(unsigned long data)			\
{									\
	struct device *dev = (struct device *)data;			\
	struct talitos_private *priv = dev_get_drvdata(dev);		\
	unsigned long flags;						\
									\
	if (ch_done_mask & 1)						\
		flush_channel(dev, 0, 0, 0);				\
	if (ch_done_mask & (1 << 2))					\
		flush_channel(dev, 1, 0, 0);				\
	if (ch_done_mask & (1 << 4))					\
		flush_channel(dev, 2, 0, 0);				\
	if (ch_done_mask & (1 << 6))					\
		flush_channel(dev, 3, 0, 0);				\
									\
	/* At this point, all completed channels have been processed */	\
	/* Unmask done interrupts for channels completed later on. */	\
	spin_lock_irqsave(&priv->reg_lock, flags);			\
	setbits32(priv->reg + TALITOS_IMR, ch_done_mask);		\
	setbits32(priv->reg + TALITOS_IMR_LO, TALITOS2_IMR_LO_INIT);	\
	spin_unlock_irqrestore(&priv->reg_lock, flags);			\
}

DEF_TALITOS2_DONE(4ch, TALITOS2_ISR_4CHDONE)
DEF_TALITOS2_DONE(ch0, TALITOS2_ISR_CH_0_DONE)
DEF_TALITOS2_DONE(ch0_2, TALITOS2_ISR_CH_0_2_DONE)
DEF_TALITOS2_DONE(ch1_3, TALITOS2_ISR_CH_1_3_DONE)

/*
 * locate current (offending) descriptor
 */
static __be32 current_desc_hdr(struct device *dev, int ch)
{
	struct talitos_private *priv = dev_get_drvdata(dev);
	int tail, iter;
	dma_addr_t cur_desc;

	cur_desc = ((u64)in_be32(priv->chan[ch].reg + TALITOS_CDPR)) << 32;
	cur_desc |= in_be32(priv->chan[ch].reg + TALITOS_CDPR_LO);

	if (!cur_desc) {
		dev_err(dev, "CDPR is NULL, giving up search for offending descriptor\n");
		return 0;
	}

	tail = priv->chan[ch].tail;

	iter = tail;
	while (priv->chan[ch].fifo[iter].dma_desc != cur_desc &&
	       priv->chan[ch].fifo[iter].desc->next_desc != cpu_to_be32(cur_desc)) {
		iter = (iter + 1) & (priv->fifo_len - 1);
		if (iter == tail) {
			dev_err(dev, "couldn't locate current descriptor\n");
			return 0;
		}
	}

	if (priv->chan[ch].fifo[iter].desc->next_desc == cpu_to_be32(cur_desc)) {
		struct talitos_edesc *edesc;

		edesc = container_of(priv->chan[ch].fifo[iter].desc,
				     struct talitos_edesc, desc);
		return ((struct talitos_desc *)
			(edesc->buf + edesc->dma_len))->hdr;
	}

	return priv->chan[ch].fifo[iter].desc->hdr;
}

/*
 * user diagnostics; report root cause of error based on execution unit status
 */
static void report_eu_error(struct device *dev, int ch, __be32 desc_hdr)
{
	struct talitos_private *priv = dev_get_drvdata(dev);
	int i;

	if (!desc_hdr)
		desc_hdr = cpu_to_be32(in_be32(priv->chan[ch].reg + TALITOS_DESCBUF));

	switch (desc_hdr & DESC_HDR_SEL0_MASK) {
	case DESC_HDR_SEL0_AFEU:
		dev_err(dev, "AFEUISR 0x%08x_%08x\n",
			in_be32(priv->reg_afeu + TALITOS_EUISR),
			in_be32(priv->reg_afeu + TALITOS_EUISR_LO));
		break;
	case DESC_HDR_SEL0_DEU:
		dev_err(dev, "DEUISR 0x%08x_%08x\n",
			in_be32(priv->reg_deu + TALITOS_EUISR),
			in_be32(priv->reg_deu + TALITOS_EUISR_LO));
		break;
	case DESC_HDR_SEL0_MDEUA:
	case DESC_HDR_SEL0_MDEUB:
		dev_err(dev, "MDEUISR 0x%08x_%08x\n",
			in_be32(priv->reg_mdeu + TALITOS_EUISR),
			in_be32(priv->reg_mdeu + TALITOS_EUISR_LO));
		break;
	case DESC_HDR_SEL0_RNG:
		dev_err(dev, "RNGUISR 0x%08x_%08x\n",
			in_be32(priv->reg_rngu + TALITOS_ISR),
			in_be32(priv->reg_rngu + TALITOS_ISR_LO));
		break;
	case DESC_HDR_SEL0_PKEU:
		dev_err(dev, "PKEUISR 0x%08x_%08x\n",
			in_be32(priv->reg_pkeu + TALITOS_EUISR),
			in_be32(priv->reg_pkeu + TALITOS_EUISR_LO));
		break;
	case DESC_HDR_SEL0_AESU:
		dev_err(dev, "AESUISR 0x%08x_%08x\n",
			in_be32(priv->reg_aesu + TALITOS_EUISR),
			in_be32(priv->reg_aesu + TALITOS_EUISR_LO));
		break;
	case DESC_HDR_SEL0_CRCU:
		dev_err(dev, "CRCUISR 0x%08x_%08x\n",
			in_be32(priv->reg_crcu + TALITOS_EUISR),
			in_be32(priv->reg_crcu + TALITOS_EUISR_LO));
		break;
	case DESC_HDR_SEL0_KEU:
		dev_err(dev, "KEUISR 0x%08x_%08x\n",
			in_be32(priv->reg_pkeu + TALITOS_EUISR),
			in_be32(priv->reg_pkeu + TALITOS_EUISR_LO));
		break;
	}

	switch (desc_hdr & DESC_HDR_SEL1_MASK) {
	case DESC_HDR_SEL1_MDEUA:
	case DESC_HDR_SEL1_MDEUB:
		dev_err(dev, "MDEUISR 0x%08x_%08x\n",
			in_be32(priv->reg_mdeu + TALITOS_EUISR),
			in_be32(priv->reg_mdeu + TALITOS_EUISR_LO));
		break;
	case DESC_HDR_SEL1_CRCU:
		dev_err(dev, "CRCUISR 0x%08x_%08x\n",
			in_be32(priv->reg_crcu + TALITOS_EUISR),
			in_be32(priv->reg_crcu + TALITOS_EUISR_LO));
		break;
	}

	for (i = 0; i < 8; i++)
		dev_err(dev, "DESCBUF 0x%08x_%08x\n",
			in_be32(priv->chan[ch].reg + TALITOS_DESCBUF + 8*i),
			in_be32(priv->chan[ch].reg + TALITOS_DESCBUF_LO + 8*i));
}

/*
 * recover from error interrupts
 */
static void talitos_error(struct device *dev, u32 isr, u32 isr_lo)
{
	struct talitos_private *priv = dev_get_drvdata(dev);
	unsigned int timeout = TALITOS_TIMEOUT;
	int ch, error, reset_dev = 0;
	u32 v_lo;
	bool is_sec1 = has_ftr_sec1(priv);
	int reset_ch = is_sec1 ? 1 : 0; /* only SEC2 supports continuation */

	for (ch = 0; ch < priv->num_channels; ch++) {
		/* skip channels without errors */
		if (is_sec1) {
			/* bits 29, 31, 17, 19 */
			if (!(isr & (1 << (29 + (ch & 1) * 2 - (ch & 2) * 6))))
				continue;
		} else {
			if (!(isr & (1 << (ch * 2 + 1))))
				continue;
		}

		error = -EINVAL;

		v_lo = in_be32(priv->chan[ch].reg + TALITOS_CCPSR_LO);

		if (v_lo & TALITOS_CCPSR_LO_DOF) {
			dev_err(dev, "double fetch fifo overflow error\n");
			error = -EAGAIN;
			reset_ch = 1;
		}
		if (v_lo & TALITOS_CCPSR_LO_SOF) {
			/* h/w dropped descriptor */
			dev_err(dev, "single fetch fifo overflow error\n");
			error = -EAGAIN;
		}
		if (v_lo & TALITOS_CCPSR_LO_MDTE)
			dev_err(dev, "master data transfer error\n");
		if (v_lo & TALITOS_CCPSR_LO_SGDLZ)
			dev_err(dev, is_sec1 ? "pointer not complete error\n"
					     : "s/g data length zero error\n");
		if (v_lo & TALITOS_CCPSR_LO_FPZ)
			dev_err(dev, is_sec1 ? "parity error\n"
					     : "fetch pointer zero error\n");
		if (v_lo & TALITOS_CCPSR_LO_IDH)
			dev_err(dev, "illegal descriptor header error\n");
		if (v_lo & TALITOS_CCPSR_LO_IEU)
			dev_err(dev, is_sec1 ? "static assignment error\n"
					     : "invalid exec unit error\n");
		if (v_lo & TALITOS_CCPSR_LO_EU)
			report_eu_error(dev, ch, current_desc_hdr(dev, ch));
		if (!is_sec1) {
			if (v_lo & TALITOS_CCPSR_LO_GB)
				dev_err(dev, "gather boundary error\n");
			if (v_lo & TALITOS_CCPSR_LO_GRL)
				dev_err(dev, "gather return/length error\n");
			if (v_lo & TALITOS_CCPSR_LO_SB)
				dev_err(dev, "scatter boundary error\n");
			if (v_lo & TALITOS_CCPSR_LO_SRL)
				dev_err(dev, "scatter return/length error\n");
		}

		flush_channel(dev, ch, error, reset_ch);

		if (reset_ch) {
			reset_channel(dev, ch);
		} else {
			setbits32(priv->chan[ch].reg + TALITOS_CCCR,
				  TALITOS2_CCCR_CONT);
			setbits32(priv->chan[ch].reg + TALITOS_CCCR_LO, 0);
			while ((in_be32(priv->chan[ch].reg + TALITOS_CCCR) &
			       TALITOS2_CCCR_CONT) && --timeout)
				cpu_relax();
			if (timeout == 0) {
				dev_err(dev, "failed to restart channel %d\n",
					ch);
				reset_dev = 1;
			}
		}
	}
	if (reset_dev || (is_sec1 && isr & ~TALITOS1_ISR_4CHERR) ||
	    (!is_sec1 && isr & ~TALITOS2_ISR_4CHERR) || isr_lo) {
		if (is_sec1 && (isr_lo & TALITOS1_ISR_TEA_ERR))
			dev_err(dev, "TEA error: ISR 0x%08x_%08x\n",
				isr, isr_lo);
		else
			dev_err(dev, "done overflow, internal time out, or "
				"rngu error: ISR 0x%08x_%08x\n", isr, isr_lo);

		/* purge request queues */
		for (ch = 0; ch < priv->num_channels; ch++)
			flush_channel(dev, ch, -EIO, 1);

		/* reset and reinitialize the device */
		init_device(dev);
	}
}

#define DEF_TALITOS1_INTERRUPT(name, ch_done_mask, ch_err_mask, tlet)	       \
static irqreturn_t talitos1_interrupt_##name(int irq, void *data)	       \
{									       \
	struct device *dev = data;					       \
	struct talitos_private *priv = dev_get_drvdata(dev);		       \
	u32 isr, isr_lo;						       \
	unsigned long flags;						       \
									       \
	spin_lock_irqsave(&priv->reg_lock, flags);			       \
	isr = in_be32(priv->reg + TALITOS_ISR);				       \
	isr_lo = in_be32(priv->reg + TALITOS_ISR_LO);			       \
	/* Acknowledge interrupt */					       \
	out_be32(priv->reg + TALITOS_ICR, isr & (ch_done_mask | ch_err_mask)); \
	out_be32(priv->reg + TALITOS_ICR_LO, isr_lo);			       \
									       \
	if (unlikely(isr & ch_err_mask || isr_lo & TALITOS1_IMR_LO_INIT)) {    \
		spin_unlock_irqrestore(&priv->reg_lock, flags);		       \
		talitos_error(dev, isr & ch_err_mask, isr_lo);		       \
	}								       \
	else {								       \
		if (likely(isr & ch_done_mask)) {			       \
			/* mask further done interrupts. */		       \
			setbits32(priv->reg + TALITOS_IMR, ch_done_mask);      \
			/* done_task will unmask done interrupts at exit */    \
			tasklet_schedule(&priv->done_task[tlet]);	       \
		}							       \
		spin_unlock_irqrestore(&priv->reg_lock, flags);		       \
	}								       \
									       \
	return (isr & (ch_done_mask | ch_err_mask) || isr_lo) ? IRQ_HANDLED :  \
								IRQ_NONE;      \
}

DEF_TALITOS1_INTERRUPT(4ch, TALITOS1_ISR_4CHDONE, TALITOS1_ISR_4CHERR, 0)

#define DEF_TALITOS2_INTERRUPT(name, ch_done_mask, ch_err_mask, tlet)	       \
static irqreturn_t talitos2_interrupt_##name(int irq, void *data)	       \
{									       \
	struct device *dev = data;					       \
	struct talitos_private *priv = dev_get_drvdata(dev);		       \
	u32 isr, isr_lo;						       \
	unsigned long flags;						       \
									       \
	spin_lock_irqsave(&priv->reg_lock, flags);			       \
	isr = in_be32(priv->reg + TALITOS_ISR);				       \
	isr_lo = in_be32(priv->reg + TALITOS_ISR_LO);			       \
	/* Acknowledge interrupt */					       \
	out_be32(priv->reg + TALITOS_ICR, isr & (ch_done_mask | ch_err_mask)); \
	out_be32(priv->reg + TALITOS_ICR_LO, isr_lo);			       \
									       \
	if (unlikely(isr & ch_err_mask || isr_lo)) {			       \
		spin_unlock_irqrestore(&priv->reg_lock, flags);		       \
		talitos_error(dev, isr & ch_err_mask, isr_lo);		       \
	}								       \
	else {								       \
		if (likely(isr & ch_done_mask)) {			       \
			/* mask further done interrupts. */		       \
			clrbits32(priv->reg + TALITOS_IMR, ch_done_mask);      \
			/* done_task will unmask done interrupts at exit */    \
			tasklet_schedule(&priv->done_task[tlet]);	       \
		}							       \
		spin_unlock_irqrestore(&priv->reg_lock, flags);		       \
	}								       \
									       \
	return (isr & (ch_done_mask | ch_err_mask) || isr_lo) ? IRQ_HANDLED :  \
								IRQ_NONE;      \
}

DEF_TALITOS2_INTERRUPT(4ch, TALITOS2_ISR_4CHDONE, TALITOS2_ISR_4CHERR, 0)
DEF_TALITOS2_INTERRUPT(ch0_2, TALITOS2_ISR_CH_0_2_DONE, TALITOS2_ISR_CH_0_2_ERR,
		       0)
DEF_TALITOS2_INTERRUPT(ch1_3, TALITOS2_ISR_CH_1_3_DONE, TALITOS2_ISR_CH_1_3_ERR,
		       1)

/*
 * hwrng
 */
static int talitos_rng_data_present(struct hwrng *rng, int wait)
{
	struct device *dev = (struct device *)rng->priv;
	struct talitos_private *priv = dev_get_drvdata(dev);
	u32 ofl;
	int i;

	for (i = 0; i < 20; i++) {
		ofl = in_be32(priv->reg_rngu + TALITOS_EUSR_LO) &
		      TALITOS_RNGUSR_LO_OFL;
		if (ofl || !wait)
			break;
		udelay(10);
	}

	return !!ofl;
}

static int talitos_rng_data_read(struct hwrng *rng, u32 *data)
{
	struct device *dev = (struct device *)rng->priv;
	struct talitos_private *priv = dev_get_drvdata(dev);

	/* rng fifo requires 64-bit accesses */
	*data = in_be32(priv->reg_rngu + TALITOS_EU_FIFO);
	*data = in_be32(priv->reg_rngu + TALITOS_EU_FIFO_LO);

	return sizeof(u32);
}

static int talitos_rng_init(struct hwrng *rng)
{
	struct device *dev = (struct device *)rng->priv;
	struct talitos_private *priv = dev_get_drvdata(dev);
	unsigned int timeout = TALITOS_TIMEOUT;

	setbits32(priv->reg_rngu + TALITOS_EURCR_LO, TALITOS_RNGURCR_LO_SR);
	while (!(in_be32(priv->reg_rngu + TALITOS_EUSR_LO)
		 & TALITOS_RNGUSR_LO_RD)
	       && --timeout)
		cpu_relax();
	if (timeout == 0) {
		dev_err(dev, "failed to reset rng hw\n");
		return -ENODEV;
	}

	/* start generating */
	setbits32(priv->reg_rngu + TALITOS_EUDSR_LO, 0);

	return 0;
}

static int talitos_register_rng(struct device *dev)
{
	struct talitos_private *priv = dev_get_drvdata(dev);
	int err;

	priv->rng.name		= dev_driver_string(dev);
	priv->rng.init		= talitos_rng_init;
	priv->rng.data_present	= talitos_rng_data_present;
	priv->rng.data_read	= talitos_rng_data_read;
	priv->rng.priv		= (unsigned long)dev;

	err = hwrng_register(&priv->rng);
	if (!err)
		priv->rng_registered = true;

	return err;
}

static void talitos_unregister_rng(struct device *dev)
{
	struct talitos_private *priv = dev_get_drvdata(dev);

	if (!priv->rng_registered)
		return;

	hwrng_unregister(&priv->rng);
	priv->rng_registered = false;
}

/*
 * crypto alg
 */
#define TALITOS_CRA_PRIORITY		3000
/*
 * Defines a priority for doing AEAD with descriptors type
 * HMAC_SNOOP_NO_AFEA (HSNA) instead of type IPSEC_ESP
 */
#define TALITOS_CRA_PRIORITY_AEAD_HSNA	(TALITOS_CRA_PRIORITY - 1)
#ifdef CONFIG_CRYPTO_DEV_TALITOS2
#define TALITOS_MAX_KEY_SIZE		(AES_MAX_KEY_SIZE + SHA512_BLOCK_SIZE)
#else
#define TALITOS_MAX_KEY_SIZE		(AES_MAX_KEY_SIZE + SHA256_BLOCK_SIZE)
#endif
#define TALITOS_MAX_IV_LENGTH		16 /* max of AES_BLOCK_SIZE, DES3_EDE_BLOCK_SIZE */

struct talitos_ctx {
	struct device *dev;
	int ch;
	__be32 desc_hdr_template;
	u8 key[TALITOS_MAX_KEY_SIZE];
	u8 iv[TALITOS_MAX_IV_LENGTH];
	dma_addr_t dma_key;
	unsigned int keylen;
	unsigned int enckeylen;
	unsigned int authkeylen;
};

#define HASH_MAX_BLOCK_SIZE		SHA512_BLOCK_SIZE
#define TALITOS_MDEU_MAX_CONTEXT_SIZE	TALITOS_MDEU_CONTEXT_SIZE_SHA384_SHA512

struct talitos_ahash_req_ctx {
	u32 hw_context[TALITOS_MDEU_MAX_CONTEXT_SIZE / sizeof(u32)];
	unsigned int hw_context_size;
	u8 buf[2][HASH_MAX_BLOCK_SIZE];
	int buf_idx;
	unsigned int swinit;
	unsigned int first;
	unsigned int last;
	unsigned int to_hash_later;
	unsigned int nbuf;
	struct scatterlist bufsl[2];
	struct scatterlist *psrc;
};

struct talitos_export_state {
	u32 hw_context[TALITOS_MDEU_MAX_CONTEXT_SIZE / sizeof(u32)];
	u8 buf[HASH_MAX_BLOCK_SIZE];
	unsigned int swinit;
	unsigned int first;
	unsigned int last;
	unsigned int to_hash_later;
	unsigned int nbuf;
};

static int aead_setkey(struct crypto_aead *authenc,
		       const u8 *key, unsigned int keylen)
{
	struct talitos_ctx *ctx = crypto_aead_ctx(authenc);
	struct device *dev = ctx->dev;
	struct crypto_authenc_keys keys;

	if (crypto_authenc_extractkeys(&keys, key, keylen) != 0)
		goto badkey;

	if (keys.authkeylen + keys.enckeylen > TALITOS_MAX_KEY_SIZE)
		goto badkey;

	if (ctx->keylen)
		dma_unmap_single(dev, ctx->dma_key, ctx->keylen, DMA_TO_DEVICE);

	memcpy(ctx->key, keys.authkey, keys.authkeylen);
	memcpy(&ctx->key[keys.authkeylen], keys.enckey, keys.enckeylen);

	ctx->keylen = keys.authkeylen + keys.enckeylen;
	ctx->enckeylen = keys.enckeylen;
	ctx->authkeylen = keys.authkeylen;
	ctx->dma_key = dma_map_single(dev, ctx->key, ctx->keylen,
				      DMA_TO_DEVICE);

	memzero_explicit(&keys, sizeof(keys));
	return 0;

badkey:
	memzero_explicit(&keys, sizeof(keys));
	return -EINVAL;
}

static int aead_des3_setkey(struct crypto_aead *authenc,
			    const u8 *key, unsigned int keylen)
{
	struct talitos_ctx *ctx = crypto_aead_ctx(authenc);
	struct device *dev = ctx->dev;
	struct crypto_authenc_keys keys;
	int err;

	err = crypto_authenc_extractkeys(&keys, key, keylen);
	if (unlikely(err))
		goto out;

	err = -EINVAL;
	if (keys.authkeylen + keys.enckeylen > TALITOS_MAX_KEY_SIZE)
<<<<<<< HEAD
		goto badkey;
=======
		goto out;
>>>>>>> 7d2a07b7

	err = verify_aead_des3_key(authenc, keys.enckey, keys.enckeylen);
	if (err)
		goto out;

	if (ctx->keylen)
		dma_unmap_single(dev, ctx->dma_key, ctx->keylen, DMA_TO_DEVICE);

	memcpy(ctx->key, keys.authkey, keys.authkeylen);
	memcpy(&ctx->key[keys.authkeylen], keys.enckey, keys.enckeylen);

	ctx->keylen = keys.authkeylen + keys.enckeylen;
	ctx->enckeylen = keys.enckeylen;
	ctx->authkeylen = keys.authkeylen;
	ctx->dma_key = dma_map_single(dev, ctx->key, ctx->keylen,
				      DMA_TO_DEVICE);

out:
	memzero_explicit(&keys, sizeof(keys));
	return err;
}

static void talitos_sg_unmap(struct device *dev,
			     struct talitos_edesc *edesc,
			     struct scatterlist *src,
			     struct scatterlist *dst,
			     unsigned int len, unsigned int offset)
{
	struct talitos_private *priv = dev_get_drvdata(dev);
	bool is_sec1 = has_ftr_sec1(priv);
	unsigned int src_nents = edesc->src_nents ? : 1;
	unsigned int dst_nents = edesc->dst_nents ? : 1;

	if (is_sec1 && dst && dst_nents > 1) {
		dma_sync_single_for_device(dev, edesc->dma_link_tbl + offset,
					   len, DMA_FROM_DEVICE);
		sg_pcopy_from_buffer(dst, dst_nents, edesc->buf + offset, len,
				     offset);
	}
	if (src != dst) {
		if (src_nents == 1 || !is_sec1)
			dma_unmap_sg(dev, src, src_nents, DMA_TO_DEVICE);

		if (dst && (dst_nents == 1 || !is_sec1))
			dma_unmap_sg(dev, dst, dst_nents, DMA_FROM_DEVICE);
	} else if (src_nents == 1 || !is_sec1) {
		dma_unmap_sg(dev, src, src_nents, DMA_BIDIRECTIONAL);
	}
}

static void ipsec_esp_unmap(struct device *dev,
			    struct talitos_edesc *edesc,
			    struct aead_request *areq, bool encrypt)
{
	struct crypto_aead *aead = crypto_aead_reqtfm(areq);
	struct talitos_ctx *ctx = crypto_aead_ctx(aead);
	unsigned int ivsize = crypto_aead_ivsize(aead);
	unsigned int authsize = crypto_aead_authsize(aead);
	unsigned int cryptlen = areq->cryptlen - (encrypt ? 0 : authsize);
	bool is_ipsec_esp = edesc->desc.hdr & DESC_HDR_TYPE_IPSEC_ESP;
	struct talitos_ptr *civ_ptr = &edesc->desc.ptr[is_ipsec_esp ? 2 : 3];

	if (is_ipsec_esp)
		unmap_single_talitos_ptr(dev, &edesc->desc.ptr[6],
					 DMA_FROM_DEVICE);
	unmap_single_talitos_ptr(dev, civ_ptr, DMA_TO_DEVICE);

	talitos_sg_unmap(dev, edesc, areq->src, areq->dst,
			 cryptlen + authsize, areq->assoclen);

	if (edesc->dma_len)
		dma_unmap_single(dev, edesc->dma_link_tbl, edesc->dma_len,
				 DMA_BIDIRECTIONAL);

	if (!is_ipsec_esp) {
		unsigned int dst_nents = edesc->dst_nents ? : 1;

		sg_pcopy_to_buffer(areq->dst, dst_nents, ctx->iv, ivsize,
				   areq->assoclen + cryptlen - ivsize);
	}
}

/*
 * ipsec_esp descriptor callbacks
 */
static void ipsec_esp_encrypt_done(struct device *dev,
				   struct talitos_desc *desc, void *context,
				   int err)
{
	struct aead_request *areq = context;
	struct crypto_aead *authenc = crypto_aead_reqtfm(areq);
	unsigned int ivsize = crypto_aead_ivsize(authenc);
	struct talitos_edesc *edesc;

	edesc = container_of(desc, struct talitos_edesc, desc);

	ipsec_esp_unmap(dev, edesc, areq, true);

	dma_unmap_single(dev, edesc->iv_dma, ivsize, DMA_TO_DEVICE);

	kfree(edesc);

	aead_request_complete(areq, err);
}

static void ipsec_esp_decrypt_swauth_done(struct device *dev,
					  struct talitos_desc *desc,
					  void *context, int err)
{
	struct aead_request *req = context;
	struct crypto_aead *authenc = crypto_aead_reqtfm(req);
	unsigned int authsize = crypto_aead_authsize(authenc);
	struct talitos_edesc *edesc;
	char *oicv, *icv;

	edesc = container_of(desc, struct talitos_edesc, desc);

	ipsec_esp_unmap(dev, edesc, req, false);

	if (!err) {
		/* auth check */
		oicv = edesc->buf + edesc->dma_len;
		icv = oicv - authsize;

		err = crypto_memneq(oicv, icv, authsize) ? -EBADMSG : 0;
	}

	kfree(edesc);

	aead_request_complete(req, err);
}

static void ipsec_esp_decrypt_hwauth_done(struct device *dev,
					  struct talitos_desc *desc,
					  void *context, int err)
{
	struct aead_request *req = context;
	struct talitos_edesc *edesc;

	edesc = container_of(desc, struct talitos_edesc, desc);

	ipsec_esp_unmap(dev, edesc, req, false);

	/* check ICV auth status */
	if (!err && ((desc->hdr_lo & DESC_HDR_LO_ICCR1_MASK) !=
		     DESC_HDR_LO_ICCR1_PASS))
		err = -EBADMSG;

	kfree(edesc);

	aead_request_complete(req, err);
}

/*
 * convert scatterlist to SEC h/w link table format
 * stop at cryptlen bytes
 */
static int sg_to_link_tbl_offset(struct scatterlist *sg, int sg_count,
				 unsigned int offset, int datalen, int elen,
				 struct talitos_ptr *link_tbl_ptr, int align)
{
	int n_sg = elen ? sg_count + 1 : sg_count;
	int count = 0;
	int cryptlen = datalen + elen;
	int padding = ALIGN(cryptlen, align) - cryptlen;

	while (cryptlen && sg && n_sg--) {
		unsigned int len = sg_dma_len(sg);

		if (offset >= len) {
			offset -= len;
			goto next;
		}

		len -= offset;

		if (len > cryptlen)
			len = cryptlen;

		if (datalen > 0 && len > datalen) {
			to_talitos_ptr(link_tbl_ptr + count,
				       sg_dma_address(sg) + offset, datalen, 0);
			to_talitos_ptr_ext_set(link_tbl_ptr + count, 0, 0);
			count++;
			len -= datalen;
			offset += datalen;
		}
		to_talitos_ptr(link_tbl_ptr + count,
			       sg_dma_address(sg) + offset, sg_next(sg) ? len : len + padding, 0);
		to_talitos_ptr_ext_set(link_tbl_ptr + count, 0, 0);
		count++;
		cryptlen -= len;
		datalen -= len;
		offset = 0;

next:
		sg = sg_next(sg);
	}

	/* tag end of link table */
	if (count > 0)
		to_talitos_ptr_ext_set(link_tbl_ptr + count - 1,
				       DESC_PTR_LNKTBL_RET, 0);

	return count;
}

static int talitos_sg_map_ext(struct device *dev, struct scatterlist *src,
			      unsigned int len, struct talitos_edesc *edesc,
			      struct talitos_ptr *ptr, int sg_count,
			      unsigned int offset, int tbl_off, int elen,
			      bool force, int align)
{
	struct talitos_private *priv = dev_get_drvdata(dev);
	bool is_sec1 = has_ftr_sec1(priv);
	int aligned_len = ALIGN(len, align);

	if (!src) {
		to_talitos_ptr(ptr, 0, 0, is_sec1);
		return 1;
	}
	to_talitos_ptr_ext_set(ptr, elen, is_sec1);
	if (sg_count == 1 && !force) {
		to_talitos_ptr(ptr, sg_dma_address(src) + offset, aligned_len, is_sec1);
		return sg_count;
	}
	if (is_sec1) {
		to_talitos_ptr(ptr, edesc->dma_link_tbl + offset, aligned_len, is_sec1);
		return sg_count;
	}
	sg_count = sg_to_link_tbl_offset(src, sg_count, offset, len, elen,
					 &edesc->link_tbl[tbl_off], align);
	if (sg_count == 1 && !force) {
		/* Only one segment now, so no link tbl needed*/
		copy_talitos_ptr(ptr, &edesc->link_tbl[tbl_off], is_sec1);
		return sg_count;
	}
	to_talitos_ptr(ptr, edesc->dma_link_tbl +
			    tbl_off * sizeof(struct talitos_ptr), aligned_len, is_sec1);
	to_talitos_ptr_ext_or(ptr, DESC_PTR_LNKTBL_JUMP, is_sec1);

	return sg_count;
}

static int talitos_sg_map(struct device *dev, struct scatterlist *src,
			  unsigned int len, struct talitos_edesc *edesc,
			  struct talitos_ptr *ptr, int sg_count,
			  unsigned int offset, int tbl_off)
{
	return talitos_sg_map_ext(dev, src, len, edesc, ptr, sg_count, offset,
				  tbl_off, 0, false, 1);
}

/*
 * fill in and submit ipsec_esp descriptor
 */
static int ipsec_esp(struct talitos_edesc *edesc, struct aead_request *areq,
		     bool encrypt,
		     void (*callback)(struct device *dev,
				      struct talitos_desc *desc,
				      void *context, int error))
{
	struct crypto_aead *aead = crypto_aead_reqtfm(areq);
	unsigned int authsize = crypto_aead_authsize(aead);
	struct talitos_ctx *ctx = crypto_aead_ctx(aead);
	struct device *dev = ctx->dev;
	struct talitos_desc *desc = &edesc->desc;
	unsigned int cryptlen = areq->cryptlen - (encrypt ? 0 : authsize);
	unsigned int ivsize = crypto_aead_ivsize(aead);
	int tbl_off = 0;
	int sg_count, ret;
	int elen = 0;
	bool sync_needed = false;
	struct talitos_private *priv = dev_get_drvdata(dev);
	bool is_sec1 = has_ftr_sec1(priv);
	bool is_ipsec_esp = desc->hdr & DESC_HDR_TYPE_IPSEC_ESP;
	struct talitos_ptr *civ_ptr = &desc->ptr[is_ipsec_esp ? 2 : 3];
	struct talitos_ptr *ckey_ptr = &desc->ptr[is_ipsec_esp ? 3 : 2];
	dma_addr_t dma_icv = edesc->dma_link_tbl + edesc->dma_len - authsize;

	/* hmac key */
	to_talitos_ptr(&desc->ptr[0], ctx->dma_key, ctx->authkeylen, is_sec1);

	sg_count = edesc->src_nents ?: 1;
	if (is_sec1 && sg_count > 1)
		sg_copy_to_buffer(areq->src, sg_count, edesc->buf,
				  areq->assoclen + cryptlen);
	else
		sg_count = dma_map_sg(dev, areq->src, sg_count,
				      (areq->src == areq->dst) ?
				      DMA_BIDIRECTIONAL : DMA_TO_DEVICE);

	/* hmac data */
	ret = talitos_sg_map(dev, areq->src, areq->assoclen, edesc,
			     &desc->ptr[1], sg_count, 0, tbl_off);

	if (ret > 1) {
		tbl_off += ret;
		sync_needed = true;
	}

	/* cipher iv */
	to_talitos_ptr(civ_ptr, edesc->iv_dma, ivsize, is_sec1);

	/* cipher key */
	to_talitos_ptr(ckey_ptr, ctx->dma_key  + ctx->authkeylen,
		       ctx->enckeylen, is_sec1);

	/*
	 * cipher in
	 * map and adjust cipher len to aead request cryptlen.
	 * extent is bytes of HMAC postpended to ciphertext,
	 * typically 12 for ipsec
	 */
	if (is_ipsec_esp && (desc->hdr & DESC_HDR_MODE1_MDEU_CICV))
		elen = authsize;

	ret = talitos_sg_map_ext(dev, areq->src, cryptlen, edesc, &desc->ptr[4],
				 sg_count, areq->assoclen, tbl_off, elen,
				 false, 1);

	if (ret > 1) {
		tbl_off += ret;
		sync_needed = true;
	}

	/* cipher out */
	if (areq->src != areq->dst) {
		sg_count = edesc->dst_nents ? : 1;
		if (!is_sec1 || sg_count == 1)
			dma_map_sg(dev, areq->dst, sg_count, DMA_FROM_DEVICE);
	}

	if (is_ipsec_esp && encrypt)
		elen = authsize;
	else
		elen = 0;
	ret = talitos_sg_map_ext(dev, areq->dst, cryptlen, edesc, &desc->ptr[5],
				 sg_count, areq->assoclen, tbl_off, elen,
				 is_ipsec_esp && !encrypt, 1);
	tbl_off += ret;

	if (!encrypt && is_ipsec_esp) {
		struct talitos_ptr *tbl_ptr = &edesc->link_tbl[tbl_off];

		/* Add an entry to the link table for ICV data */
		to_talitos_ptr_ext_set(tbl_ptr - 1, 0, is_sec1);
		to_talitos_ptr_ext_set(tbl_ptr, DESC_PTR_LNKTBL_RET, is_sec1);

		/* icv data follows link tables */
		to_talitos_ptr(tbl_ptr, dma_icv, authsize, is_sec1);
		to_talitos_ptr_ext_or(&desc->ptr[5], authsize, is_sec1);
		sync_needed = true;
	} else if (!encrypt) {
		to_talitos_ptr(&desc->ptr[6], dma_icv, authsize, is_sec1);
		sync_needed = true;
	} else if (!is_ipsec_esp) {
		talitos_sg_map(dev, areq->dst, authsize, edesc, &desc->ptr[6],
			       sg_count, areq->assoclen + cryptlen, tbl_off);
	}

	/* iv out */
	if (is_ipsec_esp)
		map_single_talitos_ptr(dev, &desc->ptr[6], ivsize, ctx->iv,
				       DMA_FROM_DEVICE);

	if (sync_needed)
		dma_sync_single_for_device(dev, edesc->dma_link_tbl,
					   edesc->dma_len,
					   DMA_BIDIRECTIONAL);

	ret = talitos_submit(dev, ctx->ch, desc, callback, areq);
	if (ret != -EINPROGRESS) {
		ipsec_esp_unmap(dev, edesc, areq, encrypt);
		kfree(edesc);
	}
	return ret;
}

/*
 * allocate and map the extended descriptor
 */
static struct talitos_edesc *talitos_edesc_alloc(struct device *dev,
						 struct scatterlist *src,
						 struct scatterlist *dst,
						 u8 *iv,
						 unsigned int assoclen,
						 unsigned int cryptlen,
						 unsigned int authsize,
						 unsigned int ivsize,
						 int icv_stashing,
						 u32 cryptoflags,
						 bool encrypt)
{
	struct talitos_edesc *edesc;
	int src_nents, dst_nents, alloc_len, dma_len, src_len, dst_len;
	dma_addr_t iv_dma = 0;
	gfp_t flags = cryptoflags & CRYPTO_TFM_REQ_MAY_SLEEP ? GFP_KERNEL :
		      GFP_ATOMIC;
	struct talitos_private *priv = dev_get_drvdata(dev);
	bool is_sec1 = has_ftr_sec1(priv);
	int max_len = is_sec1 ? TALITOS1_MAX_DATA_LEN : TALITOS2_MAX_DATA_LEN;

	if (cryptlen + authsize > max_len) {
		dev_err(dev, "length exceeds h/w max limit\n");
		return ERR_PTR(-EINVAL);
	}

	if (!dst || dst == src) {
		src_len = assoclen + cryptlen + authsize;
		src_nents = sg_nents_for_len(src, src_len);
		if (src_nents < 0) {
			dev_err(dev, "Invalid number of src SG.\n");
			return ERR_PTR(-EINVAL);
		}
		src_nents = (src_nents == 1) ? 0 : src_nents;
		dst_nents = dst ? src_nents : 0;
		dst_len = 0;
	} else { /* dst && dst != src*/
		src_len = assoclen + cryptlen + (encrypt ? 0 : authsize);
		src_nents = sg_nents_for_len(src, src_len);
		if (src_nents < 0) {
			dev_err(dev, "Invalid number of src SG.\n");
			return ERR_PTR(-EINVAL);
		}
		src_nents = (src_nents == 1) ? 0 : src_nents;
		dst_len = assoclen + cryptlen + (encrypt ? authsize : 0);
		dst_nents = sg_nents_for_len(dst, dst_len);
		if (dst_nents < 0) {
			dev_err(dev, "Invalid number of dst SG.\n");
			return ERR_PTR(-EINVAL);
		}
		dst_nents = (dst_nents == 1) ? 0 : dst_nents;
	}

	/*
	 * allocate space for base edesc plus the link tables,
	 * allowing for two separate entries for AD and generated ICV (+ 2),
	 * and space for two sets of ICVs (stashed and generated)
	 */
	alloc_len = sizeof(struct talitos_edesc);
	if (src_nents || dst_nents || !encrypt) {
		if (is_sec1)
			dma_len = (src_nents ? src_len : 0) +
				  (dst_nents ? dst_len : 0) + authsize;
		else
			dma_len = (src_nents + dst_nents + 2) *
				  sizeof(struct talitos_ptr) + authsize;
		alloc_len += dma_len;
	} else {
		dma_len = 0;
	}
	alloc_len += icv_stashing ? authsize : 0;

	/* if its a ahash, add space for a second desc next to the first one */
	if (is_sec1 && !dst)
		alloc_len += sizeof(struct talitos_desc);
	alloc_len += ivsize;

	edesc = kmalloc(alloc_len, GFP_DMA | flags);
	if (!edesc)
		return ERR_PTR(-ENOMEM);
	if (ivsize) {
		iv = memcpy(((u8 *)edesc) + alloc_len - ivsize, iv, ivsize);
		iv_dma = dma_map_single(dev, iv, ivsize, DMA_TO_DEVICE);
	}
	memset(&edesc->desc, 0, sizeof(edesc->desc));

	edesc->src_nents = src_nents;
	edesc->dst_nents = dst_nents;
	edesc->iv_dma = iv_dma;
	edesc->dma_len = dma_len;
	if (dma_len)
		edesc->dma_link_tbl = dma_map_single(dev, &edesc->link_tbl[0],
						     edesc->dma_len,
						     DMA_BIDIRECTIONAL);

	return edesc;
}

static struct talitos_edesc *aead_edesc_alloc(struct aead_request *areq, u8 *iv,
					      int icv_stashing, bool encrypt)
{
	struct crypto_aead *authenc = crypto_aead_reqtfm(areq);
	unsigned int authsize = crypto_aead_authsize(authenc);
	struct talitos_ctx *ctx = crypto_aead_ctx(authenc);
	unsigned int ivsize = crypto_aead_ivsize(authenc);
	unsigned int cryptlen = areq->cryptlen - (encrypt ? 0 : authsize);

	return talitos_edesc_alloc(ctx->dev, areq->src, areq->dst,
				   iv, areq->assoclen, cryptlen,
				   authsize, ivsize, icv_stashing,
				   areq->base.flags, encrypt);
}

static int aead_encrypt(struct aead_request *req)
{
	struct crypto_aead *authenc = crypto_aead_reqtfm(req);
	struct talitos_ctx *ctx = crypto_aead_ctx(authenc);
	struct talitos_edesc *edesc;

	/* allocate extended descriptor */
	edesc = aead_edesc_alloc(req, req->iv, 0, true);
	if (IS_ERR(edesc))
		return PTR_ERR(edesc);

	/* set encrypt */
	edesc->desc.hdr = ctx->desc_hdr_template | DESC_HDR_MODE0_ENCRYPT;

	return ipsec_esp(edesc, req, true, ipsec_esp_encrypt_done);
}

static int aead_decrypt(struct aead_request *req)
{
	struct crypto_aead *authenc = crypto_aead_reqtfm(req);
	unsigned int authsize = crypto_aead_authsize(authenc);
	struct talitos_ctx *ctx = crypto_aead_ctx(authenc);
	struct talitos_private *priv = dev_get_drvdata(ctx->dev);
	struct talitos_edesc *edesc;
	void *icvdata;

	/* allocate extended descriptor */
	edesc = aead_edesc_alloc(req, req->iv, 1, false);
	if (IS_ERR(edesc))
		return PTR_ERR(edesc);

	if ((edesc->desc.hdr & DESC_HDR_TYPE_IPSEC_ESP) &&
	    (priv->features & TALITOS_FTR_HW_AUTH_CHECK) &&
	    ((!edesc->src_nents && !edesc->dst_nents) ||
	     priv->features & TALITOS_FTR_SRC_LINK_TBL_LEN_INCLUDES_EXTENT)) {

		/* decrypt and check the ICV */
		edesc->desc.hdr = ctx->desc_hdr_template |
				  DESC_HDR_DIR_INBOUND |
				  DESC_HDR_MODE1_MDEU_CICV;

		/* reset integrity check result bits */

		return ipsec_esp(edesc, req, false,
				 ipsec_esp_decrypt_hwauth_done);
	}

	/* Have to check the ICV with software */
	edesc->desc.hdr = ctx->desc_hdr_template | DESC_HDR_DIR_INBOUND;

	/* stash incoming ICV for later cmp with ICV generated by the h/w */
	icvdata = edesc->buf + edesc->dma_len;

	sg_pcopy_to_buffer(req->src, edesc->src_nents ? : 1, icvdata, authsize,
			   req->assoclen + req->cryptlen - authsize);

	return ipsec_esp(edesc, req, false, ipsec_esp_decrypt_swauth_done);
}

static int skcipher_setkey(struct crypto_skcipher *cipher,
			     const u8 *key, unsigned int keylen)
{
	struct talitos_ctx *ctx = crypto_skcipher_ctx(cipher);
	struct device *dev = ctx->dev;

	if (ctx->keylen)
		dma_unmap_single(dev, ctx->dma_key, ctx->keylen, DMA_TO_DEVICE);

	memcpy(&ctx->key, key, keylen);
	ctx->keylen = keylen;

	ctx->dma_key = dma_map_single(dev, ctx->key, keylen, DMA_TO_DEVICE);

	return 0;
}

static int skcipher_des_setkey(struct crypto_skcipher *cipher,
				 const u8 *key, unsigned int keylen)
{
<<<<<<< HEAD
	return verify_ablkcipher_des_key(cipher, key) ?:
	       ablkcipher_setkey(cipher, key, keylen);
=======
	return verify_skcipher_des_key(cipher, key) ?:
	       skcipher_setkey(cipher, key, keylen);
>>>>>>> 7d2a07b7
}

static int skcipher_des3_setkey(struct crypto_skcipher *cipher,
				  const u8 *key, unsigned int keylen)
{
<<<<<<< HEAD
	return verify_ablkcipher_des3_key(cipher, key) ?:
	       ablkcipher_setkey(cipher, key, keylen);
=======
	return verify_skcipher_des3_key(cipher, key) ?:
	       skcipher_setkey(cipher, key, keylen);
>>>>>>> 7d2a07b7
}

static int skcipher_aes_setkey(struct crypto_skcipher *cipher,
				  const u8 *key, unsigned int keylen)
{
	if (keylen == AES_KEYSIZE_128 || keylen == AES_KEYSIZE_192 ||
	    keylen == AES_KEYSIZE_256)
		return skcipher_setkey(cipher, key, keylen);

	return -EINVAL;
}

static void common_nonsnoop_unmap(struct device *dev,
				  struct talitos_edesc *edesc,
				  struct skcipher_request *areq)
{
	unmap_single_talitos_ptr(dev, &edesc->desc.ptr[5], DMA_FROM_DEVICE);

	talitos_sg_unmap(dev, edesc, areq->src, areq->dst, areq->cryptlen, 0);
	unmap_single_talitos_ptr(dev, &edesc->desc.ptr[1], DMA_TO_DEVICE);

	if (edesc->dma_len)
		dma_unmap_single(dev, edesc->dma_link_tbl, edesc->dma_len,
				 DMA_BIDIRECTIONAL);
}

static void skcipher_done(struct device *dev,
			    struct talitos_desc *desc, void *context,
			    int err)
{
	struct skcipher_request *areq = context;
	struct crypto_skcipher *cipher = crypto_skcipher_reqtfm(areq);
	struct talitos_ctx *ctx = crypto_skcipher_ctx(cipher);
	unsigned int ivsize = crypto_skcipher_ivsize(cipher);
	struct talitos_edesc *edesc;

	edesc = container_of(desc, struct talitos_edesc, desc);

	common_nonsnoop_unmap(dev, edesc, areq);
	memcpy(areq->iv, ctx->iv, ivsize);

	kfree(edesc);

	areq->base.complete(&areq->base, err);
}

static int common_nonsnoop(struct talitos_edesc *edesc,
			   struct skcipher_request *areq,
			   void (*callback) (struct device *dev,
					     struct talitos_desc *desc,
					     void *context, int error))
{
	struct crypto_skcipher *cipher = crypto_skcipher_reqtfm(areq);
	struct talitos_ctx *ctx = crypto_skcipher_ctx(cipher);
	struct device *dev = ctx->dev;
	struct talitos_desc *desc = &edesc->desc;
	unsigned int cryptlen = areq->cryptlen;
	unsigned int ivsize = crypto_skcipher_ivsize(cipher);
	int sg_count, ret;
	bool sync_needed = false;
	struct talitos_private *priv = dev_get_drvdata(dev);
	bool is_sec1 = has_ftr_sec1(priv);
	bool is_ctr = (desc->hdr & DESC_HDR_SEL0_MASK) == DESC_HDR_SEL0_AESU &&
		      (desc->hdr & DESC_HDR_MODE0_AESU_MASK) == DESC_HDR_MODE0_AESU_CTR;

	/* first DWORD empty */

	/* cipher iv */
	to_talitos_ptr(&desc->ptr[1], edesc->iv_dma, ivsize, is_sec1);

	/* cipher key */
	to_talitos_ptr(&desc->ptr[2], ctx->dma_key, ctx->keylen, is_sec1);

	sg_count = edesc->src_nents ?: 1;
	if (is_sec1 && sg_count > 1)
		sg_copy_to_buffer(areq->src, sg_count, edesc->buf,
				  cryptlen);
	else
		sg_count = dma_map_sg(dev, areq->src, sg_count,
				      (areq->src == areq->dst) ?
				      DMA_BIDIRECTIONAL : DMA_TO_DEVICE);
	/*
	 * cipher in
	 */
	sg_count = talitos_sg_map_ext(dev, areq->src, cryptlen, edesc, &desc->ptr[3],
				      sg_count, 0, 0, 0, false, is_ctr ? 16 : 1);
	if (sg_count > 1)
		sync_needed = true;

	/* cipher out */
	if (areq->src != areq->dst) {
		sg_count = edesc->dst_nents ? : 1;
		if (!is_sec1 || sg_count == 1)
			dma_map_sg(dev, areq->dst, sg_count, DMA_FROM_DEVICE);
	}

	ret = talitos_sg_map(dev, areq->dst, cryptlen, edesc, &desc->ptr[4],
			     sg_count, 0, (edesc->src_nents + 1));
	if (ret > 1)
		sync_needed = true;

	/* iv out */
	map_single_talitos_ptr(dev, &desc->ptr[5], ivsize, ctx->iv,
			       DMA_FROM_DEVICE);

	/* last DWORD empty */

	if (sync_needed)
		dma_sync_single_for_device(dev, edesc->dma_link_tbl,
					   edesc->dma_len, DMA_BIDIRECTIONAL);

	ret = talitos_submit(dev, ctx->ch, desc, callback, areq);
	if (ret != -EINPROGRESS) {
		common_nonsnoop_unmap(dev, edesc, areq);
		kfree(edesc);
	}
	return ret;
}

static struct talitos_edesc *skcipher_edesc_alloc(struct skcipher_request *
						    areq, bool encrypt)
{
	struct crypto_skcipher *cipher = crypto_skcipher_reqtfm(areq);
	struct talitos_ctx *ctx = crypto_skcipher_ctx(cipher);
	unsigned int ivsize = crypto_skcipher_ivsize(cipher);

	return talitos_edesc_alloc(ctx->dev, areq->src, areq->dst,
				   areq->iv, 0, areq->cryptlen, 0, ivsize, 0,
				   areq->base.flags, encrypt);
}

static int skcipher_encrypt(struct skcipher_request *areq)
{
	struct crypto_skcipher *cipher = crypto_skcipher_reqtfm(areq);
	struct talitos_ctx *ctx = crypto_skcipher_ctx(cipher);
	struct talitos_edesc *edesc;
	unsigned int blocksize =
			crypto_tfm_alg_blocksize(crypto_skcipher_tfm(cipher));

	if (!areq->cryptlen)
		return 0;

	if (areq->cryptlen % blocksize)
		return -EINVAL;

	/* allocate extended descriptor */
	edesc = skcipher_edesc_alloc(areq, true);
	if (IS_ERR(edesc))
		return PTR_ERR(edesc);

	/* set encrypt */
	edesc->desc.hdr = ctx->desc_hdr_template | DESC_HDR_MODE0_ENCRYPT;

	return common_nonsnoop(edesc, areq, skcipher_done);
}

static int skcipher_decrypt(struct skcipher_request *areq)
{
	struct crypto_skcipher *cipher = crypto_skcipher_reqtfm(areq);
	struct talitos_ctx *ctx = crypto_skcipher_ctx(cipher);
	struct talitos_edesc *edesc;
	unsigned int blocksize =
			crypto_tfm_alg_blocksize(crypto_skcipher_tfm(cipher));

	if (!areq->cryptlen)
		return 0;

	if (areq->cryptlen % blocksize)
		return -EINVAL;

	/* allocate extended descriptor */
	edesc = skcipher_edesc_alloc(areq, false);
	if (IS_ERR(edesc))
		return PTR_ERR(edesc);

	edesc->desc.hdr = ctx->desc_hdr_template | DESC_HDR_DIR_INBOUND;

	return common_nonsnoop(edesc, areq, skcipher_done);
}

static void common_nonsnoop_hash_unmap(struct device *dev,
				       struct talitos_edesc *edesc,
				       struct ahash_request *areq)
{
	struct talitos_ahash_req_ctx *req_ctx = ahash_request_ctx(areq);
	struct crypto_ahash *tfm = crypto_ahash_reqtfm(areq);
	struct talitos_private *priv = dev_get_drvdata(dev);
	bool is_sec1 = has_ftr_sec1(priv);
	struct talitos_desc *desc = &edesc->desc;
	struct talitos_desc *desc2 = (struct talitos_desc *)
				     (edesc->buf + edesc->dma_len);

	unmap_single_talitos_ptr(dev, &edesc->desc.ptr[5], DMA_FROM_DEVICE);
	if (desc->next_desc &&
	    desc->ptr[5].ptr != desc2->ptr[5].ptr)
		unmap_single_talitos_ptr(dev, &desc2->ptr[5], DMA_FROM_DEVICE);
	if (req_ctx->last)
		memcpy(areq->result, req_ctx->hw_context,
		       crypto_ahash_digestsize(tfm));

	if (req_ctx->psrc)
		talitos_sg_unmap(dev, edesc, req_ctx->psrc, NULL, 0, 0);

	/* When using hashctx-in, must unmap it. */
	if (from_talitos_ptr_len(&edesc->desc.ptr[1], is_sec1))
		unmap_single_talitos_ptr(dev, &edesc->desc.ptr[1],
					 DMA_TO_DEVICE);
	else if (desc->next_desc)
		unmap_single_talitos_ptr(dev, &desc2->ptr[1],
					 DMA_TO_DEVICE);

	if (is_sec1 && req_ctx->nbuf)
		unmap_single_talitos_ptr(dev, &desc->ptr[3],
					 DMA_TO_DEVICE);

	if (edesc->dma_len)
		dma_unmap_single(dev, edesc->dma_link_tbl, edesc->dma_len,
				 DMA_BIDIRECTIONAL);

	if (edesc->desc.next_desc)
		dma_unmap_single(dev, be32_to_cpu(edesc->desc.next_desc),
				 TALITOS_DESC_SIZE, DMA_BIDIRECTIONAL);
}

static void ahash_done(struct device *dev,
		       struct talitos_desc *desc, void *context,
		       int err)
{
	struct ahash_request *areq = context;
	struct talitos_edesc *edesc =
		 container_of(desc, struct talitos_edesc, desc);
	struct talitos_ahash_req_ctx *req_ctx = ahash_request_ctx(areq);

	if (!req_ctx->last && req_ctx->to_hash_later) {
		/* Position any partial block for next update/final/finup */
		req_ctx->buf_idx = (req_ctx->buf_idx + 1) & 1;
		req_ctx->nbuf = req_ctx->to_hash_later;
	}
	common_nonsnoop_hash_unmap(dev, edesc, areq);

	kfree(edesc);

	areq->base.complete(&areq->base, err);
}

/*
 * SEC1 doesn't like hashing of 0 sized message, so we do the padding
 * ourself and submit a padded block
 */
static void talitos_handle_buggy_hash(struct talitos_ctx *ctx,
			       struct talitos_edesc *edesc,
			       struct talitos_ptr *ptr)
{
	static u8 padded_hash[64] = {
		0x80, 0, 0, 0, 0, 0, 0, 0, 0, 0, 0, 0, 0, 0, 0, 0,
		0, 0, 0, 0, 0, 0, 0, 0, 0, 0, 0, 0, 0, 0, 0, 0,
		0, 0, 0, 0, 0, 0, 0, 0, 0, 0, 0, 0, 0, 0, 0, 0,
		0, 0, 0, 0, 0, 0, 0, 0, 0, 0, 0, 0, 0, 0, 0, 0,
	};

	pr_err_once("Bug in SEC1, padding ourself\n");
	edesc->desc.hdr &= ~DESC_HDR_MODE0_MDEU_PAD;
	map_single_talitos_ptr(ctx->dev, ptr, sizeof(padded_hash),
			       (char *)padded_hash, DMA_TO_DEVICE);
}

static int common_nonsnoop_hash(struct talitos_edesc *edesc,
				struct ahash_request *areq, unsigned int length,
				void (*callback) (struct device *dev,
						  struct talitos_desc *desc,
						  void *context, int error))
{
	struct crypto_ahash *tfm = crypto_ahash_reqtfm(areq);
	struct talitos_ctx *ctx = crypto_ahash_ctx(tfm);
	struct talitos_ahash_req_ctx *req_ctx = ahash_request_ctx(areq);
	struct device *dev = ctx->dev;
	struct talitos_desc *desc = &edesc->desc;
	int ret;
	bool sync_needed = false;
	struct talitos_private *priv = dev_get_drvdata(dev);
	bool is_sec1 = has_ftr_sec1(priv);
	int sg_count;

	/* first DWORD empty */

	/* hash context in */
	if (!req_ctx->first || req_ctx->swinit) {
		map_single_talitos_ptr_nosync(dev, &desc->ptr[1],
					      req_ctx->hw_context_size,
					      req_ctx->hw_context,
					      DMA_TO_DEVICE);
		req_ctx->swinit = 0;
	}
	/* Indicate next op is not the first. */
	req_ctx->first = 0;

	/* HMAC key */
	if (ctx->keylen)
		to_talitos_ptr(&desc->ptr[2], ctx->dma_key, ctx->keylen,
			       is_sec1);

	if (is_sec1 && req_ctx->nbuf)
		length -= req_ctx->nbuf;

	sg_count = edesc->src_nents ?: 1;
	if (is_sec1 && sg_count > 1)
		sg_copy_to_buffer(req_ctx->psrc, sg_count, edesc->buf, length);
	else if (length)
		sg_count = dma_map_sg(dev, req_ctx->psrc, sg_count,
				      DMA_TO_DEVICE);
	/*
	 * data in
	 */
	if (is_sec1 && req_ctx->nbuf) {
		map_single_talitos_ptr(dev, &desc->ptr[3], req_ctx->nbuf,
				       req_ctx->buf[req_ctx->buf_idx],
				       DMA_TO_DEVICE);
	} else {
		sg_count = talitos_sg_map(dev, req_ctx->psrc, length, edesc,
					  &desc->ptr[3], sg_count, 0, 0);
		if (sg_count > 1)
			sync_needed = true;
	}

	/* fifth DWORD empty */

	/* hash/HMAC out -or- hash context out */
	if (req_ctx->last)
		map_single_talitos_ptr(dev, &desc->ptr[5],
				       crypto_ahash_digestsize(tfm),
				       req_ctx->hw_context, DMA_FROM_DEVICE);
	else
		map_single_talitos_ptr_nosync(dev, &desc->ptr[5],
					      req_ctx->hw_context_size,
					      req_ctx->hw_context,
					      DMA_FROM_DEVICE);

	/* last DWORD empty */

	if (is_sec1 && from_talitos_ptr_len(&desc->ptr[3], true) == 0)
		talitos_handle_buggy_hash(ctx, edesc, &desc->ptr[3]);

	if (is_sec1 && req_ctx->nbuf && length) {
		struct talitos_desc *desc2 = (struct talitos_desc *)
					     (edesc->buf + edesc->dma_len);
		dma_addr_t next_desc;

		memset(desc2, 0, sizeof(*desc2));
		desc2->hdr = desc->hdr;
		desc2->hdr &= ~DESC_HDR_MODE0_MDEU_INIT;
		desc2->hdr1 = desc2->hdr;
		desc->hdr &= ~DESC_HDR_MODE0_MDEU_PAD;
		desc->hdr |= DESC_HDR_MODE0_MDEU_CONT;
		desc->hdr &= ~DESC_HDR_DONE_NOTIFY;

		if (desc->ptr[1].ptr)
			copy_talitos_ptr(&desc2->ptr[1], &desc->ptr[1],
					 is_sec1);
		else
			map_single_talitos_ptr_nosync(dev, &desc2->ptr[1],
						      req_ctx->hw_context_size,
						      req_ctx->hw_context,
						      DMA_TO_DEVICE);
		copy_talitos_ptr(&desc2->ptr[2], &desc->ptr[2], is_sec1);
		sg_count = talitos_sg_map(dev, req_ctx->psrc, length, edesc,
					  &desc2->ptr[3], sg_count, 0, 0);
		if (sg_count > 1)
			sync_needed = true;
		copy_talitos_ptr(&desc2->ptr[5], &desc->ptr[5], is_sec1);
		if (req_ctx->last)
			map_single_talitos_ptr_nosync(dev, &desc->ptr[5],
						      req_ctx->hw_context_size,
						      req_ctx->hw_context,
						      DMA_FROM_DEVICE);

		next_desc = dma_map_single(dev, &desc2->hdr1, TALITOS_DESC_SIZE,
					   DMA_BIDIRECTIONAL);
		desc->next_desc = cpu_to_be32(next_desc);
	}

	if (sync_needed)
		dma_sync_single_for_device(dev, edesc->dma_link_tbl,
					   edesc->dma_len, DMA_BIDIRECTIONAL);

	ret = talitos_submit(dev, ctx->ch, desc, callback, areq);
	if (ret != -EINPROGRESS) {
		common_nonsnoop_hash_unmap(dev, edesc, areq);
		kfree(edesc);
	}
	return ret;
}

static struct talitos_edesc *ahash_edesc_alloc(struct ahash_request *areq,
					       unsigned int nbytes)
{
	struct crypto_ahash *tfm = crypto_ahash_reqtfm(areq);
	struct talitos_ctx *ctx = crypto_ahash_ctx(tfm);
	struct talitos_ahash_req_ctx *req_ctx = ahash_request_ctx(areq);
	struct talitos_private *priv = dev_get_drvdata(ctx->dev);
	bool is_sec1 = has_ftr_sec1(priv);

	if (is_sec1)
		nbytes -= req_ctx->nbuf;

	return talitos_edesc_alloc(ctx->dev, req_ctx->psrc, NULL, NULL, 0,
				   nbytes, 0, 0, 0, areq->base.flags, false);
}

static int ahash_init(struct ahash_request *areq)
{
	struct crypto_ahash *tfm = crypto_ahash_reqtfm(areq);
	struct talitos_ctx *ctx = crypto_ahash_ctx(tfm);
	struct device *dev = ctx->dev;
	struct talitos_ahash_req_ctx *req_ctx = ahash_request_ctx(areq);
	unsigned int size;
	dma_addr_t dma;

	/* Initialize the context */
	req_ctx->buf_idx = 0;
	req_ctx->nbuf = 0;
	req_ctx->first = 1; /* first indicates h/w must init its context */
	req_ctx->swinit = 0; /* assume h/w init of context */
	size =	(crypto_ahash_digestsize(tfm) <= SHA256_DIGEST_SIZE)
			? TALITOS_MDEU_CONTEXT_SIZE_MD5_SHA1_SHA256
			: TALITOS_MDEU_CONTEXT_SIZE_SHA384_SHA512;
	req_ctx->hw_context_size = size;

	dma = dma_map_single(dev, req_ctx->hw_context, req_ctx->hw_context_size,
			     DMA_TO_DEVICE);
	dma_unmap_single(dev, dma, req_ctx->hw_context_size, DMA_TO_DEVICE);

	return 0;
}

/*
 * on h/w without explicit sha224 support, we initialize h/w context
 * manually with sha224 constants, and tell it to run sha256.
 */
static int ahash_init_sha224_swinit(struct ahash_request *areq)
{
	struct talitos_ahash_req_ctx *req_ctx = ahash_request_ctx(areq);

	req_ctx->hw_context[0] = SHA224_H0;
	req_ctx->hw_context[1] = SHA224_H1;
	req_ctx->hw_context[2] = SHA224_H2;
	req_ctx->hw_context[3] = SHA224_H3;
	req_ctx->hw_context[4] = SHA224_H4;
	req_ctx->hw_context[5] = SHA224_H5;
	req_ctx->hw_context[6] = SHA224_H6;
	req_ctx->hw_context[7] = SHA224_H7;

	/* init 64-bit count */
	req_ctx->hw_context[8] = 0;
	req_ctx->hw_context[9] = 0;

	ahash_init(areq);
	req_ctx->swinit = 1;/* prevent h/w initting context with sha256 values*/

	return 0;
}

static int ahash_process_req(struct ahash_request *areq, unsigned int nbytes)
{
	struct crypto_ahash *tfm = crypto_ahash_reqtfm(areq);
	struct talitos_ctx *ctx = crypto_ahash_ctx(tfm);
	struct talitos_ahash_req_ctx *req_ctx = ahash_request_ctx(areq);
	struct talitos_edesc *edesc;
	unsigned int blocksize =
			crypto_tfm_alg_blocksize(crypto_ahash_tfm(tfm));
	unsigned int nbytes_to_hash;
	unsigned int to_hash_later;
	unsigned int nsg;
	int nents;
	struct device *dev = ctx->dev;
	struct talitos_private *priv = dev_get_drvdata(dev);
	bool is_sec1 = has_ftr_sec1(priv);
	u8 *ctx_buf = req_ctx->buf[req_ctx->buf_idx];

	if (!req_ctx->last && (nbytes + req_ctx->nbuf <= blocksize)) {
		/* Buffer up to one whole block */
		nents = sg_nents_for_len(areq->src, nbytes);
		if (nents < 0) {
			dev_err(ctx->dev, "Invalid number of src SG.\n");
			return nents;
		}
		sg_copy_to_buffer(areq->src, nents,
				  ctx_buf + req_ctx->nbuf, nbytes);
		req_ctx->nbuf += nbytes;
		return 0;
	}

	/* At least (blocksize + 1) bytes are available to hash */
	nbytes_to_hash = nbytes + req_ctx->nbuf;
	to_hash_later = nbytes_to_hash & (blocksize - 1);

	if (req_ctx->last)
		to_hash_later = 0;
	else if (to_hash_later)
		/* There is a partial block. Hash the full block(s) now */
		nbytes_to_hash -= to_hash_later;
	else {
		/* Keep one block buffered */
		nbytes_to_hash -= blocksize;
		to_hash_later = blocksize;
	}

	/* Chain in any previously buffered data */
	if (!is_sec1 && req_ctx->nbuf) {
		nsg = (req_ctx->nbuf < nbytes_to_hash) ? 2 : 1;
		sg_init_table(req_ctx->bufsl, nsg);
		sg_set_buf(req_ctx->bufsl, ctx_buf, req_ctx->nbuf);
		if (nsg > 1)
			sg_chain(req_ctx->bufsl, 2, areq->src);
		req_ctx->psrc = req_ctx->bufsl;
	} else if (is_sec1 && req_ctx->nbuf && req_ctx->nbuf < blocksize) {
		int offset;

		if (nbytes_to_hash > blocksize)
			offset = blocksize - req_ctx->nbuf;
		else
			offset = nbytes_to_hash - req_ctx->nbuf;
		nents = sg_nents_for_len(areq->src, offset);
		if (nents < 0) {
			dev_err(ctx->dev, "Invalid number of src SG.\n");
			return nents;
		}
		sg_copy_to_buffer(areq->src, nents,
				  ctx_buf + req_ctx->nbuf, offset);
		req_ctx->nbuf += offset;
		req_ctx->psrc = scatterwalk_ffwd(req_ctx->bufsl, areq->src,
						 offset);
	} else
		req_ctx->psrc = areq->src;

	if (to_hash_later) {
		nents = sg_nents_for_len(areq->src, nbytes);
		if (nents < 0) {
			dev_err(ctx->dev, "Invalid number of src SG.\n");
			return nents;
		}
		sg_pcopy_to_buffer(areq->src, nents,
				   req_ctx->buf[(req_ctx->buf_idx + 1) & 1],
				      to_hash_later,
				      nbytes - to_hash_later);
	}
	req_ctx->to_hash_later = to_hash_later;

	/* Allocate extended descriptor */
	edesc = ahash_edesc_alloc(areq, nbytes_to_hash);
	if (IS_ERR(edesc))
		return PTR_ERR(edesc);

	edesc->desc.hdr = ctx->desc_hdr_template;

	/* On last one, request SEC to pad; otherwise continue */
	if (req_ctx->last)
		edesc->desc.hdr |= DESC_HDR_MODE0_MDEU_PAD;
	else
		edesc->desc.hdr |= DESC_HDR_MODE0_MDEU_CONT;

	/* request SEC to INIT hash. */
	if (req_ctx->first && !req_ctx->swinit)
		edesc->desc.hdr |= DESC_HDR_MODE0_MDEU_INIT;

	/* When the tfm context has a keylen, it's an HMAC.
	 * A first or last (ie. not middle) descriptor must request HMAC.
	 */
	if (ctx->keylen && (req_ctx->first || req_ctx->last))
		edesc->desc.hdr |= DESC_HDR_MODE0_MDEU_HMAC;

	return common_nonsnoop_hash(edesc, areq, nbytes_to_hash, ahash_done);
}

static int ahash_update(struct ahash_request *areq)
{
	struct talitos_ahash_req_ctx *req_ctx = ahash_request_ctx(areq);

	req_ctx->last = 0;

	return ahash_process_req(areq, areq->nbytes);
}

static int ahash_final(struct ahash_request *areq)
{
	struct talitos_ahash_req_ctx *req_ctx = ahash_request_ctx(areq);

	req_ctx->last = 1;

	return ahash_process_req(areq, 0);
}

static int ahash_finup(struct ahash_request *areq)
{
	struct talitos_ahash_req_ctx *req_ctx = ahash_request_ctx(areq);

	req_ctx->last = 1;

	return ahash_process_req(areq, areq->nbytes);
}

static int ahash_digest(struct ahash_request *areq)
{
	struct talitos_ahash_req_ctx *req_ctx = ahash_request_ctx(areq);
	struct crypto_ahash *ahash = crypto_ahash_reqtfm(areq);

	ahash->init(areq);
	req_ctx->last = 1;

	return ahash_process_req(areq, areq->nbytes);
}

static int ahash_export(struct ahash_request *areq, void *out)
{
	struct talitos_ahash_req_ctx *req_ctx = ahash_request_ctx(areq);
	struct talitos_export_state *export = out;
	struct crypto_ahash *tfm = crypto_ahash_reqtfm(areq);
	struct talitos_ctx *ctx = crypto_ahash_ctx(tfm);
	struct device *dev = ctx->dev;
	dma_addr_t dma;

	dma = dma_map_single(dev, req_ctx->hw_context, req_ctx->hw_context_size,
			     DMA_FROM_DEVICE);
	dma_unmap_single(dev, dma, req_ctx->hw_context_size, DMA_FROM_DEVICE);

	memcpy(export->hw_context, req_ctx->hw_context,
	       req_ctx->hw_context_size);
	memcpy(export->buf, req_ctx->buf[req_ctx->buf_idx], req_ctx->nbuf);
	export->swinit = req_ctx->swinit;
	export->first = req_ctx->first;
	export->last = req_ctx->last;
	export->to_hash_later = req_ctx->to_hash_later;
	export->nbuf = req_ctx->nbuf;

	return 0;
}

static int ahash_import(struct ahash_request *areq, const void *in)
{
	struct talitos_ahash_req_ctx *req_ctx = ahash_request_ctx(areq);
	struct crypto_ahash *tfm = crypto_ahash_reqtfm(areq);
	struct talitos_ctx *ctx = crypto_ahash_ctx(tfm);
	struct device *dev = ctx->dev;
	const struct talitos_export_state *export = in;
	unsigned int size;
	dma_addr_t dma;

	memset(req_ctx, 0, sizeof(*req_ctx));
	size = (crypto_ahash_digestsize(tfm) <= SHA256_DIGEST_SIZE)
			? TALITOS_MDEU_CONTEXT_SIZE_MD5_SHA1_SHA256
			: TALITOS_MDEU_CONTEXT_SIZE_SHA384_SHA512;
	req_ctx->hw_context_size = size;
	memcpy(req_ctx->hw_context, export->hw_context, size);
	memcpy(req_ctx->buf[0], export->buf, export->nbuf);
	req_ctx->swinit = export->swinit;
	req_ctx->first = export->first;
	req_ctx->last = export->last;
	req_ctx->to_hash_later = export->to_hash_later;
	req_ctx->nbuf = export->nbuf;

	dma = dma_map_single(dev, req_ctx->hw_context, req_ctx->hw_context_size,
			     DMA_TO_DEVICE);
	dma_unmap_single(dev, dma, req_ctx->hw_context_size, DMA_TO_DEVICE);

	return 0;
}

static int keyhash(struct crypto_ahash *tfm, const u8 *key, unsigned int keylen,
		   u8 *hash)
{
	struct talitos_ctx *ctx = crypto_tfm_ctx(crypto_ahash_tfm(tfm));

	struct scatterlist sg[1];
	struct ahash_request *req;
	struct crypto_wait wait;
	int ret;

	crypto_init_wait(&wait);

	req = ahash_request_alloc(tfm, GFP_KERNEL);
	if (!req)
		return -ENOMEM;

	/* Keep tfm keylen == 0 during hash of the long key */
	ctx->keylen = 0;
	ahash_request_set_callback(req, CRYPTO_TFM_REQ_MAY_BACKLOG,
				   crypto_req_done, &wait);

	sg_init_one(&sg[0], key, keylen);

	ahash_request_set_crypt(req, sg, hash, keylen);
	ret = crypto_wait_req(crypto_ahash_digest(req), &wait);

	ahash_request_free(req);

	return ret;
}

static int ahash_setkey(struct crypto_ahash *tfm, const u8 *key,
			unsigned int keylen)
{
	struct talitos_ctx *ctx = crypto_tfm_ctx(crypto_ahash_tfm(tfm));
	struct device *dev = ctx->dev;
	unsigned int blocksize =
			crypto_tfm_alg_blocksize(crypto_ahash_tfm(tfm));
	unsigned int digestsize = crypto_ahash_digestsize(tfm);
	unsigned int keysize = keylen;
	u8 hash[SHA512_DIGEST_SIZE];
	int ret;

	if (keylen <= blocksize)
		memcpy(ctx->key, key, keysize);
	else {
		/* Must get the hash of the long key */
		ret = keyhash(tfm, key, keylen, hash);

		if (ret)
			return -EINVAL;

		keysize = digestsize;
		memcpy(ctx->key, hash, digestsize);
	}

	if (ctx->keylen)
		dma_unmap_single(dev, ctx->dma_key, ctx->keylen, DMA_TO_DEVICE);

	ctx->keylen = keysize;
	ctx->dma_key = dma_map_single(dev, ctx->key, keysize, DMA_TO_DEVICE);

	return 0;
}


struct talitos_alg_template {
	u32 type;
	u32 priority;
	union {
		struct skcipher_alg skcipher;
		struct ahash_alg hash;
		struct aead_alg aead;
	} alg;
	__be32 desc_hdr_template;
};

static struct talitos_alg_template driver_algs[] = {
	/* AEAD algorithms.  These use a single-pass ipsec_esp descriptor */
	{	.type = CRYPTO_ALG_TYPE_AEAD,
		.alg.aead = {
			.base = {
				.cra_name = "authenc(hmac(sha1),cbc(aes))",
				.cra_driver_name = "authenc-hmac-sha1-"
						   "cbc-aes-talitos",
				.cra_blocksize = AES_BLOCK_SIZE,
				.cra_flags = CRYPTO_ALG_ASYNC |
					     CRYPTO_ALG_ALLOCATES_MEMORY,
			},
			.ivsize = AES_BLOCK_SIZE,
			.maxauthsize = SHA1_DIGEST_SIZE,
		},
		.desc_hdr_template = DESC_HDR_TYPE_IPSEC_ESP |
			             DESC_HDR_SEL0_AESU |
		                     DESC_HDR_MODE0_AESU_CBC |
		                     DESC_HDR_SEL1_MDEUA |
		                     DESC_HDR_MODE1_MDEU_INIT |
		                     DESC_HDR_MODE1_MDEU_PAD |
		                     DESC_HDR_MODE1_MDEU_SHA1_HMAC,
	},
	{	.type = CRYPTO_ALG_TYPE_AEAD,
		.priority = TALITOS_CRA_PRIORITY_AEAD_HSNA,
		.alg.aead = {
			.base = {
				.cra_name = "authenc(hmac(sha1),cbc(aes))",
				.cra_driver_name = "authenc-hmac-sha1-"
						   "cbc-aes-talitos-hsna",
				.cra_blocksize = AES_BLOCK_SIZE,
				.cra_flags = CRYPTO_ALG_ASYNC |
					     CRYPTO_ALG_ALLOCATES_MEMORY,
			},
			.ivsize = AES_BLOCK_SIZE,
			.maxauthsize = SHA1_DIGEST_SIZE,
		},
		.desc_hdr_template = DESC_HDR_TYPE_HMAC_SNOOP_NO_AFEU |
				     DESC_HDR_SEL0_AESU |
				     DESC_HDR_MODE0_AESU_CBC |
				     DESC_HDR_SEL1_MDEUA |
				     DESC_HDR_MODE1_MDEU_INIT |
				     DESC_HDR_MODE1_MDEU_PAD |
				     DESC_HDR_MODE1_MDEU_SHA1_HMAC,
	},
	{	.type = CRYPTO_ALG_TYPE_AEAD,
		.alg.aead = {
			.base = {
				.cra_name = "authenc(hmac(sha1),"
					    "cbc(des3_ede))",
				.cra_driver_name = "authenc-hmac-sha1-"
						   "cbc-3des-talitos",
				.cra_blocksize = DES3_EDE_BLOCK_SIZE,
				.cra_flags = CRYPTO_ALG_ASYNC |
					     CRYPTO_ALG_ALLOCATES_MEMORY,
			},
			.ivsize = DES3_EDE_BLOCK_SIZE,
			.maxauthsize = SHA1_DIGEST_SIZE,
			.setkey = aead_des3_setkey,
		},
		.desc_hdr_template = DESC_HDR_TYPE_IPSEC_ESP |
			             DESC_HDR_SEL0_DEU |
		                     DESC_HDR_MODE0_DEU_CBC |
		                     DESC_HDR_MODE0_DEU_3DES |
		                     DESC_HDR_SEL1_MDEUA |
		                     DESC_HDR_MODE1_MDEU_INIT |
		                     DESC_HDR_MODE1_MDEU_PAD |
		                     DESC_HDR_MODE1_MDEU_SHA1_HMAC,
	},
	{	.type = CRYPTO_ALG_TYPE_AEAD,
		.priority = TALITOS_CRA_PRIORITY_AEAD_HSNA,
		.alg.aead = {
			.base = {
				.cra_name = "authenc(hmac(sha1),"
					    "cbc(des3_ede))",
				.cra_driver_name = "authenc-hmac-sha1-"
						   "cbc-3des-talitos-hsna",
				.cra_blocksize = DES3_EDE_BLOCK_SIZE,
				.cra_flags = CRYPTO_ALG_ASYNC |
					     CRYPTO_ALG_ALLOCATES_MEMORY,
			},
			.ivsize = DES3_EDE_BLOCK_SIZE,
			.maxauthsize = SHA1_DIGEST_SIZE,
			.setkey = aead_des3_setkey,
		},
		.desc_hdr_template = DESC_HDR_TYPE_HMAC_SNOOP_NO_AFEU |
				     DESC_HDR_SEL0_DEU |
				     DESC_HDR_MODE0_DEU_CBC |
				     DESC_HDR_MODE0_DEU_3DES |
				     DESC_HDR_SEL1_MDEUA |
				     DESC_HDR_MODE1_MDEU_INIT |
				     DESC_HDR_MODE1_MDEU_PAD |
				     DESC_HDR_MODE1_MDEU_SHA1_HMAC,
	},
	{       .type = CRYPTO_ALG_TYPE_AEAD,
		.alg.aead = {
			.base = {
				.cra_name = "authenc(hmac(sha224),cbc(aes))",
				.cra_driver_name = "authenc-hmac-sha224-"
						   "cbc-aes-talitos",
				.cra_blocksize = AES_BLOCK_SIZE,
				.cra_flags = CRYPTO_ALG_ASYNC |
					     CRYPTO_ALG_ALLOCATES_MEMORY,
			},
			.ivsize = AES_BLOCK_SIZE,
			.maxauthsize = SHA224_DIGEST_SIZE,
		},
		.desc_hdr_template = DESC_HDR_TYPE_IPSEC_ESP |
				     DESC_HDR_SEL0_AESU |
				     DESC_HDR_MODE0_AESU_CBC |
				     DESC_HDR_SEL1_MDEUA |
				     DESC_HDR_MODE1_MDEU_INIT |
				     DESC_HDR_MODE1_MDEU_PAD |
				     DESC_HDR_MODE1_MDEU_SHA224_HMAC,
	},
	{       .type = CRYPTO_ALG_TYPE_AEAD,
		.priority = TALITOS_CRA_PRIORITY_AEAD_HSNA,
		.alg.aead = {
			.base = {
				.cra_name = "authenc(hmac(sha224),cbc(aes))",
				.cra_driver_name = "authenc-hmac-sha224-"
						   "cbc-aes-talitos-hsna",
				.cra_blocksize = AES_BLOCK_SIZE,
				.cra_flags = CRYPTO_ALG_ASYNC |
					     CRYPTO_ALG_ALLOCATES_MEMORY,
			},
			.ivsize = AES_BLOCK_SIZE,
			.maxauthsize = SHA224_DIGEST_SIZE,
		},
		.desc_hdr_template = DESC_HDR_TYPE_HMAC_SNOOP_NO_AFEU |
				     DESC_HDR_SEL0_AESU |
				     DESC_HDR_MODE0_AESU_CBC |
				     DESC_HDR_SEL1_MDEUA |
				     DESC_HDR_MODE1_MDEU_INIT |
				     DESC_HDR_MODE1_MDEU_PAD |
				     DESC_HDR_MODE1_MDEU_SHA224_HMAC,
	},
	{	.type = CRYPTO_ALG_TYPE_AEAD,
		.alg.aead = {
			.base = {
				.cra_name = "authenc(hmac(sha224),"
					    "cbc(des3_ede))",
				.cra_driver_name = "authenc-hmac-sha224-"
						   "cbc-3des-talitos",
				.cra_blocksize = DES3_EDE_BLOCK_SIZE,
				.cra_flags = CRYPTO_ALG_ASYNC |
					     CRYPTO_ALG_ALLOCATES_MEMORY,
			},
			.ivsize = DES3_EDE_BLOCK_SIZE,
			.maxauthsize = SHA224_DIGEST_SIZE,
			.setkey = aead_des3_setkey,
		},
		.desc_hdr_template = DESC_HDR_TYPE_IPSEC_ESP |
			             DESC_HDR_SEL0_DEU |
		                     DESC_HDR_MODE0_DEU_CBC |
		                     DESC_HDR_MODE0_DEU_3DES |
		                     DESC_HDR_SEL1_MDEUA |
		                     DESC_HDR_MODE1_MDEU_INIT |
		                     DESC_HDR_MODE1_MDEU_PAD |
		                     DESC_HDR_MODE1_MDEU_SHA224_HMAC,
	},
	{	.type = CRYPTO_ALG_TYPE_AEAD,
		.priority = TALITOS_CRA_PRIORITY_AEAD_HSNA,
		.alg.aead = {
			.base = {
				.cra_name = "authenc(hmac(sha224),"
					    "cbc(des3_ede))",
				.cra_driver_name = "authenc-hmac-sha224-"
						   "cbc-3des-talitos-hsna",
				.cra_blocksize = DES3_EDE_BLOCK_SIZE,
				.cra_flags = CRYPTO_ALG_ASYNC |
					     CRYPTO_ALG_ALLOCATES_MEMORY,
			},
			.ivsize = DES3_EDE_BLOCK_SIZE,
			.maxauthsize = SHA224_DIGEST_SIZE,
			.setkey = aead_des3_setkey,
		},
		.desc_hdr_template = DESC_HDR_TYPE_HMAC_SNOOP_NO_AFEU |
				     DESC_HDR_SEL0_DEU |
				     DESC_HDR_MODE0_DEU_CBC |
				     DESC_HDR_MODE0_DEU_3DES |
				     DESC_HDR_SEL1_MDEUA |
				     DESC_HDR_MODE1_MDEU_INIT |
				     DESC_HDR_MODE1_MDEU_PAD |
				     DESC_HDR_MODE1_MDEU_SHA224_HMAC,
	},
	{	.type = CRYPTO_ALG_TYPE_AEAD,
		.alg.aead = {
			.base = {
				.cra_name = "authenc(hmac(sha256),cbc(aes))",
				.cra_driver_name = "authenc-hmac-sha256-"
						   "cbc-aes-talitos",
				.cra_blocksize = AES_BLOCK_SIZE,
				.cra_flags = CRYPTO_ALG_ASYNC |
					     CRYPTO_ALG_ALLOCATES_MEMORY,
			},
			.ivsize = AES_BLOCK_SIZE,
			.maxauthsize = SHA256_DIGEST_SIZE,
		},
		.desc_hdr_template = DESC_HDR_TYPE_IPSEC_ESP |
			             DESC_HDR_SEL0_AESU |
		                     DESC_HDR_MODE0_AESU_CBC |
		                     DESC_HDR_SEL1_MDEUA |
		                     DESC_HDR_MODE1_MDEU_INIT |
		                     DESC_HDR_MODE1_MDEU_PAD |
		                     DESC_HDR_MODE1_MDEU_SHA256_HMAC,
	},
	{	.type = CRYPTO_ALG_TYPE_AEAD,
		.priority = TALITOS_CRA_PRIORITY_AEAD_HSNA,
		.alg.aead = {
			.base = {
				.cra_name = "authenc(hmac(sha256),cbc(aes))",
				.cra_driver_name = "authenc-hmac-sha256-"
						   "cbc-aes-talitos-hsna",
				.cra_blocksize = AES_BLOCK_SIZE,
				.cra_flags = CRYPTO_ALG_ASYNC |
					     CRYPTO_ALG_ALLOCATES_MEMORY,
			},
			.ivsize = AES_BLOCK_SIZE,
			.maxauthsize = SHA256_DIGEST_SIZE,
		},
		.desc_hdr_template = DESC_HDR_TYPE_HMAC_SNOOP_NO_AFEU |
				     DESC_HDR_SEL0_AESU |
				     DESC_HDR_MODE0_AESU_CBC |
				     DESC_HDR_SEL1_MDEUA |
				     DESC_HDR_MODE1_MDEU_INIT |
				     DESC_HDR_MODE1_MDEU_PAD |
				     DESC_HDR_MODE1_MDEU_SHA256_HMAC,
	},
	{	.type = CRYPTO_ALG_TYPE_AEAD,
		.alg.aead = {
			.base = {
				.cra_name = "authenc(hmac(sha256),"
					    "cbc(des3_ede))",
				.cra_driver_name = "authenc-hmac-sha256-"
						   "cbc-3des-talitos",
				.cra_blocksize = DES3_EDE_BLOCK_SIZE,
				.cra_flags = CRYPTO_ALG_ASYNC |
					     CRYPTO_ALG_ALLOCATES_MEMORY,
			},
			.ivsize = DES3_EDE_BLOCK_SIZE,
			.maxauthsize = SHA256_DIGEST_SIZE,
			.setkey = aead_des3_setkey,
		},
		.desc_hdr_template = DESC_HDR_TYPE_IPSEC_ESP |
			             DESC_HDR_SEL0_DEU |
		                     DESC_HDR_MODE0_DEU_CBC |
		                     DESC_HDR_MODE0_DEU_3DES |
		                     DESC_HDR_SEL1_MDEUA |
		                     DESC_HDR_MODE1_MDEU_INIT |
		                     DESC_HDR_MODE1_MDEU_PAD |
		                     DESC_HDR_MODE1_MDEU_SHA256_HMAC,
	},
	{	.type = CRYPTO_ALG_TYPE_AEAD,
		.priority = TALITOS_CRA_PRIORITY_AEAD_HSNA,
		.alg.aead = {
			.base = {
				.cra_name = "authenc(hmac(sha256),"
					    "cbc(des3_ede))",
				.cra_driver_name = "authenc-hmac-sha256-"
						   "cbc-3des-talitos-hsna",
				.cra_blocksize = DES3_EDE_BLOCK_SIZE,
				.cra_flags = CRYPTO_ALG_ASYNC |
					     CRYPTO_ALG_ALLOCATES_MEMORY,
			},
			.ivsize = DES3_EDE_BLOCK_SIZE,
			.maxauthsize = SHA256_DIGEST_SIZE,
			.setkey = aead_des3_setkey,
		},
		.desc_hdr_template = DESC_HDR_TYPE_HMAC_SNOOP_NO_AFEU |
				     DESC_HDR_SEL0_DEU |
				     DESC_HDR_MODE0_DEU_CBC |
				     DESC_HDR_MODE0_DEU_3DES |
				     DESC_HDR_SEL1_MDEUA |
				     DESC_HDR_MODE1_MDEU_INIT |
				     DESC_HDR_MODE1_MDEU_PAD |
				     DESC_HDR_MODE1_MDEU_SHA256_HMAC,
	},
	{	.type = CRYPTO_ALG_TYPE_AEAD,
		.alg.aead = {
			.base = {
				.cra_name = "authenc(hmac(sha384),cbc(aes))",
				.cra_driver_name = "authenc-hmac-sha384-"
						   "cbc-aes-talitos",
				.cra_blocksize = AES_BLOCK_SIZE,
				.cra_flags = CRYPTO_ALG_ASYNC |
					     CRYPTO_ALG_ALLOCATES_MEMORY,
			},
			.ivsize = AES_BLOCK_SIZE,
			.maxauthsize = SHA384_DIGEST_SIZE,
		},
		.desc_hdr_template = DESC_HDR_TYPE_IPSEC_ESP |
			             DESC_HDR_SEL0_AESU |
		                     DESC_HDR_MODE0_AESU_CBC |
		                     DESC_HDR_SEL1_MDEUB |
		                     DESC_HDR_MODE1_MDEU_INIT |
		                     DESC_HDR_MODE1_MDEU_PAD |
		                     DESC_HDR_MODE1_MDEUB_SHA384_HMAC,
	},
	{	.type = CRYPTO_ALG_TYPE_AEAD,
		.alg.aead = {
			.base = {
				.cra_name = "authenc(hmac(sha384),"
					    "cbc(des3_ede))",
				.cra_driver_name = "authenc-hmac-sha384-"
						   "cbc-3des-talitos",
				.cra_blocksize = DES3_EDE_BLOCK_SIZE,
				.cra_flags = CRYPTO_ALG_ASYNC |
					     CRYPTO_ALG_ALLOCATES_MEMORY,
			},
			.ivsize = DES3_EDE_BLOCK_SIZE,
			.maxauthsize = SHA384_DIGEST_SIZE,
			.setkey = aead_des3_setkey,
		},
		.desc_hdr_template = DESC_HDR_TYPE_IPSEC_ESP |
			             DESC_HDR_SEL0_DEU |
		                     DESC_HDR_MODE0_DEU_CBC |
		                     DESC_HDR_MODE0_DEU_3DES |
		                     DESC_HDR_SEL1_MDEUB |
		                     DESC_HDR_MODE1_MDEU_INIT |
		                     DESC_HDR_MODE1_MDEU_PAD |
		                     DESC_HDR_MODE1_MDEUB_SHA384_HMAC,
	},
	{	.type = CRYPTO_ALG_TYPE_AEAD,
		.alg.aead = {
			.base = {
				.cra_name = "authenc(hmac(sha512),cbc(aes))",
				.cra_driver_name = "authenc-hmac-sha512-"
						   "cbc-aes-talitos",
				.cra_blocksize = AES_BLOCK_SIZE,
				.cra_flags = CRYPTO_ALG_ASYNC |
					     CRYPTO_ALG_ALLOCATES_MEMORY,
			},
			.ivsize = AES_BLOCK_SIZE,
			.maxauthsize = SHA512_DIGEST_SIZE,
		},
		.desc_hdr_template = DESC_HDR_TYPE_IPSEC_ESP |
			             DESC_HDR_SEL0_AESU |
		                     DESC_HDR_MODE0_AESU_CBC |
		                     DESC_HDR_SEL1_MDEUB |
		                     DESC_HDR_MODE1_MDEU_INIT |
		                     DESC_HDR_MODE1_MDEU_PAD |
		                     DESC_HDR_MODE1_MDEUB_SHA512_HMAC,
	},
	{	.type = CRYPTO_ALG_TYPE_AEAD,
		.alg.aead = {
			.base = {
				.cra_name = "authenc(hmac(sha512),"
					    "cbc(des3_ede))",
				.cra_driver_name = "authenc-hmac-sha512-"
						   "cbc-3des-talitos",
				.cra_blocksize = DES3_EDE_BLOCK_SIZE,
				.cra_flags = CRYPTO_ALG_ASYNC |
					     CRYPTO_ALG_ALLOCATES_MEMORY,
			},
			.ivsize = DES3_EDE_BLOCK_SIZE,
			.maxauthsize = SHA512_DIGEST_SIZE,
			.setkey = aead_des3_setkey,
		},
		.desc_hdr_template = DESC_HDR_TYPE_IPSEC_ESP |
			             DESC_HDR_SEL0_DEU |
		                     DESC_HDR_MODE0_DEU_CBC |
		                     DESC_HDR_MODE0_DEU_3DES |
		                     DESC_HDR_SEL1_MDEUB |
		                     DESC_HDR_MODE1_MDEU_INIT |
		                     DESC_HDR_MODE1_MDEU_PAD |
		                     DESC_HDR_MODE1_MDEUB_SHA512_HMAC,
	},
	{	.type = CRYPTO_ALG_TYPE_AEAD,
		.alg.aead = {
			.base = {
				.cra_name = "authenc(hmac(md5),cbc(aes))",
				.cra_driver_name = "authenc-hmac-md5-"
						   "cbc-aes-talitos",
				.cra_blocksize = AES_BLOCK_SIZE,
				.cra_flags = CRYPTO_ALG_ASYNC |
					     CRYPTO_ALG_ALLOCATES_MEMORY,
			},
			.ivsize = AES_BLOCK_SIZE,
			.maxauthsize = MD5_DIGEST_SIZE,
		},
		.desc_hdr_template = DESC_HDR_TYPE_IPSEC_ESP |
			             DESC_HDR_SEL0_AESU |
		                     DESC_HDR_MODE0_AESU_CBC |
		                     DESC_HDR_SEL1_MDEUA |
		                     DESC_HDR_MODE1_MDEU_INIT |
		                     DESC_HDR_MODE1_MDEU_PAD |
		                     DESC_HDR_MODE1_MDEU_MD5_HMAC,
	},
	{	.type = CRYPTO_ALG_TYPE_AEAD,
		.priority = TALITOS_CRA_PRIORITY_AEAD_HSNA,
		.alg.aead = {
			.base = {
				.cra_name = "authenc(hmac(md5),cbc(aes))",
				.cra_driver_name = "authenc-hmac-md5-"
						   "cbc-aes-talitos-hsna",
				.cra_blocksize = AES_BLOCK_SIZE,
				.cra_flags = CRYPTO_ALG_ASYNC |
					     CRYPTO_ALG_ALLOCATES_MEMORY,
			},
			.ivsize = AES_BLOCK_SIZE,
			.maxauthsize = MD5_DIGEST_SIZE,
		},
		.desc_hdr_template = DESC_HDR_TYPE_HMAC_SNOOP_NO_AFEU |
				     DESC_HDR_SEL0_AESU |
				     DESC_HDR_MODE0_AESU_CBC |
				     DESC_HDR_SEL1_MDEUA |
				     DESC_HDR_MODE1_MDEU_INIT |
				     DESC_HDR_MODE1_MDEU_PAD |
				     DESC_HDR_MODE1_MDEU_MD5_HMAC,
	},
	{	.type = CRYPTO_ALG_TYPE_AEAD,
		.alg.aead = {
			.base = {
				.cra_name = "authenc(hmac(md5),cbc(des3_ede))",
				.cra_driver_name = "authenc-hmac-md5-"
						   "cbc-3des-talitos",
				.cra_blocksize = DES3_EDE_BLOCK_SIZE,
				.cra_flags = CRYPTO_ALG_ASYNC |
					     CRYPTO_ALG_ALLOCATES_MEMORY,
			},
			.ivsize = DES3_EDE_BLOCK_SIZE,
			.maxauthsize = MD5_DIGEST_SIZE,
			.setkey = aead_des3_setkey,
		},
		.desc_hdr_template = DESC_HDR_TYPE_IPSEC_ESP |
			             DESC_HDR_SEL0_DEU |
		                     DESC_HDR_MODE0_DEU_CBC |
		                     DESC_HDR_MODE0_DEU_3DES |
		                     DESC_HDR_SEL1_MDEUA |
		                     DESC_HDR_MODE1_MDEU_INIT |
		                     DESC_HDR_MODE1_MDEU_PAD |
		                     DESC_HDR_MODE1_MDEU_MD5_HMAC,
	},
	{	.type = CRYPTO_ALG_TYPE_AEAD,
		.priority = TALITOS_CRA_PRIORITY_AEAD_HSNA,
		.alg.aead = {
			.base = {
				.cra_name = "authenc(hmac(md5),cbc(des3_ede))",
				.cra_driver_name = "authenc-hmac-md5-"
						   "cbc-3des-talitos-hsna",
				.cra_blocksize = DES3_EDE_BLOCK_SIZE,
				.cra_flags = CRYPTO_ALG_ASYNC |
					     CRYPTO_ALG_ALLOCATES_MEMORY,
			},
			.ivsize = DES3_EDE_BLOCK_SIZE,
			.maxauthsize = MD5_DIGEST_SIZE,
			.setkey = aead_des3_setkey,
		},
		.desc_hdr_template = DESC_HDR_TYPE_HMAC_SNOOP_NO_AFEU |
				     DESC_HDR_SEL0_DEU |
				     DESC_HDR_MODE0_DEU_CBC |
				     DESC_HDR_MODE0_DEU_3DES |
				     DESC_HDR_SEL1_MDEUA |
				     DESC_HDR_MODE1_MDEU_INIT |
				     DESC_HDR_MODE1_MDEU_PAD |
				     DESC_HDR_MODE1_MDEU_MD5_HMAC,
	},
	/* SKCIPHER algorithms. */
	{	.type = CRYPTO_ALG_TYPE_SKCIPHER,
		.alg.skcipher = {
			.base.cra_name = "ecb(aes)",
			.base.cra_driver_name = "ecb-aes-talitos",
			.base.cra_blocksize = AES_BLOCK_SIZE,
			.base.cra_flags = CRYPTO_ALG_ASYNC |
					  CRYPTO_ALG_ALLOCATES_MEMORY,
			.min_keysize = AES_MIN_KEY_SIZE,
			.max_keysize = AES_MAX_KEY_SIZE,
			.setkey = skcipher_aes_setkey,
		},
		.desc_hdr_template = DESC_HDR_TYPE_COMMON_NONSNOOP_NO_AFEU |
				     DESC_HDR_SEL0_AESU,
	},
	{	.type = CRYPTO_ALG_TYPE_SKCIPHER,
		.alg.skcipher = {
			.base.cra_name = "cbc(aes)",
			.base.cra_driver_name = "cbc-aes-talitos",
			.base.cra_blocksize = AES_BLOCK_SIZE,
			.base.cra_flags = CRYPTO_ALG_ASYNC |
					  CRYPTO_ALG_ALLOCATES_MEMORY,
			.min_keysize = AES_MIN_KEY_SIZE,
			.max_keysize = AES_MAX_KEY_SIZE,
			.ivsize = AES_BLOCK_SIZE,
			.setkey = skcipher_aes_setkey,
		},
		.desc_hdr_template = DESC_HDR_TYPE_COMMON_NONSNOOP_NO_AFEU |
				     DESC_HDR_SEL0_AESU |
				     DESC_HDR_MODE0_AESU_CBC,
	},
	{	.type = CRYPTO_ALG_TYPE_SKCIPHER,
		.alg.skcipher = {
			.base.cra_name = "ctr(aes)",
			.base.cra_driver_name = "ctr-aes-talitos",
			.base.cra_blocksize = 1,
			.base.cra_flags = CRYPTO_ALG_ASYNC |
					  CRYPTO_ALG_ALLOCATES_MEMORY,
			.min_keysize = AES_MIN_KEY_SIZE,
			.max_keysize = AES_MAX_KEY_SIZE,
			.ivsize = AES_BLOCK_SIZE,
			.setkey = skcipher_aes_setkey,
		},
		.desc_hdr_template = DESC_HDR_TYPE_AESU_CTR_NONSNOOP |
				     DESC_HDR_SEL0_AESU |
				     DESC_HDR_MODE0_AESU_CTR,
	},
	{	.type = CRYPTO_ALG_TYPE_SKCIPHER,
		.alg.skcipher = {
			.base.cra_name = "ctr(aes)",
			.base.cra_driver_name = "ctr-aes-talitos",
			.base.cra_blocksize = 1,
			.base.cra_flags = CRYPTO_ALG_ASYNC |
					  CRYPTO_ALG_ALLOCATES_MEMORY,
			.min_keysize = AES_MIN_KEY_SIZE,
			.max_keysize = AES_MAX_KEY_SIZE,
			.ivsize = AES_BLOCK_SIZE,
			.setkey = skcipher_aes_setkey,
		},
		.desc_hdr_template = DESC_HDR_TYPE_COMMON_NONSNOOP_NO_AFEU |
				     DESC_HDR_SEL0_AESU |
				     DESC_HDR_MODE0_AESU_CTR,
	},
	{	.type = CRYPTO_ALG_TYPE_SKCIPHER,
		.alg.skcipher = {
			.base.cra_name = "ecb(des)",
			.base.cra_driver_name = "ecb-des-talitos",
			.base.cra_blocksize = DES_BLOCK_SIZE,
			.base.cra_flags = CRYPTO_ALG_ASYNC |
					  CRYPTO_ALG_ALLOCATES_MEMORY,
			.min_keysize = DES_KEY_SIZE,
			.max_keysize = DES_KEY_SIZE,
			.setkey = skcipher_des_setkey,
		},
		.desc_hdr_template = DESC_HDR_TYPE_COMMON_NONSNOOP_NO_AFEU |
				     DESC_HDR_SEL0_DEU,
	},
	{	.type = CRYPTO_ALG_TYPE_SKCIPHER,
		.alg.skcipher = {
			.base.cra_name = "cbc(des)",
			.base.cra_driver_name = "cbc-des-talitos",
			.base.cra_blocksize = DES_BLOCK_SIZE,
			.base.cra_flags = CRYPTO_ALG_ASYNC |
					  CRYPTO_ALG_ALLOCATES_MEMORY,
			.min_keysize = DES_KEY_SIZE,
			.max_keysize = DES_KEY_SIZE,
			.ivsize = DES_BLOCK_SIZE,
			.setkey = skcipher_des_setkey,
		},
		.desc_hdr_template = DESC_HDR_TYPE_COMMON_NONSNOOP_NO_AFEU |
				     DESC_HDR_SEL0_DEU |
				     DESC_HDR_MODE0_DEU_CBC,
	},
	{	.type = CRYPTO_ALG_TYPE_SKCIPHER,
		.alg.skcipher = {
			.base.cra_name = "ecb(des3_ede)",
			.base.cra_driver_name = "ecb-3des-talitos",
			.base.cra_blocksize = DES3_EDE_BLOCK_SIZE,
			.base.cra_flags = CRYPTO_ALG_ASYNC |
					  CRYPTO_ALG_ALLOCATES_MEMORY,
			.min_keysize = DES3_EDE_KEY_SIZE,
			.max_keysize = DES3_EDE_KEY_SIZE,
			.setkey = skcipher_des3_setkey,
		},
		.desc_hdr_template = DESC_HDR_TYPE_COMMON_NONSNOOP_NO_AFEU |
				     DESC_HDR_SEL0_DEU |
				     DESC_HDR_MODE0_DEU_3DES,
	},
	{	.type = CRYPTO_ALG_TYPE_SKCIPHER,
		.alg.skcipher = {
			.base.cra_name = "cbc(des3_ede)",
			.base.cra_driver_name = "cbc-3des-talitos",
			.base.cra_blocksize = DES3_EDE_BLOCK_SIZE,
			.base.cra_flags = CRYPTO_ALG_ASYNC |
					  CRYPTO_ALG_ALLOCATES_MEMORY,
			.min_keysize = DES3_EDE_KEY_SIZE,
			.max_keysize = DES3_EDE_KEY_SIZE,
			.ivsize = DES3_EDE_BLOCK_SIZE,
			.setkey = skcipher_des3_setkey,
		},
		.desc_hdr_template = DESC_HDR_TYPE_COMMON_NONSNOOP_NO_AFEU |
			             DESC_HDR_SEL0_DEU |
		                     DESC_HDR_MODE0_DEU_CBC |
		                     DESC_HDR_MODE0_DEU_3DES,
	},
	/* AHASH algorithms. */
	{	.type = CRYPTO_ALG_TYPE_AHASH,
		.alg.hash = {
			.halg.digestsize = MD5_DIGEST_SIZE,
			.halg.statesize = sizeof(struct talitos_export_state),
			.halg.base = {
				.cra_name = "md5",
				.cra_driver_name = "md5-talitos",
				.cra_blocksize = MD5_HMAC_BLOCK_SIZE,
				.cra_flags = CRYPTO_ALG_ASYNC |
					     CRYPTO_ALG_ALLOCATES_MEMORY,
			}
		},
		.desc_hdr_template = DESC_HDR_TYPE_COMMON_NONSNOOP_NO_AFEU |
				     DESC_HDR_SEL0_MDEUA |
				     DESC_HDR_MODE0_MDEU_MD5,
	},
	{	.type = CRYPTO_ALG_TYPE_AHASH,
		.alg.hash = {
			.halg.digestsize = SHA1_DIGEST_SIZE,
			.halg.statesize = sizeof(struct talitos_export_state),
			.halg.base = {
				.cra_name = "sha1",
				.cra_driver_name = "sha1-talitos",
				.cra_blocksize = SHA1_BLOCK_SIZE,
				.cra_flags = CRYPTO_ALG_ASYNC |
					     CRYPTO_ALG_ALLOCATES_MEMORY,
			}
		},
		.desc_hdr_template = DESC_HDR_TYPE_COMMON_NONSNOOP_NO_AFEU |
				     DESC_HDR_SEL0_MDEUA |
				     DESC_HDR_MODE0_MDEU_SHA1,
	},
	{	.type = CRYPTO_ALG_TYPE_AHASH,
		.alg.hash = {
			.halg.digestsize = SHA224_DIGEST_SIZE,
			.halg.statesize = sizeof(struct talitos_export_state),
			.halg.base = {
				.cra_name = "sha224",
				.cra_driver_name = "sha224-talitos",
				.cra_blocksize = SHA224_BLOCK_SIZE,
				.cra_flags = CRYPTO_ALG_ASYNC |
					     CRYPTO_ALG_ALLOCATES_MEMORY,
			}
		},
		.desc_hdr_template = DESC_HDR_TYPE_COMMON_NONSNOOP_NO_AFEU |
				     DESC_HDR_SEL0_MDEUA |
				     DESC_HDR_MODE0_MDEU_SHA224,
	},
	{	.type = CRYPTO_ALG_TYPE_AHASH,
		.alg.hash = {
			.halg.digestsize = SHA256_DIGEST_SIZE,
			.halg.statesize = sizeof(struct talitos_export_state),
			.halg.base = {
				.cra_name = "sha256",
				.cra_driver_name = "sha256-talitos",
				.cra_blocksize = SHA256_BLOCK_SIZE,
				.cra_flags = CRYPTO_ALG_ASYNC |
					     CRYPTO_ALG_ALLOCATES_MEMORY,
			}
		},
		.desc_hdr_template = DESC_HDR_TYPE_COMMON_NONSNOOP_NO_AFEU |
				     DESC_HDR_SEL0_MDEUA |
				     DESC_HDR_MODE0_MDEU_SHA256,
	},
	{	.type = CRYPTO_ALG_TYPE_AHASH,
		.alg.hash = {
			.halg.digestsize = SHA384_DIGEST_SIZE,
			.halg.statesize = sizeof(struct talitos_export_state),
			.halg.base = {
				.cra_name = "sha384",
				.cra_driver_name = "sha384-talitos",
				.cra_blocksize = SHA384_BLOCK_SIZE,
				.cra_flags = CRYPTO_ALG_ASYNC |
					     CRYPTO_ALG_ALLOCATES_MEMORY,
			}
		},
		.desc_hdr_template = DESC_HDR_TYPE_COMMON_NONSNOOP_NO_AFEU |
				     DESC_HDR_SEL0_MDEUB |
				     DESC_HDR_MODE0_MDEUB_SHA384,
	},
	{	.type = CRYPTO_ALG_TYPE_AHASH,
		.alg.hash = {
			.halg.digestsize = SHA512_DIGEST_SIZE,
			.halg.statesize = sizeof(struct talitos_export_state),
			.halg.base = {
				.cra_name = "sha512",
				.cra_driver_name = "sha512-talitos",
				.cra_blocksize = SHA512_BLOCK_SIZE,
				.cra_flags = CRYPTO_ALG_ASYNC |
					     CRYPTO_ALG_ALLOCATES_MEMORY,
			}
		},
		.desc_hdr_template = DESC_HDR_TYPE_COMMON_NONSNOOP_NO_AFEU |
				     DESC_HDR_SEL0_MDEUB |
				     DESC_HDR_MODE0_MDEUB_SHA512,
	},
	{	.type = CRYPTO_ALG_TYPE_AHASH,
		.alg.hash = {
			.halg.digestsize = MD5_DIGEST_SIZE,
			.halg.statesize = sizeof(struct talitos_export_state),
			.halg.base = {
				.cra_name = "hmac(md5)",
				.cra_driver_name = "hmac-md5-talitos",
				.cra_blocksize = MD5_HMAC_BLOCK_SIZE,
				.cra_flags = CRYPTO_ALG_ASYNC |
					     CRYPTO_ALG_ALLOCATES_MEMORY,
			}
		},
		.desc_hdr_template = DESC_HDR_TYPE_COMMON_NONSNOOP_NO_AFEU |
				     DESC_HDR_SEL0_MDEUA |
				     DESC_HDR_MODE0_MDEU_MD5,
	},
	{	.type = CRYPTO_ALG_TYPE_AHASH,
		.alg.hash = {
			.halg.digestsize = SHA1_DIGEST_SIZE,
			.halg.statesize = sizeof(struct talitos_export_state),
			.halg.base = {
				.cra_name = "hmac(sha1)",
				.cra_driver_name = "hmac-sha1-talitos",
				.cra_blocksize = SHA1_BLOCK_SIZE,
				.cra_flags = CRYPTO_ALG_ASYNC |
					     CRYPTO_ALG_ALLOCATES_MEMORY,
			}
		},
		.desc_hdr_template = DESC_HDR_TYPE_COMMON_NONSNOOP_NO_AFEU |
				     DESC_HDR_SEL0_MDEUA |
				     DESC_HDR_MODE0_MDEU_SHA1,
	},
	{	.type = CRYPTO_ALG_TYPE_AHASH,
		.alg.hash = {
			.halg.digestsize = SHA224_DIGEST_SIZE,
			.halg.statesize = sizeof(struct talitos_export_state),
			.halg.base = {
				.cra_name = "hmac(sha224)",
				.cra_driver_name = "hmac-sha224-talitos",
				.cra_blocksize = SHA224_BLOCK_SIZE,
				.cra_flags = CRYPTO_ALG_ASYNC |
					     CRYPTO_ALG_ALLOCATES_MEMORY,
			}
		},
		.desc_hdr_template = DESC_HDR_TYPE_COMMON_NONSNOOP_NO_AFEU |
				     DESC_HDR_SEL0_MDEUA |
				     DESC_HDR_MODE0_MDEU_SHA224,
	},
	{	.type = CRYPTO_ALG_TYPE_AHASH,
		.alg.hash = {
			.halg.digestsize = SHA256_DIGEST_SIZE,
			.halg.statesize = sizeof(struct talitos_export_state),
			.halg.base = {
				.cra_name = "hmac(sha256)",
				.cra_driver_name = "hmac-sha256-talitos",
				.cra_blocksize = SHA256_BLOCK_SIZE,
				.cra_flags = CRYPTO_ALG_ASYNC |
					     CRYPTO_ALG_ALLOCATES_MEMORY,
			}
		},
		.desc_hdr_template = DESC_HDR_TYPE_COMMON_NONSNOOP_NO_AFEU |
				     DESC_HDR_SEL0_MDEUA |
				     DESC_HDR_MODE0_MDEU_SHA256,
	},
	{	.type = CRYPTO_ALG_TYPE_AHASH,
		.alg.hash = {
			.halg.digestsize = SHA384_DIGEST_SIZE,
			.halg.statesize = sizeof(struct talitos_export_state),
			.halg.base = {
				.cra_name = "hmac(sha384)",
				.cra_driver_name = "hmac-sha384-talitos",
				.cra_blocksize = SHA384_BLOCK_SIZE,
				.cra_flags = CRYPTO_ALG_ASYNC |
					     CRYPTO_ALG_ALLOCATES_MEMORY,
			}
		},
		.desc_hdr_template = DESC_HDR_TYPE_COMMON_NONSNOOP_NO_AFEU |
				     DESC_HDR_SEL0_MDEUB |
				     DESC_HDR_MODE0_MDEUB_SHA384,
	},
	{	.type = CRYPTO_ALG_TYPE_AHASH,
		.alg.hash = {
			.halg.digestsize = SHA512_DIGEST_SIZE,
			.halg.statesize = sizeof(struct talitos_export_state),
			.halg.base = {
				.cra_name = "hmac(sha512)",
				.cra_driver_name = "hmac-sha512-talitos",
				.cra_blocksize = SHA512_BLOCK_SIZE,
				.cra_flags = CRYPTO_ALG_ASYNC |
					     CRYPTO_ALG_ALLOCATES_MEMORY,
			}
		},
		.desc_hdr_template = DESC_HDR_TYPE_COMMON_NONSNOOP_NO_AFEU |
				     DESC_HDR_SEL0_MDEUB |
				     DESC_HDR_MODE0_MDEUB_SHA512,
	}
};

struct talitos_crypto_alg {
	struct list_head entry;
	struct device *dev;
	struct talitos_alg_template algt;
};

static int talitos_init_common(struct talitos_ctx *ctx,
			       struct talitos_crypto_alg *talitos_alg)
{
	struct talitos_private *priv;

	/* update context with ptr to dev */
	ctx->dev = talitos_alg->dev;

	/* assign SEC channel to tfm in round-robin fashion */
	priv = dev_get_drvdata(ctx->dev);
	ctx->ch = atomic_inc_return(&priv->last_chan) &
		  (priv->num_channels - 1);

	/* copy descriptor header template value */
	ctx->desc_hdr_template = talitos_alg->algt.desc_hdr_template;

	/* select done notification */
	ctx->desc_hdr_template |= DESC_HDR_DONE_NOTIFY;

	return 0;
}

static int talitos_cra_init_aead(struct crypto_aead *tfm)
{
	struct aead_alg *alg = crypto_aead_alg(tfm);
	struct talitos_crypto_alg *talitos_alg;
	struct talitos_ctx *ctx = crypto_aead_ctx(tfm);

	talitos_alg = container_of(alg, struct talitos_crypto_alg,
				   algt.alg.aead);

	return talitos_init_common(ctx, talitos_alg);
}

static int talitos_cra_init_skcipher(struct crypto_skcipher *tfm)
{
	struct skcipher_alg *alg = crypto_skcipher_alg(tfm);
	struct talitos_crypto_alg *talitos_alg;
	struct talitos_ctx *ctx = crypto_skcipher_ctx(tfm);

	talitos_alg = container_of(alg, struct talitos_crypto_alg,
				   algt.alg.skcipher);

	return talitos_init_common(ctx, talitos_alg);
}

static int talitos_cra_init_ahash(struct crypto_tfm *tfm)
{
	struct crypto_alg *alg = tfm->__crt_alg;
	struct talitos_crypto_alg *talitos_alg;
	struct talitos_ctx *ctx = crypto_tfm_ctx(tfm);

	talitos_alg = container_of(__crypto_ahash_alg(alg),
				   struct talitos_crypto_alg,
				   algt.alg.hash);

	ctx->keylen = 0;
	crypto_ahash_set_reqsize(__crypto_ahash_cast(tfm),
				 sizeof(struct talitos_ahash_req_ctx));

	return talitos_init_common(ctx, talitos_alg);
}

static void talitos_cra_exit(struct crypto_tfm *tfm)
{
	struct talitos_ctx *ctx = crypto_tfm_ctx(tfm);
	struct device *dev = ctx->dev;

	if (ctx->keylen)
		dma_unmap_single(dev, ctx->dma_key, ctx->keylen, DMA_TO_DEVICE);
}

/*
 * given the alg's descriptor header template, determine whether descriptor
 * type and primary/secondary execution units required match the hw
 * capabilities description provided in the device tree node.
 */
static int hw_supports(struct device *dev, __be32 desc_hdr_template)
{
	struct talitos_private *priv = dev_get_drvdata(dev);
	int ret;

	ret = (1 << DESC_TYPE(desc_hdr_template) & priv->desc_types) &&
	      (1 << PRIMARY_EU(desc_hdr_template) & priv->exec_units);

	if (SECONDARY_EU(desc_hdr_template))
		ret = ret && (1 << SECONDARY_EU(desc_hdr_template)
		              & priv->exec_units);

	return ret;
}

static int talitos_remove(struct platform_device *ofdev)
{
	struct device *dev = &ofdev->dev;
	struct talitos_private *priv = dev_get_drvdata(dev);
	struct talitos_crypto_alg *t_alg, *n;
	int i;

	list_for_each_entry_safe(t_alg, n, &priv->alg_list, entry) {
		switch (t_alg->algt.type) {
		case CRYPTO_ALG_TYPE_SKCIPHER:
			crypto_unregister_skcipher(&t_alg->algt.alg.skcipher);
			break;
		case CRYPTO_ALG_TYPE_AEAD:
			crypto_unregister_aead(&t_alg->algt.alg.aead);
			break;
		case CRYPTO_ALG_TYPE_AHASH:
			crypto_unregister_ahash(&t_alg->algt.alg.hash);
			break;
		}
		list_del(&t_alg->entry);
	}

	if (hw_supports(dev, DESC_HDR_SEL0_RNG))
		talitos_unregister_rng(dev);

	for (i = 0; i < 2; i++)
		if (priv->irq[i]) {
			free_irq(priv->irq[i], dev);
			irq_dispose_mapping(priv->irq[i]);
		}

	tasklet_kill(&priv->done_task[0]);
	if (priv->irq[1])
		tasklet_kill(&priv->done_task[1]);

	return 0;
}

static struct talitos_crypto_alg *talitos_alg_alloc(struct device *dev,
						    struct talitos_alg_template
						           *template)
{
	struct talitos_private *priv = dev_get_drvdata(dev);
	struct talitos_crypto_alg *t_alg;
	struct crypto_alg *alg;

	t_alg = devm_kzalloc(dev, sizeof(struct talitos_crypto_alg),
			     GFP_KERNEL);
	if (!t_alg)
		return ERR_PTR(-ENOMEM);

	t_alg->algt = *template;

	switch (t_alg->algt.type) {
	case CRYPTO_ALG_TYPE_SKCIPHER:
		alg = &t_alg->algt.alg.skcipher.base;
		alg->cra_exit = talitos_cra_exit;
		t_alg->algt.alg.skcipher.init = talitos_cra_init_skcipher;
		t_alg->algt.alg.skcipher.setkey =
			t_alg->algt.alg.skcipher.setkey ?: skcipher_setkey;
		t_alg->algt.alg.skcipher.encrypt = skcipher_encrypt;
		t_alg->algt.alg.skcipher.decrypt = skcipher_decrypt;
		if (!strcmp(alg->cra_name, "ctr(aes)") && !has_ftr_sec1(priv) &&
		    DESC_TYPE(t_alg->algt.desc_hdr_template) !=
		    DESC_TYPE(DESC_HDR_TYPE_AESU_CTR_NONSNOOP)) {
			devm_kfree(dev, t_alg);
			return ERR_PTR(-ENOTSUPP);
		}
		break;
	case CRYPTO_ALG_TYPE_AEAD:
		alg = &t_alg->algt.alg.aead.base;
		alg->cra_exit = talitos_cra_exit;
		t_alg->algt.alg.aead.init = talitos_cra_init_aead;
		t_alg->algt.alg.aead.setkey = t_alg->algt.alg.aead.setkey ?:
					      aead_setkey;
		t_alg->algt.alg.aead.encrypt = aead_encrypt;
		t_alg->algt.alg.aead.decrypt = aead_decrypt;
		if (!(priv->features & TALITOS_FTR_SHA224_HWINIT) &&
		    !strncmp(alg->cra_name, "authenc(hmac(sha224)", 20)) {
			devm_kfree(dev, t_alg);
			return ERR_PTR(-ENOTSUPP);
		}
		break;
	case CRYPTO_ALG_TYPE_AHASH:
		alg = &t_alg->algt.alg.hash.halg.base;
		alg->cra_init = talitos_cra_init_ahash;
		alg->cra_exit = talitos_cra_exit;
		t_alg->algt.alg.hash.init = ahash_init;
		t_alg->algt.alg.hash.update = ahash_update;
		t_alg->algt.alg.hash.final = ahash_final;
		t_alg->algt.alg.hash.finup = ahash_finup;
		t_alg->algt.alg.hash.digest = ahash_digest;
		if (!strncmp(alg->cra_name, "hmac", 4))
			t_alg->algt.alg.hash.setkey = ahash_setkey;
		t_alg->algt.alg.hash.import = ahash_import;
		t_alg->algt.alg.hash.export = ahash_export;

		if (!(priv->features & TALITOS_FTR_HMAC_OK) &&
		    !strncmp(alg->cra_name, "hmac", 4)) {
			devm_kfree(dev, t_alg);
			return ERR_PTR(-ENOTSUPP);
		}
		if (!(priv->features & TALITOS_FTR_SHA224_HWINIT) &&
		    (!strcmp(alg->cra_name, "sha224") ||
		     !strcmp(alg->cra_name, "hmac(sha224)"))) {
			t_alg->algt.alg.hash.init = ahash_init_sha224_swinit;
			t_alg->algt.desc_hdr_template =
					DESC_HDR_TYPE_COMMON_NONSNOOP_NO_AFEU |
					DESC_HDR_SEL0_MDEUA |
					DESC_HDR_MODE0_MDEU_SHA256;
		}
		break;
	default:
		dev_err(dev, "unknown algorithm type %d\n", t_alg->algt.type);
		devm_kfree(dev, t_alg);
		return ERR_PTR(-EINVAL);
	}

	alg->cra_module = THIS_MODULE;
	if (t_alg->algt.priority)
		alg->cra_priority = t_alg->algt.priority;
	else
		alg->cra_priority = TALITOS_CRA_PRIORITY;
	if (has_ftr_sec1(priv))
		alg->cra_alignmask = 3;
	else
		alg->cra_alignmask = 0;
	alg->cra_ctxsize = sizeof(struct talitos_ctx);
	alg->cra_flags |= CRYPTO_ALG_KERN_DRIVER_ONLY;

	t_alg->dev = dev;

	return t_alg;
}

static int talitos_probe_irq(struct platform_device *ofdev)
{
	struct device *dev = &ofdev->dev;
	struct device_node *np = ofdev->dev.of_node;
	struct talitos_private *priv = dev_get_drvdata(dev);
	int err;
	bool is_sec1 = has_ftr_sec1(priv);

	priv->irq[0] = irq_of_parse_and_map(np, 0);
	if (!priv->irq[0]) {
		dev_err(dev, "failed to map irq\n");
		return -EINVAL;
	}
	if (is_sec1) {
		err = request_irq(priv->irq[0], talitos1_interrupt_4ch, 0,
				  dev_driver_string(dev), dev);
		goto primary_out;
	}

	priv->irq[1] = irq_of_parse_and_map(np, 1);

	/* get the primary irq line */
	if (!priv->irq[1]) {
		err = request_irq(priv->irq[0], talitos2_interrupt_4ch, 0,
				  dev_driver_string(dev), dev);
		goto primary_out;
	}

	err = request_irq(priv->irq[0], talitos2_interrupt_ch0_2, 0,
			  dev_driver_string(dev), dev);
	if (err)
		goto primary_out;

	/* get the secondary irq line */
	err = request_irq(priv->irq[1], talitos2_interrupt_ch1_3, 0,
			  dev_driver_string(dev), dev);
	if (err) {
		dev_err(dev, "failed to request secondary irq\n");
		irq_dispose_mapping(priv->irq[1]);
		priv->irq[1] = 0;
	}

	return err;

primary_out:
	if (err) {
		dev_err(dev, "failed to request primary irq\n");
		irq_dispose_mapping(priv->irq[0]);
		priv->irq[0] = 0;
	}

	return err;
}

static int talitos_probe(struct platform_device *ofdev)
{
	struct device *dev = &ofdev->dev;
	struct device_node *np = ofdev->dev.of_node;
	struct talitos_private *priv;
	int i, err;
	int stride;
	struct resource *res;

	priv = devm_kzalloc(dev, sizeof(struct talitos_private), GFP_KERNEL);
	if (!priv)
		return -ENOMEM;

	INIT_LIST_HEAD(&priv->alg_list);

	dev_set_drvdata(dev, priv);

	priv->ofdev = ofdev;

	spin_lock_init(&priv->reg_lock);

	res = platform_get_resource(ofdev, IORESOURCE_MEM, 0);
	if (!res)
		return -ENXIO;
	priv->reg = devm_ioremap(dev, res->start, resource_size(res));
	if (!priv->reg) {
		dev_err(dev, "failed to of_iomap\n");
		err = -ENOMEM;
		goto err_out;
	}

	/* get SEC version capabilities from device tree */
	of_property_read_u32(np, "fsl,num-channels", &priv->num_channels);
	of_property_read_u32(np, "fsl,channel-fifo-len", &priv->chfifo_len);
	of_property_read_u32(np, "fsl,exec-units-mask", &priv->exec_units);
	of_property_read_u32(np, "fsl,descriptor-types-mask",
			     &priv->desc_types);

	if (!is_power_of_2(priv->num_channels) || !priv->chfifo_len ||
	    !priv->exec_units || !priv->desc_types) {
		dev_err(dev, "invalid property data in device tree node\n");
		err = -EINVAL;
		goto err_out;
	}

	if (of_device_is_compatible(np, "fsl,sec3.0"))
		priv->features |= TALITOS_FTR_SRC_LINK_TBL_LEN_INCLUDES_EXTENT;

	if (of_device_is_compatible(np, "fsl,sec2.1"))
		priv->features |= TALITOS_FTR_HW_AUTH_CHECK |
				  TALITOS_FTR_SHA224_HWINIT |
				  TALITOS_FTR_HMAC_OK;

	if (of_device_is_compatible(np, "fsl,sec1.0"))
		priv->features |= TALITOS_FTR_SEC1;

	if (of_device_is_compatible(np, "fsl,sec1.2")) {
		priv->reg_deu = priv->reg + TALITOS12_DEU;
		priv->reg_aesu = priv->reg + TALITOS12_AESU;
		priv->reg_mdeu = priv->reg + TALITOS12_MDEU;
		stride = TALITOS1_CH_STRIDE;
	} else if (of_device_is_compatible(np, "fsl,sec1.0")) {
		priv->reg_deu = priv->reg + TALITOS10_DEU;
		priv->reg_aesu = priv->reg + TALITOS10_AESU;
		priv->reg_mdeu = priv->reg + TALITOS10_MDEU;
		priv->reg_afeu = priv->reg + TALITOS10_AFEU;
		priv->reg_rngu = priv->reg + TALITOS10_RNGU;
		priv->reg_pkeu = priv->reg + TALITOS10_PKEU;
		stride = TALITOS1_CH_STRIDE;
	} else {
		priv->reg_deu = priv->reg + TALITOS2_DEU;
		priv->reg_aesu = priv->reg + TALITOS2_AESU;
		priv->reg_mdeu = priv->reg + TALITOS2_MDEU;
		priv->reg_afeu = priv->reg + TALITOS2_AFEU;
		priv->reg_rngu = priv->reg + TALITOS2_RNGU;
		priv->reg_pkeu = priv->reg + TALITOS2_PKEU;
		priv->reg_keu = priv->reg + TALITOS2_KEU;
		priv->reg_crcu = priv->reg + TALITOS2_CRCU;
		stride = TALITOS2_CH_STRIDE;
	}

	err = talitos_probe_irq(ofdev);
	if (err)
		goto err_out;

	if (has_ftr_sec1(priv)) {
		if (priv->num_channels == 1)
			tasklet_init(&priv->done_task[0], talitos1_done_ch0,
				     (unsigned long)dev);
		else
			tasklet_init(&priv->done_task[0], talitos1_done_4ch,
				     (unsigned long)dev);
	} else {
		if (priv->irq[1]) {
			tasklet_init(&priv->done_task[0], talitos2_done_ch0_2,
				     (unsigned long)dev);
			tasklet_init(&priv->done_task[1], talitos2_done_ch1_3,
				     (unsigned long)dev);
		} else if (priv->num_channels == 1) {
			tasklet_init(&priv->done_task[0], talitos2_done_ch0,
				     (unsigned long)dev);
		} else {
			tasklet_init(&priv->done_task[0], talitos2_done_4ch,
				     (unsigned long)dev);
		}
	}

	priv->chan = devm_kcalloc(dev,
				  priv->num_channels,
				  sizeof(struct talitos_channel),
				  GFP_KERNEL);
	if (!priv->chan) {
		dev_err(dev, "failed to allocate channel management space\n");
		err = -ENOMEM;
		goto err_out;
	}

	priv->fifo_len = roundup_pow_of_two(priv->chfifo_len);

	for (i = 0; i < priv->num_channels; i++) {
		priv->chan[i].reg = priv->reg + stride * (i + 1);
		if (!priv->irq[1] || !(i & 1))
			priv->chan[i].reg += TALITOS_CH_BASE_OFFSET;

		spin_lock_init(&priv->chan[i].head_lock);
		spin_lock_init(&priv->chan[i].tail_lock);

		priv->chan[i].fifo = devm_kcalloc(dev,
						priv->fifo_len,
						sizeof(struct talitos_request),
						GFP_KERNEL);
		if (!priv->chan[i].fifo) {
			dev_err(dev, "failed to allocate request fifo %d\n", i);
			err = -ENOMEM;
			goto err_out;
		}

		atomic_set(&priv->chan[i].submit_count,
			   -(priv->chfifo_len - 1));
	}

	dma_set_mask(dev, DMA_BIT_MASK(36));

	/* reset and initialize the h/w */
	err = init_device(dev);
	if (err) {
		dev_err(dev, "failed to initialize device\n");
		goto err_out;
	}

	/* register the RNG, if available */
	if (hw_supports(dev, DESC_HDR_SEL0_RNG)) {
		err = talitos_register_rng(dev);
		if (err) {
			dev_err(dev, "failed to register hwrng: %d\n", err);
			goto err_out;
		} else
			dev_info(dev, "hwrng\n");
	}

	/* register crypto algorithms the device supports */
	for (i = 0; i < ARRAY_SIZE(driver_algs); i++) {
		if (hw_supports(dev, driver_algs[i].desc_hdr_template)) {
			struct talitos_crypto_alg *t_alg;
			struct crypto_alg *alg = NULL;

			t_alg = talitos_alg_alloc(dev, &driver_algs[i]);
			if (IS_ERR(t_alg)) {
				err = PTR_ERR(t_alg);
				if (err == -ENOTSUPP)
					continue;
				goto err_out;
			}

			switch (t_alg->algt.type) {
			case CRYPTO_ALG_TYPE_SKCIPHER:
				err = crypto_register_skcipher(
						&t_alg->algt.alg.skcipher);
				alg = &t_alg->algt.alg.skcipher.base;
				break;

			case CRYPTO_ALG_TYPE_AEAD:
				err = crypto_register_aead(
					&t_alg->algt.alg.aead);
				alg = &t_alg->algt.alg.aead.base;
				break;

			case CRYPTO_ALG_TYPE_AHASH:
				err = crypto_register_ahash(
						&t_alg->algt.alg.hash);
				alg = &t_alg->algt.alg.hash.halg.base;
				break;
			}
			if (err) {
				dev_err(dev, "%s alg registration failed\n",
					alg->cra_driver_name);
				devm_kfree(dev, t_alg);
			} else
				list_add_tail(&t_alg->entry, &priv->alg_list);
		}
	}
	if (!list_empty(&priv->alg_list))
		dev_info(dev, "%s algorithms registered in /proc/crypto\n",
			 (char *)of_get_property(np, "compatible", NULL));

	return 0;

err_out:
	talitos_remove(ofdev);

	return err;
}

static const struct of_device_id talitos_match[] = {
#ifdef CONFIG_CRYPTO_DEV_TALITOS1
	{
		.compatible = "fsl,sec1.0",
	},
#endif
#ifdef CONFIG_CRYPTO_DEV_TALITOS2
	{
		.compatible = "fsl,sec2.0",
	},
#endif
	{},
};
MODULE_DEVICE_TABLE(of, talitos_match);

static struct platform_driver talitos_driver = {
	.driver = {
		.name = "talitos",
		.of_match_table = talitos_match,
	},
	.probe = talitos_probe,
	.remove = talitos_remove,
};

module_platform_driver(talitos_driver);

MODULE_LICENSE("GPL");
MODULE_AUTHOR("Kim Phillips <kim.phillips@freescale.com>");
MODULE_DESCRIPTION("Freescale integrated security engine (SEC) driver");<|MERGE_RESOLUTION|>--- conflicted
+++ resolved
@@ -933,11 +933,7 @@
 
 	err = -EINVAL;
 	if (keys.authkeylen + keys.enckeylen > TALITOS_MAX_KEY_SIZE)
-<<<<<<< HEAD
-		goto badkey;
-=======
 		goto out;
->>>>>>> 7d2a07b7
 
 	err = verify_aead_des3_key(authenc, keys.enckey, keys.enckeylen);
 	if (err)
@@ -1512,25 +1508,15 @@
 static int skcipher_des_setkey(struct crypto_skcipher *cipher,
 				 const u8 *key, unsigned int keylen)
 {
-<<<<<<< HEAD
-	return verify_ablkcipher_des_key(cipher, key) ?:
-	       ablkcipher_setkey(cipher, key, keylen);
-=======
 	return verify_skcipher_des_key(cipher, key) ?:
 	       skcipher_setkey(cipher, key, keylen);
->>>>>>> 7d2a07b7
 }
 
 static int skcipher_des3_setkey(struct crypto_skcipher *cipher,
 				  const u8 *key, unsigned int keylen)
 {
-<<<<<<< HEAD
-	return verify_ablkcipher_des3_key(cipher, key) ?:
-	       ablkcipher_setkey(cipher, key, keylen);
-=======
 	return verify_skcipher_des3_key(cipher, key) ?:
 	       skcipher_setkey(cipher, key, keylen);
->>>>>>> 7d2a07b7
 }
 
 static int skcipher_aes_setkey(struct crypto_skcipher *cipher,
