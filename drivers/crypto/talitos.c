// SPDX-License-Identifier: GPL-2.0-or-later
/*
 * talitos - Freescale Integrated Security Engine (SEC) device driver
 *
 * Copyright (c) 2008-2011 Freescale Semiconductor, Inc.
 *
 * Scatterlist Crypto API glue code copied from files with the following:
 * Copyright (c) 2006-2007 Herbert Xu <herbert@gondor.apana.org.au>
 *
 * Crypto algorithm registration code copied from hifn driver:
 * 2007+ Copyright (c) Evgeniy Polyakov <johnpol@2ka.mipt.ru>
 * All rights reserved.
 */

#include <linux/kernel.h>
#include <linux/module.h>
#include <linux/mod_devicetable.h>
#include <linux/device.h>
#include <linux/interrupt.h>
#include <linux/crypto.h>
#include <linux/hw_random.h>
#include <linux/of_address.h>
#include <linux/of_irq.h>
#include <linux/of_platform.h>
#include <linux/dma-mapping.h>
#include <linux/io.h>
#include <linux/spinlock.h>
#include <linux/rtnetlink.h>
#include <linux/slab.h>

#include <crypto/algapi.h>
#include <crypto/aes.h>
#include <crypto/des.h>
#include <crypto/sha.h>
#include <crypto/md5.h>
#include <crypto/internal/aead.h>
#include <crypto/authenc.h>
#include <crypto/skcipher.h>
#include <crypto/hash.h>
#include <crypto/internal/hash.h>
#include <crypto/scatterwalk.h>

#include "talitos.h"

static void to_talitos_ptr(struct talitos_ptr *ptr, dma_addr_t dma_addr,
			   unsigned int len, bool is_sec1)
{
	ptr->ptr = cpu_to_be32(lower_32_bits(dma_addr));
	if (is_sec1) {
		ptr->len1 = cpu_to_be16(len);
	} else {
		ptr->len = cpu_to_be16(len);
		ptr->eptr = upper_32_bits(dma_addr);
	}
}

static void copy_talitos_ptr(struct talitos_ptr *dst_ptr,
			     struct talitos_ptr *src_ptr, bool is_sec1)
{
	dst_ptr->ptr = src_ptr->ptr;
	if (is_sec1) {
		dst_ptr->len1 = src_ptr->len1;
	} else {
		dst_ptr->len = src_ptr->len;
		dst_ptr->eptr = src_ptr->eptr;
	}
}

static unsigned short from_talitos_ptr_len(struct talitos_ptr *ptr,
					   bool is_sec1)
{
	if (is_sec1)
		return be16_to_cpu(ptr->len1);
	else
		return be16_to_cpu(ptr->len);
}

static void to_talitos_ptr_ext_set(struct talitos_ptr *ptr, u8 val,
				   bool is_sec1)
{
	if (!is_sec1)
		ptr->j_extent = val;
}

static void to_talitos_ptr_ext_or(struct talitos_ptr *ptr, u8 val, bool is_sec1)
{
	if (!is_sec1)
		ptr->j_extent |= val;
}

/*
 * map virtual single (contiguous) pointer to h/w descriptor pointer
 */
static void __map_single_talitos_ptr(struct device *dev,
				     struct talitos_ptr *ptr,
				     unsigned int len, void *data,
				     enum dma_data_direction dir,
				     unsigned long attrs)
{
	dma_addr_t dma_addr = dma_map_single_attrs(dev, data, len, dir, attrs);
	struct talitos_private *priv = dev_get_drvdata(dev);
	bool is_sec1 = has_ftr_sec1(priv);

	to_talitos_ptr(ptr, dma_addr, len, is_sec1);
}

static void map_single_talitos_ptr(struct device *dev,
				   struct talitos_ptr *ptr,
				   unsigned int len, void *data,
				   enum dma_data_direction dir)
{
	__map_single_talitos_ptr(dev, ptr, len, data, dir, 0);
}

static void map_single_talitos_ptr_nosync(struct device *dev,
					  struct talitos_ptr *ptr,
					  unsigned int len, void *data,
					  enum dma_data_direction dir)
{
	__map_single_talitos_ptr(dev, ptr, len, data, dir,
				 DMA_ATTR_SKIP_CPU_SYNC);
}

/*
 * unmap bus single (contiguous) h/w descriptor pointer
 */
static void unmap_single_talitos_ptr(struct device *dev,
				     struct talitos_ptr *ptr,
				     enum dma_data_direction dir)
{
	struct talitos_private *priv = dev_get_drvdata(dev);
	bool is_sec1 = has_ftr_sec1(priv);

	dma_unmap_single(dev, be32_to_cpu(ptr->ptr),
			 from_talitos_ptr_len(ptr, is_sec1), dir);
}

static int reset_channel(struct device *dev, int ch)
{
	struct talitos_private *priv = dev_get_drvdata(dev);
	unsigned int timeout = TALITOS_TIMEOUT;
	bool is_sec1 = has_ftr_sec1(priv);

	if (is_sec1) {
		setbits32(priv->chan[ch].reg + TALITOS_CCCR_LO,
			  TALITOS1_CCCR_LO_RESET);

		while ((in_be32(priv->chan[ch].reg + TALITOS_CCCR_LO) &
			TALITOS1_CCCR_LO_RESET) && --timeout)
			cpu_relax();
	} else {
		setbits32(priv->chan[ch].reg + TALITOS_CCCR,
			  TALITOS2_CCCR_RESET);

		while ((in_be32(priv->chan[ch].reg + TALITOS_CCCR) &
			TALITOS2_CCCR_RESET) && --timeout)
			cpu_relax();
	}

	if (timeout == 0) {
		dev_err(dev, "failed to reset channel %d\n", ch);
		return -EIO;
	}

	/* set 36-bit addressing, done writeback enable and done IRQ enable */
	setbits32(priv->chan[ch].reg + TALITOS_CCCR_LO, TALITOS_CCCR_LO_EAE |
		  TALITOS_CCCR_LO_CDWE | TALITOS_CCCR_LO_CDIE);
	/* enable chaining descriptors */
	if (is_sec1)
		setbits32(priv->chan[ch].reg + TALITOS_CCCR_LO,
			  TALITOS_CCCR_LO_NE);

	/* and ICCR writeback, if available */
	if (priv->features & TALITOS_FTR_HW_AUTH_CHECK)
		setbits32(priv->chan[ch].reg + TALITOS_CCCR_LO,
		          TALITOS_CCCR_LO_IWSE);

	return 0;
}

static int reset_device(struct device *dev)
{
	struct talitos_private *priv = dev_get_drvdata(dev);
	unsigned int timeout = TALITOS_TIMEOUT;
	bool is_sec1 = has_ftr_sec1(priv);
	u32 mcr = is_sec1 ? TALITOS1_MCR_SWR : TALITOS2_MCR_SWR;

	setbits32(priv->reg + TALITOS_MCR, mcr);

	while ((in_be32(priv->reg + TALITOS_MCR) & mcr)
	       && --timeout)
		cpu_relax();

	if (priv->irq[1]) {
		mcr = TALITOS_MCR_RCA1 | TALITOS_MCR_RCA3;
		setbits32(priv->reg + TALITOS_MCR, mcr);
	}

	if (timeout == 0) {
		dev_err(dev, "failed to reset device\n");
		return -EIO;
	}

	return 0;
}

/*
 * Reset and initialize the device
 */
static int init_device(struct device *dev)
{
	struct talitos_private *priv = dev_get_drvdata(dev);
	int ch, err;
	bool is_sec1 = has_ftr_sec1(priv);

	/*
	 * Master reset
	 * errata documentation: warning: certain SEC interrupts
	 * are not fully cleared by writing the MCR:SWR bit,
	 * set bit twice to completely reset
	 */
	err = reset_device(dev);
	if (err)
		return err;

	err = reset_device(dev);
	if (err)
		return err;

	/* reset channels */
	for (ch = 0; ch < priv->num_channels; ch++) {
		err = reset_channel(dev, ch);
		if (err)
			return err;
	}

	/* enable channel done and error interrupts */
	if (is_sec1) {
		clrbits32(priv->reg + TALITOS_IMR, TALITOS1_IMR_INIT);
		clrbits32(priv->reg + TALITOS_IMR_LO, TALITOS1_IMR_LO_INIT);
		/* disable parity error check in DEU (erroneous? test vect.) */
		setbits32(priv->reg_deu + TALITOS_EUICR, TALITOS1_DEUICR_KPE);
	} else {
		setbits32(priv->reg + TALITOS_IMR, TALITOS2_IMR_INIT);
		setbits32(priv->reg + TALITOS_IMR_LO, TALITOS2_IMR_LO_INIT);
	}

	/* disable integrity check error interrupts (use writeback instead) */
	if (priv->features & TALITOS_FTR_HW_AUTH_CHECK)
		setbits32(priv->reg_mdeu + TALITOS_EUICR_LO,
		          TALITOS_MDEUICR_LO_ICE);

	return 0;
}

/**
 * talitos_submit - submits a descriptor to the device for processing
 * @dev:	the SEC device to be used
 * @ch:		the SEC device channel to be used
 * @desc:	the descriptor to be processed by the device
 * @callback:	whom to call when processing is complete
 * @context:	a handle for use by caller (optional)
 *
 * desc must contain valid dma-mapped (bus physical) address pointers.
 * callback must check err and feedback in descriptor header
 * for device processing status.
 */
static int talitos_submit(struct device *dev, int ch, struct talitos_desc *desc,
			  void (*callback)(struct device *dev,
					   struct talitos_desc *desc,
					   void *context, int error),
			  void *context)
{
	struct talitos_private *priv = dev_get_drvdata(dev);
	struct talitos_request *request;
	unsigned long flags;
	int head;
	bool is_sec1 = has_ftr_sec1(priv);

	spin_lock_irqsave(&priv->chan[ch].head_lock, flags);

	if (!atomic_inc_not_zero(&priv->chan[ch].submit_count)) {
		/* h/w fifo is full */
		spin_unlock_irqrestore(&priv->chan[ch].head_lock, flags);
		return -EAGAIN;
	}

	head = priv->chan[ch].head;
	request = &priv->chan[ch].fifo[head];

	/* map descriptor and save caller data */
	if (is_sec1) {
		desc->hdr1 = desc->hdr;
		request->dma_desc = dma_map_single(dev, &desc->hdr1,
						   TALITOS_DESC_SIZE,
						   DMA_BIDIRECTIONAL);
	} else {
		request->dma_desc = dma_map_single(dev, desc,
						   TALITOS_DESC_SIZE,
						   DMA_BIDIRECTIONAL);
	}
	request->callback = callback;
	request->context = context;

	/* increment fifo head */
	priv->chan[ch].head = (priv->chan[ch].head + 1) & (priv->fifo_len - 1);

	smp_wmb();
	request->desc = desc;

	/* GO! */
	wmb();
	out_be32(priv->chan[ch].reg + TALITOS_FF,
		 upper_32_bits(request->dma_desc));
	out_be32(priv->chan[ch].reg + TALITOS_FF_LO,
		 lower_32_bits(request->dma_desc));

	spin_unlock_irqrestore(&priv->chan[ch].head_lock, flags);

	return -EINPROGRESS;
}

static __be32 get_request_hdr(struct talitos_request *request, bool is_sec1)
{
	struct talitos_edesc *edesc;

	if (!is_sec1)
		return request->desc->hdr;

	if (!request->desc->next_desc)
		return request->desc->hdr1;

	edesc = container_of(request->desc, struct talitos_edesc, desc);

	return ((struct talitos_desc *)(edesc->buf + edesc->dma_len))->hdr1;
}

/*
 * process what was done, notify callback of error if not
 */
static void flush_channel(struct device *dev, int ch, int error, int reset_ch)
{
	struct talitos_private *priv = dev_get_drvdata(dev);
	struct talitos_request *request, saved_req;
	unsigned long flags;
	int tail, status;
	bool is_sec1 = has_ftr_sec1(priv);

	spin_lock_irqsave(&priv->chan[ch].tail_lock, flags);

	tail = priv->chan[ch].tail;
	while (priv->chan[ch].fifo[tail].desc) {
		__be32 hdr;

		request = &priv->chan[ch].fifo[tail];

		/* descriptors with their done bits set don't get the error */
		rmb();
		hdr = get_request_hdr(request, is_sec1);

		if ((hdr & DESC_HDR_DONE) == DESC_HDR_DONE)
			status = 0;
		else
			if (!error)
				break;
			else
				status = error;

		dma_unmap_single(dev, request->dma_desc,
				 TALITOS_DESC_SIZE,
				 DMA_BIDIRECTIONAL);

		/* copy entries so we can call callback outside lock */
		saved_req.desc = request->desc;
		saved_req.callback = request->callback;
		saved_req.context = request->context;

		/* release request entry in fifo */
		smp_wmb();
		request->desc = NULL;

		/* increment fifo tail */
		priv->chan[ch].tail = (tail + 1) & (priv->fifo_len - 1);

		spin_unlock_irqrestore(&priv->chan[ch].tail_lock, flags);

		atomic_dec(&priv->chan[ch].submit_count);

		saved_req.callback(dev, saved_req.desc, saved_req.context,
				   status);
		/* channel may resume processing in single desc error case */
		if (error && !reset_ch && status == error)
			return;
		spin_lock_irqsave(&priv->chan[ch].tail_lock, flags);
		tail = priv->chan[ch].tail;
	}

	spin_unlock_irqrestore(&priv->chan[ch].tail_lock, flags);
}

/*
 * process completed requests for channels that have done status
 */
#define DEF_TALITOS1_DONE(name, ch_done_mask)				\
static void talitos1_done_##name(unsigned long data)			\
{									\
	struct device *dev = (struct device *)data;			\
	struct talitos_private *priv = dev_get_drvdata(dev);		\
	unsigned long flags;						\
									\
	if (ch_done_mask & 0x10000000)					\
		flush_channel(dev, 0, 0, 0);			\
	if (ch_done_mask & 0x40000000)					\
		flush_channel(dev, 1, 0, 0);			\
	if (ch_done_mask & 0x00010000)					\
		flush_channel(dev, 2, 0, 0);			\
	if (ch_done_mask & 0x00040000)					\
		flush_channel(dev, 3, 0, 0);			\
									\
	/* At this point, all completed channels have been processed */	\
	/* Unmask done interrupts for channels completed later on. */	\
	spin_lock_irqsave(&priv->reg_lock, flags);			\
	clrbits32(priv->reg + TALITOS_IMR, ch_done_mask);		\
	clrbits32(priv->reg + TALITOS_IMR_LO, TALITOS1_IMR_LO_INIT);	\
	spin_unlock_irqrestore(&priv->reg_lock, flags);			\
}

DEF_TALITOS1_DONE(4ch, TALITOS1_ISR_4CHDONE)
DEF_TALITOS1_DONE(ch0, TALITOS1_ISR_CH_0_DONE)

#define DEF_TALITOS2_DONE(name, ch_done_mask)				\
static void talitos2_done_##name(unsigned long data)			\
{									\
	struct device *dev = (struct device *)data;			\
	struct talitos_private *priv = dev_get_drvdata(dev);		\
	unsigned long flags;						\
									\
	if (ch_done_mask & 1)						\
		flush_channel(dev, 0, 0, 0);				\
	if (ch_done_mask & (1 << 2))					\
		flush_channel(dev, 1, 0, 0);				\
	if (ch_done_mask & (1 << 4))					\
		flush_channel(dev, 2, 0, 0);				\
	if (ch_done_mask & (1 << 6))					\
		flush_channel(dev, 3, 0, 0);				\
									\
	/* At this point, all completed channels have been processed */	\
	/* Unmask done interrupts for channels completed later on. */	\
	spin_lock_irqsave(&priv->reg_lock, flags);			\
	setbits32(priv->reg + TALITOS_IMR, ch_done_mask);		\
	setbits32(priv->reg + TALITOS_IMR_LO, TALITOS2_IMR_LO_INIT);	\
	spin_unlock_irqrestore(&priv->reg_lock, flags);			\
}

DEF_TALITOS2_DONE(4ch, TALITOS2_ISR_4CHDONE)
DEF_TALITOS2_DONE(ch0, TALITOS2_ISR_CH_0_DONE)
DEF_TALITOS2_DONE(ch0_2, TALITOS2_ISR_CH_0_2_DONE)
DEF_TALITOS2_DONE(ch1_3, TALITOS2_ISR_CH_1_3_DONE)

/*
 * locate current (offending) descriptor
 */
static u32 current_desc_hdr(struct device *dev, int ch)
{
	struct talitos_private *priv = dev_get_drvdata(dev);
	int tail, iter;
	dma_addr_t cur_desc;

	cur_desc = ((u64)in_be32(priv->chan[ch].reg + TALITOS_CDPR)) << 32;
	cur_desc |= in_be32(priv->chan[ch].reg + TALITOS_CDPR_LO);

	if (!cur_desc) {
		dev_err(dev, "CDPR is NULL, giving up search for offending descriptor\n");
		return 0;
	}

	tail = priv->chan[ch].tail;

	iter = tail;
	while (priv->chan[ch].fifo[iter].dma_desc != cur_desc &&
	       priv->chan[ch].fifo[iter].desc->next_desc != cur_desc) {
		iter = (iter + 1) & (priv->fifo_len - 1);
		if (iter == tail) {
			dev_err(dev, "couldn't locate current descriptor\n");
			return 0;
		}
	}

	if (priv->chan[ch].fifo[iter].desc->next_desc == cur_desc) {
		struct talitos_edesc *edesc;

		edesc = container_of(priv->chan[ch].fifo[iter].desc,
				     struct talitos_edesc, desc);
		return ((struct talitos_desc *)
			(edesc->buf + edesc->dma_len))->hdr;
	}

	return priv->chan[ch].fifo[iter].desc->hdr;
}

/*
 * user diagnostics; report root cause of error based on execution unit status
 */
static void report_eu_error(struct device *dev, int ch, u32 desc_hdr)
{
	struct talitos_private *priv = dev_get_drvdata(dev);
	int i;

	if (!desc_hdr)
		desc_hdr = in_be32(priv->chan[ch].reg + TALITOS_DESCBUF);

	switch (desc_hdr & DESC_HDR_SEL0_MASK) {
	case DESC_HDR_SEL0_AFEU:
		dev_err(dev, "AFEUISR 0x%08x_%08x\n",
			in_be32(priv->reg_afeu + TALITOS_EUISR),
			in_be32(priv->reg_afeu + TALITOS_EUISR_LO));
		break;
	case DESC_HDR_SEL0_DEU:
		dev_err(dev, "DEUISR 0x%08x_%08x\n",
			in_be32(priv->reg_deu + TALITOS_EUISR),
			in_be32(priv->reg_deu + TALITOS_EUISR_LO));
		break;
	case DESC_HDR_SEL0_MDEUA:
	case DESC_HDR_SEL0_MDEUB:
		dev_err(dev, "MDEUISR 0x%08x_%08x\n",
			in_be32(priv->reg_mdeu + TALITOS_EUISR),
			in_be32(priv->reg_mdeu + TALITOS_EUISR_LO));
		break;
	case DESC_HDR_SEL0_RNG:
		dev_err(dev, "RNGUISR 0x%08x_%08x\n",
			in_be32(priv->reg_rngu + TALITOS_ISR),
			in_be32(priv->reg_rngu + TALITOS_ISR_LO));
		break;
	case DESC_HDR_SEL0_PKEU:
		dev_err(dev, "PKEUISR 0x%08x_%08x\n",
			in_be32(priv->reg_pkeu + TALITOS_EUISR),
			in_be32(priv->reg_pkeu + TALITOS_EUISR_LO));
		break;
	case DESC_HDR_SEL0_AESU:
		dev_err(dev, "AESUISR 0x%08x_%08x\n",
			in_be32(priv->reg_aesu + TALITOS_EUISR),
			in_be32(priv->reg_aesu + TALITOS_EUISR_LO));
		break;
	case DESC_HDR_SEL0_CRCU:
		dev_err(dev, "CRCUISR 0x%08x_%08x\n",
			in_be32(priv->reg_crcu + TALITOS_EUISR),
			in_be32(priv->reg_crcu + TALITOS_EUISR_LO));
		break;
	case DESC_HDR_SEL0_KEU:
		dev_err(dev, "KEUISR 0x%08x_%08x\n",
			in_be32(priv->reg_pkeu + TALITOS_EUISR),
			in_be32(priv->reg_pkeu + TALITOS_EUISR_LO));
		break;
	}

	switch (desc_hdr & DESC_HDR_SEL1_MASK) {
	case DESC_HDR_SEL1_MDEUA:
	case DESC_HDR_SEL1_MDEUB:
		dev_err(dev, "MDEUISR 0x%08x_%08x\n",
			in_be32(priv->reg_mdeu + TALITOS_EUISR),
			in_be32(priv->reg_mdeu + TALITOS_EUISR_LO));
		break;
	case DESC_HDR_SEL1_CRCU:
		dev_err(dev, "CRCUISR 0x%08x_%08x\n",
			in_be32(priv->reg_crcu + TALITOS_EUISR),
			in_be32(priv->reg_crcu + TALITOS_EUISR_LO));
		break;
	}

	for (i = 0; i < 8; i++)
		dev_err(dev, "DESCBUF 0x%08x_%08x\n",
			in_be32(priv->chan[ch].reg + TALITOS_DESCBUF + 8*i),
			in_be32(priv->chan[ch].reg + TALITOS_DESCBUF_LO + 8*i));
}

/*
 * recover from error interrupts
 */
static void talitos_error(struct device *dev, u32 isr, u32 isr_lo)
{
	struct talitos_private *priv = dev_get_drvdata(dev);
	unsigned int timeout = TALITOS_TIMEOUT;
	int ch, error, reset_dev = 0;
	u32 v_lo;
	bool is_sec1 = has_ftr_sec1(priv);
	int reset_ch = is_sec1 ? 1 : 0; /* only SEC2 supports continuation */

	for (ch = 0; ch < priv->num_channels; ch++) {
		/* skip channels without errors */
		if (is_sec1) {
			/* bits 29, 31, 17, 19 */
			if (!(isr & (1 << (29 + (ch & 1) * 2 - (ch & 2) * 6))))
				continue;
		} else {
			if (!(isr & (1 << (ch * 2 + 1))))
				continue;
		}

		error = -EINVAL;

		v_lo = in_be32(priv->chan[ch].reg + TALITOS_CCPSR_LO);

		if (v_lo & TALITOS_CCPSR_LO_DOF) {
			dev_err(dev, "double fetch fifo overflow error\n");
			error = -EAGAIN;
			reset_ch = 1;
		}
		if (v_lo & TALITOS_CCPSR_LO_SOF) {
			/* h/w dropped descriptor */
			dev_err(dev, "single fetch fifo overflow error\n");
			error = -EAGAIN;
		}
		if (v_lo & TALITOS_CCPSR_LO_MDTE)
			dev_err(dev, "master data transfer error\n");
		if (v_lo & TALITOS_CCPSR_LO_SGDLZ)
			dev_err(dev, is_sec1 ? "pointer not complete error\n"
					     : "s/g data length zero error\n");
		if (v_lo & TALITOS_CCPSR_LO_FPZ)
			dev_err(dev, is_sec1 ? "parity error\n"
					     : "fetch pointer zero error\n");
		if (v_lo & TALITOS_CCPSR_LO_IDH)
			dev_err(dev, "illegal descriptor header error\n");
		if (v_lo & TALITOS_CCPSR_LO_IEU)
			dev_err(dev, is_sec1 ? "static assignment error\n"
					     : "invalid exec unit error\n");
		if (v_lo & TALITOS_CCPSR_LO_EU)
			report_eu_error(dev, ch, current_desc_hdr(dev, ch));
		if (!is_sec1) {
			if (v_lo & TALITOS_CCPSR_LO_GB)
				dev_err(dev, "gather boundary error\n");
			if (v_lo & TALITOS_CCPSR_LO_GRL)
				dev_err(dev, "gather return/length error\n");
			if (v_lo & TALITOS_CCPSR_LO_SB)
				dev_err(dev, "scatter boundary error\n");
			if (v_lo & TALITOS_CCPSR_LO_SRL)
				dev_err(dev, "scatter return/length error\n");
		}

		flush_channel(dev, ch, error, reset_ch);

		if (reset_ch) {
			reset_channel(dev, ch);
		} else {
			setbits32(priv->chan[ch].reg + TALITOS_CCCR,
				  TALITOS2_CCCR_CONT);
			setbits32(priv->chan[ch].reg + TALITOS_CCCR_LO, 0);
			while ((in_be32(priv->chan[ch].reg + TALITOS_CCCR) &
			       TALITOS2_CCCR_CONT) && --timeout)
				cpu_relax();
			if (timeout == 0) {
				dev_err(dev, "failed to restart channel %d\n",
					ch);
				reset_dev = 1;
			}
		}
	}
	if (reset_dev || (is_sec1 && isr & ~TALITOS1_ISR_4CHERR) ||
	    (!is_sec1 && isr & ~TALITOS2_ISR_4CHERR) || isr_lo) {
		if (is_sec1 && (isr_lo & TALITOS1_ISR_TEA_ERR))
			dev_err(dev, "TEA error: ISR 0x%08x_%08x\n",
				isr, isr_lo);
		else
			dev_err(dev, "done overflow, internal time out, or "
				"rngu error: ISR 0x%08x_%08x\n", isr, isr_lo);

		/* purge request queues */
		for (ch = 0; ch < priv->num_channels; ch++)
			flush_channel(dev, ch, -EIO, 1);

		/* reset and reinitialize the device */
		init_device(dev);
	}
}

#define DEF_TALITOS1_INTERRUPT(name, ch_done_mask, ch_err_mask, tlet)	       \
static irqreturn_t talitos1_interrupt_##name(int irq, void *data)	       \
{									       \
	struct device *dev = data;					       \
	struct talitos_private *priv = dev_get_drvdata(dev);		       \
	u32 isr, isr_lo;						       \
	unsigned long flags;						       \
									       \
	spin_lock_irqsave(&priv->reg_lock, flags);			       \
	isr = in_be32(priv->reg + TALITOS_ISR);				       \
	isr_lo = in_be32(priv->reg + TALITOS_ISR_LO);			       \
	/* Acknowledge interrupt */					       \
	out_be32(priv->reg + TALITOS_ICR, isr & (ch_done_mask | ch_err_mask)); \
	out_be32(priv->reg + TALITOS_ICR_LO, isr_lo);			       \
									       \
	if (unlikely(isr & ch_err_mask || isr_lo & TALITOS1_IMR_LO_INIT)) {    \
		spin_unlock_irqrestore(&priv->reg_lock, flags);		       \
		talitos_error(dev, isr & ch_err_mask, isr_lo);		       \
	}								       \
	else {								       \
		if (likely(isr & ch_done_mask)) {			       \
			/* mask further done interrupts. */		       \
			setbits32(priv->reg + TALITOS_IMR, ch_done_mask);      \
			/* done_task will unmask done interrupts at exit */    \
			tasklet_schedule(&priv->done_task[tlet]);	       \
		}							       \
		spin_unlock_irqrestore(&priv->reg_lock, flags);		       \
	}								       \
									       \
	return (isr & (ch_done_mask | ch_err_mask) || isr_lo) ? IRQ_HANDLED :  \
								IRQ_NONE;      \
}

DEF_TALITOS1_INTERRUPT(4ch, TALITOS1_ISR_4CHDONE, TALITOS1_ISR_4CHERR, 0)

#define DEF_TALITOS2_INTERRUPT(name, ch_done_mask, ch_err_mask, tlet)	       \
static irqreturn_t talitos2_interrupt_##name(int irq, void *data)	       \
{									       \
	struct device *dev = data;					       \
	struct talitos_private *priv = dev_get_drvdata(dev);		       \
	u32 isr, isr_lo;						       \
	unsigned long flags;						       \
									       \
	spin_lock_irqsave(&priv->reg_lock, flags);			       \
	isr = in_be32(priv->reg + TALITOS_ISR);				       \
	isr_lo = in_be32(priv->reg + TALITOS_ISR_LO);			       \
	/* Acknowledge interrupt */					       \
	out_be32(priv->reg + TALITOS_ICR, isr & (ch_done_mask | ch_err_mask)); \
	out_be32(priv->reg + TALITOS_ICR_LO, isr_lo);			       \
									       \
	if (unlikely(isr & ch_err_mask || isr_lo)) {			       \
		spin_unlock_irqrestore(&priv->reg_lock, flags);		       \
		talitos_error(dev, isr & ch_err_mask, isr_lo);		       \
	}								       \
	else {								       \
		if (likely(isr & ch_done_mask)) {			       \
			/* mask further done interrupts. */		       \
			clrbits32(priv->reg + TALITOS_IMR, ch_done_mask);      \
			/* done_task will unmask done interrupts at exit */    \
			tasklet_schedule(&priv->done_task[tlet]);	       \
		}							       \
		spin_unlock_irqrestore(&priv->reg_lock, flags);		       \
	}								       \
									       \
	return (isr & (ch_done_mask | ch_err_mask) || isr_lo) ? IRQ_HANDLED :  \
								IRQ_NONE;      \
}

DEF_TALITOS2_INTERRUPT(4ch, TALITOS2_ISR_4CHDONE, TALITOS2_ISR_4CHERR, 0)
DEF_TALITOS2_INTERRUPT(ch0_2, TALITOS2_ISR_CH_0_2_DONE, TALITOS2_ISR_CH_0_2_ERR,
		       0)
DEF_TALITOS2_INTERRUPT(ch1_3, TALITOS2_ISR_CH_1_3_DONE, TALITOS2_ISR_CH_1_3_ERR,
		       1)

/*
 * hwrng
 */
static int talitos_rng_data_present(struct hwrng *rng, int wait)
{
	struct device *dev = (struct device *)rng->priv;
	struct talitos_private *priv = dev_get_drvdata(dev);
	u32 ofl;
	int i;

	for (i = 0; i < 20; i++) {
		ofl = in_be32(priv->reg_rngu + TALITOS_EUSR_LO) &
		      TALITOS_RNGUSR_LO_OFL;
		if (ofl || !wait)
			break;
		udelay(10);
	}

	return !!ofl;
}

static int talitos_rng_data_read(struct hwrng *rng, u32 *data)
{
	struct device *dev = (struct device *)rng->priv;
	struct talitos_private *priv = dev_get_drvdata(dev);

	/* rng fifo requires 64-bit accesses */
	*data = in_be32(priv->reg_rngu + TALITOS_EU_FIFO);
	*data = in_be32(priv->reg_rngu + TALITOS_EU_FIFO_LO);

	return sizeof(u32);
}

static int talitos_rng_init(struct hwrng *rng)
{
	struct device *dev = (struct device *)rng->priv;
	struct talitos_private *priv = dev_get_drvdata(dev);
	unsigned int timeout = TALITOS_TIMEOUT;

	setbits32(priv->reg_rngu + TALITOS_EURCR_LO, TALITOS_RNGURCR_LO_SR);
	while (!(in_be32(priv->reg_rngu + TALITOS_EUSR_LO)
		 & TALITOS_RNGUSR_LO_RD)
	       && --timeout)
		cpu_relax();
	if (timeout == 0) {
		dev_err(dev, "failed to reset rng hw\n");
		return -ENODEV;
	}

	/* start generating */
	setbits32(priv->reg_rngu + TALITOS_EUDSR_LO, 0);

	return 0;
}

static int talitos_register_rng(struct device *dev)
{
	struct talitos_private *priv = dev_get_drvdata(dev);
	int err;

	priv->rng.name		= dev_driver_string(dev),
	priv->rng.init		= talitos_rng_init,
	priv->rng.data_present	= talitos_rng_data_present,
	priv->rng.data_read	= talitos_rng_data_read,
	priv->rng.priv		= (unsigned long)dev;

	err = hwrng_register(&priv->rng);
	if (!err)
		priv->rng_registered = true;

	return err;
}

static void talitos_unregister_rng(struct device *dev)
{
	struct talitos_private *priv = dev_get_drvdata(dev);

	if (!priv->rng_registered)
		return;

	hwrng_unregister(&priv->rng);
	priv->rng_registered = false;
}

/*
 * crypto alg
 */
#define TALITOS_CRA_PRIORITY		3000
/*
 * Defines a priority for doing AEAD with descriptors type
 * HMAC_SNOOP_NO_AFEA (HSNA) instead of type IPSEC_ESP
 */
#define TALITOS_CRA_PRIORITY_AEAD_HSNA	(TALITOS_CRA_PRIORITY - 1)
#ifdef CONFIG_CRYPTO_DEV_TALITOS2
#define TALITOS_MAX_KEY_SIZE		(AES_MAX_KEY_SIZE + SHA512_BLOCK_SIZE)
#else
#define TALITOS_MAX_KEY_SIZE		(AES_MAX_KEY_SIZE + SHA256_BLOCK_SIZE)
#endif
#define TALITOS_MAX_IV_LENGTH		16 /* max of AES_BLOCK_SIZE, DES3_EDE_BLOCK_SIZE */

struct talitos_ctx {
	struct device *dev;
	int ch;
	__be32 desc_hdr_template;
	u8 key[TALITOS_MAX_KEY_SIZE];
	u8 iv[TALITOS_MAX_IV_LENGTH];
	dma_addr_t dma_key;
	unsigned int keylen;
	unsigned int enckeylen;
	unsigned int authkeylen;
};

#define HASH_MAX_BLOCK_SIZE		SHA512_BLOCK_SIZE
#define TALITOS_MDEU_MAX_CONTEXT_SIZE	TALITOS_MDEU_CONTEXT_SIZE_SHA384_SHA512

struct talitos_ahash_req_ctx {
	u32 hw_context[TALITOS_MDEU_MAX_CONTEXT_SIZE / sizeof(u32)];
	unsigned int hw_context_size;
	u8 buf[2][HASH_MAX_BLOCK_SIZE];
	int buf_idx;
	unsigned int swinit;
	unsigned int first;
	unsigned int last;
	unsigned int to_hash_later;
	unsigned int nbuf;
	struct scatterlist bufsl[2];
	struct scatterlist *psrc;
};

struct talitos_export_state {
	u32 hw_context[TALITOS_MDEU_MAX_CONTEXT_SIZE / sizeof(u32)];
	u8 buf[HASH_MAX_BLOCK_SIZE];
	unsigned int swinit;
	unsigned int first;
	unsigned int last;
	unsigned int to_hash_later;
	unsigned int nbuf;
};

static int aead_setkey(struct crypto_aead *authenc,
		       const u8 *key, unsigned int keylen)
{
	struct talitos_ctx *ctx = crypto_aead_ctx(authenc);
	struct device *dev = ctx->dev;
	struct crypto_authenc_keys keys;

	if (crypto_authenc_extractkeys(&keys, key, keylen) != 0)
		goto badkey;

	if (keys.authkeylen + keys.enckeylen > TALITOS_MAX_KEY_SIZE)
		goto badkey;

	if (ctx->keylen)
		dma_unmap_single(dev, ctx->dma_key, ctx->keylen, DMA_TO_DEVICE);

	memcpy(ctx->key, keys.authkey, keys.authkeylen);
	memcpy(&ctx->key[keys.authkeylen], keys.enckey, keys.enckeylen);

	ctx->keylen = keys.authkeylen + keys.enckeylen;
	ctx->enckeylen = keys.enckeylen;
	ctx->authkeylen = keys.authkeylen;
	ctx->dma_key = dma_map_single(dev, ctx->key, ctx->keylen,
				      DMA_TO_DEVICE);

	memzero_explicit(&keys, sizeof(keys));
	return 0;

badkey:
	crypto_aead_set_flags(authenc, CRYPTO_TFM_RES_BAD_KEY_LEN);
	memzero_explicit(&keys, sizeof(keys));
	return -EINVAL;
}

static int aead_des3_setkey(struct crypto_aead *authenc,
			    const u8 *key, unsigned int keylen)
{
	struct talitos_ctx *ctx = crypto_aead_ctx(authenc);
	struct device *dev = ctx->dev;
	struct crypto_authenc_keys keys;
	u32 flags;
	int err;

	err = crypto_authenc_extractkeys(&keys, key, keylen);
	if (unlikely(err))
		goto badkey;

	err = -EINVAL;
	if (keys.authkeylen + keys.enckeylen > TALITOS_MAX_KEY_SIZE)
		goto badkey;

	if (keys.enckeylen != DES3_EDE_KEY_SIZE)
		goto badkey;

	flags = crypto_aead_get_flags(authenc);
	err = __des3_verify_key(&flags, keys.enckey);
	if (unlikely(err)) {
		crypto_aead_set_flags(authenc, flags);
		goto out;
	}

	if (ctx->keylen)
		dma_unmap_single(dev, ctx->dma_key, ctx->keylen, DMA_TO_DEVICE);

	memcpy(ctx->key, keys.authkey, keys.authkeylen);
	memcpy(&ctx->key[keys.authkeylen], keys.enckey, keys.enckeylen);

	ctx->keylen = keys.authkeylen + keys.enckeylen;
	ctx->enckeylen = keys.enckeylen;
	ctx->authkeylen = keys.authkeylen;
	ctx->dma_key = dma_map_single(dev, ctx->key, ctx->keylen,
				      DMA_TO_DEVICE);

out:
	memzero_explicit(&keys, sizeof(keys));
	return err;

badkey:
	crypto_aead_set_flags(authenc, CRYPTO_TFM_RES_BAD_KEY_LEN);
	goto out;
}

static void talitos_sg_unmap(struct device *dev,
			     struct talitos_edesc *edesc,
			     struct scatterlist *src,
			     struct scatterlist *dst,
			     unsigned int len, unsigned int offset)
{
	struct talitos_private *priv = dev_get_drvdata(dev);
	bool is_sec1 = has_ftr_sec1(priv);
	unsigned int src_nents = edesc->src_nents ? : 1;
	unsigned int dst_nents = edesc->dst_nents ? : 1;

	if (is_sec1 && dst && dst_nents > 1) {
		dma_sync_single_for_device(dev, edesc->dma_link_tbl + offset,
					   len, DMA_FROM_DEVICE);
		sg_pcopy_from_buffer(dst, dst_nents, edesc->buf + offset, len,
				     offset);
	}
	if (src != dst) {
		if (src_nents == 1 || !is_sec1)
			dma_unmap_sg(dev, src, src_nents, DMA_TO_DEVICE);

		if (dst && (dst_nents == 1 || !is_sec1))
			dma_unmap_sg(dev, dst, dst_nents, DMA_FROM_DEVICE);
	} else if (src_nents == 1 || !is_sec1) {
		dma_unmap_sg(dev, src, src_nents, DMA_BIDIRECTIONAL);
	}
}

static void ipsec_esp_unmap(struct device *dev,
			    struct talitos_edesc *edesc,
			    struct aead_request *areq, bool encrypt)
{
	struct crypto_aead *aead = crypto_aead_reqtfm(areq);
	struct talitos_ctx *ctx = crypto_aead_ctx(aead);
	unsigned int ivsize = crypto_aead_ivsize(aead);
	unsigned int authsize = crypto_aead_authsize(aead);
	unsigned int cryptlen = areq->cryptlen - (encrypt ? 0 : authsize);
	bool is_ipsec_esp = edesc->desc.hdr & DESC_HDR_TYPE_IPSEC_ESP;
	struct talitos_ptr *civ_ptr = &edesc->desc.ptr[is_ipsec_esp ? 2 : 3];

	if (is_ipsec_esp)
		unmap_single_talitos_ptr(dev, &edesc->desc.ptr[6],
					 DMA_FROM_DEVICE);
	unmap_single_talitos_ptr(dev, civ_ptr, DMA_TO_DEVICE);

	talitos_sg_unmap(dev, edesc, areq->src, areq->dst,
			 cryptlen + authsize, areq->assoclen);

	if (edesc->dma_len)
		dma_unmap_single(dev, edesc->dma_link_tbl, edesc->dma_len,
				 DMA_BIDIRECTIONAL);

	if (!is_ipsec_esp) {
		unsigned int dst_nents = edesc->dst_nents ? : 1;

		sg_pcopy_to_buffer(areq->dst, dst_nents, ctx->iv, ivsize,
				   areq->assoclen + cryptlen - ivsize);
	}
}

/*
 * ipsec_esp descriptor callbacks
 */
static void ipsec_esp_encrypt_done(struct device *dev,
				   struct talitos_desc *desc, void *context,
				   int err)
{
	struct aead_request *areq = context;
	struct crypto_aead *authenc = crypto_aead_reqtfm(areq);
	unsigned int ivsize = crypto_aead_ivsize(authenc);
	struct talitos_edesc *edesc;
<<<<<<< HEAD
	void *icvdata;

	edesc = container_of(desc, struct talitos_edesc, desc);

	ipsec_esp_unmap(dev, edesc, areq);

	/* copy the generated ICV to dst */
	if (edesc->icv_ool) {
		if (is_sec1)
			icvdata = edesc->buf + areq->assoclen + areq->cryptlen;
		else
			icvdata = &edesc->link_tbl[edesc->src_nents +
						   edesc->dst_nents + 2];
		sg_pcopy_from_buffer(areq->dst, edesc->dst_nents ? : 1, icvdata,
				     authsize, areq->assoclen + areq->cryptlen);
	}
=======

	edesc = container_of(desc, struct talitos_edesc, desc);

	ipsec_esp_unmap(dev, edesc, areq, true);
>>>>>>> f95f0722

	dma_unmap_single(dev, edesc->iv_dma, ivsize, DMA_TO_DEVICE);

	kfree(edesc);

	aead_request_complete(areq, err);
}

static void ipsec_esp_decrypt_swauth_done(struct device *dev,
					  struct talitos_desc *desc,
					  void *context, int err)
{
	struct aead_request *req = context;
	struct crypto_aead *authenc = crypto_aead_reqtfm(req);
	unsigned int authsize = crypto_aead_authsize(authenc);
	struct talitos_edesc *edesc;
	char *oicv, *icv;

	edesc = container_of(desc, struct talitos_edesc, desc);

	ipsec_esp_unmap(dev, edesc, req, false);

	if (!err) {
		char icvdata[SHA512_DIGEST_SIZE];
		int nents = edesc->dst_nents ? : 1;
		unsigned int len = req->assoclen + req->cryptlen;

		/* auth check */
<<<<<<< HEAD
		if (nents > 1) {
			sg_pcopy_to_buffer(req->dst, nents, icvdata, authsize,
					   len - authsize);
			icv = icvdata;
		} else {
			icv = (char *)sg_virt(req->dst) + len - authsize;
		}

		if (edesc->dma_len) {
			if (is_sec1)
				oicv = (char *)&edesc->dma_link_tbl +
					       req->assoclen + req->cryptlen;
			else
				oicv = (char *)
				       &edesc->link_tbl[edesc->src_nents +
							edesc->dst_nents + 2];
			if (edesc->icv_ool)
				icv = oicv + authsize;
		} else
			oicv = (char *)&edesc->link_tbl[0];
=======
		oicv = edesc->buf + edesc->dma_len;
		icv = oicv - authsize;
>>>>>>> f95f0722

		err = crypto_memneq(oicv, icv, authsize) ? -EBADMSG : 0;
	}

	kfree(edesc);

	aead_request_complete(req, err);
}

static void ipsec_esp_decrypt_hwauth_done(struct device *dev,
					  struct talitos_desc *desc,
					  void *context, int err)
{
	struct aead_request *req = context;
	struct talitos_edesc *edesc;

	edesc = container_of(desc, struct talitos_edesc, desc);

	ipsec_esp_unmap(dev, edesc, req, false);

	/* check ICV auth status */
	if (!err && ((desc->hdr_lo & DESC_HDR_LO_ICCR1_MASK) !=
		     DESC_HDR_LO_ICCR1_PASS))
		err = -EBADMSG;

	kfree(edesc);

	aead_request_complete(req, err);
}

/*
 * convert scatterlist to SEC h/w link table format
 * stop at cryptlen bytes
 */
static int sg_to_link_tbl_offset(struct scatterlist *sg, int sg_count,
				 unsigned int offset, int datalen, int elen,
				 struct talitos_ptr *link_tbl_ptr)
{
	int n_sg = elen ? sg_count + 1 : sg_count;
	int count = 0;
	int cryptlen = datalen + elen;

	while (cryptlen && sg && n_sg--) {
		unsigned int len = sg_dma_len(sg);

		if (offset >= len) {
			offset -= len;
			goto next;
		}

		len -= offset;

		if (len > cryptlen)
			len = cryptlen;

		if (datalen > 0 && len > datalen) {
			to_talitos_ptr(link_tbl_ptr + count,
				       sg_dma_address(sg) + offset, datalen, 0);
			to_talitos_ptr_ext_set(link_tbl_ptr + count, 0, 0);
			count++;
			len -= datalen;
			offset += datalen;
		}
		to_talitos_ptr(link_tbl_ptr + count,
			       sg_dma_address(sg) + offset, len, 0);
		to_talitos_ptr_ext_set(link_tbl_ptr + count, 0, 0);
		count++;
		cryptlen -= len;
		datalen -= len;
		offset = 0;

next:
		sg = sg_next(sg);
	}

	/* tag end of link table */
	if (count > 0)
		to_talitos_ptr_ext_set(link_tbl_ptr + count - 1,
				       DESC_PTR_LNKTBL_RET, 0);

	return count;
}

static int talitos_sg_map_ext(struct device *dev, struct scatterlist *src,
			      unsigned int len, struct talitos_edesc *edesc,
			      struct talitos_ptr *ptr, int sg_count,
			      unsigned int offset, int tbl_off, int elen,
			      bool force)
{
	struct talitos_private *priv = dev_get_drvdata(dev);
	bool is_sec1 = has_ftr_sec1(priv);

	if (!src) {
		to_talitos_ptr(ptr, 0, 0, is_sec1);
		return 1;
	}
	to_talitos_ptr_ext_set(ptr, elen, is_sec1);
	if (sg_count == 1 && !force) {
		to_talitos_ptr(ptr, sg_dma_address(src) + offset, len, is_sec1);
		return sg_count;
	}
	if (is_sec1) {
		to_talitos_ptr(ptr, edesc->dma_link_tbl + offset, len, is_sec1);
		return sg_count;
	}
	sg_count = sg_to_link_tbl_offset(src, sg_count, offset, len, elen,
					 &edesc->link_tbl[tbl_off]);
	if (sg_count == 1 && !force) {
		/* Only one segment now, so no link tbl needed*/
		copy_talitos_ptr(ptr, &edesc->link_tbl[tbl_off], is_sec1);
		return sg_count;
	}
	to_talitos_ptr(ptr, edesc->dma_link_tbl +
			    tbl_off * sizeof(struct talitos_ptr), len, is_sec1);
	to_talitos_ptr_ext_or(ptr, DESC_PTR_LNKTBL_JUMP, is_sec1);

	return sg_count;
}

static int talitos_sg_map(struct device *dev, struct scatterlist *src,
			  unsigned int len, struct talitos_edesc *edesc,
			  struct talitos_ptr *ptr, int sg_count,
			  unsigned int offset, int tbl_off)
{
	return talitos_sg_map_ext(dev, src, len, edesc, ptr, sg_count, offset,
				  tbl_off, 0, false);
}

/*
 * fill in and submit ipsec_esp descriptor
 */
static int ipsec_esp(struct talitos_edesc *edesc, struct aead_request *areq,
		     bool encrypt,
		     void (*callback)(struct device *dev,
				      struct talitos_desc *desc,
				      void *context, int error))
{
	struct crypto_aead *aead = crypto_aead_reqtfm(areq);
	unsigned int authsize = crypto_aead_authsize(aead);
	struct talitos_ctx *ctx = crypto_aead_ctx(aead);
	struct device *dev = ctx->dev;
	struct talitos_desc *desc = &edesc->desc;
	unsigned int cryptlen = areq->cryptlen - (encrypt ? 0 : authsize);
	unsigned int ivsize = crypto_aead_ivsize(aead);
	int tbl_off = 0;
	int sg_count, ret;
	int elen = 0;
	bool sync_needed = false;
	struct talitos_private *priv = dev_get_drvdata(dev);
	bool is_sec1 = has_ftr_sec1(priv);
	bool is_ipsec_esp = desc->hdr & DESC_HDR_TYPE_IPSEC_ESP;
	struct talitos_ptr *civ_ptr = &desc->ptr[is_ipsec_esp ? 2 : 3];
	struct talitos_ptr *ckey_ptr = &desc->ptr[is_ipsec_esp ? 3 : 2];
	dma_addr_t dma_icv = edesc->dma_link_tbl + edesc->dma_len - authsize;

	/* hmac key */
	to_talitos_ptr(&desc->ptr[0], ctx->dma_key, ctx->authkeylen, is_sec1);

	sg_count = edesc->src_nents ?: 1;
	if (is_sec1 && sg_count > 1)
		sg_copy_to_buffer(areq->src, sg_count, edesc->buf,
				  areq->assoclen + cryptlen);
	else
		sg_count = dma_map_sg(dev, areq->src, sg_count,
				      (areq->src == areq->dst) ?
				      DMA_BIDIRECTIONAL : DMA_TO_DEVICE);

	/* hmac data */
	ret = talitos_sg_map(dev, areq->src, areq->assoclen, edesc,
			     &desc->ptr[1], sg_count, 0, tbl_off);

	if (ret > 1) {
		tbl_off += ret;
		sync_needed = true;
	}

	/* cipher iv */
	to_talitos_ptr(civ_ptr, edesc->iv_dma, ivsize, is_sec1);

	/* cipher key */
	to_talitos_ptr(ckey_ptr, ctx->dma_key  + ctx->authkeylen,
		       ctx->enckeylen, is_sec1);

	/*
	 * cipher in
	 * map and adjust cipher len to aead request cryptlen.
	 * extent is bytes of HMAC postpended to ciphertext,
	 * typically 12 for ipsec
	 */
	if (is_ipsec_esp && (desc->hdr & DESC_HDR_MODE1_MDEU_CICV))
		elen = authsize;

	ret = talitos_sg_map_ext(dev, areq->src, cryptlen, edesc, &desc->ptr[4],
				 sg_count, areq->assoclen, tbl_off, elen,
				 false);

	if (ret > 1) {
		tbl_off += ret;
		sync_needed = true;
	}

	/* cipher out */
	if (areq->src != areq->dst) {
		sg_count = edesc->dst_nents ? : 1;
		if (!is_sec1 || sg_count == 1)
			dma_map_sg(dev, areq->dst, sg_count, DMA_FROM_DEVICE);
	}

	if (is_ipsec_esp && encrypt)
		elen = authsize;
	else
		elen = 0;
	ret = talitos_sg_map_ext(dev, areq->dst, cryptlen, edesc, &desc->ptr[5],
				 sg_count, areq->assoclen, tbl_off, elen,
				 is_ipsec_esp && !encrypt);
	tbl_off += ret;

	if (!encrypt && is_ipsec_esp) {
		struct talitos_ptr *tbl_ptr = &edesc->link_tbl[tbl_off];

		/* Add an entry to the link table for ICV data */
		to_talitos_ptr_ext_set(tbl_ptr - 1, 0, is_sec1);
		to_talitos_ptr_ext_set(tbl_ptr, DESC_PTR_LNKTBL_RET, is_sec1);

		/* icv data follows link tables */
		to_talitos_ptr(tbl_ptr, dma_icv, authsize, is_sec1);
		to_talitos_ptr_ext_or(&desc->ptr[5], authsize, is_sec1);
		sync_needed = true;
	} else if (!encrypt) {
		to_talitos_ptr(&desc->ptr[6], dma_icv, authsize, is_sec1);
		sync_needed = true;
	} else if (!is_ipsec_esp) {
		talitos_sg_map(dev, areq->dst, authsize, edesc, &desc->ptr[6],
			       sg_count, areq->assoclen + cryptlen, tbl_off);
	}

	/* iv out */
	if (is_ipsec_esp)
		map_single_talitos_ptr(dev, &desc->ptr[6], ivsize, ctx->iv,
				       DMA_FROM_DEVICE);

	if (sync_needed)
		dma_sync_single_for_device(dev, edesc->dma_link_tbl,
					   edesc->dma_len,
					   DMA_BIDIRECTIONAL);

	ret = talitos_submit(dev, ctx->ch, desc, callback, areq);
	if (ret != -EINPROGRESS) {
		ipsec_esp_unmap(dev, edesc, areq, encrypt);
		kfree(edesc);
	}
	return ret;
}

/*
 * allocate and map the extended descriptor
 */
static struct talitos_edesc *talitos_edesc_alloc(struct device *dev,
						 struct scatterlist *src,
						 struct scatterlist *dst,
						 u8 *iv,
						 unsigned int assoclen,
						 unsigned int cryptlen,
						 unsigned int authsize,
						 unsigned int ivsize,
						 int icv_stashing,
						 u32 cryptoflags,
						 bool encrypt)
{
	struct talitos_edesc *edesc;
	int src_nents, dst_nents, alloc_len, dma_len, src_len, dst_len;
	dma_addr_t iv_dma = 0;
	gfp_t flags = cryptoflags & CRYPTO_TFM_REQ_MAY_SLEEP ? GFP_KERNEL :
		      GFP_ATOMIC;
	struct talitos_private *priv = dev_get_drvdata(dev);
	bool is_sec1 = has_ftr_sec1(priv);
	int max_len = is_sec1 ? TALITOS1_MAX_DATA_LEN : TALITOS2_MAX_DATA_LEN;

	if (cryptlen + authsize > max_len) {
		dev_err(dev, "length exceeds h/w max limit\n");
		return ERR_PTR(-EINVAL);
	}

	if (!dst || dst == src) {
		src_len = assoclen + cryptlen + authsize;
		src_nents = sg_nents_for_len(src, src_len);
		if (src_nents < 0) {
			dev_err(dev, "Invalid number of src SG.\n");
			return ERR_PTR(-EINVAL);
		}
		src_nents = (src_nents == 1) ? 0 : src_nents;
		dst_nents = dst ? src_nents : 0;
		dst_len = 0;
	} else { /* dst && dst != src*/
		src_len = assoclen + cryptlen + (encrypt ? 0 : authsize);
		src_nents = sg_nents_for_len(src, src_len);
		if (src_nents < 0) {
			dev_err(dev, "Invalid number of src SG.\n");
			return ERR_PTR(-EINVAL);
		}
		src_nents = (src_nents == 1) ? 0 : src_nents;
		dst_len = assoclen + cryptlen + (encrypt ? authsize : 0);
		dst_nents = sg_nents_for_len(dst, dst_len);
		if (dst_nents < 0) {
			dev_err(dev, "Invalid number of dst SG.\n");
			return ERR_PTR(-EINVAL);
		}
		dst_nents = (dst_nents == 1) ? 0 : dst_nents;
	}

	/*
	 * allocate space for base edesc plus the link tables,
	 * allowing for two separate entries for AD and generated ICV (+ 2),
	 * and space for two sets of ICVs (stashed and generated)
	 */
	alloc_len = sizeof(struct talitos_edesc);
	if (src_nents || dst_nents || !encrypt) {
		if (is_sec1)
			dma_len = (src_nents ? src_len : 0) +
				  (dst_nents ? dst_len : 0) + authsize;
		else
			dma_len = (src_nents + dst_nents + 2) *
				  sizeof(struct talitos_ptr) + authsize;
		alloc_len += dma_len;
	} else {
		dma_len = 0;
	}
	alloc_len += icv_stashing ? authsize : 0;

	/* if its a ahash, add space for a second desc next to the first one */
	if (is_sec1 && !dst)
		alloc_len += sizeof(struct talitos_desc);
	alloc_len += ivsize;

	edesc = kmalloc(alloc_len, GFP_DMA | flags);
	if (!edesc)
		return ERR_PTR(-ENOMEM);
	if (ivsize) {
		iv = memcpy(((u8 *)edesc) + alloc_len - ivsize, iv, ivsize);
		iv_dma = dma_map_single(dev, iv, ivsize, DMA_TO_DEVICE);
	}
	memset(&edesc->desc, 0, sizeof(edesc->desc));

	edesc->src_nents = src_nents;
	edesc->dst_nents = dst_nents;
	edesc->iv_dma = iv_dma;
	edesc->dma_len = dma_len;
	if (dma_len)
		edesc->dma_link_tbl = dma_map_single(dev, &edesc->link_tbl[0],
						     edesc->dma_len,
						     DMA_BIDIRECTIONAL);

	return edesc;
}

static struct talitos_edesc *aead_edesc_alloc(struct aead_request *areq, u8 *iv,
					      int icv_stashing, bool encrypt)
{
	struct crypto_aead *authenc = crypto_aead_reqtfm(areq);
	unsigned int authsize = crypto_aead_authsize(authenc);
	struct talitos_ctx *ctx = crypto_aead_ctx(authenc);
	unsigned int ivsize = crypto_aead_ivsize(authenc);
	unsigned int cryptlen = areq->cryptlen - (encrypt ? 0 : authsize);

	return talitos_edesc_alloc(ctx->dev, areq->src, areq->dst,
				   iv, areq->assoclen, cryptlen,
				   authsize, ivsize, icv_stashing,
				   areq->base.flags, encrypt);
}

static int aead_encrypt(struct aead_request *req)
{
	struct crypto_aead *authenc = crypto_aead_reqtfm(req);
	struct talitos_ctx *ctx = crypto_aead_ctx(authenc);
	struct talitos_edesc *edesc;

	/* allocate extended descriptor */
	edesc = aead_edesc_alloc(req, req->iv, 0, true);
	if (IS_ERR(edesc))
		return PTR_ERR(edesc);

	/* set encrypt */
	edesc->desc.hdr = ctx->desc_hdr_template | DESC_HDR_MODE0_ENCRYPT;

	return ipsec_esp(edesc, req, true, ipsec_esp_encrypt_done);
}

static int aead_decrypt(struct aead_request *req)
{
	struct crypto_aead *authenc = crypto_aead_reqtfm(req);
	unsigned int authsize = crypto_aead_authsize(authenc);
	struct talitos_ctx *ctx = crypto_aead_ctx(authenc);
	struct talitos_private *priv = dev_get_drvdata(ctx->dev);
	struct talitos_edesc *edesc;
	void *icvdata;

	/* allocate extended descriptor */
	edesc = aead_edesc_alloc(req, req->iv, 1, false);
	if (IS_ERR(edesc))
		return PTR_ERR(edesc);

	if ((edesc->desc.hdr & DESC_HDR_TYPE_IPSEC_ESP) &&
	    (priv->features & TALITOS_FTR_HW_AUTH_CHECK) &&
	    ((!edesc->src_nents && !edesc->dst_nents) ||
	     priv->features & TALITOS_FTR_SRC_LINK_TBL_LEN_INCLUDES_EXTENT)) {

		/* decrypt and check the ICV */
		edesc->desc.hdr = ctx->desc_hdr_template |
				  DESC_HDR_DIR_INBOUND |
				  DESC_HDR_MODE1_MDEU_CICV;

		/* reset integrity check result bits */

		return ipsec_esp(edesc, req, false,
				 ipsec_esp_decrypt_hwauth_done);
	}

	/* Have to check the ICV with software */
	edesc->desc.hdr = ctx->desc_hdr_template | DESC_HDR_DIR_INBOUND;

	/* stash incoming ICV for later cmp with ICV generated by the h/w */
	icvdata = edesc->buf + edesc->dma_len;

	sg_pcopy_to_buffer(req->src, edesc->src_nents ? : 1, icvdata, authsize,
			   req->assoclen + req->cryptlen - authsize);

<<<<<<< HEAD
	return ipsec_esp(edesc, req, ipsec_esp_decrypt_swauth_done);
=======
	return ipsec_esp(edesc, req, false, ipsec_esp_decrypt_swauth_done);
>>>>>>> f95f0722
}

static int ablkcipher_setkey(struct crypto_ablkcipher *cipher,
			     const u8 *key, unsigned int keylen)
{
	struct talitos_ctx *ctx = crypto_ablkcipher_ctx(cipher);
	struct device *dev = ctx->dev;

	if (ctx->keylen)
		dma_unmap_single(dev, ctx->dma_key, ctx->keylen, DMA_TO_DEVICE);

	memcpy(&ctx->key, key, keylen);
	ctx->keylen = keylen;

	ctx->dma_key = dma_map_single(dev, ctx->key, keylen, DMA_TO_DEVICE);

	return 0;
}

static int ablkcipher_des_setkey(struct crypto_ablkcipher *cipher,
				 const u8 *key, unsigned int keylen)
{
	u32 tmp[DES_EXPKEY_WORDS];

	if (unlikely(crypto_ablkcipher_get_flags(cipher) &
		     CRYPTO_TFM_REQ_FORBID_WEAK_KEYS) &&
	    !des_ekey(tmp, key)) {
		crypto_ablkcipher_set_flags(cipher, CRYPTO_TFM_RES_WEAK_KEY);
		return -EINVAL;
	}

	return ablkcipher_setkey(cipher, key, keylen);
}

static int ablkcipher_des3_setkey(struct crypto_ablkcipher *cipher,
				  const u8 *key, unsigned int keylen)
{
	u32 flags;
	int err;

	flags = crypto_ablkcipher_get_flags(cipher);
	err = __des3_verify_key(&flags, key);
	if (unlikely(err)) {
		crypto_ablkcipher_set_flags(cipher, flags);
		return err;
	}

	return ablkcipher_setkey(cipher, key, keylen);
}

static int ablkcipher_aes_setkey(struct crypto_ablkcipher *cipher,
				  const u8 *key, unsigned int keylen)
{
	if (keylen == AES_KEYSIZE_128 || keylen == AES_KEYSIZE_192 ||
	    keylen == AES_KEYSIZE_256)
		return ablkcipher_setkey(cipher, key, keylen);

	crypto_ablkcipher_set_flags(cipher, CRYPTO_TFM_RES_BAD_KEY_LEN);

	return -EINVAL;
}

static void common_nonsnoop_unmap(struct device *dev,
				  struct talitos_edesc *edesc,
				  struct ablkcipher_request *areq)
{
	unmap_single_talitos_ptr(dev, &edesc->desc.ptr[5], DMA_FROM_DEVICE);

	talitos_sg_unmap(dev, edesc, areq->src, areq->dst, areq->nbytes, 0);
	unmap_single_talitos_ptr(dev, &edesc->desc.ptr[1], DMA_TO_DEVICE);

	if (edesc->dma_len)
		dma_unmap_single(dev, edesc->dma_link_tbl, edesc->dma_len,
				 DMA_BIDIRECTIONAL);
}

static void ablkcipher_done(struct device *dev,
			    struct talitos_desc *desc, void *context,
			    int err)
{
	struct ablkcipher_request *areq = context;
	struct crypto_ablkcipher *cipher = crypto_ablkcipher_reqtfm(areq);
	struct talitos_ctx *ctx = crypto_ablkcipher_ctx(cipher);
	unsigned int ivsize = crypto_ablkcipher_ivsize(cipher);
	struct talitos_edesc *edesc;

	edesc = container_of(desc, struct talitos_edesc, desc);

	common_nonsnoop_unmap(dev, edesc, areq);
	memcpy(areq->info, ctx->iv, ivsize);

	kfree(edesc);

	areq->base.complete(&areq->base, err);
}

static int common_nonsnoop(struct talitos_edesc *edesc,
			   struct ablkcipher_request *areq,
			   void (*callback) (struct device *dev,
					     struct talitos_desc *desc,
					     void *context, int error))
{
	struct crypto_ablkcipher *cipher = crypto_ablkcipher_reqtfm(areq);
	struct talitos_ctx *ctx = crypto_ablkcipher_ctx(cipher);
	struct device *dev = ctx->dev;
	struct talitos_desc *desc = &edesc->desc;
	unsigned int cryptlen = areq->nbytes;
	unsigned int ivsize = crypto_ablkcipher_ivsize(cipher);
	int sg_count, ret;
	bool sync_needed = false;
	struct talitos_private *priv = dev_get_drvdata(dev);
	bool is_sec1 = has_ftr_sec1(priv);

	/* first DWORD empty */

	/* cipher iv */
	to_talitos_ptr(&desc->ptr[1], edesc->iv_dma, ivsize, is_sec1);

	/* cipher key */
	to_talitos_ptr(&desc->ptr[2], ctx->dma_key, ctx->keylen, is_sec1);

	sg_count = edesc->src_nents ?: 1;
	if (is_sec1 && sg_count > 1)
		sg_copy_to_buffer(areq->src, sg_count, edesc->buf,
				  cryptlen);
	else
		sg_count = dma_map_sg(dev, areq->src, sg_count,
				      (areq->src == areq->dst) ?
				      DMA_BIDIRECTIONAL : DMA_TO_DEVICE);
	/*
	 * cipher in
	 */
	sg_count = talitos_sg_map(dev, areq->src, cryptlen, edesc,
				  &desc->ptr[3], sg_count, 0, 0);
	if (sg_count > 1)
		sync_needed = true;

	/* cipher out */
	if (areq->src != areq->dst) {
		sg_count = edesc->dst_nents ? : 1;
		if (!is_sec1 || sg_count == 1)
			dma_map_sg(dev, areq->dst, sg_count, DMA_FROM_DEVICE);
	}

	ret = talitos_sg_map(dev, areq->dst, cryptlen, edesc, &desc->ptr[4],
			     sg_count, 0, (edesc->src_nents + 1));
	if (ret > 1)
		sync_needed = true;

	/* iv out */
	map_single_talitos_ptr(dev, &desc->ptr[5], ivsize, ctx->iv,
			       DMA_FROM_DEVICE);

	/* last DWORD empty */

	if (sync_needed)
		dma_sync_single_for_device(dev, edesc->dma_link_tbl,
					   edesc->dma_len, DMA_BIDIRECTIONAL);

	ret = talitos_submit(dev, ctx->ch, desc, callback, areq);
	if (ret != -EINPROGRESS) {
		common_nonsnoop_unmap(dev, edesc, areq);
		kfree(edesc);
	}
	return ret;
}

static struct talitos_edesc *ablkcipher_edesc_alloc(struct ablkcipher_request *
						    areq, bool encrypt)
{
	struct crypto_ablkcipher *cipher = crypto_ablkcipher_reqtfm(areq);
	struct talitos_ctx *ctx = crypto_ablkcipher_ctx(cipher);
	unsigned int ivsize = crypto_ablkcipher_ivsize(cipher);

	return talitos_edesc_alloc(ctx->dev, areq->src, areq->dst,
				   areq->info, 0, areq->nbytes, 0, ivsize, 0,
				   areq->base.flags, encrypt);
}

static int ablkcipher_encrypt(struct ablkcipher_request *areq)
{
	struct crypto_ablkcipher *cipher = crypto_ablkcipher_reqtfm(areq);
	struct talitos_ctx *ctx = crypto_ablkcipher_ctx(cipher);
	struct talitos_edesc *edesc;
	unsigned int blocksize =
			crypto_tfm_alg_blocksize(crypto_ablkcipher_tfm(cipher));

	if (!areq->nbytes)
		return 0;

	if (areq->nbytes % blocksize)
		return -EINVAL;

	/* allocate extended descriptor */
	edesc = ablkcipher_edesc_alloc(areq, true);
	if (IS_ERR(edesc))
		return PTR_ERR(edesc);

	/* set encrypt */
	edesc->desc.hdr = ctx->desc_hdr_template | DESC_HDR_MODE0_ENCRYPT;

	return common_nonsnoop(edesc, areq, ablkcipher_done);
}

static int ablkcipher_decrypt(struct ablkcipher_request *areq)
{
	struct crypto_ablkcipher *cipher = crypto_ablkcipher_reqtfm(areq);
	struct talitos_ctx *ctx = crypto_ablkcipher_ctx(cipher);
	struct talitos_edesc *edesc;
	unsigned int blocksize =
			crypto_tfm_alg_blocksize(crypto_ablkcipher_tfm(cipher));

	if (!areq->nbytes)
		return 0;

	if (areq->nbytes % blocksize)
		return -EINVAL;

	/* allocate extended descriptor */
	edesc = ablkcipher_edesc_alloc(areq, false);
	if (IS_ERR(edesc))
		return PTR_ERR(edesc);

	edesc->desc.hdr = ctx->desc_hdr_template | DESC_HDR_DIR_INBOUND;

	return common_nonsnoop(edesc, areq, ablkcipher_done);
}

static void common_nonsnoop_hash_unmap(struct device *dev,
				       struct talitos_edesc *edesc,
				       struct ahash_request *areq)
{
	struct talitos_ahash_req_ctx *req_ctx = ahash_request_ctx(areq);
	struct talitos_private *priv = dev_get_drvdata(dev);
	bool is_sec1 = has_ftr_sec1(priv);
	struct talitos_desc *desc = &edesc->desc;
	struct talitos_desc *desc2 = (struct talitos_desc *)
				     (edesc->buf + edesc->dma_len);

	unmap_single_talitos_ptr(dev, &edesc->desc.ptr[5], DMA_FROM_DEVICE);
	if (desc->next_desc &&
	    desc->ptr[5].ptr != desc2->ptr[5].ptr)
		unmap_single_talitos_ptr(dev, &desc2->ptr[5], DMA_FROM_DEVICE);

	if (req_ctx->psrc)
		talitos_sg_unmap(dev, edesc, req_ctx->psrc, NULL, 0, 0);

	/* When using hashctx-in, must unmap it. */
	if (from_talitos_ptr_len(&edesc->desc.ptr[1], is_sec1))
		unmap_single_talitos_ptr(dev, &edesc->desc.ptr[1],
					 DMA_TO_DEVICE);
	else if (desc->next_desc)
		unmap_single_talitos_ptr(dev, &desc2->ptr[1],
					 DMA_TO_DEVICE);

	if (is_sec1 && req_ctx->nbuf)
		unmap_single_talitos_ptr(dev, &desc->ptr[3],
					 DMA_TO_DEVICE);

	if (edesc->dma_len)
		dma_unmap_single(dev, edesc->dma_link_tbl, edesc->dma_len,
				 DMA_BIDIRECTIONAL);

	if (edesc->desc.next_desc)
		dma_unmap_single(dev, be32_to_cpu(edesc->desc.next_desc),
				 TALITOS_DESC_SIZE, DMA_BIDIRECTIONAL);
}

static void ahash_done(struct device *dev,
		       struct talitos_desc *desc, void *context,
		       int err)
{
	struct ahash_request *areq = context;
	struct talitos_edesc *edesc =
		 container_of(desc, struct talitos_edesc, desc);
	struct talitos_ahash_req_ctx *req_ctx = ahash_request_ctx(areq);

	if (!req_ctx->last && req_ctx->to_hash_later) {
		/* Position any partial block for next update/final/finup */
		req_ctx->buf_idx = (req_ctx->buf_idx + 1) & 1;
		req_ctx->nbuf = req_ctx->to_hash_later;
	}
	common_nonsnoop_hash_unmap(dev, edesc, areq);

	kfree(edesc);

	areq->base.complete(&areq->base, err);
}

/*
 * SEC1 doesn't like hashing of 0 sized message, so we do the padding
 * ourself and submit a padded block
 */
static void talitos_handle_buggy_hash(struct talitos_ctx *ctx,
			       struct talitos_edesc *edesc,
			       struct talitos_ptr *ptr)
{
	static u8 padded_hash[64] = {
		0x80, 0, 0, 0, 0, 0, 0, 0, 0, 0, 0, 0, 0, 0, 0, 0,
		0, 0, 0, 0, 0, 0, 0, 0, 0, 0, 0, 0, 0, 0, 0, 0,
		0, 0, 0, 0, 0, 0, 0, 0, 0, 0, 0, 0, 0, 0, 0, 0,
		0, 0, 0, 0, 0, 0, 0, 0, 0, 0, 0, 0, 0, 0, 0, 0,
	};

	pr_err_once("Bug in SEC1, padding ourself\n");
	edesc->desc.hdr &= ~DESC_HDR_MODE0_MDEU_PAD;
	map_single_talitos_ptr(ctx->dev, ptr, sizeof(padded_hash),
			       (char *)padded_hash, DMA_TO_DEVICE);
}

static int common_nonsnoop_hash(struct talitos_edesc *edesc,
				struct ahash_request *areq, unsigned int length,
				void (*callback) (struct device *dev,
						  struct talitos_desc *desc,
						  void *context, int error))
{
	struct crypto_ahash *tfm = crypto_ahash_reqtfm(areq);
	struct talitos_ctx *ctx = crypto_ahash_ctx(tfm);
	struct talitos_ahash_req_ctx *req_ctx = ahash_request_ctx(areq);
	struct device *dev = ctx->dev;
	struct talitos_desc *desc = &edesc->desc;
	int ret;
	bool sync_needed = false;
	struct talitos_private *priv = dev_get_drvdata(dev);
	bool is_sec1 = has_ftr_sec1(priv);
	int sg_count;

	/* first DWORD empty */

	/* hash context in */
	if (!req_ctx->first || req_ctx->swinit) {
		map_single_talitos_ptr_nosync(dev, &desc->ptr[1],
					      req_ctx->hw_context_size,
					      req_ctx->hw_context,
					      DMA_TO_DEVICE);
		req_ctx->swinit = 0;
	}
	/* Indicate next op is not the first. */
	req_ctx->first = 0;

	/* HMAC key */
	if (ctx->keylen)
		to_talitos_ptr(&desc->ptr[2], ctx->dma_key, ctx->keylen,
			       is_sec1);

	if (is_sec1 && req_ctx->nbuf)
		length -= req_ctx->nbuf;

	sg_count = edesc->src_nents ?: 1;
	if (is_sec1 && sg_count > 1)
		sg_copy_to_buffer(req_ctx->psrc, sg_count, edesc->buf, length);
	else if (length)
		sg_count = dma_map_sg(dev, req_ctx->psrc, sg_count,
				      DMA_TO_DEVICE);
	/*
	 * data in
	 */
	if (is_sec1 && req_ctx->nbuf) {
		map_single_talitos_ptr(dev, &desc->ptr[3], req_ctx->nbuf,
				       req_ctx->buf[req_ctx->buf_idx],
				       DMA_TO_DEVICE);
	} else {
		sg_count = talitos_sg_map(dev, req_ctx->psrc, length, edesc,
					  &desc->ptr[3], sg_count, 0, 0);
		if (sg_count > 1)
			sync_needed = true;
	}

	/* fifth DWORD empty */

	/* hash/HMAC out -or- hash context out */
	if (req_ctx->last)
		map_single_talitos_ptr(dev, &desc->ptr[5],
				       crypto_ahash_digestsize(tfm),
				       areq->result, DMA_FROM_DEVICE);
	else
		map_single_talitos_ptr_nosync(dev, &desc->ptr[5],
					      req_ctx->hw_context_size,
					      req_ctx->hw_context,
					      DMA_FROM_DEVICE);

	/* last DWORD empty */

	if (is_sec1 && from_talitos_ptr_len(&desc->ptr[3], true) == 0)
		talitos_handle_buggy_hash(ctx, edesc, &desc->ptr[3]);

	if (is_sec1 && req_ctx->nbuf && length) {
		struct talitos_desc *desc2 = (struct talitos_desc *)
					     (edesc->buf + edesc->dma_len);
		dma_addr_t next_desc;

		memset(desc2, 0, sizeof(*desc2));
		desc2->hdr = desc->hdr;
		desc2->hdr &= ~DESC_HDR_MODE0_MDEU_INIT;
		desc2->hdr1 = desc2->hdr;
		desc->hdr &= ~DESC_HDR_MODE0_MDEU_PAD;
		desc->hdr |= DESC_HDR_MODE0_MDEU_CONT;
		desc->hdr &= ~DESC_HDR_DONE_NOTIFY;

		if (desc->ptr[1].ptr)
			copy_talitos_ptr(&desc2->ptr[1], &desc->ptr[1],
					 is_sec1);
		else
			map_single_talitos_ptr_nosync(dev, &desc2->ptr[1],
						      req_ctx->hw_context_size,
						      req_ctx->hw_context,
						      DMA_TO_DEVICE);
		copy_talitos_ptr(&desc2->ptr[2], &desc->ptr[2], is_sec1);
		sg_count = talitos_sg_map(dev, req_ctx->psrc, length, edesc,
					  &desc2->ptr[3], sg_count, 0, 0);
		if (sg_count > 1)
			sync_needed = true;
		copy_talitos_ptr(&desc2->ptr[5], &desc->ptr[5], is_sec1);
		if (req_ctx->last)
			map_single_talitos_ptr_nosync(dev, &desc->ptr[5],
						      req_ctx->hw_context_size,
						      req_ctx->hw_context,
						      DMA_FROM_DEVICE);

		next_desc = dma_map_single(dev, &desc2->hdr1, TALITOS_DESC_SIZE,
					   DMA_BIDIRECTIONAL);
		desc->next_desc = cpu_to_be32(next_desc);
	}

	if (sync_needed)
		dma_sync_single_for_device(dev, edesc->dma_link_tbl,
					   edesc->dma_len, DMA_BIDIRECTIONAL);

	ret = talitos_submit(dev, ctx->ch, desc, callback, areq);
	if (ret != -EINPROGRESS) {
		common_nonsnoop_hash_unmap(dev, edesc, areq);
		kfree(edesc);
	}
	return ret;
}

static struct talitos_edesc *ahash_edesc_alloc(struct ahash_request *areq,
					       unsigned int nbytes)
{
	struct crypto_ahash *tfm = crypto_ahash_reqtfm(areq);
	struct talitos_ctx *ctx = crypto_ahash_ctx(tfm);
	struct talitos_ahash_req_ctx *req_ctx = ahash_request_ctx(areq);
	struct talitos_private *priv = dev_get_drvdata(ctx->dev);
	bool is_sec1 = has_ftr_sec1(priv);

	if (is_sec1)
		nbytes -= req_ctx->nbuf;

	return talitos_edesc_alloc(ctx->dev, req_ctx->psrc, NULL, NULL, 0,
				   nbytes, 0, 0, 0, areq->base.flags, false);
}

static int ahash_init(struct ahash_request *areq)
{
	struct crypto_ahash *tfm = crypto_ahash_reqtfm(areq);
	struct talitos_ctx *ctx = crypto_ahash_ctx(tfm);
	struct device *dev = ctx->dev;
	struct talitos_ahash_req_ctx *req_ctx = ahash_request_ctx(areq);
	unsigned int size;
	dma_addr_t dma;

	/* Initialize the context */
	req_ctx->buf_idx = 0;
	req_ctx->nbuf = 0;
	req_ctx->first = 1; /* first indicates h/w must init its context */
	req_ctx->swinit = 0; /* assume h/w init of context */
	size =	(crypto_ahash_digestsize(tfm) <= SHA256_DIGEST_SIZE)
			? TALITOS_MDEU_CONTEXT_SIZE_MD5_SHA1_SHA256
			: TALITOS_MDEU_CONTEXT_SIZE_SHA384_SHA512;
	req_ctx->hw_context_size = size;

	dma = dma_map_single(dev, req_ctx->hw_context, req_ctx->hw_context_size,
			     DMA_TO_DEVICE);
	dma_unmap_single(dev, dma, req_ctx->hw_context_size, DMA_TO_DEVICE);

	return 0;
}

/*
 * on h/w without explicit sha224 support, we initialize h/w context
 * manually with sha224 constants, and tell it to run sha256.
 */
static int ahash_init_sha224_swinit(struct ahash_request *areq)
{
	struct talitos_ahash_req_ctx *req_ctx = ahash_request_ctx(areq);

	req_ctx->hw_context[0] = SHA224_H0;
	req_ctx->hw_context[1] = SHA224_H1;
	req_ctx->hw_context[2] = SHA224_H2;
	req_ctx->hw_context[3] = SHA224_H3;
	req_ctx->hw_context[4] = SHA224_H4;
	req_ctx->hw_context[5] = SHA224_H5;
	req_ctx->hw_context[6] = SHA224_H6;
	req_ctx->hw_context[7] = SHA224_H7;

	/* init 64-bit count */
	req_ctx->hw_context[8] = 0;
	req_ctx->hw_context[9] = 0;

	ahash_init(areq);
	req_ctx->swinit = 1;/* prevent h/w initting context with sha256 values*/

	return 0;
}

static int ahash_process_req(struct ahash_request *areq, unsigned int nbytes)
{
	struct crypto_ahash *tfm = crypto_ahash_reqtfm(areq);
	struct talitos_ctx *ctx = crypto_ahash_ctx(tfm);
	struct talitos_ahash_req_ctx *req_ctx = ahash_request_ctx(areq);
	struct talitos_edesc *edesc;
	unsigned int blocksize =
			crypto_tfm_alg_blocksize(crypto_ahash_tfm(tfm));
	unsigned int nbytes_to_hash;
	unsigned int to_hash_later;
	unsigned int nsg;
	int nents;
	struct device *dev = ctx->dev;
	struct talitos_private *priv = dev_get_drvdata(dev);
	bool is_sec1 = has_ftr_sec1(priv);
	u8 *ctx_buf = req_ctx->buf[req_ctx->buf_idx];

	if (!req_ctx->last && (nbytes + req_ctx->nbuf <= blocksize)) {
		/* Buffer up to one whole block */
		nents = sg_nents_for_len(areq->src, nbytes);
		if (nents < 0) {
			dev_err(ctx->dev, "Invalid number of src SG.\n");
			return nents;
		}
		sg_copy_to_buffer(areq->src, nents,
				  ctx_buf + req_ctx->nbuf, nbytes);
		req_ctx->nbuf += nbytes;
		return 0;
	}

	/* At least (blocksize + 1) bytes are available to hash */
	nbytes_to_hash = nbytes + req_ctx->nbuf;
	to_hash_later = nbytes_to_hash & (blocksize - 1);

	if (req_ctx->last)
		to_hash_later = 0;
	else if (to_hash_later)
		/* There is a partial block. Hash the full block(s) now */
		nbytes_to_hash -= to_hash_later;
	else {
		/* Keep one block buffered */
		nbytes_to_hash -= blocksize;
		to_hash_later = blocksize;
	}

	/* Chain in any previously buffered data */
	if (!is_sec1 && req_ctx->nbuf) {
		nsg = (req_ctx->nbuf < nbytes_to_hash) ? 2 : 1;
		sg_init_table(req_ctx->bufsl, nsg);
		sg_set_buf(req_ctx->bufsl, ctx_buf, req_ctx->nbuf);
		if (nsg > 1)
			sg_chain(req_ctx->bufsl, 2, areq->src);
		req_ctx->psrc = req_ctx->bufsl;
	} else if (is_sec1 && req_ctx->nbuf && req_ctx->nbuf < blocksize) {
		int offset;

		if (nbytes_to_hash > blocksize)
			offset = blocksize - req_ctx->nbuf;
		else
			offset = nbytes_to_hash - req_ctx->nbuf;
		nents = sg_nents_for_len(areq->src, offset);
		if (nents < 0) {
			dev_err(ctx->dev, "Invalid number of src SG.\n");
			return nents;
		}
		sg_copy_to_buffer(areq->src, nents,
				  ctx_buf + req_ctx->nbuf, offset);
		req_ctx->nbuf += offset;
		req_ctx->psrc = scatterwalk_ffwd(req_ctx->bufsl, areq->src,
						 offset);
	} else
		req_ctx->psrc = areq->src;

	if (to_hash_later) {
		nents = sg_nents_for_len(areq->src, nbytes);
		if (nents < 0) {
			dev_err(ctx->dev, "Invalid number of src SG.\n");
			return nents;
		}
		sg_pcopy_to_buffer(areq->src, nents,
				   req_ctx->buf[(req_ctx->buf_idx + 1) & 1],
				      to_hash_later,
				      nbytes - to_hash_later);
	}
	req_ctx->to_hash_later = to_hash_later;

	/* Allocate extended descriptor */
	edesc = ahash_edesc_alloc(areq, nbytes_to_hash);
	if (IS_ERR(edesc))
		return PTR_ERR(edesc);

	edesc->desc.hdr = ctx->desc_hdr_template;

	/* On last one, request SEC to pad; otherwise continue */
	if (req_ctx->last)
		edesc->desc.hdr |= DESC_HDR_MODE0_MDEU_PAD;
	else
		edesc->desc.hdr |= DESC_HDR_MODE0_MDEU_CONT;

	/* request SEC to INIT hash. */
	if (req_ctx->first && !req_ctx->swinit)
		edesc->desc.hdr |= DESC_HDR_MODE0_MDEU_INIT;

	/* When the tfm context has a keylen, it's an HMAC.
	 * A first or last (ie. not middle) descriptor must request HMAC.
	 */
	if (ctx->keylen && (req_ctx->first || req_ctx->last))
		edesc->desc.hdr |= DESC_HDR_MODE0_MDEU_HMAC;

	return common_nonsnoop_hash(edesc, areq, nbytes_to_hash, ahash_done);
}

static int ahash_update(struct ahash_request *areq)
{
	struct talitos_ahash_req_ctx *req_ctx = ahash_request_ctx(areq);

	req_ctx->last = 0;

	return ahash_process_req(areq, areq->nbytes);
}

static int ahash_final(struct ahash_request *areq)
{
	struct talitos_ahash_req_ctx *req_ctx = ahash_request_ctx(areq);

	req_ctx->last = 1;

	return ahash_process_req(areq, 0);
}

static int ahash_finup(struct ahash_request *areq)
{
	struct talitos_ahash_req_ctx *req_ctx = ahash_request_ctx(areq);

	req_ctx->last = 1;

	return ahash_process_req(areq, areq->nbytes);
}

static int ahash_digest(struct ahash_request *areq)
{
	struct talitos_ahash_req_ctx *req_ctx = ahash_request_ctx(areq);
	struct crypto_ahash *ahash = crypto_ahash_reqtfm(areq);

	ahash->init(areq);
	req_ctx->last = 1;

	return ahash_process_req(areq, areq->nbytes);
}

static int ahash_export(struct ahash_request *areq, void *out)
{
	struct talitos_ahash_req_ctx *req_ctx = ahash_request_ctx(areq);
	struct talitos_export_state *export = out;
	struct crypto_ahash *tfm = crypto_ahash_reqtfm(areq);
	struct talitos_ctx *ctx = crypto_ahash_ctx(tfm);
	struct device *dev = ctx->dev;
	dma_addr_t dma;

	dma = dma_map_single(dev, req_ctx->hw_context, req_ctx->hw_context_size,
			     DMA_FROM_DEVICE);
	dma_unmap_single(dev, dma, req_ctx->hw_context_size, DMA_FROM_DEVICE);

	memcpy(export->hw_context, req_ctx->hw_context,
	       req_ctx->hw_context_size);
	memcpy(export->buf, req_ctx->buf[req_ctx->buf_idx], req_ctx->nbuf);
	export->swinit = req_ctx->swinit;
	export->first = req_ctx->first;
	export->last = req_ctx->last;
	export->to_hash_later = req_ctx->to_hash_later;
	export->nbuf = req_ctx->nbuf;

	return 0;
}

static int ahash_import(struct ahash_request *areq, const void *in)
{
	struct talitos_ahash_req_ctx *req_ctx = ahash_request_ctx(areq);
	struct crypto_ahash *tfm = crypto_ahash_reqtfm(areq);
	struct talitos_ctx *ctx = crypto_ahash_ctx(tfm);
	struct device *dev = ctx->dev;
	const struct talitos_export_state *export = in;
	unsigned int size;
	dma_addr_t dma;

	memset(req_ctx, 0, sizeof(*req_ctx));
	size = (crypto_ahash_digestsize(tfm) <= SHA256_DIGEST_SIZE)
			? TALITOS_MDEU_CONTEXT_SIZE_MD5_SHA1_SHA256
			: TALITOS_MDEU_CONTEXT_SIZE_SHA384_SHA512;
	req_ctx->hw_context_size = size;
	memcpy(req_ctx->hw_context, export->hw_context, size);
	memcpy(req_ctx->buf[0], export->buf, export->nbuf);
	req_ctx->swinit = export->swinit;
	req_ctx->first = export->first;
	req_ctx->last = export->last;
	req_ctx->to_hash_later = export->to_hash_later;
	req_ctx->nbuf = export->nbuf;

	dma = dma_map_single(dev, req_ctx->hw_context, req_ctx->hw_context_size,
			     DMA_TO_DEVICE);
	dma_unmap_single(dev, dma, req_ctx->hw_context_size, DMA_TO_DEVICE);

	return 0;
}

static int keyhash(struct crypto_ahash *tfm, const u8 *key, unsigned int keylen,
		   u8 *hash)
{
	struct talitos_ctx *ctx = crypto_tfm_ctx(crypto_ahash_tfm(tfm));

	struct scatterlist sg[1];
	struct ahash_request *req;
	struct crypto_wait wait;
	int ret;

	crypto_init_wait(&wait);

	req = ahash_request_alloc(tfm, GFP_KERNEL);
	if (!req)
		return -ENOMEM;

	/* Keep tfm keylen == 0 during hash of the long key */
	ctx->keylen = 0;
	ahash_request_set_callback(req, CRYPTO_TFM_REQ_MAY_BACKLOG,
				   crypto_req_done, &wait);

	sg_init_one(&sg[0], key, keylen);

	ahash_request_set_crypt(req, sg, hash, keylen);
	ret = crypto_wait_req(crypto_ahash_digest(req), &wait);

	ahash_request_free(req);

	return ret;
}

static int ahash_setkey(struct crypto_ahash *tfm, const u8 *key,
			unsigned int keylen)
{
	struct talitos_ctx *ctx = crypto_tfm_ctx(crypto_ahash_tfm(tfm));
	struct device *dev = ctx->dev;
	unsigned int blocksize =
			crypto_tfm_alg_blocksize(crypto_ahash_tfm(tfm));
	unsigned int digestsize = crypto_ahash_digestsize(tfm);
	unsigned int keysize = keylen;
	u8 hash[SHA512_DIGEST_SIZE];
	int ret;

	if (keylen <= blocksize)
		memcpy(ctx->key, key, keysize);
	else {
		/* Must get the hash of the long key */
		ret = keyhash(tfm, key, keylen, hash);

		if (ret) {
			crypto_ahash_set_flags(tfm, CRYPTO_TFM_RES_BAD_KEY_LEN);
			return -EINVAL;
		}

		keysize = digestsize;
		memcpy(ctx->key, hash, digestsize);
	}

	if (ctx->keylen)
		dma_unmap_single(dev, ctx->dma_key, ctx->keylen, DMA_TO_DEVICE);

	ctx->keylen = keysize;
	ctx->dma_key = dma_map_single(dev, ctx->key, keysize, DMA_TO_DEVICE);

	return 0;
}


struct talitos_alg_template {
	u32 type;
	u32 priority;
	union {
		struct crypto_alg crypto;
		struct ahash_alg hash;
		struct aead_alg aead;
	} alg;
	__be32 desc_hdr_template;
};

static struct talitos_alg_template driver_algs[] = {
	/* AEAD algorithms.  These use a single-pass ipsec_esp descriptor */
	{	.type = CRYPTO_ALG_TYPE_AEAD,
		.alg.aead = {
			.base = {
				.cra_name = "authenc(hmac(sha1),cbc(aes))",
				.cra_driver_name = "authenc-hmac-sha1-"
						   "cbc-aes-talitos",
				.cra_blocksize = AES_BLOCK_SIZE,
				.cra_flags = CRYPTO_ALG_ASYNC,
			},
			.ivsize = AES_BLOCK_SIZE,
			.maxauthsize = SHA1_DIGEST_SIZE,
		},
		.desc_hdr_template = DESC_HDR_TYPE_IPSEC_ESP |
			             DESC_HDR_SEL0_AESU |
		                     DESC_HDR_MODE0_AESU_CBC |
		                     DESC_HDR_SEL1_MDEUA |
		                     DESC_HDR_MODE1_MDEU_INIT |
		                     DESC_HDR_MODE1_MDEU_PAD |
		                     DESC_HDR_MODE1_MDEU_SHA1_HMAC,
	},
	{	.type = CRYPTO_ALG_TYPE_AEAD,
		.priority = TALITOS_CRA_PRIORITY_AEAD_HSNA,
		.alg.aead = {
			.base = {
				.cra_name = "authenc(hmac(sha1),cbc(aes))",
				.cra_driver_name = "authenc-hmac-sha1-"
						   "cbc-aes-talitos-hsna",
				.cra_blocksize = AES_BLOCK_SIZE,
				.cra_flags = CRYPTO_ALG_ASYNC,
			},
			.ivsize = AES_BLOCK_SIZE,
			.maxauthsize = SHA1_DIGEST_SIZE,
		},
		.desc_hdr_template = DESC_HDR_TYPE_HMAC_SNOOP_NO_AFEU |
				     DESC_HDR_SEL0_AESU |
				     DESC_HDR_MODE0_AESU_CBC |
				     DESC_HDR_SEL1_MDEUA |
				     DESC_HDR_MODE1_MDEU_INIT |
				     DESC_HDR_MODE1_MDEU_PAD |
				     DESC_HDR_MODE1_MDEU_SHA1_HMAC,
	},
	{	.type = CRYPTO_ALG_TYPE_AEAD,
		.alg.aead = {
			.base = {
				.cra_name = "authenc(hmac(sha1),"
					    "cbc(des3_ede))",
				.cra_driver_name = "authenc-hmac-sha1-"
						   "cbc-3des-talitos",
				.cra_blocksize = DES3_EDE_BLOCK_SIZE,
				.cra_flags = CRYPTO_ALG_ASYNC,
			},
			.ivsize = DES3_EDE_BLOCK_SIZE,
			.maxauthsize = SHA1_DIGEST_SIZE,
			.setkey = aead_des3_setkey,
		},
		.desc_hdr_template = DESC_HDR_TYPE_IPSEC_ESP |
			             DESC_HDR_SEL0_DEU |
		                     DESC_HDR_MODE0_DEU_CBC |
		                     DESC_HDR_MODE0_DEU_3DES |
		                     DESC_HDR_SEL1_MDEUA |
		                     DESC_HDR_MODE1_MDEU_INIT |
		                     DESC_HDR_MODE1_MDEU_PAD |
		                     DESC_HDR_MODE1_MDEU_SHA1_HMAC,
	},
	{	.type = CRYPTO_ALG_TYPE_AEAD,
		.priority = TALITOS_CRA_PRIORITY_AEAD_HSNA,
		.alg.aead = {
			.base = {
				.cra_name = "authenc(hmac(sha1),"
					    "cbc(des3_ede))",
				.cra_driver_name = "authenc-hmac-sha1-"
						   "cbc-3des-talitos-hsna",
				.cra_blocksize = DES3_EDE_BLOCK_SIZE,
				.cra_flags = CRYPTO_ALG_ASYNC,
			},
			.ivsize = DES3_EDE_BLOCK_SIZE,
			.maxauthsize = SHA1_DIGEST_SIZE,
			.setkey = aead_des3_setkey,
		},
		.desc_hdr_template = DESC_HDR_TYPE_HMAC_SNOOP_NO_AFEU |
				     DESC_HDR_SEL0_DEU |
				     DESC_HDR_MODE0_DEU_CBC |
				     DESC_HDR_MODE0_DEU_3DES |
				     DESC_HDR_SEL1_MDEUA |
				     DESC_HDR_MODE1_MDEU_INIT |
				     DESC_HDR_MODE1_MDEU_PAD |
				     DESC_HDR_MODE1_MDEU_SHA1_HMAC,
	},
	{       .type = CRYPTO_ALG_TYPE_AEAD,
		.alg.aead = {
			.base = {
				.cra_name = "authenc(hmac(sha224),cbc(aes))",
				.cra_driver_name = "authenc-hmac-sha224-"
						   "cbc-aes-talitos",
				.cra_blocksize = AES_BLOCK_SIZE,
				.cra_flags = CRYPTO_ALG_ASYNC,
			},
			.ivsize = AES_BLOCK_SIZE,
			.maxauthsize = SHA224_DIGEST_SIZE,
		},
		.desc_hdr_template = DESC_HDR_TYPE_IPSEC_ESP |
				     DESC_HDR_SEL0_AESU |
				     DESC_HDR_MODE0_AESU_CBC |
				     DESC_HDR_SEL1_MDEUA |
				     DESC_HDR_MODE1_MDEU_INIT |
				     DESC_HDR_MODE1_MDEU_PAD |
				     DESC_HDR_MODE1_MDEU_SHA224_HMAC,
	},
	{       .type = CRYPTO_ALG_TYPE_AEAD,
		.priority = TALITOS_CRA_PRIORITY_AEAD_HSNA,
		.alg.aead = {
			.base = {
				.cra_name = "authenc(hmac(sha224),cbc(aes))",
				.cra_driver_name = "authenc-hmac-sha224-"
						   "cbc-aes-talitos-hsna",
				.cra_blocksize = AES_BLOCK_SIZE,
				.cra_flags = CRYPTO_ALG_ASYNC,
			},
			.ivsize = AES_BLOCK_SIZE,
			.maxauthsize = SHA224_DIGEST_SIZE,
		},
		.desc_hdr_template = DESC_HDR_TYPE_HMAC_SNOOP_NO_AFEU |
				     DESC_HDR_SEL0_AESU |
				     DESC_HDR_MODE0_AESU_CBC |
				     DESC_HDR_SEL1_MDEUA |
				     DESC_HDR_MODE1_MDEU_INIT |
				     DESC_HDR_MODE1_MDEU_PAD |
				     DESC_HDR_MODE1_MDEU_SHA224_HMAC,
	},
	{	.type = CRYPTO_ALG_TYPE_AEAD,
		.alg.aead = {
			.base = {
				.cra_name = "authenc(hmac(sha224),"
					    "cbc(des3_ede))",
				.cra_driver_name = "authenc-hmac-sha224-"
						   "cbc-3des-talitos",
				.cra_blocksize = DES3_EDE_BLOCK_SIZE,
				.cra_flags = CRYPTO_ALG_ASYNC,
			},
			.ivsize = DES3_EDE_BLOCK_SIZE,
			.maxauthsize = SHA224_DIGEST_SIZE,
			.setkey = aead_des3_setkey,
		},
		.desc_hdr_template = DESC_HDR_TYPE_IPSEC_ESP |
			             DESC_HDR_SEL0_DEU |
		                     DESC_HDR_MODE0_DEU_CBC |
		                     DESC_HDR_MODE0_DEU_3DES |
		                     DESC_HDR_SEL1_MDEUA |
		                     DESC_HDR_MODE1_MDEU_INIT |
		                     DESC_HDR_MODE1_MDEU_PAD |
		                     DESC_HDR_MODE1_MDEU_SHA224_HMAC,
	},
	{	.type = CRYPTO_ALG_TYPE_AEAD,
		.priority = TALITOS_CRA_PRIORITY_AEAD_HSNA,
		.alg.aead = {
			.base = {
				.cra_name = "authenc(hmac(sha224),"
					    "cbc(des3_ede))",
				.cra_driver_name = "authenc-hmac-sha224-"
						   "cbc-3des-talitos-hsna",
				.cra_blocksize = DES3_EDE_BLOCK_SIZE,
				.cra_flags = CRYPTO_ALG_ASYNC,
			},
			.ivsize = DES3_EDE_BLOCK_SIZE,
			.maxauthsize = SHA224_DIGEST_SIZE,
			.setkey = aead_des3_setkey,
		},
		.desc_hdr_template = DESC_HDR_TYPE_HMAC_SNOOP_NO_AFEU |
				     DESC_HDR_SEL0_DEU |
				     DESC_HDR_MODE0_DEU_CBC |
				     DESC_HDR_MODE0_DEU_3DES |
				     DESC_HDR_SEL1_MDEUA |
				     DESC_HDR_MODE1_MDEU_INIT |
				     DESC_HDR_MODE1_MDEU_PAD |
				     DESC_HDR_MODE1_MDEU_SHA224_HMAC,
	},
	{	.type = CRYPTO_ALG_TYPE_AEAD,
		.alg.aead = {
			.base = {
				.cra_name = "authenc(hmac(sha256),cbc(aes))",
				.cra_driver_name = "authenc-hmac-sha256-"
						   "cbc-aes-talitos",
				.cra_blocksize = AES_BLOCK_SIZE,
				.cra_flags = CRYPTO_ALG_ASYNC,
			},
			.ivsize = AES_BLOCK_SIZE,
			.maxauthsize = SHA256_DIGEST_SIZE,
		},
		.desc_hdr_template = DESC_HDR_TYPE_IPSEC_ESP |
			             DESC_HDR_SEL0_AESU |
		                     DESC_HDR_MODE0_AESU_CBC |
		                     DESC_HDR_SEL1_MDEUA |
		                     DESC_HDR_MODE1_MDEU_INIT |
		                     DESC_HDR_MODE1_MDEU_PAD |
		                     DESC_HDR_MODE1_MDEU_SHA256_HMAC,
	},
	{	.type = CRYPTO_ALG_TYPE_AEAD,
		.priority = TALITOS_CRA_PRIORITY_AEAD_HSNA,
		.alg.aead = {
			.base = {
				.cra_name = "authenc(hmac(sha256),cbc(aes))",
				.cra_driver_name = "authenc-hmac-sha256-"
						   "cbc-aes-talitos-hsna",
				.cra_blocksize = AES_BLOCK_SIZE,
				.cra_flags = CRYPTO_ALG_ASYNC,
			},
			.ivsize = AES_BLOCK_SIZE,
			.maxauthsize = SHA256_DIGEST_SIZE,
		},
		.desc_hdr_template = DESC_HDR_TYPE_HMAC_SNOOP_NO_AFEU |
				     DESC_HDR_SEL0_AESU |
				     DESC_HDR_MODE0_AESU_CBC |
				     DESC_HDR_SEL1_MDEUA |
				     DESC_HDR_MODE1_MDEU_INIT |
				     DESC_HDR_MODE1_MDEU_PAD |
				     DESC_HDR_MODE1_MDEU_SHA256_HMAC,
	},
	{	.type = CRYPTO_ALG_TYPE_AEAD,
		.alg.aead = {
			.base = {
				.cra_name = "authenc(hmac(sha256),"
					    "cbc(des3_ede))",
				.cra_driver_name = "authenc-hmac-sha256-"
						   "cbc-3des-talitos",
				.cra_blocksize = DES3_EDE_BLOCK_SIZE,
				.cra_flags = CRYPTO_ALG_ASYNC,
			},
			.ivsize = DES3_EDE_BLOCK_SIZE,
			.maxauthsize = SHA256_DIGEST_SIZE,
			.setkey = aead_des3_setkey,
		},
		.desc_hdr_template = DESC_HDR_TYPE_IPSEC_ESP |
			             DESC_HDR_SEL0_DEU |
		                     DESC_HDR_MODE0_DEU_CBC |
		                     DESC_HDR_MODE0_DEU_3DES |
		                     DESC_HDR_SEL1_MDEUA |
		                     DESC_HDR_MODE1_MDEU_INIT |
		                     DESC_HDR_MODE1_MDEU_PAD |
		                     DESC_HDR_MODE1_MDEU_SHA256_HMAC,
	},
	{	.type = CRYPTO_ALG_TYPE_AEAD,
		.priority = TALITOS_CRA_PRIORITY_AEAD_HSNA,
		.alg.aead = {
			.base = {
				.cra_name = "authenc(hmac(sha256),"
					    "cbc(des3_ede))",
				.cra_driver_name = "authenc-hmac-sha256-"
						   "cbc-3des-talitos-hsna",
				.cra_blocksize = DES3_EDE_BLOCK_SIZE,
				.cra_flags = CRYPTO_ALG_ASYNC,
			},
			.ivsize = DES3_EDE_BLOCK_SIZE,
			.maxauthsize = SHA256_DIGEST_SIZE,
			.setkey = aead_des3_setkey,
		},
		.desc_hdr_template = DESC_HDR_TYPE_HMAC_SNOOP_NO_AFEU |
				     DESC_HDR_SEL0_DEU |
				     DESC_HDR_MODE0_DEU_CBC |
				     DESC_HDR_MODE0_DEU_3DES |
				     DESC_HDR_SEL1_MDEUA |
				     DESC_HDR_MODE1_MDEU_INIT |
				     DESC_HDR_MODE1_MDEU_PAD |
				     DESC_HDR_MODE1_MDEU_SHA256_HMAC,
	},
	{	.type = CRYPTO_ALG_TYPE_AEAD,
		.alg.aead = {
			.base = {
				.cra_name = "authenc(hmac(sha384),cbc(aes))",
				.cra_driver_name = "authenc-hmac-sha384-"
						   "cbc-aes-talitos",
				.cra_blocksize = AES_BLOCK_SIZE,
				.cra_flags = CRYPTO_ALG_ASYNC,
			},
			.ivsize = AES_BLOCK_SIZE,
			.maxauthsize = SHA384_DIGEST_SIZE,
		},
		.desc_hdr_template = DESC_HDR_TYPE_IPSEC_ESP |
			             DESC_HDR_SEL0_AESU |
		                     DESC_HDR_MODE0_AESU_CBC |
		                     DESC_HDR_SEL1_MDEUB |
		                     DESC_HDR_MODE1_MDEU_INIT |
		                     DESC_HDR_MODE1_MDEU_PAD |
		                     DESC_HDR_MODE1_MDEUB_SHA384_HMAC,
	},
	{	.type = CRYPTO_ALG_TYPE_AEAD,
		.alg.aead = {
			.base = {
				.cra_name = "authenc(hmac(sha384),"
					    "cbc(des3_ede))",
				.cra_driver_name = "authenc-hmac-sha384-"
						   "cbc-3des-talitos",
				.cra_blocksize = DES3_EDE_BLOCK_SIZE,
				.cra_flags = CRYPTO_ALG_ASYNC,
			},
			.ivsize = DES3_EDE_BLOCK_SIZE,
			.maxauthsize = SHA384_DIGEST_SIZE,
			.setkey = aead_des3_setkey,
		},
		.desc_hdr_template = DESC_HDR_TYPE_IPSEC_ESP |
			             DESC_HDR_SEL0_DEU |
		                     DESC_HDR_MODE0_DEU_CBC |
		                     DESC_HDR_MODE0_DEU_3DES |
		                     DESC_HDR_SEL1_MDEUB |
		                     DESC_HDR_MODE1_MDEU_INIT |
		                     DESC_HDR_MODE1_MDEU_PAD |
		                     DESC_HDR_MODE1_MDEUB_SHA384_HMAC,
	},
	{	.type = CRYPTO_ALG_TYPE_AEAD,
		.alg.aead = {
			.base = {
				.cra_name = "authenc(hmac(sha512),cbc(aes))",
				.cra_driver_name = "authenc-hmac-sha512-"
						   "cbc-aes-talitos",
				.cra_blocksize = AES_BLOCK_SIZE,
				.cra_flags = CRYPTO_ALG_ASYNC,
			},
			.ivsize = AES_BLOCK_SIZE,
			.maxauthsize = SHA512_DIGEST_SIZE,
		},
		.desc_hdr_template = DESC_HDR_TYPE_IPSEC_ESP |
			             DESC_HDR_SEL0_AESU |
		                     DESC_HDR_MODE0_AESU_CBC |
		                     DESC_HDR_SEL1_MDEUB |
		                     DESC_HDR_MODE1_MDEU_INIT |
		                     DESC_HDR_MODE1_MDEU_PAD |
		                     DESC_HDR_MODE1_MDEUB_SHA512_HMAC,
	},
	{	.type = CRYPTO_ALG_TYPE_AEAD,
		.alg.aead = {
			.base = {
				.cra_name = "authenc(hmac(sha512),"
					    "cbc(des3_ede))",
				.cra_driver_name = "authenc-hmac-sha512-"
						   "cbc-3des-talitos",
				.cra_blocksize = DES3_EDE_BLOCK_SIZE,
				.cra_flags = CRYPTO_ALG_ASYNC,
			},
			.ivsize = DES3_EDE_BLOCK_SIZE,
			.maxauthsize = SHA512_DIGEST_SIZE,
			.setkey = aead_des3_setkey,
		},
		.desc_hdr_template = DESC_HDR_TYPE_IPSEC_ESP |
			             DESC_HDR_SEL0_DEU |
		                     DESC_HDR_MODE0_DEU_CBC |
		                     DESC_HDR_MODE0_DEU_3DES |
		                     DESC_HDR_SEL1_MDEUB |
		                     DESC_HDR_MODE1_MDEU_INIT |
		                     DESC_HDR_MODE1_MDEU_PAD |
		                     DESC_HDR_MODE1_MDEUB_SHA512_HMAC,
	},
	{	.type = CRYPTO_ALG_TYPE_AEAD,
		.alg.aead = {
			.base = {
				.cra_name = "authenc(hmac(md5),cbc(aes))",
				.cra_driver_name = "authenc-hmac-md5-"
						   "cbc-aes-talitos",
				.cra_blocksize = AES_BLOCK_SIZE,
				.cra_flags = CRYPTO_ALG_ASYNC,
			},
			.ivsize = AES_BLOCK_SIZE,
			.maxauthsize = MD5_DIGEST_SIZE,
		},
		.desc_hdr_template = DESC_HDR_TYPE_IPSEC_ESP |
			             DESC_HDR_SEL0_AESU |
		                     DESC_HDR_MODE0_AESU_CBC |
		                     DESC_HDR_SEL1_MDEUA |
		                     DESC_HDR_MODE1_MDEU_INIT |
		                     DESC_HDR_MODE1_MDEU_PAD |
		                     DESC_HDR_MODE1_MDEU_MD5_HMAC,
	},
	{	.type = CRYPTO_ALG_TYPE_AEAD,
		.priority = TALITOS_CRA_PRIORITY_AEAD_HSNA,
		.alg.aead = {
			.base = {
				.cra_name = "authenc(hmac(md5),cbc(aes))",
				.cra_driver_name = "authenc-hmac-md5-"
						   "cbc-aes-talitos-hsna",
				.cra_blocksize = AES_BLOCK_SIZE,
				.cra_flags = CRYPTO_ALG_ASYNC,
			},
			.ivsize = AES_BLOCK_SIZE,
			.maxauthsize = MD5_DIGEST_SIZE,
		},
		.desc_hdr_template = DESC_HDR_TYPE_HMAC_SNOOP_NO_AFEU |
				     DESC_HDR_SEL0_AESU |
				     DESC_HDR_MODE0_AESU_CBC |
				     DESC_HDR_SEL1_MDEUA |
				     DESC_HDR_MODE1_MDEU_INIT |
				     DESC_HDR_MODE1_MDEU_PAD |
				     DESC_HDR_MODE1_MDEU_MD5_HMAC,
	},
	{	.type = CRYPTO_ALG_TYPE_AEAD,
		.alg.aead = {
			.base = {
				.cra_name = "authenc(hmac(md5),cbc(des3_ede))",
				.cra_driver_name = "authenc-hmac-md5-"
						   "cbc-3des-talitos",
				.cra_blocksize = DES3_EDE_BLOCK_SIZE,
				.cra_flags = CRYPTO_ALG_ASYNC,
			},
			.ivsize = DES3_EDE_BLOCK_SIZE,
			.maxauthsize = MD5_DIGEST_SIZE,
			.setkey = aead_des3_setkey,
		},
		.desc_hdr_template = DESC_HDR_TYPE_IPSEC_ESP |
			             DESC_HDR_SEL0_DEU |
		                     DESC_HDR_MODE0_DEU_CBC |
		                     DESC_HDR_MODE0_DEU_3DES |
		                     DESC_HDR_SEL1_MDEUA |
		                     DESC_HDR_MODE1_MDEU_INIT |
		                     DESC_HDR_MODE1_MDEU_PAD |
		                     DESC_HDR_MODE1_MDEU_MD5_HMAC,
	},
	{	.type = CRYPTO_ALG_TYPE_AEAD,
		.priority = TALITOS_CRA_PRIORITY_AEAD_HSNA,
		.alg.aead = {
			.base = {
				.cra_name = "authenc(hmac(md5),cbc(des3_ede))",
				.cra_driver_name = "authenc-hmac-md5-"
						   "cbc-3des-talitos-hsna",
				.cra_blocksize = DES3_EDE_BLOCK_SIZE,
				.cra_flags = CRYPTO_ALG_ASYNC,
			},
			.ivsize = DES3_EDE_BLOCK_SIZE,
			.maxauthsize = MD5_DIGEST_SIZE,
			.setkey = aead_des3_setkey,
		},
		.desc_hdr_template = DESC_HDR_TYPE_HMAC_SNOOP_NO_AFEU |
				     DESC_HDR_SEL0_DEU |
				     DESC_HDR_MODE0_DEU_CBC |
				     DESC_HDR_MODE0_DEU_3DES |
				     DESC_HDR_SEL1_MDEUA |
				     DESC_HDR_MODE1_MDEU_INIT |
				     DESC_HDR_MODE1_MDEU_PAD |
				     DESC_HDR_MODE1_MDEU_MD5_HMAC,
	},
	/* ABLKCIPHER algorithms. */
	{	.type = CRYPTO_ALG_TYPE_ABLKCIPHER,
		.alg.crypto = {
			.cra_name = "ecb(aes)",
			.cra_driver_name = "ecb-aes-talitos",
			.cra_blocksize = AES_BLOCK_SIZE,
			.cra_flags = CRYPTO_ALG_TYPE_ABLKCIPHER |
				     CRYPTO_ALG_ASYNC,
			.cra_ablkcipher = {
				.min_keysize = AES_MIN_KEY_SIZE,
				.max_keysize = AES_MAX_KEY_SIZE,
				.setkey = ablkcipher_aes_setkey,
			}
		},
		.desc_hdr_template = DESC_HDR_TYPE_COMMON_NONSNOOP_NO_AFEU |
				     DESC_HDR_SEL0_AESU,
	},
	{	.type = CRYPTO_ALG_TYPE_ABLKCIPHER,
		.alg.crypto = {
			.cra_name = "cbc(aes)",
			.cra_driver_name = "cbc-aes-talitos",
			.cra_blocksize = AES_BLOCK_SIZE,
			.cra_flags = CRYPTO_ALG_TYPE_ABLKCIPHER |
                                     CRYPTO_ALG_ASYNC,
			.cra_ablkcipher = {
				.min_keysize = AES_MIN_KEY_SIZE,
				.max_keysize = AES_MAX_KEY_SIZE,
				.ivsize = AES_BLOCK_SIZE,
				.setkey = ablkcipher_aes_setkey,
			}
		},
		.desc_hdr_template = DESC_HDR_TYPE_COMMON_NONSNOOP_NO_AFEU |
				     DESC_HDR_SEL0_AESU |
				     DESC_HDR_MODE0_AESU_CBC,
	},
	{	.type = CRYPTO_ALG_TYPE_ABLKCIPHER,
		.alg.crypto = {
			.cra_name = "ctr(aes)",
			.cra_driver_name = "ctr-aes-talitos",
			.cra_blocksize = 1,
			.cra_flags = CRYPTO_ALG_TYPE_ABLKCIPHER |
				     CRYPTO_ALG_ASYNC,
			.cra_ablkcipher = {
				.min_keysize = AES_MIN_KEY_SIZE,
				.max_keysize = AES_MAX_KEY_SIZE,
				.ivsize = AES_BLOCK_SIZE,
				.setkey = ablkcipher_aes_setkey,
			}
		},
		.desc_hdr_template = DESC_HDR_TYPE_AESU_CTR_NONSNOOP |
				     DESC_HDR_SEL0_AESU |
				     DESC_HDR_MODE0_AESU_CTR,
	},
	{	.type = CRYPTO_ALG_TYPE_ABLKCIPHER,
		.alg.crypto = {
			.cra_name = "ecb(des)",
			.cra_driver_name = "ecb-des-talitos",
			.cra_blocksize = DES_BLOCK_SIZE,
			.cra_flags = CRYPTO_ALG_TYPE_ABLKCIPHER |
				     CRYPTO_ALG_ASYNC,
			.cra_ablkcipher = {
				.min_keysize = DES_KEY_SIZE,
				.max_keysize = DES_KEY_SIZE,
				.setkey = ablkcipher_des_setkey,
			}
		},
		.desc_hdr_template = DESC_HDR_TYPE_COMMON_NONSNOOP_NO_AFEU |
				     DESC_HDR_SEL0_DEU,
	},
	{	.type = CRYPTO_ALG_TYPE_ABLKCIPHER,
		.alg.crypto = {
			.cra_name = "cbc(des)",
			.cra_driver_name = "cbc-des-talitos",
			.cra_blocksize = DES_BLOCK_SIZE,
			.cra_flags = CRYPTO_ALG_TYPE_ABLKCIPHER |
				     CRYPTO_ALG_ASYNC,
			.cra_ablkcipher = {
				.min_keysize = DES_KEY_SIZE,
				.max_keysize = DES_KEY_SIZE,
				.ivsize = DES_BLOCK_SIZE,
				.setkey = ablkcipher_des_setkey,
			}
		},
		.desc_hdr_template = DESC_HDR_TYPE_COMMON_NONSNOOP_NO_AFEU |
				     DESC_HDR_SEL0_DEU |
				     DESC_HDR_MODE0_DEU_CBC,
	},
	{	.type = CRYPTO_ALG_TYPE_ABLKCIPHER,
		.alg.crypto = {
			.cra_name = "ecb(des3_ede)",
			.cra_driver_name = "ecb-3des-talitos",
			.cra_blocksize = DES3_EDE_BLOCK_SIZE,
			.cra_flags = CRYPTO_ALG_TYPE_ABLKCIPHER |
				     CRYPTO_ALG_ASYNC,
			.cra_ablkcipher = {
				.min_keysize = DES3_EDE_KEY_SIZE,
				.max_keysize = DES3_EDE_KEY_SIZE,
				.setkey = ablkcipher_des3_setkey,
			}
		},
		.desc_hdr_template = DESC_HDR_TYPE_COMMON_NONSNOOP_NO_AFEU |
				     DESC_HDR_SEL0_DEU |
				     DESC_HDR_MODE0_DEU_3DES,
	},
	{	.type = CRYPTO_ALG_TYPE_ABLKCIPHER,
		.alg.crypto = {
			.cra_name = "cbc(des3_ede)",
			.cra_driver_name = "cbc-3des-talitos",
			.cra_blocksize = DES3_EDE_BLOCK_SIZE,
			.cra_flags = CRYPTO_ALG_TYPE_ABLKCIPHER |
                                     CRYPTO_ALG_ASYNC,
			.cra_ablkcipher = {
				.min_keysize = DES3_EDE_KEY_SIZE,
				.max_keysize = DES3_EDE_KEY_SIZE,
				.ivsize = DES3_EDE_BLOCK_SIZE,
				.setkey = ablkcipher_des3_setkey,
			}
		},
		.desc_hdr_template = DESC_HDR_TYPE_COMMON_NONSNOOP_NO_AFEU |
			             DESC_HDR_SEL0_DEU |
		                     DESC_HDR_MODE0_DEU_CBC |
		                     DESC_HDR_MODE0_DEU_3DES,
	},
	/* AHASH algorithms. */
	{	.type = CRYPTO_ALG_TYPE_AHASH,
		.alg.hash = {
			.halg.digestsize = MD5_DIGEST_SIZE,
			.halg.statesize = sizeof(struct talitos_export_state),
			.halg.base = {
				.cra_name = "md5",
				.cra_driver_name = "md5-talitos",
				.cra_blocksize = MD5_HMAC_BLOCK_SIZE,
				.cra_flags = CRYPTO_ALG_ASYNC,
			}
		},
		.desc_hdr_template = DESC_HDR_TYPE_COMMON_NONSNOOP_NO_AFEU |
				     DESC_HDR_SEL0_MDEUA |
				     DESC_HDR_MODE0_MDEU_MD5,
	},
	{	.type = CRYPTO_ALG_TYPE_AHASH,
		.alg.hash = {
			.halg.digestsize = SHA1_DIGEST_SIZE,
			.halg.statesize = sizeof(struct talitos_export_state),
			.halg.base = {
				.cra_name = "sha1",
				.cra_driver_name = "sha1-talitos",
				.cra_blocksize = SHA1_BLOCK_SIZE,
				.cra_flags = CRYPTO_ALG_ASYNC,
			}
		},
		.desc_hdr_template = DESC_HDR_TYPE_COMMON_NONSNOOP_NO_AFEU |
				     DESC_HDR_SEL0_MDEUA |
				     DESC_HDR_MODE0_MDEU_SHA1,
	},
	{	.type = CRYPTO_ALG_TYPE_AHASH,
		.alg.hash = {
			.halg.digestsize = SHA224_DIGEST_SIZE,
			.halg.statesize = sizeof(struct talitos_export_state),
			.halg.base = {
				.cra_name = "sha224",
				.cra_driver_name = "sha224-talitos",
				.cra_blocksize = SHA224_BLOCK_SIZE,
				.cra_flags = CRYPTO_ALG_ASYNC,
			}
		},
		.desc_hdr_template = DESC_HDR_TYPE_COMMON_NONSNOOP_NO_AFEU |
				     DESC_HDR_SEL0_MDEUA |
				     DESC_HDR_MODE0_MDEU_SHA224,
	},
	{	.type = CRYPTO_ALG_TYPE_AHASH,
		.alg.hash = {
			.halg.digestsize = SHA256_DIGEST_SIZE,
			.halg.statesize = sizeof(struct talitos_export_state),
			.halg.base = {
				.cra_name = "sha256",
				.cra_driver_name = "sha256-talitos",
				.cra_blocksize = SHA256_BLOCK_SIZE,
				.cra_flags = CRYPTO_ALG_ASYNC,
			}
		},
		.desc_hdr_template = DESC_HDR_TYPE_COMMON_NONSNOOP_NO_AFEU |
				     DESC_HDR_SEL0_MDEUA |
				     DESC_HDR_MODE0_MDEU_SHA256,
	},
	{	.type = CRYPTO_ALG_TYPE_AHASH,
		.alg.hash = {
			.halg.digestsize = SHA384_DIGEST_SIZE,
			.halg.statesize = sizeof(struct talitos_export_state),
			.halg.base = {
				.cra_name = "sha384",
				.cra_driver_name = "sha384-talitos",
				.cra_blocksize = SHA384_BLOCK_SIZE,
				.cra_flags = CRYPTO_ALG_ASYNC,
			}
		},
		.desc_hdr_template = DESC_HDR_TYPE_COMMON_NONSNOOP_NO_AFEU |
				     DESC_HDR_SEL0_MDEUB |
				     DESC_HDR_MODE0_MDEUB_SHA384,
	},
	{	.type = CRYPTO_ALG_TYPE_AHASH,
		.alg.hash = {
			.halg.digestsize = SHA512_DIGEST_SIZE,
			.halg.statesize = sizeof(struct talitos_export_state),
			.halg.base = {
				.cra_name = "sha512",
				.cra_driver_name = "sha512-talitos",
				.cra_blocksize = SHA512_BLOCK_SIZE,
				.cra_flags = CRYPTO_ALG_ASYNC,
			}
		},
		.desc_hdr_template = DESC_HDR_TYPE_COMMON_NONSNOOP_NO_AFEU |
				     DESC_HDR_SEL0_MDEUB |
				     DESC_HDR_MODE0_MDEUB_SHA512,
	},
	{	.type = CRYPTO_ALG_TYPE_AHASH,
		.alg.hash = {
			.halg.digestsize = MD5_DIGEST_SIZE,
			.halg.statesize = sizeof(struct talitos_export_state),
			.halg.base = {
				.cra_name = "hmac(md5)",
				.cra_driver_name = "hmac-md5-talitos",
				.cra_blocksize = MD5_HMAC_BLOCK_SIZE,
				.cra_flags = CRYPTO_ALG_ASYNC,
			}
		},
		.desc_hdr_template = DESC_HDR_TYPE_COMMON_NONSNOOP_NO_AFEU |
				     DESC_HDR_SEL0_MDEUA |
				     DESC_HDR_MODE0_MDEU_MD5,
	},
	{	.type = CRYPTO_ALG_TYPE_AHASH,
		.alg.hash = {
			.halg.digestsize = SHA1_DIGEST_SIZE,
			.halg.statesize = sizeof(struct talitos_export_state),
			.halg.base = {
				.cra_name = "hmac(sha1)",
				.cra_driver_name = "hmac-sha1-talitos",
				.cra_blocksize = SHA1_BLOCK_SIZE,
				.cra_flags = CRYPTO_ALG_ASYNC,
			}
		},
		.desc_hdr_template = DESC_HDR_TYPE_COMMON_NONSNOOP_NO_AFEU |
				     DESC_HDR_SEL0_MDEUA |
				     DESC_HDR_MODE0_MDEU_SHA1,
	},
	{	.type = CRYPTO_ALG_TYPE_AHASH,
		.alg.hash = {
			.halg.digestsize = SHA224_DIGEST_SIZE,
			.halg.statesize = sizeof(struct talitos_export_state),
			.halg.base = {
				.cra_name = "hmac(sha224)",
				.cra_driver_name = "hmac-sha224-talitos",
				.cra_blocksize = SHA224_BLOCK_SIZE,
				.cra_flags = CRYPTO_ALG_ASYNC,
			}
		},
		.desc_hdr_template = DESC_HDR_TYPE_COMMON_NONSNOOP_NO_AFEU |
				     DESC_HDR_SEL0_MDEUA |
				     DESC_HDR_MODE0_MDEU_SHA224,
	},
	{	.type = CRYPTO_ALG_TYPE_AHASH,
		.alg.hash = {
			.halg.digestsize = SHA256_DIGEST_SIZE,
			.halg.statesize = sizeof(struct talitos_export_state),
			.halg.base = {
				.cra_name = "hmac(sha256)",
				.cra_driver_name = "hmac-sha256-talitos",
				.cra_blocksize = SHA256_BLOCK_SIZE,
				.cra_flags = CRYPTO_ALG_ASYNC,
			}
		},
		.desc_hdr_template = DESC_HDR_TYPE_COMMON_NONSNOOP_NO_AFEU |
				     DESC_HDR_SEL0_MDEUA |
				     DESC_HDR_MODE0_MDEU_SHA256,
	},
	{	.type = CRYPTO_ALG_TYPE_AHASH,
		.alg.hash = {
			.halg.digestsize = SHA384_DIGEST_SIZE,
			.halg.statesize = sizeof(struct talitos_export_state),
			.halg.base = {
				.cra_name = "hmac(sha384)",
				.cra_driver_name = "hmac-sha384-talitos",
				.cra_blocksize = SHA384_BLOCK_SIZE,
				.cra_flags = CRYPTO_ALG_ASYNC,
			}
		},
		.desc_hdr_template = DESC_HDR_TYPE_COMMON_NONSNOOP_NO_AFEU |
				     DESC_HDR_SEL0_MDEUB |
				     DESC_HDR_MODE0_MDEUB_SHA384,
	},
	{	.type = CRYPTO_ALG_TYPE_AHASH,
		.alg.hash = {
			.halg.digestsize = SHA512_DIGEST_SIZE,
			.halg.statesize = sizeof(struct talitos_export_state),
			.halg.base = {
				.cra_name = "hmac(sha512)",
				.cra_driver_name = "hmac-sha512-talitos",
				.cra_blocksize = SHA512_BLOCK_SIZE,
				.cra_flags = CRYPTO_ALG_ASYNC,
			}
		},
		.desc_hdr_template = DESC_HDR_TYPE_COMMON_NONSNOOP_NO_AFEU |
				     DESC_HDR_SEL0_MDEUB |
				     DESC_HDR_MODE0_MDEUB_SHA512,
	}
};

struct talitos_crypto_alg {
	struct list_head entry;
	struct device *dev;
	struct talitos_alg_template algt;
};

static int talitos_init_common(struct talitos_ctx *ctx,
			       struct talitos_crypto_alg *talitos_alg)
{
	struct talitos_private *priv;

	/* update context with ptr to dev */
	ctx->dev = talitos_alg->dev;

	/* assign SEC channel to tfm in round-robin fashion */
	priv = dev_get_drvdata(ctx->dev);
	ctx->ch = atomic_inc_return(&priv->last_chan) &
		  (priv->num_channels - 1);

	/* copy descriptor header template value */
	ctx->desc_hdr_template = talitos_alg->algt.desc_hdr_template;

	/* select done notification */
	ctx->desc_hdr_template |= DESC_HDR_DONE_NOTIFY;

	return 0;
}

static int talitos_cra_init(struct crypto_tfm *tfm)
{
	struct crypto_alg *alg = tfm->__crt_alg;
	struct talitos_crypto_alg *talitos_alg;
	struct talitos_ctx *ctx = crypto_tfm_ctx(tfm);

	if ((alg->cra_flags & CRYPTO_ALG_TYPE_MASK) == CRYPTO_ALG_TYPE_AHASH)
		talitos_alg = container_of(__crypto_ahash_alg(alg),
					   struct talitos_crypto_alg,
					   algt.alg.hash);
	else
		talitos_alg = container_of(alg, struct talitos_crypto_alg,
					   algt.alg.crypto);

	return talitos_init_common(ctx, talitos_alg);
}

static int talitos_cra_init_aead(struct crypto_aead *tfm)
{
	struct aead_alg *alg = crypto_aead_alg(tfm);
	struct talitos_crypto_alg *talitos_alg;
	struct talitos_ctx *ctx = crypto_aead_ctx(tfm);

	talitos_alg = container_of(alg, struct talitos_crypto_alg,
				   algt.alg.aead);

	return talitos_init_common(ctx, talitos_alg);
}

static int talitos_cra_init_ahash(struct crypto_tfm *tfm)
{
	struct talitos_ctx *ctx = crypto_tfm_ctx(tfm);

	talitos_cra_init(tfm);

	ctx->keylen = 0;
	crypto_ahash_set_reqsize(__crypto_ahash_cast(tfm),
				 sizeof(struct talitos_ahash_req_ctx));

	return 0;
}

static void talitos_cra_exit(struct crypto_tfm *tfm)
{
	struct talitos_ctx *ctx = crypto_tfm_ctx(tfm);
	struct device *dev = ctx->dev;

	if (ctx->keylen)
		dma_unmap_single(dev, ctx->dma_key, ctx->keylen, DMA_TO_DEVICE);
}

/*
 * given the alg's descriptor header template, determine whether descriptor
 * type and primary/secondary execution units required match the hw
 * capabilities description provided in the device tree node.
 */
static int hw_supports(struct device *dev, __be32 desc_hdr_template)
{
	struct talitos_private *priv = dev_get_drvdata(dev);
	int ret;

	ret = (1 << DESC_TYPE(desc_hdr_template) & priv->desc_types) &&
	      (1 << PRIMARY_EU(desc_hdr_template) & priv->exec_units);

	if (SECONDARY_EU(desc_hdr_template))
		ret = ret && (1 << SECONDARY_EU(desc_hdr_template)
		              & priv->exec_units);

	return ret;
}

static int talitos_remove(struct platform_device *ofdev)
{
	struct device *dev = &ofdev->dev;
	struct talitos_private *priv = dev_get_drvdata(dev);
	struct talitos_crypto_alg *t_alg, *n;
	int i;

	list_for_each_entry_safe(t_alg, n, &priv->alg_list, entry) {
		switch (t_alg->algt.type) {
		case CRYPTO_ALG_TYPE_ABLKCIPHER:
			break;
		case CRYPTO_ALG_TYPE_AEAD:
			crypto_unregister_aead(&t_alg->algt.alg.aead);
		case CRYPTO_ALG_TYPE_AHASH:
			crypto_unregister_ahash(&t_alg->algt.alg.hash);
			break;
		}
		list_del(&t_alg->entry);
	}

	if (hw_supports(dev, DESC_HDR_SEL0_RNG))
		talitos_unregister_rng(dev);

	for (i = 0; i < 2; i++)
		if (priv->irq[i]) {
			free_irq(priv->irq[i], dev);
			irq_dispose_mapping(priv->irq[i]);
		}

	tasklet_kill(&priv->done_task[0]);
	if (priv->irq[1])
		tasklet_kill(&priv->done_task[1]);

	return 0;
}

static struct talitos_crypto_alg *talitos_alg_alloc(struct device *dev,
						    struct talitos_alg_template
						           *template)
{
	struct talitos_private *priv = dev_get_drvdata(dev);
	struct talitos_crypto_alg *t_alg;
	struct crypto_alg *alg;

	t_alg = devm_kzalloc(dev, sizeof(struct talitos_crypto_alg),
			     GFP_KERNEL);
	if (!t_alg)
		return ERR_PTR(-ENOMEM);

	t_alg->algt = *template;

	switch (t_alg->algt.type) {
	case CRYPTO_ALG_TYPE_ABLKCIPHER:
		alg = &t_alg->algt.alg.crypto;
		alg->cra_init = talitos_cra_init;
		alg->cra_exit = talitos_cra_exit;
		alg->cra_type = &crypto_ablkcipher_type;
		alg->cra_ablkcipher.setkey = alg->cra_ablkcipher.setkey ?:
					     ablkcipher_setkey;
		alg->cra_ablkcipher.encrypt = ablkcipher_encrypt;
		alg->cra_ablkcipher.decrypt = ablkcipher_decrypt;
		break;
	case CRYPTO_ALG_TYPE_AEAD:
		alg = &t_alg->algt.alg.aead.base;
		alg->cra_exit = talitos_cra_exit;
		t_alg->algt.alg.aead.init = talitos_cra_init_aead;
		t_alg->algt.alg.aead.setkey = t_alg->algt.alg.aead.setkey ?:
					      aead_setkey;
		t_alg->algt.alg.aead.encrypt = aead_encrypt;
		t_alg->algt.alg.aead.decrypt = aead_decrypt;
		if (!(priv->features & TALITOS_FTR_SHA224_HWINIT) &&
		    !strncmp(alg->cra_name, "authenc(hmac(sha224)", 20)) {
			devm_kfree(dev, t_alg);
			return ERR_PTR(-ENOTSUPP);
		}
		break;
	case CRYPTO_ALG_TYPE_AHASH:
		alg = &t_alg->algt.alg.hash.halg.base;
		alg->cra_init = talitos_cra_init_ahash;
		alg->cra_exit = talitos_cra_exit;
		t_alg->algt.alg.hash.init = ahash_init;
		t_alg->algt.alg.hash.update = ahash_update;
		t_alg->algt.alg.hash.final = ahash_final;
		t_alg->algt.alg.hash.finup = ahash_finup;
		t_alg->algt.alg.hash.digest = ahash_digest;
		if (!strncmp(alg->cra_name, "hmac", 4))
			t_alg->algt.alg.hash.setkey = ahash_setkey;
		t_alg->algt.alg.hash.import = ahash_import;
		t_alg->algt.alg.hash.export = ahash_export;

		if (!(priv->features & TALITOS_FTR_HMAC_OK) &&
		    !strncmp(alg->cra_name, "hmac", 4)) {
			devm_kfree(dev, t_alg);
			return ERR_PTR(-ENOTSUPP);
		}
		if (!(priv->features & TALITOS_FTR_SHA224_HWINIT) &&
		    (!strcmp(alg->cra_name, "sha224") ||
		     !strcmp(alg->cra_name, "hmac(sha224)"))) {
			t_alg->algt.alg.hash.init = ahash_init_sha224_swinit;
			t_alg->algt.desc_hdr_template =
					DESC_HDR_TYPE_COMMON_NONSNOOP_NO_AFEU |
					DESC_HDR_SEL0_MDEUA |
					DESC_HDR_MODE0_MDEU_SHA256;
		}
		break;
	default:
		dev_err(dev, "unknown algorithm type %d\n", t_alg->algt.type);
		devm_kfree(dev, t_alg);
		return ERR_PTR(-EINVAL);
	}

	alg->cra_module = THIS_MODULE;
	if (t_alg->algt.priority)
		alg->cra_priority = t_alg->algt.priority;
	else
		alg->cra_priority = TALITOS_CRA_PRIORITY;
	if (has_ftr_sec1(priv))
		alg->cra_alignmask = 3;
	else
		alg->cra_alignmask = 0;
	alg->cra_ctxsize = sizeof(struct talitos_ctx);
	alg->cra_flags |= CRYPTO_ALG_KERN_DRIVER_ONLY;

	t_alg->dev = dev;

	return t_alg;
}

static int talitos_probe_irq(struct platform_device *ofdev)
{
	struct device *dev = &ofdev->dev;
	struct device_node *np = ofdev->dev.of_node;
	struct talitos_private *priv = dev_get_drvdata(dev);
	int err;
	bool is_sec1 = has_ftr_sec1(priv);

	priv->irq[0] = irq_of_parse_and_map(np, 0);
	if (!priv->irq[0]) {
		dev_err(dev, "failed to map irq\n");
		return -EINVAL;
	}
	if (is_sec1) {
		err = request_irq(priv->irq[0], talitos1_interrupt_4ch, 0,
				  dev_driver_string(dev), dev);
		goto primary_out;
	}

	priv->irq[1] = irq_of_parse_and_map(np, 1);

	/* get the primary irq line */
	if (!priv->irq[1]) {
		err = request_irq(priv->irq[0], talitos2_interrupt_4ch, 0,
				  dev_driver_string(dev), dev);
		goto primary_out;
	}

	err = request_irq(priv->irq[0], talitos2_interrupt_ch0_2, 0,
			  dev_driver_string(dev), dev);
	if (err)
		goto primary_out;

	/* get the secondary irq line */
	err = request_irq(priv->irq[1], talitos2_interrupt_ch1_3, 0,
			  dev_driver_string(dev), dev);
	if (err) {
		dev_err(dev, "failed to request secondary irq\n");
		irq_dispose_mapping(priv->irq[1]);
		priv->irq[1] = 0;
	}

	return err;

primary_out:
	if (err) {
		dev_err(dev, "failed to request primary irq\n");
		irq_dispose_mapping(priv->irq[0]);
		priv->irq[0] = 0;
	}

	return err;
}

static int talitos_probe(struct platform_device *ofdev)
{
	struct device *dev = &ofdev->dev;
	struct device_node *np = ofdev->dev.of_node;
	struct talitos_private *priv;
	int i, err;
	int stride;
	struct resource *res;

	priv = devm_kzalloc(dev, sizeof(struct talitos_private), GFP_KERNEL);
	if (!priv)
		return -ENOMEM;

	INIT_LIST_HEAD(&priv->alg_list);

	dev_set_drvdata(dev, priv);

	priv->ofdev = ofdev;

	spin_lock_init(&priv->reg_lock);

	res = platform_get_resource(ofdev, IORESOURCE_MEM, 0);
	if (!res)
		return -ENXIO;
	priv->reg = devm_ioremap(dev, res->start, resource_size(res));
	if (!priv->reg) {
		dev_err(dev, "failed to of_iomap\n");
		err = -ENOMEM;
		goto err_out;
	}

	/* get SEC version capabilities from device tree */
	of_property_read_u32(np, "fsl,num-channels", &priv->num_channels);
	of_property_read_u32(np, "fsl,channel-fifo-len", &priv->chfifo_len);
	of_property_read_u32(np, "fsl,exec-units-mask", &priv->exec_units);
	of_property_read_u32(np, "fsl,descriptor-types-mask",
			     &priv->desc_types);

	if (!is_power_of_2(priv->num_channels) || !priv->chfifo_len ||
	    !priv->exec_units || !priv->desc_types) {
		dev_err(dev, "invalid property data in device tree node\n");
		err = -EINVAL;
		goto err_out;
	}

	if (of_device_is_compatible(np, "fsl,sec3.0"))
		priv->features |= TALITOS_FTR_SRC_LINK_TBL_LEN_INCLUDES_EXTENT;

	if (of_device_is_compatible(np, "fsl,sec2.1"))
		priv->features |= TALITOS_FTR_HW_AUTH_CHECK |
				  TALITOS_FTR_SHA224_HWINIT |
				  TALITOS_FTR_HMAC_OK;

	if (of_device_is_compatible(np, "fsl,sec1.0"))
		priv->features |= TALITOS_FTR_SEC1;

	if (of_device_is_compatible(np, "fsl,sec1.2")) {
		priv->reg_deu = priv->reg + TALITOS12_DEU;
		priv->reg_aesu = priv->reg + TALITOS12_AESU;
		priv->reg_mdeu = priv->reg + TALITOS12_MDEU;
		stride = TALITOS1_CH_STRIDE;
	} else if (of_device_is_compatible(np, "fsl,sec1.0")) {
		priv->reg_deu = priv->reg + TALITOS10_DEU;
		priv->reg_aesu = priv->reg + TALITOS10_AESU;
		priv->reg_mdeu = priv->reg + TALITOS10_MDEU;
		priv->reg_afeu = priv->reg + TALITOS10_AFEU;
		priv->reg_rngu = priv->reg + TALITOS10_RNGU;
		priv->reg_pkeu = priv->reg + TALITOS10_PKEU;
		stride = TALITOS1_CH_STRIDE;
	} else {
		priv->reg_deu = priv->reg + TALITOS2_DEU;
		priv->reg_aesu = priv->reg + TALITOS2_AESU;
		priv->reg_mdeu = priv->reg + TALITOS2_MDEU;
		priv->reg_afeu = priv->reg + TALITOS2_AFEU;
		priv->reg_rngu = priv->reg + TALITOS2_RNGU;
		priv->reg_pkeu = priv->reg + TALITOS2_PKEU;
		priv->reg_keu = priv->reg + TALITOS2_KEU;
		priv->reg_crcu = priv->reg + TALITOS2_CRCU;
		stride = TALITOS2_CH_STRIDE;
	}

	err = talitos_probe_irq(ofdev);
	if (err)
		goto err_out;

	if (has_ftr_sec1(priv)) {
		if (priv->num_channels == 1)
			tasklet_init(&priv->done_task[0], talitos1_done_ch0,
				     (unsigned long)dev);
		else
			tasklet_init(&priv->done_task[0], talitos1_done_4ch,
				     (unsigned long)dev);
	} else {
		if (priv->irq[1]) {
			tasklet_init(&priv->done_task[0], talitos2_done_ch0_2,
				     (unsigned long)dev);
			tasklet_init(&priv->done_task[1], talitos2_done_ch1_3,
				     (unsigned long)dev);
		} else if (priv->num_channels == 1) {
			tasklet_init(&priv->done_task[0], talitos2_done_ch0,
				     (unsigned long)dev);
		} else {
			tasklet_init(&priv->done_task[0], talitos2_done_4ch,
				     (unsigned long)dev);
		}
	}

	priv->chan = devm_kcalloc(dev,
				  priv->num_channels,
				  sizeof(struct talitos_channel),
				  GFP_KERNEL);
	if (!priv->chan) {
		dev_err(dev, "failed to allocate channel management space\n");
		err = -ENOMEM;
		goto err_out;
	}

	priv->fifo_len = roundup_pow_of_two(priv->chfifo_len);

	for (i = 0; i < priv->num_channels; i++) {
		priv->chan[i].reg = priv->reg + stride * (i + 1);
		if (!priv->irq[1] || !(i & 1))
			priv->chan[i].reg += TALITOS_CH_BASE_OFFSET;

		spin_lock_init(&priv->chan[i].head_lock);
		spin_lock_init(&priv->chan[i].tail_lock);

		priv->chan[i].fifo = devm_kcalloc(dev,
						priv->fifo_len,
						sizeof(struct talitos_request),
						GFP_KERNEL);
		if (!priv->chan[i].fifo) {
			dev_err(dev, "failed to allocate request fifo %d\n", i);
			err = -ENOMEM;
			goto err_out;
		}

		atomic_set(&priv->chan[i].submit_count,
			   -(priv->chfifo_len - 1));
	}

	dma_set_mask(dev, DMA_BIT_MASK(36));

	/* reset and initialize the h/w */
	err = init_device(dev);
	if (err) {
		dev_err(dev, "failed to initialize device\n");
		goto err_out;
	}

	/* register the RNG, if available */
	if (hw_supports(dev, DESC_HDR_SEL0_RNG)) {
		err = talitos_register_rng(dev);
		if (err) {
			dev_err(dev, "failed to register hwrng: %d\n", err);
			goto err_out;
		} else
			dev_info(dev, "hwrng\n");
	}

	/* register crypto algorithms the device supports */
	for (i = 0; i < ARRAY_SIZE(driver_algs); i++) {
		if (hw_supports(dev, driver_algs[i].desc_hdr_template)) {
			struct talitos_crypto_alg *t_alg;
			struct crypto_alg *alg = NULL;

			t_alg = talitos_alg_alloc(dev, &driver_algs[i]);
			if (IS_ERR(t_alg)) {
				err = PTR_ERR(t_alg);
				if (err == -ENOTSUPP)
					continue;
				goto err_out;
			}

			switch (t_alg->algt.type) {
			case CRYPTO_ALG_TYPE_ABLKCIPHER:
				err = crypto_register_alg(
						&t_alg->algt.alg.crypto);
				alg = &t_alg->algt.alg.crypto;
				break;

			case CRYPTO_ALG_TYPE_AEAD:
				err = crypto_register_aead(
					&t_alg->algt.alg.aead);
				alg = &t_alg->algt.alg.aead.base;
				break;

			case CRYPTO_ALG_TYPE_AHASH:
				err = crypto_register_ahash(
						&t_alg->algt.alg.hash);
				alg = &t_alg->algt.alg.hash.halg.base;
				break;
			}
			if (err) {
				dev_err(dev, "%s alg registration failed\n",
					alg->cra_driver_name);
				devm_kfree(dev, t_alg);
			} else
				list_add_tail(&t_alg->entry, &priv->alg_list);
		}
	}
	if (!list_empty(&priv->alg_list))
		dev_info(dev, "%s algorithms registered in /proc/crypto\n",
			 (char *)of_get_property(np, "compatible", NULL));

	return 0;

err_out:
	talitos_remove(ofdev);

	return err;
}

static const struct of_device_id talitos_match[] = {
#ifdef CONFIG_CRYPTO_DEV_TALITOS1
	{
		.compatible = "fsl,sec1.0",
	},
#endif
#ifdef CONFIG_CRYPTO_DEV_TALITOS2
	{
		.compatible = "fsl,sec2.0",
	},
#endif
	{},
};
MODULE_DEVICE_TABLE(of, talitos_match);

static struct platform_driver talitos_driver = {
	.driver = {
		.name = "talitos",
		.of_match_table = talitos_match,
	},
	.probe = talitos_probe,
	.remove = talitos_remove,
};

module_platform_driver(talitos_driver);

MODULE_LICENSE("GPL");
MODULE_AUTHOR("Kim Phillips <kim.phillips@freescale.com>");
MODULE_DESCRIPTION("Freescale integrated security engine (SEC) driver");<|MERGE_RESOLUTION|>--- conflicted
+++ resolved
@@ -1038,29 +1038,10 @@
 	struct crypto_aead *authenc = crypto_aead_reqtfm(areq);
 	unsigned int ivsize = crypto_aead_ivsize(authenc);
 	struct talitos_edesc *edesc;
-<<<<<<< HEAD
-	void *icvdata;
 
 	edesc = container_of(desc, struct talitos_edesc, desc);
 
-	ipsec_esp_unmap(dev, edesc, areq);
-
-	/* copy the generated ICV to dst */
-	if (edesc->icv_ool) {
-		if (is_sec1)
-			icvdata = edesc->buf + areq->assoclen + areq->cryptlen;
-		else
-			icvdata = &edesc->link_tbl[edesc->src_nents +
-						   edesc->dst_nents + 2];
-		sg_pcopy_from_buffer(areq->dst, edesc->dst_nents ? : 1, icvdata,
-				     authsize, areq->assoclen + areq->cryptlen);
-	}
-=======
-
-	edesc = container_of(desc, struct talitos_edesc, desc);
-
 	ipsec_esp_unmap(dev, edesc, areq, true);
->>>>>>> f95f0722
 
 	dma_unmap_single(dev, edesc->iv_dma, ivsize, DMA_TO_DEVICE);
 
@@ -1084,36 +1065,9 @@
 	ipsec_esp_unmap(dev, edesc, req, false);
 
 	if (!err) {
-		char icvdata[SHA512_DIGEST_SIZE];
-		int nents = edesc->dst_nents ? : 1;
-		unsigned int len = req->assoclen + req->cryptlen;
-
 		/* auth check */
-<<<<<<< HEAD
-		if (nents > 1) {
-			sg_pcopy_to_buffer(req->dst, nents, icvdata, authsize,
-					   len - authsize);
-			icv = icvdata;
-		} else {
-			icv = (char *)sg_virt(req->dst) + len - authsize;
-		}
-
-		if (edesc->dma_len) {
-			if (is_sec1)
-				oicv = (char *)&edesc->dma_link_tbl +
-					       req->assoclen + req->cryptlen;
-			else
-				oicv = (char *)
-				       &edesc->link_tbl[edesc->src_nents +
-							edesc->dst_nents + 2];
-			if (edesc->icv_ool)
-				icv = oicv + authsize;
-		} else
-			oicv = (char *)&edesc->link_tbl[0];
-=======
 		oicv = edesc->buf + edesc->dma_len;
 		icv = oicv - authsize;
->>>>>>> f95f0722
 
 		err = crypto_memneq(oicv, icv, authsize) ? -EBADMSG : 0;
 	}
@@ -1540,11 +1494,7 @@
 	sg_pcopy_to_buffer(req->src, edesc->src_nents ? : 1, icvdata, authsize,
 			   req->assoclen + req->cryptlen - authsize);
 
-<<<<<<< HEAD
-	return ipsec_esp(edesc, req, ipsec_esp_decrypt_swauth_done);
-=======
 	return ipsec_esp(edesc, req, false, ipsec_esp_decrypt_swauth_done);
->>>>>>> f95f0722
 }
 
 static int ablkcipher_setkey(struct crypto_ablkcipher *cipher,
