--- conflicted
+++ resolved
@@ -1024,14 +1024,9 @@
 	.unmap_page =		ccio_unmap_page,
 	.map_sg = 		ccio_map_sg,
 	.unmap_sg = 		ccio_unmap_sg,
-<<<<<<< HEAD
-	.mmap =			dma_common_mmap,
-	.get_sgtable =		dma_common_get_sgtable,
-=======
 	.get_sgtable =		dma_common_get_sgtable,
 	.alloc_pages =		dma_common_alloc_pages,
 	.free_pages =		dma_common_free_pages,
->>>>>>> 7d2a07b7
 };
 
 #ifdef CONFIG_PROC_FS
