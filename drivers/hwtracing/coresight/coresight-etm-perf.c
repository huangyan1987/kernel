// SPDX-License-Identifier: GPL-2.0
/*
 * Copyright(C) 2015 Linaro Limited. All rights reserved.
 * Author: Mathieu Poirier <mathieu.poirier@linaro.org>
 */

#include <linux/coresight.h>
#include <linux/coresight-pmu.h>
#include <linux/cpumask.h>
#include <linux/device.h>
#include <linux/list.h>
#include <linux/mm.h>
#include <linux/init.h>
#include <linux/perf_event.h>
#include <linux/percpu-defs.h>
#include <linux/slab.h>
#include <linux/stringhash.h>
#include <linux/types.h>
#include <linux/workqueue.h>

#include "coresight-etm-perf.h"
#include "coresight-priv.h"

static struct pmu etm_pmu;
static bool etm_perf_up;

/*
 * An ETM context for a running event includes the perf aux handle
 * and aux_data. For ETM, the aux_data (etm_event_data), consists of
 * the trace path and the sink configuration. The event data is accessible
 * via perf_get_aux(handle). However, a sink could "end" a perf output
 * handle via the IRQ handler. And if the "sink" encounters a failure
 * to "begin" another session (e.g due to lack of space in the buffer),
 * the handle will be cleared. Thus, the event_data may not be accessible
 * from the handle when we get to the etm_event_stop(), which is required
 * for stopping the trace path. The event_data is guaranteed to stay alive
 * until "free_aux()", which cannot happen as long as the event is active on
 * the ETM. Thus the event_data for the session must be part of the ETM context
 * to make sure we can disable the trace path.
 */
struct etm_ctxt {
	struct perf_output_handle handle;
	struct etm_event_data *event_data;
};

static DEFINE_PER_CPU(struct etm_ctxt, etm_ctxt);
static DEFINE_PER_CPU(struct coresight_device *, csdev_src);

/*
 * The PMU formats were orignally for ETMv3.5/PTM's ETMCR 'config';
 * now take them as general formats and apply on all ETMs.
 */
PMU_FORMAT_ATTR(cycacc,		"config:" __stringify(ETM_OPT_CYCACC));
/* contextid1 enables tracing CONTEXTIDR_EL1 for ETMv4 */
PMU_FORMAT_ATTR(contextid1,	"config:" __stringify(ETM_OPT_CTXTID));
/* contextid2 enables tracing CONTEXTIDR_EL2 for ETMv4 */
PMU_FORMAT_ATTR(contextid2,	"config:" __stringify(ETM_OPT_CTXTID2));
PMU_FORMAT_ATTR(timestamp,	"config:" __stringify(ETM_OPT_TS));
PMU_FORMAT_ATTR(retstack,	"config:" __stringify(ETM_OPT_RETSTK));
/* Sink ID - same for all ETMs */
PMU_FORMAT_ATTR(sinkid,		"config2:0-31");

/*
 * contextid always traces the "PID".  The PID is in CONTEXTIDR_EL1
 * when the kernel is running at EL1; when the kernel is at EL2,
 * the PID is in CONTEXTIDR_EL2.
 */
static ssize_t format_attr_contextid_show(struct device *dev,
					  struct device_attribute *attr,
					  char *page)
{
	int pid_fmt = ETM_OPT_CTXTID;

#if IS_ENABLED(CONFIG_CORESIGHT_SOURCE_ETM4X)
	pid_fmt = is_kernel_in_hyp_mode() ? ETM_OPT_CTXTID2 : ETM_OPT_CTXTID;
#endif
	return sprintf(page, "config:%d\n", pid_fmt);
}

static struct device_attribute format_attr_contextid =
	__ATTR(contextid, 0444, format_attr_contextid_show, NULL);

static struct attribute *etm_config_formats_attr[] = {
	&format_attr_cycacc.attr,
	&format_attr_contextid.attr,
	&format_attr_contextid1.attr,
	&format_attr_contextid2.attr,
	&format_attr_timestamp.attr,
	&format_attr_retstack.attr,
	&format_attr_sinkid.attr,
	NULL,
};

static const struct attribute_group etm_pmu_format_group = {
	.name   = "format",
	.attrs  = etm_config_formats_attr,
};

static struct attribute *etm_config_sinks_attr[] = {
	NULL,
};

static const struct attribute_group etm_pmu_sinks_group = {
	.name   = "sinks",
	.attrs  = etm_config_sinks_attr,
};

static const struct attribute_group *etm_pmu_attr_groups[] = {
	&etm_pmu_format_group,
	&etm_pmu_sinks_group,
	NULL,
};

static inline struct list_head **
etm_event_cpu_path_ptr(struct etm_event_data *data, int cpu)
{
	return per_cpu_ptr(data->path, cpu);
}

static inline struct list_head *
etm_event_cpu_path(struct etm_event_data *data, int cpu)
{
	return *etm_event_cpu_path_ptr(data, cpu);
}

static void etm_event_read(struct perf_event *event) {}

static int etm_addr_filters_alloc(struct perf_event *event)
{
	struct etm_filters *filters;
	int node = event->cpu == -1 ? -1 : cpu_to_node(event->cpu);

	filters = kzalloc_node(sizeof(struct etm_filters), GFP_KERNEL, node);
	if (!filters)
		return -ENOMEM;

	if (event->parent)
		memcpy(filters, event->parent->hw.addr_filters,
		       sizeof(*filters));

	event->hw.addr_filters = filters;

	return 0;
}

static void etm_event_destroy(struct perf_event *event)
{
	kfree(event->hw.addr_filters);
	event->hw.addr_filters = NULL;
}

static int etm_event_init(struct perf_event *event)
{
	int ret = 0;

	if (event->attr.type != etm_pmu.type) {
		ret = -ENOENT;
		goto out;
	}

	ret = etm_addr_filters_alloc(event);
	if (ret)
		goto out;

	event->destroy = etm_event_destroy;
out:
	return ret;
}

static void free_sink_buffer(struct etm_event_data *event_data)
{
	int cpu;
	cpumask_t *mask = &event_data->mask;
	struct coresight_device *sink;

	if (!event_data->snk_config)
		return;

	if (WARN_ON(cpumask_empty(mask)))
		return;

	cpu = cpumask_first(mask);
	sink = coresight_get_sink(etm_event_cpu_path(event_data, cpu));
	sink_ops(sink)->free_buffer(event_data->snk_config);
}

static void free_event_data(struct work_struct *work)
{
	int cpu;
	cpumask_t *mask;
	struct etm_event_data *event_data;

	event_data = container_of(work, struct etm_event_data, work);
	mask = &event_data->mask;

	/* Free the sink buffers, if there are any */
	free_sink_buffer(event_data);

	for_each_cpu(cpu, mask) {
		struct list_head **ppath;

		ppath = etm_event_cpu_path_ptr(event_data, cpu);
		if (!(IS_ERR_OR_NULL(*ppath)))
			coresight_release_path(*ppath);
		*ppath = NULL;
	}

	free_percpu(event_data->path);
	kfree(event_data);
}

static void *alloc_event_data(int cpu)
{
	cpumask_t *mask;
	struct etm_event_data *event_data;

	/* First get memory for the session's data */
	event_data = kzalloc(sizeof(struct etm_event_data), GFP_KERNEL);
	if (!event_data)
		return NULL;


	mask = &event_data->mask;
	if (cpu != -1)
		cpumask_set_cpu(cpu, mask);
	else
		cpumask_copy(mask, cpu_present_mask);

	/*
	 * Each CPU has a single path between source and destination.  As such
	 * allocate an array using CPU numbers as indexes.  That way a path
	 * for any CPU can easily be accessed at any given time.  We proceed
	 * the same way for sessions involving a single CPU.  The cost of
	 * unused memory when dealing with single CPU trace scenarios is small
	 * compared to the cost of searching through an optimized array.
	 */
	event_data->path = alloc_percpu(struct list_head *);

	if (!event_data->path) {
		kfree(event_data);
		return NULL;
	}

	return event_data;
}

static void etm_free_aux(void *data)
{
	struct etm_event_data *event_data = data;

	schedule_work(&event_data->work);
}

/*
 * Check if two given sinks are compatible with each other,
 * so that they can use the same sink buffers, when an event
 * moves around.
 */
static bool sinks_compatible(struct coresight_device *a,
			     struct coresight_device *b)
{
	if (!a || !b)
		return false;
	/*
	 * If the sinks are of the same subtype and driven
	 * by the same driver, we can use the same buffer
	 * on these sinks.
	 */
	return (a->subtype.sink_subtype == b->subtype.sink_subtype) &&
	       (sink_ops(a) == sink_ops(b));
}

static void *etm_setup_aux(struct perf_event *event, void **pages,
			   int nr_pages, bool overwrite)
{
	u32 id;
	int cpu = event->cpu;
	cpumask_t *mask;
	struct coresight_device *sink = NULL;
<<<<<<< HEAD
=======
	struct coresight_device *user_sink = NULL, *last_sink = NULL;
>>>>>>> 7d2a07b7
	struct etm_event_data *event_data = NULL;

	event_data = alloc_event_data(cpu);
	if (!event_data)
		return NULL;
	INIT_WORK(&event_data->work, free_event_data);

	/* First get the selected sink from user space. */
	if (event->attr.config2) {
		id = (u32)event->attr.config2;
<<<<<<< HEAD
		sink = coresight_get_sink_by_id(id);
=======
		sink = user_sink = coresight_get_sink_by_id(id);
>>>>>>> 7d2a07b7
	}

	mask = &event_data->mask;

	/*
	 * Setup the path for each CPU in a trace session. We try to build
	 * trace path for each CPU in the mask. If we don't find an ETM
	 * for the CPU or fail to build a path, we clear the CPU from the
	 * mask and continue with the rest. If ever we try to trace on those
	 * CPUs, we can handle it and fail the session.
	 */
	for_each_cpu(cpu, mask) {
		struct list_head *path;
		struct coresight_device *csdev;

		csdev = per_cpu(csdev_src, cpu);
		/*
		 * If there is no ETM associated with this CPU clear it from
		 * the mask and continue with the rest. If ever we try to trace
		 * on this CPU, we handle it accordingly.
		 */
		if (!csdev) {
			cpumask_clear_cpu(cpu, mask);
			continue;
		}

		/*
<<<<<<< HEAD
		 * No sink provided - look for a default sink for one of the
		 * devices. At present we only support topology where all CPUs
		 * use the same sink [N:1], so only need to find one sink. The
		 * coresight_build_path later will remove any CPU that does not
		 * attach to the sink, or if we have not found a sink.
		 */
		if (!sink)
			sink = coresight_find_default_sink(csdev);
=======
		 * No sink provided - look for a default sink for all the ETMs,
		 * where this event can be scheduled.
		 * We allocate the sink specific buffers only once for this
		 * event. If the ETMs have different default sink devices, we
		 * can only use a single "type" of sink as the event can carry
		 * only one sink specific buffer. Thus we have to make sure
		 * that the sinks are of the same type and driven by the same
		 * driver, as the one we allocate the buffer for. As such
		 * we choose the first sink and check if the remaining ETMs
		 * have a compatible default sink. We don't trace on a CPU
		 * if the sink is not compatible.
		 */
		if (!user_sink) {
			/* Find the default sink for this ETM */
			sink = coresight_find_default_sink(csdev);
			if (!sink) {
				cpumask_clear_cpu(cpu, mask);
				continue;
			}

			/* Check if this sink compatible with the last sink */
			if (last_sink && !sinks_compatible(last_sink, sink)) {
				cpumask_clear_cpu(cpu, mask);
				continue;
			}
			last_sink = sink;
		}
>>>>>>> 7d2a07b7

		/*
		 * Building a path doesn't enable it, it simply builds a
		 * list of devices from source to sink that can be
		 * referenced later when the path is actually needed.
		 */
		path = coresight_build_path(csdev, sink);
		if (IS_ERR(path)) {
			cpumask_clear_cpu(cpu, mask);
			continue;
		}

		*etm_event_cpu_path_ptr(event_data, cpu) = path;
	}

	/* no sink found for any CPU - cannot trace */
	if (!sink)
		goto err;

	/* If we don't have any CPUs ready for tracing, abort */
	cpu = cpumask_first(mask);
	if (cpu >= nr_cpu_ids)
		goto err;

	if (!sink_ops(sink)->alloc_buffer || !sink_ops(sink)->free_buffer)
		goto err;

	/*
	 * Allocate the sink buffer for this session. All the sinks
	 * where this event can be scheduled are ensured to be of the
	 * same type. Thus the same sink configuration is used by the
	 * sinks.
	 */
	event_data->snk_config =
			sink_ops(sink)->alloc_buffer(sink, event, pages,
						     nr_pages, overwrite);
	if (!event_data->snk_config)
		goto err;

out:
	return event_data;

err:
	etm_free_aux(event_data);
	event_data = NULL;
	goto out;
}

static void etm_event_start(struct perf_event *event, int flags)
{
	int cpu = smp_processor_id();
	struct etm_event_data *event_data;
	struct etm_ctxt *ctxt = this_cpu_ptr(&etm_ctxt);
	struct perf_output_handle *handle = &ctxt->handle;
	struct coresight_device *sink, *csdev = per_cpu(csdev_src, cpu);
	struct list_head *path;

	if (!csdev)
		goto fail;

	/* Have we messed up our tracking ? */
	if (WARN_ON(ctxt->event_data))
		goto fail;

	/*
	 * Deal with the ring buffer API and get a handle on the
	 * session's information.
	 */
	event_data = perf_aux_output_begin(handle, event);
	if (!event_data)
		goto fail;

	/*
	 * Check if this ETM is allowed to trace, as decided
	 * at etm_setup_aux(). This could be due to an unreachable
	 * sink from this ETM. We can't do much in this case if
	 * the sink was specified or hinted to the driver. For
	 * now, simply don't record anything on this ETM.
	 */
	if (!cpumask_test_cpu(cpu, &event_data->mask))
		goto fail_end_stop;

	path = etm_event_cpu_path(event_data, cpu);
	/* We need a sink, no need to continue without one */
	sink = coresight_get_sink(path);
	if (WARN_ON_ONCE(!sink))
		goto fail_end_stop;

	/* Nothing will happen without a path */
	if (coresight_enable_path(path, CS_MODE_PERF, handle))
		goto fail_end_stop;

	/* Tell the perf core the event is alive */
	event->hw.state = 0;

	/* Finally enable the tracer */
	if (source_ops(csdev)->enable(csdev, event, CS_MODE_PERF))
		goto fail_disable_path;

	/* Save the event_data for this ETM */
	ctxt->event_data = event_data;
out:
	return;

fail_disable_path:
	coresight_disable_path(path);
fail_end_stop:
	perf_aux_output_flag(handle, PERF_AUX_FLAG_TRUNCATED);
	perf_aux_output_end(handle, 0);
fail:
	event->hw.state = PERF_HES_STOPPED;
	goto out;
}

static void etm_event_stop(struct perf_event *event, int mode)
{
	int cpu = smp_processor_id();
	unsigned long size;
	struct coresight_device *sink, *csdev = per_cpu(csdev_src, cpu);
	struct etm_ctxt *ctxt = this_cpu_ptr(&etm_ctxt);
	struct perf_output_handle *handle = &ctxt->handle;
	struct etm_event_data *event_data;
	struct list_head *path;

	/*
	 * If we still have access to the event_data via handle,
	 * confirm that we haven't messed up the tracking.
	 */
	if (handle->event &&
	    WARN_ON(perf_get_aux(handle) != ctxt->event_data))
		return;

	event_data = ctxt->event_data;
	/* Clear the event_data as this ETM is stopping the trace. */
	ctxt->event_data = NULL;

	if (event->hw.state == PERF_HES_STOPPED)
		return;

	/* We must have a valid event_data for a running event */
	if (WARN_ON(!event_data))
		return;

	if (!csdev)
		return;

	path = etm_event_cpu_path(event_data, cpu);
	if (!path)
		return;

	sink = coresight_get_sink(path);
	if (!sink)
		return;

	/* stop tracer */
	source_ops(csdev)->disable(csdev, event);

	/* tell the core */
	event->hw.state = PERF_HES_STOPPED;

	/*
	 * If the handle is not bound to an event anymore
	 * (e.g, the sink driver was unable to restart the
	 * handle due to lack of buffer space), we don't
	 * have to do anything here.
	 */
	if (handle->event && (mode & PERF_EF_UPDATE)) {
		if (WARN_ON_ONCE(handle->event != event))
			return;

		/* update trace information */
		if (!sink_ops(sink)->update_buffer)
			return;

		size = sink_ops(sink)->update_buffer(sink, handle,
					      event_data->snk_config);
		perf_aux_output_end(handle, size);
	}

	/* Disabling the path make its elements available to other sessions */
	coresight_disable_path(path);
}

static int etm_event_add(struct perf_event *event, int mode)
{
	int ret = 0;
	struct hw_perf_event *hwc = &event->hw;

	if (mode & PERF_EF_START) {
		etm_event_start(event, 0);
		if (hwc->state & PERF_HES_STOPPED)
			ret = -EINVAL;
	} else {
		hwc->state = PERF_HES_STOPPED;
	}

	return ret;
}

static void etm_event_del(struct perf_event *event, int mode)
{
	etm_event_stop(event, PERF_EF_UPDATE);
}

static int etm_addr_filters_validate(struct list_head *filters)
{
	bool range = false, address = false;
	int index = 0;
	struct perf_addr_filter *filter;

	list_for_each_entry(filter, filters, entry) {
		/*
		 * No need to go further if there's no more
		 * room for filters.
		 */
		if (++index > ETM_ADDR_CMP_MAX)
			return -EOPNOTSUPP;

		/* filter::size==0 means single address trigger */
		if (filter->size) {
			/*
			 * The existing code relies on START/STOP filters
			 * being address filters.
			 */
			if (filter->action == PERF_ADDR_FILTER_ACTION_START ||
			    filter->action == PERF_ADDR_FILTER_ACTION_STOP)
				return -EOPNOTSUPP;

			range = true;
		} else
			address = true;

		/*
		 * At this time we don't allow range and start/stop filtering
		 * to cohabitate, they have to be mutually exclusive.
		 */
		if (range && address)
			return -EOPNOTSUPP;
	}

	return 0;
}

static void etm_addr_filters_sync(struct perf_event *event)
{
	struct perf_addr_filters_head *head = perf_event_addr_filters(event);
	unsigned long start, stop;
	struct perf_addr_filter_range *fr = event->addr_filter_ranges;
	struct etm_filters *filters = event->hw.addr_filters;
	struct etm_filter *etm_filter;
	struct perf_addr_filter *filter;
	int i = 0;

	list_for_each_entry(filter, &head->list, entry) {
		start = fr[i].start;
		stop = start + fr[i].size;
		etm_filter = &filters->etm_filter[i];

		switch (filter->action) {
		case PERF_ADDR_FILTER_ACTION_FILTER:
			etm_filter->start_addr = start;
			etm_filter->stop_addr = stop;
			etm_filter->type = ETM_ADDR_TYPE_RANGE;
			break;
		case PERF_ADDR_FILTER_ACTION_START:
			etm_filter->start_addr = start;
			etm_filter->type = ETM_ADDR_TYPE_START;
			break;
		case PERF_ADDR_FILTER_ACTION_STOP:
			etm_filter->stop_addr = stop;
			etm_filter->type = ETM_ADDR_TYPE_STOP;
			break;
		}
		i++;
	}

	filters->nr_filters = i;
}

int etm_perf_symlink(struct coresight_device *csdev, bool link)
{
	char entry[sizeof("cpu9999999")];
	int ret = 0, cpu = source_ops(csdev)->cpu_id(csdev);
	struct device *pmu_dev = etm_pmu.dev;
	struct device *cs_dev = &csdev->dev;

	sprintf(entry, "cpu%d", cpu);

	if (!etm_perf_up)
		return -EPROBE_DEFER;

	if (link) {
		ret = sysfs_create_link(&pmu_dev->kobj, &cs_dev->kobj, entry);
		if (ret)
			return ret;
		per_cpu(csdev_src, cpu) = csdev;
	} else {
		sysfs_remove_link(&pmu_dev->kobj, entry);
		per_cpu(csdev_src, cpu) = NULL;
	}

	return 0;
}
EXPORT_SYMBOL_GPL(etm_perf_symlink);

static ssize_t etm_perf_sink_name_show(struct device *dev,
				       struct device_attribute *dattr,
				       char *buf)
{
	struct dev_ext_attribute *ea;

	ea = container_of(dattr, struct dev_ext_attribute, attr);
	return scnprintf(buf, PAGE_SIZE, "0x%lx\n", (unsigned long)(ea->var));
}

int etm_perf_add_symlink_sink(struct coresight_device *csdev)
{
	int ret;
	unsigned long hash;
	const char *name;
	struct device *pmu_dev = etm_pmu.dev;
	struct device *dev = &csdev->dev;
	struct dev_ext_attribute *ea;

	if (csdev->type != CORESIGHT_DEV_TYPE_SINK &&
	    csdev->type != CORESIGHT_DEV_TYPE_LINKSINK)
		return -EINVAL;

	if (csdev->ea != NULL)
		return -EINVAL;

	if (!etm_perf_up)
		return -EPROBE_DEFER;

	ea = devm_kzalloc(dev, sizeof(*ea), GFP_KERNEL);
	if (!ea)
		return -ENOMEM;

	name = dev_name(dev);
	/* See function coresight_get_sink_by_id() to know where this is used */
	hash = hashlen_hash(hashlen_string(NULL, name));

	sysfs_attr_init(&ea->attr.attr);
	ea->attr.attr.name = devm_kstrdup(dev, name, GFP_KERNEL);
	if (!ea->attr.attr.name)
		return -ENOMEM;

	ea->attr.attr.mode = 0444;
	ea->attr.show = etm_perf_sink_name_show;
	ea->var = (unsigned long *)hash;

	ret = sysfs_add_file_to_group(&pmu_dev->kobj,
				      &ea->attr.attr, "sinks");

	if (!ret)
		csdev->ea = ea;

	return ret;
}

void etm_perf_del_symlink_sink(struct coresight_device *csdev)
{
	struct device *pmu_dev = etm_pmu.dev;
	struct dev_ext_attribute *ea = csdev->ea;

	if (csdev->type != CORESIGHT_DEV_TYPE_SINK &&
	    csdev->type != CORESIGHT_DEV_TYPE_LINKSINK)
		return;

	if (!ea)
		return;

	sysfs_remove_file_from_group(&pmu_dev->kobj,
				     &ea->attr.attr, "sinks");
	csdev->ea = NULL;
}

int __init etm_perf_init(void)
{
	int ret;

	etm_pmu.capabilities		= (PERF_PMU_CAP_EXCLUSIVE |
					   PERF_PMU_CAP_ITRACE);

	etm_pmu.attr_groups		= etm_pmu_attr_groups;
	etm_pmu.task_ctx_nr		= perf_sw_context;
	etm_pmu.read			= etm_event_read;
	etm_pmu.event_init		= etm_event_init;
	etm_pmu.setup_aux		= etm_setup_aux;
	etm_pmu.free_aux		= etm_free_aux;
	etm_pmu.start			= etm_event_start;
	etm_pmu.stop			= etm_event_stop;
	etm_pmu.add			= etm_event_add;
	etm_pmu.del			= etm_event_del;
	etm_pmu.addr_filters_sync	= etm_addr_filters_sync;
	etm_pmu.addr_filters_validate	= etm_addr_filters_validate;
	etm_pmu.nr_addr_filters		= ETM_ADDR_CMP_MAX;

	ret = perf_pmu_register(&etm_pmu, CORESIGHT_ETM_PMU_NAME, -1);
	if (ret == 0)
		etm_perf_up = true;

	return ret;
}

void __exit etm_perf_exit(void)
{
	perf_pmu_unregister(&etm_pmu);
}<|MERGE_RESOLUTION|>--- conflicted
+++ resolved
@@ -277,10 +277,7 @@
 	int cpu = event->cpu;
 	cpumask_t *mask;
 	struct coresight_device *sink = NULL;
-<<<<<<< HEAD
-=======
 	struct coresight_device *user_sink = NULL, *last_sink = NULL;
->>>>>>> 7d2a07b7
 	struct etm_event_data *event_data = NULL;
 
 	event_data = alloc_event_data(cpu);
@@ -291,11 +288,7 @@
 	/* First get the selected sink from user space. */
 	if (event->attr.config2) {
 		id = (u32)event->attr.config2;
-<<<<<<< HEAD
-		sink = coresight_get_sink_by_id(id);
-=======
 		sink = user_sink = coresight_get_sink_by_id(id);
->>>>>>> 7d2a07b7
 	}
 
 	mask = &event_data->mask;
@@ -323,16 +316,6 @@
 		}
 
 		/*
-<<<<<<< HEAD
-		 * No sink provided - look for a default sink for one of the
-		 * devices. At present we only support topology where all CPUs
-		 * use the same sink [N:1], so only need to find one sink. The
-		 * coresight_build_path later will remove any CPU that does not
-		 * attach to the sink, or if we have not found a sink.
-		 */
-		if (!sink)
-			sink = coresight_find_default_sink(csdev);
-=======
 		 * No sink provided - look for a default sink for all the ETMs,
 		 * where this event can be scheduled.
 		 * We allocate the sink specific buffers only once for this
@@ -360,7 +343,6 @@
 			}
 			last_sink = sink;
 		}
->>>>>>> 7d2a07b7
 
 		/*
 		 * Building a path doesn't enable it, it simply builds a
