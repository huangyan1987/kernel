// SPDX-License-Identifier: GPL-2.0-or-later
/************************************************************
 * EFI GUID Partition Table handling
 *
 * http://www.uefi.org/specs/
 * http://www.intel.com/technology/efi/
 *
 * efi.[ch] by Matt Domsch <Matt_Domsch@dell.com>
 *   Copyright 2000,2001,2002,2004 Dell Inc.
 *
 * TODO:
 *
 * Changelog:
 * Mon August 5th, 2013 Davidlohr Bueso <davidlohr@hp.com>
 * - detect hybrid MBRs, tighter pMBR checking & cleanups.
 *
 * Mon Nov 09 2004 Matt Domsch <Matt_Domsch@dell.com>
 * - test for valid PMBR and valid PGPT before ever reading
 *   AGPT, allow override with 'gpt' kernel command line option.
 * - check for first/last_usable_lba outside of size of disk
 *
 * Tue  Mar 26 2002 Matt Domsch <Matt_Domsch@dell.com>
 * - Ported to 2.5.7-pre1 and 2.5.7-dj2
 * - Applied patch to avoid fault in alternate header handling
 * - cleaned up find_valid_gpt
 * - On-disk structure and copy in memory is *always* LE now - 
 *   swab fields as needed
 * - remove print_gpt_header()
 * - only use first max_p partition entries, to keep the kernel minor number
 *   and partition numbers tied.
 *
 * Mon  Feb 04 2002 Matt Domsch <Matt_Domsch@dell.com>
 * - Removed __PRIPTR_PREFIX - not being used
 *
 * Mon  Jan 14 2002 Matt Domsch <Matt_Domsch@dell.com>
 * - Ported to 2.5.2-pre11 + library crc32 patch Linus applied
 *
 * Thu Dec 6 2001 Matt Domsch <Matt_Domsch@dell.com>
 * - Added compare_gpts().
 * - moved le_efi_guid_to_cpus() back into this file.  GPT is the only
 *   thing that keeps EFI GUIDs on disk.
 * - Changed gpt structure names and members to be simpler and more Linux-like.
 * 
 * Wed Oct 17 2001 Matt Domsch <Matt_Domsch@dell.com>
 * - Removed CONFIG_DEVFS_VOLUMES_UUID code entirely per Martin Wilck
 *
 * Wed Oct 10 2001 Matt Domsch <Matt_Domsch@dell.com>
 * - Changed function comments to DocBook style per Andreas Dilger suggestion.
 *
 * Mon Oct 08 2001 Matt Domsch <Matt_Domsch@dell.com>
 * - Change read_lba() to use the page cache per Al Viro's work.
 * - print u64s properly on all architectures
 * - fixed debug_printk(), now Dprintk()
 *
 * Mon Oct 01 2001 Matt Domsch <Matt_Domsch@dell.com>
 * - Style cleanups
 * - made most functions static
 * - Endianness addition
 * - remove test for second alternate header, as it's not per spec,
 *   and is unnecessary.  There's now a method to read/write the last
 *   sector of an odd-sized disk from user space.  No tools have ever
 *   been released which used this code, so it's effectively dead.
 * - Per Asit Mallick of Intel, added a test for a valid PMBR.
 * - Added kernel command line option 'gpt' to override valid PMBR test.
 *
 * Wed Jun  6 2001 Martin Wilck <Martin.Wilck@Fujitsu-Siemens.com>
 * - added devfs volume UUID support (/dev/volumes/uuids) for
 *   mounting file systems by the partition GUID. 
 *
 * Tue Dec  5 2000 Matt Domsch <Matt_Domsch@dell.com>
 * - Moved crc32() to linux/lib, added efi_crc32().
 *
 * Thu Nov 30 2000 Matt Domsch <Matt_Domsch@dell.com>
 * - Replaced Intel's CRC32 function with an equivalent
 *   non-license-restricted version.
 *
 * Wed Oct 25 2000 Matt Domsch <Matt_Domsch@dell.com>
 * - Fixed the last_lba() call to return the proper last block
 *
 * Thu Oct 12 2000 Matt Domsch <Matt_Domsch@dell.com>
 * - Thanks to Andries Brouwer for his debugging assistance.
 * - Code works, detects all the partitions.
 *
 ************************************************************/
#include <linux/kernel.h>
#include <linux/crc32.h>
#include <linux/ctype.h>
#include <linux/math64.h>
#include <linux/slab.h>
#include "check.h"
#include "efi.h"

/* This allows a kernel command line option 'gpt' to override
 * the test for invalid PMBR.  Not __initdata because reloading
 * the partition tables happens after init too.
 */
static int force_gpt;
static int __init
force_gpt_fn(char *str)
{
	force_gpt = 1;
	return 1;
}
__setup("gpt", force_gpt_fn);


/**
 * efi_crc32() - EFI version of crc32 function
 * @buf: buffer to calculate crc32 of
 * @len: length of buf
 *
 * Description: Returns EFI-style CRC32 value for @buf
 * 
 * This function uses the little endian Ethernet polynomial
 * but seeds the function with ~0, and xor's with ~0 at the end.
 * Note, the EFI Specification, v1.02, has a reference to
 * Dr. Dobbs Journal, May 1994 (actually it's in May 1992).
 */
static inline u32
efi_crc32(const void *buf, unsigned long len)
{
	return (crc32(~0L, buf, len) ^ ~0L);
}

/**
 * last_lba(): return number of last logical block of device
 * @bdev: block device
 * 
 * Description: Returns last LBA value on success, 0 on error.
 * This is stored (by sd and ide-geometry) in
 *  the part[0] entry for this disk, and is the number of
 *  physical sectors available on the disk.
 */
static u64 last_lba(struct block_device *bdev)
{
	if (!bdev || !bdev->bd_inode)
		return 0;
	return div_u64(bdev->bd_inode->i_size,
		       bdev_logical_block_size(bdev)) - 1ULL;
}

static inline int pmbr_part_valid(gpt_mbr_record *part)
{
	if (part->os_type != EFI_PMBR_OSTYPE_EFI_GPT)
		goto invalid;

	/* set to 0x00000001 (i.e., the LBA of the GPT Partition Header) */
	if (le32_to_cpu(part->starting_lba) != GPT_PRIMARY_PARTITION_TABLE_LBA)
		goto invalid;

	return GPT_MBR_PROTECTIVE;
invalid:
	return 0;
}

/**
 * is_pmbr_valid(): test Protective MBR for validity
 * @mbr: pointer to a legacy mbr structure
 * @total_sectors: amount of sectors in the device
 *
 * Description: Checks for a valid protective or hybrid
 * master boot record (MBR). The validity of a pMBR depends
 * on all of the following properties:
 *  1) MSDOS signature is in the last two bytes of the MBR
 *  2) One partition of type 0xEE is found
 *
 * In addition, a hybrid MBR will have up to three additional
 * primary partitions, which point to the same space that's
 * marked out by up to three GPT partitions.
 *
 * Returns 0 upon invalid MBR, or GPT_MBR_PROTECTIVE or
 * GPT_MBR_HYBRID depending on the device layout.
 */
static int is_pmbr_valid(legacy_mbr *mbr, sector_t total_sectors)
{
	uint32_t sz = 0;
	int i, part = 0, ret = 0; /* invalid by default */

	if (!mbr || le16_to_cpu(mbr->signature) != MSDOS_MBR_SIGNATURE)
		goto done;

	for (i = 0; i < 4; i++) {
		ret = pmbr_part_valid(&mbr->partition_record[i]);
		if (ret == GPT_MBR_PROTECTIVE) {
			part = i;
			/*
			 * Ok, we at least know that there's a protective MBR,
			 * now check if there are other partition types for
			 * hybrid MBR.
			 */
			goto check_hybrid;
		}
	}

	if (ret != GPT_MBR_PROTECTIVE)
		goto done;
check_hybrid:
	for (i = 0; i < 4; i++)
		if ((mbr->partition_record[i].os_type !=
			EFI_PMBR_OSTYPE_EFI_GPT) &&
		    (mbr->partition_record[i].os_type != 0x00))
			ret = GPT_MBR_HYBRID;

	/*
	 * Protective MBRs take up the lesser of the whole disk
	 * or 2 TiB (32bit LBA), ignoring the rest of the disk.
	 * Some partitioning programs, nonetheless, choose to set
	 * the size to the maximum 32-bit limitation, disregarding
	 * the disk size.
	 *
	 * Hybrid MBRs do not necessarily comply with this.
	 *
	 * Consider a bad value here to be a warning to support dd'ing
	 * an image from a smaller disk to a larger disk.
	 */
	if (ret == GPT_MBR_PROTECTIVE) {
		sz = le32_to_cpu(mbr->partition_record[part].size_in_lba);
		if (sz != (uint32_t) total_sectors - 1 && sz != 0xFFFFFFFF)
			pr_debug("GPT: mbr size in lba (%u) different than whole disk (%u).\n",
				 sz, min_t(uint32_t,
					   total_sectors - 1, 0xFFFFFFFF));
	}
done:
	return ret;
}

/**
 * read_lba(): Read bytes from disk, starting at given LBA
 * @state: disk parsed partitions
 * @lba: the Logical Block Address of the partition table
 * @buffer: destination buffer
 * @count: bytes to read
 *
 * Description: Reads @count bytes from @state->bdev into @buffer.
 * Returns number of bytes read on success, 0 on error.
 */
static size_t read_lba(struct parsed_partitions *state,
		       u64 lba, u8 *buffer, size_t count)
{
	size_t totalreadcount = 0;
	struct block_device *bdev = state->bdev;
	sector_t n = lba * (bdev_logical_block_size(bdev) / 512);

	if (!buffer || lba > last_lba(bdev))
                return 0;

	while (count) {
		int copied = 512;
		Sector sect;
		unsigned char *data = read_part_sector(state, n++, &sect);
		if (!data)
			break;
		if (copied > count)
			copied = count;
		memcpy(buffer, data, copied);
		put_dev_sector(sect);
		buffer += copied;
		totalreadcount +=copied;
		count -= copied;
	}
	return totalreadcount;
}

/**
 * alloc_read_gpt_entries(): reads partition entries from disk
 * @state: disk parsed partitions
 * @gpt: GPT header
 * 
 * Description: Returns ptes on success,  NULL on error.
 * Allocates space for PTEs based on information found in @gpt.
 * Notes: remember to free pte when you're done!
 */
static gpt_entry *alloc_read_gpt_entries(struct parsed_partitions *state,
					 gpt_header *gpt)
{
	size_t count;
	gpt_entry *pte;

	if (!gpt)
		return NULL;

	count = (size_t)le32_to_cpu(gpt->num_partition_entries) *
                le32_to_cpu(gpt->sizeof_partition_entry);
	if (!count)
		return NULL;
	pte = kmalloc(count, GFP_KERNEL);
	if (!pte)
		return NULL;

	if (read_lba(state, le64_to_cpu(gpt->partition_entry_lba),
			(u8 *) pte, count) < count) {
		kfree(pte);
                pte=NULL;
		return NULL;
	}
	return pte;
}

/**
 * alloc_read_gpt_header(): Allocates GPT header, reads into it from disk
 * @state: disk parsed partitions
 * @lba: the Logical Block Address of the partition table
 * 
 * Description: returns GPT header on success, NULL on error.   Allocates
 * and fills a GPT header starting at @ from @state->bdev.
 * Note: remember to free gpt when finished with it.
 */
static gpt_header *alloc_read_gpt_header(struct parsed_partitions *state,
					 u64 lba)
{
	gpt_header *gpt;
	unsigned ssz = bdev_logical_block_size(state->bdev);

	gpt = kmalloc(ssz, GFP_KERNEL);
	if (!gpt)
		return NULL;

	if (read_lba(state, lba, (u8 *) gpt, ssz) < ssz) {
		kfree(gpt);
                gpt=NULL;
		return NULL;
	}

	return gpt;
}

/**
 * is_gpt_valid() - tests one GPT header and PTEs for validity
 * @state: disk parsed partitions
 * @lba: logical block address of the GPT header to test
 * @gpt: GPT header ptr, filled on return.
 * @ptes: PTEs ptr, filled on return.
 *
 * Description: returns 1 if valid,  0 on error.
 * If valid, returns pointers to newly allocated GPT header and PTEs.
 */
static int is_gpt_valid(struct parsed_partitions *state, u64 lba,
			gpt_header **gpt, gpt_entry **ptes)
{
	u32 crc, origcrc;
	u64 lastlba, pt_size;

	if (!ptes)
		return 0;
	if (!(*gpt = alloc_read_gpt_header(state, lba)))
		return 0;

	/* Check the GUID Partition Table signature */
	if (le64_to_cpu((*gpt)->signature) != GPT_HEADER_SIGNATURE) {
		pr_debug("GUID Partition Table Header signature is wrong:"
			 "%lld != %lld\n",
			 (unsigned long long)le64_to_cpu((*gpt)->signature),
			 (unsigned long long)GPT_HEADER_SIGNATURE);
		goto fail;
	}

	/* Check the GUID Partition Table header size is too big */
	if (le32_to_cpu((*gpt)->header_size) >
			bdev_logical_block_size(state->bdev)) {
		pr_debug("GUID Partition Table Header size is too large: %u > %u\n",
			le32_to_cpu((*gpt)->header_size),
			bdev_logical_block_size(state->bdev));
		goto fail;
	}

	/* Check the GUID Partition Table header size is too small */
	if (le32_to_cpu((*gpt)->header_size) < sizeof(gpt_header)) {
		pr_debug("GUID Partition Table Header size is too small: %u < %zu\n",
			le32_to_cpu((*gpt)->header_size),
			sizeof(gpt_header));
		goto fail;
	}

	/* Check the GUID Partition Table CRC */
	origcrc = le32_to_cpu((*gpt)->header_crc32);
	(*gpt)->header_crc32 = 0;
	crc = efi_crc32((const unsigned char *) (*gpt), le32_to_cpu((*gpt)->header_size));

	if (crc != origcrc) {
		pr_debug("GUID Partition Table Header CRC is wrong: %x != %x\n",
			 crc, origcrc);
		goto fail;
	}
	(*gpt)->header_crc32 = cpu_to_le32(origcrc);

	/* Check that the my_lba entry points to the LBA that contains
	 * the GUID Partition Table */
	if (le64_to_cpu((*gpt)->my_lba) != lba) {
		pr_debug("GPT my_lba incorrect: %lld != %lld\n",
			 (unsigned long long)le64_to_cpu((*gpt)->my_lba),
			 (unsigned long long)lba);
		goto fail;
	}

	/* Check the first_usable_lba and last_usable_lba are
	 * within the disk.
	 */
	lastlba = last_lba(state->bdev);
	if (le64_to_cpu((*gpt)->first_usable_lba) > lastlba) {
		pr_debug("GPT: first_usable_lba incorrect: %lld > %lld\n",
			 (unsigned long long)le64_to_cpu((*gpt)->first_usable_lba),
			 (unsigned long long)lastlba);
		goto fail;
	}
	if (le64_to_cpu((*gpt)->last_usable_lba) > lastlba) {
		pr_debug("GPT: last_usable_lba incorrect: %lld > %lld\n",
			 (unsigned long long)le64_to_cpu((*gpt)->last_usable_lba),
			 (unsigned long long)lastlba);
		goto fail;
	}
	if (le64_to_cpu((*gpt)->last_usable_lba) < le64_to_cpu((*gpt)->first_usable_lba)) {
		pr_debug("GPT: last_usable_lba incorrect: %lld > %lld\n",
			 (unsigned long long)le64_to_cpu((*gpt)->last_usable_lba),
			 (unsigned long long)le64_to_cpu((*gpt)->first_usable_lba));
		goto fail;
	}
	/* Check that sizeof_partition_entry has the correct value */
	if (le32_to_cpu((*gpt)->sizeof_partition_entry) != sizeof(gpt_entry)) {
		pr_debug("GUID Partition Entry Size check failed.\n");
		goto fail;
	}

	/* Sanity check partition table size */
	pt_size = (u64)le32_to_cpu((*gpt)->num_partition_entries) *
		le32_to_cpu((*gpt)->sizeof_partition_entry);
	if (pt_size > KMALLOC_MAX_SIZE) {
		pr_debug("GUID Partition Table is too large: %llu > %lu bytes\n",
			 (unsigned long long)pt_size, KMALLOC_MAX_SIZE);
		goto fail;
	}

	if (!(*ptes = alloc_read_gpt_entries(state, *gpt)))
		goto fail;

	/* Check the GUID Partition Entry Array CRC */
	crc = efi_crc32((const unsigned char *) (*ptes), pt_size);

	if (crc != le32_to_cpu((*gpt)->partition_entry_array_crc32)) {
		pr_debug("GUID Partition Entry Array CRC check failed.\n");
		goto fail_ptes;
	}

	/* We're done, all's well */
	return 1;

 fail_ptes:
	kfree(*ptes);
	*ptes = NULL;
 fail:
	kfree(*gpt);
	*gpt = NULL;
	return 0;
}

/**
 * is_pte_valid() - tests one PTE for validity
 * @pte:pte to check
 * @lastlba: last lba of the disk
 *
 * Description: returns 1 if valid,  0 on error.
 */
static inline int
is_pte_valid(const gpt_entry *pte, const u64 lastlba)
{
	if ((!efi_guidcmp(pte->partition_type_guid, NULL_GUID)) ||
	    le64_to_cpu(pte->starting_lba) > lastlba         ||
	    le64_to_cpu(pte->ending_lba)   > lastlba)
		return 0;
	return 1;
}

/**
 * compare_gpts() - Search disk for valid GPT headers and PTEs
 * @pgpt: primary GPT header
 * @agpt: alternate GPT header
 * @lastlba: last LBA number
 *
 * Description: Returns nothing.  Sanity checks pgpt and agpt fields
 * and prints warnings on discrepancies.
 * 
 */
static void
compare_gpts(gpt_header *pgpt, gpt_header *agpt, u64 lastlba)
{
	int error_found = 0;
	if (!pgpt || !agpt)
		return;
	if (le64_to_cpu(pgpt->my_lba) != le64_to_cpu(agpt->alternate_lba)) {
		pr_warn("GPT:Primary header LBA != Alt. header alternate_lba\n");
		pr_warn("GPT:%lld != %lld\n",
		       (unsigned long long)le64_to_cpu(pgpt->my_lba),
                       (unsigned long long)le64_to_cpu(agpt->alternate_lba));
		error_found++;
	}
	if (le64_to_cpu(pgpt->alternate_lba) != le64_to_cpu(agpt->my_lba)) {
		pr_warn("GPT:Primary header alternate_lba != Alt. header my_lba\n");
		pr_warn("GPT:%lld != %lld\n",
		       (unsigned long long)le64_to_cpu(pgpt->alternate_lba),
                       (unsigned long long)le64_to_cpu(agpt->my_lba));
		error_found++;
	}
	if (le64_to_cpu(pgpt->first_usable_lba) !=
            le64_to_cpu(agpt->first_usable_lba)) {
		pr_warn("GPT:first_usable_lbas don't match.\n");
		pr_warn("GPT:%lld != %lld\n",
		       (unsigned long long)le64_to_cpu(pgpt->first_usable_lba),
                       (unsigned long long)le64_to_cpu(agpt->first_usable_lba));
		error_found++;
	}
	if (le64_to_cpu(pgpt->last_usable_lba) !=
            le64_to_cpu(agpt->last_usable_lba)) {
		pr_warn("GPT:last_usable_lbas don't match.\n");
		pr_warn("GPT:%lld != %lld\n",
		       (unsigned long long)le64_to_cpu(pgpt->last_usable_lba),
                       (unsigned long long)le64_to_cpu(agpt->last_usable_lba));
		error_found++;
	}
	if (efi_guidcmp(pgpt->disk_guid, agpt->disk_guid)) {
		pr_warn("GPT:disk_guids don't match.\n");
		error_found++;
	}
	if (le32_to_cpu(pgpt->num_partition_entries) !=
            le32_to_cpu(agpt->num_partition_entries)) {
		pr_warn("GPT:num_partition_entries don't match: "
		       "0x%x != 0x%x\n",
		       le32_to_cpu(pgpt->num_partition_entries),
		       le32_to_cpu(agpt->num_partition_entries));
		error_found++;
	}
	if (le32_to_cpu(pgpt->sizeof_partition_entry) !=
            le32_to_cpu(agpt->sizeof_partition_entry)) {
		pr_warn("GPT:sizeof_partition_entry values don't match: "
		       "0x%x != 0x%x\n",
                       le32_to_cpu(pgpt->sizeof_partition_entry),
		       le32_to_cpu(agpt->sizeof_partition_entry));
		error_found++;
	}
	if (le32_to_cpu(pgpt->partition_entry_array_crc32) !=
            le32_to_cpu(agpt->partition_entry_array_crc32)) {
		pr_warn("GPT:partition_entry_array_crc32 values don't match: "
		       "0x%x != 0x%x\n",
                       le32_to_cpu(pgpt->partition_entry_array_crc32),
		       le32_to_cpu(agpt->partition_entry_array_crc32));
		error_found++;
	}
	if (le64_to_cpu(pgpt->alternate_lba) != lastlba) {
		pr_warn("GPT:Primary header thinks Alt. header is not at the end of the disk.\n");
		pr_warn("GPT:%lld != %lld\n",
			(unsigned long long)le64_to_cpu(pgpt->alternate_lba),
			(unsigned long long)lastlba);
		error_found++;
	}

	if (le64_to_cpu(agpt->my_lba) != lastlba) {
		pr_warn("GPT:Alternate GPT header not at the end of the disk.\n");
		pr_warn("GPT:%lld != %lld\n",
			(unsigned long long)le64_to_cpu(agpt->my_lba),
			(unsigned long long)lastlba);
		error_found++;
	}

	if (error_found)
		pr_warn("GPT: Use GNU Parted to correct GPT errors.\n");
	return;
}

/**
 * find_valid_gpt() - Search disk for valid GPT headers and PTEs
 * @state: disk parsed partitions
 * @gpt: GPT header ptr, filled on return.
 * @ptes: PTEs ptr, filled on return.
 *
 * Description: Returns 1 if valid, 0 on error.
 * If valid, returns pointers to newly allocated GPT header and PTEs.
 * Validity depends on PMBR being valid (or being overridden by the
 * 'gpt' kernel command line option) and finding either the Primary
 * GPT header and PTEs valid, or the Alternate GPT header and PTEs
 * valid.  If the Primary GPT header is not valid, the Alternate GPT header
 * is not checked unless the 'gpt' kernel command line option is passed.
 * This protects against devices which misreport their size, and forces
 * the user to decide to use the Alternate GPT.
 */
static int find_valid_gpt(struct parsed_partitions *state, gpt_header **gpt,
			  gpt_entry **ptes)
{
	int good_pgpt = 0, good_agpt = 0, good_pmbr = 0;
	gpt_header *pgpt = NULL, *agpt = NULL;
	gpt_entry *pptes = NULL, *aptes = NULL;
	legacy_mbr *legacymbr;
	sector_t total_sectors = i_size_read(state->bdev->bd_inode) >> 9;
	u64 lastlba;

	if (!ptes)
		return 0;

	lastlba = last_lba(state->bdev);
        if (!force_gpt) {
		/* This will be added to the EFI Spec. per Intel after v1.02. */
		legacymbr = kzalloc(sizeof(*legacymbr), GFP_KERNEL);
		if (!legacymbr)
			goto fail;

		read_lba(state, 0, (u8 *)legacymbr, sizeof(*legacymbr));
		good_pmbr = is_pmbr_valid(legacymbr, total_sectors);
		kfree(legacymbr);

		if (!good_pmbr)
			goto fail;

		pr_debug("Device has a %s MBR\n",
			 good_pmbr == GPT_MBR_PROTECTIVE ?
						"protective" : "hybrid");
	}

	good_pgpt = is_gpt_valid(state, GPT_PRIMARY_PARTITION_TABLE_LBA,
				 &pgpt, &pptes);
        if (good_pgpt)
		good_agpt = is_gpt_valid(state,
					 le64_to_cpu(pgpt->alternate_lba),
					 &agpt, &aptes);
        if (!good_agpt && force_gpt)
                good_agpt = is_gpt_valid(state, lastlba, &agpt, &aptes);

        /* The obviously unsuccessful case */
        if (!good_pgpt && !good_agpt)
                goto fail;

        compare_gpts(pgpt, agpt, lastlba);

        /* The good cases */
        if (good_pgpt) {
                *gpt  = pgpt;
                *ptes = pptes;
                kfree(agpt);
                kfree(aptes);
		if (!good_agpt)
                        pr_warn("Alternate GPT is invalid, using primary GPT.\n");
                return 1;
        }
        else if (good_agpt) {
                *gpt  = agpt;
                *ptes = aptes;
                kfree(pgpt);
                kfree(pptes);
		pr_warn("Primary GPT is invalid, using alternate GPT.\n");
                return 1;
        }

 fail:
        kfree(pgpt);
        kfree(agpt);
        kfree(pptes);
        kfree(aptes);
        *gpt = NULL;
        *ptes = NULL;
        return 0;
}

/**
 * utf16_le_to_7bit(): Naively converts a UTF-16LE string to 7-bit ASCII characters
 * @in: input UTF-16LE string
 * @size: size of the input string
 * @out: output string ptr, should be capable to store @size+1 characters
 *
 * Description: Converts @size UTF16-LE symbols from @in string to 7-bit
 * ASCII characters and stores them to @out. Adds trailing zero to @out array.
 */
static void utf16_le_to_7bit(const __le16 *in, unsigned int size, u8 *out)
{
	unsigned int i = 0;

	out[size] = 0;

	while (i < size) {
		u8 c = le16_to_cpu(in[i]) & 0xff;

		if (c && !isprint(c))
			c = '!';
		out[i] = c;
		i++;
	}
}

/**
<<<<<<< HEAD
 * efi_partition(struct parsed_partitions *state)
=======
 * efi_partition - scan for GPT partitions
>>>>>>> 7d2a07b7
 * @state: disk parsed partitions
 *
 * Description: called from check.c, if the disk contains GPT
 * partitions, sets up partition entries in the kernel.
 *
 * If the first block on the disk is a legacy MBR,
 * it will get handled by msdos_partition().
 * If it's a Protective MBR, we'll handle it here.
 *
 * We do not create a Linux partition for GPT, but
 * only for the actual data partitions.
 * Returns:
 * -1 if unable to read the partition table
 *  0 if this isn't our partition table
 *  1 if successful
 *
 */
int efi_partition(struct parsed_partitions *state)
{
	gpt_header *gpt = NULL;
	gpt_entry *ptes = NULL;
	u32 i;
	unsigned ssz = bdev_logical_block_size(state->bdev) / 512;

	if (!find_valid_gpt(state, &gpt, &ptes) || !gpt || !ptes) {
		kfree(gpt);
		kfree(ptes);
		return 0;
	}

	pr_debug("GUID Partition Table is valid!  Yea!\n");

	for (i = 0; i < le32_to_cpu(gpt->num_partition_entries) && i < state->limit-1; i++) {
		struct partition_meta_info *info;
		unsigned label_max;
		u64 start = le64_to_cpu(ptes[i].starting_lba);
		u64 size = le64_to_cpu(ptes[i].ending_lba) -
			   le64_to_cpu(ptes[i].starting_lba) + 1ULL;

		if (!is_pte_valid(&ptes[i], last_lba(state->bdev)))
			continue;

		put_partition(state, i+1, start * ssz, size * ssz);

		/* If this is a RAID volume, tell md */
		if (!efi_guidcmp(ptes[i].partition_type_guid, PARTITION_LINUX_RAID_GUID))
			state->parts[i + 1].flags = ADDPART_FLAG_RAID;

		info = &state->parts[i + 1].info;
		efi_guid_to_str(&ptes[i].unique_partition_guid, info->uuid);

		/* Naively convert UTF16-LE to 7 bits. */
		label_max = min(ARRAY_SIZE(info->volname) - 1,
				ARRAY_SIZE(ptes[i].partition_name));
		utf16_le_to_7bit(ptes[i].partition_name, label_max, info->volname);
		state->parts[i + 1].has_info = true;
	}
	kfree(ptes);
	kfree(gpt);
	strlcat(state->pp_buf, "\n", PAGE_SIZE);
	return 1;
}<|MERGE_RESOLUTION|>--- conflicted
+++ resolved
@@ -682,11 +682,7 @@
 }
 
 /**
-<<<<<<< HEAD
- * efi_partition(struct parsed_partitions *state)
-=======
  * efi_partition - scan for GPT partitions
->>>>>>> 7d2a07b7
  * @state: disk parsed partitions
  *
  * Description: called from check.c, if the disk contains GPT
