/*
 * Copyright (C) 1991, 1992 Linus Torvalds
 * Copyright (C) 1994,      Karl Keyte: Added support for disk statistics
 * Elevator latency, (C) 2000  Andrea Arcangeli <andrea@suse.de> SuSE
 * Queue request tables / lock, selectable elevator, Jens Axboe <axboe@suse.de>
 * kernel-doc documentation started by NeilBrown <neilb@cse.unsw.edu.au>
 *	-  July2000
 * bio rewrite, highmem i/o, etc, Jens Axboe <axboe@suse.de> - may 2001
 */

/*
 * This handles all read/write requests to block devices
 */
#include <linux/kernel.h>
#include <linux/module.h>
#include <linux/backing-dev.h>
#include <linux/bio.h>
#include <linux/blkdev.h>
#include <linux/blk-mq.h>
#include <linux/highmem.h>
#include <linux/mm.h>
#include <linux/kernel_stat.h>
#include <linux/string.h>
#include <linux/init.h>
#include <linux/completion.h>
#include <linux/slab.h>
#include <linux/swap.h>
#include <linux/writeback.h>
#include <linux/task_io_accounting_ops.h>
#include <linux/fault-inject.h>
#include <linux/list_sort.h>
#include <linux/delay.h>
#include <linux/ratelimit.h>
#include <linux/pm_runtime.h>
#include <linux/blk-cgroup.h>
#include <linux/debugfs.h>

#define CREATE_TRACE_POINTS
#include <trace/events/block.h>

#include "blk.h"
#include "blk-mq.h"
#include "blk-mq-sched.h"
#include "blk-wbt.h"

#ifdef CONFIG_DEBUG_FS
struct dentry *blk_debugfs_root;
#endif

EXPORT_TRACEPOINT_SYMBOL_GPL(block_bio_remap);
EXPORT_TRACEPOINT_SYMBOL_GPL(block_rq_remap);
EXPORT_TRACEPOINT_SYMBOL_GPL(block_bio_complete);
EXPORT_TRACEPOINT_SYMBOL_GPL(block_split);
EXPORT_TRACEPOINT_SYMBOL_GPL(block_unplug);

DEFINE_IDA(blk_queue_ida);

/*
 * For the allocated request tables
 */
struct kmem_cache *request_cachep;

/*
 * For queue allocation
 */
struct kmem_cache *blk_requestq_cachep;

/*
 * Controlling structure to kblockd
 */
static struct workqueue_struct *kblockd_workqueue;

/**
 * blk_queue_flag_set - atomically set a queue flag
 * @flag: flag to be set
 * @q: request queue
 */
void blk_queue_flag_set(unsigned int flag, struct request_queue *q)
{
	unsigned long flags;

	spin_lock_irqsave(q->queue_lock, flags);
	queue_flag_set(flag, q);
	spin_unlock_irqrestore(q->queue_lock, flags);
}
EXPORT_SYMBOL(blk_queue_flag_set);

/**
 * blk_queue_flag_clear - atomically clear a queue flag
 * @flag: flag to be cleared
 * @q: request queue
 */
void blk_queue_flag_clear(unsigned int flag, struct request_queue *q)
{
	unsigned long flags;

	spin_lock_irqsave(q->queue_lock, flags);
	queue_flag_clear(flag, q);
	spin_unlock_irqrestore(q->queue_lock, flags);
}
EXPORT_SYMBOL(blk_queue_flag_clear);

/**
 * blk_queue_flag_test_and_set - atomically test and set a queue flag
 * @flag: flag to be set
 * @q: request queue
 *
 * Returns the previous value of @flag - 0 if the flag was not set and 1 if
 * the flag was already set.
 */
bool blk_queue_flag_test_and_set(unsigned int flag, struct request_queue *q)
{
	unsigned long flags;
	bool res;

	spin_lock_irqsave(q->queue_lock, flags);
	res = queue_flag_test_and_set(flag, q);
	spin_unlock_irqrestore(q->queue_lock, flags);

	return res;
}
EXPORT_SYMBOL_GPL(blk_queue_flag_test_and_set);

/**
 * blk_queue_flag_test_and_clear - atomically test and clear a queue flag
 * @flag: flag to be cleared
 * @q: request queue
 *
 * Returns the previous value of @flag - 0 if the flag was not set and 1 if
 * the flag was set.
 */
bool blk_queue_flag_test_and_clear(unsigned int flag, struct request_queue *q)
{
	unsigned long flags;
	bool res;

	spin_lock_irqsave(q->queue_lock, flags);
	res = queue_flag_test_and_clear(flag, q);
	spin_unlock_irqrestore(q->queue_lock, flags);

	return res;
}
EXPORT_SYMBOL_GPL(blk_queue_flag_test_and_clear);

static void blk_clear_congested(struct request_list *rl, int sync)
{
#ifdef CONFIG_CGROUP_WRITEBACK
	clear_wb_congested(rl->blkg->wb_congested, sync);
#else
	/*
	 * If !CGROUP_WRITEBACK, all blkg's map to bdi->wb and we shouldn't
	 * flip its congestion state for events on other blkcgs.
	 */
	if (rl == &rl->q->root_rl)
		clear_wb_congested(rl->q->backing_dev_info->wb.congested, sync);
#endif
}

static void blk_set_congested(struct request_list *rl, int sync)
{
#ifdef CONFIG_CGROUP_WRITEBACK
	set_wb_congested(rl->blkg->wb_congested, sync);
#else
	/* see blk_clear_congested() */
	if (rl == &rl->q->root_rl)
		set_wb_congested(rl->q->backing_dev_info->wb.congested, sync);
#endif
}

void blk_queue_congestion_threshold(struct request_queue *q)
{
	int nr;

	nr = q->nr_requests - (q->nr_requests / 8) + 1;
	if (nr > q->nr_requests)
		nr = q->nr_requests;
	q->nr_congestion_on = nr;

	nr = q->nr_requests - (q->nr_requests / 8) - (q->nr_requests / 16) - 1;
	if (nr < 1)
		nr = 1;
	q->nr_congestion_off = nr;
}

void blk_rq_init(struct request_queue *q, struct request *rq)
{
	memset(rq, 0, sizeof(*rq));

	INIT_LIST_HEAD(&rq->queuelist);
	INIT_LIST_HEAD(&rq->timeout_list);
	rq->cpu = -1;
	rq->q = q;
	rq->__sector = (sector_t) -1;
	INIT_HLIST_NODE(&rq->hash);
	RB_CLEAR_NODE(&rq->rb_node);
	rq->tag = -1;
	rq->internal_tag = -1;
	rq->start_time_ns = ktime_get_ns();
	rq->part = NULL;
}
EXPORT_SYMBOL(blk_rq_init);

static const struct {
	int		errno;
	const char	*name;
} blk_errors[] = {
	[BLK_STS_OK]		= { 0,		"" },
	[BLK_STS_NOTSUPP]	= { -EOPNOTSUPP, "operation not supported" },
	[BLK_STS_TIMEOUT]	= { -ETIMEDOUT,	"timeout" },
	[BLK_STS_NOSPC]		= { -ENOSPC,	"critical space allocation" },
	[BLK_STS_TRANSPORT]	= { -ENOLINK,	"recoverable transport" },
	[BLK_STS_TARGET]	= { -EREMOTEIO,	"critical target" },
	[BLK_STS_NEXUS]		= { -EBADE,	"critical nexus" },
	[BLK_STS_MEDIUM]	= { -ENODATA,	"critical medium" },
	[BLK_STS_PROTECTION]	= { -EILSEQ,	"protection" },
	[BLK_STS_RESOURCE]	= { -ENOMEM,	"kernel resource" },
	[BLK_STS_DEV_RESOURCE]	= { -EBUSY,	"device resource" },
	[BLK_STS_AGAIN]		= { -EAGAIN,	"nonblocking retry" },

	/* device mapper special case, should not leak out: */
	[BLK_STS_DM_REQUEUE]	= { -EREMCHG, "dm internal retry" },

	/* everything else not covered above: */
	[BLK_STS_IOERR]		= { -EIO,	"I/O" },
};

blk_status_t errno_to_blk_status(int errno)
{
	int i;

	for (i = 0; i < ARRAY_SIZE(blk_errors); i++) {
		if (blk_errors[i].errno == errno)
			return (__force blk_status_t)i;
	}

	return BLK_STS_IOERR;
}
EXPORT_SYMBOL_GPL(errno_to_blk_status);

int blk_status_to_errno(blk_status_t status)
{
	int idx = (__force int)status;

	if (WARN_ON_ONCE(idx >= ARRAY_SIZE(blk_errors)))
		return -EIO;
	return blk_errors[idx].errno;
}
EXPORT_SYMBOL_GPL(blk_status_to_errno);

static void print_req_error(struct request *req, blk_status_t status)
{
	int idx = (__force int)status;

	if (WARN_ON_ONCE(idx >= ARRAY_SIZE(blk_errors)))
		return;

	printk_ratelimited(KERN_ERR "%s: %s error, dev %s, sector %llu\n",
			   __func__, blk_errors[idx].name, req->rq_disk ?
			   req->rq_disk->disk_name : "?",
			   (unsigned long long)blk_rq_pos(req));
}

static void req_bio_endio(struct request *rq, struct bio *bio,
			  unsigned int nbytes, blk_status_t error)
{
	if (error)
		bio->bi_status = error;

	if (unlikely(rq->rq_flags & RQF_QUIET))
		bio_set_flag(bio, BIO_QUIET);

	bio_advance(bio, nbytes);

	/* don't actually finish bio if it's part of flush sequence */
	if (bio->bi_iter.bi_size == 0 && !(rq->rq_flags & RQF_FLUSH_SEQ))
		bio_endio(bio);
}

void blk_dump_rq_flags(struct request *rq, char *msg)
{
	printk(KERN_INFO "%s: dev %s: flags=%llx\n", msg,
		rq->rq_disk ? rq->rq_disk->disk_name : "?",
		(unsigned long long) rq->cmd_flags);

	printk(KERN_INFO "  sector %llu, nr/cnr %u/%u\n",
	       (unsigned long long)blk_rq_pos(rq),
	       blk_rq_sectors(rq), blk_rq_cur_sectors(rq));
	printk(KERN_INFO "  bio %p, biotail %p, len %u\n",
	       rq->bio, rq->biotail, blk_rq_bytes(rq));
}
EXPORT_SYMBOL(blk_dump_rq_flags);

static void blk_delay_work(struct work_struct *work)
{
	struct request_queue *q;

	q = container_of(work, struct request_queue, delay_work.work);
	spin_lock_irq(q->queue_lock);
	__blk_run_queue(q);
	spin_unlock_irq(q->queue_lock);
}

/**
 * blk_delay_queue - restart queueing after defined interval
 * @q:		The &struct request_queue in question
 * @msecs:	Delay in msecs
 *
 * Description:
 *   Sometimes queueing needs to be postponed for a little while, to allow
 *   resources to come back. This function will make sure that queueing is
 *   restarted around the specified time.
 */
void blk_delay_queue(struct request_queue *q, unsigned long msecs)
{
	lockdep_assert_held(q->queue_lock);
	WARN_ON_ONCE(q->mq_ops);

	if (likely(!blk_queue_dead(q)))
		queue_delayed_work(kblockd_workqueue, &q->delay_work,
				   msecs_to_jiffies(msecs));
}
EXPORT_SYMBOL(blk_delay_queue);

/**
 * blk_start_queue_async - asynchronously restart a previously stopped queue
 * @q:    The &struct request_queue in question
 *
 * Description:
 *   blk_start_queue_async() will clear the stop flag on the queue, and
 *   ensure that the request_fn for the queue is run from an async
 *   context.
 **/
void blk_start_queue_async(struct request_queue *q)
{
	lockdep_assert_held(q->queue_lock);
	WARN_ON_ONCE(q->mq_ops);

	queue_flag_clear(QUEUE_FLAG_STOPPED, q);
	blk_run_queue_async(q);
}
EXPORT_SYMBOL(blk_start_queue_async);

/**
 * blk_start_queue - restart a previously stopped queue
 * @q:    The &struct request_queue in question
 *
 * Description:
 *   blk_start_queue() will clear the stop flag on the queue, and call
 *   the request_fn for the queue if it was in a stopped state when
 *   entered. Also see blk_stop_queue().
 **/
void blk_start_queue(struct request_queue *q)
{
	lockdep_assert_held(q->queue_lock);
	WARN_ON_ONCE(q->mq_ops);

	queue_flag_clear(QUEUE_FLAG_STOPPED, q);
	__blk_run_queue(q);
}
EXPORT_SYMBOL(blk_start_queue);

/**
 * blk_stop_queue - stop a queue
 * @q:    The &struct request_queue in question
 *
 * Description:
 *   The Linux block layer assumes that a block driver will consume all
 *   entries on the request queue when the request_fn strategy is called.
 *   Often this will not happen, because of hardware limitations (queue
 *   depth settings). If a device driver gets a 'queue full' response,
 *   or if it simply chooses not to queue more I/O at one point, it can
 *   call this function to prevent the request_fn from being called until
 *   the driver has signalled it's ready to go again. This happens by calling
 *   blk_start_queue() to restart queue operations.
 **/
void blk_stop_queue(struct request_queue *q)
{
	lockdep_assert_held(q->queue_lock);
	WARN_ON_ONCE(q->mq_ops);

	cancel_delayed_work(&q->delay_work);
	queue_flag_set(QUEUE_FLAG_STOPPED, q);
}
EXPORT_SYMBOL(blk_stop_queue);

/**
 * blk_sync_queue - cancel any pending callbacks on a queue
 * @q: the queue
 *
 * Description:
 *     The block layer may perform asynchronous callback activity
 *     on a queue, such as calling the unplug function after a timeout.
 *     A block device may call blk_sync_queue to ensure that any
 *     such activity is cancelled, thus allowing it to release resources
 *     that the callbacks might use. The caller must already have made sure
 *     that its ->make_request_fn will not re-add plugging prior to calling
 *     this function.
 *
 *     This function does not cancel any asynchronous activity arising
 *     out of elevator or throttling code. That would require elevator_exit()
 *     and blkcg_exit_queue() to be called with queue lock initialized.
 *
 */
void blk_sync_queue(struct request_queue *q)
{
	del_timer_sync(&q->timeout);
	cancel_work_sync(&q->timeout_work);

	if (q->mq_ops) {
		struct blk_mq_hw_ctx *hctx;
		int i;

		cancel_delayed_work_sync(&q->requeue_work);
		queue_for_each_hw_ctx(q, hctx, i)
			cancel_delayed_work_sync(&hctx->run_work);
	} else {
		cancel_delayed_work_sync(&q->delay_work);
	}
}
EXPORT_SYMBOL(blk_sync_queue);

/**
 * blk_set_preempt_only - set QUEUE_FLAG_PREEMPT_ONLY
 * @q: request queue pointer
 *
 * Returns the previous value of the PREEMPT_ONLY flag - 0 if the flag was not
 * set and 1 if the flag was already set.
 */
int blk_set_preempt_only(struct request_queue *q)
{
	return blk_queue_flag_test_and_set(QUEUE_FLAG_PREEMPT_ONLY, q);
}
EXPORT_SYMBOL_GPL(blk_set_preempt_only);

void blk_clear_preempt_only(struct request_queue *q)
{
	blk_queue_flag_clear(QUEUE_FLAG_PREEMPT_ONLY, q);
	wake_up_all(&q->mq_freeze_wq);
}
EXPORT_SYMBOL_GPL(blk_clear_preempt_only);

/**
 * __blk_run_queue_uncond - run a queue whether or not it has been stopped
 * @q:	The queue to run
 *
 * Description:
 *    Invoke request handling on a queue if there are any pending requests.
 *    May be used to restart request handling after a request has completed.
 *    This variant runs the queue whether or not the queue has been
 *    stopped. Must be called with the queue lock held and interrupts
 *    disabled. See also @blk_run_queue.
 */
inline void __blk_run_queue_uncond(struct request_queue *q)
{
	lockdep_assert_held(q->queue_lock);
	WARN_ON_ONCE(q->mq_ops);

	if (unlikely(blk_queue_dead(q)))
		return;

	/*
	 * Some request_fn implementations, e.g. scsi_request_fn(), unlock
	 * the queue lock internally. As a result multiple threads may be
	 * running such a request function concurrently. Keep track of the
	 * number of active request_fn invocations such that blk_drain_queue()
	 * can wait until all these request_fn calls have finished.
	 */
	q->request_fn_active++;
	q->request_fn(q);
	q->request_fn_active--;
}
EXPORT_SYMBOL_GPL(__blk_run_queue_uncond);

/**
 * __blk_run_queue - run a single device queue
 * @q:	The queue to run
 *
 * Description:
 *    See @blk_run_queue.
 */
void __blk_run_queue(struct request_queue *q)
{
	lockdep_assert_held(q->queue_lock);
	WARN_ON_ONCE(q->mq_ops);

	if (unlikely(blk_queue_stopped(q)))
		return;

	__blk_run_queue_uncond(q);
}
EXPORT_SYMBOL(__blk_run_queue);

/**
 * blk_run_queue_async - run a single device queue in workqueue context
 * @q:	The queue to run
 *
 * Description:
 *    Tells kblockd to perform the equivalent of @blk_run_queue on behalf
 *    of us.
 *
 * Note:
 *    Since it is not allowed to run q->delay_work after blk_cleanup_queue()
 *    has canceled q->delay_work, callers must hold the queue lock to avoid
 *    race conditions between blk_cleanup_queue() and blk_run_queue_async().
 */
void blk_run_queue_async(struct request_queue *q)
{
	lockdep_assert_held(q->queue_lock);
	WARN_ON_ONCE(q->mq_ops);

	if (likely(!blk_queue_stopped(q) && !blk_queue_dead(q)))
		mod_delayed_work(kblockd_workqueue, &q->delay_work, 0);
}
EXPORT_SYMBOL(blk_run_queue_async);

/**
 * blk_run_queue - run a single device queue
 * @q: The queue to run
 *
 * Description:
 *    Invoke request handling on this queue, if it has pending work to do.
 *    May be used to restart queueing when a request has completed.
 */
void blk_run_queue(struct request_queue *q)
{
	unsigned long flags;

	WARN_ON_ONCE(q->mq_ops);

	spin_lock_irqsave(q->queue_lock, flags);
	__blk_run_queue(q);
	spin_unlock_irqrestore(q->queue_lock, flags);
}
EXPORT_SYMBOL(blk_run_queue);

void blk_put_queue(struct request_queue *q)
{
	kobject_put(&q->kobj);
}
EXPORT_SYMBOL(blk_put_queue);

/**
 * __blk_drain_queue - drain requests from request_queue
 * @q: queue to drain
 * @drain_all: whether to drain all requests or only the ones w/ ELVPRIV
 *
 * Drain requests from @q.  If @drain_all is set, all requests are drained.
 * If not, only ELVPRIV requests are drained.  The caller is responsible
 * for ensuring that no new requests which need to be drained are queued.
 */
static void __blk_drain_queue(struct request_queue *q, bool drain_all)
	__releases(q->queue_lock)
	__acquires(q->queue_lock)
{
	int i;

	lockdep_assert_held(q->queue_lock);
	WARN_ON_ONCE(q->mq_ops);

	while (true) {
		bool drain = false;

		/*
		 * The caller might be trying to drain @q before its
		 * elevator is initialized.
		 */
		if (q->elevator)
			elv_drain_elevator(q);

		blkcg_drain_queue(q);

		/*
		 * This function might be called on a queue which failed
		 * driver init after queue creation or is not yet fully
		 * active yet.  Some drivers (e.g. fd and loop) get unhappy
		 * in such cases.  Kick queue iff dispatch queue has
		 * something on it and @q has request_fn set.
		 */
		if (!list_empty(&q->queue_head) && q->request_fn)
			__blk_run_queue(q);

		drain |= q->nr_rqs_elvpriv;
		drain |= q->request_fn_active;

		/*
		 * Unfortunately, requests are queued at and tracked from
		 * multiple places and there's no single counter which can
		 * be drained.  Check all the queues and counters.
		 */
		if (drain_all) {
			struct blk_flush_queue *fq = blk_get_flush_queue(q, NULL);
			drain |= !list_empty(&q->queue_head);
			for (i = 0; i < 2; i++) {
				drain |= q->nr_rqs[i];
				drain |= q->in_flight[i];
				if (fq)
				    drain |= !list_empty(&fq->flush_queue[i]);
			}
		}

		if (!drain)
			break;

		spin_unlock_irq(q->queue_lock);

		msleep(10);

		spin_lock_irq(q->queue_lock);
	}

	/*
	 * With queue marked dead, any woken up waiter will fail the
	 * allocation path, so the wakeup chaining is lost and we're
	 * left with hung waiters. We need to wake up those waiters.
	 */
	if (q->request_fn) {
		struct request_list *rl;

		blk_queue_for_each_rl(rl, q)
			for (i = 0; i < ARRAY_SIZE(rl->wait); i++)
				wake_up_all(&rl->wait[i]);
	}
}

void blk_drain_queue(struct request_queue *q)
{
	spin_lock_irq(q->queue_lock);
	__blk_drain_queue(q, true);
	spin_unlock_irq(q->queue_lock);
}

/**
 * blk_queue_bypass_start - enter queue bypass mode
 * @q: queue of interest
 *
 * In bypass mode, only the dispatch FIFO queue of @q is used.  This
 * function makes @q enter bypass mode and drains all requests which were
 * throttled or issued before.  On return, it's guaranteed that no request
 * is being throttled or has ELVPRIV set and blk_queue_bypass() %true
 * inside queue or RCU read lock.
 */
void blk_queue_bypass_start(struct request_queue *q)
{
	WARN_ON_ONCE(q->mq_ops);

	spin_lock_irq(q->queue_lock);
	q->bypass_depth++;
	queue_flag_set(QUEUE_FLAG_BYPASS, q);
	spin_unlock_irq(q->queue_lock);

	/*
	 * Queues start drained.  Skip actual draining till init is
	 * complete.  This avoids lenghty delays during queue init which
	 * can happen many times during boot.
	 */
	if (blk_queue_init_done(q)) {
		spin_lock_irq(q->queue_lock);
		__blk_drain_queue(q, false);
		spin_unlock_irq(q->queue_lock);

		/* ensure blk_queue_bypass() is %true inside RCU read lock */
		synchronize_rcu();
	}
}
EXPORT_SYMBOL_GPL(blk_queue_bypass_start);

/**
 * blk_queue_bypass_end - leave queue bypass mode
 * @q: queue of interest
 *
 * Leave bypass mode and restore the normal queueing behavior.
 *
 * Note: although blk_queue_bypass_start() is only called for blk-sq queues,
 * this function is called for both blk-sq and blk-mq queues.
 */
void blk_queue_bypass_end(struct request_queue *q)
{
	spin_lock_irq(q->queue_lock);
	if (!--q->bypass_depth)
		queue_flag_clear(QUEUE_FLAG_BYPASS, q);
	WARN_ON_ONCE(q->bypass_depth < 0);
	spin_unlock_irq(q->queue_lock);
}
EXPORT_SYMBOL_GPL(blk_queue_bypass_end);

void blk_set_queue_dying(struct request_queue *q)
{
	blk_queue_flag_set(QUEUE_FLAG_DYING, q);

	/*
	 * When queue DYING flag is set, we need to block new req
	 * entering queue, so we call blk_freeze_queue_start() to
	 * prevent I/O from crossing blk_queue_enter().
	 */
	blk_freeze_queue_start(q);

	if (q->mq_ops)
		blk_mq_wake_waiters(q);
	else {
		struct request_list *rl;

		spin_lock_irq(q->queue_lock);
		blk_queue_for_each_rl(rl, q) {
			if (rl->rq_pool) {
				wake_up_all(&rl->wait[BLK_RW_SYNC]);
				wake_up_all(&rl->wait[BLK_RW_ASYNC]);
			}
		}
		spin_unlock_irq(q->queue_lock);
	}

	/* Make blk_queue_enter() reexamine the DYING flag. */
	wake_up_all(&q->mq_freeze_wq);
}
EXPORT_SYMBOL_GPL(blk_set_queue_dying);

/* Unconfigure the I/O scheduler and dissociate from the cgroup controller. */
void blk_exit_queue(struct request_queue *q)
{
	/*
	 * Since the I/O scheduler exit code may access cgroup information,
	 * perform I/O scheduler exit before disassociating from the block
	 * cgroup controller.
	 */
	if (q->elevator) {
		ioc_clear_queue(q);
		elevator_exit(q, q->elevator);
		q->elevator = NULL;
	}

	/*
	 * Remove all references to @q from the block cgroup controller before
	 * restoring @q->queue_lock to avoid that restoring this pointer causes
	 * e.g. blkcg_print_blkgs() to crash.
	 */
	blkcg_exit_queue(q);

	/*
	 * Since the cgroup code may dereference the @q->backing_dev_info
	 * pointer, only decrease its reference count after having removed the
	 * association with the block cgroup controller.
	 */
	bdi_put(q->backing_dev_info);
}

/**
 * blk_cleanup_queue - shutdown a request queue
 * @q: request queue to shutdown
 *
 * Mark @q DYING, drain all pending requests, mark @q DEAD, destroy and
 * put it.  All future requests will be failed immediately with -ENODEV.
 */
void blk_cleanup_queue(struct request_queue *q)
{
	spinlock_t *lock = q->queue_lock;

	/* mark @q DYING, no new request or merges will be allowed afterwards */
	mutex_lock(&q->sysfs_lock);
	blk_set_queue_dying(q);
	spin_lock_irq(lock);

	/*
	 * A dying queue is permanently in bypass mode till released.  Note
	 * that, unlike blk_queue_bypass_start(), we aren't performing
	 * synchronize_rcu() after entering bypass mode to avoid the delay
	 * as some drivers create and destroy a lot of queues while
	 * probing.  This is still safe because blk_release_queue() will be
	 * called only after the queue refcnt drops to zero and nothing,
	 * RCU or not, would be traversing the queue by then.
	 */
	q->bypass_depth++;
	queue_flag_set(QUEUE_FLAG_BYPASS, q);

	queue_flag_set(QUEUE_FLAG_NOMERGES, q);
	queue_flag_set(QUEUE_FLAG_NOXMERGES, q);
	queue_flag_set(QUEUE_FLAG_DYING, q);
	spin_unlock_irq(lock);
	mutex_unlock(&q->sysfs_lock);

	/*
	 * Drain all requests queued before DYING marking. Set DEAD flag to
	 * prevent that q->request_fn() gets invoked after draining finished.
	 */
	blk_freeze_queue(q);
	spin_lock_irq(lock);
	queue_flag_set(QUEUE_FLAG_DEAD, q);
	spin_unlock_irq(lock);

	/*
	 * make sure all in-progress dispatch are completed because
	 * blk_freeze_queue() can only complete all requests, and
	 * dispatch may still be in-progress since we dispatch requests
	 * from more than one contexts.
	 *
	 * We rely on driver to deal with the race in case that queue
	 * initialization isn't done.
	 */
	if (q->mq_ops && blk_queue_init_done(q))
		blk_mq_quiesce_queue(q);

	/* for synchronous bio-based driver finish in-flight integrity i/o */
	blk_flush_integrity();

	/* @q won't process any more request, flush async actions */
	del_timer_sync(&q->backing_dev_info->laptop_mode_wb_timer);
	blk_sync_queue(q);

	/*
	 * I/O scheduler exit is only safe after the sysfs scheduler attribute
	 * has been removed.
	 */
	WARN_ON_ONCE(q->kobj.state_in_sysfs);

<<<<<<< HEAD
	/*
	 * Since the I/O scheduler exit code may access cgroup information,
	 * perform I/O scheduler exit before disassociating from the block
	 * cgroup controller.
	 */
	if (q->elevator) {
		ioc_clear_queue(q);
		elevator_exit(q, q->elevator);
		q->elevator = NULL;
	}

	/*
	 * Remove all references to @q from the block cgroup controller before
	 * restoring @q->queue_lock to avoid that restoring this pointer causes
	 * e.g. blkcg_print_blkgs() to crash.
	 */
	blkcg_exit_queue(q);

	/*
	 * Since the cgroup code may dereference the @q->backing_dev_info
	 * pointer, only decrease its reference count after having removed the
	 * association with the block cgroup controller.
	 */
	bdi_put(q->backing_dev_info);
=======
	blk_exit_queue(q);
>>>>>>> 69109a50

	if (q->mq_ops)
		blk_mq_free_queue(q);
	percpu_ref_exit(&q->q_usage_counter);

	spin_lock_irq(lock);
	if (q->queue_lock != &q->__queue_lock)
		q->queue_lock = &q->__queue_lock;
	spin_unlock_irq(lock);

	/* @q is and will stay empty, shutdown and put */
	blk_put_queue(q);
}
EXPORT_SYMBOL(blk_cleanup_queue);

/* Allocate memory local to the request queue */
static void *alloc_request_simple(gfp_t gfp_mask, void *data)
{
	struct request_queue *q = data;

	return kmem_cache_alloc_node(request_cachep, gfp_mask, q->node);
}

static void free_request_simple(void *element, void *data)
{
	kmem_cache_free(request_cachep, element);
}

static void *alloc_request_size(gfp_t gfp_mask, void *data)
{
	struct request_queue *q = data;
	struct request *rq;

	rq = kmalloc_node(sizeof(struct request) + q->cmd_size, gfp_mask,
			q->node);
	if (rq && q->init_rq_fn && q->init_rq_fn(q, rq, gfp_mask) < 0) {
		kfree(rq);
		rq = NULL;
	}
	return rq;
}

static void free_request_size(void *element, void *data)
{
	struct request_queue *q = data;

	if (q->exit_rq_fn)
		q->exit_rq_fn(q, element);
	kfree(element);
}

int blk_init_rl(struct request_list *rl, struct request_queue *q,
		gfp_t gfp_mask)
{
	if (unlikely(rl->rq_pool) || q->mq_ops)
		return 0;

	rl->q = q;
	rl->count[BLK_RW_SYNC] = rl->count[BLK_RW_ASYNC] = 0;
	rl->starved[BLK_RW_SYNC] = rl->starved[BLK_RW_ASYNC] = 0;
	init_waitqueue_head(&rl->wait[BLK_RW_SYNC]);
	init_waitqueue_head(&rl->wait[BLK_RW_ASYNC]);

	if (q->cmd_size) {
		rl->rq_pool = mempool_create_node(BLKDEV_MIN_RQ,
				alloc_request_size, free_request_size,
				q, gfp_mask, q->node);
	} else {
		rl->rq_pool = mempool_create_node(BLKDEV_MIN_RQ,
				alloc_request_simple, free_request_simple,
				q, gfp_mask, q->node);
	}
	if (!rl->rq_pool)
		return -ENOMEM;

	if (rl != &q->root_rl)
		WARN_ON_ONCE(!blk_get_queue(q));

	return 0;
}

void blk_exit_rl(struct request_queue *q, struct request_list *rl)
{
	if (rl->rq_pool) {
		mempool_destroy(rl->rq_pool);
		if (rl != &q->root_rl)
			blk_put_queue(q);
	}
}

struct request_queue *blk_alloc_queue(gfp_t gfp_mask)
{
	return blk_alloc_queue_node(gfp_mask, NUMA_NO_NODE, NULL);
}
EXPORT_SYMBOL(blk_alloc_queue);

/**
 * blk_queue_enter() - try to increase q->q_usage_counter
 * @q: request queue pointer
 * @flags: BLK_MQ_REQ_NOWAIT and/or BLK_MQ_REQ_PREEMPT
 */
int blk_queue_enter(struct request_queue *q, blk_mq_req_flags_t flags)
{
	const bool preempt = flags & BLK_MQ_REQ_PREEMPT;

	while (true) {
		bool success = false;

		rcu_read_lock();
		if (percpu_ref_tryget_live(&q->q_usage_counter)) {
			/*
			 * The code that sets the PREEMPT_ONLY flag is
			 * responsible for ensuring that that flag is globally
			 * visible before the queue is unfrozen.
			 */
			if (preempt || !blk_queue_preempt_only(q)) {
				success = true;
			} else {
				percpu_ref_put(&q->q_usage_counter);
			}
		}
		rcu_read_unlock();

		if (success)
			return 0;

		if (flags & BLK_MQ_REQ_NOWAIT)
			return -EBUSY;

		/*
		 * read pair of barrier in blk_freeze_queue_start(),
		 * we need to order reading __PERCPU_REF_DEAD flag of
		 * .q_usage_counter and reading .mq_freeze_depth or
		 * queue dying flag, otherwise the following wait may
		 * never return if the two reads are reordered.
		 */
		smp_rmb();

		wait_event(q->mq_freeze_wq,
			   (atomic_read(&q->mq_freeze_depth) == 0 &&
			    (preempt || !blk_queue_preempt_only(q))) ||
			   blk_queue_dying(q));
		if (blk_queue_dying(q))
			return -ENODEV;
	}
}

void blk_queue_exit(struct request_queue *q)
{
	percpu_ref_put(&q->q_usage_counter);
}

static void blk_queue_usage_counter_release(struct percpu_ref *ref)
{
	struct request_queue *q =
		container_of(ref, struct request_queue, q_usage_counter);

	wake_up_all(&q->mq_freeze_wq);
}

static void blk_rq_timed_out_timer(struct timer_list *t)
{
	struct request_queue *q = from_timer(q, t, timeout);

	kblockd_schedule_work(&q->timeout_work);
}

/**
 * blk_alloc_queue_node - allocate a request queue
 * @gfp_mask: memory allocation flags
 * @node_id: NUMA node to allocate memory from
 * @lock: For legacy queues, pointer to a spinlock that will be used to e.g.
 *        serialize calls to the legacy .request_fn() callback. Ignored for
 *	  blk-mq request queues.
 *
 * Note: pass the queue lock as the third argument to this function instead of
 * setting the queue lock pointer explicitly to avoid triggering a sporadic
 * crash in the blkcg code. This function namely calls blkcg_init_queue() and
 * the queue lock pointer must be set before blkcg_init_queue() is called.
 */
struct request_queue *blk_alloc_queue_node(gfp_t gfp_mask, int node_id,
					   spinlock_t *lock)
{
	struct request_queue *q;
	int ret;

	q = kmem_cache_alloc_node(blk_requestq_cachep,
				gfp_mask | __GFP_ZERO, node_id);
	if (!q)
		return NULL;

	INIT_LIST_HEAD(&q->queue_head);
	q->last_merge = NULL;
	q->end_sector = 0;
	q->boundary_rq = NULL;

	q->id = ida_simple_get(&blk_queue_ida, 0, 0, gfp_mask);
	if (q->id < 0)
		goto fail_q;

	ret = bioset_init(&q->bio_split, BIO_POOL_SIZE, 0, BIOSET_NEED_BVECS);
	if (ret)
		goto fail_id;

	q->backing_dev_info = bdi_alloc_node(gfp_mask, node_id);
	if (!q->backing_dev_info)
		goto fail_split;

	q->stats = blk_alloc_queue_stats();
	if (!q->stats)
		goto fail_stats;

	q->backing_dev_info->ra_pages =
			(VM_MAX_READAHEAD * 1024) / PAGE_SIZE;
	q->backing_dev_info->capabilities = BDI_CAP_CGROUP_WRITEBACK;
	q->backing_dev_info->name = "block";
	q->node = node_id;

	timer_setup(&q->backing_dev_info->laptop_mode_wb_timer,
		    laptop_mode_timer_fn, 0);
	timer_setup(&q->timeout, blk_rq_timed_out_timer, 0);
	INIT_WORK(&q->timeout_work, NULL);
	INIT_LIST_HEAD(&q->timeout_list);
	INIT_LIST_HEAD(&q->icq_list);
#ifdef CONFIG_BLK_CGROUP
	INIT_LIST_HEAD(&q->blkg_list);
#endif
	INIT_DELAYED_WORK(&q->delay_work, blk_delay_work);

	kobject_init(&q->kobj, &blk_queue_ktype);

#ifdef CONFIG_BLK_DEV_IO_TRACE
	mutex_init(&q->blk_trace_mutex);
#endif
	mutex_init(&q->sysfs_lock);
	spin_lock_init(&q->__queue_lock);

	q->queue_lock = lock ? : &q->__queue_lock;

	/*
	 * A queue starts its life with bypass turned on to avoid
	 * unnecessary bypass on/off overhead and nasty surprises during
	 * init.  The initial bypass will be finished when the queue is
	 * registered by blk_register_queue().
	 */
	q->bypass_depth = 1;
	queue_flag_set_unlocked(QUEUE_FLAG_BYPASS, q);

	init_waitqueue_head(&q->mq_freeze_wq);

	/*
	 * Init percpu_ref in atomic mode so that it's faster to shutdown.
	 * See blk_register_queue() for details.
	 */
	if (percpu_ref_init(&q->q_usage_counter,
				blk_queue_usage_counter_release,
				PERCPU_REF_INIT_ATOMIC, GFP_KERNEL))
		goto fail_bdi;

	if (blkcg_init_queue(q))
		goto fail_ref;

	return q;

fail_ref:
	percpu_ref_exit(&q->q_usage_counter);
fail_bdi:
	blk_free_queue_stats(q->stats);
fail_stats:
	bdi_put(q->backing_dev_info);
fail_split:
	bioset_exit(&q->bio_split);
fail_id:
	ida_simple_remove(&blk_queue_ida, q->id);
fail_q:
	kmem_cache_free(blk_requestq_cachep, q);
	return NULL;
}
EXPORT_SYMBOL(blk_alloc_queue_node);

/**
 * blk_init_queue  - prepare a request queue for use with a block device
 * @rfn:  The function to be called to process requests that have been
 *        placed on the queue.
 * @lock: Request queue spin lock
 *
 * Description:
 *    If a block device wishes to use the standard request handling procedures,
 *    which sorts requests and coalesces adjacent requests, then it must
 *    call blk_init_queue().  The function @rfn will be called when there
 *    are requests on the queue that need to be processed.  If the device
 *    supports plugging, then @rfn may not be called immediately when requests
 *    are available on the queue, but may be called at some time later instead.
 *    Plugged queues are generally unplugged when a buffer belonging to one
 *    of the requests on the queue is needed, or due to memory pressure.
 *
 *    @rfn is not required, or even expected, to remove all requests off the
 *    queue, but only as many as it can handle at a time.  If it does leave
 *    requests on the queue, it is responsible for arranging that the requests
 *    get dealt with eventually.
 *
 *    The queue spin lock must be held while manipulating the requests on the
 *    request queue; this lock will be taken also from interrupt context, so irq
 *    disabling is needed for it.
 *
 *    Function returns a pointer to the initialized request queue, or %NULL if
 *    it didn't succeed.
 *
 * Note:
 *    blk_init_queue() must be paired with a blk_cleanup_queue() call
 *    when the block device is deactivated (such as at module unload).
 **/

struct request_queue *blk_init_queue(request_fn_proc *rfn, spinlock_t *lock)
{
	return blk_init_queue_node(rfn, lock, NUMA_NO_NODE);
}
EXPORT_SYMBOL(blk_init_queue);

struct request_queue *
blk_init_queue_node(request_fn_proc *rfn, spinlock_t *lock, int node_id)
{
	struct request_queue *q;

	q = blk_alloc_queue_node(GFP_KERNEL, node_id, lock);
	if (!q)
		return NULL;

	q->request_fn = rfn;
	if (blk_init_allocated_queue(q) < 0) {
		blk_cleanup_queue(q);
		return NULL;
	}

	return q;
}
EXPORT_SYMBOL(blk_init_queue_node);

static blk_qc_t blk_queue_bio(struct request_queue *q, struct bio *bio);


int blk_init_allocated_queue(struct request_queue *q)
{
	WARN_ON_ONCE(q->mq_ops);

	q->fq = blk_alloc_flush_queue(q, NUMA_NO_NODE, q->cmd_size, GFP_KERNEL);
	if (!q->fq)
		return -ENOMEM;

	if (q->init_rq_fn && q->init_rq_fn(q, q->fq->flush_rq, GFP_KERNEL))
		goto out_free_flush_queue;

	if (blk_init_rl(&q->root_rl, q, GFP_KERNEL))
		goto out_exit_flush_rq;

	INIT_WORK(&q->timeout_work, blk_timeout_work);
	q->queue_flags		|= QUEUE_FLAG_DEFAULT;

	/*
	 * This also sets hw/phys segments, boundary and size
	 */
	blk_queue_make_request(q, blk_queue_bio);

	q->sg_reserved_size = INT_MAX;

	if (elevator_init(q))
		goto out_exit_flush_rq;
	return 0;

out_exit_flush_rq:
	if (q->exit_rq_fn)
		q->exit_rq_fn(q, q->fq->flush_rq);
out_free_flush_queue:
	blk_free_flush_queue(q->fq);
	q->fq = NULL;
	return -ENOMEM;
}
EXPORT_SYMBOL(blk_init_allocated_queue);

bool blk_get_queue(struct request_queue *q)
{
	if (likely(!blk_queue_dying(q))) {
		__blk_get_queue(q);
		return true;
	}

	return false;
}
EXPORT_SYMBOL(blk_get_queue);

static inline void blk_free_request(struct request_list *rl, struct request *rq)
{
	if (rq->rq_flags & RQF_ELVPRIV) {
		elv_put_request(rl->q, rq);
		if (rq->elv.icq)
			put_io_context(rq->elv.icq->ioc);
	}

	mempool_free(rq, rl->rq_pool);
}

/*
 * ioc_batching returns true if the ioc is a valid batching request and
 * should be given priority access to a request.
 */
static inline int ioc_batching(struct request_queue *q, struct io_context *ioc)
{
	if (!ioc)
		return 0;

	/*
	 * Make sure the process is able to allocate at least 1 request
	 * even if the batch times out, otherwise we could theoretically
	 * lose wakeups.
	 */
	return ioc->nr_batch_requests == q->nr_batching ||
		(ioc->nr_batch_requests > 0
		&& time_before(jiffies, ioc->last_waited + BLK_BATCH_TIME));
}

/*
 * ioc_set_batching sets ioc to be a new "batcher" if it is not one. This
 * will cause the process to be a "batcher" on all queues in the system. This
 * is the behaviour we want though - once it gets a wakeup it should be given
 * a nice run.
 */
static void ioc_set_batching(struct request_queue *q, struct io_context *ioc)
{
	if (!ioc || ioc_batching(q, ioc))
		return;

	ioc->nr_batch_requests = q->nr_batching;
	ioc->last_waited = jiffies;
}

static void __freed_request(struct request_list *rl, int sync)
{
	struct request_queue *q = rl->q;

	if (rl->count[sync] < queue_congestion_off_threshold(q))
		blk_clear_congested(rl, sync);

	if (rl->count[sync] + 1 <= q->nr_requests) {
		if (waitqueue_active(&rl->wait[sync]))
			wake_up(&rl->wait[sync]);

		blk_clear_rl_full(rl, sync);
	}
}

/*
 * A request has just been released.  Account for it, update the full and
 * congestion status, wake up any waiters.   Called under q->queue_lock.
 */
static void freed_request(struct request_list *rl, bool sync,
		req_flags_t rq_flags)
{
	struct request_queue *q = rl->q;

	q->nr_rqs[sync]--;
	rl->count[sync]--;
	if (rq_flags & RQF_ELVPRIV)
		q->nr_rqs_elvpriv--;

	__freed_request(rl, sync);

	if (unlikely(rl->starved[sync ^ 1]))
		__freed_request(rl, sync ^ 1);
}

int blk_update_nr_requests(struct request_queue *q, unsigned int nr)
{
	struct request_list *rl;
	int on_thresh, off_thresh;

	WARN_ON_ONCE(q->mq_ops);

	spin_lock_irq(q->queue_lock);
	q->nr_requests = nr;
	blk_queue_congestion_threshold(q);
	on_thresh = queue_congestion_on_threshold(q);
	off_thresh = queue_congestion_off_threshold(q);

	blk_queue_for_each_rl(rl, q) {
		if (rl->count[BLK_RW_SYNC] >= on_thresh)
			blk_set_congested(rl, BLK_RW_SYNC);
		else if (rl->count[BLK_RW_SYNC] < off_thresh)
			blk_clear_congested(rl, BLK_RW_SYNC);

		if (rl->count[BLK_RW_ASYNC] >= on_thresh)
			blk_set_congested(rl, BLK_RW_ASYNC);
		else if (rl->count[BLK_RW_ASYNC] < off_thresh)
			blk_clear_congested(rl, BLK_RW_ASYNC);

		if (rl->count[BLK_RW_SYNC] >= q->nr_requests) {
			blk_set_rl_full(rl, BLK_RW_SYNC);
		} else {
			blk_clear_rl_full(rl, BLK_RW_SYNC);
			wake_up(&rl->wait[BLK_RW_SYNC]);
		}

		if (rl->count[BLK_RW_ASYNC] >= q->nr_requests) {
			blk_set_rl_full(rl, BLK_RW_ASYNC);
		} else {
			blk_clear_rl_full(rl, BLK_RW_ASYNC);
			wake_up(&rl->wait[BLK_RW_ASYNC]);
		}
	}

	spin_unlock_irq(q->queue_lock);
	return 0;
}

/**
 * __get_request - get a free request
 * @rl: request list to allocate from
 * @op: operation and flags
 * @bio: bio to allocate request for (can be %NULL)
 * @flags: BLQ_MQ_REQ_* flags
 * @gfp_mask: allocator flags
 *
 * Get a free request from @q.  This function may fail under memory
 * pressure or if @q is dead.
 *
 * Must be called with @q->queue_lock held and,
 * Returns ERR_PTR on failure, with @q->queue_lock held.
 * Returns request pointer on success, with @q->queue_lock *not held*.
 */
static struct request *__get_request(struct request_list *rl, unsigned int op,
		struct bio *bio, blk_mq_req_flags_t flags, gfp_t gfp_mask)
{
	struct request_queue *q = rl->q;
	struct request *rq;
	struct elevator_type *et = q->elevator->type;
	struct io_context *ioc = rq_ioc(bio);
	struct io_cq *icq = NULL;
	const bool is_sync = op_is_sync(op);
	int may_queue;
	req_flags_t rq_flags = RQF_ALLOCED;

	lockdep_assert_held(q->queue_lock);

	if (unlikely(blk_queue_dying(q)))
		return ERR_PTR(-ENODEV);

	may_queue = elv_may_queue(q, op);
	if (may_queue == ELV_MQUEUE_NO)
		goto rq_starved;

	if (rl->count[is_sync]+1 >= queue_congestion_on_threshold(q)) {
		if (rl->count[is_sync]+1 >= q->nr_requests) {
			/*
			 * The queue will fill after this allocation, so set
			 * it as full, and mark this process as "batching".
			 * This process will be allowed to complete a batch of
			 * requests, others will be blocked.
			 */
			if (!blk_rl_full(rl, is_sync)) {
				ioc_set_batching(q, ioc);
				blk_set_rl_full(rl, is_sync);
			} else {
				if (may_queue != ELV_MQUEUE_MUST
						&& !ioc_batching(q, ioc)) {
					/*
					 * The queue is full and the allocating
					 * process is not a "batcher", and not
					 * exempted by the IO scheduler
					 */
					return ERR_PTR(-ENOMEM);
				}
			}
		}
		blk_set_congested(rl, is_sync);
	}

	/*
	 * Only allow batching queuers to allocate up to 50% over the defined
	 * limit of requests, otherwise we could have thousands of requests
	 * allocated with any setting of ->nr_requests
	 */
	if (rl->count[is_sync] >= (3 * q->nr_requests / 2))
		return ERR_PTR(-ENOMEM);

	q->nr_rqs[is_sync]++;
	rl->count[is_sync]++;
	rl->starved[is_sync] = 0;

	/*
	 * Decide whether the new request will be managed by elevator.  If
	 * so, mark @rq_flags and increment elvpriv.  Non-zero elvpriv will
	 * prevent the current elevator from being destroyed until the new
	 * request is freed.  This guarantees icq's won't be destroyed and
	 * makes creating new ones safe.
	 *
	 * Flush requests do not use the elevator so skip initialization.
	 * This allows a request to share the flush and elevator data.
	 *
	 * Also, lookup icq while holding queue_lock.  If it doesn't exist,
	 * it will be created after releasing queue_lock.
	 */
	if (!op_is_flush(op) && !blk_queue_bypass(q)) {
		rq_flags |= RQF_ELVPRIV;
		q->nr_rqs_elvpriv++;
		if (et->icq_cache && ioc)
			icq = ioc_lookup_icq(ioc, q);
	}

	if (blk_queue_io_stat(q))
		rq_flags |= RQF_IO_STAT;
	spin_unlock_irq(q->queue_lock);

	/* allocate and init request */
	rq = mempool_alloc(rl->rq_pool, gfp_mask);
	if (!rq)
		goto fail_alloc;

	blk_rq_init(q, rq);
	blk_rq_set_rl(rq, rl);
	rq->cmd_flags = op;
	rq->rq_flags = rq_flags;
	if (flags & BLK_MQ_REQ_PREEMPT)
		rq->rq_flags |= RQF_PREEMPT;

	/* init elvpriv */
	if (rq_flags & RQF_ELVPRIV) {
		if (unlikely(et->icq_cache && !icq)) {
			if (ioc)
				icq = ioc_create_icq(ioc, q, gfp_mask);
			if (!icq)
				goto fail_elvpriv;
		}

		rq->elv.icq = icq;
		if (unlikely(elv_set_request(q, rq, bio, gfp_mask)))
			goto fail_elvpriv;

		/* @rq->elv.icq holds io_context until @rq is freed */
		if (icq)
			get_io_context(icq->ioc);
	}
out:
	/*
	 * ioc may be NULL here, and ioc_batching will be false. That's
	 * OK, if the queue is under the request limit then requests need
	 * not count toward the nr_batch_requests limit. There will always
	 * be some limit enforced by BLK_BATCH_TIME.
	 */
	if (ioc_batching(q, ioc))
		ioc->nr_batch_requests--;

	trace_block_getrq(q, bio, op);
	return rq;

fail_elvpriv:
	/*
	 * elvpriv init failed.  ioc, icq and elvpriv aren't mempool backed
	 * and may fail indefinitely under memory pressure and thus
	 * shouldn't stall IO.  Treat this request as !elvpriv.  This will
	 * disturb iosched and blkcg but weird is bettern than dead.
	 */
	printk_ratelimited(KERN_WARNING "%s: dev %s: request aux data allocation failed, iosched may be disturbed\n",
			   __func__, dev_name(q->backing_dev_info->dev));

	rq->rq_flags &= ~RQF_ELVPRIV;
	rq->elv.icq = NULL;

	spin_lock_irq(q->queue_lock);
	q->nr_rqs_elvpriv--;
	spin_unlock_irq(q->queue_lock);
	goto out;

fail_alloc:
	/*
	 * Allocation failed presumably due to memory. Undo anything we
	 * might have messed up.
	 *
	 * Allocating task should really be put onto the front of the wait
	 * queue, but this is pretty rare.
	 */
	spin_lock_irq(q->queue_lock);
	freed_request(rl, is_sync, rq_flags);

	/*
	 * in the very unlikely event that allocation failed and no
	 * requests for this direction was pending, mark us starved so that
	 * freeing of a request in the other direction will notice
	 * us. another possible fix would be to split the rq mempool into
	 * READ and WRITE
	 */
rq_starved:
	if (unlikely(rl->count[is_sync] == 0))
		rl->starved[is_sync] = 1;
	return ERR_PTR(-ENOMEM);
}

/**
 * get_request - get a free request
 * @q: request_queue to allocate request from
 * @op: operation and flags
 * @bio: bio to allocate request for (can be %NULL)
 * @flags: BLK_MQ_REQ_* flags.
 * @gfp: allocator flags
 *
 * Get a free request from @q.  If %BLK_MQ_REQ_NOWAIT is set in @flags,
 * this function keeps retrying under memory pressure and fails iff @q is dead.
 *
 * Must be called with @q->queue_lock held and,
 * Returns ERR_PTR on failure, with @q->queue_lock held.
 * Returns request pointer on success, with @q->queue_lock *not held*.
 */
static struct request *get_request(struct request_queue *q, unsigned int op,
		struct bio *bio, blk_mq_req_flags_t flags, gfp_t gfp)
{
	const bool is_sync = op_is_sync(op);
	DEFINE_WAIT(wait);
	struct request_list *rl;
	struct request *rq;

	lockdep_assert_held(q->queue_lock);
	WARN_ON_ONCE(q->mq_ops);

	rl = blk_get_rl(q, bio);	/* transferred to @rq on success */
retry:
	rq = __get_request(rl, op, bio, flags, gfp);
	if (!IS_ERR(rq))
		return rq;

	if (op & REQ_NOWAIT) {
		blk_put_rl(rl);
		return ERR_PTR(-EAGAIN);
	}

	if ((flags & BLK_MQ_REQ_NOWAIT) || unlikely(blk_queue_dying(q))) {
		blk_put_rl(rl);
		return rq;
	}

	/* wait on @rl and retry */
	prepare_to_wait_exclusive(&rl->wait[is_sync], &wait,
				  TASK_UNINTERRUPTIBLE);

	trace_block_sleeprq(q, bio, op);

	spin_unlock_irq(q->queue_lock);
	io_schedule();

	/*
	 * After sleeping, we become a "batching" process and will be able
	 * to allocate at least one request, and up to a big batch of them
	 * for a small period time.  See ioc_batching, ioc_set_batching
	 */
	ioc_set_batching(q, current->io_context);

	spin_lock_irq(q->queue_lock);
	finish_wait(&rl->wait[is_sync], &wait);

	goto retry;
}

/* flags: BLK_MQ_REQ_PREEMPT and/or BLK_MQ_REQ_NOWAIT. */
static struct request *blk_old_get_request(struct request_queue *q,
				unsigned int op, blk_mq_req_flags_t flags)
{
	struct request *rq;
	gfp_t gfp_mask = flags & BLK_MQ_REQ_NOWAIT ? GFP_ATOMIC : GFP_NOIO;
	int ret = 0;

	WARN_ON_ONCE(q->mq_ops);

	/* create ioc upfront */
	create_io_context(gfp_mask, q->node);

	ret = blk_queue_enter(q, flags);
	if (ret)
		return ERR_PTR(ret);
	spin_lock_irq(q->queue_lock);
	rq = get_request(q, op, NULL, flags, gfp_mask);
	if (IS_ERR(rq)) {
		spin_unlock_irq(q->queue_lock);
		blk_queue_exit(q);
		return rq;
	}

	/* q->queue_lock is unlocked at this point */
	rq->__data_len = 0;
	rq->__sector = (sector_t) -1;
	rq->bio = rq->biotail = NULL;
	return rq;
}

/**
 * blk_get_request - allocate a request
 * @q: request queue to allocate a request for
 * @op: operation (REQ_OP_*) and REQ_* flags, e.g. REQ_SYNC.
 * @flags: BLK_MQ_REQ_* flags, e.g. BLK_MQ_REQ_NOWAIT.
 */
struct request *blk_get_request(struct request_queue *q, unsigned int op,
				blk_mq_req_flags_t flags)
{
	struct request *req;

	WARN_ON_ONCE(op & REQ_NOWAIT);
	WARN_ON_ONCE(flags & ~(BLK_MQ_REQ_NOWAIT | BLK_MQ_REQ_PREEMPT));

	if (q->mq_ops) {
		req = blk_mq_alloc_request(q, op, flags);
		if (!IS_ERR(req) && q->mq_ops->initialize_rq_fn)
			q->mq_ops->initialize_rq_fn(req);
	} else {
		req = blk_old_get_request(q, op, flags);
		if (!IS_ERR(req) && q->initialize_rq_fn)
			q->initialize_rq_fn(req);
	}

	return req;
}
EXPORT_SYMBOL(blk_get_request);

/**
 * blk_requeue_request - put a request back on queue
 * @q:		request queue where request should be inserted
 * @rq:		request to be inserted
 *
 * Description:
 *    Drivers often keep queueing requests until the hardware cannot accept
 *    more, when that condition happens we need to put the request back
 *    on the queue. Must be called with queue lock held.
 */
void blk_requeue_request(struct request_queue *q, struct request *rq)
{
	lockdep_assert_held(q->queue_lock);
	WARN_ON_ONCE(q->mq_ops);

	blk_delete_timer(rq);
	blk_clear_rq_complete(rq);
	trace_block_rq_requeue(q, rq);
	wbt_requeue(q->rq_wb, rq);

	if (rq->rq_flags & RQF_QUEUED)
		blk_queue_end_tag(q, rq);

	BUG_ON(blk_queued_rq(rq));

	elv_requeue_request(q, rq);
}
EXPORT_SYMBOL(blk_requeue_request);

static void add_acct_request(struct request_queue *q, struct request *rq,
			     int where)
{
	blk_account_io_start(rq, true);
	__elv_add_request(q, rq, where);
}

static void part_round_stats_single(struct request_queue *q, int cpu,
				    struct hd_struct *part, unsigned long now,
				    unsigned int inflight)
{
	if (inflight) {
		__part_stat_add(cpu, part, time_in_queue,
				inflight * (now - part->stamp));
		__part_stat_add(cpu, part, io_ticks, (now - part->stamp));
	}
	part->stamp = now;
}

/**
 * part_round_stats() - Round off the performance stats on a struct disk_stats.
 * @q: target block queue
 * @cpu: cpu number for stats access
 * @part: target partition
 *
 * The average IO queue length and utilisation statistics are maintained
 * by observing the current state of the queue length and the amount of
 * time it has been in this state for.
 *
 * Normally, that accounting is done on IO completion, but that can result
 * in more than a second's worth of IO being accounted for within any one
 * second, leading to >100% utilisation.  To deal with that, we call this
 * function to do a round-off before returning the results when reading
 * /proc/diskstats.  This accounts immediately for all queue usage up to
 * the current jiffies and restarts the counters again.
 */
void part_round_stats(struct request_queue *q, int cpu, struct hd_struct *part)
{
	struct hd_struct *part2 = NULL;
	unsigned long now = jiffies;
	unsigned int inflight[2];
	int stats = 0;

	if (part->stamp != now)
		stats |= 1;

	if (part->partno) {
		part2 = &part_to_disk(part)->part0;
		if (part2->stamp != now)
			stats |= 2;
	}

	if (!stats)
		return;

	part_in_flight(q, part, inflight);

	if (stats & 2)
		part_round_stats_single(q, cpu, part2, now, inflight[1]);
	if (stats & 1)
		part_round_stats_single(q, cpu, part, now, inflight[0]);
}
EXPORT_SYMBOL_GPL(part_round_stats);

#ifdef CONFIG_PM
static void blk_pm_put_request(struct request *rq)
{
	if (rq->q->dev && !(rq->rq_flags & RQF_PM) && !--rq->q->nr_pending)
		pm_runtime_mark_last_busy(rq->q->dev);
}
#else
static inline void blk_pm_put_request(struct request *rq) {}
#endif

void __blk_put_request(struct request_queue *q, struct request *req)
{
	req_flags_t rq_flags = req->rq_flags;

	if (unlikely(!q))
		return;

	if (q->mq_ops) {
		blk_mq_free_request(req);
		return;
	}

	lockdep_assert_held(q->queue_lock);

	blk_req_zone_write_unlock(req);
	blk_pm_put_request(req);

	elv_completed_request(q, req);

	/* this is a bio leak */
	WARN_ON(req->bio != NULL);

	wbt_done(q->rq_wb, req);

	/*
	 * Request may not have originated from ll_rw_blk. if not,
	 * it didn't come out of our reserved rq pools
	 */
	if (rq_flags & RQF_ALLOCED) {
		struct request_list *rl = blk_rq_rl(req);
		bool sync = op_is_sync(req->cmd_flags);

		BUG_ON(!list_empty(&req->queuelist));
		BUG_ON(ELV_ON_HASH(req));

		blk_free_request(rl, req);
		freed_request(rl, sync, rq_flags);
		blk_put_rl(rl);
		blk_queue_exit(q);
	}
}
EXPORT_SYMBOL_GPL(__blk_put_request);

void blk_put_request(struct request *req)
{
	struct request_queue *q = req->q;

	if (q->mq_ops)
		blk_mq_free_request(req);
	else {
		unsigned long flags;

		spin_lock_irqsave(q->queue_lock, flags);
		__blk_put_request(q, req);
		spin_unlock_irqrestore(q->queue_lock, flags);
	}
}
EXPORT_SYMBOL(blk_put_request);

bool bio_attempt_back_merge(struct request_queue *q, struct request *req,
			    struct bio *bio)
{
	const int ff = bio->bi_opf & REQ_FAILFAST_MASK;

	if (!ll_back_merge_fn(q, req, bio))
		return false;

	trace_block_bio_backmerge(q, req, bio);

	if ((req->cmd_flags & REQ_FAILFAST_MASK) != ff)
		blk_rq_set_mixed_merge(req);

	req->biotail->bi_next = bio;
	req->biotail = bio;
	req->__data_len += bio->bi_iter.bi_size;
	req->ioprio = ioprio_best(req->ioprio, bio_prio(bio));

	blk_account_io_start(req, false);
	return true;
}

bool bio_attempt_front_merge(struct request_queue *q, struct request *req,
			     struct bio *bio)
{
	const int ff = bio->bi_opf & REQ_FAILFAST_MASK;

	if (!ll_front_merge_fn(q, req, bio))
		return false;

	trace_block_bio_frontmerge(q, req, bio);

	if ((req->cmd_flags & REQ_FAILFAST_MASK) != ff)
		blk_rq_set_mixed_merge(req);

	bio->bi_next = req->bio;
	req->bio = bio;

	req->__sector = bio->bi_iter.bi_sector;
	req->__data_len += bio->bi_iter.bi_size;
	req->ioprio = ioprio_best(req->ioprio, bio_prio(bio));

	blk_account_io_start(req, false);
	return true;
}

bool bio_attempt_discard_merge(struct request_queue *q, struct request *req,
		struct bio *bio)
{
	unsigned short segments = blk_rq_nr_discard_segments(req);

	if (segments >= queue_max_discard_segments(q))
		goto no_merge;
	if (blk_rq_sectors(req) + bio_sectors(bio) >
	    blk_rq_get_max_sectors(req, blk_rq_pos(req)))
		goto no_merge;

	req->biotail->bi_next = bio;
	req->biotail = bio;
	req->__data_len += bio->bi_iter.bi_size;
	req->ioprio = ioprio_best(req->ioprio, bio_prio(bio));
	req->nr_phys_segments = segments + 1;

	blk_account_io_start(req, false);
	return true;
no_merge:
	req_set_nomerge(q, req);
	return false;
}

/**
 * blk_attempt_plug_merge - try to merge with %current's plugged list
 * @q: request_queue new bio is being queued at
 * @bio: new bio being queued
 * @request_count: out parameter for number of traversed plugged requests
 * @same_queue_rq: pointer to &struct request that gets filled in when
 * another request associated with @q is found on the plug list
 * (optional, may be %NULL)
 *
 * Determine whether @bio being queued on @q can be merged with a request
 * on %current's plugged list.  Returns %true if merge was successful,
 * otherwise %false.
 *
 * Plugging coalesces IOs from the same issuer for the same purpose without
 * going through @q->queue_lock.  As such it's more of an issuing mechanism
 * than scheduling, and the request, while may have elvpriv data, is not
 * added on the elevator at this point.  In addition, we don't have
 * reliable access to the elevator outside queue lock.  Only check basic
 * merging parameters without querying the elevator.
 *
 * Caller must ensure !blk_queue_nomerges(q) beforehand.
 */
bool blk_attempt_plug_merge(struct request_queue *q, struct bio *bio,
			    unsigned int *request_count,
			    struct request **same_queue_rq)
{
	struct blk_plug *plug;
	struct request *rq;
	struct list_head *plug_list;

	plug = current->plug;
	if (!plug)
		return false;
	*request_count = 0;

	if (q->mq_ops)
		plug_list = &plug->mq_list;
	else
		plug_list = &plug->list;

	list_for_each_entry_reverse(rq, plug_list, queuelist) {
		bool merged = false;

		if (rq->q == q) {
			(*request_count)++;
			/*
			 * Only blk-mq multiple hardware queues case checks the
			 * rq in the same queue, there should be only one such
			 * rq in a queue
			 **/
			if (same_queue_rq)
				*same_queue_rq = rq;
		}

		if (rq->q != q || !blk_rq_merge_ok(rq, bio))
			continue;

		switch (blk_try_merge(rq, bio)) {
		case ELEVATOR_BACK_MERGE:
			merged = bio_attempt_back_merge(q, rq, bio);
			break;
		case ELEVATOR_FRONT_MERGE:
			merged = bio_attempt_front_merge(q, rq, bio);
			break;
		case ELEVATOR_DISCARD_MERGE:
			merged = bio_attempt_discard_merge(q, rq, bio);
			break;
		default:
			break;
		}

		if (merged)
			return true;
	}

	return false;
}

unsigned int blk_plug_queued_count(struct request_queue *q)
{
	struct blk_plug *plug;
	struct request *rq;
	struct list_head *plug_list;
	unsigned int ret = 0;

	plug = current->plug;
	if (!plug)
		goto out;

	if (q->mq_ops)
		plug_list = &plug->mq_list;
	else
		plug_list = &plug->list;

	list_for_each_entry(rq, plug_list, queuelist) {
		if (rq->q == q)
			ret++;
	}
out:
	return ret;
}

void blk_init_request_from_bio(struct request *req, struct bio *bio)
{
	struct io_context *ioc = rq_ioc(bio);

	if (bio->bi_opf & REQ_RAHEAD)
		req->cmd_flags |= REQ_FAILFAST_MASK;

	req->__sector = bio->bi_iter.bi_sector;
	if (ioprio_valid(bio_prio(bio)))
		req->ioprio = bio_prio(bio);
	else if (ioc)
		req->ioprio = ioc->ioprio;
	else
		req->ioprio = IOPRIO_PRIO_VALUE(IOPRIO_CLASS_NONE, 0);
	req->write_hint = bio->bi_write_hint;
	blk_rq_bio_prep(req->q, req, bio);
}
EXPORT_SYMBOL_GPL(blk_init_request_from_bio);

static blk_qc_t blk_queue_bio(struct request_queue *q, struct bio *bio)
{
	struct blk_plug *plug;
	int where = ELEVATOR_INSERT_SORT;
	struct request *req, *free;
	unsigned int request_count = 0;
	unsigned int wb_acct;

	/*
	 * low level driver can indicate that it wants pages above a
	 * certain limit bounced to low memory (ie for highmem, or even
	 * ISA dma in theory)
	 */
	blk_queue_bounce(q, &bio);

	blk_queue_split(q, &bio);

	if (!bio_integrity_prep(bio))
		return BLK_QC_T_NONE;

	if (op_is_flush(bio->bi_opf)) {
		spin_lock_irq(q->queue_lock);
		where = ELEVATOR_INSERT_FLUSH;
		goto get_rq;
	}

	/*
	 * Check if we can merge with the plugged list before grabbing
	 * any locks.
	 */
	if (!blk_queue_nomerges(q)) {
		if (blk_attempt_plug_merge(q, bio, &request_count, NULL))
			return BLK_QC_T_NONE;
	} else
		request_count = blk_plug_queued_count(q);

	spin_lock_irq(q->queue_lock);

	switch (elv_merge(q, &req, bio)) {
	case ELEVATOR_BACK_MERGE:
		if (!bio_attempt_back_merge(q, req, bio))
			break;
		elv_bio_merged(q, req, bio);
		free = attempt_back_merge(q, req);
		if (free)
			__blk_put_request(q, free);
		else
			elv_merged_request(q, req, ELEVATOR_BACK_MERGE);
		goto out_unlock;
	case ELEVATOR_FRONT_MERGE:
		if (!bio_attempt_front_merge(q, req, bio))
			break;
		elv_bio_merged(q, req, bio);
		free = attempt_front_merge(q, req);
		if (free)
			__blk_put_request(q, free);
		else
			elv_merged_request(q, req, ELEVATOR_FRONT_MERGE);
		goto out_unlock;
	default:
		break;
	}

get_rq:
	wb_acct = wbt_wait(q->rq_wb, bio, q->queue_lock);

	/*
	 * Grab a free request. This is might sleep but can not fail.
	 * Returns with the queue unlocked.
	 */
	blk_queue_enter_live(q);
	req = get_request(q, bio->bi_opf, bio, 0, GFP_NOIO);
	if (IS_ERR(req)) {
		blk_queue_exit(q);
		__wbt_done(q->rq_wb, wb_acct);
		if (PTR_ERR(req) == -ENOMEM)
			bio->bi_status = BLK_STS_RESOURCE;
		else
			bio->bi_status = BLK_STS_IOERR;
		bio_endio(bio);
		goto out_unlock;
	}

	wbt_track(req, wb_acct);

	/*
	 * After dropping the lock and possibly sleeping here, our request
	 * may now be mergeable after it had proven unmergeable (above).
	 * We don't worry about that case for efficiency. It won't happen
	 * often, and the elevators are able to handle it.
	 */
	blk_init_request_from_bio(req, bio);

	if (test_bit(QUEUE_FLAG_SAME_COMP, &q->queue_flags))
		req->cpu = raw_smp_processor_id();

	plug = current->plug;
	if (plug) {
		/*
		 * If this is the first request added after a plug, fire
		 * of a plug trace.
		 *
		 * @request_count may become stale because of schedule
		 * out, so check plug list again.
		 */
		if (!request_count || list_empty(&plug->list))
			trace_block_plug(q);
		else {
			struct request *last = list_entry_rq(plug->list.prev);
			if (request_count >= BLK_MAX_REQUEST_COUNT ||
			    blk_rq_bytes(last) >= BLK_PLUG_FLUSH_SIZE) {
				blk_flush_plug_list(plug, false);
				trace_block_plug(q);
			}
		}
		list_add_tail(&req->queuelist, &plug->list);
		blk_account_io_start(req, true);
	} else {
		spin_lock_irq(q->queue_lock);
		add_acct_request(q, req, where);
		__blk_run_queue(q);
out_unlock:
		spin_unlock_irq(q->queue_lock);
	}

	return BLK_QC_T_NONE;
}

static void handle_bad_sector(struct bio *bio, sector_t maxsector)
{
	char b[BDEVNAME_SIZE];

	printk(KERN_INFO "attempt to access beyond end of device\n");
	printk(KERN_INFO "%s: rw=%d, want=%Lu, limit=%Lu\n",
			bio_devname(bio, b), bio->bi_opf,
			(unsigned long long)bio_end_sector(bio),
			(long long)maxsector);
}

#ifdef CONFIG_FAIL_MAKE_REQUEST

static DECLARE_FAULT_ATTR(fail_make_request);

static int __init setup_fail_make_request(char *str)
{
	return setup_fault_attr(&fail_make_request, str);
}
__setup("fail_make_request=", setup_fail_make_request);

static bool should_fail_request(struct hd_struct *part, unsigned int bytes)
{
	return part->make_it_fail && should_fail(&fail_make_request, bytes);
}

static int __init fail_make_request_debugfs(void)
{
	struct dentry *dir = fault_create_debugfs_attr("fail_make_request",
						NULL, &fail_make_request);

	return PTR_ERR_OR_ZERO(dir);
}

late_initcall(fail_make_request_debugfs);

#else /* CONFIG_FAIL_MAKE_REQUEST */

static inline bool should_fail_request(struct hd_struct *part,
					unsigned int bytes)
{
	return false;
}

#endif /* CONFIG_FAIL_MAKE_REQUEST */

static inline bool bio_check_ro(struct bio *bio, struct hd_struct *part)
{
	const int op = bio_op(bio);

	if (part->policy && op_is_write(op)) {
		char b[BDEVNAME_SIZE];

		if (op_is_flush(bio->bi_opf) && !bio_sectors(bio))
			return false;

		WARN_ONCE(1,
		       "generic_make_request: Trying to write "
			"to read-only block-device %s (partno %d)\n",
			bio_devname(bio, b), part->partno);
		/* Older lvm-tools actually trigger this */
		return false;
	}

	return false;
}

/*
 * Check whether this bio extends beyond the end of the device or partition.
 * This may well happen - the kernel calls bread() without checking the size of
 * the device, e.g., when mounting a file system.
 */
static inline int bio_check_eod(struct bio *bio, sector_t maxsector)
{
	unsigned int nr_sectors = bio_sectors(bio);

	if (nr_sectors && maxsector &&
	    (nr_sectors > maxsector ||
	     bio->bi_iter.bi_sector > maxsector - nr_sectors)) {
		handle_bad_sector(bio, maxsector);
		return -EIO;
	}
	return 0;
}

/*
 * Remap block n of partition p to block n+start(p) of the disk.
 */
static inline int blk_partition_remap(struct bio *bio)
{
	struct hd_struct *p;
	int ret = -EIO;

	rcu_read_lock();
	p = __disk_get_part(bio->bi_disk, bio->bi_partno);
	if (unlikely(!p))
		goto out;
	if (unlikely(should_fail_request(p, bio->bi_iter.bi_size)))
		goto out;
	if (unlikely(bio_check_ro(bio, p)))
		goto out;

	/*
	 * Zone reset does not include bi_size so bio_sectors() is always 0.
	 * Include a test for the reset op code and perform the remap if needed.
	 */
	if (bio_sectors(bio) || bio_op(bio) == REQ_OP_ZONE_RESET) {
		if (bio_check_eod(bio, part_nr_sects_read(p)))
			goto out;
		bio->bi_iter.bi_sector += p->start_sect;
		trace_block_bio_remap(bio->bi_disk->queue, bio, part_devt(p),
				      bio->bi_iter.bi_sector - p->start_sect);
	}
	bio->bi_partno = 0;
	ret = 0;
out:
	rcu_read_unlock();
	return ret;
}

static noinline_for_stack bool
generic_make_request_checks(struct bio *bio)
{
	struct request_queue *q;
	int nr_sectors = bio_sectors(bio);
	blk_status_t status = BLK_STS_IOERR;
	char b[BDEVNAME_SIZE];

	might_sleep();

	q = bio->bi_disk->queue;
	if (unlikely(!q)) {
		printk(KERN_ERR
		       "generic_make_request: Trying to access "
			"nonexistent block-device %s (%Lu)\n",
			bio_devname(bio, b), (long long)bio->bi_iter.bi_sector);
		goto end_io;
	}

	/*
	 * For a REQ_NOWAIT based request, return -EOPNOTSUPP
	 * if queue is not a request based queue.
	 */
	if ((bio->bi_opf & REQ_NOWAIT) && !queue_is_rq_based(q))
		goto not_supported;

	if (should_fail_request(&bio->bi_disk->part0, bio->bi_iter.bi_size))
		goto end_io;

	if (bio->bi_partno) {
		if (unlikely(blk_partition_remap(bio)))
			goto end_io;
	} else {
		if (unlikely(bio_check_ro(bio, &bio->bi_disk->part0)))
			goto end_io;
		if (unlikely(bio_check_eod(bio, get_capacity(bio->bi_disk))))
			goto end_io;
	}

	/*
	 * Filter flush bio's early so that make_request based
	 * drivers without flush support don't have to worry
	 * about them.
	 */
	if (op_is_flush(bio->bi_opf) &&
	    !test_bit(QUEUE_FLAG_WC, &q->queue_flags)) {
		bio->bi_opf &= ~(REQ_PREFLUSH | REQ_FUA);
		if (!nr_sectors) {
			status = BLK_STS_OK;
			goto end_io;
		}
	}

	switch (bio_op(bio)) {
	case REQ_OP_DISCARD:
		if (!blk_queue_discard(q))
			goto not_supported;
		break;
	case REQ_OP_SECURE_ERASE:
		if (!blk_queue_secure_erase(q))
			goto not_supported;
		break;
	case REQ_OP_WRITE_SAME:
		if (!q->limits.max_write_same_sectors)
			goto not_supported;
		break;
	case REQ_OP_ZONE_REPORT:
	case REQ_OP_ZONE_RESET:
		if (!blk_queue_is_zoned(q))
			goto not_supported;
		break;
	case REQ_OP_WRITE_ZEROES:
		if (!q->limits.max_write_zeroes_sectors)
			goto not_supported;
		break;
	default:
		break;
	}

	/*
	 * Various block parts want %current->io_context and lazy ioc
	 * allocation ends up trading a lot of pain for a small amount of
	 * memory.  Just allocate it upfront.  This may fail and block
	 * layer knows how to live with it.
	 */
	create_io_context(GFP_ATOMIC, q->node);

	if (!blkcg_bio_issue_check(q, bio))
		return false;

	if (!bio_flagged(bio, BIO_TRACE_COMPLETION)) {
		trace_block_bio_queue(q, bio);
		/* Now that enqueuing has been traced, we need to trace
		 * completion as well.
		 */
		bio_set_flag(bio, BIO_TRACE_COMPLETION);
	}
	return true;

not_supported:
	status = BLK_STS_NOTSUPP;
end_io:
	bio->bi_status = status;
	bio_endio(bio);
	return false;
}

/**
 * generic_make_request - hand a buffer to its device driver for I/O
 * @bio:  The bio describing the location in memory and on the device.
 *
 * generic_make_request() is used to make I/O requests of block
 * devices. It is passed a &struct bio, which describes the I/O that needs
 * to be done.
 *
 * generic_make_request() does not return any status.  The
 * success/failure status of the request, along with notification of
 * completion, is delivered asynchronously through the bio->bi_end_io
 * function described (one day) else where.
 *
 * The caller of generic_make_request must make sure that bi_io_vec
 * are set to describe the memory buffer, and that bi_dev and bi_sector are
 * set to describe the device address, and the
 * bi_end_io and optionally bi_private are set to describe how
 * completion notification should be signaled.
 *
 * generic_make_request and the drivers it calls may use bi_next if this
 * bio happens to be merged with someone else, and may resubmit the bio to
 * a lower device by calling into generic_make_request recursively, which
 * means the bio should NOT be touched after the call to ->make_request_fn.
 */
blk_qc_t generic_make_request(struct bio *bio)
{
	/*
	 * bio_list_on_stack[0] contains bios submitted by the current
	 * make_request_fn.
	 * bio_list_on_stack[1] contains bios that were submitted before
	 * the current make_request_fn, but that haven't been processed
	 * yet.
	 */
	struct bio_list bio_list_on_stack[2];
<<<<<<< HEAD
	blk_mq_req_flags_t flags = 0;
=======
	int flags = 0;
>>>>>>> 69109a50
	struct request_queue *q = bio->bi_disk->queue;
	blk_qc_t ret = BLK_QC_T_NONE;

	if (bio->bi_opf & REQ_NOWAIT)
<<<<<<< HEAD
		flags = BLK_MQ_REQ_NOWAIT;
	if (bio_flagged(bio, BIO_QUEUE_ENTERED))
		blk_queue_enter_live(q);
	else if (blk_queue_enter(q, flags) < 0) {
=======
		flags = REQ_NOWAIT;
	if (blk_queue_enter(q, flags) < 0) {
>>>>>>> 69109a50
		if (!blk_queue_dying(q) && (bio->bi_opf & REQ_NOWAIT))
			bio_wouldblock_error(bio);
		else
			bio_io_error(bio);
		return ret;
	}

	if (!generic_make_request_checks(bio))
		goto out;

	/*
	 * We only want one ->make_request_fn to be active at a time, else
	 * stack usage with stacked devices could be a problem.  So use
	 * current->bio_list to keep a list of requests submited by a
	 * make_request_fn function.  current->bio_list is also used as a
	 * flag to say if generic_make_request is currently active in this
	 * task or not.  If it is NULL, then no make_request is active.  If
	 * it is non-NULL, then a make_request is active, and new requests
	 * should be added at the tail
	 */
	if (current->bio_list) {
		bio_list_add(&current->bio_list[0], bio);
		goto out;
	}

	/* following loop may be a bit non-obvious, and so deserves some
	 * explanation.
	 * Before entering the loop, bio->bi_next is NULL (as all callers
	 * ensure that) so we have a list with a single bio.
	 * We pretend that we have just taken it off a longer list, so
	 * we assign bio_list to a pointer to the bio_list_on_stack,
	 * thus initialising the bio_list of new bios to be
	 * added.  ->make_request() may indeed add some more bios
	 * through a recursive call to generic_make_request.  If it
	 * did, we find a non-NULL value in bio_list and re-enter the loop
	 * from the top.  In this case we really did just take the bio
	 * of the top of the list (no pretending) and so remove it from
	 * bio_list, and call into ->make_request() again.
	 */
	BUG_ON(bio->bi_next);
	bio_list_init(&bio_list_on_stack[0]);
	current->bio_list = bio_list_on_stack;
	do {
		bool enter_succeeded = true;
<<<<<<< HEAD

		if (unlikely(q != bio->bi_disk->queue)) {
			if (q)
				blk_queue_exit(q);
			q = bio->bi_disk->queue;
			flags = 0;
			if (bio->bi_opf & REQ_NOWAIT)
				flags = BLK_MQ_REQ_NOWAIT;
			if (blk_queue_enter(q, flags) < 0) {
				enter_succeeded = false;
				q = NULL;
			}
		}

=======

		if (unlikely(q != bio->bi_disk->queue)) {
			if (q)
				blk_queue_exit(q);
			q = bio->bi_disk->queue;
			flags = 0;
			if (bio->bi_opf & REQ_NOWAIT)
				flags = REQ_NOWAIT;
			if (blk_queue_enter(q, flags) < 0) {
				enter_succeeded = false;
				q = NULL;
			}
		}

>>>>>>> 69109a50
		if (enter_succeeded) {
			struct bio_list lower, same;

			/* Create a fresh bio_list for all subordinate requests */
			bio_list_on_stack[1] = bio_list_on_stack[0];
			bio_list_init(&bio_list_on_stack[0]);
			ret = q->make_request_fn(q, bio);

			/* sort new bios into those for a lower level
			 * and those for the same level
			 */
			bio_list_init(&lower);
			bio_list_init(&same);
			while ((bio = bio_list_pop(&bio_list_on_stack[0])) != NULL)
				if (q == bio->bi_disk->queue)
					bio_list_add(&same, bio);
				else
					bio_list_add(&lower, bio);
			/* now assemble so we handle the lowest level first */
			bio_list_merge(&bio_list_on_stack[0], &lower);
			bio_list_merge(&bio_list_on_stack[0], &same);
			bio_list_merge(&bio_list_on_stack[0], &bio_list_on_stack[1]);
		} else {
			if (unlikely(!blk_queue_dying(q) &&
					(bio->bi_opf & REQ_NOWAIT)))
				bio_wouldblock_error(bio);
			else
				bio_io_error(bio);
		}
		bio = bio_list_pop(&bio_list_on_stack[0]);
	} while (bio);
	current->bio_list = NULL; /* deactivate */

out:
	if (q)
		blk_queue_exit(q);
	return ret;
}
EXPORT_SYMBOL(generic_make_request);

/**
 * direct_make_request - hand a buffer directly to its device driver for I/O
 * @bio:  The bio describing the location in memory and on the device.
 *
 * This function behaves like generic_make_request(), but does not protect
 * against recursion.  Must only be used if the called driver is known
 * to not call generic_make_request (or direct_make_request) again from
 * its make_request function.  (Calling direct_make_request again from
 * a workqueue is perfectly fine as that doesn't recurse).
 */
blk_qc_t direct_make_request(struct bio *bio)
{
	struct request_queue *q = bio->bi_disk->queue;
	bool nowait = bio->bi_opf & REQ_NOWAIT;
	blk_qc_t ret;

	if (!generic_make_request_checks(bio))
		return BLK_QC_T_NONE;

	if (unlikely(blk_queue_enter(q, nowait ? BLK_MQ_REQ_NOWAIT : 0))) {
		if (nowait && !blk_queue_dying(q))
			bio->bi_status = BLK_STS_AGAIN;
		else
			bio->bi_status = BLK_STS_IOERR;
		bio_endio(bio);
		return BLK_QC_T_NONE;
	}

	ret = q->make_request_fn(q, bio);
	blk_queue_exit(q);
	return ret;
}
EXPORT_SYMBOL_GPL(direct_make_request);

/**
 * submit_bio - submit a bio to the block device layer for I/O
 * @bio: The &struct bio which describes the I/O
 *
 * submit_bio() is very similar in purpose to generic_make_request(), and
 * uses that function to do most of the work. Both are fairly rough
 * interfaces; @bio must be presetup and ready for I/O.
 *
 */
blk_qc_t submit_bio(struct bio *bio)
{
	/*
	 * If it's a regular read/write or a barrier with data attached,
	 * go through the normal accounting stuff before submission.
	 */
	if (bio_has_data(bio)) {
		unsigned int count;

		if (unlikely(bio_op(bio) == REQ_OP_WRITE_SAME))
			count = queue_logical_block_size(bio->bi_disk->queue) >> 9;
		else
			count = bio_sectors(bio);

		if (op_is_write(bio_op(bio))) {
			count_vm_events(PGPGOUT, count);
		} else {
			task_io_account_read(bio->bi_iter.bi_size);
			count_vm_events(PGPGIN, count);
		}

		if (unlikely(block_dump)) {
			char b[BDEVNAME_SIZE];
			printk(KERN_DEBUG "%s(%d): %s block %Lu on %s (%u sectors)\n",
			current->comm, task_pid_nr(current),
				op_is_write(bio_op(bio)) ? "WRITE" : "READ",
				(unsigned long long)bio->bi_iter.bi_sector,
				bio_devname(bio, b), count);
		}
	}

	return generic_make_request(bio);
}
EXPORT_SYMBOL(submit_bio);

bool blk_poll(struct request_queue *q, blk_qc_t cookie)
{
	if (!q->poll_fn || !blk_qc_t_valid(cookie))
		return false;

	if (current->plug)
		blk_flush_plug_list(current->plug, false);
	return q->poll_fn(q, cookie);
}
EXPORT_SYMBOL_GPL(blk_poll);

/**
 * blk_cloned_rq_check_limits - Helper function to check a cloned request
 *                              for new the queue limits
 * @q:  the queue
 * @rq: the request being checked
 *
 * Description:
 *    @rq may have been made based on weaker limitations of upper-level queues
 *    in request stacking drivers, and it may violate the limitation of @q.
 *    Since the block layer and the underlying device driver trust @rq
 *    after it is inserted to @q, it should be checked against @q before
 *    the insertion using this generic function.
 *
 *    Request stacking drivers like request-based dm may change the queue
 *    limits when retrying requests on other queues. Those requests need
 *    to be checked against the new queue limits again during dispatch.
 */
static int blk_cloned_rq_check_limits(struct request_queue *q,
				      struct request *rq)
{
	if (blk_rq_sectors(rq) > blk_queue_get_max_sectors(q, req_op(rq))) {
		printk(KERN_ERR "%s: over max size limit.\n", __func__);
		return -EIO;
	}

	/*
	 * queue's settings related to segment counting like q->bounce_pfn
	 * may differ from that of other stacking queues.
	 * Recalculate it to check the request correctly on this queue's
	 * limitation.
	 */
	blk_recalc_rq_segments(rq);
	if (rq->nr_phys_segments > queue_max_segments(q)) {
		printk(KERN_ERR "%s: over max segments limit.\n", __func__);
		return -EIO;
	}

	return 0;
}

/**
 * blk_insert_cloned_request - Helper for stacking drivers to submit a request
 * @q:  the queue to submit the request
 * @rq: the request being queued
 */
blk_status_t blk_insert_cloned_request(struct request_queue *q, struct request *rq)
{
	unsigned long flags;
	int where = ELEVATOR_INSERT_BACK;

	if (blk_cloned_rq_check_limits(q, rq))
		return BLK_STS_IOERR;

	if (rq->rq_disk &&
	    should_fail_request(&rq->rq_disk->part0, blk_rq_bytes(rq)))
		return BLK_STS_IOERR;

	if (q->mq_ops) {
		if (blk_queue_io_stat(q))
			blk_account_io_start(rq, true);
		/*
		 * Since we have a scheduler attached on the top device,
		 * bypass a potential scheduler on the bottom device for
		 * insert.
		 */
		return blk_mq_request_issue_directly(rq);
	}

	spin_lock_irqsave(q->queue_lock, flags);
	if (unlikely(blk_queue_dying(q))) {
		spin_unlock_irqrestore(q->queue_lock, flags);
		return BLK_STS_IOERR;
	}

	/*
	 * Submitting request must be dequeued before calling this function
	 * because it will be linked to another request_queue
	 */
	BUG_ON(blk_queued_rq(rq));

	if (op_is_flush(rq->cmd_flags))
		where = ELEVATOR_INSERT_FLUSH;

	add_acct_request(q, rq, where);
	if (where == ELEVATOR_INSERT_FLUSH)
		__blk_run_queue(q);
	spin_unlock_irqrestore(q->queue_lock, flags);

	return BLK_STS_OK;
}
EXPORT_SYMBOL_GPL(blk_insert_cloned_request);

/**
 * blk_rq_err_bytes - determine number of bytes till the next failure boundary
 * @rq: request to examine
 *
 * Description:
 *     A request could be merge of IOs which require different failure
 *     handling.  This function determines the number of bytes which
 *     can be failed from the beginning of the request without
 *     crossing into area which need to be retried further.
 *
 * Return:
 *     The number of bytes to fail.
 */
unsigned int blk_rq_err_bytes(const struct request *rq)
{
	unsigned int ff = rq->cmd_flags & REQ_FAILFAST_MASK;
	unsigned int bytes = 0;
	struct bio *bio;

	if (!(rq->rq_flags & RQF_MIXED_MERGE))
		return blk_rq_bytes(rq);

	/*
	 * Currently the only 'mixing' which can happen is between
	 * different fastfail types.  We can safely fail portions
	 * which have all the failfast bits that the first one has -
	 * the ones which are at least as eager to fail as the first
	 * one.
	 */
	for (bio = rq->bio; bio; bio = bio->bi_next) {
		if ((bio->bi_opf & ff) != ff)
			break;
		bytes += bio->bi_iter.bi_size;
	}

	/* this could lead to infinite loop */
	BUG_ON(blk_rq_bytes(rq) && !bytes);
	return bytes;
}
EXPORT_SYMBOL_GPL(blk_rq_err_bytes);

void blk_account_io_completion(struct request *req, unsigned int bytes)
{
	if (blk_do_io_stat(req)) {
		const int rw = rq_data_dir(req);
		struct hd_struct *part;
		int cpu;

		cpu = part_stat_lock();
		part = req->part;
		part_stat_add(cpu, part, sectors[rw], bytes >> 9);
		part_stat_unlock();
	}
}

void blk_account_io_done(struct request *req, u64 now)
{
	/*
	 * Account IO completion.  flush_rq isn't accounted as a
	 * normal IO on queueing nor completion.  Accounting the
	 * containing request is enough.
	 */
	if (blk_do_io_stat(req) && !(req->rq_flags & RQF_FLUSH_SEQ)) {
		unsigned long duration;
		const int rw = rq_data_dir(req);
		struct hd_struct *part;
		int cpu;

		duration = nsecs_to_jiffies(now - req->start_time_ns);
		cpu = part_stat_lock();
		part = req->part;

		part_stat_inc(cpu, part, ios[rw]);
		part_stat_add(cpu, part, ticks[rw], duration);
		part_round_stats(req->q, cpu, part);
		part_dec_in_flight(req->q, part, rw);

		hd_struct_put(part);
		part_stat_unlock();
	}
}

#ifdef CONFIG_PM
/*
 * Don't process normal requests when queue is suspended
 * or in the process of suspending/resuming
 */
static bool blk_pm_allow_request(struct request *rq)
{
	switch (rq->q->rpm_status) {
	case RPM_RESUMING:
	case RPM_SUSPENDING:
		return rq->rq_flags & RQF_PM;
	case RPM_SUSPENDED:
		return false;
	default:
		return true;
	}
}
#else
static bool blk_pm_allow_request(struct request *rq)
{
	return true;
}
#endif

void blk_account_io_start(struct request *rq, bool new_io)
{
	struct hd_struct *part;
	int rw = rq_data_dir(rq);
	int cpu;

	if (!blk_do_io_stat(rq))
		return;

	cpu = part_stat_lock();

	if (!new_io) {
		part = rq->part;
		part_stat_inc(cpu, part, merges[rw]);
	} else {
		part = disk_map_sector_rcu(rq->rq_disk, blk_rq_pos(rq));
		if (!hd_struct_try_get(part)) {
			/*
			 * The partition is already being removed,
			 * the request will be accounted on the disk only
			 *
			 * We take a reference on disk->part0 although that
			 * partition will never be deleted, so we can treat
			 * it as any other partition.
			 */
			part = &rq->rq_disk->part0;
			hd_struct_get(part);
		}
		part_round_stats(rq->q, cpu, part);
		part_inc_in_flight(rq->q, part, rw);
		rq->part = part;
	}

	part_stat_unlock();
}

static struct request *elv_next_request(struct request_queue *q)
{
	struct request *rq;
	struct blk_flush_queue *fq = blk_get_flush_queue(q, NULL);

	WARN_ON_ONCE(q->mq_ops);

	while (1) {
		list_for_each_entry(rq, &q->queue_head, queuelist) {
			if (blk_pm_allow_request(rq))
				return rq;

			if (rq->rq_flags & RQF_SOFTBARRIER)
				break;
		}

		/*
		 * Flush request is running and flush request isn't queueable
		 * in the drive, we can hold the queue till flush request is
		 * finished. Even we don't do this, driver can't dispatch next
		 * requests and will requeue them. And this can improve
		 * throughput too. For example, we have request flush1, write1,
		 * flush 2. flush1 is dispatched, then queue is hold, write1
		 * isn't inserted to queue. After flush1 is finished, flush2
		 * will be dispatched. Since disk cache is already clean,
		 * flush2 will be finished very soon, so looks like flush2 is
		 * folded to flush1.
		 * Since the queue is hold, a flag is set to indicate the queue
		 * should be restarted later. Please see flush_end_io() for
		 * details.
		 */
		if (fq->flush_pending_idx != fq->flush_running_idx &&
				!queue_flush_queueable(q)) {
			fq->flush_queue_delayed = 1;
			return NULL;
		}
		if (unlikely(blk_queue_bypass(q)) ||
		    !q->elevator->type->ops.sq.elevator_dispatch_fn(q, 0))
			return NULL;
	}
}

/**
 * blk_peek_request - peek at the top of a request queue
 * @q: request queue to peek at
 *
 * Description:
 *     Return the request at the top of @q.  The returned request
 *     should be started using blk_start_request() before LLD starts
 *     processing it.
 *
 * Return:
 *     Pointer to the request at the top of @q if available.  Null
 *     otherwise.
 */
struct request *blk_peek_request(struct request_queue *q)
{
	struct request *rq;
	int ret;

	lockdep_assert_held(q->queue_lock);
	WARN_ON_ONCE(q->mq_ops);

	while ((rq = elv_next_request(q)) != NULL) {
		if (!(rq->rq_flags & RQF_STARTED)) {
			/*
			 * This is the first time the device driver
			 * sees this request (possibly after
			 * requeueing).  Notify IO scheduler.
			 */
			if (rq->rq_flags & RQF_SORTED)
				elv_activate_rq(q, rq);

			/*
			 * just mark as started even if we don't start
			 * it, a request that has been delayed should
			 * not be passed by new incoming requests
			 */
			rq->rq_flags |= RQF_STARTED;
			trace_block_rq_issue(q, rq);
		}

		if (!q->boundary_rq || q->boundary_rq == rq) {
			q->end_sector = rq_end_sector(rq);
			q->boundary_rq = NULL;
		}

		if (rq->rq_flags & RQF_DONTPREP)
			break;

		if (q->dma_drain_size && blk_rq_bytes(rq)) {
			/*
			 * make sure space for the drain appears we
			 * know we can do this because max_hw_segments
			 * has been adjusted to be one fewer than the
			 * device can handle
			 */
			rq->nr_phys_segments++;
		}

		if (!q->prep_rq_fn)
			break;

		ret = q->prep_rq_fn(q, rq);
		if (ret == BLKPREP_OK) {
			break;
		} else if (ret == BLKPREP_DEFER) {
			/*
			 * the request may have been (partially) prepped.
			 * we need to keep this request in the front to
			 * avoid resource deadlock.  RQF_STARTED will
			 * prevent other fs requests from passing this one.
			 */
			if (q->dma_drain_size && blk_rq_bytes(rq) &&
			    !(rq->rq_flags & RQF_DONTPREP)) {
				/*
				 * remove the space for the drain we added
				 * so that we don't add it again
				 */
				--rq->nr_phys_segments;
			}

			rq = NULL;
			break;
		} else if (ret == BLKPREP_KILL || ret == BLKPREP_INVALID) {
			rq->rq_flags |= RQF_QUIET;
			/*
			 * Mark this request as started so we don't trigger
			 * any debug logic in the end I/O path.
			 */
			blk_start_request(rq);
			__blk_end_request_all(rq, ret == BLKPREP_INVALID ?
					BLK_STS_TARGET : BLK_STS_IOERR);
		} else {
			printk(KERN_ERR "%s: bad return=%d\n", __func__, ret);
			break;
		}
	}

	return rq;
}
EXPORT_SYMBOL(blk_peek_request);

static void blk_dequeue_request(struct request *rq)
{
	struct request_queue *q = rq->q;

	BUG_ON(list_empty(&rq->queuelist));
	BUG_ON(ELV_ON_HASH(rq));

	list_del_init(&rq->queuelist);

	/*
	 * the time frame between a request being removed from the lists
	 * and to it is freed is accounted as io that is in progress at
	 * the driver side.
	 */
	if (blk_account_rq(rq))
		q->in_flight[rq_is_sync(rq)]++;
}

/**
 * blk_start_request - start request processing on the driver
 * @req: request to dequeue
 *
 * Description:
 *     Dequeue @req and start timeout timer on it.  This hands off the
 *     request to the driver.
 */
void blk_start_request(struct request *req)
{
	lockdep_assert_held(req->q->queue_lock);
	WARN_ON_ONCE(req->q->mq_ops);

	blk_dequeue_request(req);

	if (test_bit(QUEUE_FLAG_STATS, &req->q->queue_flags)) {
		req->io_start_time_ns = ktime_get_ns();
#ifdef CONFIG_BLK_DEV_THROTTLING_LOW
		req->throtl_size = blk_rq_sectors(req);
#endif
		req->rq_flags |= RQF_STATS;
		wbt_issue(req->q->rq_wb, req);
	}

	BUG_ON(blk_rq_is_complete(req));
	blk_add_timer(req);
}
EXPORT_SYMBOL(blk_start_request);

/**
 * blk_fetch_request - fetch a request from a request queue
 * @q: request queue to fetch a request from
 *
 * Description:
 *     Return the request at the top of @q.  The request is started on
 *     return and LLD can start processing it immediately.
 *
 * Return:
 *     Pointer to the request at the top of @q if available.  Null
 *     otherwise.
 */
struct request *blk_fetch_request(struct request_queue *q)
{
	struct request *rq;

	lockdep_assert_held(q->queue_lock);
	WARN_ON_ONCE(q->mq_ops);

	rq = blk_peek_request(q);
	if (rq)
		blk_start_request(rq);
	return rq;
}
EXPORT_SYMBOL(blk_fetch_request);

/*
 * Steal bios from a request and add them to a bio list.
 * The request must not have been partially completed before.
 */
void blk_steal_bios(struct bio_list *list, struct request *rq)
{
	if (rq->bio) {
		if (list->tail)
			list->tail->bi_next = rq->bio;
		else
			list->head = rq->bio;
		list->tail = rq->biotail;

		rq->bio = NULL;
		rq->biotail = NULL;
	}

	rq->__data_len = 0;
}
EXPORT_SYMBOL_GPL(blk_steal_bios);

/**
 * blk_update_request - Special helper function for request stacking drivers
 * @req:      the request being processed
 * @error:    block status code
 * @nr_bytes: number of bytes to complete @req
 *
 * Description:
 *     Ends I/O on a number of bytes attached to @req, but doesn't complete
 *     the request structure even if @req doesn't have leftover.
 *     If @req has leftover, sets it up for the next range of segments.
 *
 *     This special helper function is only for request stacking drivers
 *     (e.g. request-based dm) so that they can handle partial completion.
 *     Actual device drivers should use blk_end_request instead.
 *
 *     Passing the result of blk_rq_bytes() as @nr_bytes guarantees
 *     %false return from this function.
 *
 * Note:
 *	The RQF_SPECIAL_PAYLOAD flag is ignored on purpose in both
 *	blk_rq_bytes() and in blk_update_request().
 *
 * Return:
 *     %false - this request doesn't have any more data
 *     %true  - this request has more data
 **/
bool blk_update_request(struct request *req, blk_status_t error,
		unsigned int nr_bytes)
{
	int total_bytes;

	trace_block_rq_complete(req, blk_status_to_errno(error), nr_bytes);

	if (!req->bio)
		return false;

	if (unlikely(error && !blk_rq_is_passthrough(req) &&
		     !(req->rq_flags & RQF_QUIET)))
		print_req_error(req, error);

	blk_account_io_completion(req, nr_bytes);

	total_bytes = 0;
	while (req->bio) {
		struct bio *bio = req->bio;
		unsigned bio_bytes = min(bio->bi_iter.bi_size, nr_bytes);

		if (bio_bytes == bio->bi_iter.bi_size)
			req->bio = bio->bi_next;

		/* Completion has already been traced */
		bio_clear_flag(bio, BIO_TRACE_COMPLETION);
		req_bio_endio(req, bio, bio_bytes, error);

		total_bytes += bio_bytes;
		nr_bytes -= bio_bytes;

		if (!nr_bytes)
			break;
	}

	/*
	 * completely done
	 */
	if (!req->bio) {
		/*
		 * Reset counters so that the request stacking driver
		 * can find how many bytes remain in the request
		 * later.
		 */
		req->__data_len = 0;
		return false;
	}

	req->__data_len -= total_bytes;

	/* update sector only for requests with clear definition of sector */
	if (!blk_rq_is_passthrough(req))
		req->__sector += total_bytes >> 9;

	/* mixed attributes always follow the first bio */
	if (req->rq_flags & RQF_MIXED_MERGE) {
		req->cmd_flags &= ~REQ_FAILFAST_MASK;
		req->cmd_flags |= req->bio->bi_opf & REQ_FAILFAST_MASK;
	}

	if (!(req->rq_flags & RQF_SPECIAL_PAYLOAD)) {
		/*
		 * If total number of sectors is less than the first segment
		 * size, something has gone terribly wrong.
		 */
		if (blk_rq_bytes(req) < blk_rq_cur_bytes(req)) {
			blk_dump_rq_flags(req, "request botched");
			req->__data_len = blk_rq_cur_bytes(req);
		}

		/* recalculate the number of segments */
		blk_recalc_rq_segments(req);
	}

	return true;
}
EXPORT_SYMBOL_GPL(blk_update_request);

static bool blk_update_bidi_request(struct request *rq, blk_status_t error,
				    unsigned int nr_bytes,
				    unsigned int bidi_bytes)
{
	if (blk_update_request(rq, error, nr_bytes))
		return true;

	/* Bidi request must be completed as a whole */
	if (unlikely(blk_bidi_rq(rq)) &&
	    blk_update_request(rq->next_rq, error, bidi_bytes))
		return true;

	if (blk_queue_add_random(rq->q))
		add_disk_randomness(rq->rq_disk);

	return false;
}

/**
 * blk_unprep_request - unprepare a request
 * @req:	the request
 *
 * This function makes a request ready for complete resubmission (or
 * completion).  It happens only after all error handling is complete,
 * so represents the appropriate moment to deallocate any resources
 * that were allocated to the request in the prep_rq_fn.  The queue
 * lock is held when calling this.
 */
void blk_unprep_request(struct request *req)
{
	struct request_queue *q = req->q;

	req->rq_flags &= ~RQF_DONTPREP;
	if (q->unprep_rq_fn)
		q->unprep_rq_fn(q, req);
}
EXPORT_SYMBOL_GPL(blk_unprep_request);

void blk_finish_request(struct request *req, blk_status_t error)
{
	struct request_queue *q = req->q;
	u64 now = ktime_get_ns();

	lockdep_assert_held(req->q->queue_lock);
	WARN_ON_ONCE(q->mq_ops);

	if (req->rq_flags & RQF_STATS)
		blk_stat_add(req, now);

	if (req->rq_flags & RQF_QUEUED)
		blk_queue_end_tag(q, req);

	BUG_ON(blk_queued_rq(req));

	if (unlikely(laptop_mode) && !blk_rq_is_passthrough(req))
		laptop_io_completion(req->q->backing_dev_info);

	blk_delete_timer(req);

	if (req->rq_flags & RQF_DONTPREP)
		blk_unprep_request(req);

	blk_account_io_done(req, now);

	if (req->end_io) {
		wbt_done(req->q->rq_wb, req);
		req->end_io(req, error);
	} else {
		if (blk_bidi_rq(req))
			__blk_put_request(req->next_rq->q, req->next_rq);

		__blk_put_request(q, req);
	}
}
EXPORT_SYMBOL(blk_finish_request);

/**
 * blk_end_bidi_request - Complete a bidi request
 * @rq:         the request to complete
 * @error:      block status code
 * @nr_bytes:   number of bytes to complete @rq
 * @bidi_bytes: number of bytes to complete @rq->next_rq
 *
 * Description:
 *     Ends I/O on a number of bytes attached to @rq and @rq->next_rq.
 *     Drivers that supports bidi can safely call this member for any
 *     type of request, bidi or uni.  In the later case @bidi_bytes is
 *     just ignored.
 *
 * Return:
 *     %false - we are done with this request
 *     %true  - still buffers pending for this request
 **/
static bool blk_end_bidi_request(struct request *rq, blk_status_t error,
				 unsigned int nr_bytes, unsigned int bidi_bytes)
{
	struct request_queue *q = rq->q;
	unsigned long flags;

	WARN_ON_ONCE(q->mq_ops);

	if (blk_update_bidi_request(rq, error, nr_bytes, bidi_bytes))
		return true;

	spin_lock_irqsave(q->queue_lock, flags);
	blk_finish_request(rq, error);
	spin_unlock_irqrestore(q->queue_lock, flags);

	return false;
}

/**
 * __blk_end_bidi_request - Complete a bidi request with queue lock held
 * @rq:         the request to complete
 * @error:      block status code
 * @nr_bytes:   number of bytes to complete @rq
 * @bidi_bytes: number of bytes to complete @rq->next_rq
 *
 * Description:
 *     Identical to blk_end_bidi_request() except that queue lock is
 *     assumed to be locked on entry and remains so on return.
 *
 * Return:
 *     %false - we are done with this request
 *     %true  - still buffers pending for this request
 **/
static bool __blk_end_bidi_request(struct request *rq, blk_status_t error,
				   unsigned int nr_bytes, unsigned int bidi_bytes)
{
	lockdep_assert_held(rq->q->queue_lock);
	WARN_ON_ONCE(rq->q->mq_ops);

	if (blk_update_bidi_request(rq, error, nr_bytes, bidi_bytes))
		return true;

	blk_finish_request(rq, error);

	return false;
}

/**
 * blk_end_request - Helper function for drivers to complete the request.
 * @rq:       the request being processed
 * @error:    block status code
 * @nr_bytes: number of bytes to complete
 *
 * Description:
 *     Ends I/O on a number of bytes attached to @rq.
 *     If @rq has leftover, sets it up for the next range of segments.
 *
 * Return:
 *     %false - we are done with this request
 *     %true  - still buffers pending for this request
 **/
bool blk_end_request(struct request *rq, blk_status_t error,
		unsigned int nr_bytes)
{
	WARN_ON_ONCE(rq->q->mq_ops);
	return blk_end_bidi_request(rq, error, nr_bytes, 0);
}
EXPORT_SYMBOL(blk_end_request);

/**
 * blk_end_request_all - Helper function for drives to finish the request.
 * @rq: the request to finish
 * @error: block status code
 *
 * Description:
 *     Completely finish @rq.
 */
void blk_end_request_all(struct request *rq, blk_status_t error)
{
	bool pending;
	unsigned int bidi_bytes = 0;

	if (unlikely(blk_bidi_rq(rq)))
		bidi_bytes = blk_rq_bytes(rq->next_rq);

	pending = blk_end_bidi_request(rq, error, blk_rq_bytes(rq), bidi_bytes);
	BUG_ON(pending);
}
EXPORT_SYMBOL(blk_end_request_all);

/**
 * __blk_end_request - Helper function for drivers to complete the request.
 * @rq:       the request being processed
 * @error:    block status code
 * @nr_bytes: number of bytes to complete
 *
 * Description:
 *     Must be called with queue lock held unlike blk_end_request().
 *
 * Return:
 *     %false - we are done with this request
 *     %true  - still buffers pending for this request
 **/
bool __blk_end_request(struct request *rq, blk_status_t error,
		unsigned int nr_bytes)
{
	lockdep_assert_held(rq->q->queue_lock);
	WARN_ON_ONCE(rq->q->mq_ops);

	return __blk_end_bidi_request(rq, error, nr_bytes, 0);
}
EXPORT_SYMBOL(__blk_end_request);

/**
 * __blk_end_request_all - Helper function for drives to finish the request.
 * @rq: the request to finish
 * @error:    block status code
 *
 * Description:
 *     Completely finish @rq.  Must be called with queue lock held.
 */
void __blk_end_request_all(struct request *rq, blk_status_t error)
{
	bool pending;
	unsigned int bidi_bytes = 0;

	lockdep_assert_held(rq->q->queue_lock);
	WARN_ON_ONCE(rq->q->mq_ops);

	if (unlikely(blk_bidi_rq(rq)))
		bidi_bytes = blk_rq_bytes(rq->next_rq);

	pending = __blk_end_bidi_request(rq, error, blk_rq_bytes(rq), bidi_bytes);
	BUG_ON(pending);
}
EXPORT_SYMBOL(__blk_end_request_all);

/**
 * __blk_end_request_cur - Helper function to finish the current request chunk.
 * @rq: the request to finish the current chunk for
 * @error:    block status code
 *
 * Description:
 *     Complete the current consecutively mapped chunk from @rq.  Must
 *     be called with queue lock held.
 *
 * Return:
 *     %false - we are done with this request
 *     %true  - still buffers pending for this request
 */
bool __blk_end_request_cur(struct request *rq, blk_status_t error)
{
	return __blk_end_request(rq, error, blk_rq_cur_bytes(rq));
}
EXPORT_SYMBOL(__blk_end_request_cur);

void blk_rq_bio_prep(struct request_queue *q, struct request *rq,
		     struct bio *bio)
{
	if (bio_has_data(bio))
		rq->nr_phys_segments = bio_phys_segments(q, bio);
	else if (bio_op(bio) == REQ_OP_DISCARD)
		rq->nr_phys_segments = 1;

	rq->__data_len = bio->bi_iter.bi_size;
	rq->bio = rq->biotail = bio;

	if (bio->bi_disk)
		rq->rq_disk = bio->bi_disk;
}

#if ARCH_IMPLEMENTS_FLUSH_DCACHE_PAGE
/**
 * rq_flush_dcache_pages - Helper function to flush all pages in a request
 * @rq: the request to be flushed
 *
 * Description:
 *     Flush all pages in @rq.
 */
void rq_flush_dcache_pages(struct request *rq)
{
	struct req_iterator iter;
	struct bio_vec bvec;

	rq_for_each_segment(bvec, rq, iter)
		flush_dcache_page(bvec.bv_page);
}
EXPORT_SYMBOL_GPL(rq_flush_dcache_pages);
#endif

/**
 * blk_lld_busy - Check if underlying low-level drivers of a device are busy
 * @q : the queue of the device being checked
 *
 * Description:
 *    Check if underlying low-level drivers of a device are busy.
 *    If the drivers want to export their busy state, they must set own
 *    exporting function using blk_queue_lld_busy() first.
 *
 *    Basically, this function is used only by request stacking drivers
 *    to stop dispatching requests to underlying devices when underlying
 *    devices are busy.  This behavior helps more I/O merging on the queue
 *    of the request stacking driver and prevents I/O throughput regression
 *    on burst I/O load.
 *
 * Return:
 *    0 - Not busy (The request stacking driver should dispatch request)
 *    1 - Busy (The request stacking driver should stop dispatching request)
 */
int blk_lld_busy(struct request_queue *q)
{
	if (q->lld_busy_fn)
		return q->lld_busy_fn(q);

	return 0;
}
EXPORT_SYMBOL_GPL(blk_lld_busy);

/**
 * blk_rq_unprep_clone - Helper function to free all bios in a cloned request
 * @rq: the clone request to be cleaned up
 *
 * Description:
 *     Free all bios in @rq for a cloned request.
 */
void blk_rq_unprep_clone(struct request *rq)
{
	struct bio *bio;

	while ((bio = rq->bio) != NULL) {
		rq->bio = bio->bi_next;

		bio_put(bio);
	}
}
EXPORT_SYMBOL_GPL(blk_rq_unprep_clone);

/*
 * Copy attributes of the original request to the clone request.
 * The actual data parts (e.g. ->cmd, ->sense) are not copied.
 */
static void __blk_rq_prep_clone(struct request *dst, struct request *src)
{
	dst->cpu = src->cpu;
	dst->__sector = blk_rq_pos(src);
	dst->__data_len = blk_rq_bytes(src);
	if (src->rq_flags & RQF_SPECIAL_PAYLOAD) {
		dst->rq_flags |= RQF_SPECIAL_PAYLOAD;
		dst->special_vec = src->special_vec;
	}
	dst->nr_phys_segments = src->nr_phys_segments;
	dst->ioprio = src->ioprio;
	dst->extra_len = src->extra_len;
}

/**
 * blk_rq_prep_clone - Helper function to setup clone request
 * @rq: the request to be setup
 * @rq_src: original request to be cloned
 * @bs: bio_set that bios for clone are allocated from
 * @gfp_mask: memory allocation mask for bio
 * @bio_ctr: setup function to be called for each clone bio.
 *           Returns %0 for success, non %0 for failure.
 * @data: private data to be passed to @bio_ctr
 *
 * Description:
 *     Clones bios in @rq_src to @rq, and copies attributes of @rq_src to @rq.
 *     The actual data parts of @rq_src (e.g. ->cmd, ->sense)
 *     are not copied, and copying such parts is the caller's responsibility.
 *     Also, pages which the original bios are pointing to are not copied
 *     and the cloned bios just point same pages.
 *     So cloned bios must be completed before original bios, which means
 *     the caller must complete @rq before @rq_src.
 */
int blk_rq_prep_clone(struct request *rq, struct request *rq_src,
		      struct bio_set *bs, gfp_t gfp_mask,
		      int (*bio_ctr)(struct bio *, struct bio *, void *),
		      void *data)
{
	struct bio *bio, *bio_src;

	if (!bs)
		bs = &fs_bio_set;

	__rq_for_each_bio(bio_src, rq_src) {
		bio = bio_clone_fast(bio_src, gfp_mask, bs);
		if (!bio)
			goto free_and_out;

		if (bio_ctr && bio_ctr(bio, bio_src, data))
			goto free_and_out;

		if (rq->bio) {
			rq->biotail->bi_next = bio;
			rq->biotail = bio;
		} else
			rq->bio = rq->biotail = bio;
	}

	__blk_rq_prep_clone(rq, rq_src);

	return 0;

free_and_out:
	if (bio)
		bio_put(bio);
	blk_rq_unprep_clone(rq);

	return -ENOMEM;
}
EXPORT_SYMBOL_GPL(blk_rq_prep_clone);

int kblockd_schedule_work(struct work_struct *work)
{
	return queue_work(kblockd_workqueue, work);
}
EXPORT_SYMBOL(kblockd_schedule_work);

int kblockd_schedule_work_on(int cpu, struct work_struct *work)
{
	return queue_work_on(cpu, kblockd_workqueue, work);
}
EXPORT_SYMBOL(kblockd_schedule_work_on);

int kblockd_mod_delayed_work_on(int cpu, struct delayed_work *dwork,
				unsigned long delay)
{
	return mod_delayed_work_on(cpu, kblockd_workqueue, dwork, delay);
}
EXPORT_SYMBOL(kblockd_mod_delayed_work_on);

/**
 * blk_start_plug - initialize blk_plug and track it inside the task_struct
 * @plug:	The &struct blk_plug that needs to be initialized
 *
 * Description:
 *   Tracking blk_plug inside the task_struct will help with auto-flushing the
 *   pending I/O should the task end up blocking between blk_start_plug() and
 *   blk_finish_plug(). This is important from a performance perspective, but
 *   also ensures that we don't deadlock. For instance, if the task is blocking
 *   for a memory allocation, memory reclaim could end up wanting to free a
 *   page belonging to that request that is currently residing in our private
 *   plug. By flushing the pending I/O when the process goes to sleep, we avoid
 *   this kind of deadlock.
 */
void blk_start_plug(struct blk_plug *plug)
{
	struct task_struct *tsk = current;

	/*
	 * If this is a nested plug, don't actually assign it.
	 */
	if (tsk->plug)
		return;

	INIT_LIST_HEAD(&plug->list);
	INIT_LIST_HEAD(&plug->mq_list);
	INIT_LIST_HEAD(&plug->cb_list);
	/*
	 * Store ordering should not be needed here, since a potential
	 * preempt will imply a full memory barrier
	 */
	tsk->plug = plug;
}
EXPORT_SYMBOL(blk_start_plug);

static int plug_rq_cmp(void *priv, struct list_head *a, struct list_head *b)
{
	struct request *rqa = container_of(a, struct request, queuelist);
	struct request *rqb = container_of(b, struct request, queuelist);

	return !(rqa->q < rqb->q ||
		(rqa->q == rqb->q && blk_rq_pos(rqa) < blk_rq_pos(rqb)));
}

/*
 * If 'from_schedule' is true, then postpone the dispatch of requests
 * until a safe kblockd context. We due this to avoid accidental big
 * additional stack usage in driver dispatch, in places where the originally
 * plugger did not intend it.
 */
static void queue_unplugged(struct request_queue *q, unsigned int depth,
			    bool from_schedule)
	__releases(q->queue_lock)
{
	lockdep_assert_held(q->queue_lock);

	trace_block_unplug(q, depth, !from_schedule);

	if (from_schedule)
		blk_run_queue_async(q);
	else
		__blk_run_queue(q);
	spin_unlock_irq(q->queue_lock);
}

static void flush_plug_callbacks(struct blk_plug *plug, bool from_schedule)
{
	LIST_HEAD(callbacks);

	while (!list_empty(&plug->cb_list)) {
		list_splice_init(&plug->cb_list, &callbacks);

		while (!list_empty(&callbacks)) {
			struct blk_plug_cb *cb = list_first_entry(&callbacks,
							  struct blk_plug_cb,
							  list);
			list_del(&cb->list);
			cb->callback(cb, from_schedule);
		}
	}
}

struct blk_plug_cb *blk_check_plugged(blk_plug_cb_fn unplug, void *data,
				      int size)
{
	struct blk_plug *plug = current->plug;
	struct blk_plug_cb *cb;

	if (!plug)
		return NULL;

	list_for_each_entry(cb, &plug->cb_list, list)
		if (cb->callback == unplug && cb->data == data)
			return cb;

	/* Not currently on the callback list */
	BUG_ON(size < sizeof(*cb));
	cb = kzalloc(size, GFP_ATOMIC);
	if (cb) {
		cb->data = data;
		cb->callback = unplug;
		list_add(&cb->list, &plug->cb_list);
	}
	return cb;
}
EXPORT_SYMBOL(blk_check_plugged);

void blk_flush_plug_list(struct blk_plug *plug, bool from_schedule)
{
	struct request_queue *q;
	struct request *rq;
	LIST_HEAD(list);
	unsigned int depth;

	flush_plug_callbacks(plug, from_schedule);

	if (!list_empty(&plug->mq_list))
		blk_mq_flush_plug_list(plug, from_schedule);

	if (list_empty(&plug->list))
		return;

	list_splice_init(&plug->list, &list);

	list_sort(NULL, &list, plug_rq_cmp);

	q = NULL;
	depth = 0;

	while (!list_empty(&list)) {
		rq = list_entry_rq(list.next);
		list_del_init(&rq->queuelist);
		BUG_ON(!rq->q);
		if (rq->q != q) {
			/*
			 * This drops the queue lock
			 */
			if (q)
				queue_unplugged(q, depth, from_schedule);
			q = rq->q;
			depth = 0;
			spin_lock_irq(q->queue_lock);
		}

		/*
		 * Short-circuit if @q is dead
		 */
		if (unlikely(blk_queue_dying(q))) {
			__blk_end_request_all(rq, BLK_STS_IOERR);
			continue;
		}

		/*
		 * rq is already accounted, so use raw insert
		 */
		if (op_is_flush(rq->cmd_flags))
			__elv_add_request(q, rq, ELEVATOR_INSERT_FLUSH);
		else
			__elv_add_request(q, rq, ELEVATOR_INSERT_SORT_MERGE);

		depth++;
	}

	/*
	 * This drops the queue lock
	 */
	if (q)
		queue_unplugged(q, depth, from_schedule);
}

void blk_finish_plug(struct blk_plug *plug)
{
	if (plug != current->plug)
		return;
	blk_flush_plug_list(plug, false);

	current->plug = NULL;
}
EXPORT_SYMBOL(blk_finish_plug);

#ifdef CONFIG_PM
/**
 * blk_pm_runtime_init - Block layer runtime PM initialization routine
 * @q: the queue of the device
 * @dev: the device the queue belongs to
 *
 * Description:
 *    Initialize runtime-PM-related fields for @q and start auto suspend for
 *    @dev. Drivers that want to take advantage of request-based runtime PM
 *    should call this function after @dev has been initialized, and its
 *    request queue @q has been allocated, and runtime PM for it can not happen
 *    yet(either due to disabled/forbidden or its usage_count > 0). In most
 *    cases, driver should call this function before any I/O has taken place.
 *
 *    This function takes care of setting up using auto suspend for the device,
 *    the autosuspend delay is set to -1 to make runtime suspend impossible
 *    until an updated value is either set by user or by driver. Drivers do
 *    not need to touch other autosuspend settings.
 *
 *    The block layer runtime PM is request based, so only works for drivers
 *    that use request as their IO unit instead of those directly use bio's.
 */
void blk_pm_runtime_init(struct request_queue *q, struct device *dev)
{
	/* Don't enable runtime PM for blk-mq until it is ready */
	if (q->mq_ops) {
		pm_runtime_disable(dev);
		return;
	}

	q->dev = dev;
	q->rpm_status = RPM_ACTIVE;
	pm_runtime_set_autosuspend_delay(q->dev, -1);
	pm_runtime_use_autosuspend(q->dev);
}
EXPORT_SYMBOL(blk_pm_runtime_init);

/**
 * blk_pre_runtime_suspend - Pre runtime suspend check
 * @q: the queue of the device
 *
 * Description:
 *    This function will check if runtime suspend is allowed for the device
 *    by examining if there are any requests pending in the queue. If there
 *    are requests pending, the device can not be runtime suspended; otherwise,
 *    the queue's status will be updated to SUSPENDING and the driver can
 *    proceed to suspend the device.
 *
 *    For the not allowed case, we mark last busy for the device so that
 *    runtime PM core will try to autosuspend it some time later.
 *
 *    This function should be called near the start of the device's
 *    runtime_suspend callback.
 *
 * Return:
 *    0		- OK to runtime suspend the device
 *    -EBUSY	- Device should not be runtime suspended
 */
int blk_pre_runtime_suspend(struct request_queue *q)
{
	int ret = 0;

	if (!q->dev)
		return ret;

	spin_lock_irq(q->queue_lock);
	if (q->nr_pending) {
		ret = -EBUSY;
		pm_runtime_mark_last_busy(q->dev);
	} else {
		q->rpm_status = RPM_SUSPENDING;
	}
	spin_unlock_irq(q->queue_lock);
	return ret;
}
EXPORT_SYMBOL(blk_pre_runtime_suspend);

/**
 * blk_post_runtime_suspend - Post runtime suspend processing
 * @q: the queue of the device
 * @err: return value of the device's runtime_suspend function
 *
 * Description:
 *    Update the queue's runtime status according to the return value of the
 *    device's runtime suspend function and mark last busy for the device so
 *    that PM core will try to auto suspend the device at a later time.
 *
 *    This function should be called near the end of the device's
 *    runtime_suspend callback.
 */
void blk_post_runtime_suspend(struct request_queue *q, int err)
{
	if (!q->dev)
		return;

	spin_lock_irq(q->queue_lock);
	if (!err) {
		q->rpm_status = RPM_SUSPENDED;
	} else {
		q->rpm_status = RPM_ACTIVE;
		pm_runtime_mark_last_busy(q->dev);
	}
	spin_unlock_irq(q->queue_lock);
}
EXPORT_SYMBOL(blk_post_runtime_suspend);

/**
 * blk_pre_runtime_resume - Pre runtime resume processing
 * @q: the queue of the device
 *
 * Description:
 *    Update the queue's runtime status to RESUMING in preparation for the
 *    runtime resume of the device.
 *
 *    This function should be called near the start of the device's
 *    runtime_resume callback.
 */
void blk_pre_runtime_resume(struct request_queue *q)
{
	if (!q->dev)
		return;

	spin_lock_irq(q->queue_lock);
	q->rpm_status = RPM_RESUMING;
	spin_unlock_irq(q->queue_lock);
}
EXPORT_SYMBOL(blk_pre_runtime_resume);

/**
 * blk_post_runtime_resume - Post runtime resume processing
 * @q: the queue of the device
 * @err: return value of the device's runtime_resume function
 *
 * Description:
 *    Update the queue's runtime status according to the return value of the
 *    device's runtime_resume function. If it is successfully resumed, process
 *    the requests that are queued into the device's queue when it is resuming
 *    and then mark last busy and initiate autosuspend for it.
 *
 *    This function should be called near the end of the device's
 *    runtime_resume callback.
 */
void blk_post_runtime_resume(struct request_queue *q, int err)
{
	if (!q->dev)
		return;

	spin_lock_irq(q->queue_lock);
	if (!err) {
		q->rpm_status = RPM_ACTIVE;
		__blk_run_queue(q);
		pm_runtime_mark_last_busy(q->dev);
		pm_request_autosuspend(q->dev);
	} else {
		q->rpm_status = RPM_SUSPENDED;
	}
	spin_unlock_irq(q->queue_lock);
}
EXPORT_SYMBOL(blk_post_runtime_resume);

/**
 * blk_set_runtime_active - Force runtime status of the queue to be active
 * @q: the queue of the device
 *
 * If the device is left runtime suspended during system suspend the resume
 * hook typically resumes the device and corrects runtime status
 * accordingly. However, that does not affect the queue runtime PM status
 * which is still "suspended". This prevents processing requests from the
 * queue.
 *
 * This function can be used in driver's resume hook to correct queue
 * runtime PM status and re-enable peeking requests from the queue. It
 * should be called before first request is added to the queue.
 */
void blk_set_runtime_active(struct request_queue *q)
{
	spin_lock_irq(q->queue_lock);
	q->rpm_status = RPM_ACTIVE;
	pm_runtime_mark_last_busy(q->dev);
	pm_request_autosuspend(q->dev);
	spin_unlock_irq(q->queue_lock);
}
EXPORT_SYMBOL(blk_set_runtime_active);
#endif

int __init blk_dev_init(void)
{
	BUILD_BUG_ON(REQ_OP_LAST >= (1 << REQ_OP_BITS));
	BUILD_BUG_ON(REQ_OP_BITS + REQ_FLAG_BITS > 8 *
			FIELD_SIZEOF(struct request, cmd_flags));
	BUILD_BUG_ON(REQ_OP_BITS + REQ_FLAG_BITS > 8 *
			FIELD_SIZEOF(struct bio, bi_opf));

	/* used for unplugging and affects IO latency/throughput - HIGHPRI */
	kblockd_workqueue = alloc_workqueue("kblockd",
					    WQ_MEM_RECLAIM | WQ_HIGHPRI, 0);
	if (!kblockd_workqueue)
		panic("Failed to create kblockd\n");

	request_cachep = kmem_cache_create("blkdev_requests",
			sizeof(struct request), 0, SLAB_PANIC, NULL);

	blk_requestq_cachep = kmem_cache_create("request_queue",
			sizeof(struct request_queue), 0, SLAB_PANIC, NULL);

#ifdef CONFIG_DEBUG_FS
	blk_debugfs_root = debugfs_create_dir("block", NULL);
#endif

	return 0;
}<|MERGE_RESOLUTION|>--- conflicted
+++ resolved
@@ -811,34 +811,7 @@
 	 */
 	WARN_ON_ONCE(q->kobj.state_in_sysfs);
 
-<<<<<<< HEAD
-	/*
-	 * Since the I/O scheduler exit code may access cgroup information,
-	 * perform I/O scheduler exit before disassociating from the block
-	 * cgroup controller.
-	 */
-	if (q->elevator) {
-		ioc_clear_queue(q);
-		elevator_exit(q, q->elevator);
-		q->elevator = NULL;
-	}
-
-	/*
-	 * Remove all references to @q from the block cgroup controller before
-	 * restoring @q->queue_lock to avoid that restoring this pointer causes
-	 * e.g. blkcg_print_blkgs() to crash.
-	 */
-	blkcg_exit_queue(q);
-
-	/*
-	 * Since the cgroup code may dereference the @q->backing_dev_info
-	 * pointer, only decrease its reference count after having removed the
-	 * association with the block cgroup controller.
-	 */
-	bdi_put(q->backing_dev_info);
-=======
 	blk_exit_queue(q);
->>>>>>> 69109a50
 
 	if (q->mq_ops)
 		blk_mq_free_queue(q);
@@ -2399,24 +2372,15 @@
 	 * yet.
 	 */
 	struct bio_list bio_list_on_stack[2];
-<<<<<<< HEAD
 	blk_mq_req_flags_t flags = 0;
-=======
-	int flags = 0;
->>>>>>> 69109a50
 	struct request_queue *q = bio->bi_disk->queue;
 	blk_qc_t ret = BLK_QC_T_NONE;
 
 	if (bio->bi_opf & REQ_NOWAIT)
-<<<<<<< HEAD
 		flags = BLK_MQ_REQ_NOWAIT;
 	if (bio_flagged(bio, BIO_QUEUE_ENTERED))
 		blk_queue_enter_live(q);
 	else if (blk_queue_enter(q, flags) < 0) {
-=======
-		flags = REQ_NOWAIT;
-	if (blk_queue_enter(q, flags) < 0) {
->>>>>>> 69109a50
 		if (!blk_queue_dying(q) && (bio->bi_opf & REQ_NOWAIT))
 			bio_wouldblock_error(bio);
 		else
@@ -2461,7 +2425,6 @@
 	current->bio_list = bio_list_on_stack;
 	do {
 		bool enter_succeeded = true;
-<<<<<<< HEAD
 
 		if (unlikely(q != bio->bi_disk->queue)) {
 			if (q)
@@ -2476,22 +2439,6 @@
 			}
 		}
 
-=======
-
-		if (unlikely(q != bio->bi_disk->queue)) {
-			if (q)
-				blk_queue_exit(q);
-			q = bio->bi_disk->queue;
-			flags = 0;
-			if (bio->bi_opf & REQ_NOWAIT)
-				flags = REQ_NOWAIT;
-			if (blk_queue_enter(q, flags) < 0) {
-				enter_succeeded = false;
-				q = NULL;
-			}
-		}
-
->>>>>>> 69109a50
 		if (enter_succeeded) {
 			struct bio_list lower, same;
 
