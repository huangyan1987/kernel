--- conflicted
+++ resolved
@@ -1872,15 +1872,8 @@
 static void bfq_requests_merged(struct request_queue *q, struct request *rq,
 				struct request *next)
 {
-<<<<<<< HEAD
-	struct bfq_queue *bfqq = RQ_BFQQ(rq), *next_bfqq = RQ_BFQQ(next);
-
-	if (!RB_EMPTY_NODE(&rq->rb_node))
-		goto end;
-=======
 	struct bfq_queue *bfqq = bfq_init_rq(rq),
 		*next_bfqq = bfq_init_rq(next);
->>>>>>> 22cb595e
 
 	/*
 	 * If next and rq belong to the same bfq_queue and next is older
@@ -1902,13 +1895,6 @@
 	if (bfqq->next_rq == next)
 		bfqq->next_rq = rq;
 
-<<<<<<< HEAD
-	bfq_remove_request(q, next);
-	bfqg_stats_update_io_remove(bfqq_group(bfqq), next->cmd_flags);
-
-end:
-=======
->>>>>>> 22cb595e
 	bfqg_stats_update_io_merged(bfqq_group(bfqq), next->cmd_flags);
 }
 
