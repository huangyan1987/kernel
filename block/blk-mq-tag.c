/*
 * Tag allocation using scalable bitmaps. Uses active queue tracking to support
 * fairer distribution of tags between multiple submitters when a shared tag map
 * is used.
 *
 * Copyright (C) 2013-2014 Jens Axboe
 */
#include <linux/kernel.h>
#include <linux/module.h>

#include <linux/blk-mq.h>
#include <linux/delay.h>
#include "blk.h"
#include "blk-mq.h"
#include "blk-mq-tag.h"

bool blk_mq_has_free_tags(struct blk_mq_tags *tags)
{
	if (!tags)
		return true;

	return sbitmap_any_bit_clear(&tags->bitmap_tags.sb);
}

/*
 * If a previously inactive queue goes active, bump the active user count.
 * We need to do this before try to allocate driver tag, then even if fail
 * to get tag when first time, the other shared-tag users could reserve
 * budget for it.
 */
bool __blk_mq_tag_busy(struct blk_mq_hw_ctx *hctx)
{
	if (!test_bit(BLK_MQ_S_TAG_ACTIVE, &hctx->state) &&
	    !test_and_set_bit(BLK_MQ_S_TAG_ACTIVE, &hctx->state))
		atomic_inc(&hctx->tags->active_queues);

	return true;
}

/*
 * Wakeup all potentially sleeping on tags
 */
void blk_mq_tag_wakeup_all(struct blk_mq_tags *tags, bool include_reserve)
{
	sbitmap_queue_wake_all(&tags->bitmap_tags);
	if (include_reserve)
		sbitmap_queue_wake_all(&tags->breserved_tags);
}

/*
 * If a previously busy queue goes inactive, potential waiters could now
 * be allowed to queue. Wake them up and check.
 */
void __blk_mq_tag_idle(struct blk_mq_hw_ctx *hctx)
{
	struct blk_mq_tags *tags = hctx->tags;

	if (!test_and_clear_bit(BLK_MQ_S_TAG_ACTIVE, &hctx->state))
		return;

	atomic_dec(&tags->active_queues);

	blk_mq_tag_wakeup_all(tags, false);
}

/*
 * For shared tag users, we track the number of currently active users
 * and attempt to provide a fair share of the tag depth for each of them.
 */
static inline bool hctx_may_queue(struct blk_mq_hw_ctx *hctx,
				  struct sbitmap_queue *bt)
{
	unsigned int depth, users;

	if (!hctx || !(hctx->flags & BLK_MQ_F_TAG_SHARED))
		return true;
	if (!test_bit(BLK_MQ_S_TAG_ACTIVE, &hctx->state))
		return true;

	/*
	 * Don't try dividing an ant
	 */
	if (bt->sb.depth == 1)
		return true;

	users = atomic_read(&hctx->tags->active_queues);
	if (!users)
		return true;

	/*
	 * Allow at least some tags
	 */
	depth = max((bt->sb.depth + users - 1) / users, 4U);
	return atomic_read(&hctx->nr_active) < depth;
}

static int __blk_mq_get_tag(struct blk_mq_alloc_data *data,
			    struct sbitmap_queue *bt)
{
	if (!(data->flags & BLK_MQ_REQ_INTERNAL) &&
	    !hctx_may_queue(data->hctx, bt))
		return -1;
	if (data->shallow_depth)
		return __sbitmap_queue_get_shallow(bt, data->shallow_depth);
	else
		return __sbitmap_queue_get(bt);
}

unsigned int blk_mq_get_tag(struct blk_mq_alloc_data *data)
{
	struct blk_mq_tags *tags = blk_mq_tags_from_data(data);
	struct sbitmap_queue *bt;
	struct sbq_wait_state *ws;
	DEFINE_WAIT(wait);
	unsigned int tag_offset;
	bool drop_ctx;
	int tag;

	if (data->flags & BLK_MQ_REQ_RESERVED) {
		if (unlikely(!tags->nr_reserved_tags)) {
			WARN_ON_ONCE(1);
			return BLK_MQ_TAG_FAIL;
		}
		bt = &tags->breserved_tags;
		tag_offset = 0;
	} else {
		bt = &tags->bitmap_tags;
		tag_offset = tags->nr_reserved_tags;
	}

	tag = __blk_mq_get_tag(data, bt);
	if (tag != -1)
		goto found_tag;

	if (data->flags & BLK_MQ_REQ_NOWAIT)
		return BLK_MQ_TAG_FAIL;

	ws = bt_wait_ptr(bt, data->hctx);
	drop_ctx = data->ctx == NULL;
	do {
		struct sbitmap_queue *bt_prev;

		/*
		 * We're out of tags on this hardware queue, kick any
		 * pending IO submits before going to sleep waiting for
		 * some to complete.
		 */
		blk_mq_run_hw_queue(data->hctx, false);

		/*
		 * Retry tag allocation after running the hardware queue,
		 * as running the queue may also have found completions.
		 */
		tag = __blk_mq_get_tag(data, bt);
		if (tag != -1)
			break;

		prepare_to_wait_exclusive(&ws->wait, &wait,
						TASK_UNINTERRUPTIBLE);

		tag = __blk_mq_get_tag(data, bt);
		if (tag != -1)
			break;

		if (data->ctx)
			blk_mq_put_ctx(data->ctx);

		bt_prev = bt;
		io_schedule();

		data->ctx = blk_mq_get_ctx(data->q);
		data->hctx = blk_mq_map_queue(data->q, data->ctx->cpu);
		tags = blk_mq_tags_from_data(data);
		if (data->flags & BLK_MQ_REQ_RESERVED)
			bt = &tags->breserved_tags;
		else
			bt = &tags->bitmap_tags;

		finish_wait(&ws->wait, &wait);

		/*
		 * If destination hw queue is changed, fake wake up on
		 * previous queue for compensating the wake up miss, so
		 * other allocations on previous queue won't be starved.
		 */
		if (bt != bt_prev)
			sbitmap_queue_wake_up(bt_prev);

		ws = bt_wait_ptr(bt, data->hctx);
	} while (1);

	if (drop_ctx && data->ctx)
		blk_mq_put_ctx(data->ctx);

	finish_wait(&ws->wait, &wait);

found_tag:
	return tag + tag_offset;
}

void blk_mq_put_tag(struct blk_mq_hw_ctx *hctx, struct blk_mq_tags *tags,
		    struct blk_mq_ctx *ctx, unsigned int tag)
{
	if (!blk_mq_tag_is_reserved(tags, tag)) {
		const int real_tag = tag - tags->nr_reserved_tags;

		BUG_ON(real_tag >= tags->nr_tags);
		sbitmap_queue_clear(&tags->bitmap_tags, real_tag, ctx->cpu);
	} else {
		BUG_ON(tag >= tags->nr_reserved_tags);
		sbitmap_queue_clear(&tags->breserved_tags, tag, ctx->cpu);
	}
}

struct bt_iter_data {
	struct blk_mq_hw_ctx *hctx;
	busy_iter_fn *fn;
	void *data;
	bool reserved;
};

static bool bt_iter(struct sbitmap *bitmap, unsigned int bitnr, void *data)
{
	struct bt_iter_data *iter_data = data;
	struct blk_mq_hw_ctx *hctx = iter_data->hctx;
	struct blk_mq_tags *tags = hctx->tags;
	bool reserved = iter_data->reserved;
	struct request *rq;

	if (!reserved)
		bitnr += tags->nr_reserved_tags;
	rq = tags->rqs[bitnr];

	/*
	 * We can hit rq == NULL here, because the tagging functions
	 * test and set the bit before assigning ->rqs[].
	 */
	if (rq && rq->q == hctx->queue)
		iter_data->fn(hctx, rq, iter_data->data, reserved);
	return true;
}

/**
 * bt_for_each - iterate over the requests associated with a hardware queue
 * @hctx:	Hardware queue to examine.
 * @bt:		sbitmap to examine. This is either the breserved_tags member
 *		or the bitmap_tags member of struct blk_mq_tags.
 * @fn:		Pointer to the function that will be called for each request
 *		associated with @hctx that has been assigned a driver tag.
 *		@fn will be called as follows: @fn(@hctx, rq, @data, @reserved)
 *		where rq is a pointer to a request.
 * @data:	Will be passed as third argument to @fn.
 * @reserved:	Indicates whether @bt is the breserved_tags member or the
 *		bitmap_tags member of struct blk_mq_tags.
 */
static void bt_for_each(struct blk_mq_hw_ctx *hctx, struct sbitmap_queue *bt,
			busy_iter_fn *fn, void *data, bool reserved)
{
	struct bt_iter_data iter_data = {
		.hctx = hctx,
		.fn = fn,
		.data = data,
		.reserved = reserved,
	};

	sbitmap_for_each_set(&bt->sb, bt_iter, &iter_data);
}

struct bt_tags_iter_data {
	struct blk_mq_tags *tags;
	busy_tag_iter_fn *fn;
	void *data;
	bool reserved;
};

static bool bt_tags_iter(struct sbitmap *bitmap, unsigned int bitnr, void *data)
{
	struct bt_tags_iter_data *iter_data = data;
	struct blk_mq_tags *tags = iter_data->tags;
	bool reserved = iter_data->reserved;
	struct request *rq;

	if (!reserved)
		bitnr += tags->nr_reserved_tags;

	/*
	 * We can hit rq == NULL here, because the tagging functions
	 * test and set the bit before assining ->rqs[].
	 */
	rq = tags->rqs[bitnr];
	if (rq && blk_mq_request_started(rq))
		iter_data->fn(rq, iter_data->data, reserved);

	return true;
}

/**
 * bt_tags_for_each - iterate over the requests in a tag map
 * @tags:	Tag map to iterate over.
 * @bt:		sbitmap to examine. This is either the breserved_tags member
 *		or the bitmap_tags member of struct blk_mq_tags.
 * @fn:		Pointer to the function that will be called for each started
 *		request. @fn will be called as follows: @fn(rq, @data,
 *		@reserved) where rq is a pointer to a request.
 * @data:	Will be passed as second argument to @fn.
 * @reserved:	Indicates whether @bt is the breserved_tags member or the
 *		bitmap_tags member of struct blk_mq_tags.
 */
static void bt_tags_for_each(struct blk_mq_tags *tags, struct sbitmap_queue *bt,
			     busy_tag_iter_fn *fn, void *data, bool reserved)
{
	struct bt_tags_iter_data iter_data = {
		.tags = tags,
		.fn = fn,
		.data = data,
		.reserved = reserved,
	};

	if (tags->rqs)
		sbitmap_for_each_set(&bt->sb, bt_tags_iter, &iter_data);
}

/**
 * blk_mq_all_tag_busy_iter - iterate over all started requests in a tag map
 * @tags:	Tag map to iterate over.
 * @fn:		Pointer to the function that will be called for each started
 *		request. @fn will be called as follows: @fn(rq, @priv,
 *		reserved) where rq is a pointer to a request. 'reserved'
 *		indicates whether or not @rq is a reserved request.
 * @priv:	Will be passed as second argument to @fn.
 */
static void blk_mq_all_tag_busy_iter(struct blk_mq_tags *tags,
		busy_tag_iter_fn *fn, void *priv)
{
	if (tags->nr_reserved_tags)
		bt_tags_for_each(tags, &tags->breserved_tags, fn, priv, true);
	bt_tags_for_each(tags, &tags->bitmap_tags, fn, priv, false);
}

/**
 * blk_mq_tagset_busy_iter - iterate over all started requests in a tag set
 * @tagset:	Tag set to iterate over.
 * @fn:		Pointer to the function that will be called for each started
 *		request. @fn will be called as follows: @fn(rq, @priv,
 *		reserved) where rq is a pointer to a request. 'reserved'
 *		indicates whether or not @rq is a reserved request.
 * @priv:	Will be passed as second argument to @fn.
 */
void blk_mq_tagset_busy_iter(struct blk_mq_tag_set *tagset,
		busy_tag_iter_fn *fn, void *priv)
{
	int i;

	for (i = 0; i < tagset->nr_hw_queues; i++) {
		if (tagset->tags && tagset->tags[i])
			blk_mq_all_tag_busy_iter(tagset->tags[i], fn, priv);
	}
}
EXPORT_SYMBOL(blk_mq_tagset_busy_iter);

<<<<<<< HEAD
=======
static void blk_mq_tagset_count_completed_rqs(struct request *rq,
		void *data, bool reserved)
{
	unsigned *count = data;

	if (blk_mq_request_completed(rq))
		(*count)++;
}

/**
 * blk_mq_tagset_wait_completed_request - wait until all completed req's
 * complete funtion is run
 * @tagset:	Tag set to drain completed request
 *
 * Note: This function has to be run after all IO queues are shutdown
 */
void blk_mq_tagset_wait_completed_request(struct blk_mq_tag_set *tagset)
{
	while (true) {
		unsigned count = 0;

		blk_mq_tagset_busy_iter(tagset,
				blk_mq_tagset_count_completed_rqs, &count);
		if (!count)
			break;
		msleep(5);
	}
}
EXPORT_SYMBOL(blk_mq_tagset_wait_completed_request);

>>>>>>> ecd3ad1c
/**
 * blk_mq_queue_tag_busy_iter - iterate over all requests with a driver tag
 * @q:		Request queue to examine.
 * @fn:		Pointer to the function that will be called for each request
 *		on @q. @fn will be called as follows: @fn(hctx, rq, @priv,
 *		reserved) where rq is a pointer to a request and hctx points
 *		to the hardware queue associated with the request. 'reserved'
 *		indicates whether or not @rq is a reserved request.
 * @priv:	Will be passed as third argument to @fn.
 *
 * Note: if @q->tag_set is shared with other request queues then @fn will be
 * called for all requests on all queues that share that tag set and not only
 * for requests associated with @q.
 */
void blk_mq_queue_tag_busy_iter(struct request_queue *q, busy_iter_fn *fn,
		void *priv)
{
	struct blk_mq_hw_ctx *hctx;
	int i;

	/*
	 * __blk_mq_update_nr_hw_queues() updates nr_hw_queues and queue_hw_ctx
	 * while the queue is frozen. So we can use q_usage_counter to avoid
	 * racing with it. __blk_mq_update_nr_hw_queues() uses
	 * synchronize_rcu() to ensure this function left the critical section
	 * below.
	 */
	if (!percpu_ref_tryget(&q->q_usage_counter))
		return;

	queue_for_each_hw_ctx(q, hctx, i) {
		struct blk_mq_tags *tags = hctx->tags;

		/*
		 * If no software queues are currently mapped to this
		 * hardware queue, there's nothing to check
		 */
		if (!blk_mq_hw_queue_mapped(hctx))
			continue;

		if (tags->nr_reserved_tags)
			bt_for_each(hctx, &tags->breserved_tags, fn, priv, true);
		bt_for_each(hctx, &tags->bitmap_tags, fn, priv, false);
	}
	blk_queue_exit(q);
}

static int bt_alloc(struct sbitmap_queue *bt, unsigned int depth,
		    bool round_robin, int node)
{
	return sbitmap_queue_init_node(bt, depth, -1, round_robin, GFP_KERNEL,
				       node);
}

static struct blk_mq_tags *blk_mq_init_bitmap_tags(struct blk_mq_tags *tags,
						   int node, int alloc_policy)
{
	unsigned int depth = tags->nr_tags - tags->nr_reserved_tags;
	bool round_robin = alloc_policy == BLK_TAG_ALLOC_RR;

	if (bt_alloc(&tags->bitmap_tags, depth, round_robin, node))
		goto free_tags;
	if (bt_alloc(&tags->breserved_tags, tags->nr_reserved_tags, round_robin,
		     node))
		goto free_bitmap_tags;

	return tags;
free_bitmap_tags:
	sbitmap_queue_free(&tags->bitmap_tags);
free_tags:
	kfree(tags);
	return NULL;
}

struct blk_mq_tags *blk_mq_init_tags(unsigned int total_tags,
				     unsigned int reserved_tags,
				     int node, int alloc_policy)
{
	struct blk_mq_tags *tags;

	if (total_tags > BLK_MQ_TAG_MAX) {
		pr_err("blk-mq: tag depth too large\n");
		return NULL;
	}

	tags = kzalloc_node(sizeof(*tags), GFP_KERNEL, node);
	if (!tags)
		return NULL;

	tags->nr_tags = total_tags;
	tags->nr_reserved_tags = reserved_tags;

	return blk_mq_init_bitmap_tags(tags, node, alloc_policy);
}

void blk_mq_free_tags(struct blk_mq_tags *tags)
{
	sbitmap_queue_free(&tags->bitmap_tags);
	sbitmap_queue_free(&tags->breserved_tags);
	kfree(tags);
}

int blk_mq_tag_update_depth(struct blk_mq_hw_ctx *hctx,
			    struct blk_mq_tags **tagsptr, unsigned int tdepth,
			    bool can_grow)
{
	struct blk_mq_tags *tags = *tagsptr;

	if (tdepth <= tags->nr_reserved_tags)
		return -EINVAL;

	/*
	 * If we are allowed to grow beyond the original size, allocate
	 * a new set of tags before freeing the old one.
	 */
	if (tdepth > tags->nr_tags) {
		struct blk_mq_tag_set *set = hctx->queue->tag_set;
		struct blk_mq_tags *new;
		bool ret;

		if (!can_grow)
			return -EINVAL;

		/*
		 * We need some sort of upper limit, set it high enough that
		 * no valid use cases should require more.
		 */
		if (tdepth > 16 * BLKDEV_MAX_RQ)
			return -EINVAL;

		new = blk_mq_alloc_rq_map(set, hctx->queue_num, tdepth,
				tags->nr_reserved_tags);
		if (!new)
			return -ENOMEM;
		ret = blk_mq_alloc_rqs(set, new, hctx->queue_num, tdepth);
		if (ret) {
			blk_mq_free_rq_map(new);
			return -ENOMEM;
		}

		blk_mq_free_rqs(set, *tagsptr, hctx->queue_num);
		blk_mq_free_rq_map(*tagsptr);
		*tagsptr = new;
	} else {
		/*
		 * Don't need (or can't) update reserved tags here, they
		 * remain static and should never need resizing.
		 */
		sbitmap_queue_resize(&tags->bitmap_tags,
				tdepth - tags->nr_reserved_tags);
	}

	return 0;
}

/**
 * blk_mq_unique_tag() - return a tag that is unique queue-wide
 * @rq: request for which to compute a unique tag
 *
 * The tag field in struct request is unique per hardware queue but not over
 * all hardware queues. Hence this function that returns a tag with the
 * hardware context index in the upper bits and the per hardware queue tag in
 * the lower bits.
 *
 * Note: When called for a request that is queued on a non-multiqueue request
 * queue, the hardware context index is set to zero.
 */
u32 blk_mq_unique_tag(struct request *rq)
{
	struct request_queue *q = rq->q;
	struct blk_mq_hw_ctx *hctx;
	int hwq = 0;

	if (q->mq_ops) {
		hctx = blk_mq_map_queue(q, rq->mq_ctx->cpu);
		hwq = hctx->queue_num;
	}

	return (hwq << BLK_MQ_UNIQUE_TAG_BITS) |
		(rq->tag & BLK_MQ_UNIQUE_TAG_MASK);
}
EXPORT_SYMBOL(blk_mq_unique_tag);<|MERGE_RESOLUTION|>--- conflicted
+++ resolved
@@ -358,8 +358,6 @@
 }
 EXPORT_SYMBOL(blk_mq_tagset_busy_iter);
 
-<<<<<<< HEAD
-=======
 static void blk_mq_tagset_count_completed_rqs(struct request *rq,
 		void *data, bool reserved)
 {
@@ -390,7 +388,6 @@
 }
 EXPORT_SYMBOL(blk_mq_tagset_wait_completed_request);
 
->>>>>>> ecd3ad1c
 /**
  * blk_mq_queue_tag_busy_iter - iterate over all requests with a driver tag
  * @q:		Request queue to examine.
