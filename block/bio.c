--- conflicted
+++ resolved
@@ -1424,8 +1424,7 @@
 		rq_qos_done_bio(bio->bi_disk->queue, bio);
 
 	if (bio->bi_disk && bio_flagged(bio, BIO_TRACE_COMPLETION)) {
-		trace_block_bio_complete(bio->bi_disk->queue, bio,
-					 blk_status_to_errno(bio->bi_status));
+		trace_block_bio_complete(bio->bi_disk->queue, bio);
 		bio_clear_flag(bio, BIO_TRACE_COMPLETION);
 	}
 
@@ -1442,14 +1441,6 @@
 		goto again;
 	}
 
-<<<<<<< HEAD
-	if (bio->bi_disk && bio_flagged(bio, BIO_TRACE_COMPLETION)) {
-		trace_block_bio_complete(bio->bi_disk->queue, bio);
-		bio_clear_flag(bio, BIO_TRACE_COMPLETION);
-	}
-
-=======
->>>>>>> a4947d6c
 	blk_throtl_bio_endio(bio);
 	/* release cgroup info */
 	bio_uninit(bio);
