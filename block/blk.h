#ifndef BLK_INTERNAL_H
#define BLK_INTERNAL_H

/* Amount of time in which a process may batch requests */
#define BLK_BATCH_TIME	(HZ/50UL)

/* Number of requests a "batching" process may submit */
#define BLK_BATCH_REQ	32

extern struct kmem_cache *blk_requestq_cachep;
extern struct kobj_type blk_queue_ktype;

void init_request_from_bio(struct request *req, struct bio *bio);
void blk_rq_bio_prep(struct request_queue *q, struct request *rq,
			struct bio *bio);
int blk_rq_append_bio(struct request_queue *q, struct request *rq,
		      struct bio *bio);
void blk_dequeue_request(struct request *rq);
void __blk_queue_free_tags(struct request_queue *q);

void blk_rq_timed_out_timer(unsigned long data);
void blk_delete_timer(struct request *);
void blk_add_timer(struct request *);
void __generic_unplug_device(struct request_queue *);

/*
 * Internal atomic flags for request handling
 */
enum rq_atomic_flags {
	REQ_ATOM_COMPLETE = 0,
};

/*
 * EH timer and IO completion will both attempt to 'grab' the request, make
 * sure that only one of them succeeds
 */
static inline int blk_mark_rq_complete(struct request *rq)
{
	return test_and_set_bit(REQ_ATOM_COMPLETE, &rq->atomic_flags);
}

static inline void blk_clear_rq_complete(struct request *rq)
{
	clear_bit(REQ_ATOM_COMPLETE, &rq->atomic_flags);
}

/*
 * Internal elevator interface
 */
#define ELV_ON_HASH(rq)		(!hlist_unhashed(&(rq)->hash))

void blk_insert_flush(struct request *rq);
void blk_abort_flushes(struct request_queue *q);

static inline struct request *__elv_next_request(struct request_queue *q)
{
	struct request *rq;

	while (1) {
		if (!list_empty(&q->queue_head)) {
			rq = list_entry_rq(q->queue_head.next);
			return rq;
		}
<<<<<<< HEAD
=======

>>>>>>> 77570429
		/*
		 * Flush request is running and flush request isn't queueable
		 * in the drive, we can hold the queue till flush request is
		 * finished. Even we don't do this, driver can't dispatch next
		 * requests and will requeue them. And this can improve
		 * throughput too. For example, we have request flush1, write1,
		 * flush 2. flush1 is dispatched, then queue is hold, write1
		 * isn't inserted to queue. After flush1 is finished, flush2
		 * will be dispatched. Since disk cache is already clean,
		 * flush2 will be finished very soon, so looks like flush2 is
		 * folded to flush1.
		 * Since the queue is hold, a flag is set to indicate the queue
		 * should be restarted later. Please see flush_end_io() for
		 * details.
		 */
		if (q->flush_pending_idx != q->flush_running_idx &&
				!queue_flush_queueable(q)) {
			q->flush_queue_delayed = 1;
			return NULL;
		}
		if (test_bit(QUEUE_FLAG_DEAD, &q->queue_flags) ||
		    !q->elevator->ops->elevator_dispatch_fn(q, 0))
			return NULL;
	}
}

static inline void elv_activate_rq(struct request_queue *q, struct request *rq)
{
	struct elevator_queue *e = q->elevator;

	if (e->ops->elevator_activate_req_fn)
		e->ops->elevator_activate_req_fn(q, rq);
}

static inline void elv_deactivate_rq(struct request_queue *q, struct request *rq)
{
	struct elevator_queue *e = q->elevator;

	if (e->ops->elevator_deactivate_req_fn)
		e->ops->elevator_deactivate_req_fn(q, rq);
}

#ifdef CONFIG_FAIL_IO_TIMEOUT
int blk_should_fake_timeout(struct request_queue *);
ssize_t part_timeout_show(struct device *, struct device_attribute *, char *);
ssize_t part_timeout_store(struct device *, struct device_attribute *,
				const char *, size_t);
#else
static inline int blk_should_fake_timeout(struct request_queue *q)
{
	return 0;
}
#endif

struct io_context *current_io_context(gfp_t gfp_flags, int node);

int ll_back_merge_fn(struct request_queue *q, struct request *req,
		     struct bio *bio);
int ll_front_merge_fn(struct request_queue *q, struct request *req, 
		      struct bio *bio);
int attempt_back_merge(struct request_queue *q, struct request *rq);
int attempt_front_merge(struct request_queue *q, struct request *rq);
int blk_attempt_req_merge(struct request_queue *q, struct request *rq,
				struct request *next);
void blk_recalc_rq_segments(struct request *rq);
void blk_rq_set_mixed_merge(struct request *rq);

void blk_queue_congestion_threshold(struct request_queue *q);

int blk_dev_init(void);

void elv_quiesce_start(struct request_queue *q);
void elv_quiesce_end(struct request_queue *q);


/*
 * Return the threshold (number of used requests) at which the queue is
 * considered to be congested.  It include a little hysteresis to keep the
 * context switch rate down.
 */
static inline int queue_congestion_on_threshold(struct request_queue *q)
{
	return q->nr_congestion_on;
}

/*
 * The threshold at which a queue is considered to be uncongested
 */
static inline int queue_congestion_off_threshold(struct request_queue *q)
{
	return q->nr_congestion_off;
}

static inline int blk_cpu_to_group(int cpu)
{
	int group = NR_CPUS;
#ifdef CONFIG_SCHED_MC
	const struct cpumask *mask = cpu_coregroup_mask(cpu);
	group = cpumask_first(mask);
#elif defined(CONFIG_SCHED_SMT)
	group = cpumask_first(topology_thread_cpumask(cpu));
#else
	return cpu;
#endif
	if (likely(group < NR_CPUS))
		return group;
	return cpu;
}

/*
 * Contribute to IO statistics IFF:
 *
 *	a) it's attached to a gendisk, and
 *	b) the queue had IO stats enabled when this request was started, and
 *	c) it's a file system request or a discard request
 */
static inline int blk_do_io_stat(struct request *rq)
{
	return rq->rq_disk &&
	       (rq->cmd_flags & REQ_IO_STAT) &&
	       (rq->cmd_type == REQ_TYPE_FS ||
	        (rq->cmd_flags & REQ_DISCARD));
}

#endif<|MERGE_RESOLUTION|>--- conflicted
+++ resolved
@@ -61,10 +61,7 @@
 			rq = list_entry_rq(q->queue_head.next);
 			return rq;
 		}
-<<<<<<< HEAD
-=======
 
->>>>>>> 77570429
 		/*
 		 * Flush request is running and flush request isn't queueable
 		 * in the drive, we can hold the queue till flush request is
