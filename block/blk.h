--- conflicted
+++ resolved
@@ -233,14 +233,10 @@
 {
 	return true;
 }
-<<<<<<< HEAD
+static inline void bio_integrity_free(struct bio *bio)
+{
+}
 #endif /* CONFIG_BLK_DEV_INTEGRITY */
-=======
-static inline void bio_integrity_free(struct bio *bio)
-{
-}
-#endif
->>>>>>> 70d9eea0
 
 void blk_timeout_work(struct work_struct *work);
 unsigned long blk_rq_timeout(unsigned long timeout);
