// SPDX-License-Identifier: GPL-2.0
/*
 *  gendisk handling
 *
 * Portions Copyright (C) 2020 Christoph Hellwig
 */

#include <linux/module.h>
#include <linux/ctype.h>
#include <linux/fs.h>
#include <linux/genhd.h>
#include <linux/kdev_t.h>
#include <linux/kernel.h>
#include <linux/blkdev.h>
#include <linux/backing-dev.h>
#include <linux/init.h>
#include <linux/spinlock.h>
#include <linux/proc_fs.h>
#include <linux/seq_file.h>
#include <linux/slab.h>
#include <linux/kmod.h>
#include <linux/mutex.h>
#include <linux/idr.h>
#include <linux/log2.h>
#include <linux/pm_runtime.h>
#include <linux/badblocks.h>

#include "blk.h"

<<<<<<< HEAD
static DEFINE_MUTEX(block_class_lock);
=======
>>>>>>> 7d2a07b7
static struct kobject *block_depr;

/* for extended dynamic devt allocation, currently only one major is used */
#define NR_EXT_DEVT		(1 << MINORBITS)
static DEFINE_IDA(ext_devt_ida);

void set_capacity(struct gendisk *disk, sector_t sectors)
{
	struct block_device *bdev = disk->part0;

	spin_lock(&bdev->bd_size_lock);
	i_size_write(bdev->bd_inode, (loff_t)sectors << SECTOR_SHIFT);
	spin_unlock(&bdev->bd_size_lock);
}
EXPORT_SYMBOL(set_capacity);

/*
 * Set disk capacity and notify if the size is not currently zero and will not
 * be set to zero.  Returns true if a uevent was sent, otherwise false.
 */
bool set_capacity_and_notify(struct gendisk *disk, sector_t size)
{
	sector_t capacity = get_capacity(disk);
	char *envp[] = { "RESIZE=1", NULL };

<<<<<<< HEAD
static void disk_check_events(struct disk_events *ev,
			      unsigned int *clearing_ptr);
static void disk_alloc_events(struct gendisk *disk);
static void disk_add_events(struct gendisk *disk);
static void disk_del_events(struct gendisk *disk);
static void disk_release_events(struct gendisk *disk);

/*
 * Set disk capacity and notify if the size is not currently
 * zero and will not be set to zero
 */
bool set_capacity_revalidate_and_notify(struct gendisk *disk, sector_t size,
					bool update_bdev)
{
	sector_t capacity = get_capacity(disk);

	set_capacity(disk, size);
	if (update_bdev)
		revalidate_disk_size(disk, true);

	if (capacity != size && capacity != 0 && size != 0) {
		char *envp[] = { "RESIZE=1", NULL };

		kobject_uevent_env(&disk_to_dev(disk)->kobj, KOBJ_CHANGE, envp);
		return true;
	}

	return false;
=======
	set_capacity(disk, size);

	/*
	 * Only print a message and send a uevent if the gendisk is user visible
	 * and alive.  This avoids spamming the log and udev when setting the
	 * initial capacity during probing.
	 */
	if (size == capacity ||
	    (disk->flags & (GENHD_FL_UP | GENHD_FL_HIDDEN)) != GENHD_FL_UP)
		return false;

	pr_info("%s: detected capacity change from %lld to %lld\n",
		disk->disk_name, capacity, size);

	/*
	 * Historically we did not send a uevent for changes to/from an empty
	 * device.
	 */
	if (!capacity || !size)
		return false;
	kobject_uevent_env(&disk_to_dev(disk)->kobj, KOBJ_CHANGE, envp);
	return true;
>>>>>>> 7d2a07b7
}
EXPORT_SYMBOL_GPL(set_capacity_and_notify);

<<<<<<< HEAD
EXPORT_SYMBOL_GPL(set_capacity_revalidate_and_notify);

=======
>>>>>>> 7d2a07b7
/*
 * Format the device name of the indicated disk into the supplied buffer and
 * return a pointer to that same buffer for convenience.
 */
char *disk_name(struct gendisk *hd, int partno, char *buf)
{
	if (!partno)
		snprintf(buf, BDEVNAME_SIZE, "%s", hd->disk_name);
	else if (isdigit(hd->disk_name[strlen(hd->disk_name)-1]))
		snprintf(buf, BDEVNAME_SIZE, "%sp%d", hd->disk_name, partno);
	else
		snprintf(buf, BDEVNAME_SIZE, "%s%d", hd->disk_name, partno);
<<<<<<< HEAD

	return buf;
=======

	return buf;
}

const char *bdevname(struct block_device *bdev, char *buf)
{
	return disk_name(bdev->bd_disk, bdev->bd_partno, buf);
>>>>>>> 7d2a07b7
}
EXPORT_SYMBOL(bdevname);

<<<<<<< HEAD
const char *bdevname(struct block_device *bdev, char *buf)
{
	return disk_name(bdev->bd_disk, bdev->bd_part->partno, buf);
}
EXPORT_SYMBOL(bdevname);

static void part_stat_read_all(struct hd_struct *part, struct disk_stats *stat)
=======
static void part_stat_read_all(struct block_device *part,
		struct disk_stats *stat)
>>>>>>> 7d2a07b7
{
	int cpu;

	memset(stat, 0, sizeof(struct disk_stats));
	for_each_possible_cpu(cpu) {
<<<<<<< HEAD
		struct disk_stats *ptr = per_cpu_ptr(part->dkstats, cpu);
=======
		struct disk_stats *ptr = per_cpu_ptr(part->bd_stats, cpu);
>>>>>>> 7d2a07b7
		int group;

		for (group = 0; group < NR_STAT_GROUPS; group++) {
			stat->nsecs[group] += ptr->nsecs[group];
			stat->sectors[group] += ptr->sectors[group];
			stat->ios[group] += ptr->ios[group];
			stat->merges[group] += ptr->merges[group];
		}

		stat->io_ticks += ptr->io_ticks;
	}
}

<<<<<<< HEAD
static unsigned int part_in_flight(struct request_queue *q,
		struct hd_struct *part)
=======
static unsigned int part_in_flight(struct block_device *part)
>>>>>>> 7d2a07b7
{
	unsigned int inflight = 0;
	int cpu;

	for_each_possible_cpu(cpu) {
		inflight += part_stat_local_read_cpu(part, in_flight[0], cpu) +
			    part_stat_local_read_cpu(part, in_flight[1], cpu);
	}
	if ((int)inflight < 0)
		inflight = 0;

	return inflight;
}

<<<<<<< HEAD
static void part_in_flight_rw(struct request_queue *q, struct hd_struct *part,
=======
static void part_in_flight_rw(struct block_device *part,
>>>>>>> 7d2a07b7
		unsigned int inflight[2])
{
	int cpu;

	inflight[0] = 0;
	inflight[1] = 0;
	for_each_possible_cpu(cpu) {
		inflight[0] += part_stat_local_read_cpu(part, in_flight[0], cpu);
		inflight[1] += part_stat_local_read_cpu(part, in_flight[1], cpu);
	}
	if ((int)inflight[0] < 0)
		inflight[0] = 0;
	if ((int)inflight[1] < 0)
		inflight[1] = 0;
}

<<<<<<< HEAD
struct hd_struct *__disk_get_part(struct gendisk *disk, int partno)
{
	struct disk_part_tbl *ptbl = rcu_dereference(disk->part_tbl);

	if (unlikely(partno < 0 || partno >= ptbl->len))
		return NULL;
	return rcu_dereference(ptbl->part[partno]);
}

/**
 * disk_get_part - get partition
 * @disk: disk to look partition from
 * @partno: partition number
 *
 * Look for partition @partno from @disk.  If found, increment
 * reference count and return it.
 *
 * CONTEXT:
 * Don't care.
 *
 * RETURNS:
 * Pointer to the found partition on success, NULL if not found.
 */
struct hd_struct *disk_get_part(struct gendisk *disk, int partno)
{
	struct hd_struct *part;

	rcu_read_lock();
	part = __disk_get_part(disk, partno);
	if (part)
		get_device(part_to_dev(part));
	rcu_read_unlock();

	return part;
}

/**
 * disk_part_iter_init - initialize partition iterator
 * @piter: iterator to initialize
 * @disk: disk to iterate over
 * @flags: DISK_PITER_* flags
 *
 * Initialize @piter so that it iterates over partitions of @disk.
 *
 * CONTEXT:
 * Don't care.
 */
void disk_part_iter_init(struct disk_part_iter *piter, struct gendisk *disk,
			  unsigned int flags)
{
	struct disk_part_tbl *ptbl;

	rcu_read_lock();
	ptbl = rcu_dereference(disk->part_tbl);

	piter->disk = disk;
	piter->part = NULL;

	if (flags & DISK_PITER_REVERSE)
		piter->idx = ptbl->len - 1;
	else if (flags & (DISK_PITER_INCL_PART0 | DISK_PITER_INCL_EMPTY_PART0))
		piter->idx = 0;
	else
		piter->idx = 1;

	piter->flags = flags;

	rcu_read_unlock();
}
EXPORT_SYMBOL_GPL(disk_part_iter_init);

/**
 * disk_part_iter_next - proceed iterator to the next partition and return it
 * @piter: iterator of interest
 *
 * Proceed @piter to the next partition and return it.
 *
 * CONTEXT:
 * Don't care.
 */
struct hd_struct *disk_part_iter_next(struct disk_part_iter *piter)
{
	struct disk_part_tbl *ptbl;
	int inc, end;

	/* put the last partition */
	disk_put_part(piter->part);
	piter->part = NULL;

	/* get part_tbl */
	rcu_read_lock();
	ptbl = rcu_dereference(piter->disk->part_tbl);

	/* determine iteration parameters */
	if (piter->flags & DISK_PITER_REVERSE) {
		inc = -1;
		if (piter->flags & (DISK_PITER_INCL_PART0 |
				    DISK_PITER_INCL_EMPTY_PART0))
			end = -1;
		else
			end = 0;
	} else {
		inc = 1;
		end = ptbl->len;
	}

	/* iterate to the next partition */
	for (; piter->idx != end; piter->idx += inc) {
		struct hd_struct *part;

		part = rcu_dereference(ptbl->part[piter->idx]);
		if (!part)
			continue;
		if (!part_nr_sects_read(part) &&
		    !(piter->flags & DISK_PITER_INCL_EMPTY) &&
		    !(piter->flags & DISK_PITER_INCL_EMPTY_PART0 &&
		      piter->idx == 0))
			continue;

		get_device(part_to_dev(part));
		piter->part = part;
		piter->idx += inc;
		break;
	}

	rcu_read_unlock();

	return piter->part;
}
EXPORT_SYMBOL_GPL(disk_part_iter_next);

/**
 * disk_part_iter_exit - finish up partition iteration
 * @piter: iter of interest
 *
 * Called when iteration is over.  Cleans up @piter.
 *
 * CONTEXT:
 * Don't care.
 */
void disk_part_iter_exit(struct disk_part_iter *piter)
{
	disk_put_part(piter->part);
	piter->part = NULL;
}
EXPORT_SYMBOL_GPL(disk_part_iter_exit);

static inline int sector_in_part(struct hd_struct *part, sector_t sector)
{
	return part->start_sect <= sector &&
		sector < part->start_sect + part_nr_sects_read(part);
}

/**
 * disk_map_sector_rcu - map sector to partition
 * @disk: gendisk of interest
 * @sector: sector to map
 *
 * Find out which partition @sector maps to on @disk.  This is
 * primarily used for stats accounting.
 *
 * CONTEXT:
 * RCU read locked.  The returned partition pointer is always valid
 * because its refcount is grabbed except for part0, which lifetime
 * is same with the disk.
 *
 * RETURNS:
 * Found partition on success, part0 is returned if no partition matches
 * or the matched partition is being deleted.
 */
struct hd_struct *disk_map_sector_rcu(struct gendisk *disk, sector_t sector)
{
	struct disk_part_tbl *ptbl;
	struct hd_struct *part;
	int i;

	rcu_read_lock();
	ptbl = rcu_dereference(disk->part_tbl);

	part = rcu_dereference(ptbl->last_lookup);
	if (part && sector_in_part(part, sector) && hd_struct_try_get(part))
		goto out_unlock;

	for (i = 1; i < ptbl->len; i++) {
		part = rcu_dereference(ptbl->part[i]);

		if (part && sector_in_part(part, sector)) {
			/*
			 * only live partition can be cached for lookup,
			 * so use-after-free on cached & deleting partition
			 * can be avoided
			 */
			if (!hd_struct_try_get(part))
				break;
			rcu_assign_pointer(ptbl->last_lookup, part);
			goto out_unlock;
		}
	}

	part = &disk->part0;
out_unlock:
	rcu_read_unlock();
	return part;
}

/**
 * disk_has_partitions
 * @disk: gendisk of interest
 *
 * Walk through the partition table and check if valid partition exists.
 *
 * CONTEXT:
 * Don't care.
 *
 * RETURNS:
 * True if the gendisk has at least one valid non-zero size partition.
 * Otherwise false.
 */
bool disk_has_partitions(struct gendisk *disk)
{
	struct disk_part_tbl *ptbl;
	int i;
	bool ret = false;

	rcu_read_lock();
	ptbl = rcu_dereference(disk->part_tbl);

	/* Iterate partitions skipping the whole device at index 0 */
	for (i = 1; i < ptbl->len; i++) {
		if (rcu_dereference(ptbl->part[i])) {
			ret = true;
			break;
		}
	}

	rcu_read_unlock();

	return ret;
}
EXPORT_SYMBOL_GPL(disk_has_partitions);

=======
>>>>>>> 7d2a07b7
/*
 * Can be deleted altogether. Later.
 *
 */
#define BLKDEV_MAJOR_HASH_SIZE 255
static struct blk_major_name {
	struct blk_major_name *next;
	int major;
	char name[16];
	void (*probe)(dev_t devt);
} *major_names[BLKDEV_MAJOR_HASH_SIZE];
static DEFINE_MUTEX(major_names_lock);

/* index in the above - for now: assume no multimajor ranges */
static inline int major_to_index(unsigned major)
{
	return major % BLKDEV_MAJOR_HASH_SIZE;
}

#ifdef CONFIG_PROC_FS
void blkdev_show(struct seq_file *seqf, off_t offset)
{
	struct blk_major_name *dp;

	mutex_lock(&major_names_lock);
	for (dp = major_names[major_to_index(offset)]; dp; dp = dp->next)
		if (dp->major == offset)
			seq_printf(seqf, "%3d %s\n", dp->major, dp->name);
	mutex_unlock(&major_names_lock);
}
#endif /* CONFIG_PROC_FS */

/**
 * __register_blkdev - register a new block device
 *
 * @major: the requested major device number [1..BLKDEV_MAJOR_MAX-1]. If
 *         @major = 0, try to allocate any unused major number.
 * @name: the name of the new block device as a zero terminated string
 * @probe: allback that is called on access to any minor number of @major
 *
 * The @name must be unique within the system.
 *
 * The return value depends on the @major input parameter:
 *
 *  - if a major device number was requested in range [1..BLKDEV_MAJOR_MAX-1]
 *    then the function returns zero on success, or a negative error code
 *  - if any unused major number was requested with @major = 0 parameter
 *    then the return value is the allocated major number in range
 *    [1..BLKDEV_MAJOR_MAX-1] or a negative error code otherwise
 *
 * See Documentation/admin-guide/devices.txt for the list of allocated
 * major numbers.
 *
 * Use register_blkdev instead for any new code.
 */
int __register_blkdev(unsigned int major, const char *name,
		void (*probe)(dev_t devt))
{
	struct blk_major_name **n, *p;
	int index, ret = 0;

	mutex_lock(&major_names_lock);

	/* temporary */
	if (major == 0) {
		for (index = ARRAY_SIZE(major_names)-1; index > 0; index--) {
			if (major_names[index] == NULL)
				break;
		}

		if (index == 0) {
			printk("%s: failed to get major for %s\n",
			       __func__, name);
			ret = -EBUSY;
			goto out;
		}
		major = index;
		ret = major;
	}

	if (major >= BLKDEV_MAJOR_MAX) {
		pr_err("%s: major requested (%u) is greater than the maximum (%u) for %s\n",
		       __func__, major, BLKDEV_MAJOR_MAX-1, name);

		ret = -EINVAL;
		goto out;
	}

	p = kmalloc(sizeof(struct blk_major_name), GFP_KERNEL);
	if (p == NULL) {
		ret = -ENOMEM;
		goto out;
	}

	p->major = major;
	p->probe = probe;
	strlcpy(p->name, name, sizeof(p->name));
	p->next = NULL;
	index = major_to_index(major);

	for (n = &major_names[index]; *n; n = &(*n)->next) {
		if ((*n)->major == major)
			break;
	}
	if (!*n)
		*n = p;
	else
		ret = -EBUSY;

	if (ret < 0) {
		printk("register_blkdev: cannot get major %u for %s\n",
		       major, name);
		kfree(p);
	}
out:
	mutex_unlock(&major_names_lock);
	return ret;
}
EXPORT_SYMBOL(__register_blkdev);

void unregister_blkdev(unsigned int major, const char *name)
{
	struct blk_major_name **n;
	struct blk_major_name *p = NULL;
	int index = major_to_index(major);

	mutex_lock(&major_names_lock);
	for (n = &major_names[index]; *n; n = &(*n)->next)
		if ((*n)->major == major)
			break;
	if (!*n || strcmp((*n)->name, name)) {
		WARN_ON(1);
	} else {
		p = *n;
		*n = p->next;
	}
	mutex_unlock(&major_names_lock);
	kfree(p);
}

EXPORT_SYMBOL(unregister_blkdev);

/**
 * blk_mangle_minor - scatter minor numbers apart
 * @minor: minor number to mangle
 *
 * Scatter consecutively allocated @minor number apart if MANGLE_DEVT
 * is enabled.  Mangling twice gives the original value.
 *
 * RETURNS:
 * Mangled value.
 *
 * CONTEXT:
 * Don't care.
 */
static int blk_mangle_minor(int minor)
{
#ifdef CONFIG_DEBUG_BLOCK_EXT_DEVT
	int i;

	for (i = 0; i < MINORBITS / 2; i++) {
		int low = minor & (1 << i);
		int high = minor & (1 << (MINORBITS - 1 - i));
		int distance = MINORBITS - 1 - 2 * i;

		minor ^= low | high;	/* clear both bits */
		low <<= distance;	/* swap the positions */
		high >>= distance;
		minor |= low | high;	/* and set */
	}
#endif
	return minor;
}

int blk_alloc_ext_minor(void)
{
	int idx;

	idx = ida_alloc_range(&ext_devt_ida, 0, NR_EXT_DEVT, GFP_KERNEL);
	if (idx < 0) {
		if (idx == -ENOSPC)
			return -EBUSY;
		return idx;
	}
	return blk_mangle_minor(idx);
}

void blk_free_ext_minor(unsigned int minor)
{
	ida_free(&ext_devt_ida, blk_mangle_minor(minor));
}

static char *bdevt_str(dev_t devt, char *buf)
{
	if (MAJOR(devt) <= 0xff && MINOR(devt) <= 0xff) {
		char tbuf[BDEVT_SIZE];
		snprintf(tbuf, BDEVT_SIZE, "%02x%02x", MAJOR(devt), MINOR(devt));
		snprintf(buf, BDEVT_SIZE, "%-9s", tbuf);
	} else
		snprintf(buf, BDEVT_SIZE, "%03x:%05x", MAJOR(devt), MINOR(devt));

	return buf;
}

void disk_uevent(struct gendisk *disk, enum kobject_action action)
{
	struct block_device *part;
	unsigned long idx;

	rcu_read_lock();
	xa_for_each(&disk->part_tbl, idx, part) {
		if (bdev_is_partition(part) && !bdev_nr_sectors(part))
			continue;
		if (!kobject_get_unless_zero(&part->bd_device.kobj))
			continue;

		rcu_read_unlock();
		kobject_uevent(bdev_kobj(part), action);
		put_device(&part->bd_device);
		rcu_read_lock();
	}
	rcu_read_unlock();
}
EXPORT_SYMBOL_GPL(disk_uevent);

static void disk_scan_partitions(struct gendisk *disk)
{
	struct block_device *bdev;

	if (!get_capacity(disk) || !disk_part_scan_enabled(disk))
		return;

	set_bit(GD_NEED_PART_SCAN, &disk->state);
	bdev = blkdev_get_by_dev(disk_devt(disk), FMODE_READ, NULL);
	if (!IS_ERR(bdev))
		blkdev_put(bdev, FMODE_READ);
}

static void register_disk(struct device *parent, struct gendisk *disk,
			  const struct attribute_group **groups)
{
	struct device *ddev = disk_to_dev(disk);
	int err;

	ddev->parent = parent;

	dev_set_name(ddev, "%s", disk->disk_name);

	/* delay uevents, until we scanned partition table */
	dev_set_uevent_suppress(ddev, 1);

	if (groups) {
		WARN_ON(ddev->groups);
		ddev->groups = groups;
	}
	if (device_add(ddev))
		return;
	if (!sysfs_deprecated) {
		err = sysfs_create_link(block_depr, &ddev->kobj,
					kobject_name(&ddev->kobj));
		if (err) {
			device_del(ddev);
			return;
		}
	}

	/*
	 * avoid probable deadlock caused by allocating memory with
	 * GFP_KERNEL in runtime_resume callback of its all ancestor
	 * devices
	 */
	pm_runtime_set_memalloc_noio(ddev, true);

	disk->part0->bd_holder_dir =
		kobject_create_and_add("holders", &ddev->kobj);
	disk->slave_dir = kobject_create_and_add("slaves", &ddev->kobj);

	if (disk->flags & GENHD_FL_HIDDEN)
		return;

	disk_scan_partitions(disk);

	/* announce the disk and partitions after all partitions are created */
	dev_set_uevent_suppress(ddev, 0);
	disk_uevent(disk, KOBJ_ADD);

	if (disk->queue->backing_dev_info->dev) {
		err = sysfs_create_link(&ddev->kobj,
			  &disk->queue->backing_dev_info->dev->kobj,
			  "bdi");
		WARN_ON(err);
	}
}

/**
 * __device_add_disk - add disk information to kernel list
 * @parent: parent device for the disk
 * @disk: per-device partitioning information
 * @groups: Additional per-device sysfs groups
 * @register_queue: register the queue if set to true
 *
 * This function registers the partitioning information in @disk
 * with the kernel.
 *
 * FIXME: error handling
 */
static void __device_add_disk(struct device *parent, struct gendisk *disk,
			      const struct attribute_group **groups,
			      bool register_queue)
{
	int ret;

	/*
	 * The disk queue should now be all set with enough information about
	 * the device for the elevator code to pick an adequate default
	 * elevator if one is needed, that is, for devices requesting queue
	 * registration.
<<<<<<< HEAD
	 */
	if (register_queue)
		elevator_init_mq(disk->queue);

	/* minors == 0 indicates to use ext devt from part0 and should
	 * be accompanied with EXT_DEVT flag.  Make sure all
	 * parameters make sense.
=======
>>>>>>> 7d2a07b7
	 */
	if (register_queue)
		elevator_init_mq(disk->queue);

	/*
	 * If the driver provides an explicit major number it also must provide
	 * the number of minors numbers supported, and those will be used to
	 * setup the gendisk.
	 * Otherwise just allocate the device numbers for both the whole device
	 * and all partitions from the extended dev_t space.
	 */
	if (disk->major) {
		WARN_ON(!disk->minors);

		if (disk->minors > DISK_MAX_PARTS) {
			pr_err("block: can't allocate more than %d partitions\n",
				DISK_MAX_PARTS);
			disk->minors = DISK_MAX_PARTS;
		}
	} else {
		WARN_ON(disk->minors);

		ret = blk_alloc_ext_minor();
		if (ret < 0) {
			WARN_ON(1);
			return;
		}
		disk->major = BLOCK_EXT_MAJOR;
		disk->first_minor = MINOR(ret);
		disk->flags |= GENHD_FL_EXT_DEVT;
	}

	disk->flags |= GENHD_FL_UP;

	disk_alloc_events(disk);

	if (disk->flags & GENHD_FL_HIDDEN) {
		/*
		 * Don't let hidden disks show up in /proc/partitions,
		 * and don't bother scanning for partitions either.
		 */
		disk->flags |= GENHD_FL_SUPPRESS_PARTITION_INFO;
		disk->flags |= GENHD_FL_NO_PART_SCAN;
	} else {
		struct backing_dev_info *bdi = disk->queue->backing_dev_info;
		struct device *dev = disk_to_dev(disk);
<<<<<<< HEAD
		int ret;

		/* Register BDI before referencing it from bdev */
		dev->devt = devt;
		ret = bdi_register(bdi, "%u:%u", MAJOR(devt), MINOR(devt));
		WARN_ON(ret);
		bdi_set_owner(bdi, dev);
		blk_register_region(disk_devt(disk), disk->minors, NULL,
				    exact_match, exact_lock, disk);
=======

		/* Register BDI before referencing it from bdev */
		dev->devt = MKDEV(disk->major, disk->first_minor);
		ret = bdi_register(bdi, "%u:%u",
				   disk->major, disk->first_minor);
		WARN_ON(ret);
		bdi_set_owner(bdi, dev);
		bdev_add(disk->part0, dev->devt);
>>>>>>> 7d2a07b7
	}
	register_disk(parent, disk, groups);
	if (register_queue)
		blk_register_queue(disk);

	/*
	 * Take an extra ref on queue which will be put on disk_release()
	 * so that it sticks around as long as @disk is there.
	 */
	if (blk_get_queue(disk->queue))
		set_bit(GD_QUEUE_REF, &disk->state);
	else
		WARN_ON_ONCE(1);

	disk_add_events(disk);
	blk_integrity_add(disk);
}

void device_add_disk(struct device *parent, struct gendisk *disk,
		     const struct attribute_group **groups)

{
	__device_add_disk(parent, disk, groups, true);
}
EXPORT_SYMBOL(device_add_disk);

void device_add_disk_no_queue_reg(struct device *parent, struct gendisk *disk)
{
	__device_add_disk(parent, disk, NULL, false);
}
EXPORT_SYMBOL(device_add_disk_no_queue_reg);

<<<<<<< HEAD
static void invalidate_partition(struct gendisk *disk, int partno)
{
	struct block_device *bdev;

	bdev = bdget_disk(disk, partno);
	if (!bdev)
		return;

	fsync_bdev(bdev);
	__invalidate_device(bdev, true);

	/*
	 * Unhash the bdev inode for this device so that it gets evicted as soon
	 * as last inode reference is dropped.
	 */
	remove_inode_hash(bdev->bd_inode);
	bdput(bdev);
}

=======
>>>>>>> 7d2a07b7
/**
 * del_gendisk - remove the gendisk
 * @disk: the struct gendisk to remove
 *
 * Removes the gendisk and all its associated resources. This deletes the
 * partitions associated with the gendisk, and unregisters the associated
 * request_queue.
 *
 * This is the counter to the respective __device_add_disk() call.
 *
 * The final removal of the struct gendisk happens when its refcount reaches 0
 * with put_disk(), which should be called after del_gendisk(), if
 * __device_add_disk() was used.
 *
 * Drivers exist which depend on the release of the gendisk to be synchronous,
 * it should not be deferred.
 *
 * Context: can sleep
 */
void del_gendisk(struct gendisk *disk)
{
	might_sleep();

	if (WARN_ON_ONCE(!disk->queue))
		return;

	might_sleep();

	blk_integrity_del(disk);
	disk_del_events(disk);

	mutex_lock(&disk->open_mutex);
	disk->flags &= ~GENHD_FL_UP;
	blk_drop_partitions(disk);
	mutex_unlock(&disk->open_mutex);

	fsync_bdev(disk->part0);
	__invalidate_device(disk->part0, true);

	/*
	 * Unhash the bdev inode for this device so that it can't be looked
	 * up any more even if openers still hold references to it.
	 */
<<<<<<< HEAD
	down_write(&disk->lookup_sem);
	/* invalidate stuff */
	disk_part_iter_init(&piter, disk,
			     DISK_PITER_INCL_EMPTY | DISK_PITER_REVERSE);
	while ((part = disk_part_iter_next(&piter))) {
		invalidate_partition(disk, part->partno);
		delete_partition(disk, part);
	}
	disk_part_iter_exit(&piter);

	invalidate_partition(disk, 0);
=======
	remove_inode_hash(disk->part0->bd_inode);

>>>>>>> 7d2a07b7
	set_capacity(disk, 0);

	if (!(disk->flags & GENHD_FL_HIDDEN)) {
		sysfs_remove_link(&disk_to_dev(disk)->kobj, "bdi");

		/*
		 * Unregister bdi before releasing device numbers (as they can
		 * get reused and we'd get clashes in sysfs).
		 */
		bdi_unregister(disk->queue->backing_dev_info);
	}

	blk_unregister_queue(disk);

	kobject_put(disk->part0->bd_holder_dir);
	kobject_put(disk->slave_dir);

	part_stat_set_all(disk->part0, 0);
	disk->part0->bd_stamp = 0;
	if (!sysfs_deprecated)
		sysfs_remove_link(block_depr, dev_name(disk_to_dev(disk)));
	pm_runtime_set_memalloc_noio(disk_to_dev(disk), false);
	device_del(disk_to_dev(disk));
}
EXPORT_SYMBOL(del_gendisk);

/* sysfs access to bad-blocks list. */
static ssize_t disk_badblocks_show(struct device *dev,
					struct device_attribute *attr,
					char *page)
{
	struct gendisk *disk = dev_to_disk(dev);

	if (!disk->bb)
		return sprintf(page, "\n");

	return badblocks_show(disk->bb, page, 0);
}

static ssize_t disk_badblocks_store(struct device *dev,
					struct device_attribute *attr,
					const char *page, size_t len)
{
	struct gendisk *disk = dev_to_disk(dev);

	if (!disk->bb)
		return -ENXIO;

	return badblocks_store(disk->bb, page, len, 0);
}

<<<<<<< HEAD
/**
 * get_gendisk - get partitioning information for a given device
 * @devt: device to get partitioning information for
 * @partno: returned partition index
 *
 * This function gets the structure containing partitioning
 * information for the given device @devt.
 *
 * Context: can sleep
 */
struct gendisk *get_gendisk(dev_t devt, int *partno)
{
	struct gendisk *disk = NULL;

	might_sleep();

	if (MAJOR(devt) != BLOCK_EXT_MAJOR) {
		struct kobject *kobj;

		kobj = kobj_lookup(bdev_map, devt, partno);
		if (kobj)
			disk = dev_to_disk(kobj_to_dev(kobj));
	} else {
		struct hd_struct *part;
=======
void blk_request_module(dev_t devt)
{
	unsigned int major = MAJOR(devt);
	struct blk_major_name **n;
>>>>>>> 7d2a07b7

	mutex_lock(&major_names_lock);
	for (n = &major_names[major_to_index(major)]; *n; n = &(*n)->next) {
		if ((*n)->major == major && (*n)->probe) {
			(*n)->probe(devt);
			mutex_unlock(&major_names_lock);
			return;
		}
	}
<<<<<<< HEAD
	return disk;
}

/**
 * bdget_disk - do bdget() by gendisk and partition number
 * @disk: gendisk of interest
 * @partno: partition number
 *
 * Find partition @partno from @disk, do bdget() on it.
 *
 * CONTEXT:
 * Don't care.
 *
 * RETURNS:
 * Resulting block_device on success, NULL on failure.
 */
struct block_device *bdget_disk(struct gendisk *disk, int partno)
{
	struct hd_struct *part;
	struct block_device *bdev = NULL;

	part = disk_get_part(disk, partno);
	if (part)
		bdev = bdget(part_devt(part));
	disk_put_part(part);
=======
	mutex_unlock(&major_names_lock);
>>>>>>> 7d2a07b7

	if (request_module("block-major-%d-%d", MAJOR(devt), MINOR(devt)) > 0)
		/* Make old-style 2.4 aliases work */
		request_module("block-major-%d", MAJOR(devt));
}

/*
 * print a full list of all partitions - intended for places where the root
 * filesystem can't be mounted and thus to give the victim some idea of what
 * went wrong
 */
void __init printk_all_partitions(void)
{
	struct class_dev_iter iter;
	struct device *dev;

	class_dev_iter_init(&iter, &block_class, NULL, &disk_type);
	while ((dev = class_dev_iter_next(&iter))) {
		struct gendisk *disk = dev_to_disk(dev);
		struct block_device *part;
		char name_buf[BDEVNAME_SIZE];
		char devt_buf[BDEVT_SIZE];
		unsigned long idx;

		/*
		 * Don't show empty devices or things that have been
		 * suppressed
		 */
		if (get_capacity(disk) == 0 ||
		    (disk->flags & GENHD_FL_SUPPRESS_PARTITION_INFO))
			continue;

		/*
		 * Note, unlike /proc/partitions, I am showing the numbers in
		 * hex - the same format as the root= option takes.
		 */
		rcu_read_lock();
		xa_for_each(&disk->part_tbl, idx, part) {
			if (!bdev_nr_sectors(part))
				continue;
			printk("%s%s %10llu %s %s",
			       bdev_is_partition(part) ? "  " : "",
			       bdevt_str(part->bd_dev, devt_buf),
			       bdev_nr_sectors(part) >> 1,
			       disk_name(disk, part->bd_partno, name_buf),
			       part->bd_meta_info ?
					part->bd_meta_info->uuid : "");
			if (bdev_is_partition(part))
				printk("\n");
			else if (dev->parent && dev->parent->driver)
				printk(" driver: %s\n",
					dev->parent->driver->name);
			else
				printk(" (driver?)\n");
		}
		rcu_read_unlock();
	}
	class_dev_iter_exit(&iter);
}

#ifdef CONFIG_PROC_FS
/* iterator */
static void *disk_seqf_start(struct seq_file *seqf, loff_t *pos)
{
	loff_t skip = *pos;
	struct class_dev_iter *iter;
	struct device *dev;

	iter = kmalloc(sizeof(*iter), GFP_KERNEL);
	if (!iter)
		return ERR_PTR(-ENOMEM);

	seqf->private = iter;
	class_dev_iter_init(iter, &block_class, NULL, &disk_type);
	do {
		dev = class_dev_iter_next(iter);
		if (!dev)
			return NULL;
	} while (skip--);

	return dev_to_disk(dev);
}

static void *disk_seqf_next(struct seq_file *seqf, void *v, loff_t *pos)
{
	struct device *dev;

	(*pos)++;
	dev = class_dev_iter_next(seqf->private);
	if (dev)
		return dev_to_disk(dev);

	return NULL;
}

static void disk_seqf_stop(struct seq_file *seqf, void *v)
{
	struct class_dev_iter *iter = seqf->private;

	/* stop is called even after start failed :-( */
	if (iter) {
		class_dev_iter_exit(iter);
		kfree(iter);
		seqf->private = NULL;
	}
}

static void *show_partition_start(struct seq_file *seqf, loff_t *pos)
{
	void *p;

	p = disk_seqf_start(seqf, pos);
	if (!IS_ERR_OR_NULL(p) && !*pos)
		seq_puts(seqf, "major minor  #blocks  name\n\n");
	return p;
}

static int show_partition(struct seq_file *seqf, void *v)
{
	struct gendisk *sgp = v;
	struct block_device *part;
	unsigned long idx;
	char buf[BDEVNAME_SIZE];

	/* Don't show non-partitionable removeable devices or empty devices */
	if (!get_capacity(sgp) || (!disk_max_parts(sgp) &&
				   (sgp->flags & GENHD_FL_REMOVABLE)))
		return 0;
	if (sgp->flags & GENHD_FL_SUPPRESS_PARTITION_INFO)
		return 0;

	rcu_read_lock();
	xa_for_each(&sgp->part_tbl, idx, part) {
		if (!bdev_nr_sectors(part))
			continue;
		seq_printf(seqf, "%4d  %7d %10llu %s\n",
			   MAJOR(part->bd_dev), MINOR(part->bd_dev),
			   bdev_nr_sectors(part) >> 1,
			   disk_name(sgp, part->bd_partno, buf));
	}
	rcu_read_unlock();
	return 0;
}

static const struct seq_operations partitions_op = {
	.start	= show_partition_start,
	.next	= disk_seqf_next,
	.stop	= disk_seqf_stop,
	.show	= show_partition
};
#endif

static int __init genhd_device_init(void)
{
	int error;

	block_class.dev_kobj = sysfs_dev_block_kobj;
	error = class_register(&block_class);
	if (unlikely(error))
		return error;
	blk_dev_init();

	register_blkdev(BLOCK_EXT_MAJOR, "blkext");

	/* create top-level block dir */
	if (!sysfs_deprecated)
		block_depr = kobject_create_and_add("block", NULL);
	return 0;
}

subsys_initcall(genhd_device_init);

static ssize_t disk_range_show(struct device *dev,
			       struct device_attribute *attr, char *buf)
{
	struct gendisk *disk = dev_to_disk(dev);

	return sprintf(buf, "%d\n", disk->minors);
}

static ssize_t disk_ext_range_show(struct device *dev,
				   struct device_attribute *attr, char *buf)
{
	struct gendisk *disk = dev_to_disk(dev);

	return sprintf(buf, "%d\n", disk_max_parts(disk));
}

static ssize_t disk_removable_show(struct device *dev,
				   struct device_attribute *attr, char *buf)
{
	struct gendisk *disk = dev_to_disk(dev);

	return sprintf(buf, "%d\n",
		       (disk->flags & GENHD_FL_REMOVABLE ? 1 : 0));
}

static ssize_t disk_hidden_show(struct device *dev,
				   struct device_attribute *attr, char *buf)
{
	struct gendisk *disk = dev_to_disk(dev);

	return sprintf(buf, "%d\n",
		       (disk->flags & GENHD_FL_HIDDEN ? 1 : 0));
}

static ssize_t disk_ro_show(struct device *dev,
				   struct device_attribute *attr, char *buf)
{
	struct gendisk *disk = dev_to_disk(dev);

	return sprintf(buf, "%d\n", get_disk_ro(disk) ? 1 : 0);
}

ssize_t part_size_show(struct device *dev,
		       struct device_attribute *attr, char *buf)
{
<<<<<<< HEAD
	struct hd_struct *p = dev_to_part(dev);

	return sprintf(buf, "%llu\n",
		(unsigned long long)part_nr_sects_read(p));
=======
	return sprintf(buf, "%llu\n", bdev_nr_sectors(dev_to_bdev(dev)));
>>>>>>> 7d2a07b7
}

ssize_t part_stat_show(struct device *dev,
		       struct device_attribute *attr, char *buf)
{
<<<<<<< HEAD
	struct hd_struct *p = dev_to_part(dev);
	struct request_queue *q = part_to_disk(p)->queue;
	struct disk_stats stat;
	unsigned int inflight;

	part_stat_read_all(p, &stat);
	if (queue_is_mq(q))
		inflight = blk_mq_in_flight(q, p);
	else
		inflight = part_in_flight(q, p);
=======
	struct block_device *bdev = dev_to_bdev(dev);
	struct request_queue *q = bdev->bd_disk->queue;
	struct disk_stats stat;
	unsigned int inflight;

	part_stat_read_all(bdev, &stat);
	if (queue_is_mq(q))
		inflight = blk_mq_in_flight(q, bdev);
	else
		inflight = part_in_flight(bdev);
>>>>>>> 7d2a07b7

	return sprintf(buf,
		"%8lu %8lu %8llu %8u "
		"%8lu %8lu %8llu %8u "
		"%8u %8u %8u "
		"%8lu %8lu %8llu %8u "
		"%8lu %8u"
		"\n",
		stat.ios[STAT_READ],
		stat.merges[STAT_READ],
		(unsigned long long)stat.sectors[STAT_READ],
		(unsigned int)div_u64(stat.nsecs[STAT_READ], NSEC_PER_MSEC),
		stat.ios[STAT_WRITE],
		stat.merges[STAT_WRITE],
		(unsigned long long)stat.sectors[STAT_WRITE],
		(unsigned int)div_u64(stat.nsecs[STAT_WRITE], NSEC_PER_MSEC),
		inflight,
		jiffies_to_msecs(stat.io_ticks),
		(unsigned int)div_u64(stat.nsecs[STAT_READ] +
				      stat.nsecs[STAT_WRITE] +
				      stat.nsecs[STAT_DISCARD] +
				      stat.nsecs[STAT_FLUSH],
						NSEC_PER_MSEC),
		stat.ios[STAT_DISCARD],
		stat.merges[STAT_DISCARD],
		(unsigned long long)stat.sectors[STAT_DISCARD],
		(unsigned int)div_u64(stat.nsecs[STAT_DISCARD], NSEC_PER_MSEC),
		stat.ios[STAT_FLUSH],
		(unsigned int)div_u64(stat.nsecs[STAT_FLUSH], NSEC_PER_MSEC));
}

ssize_t part_inflight_show(struct device *dev, struct device_attribute *attr,
			   char *buf)
{
<<<<<<< HEAD
	struct hd_struct *p = dev_to_part(dev);
	struct request_queue *q = part_to_disk(p)->queue;
	unsigned int inflight[2];

	if (queue_is_mq(q))
		blk_mq_in_flight_rw(q, p, inflight);
	else
		part_in_flight_rw(q, p, inflight);
=======
	struct block_device *bdev = dev_to_bdev(dev);
	struct request_queue *q = bdev->bd_disk->queue;
	unsigned int inflight[2];

	if (queue_is_mq(q))
		blk_mq_in_flight_rw(q, bdev, inflight);
	else
		part_in_flight_rw(bdev, inflight);
>>>>>>> 7d2a07b7

	return sprintf(buf, "%8u %8u\n", inflight[0], inflight[1]);
}

static ssize_t disk_capability_show(struct device *dev,
				    struct device_attribute *attr, char *buf)
{
	struct gendisk *disk = dev_to_disk(dev);

	return sprintf(buf, "%x\n", disk->flags);
}

static ssize_t disk_alignment_offset_show(struct device *dev,
					  struct device_attribute *attr,
					  char *buf)
{
	struct gendisk *disk = dev_to_disk(dev);

	return sprintf(buf, "%d\n", queue_alignment_offset(disk->queue));
}

static ssize_t disk_discard_alignment_show(struct device *dev,
					   struct device_attribute *attr,
					   char *buf)
{
	struct gendisk *disk = dev_to_disk(dev);

	return sprintf(buf, "%d\n", queue_discard_alignment(disk->queue));
}

static DEVICE_ATTR(range, 0444, disk_range_show, NULL);
static DEVICE_ATTR(ext_range, 0444, disk_ext_range_show, NULL);
static DEVICE_ATTR(removable, 0444, disk_removable_show, NULL);
static DEVICE_ATTR(hidden, 0444, disk_hidden_show, NULL);
static DEVICE_ATTR(ro, 0444, disk_ro_show, NULL);
static DEVICE_ATTR(size, 0444, part_size_show, NULL);
static DEVICE_ATTR(alignment_offset, 0444, disk_alignment_offset_show, NULL);
static DEVICE_ATTR(discard_alignment, 0444, disk_discard_alignment_show, NULL);
static DEVICE_ATTR(capability, 0444, disk_capability_show, NULL);
static DEVICE_ATTR(stat, 0444, part_stat_show, NULL);
static DEVICE_ATTR(inflight, 0444, part_inflight_show, NULL);
static DEVICE_ATTR(badblocks, 0644, disk_badblocks_show, disk_badblocks_store);

#ifdef CONFIG_FAIL_MAKE_REQUEST
ssize_t part_fail_show(struct device *dev,
		       struct device_attribute *attr, char *buf)
{
<<<<<<< HEAD
	struct hd_struct *p = dev_to_part(dev);

	return sprintf(buf, "%d\n", p->make_it_fail);
=======
	return sprintf(buf, "%d\n", dev_to_bdev(dev)->bd_make_it_fail);
>>>>>>> 7d2a07b7
}

ssize_t part_fail_store(struct device *dev,
			struct device_attribute *attr,
			const char *buf, size_t count)
{
<<<<<<< HEAD
	struct hd_struct *p = dev_to_part(dev);
	int i;

	if (count > 0 && sscanf(buf, "%d", &i) > 0)
		p->make_it_fail = (i == 0) ? 0 : 1;
=======
	int i;

	if (count > 0 && sscanf(buf, "%d", &i) > 0)
		dev_to_bdev(dev)->bd_make_it_fail = i;
>>>>>>> 7d2a07b7

	return count;
}

static struct device_attribute dev_attr_fail =
	__ATTR(make-it-fail, 0644, part_fail_show, part_fail_store);
#endif /* CONFIG_FAIL_MAKE_REQUEST */

#ifdef CONFIG_FAIL_IO_TIMEOUT
static struct device_attribute dev_attr_fail_timeout =
	__ATTR(io-timeout-fail, 0644, part_timeout_show, part_timeout_store);
#endif

static struct attribute *disk_attrs[] = {
	&dev_attr_range.attr,
	&dev_attr_ext_range.attr,
	&dev_attr_removable.attr,
	&dev_attr_hidden.attr,
	&dev_attr_ro.attr,
	&dev_attr_size.attr,
	&dev_attr_alignment_offset.attr,
	&dev_attr_discard_alignment.attr,
	&dev_attr_capability.attr,
	&dev_attr_stat.attr,
	&dev_attr_inflight.attr,
	&dev_attr_badblocks.attr,
	&dev_attr_events.attr,
	&dev_attr_events_async.attr,
	&dev_attr_events_poll_msecs.attr,
#ifdef CONFIG_FAIL_MAKE_REQUEST
	&dev_attr_fail.attr,
#endif
#ifdef CONFIG_FAIL_IO_TIMEOUT
	&dev_attr_fail_timeout.attr,
#endif
	NULL
};

static umode_t disk_visible(struct kobject *kobj, struct attribute *a, int n)
{
	struct device *dev = container_of(kobj, typeof(*dev), kobj);
	struct gendisk *disk = dev_to_disk(dev);

	if (a == &dev_attr_badblocks.attr && !disk->bb)
		return 0;
	return a->mode;
}

static struct attribute_group disk_attr_group = {
	.attrs = disk_attrs,
	.is_visible = disk_visible,
};

static const struct attribute_group *disk_attr_groups[] = {
	&disk_attr_group,
	NULL
};

/**
 * disk_release - releases all allocated resources of the gendisk
 * @dev: the device representing this disk
 *
 * This function releases all allocated resources of the gendisk.
 *
 * Drivers which used __device_add_disk() have a gendisk with a request_queue
 * assigned. Since the request_queue sits on top of the gendisk for these
 * drivers we also call blk_put_queue() for them, and we expect the
 * request_queue refcount to reach 0 at this point, and so the request_queue
 * will also be freed prior to the disk.
 *
 * Context: can sleep
 */
<<<<<<< HEAD
int disk_expand_part_tbl(struct gendisk *disk, int partno)
{
	struct disk_part_tbl *old_ptbl =
		rcu_dereference_protected(disk->part_tbl, 1);
	struct disk_part_tbl *new_ptbl;
	int len = old_ptbl ? old_ptbl->len : 0;
	int i, target;

	/*
	 * check for int overflow, since we can get here from blkpg_ioctl()
	 * with a user passed 'partno'.
	 */
	target = partno + 1;
	if (target < 0)
		return -EINVAL;

	/* disk_max_parts() is zero during initialization, ignore if so */
	if (disk_max_parts(disk) && target > disk_max_parts(disk))
		return -EINVAL;

	if (target <= len)
		return 0;

	new_ptbl = kzalloc_node(struct_size(new_ptbl, part, target), GFP_KERNEL,
				disk->node_id);
	if (!new_ptbl)
		return -ENOMEM;

	new_ptbl->len = target;

	for (i = 0; i < len; i++)
		rcu_assign_pointer(new_ptbl->part[i], old_ptbl->part[i]);

	disk_replace_part_tbl(disk, new_ptbl);
	return 0;
}

/**
 * disk_release - releases all allocated resources of the gendisk
 * @dev: the device representing this disk
 *
 * This function releases all allocated resources of the gendisk.
 *
 * The struct gendisk refcount is incremented with get_gendisk() or
 * get_disk_and_module(), and its refcount is decremented with
 * put_disk_and_module() or put_disk(). Once the refcount reaches 0 this
 * function is called.
 *
 * Drivers which used __device_add_disk() have a gendisk with a request_queue
 * assigned. Since the request_queue sits on top of the gendisk for these
 * drivers we also call blk_put_queue() for them, and we expect the
 * request_queue refcount to reach 0 at this point, and so the request_queue
 * will also be freed prior to the disk.
 *
 * Context: can sleep
 */
=======
>>>>>>> 7d2a07b7
static void disk_release(struct device *dev)
{
	struct gendisk *disk = dev_to_disk(dev);

	might_sleep();

<<<<<<< HEAD
	blk_free_devt(dev->devt);
=======
	if (MAJOR(dev->devt) == BLOCK_EXT_MAJOR)
		blk_free_ext_minor(MINOR(dev->devt));
>>>>>>> 7d2a07b7
	disk_release_events(disk);
	kfree(disk->random);
	xa_destroy(&disk->part_tbl);
	if (test_bit(GD_QUEUE_REF, &disk->state) && disk->queue)
		blk_put_queue(disk->queue);
	bdput(disk->part0);	/* frees the disk */
}
struct class block_class = {
	.name		= "block",
};

static char *block_devnode(struct device *dev, umode_t *mode,
			   kuid_t *uid, kgid_t *gid)
{
	struct gendisk *disk = dev_to_disk(dev);

	if (disk->fops->devnode)
		return disk->fops->devnode(disk, mode);
	return NULL;
}

const struct device_type disk_type = {
	.name		= "disk",
	.groups		= disk_attr_groups,
	.release	= disk_release,
	.devnode	= block_devnode,
};

#ifdef CONFIG_PROC_FS
/*
 * aggregate disk stat collector.  Uses the same stats that the sysfs
 * entries do, above, but makes them available through one seq_file.
 *
 * The output looks suspiciously like /proc/partitions with a bunch of
 * extra fields.
 */
static int diskstats_show(struct seq_file *seqf, void *v)
{
	struct gendisk *gp = v;
	struct block_device *hd;
	char buf[BDEVNAME_SIZE];
	unsigned int inflight;
	struct disk_stats stat;
<<<<<<< HEAD
=======
	unsigned long idx;
>>>>>>> 7d2a07b7

	/*
	if (&disk_to_dev(gp)->kobj.entry == block_class.devices.next)
		seq_puts(seqf,	"major minor name"
				"     rio rmerge rsect ruse wio wmerge "
				"wsect wuse running use aveq"
				"\n\n");
	*/

<<<<<<< HEAD
	disk_part_iter_init(&piter, gp, DISK_PITER_INCL_EMPTY_PART0);
	while ((hd = disk_part_iter_next(&piter))) {
=======
	rcu_read_lock();
	xa_for_each(&gp->part_tbl, idx, hd) {
		if (bdev_is_partition(hd) && !bdev_nr_sectors(hd))
			continue;
>>>>>>> 7d2a07b7
		part_stat_read_all(hd, &stat);
		if (queue_is_mq(gp->queue))
			inflight = blk_mq_in_flight(gp->queue, hd);
		else
<<<<<<< HEAD
			inflight = part_in_flight(gp->queue, hd);
=======
			inflight = part_in_flight(hd);
>>>>>>> 7d2a07b7

		seq_printf(seqf, "%4d %7d %s "
			   "%lu %lu %lu %u "
			   "%lu %lu %lu %u "
			   "%u %u %u "
			   "%lu %lu %lu %u "
			   "%lu %u"
			   "\n",
<<<<<<< HEAD
			   MAJOR(part_devt(hd)), MINOR(part_devt(hd)),
			   disk_name(gp, hd->partno, buf),
=======
			   MAJOR(hd->bd_dev), MINOR(hd->bd_dev),
			   disk_name(gp, hd->bd_partno, buf),
>>>>>>> 7d2a07b7
			   stat.ios[STAT_READ],
			   stat.merges[STAT_READ],
			   stat.sectors[STAT_READ],
			   (unsigned int)div_u64(stat.nsecs[STAT_READ],
							NSEC_PER_MSEC),
			   stat.ios[STAT_WRITE],
			   stat.merges[STAT_WRITE],
			   stat.sectors[STAT_WRITE],
			   (unsigned int)div_u64(stat.nsecs[STAT_WRITE],
							NSEC_PER_MSEC),
			   inflight,
			   jiffies_to_msecs(stat.io_ticks),
			   (unsigned int)div_u64(stat.nsecs[STAT_READ] +
						 stat.nsecs[STAT_WRITE] +
						 stat.nsecs[STAT_DISCARD] +
						 stat.nsecs[STAT_FLUSH],
							NSEC_PER_MSEC),
			   stat.ios[STAT_DISCARD],
			   stat.merges[STAT_DISCARD],
			   stat.sectors[STAT_DISCARD],
			   (unsigned int)div_u64(stat.nsecs[STAT_DISCARD],
						 NSEC_PER_MSEC),
			   stat.ios[STAT_FLUSH],
			   (unsigned int)div_u64(stat.nsecs[STAT_FLUSH],
						 NSEC_PER_MSEC)
			);
	}
	rcu_read_unlock();

	return 0;
}

static const struct seq_operations diskstats_op = {
	.start	= disk_seqf_start,
	.next	= disk_seqf_next,
	.stop	= disk_seqf_stop,
	.show	= diskstats_show
};

static int __init proc_genhd_init(void)
{
	proc_create_seq("diskstats", 0, NULL, &diskstats_op);
	proc_create_seq("partitions", 0, NULL, &partitions_op);
	return 0;
}
module_init(proc_genhd_init);
#endif /* CONFIG_PROC_FS */

dev_t part_devt(struct gendisk *disk, u8 partno)
{
	struct block_device *part;
	dev_t devt = 0;

	rcu_read_lock();
	part = xa_load(&disk->part_tbl, partno);
	if (part)
		devt = part->bd_dev;
	rcu_read_unlock();

	return devt;
}

dev_t blk_lookup_devt(const char *name, int partno)
{
	dev_t devt = MKDEV(0, 0);
	struct class_dev_iter iter;
	struct device *dev;

	class_dev_iter_init(&iter, &block_class, NULL, &disk_type);
	while ((dev = class_dev_iter_next(&iter))) {
		struct gendisk *disk = dev_to_disk(dev);

		if (strcmp(dev_name(dev), name))
			continue;

		if (partno < disk->minors) {
			/* We need to return the right devno, even
			 * if the partition doesn't exist yet.
			 */
			devt = MKDEV(MAJOR(dev->devt),
				     MINOR(dev->devt) + partno);
		} else {
			devt = part_devt(disk, partno);
			if (devt)
				break;
		}
	}
	class_dev_iter_exit(&iter);
	return devt;
}

struct gendisk *__alloc_disk_node(int minors, int node_id)
{
	struct gendisk *disk;

	disk = kzalloc_node(sizeof(struct gendisk), GFP_KERNEL, node_id);
<<<<<<< HEAD
	if (disk) {
		disk->part0.dkstats = alloc_percpu(struct disk_stats);
		if (!disk->part0.dkstats) {
			kfree(disk);
			return NULL;
		}
		init_rwsem(&disk->lookup_sem);
		disk->node_id = node_id;
		if (disk_expand_part_tbl(disk, 0)) {
			free_percpu(disk->part0.dkstats);
			kfree(disk);
			return NULL;
		}
		ptbl = rcu_dereference_protected(disk->part_tbl, 1);
		rcu_assign_pointer(ptbl->part[0], &disk->part0);

		/*
		 * set_capacity() and get_capacity() currently don't use
		 * seqcounter to read/update the part0->nr_sects. Still init
		 * the counter as we can read the sectors in IO submission
		 * patch using seqence counters.
		 *
		 * TODO: Ideally set_capacity() and get_capacity() should be
		 * converted to make use of bd_mutex and sequence counters.
		 */
		hd_sects_seq_init(&disk->part0);
		if (hd_ref_init(&disk->part0)) {
			hd_free_part(&disk->part0);
			kfree(disk);
			return NULL;
		}
=======
	if (!disk)
		return NULL;
>>>>>>> 7d2a07b7

	disk->part0 = bdev_alloc(disk, 0);
	if (!disk->part0)
		goto out_free_disk;

	disk->node_id = node_id;
	mutex_init(&disk->open_mutex);
	xa_init(&disk->part_tbl);
	if (xa_insert(&disk->part_tbl, 0, disk->part0, GFP_KERNEL))
		goto out_destroy_part_tbl;

	disk->minors = minors;
	rand_initialize_disk(disk);
	disk_to_dev(disk)->class = &block_class;
	disk_to_dev(disk)->type = &disk_type;
	device_initialize(disk_to_dev(disk));
	return disk;

out_destroy_part_tbl:
	xa_destroy(&disk->part_tbl);
	bdput(disk->part0);
out_free_disk:
	kfree(disk);
	return NULL;
}
EXPORT_SYMBOL(__alloc_disk_node);

<<<<<<< HEAD
/**
 * get_disk_and_module - increments the gendisk and gendisk fops module refcount
 * @disk: the struct gendisk to increment the refcount for
 *
 * This increments the refcount for the struct gendisk, and the gendisk's
 * fops module owner.
 *
 * Context: Any context.
 */
struct kobject *get_disk_and_module(struct gendisk *disk)
=======
struct gendisk *__blk_alloc_disk(int node)
>>>>>>> 7d2a07b7
{
	struct request_queue *q;
	struct gendisk *disk;

	q = blk_alloc_queue(node);
	if (!q)
		return NULL;

	disk = __alloc_disk_node(0, node);
	if (!disk) {
		blk_cleanup_queue(q);
		return NULL;
	}
	disk->queue = q;
	return disk;
}
EXPORT_SYMBOL(__blk_alloc_disk);

/**
 * put_disk - decrements the gendisk refcount
 * @disk: the struct gendisk to decrement the refcount for
 *
 * This decrements the refcount for the struct gendisk. When this reaches 0
 * we'll have disk_release() called.
 *
 * Context: Any context, but the last reference must not be dropped from
 *          atomic context.
 */
void put_disk(struct gendisk *disk)
{
	if (disk)
		put_device(disk_to_dev(disk));
}
EXPORT_SYMBOL(put_disk);

/**
<<<<<<< HEAD
 * put_disk_and_module - decrements the module and gendisk refcount
 * @disk: the struct gendisk to decrement the refcount for
 *
 * This is a counterpart of get_disk_and_module() and thus also of
 * get_gendisk().
 *
 * Context: Any context, but the last reference must not be dropped from
 *          atomic context.
=======
 * blk_cleanup_disk - shutdown a gendisk allocated by blk_alloc_disk
 * @disk: gendisk to shutdown
 *
 * Mark the queue hanging off @disk DYING, drain all pending requests, then mark
 * the queue DEAD, destroy and put it and the gendisk structure.
 *
 * Context: can sleep
>>>>>>> 7d2a07b7
 */
void blk_cleanup_disk(struct gendisk *disk)
{
	blk_cleanup_queue(disk->queue);
	put_disk(disk);
}
EXPORT_SYMBOL(blk_cleanup_disk);

static void set_disk_ro_uevent(struct gendisk *gd, int ro)
{
	char event[] = "DISK_RO=1";
	char *envp[] = { event, NULL };

	if (!ro)
		event[8] = '0';
	kobject_uevent_env(&disk_to_dev(gd)->kobj, KOBJ_CHANGE, envp);
}

<<<<<<< HEAD
void set_device_ro(struct block_device *bdev, int flag)
{
	bdev->bd_part->policy = flag;
}

EXPORT_SYMBOL(set_device_ro);

void set_disk_ro(struct gendisk *disk, int flag)
{
	struct disk_part_iter piter;
	struct hd_struct *part;

	if (disk->part0.policy != flag) {
		set_disk_ro_uevent(disk, flag);
		disk->part0.policy = flag;
	}

	disk_part_iter_init(&piter, disk, DISK_PITER_INCL_EMPTY);
	while ((part = disk_part_iter_next(&piter)))
		part->policy = flag;
	disk_part_iter_exit(&piter);
}

EXPORT_SYMBOL(set_disk_ro);

int bdev_read_only(struct block_device *bdev)
{
	if (!bdev)
		return 0;
	return bdev->bd_part->policy;
}

EXPORT_SYMBOL(bdev_read_only);

/*
 * Disk events - monitor disk events like media change and eject request.
 */
struct disk_events {
	struct list_head	node;		/* all disk_event's */
	struct gendisk		*disk;		/* the associated disk */
	spinlock_t		lock;

	struct mutex		block_mutex;	/* protects blocking */
	atomic_t		block;		/* event blocking depth */
	unsigned int		pending;	/* events already sent out */
	unsigned int		clearing;	/* events being cleared */

	long			poll_msecs;	/* interval, -1 for default */
	struct delayed_work	dwork;
};

static const char *disk_events_strs[] = {
	[ilog2(DISK_EVENT_MEDIA_CHANGE)]	= "media_change",
	[ilog2(DISK_EVENT_EJECT_REQUEST)]	= "eject_request",
};

static char *disk_uevents[] = {
	[ilog2(DISK_EVENT_MEDIA_CHANGE)]	= "DISK_MEDIA_CHANGE=1",
	[ilog2(DISK_EVENT_EJECT_REQUEST)]	= "DISK_EJECT_REQUEST=1",
};

/* list of all disk_events */
static DEFINE_MUTEX(disk_events_mutex);
static LIST_HEAD(disk_events);

/* disable in-kernel polling by default */
static unsigned long disk_events_dfl_poll_msecs;

static unsigned long disk_events_poll_jiffies(struct gendisk *disk)
{
	struct disk_events *ev = disk->ev;
	long intv_msecs = 0;

	/*
	 * If device-specific poll interval is set, always use it.  If
	 * the default is being used, poll if the POLL flag is set.
	 */
	if (ev->poll_msecs >= 0)
		intv_msecs = ev->poll_msecs;
	else if (disk->event_flags & DISK_EVENT_FLAG_POLL)
		intv_msecs = disk_events_dfl_poll_msecs;

	return msecs_to_jiffies(intv_msecs);
}

=======
>>>>>>> 7d2a07b7
/**
 * set_disk_ro - set a gendisk read-only
 * @disk:	gendisk to operate on
 * @read_only:	%true to set the disk read-only, %false set the disk read/write
 *
 * This function is used to indicate whether a given disk device should have its
 * read-only flag set. set_disk_ro() is typically used by device drivers to
 * indicate whether the underlying physical device is write-protected.
 */
void set_disk_ro(struct gendisk *disk, bool read_only)
{
<<<<<<< HEAD
	struct disk_events *ev = disk->ev;

	if (!ev)
		return;

	/*
	 * Outer mutex ensures that the first blocker completes canceling
	 * the event work before further blockers are allowed to finish.
	 */
	mutex_lock(&ev->block_mutex);

	if (atomic_inc_return(&ev->block) == 1)
		cancel_delayed_work_sync(&disk->ev->dwork);

	mutex_unlock(&ev->block_mutex);
}

static void __disk_unblock_events(struct gendisk *disk, bool check_now)
{
	struct disk_events *ev = disk->ev;
	unsigned long intv;
	unsigned long flags;

	if (atomic_dec_return(&ev->block) <= 0) {
		mutex_unlock(&ev->block_mutex);
		return;
	}
	spin_lock_irqsave(&ev->lock, flags);
	intv = disk_events_poll_jiffies(disk);
	spin_unlock_irqrestore(&ev->lock, flags);
	if (check_now)
		queue_delayed_work(system_freezable_power_efficient_wq,
				&ev->dwork, 0);
	else if (intv)
		queue_delayed_work(system_freezable_power_efficient_wq,
				&ev->dwork, intv);
}

/**
 * disk_unblock_events - unblock disk event checking
 * @disk: disk to unblock events for
 *
 * Undo disk_block_events().  When the block count reaches zero, it
 * starts events polling if configured.
 *
 * CONTEXT:
 * Don't care.  Safe to call from irq context.
 */
void disk_unblock_events(struct gendisk *disk)
{
	if (disk->ev)
		__disk_unblock_events(disk, false);
}

/**
 * disk_flush_events - schedule immediate event checking and flushing
 * @disk: disk to check and flush events for
 * @mask: events to flush
 *
 * Schedule immediate event checking on @disk if not blocked.  Events in
 * @mask are scheduled to be cleared from the driver.  Note that this
 * doesn't clear the events from @disk->ev.
 *
 * CONTEXT:
 * If @mask is non-zero must be called with bdev->bd_mutex held.
 */
void disk_flush_events(struct gendisk *disk, unsigned int mask)
{
	struct disk_events *ev = disk->ev;

	if (!ev)
		return;

	spin_lock_irq(&ev->lock);
	ev->clearing |= mask;
	spin_unlock_irq(&ev->lock);
	if (!atomic_read(&ev->block))
		mod_delayed_work(system_freezable_power_efficient_wq,
				&ev->dwork, 0);
}

/**
 * disk_clear_events - synchronously check, clear and return pending events
 * @disk: disk to fetch and clear events from
 * @mask: mask of events to be fetched and cleared
 *
 * Disk events are synchronously checked and pending events in @mask
 * are cleared and returned.  This ignores the block count.
 *
 * CONTEXT:
 * Might sleep.
 */
unsigned int disk_clear_events(struct gendisk *disk, unsigned int mask)
{
	struct disk_events *ev = disk->ev;
	unsigned int pending;
	unsigned int clearing = mask;

	if (!ev)
		return 0;

	disk_block_events(disk);

	/*
	 * store the union of mask and ev->clearing on the stack so that the
	 * race with disk_flush_events does not cause ambiguity (ev->clearing
	 * can still be modified even if events are blocked).
	 */
	spin_lock_irq(&ev->lock);
	clearing |= ev->clearing;
	ev->clearing = 0;
	spin_unlock_irq(&ev->lock);

	disk_check_events(ev, &clearing);
	/*
	 * if ev->clearing is not 0, the disk_flush_events got called in the
	 * middle of this function, so we want to run the workfn without delay.
	 */
	__disk_unblock_events(disk, ev->clearing ? true : false);

	/* then, fetch and clear pending events */
	spin_lock_irq(&ev->lock);
	pending = ev->pending & mask;
	ev->pending &= ~mask;
	spin_unlock_irq(&ev->lock);
	WARN_ON_ONCE(clearing & mask);

	return pending;
}

/*
 * Separate this part out so that a different pointer for clearing_ptr can be
 * passed in for disk_clear_events.
 */
static void disk_events_workfn(struct work_struct *work)
{
	struct delayed_work *dwork = to_delayed_work(work);
	struct disk_events *ev = container_of(dwork, struct disk_events, dwork);

	disk_check_events(ev, &ev->clearing);
}

static void disk_check_events(struct disk_events *ev,
			      unsigned int *clearing_ptr)
{
	struct gendisk *disk = ev->disk;
	char *envp[ARRAY_SIZE(disk_uevents) + 1] = { };
	unsigned int clearing = *clearing_ptr;
	unsigned int events;
	unsigned long intv;
	int nr_events = 0, i;

	/* check events */
	events = disk->fops->check_events(disk, clearing);

	/* accumulate pending events and schedule next poll if necessary */
	spin_lock_irq(&ev->lock);

	events &= ~ev->pending;
	ev->pending |= events;
	*clearing_ptr &= ~clearing;

	intv = disk_events_poll_jiffies(disk);
	spin_unlock_irq(&ev->lock);
	if (!atomic_read(&ev->block) && intv)
		queue_delayed_work(system_freezable_power_efficient_wq,
				&ev->dwork, intv);


	/*
	 * Tell userland about new events.  Only the events listed in
	 * @disk->events are reported, and only if DISK_EVENT_FLAG_UEVENT
	 * is set. Otherwise, events are processed internally but never
	 * get reported to userland.
	 */
	for (i = 0; i < ARRAY_SIZE(disk_uevents); i++)
		if ((events & disk->events & (1 << i)) &&
		    (disk->event_flags & DISK_EVENT_FLAG_UEVENT))
			envp[nr_events++] = disk_uevents[i];

	if (nr_events)
		kobject_uevent_env(&disk_to_dev(disk)->kobj, KOBJ_CHANGE, envp);
}

/*
 * A disk events enabled device has the following sysfs nodes under
 * its /sys/block/X/ directory.
 *
 * events		: list of all supported events
 * events_async		: list of events which can be detected w/o polling
 *			  (always empty, only for backwards compatibility)
 * events_poll_msecs	: polling interval, 0: disable, -1: system default
 */
static ssize_t __disk_events_show(unsigned int events, char *buf)
{
	const char *delim = "";
	ssize_t pos = 0;
	int i;

	for (i = 0; i < ARRAY_SIZE(disk_events_strs); i++)
		if (events & (1 << i)) {
			pos += sprintf(buf + pos, "%s%s",
				       delim, disk_events_strs[i]);
			delim = " ";
		}
	if (pos)
		pos += sprintf(buf + pos, "\n");
	return pos;
}

static ssize_t disk_events_show(struct device *dev,
				struct device_attribute *attr, char *buf)
{
	struct gendisk *disk = dev_to_disk(dev);

	if (!(disk->event_flags & DISK_EVENT_FLAG_UEVENT))
		return 0;

	return __disk_events_show(disk->events, buf);
}

static ssize_t disk_events_async_show(struct device *dev,
				      struct device_attribute *attr, char *buf)
{
	return 0;
}

static ssize_t disk_events_poll_msecs_show(struct device *dev,
					   struct device_attribute *attr,
					   char *buf)
{
	struct gendisk *disk = dev_to_disk(dev);

	if (!disk->ev)
		return sprintf(buf, "-1\n");

	return sprintf(buf, "%ld\n", disk->ev->poll_msecs);
}

static ssize_t disk_events_poll_msecs_store(struct device *dev,
					    struct device_attribute *attr,
					    const char *buf, size_t count)
{
	struct gendisk *disk = dev_to_disk(dev);
	long intv;

	if (!count || !sscanf(buf, "%ld", &intv))
		return -EINVAL;

	if (intv < 0 && intv != -1)
		return -EINVAL;

	if (!disk->ev)
		return -ENODEV;

	disk_block_events(disk);
	disk->ev->poll_msecs = intv;
	__disk_unblock_events(disk, true);

	return count;
}

static const DEVICE_ATTR(events, 0444, disk_events_show, NULL);
static const DEVICE_ATTR(events_async, 0444, disk_events_async_show, NULL);
static const DEVICE_ATTR(events_poll_msecs, 0644,
			 disk_events_poll_msecs_show,
			 disk_events_poll_msecs_store);

static const struct attribute *disk_events_attrs[] = {
	&dev_attr_events.attr,
	&dev_attr_events_async.attr,
	&dev_attr_events_poll_msecs.attr,
	NULL,
};

/*
 * The default polling interval can be specified by the kernel
 * parameter block.events_dfl_poll_msecs which defaults to 0
 * (disable).  This can also be modified runtime by writing to
 * /sys/module/block/parameters/events_dfl_poll_msecs.
 */
static int disk_events_set_dfl_poll_msecs(const char *val,
					  const struct kernel_param *kp)
{
	struct disk_events *ev;
	int ret;

	ret = param_set_ulong(val, kp);
	if (ret < 0)
		return ret;

	mutex_lock(&disk_events_mutex);

	list_for_each_entry(ev, &disk_events, node)
		disk_flush_events(ev->disk, 0);

	mutex_unlock(&disk_events_mutex);

	return 0;
}

static const struct kernel_param_ops disk_events_dfl_poll_msecs_param_ops = {
	.set	= disk_events_set_dfl_poll_msecs,
	.get	= param_get_ulong,
};

#undef MODULE_PARAM_PREFIX
#define MODULE_PARAM_PREFIX	"block."

module_param_cb(events_dfl_poll_msecs, &disk_events_dfl_poll_msecs_param_ops,
		&disk_events_dfl_poll_msecs, 0644);

/*
 * disk_{alloc|add|del|release}_events - initialize and destroy disk_events.
 */
static void disk_alloc_events(struct gendisk *disk)
{
	struct disk_events *ev;

	if (!disk->fops->check_events || !disk->events)
		return;

	ev = kzalloc(sizeof(*ev), GFP_KERNEL);
	if (!ev) {
		pr_warn("%s: failed to initialize events\n", disk->disk_name);
		return;
	}

	INIT_LIST_HEAD(&ev->node);
	ev->disk = disk;
	spin_lock_init(&ev->lock);
	mutex_init(&ev->block_mutex);
	atomic_set(&ev->block, 1);
	ev->poll_msecs = -1;
	INIT_DELAYED_WORK(&ev->dwork, disk_events_workfn);

	disk->ev = ev;
}

static void disk_add_events(struct gendisk *disk)
{
	/* FIXME: error handling */
	if (sysfs_create_files(&disk_to_dev(disk)->kobj, disk_events_attrs) < 0)
		pr_warn("%s: failed to create sysfs files for events\n",
			disk->disk_name);

	if (!disk->ev)
		return;

	mutex_lock(&disk_events_mutex);
	list_add_tail(&disk->ev->node, &disk_events);
	mutex_unlock(&disk_events_mutex);

	/*
	 * Block count is initialized to 1 and the following initial
	 * unblock kicks it into action.
	 */
	__disk_unblock_events(disk, true);
=======
	if (read_only) {
		if (test_and_set_bit(GD_READ_ONLY, &disk->state))
			return;
	} else {
		if (!test_and_clear_bit(GD_READ_ONLY, &disk->state))
			return;
	}
	set_disk_ro_uevent(disk, read_only);
>>>>>>> 7d2a07b7
}
EXPORT_SYMBOL(set_disk_ro);

int bdev_read_only(struct block_device *bdev)
{
	return bdev->bd_read_only || get_disk_ro(bdev->bd_disk);
}
<<<<<<< HEAD

static void disk_release_events(struct gendisk *disk)
{
	/* the block count should be 1 from disk_del_events() */
	WARN_ON_ONCE(disk->ev && atomic_read(&disk->ev->block) != 1);
	kfree(disk->ev);
}
=======
EXPORT_SYMBOL(bdev_read_only);
>>>>>>> 7d2a07b7
<|MERGE_RESOLUTION|>--- conflicted
+++ resolved
@@ -27,10 +27,6 @@
 
 #include "blk.h"
 
-<<<<<<< HEAD
-static DEFINE_MUTEX(block_class_lock);
-=======
->>>>>>> 7d2a07b7
 static struct kobject *block_depr;
 
 /* for extended dynamic devt allocation, currently only one major is used */
@@ -56,36 +52,6 @@
 	sector_t capacity = get_capacity(disk);
 	char *envp[] = { "RESIZE=1", NULL };
 
-<<<<<<< HEAD
-static void disk_check_events(struct disk_events *ev,
-			      unsigned int *clearing_ptr);
-static void disk_alloc_events(struct gendisk *disk);
-static void disk_add_events(struct gendisk *disk);
-static void disk_del_events(struct gendisk *disk);
-static void disk_release_events(struct gendisk *disk);
-
-/*
- * Set disk capacity and notify if the size is not currently
- * zero and will not be set to zero
- */
-bool set_capacity_revalidate_and_notify(struct gendisk *disk, sector_t size,
-					bool update_bdev)
-{
-	sector_t capacity = get_capacity(disk);
-
-	set_capacity(disk, size);
-	if (update_bdev)
-		revalidate_disk_size(disk, true);
-
-	if (capacity != size && capacity != 0 && size != 0) {
-		char *envp[] = { "RESIZE=1", NULL };
-
-		kobject_uevent_env(&disk_to_dev(disk)->kobj, KOBJ_CHANGE, envp);
-		return true;
-	}
-
-	return false;
-=======
 	set_capacity(disk, size);
 
 	/*
@@ -108,15 +74,9 @@
 		return false;
 	kobject_uevent_env(&disk_to_dev(disk)->kobj, KOBJ_CHANGE, envp);
 	return true;
->>>>>>> 7d2a07b7
 }
 EXPORT_SYMBOL_GPL(set_capacity_and_notify);
 
-<<<<<<< HEAD
-EXPORT_SYMBOL_GPL(set_capacity_revalidate_and_notify);
-
-=======
->>>>>>> 7d2a07b7
 /*
  * Format the device name of the indicated disk into the supplied buffer and
  * return a pointer to that same buffer for convenience.
@@ -129,43 +89,24 @@
 		snprintf(buf, BDEVNAME_SIZE, "%sp%d", hd->disk_name, partno);
 	else
 		snprintf(buf, BDEVNAME_SIZE, "%s%d", hd->disk_name, partno);
-<<<<<<< HEAD
 
 	return buf;
-=======
-
-	return buf;
 }
 
 const char *bdevname(struct block_device *bdev, char *buf)
 {
 	return disk_name(bdev->bd_disk, bdev->bd_partno, buf);
->>>>>>> 7d2a07b7
 }
 EXPORT_SYMBOL(bdevname);
 
-<<<<<<< HEAD
-const char *bdevname(struct block_device *bdev, char *buf)
-{
-	return disk_name(bdev->bd_disk, bdev->bd_part->partno, buf);
-}
-EXPORT_SYMBOL(bdevname);
-
-static void part_stat_read_all(struct hd_struct *part, struct disk_stats *stat)
-=======
 static void part_stat_read_all(struct block_device *part,
 		struct disk_stats *stat)
->>>>>>> 7d2a07b7
 {
 	int cpu;
 
 	memset(stat, 0, sizeof(struct disk_stats));
 	for_each_possible_cpu(cpu) {
-<<<<<<< HEAD
-		struct disk_stats *ptr = per_cpu_ptr(part->dkstats, cpu);
-=======
 		struct disk_stats *ptr = per_cpu_ptr(part->bd_stats, cpu);
->>>>>>> 7d2a07b7
 		int group;
 
 		for (group = 0; group < NR_STAT_GROUPS; group++) {
@@ -179,12 +120,7 @@
 	}
 }
 
-<<<<<<< HEAD
-static unsigned int part_in_flight(struct request_queue *q,
-		struct hd_struct *part)
-=======
 static unsigned int part_in_flight(struct block_device *part)
->>>>>>> 7d2a07b7
 {
 	unsigned int inflight = 0;
 	int cpu;
@@ -199,11 +135,7 @@
 	return inflight;
 }
 
-<<<<<<< HEAD
-static void part_in_flight_rw(struct request_queue *q, struct hd_struct *part,
-=======
 static void part_in_flight_rw(struct block_device *part,
->>>>>>> 7d2a07b7
 		unsigned int inflight[2])
 {
 	int cpu;
@@ -220,250 +152,6 @@
 		inflight[1] = 0;
 }
 
-<<<<<<< HEAD
-struct hd_struct *__disk_get_part(struct gendisk *disk, int partno)
-{
-	struct disk_part_tbl *ptbl = rcu_dereference(disk->part_tbl);
-
-	if (unlikely(partno < 0 || partno >= ptbl->len))
-		return NULL;
-	return rcu_dereference(ptbl->part[partno]);
-}
-
-/**
- * disk_get_part - get partition
- * @disk: disk to look partition from
- * @partno: partition number
- *
- * Look for partition @partno from @disk.  If found, increment
- * reference count and return it.
- *
- * CONTEXT:
- * Don't care.
- *
- * RETURNS:
- * Pointer to the found partition on success, NULL if not found.
- */
-struct hd_struct *disk_get_part(struct gendisk *disk, int partno)
-{
-	struct hd_struct *part;
-
-	rcu_read_lock();
-	part = __disk_get_part(disk, partno);
-	if (part)
-		get_device(part_to_dev(part));
-	rcu_read_unlock();
-
-	return part;
-}
-
-/**
- * disk_part_iter_init - initialize partition iterator
- * @piter: iterator to initialize
- * @disk: disk to iterate over
- * @flags: DISK_PITER_* flags
- *
- * Initialize @piter so that it iterates over partitions of @disk.
- *
- * CONTEXT:
- * Don't care.
- */
-void disk_part_iter_init(struct disk_part_iter *piter, struct gendisk *disk,
-			  unsigned int flags)
-{
-	struct disk_part_tbl *ptbl;
-
-	rcu_read_lock();
-	ptbl = rcu_dereference(disk->part_tbl);
-
-	piter->disk = disk;
-	piter->part = NULL;
-
-	if (flags & DISK_PITER_REVERSE)
-		piter->idx = ptbl->len - 1;
-	else if (flags & (DISK_PITER_INCL_PART0 | DISK_PITER_INCL_EMPTY_PART0))
-		piter->idx = 0;
-	else
-		piter->idx = 1;
-
-	piter->flags = flags;
-
-	rcu_read_unlock();
-}
-EXPORT_SYMBOL_GPL(disk_part_iter_init);
-
-/**
- * disk_part_iter_next - proceed iterator to the next partition and return it
- * @piter: iterator of interest
- *
- * Proceed @piter to the next partition and return it.
- *
- * CONTEXT:
- * Don't care.
- */
-struct hd_struct *disk_part_iter_next(struct disk_part_iter *piter)
-{
-	struct disk_part_tbl *ptbl;
-	int inc, end;
-
-	/* put the last partition */
-	disk_put_part(piter->part);
-	piter->part = NULL;
-
-	/* get part_tbl */
-	rcu_read_lock();
-	ptbl = rcu_dereference(piter->disk->part_tbl);
-
-	/* determine iteration parameters */
-	if (piter->flags & DISK_PITER_REVERSE) {
-		inc = -1;
-		if (piter->flags & (DISK_PITER_INCL_PART0 |
-				    DISK_PITER_INCL_EMPTY_PART0))
-			end = -1;
-		else
-			end = 0;
-	} else {
-		inc = 1;
-		end = ptbl->len;
-	}
-
-	/* iterate to the next partition */
-	for (; piter->idx != end; piter->idx += inc) {
-		struct hd_struct *part;
-
-		part = rcu_dereference(ptbl->part[piter->idx]);
-		if (!part)
-			continue;
-		if (!part_nr_sects_read(part) &&
-		    !(piter->flags & DISK_PITER_INCL_EMPTY) &&
-		    !(piter->flags & DISK_PITER_INCL_EMPTY_PART0 &&
-		      piter->idx == 0))
-			continue;
-
-		get_device(part_to_dev(part));
-		piter->part = part;
-		piter->idx += inc;
-		break;
-	}
-
-	rcu_read_unlock();
-
-	return piter->part;
-}
-EXPORT_SYMBOL_GPL(disk_part_iter_next);
-
-/**
- * disk_part_iter_exit - finish up partition iteration
- * @piter: iter of interest
- *
- * Called when iteration is over.  Cleans up @piter.
- *
- * CONTEXT:
- * Don't care.
- */
-void disk_part_iter_exit(struct disk_part_iter *piter)
-{
-	disk_put_part(piter->part);
-	piter->part = NULL;
-}
-EXPORT_SYMBOL_GPL(disk_part_iter_exit);
-
-static inline int sector_in_part(struct hd_struct *part, sector_t sector)
-{
-	return part->start_sect <= sector &&
-		sector < part->start_sect + part_nr_sects_read(part);
-}
-
-/**
- * disk_map_sector_rcu - map sector to partition
- * @disk: gendisk of interest
- * @sector: sector to map
- *
- * Find out which partition @sector maps to on @disk.  This is
- * primarily used for stats accounting.
- *
- * CONTEXT:
- * RCU read locked.  The returned partition pointer is always valid
- * because its refcount is grabbed except for part0, which lifetime
- * is same with the disk.
- *
- * RETURNS:
- * Found partition on success, part0 is returned if no partition matches
- * or the matched partition is being deleted.
- */
-struct hd_struct *disk_map_sector_rcu(struct gendisk *disk, sector_t sector)
-{
-	struct disk_part_tbl *ptbl;
-	struct hd_struct *part;
-	int i;
-
-	rcu_read_lock();
-	ptbl = rcu_dereference(disk->part_tbl);
-
-	part = rcu_dereference(ptbl->last_lookup);
-	if (part && sector_in_part(part, sector) && hd_struct_try_get(part))
-		goto out_unlock;
-
-	for (i = 1; i < ptbl->len; i++) {
-		part = rcu_dereference(ptbl->part[i]);
-
-		if (part && sector_in_part(part, sector)) {
-			/*
-			 * only live partition can be cached for lookup,
-			 * so use-after-free on cached & deleting partition
-			 * can be avoided
-			 */
-			if (!hd_struct_try_get(part))
-				break;
-			rcu_assign_pointer(ptbl->last_lookup, part);
-			goto out_unlock;
-		}
-	}
-
-	part = &disk->part0;
-out_unlock:
-	rcu_read_unlock();
-	return part;
-}
-
-/**
- * disk_has_partitions
- * @disk: gendisk of interest
- *
- * Walk through the partition table and check if valid partition exists.
- *
- * CONTEXT:
- * Don't care.
- *
- * RETURNS:
- * True if the gendisk has at least one valid non-zero size partition.
- * Otherwise false.
- */
-bool disk_has_partitions(struct gendisk *disk)
-{
-	struct disk_part_tbl *ptbl;
-	int i;
-	bool ret = false;
-
-	rcu_read_lock();
-	ptbl = rcu_dereference(disk->part_tbl);
-
-	/* Iterate partitions skipping the whole device at index 0 */
-	for (i = 1; i < ptbl->len; i++) {
-		if (rcu_dereference(ptbl->part[i])) {
-			ret = true;
-			break;
-		}
-	}
-
-	rcu_read_unlock();
-
-	return ret;
-}
-EXPORT_SYMBOL_GPL(disk_has_partitions);
-
-=======
->>>>>>> 7d2a07b7
 /*
  * Can be deleted altogether. Later.
  *
@@ -781,16 +469,6 @@
 	 * the device for the elevator code to pick an adequate default
 	 * elevator if one is needed, that is, for devices requesting queue
 	 * registration.
-<<<<<<< HEAD
-	 */
-	if (register_queue)
-		elevator_init_mq(disk->queue);
-
-	/* minors == 0 indicates to use ext devt from part0 and should
-	 * be accompanied with EXT_DEVT flag.  Make sure all
-	 * parameters make sense.
-=======
->>>>>>> 7d2a07b7
 	 */
 	if (register_queue)
 		elevator_init_mq(disk->queue);
@@ -837,17 +515,6 @@
 	} else {
 		struct backing_dev_info *bdi = disk->queue->backing_dev_info;
 		struct device *dev = disk_to_dev(disk);
-<<<<<<< HEAD
-		int ret;
-
-		/* Register BDI before referencing it from bdev */
-		dev->devt = devt;
-		ret = bdi_register(bdi, "%u:%u", MAJOR(devt), MINOR(devt));
-		WARN_ON(ret);
-		bdi_set_owner(bdi, dev);
-		blk_register_region(disk_devt(disk), disk->minors, NULL,
-				    exact_match, exact_lock, disk);
-=======
 
 		/* Register BDI before referencing it from bdev */
 		dev->devt = MKDEV(disk->major, disk->first_minor);
@@ -856,7 +523,6 @@
 		WARN_ON(ret);
 		bdi_set_owner(bdi, dev);
 		bdev_add(disk->part0, dev->devt);
->>>>>>> 7d2a07b7
 	}
 	register_disk(parent, disk, groups);
 	if (register_queue)
@@ -889,28 +555,6 @@
 }
 EXPORT_SYMBOL(device_add_disk_no_queue_reg);
 
-<<<<<<< HEAD
-static void invalidate_partition(struct gendisk *disk, int partno)
-{
-	struct block_device *bdev;
-
-	bdev = bdget_disk(disk, partno);
-	if (!bdev)
-		return;
-
-	fsync_bdev(bdev);
-	__invalidate_device(bdev, true);
-
-	/*
-	 * Unhash the bdev inode for this device so that it gets evicted as soon
-	 * as last inode reference is dropped.
-	 */
-	remove_inode_hash(bdev->bd_inode);
-	bdput(bdev);
-}
-
-=======
->>>>>>> 7d2a07b7
 /**
  * del_gendisk - remove the gendisk
  * @disk: the struct gendisk to remove
@@ -936,8 +580,6 @@
 
 	if (WARN_ON_ONCE(!disk->queue))
 		return;
-
-	might_sleep();
 
 	blk_integrity_del(disk);
 	disk_del_events(disk);
@@ -954,22 +596,8 @@
 	 * Unhash the bdev inode for this device so that it can't be looked
 	 * up any more even if openers still hold references to it.
 	 */
-<<<<<<< HEAD
-	down_write(&disk->lookup_sem);
-	/* invalidate stuff */
-	disk_part_iter_init(&piter, disk,
-			     DISK_PITER_INCL_EMPTY | DISK_PITER_REVERSE);
-	while ((part = disk_part_iter_next(&piter))) {
-		invalidate_partition(disk, part->partno);
-		delete_partition(disk, part);
-	}
-	disk_part_iter_exit(&piter);
-
-	invalidate_partition(disk, 0);
-=======
 	remove_inode_hash(disk->part0->bd_inode);
 
->>>>>>> 7d2a07b7
 	set_capacity(disk, 0);
 
 	if (!(disk->flags & GENHD_FL_HIDDEN)) {
@@ -1021,37 +649,10 @@
 	return badblocks_store(disk->bb, page, len, 0);
 }
 
-<<<<<<< HEAD
-/**
- * get_gendisk - get partitioning information for a given device
- * @devt: device to get partitioning information for
- * @partno: returned partition index
- *
- * This function gets the structure containing partitioning
- * information for the given device @devt.
- *
- * Context: can sleep
- */
-struct gendisk *get_gendisk(dev_t devt, int *partno)
-{
-	struct gendisk *disk = NULL;
-
-	might_sleep();
-
-	if (MAJOR(devt) != BLOCK_EXT_MAJOR) {
-		struct kobject *kobj;
-
-		kobj = kobj_lookup(bdev_map, devt, partno);
-		if (kobj)
-			disk = dev_to_disk(kobj_to_dev(kobj));
-	} else {
-		struct hd_struct *part;
-=======
 void blk_request_module(dev_t devt)
 {
 	unsigned int major = MAJOR(devt);
 	struct blk_major_name **n;
->>>>>>> 7d2a07b7
 
 	mutex_lock(&major_names_lock);
 	for (n = &major_names[major_to_index(major)]; *n; n = &(*n)->next) {
@@ -1061,35 +662,7 @@
 			return;
 		}
 	}
-<<<<<<< HEAD
-	return disk;
-}
-
-/**
- * bdget_disk - do bdget() by gendisk and partition number
- * @disk: gendisk of interest
- * @partno: partition number
- *
- * Find partition @partno from @disk, do bdget() on it.
- *
- * CONTEXT:
- * Don't care.
- *
- * RETURNS:
- * Resulting block_device on success, NULL on failure.
- */
-struct block_device *bdget_disk(struct gendisk *disk, int partno)
-{
-	struct hd_struct *part;
-	struct block_device *bdev = NULL;
-
-	part = disk_get_part(disk, partno);
-	if (part)
-		bdev = bdget(part_devt(part));
-	disk_put_part(part);
-=======
 	mutex_unlock(&major_names_lock);
->>>>>>> 7d2a07b7
 
 	if (request_module("block-major-%d-%d", MAJOR(devt), MINOR(devt)) > 0)
 		/* Make old-style 2.4 aliases work */
@@ -1307,31 +880,12 @@
 ssize_t part_size_show(struct device *dev,
 		       struct device_attribute *attr, char *buf)
 {
-<<<<<<< HEAD
-	struct hd_struct *p = dev_to_part(dev);
-
-	return sprintf(buf, "%llu\n",
-		(unsigned long long)part_nr_sects_read(p));
-=======
 	return sprintf(buf, "%llu\n", bdev_nr_sectors(dev_to_bdev(dev)));
->>>>>>> 7d2a07b7
 }
 
 ssize_t part_stat_show(struct device *dev,
 		       struct device_attribute *attr, char *buf)
 {
-<<<<<<< HEAD
-	struct hd_struct *p = dev_to_part(dev);
-	struct request_queue *q = part_to_disk(p)->queue;
-	struct disk_stats stat;
-	unsigned int inflight;
-
-	part_stat_read_all(p, &stat);
-	if (queue_is_mq(q))
-		inflight = blk_mq_in_flight(q, p);
-	else
-		inflight = part_in_flight(q, p);
-=======
 	struct block_device *bdev = dev_to_bdev(dev);
 	struct request_queue *q = bdev->bd_disk->queue;
 	struct disk_stats stat;
@@ -1342,7 +896,6 @@
 		inflight = blk_mq_in_flight(q, bdev);
 	else
 		inflight = part_in_flight(bdev);
->>>>>>> 7d2a07b7
 
 	return sprintf(buf,
 		"%8lu %8lu %8llu %8u "
@@ -1377,16 +930,6 @@
 ssize_t part_inflight_show(struct device *dev, struct device_attribute *attr,
 			   char *buf)
 {
-<<<<<<< HEAD
-	struct hd_struct *p = dev_to_part(dev);
-	struct request_queue *q = part_to_disk(p)->queue;
-	unsigned int inflight[2];
-
-	if (queue_is_mq(q))
-		blk_mq_in_flight_rw(q, p, inflight);
-	else
-		part_in_flight_rw(q, p, inflight);
-=======
 	struct block_device *bdev = dev_to_bdev(dev);
 	struct request_queue *q = bdev->bd_disk->queue;
 	unsigned int inflight[2];
@@ -1395,7 +938,6 @@
 		blk_mq_in_flight_rw(q, bdev, inflight);
 	else
 		part_in_flight_rw(bdev, inflight);
->>>>>>> 7d2a07b7
 
 	return sprintf(buf, "%8u %8u\n", inflight[0], inflight[1]);
 }
@@ -1443,31 +985,17 @@
 ssize_t part_fail_show(struct device *dev,
 		       struct device_attribute *attr, char *buf)
 {
-<<<<<<< HEAD
-	struct hd_struct *p = dev_to_part(dev);
-
-	return sprintf(buf, "%d\n", p->make_it_fail);
-=======
 	return sprintf(buf, "%d\n", dev_to_bdev(dev)->bd_make_it_fail);
->>>>>>> 7d2a07b7
 }
 
 ssize_t part_fail_store(struct device *dev,
 			struct device_attribute *attr,
 			const char *buf, size_t count)
 {
-<<<<<<< HEAD
-	struct hd_struct *p = dev_to_part(dev);
-	int i;
-
-	if (count > 0 && sscanf(buf, "%d", &i) > 0)
-		p->make_it_fail = (i == 0) ? 0 : 1;
-=======
 	int i;
 
 	if (count > 0 && sscanf(buf, "%d", &i) > 0)
 		dev_to_bdev(dev)->bd_make_it_fail = i;
->>>>>>> 7d2a07b7
 
 	return count;
 }
@@ -1540,77 +1068,14 @@
  *
  * Context: can sleep
  */
-<<<<<<< HEAD
-int disk_expand_part_tbl(struct gendisk *disk, int partno)
-{
-	struct disk_part_tbl *old_ptbl =
-		rcu_dereference_protected(disk->part_tbl, 1);
-	struct disk_part_tbl *new_ptbl;
-	int len = old_ptbl ? old_ptbl->len : 0;
-	int i, target;
-
-	/*
-	 * check for int overflow, since we can get here from blkpg_ioctl()
-	 * with a user passed 'partno'.
-	 */
-	target = partno + 1;
-	if (target < 0)
-		return -EINVAL;
-
-	/* disk_max_parts() is zero during initialization, ignore if so */
-	if (disk_max_parts(disk) && target > disk_max_parts(disk))
-		return -EINVAL;
-
-	if (target <= len)
-		return 0;
-
-	new_ptbl = kzalloc_node(struct_size(new_ptbl, part, target), GFP_KERNEL,
-				disk->node_id);
-	if (!new_ptbl)
-		return -ENOMEM;
-
-	new_ptbl->len = target;
-
-	for (i = 0; i < len; i++)
-		rcu_assign_pointer(new_ptbl->part[i], old_ptbl->part[i]);
-
-	disk_replace_part_tbl(disk, new_ptbl);
-	return 0;
-}
-
-/**
- * disk_release - releases all allocated resources of the gendisk
- * @dev: the device representing this disk
- *
- * This function releases all allocated resources of the gendisk.
- *
- * The struct gendisk refcount is incremented with get_gendisk() or
- * get_disk_and_module(), and its refcount is decremented with
- * put_disk_and_module() or put_disk(). Once the refcount reaches 0 this
- * function is called.
- *
- * Drivers which used __device_add_disk() have a gendisk with a request_queue
- * assigned. Since the request_queue sits on top of the gendisk for these
- * drivers we also call blk_put_queue() for them, and we expect the
- * request_queue refcount to reach 0 at this point, and so the request_queue
- * will also be freed prior to the disk.
- *
- * Context: can sleep
- */
-=======
->>>>>>> 7d2a07b7
 static void disk_release(struct device *dev)
 {
 	struct gendisk *disk = dev_to_disk(dev);
 
 	might_sleep();
 
-<<<<<<< HEAD
-	blk_free_devt(dev->devt);
-=======
 	if (MAJOR(dev->devt) == BLOCK_EXT_MAJOR)
 		blk_free_ext_minor(MINOR(dev->devt));
->>>>>>> 7d2a07b7
 	disk_release_events(disk);
 	kfree(disk->random);
 	xa_destroy(&disk->part_tbl);
@@ -1654,10 +1119,7 @@
 	char buf[BDEVNAME_SIZE];
 	unsigned int inflight;
 	struct disk_stats stat;
-<<<<<<< HEAD
-=======
 	unsigned long idx;
->>>>>>> 7d2a07b7
 
 	/*
 	if (&disk_to_dev(gp)->kobj.entry == block_class.devices.next)
@@ -1667,24 +1129,15 @@
 				"\n\n");
 	*/
 
-<<<<<<< HEAD
-	disk_part_iter_init(&piter, gp, DISK_PITER_INCL_EMPTY_PART0);
-	while ((hd = disk_part_iter_next(&piter))) {
-=======
 	rcu_read_lock();
 	xa_for_each(&gp->part_tbl, idx, hd) {
 		if (bdev_is_partition(hd) && !bdev_nr_sectors(hd))
 			continue;
->>>>>>> 7d2a07b7
 		part_stat_read_all(hd, &stat);
 		if (queue_is_mq(gp->queue))
 			inflight = blk_mq_in_flight(gp->queue, hd);
 		else
-<<<<<<< HEAD
-			inflight = part_in_flight(gp->queue, hd);
-=======
 			inflight = part_in_flight(hd);
->>>>>>> 7d2a07b7
 
 		seq_printf(seqf, "%4d %7d %s "
 			   "%lu %lu %lu %u "
@@ -1693,13 +1146,8 @@
 			   "%lu %lu %lu %u "
 			   "%lu %u"
 			   "\n",
-<<<<<<< HEAD
-			   MAJOR(part_devt(hd)), MINOR(part_devt(hd)),
-			   disk_name(gp, hd->partno, buf),
-=======
 			   MAJOR(hd->bd_dev), MINOR(hd->bd_dev),
 			   disk_name(gp, hd->bd_partno, buf),
->>>>>>> 7d2a07b7
 			   stat.ios[STAT_READ],
 			   stat.merges[STAT_READ],
 			   stat.sectors[STAT_READ],
@@ -1796,42 +1244,8 @@
 	struct gendisk *disk;
 
 	disk = kzalloc_node(sizeof(struct gendisk), GFP_KERNEL, node_id);
-<<<<<<< HEAD
-	if (disk) {
-		disk->part0.dkstats = alloc_percpu(struct disk_stats);
-		if (!disk->part0.dkstats) {
-			kfree(disk);
-			return NULL;
-		}
-		init_rwsem(&disk->lookup_sem);
-		disk->node_id = node_id;
-		if (disk_expand_part_tbl(disk, 0)) {
-			free_percpu(disk->part0.dkstats);
-			kfree(disk);
-			return NULL;
-		}
-		ptbl = rcu_dereference_protected(disk->part_tbl, 1);
-		rcu_assign_pointer(ptbl->part[0], &disk->part0);
-
-		/*
-		 * set_capacity() and get_capacity() currently don't use
-		 * seqcounter to read/update the part0->nr_sects. Still init
-		 * the counter as we can read the sectors in IO submission
-		 * patch using seqence counters.
-		 *
-		 * TODO: Ideally set_capacity() and get_capacity() should be
-		 * converted to make use of bd_mutex and sequence counters.
-		 */
-		hd_sects_seq_init(&disk->part0);
-		if (hd_ref_init(&disk->part0)) {
-			hd_free_part(&disk->part0);
-			kfree(disk);
-			return NULL;
-		}
-=======
 	if (!disk)
 		return NULL;
->>>>>>> 7d2a07b7
 
 	disk->part0 = bdev_alloc(disk, 0);
 	if (!disk->part0)
@@ -1859,20 +1273,7 @@
 }
 EXPORT_SYMBOL(__alloc_disk_node);
 
-<<<<<<< HEAD
-/**
- * get_disk_and_module - increments the gendisk and gendisk fops module refcount
- * @disk: the struct gendisk to increment the refcount for
- *
- * This increments the refcount for the struct gendisk, and the gendisk's
- * fops module owner.
- *
- * Context: Any context.
- */
-struct kobject *get_disk_and_module(struct gendisk *disk)
-=======
 struct gendisk *__blk_alloc_disk(int node)
->>>>>>> 7d2a07b7
 {
 	struct request_queue *q;
 	struct gendisk *disk;
@@ -1909,16 +1310,6 @@
 EXPORT_SYMBOL(put_disk);
 
 /**
-<<<<<<< HEAD
- * put_disk_and_module - decrements the module and gendisk refcount
- * @disk: the struct gendisk to decrement the refcount for
- *
- * This is a counterpart of get_disk_and_module() and thus also of
- * get_gendisk().
- *
- * Context: Any context, but the last reference must not be dropped from
- *          atomic context.
-=======
  * blk_cleanup_disk - shutdown a gendisk allocated by blk_alloc_disk
  * @disk: gendisk to shutdown
  *
@@ -1926,7 +1317,6 @@
  * the queue DEAD, destroy and put it and the gendisk structure.
  *
  * Context: can sleep
->>>>>>> 7d2a07b7
  */
 void blk_cleanup_disk(struct gendisk *disk)
 {
@@ -1945,94 +1335,6 @@
 	kobject_uevent_env(&disk_to_dev(gd)->kobj, KOBJ_CHANGE, envp);
 }
 
-<<<<<<< HEAD
-void set_device_ro(struct block_device *bdev, int flag)
-{
-	bdev->bd_part->policy = flag;
-}
-
-EXPORT_SYMBOL(set_device_ro);
-
-void set_disk_ro(struct gendisk *disk, int flag)
-{
-	struct disk_part_iter piter;
-	struct hd_struct *part;
-
-	if (disk->part0.policy != flag) {
-		set_disk_ro_uevent(disk, flag);
-		disk->part0.policy = flag;
-	}
-
-	disk_part_iter_init(&piter, disk, DISK_PITER_INCL_EMPTY);
-	while ((part = disk_part_iter_next(&piter)))
-		part->policy = flag;
-	disk_part_iter_exit(&piter);
-}
-
-EXPORT_SYMBOL(set_disk_ro);
-
-int bdev_read_only(struct block_device *bdev)
-{
-	if (!bdev)
-		return 0;
-	return bdev->bd_part->policy;
-}
-
-EXPORT_SYMBOL(bdev_read_only);
-
-/*
- * Disk events - monitor disk events like media change and eject request.
- */
-struct disk_events {
-	struct list_head	node;		/* all disk_event's */
-	struct gendisk		*disk;		/* the associated disk */
-	spinlock_t		lock;
-
-	struct mutex		block_mutex;	/* protects blocking */
-	atomic_t		block;		/* event blocking depth */
-	unsigned int		pending;	/* events already sent out */
-	unsigned int		clearing;	/* events being cleared */
-
-	long			poll_msecs;	/* interval, -1 for default */
-	struct delayed_work	dwork;
-};
-
-static const char *disk_events_strs[] = {
-	[ilog2(DISK_EVENT_MEDIA_CHANGE)]	= "media_change",
-	[ilog2(DISK_EVENT_EJECT_REQUEST)]	= "eject_request",
-};
-
-static char *disk_uevents[] = {
-	[ilog2(DISK_EVENT_MEDIA_CHANGE)]	= "DISK_MEDIA_CHANGE=1",
-	[ilog2(DISK_EVENT_EJECT_REQUEST)]	= "DISK_EJECT_REQUEST=1",
-};
-
-/* list of all disk_events */
-static DEFINE_MUTEX(disk_events_mutex);
-static LIST_HEAD(disk_events);
-
-/* disable in-kernel polling by default */
-static unsigned long disk_events_dfl_poll_msecs;
-
-static unsigned long disk_events_poll_jiffies(struct gendisk *disk)
-{
-	struct disk_events *ev = disk->ev;
-	long intv_msecs = 0;
-
-	/*
-	 * If device-specific poll interval is set, always use it.  If
-	 * the default is being used, poll if the POLL flag is set.
-	 */
-	if (ev->poll_msecs >= 0)
-		intv_msecs = ev->poll_msecs;
-	else if (disk->event_flags & DISK_EVENT_FLAG_POLL)
-		intv_msecs = disk_events_dfl_poll_msecs;
-
-	return msecs_to_jiffies(intv_msecs);
-}
-
-=======
->>>>>>> 7d2a07b7
 /**
  * set_disk_ro - set a gendisk read-only
  * @disk:	gendisk to operate on
@@ -2044,366 +1346,6 @@
  */
 void set_disk_ro(struct gendisk *disk, bool read_only)
 {
-<<<<<<< HEAD
-	struct disk_events *ev = disk->ev;
-
-	if (!ev)
-		return;
-
-	/*
-	 * Outer mutex ensures that the first blocker completes canceling
-	 * the event work before further blockers are allowed to finish.
-	 */
-	mutex_lock(&ev->block_mutex);
-
-	if (atomic_inc_return(&ev->block) == 1)
-		cancel_delayed_work_sync(&disk->ev->dwork);
-
-	mutex_unlock(&ev->block_mutex);
-}
-
-static void __disk_unblock_events(struct gendisk *disk, bool check_now)
-{
-	struct disk_events *ev = disk->ev;
-	unsigned long intv;
-	unsigned long flags;
-
-	if (atomic_dec_return(&ev->block) <= 0) {
-		mutex_unlock(&ev->block_mutex);
-		return;
-	}
-	spin_lock_irqsave(&ev->lock, flags);
-	intv = disk_events_poll_jiffies(disk);
-	spin_unlock_irqrestore(&ev->lock, flags);
-	if (check_now)
-		queue_delayed_work(system_freezable_power_efficient_wq,
-				&ev->dwork, 0);
-	else if (intv)
-		queue_delayed_work(system_freezable_power_efficient_wq,
-				&ev->dwork, intv);
-}
-
-/**
- * disk_unblock_events - unblock disk event checking
- * @disk: disk to unblock events for
- *
- * Undo disk_block_events().  When the block count reaches zero, it
- * starts events polling if configured.
- *
- * CONTEXT:
- * Don't care.  Safe to call from irq context.
- */
-void disk_unblock_events(struct gendisk *disk)
-{
-	if (disk->ev)
-		__disk_unblock_events(disk, false);
-}
-
-/**
- * disk_flush_events - schedule immediate event checking and flushing
- * @disk: disk to check and flush events for
- * @mask: events to flush
- *
- * Schedule immediate event checking on @disk if not blocked.  Events in
- * @mask are scheduled to be cleared from the driver.  Note that this
- * doesn't clear the events from @disk->ev.
- *
- * CONTEXT:
- * If @mask is non-zero must be called with bdev->bd_mutex held.
- */
-void disk_flush_events(struct gendisk *disk, unsigned int mask)
-{
-	struct disk_events *ev = disk->ev;
-
-	if (!ev)
-		return;
-
-	spin_lock_irq(&ev->lock);
-	ev->clearing |= mask;
-	spin_unlock_irq(&ev->lock);
-	if (!atomic_read(&ev->block))
-		mod_delayed_work(system_freezable_power_efficient_wq,
-				&ev->dwork, 0);
-}
-
-/**
- * disk_clear_events - synchronously check, clear and return pending events
- * @disk: disk to fetch and clear events from
- * @mask: mask of events to be fetched and cleared
- *
- * Disk events are synchronously checked and pending events in @mask
- * are cleared and returned.  This ignores the block count.
- *
- * CONTEXT:
- * Might sleep.
- */
-unsigned int disk_clear_events(struct gendisk *disk, unsigned int mask)
-{
-	struct disk_events *ev = disk->ev;
-	unsigned int pending;
-	unsigned int clearing = mask;
-
-	if (!ev)
-		return 0;
-
-	disk_block_events(disk);
-
-	/*
-	 * store the union of mask and ev->clearing on the stack so that the
-	 * race with disk_flush_events does not cause ambiguity (ev->clearing
-	 * can still be modified even if events are blocked).
-	 */
-	spin_lock_irq(&ev->lock);
-	clearing |= ev->clearing;
-	ev->clearing = 0;
-	spin_unlock_irq(&ev->lock);
-
-	disk_check_events(ev, &clearing);
-	/*
-	 * if ev->clearing is not 0, the disk_flush_events got called in the
-	 * middle of this function, so we want to run the workfn without delay.
-	 */
-	__disk_unblock_events(disk, ev->clearing ? true : false);
-
-	/* then, fetch and clear pending events */
-	spin_lock_irq(&ev->lock);
-	pending = ev->pending & mask;
-	ev->pending &= ~mask;
-	spin_unlock_irq(&ev->lock);
-	WARN_ON_ONCE(clearing & mask);
-
-	return pending;
-}
-
-/*
- * Separate this part out so that a different pointer for clearing_ptr can be
- * passed in for disk_clear_events.
- */
-static void disk_events_workfn(struct work_struct *work)
-{
-	struct delayed_work *dwork = to_delayed_work(work);
-	struct disk_events *ev = container_of(dwork, struct disk_events, dwork);
-
-	disk_check_events(ev, &ev->clearing);
-}
-
-static void disk_check_events(struct disk_events *ev,
-			      unsigned int *clearing_ptr)
-{
-	struct gendisk *disk = ev->disk;
-	char *envp[ARRAY_SIZE(disk_uevents) + 1] = { };
-	unsigned int clearing = *clearing_ptr;
-	unsigned int events;
-	unsigned long intv;
-	int nr_events = 0, i;
-
-	/* check events */
-	events = disk->fops->check_events(disk, clearing);
-
-	/* accumulate pending events and schedule next poll if necessary */
-	spin_lock_irq(&ev->lock);
-
-	events &= ~ev->pending;
-	ev->pending |= events;
-	*clearing_ptr &= ~clearing;
-
-	intv = disk_events_poll_jiffies(disk);
-	spin_unlock_irq(&ev->lock);
-	if (!atomic_read(&ev->block) && intv)
-		queue_delayed_work(system_freezable_power_efficient_wq,
-				&ev->dwork, intv);
-
-
-	/*
-	 * Tell userland about new events.  Only the events listed in
-	 * @disk->events are reported, and only if DISK_EVENT_FLAG_UEVENT
-	 * is set. Otherwise, events are processed internally but never
-	 * get reported to userland.
-	 */
-	for (i = 0; i < ARRAY_SIZE(disk_uevents); i++)
-		if ((events & disk->events & (1 << i)) &&
-		    (disk->event_flags & DISK_EVENT_FLAG_UEVENT))
-			envp[nr_events++] = disk_uevents[i];
-
-	if (nr_events)
-		kobject_uevent_env(&disk_to_dev(disk)->kobj, KOBJ_CHANGE, envp);
-}
-
-/*
- * A disk events enabled device has the following sysfs nodes under
- * its /sys/block/X/ directory.
- *
- * events		: list of all supported events
- * events_async		: list of events which can be detected w/o polling
- *			  (always empty, only for backwards compatibility)
- * events_poll_msecs	: polling interval, 0: disable, -1: system default
- */
-static ssize_t __disk_events_show(unsigned int events, char *buf)
-{
-	const char *delim = "";
-	ssize_t pos = 0;
-	int i;
-
-	for (i = 0; i < ARRAY_SIZE(disk_events_strs); i++)
-		if (events & (1 << i)) {
-			pos += sprintf(buf + pos, "%s%s",
-				       delim, disk_events_strs[i]);
-			delim = " ";
-		}
-	if (pos)
-		pos += sprintf(buf + pos, "\n");
-	return pos;
-}
-
-static ssize_t disk_events_show(struct device *dev,
-				struct device_attribute *attr, char *buf)
-{
-	struct gendisk *disk = dev_to_disk(dev);
-
-	if (!(disk->event_flags & DISK_EVENT_FLAG_UEVENT))
-		return 0;
-
-	return __disk_events_show(disk->events, buf);
-}
-
-static ssize_t disk_events_async_show(struct device *dev,
-				      struct device_attribute *attr, char *buf)
-{
-	return 0;
-}
-
-static ssize_t disk_events_poll_msecs_show(struct device *dev,
-					   struct device_attribute *attr,
-					   char *buf)
-{
-	struct gendisk *disk = dev_to_disk(dev);
-
-	if (!disk->ev)
-		return sprintf(buf, "-1\n");
-
-	return sprintf(buf, "%ld\n", disk->ev->poll_msecs);
-}
-
-static ssize_t disk_events_poll_msecs_store(struct device *dev,
-					    struct device_attribute *attr,
-					    const char *buf, size_t count)
-{
-	struct gendisk *disk = dev_to_disk(dev);
-	long intv;
-
-	if (!count || !sscanf(buf, "%ld", &intv))
-		return -EINVAL;
-
-	if (intv < 0 && intv != -1)
-		return -EINVAL;
-
-	if (!disk->ev)
-		return -ENODEV;
-
-	disk_block_events(disk);
-	disk->ev->poll_msecs = intv;
-	__disk_unblock_events(disk, true);
-
-	return count;
-}
-
-static const DEVICE_ATTR(events, 0444, disk_events_show, NULL);
-static const DEVICE_ATTR(events_async, 0444, disk_events_async_show, NULL);
-static const DEVICE_ATTR(events_poll_msecs, 0644,
-			 disk_events_poll_msecs_show,
-			 disk_events_poll_msecs_store);
-
-static const struct attribute *disk_events_attrs[] = {
-	&dev_attr_events.attr,
-	&dev_attr_events_async.attr,
-	&dev_attr_events_poll_msecs.attr,
-	NULL,
-};
-
-/*
- * The default polling interval can be specified by the kernel
- * parameter block.events_dfl_poll_msecs which defaults to 0
- * (disable).  This can also be modified runtime by writing to
- * /sys/module/block/parameters/events_dfl_poll_msecs.
- */
-static int disk_events_set_dfl_poll_msecs(const char *val,
-					  const struct kernel_param *kp)
-{
-	struct disk_events *ev;
-	int ret;
-
-	ret = param_set_ulong(val, kp);
-	if (ret < 0)
-		return ret;
-
-	mutex_lock(&disk_events_mutex);
-
-	list_for_each_entry(ev, &disk_events, node)
-		disk_flush_events(ev->disk, 0);
-
-	mutex_unlock(&disk_events_mutex);
-
-	return 0;
-}
-
-static const struct kernel_param_ops disk_events_dfl_poll_msecs_param_ops = {
-	.set	= disk_events_set_dfl_poll_msecs,
-	.get	= param_get_ulong,
-};
-
-#undef MODULE_PARAM_PREFIX
-#define MODULE_PARAM_PREFIX	"block."
-
-module_param_cb(events_dfl_poll_msecs, &disk_events_dfl_poll_msecs_param_ops,
-		&disk_events_dfl_poll_msecs, 0644);
-
-/*
- * disk_{alloc|add|del|release}_events - initialize and destroy disk_events.
- */
-static void disk_alloc_events(struct gendisk *disk)
-{
-	struct disk_events *ev;
-
-	if (!disk->fops->check_events || !disk->events)
-		return;
-
-	ev = kzalloc(sizeof(*ev), GFP_KERNEL);
-	if (!ev) {
-		pr_warn("%s: failed to initialize events\n", disk->disk_name);
-		return;
-	}
-
-	INIT_LIST_HEAD(&ev->node);
-	ev->disk = disk;
-	spin_lock_init(&ev->lock);
-	mutex_init(&ev->block_mutex);
-	atomic_set(&ev->block, 1);
-	ev->poll_msecs = -1;
-	INIT_DELAYED_WORK(&ev->dwork, disk_events_workfn);
-
-	disk->ev = ev;
-}
-
-static void disk_add_events(struct gendisk *disk)
-{
-	/* FIXME: error handling */
-	if (sysfs_create_files(&disk_to_dev(disk)->kobj, disk_events_attrs) < 0)
-		pr_warn("%s: failed to create sysfs files for events\n",
-			disk->disk_name);
-
-	if (!disk->ev)
-		return;
-
-	mutex_lock(&disk_events_mutex);
-	list_add_tail(&disk->ev->node, &disk_events);
-	mutex_unlock(&disk_events_mutex);
-
-	/*
-	 * Block count is initialized to 1 and the following initial
-	 * unblock kicks it into action.
-	 */
-	__disk_unblock_events(disk, true);
-=======
 	if (read_only) {
 		if (test_and_set_bit(GD_READ_ONLY, &disk->state))
 			return;
@@ -2412,7 +1354,6 @@
 			return;
 	}
 	set_disk_ro_uevent(disk, read_only);
->>>>>>> 7d2a07b7
 }
 EXPORT_SYMBOL(set_disk_ro);
 
@@ -2420,14 +1361,4 @@
 {
 	return bdev->bd_read_only || get_disk_ro(bdev->bd_disk);
 }
-<<<<<<< HEAD
-
-static void disk_release_events(struct gendisk *disk)
-{
-	/* the block count should be 1 from disk_del_events() */
-	WARN_ON_ONCE(disk->ev && atomic_read(&disk->ev->block) != 1);
-	kfree(disk->ev);
-}
-=======
-EXPORT_SYMBOL(bdev_read_only);
->>>>>>> 7d2a07b7
+EXPORT_SYMBOL(bdev_read_only);