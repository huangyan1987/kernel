--- conflicted
+++ resolved
@@ -734,9 +734,6 @@
 
 		rq->rq_flags &= ~RQF_SOFTBARRIER;
 		list_del_init(&rq->queuelist);
-<<<<<<< HEAD
-		blk_mq_sched_insert_request(rq, true, false, false);
-=======
 		/*
 		 * If RQF_DONTPREP, rq has contained some driver specific
 		 * data, so insert it to hctx dispatch list to avoid any
@@ -745,8 +742,7 @@
 		if (rq->rq_flags & RQF_DONTPREP)
 			blk_mq_request_bypass_insert(rq, false);
 		else
-			blk_mq_sched_insert_request(rq, true, false, false, true);
->>>>>>> ff79bbed
+			blk_mq_sched_insert_request(rq, true, false, false);
 	}
 
 	while (!list_empty(&rq_list)) {
@@ -1033,7 +1029,6 @@
 	return rq->tag != -1;
 }
 
-<<<<<<< HEAD
 static int blk_mq_dispatch_wake(wait_queue_entry_t *wait, unsigned mode,
 				int flags, void *key)
 {
@@ -1080,12 +1075,6 @@
 	wait = &hctx->dispatch_wait;
 	if (!list_empty_careful(&wait->entry))
 		return false;
-=======
-static int blk_mq_dispatch_wake(wait_queue_entry_t *wait, unsigned mode, int flags,
-				void *key)
-{
-	struct blk_mq_hw_ctx *hctx;
->>>>>>> ff79bbed
 
 	wq = &bt_wait_ptr(&hctx->tags->bitmap_tags, hctx)->wait;
 
@@ -1162,10 +1151,7 @@
 {
 	struct blk_mq_hw_ctx *hctx;
 	struct request *rq, *nxt;
-<<<<<<< HEAD
 	bool no_tag = false;
-=======
->>>>>>> ff79bbed
 	int errors, queued;
 	blk_status_t ret = BLK_STS_OK;
 
@@ -1182,20 +1168,10 @@
 		struct blk_mq_queue_data bd;
 
 		rq = list_first_entry(list, struct request, queuelist);
-<<<<<<< HEAD
 
 		hctx = blk_mq_map_queue(rq->q, rq->mq_ctx->cpu);
 		if (!got_budget && !blk_mq_get_dispatch_budget(hctx))
 			break;
-=======
-		if (!blk_mq_get_driver_tag(rq, &hctx, false)) {
-			/*
-			 * The initial allocation attempt failed, so we need to
-			 * rerun the hardware queue when a tag is freed.
-			 */
-			if (!blk_mq_dispatch_wait_add(hctx))
-				break;
->>>>>>> ff79bbed
 
 		if (!blk_mq_get_driver_tag(rq)) {
 			/*
@@ -1233,18 +1209,11 @@
 		}
 
 		ret = q->mq_ops->queue_rq(hctx, &bd);
-<<<<<<< HEAD
 		if (ret == BLK_STS_RESOURCE || ret == BLK_STS_DEV_RESOURCE) {
 			/*
 			 * If an I/O scheduler has been configured and we got a
 			 * driver tag for the next request already, free it
 			 * again.
-=======
-		if (ret == BLK_STS_RESOURCE) {
-			/*
-			 * If an I/O scheduler has been configured and we got a
-			 * driver tag for the next request already, free it again.
->>>>>>> ff79bbed
 			 */
 			if (!list_empty(list)) {
 				nxt = list_first_entry(list, struct request, queuelist);
@@ -1271,11 +1240,8 @@
 	 * that is where we will continue on next queue run.
 	 */
 	if (!list_empty(list)) {
-<<<<<<< HEAD
 		bool needs_restart;
 
-=======
->>>>>>> ff79bbed
 		spin_lock(&hctx->lock);
 		list_splice_init(list, &hctx->dispatch);
 		spin_unlock(&hctx->lock);
@@ -1814,15 +1780,11 @@
 
 	return __blk_mq_issue_directly(hctx, rq, cookie);
 insert:
-<<<<<<< HEAD
 	if (bypass_insert)
 		return BLK_STS_RESOURCE;
 
 	blk_mq_request_bypass_insert(rq, run_queue);
 	return BLK_STS_OK;
-=======
-	blk_mq_request_bypass_insert(rq, run_queue);
->>>>>>> ff79bbed
 }
 
 static void blk_mq_try_issue_directly(struct blk_mq_hw_ctx *hctx,
