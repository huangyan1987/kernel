/*
 * Block multiqueue core code
 *
 * Copyright (C) 2013-2014 Jens Axboe
 * Copyright (C) 2013-2014 Christoph Hellwig
 */
#include <linux/kernel.h>
#include <linux/module.h>
#include <linux/backing-dev.h>
#include <linux/bio.h>
#include <linux/blkdev.h>
#include <linux/mm.h>
#include <linux/init.h>
#include <linux/slab.h>
#include <linux/workqueue.h>
#include <linux/smp.h>
#include <linux/llist.h>
#include <linux/list_sort.h>
#include <linux/cpu.h>
#include <linux/cache.h>
#include <linux/sched/sysctl.h>
#include <linux/delay.h>
#include <linux/crash_dump.h>

#include <trace/events/block.h>

#include <linux/blk-mq.h>
#include "blk.h"
#include "blk-mq.h"
#include "blk-mq-tag.h"

static DEFINE_MUTEX(all_q_mutex);
static LIST_HEAD(all_q_list);

static void __blk_mq_run_hw_queue(struct blk_mq_hw_ctx *hctx);

/*
 * Check if any of the ctx's have pending work in this hardware queue
 */
static bool blk_mq_hctx_has_pending(struct blk_mq_hw_ctx *hctx)
{
	unsigned int i;

	for (i = 0; i < hctx->ctx_map.size; i++)
		if (hctx->ctx_map.map[i].word)
			return true;

	return false;
}

static inline struct blk_align_bitmap *get_bm(struct blk_mq_hw_ctx *hctx,
					      struct blk_mq_ctx *ctx)
{
	return &hctx->ctx_map.map[ctx->index_hw / hctx->ctx_map.bits_per_word];
}

#define CTX_TO_BIT(hctx, ctx)	\
	((ctx)->index_hw & ((hctx)->ctx_map.bits_per_word - 1))

/*
 * Mark this ctx as having pending work in this hardware queue
 */
static void blk_mq_hctx_mark_pending(struct blk_mq_hw_ctx *hctx,
				     struct blk_mq_ctx *ctx)
{
	struct blk_align_bitmap *bm = get_bm(hctx, ctx);

	if (!test_bit(CTX_TO_BIT(hctx, ctx), &bm->word))
		set_bit(CTX_TO_BIT(hctx, ctx), &bm->word);
}

static void blk_mq_hctx_clear_pending(struct blk_mq_hw_ctx *hctx,
				      struct blk_mq_ctx *ctx)
{
	struct blk_align_bitmap *bm = get_bm(hctx, ctx);

	clear_bit(CTX_TO_BIT(hctx, ctx), &bm->word);
}

static int blk_mq_queue_enter(struct request_queue *q, gfp_t gfp)
{
	while (true) {
		int ret;

		if (percpu_ref_tryget_live(&q->mq_usage_counter))
			return 0;

		if (!(gfp & __GFP_WAIT))
			return -EBUSY;

		ret = wait_event_interruptible(q->mq_freeze_wq,
				!q->mq_freeze_depth || blk_queue_dying(q));
		if (blk_queue_dying(q))
			return -ENODEV;
		if (ret)
			return ret;
	}
}

static void blk_mq_queue_exit(struct request_queue *q)
{
	percpu_ref_put(&q->mq_usage_counter);
}

static void blk_mq_usage_counter_release(struct percpu_ref *ref)
{
	struct request_queue *q =
		container_of(ref, struct request_queue, mq_usage_counter);

	wake_up_all(&q->mq_freeze_wq);
}

void blk_mq_freeze_queue_start(struct request_queue *q)
{
	bool freeze;

	spin_lock_irq(q->queue_lock);
	freeze = !q->mq_freeze_depth++;
	spin_unlock_irq(q->queue_lock);

	if (freeze) {
		percpu_ref_kill(&q->mq_usage_counter);
		blk_mq_run_hw_queues(q, false);
	}
}
EXPORT_SYMBOL_GPL(blk_mq_freeze_queue_start);

static void blk_mq_freeze_queue_wait(struct request_queue *q)
{
	wait_event(q->mq_freeze_wq, percpu_ref_is_zero(&q->mq_usage_counter));
}

/*
 * Guarantee no request is in use, so we can change any data structure of
 * the queue afterward.
 */
void blk_mq_freeze_queue(struct request_queue *q)
{
	blk_mq_freeze_queue_start(q);
	blk_mq_freeze_queue_wait(q);
}
EXPORT_SYMBOL_GPL(blk_mq_freeze_queue);

void blk_mq_unfreeze_queue(struct request_queue *q)
{
	bool wake;

	spin_lock_irq(q->queue_lock);
	wake = !--q->mq_freeze_depth;
	WARN_ON_ONCE(q->mq_freeze_depth < 0);
	spin_unlock_irq(q->queue_lock);
	if (wake) {
		percpu_ref_reinit(&q->mq_usage_counter);
		wake_up_all(&q->mq_freeze_wq);
	}
}
EXPORT_SYMBOL_GPL(blk_mq_unfreeze_queue);

void blk_mq_wake_waiters(struct request_queue *q)
{
	struct blk_mq_hw_ctx *hctx;
	unsigned int i;

	queue_for_each_hw_ctx(q, hctx, i)
		if (blk_mq_hw_queue_mapped(hctx))
			blk_mq_tag_wakeup_all(hctx->tags, true);

	/*
	 * If we are called because the queue has now been marked as
	 * dying, we need to ensure that processes currently waiting on
	 * the queue are notified as well.
	 */
	wake_up_all(&q->mq_freeze_wq);
}

bool blk_mq_can_queue(struct blk_mq_hw_ctx *hctx)
{
	return blk_mq_has_free_tags(hctx->tags);
}
EXPORT_SYMBOL(blk_mq_can_queue);

static void blk_mq_rq_ctx_init(struct request_queue *q, struct blk_mq_ctx *ctx,
			       struct request *rq, unsigned int rw_flags)
{
	if (blk_queue_io_stat(q))
		rw_flags |= REQ_IO_STAT;

	INIT_LIST_HEAD(&rq->queuelist);
	/* csd/requeue_work/fifo_time is initialized before use */
	rq->q = q;
	rq->mq_ctx = ctx;
	rq->cmd_flags |= rw_flags;
	/* do not touch atomic flags, it needs atomic ops against the timer */
	rq->cpu = -1;
	INIT_HLIST_NODE(&rq->hash);
	RB_CLEAR_NODE(&rq->rb_node);
	rq->rq_disk = NULL;
	rq->part = NULL;
	rq->start_time = jiffies;
#ifdef CONFIG_BLK_CGROUP
	rq->rl = NULL;
	set_start_time_ns(rq);
	rq->io_start_time_ns = 0;
#endif
	rq->nr_phys_segments = 0;
#if defined(CONFIG_BLK_DEV_INTEGRITY)
	rq->nr_integrity_segments = 0;
#endif
	rq->special = NULL;
	/* tag was already set */
	rq->errors = 0;

	rq->cmd = rq->__cmd;

	rq->extra_len = 0;
	rq->sense_len = 0;
	rq->resid_len = 0;
	rq->sense = NULL;

	INIT_LIST_HEAD(&rq->timeout_list);
	rq->timeout = 0;

	rq->end_io = NULL;
	rq->end_io_data = NULL;
	rq->next_rq = NULL;

	ctx->rq_dispatched[rw_is_sync(rw_flags)]++;
}

static struct request *
__blk_mq_alloc_request(struct blk_mq_alloc_data *data, int rw)
{
	struct request *rq;
	unsigned int tag;

	tag = blk_mq_get_tag(data);
	if (tag != BLK_MQ_TAG_FAIL) {
		rq = data->hctx->tags->rqs[tag];

		if (blk_mq_tag_busy(data->hctx)) {
			rq->cmd_flags = REQ_MQ_INFLIGHT;
			atomic_inc(&data->hctx->nr_active);
		}

		rq->tag = tag;
		blk_mq_rq_ctx_init(data->q, data->ctx, rq, rw);
		return rq;
	}

	return NULL;
}

struct request *blk_mq_alloc_request(struct request_queue *q, int rw, gfp_t gfp,
		bool reserved)
{
	struct blk_mq_ctx *ctx;
	struct blk_mq_hw_ctx *hctx;
	struct request *rq;
	struct blk_mq_alloc_data alloc_data;
	int ret;

	ret = blk_mq_queue_enter(q, gfp);
	if (ret)
		return ERR_PTR(ret);

	ctx = blk_mq_get_ctx(q);
	hctx = q->mq_ops->map_queue(q, ctx->cpu);
	blk_mq_set_alloc_data(&alloc_data, q, gfp & ~__GFP_WAIT,
			reserved, ctx, hctx);

	rq = __blk_mq_alloc_request(&alloc_data, rw);
	if (!rq && (gfp & __GFP_WAIT)) {
		__blk_mq_run_hw_queue(hctx);
		blk_mq_put_ctx(ctx);

		ctx = blk_mq_get_ctx(q);
		hctx = q->mq_ops->map_queue(q, ctx->cpu);
		blk_mq_set_alloc_data(&alloc_data, q, gfp, reserved, ctx,
				hctx);
		rq =  __blk_mq_alloc_request(&alloc_data, rw);
		ctx = alloc_data.ctx;
	}
	blk_mq_put_ctx(ctx);
	if (!rq) {
		blk_mq_queue_exit(q);
		return ERR_PTR(-EWOULDBLOCK);
	}
	return rq;
}
EXPORT_SYMBOL(blk_mq_alloc_request);

static void __blk_mq_free_request(struct blk_mq_hw_ctx *hctx,
				  struct blk_mq_ctx *ctx, struct request *rq)
{
	const int tag = rq->tag;
	struct request_queue *q = rq->q;

	if (rq->cmd_flags & REQ_MQ_INFLIGHT)
		atomic_dec(&hctx->nr_active);
	rq->cmd_flags = 0;

	clear_bit(REQ_ATOM_STARTED, &rq->atomic_flags);
	blk_mq_put_tag(hctx, tag, &ctx->last_tag);
	blk_mq_queue_exit(q);
}

void blk_mq_free_hctx_request(struct blk_mq_hw_ctx *hctx, struct request *rq)
{
	struct blk_mq_ctx *ctx = rq->mq_ctx;

	ctx->rq_completed[rq_is_sync(rq)]++;
	__blk_mq_free_request(hctx, ctx, rq);

}
EXPORT_SYMBOL_GPL(blk_mq_free_hctx_request);

void blk_mq_free_request(struct request *rq)
{
	struct blk_mq_hw_ctx *hctx;
	struct request_queue *q = rq->q;

	hctx = q->mq_ops->map_queue(q, rq->mq_ctx->cpu);
	blk_mq_free_hctx_request(hctx, rq);
}
EXPORT_SYMBOL_GPL(blk_mq_free_request);

inline void __blk_mq_end_request(struct request *rq, int error)
{
	blk_account_io_done(rq);

	if (rq->end_io) {
		rq->end_io(rq, error);
	} else {
		if (unlikely(blk_bidi_rq(rq)))
			blk_mq_free_request(rq->next_rq);
		blk_mq_free_request(rq);
	}
}
EXPORT_SYMBOL(__blk_mq_end_request);

void blk_mq_end_request(struct request *rq, int error)
{
	if (blk_update_request(rq, error, blk_rq_bytes(rq)))
		BUG();
	__blk_mq_end_request(rq, error);
}
EXPORT_SYMBOL(blk_mq_end_request);

static void __blk_mq_complete_request_remote(void *data)
{
	struct request *rq = data;

	rq->q->softirq_done_fn(rq);
}

static void blk_mq_ipi_complete_request(struct request *rq)
{
	struct blk_mq_ctx *ctx = rq->mq_ctx;
	bool shared = false;
	int cpu;

	if (!test_bit(QUEUE_FLAG_SAME_COMP, &rq->q->queue_flags)) {
		rq->q->softirq_done_fn(rq);
		return;
	}

	cpu = get_cpu();
	if (!test_bit(QUEUE_FLAG_SAME_FORCE, &rq->q->queue_flags))
		shared = cpus_share_cache(cpu, ctx->cpu);

	if (cpu != ctx->cpu && !shared && cpu_online(ctx->cpu)) {
		rq->csd.func = __blk_mq_complete_request_remote;
		rq->csd.info = rq;
		rq->csd.flags = 0;
		smp_call_function_single_async(ctx->cpu, &rq->csd);
	} else {
		rq->q->softirq_done_fn(rq);
	}
	put_cpu();
}

void __blk_mq_complete_request(struct request *rq)
{
	struct request_queue *q = rq->q;

	if (!q->softirq_done_fn)
		blk_mq_end_request(rq, rq->errors);
	else
		blk_mq_ipi_complete_request(rq);
}

/**
 * blk_mq_complete_request - end I/O on a request
 * @rq:		the request being processed
 *
 * Description:
 *	Ends all I/O on a request. It does not handle partial completions.
 *	The actual completion happens out-of-order, through a IPI handler.
 **/
void blk_mq_complete_request(struct request *rq)
{
	struct request_queue *q = rq->q;

	if (unlikely(blk_should_fake_timeout(q)))
		return;
	if (!blk_mark_rq_complete(rq))
		__blk_mq_complete_request(rq);
}
EXPORT_SYMBOL(blk_mq_complete_request);

int blk_mq_request_started(struct request *rq)
{
	return test_bit(REQ_ATOM_STARTED, &rq->atomic_flags);
}
EXPORT_SYMBOL_GPL(blk_mq_request_started);

void blk_mq_start_request(struct request *rq)
{
	struct request_queue *q = rq->q;

	trace_block_rq_issue(q, rq);

	rq->resid_len = blk_rq_bytes(rq);
	if (unlikely(blk_bidi_rq(rq)))
		rq->next_rq->resid_len = blk_rq_bytes(rq->next_rq);

	blk_add_timer(rq);

	/*
	 * Ensure that ->deadline is visible before set the started
	 * flag and clear the completed flag.
	 */
	smp_mb__before_atomic();

	/*
	 * Mark us as started and clear complete. Complete might have been
	 * set if requeue raced with timeout, which then marked it as
	 * complete. So be sure to clear complete again when we start
	 * the request, otherwise we'll ignore the completion event.
	 */
	if (!test_bit(REQ_ATOM_STARTED, &rq->atomic_flags))
		set_bit(REQ_ATOM_STARTED, &rq->atomic_flags);
	if (test_bit(REQ_ATOM_COMPLETE, &rq->atomic_flags))
		clear_bit(REQ_ATOM_COMPLETE, &rq->atomic_flags);

	if (q->dma_drain_size && blk_rq_bytes(rq)) {
		/*
		 * Make sure space for the drain appears.  We know we can do
		 * this because max_hw_segments has been adjusted to be one
		 * fewer than the device can handle.
		 */
		rq->nr_phys_segments++;
	}
}
EXPORT_SYMBOL(blk_mq_start_request);

static void __blk_mq_requeue_request(struct request *rq)
{
	struct request_queue *q = rq->q;

	trace_block_rq_requeue(q, rq);

	if (test_and_clear_bit(REQ_ATOM_STARTED, &rq->atomic_flags)) {
		if (q->dma_drain_size && blk_rq_bytes(rq))
			rq->nr_phys_segments--;
	}
}

void blk_mq_requeue_request(struct request *rq)
{
	__blk_mq_requeue_request(rq);

	BUG_ON(blk_queued_rq(rq));
	blk_mq_add_to_requeue_list(rq, true);
}
EXPORT_SYMBOL(blk_mq_requeue_request);

static void blk_mq_requeue_work(struct work_struct *work)
{
	struct request_queue *q =
		container_of(work, struct request_queue, requeue_work);
	LIST_HEAD(rq_list);
	struct request *rq, *next;
	unsigned long flags;

	spin_lock_irqsave(&q->requeue_lock, flags);
	list_splice_init(&q->requeue_list, &rq_list);
	spin_unlock_irqrestore(&q->requeue_lock, flags);

	list_for_each_entry_safe(rq, next, &rq_list, queuelist) {
		if (!(rq->cmd_flags & REQ_SOFTBARRIER))
			continue;

		rq->cmd_flags &= ~REQ_SOFTBARRIER;
		list_del_init(&rq->queuelist);
		blk_mq_insert_request(rq, true, false, false);
	}

	while (!list_empty(&rq_list)) {
		rq = list_entry(rq_list.next, struct request, queuelist);
		list_del_init(&rq->queuelist);
		blk_mq_insert_request(rq, false, false, false);
	}

	/*
	 * Use the start variant of queue running here, so that running
	 * the requeue work will kick stopped queues.
	 */
	blk_mq_start_hw_queues(q);
}

void blk_mq_add_to_requeue_list(struct request *rq, bool at_head)
{
	struct request_queue *q = rq->q;
	unsigned long flags;

	/*
	 * We abuse this flag that is otherwise used by the I/O scheduler to
	 * request head insertation from the workqueue.
	 */
	BUG_ON(rq->cmd_flags & REQ_SOFTBARRIER);

	spin_lock_irqsave(&q->requeue_lock, flags);
	if (at_head) {
		rq->cmd_flags |= REQ_SOFTBARRIER;
		list_add(&rq->queuelist, &q->requeue_list);
	} else {
		list_add_tail(&rq->queuelist, &q->requeue_list);
	}
	spin_unlock_irqrestore(&q->requeue_lock, flags);
}
EXPORT_SYMBOL(blk_mq_add_to_requeue_list);

void blk_mq_cancel_requeue_work(struct request_queue *q)
{
	cancel_work_sync(&q->requeue_work);
}
EXPORT_SYMBOL_GPL(blk_mq_cancel_requeue_work);

void blk_mq_kick_requeue_list(struct request_queue *q)
{
	kblockd_schedule_work(&q->requeue_work);
}
EXPORT_SYMBOL(blk_mq_kick_requeue_list);

void blk_mq_abort_requeue_list(struct request_queue *q)
{
	unsigned long flags;
	LIST_HEAD(rq_list);

	spin_lock_irqsave(&q->requeue_lock, flags);
	list_splice_init(&q->requeue_list, &rq_list);
	spin_unlock_irqrestore(&q->requeue_lock, flags);

	while (!list_empty(&rq_list)) {
		struct request *rq;

		rq = list_first_entry(&rq_list, struct request, queuelist);
		list_del_init(&rq->queuelist);
		rq->errors = -EIO;
		blk_mq_end_request(rq, rq->errors);
	}
}
EXPORT_SYMBOL(blk_mq_abort_requeue_list);

static inline bool is_flush_request(struct request *rq,
		struct blk_flush_queue *fq, unsigned int tag)
{
	return ((rq->cmd_flags & REQ_FLUSH_SEQ) &&
			fq->flush_rq->tag == tag);
}

struct request *blk_mq_tag_to_rq(struct blk_mq_tags *tags, unsigned int tag)
{
	struct request *rq = tags->rqs[tag];
	/* mq_ctx of flush rq is always cloned from the corresponding req */
	struct blk_flush_queue *fq = blk_get_flush_queue(rq->q, rq->mq_ctx);

	if (!is_flush_request(rq, fq, tag))
		return rq;

	return fq->flush_rq;
}
EXPORT_SYMBOL(blk_mq_tag_to_rq);

struct blk_mq_timeout_data {
	unsigned long next;
	unsigned int next_set;
};

void blk_mq_rq_timed_out(struct request *req, bool reserved)
{
	struct blk_mq_ops *ops = req->q->mq_ops;
	enum blk_eh_timer_return ret = BLK_EH_RESET_TIMER;

	/*
	 * We know that complete is set at this point. If STARTED isn't set
	 * anymore, then the request isn't active and the "timeout" should
	 * just be ignored. This can happen due to the bitflag ordering.
	 * Timeout first checks if STARTED is set, and if it is, assumes
	 * the request is active. But if we race with completion, then
	 * we both flags will get cleared. So check here again, and ignore
	 * a timeout event with a request that isn't active.
	 */
	if (!test_bit(REQ_ATOM_STARTED, &req->atomic_flags))
		return;

	if (ops->timeout)
		ret = ops->timeout(req, reserved);

	switch (ret) {
	case BLK_EH_HANDLED:
		__blk_mq_complete_request(req);
		break;
	case BLK_EH_RESET_TIMER:
		blk_add_timer(req);
		blk_clear_rq_complete(req);
		break;
	case BLK_EH_NOT_HANDLED:
		break;
	default:
		printk(KERN_ERR "block: bad eh return: %d\n", ret);
		break;
	}
}

static void blk_mq_check_expired(struct blk_mq_hw_ctx *hctx,
		struct request *rq, void *priv, bool reserved)
{
	struct blk_mq_timeout_data *data = priv;

	if (!test_bit(REQ_ATOM_STARTED, &rq->atomic_flags)) {
		/*
		 * If a request wasn't started before the queue was
		 * marked dying, kill it here or it'll go unnoticed.
		 */
		if (unlikely(blk_queue_dying(rq->q))) {
			rq->errors = -EIO;
			blk_mq_complete_request(rq);
		}
		return;
	}
	if (rq->cmd_flags & REQ_NO_TIMEOUT)
		return;

	if (time_after_eq(jiffies, rq->deadline)) {
		if (!blk_mark_rq_complete(rq))
			blk_mq_rq_timed_out(rq, reserved);
	} else if (!data->next_set || time_after(data->next, rq->deadline)) {
		data->next = rq->deadline;
		data->next_set = 1;
	}
}

static void blk_mq_rq_timer(unsigned long priv)
{
	struct request_queue *q = (struct request_queue *)priv;
	struct blk_mq_timeout_data data = {
		.next		= 0,
		.next_set	= 0,
	};
	struct blk_mq_hw_ctx *hctx;
	int i;

	queue_for_each_hw_ctx(q, hctx, i) {
		/*
		 * If not software queues are currently mapped to this
		 * hardware queue, there's nothing to check
		 */
		if (!blk_mq_hw_queue_mapped(hctx))
			continue;

		blk_mq_tag_busy_iter(hctx, blk_mq_check_expired, &data);
	}

	if (data.next_set) {
		data.next = blk_rq_timeout(round_jiffies_up(data.next));
		mod_timer(&q->timeout, data.next);
	} else {
		queue_for_each_hw_ctx(q, hctx, i) {
			/* the hctx may be unmapped, so check it here */
			if (blk_mq_hw_queue_mapped(hctx))
				blk_mq_tag_idle(hctx);
		}
	}
}

/*
 * Reverse check our software queue for entries that we could potentially
 * merge with. Currently includes a hand-wavy stop count of 8, to not spend
 * too much time checking for merges.
 */
static bool blk_mq_attempt_merge(struct request_queue *q,
				 struct blk_mq_ctx *ctx, struct bio *bio)
{
	struct request *rq;
	int checked = 8;

	list_for_each_entry_reverse(rq, &ctx->rq_list, queuelist) {
		int el_ret;

		if (!checked--)
			break;

		if (!blk_rq_merge_ok(rq, bio))
			continue;

		el_ret = blk_try_merge(rq, bio);
		if (el_ret == ELEVATOR_BACK_MERGE) {
			if (bio_attempt_back_merge(q, rq, bio)) {
				ctx->rq_merged++;
				return true;
			}
			break;
		} else if (el_ret == ELEVATOR_FRONT_MERGE) {
			if (bio_attempt_front_merge(q, rq, bio)) {
				ctx->rq_merged++;
				return true;
			}
			break;
		}
	}

	return false;
}

/*
 * Process software queues that have been marked busy, splicing them
 * to the for-dispatch
 */
static void flush_busy_ctxs(struct blk_mq_hw_ctx *hctx, struct list_head *list)
{
	struct blk_mq_ctx *ctx;
	int i;

	for (i = 0; i < hctx->ctx_map.size; i++) {
		struct blk_align_bitmap *bm = &hctx->ctx_map.map[i];
		unsigned int off, bit;

		if (!bm->word)
			continue;

		bit = 0;
		off = i * hctx->ctx_map.bits_per_word;
		do {
			bit = find_next_bit(&bm->word, bm->depth, bit);
			if (bit >= bm->depth)
				break;

			ctx = hctx->ctxs[bit + off];
			clear_bit(bit, &bm->word);
			spin_lock(&ctx->lock);
			list_splice_tail_init(&ctx->rq_list, list);
			spin_unlock(&ctx->lock);

			bit++;
		} while (1);
	}
}

/*
 * Run this hardware queue, pulling any software queues mapped to it in.
 * Note that this function currently has various problems around ordering
 * of IO. In particular, we'd like FIFO behaviour on handling existing
 * items on the hctx->dispatch list. Ignore that for now.
 */
static void __blk_mq_run_hw_queue(struct blk_mq_hw_ctx *hctx)
{
	struct request_queue *q = hctx->queue;
	struct request *rq;
	LIST_HEAD(rq_list);
	LIST_HEAD(driver_list);
	struct list_head *dptr;
	int queued;

	WARN_ON(!cpumask_test_cpu(raw_smp_processor_id(), hctx->cpumask));

	if (unlikely(test_bit(BLK_MQ_S_STOPPED, &hctx->state)))
		return;

	hctx->run++;

	/*
	 * Touch any software queue that has pending entries.
	 */
	flush_busy_ctxs(hctx, &rq_list);

	/*
	 * If we have previous entries on our dispatch list, grab them
	 * and stuff them at the front for more fair dispatch.
	 */
	if (!list_empty_careful(&hctx->dispatch)) {
		spin_lock(&hctx->lock);
		if (!list_empty(&hctx->dispatch))
			list_splice_init(&hctx->dispatch, &rq_list);
		spin_unlock(&hctx->lock);
	}

	/*
	 * Start off with dptr being NULL, so we start the first request
	 * immediately, even if we have more pending.
	 */
	dptr = NULL;

	/*
	 * Now process all the entries, sending them to the driver.
	 */
	queued = 0;
	while (!list_empty(&rq_list)) {
		struct blk_mq_queue_data bd;
		int ret;

		rq = list_first_entry(&rq_list, struct request, queuelist);
		list_del_init(&rq->queuelist);

		bd.rq = rq;
		bd.list = dptr;
		bd.last = list_empty(&rq_list);

		ret = q->mq_ops->queue_rq(hctx, &bd);
		switch (ret) {
		case BLK_MQ_RQ_QUEUE_OK:
			queued++;
			continue;
		case BLK_MQ_RQ_QUEUE_BUSY:
			list_add(&rq->queuelist, &rq_list);
			__blk_mq_requeue_request(rq);
			break;
		default:
			pr_err("blk-mq: bad return on queue: %d\n", ret);
		case BLK_MQ_RQ_QUEUE_ERROR:
			rq->errors = -EIO;
			blk_mq_end_request(rq, rq->errors);
			break;
		}

		if (ret == BLK_MQ_RQ_QUEUE_BUSY)
			break;

		/*
		 * We've done the first request. If we have more than 1
		 * left in the list, set dptr to defer issue.
		 */
		if (!dptr && rq_list.next != rq_list.prev)
			dptr = &driver_list;
	}

	if (!queued)
		hctx->dispatched[0]++;
	else if (queued < (1 << (BLK_MQ_MAX_DISPATCH_ORDER - 1)))
		hctx->dispatched[ilog2(queued) + 1]++;

	/*
	 * Any items that need requeuing? Stuff them into hctx->dispatch,
	 * that is where we will continue on next queue run.
	 */
	if (!list_empty(&rq_list)) {
		spin_lock(&hctx->lock);
		list_splice(&rq_list, &hctx->dispatch);
		spin_unlock(&hctx->lock);
		/*
		 * the queue is expected stopped with BLK_MQ_RQ_QUEUE_BUSY, but
		 * it's possible the queue is stopped and restarted again
		 * before this. Queue restart will dispatch requests. And since
		 * requests in rq_list aren't added into hctx->dispatch yet,
		 * the requests in rq_list might get lost.
		 *
		 * blk_mq_run_hw_queue() already checks the STOPPED bit
		 **/
		blk_mq_run_hw_queue(hctx, true);
	}
}

/*
 * It'd be great if the workqueue API had a way to pass
 * in a mask and had some smarts for more clever placement.
 * For now we just round-robin here, switching for every
 * BLK_MQ_CPU_WORK_BATCH queued items.
 */
static int blk_mq_hctx_next_cpu(struct blk_mq_hw_ctx *hctx)
{
	if (hctx->queue->nr_hw_queues == 1)
		return WORK_CPU_UNBOUND;

	if (--hctx->next_cpu_batch <= 0) {
		int cpu = hctx->next_cpu, next_cpu;

		next_cpu = cpumask_next(hctx->next_cpu, hctx->cpumask);
		if (next_cpu >= nr_cpu_ids)
			next_cpu = cpumask_first(hctx->cpumask);

		hctx->next_cpu = next_cpu;
		hctx->next_cpu_batch = BLK_MQ_CPU_WORK_BATCH;

		return cpu;
	}

	return hctx->next_cpu;
}

void blk_mq_run_hw_queue(struct blk_mq_hw_ctx *hctx, bool async)
{
	if (unlikely(test_bit(BLK_MQ_S_STOPPED, &hctx->state) ||
	    !blk_mq_hw_queue_mapped(hctx)))
		return;

	if (!async) {
		int cpu = get_cpu();
		if (cpumask_test_cpu(cpu, hctx->cpumask)) {
			__blk_mq_run_hw_queue(hctx);
			put_cpu();
			return;
		}

		put_cpu();
	}

	kblockd_schedule_delayed_work_on(blk_mq_hctx_next_cpu(hctx),
			&hctx->run_work, 0);
}

void blk_mq_run_hw_queues(struct request_queue *q, bool async)
{
	struct blk_mq_hw_ctx *hctx;
	int i;

	queue_for_each_hw_ctx(q, hctx, i) {
		if ((!blk_mq_hctx_has_pending(hctx) &&
		    list_empty_careful(&hctx->dispatch)) ||
		    test_bit(BLK_MQ_S_STOPPED, &hctx->state))
			continue;

		blk_mq_run_hw_queue(hctx, async);
	}
}
EXPORT_SYMBOL(blk_mq_run_hw_queues);

void blk_mq_stop_hw_queue(struct blk_mq_hw_ctx *hctx)
{
	cancel_delayed_work(&hctx->run_work);
	cancel_delayed_work(&hctx->delay_work);
	set_bit(BLK_MQ_S_STOPPED, &hctx->state);
}
EXPORT_SYMBOL(blk_mq_stop_hw_queue);

void blk_mq_stop_hw_queues(struct request_queue *q)
{
	struct blk_mq_hw_ctx *hctx;
	int i;

	queue_for_each_hw_ctx(q, hctx, i)
		blk_mq_stop_hw_queue(hctx);
}
EXPORT_SYMBOL(blk_mq_stop_hw_queues);

void blk_mq_start_hw_queue(struct blk_mq_hw_ctx *hctx)
{
	clear_bit(BLK_MQ_S_STOPPED, &hctx->state);

	blk_mq_run_hw_queue(hctx, false);
}
EXPORT_SYMBOL(blk_mq_start_hw_queue);

void blk_mq_start_hw_queues(struct request_queue *q)
{
	struct blk_mq_hw_ctx *hctx;
	int i;

	queue_for_each_hw_ctx(q, hctx, i)
		blk_mq_start_hw_queue(hctx);
}
EXPORT_SYMBOL(blk_mq_start_hw_queues);

void blk_mq_start_stopped_hw_queues(struct request_queue *q, bool async)
{
	struct blk_mq_hw_ctx *hctx;
	int i;

	queue_for_each_hw_ctx(q, hctx, i) {
		if (!test_bit(BLK_MQ_S_STOPPED, &hctx->state))
			continue;

		clear_bit(BLK_MQ_S_STOPPED, &hctx->state);
		blk_mq_run_hw_queue(hctx, async);
	}
}
EXPORT_SYMBOL(blk_mq_start_stopped_hw_queues);

static void blk_mq_run_work_fn(struct work_struct *work)
{
	struct blk_mq_hw_ctx *hctx;

	hctx = container_of(work, struct blk_mq_hw_ctx, run_work.work);

	__blk_mq_run_hw_queue(hctx);
}

static void blk_mq_delay_work_fn(struct work_struct *work)
{
	struct blk_mq_hw_ctx *hctx;

	hctx = container_of(work, struct blk_mq_hw_ctx, delay_work.work);

	if (test_and_clear_bit(BLK_MQ_S_STOPPED, &hctx->state))
		__blk_mq_run_hw_queue(hctx);
}

void blk_mq_delay_queue(struct blk_mq_hw_ctx *hctx, unsigned long msecs)
{
	if (unlikely(!blk_mq_hw_queue_mapped(hctx)))
		return;

	kblockd_schedule_delayed_work_on(blk_mq_hctx_next_cpu(hctx),
			&hctx->delay_work, msecs_to_jiffies(msecs));
}
EXPORT_SYMBOL(blk_mq_delay_queue);

static void __blk_mq_insert_request(struct blk_mq_hw_ctx *hctx,
				    struct request *rq, bool at_head)
{
	struct blk_mq_ctx *ctx = rq->mq_ctx;

	trace_block_rq_insert(hctx->queue, rq);

	if (at_head)
		list_add(&rq->queuelist, &ctx->rq_list);
	else
		list_add_tail(&rq->queuelist, &ctx->rq_list);

	blk_mq_hctx_mark_pending(hctx, ctx);
}

void blk_mq_insert_request(struct request *rq, bool at_head, bool run_queue,
		bool async)
{
	struct request_queue *q = rq->q;
	struct blk_mq_hw_ctx *hctx;
	struct blk_mq_ctx *ctx = rq->mq_ctx, *current_ctx;

	current_ctx = blk_mq_get_ctx(q);
	if (!cpu_online(ctx->cpu))
		rq->mq_ctx = ctx = current_ctx;

	hctx = q->mq_ops->map_queue(q, ctx->cpu);

	spin_lock(&ctx->lock);
	__blk_mq_insert_request(hctx, rq, at_head);
	spin_unlock(&ctx->lock);

	if (run_queue)
		blk_mq_run_hw_queue(hctx, async);

	blk_mq_put_ctx(current_ctx);
}

static void blk_mq_insert_requests(struct request_queue *q,
				     struct blk_mq_ctx *ctx,
				     struct list_head *list,
				     int depth,
				     bool from_schedule)

{
	struct blk_mq_hw_ctx *hctx;
	struct blk_mq_ctx *current_ctx;

	trace_block_unplug(q, depth, !from_schedule);

	current_ctx = blk_mq_get_ctx(q);

	if (!cpu_online(ctx->cpu))
		ctx = current_ctx;
	hctx = q->mq_ops->map_queue(q, ctx->cpu);

	/*
	 * preemption doesn't flush plug list, so it's possible ctx->cpu is
	 * offline now
	 */
	spin_lock(&ctx->lock);
	while (!list_empty(list)) {
		struct request *rq;

		rq = list_first_entry(list, struct request, queuelist);
		list_del_init(&rq->queuelist);
		rq->mq_ctx = ctx;
		__blk_mq_insert_request(hctx, rq, false);
	}
	spin_unlock(&ctx->lock);

	blk_mq_run_hw_queue(hctx, from_schedule);
	blk_mq_put_ctx(current_ctx);
}

static int plug_ctx_cmp(void *priv, struct list_head *a, struct list_head *b)
{
	struct request *rqa = container_of(a, struct request, queuelist);
	struct request *rqb = container_of(b, struct request, queuelist);

	return !(rqa->mq_ctx < rqb->mq_ctx ||
		 (rqa->mq_ctx == rqb->mq_ctx &&
		  blk_rq_pos(rqa) < blk_rq_pos(rqb)));
}

void blk_mq_flush_plug_list(struct blk_plug *plug, bool from_schedule)
{
	struct blk_mq_ctx *this_ctx;
	struct request_queue *this_q;
	struct request *rq;
	LIST_HEAD(list);
	LIST_HEAD(ctx_list);
	unsigned int depth;

	list_splice_init(&plug->mq_list, &list);

	list_sort(NULL, &list, plug_ctx_cmp);

	this_q = NULL;
	this_ctx = NULL;
	depth = 0;

	while (!list_empty(&list)) {
		rq = list_entry_rq(list.next);
		list_del_init(&rq->queuelist);
		BUG_ON(!rq->q);
		if (rq->mq_ctx != this_ctx) {
			if (this_ctx) {
				blk_mq_insert_requests(this_q, this_ctx,
							&ctx_list, depth,
							from_schedule);
			}

			this_ctx = rq->mq_ctx;
			this_q = rq->q;
			depth = 0;
		}

		depth++;
		list_add_tail(&rq->queuelist, &ctx_list);
	}

	/*
	 * If 'this_ctx' is set, we know we have entries to complete
	 * on 'ctx_list'. Do those.
	 */
	if (this_ctx) {
		blk_mq_insert_requests(this_q, this_ctx, &ctx_list, depth,
				       from_schedule);
	}
}

static void blk_mq_bio_to_request(struct request *rq, struct bio *bio)
{
	init_request_from_bio(rq, bio);

	if (blk_do_io_stat(rq))
		blk_account_io_start(rq, 1);
}

static inline bool hctx_allow_merges(struct blk_mq_hw_ctx *hctx)
{
	return (hctx->flags & BLK_MQ_F_SHOULD_MERGE) &&
		!blk_queue_nomerges(hctx->queue);
}

static inline bool blk_mq_merge_queue_io(struct blk_mq_hw_ctx *hctx,
					 struct blk_mq_ctx *ctx,
					 struct request *rq, struct bio *bio)
{
	if (!hctx_allow_merges(hctx)) {
		blk_mq_bio_to_request(rq, bio);
		spin_lock(&ctx->lock);
insert_rq:
		__blk_mq_insert_request(hctx, rq, false);
		spin_unlock(&ctx->lock);
		return false;
	} else {
		struct request_queue *q = hctx->queue;

		spin_lock(&ctx->lock);
		if (!blk_mq_attempt_merge(q, ctx, bio)) {
			blk_mq_bio_to_request(rq, bio);
			goto insert_rq;
		}

		spin_unlock(&ctx->lock);
		__blk_mq_free_request(hctx, ctx, rq);
		return true;
	}
}

struct blk_map_ctx {
	struct blk_mq_hw_ctx *hctx;
	struct blk_mq_ctx *ctx;
};

static struct request *blk_mq_map_request(struct request_queue *q,
					  struct bio *bio,
					  struct blk_map_ctx *data)
{
	struct blk_mq_hw_ctx *hctx;
	struct blk_mq_ctx *ctx;
	struct request *rq;
	int rw = bio_data_dir(bio);
	struct blk_mq_alloc_data alloc_data;

	if (unlikely(blk_mq_queue_enter(q, GFP_KERNEL))) {
		bio_endio(bio, -EIO);
		return NULL;
	}

	ctx = blk_mq_get_ctx(q);
	hctx = q->mq_ops->map_queue(q, ctx->cpu);

	if (rw_is_sync(bio->bi_rw))
		rw |= REQ_SYNC;

	trace_block_getrq(q, bio, rw);
	blk_mq_set_alloc_data(&alloc_data, q, GFP_ATOMIC, false, ctx,
			hctx);
	rq = __blk_mq_alloc_request(&alloc_data, rw);
	if (unlikely(!rq)) {
		__blk_mq_run_hw_queue(hctx);
		blk_mq_put_ctx(ctx);
		trace_block_sleeprq(q, bio, rw);

		ctx = blk_mq_get_ctx(q);
		hctx = q->mq_ops->map_queue(q, ctx->cpu);
		blk_mq_set_alloc_data(&alloc_data, q,
				__GFP_WAIT|GFP_ATOMIC, false, ctx, hctx);
		rq = __blk_mq_alloc_request(&alloc_data, rw);
		ctx = alloc_data.ctx;
		hctx = alloc_data.hctx;
	}

	hctx->queued++;
	data->hctx = hctx;
	data->ctx = ctx;
	return rq;
}

/*
 * Multiple hardware queue variant. This will not use per-process plugs,
 * but will attempt to bypass the hctx queueing if we can go straight to
 * hardware for SYNC IO.
 */
static void blk_mq_make_request(struct request_queue *q, struct bio *bio)
{
	const int is_sync = rw_is_sync(bio->bi_rw);
	const int is_flush_fua = bio->bi_rw & (REQ_FLUSH | REQ_FUA);
	struct blk_map_ctx data;
	struct request *rq;

	blk_queue_bounce(q, &bio);

	if (bio_integrity_enabled(bio) && bio_integrity_prep(bio)) {
		bio_endio(bio, -EIO);
		return;
	}

	rq = blk_mq_map_request(q, bio, &data);
	if (unlikely(!rq))
		return;

	if (unlikely(is_flush_fua)) {
		blk_mq_bio_to_request(rq, bio);
		blk_insert_flush(rq);
		goto run_queue;
	}

	/*
	 * If the driver supports defer issued based on 'last', then
	 * queue it up like normal since we can potentially save some
	 * CPU this way.
	 */
	if (is_sync && !(data.hctx->flags & BLK_MQ_F_DEFER_ISSUE)) {
		struct blk_mq_queue_data bd = {
			.rq = rq,
			.list = NULL,
			.last = 1
		};
		int ret;

		blk_mq_bio_to_request(rq, bio);

		/*
		 * For OK queue, we are done. For error, kill it. Any other
		 * error (busy), just add it to our list as we previously
		 * would have done
		 */
		ret = q->mq_ops->queue_rq(data.hctx, &bd);
		if (ret == BLK_MQ_RQ_QUEUE_OK)
			goto done;
		else {
			__blk_mq_requeue_request(rq);

			if (ret == BLK_MQ_RQ_QUEUE_ERROR) {
				rq->errors = -EIO;
				blk_mq_end_request(rq, rq->errors);
				goto done;
			}
		}
	}

	if (!blk_mq_merge_queue_io(data.hctx, data.ctx, rq, bio)) {
		/*
		 * For a SYNC request, send it to the hardware immediately. For
		 * an ASYNC request, just ensure that we run it later on. The
		 * latter allows for merging opportunities and more efficient
		 * dispatching.
		 */
run_queue:
		blk_mq_run_hw_queue(data.hctx, !is_sync || is_flush_fua);
	}
done:
	blk_mq_put_ctx(data.ctx);
}

/*
 * Single hardware queue variant. This will attempt to use any per-process
 * plug for merging and IO deferral.
 */
static void blk_sq_make_request(struct request_queue *q, struct bio *bio)
{
	const int is_sync = rw_is_sync(bio->bi_rw);
	const int is_flush_fua = bio->bi_rw & (REQ_FLUSH | REQ_FUA);
	unsigned int use_plug, request_count = 0;
	struct blk_map_ctx data;
	struct request *rq;

	/*
	 * If we have multiple hardware queues, just go directly to
	 * one of those for sync IO.
	 */
	use_plug = !is_flush_fua && !is_sync;

	blk_queue_bounce(q, &bio);

	if (bio_integrity_enabled(bio) && bio_integrity_prep(bio)) {
		bio_endio(bio, -EIO);
		return;
	}

	if (use_plug && !blk_queue_nomerges(q) &&
	    blk_attempt_plug_merge(q, bio, &request_count))
		return;

	rq = blk_mq_map_request(q, bio, &data);
	if (unlikely(!rq))
		return;

	if (unlikely(is_flush_fua)) {
		blk_mq_bio_to_request(rq, bio);
		blk_insert_flush(rq);
		goto run_queue;
	}

	/*
	 * A task plug currently exists. Since this is completely lockless,
	 * utilize that to temporarily store requests until the task is
	 * either done or scheduled away.
	 */
	if (use_plug) {
		struct blk_plug *plug = current->plug;

		if (plug) {
			blk_mq_bio_to_request(rq, bio);
			if (list_empty(&plug->mq_list))
				trace_block_plug(q);
			else if (request_count >= BLK_MAX_REQUEST_COUNT) {
				blk_flush_plug_list(plug, false);
				trace_block_plug(q);
			}
			list_add_tail(&rq->queuelist, &plug->mq_list);
			blk_mq_put_ctx(data.ctx);
			return;
		}
	}

	if (!blk_mq_merge_queue_io(data.hctx, data.ctx, rq, bio)) {
		/*
		 * For a SYNC request, send it to the hardware immediately. For
		 * an ASYNC request, just ensure that we run it later on. The
		 * latter allows for merging opportunities and more efficient
		 * dispatching.
		 */
run_queue:
		blk_mq_run_hw_queue(data.hctx, !is_sync || is_flush_fua);
	}

	blk_mq_put_ctx(data.ctx);
}

/*
 * Default mapping to a software queue, since we use one per CPU.
 */
struct blk_mq_hw_ctx *blk_mq_map_queue(struct request_queue *q, const int cpu)
{
	return q->queue_hw_ctx[q->mq_map[cpu]];
}
EXPORT_SYMBOL(blk_mq_map_queue);

static void blk_mq_free_rq_map(struct blk_mq_tag_set *set,
		struct blk_mq_tags *tags, unsigned int hctx_idx)
{
	struct page *page;

	if (tags->rqs && set->ops->exit_request) {
		int i;

		for (i = 0; i < tags->nr_tags; i++) {
			if (!tags->rqs[i])
				continue;
			set->ops->exit_request(set->driver_data, tags->rqs[i],
						hctx_idx, i);
			tags->rqs[i] = NULL;
		}
	}

	while (!list_empty(&tags->page_list)) {
		page = list_first_entry(&tags->page_list, struct page, lru);
		list_del_init(&page->lru);
		__free_pages(page, page->private);
	}

	kfree(tags->rqs);

	blk_mq_free_tags(tags);
}

static size_t order_to_size(unsigned int order)
{
	return (size_t)PAGE_SIZE << order;
}

static struct blk_mq_tags *blk_mq_init_rq_map(struct blk_mq_tag_set *set,
		unsigned int hctx_idx)
{
	struct blk_mq_tags *tags;
	unsigned int i, j, entries_per_page, max_order = 4;
	size_t rq_size, left;

	tags = blk_mq_init_tags(set->queue_depth, set->reserved_tags,
				set->numa_node,
				BLK_MQ_FLAG_TO_ALLOC_POLICY(set->flags));
	if (!tags)
		return NULL;

	INIT_LIST_HEAD(&tags->page_list);

	tags->rqs = kzalloc_node(set->queue_depth * sizeof(struct request *),
				 GFP_KERNEL | __GFP_NOWARN | __GFP_NORETRY,
				 set->numa_node);
	if (!tags->rqs) {
		blk_mq_free_tags(tags);
		return NULL;
	}

	/*
	 * rq_size is the size of the request plus driver payload, rounded
	 * to the cacheline size
	 */
	rq_size = round_up(sizeof(struct request) + set->cmd_size,
				cache_line_size());
	left = rq_size * set->queue_depth;

	for (i = 0; i < set->queue_depth; ) {
		int this_order = max_order;
		struct page *page;
		int to_do;
		void *p;

		while (left < order_to_size(this_order - 1) && this_order)
			this_order--;

		do {
			page = alloc_pages_node(set->numa_node,
				GFP_KERNEL | __GFP_NOWARN | __GFP_NORETRY | __GFP_ZERO,
				this_order);
			if (page)
				break;
			if (!this_order--)
				break;
			if (order_to_size(this_order) < rq_size)
				break;
		} while (1);

		if (!page)
			goto fail;

		page->private = this_order;
		list_add_tail(&page->lru, &tags->page_list);

		p = page_address(page);
		entries_per_page = order_to_size(this_order) / rq_size;
		to_do = min(entries_per_page, set->queue_depth - i);
		left -= to_do * rq_size;
		for (j = 0; j < to_do; j++) {
			tags->rqs[i] = p;
			if (set->ops->init_request) {
				if (set->ops->init_request(set->driver_data,
						tags->rqs[i], hctx_idx, i,
						set->numa_node)) {
					tags->rqs[i] = NULL;
					goto fail;
				}
			}

			p += rq_size;
			i++;
		}
	}

	return tags;

fail:
	blk_mq_free_rq_map(set, tags, hctx_idx);
	return NULL;
}

static void blk_mq_free_bitmap(struct blk_mq_ctxmap *bitmap)
{
	kfree(bitmap->map);
}

static int blk_mq_alloc_bitmap(struct blk_mq_ctxmap *bitmap, int node)
{
	unsigned int bpw = 8, total, num_maps, i;

	bitmap->bits_per_word = bpw;

	num_maps = ALIGN(nr_cpu_ids, bpw) / bpw;
	bitmap->map = kzalloc_node(num_maps * sizeof(struct blk_align_bitmap),
					GFP_KERNEL, node);
	if (!bitmap->map)
		return -ENOMEM;

	total = nr_cpu_ids;
	for (i = 0; i < num_maps; i++) {
		bitmap->map[i].depth = min(total, bitmap->bits_per_word);
		total -= bitmap->map[i].depth;
	}

	return 0;
}

static int blk_mq_hctx_cpu_offline(struct blk_mq_hw_ctx *hctx, int cpu)
{
	struct request_queue *q = hctx->queue;
	struct blk_mq_ctx *ctx;
	LIST_HEAD(tmp);

	/*
	 * Move ctx entries to new CPU, if this one is going away.
	 */
	ctx = __blk_mq_get_ctx(q, cpu);

	spin_lock(&ctx->lock);
	if (!list_empty(&ctx->rq_list)) {
		list_splice_init(&ctx->rq_list, &tmp);
		blk_mq_hctx_clear_pending(hctx, ctx);
	}
	spin_unlock(&ctx->lock);

	if (list_empty(&tmp))
		return NOTIFY_OK;

	ctx = blk_mq_get_ctx(q);
	spin_lock(&ctx->lock);

	while (!list_empty(&tmp)) {
		struct request *rq;

		rq = list_first_entry(&tmp, struct request, queuelist);
		rq->mq_ctx = ctx;
		list_move_tail(&rq->queuelist, &ctx->rq_list);
	}

	hctx = q->mq_ops->map_queue(q, ctx->cpu);
	blk_mq_hctx_mark_pending(hctx, ctx);

	spin_unlock(&ctx->lock);

	blk_mq_run_hw_queue(hctx, true);
	blk_mq_put_ctx(ctx);
	return NOTIFY_OK;
}

static int blk_mq_hctx_notify(void *data, unsigned long action,
			      unsigned int cpu)
{
	struct blk_mq_hw_ctx *hctx = data;

	if (action == CPU_DEAD || action == CPU_DEAD_FROZEN)
		return blk_mq_hctx_cpu_offline(hctx, cpu);

	/*
	 * In case of CPU online, tags may be reallocated
	 * in blk_mq_map_swqueue() after mapping is updated.
	 */

	return NOTIFY_OK;
}

/* hctx->ctxs will be freed in queue's release handler */
static void blk_mq_exit_hctx(struct request_queue *q,
		struct blk_mq_tag_set *set,
		struct blk_mq_hw_ctx *hctx, unsigned int hctx_idx)
{
	unsigned flush_start_tag = set->queue_depth;

	blk_mq_tag_idle(hctx);

	if (set->ops->exit_request)
		set->ops->exit_request(set->driver_data,
				       hctx->fq->flush_rq, hctx_idx,
				       flush_start_tag + hctx_idx);

	if (set->ops->exit_hctx)
		set->ops->exit_hctx(hctx, hctx_idx);

	blk_mq_unregister_cpu_notifier(&hctx->cpu_notifier);
	blk_free_flush_queue(hctx->fq);
	blk_mq_free_bitmap(&hctx->ctx_map);
}

static void blk_mq_exit_hw_queues(struct request_queue *q,
		struct blk_mq_tag_set *set, int nr_queue)
{
	struct blk_mq_hw_ctx *hctx;
	unsigned int i;

	queue_for_each_hw_ctx(q, hctx, i) {
		if (i == nr_queue)
			break;
		blk_mq_exit_hctx(q, set, hctx, i);
	}
}

static void blk_mq_free_hw_queues(struct request_queue *q,
		struct blk_mq_tag_set *set)
{
	struct blk_mq_hw_ctx *hctx;
	unsigned int i;

	queue_for_each_hw_ctx(q, hctx, i)
		free_cpumask_var(hctx->cpumask);
}

static int blk_mq_init_hctx(struct request_queue *q,
		struct blk_mq_tag_set *set,
		struct blk_mq_hw_ctx *hctx, unsigned hctx_idx)
{
	int node;
	unsigned flush_start_tag = set->queue_depth;

	node = hctx->numa_node;
	if (node == NUMA_NO_NODE)
		node = hctx->numa_node = set->numa_node;

	INIT_DELAYED_WORK(&hctx->run_work, blk_mq_run_work_fn);
	INIT_DELAYED_WORK(&hctx->delay_work, blk_mq_delay_work_fn);
	spin_lock_init(&hctx->lock);
	INIT_LIST_HEAD(&hctx->dispatch);
	hctx->queue = q;
	hctx->queue_num = hctx_idx;
	hctx->flags = set->flags;

	blk_mq_init_cpu_notifier(&hctx->cpu_notifier,
					blk_mq_hctx_notify, hctx);
	blk_mq_register_cpu_notifier(&hctx->cpu_notifier);

	hctx->tags = set->tags[hctx_idx];

	/*
	 * Allocate space for all possible cpus to avoid allocation at
	 * runtime
	 */
	hctx->ctxs = kmalloc_node(nr_cpu_ids * sizeof(void *),
					GFP_KERNEL, node);
	if (!hctx->ctxs)
		goto unregister_cpu_notifier;

	if (blk_mq_alloc_bitmap(&hctx->ctx_map, node))
		goto free_ctxs;

	hctx->nr_ctx = 0;

	if (set->ops->init_hctx &&
	    set->ops->init_hctx(hctx, set->driver_data, hctx_idx))
		goto free_bitmap;

	hctx->fq = blk_alloc_flush_queue(q, hctx->numa_node, set->cmd_size);
	if (!hctx->fq)
		goto exit_hctx;

	if (set->ops->init_request &&
	    set->ops->init_request(set->driver_data,
				   hctx->fq->flush_rq, hctx_idx,
				   flush_start_tag + hctx_idx, node))
		goto free_fq;

	return 0;

 free_fq:
	kfree(hctx->fq);
 exit_hctx:
	if (set->ops->exit_hctx)
		set->ops->exit_hctx(hctx, hctx_idx);
 free_bitmap:
	blk_mq_free_bitmap(&hctx->ctx_map);
 free_ctxs:
	kfree(hctx->ctxs);
 unregister_cpu_notifier:
	blk_mq_unregister_cpu_notifier(&hctx->cpu_notifier);

	return -1;
}

static int blk_mq_init_hw_queues(struct request_queue *q,
		struct blk_mq_tag_set *set)
{
	struct blk_mq_hw_ctx *hctx;
	unsigned int i;

	/*
	 * Initialize hardware queues
	 */
	queue_for_each_hw_ctx(q, hctx, i) {
		if (blk_mq_init_hctx(q, set, hctx, i))
			break;
	}

	if (i == q->nr_hw_queues)
		return 0;

	/*
	 * Init failed
	 */
	blk_mq_exit_hw_queues(q, set, i);

	return 1;
}

static void blk_mq_init_cpu_queues(struct request_queue *q,
				   unsigned int nr_hw_queues)
{
	unsigned int i;

	for_each_possible_cpu(i) {
		struct blk_mq_ctx *__ctx = per_cpu_ptr(q->queue_ctx, i);
		struct blk_mq_hw_ctx *hctx;

		memset(__ctx, 0, sizeof(*__ctx));
		__ctx->cpu = i;
		spin_lock_init(&__ctx->lock);
		INIT_LIST_HEAD(&__ctx->rq_list);
		__ctx->queue = q;

		/* If the cpu isn't online, the cpu is mapped to first hctx */
		if (!cpu_online(i))
			continue;

		hctx = q->mq_ops->map_queue(q, i);

		/*
		 * Set local node, IFF we have more than one hw queue. If
		 * not, we remain on the home node of the device
		 */
		if (nr_hw_queues > 1 && hctx->numa_node == NUMA_NO_NODE)
			hctx->numa_node = cpu_to_node(i);
	}
}

static void blk_mq_map_swqueue(struct request_queue *q)
{
	unsigned int i;
	struct blk_mq_hw_ctx *hctx;
	struct blk_mq_ctx *ctx;
	struct blk_mq_tag_set *set = q->tag_set;

	queue_for_each_hw_ctx(q, hctx, i) {
		cpumask_clear(hctx->cpumask);
		hctx->nr_ctx = 0;
	}

	/*
	 * Map software to hardware queues
	 */
	queue_for_each_ctx(q, ctx, i) {
		/* If the cpu isn't online, the cpu is mapped to first hctx */
		if (!cpu_online(i))
			continue;

		hctx = q->mq_ops->map_queue(q, i);
		cpumask_set_cpu(i, hctx->cpumask);
		ctx->index_hw = hctx->nr_ctx;
		hctx->ctxs[hctx->nr_ctx++] = ctx;
	}

	queue_for_each_hw_ctx(q, hctx, i) {
		struct blk_mq_ctxmap *map = &hctx->ctx_map;

		/*
		 * If no software queues are mapped to this hardware queue,
		 * disable it and free the request entries.
		 */
		if (!hctx->nr_ctx) {
			if (set->tags[i]) {
				blk_mq_free_rq_map(set, set->tags[i], i);
				set->tags[i] = NULL;
			}
			hctx->tags = NULL;
			continue;
		}

		/* unmapped hw queue can be remapped after CPU topo changed */
		if (!set->tags[i])
			set->tags[i] = blk_mq_init_rq_map(set, i);
		hctx->tags = set->tags[i];
		WARN_ON(!hctx->tags);

<<<<<<< HEAD
=======
		/*
		 * Set the map size to the number of mapped software queues.
		 * This is more accurate and more efficient than looping
		 * over all possibly mapped software queues.
		 */
		map->size = DIV_ROUND_UP(hctx->nr_ctx, map->bits_per_word);

>>>>>>> 53b729de
		/*
		 * Initialize batch roundrobin counts
		 */
		hctx->next_cpu = cpumask_first(hctx->cpumask);
		hctx->next_cpu_batch = BLK_MQ_CPU_WORK_BATCH;
	}
}

static void blk_mq_update_tag_set_depth(struct blk_mq_tag_set *set)
{
	struct blk_mq_hw_ctx *hctx;
	struct request_queue *q;
	bool shared;
	int i;

	if (set->tag_list.next == set->tag_list.prev)
		shared = false;
	else
		shared = true;

	list_for_each_entry(q, &set->tag_list, tag_set_list) {
		blk_mq_freeze_queue(q);

		queue_for_each_hw_ctx(q, hctx, i) {
			if (shared)
				hctx->flags |= BLK_MQ_F_TAG_SHARED;
			else
				hctx->flags &= ~BLK_MQ_F_TAG_SHARED;
		}
		blk_mq_unfreeze_queue(q);
	}
}

static void blk_mq_del_queue_tag_set(struct request_queue *q)
{
	struct blk_mq_tag_set *set = q->tag_set;

	mutex_lock(&set->tag_list_lock);
	list_del_init(&q->tag_set_list);
	blk_mq_update_tag_set_depth(set);
	mutex_unlock(&set->tag_list_lock);
}

static void blk_mq_add_queue_tag_set(struct blk_mq_tag_set *set,
				     struct request_queue *q)
{
	q->tag_set = set;

	mutex_lock(&set->tag_list_lock);
	list_add_tail(&q->tag_set_list, &set->tag_list);
	blk_mq_update_tag_set_depth(set);
	mutex_unlock(&set->tag_list_lock);
}

/*
 * It is the actual release handler for mq, but we do it from
 * request queue's release handler for avoiding use-after-free
 * and headache because q->mq_kobj shouldn't have been introduced,
 * but we can't group ctx/kctx kobj without it.
 */
void blk_mq_release(struct request_queue *q)
{
	struct blk_mq_hw_ctx *hctx;
	unsigned int i;

	/* hctx kobj stays in hctx */
	queue_for_each_hw_ctx(q, hctx, i) {
		if (!hctx)
			continue;
		kfree(hctx->ctxs);
		kfree(hctx);
	}

	kfree(q->queue_hw_ctx);

	/* ctx kobj stays in queue_ctx */
	free_percpu(q->queue_ctx);
}

struct request_queue *blk_mq_init_queue(struct blk_mq_tag_set *set)
{
	struct request_queue *uninit_q, *q;

	uninit_q = blk_alloc_queue_node(GFP_KERNEL, set->numa_node);
	if (!uninit_q)
		return ERR_PTR(-ENOMEM);

	q = blk_mq_init_allocated_queue(set, uninit_q);
	if (IS_ERR(q))
		blk_cleanup_queue(uninit_q);

	return q;
}
EXPORT_SYMBOL(blk_mq_init_queue);

struct request_queue *blk_mq_init_allocated_queue(struct blk_mq_tag_set *set,
						  struct request_queue *q)
{
	struct blk_mq_hw_ctx **hctxs;
	struct blk_mq_ctx __percpu *ctx;
	unsigned int *map;
	int i;

	ctx = alloc_percpu(struct blk_mq_ctx);
	if (!ctx)
		return ERR_PTR(-ENOMEM);

	hctxs = kmalloc_node(set->nr_hw_queues * sizeof(*hctxs), GFP_KERNEL,
			set->numa_node);

	if (!hctxs)
		goto err_percpu;

	map = blk_mq_make_queue_map(set);
	if (!map)
		goto err_map;

	for (i = 0; i < set->nr_hw_queues; i++) {
		int node = blk_mq_hw_queue_to_node(map, i);

		hctxs[i] = kzalloc_node(sizeof(struct blk_mq_hw_ctx),
					GFP_KERNEL, node);
		if (!hctxs[i])
			goto err_hctxs;

		if (!zalloc_cpumask_var_node(&hctxs[i]->cpumask, GFP_KERNEL,
						node))
			goto err_hctxs;

		atomic_set(&hctxs[i]->nr_active, 0);
		hctxs[i]->numa_node = node;
		hctxs[i]->queue_num = i;
	}

	/*
	 * Init percpu_ref in atomic mode so that it's faster to shutdown.
	 * See blk_register_queue() for details.
	 */
	if (percpu_ref_init(&q->mq_usage_counter, blk_mq_usage_counter_release,
			    PERCPU_REF_INIT_ATOMIC, GFP_KERNEL))
		goto err_hctxs;

	setup_timer(&q->timeout, blk_mq_rq_timer, (unsigned long) q);
	blk_queue_rq_timeout(q, set->timeout ? set->timeout : 30000);

	q->nr_queues = nr_cpu_ids;
	q->nr_hw_queues = set->nr_hw_queues;
	q->mq_map = map;

	q->queue_ctx = ctx;
	q->queue_hw_ctx = hctxs;

	q->mq_ops = set->ops;
	q->queue_flags |= QUEUE_FLAG_MQ_DEFAULT;

	if (!(set->flags & BLK_MQ_F_SG_MERGE))
		q->queue_flags |= 1 << QUEUE_FLAG_NO_SG_MERGE;

	q->sg_reserved_size = INT_MAX;

	INIT_WORK(&q->requeue_work, blk_mq_requeue_work);
	INIT_LIST_HEAD(&q->requeue_list);
	spin_lock_init(&q->requeue_lock);

	if (q->nr_hw_queues > 1)
		blk_queue_make_request(q, blk_mq_make_request);
	else
		blk_queue_make_request(q, blk_sq_make_request);

	/*
	 * Do this after blk_queue_make_request() overrides it...
	 */
	q->nr_requests = set->queue_depth;

	if (set->ops->complete)
		blk_queue_softirq_done(q, set->ops->complete);

	blk_mq_init_cpu_queues(q, set->nr_hw_queues);

	if (blk_mq_init_hw_queues(q, set))
		goto err_hctxs;

	mutex_lock(&all_q_mutex);
	list_add_tail(&q->all_q_node, &all_q_list);
	mutex_unlock(&all_q_mutex);

	blk_mq_add_queue_tag_set(set, q);

	blk_mq_map_swqueue(q);

	return q;

err_hctxs:
	kfree(map);
	for (i = 0; i < set->nr_hw_queues; i++) {
		if (!hctxs[i])
			break;
		free_cpumask_var(hctxs[i]->cpumask);
		kfree(hctxs[i]);
	}
err_map:
	kfree(hctxs);
err_percpu:
	free_percpu(ctx);
	return ERR_PTR(-ENOMEM);
}
EXPORT_SYMBOL(blk_mq_init_allocated_queue);

void blk_mq_free_queue(struct request_queue *q)
{
	struct blk_mq_tag_set	*set = q->tag_set;

	blk_mq_del_queue_tag_set(q);

	blk_mq_exit_hw_queues(q, set, set->nr_hw_queues);
	blk_mq_free_hw_queues(q, set);

	percpu_ref_exit(&q->mq_usage_counter);

	kfree(q->mq_map);

	q->mq_map = NULL;

	mutex_lock(&all_q_mutex);
	list_del_init(&q->all_q_node);
	mutex_unlock(&all_q_mutex);
}

/* Basically redo blk_mq_init_queue with queue frozen */
static void blk_mq_queue_reinit(struct request_queue *q)
{
	WARN_ON_ONCE(!q->mq_freeze_depth);

	blk_mq_sysfs_unregister(q);

	blk_mq_update_queue_map(q->mq_map, q->nr_hw_queues);

	/*
	 * redo blk_mq_init_cpu_queues and blk_mq_init_hw_queues. FIXME: maybe
	 * we should change hctx numa_node according to new topology (this
	 * involves free and re-allocate memory, worthy doing?)
	 */

	blk_mq_map_swqueue(q);

	blk_mq_sysfs_register(q);
}

static int blk_mq_queue_reinit_notify(struct notifier_block *nb,
				      unsigned long action, void *hcpu)
{
	struct request_queue *q;

	/*
	 * Before new mappings are established, hotadded cpu might already
	 * start handling requests. This doesn't break anything as we map
	 * offline CPUs to first hardware queue. We will re-init the queue
	 * below to get optimal settings.
	 */
	if (action != CPU_DEAD && action != CPU_DEAD_FROZEN &&
	    action != CPU_ONLINE && action != CPU_ONLINE_FROZEN)
		return NOTIFY_OK;

	mutex_lock(&all_q_mutex);

	/*
	 * We need to freeze and reinit all existing queues.  Freezing
	 * involves synchronous wait for an RCU grace period and doing it
	 * one by one may take a long time.  Start freezing all queues in
	 * one swoop and then wait for the completions so that freezing can
	 * take place in parallel.
	 */
	list_for_each_entry(q, &all_q_list, all_q_node)
		blk_mq_freeze_queue_start(q);
	list_for_each_entry(q, &all_q_list, all_q_node) {
		blk_mq_freeze_queue_wait(q);

		/*
		 * timeout handler can't touch hw queue during the
		 * reinitialization
		 */
		del_timer_sync(&q->timeout);
	}

	list_for_each_entry(q, &all_q_list, all_q_node)
		blk_mq_queue_reinit(q);

	list_for_each_entry(q, &all_q_list, all_q_node)
		blk_mq_unfreeze_queue(q);

	mutex_unlock(&all_q_mutex);
	return NOTIFY_OK;
}

static int __blk_mq_alloc_rq_maps(struct blk_mq_tag_set *set)
{
	int i;

	for (i = 0; i < set->nr_hw_queues; i++) {
		set->tags[i] = blk_mq_init_rq_map(set, i);
		if (!set->tags[i])
			goto out_unwind;
	}

	return 0;

out_unwind:
	while (--i >= 0)
		blk_mq_free_rq_map(set, set->tags[i], i);

	return -ENOMEM;
}

/*
 * Allocate the request maps associated with this tag_set. Note that this
 * may reduce the depth asked for, if memory is tight. set->queue_depth
 * will be updated to reflect the allocated depth.
 */
static int blk_mq_alloc_rq_maps(struct blk_mq_tag_set *set)
{
	unsigned int depth;
	int err;

	depth = set->queue_depth;
	do {
		err = __blk_mq_alloc_rq_maps(set);
		if (!err)
			break;

		set->queue_depth >>= 1;
		if (set->queue_depth < set->reserved_tags + BLK_MQ_TAG_MIN) {
			err = -ENOMEM;
			break;
		}
	} while (set->queue_depth);

	if (!set->queue_depth || err) {
		pr_err("blk-mq: failed to allocate request map\n");
		return -ENOMEM;
	}

	if (depth != set->queue_depth)
		pr_info("blk-mq: reduced tag depth (%u -> %u)\n",
						depth, set->queue_depth);

	return 0;
}

/*
 * Alloc a tag set to be associated with one or more request queues.
 * May fail with EINVAL for various error conditions. May adjust the
 * requested depth down, if if it too large. In that case, the set
 * value will be stored in set->queue_depth.
 */
int blk_mq_alloc_tag_set(struct blk_mq_tag_set *set)
{
	BUILD_BUG_ON(BLK_MQ_MAX_DEPTH > 1 << BLK_MQ_UNIQUE_TAG_BITS);

	if (!set->nr_hw_queues)
		return -EINVAL;
	if (!set->queue_depth)
		return -EINVAL;
	if (set->queue_depth < set->reserved_tags + BLK_MQ_TAG_MIN)
		return -EINVAL;

	if (!set->ops->queue_rq || !set->ops->map_queue)
		return -EINVAL;

	if (set->queue_depth > BLK_MQ_MAX_DEPTH) {
		pr_info("blk-mq: reduced tag depth to %u\n",
			BLK_MQ_MAX_DEPTH);
		set->queue_depth = BLK_MQ_MAX_DEPTH;
	}

	/*
	 * If a crashdump is active, then we are potentially in a very
	 * memory constrained environment. Limit us to 1 queue and
	 * 64 tags to prevent using too much memory.
	 */
	if (is_kdump_kernel()) {
		set->nr_hw_queues = 1;
		set->queue_depth = min(64U, set->queue_depth);
	}

	set->tags = kmalloc_node(set->nr_hw_queues *
				 sizeof(struct blk_mq_tags *),
				 GFP_KERNEL, set->numa_node);
	if (!set->tags)
		return -ENOMEM;

	if (blk_mq_alloc_rq_maps(set))
		goto enomem;

	mutex_init(&set->tag_list_lock);
	INIT_LIST_HEAD(&set->tag_list);

	return 0;
enomem:
	kfree(set->tags);
	set->tags = NULL;
	return -ENOMEM;
}
EXPORT_SYMBOL(blk_mq_alloc_tag_set);

void blk_mq_free_tag_set(struct blk_mq_tag_set *set)
{
	int i;

	for (i = 0; i < set->nr_hw_queues; i++) {
		if (set->tags[i])
			blk_mq_free_rq_map(set, set->tags[i], i);
	}

	kfree(set->tags);
	set->tags = NULL;
}
EXPORT_SYMBOL(blk_mq_free_tag_set);

int blk_mq_update_nr_requests(struct request_queue *q, unsigned int nr)
{
	struct blk_mq_tag_set *set = q->tag_set;
	struct blk_mq_hw_ctx *hctx;
	int i, ret;

	if (!set || nr > set->queue_depth)
		return -EINVAL;

	ret = 0;
	queue_for_each_hw_ctx(q, hctx, i) {
		ret = blk_mq_tag_update_depth(hctx->tags, nr);
		if (ret)
			break;
	}

	if (!ret)
		q->nr_requests = nr;

	return ret;
}

void blk_mq_disable_hotplug(void)
{
	mutex_lock(&all_q_mutex);
}

void blk_mq_enable_hotplug(void)
{
	mutex_unlock(&all_q_mutex);
}

static int __init blk_mq_init(void)
{
	blk_mq_cpu_init();

	hotcpu_notifier(blk_mq_queue_reinit_notify, 0);

	return 0;
}
subsys_initcall(blk_mq_init);<|MERGE_RESOLUTION|>--- conflicted
+++ resolved
@@ -1818,8 +1818,6 @@
 		hctx->tags = set->tags[i];
 		WARN_ON(!hctx->tags);
 
-<<<<<<< HEAD
-=======
 		/*
 		 * Set the map size to the number of mapped software queues.
 		 * This is more accurate and more efficient than looping
@@ -1827,7 +1825,6 @@
 		 */
 		map->size = DIV_ROUND_UP(hctx->nr_ctx, map->bits_per_word);
 
->>>>>>> 53b729de
 		/*
 		 * Initialize batch roundrobin counts
 		 */
