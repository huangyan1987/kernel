VERSION = 2
PATCHLEVEL = 6
SUBLEVEL = 27
<<<<<<< HEAD
EXTRAVERSION = -rc4
=======
EXTRAVERSION = -rc5
>>>>>>> 24342c34
NAME = Rotary Wombat

# *DOCUMENTATION*
# To see a list of typical targets execute "make help"
# More info can be located in ./README
# Comments in this file are targeted only to the developer, do not
# expect to learn how to build the kernel reading this file.

# Do not:
# o  use make's built-in rules and variables
#    (this increases performance and avoids hard-to-debug behaviour);
# o  print "Entering directory ...";
MAKEFLAGS += -rR --no-print-directory

# We are using a recursive build, so we need to do a little thinking
# to get the ordering right.
#
# Most importantly: sub-Makefiles should only ever modify files in
# their own directory. If in some directory we have a dependency on
# a file in another dir (which doesn't happen often, but it's often
# unavoidable when linking the built-in.o targets which finally
# turn into vmlinux), we will call a sub make in that other dir, and
# after that we are sure that everything which is in that other dir
# is now up to date.
#
# The only cases where we need to modify files which have global
# effects are thus separated out and done before the recursive
# descending is started. They are now explicitly listed as the
# prepare rule.

# To put more focus on warnings, be less verbose as default
# Use 'make V=1' to see the full commands

ifdef V
  ifeq ("$(origin V)", "command line")
    KBUILD_VERBOSE = $(V)
  endif
endif
ifndef KBUILD_VERBOSE
  KBUILD_VERBOSE = 0
endif

# Call a source code checker (by default, "sparse") as part of the
# C compilation.
#
# Use 'make C=1' to enable checking of only re-compiled files.
# Use 'make C=2' to enable checking of *all* source files, regardless
# of whether they are re-compiled or not.
#
# See the file "Documentation/sparse.txt" for more details, including
# where to get the "sparse" utility.

ifdef C
  ifeq ("$(origin C)", "command line")
    KBUILD_CHECKSRC = $(C)
  endif
endif
ifndef KBUILD_CHECKSRC
  KBUILD_CHECKSRC = 0
endif

# Use make M=dir to specify directory of external module to build
# Old syntax make ... SUBDIRS=$PWD is still supported
# Setting the environment variable KBUILD_EXTMOD take precedence
ifdef SUBDIRS
  KBUILD_EXTMOD ?= $(SUBDIRS)
endif
ifdef M
  ifeq ("$(origin M)", "command line")
    KBUILD_EXTMOD := $(M)
  endif
endif


# kbuild supports saving output files in a separate directory.
# To locate output files in a separate directory two syntaxes are supported.
# In both cases the working directory must be the root of the kernel src.
# 1) O=
# Use "make O=dir/to/store/output/files/"
#
# 2) Set KBUILD_OUTPUT
# Set the environment variable KBUILD_OUTPUT to point to the directory
# where the output files shall be placed.
# export KBUILD_OUTPUT=dir/to/store/output/files/
# make
#
# The O= assignment takes precedence over the KBUILD_OUTPUT environment
# variable.


# KBUILD_SRC is set on invocation of make in OBJ directory
# KBUILD_SRC is not intended to be used by the regular user (for now)
ifeq ($(KBUILD_SRC),)

# OK, Make called in directory where kernel src resides
# Do we want to locate output files in a separate directory?
ifdef O
  ifeq ("$(origin O)", "command line")
    KBUILD_OUTPUT := $(O)
  endif
endif

# That's our default target when none is given on the command line
PHONY := _all
_all:

# Cancel implicit rules on top Makefile
$(CURDIR)/Makefile Makefile: ;

ifneq ($(KBUILD_OUTPUT),)
# Invoke a second make in the output directory, passing relevant variables
# check that the output directory actually exists
saved-output := $(KBUILD_OUTPUT)
KBUILD_OUTPUT := $(shell cd $(KBUILD_OUTPUT) && /bin/pwd)
$(if $(KBUILD_OUTPUT),, \
     $(error output directory "$(saved-output)" does not exist))

PHONY += $(MAKECMDGOALS) sub-make

$(filter-out _all sub-make $(CURDIR)/Makefile, $(MAKECMDGOALS)) _all: sub-make
	$(Q)@:

sub-make: FORCE
	$(if $(KBUILD_VERBOSE:1=),@)$(MAKE) -C $(KBUILD_OUTPUT) \
	KBUILD_SRC=$(CURDIR) \
	KBUILD_EXTMOD="$(KBUILD_EXTMOD)" -f $(CURDIR)/Makefile \
	$(filter-out _all sub-make,$(MAKECMDGOALS))

# Leave processing to above invocation of make
skip-makefile := 1
endif # ifneq ($(KBUILD_OUTPUT),)
endif # ifeq ($(KBUILD_SRC),)

# We process the rest of the Makefile if this is the final invocation of make
ifeq ($(skip-makefile),)

# If building an external module we do not care about the all: rule
# but instead _all depend on modules
PHONY += all
ifeq ($(KBUILD_EXTMOD),)
_all: all
else
_all: modules
endif

srctree		:= $(if $(KBUILD_SRC),$(KBUILD_SRC),$(CURDIR))
TOPDIR		:= $(srctree)
# FIXME - TOPDIR is obsolete, use srctree/objtree
objtree		:= $(CURDIR)
src		:= $(srctree)
obj		:= $(objtree)

VPATH		:= $(srctree)$(if $(KBUILD_EXTMOD),:$(KBUILD_EXTMOD))

export srctree objtree VPATH TOPDIR


# SUBARCH tells the usermode build what the underlying arch is.  That is set
# first, and if a usermode build is happening, the "ARCH=um" on the command
# line overrides the setting of ARCH below.  If a native build is happening,
# then ARCH is assigned, getting whatever value it gets normally, and 
# SUBARCH is subsequently ignored.

SUBARCH := $(shell uname -m | sed -e s/i.86/i386/ -e s/sun4u/sparc64/ \
				  -e s/arm.*/arm/ -e s/sa110/arm/ \
				  -e s/s390x/s390/ -e s/parisc64/parisc/ \
				  -e s/ppc.*/powerpc/ -e s/mips.*/mips/ \
				  -e s/sh.*/sh/ )

# Cross compiling and selecting different set of gcc/bin-utils
# ---------------------------------------------------------------------------
#
# When performing cross compilation for other architectures ARCH shall be set
# to the target architecture. (See arch/* for the possibilities).
# ARCH can be set during invocation of make:
# make ARCH=ia64
# Another way is to have ARCH set in the environment.
# The default ARCH is the host where make is executed.

# CROSS_COMPILE specify the prefix used for all executables used
# during compilation. Only gcc and related bin-utils executables
# are prefixed with $(CROSS_COMPILE).
# CROSS_COMPILE can be set on the command line
# make CROSS_COMPILE=ia64-linux-
# Alternatively CROSS_COMPILE can be set in the environment.
# Default value for CROSS_COMPILE is not to prefix executables
# Note: Some architectures assign CROSS_COMPILE in their arch/*/Makefile
export KBUILD_BUILDHOST := $(SUBARCH)
ARCH		?= $(SUBARCH)
CROSS_COMPILE	?=

# Architecture as present in compile.h
UTS_MACHINE 	:= $(ARCH)
SRCARCH 	:= $(ARCH)

# Additional ARCH settings for x86
ifeq ($(ARCH),i386)
        SRCARCH := x86
endif
ifeq ($(ARCH),x86_64)
        SRCARCH := x86
endif

# Where to locate arch specific headers
ifeq ($(ARCH),sparc64)
       hdr-arch  := sparc
else
       hdr-arch  := $(SRCARCH)
endif

KCONFIG_CONFIG	?= .config

# SHELL used by kbuild
CONFIG_SHELL := $(shell if [ -x "$$BASH" ]; then echo $$BASH; \
	  else if [ -x /bin/bash ]; then echo /bin/bash; \
	  else echo sh; fi ; fi)

HOSTCC       = gcc
HOSTCXX      = g++
HOSTCFLAGS   = -Wall -Wstrict-prototypes -O2 -fomit-frame-pointer
HOSTCXXFLAGS = -O2

# Decide whether to build built-in, modular, or both.
# Normally, just do built-in.

KBUILD_MODULES :=
KBUILD_BUILTIN := 1

#	If we have only "make modules", don't compile built-in objects.
#	When we're building modules with modversions, we need to consider
#	the built-in objects during the descend as well, in order to
#	make sure the checksums are up to date before we record them.

ifeq ($(MAKECMDGOALS),modules)
  KBUILD_BUILTIN := $(if $(CONFIG_MODVERSIONS),1)
endif

#	If we have "make <whatever> modules", compile modules
#	in addition to whatever we do anyway.
#	Just "make" or "make all" shall build modules as well

ifneq ($(filter all _all modules,$(MAKECMDGOALS)),)
  KBUILD_MODULES := 1
endif

ifeq ($(MAKECMDGOALS),)
  KBUILD_MODULES := 1
endif

export KBUILD_MODULES KBUILD_BUILTIN
export KBUILD_CHECKSRC KBUILD_SRC KBUILD_EXTMOD

# Beautify output
# ---------------------------------------------------------------------------
#
# Normally, we echo the whole command before executing it. By making
# that echo $($(quiet)$(cmd)), we now have the possibility to set
# $(quiet) to choose other forms of output instead, e.g.
#
#         quiet_cmd_cc_o_c = Compiling $(RELDIR)/$@
#         cmd_cc_o_c       = $(CC) $(c_flags) -c -o $@ $<
#
# If $(quiet) is empty, the whole command will be printed.
# If it is set to "quiet_", only the short version will be printed. 
# If it is set to "silent_", nothing will be printed at all, since
# the variable $(silent_cmd_cc_o_c) doesn't exist.
#
# A simple variant is to prefix commands with $(Q) - that's useful
# for commands that shall be hidden in non-verbose mode.
#
#	$(Q)ln $@ :<
#
# If KBUILD_VERBOSE equals 0 then the above command will be hidden.
# If KBUILD_VERBOSE equals 1 then the above command is displayed.

ifeq ($(KBUILD_VERBOSE),1)
  quiet =
  Q =
else
  quiet=quiet_
  Q = @
endif

# If the user is running make -s (silent mode), suppress echoing of
# commands

ifneq ($(findstring s,$(MAKEFLAGS)),)
  quiet=silent_
endif

export quiet Q KBUILD_VERBOSE


# Look for make include files relative to root of kernel src
MAKEFLAGS += --include-dir=$(srctree)

# We need some generic definitions (do not try to remake the file).
$(srctree)/scripts/Kbuild.include: ;
include $(srctree)/scripts/Kbuild.include

# Make variables (CC, etc...)

AS		= $(CROSS_COMPILE)as
LD		= $(CROSS_COMPILE)ld
CC		= $(CROSS_COMPILE)gcc
CPP		= $(CC) -E
AR		= $(CROSS_COMPILE)ar
NM		= $(CROSS_COMPILE)nm
STRIP		= $(CROSS_COMPILE)strip
OBJCOPY		= $(CROSS_COMPILE)objcopy
OBJDUMP		= $(CROSS_COMPILE)objdump
AWK		= awk
GENKSYMS	= scripts/genksyms/genksyms
DEPMOD		= /sbin/depmod
KALLSYMS	= scripts/kallsyms
PERL		= perl
CHECK		= sparse

CHECKFLAGS     := -D__linux__ -Dlinux -D__STDC__ -Dunix -D__unix__ -Wbitwise $(CF)
MODFLAGS	= -DMODULE
CFLAGS_MODULE   = $(MODFLAGS)
AFLAGS_MODULE   = $(MODFLAGS)
LDFLAGS_MODULE  =
CFLAGS_KERNEL	=
AFLAGS_KERNEL	=


# Use LINUXINCLUDE when you must reference the include/ directory.
# Needed to be compatible with the O= option
LINUXINCLUDE    := -Iinclude \
                   $(if $(KBUILD_SRC),-Iinclude2 -I$(srctree)/include) \
                   -I$(srctree)/arch/$(hdr-arch)/include               \
                   -include include/linux/autoconf.h

KBUILD_CPPFLAGS := -D__KERNEL__ $(LINUXINCLUDE)

KBUILD_CFLAGS   := -Wall -Wundef -Wstrict-prototypes -Wno-trigraphs \
		   -fno-strict-aliasing -fno-common \
		   -Werror-implicit-function-declaration
KBUILD_AFLAGS   := -D__ASSEMBLY__

# Warn about unsupported modules in kernels built inside Autobuild
ifneq ($(wildcard /.buildenv),)
CFLAGS		+= -DUNSUPPORTED_MODULES=2
endif

# Read KERNELRELEASE from include/config/kernel.release (if it exists)
KERNELRELEASE = $(shell cat include/config/kernel.release 2> /dev/null)
KERNELVERSION = $(VERSION).$(PATCHLEVEL).$(SUBLEVEL)$(EXTRAVERSION)

export VERSION PATCHLEVEL SUBLEVEL KERNELRELEASE KERNELVERSION
export ARCH SRCARCH CONFIG_SHELL HOSTCC HOSTCFLAGS CROSS_COMPILE AS LD CC
export CPP AR NM STRIP OBJCOPY OBJDUMP MAKE AWK GENKSYMS PERL UTS_MACHINE
export HOSTCXX HOSTCXXFLAGS LDFLAGS_MODULE CHECK CHECKFLAGS

export KBUILD_CPPFLAGS NOSTDINC_FLAGS LINUXINCLUDE OBJCOPYFLAGS LDFLAGS
export KBUILD_CFLAGS CFLAGS_KERNEL CFLAGS_MODULE
export KBUILD_AFLAGS AFLAGS_KERNEL AFLAGS_MODULE

# When compiling out-of-tree modules, put MODVERDIR in the module
# tree rather than in the kernel tree. The kernel tree might
# even be read-only.
export MODVERDIR := $(if $(KBUILD_EXTMOD),$(firstword $(KBUILD_EXTMOD))/).tmp_versions

# Files to ignore in find ... statements

RCS_FIND_IGNORE := \( -name SCCS -o -name BitKeeper -o -name .svn -o -name CVS -o -name .pc -o -name .hg -o -name .git \) -prune -o
export RCS_TAR_IGNORE := --exclude SCCS --exclude BitKeeper --exclude .svn --exclude CVS --exclude .pc --exclude .hg --exclude .git

# ===========================================================================
# Rules shared between *config targets and build targets

# Basic helpers built in scripts/
PHONY += scripts_basic
scripts_basic:
	$(Q)$(MAKE) $(build)=scripts/basic

# To avoid any implicit rule to kick in, define an empty command.
scripts/basic/%: scripts_basic ;

PHONY += outputmakefile
# outputmakefile generates a Makefile in the output directory, if using a
# separate output directory. This allows convenient use of make in the
# output directory.
outputmakefile:
ifneq ($(KBUILD_SRC),)
	$(Q)$(CONFIG_SHELL) $(srctree)/scripts/mkmakefile \
	    $(srctree) $(objtree) $(VERSION) $(PATCHLEVEL)
endif

# To make sure we do not include .config for any of the *config targets
# catch them early, and hand them over to scripts/kconfig/Makefile
# It is allowed to specify more targets when calling make, including
# mixing *config targets and build targets.
# For example 'make oldconfig all'.
# Detect when mixed targets is specified, and make a second invocation
# of make so .config is not included in this case either (for *config).

no-dot-config-targets := clean mrproper distclean \
			 cscope TAGS tags help %docs check% \
			 include/linux/version.h headers_% \
			 kernelrelease kernelversion

config-targets := 0
mixed-targets  := 0
dot-config     := 1

ifneq ($(filter $(no-dot-config-targets), $(MAKECMDGOALS)),)
	ifeq ($(filter-out $(no-dot-config-targets), $(MAKECMDGOALS)),)
		dot-config := 0
	endif
endif

ifeq ($(KBUILD_EXTMOD),)
        ifneq ($(filter config %config,$(MAKECMDGOALS)),)
                config-targets := 1
                ifneq ($(filter-out config %config,$(MAKECMDGOALS)),)
                        mixed-targets := 1
                endif
        endif
endif

ifeq ($(mixed-targets),1)
# ===========================================================================
# We're called with mixed targets (*config and build targets).
# Handle them one by one.

%:: FORCE
	$(Q)$(MAKE) -C $(srctree) KBUILD_SRC= $@

else
ifeq ($(config-targets),1)
# ===========================================================================
# *config targets only - make sure prerequisites are updated, and descend
# in scripts/kconfig to make the *config target

# Read arch specific Makefile to set KBUILD_DEFCONFIG as needed.
# KBUILD_DEFCONFIG may point out an alternative default configuration
# used for 'make defconfig'
include $(srctree)/arch/$(SRCARCH)/Makefile
export KBUILD_DEFCONFIG

config %config: scripts_basic outputmakefile FORCE
	$(Q)mkdir -p include/linux include/config
	$(Q)$(MAKE) $(build)=scripts/kconfig $@

else
# ===========================================================================
# Build targets only - this includes vmlinux, arch specific targets, clean
# targets and others. In general all targets except *config targets.

ifeq ($(KBUILD_EXTMOD),)
# Additional helpers built in scripts/
# Carefully list dependencies so we do not try to build scripts twice
# in parallel
PHONY += scripts
scripts: scripts_basic include/config/auto.conf
	$(Q)$(MAKE) $(build)=$(@)

# Objects we will link into vmlinux / subdirs we need to visit
init-y		:= init/
drivers-y	:= drivers/ sound/ firmware/
net-y		:= net/
libs-y		:= lib/
core-y		:= usr/
endif # KBUILD_EXTMOD

ifeq ($(dot-config),1)
# Read in config
-include include/config/auto.conf

ifeq ($(KBUILD_EXTMOD),)
# Read in dependencies to all Kconfig* files, make sure to run
# oldconfig if changes are detected.
-include include/config/auto.conf.cmd

# To avoid any implicit rule to kick in, define an empty command
$(KCONFIG_CONFIG) include/config/auto.conf.cmd: ;

# If .config is newer than include/config/auto.conf, someone tinkered
# with it and forgot to run make oldconfig.
# if auto.conf.cmd is missing then we are probably in a cleaned tree so
# we execute the config step to be sure to catch updated Kconfig files
include/config/auto.conf: $(KCONFIG_CONFIG) include/config/auto.conf.cmd
	$(Q)$(MAKE) -f $(srctree)/Makefile silentoldconfig
else
# external modules needs include/linux/autoconf.h and include/config/auto.conf
# but do not care if they are up-to-date. Use auto.conf to trigger the test
PHONY += include/config/auto.conf

include/config/auto.conf:
	$(Q)test -e include/linux/autoconf.h -a -e $@ || (		\
	echo;								\
	echo "  ERROR: Kernel configuration is invalid.";		\
	echo "         include/linux/autoconf.h or $@ are missing.";	\
	echo "         Run 'make oldconfig && make prepare' on kernel src to fix it.";	\
	echo;								\
	/bin/false)

endif # KBUILD_EXTMOD

else
# Dummy target needed, because used as prerequisite
include/config/auto.conf: ;
endif # $(dot-config)

# The all: target is the default when no target is given on the
# command line.
# This allow a user to issue only 'make' to build a kernel including modules
# Defaults vmlinux but it is usually overridden in the arch makefile
all: vmlinux

ifdef CONFIG_CC_OPTIMIZE_FOR_SIZE
KBUILD_CFLAGS	+= -Os
else
KBUILD_CFLAGS	+= -O2
endif

include $(srctree)/arch/$(SRCARCH)/Makefile

ifneq (CONFIG_FRAME_WARN,0)
KBUILD_CFLAGS += $(call cc-option,-Wframe-larger-than=${CONFIG_FRAME_WARN})
endif

# Force gcc to behave correct even for buggy distributions
# Arch Makefiles may override this setting
KBUILD_CFLAGS += $(call cc-option, -fno-stack-protector)

ifdef CONFIG_FRAME_POINTER
KBUILD_CFLAGS	+= -fno-omit-frame-pointer -fno-optimize-sibling-calls
else
KBUILD_CFLAGS	+= -fomit-frame-pointer
endif

ifdef CONFIG_UNWIND_INFO
KBUILD_CFLAGS	+= -fasynchronous-unwind-tables
LDFLAGS_vmlinux	+= --eh-frame-hdr
endif

ifdef CONFIG_DEBUG_INFO
KBUILD_CFLAGS	+= -g
KBUILD_AFLAGS	+= -gdwarf-2
endif

ifdef CONFIG_FTRACE
KBUILD_CFLAGS	+= -pg
endif

# We trigger additional mismatches with less inlining
ifdef CONFIG_DEBUG_SECTION_MISMATCH
KBUILD_CFLAGS += $(call cc-option, -fno-inline-functions-called-once)
endif

# arch Makefile may override CC so keep this after arch Makefile is included
NOSTDINC_FLAGS += -nostdinc -isystem $(shell $(CC) -print-file-name=include)
CHECKFLAGS     += $(NOSTDINC_FLAGS)

# warn about C99 declaration after statement
KBUILD_CFLAGS += $(call cc-option,-Wdeclaration-after-statement,)

# disable pointer signed / unsigned warnings in gcc 4.0
KBUILD_CFLAGS += $(call cc-option,-Wno-pointer-sign,)

# Add user supplied CPPFLAGS, AFLAGS and CFLAGS as the last assignments
# But warn user when we do so
warn-assign = \
$(warning "WARNING: Appending $$K$(1) ($(K$(1))) from $(origin K$(1)) to kernel $$$(1)")

ifneq ($(KCPPFLAGS),)
        $(call warn-assign,CPPFLAGS)
        KBUILD_CPPFLAGS += $(KCPPFLAGS)
endif
ifneq ($(KAFLAGS),)
        $(call warn-assign,AFLAGS)
        KBUILD_AFLAGS += $(KAFLAGS)
endif
ifneq ($(KCFLAGS),)
        $(call warn-assign,CFLAGS)
        KBUILD_CFLAGS += $(KCFLAGS)
endif

# Use --build-id when available.
LDFLAGS_BUILD_ID = $(patsubst -Wl$(comma)%,%,\
			      $(call ld-option, -Wl$(comma)--build-id,))
LDFLAGS_MODULE += $(LDFLAGS_BUILD_ID)
LDFLAGS_vmlinux += $(LDFLAGS_BUILD_ID)

# Default kernel image to build when no specific target is given.
# KBUILD_IMAGE may be overruled on the command line or
# set in the environment
# Also any assignments in arch/$(ARCH)/Makefile take precedence over
# this default value
export KBUILD_IMAGE ?= vmlinux

#
# INSTALL_PATH specifies where to place the updated kernel and system map
# images. Default is /boot, but you can set it to other values
export	INSTALL_PATH ?= /boot

#
# INSTALL_MOD_PATH specifies a prefix to MODLIB for module directory
# relocations required by build roots.  This is not defined in the
# makefile but the argument can be passed to make if needed.
#

MODLIB	= $(INSTALL_MOD_PATH)/lib/modules/$(KERNELRELEASE)
export MODLIB

#
#  INSTALL_MOD_STRIP, if defined, will cause modules to be
#  stripped after they are installed.  If INSTALL_MOD_STRIP is '1', then
#  the default option --strip-debug will be used.  Otherwise,
#  INSTALL_MOD_STRIP will used as the options to the strip command.

ifdef INSTALL_MOD_STRIP
ifeq ($(INSTALL_MOD_STRIP),1)
mod_strip_cmd = $(STRIP) --strip-debug
else
mod_strip_cmd = $(STRIP) $(INSTALL_MOD_STRIP)
endif # INSTALL_MOD_STRIP=1
else
mod_strip_cmd = true
endif # INSTALL_MOD_STRIP
export mod_strip_cmd


ifeq ($(KBUILD_EXTMOD),)
core-y		+= kernel/ mm/ fs/ ipc/ security/ crypto/ block/
core-$(CONFIG_KDB) += kdb/

vmlinux-dirs	:= $(patsubst %/,%,$(filter %/, $(init-y) $(init-m) \
		     $(core-y) $(core-m) $(drivers-y) $(drivers-m) \
		     $(net-y) $(net-m) $(libs-y) $(libs-m)))

vmlinux-alldirs	:= $(sort $(vmlinux-dirs) $(patsubst %/,%,$(filter %/, \
		     $(init-n) $(init-) \
		     $(core-n) $(core-) $(drivers-n) $(drivers-) \
		     $(net-n)  $(net-)  $(libs-n)    $(libs-))))

init-y		:= $(patsubst %/, %/built-in.o, $(init-y))
core-y		:= $(patsubst %/, %/built-in.o, $(core-y))
drivers-y	:= $(patsubst %/, %/built-in.o, $(drivers-y))
net-y		:= $(patsubst %/, %/built-in.o, $(net-y))
libs-y1		:= $(patsubst %/, %/lib.a, $(libs-y))
libs-y2		:= $(patsubst %/, %/built-in.o, $(libs-y))
libs-y		:= $(libs-y1) $(libs-y2)

# Build vmlinux
# ---------------------------------------------------------------------------
# vmlinux is built from the objects selected by $(vmlinux-init) and
# $(vmlinux-main). Most are built-in.o files from top-level directories
# in the kernel tree, others are specified in arch/$(ARCH)/Makefile.
# Ordering when linking is important, and $(vmlinux-init) must be first.
#
# vmlinux
#   ^
#   |
#   +-< $(vmlinux-init)
#   |   +--< init/version.o + more
#   |
#   +--< $(vmlinux-main)
#   |    +--< driver/built-in.o mm/built-in.o + more
#   |
#   +-< kallsyms.o (see description in CONFIG_KALLSYMS section)
#
# vmlinux version (uname -v) cannot be updated during normal
# descending-into-subdirs phase since we do not yet know if we need to
# update vmlinux.
# Therefore this step is delayed until just before final link of vmlinux -
# except in the kallsyms case where it is done just before adding the
# symbols to the kernel.
#
# System.map is generated to document addresses of all kernel symbols

vmlinux-init := $(head-y) $(init-y)
vmlinux-main := $(core-y) $(libs-y) $(drivers-y) $(net-y)
vmlinux-all  := $(vmlinux-init) $(vmlinux-main)
vmlinux-lds  := arch/$(SRCARCH)/kernel/vmlinux.lds
export KBUILD_VMLINUX_OBJS := $(vmlinux-all)

# Rule to link vmlinux - also used during CONFIG_KALLSYMS
# May be overridden by arch/$(ARCH)/Makefile
quiet_cmd_vmlinux__ ?= LD      $@
      cmd_vmlinux__ ?= $(LD) $(LDFLAGS) $(LDFLAGS_vmlinux) -o $@ \
      -T $(vmlinux-lds) $(vmlinux-init)                          \
      --start-group $(vmlinux-main) --end-group                  \
      $(filter-out $(vmlinux-lds) $(vmlinux-init) $(vmlinux-main) vmlinux.o FORCE ,$^)

# Generate new vmlinux version
quiet_cmd_vmlinux_version = GEN     .version
      cmd_vmlinux_version = set -e;                     \
	if [ ! -r .version ]; then			\
	  rm -f .version;				\
	  echo 1 >.version;				\
	else						\
	  mv .version .old_version;			\
	  expr 0$$(cat .old_version) + 1 >.version;	\
	fi;						\
	$(MAKE) $(build)=init

# Generate System.map
quiet_cmd_sysmap = SYSMAP
      cmd_sysmap = $(CONFIG_SHELL) $(srctree)/scripts/mksysmap

# Link of vmlinux
# If CONFIG_KALLSYMS is set .version is already updated
# Generate System.map and verify that the content is consistent
# Use + in front of the vmlinux_version rule to silent warning with make -j2
# First command is ':' to allow us to use + in front of the rule
define rule_vmlinux__
	:
	$(if $(CONFIG_KALLSYMS),,+$(call cmd,vmlinux_version))

	$(call cmd,vmlinux__)
	$(Q)echo 'cmd_$@ := $(cmd_vmlinux__)' > $(@D)/.$(@F).cmd

	$(Q)$(if $($(quiet)cmd_sysmap),                                      \
	  echo '  $($(quiet)cmd_sysmap)  System.map' &&)                     \
	$(cmd_sysmap) $@ System.map;                                         \
	if [ $$? -ne 0 ]; then                                               \
		rm -f $@;                                                    \
		/bin/false;                                                  \
	fi;
	$(verify_kallsyms)
endef


ifdef CONFIG_KALLSYMS
# Generate section listing all symbols and add it into vmlinux $(kallsyms.o)
# It's a three stage process:
# o .tmp_vmlinux1 has all symbols and sections, but __kallsyms is
#   empty
#   Running kallsyms on that gives us .tmp_kallsyms1.o with
#   the right size - vmlinux version (uname -v) is updated during this step
# o .tmp_vmlinux2 now has a __kallsyms section of the right size,
#   but due to the added section, some addresses have shifted.
#   From here, we generate a correct .tmp_kallsyms2.o
# o The correct .tmp_kallsyms2.o is linked into the final vmlinux.
# o Verify that the System.map from vmlinux matches the map from
#   .tmp_vmlinux2, just in case we did not generate kallsyms correctly.
# o If CONFIG_KALLSYMS_EXTRA_PASS is set, do an extra pass using
#   .tmp_vmlinux3 and .tmp_kallsyms3.o.  This is only meant as a
#   temporary bypass to allow the kernel to be built while the
#   maintainers work out what went wrong with kallsyms.

ifdef CONFIG_KALLSYMS_EXTRA_PASS
last_kallsyms := 3
else
last_kallsyms := 2
endif

kallsyms.o := .tmp_kallsyms$(last_kallsyms).o

define verify_kallsyms
	$(Q)$(if $($(quiet)cmd_sysmap),                                      \
	  echo '  $($(quiet)cmd_sysmap)  .tmp_System.map' &&)                \
	  $(cmd_sysmap) .tmp_vmlinux$(last_kallsyms) .tmp_System.map
	$(Q)cmp -s System.map .tmp_System.map ||                             \
		(echo Inconsistent kallsyms data;                            \
		 echo Try setting CONFIG_KALLSYMS_EXTRA_PASS;                \
		 rm .tmp_kallsyms* ; /bin/false )
endef

# Update vmlinux version before link
# Use + in front of this rule to silent warning about make -j1
# First command is ':' to allow us to use + in front of this rule
cmd_ksym_ld = $(cmd_vmlinux__)
define rule_ksym_ld
	: 
	+$(call cmd,vmlinux_version)
	$(call cmd,vmlinux__)
	$(Q)echo 'cmd_$@ := $(cmd_vmlinux__)' > $(@D)/.$(@F).cmd
endef

# Generate .S file with all kernel symbols
quiet_cmd_kallsyms = KSYM    $@
      cmd_kallsyms = $(NM) -n $< | $(KALLSYMS) \
                     $(if $(CONFIG_KALLSYMS_ALL),--all-symbols) > $@

.tmp_kallsyms1.o .tmp_kallsyms2.o .tmp_kallsyms3.o: %.o: %.S scripts FORCE
	$(call if_changed_dep,as_o_S)

.tmp_kallsyms%.S: .tmp_vmlinux% $(KALLSYMS)
	$(call cmd,kallsyms)

# .tmp_vmlinux1 must be complete except kallsyms, so update vmlinux version
.tmp_vmlinux1: $(vmlinux-lds) $(vmlinux-all) FORCE
	$(call if_changed_rule,ksym_ld)

.tmp_vmlinux2: $(vmlinux-lds) $(vmlinux-all) .tmp_kallsyms1.o FORCE
	$(call if_changed,vmlinux__)

.tmp_vmlinux3: $(vmlinux-lds) $(vmlinux-all) .tmp_kallsyms2.o FORCE
	$(call if_changed,vmlinux__)

# Needs to visit scripts/ before $(KALLSYMS) can be used.
$(KALLSYMS): scripts ;

# Generate some data for debugging strange kallsyms problems
debug_kallsyms: .tmp_map$(last_kallsyms)

.tmp_map%: .tmp_vmlinux% FORCE
	($(OBJDUMP) -h $< | $(AWK) '/^ +[0-9]/{print $$4 " 0 " $$2}'; $(NM) $<) | sort > $@

.tmp_map3: .tmp_map2

.tmp_map2: .tmp_map1

endif # ifdef CONFIG_KALLSYMS

# Do modpost on a prelinked vmlinux. The finally linked vmlinux has
# relevant sections renamed as per the linker script.
quiet_cmd_vmlinux-modpost = LD      $@
      cmd_vmlinux-modpost = $(LD) $(LDFLAGS) -r -o $@                          \
	 $(vmlinux-init) --start-group $(vmlinux-main) --end-group             \
	 $(filter-out $(vmlinux-init) $(vmlinux-main) FORCE ,$^)
define rule_vmlinux-modpost
	:
	+$(call cmd,vmlinux-modpost)
	$(Q)$(MAKE) -f $(srctree)/scripts/Makefile.modpost $@
	$(Q)echo 'cmd_$@ := $(cmd_vmlinux-modpost)' > $(dot-target).cmd
endef

# vmlinux image - including updated kernel symbols
vmlinux: $(vmlinux-lds) $(vmlinux-init) $(vmlinux-main) vmlinux.o $(kallsyms.o) FORCE
ifdef CONFIG_HEADERS_CHECK
	$(Q)$(MAKE) -f $(srctree)/Makefile headers_check
endif
ifdef CONFIG_SAMPLES
	$(Q)$(MAKE) $(build)=samples
endif
ifdef CONFIG_BUILD_DOCSRC
	$(Q)$(MAKE) $(build)=Documentation
endif
	$(call vmlinux-modpost)
	$(call if_changed_rule,vmlinux__)
	$(Q)rm -f .old_version

# build vmlinux.o first to catch section mismatch errors early
ifdef CONFIG_KALLSYMS
.tmp_vmlinux1: vmlinux.o
endif

modpost-init := $(filter-out init/built-in.o, $(vmlinux-init))
vmlinux.o: $(modpost-init) $(vmlinux-main) FORCE
	$(call if_changed_rule,vmlinux-modpost)

# The actual objects are generated when descending, 
# make sure no implicit rule kicks in
$(sort $(vmlinux-init) $(vmlinux-main)) $(vmlinux-lds): $(vmlinux-dirs) ;

# Handle descending into subdirectories listed in $(vmlinux-dirs)
# Preset locale variables to speed up the build process. Limit locale
# tweaks to this spot to avoid wrong language settings when running
# make menuconfig etc.
# Error messages still appears in the original language

PHONY += $(vmlinux-dirs)
$(vmlinux-dirs): prepare scripts
	$(Q)$(MAKE) $(build)=$@

# Build the kernel release string
#
# The KERNELRELEASE value built here is stored in the file
# include/config/kernel.release, and is used when executing several
# make targets, such as "make install" or "make modules_install."
#
# The eventual kernel release string consists of the following fields,
# shown in a hierarchical format to show how smaller parts are concatenated
# to form the larger and final value, with values coming from places like
# the Makefile, kernel config options, make command line options and/or
# SCM tag information.
#
#	$(KERNELVERSION)
#	  $(VERSION)			eg, 2
#	  $(PATCHLEVEL)			eg, 6
#	  $(SUBLEVEL)			eg, 18
#	  $(EXTRAVERSION)		eg, -rc6
#	$(localver-full)
#	  $(localver)
#	    localversion*		(files without backups, containing '~')
#	    $(CONFIG_LOCALVERSION)	(from kernel config setting)
#	  $(localver-auto)		(only if CONFIG_LOCALVERSION_AUTO is set)
#	    ./scripts/setlocalversion	(SCM tag, if one exists)
#	    $(LOCALVERSION)		(from make command line if provided)
#
#  Note how the final $(localver-auto) string is included *only* if the
# kernel config option CONFIG_LOCALVERSION_AUTO is selected.  Also, at the
# moment, only git is supported but other SCMs can edit the script
# scripts/setlocalversion and add the appropriate checks as needed.

pattern = ".*/localversion[^~]*"
string  = $(shell cat /dev/null \
	   `find $(objtree) $(srctree) -maxdepth 1 -regex $(pattern) | sort -u`)

localver = $(subst $(space),, $(string) \
			      $(patsubst "%",%,$(CONFIG_LOCALVERSION)))

# If CONFIG_LOCALVERSION_AUTO is set scripts/setlocalversion is called
# and if the SCM is know a tag from the SCM is appended.
# The appended tag is determined by the SCM used.
#
# Currently, only git is supported.
# Other SCMs can edit scripts/setlocalversion and add the appropriate
# checks as needed.
ifdef CONFIG_LOCALVERSION_AUTO
	_localver-auto = $(shell $(CONFIG_SHELL) \
	                  $(srctree)/scripts/setlocalversion $(srctree))
	localver-auto  = $(LOCALVERSION)$(_localver-auto)
endif

localver-full = $(localver)$(localver-auto)

# Store (new) KERNELRELASE string in include/config/kernel.release
kernelrelease = $(KERNELVERSION)$(localver-full)
include/config/kernel.release: include/config/auto.conf FORCE
	$(Q)rm -f $@
	$(Q)echo $(kernelrelease) > $@


# Things we need to do before we recursively start building the kernel
# or the modules are listed in "prepare".
# A multi level approach is used. prepareN is processed before prepareN-1.
# archprepare is used in arch Makefiles and when processed asm symlink,
# version.h and scripts_basic is processed / created.

# Listed in dependency order
PHONY += prepare archprepare prepare0 prepare1 prepare2 prepare3

# prepare3 is used to check if we are building in a separate output directory,
# and if so do:
# 1) Check that make has not been executed in the kernel src $(srctree)
# 2) Create the include2 directory, used for the second asm symlink
prepare3: include/config/kernel.release
ifneq ($(KBUILD_SRC),)
	@echo '  Using $(srctree) as source for kernel'
	$(Q)if [ -f $(srctree)/.config -o -d $(srctree)/include/config ]; then \
		echo "  $(srctree) is not clean, please run 'make mrproper'";\
		echo "  in the '$(srctree)' directory.";\
		/bin/false; \
	fi;
	$(Q)if [ ! -d include2 ]; then                                  \
	    mkdir -p include2;                                          \
	    if [ -d $(srctree)/arch/$(SRCARCH)/include/asm ]; then	\
		ln -fsn $(srctree)/arch/$(SRCARCH)/include/asm include2/asm; \
	    else							\
		ln -fsn $(srctree)/include/asm-$(SRCARCH) include2/asm;	\
	    fi;								\
	fi
endif

# prepare2 creates a makefile if using a separate output directory
prepare2: prepare3 outputmakefile

prepare1: prepare2 include/linux/version.h include/linux/utsrelease.h \
                   include/asm include/config/auto.conf
	$(cmd_crmodverdir)

archprepare: prepare1 scripts_basic

prepare0: archprepare FORCE
	$(Q)$(MAKE) $(build)=.
	$(Q)$(MAKE) $(build)=. missing-syscalls

# All the preparing..
prepare: prepare0

# Leave this as default for preprocessing vmlinux.lds.S, which is now
# done in arch/$(ARCH)/kernel/Makefile

export CPPFLAGS_vmlinux.lds += -P -C -U$(ARCH)

# The asm symlink changes when $(ARCH) changes.
# Detect this and ask user to run make mrproper
define check-symlink
	set -e;                                                            \
	if [ -L include/asm ]; then                                        \
		asmlink=`readlink include/asm | cut -d '-' -f 2`;          \
		if [ "$$asmlink" != "$(SRCARCH)" ]; then                   \
			echo "ERROR: the symlink $@ points to asm-$$asmlink but asm-$(SRCARCH) was expected"; \
			echo "       set ARCH or save .config and run 'make mrproper' to fix it";             \
			exit 1;                                            \
		fi;                                                        \
	fi
endef

# We create the target directory of the symlink if it does
# not exist so the test in chack-symlink works and we have a
# directory for generated filesas used by some architectures.
define create-symlink
	if [ ! -L include/asm ]; then                                      \
			echo '  SYMLINK $@ -> include/asm-$(SRCARCH)';     \
			if [ ! -d include/asm-$(SRCARCH) ]; then           \
				mkdir -p include/asm-$(SRCARCH);           \
			fi;                                                \
			ln -fsn asm-$(SRCARCH) $@;                         \
	fi
endef

include/asm: FORCE
	$(Q)$(check-symlink)
	$(Q)$(create-symlink)

# Generate some files
# ---------------------------------------------------------------------------

# KERNELRELEASE can change from a few different places, meaning version.h
# needs to be updated, so this check is forced on all builds

uts_len := 64
define filechk_utsrelease.h
	if [ `echo -n "$(KERNELRELEASE)" | wc -c ` -gt $(uts_len) ]; then \
	  echo '"$(KERNELRELEASE)" exceeds $(uts_len) characters' >&2;    \
	  exit 1;                                                         \
	fi;                                                               \
	(echo \#define UTS_RELEASE \"$(KERNELRELEASE)\";)
endef

define filechk_version.h
	(echo \#define LINUX_VERSION_CODE $(shell                             \
	expr $(VERSION) \* 65536 + $(PATCHLEVEL) \* 256 + $(SUBLEVEL));     \
	echo '#define KERNEL_VERSION(a,b,c) (((a) << 16) + ((b) << 8) + (c))';)
endef

include/linux/version.h: $(srctree)/Makefile FORCE
	$(call filechk,version.h)

include/linux/utsrelease.h: include/config/kernel.release FORCE
	$(call filechk,utsrelease.h)

# ---------------------------------------------------------------------------

PHONY += depend dep
depend dep:
	@echo '*** Warning: make $@ is unnecessary now.'

# ---------------------------------------------------------------------------
# Firmware install
INSTALL_FW_PATH=$(INSTALL_MOD_PATH)/lib/firmware/$(KERNELRELEASE)
export INSTALL_FW_PATH

PHONY += firmware_install
firmware_install: FORCE
	@mkdir -p $(objtree)/firmware
	$(Q)$(MAKE) -f $(srctree)/scripts/Makefile.fwinst obj=firmware __fw_install

# ---------------------------------------------------------------------------
# Kernel headers

#Default location for installed headers
export INSTALL_HDR_PATH = $(objtree)/usr

hdr-inst := -rR -f $(srctree)/scripts/Makefile.headersinst obj
# Find out where the Kbuild file is located to support
# arch/$(ARCH)/include/asm
hdr-dir = $(strip                                                         \
          $(if $(wildcard $(srctree)/arch/$(hdr-arch)/include/asm/Kbuild), \
               arch/$(hdr-arch)/include/asm, include/asm-$(hdr-arch)))

# If we do an all arch process set dst to asm-$(hdr-arch)
hdr-dst = $(if $(KBUILD_HEADERS), dst=include/asm-$(hdr-arch), dst=include/asm)

PHONY += __headers
__headers: include/linux/version.h scripts_basic FORCE
	$(Q)$(MAKE) $(build)=scripts scripts/unifdef

PHONY += headers_install_all
headers_install_all:
	$(Q)$(CONFIG_SHELL) $(srctree)/scripts/headers.sh install

PHONY += headers_install
headers_install: __headers
	$(if $(wildcard $(srctree)/$(hdr-dir)/Kbuild),, \
	$(error Headers not exportable for the $(SRCARCH) architecture))
	$(Q)$(MAKE) $(hdr-inst)=include
	$(Q)$(MAKE) $(hdr-inst)=$(hdr-dir) $(hdr-dst)

PHONY += headers_check_all
headers_check_all: headers_install_all
	$(Q)$(CONFIG_SHELL) $(srctree)/scripts/headers.sh check

PHONY += headers_check
headers_check: headers_install
	$(Q)$(MAKE) $(hdr-inst)=include HDRCHECK=1
	$(Q)$(MAKE) $(hdr-inst)=$(hdr-dir) $(hdr-dst) HDRCHECK=1

# ---------------------------------------------------------------------------
# Modules

ifdef CONFIG_MODULES

# By default, build modules as well

all: modules

#	Build modules
#
#	A module can be listed more than once in obj-m resulting in
#	duplicate lines in modules.order files.  Those are removed
#	using awk while concatenating to the final file.

PHONY += modules
modules: $(vmlinux-dirs) $(if $(KBUILD_BUILTIN),vmlinux)
	$(Q)$(AWK) '!x[$$0]++' $(vmlinux-dirs:%=$(objtree)/%/modules.order) > $(objtree)/modules.order
	@echo '  Building modules, stage 2.';
	$(Q)$(MAKE) -f $(srctree)/scripts/Makefile.modpost
	$(Q)$(MAKE) -f $(srctree)/scripts/Makefile.fwinst obj=firmware __fw_modbuild


# Target to prepare building external modules
PHONY += modules_prepare
modules_prepare: prepare scripts

# Target to install modules
PHONY += modules_install
modules_install: _modinst_ _modinst_post

PHONY += _modinst_
_modinst_:
	@if [ -z "`$(DEPMOD) -V 2>/dev/null | grep module-init-tools`" ]; then \
		echo "Warning: you may need to install module-init-tools"; \
		echo "See http://www.codemonkey.org.uk/docs/post-halloween-2.6.txt";\
		sleep 1; \
	fi
	@rm -rf $(MODLIB)/kernel
	@rm -f $(MODLIB)/source
	@mkdir -p $(MODLIB)/kernel
	@ln -s $(srctree) $(MODLIB)/source
	@if [ ! $(objtree) -ef  $(MODLIB)/build ]; then \
		rm -f $(MODLIB)/build ; \
		ln -s $(objtree) $(MODLIB)/build ; \
	fi
	@cp -f $(objtree)/modules.order $(MODLIB)/
	$(Q)$(MAKE) -f $(srctree)/scripts/Makefile.modinst

# This depmod is only for convenience to give the initial
# boot a modules.dep even before / is mounted read-write.  However the
# boot script depmod is the master version.
PHONY += _modinst_post
_modinst_post: _modinst_
	$(Q)$(MAKE) -f $(srctree)/scripts/Makefile.fwinst obj=firmware __fw_modinst
	$(call cmd,depmod)

else # CONFIG_MODULES

# Modules not configured
# ---------------------------------------------------------------------------

modules modules_install: FORCE
	@echo
	@echo "The present kernel configuration has modules disabled."
	@echo "Type 'make config' and enable loadable module support."
	@echo "Then build a kernel with module support enabled."
	@echo
	@exit 1

endif # CONFIG_MODULES

###
# Cleaning is done on three levels.
# make clean     Delete most generated files
#                Leave enough to build external modules
# make mrproper  Delete the current configuration, and all generated files
# make distclean Remove editor backup files, patch leftover files and the like

# Directories & files removed with 'make clean'
CLEAN_DIRS  += $(MODVERDIR)
CLEAN_FILES +=	vmlinux System.map \
                .tmp_kallsyms* .tmp_version .tmp_vmlinux* .tmp_System.map

# Directories & files removed with 'make mrproper'
MRPROPER_DIRS  += include/config include2 usr/include
MRPROPER_FILES += .config .config.old include/asm .version .old_version \
                  include/linux/autoconf.h include/linux/version.h      \
                  include/linux/utsrelease.h                            \
                  include/linux/bounds.h include/asm*/asm-offsets.h     \
		  Module.symvers Module.markers tags TAGS cscope*

# clean - Delete most, but leave enough to build external modules
#
clean: rm-dirs  := $(CLEAN_DIRS)
clean: rm-files := $(CLEAN_FILES)
clean-dirs      := $(addprefix _clean_,$(srctree) $(vmlinux-alldirs) Documentation)

PHONY += $(clean-dirs) clean archclean
$(clean-dirs):
	$(Q)$(MAKE) $(clean)=$(patsubst _clean_%,%,$@)

clean: archclean $(clean-dirs)
	$(call cmd,rmdirs)
	$(call cmd,rmfiles)
	@find . $(RCS_FIND_IGNORE) \
		\( -name '*.[oas]' -o -name '*.ko' -o -name '.*.cmd' \
		-o -name '.*.d' -o -name '.*.tmp' -o -name '*.mod.c' \
		-o -name '*.symtypes' -o -name 'modules.order' \
		-o -name 'Module.markers' -o -name '.tmp_*.o.*' \) \
		-type f -print | xargs rm -f

# mrproper - Delete all generated files, including .config
#
mrproper: rm-dirs  := $(wildcard $(MRPROPER_DIRS))
mrproper: rm-files := $(wildcard $(MRPROPER_FILES))
mrproper-dirs      := $(addprefix _mrproper_,Documentation/DocBook scripts)

PHONY += $(mrproper-dirs) mrproper archmrproper
$(mrproper-dirs):
	$(Q)$(MAKE) $(clean)=$(patsubst _mrproper_%,%,$@)

mrproper: clean archmrproper $(mrproper-dirs)
	$(call cmd,rmdirs)
	$(call cmd,rmfiles)

# distclean
#
PHONY += distclean

distclean: mrproper
	@find $(srctree) $(RCS_FIND_IGNORE) \
		\( -name '*.orig' -o -name '*.rej' -o -name '*~' \
		-o -name '*.bak' -o -name '#*#' -o -name '.*.orig' \
		-o -name '.*.rej' -o -size 0 \
		-o -name '*%' -o -name '.*.cmd' -o -name 'core' \) \
		-type f -print | xargs rm -f


# Packaging of the kernel to various formats
# ---------------------------------------------------------------------------
# rpm target kept for backward compatibility
package-dir	:= $(srctree)/scripts/package

%pkg: include/config/kernel.release FORCE
	$(Q)$(MAKE) $(build)=$(package-dir) $@
rpm: include/config/kernel.release FORCE
	$(Q)$(MAKE) $(build)=$(package-dir) $@


# Brief documentation of the typical targets used
# ---------------------------------------------------------------------------

boards := $(wildcard $(srctree)/arch/$(SRCARCH)/configs/*_defconfig)
boards := $(notdir $(boards))
board-dirs := $(dir $(wildcard $(srctree)/arch/$(SRCARCH)/configs/*/*_defconfig))
board-dirs := $(sort $(notdir $(board-dirs:/=)))

help:
	@echo  'Cleaning targets:'
	@echo  '  clean		  - Remove most generated files but keep the config and'
	@echo  '                    enough build support to build external modules'
	@echo  '  mrproper	  - Remove all generated files + config + various backup files'
	@echo  '  distclean	  - mrproper + remove editor backup and patch files'
	@echo  ''
	@echo  'Configuration targets:'
	@$(MAKE) -f $(srctree)/scripts/kconfig/Makefile help
	@echo  ''
	@echo  'Other generic targets:'
	@echo  '  all		  - Build all targets marked with [*]'
	@echo  '* vmlinux	  - Build the bare kernel'
	@echo  '* modules	  - Build all modules'
	@echo  '  modules_install - Install all modules to INSTALL_MOD_PATH (default: /)'
	@echo  '  firmware_install- Install all firmware to INSTALL_FW_PATH'
	@echo  '                    (default: $$(INSTALL_MOD_PATH)/lib/firmware)'
	@echo  '  dir/            - Build all files in dir and below'
	@echo  '  dir/file.[ois]  - Build specified target only'
	@echo  '  dir/file.ko     - Build module including final link'
	@echo  '  prepare         - Set up for building external modules'
	@echo  '  tags/TAGS	  - Generate tags file for editors'
	@echo  '  cscope	  - Generate cscope index'
	@echo  '  kernelrelease	  - Output the release version string'
	@echo  '  kernelversion	  - Output the version stored in Makefile'
	@echo  '  headers_install - Install sanitised kernel headers to INSTALL_HDR_PATH'; \
	 echo  '                    (default: $(INSTALL_HDR_PATH))'; \
	 echo  ''
	@echo  'Static analysers'
	@echo  '  checkstack      - Generate a list of stack hogs'
	@echo  '  namespacecheck  - Name space analysis on compiled kernel'
	@echo  '  versioncheck    - Sanity check on version.h usage'
	@echo  '  includecheck    - Check for duplicate included header files'
	@echo  '  export_report   - List the usages of all exported symbols'
	@echo  '  headers_check   - Sanity check on exported headers'; \
	 echo  ''
	@echo  'Kernel packaging:'
	@$(MAKE) $(build)=$(package-dir) help
	@echo  ''
	@echo  'Documentation targets:'
	@$(MAKE) -f $(srctree)/Documentation/DocBook/Makefile dochelp
	@echo  ''
	@echo  'Architecture specific targets ($(SRCARCH)):'
	@$(if $(archhelp),$(archhelp),\
		echo '  No architecture specific help defined for $(SRCARCH)')
	@echo  ''
	@$(if $(boards), \
		$(foreach b, $(boards), \
		printf "  %-24s - Build for %s\\n" $(b) $(subst _defconfig,,$(b));) \
		echo '')
	@$(if $(board-dirs), \
		$(foreach b, $(board-dirs), \
		printf "  %-16s - Show %s-specific targets\\n" help-$(b) $(b);) \
		printf "  %-16s - Show all of the above\\n" help-boards; \
		echo '')

	@echo  '  make V=0|1 [targets] 0 => quiet build (default), 1 => verbose build'
	@echo  '  make V=2   [targets] 2 => give reason for rebuild of target'
	@echo  '  make O=dir [targets] Locate all output files in "dir", including .config'
	@echo  '  make C=1   [targets] Check all c source with $$CHECK (sparse by default)'
	@echo  '  make C=2   [targets] Force check of all c source with $$CHECK'
	@echo  ''
	@echo  'Execute "make" or "make all" to build all targets marked with [*] '
	@echo  'For further info see the ./README file'


help-board-dirs := $(addprefix help-,$(board-dirs))

help-boards: $(help-board-dirs)

boards-per-dir = $(notdir $(wildcard $(srctree)/arch/$(SRCARCH)/configs/$*/*_defconfig))

$(help-board-dirs): help-%:
	@echo  'Architecture specific targets ($(SRCARCH) $*):'
	@$(if $(boards-per-dir), \
		$(foreach b, $(boards-per-dir), \
		printf "  %-24s - Build for %s\\n" $*/$(b) $(subst _defconfig,,$(b));) \
		echo '')


# Documentation targets
# ---------------------------------------------------------------------------
%docs: scripts_basic FORCE
	$(Q)$(MAKE) $(build)=Documentation/DocBook $@

else # KBUILD_EXTMOD

###
# External module support.
# When building external modules the kernel used as basis is considered
# read-only, and no consistency checks are made and the make
# system is not used on the basis kernel. If updates are required
# in the basis kernel ordinary make commands (without M=...) must
# be used.
#
# The following are the only valid targets when building external
# modules.
# make M=dir clean     Delete all automatically generated files
# make M=dir modules   Make all modules in specified dir
# make M=dir	       Same as 'make M=dir modules'
# make M=dir modules_install
#                      Install the modules built in the module directory
#                      Assumes install directory is already created

# We are always building modules
KBUILD_MODULES := 1
PHONY += crmodverdir
crmodverdir:
	$(cmd_crmodverdir)

PHONY += $(objtree)/Module.symvers
$(objtree)/Module.symvers:
	@test -e $(objtree)/Module.symvers || ( \
	echo; \
	echo "  WARNING: Symbol version dump $(objtree)/Module.symvers"; \
	echo "           is missing; modules will have no dependencies and modversions."; \
	echo )

module-dirs := $(addprefix _module_,$(KBUILD_EXTMOD))
PHONY += $(module-dirs) modules
$(module-dirs): crmodverdir $(objtree)/Module.symvers
	$(Q)$(MAKE) $(build)=$(patsubst _module_%,%,$@)

modules: $(module-dirs)
	@echo '  Building modules, stage 2.';
	$(Q)$(MAKE) -f $(srctree)/scripts/Makefile.modpost

PHONY += modules_install
modules_install: _emodinst_ _emodinst_post

install-dir := $(if $(INSTALL_MOD_DIR),$(INSTALL_MOD_DIR),extra)
PHONY += _emodinst_
_emodinst_:
	$(Q)mkdir -p $(MODLIB)/$(install-dir)
	$(Q)$(MAKE) -f $(srctree)/scripts/Makefile.modinst

PHONY += _emodinst_post
_emodinst_post: _emodinst_
	$(call cmd,depmod)

clean-dirs := $(addprefix _clean_,$(KBUILD_EXTMOD))

PHONY += $(clean-dirs) clean
$(clean-dirs):
	$(Q)$(MAKE) $(clean)=$(patsubst _clean_%,%,$@)

clean:	rm-dirs := $(MODVERDIR)
clean: rm-files := $(KBUILD_EXTMOD)/Module.symvers
clean: $(clean-dirs)
	$(call cmd,rmdirs)
	$(call cmd,rmfiles)
	@find $(KBUILD_EXTMOD) $(RCS_FIND_IGNORE) \
		\( -name '*.[oas]' -o -name '*.ko' -o -name '.*.cmd' \
		-o -name '.*.d' -o -name '.*.tmp' -o -name '*.mod.c' \) \
		-type f -print | xargs rm -f

help:
	@echo  '  Building external modules.'
	@echo  '  Syntax: make -C path/to/kernel/src M=$$PWD target'
	@echo  ''
	@echo  '  modules         - default target, build the module(s)'
	@echo  '  modules_install - install the module'
	@echo  '  clean           - remove generated files in module directory only'
	@echo  ''

# Dummies...
PHONY += prepare scripts
prepare: ;
scripts: ;
endif # KBUILD_EXTMOD

# Generate tags for editors
# ---------------------------------------------------------------------------

#We want __srctree to totally vanish out when KBUILD_OUTPUT is not set
#(which is the most common case IMHO) to avoid unneeded clutter in the big tags file.
#Adding $(srctree) adds about 20M on i386 to the size of the output file!

ifeq ($(src),$(obj))
__srctree =
else
__srctree = $(srctree)/
endif

ifeq ($(ALLSOURCE_ARCHS),)
ifeq ($(ARCH),um)
ALLINCLUDE_ARCHS := $(ARCH) $(SUBARCH)
else
ALLINCLUDE_ARCHS := $(SRCARCH)
endif
else
#Allow user to specify only ALLSOURCE_PATHS on the command line, keeping existing behaviour.
ALLINCLUDE_ARCHS := $(ALLSOURCE_ARCHS)
endif

ALLSOURCE_ARCHS := $(SRCARCH)

define find-sources
        ( for arch in $(ALLSOURCE_ARCHS) ; do \
	       find $(__srctree)arch/$${arch} $(RCS_FIND_IGNORE) \
	            -name $1 -print; \
	  done ; \
	  find $(__srctree)security/selinux/include $(RCS_FIND_IGNORE) \
	       -name $1 -print; \
	  find $(__srctree)include $(RCS_FIND_IGNORE) \
	       \( -name config -o -name 'asm-*' \) -prune \
	       -o -name $1 -print; \
	  for arch in $(ALLINCLUDE_ARCHS) ; do \
	       test -e $(__srctree)include/asm-$${arch} && \
                 find $(__srctree)include/asm-$${arch} $(RCS_FIND_IGNORE) \
	            -name $1 -print; \
	       test -e $(__srctree)arch/$${arch}/include/asm && \
	         find $(__srctree)arch/$${arch}/include/asm $(RCS_FIND_IGNORE) \
	            -name $1 -print; \
	  done ; \
	  find $(__srctree)include/asm-generic $(RCS_FIND_IGNORE) \
	       -name $1 -print; \
	  find $(__srctree) $(RCS_FIND_IGNORE) \
	       \( -name include -o -name arch -o -name '.tmp_*' \) -prune -o \
	       -name $1 -print; \
	  )
endef

define all-sources
	$(call find-sources,'*.[chS]')
endef
define all-kconfigs
	$(call find-sources,'Kconfig*')
endef
define all-defconfigs
	$(call find-sources,'defconfig')
endef

define xtags
	if $1 --version 2>&1 | grep -iq exuberant; then \
	    $(all-sources) | xargs $1 -a \
		-I __initdata,__exitdata,__acquires,__releases \
		-I __read_mostly,____cacheline_aligned,____cacheline_aligned_in_smp,____cacheline_internodealigned_in_smp \
		-I EXPORT_SYMBOL,EXPORT_SYMBOL_GPL \
		--extra=+f --c-kinds=+px \
		--regex-asm='/^ENTRY\(([^)]*)\).*/\1/'; \
	    $(all-kconfigs) | xargs $1 -a \
		--langdef=kconfig \
		--language-force=kconfig \
		--regex-kconfig='/^[[:blank:]]*(menu|)config[[:blank:]]+([[:alnum:]_]+)/\2/'; \
	    $(all-defconfigs) | xargs -r $1 -a \
		--langdef=dotconfig \
		--language-force=dotconfig \
		--regex-dotconfig='/^#?[[:blank:]]*(CONFIG_[[:alnum:]_]+)/\1/'; \
	elif $1 --version 2>&1 | grep -iq emacs; then \
	    $(all-sources) | xargs $1 -a; \
	    $(all-kconfigs) | xargs $1 -a \
		--regex='/^[ \t]*\(\(menu\)*config\)[ \t]+\([a-zA-Z0-9_]+\)/\3/'; \
	    $(all-defconfigs) | xargs -r $1 -a \
		--regex='/^#?[ \t]?\(CONFIG_[a-zA-Z0-9_]+\)/\1/'; \
	else \
	    $(all-sources) | xargs $1 -a; \
	fi
endef

quiet_cmd_cscope-file = FILELST cscope.files
      cmd_cscope-file = (echo \-k; echo \-q; $(all-sources)) > cscope.files

quiet_cmd_cscope = MAKE    cscope.out
      cmd_cscope = cscope -b -f cscope.out

cscope: FORCE
	$(call cmd,cscope-file)
	$(call cmd,cscope)

quiet_cmd_TAGS = MAKE   $@
define cmd_TAGS
	rm -f $@; \
	$(call xtags,etags)
endef

TAGS: FORCE
	$(call cmd,TAGS)

quiet_cmd_tags = MAKE   $@
define cmd_tags
	rm -f $@; \
	$(call xtags,ctags)
endef

tags: FORCE
	$(call cmd,tags)


# Scripts to check various things for consistency
# ---------------------------------------------------------------------------

includecheck:
	find * $(RCS_FIND_IGNORE) \
		-name '*.[hcS]' -type f -print | sort \
		| xargs $(PERL) -w $(srctree)/scripts/checkincludes.pl

versioncheck:
	find * $(RCS_FIND_IGNORE) \
		-name '*.[hcS]' -type f -print | sort \
		| xargs $(PERL) -w $(srctree)/scripts/checkversion.pl

namespacecheck:
	$(PERL) $(srctree)/scripts/namespace.pl

export_report:
	$(PERL) $(srctree)/scripts/export_report.pl

endif #ifeq ($(config-targets),1)
endif #ifeq ($(mixed-targets),1)

PHONY += checkstack kernelrelease kernelversion

# UML needs a little special treatment here.  It wants to use the host
# toolchain, so needs $(SUBARCH) passed to checkstack.pl.  Everyone
# else wants $(ARCH), including people doing cross-builds, which means
# that $(SUBARCH) doesn't work here.
ifeq ($(ARCH), um)
CHECKSTACK_ARCH := $(SUBARCH)
else
CHECKSTACK_ARCH := $(ARCH)
endif
checkstack:
	$(OBJDUMP) -d vmlinux $$(find . -name '*.ko') | \
	$(PERL) $(src)/scripts/checkstack.pl $(CHECKSTACK_ARCH)

kernelrelease:
	$(if $(wildcard include/config/kernel.release), $(Q)echo $(KERNELRELEASE), \
	$(error kernelrelease not valid - run 'make prepare' to update it))
kernelversion:
	@echo $(KERNELVERSION)

# Single targets
# ---------------------------------------------------------------------------
# Single targets are compatible with:
# - build with mixed source and output
# - build with separate output dir 'make O=...'
# - external modules
#
#  target-dir => where to store outputfile
#  build-dir  => directory in kernel source tree to use

ifeq ($(KBUILD_EXTMOD),)
        build-dir  = $(patsubst %/,%,$(dir $@))
        target-dir = $(dir $@)
else
        zap-slash=$(filter-out .,$(patsubst %/,%,$(dir $@)))
        build-dir  = $(KBUILD_EXTMOD)$(if $(zap-slash),/$(zap-slash))
        target-dir = $(if $(KBUILD_EXTMOD),$(dir $<),$(dir $@))
endif

%.s: %.c prepare scripts FORCE
	$(Q)$(MAKE) $(build)=$(build-dir) $(target-dir)$(notdir $@)
%.i: %.c prepare scripts FORCE
	$(Q)$(MAKE) $(build)=$(build-dir) $(target-dir)$(notdir $@)
%.o: %.c prepare scripts FORCE
	$(Q)$(MAKE) $(build)=$(build-dir) $(target-dir)$(notdir $@)
%.lst: %.c prepare scripts FORCE
	$(Q)$(MAKE) $(build)=$(build-dir) $(target-dir)$(notdir $@)
%.s: %.S prepare scripts FORCE
	$(Q)$(MAKE) $(build)=$(build-dir) $(target-dir)$(notdir $@)
%.o: %.S prepare scripts FORCE
	$(Q)$(MAKE) $(build)=$(build-dir) $(target-dir)$(notdir $@)
%.symtypes: %.c prepare scripts FORCE
	$(Q)$(MAKE) $(build)=$(build-dir) $(target-dir)$(notdir $@)

# Modules
/ %/: prepare scripts FORCE
	$(cmd_crmodverdir)
	$(Q)$(MAKE) KBUILD_MODULES=$(if $(CONFIG_MODULES),1) \
	$(build)=$(build-dir)
%.ko: prepare scripts FORCE
	$(cmd_crmodverdir)
	$(Q)$(MAKE) KBUILD_MODULES=$(if $(CONFIG_MODULES),1)   \
	$(build)=$(build-dir) $(@:.ko=.o)
	$(Q)$(MAKE) -f $(srctree)/scripts/Makefile.modpost

# FIXME Should go into a make.lib or something 
# ===========================================================================

quiet_cmd_rmdirs = $(if $(wildcard $(rm-dirs)),CLEAN   $(wildcard $(rm-dirs)))
      cmd_rmdirs = rm -rf $(rm-dirs)

quiet_cmd_rmfiles = $(if $(wildcard $(rm-files)),CLEAN   $(wildcard $(rm-files)))
      cmd_rmfiles = rm -f $(rm-files)

# Run depmod only if we have System.map and depmod is executable
quiet_cmd_depmod = DEPMOD  $(KERNELRELEASE)
      cmd_depmod = \
	if [ -r System.map -a -x $(DEPMOD) ]; then                              \
		$(DEPMOD) -ae -F System.map                                     \
		$(if $(strip $(INSTALL_MOD_PATH)), -b $(INSTALL_MOD_PATH) -r)   \
		$(KERNELRELEASE);                                               \
	fi

# Create temporary dir for module support files
# clean it up only when building all modules
cmd_crmodverdir = $(Q)mkdir -p $(MODVERDIR) \
                  $(if $(KBUILD_MODULES),; rm -f $(MODVERDIR)/*)

a_flags = -Wp,-MD,$(depfile) $(KBUILD_AFLAGS) $(AFLAGS_KERNEL) \
	  $(NOSTDINC_FLAGS) $(KBUILD_CPPFLAGS) \
	  $(modkern_aflags) $(EXTRA_AFLAGS) $(AFLAGS_$(basetarget).o)

quiet_cmd_as_o_S = AS      $@
cmd_as_o_S       = $(CC) $(a_flags) -c -o $@ $<

# read all saved command lines

targets := $(wildcard $(sort $(targets)))
cmd_files := $(wildcard .*.cmd $(foreach f,$(targets),$(dir $(f)).$(notdir $(f)).cmd))

ifneq ($(cmd_files),)
  $(cmd_files): ;	# Do not try to update included dependency files
  include $(cmd_files)
endif

# Shorthand for $(Q)$(MAKE) -f scripts/Makefile.clean obj=dir
# Usage:
# $(Q)$(MAKE) $(clean)=dir
clean := -f $(if $(KBUILD_SRC),$(srctree)/)scripts/Makefile.clean obj

endif	# skip-makefile

PHONY += FORCE
FORCE:

# Declare the contents of the .PHONY variable as phony.  We keep that
# information in a variable se we can use it in if_changed and friends.
.PHONY: $(PHONY)<|MERGE_RESOLUTION|>--- conflicted
+++ resolved
@@ -1,11 +1,7 @@
 VERSION = 2
 PATCHLEVEL = 6
 SUBLEVEL = 27
-<<<<<<< HEAD
-EXTRAVERSION = -rc4
-=======
 EXTRAVERSION = -rc5
->>>>>>> 24342c34
 NAME = Rotary Wombat
 
 # *DOCUMENTATION*
