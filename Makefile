VERSION = 2
PATCHLEVEL = 6
SUBLEVEL = 31
<<<<<<< HEAD
EXTRAVERSION =.4-rt15
=======
EXTRAVERSION = .5
>>>>>>> e2984cbf
NAME = Man-Eating Seals of Antiquity

# *DOCUMENTATION*
# To see a list of typical targets execute "make help"
# More info can be located in ./README
# Comments in this file are targeted only to the developer, do not
# expect to learn how to build the kernel reading this file.

# Do not:
# o  use make's built-in rules and variables
#    (this increases performance and avoids hard-to-debug behaviour);
# o  print "Entering directory ...";
MAKEFLAGS += -rR --no-print-directory

# We are using a recursive build, so we need to do a little thinking
# to get the ordering right.
#
# Most importantly: sub-Makefiles should only ever modify files in
# their own directory. If in some directory we have a dependency on
# a file in another dir (which doesn't happen often, but it's often
# unavoidable when linking the built-in.o targets which finally
# turn into vmlinux), we will call a sub make in that other dir, and
# after that we are sure that everything which is in that other dir
# is now up to date.
#
# The only cases where we need to modify files which have global
# effects are thus separated out and done before the recursive
# descending is started. They are now explicitly listed as the
# prepare rule.

# To put more focus on warnings, be less verbose as default
# Use 'make V=1' to see the full commands

ifeq ("$(origin V)", "command line")
  KBUILD_VERBOSE = $(V)
endif
ifndef KBUILD_VERBOSE
  KBUILD_VERBOSE = 0
endif

# Call a source code checker (by default, "sparse") as part of the
# C compilation.
#
# Use 'make C=1' to enable checking of only re-compiled files.
# Use 'make C=2' to enable checking of *all* source files, regardless
# of whether they are re-compiled or not.
#
# See the file "Documentation/sparse.txt" for more details, including
# where to get the "sparse" utility.

ifeq ("$(origin C)", "command line")
  KBUILD_CHECKSRC = $(C)
endif
ifndef KBUILD_CHECKSRC
  KBUILD_CHECKSRC = 0
endif

# Use make M=dir to specify directory of external module to build
# Old syntax make ... SUBDIRS=$PWD is still supported
# Setting the environment variable KBUILD_EXTMOD take precedence
ifdef SUBDIRS
  KBUILD_EXTMOD ?= $(SUBDIRS)
endif

ifeq ("$(origin M)", "command line")
  KBUILD_EXTMOD := $(M)
endif

# kbuild supports saving output files in a separate directory.
# To locate output files in a separate directory two syntaxes are supported.
# In both cases the working directory must be the root of the kernel src.
# 1) O=
# Use "make O=dir/to/store/output/files/"
#
# 2) Set KBUILD_OUTPUT
# Set the environment variable KBUILD_OUTPUT to point to the directory
# where the output files shall be placed.
# export KBUILD_OUTPUT=dir/to/store/output/files/
# make
#
# The O= assignment takes precedence over the KBUILD_OUTPUT environment
# variable.


# KBUILD_SRC is set on invocation of make in OBJ directory
# KBUILD_SRC is not intended to be used by the regular user (for now)
ifeq ($(KBUILD_SRC),)

# OK, Make called in directory where kernel src resides
# Do we want to locate output files in a separate directory?
ifeq ("$(origin O)", "command line")
  KBUILD_OUTPUT := $(O)
endif

# That's our default target when none is given on the command line
PHONY := _all
_all:

# Cancel implicit rules on top Makefile
$(CURDIR)/Makefile Makefile: ;

ifneq ($(KBUILD_OUTPUT),)
# Invoke a second make in the output directory, passing relevant variables
# check that the output directory actually exists
saved-output := $(KBUILD_OUTPUT)
KBUILD_OUTPUT := $(shell cd $(KBUILD_OUTPUT) && /bin/pwd)
$(if $(KBUILD_OUTPUT),, \
     $(error output directory "$(saved-output)" does not exist))

PHONY += $(MAKECMDGOALS) sub-make

$(filter-out _all sub-make $(CURDIR)/Makefile, $(MAKECMDGOALS)) _all: sub-make
	$(Q)@:

sub-make: FORCE
	$(if $(KBUILD_VERBOSE:1=),@)$(MAKE) -C $(KBUILD_OUTPUT) \
	KBUILD_SRC=$(CURDIR) \
	KBUILD_EXTMOD="$(KBUILD_EXTMOD)" -f $(CURDIR)/Makefile \
	$(filter-out _all sub-make,$(MAKECMDGOALS))

# Leave processing to above invocation of make
skip-makefile := 1
endif # ifneq ($(KBUILD_OUTPUT),)
endif # ifeq ($(KBUILD_SRC),)

# We process the rest of the Makefile if this is the final invocation of make
ifeq ($(skip-makefile),)

# If building an external module we do not care about the all: rule
# but instead _all depend on modules
PHONY += all
ifeq ($(KBUILD_EXTMOD),)
_all: all
else
_all: modules
endif

srctree		:= $(if $(KBUILD_SRC),$(KBUILD_SRC),$(CURDIR))
objtree		:= $(CURDIR)
src		:= $(srctree)
obj		:= $(objtree)

VPATH		:= $(srctree)$(if $(KBUILD_EXTMOD),:$(KBUILD_EXTMOD))

export srctree objtree VPATH


# SUBARCH tells the usermode build what the underlying arch is.  That is set
# first, and if a usermode build is happening, the "ARCH=um" on the command
# line overrides the setting of ARCH below.  If a native build is happening,
# then ARCH is assigned, getting whatever value it gets normally, and 
# SUBARCH is subsequently ignored.

SUBARCH := $(shell uname -m | sed -e s/i.86/i386/ -e s/sun4u/sparc64/ \
				  -e s/arm.*/arm/ -e s/sa110/arm/ \
				  -e s/s390x/s390/ -e s/parisc64/parisc/ \
				  -e s/ppc.*/powerpc/ -e s/mips.*/mips/ \
				  -e s/sh[234].*/sh/ )

# Cross compiling and selecting different set of gcc/bin-utils
# ---------------------------------------------------------------------------
#
# When performing cross compilation for other architectures ARCH shall be set
# to the target architecture. (See arch/* for the possibilities).
# ARCH can be set during invocation of make:
# make ARCH=ia64
# Another way is to have ARCH set in the environment.
# The default ARCH is the host where make is executed.

# CROSS_COMPILE specify the prefix used for all executables used
# during compilation. Only gcc and related bin-utils executables
# are prefixed with $(CROSS_COMPILE).
# CROSS_COMPILE can be set on the command line
# make CROSS_COMPILE=ia64-linux-
# Alternatively CROSS_COMPILE can be set in the environment.
# Default value for CROSS_COMPILE is not to prefix executables
# Note: Some architectures assign CROSS_COMPILE in their arch/*/Makefile
export KBUILD_BUILDHOST := $(SUBARCH)
ARCH		?= $(SUBARCH)
CROSS_COMPILE	?=

# Architecture as present in compile.h
UTS_MACHINE 	:= $(ARCH)
SRCARCH 	:= $(ARCH)

# Additional ARCH settings for x86
ifeq ($(ARCH),i386)
        SRCARCH := x86
endif
ifeq ($(ARCH),x86_64)
        SRCARCH := x86
endif

# Additional ARCH settings for sparc
ifeq ($(ARCH),sparc64)
       SRCARCH := sparc
endif

# Additional ARCH settings for sh
ifeq ($(ARCH),sh64)
       SRCARCH := sh
endif

# Where to locate arch specific headers
hdr-arch  := $(SRCARCH)

ifeq ($(ARCH),m68knommu)
       hdr-arch  := m68k
endif

KCONFIG_CONFIG	?= .config

# SHELL used by kbuild
CONFIG_SHELL := $(shell if [ -x "$$BASH" ]; then echo $$BASH; \
	  else if [ -x /bin/bash ]; then echo /bin/bash; \
	  else echo sh; fi ; fi)

HOSTCC       = gcc
HOSTCXX      = g++
HOSTCFLAGS   = -Wall -Wstrict-prototypes -O2 -fomit-frame-pointer
HOSTCXXFLAGS = -O2

# Decide whether to build built-in, modular, or both.
# Normally, just do built-in.

KBUILD_MODULES :=
KBUILD_BUILTIN := 1

#	If we have only "make modules", don't compile built-in objects.
#	When we're building modules with modversions, we need to consider
#	the built-in objects during the descend as well, in order to
#	make sure the checksums are up to date before we record them.

ifeq ($(MAKECMDGOALS),modules)
  KBUILD_BUILTIN := $(if $(CONFIG_MODVERSIONS),1)
endif

#	If we have "make <whatever> modules", compile modules
#	in addition to whatever we do anyway.
#	Just "make" or "make all" shall build modules as well

ifneq ($(filter all _all modules,$(MAKECMDGOALS)),)
  KBUILD_MODULES := 1
endif

ifeq ($(MAKECMDGOALS),)
  KBUILD_MODULES := 1
endif

export KBUILD_MODULES KBUILD_BUILTIN
export KBUILD_CHECKSRC KBUILD_SRC KBUILD_EXTMOD

# Beautify output
# ---------------------------------------------------------------------------
#
# Normally, we echo the whole command before executing it. By making
# that echo $($(quiet)$(cmd)), we now have the possibility to set
# $(quiet) to choose other forms of output instead, e.g.
#
#         quiet_cmd_cc_o_c = Compiling $(RELDIR)/$@
#         cmd_cc_o_c       = $(CC) $(c_flags) -c -o $@ $<
#
# If $(quiet) is empty, the whole command will be printed.
# If it is set to "quiet_", only the short version will be printed. 
# If it is set to "silent_", nothing will be printed at all, since
# the variable $(silent_cmd_cc_o_c) doesn't exist.
#
# A simple variant is to prefix commands with $(Q) - that's useful
# for commands that shall be hidden in non-verbose mode.
#
#	$(Q)ln $@ :<
#
# If KBUILD_VERBOSE equals 0 then the above command will be hidden.
# If KBUILD_VERBOSE equals 1 then the above command is displayed.

ifeq ($(KBUILD_VERBOSE),1)
  quiet =
  Q =
else
  quiet=quiet_
  Q = @
endif

# If the user is running make -s (silent mode), suppress echoing of
# commands

ifneq ($(findstring s,$(MAKEFLAGS)),)
  quiet=silent_
endif

export quiet Q KBUILD_VERBOSE


# Look for make include files relative to root of kernel src
MAKEFLAGS += --include-dir=$(srctree)

# We need some generic definitions (do not try to remake the file).
$(srctree)/scripts/Kbuild.include: ;
include $(srctree)/scripts/Kbuild.include

# Make variables (CC, etc...)

AS		= $(CROSS_COMPILE)as
LD		= $(CROSS_COMPILE)ld
CC		= $(CROSS_COMPILE)gcc
CPP		= $(CC) -E
AR		= $(CROSS_COMPILE)ar
NM		= $(CROSS_COMPILE)nm
STRIP		= $(CROSS_COMPILE)strip
OBJCOPY		= $(CROSS_COMPILE)objcopy
OBJDUMP		= $(CROSS_COMPILE)objdump
AWK		= awk
GENKSYMS	= scripts/genksyms/genksyms
DEPMOD		= /sbin/depmod
KALLSYMS	= scripts/kallsyms
PERL		= perl
CHECK		= sparse

CHECKFLAGS     := -D__linux__ -Dlinux -D__STDC__ -Dunix -D__unix__ \
		  -Wbitwise -Wno-return-void $(CF)
MODFLAGS	= -DMODULE
CFLAGS_MODULE   = $(MODFLAGS)
AFLAGS_MODULE   = $(MODFLAGS)
LDFLAGS_MODULE  =
CFLAGS_KERNEL	=
AFLAGS_KERNEL	=
CFLAGS_GCOV	= -fprofile-arcs -ftest-coverage


# Use LINUXINCLUDE when you must reference the include/ directory.
# Needed to be compatible with the O= option
LINUXINCLUDE    := -Iinclude \
                   $(if $(KBUILD_SRC),-Iinclude2 -I$(srctree)/include) \
                   -I$(srctree)/arch/$(hdr-arch)/include               \
                   -include include/linux/autoconf.h

KBUILD_CPPFLAGS := -D__KERNEL__

KBUILD_CFLAGS   := -Wall -Wundef -Wstrict-prototypes -Wno-trigraphs \
		   -fno-strict-aliasing -fno-common \
		   -Werror-implicit-function-declaration \
		   -Wno-format-security \
		   -fno-delete-null-pointer-checks
KBUILD_AFLAGS   := -D__ASSEMBLY__

# Read KERNELRELEASE from include/config/kernel.release (if it exists)
KERNELRELEASE = $(shell cat include/config/kernel.release 2> /dev/null)
KERNELVERSION = $(VERSION).$(PATCHLEVEL).$(SUBLEVEL)$(EXTRAVERSION)

export VERSION PATCHLEVEL SUBLEVEL KERNELRELEASE KERNELVERSION
export ARCH SRCARCH CONFIG_SHELL HOSTCC HOSTCFLAGS CROSS_COMPILE AS LD CC
export CPP AR NM STRIP OBJCOPY OBJDUMP MAKE AWK GENKSYMS PERL UTS_MACHINE
export HOSTCXX HOSTCXXFLAGS LDFLAGS_MODULE CHECK CHECKFLAGS

export KBUILD_CPPFLAGS NOSTDINC_FLAGS LINUXINCLUDE OBJCOPYFLAGS LDFLAGS
export KBUILD_CFLAGS CFLAGS_KERNEL CFLAGS_MODULE CFLAGS_GCOV
export KBUILD_AFLAGS AFLAGS_KERNEL AFLAGS_MODULE

# When compiling out-of-tree modules, put MODVERDIR in the module
# tree rather than in the kernel tree. The kernel tree might
# even be read-only.
export MODVERDIR := $(if $(KBUILD_EXTMOD),$(firstword $(KBUILD_EXTMOD))/).tmp_versions

# Files to ignore in find ... statements

RCS_FIND_IGNORE := \( -name SCCS -o -name BitKeeper -o -name .svn -o -name CVS -o -name .pc -o -name .hg -o -name .git \) -prune -o
export RCS_TAR_IGNORE := --exclude SCCS --exclude BitKeeper --exclude .svn --exclude CVS --exclude .pc --exclude .hg --exclude .git

# ===========================================================================
# Rules shared between *config targets and build targets

# Basic helpers built in scripts/
PHONY += scripts_basic
scripts_basic:
	$(Q)$(MAKE) $(build)=scripts/basic

# To avoid any implicit rule to kick in, define an empty command.
scripts/basic/%: scripts_basic ;

PHONY += outputmakefile
# outputmakefile generates a Makefile in the output directory, if using a
# separate output directory. This allows convenient use of make in the
# output directory.
outputmakefile:
ifneq ($(KBUILD_SRC),)
	$(Q)ln -fsn $(srctree) source
	$(Q)$(CONFIG_SHELL) $(srctree)/scripts/mkmakefile \
	    $(srctree) $(objtree) $(VERSION) $(PATCHLEVEL)
endif

# To make sure we do not include .config for any of the *config targets
# catch them early, and hand them over to scripts/kconfig/Makefile
# It is allowed to specify more targets when calling make, including
# mixing *config targets and build targets.
# For example 'make oldconfig all'.
# Detect when mixed targets is specified, and make a second invocation
# of make so .config is not included in this case either (for *config).

no-dot-config-targets := clean mrproper distclean \
			 cscope TAGS tags help %docs check% \
			 include/linux/version.h headers_% \
			 kernelrelease kernelversion

config-targets := 0
mixed-targets  := 0
dot-config     := 1

ifneq ($(filter $(no-dot-config-targets), $(MAKECMDGOALS)),)
	ifeq ($(filter-out $(no-dot-config-targets), $(MAKECMDGOALS)),)
		dot-config := 0
	endif
endif

ifeq ($(KBUILD_EXTMOD),)
        ifneq ($(filter config %config,$(MAKECMDGOALS)),)
                config-targets := 1
                ifneq ($(filter-out config %config,$(MAKECMDGOALS)),)
                        mixed-targets := 1
                endif
        endif
endif

ifeq ($(mixed-targets),1)
# ===========================================================================
# We're called with mixed targets (*config and build targets).
# Handle them one by one.

%:: FORCE
	$(Q)$(MAKE) -C $(srctree) KBUILD_SRC= $@

else
ifeq ($(config-targets),1)
# ===========================================================================
# *config targets only - make sure prerequisites are updated, and descend
# in scripts/kconfig to make the *config target

# Read arch specific Makefile to set KBUILD_DEFCONFIG as needed.
# KBUILD_DEFCONFIG may point out an alternative default configuration
# used for 'make defconfig'
include $(srctree)/arch/$(SRCARCH)/Makefile
export KBUILD_DEFCONFIG KBUILD_KCONFIG

config: scripts_basic outputmakefile FORCE
	$(Q)mkdir -p include/linux include/config
	$(Q)$(MAKE) $(build)=scripts/kconfig $@

%config: scripts_basic outputmakefile FORCE
	$(Q)mkdir -p include/linux include/config
	$(Q)$(MAKE) $(build)=scripts/kconfig $@

else
# ===========================================================================
# Build targets only - this includes vmlinux, arch specific targets, clean
# targets and others. In general all targets except *config targets.

ifeq ($(KBUILD_EXTMOD),)
# Additional helpers built in scripts/
# Carefully list dependencies so we do not try to build scripts twice
# in parallel
PHONY += scripts
scripts: scripts_basic include/config/auto.conf
	$(Q)$(MAKE) $(build)=$(@)

# Objects we will link into vmlinux / subdirs we need to visit
init-y		:= init/
drivers-y	:= drivers/ sound/ firmware/
net-y		:= net/
libs-y		:= lib/
core-y		:= usr/
endif # KBUILD_EXTMOD

ifeq ($(dot-config),1)
# Read in config
-include include/config/auto.conf

ifeq ($(KBUILD_EXTMOD),)
# Read in dependencies to all Kconfig* files, make sure to run
# oldconfig if changes are detected.
-include include/config/auto.conf.cmd

# To avoid any implicit rule to kick in, define an empty command
$(KCONFIG_CONFIG) include/config/auto.conf.cmd: ;

# If .config is newer than include/config/auto.conf, someone tinkered
# with it and forgot to run make oldconfig.
# if auto.conf.cmd is missing then we are probably in a cleaned tree so
# we execute the config step to be sure to catch updated Kconfig files
include/config/auto.conf: $(KCONFIG_CONFIG) include/config/auto.conf.cmd
	$(Q)$(MAKE) -f $(srctree)/Makefile silentoldconfig
else
# external modules needs include/linux/autoconf.h and include/config/auto.conf
# but do not care if they are up-to-date. Use auto.conf to trigger the test
PHONY += include/config/auto.conf

include/config/auto.conf:
	$(Q)test -e include/linux/autoconf.h -a -e $@ || (		\
	echo;								\
	echo "  ERROR: Kernel configuration is invalid.";		\
	echo "         include/linux/autoconf.h or $@ are missing.";	\
	echo "         Run 'make oldconfig && make prepare' on kernel src to fix it.";	\
	echo;								\
	/bin/false)

endif # KBUILD_EXTMOD

else
# Dummy target needed, because used as prerequisite
include/config/auto.conf: ;
endif # $(dot-config)

# The all: target is the default when no target is given on the
# command line.
# This allow a user to issue only 'make' to build a kernel including modules
# Defaults vmlinux but it is usually overridden in the arch makefile
all: vmlinux

ifdef CONFIG_CC_OPTIMIZE_FOR_SIZE
KBUILD_CFLAGS	+= -Os
else
KBUILD_CFLAGS	+= -O2
endif

include $(srctree)/arch/$(SRCARCH)/Makefile

ifneq ($(CONFIG_FRAME_WARN),0)
KBUILD_CFLAGS += $(call cc-option,-Wframe-larger-than=${CONFIG_FRAME_WARN})
endif

# Force gcc to behave correct even for buggy distributions
ifndef CONFIG_CC_STACKPROTECTOR
KBUILD_CFLAGS += $(call cc-option, -fno-stack-protector)
endif

ifdef CONFIG_FRAME_POINTER
KBUILD_CFLAGS	+= -fno-omit-frame-pointer -fno-optimize-sibling-calls
else
KBUILD_CFLAGS	+= -fomit-frame-pointer
endif

ifdef CONFIG_DEBUG_INFO
KBUILD_CFLAGS	+= -g
KBUILD_AFLAGS	+= -gdwarf-2
endif

ifdef CONFIG_FUNCTION_TRACER
KBUILD_CFLAGS	+= -pg
endif

# We trigger additional mismatches with less inlining
ifdef CONFIG_DEBUG_SECTION_MISMATCH
KBUILD_CFLAGS += $(call cc-option, -fno-inline-functions-called-once)
endif

# arch Makefile may override CC so keep this after arch Makefile is included
NOSTDINC_FLAGS += -nostdinc -isystem $(shell $(CC) -print-file-name=include)
CHECKFLAGS     += $(NOSTDINC_FLAGS)

# warn about C99 declaration after statement
KBUILD_CFLAGS += $(call cc-option,-Wdeclaration-after-statement,)

# disable pointer signed / unsigned warnings in gcc 4.0
KBUILD_CFLAGS += $(call cc-option,-Wno-pointer-sign,)

# disable invalid "can't wrap" optimizations for signed / pointers
KBUILD_CFLAGS	+= $(call cc-option,-fno-strict-overflow)

# revert to pre-gcc-4.4 behaviour of .eh_frame
KBUILD_CFLAGS	+= $(call cc-option,-fno-dwarf2-cfi-asm)

# Add user supplied CPPFLAGS, AFLAGS and CFLAGS as the last assignments
# But warn user when we do so
warn-assign = \
$(warning "WARNING: Appending $$K$(1) ($(K$(1))) from $(origin K$(1)) to kernel $$$(1)")

ifneq ($(KCPPFLAGS),)
        $(call warn-assign,CPPFLAGS)
        KBUILD_CPPFLAGS += $(KCPPFLAGS)
endif
ifneq ($(KAFLAGS),)
        $(call warn-assign,AFLAGS)
        KBUILD_AFLAGS += $(KAFLAGS)
endif
ifneq ($(KCFLAGS),)
        $(call warn-assign,CFLAGS)
        KBUILD_CFLAGS += $(KCFLAGS)
endif

# Use --build-id when available.
LDFLAGS_BUILD_ID = $(patsubst -Wl$(comma)%,%,\
			      $(call ld-option, -Wl$(comma)--build-id,))
LDFLAGS_MODULE += $(LDFLAGS_BUILD_ID)
LDFLAGS_vmlinux += $(LDFLAGS_BUILD_ID)

ifeq ($(CONFIG_STRIP_ASM_SYMS),y)
LDFLAGS_vmlinux	+= -X
endif

# Default kernel image to build when no specific target is given.
# KBUILD_IMAGE may be overruled on the command line or
# set in the environment
# Also any assignments in arch/$(ARCH)/Makefile take precedence over
# this default value
export KBUILD_IMAGE ?= vmlinux

#
# INSTALL_PATH specifies where to place the updated kernel and system map
# images. Default is /boot, but you can set it to other values
export	INSTALL_PATH ?= /boot

#
# INSTALL_MOD_PATH specifies a prefix to MODLIB for module directory
# relocations required by build roots.  This is not defined in the
# makefile but the argument can be passed to make if needed.
#

MODLIB	= $(INSTALL_MOD_PATH)/lib/modules/$(KERNELRELEASE)
export MODLIB

#
#  INSTALL_MOD_STRIP, if defined, will cause modules to be
#  stripped after they are installed.  If INSTALL_MOD_STRIP is '1', then
#  the default option --strip-debug will be used.  Otherwise,
#  INSTALL_MOD_STRIP will used as the options to the strip command.

ifdef INSTALL_MOD_STRIP
ifeq ($(INSTALL_MOD_STRIP),1)
mod_strip_cmd = $(STRIP) --strip-debug
else
mod_strip_cmd = $(STRIP) $(INSTALL_MOD_STRIP)
endif # INSTALL_MOD_STRIP=1
else
mod_strip_cmd = true
endif # INSTALL_MOD_STRIP
export mod_strip_cmd


ifeq ($(KBUILD_EXTMOD),)
core-y		+= kernel/ mm/ fs/ ipc/ security/ crypto/ block/

vmlinux-dirs	:= $(patsubst %/,%,$(filter %/, $(init-y) $(init-m) \
		     $(core-y) $(core-m) $(drivers-y) $(drivers-m) \
		     $(net-y) $(net-m) $(libs-y) $(libs-m)))

vmlinux-alldirs	:= $(sort $(vmlinux-dirs) $(patsubst %/,%,$(filter %/, \
		     $(init-n) $(init-) \
		     $(core-n) $(core-) $(drivers-n) $(drivers-) \
		     $(net-n)  $(net-)  $(libs-n)    $(libs-))))

init-y		:= $(patsubst %/, %/built-in.o, $(init-y))
core-y		:= $(patsubst %/, %/built-in.o, $(core-y))
drivers-y	:= $(patsubst %/, %/built-in.o, $(drivers-y))
net-y		:= $(patsubst %/, %/built-in.o, $(net-y))
libs-y1		:= $(patsubst %/, %/lib.a, $(libs-y))
libs-y2		:= $(patsubst %/, %/built-in.o, $(libs-y))
libs-y		:= $(libs-y1) $(libs-y2)

# Build vmlinux
# ---------------------------------------------------------------------------
# vmlinux is built from the objects selected by $(vmlinux-init) and
# $(vmlinux-main). Most are built-in.o files from top-level directories
# in the kernel tree, others are specified in arch/$(ARCH)/Makefile.
# Ordering when linking is important, and $(vmlinux-init) must be first.
#
# vmlinux
#   ^
#   |
#   +-< $(vmlinux-init)
#   |   +--< init/version.o + more
#   |
#   +--< $(vmlinux-main)
#   |    +--< driver/built-in.o mm/built-in.o + more
#   |
#   +-< kallsyms.o (see description in CONFIG_KALLSYMS section)
#
# vmlinux version (uname -v) cannot be updated during normal
# descending-into-subdirs phase since we do not yet know if we need to
# update vmlinux.
# Therefore this step is delayed until just before final link of vmlinux -
# except in the kallsyms case where it is done just before adding the
# symbols to the kernel.
#
# System.map is generated to document addresses of all kernel symbols

vmlinux-init := $(head-y) $(init-y)
vmlinux-main := $(core-y) $(libs-y) $(drivers-y) $(net-y)
vmlinux-all  := $(vmlinux-init) $(vmlinux-main)
vmlinux-lds  := arch/$(SRCARCH)/kernel/vmlinux.lds
export KBUILD_VMLINUX_OBJS := $(vmlinux-all)

# Rule to link vmlinux - also used during CONFIG_KALLSYMS
# May be overridden by arch/$(ARCH)/Makefile
quiet_cmd_vmlinux__ ?= LD      $@
      cmd_vmlinux__ ?= $(LD) $(LDFLAGS) $(LDFLAGS_vmlinux) -o $@ \
      -T $(vmlinux-lds) $(vmlinux-init)                          \
      --start-group $(vmlinux-main) --end-group                  \
      $(filter-out $(vmlinux-lds) $(vmlinux-init) $(vmlinux-main) vmlinux.o FORCE ,$^)

# Generate new vmlinux version
quiet_cmd_vmlinux_version = GEN     .version
      cmd_vmlinux_version = set -e;                     \
	if [ ! -r .version ]; then			\
	  rm -f .version;				\
	  echo 1 >.version;				\
	else						\
	  mv .version .old_version;			\
	  expr 0$$(cat .old_version) + 1 >.version;	\
	fi;						\
	$(MAKE) $(build)=init

# Generate System.map
quiet_cmd_sysmap = SYSMAP
      cmd_sysmap = $(CONFIG_SHELL) $(srctree)/scripts/mksysmap

# Link of vmlinux
# If CONFIG_KALLSYMS is set .version is already updated
# Generate System.map and verify that the content is consistent
# Use + in front of the vmlinux_version rule to silent warning with make -j2
# First command is ':' to allow us to use + in front of the rule
define rule_vmlinux__
	:
	$(if $(CONFIG_KALLSYMS),,+$(call cmd,vmlinux_version))

	$(call cmd,vmlinux__)
	$(Q)echo 'cmd_$@ := $(cmd_vmlinux__)' > $(@D)/.$(@F).cmd

	$(Q)$(if $($(quiet)cmd_sysmap),                                      \
	  echo '  $($(quiet)cmd_sysmap)  System.map' &&)                     \
	$(cmd_sysmap) $@ System.map;                                         \
	if [ $$? -ne 0 ]; then                                               \
		rm -f $@;                                                    \
		/bin/false;                                                  \
	fi;
	$(verify_kallsyms)
endef


ifdef CONFIG_KALLSYMS
# Generate section listing all symbols and add it into vmlinux $(kallsyms.o)
# It's a three stage process:
# o .tmp_vmlinux1 has all symbols and sections, but __kallsyms is
#   empty
#   Running kallsyms on that gives us .tmp_kallsyms1.o with
#   the right size - vmlinux version (uname -v) is updated during this step
# o .tmp_vmlinux2 now has a __kallsyms section of the right size,
#   but due to the added section, some addresses have shifted.
#   From here, we generate a correct .tmp_kallsyms2.o
# o The correct .tmp_kallsyms2.o is linked into the final vmlinux.
# o Verify that the System.map from vmlinux matches the map from
#   .tmp_vmlinux2, just in case we did not generate kallsyms correctly.
# o If CONFIG_KALLSYMS_EXTRA_PASS is set, do an extra pass using
#   .tmp_vmlinux3 and .tmp_kallsyms3.o.  This is only meant as a
#   temporary bypass to allow the kernel to be built while the
#   maintainers work out what went wrong with kallsyms.

ifdef CONFIG_KALLSYMS_EXTRA_PASS
last_kallsyms := 3
else
last_kallsyms := 2
endif

kallsyms.o := .tmp_kallsyms$(last_kallsyms).o

define verify_kallsyms
	$(Q)$(if $($(quiet)cmd_sysmap),                                      \
	  echo '  $($(quiet)cmd_sysmap)  .tmp_System.map' &&)                \
	  $(cmd_sysmap) .tmp_vmlinux$(last_kallsyms) .tmp_System.map
	$(Q)cmp -s System.map .tmp_System.map ||                             \
		(echo Inconsistent kallsyms data;                            \
		 echo Try setting CONFIG_KALLSYMS_EXTRA_PASS;                \
		 rm .tmp_kallsyms* ; /bin/false )
endef

# Update vmlinux version before link
# Use + in front of this rule to silent warning about make -j1
# First command is ':' to allow us to use + in front of this rule
cmd_ksym_ld = $(cmd_vmlinux__)
define rule_ksym_ld
	: 
	+$(call cmd,vmlinux_version)
	$(call cmd,vmlinux__)
	$(Q)echo 'cmd_$@ := $(cmd_vmlinux__)' > $(@D)/.$(@F).cmd
endef

# Generate .S file with all kernel symbols
quiet_cmd_kallsyms = KSYM    $@
      cmd_kallsyms = $(NM) -n $< | $(KALLSYMS) \
                     $(if $(CONFIG_KALLSYMS_ALL),--all-symbols) > $@

.tmp_kallsyms1.o .tmp_kallsyms2.o .tmp_kallsyms3.o: %.o: %.S scripts FORCE
	$(call if_changed_dep,as_o_S)

.tmp_kallsyms%.S: .tmp_vmlinux% $(KALLSYMS)
	$(call cmd,kallsyms)

# .tmp_vmlinux1 must be complete except kallsyms, so update vmlinux version
.tmp_vmlinux1: $(vmlinux-lds) $(vmlinux-all) FORCE
	$(call if_changed_rule,ksym_ld)

.tmp_vmlinux2: $(vmlinux-lds) $(vmlinux-all) .tmp_kallsyms1.o FORCE
	$(call if_changed,vmlinux__)

.tmp_vmlinux3: $(vmlinux-lds) $(vmlinux-all) .tmp_kallsyms2.o FORCE
	$(call if_changed,vmlinux__)

# Needs to visit scripts/ before $(KALLSYMS) can be used.
$(KALLSYMS): scripts ;

# Generate some data for debugging strange kallsyms problems
debug_kallsyms: .tmp_map$(last_kallsyms)

.tmp_map%: .tmp_vmlinux% FORCE
	($(OBJDUMP) -h $< | $(AWK) '/^ +[0-9]/{print $$4 " 0 " $$2}'; $(NM) $<) | sort > $@

.tmp_map3: .tmp_map2

.tmp_map2: .tmp_map1

endif # ifdef CONFIG_KALLSYMS

# Do modpost on a prelinked vmlinux. The finally linked vmlinux has
# relevant sections renamed as per the linker script.
quiet_cmd_vmlinux-modpost = LD      $@
      cmd_vmlinux-modpost = $(LD) $(LDFLAGS) -r -o $@                          \
	 $(vmlinux-init) --start-group $(vmlinux-main) --end-group             \
	 $(filter-out $(vmlinux-init) $(vmlinux-main) FORCE ,$^)
define rule_vmlinux-modpost
	:
	+$(call cmd,vmlinux-modpost)
	$(Q)$(MAKE) -f $(srctree)/scripts/Makefile.modpost $@
	$(Q)echo 'cmd_$@ := $(cmd_vmlinux-modpost)' > $(dot-target).cmd
endef

# vmlinux image - including updated kernel symbols
vmlinux: $(vmlinux-lds) $(vmlinux-init) $(vmlinux-main) vmlinux.o $(kallsyms.o) FORCE
ifdef CONFIG_HEADERS_CHECK
	$(Q)$(MAKE) -f $(srctree)/Makefile headers_check
endif
ifdef CONFIG_SAMPLES
	$(Q)$(MAKE) $(build)=samples
endif
ifdef CONFIG_BUILD_DOCSRC
	$(Q)$(MAKE) $(build)=Documentation
endif
	$(call vmlinux-modpost)
	$(call if_changed_rule,vmlinux__)
	$(Q)rm -f .old_version

# build vmlinux.o first to catch section mismatch errors early
ifdef CONFIG_KALLSYMS
.tmp_vmlinux1: vmlinux.o
endif

modpost-init := $(filter-out init/built-in.o, $(vmlinux-init))
vmlinux.o: $(modpost-init) $(vmlinux-main) FORCE
	$(call if_changed_rule,vmlinux-modpost)

# The actual objects are generated when descending, 
# make sure no implicit rule kicks in
$(sort $(vmlinux-init) $(vmlinux-main)) $(vmlinux-lds): $(vmlinux-dirs) ;

# Handle descending into subdirectories listed in $(vmlinux-dirs)
# Preset locale variables to speed up the build process. Limit locale
# tweaks to this spot to avoid wrong language settings when running
# make menuconfig etc.
# Error messages still appears in the original language

PHONY += $(vmlinux-dirs)
$(vmlinux-dirs): prepare scripts
	$(Q)$(MAKE) $(build)=$@

# Build the kernel release string
#
# The KERNELRELEASE value built here is stored in the file
# include/config/kernel.release, and is used when executing several
# make targets, such as "make install" or "make modules_install."
#
# The eventual kernel release string consists of the following fields,
# shown in a hierarchical format to show how smaller parts are concatenated
# to form the larger and final value, with values coming from places like
# the Makefile, kernel config options, make command line options and/or
# SCM tag information.
#
#	$(KERNELVERSION)
#	  $(VERSION)			eg, 2
#	  $(PATCHLEVEL)			eg, 6
#	  $(SUBLEVEL)			eg, 18
#	  $(EXTRAVERSION)		eg, -rc6
#	$(localver-full)
#	  $(localver)
#	    localversion*		(files without backups, containing '~')
#	    $(CONFIG_LOCALVERSION)	(from kernel config setting)
#	  $(localver-auto)		(only if CONFIG_LOCALVERSION_AUTO is set)
#	    ./scripts/setlocalversion	(SCM tag, if one exists)
#	    $(LOCALVERSION)		(from make command line if provided)
#
#  Note how the final $(localver-auto) string is included *only* if the
# kernel config option CONFIG_LOCALVERSION_AUTO is selected.  Also, at the
# moment, only git is supported but other SCMs can edit the script
# scripts/setlocalversion and add the appropriate checks as needed.

pattern = ".*/localversion[^~]*"
string  = $(shell cat /dev/null \
	   `find $(objtree) $(srctree) -maxdepth 1 -regex $(pattern) | sort -u`)

localver = $(subst $(space),, $(string) \
			      $(patsubst "%",%,$(CONFIG_LOCALVERSION)))

# If CONFIG_LOCALVERSION_AUTO is set scripts/setlocalversion is called
# and if the SCM is know a tag from the SCM is appended.
# The appended tag is determined by the SCM used.
#
# .scmversion is used when generating rpm packages so we do not loose
# the version information from the SCM when we do the build of the kernel
# from the copied source
ifdef CONFIG_LOCALVERSION_AUTO

ifeq ($(wildcard .scmversion),)
        _localver-auto = $(shell $(CONFIG_SHELL) \
                         $(srctree)/scripts/setlocalversion $(srctree))
else
        _localver-auto = $(shell cat .scmversion 2> /dev/null)
endif

	localver-auto  = $(LOCALVERSION)$(_localver-auto)
endif

localver-full = $(localver)$(localver-auto)

# Store (new) KERNELRELASE string in include/config/kernel.release
kernelrelease = $(KERNELVERSION)$(localver-full)
include/config/kernel.release: include/config/auto.conf FORCE
	$(Q)rm -f $@
	$(Q)echo $(kernelrelease) > $@


# Things we need to do before we recursively start building the kernel
# or the modules are listed in "prepare".
# A multi level approach is used. prepareN is processed before prepareN-1.
# archprepare is used in arch Makefiles and when processed asm symlink,
# version.h and scripts_basic is processed / created.

# Listed in dependency order
PHONY += prepare archprepare prepare0 prepare1 prepare2 prepare3

# prepare3 is used to check if we are building in a separate output directory,
# and if so do:
# 1) Check that make has not been executed in the kernel src $(srctree)
# 2) Create the include2 directory, used for the second asm symlink
prepare3: include/config/kernel.release
ifneq ($(KBUILD_SRC),)
	@$(kecho) '  Using $(srctree) as source for kernel'
	$(Q)if [ -f $(srctree)/.config -o -d $(srctree)/include/config ]; then \
		echo "  $(srctree) is not clean, please run 'make mrproper'";\
		echo "  in the '$(srctree)' directory.";\
		/bin/false; \
	fi;
	$(Q)if [ ! -d include2 ]; then                                  \
	    mkdir -p include2;                                          \
	    ln -fsn $(srctree)/include/asm-$(SRCARCH) include2/asm;     \
	fi
endif

# prepare2 creates a makefile if using a separate output directory
prepare2: prepare3 outputmakefile

prepare1: prepare2 include/linux/version.h include/linux/utsrelease.h \
                   include/asm include/config/auto.conf
	$(cmd_crmodverdir)

archprepare: prepare1 scripts_basic

prepare0: archprepare FORCE
	$(Q)$(MAKE) $(build)=.
	$(Q)$(MAKE) $(build)=. missing-syscalls

# All the preparing..
prepare: prepare0

# The asm symlink changes when $(ARCH) changes.
# Detect this and ask user to run make mrproper
# If asm is a stale symlink (point to dir that does not exist) remove it
define check-symlink
	set -e;                                                            \
	if [ -L include/asm ]; then                                        \
		asmlink=`readlink include/asm | cut -d '-' -f 2`;          \
		if [ "$$asmlink" != "$(SRCARCH)" ]; then                   \
			echo "ERROR: the symlink $@ points to asm-$$asmlink but asm-$(SRCARCH) was expected"; \
			echo "       set ARCH or save .config and run 'make mrproper' to fix it";             \
			exit 1;                                            \
		fi;                                                        \
		test -e $$asmlink || rm include/asm;                       \
	elif [ -d include/asm ]; then                                      \
		echo "ERROR: $@ is a directory but a symlink was expected";\
		exit 1;                                                    \
	fi
endef

# We create the target directory of the symlink if it does
# not exist so the test in check-symlink works and we have a
# directory for generated filesas used by some architectures.
define create-symlink
	if [ ! -L include/asm ]; then                                      \
			$(kecho) '  SYMLINK $@ -> include/asm-$(SRCARCH)'; \
			if [ ! -d include/asm-$(SRCARCH) ]; then           \
				mkdir -p include/asm-$(SRCARCH);           \
			fi;                                                \
			ln -fsn asm-$(SRCARCH) $@;                         \
	fi
endef

include/asm: FORCE
	$(Q)$(check-symlink)
	$(Q)$(create-symlink)

# Generate some files
# ---------------------------------------------------------------------------

# KERNELRELEASE can change from a few different places, meaning version.h
# needs to be updated, so this check is forced on all builds

uts_len := 64
define filechk_utsrelease.h
	if [ `echo -n "$(KERNELRELEASE)" | wc -c ` -gt $(uts_len) ]; then \
	  echo '"$(KERNELRELEASE)" exceeds $(uts_len) characters' >&2;    \
	  exit 1;                                                         \
	fi;                                                               \
	(echo \#define UTS_RELEASE \"$(KERNELRELEASE)\";)
endef

define filechk_version.h
	(echo \#define LINUX_VERSION_CODE $(shell                             \
	expr $(VERSION) \* 65536 + $(PATCHLEVEL) \* 256 + $(SUBLEVEL));     \
	echo '#define KERNEL_VERSION(a,b,c) (((a) << 16) + ((b) << 8) + (c))';)
endef

include/linux/version.h: $(srctree)/Makefile FORCE
	$(call filechk,version.h)

include/linux/utsrelease.h: include/config/kernel.release FORCE
	$(call filechk,utsrelease.h)

PHONY += headerdep
headerdep:
	$(Q)find include/ -name '*.h' | xargs --max-args 1 scripts/headerdep.pl

# ---------------------------------------------------------------------------

PHONY += depend dep
depend dep:
	@echo '*** Warning: make $@ is unnecessary now.'

# ---------------------------------------------------------------------------
# Firmware install
INSTALL_FW_PATH=$(INSTALL_MOD_PATH)/lib/firmware
export INSTALL_FW_PATH

PHONY += firmware_install
firmware_install: FORCE
	@mkdir -p $(objtree)/firmware
	$(Q)$(MAKE) -f $(srctree)/scripts/Makefile.fwinst obj=firmware __fw_install

# ---------------------------------------------------------------------------
# Kernel headers

#Default location for installed headers
export INSTALL_HDR_PATH = $(objtree)/usr

hdr-inst := -rR -f $(srctree)/scripts/Makefile.headersinst obj
# Find out where the Kbuild file is located to support
# arch/$(ARCH)/include/asm
hdr-dir = $(strip                                                         \
          $(if $(wildcard $(srctree)/arch/$(hdr-arch)/include/asm/Kbuild), \
               arch/$(hdr-arch)/include/asm, include/asm-$(hdr-arch)))

# If we do an all arch process set dst to asm-$(hdr-arch)
hdr-dst = $(if $(KBUILD_HEADERS), dst=include/asm-$(hdr-arch), dst=include/asm)

PHONY += __headers
__headers: include/linux/version.h scripts_basic FORCE
	$(Q)$(MAKE) $(build)=scripts scripts/unifdef

PHONY += headers_install_all
headers_install_all:
	$(Q)$(CONFIG_SHELL) $(srctree)/scripts/headers.sh install

PHONY += headers_install
headers_install: __headers
	$(if $(wildcard $(srctree)/$(hdr-dir)/Kbuild),, \
	$(error Headers not exportable for the $(SRCARCH) architecture))
	$(Q)$(MAKE) $(hdr-inst)=include
	$(Q)$(MAKE) $(hdr-inst)=$(hdr-dir) $(hdr-dst)

PHONY += headers_check_all
headers_check_all: headers_install_all
	$(Q)$(CONFIG_SHELL) $(srctree)/scripts/headers.sh check

PHONY += headers_check
headers_check: headers_install
	$(Q)$(MAKE) $(hdr-inst)=include HDRCHECK=1
	$(Q)$(MAKE) $(hdr-inst)=$(hdr-dir) $(hdr-dst) HDRCHECK=1

# ---------------------------------------------------------------------------
# Modules

ifdef CONFIG_MODULES

# By default, build modules as well

all: modules

#	Build modules
#
#	A module can be listed more than once in obj-m resulting in
#	duplicate lines in modules.order files.  Those are removed
#	using awk while concatenating to the final file.

PHONY += modules
modules: $(vmlinux-dirs) $(if $(KBUILD_BUILTIN),vmlinux)
	$(Q)$(AWK) '!x[$$0]++' $(vmlinux-dirs:%=$(objtree)/%/modules.order) > $(objtree)/modules.order
	@$(kecho) '  Building modules, stage 2.';
	$(Q)$(MAKE) -f $(srctree)/scripts/Makefile.modpost
	$(Q)$(MAKE) -f $(srctree)/scripts/Makefile.fwinst obj=firmware __fw_modbuild


# Target to prepare building external modules
PHONY += modules_prepare
modules_prepare: prepare scripts

# Target to install modules
PHONY += modules_install
modules_install: _modinst_ _modinst_post

PHONY += _modinst_
_modinst_:
	@if [ -z "`$(DEPMOD) -V 2>/dev/null | grep module-init-tools`" ]; then \
		echo "Warning: you may need to install module-init-tools"; \
		echo "See http://www.codemonkey.org.uk/docs/post-halloween-2.6.txt";\
		sleep 1; \
	fi
	@rm -rf $(MODLIB)/kernel
	@rm -f $(MODLIB)/source
	@mkdir -p $(MODLIB)/kernel
	@ln -s $(srctree) $(MODLIB)/source
	@if [ ! $(objtree) -ef  $(MODLIB)/build ]; then \
		rm -f $(MODLIB)/build ; \
		ln -s $(objtree) $(MODLIB)/build ; \
	fi
	@cp -f $(objtree)/modules.order $(MODLIB)/
	$(Q)$(MAKE) -f $(srctree)/scripts/Makefile.modinst

# This depmod is only for convenience to give the initial
# boot a modules.dep even before / is mounted read-write.  However the
# boot script depmod is the master version.
PHONY += _modinst_post
_modinst_post: _modinst_
	$(Q)$(MAKE) -f $(srctree)/scripts/Makefile.fwinst obj=firmware __fw_modinst
	$(call cmd,depmod)

else # CONFIG_MODULES

# Modules not configured
# ---------------------------------------------------------------------------

modules modules_install: FORCE
	@echo
	@echo "The present kernel configuration has modules disabled."
	@echo "Type 'make config' and enable loadable module support."
	@echo "Then build a kernel with module support enabled."
	@echo
	@exit 1

endif # CONFIG_MODULES

###
# Cleaning is done on three levels.
# make clean     Delete most generated files
#                Leave enough to build external modules
# make mrproper  Delete the current configuration, and all generated files
# make distclean Remove editor backup files, patch leftover files and the like

# Directories & files removed with 'make clean'
CLEAN_DIRS  += $(MODVERDIR)
CLEAN_FILES +=	vmlinux System.map \
                .tmp_kallsyms* .tmp_version .tmp_vmlinux* .tmp_System.map

# Directories & files removed with 'make mrproper'
MRPROPER_DIRS  += include/config include2 usr/include include/generated
MRPROPER_FILES += .config .config.old include/asm .version .old_version \
                  include/linux/autoconf.h include/linux/version.h      \
                  include/linux/utsrelease.h                            \
                  include/linux/bounds.h include/asm*/asm-offsets.h     \
		  Module.symvers Module.markers tags TAGS cscope*

# clean - Delete most, but leave enough to build external modules
#
clean: rm-dirs  := $(CLEAN_DIRS)
clean: rm-files := $(CLEAN_FILES)
clean-dirs      := $(addprefix _clean_,$(srctree) $(vmlinux-alldirs) Documentation)

PHONY += $(clean-dirs) clean archclean
$(clean-dirs):
	$(Q)$(MAKE) $(clean)=$(patsubst _clean_%,%,$@)

clean: archclean $(clean-dirs)
	$(call cmd,rmdirs)
	$(call cmd,rmfiles)
	@find . $(RCS_FIND_IGNORE) \
		\( -name '*.[oas]' -o -name '*.ko' -o -name '.*.cmd' \
		-o -name '.*.d' -o -name '.*.tmp' -o -name '*.mod.c' \
		-o -name '*.symtypes' -o -name 'modules.order' \
		-o -name 'Module.markers' -o -name '.tmp_*.o.*' \
		-o -name '*.gcno' \) -type f -print | xargs rm -f

# mrproper - Delete all generated files, including .config
#
mrproper: rm-dirs  := $(wildcard $(MRPROPER_DIRS))
mrproper: rm-files := $(wildcard $(MRPROPER_FILES))
mrproper-dirs      := $(addprefix _mrproper_,Documentation/DocBook scripts)

PHONY += $(mrproper-dirs) mrproper archmrproper
$(mrproper-dirs):
	$(Q)$(MAKE) $(clean)=$(patsubst _mrproper_%,%,$@)

mrproper: clean archmrproper $(mrproper-dirs)
	$(call cmd,rmdirs)
	$(call cmd,rmfiles)

# distclean
#
PHONY += distclean

distclean: mrproper
	@find $(srctree) $(RCS_FIND_IGNORE) \
		\( -name '*.orig' -o -name '*.rej' -o -name '*~' \
		-o -name '*.bak' -o -name '#*#' -o -name '.*.orig' \
		-o -name '.*.rej' -o -size 0 \
		-o -name '*%' -o -name '.*.cmd' -o -name 'core' \) \
		-type f -print | xargs rm -f


# Packaging of the kernel to various formats
# ---------------------------------------------------------------------------
# rpm target kept for backward compatibility
package-dir	:= $(srctree)/scripts/package

%pkg: include/config/kernel.release FORCE
	$(Q)$(MAKE) $(build)=$(package-dir) $@
rpm: include/config/kernel.release FORCE
	$(Q)$(MAKE) $(build)=$(package-dir) $@


# Brief documentation of the typical targets used
# ---------------------------------------------------------------------------

boards := $(wildcard $(srctree)/arch/$(SRCARCH)/configs/*_defconfig)
boards := $(notdir $(boards))
board-dirs := $(dir $(wildcard $(srctree)/arch/$(SRCARCH)/configs/*/*_defconfig))
board-dirs := $(sort $(notdir $(board-dirs:/=)))

help:
	@echo  'Cleaning targets:'
	@echo  '  clean		  - Remove most generated files but keep the config and'
	@echo  '                    enough build support to build external modules'
	@echo  '  mrproper	  - Remove all generated files + config + various backup files'
	@echo  '  distclean	  - mrproper + remove editor backup and patch files'
	@echo  ''
	@echo  'Configuration targets:'
	@$(MAKE) -f $(srctree)/scripts/kconfig/Makefile help
	@echo  ''
	@echo  'Other generic targets:'
	@echo  '  all		  - Build all targets marked with [*]'
	@echo  '* vmlinux	  - Build the bare kernel'
	@echo  '* modules	  - Build all modules'
	@echo  '  modules_install - Install all modules to INSTALL_MOD_PATH (default: /)'
	@echo  '  firmware_install- Install all firmware to INSTALL_FW_PATH'
	@echo  '                    (default: $$(INSTALL_MOD_PATH)/lib/firmware)'
	@echo  '  dir/            - Build all files in dir and below'
	@echo  '  dir/file.[ois]  - Build specified target only'
	@echo  '  dir/file.ko     - Build module including final link'
	@echo  '  modules_prepare - Set up for building external modules'
	@echo  '  tags/TAGS	  - Generate tags file for editors'
	@echo  '  cscope	  - Generate cscope index'
	@echo  '  kernelrelease	  - Output the release version string'
	@echo  '  kernelversion	  - Output the version stored in Makefile'
	@echo  '  headers_install - Install sanitised kernel headers to INSTALL_HDR_PATH'; \
	 echo  '                    (default: $(INSTALL_HDR_PATH))'; \
	 echo  ''
	@echo  'Static analysers'
	@echo  '  checkstack      - Generate a list of stack hogs'
	@echo  '  namespacecheck  - Name space analysis on compiled kernel'
	@echo  '  versioncheck    - Sanity check on version.h usage'
	@echo  '  includecheck    - Check for duplicate included header files'
	@echo  '  export_report   - List the usages of all exported symbols'
	@echo  '  headers_check   - Sanity check on exported headers'
	@echo  '  headerdep       - Detect inclusion cycles in headers'; \
	 echo  ''
	@echo  'Kernel packaging:'
	@$(MAKE) $(build)=$(package-dir) help
	@echo  ''
	@echo  'Documentation targets:'
	@$(MAKE) -f $(srctree)/Documentation/DocBook/Makefile dochelp
	@echo  ''
	@echo  'Architecture specific targets ($(SRCARCH)):'
	@$(if $(archhelp),$(archhelp),\
		echo '  No architecture specific help defined for $(SRCARCH)')
	@echo  ''
	@$(if $(boards), \
		$(foreach b, $(boards), \
		printf "  %-24s - Build for %s\\n" $(b) $(subst _defconfig,,$(b));) \
		echo '')
	@$(if $(board-dirs), \
		$(foreach b, $(board-dirs), \
		printf "  %-16s - Show %s-specific targets\\n" help-$(b) $(b);) \
		printf "  %-16s - Show all of the above\\n" help-boards; \
		echo '')

	@echo  '  make V=0|1 [targets] 0 => quiet build (default), 1 => verbose build'
	@echo  '  make V=2   [targets] 2 => give reason for rebuild of target'
	@echo  '  make O=dir [targets] Locate all output files in "dir", including .config'
	@echo  '  make C=1   [targets] Check all c source with $$CHECK (sparse by default)'
	@echo  '  make C=2   [targets] Force check of all c source with $$CHECK'
	@echo  ''
	@echo  'Execute "make" or "make all" to build all targets marked with [*] '
	@echo  'For further info see the ./README file'


help-board-dirs := $(addprefix help-,$(board-dirs))

help-boards: $(help-board-dirs)

boards-per-dir = $(notdir $(wildcard $(srctree)/arch/$(SRCARCH)/configs/$*/*_defconfig))

$(help-board-dirs): help-%:
	@echo  'Architecture specific targets ($(SRCARCH) $*):'
	@$(if $(boards-per-dir), \
		$(foreach b, $(boards-per-dir), \
		printf "  %-24s - Build for %s\\n" $*/$(b) $(subst _defconfig,,$(b));) \
		echo '')


# Documentation targets
# ---------------------------------------------------------------------------
%docs: scripts_basic FORCE
	$(Q)$(MAKE) $(build)=Documentation/DocBook $@

else # KBUILD_EXTMOD

###
# External module support.
# When building external modules the kernel used as basis is considered
# read-only, and no consistency checks are made and the make
# system is not used on the basis kernel. If updates are required
# in the basis kernel ordinary make commands (without M=...) must
# be used.
#
# The following are the only valid targets when building external
# modules.
# make M=dir clean     Delete all automatically generated files
# make M=dir modules   Make all modules in specified dir
# make M=dir	       Same as 'make M=dir modules'
# make M=dir modules_install
#                      Install the modules built in the module directory
#                      Assumes install directory is already created

# We are always building modules
KBUILD_MODULES := 1
PHONY += crmodverdir
crmodverdir:
	$(cmd_crmodverdir)

PHONY += $(objtree)/Module.symvers
$(objtree)/Module.symvers:
	@test -e $(objtree)/Module.symvers || ( \
	echo; \
	echo "  WARNING: Symbol version dump $(objtree)/Module.symvers"; \
	echo "           is missing; modules will have no dependencies and modversions."; \
	echo )

module-dirs := $(addprefix _module_,$(KBUILD_EXTMOD))
PHONY += $(module-dirs) modules
$(module-dirs): crmodverdir $(objtree)/Module.symvers
	$(Q)$(MAKE) $(build)=$(patsubst _module_%,%,$@)

modules: $(module-dirs)
	@$(kecho) '  Building modules, stage 2.';
	$(Q)$(MAKE) -f $(srctree)/scripts/Makefile.modpost

PHONY += modules_install
modules_install: _emodinst_ _emodinst_post

install-dir := $(if $(INSTALL_MOD_DIR),$(INSTALL_MOD_DIR),extra)
PHONY += _emodinst_
_emodinst_:
	$(Q)mkdir -p $(MODLIB)/$(install-dir)
	$(Q)$(MAKE) -f $(srctree)/scripts/Makefile.modinst

PHONY += _emodinst_post
_emodinst_post: _emodinst_
	$(call cmd,depmod)

clean-dirs := $(addprefix _clean_,$(KBUILD_EXTMOD))

PHONY += $(clean-dirs) clean
$(clean-dirs):
	$(Q)$(MAKE) $(clean)=$(patsubst _clean_%,%,$@)

clean:	rm-dirs := $(MODVERDIR)
clean: rm-files := $(KBUILD_EXTMOD)/Module.symvers \
                   $(KBUILD_EXTMOD)/Module.markers \
                   $(KBUILD_EXTMOD)/modules.order
clean: $(clean-dirs)
	$(call cmd,rmdirs)
	$(call cmd,rmfiles)
	@find $(KBUILD_EXTMOD) $(RCS_FIND_IGNORE) \
		\( -name '*.[oas]' -o -name '*.ko' -o -name '.*.cmd' \
		-o -name '.*.d' -o -name '.*.tmp' -o -name '*.mod.c' \
		-o -name '*.gcno' \) -type f -print | xargs rm -f

help:
	@echo  '  Building external modules.'
	@echo  '  Syntax: make -C path/to/kernel/src M=$$PWD target'
	@echo  ''
	@echo  '  modules         - default target, build the module(s)'
	@echo  '  modules_install - install the module'
	@echo  '  clean           - remove generated files in module directory only'
	@echo  ''

# Dummies...
PHONY += prepare scripts
prepare: ;
scripts: ;
endif # KBUILD_EXTMOD

# Generate tags for editors
# ---------------------------------------------------------------------------
quiet_cmd_tags = GEN     $@
      cmd_tags = $(CONFIG_SHELL) $(srctree)/scripts/tags.sh $@

tags TAGS cscope: FORCE
	$(call cmd,tags)

# Scripts to check various things for consistency
# ---------------------------------------------------------------------------

includecheck:
	find * $(RCS_FIND_IGNORE) \
		-name '*.[hcS]' -type f -print | sort \
		| xargs $(PERL) -w $(srctree)/scripts/checkincludes.pl

versioncheck:
	find * $(RCS_FIND_IGNORE) \
		-name '*.[hcS]' -type f -print | sort \
		| xargs $(PERL) -w $(srctree)/scripts/checkversion.pl

namespacecheck:
	$(PERL) $(srctree)/scripts/namespace.pl

export_report:
	$(PERL) $(srctree)/scripts/export_report.pl

endif #ifeq ($(config-targets),1)
endif #ifeq ($(mixed-targets),1)

PHONY += checkstack kernelrelease kernelversion

# UML needs a little special treatment here.  It wants to use the host
# toolchain, so needs $(SUBARCH) passed to checkstack.pl.  Everyone
# else wants $(ARCH), including people doing cross-builds, which means
# that $(SUBARCH) doesn't work here.
ifeq ($(ARCH), um)
CHECKSTACK_ARCH := $(SUBARCH)
else
CHECKSTACK_ARCH := $(ARCH)
endif
checkstack:
	$(OBJDUMP) -d vmlinux $$(find . -name '*.ko') | \
	$(PERL) $(src)/scripts/checkstack.pl $(CHECKSTACK_ARCH)

kernelrelease:
	$(if $(wildcard include/config/kernel.release), $(Q)echo $(KERNELRELEASE), \
	$(error kernelrelease not valid - run 'make prepare' to update it))
kernelversion:
	@echo $(KERNELVERSION)

# Single targets
# ---------------------------------------------------------------------------
# Single targets are compatible with:
# - build with mixed source and output
# - build with separate output dir 'make O=...'
# - external modules
#
#  target-dir => where to store outputfile
#  build-dir  => directory in kernel source tree to use

ifeq ($(KBUILD_EXTMOD),)
        build-dir  = $(patsubst %/,%,$(dir $@))
        target-dir = $(dir $@)
else
        zap-slash=$(filter-out .,$(patsubst %/,%,$(dir $@)))
        build-dir  = $(KBUILD_EXTMOD)$(if $(zap-slash),/$(zap-slash))
        target-dir = $(if $(KBUILD_EXTMOD),$(dir $<),$(dir $@))
endif

%.s: %.c prepare scripts FORCE
	$(Q)$(MAKE) $(build)=$(build-dir) $(target-dir)$(notdir $@)
%.i: %.c prepare scripts FORCE
	$(Q)$(MAKE) $(build)=$(build-dir) $(target-dir)$(notdir $@)
%.o: %.c prepare scripts FORCE
	$(Q)$(MAKE) $(build)=$(build-dir) $(target-dir)$(notdir $@)
%.lst: %.c prepare scripts FORCE
	$(Q)$(MAKE) $(build)=$(build-dir) $(target-dir)$(notdir $@)
%.s: %.S prepare scripts FORCE
	$(Q)$(MAKE) $(build)=$(build-dir) $(target-dir)$(notdir $@)
%.o: %.S prepare scripts FORCE
	$(Q)$(MAKE) $(build)=$(build-dir) $(target-dir)$(notdir $@)
%.symtypes: %.c prepare scripts FORCE
	$(Q)$(MAKE) $(build)=$(build-dir) $(target-dir)$(notdir $@)

# Modules
/: prepare scripts FORCE
	$(cmd_crmodverdir)
	$(Q)$(MAKE) KBUILD_MODULES=$(if $(CONFIG_MODULES),1) \
	$(build)=$(build-dir)
%/: prepare scripts FORCE
	$(cmd_crmodverdir)
	$(Q)$(MAKE) KBUILD_MODULES=$(if $(CONFIG_MODULES),1) \
	$(build)=$(build-dir)
%.ko: prepare scripts FORCE
	$(cmd_crmodverdir)
	$(Q)$(MAKE) KBUILD_MODULES=$(if $(CONFIG_MODULES),1)   \
	$(build)=$(build-dir) $(@:.ko=.o)
	$(Q)$(MAKE) -f $(srctree)/scripts/Makefile.modpost

# FIXME Should go into a make.lib or something 
# ===========================================================================

quiet_cmd_rmdirs = $(if $(wildcard $(rm-dirs)),CLEAN   $(wildcard $(rm-dirs)))
      cmd_rmdirs = rm -rf $(rm-dirs)

quiet_cmd_rmfiles = $(if $(wildcard $(rm-files)),CLEAN   $(wildcard $(rm-files)))
      cmd_rmfiles = rm -f $(rm-files)

# Run depmod only if we have System.map and depmod is executable
quiet_cmd_depmod = DEPMOD  $(KERNELRELEASE)
      cmd_depmod = \
	if [ -r System.map -a -x $(DEPMOD) ]; then                              \
		$(DEPMOD) -ae -F System.map                                     \
		$(if $(strip $(INSTALL_MOD_PATH)), -b $(INSTALL_MOD_PATH) )     \
		$(KERNELRELEASE);                                               \
	fi

# Create temporary dir for module support files
# clean it up only when building all modules
cmd_crmodverdir = $(Q)mkdir -p $(MODVERDIR) \
                  $(if $(KBUILD_MODULES),; rm -f $(MODVERDIR)/*)

a_flags = -Wp,-MD,$(depfile) $(KBUILD_AFLAGS) $(AFLAGS_KERNEL) \
	  $(NOSTDINC_FLAGS) $(LINUXINCLUDE) $(KBUILD_CPPFLAGS) \
	  $(modkern_aflags) $(EXTRA_AFLAGS) $(AFLAGS_$(basetarget).o)

quiet_cmd_as_o_S = AS      $@
cmd_as_o_S       = $(CC) $(a_flags) -c -o $@ $<

# read all saved command lines

targets := $(wildcard $(sort $(targets)))
cmd_files := $(wildcard .*.cmd $(foreach f,$(targets),$(dir $(f)).$(notdir $(f)).cmd))

ifneq ($(cmd_files),)
  $(cmd_files): ;	# Do not try to update included dependency files
  include $(cmd_files)
endif

# Shorthand for $(Q)$(MAKE) -f scripts/Makefile.clean obj=dir
# Usage:
# $(Q)$(MAKE) $(clean)=dir
clean := -f $(if $(KBUILD_SRC),$(srctree)/)scripts/Makefile.clean obj

endif	# skip-makefile

PHONY += FORCE
FORCE:

# Declare the contents of the .PHONY variable as phony.  We keep that
# information in a variable so we can use it in if_changed and friends.
.PHONY: $(PHONY)<|MERGE_RESOLUTION|>--- conflicted
+++ resolved
@@ -1,11 +1,7 @@
 VERSION = 2
 PATCHLEVEL = 6
 SUBLEVEL = 31
-<<<<<<< HEAD
-EXTRAVERSION =.4-rt15
-=======
-EXTRAVERSION = .5
->>>>>>> e2984cbf
+EXTRAVERSION =.5-rt16
 NAME = Man-Eating Seals of Antiquity
 
 # *DOCUMENTATION*
