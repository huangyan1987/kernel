VERSION = 2
PATCHLEVEL = 6
SUBLEVEL = 11
<<<<<<< HEAD
EXTRAVERSION = -rc2-bk10
=======
EXTRAVERSION =
>>>>>>> 1274fcd6
NAME=Woozy Numbat

# *DOCUMENTATION*
# To see a list of typical targets execute "make help"
# More info can be located in ./README
# Comments in this file are targeted only to the developer, do not
# expect to learn how to build the kernel reading this file.

# Do not print "Entering directory ..."
MAKEFLAGS += --no-print-directory

# We are using a recursive build, so we need to do a little thinking
# to get the ordering right.
#
# Most importantly: sub-Makefiles should only ever modify files in
# their own directory. If in some directory we have a dependency on
# a file in another dir (which doesn't happen often, but it's of
# unavoidable when linking the built-in.o targets which finally
# turn into vmlinux), we will call a sub make in that other dir, and
# after that we are sure that everything which is in that other dir
# is now up to date.
#
# The only cases where we need to modify files which have global
# effects are thus separated out and done before the recursive
# descending is started. They are now explicitly listed as the
# prepare rule.

# To put more focus on warnings, be less verbose as default
# Use 'make V=1' to see the full commands

ifdef V
  ifeq ("$(origin V)", "command line")
    KBUILD_VERBOSE = $(V)
  endif
endif
ifndef KBUILD_VERBOSE
  KBUILD_VERBOSE = 0
endif

# Call sparse as part of compilation of C files
# Use 'make C=1' to enable sparse checking

ifdef C
  ifeq ("$(origin C)", "command line")
    KBUILD_CHECKSRC = $(C)
  endif
endif
ifndef KBUILD_CHECKSRC
  KBUILD_CHECKSRC = 0
endif

# Use make M=dir to specify directory of external module to build
# Old syntax make ... SUBDIRS=$PWD is still supported
# Setting the environment variable KBUILD_EXTMOD take precedence
ifdef SUBDIRS
  KBUILD_EXTMOD ?= $(SUBDIRS)
endif
ifdef M
  ifeq ("$(origin M)", "command line")
    KBUILD_EXTMOD := $(M)
  endif
endif


# kbuild supports saving output files in a separate directory.
# To locate output files in a separate directory two syntax'es are supported.
# In both cases the working directory must be the root of the kernel src.
# 1) O=
# Use "make O=dir/to/store/output/files/"
# 
# 2) Set KBUILD_OUTPUT
# Set the environment variable KBUILD_OUTPUT to point to the directory
# where the output files shall be placed.
# export KBUILD_OUTPUT=dir/to/store/output/files/
# make
#
# The O= assigment takes precedence over the KBUILD_OUTPUT environment variable.


# KBUILD_SRC is set on invocation of make in OBJ directory
# KBUILD_SRC is not intended to be used by the regular user (for now)
ifeq ($(KBUILD_SRC),)

# OK, Make called in directory where kernel src resides
# Do we want to locate output files in a separate directory?
ifdef O
  ifeq ("$(origin O)", "command line")
    KBUILD_OUTPUT := $(O)
  endif
endif

# That's our default target when none is given on the command line
.PHONY: _all
_all:

ifneq ($(KBUILD_OUTPUT),)
# Invoke a second make in the output directory, passing relevant variables
# check that the output directory actually exists
saved-output := $(KBUILD_OUTPUT)
KBUILD_OUTPUT := $(shell cd $(KBUILD_OUTPUT) && /bin/pwd)
$(if $(KBUILD_OUTPUT),, \
     $(error output directory "$(saved-output)" does not exist))

.PHONY: $(MAKECMDGOALS)

$(filter-out _all,$(MAKECMDGOALS)) _all:
	$(if $(KBUILD_VERBOSE:1=),@)$(MAKE) -C $(KBUILD_OUTPUT)		\
	KBUILD_SRC=$(CURDIR)	     KBUILD_VERBOSE=$(KBUILD_VERBOSE)	\
	KBUILD_CHECK=$(KBUILD_CHECK) KBUILD_EXTMOD="$(KBUILD_EXTMOD)"	\
        -f $(CURDIR)/Makefile $@

# Leave processing to above invocation of make
skip-makefile := 1
endif # ifneq ($(KBUILD_OUTPUT),)
endif # ifeq ($(KBUILD_SRC),)

# We process the rest of the Makefile if this is the final invocation of make
ifeq ($(skip-makefile),)

# If building an external module we do not care about the all: rule
# but instead _all depend on modules
.PHONY: all
ifeq ($(KBUILD_EXTMOD),)
_all: all
else
_all: modules
endif

srctree		:= $(if $(KBUILD_SRC),$(KBUILD_SRC),$(CURDIR))
TOPDIR		:= $(srctree)
# FIXME - TOPDIR is obsolete, use srctree/objtree
objtree		:= $(CURDIR)
src		:= $(srctree)
obj		:= $(objtree)

VPATH		:= $(srctree)

export srctree objtree VPATH TOPDIR

nullstring :=
space      := $(nullstring) # end of line

# Take the contents of any files called localversion* and the config
# variable CONFIG_LOCALVERSION and append them to KERNELRELEASE. Be
# careful not to include files twice if building in the source
# directory. LOCALVERSION from the command line override all of this

localver := $(objtree)/localversion* $(srctree)/localversion*
localver := $(sort $(wildcard $(localver)))
# skip backup files (containing '~')
localver := $(foreach f, $(localver), $(if $(findstring ~, $(f)),,$(f)))

LOCALVERSION = $(subst $(space),, \
	       $(shell cat /dev/null $(localver)) \
	       $(patsubst "%",%,$(CONFIG_LOCALVERSION)))
ifneq ($(wildcard $(srctree)/rpm-release),)
RPM_RELEASE := -$(shell cat $(srctree)/rpm-release)
endif

KERNELRELEASE=$(VERSION).$(PATCHLEVEL).$(SUBLEVEL)$(EXTRAVERSION)$(RPM_RELEASE)$(LOCALVERSION)

# SUBARCH tells the usermode build what the underlying arch is.  That is set
# first, and if a usermode build is happening, the "ARCH=um" on the command
# line overrides the setting of ARCH below.  If a native build is happening,
# then ARCH is assigned, getting whatever value it gets normally, and 
# SUBARCH is subsequently ignored.

SUBARCH := $(shell uname -m | sed -e s/i.86/i386/ -e s/sun4u/sparc64/ \
				  -e s/arm.*/arm/ -e s/sa110/arm/ \
				  -e s/s390x/s390/ -e s/parisc64/parisc/ )

# Cross compiling and selecting different set of gcc/bin-utils
# ---------------------------------------------------------------------------
#
# When performing cross compilation for other architectures ARCH shall be set
# to the target architecture. (See arch/* for the possibilities).
# ARCH can be set during invocation of make:
# make ARCH=ia64
# Another way is to have ARCH set in the environment.
# The default ARCH is the host where make is executed.

# CROSS_COMPILE specify the prefix used for all executables used
# during compilation. Only gcc and related bin-utils executables
# are prefixed with $(CROSS_COMPILE).
# CROSS_COMPILE can be set on the command line
# make CROSS_COMPILE=ia64-linux-
# Alternatively CROSS_COMPILE can be set in the environment.
# Default value for CROSS_COMPILE is not to prefix executables
# Note: Some architectures assign CROSS_COMPILE in their arch/*/Makefile

ARCH		?= $(SUBARCH)
CROSS_COMPILE	?=

# Architecture as present in compile.h
UTS_MACHINE := $(ARCH)

# SHELL used by kbuild
CONFIG_SHELL := $(shell if [ -x "$$BASH" ]; then echo $$BASH; \
	  else if [ -x /bin/bash ]; then echo /bin/bash; \
	  else echo sh; fi ; fi)

HOSTCC  	= gcc
HOSTCXX  	= g++
HOSTCFLAGS	= -Wall -Wstrict-prototypes -O2 -fomit-frame-pointer
HOSTCXXFLAGS	= -O2

# 	Decide whether to build built-in, modular, or both.
#	Normally, just do built-in.

KBUILD_MODULES :=
KBUILD_BUILTIN := 1

#	If we have only "make modules", don't compile built-in objects.
#	When we're building modules with modversions, we need to consider
#	the built-in objects during the descend as well, in order to
#	make sure the checksums are uptodate before we record them.

ifeq ($(MAKECMDGOALS),modules)
  KBUILD_BUILTIN := $(if $(CONFIG_MODVERSIONS),1)
endif

#	If we have "make <whatever> modules", compile modules
#	in addition to whatever we do anyway.
#	Just "make" or "make all" shall build modules as well

ifneq ($(filter all _all modules,$(MAKECMDGOALS)),)
  KBUILD_MODULES := 1
endif

ifeq ($(MAKECMDGOALS),)
  KBUILD_MODULES := 1
endif

export KBUILD_MODULES KBUILD_BUILTIN KBUILD_VERBOSE
export KBUILD_CHECKSRC KBUILD_SRC KBUILD_EXTMOD

# Beautify output
# ---------------------------------------------------------------------------
#
# Normally, we echo the whole command before executing it. By making
# that echo $($(quiet)$(cmd)), we now have the possibility to set
# $(quiet) to choose other forms of output instead, e.g.
#
#         quiet_cmd_cc_o_c = Compiling $(RELDIR)/$@
#         cmd_cc_o_c       = $(CC) $(c_flags) -c -o $@ $<
#
# If $(quiet) is empty, the whole command will be printed.
# If it is set to "quiet_", only the short version will be printed. 
# If it is set to "silent_", nothing wil be printed at all, since
# the variable $(silent_cmd_cc_o_c) doesn't exist.
#
# A simple variant is to prefix commands with $(Q) - that's usefull
# for commands that shall be hidden in non-verbose mode.
#
#	$(Q)ln $@ :<
#
# If KBUILD_VERBOSE equals 0 then the above command will be hidden.
# If KBUILD_VERBOSE equals 1 then the above command is displayed.

ifeq ($(KBUILD_VERBOSE),1)
  quiet =
  Q =
else
  quiet=quiet_
  Q = @
endif

# If the user is running make -s (silent mode), suppress echoing of
# commands

ifneq ($(findstring s,$(MAKEFLAGS)),)
  quiet=silent_
endif

export quiet Q KBUILD_VERBOSE

######
# cc support functions to be used (only) in arch/$(ARCH)/Makefile
# See documentation in Documentation/kbuild/makefiles.txt

# cc-option
# Usage: cflags-y += $(call gcc-option, -march=winchip-c6, -march=i586)

cc-option = $(shell if $(CC) $(CFLAGS) $(1) -S -o /dev/null -xc /dev/null \
             > /dev/null 2>&1; then echo "$(1)"; else echo "$(2)"; fi ;)

# For backward compatibility
check_gcc = $(warning check_gcc is deprecated - use cc-option) \
            $(call cc-option, $(1),$(2))

# cc-option-yn
# Usage: flag := $(call cc-option-yn, -march=winchip-c6)
cc-option-yn = $(shell if $(CC) $(CFLAGS) $(1) -S -o /dev/null -xc /dev/null \
                > /dev/null 2>&1; then echo "y"; else echo "n"; fi;)

# cc-option-align
# Prefix align with either -falign or -malign
cc-option-align = $(subst -functions=0,,\
	$(call cc-option,-falign-functions=0,-malign-functions=0))

# cc-version
# Usage gcc-ver := $(call cc-version $(CC))
cc-version = $(shell $(CONFIG_SHELL) $(srctree)/scripts/gcc-version.sh \
              $(if $(1), $(1), $(CC)))


# Look for make include files relative to root of kernel src
MAKEFLAGS += --include-dir=$(srctree)

# For maximum performance (+ possibly random breakage, uncomment
# the following)

#MAKEFLAGS += -rR

# Make variables (CC, etc...)

AS		= $(CROSS_COMPILE)as
LD		= $(CROSS_COMPILE)ld
CC		= $(CROSS_COMPILE)gcc
CPP		= $(CC) -E
AR		= $(CROSS_COMPILE)ar
NM		= $(CROSS_COMPILE)nm
STRIP		= $(CROSS_COMPILE)strip
OBJCOPY		= $(CROSS_COMPILE)objcopy
OBJDUMP		= $(CROSS_COMPILE)objdump
AWK		= awk
GENKSYMS	= scripts/genksyms/genksyms
DEPMOD		= /sbin/depmod
KALLSYMS	= scripts/kallsyms
PERL		= perl
CHECK		= sparse

NOSTDINC_FLAGS  = -nostdinc -isystem $(shell $(CC) -print-file-name=include)
CHECKFLAGS     := -D__linux__ -Dlinux -D__STDC__ -Dunix -D__unix__
CHECKFLAGS     += $(NOSTDINC_FLAGS)
MODFLAGS	= -DMODULE
CFLAGS_MODULE   = $(MODFLAGS)
AFLAGS_MODULE   = $(MODFLAGS)
LDFLAGS_MODULE  = -r
CFLAGS_KERNEL	=
AFLAGS_KERNEL	=


# Use LINUXINCLUDE when you must reference the include/ directory.
# Needed to be compatible with the O= option
LINUXINCLUDE    := -Iinclude \
                   $(if $(KBUILD_SRC),-Iinclude2 -I$(srctree)/include)

CPPFLAGS        := -D__KERNEL__ $(LINUXINCLUDE)

CFLAGS 		:= -Wall -Wstrict-prototypes -Wno-trigraphs \
	  	   -fno-strict-aliasing -fno-common \
		   -ffreestanding
AFLAGS		:= -D__ASSEMBLY__

export	VERSION PATCHLEVEL SUBLEVEL EXTRAVERSION LOCALVERSION KERNELRELEASE \
	ARCH CONFIG_SHELL HOSTCC HOSTCFLAGS CROSS_COMPILE AS LD CC \
	CPP AR NM STRIP OBJCOPY OBJDUMP MAKE AWK GENKSYMS PERL UTS_MACHINE \
	HOSTCXX HOSTCXXFLAGS LDFLAGS_MODULE CHECK CHECKFLAGS

export CPPFLAGS NOSTDINC_FLAGS LINUXINCLUDE OBJCOPYFLAGS LDFLAGS
export CFLAGS CFLAGS_KERNEL CFLAGS_MODULE 
export AFLAGS AFLAGS_KERNEL AFLAGS_MODULE

# When compiling out-of-tree modules, put MODVERDIR in the module
# tree rather than in the kernel tree. The kernel tree might
# even be read-only.
export MODVERDIR := $(if $(KBUILD_EXTMOD),$(firstword $(KBUILD_EXTMOD))/).tmp_versions

# The temporary file to save gcc -MD generated dependencies must not
# contain a comma
comma := ,
depfile = $(subst $(comma),_,$(@D)/.$(@F).d)

# Files to ignore in find ... statements

RCS_FIND_IGNORE := \( -name SCCS -o -name BitKeeper -o -name .svn -o -name CVS -o -name .pc \) -prune -o
RCS_TAR_IGNORE := --exclude SCCS --exclude BitKeeper --exclude .svn --exclude CVS --exclude .pc

# ===========================================================================
# Rules shared between *config targets and build targets

# Basic helpers built in scripts/
.PHONY: scripts_basic
scripts_basic:
	$(Q)$(MAKE) $(build)=scripts/basic

.PHONY: outputmakefile
# outputmakefile generate a Makefile to be placed in output directory, if
# using a seperate output directory. This allows convinient use
# of make in output directory
outputmakefile:
	$(Q)if test ! $(srctree) -ef $(objtree); then \
	$(CONFIG_SHELL) $(srctree)/scripts/mkmakefile              \
	    $(srctree) $(objtree) $(VERSION) $(PATCHLEVEL)         \
	    > $(objtree)/Makefile;                                 \
	    echo '  GEN    $(objtree)/Makefile';                   \
	fi

# To make sure we do not include .config for any of the *config targets
# catch them early, and hand them over to scripts/kconfig/Makefile
# It is allowed to specify more targets when calling make, including
# mixing *config targets and build targets.
# For example 'make oldconfig all'. 
# Detect when mixed targets is specified, and make a second invocation
# of make so .config is not included in this case either (for *config).

no-dot-config-targets := clean mrproper distclean \
			 cscope TAGS tags help %docs check%

config-targets := 0
mixed-targets  := 0
dot-config     := 1

ifneq ($(filter $(no-dot-config-targets), $(MAKECMDGOALS)),)
	ifeq ($(filter-out $(no-dot-config-targets), $(MAKECMDGOALS)),)
		dot-config := 0
	endif
endif

ifeq ($(KBUILD_EXTMOD),)
        ifneq ($(filter config %config,$(MAKECMDGOALS)),)
                config-targets := 1
                ifneq ($(filter-out config %config,$(MAKECMDGOALS)),)
                        mixed-targets := 1
                endif
        endif
endif

ifeq ($(mixed-targets),1)
# ===========================================================================
# We're called with mixed targets (*config and build targets).
# Handle them one by one.

%:: FORCE
	$(Q)$(MAKE) -C $(srctree) KBUILD_SRC= $@

else
ifeq ($(config-targets),1)
# ===========================================================================
# *config targets only - make sure prerequisites are updated, and descend
# in scripts/kconfig to make the *config target

# Read arch specific Makefile to set KBUILD_DEFCONFIG as needed.
# KBUILD_DEFCONFIG may point out an alternative default configuration
# used for 'make defconfig'
include $(srctree)/arch/$(ARCH)/Makefile
export KBUILD_DEFCONFIG

config: scripts_basic outputmakefile FORCE
	$(Q)$(MAKE) $(build)=scripts/kconfig $@
%config: scripts_basic outputmakefile FORCE
	$(Q)$(MAKE) $(build)=scripts/kconfig $@

else
# ===========================================================================
# Build targets only - this includes vmlinux, arch specific targets, clean
# targets and others. In general all targets except *config targets.

ifeq ($(KBUILD_EXTMOD),)
# Additional helpers built in scripts/
# Carefully list dependencies so we do not try to build scripts twice
# in parrallel
.PHONY: scripts
scripts: scripts_basic include/config/MARKER
	$(Q)$(MAKE) $(build)=$(@)

scripts_basic: include/linux/autoconf.h

# Objects we will link into vmlinux / subdirs we need to visit
init-y		:= init/
drivers-y	:= drivers/ sound/
net-y		:= net/
libs-y		:= lib/
core-y		:= usr/
endif # KBUILD_EXTMOD

ifeq ($(dot-config),1)
# In this section, we need .config

# Read in dependencies to all Kconfig* files, make sure to run
# oldconfig if changes are detected.
-include .config.cmd

include .config

# If .config needs to be updated, it will be done via the dependency
# that autoconf has on .config.
# To avoid any implicit rule to kick in, define an empty command
.config: ;

# If .config is newer than include/linux/autoconf.h, someone tinkered
# with it and forgot to run make oldconfig
include/linux/autoconf.h: .config
	$(Q)$(MAKE) -f $(srctree)/Makefile silentoldconfig
else
# Dummy target needed, because used as prerequisite
include/linux/autoconf.h: ;
endif

# The all: target is the default when no target is given on the
# command line.
# This allow a user to issue only 'make' to build a kernel including modules
# Defaults vmlinux but it is usually overriden in the arch makefile
all: vmlinux

ifdef CONFIG_CC_OPTIMIZE_FOR_SIZE
CFLAGS		+= -Os
else
CFLAGS		+= -O2
endif

#Add align options if CONFIG_CC_* is not equal to 0
add-align = $(if $(filter-out 0,$($(1))),$(cc-option-align)$(2)=$($(1)))
CFLAGS		+= $(call add-align,CONFIG_CC_ALIGN_FUNCTIONS,-functions)
CFLAGS		+= $(call add-align,CONFIG_CC_ALIGN_LABELS,-labels)
CFLAGS		+= $(call add-align,CONFIG_CC_ALIGN_LOOPS,-loops)
CFLAGS		+= $(call add-align,CONFIG_CC_ALIGN_JUMPS,-jumps)

ifdef CONFIG_FRAME_POINTER
CFLAGS		+= -fno-omit-frame-pointer
else
CFLAGS		+= -fomit-frame-pointer
endif

ifdef CONFIG_DEBUG_INFO
CFLAGS		+= -g
endif

include $(srctree)/arch/$(ARCH)/Makefile

# warn about C99 declaration after statement
CFLAGS += $(call cc-option,-Wdeclaration-after-statement,)

# disable pointer signedness warnings in gcc 4.0
CFLAGS += $(call cc-option,-Wno-pointer-sign,)

# Default kernel image to build when no specific target is given.
# KBUILD_IMAGE may be overruled on the commandline or
# set in the environment
# Also any assingments in arch/$(ARCH)/Makefiel take precedence over
# this default value
export KBUILD_IMAGE ?= vmlinux

#
# INSTALL_PATH specifies where to place the updated kernel and system map
# images.  Uncomment if you want to place them anywhere other than root.
#

#export	INSTALL_PATH=/boot

#
# INSTALL_MOD_PATH specifies a prefix to MODLIB for module directory
# relocations required by build roots.  This is not defined in the
# makefile but the arguement can be passed to make if needed.
#

MODLIB	:= $(INSTALL_MOD_PATH)/lib/modules/$(KERNELRELEASE)
export MODLIB


ifeq ($(KBUILD_EXTMOD),)
core-y		+= kernel/ mm/ fs/ ipc/ security/ crypto/
core-$(CONFIG_KDB) += kdb/

vmlinux-dirs	:= $(patsubst %/,%,$(filter %/, $(init-y) $(init-m) \
		     $(core-y) $(core-m) $(drivers-y) $(drivers-m) \
		     $(net-y) $(net-m) $(libs-y) $(libs-m)))

vmlinux-alldirs	:= $(sort $(vmlinux-dirs) $(patsubst %/,%,$(filter %/, \
		     $(init-n) $(init-) \
		     $(core-n) $(core-) $(drivers-n) $(drivers-) \
		     $(net-n)  $(net-)  $(libs-n)    $(libs-))))

init-y		:= $(patsubst %/, %/built-in.o, $(init-y))
core-y		:= $(patsubst %/, %/built-in.o, $(core-y))
drivers-y	:= $(patsubst %/, %/built-in.o, $(drivers-y))
net-y		:= $(patsubst %/, %/built-in.o, $(net-y))
libs-y1		:= $(patsubst %/, %/lib.a, $(libs-y))
libs-y2		:= $(patsubst %/, %/built-in.o, $(libs-y))
libs-y		:= $(libs-y1) $(libs-y2)

# Build vmlinux
# ---------------------------------------------------------------------------
# vmlinux is build from the objects selected by $(vmlinux-init) and
# $(vmlinux-main). Most are built-in.o files from top-level directories
# in the kernel tree, others are specified in arch/$(ARCH)Makefile.
# Ordering when linking is important, and $(vmlinux-init) must be first.
#
# vmlinux
#   ^
#   |
#   +-< $(vmlinux-init)
#   |   +--< init/version.o + more
#   |
#   +--< $(vmlinux-main)
#   |    +--< driver/built-in.o mm/built-in.o + more
#   |
#   +-< kallsyms.o (see description in CONFIG_KALLSYMS section)
#
# vmlinux version (uname -v) cannot be updated during normal
# descending-into-subdirs phase since we do not yet know if we need to
# update vmlinux.
# Therefore this step is delayed until just before final link of vmlinux -
# except in the kallsyms case where it is done just before adding the
# symbols to the kernel.
#
# System.map is generated to document addresses of all kernel symbols

vmlinux-init := $(head-y) $(init-y)
vmlinux-main := $(core-y) $(libs-y) $(drivers-y) $(net-y)
vmlinux-all  := $(vmlinux-init) $(vmlinux-main)
vmlinux-lds  := arch/$(ARCH)/kernel/vmlinux.lds

# Rule to link vmlinux - also used during CONFIG_KALLSYMS
# May be overridden by arch/$(ARCH)/Makefile
quiet_cmd_vmlinux__ ?= LD      $@
      cmd_vmlinux__ ?= $(LD) $(LDFLAGS) $(LDFLAGS_vmlinux) -o $@ \
      -T $(vmlinux-lds) $(vmlinux-init)                          \
      --start-group $(vmlinux-main) --end-group                  \
      $(filter-out $(vmlinux-lds) $(vmlinux-init) $(vmlinux-main) FORCE ,$^)

# Generate new vmlinux version
quiet_cmd_vmlinux_version = GEN     .version
      cmd_vmlinux_version = set -e;                     \
	. $(srctree)/scripts/mkversion > .tmp_version;	\
	mv -f .tmp_version .version;			\
	$(MAKE) $(build)=init

# Generate System.map
quiet_cmd_sysmap = SYSMAP 
      cmd_sysmap = $(CONFIG_SHELL) $(srctree)/scripts/mksysmap

# Link of vmlinux
# If CONFIG_KALLSYMS is set .version is already updated
# Generate System.map and verify that the content is consistent

define rule_vmlinux__
	$(if $(CONFIG_KALLSYMS),,+$(call cmd,vmlinux_version))

	$(call cmd,vmlinux__)
	$(Q)echo 'cmd_$@ := $(cmd_vmlinux__)' > $(@D)/.$(@F).cmd

	$(Q)$(if $($(quiet)cmd_sysmap),                 \
	  echo '  $($(quiet)cmd_sysmap) System.map' &&) \
	$(cmd_sysmap) $@ System.map;                    \
	if [ $$? -ne 0 ]; then                          \
		rm -f $@;                               \
		/bin/false;                             \
	fi;
	$(verify_kallsyms)
endef


ifdef CONFIG_KALLSYMS
# Generate section listing all symbols and add it into vmlinux $(kallsyms.o)
# It's a three stage process:
# o .tmp_vmlinux1 has all symbols and sections, but __kallsyms is
#   empty
#   Running kallsyms on that gives us .tmp_kallsyms1.o with
#   the right size - vmlinux version (uname -v) is updated during this step
# o .tmp_vmlinux2 now has a __kallsyms section of the right size,
#   but due to the added section, some addresses have shifted.
#   From here, we generate a correct .tmp_kallsyms2.o
# o The correct .tmp_kallsyms2.o is linked into the final vmlinux.
# o Verify that the System.map from vmlinux matches the map from
#   .tmp_vmlinux2, just in case we did not generate kallsyms correctly.
# o If CONFIG_KALLSYMS_EXTRA_PASS is set, do an extra pass using
#   .tmp_vmlinux3 and .tmp_kallsyms3.o.  This is only meant as a
#   temporary bypass to allow the kernel to be built while the
#   maintainers work out what went wrong with kallsyms.

ifdef CONFIG_KALLSYMS_EXTRA_PASS
last_kallsyms := 3
else
last_kallsyms := 2
endif

kallsyms.o := .tmp_kallsyms$(last_kallsyms).o

define verify_kallsyms
	$(Q)$(if $($(quiet)cmd_sysmap),                       \
	  echo '  $($(quiet)cmd_sysmap) .tmp_System.map' &&)  \
	  $(cmd_sysmap) .tmp_vmlinux$(last_kallsyms) .tmp_System.map
	$(Q)cmp -s System.map .tmp_System.map ||              \
		(echo Inconsistent kallsyms data;             \
		 echo Try setting CONFIG_KALLSYMS_EXTRA_PASS; \
		 rm .tmp_kallsyms* ; /bin/false )
endef

# Update vmlinux version before link
# Use + in front of this rule to silent warning about make -j1
cmd_ksym_ld = $(cmd_vmlinux__)
define rule_ksym_ld
	+$(call cmd,vmlinux_version)
	$(call cmd,vmlinux__)
	$(Q)echo 'cmd_$@ := $(cmd_vmlinux__)' > $(@D)/.$(@F).cmd
endef

# Generate .S file with all kernel symbols
quiet_cmd_kallsyms = KSYM    $@
      cmd_kallsyms = $(NM) -n $< | $(KALLSYMS) \
                     $(if $(CONFIG_KALLSYMS_ALL),--all-symbols) > $@

.tmp_kallsyms1.o .tmp_kallsyms2.o .tmp_kallsyms3.o: %.o: %.S scripts FORCE
	$(call if_changed_dep,as_o_S)

.tmp_kallsyms%.S: .tmp_vmlinux% $(KALLSYMS)
	$(call cmd,kallsyms)

# .tmp_vmlinux1 must be complete except kallsyms, so update vmlinux version
.tmp_vmlinux1: $(vmlinux-lds) $(vmlinux-all) FORCE
	$(call if_changed_rule,ksym_ld)

.tmp_vmlinux2: $(vmlinux-lds) $(vmlinux-all) .tmp_kallsyms1.o FORCE
	$(call if_changed,vmlinux__)

.tmp_vmlinux3: $(vmlinux-lds) $(vmlinux-all) .tmp_kallsyms2.o FORCE
	$(call if_changed,vmlinux__)

# Needs to visit scripts/ before $(KALLSYMS) can be used.
$(KALLSYMS): scripts ;

endif # ifdef CONFIG_KALLSYMS

# vmlinux image - including updated kernel symbols
vmlinux: $(vmlinux-lds) $(vmlinux-init) $(vmlinux-main) $(kallsyms.o) FORCE
	$(call if_changed_rule,vmlinux__)

# The actual objects are generated when descending, 
# make sure no implicit rule kicks in
$(sort $(vmlinux-init) $(vmlinux-main)) $(vmlinux-lds): $(vmlinux-dirs) ;

# Handle descending into subdirectories listed in $(vmlinux-dirs)
# Preset locale variables to speed up the build process. Limit locale
# tweaks to this spot to avoid wrong language settings when running
# make menuconfig etc.
# Error messages still appears in the original language

.PHONY: $(vmlinux-dirs)
$(vmlinux-dirs): prepare-all scripts
	$(Q)$(MAKE) $(build)=$@

# Things we need to do before we recursively start building the kernel
# or the modules are listed in "prepare-all".
# A multi level approach is used. prepare1 is updated first, then prepare0.
# prepare-all is the collection point for the prepare targets.

.PHONY: prepare-all prepare prepare0 prepare1 prepare2

# prepare2 is used to check if we are building in a separate output directory,
# and if so do:
# 1) Check that make has not been executed in the kernel src $(srctree)
# 2) Create the include2 directory, used for the second asm symlink

prepare2:
ifneq ($(KBUILD_SRC),)
	@echo '  Using $(srctree) as source for kernel'
	$(Q)if [ -h $(srctree)/include/asm -o -f $(srctree)/.config ]; then \
		echo "  $(srctree) is not clean, please run 'make mrproper'";\
		echo "  in the '$(srctree)' directory.";\
		/bin/false; \
	fi;
	$(Q)if [ ! -d include2 ]; then mkdir -p include2; fi;
	$(Q)ln -fsn $(srctree)/include/asm-$(ARCH) include2/asm
endif

# prepare1 creates a makefile if using a separate output directory
prepare1: prepare2 outputmakefile

prepare0: prepare1 include/linux/version.h include/asm include/config/MARKER
ifneq ($(KBUILD_MODULES),)
	$(Q)rm -rf $(MODVERDIR)
	$(Q)mkdir -p $(MODVERDIR)
endif

# All the preparing..
prepare-all: prepare0 prepare

#	Leave this as default for preprocessing vmlinux.lds.S, which is now
#	done in arch/$(ARCH)/kernel/Makefile

export CPPFLAGS_vmlinux.lds += -P -C -U$(ARCH)

# Single targets
# ---------------------------------------------------------------------------

%.s: %.c scripts FORCE
	$(Q)$(MAKE) $(build)=$(@D) $@
%.i: %.c scripts FORCE
	$(Q)$(MAKE) $(build)=$(@D) $@
%.o: %.c scripts FORCE
	$(Q)$(MAKE) $(build)=$(@D) $@
%/:      scripts prepare FORCE
	$(Q)$(MAKE) KBUILD_MODULES=$(if $(CONFIG_MODULES),1) $(build)=$(@D)
%.lst: %.c scripts FORCE
	$(Q)$(MAKE) $(build)=$(@D) $@
%.s: %.S scripts FORCE
	$(Q)$(MAKE) $(build)=$(@D) $@
%.o: %.S scripts FORCE
	$(Q)$(MAKE) $(build)=$(@D) $@

# 	FIXME: The asm symlink changes when $(ARCH) changes. That's
#	hard to detect, but I suppose "make mrproper" is a good idea
#	before switching between archs anyway.

include/asm:
	@echo '  SYMLINK $@ -> include/asm-$(ARCH)'
	$(Q)if [ ! -d include ]; then mkdir -p include; fi;
	@ln -fsn asm-$(ARCH) $@

# 	Split autoconf.h into include/linux/config/*

include/config/MARKER: include/linux/autoconf.h
	@echo '  SPLIT   include/linux/autoconf.h -> include/config/*'
	@scripts/basic/split-include include/linux/autoconf.h include/config
	@touch $@

# Generate some files
# ---------------------------------------------------------------------------

# KERNELRELEASE can change from a few different places, meaning version.h
# needs to be updated, so this check is forced on all builds

uts_len := 64

define filechk_version.h
	if [ `echo -n "$(KERNELRELEASE)" | wc -c ` -gt $(uts_len) ]; then \
	  echo '"$(KERNELRELEASE)" exceeds $(uts_len) characters' >&2; \
	  exit 1; \
	fi; \
	(echo \#define UTS_RELEASE \"$(KERNELRELEASE)\"; \
	  echo \#define LINUX_VERSION_CODE `expr $(VERSION) \\* 65536 + $(PATCHLEVEL) \\* 256 + $(SUBLEVEL)`; \
	 echo '#define KERNEL_VERSION(a,b,c) (((a) << 16) + ((b) << 8) + (c))'; \
	)
endef

include/linux/version.h: $(srctree)/Makefile FORCE
	$(call filechk,version.h)

# ---------------------------------------------------------------------------

.PHONY: depend dep
depend dep:
	@echo '*** Warning: make $@ is unnecessary now.'

# ---------------------------------------------------------------------------
# Modules

ifdef CONFIG_MODULES

# 	By default, build modules as well

all: modules

#	Build modules

.PHONY: modules
modules: $(vmlinux-dirs) $(if $(KBUILD_BUILTIN),vmlinux)
	@echo '  Building modules, stage 2.';
	$(Q)$(MAKE) -rR -f $(srctree)/scripts/Makefile.modpost


# Target to prepare building external modules
.PHONY: modules_prepare
modules_prepare: prepare-all scripts

# Target to install modules
.PHONY: modules_install
modules_install: _modinst_ _modinst_post

.PHONY: _modinst_
_modinst_:
	@if [ -z "`$(DEPMOD) -V | grep module-init-tools`" ]; then \
		echo "Warning: you may need to install module-init-tools"; \
		echo "See http://www.codemonkey.org.uk/docs/post-halloween-2.6.txt";\
		sleep 1; \
	fi
	@rm -rf $(MODLIB)/kernel
	@rm -f $(MODLIB)/source
	@mkdir -p $(MODLIB)/kernel
	@ln -s $(srctree) $(MODLIB)/source
	@if [ ! $(objtree) -ef  $(MODLIB)/build ]; then \
		rm -f $(MODLIB)/build ; \
		ln -s $(objtree) $(MODLIB)/build ; \
	fi
	$(Q)$(MAKE) -rR -f $(srctree)/scripts/Makefile.modinst

# If System.map exists, run depmod.  This deliberately does not have a
# dependency on System.map since that would run the dependency tree on
# vmlinux.  This depmod is only for convenience to give the initial
# boot a modules.dep even before / is mounted read-write.  However the
# boot script depmod is the master version.
ifeq "$(strip $(INSTALL_MOD_PATH))" ""
depmod_opts	:=
else
depmod_opts	:= -b $(INSTALL_MOD_PATH) -r
endif
.PHONY: _modinst_post
_modinst_post: _modinst_
	if [ -r System.map ]; then $(DEPMOD) -ae -F System.map $(depmod_opts) $(KERNELRELEASE); fi

else # CONFIG_MODULES

# Modules not configured
# ---------------------------------------------------------------------------

modules modules_install: FORCE
	@echo
	@echo "The present kernel configuration has modules disabled."
	@echo "Type 'make config' and enable loadable module support."
	@echo "Then build a kernel with module support enabled."
	@echo
	@exit 1

endif # CONFIG_MODULES

# Generate asm-offsets.h 
# ---------------------------------------------------------------------------

define filechk_gen-asm-offsets
	(set -e; \
	 echo "#ifndef __ASM_OFFSETS_H__"; \
	 echo "#define __ASM_OFFSETS_H__"; \
	 echo "/*"; \
	 echo " * DO NOT MODIFY."; \
	 echo " *"; \
	 echo " * This file was generated by arch/$(ARCH)/Makefile"; \
	 echo " *"; \
	 echo " */"; \
	 echo ""; \
	 sed -ne "/^->/{s:^->\([^ ]*\) [\$$#]*\([^ ]*\) \(.*\):#define \1 \2 /* \3 */:; s:->::; p;}"; \
	 echo ""; \
	 echo "#endif" )
endef


###
# Cleaning is done on three levels.
# make clean     Delete most generated files
#                Leave enough to build external modules
# make mrproper  Delete the current configuration, and all generated files
# make distclean Remove editor backup files, patch leftover files and the like

# Directories & files removed with 'make clean'
CLEAN_DIRS  += $(MODVERDIR)
CLEAN_FILES +=	vmlinux System.map \
                .tmp_kallsyms* .tmp_version .tmp_vmlinux* .tmp_System.map

# Directories & files removed with 'make mrproper'
MRPROPER_DIRS  += include/config include2
MRPROPER_FILES += .config .config.old include/asm .version \
                  include/linux/autoconf.h include/linux/version.h \
                  Module.symvers tags TAGS cscope*

# clean - Delete most, but leave enough to build external modules
#
clean: rm-dirs  := $(CLEAN_DIRS)
clean: rm-files := $(CLEAN_FILES)
clean-dirs      := $(addprefix _clean_,$(vmlinux-alldirs))

.PHONY: $(clean-dirs) clean archclean
$(clean-dirs):
	$(Q)$(MAKE) $(clean)=$(patsubst _clean_%,%,$@)

clean: archclean $(clean-dirs)
	$(call cmd,rmdirs)
	$(call cmd,rmfiles)
	@find . $(RCS_FIND_IGNORE) \
	 	\( -name '*.[oas]' -o -name '*.ko' -o -name '.*.cmd' \
		-o -name '.*.d' -o -name '.*.tmp' -o -name '*.mod.c' \) \
		-type f -print | xargs rm -f

# mrproper - Delete all generated files, including .config
#
mrproper: rm-dirs  := $(wildcard $(MRPROPER_DIRS))
mrproper: rm-files := $(wildcard $(MRPROPER_FILES))
mrproper-dirs      := $(addprefix _mrproper_,Documentation/DocBook scripts)

.PHONY: $(mrproper-dirs) mrproper archmrproper
$(mrproper-dirs):
	$(Q)$(MAKE) $(clean)=$(patsubst _mrproper_%,%,$@)

mrproper: clean archmrproper $(mrproper-dirs)
	$(call cmd,rmdirs)
	$(call cmd,rmfiles)

# distclean
#
.PHONY: distclean

distclean: mrproper
	@find $(srctree) $(RCS_FIND_IGNORE) \
	 	\( -name '*.orig' -o -name '*.rej' -o -name '*~' \
		-o -name '*.bak' -o -name '#*#' -o -name '.*.orig' \
	 	-o -name '.*.rej' -o -size 0 \
		-o -name '*%' -o -name '.*.cmd' -o -name 'core' \) \
		-type f -print | xargs rm -f


# Packaging of the kernel to various formats
# ---------------------------------------------------------------------------
# rpm target kept for backward compatibility
package-dir	:= $(srctree)/scripts/package

.PHONY: %-pkg rpm

%pkg: FORCE
	$(Q)$(MAKE) -f $(package-dir)/Makefile $@
rpm: FORCE
	$(Q)$(MAKE) -f $(package-dir)/Makefile $@


# Brief documentation of the typical targets used
# ---------------------------------------------------------------------------

boards := $(wildcard $(srctree)/arch/$(ARCH)/configs/*_defconfig)
boards := $(notdir $(boards))

help:
	@echo  'Cleaning targets:'
	@echo  '  clean		  - remove most generated files but keep the config'
	@echo  '  mrproper	  - remove all generated files + config + various backup files'
	@echo  ''
	@echo  'Configuration targets:'
	@$(MAKE) -f $(srctree)/scripts/kconfig/Makefile help
	@echo  ''
	@echo  'Other generic targets:'
	@echo  '  all		  - Build all targets marked with [*]'
	@echo  '* vmlinux	  - Build the bare kernel'
	@echo  '* modules	  - Build all modules'
	@echo  '  modules_install - Install all modules'
	@echo  '  dir/            - Build all files in dir and below'
	@echo  '  dir/file.[ois]  - Build specified target only'
	@echo  '  rpm		  - Build a kernel as an RPM package'
	@echo  '  tags/TAGS	  - Generate tags file for editors'
	@echo  '  cscope	  - Generate cscope index'
	@echo  ''
	@echo  'Static analysers'
	@echo  '  buildcheck      - List dangling references to vmlinux discarded sections'
	@echo  '                    and init sections from non-init sections'
	@echo  '  checkstack      - Generate a list of stack hogs'
	@echo  '  namespacecheck  - Name space analysis on compiled kernel'
	@echo  ''
	@echo  'Kernel packaging:'
	@$(MAKE) -f $(package-dir)/Makefile help
	@echo  ''
	@echo  'Documentation targets:'
	@$(MAKE) -f $(srctree)/Documentation/DocBook/Makefile dochelp
	@echo  ''
	@echo  'Architecture specific targets ($(ARCH)):'
	@$(if $(archhelp),$(archhelp),\
		echo '  No architecture specific help defined for $(ARCH)')
	@echo  ''
	@$(if $(boards), \
		$(foreach b, $(boards), \
		printf "  %-24s - Build for %s\\n" $(b) $(subst _defconfig,,$(b));) \
		echo '')

	@echo  '  make V=0|1 [targets] 0 => quiet build (default), 1 => verbose build'
	@echo  '  make O=dir [targets] Locate all output files in "dir", including .config'
	@echo  '  make C=1   [targets] Check all c source with $$CHECK (sparse)'
	@echo  '  make C=2   [targets] Force check of all c source with $$CHECK (sparse)'
	@echo  ''
	@echo  'Execute "make" or "make all" to build all targets marked with [*] '
	@echo  'For further info see the ./README file'


# Documentation targets
# ---------------------------------------------------------------------------
%docs: scripts_basic FORCE
	$(Q)$(MAKE) $(build)=Documentation/DocBook $@

else # KBUILD_EXTMOD

###
# External module support.
# When building external modules the kernel used as basis is considered
# read-only, and no consistency checks are made and the make
# system is not used on the basis kernel. If updates are required
# in the basis kernel ordinary make commands (without M=...) must
# be used.
#
# The following are the only valid targets when building external
# modules.
# make M=dir clean     Delete all automatically generated files
# make M=dir modules   Make all modules in specified dir
# make M=dir	       Same as 'make M=dir modules'
# make M=dir modules_install
#                      Install the modules build in the module directory
#                      Assumes install directory is already created

# We are always building modules
KBUILD_MODULES := 1
.PHONY: crmodverdir
crmodverdir:
	$(Q)mkdir -p $(MODVERDIR)

.PHONY: $(objtree)/Module.symvers
$(objtree)/Module.symvers:
	@test -e $(objtree)/Module.symvers || ( \
	echo; \
	echo "WARNING: Symbol version dump $(objtree)/Module.symvers is " \
	     "missing; modules will have no modversions."; \
	echo )

module-dirs := $(addprefix _module_,$(KBUILD_EXTMOD))
.PHONY: $(module-dirs) modules
$(module-dirs): crmodverdir $(objtree)/Module.symvers
	$(Q)$(MAKE) $(build)=$(patsubst _module_%,%,$@)

modules: $(module-dirs)
	@echo '  Building modules, stage 2.';
	$(Q)$(MAKE) -rR -f $(srctree)/scripts/Makefile.modpost

.PHONY: modules_add
modules_add: modules_install

.PHONY: modules_install
modules_install:
	$(Q)$(MAKE) -rR -f $(srctree)/scripts/Makefile.modinst

clean-dirs := $(addprefix _clean_,$(KBUILD_EXTMOD))

.PHONY: $(clean-dirs) clean
$(clean-dirs):
	$(Q)$(MAKE) $(clean)=$(patsubst _clean_%,%,$@)

clean:	rm-dirs := $(MODVERDIR)
clean: $(clean-dirs)
	$(call cmd,rmdirs)
	@find $(KBUILD_EXTMOD) $(RCS_FIND_IGNORE) \
	 	\( -name '*.[oas]' -o -name '*.ko' -o -name '.*.cmd' \
		-o -name '.*.d' -o -name '.*.tmp' -o -name '*.mod.c' \) \
		-type f -print | xargs rm -f

help:
	@echo  '  Building external modules.'
	@echo  '  Syntax: make -C path/to/kernel/src M=$$PWD target'
	@echo  ''
	@echo  '  modules         - default target, build the module(s)'
	@echo  '  modules_install - install the module'
	@echo  '  clean           - remove generated files in module directory only'
	@echo  ''
endif # KBUILD_EXTMOD

# Generate tags for editors
# ---------------------------------------------------------------------------

define all-sources
	( find $(srctree) $(RCS_FIND_IGNORE) \
	       \( -name include -o -name arch \) -prune -o \
	       -name '*.[chS]' -print; \
	  find $(srctree)/arch/$(ARCH) $(RCS_FIND_IGNORE) \
	       -name '*.[chS]' -print; \
	  find $(srctree)/security/selinux/include $(RCS_FIND_IGNORE) \
	       -name '*.[chS]' -print; \
	  find $(srctree)/include $(RCS_FIND_IGNORE) \
	       \( -name config -o -name 'asm-*' \) -prune \
	       -o -name '*.[chS]' -print; \
	  find $(srctree)/include/asm-$(ARCH) $(RCS_FIND_IGNORE) \
	       -name '*.[chS]' -print; \
	  find $(srctree)/include/asm-generic $(RCS_FIND_IGNORE) \
	       -name '*.[chS]' -print )
endef

quiet_cmd_cscope-file = FILELST cscope.files
      cmd_cscope-file = $(all-sources) > cscope.files

quiet_cmd_cscope = MAKE    cscope.out
      cmd_cscope = cscope -k -b -q

cscope: FORCE
	$(call cmd,cscope-file)
	$(call cmd,cscope)

quiet_cmd_TAGS = MAKE   $@
cmd_TAGS = $(all-sources) | etags -

# 	Exuberant ctags works better with -I

quiet_cmd_tags = MAKE   $@
define cmd_tags
	rm -f $@; \
	CTAGSF=`ctags --version | grep -i exuberant >/dev/null && echo "-I __initdata,__exitdata,EXPORT_SYMBOL,EXPORT_SYMBOL_GPL"`; \
	$(all-sources) | xargs ctags $$CTAGSF -a
endef

TAGS: FORCE
	$(call cmd,TAGS)

tags: FORCE
	$(call cmd,tags)


# Scripts to check various things for consistency
# ---------------------------------------------------------------------------

configcheck:
	find * $(RCS_FIND_IGNORE) \
		-name '*.[hcS]' -type f -print | sort \
		| xargs $(PERL) -w scripts/checkconfig.pl

includecheck:
	find * $(RCS_FIND_IGNORE) \
		-name '*.[hcS]' -type f -print | sort \
		| xargs $(PERL) -w scripts/checkincludes.pl

versioncheck:
	find * $(RCS_FIND_IGNORE) \
		-name '*.[hcS]' -type f -print | sort \
		| xargs $(PERL) -w scripts/checkversion.pl

buildcheck:
	$(PERL) $(srctree)/scripts/reference_discarded.pl
	$(PERL) $(srctree)/scripts/reference_init.pl

namespacecheck:
	$(PERL) $(srctree)/scripts/namespace.pl

endif #ifeq ($(config-targets),1)
endif #ifeq ($(mixed-targets),1)

.PHONY: checkstack
checkstack:
	$(OBJDUMP) -d vmlinux $$(find . -name '*.ko') | \
	$(PERL) $(src)/scripts/checkstack.pl $(ARCH)

kernelrelease:
	@echo $(KERNELRELEASE)

# FIXME Should go into a make.lib or something 
# ===========================================================================

quiet_cmd_rmdirs = $(if $(wildcard $(rm-dirs)),CLEAN   $(wildcard $(rm-dirs)))
      cmd_rmdirs = rm -rf $(rm-dirs)

quiet_cmd_rmfiles = $(if $(wildcard $(rm-files)),CLEAN   $(wildcard $(rm-files)))
      cmd_rmfiles = rm -f $(rm-files)


a_flags = -Wp,-MD,$(depfile) $(AFLAGS) $(AFLAGS_KERNEL) \
	  $(NOSTDINC_FLAGS) $(CPPFLAGS) \
	  $(modkern_aflags) $(EXTRA_AFLAGS) $(AFLAGS_$(*F).o)

quiet_cmd_as_o_S = AS      $@
cmd_as_o_S       = $(CC) $(a_flags) -c -o $@ $<

# read all saved command lines

targets := $(wildcard $(sort $(targets)))
cmd_files := $(wildcard .*.cmd $(foreach f,$(targets),$(dir $(f)).$(notdir $(f)).cmd))

ifneq ($(cmd_files),)
  $(cmd_files): ;	# Do not try to update included dependency files
  include $(cmd_files)
endif

# Execute command and generate cmd file
if_changed = $(if $(strip $? \
		          $(filter-out $(cmd_$(1)),$(cmd_$@))\
			  $(filter-out $(cmd_$@),$(cmd_$(1)))),\
	@set -e; \
	$(if $($(quiet)cmd_$(1)),echo '  $(subst ','\'',$($(quiet)cmd_$(1)))';) \
	$(cmd_$(1)); \
	echo 'cmd_$@ := $(subst $$,$$$$,$(subst ','\'',$(cmd_$(1))))' > $(@D)/.$(@F).cmd)


# execute the command and also postprocess generated .d dependencies
# file
if_changed_dep = $(if $(strip $? $(filter-out FORCE $(wildcard $^),$^)\
		          $(filter-out $(cmd_$(1)),$(cmd_$@))\
			  $(filter-out $(cmd_$@),$(cmd_$(1)))),\
	$(Q)set -e; \
	$(if $($(quiet)cmd_$(1)),echo '  $(subst ','\'',$($(quiet)cmd_$(1)))';) \
	$(cmd_$(1)); \
	scripts/basic/fixdep $(depfile) $@ '$(subst $$,$$$$,$(subst ','\'',$(cmd_$(1))))' > $(@D)/.$(@F).tmp; \
	rm -f $(depfile); \
	mv -f $(@D)/.$(@F).tmp $(@D)/.$(@F).cmd)

# Usage: $(call if_changed_rule,foo)
# will check if $(cmd_foo) changed, or any of the prequisites changed,
# and if so will execute $(rule_foo)

if_changed_rule = $(if $(strip $? \
		               $(filter-out $(cmd_$(1)),$(cmd_$(@F)))\
			       $(filter-out $(cmd_$(@F)),$(cmd_$(1)))),\
	               $(Q)$(rule_$(1)))

# If quiet is set, only print short version of command

cmd = @$(if $($(quiet)cmd_$(1)),echo '  $($(quiet)cmd_$(1))' &&) $(cmd_$(1))

# filechk is used to check if the content of a generated file is updated.
# Sample usage:
# define filechk_sample
#	echo $KERNELRELEASE
# endef
# version.h : Makefile
#	$(call filechk,sample)
# The rule defined shall write to stdout the content of the new file.
# The existing file will be compared with the new one.
# - If no file exist it is created
# - If the content differ the new file is used
# - If they are equal no change, and no timestamp update

define filechk
	@set -e;				\
	echo '  CHK     $@';			\
	mkdir -p $(dir $@);			\
	$(filechk_$(1)) < $< > $@.tmp;		\
	if [ -r $@ ] && cmp -s $@ $@.tmp; then	\
		rm -f $@.tmp;			\
	else					\
		echo '  UPD     $@';		\
		mv -f $@.tmp $@;		\
	fi
endef

# Shorthand for $(Q)$(MAKE) -f scripts/Makefile.build obj=dir
# Usage:
# $(Q)$(MAKE) $(build)=dir
build := -f $(if $(KBUILD_SRC),$(srctree)/)scripts/Makefile.build obj

# Shorthand for $(Q)$(MAKE) -f scripts/Makefile.clean obj=dir
# Usage:
# $(Q)$(MAKE) $(clean)=dir
clean := -f $(if $(KBUILD_SRC),$(srctree)/)scripts/Makefile.clean obj

#	$(call descend,<dir>,<target>)
#	Recursively call a sub-make in <dir> with target <target>
# Usage is deprecated, because make does not see this as an invocation of make.
descend =$(Q)$(MAKE) -f $(if $(KBUILD_SRC),$(srctree)/)scripts/Makefile.build obj=$(1) $(2)

endif	# skip-makefile

FORCE:<|MERGE_RESOLUTION|>--- conflicted
+++ resolved
@@ -1,11 +1,7 @@
 VERSION = 2
 PATCHLEVEL = 6
 SUBLEVEL = 11
-<<<<<<< HEAD
-EXTRAVERSION = -rc2-bk10
-=======
 EXTRAVERSION =
->>>>>>> 1274fcd6
 NAME=Woozy Numbat
 
 # *DOCUMENTATION*
