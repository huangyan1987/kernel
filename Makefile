VERSION = 2
PATCHLEVEL = 6
SUBLEVEL = 24
<<<<<<< HEAD
EXTRAVERSION = -rc3-git3
=======
EXTRAVERSION = -rc4
>>>>>>> 09b56adc
NAME = Arr Matey! A Hairy Bilge Rat!

# *DOCUMENTATION*
# To see a list of typical targets execute "make help"
# More info can be located in ./README
# Comments in this file are targeted only to the developer, do not
# expect to learn how to build the kernel reading this file.

# Do not:
# o  use make's built-in rules and variables
#    (this increases performance and avoid hard-to-debug behavour);
# o  print "Entering directory ...";
MAKEFLAGS += -rR --no-print-directory

# We are using a recursive build, so we need to do a little thinking
# to get the ordering right.
#
# Most importantly: sub-Makefiles should only ever modify files in
# their own directory. If in some directory we have a dependency on
# a file in another dir (which doesn't happen often, but it's often
# unavoidable when linking the built-in.o targets which finally
# turn into vmlinux), we will call a sub make in that other dir, and
# after that we are sure that everything which is in that other dir
# is now up to date.
#
# The only cases where we need to modify files which have global
# effects are thus separated out and done before the recursive
# descending is started. They are now explicitly listed as the
# prepare rule.

# To put more focus on warnings, be less verbose as default
# Use 'make V=1' to see the full commands

ifdef V
  ifeq ("$(origin V)", "command line")
    KBUILD_VERBOSE = $(V)
  endif
endif
ifndef KBUILD_VERBOSE
  KBUILD_VERBOSE = 0
endif

# Call a source code checker (by default, "sparse") as part of the
# C compilation.
#
# Use 'make C=1' to enable checking of only re-compiled files.
# Use 'make C=2' to enable checking of *all* source files, regardless
# of whether they are re-compiled or not.
#
# See the file "Documentation/sparse.txt" for more details, including
# where to get the "sparse" utility.

ifdef C
  ifeq ("$(origin C)", "command line")
    KBUILD_CHECKSRC = $(C)
  endif
endif
ifndef KBUILD_CHECKSRC
  KBUILD_CHECKSRC = 0
endif

# Use make M=dir to specify directory of external module to build
# Old syntax make ... SUBDIRS=$PWD is still supported
# Setting the environment variable KBUILD_EXTMOD take precedence
ifdef SUBDIRS
  KBUILD_EXTMOD ?= $(SUBDIRS)
endif
ifdef M
  ifeq ("$(origin M)", "command line")
    KBUILD_EXTMOD := $(M)
  endif
endif


# kbuild supports saving output files in a separate directory.
# To locate output files in a separate directory two syntaxes are supported.
# In both cases the working directory must be the root of the kernel src.
# 1) O=
# Use "make O=dir/to/store/output/files/"
#
# 2) Set KBUILD_OUTPUT
# Set the environment variable KBUILD_OUTPUT to point to the directory
# where the output files shall be placed.
# export KBUILD_OUTPUT=dir/to/store/output/files/
# make
#
# The O= assignment takes precedence over the KBUILD_OUTPUT environment
# variable.


# KBUILD_SRC is set on invocation of make in OBJ directory
# KBUILD_SRC is not intended to be used by the regular user (for now)
ifeq ($(KBUILD_SRC),)

# OK, Make called in directory where kernel src resides
# Do we want to locate output files in a separate directory?
ifdef O
  ifeq ("$(origin O)", "command line")
    KBUILD_OUTPUT := $(O)
  endif
endif

# That's our default target when none is given on the command line
PHONY := _all
_all:

ifneq ($(KBUILD_OUTPUT),)
# Invoke a second make in the output directory, passing relevant variables
# check that the output directory actually exists
saved-output := $(KBUILD_OUTPUT)
KBUILD_OUTPUT := $(shell cd $(KBUILD_OUTPUT) && /bin/pwd)
$(if $(KBUILD_OUTPUT),, \
     $(error output directory "$(saved-output)" does not exist))
# Check that OUTPUT directory is not the same as where we have kernel src
$(if $(filter-out $(KBUILD_OUTPUT),$(shell /bin/pwd)),, \
     $(error Output directory (O=...) specifies kernel src dir))

PHONY += $(MAKECMDGOALS) sub-make

$(filter-out _all sub-make,$(MAKECMDGOALS)) _all: sub-make
	$(Q)@:

sub-make: FORCE
	$(if $(KBUILD_VERBOSE:1=),@)$(MAKE) -C $(KBUILD_OUTPUT) \
	KBUILD_SRC=$(CURDIR) \
	KBUILD_EXTMOD="$(KBUILD_EXTMOD)" -f $(CURDIR)/Makefile \
	$(filter-out _all sub-make,$(MAKECMDGOALS))

# Leave processing to above invocation of make
skip-makefile := 1
endif # ifneq ($(KBUILD_OUTPUT),)
endif # ifeq ($(KBUILD_SRC),)

# We process the rest of the Makefile if this is the final invocation of make
ifeq ($(skip-makefile),)

# If building an external module we do not care about the all: rule
# but instead _all depend on modules
PHONY += all
ifeq ($(KBUILD_EXTMOD),)
_all: all
else
_all: modules
endif

srctree		:= $(if $(KBUILD_SRC),$(KBUILD_SRC),$(CURDIR))
TOPDIR		:= $(srctree)
# FIXME - TOPDIR is obsolete, use srctree/objtree
objtree		:= $(CURDIR)
src		:= $(srctree)
obj		:= $(objtree)

VPATH		:= $(srctree)$(if $(KBUILD_EXTMOD),:$(KBUILD_EXTMOD))

export srctree objtree VPATH TOPDIR


# SUBARCH tells the usermode build what the underlying arch is.  That is set
# first, and if a usermode build is happening, the "ARCH=um" on the command
# line overrides the setting of ARCH below.  If a native build is happening,
# then ARCH is assigned, getting whatever value it gets normally, and 
# SUBARCH is subsequently ignored.

SUBARCH := $(shell uname -m | sed -e s/i.86/i386/ -e s/sun4u/sparc64/ \
				  -e s/arm.*/arm/ -e s/sa110/arm/ \
				  -e s/s390x/s390/ -e s/parisc64/parisc/ \
				  -e s/ppc.*/powerpc/ -e s/mips.*/mips/ \
				  -e s/sh[234].*/sh/ )

# Cross compiling and selecting different set of gcc/bin-utils
# ---------------------------------------------------------------------------
#
# When performing cross compilation for other architectures ARCH shall be set
# to the target architecture. (See arch/* for the possibilities).
# ARCH can be set during invocation of make:
# make ARCH=ia64
# Another way is to have ARCH set in the environment.
# The default ARCH is the host where make is executed.

# CROSS_COMPILE specify the prefix used for all executables used
# during compilation. Only gcc and related bin-utils executables
# are prefixed with $(CROSS_COMPILE).
# CROSS_COMPILE can be set on the command line
# make CROSS_COMPILE=ia64-linux-
# Alternatively CROSS_COMPILE can be set in the environment.
# Default value for CROSS_COMPILE is not to prefix executables
# Note: Some architectures assign CROSS_COMPILE in their arch/*/Makefile

ARCH		?= $(SUBARCH)
CROSS_COMPILE	?=

# Architecture as present in compile.h
UTS_MACHINE 	:= $(ARCH)
SRCARCH 	:= $(ARCH)

# Additional ARCH settings for x86
ifeq ($(ARCH),i386)
        SRCARCH := x86
endif
ifeq ($(ARCH),x86_64)
        SRCARCH := x86
endif

KCONFIG_CONFIG	?= .config

# SHELL used by kbuild
CONFIG_SHELL := $(shell if [ -x "$$BASH" ]; then echo $$BASH; \
	  else if [ -x /bin/bash ]; then echo /bin/bash; \
	  else echo sh; fi ; fi)

HOSTCC       = gcc
HOSTCXX      = g++
HOSTCFLAGS   = -Wall -Wstrict-prototypes -O2 -fomit-frame-pointer
HOSTCXXFLAGS = -O2

# Decide whether to build built-in, modular, or both.
# Normally, just do built-in.

KBUILD_MODULES :=
KBUILD_BUILTIN := 1

#	If we have only "make modules", don't compile built-in objects.
#	When we're building modules with modversions, we need to consider
#	the built-in objects during the descend as well, in order to
#	make sure the checksums are up to date before we record them.

ifeq ($(MAKECMDGOALS),modules)
  KBUILD_BUILTIN := $(if $(CONFIG_MODVERSIONS),1)
endif

#	If we have "make <whatever> modules", compile modules
#	in addition to whatever we do anyway.
#	Just "make" or "make all" shall build modules as well

ifneq ($(filter all _all modules,$(MAKECMDGOALS)),)
  KBUILD_MODULES := 1
endif

ifeq ($(MAKECMDGOALS),)
  KBUILD_MODULES := 1
endif

export KBUILD_MODULES KBUILD_BUILTIN
export KBUILD_CHECKSRC KBUILD_SRC KBUILD_EXTMOD

# Beautify output
# ---------------------------------------------------------------------------
#
# Normally, we echo the whole command before executing it. By making
# that echo $($(quiet)$(cmd)), we now have the possibility to set
# $(quiet) to choose other forms of output instead, e.g.
#
#         quiet_cmd_cc_o_c = Compiling $(RELDIR)/$@
#         cmd_cc_o_c       = $(CC) $(c_flags) -c -o $@ $<
#
# If $(quiet) is empty, the whole command will be printed.
# If it is set to "quiet_", only the short version will be printed. 
# If it is set to "silent_", nothing will be printed at all, since
# the variable $(silent_cmd_cc_o_c) doesn't exist.
#
# A simple variant is to prefix commands with $(Q) - that's useful
# for commands that shall be hidden in non-verbose mode.
#
#	$(Q)ln $@ :<
#
# If KBUILD_VERBOSE equals 0 then the above command will be hidden.
# If KBUILD_VERBOSE equals 1 then the above command is displayed.

ifeq ($(KBUILD_VERBOSE),1)
  quiet =
  Q =
else
  quiet=quiet_
  Q = @
endif

# If the user is running make -s (silent mode), suppress echoing of
# commands

ifneq ($(findstring s,$(MAKEFLAGS)),)
  quiet=silent_
endif

export quiet Q KBUILD_VERBOSE


# Look for make include files relative to root of kernel src
MAKEFLAGS += --include-dir=$(srctree)

# We need some generic definitions.
include $(srctree)/scripts/Kbuild.include

# Make variables (CC, etc...)

AS		= $(CROSS_COMPILE)as
LD		= $(CROSS_COMPILE)ld
CC		= $(CROSS_COMPILE)gcc
CPP		= $(CC) -E
AR		= $(CROSS_COMPILE)ar
NM		= $(CROSS_COMPILE)nm
STRIP		= $(CROSS_COMPILE)strip
OBJCOPY		= $(CROSS_COMPILE)objcopy
OBJDUMP		= $(CROSS_COMPILE)objdump
AWK		= awk
GENKSYMS	= scripts/genksyms/genksyms
DEPMOD		= /sbin/depmod
KALLSYMS	= scripts/kallsyms
PERL		= perl
CHECK		= sparse

CHECKFLAGS     := -D__linux__ -Dlinux -D__STDC__ -Dunix -D__unix__ -Wbitwise $(CF)
MODFLAGS	= -DMODULE
CFLAGS_MODULE   = $(MODFLAGS)
AFLAGS_MODULE   = $(MODFLAGS)
LDFLAGS_MODULE  =
CFLAGS_KERNEL	=
AFLAGS_KERNEL	=


# Use LINUXINCLUDE when you must reference the include/ directory.
# Needed to be compatible with the O= option
LINUXINCLUDE    := -Iinclude \
                   $(if $(KBUILD_SRC),-Iinclude2 -I$(srctree)/include) \
		   -include include/linux/autoconf.h

KBUILD_CPPFLAGS := -D__KERNEL__ $(LINUXINCLUDE)

KBUILD_CFLAGS   := -Wall -Wundef -Wstrict-prototypes -Wno-trigraphs \
		   -fno-strict-aliasing -fno-common \
		   -Werror-implicit-function-declaration
KBUILD_AFLAGS   := -D__ASSEMBLY__

# Warn about unsupported modules in kernels built inside Autobuild
ifneq ($(wildcard /.buildenv),)
CFLAGS		+= -DUNSUPPORTED_MODULES=2
endif

# Read KERNELRELEASE from include/config/kernel.release (if it exists)
KERNELRELEASE = $(shell cat include/config/kernel.release 2> /dev/null)
KERNELVERSION = $(VERSION).$(PATCHLEVEL).$(SUBLEVEL)$(EXTRAVERSION)

export VERSION PATCHLEVEL SUBLEVEL KERNELRELEASE KERNELVERSION
export ARCH SRCARCH CONFIG_SHELL HOSTCC HOSTCFLAGS CROSS_COMPILE AS LD CC
export CPP AR NM STRIP OBJCOPY OBJDUMP MAKE AWK GENKSYMS PERL UTS_MACHINE
export HOSTCXX HOSTCXXFLAGS LDFLAGS_MODULE CHECK CHECKFLAGS

export KBUILD_CPPFLAGS NOSTDINC_FLAGS LINUXINCLUDE OBJCOPYFLAGS LDFLAGS
export KBUILD_CFLAGS CFLAGS_KERNEL CFLAGS_MODULE
export KBUILD_AFLAGS AFLAGS_KERNEL AFLAGS_MODULE

# When compiling out-of-tree modules, put MODVERDIR in the module
# tree rather than in the kernel tree. The kernel tree might
# even be read-only.
export MODVERDIR := $(if $(KBUILD_EXTMOD),$(firstword $(KBUILD_EXTMOD))/).tmp_versions

# Files to ignore in find ... statements

RCS_FIND_IGNORE := \( -name SCCS -o -name BitKeeper -o -name .svn -o -name CVS -o -name .pc -o -name .hg -o -name .git \) -prune -o
export RCS_TAR_IGNORE := --exclude SCCS --exclude BitKeeper --exclude .svn --exclude CVS --exclude .pc --exclude .hg --exclude .git

# ===========================================================================
# Rules shared between *config targets and build targets

# Basic helpers built in scripts/
PHONY += scripts_basic
scripts_basic:
	$(Q)$(MAKE) $(build)=scripts/basic

# To avoid any implicit rule to kick in, define an empty command.
scripts/basic/%: scripts_basic ;

PHONY += outputmakefile
# outputmakefile generates a Makefile in the output directory, if using a
# separate output directory. This allows convenient use of make in the
# output directory.
outputmakefile:
ifneq ($(KBUILD_SRC),)
	$(Q)$(CONFIG_SHELL) $(srctree)/scripts/mkmakefile \
	    $(srctree) $(objtree) $(VERSION) $(PATCHLEVEL)
endif

# To make sure we do not include .config for any of the *config targets
# catch them early, and hand them over to scripts/kconfig/Makefile
# It is allowed to specify more targets when calling make, including
# mixing *config targets and build targets.
# For example 'make oldconfig all'.
# Detect when mixed targets is specified, and make a second invocation
# of make so .config is not included in this case either (for *config).

no-dot-config-targets := clean mrproper distclean \
			 cscope TAGS tags help %docs check% \
			 include/linux/version.h headers_% \
			 kernelrelease kernelversion

config-targets := 0
mixed-targets  := 0
dot-config     := 1

ifneq ($(filter $(no-dot-config-targets), $(MAKECMDGOALS)),)
	ifeq ($(filter-out $(no-dot-config-targets), $(MAKECMDGOALS)),)
		dot-config := 0
	endif
endif

ifeq ($(KBUILD_EXTMOD),)
        ifneq ($(filter config %config,$(MAKECMDGOALS)),)
                config-targets := 1
                ifneq ($(filter-out config %config,$(MAKECMDGOALS)),)
                        mixed-targets := 1
                endif
        endif
endif

ifeq ($(mixed-targets),1)
# ===========================================================================
# We're called with mixed targets (*config and build targets).
# Handle them one by one.

%:: FORCE
	$(Q)$(MAKE) -C $(srctree) KBUILD_SRC= $@

else
ifeq ($(config-targets),1)
# ===========================================================================
# *config targets only - make sure prerequisites are updated, and descend
# in scripts/kconfig to make the *config target

# Read arch specific Makefile to set KBUILD_DEFCONFIG as needed.
# KBUILD_DEFCONFIG may point out an alternative default configuration
# used for 'make defconfig'
include $(srctree)/arch/$(SRCARCH)/Makefile
export KBUILD_DEFCONFIG

config %config: scripts_basic outputmakefile FORCE
	$(Q)mkdir -p include/linux include/config
	$(Q)$(MAKE) $(build)=scripts/kconfig $@

else
# ===========================================================================
# Build targets only - this includes vmlinux, arch specific targets, clean
# targets and others. In general all targets except *config targets.

ifeq ($(KBUILD_EXTMOD),)
# Additional helpers built in scripts/
# Carefully list dependencies so we do not try to build scripts twice
# in parallel
PHONY += scripts
scripts: scripts_basic include/config/auto.conf
	$(Q)$(MAKE) $(build)=$(@)

# Objects we will link into vmlinux / subdirs we need to visit
init-y		:= init/
drivers-y	:= drivers/ sound/
net-y		:= net/
libs-y		:= lib/
core-y		:= usr/
endif # KBUILD_EXTMOD

ifeq ($(dot-config),1)
# Read in config
-include include/config/auto.conf

ifeq ($(KBUILD_EXTMOD),)
# Read in dependencies to all Kconfig* files, make sure to run
# oldconfig if changes are detected.
-include include/config/auto.conf.cmd

# To avoid any implicit rule to kick in, define an empty command
$(KCONFIG_CONFIG) include/config/auto.conf.cmd: ;

# If .config is newer than include/config/auto.conf, someone tinkered
# with it and forgot to run make oldconfig.
# if auto.conf.cmd is missing then we are probably in a cleaned tree so
# we execute the config step to be sure to catch updated Kconfig files
include/config/auto.conf: $(KCONFIG_CONFIG) include/config/auto.conf.cmd
	$(Q)$(MAKE) -f $(srctree)/Makefile silentoldconfig
else
# external modules needs include/linux/autoconf.h and include/config/auto.conf
# but do not care if they are up-to-date. Use auto.conf to trigger the test
PHONY += include/config/auto.conf

include/config/auto.conf:
	$(Q)test -e include/linux/autoconf.h -a -e $@ || (		\
	echo;								\
	echo "  ERROR: Kernel configuration is invalid.";		\
	echo "         include/linux/autoconf.h or $@ are missing.";	\
	echo "         Run 'make oldconfig && make prepare' on kernel src to fix it.";	\
	echo;								\
	/bin/false)

endif # KBUILD_EXTMOD

else
# Dummy target needed, because used as prerequisite
include/config/auto.conf: ;
endif # $(dot-config)

# The all: target is the default when no target is given on the
# command line.
# This allow a user to issue only 'make' to build a kernel including modules
# Defaults vmlinux but it is usually overridden in the arch makefile
all: vmlinux

ifdef CONFIG_CC_OPTIMIZE_FOR_SIZE
KBUILD_CFLAGS	+= -Os
else
KBUILD_CFLAGS	+= -O2
endif

include $(srctree)/arch/$(SRCARCH)/Makefile

ifdef CONFIG_FRAME_POINTER
KBUILD_CFLAGS	+= -fno-omit-frame-pointer -fno-optimize-sibling-calls
else
KBUILD_CFLAGS	+= -fomit-frame-pointer
endif

ifdef CONFIG_DEBUG_INFO
KBUILD_CFLAGS	+= -g
KBUILD_AFLAGS	+= -gdwarf-2
endif

# Force gcc to behave correct even for buggy distributions
KBUILD_CFLAGS         += $(call cc-option, -fno-stack-protector)

# arch Makefile may override CC so keep this after arch Makefile is included
NOSTDINC_FLAGS += -nostdinc -isystem $(shell $(CC) -print-file-name=include)
CHECKFLAGS     += $(NOSTDINC_FLAGS)

# warn about C99 declaration after statement
KBUILD_CFLAGS += $(call cc-option,-Wdeclaration-after-statement,)

# disable pointer signed / unsigned warnings in gcc 4.0
KBUILD_CFLAGS += $(call cc-option,-Wno-pointer-sign,)

# Add user supplied CPPFLAGS, AFLAGS and CFLAGS as the last assignments
# But warn user when we do so
warn-assign = \
$(warning "WARNING: Appending $$K$(1) ($(K$(1))) from $(origin K$(1)) to kernel $$$(1)")

ifneq ($(KCPPFLAGS),)
        $(call warn-assign,CPPFLAGS)
        KBUILD_CPPFLAGS += $(KCPPFLAGS)
endif
ifneq ($(KAFLAGS),)
        $(call warn-assign,AFLAGS)
        KBUILD_AFLAGS += $(KAFLAGS)
endif
ifneq ($(KCFLAGS),)
        $(call warn-assign,CFLAGS)
        KBUILD_CFLAGS += $(KCFLAGS)
endif

# Use --build-id when available.
LDFLAGS_BUILD_ID = $(patsubst -Wl$(comma)%,%,\
			      $(call ld-option, -Wl$(comma)--build-id,))
LDFLAGS_MODULE += $(LDFLAGS_BUILD_ID)
LDFLAGS_vmlinux += $(LDFLAGS_BUILD_ID)

# Default kernel image to build when no specific target is given.
# KBUILD_IMAGE may be overruled on the command line or
# set in the environment
# Also any assignments in arch/$(ARCH)/Makefile take precedence over
# this default value
export KBUILD_IMAGE ?= vmlinux

#
# INSTALL_PATH specifies where to place the updated kernel and system map
# images. Default is /boot, but you can set it to other values
export	INSTALL_PATH ?= /boot

#
# INSTALL_MOD_PATH specifies a prefix to MODLIB for module directory
# relocations required by build roots.  This is not defined in the
# makefile but the argument can be passed to make if needed.
#

MODLIB	= $(INSTALL_MOD_PATH)/lib/modules/$(KERNELRELEASE)
export MODLIB

#
#  INSTALL_MOD_STRIP, if defined, will cause modules to be
#  stripped after they are installed.  If INSTALL_MOD_STRIP is '1', then
#  the default option --strip-debug will be used.  Otherwise,
#  INSTALL_MOD_STRIP will used as the options to the strip command.

ifdef INSTALL_MOD_STRIP
ifeq ($(INSTALL_MOD_STRIP),1)
mod_strip_cmd = $(STRIP) --strip-debug
else
mod_strip_cmd = $(STRIP) $(INSTALL_MOD_STRIP)
endif # INSTALL_MOD_STRIP=1
else
mod_strip_cmd = true
endif # INSTALL_MOD_STRIP
export mod_strip_cmd


ifeq ($(KBUILD_EXTMOD),)
core-y		+= kernel/ mm/ fs/ ipc/ security/ crypto/ block/
core-$(CONFIG_KDB) += kdb/

vmlinux-dirs	:= $(patsubst %/,%,$(filter %/, $(init-y) $(init-m) \
		     $(core-y) $(core-m) $(drivers-y) $(drivers-m) \
		     $(net-y) $(net-m) $(libs-y) $(libs-m)))

vmlinux-alldirs	:= $(sort $(vmlinux-dirs) $(patsubst %/,%,$(filter %/, \
		     $(init-n) $(init-) \
		     $(core-n) $(core-) $(drivers-n) $(drivers-) \
		     $(net-n)  $(net-)  $(libs-n)    $(libs-))))

init-y		:= $(patsubst %/, %/built-in.o, $(init-y))
core-y		:= $(patsubst %/, %/built-in.o, $(core-y))
drivers-y	:= $(patsubst %/, %/built-in.o, $(drivers-y))
net-y		:= $(patsubst %/, %/built-in.o, $(net-y))
libs-y1		:= $(patsubst %/, %/lib.a, $(libs-y))
libs-y2		:= $(patsubst %/, %/built-in.o, $(libs-y))
libs-y		:= $(libs-y1) $(libs-y2)

# Build vmlinux
# ---------------------------------------------------------------------------
# vmlinux is built from the objects selected by $(vmlinux-init) and
# $(vmlinux-main). Most are built-in.o files from top-level directories
# in the kernel tree, others are specified in arch/$(ARCH)/Makefile.
# Ordering when linking is important, and $(vmlinux-init) must be first.
#
# vmlinux
#   ^
#   |
#   +-< $(vmlinux-init)
#   |   +--< init/version.o + more
#   |
#   +--< $(vmlinux-main)
#   |    +--< driver/built-in.o mm/built-in.o + more
#   |
#   +-< kallsyms.o (see description in CONFIG_KALLSYMS section)
#
# vmlinux version (uname -v) cannot be updated during normal
# descending-into-subdirs phase since we do not yet know if we need to
# update vmlinux.
# Therefore this step is delayed until just before final link of vmlinux -
# except in the kallsyms case where it is done just before adding the
# symbols to the kernel.
#
# System.map is generated to document addresses of all kernel symbols

vmlinux-init := $(head-y) $(init-y)
vmlinux-main := $(core-y) $(libs-y) $(drivers-y) $(net-y)
vmlinux-all  := $(vmlinux-init) $(vmlinux-main)
vmlinux-lds  := arch/$(SRCARCH)/kernel/vmlinux.lds
export KBUILD_VMLINUX_OBJS := $(vmlinux-all)

# Rule to link vmlinux - also used during CONFIG_KALLSYMS
# May be overridden by arch/$(ARCH)/Makefile
quiet_cmd_vmlinux__ ?= LD      $@
      cmd_vmlinux__ ?= $(LD) $(LDFLAGS) $(LDFLAGS_vmlinux) -o $@ \
      -T $(vmlinux-lds) $(vmlinux-init)                          \
      --start-group $(vmlinux-main) --end-group                  \
      $(filter-out $(vmlinux-lds) $(vmlinux-init) $(vmlinux-main) vmlinux.o FORCE ,$^)

# Generate new vmlinux version
quiet_cmd_vmlinux_version = GEN     .version
      cmd_vmlinux_version = set -e;                     \
	if [ ! -r .version ]; then			\
	  rm -f .version;				\
	  echo 1 >.version;				\
	else						\
	  mv .version .old_version;			\
	  expr 0$$(cat .old_version) + 1 >.version;	\
	fi;						\
	$(MAKE) $(build)=init

# Generate System.map
quiet_cmd_sysmap = SYSMAP
      cmd_sysmap = $(CONFIG_SHELL) $(srctree)/scripts/mksysmap

# Link of vmlinux
# If CONFIG_KALLSYMS is set .version is already updated
# Generate System.map and verify that the content is consistent
# Use + in front of the vmlinux_version rule to silent warning with make -j2
# First command is ':' to allow us to use + in front of the rule
define rule_vmlinux__
	:
	$(if $(CONFIG_KALLSYMS),,+$(call cmd,vmlinux_version))

	$(call cmd,vmlinux__)
	$(Q)echo 'cmd_$@ := $(cmd_vmlinux__)' > $(@D)/.$(@F).cmd

	$(Q)$(if $($(quiet)cmd_sysmap),                                      \
	  echo '  $($(quiet)cmd_sysmap)  System.map' &&)                     \
	$(cmd_sysmap) $@ System.map;                                         \
	if [ $$? -ne 0 ]; then                                               \
		rm -f $@;                                                    \
		/bin/false;                                                  \
	fi;
	$(verify_kallsyms)
endef


ifdef CONFIG_KALLSYMS
# Generate section listing all symbols and add it into vmlinux $(kallsyms.o)
# It's a three stage process:
# o .tmp_vmlinux1 has all symbols and sections, but __kallsyms is
#   empty
#   Running kallsyms on that gives us .tmp_kallsyms1.o with
#   the right size - vmlinux version (uname -v) is updated during this step
# o .tmp_vmlinux2 now has a __kallsyms section of the right size,
#   but due to the added section, some addresses have shifted.
#   From here, we generate a correct .tmp_kallsyms2.o
# o The correct .tmp_kallsyms2.o is linked into the final vmlinux.
# o Verify that the System.map from vmlinux matches the map from
#   .tmp_vmlinux2, just in case we did not generate kallsyms correctly.
# o If CONFIG_KALLSYMS_EXTRA_PASS is set, do an extra pass using
#   .tmp_vmlinux3 and .tmp_kallsyms3.o.  This is only meant as a
#   temporary bypass to allow the kernel to be built while the
#   maintainers work out what went wrong with kallsyms.

ifdef CONFIG_KALLSYMS_EXTRA_PASS
last_kallsyms := 3
else
last_kallsyms := 2
endif

kallsyms.o := .tmp_kallsyms$(last_kallsyms).o

define verify_kallsyms
	$(Q)$(if $($(quiet)cmd_sysmap),                                      \
	  echo '  $($(quiet)cmd_sysmap)  .tmp_System.map' &&)                \
	  $(cmd_sysmap) .tmp_vmlinux$(last_kallsyms) .tmp_System.map
	$(Q)cmp -s System.map .tmp_System.map ||                             \
		(echo Inconsistent kallsyms data;                            \
		 echo Try setting CONFIG_KALLSYMS_EXTRA_PASS;                \
		 rm .tmp_kallsyms* ; /bin/false )
endef

# Update vmlinux version before link
# Use + in front of this rule to silent warning about make -j1
# First command is ':' to allow us to use + in front of this rule
cmd_ksym_ld = $(cmd_vmlinux__)
define rule_ksym_ld
	: 
	+$(call cmd,vmlinux_version)
	$(call cmd,vmlinux__)
	$(Q)echo 'cmd_$@ := $(cmd_vmlinux__)' > $(@D)/.$(@F).cmd
endef

# Generate .S file with all kernel symbols
quiet_cmd_kallsyms = KSYM    $@
      cmd_kallsyms = $(NM) -n $< | $(KALLSYMS) \
                     $(if $(CONFIG_KALLSYMS_ALL),--all-symbols) > $@

.tmp_kallsyms1.o .tmp_kallsyms2.o .tmp_kallsyms3.o: %.o: %.S scripts FORCE
	$(call if_changed_dep,as_o_S)

.tmp_kallsyms%.S: .tmp_vmlinux% $(KALLSYMS)
	$(call cmd,kallsyms)

# .tmp_vmlinux1 must be complete except kallsyms, so update vmlinux version
.tmp_vmlinux1: $(vmlinux-lds) $(vmlinux-all) FORCE
	$(call if_changed_rule,ksym_ld)

.tmp_vmlinux2: $(vmlinux-lds) $(vmlinux-all) .tmp_kallsyms1.o FORCE
	$(call if_changed,vmlinux__)

.tmp_vmlinux3: $(vmlinux-lds) $(vmlinux-all) .tmp_kallsyms2.o FORCE
	$(call if_changed,vmlinux__)

# Needs to visit scripts/ before $(KALLSYMS) can be used.
$(KALLSYMS): scripts ;

# Generate some data for debugging strange kallsyms problems
debug_kallsyms: .tmp_map$(last_kallsyms)

.tmp_map%: .tmp_vmlinux% FORCE
	($(OBJDUMP) -h $< | $(AWK) '/^ +[0-9]/{print $$4 " 0 " $$2}'; $(NM) $<) | sort > $@

.tmp_map3: .tmp_map2

.tmp_map2: .tmp_map1

endif # ifdef CONFIG_KALLSYMS

# Do modpost on a prelinked vmlinux. The finally linked vmlinux has
# relevant sections renamed as per the linker script.
quiet_cmd_vmlinux-modpost = LD      $@
      cmd_vmlinux-modpost = $(LD) $(LDFLAGS) -r -o $@                          \
	 $(vmlinux-init) --start-group $(vmlinux-main) --end-group             \
	 $(filter-out $(vmlinux-init) $(vmlinux-main) $(vmlinux-lds) FORCE ,$^)
define rule_vmlinux-modpost
	:
	+$(call cmd,vmlinux-modpost)
	$(Q)$(MAKE) -f $(srctree)/scripts/Makefile.modpost $@
	$(Q)echo 'cmd_$@ := $(cmd_vmlinux-modpost)' > $(dot-target).cmd
endef

# vmlinux image - including updated kernel symbols
vmlinux: $(vmlinux-lds) $(vmlinux-init) $(vmlinux-main) $(kallsyms.o) vmlinux.o FORCE
ifdef CONFIG_HEADERS_CHECK
	$(Q)$(MAKE) -f $(srctree)/Makefile headers_check
endif
ifdef CONFIG_SAMPLES
	$(Q)$(MAKE) $(build)=samples
endif
	$(call vmlinux-modpost)
	$(call if_changed_rule,vmlinux__)
	$(Q)rm -f .old_version

vmlinux.o: $(vmlinux-lds) $(vmlinux-init) $(vmlinux-main) $(kallsyms.o) FORCE
	$(call if_changed_rule,vmlinux-modpost)

# The actual objects are generated when descending, 
# make sure no implicit rule kicks in
$(sort $(vmlinux-init) $(vmlinux-main)) $(vmlinux-lds): $(vmlinux-dirs) ;

# Handle descending into subdirectories listed in $(vmlinux-dirs)
# Preset locale variables to speed up the build process. Limit locale
# tweaks to this spot to avoid wrong language settings when running
# make menuconfig etc.
# Error messages still appears in the original language

PHONY += $(vmlinux-dirs)
$(vmlinux-dirs): prepare scripts
	$(Q)$(MAKE) $(build)=$@

# Build the kernel release string
#
# The KERNELRELEASE value built here is stored in the file
# include/config/kernel.release, and is used when executing several
# make targets, such as "make install" or "make modules_install."
#
# The eventual kernel release string consists of the following fields,
# shown in a hierarchical format to show how smaller parts are concatenated
# to form the larger and final value, with values coming from places like
# the Makefile, kernel config options, make command line options and/or
# SCM tag information.
#
#	$(KERNELVERSION)
#	  $(VERSION)			eg, 2
#	  $(PATCHLEVEL)			eg, 6
#	  $(SUBLEVEL)			eg, 18
#	  $(EXTRAVERSION)		eg, -rc6
#	$(localver-full)
#	  $(localver)
#	    localversion*		(files without backups, containing '~')
#	    $(CONFIG_LOCALVERSION)	(from kernel config setting)
#	  $(localver-auto)		(only if CONFIG_LOCALVERSION_AUTO is set)
#	    ./scripts/setlocalversion	(SCM tag, if one exists)
#	    $(LOCALVERSION)		(from make command line if provided)
#
#  Note how the final $(localver-auto) string is included *only* if the
# kernel config option CONFIG_LOCALVERSION_AUTO is selected.  Also, at the
# moment, only git is supported but other SCMs can edit the script
# scripts/setlocalversion and add the appropriate checks as needed.

pattern = ".*/localversion[^~]*"
string  = $(shell cat /dev/null \
	   `find $(objtree) $(srctree) -maxdepth 1 -regex $(pattern) | sort -u`)

localver = $(subst $(space),, $(string) \
			      $(patsubst "%",%,$(CONFIG_LOCALVERSION)))

# If CONFIG_LOCALVERSION_AUTO is set scripts/setlocalversion is called
# and if the SCM is know a tag from the SCM is appended.
# The appended tag is determined by the SCM used.
#
# Currently, only git is supported.
# Other SCMs can edit scripts/setlocalversion and add the appropriate
# checks as needed.
ifdef CONFIG_LOCALVERSION_AUTO
	_localver-auto = $(shell $(CONFIG_SHELL) \
	                  $(srctree)/scripts/setlocalversion $(srctree))
	localver-auto  = $(LOCALVERSION)$(_localver-auto)
endif

localver-full = $(localver)$(localver-auto)

# Store (new) KERNELRELASE string in include/config/kernel.release
kernelrelease = $(KERNELVERSION)$(localver-full)
include/config/kernel.release: include/config/auto.conf FORCE
	$(Q)rm -f $@
	$(Q)echo $(kernelrelease) > $@


# Things we need to do before we recursively start building the kernel
# or the modules are listed in "prepare".
# A multi level approach is used. prepareN is processed before prepareN-1.
# archprepare is used in arch Makefiles and when processed asm symlink,
# version.h and scripts_basic is processed / created.

# Listed in dependency order
PHONY += prepare archprepare prepare0 prepare1 prepare2 prepare3

# prepare3 is used to check if we are building in a separate output directory,
# and if so do:
# 1) Check that make has not been executed in the kernel src $(srctree)
# 2) Create the include2 directory, used for the second asm symlink
prepare3: include/config/kernel.release
ifneq ($(KBUILD_SRC),)
	@echo '  Using $(srctree) as source for kernel'
	$(Q)if [ -f $(srctree)/.config -o -d $(srctree)/include/config ]; then \
		echo "  $(srctree) is not clean, please run 'make mrproper'";\
		echo "  in the '$(srctree)' directory.";\
		/bin/false; \
	fi;
	$(Q)if [ ! -d include2 ]; then mkdir -p include2; fi;
	$(Q)ln -fsn $(srctree)/include/asm-$(SRCARCH) include2/asm
endif

# prepare2 creates a makefile if using a separate output directory
prepare2: prepare3 outputmakefile

prepare1: prepare2 include/linux/version.h include/linux/utsrelease.h \
                   include/asm include/config/auto.conf
	$(cmd_crmodverdir)

archprepare: prepare1 scripts_basic

prepare0: archprepare FORCE
	$(Q)$(MAKE) $(build)=.
	$(Q)$(MAKE) $(build)=. missing-syscalls

# All the preparing..
prepare: prepare0

# Leave this as default for preprocessing vmlinux.lds.S, which is now
# done in arch/$(ARCH)/kernel/Makefile

export CPPFLAGS_vmlinux.lds += -P -C -U$(ARCH)

# The asm symlink changes when $(ARCH) changes.
# Detect this and ask user to run make mrproper

include/asm: FORCE
	$(Q)set -e; asmlink=`readlink include/asm | cut -d '-' -f 2`;   \
	if [ -L include/asm ]; then                                     \
		if [ "$$asmlink" != "$(SRCARCH)" ]; then                \
			echo "ERROR: the symlink $@ points to asm-$$asmlink but asm-$(SRCARCH) was expected"; \
			echo "       set ARCH or save .config and run 'make mrproper' to fix it";             \
			exit 1;                                         \
		fi;                                                     \
	else                                                            \
		echo '  SYMLINK $@ -> include/asm-$(SRCARCH)';          \
		if [ ! -d include ]; then                               \
			mkdir -p include;                               \
		fi;                                                     \
		ln -fsn asm-$(SRCARCH) $@;                              \
	fi

# Generate some files
# ---------------------------------------------------------------------------

# KERNELRELEASE can change from a few different places, meaning version.h
# needs to be updated, so this check is forced on all builds

uts_len := 64
define filechk_utsrelease.h
	if [ `echo -n "$(KERNELRELEASE)" | wc -c ` -gt $(uts_len) ]; then \
	  echo '"$(KERNELRELEASE)" exceeds $(uts_len) characters' >&2;    \
	  exit 1;                                                         \
	fi;                                                               \
	(echo \#define UTS_RELEASE \"$(KERNELRELEASE)\";)
endef

define filechk_version.h
	(echo \#define LINUX_VERSION_CODE $(shell                             \
	expr $(VERSION) \* 65536 + $(PATCHLEVEL) \* 256 + $(SUBLEVEL));     \
	echo '#define KERNEL_VERSION(a,b,c) (((a) << 16) + ((b) << 8) + (c))';)
endef

include/linux/version.h: $(srctree)/Makefile FORCE
	$(call filechk,version.h)

include/linux/utsrelease.h: include/config/kernel.release FORCE
	$(call filechk,utsrelease.h)

# ---------------------------------------------------------------------------

PHONY += depend dep
depend dep:
	@echo '*** Warning: make $@ is unnecessary now.'

# ---------------------------------------------------------------------------
# Kernel headers
INSTALL_HDR_PATH=$(objtree)/usr
export INSTALL_HDR_PATH

HDRFILTER=generic i386 x86_64
HDRARCHES=$(filter-out $(HDRFILTER),$(patsubst $(srctree)/include/asm-%/Kbuild,%,$(wildcard $(srctree)/include/asm-*/Kbuild)))

PHONY += headers_install_all
headers_install_all: include/linux/version.h scripts_basic FORCE
	$(Q)$(MAKE) $(build)=scripts scripts/unifdef
	$(Q)for arch in $(HDRARCHES); do \
	 $(MAKE) ARCH=$$arch -f $(srctree)/scripts/Makefile.headersinst obj=include BIASMDIR=-bi-$$arch ;\
	 done

PHONY += headers_install
headers_install: include/linux/version.h scripts_basic FORCE
	@if [ ! -r $(srctree)/include/asm-$(SRCARCH)/Kbuild ]; then \
	  echo '*** Error: Headers not exportable for this architecture ($(SRCARCH))'; \
	  exit 1 ; fi
	$(Q)$(MAKE) $(build)=scripts scripts/unifdef
	$(Q)$(MAKE) -f $(srctree)/scripts/Makefile.headersinst ARCH=$(SRCARCH) obj=include

PHONY += headers_check_all
headers_check_all: headers_install_all
	$(Q)for arch in $(HDRARCHES); do \
	 $(MAKE) ARCH=$$arch -f $(srctree)/scripts/Makefile.headersinst obj=include BIASMDIR=-bi-$$arch HDRCHECK=1 ;\
	 done

PHONY += headers_check
headers_check: headers_install
	$(Q)$(MAKE) -f $(srctree)/scripts/Makefile.headersinst ARCH=$(SRCARCH) obj=include HDRCHECK=1

# ---------------------------------------------------------------------------
# Modules

ifdef CONFIG_MODULES

# By default, build modules as well

all: modules

#	Build modules

PHONY += modules
modules: $(vmlinux-dirs) $(if $(KBUILD_BUILTIN),vmlinux)
	@echo '  Building modules, stage 2.';
	$(Q)$(MAKE) -f $(srctree)/scripts/Makefile.modpost


# Target to prepare building external modules
PHONY += modules_prepare
modules_prepare: prepare scripts

# Target to install modules
PHONY += modules_install
modules_install: _modinst_ _modinst_post

PHONY += _modinst_
_modinst_:
	@if [ -z "`$(DEPMOD) -V 2>/dev/null | grep module-init-tools`" ]; then \
		echo "Warning: you may need to install module-init-tools"; \
		echo "See http://www.codemonkey.org.uk/docs/post-halloween-2.6.txt";\
		sleep 1; \
	fi
	@rm -rf $(MODLIB)/kernel
	@rm -f $(MODLIB)/source
	@mkdir -p $(MODLIB)/kernel
	@ln -s $(srctree) $(MODLIB)/source
	@if [ ! $(objtree) -ef  $(MODLIB)/build ]; then \
		rm -f $(MODLIB)/build ; \
		ln -s $(objtree) $(MODLIB)/build ; \
	fi
	$(Q)$(MAKE) -f $(srctree)/scripts/Makefile.modinst

# This depmod is only for convenience to give the initial
# boot a modules.dep even before / is mounted read-write.  However the
# boot script depmod is the master version.
PHONY += _modinst_post
_modinst_post: _modinst_
	$(call cmd,depmod)

else # CONFIG_MODULES

# Modules not configured
# ---------------------------------------------------------------------------

modules modules_install: FORCE
	@echo
	@echo "The present kernel configuration has modules disabled."
	@echo "Type 'make config' and enable loadable module support."
	@echo "Then build a kernel with module support enabled."
	@echo
	@exit 1

endif # CONFIG_MODULES

###
# Cleaning is done on three levels.
# make clean     Delete most generated files
#                Leave enough to build external modules
# make mrproper  Delete the current configuration, and all generated files
# make distclean Remove editor backup files, patch leftover files and the like

# Directories & files removed with 'make clean'
CLEAN_DIRS  += $(MODVERDIR)
CLEAN_FILES +=	vmlinux System.map \
                .tmp_kallsyms* .tmp_version .tmp_vmlinux* .tmp_System.map

# Directories & files removed with 'make mrproper'
MRPROPER_DIRS  += include/config include2 usr/include
MRPROPER_FILES += .config .config.old include/asm .version .old_version \
                  include/linux/autoconf.h include/linux/version.h      \
                  include/linux/utsrelease.h                            \
		  Module.symvers tags TAGS cscope*

# clean - Delete most, but leave enough to build external modules
#
clean: rm-dirs  := $(CLEAN_DIRS)
clean: rm-files := $(CLEAN_FILES)
clean-dirs      := $(addprefix _clean_,$(srctree) $(vmlinux-alldirs))

PHONY += $(clean-dirs) clean archclean
$(clean-dirs):
	$(Q)$(MAKE) $(clean)=$(patsubst _clean_%,%,$@)

clean: archclean $(clean-dirs)
	$(call cmd,rmdirs)
	$(call cmd,rmfiles)
	@find . $(RCS_FIND_IGNORE) \
		\( -name '*.[oas]' -o -name '*.ko' -o -name '.*.cmd' \
		-o -name '.*.d' -o -name '.*.tmp' -o -name '*.mod.c' \
		-o -name '*.symtypes' \) \
		-type f -print | xargs rm -f

# mrproper - Delete all generated files, including .config
#
mrproper: rm-dirs  := $(wildcard $(MRPROPER_DIRS))
mrproper: rm-files := $(wildcard $(MRPROPER_FILES))
mrproper-dirs      := $(addprefix _mrproper_,Documentation/DocBook scripts)

PHONY += $(mrproper-dirs) mrproper archmrproper
$(mrproper-dirs):
	$(Q)$(MAKE) $(clean)=$(patsubst _mrproper_%,%,$@)

mrproper: clean archmrproper $(mrproper-dirs)
	$(call cmd,rmdirs)
	$(call cmd,rmfiles)

# distclean
#
PHONY += distclean

distclean: mrproper
	@find $(srctree) $(RCS_FIND_IGNORE) \
		\( -name '*.orig' -o -name '*.rej' -o -name '*~' \
		-o -name '*.bak' -o -name '#*#' -o -name '.*.orig' \
		-o -name '.*.rej' -o -size 0 \
		-o -name '*%' -o -name '.*.cmd' -o -name 'core' \) \
		-type f -print | xargs rm -f


# Packaging of the kernel to various formats
# ---------------------------------------------------------------------------
# rpm target kept for backward compatibility
package-dir	:= $(srctree)/scripts/package

%pkg: include/config/kernel.release FORCE
	$(Q)$(MAKE) $(build)=$(package-dir) $@
rpm: include/config/kernel.release FORCE
	$(Q)$(MAKE) $(build)=$(package-dir) $@


# Brief documentation of the typical targets used
# ---------------------------------------------------------------------------

boards := $(wildcard $(srctree)/arch/$(ARCH)/configs/*_defconfig)
boards := $(notdir $(boards))

help:
	@echo  'Cleaning targets:'
	@echo  '  clean		  - Remove most generated files but keep the config and'
	@echo  '                    enough build support to build external modules'
	@echo  '  mrproper	  - Remove all generated files + config + various backup files'
	@echo  '  distclean	  - mrproper + remove editor backup and patch files'
	@echo  ''
	@echo  'Configuration targets:'
	@$(MAKE) -f $(srctree)/scripts/kconfig/Makefile help
	@echo  ''
	@echo  'Other generic targets:'
	@echo  '  all		  - Build all targets marked with [*]'
	@echo  '* vmlinux	  - Build the bare kernel'
	@echo  '* modules	  - Build all modules'
	@echo  '  modules_install - Install all modules to INSTALL_MOD_PATH (default: /)'
	@echo  '  dir/            - Build all files in dir and below'
	@echo  '  dir/file.[ois]  - Build specified target only'
	@echo  '  dir/file.ko     - Build module including final link'
	@echo  '  rpm		  - Build a kernel as an RPM package'
	@echo  '  tags/TAGS	  - Generate tags file for editors'
	@echo  '  cscope	  - Generate cscope index'
	@echo  '  kernelrelease	  - Output the release version string'
	@echo  '  kernelversion	  - Output the version stored in Makefile'
	@if [ -r $(srctree)/include/asm-$(SRCARCH)/Kbuild ]; then \
	 echo  '  headers_install - Install sanitised kernel headers to INSTALL_HDR_PATH'; \
	 echo  '                    (default: $(INSTALL_HDR_PATH))'; \
	 fi
	@echo  ''
	@echo  'Static analysers'
	@echo  '  checkstack      - Generate a list of stack hogs'
	@echo  '  namespacecheck  - Name space analysis on compiled kernel'
	@echo  '  export_report   - List the usages of all exported symbols'
	@if [ -r $(srctree)/include/asm-$(SRCARCH)/Kbuild ]; then \
	 echo  '  headers_check   - Sanity check on exported headers'; \
	 fi
	@echo  ''
	@echo  'Kernel packaging:'
	@$(MAKE) $(build)=$(package-dir) help
	@echo  ''
	@echo  'Documentation targets:'
	@$(MAKE) -f $(srctree)/Documentation/DocBook/Makefile dochelp
	@echo  ''
	@echo  'Architecture specific targets ($(ARCH)):'
	@$(if $(archhelp),$(archhelp),\
		echo '  No architecture specific help defined for $(ARCH)')
	@echo  ''
	@$(if $(boards), \
		$(foreach b, $(boards), \
		printf "  %-24s - Build for %s\\n" $(b) $(subst _defconfig,,$(b));) \
		echo '')

	@echo  '  make V=0|1 [targets] 0 => quiet build (default), 1 => verbose build'
	@echo  '  make V=2   [targets] 2 => give reason for rebuild of target'
	@echo  '  make O=dir [targets] Locate all output files in "dir", including .config'
	@echo  '  make C=1   [targets] Check all c source with $$CHECK (sparse by default)'
	@echo  '  make C=2   [targets] Force check of all c source with $$CHECK'
	@echo  ''
	@echo  'Execute "make" or "make all" to build all targets marked with [*] '
	@echo  'For further info see the ./README file'


# Documentation targets
# ---------------------------------------------------------------------------
%docs: scripts_basic FORCE
	$(Q)$(MAKE) $(build)=Documentation/DocBook $@

else # KBUILD_EXTMOD

###
# External module support.
# When building external modules the kernel used as basis is considered
# read-only, and no consistency checks are made and the make
# system is not used on the basis kernel. If updates are required
# in the basis kernel ordinary make commands (without M=...) must
# be used.
#
# The following are the only valid targets when building external
# modules.
# make M=dir clean     Delete all automatically generated files
# make M=dir modules   Make all modules in specified dir
# make M=dir	       Same as 'make M=dir modules'
# make M=dir modules_install
#                      Install the modules built in the module directory
#                      Assumes install directory is already created

# We are always building modules
KBUILD_MODULES := 1
PHONY += crmodverdir
crmodverdir:
	$(cmd_crmodverdir)

PHONY += $(objtree)/Module.symvers
$(objtree)/Module.symvers:
	@test -e $(objtree)/Module.symvers || ( \
	echo; \
	echo "  WARNING: Symbol version dump $(objtree)/Module.symvers"; \
	echo "           is missing; modules will have no dependencies and modversions."; \
	echo )

module-dirs := $(addprefix _module_,$(KBUILD_EXTMOD))
PHONY += $(module-dirs) modules
$(module-dirs): crmodverdir $(objtree)/Module.symvers
	$(Q)$(MAKE) $(build)=$(patsubst _module_%,%,$@)

modules: $(module-dirs)
	@echo '  Building modules, stage 2.';
	$(Q)$(MAKE) -f $(srctree)/scripts/Makefile.modpost

PHONY += modules_install
modules_install: _emodinst_ _emodinst_post

install-dir := $(if $(INSTALL_MOD_DIR),$(INSTALL_MOD_DIR),extra)
PHONY += _emodinst_
_emodinst_:
	$(Q)mkdir -p $(MODLIB)/$(install-dir)
	$(Q)$(MAKE) -f $(srctree)/scripts/Makefile.modinst

PHONY += _emodinst_post
_emodinst_post: _emodinst_
	$(call cmd,depmod)

clean-dirs := $(addprefix _clean_,$(KBUILD_EXTMOD))

PHONY += $(clean-dirs) clean
$(clean-dirs):
	$(Q)$(MAKE) $(clean)=$(patsubst _clean_%,%,$@)

clean:	rm-dirs := $(MODVERDIR)
clean: rm-files := $(KBUILD_EXTMOD)/Module.symvers
clean: $(clean-dirs)
	$(call cmd,rmdirs)
	$(call cmd,rmfiles)
	@find $(KBUILD_EXTMOD) $(RCS_FIND_IGNORE) \
		\( -name '*.[oas]' -o -name '*.ko' -o -name '.*.cmd' \
		-o -name '.*.d' -o -name '.*.tmp' -o -name '*.mod.c' \) \
		-type f -print | xargs rm -f

help:
	@echo  '  Building external modules.'
	@echo  '  Syntax: make -C path/to/kernel/src M=$$PWD target'
	@echo  ''
	@echo  '  modules         - default target, build the module(s)'
	@echo  '  modules_install - install the module'
	@echo  '  clean           - remove generated files in module directory only'
	@echo  ''

# Dummies...
PHONY += prepare scripts
prepare: ;
scripts: ;
endif # KBUILD_EXTMOD

# Generate tags for editors
# ---------------------------------------------------------------------------

#We want __srctree to totally vanish out when KBUILD_OUTPUT is not set
#(which is the most common case IMHO) to avoid unneeded clutter in the big tags file.
#Adding $(srctree) adds about 20M on i386 to the size of the output file!

ifeq ($(src),$(obj))
__srctree =
else
__srctree = $(srctree)/
endif

ifeq ($(ALLSOURCE_ARCHS),)
ifeq ($(ARCH),um)
ALLINCLUDE_ARCHS := $(ARCH) $(SUBARCH)
else
ALLINCLUDE_ARCHS := $(SRCARCH)
endif
else
#Allow user to specify only ALLSOURCE_PATHS on the command line, keeping existing behavour.
ALLINCLUDE_ARCHS := $(ALLSOURCE_ARCHS)
endif

ALLSOURCE_ARCHS := $(SRCARCH)

define find-sources
        ( for arch in $(ALLSOURCE_ARCHS) ; do \
	       find $(__srctree)arch/$${arch} $(RCS_FIND_IGNORE) \
	            -name $1 -print; \
	  done ; \
	  find $(__srctree)security/selinux/include $(RCS_FIND_IGNORE) \
	       -name $1 -print; \
	  find $(__srctree)include $(RCS_FIND_IGNORE) \
	       \( -name config -o -name 'asm-*' \) -prune \
	       -o -name $1 -print; \
	  for arch in $(ALLINCLUDE_ARCHS) ; do \
	       find $(__srctree)include/asm-$${arch} $(RCS_FIND_IGNORE) \
	            -name $1 -print; \
	  done ; \
	  find $(__srctree)include/asm-generic $(RCS_FIND_IGNORE) \
	       -name $1 -print; \
	  find $(__srctree) $(RCS_FIND_IGNORE) \
	       \( -name include -o -name arch -o -name '.tmp_*' \) -prune -o \
	       -name $1 -print; \
	  )
endef

define all-sources
	$(call find-sources,'*.[chS]')
endef
define all-kconfigs
	$(call find-sources,'Kconfig*')
endef
define all-defconfigs
	$(call find-sources,'defconfig')
endef

define xtags
	if $1 --version 2>&1 | grep -iq exuberant; then \
	    $(all-sources) | xargs $1 -a \
		-I __initdata,__exitdata,__acquires,__releases \
		-I EXPORT_SYMBOL,EXPORT_SYMBOL_GPL \
		--extra=+f --c-kinds=+px \
		--regex-asm='/^ENTRY\(([^)]*)\).*/\1/'; \
	    $(all-kconfigs) | xargs $1 -a \
		--langdef=kconfig \
		--language-force=kconfig \
		--regex-kconfig='/^[[:blank:]]*config[[:blank:]]+([[:alnum:]_]+)/\1/'; \
	    $(all-defconfigs) | xargs -r $1 -a \
		--langdef=dotconfig \
		--language-force=dotconfig \
		--regex-dotconfig='/^#?[[:blank:]]*(CONFIG_[[:alnum:]_]+)/\1/'; \
	elif $1 --version 2>&1 | grep -iq emacs; then \
	    $(all-sources) | xargs $1 -a; \
	    $(all-kconfigs) | xargs $1 -a \
		--regex='/^[ \t]*config[ \t]+\([a-zA-Z0-9_]+\)/\1/'; \
	    $(all-defconfigs) | xargs -r $1 -a \
		--regex='/^#?[ \t]?\(CONFIG_[a-zA-Z0-9_]+\)/\1/'; \
	else \
	    $(all-sources) | xargs $1 -a; \
	fi
endef

quiet_cmd_cscope-file = FILELST cscope.files
      cmd_cscope-file = (echo \-k; echo \-q; $(all-sources)) > cscope.files

quiet_cmd_cscope = MAKE    cscope.out
      cmd_cscope = cscope -b

cscope: FORCE
	$(call cmd,cscope-file)
	$(call cmd,cscope)

quiet_cmd_TAGS = MAKE   $@
define cmd_TAGS
	rm -f $@; \
	$(call xtags,etags)
endef

TAGS: FORCE
	$(call cmd,TAGS)

quiet_cmd_tags = MAKE   $@
define cmd_tags
	rm -f $@; \
	$(call xtags,ctags)
endef

tags: FORCE
	$(call cmd,tags)


# Scripts to check various things for consistency
# ---------------------------------------------------------------------------

includecheck:
	find * $(RCS_FIND_IGNORE) \
		-name '*.[hcS]' -type f -print | sort \
		| xargs $(PERL) -w scripts/checkincludes.pl

versioncheck:
	find * $(RCS_FIND_IGNORE) \
		-name '*.[hcS]' -type f -print | sort \
		| xargs $(PERL) -w scripts/checkversion.pl

namespacecheck:
	$(PERL) $(srctree)/scripts/namespace.pl

export_report:
	$(PERL) $(srctree)/scripts/export_report.pl

endif #ifeq ($(config-targets),1)
endif #ifeq ($(mixed-targets),1)

PHONY += checkstack kernelrelease kernelversion

# UML needs a little special treatment here.  It wants to use the host
# toolchain, so needs $(SUBARCH) passed to checkstack.pl.  Everyone
# else wants $(ARCH), including people doing cross-builds, which means
# that $(SUBARCH) doesn't work here.
ifeq ($(ARCH), um)
CHECKSTACK_ARCH := $(SUBARCH)
else
CHECKSTACK_ARCH := $(ARCH)
endif
checkstack:
	$(OBJDUMP) -d vmlinux $$(find . -name '*.ko') | \
	$(PERL) $(src)/scripts/checkstack.pl $(CHECKSTACK_ARCH)

kernelrelease:
	$(if $(wildcard include/config/kernel.release), $(Q)echo $(KERNELRELEASE), \
	$(error kernelrelease not valid - run 'make prepare' to update it))
kernelversion:
	@echo $(KERNELVERSION)

# Single targets
# ---------------------------------------------------------------------------
# Single targets are compatible with:
# - build whith mixed source and output
# - build with separate output dir 'make O=...'
# - external modules
#
#  target-dir => where to store outputfile
#  build-dir  => directory in kernel source tree to use

ifeq ($(KBUILD_EXTMOD),)
        build-dir  = $(patsubst %/,%,$(dir $@))
        target-dir = $(dir $@)
else
        zap-slash=$(filter-out .,$(patsubst %/,%,$(dir $@)))
        build-dir  = $(KBUILD_EXTMOD)$(if $(zap-slash),/$(zap-slash))
        target-dir = $(if $(KBUILD_EXTMOD),$(dir $<),$(dir $@))
endif

%.s: %.c prepare scripts FORCE
	$(Q)$(MAKE) $(build)=$(build-dir) $(target-dir)$(notdir $@)
%.i: %.c prepare scripts FORCE
	$(Q)$(MAKE) $(build)=$(build-dir) $(target-dir)$(notdir $@)
%.o: %.c prepare scripts FORCE
	$(Q)$(MAKE) $(build)=$(build-dir) $(target-dir)$(notdir $@)
%.lst: %.c prepare scripts FORCE
	$(Q)$(MAKE) $(build)=$(build-dir) $(target-dir)$(notdir $@)
%.s: %.S prepare scripts FORCE
	$(Q)$(MAKE) $(build)=$(build-dir) $(target-dir)$(notdir $@)
%.o: %.S prepare scripts FORCE
	$(Q)$(MAKE) $(build)=$(build-dir) $(target-dir)$(notdir $@)
%.symtypes: %.c prepare scripts FORCE
	$(Q)$(MAKE) $(build)=$(build-dir) $(target-dir)$(notdir $@)

# Modules
/ %/: prepare scripts FORCE
	$(cmd_crmodverdir)
	$(Q)$(MAKE) KBUILD_MODULES=$(if $(CONFIG_MODULES),1) \
	$(build)=$(build-dir)
%.ko: prepare scripts FORCE
	$(cmd_crmodverdir)
	$(Q)$(MAKE) KBUILD_MODULES=$(if $(CONFIG_MODULES),1)   \
	$(build)=$(build-dir) $(@:.ko=.o)
	$(Q)$(MAKE) -f $(srctree)/scripts/Makefile.modpost

# FIXME Should go into a make.lib or something 
# ===========================================================================

quiet_cmd_rmdirs = $(if $(wildcard $(rm-dirs)),CLEAN   $(wildcard $(rm-dirs)))
      cmd_rmdirs = rm -rf $(rm-dirs)

quiet_cmd_rmfiles = $(if $(wildcard $(rm-files)),CLEAN   $(wildcard $(rm-files)))
      cmd_rmfiles = rm -f $(rm-files)

# Run depmod only is we have System.map and depmod is executable
# and we build for the host arch
quiet_cmd_depmod = DEPMOD  $(KERNELRELEASE)
      cmd_depmod = \
	if [ -r System.map -a -x $(DEPMOD) ]; then                              \
		$(DEPMOD) -ae -F System.map                                     \
		$(if $(strip $(INSTALL_MOD_PATH)), -b $(INSTALL_MOD_PATH) -r)   \
		$(KERNELRELEASE);                                               \
	fi

# Create temporary dir for module support files
# clean it up only when building all modules
cmd_crmodverdir = $(Q)mkdir -p $(MODVERDIR) \
                  $(if $(KBUILD_MODULES),; rm -f $(MODVERDIR)/*)

a_flags = -Wp,-MD,$(depfile) $(KBUILD_AFLAGS) $(AFLAGS_KERNEL) \
	  $(NOSTDINC_FLAGS) $(KBUILD_CPPFLAGS) \
	  $(modkern_aflags) $(EXTRA_AFLAGS) $(AFLAGS_$(basetarget).o)

quiet_cmd_as_o_S = AS      $@
cmd_as_o_S       = $(CC) $(a_flags) -c -o $@ $<

# read all saved command lines

targets := $(wildcard $(sort $(targets)))
cmd_files := $(wildcard .*.cmd $(foreach f,$(targets),$(dir $(f)).$(notdir $(f)).cmd))

ifneq ($(cmd_files),)
  $(cmd_files): ;	# Do not try to update included dependency files
  include $(cmd_files)
endif

# Shorthand for $(Q)$(MAKE) -f scripts/Makefile.clean obj=dir
# Usage:
# $(Q)$(MAKE) $(clean)=dir
clean := -f $(if $(KBUILD_SRC),$(srctree)/)scripts/Makefile.clean obj

endif	# skip-makefile

PHONY += FORCE
FORCE:

# Cancel implicit rules on top Makefile, `-rR' will apply to sub-makes.
Makefile: ;

# Declare the contents of the .PHONY variable as phony.  We keep that
# information in a variable se we can use it in if_changed and friends.
.PHONY: $(PHONY)<|MERGE_RESOLUTION|>--- conflicted
+++ resolved
@@ -1,11 +1,7 @@
 VERSION = 2
 PATCHLEVEL = 6
 SUBLEVEL = 24
-<<<<<<< HEAD
-EXTRAVERSION = -rc3-git3
-=======
 EXTRAVERSION = -rc4
->>>>>>> 09b56adc
 NAME = Arr Matey! A Hairy Bilge Rat!
 
 # *DOCUMENTATION*
