--- conflicted
+++ resolved
@@ -1,11 +1,7 @@
 VERSION = 2
 PATCHLEVEL = 6
 SUBLEVEL = 13
-<<<<<<< HEAD
-EXTRAVERSION = -rc5-git5
-=======
 EXTRAVERSION =-rc6
->>>>>>> 6fc32179
 NAME=Woozy Numbat
 
 # *DOCUMENTATION*
