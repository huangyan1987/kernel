VERSION = 2
PATCHLEVEL = 6
SUBLEVEL = 15
<<<<<<< HEAD
EXTRAVERSION = -rc6-git2
=======
EXTRAVERSION =-rc7
>>>>>>> 557962a9
NAME=Sliding Snow Leopard

# *DOCUMENTATION*
# To see a list of typical targets execute "make help"
# More info can be located in ./README
# Comments in this file are targeted only to the developer, do not
# expect to learn how to build the kernel reading this file.

# Do not print "Entering directory ..."
MAKEFLAGS += --no-print-directory

# We are using a recursive build, so we need to do a little thinking
# to get the ordering right.
#
# Most importantly: sub-Makefiles should only ever modify files in
# their own directory. If in some directory we have a dependency on
# a file in another dir (which doesn't happen often, but it's often
# unavoidable when linking the built-in.o targets which finally
# turn into vmlinux), we will call a sub make in that other dir, and
# after that we are sure that everything which is in that other dir
# is now up to date.
#
# The only cases where we need to modify files which have global
# effects are thus separated out and done before the recursive
# descending is started. They are now explicitly listed as the
# prepare rule.

# To put more focus on warnings, be less verbose as default
# Use 'make V=1' to see the full commands

ifdef V
  ifeq ("$(origin V)", "command line")
    KBUILD_VERBOSE = $(V)
  endif
endif
ifndef KBUILD_VERBOSE
  KBUILD_VERBOSE = 0
endif

# Call sparse as part of compilation of C files
# Use 'make C=1' to enable sparse checking

ifdef C
  ifeq ("$(origin C)", "command line")
    KBUILD_CHECKSRC = $(C)
  endif
endif
ifndef KBUILD_CHECKSRC
  KBUILD_CHECKSRC = 0
endif

# Use make M=dir to specify directory of external module to build
# Old syntax make ... SUBDIRS=$PWD is still supported
# Setting the environment variable KBUILD_EXTMOD take precedence
ifdef SUBDIRS
  KBUILD_EXTMOD ?= $(SUBDIRS)
endif
ifdef M
  ifeq ("$(origin M)", "command line")
    KBUILD_EXTMOD := $(M)
  endif
endif


# kbuild supports saving output files in a separate directory.
# To locate output files in a separate directory two syntaxes are supported.
# In both cases the working directory must be the root of the kernel src.
# 1) O=
# Use "make O=dir/to/store/output/files/"
# 
# 2) Set KBUILD_OUTPUT
# Set the environment variable KBUILD_OUTPUT to point to the directory
# where the output files shall be placed.
# export KBUILD_OUTPUT=dir/to/store/output/files/
# make
#
# The O= assignment takes precedence over the KBUILD_OUTPUT environment
# variable.


# KBUILD_SRC is set on invocation of make in OBJ directory
# KBUILD_SRC is not intended to be used by the regular user (for now)
ifeq ($(KBUILD_SRC),)

# OK, Make called in directory where kernel src resides
# Do we want to locate output files in a separate directory?
ifdef O
  ifeq ("$(origin O)", "command line")
    KBUILD_OUTPUT := $(O)
  endif
endif

# That's our default target when none is given on the command line
.PHONY: _all
_all:

ifneq ($(KBUILD_OUTPUT),)
# Invoke a second make in the output directory, passing relevant variables
# check that the output directory actually exists
saved-output := $(KBUILD_OUTPUT)
KBUILD_OUTPUT := $(shell cd $(KBUILD_OUTPUT) && /bin/pwd)
$(if $(KBUILD_OUTPUT),, \
     $(error output directory "$(saved-output)" does not exist))

.PHONY: $(MAKECMDGOALS)

$(filter-out _all,$(MAKECMDGOALS)) _all:
	$(if $(KBUILD_VERBOSE:1=),@)$(MAKE) -C $(KBUILD_OUTPUT) \
	KBUILD_SRC=$(CURDIR) \
	KBUILD_EXTMOD="$(KBUILD_EXTMOD)" -f $(CURDIR)/Makefile $@

# Leave processing to above invocation of make
skip-makefile := 1
endif # ifneq ($(KBUILD_OUTPUT),)
endif # ifeq ($(KBUILD_SRC),)

# We process the rest of the Makefile if this is the final invocation of make
ifeq ($(skip-makefile),)

# If building an external module we do not care about the all: rule
# but instead _all depend on modules
.PHONY: all
ifeq ($(KBUILD_EXTMOD),)
_all: all
else
_all: modules
endif

srctree		:= $(if $(KBUILD_SRC),$(KBUILD_SRC),$(CURDIR))
TOPDIR		:= $(srctree)
# FIXME - TOPDIR is obsolete, use srctree/objtree
objtree		:= $(CURDIR)
src		:= $(srctree)
obj		:= $(objtree)

VPATH		:= $(srctree)

export srctree objtree VPATH TOPDIR

nullstring :=
space      := $(nullstring) # end of line

# Take the contents of any files called localversion* and the config
# variable CONFIG_LOCALVERSION and append them to KERNELRELEASE. Be
# careful not to include files twice if building in the source
# directory. LOCALVERSION from the command line override all of this

localver := $(objtree)/localversion* $(srctree)/localversion*
localver := $(sort $(wildcard $(localver)))
# skip backup files (containing '~')
localver := $(foreach f, $(localver), $(if $(findstring ~, $(f)),,$(f)))

LOCALVERSION = $(subst $(space),, \
	       $(shell cat /dev/null $(localver)) \
	       $(patsubst "%",%,$(CONFIG_LOCALVERSION)))
ifneq ($(wildcard $(srctree)/rpm-release),)
RPM_RELEASE := -$(shell cat $(srctree)/rpm-release)
endif

KERNELRELEASE=$(VERSION).$(PATCHLEVEL).$(SUBLEVEL)$(EXTRAVERSION)$(RPM_RELEASE)$(LOCALVERSION)

# SUBARCH tells the usermode build what the underlying arch is.  That is set
# first, and if a usermode build is happening, the "ARCH=um" on the command
# line overrides the setting of ARCH below.  If a native build is happening,
# then ARCH is assigned, getting whatever value it gets normally, and 
# SUBARCH is subsequently ignored.

SUBARCH := $(shell uname -m | sed -e s/i.86/i386/ -e s/sun4u/sparc64/ \
				  -e s/arm.*/arm/ -e s/sa110/arm/ \
				  -e s/s390x/s390/ -e s/parisc64/parisc/ \
				  -e s/ppc\\\(64\\\)\\\?/powerpc/ )

# Cross compiling and selecting different set of gcc/bin-utils
# ---------------------------------------------------------------------------
#
# When performing cross compilation for other architectures ARCH shall be set
# to the target architecture. (See arch/* for the possibilities).
# ARCH can be set during invocation of make:
# make ARCH=ia64
# Another way is to have ARCH set in the environment.
# The default ARCH is the host where make is executed.

# CROSS_COMPILE specify the prefix used for all executables used
# during compilation. Only gcc and related bin-utils executables
# are prefixed with $(CROSS_COMPILE).
# CROSS_COMPILE can be set on the command line
# make CROSS_COMPILE=ia64-linux-
# Alternatively CROSS_COMPILE can be set in the environment.
# Default value for CROSS_COMPILE is not to prefix executables
# Note: Some architectures assign CROSS_COMPILE in their arch/*/Makefile

ARCH		?= $(SUBARCH)
CROSS_COMPILE	?=

# Architecture as present in compile.h
UTS_MACHINE := $(ARCH)

# SHELL used by kbuild
CONFIG_SHELL := $(shell if [ -x "$$BASH" ]; then echo $$BASH; \
	  else if [ -x /bin/bash ]; then echo /bin/bash; \
	  else echo sh; fi ; fi)

HOSTCC  	= gcc
HOSTCXX  	= g++
HOSTCFLAGS	= -Wall -Wstrict-prototypes -O2 -fomit-frame-pointer
HOSTCXXFLAGS	= -O2

# 	Decide whether to build built-in, modular, or both.
#	Normally, just do built-in.

KBUILD_MODULES :=
KBUILD_BUILTIN := 1

#	If we have only "make modules", don't compile built-in objects.
#	When we're building modules with modversions, we need to consider
#	the built-in objects during the descend as well, in order to
#	make sure the checksums are uptodate before we record them.

ifeq ($(MAKECMDGOALS),modules)
  KBUILD_BUILTIN := $(if $(CONFIG_MODVERSIONS),1)
endif

#	If we have "make <whatever> modules", compile modules
#	in addition to whatever we do anyway.
#	Just "make" or "make all" shall build modules as well

ifneq ($(filter all _all modules,$(MAKECMDGOALS)),)
  KBUILD_MODULES := 1
endif

ifeq ($(MAKECMDGOALS),)
  KBUILD_MODULES := 1
endif

export KBUILD_MODULES KBUILD_BUILTIN
export KBUILD_CHECKSRC KBUILD_SRC KBUILD_EXTMOD

# Beautify output
# ---------------------------------------------------------------------------
#
# Normally, we echo the whole command before executing it. By making
# that echo $($(quiet)$(cmd)), we now have the possibility to set
# $(quiet) to choose other forms of output instead, e.g.
#
#         quiet_cmd_cc_o_c = Compiling $(RELDIR)/$@
#         cmd_cc_o_c       = $(CC) $(c_flags) -c -o $@ $<
#
# If $(quiet) is empty, the whole command will be printed.
# If it is set to "quiet_", only the short version will be printed. 
# If it is set to "silent_", nothing wil be printed at all, since
# the variable $(silent_cmd_cc_o_c) doesn't exist.
#
# A simple variant is to prefix commands with $(Q) - that's usefull
# for commands that shall be hidden in non-verbose mode.
#
#	$(Q)ln $@ :<
#
# If KBUILD_VERBOSE equals 0 then the above command will be hidden.
# If KBUILD_VERBOSE equals 1 then the above command is displayed.

ifeq ($(KBUILD_VERBOSE),1)
  quiet =
  Q =
else
  quiet=quiet_
  Q = @
endif

# If the user is running make -s (silent mode), suppress echoing of
# commands

ifneq ($(findstring s,$(MAKEFLAGS)),)
  quiet=silent_
endif

export quiet Q KBUILD_VERBOSE

######
# cc support functions to be used (only) in arch/$(ARCH)/Makefile
# See documentation in Documentation/kbuild/makefiles.txt

# cc-option
# Usage: cflags-y += $(call cc-option, -march=winchip-c6, -march=i586)

cc-option = $(shell if $(CC) $(CFLAGS) $(1) -S -o /dev/null -xc /dev/null \
             > /dev/null 2>&1; then echo "$(1)"; else echo "$(2)"; fi ;)

# For backward compatibility
check_gcc = $(warning check_gcc is deprecated - use cc-option) \
            $(call cc-option, $(1),$(2))

# cc-option-yn
# Usage: flag := $(call cc-option-yn, -march=winchip-c6)
cc-option-yn = $(shell if $(CC) $(CFLAGS) $(1) -S -o /dev/null -xc /dev/null \
                > /dev/null 2>&1; then echo "y"; else echo "n"; fi;)

# cc-option-align
# Prefix align with either -falign or -malign
cc-option-align = $(subst -functions=0,,\
	$(call cc-option,-falign-functions=0,-malign-functions=0))

# cc-version
# Usage gcc-ver := $(call cc-version $(CC))
cc-version = $(shell $(CONFIG_SHELL) $(srctree)/scripts/gcc-version.sh \
              $(if $(1), $(1), $(CC)))


# Look for make include files relative to root of kernel src
MAKEFLAGS += --include-dir=$(srctree)

# We need some generic definitions
include  $(srctree)/scripts/Kbuild.include

# For maximum performance (+ possibly random breakage, uncomment
# the following)

#MAKEFLAGS += -rR

# Make variables (CC, etc...)

AS		= $(CROSS_COMPILE)as
LD		= $(CROSS_COMPILE)ld
CC		= $(CROSS_COMPILE)gcc
CPP		= $(CC) -E
AR		= $(CROSS_COMPILE)ar
NM		= $(CROSS_COMPILE)nm
STRIP		= $(CROSS_COMPILE)strip
OBJCOPY		= $(CROSS_COMPILE)objcopy
OBJDUMP		= $(CROSS_COMPILE)objdump
AWK		= awk
GENKSYMS	= scripts/genksyms/genksyms
DEPMOD		= /sbin/depmod
KALLSYMS	= scripts/kallsyms
PERL		= perl
CHECK		= sparse

CHECKFLAGS     := -D__linux__ -Dlinux -D__STDC__ -Dunix -D__unix__ -Wbitwise $(CF)
MODFLAGS	= -DMODULE
CFLAGS_MODULE   = $(MODFLAGS)
AFLAGS_MODULE   = $(MODFLAGS)
LDFLAGS_MODULE  = -r
CFLAGS_KERNEL	=
AFLAGS_KERNEL	=


# Use LINUXINCLUDE when you must reference the include/ directory.
# Needed to be compatible with the O= option
LINUXINCLUDE    := -Iinclude \
                   $(if $(KBUILD_SRC),-Iinclude2 -I$(srctree)/include) \
		   -include include/linux/autoconf.h

CPPFLAGS        := -D__KERNEL__ $(LINUXINCLUDE)

CFLAGS 		:= -Wall -Wundef -Wstrict-prototypes -Wno-trigraphs \
		   -Werror-implicit-function-declaration \
		   -fno-strict-aliasing -fno-common \
		   -ffreestanding
AFLAGS		:= -D__ASSEMBLY__

# Warn about unsupported modules in kernels built inside Autobuild
ifneq ($(wildcard /.buildenv),)
CFLAGS		+= -DUNSUPPORTED_MODULES=1
endif

export	VERSION PATCHLEVEL SUBLEVEL EXTRAVERSION LOCALVERSION KERNELRELEASE \
	ARCH CONFIG_SHELL HOSTCC HOSTCFLAGS CROSS_COMPILE AS LD CC \
	CPP AR NM STRIP OBJCOPY OBJDUMP MAKE AWK GENKSYMS PERL UTS_MACHINE \
	HOSTCXX HOSTCXXFLAGS LDFLAGS_MODULE CHECK CHECKFLAGS

export CPPFLAGS NOSTDINC_FLAGS LINUXINCLUDE OBJCOPYFLAGS LDFLAGS
export CFLAGS CFLAGS_KERNEL CFLAGS_MODULE 
export AFLAGS AFLAGS_KERNEL AFLAGS_MODULE

# When compiling out-of-tree modules, put MODVERDIR in the module
# tree rather than in the kernel tree. The kernel tree might
# even be read-only.
export MODVERDIR := $(if $(KBUILD_EXTMOD),$(firstword $(KBUILD_EXTMOD))/).tmp_versions

# Files to ignore in find ... statements

RCS_FIND_IGNORE := \( -name SCCS -o -name BitKeeper -o -name .svn -o -name CVS -o -name .pc -o -name .hg -o -name .git \) -prune -o
export RCS_TAR_IGNORE := --exclude SCCS --exclude BitKeeper --exclude .svn --exclude CVS --exclude .pc --exclude .hg --exclude .git

# ===========================================================================
# Rules shared between *config targets and build targets

# Basic helpers built in scripts/
.PHONY: scripts_basic
scripts_basic:
	$(Q)$(MAKE) $(build)=scripts/basic

# To avoid any implicit rule to kick in, define an empty command.
scripts/basic/%: scripts_basic ;

.PHONY: outputmakefile
# outputmakefile generate a Makefile to be placed in output directory, if
# using a seperate output directory. This allows convinient use
# of make in output directory
outputmakefile:
	$(Q)if test ! $(srctree) -ef $(objtree); then \
	$(CONFIG_SHELL) $(srctree)/scripts/mkmakefile              \
	    $(srctree) $(objtree) $(VERSION) $(PATCHLEVEL)         \
	    > $(objtree)/Makefile;                                 \
	    echo '  GEN    $(objtree)/Makefile';                   \
	fi

# To make sure we do not include .config for any of the *config targets
# catch them early, and hand them over to scripts/kconfig/Makefile
# It is allowed to specify more targets when calling make, including
# mixing *config targets and build targets.
# For example 'make oldconfig all'. 
# Detect when mixed targets is specified, and make a second invocation
# of make so .config is not included in this case either (for *config).

no-dot-config-targets := clean mrproper distclean \
			 cscope TAGS tags help %docs check%

config-targets := 0
mixed-targets  := 0
dot-config     := 1

ifneq ($(filter $(no-dot-config-targets), $(MAKECMDGOALS)),)
	ifeq ($(filter-out $(no-dot-config-targets), $(MAKECMDGOALS)),)
		dot-config := 0
	endif
endif

ifeq ($(KBUILD_EXTMOD),)
        ifneq ($(filter config %config,$(MAKECMDGOALS)),)
                config-targets := 1
                ifneq ($(filter-out config %config,$(MAKECMDGOALS)),)
                        mixed-targets := 1
                endif
        endif
endif

ifeq ($(mixed-targets),1)
# ===========================================================================
# We're called with mixed targets (*config and build targets).
# Handle them one by one.

%:: FORCE
	$(Q)$(MAKE) -C $(srctree) KBUILD_SRC= $@

else
ifeq ($(config-targets),1)
# ===========================================================================
# *config targets only - make sure prerequisites are updated, and descend
# in scripts/kconfig to make the *config target

# Read arch specific Makefile to set KBUILD_DEFCONFIG as needed.
# KBUILD_DEFCONFIG may point out an alternative default configuration
# used for 'make defconfig'
include $(srctree)/arch/$(ARCH)/Makefile
export KBUILD_DEFCONFIG

config %config: scripts_basic outputmakefile FORCE
	$(Q)mkdir -p include/linux
	$(Q)$(MAKE) $(build)=scripts/kconfig $@

else
# ===========================================================================
# Build targets only - this includes vmlinux, arch specific targets, clean
# targets and others. In general all targets except *config targets.

ifeq ($(KBUILD_EXTMOD),)
# Additional helpers built in scripts/
# Carefully list dependencies so we do not try to build scripts twice
# in parrallel
.PHONY: scripts
scripts: scripts_basic include/config/MARKER
	$(Q)$(MAKE) $(build)=$(@)

scripts_basic: include/linux/autoconf.h

# Objects we will link into vmlinux / subdirs we need to visit
init-y		:= init/
drivers-y	:= drivers/ sound/
net-y		:= net/
libs-y		:= lib/
core-y		:= usr/
endif # KBUILD_EXTMOD

ifeq ($(dot-config),1)
# In this section, we need .config

# Read in dependencies to all Kconfig* files, make sure to run
# oldconfig if changes are detected.
-include .config.cmd

include .config

# If .config needs to be updated, it will be done via the dependency
# that autoconf has on .config.
# To avoid any implicit rule to kick in, define an empty command
.config: ;

# If .config is newer than include/linux/autoconf.h, someone tinkered
# with it and forgot to run make oldconfig
include/linux/autoconf.h: .config
	$(Q)mkdir -p include/linux
	$(Q)$(MAKE) -f $(srctree)/Makefile silentoldconfig
else
# Dummy target needed, because used as prerequisite
include/linux/autoconf.h: ;
endif

# The all: target is the default when no target is given on the
# command line.
# This allow a user to issue only 'make' to build a kernel including modules
# Defaults vmlinux but it is usually overriden in the arch makefile
all: vmlinux

ifdef CONFIG_CC_OPTIMIZE_FOR_SIZE
CFLAGS		+= -Os
else
CFLAGS		+= -O2
endif

#Add align options if CONFIG_CC_* is not equal to 0
add-align = $(if $(filter-out 0,$($(1))),$(cc-option-align)$(2)=$($(1)))
CFLAGS		+= $(call add-align,CONFIG_CC_ALIGN_FUNCTIONS,-functions)
CFLAGS		+= $(call add-align,CONFIG_CC_ALIGN_LABELS,-labels)
CFLAGS		+= $(call add-align,CONFIG_CC_ALIGN_LOOPS,-loops)
CFLAGS		+= $(call add-align,CONFIG_CC_ALIGN_JUMPS,-jumps)

ifdef CONFIG_FRAME_POINTER
CFLAGS		+= -fno-omit-frame-pointer $(call cc-option,-fno-optimize-sibling-calls,)
else
CFLAGS		+= -fomit-frame-pointer
endif

ifdef CONFIG_DEBUG_INFO
CFLAGS		+= -g
endif

include $(srctree)/arch/$(ARCH)/Makefile

# arch Makefile may override CC so keep this after arch Makefile is included
NOSTDINC_FLAGS += -nostdinc -isystem $(shell $(CC) -print-file-name=include)
CHECKFLAGS     += $(NOSTDINC_FLAGS)

# warn about C99 declaration after statement
CFLAGS += $(call cc-option,-Wdeclaration-after-statement,)

# disable pointer signedness warnings in gcc 4.0
CFLAGS += $(call cc-option,-Wno-pointer-sign,)

# Default kernel image to build when no specific target is given.
# KBUILD_IMAGE may be overruled on the commandline or
# set in the environment
# Also any assignments in arch/$(ARCH)/Makefile take precedence over
# this default value
export KBUILD_IMAGE ?= vmlinux

#
# INSTALL_PATH specifies where to place the updated kernel and system map
# images. Default is /boot, but you can set it to other values
export	INSTALL_PATH ?= /boot

# If CONFIG_LOCALVERSION_AUTO is set, we automatically perform some tests
# and try to determine if the current source tree is a release tree, of any sort,
# or if is a pure development tree.
#
# A 'release tree' is any tree with a git TAG associated
# with it.  The primary goal of this is to make it safe for a native
# git/CVS/SVN user to build a release tree (i.e, 2.6.9) and also to
# continue developing against the current Linus tree, without having the Linus
# tree overwrite the 2.6.9 tree when installed.
#
# Currently, only git is supported.
# Other SCMs can edit scripts/setlocalversion and add the appropriate
# checks as needed.


ifdef CONFIG_LOCALVERSION_AUTO
	localversion-auto := $(shell $(PERL) $(srctree)/scripts/setlocalversion $(srctree))
	LOCALVERSION := $(LOCALVERSION)$(localversion-auto)
endif

#
# INSTALL_MOD_PATH specifies a prefix to MODLIB for module directory
# relocations required by build roots.  This is not defined in the
# makefile but the arguement can be passed to make if needed.
#

MODLIB	:= $(INSTALL_MOD_PATH)/lib/modules/$(KERNELRELEASE)
export MODLIB


ifeq ($(KBUILD_EXTMOD),)
core-y		+= kernel/ mm/ fs/ ipc/ security/ crypto/ block/
core-$(CONFIG_KDB) += kdb/

vmlinux-dirs	:= $(patsubst %/,%,$(filter %/, $(init-y) $(init-m) \
		     $(core-y) $(core-m) $(drivers-y) $(drivers-m) \
		     $(net-y) $(net-m) $(libs-y) $(libs-m)))

vmlinux-alldirs	:= $(sort $(vmlinux-dirs) $(patsubst %/,%,$(filter %/, \
		     $(init-n) $(init-) \
		     $(core-n) $(core-) $(drivers-n) $(drivers-) \
		     $(net-n)  $(net-)  $(libs-n)    $(libs-))))

init-y		:= $(patsubst %/, %/built-in.o, $(init-y))
core-y		:= $(patsubst %/, %/built-in.o, $(core-y))
drivers-y	:= $(patsubst %/, %/built-in.o, $(drivers-y))
net-y		:= $(patsubst %/, %/built-in.o, $(net-y))
libs-y1		:= $(patsubst %/, %/lib.a, $(libs-y))
libs-y2		:= $(patsubst %/, %/built-in.o, $(libs-y))
libs-y		:= $(libs-y1) $(libs-y2)

# Build vmlinux
# ---------------------------------------------------------------------------
# vmlinux is build from the objects selected by $(vmlinux-init) and
# $(vmlinux-main). Most are built-in.o files from top-level directories
# in the kernel tree, others are specified in arch/$(ARCH)Makefile.
# Ordering when linking is important, and $(vmlinux-init) must be first.
#
# vmlinux
#   ^
#   |
#   +-< $(vmlinux-init)
#   |   +--< init/version.o + more
#   |
#   +--< $(vmlinux-main)
#   |    +--< driver/built-in.o mm/built-in.o + more
#   |
#   +-< kallsyms.o (see description in CONFIG_KALLSYMS section)
#
# vmlinux version (uname -v) cannot be updated during normal
# descending-into-subdirs phase since we do not yet know if we need to
# update vmlinux.
# Therefore this step is delayed until just before final link of vmlinux -
# except in the kallsyms case where it is done just before adding the
# symbols to the kernel.
#
# System.map is generated to document addresses of all kernel symbols

vmlinux-init := $(head-y) $(init-y)
vmlinux-main := $(core-y) $(libs-y) $(drivers-y) $(net-y)
vmlinux-all  := $(vmlinux-init) $(vmlinux-main)
vmlinux-lds  := arch/$(ARCH)/kernel/vmlinux.lds

# Rule to link vmlinux - also used during CONFIG_KALLSYMS
# May be overridden by arch/$(ARCH)/Makefile
quiet_cmd_vmlinux__ ?= LD      $@
      cmd_vmlinux__ ?= $(LD) $(LDFLAGS) $(LDFLAGS_vmlinux) -o $@ \
      -T $(vmlinux-lds) $(vmlinux-init)                          \
      --start-group $(vmlinux-main) --end-group                  \
      $(filter-out $(vmlinux-lds) $(vmlinux-init) $(vmlinux-main) FORCE ,$^)

# Generate new vmlinux version
quiet_cmd_vmlinux_version = GEN     .version
      cmd_vmlinux_version = set -e;                     \
	if [ ! -r .version ]; then			\
	  rm -f .version;				\
	  echo 1 >.version;				\
	else						\
	  mv .version .old_version;			\
	  expr 0$$(cat .old_version) + 1 >.version;	\
	fi;						\
	$(MAKE) $(build)=init

# Generate System.map
quiet_cmd_sysmap = SYSMAP 
      cmd_sysmap = $(CONFIG_SHELL) $(srctree)/scripts/mksysmap

# Link of vmlinux
# If CONFIG_KALLSYMS is set .version is already updated
# Generate System.map and verify that the content is consistent
# Use + in front of the vmlinux_version rule to silent warning with make -j2
# First command is ':' to allow us to use + in front of the rule
define rule_vmlinux__
	:
	$(if $(CONFIG_KALLSYMS),,+$(call cmd,vmlinux_version))

	$(call cmd,vmlinux__)
	$(Q)echo 'cmd_$@ := $(cmd_vmlinux__)' > $(@D)/.$(@F).cmd

	$(Q)$(if $($(quiet)cmd_sysmap),                 \
	  echo '  $($(quiet)cmd_sysmap) System.map' &&) \
	$(cmd_sysmap) $@ System.map;                    \
	if [ $$? -ne 0 ]; then                          \
		rm -f $@;                               \
		/bin/false;                             \
	fi;
	$(verify_kallsyms)
endef


ifdef CONFIG_KALLSYMS
# Generate section listing all symbols and add it into vmlinux $(kallsyms.o)
# It's a three stage process:
# o .tmp_vmlinux1 has all symbols and sections, but __kallsyms is
#   empty
#   Running kallsyms on that gives us .tmp_kallsyms1.o with
#   the right size - vmlinux version (uname -v) is updated during this step
# o .tmp_vmlinux2 now has a __kallsyms section of the right size,
#   but due to the added section, some addresses have shifted.
#   From here, we generate a correct .tmp_kallsyms2.o
# o The correct .tmp_kallsyms2.o is linked into the final vmlinux.
# o Verify that the System.map from vmlinux matches the map from
#   .tmp_vmlinux2, just in case we did not generate kallsyms correctly.
# o If CONFIG_KALLSYMS_EXTRA_PASS is set, do an extra pass using
#   .tmp_vmlinux3 and .tmp_kallsyms3.o.  This is only meant as a
#   temporary bypass to allow the kernel to be built while the
#   maintainers work out what went wrong with kallsyms.

ifdef CONFIG_KALLSYMS_EXTRA_PASS
last_kallsyms := 3
else
last_kallsyms := 2
endif

kallsyms.o := .tmp_kallsyms$(last_kallsyms).o

define verify_kallsyms
	$(Q)$(if $($(quiet)cmd_sysmap),                       \
	  echo '  $($(quiet)cmd_sysmap) .tmp_System.map' &&)  \
	  $(cmd_sysmap) .tmp_vmlinux$(last_kallsyms) .tmp_System.map
	$(Q)cmp -s System.map .tmp_System.map ||              \
		(echo Inconsistent kallsyms data;             \
		 echo Try setting CONFIG_KALLSYMS_EXTRA_PASS; \
		 rm .tmp_kallsyms* ; /bin/false )
endef

# Update vmlinux version before link
# Use + in front of this rule to silent warning about make -j1
# First command is ':' to allow us to use + in front of this rule
cmd_ksym_ld = $(cmd_vmlinux__)
define rule_ksym_ld
	: 
	+$(call cmd,vmlinux_version)
	$(call cmd,vmlinux__)
	$(Q)echo 'cmd_$@ := $(cmd_vmlinux__)' > $(@D)/.$(@F).cmd
endef

# Generate .S file with all kernel symbols
quiet_cmd_kallsyms = KSYM    $@
      cmd_kallsyms = $(NM) -n $< | $(KALLSYMS) \
                     $(if $(CONFIG_KALLSYMS_ALL),--all-symbols) > $@

.tmp_kallsyms1.o .tmp_kallsyms2.o .tmp_kallsyms3.o: %.o: %.S scripts FORCE
	$(call if_changed_dep,as_o_S)

.tmp_kallsyms%.S: .tmp_vmlinux% $(KALLSYMS)
	$(call cmd,kallsyms)

# .tmp_vmlinux1 must be complete except kallsyms, so update vmlinux version
.tmp_vmlinux1: $(vmlinux-lds) $(vmlinux-all) FORCE
	$(call if_changed_rule,ksym_ld)

.tmp_vmlinux2: $(vmlinux-lds) $(vmlinux-all) .tmp_kallsyms1.o FORCE
	$(call if_changed,vmlinux__)

.tmp_vmlinux3: $(vmlinux-lds) $(vmlinux-all) .tmp_kallsyms2.o FORCE
	$(call if_changed,vmlinux__)

# Needs to visit scripts/ before $(KALLSYMS) can be used.
$(KALLSYMS): scripts ;

# Generate some data for debugging strange kallsyms problems
debug_kallsyms: .tmp_map$(last_kallsyms)

.tmp_map%: .tmp_vmlinux% FORCE
	($(OBJDUMP) -h $< | $(AWK) '/^ +[0-9]/{print $$4 " 0 " $$2}'; $(NM) $<) | sort > $@

.tmp_map3: .tmp_map2

.tmp_map2: .tmp_map1

endif # ifdef CONFIG_KALLSYMS

# vmlinux image - including updated kernel symbols
vmlinux: $(vmlinux-lds) $(vmlinux-init) $(vmlinux-main) $(kallsyms.o) FORCE
	$(call if_changed_rule,vmlinux__)
	$(Q)rm -f .old_version

# The actual objects are generated when descending, 
# make sure no implicit rule kicks in
$(sort $(vmlinux-init) $(vmlinux-main)) $(vmlinux-lds): $(vmlinux-dirs) ;

# Handle descending into subdirectories listed in $(vmlinux-dirs)
# Preset locale variables to speed up the build process. Limit locale
# tweaks to this spot to avoid wrong language settings when running
# make menuconfig etc.
# Error messages still appears in the original language

.PHONY: $(vmlinux-dirs)
$(vmlinux-dirs): prepare scripts
	$(Q)$(MAKE) $(build)=$@

# Things we need to do before we recursively start building the kernel
# or the modules are listed in "prepare".
# A multi level approach is used. prepareN is processed before prepareN-1.
# archprepare is used in arch Makefiles and when processed asm symlink,
# version.h and scripts_basic is processed / created.

# Listed in dependency order
.PHONY: prepare archprepare prepare0 prepare1 prepare2 prepare3

# prepare-all is deprecated, use prepare as valid replacement
.PHONY: prepare-all

# prepare3 is used to check if we are building in a separate output directory,
# and if so do:
# 1) Check that make has not been executed in the kernel src $(srctree)
# 2) Create the include2 directory, used for the second asm symlink

prepare3:
ifneq ($(KBUILD_SRC),)
	@echo '  Using $(srctree) as source for kernel'
	$(Q)if [ -f $(srctree)/.config ]; then \
		echo "  $(srctree) is not clean, please run 'make mrproper'";\
		echo "  in the '$(srctree)' directory.";\
		/bin/false; \
	fi;
	$(Q)if [ ! -d include2 ]; then mkdir -p include2; fi;
	$(Q)ln -fsn $(srctree)/include/asm-$(ARCH) include2/asm
endif

# prepare2 creates a makefile if using a separate output directory
prepare2: prepare3 outputmakefile

prepare1: prepare2 include/linux/version.h include/asm \
                   include/config/MARKER
ifneq ($(KBUILD_MODULES),)
	$(Q)rm -rf $(MODVERDIR)
	$(Q)mkdir -p $(MODVERDIR)
endif

archprepare: prepare1 scripts_basic

prepare0: archprepare FORCE
	$(Q)$(MAKE) $(build)=.

# All the preparing..
prepare prepare-all: prepare0

#	Leave this as default for preprocessing vmlinux.lds.S, which is now
#	done in arch/$(ARCH)/kernel/Makefile

export CPPFLAGS_vmlinux.lds += -P -C -U$(ARCH)

# Single targets
# ---------------------------------------------------------------------------

%.s: %.c scripts FORCE
	$(Q)$(MAKE) $(build)=$(@D) $@
%.i: %.c scripts FORCE
	$(Q)$(MAKE) $(build)=$(@D) $@
%.symtypes: %.c scripts FORCE
	$(Q)$(MAKE) $(build)=$(@D) $@
%.o: %.c scripts FORCE
	$(Q)$(MAKE) $(build)=$(@D) $@
%.ko: scripts FORCE
	$(Q)$(MAKE) KBUILD_MODULES=$(if $(CONFIG_MODULES),1) $(build)=$(@D) $(@:.ko=.o)
	$(Q)$(MAKE) -rR -f $(srctree)/scripts/Makefile.modpost
%/:      scripts prepare FORCE
	$(Q)$(MAKE) KBUILD_MODULES=$(if $(CONFIG_MODULES),1) $(build)=$(@D)
%.lst: %.c scripts FORCE
	$(Q)$(MAKE) $(build)=$(@D) $@
%.s: %.S scripts FORCE
	$(Q)$(MAKE) $(build)=$(@D) $@
%.o: %.S scripts FORCE
	$(Q)$(MAKE) $(build)=$(@D) $@

# 	FIXME: The asm symlink changes when $(ARCH) changes. That's
#	hard to detect, but I suppose "make mrproper" is a good idea
#	before switching between archs anyway.

include/asm:
	@echo '  SYMLINK $@ -> include/asm-$(ARCH)'
	$(Q)if [ ! -d include ]; then mkdir -p include; fi;
	@ln -fsn asm-$(ARCH) $@

# 	Split autoconf.h into include/linux/config/*

include/config/MARKER: scripts/basic/split-include include/linux/autoconf.h
	@echo '  SPLIT   include/linux/autoconf.h -> include/config/*'
	@scripts/basic/split-include include/linux/autoconf.h include/config
	@touch $@

# Generate some files
# ---------------------------------------------------------------------------

# KERNELRELEASE can change from a few different places, meaning version.h
# needs to be updated, so this check is forced on all builds

uts_len := 64

define filechk_version.h
	if [ `echo -n "$(KERNELRELEASE)" | wc -c ` -gt $(uts_len) ]; then \
	  echo '"$(KERNELRELEASE)" exceeds $(uts_len) characters' >&2; \
	  exit 1; \
	fi; \
	(echo \#define UTS_RELEASE \"$(KERNELRELEASE)\"; \
	  echo \#define LINUX_VERSION_CODE `expr $(VERSION) \\* 65536 + $(PATCHLEVEL) \\* 256 + $(SUBLEVEL)`; \
	 echo '#define KERNEL_VERSION(a,b,c) (((a) << 16) + ((b) << 8) + (c))'; \
	)
endef

include/linux/version.h: $(srctree)/Makefile FORCE
	$(call filechk,version.h)

# ---------------------------------------------------------------------------

.PHONY: depend dep
depend dep:
	@echo '*** Warning: make $@ is unnecessary now.'

# ---------------------------------------------------------------------------
# Modules

ifdef CONFIG_MODULES

# 	By default, build modules as well

all: modules

#	Build modules

.PHONY: modules
modules: $(vmlinux-dirs) $(if $(KBUILD_BUILTIN),vmlinux)
	@echo '  Building modules, stage 2.';
	$(Q)$(MAKE) -rR -f $(srctree)/scripts/Makefile.modpost


# Target to prepare building external modules
.PHONY: modules_prepare
modules_prepare: prepare scripts

# Target to install modules
.PHONY: modules_install
modules_install: _modinst_ _modinst_post

.PHONY: _modinst_
_modinst_:
	@if [ -z "`$(DEPMOD) -V 2>/dev/null | grep module-init-tools`" ]; then \
		echo "Warning: you may need to install module-init-tools"; \
		echo "See http://www.codemonkey.org.uk/docs/post-halloween-2.6.txt";\
		sleep 1; \
	fi
	@rm -rf $(MODLIB)/kernel
	@rm -f $(MODLIB)/source
	@mkdir -p $(MODLIB)/kernel
	@ln -s $(srctree) $(MODLIB)/source
	@if [ ! $(objtree) -ef  $(MODLIB)/build ]; then \
		rm -f $(MODLIB)/build ; \
		ln -s $(objtree) $(MODLIB)/build ; \
	fi
	$(Q)$(MAKE) -rR -f $(srctree)/scripts/Makefile.modinst

# If System.map exists, run depmod.  This deliberately does not have a
# dependency on System.map since that would run the dependency tree on
# vmlinux.  This depmod is only for convenience to give the initial
# boot a modules.dep even before / is mounted read-write.  However the
# boot script depmod is the master version.
ifeq "$(strip $(INSTALL_MOD_PATH))" ""
depmod_opts	:=
else
depmod_opts	:= -b $(INSTALL_MOD_PATH) -r
endif
.PHONY: _modinst_post
_modinst_post: _modinst_
	if [ -r System.map -a -x $(DEPMOD) ]; then $(DEPMOD) -ae -F System.map $(depmod_opts) $(KERNELRELEASE); fi

else # CONFIG_MODULES

# Modules not configured
# ---------------------------------------------------------------------------

modules modules_install: FORCE
	@echo
	@echo "The present kernel configuration has modules disabled."
	@echo "Type 'make config' and enable loadable module support."
	@echo "Then build a kernel with module support enabled."
	@echo
	@exit 1

endif # CONFIG_MODULES

###
# Cleaning is done on three levels.
# make clean     Delete most generated files
#                Leave enough to build external modules
# make mrproper  Delete the current configuration, and all generated files
# make distclean Remove editor backup files, patch leftover files and the like

# Directories & files removed with 'make clean'
CLEAN_DIRS  += $(MODVERDIR)
CLEAN_FILES +=	vmlinux System.map \
                .tmp_kallsyms* .tmp_version .tmp_vmlinux* .tmp_System.map

# Directories & files removed with 'make mrproper'
MRPROPER_DIRS  += include/config include2
MRPROPER_FILES += .config .config.old include/asm .version \
                  include/linux/autoconf.h include/linux/version.h \
                  Module.symvers tags TAGS cscope*

# clean - Delete most, but leave enough to build external modules
#
clean: rm-dirs  := $(CLEAN_DIRS)
clean: rm-files := $(CLEAN_FILES)
clean-dirs      := $(addprefix _clean_,$(srctree) $(vmlinux-alldirs))

.PHONY: $(clean-dirs) clean archclean
$(clean-dirs):
	$(Q)$(MAKE) $(clean)=$(patsubst _clean_%,%,$@)

clean: archclean $(clean-dirs)
	$(call cmd,rmdirs)
	$(call cmd,rmfiles)
	@find . $(RCS_FIND_IGNORE) \
	 	\( -name '*.[oas]' -o -name '*.ko' -o -name '.*.cmd' \
		-o -name '.*.d' -o -name '.*.tmp' -o -name '*.mod.c' \
		-o -name '*.symtypes' \) \
		-type f -print | xargs rm -f

# mrproper - Delete all generated files, including .config
#
mrproper: rm-dirs  := $(wildcard $(MRPROPER_DIRS))
mrproper: rm-files := $(wildcard $(MRPROPER_FILES))
mrproper-dirs      := $(addprefix _mrproper_,Documentation/DocBook scripts)

.PHONY: $(mrproper-dirs) mrproper archmrproper
$(mrproper-dirs):
	$(Q)$(MAKE) $(clean)=$(patsubst _mrproper_%,%,$@)

mrproper: clean archmrproper $(mrproper-dirs)
	$(call cmd,rmdirs)
	$(call cmd,rmfiles)

# distclean
#
.PHONY: distclean

distclean: mrproper
	@find $(srctree) $(RCS_FIND_IGNORE) \
	 	\( -name '*.orig' -o -name '*.rej' -o -name '*~' \
		-o -name '*.bak' -o -name '#*#' -o -name '.*.orig' \
	 	-o -name '.*.rej' -o -size 0 \
		-o -name '*%' -o -name '.*.cmd' -o -name 'core' \) \
		-type f -print | xargs rm -f


# Packaging of the kernel to various formats
# ---------------------------------------------------------------------------
# rpm target kept for backward compatibility
package-dir	:= $(srctree)/scripts/package

.PHONY: %-pkg rpm

%pkg: FORCE
	$(Q)$(MAKE) -f $(package-dir)/Makefile $@
rpm: FORCE
	$(Q)$(MAKE) -f $(package-dir)/Makefile $@


# Brief documentation of the typical targets used
# ---------------------------------------------------------------------------

boards := $(wildcard $(srctree)/arch/$(ARCH)/configs/*_defconfig)
boards := $(notdir $(boards))

help:
	@echo  'Cleaning targets:'
	@echo  '  clean		  - remove most generated files but keep the config'
	@echo  '  mrproper	  - remove all generated files + config + various backup files'
	@echo  ''
	@echo  'Configuration targets:'
	@$(MAKE) -f $(srctree)/scripts/kconfig/Makefile help
	@echo  ''
	@echo  'Other generic targets:'
	@echo  '  all		  - Build all targets marked with [*]'
	@echo  '* vmlinux	  - Build the bare kernel'
	@echo  '* modules	  - Build all modules'
	@echo  '  modules_install - Install all modules'
	@echo  '  dir/            - Build all files in dir and below'
	@echo  '  dir/file.[ois]  - Build specified target only'
	@echo  '  dir/file.ko     - Build module including final link'
	@echo  '  rpm		  - Build a kernel as an RPM package'
	@echo  '  tags/TAGS	  - Generate tags file for editors'
	@echo  '  cscope	  - Generate cscope index'
	@echo  '  kernelrelease	  - Output the release version string'
	@echo  ''
	@echo  'Static analysers'
	@echo  '  buildcheck      - List dangling references to vmlinux discarded sections'
	@echo  '                    and init sections from non-init sections'
	@echo  '  checkstack      - Generate a list of stack hogs'
	@echo  '  namespacecheck  - Name space analysis on compiled kernel'
	@echo  ''
	@echo  'Kernel packaging:'
	@$(MAKE) -f $(package-dir)/Makefile help
	@echo  ''
	@echo  'Documentation targets:'
	@$(MAKE) -f $(srctree)/Documentation/DocBook/Makefile dochelp
	@echo  ''
	@echo  'Architecture specific targets ($(ARCH)):'
	@$(if $(archhelp),$(archhelp),\
		echo '  No architecture specific help defined for $(ARCH)')
	@echo  ''
	@$(if $(boards), \
		$(foreach b, $(boards), \
		printf "  %-24s - Build for %s\\n" $(b) $(subst _defconfig,,$(b));) \
		echo '')

	@echo  '  make V=0|1 [targets] 0 => quiet build (default), 1 => verbose build'
	@echo  '  make O=dir [targets] Locate all output files in "dir", including .config'
	@echo  '  make C=1   [targets] Check all c source with $$CHECK (sparse)'
	@echo  '  make C=2   [targets] Force check of all c source with $$CHECK (sparse)'
	@echo  ''
	@echo  'Execute "make" or "make all" to build all targets marked with [*] '
	@echo  'For further info see the ./README file'


# Documentation targets
# ---------------------------------------------------------------------------
%docs: scripts_basic FORCE
	$(Q)$(MAKE) $(build)=Documentation/DocBook $@

else # KBUILD_EXTMOD

###
# External module support.
# When building external modules the kernel used as basis is considered
# read-only, and no consistency checks are made and the make
# system is not used on the basis kernel. If updates are required
# in the basis kernel ordinary make commands (without M=...) must
# be used.
#
# The following are the only valid targets when building external
# modules.
# make M=dir clean     Delete all automatically generated files
# make M=dir modules   Make all modules in specified dir
# make M=dir	       Same as 'make M=dir modules'
# make M=dir modules_install
#                      Install the modules build in the module directory
#                      Assumes install directory is already created

# We are always building modules
KBUILD_MODULES := 1
.PHONY: crmodverdir
crmodverdir:
	$(Q)mkdir -p $(MODVERDIR)

.PHONY: $(objtree)/Module.symvers
$(objtree)/Module.symvers:
	@test -e $(objtree)/Module.symvers || ( \
	echo; \
	echo "  WARNING: Symbol version dump $(objtree)/Module.symvers"; \
	echo "           is missing; modules will have no dependencies and modversions."; \
	echo )

module-dirs := $(addprefix _module_,$(KBUILD_EXTMOD))
.PHONY: $(module-dirs) modules
$(module-dirs): crmodverdir $(objtree)/Module.symvers
	$(Q)$(MAKE) $(build)=$(patsubst _module_%,%,$@)

modules: $(module-dirs)
	@echo '  Building modules, stage 2.';
	$(Q)$(MAKE) -rR -f $(srctree)/scripts/Makefile.modpost

.PHONY: modules_add
modules_add: modules_install

.PHONY: modules_install
modules_install:
	$(Q)$(MAKE) -rR -f $(srctree)/scripts/Makefile.modinst

clean-dirs := $(addprefix _clean_,$(KBUILD_EXTMOD))

.PHONY: $(clean-dirs) clean
$(clean-dirs):
	$(Q)$(MAKE) $(clean)=$(patsubst _clean_%,%,$@)

clean:	rm-dirs := $(MODVERDIR)
clean: $(clean-dirs)
	$(call cmd,rmdirs)
	@find $(KBUILD_EXTMOD) $(RCS_FIND_IGNORE) \
	 	\( -name '*.[oas]' -o -name '*.ko' -o -name '.*.cmd' \
		-o -name '.*.d' -o -name '.*.tmp' -o -name '*.mod.c' \) \
		-type f -print | xargs rm -f

help:
	@echo  '  Building external modules.'
	@echo  '  Syntax: make -C path/to/kernel/src M=$$PWD target'
	@echo  ''
	@echo  '  modules         - default target, build the module(s)'
	@echo  '  modules_install - install the module'
	@echo  '  clean           - remove generated files in module directory only'
	@echo  ''
endif # KBUILD_EXTMOD

# Generate tags for editors
# ---------------------------------------------------------------------------

#We want __srctree to totally vanish out when KBUILD_OUTPUT is not set
#(which is the most common case IMHO) to avoid unneeded clutter in the big tags file.
#Adding $(srctree) adds about 20M on i386 to the size of the output file!

ifeq ($(src),$(obj))
__srctree =
else
__srctree = $(srctree)/
endif

ifeq ($(ALLSOURCE_ARCHS),)
ifeq ($(ARCH),um)
ALLINCLUDE_ARCHS := $(ARCH) $(SUBARCH)
else
ALLINCLUDE_ARCHS := $(ARCH)
endif
else
#Allow user to specify only ALLSOURCE_PATHS on the command line, keeping existing behaviour.
ALLINCLUDE_ARCHS := $(ALLSOURCE_ARCHS)
endif

ALLSOURCE_ARCHS := $(ARCH)

define all-sources
	( find $(__srctree) $(RCS_FIND_IGNORE) \
	       \( -name include -o -name arch \) -prune -o \
	       -name '*.[chS]' -print; \
	  for ARCH in $(ALLSOURCE_ARCHS) ; do \
	       find $(__srctree)arch/$${ARCH} $(RCS_FIND_IGNORE) \
	            -name '*.[chS]' -print; \
	  done ; \
	  find $(__srctree)security/selinux/include $(RCS_FIND_IGNORE) \
	       -name '*.[chS]' -print; \
	  find $(__srctree)include $(RCS_FIND_IGNORE) \
	       \( -name config -o -name 'asm-*' \) -prune \
	       -o -name '*.[chS]' -print; \
	  for ARCH in $(ALLINCLUDE_ARCHS) ; do \
	       find $(__srctree)include/asm-$${ARCH} $(RCS_FIND_IGNORE) \
	            -name '*.[chS]' -print; \
	  done ; \
	  find $(__srctree)include/asm-generic $(RCS_FIND_IGNORE) \
	       -name '*.[chS]' -print )
endef

quiet_cmd_cscope-file = FILELST cscope.files
      cmd_cscope-file = (echo \-k; echo \-q; $(all-sources)) > cscope.files

quiet_cmd_cscope = MAKE    cscope.out
      cmd_cscope = cscope -b

cscope: FORCE
	$(call cmd,cscope-file)
	$(call cmd,cscope)

quiet_cmd_TAGS = MAKE   $@
define cmd_TAGS
	rm -f $@; \
	ETAGSF=`etags --version | grep -i exuberant >/dev/null && echo "-I __initdata,__exitdata,EXPORT_SYMBOL,EXPORT_SYMBOL_GPL --extra=+f"`; \
	$(all-sources) | xargs etags $$ETAGSF -a
endef

TAGS: FORCE
	$(call cmd,TAGS)


quiet_cmd_tags = MAKE   $@
define cmd_tags
	rm -f $@; \
	CTAGSF=`ctags --version | grep -i exuberant >/dev/null && echo "-I __initdata,__exitdata,EXPORT_SYMBOL,EXPORT_SYMBOL_GPL --extra=+f"`; \
	$(all-sources) | xargs ctags $$CTAGSF -a
endef

tags: FORCE
	$(call cmd,tags)


# Scripts to check various things for consistency
# ---------------------------------------------------------------------------

includecheck:
	find * $(RCS_FIND_IGNORE) \
		-name '*.[hcS]' -type f -print | sort \
		| xargs $(PERL) -w scripts/checkincludes.pl

versioncheck:
	find * $(RCS_FIND_IGNORE) \
		-name '*.[hcS]' -type f -print | sort \
		| xargs $(PERL) -w scripts/checkversion.pl

buildcheck:
	$(PERL) $(srctree)/scripts/reference_discarded.pl
	$(PERL) $(srctree)/scripts/reference_init.pl

namespacecheck:
	$(PERL) $(srctree)/scripts/namespace.pl

endif #ifeq ($(config-targets),1)
endif #ifeq ($(mixed-targets),1)

.PHONY: checkstack
checkstack:
	$(OBJDUMP) -d vmlinux $$(find . -name '*.ko') | \
	$(PERL) $(src)/scripts/checkstack.pl $(ARCH)

kernelrelease:
	@echo $(KERNELRELEASE)

# FIXME Should go into a make.lib or something 
# ===========================================================================

quiet_cmd_rmdirs = $(if $(wildcard $(rm-dirs)),CLEAN   $(wildcard $(rm-dirs)))
      cmd_rmdirs = rm -rf $(rm-dirs)

quiet_cmd_rmfiles = $(if $(wildcard $(rm-files)),CLEAN   $(wildcard $(rm-files)))
      cmd_rmfiles = rm -f $(rm-files)


a_flags = -Wp,-MD,$(depfile) $(AFLAGS) $(AFLAGS_KERNEL) \
	  $(NOSTDINC_FLAGS) $(CPPFLAGS) \
	  $(modkern_aflags) $(EXTRA_AFLAGS) $(AFLAGS_$(*F).o)

quiet_cmd_as_o_S = AS      $@
cmd_as_o_S       = $(CC) $(a_flags) -c -o $@ $<

# read all saved command lines

targets := $(wildcard $(sort $(targets)))
cmd_files := $(wildcard .*.cmd $(foreach f,$(targets),$(dir $(f)).$(notdir $(f)).cmd))

ifneq ($(cmd_files),)
  $(cmd_files): ;	# Do not try to update included dependency files
  include $(cmd_files)
endif

# Shorthand for $(Q)$(MAKE) -f scripts/Makefile.clean obj=dir
# Usage:
# $(Q)$(MAKE) $(clean)=dir
clean := -f $(if $(KBUILD_SRC),$(srctree)/)scripts/Makefile.clean obj

endif	# skip-makefile

FORCE:<|MERGE_RESOLUTION|>--- conflicted
+++ resolved
@@ -1,11 +1,7 @@
 VERSION = 2
 PATCHLEVEL = 6
 SUBLEVEL = 15
-<<<<<<< HEAD
-EXTRAVERSION = -rc6-git2
-=======
-EXTRAVERSION =-rc7
->>>>>>> 557962a9
+EXTRAVERSION = -rc7-git6
 NAME=Sliding Snow Leopard
 
 # *DOCUMENTATION*
