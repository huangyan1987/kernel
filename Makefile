--- conflicted
+++ resolved
@@ -1,11 +1,7 @@
 VERSION = 4
 PATCHLEVEL = 4
 SUBLEVEL = 0
-<<<<<<< HEAD
-EXTRAVERSION = -rc2-215-g081f369
-=======
 EXTRAVERSION = -rc3
->>>>>>> 31ade3b8
 NAME = Blurry Fish Butt
 
 # *DOCUMENTATION*
