# SPDX-License-Identifier: GPL-2.0
VERSION = 4
PATCHLEVEL = 20
SUBLEVEL = 4
EXTRAVERSION =
NAME = Shy Crocodile

# *DOCUMENTATION*
# To see a list of typical targets execute "make help"
# More info can be located in ./README
# Comments in this file are targeted only to the developer, do not
# expect to learn how to build the kernel reading this file.

# That's our default target when none is given on the command line
PHONY := _all
_all:

# Do not use make's built-in rules and variables
# (this increases performance and avoids hard-to-debug behaviour)
MAKEFLAGS += -rR

# Avoid funny character set dependencies
unexport LC_ALL
LC_COLLATE=C
LC_NUMERIC=C
export LC_COLLATE LC_NUMERIC

# Avoid interference with shell env settings
unexport GREP_OPTIONS

# We are using a recursive build, so we need to do a little thinking
# to get the ordering right.
#
# Most importantly: sub-Makefiles should only ever modify files in
# their own directory. If in some directory we have a dependency on
# a file in another dir (which doesn't happen often, but it's often
# unavoidable when linking the built-in.a targets which finally
# turn into vmlinux), we will call a sub make in that other dir, and
# after that we are sure that everything which is in that other dir
# is now up to date.
#
# The only cases where we need to modify files which have global
# effects are thus separated out and done before the recursive
# descending is started. They are now explicitly listed as the
# prepare rule.

# Beautify output
# ---------------------------------------------------------------------------
#
# Normally, we echo the whole command before executing it. By making
# that echo $($(quiet)$(cmd)), we now have the possibility to set
# $(quiet) to choose other forms of output instead, e.g.
#
#         quiet_cmd_cc_o_c = Compiling $(RELDIR)/$@
#         cmd_cc_o_c       = $(CC) $(c_flags) -c -o $@ $<
#
# If $(quiet) is empty, the whole command will be printed.
# If it is set to "quiet_", only the short version will be printed.
# If it is set to "silent_", nothing will be printed at all, since
# the variable $(silent_cmd_cc_o_c) doesn't exist.
#
# A simple variant is to prefix commands with $(Q) - that's useful
# for commands that shall be hidden in non-verbose mode.
#
#	$(Q)ln $@ :<
#
# If KBUILD_VERBOSE equals 0 then the above command will be hidden.
# If KBUILD_VERBOSE equals 1 then the above command is displayed.
#
# To put more focus on warnings, be less verbose as default
# Use 'make V=1' to see the full commands

ifeq ("$(origin V)", "command line")
  KBUILD_VERBOSE = $(V)
endif
ifndef KBUILD_VERBOSE
  KBUILD_VERBOSE = 0
endif

ifeq ($(KBUILD_VERBOSE),1)
  quiet =
  Q =
else
  quiet=quiet_
  Q = @
endif

# If the user is running make -s (silent mode), suppress echoing of
# commands

ifneq ($(findstring s,$(filter-out --%,$(MAKEFLAGS))),)
  quiet=silent_
  tools_silent=s
endif

export quiet Q KBUILD_VERBOSE

# kbuild supports saving output files in a separate directory.
# To locate output files in a separate directory two syntaxes are supported.
# In both cases the working directory must be the root of the kernel src.
# 1) O=
# Use "make O=dir/to/store/output/files/"
#
# 2) Set KBUILD_OUTPUT
# Set the environment variable KBUILD_OUTPUT to point to the directory
# where the output files shall be placed.
# export KBUILD_OUTPUT=dir/to/store/output/files/
# make
#
# The O= assignment takes precedence over the KBUILD_OUTPUT environment
# variable.

# KBUILD_SRC is not intended to be used by the regular user (for now),
# it is set on invocation of make with KBUILD_OUTPUT or O= specified.
ifeq ($(KBUILD_SRC),)

# OK, Make called in directory where kernel src resides
# Do we want to locate output files in a separate directory?
ifeq ("$(origin O)", "command line")
  KBUILD_OUTPUT := $(O)
endif

# Cancel implicit rules on top Makefile
$(CURDIR)/Makefile Makefile: ;

ifneq ($(words $(subst :, ,$(CURDIR))), 1)
  $(error main directory cannot contain spaces nor colons)
endif

ifneq ($(KBUILD_OUTPUT),)
# check that the output directory actually exists
saved-output := $(KBUILD_OUTPUT)
KBUILD_OUTPUT := $(shell mkdir -p $(KBUILD_OUTPUT) && cd $(KBUILD_OUTPUT) \
								&& pwd)
$(if $(KBUILD_OUTPUT),, \
     $(error failed to create output directory "$(saved-output)"))

# Look for make include files relative to root of kernel src
#
# This does not become effective immediately because MAKEFLAGS is re-parsed
# once after the Makefile is read.  It is OK since we are going to invoke
# 'sub-make' below.
MAKEFLAGS += --include-dir=$(CURDIR)

PHONY += $(MAKECMDGOALS) sub-make

$(filter-out _all sub-make $(CURDIR)/Makefile, $(MAKECMDGOALS)) _all: sub-make
	@:

# Invoke a second make in the output directory, passing relevant variables
sub-make:
	$(Q)$(MAKE) -C $(KBUILD_OUTPUT) KBUILD_SRC=$(CURDIR) \
	-f $(CURDIR)/Makefile $(filter-out _all sub-make,$(MAKECMDGOALS))

# Leave processing to above invocation of make
skip-makefile := 1
endif # ifneq ($(KBUILD_OUTPUT),)
endif # ifeq ($(KBUILD_SRC),)

# We process the rest of the Makefile if this is the final invocation of make
ifeq ($(skip-makefile),)

# Do not print "Entering directory ...",
# but we want to display it when entering to the output directory
# so that IDEs/editors are able to understand relative filenames.
MAKEFLAGS += --no-print-directory

# Call a source code checker (by default, "sparse") as part of the
# C compilation.
#
# Use 'make C=1' to enable checking of only re-compiled files.
# Use 'make C=2' to enable checking of *all* source files, regardless
# of whether they are re-compiled or not.
#
# See the file "Documentation/dev-tools/sparse.rst" for more details,
# including where to get the "sparse" utility.

ifeq ("$(origin C)", "command line")
  KBUILD_CHECKSRC = $(C)
endif
ifndef KBUILD_CHECKSRC
  KBUILD_CHECKSRC = 0
endif

# Use make M=dir to specify directory of external module to build
# Old syntax make ... SUBDIRS=$PWD is still supported
# Setting the environment variable KBUILD_EXTMOD take precedence
ifdef SUBDIRS
  KBUILD_EXTMOD ?= $(SUBDIRS)
endif

ifeq ("$(origin M)", "command line")
  KBUILD_EXTMOD := $(M)
endif

ifeq ($(KBUILD_SRC),)
        # building in the source tree
        srctree := .
else
        ifeq ($(KBUILD_SRC)/,$(dir $(CURDIR)))
                # building in a subdirectory of the source tree
                srctree := ..
        else
                srctree := $(KBUILD_SRC)
        endif
endif

export KBUILD_CHECKSRC KBUILD_EXTMOD KBUILD_SRC

objtree		:= .
src		:= $(srctree)
obj		:= $(objtree)

VPATH		:= $(srctree)$(if $(KBUILD_EXTMOD),:$(KBUILD_EXTMOD))

export srctree objtree VPATH

# To make sure we do not include .config for any of the *config targets
# catch them early, and hand them over to scripts/kconfig/Makefile
# It is allowed to specify more targets when calling make, including
# mixing *config targets and build targets.
# For example 'make oldconfig all'.
# Detect when mixed targets is specified, and make a second invocation
# of make so .config is not included in this case either (for *config).

version_h := include/generated/uapi/linux/version.h
old_version_h := include/linux/version.h

clean-targets := %clean mrproper cleandocs
no-dot-config-targets := $(clean-targets) \
			 cscope gtags TAGS tags help% %docs check% coccicheck \
			 $(version_h) headers_% archheaders archscripts \
			 %asm-generic kernelversion %src-pkg
no-sync-config-targets := $(no-dot-config-targets) install %install \
			   kernelrelease

config-targets  := 0
mixed-targets   := 0
dot-config      := 1
may-sync-config := 1

ifneq ($(filter $(no-dot-config-targets), $(MAKECMDGOALS)),)
	ifeq ($(filter-out $(no-dot-config-targets), $(MAKECMDGOALS)),)
		dot-config := 0
	endif
endif

ifneq ($(filter $(no-sync-config-targets), $(MAKECMDGOALS)),)
	ifeq ($(filter-out $(no-sync-config-targets), $(MAKECMDGOALS)),)
		may-sync-config := 0
	endif
endif

ifneq ($(KBUILD_EXTMOD),)
	may-sync-config := 0
endif

ifeq ($(KBUILD_EXTMOD),)
        ifneq ($(filter config %config,$(MAKECMDGOALS)),)
                config-targets := 1
                ifneq ($(words $(MAKECMDGOALS)),1)
                        mixed-targets := 1
                endif
        endif
endif

# For "make -j clean all", "make -j mrproper defconfig all", etc.
ifneq ($(filter $(clean-targets),$(MAKECMDGOALS)),)
        ifneq ($(filter-out $(clean-targets),$(MAKECMDGOALS)),)
                mixed-targets := 1
        endif
endif

# install and modules_install need also be processed one by one
ifneq ($(filter install,$(MAKECMDGOALS)),)
        ifneq ($(filter modules_install,$(MAKECMDGOALS)),)
	        mixed-targets := 1
        endif
endif

ifeq ($(mixed-targets),1)
# ===========================================================================
# We're called with mixed targets (*config and build targets).
# Handle them one by one.

PHONY += $(MAKECMDGOALS) __build_one_by_one

$(filter-out __build_one_by_one, $(MAKECMDGOALS)): __build_one_by_one
	@:

__build_one_by_one:
	$(Q)set -e; \
	for i in $(MAKECMDGOALS); do \
		$(MAKE) -f $(srctree)/Makefile $$i; \
	done

else

# We need some generic definitions (do not try to remake the file).
scripts/Kbuild.include: ;
include scripts/Kbuild.include

# Read KERNELRELEASE from include/config/kernel.release (if it exists)
KERNELRELEASE = $(shell cat include/config/kernel.release 2> /dev/null)
KERNELVERSION = $(VERSION)$(if $(PATCHLEVEL),.$(PATCHLEVEL)$(if $(SUBLEVEL),.$(SUBLEVEL)))$(EXTRAVERSION)
export VERSION PATCHLEVEL SUBLEVEL KERNELRELEASE KERNELVERSION

include scripts/subarch.include

# Cross compiling and selecting different set of gcc/bin-utils
# ---------------------------------------------------------------------------
#
# When performing cross compilation for other architectures ARCH shall be set
# to the target architecture. (See arch/* for the possibilities).
# ARCH can be set during invocation of make:
# make ARCH=ia64
# Another way is to have ARCH set in the environment.
# The default ARCH is the host where make is executed.

# CROSS_COMPILE specify the prefix used for all executables used
# during compilation. Only gcc and related bin-utils executables
# are prefixed with $(CROSS_COMPILE).
# CROSS_COMPILE can be set on the command line
# make CROSS_COMPILE=ia64-linux-
# Alternatively CROSS_COMPILE can be set in the environment.
# Default value for CROSS_COMPILE is not to prefix executables
# Note: Some architectures assign CROSS_COMPILE in their arch/*/Makefile
ARCH		?= $(SUBARCH)

# Architecture as present in compile.h
UTS_MACHINE 	:= $(ARCH)
SRCARCH 	:= $(ARCH)

# Additional ARCH settings for x86
ifeq ($(ARCH),i386)
        SRCARCH := x86
endif
ifeq ($(ARCH),x86_64)
        SRCARCH := x86
endif

# Additional ARCH settings for sparc
ifeq ($(ARCH),sparc32)
       SRCARCH := sparc
endif
ifeq ($(ARCH),sparc64)
       SRCARCH := sparc
endif

# Additional ARCH settings for sh
ifeq ($(ARCH),sh64)
       SRCARCH := sh
endif

KCONFIG_CONFIG	?= .config
export KCONFIG_CONFIG

# SHELL used by kbuild
CONFIG_SHELL := $(shell if [ -x "$$BASH" ]; then echo $$BASH; \
	  else if [ -x /bin/bash ]; then echo /bin/bash; \
	  else echo sh; fi ; fi)

HOST_LFS_CFLAGS := $(shell getconf LFS_CFLAGS 2>/dev/null)
HOST_LFS_LDFLAGS := $(shell getconf LFS_LDFLAGS 2>/dev/null)
HOST_LFS_LIBS := $(shell getconf LFS_LIBS 2>/dev/null)

HOSTCC       = gcc
HOSTCXX      = g++
KBUILD_HOSTCFLAGS   := -Wall -Wmissing-prototypes -Wstrict-prototypes -O2 \
		-fomit-frame-pointer -std=gnu89 $(HOST_LFS_CFLAGS) \
		$(HOSTCFLAGS)
KBUILD_HOSTCXXFLAGS := -O2 $(HOST_LFS_CFLAGS) $(HOSTCXXFLAGS)
KBUILD_HOSTLDFLAGS  := $(HOST_LFS_LDFLAGS) $(HOSTLDFLAGS)
KBUILD_HOSTLDLIBS   := $(HOST_LFS_LIBS) $(HOSTLDLIBS)

# Make variables (CC, etc...)
AS		= $(CROSS_COMPILE)as
LD		= $(CROSS_COMPILE)ld
CC		= $(CROSS_COMPILE)gcc
CPP		= $(CC) -E
AR		= $(CROSS_COMPILE)ar
NM		= $(CROSS_COMPILE)nm
STRIP		= $(CROSS_COMPILE)strip
OBJCOPY		= $(CROSS_COMPILE)objcopy
OBJDUMP		= $(CROSS_COMPILE)objdump
LEX		= flex
YACC		= bison
AWK		= awk
GENKSYMS	= scripts/genksyms/genksyms
INSTALLKERNEL  := installkernel
DEPMOD		= /sbin/depmod
PERL		= perl
PYTHON		= python
PYTHON2		= python2
PYTHON3		= python3
CHECK		= sparse

CHECKFLAGS     := -D__linux__ -Dlinux -D__STDC__ -Dunix -D__unix__ \
		  -Wbitwise -Wno-return-void -Wno-unknown-attribute $(CF)
NOSTDINC_FLAGS  =
CFLAGS_MODULE   =
AFLAGS_MODULE   =
LDFLAGS_MODULE  =
CFLAGS_KERNEL	=
AFLAGS_KERNEL	=
LDFLAGS_vmlinux =

# Use USERINCLUDE when you must reference the UAPI directories only.
USERINCLUDE    := \
		-I$(srctree)/arch/$(SRCARCH)/include/uapi \
		-I$(objtree)/arch/$(SRCARCH)/include/generated/uapi \
		-I$(srctree)/include/uapi \
		-I$(objtree)/include/generated/uapi \
                -include $(srctree)/include/linux/kconfig.h

# Use LINUXINCLUDE when you must reference the include/ directory.
# Needed to be compatible with the O= option
LINUXINCLUDE    := \
		-I$(srctree)/arch/$(SRCARCH)/include \
		-I$(objtree)/arch/$(SRCARCH)/include/generated \
		$(if $(KBUILD_SRC), -I$(srctree)/include) \
		-I$(objtree)/include \
		$(USERINCLUDE)

KBUILD_AFLAGS   := -D__ASSEMBLY__
KBUILD_CFLAGS   := -Wall -Wundef -Wstrict-prototypes -Wno-trigraphs \
		   -fno-strict-aliasing -fno-common -fshort-wchar \
		   -Werror-implicit-function-declaration \
		   -Wno-format-security \
		   -std=gnu89
KBUILD_CPPFLAGS := -D__KERNEL__
KBUILD_AFLAGS_KERNEL :=
KBUILD_CFLAGS_KERNEL :=
KBUILD_AFLAGS_MODULE  := -DMODULE
KBUILD_CFLAGS_MODULE  := -DMODULE
KBUILD_LDFLAGS_MODULE := -T $(srctree)/scripts/module-common.lds
KBUILD_LDFLAGS :=
GCC_PLUGINS_CFLAGS :=

# Warn about unsupported modules in kernels built inside Autobuild
ifneq ($(wildcard /.buildenv),)
CFLAGS		+= -DUNSUPPORTED_MODULES=2
endif

export ARCH SRCARCH CONFIG_SHELL HOSTCC KBUILD_HOSTCFLAGS CROSS_COMPILE AS LD CC
export CPP AR NM STRIP OBJCOPY OBJDUMP KBUILD_HOSTLDFLAGS KBUILD_HOSTLDLIBS
export MAKE LEX YACC AWK GENKSYMS INSTALLKERNEL PERL PYTHON PYTHON2 PYTHON3 UTS_MACHINE
export HOSTCXX KBUILD_HOSTCXXFLAGS LDFLAGS_MODULE CHECK CHECKFLAGS

export KBUILD_CPPFLAGS NOSTDINC_FLAGS LINUXINCLUDE OBJCOPYFLAGS KBUILD_LDFLAGS
export KBUILD_CFLAGS CFLAGS_KERNEL CFLAGS_MODULE
export CFLAGS_KASAN CFLAGS_KASAN_NOSANITIZE CFLAGS_UBSAN
export KBUILD_AFLAGS AFLAGS_KERNEL AFLAGS_MODULE
export KBUILD_AFLAGS_MODULE KBUILD_CFLAGS_MODULE KBUILD_LDFLAGS_MODULE
export KBUILD_AFLAGS_KERNEL KBUILD_CFLAGS_KERNEL
export KBUILD_ARFLAGS

# When compiling out-of-tree modules, put MODVERDIR in the module
# tree rather than in the kernel tree. The kernel tree might
# even be read-only.
export MODVERDIR := $(if $(KBUILD_EXTMOD),$(firstword $(KBUILD_EXTMOD))/).tmp_versions

# Files to ignore in find ... statements

export RCS_FIND_IGNORE := \( -name SCCS -o -name BitKeeper -o -name .svn -o    \
			  -name CVS -o -name .pc -o -name .hg -o -name .git \) \
			  -prune -o
export RCS_TAR_IGNORE := --exclude SCCS --exclude BitKeeper --exclude .svn \
			 --exclude CVS --exclude .pc --exclude .hg --exclude .git

# ===========================================================================
# Rules shared between *config targets and build targets

# Basic helpers built in scripts/basic/
PHONY += scripts_basic
scripts_basic:
	$(Q)$(MAKE) $(build)=scripts/basic
	$(Q)rm -f .tmp_quiet_recordmcount

# To avoid any implicit rule to kick in, define an empty command.
scripts/basic/%: scripts_basic ;

PHONY += outputmakefile
# outputmakefile generates a Makefile in the output directory, if using a
# separate output directory. This allows convenient use of make in the
# output directory.
outputmakefile:
ifneq ($(KBUILD_SRC),)
	$(Q)ln -fsn $(srctree) source
	$(Q)$(CONFIG_SHELL) $(srctree)/scripts/mkmakefile $(srctree)
endif

ifneq ($(shell $(CC) --version 2>&1 | head -n 1 | grep clang),)
ifneq ($(CROSS_COMPILE),)
CLANG_TARGET	:= --target=$(notdir $(CROSS_COMPILE:%-=%))
GCC_TOOLCHAIN_DIR := $(dir $(shell which $(LD)))
CLANG_PREFIX	:= --prefix=$(GCC_TOOLCHAIN_DIR)
GCC_TOOLCHAIN	:= $(realpath $(GCC_TOOLCHAIN_DIR)/..)
endif
ifneq ($(GCC_TOOLCHAIN),)
CLANG_GCC_TC	:= --gcc-toolchain=$(GCC_TOOLCHAIN)
endif
KBUILD_CFLAGS += $(CLANG_TARGET) $(CLANG_GCC_TC) $(CLANG_PREFIX)
KBUILD_AFLAGS += $(CLANG_TARGET) $(CLANG_GCC_TC) $(CLANG_PREFIX)
KBUILD_CFLAGS += $(call cc-option, -no-integrated-as)
KBUILD_AFLAGS += $(call cc-option, -no-integrated-as)
endif

RETPOLINE_CFLAGS_GCC := -mindirect-branch=thunk-extern -mindirect-branch-register
RETPOLINE_VDSO_CFLAGS_GCC := -mindirect-branch=thunk-inline -mindirect-branch-register
RETPOLINE_CFLAGS_CLANG := -mretpoline-external-thunk
RETPOLINE_VDSO_CFLAGS_CLANG := -mretpoline
RETPOLINE_CFLAGS := $(call cc-option,$(RETPOLINE_CFLAGS_GCC),$(call cc-option,$(RETPOLINE_CFLAGS_CLANG)))
RETPOLINE_VDSO_CFLAGS := $(call cc-option,$(RETPOLINE_VDSO_CFLAGS_GCC),$(call cc-option,$(RETPOLINE_VDSO_CFLAGS_CLANG)))
export RETPOLINE_CFLAGS
export RETPOLINE_VDSO_CFLAGS

KBUILD_CFLAGS	+= $(call cc-option,-fno-PIE)
KBUILD_AFLAGS	+= $(call cc-option,-fno-PIE)

# check for 'asm goto'
ifeq ($(shell $(CONFIG_SHELL) $(srctree)/scripts/gcc-goto.sh $(CC) $(KBUILD_CFLAGS)), y)
  CC_HAVE_ASM_GOTO := 1
  KBUILD_CFLAGS += -DCC_HAVE_ASM_GOTO
  KBUILD_AFLAGS += -DCC_HAVE_ASM_GOTO
endif

# The expansion should be delayed until arch/$(SRCARCH)/Makefile is included.
# Some architectures define CROSS_COMPILE in arch/$(SRCARCH)/Makefile.
# CC_VERSION_TEXT is referenced from Kconfig (so it needs export),
# and from include/config/auto.conf.cmd to detect the compiler upgrade.
CC_VERSION_TEXT = $(shell $(CC) --version | head -n 1)

ifeq ($(config-targets),1)
# ===========================================================================
# *config targets only - make sure prerequisites are updated, and descend
# in scripts/kconfig to make the *config target

# Read arch specific Makefile to set KBUILD_DEFCONFIG as needed.
# KBUILD_DEFCONFIG may point out an alternative default configuration
# used for 'make defconfig'
include arch/$(SRCARCH)/Makefile
export KBUILD_DEFCONFIG KBUILD_KCONFIG CC_VERSION_TEXT

config: scripts_basic outputmakefile FORCE
	$(Q)$(MAKE) $(build)=scripts/kconfig $@

%config: scripts_basic outputmakefile FORCE
	$(Q)$(MAKE) $(build)=scripts/kconfig $@

else
# ===========================================================================
# Build targets only - this includes vmlinux, arch specific targets, clean
# targets and others. In general all targets except *config targets.

# If building an external module we do not care about the all: rule
# but instead _all depend on modules
PHONY += all
ifeq ($(KBUILD_EXTMOD),)
_all: all
else
_all: modules
endif

# Decide whether to build built-in, modular, or both.
# Normally, just do built-in.

KBUILD_MODULES :=
KBUILD_BUILTIN := 1

# If we have only "make modules", don't compile built-in objects.
# When we're building modules with modversions, we need to consider
# the built-in objects during the descend as well, in order to
# make sure the checksums are up to date before we record them.

ifeq ($(MAKECMDGOALS),modules)
  KBUILD_BUILTIN := $(if $(CONFIG_MODVERSIONS),1)
endif

# If we have "make <whatever> modules", compile modules
# in addition to whatever we do anyway.
# Just "make" or "make all" shall build modules as well

ifneq ($(filter all _all modules,$(MAKECMDGOALS)),)
  KBUILD_MODULES := 1
endif

ifeq ($(MAKECMDGOALS),)
  KBUILD_MODULES := 1
endif

export KBUILD_MODULES KBUILD_BUILTIN

ifeq ($(KBUILD_EXTMOD),)
# Objects we will link into vmlinux / subdirs we need to visit
init-y		:= init/
drivers-y	:= drivers/ sound/ firmware/
net-y		:= net/
libs-y		:= lib/
core-y		:= usr/
virt-y		:= virt/
endif # KBUILD_EXTMOD

ifeq ($(dot-config),1)
include include/config/auto.conf
endif

# The all: target is the default when no target is given on the
# command line.
# This allow a user to issue only 'make' to build a kernel including modules
# Defaults to vmlinux, but the arch makefile usually adds further targets
all: vmlinux

CFLAGS_GCOV	:= -fprofile-arcs -ftest-coverage \
	$(call cc-option,-fno-tree-loop-im) \
	$(call cc-disable-warning,maybe-uninitialized,)
export CFLAGS_GCOV

# The arch Makefiles can override CC_FLAGS_FTRACE. We may also append it later.
ifdef CONFIG_FUNCTION_TRACER
  CC_FLAGS_FTRACE := -pg
endif

# The arch Makefile can set ARCH_{CPP,A,C}FLAGS to override the default
# values of the respective KBUILD_* variables
ARCH_CPPFLAGS :=
ARCH_AFLAGS :=
ARCH_CFLAGS :=
include arch/$(SRCARCH)/Makefile

ifeq ($(dot-config),1)
ifeq ($(may-sync-config),1)
# Read in dependencies to all Kconfig* files, make sure to run syncconfig if
# changes are detected. This should be included after arch/$(SRCARCH)/Makefile
# because some architectures define CROSS_COMPILE there.
-include include/config/auto.conf.cmd

# To avoid any implicit rule to kick in, define an empty command
$(KCONFIG_CONFIG) include/config/auto.conf.cmd: ;

# The actual configuration files used during the build are stored in
# include/generated/ and include/config/. Update them if .config is newer than
# include/config/auto.conf (which mirrors .config).
include/config/%.conf: $(KCONFIG_CONFIG) include/config/auto.conf.cmd
	$(Q)$(MAKE) -f $(srctree)/Makefile syncconfig
else
# External modules and some install targets need include/generated/autoconf.h
# and include/config/auto.conf but do not care if they are up-to-date.
# Use auto.conf to trigger the test
PHONY += include/config/auto.conf

include/config/auto.conf:
	$(Q)test -e include/generated/autoconf.h -a -e $@ || (		\
	echo >&2;							\
	echo >&2 "  ERROR: Kernel configuration is invalid.";		\
	echo >&2 "         include/generated/autoconf.h or $@ are missing.";\
	echo >&2 "         Run 'make oldconfig && make prepare' on kernel src to fix it.";	\
	echo >&2 ;							\
	/bin/false)

endif # may-sync-config
endif # $(dot-config)

KBUILD_CFLAGS	+= $(call cc-option,-fno-delete-null-pointer-checks,)
KBUILD_CFLAGS	+= $(call cc-disable-warning,frame-address,)
KBUILD_CFLAGS	+= $(call cc-disable-warning, format-truncation)
KBUILD_CFLAGS	+= $(call cc-disable-warning, format-overflow)
KBUILD_CFLAGS	+= $(call cc-disable-warning, int-in-bool-context)

ifdef CONFIG_CC_OPTIMIZE_FOR_SIZE
KBUILD_CFLAGS	+= $(call cc-option,-Oz,-Os)
KBUILD_CFLAGS	+= $(call cc-disable-warning,maybe-uninitialized,)
else
ifdef CONFIG_PROFILE_ALL_BRANCHES
KBUILD_CFLAGS	+= -O2 $(call cc-disable-warning,maybe-uninitialized,)
else
KBUILD_CFLAGS   += -O2
endif
endif

KBUILD_CFLAGS += $(call cc-ifversion, -lt, 0409, \
			$(call cc-disable-warning,maybe-uninitialized,))

# Tell gcc to never replace conditional load with a non-conditional one
KBUILD_CFLAGS	+= $(call cc-option,--param=allow-store-data-races=0)

include scripts/Makefile.kcov
include scripts/Makefile.gcc-plugins

ifdef CONFIG_READABLE_ASM
# Disable optimizations that make assembler listings hard to read.
# reorder blocks reorders the control in the function
# ipa clone creates specialized cloned functions
# partial inlining inlines only parts of functions
KBUILD_CFLAGS += $(call cc-option,-fno-reorder-blocks,) \
                 $(call cc-option,-fno-ipa-cp-clone,) \
                 $(call cc-option,-fno-partial-inlining)
endif

ifneq ($(CONFIG_FRAME_WARN),0)
KBUILD_CFLAGS += $(call cc-option,-Wframe-larger-than=${CONFIG_FRAME_WARN})
endif

stackp-flags-$(CONFIG_CC_HAS_STACKPROTECTOR_NONE) := -fno-stack-protector
stackp-flags-$(CONFIG_STACKPROTECTOR)             := -fstack-protector
stackp-flags-$(CONFIG_STACKPROTECTOR_STRONG)      := -fstack-protector-strong

KBUILD_CFLAGS += $(stackp-flags-y)

ifdef CONFIG_CC_IS_CLANG
KBUILD_CPPFLAGS += $(call cc-option,-Qunused-arguments,)
KBUILD_CFLAGS += $(call cc-disable-warning, format-invalid-specifier)
KBUILD_CFLAGS += $(call cc-disable-warning, gnu)
KBUILD_CFLAGS += $(call cc-disable-warning, address-of-packed-member)
# Quiet clang warning: comparison of unsigned expression < 0 is always false
KBUILD_CFLAGS += $(call cc-disable-warning, tautological-compare)
# CLANG uses a _MergedGlobals as optimization, but this breaks modpost, as the
# source of a reference will be _MergedGlobals and not on of the whitelisted names.
# See modpost pattern 2
KBUILD_CFLAGS += $(call cc-option, -mno-global-merge,)
KBUILD_CFLAGS += $(call cc-option, -fcatch-undefined-behavior)
else

# These warnings generated too much noise in a regular build.
# Use make W=1 to enable them (see scripts/Makefile.extrawarn)
KBUILD_CFLAGS += -Wno-unused-but-set-variable
endif

KBUILD_CFLAGS += $(call cc-disable-warning, unused-const-variable)
ifdef CONFIG_FRAME_POINTER
KBUILD_CFLAGS	+= -fno-omit-frame-pointer -fno-optimize-sibling-calls
else
# Some targets (ARM with Thumb2, for example), can't be built with frame
# pointers.  For those, we don't have FUNCTION_TRACER automatically
# select FRAME_POINTER.  However, FUNCTION_TRACER adds -pg, and this is
# incompatible with -fomit-frame-pointer with current GCC, so we don't use
# -fomit-frame-pointer with FUNCTION_TRACER.
ifndef CONFIG_FUNCTION_TRACER
KBUILD_CFLAGS	+= -fomit-frame-pointer
endif
endif

KBUILD_CFLAGS   += $(call cc-option, -fno-var-tracking-assignments)

ifdef CONFIG_DEBUG_INFO
ifdef CONFIG_DEBUG_INFO_SPLIT
KBUILD_CFLAGS   += $(call cc-option, -gsplit-dwarf, -g)
else
KBUILD_CFLAGS	+= -g
endif
KBUILD_AFLAGS	+= -Wa,-gdwarf-2
endif
ifdef CONFIG_DEBUG_INFO_DWARF4
KBUILD_CFLAGS	+= $(call cc-option, -gdwarf-4,)
endif

ifdef CONFIG_DEBUG_INFO_REDUCED
KBUILD_CFLAGS 	+= $(call cc-option, -femit-struct-debug-baseonly) \
		   $(call cc-option,-fno-var-tracking)
endif

ifdef CONFIG_FUNCTION_TRACER
ifdef CONFIG_FTRACE_MCOUNT_RECORD
  # gcc 5 supports generating the mcount tables directly
  ifeq ($(call cc-option-yn,-mrecord-mcount),y)
    CC_FLAGS_FTRACE	+= -mrecord-mcount
    export CC_USING_RECORD_MCOUNT := 1
  endif
  ifdef CONFIG_HAVE_NOP_MCOUNT
    ifeq ($(call cc-option-yn, -mnop-mcount),y)
      CC_FLAGS_FTRACE	+= -mnop-mcount
      CC_FLAGS_USING	+= -DCC_USING_NOP_MCOUNT
    endif
  endif
endif
ifdef CONFIG_HAVE_FENTRY
  ifeq ($(call cc-option-yn, -mfentry),y)
    CC_FLAGS_FTRACE	+= -mfentry
    CC_FLAGS_USING	+= -DCC_USING_FENTRY
  endif
endif
export CC_FLAGS_FTRACE
KBUILD_CFLAGS	+= $(CC_FLAGS_FTRACE) $(CC_FLAGS_USING)
KBUILD_AFLAGS	+= $(CC_FLAGS_USING)
ifdef CONFIG_DYNAMIC_FTRACE
	ifdef CONFIG_HAVE_C_RECORDMCOUNT
		BUILD_C_RECORDMCOUNT := y
		export BUILD_C_RECORDMCOUNT
	endif
endif
endif

# We trigger additional mismatches with less inlining
ifdef CONFIG_DEBUG_SECTION_MISMATCH
KBUILD_CFLAGS += $(call cc-option, -fno-inline-functions-called-once)
endif

ifdef CONFIG_LD_DEAD_CODE_DATA_ELIMINATION
KBUILD_CFLAGS_KERNEL += -ffunction-sections -fdata-sections
LDFLAGS_vmlinux += --gc-sections
endif

# arch Makefile may override CC so keep this after arch Makefile is included
NOSTDINC_FLAGS += -nostdinc -isystem $(shell $(CC) -print-file-name=include)

# warn about C99 declaration after statement
KBUILD_CFLAGS += -Wdeclaration-after-statement

# Variable Length Arrays (VLAs) should not be used anywhere in the kernel
KBUILD_CFLAGS += $(call cc-option,-Wvla)

# disable pointer signed / unsigned warnings in gcc 4.0
KBUILD_CFLAGS += -Wno-pointer-sign

# disable stringop warnings in gcc 8+
KBUILD_CFLAGS += $(call cc-disable-warning, stringop-truncation)

# disable invalid "can't wrap" optimizations for signed / pointers
KBUILD_CFLAGS	+= $(call cc-option,-fno-strict-overflow)

# clang sets -fmerge-all-constants by default as optimization, but this
# is non-conforming behavior for C and in fact breaks the kernel, so we
# need to disable it here generally.
KBUILD_CFLAGS	+= $(call cc-option,-fno-merge-all-constants)

# for gcc -fno-merge-all-constants disables everything, but it is fine
# to have actual conforming behavior enabled.
KBUILD_CFLAGS	+= $(call cc-option,-fmerge-constants)

# Make sure -fstack-check isn't enabled (like gentoo apparently did)
KBUILD_CFLAGS  += $(call cc-option,-fno-stack-check,)

# conserve stack if available
KBUILD_CFLAGS   += $(call cc-option,-fconserve-stack)

# disallow errors like 'EXPORT_GPL(foo);' with missing header
KBUILD_CFLAGS   += $(call cc-option,-Werror=implicit-int)

# require functions to have arguments in prototypes, not empty 'int foo()'
KBUILD_CFLAGS   += $(call cc-option,-Werror=strict-prototypes)

# Prohibit date/time macros, which would make the build non-deterministic
KBUILD_CFLAGS   += $(call cc-option,-Werror=date-time)

# enforce correct pointer usage
KBUILD_CFLAGS   += $(call cc-option,-Werror=incompatible-pointer-types)

# Require designated initializers for all marked structures
KBUILD_CFLAGS   += $(call cc-option,-Werror=designated-init)

# change __FILE__ to the relative path from the srctree
KBUILD_CFLAGS	+= $(call cc-option,-fmacro-prefix-map=$(srctree)/=)

# use the deterministic mode of AR if available
KBUILD_ARFLAGS := $(call ar-option,D)

include scripts/Makefile.kasan
include scripts/Makefile.extrawarn
include scripts/Makefile.ubsan

# Add any arch overrides and user supplied CPPFLAGS, AFLAGS and CFLAGS as the
# last assignments
KBUILD_CPPFLAGS += $(ARCH_CPPFLAGS) $(KCPPFLAGS)
KBUILD_AFLAGS   += $(ARCH_AFLAGS)   $(KAFLAGS)
KBUILD_CFLAGS   += $(ARCH_CFLAGS)   $(KCFLAGS)

# Use --build-id when available.
LDFLAGS_BUILD_ID := $(call ld-option, --build-id)
KBUILD_LDFLAGS_MODULE += $(LDFLAGS_BUILD_ID)
LDFLAGS_vmlinux += $(LDFLAGS_BUILD_ID)

ifeq ($(CONFIG_STRIP_ASM_SYMS),y)
LDFLAGS_vmlinux	+= $(call ld-option, -X,)
endif

# insure the checker run with the right endianness
CHECKFLAGS += $(if $(CONFIG_CPU_BIG_ENDIAN),-mbig-endian,-mlittle-endian)

# the checker needs the correct machine size
CHECKFLAGS += $(if $(CONFIG_64BIT),-m64,-m32)

# Default kernel image to build when no specific target is given.
# KBUILD_IMAGE may be overruled on the command line or
# set in the environment
# Also any assignments in arch/$(ARCH)/Makefile take precedence over
# this default value
export KBUILD_IMAGE ?= vmlinux

#
# INSTALL_PATH specifies where to place the updated kernel and system map
# images. Default is /boot, but you can set it to other values
export	INSTALL_PATH ?= /boot

#
# INSTALL_DTBS_PATH specifies a prefix for relocations required by build roots.
# Like INSTALL_MOD_PATH, it isn't defined in the Makefile, but can be passed as
# an argument if needed. Otherwise it defaults to the kernel install path
#
export INSTALL_DTBS_PATH ?= $(INSTALL_PATH)/dtbs/$(KERNELRELEASE)

#
# INSTALL_MOD_PATH specifies a prefix to MODLIB for module directory
# relocations required by build roots.  This is not defined in the
# makefile but the argument can be passed to make if needed.
#

MODLIB	= $(INSTALL_MOD_PATH)/lib/modules/$(KERNELRELEASE)
export MODLIB

#
# INSTALL_MOD_STRIP, if defined, will cause modules to be
# stripped after they are installed.  If INSTALL_MOD_STRIP is '1', then
# the default option --strip-debug will be used.  Otherwise,
# INSTALL_MOD_STRIP value will be used as the options to the strip command.

ifdef INSTALL_MOD_STRIP
ifeq ($(INSTALL_MOD_STRIP),1)
mod_strip_cmd = $(STRIP) --strip-debug
else
mod_strip_cmd = $(STRIP) $(INSTALL_MOD_STRIP)
endif # INSTALL_MOD_STRIP=1
else
mod_strip_cmd = true
endif # INSTALL_MOD_STRIP
export mod_strip_cmd

# CONFIG_MODULE_COMPRESS, if defined, will cause module to be compressed
# after they are installed in agreement with CONFIG_MODULE_COMPRESS_GZIP
# or CONFIG_MODULE_COMPRESS_XZ.

mod_compress_cmd = true
ifdef CONFIG_MODULE_COMPRESS
  ifdef CONFIG_MODULE_COMPRESS_GZIP
    mod_compress_cmd = gzip -n -f
  endif # CONFIG_MODULE_COMPRESS_GZIP
  ifdef CONFIG_MODULE_COMPRESS_XZ
    mod_compress_cmd = xz -f
  endif # CONFIG_MODULE_COMPRESS_XZ
endif # CONFIG_MODULE_COMPRESS
export mod_compress_cmd

# Select initial ramdisk compression format, default is gzip(1).
# This shall be used by the dracut(8) tool while creating an initramfs image.
#
INITRD_COMPRESS-y                  := gzip
INITRD_COMPRESS-$(CONFIG_RD_BZIP2) := bzip2
INITRD_COMPRESS-$(CONFIG_RD_LZMA)  := lzma
INITRD_COMPRESS-$(CONFIG_RD_XZ)    := xz
INITRD_COMPRESS-$(CONFIG_RD_LZO)   := lzo
INITRD_COMPRESS-$(CONFIG_RD_LZ4)   := lz4
# do not export INITRD_COMPRESS, since we didn't actually
# choose a sane default compression above.
# export INITRD_COMPRESS := $(INITRD_COMPRESS-y)

ifdef CONFIG_MODULE_SIG_ALL
$(eval $(call config_filename,MODULE_SIG_KEY))

mod_sign_cmd = scripts/sign-file $(CONFIG_MODULE_SIG_HASH) $(MODULE_SIG_KEY_SRCPREFIX)$(CONFIG_MODULE_SIG_KEY) certs/signing_key.x509
else
mod_sign_cmd = true
endif
export mod_sign_cmd

ifdef CONFIG_STACK_VALIDATION
  has_libelf := $(call try-run,\
		echo "int main() {}" | $(HOSTCC) -xc -o /dev/null -lelf -,1,0)
  ifeq ($(has_libelf),1)
    objtool_target := tools/objtool FORCE
  else
    SKIP_STACK_VALIDATION := 1
    export SKIP_STACK_VALIDATION
  endif
endif

<<<<<<< HEAD
suse_version_h := include/generated/uapi/linux/suse_version.h

define filechk_suse_version
	$(CONFIG_SHELL) $(srctree)/scripts/gen-suse_version_h.sh
endef

$(suse_version_h): include/config/auto.conf FORCE
	$(call filechk,suse_version)

=======
PHONY += prepare0
>>>>>>> 3d4332cd

ifeq ($(KBUILD_EXTMOD),)
core-y		+= kernel/ certs/ mm/ fs/ ipc/ security/ crypto/ block/

vmlinux-dirs	:= $(patsubst %/,%,$(filter %/, $(init-y) $(init-m) \
		     $(core-y) $(core-m) $(drivers-y) $(drivers-m) \
		     $(net-y) $(net-m) $(libs-y) $(libs-m) $(virt-y)))

vmlinux-alldirs	:= $(sort $(vmlinux-dirs) $(patsubst %/,%,$(filter %/, \
		     $(init-) $(core-) $(drivers-) $(net-) $(libs-) $(virt-))))

init-y		:= $(patsubst %/, %/built-in.a, $(init-y))
core-y		:= $(patsubst %/, %/built-in.a, $(core-y))
drivers-y	:= $(patsubst %/, %/built-in.a, $(drivers-y))
net-y		:= $(patsubst %/, %/built-in.a, $(net-y))
libs-y1		:= $(patsubst %/, %/lib.a, $(libs-y))
libs-y2		:= $(patsubst %/, %/built-in.a, $(filter-out %.a, $(libs-y)))
virt-y		:= $(patsubst %/, %/built-in.a, $(virt-y))

# Externally visible symbols (used by link-vmlinux.sh)
export KBUILD_VMLINUX_INIT := $(head-y) $(init-y)
export KBUILD_VMLINUX_MAIN := $(core-y) $(libs-y2) $(drivers-y) $(net-y) $(virt-y)
export KBUILD_VMLINUX_LIBS := $(libs-y1)
export KBUILD_LDS          := arch/$(SRCARCH)/kernel/vmlinux.lds
export LDFLAGS_vmlinux
# used by scripts/package/Makefile
export KBUILD_ALLDIRS := $(sort $(filter-out arch/%,$(vmlinux-alldirs)) arch Documentation include samples scripts tools)

vmlinux-deps := $(KBUILD_LDS) $(KBUILD_VMLINUX_INIT) $(KBUILD_VMLINUX_MAIN) $(KBUILD_VMLINUX_LIBS)

# Recurse until adjust_autoksyms.sh is satisfied
PHONY += autoksyms_recursive
autoksyms_recursive: $(vmlinux-deps)
ifdef CONFIG_TRIM_UNUSED_KSYMS
	$(Q)$(CONFIG_SHELL) $(srctree)/scripts/adjust_autoksyms.sh \
	  "$(MAKE) -f $(srctree)/Makefile vmlinux"
endif

# For the kernel to actually contain only the needed exported symbols,
# we have to build modules as well to determine what those symbols are.
# (this can be evaluated only once include/config/auto.conf has been included)
ifdef CONFIG_TRIM_UNUSED_KSYMS
  KBUILD_MODULES := 1
endif

autoksyms_h := $(if $(CONFIG_TRIM_UNUSED_KSYMS), include/generated/autoksyms.h)

$(autoksyms_h):
	$(Q)mkdir -p $(dir $@)
	$(Q)touch $@

ARCH_POSTLINK := $(wildcard $(srctree)/arch/$(SRCARCH)/Makefile.postlink)

# Final link of vmlinux with optional arch pass after final link
cmd_link-vmlinux =                                                 \
	$(CONFIG_SHELL) $< $(LD) $(KBUILD_LDFLAGS) $(LDFLAGS_vmlinux) ;    \
	$(if $(ARCH_POSTLINK), $(MAKE) -f $(ARCH_POSTLINK) $@, true)

vmlinux: scripts/link-vmlinux.sh autoksyms_recursive $(vmlinux-deps) FORCE
ifdef CONFIG_HEADERS_CHECK
	$(Q)$(MAKE) -f $(srctree)/Makefile headers_check
endif
ifdef CONFIG_GDB_SCRIPTS
	$(Q)ln -fsn $(abspath $(srctree)/scripts/gdb/vmlinux-gdb.py)
endif
	+$(call if_changed,link-vmlinux)

# Build samples along the rest of the kernel. This needs headers_install.
ifdef CONFIG_SAMPLES
vmlinux-dirs += samples
samples: headers_install
endif

# The actual objects are generated when descending,
# make sure no implicit rule kicks in
$(sort $(vmlinux-deps)): $(vmlinux-dirs) ;

# Handle descending into subdirectories listed in $(vmlinux-dirs)
# Preset locale variables to speed up the build process. Limit locale
# tweaks to this spot to avoid wrong language settings when running
# make menuconfig etc.
# Error messages still appears in the original language

PHONY += $(vmlinux-dirs)
$(vmlinux-dirs): prepare scripts
	$(Q)$(MAKE) $(build)=$@ need-builtin=1

define filechk_kernel.release
	echo "$(KERNELVERSION)$$($(CONFIG_SHELL) $(srctree)/scripts/setlocalversion $(srctree))"
endef

# Store (new) KERNELRELEASE string in include/config/kernel.release
include/config/kernel.release: $(srctree)/Makefile FORCE
	$(call filechk,kernel.release)

# Additional helpers built in scripts/
# Carefully list dependencies so we do not try to build scripts twice
# in parallel
PHONY += scripts
scripts: scripts_basic scripts_dtc asm-generic gcc-plugins $(autoksyms_h)
	$(Q)$(MAKE) $(build)=$(@)

# Things we need to do before we recursively start building the kernel
# or the modules are listed in "prepare".
# A multi level approach is used. prepareN is processed before prepareN-1.
# archprepare is used in arch Makefiles and when processed asm symlink,
# version.h and scripts_basic is processed / created.

PHONY += prepare archprepare prepare1 prepare2 prepare3

# prepare3 is used to check if we are building in a separate output directory,
# and if so do:
# 1) Check that make has not been executed in the kernel src $(srctree)
prepare3: include/config/kernel.release
ifneq ($(KBUILD_SRC),)
	@$(kecho) '  Using $(srctree) as source for kernel'
	$(Q)if [ -f $(srctree)/.config -o -d $(srctree)/include/config ]; then \
		echo >&2 "  $(srctree) is not clean, please run 'make mrproper'"; \
		echo >&2 "  in the '$(srctree)' directory.";\
		/bin/false; \
	fi;
endif

# prepare2 creates a makefile if using a separate output directory.
# From this point forward, .config has been reprocessed, so any rules
# that need to depend on updated CONFIG_* values can be checked here.
prepare2: prepare3 outputmakefile asm-generic

prepare1: prepare2 $(version_h) $(autoksyms_h) include/generated/utsrelease.h \
                   $(suse_version_h)
	$(cmd_crmodverdir)

archprepare: archheaders archscripts prepare1 scripts_basic

prepare0: archprepare gcc-plugins
	$(Q)$(MAKE) $(build)=.

# All the preparing..
prepare: prepare0 prepare-objtool

# Support for using generic headers in asm-generic
PHONY += asm-generic uapi-asm-generic
asm-generic: uapi-asm-generic
	$(Q)$(MAKE) -f $(srctree)/scripts/Makefile.asm-generic \
	            src=asm obj=arch/$(SRCARCH)/include/generated/asm
uapi-asm-generic:
	$(Q)$(MAKE) -f $(srctree)/scripts/Makefile.asm-generic \
	            src=uapi/asm obj=arch/$(SRCARCH)/include/generated/uapi/asm

PHONY += prepare-objtool
prepare-objtool: $(objtool_target)
ifeq ($(SKIP_STACK_VALIDATION),1)
ifdef CONFIG_UNWINDER_ORC
	@echo "error: Cannot generate ORC metadata for CONFIG_UNWINDER_ORC=y, please install libelf-dev, libelf-devel or elfutils-libelf-devel" >&2
	@false
else
	@echo "warning: Cannot use CONFIG_STACK_VALIDATION=y, please install libelf-dev, libelf-devel or elfutils-libelf-devel" >&2
endif
endif

# Generate some files
# ---------------------------------------------------------------------------

# KERNELRELEASE can change from a few different places, meaning version.h
# needs to be updated, so this check is forced on all builds

uts_len := 64
define filechk_utsrelease.h
	if [ `echo -n "$(KERNELRELEASE)" | wc -c ` -gt $(uts_len) ]; then \
	  echo '"$(KERNELRELEASE)" exceeds $(uts_len) characters' >&2;    \
	  exit 1;                                                         \
	fi;                                                               \
	(echo \#define UTS_RELEASE \"$(KERNELRELEASE)\";)
endef

define filechk_version.h
	(echo \#define LINUX_VERSION_CODE $(shell                         \
	expr $(VERSION) \* 65536 + 0$(PATCHLEVEL) \* 256 + 0$(SUBLEVEL)); \
	echo '#define KERNEL_VERSION(a,b,c) (((a) << 16) + ((b) << 8) + (c))';)
endef

$(version_h): FORCE
	$(call filechk,version.h)
	$(Q)rm -f $(old_version_h)

include/generated/utsrelease.h: include/config/kernel.release FORCE
	$(call filechk,utsrelease.h)

PHONY += headerdep
headerdep:
	$(Q)find $(srctree)/include/ -name '*.h' | xargs --max-args 1 \
	$(srctree)/scripts/headerdep.pl -I$(srctree)/include

# ---------------------------------------------------------------------------
# Kernel headers

#Default location for installed headers
export INSTALL_HDR_PATH = $(objtree)/usr

# If we do an all arch process set dst to include/arch-$(SRCARCH)
hdr-dst = $(if $(KBUILD_HEADERS), dst=include/arch-$(SRCARCH), dst=include)

PHONY += archheaders
archheaders:

PHONY += archscripts
archscripts:

PHONY += __headers
__headers: $(version_h) scripts_basic uapi-asm-generic archheaders archscripts
	$(Q)$(MAKE) $(build)=scripts build_unifdef

PHONY += headers_install_all
headers_install_all:
	$(Q)$(CONFIG_SHELL) $(srctree)/scripts/headers.sh install

PHONY += headers_install
headers_install: __headers
	$(if $(wildcard $(srctree)/arch/$(SRCARCH)/include/uapi/asm/Kbuild),, \
	  $(error Headers not exportable for the $(SRCARCH) architecture))
	$(Q)$(MAKE) $(hdr-inst)=include/uapi dst=include
	$(Q)$(MAKE) $(hdr-inst)=arch/$(SRCARCH)/include/uapi $(hdr-dst)

PHONY += headers_check_all
headers_check_all: headers_install_all
	$(Q)$(CONFIG_SHELL) $(srctree)/scripts/headers.sh check

PHONY += headers_check
headers_check: headers_install
	$(Q)$(MAKE) $(hdr-inst)=include/uapi dst=include HDRCHECK=1
	$(Q)$(MAKE) $(hdr-inst)=arch/$(SRCARCH)/include/uapi $(hdr-dst) HDRCHECK=1

# ---------------------------------------------------------------------------
# Kernel selftest

PHONY += kselftest
kselftest:
	$(Q)$(MAKE) -C $(srctree)/tools/testing/selftests run_tests

PHONY += kselftest-clean
kselftest-clean:
	$(Q)$(MAKE) -C $(srctree)/tools/testing/selftests clean

PHONY += kselftest-merge
kselftest-merge:
	$(if $(wildcard $(objtree)/.config),, $(error No .config exists, config your kernel first!))
	$(Q)$(CONFIG_SHELL) $(srctree)/scripts/kconfig/merge_config.sh \
		-m $(objtree)/.config \
		$(srctree)/tools/testing/selftests/*/config
	+$(Q)$(MAKE) -f $(srctree)/Makefile olddefconfig

# ---------------------------------------------------------------------------
# Devicetree files

ifneq ($(wildcard $(srctree)/arch/$(SRCARCH)/boot/dts/),)
dtstree := arch/$(SRCARCH)/boot/dts
endif

ifneq ($(dtstree),)

%.dtb: prepare3 scripts_dtc
	$(Q)$(MAKE) $(build)=$(dtstree) $(dtstree)/$@

PHONY += dtbs dtbs_install
dtbs: prepare3 scripts_dtc
	$(Q)$(MAKE) $(build)=$(dtstree)

dtbs_install:
	$(Q)$(MAKE) $(dtbinst)=$(dtstree)

ifdef CONFIG_OF_EARLY_FLATTREE
all: dtbs
endif

endif

PHONY += scripts_dtc
scripts_dtc: scripts_basic
	$(Q)$(MAKE) $(build)=scripts/dtc

# ---------------------------------------------------------------------------
# Modules

ifdef CONFIG_MODULES

# By default, build modules as well

all: modules

# Build modules
#
# A module can be listed more than once in obj-m resulting in
# duplicate lines in modules.order files.  Those are removed
# using awk while concatenating to the final file.

PHONY += modules
modules: $(vmlinux-dirs) $(if $(KBUILD_BUILTIN),vmlinux) modules.builtin
	$(Q)$(AWK) '!x[$$0]++' $(vmlinux-dirs:%=$(objtree)/%/modules.order) > $(objtree)/modules.order
	@$(kecho) '  Building modules, stage 2.';
	$(Q)$(MAKE) -f $(srctree)/scripts/Makefile.modpost

modules.builtin: $(vmlinux-dirs:%=%/modules.builtin)
	$(Q)$(AWK) '!x[$$0]++' $^ > $(objtree)/modules.builtin

%/modules.builtin: include/config/auto.conf include/config/tristate.conf
	$(Q)$(MAKE) $(modbuiltin)=$*


# Target to prepare building external modules
PHONY += modules_prepare
modules_prepare: prepare scripts

# Target to install modules
PHONY += modules_install
modules_install: _modinst_ _modinst_post

PHONY += _modinst_
_modinst_:
	@rm -rf $(MODLIB)/kernel
	@rm -f $(MODLIB)/source
	@mkdir -p $(MODLIB)/kernel
	@ln -s $(abspath $(srctree)) $(MODLIB)/source
	@if [ ! $(objtree) -ef  $(MODLIB)/build ]; then \
		rm -f $(MODLIB)/build ; \
		ln -s $(CURDIR) $(MODLIB)/build ; \
	fi
	@cp -f $(objtree)/modules.order $(MODLIB)/
	@cp -f $(objtree)/modules.builtin $(MODLIB)/
	$(Q)$(MAKE) -f $(srctree)/scripts/Makefile.modinst

# This depmod is only for convenience to give the initial
# boot a modules.dep even before / is mounted read-write.  However the
# boot script depmod is the master version.
PHONY += _modinst_post
_modinst_post: _modinst_
	$(call cmd,depmod)

ifeq ($(CONFIG_MODULE_SIG), y)
PHONY += modules_sign
modules_sign:
	$(Q)$(MAKE) -f $(srctree)/scripts/Makefile.modsign
endif

else # CONFIG_MODULES

# Modules not configured
# ---------------------------------------------------------------------------

PHONY += modules modules_install
modules modules_install:
	@echo >&2
	@echo >&2 "The present kernel configuration has modules disabled."
	@echo >&2 "Type 'make config' and enable loadable module support."
	@echo >&2 "Then build a kernel with module support enabled."
	@echo >&2
	@exit 1

endif # CONFIG_MODULES

###
# Cleaning is done on three levels.
# make clean     Delete most generated files
#                Leave enough to build external modules
# make mrproper  Delete the current configuration, and all generated files
# make distclean Remove editor backup files, patch leftover files and the like

# Directories & files removed with 'make clean'
CLEAN_DIRS  += $(MODVERDIR) include/ksym

# Directories & files removed with 'make mrproper'
MRPROPER_DIRS  += include/config usr/include include/generated          \
		  arch/*/include/generated .tmp_objdiff
MRPROPER_FILES += .config .config.old .version \
		  Module.symvers tags TAGS cscope* GPATH GTAGS GRTAGS GSYMS \
		  signing_key.pem signing_key.priv signing_key.x509	\
		  x509.genkey extra_certificates signing_key.x509.keyid	\
		  signing_key.x509.signer vmlinux-gdb.py

# clean - Delete most, but leave enough to build external modules
#
clean: rm-dirs  := $(CLEAN_DIRS)
clean: rm-files := $(CLEAN_FILES)
clean-dirs      := $(addprefix _clean_, . $(vmlinux-alldirs) Documentation samples)

PHONY += $(clean-dirs) clean archclean vmlinuxclean
$(clean-dirs):
	$(Q)$(MAKE) $(clean)=$(patsubst _clean_%,%,$@)

vmlinuxclean:
	$(Q)$(CONFIG_SHELL) $(srctree)/scripts/link-vmlinux.sh clean
	$(Q)$(if $(ARCH_POSTLINK), $(MAKE) -f $(ARCH_POSTLINK) clean)

clean: archclean vmlinuxclean

# mrproper - Delete all generated files, including .config
#
mrproper: rm-dirs  := $(wildcard $(MRPROPER_DIRS))
mrproper: rm-files := $(wildcard $(MRPROPER_FILES))
mrproper-dirs      := $(addprefix _mrproper_,scripts)

PHONY += $(mrproper-dirs) mrproper archmrproper
$(mrproper-dirs):
	$(Q)$(MAKE) $(clean)=$(patsubst _mrproper_%,%,$@)

mrproper: clean archmrproper $(mrproper-dirs)
	$(call cmd,rmdirs)
	$(call cmd,rmfiles)

# distclean
#
PHONY += distclean

distclean: mrproper
	@find $(srctree) $(RCS_FIND_IGNORE) \
		\( -name '*.orig' -o -name '*.rej' -o -name '*~' \
		-o -name '*.bak' -o -name '#*#' -o -name '*%' \
		-o -name 'core' \) \
		-type f -print | xargs rm -f


# Packaging of the kernel to various formats
# ---------------------------------------------------------------------------
package-dir	:= scripts/package

%src-pkg: FORCE
	$(Q)$(MAKE) $(build)=$(package-dir) $@
%pkg: include/config/kernel.release FORCE
	$(Q)$(MAKE) $(build)=$(package-dir) $@


# Brief documentation of the typical targets used
# ---------------------------------------------------------------------------

boards := $(wildcard $(srctree)/arch/$(SRCARCH)/configs/*_defconfig)
boards := $(sort $(notdir $(boards)))
board-dirs := $(dir $(wildcard $(srctree)/arch/$(SRCARCH)/configs/*/*_defconfig))
board-dirs := $(sort $(notdir $(board-dirs:/=)))

PHONY += help
help:
	@echo  'Cleaning targets:'
	@echo  '  clean		  - Remove most generated files but keep the config and'
	@echo  '                    enough build support to build external modules'
	@echo  '  mrproper	  - Remove all generated files + config + various backup files'
	@echo  '  distclean	  - mrproper + remove editor backup and patch files'
	@echo  ''
	@echo  'Configuration targets:'
	@$(MAKE) -f $(srctree)/scripts/kconfig/Makefile help
	@echo  ''
	@echo  'Other generic targets:'
	@echo  '  all		  - Build all targets marked with [*]'
	@echo  '* vmlinux	  - Build the bare kernel'
	@echo  '* modules	  - Build all modules'
	@echo  '  modules_install - Install all modules to INSTALL_MOD_PATH (default: /)'
	@echo  '  dir/            - Build all files in dir and below'
	@echo  '  dir/file.[ois]  - Build specified target only'
	@echo  '  dir/file.ll     - Build the LLVM assembly file'
	@echo  '                    (requires compiler support for LLVM assembly generation)'
	@echo  '  dir/file.lst    - Build specified mixed source/assembly target only'
	@echo  '                    (requires a recent binutils and recent build (System.map))'
	@echo  '  dir/file.ko     - Build module including final link'
	@echo  '  modules_prepare - Set up for building external modules'
	@echo  '  tags/TAGS	  - Generate tags file for editors'
	@echo  '  cscope	  - Generate cscope index'
	@echo  '  gtags           - Generate GNU GLOBAL index'
	@echo  '  kernelrelease	  - Output the release version string (use with make -s)'
	@echo  '  kernelversion	  - Output the version stored in Makefile (use with make -s)'
	@echo  '  image_name	  - Output the image name (use with make -s)'
	@echo  '  headers_install - Install sanitised kernel headers to INSTALL_HDR_PATH'; \
	 echo  '                    (default: $(INSTALL_HDR_PATH))'; \
	 echo  ''
	@echo  'Static analysers:'
	@echo  '  checkstack      - Generate a list of stack hogs'
	@echo  '  namespacecheck  - Name space analysis on compiled kernel'
	@echo  '  versioncheck    - Sanity check on version.h usage'
	@echo  '  includecheck    - Check for duplicate included header files'
	@echo  '  export_report   - List the usages of all exported symbols'
	@echo  '  headers_check   - Sanity check on exported headers'
	@echo  '  headerdep       - Detect inclusion cycles in headers'
	@echo  '  coccicheck      - Check with Coccinelle'
	@echo  ''
	@echo  'Kernel selftest:'
	@echo  '  kselftest       - Build and run kernel selftest (run as root)'
	@echo  '                    Build, install, and boot kernel before'
	@echo  '                    running kselftest on it'
	@echo  '  kselftest-clean - Remove all generated kselftest files'
	@echo  '  kselftest-merge - Merge all the config dependencies of kselftest to existing'
	@echo  '                    .config.'
	@echo  ''
	@$(if $(dtstree), \
		echo 'Devicetree:'; \
		echo '* dtbs            - Build device tree blobs for enabled boards'; \
		echo '  dtbs_install    - Install dtbs to $(INSTALL_DTBS_PATH)'; \
		echo '')

	@echo 'Userspace tools targets:'
	@echo '  use "make tools/help"'
	@echo '  or  "cd tools; make help"'
	@echo  ''
	@echo  'Kernel packaging:'
	@$(MAKE) $(build)=$(package-dir) help
	@echo  ''
	@echo  'Documentation targets:'
	@$(MAKE) -f $(srctree)/Documentation/Makefile dochelp
	@echo  ''
	@echo  'Architecture specific targets ($(SRCARCH)):'
	@$(if $(archhelp),$(archhelp),\
		echo '  No architecture specific help defined for $(SRCARCH)')
	@echo  ''
	@$(if $(boards), \
		$(foreach b, $(boards), \
		printf "  %-24s - Build for %s\\n" $(b) $(subst _defconfig,,$(b));) \
		echo '')
	@$(if $(board-dirs), \
		$(foreach b, $(board-dirs), \
		printf "  %-16s - Show %s-specific targets\\n" help-$(b) $(b);) \
		printf "  %-16s - Show all of the above\\n" help-boards; \
		echo '')

	@echo  '  make V=0|1 [targets] 0 => quiet build (default), 1 => verbose build'
	@echo  '  make V=2   [targets] 2 => give reason for rebuild of target'
	@echo  '  make O=dir [targets] Locate all output files in "dir", including .config'
	@echo  '  make C=1   [targets] Check re-compiled c source with $$CHECK (sparse by default)'
	@echo  '  make C=2   [targets] Force check of all c source with $$CHECK'
	@echo  '  make RECORDMCOUNT_WARN=1 [targets] Warn about ignored mcount sections'
	@echo  '  make W=n   [targets] Enable extra gcc checks, n=1,2,3 where'
	@echo  '		1: warnings which may be relevant and do not occur too often'
	@echo  '		2: warnings which occur quite often but may still be relevant'
	@echo  '		3: more obscure warnings, can most likely be ignored'
	@echo  '		Multiple levels can be combined with W=12 or W=123'
	@echo  ''
	@echo  'Execute "make" or "make all" to build all targets marked with [*] '
	@echo  'For further info see the ./README file'


help-board-dirs := $(addprefix help-,$(board-dirs))

help-boards: $(help-board-dirs)

boards-per-dir = $(sort $(notdir $(wildcard $(srctree)/arch/$(SRCARCH)/configs/$*/*_defconfig)))

$(help-board-dirs): help-%:
	@echo  'Architecture specific targets ($(SRCARCH) $*):'
	@$(if $(boards-per-dir), \
		$(foreach b, $(boards-per-dir), \
		printf "  %-24s - Build for %s\\n" $*/$(b) $(subst _defconfig,,$(b));) \
		echo '')


# Documentation targets
# ---------------------------------------------------------------------------
DOC_TARGETS := xmldocs latexdocs pdfdocs htmldocs epubdocs cleandocs \
	       linkcheckdocs dochelp refcheckdocs
PHONY += $(DOC_TARGETS)
$(DOC_TARGETS): scripts_basic FORCE
	$(Q)$(MAKE) $(build)=Documentation $@

else # KBUILD_EXTMOD

###
# External module support.
# When building external modules the kernel used as basis is considered
# read-only, and no consistency checks are made and the make
# system is not used on the basis kernel. If updates are required
# in the basis kernel ordinary make commands (without M=...) must
# be used.
#
# The following are the only valid targets when building external
# modules.
# make M=dir clean     Delete all automatically generated files
# make M=dir modules   Make all modules in specified dir
# make M=dir	       Same as 'make M=dir modules'
# make M=dir modules_install
#                      Install the modules built in the module directory
#                      Assumes install directory is already created

# We are always building modules
KBUILD_MODULES := 1

PHONY += $(objtree)/Module.symvers
$(objtree)/Module.symvers:
	@test -e $(objtree)/Module.symvers || ( \
	echo; \
	echo "  WARNING: Symbol version dump $(objtree)/Module.symvers"; \
	echo "           is missing; modules will have no dependencies and modversions."; \
	echo )

module-dirs := $(addprefix _module_,$(KBUILD_EXTMOD))
PHONY += $(module-dirs) modules
$(module-dirs): prepare $(objtree)/Module.symvers
	$(Q)$(MAKE) $(build)=$(patsubst _module_%,%,$@)

modules: $(module-dirs)
	@$(kecho) '  Building modules, stage 2.';
	$(Q)$(MAKE) -f $(srctree)/scripts/Makefile.modpost

PHONY += modules_install
modules_install: _emodinst_ _emodinst_post

install-dir := $(if $(INSTALL_MOD_DIR),$(INSTALL_MOD_DIR),extra)
PHONY += _emodinst_
_emodinst_:
	$(Q)mkdir -p $(MODLIB)/$(install-dir)
	$(Q)$(MAKE) -f $(srctree)/scripts/Makefile.modinst

PHONY += _emodinst_post
_emodinst_post: _emodinst_
	$(call cmd,depmod)

clean-dirs := $(addprefix _clean_,$(KBUILD_EXTMOD))

PHONY += $(clean-dirs) clean
$(clean-dirs):
	$(Q)$(MAKE) $(clean)=$(patsubst _clean_%,%,$@)

clean:	rm-dirs := $(MODVERDIR)
clean: rm-files := $(KBUILD_EXTMOD)/Module.symvers

PHONY += help
help:
	@echo  '  Building external modules.'
	@echo  '  Syntax: make -C path/to/kernel/src M=$$PWD target'
	@echo  ''
	@echo  '  modules         - default target, build the module(s)'
	@echo  '  modules_install - install the module'
	@echo  '  clean           - remove generated files in module directory only'
	@echo  ''

# Dummies...
PHONY += prepare scripts
prepare:
	$(cmd_crmodverdir)
scripts: ;
endif # KBUILD_EXTMOD

clean: $(clean-dirs)
	$(call cmd,rmdirs)
	$(call cmd,rmfiles)
	@find $(if $(KBUILD_EXTMOD), $(KBUILD_EXTMOD), .) $(RCS_FIND_IGNORE) \
		\( -name '*.[aios]' -o -name '*.ko' -o -name '.*.cmd' \
		-o -name '*.ko.*' -o -name '*.dtb' -o -name '*.dtb.S' \
		-o -name '*.dwo' -o -name '*.lst' \
		-o -name '*.su'  \
		-o -name '.*.d' -o -name '.*.tmp' -o -name '*.mod.c' \
		-o -name '*.lex.c' -o -name '*.tab.[ch]' \
		-o -name '*.asn1.[ch]' \
		-o -name '*.symtypes' -o -name 'modules.order' \
		-o -name modules.builtin -o -name '.tmp_*.o.*' \
		-o -name '*.c.[012]*.*' \
		-o -name '*.ll' \
		-o -name '*.gcno' \) -type f -print | xargs rm -f

# Generate tags for editors
# ---------------------------------------------------------------------------
quiet_cmd_tags = GEN     $@
      cmd_tags = $(CONFIG_SHELL) $(srctree)/scripts/tags.sh $@

tags TAGS cscope gtags: FORCE
	$(call cmd,tags)

# Scripts to check various things for consistency
# ---------------------------------------------------------------------------

PHONY += includecheck versioncheck coccicheck namespacecheck export_report

includecheck:
	find $(srctree)/* $(RCS_FIND_IGNORE) \
		-name '*.[hcS]' -type f -print | sort \
		| xargs $(PERL) -w $(srctree)/scripts/checkincludes.pl

versioncheck:
	find $(srctree)/* $(RCS_FIND_IGNORE) \
		-name '*.[hcS]' -type f -print | sort \
		| xargs $(PERL) -w $(srctree)/scripts/checkversion.pl

coccicheck:
	$(Q)$(CONFIG_SHELL) $(srctree)/scripts/$@

namespacecheck:
	$(PERL) $(srctree)/scripts/namespace.pl

export_report:
	$(PERL) $(srctree)/scripts/export_report.pl

PHONY += checkstack kernelrelease kernelversion image_name

# UML needs a little special treatment here.  It wants to use the host
# toolchain, so needs $(SUBARCH) passed to checkstack.pl.  Everyone
# else wants $(ARCH), including people doing cross-builds, which means
# that $(SUBARCH) doesn't work here.
ifeq ($(ARCH), um)
CHECKSTACK_ARCH := $(SUBARCH)
else
CHECKSTACK_ARCH := $(ARCH)
endif
checkstack:
	$(OBJDUMP) -d vmlinux $$(find . -name '*.ko') | \
	$(PERL) $(src)/scripts/checkstack.pl $(CHECKSTACK_ARCH)

kernelrelease:
	@echo "$(KERNELVERSION)$$($(CONFIG_SHELL) $(srctree)/scripts/setlocalversion $(srctree))"

kernelversion:
	@echo $(KERNELVERSION)

image_name:
	@echo $(KBUILD_IMAGE)

# Clear a bunch of variables before executing the submake
tools/: FORCE
	$(Q)mkdir -p $(objtree)/tools
	$(Q)$(MAKE) LDFLAGS= MAKEFLAGS="$(tools_silent) $(filter --j% -j,$(MAKEFLAGS))" O=$(abspath $(objtree)) subdir=tools -C $(src)/tools/

tools/%: FORCE
	$(Q)mkdir -p $(objtree)/tools
	$(Q)$(MAKE) LDFLAGS= MAKEFLAGS="$(tools_silent) $(filter --j% -j,$(MAKEFLAGS))" O=$(abspath $(objtree)) subdir=tools -C $(src)/tools/ $*

# Single targets
# ---------------------------------------------------------------------------
# Single targets are compatible with:
# - build with mixed source and output
# - build with separate output dir 'make O=...'
# - external modules
#
#  target-dir => where to store outputfile
#  build-dir  => directory in kernel source tree to use

ifeq ($(KBUILD_EXTMOD),)
        build-dir  = $(patsubst %/,%,$(dir $@))
        target-dir = $(dir $@)
else
        zap-slash=$(filter-out .,$(patsubst %/,%,$(dir $@)))
        build-dir  = $(KBUILD_EXTMOD)$(if $(zap-slash),/$(zap-slash))
        target-dir = $(if $(KBUILD_EXTMOD),$(dir $<),$(dir $@))
endif

%.s: %.c prepare scripts FORCE
	$(Q)$(MAKE) $(build)=$(build-dir) $(target-dir)$(notdir $@)
%.i: %.c prepare scripts FORCE
	$(Q)$(MAKE) $(build)=$(build-dir) $(target-dir)$(notdir $@)
%.o: %.c prepare scripts FORCE
	$(Q)$(MAKE) $(build)=$(build-dir) $(target-dir)$(notdir $@)
%.lst: %.c prepare scripts FORCE
	$(Q)$(MAKE) $(build)=$(build-dir) $(target-dir)$(notdir $@)
%.s: %.S prepare scripts FORCE
	$(Q)$(MAKE) $(build)=$(build-dir) $(target-dir)$(notdir $@)
%.o: %.S prepare scripts FORCE
	$(Q)$(MAKE) $(build)=$(build-dir) $(target-dir)$(notdir $@)
%.symtypes: %.c prepare scripts FORCE
	$(Q)$(MAKE) $(build)=$(build-dir) $(target-dir)$(notdir $@)
%.ll: %.c prepare scripts FORCE
	$(Q)$(MAKE) $(build)=$(build-dir) $(target-dir)$(notdir $@)

# Modules
/: prepare scripts FORCE
	$(Q)$(MAKE) KBUILD_MODULES=$(if $(CONFIG_MODULES),1) \
	$(build)=$(build-dir)
# Make sure the latest headers are built for Documentation
Documentation/ samples/: headers_install
%/: prepare scripts FORCE
	$(Q)$(MAKE) KBUILD_MODULES=$(if $(CONFIG_MODULES),1) \
	$(build)=$(build-dir)
%.ko: prepare scripts FORCE
	$(Q)$(MAKE) KBUILD_MODULES=$(if $(CONFIG_MODULES),1)   \
	$(build)=$(build-dir) $(@:.ko=.o)
	$(Q)$(MAKE) -f $(srctree)/scripts/Makefile.modpost

# FIXME Should go into a make.lib or something
# ===========================================================================

quiet_cmd_rmdirs = $(if $(wildcard $(rm-dirs)),CLEAN   $(wildcard $(rm-dirs)))
      cmd_rmdirs = rm -rf $(rm-dirs)

quiet_cmd_rmfiles = $(if $(wildcard $(rm-files)),CLEAN   $(wildcard $(rm-files)))
      cmd_rmfiles = rm -f $(rm-files)

# Run depmod only if we have System.map and depmod is executable
quiet_cmd_depmod = DEPMOD  $(KERNELRELEASE)
      cmd_depmod = $(CONFIG_SHELL) $(srctree)/scripts/depmod.sh $(DEPMOD) \
                   $(KERNELRELEASE)

# Create temporary dir for module support files
# clean it up only when building all modules
cmd_crmodverdir = $(Q)mkdir -p $(MODVERDIR) \
                  $(if $(KBUILD_MODULES),; rm -f $(MODVERDIR)/*)

# read all saved command lines
cmd_files := $(wildcard .*.cmd)

ifneq ($(cmd_files),)
  $(cmd_files): ;	# Do not try to update included dependency files
  include $(cmd_files)
endif

endif   # ifeq ($(config-targets),1)
endif   # ifeq ($(mixed-targets),1)
endif	# skip-makefile

PHONY += FORCE
FORCE:

# Declare the contents of the PHONY variable as phony.  We keep that
# information in a variable so we can use it in if_changed and friends.
.PHONY: $(PHONY)<|MERGE_RESOLUTION|>--- conflicted
+++ resolved
@@ -972,7 +972,6 @@
   endif
 endif
 
-<<<<<<< HEAD
 suse_version_h := include/generated/uapi/linux/suse_version.h
 
 define filechk_suse_version
@@ -982,9 +981,7 @@
 $(suse_version_h): include/config/auto.conf FORCE
 	$(call filechk,suse_version)
 
-=======
 PHONY += prepare0
->>>>>>> 3d4332cd
 
 ifeq ($(KBUILD_EXTMOD),)
 core-y		+= kernel/ certs/ mm/ fs/ ipc/ security/ crypto/ block/
