--- conflicted
+++ resolved
@@ -1,11 +1,7 @@
 VERSION = 3
 PATCHLEVEL = 7
 SUBLEVEL = 0
-<<<<<<< HEAD
-EXTRAVERSION = -rc6-209-g194d983
-=======
 EXTRAVERSION = -rc7
->>>>>>> 9489e9dc
 NAME = Terrified Chipmunk
 
 # *DOCUMENTATION*
