VERSION = 4
PATCHLEVEL = 4
SUBLEVEL = 0
<<<<<<< HEAD
EXTRAVERSION = -rc3-290-ga2dbb7b
=======
EXTRAVERSION = -rc4
>>>>>>> 527e9316
NAME = Blurry Fish Butt

# *DOCUMENTATION*
# To see a list of typical targets execute "make help"
# More info can be located in ./README
# Comments in this file are targeted only to the developer, do not
# expect to learn how to build the kernel reading this file.

# o Do not use make's built-in rules and variables
#   (this increases performance and avoids hard-to-debug behaviour);
# o Look for make include files relative to root of kernel src
MAKEFLAGS += -rR --include-dir=$(CURDIR)

# Avoid funny character set dependencies
unexport LC_ALL
LC_COLLATE=C
LC_NUMERIC=C
export LC_COLLATE LC_NUMERIC

# Avoid interference with shell env settings
unexport GREP_OPTIONS

# We are using a recursive build, so we need to do a little thinking
# to get the ordering right.
#
# Most importantly: sub-Makefiles should only ever modify files in
# their own directory. If in some directory we have a dependency on
# a file in another dir (which doesn't happen often, but it's often
# unavoidable when linking the built-in.o targets which finally
# turn into vmlinux), we will call a sub make in that other dir, and
# after that we are sure that everything which is in that other dir
# is now up to date.
#
# The only cases where we need to modify files which have global
# effects are thus separated out and done before the recursive
# descending is started. They are now explicitly listed as the
# prepare rule.

# Beautify output
# ---------------------------------------------------------------------------
#
# Normally, we echo the whole command before executing it. By making
# that echo $($(quiet)$(cmd)), we now have the possibility to set
# $(quiet) to choose other forms of output instead, e.g.
#
#         quiet_cmd_cc_o_c = Compiling $(RELDIR)/$@
#         cmd_cc_o_c       = $(CC) $(c_flags) -c -o $@ $<
#
# If $(quiet) is empty, the whole command will be printed.
# If it is set to "quiet_", only the short version will be printed.
# If it is set to "silent_", nothing will be printed at all, since
# the variable $(silent_cmd_cc_o_c) doesn't exist.
#
# A simple variant is to prefix commands with $(Q) - that's useful
# for commands that shall be hidden in non-verbose mode.
#
#	$(Q)ln $@ :<
#
# If KBUILD_VERBOSE equals 0 then the above command will be hidden.
# If KBUILD_VERBOSE equals 1 then the above command is displayed.
#
# To put more focus on warnings, be less verbose as default
# Use 'make V=1' to see the full commands

ifeq ("$(origin V)", "command line")
  KBUILD_VERBOSE = $(V)
endif
ifndef KBUILD_VERBOSE
  KBUILD_VERBOSE = 0
endif

ifeq ($(KBUILD_VERBOSE),1)
  quiet =
  Q =
else
  quiet=quiet_
  Q = @
endif

# If the user is running make -s (silent mode), suppress echoing of
# commands

ifneq ($(filter 4.%,$(MAKE_VERSION)),)	# make-4
ifneq ($(filter %s ,$(firstword x$(MAKEFLAGS))),)
  quiet=silent_
endif
else					# make-3.8x
ifneq ($(filter s% -s%,$(MAKEFLAGS)),)
  quiet=silent_
endif
endif

export quiet Q KBUILD_VERBOSE

# kbuild supports saving output files in a separate directory.
# To locate output files in a separate directory two syntaxes are supported.
# In both cases the working directory must be the root of the kernel src.
# 1) O=
# Use "make O=dir/to/store/output/files/"
#
# 2) Set KBUILD_OUTPUT
# Set the environment variable KBUILD_OUTPUT to point to the directory
# where the output files shall be placed.
# export KBUILD_OUTPUT=dir/to/store/output/files/
# make
#
# The O= assignment takes precedence over the KBUILD_OUTPUT environment
# variable.

# KBUILD_SRC is set on invocation of make in OBJ directory
# KBUILD_SRC is not intended to be used by the regular user (for now)
ifeq ($(KBUILD_SRC),)

# OK, Make called in directory where kernel src resides
# Do we want to locate output files in a separate directory?
ifeq ("$(origin O)", "command line")
  KBUILD_OUTPUT := $(O)
endif

# That's our default target when none is given on the command line
PHONY := _all
_all:

# Cancel implicit rules on top Makefile
$(CURDIR)/Makefile Makefile: ;

ifneq ($(KBUILD_OUTPUT),)
# Invoke a second make in the output directory, passing relevant variables
# check that the output directory actually exists
saved-output := $(KBUILD_OUTPUT)
KBUILD_OUTPUT := $(shell mkdir -p $(KBUILD_OUTPUT) && cd $(KBUILD_OUTPUT) \
								&& /bin/pwd)
$(if $(KBUILD_OUTPUT),, \
     $(error failed to create output directory "$(saved-output)"))

PHONY += $(MAKECMDGOALS) sub-make

$(filter-out _all sub-make $(CURDIR)/Makefile, $(MAKECMDGOALS)) _all: sub-make
	@:

sub-make: FORCE
	$(Q)$(MAKE) -C $(KBUILD_OUTPUT) KBUILD_SRC=$(CURDIR) \
	-f $(CURDIR)/Makefile $(filter-out _all sub-make,$(MAKECMDGOALS))

# Leave processing to above invocation of make
skip-makefile := 1
endif # ifneq ($(KBUILD_OUTPUT),)
endif # ifeq ($(KBUILD_SRC),)

# We process the rest of the Makefile if this is the final invocation of make
ifeq ($(skip-makefile),)

# Do not print "Entering directory ...",
# but we want to display it when entering to the output directory
# so that IDEs/editors are able to understand relative filenames.
MAKEFLAGS += --no-print-directory

# Call a source code checker (by default, "sparse") as part of the
# C compilation.
#
# Use 'make C=1' to enable checking of only re-compiled files.
# Use 'make C=2' to enable checking of *all* source files, regardless
# of whether they are re-compiled or not.
#
# See the file "Documentation/sparse.txt" for more details, including
# where to get the "sparse" utility.

ifeq ("$(origin C)", "command line")
  KBUILD_CHECKSRC = $(C)
endif
ifndef KBUILD_CHECKSRC
  KBUILD_CHECKSRC = 0
endif

# Use make M=dir to specify directory of external module to build
# Old syntax make ... SUBDIRS=$PWD is still supported
# Setting the environment variable KBUILD_EXTMOD take precedence
ifdef SUBDIRS
  KBUILD_EXTMOD ?= $(SUBDIRS)
endif

ifeq ("$(origin M)", "command line")
  KBUILD_EXTMOD := $(M)
endif

# If building an external module we do not care about the all: rule
# but instead _all depend on modules
PHONY += all
ifeq ($(KBUILD_EXTMOD),)
_all: all
else
_all: modules
endif

ifeq ($(KBUILD_SRC),)
        # building in the source tree
        srctree := .
else
        ifeq ($(KBUILD_SRC)/,$(dir $(CURDIR)))
                # building in a subdirectory of the source tree
                srctree := ..
        else
                srctree := $(KBUILD_SRC)
        endif
endif
objtree		:= .
src		:= $(srctree)
obj		:= $(objtree)

VPATH		:= $(srctree)$(if $(KBUILD_EXTMOD),:$(KBUILD_EXTMOD))

export srctree objtree VPATH

# SUBARCH tells the usermode build what the underlying arch is.  That is set
# first, and if a usermode build is happening, the "ARCH=um" on the command
# line overrides the setting of ARCH below.  If a native build is happening,
# then ARCH is assigned, getting whatever value it gets normally, and
# SUBARCH is subsequently ignored.

SUBARCH := $(shell uname -m | sed -e s/i.86/x86/ -e s/x86_64/x86/ \
				  -e s/sun4u/sparc64/ \
				  -e s/arm.*/arm/ -e s/sa110/arm/ \
				  -e s/s390x/s390/ -e s/parisc64/parisc/ \
				  -e s/ppc.*/powerpc/ -e s/mips.*/mips/ \
				  -e s/sh[234].*/sh/ -e s/aarch64.*/arm64/ )

# Cross compiling and selecting different set of gcc/bin-utils
# ---------------------------------------------------------------------------
#
# When performing cross compilation for other architectures ARCH shall be set
# to the target architecture. (See arch/* for the possibilities).
# ARCH can be set during invocation of make:
# make ARCH=ia64
# Another way is to have ARCH set in the environment.
# The default ARCH is the host where make is executed.

# CROSS_COMPILE specify the prefix used for all executables used
# during compilation. Only gcc and related bin-utils executables
# are prefixed with $(CROSS_COMPILE).
# CROSS_COMPILE can be set on the command line
# make CROSS_COMPILE=ia64-linux-
# Alternatively CROSS_COMPILE can be set in the environment.
# A third alternative is to store a setting in .config so that plain
# "make" in the configured kernel build directory always uses that.
# Default value for CROSS_COMPILE is not to prefix executables
# Note: Some architectures assign CROSS_COMPILE in their arch/*/Makefile
ARCH		?= $(SUBARCH)
CROSS_COMPILE	?= $(CONFIG_CROSS_COMPILE:"%"=%)

# Architecture as present in compile.h
UTS_MACHINE 	:= $(ARCH)
SRCARCH 	:= $(ARCH)

# Additional ARCH settings for x86
ifeq ($(ARCH),i386)
        SRCARCH := x86
endif
ifeq ($(ARCH),x86_64)
        SRCARCH := x86
endif

# Additional ARCH settings for sparc
ifeq ($(ARCH),sparc32)
       SRCARCH := sparc
endif
ifeq ($(ARCH),sparc64)
       SRCARCH := sparc
endif

# Additional ARCH settings for sh
ifeq ($(ARCH),sh64)
       SRCARCH := sh
endif

# Additional ARCH settings for tile
ifeq ($(ARCH),tilepro)
       SRCARCH := tile
endif
ifeq ($(ARCH),tilegx)
       SRCARCH := tile
endif

# Where to locate arch specific headers
hdr-arch  := $(SRCARCH)

KCONFIG_CONFIG	?= .config
export KCONFIG_CONFIG

# SHELL used by kbuild
CONFIG_SHELL := $(shell if [ -x "$$BASH" ]; then echo $$BASH; \
	  else if [ -x /bin/bash ]; then echo /bin/bash; \
	  else echo sh; fi ; fi)

HOSTCC       = gcc
HOSTCXX      = g++
HOSTCFLAGS   = -Wall -Wmissing-prototypes -Wstrict-prototypes -O2 -fomit-frame-pointer -std=gnu89
HOSTCXXFLAGS = -O2

ifeq ($(shell $(HOSTCC) -v 2>&1 | grep -c "clang version"), 1)
HOSTCFLAGS  += -Wno-unused-value -Wno-unused-parameter \
		-Wno-missing-field-initializers -fno-delete-null-pointer-checks
endif

# Decide whether to build built-in, modular, or both.
# Normally, just do built-in.

KBUILD_MODULES :=
KBUILD_BUILTIN := 1

# If we have only "make modules", don't compile built-in objects.
# When we're building modules with modversions, we need to consider
# the built-in objects during the descend as well, in order to
# make sure the checksums are up to date before we record them.

ifeq ($(MAKECMDGOALS),modules)
  KBUILD_BUILTIN := $(if $(CONFIG_MODVERSIONS),1)
endif

# If we have "make <whatever> modules", compile modules
# in addition to whatever we do anyway.
# Just "make" or "make all" shall build modules as well

ifneq ($(filter all _all modules,$(MAKECMDGOALS)),)
  KBUILD_MODULES := 1
endif

ifeq ($(MAKECMDGOALS),)
  KBUILD_MODULES := 1
endif

export KBUILD_MODULES KBUILD_BUILTIN
export KBUILD_CHECKSRC KBUILD_SRC KBUILD_EXTMOD

# We need some generic definitions (do not try to remake the file).
scripts/Kbuild.include: ;
include scripts/Kbuild.include

# Make variables (CC, etc...)
AS		= $(CROSS_COMPILE)as
LD		= $(CROSS_COMPILE)ld
CC		= $(CROSS_COMPILE)gcc
CPP		= $(CC) -E
AR		= $(CROSS_COMPILE)ar
NM		= $(CROSS_COMPILE)nm
STRIP		= $(CROSS_COMPILE)strip
OBJCOPY		= $(CROSS_COMPILE)objcopy
OBJDUMP		= $(CROSS_COMPILE)objdump
AWK		= awk
GENKSYMS	= scripts/genksyms/genksyms
INSTALLKERNEL  := installkernel
DEPMOD		= /sbin/depmod
PERL		= perl
PYTHON		= python
CHECK		= sparse

CHECKFLAGS     := -D__linux__ -Dlinux -D__STDC__ -Dunix -D__unix__ \
		  -Wbitwise -Wno-return-void $(CF)
CFLAGS_MODULE   =
AFLAGS_MODULE   =
LDFLAGS_MODULE  =
CFLAGS_KERNEL	=
AFLAGS_KERNEL	=
CFLAGS_GCOV	= -fprofile-arcs -ftest-coverage


# Use USERINCLUDE when you must reference the UAPI directories only.
USERINCLUDE    := \
		-I$(srctree)/arch/$(hdr-arch)/include/uapi \
		-Iarch/$(hdr-arch)/include/generated/uapi \
		-I$(srctree)/include/uapi \
		-Iinclude/generated/uapi \
                -include $(srctree)/include/linux/kconfig.h

# Use LINUXINCLUDE when you must reference the include/ directory.
# Needed to be compatible with the O= option
LINUXINCLUDE    := \
		-I$(srctree)/arch/$(hdr-arch)/include \
		-Iarch/$(hdr-arch)/include/generated/uapi \
		-Iarch/$(hdr-arch)/include/generated \
		$(if $(KBUILD_SRC), -I$(srctree)/include) \
		-Iinclude \
		$(USERINCLUDE)

KBUILD_CPPFLAGS := -D__KERNEL__

KBUILD_CFLAGS   := -Wall -Wundef -Wstrict-prototypes -Wno-trigraphs \
		   -fno-strict-aliasing -fno-common \
		   -Werror-implicit-function-declaration \
		   -Wno-format-security \
		   -std=gnu89

KBUILD_AFLAGS_KERNEL :=
KBUILD_CFLAGS_KERNEL :=
KBUILD_AFLAGS   := -D__ASSEMBLY__
KBUILD_AFLAGS_MODULE  := -DMODULE
KBUILD_CFLAGS_MODULE  := -DMODULE
KBUILD_LDFLAGS_MODULE := -T $(srctree)/scripts/module-common.lds

# Read KERNELRELEASE from include/config/kernel.release (if it exists)
KERNELRELEASE = $(shell cat include/config/kernel.release 2> /dev/null)
KERNELVERSION = $(VERSION)$(if $(PATCHLEVEL),.$(PATCHLEVEL)$(if $(SUBLEVEL),.$(SUBLEVEL)))$(EXTRAVERSION)

export VERSION PATCHLEVEL SUBLEVEL KERNELRELEASE KERNELVERSION
export ARCH SRCARCH CONFIG_SHELL HOSTCC HOSTCFLAGS CROSS_COMPILE AS LD CC
export CPP AR NM STRIP OBJCOPY OBJDUMP
export MAKE AWK GENKSYMS INSTALLKERNEL PERL PYTHON UTS_MACHINE
export HOSTCXX HOSTCXXFLAGS LDFLAGS_MODULE CHECK CHECKFLAGS

export KBUILD_CPPFLAGS NOSTDINC_FLAGS LINUXINCLUDE OBJCOPYFLAGS LDFLAGS
export KBUILD_CFLAGS CFLAGS_KERNEL CFLAGS_MODULE CFLAGS_GCOV CFLAGS_KASAN
export KBUILD_AFLAGS AFLAGS_KERNEL AFLAGS_MODULE
export KBUILD_AFLAGS_MODULE KBUILD_CFLAGS_MODULE KBUILD_LDFLAGS_MODULE
export KBUILD_AFLAGS_KERNEL KBUILD_CFLAGS_KERNEL
export KBUILD_ARFLAGS

# When compiling out-of-tree modules, put MODVERDIR in the module
# tree rather than in the kernel tree. The kernel tree might
# even be read-only.
export MODVERDIR := $(if $(KBUILD_EXTMOD),$(firstword $(KBUILD_EXTMOD))/).tmp_versions

# Files to ignore in find ... statements

export RCS_FIND_IGNORE := \( -name SCCS -o -name BitKeeper -o -name .svn -o    \
			  -name CVS -o -name .pc -o -name .hg -o -name .git \) \
			  -prune -o
export RCS_TAR_IGNORE := --exclude SCCS --exclude BitKeeper --exclude .svn \
			 --exclude CVS --exclude .pc --exclude .hg --exclude .git

# ===========================================================================
# Rules shared between *config targets and build targets

# Basic helpers built in scripts/
PHONY += scripts_basic
scripts_basic:
	$(Q)$(MAKE) $(build)=scripts/basic
	$(Q)rm -f .tmp_quiet_recordmcount

# To avoid any implicit rule to kick in, define an empty command.
scripts/basic/%: scripts_basic ;

PHONY += outputmakefile
# outputmakefile generates a Makefile in the output directory, if using a
# separate output directory. This allows convenient use of make in the
# output directory.
outputmakefile:
ifneq ($(KBUILD_SRC),)
	$(Q)ln -fsn $(srctree) source
	$(Q)$(CONFIG_SHELL) $(srctree)/scripts/mkmakefile \
	    $(srctree) $(objtree) $(VERSION) $(PATCHLEVEL)
endif

# Support for using generic headers in asm-generic
PHONY += asm-generic
asm-generic:
	$(Q)$(MAKE) -f $(srctree)/scripts/Makefile.asm-generic \
	            src=asm obj=arch/$(SRCARCH)/include/generated/asm
	$(Q)$(MAKE) -f $(srctree)/scripts/Makefile.asm-generic \
	            src=uapi/asm obj=arch/$(SRCARCH)/include/generated/uapi/asm

# To make sure we do not include .config for any of the *config targets
# catch them early, and hand them over to scripts/kconfig/Makefile
# It is allowed to specify more targets when calling make, including
# mixing *config targets and build targets.
# For example 'make oldconfig all'.
# Detect when mixed targets is specified, and make a second invocation
# of make so .config is not included in this case either (for *config).

version_h := include/generated/uapi/linux/version.h
old_version_h := include/linux/version.h

no-dot-config-targets := clean mrproper distclean \
			 cscope gtags TAGS tags help% %docs check% coccicheck \
			 $(version_h) headers_% archheaders archscripts \
			 kernelversion %src-pkg

config-targets := 0
mixed-targets  := 0
dot-config     := 1

ifneq ($(filter $(no-dot-config-targets), $(MAKECMDGOALS)),)
	ifeq ($(filter-out $(no-dot-config-targets), $(MAKECMDGOALS)),)
		dot-config := 0
	endif
endif

ifeq ($(KBUILD_EXTMOD),)
        ifneq ($(filter config %config,$(MAKECMDGOALS)),)
                config-targets := 1
                ifneq ($(words $(MAKECMDGOALS)),1)
                        mixed-targets := 1
                endif
        endif
endif

ifeq ($(mixed-targets),1)
# ===========================================================================
# We're called with mixed targets (*config and build targets).
# Handle them one by one.

PHONY += $(MAKECMDGOALS) __build_one_by_one

$(filter-out __build_one_by_one, $(MAKECMDGOALS)): __build_one_by_one
	@:

__build_one_by_one:
	$(Q)set -e; \
	for i in $(MAKECMDGOALS); do \
		$(MAKE) -f $(srctree)/Makefile $$i; \
	done

else
ifeq ($(config-targets),1)
# ===========================================================================
# *config targets only - make sure prerequisites are updated, and descend
# in scripts/kconfig to make the *config target

# Read arch specific Makefile to set KBUILD_DEFCONFIG as needed.
# KBUILD_DEFCONFIG may point out an alternative default configuration
# used for 'make defconfig'
include arch/$(SRCARCH)/Makefile
export KBUILD_DEFCONFIG KBUILD_KCONFIG

config: scripts_basic outputmakefile FORCE
	$(Q)$(MAKE) $(build)=scripts/kconfig $@

%config: scripts_basic outputmakefile FORCE
	$(Q)$(MAKE) $(build)=scripts/kconfig $@

else
# ===========================================================================
# Build targets only - this includes vmlinux, arch specific targets, clean
# targets and others. In general all targets except *config targets.

ifeq ($(KBUILD_EXTMOD),)
# Additional helpers built in scripts/
# Carefully list dependencies so we do not try to build scripts twice
# in parallel
PHONY += scripts
scripts: scripts_basic include/config/auto.conf include/config/tristate.conf \
	 asm-generic
	$(Q)$(MAKE) $(build)=$(@)

# Objects we will link into vmlinux / subdirs we need to visit
init-y		:= init/
drivers-y	:= drivers/ sound/ firmware/
net-y		:= net/
libs-y		:= lib/
core-y		:= usr/
virt-y		:= virt/
endif # KBUILD_EXTMOD

ifeq ($(dot-config),1)
# Read in config
-include include/config/auto.conf

ifeq ($(KBUILD_EXTMOD),)
# Read in dependencies to all Kconfig* files, make sure to run
# oldconfig if changes are detected.
-include include/config/auto.conf.cmd

# To avoid any implicit rule to kick in, define an empty command
$(KCONFIG_CONFIG) include/config/auto.conf.cmd: ;

# If .config is newer than include/config/auto.conf, someone tinkered
# with it and forgot to run make oldconfig.
# if auto.conf.cmd is missing then we are probably in a cleaned tree so
# we execute the config step to be sure to catch updated Kconfig files
include/config/%.conf: $(KCONFIG_CONFIG) include/config/auto.conf.cmd
	$(Q)$(MAKE) -f $(srctree)/Makefile silentoldconfig
else
# external modules needs include/generated/autoconf.h and include/config/auto.conf
# but do not care if they are up-to-date. Use auto.conf to trigger the test
PHONY += include/config/auto.conf

include/config/auto.conf:
	$(Q)test -e include/generated/autoconf.h -a -e $@ || (		\
	echo >&2;							\
	echo >&2 "  ERROR: Kernel configuration is invalid.";		\
	echo >&2 "         include/generated/autoconf.h or $@ are missing.";\
	echo >&2 "         Run 'make oldconfig && make prepare' on kernel src to fix it.";	\
	echo >&2 ;							\
	/bin/false)

endif # KBUILD_EXTMOD

else
# Dummy target needed, because used as prerequisite
include/config/auto.conf: ;
endif # $(dot-config)

# The all: target is the default when no target is given on the
# command line.
# This allow a user to issue only 'make' to build a kernel including modules
# Defaults to vmlinux, but the arch makefile usually adds further targets
all: vmlinux

# The arch Makefile can set ARCH_{CPP,A,C}FLAGS to override the default
# values of the respective KBUILD_* variables
ARCH_CPPFLAGS :=
ARCH_AFLAGS :=
ARCH_CFLAGS :=
include arch/$(SRCARCH)/Makefile

KBUILD_CFLAGS	+= $(call cc-option,-fno-delete-null-pointer-checks,)

ifdef CONFIG_CC_OPTIMIZE_FOR_SIZE
KBUILD_CFLAGS	+= -Os $(call cc-disable-warning,maybe-uninitialized,)
else
KBUILD_CFLAGS	+= -O2
endif

# Tell gcc to never replace conditional load with a non-conditional one
KBUILD_CFLAGS	+= $(call cc-option,--param=allow-store-data-races=0)

ifdef CONFIG_READABLE_ASM
# Disable optimizations that make assembler listings hard to read.
# reorder blocks reorders the control in the function
# ipa clone creates specialized cloned functions
# partial inlining inlines only parts of functions
KBUILD_CFLAGS += $(call cc-option,-fno-reorder-blocks,) \
                 $(call cc-option,-fno-ipa-cp-clone,) \
                 $(call cc-option,-fno-partial-inlining)
endif

ifneq ($(CONFIG_FRAME_WARN),0)
KBUILD_CFLAGS += $(call cc-option,-Wframe-larger-than=${CONFIG_FRAME_WARN})
endif

# Handle stack protector mode.
#
# Since kbuild can potentially perform two passes (first with the old
# .config values and then with updated .config values), we cannot error out
# if a desired compiler option is unsupported. If we were to error, kbuild
# could never get to the second pass and actually notice that we changed
# the option to something that was supported.
#
# Additionally, we don't want to fallback and/or silently change which compiler
# flags will be used, since that leads to producing kernels with different
# security feature characteristics depending on the compiler used. ("But I
# selected CC_STACKPROTECTOR_STRONG! Why did it build with _REGULAR?!")
#
# The middle ground is to warn here so that the failed option is obvious, but
# to let the build fail with bad compiler flags so that we can't produce a
# kernel when there is a CONFIG and compiler mismatch.
#
ifdef CONFIG_CC_STACKPROTECTOR_REGULAR
  stackp-flag := -fstack-protector
  ifeq ($(call cc-option, $(stackp-flag)),)
    $(warning Cannot use CONFIG_CC_STACKPROTECTOR_REGULAR: \
             -fstack-protector not supported by compiler)
  endif
else
ifdef CONFIG_CC_STACKPROTECTOR_STRONG
  stackp-flag := -fstack-protector-strong
  ifeq ($(call cc-option, $(stackp-flag)),)
    $(warning Cannot use CONFIG_CC_STACKPROTECTOR_STRONG: \
	      -fstack-protector-strong not supported by compiler)
  endif
else
  # Force off for distro compilers that enable stack protector by default.
  stackp-flag := $(call cc-option, -fno-stack-protector)
endif
endif
KBUILD_CFLAGS += $(stackp-flag)

ifeq ($(cc-name),clang)
KBUILD_CPPFLAGS += $(call cc-option,-Qunused-arguments,)
KBUILD_CPPFLAGS += $(call cc-option,-Wno-unknown-warning-option,)
KBUILD_CFLAGS += $(call cc-disable-warning, unused-variable)
KBUILD_CFLAGS += $(call cc-disable-warning, format-invalid-specifier)
KBUILD_CFLAGS += $(call cc-disable-warning, gnu)
# Quiet clang warning: comparison of unsigned expression < 0 is always false
KBUILD_CFLAGS += $(call cc-disable-warning, tautological-compare)
# CLANG uses a _MergedGlobals as optimization, but this breaks modpost, as the
# source of a reference will be _MergedGlobals and not on of the whitelisted names.
# See modpost pattern 2
KBUILD_CFLAGS += $(call cc-option, -mno-global-merge,)
KBUILD_CFLAGS += $(call cc-option, -fcatch-undefined-behavior)
else

# This warning generated too much noise in a regular build.
# Use make W=1 to enable this warning (see scripts/Makefile.build)
KBUILD_CFLAGS += $(call cc-disable-warning, unused-but-set-variable)
endif

ifdef CONFIG_FRAME_POINTER
KBUILD_CFLAGS	+= -fno-omit-frame-pointer -fno-optimize-sibling-calls
else
# Some targets (ARM with Thumb2, for example), can't be built with frame
# pointers.  For those, we don't have FUNCTION_TRACER automatically
# select FRAME_POINTER.  However, FUNCTION_TRACER adds -pg, and this is
# incompatible with -fomit-frame-pointer with current GCC, so we don't use
# -fomit-frame-pointer with FUNCTION_TRACER.
ifndef CONFIG_FUNCTION_TRACER
KBUILD_CFLAGS	+= -fomit-frame-pointer
endif
endif

KBUILD_CFLAGS   += $(call cc-option, -fno-var-tracking-assignments)

ifdef CONFIG_DEBUG_INFO
ifdef CONFIG_DEBUG_INFO_SPLIT
KBUILD_CFLAGS   += $(call cc-option, -gsplit-dwarf, -g)
else
KBUILD_CFLAGS	+= -g
endif
KBUILD_AFLAGS	+= -Wa,-gdwarf-2
endif
ifdef CONFIG_DEBUG_INFO_DWARF4
KBUILD_CFLAGS	+= $(call cc-option, -gdwarf-4,)
endif

ifdef CONFIG_DEBUG_INFO_REDUCED
KBUILD_CFLAGS 	+= $(call cc-option, -femit-struct-debug-baseonly) \
		   $(call cc-option,-fno-var-tracking)
endif

ifdef CONFIG_FUNCTION_TRACER
ifndef CC_FLAGS_FTRACE
CC_FLAGS_FTRACE := -pg
endif
export CC_FLAGS_FTRACE
ifdef CONFIG_HAVE_FENTRY
CC_USING_FENTRY	:= $(call cc-option, -mfentry -DCC_USING_FENTRY)
endif
KBUILD_CFLAGS	+= $(CC_FLAGS_FTRACE) $(CC_USING_FENTRY)
KBUILD_AFLAGS	+= $(CC_USING_FENTRY)
ifdef CONFIG_DYNAMIC_FTRACE
	ifdef CONFIG_HAVE_C_RECORDMCOUNT
		BUILD_C_RECORDMCOUNT := y
		export BUILD_C_RECORDMCOUNT
	endif
endif
endif

# We trigger additional mismatches with less inlining
ifdef CONFIG_DEBUG_SECTION_MISMATCH
KBUILD_CFLAGS += $(call cc-option, -fno-inline-functions-called-once)
endif

# arch Makefile may override CC so keep this after arch Makefile is included
NOSTDINC_FLAGS += -nostdinc -isystem $(shell $(CC) -print-file-name=include)
CHECKFLAGS     += $(NOSTDINC_FLAGS)

# warn about C99 declaration after statement
KBUILD_CFLAGS += $(call cc-option,-Wdeclaration-after-statement,)

# disable pointer signed / unsigned warnings in gcc 4.0
KBUILD_CFLAGS += $(call cc-disable-warning, pointer-sign)

# disable invalid "can't wrap" optimizations for signed / pointers
KBUILD_CFLAGS	+= $(call cc-option,-fno-strict-overflow)

# conserve stack if available
KBUILD_CFLAGS   += $(call cc-option,-fconserve-stack)

# disallow errors like 'EXPORT_GPL(foo);' with missing header
KBUILD_CFLAGS   += $(call cc-option,-Werror=implicit-int)

# require functions to have arguments in prototypes, not empty 'int foo()'
KBUILD_CFLAGS   += $(call cc-option,-Werror=strict-prototypes)

# Prohibit date/time macros, which would make the build non-deterministic
KBUILD_CFLAGS   += $(call cc-option,-Werror=date-time)

# use the deterministic mode of AR if available
KBUILD_ARFLAGS := $(call ar-option,D)

# check for 'asm goto'
ifeq ($(shell $(CONFIG_SHELL) $(srctree)/scripts/gcc-goto.sh $(CC)), y)
	KBUILD_CFLAGS += -DCC_HAVE_ASM_GOTO
	KBUILD_AFLAGS += -DCC_HAVE_ASM_GOTO
endif

include scripts/Makefile.kasan
include scripts/Makefile.extrawarn

# Add any arch overrides and user supplied CPPFLAGS, AFLAGS and CFLAGS as the
# last assignments
KBUILD_CPPFLAGS += $(ARCH_CPPFLAGS) $(KCPPFLAGS)
KBUILD_AFLAGS   += $(ARCH_AFLAGS)   $(KAFLAGS)
KBUILD_CFLAGS   += $(ARCH_CFLAGS)   $(KCFLAGS)

# Use --build-id when available.
LDFLAGS_BUILD_ID = $(patsubst -Wl$(comma)%,%,\
			      $(call cc-ldoption, -Wl$(comma)--build-id,))
KBUILD_LDFLAGS_MODULE += $(LDFLAGS_BUILD_ID)
LDFLAGS_vmlinux += $(LDFLAGS_BUILD_ID)

ifeq ($(CONFIG_STRIP_ASM_SYMS),y)
LDFLAGS_vmlinux	+= $(call ld-option, -X,)
endif

# Default kernel image to build when no specific target is given.
# KBUILD_IMAGE may be overruled on the command line or
# set in the environment
# Also any assignments in arch/$(ARCH)/Makefile take precedence over
# this default value
export KBUILD_IMAGE ?= vmlinux

#
# INSTALL_PATH specifies where to place the updated kernel and system map
# images. Default is /boot, but you can set it to other values
export	INSTALL_PATH ?= /boot

#
# INSTALL_DTBS_PATH specifies a prefix for relocations required by build roots.
# Like INSTALL_MOD_PATH, it isn't defined in the Makefile, but can be passed as
# an argument if needed. Otherwise it defaults to the kernel install path
#
export INSTALL_DTBS_PATH ?= $(INSTALL_PATH)/dtbs/$(KERNELRELEASE)

#
# INSTALL_MOD_PATH specifies a prefix to MODLIB for module directory
# relocations required by build roots.  This is not defined in the
# makefile but the argument can be passed to make if needed.
#

MODLIB	= $(INSTALL_MOD_PATH)/lib/modules/$(KERNELRELEASE)
export MODLIB

#
# INSTALL_MOD_STRIP, if defined, will cause modules to be
# stripped after they are installed.  If INSTALL_MOD_STRIP is '1', then
# the default option --strip-debug will be used.  Otherwise,
# INSTALL_MOD_STRIP value will be used as the options to the strip command.

ifdef INSTALL_MOD_STRIP
ifeq ($(INSTALL_MOD_STRIP),1)
mod_strip_cmd = $(STRIP) --strip-debug
else
mod_strip_cmd = $(STRIP) $(INSTALL_MOD_STRIP)
endif # INSTALL_MOD_STRIP=1
else
mod_strip_cmd = true
endif # INSTALL_MOD_STRIP
export mod_strip_cmd

# CONFIG_MODULE_COMPRESS, if defined, will cause module to be compressed
# after they are installed in agreement with CONFIG_MODULE_COMPRESS_GZIP
# or CONFIG_MODULE_COMPRESS_XZ.

mod_compress_cmd = true
ifdef CONFIG_MODULE_COMPRESS
  ifdef CONFIG_MODULE_COMPRESS_GZIP
    mod_compress_cmd = gzip -n -f
  endif # CONFIG_MODULE_COMPRESS_GZIP
  ifdef CONFIG_MODULE_COMPRESS_XZ
    mod_compress_cmd = xz -f
  endif # CONFIG_MODULE_COMPRESS_XZ
endif # CONFIG_MODULE_COMPRESS
export mod_compress_cmd

# Select initial ramdisk compression format, default is gzip(1).
# This shall be used by the dracut(8) tool while creating an initramfs image.
#
INITRD_COMPRESS-y                  := gzip
INITRD_COMPRESS-$(CONFIG_RD_BZIP2) := bzip2
INITRD_COMPRESS-$(CONFIG_RD_LZMA)  := lzma
INITRD_COMPRESS-$(CONFIG_RD_XZ)    := xz
INITRD_COMPRESS-$(CONFIG_RD_LZO)   := lzo
INITRD_COMPRESS-$(CONFIG_RD_LZ4)   := lz4
# do not export INITRD_COMPRESS, since we didn't actually
# choose a sane default compression above.
# export INITRD_COMPRESS := $(INITRD_COMPRESS-y)

ifdef CONFIG_MODULE_SIG_ALL
$(eval $(call config_filename,MODULE_SIG_KEY))

mod_sign_cmd = scripts/sign-file $(CONFIG_MODULE_SIG_HASH) $(MODULE_SIG_KEY_SRCPREFIX)$(CONFIG_MODULE_SIG_KEY) certs/signing_key.x509
else
mod_sign_cmd = true
endif
export mod_sign_cmd


ifeq ($(KBUILD_EXTMOD),)
core-y		+= kernel/ certs/ mm/ fs/ ipc/ security/ crypto/ block/

vmlinux-dirs	:= $(patsubst %/,%,$(filter %/, $(init-y) $(init-m) \
		     $(core-y) $(core-m) $(drivers-y) $(drivers-m) \
		     $(net-y) $(net-m) $(libs-y) $(libs-m) $(virt-y)))

vmlinux-alldirs	:= $(sort $(vmlinux-dirs) $(patsubst %/,%,$(filter %/, \
		     $(init-) $(core-) $(drivers-) $(net-) $(libs-) $(virt-))))

init-y		:= $(patsubst %/, %/built-in.o, $(init-y))
core-y		:= $(patsubst %/, %/built-in.o, $(core-y))
drivers-y	:= $(patsubst %/, %/built-in.o, $(drivers-y))
net-y		:= $(patsubst %/, %/built-in.o, $(net-y))
libs-y1		:= $(patsubst %/, %/lib.a, $(libs-y))
libs-y2		:= $(patsubst %/, %/built-in.o, $(libs-y))
libs-y		:= $(libs-y1) $(libs-y2)
virt-y		:= $(patsubst %/, %/built-in.o, $(virt-y))

# Externally visible symbols (used by link-vmlinux.sh)
export KBUILD_VMLINUX_INIT := $(head-y) $(init-y)
export KBUILD_VMLINUX_MAIN := $(core-y) $(libs-y) $(drivers-y) $(net-y) $(virt-y)
export KBUILD_LDS          := arch/$(SRCARCH)/kernel/vmlinux.lds
export LDFLAGS_vmlinux
# used by scripts/pacmage/Makefile
export KBUILD_ALLDIRS := $(sort $(filter-out arch/%,$(vmlinux-alldirs)) arch Documentation include samples scripts tools)

vmlinux-deps := $(KBUILD_LDS) $(KBUILD_VMLINUX_INIT) $(KBUILD_VMLINUX_MAIN)

# Final link of vmlinux
      cmd_link-vmlinux = $(CONFIG_SHELL) $< $(LD) $(LDFLAGS) $(LDFLAGS_vmlinux)
quiet_cmd_link-vmlinux = LINK    $@

# Include targets which we want to
# execute if the rest of the kernel build went well.
vmlinux: scripts/link-vmlinux.sh $(vmlinux-deps) FORCE
ifdef CONFIG_HEADERS_CHECK
	$(Q)$(MAKE) -f $(srctree)/Makefile headers_check
endif
ifdef CONFIG_SAMPLES
	$(Q)$(MAKE) $(build)=samples
endif
ifdef CONFIG_BUILD_DOCSRC
	$(Q)$(MAKE) $(build)=Documentation
endif
ifdef CONFIG_GDB_SCRIPTS
	$(Q)ln -fsn `cd $(srctree) && /bin/pwd`/scripts/gdb/vmlinux-gdb.py
endif
	+$(call if_changed,link-vmlinux)

# The actual objects are generated when descending,
# make sure no implicit rule kicks in
$(sort $(vmlinux-deps)): $(vmlinux-dirs) ;

# Handle descending into subdirectories listed in $(vmlinux-dirs)
# Preset locale variables to speed up the build process. Limit locale
# tweaks to this spot to avoid wrong language settings when running
# make menuconfig etc.
# Error messages still appears in the original language

PHONY += $(vmlinux-dirs)
$(vmlinux-dirs): prepare scripts
	$(Q)$(MAKE) $(build)=$@

define filechk_kernel.release
	echo "$(KERNELVERSION)$$($(CONFIG_SHELL) $(srctree)/scripts/setlocalversion $(srctree))"
endef

# Store (new) KERNELRELEASE string in include/config/kernel.release
include/config/kernel.release: include/config/auto.conf FORCE
	$(call filechk,kernel.release)


# Things we need to do before we recursively start building the kernel
# or the modules are listed in "prepare".
# A multi level approach is used. prepareN is processed before prepareN-1.
# archprepare is used in arch Makefiles and when processed asm symlink,
# version.h and scripts_basic is processed / created.

# Listed in dependency order
PHONY += prepare archprepare prepare0 prepare1 prepare2 prepare3

# prepare3 is used to check if we are building in a separate output directory,
# and if so do:
# 1) Check that make has not been executed in the kernel src $(srctree)
prepare3: include/config/kernel.release
ifneq ($(KBUILD_SRC),)
	@$(kecho) '  Using $(srctree) as source for kernel'
	$(Q)if [ -f $(srctree)/.config -o -d $(srctree)/include/config ]; then \
		echo >&2 "  $(srctree) is not clean, please run 'make mrproper'"; \
		echo >&2 "  in the '$(srctree)' directory.";\
		/bin/false; \
	fi;
endif

# prepare2 creates a makefile if using a separate output directory
prepare2: prepare3 outputmakefile asm-generic

prepare1: prepare2 $(version_h) include/generated/utsrelease.h \
                   include/config/auto.conf
	$(cmd_crmodverdir)

archprepare: archheaders archscripts prepare1 scripts_basic

prepare0: archprepare FORCE
	$(Q)$(MAKE) $(build)=.

# All the preparing..
prepare: prepare0

# Generate some files
# ---------------------------------------------------------------------------

# KERNELRELEASE can change from a few different places, meaning version.h
# needs to be updated, so this check is forced on all builds

uts_len := 64
define filechk_utsrelease.h
	if [ `echo -n "$(KERNELRELEASE)" | wc -c ` -gt $(uts_len) ]; then \
	  echo '"$(KERNELRELEASE)" exceeds $(uts_len) characters' >&2;    \
	  exit 1;                                                         \
	fi;                                                               \
	(echo \#define UTS_RELEASE \"$(KERNELRELEASE)\";)
endef

define filechk_version.h
	(echo \#define LINUX_VERSION_CODE $(shell                         \
	expr $(VERSION) \* 65536 + 0$(PATCHLEVEL) \* 256 + 0$(SUBLEVEL)); \
	echo '#define KERNEL_VERSION(a,b,c) (((a) << 16) + ((b) << 8) + (c))';)
endef

$(version_h): $(srctree)/Makefile FORCE
	$(call filechk,version.h)
	$(Q)rm -f $(old_version_h)

include/generated/utsrelease.h: include/config/kernel.release FORCE
	$(call filechk,utsrelease.h)

PHONY += headerdep
headerdep:
	$(Q)find $(srctree)/include/ -name '*.h' | xargs --max-args 1 \
	$(srctree)/scripts/headerdep.pl -I$(srctree)/include

# ---------------------------------------------------------------------------
# Firmware install
INSTALL_FW_PATH=$(INSTALL_MOD_PATH)/lib/firmware/$(KERNELRELEASE)
export INSTALL_FW_PATH

PHONY += firmware_install
firmware_install: FORCE
	@mkdir -p $(objtree)/firmware
	$(Q)$(MAKE) -f $(srctree)/scripts/Makefile.fwinst obj=firmware __fw_install

# ---------------------------------------------------------------------------
# Kernel headers

#Default location for installed headers
export INSTALL_HDR_PATH = $(objtree)/usr

# If we do an all arch process set dst to asm-$(hdr-arch)
hdr-dst = $(if $(KBUILD_HEADERS), dst=include/asm-$(hdr-arch), dst=include/asm)

PHONY += archheaders
archheaders:

PHONY += archscripts
archscripts:

PHONY += __headers
__headers: $(version_h) scripts_basic asm-generic archheaders archscripts FORCE
	$(Q)$(MAKE) $(build)=scripts build_unifdef

PHONY += headers_install_all
headers_install_all:
	$(Q)$(CONFIG_SHELL) $(srctree)/scripts/headers.sh install

PHONY += headers_install
headers_install: __headers
	$(if $(wildcard $(srctree)/arch/$(hdr-arch)/include/uapi/asm/Kbuild),, \
	  $(error Headers not exportable for the $(SRCARCH) architecture))
	$(Q)$(MAKE) $(hdr-inst)=include/uapi
	$(Q)$(MAKE) $(hdr-inst)=arch/$(hdr-arch)/include/uapi/asm $(hdr-dst)

PHONY += headers_check_all
headers_check_all: headers_install_all
	$(Q)$(CONFIG_SHELL) $(srctree)/scripts/headers.sh check

PHONY += headers_check
headers_check: headers_install
	$(Q)$(MAKE) $(hdr-inst)=include/uapi HDRCHECK=1
	$(Q)$(MAKE) $(hdr-inst)=arch/$(hdr-arch)/include/uapi/asm $(hdr-dst) HDRCHECK=1

# ---------------------------------------------------------------------------
# Kernel selftest

PHONY += kselftest
kselftest:
	$(Q)$(MAKE) -C tools/testing/selftests run_tests

kselftest-clean:
	$(Q)$(MAKE) -C tools/testing/selftests clean

# ---------------------------------------------------------------------------
# Modules

ifdef CONFIG_MODULES

# By default, build modules as well

all: modules

# Build modules
#
# A module can be listed more than once in obj-m resulting in
# duplicate lines in modules.order files.  Those are removed
# using awk while concatenating to the final file.

PHONY += modules
modules: $(vmlinux-dirs) $(if $(KBUILD_BUILTIN),vmlinux) modules.builtin
	$(Q)$(AWK) '!x[$$0]++' $(vmlinux-dirs:%=$(objtree)/%/modules.order) > $(objtree)/modules.order
	@$(kecho) '  Building modules, stage 2.';
	$(Q)$(MAKE) -f $(srctree)/scripts/Makefile.modpost
	$(Q)$(MAKE) -f $(srctree)/scripts/Makefile.fwinst obj=firmware __fw_modbuild

modules.builtin: $(vmlinux-dirs:%=%/modules.builtin)
	$(Q)$(AWK) '!x[$$0]++' $^ > $(objtree)/modules.builtin

%/modules.builtin: include/config/auto.conf
	$(Q)$(MAKE) $(modbuiltin)=$*


# Target to prepare building external modules
PHONY += modules_prepare
modules_prepare: prepare scripts

# Target to install modules
PHONY += modules_install
modules_install: _modinst_ _modinst_post

PHONY += _modinst_
_modinst_:
	@rm -rf $(MODLIB)/kernel
	@rm -f $(MODLIB)/source
	@mkdir -p $(MODLIB)/kernel
	@ln -s `cd $(srctree) && /bin/pwd` $(MODLIB)/source
	@if [ ! $(objtree) -ef  $(MODLIB)/build ]; then \
		rm -f $(MODLIB)/build ; \
		ln -s $(CURDIR) $(MODLIB)/build ; \
	fi
	@cp -f $(objtree)/modules.order $(MODLIB)/
	@cp -f $(objtree)/modules.builtin $(MODLIB)/
	$(Q)$(MAKE) -f $(srctree)/scripts/Makefile.modinst

# This depmod is only for convenience to give the initial
# boot a modules.dep even before / is mounted read-write.  However the
# boot script depmod is the master version.
PHONY += _modinst_post
_modinst_post: _modinst_
	$(Q)$(MAKE) -f $(srctree)/scripts/Makefile.fwinst obj=firmware __fw_modinst
	$(call cmd,depmod)

ifeq ($(CONFIG_MODULE_SIG), y)
PHONY += modules_sign
modules_sign:
	$(Q)$(MAKE) -f $(srctree)/scripts/Makefile.modsign
endif

else # CONFIG_MODULES

# Modules not configured
# ---------------------------------------------------------------------------

modules modules_install: FORCE
	@echo >&2
	@echo >&2 "The present kernel configuration has modules disabled."
	@echo >&2 "Type 'make config' and enable loadable module support."
	@echo >&2 "Then build a kernel with module support enabled."
	@echo >&2
	@exit 1

endif # CONFIG_MODULES

###
# Cleaning is done on three levels.
# make clean     Delete most generated files
#                Leave enough to build external modules
# make mrproper  Delete the current configuration, and all generated files
# make distclean Remove editor backup files, patch leftover files and the like

# Directories & files removed with 'make clean'
CLEAN_DIRS  += $(MODVERDIR)

# Directories & files removed with 'make mrproper'
MRPROPER_DIRS  += include/config usr/include include/generated          \
		  arch/*/include/generated .tmp_objdiff
MRPROPER_FILES += .config .config.old .version .old_version \
		  Module.symvers tags TAGS cscope* GPATH GTAGS GRTAGS GSYMS \
		  signing_key.pem signing_key.priv signing_key.x509	\
		  x509.genkey extra_certificates signing_key.x509.keyid	\
		  signing_key.x509.signer vmlinux-gdb.py

# clean - Delete most, but leave enough to build external modules
#
clean: rm-dirs  := $(CLEAN_DIRS)
clean: rm-files := $(CLEAN_FILES)
clean-dirs      := $(addprefix _clean_, . $(vmlinux-alldirs) Documentation samples)

PHONY += $(clean-dirs) clean archclean vmlinuxclean
$(clean-dirs):
	$(Q)$(MAKE) $(clean)=$(patsubst _clean_%,%,$@)

vmlinuxclean:
	$(Q)$(CONFIG_SHELL) $(srctree)/scripts/link-vmlinux.sh clean

clean: archclean vmlinuxclean

# mrproper - Delete all generated files, including .config
#
mrproper: rm-dirs  := $(wildcard $(MRPROPER_DIRS))
mrproper: rm-files := $(wildcard $(MRPROPER_FILES))
mrproper-dirs      := $(addprefix _mrproper_,Documentation/DocBook scripts)

PHONY += $(mrproper-dirs) mrproper archmrproper
$(mrproper-dirs):
	$(Q)$(MAKE) $(clean)=$(patsubst _mrproper_%,%,$@)

mrproper: clean archmrproper $(mrproper-dirs)
	$(call cmd,rmdirs)
	$(call cmd,rmfiles)

# distclean
#
PHONY += distclean

distclean: mrproper
	@find $(srctree) $(RCS_FIND_IGNORE) \
		\( -name '*.orig' -o -name '*.rej' -o -name '*~' \
		-o -name '*.bak' -o -name '#*#' -o -name '.*.orig' \
		-o -name '.*.rej' -o -name '*%'  -o -name 'core' \) \
		-type f -print | xargs rm -f


# Packaging of the kernel to various formats
# ---------------------------------------------------------------------------
# rpm target kept for backward compatibility
package-dir	:= scripts/package

%src-pkg: FORCE
	$(Q)$(MAKE) $(build)=$(package-dir) $@
%pkg: include/config/kernel.release FORCE
	$(Q)$(MAKE) $(build)=$(package-dir) $@
rpm: include/config/kernel.release FORCE
	$(Q)$(MAKE) $(build)=$(package-dir) $@


# Brief documentation of the typical targets used
# ---------------------------------------------------------------------------

boards := $(wildcard $(srctree)/arch/$(SRCARCH)/configs/*_defconfig)
boards := $(sort $(notdir $(boards)))
board-dirs := $(dir $(wildcard $(srctree)/arch/$(SRCARCH)/configs/*/*_defconfig))
board-dirs := $(sort $(notdir $(board-dirs:/=)))

help:
	@echo  'Cleaning targets:'
	@echo  '  clean		  - Remove most generated files but keep the config and'
	@echo  '                    enough build support to build external modules'
	@echo  '  mrproper	  - Remove all generated files + config + various backup files'
	@echo  '  distclean	  - mrproper + remove editor backup and patch files'
	@echo  ''
	@echo  'Configuration targets:'
	@$(MAKE) -f $(srctree)/scripts/kconfig/Makefile help
	@echo  ''
	@echo  'Other generic targets:'
	@echo  '  all		  - Build all targets marked with [*]'
	@echo  '* vmlinux	  - Build the bare kernel'
	@echo  '* modules	  - Build all modules'
	@echo  '  modules_install - Install all modules to INSTALL_MOD_PATH (default: /)'
	@echo  '  firmware_install- Install all firmware to INSTALL_FW_PATH'
	@echo  '                    (default: $$(INSTALL_MOD_PATH)/lib/firmware)'
	@echo  '  dir/            - Build all files in dir and below'
	@echo  '  dir/file.[oisS] - Build specified target only'
	@echo  '  dir/file.lst    - Build specified mixed source/assembly target only'
	@echo  '                    (requires a recent binutils and recent build (System.map))'
	@echo  '  dir/file.ko     - Build module including final link'
	@echo  '  modules_prepare - Set up for building external modules'
	@echo  '  tags/TAGS	  - Generate tags file for editors'
	@echo  '  cscope	  - Generate cscope index'
	@echo  '  gtags           - Generate GNU GLOBAL index'
	@echo  '  kernelrelease	  - Output the release version string (use with make -s)'
	@echo  '  kernelversion	  - Output the version stored in Makefile (use with make -s)'
	@echo  '  image_name	  - Output the image name (use with make -s)'
	@echo  '  headers_install - Install sanitised kernel headers to INSTALL_HDR_PATH'; \
	 echo  '                    (default: $(INSTALL_HDR_PATH))'; \
	 echo  ''
	@echo  'Static analysers'
	@echo  '  checkstack      - Generate a list of stack hogs'
	@echo  '  namespacecheck  - Name space analysis on compiled kernel'
	@echo  '  versioncheck    - Sanity check on version.h usage'
	@echo  '  includecheck    - Check for duplicate included header files'
	@echo  '  export_report   - List the usages of all exported symbols'
	@echo  '  headers_check   - Sanity check on exported headers'
	@echo  '  headerdep       - Detect inclusion cycles in headers'
	@$(MAKE) -f $(srctree)/scripts/Makefile.help checker-help
	@echo  ''
	@echo  'Kernel selftest'
	@echo  '  kselftest       - Build and run kernel selftest (run as root)'
	@echo  '                    Build, install, and boot kernel before'
	@echo  '                    running kselftest on it'
	@echo  '  kselftest-clean - Remove all generated kselftest files'
	@echo  ''
	@echo  'Kernel packaging:'
	@$(MAKE) $(build)=$(package-dir) help
	@echo  ''
	@echo  'Documentation targets:'
	@$(MAKE) -f $(srctree)/Documentation/DocBook/Makefile dochelp
	@echo  ''
	@echo  'Architecture specific targets ($(SRCARCH)):'
	@$(if $(archhelp),$(archhelp),\
		echo '  No architecture specific help defined for $(SRCARCH)')
	@echo  ''
	@$(if $(boards), \
		$(foreach b, $(boards), \
		printf "  %-24s - Build for %s\\n" $(b) $(subst _defconfig,,$(b));) \
		echo '')
	@$(if $(board-dirs), \
		$(foreach b, $(board-dirs), \
		printf "  %-16s - Show %s-specific targets\\n" help-$(b) $(b);) \
		printf "  %-16s - Show all of the above\\n" help-boards; \
		echo '')

	@echo  '  make V=0|1 [targets] 0 => quiet build (default), 1 => verbose build'
	@echo  '  make V=2   [targets] 2 => give reason for rebuild of target'
	@echo  '  make O=dir [targets] Locate all output files in "dir", including .config'
	@echo  '  make C=1   [targets] Check all c source with $$CHECK (sparse by default)'
	@echo  '  make C=2   [targets] Force check of all c source with $$CHECK'
	@echo  '  make RECORDMCOUNT_WARN=1 [targets] Warn about ignored mcount sections'
	@echo  '  make W=n   [targets] Enable extra gcc checks, n=1,2,3 where'
	@echo  '		1: warnings which may be relevant and do not occur too often'
	@echo  '		2: warnings which occur quite often but may still be relevant'
	@echo  '		3: more obscure warnings, can most likely be ignored'
	@echo  '		Multiple levels can be combined with W=12 or W=123'
	@echo  ''
	@echo  'Execute "make" or "make all" to build all targets marked with [*] '
	@echo  'For further info see the ./README file'


help-board-dirs := $(addprefix help-,$(board-dirs))

help-boards: $(help-board-dirs)

boards-per-dir = $(sort $(notdir $(wildcard $(srctree)/arch/$(SRCARCH)/configs/$*/*_defconfig)))

$(help-board-dirs): help-%:
	@echo  'Architecture specific targets ($(SRCARCH) $*):'
	@$(if $(boards-per-dir), \
		$(foreach b, $(boards-per-dir), \
		printf "  %-24s - Build for %s\\n" $*/$(b) $(subst _defconfig,,$(b));) \
		echo '')


# Documentation targets
# ---------------------------------------------------------------------------
%docs: scripts_basic FORCE
	$(Q)$(MAKE) $(build)=scripts build_docproc build_check-lc_ctype
	$(Q)$(MAKE) $(build)=Documentation/DocBook $@

else # KBUILD_EXTMOD

###
# External module support.
# When building external modules the kernel used as basis is considered
# read-only, and no consistency checks are made and the make
# system is not used on the basis kernel. If updates are required
# in the basis kernel ordinary make commands (without M=...) must
# be used.
#
# The following are the only valid targets when building external
# modules.
# make M=dir clean     Delete all automatically generated files
# make M=dir modules   Make all modules in specified dir
# make M=dir	       Same as 'make M=dir modules'
# make M=dir modules_install
#                      Install the modules built in the module directory
#                      Assumes install directory is already created

# We are always building modules
KBUILD_MODULES := 1
PHONY += crmodverdir
crmodverdir:
	$(cmd_crmodverdir)

PHONY += $(objtree)/Module.symvers
$(objtree)/Module.symvers:
	@test -e $(objtree)/Module.symvers || ( \
	echo; \
	echo "  WARNING: Symbol version dump $(objtree)/Module.symvers"; \
	echo "           is missing; modules will have no dependencies and modversions."; \
	echo )

module-dirs := $(addprefix _module_,$(KBUILD_EXTMOD))
PHONY += $(module-dirs) modules
$(module-dirs): crmodverdir $(objtree)/Module.symvers
	$(Q)$(MAKE) $(build)=$(patsubst _module_%,%,$@)

modules: $(module-dirs)
	@$(kecho) '  Building modules, stage 2.';
	$(Q)$(MAKE) -f $(srctree)/scripts/Makefile.modpost

PHONY += modules_install
modules_install: _emodinst_ _emodinst_post

install-dir := $(if $(INSTALL_MOD_DIR),$(INSTALL_MOD_DIR),extra)
PHONY += _emodinst_
_emodinst_:
	$(Q)mkdir -p $(MODLIB)/$(install-dir)
	$(Q)$(MAKE) -f $(srctree)/scripts/Makefile.modinst

PHONY += _emodinst_post
_emodinst_post: _emodinst_
	$(call cmd,depmod)

clean-dirs := $(addprefix _clean_,$(KBUILD_EXTMOD))

PHONY += $(clean-dirs) clean
$(clean-dirs):
	$(Q)$(MAKE) $(clean)=$(patsubst _clean_%,%,$@)

clean:	rm-dirs := $(MODVERDIR)
clean: rm-files := $(KBUILD_EXTMOD)/Module.symvers

help:
	@echo  '  Building external modules.'
	@echo  '  Syntax: make -C path/to/kernel/src M=$$PWD target'
	@echo  ''
	@echo  '  modules         - default target, build the module(s)'
	@echo  '  modules_install - install the module'
	@echo  '  clean           - remove generated files in module directory only'
	@echo  ''

# Dummies...
PHONY += prepare scripts
prepare: ;
scripts: ;
endif # KBUILD_EXTMOD

clean: $(clean-dirs)
	$(call cmd,rmdirs)
	$(call cmd,rmfiles)
	@find $(if $(KBUILD_EXTMOD), $(KBUILD_EXTMOD), .) $(RCS_FIND_IGNORE) \
		\( -name '*.[oas]' -o -name '*.ko' -o -name '.*.cmd' \
		-o -name '*.ko.*' \
		-o -name '*.dwo'  \
		-o -name '*.su'  \
		-o -name '.*.d' -o -name '.*.tmp' -o -name '*.mod.c' \
		-o -name '*.symtypes' -o -name 'modules.order' \
		-o -name modules.builtin -o -name '.tmp_*.o.*' \
		-o -name '*.gcno' \) -type f -print | xargs rm -f

# Generate tags for editors
# ---------------------------------------------------------------------------
quiet_cmd_tags = GEN     $@
      cmd_tags = $(CONFIG_SHELL) $(srctree)/scripts/tags.sh $@

tags TAGS cscope gtags: FORCE
	$(call cmd,tags)

# Scripts to check various things for consistency
# ---------------------------------------------------------------------------

PHONY += includecheck versioncheck coccicheck namespacecheck export_report

includecheck:
	find $(srctree)/* $(RCS_FIND_IGNORE) \
		-name '*.[hcS]' -type f -print | sort \
		| xargs $(PERL) -w $(srctree)/scripts/checkincludes.pl

versioncheck:
	find $(srctree)/* $(RCS_FIND_IGNORE) \
		-name '*.[hcS]' -type f -print | sort \
		| xargs $(PERL) -w $(srctree)/scripts/checkversion.pl

coccicheck:
	$(Q)$(CONFIG_SHELL) $(srctree)/scripts/$@

namespacecheck:
	$(PERL) $(srctree)/scripts/namespace.pl

export_report:
	$(PERL) $(srctree)/scripts/export_report.pl

endif #ifeq ($(config-targets),1)
endif #ifeq ($(mixed-targets),1)

PHONY += checkstack kernelrelease kernelversion image_name

# UML needs a little special treatment here.  It wants to use the host
# toolchain, so needs $(SUBARCH) passed to checkstack.pl.  Everyone
# else wants $(ARCH), including people doing cross-builds, which means
# that $(SUBARCH) doesn't work here.
ifeq ($(ARCH), um)
CHECKSTACK_ARCH := $(SUBARCH)
else
CHECKSTACK_ARCH := $(ARCH)
endif
checkstack:
	$(OBJDUMP) -d vmlinux $$(find . -name '*.ko') | \
	$(PERL) $(src)/scripts/checkstack.pl $(CHECKSTACK_ARCH)

kernelrelease:
	@echo "$(KERNELVERSION)$$($(CONFIG_SHELL) $(srctree)/scripts/setlocalversion $(srctree))"

kernelversion:
	@echo $(KERNELVERSION)

image_name:
	@echo $(KBUILD_IMAGE)

# Clear a bunch of variables before executing the submake
tools/: FORCE
	$(Q)mkdir -p $(objtree)/tools
	$(Q)$(MAKE) LDFLAGS= MAKEFLAGS="$(filter --j% -j,$(MAKEFLAGS))" O=$(O) subdir=tools -C $(src)/tools/

tools/%: FORCE
	$(Q)mkdir -p $(objtree)/tools
	$(Q)$(MAKE) LDFLAGS= MAKEFLAGS="$(filter --j% -j,$(MAKEFLAGS))" O=$(O) subdir=tools -C $(src)/tools/ $*

# Single targets
# ---------------------------------------------------------------------------
# Single targets are compatible with:
# - build with mixed source and output
# - build with separate output dir 'make O=...'
# - external modules
#
#  target-dir => where to store outputfile
#  build-dir  => directory in kernel source tree to use

ifeq ($(KBUILD_EXTMOD),)
        build-dir  = $(patsubst %/,%,$(dir $@))
        target-dir = $(dir $@)
else
        zap-slash=$(filter-out .,$(patsubst %/,%,$(dir $@)))
        build-dir  = $(KBUILD_EXTMOD)$(if $(zap-slash),/$(zap-slash))
        target-dir = $(if $(KBUILD_EXTMOD),$(dir $<),$(dir $@))
endif

%.s: %.c prepare scripts FORCE
	$(Q)$(MAKE) $(build)=$(build-dir) $(target-dir)$(notdir $@)
%.i: %.c prepare scripts FORCE
	$(Q)$(MAKE) $(build)=$(build-dir) $(target-dir)$(notdir $@)
%.o: %.c prepare scripts FORCE
	$(Q)$(MAKE) $(build)=$(build-dir) $(target-dir)$(notdir $@)
%.lst: %.c prepare scripts FORCE
	$(Q)$(MAKE) $(build)=$(build-dir) $(target-dir)$(notdir $@)
%.s: %.S prepare scripts FORCE
	$(Q)$(MAKE) $(build)=$(build-dir) $(target-dir)$(notdir $@)
%.o: %.S prepare scripts FORCE
	$(Q)$(MAKE) $(build)=$(build-dir) $(target-dir)$(notdir $@)
%.symtypes: %.c prepare scripts FORCE
	$(Q)$(MAKE) $(build)=$(build-dir) $(target-dir)$(notdir $@)

# Modules
/: prepare scripts FORCE
	$(cmd_crmodverdir)
	$(Q)$(MAKE) KBUILD_MODULES=$(if $(CONFIG_MODULES),1) \
	$(build)=$(build-dir)
# Make sure the latest headers are built for Documentation
Documentation/: headers_install
%/: prepare scripts FORCE
	$(cmd_crmodverdir)
	$(Q)$(MAKE) KBUILD_MODULES=$(if $(CONFIG_MODULES),1) \
	$(build)=$(build-dir)
%.ko: prepare scripts FORCE
	$(cmd_crmodverdir)
	$(Q)$(MAKE) KBUILD_MODULES=$(if $(CONFIG_MODULES),1)   \
	$(build)=$(build-dir) $(@:.ko=.o)
	$(Q)$(MAKE) -f $(srctree)/scripts/Makefile.modpost

# FIXME Should go into a make.lib or something
# ===========================================================================

quiet_cmd_rmdirs = $(if $(wildcard $(rm-dirs)),CLEAN   $(wildcard $(rm-dirs)))
      cmd_rmdirs = rm -rf $(rm-dirs)

quiet_cmd_rmfiles = $(if $(wildcard $(rm-files)),CLEAN   $(wildcard $(rm-files)))
      cmd_rmfiles = rm -f $(rm-files)

# Run depmod only if we have System.map and depmod is executable
quiet_cmd_depmod = DEPMOD  $(KERNELRELEASE)
      cmd_depmod = $(CONFIG_SHELL) $(srctree)/scripts/depmod.sh $(DEPMOD) \
                   $(KERNELRELEASE) "$(patsubst y,_,$(CONFIG_HAVE_UNDERSCORE_SYMBOL_PREFIX))"

# Create temporary dir for module support files
# clean it up only when building all modules
cmd_crmodverdir = $(Q)mkdir -p $(MODVERDIR) \
                  $(if $(KBUILD_MODULES),; rm -f $(MODVERDIR)/*)

# read all saved command lines

targets := $(wildcard $(sort $(targets)))
cmd_files := $(wildcard .*.cmd $(foreach f,$(targets),$(dir $(f)).$(notdir $(f)).cmd))

ifneq ($(cmd_files),)
  $(cmd_files): ;	# Do not try to update included dependency files
  include $(cmd_files)
endif

endif	# skip-makefile

PHONY += FORCE
FORCE:

# Declare the contents of the .PHONY variable as phony.  We keep that
# information in a variable so we can use it in if_changed and friends.
.PHONY: $(PHONY)<|MERGE_RESOLUTION|>--- conflicted
+++ resolved
@@ -1,11 +1,7 @@
 VERSION = 4
 PATCHLEVEL = 4
 SUBLEVEL = 0
-<<<<<<< HEAD
-EXTRAVERSION = -rc3-290-ga2dbb7b
-=======
 EXTRAVERSION = -rc4
->>>>>>> 527e9316
 NAME = Blurry Fish Butt
 
 # *DOCUMENTATION*
