VERSION = 3
PATCHLEVEL = 3
SUBLEVEL = 0
<<<<<<< HEAD
EXTRAVERSION =-9429-g90a4c0f
=======
EXTRAVERSION = -rc1
>>>>>>> dcd6c922
NAME = Saber-toothed Squirrel

# *DOCUMENTATION*
# To see a list of typical targets execute "make help"
# More info can be located in ./README
# Comments in this file are targeted only to the developer, do not
# expect to learn how to build the kernel reading this file.

# Do not:
# o  use make's built-in rules and variables
#    (this increases performance and avoids hard-to-debug behaviour);
# o  print "Entering directory ...";
MAKEFLAGS += -rR --no-print-directory

# Avoid funny character set dependencies
unexport LC_ALL
LC_COLLATE=C
LC_NUMERIC=C
export LC_COLLATE LC_NUMERIC

# We are using a recursive build, so we need to do a little thinking
# to get the ordering right.
#
# Most importantly: sub-Makefiles should only ever modify files in
# their own directory. If in some directory we have a dependency on
# a file in another dir (which doesn't happen often, but it's often
# unavoidable when linking the built-in.o targets which finally
# turn into vmlinux), we will call a sub make in that other dir, and
# after that we are sure that everything which is in that other dir
# is now up to date.
#
# The only cases where we need to modify files which have global
# effects are thus separated out and done before the recursive
# descending is started. They are now explicitly listed as the
# prepare rule.

# To put more focus on warnings, be less verbose as default
# Use 'make V=1' to see the full commands

ifeq ("$(origin V)", "command line")
  KBUILD_VERBOSE = $(V)
endif
ifndef KBUILD_VERBOSE
  KBUILD_VERBOSE = 0
endif

# Call a source code checker (by default, "sparse") as part of the
# C compilation.
#
# Use 'make C=1' to enable checking of only re-compiled files.
# Use 'make C=2' to enable checking of *all* source files, regardless
# of whether they are re-compiled or not.
#
# See the file "Documentation/sparse.txt" for more details, including
# where to get the "sparse" utility.

ifeq ("$(origin C)", "command line")
  KBUILD_CHECKSRC = $(C)
endif
ifndef KBUILD_CHECKSRC
  KBUILD_CHECKSRC = 0
endif

# Use make M=dir to specify directory of external module to build
# Old syntax make ... SUBDIRS=$PWD is still supported
# Setting the environment variable KBUILD_EXTMOD take precedence
ifdef SUBDIRS
  KBUILD_EXTMOD ?= $(SUBDIRS)
endif

ifeq ("$(origin M)", "command line")
  KBUILD_EXTMOD := $(M)
endif

# kbuild supports saving output files in a separate directory.
# To locate output files in a separate directory two syntaxes are supported.
# In both cases the working directory must be the root of the kernel src.
# 1) O=
# Use "make O=dir/to/store/output/files/"
#
# 2) Set KBUILD_OUTPUT
# Set the environment variable KBUILD_OUTPUT to point to the directory
# where the output files shall be placed.
# export KBUILD_OUTPUT=dir/to/store/output/files/
# make
#
# The O= assignment takes precedence over the KBUILD_OUTPUT environment
# variable.


# KBUILD_SRC is set on invocation of make in OBJ directory
# KBUILD_SRC is not intended to be used by the regular user (for now)
ifeq ($(KBUILD_SRC),)

# OK, Make called in directory where kernel src resides
# Do we want to locate output files in a separate directory?
ifeq ("$(origin O)", "command line")
  KBUILD_OUTPUT := $(O)
endif

ifeq ("$(origin W)", "command line")
  export KBUILD_ENABLE_EXTRA_GCC_CHECKS := $(W)
endif

# That's our default target when none is given on the command line
PHONY := _all
_all:

# Cancel implicit rules on top Makefile
$(CURDIR)/Makefile Makefile: ;

ifneq ($(KBUILD_OUTPUT),)
# Invoke a second make in the output directory, passing relevant variables
# check that the output directory actually exists
saved-output := $(KBUILD_OUTPUT)
KBUILD_OUTPUT := $(shell cd $(KBUILD_OUTPUT) && /bin/pwd)
$(if $(KBUILD_OUTPUT),, \
     $(error output directory "$(saved-output)" does not exist))

PHONY += $(MAKECMDGOALS) sub-make

$(filter-out _all sub-make $(CURDIR)/Makefile, $(MAKECMDGOALS)) _all: sub-make
	$(Q)@:

sub-make: FORCE
	$(if $(KBUILD_VERBOSE:1=),@)$(MAKE) -C $(KBUILD_OUTPUT) \
	KBUILD_SRC=$(CURDIR) \
	KBUILD_EXTMOD="$(KBUILD_EXTMOD)" -f $(CURDIR)/Makefile \
	$(filter-out _all sub-make,$(MAKECMDGOALS))

# Leave processing to above invocation of make
skip-makefile := 1
endif # ifneq ($(KBUILD_OUTPUT),)
endif # ifeq ($(KBUILD_SRC),)

# We process the rest of the Makefile if this is the final invocation of make
ifeq ($(skip-makefile),)

# If building an external module we do not care about the all: rule
# but instead _all depend on modules
PHONY += all
ifeq ($(KBUILD_EXTMOD),)
_all: all
else
_all: modules
endif

srctree		:= $(if $(KBUILD_SRC),$(KBUILD_SRC),$(CURDIR))
objtree		:= $(CURDIR)
src		:= $(srctree)
obj		:= $(objtree)

VPATH		:= $(srctree)$(if $(KBUILD_EXTMOD),:$(KBUILD_EXTMOD))

export srctree objtree VPATH


# SUBARCH tells the usermode build what the underlying arch is.  That is set
# first, and if a usermode build is happening, the "ARCH=um" on the command
# line overrides the setting of ARCH below.  If a native build is happening,
# then ARCH is assigned, getting whatever value it gets normally, and 
# SUBARCH is subsequently ignored.

SUBARCH := $(shell uname -m | sed -e s/i.86/i386/ -e s/sun4u/sparc64/ \
				  -e s/arm.*/arm/ -e s/sa110/arm/ \
				  -e s/s390x/s390/ -e s/parisc64/parisc/ \
				  -e s/ppc.*/powerpc/ -e s/mips.*/mips/ \
				  -e s/sh[234].*/sh/ )

# Cross compiling and selecting different set of gcc/bin-utils
# ---------------------------------------------------------------------------
#
# When performing cross compilation for other architectures ARCH shall be set
# to the target architecture. (See arch/* for the possibilities).
# ARCH can be set during invocation of make:
# make ARCH=ia64
# Another way is to have ARCH set in the environment.
# The default ARCH is the host where make is executed.

# CROSS_COMPILE specify the prefix used for all executables used
# during compilation. Only gcc and related bin-utils executables
# are prefixed with $(CROSS_COMPILE).
# CROSS_COMPILE can be set on the command line
# make CROSS_COMPILE=ia64-linux-
# Alternatively CROSS_COMPILE can be set in the environment.
# A third alternative is to store a setting in .config so that plain
# "make" in the configured kernel build directory always uses that.
# Default value for CROSS_COMPILE is not to prefix executables
# Note: Some architectures assign CROSS_COMPILE in their arch/*/Makefile
export KBUILD_BUILDHOST := $(SUBARCH)
ARCH		?= $(SUBARCH)
CROSS_COMPILE	?= $(CONFIG_CROSS_COMPILE:"%"=%)

# Architecture as present in compile.h
UTS_MACHINE 	:= $(ARCH)
SRCARCH 	:= $(ARCH)

# Additional ARCH settings for x86
ifeq ($(ARCH),i386)
        SRCARCH := x86
endif
ifeq ($(ARCH),x86_64)
        SRCARCH := x86
endif

# Additional ARCH settings for sparc
ifeq ($(ARCH),sparc32)
       SRCARCH := sparc
endif
ifeq ($(ARCH),sparc64)
       SRCARCH := sparc
endif

# Additional ARCH settings for sh
ifeq ($(ARCH),sh64)
       SRCARCH := sh
endif

# Additional ARCH settings for tile
ifeq ($(ARCH),tilepro)
       SRCARCH := tile
endif
ifeq ($(ARCH),tilegx)
       SRCARCH := tile
endif

# Where to locate arch specific headers
hdr-arch  := $(SRCARCH)

ifeq ($(ARCH),m68knommu)
       hdr-arch  := m68k
endif

KCONFIG_CONFIG	?= .config
export KCONFIG_CONFIG

# SHELL used by kbuild
CONFIG_SHELL := $(shell if [ -x "$$BASH" ]; then echo $$BASH; \
	  else if [ -x /bin/bash ]; then echo /bin/bash; \
	  else echo sh; fi ; fi)

HOSTCC       = gcc
HOSTCXX      = g++
HOSTCFLAGS   = -Wall -Wmissing-prototypes -Wstrict-prototypes -O2 -fomit-frame-pointer
HOSTCXXFLAGS = -O2

# Decide whether to build built-in, modular, or both.
# Normally, just do built-in.

KBUILD_MODULES :=
KBUILD_BUILTIN := 1

#	If we have only "make modules", don't compile built-in objects.
#	When we're building modules with modversions, we need to consider
#	the built-in objects during the descend as well, in order to
#	make sure the checksums are up to date before we record them.

ifeq ($(MAKECMDGOALS),modules)
  KBUILD_BUILTIN := $(if $(CONFIG_MODVERSIONS),1)
endif

#	If we have "make <whatever> modules", compile modules
#	in addition to whatever we do anyway.
#	Just "make" or "make all" shall build modules as well

ifneq ($(filter all _all modules,$(MAKECMDGOALS)),)
  KBUILD_MODULES := 1
endif

ifeq ($(MAKECMDGOALS),)
  KBUILD_MODULES := 1
endif

export KBUILD_MODULES KBUILD_BUILTIN
export KBUILD_CHECKSRC KBUILD_SRC KBUILD_EXTMOD

# Beautify output
# ---------------------------------------------------------------------------
#
# Normally, we echo the whole command before executing it. By making
# that echo $($(quiet)$(cmd)), we now have the possibility to set
# $(quiet) to choose other forms of output instead, e.g.
#
#         quiet_cmd_cc_o_c = Compiling $(RELDIR)/$@
#         cmd_cc_o_c       = $(CC) $(c_flags) -c -o $@ $<
#
# If $(quiet) is empty, the whole command will be printed.
# If it is set to "quiet_", only the short version will be printed. 
# If it is set to "silent_", nothing will be printed at all, since
# the variable $(silent_cmd_cc_o_c) doesn't exist.
#
# A simple variant is to prefix commands with $(Q) - that's useful
# for commands that shall be hidden in non-verbose mode.
#
#	$(Q)ln $@ :<
#
# If KBUILD_VERBOSE equals 0 then the above command will be hidden.
# If KBUILD_VERBOSE equals 1 then the above command is displayed.

ifeq ($(KBUILD_VERBOSE),1)
  quiet =
  Q =
else
  quiet=quiet_
  Q = @
endif

# If the user is running make -s (silent mode), suppress echoing of
# commands

ifneq ($(filter s% -s%,$(MAKEFLAGS)),)
  quiet=silent_
endif

export quiet Q KBUILD_VERBOSE


# Look for make include files relative to root of kernel src
MAKEFLAGS += --include-dir=$(srctree)

# We need some generic definitions (do not try to remake the file).
$(srctree)/scripts/Kbuild.include: ;
include $(srctree)/scripts/Kbuild.include

# Make variables (CC, etc...)

AS		= $(CROSS_COMPILE)as
LD		= $(CROSS_COMPILE)ld
CC		= $(CROSS_COMPILE)gcc
CPP		= $(CC) -E
AR		= $(CROSS_COMPILE)ar
NM		= $(CROSS_COMPILE)nm
STRIP		= $(CROSS_COMPILE)strip
OBJCOPY		= $(CROSS_COMPILE)objcopy
OBJDUMP		= $(CROSS_COMPILE)objdump
AWK		= awk
GENKSYMS	= scripts/genksyms/genksyms
INSTALLKERNEL  := installkernel
DEPMOD		= /sbin/depmod
KALLSYMS	= scripts/kallsyms
PERL		= perl
CHECK		= sparse

CHECKFLAGS     := -D__linux__ -Dlinux -D__STDC__ -Dunix -D__unix__ \
		  -Wbitwise -Wno-return-void $(CF)
CFLAGS_MODULE   =
AFLAGS_MODULE   =
LDFLAGS_MODULE  =
CFLAGS_KERNEL	=
AFLAGS_KERNEL	=
CFLAGS_GCOV	= -fprofile-arcs -ftest-coverage


# Use LINUXINCLUDE when you must reference the include/ directory.
# Needed to be compatible with the O= option
LINUXINCLUDE    := -I$(srctree)/arch/$(hdr-arch)/include \
                   -Iarch/$(hdr-arch)/include/generated -Iinclude \
                   $(if $(KBUILD_SRC), -I$(srctree)/include) \
                   -include $(srctree)/include/linux/kconfig.h

KBUILD_CPPFLAGS := -D__KERNEL__

KBUILD_CFLAGS   := -Wall -Wundef -Wstrict-prototypes -Wno-trigraphs \
		   -fno-strict-aliasing -fno-common \
		   -Werror-implicit-function-declaration \
		   -Wno-format-security \
		   -fno-delete-null-pointer-checks
KBUILD_AFLAGS_KERNEL :=
KBUILD_CFLAGS_KERNEL :=
KBUILD_AFLAGS   := -D__ASSEMBLY__
KBUILD_AFLAGS_MODULE  := -DMODULE
KBUILD_CFLAGS_MODULE  := -DMODULE
KBUILD_LDFLAGS_MODULE := -T $(srctree)/scripts/module-common.lds

# Read KERNELRELEASE from include/config/kernel.release (if it exists)
KERNELRELEASE = $(shell cat include/config/kernel.release 2> /dev/null)
KERNELVERSION = $(VERSION)$(if $(PATCHLEVEL),.$(PATCHLEVEL)$(if $(SUBLEVEL),.$(SUBLEVEL)))$(EXTRAVERSION)

export VERSION PATCHLEVEL SUBLEVEL KERNELRELEASE KERNELVERSION
export ARCH SRCARCH CONFIG_SHELL HOSTCC HOSTCFLAGS CROSS_COMPILE AS LD CC
export CPP AR NM STRIP OBJCOPY OBJDUMP
export MAKE AWK GENKSYMS INSTALLKERNEL PERL UTS_MACHINE
export HOSTCXX HOSTCXXFLAGS LDFLAGS_MODULE CHECK CHECKFLAGS

export KBUILD_CPPFLAGS NOSTDINC_FLAGS LINUXINCLUDE OBJCOPYFLAGS LDFLAGS
export KBUILD_CFLAGS CFLAGS_KERNEL CFLAGS_MODULE CFLAGS_GCOV
export KBUILD_AFLAGS AFLAGS_KERNEL AFLAGS_MODULE
export KBUILD_AFLAGS_MODULE KBUILD_CFLAGS_MODULE KBUILD_LDFLAGS_MODULE
export KBUILD_AFLAGS_KERNEL KBUILD_CFLAGS_KERNEL
export KBUILD_ARFLAGS

# When compiling out-of-tree modules, put MODVERDIR in the module
# tree rather than in the kernel tree. The kernel tree might
# even be read-only.
export MODVERDIR := $(if $(KBUILD_EXTMOD),$(firstword $(KBUILD_EXTMOD))/).tmp_versions

# Files to ignore in find ... statements

RCS_FIND_IGNORE := \( -name SCCS -o -name BitKeeper -o -name .svn -o -name CVS -o -name .pc -o -name .hg -o -name .git \) -prune -o
export RCS_TAR_IGNORE := --exclude SCCS --exclude BitKeeper --exclude .svn --exclude CVS --exclude .pc --exclude .hg --exclude .git

# ===========================================================================
# Rules shared between *config targets and build targets

# Basic helpers built in scripts/
PHONY += scripts_basic
scripts_basic:
	$(Q)$(MAKE) $(build)=scripts/basic
	$(Q)rm -f .tmp_quiet_recordmcount

# To avoid any implicit rule to kick in, define an empty command.
scripts/basic/%: scripts_basic ;

PHONY += outputmakefile
# outputmakefile generates a Makefile in the output directory, if using a
# separate output directory. This allows convenient use of make in the
# output directory.
outputmakefile:
ifneq ($(KBUILD_SRC),)
	$(Q)ln -fsn $(srctree) source
	$(Q)$(CONFIG_SHELL) $(srctree)/scripts/mkmakefile \
	    $(srctree) $(objtree) $(VERSION) $(PATCHLEVEL)
endif

# Support for using generic headers in asm-generic
PHONY += asm-generic
asm-generic:
	$(Q)$(MAKE) -f $(srctree)/scripts/Makefile.asm-generic \
	            obj=arch/$(SRCARCH)/include/generated/asm

# To make sure we do not include .config for any of the *config targets
# catch them early, and hand them over to scripts/kconfig/Makefile
# It is allowed to specify more targets when calling make, including
# mixing *config targets and build targets.
# For example 'make oldconfig all'.
# Detect when mixed targets is specified, and make a second invocation
# of make so .config is not included in this case either (for *config).

no-dot-config-targets := clean mrproper distclean \
			 cscope gtags TAGS tags help %docs check% coccicheck \
			 include/linux/version.h headers_% archheaders \
			 kernelversion %src-pkg

config-targets := 0
mixed-targets  := 0
dot-config     := 1

ifneq ($(filter $(no-dot-config-targets), $(MAKECMDGOALS)),)
	ifeq ($(filter-out $(no-dot-config-targets), $(MAKECMDGOALS)),)
		dot-config := 0
	endif
endif

ifeq ($(KBUILD_EXTMOD),)
        ifneq ($(filter config %config,$(MAKECMDGOALS)),)
                config-targets := 1
                ifneq ($(filter-out config %config,$(MAKECMDGOALS)),)
                        mixed-targets := 1
                endif
        endif
endif

ifeq ($(mixed-targets),1)
# ===========================================================================
# We're called with mixed targets (*config and build targets).
# Handle them one by one.

%:: FORCE
	$(Q)$(MAKE) -C $(srctree) KBUILD_SRC= $@

else
ifeq ($(config-targets),1)
# ===========================================================================
# *config targets only - make sure prerequisites are updated, and descend
# in scripts/kconfig to make the *config target

# Read arch specific Makefile to set KBUILD_DEFCONFIG as needed.
# KBUILD_DEFCONFIG may point out an alternative default configuration
# used for 'make defconfig'
include $(srctree)/arch/$(SRCARCH)/Makefile
export KBUILD_DEFCONFIG KBUILD_KCONFIG

config: scripts_basic outputmakefile FORCE
	$(Q)mkdir -p include/linux include/config
	$(Q)$(MAKE) $(build)=scripts/kconfig $@

%config: scripts_basic outputmakefile FORCE
	$(Q)mkdir -p include/linux include/config
	$(Q)$(MAKE) $(build)=scripts/kconfig $@

else
# ===========================================================================
# Build targets only - this includes vmlinux, arch specific targets, clean
# targets and others. In general all targets except *config targets.

ifeq ($(KBUILD_EXTMOD),)
# Additional helpers built in scripts/
# Carefully list dependencies so we do not try to build scripts twice
# in parallel
PHONY += scripts
scripts: scripts_basic include/config/auto.conf include/config/tristate.conf
	$(Q)$(MAKE) $(build)=$(@)

# Objects we will link into vmlinux / subdirs we need to visit
init-y		:= init/
drivers-y	:= drivers/ sound/ firmware/
net-y		:= net/
libs-y		:= lib/
core-y		:= usr/
endif # KBUILD_EXTMOD

ifeq ($(dot-config),1)
# Read in config
-include include/config/auto.conf

ifeq ($(KBUILD_EXTMOD),)
# Read in dependencies to all Kconfig* files, make sure to run
# oldconfig if changes are detected.
-include include/config/auto.conf.cmd

# To avoid any implicit rule to kick in, define an empty command
$(KCONFIG_CONFIG) include/config/auto.conf.cmd: ;

# If .config is newer than include/config/auto.conf, someone tinkered
# with it and forgot to run make oldconfig.
# if auto.conf.cmd is missing then we are probably in a cleaned tree so
# we execute the config step to be sure to catch updated Kconfig files
include/config/%.conf: $(KCONFIG_CONFIG) include/config/auto.conf.cmd
	$(Q)$(MAKE) -f $(srctree)/Makefile silentoldconfig
else
# external modules needs include/generated/autoconf.h and include/config/auto.conf
# but do not care if they are up-to-date. Use auto.conf to trigger the test
PHONY += include/config/auto.conf

include/config/auto.conf:
	$(Q)test -e include/generated/autoconf.h -a -e $@ || (		\
	echo;								\
	echo "  ERROR: Kernel configuration is invalid.";		\
	echo "         include/generated/autoconf.h or $@ are missing.";\
	echo "         Run 'make oldconfig && make prepare' on kernel src to fix it.";	\
	echo;								\
	/bin/false)

endif # KBUILD_EXTMOD

else
# Dummy target needed, because used as prerequisite
include/config/auto.conf: ;
endif # $(dot-config)

# The all: target is the default when no target is given on the
# command line.
# This allow a user to issue only 'make' to build a kernel including modules
# Defaults to vmlinux, but the arch makefile usually adds further targets
all: vmlinux

ifdef CONFIG_CC_OPTIMIZE_FOR_SIZE
KBUILD_CFLAGS	+= -Os
else
KBUILD_CFLAGS	+= -O2
endif

include $(srctree)/arch/$(SRCARCH)/Makefile

ifneq ($(CONFIG_FRAME_WARN),0)
KBUILD_CFLAGS += $(call cc-option,-Wframe-larger-than=${CONFIG_FRAME_WARN})
endif

# Force gcc to behave correct even for buggy distributions
ifndef CONFIG_CC_STACKPROTECTOR
KBUILD_CFLAGS += $(call cc-option, -fno-stack-protector)
endif

# This warning generated too much noise in a regular build.
# Use make W=1 to enable this warning (see scripts/Makefile.build)
KBUILD_CFLAGS += $(call cc-disable-warning, unused-but-set-variable)

ifdef CONFIG_FRAME_POINTER
KBUILD_CFLAGS	+= -fno-omit-frame-pointer -fno-optimize-sibling-calls
else
# Some targets (ARM with Thumb2, for example), can't be built with frame
# pointers.  For those, we don't have FUNCTION_TRACER automatically
# select FRAME_POINTER.  However, FUNCTION_TRACER adds -pg, and this is
# incompatible with -fomit-frame-pointer with current GCC, so we don't use
# -fomit-frame-pointer with FUNCTION_TRACER.
ifndef CONFIG_FUNCTION_TRACER
KBUILD_CFLAGS	+= -fomit-frame-pointer
endif
endif

ifdef CONFIG_DEBUG_INFO
KBUILD_CFLAGS	+= -g
KBUILD_AFLAGS	+= -gdwarf-2
endif

ifdef CONFIG_DEBUG_INFO_REDUCED
KBUILD_CFLAGS 	+= $(call cc-option, -femit-struct-debug-baseonly)
endif

ifdef CONFIG_FUNCTION_TRACER
KBUILD_CFLAGS	+= -pg
ifdef CONFIG_DYNAMIC_FTRACE
	ifdef CONFIG_HAVE_C_RECORDMCOUNT
		BUILD_C_RECORDMCOUNT := y
		export BUILD_C_RECORDMCOUNT
	endif
endif
endif

# We trigger additional mismatches with less inlining
ifdef CONFIG_DEBUG_SECTION_MISMATCH
KBUILD_CFLAGS += $(call cc-option, -fno-inline-functions-called-once)
endif

# arch Makefile may override CC so keep this after arch Makefile is included
NOSTDINC_FLAGS += -nostdinc -isystem $(shell $(CC) -print-file-name=include)
CHECKFLAGS     += $(NOSTDINC_FLAGS)

# warn about C99 declaration after statement
KBUILD_CFLAGS += $(call cc-option,-Wdeclaration-after-statement,)

# disable pointer signed / unsigned warnings in gcc 4.0
KBUILD_CFLAGS += $(call cc-disable-warning, pointer-sign)

# disable invalid "can't wrap" optimizations for signed / pointers
KBUILD_CFLAGS	+= $(call cc-option,-fno-strict-overflow)

# conserve stack if available
KBUILD_CFLAGS   += $(call cc-option,-fconserve-stack)

# use the deterministic mode of AR if available
KBUILD_ARFLAGS := $(call ar-option,D)

# check for 'asm goto'
ifeq ($(shell $(CONFIG_SHELL) $(srctree)/scripts/gcc-goto.sh $(CC)), y)
	KBUILD_CFLAGS += -DCC_HAVE_ASM_GOTO
endif

# Add user supplied CPPFLAGS, AFLAGS and CFLAGS as the last assignments
# But warn user when we do so
warn-assign = \
$(warning "WARNING: Appending $$K$(1) ($(K$(1))) from $(origin K$(1)) to kernel $$$(1)")

ifneq ($(KCPPFLAGS),)
        $(call warn-assign,CPPFLAGS)
        KBUILD_CPPFLAGS += $(KCPPFLAGS)
endif
ifneq ($(KAFLAGS),)
        $(call warn-assign,AFLAGS)
        KBUILD_AFLAGS += $(KAFLAGS)
endif
ifneq ($(KCFLAGS),)
        $(call warn-assign,CFLAGS)
        KBUILD_CFLAGS += $(KCFLAGS)
endif

# Use --build-id when available.
LDFLAGS_BUILD_ID = $(patsubst -Wl$(comma)%,%,\
			      $(call cc-ldoption, -Wl$(comma)--build-id,))
KBUILD_LDFLAGS_MODULE += $(LDFLAGS_BUILD_ID)
LDFLAGS_vmlinux += $(LDFLAGS_BUILD_ID)

ifeq ($(CONFIG_STRIP_ASM_SYMS),y)
LDFLAGS_vmlinux	+= $(call ld-option, -X,)
endif

# Default kernel image to build when no specific target is given.
# KBUILD_IMAGE may be overruled on the command line or
# set in the environment
# Also any assignments in arch/$(ARCH)/Makefile take precedence over
# this default value
export KBUILD_IMAGE ?= vmlinux

#
# INSTALL_PATH specifies where to place the updated kernel and system map
# images. Default is /boot, but you can set it to other values
export	INSTALL_PATH ?= /boot

#
# INSTALL_MOD_PATH specifies a prefix to MODLIB for module directory
# relocations required by build roots.  This is not defined in the
# makefile but the argument can be passed to make if needed.
#

MODLIB	= $(INSTALL_MOD_PATH)/lib/modules/$(KERNELRELEASE)
export MODLIB

#
#  INSTALL_MOD_STRIP, if defined, will cause modules to be
#  stripped after they are installed.  If INSTALL_MOD_STRIP is '1', then
#  the default option --strip-debug will be used.  Otherwise,
#  INSTALL_MOD_STRIP value will be used as the options to the strip command.

ifdef INSTALL_MOD_STRIP
ifeq ($(INSTALL_MOD_STRIP),1)
mod_strip_cmd = $(STRIP) --strip-debug
else
mod_strip_cmd = $(STRIP) $(INSTALL_MOD_STRIP)
endif # INSTALL_MOD_STRIP=1
else
mod_strip_cmd = true
endif # INSTALL_MOD_STRIP
export mod_strip_cmd


ifeq ($(KBUILD_EXTMOD),)
core-y		+= kernel/ mm/ fs/ ipc/ security/ crypto/ block/

vmlinux-dirs	:= $(patsubst %/,%,$(filter %/, $(init-y) $(init-m) \
		     $(core-y) $(core-m) $(drivers-y) $(drivers-m) \
		     $(net-y) $(net-m) $(libs-y) $(libs-m)))

vmlinux-alldirs	:= $(sort $(vmlinux-dirs) $(patsubst %/,%,$(filter %/, \
		     $(init-n) $(init-) \
		     $(core-n) $(core-) $(drivers-n) $(drivers-) \
		     $(net-n)  $(net-)  $(libs-n)    $(libs-))))

init-y		:= $(patsubst %/, %/built-in.o, $(init-y))
core-y		:= $(patsubst %/, %/built-in.o, $(core-y))
drivers-y	:= $(patsubst %/, %/built-in.o, $(drivers-y))
net-y		:= $(patsubst %/, %/built-in.o, $(net-y))
libs-y1		:= $(patsubst %/, %/lib.a, $(libs-y))
libs-y2		:= $(patsubst %/, %/built-in.o, $(libs-y))
libs-y		:= $(libs-y1) $(libs-y2)

# Build vmlinux
# ---------------------------------------------------------------------------
# vmlinux is built from the objects selected by $(vmlinux-init) and
# $(vmlinux-main). Most are built-in.o files from top-level directories
# in the kernel tree, others are specified in arch/$(ARCH)/Makefile.
# Ordering when linking is important, and $(vmlinux-init) must be first.
#
# vmlinux
#   ^
#   |
#   +-< $(vmlinux-init)
#   |   +--< init/version.o + more
#   |
#   +--< $(vmlinux-main)
#   |    +--< driver/built-in.o mm/built-in.o + more
#   |
#   +-< kallsyms.o (see description in CONFIG_KALLSYMS section)
#
# vmlinux version (uname -v) cannot be updated during normal
# descending-into-subdirs phase since we do not yet know if we need to
# update vmlinux.
# Therefore this step is delayed until just before final link of vmlinux -
# except in the kallsyms case where it is done just before adding the
# symbols to the kernel.
#
# System.map is generated to document addresses of all kernel symbols

vmlinux-init := $(head-y) $(init-y)
vmlinux-main := $(core-y) $(libs-y) $(drivers-y) $(net-y)
vmlinux-all  := $(vmlinux-init) $(vmlinux-main)
vmlinux-lds  := arch/$(SRCARCH)/kernel/vmlinux.lds
export KBUILD_VMLINUX_OBJS := $(vmlinux-all)

# Rule to link vmlinux - also used during CONFIG_KALLSYMS
# May be overridden by arch/$(ARCH)/Makefile
quiet_cmd_vmlinux__ ?= LD      $@
      cmd_vmlinux__ ?= $(LD) $(LDFLAGS) $(LDFLAGS_vmlinux) -o $@ \
      -T $(vmlinux-lds) $(vmlinux-init)                          \
      --start-group $(vmlinux-main) --end-group                  \
      $(filter-out $(vmlinux-lds) $(vmlinux-init) $(vmlinux-main) vmlinux.o FORCE ,$^)

# Generate new vmlinux version
quiet_cmd_vmlinux_version = GEN     .version
      cmd_vmlinux_version = set -e;                     \
	if [ ! -r .version ]; then			\
	  rm -f .version;				\
	  echo 1 >.version;				\
	else						\
	  mv .version .old_version;			\
	  expr 0$$(cat .old_version) + 1 >.version;	\
	fi;						\
	$(MAKE) $(build)=init

# Generate System.map
quiet_cmd_sysmap = SYSMAP
      cmd_sysmap = $(CONFIG_SHELL) $(srctree)/scripts/mksysmap

# Link of vmlinux
# If CONFIG_KALLSYMS is set .version is already updated
# Generate System.map and verify that the content is consistent
# Use + in front of the vmlinux_version rule to silent warning with make -j2
# First command is ':' to allow us to use + in front of the rule
define rule_vmlinux__
	:
	$(if $(CONFIG_KALLSYMS),,+$(call cmd,vmlinux_version))

	$(call cmd,vmlinux__)
	$(Q)echo 'cmd_$@ := $(cmd_vmlinux__)' > $(@D)/.$(@F).cmd

	$(Q)$(if $($(quiet)cmd_sysmap),                                      \
	  echo '  $($(quiet)cmd_sysmap)  System.map' &&)                     \
	$(cmd_sysmap) $@ System.map;                                         \
	if [ $$? -ne 0 ]; then                                               \
		rm -f $@;                                                    \
		/bin/false;                                                  \
	fi;
	$(verify_kallsyms)
endef


ifdef CONFIG_KALLSYMS
# Generate section listing all symbols and add it into vmlinux $(kallsyms.o)
# It's a three stage process:
# o .tmp_vmlinux1 has all symbols and sections, but __kallsyms is
#   empty
#   Running kallsyms on that gives us .tmp_kallsyms1.o with
#   the right size - vmlinux version (uname -v) is updated during this step
# o .tmp_vmlinux2 now has a __kallsyms section of the right size,
#   but due to the added section, some addresses have shifted.
#   From here, we generate a correct .tmp_kallsyms2.o
# o The correct .tmp_kallsyms2.o is linked into the final vmlinux.
# o Verify that the System.map from vmlinux matches the map from
#   .tmp_vmlinux2, just in case we did not generate kallsyms correctly.
# o If 'make KALLSYMS_EXTRA_PASS=1" was used, do an extra pass using
#   .tmp_vmlinux3 and .tmp_kallsyms3.o.  This is only meant as a
#   temporary bypass to allow the kernel to be built while the
#   maintainers work out what went wrong with kallsyms.

last_kallsyms := 2

ifdef KALLSYMS_EXTRA_PASS
ifneq ($(KALLSYMS_EXTRA_PASS),0)
last_kallsyms := 3
endif
endif

kallsyms.o := .tmp_kallsyms$(last_kallsyms).o

define verify_kallsyms
	$(Q)$(if $($(quiet)cmd_sysmap),                                      \
	  echo '  $($(quiet)cmd_sysmap)  .tmp_System.map' &&)                \
	  $(cmd_sysmap) .tmp_vmlinux$(last_kallsyms) .tmp_System.map
	$(Q)cmp -s System.map .tmp_System.map ||                             \
		(echo Inconsistent kallsyms data;                            \
		 echo This is a bug - please report about it;                \
		 echo Try "make KALLSYMS_EXTRA_PASS=1" as a workaround;      \
		 rm .tmp_kallsyms* ; /bin/false )
endef

# Update vmlinux version before link
# Use + in front of this rule to silent warning about make -j1
# First command is ':' to allow us to use + in front of this rule
cmd_ksym_ld = $(cmd_vmlinux__)
define rule_ksym_ld
	: 
	+$(call cmd,vmlinux_version)
	$(call cmd,vmlinux__)
	$(Q)echo 'cmd_$@ := $(cmd_vmlinux__)' > $(@D)/.$(@F).cmd
endef

# Generate .S file with all kernel symbols
quiet_cmd_kallsyms = KSYM    $@
      cmd_kallsyms = $(NM) -n $< | $(KALLSYMS) \
                     $(if $(CONFIG_KALLSYMS_ALL),--all-symbols) > $@

.tmp_kallsyms1.o .tmp_kallsyms2.o .tmp_kallsyms3.o: %.o: %.S scripts FORCE
	$(call if_changed_dep,as_o_S)

.tmp_kallsyms%.S: .tmp_vmlinux% $(KALLSYMS)
	$(call cmd,kallsyms)

# .tmp_vmlinux1 must be complete except kallsyms, so update vmlinux version
.tmp_vmlinux1: $(vmlinux-lds) $(vmlinux-all) FORCE
	$(call if_changed_rule,ksym_ld)

.tmp_vmlinux2: $(vmlinux-lds) $(vmlinux-all) .tmp_kallsyms1.o FORCE
	$(call if_changed,vmlinux__)

.tmp_vmlinux3: $(vmlinux-lds) $(vmlinux-all) .tmp_kallsyms2.o FORCE
	$(call if_changed,vmlinux__)

# Needs to visit scripts/ before $(KALLSYMS) can be used.
$(KALLSYMS): scripts ;

# Generate some data for debugging strange kallsyms problems
debug_kallsyms: .tmp_map$(last_kallsyms)

.tmp_map%: .tmp_vmlinux% FORCE
	($(OBJDUMP) -h $< | $(AWK) '/^ +[0-9]/{print $$4 " 0 " $$2}'; $(NM) $<) | sort > $@

.tmp_map3: .tmp_map2

.tmp_map2: .tmp_map1

endif # ifdef CONFIG_KALLSYMS

# Do modpost on a prelinked vmlinux. The finally linked vmlinux has
# relevant sections renamed as per the linker script.
quiet_cmd_vmlinux-modpost = LD      $@
      cmd_vmlinux-modpost = $(LD) $(LDFLAGS) -r -o $@                          \
	 $(vmlinux-init) --start-group $(vmlinux-main) --end-group             \
	 $(filter-out $(vmlinux-init) $(vmlinux-main) FORCE ,$^)
define rule_vmlinux-modpost
	:
	+$(call cmd,vmlinux-modpost)
	$(Q)$(MAKE) -f $(srctree)/scripts/Makefile.modpost $@
	$(Q)echo 'cmd_$@ := $(cmd_vmlinux-modpost)' > $(dot-target).cmd
endef

# vmlinux image - including updated kernel symbols
vmlinux: $(vmlinux-lds) $(vmlinux-init) $(vmlinux-main) vmlinux.o $(kallsyms.o) FORCE
ifdef CONFIG_HEADERS_CHECK
	$(Q)$(MAKE) -f $(srctree)/Makefile headers_check
endif
ifdef CONFIG_SAMPLES
	$(Q)$(MAKE) $(build)=samples
endif
ifdef CONFIG_BUILD_DOCSRC
	$(Q)$(MAKE) $(build)=Documentation
endif
	$(call vmlinux-modpost)
	$(call if_changed_rule,vmlinux__)
	$(Q)rm -f .old_version

# build vmlinux.o first to catch section mismatch errors early
ifdef CONFIG_KALLSYMS
.tmp_vmlinux1: vmlinux.o
endif

modpost-init := $(filter-out init/built-in.o, $(vmlinux-init))
vmlinux.o: $(modpost-init) $(vmlinux-main) FORCE
	$(call if_changed_rule,vmlinux-modpost)

# The actual objects are generated when descending, 
# make sure no implicit rule kicks in
$(sort $(vmlinux-init) $(vmlinux-main)) $(vmlinux-lds): $(vmlinux-dirs) ;

# Handle descending into subdirectories listed in $(vmlinux-dirs)
# Preset locale variables to speed up the build process. Limit locale
# tweaks to this spot to avoid wrong language settings when running
# make menuconfig etc.
# Error messages still appears in the original language

PHONY += $(vmlinux-dirs)
$(vmlinux-dirs): prepare scripts
	$(Q)$(MAKE) $(build)=$@

# Store (new) KERNELRELASE string in include/config/kernel.release
include/config/kernel.release: include/config/auto.conf FORCE
	$(Q)rm -f $@
	$(Q)echo "$(KERNELVERSION)$$($(CONFIG_SHELL) $(srctree)/scripts/setlocalversion $(srctree))" > $@


# Things we need to do before we recursively start building the kernel
# or the modules are listed in "prepare".
# A multi level approach is used. prepareN is processed before prepareN-1.
# archprepare is used in arch Makefiles and when processed asm symlink,
# version.h and scripts_basic is processed / created.

# Listed in dependency order
PHONY += prepare archprepare prepare0 prepare1 prepare2 prepare3

# prepare3 is used to check if we are building in a separate output directory,
# and if so do:
# 1) Check that make has not been executed in the kernel src $(srctree)
prepare3: include/config/kernel.release
ifneq ($(KBUILD_SRC),)
	@$(kecho) '  Using $(srctree) as source for kernel'
	$(Q)if [ -f $(srctree)/.config -o -d $(srctree)/include/config ]; then \
		echo "  $(srctree) is not clean, please run 'make mrproper'";\
		echo "  in the '$(srctree)' directory.";\
		/bin/false; \
	fi;
endif

# prepare2 creates a makefile if using a separate output directory
prepare2: prepare3 outputmakefile asm-generic

prepare1: prepare2 include/linux/version.h include/generated/utsrelease.h \
                   include/config/auto.conf
	$(cmd_crmodverdir)

archprepare: archheaders prepare1 scripts_basic

prepare0: archprepare FORCE
	$(Q)$(MAKE) $(build)=.

# All the preparing..
prepare: prepare0

# Generate some files
# ---------------------------------------------------------------------------

# KERNELRELEASE can change from a few different places, meaning version.h
# needs to be updated, so this check is forced on all builds

uts_len := 64
define filechk_utsrelease.h
	if [ `echo -n "$(KERNELRELEASE)" | wc -c ` -gt $(uts_len) ]; then \
	  echo '"$(KERNELRELEASE)" exceeds $(uts_len) characters' >&2;    \
	  exit 1;                                                         \
	fi;                                                               \
	(echo \#define UTS_RELEASE \"$(KERNELRELEASE)\";)
endef

define filechk_version.h
	(echo \#define LINUX_VERSION_CODE $(shell                             \
	expr $(VERSION) \* 65536 + 0$(PATCHLEVEL) \* 256 + 0$(SUBLEVEL));    \
	echo '#define KERNEL_VERSION(a,b,c) (((a) << 16) + ((b) << 8) + (c))';)
endef

include/linux/version.h: $(srctree)/Makefile FORCE
	$(call filechk,version.h)

include/generated/utsrelease.h: include/config/kernel.release FORCE
	$(call filechk,utsrelease.h)

PHONY += headerdep
headerdep:
	$(Q)find $(srctree)/include/ -name '*.h' | xargs --max-args 1 \
	$(srctree)/scripts/headerdep.pl -I$(srctree)/include

# ---------------------------------------------------------------------------

PHONY += depend dep
depend dep:
	@echo '*** Warning: make $@ is unnecessary now.'

# ---------------------------------------------------------------------------
# Firmware install
INSTALL_FW_PATH=$(INSTALL_MOD_PATH)/lib/firmware/$(KERNELRELEASE)
export INSTALL_FW_PATH

PHONY += firmware_install
firmware_install: FORCE
	@mkdir -p $(objtree)/firmware
	$(Q)$(MAKE) -f $(srctree)/scripts/Makefile.fwinst obj=firmware __fw_install

# ---------------------------------------------------------------------------
# Kernel headers

#Default location for installed headers
export INSTALL_HDR_PATH = $(objtree)/usr

hdr-inst := -rR -f $(srctree)/scripts/Makefile.headersinst obj

# If we do an all arch process set dst to asm-$(hdr-arch)
hdr-dst = $(if $(KBUILD_HEADERS), dst=include/asm-$(hdr-arch), dst=include/asm)

PHONY += archheaders
archheaders:

PHONY += __headers
__headers: include/linux/version.h scripts_basic asm-generic archheaders FORCE
	$(Q)$(MAKE) $(build)=scripts build_unifdef

PHONY += headers_install_all
headers_install_all:
	$(Q)$(CONFIG_SHELL) $(srctree)/scripts/headers.sh install

PHONY += headers_install
headers_install: __headers
	$(if $(wildcard $(srctree)/arch/$(hdr-arch)/include/asm/Kbuild),, \
	$(error Headers not exportable for the $(SRCARCH) architecture))
	$(Q)$(MAKE) $(hdr-inst)=include
	$(Q)$(MAKE) $(hdr-inst)=arch/$(hdr-arch)/include/asm $(hdr-dst)

PHONY += headers_check_all
headers_check_all: headers_install_all
	$(Q)$(CONFIG_SHELL) $(srctree)/scripts/headers.sh check

PHONY += headers_check
headers_check: headers_install
	$(Q)$(MAKE) $(hdr-inst)=include HDRCHECK=1
	$(Q)$(MAKE) $(hdr-inst)=arch/$(hdr-arch)/include/asm $(hdr-dst) HDRCHECK=1

# ---------------------------------------------------------------------------
# Modules

ifdef CONFIG_MODULES

# By default, build modules as well

all: modules

#	Build modules
#
#	A module can be listed more than once in obj-m resulting in
#	duplicate lines in modules.order files.  Those are removed
#	using awk while concatenating to the final file.

PHONY += modules
modules: $(vmlinux-dirs) $(if $(KBUILD_BUILTIN),vmlinux) modules.builtin
	$(Q)$(AWK) '!x[$$0]++' $(vmlinux-dirs:%=$(objtree)/%/modules.order) > $(objtree)/modules.order
	@$(kecho) '  Building modules, stage 2.';
	$(Q)$(MAKE) -f $(srctree)/scripts/Makefile.modpost
	$(Q)$(MAKE) -f $(srctree)/scripts/Makefile.fwinst obj=firmware __fw_modbuild

modules.builtin: $(vmlinux-dirs:%=%/modules.builtin)
	$(Q)$(AWK) '!x[$$0]++' $^ > $(objtree)/modules.builtin

%/modules.builtin: include/config/auto.conf
	$(Q)$(MAKE) $(modbuiltin)=$*


# Target to prepare building external modules
PHONY += modules_prepare
modules_prepare: prepare scripts

# Target to install modules
PHONY += modules_install
modules_install: _modinst_ _modinst_post

PHONY += _modinst_
_modinst_:
	@rm -rf $(MODLIB)/kernel
	@rm -f $(MODLIB)/source
	@mkdir -p $(MODLIB)/kernel
	@ln -s $(srctree) $(MODLIB)/source
	@if [ ! $(objtree) -ef  $(MODLIB)/build ]; then \
		rm -f $(MODLIB)/build ; \
		ln -s $(objtree) $(MODLIB)/build ; \
	fi
	@cp -f $(objtree)/modules.order $(MODLIB)/
	@cp -f $(objtree)/modules.builtin $(MODLIB)/
	$(Q)$(MAKE) -f $(srctree)/scripts/Makefile.modinst

# This depmod is only for convenience to give the initial
# boot a modules.dep even before / is mounted read-write.  However the
# boot script depmod is the master version.
PHONY += _modinst_post
_modinst_post: _modinst_
	$(Q)$(MAKE) -f $(srctree)/scripts/Makefile.fwinst obj=firmware __fw_modinst
	$(call cmd,depmod)

else # CONFIG_MODULES

# Modules not configured
# ---------------------------------------------------------------------------

modules modules_install: FORCE
	@echo
	@echo "The present kernel configuration has modules disabled."
	@echo "Type 'make config' and enable loadable module support."
	@echo "Then build a kernel with module support enabled."
	@echo
	@exit 1

endif # CONFIG_MODULES

###
# Cleaning is done on three levels.
# make clean     Delete most generated files
#                Leave enough to build external modules
# make mrproper  Delete the current configuration, and all generated files
# make distclean Remove editor backup files, patch leftover files and the like

# Directories & files removed with 'make clean'
CLEAN_DIRS  += $(MODVERDIR)
CLEAN_FILES +=	vmlinux System.map \
                .tmp_kallsyms* .tmp_version .tmp_vmlinux* .tmp_System.map

# Directories & files removed with 'make mrproper'
MRPROPER_DIRS  += include/config usr/include include/generated          \
                  arch/*/include/generated
MRPROPER_FILES += .config .config.old .version .old_version             \
                  include/linux/version.h                               \
		  Module.symvers tags TAGS cscope* GPATH GTAGS GRTAGS GSYMS

# clean - Delete most, but leave enough to build external modules
#
clean: rm-dirs  := $(CLEAN_DIRS)
clean: rm-files := $(CLEAN_FILES)
clean-dirs      := $(addprefix _clean_, . $(vmlinux-alldirs) Documentation)

PHONY += $(clean-dirs) clean archclean
$(clean-dirs):
	$(Q)$(MAKE) $(clean)=$(patsubst _clean_%,%,$@)

clean: archclean

# mrproper - Delete all generated files, including .config
#
mrproper: rm-dirs  := $(wildcard $(MRPROPER_DIRS))
mrproper: rm-files := $(wildcard $(MRPROPER_FILES))
mrproper-dirs      := $(addprefix _mrproper_,Documentation/DocBook scripts)

PHONY += $(mrproper-dirs) mrproper archmrproper
$(mrproper-dirs):
	$(Q)$(MAKE) $(clean)=$(patsubst _mrproper_%,%,$@)

mrproper: clean archmrproper $(mrproper-dirs)
	$(call cmd,rmdirs)
	$(call cmd,rmfiles)

# distclean
#
PHONY += distclean

distclean: mrproper
	@find $(srctree) $(RCS_FIND_IGNORE) \
		\( -name '*.orig' -o -name '*.rej' -o -name '*~' \
		-o -name '*.bak' -o -name '#*#' -o -name '.*.orig' \
		-o -name '.*.rej' \
		-o -name '*%' -o -name '.*.cmd' -o -name 'core' \) \
		-type f -print | xargs rm -f


# Packaging of the kernel to various formats
# ---------------------------------------------------------------------------
# rpm target kept for backward compatibility
package-dir	:= $(srctree)/scripts/package

%src-pkg: FORCE
	$(Q)$(MAKE) $(build)=$(package-dir) $@
%pkg: include/config/kernel.release FORCE
	$(Q)$(MAKE) $(build)=$(package-dir) $@
rpm: include/config/kernel.release FORCE
	$(Q)$(MAKE) $(build)=$(package-dir) $@


# Brief documentation of the typical targets used
# ---------------------------------------------------------------------------

boards := $(wildcard $(srctree)/arch/$(SRCARCH)/configs/*_defconfig)
boards := $(notdir $(boards))
board-dirs := $(dir $(wildcard $(srctree)/arch/$(SRCARCH)/configs/*/*_defconfig))
board-dirs := $(sort $(notdir $(board-dirs:/=)))

help:
	@echo  'Cleaning targets:'
	@echo  '  clean		  - Remove most generated files but keep the config and'
	@echo  '                    enough build support to build external modules'
	@echo  '  mrproper	  - Remove all generated files + config + various backup files'
	@echo  '  distclean	  - mrproper + remove editor backup and patch files'
	@echo  ''
	@echo  'Configuration targets:'
	@$(MAKE) -f $(srctree)/scripts/kconfig/Makefile help
	@echo  ''
	@echo  'Other generic targets:'
	@echo  '  all		  - Build all targets marked with [*]'
	@echo  '* vmlinux	  - Build the bare kernel'
	@echo  '* modules	  - Build all modules'
	@echo  '  modules_install - Install all modules to INSTALL_MOD_PATH (default: /)'
	@echo  '  firmware_install- Install all firmware to INSTALL_FW_PATH'
	@echo  '                    (default: $$(INSTALL_MOD_PATH)/lib/firmware)'
	@echo  '  dir/            - Build all files in dir and below'
	@echo  '  dir/file.[oisS] - Build specified target only'
	@echo  '  dir/file.lst    - Build specified mixed source/assembly target only'
	@echo  '                    (requires a recent binutils and recent build (System.map))'
	@echo  '  dir/file.ko     - Build module including final link'
	@echo  '  modules_prepare - Set up for building external modules'
	@echo  '  tags/TAGS	  - Generate tags file for editors'
	@echo  '  cscope	  - Generate cscope index'
	@echo  '  gtags           - Generate GNU GLOBAL index'
	@echo  '  kernelrelease	  - Output the release version string'
	@echo  '  kernelversion	  - Output the version stored in Makefile'
	@echo  '  headers_install - Install sanitised kernel headers to INSTALL_HDR_PATH'; \
	 echo  '                    (default: $(INSTALL_HDR_PATH))'; \
	 echo  ''
	@echo  'Static analysers'
	@echo  '  checkstack      - Generate a list of stack hogs'
	@echo  '  namespacecheck  - Name space analysis on compiled kernel'
	@echo  '  versioncheck    - Sanity check on version.h usage'
	@echo  '  includecheck    - Check for duplicate included header files'
	@echo  '  export_report   - List the usages of all exported symbols'
	@echo  '  headers_check   - Sanity check on exported headers'
	@echo  '  headerdep       - Detect inclusion cycles in headers'
	@$(MAKE) -f $(srctree)/scripts/Makefile.help checker-help
	@echo  ''
	@echo  'Kernel packaging:'
	@$(MAKE) $(build)=$(package-dir) help
	@echo  ''
	@echo  'Documentation targets:'
	@$(MAKE) -f $(srctree)/Documentation/DocBook/Makefile dochelp
	@echo  ''
	@echo  'Architecture specific targets ($(SRCARCH)):'
	@$(if $(archhelp),$(archhelp),\
		echo '  No architecture specific help defined for $(SRCARCH)')
	@echo  ''
	@$(if $(boards), \
		$(foreach b, $(boards), \
		printf "  %-24s - Build for %s\\n" $(b) $(subst _defconfig,,$(b));) \
		echo '')
	@$(if $(board-dirs), \
		$(foreach b, $(board-dirs), \
		printf "  %-16s - Show %s-specific targets\\n" help-$(b) $(b);) \
		printf "  %-16s - Show all of the above\\n" help-boards; \
		echo '')

	@echo  '  make V=0|1 [targets] 0 => quiet build (default), 1 => verbose build'
	@echo  '  make V=2   [targets] 2 => give reason for rebuild of target'
	@echo  '  make O=dir [targets] Locate all output files in "dir", including .config'
	@echo  '  make C=1   [targets] Check all c source with $$CHECK (sparse by default)'
	@echo  '  make C=2   [targets] Force check of all c source with $$CHECK'
	@echo  '  make RECORDMCOUNT_WARN=1 [targets] Warn about ignored mcount sections'
	@echo  '  make W=n   [targets] Enable extra gcc checks, n=1,2,3 where'
	@echo  '		1: warnings which may be relevant and do not occur too often'
	@echo  '		2: warnings which occur quite often but may still be relevant'
	@echo  '		3: more obscure warnings, can most likely be ignored'
	@echo  '		Multiple levels can be combined with W=12 or W=123'
	@echo  ''
	@echo  'Execute "make" or "make all" to build all targets marked with [*] '
	@echo  'For further info see the ./README file'


help-board-dirs := $(addprefix help-,$(board-dirs))

help-boards: $(help-board-dirs)

boards-per-dir = $(notdir $(wildcard $(srctree)/arch/$(SRCARCH)/configs/$*/*_defconfig))

$(help-board-dirs): help-%:
	@echo  'Architecture specific targets ($(SRCARCH) $*):'
	@$(if $(boards-per-dir), \
		$(foreach b, $(boards-per-dir), \
		printf "  %-24s - Build for %s\\n" $*/$(b) $(subst _defconfig,,$(b));) \
		echo '')


# Documentation targets
# ---------------------------------------------------------------------------
%docs: scripts_basic FORCE
	$(Q)$(MAKE) $(build)=scripts build_docproc
	$(Q)$(MAKE) $(build)=Documentation/DocBook $@

else # KBUILD_EXTMOD

###
# External module support.
# When building external modules the kernel used as basis is considered
# read-only, and no consistency checks are made and the make
# system is not used on the basis kernel. If updates are required
# in the basis kernel ordinary make commands (without M=...) must
# be used.
#
# The following are the only valid targets when building external
# modules.
# make M=dir clean     Delete all automatically generated files
# make M=dir modules   Make all modules in specified dir
# make M=dir	       Same as 'make M=dir modules'
# make M=dir modules_install
#                      Install the modules built in the module directory
#                      Assumes install directory is already created

# We are always building modules
KBUILD_MODULES := 1
PHONY += crmodverdir
crmodverdir:
	$(cmd_crmodverdir)

PHONY += $(objtree)/Module.symvers
$(objtree)/Module.symvers:
	@test -e $(objtree)/Module.symvers || ( \
	echo; \
	echo "  WARNING: Symbol version dump $(objtree)/Module.symvers"; \
	echo "           is missing; modules will have no dependencies and modversions."; \
	echo )

module-dirs := $(addprefix _module_,$(KBUILD_EXTMOD))
PHONY += $(module-dirs) modules
$(module-dirs): crmodverdir $(objtree)/Module.symvers
	$(Q)$(MAKE) $(build)=$(patsubst _module_%,%,$@)

modules: $(module-dirs)
	@$(kecho) '  Building modules, stage 2.';
	$(Q)$(MAKE) -f $(srctree)/scripts/Makefile.modpost

PHONY += modules_install
modules_install: _emodinst_ _emodinst_post

install-dir := $(if $(INSTALL_MOD_DIR),$(INSTALL_MOD_DIR),extra)
PHONY += _emodinst_
_emodinst_:
	$(Q)mkdir -p $(MODLIB)/$(install-dir)
	$(Q)$(MAKE) -f $(srctree)/scripts/Makefile.modinst

PHONY += _emodinst_post
_emodinst_post: _emodinst_
	$(call cmd,depmod)

clean-dirs := $(addprefix _clean_,$(KBUILD_EXTMOD))

PHONY += $(clean-dirs) clean
$(clean-dirs):
	$(Q)$(MAKE) $(clean)=$(patsubst _clean_%,%,$@)

clean:	rm-dirs := $(MODVERDIR)
clean: rm-files := $(KBUILD_EXTMOD)/Module.symvers

help:
	@echo  '  Building external modules.'
	@echo  '  Syntax: make -C path/to/kernel/src M=$$PWD target'
	@echo  ''
	@echo  '  modules         - default target, build the module(s)'
	@echo  '  modules_install - install the module'
	@echo  '  clean           - remove generated files in module directory only'
	@echo  ''

# Dummies...
PHONY += prepare scripts
prepare: ;
scripts: ;
endif # KBUILD_EXTMOD

clean: $(clean-dirs)
	$(call cmd,rmdirs)
	$(call cmd,rmfiles)
	@find $(if $(KBUILD_EXTMOD), $(KBUILD_EXTMOD), .) $(RCS_FIND_IGNORE) \
		\( -name '*.[oas]' -o -name '*.ko' -o -name '.*.cmd' \
		-o -name '.*.d' -o -name '.*.tmp' -o -name '*.mod.c' \
		-o -name '*.symtypes' -o -name 'modules.order' \
		-o -name modules.builtin -o -name '.tmp_*.o.*' \
		-o -name '*.gcno' \) -type f -print | xargs rm -f

# Generate tags for editors
# ---------------------------------------------------------------------------
quiet_cmd_tags = GEN     $@
      cmd_tags = $(CONFIG_SHELL) $(srctree)/scripts/tags.sh $@

tags TAGS cscope gtags: FORCE
	$(call cmd,tags)

# Scripts to check various things for consistency
# ---------------------------------------------------------------------------

PHONY += includecheck versioncheck coccicheck namespacecheck export_report

includecheck:
	find $(srctree)/* $(RCS_FIND_IGNORE) \
		-name '*.[hcS]' -type f -print | sort \
		| xargs $(PERL) -w $(srctree)/scripts/checkincludes.pl

versioncheck:
	find $(srctree)/* $(RCS_FIND_IGNORE) \
		-name '*.[hcS]' -type f -print | sort \
		| xargs $(PERL) -w $(srctree)/scripts/checkversion.pl

coccicheck:
	$(Q)$(CONFIG_SHELL) $(srctree)/scripts/$@

namespacecheck:
	$(PERL) $(srctree)/scripts/namespace.pl

export_report:
	$(PERL) $(srctree)/scripts/export_report.pl

endif #ifeq ($(config-targets),1)
endif #ifeq ($(mixed-targets),1)

PHONY += checkstack kernelrelease kernelversion

# UML needs a little special treatment here.  It wants to use the host
# toolchain, so needs $(SUBARCH) passed to checkstack.pl.  Everyone
# else wants $(ARCH), including people doing cross-builds, which means
# that $(SUBARCH) doesn't work here.
ifeq ($(ARCH), um)
CHECKSTACK_ARCH := $(SUBARCH)
else
CHECKSTACK_ARCH := $(ARCH)
endif
checkstack:
	$(OBJDUMP) -d vmlinux $$(find . -name '*.ko') | \
	$(PERL) $(src)/scripts/checkstack.pl $(CHECKSTACK_ARCH)

kernelrelease:
	@echo "$(KERNELVERSION)$$($(CONFIG_SHELL) $(srctree)/scripts/setlocalversion $(srctree))"

kernelversion:
	@echo $(KERNELVERSION)

# Single targets
# ---------------------------------------------------------------------------
# Single targets are compatible with:
# - build with mixed source and output
# - build with separate output dir 'make O=...'
# - external modules
#
#  target-dir => where to store outputfile
#  build-dir  => directory in kernel source tree to use

ifeq ($(KBUILD_EXTMOD),)
        build-dir  = $(patsubst %/,%,$(dir $@))
        target-dir = $(dir $@)
else
        zap-slash=$(filter-out .,$(patsubst %/,%,$(dir $@)))
        build-dir  = $(KBUILD_EXTMOD)$(if $(zap-slash),/$(zap-slash))
        target-dir = $(if $(KBUILD_EXTMOD),$(dir $<),$(dir $@))
endif

%.s: %.c prepare scripts FORCE
	$(Q)$(MAKE) $(build)=$(build-dir) $(target-dir)$(notdir $@)
%.i: %.c prepare scripts FORCE
	$(Q)$(MAKE) $(build)=$(build-dir) $(target-dir)$(notdir $@)
%.o: %.c prepare scripts FORCE
	$(Q)$(MAKE) $(build)=$(build-dir) $(target-dir)$(notdir $@)
%.lst: %.c prepare scripts FORCE
	$(Q)$(MAKE) $(build)=$(build-dir) $(target-dir)$(notdir $@)
%.s: %.S prepare scripts FORCE
	$(Q)$(MAKE) $(build)=$(build-dir) $(target-dir)$(notdir $@)
%.o: %.S prepare scripts FORCE
	$(Q)$(MAKE) $(build)=$(build-dir) $(target-dir)$(notdir $@)
%.symtypes: %.c prepare scripts FORCE
	$(Q)$(MAKE) $(build)=$(build-dir) $(target-dir)$(notdir $@)

# Modules
/: prepare scripts FORCE
	$(cmd_crmodverdir)
	$(Q)$(MAKE) KBUILD_MODULES=$(if $(CONFIG_MODULES),1) \
	$(build)=$(build-dir)
%/: prepare scripts FORCE
	$(cmd_crmodverdir)
	$(Q)$(MAKE) KBUILD_MODULES=$(if $(CONFIG_MODULES),1) \
	$(build)=$(build-dir)
%.ko: prepare scripts FORCE
	$(cmd_crmodverdir)
	$(Q)$(MAKE) KBUILD_MODULES=$(if $(CONFIG_MODULES),1)   \
	$(build)=$(build-dir) $(@:.ko=.o)
	$(Q)$(MAKE) -f $(srctree)/scripts/Makefile.modpost

# FIXME Should go into a make.lib or something 
# ===========================================================================

quiet_cmd_rmdirs = $(if $(wildcard $(rm-dirs)),CLEAN   $(wildcard $(rm-dirs)))
      cmd_rmdirs = rm -rf $(rm-dirs)

quiet_cmd_rmfiles = $(if $(wildcard $(rm-files)),CLEAN   $(wildcard $(rm-files)))
      cmd_rmfiles = rm -f $(rm-files)

# Run depmod only if we have System.map and depmod is executable
quiet_cmd_depmod = DEPMOD  $(KERNELRELEASE)
      cmd_depmod = $(CONFIG_SHELL) $(srctree)/scripts/depmod.sh $(DEPMOD) \
                   $(KERNELRELEASE)

# Create temporary dir for module support files
# clean it up only when building all modules
cmd_crmodverdir = $(Q)mkdir -p $(MODVERDIR) \
                  $(if $(KBUILD_MODULES),; rm -f $(MODVERDIR)/*)

a_flags = -Wp,-MD,$(depfile) $(KBUILD_AFLAGS) $(AFLAGS_KERNEL) \
	  $(KBUILD_AFLAGS_KERNEL)                              \
	  $(NOSTDINC_FLAGS) $(LINUXINCLUDE) $(KBUILD_CPPFLAGS) \
	  $(modkern_aflags) $(EXTRA_AFLAGS) $(AFLAGS_$(basetarget).o)

quiet_cmd_as_o_S = AS      $@
cmd_as_o_S       = $(CC) $(a_flags) -c -o $@ $<

# read all saved command lines

targets := $(wildcard $(sort $(targets)))
cmd_files := $(wildcard .*.cmd $(foreach f,$(targets),$(dir $(f)).$(notdir $(f)).cmd))

ifneq ($(cmd_files),)
  $(cmd_files): ;	# Do not try to update included dependency files
  include $(cmd_files)
endif

# Shorthand for $(Q)$(MAKE) -f scripts/Makefile.clean obj=dir
# Usage:
# $(Q)$(MAKE) $(clean)=dir
clean := -f $(if $(KBUILD_SRC),$(srctree)/)scripts/Makefile.clean obj

endif	# skip-makefile

PHONY += FORCE
FORCE:

# Declare the contents of the .PHONY variable as phony.  We keep that
# information in a variable so we can use it in if_changed and friends.
.PHONY: $(PHONY)<|MERGE_RESOLUTION|>--- conflicted
+++ resolved
@@ -1,11 +1,7 @@
 VERSION = 3
 PATCHLEVEL = 3
 SUBLEVEL = 0
-<<<<<<< HEAD
-EXTRAVERSION =-9429-g90a4c0f
-=======
 EXTRAVERSION = -rc1
->>>>>>> dcd6c922
 NAME = Saber-toothed Squirrel
 
 # *DOCUMENTATION*
