--- conflicted
+++ resolved
@@ -1,14 +1,8 @@
 # SPDX-License-Identifier: GPL-2.0
 VERSION = 5
-<<<<<<< HEAD
-PATCHLEVEL = 6
-SUBLEVEL = 3
-EXTRAVERSION =
-=======
 PATCHLEVEL = 7
 SUBLEVEL = 0
 EXTRAVERSION = -rc1
->>>>>>> 8f3d9f35
 NAME = Kleptomaniac Octopus
 
 # *DOCUMENTATION*
