# SPDX-License-Identifier: GPL-2.0
VERSION = 5
<<<<<<< HEAD
PATCHLEVEL = 15
SUBLEVEL = 1
EXTRAVERSION =
=======
PATCHLEVEL = 16
SUBLEVEL = 0
EXTRAVERSION = -rc1
>>>>>>> fa55b7dc
NAME = Trick or Treat

# *DOCUMENTATION*
# To see a list of typical targets execute "make help"
# More info can be located in ./README
# Comments in this file are targeted only to the developer, do not
# expect to learn how to build the kernel reading this file.

$(if $(filter __%, $(MAKECMDGOALS)), \
	$(error targets prefixed with '__' are only for internal use))

# That's our default target when none is given on the command line
PHONY := __all
__all:

# We are using a recursive build, so we need to do a little thinking
# to get the ordering right.
#
# Most importantly: sub-Makefiles should only ever modify files in
# their own directory. If in some directory we have a dependency on
# a file in another dir (which doesn't happen often, but it's often
# unavoidable when linking the built-in.a targets which finally
# turn into vmlinux), we will call a sub make in that other dir, and
# after that we are sure that everything which is in that other dir
# is now up to date.
#
# The only cases where we need to modify files which have global
# effects are thus separated out and done before the recursive
# descending is started. They are now explicitly listed as the
# prepare rule.

ifneq ($(sub_make_done),1)

# Do not use make's built-in rules and variables
# (this increases performance and avoids hard-to-debug behaviour)
MAKEFLAGS += -rR

# Avoid funny character set dependencies
unexport LC_ALL
LC_COLLATE=C
LC_NUMERIC=C
export LC_COLLATE LC_NUMERIC

# Avoid interference with shell env settings
unexport GREP_OPTIONS

# Beautify output
# ---------------------------------------------------------------------------
#
# Normally, we echo the whole command before executing it. By making
# that echo $($(quiet)$(cmd)), we now have the possibility to set
# $(quiet) to choose other forms of output instead, e.g.
#
#         quiet_cmd_cc_o_c = Compiling $(RELDIR)/$@
#         cmd_cc_o_c       = $(CC) $(c_flags) -c -o $@ $<
#
# If $(quiet) is empty, the whole command will be printed.
# If it is set to "quiet_", only the short version will be printed.
# If it is set to "silent_", nothing will be printed at all, since
# the variable $(silent_cmd_cc_o_c) doesn't exist.
#
# A simple variant is to prefix commands with $(Q) - that's useful
# for commands that shall be hidden in non-verbose mode.
#
#	$(Q)ln $@ :<
#
# If KBUILD_VERBOSE equals 0 then the above command will be hidden.
# If KBUILD_VERBOSE equals 1 then the above command is displayed.
# If KBUILD_VERBOSE equals 2 then give the reason why each target is rebuilt.
#
# To put more focus on warnings, be less verbose as default
# Use 'make V=1' to see the full commands

ifeq ("$(origin V)", "command line")
  KBUILD_VERBOSE = $(V)
endif
ifndef KBUILD_VERBOSE
  KBUILD_VERBOSE = 0
endif

ifeq ($(KBUILD_VERBOSE),1)
  quiet =
  Q =
else
  quiet=quiet_
  Q = @
endif

# If the user is running make -s (silent mode), suppress echoing of
# commands

ifneq ($(findstring s,$(filter-out --%,$(MAKEFLAGS))),)
  quiet=silent_
  KBUILD_VERBOSE = 0
endif

export quiet Q KBUILD_VERBOSE

# Call a source code checker (by default, "sparse") as part of the
# C compilation.
#
# Use 'make C=1' to enable checking of only re-compiled files.
# Use 'make C=2' to enable checking of *all* source files, regardless
# of whether they are re-compiled or not.
#
# See the file "Documentation/dev-tools/sparse.rst" for more details,
# including where to get the "sparse" utility.

ifeq ("$(origin C)", "command line")
  KBUILD_CHECKSRC = $(C)
endif
ifndef KBUILD_CHECKSRC
  KBUILD_CHECKSRC = 0
endif

export KBUILD_CHECKSRC

# Use make M=dir or set the environment variable KBUILD_EXTMOD to specify the
# directory of external module to build. Setting M= takes precedence.
ifeq ("$(origin M)", "command line")
  KBUILD_EXTMOD := $(M)
endif

$(if $(word 2, $(KBUILD_EXTMOD)), \
	$(error building multiple external modules is not supported))

# Remove trailing slashes
ifneq ($(filter %/, $(KBUILD_EXTMOD)),)
KBUILD_EXTMOD := $(shell dirname $(KBUILD_EXTMOD).)
endif

export KBUILD_EXTMOD

# Kbuild will save output files in the current working directory.
# This does not need to match to the root of the kernel source tree.
#
# For example, you can do this:
#
#  cd /dir/to/store/output/files; make -f /dir/to/kernel/source/Makefile
#
# If you want to save output files in a different location, there are
# two syntaxes to specify it.
#
# 1) O=
# Use "make O=dir/to/store/output/files/"
#
# 2) Set KBUILD_OUTPUT
# Set the environment variable KBUILD_OUTPUT to point to the output directory.
# export KBUILD_OUTPUT=dir/to/store/output/files/; make
#
# The O= assignment takes precedence over the KBUILD_OUTPUT environment
# variable.

# Do we want to change the working directory?
ifeq ("$(origin O)", "command line")
  KBUILD_OUTPUT := $(O)
endif

ifneq ($(KBUILD_OUTPUT),)
# Make's built-in functions such as $(abspath ...), $(realpath ...) cannot
# expand a shell special character '~'. We use a somewhat tedious way here.
abs_objtree := $(shell mkdir -p $(KBUILD_OUTPUT) && cd $(KBUILD_OUTPUT) && pwd)
$(if $(abs_objtree),, \
     $(error failed to create output directory "$(KBUILD_OUTPUT)"))

# $(realpath ...) resolves symlinks
abs_objtree := $(realpath $(abs_objtree))
else
abs_objtree := $(CURDIR)
endif # ifneq ($(KBUILD_OUTPUT),)

ifeq ($(abs_objtree),$(CURDIR))
# Suppress "Entering directory ..." unless we are changing the work directory.
MAKEFLAGS += --no-print-directory
else
need-sub-make := 1
endif

this-makefile := $(lastword $(MAKEFILE_LIST))
abs_srctree := $(realpath $(dir $(this-makefile)))

ifneq ($(words $(subst :, ,$(abs_srctree))), 1)
$(error source directory cannot contain spaces or colons)
endif

ifneq ($(abs_srctree),$(abs_objtree))
# Look for make include files relative to root of kernel src
#
# --included-dir is added for backward compatibility, but you should not rely on
# it. Please add $(srctree)/ prefix to include Makefiles in the source tree.
MAKEFLAGS += --include-dir=$(abs_srctree)
endif

ifneq ($(filter 3.%,$(MAKE_VERSION)),)
# 'MAKEFLAGS += -rR' does not immediately become effective for GNU Make 3.x
# We need to invoke sub-make to avoid implicit rules in the top Makefile.
need-sub-make := 1
# Cancel implicit rules for this Makefile.
$(this-makefile): ;
endif

export abs_srctree abs_objtree
export sub_make_done := 1

ifeq ($(need-sub-make),1)

PHONY += $(MAKECMDGOALS) __sub-make

$(filter-out $(this-makefile), $(MAKECMDGOALS)) __all: __sub-make
	@:

# Invoke a second make in the output directory, passing relevant variables
__sub-make:
	$(Q)$(MAKE) -C $(abs_objtree) -f $(abs_srctree)/Makefile $(MAKECMDGOALS)

endif # need-sub-make
endif # sub_make_done

# We process the rest of the Makefile if this is the final invocation of make
ifeq ($(need-sub-make),)

# Do not print "Entering directory ...",
# but we want to display it when entering to the output directory
# so that IDEs/editors are able to understand relative filenames.
MAKEFLAGS += --no-print-directory

ifeq ($(abs_srctree),$(abs_objtree))
        # building in the source tree
        srctree := .
	building_out_of_srctree :=
else
        ifeq ($(abs_srctree)/,$(dir $(abs_objtree)))
                # building in a subdirectory of the source tree
                srctree := ..
        else
                srctree := $(abs_srctree)
        endif
	building_out_of_srctree := 1
endif

ifneq ($(KBUILD_ABS_SRCTREE),)
srctree := $(abs_srctree)
endif

objtree		:= .
VPATH		:= $(srctree)

export building_out_of_srctree srctree objtree VPATH

# To make sure we do not include .config for any of the *config targets
# catch them early, and hand them over to scripts/kconfig/Makefile
# It is allowed to specify more targets when calling make, including
# mixing *config targets and build targets.
# For example 'make oldconfig all'.
# Detect when mixed targets is specified, and make a second invocation
# of make so .config is not included in this case either (for *config).

version_h := include/generated/uapi/linux/version.h

clean-targets := %clean mrproper cleandocs
no-dot-config-targets := $(clean-targets) \
			 cscope gtags TAGS tags help% %docs check% coccicheck \
			 $(version_h) headers headers_% archheaders archscripts \
			 %asm-generic kernelversion %src-pkg dt_binding_check \
			 outputmakefile
# Installation targets should not require compiler. Unfortunately, vdso_install
# is an exception where build artifacts may be updated. This must be fixed.
no-compiler-targets := $(no-dot-config-targets) install dtbs_install \
			headers_install modules_install kernelrelease image_name
no-sync-config-targets := $(no-dot-config-targets) %install kernelrelease \
			  image_name
single-targets := %.a %.i %.ko %.lds %.ll %.lst %.mod %.o %.s %.symtypes %/

config-build	:=
mixed-build	:=
need-config	:= 1
need-compiler	:= 1
may-sync-config	:= 1
single-build	:=

ifneq ($(filter $(no-dot-config-targets), $(MAKECMDGOALS)),)
	ifeq ($(filter-out $(no-dot-config-targets), $(MAKECMDGOALS)),)
		need-config :=
	endif
endif

ifneq ($(filter $(no-compiler-targets), $(MAKECMDGOALS)),)
	ifeq ($(filter-out $(no-compiler-targets), $(MAKECMDGOALS)),)
		need-compiler :=
	endif
endif

ifneq ($(filter $(no-sync-config-targets), $(MAKECMDGOALS)),)
	ifeq ($(filter-out $(no-sync-config-targets), $(MAKECMDGOALS)),)
		may-sync-config :=
	endif
endif

ifneq ($(KBUILD_EXTMOD),)
	may-sync-config :=
endif

ifeq ($(KBUILD_EXTMOD),)
        ifneq ($(filter %config,$(MAKECMDGOALS)),)
		config-build := 1
                ifneq ($(words $(MAKECMDGOALS)),1)
			mixed-build := 1
                endif
        endif
endif

# We cannot build single targets and the others at the same time
ifneq ($(filter $(single-targets), $(MAKECMDGOALS)),)
	single-build := 1
	ifneq ($(filter-out $(single-targets), $(MAKECMDGOALS)),)
		mixed-build := 1
	endif
endif

# For "make -j clean all", "make -j mrproper defconfig all", etc.
ifneq ($(filter $(clean-targets),$(MAKECMDGOALS)),)
        ifneq ($(filter-out $(clean-targets),$(MAKECMDGOALS)),)
		mixed-build := 1
        endif
endif

# install and modules_install need also be processed one by one
ifneq ($(filter install,$(MAKECMDGOALS)),)
        ifneq ($(filter modules_install,$(MAKECMDGOALS)),)
		mixed-build := 1
        endif
endif

ifdef mixed-build
# ===========================================================================
# We're called with mixed targets (*config and build targets).
# Handle them one by one.

PHONY += $(MAKECMDGOALS) __build_one_by_one

$(MAKECMDGOALS): __build_one_by_one
	@:

__build_one_by_one:
	$(Q)set -e; \
	for i in $(MAKECMDGOALS); do \
		$(MAKE) -f $(srctree)/Makefile $$i; \
	done

else # !mixed-build

include $(srctree)/scripts/Kbuild.include

# Warn about unsupported modules in kernels built inside Autobuild
ifneq ($(wildcard /.buildenv),)
CFLAGS		+= -DUNSUPPORTED_MODULES=2
endif

# Read KERNELRELEASE from include/config/kernel.release (if it exists)
KERNELRELEASE = $(shell cat include/config/kernel.release 2> /dev/null)
KERNELVERSION = $(VERSION)$(if $(PATCHLEVEL),.$(PATCHLEVEL)$(if $(SUBLEVEL),.$(SUBLEVEL)))$(EXTRAVERSION)
export VERSION PATCHLEVEL SUBLEVEL KERNELRELEASE KERNELVERSION

include $(srctree)/scripts/subarch.include

# Cross compiling and selecting different set of gcc/bin-utils
# ---------------------------------------------------------------------------
#
# When performing cross compilation for other architectures ARCH shall be set
# to the target architecture. (See arch/* for the possibilities).
# ARCH can be set during invocation of make:
# make ARCH=ia64
# Another way is to have ARCH set in the environment.
# The default ARCH is the host where make is executed.

# CROSS_COMPILE specify the prefix used for all executables used
# during compilation. Only gcc and related bin-utils executables
# are prefixed with $(CROSS_COMPILE).
# CROSS_COMPILE can be set on the command line
# make CROSS_COMPILE=ia64-linux-
# Alternatively CROSS_COMPILE can be set in the environment.
# Default value for CROSS_COMPILE is not to prefix executables
# Note: Some architectures assign CROSS_COMPILE in their arch/*/Makefile
ARCH		?= $(SUBARCH)

# Architecture as present in compile.h
UTS_MACHINE 	:= $(ARCH)
SRCARCH 	:= $(ARCH)

# Additional ARCH settings for x86
ifeq ($(ARCH),i386)
        SRCARCH := x86
endif
ifeq ($(ARCH),x86_64)
        SRCARCH := x86
endif

# Additional ARCH settings for sparc
ifeq ($(ARCH),sparc32)
       SRCARCH := sparc
endif
ifeq ($(ARCH),sparc64)
       SRCARCH := sparc
endif

# Additional ARCH settings for parisc
ifeq ($(ARCH),parisc64)
       SRCARCH := parisc
endif

export cross_compiling :=
ifneq ($(SRCARCH),$(SUBARCH))
cross_compiling := 1
endif

KCONFIG_CONFIG	?= .config
export KCONFIG_CONFIG

# SHELL used by kbuild
CONFIG_SHELL := sh

HOST_LFS_CFLAGS := $(shell getconf LFS_CFLAGS 2>/dev/null)
HOST_LFS_LDFLAGS := $(shell getconf LFS_LDFLAGS 2>/dev/null)
HOST_LFS_LIBS := $(shell getconf LFS_LIBS 2>/dev/null)

ifneq ($(LLVM),)
HOSTCC	= clang
HOSTCXX	= clang++
else
HOSTCC	= gcc
HOSTCXX	= g++
endif

export KBUILD_USERCFLAGS := -Wall -Wmissing-prototypes -Wstrict-prototypes \
			      -O2 -fomit-frame-pointer -std=gnu89
export KBUILD_USERLDFLAGS :=

KBUILD_HOSTCFLAGS   := $(KBUILD_USERCFLAGS) $(HOST_LFS_CFLAGS) $(HOSTCFLAGS)
KBUILD_HOSTCXXFLAGS := -Wall -O2 $(HOST_LFS_CFLAGS) $(HOSTCXXFLAGS)
KBUILD_HOSTLDFLAGS  := $(HOST_LFS_LDFLAGS) $(HOSTLDFLAGS)
KBUILD_HOSTLDLIBS   := $(HOST_LFS_LIBS) $(HOSTLDLIBS)

# Make variables (CC, etc...)
CPP		= $(CC) -E
ifneq ($(LLVM),)
CC		= clang
LD		= ld.lld
AR		= llvm-ar
NM		= llvm-nm
OBJCOPY		= llvm-objcopy
OBJDUMP		= llvm-objdump
READELF		= llvm-readelf
STRIP		= llvm-strip
else
CC		= $(CROSS_COMPILE)gcc
LD		= $(CROSS_COMPILE)ld
AR		= $(CROSS_COMPILE)ar
NM		= $(CROSS_COMPILE)nm
OBJCOPY		= $(CROSS_COMPILE)objcopy
OBJDUMP		= $(CROSS_COMPILE)objdump
READELF		= $(CROSS_COMPILE)readelf
STRIP		= $(CROSS_COMPILE)strip
endif
PAHOLE		= pahole
RESOLVE_BTFIDS	= $(objtree)/tools/bpf/resolve_btfids/resolve_btfids
LEX		= flex
YACC		= bison
AWK		= awk
INSTALLKERNEL  := installkernel
DEPMOD		= depmod
PERL		= perl
PYTHON3		= python3
CHECK		= sparse
BASH		= bash
KGZIP		= gzip
KBZIP2		= bzip2
KLZOP		= lzop
LZMA		= lzma
LZ4		= lz4c
XZ		= xz
ZSTD		= zstd

PAHOLE_FLAGS	= $(shell PAHOLE=$(PAHOLE) $(srctree)/scripts/pahole-flags.sh)

CHECKFLAGS     := -D__linux__ -Dlinux -D__STDC__ -Dunix -D__unix__ \
		  -Wbitwise -Wno-return-void -Wno-unknown-attribute $(CF)
NOSTDINC_FLAGS :=
CFLAGS_MODULE   =
AFLAGS_MODULE   =
LDFLAGS_MODULE  =
CFLAGS_KERNEL	=
AFLAGS_KERNEL	=
LDFLAGS_vmlinux =

# Use USERINCLUDE when you must reference the UAPI directories only.
USERINCLUDE    := \
		-I$(srctree)/arch/$(SRCARCH)/include/uapi \
		-I$(objtree)/arch/$(SRCARCH)/include/generated/uapi \
		-I$(srctree)/include/uapi \
		-I$(objtree)/include/generated/uapi \
                -include $(srctree)/include/linux/compiler-version.h \
                -include $(srctree)/include/linux/kconfig.h

# Use LINUXINCLUDE when you must reference the include/ directory.
# Needed to be compatible with the O= option
LINUXINCLUDE    := \
		-I$(srctree)/arch/$(SRCARCH)/include \
		-I$(objtree)/arch/$(SRCARCH)/include/generated \
		$(if $(building_out_of_srctree),-I$(srctree)/include) \
		-I$(objtree)/include \
		$(USERINCLUDE)

KBUILD_AFLAGS   := -D__ASSEMBLY__ -fno-PIE
KBUILD_CFLAGS   := -Wall -Wundef -Werror=strict-prototypes -Wno-trigraphs \
		   -fno-strict-aliasing -fno-common -fshort-wchar -fno-PIE \
		   -Werror=implicit-function-declaration -Werror=implicit-int \
		   -Werror=return-type -Wno-format-security \
		   -std=gnu89
KBUILD_CPPFLAGS := -D__KERNEL__
KBUILD_AFLAGS_KERNEL :=
KBUILD_CFLAGS_KERNEL :=
KBUILD_AFLAGS_MODULE  := -DMODULE
KBUILD_CFLAGS_MODULE  := -DMODULE
KBUILD_LDFLAGS_MODULE :=
KBUILD_LDFLAGS :=
CLANG_FLAGS :=

export ARCH SRCARCH CONFIG_SHELL BASH HOSTCC KBUILD_HOSTCFLAGS CROSS_COMPILE LD CC
export CPP AR NM STRIP OBJCOPY OBJDUMP READELF PAHOLE RESOLVE_BTFIDS LEX YACC AWK INSTALLKERNEL
export PERL PYTHON3 CHECK CHECKFLAGS MAKE UTS_MACHINE HOSTCXX
export KGZIP KBZIP2 KLZOP LZMA LZ4 XZ ZSTD
export KBUILD_HOSTCXXFLAGS KBUILD_HOSTLDFLAGS KBUILD_HOSTLDLIBS LDFLAGS_MODULE

export KBUILD_CPPFLAGS NOSTDINC_FLAGS LINUXINCLUDE OBJCOPYFLAGS KBUILD_LDFLAGS
export KBUILD_CFLAGS CFLAGS_KERNEL CFLAGS_MODULE
export KBUILD_AFLAGS AFLAGS_KERNEL AFLAGS_MODULE
export KBUILD_AFLAGS_MODULE KBUILD_CFLAGS_MODULE KBUILD_LDFLAGS_MODULE
export KBUILD_AFLAGS_KERNEL KBUILD_CFLAGS_KERNEL
export PAHOLE_FLAGS

# Files to ignore in find ... statements

export RCS_FIND_IGNORE := \( -name SCCS -o -name BitKeeper -o -name .svn -o    \
			  -name CVS -o -name .pc -o -name .hg -o -name .git \) \
			  -prune -o
export RCS_TAR_IGNORE := --exclude SCCS --exclude BitKeeper --exclude .svn \
			 --exclude CVS --exclude .pc --exclude .hg --exclude .git

# ===========================================================================
# Rules shared between *config targets and build targets

# Basic helpers built in scripts/basic/
PHONY += scripts_basic
scripts_basic:
	$(Q)$(MAKE) $(build)=scripts/basic

PHONY += outputmakefile
ifdef building_out_of_srctree
# Before starting out-of-tree build, make sure the source tree is clean.
# outputmakefile generates a Makefile in the output directory, if using a
# separate output directory. This allows convenient use of make in the
# output directory.
# At the same time when output Makefile generated, generate .gitignore to
# ignore whole output directory

quiet_cmd_makefile = GEN     Makefile
      cmd_makefile = { \
	echo "\# Automatically generated by $(srctree)/Makefile: don't edit"; \
	echo "include $(srctree)/Makefile"; \
	} > Makefile

outputmakefile:
	$(Q)if [ -f $(srctree)/.config -o \
		 -d $(srctree)/include/config -o \
		 -d $(srctree)/arch/$(SRCARCH)/include/generated ]; then \
		echo >&2 "***"; \
		echo >&2 "*** The source tree is not clean, please run 'make$(if $(findstring command line, $(origin ARCH)), ARCH=$(ARCH)) mrproper'"; \
		echo >&2 "*** in $(abs_srctree)";\
		echo >&2 "***"; \
		false; \
	fi
	$(Q)ln -fsn $(srctree) source
	$(call cmd,makefile)
	$(Q)test -e .gitignore || \
	{ echo "# this is build directory, ignore it"; echo "*"; } > .gitignore
endif

# The expansion should be delayed until arch/$(SRCARCH)/Makefile is included.
# Some architectures define CROSS_COMPILE in arch/$(SRCARCH)/Makefile.
# CC_VERSION_TEXT is referenced from Kconfig (so it needs export),
# and from include/config/auto.conf.cmd to detect the compiler upgrade.
CC_VERSION_TEXT = $(subst $(pound),,$(shell LC_ALL=C $(CC) --version 2>/dev/null | head -n 1))

ifneq ($(findstring clang,$(CC_VERSION_TEXT)),)
include $(srctree)/scripts/Makefile.clang
endif

# Include this also for config targets because some architectures need
# cc-cross-prefix to determine CROSS_COMPILE.
ifdef need-compiler
include $(srctree)/scripts/Makefile.compiler
endif

ifdef config-build
# ===========================================================================
# *config targets only - make sure prerequisites are updated, and descend
# in scripts/kconfig to make the *config target

# Read arch specific Makefile to set KBUILD_DEFCONFIG as needed.
# KBUILD_DEFCONFIG may point out an alternative default configuration
# used for 'make defconfig'
include $(srctree)/arch/$(SRCARCH)/Makefile
export KBUILD_DEFCONFIG KBUILD_KCONFIG CC_VERSION_TEXT

config: outputmakefile scripts_basic FORCE
	$(Q)$(MAKE) $(build)=scripts/kconfig $@

%config: outputmakefile scripts_basic FORCE
	$(Q)$(MAKE) $(build)=scripts/kconfig $@

else #!config-build
# ===========================================================================
# Build targets only - this includes vmlinux, arch specific targets, clean
# targets and others. In general all targets except *config targets.

# If building an external module we do not care about the all: rule
# but instead __all depend on modules
PHONY += all
ifeq ($(KBUILD_EXTMOD),)
__all: all
else
__all: modules
endif

# Decide whether to build built-in, modular, or both.
# Normally, just do built-in.

KBUILD_MODULES :=
KBUILD_BUILTIN := 1

# If we have only "make modules", don't compile built-in objects.
ifeq ($(MAKECMDGOALS),modules)
  KBUILD_BUILTIN :=
endif

# If we have "make <whatever> modules", compile modules
# in addition to whatever we do anyway.
# Just "make" or "make all" shall build modules as well

ifneq ($(filter all modules nsdeps %compile_commands.json clang-%,$(MAKECMDGOALS)),)
  KBUILD_MODULES := 1
endif

ifeq ($(MAKECMDGOALS),)
  KBUILD_MODULES := 1
endif

export KBUILD_MODULES KBUILD_BUILTIN

ifdef need-config
include include/config/auto.conf
endif

ifeq ($(KBUILD_EXTMOD),)
# Objects we will link into vmlinux / subdirs we need to visit
core-y		:= init/ usr/ arch/$(SRCARCH)/
drivers-y	:= drivers/ sound/
drivers-$(CONFIG_SAMPLES) += samples/
drivers-$(CONFIG_NET) += net/
drivers-y	+= virt/
libs-y		:= lib/
endif # KBUILD_EXTMOD

# The all: target is the default when no target is given on the
# command line.
# This allow a user to issue only 'make' to build a kernel including modules
# Defaults to vmlinux, but the arch makefile usually adds further targets
all: vmlinux

CFLAGS_GCOV	:= -fprofile-arcs -ftest-coverage
ifdef CONFIG_CC_IS_GCC
CFLAGS_GCOV	+= -fno-tree-loop-im
endif
export CFLAGS_GCOV

# The arch Makefiles can override CC_FLAGS_FTRACE. We may also append it later.
ifdef CONFIG_FUNCTION_TRACER
  CC_FLAGS_FTRACE := -pg
endif

ifdef CONFIG_CC_IS_GCC
RETPOLINE_CFLAGS	:= $(call cc-option,-mindirect-branch=thunk-extern -mindirect-branch-register)
RETPOLINE_VDSO_CFLAGS	:= $(call cc-option,-mindirect-branch=thunk-inline -mindirect-branch-register)
endif
ifdef CONFIG_CC_IS_CLANG
RETPOLINE_CFLAGS	:= -mretpoline-external-thunk
RETPOLINE_VDSO_CFLAGS	:= -mretpoline
endif
export RETPOLINE_CFLAGS
export RETPOLINE_VDSO_CFLAGS

include $(srctree)/arch/$(SRCARCH)/Makefile

ifdef need-config
ifdef may-sync-config
# Read in dependencies to all Kconfig* files, make sure to run syncconfig if
# changes are detected. This should be included after arch/$(SRCARCH)/Makefile
# because some architectures define CROSS_COMPILE there.
include include/config/auto.conf.cmd

$(KCONFIG_CONFIG):
	@echo >&2 '***'
	@echo >&2 '*** Configuration file "$@" not found!'
	@echo >&2 '***'
	@echo >&2 '*** Please run some configurator (e.g. "make oldconfig" or'
	@echo >&2 '*** "make menuconfig" or "make xconfig").'
	@echo >&2 '***'
	@/bin/false

# The actual configuration files used during the build are stored in
# include/generated/ and include/config/. Update them if .config is newer than
# include/config/auto.conf (which mirrors .config).
#
# This exploits the 'multi-target pattern rule' trick.
# The syncconfig should be executed only once to make all the targets.
# (Note: use the grouped target '&:' when we bump to GNU Make 4.3)
#
# Do not use $(call cmd,...) here. That would suppress prompts from syncconfig,
# so you cannot notice that Kconfig is waiting for the user input.
%/config/auto.conf %/config/auto.conf.cmd %/generated/autoconf.h: $(KCONFIG_CONFIG)
	$(Q)$(kecho) "  SYNC    $@"
	$(Q)$(MAKE) -f $(srctree)/Makefile syncconfig
else # !may-sync-config
# External modules and some install targets need include/generated/autoconf.h
# and include/config/auto.conf but do not care if they are up-to-date.
# Use auto.conf to trigger the test
PHONY += include/config/auto.conf

include/config/auto.conf:
	$(Q)test -e include/generated/autoconf.h -a -e $@ || (		\
	echo >&2;							\
	echo >&2 "  ERROR: Kernel configuration is invalid.";		\
	echo >&2 "         include/generated/autoconf.h or $@ are missing.";\
	echo >&2 "         Run 'make oldconfig && make prepare' on kernel src to fix it.";	\
	echo >&2 ;							\
	/bin/false)

endif # may-sync-config
endif # need-config

KBUILD_CFLAGS	+= -fno-delete-null-pointer-checks
KBUILD_CFLAGS	+= $(call cc-disable-warning,frame-address,)
KBUILD_CFLAGS	+= $(call cc-disable-warning, format-truncation)
KBUILD_CFLAGS	+= $(call cc-disable-warning, format-overflow)
KBUILD_CFLAGS	+= $(call cc-disable-warning, address-of-packed-member)

ifdef CONFIG_CC_OPTIMIZE_FOR_PERFORMANCE
KBUILD_CFLAGS += -O2
else ifdef CONFIG_CC_OPTIMIZE_FOR_PERFORMANCE_O3
KBUILD_CFLAGS += -O3
else ifdef CONFIG_CC_OPTIMIZE_FOR_SIZE
KBUILD_CFLAGS += -Os
endif

# Tell gcc to never replace conditional load with a non-conditional one
ifdef CONFIG_CC_IS_GCC
# gcc-10 renamed --param=allow-store-data-races=0 to
# -fno-allow-store-data-races.
KBUILD_CFLAGS	+= $(call cc-option,--param=allow-store-data-races=0)
KBUILD_CFLAGS	+= $(call cc-option,-fno-allow-store-data-races)
endif

ifdef CONFIG_READABLE_ASM
# Disable optimizations that make assembler listings hard to read.
# reorder blocks reorders the control in the function
# ipa clone creates specialized cloned functions
# partial inlining inlines only parts of functions
KBUILD_CFLAGS += -fno-reorder-blocks -fno-ipa-cp-clone -fno-partial-inlining
endif

ifneq ($(CONFIG_FRAME_WARN),0)
KBUILD_CFLAGS += -Wframe-larger-than=$(CONFIG_FRAME_WARN)
endif

stackp-flags-y                                    := -fno-stack-protector
stackp-flags-$(CONFIG_STACKPROTECTOR)             := -fstack-protector
stackp-flags-$(CONFIG_STACKPROTECTOR_STRONG)      := -fstack-protector-strong

KBUILD_CFLAGS += $(stackp-flags-y)

KBUILD_CFLAGS-$(CONFIG_WERROR) += -Werror
KBUILD_CFLAGS += $(KBUILD_CFLAGS-y) $(CONFIG_CC_IMPLICIT_FALLTHROUGH)

ifdef CONFIG_CC_IS_CLANG
KBUILD_CPPFLAGS += -Qunused-arguments
# The kernel builds with '-std=gnu89' so use of GNU extensions is acceptable.
KBUILD_CFLAGS += -Wno-gnu
# CLANG uses a _MergedGlobals as optimization, but this breaks modpost, as the
# source of a reference will be _MergedGlobals and not on of the whitelisted names.
# See modpost pattern 2
KBUILD_CFLAGS += -mno-global-merge
else

# gcc inanely warns about local variables called 'main'
KBUILD_CFLAGS += -Wno-main
endif

# These warnings generated too much noise in a regular build.
# Use make W=1 to enable them (see scripts/Makefile.extrawarn)
KBUILD_CFLAGS += $(call cc-disable-warning, unused-but-set-variable)
KBUILD_CFLAGS += $(call cc-disable-warning, unused-const-variable)

ifdef CONFIG_FRAME_POINTER
KBUILD_CFLAGS	+= -fno-omit-frame-pointer -fno-optimize-sibling-calls
else
# Some targets (ARM with Thumb2, for example), can't be built with frame
# pointers.  For those, we don't have FUNCTION_TRACER automatically
# select FRAME_POINTER.  However, FUNCTION_TRACER adds -pg, and this is
# incompatible with -fomit-frame-pointer with current GCC, so we don't use
# -fomit-frame-pointer with FUNCTION_TRACER.
ifndef CONFIG_FUNCTION_TRACER
KBUILD_CFLAGS	+= -fomit-frame-pointer
endif
endif

# Initialize all stack variables with a 0xAA pattern.
ifdef CONFIG_INIT_STACK_ALL_PATTERN
KBUILD_CFLAGS	+= -ftrivial-auto-var-init=pattern
endif

# Initialize all stack variables with a zero value.
ifdef CONFIG_INIT_STACK_ALL_ZERO
KBUILD_CFLAGS	+= -ftrivial-auto-var-init=zero
ifdef CONFIG_CC_IS_CLANG
# https://bugs.llvm.org/show_bug.cgi?id=45497
KBUILD_CFLAGS	+= -enable-trivial-auto-var-init-zero-knowing-it-will-be-removed-from-clang
endif
endif

# While VLAs have been removed, GCC produces unreachable stack probes
# for the randomize_kstack_offset feature. Disable it for all compilers.
KBUILD_CFLAGS	+= $(call cc-option, -fno-stack-clash-protection)

# Clear used registers at func exit (to reduce data lifetime and ROP gadgets).
ifdef CONFIG_ZERO_CALL_USED_REGS
KBUILD_CFLAGS	+= -fzero-call-used-regs=used-gpr
endif

ifdef CONFIG_FUNCTION_TRACER
ifdef CONFIG_FTRACE_MCOUNT_USE_CC
  CC_FLAGS_FTRACE	+= -mrecord-mcount
  ifdef CONFIG_HAVE_NOP_MCOUNT
    ifeq ($(call cc-option-yn, -mnop-mcount),y)
      CC_FLAGS_FTRACE	+= -mnop-mcount
      CC_FLAGS_USING	+= -DCC_USING_NOP_MCOUNT
    endif
  endif
endif
ifdef CONFIG_FTRACE_MCOUNT_USE_OBJTOOL
  CC_FLAGS_USING	+= -DCC_USING_NOP_MCOUNT
endif
ifdef CONFIG_FTRACE_MCOUNT_USE_RECORDMCOUNT
  ifdef CONFIG_HAVE_C_RECORDMCOUNT
    BUILD_C_RECORDMCOUNT := y
    export BUILD_C_RECORDMCOUNT
  endif
endif
ifdef CONFIG_HAVE_FENTRY
  # s390-linux-gnu-gcc did not support -mfentry until gcc-9.
  ifeq ($(call cc-option-yn, -mfentry),y)
    CC_FLAGS_FTRACE	+= -mfentry
    CC_FLAGS_USING	+= -DCC_USING_FENTRY
  endif
endif
export CC_FLAGS_FTRACE
KBUILD_CFLAGS	+= $(CC_FLAGS_FTRACE) $(CC_FLAGS_USING)
KBUILD_AFLAGS	+= $(CC_FLAGS_USING)
endif

# We trigger additional mismatches with less inlining
ifdef CONFIG_DEBUG_SECTION_MISMATCH
KBUILD_CFLAGS += -fno-inline-functions-called-once
endif

ifdef CONFIG_LD_DEAD_CODE_DATA_ELIMINATION
KBUILD_CFLAGS_KERNEL += -ffunction-sections -fdata-sections
LDFLAGS_vmlinux += --gc-sections
endif

ifdef CONFIG_SHADOW_CALL_STACK
CC_FLAGS_SCS	:= -fsanitize=shadow-call-stack
KBUILD_CFLAGS	+= $(CC_FLAGS_SCS)
export CC_FLAGS_SCS
endif

ifdef CONFIG_LTO_CLANG
ifdef CONFIG_LTO_CLANG_THIN
CC_FLAGS_LTO	:= -flto=thin -fsplit-lto-unit
KBUILD_LDFLAGS	+= --thinlto-cache-dir=$(extmod_prefix).thinlto-cache
else
CC_FLAGS_LTO	:= -flto
endif
CC_FLAGS_LTO	+= -fvisibility=hidden

# Limit inlining across translation units to reduce binary size
KBUILD_LDFLAGS += -mllvm -import-instr-limit=5

# Check for frame size exceeding threshold during prolog/epilog insertion
# when using lld < 13.0.0.
ifneq ($(CONFIG_FRAME_WARN),0)
ifeq ($(shell test $(CONFIG_LLD_VERSION) -lt 130000; echo $$?),0)
KBUILD_LDFLAGS	+= -plugin-opt=-warn-stack-size=$(CONFIG_FRAME_WARN)
endif
endif
endif

ifdef CONFIG_LTO
KBUILD_CFLAGS	+= -fno-lto $(CC_FLAGS_LTO)
KBUILD_AFLAGS	+= -fno-lto
export CC_FLAGS_LTO
endif

ifdef CONFIG_CFI_CLANG
CC_FLAGS_CFI	:= -fsanitize=cfi \
		   -fsanitize-cfi-cross-dso \
		   -fno-sanitize-cfi-canonical-jump-tables \
		   -fno-sanitize-trap=cfi \
		   -fno-sanitize-blacklist

ifdef CONFIG_CFI_PERMISSIVE
CC_FLAGS_CFI	+= -fsanitize-recover=cfi
endif

# If LTO flags are filtered out, we must also filter out CFI.
CC_FLAGS_LTO	+= $(CC_FLAGS_CFI)
KBUILD_CFLAGS	+= $(CC_FLAGS_CFI)
export CC_FLAGS_CFI
endif

ifdef CONFIG_DEBUG_FORCE_FUNCTION_ALIGN_64B
KBUILD_CFLAGS += -falign-functions=64
endif

# arch Makefile may override CC so keep this after arch Makefile is included
NOSTDINC_FLAGS += -nostdinc

# warn about C99 declaration after statement
KBUILD_CFLAGS += -Wdeclaration-after-statement

# Variable Length Arrays (VLAs) should not be used anywhere in the kernel
KBUILD_CFLAGS += -Wvla

# disable pointer signed / unsigned warnings in gcc 4.0
KBUILD_CFLAGS += -Wno-pointer-sign

# disable stringop warnings in gcc 8+
KBUILD_CFLAGS += $(call cc-disable-warning, stringop-truncation)

# We'll want to enable this eventually, but it's not going away for 5.7 at least
KBUILD_CFLAGS += $(call cc-disable-warning, zero-length-bounds)
KBUILD_CFLAGS += -Wno-array-bounds
KBUILD_CFLAGS += $(call cc-disable-warning, stringop-overflow)

# Another good warning that we'll want to enable eventually
KBUILD_CFLAGS += $(call cc-disable-warning, restrict)

# Enabled with W=2, disabled by default as noisy
ifdef CONFIG_CC_IS_GCC
KBUILD_CFLAGS += -Wno-maybe-uninitialized
endif

ifdef CONFIG_CC_IS_GCC
# The allocators already balk at large sizes, so silence the compiler
# warnings for bounds checks involving those possible values. While
# -Wno-alloc-size-larger-than would normally be used here, earlier versions
# of gcc (<9.1) weirdly don't handle the option correctly when _other_
# warnings are produced (?!). Using -Walloc-size-larger-than=SIZE_MAX
# doesn't work (as it is documented to), silently resolving to "0" prior to
# version 9.1 (and producing an error more recently). Numeric values larger
# than PTRDIFF_MAX also don't work prior to version 9.1, which are silently
# ignored, continuing to default to PTRDIFF_MAX. So, left with no other
# choice, we must perform a versioned check to disable this warning.
# https://lore.kernel.org/lkml/20210824115859.187f272f@canb.auug.org.au
KBUILD_CFLAGS += $(call cc-ifversion, -ge, 0901, -Wno-alloc-size-larger-than)
endif

# disable invalid "can't wrap" optimizations for signed / pointers
KBUILD_CFLAGS	+= -fno-strict-overflow

# Make sure -fstack-check isn't enabled (like gentoo apparently did)
KBUILD_CFLAGS  += -fno-stack-check

# conserve stack if available
ifdef CONFIG_CC_IS_GCC
KBUILD_CFLAGS   += -fconserve-stack
endif

# Prohibit date/time macros, which would make the build non-deterministic
KBUILD_CFLAGS   += -Werror=date-time

# enforce correct pointer usage
KBUILD_CFLAGS   += $(call cc-option,-Werror=incompatible-pointer-types)

# Require designated initializers for all marked structures
KBUILD_CFLAGS   += $(call cc-option,-Werror=designated-init)

# change __FILE__ to the relative path from the srctree
KBUILD_CPPFLAGS += $(call cc-option,-fmacro-prefix-map=$(srctree)/=)

# include additional Makefiles when needed
include-y			:= scripts/Makefile.extrawarn
include-$(CONFIG_DEBUG_INFO)	+= scripts/Makefile.debug
include-$(CONFIG_KASAN)		+= scripts/Makefile.kasan
include-$(CONFIG_KCSAN)		+= scripts/Makefile.kcsan
include-$(CONFIG_UBSAN)		+= scripts/Makefile.ubsan
include-$(CONFIG_KCOV)		+= scripts/Makefile.kcov
include-$(CONFIG_GCC_PLUGINS)	+= scripts/Makefile.gcc-plugins

include $(addprefix $(srctree)/, $(include-y))

# scripts/Makefile.gcc-plugins is intentionally included last.
# Do not add $(call cc-option,...) below this line. When you build the kernel
# from the clean source tree, the GCC plugins do not exist at this point.

# Add user supplied CPPFLAGS, AFLAGS and CFLAGS as the last assignments
KBUILD_CPPFLAGS += $(KCPPFLAGS)
KBUILD_AFLAGS   += $(KAFLAGS)
KBUILD_CFLAGS   += $(KCFLAGS)

KBUILD_LDFLAGS_MODULE += --build-id=sha1
LDFLAGS_vmlinux += --build-id=sha1

ifeq ($(CONFIG_STRIP_ASM_SYMS),y)
LDFLAGS_vmlinux	+= $(call ld-option, -X,)
endif

ifeq ($(CONFIG_RELR),y)
LDFLAGS_vmlinux	+= --pack-dyn-relocs=relr --use-android-relr-tags
endif

# We never want expected sections to be placed heuristically by the
# linker. All sections should be explicitly named in the linker script.
ifdef CONFIG_LD_ORPHAN_WARN
LDFLAGS_vmlinux += --orphan-handling=warn
endif

# Align the bit size of userspace programs with the kernel
KBUILD_USERCFLAGS  += $(filter -m32 -m64 --target=%, $(KBUILD_CFLAGS))
KBUILD_USERLDFLAGS += $(filter -m32 -m64 --target=%, $(KBUILD_CFLAGS))

# make the checker run with the right architecture
CHECKFLAGS += --arch=$(ARCH)

# insure the checker run with the right endianness
CHECKFLAGS += $(if $(CONFIG_CPU_BIG_ENDIAN),-mbig-endian,-mlittle-endian)

# the checker needs the correct machine size
CHECKFLAGS += $(if $(CONFIG_64BIT),-m64,-m32)

# Default kernel image to build when no specific target is given.
# KBUILD_IMAGE may be overruled on the command line or
# set in the environment
# Also any assignments in arch/$(ARCH)/Makefile take precedence over
# this default value
export KBUILD_IMAGE ?= vmlinux

#
# INSTALL_PATH specifies where to place the updated kernel and system map
# images. Default is /boot, but you can set it to other values
export	INSTALL_PATH ?= /boot

#
# INSTALL_DTBS_PATH specifies a prefix for relocations required by build roots.
# Like INSTALL_MOD_PATH, it isn't defined in the Makefile, but can be passed as
# an argument if needed. Otherwise it defaults to the kernel install path
#
export INSTALL_DTBS_PATH ?= $(INSTALL_PATH)/dtbs/$(KERNELRELEASE)

#
# INSTALL_MOD_PATH specifies a prefix to MODLIB for module directory
# relocations required by build roots.  This is not defined in the
# makefile but the argument can be passed to make if needed.
#

MODLIB	= $(INSTALL_MOD_PATH)/lib/modules/$(KERNELRELEASE)
export MODLIB

PHONY += prepare0

export extmod_prefix = $(if $(KBUILD_EXTMOD),$(KBUILD_EXTMOD)/)
export MODORDER := $(extmod_prefix)modules.order
export MODULES_NSDEPS := $(extmod_prefix)modules.nsdeps

suse_version_h := include/generated/uapi/linux/suse_version.h

define filechk_suse_version
	$(CONFIG_SHELL) $(srctree)/scripts/gen-suse_version_h.sh
endef

$(suse_version_h): include/config/auto.conf FORCE
	$(call filechk,suse_version)

ifeq ($(KBUILD_EXTMOD),)
core-y			+= kernel/ certs/ mm/ fs/ ipc/ security/ crypto/
core-$(CONFIG_BLOCK)	+= block/

vmlinux-dirs	:= $(patsubst %/,%,$(filter %/, \
		     $(core-y) $(core-m) $(drivers-y) $(drivers-m) \
		     $(libs-y) $(libs-m)))

vmlinux-alldirs	:= $(sort $(vmlinux-dirs) Documentation \
		     $(patsubst %/,%,$(filter %/, $(core-) \
			$(drivers-) $(libs-))))

subdir-modorder := $(addsuffix modules.order,$(filter %/, \
			$(core-y) $(core-m) $(libs-y) $(libs-m) \
			$(drivers-y) $(drivers-m)))

build-dirs	:= $(vmlinux-dirs)
clean-dirs	:= $(vmlinux-alldirs)

# Externally visible symbols (used by link-vmlinux.sh)
KBUILD_VMLINUX_OBJS := $(head-y) $(patsubst %/,%/built-in.a, $(core-y))
KBUILD_VMLINUX_OBJS += $(addsuffix built-in.a, $(filter %/, $(libs-y)))
ifdef CONFIG_MODULES
KBUILD_VMLINUX_OBJS += $(patsubst %/, %/lib.a, $(filter %/, $(libs-y)))
KBUILD_VMLINUX_LIBS := $(filter-out %/, $(libs-y))
else
KBUILD_VMLINUX_LIBS := $(patsubst %/,%/lib.a, $(libs-y))
endif
KBUILD_VMLINUX_OBJS += $(patsubst %/,%/built-in.a, $(drivers-y))

export KBUILD_VMLINUX_OBJS KBUILD_VMLINUX_LIBS
export KBUILD_LDS          := arch/$(SRCARCH)/kernel/vmlinux.lds
# used by scripts/Makefile.package
export KBUILD_ALLDIRS := $(sort $(filter-out arch/%,$(vmlinux-alldirs)) LICENSES arch include scripts tools)

vmlinux-deps := $(KBUILD_LDS) $(KBUILD_VMLINUX_OBJS) $(KBUILD_VMLINUX_LIBS)

# Recurse until adjust_autoksyms.sh is satisfied
PHONY += autoksyms_recursive
ifdef CONFIG_TRIM_UNUSED_KSYMS
# For the kernel to actually contain only the needed exported symbols,
# we have to build modules as well to determine what those symbols are.
# (this can be evaluated only once include/config/auto.conf has been included)
KBUILD_MODULES := 1

autoksyms_recursive: descend modules.order
	$(Q)$(CONFIG_SHELL) $(srctree)/scripts/adjust_autoksyms.sh \
	  "$(MAKE) -f $(srctree)/Makefile vmlinux"
endif

autoksyms_h := $(if $(CONFIG_TRIM_UNUSED_KSYMS), include/generated/autoksyms.h)

quiet_cmd_autoksyms_h = GEN     $@
      cmd_autoksyms_h = mkdir -p $(dir $@); \
			$(CONFIG_SHELL) $(srctree)/scripts/gen_autoksyms.sh $@

$(autoksyms_h):
	$(call cmd,autoksyms_h)

ARCH_POSTLINK := $(wildcard $(srctree)/arch/$(SRCARCH)/Makefile.postlink)

# Final link of vmlinux with optional arch pass after final link
cmd_link-vmlinux =                                                 \
	$(CONFIG_SHELL) $< "$(LD)" "$(KBUILD_LDFLAGS)" "$(LDFLAGS_vmlinux)";    \
	$(if $(ARCH_POSTLINK), $(MAKE) -f $(ARCH_POSTLINK) $@, true)

vmlinux: scripts/link-vmlinux.sh autoksyms_recursive $(vmlinux-deps) FORCE
	+$(call if_changed_dep,link-vmlinux)

targets := vmlinux

# The actual objects are generated when descending,
# make sure no implicit rule kicks in
$(sort $(vmlinux-deps) $(subdir-modorder)): descend ;

filechk_kernel.release = \
	echo "$(KERNELVERSION)$$($(CONFIG_SHELL) $(srctree)/scripts/setlocalversion $(srctree))"

# Store (new) KERNELRELEASE string in include/config/kernel.release
include/config/kernel.release: FORCE
	$(call filechk,kernel.release)

# Additional helpers built in scripts/
# Carefully list dependencies so we do not try to build scripts twice
# in parallel
PHONY += scripts
scripts: scripts_basic scripts_dtc
	$(Q)$(MAKE) $(build)=$(@)

# Things we need to do before we recursively start building the kernel
# or the modules are listed in "prepare".
# A multi level approach is used. prepareN is processed before prepareN-1.
# archprepare is used in arch Makefiles and when processed asm symlink,
# version.h and scripts_basic is processed / created.

PHONY += prepare archprepare

archprepare: outputmakefile archheaders archscripts scripts include/config/kernel.release \
	asm-generic $(version_h) $(autoksyms_h) include/generated/utsrelease.h \
	include/generated/autoconf.h remove-stale-files $(suse_version_h)

prepare0: archprepare
	$(Q)$(MAKE) $(build)=scripts/mod
	$(Q)$(MAKE) $(build)=.

# All the preparing..
prepare: prepare0

PHONY += remove-stale-files
remove-stale-files:
	$(Q)$(srctree)/scripts/remove-stale-files

# Support for using generic headers in asm-generic
asm-generic := -f $(srctree)/scripts/Makefile.asm-generic obj

PHONY += asm-generic uapi-asm-generic
asm-generic: uapi-asm-generic
	$(Q)$(MAKE) $(asm-generic)=arch/$(SRCARCH)/include/generated/asm \
	generic=include/asm-generic
uapi-asm-generic:
	$(Q)$(MAKE) $(asm-generic)=arch/$(SRCARCH)/include/generated/uapi/asm \
	generic=include/uapi/asm-generic

# Generate some files
# ---------------------------------------------------------------------------

# KERNELRELEASE can change from a few different places, meaning version.h
# needs to be updated, so this check is forced on all builds

uts_len := 64
define filechk_utsrelease.h
	if [ `echo -n "$(KERNELRELEASE)" | wc -c ` -gt $(uts_len) ]; then \
	  echo '"$(KERNELRELEASE)" exceeds $(uts_len) characters' >&2;    \
	  exit 1;                                                         \
	fi;                                                               \
	echo \#define UTS_RELEASE \"$(KERNELRELEASE)\"
endef

define filechk_version.h
	if [ $(SUBLEVEL) -gt 255 ]; then                                 \
		echo \#define LINUX_VERSION_CODE $(shell                 \
		expr $(VERSION) \* 65536 + $(PATCHLEVEL) \* 256 + 255); \
	else                                                             \
		echo \#define LINUX_VERSION_CODE $(shell                 \
		expr $(VERSION) \* 65536 + $(PATCHLEVEL) \* 256 + $(SUBLEVEL)); \
	fi;                                                              \
	echo '#define KERNEL_VERSION(a,b,c) (((a) << 16) + ((b) << 8) +  \
	((c) > 255 ? 255 : (c)))';                                       \
	echo \#define LINUX_VERSION_MAJOR $(VERSION);                    \
	echo \#define LINUX_VERSION_PATCHLEVEL $(PATCHLEVEL);            \
	echo \#define LINUX_VERSION_SUBLEVEL $(SUBLEVEL)
endef

$(version_h): PATCHLEVEL := $(if $(PATCHLEVEL), $(PATCHLEVEL), 0)
$(version_h): SUBLEVEL := $(if $(SUBLEVEL), $(SUBLEVEL), 0)
$(version_h): FORCE
	$(call filechk,version.h)

include/generated/utsrelease.h: include/config/kernel.release FORCE
	$(call filechk,utsrelease.h)

PHONY += headerdep
headerdep:
	$(Q)find $(srctree)/include/ -name '*.h' | xargs --max-args 1 \
	$(srctree)/scripts/headerdep.pl -I$(srctree)/include

# ---------------------------------------------------------------------------
# Kernel headers

#Default location for installed headers
export INSTALL_HDR_PATH = $(objtree)/usr

quiet_cmd_headers_install = INSTALL $(INSTALL_HDR_PATH)/include
      cmd_headers_install = \
	mkdir -p $(INSTALL_HDR_PATH); \
	rsync -mrl --include='*/' --include='*\.h' --exclude='*' \
	usr/include $(INSTALL_HDR_PATH)

PHONY += headers_install
headers_install: headers
	$(call cmd,headers_install)

PHONY += archheaders archscripts

hdr-inst := -f $(srctree)/scripts/Makefile.headersinst obj

PHONY += headers
headers: $(version_h) scripts_unifdef uapi-asm-generic archheaders archscripts
	$(if $(wildcard $(srctree)/arch/$(SRCARCH)/include/uapi/asm/Kbuild),, \
	  $(error Headers not exportable for the $(SRCARCH) architecture))
	$(Q)$(MAKE) $(hdr-inst)=include/uapi
	$(Q)$(MAKE) $(hdr-inst)=arch/$(SRCARCH)/include/uapi

# Deprecated. It is no-op now.
PHONY += headers_check
headers_check:
	@echo >&2 "=================== WARNING ==================="
	@echo >&2 "Since Linux 5.5, 'make headers_check' is no-op,"
	@echo >&2 "and will be removed after Linux 5.15 release."
	@echo >&2 "Please remove headers_check from your scripts."
	@echo >&2 "==============================================="

ifdef CONFIG_HEADERS_INSTALL
prepare: headers
endif

PHONY += scripts_unifdef
scripts_unifdef: scripts_basic
	$(Q)$(MAKE) $(build)=scripts scripts/unifdef

# ---------------------------------------------------------------------------
# Install

# Many distributions have the custom install script, /sbin/installkernel.
# If DKMS is installed, 'make install' will eventually recuses back
# to the this Makefile to build and install external modules.
# Cancel sub_make_done so that options such as M=, V=, etc. are parsed.

install: sub_make_done :=

# ---------------------------------------------------------------------------
# Tools

ifdef CONFIG_STACK_VALIDATION
prepare: tools/objtool
endif

ifdef CONFIG_BPF
ifdef CONFIG_DEBUG_INFO_BTF
prepare: tools/bpf/resolve_btfids
endif
endif

PHONY += resolve_btfids_clean

resolve_btfids_O = $(abspath $(objtree))/tools/bpf/resolve_btfids

# tools/bpf/resolve_btfids directory might not exist
# in output directory, skip its clean in that case
resolve_btfids_clean:
ifneq ($(wildcard $(resolve_btfids_O)),)
	$(Q)$(MAKE) -sC $(srctree)/tools/bpf/resolve_btfids O=$(resolve_btfids_O) clean
endif

# Clear a bunch of variables before executing the submake
ifeq ($(quiet),silent_)
tools_silent=s
endif

tools/: FORCE
	$(Q)mkdir -p $(objtree)/tools
	$(Q)$(MAKE) LDFLAGS= MAKEFLAGS="$(tools_silent) $(filter --j% -j,$(MAKEFLAGS))" O=$(abspath $(objtree)) subdir=tools -C $(srctree)/tools/

tools/%: FORCE
	$(Q)mkdir -p $(objtree)/tools
	$(Q)$(MAKE) LDFLAGS= MAKEFLAGS="$(tools_silent) $(filter --j% -j,$(MAKEFLAGS))" O=$(abspath $(objtree)) subdir=tools -C $(srctree)/tools/ $*

# ---------------------------------------------------------------------------
# Kernel selftest

PHONY += kselftest
kselftest:
	$(Q)$(MAKE) -C $(srctree)/tools/testing/selftests run_tests

kselftest-%: FORCE
	$(Q)$(MAKE) -C $(srctree)/tools/testing/selftests $*

PHONY += kselftest-merge
kselftest-merge:
	$(if $(wildcard $(objtree)/.config),, $(error No .config exists, config your kernel first!))
	$(Q)find $(srctree)/tools/testing/selftests -name config | \
		xargs $(srctree)/scripts/kconfig/merge_config.sh -m $(objtree)/.config
	$(Q)$(MAKE) -f $(srctree)/Makefile olddefconfig

# ---------------------------------------------------------------------------
# Devicetree files

ifneq ($(wildcard $(srctree)/arch/$(SRCARCH)/boot/dts/),)
dtstree := arch/$(SRCARCH)/boot/dts
endif

ifneq ($(dtstree),)

%.dtb: dt_binding_check include/config/kernel.release scripts_dtc
	$(Q)$(MAKE) $(build)=$(dtstree) $(dtstree)/$@ $(dtstree)/$*.dt.yaml

%.dtbo: dt_binding_check include/config/kernel.release scripts_dtc
	$(Q)$(MAKE) $(build)=$(dtstree) $(dtstree)/$@ $(dtstree)/$*.dt.yaml

PHONY += dtbs dtbs_install dtbs_check
dtbs: include/config/kernel.release scripts_dtc
	$(Q)$(MAKE) $(build)=$(dtstree)

ifneq ($(filter dtbs_check %.dtb %.dtbo, $(MAKECMDGOALS)),)
export CHECK_DTBS=y
dtbs: dt_binding_check
endif

dtbs_check: dtbs

dtbs_install:
	$(Q)$(MAKE) $(dtbinst)=$(dtstree) dst=$(INSTALL_DTBS_PATH)

ifdef CONFIG_OF_EARLY_FLATTREE
all: dtbs
endif

endif

PHONY += scripts_dtc
scripts_dtc: scripts_basic
	$(Q)$(MAKE) $(build)=scripts/dtc

ifneq ($(filter dt_binding_check, $(MAKECMDGOALS)),)
export CHECK_DT_BINDING=y
endif

PHONY += dt_binding_check
dt_binding_check: scripts_dtc
	$(Q)$(MAKE) $(build)=Documentation/devicetree/bindings

# ---------------------------------------------------------------------------
# Modules

ifdef CONFIG_MODULES

# By default, build modules as well

all: modules

# When we're building modules with modversions, we need to consider
# the built-in objects during the descend as well, in order to
# make sure the checksums are up to date before we record them.
ifdef CONFIG_MODVERSIONS
  KBUILD_BUILTIN := 1
endif

# Build modules
#
# A module can be listed more than once in obj-m resulting in
# duplicate lines in modules.order files.  Those are removed
# using awk while concatenating to the final file.

PHONY += modules
modules: $(if $(KBUILD_BUILTIN),vmlinux) modules_check modules_prepare

cmd_modules_order = $(AWK) '!x[$$0]++' $(real-prereqs) > $@

modules.order: $(subdir-modorder) FORCE
	$(call if_changed,modules_order)

targets += modules.order

# Target to prepare building external modules
PHONY += modules_prepare
modules_prepare: prepare
	$(Q)$(MAKE) $(build)=scripts scripts/module.lds

export modules_sign_only :=

ifeq ($(CONFIG_MODULE_SIG),y)
PHONY += modules_sign
modules_sign: modules_install
	@:

# modules_sign is a subset of modules_install.
# 'make modules_install modules_sign' is equivalent to 'make modules_install'.
ifeq ($(filter modules_install,$(MAKECMDGOALS)),)
modules_sign_only := y
endif
endif

modinst_pre :=
ifneq ($(filter modules_install,$(MAKECMDGOALS)),)
modinst_pre := __modinst_pre
endif

modules_install: $(modinst_pre)
PHONY += __modinst_pre
__modinst_pre:
	@rm -rf $(MODLIB)/kernel
	@rm -f $(MODLIB)/source
	@mkdir -p $(MODLIB)/kernel
	@ln -s $(abspath $(srctree)) $(MODLIB)/source
	@if [ ! $(objtree) -ef  $(MODLIB)/build ]; then \
		rm -f $(MODLIB)/build ; \
		ln -s $(CURDIR) $(MODLIB)/build ; \
	fi
	@sed 's:^:kernel/:' modules.order > $(MODLIB)/modules.order
	@cp -f modules.builtin $(MODLIB)/
	@cp -f $(objtree)/modules.builtin.modinfo $(MODLIB)/

endif # CONFIG_MODULES

###
# Cleaning is done on three levels.
# make clean     Delete most generated files
#                Leave enough to build external modules
# make mrproper  Delete the current configuration, and all generated files
# make distclean Remove editor backup files, patch leftover files and the like

# Directories & files removed with 'make clean'
CLEAN_FILES += include/ksym vmlinux.symvers modules-only.symvers \
	       modules.builtin modules.builtin.modinfo modules.nsdeps \
	       compile_commands.json .thinlto-cache

# Directories & files removed with 'make mrproper'
MRPROPER_FILES += include/config include/generated          \
		  arch/$(SRCARCH)/include/generated .tmp_objdiff \
		  debian snap tar-install \
		  .config .config.old .version \
		  Module.symvers \
		  certs/signing_key.pem certs/signing_key.x509 \
		  certs/x509.genkey \
		  vmlinux-gdb.py \
		  *.spec

# clean - Delete most, but leave enough to build external modules
#
clean: rm-files := $(CLEAN_FILES)

PHONY += archclean vmlinuxclean

vmlinuxclean:
	$(Q)$(CONFIG_SHELL) $(srctree)/scripts/link-vmlinux.sh clean
	$(Q)$(if $(ARCH_POSTLINK), $(MAKE) -f $(ARCH_POSTLINK) clean)

clean: archclean vmlinuxclean resolve_btfids_clean

# mrproper - Delete all generated files, including .config
#
mrproper: rm-files := $(wildcard $(MRPROPER_FILES))
mrproper-dirs      := $(addprefix _mrproper_,scripts)

PHONY += $(mrproper-dirs) mrproper
$(mrproper-dirs):
	$(Q)$(MAKE) $(clean)=$(patsubst _mrproper_%,%,$@)

mrproper: clean $(mrproper-dirs)
	$(call cmd,rmfiles)

# distclean
#
PHONY += distclean

distclean: mrproper
	@find . $(RCS_FIND_IGNORE) \
		\( -name '*.orig' -o -name '*.rej' -o -name '*~' \
		-o -name '*.bak' -o -name '#*#' -o -name '*%' \
		-o -name 'core' -o -name tags -o -name TAGS -o -name 'cscope*' \
		-o -name GPATH -o -name GRTAGS -o -name GSYMS -o -name GTAGS \) \
		-type f -print | xargs rm -f


# Packaging of the kernel to various formats
# ---------------------------------------------------------------------------

%src-pkg: FORCE
	$(Q)$(MAKE) -f $(srctree)/scripts/Makefile.package $@
%pkg: include/config/kernel.release FORCE
	$(Q)$(MAKE) -f $(srctree)/scripts/Makefile.package $@

# Brief documentation of the typical targets used
# ---------------------------------------------------------------------------

boards := $(wildcard $(srctree)/arch/$(SRCARCH)/configs/*_defconfig)
boards := $(sort $(notdir $(boards)))
board-dirs := $(dir $(wildcard $(srctree)/arch/$(SRCARCH)/configs/*/*_defconfig))
board-dirs := $(sort $(notdir $(board-dirs:/=)))

PHONY += help
help:
	@echo  'Cleaning targets:'
	@echo  '  clean		  - Remove most generated files but keep the config and'
	@echo  '                    enough build support to build external modules'
	@echo  '  mrproper	  - Remove all generated files + config + various backup files'
	@echo  '  distclean	  - mrproper + remove editor backup and patch files'
	@echo  ''
	@echo  'Configuration targets:'
	@$(MAKE) -f $(srctree)/scripts/kconfig/Makefile help
	@echo  ''
	@echo  'Other generic targets:'
	@echo  '  all		  - Build all targets marked with [*]'
	@echo  '* vmlinux	  - Build the bare kernel'
	@echo  '* modules	  - Build all modules'
	@echo  '  modules_install - Install all modules to INSTALL_MOD_PATH (default: /)'
	@echo  '  dir/            - Build all files in dir and below'
	@echo  '  dir/file.[ois]  - Build specified target only'
	@echo  '  dir/file.ll     - Build the LLVM assembly file'
	@echo  '                    (requires compiler support for LLVM assembly generation)'
	@echo  '  dir/file.lst    - Build specified mixed source/assembly target only'
	@echo  '                    (requires a recent binutils and recent build (System.map))'
	@echo  '  dir/file.ko     - Build module including final link'
	@echo  '  modules_prepare - Set up for building external modules'
	@echo  '  tags/TAGS	  - Generate tags file for editors'
	@echo  '  cscope	  - Generate cscope index'
	@echo  '  gtags           - Generate GNU GLOBAL index'
	@echo  '  kernelrelease	  - Output the release version string (use with make -s)'
	@echo  '  kernelversion	  - Output the version stored in Makefile (use with make -s)'
	@echo  '  image_name	  - Output the image name (use with make -s)'
	@echo  '  headers_install - Install sanitised kernel headers to INSTALL_HDR_PATH'; \
	 echo  '                    (default: $(INSTALL_HDR_PATH))'; \
	 echo  ''
	@echo  'Static analysers:'
	@echo  '  checkstack      - Generate a list of stack hogs'
	@echo  '  versioncheck    - Sanity check on version.h usage'
	@echo  '  includecheck    - Check for duplicate included header files'
	@echo  '  export_report   - List the usages of all exported symbols'
	@echo  '  headerdep       - Detect inclusion cycles in headers'
	@echo  '  coccicheck      - Check with Coccinelle'
	@echo  '  clang-analyzer  - Check with clang static analyzer'
	@echo  '  clang-tidy      - Check with clang-tidy'
	@echo  ''
	@echo  'Tools:'
	@echo  '  nsdeps          - Generate missing symbol namespace dependencies'
	@echo  ''
	@echo  'Kernel selftest:'
	@echo  '  kselftest         - Build and run kernel selftest'
	@echo  '                      Build, install, and boot kernel before'
	@echo  '                      running kselftest on it'
	@echo  '                      Run as root for full coverage'
	@echo  '  kselftest-all     - Build kernel selftest'
	@echo  '  kselftest-install - Build and install kernel selftest'
	@echo  '  kselftest-clean   - Remove all generated kselftest files'
	@echo  '  kselftest-merge   - Merge all the config dependencies of'
	@echo  '		      kselftest to existing .config.'
	@echo  ''
	@$(if $(dtstree), \
		echo 'Devicetree:'; \
		echo '* dtbs             - Build device tree blobs for enabled boards'; \
		echo '  dtbs_install     - Install dtbs to $(INSTALL_DTBS_PATH)'; \
		echo '  dt_binding_check - Validate device tree binding documents'; \
		echo '  dtbs_check       - Validate device tree source files';\
		echo '')

	@echo 'Userspace tools targets:'
	@echo '  use "make tools/help"'
	@echo '  or  "cd tools; make help"'
	@echo  ''
	@echo  'Kernel packaging:'
	@$(MAKE) -f $(srctree)/scripts/Makefile.package help
	@echo  ''
	@echo  'Documentation targets:'
	@$(MAKE) -f $(srctree)/Documentation/Makefile dochelp
	@echo  ''
	@echo  'Architecture specific targets ($(SRCARCH)):'
	@$(if $(archhelp),$(archhelp),\
		echo '  No architecture specific help defined for $(SRCARCH)')
	@echo  ''
	@$(if $(boards), \
		$(foreach b, $(boards), \
		printf "  %-27s - Build for %s\\n" $(b) $(subst _defconfig,,$(b));) \
		echo '')
	@$(if $(board-dirs), \
		$(foreach b, $(board-dirs), \
		printf "  %-16s - Show %s-specific targets\\n" help-$(b) $(b);) \
		printf "  %-16s - Show all of the above\\n" help-boards; \
		echo '')

	@echo  '  make V=0|1 [targets] 0 => quiet build (default), 1 => verbose build'
	@echo  '  make V=2   [targets] 2 => give reason for rebuild of target'
	@echo  '  make O=dir [targets] Locate all output files in "dir", including .config'
	@echo  '  make C=1   [targets] Check re-compiled c source with $$CHECK'
	@echo  '                       (sparse by default)'
	@echo  '  make C=2   [targets] Force check of all c source with $$CHECK'
	@echo  '  make RECORDMCOUNT_WARN=1 [targets] Warn about ignored mcount sections'
	@echo  '  make W=n   [targets] Enable extra build checks, n=1,2,3 where'
	@echo  '		1: warnings which may be relevant and do not occur too often'
	@echo  '		2: warnings which occur quite often but may still be relevant'
	@echo  '		3: more obscure warnings, can most likely be ignored'
	@echo  '		Multiple levels can be combined with W=12 or W=123'
	@echo  ''
	@echo  'Execute "make" or "make all" to build all targets marked with [*] '
	@echo  'For further info see the ./README file'


help-board-dirs := $(addprefix help-,$(board-dirs))

help-boards: $(help-board-dirs)

boards-per-dir = $(sort $(notdir $(wildcard $(srctree)/arch/$(SRCARCH)/configs/$*/*_defconfig)))

$(help-board-dirs): help-%:
	@echo  'Architecture specific targets ($(SRCARCH) $*):'
	@$(if $(boards-per-dir), \
		$(foreach b, $(boards-per-dir), \
		printf "  %-24s - Build for %s\\n" $*/$(b) $(subst _defconfig,,$(b));) \
		echo '')


# Documentation targets
# ---------------------------------------------------------------------------
DOC_TARGETS := xmldocs latexdocs pdfdocs htmldocs epubdocs cleandocs \
	       linkcheckdocs dochelp refcheckdocs
PHONY += $(DOC_TARGETS)
$(DOC_TARGETS):
	$(Q)$(MAKE) $(build)=Documentation $@

# Misc
# ---------------------------------------------------------------------------

PHONY += scripts_gdb
scripts_gdb: prepare0
	$(Q)$(MAKE) $(build)=scripts/gdb
	$(Q)ln -fsn $(abspath $(srctree)/scripts/gdb/vmlinux-gdb.py)

ifdef CONFIG_GDB_SCRIPTS
all: scripts_gdb
endif

else # KBUILD_EXTMOD

###
# External module support.
# When building external modules the kernel used as basis is considered
# read-only, and no consistency checks are made and the make
# system is not used on the basis kernel. If updates are required
# in the basis kernel ordinary make commands (without M=...) must be used.

# We are always building only modules.
KBUILD_BUILTIN :=
KBUILD_MODULES := 1

build-dirs := $(KBUILD_EXTMOD)
$(MODORDER): descend
	@:

compile_commands.json: $(extmod_prefix)compile_commands.json
PHONY += compile_commands.json

clean-dirs := $(KBUILD_EXTMOD)
clean: rm-files := $(KBUILD_EXTMOD)/Module.symvers $(KBUILD_EXTMOD)/modules.nsdeps \
	$(KBUILD_EXTMOD)/compile_commands.json $(KBUILD_EXTMOD)/.thinlto-cache

PHONY += prepare
# now expand this into a simple variable to reduce the cost of shell evaluations
prepare: CC_VERSION_TEXT := $(CC_VERSION_TEXT)
prepare:
	@if [ "$(CC_VERSION_TEXT)" != $(CONFIG_CC_VERSION_TEXT) ]; then \
		echo >&2 "warning: the compiler differs from the one used to build the kernel"; \
		echo >&2 "  The kernel was built by: "$(CONFIG_CC_VERSION_TEXT); \
		echo >&2 "  You are using:           $(CC_VERSION_TEXT)"; \
	fi

PHONY += help
help:
	@echo  '  Building external modules.'
	@echo  '  Syntax: make -C path/to/kernel/src M=$$PWD target'
	@echo  ''
	@echo  '  modules         - default target, build the module(s)'
	@echo  '  modules_install - install the module'
	@echo  '  clean           - remove generated files in module directory only'
	@echo  ''

# no-op for external module builds
PHONY += modules_prepare

endif # KBUILD_EXTMOD

# ---------------------------------------------------------------------------
# Modules

PHONY += modules modules_install

ifdef CONFIG_MODULES

modules: modules_check
	$(Q)$(MAKE) -f $(srctree)/scripts/Makefile.modpost

PHONY += modules_check
modules_check: $(MODORDER)
	$(Q)$(CONFIG_SHELL) $(srctree)/scripts/modules-check.sh $<

quiet_cmd_depmod = DEPMOD  $(MODLIB)
      cmd_depmod = $(CONFIG_SHELL) $(srctree)/scripts/depmod.sh $(DEPMOD) \
                   $(KERNELRELEASE)

modules_install:
	$(Q)$(MAKE) -f $(srctree)/scripts/Makefile.modinst
	$(call cmd,depmod)

else # CONFIG_MODULES

# Modules not configured
# ---------------------------------------------------------------------------

modules modules_install:
	@echo >&2 '***'
	@echo >&2 '*** The present kernel configuration has modules disabled.'
	@echo >&2 '*** To use the module feature, please run "make menuconfig" etc.'
	@echo >&2 '*** to enable CONFIG_MODULES.'
	@echo >&2 '***'
	@exit 1

endif # CONFIG_MODULES

# Single targets
# ---------------------------------------------------------------------------
# To build individual files in subdirectories, you can do like this:
#
#   make foo/bar/baz.s
#
# The supported suffixes for single-target are listed in 'single-targets'
#
# To build only under specific subdirectories, you can do like this:
#
#   make foo/bar/baz/

ifdef single-build

# .ko is special because modpost is needed
single-ko := $(sort $(filter %.ko, $(MAKECMDGOALS)))
single-no-ko := $(sort $(patsubst %.ko,%.mod, $(MAKECMDGOALS)))

$(single-ko): single_modpost
	@:
$(single-no-ko): descend
	@:

ifeq ($(KBUILD_EXTMOD),)
# For the single build of in-tree modules, use a temporary file to avoid
# the situation of modules_install installing an invalid modules.order.
MODORDER := .modules.tmp
endif

PHONY += single_modpost
single_modpost: $(single-no-ko) modules_prepare
	$(Q){ $(foreach m, $(single-ko), echo $(extmod_prefix)$m;) } > $(MODORDER)
	$(Q)$(MAKE) -f $(srctree)/scripts/Makefile.modpost

KBUILD_MODULES := 1

export KBUILD_SINGLE_TARGETS := $(addprefix $(extmod_prefix), $(single-no-ko))

# trim unrelated directories
build-dirs := $(foreach d, $(build-dirs), \
			$(if $(filter $(d)/%, $(KBUILD_SINGLE_TARGETS)), $(d)))

endif

ifndef CONFIG_MODULES
KBUILD_MODULES :=
endif

# Handle descending into subdirectories listed in $(build-dirs)
# Preset locale variables to speed up the build process. Limit locale
# tweaks to this spot to avoid wrong language settings when running
# make menuconfig etc.
# Error messages still appears in the original language
PHONY += descend $(build-dirs)
descend: $(build-dirs)
$(build-dirs): prepare
	$(Q)$(MAKE) $(build)=$@ \
	single-build=$(if $(filter-out $@/, $(filter $@/%, $(KBUILD_SINGLE_TARGETS))),1) \
	need-builtin=1 need-modorder=1

clean-dirs := $(addprefix _clean_, $(clean-dirs))
PHONY += $(clean-dirs) clean
$(clean-dirs):
	$(Q)$(MAKE) $(clean)=$(patsubst _clean_%,%,$@)

clean: $(clean-dirs)
	$(call cmd,rmfiles)
	@find $(if $(KBUILD_EXTMOD), $(KBUILD_EXTMOD), .) $(RCS_FIND_IGNORE) \
		\( -name '*.[aios]' -o -name '*.ko' -o -name '.*.cmd' \
		-o -name '*.ko.*' \
		-o -name '*.dtb' -o -name '*.dtbo' -o -name '*.dtb.S' -o -name '*.dt.yaml' \
		-o -name '*.dwo' -o -name '*.lst' \
		-o -name '*.su' -o -name '*.mod' \
		-o -name '.*.d' -o -name '.*.tmp' -o -name '*.mod.c' \
		-o -name '*.lex.c' -o -name '*.tab.[ch]' \
		-o -name '*.asn1.[ch]' \
		-o -name '*.symtypes' -o -name 'modules.order' \
		-o -name '.tmp_*.o.*' \
		-o -name '*.c.[012]*.*' \
		-o -name '*.ll' \
		-o -name '*.gcno' \
		-o -name '*.*.symversions' \) -type f -print | xargs rm -f

# Generate tags for editors
# ---------------------------------------------------------------------------
quiet_cmd_tags = GEN     $@
      cmd_tags = $(BASH) $(srctree)/scripts/tags.sh $@

tags TAGS cscope gtags: FORCE
	$(call cmd,tags)

# Script to generate missing namespace dependencies
# ---------------------------------------------------------------------------

PHONY += nsdeps
nsdeps: export KBUILD_NSDEPS=1
nsdeps: modules
	$(Q)$(CONFIG_SHELL) $(srctree)/scripts/nsdeps

# Clang Tooling
# ---------------------------------------------------------------------------

quiet_cmd_gen_compile_commands = GEN     $@
      cmd_gen_compile_commands = $(PYTHON3) $< -a $(AR) -o $@ $(filter-out $<, $(real-prereqs))

$(extmod_prefix)compile_commands.json: scripts/clang-tools/gen_compile_commands.py \
	$(if $(KBUILD_EXTMOD),,$(KBUILD_VMLINUX_OBJS) $(KBUILD_VMLINUX_LIBS)) \
	$(if $(CONFIG_MODULES), $(MODORDER)) FORCE
	$(call if_changed,gen_compile_commands)

targets += $(extmod_prefix)compile_commands.json

PHONY += clang-tidy clang-analyzer

ifdef CONFIG_CC_IS_CLANG
quiet_cmd_clang_tools = CHECK   $<
      cmd_clang_tools = $(PYTHON3) $(srctree)/scripts/clang-tools/run-clang-tools.py $@ $<

clang-tidy clang-analyzer: $(extmod_prefix)compile_commands.json
	$(call cmd,clang_tools)
else
clang-tidy clang-analyzer:
	@echo "$@ requires CC=clang" >&2
	@false
endif

# Scripts to check various things for consistency
# ---------------------------------------------------------------------------

PHONY += includecheck versioncheck coccicheck export_report

includecheck:
	find $(srctree)/* $(RCS_FIND_IGNORE) \
		-name '*.[hcS]' -type f -print | sort \
		| xargs $(PERL) -w $(srctree)/scripts/checkincludes.pl

versioncheck:
	find $(srctree)/* $(RCS_FIND_IGNORE) \
		-name '*.[hcS]' -type f -print | sort \
		| xargs $(PERL) -w $(srctree)/scripts/checkversion.pl

coccicheck:
	$(Q)$(BASH) $(srctree)/scripts/$@

export_report:
	$(PERL) $(srctree)/scripts/export_report.pl

PHONY += checkstack kernelrelease kernelversion image_name

# UML needs a little special treatment here.  It wants to use the host
# toolchain, so needs $(SUBARCH) passed to checkstack.pl.  Everyone
# else wants $(ARCH), including people doing cross-builds, which means
# that $(SUBARCH) doesn't work here.
ifeq ($(ARCH), um)
CHECKSTACK_ARCH := $(SUBARCH)
else
CHECKSTACK_ARCH := $(ARCH)
endif
checkstack:
	$(OBJDUMP) -d vmlinux $$(find . -name '*.ko') | \
	$(PERL) $(srctree)/scripts/checkstack.pl $(CHECKSTACK_ARCH)

kernelrelease:
	@echo "$(KERNELVERSION)$$($(CONFIG_SHELL) $(srctree)/scripts/setlocalversion $(srctree))"

kernelversion:
	@echo $(KERNELVERSION)

image_name:
	@echo $(KBUILD_IMAGE)

quiet_cmd_rmfiles = $(if $(wildcard $(rm-files)),CLEAN   $(wildcard $(rm-files)))
      cmd_rmfiles = rm -rf $(rm-files)

# read saved command lines for existing targets
existing-targets := $(wildcard $(sort $(targets)))

-include $(foreach f,$(existing-targets),$(dir $(f)).$(notdir $(f)).cmd)

endif # config-build
endif # mixed-build
endif # need-sub-make

PHONY += FORCE
FORCE:

# Declare the contents of the PHONY variable as phony.  We keep that
# information in a variable so we can use it in if_changed and friends.
.PHONY: $(PHONY)<|MERGE_RESOLUTION|>--- conflicted
+++ resolved
@@ -1,14 +1,8 @@
 # SPDX-License-Identifier: GPL-2.0
 VERSION = 5
-<<<<<<< HEAD
-PATCHLEVEL = 15
-SUBLEVEL = 1
-EXTRAVERSION =
-=======
 PATCHLEVEL = 16
 SUBLEVEL = 0
 EXTRAVERSION = -rc1
->>>>>>> fa55b7dc
 NAME = Trick or Treat
 
 # *DOCUMENTATION*
