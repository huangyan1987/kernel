VERSION = 4
PATCHLEVEL = 2
SUBLEVEL = 0
<<<<<<< HEAD
EXTRAVERSION = -rc3-324-g26ae19a
=======
EXTRAVERSION = -rc4
>>>>>>> cbfe8fa6
NAME = Hurr durr I'ma sheep

# *DOCUMENTATION*
# To see a list of typical targets execute "make help"
# More info can be located in ./README
# Comments in this file are targeted only to the developer, do not
# expect to learn how to build the kernel reading this file.

# o Do not use make's built-in rules and variables
#   (this increases performance and avoids hard-to-debug behaviour);
# o Look for make include files relative to root of kernel src
MAKEFLAGS += -rR --include-dir=$(CURDIR)

# Avoid funny character set dependencies
unexport LC_ALL
LC_COLLATE=C
LC_NUMERIC=C
export LC_COLLATE LC_NUMERIC

# Avoid interference with shell env settings
unexport GREP_OPTIONS

# We are using a recursive build, so we need to do a little thinking
# to get the ordering right.
#
# Most importantly: sub-Makefiles should only ever modify files in
# their own directory. If in some directory we have a dependency on
# a file in another dir (which doesn't happen often, but it's often
# unavoidable when linking the built-in.o targets which finally
# turn into vmlinux), we will call a sub make in that other dir, and
# after that we are sure that everything which is in that other dir
# is now up to date.
#
# The only cases where we need to modify files which have global
# effects are thus separated out and done before the recursive
# descending is started. They are now explicitly listed as the
# prepare rule.

# Beautify output
# ---------------------------------------------------------------------------
#
# Normally, we echo the whole command before executing it. By making
# that echo $($(quiet)$(cmd)), we now have the possibility to set
# $(quiet) to choose other forms of output instead, e.g.
#
#         quiet_cmd_cc_o_c = Compiling $(RELDIR)/$@
#         cmd_cc_o_c       = $(CC) $(c_flags) -c -o $@ $<
#
# If $(quiet) is empty, the whole command will be printed.
# If it is set to "quiet_", only the short version will be printed.
# If it is set to "silent_", nothing will be printed at all, since
# the variable $(silent_cmd_cc_o_c) doesn't exist.
#
# A simple variant is to prefix commands with $(Q) - that's useful
# for commands that shall be hidden in non-verbose mode.
#
#	$(Q)ln $@ :<
#
# If KBUILD_VERBOSE equals 0 then the above command will be hidden.
# If KBUILD_VERBOSE equals 1 then the above command is displayed.
#
# To put more focus on warnings, be less verbose as default
# Use 'make V=1' to see the full commands

ifeq ("$(origin V)", "command line")
  KBUILD_VERBOSE = $(V)
endif
ifndef KBUILD_VERBOSE
  KBUILD_VERBOSE = 0
endif

ifeq ($(KBUILD_VERBOSE),1)
  quiet =
  Q =
else
  quiet=quiet_
  Q = @
endif

# If the user is running make -s (silent mode), suppress echoing of
# commands

ifneq ($(filter 4.%,$(MAKE_VERSION)),)	# make-4
ifneq ($(filter %s ,$(firstword x$(MAKEFLAGS))),)
  quiet=silent_
endif
else					# make-3.8x
ifneq ($(filter s% -s%,$(MAKEFLAGS)),)
  quiet=silent_
endif
endif

export quiet Q KBUILD_VERBOSE

# kbuild supports saving output files in a separate directory.
# To locate output files in a separate directory two syntaxes are supported.
# In both cases the working directory must be the root of the kernel src.
# 1) O=
# Use "make O=dir/to/store/output/files/"
#
# 2) Set KBUILD_OUTPUT
# Set the environment variable KBUILD_OUTPUT to point to the directory
# where the output files shall be placed.
# export KBUILD_OUTPUT=dir/to/store/output/files/
# make
#
# The O= assignment takes precedence over the KBUILD_OUTPUT environment
# variable.

# KBUILD_SRC is set on invocation of make in OBJ directory
# KBUILD_SRC is not intended to be used by the regular user (for now)
ifeq ($(KBUILD_SRC),)

# OK, Make called in directory where kernel src resides
# Do we want to locate output files in a separate directory?
ifeq ("$(origin O)", "command line")
  KBUILD_OUTPUT := $(O)
endif

# That's our default target when none is given on the command line
PHONY := _all
_all:

# Cancel implicit rules on top Makefile
$(CURDIR)/Makefile Makefile: ;

ifneq ($(KBUILD_OUTPUT),)
# Invoke a second make in the output directory, passing relevant variables
# check that the output directory actually exists
saved-output := $(KBUILD_OUTPUT)
KBUILD_OUTPUT := $(shell mkdir -p $(KBUILD_OUTPUT) && cd $(KBUILD_OUTPUT) \
								&& /bin/pwd)
$(if $(KBUILD_OUTPUT),, \
     $(error failed to create output directory "$(saved-output)"))

PHONY += $(MAKECMDGOALS) sub-make

$(filter-out _all sub-make $(CURDIR)/Makefile, $(MAKECMDGOALS)) _all: sub-make
	@:

sub-make: FORCE
	$(Q)$(MAKE) -C $(KBUILD_OUTPUT) KBUILD_SRC=$(CURDIR) \
	-f $(CURDIR)/Makefile $(filter-out _all sub-make,$(MAKECMDGOALS))

# Leave processing to above invocation of make
skip-makefile := 1
endif # ifneq ($(KBUILD_OUTPUT),)
endif # ifeq ($(KBUILD_SRC),)

# We process the rest of the Makefile if this is the final invocation of make
ifeq ($(skip-makefile),)

# Do not print "Entering directory ...",
# but we want to display it when entering to the output directory
# so that IDEs/editors are able to understand relative filenames.
MAKEFLAGS += --no-print-directory

# Call a source code checker (by default, "sparse") as part of the
# C compilation.
#
# Use 'make C=1' to enable checking of only re-compiled files.
# Use 'make C=2' to enable checking of *all* source files, regardless
# of whether they are re-compiled or not.
#
# See the file "Documentation/sparse.txt" for more details, including
# where to get the "sparse" utility.

ifeq ("$(origin C)", "command line")
  KBUILD_CHECKSRC = $(C)
endif
ifndef KBUILD_CHECKSRC
  KBUILD_CHECKSRC = 0
endif

# Use make M=dir to specify directory of external module to build
# Old syntax make ... SUBDIRS=$PWD is still supported
# Setting the environment variable KBUILD_EXTMOD take precedence
ifdef SUBDIRS
  KBUILD_EXTMOD ?= $(SUBDIRS)
endif

ifeq ("$(origin M)", "command line")
  KBUILD_EXTMOD := $(M)
endif

# If building an external module we do not care about the all: rule
# but instead _all depend on modules
PHONY += all
ifeq ($(KBUILD_EXTMOD),)
_all: all
else
_all: modules
endif

ifeq ($(KBUILD_SRC),)
        # building in the source tree
        srctree := .
else
        ifeq ($(KBUILD_SRC)/,$(dir $(CURDIR)))
                # building in a subdirectory of the source tree
                srctree := ..
        else
                srctree := $(KBUILD_SRC)
        endif
endif
objtree		:= .
src		:= $(srctree)
obj		:= $(objtree)

VPATH		:= $(srctree)$(if $(KBUILD_EXTMOD),:$(KBUILD_EXTMOD))

export srctree objtree VPATH

# SUBARCH tells the usermode build what the underlying arch is.  That is set
# first, and if a usermode build is happening, the "ARCH=um" on the command
# line overrides the setting of ARCH below.  If a native build is happening,
# then ARCH is assigned, getting whatever value it gets normally, and
# SUBARCH is subsequently ignored.

SUBARCH := $(shell uname -m | sed -e s/i.86/x86/ -e s/x86_64/x86/ \
				  -e s/sun4u/sparc64/ \
				  -e s/arm.*/arm/ -e s/sa110/arm/ \
				  -e s/s390x/s390/ -e s/parisc64/parisc/ \
				  -e s/ppc.*/powerpc/ -e s/mips.*/mips/ \
				  -e s/sh[234].*/sh/ -e s/aarch64.*/arm64/ )

# Cross compiling and selecting different set of gcc/bin-utils
# ---------------------------------------------------------------------------
#
# When performing cross compilation for other architectures ARCH shall be set
# to the target architecture. (See arch/* for the possibilities).
# ARCH can be set during invocation of make:
# make ARCH=ia64
# Another way is to have ARCH set in the environment.
# The default ARCH is the host where make is executed.

# CROSS_COMPILE specify the prefix used for all executables used
# during compilation. Only gcc and related bin-utils executables
# are prefixed with $(CROSS_COMPILE).
# CROSS_COMPILE can be set on the command line
# make CROSS_COMPILE=ia64-linux-
# Alternatively CROSS_COMPILE can be set in the environment.
# A third alternative is to store a setting in .config so that plain
# "make" in the configured kernel build directory always uses that.
# Default value for CROSS_COMPILE is not to prefix executables
# Note: Some architectures assign CROSS_COMPILE in their arch/*/Makefile
ARCH		?= $(SUBARCH)
CROSS_COMPILE	?= $(CONFIG_CROSS_COMPILE:"%"=%)

# Architecture as present in compile.h
UTS_MACHINE 	:= $(ARCH)
SRCARCH 	:= $(ARCH)

# Additional ARCH settings for x86
ifeq ($(ARCH),i386)
        SRCARCH := x86
endif
ifeq ($(ARCH),x86_64)
        SRCARCH := x86
endif

# Additional ARCH settings for sparc
ifeq ($(ARCH),sparc32)
       SRCARCH := sparc
endif
ifeq ($(ARCH),sparc64)
       SRCARCH := sparc
endif

# Additional ARCH settings for sh
ifeq ($(ARCH),sh64)
       SRCARCH := sh
endif

# Additional ARCH settings for tile
ifeq ($(ARCH),tilepro)
       SRCARCH := tile
endif
ifeq ($(ARCH),tilegx)
       SRCARCH := tile
endif

# Where to locate arch specific headers
hdr-arch  := $(SRCARCH)

KCONFIG_CONFIG	?= .config
export KCONFIG_CONFIG

# SHELL used by kbuild
CONFIG_SHELL := $(shell if [ -x "$$BASH" ]; then echo $$BASH; \
	  else if [ -x /bin/bash ]; then echo /bin/bash; \
	  else echo sh; fi ; fi)

HOSTCC       = gcc
HOSTCXX      = g++
HOSTCFLAGS   = -Wall -Wmissing-prototypes -Wstrict-prototypes -O2 -fomit-frame-pointer -std=gnu89
HOSTCXXFLAGS = -O2

ifeq ($(shell $(HOSTCC) -v 2>&1 | grep -c "clang version"), 1)
HOSTCFLAGS  += -Wno-unused-value -Wno-unused-parameter \
		-Wno-missing-field-initializers -fno-delete-null-pointer-checks
endif

# Decide whether to build built-in, modular, or both.
# Normally, just do built-in.

KBUILD_MODULES :=
KBUILD_BUILTIN := 1

# If we have only "make modules", don't compile built-in objects.
# When we're building modules with modversions, we need to consider
# the built-in objects during the descend as well, in order to
# make sure the checksums are up to date before we record them.

ifeq ($(MAKECMDGOALS),modules)
  KBUILD_BUILTIN := $(if $(CONFIG_MODVERSIONS),1)
endif

# If we have "make <whatever> modules", compile modules
# in addition to whatever we do anyway.
# Just "make" or "make all" shall build modules as well

ifneq ($(filter all _all modules,$(MAKECMDGOALS)),)
  KBUILD_MODULES := 1
endif

ifeq ($(MAKECMDGOALS),)
  KBUILD_MODULES := 1
endif

export KBUILD_MODULES KBUILD_BUILTIN
export KBUILD_CHECKSRC KBUILD_SRC KBUILD_EXTMOD

# We need some generic definitions (do not try to remake the file).
scripts/Kbuild.include: ;
include scripts/Kbuild.include

# Make variables (CC, etc...)
AS		= $(CROSS_COMPILE)as
LD		= $(CROSS_COMPILE)ld
CC		= $(CROSS_COMPILE)gcc
CPP		= $(CC) -E
AR		= $(CROSS_COMPILE)ar
NM		= $(CROSS_COMPILE)nm
STRIP		= $(CROSS_COMPILE)strip
OBJCOPY		= $(CROSS_COMPILE)objcopy
OBJDUMP		= $(CROSS_COMPILE)objdump
AWK		= awk
GENKSYMS	= scripts/genksyms/genksyms
INSTALLKERNEL  := installkernel
DEPMOD		= /sbin/depmod
PERL		= perl
PYTHON		= python
CHECK		= sparse

CHECKFLAGS     := -D__linux__ -Dlinux -D__STDC__ -Dunix -D__unix__ \
		  -Wbitwise -Wno-return-void $(CF)
CFLAGS_MODULE   =
AFLAGS_MODULE   =
LDFLAGS_MODULE  =
CFLAGS_KERNEL	=
AFLAGS_KERNEL	=
CFLAGS_GCOV	= -fprofile-arcs -ftest-coverage


# Use USERINCLUDE when you must reference the UAPI directories only.
USERINCLUDE    := \
		-I$(srctree)/arch/$(hdr-arch)/include/uapi \
		-Iarch/$(hdr-arch)/include/generated/uapi \
		-I$(srctree)/include/uapi \
		-Iinclude/generated/uapi \
                -include $(srctree)/include/linux/kconfig.h

# Use LINUXINCLUDE when you must reference the include/ directory.
# Needed to be compatible with the O= option
LINUXINCLUDE    := \
		-I$(srctree)/arch/$(hdr-arch)/include \
		-Iarch/$(hdr-arch)/include/generated/uapi \
		-Iarch/$(hdr-arch)/include/generated \
		$(if $(KBUILD_SRC), -I$(srctree)/include) \
		-Iinclude \
		$(USERINCLUDE)

KBUILD_CPPFLAGS := -D__KERNEL__

KBUILD_CFLAGS   := -Wall -Wundef -Wstrict-prototypes -Wno-trigraphs \
		   -fno-strict-aliasing -fno-common \
		   -Werror-implicit-function-declaration \
		   -Wno-format-security \
		   -std=gnu89

KBUILD_AFLAGS_KERNEL :=
KBUILD_CFLAGS_KERNEL :=
KBUILD_AFLAGS   := -D__ASSEMBLY__
KBUILD_AFLAGS_MODULE  := -DMODULE
KBUILD_CFLAGS_MODULE  := -DMODULE
KBUILD_LDFLAGS_MODULE := -T $(srctree)/scripts/module-common.lds

# Read KERNELRELEASE from include/config/kernel.release (if it exists)
KERNELRELEASE = $(shell cat include/config/kernel.release 2> /dev/null)
KERNELVERSION = $(VERSION)$(if $(PATCHLEVEL),.$(PATCHLEVEL)$(if $(SUBLEVEL),.$(SUBLEVEL)))$(EXTRAVERSION)

export VERSION PATCHLEVEL SUBLEVEL KERNELRELEASE KERNELVERSION
export ARCH SRCARCH CONFIG_SHELL HOSTCC HOSTCFLAGS CROSS_COMPILE AS LD CC
export CPP AR NM STRIP OBJCOPY OBJDUMP
export MAKE AWK GENKSYMS INSTALLKERNEL PERL PYTHON UTS_MACHINE
export HOSTCXX HOSTCXXFLAGS LDFLAGS_MODULE CHECK CHECKFLAGS

export KBUILD_CPPFLAGS NOSTDINC_FLAGS LINUXINCLUDE OBJCOPYFLAGS LDFLAGS
export KBUILD_CFLAGS CFLAGS_KERNEL CFLAGS_MODULE CFLAGS_GCOV CFLAGS_KASAN
export KBUILD_AFLAGS AFLAGS_KERNEL AFLAGS_MODULE
export KBUILD_AFLAGS_MODULE KBUILD_CFLAGS_MODULE KBUILD_LDFLAGS_MODULE
export KBUILD_AFLAGS_KERNEL KBUILD_CFLAGS_KERNEL
export KBUILD_ARFLAGS

# When compiling out-of-tree modules, put MODVERDIR in the module
# tree rather than in the kernel tree. The kernel tree might
# even be read-only.
export MODVERDIR := $(if $(KBUILD_EXTMOD),$(firstword $(KBUILD_EXTMOD))/).tmp_versions

# Files to ignore in find ... statements

export RCS_FIND_IGNORE := \( -name SCCS -o -name BitKeeper -o -name .svn -o    \
			  -name CVS -o -name .pc -o -name .hg -o -name .git \) \
			  -prune -o
export RCS_TAR_IGNORE := --exclude SCCS --exclude BitKeeper --exclude .svn \
			 --exclude CVS --exclude .pc --exclude .hg --exclude .git

# ===========================================================================
# Rules shared between *config targets and build targets

# Basic helpers built in scripts/
PHONY += scripts_basic
scripts_basic:
	$(Q)$(MAKE) $(build)=scripts/basic
	$(Q)rm -f .tmp_quiet_recordmcount

# To avoid any implicit rule to kick in, define an empty command.
scripts/basic/%: scripts_basic ;

PHONY += outputmakefile
# outputmakefile generates a Makefile in the output directory, if using a
# separate output directory. This allows convenient use of make in the
# output directory.
outputmakefile:
ifneq ($(KBUILD_SRC),)
	$(Q)ln -fsn $(srctree) source
	$(Q)$(CONFIG_SHELL) $(srctree)/scripts/mkmakefile \
	    $(srctree) $(objtree) $(VERSION) $(PATCHLEVEL)
endif

# Support for using generic headers in asm-generic
PHONY += asm-generic
asm-generic:
	$(Q)$(MAKE) -f $(srctree)/scripts/Makefile.asm-generic \
	            src=asm obj=arch/$(SRCARCH)/include/generated/asm
	$(Q)$(MAKE) -f $(srctree)/scripts/Makefile.asm-generic \
	            src=uapi/asm obj=arch/$(SRCARCH)/include/generated/uapi/asm

# To make sure we do not include .config for any of the *config targets
# catch them early, and hand them over to scripts/kconfig/Makefile
# It is allowed to specify more targets when calling make, including
# mixing *config targets and build targets.
# For example 'make oldconfig all'.
# Detect when mixed targets is specified, and make a second invocation
# of make so .config is not included in this case either (for *config).

version_h := include/generated/uapi/linux/version.h
old_version_h := include/linux/version.h

no-dot-config-targets := clean mrproper distclean \
			 cscope gtags TAGS tags help% %docs check% coccicheck \
			 $(version_h) headers_% archheaders archscripts \
			 kernelversion %src-pkg

config-targets := 0
mixed-targets  := 0
dot-config     := 1

ifneq ($(filter $(no-dot-config-targets), $(MAKECMDGOALS)),)
	ifeq ($(filter-out $(no-dot-config-targets), $(MAKECMDGOALS)),)
		dot-config := 0
	endif
endif

ifeq ($(KBUILD_EXTMOD),)
        ifneq ($(filter config %config,$(MAKECMDGOALS)),)
                config-targets := 1
                ifneq ($(words $(MAKECMDGOALS)),1)
                        mixed-targets := 1
                endif
        endif
endif

ifeq ($(mixed-targets),1)
# ===========================================================================
# We're called with mixed targets (*config and build targets).
# Handle them one by one.

PHONY += $(MAKECMDGOALS) __build_one_by_one

$(filter-out __build_one_by_one, $(MAKECMDGOALS)): __build_one_by_one
	@:

__build_one_by_one:
	$(Q)set -e; \
	for i in $(MAKECMDGOALS); do \
		$(MAKE) -f $(srctree)/Makefile $$i; \
	done

else
ifeq ($(config-targets),1)
# ===========================================================================
# *config targets only - make sure prerequisites are updated, and descend
# in scripts/kconfig to make the *config target

# Read arch specific Makefile to set KBUILD_DEFCONFIG as needed.
# KBUILD_DEFCONFIG may point out an alternative default configuration
# used for 'make defconfig'
include arch/$(SRCARCH)/Makefile
export KBUILD_DEFCONFIG KBUILD_KCONFIG

config: scripts_basic outputmakefile FORCE
	$(Q)$(MAKE) $(build)=scripts/kconfig $@

%config: scripts_basic outputmakefile FORCE
	$(Q)$(MAKE) $(build)=scripts/kconfig $@

else
# ===========================================================================
# Build targets only - this includes vmlinux, arch specific targets, clean
# targets and others. In general all targets except *config targets.

ifeq ($(KBUILD_EXTMOD),)
# Additional helpers built in scripts/
# Carefully list dependencies so we do not try to build scripts twice
# in parallel
PHONY += scripts
scripts: scripts_basic include/config/auto.conf include/config/tristate.conf \
	 asm-generic
	$(Q)$(MAKE) $(build)=$(@)

# Objects we will link into vmlinux / subdirs we need to visit
init-y		:= init/
drivers-y	:= drivers/ sound/ firmware/
net-y		:= net/
libs-y		:= lib/
core-y		:= usr/
endif # KBUILD_EXTMOD

ifeq ($(dot-config),1)
# Read in config
-include include/config/auto.conf

ifeq ($(KBUILD_EXTMOD),)
# Read in dependencies to all Kconfig* files, make sure to run
# oldconfig if changes are detected.
-include include/config/auto.conf.cmd

# To avoid any implicit rule to kick in, define an empty command
$(KCONFIG_CONFIG) include/config/auto.conf.cmd: ;

# If .config is newer than include/config/auto.conf, someone tinkered
# with it and forgot to run make oldconfig.
# if auto.conf.cmd is missing then we are probably in a cleaned tree so
# we execute the config step to be sure to catch updated Kconfig files
include/config/%.conf: $(KCONFIG_CONFIG) include/config/auto.conf.cmd
	$(Q)$(MAKE) -f $(srctree)/Makefile silentoldconfig
else
# external modules needs include/generated/autoconf.h and include/config/auto.conf
# but do not care if they are up-to-date. Use auto.conf to trigger the test
PHONY += include/config/auto.conf

include/config/auto.conf:
	$(Q)test -e include/generated/autoconf.h -a -e $@ || (		\
	echo >&2;							\
	echo >&2 "  ERROR: Kernel configuration is invalid.";		\
	echo >&2 "         include/generated/autoconf.h or $@ are missing.";\
	echo >&2 "         Run 'make oldconfig && make prepare' on kernel src to fix it.";	\
	echo >&2 ;							\
	/bin/false)

endif # KBUILD_EXTMOD

else
# Dummy target needed, because used as prerequisite
include/config/auto.conf: ;
endif # $(dot-config)

# The all: target is the default when no target is given on the
# command line.
# This allow a user to issue only 'make' to build a kernel including modules
# Defaults to vmlinux, but the arch makefile usually adds further targets
all: vmlinux

include arch/$(SRCARCH)/Makefile

KBUILD_CFLAGS	+= $(call cc-option,-fno-delete-null-pointer-checks,)

ifdef CONFIG_CC_OPTIMIZE_FOR_SIZE
KBUILD_CFLAGS	+= -Os $(call cc-disable-warning,maybe-uninitialized,)
else
KBUILD_CFLAGS	+= -O2
endif

# Tell gcc to never replace conditional load with a non-conditional one
KBUILD_CFLAGS	+= $(call cc-option,--param=allow-store-data-races=0)

ifdef CONFIG_READABLE_ASM
# Disable optimizations that make assembler listings hard to read.
# reorder blocks reorders the control in the function
# ipa clone creates specialized cloned functions
# partial inlining inlines only parts of functions
KBUILD_CFLAGS += $(call cc-option,-fno-reorder-blocks,) \
                 $(call cc-option,-fno-ipa-cp-clone,) \
                 $(call cc-option,-fno-partial-inlining)
endif

ifneq ($(CONFIG_FRAME_WARN),0)
KBUILD_CFLAGS += $(call cc-option,-Wframe-larger-than=${CONFIG_FRAME_WARN})
endif

# Handle stack protector mode.
#
# Since kbuild can potentially perform two passes (first with the old
# .config values and then with updated .config values), we cannot error out
# if a desired compiler option is unsupported. If we were to error, kbuild
# could never get to the second pass and actually notice that we changed
# the option to something that was supported.
#
# Additionally, we don't want to fallback and/or silently change which compiler
# flags will be used, since that leads to producing kernels with different
# security feature characteristics depending on the compiler used. ("But I
# selected CC_STACKPROTECTOR_STRONG! Why did it build with _REGULAR?!")
#
# The middle ground is to warn here so that the failed option is obvious, but
# to let the build fail with bad compiler flags so that we can't produce a
# kernel when there is a CONFIG and compiler mismatch.
#
ifdef CONFIG_CC_STACKPROTECTOR_REGULAR
  stackp-flag := -fstack-protector
  ifeq ($(call cc-option, $(stackp-flag)),)
    $(warning Cannot use CONFIG_CC_STACKPROTECTOR_REGULAR: \
             -fstack-protector not supported by compiler)
  endif
else
ifdef CONFIG_CC_STACKPROTECTOR_STRONG
  stackp-flag := -fstack-protector-strong
  ifeq ($(call cc-option, $(stackp-flag)),)
    $(warning Cannot use CONFIG_CC_STACKPROTECTOR_STRONG: \
	      -fstack-protector-strong not supported by compiler)
  endif
else
  # Force off for distro compilers that enable stack protector by default.
  stackp-flag := $(call cc-option, -fno-stack-protector)
endif
endif
KBUILD_CFLAGS += $(stackp-flag)

ifeq ($(shell $(CC) -v 2>&1 | grep -c "clang version"), 1)
COMPILER := clang
else
COMPILER := gcc
endif
export COMPILER

ifeq ($(COMPILER),clang)
KBUILD_CPPFLAGS += $(call cc-option,-Qunused-arguments,)
KBUILD_CPPFLAGS += $(call cc-option,-Wno-unknown-warning-option,)
KBUILD_CFLAGS += $(call cc-disable-warning, unused-variable)
KBUILD_CFLAGS += $(call cc-disable-warning, format-invalid-specifier)
KBUILD_CFLAGS += $(call cc-disable-warning, gnu)
# Quiet clang warning: comparison of unsigned expression < 0 is always false
KBUILD_CFLAGS += $(call cc-disable-warning, tautological-compare)
# CLANG uses a _MergedGlobals as optimization, but this breaks modpost, as the
# source of a reference will be _MergedGlobals and not on of the whitelisted names.
# See modpost pattern 2
KBUILD_CFLAGS += $(call cc-option, -mno-global-merge,)
KBUILD_CFLAGS += $(call cc-option, -fcatch-undefined-behavior)
else

# This warning generated too much noise in a regular build.
# Use make W=1 to enable this warning (see scripts/Makefile.build)
KBUILD_CFLAGS += $(call cc-disable-warning, unused-but-set-variable)
endif

ifdef CONFIG_FRAME_POINTER
KBUILD_CFLAGS	+= -fno-omit-frame-pointer -fno-optimize-sibling-calls
else
# Some targets (ARM with Thumb2, for example), can't be built with frame
# pointers.  For those, we don't have FUNCTION_TRACER automatically
# select FRAME_POINTER.  However, FUNCTION_TRACER adds -pg, and this is
# incompatible with -fomit-frame-pointer with current GCC, so we don't use
# -fomit-frame-pointer with FUNCTION_TRACER.
ifndef CONFIG_FUNCTION_TRACER
KBUILD_CFLAGS	+= -fomit-frame-pointer
endif
endif

KBUILD_CFLAGS   += $(call cc-option, -fno-var-tracking-assignments)

ifdef CONFIG_DEBUG_INFO
ifdef CONFIG_DEBUG_INFO_SPLIT
KBUILD_CFLAGS   += $(call cc-option, -gsplit-dwarf, -g)
else
KBUILD_CFLAGS	+= -g
endif
KBUILD_AFLAGS	+= -Wa,-gdwarf-2
endif
ifdef CONFIG_DEBUG_INFO_DWARF4
KBUILD_CFLAGS	+= $(call cc-option, -gdwarf-4,)
endif

ifdef CONFIG_DEBUG_INFO_REDUCED
KBUILD_CFLAGS 	+= $(call cc-option, -femit-struct-debug-baseonly) \
		   $(call cc-option,-fno-var-tracking)
endif

ifdef CONFIG_FUNCTION_TRACER
ifndef CC_FLAGS_FTRACE
CC_FLAGS_FTRACE := -pg
endif
export CC_FLAGS_FTRACE
ifdef CONFIG_HAVE_FENTRY
CC_USING_FENTRY	:= $(call cc-option, -mfentry -DCC_USING_FENTRY)
endif
KBUILD_CFLAGS	+= $(CC_FLAGS_FTRACE) $(CC_USING_FENTRY)
KBUILD_AFLAGS	+= $(CC_USING_FENTRY)
ifdef CONFIG_DYNAMIC_FTRACE
	ifdef CONFIG_HAVE_C_RECORDMCOUNT
		BUILD_C_RECORDMCOUNT := y
		export BUILD_C_RECORDMCOUNT
	endif
endif
endif

# We trigger additional mismatches with less inlining
ifdef CONFIG_DEBUG_SECTION_MISMATCH
KBUILD_CFLAGS += $(call cc-option, -fno-inline-functions-called-once)
endif

# arch Makefile may override CC so keep this after arch Makefile is included
NOSTDINC_FLAGS += -nostdinc -isystem $(shell $(CC) -print-file-name=include)
CHECKFLAGS     += $(NOSTDINC_FLAGS)

# warn about C99 declaration after statement
KBUILD_CFLAGS += $(call cc-option,-Wdeclaration-after-statement,)

# disable pointer signed / unsigned warnings in gcc 4.0
KBUILD_CFLAGS += $(call cc-disable-warning, pointer-sign)

# disable invalid "can't wrap" optimizations for signed / pointers
KBUILD_CFLAGS	+= $(call cc-option,-fno-strict-overflow)

# conserve stack if available
KBUILD_CFLAGS   += $(call cc-option,-fconserve-stack)

# disallow errors like 'EXPORT_GPL(foo);' with missing header
KBUILD_CFLAGS   += $(call cc-option,-Werror=implicit-int)

# require functions to have arguments in prototypes, not empty 'int foo()'
KBUILD_CFLAGS   += $(call cc-option,-Werror=strict-prototypes)

# Prohibit date/time macros, which would make the build non-deterministic
KBUILD_CFLAGS   += $(call cc-option,-Werror=date-time)

# use the deterministic mode of AR if available
KBUILD_ARFLAGS := $(call ar-option,D)

# check for 'asm goto'
ifeq ($(shell $(CONFIG_SHELL) $(srctree)/scripts/gcc-goto.sh $(CC)), y)
	KBUILD_CFLAGS += -DCC_HAVE_ASM_GOTO
	KBUILD_AFLAGS += -DCC_HAVE_ASM_GOTO
endif

include scripts/Makefile.kasan
include scripts/Makefile.extrawarn

# Add any arch overrides and user supplied CPPFLAGS, AFLAGS and CFLAGS as the
# last assignments
KBUILD_CPPFLAGS += $(ARCH_CPPFLAGS) $(KCPPFLAGS)
KBUILD_AFLAGS   += $(ARCH_AFLAGS)   $(KAFLAGS)
KBUILD_CFLAGS   += $(ARCH_CFLAGS)   $(KCFLAGS)

# Use --build-id when available.
LDFLAGS_BUILD_ID = $(patsubst -Wl$(comma)%,%,\
			      $(call cc-ldoption, -Wl$(comma)--build-id,))
KBUILD_LDFLAGS_MODULE += $(LDFLAGS_BUILD_ID)
LDFLAGS_vmlinux += $(LDFLAGS_BUILD_ID)

ifeq ($(CONFIG_STRIP_ASM_SYMS),y)
LDFLAGS_vmlinux	+= $(call ld-option, -X,)
endif

# Default kernel image to build when no specific target is given.
# KBUILD_IMAGE may be overruled on the command line or
# set in the environment
# Also any assignments in arch/$(ARCH)/Makefile take precedence over
# this default value
export KBUILD_IMAGE ?= vmlinux

#
# INSTALL_PATH specifies where to place the updated kernel and system map
# images. Default is /boot, but you can set it to other values
export	INSTALL_PATH ?= /boot

#
# INSTALL_DTBS_PATH specifies a prefix for relocations required by build roots.
# Like INSTALL_MOD_PATH, it isn't defined in the Makefile, but can be passed as
# an argument if needed. Otherwise it defaults to the kernel install path
#
export INSTALL_DTBS_PATH ?= $(INSTALL_PATH)/dtbs/$(KERNELRELEASE)

#
# INSTALL_MOD_PATH specifies a prefix to MODLIB for module directory
# relocations required by build roots.  This is not defined in the
# makefile but the argument can be passed to make if needed.
#

MODLIB	= $(INSTALL_MOD_PATH)/lib/modules/$(KERNELRELEASE)
export MODLIB

#
# INSTALL_MOD_STRIP, if defined, will cause modules to be
# stripped after they are installed.  If INSTALL_MOD_STRIP is '1', then
# the default option --strip-debug will be used.  Otherwise,
# INSTALL_MOD_STRIP value will be used as the options to the strip command.

ifdef INSTALL_MOD_STRIP
ifeq ($(INSTALL_MOD_STRIP),1)
mod_strip_cmd = $(STRIP) --strip-debug
else
mod_strip_cmd = $(STRIP) $(INSTALL_MOD_STRIP)
endif # INSTALL_MOD_STRIP=1
else
mod_strip_cmd = true
endif # INSTALL_MOD_STRIP
export mod_strip_cmd

# CONFIG_MODULE_COMPRESS, if defined, will cause module to be compressed
# after they are installed in agreement with CONFIG_MODULE_COMPRESS_GZIP
# or CONFIG_MODULE_COMPRESS_XZ.

mod_compress_cmd = true
ifdef CONFIG_MODULE_COMPRESS
  ifdef CONFIG_MODULE_COMPRESS_GZIP
    mod_compress_cmd = gzip -n
  endif # CONFIG_MODULE_COMPRESS_GZIP
  ifdef CONFIG_MODULE_COMPRESS_XZ
    mod_compress_cmd = xz
  endif # CONFIG_MODULE_COMPRESS_XZ
endif # CONFIG_MODULE_COMPRESS
export mod_compress_cmd

# Select initial ramdisk compression format, default is gzip(1).
# This shall be used by the dracut(8) tool while creating an initramfs image.
#
INITRD_COMPRESS-y                  := gzip
INITRD_COMPRESS-$(CONFIG_RD_BZIP2) := bzip2
INITRD_COMPRESS-$(CONFIG_RD_LZMA)  := lzma
INITRD_COMPRESS-$(CONFIG_RD_XZ)    := xz
INITRD_COMPRESS-$(CONFIG_RD_LZO)   := lzo
INITRD_COMPRESS-$(CONFIG_RD_LZ4)   := lz4
# do not export INITRD_COMPRESS, since we didn't actually
# choose a sane default compression above.
# export INITRD_COMPRESS := $(INITRD_COMPRESS-y)

ifdef CONFIG_MODULE_SIG_ALL
MODSECKEY = ./signing_key.priv
MODPUBKEY = ./signing_key.x509
export MODPUBKEY
mod_sign_cmd = perl $(srctree)/scripts/sign-file $(CONFIG_MODULE_SIG_HASH) $(MODSECKEY) $(MODPUBKEY)
else
mod_sign_cmd = true
endif
export mod_sign_cmd


ifeq ($(KBUILD_EXTMOD),)
core-y		+= kernel/ mm/ fs/ ipc/ security/ crypto/ block/

vmlinux-dirs	:= $(patsubst %/,%,$(filter %/, $(init-y) $(init-m) \
		     $(core-y) $(core-m) $(drivers-y) $(drivers-m) \
		     $(net-y) $(net-m) $(libs-y) $(libs-m)))

vmlinux-alldirs	:= $(sort $(vmlinux-dirs) $(patsubst %/,%,$(filter %/, \
		     $(init-) $(core-) $(drivers-) $(net-) $(libs-))))

init-y		:= $(patsubst %/, %/built-in.o, $(init-y))
core-y		:= $(patsubst %/, %/built-in.o, $(core-y))
drivers-y	:= $(patsubst %/, %/built-in.o, $(drivers-y))
net-y		:= $(patsubst %/, %/built-in.o, $(net-y))
libs-y1		:= $(patsubst %/, %/lib.a, $(libs-y))
libs-y2		:= $(patsubst %/, %/built-in.o, $(libs-y))
libs-y		:= $(libs-y1) $(libs-y2)

# Externally visible symbols (used by link-vmlinux.sh)
export KBUILD_VMLINUX_INIT := $(head-y) $(init-y)
export KBUILD_VMLINUX_MAIN := $(core-y) $(libs-y) $(drivers-y) $(net-y)
export KBUILD_LDS          := arch/$(SRCARCH)/kernel/vmlinux.lds
export LDFLAGS_vmlinux
# used by scripts/pacmage/Makefile
export KBUILD_ALLDIRS := $(sort $(filter-out arch/%,$(vmlinux-alldirs)) arch Documentation include samples scripts tools virt)

vmlinux-deps := $(KBUILD_LDS) $(KBUILD_VMLINUX_INIT) $(KBUILD_VMLINUX_MAIN)

# Final link of vmlinux
      cmd_link-vmlinux = $(CONFIG_SHELL) $< $(LD) $(LDFLAGS) $(LDFLAGS_vmlinux)
quiet_cmd_link-vmlinux = LINK    $@

# Include targets which we want to
# execute if the rest of the kernel build went well.
vmlinux: scripts/link-vmlinux.sh $(vmlinux-deps) FORCE
ifdef CONFIG_HEADERS_CHECK
	$(Q)$(MAKE) -f $(srctree)/Makefile headers_check
endif
ifdef CONFIG_SAMPLES
	$(Q)$(MAKE) $(build)=samples
endif
ifdef CONFIG_BUILD_DOCSRC
	$(Q)$(MAKE) $(build)=Documentation
endif
ifdef CONFIG_GDB_SCRIPTS
	$(Q)ln -fsn `cd $(srctree) && /bin/pwd`/scripts/gdb/vmlinux-gdb.py
endif
	+$(call if_changed,link-vmlinux)

# The actual objects are generated when descending,
# make sure no implicit rule kicks in
$(sort $(vmlinux-deps)): $(vmlinux-dirs) ;

# Handle descending into subdirectories listed in $(vmlinux-dirs)
# Preset locale variables to speed up the build process. Limit locale
# tweaks to this spot to avoid wrong language settings when running
# make menuconfig etc.
# Error messages still appears in the original language

PHONY += $(vmlinux-dirs)
$(vmlinux-dirs): prepare scripts
	$(Q)$(MAKE) $(build)=$@

define filechk_kernel.release
	echo "$(KERNELVERSION)$$($(CONFIG_SHELL) $(srctree)/scripts/setlocalversion $(srctree))"
endef

# Store (new) KERNELRELEASE string in include/config/kernel.release
include/config/kernel.release: include/config/auto.conf FORCE
	$(call filechk,kernel.release)


# Things we need to do before we recursively start building the kernel
# or the modules are listed in "prepare".
# A multi level approach is used. prepareN is processed before prepareN-1.
# archprepare is used in arch Makefiles and when processed asm symlink,
# version.h and scripts_basic is processed / created.

# Listed in dependency order
PHONY += prepare archprepare prepare0 prepare1 prepare2 prepare3

# prepare3 is used to check if we are building in a separate output directory,
# and if so do:
# 1) Check that make has not been executed in the kernel src $(srctree)
prepare3: include/config/kernel.release
ifneq ($(KBUILD_SRC),)
	@$(kecho) '  Using $(srctree) as source for kernel'
	$(Q)if [ -f $(srctree)/.config -o -d $(srctree)/include/config ]; then \
		echo >&2 "  $(srctree) is not clean, please run 'make mrproper'"; \
		echo >&2 "  in the '$(srctree)' directory.";\
		/bin/false; \
	fi;
endif

# prepare2 creates a makefile if using a separate output directory
prepare2: prepare3 outputmakefile asm-generic

prepare1: prepare2 $(version_h) include/generated/utsrelease.h \
                   include/config/auto.conf
	$(cmd_crmodverdir)

archprepare: archheaders archscripts prepare1 scripts_basic

prepare0: archprepare FORCE
	$(Q)$(MAKE) $(build)=.

# All the preparing..
prepare: prepare0

# Generate some files
# ---------------------------------------------------------------------------

# KERNELRELEASE can change from a few different places, meaning version.h
# needs to be updated, so this check is forced on all builds

uts_len := 64
define filechk_utsrelease.h
	if [ `echo -n "$(KERNELRELEASE)" | wc -c ` -gt $(uts_len) ]; then \
	  echo '"$(KERNELRELEASE)" exceeds $(uts_len) characters' >&2;    \
	  exit 1;                                                         \
	fi;                                                               \
	(echo \#define UTS_RELEASE \"$(KERNELRELEASE)\";)
endef

define filechk_version.h
	(echo \#define LINUX_VERSION_CODE $(shell                         \
	expr $(VERSION) \* 65536 + 0$(PATCHLEVEL) \* 256 + 0$(SUBLEVEL)); \
	echo '#define KERNEL_VERSION(a,b,c) (((a) << 16) + ((b) << 8) + (c))';)
endef

$(version_h): $(srctree)/Makefile FORCE
	$(call filechk,version.h)
	$(Q)rm -f $(old_version_h)

include/generated/utsrelease.h: include/config/kernel.release FORCE
	$(call filechk,utsrelease.h)

PHONY += headerdep
headerdep:
	$(Q)find $(srctree)/include/ -name '*.h' | xargs --max-args 1 \
	$(srctree)/scripts/headerdep.pl -I$(srctree)/include

# ---------------------------------------------------------------------------
# Firmware install
INSTALL_FW_PATH=$(INSTALL_MOD_PATH)/lib/firmware/$(KERNELRELEASE)
export INSTALL_FW_PATH

PHONY += firmware_install
firmware_install: FORCE
	@mkdir -p $(objtree)/firmware
	$(Q)$(MAKE) -f $(srctree)/scripts/Makefile.fwinst obj=firmware __fw_install

# ---------------------------------------------------------------------------
# Kernel headers

#Default location for installed headers
export INSTALL_HDR_PATH = $(objtree)/usr

# If we do an all arch process set dst to asm-$(hdr-arch)
hdr-dst = $(if $(KBUILD_HEADERS), dst=include/asm-$(hdr-arch), dst=include/asm)

PHONY += archheaders
archheaders:

PHONY += archscripts
archscripts:

PHONY += __headers
__headers: $(version_h) scripts_basic asm-generic archheaders archscripts FORCE
	$(Q)$(MAKE) $(build)=scripts build_unifdef

PHONY += headers_install_all
headers_install_all:
	$(Q)$(CONFIG_SHELL) $(srctree)/scripts/headers.sh install

PHONY += headers_install
headers_install: __headers
	$(if $(wildcard $(srctree)/arch/$(hdr-arch)/include/uapi/asm/Kbuild),, \
	  $(error Headers not exportable for the $(SRCARCH) architecture))
	$(Q)$(MAKE) $(hdr-inst)=include/uapi
	$(Q)$(MAKE) $(hdr-inst)=arch/$(hdr-arch)/include/uapi/asm $(hdr-dst)

PHONY += headers_check_all
headers_check_all: headers_install_all
	$(Q)$(CONFIG_SHELL) $(srctree)/scripts/headers.sh check

PHONY += headers_check
headers_check: headers_install
	$(Q)$(MAKE) $(hdr-inst)=include/uapi HDRCHECK=1
	$(Q)$(MAKE) $(hdr-inst)=arch/$(hdr-arch)/include/uapi/asm $(hdr-dst) HDRCHECK=1

# ---------------------------------------------------------------------------
# Kernel selftest

PHONY += kselftest
kselftest:
	$(Q)$(MAKE) -C tools/testing/selftests run_tests

# ---------------------------------------------------------------------------
# Modules

ifdef CONFIG_MODULES

# By default, build modules as well

all: modules

# Build modules
#
# A module can be listed more than once in obj-m resulting in
# duplicate lines in modules.order files.  Those are removed
# using awk while concatenating to the final file.

PHONY += modules
modules: $(vmlinux-dirs) $(if $(KBUILD_BUILTIN),vmlinux) modules.builtin
	$(Q)$(AWK) '!x[$$0]++' $(vmlinux-dirs:%=$(objtree)/%/modules.order) > $(objtree)/modules.order
	@$(kecho) '  Building modules, stage 2.';
	$(Q)$(MAKE) -f $(srctree)/scripts/Makefile.modpost
	$(Q)$(MAKE) -f $(srctree)/scripts/Makefile.fwinst obj=firmware __fw_modbuild

modules.builtin: $(vmlinux-dirs:%=%/modules.builtin)
	$(Q)$(AWK) '!x[$$0]++' $^ > $(objtree)/modules.builtin

%/modules.builtin: include/config/auto.conf
	$(Q)$(MAKE) $(modbuiltin)=$*


# Target to prepare building external modules
PHONY += modules_prepare
modules_prepare: prepare scripts

# Target to install modules
PHONY += modules_install
modules_install: _modinst_ _modinst_post

PHONY += _modinst_
_modinst_:
	@rm -rf $(MODLIB)/kernel
	@rm -f $(MODLIB)/source
	@mkdir -p $(MODLIB)/kernel
	@ln -s `cd $(srctree) && /bin/pwd` $(MODLIB)/source
	@if [ ! $(objtree) -ef  $(MODLIB)/build ]; then \
		rm -f $(MODLIB)/build ; \
		ln -s $(CURDIR) $(MODLIB)/build ; \
	fi
	@cp -f $(objtree)/modules.order $(MODLIB)/
	@cp -f $(objtree)/modules.builtin $(MODLIB)/
	$(Q)$(MAKE) -f $(srctree)/scripts/Makefile.modinst

# This depmod is only for convenience to give the initial
# boot a modules.dep even before / is mounted read-write.  However the
# boot script depmod is the master version.
PHONY += _modinst_post
_modinst_post: _modinst_
	$(Q)$(MAKE) -f $(srctree)/scripts/Makefile.fwinst obj=firmware __fw_modinst
	$(call cmd,depmod)

ifeq ($(CONFIG_MODULE_SIG), y)
PHONY += modules_sign
modules_sign:
	$(Q)$(MAKE) -f $(srctree)/scripts/Makefile.modsign
endif

else # CONFIG_MODULES

# Modules not configured
# ---------------------------------------------------------------------------

modules modules_install: FORCE
	@echo >&2
	@echo >&2 "The present kernel configuration has modules disabled."
	@echo >&2 "Type 'make config' and enable loadable module support."
	@echo >&2 "Then build a kernel with module support enabled."
	@echo >&2
	@exit 1

endif # CONFIG_MODULES

###
# Cleaning is done on three levels.
# make clean     Delete most generated files
#                Leave enough to build external modules
# make mrproper  Delete the current configuration, and all generated files
# make distclean Remove editor backup files, patch leftover files and the like

# Directories & files removed with 'make clean'
CLEAN_DIRS  += $(MODVERDIR)

# Directories & files removed with 'make mrproper'
MRPROPER_DIRS  += include/config usr/include include/generated          \
		  arch/*/include/generated .tmp_objdiff
MRPROPER_FILES += .config .config.old .version .old_version \
		  Module.symvers tags TAGS cscope* GPATH GTAGS GRTAGS GSYMS \
		  signing_key.priv signing_key.x509 x509.genkey		\
		  extra_certificates signing_key.x509.keyid		\
		  signing_key.x509.signer vmlinux-gdb.py

# clean - Delete most, but leave enough to build external modules
#
clean: rm-dirs  := $(CLEAN_DIRS)
clean: rm-files := $(CLEAN_FILES)
clean-dirs      := $(addprefix _clean_, . $(vmlinux-alldirs) Documentation samples)

PHONY += $(clean-dirs) clean archclean vmlinuxclean
$(clean-dirs):
	$(Q)$(MAKE) $(clean)=$(patsubst _clean_%,%,$@)

vmlinuxclean:
	$(Q)$(CONFIG_SHELL) $(srctree)/scripts/link-vmlinux.sh clean

clean: archclean vmlinuxclean

# mrproper - Delete all generated files, including .config
#
mrproper: rm-dirs  := $(wildcard $(MRPROPER_DIRS))
mrproper: rm-files := $(wildcard $(MRPROPER_FILES))
mrproper-dirs      := $(addprefix _mrproper_,Documentation/DocBook scripts)

PHONY += $(mrproper-dirs) mrproper archmrproper
$(mrproper-dirs):
	$(Q)$(MAKE) $(clean)=$(patsubst _mrproper_%,%,$@)

mrproper: clean archmrproper $(mrproper-dirs)
	$(call cmd,rmdirs)
	$(call cmd,rmfiles)

# distclean
#
PHONY += distclean

distclean: mrproper
	@find $(srctree) $(RCS_FIND_IGNORE) \
		\( -name '*.orig' -o -name '*.rej' -o -name '*~' \
		-o -name '*.bak' -o -name '#*#' -o -name '.*.orig' \
		-o -name '.*.rej' -o -name '*%'  -o -name 'core' \) \
		-type f -print | xargs rm -f


# Packaging of the kernel to various formats
# ---------------------------------------------------------------------------
# rpm target kept for backward compatibility
package-dir	:= scripts/package

%src-pkg: FORCE
	$(Q)$(MAKE) $(build)=$(package-dir) $@
%pkg: include/config/kernel.release FORCE
	$(Q)$(MAKE) $(build)=$(package-dir) $@
rpm: include/config/kernel.release FORCE
	$(Q)$(MAKE) $(build)=$(package-dir) $@


# Brief documentation of the typical targets used
# ---------------------------------------------------------------------------

boards := $(wildcard $(srctree)/arch/$(SRCARCH)/configs/*_defconfig)
boards := $(sort $(notdir $(boards)))
board-dirs := $(dir $(wildcard $(srctree)/arch/$(SRCARCH)/configs/*/*_defconfig))
board-dirs := $(sort $(notdir $(board-dirs:/=)))

help:
	@echo  'Cleaning targets:'
	@echo  '  clean		  - Remove most generated files but keep the config and'
	@echo  '                    enough build support to build external modules'
	@echo  '  mrproper	  - Remove all generated files + config + various backup files'
	@echo  '  distclean	  - mrproper + remove editor backup and patch files'
	@echo  ''
	@echo  'Configuration targets:'
	@$(MAKE) -f $(srctree)/scripts/kconfig/Makefile help
	@echo  ''
	@echo  'Other generic targets:'
	@echo  '  all		  - Build all targets marked with [*]'
	@echo  '* vmlinux	  - Build the bare kernel'
	@echo  '* modules	  - Build all modules'
	@echo  '  modules_install - Install all modules to INSTALL_MOD_PATH (default: /)'
	@echo  '  firmware_install- Install all firmware to INSTALL_FW_PATH'
	@echo  '                    (default: $$(INSTALL_MOD_PATH)/lib/firmware)'
	@echo  '  dir/            - Build all files in dir and below'
	@echo  '  dir/file.[oisS] - Build specified target only'
	@echo  '  dir/file.lst    - Build specified mixed source/assembly target only'
	@echo  '                    (requires a recent binutils and recent build (System.map))'
	@echo  '  dir/file.ko     - Build module including final link'
	@echo  '  modules_prepare - Set up for building external modules'
	@echo  '  tags/TAGS	  - Generate tags file for editors'
	@echo  '  cscope	  - Generate cscope index'
	@echo  '  gtags           - Generate GNU GLOBAL index'
	@echo  '  kernelrelease	  - Output the release version string (use with make -s)'
	@echo  '  kernelversion	  - Output the version stored in Makefile (use with make -s)'
	@echo  '  image_name	  - Output the image name (use with make -s)'
	@echo  '  headers_install - Install sanitised kernel headers to INSTALL_HDR_PATH'; \
	 echo  '                    (default: $(INSTALL_HDR_PATH))'; \
	 echo  ''
	@echo  'Static analysers'
	@echo  '  checkstack      - Generate a list of stack hogs'
	@echo  '  namespacecheck  - Name space analysis on compiled kernel'
	@echo  '  versioncheck    - Sanity check on version.h usage'
	@echo  '  includecheck    - Check for duplicate included header files'
	@echo  '  export_report   - List the usages of all exported symbols'
	@echo  '  headers_check   - Sanity check on exported headers'
	@echo  '  headerdep       - Detect inclusion cycles in headers'
	@$(MAKE) -f $(srctree)/scripts/Makefile.help checker-help
	@echo  ''
	@echo  'Kernel selftest'
	@echo  '  kselftest       - Build and run kernel selftest (run as root)'
	@echo  '                    Build, install, and boot kernel before'
	@echo  '                    running kselftest on it'
	@echo  ''
	@echo  'Kernel packaging:'
	@$(MAKE) $(build)=$(package-dir) help
	@echo  ''
	@echo  'Documentation targets:'
	@$(MAKE) -f $(srctree)/Documentation/DocBook/Makefile dochelp
	@echo  ''
	@echo  'Architecture specific targets ($(SRCARCH)):'
	@$(if $(archhelp),$(archhelp),\
		echo '  No architecture specific help defined for $(SRCARCH)')
	@echo  ''
	@$(if $(boards), \
		$(foreach b, $(boards), \
		printf "  %-24s - Build for %s\\n" $(b) $(subst _defconfig,,$(b));) \
		echo '')
	@$(if $(board-dirs), \
		$(foreach b, $(board-dirs), \
		printf "  %-16s - Show %s-specific targets\\n" help-$(b) $(b);) \
		printf "  %-16s - Show all of the above\\n" help-boards; \
		echo '')

	@echo  '  make V=0|1 [targets] 0 => quiet build (default), 1 => verbose build'
	@echo  '  make V=2   [targets] 2 => give reason for rebuild of target'
	@echo  '  make O=dir [targets] Locate all output files in "dir", including .config'
	@echo  '  make C=1   [targets] Check all c source with $$CHECK (sparse by default)'
	@echo  '  make C=2   [targets] Force check of all c source with $$CHECK'
	@echo  '  make RECORDMCOUNT_WARN=1 [targets] Warn about ignored mcount sections'
	@echo  '  make W=n   [targets] Enable extra gcc checks, n=1,2,3 where'
	@echo  '		1: warnings which may be relevant and do not occur too often'
	@echo  '		2: warnings which occur quite often but may still be relevant'
	@echo  '		3: more obscure warnings, can most likely be ignored'
	@echo  '		Multiple levels can be combined with W=12 or W=123'
	@echo  ''
	@echo  'Execute "make" or "make all" to build all targets marked with [*] '
	@echo  'For further info see the ./README file'


help-board-dirs := $(addprefix help-,$(board-dirs))

help-boards: $(help-board-dirs)

boards-per-dir = $(sort $(notdir $(wildcard $(srctree)/arch/$(SRCARCH)/configs/$*/*_defconfig)))

$(help-board-dirs): help-%:
	@echo  'Architecture specific targets ($(SRCARCH) $*):'
	@$(if $(boards-per-dir), \
		$(foreach b, $(boards-per-dir), \
		printf "  %-24s - Build for %s\\n" $*/$(b) $(subst _defconfig,,$(b));) \
		echo '')


# Documentation targets
# ---------------------------------------------------------------------------
%docs: scripts_basic FORCE
	$(Q)$(MAKE) $(build)=scripts build_docproc
	$(Q)$(MAKE) $(build)=Documentation/DocBook $@

else # KBUILD_EXTMOD

###
# External module support.
# When building external modules the kernel used as basis is considered
# read-only, and no consistency checks are made and the make
# system is not used on the basis kernel. If updates are required
# in the basis kernel ordinary make commands (without M=...) must
# be used.
#
# The following are the only valid targets when building external
# modules.
# make M=dir clean     Delete all automatically generated files
# make M=dir modules   Make all modules in specified dir
# make M=dir	       Same as 'make M=dir modules'
# make M=dir modules_install
#                      Install the modules built in the module directory
#                      Assumes install directory is already created

# We are always building modules
KBUILD_MODULES := 1
PHONY += crmodverdir
crmodverdir:
	$(cmd_crmodverdir)

PHONY += $(objtree)/Module.symvers
$(objtree)/Module.symvers:
	@test -e $(objtree)/Module.symvers || ( \
	echo; \
	echo "  WARNING: Symbol version dump $(objtree)/Module.symvers"; \
	echo "           is missing; modules will have no dependencies and modversions."; \
	echo )

module-dirs := $(addprefix _module_,$(KBUILD_EXTMOD))
PHONY += $(module-dirs) modules
$(module-dirs): crmodverdir $(objtree)/Module.symvers
	$(Q)$(MAKE) $(build)=$(patsubst _module_%,%,$@)

modules: $(module-dirs)
	@$(kecho) '  Building modules, stage 2.';
	$(Q)$(MAKE) -f $(srctree)/scripts/Makefile.modpost

PHONY += modules_install
modules_install: _emodinst_ _emodinst_post

install-dir := $(if $(INSTALL_MOD_DIR),$(INSTALL_MOD_DIR),extra)
PHONY += _emodinst_
_emodinst_:
	$(Q)mkdir -p $(MODLIB)/$(install-dir)
	$(Q)$(MAKE) -f $(srctree)/scripts/Makefile.modinst

PHONY += _emodinst_post
_emodinst_post: _emodinst_
	$(call cmd,depmod)

clean-dirs := $(addprefix _clean_,$(KBUILD_EXTMOD))

PHONY += $(clean-dirs) clean
$(clean-dirs):
	$(Q)$(MAKE) $(clean)=$(patsubst _clean_%,%,$@)

clean:	rm-dirs := $(MODVERDIR)
clean: rm-files := $(KBUILD_EXTMOD)/Module.symvers

help:
	@echo  '  Building external modules.'
	@echo  '  Syntax: make -C path/to/kernel/src M=$$PWD target'
	@echo  ''
	@echo  '  modules         - default target, build the module(s)'
	@echo  '  modules_install - install the module'
	@echo  '  clean           - remove generated files in module directory only'
	@echo  ''

# Dummies...
PHONY += prepare scripts
prepare: ;
scripts: ;
endif # KBUILD_EXTMOD

clean: $(clean-dirs)
	$(call cmd,rmdirs)
	$(call cmd,rmfiles)
	@find $(if $(KBUILD_EXTMOD), $(KBUILD_EXTMOD), .) $(RCS_FIND_IGNORE) \
		\( -name '*.[oas]' -o -name '*.ko' -o -name '.*.cmd' \
		-o -name '*.ko.*' \
		-o -name '*.dwo'  \
		-o -name '.*.d' -o -name '.*.tmp' -o -name '*.mod.c' \
		-o -name '*.symtypes' -o -name 'modules.order' \
		-o -name modules.builtin -o -name '.tmp_*.o.*' \
		-o -name '*.gcno' \) -type f -print | xargs rm -f

# Generate tags for editors
# ---------------------------------------------------------------------------
quiet_cmd_tags = GEN     $@
      cmd_tags = $(CONFIG_SHELL) $(srctree)/scripts/tags.sh $@

tags TAGS cscope gtags: FORCE
	$(call cmd,tags)

# Scripts to check various things for consistency
# ---------------------------------------------------------------------------

PHONY += includecheck versioncheck coccicheck namespacecheck export_report

includecheck:
	find $(srctree)/* $(RCS_FIND_IGNORE) \
		-name '*.[hcS]' -type f -print | sort \
		| xargs $(PERL) -w $(srctree)/scripts/checkincludes.pl

versioncheck:
	find $(srctree)/* $(RCS_FIND_IGNORE) \
		-name '*.[hcS]' -type f -print | sort \
		| xargs $(PERL) -w $(srctree)/scripts/checkversion.pl

coccicheck:
	$(Q)$(CONFIG_SHELL) $(srctree)/scripts/$@

namespacecheck:
	$(PERL) $(srctree)/scripts/namespace.pl

export_report:
	$(PERL) $(srctree)/scripts/export_report.pl

endif #ifeq ($(config-targets),1)
endif #ifeq ($(mixed-targets),1)

PHONY += checkstack kernelrelease kernelversion image_name

# UML needs a little special treatment here.  It wants to use the host
# toolchain, so needs $(SUBARCH) passed to checkstack.pl.  Everyone
# else wants $(ARCH), including people doing cross-builds, which means
# that $(SUBARCH) doesn't work here.
ifeq ($(ARCH), um)
CHECKSTACK_ARCH := $(SUBARCH)
else
CHECKSTACK_ARCH := $(ARCH)
endif
checkstack:
	$(OBJDUMP) -d vmlinux $$(find . -name '*.ko') | \
	$(PERL) $(src)/scripts/checkstack.pl $(CHECKSTACK_ARCH)

kernelrelease:
	@echo "$(KERNELVERSION)$$($(CONFIG_SHELL) $(srctree)/scripts/setlocalversion $(srctree))"

kernelversion:
	@echo $(KERNELVERSION)

image_name:
	@echo $(KBUILD_IMAGE)

# Clear a bunch of variables before executing the submake
tools/: FORCE
	$(Q)mkdir -p $(objtree)/tools
	$(Q)$(MAKE) LDFLAGS= MAKEFLAGS="$(filter --j% -j,$(MAKEFLAGS))" O=$(O) subdir=tools -C $(src)/tools/

tools/%: FORCE
	$(Q)mkdir -p $(objtree)/tools
	$(Q)$(MAKE) LDFLAGS= MAKEFLAGS="$(filter --j% -j,$(MAKEFLAGS))" O=$(O) subdir=tools -C $(src)/tools/ $*

# Single targets
# ---------------------------------------------------------------------------
# Single targets are compatible with:
# - build with mixed source and output
# - build with separate output dir 'make O=...'
# - external modules
#
#  target-dir => where to store outputfile
#  build-dir  => directory in kernel source tree to use

ifeq ($(KBUILD_EXTMOD),)
        build-dir  = $(patsubst %/,%,$(dir $@))
        target-dir = $(dir $@)
else
        zap-slash=$(filter-out .,$(patsubst %/,%,$(dir $@)))
        build-dir  = $(KBUILD_EXTMOD)$(if $(zap-slash),/$(zap-slash))
        target-dir = $(if $(KBUILD_EXTMOD),$(dir $<),$(dir $@))
endif

%.s: %.c prepare scripts FORCE
	$(Q)$(MAKE) $(build)=$(build-dir) $(target-dir)$(notdir $@)
%.i: %.c prepare scripts FORCE
	$(Q)$(MAKE) $(build)=$(build-dir) $(target-dir)$(notdir $@)
%.o: %.c prepare scripts FORCE
	$(Q)$(MAKE) $(build)=$(build-dir) $(target-dir)$(notdir $@)
%.lst: %.c prepare scripts FORCE
	$(Q)$(MAKE) $(build)=$(build-dir) $(target-dir)$(notdir $@)
%.s: %.S prepare scripts FORCE
	$(Q)$(MAKE) $(build)=$(build-dir) $(target-dir)$(notdir $@)
%.o: %.S prepare scripts FORCE
	$(Q)$(MAKE) $(build)=$(build-dir) $(target-dir)$(notdir $@)
%.symtypes: %.c prepare scripts FORCE
	$(Q)$(MAKE) $(build)=$(build-dir) $(target-dir)$(notdir $@)

# Modules
/: prepare scripts FORCE
	$(cmd_crmodverdir)
	$(Q)$(MAKE) KBUILD_MODULES=$(if $(CONFIG_MODULES),1) \
	$(build)=$(build-dir)
# Make sure the latest headers are built for Documentation
Documentation/: headers_install
%/: prepare scripts FORCE
	$(cmd_crmodverdir)
	$(Q)$(MAKE) KBUILD_MODULES=$(if $(CONFIG_MODULES),1) \
	$(build)=$(build-dir)
%.ko: prepare scripts FORCE
	$(cmd_crmodverdir)
	$(Q)$(MAKE) KBUILD_MODULES=$(if $(CONFIG_MODULES),1)   \
	$(build)=$(build-dir) $(@:.ko=.o)
	$(Q)$(MAKE) -f $(srctree)/scripts/Makefile.modpost

# FIXME Should go into a make.lib or something
# ===========================================================================

quiet_cmd_rmdirs = $(if $(wildcard $(rm-dirs)),CLEAN   $(wildcard $(rm-dirs)))
      cmd_rmdirs = rm -rf $(rm-dirs)

quiet_cmd_rmfiles = $(if $(wildcard $(rm-files)),CLEAN   $(wildcard $(rm-files)))
      cmd_rmfiles = rm -f $(rm-files)

# Run depmod only if we have System.map and depmod is executable
quiet_cmd_depmod = DEPMOD  $(KERNELRELEASE)
      cmd_depmod = $(CONFIG_SHELL) $(srctree)/scripts/depmod.sh $(DEPMOD) \
                   $(KERNELRELEASE) "$(patsubst y,_,$(CONFIG_HAVE_UNDERSCORE_SYMBOL_PREFIX))"

# Create temporary dir for module support files
# clean it up only when building all modules
cmd_crmodverdir = $(Q)mkdir -p $(MODVERDIR) \
                  $(if $(KBUILD_MODULES),; rm -f $(MODVERDIR)/*)

# read all saved command lines

targets := $(wildcard $(sort $(targets)))
cmd_files := $(wildcard .*.cmd $(foreach f,$(targets),$(dir $(f)).$(notdir $(f)).cmd))

ifneq ($(cmd_files),)
  $(cmd_files): ;	# Do not try to update included dependency files
  include $(cmd_files)
endif

endif	# skip-makefile

PHONY += FORCE
FORCE:

# Declare the contents of the .PHONY variable as phony.  We keep that
# information in a variable so we can use it in if_changed and friends.
.PHONY: $(PHONY)<|MERGE_RESOLUTION|>--- conflicted
+++ resolved
@@ -1,11 +1,7 @@
 VERSION = 4
 PATCHLEVEL = 2
 SUBLEVEL = 0
-<<<<<<< HEAD
-EXTRAVERSION = -rc3-324-g26ae19a
-=======
 EXTRAVERSION = -rc4
->>>>>>> cbfe8fa6
 NAME = Hurr durr I'ma sheep
 
 # *DOCUMENTATION*
