VERSION = 3
PATCHLEVEL = 12
SUBLEVEL = 0
<<<<<<< HEAD
EXTRAVERSION = -rc3-351-ge62063d
=======
EXTRAVERSION = -rc4
>>>>>>> 162bdafa
NAME = One Giant Leap for Frogkind

# *DOCUMENTATION*
# To see a list of typical targets execute "make help"
# More info can be located in ./README
# Comments in this file are targeted only to the developer, do not
# expect to learn how to build the kernel reading this file.

# Do not:
# o  use make's built-in rules and variables
#    (this increases performance and avoids hard-to-debug behaviour);
# o  print "Entering directory ...";
MAKEFLAGS += -rR --no-print-directory

# Avoid funny character set dependencies
unexport LC_ALL
LC_COLLATE=C
LC_NUMERIC=C
export LC_COLLATE LC_NUMERIC

# We are using a recursive build, so we need to do a little thinking
# to get the ordering right.
#
# Most importantly: sub-Makefiles should only ever modify files in
# their own directory. If in some directory we have a dependency on
# a file in another dir (which doesn't happen often, but it's often
# unavoidable when linking the built-in.o targets which finally
# turn into vmlinux), we will call a sub make in that other dir, and
# after that we are sure that everything which is in that other dir
# is now up to date.
#
# The only cases where we need to modify files which have global
# effects are thus separated out and done before the recursive
# descending is started. They are now explicitly listed as the
# prepare rule.

# To put more focus on warnings, be less verbose as default
# Use 'make V=1' to see the full commands

ifeq ("$(origin V)", "command line")
  KBUILD_VERBOSE = $(V)
endif
ifndef KBUILD_VERBOSE
  KBUILD_VERBOSE = 0
endif

# Call a source code checker (by default, "sparse") as part of the
# C compilation.
#
# Use 'make C=1' to enable checking of only re-compiled files.
# Use 'make C=2' to enable checking of *all* source files, regardless
# of whether they are re-compiled or not.
#
# See the file "Documentation/sparse.txt" for more details, including
# where to get the "sparse" utility.

ifeq ("$(origin C)", "command line")
  KBUILD_CHECKSRC = $(C)
endif
ifndef KBUILD_CHECKSRC
  KBUILD_CHECKSRC = 0
endif

# Use make M=dir to specify directory of external module to build
# Old syntax make ... SUBDIRS=$PWD is still supported
# Setting the environment variable KBUILD_EXTMOD take precedence
ifdef SUBDIRS
  KBUILD_EXTMOD ?= $(SUBDIRS)
endif

ifeq ("$(origin M)", "command line")
  KBUILD_EXTMOD := $(M)
endif

# kbuild supports saving output files in a separate directory.
# To locate output files in a separate directory two syntaxes are supported.
# In both cases the working directory must be the root of the kernel src.
# 1) O=
# Use "make O=dir/to/store/output/files/"
#
# 2) Set KBUILD_OUTPUT
# Set the environment variable KBUILD_OUTPUT to point to the directory
# where the output files shall be placed.
# export KBUILD_OUTPUT=dir/to/store/output/files/
# make
#
# The O= assignment takes precedence over the KBUILD_OUTPUT environment
# variable.


# KBUILD_SRC is set on invocation of make in OBJ directory
# KBUILD_SRC is not intended to be used by the regular user (for now)
ifeq ($(KBUILD_SRC),)

# OK, Make called in directory where kernel src resides
# Do we want to locate output files in a separate directory?
ifeq ("$(origin O)", "command line")
  KBUILD_OUTPUT := $(O)
endif

ifeq ("$(origin W)", "command line")
  export KBUILD_ENABLE_EXTRA_GCC_CHECKS := $(W)
endif

# That's our default target when none is given on the command line
PHONY := _all
_all:

# Cancel implicit rules on top Makefile
$(CURDIR)/Makefile Makefile: ;

ifneq ($(KBUILD_OUTPUT),)
# Invoke a second make in the output directory, passing relevant variables
# check that the output directory actually exists
saved-output := $(KBUILD_OUTPUT)
KBUILD_OUTPUT := $(shell cd $(KBUILD_OUTPUT) && /bin/pwd)
$(if $(KBUILD_OUTPUT),, \
     $(error output directory "$(saved-output)" does not exist))

PHONY += $(MAKECMDGOALS) sub-make

$(filter-out _all sub-make $(CURDIR)/Makefile, $(MAKECMDGOALS)) _all: sub-make
	@:

sub-make: FORCE
	$(if $(KBUILD_VERBOSE:1=),@)$(MAKE) -C $(KBUILD_OUTPUT) \
	KBUILD_SRC=$(CURDIR) \
	KBUILD_EXTMOD="$(KBUILD_EXTMOD)" -f $(CURDIR)/Makefile \
	$(filter-out _all sub-make,$(MAKECMDGOALS))

# Leave processing to above invocation of make
skip-makefile := 1
endif # ifneq ($(KBUILD_OUTPUT),)
endif # ifeq ($(KBUILD_SRC),)

# We process the rest of the Makefile if this is the final invocation of make
ifeq ($(skip-makefile),)

# If building an external module we do not care about the all: rule
# but instead _all depend on modules
PHONY += all
ifeq ($(KBUILD_EXTMOD),)
_all: all
else
_all: modules
endif

srctree		:= $(if $(KBUILD_SRC),$(KBUILD_SRC),$(CURDIR))
objtree		:= $(CURDIR)
src		:= $(srctree)
obj		:= $(objtree)

VPATH		:= $(srctree)$(if $(KBUILD_EXTMOD),:$(KBUILD_EXTMOD))

export srctree objtree VPATH


# SUBARCH tells the usermode build what the underlying arch is.  That is set
# first, and if a usermode build is happening, the "ARCH=um" on the command
# line overrides the setting of ARCH below.  If a native build is happening,
# then ARCH is assigned, getting whatever value it gets normally, and 
# SUBARCH is subsequently ignored.

SUBARCH := $(shell uname -m | sed -e s/i.86/x86/ -e s/x86_64/x86/ \
				  -e s/sun4u/sparc64/ \
				  -e s/arm.*/arm/ -e s/sa110/arm/ \
				  -e s/s390x/s390/ -e s/parisc64/parisc/ \
				  -e s/ppc.*/powerpc/ -e s/mips.*/mips/ \
				  -e s/sh[234].*/sh/ -e s/aarch64.*/arm64/ )

# Cross compiling and selecting different set of gcc/bin-utils
# ---------------------------------------------------------------------------
#
# When performing cross compilation for other architectures ARCH shall be set
# to the target architecture. (See arch/* for the possibilities).
# ARCH can be set during invocation of make:
# make ARCH=ia64
# Another way is to have ARCH set in the environment.
# The default ARCH is the host where make is executed.

# CROSS_COMPILE specify the prefix used for all executables used
# during compilation. Only gcc and related bin-utils executables
# are prefixed with $(CROSS_COMPILE).
# CROSS_COMPILE can be set on the command line
# make CROSS_COMPILE=ia64-linux-
# Alternatively CROSS_COMPILE can be set in the environment.
# A third alternative is to store a setting in .config so that plain
# "make" in the configured kernel build directory always uses that.
# Default value for CROSS_COMPILE is not to prefix executables
# Note: Some architectures assign CROSS_COMPILE in their arch/*/Makefile
ARCH		?= $(SUBARCH)
CROSS_COMPILE	?= $(CONFIG_CROSS_COMPILE:"%"=%)

# Architecture as present in compile.h
UTS_MACHINE 	:= $(ARCH)
SRCARCH 	:= $(ARCH)

# Additional ARCH settings for x86
ifeq ($(ARCH),i386)
        SRCARCH := x86
endif
ifeq ($(ARCH),x86_64)
        SRCARCH := x86
endif

# Additional ARCH settings for sparc
ifeq ($(ARCH),sparc32)
       SRCARCH := sparc
endif
ifeq ($(ARCH),sparc64)
       SRCARCH := sparc
endif

# Additional ARCH settings for sh
ifeq ($(ARCH),sh64)
       SRCARCH := sh
endif

# Additional ARCH settings for tile
ifeq ($(ARCH),tilepro)
       SRCARCH := tile
endif
ifeq ($(ARCH),tilegx)
       SRCARCH := tile
endif

# Where to locate arch specific headers
hdr-arch  := $(SRCARCH)

KCONFIG_CONFIG	?= .config
export KCONFIG_CONFIG

# SHELL used by kbuild
CONFIG_SHELL := $(shell if [ -x "$$BASH" ]; then echo $$BASH; \
	  else if [ -x /bin/bash ]; then echo /bin/bash; \
	  else echo sh; fi ; fi)

HOSTCC       = gcc
HOSTCXX      = g++
HOSTCFLAGS   = -Wall -Wmissing-prototypes -Wstrict-prototypes -O2 -fomit-frame-pointer
HOSTCXXFLAGS = -O2

# Decide whether to build built-in, modular, or both.
# Normally, just do built-in.

KBUILD_MODULES :=
KBUILD_BUILTIN := 1

#	If we have only "make modules", don't compile built-in objects.
#	When we're building modules with modversions, we need to consider
#	the built-in objects during the descend as well, in order to
#	make sure the checksums are up to date before we record them.

ifeq ($(MAKECMDGOALS),modules)
  KBUILD_BUILTIN := $(if $(CONFIG_MODVERSIONS),1)
endif

#	If we have "make <whatever> modules", compile modules
#	in addition to whatever we do anyway.
#	Just "make" or "make all" shall build modules as well

ifneq ($(filter all _all modules,$(MAKECMDGOALS)),)
  KBUILD_MODULES := 1
endif

ifeq ($(MAKECMDGOALS),)
  KBUILD_MODULES := 1
endif

export KBUILD_MODULES KBUILD_BUILTIN
export KBUILD_CHECKSRC KBUILD_SRC KBUILD_EXTMOD

# Beautify output
# ---------------------------------------------------------------------------
#
# Normally, we echo the whole command before executing it. By making
# that echo $($(quiet)$(cmd)), we now have the possibility to set
# $(quiet) to choose other forms of output instead, e.g.
#
#         quiet_cmd_cc_o_c = Compiling $(RELDIR)/$@
#         cmd_cc_o_c       = $(CC) $(c_flags) -c -o $@ $<
#
# If $(quiet) is empty, the whole command will be printed.
# If it is set to "quiet_", only the short version will be printed. 
# If it is set to "silent_", nothing will be printed at all, since
# the variable $(silent_cmd_cc_o_c) doesn't exist.
#
# A simple variant is to prefix commands with $(Q) - that's useful
# for commands that shall be hidden in non-verbose mode.
#
#	$(Q)ln $@ :<
#
# If KBUILD_VERBOSE equals 0 then the above command will be hidden.
# If KBUILD_VERBOSE equals 1 then the above command is displayed.

ifeq ($(KBUILD_VERBOSE),1)
  quiet =
  Q =
else
  quiet=quiet_
  Q = @
endif

# If the user is running make -s (silent mode), suppress echoing of
# commands

ifneq ($(filter s% -s%,$(MAKEFLAGS)),)
  quiet=silent_
endif

export quiet Q KBUILD_VERBOSE


# Look for make include files relative to root of kernel src
MAKEFLAGS += --include-dir=$(srctree)

# We need some generic definitions (do not try to remake the file).
$(srctree)/scripts/Kbuild.include: ;
include $(srctree)/scripts/Kbuild.include

# Make variables (CC, etc...)

AS		= $(CROSS_COMPILE)as
LD		= $(CROSS_COMPILE)ld
CC		= $(CROSS_COMPILE)gcc
CPP		= $(CC) -E
AR		= $(CROSS_COMPILE)ar
NM		= $(CROSS_COMPILE)nm
STRIP		= $(CROSS_COMPILE)strip
OBJCOPY		= $(CROSS_COMPILE)objcopy
OBJDUMP		= $(CROSS_COMPILE)objdump
AWK		= awk
GENKSYMS	= scripts/genksyms/genksyms
INSTALLKERNEL  := installkernel
DEPMOD		= /sbin/depmod
PERL		= perl
CHECK		= sparse

CHECKFLAGS     := -D__linux__ -Dlinux -D__STDC__ -Dunix -D__unix__ \
		  -Wbitwise -Wno-return-void $(CF)
CFLAGS_MODULE   =
AFLAGS_MODULE   =
LDFLAGS_MODULE  =
CFLAGS_KERNEL	=
AFLAGS_KERNEL	=
CFLAGS_GCOV	= -fprofile-arcs -ftest-coverage


# Use USERINCLUDE when you must reference the UAPI directories only.
USERINCLUDE    := \
		-I$(srctree)/arch/$(hdr-arch)/include/uapi \
		-Iarch/$(hdr-arch)/include/generated/uapi \
		-I$(srctree)/include/uapi \
		-Iinclude/generated/uapi \
                -include $(srctree)/include/linux/kconfig.h

# Use LINUXINCLUDE when you must reference the include/ directory.
# Needed to be compatible with the O= option
LINUXINCLUDE    := \
		-I$(srctree)/arch/$(hdr-arch)/include \
		-Iarch/$(hdr-arch)/include/generated \
		$(if $(KBUILD_SRC), -I$(srctree)/include) \
		-Iinclude \
		$(USERINCLUDE)

KBUILD_CPPFLAGS := -D__KERNEL__

KBUILD_CFLAGS   := -Wall -Wundef -Wstrict-prototypes -Wno-trigraphs \
		   -fno-strict-aliasing -fno-common \
		   -Werror-implicit-function-declaration \
		   -Wno-format-security \
		   -fno-delete-null-pointer-checks
KBUILD_AFLAGS_KERNEL :=
KBUILD_CFLAGS_KERNEL :=
KBUILD_AFLAGS   := -D__ASSEMBLY__
KBUILD_AFLAGS_MODULE  := -DMODULE
KBUILD_CFLAGS_MODULE  := -DMODULE
KBUILD_LDFLAGS_MODULE := -T $(srctree)/scripts/module-common.lds

# Read KERNELRELEASE from include/config/kernel.release (if it exists)
KERNELRELEASE = $(shell cat include/config/kernel.release 2> /dev/null)
KERNELVERSION = $(VERSION)$(if $(PATCHLEVEL),.$(PATCHLEVEL)$(if $(SUBLEVEL),.$(SUBLEVEL)))$(EXTRAVERSION)

export VERSION PATCHLEVEL SUBLEVEL KERNELRELEASE KERNELVERSION
export ARCH SRCARCH CONFIG_SHELL HOSTCC HOSTCFLAGS CROSS_COMPILE AS LD CC
export CPP AR NM STRIP OBJCOPY OBJDUMP
export MAKE AWK GENKSYMS INSTALLKERNEL PERL UTS_MACHINE
export HOSTCXX HOSTCXXFLAGS LDFLAGS_MODULE CHECK CHECKFLAGS

export KBUILD_CPPFLAGS NOSTDINC_FLAGS LINUXINCLUDE OBJCOPYFLAGS LDFLAGS
export KBUILD_CFLAGS CFLAGS_KERNEL CFLAGS_MODULE CFLAGS_GCOV
export KBUILD_AFLAGS AFLAGS_KERNEL AFLAGS_MODULE
export KBUILD_AFLAGS_MODULE KBUILD_CFLAGS_MODULE KBUILD_LDFLAGS_MODULE
export KBUILD_AFLAGS_KERNEL KBUILD_CFLAGS_KERNEL
export KBUILD_ARFLAGS

# When compiling out-of-tree modules, put MODVERDIR in the module
# tree rather than in the kernel tree. The kernel tree might
# even be read-only.
export MODVERDIR := $(if $(KBUILD_EXTMOD),$(firstword $(KBUILD_EXTMOD))/).tmp_versions

# Files to ignore in find ... statements

RCS_FIND_IGNORE := \( -name SCCS -o -name BitKeeper -o -name .svn -o -name CVS \
		   -o -name .pc -o -name .hg -o -name .git \) -prune -o
export RCS_TAR_IGNORE := --exclude SCCS --exclude BitKeeper --exclude .svn \
			 --exclude CVS --exclude .pc --exclude .hg --exclude .git

# ===========================================================================
# Rules shared between *config targets and build targets

# Basic helpers built in scripts/
PHONY += scripts_basic
scripts_basic:
	$(Q)$(MAKE) $(build)=scripts/basic
	$(Q)rm -f .tmp_quiet_recordmcount

# To avoid any implicit rule to kick in, define an empty command.
scripts/basic/%: scripts_basic ;

PHONY += outputmakefile
# outputmakefile generates a Makefile in the output directory, if using a
# separate output directory. This allows convenient use of make in the
# output directory.
outputmakefile:
ifneq ($(KBUILD_SRC),)
	$(Q)ln -fsn $(srctree) source
	$(Q)$(CONFIG_SHELL) $(srctree)/scripts/mkmakefile \
	    $(srctree) $(objtree) $(VERSION) $(PATCHLEVEL)
endif

# Support for using generic headers in asm-generic
PHONY += asm-generic
asm-generic:
	$(Q)$(MAKE) -f $(srctree)/scripts/Makefile.asm-generic \
	            src=asm obj=arch/$(SRCARCH)/include/generated/asm
	$(Q)$(MAKE) -f $(srctree)/scripts/Makefile.asm-generic \
	            src=uapi/asm obj=arch/$(SRCARCH)/include/generated/uapi/asm

# To make sure we do not include .config for any of the *config targets
# catch them early, and hand them over to scripts/kconfig/Makefile
# It is allowed to specify more targets when calling make, including
# mixing *config targets and build targets.
# For example 'make oldconfig all'.
# Detect when mixed targets is specified, and make a second invocation
# of make so .config is not included in this case either (for *config).

version_h := include/generated/uapi/linux/version.h

no-dot-config-targets := clean mrproper distclean \
			 cscope gtags TAGS tags help %docs check% coccicheck \
			 $(version_h) headers_% archheaders archscripts \
			 kernelversion %src-pkg

config-targets := 0
mixed-targets  := 0
dot-config     := 1

ifneq ($(filter $(no-dot-config-targets), $(MAKECMDGOALS)),)
	ifeq ($(filter-out $(no-dot-config-targets), $(MAKECMDGOALS)),)
		dot-config := 0
	endif
endif

ifeq ($(KBUILD_EXTMOD),)
        ifneq ($(filter config %config,$(MAKECMDGOALS)),)
                config-targets := 1
                ifneq ($(filter-out config %config,$(MAKECMDGOALS)),)
                        mixed-targets := 1
                endif
        endif
endif

ifeq ($(mixed-targets),1)
# ===========================================================================
# We're called with mixed targets (*config and build targets).
# Handle them one by one.

%:: FORCE
	$(Q)$(MAKE) -C $(srctree) KBUILD_SRC= $@

else
ifeq ($(config-targets),1)
# ===========================================================================
# *config targets only - make sure prerequisites are updated, and descend
# in scripts/kconfig to make the *config target

# Read arch specific Makefile to set KBUILD_DEFCONFIG as needed.
# KBUILD_DEFCONFIG may point out an alternative default configuration
# used for 'make defconfig'
include $(srctree)/arch/$(SRCARCH)/Makefile
export KBUILD_DEFCONFIG KBUILD_KCONFIG

config: scripts_basic outputmakefile FORCE
	$(Q)mkdir -p include/linux include/config
	$(Q)$(MAKE) $(build)=scripts/kconfig $@

%config: scripts_basic outputmakefile FORCE
	$(Q)mkdir -p include/linux include/config
	$(Q)$(MAKE) $(build)=scripts/kconfig $@

else
# ===========================================================================
# Build targets only - this includes vmlinux, arch specific targets, clean
# targets and others. In general all targets except *config targets.

ifeq ($(KBUILD_EXTMOD),)
# Additional helpers built in scripts/
# Carefully list dependencies so we do not try to build scripts twice
# in parallel
PHONY += scripts
scripts: scripts_basic include/config/auto.conf include/config/tristate.conf \
	 asm-generic
	$(Q)$(MAKE) $(build)=$(@)

# Objects we will link into vmlinux / subdirs we need to visit
init-y		:= init/
drivers-y	:= drivers/ sound/ firmware/
net-y		:= net/
libs-y		:= lib/
core-y		:= usr/
endif # KBUILD_EXTMOD

ifeq ($(dot-config),1)
# Read in config
-include include/config/auto.conf

ifeq ($(KBUILD_EXTMOD),)
# Read in dependencies to all Kconfig* files, make sure to run
# oldconfig if changes are detected.
-include include/config/auto.conf.cmd

# To avoid any implicit rule to kick in, define an empty command
$(KCONFIG_CONFIG) include/config/auto.conf.cmd: ;

# If .config is newer than include/config/auto.conf, someone tinkered
# with it and forgot to run make oldconfig.
# if auto.conf.cmd is missing then we are probably in a cleaned tree so
# we execute the config step to be sure to catch updated Kconfig files
include/config/%.conf: $(KCONFIG_CONFIG) include/config/auto.conf.cmd
	$(Q)$(MAKE) -f $(srctree)/Makefile silentoldconfig
else
# external modules needs include/generated/autoconf.h and include/config/auto.conf
# but do not care if they are up-to-date. Use auto.conf to trigger the test
PHONY += include/config/auto.conf

include/config/auto.conf:
	$(Q)test -e include/generated/autoconf.h -a -e $@ || (		\
	echo >&2;							\
	echo >&2 "  ERROR: Kernel configuration is invalid.";		\
	echo >&2 "         include/generated/autoconf.h or $@ are missing.";\
	echo >&2 "         Run 'make oldconfig && make prepare' on kernel src to fix it.";	\
	echo >&2 ;							\
	/bin/false)

endif # KBUILD_EXTMOD

else
# Dummy target needed, because used as prerequisite
include/config/auto.conf: ;
endif # $(dot-config)

# The all: target is the default when no target is given on the
# command line.
# This allow a user to issue only 'make' to build a kernel including modules
# Defaults to vmlinux, but the arch makefile usually adds further targets
all: vmlinux

ifdef CONFIG_CC_OPTIMIZE_FOR_SIZE
KBUILD_CFLAGS	+= -Os $(call cc-disable-warning,maybe-uninitialized,)
else
KBUILD_CFLAGS	+= -O2
endif

include $(srctree)/arch/$(SRCARCH)/Makefile

ifdef CONFIG_READABLE_ASM
# Disable optimizations that make assembler listings hard to read.
# reorder blocks reorders the control in the function
# ipa clone creates specialized cloned functions
# partial inlining inlines only parts of functions
KBUILD_CFLAGS += $(call cc-option,-fno-reorder-blocks,) \
                 $(call cc-option,-fno-ipa-cp-clone,) \
                 $(call cc-option,-fno-partial-inlining)
endif

ifneq ($(CONFIG_FRAME_WARN),0)
KBUILD_CFLAGS += $(call cc-option,-Wframe-larger-than=${CONFIG_FRAME_WARN})
endif

# Force gcc to behave correct even for buggy distributions
ifndef CONFIG_CC_STACKPROTECTOR
KBUILD_CFLAGS += $(call cc-option, -fno-stack-protector)
endif

# This warning generated too much noise in a regular build.
# Use make W=1 to enable this warning (see scripts/Makefile.build)
KBUILD_CFLAGS += $(call cc-disable-warning, unused-but-set-variable)

ifdef CONFIG_FRAME_POINTER
KBUILD_CFLAGS	+= -fno-omit-frame-pointer -fno-optimize-sibling-calls
else
# Some targets (ARM with Thumb2, for example), can't be built with frame
# pointers.  For those, we don't have FUNCTION_TRACER automatically
# select FRAME_POINTER.  However, FUNCTION_TRACER adds -pg, and this is
# incompatible with -fomit-frame-pointer with current GCC, so we don't use
# -fomit-frame-pointer with FUNCTION_TRACER.
ifndef CONFIG_FUNCTION_TRACER
KBUILD_CFLAGS	+= -fomit-frame-pointer
endif
endif

ifdef CONFIG_DEBUG_INFO
KBUILD_CFLAGS	+= -g
KBUILD_AFLAGS	+= -gdwarf-2
endif

ifdef CONFIG_DEBUG_INFO_REDUCED
KBUILD_CFLAGS 	+= $(call cc-option, -femit-struct-debug-baseonly) \
		   $(call cc-option,-fno-var-tracking)
endif

ifdef CONFIG_FUNCTION_TRACER
ifdef CONFIG_HAVE_FENTRY
CC_USING_FENTRY	:= $(call cc-option, -mfentry -DCC_USING_FENTRY)
endif
KBUILD_CFLAGS	+= -pg $(CC_USING_FENTRY)
KBUILD_AFLAGS	+= $(CC_USING_FENTRY)
ifdef CONFIG_DYNAMIC_FTRACE
	ifdef CONFIG_HAVE_C_RECORDMCOUNT
		BUILD_C_RECORDMCOUNT := y
		export BUILD_C_RECORDMCOUNT
	endif
endif
endif

# We trigger additional mismatches with less inlining
ifdef CONFIG_DEBUG_SECTION_MISMATCH
KBUILD_CFLAGS += $(call cc-option, -fno-inline-functions-called-once)
endif

# arch Makefile may override CC so keep this after arch Makefile is included
NOSTDINC_FLAGS += -nostdinc -isystem $(shell $(CC) -print-file-name=include)
CHECKFLAGS     += $(NOSTDINC_FLAGS)

# warn about C99 declaration after statement
KBUILD_CFLAGS += $(call cc-option,-Wdeclaration-after-statement,)

# disable pointer signed / unsigned warnings in gcc 4.0
KBUILD_CFLAGS += $(call cc-disable-warning, pointer-sign)

# disable invalid "can't wrap" optimizations for signed / pointers
KBUILD_CFLAGS	+= $(call cc-option,-fno-strict-overflow)

# conserve stack if available
KBUILD_CFLAGS   += $(call cc-option,-fconserve-stack)

# use the deterministic mode of AR if available
KBUILD_ARFLAGS := $(call ar-option,D)

# check for 'asm goto'
ifeq ($(shell $(CONFIG_SHELL) $(srctree)/scripts/gcc-goto.sh $(CC)), y)
	KBUILD_CFLAGS += -DCC_HAVE_ASM_GOTO
endif

# Add user supplied CPPFLAGS, AFLAGS and CFLAGS as the last assignments
KBUILD_CPPFLAGS += $(KCPPFLAGS)
KBUILD_AFLAGS += $(KAFLAGS)
KBUILD_CFLAGS += $(KCFLAGS)

# Use --build-id when available.
LDFLAGS_BUILD_ID = $(patsubst -Wl$(comma)%,%,\
			      $(call cc-ldoption, -Wl$(comma)--build-id,))
KBUILD_LDFLAGS_MODULE += $(LDFLAGS_BUILD_ID)
LDFLAGS_vmlinux += $(LDFLAGS_BUILD_ID)

ifeq ($(CONFIG_STRIP_ASM_SYMS),y)
LDFLAGS_vmlinux	+= $(call ld-option, -X,)
endif

# Default kernel image to build when no specific target is given.
# KBUILD_IMAGE may be overruled on the command line or
# set in the environment
# Also any assignments in arch/$(ARCH)/Makefile take precedence over
# this default value
export KBUILD_IMAGE ?= vmlinux

#
# INSTALL_PATH specifies where to place the updated kernel and system map
# images. Default is /boot, but you can set it to other values
export	INSTALL_PATH ?= /boot

#
# INSTALL_MOD_PATH specifies a prefix to MODLIB for module directory
# relocations required by build roots.  This is not defined in the
# makefile but the argument can be passed to make if needed.
#

MODLIB	= $(INSTALL_MOD_PATH)/lib/modules/$(KERNELRELEASE)
export MODLIB

#
#  INSTALL_MOD_STRIP, if defined, will cause modules to be
#  stripped after they are installed.  If INSTALL_MOD_STRIP is '1', then
#  the default option --strip-debug will be used.  Otherwise,
#  INSTALL_MOD_STRIP value will be used as the options to the strip command.

ifdef INSTALL_MOD_STRIP
ifeq ($(INSTALL_MOD_STRIP),1)
mod_strip_cmd = $(STRIP) --strip-debug
else
mod_strip_cmd = $(STRIP) $(INSTALL_MOD_STRIP)
endif # INSTALL_MOD_STRIP=1
else
mod_strip_cmd = true
endif # INSTALL_MOD_STRIP
export mod_strip_cmd


ifdef CONFIG_MODULE_SIG_ALL
MODSECKEY = ./signing_key.priv
MODPUBKEY = ./signing_key.x509
export MODPUBKEY
mod_sign_cmd = perl $(srctree)/scripts/sign-file $(CONFIG_MODULE_SIG_HASH) $(MODSECKEY) $(MODPUBKEY)
else
mod_sign_cmd = true
endif
export mod_sign_cmd


ifeq ($(KBUILD_EXTMOD),)
core-y		+= kernel/ mm/ fs/ ipc/ security/ crypto/ block/

vmlinux-dirs	:= $(patsubst %/,%,$(filter %/, $(init-y) $(init-m) \
		     $(core-y) $(core-m) $(drivers-y) $(drivers-m) \
		     $(net-y) $(net-m) $(libs-y) $(libs-m)))

vmlinux-alldirs	:= $(sort $(vmlinux-dirs) $(patsubst %/,%,$(filter %/, \
		     $(init-n) $(init-) \
		     $(core-n) $(core-) $(drivers-n) $(drivers-) \
		     $(net-n)  $(net-)  $(libs-n)    $(libs-))))

init-y		:= $(patsubst %/, %/built-in.o, $(init-y))
core-y		:= $(patsubst %/, %/built-in.o, $(core-y))
drivers-y	:= $(patsubst %/, %/built-in.o, $(drivers-y))
net-y		:= $(patsubst %/, %/built-in.o, $(net-y))
libs-y1		:= $(patsubst %/, %/lib.a, $(libs-y))
libs-y2		:= $(patsubst %/, %/built-in.o, $(libs-y))
libs-y		:= $(libs-y1) $(libs-y2)

# Externally visible symbols (used by link-vmlinux.sh)
export KBUILD_VMLINUX_INIT := $(head-y) $(init-y)
export KBUILD_VMLINUX_MAIN := $(core-y) $(libs-y) $(drivers-y) $(net-y)
export KBUILD_LDS          := arch/$(SRCARCH)/kernel/vmlinux.lds
export LDFLAGS_vmlinux
# used by scripts/pacmage/Makefile
export KBUILD_ALLDIRS := $(sort $(filter-out arch/%,$(vmlinux-alldirs)) arch Documentation include samples scripts tools virt)

vmlinux-deps := $(KBUILD_LDS) $(KBUILD_VMLINUX_INIT) $(KBUILD_VMLINUX_MAIN)

# Final link of vmlinux
      cmd_link-vmlinux = $(CONFIG_SHELL) $< $(LD) $(LDFLAGS) $(LDFLAGS_vmlinux)
quiet_cmd_link-vmlinux = LINK    $@

# Include targets which we want to
# execute if the rest of the kernel build went well.
vmlinux: scripts/link-vmlinux.sh $(vmlinux-deps) FORCE
ifdef CONFIG_HEADERS_CHECK
	$(Q)$(MAKE) -f $(srctree)/Makefile headers_check
endif
ifdef CONFIG_SAMPLES
	$(Q)$(MAKE) $(build)=samples
endif
ifdef CONFIG_BUILD_DOCSRC
	$(Q)$(MAKE) $(build)=Documentation
endif
	+$(call if_changed,link-vmlinux)

# The actual objects are generated when descending, 
# make sure no implicit rule kicks in
$(sort $(vmlinux-deps)): $(vmlinux-dirs) ;

# Handle descending into subdirectories listed in $(vmlinux-dirs)
# Preset locale variables to speed up the build process. Limit locale
# tweaks to this spot to avoid wrong language settings when running
# make menuconfig etc.
# Error messages still appears in the original language

PHONY += $(vmlinux-dirs)
$(vmlinux-dirs): prepare scripts
	$(Q)$(MAKE) $(build)=$@

define filechk_kernel.release
	echo "$(KERNELVERSION)$$($(CONFIG_SHELL) $(srctree)/scripts/setlocalversion $(srctree))"
endef

# Store (new) KERNELRELEASE string in include/config/kernel.release
include/config/kernel.release: include/config/auto.conf FORCE
	$(call filechk,kernel.release)


# Things we need to do before we recursively start building the kernel
# or the modules are listed in "prepare".
# A multi level approach is used. prepareN is processed before prepareN-1.
# archprepare is used in arch Makefiles and when processed asm symlink,
# version.h and scripts_basic is processed / created.

# Listed in dependency order
PHONY += prepare archprepare prepare0 prepare1 prepare2 prepare3

# prepare3 is used to check if we are building in a separate output directory,
# and if so do:
# 1) Check that make has not been executed in the kernel src $(srctree)
prepare3: include/config/kernel.release
ifneq ($(KBUILD_SRC),)
	@$(kecho) '  Using $(srctree) as source for kernel'
	$(Q)if [ -f $(srctree)/.config -o -d $(srctree)/include/config ]; then \
		echo >&2 "  $(srctree) is not clean, please run 'make mrproper'"; \
		echo >&2 "  in the '$(srctree)' directory.";\
		/bin/false; \
	fi;
endif

# prepare2 creates a makefile if using a separate output directory
prepare2: prepare3 outputmakefile asm-generic

prepare1: prepare2 $(version_h) include/generated/utsrelease.h \
                   include/config/auto.conf
	$(cmd_crmodverdir)

archprepare: archheaders archscripts prepare1 scripts_basic

prepare0: archprepare FORCE
	$(Q)$(MAKE) $(build)=.

# All the preparing..
prepare: prepare0

# Generate some files
# ---------------------------------------------------------------------------

# KERNELRELEASE can change from a few different places, meaning version.h
# needs to be updated, so this check is forced on all builds

uts_len := 64
define filechk_utsrelease.h
	if [ `echo -n "$(KERNELRELEASE)" | wc -c ` -gt $(uts_len) ]; then \
	  echo '"$(KERNELRELEASE)" exceeds $(uts_len) characters' >&2;    \
	  exit 1;                                                         \
	fi;                                                               \
	(echo \#define UTS_RELEASE \"$(KERNELRELEASE)\";)
endef

define filechk_version.h
	(echo \#define LINUX_VERSION_CODE $(shell                         \
	expr $(VERSION) \* 65536 + 0$(PATCHLEVEL) \* 256 + 0$(SUBLEVEL)); \
	echo '#define KERNEL_VERSION(a,b,c) (((a) << 16) + ((b) << 8) + (c))';)
endef

$(version_h): $(srctree)/Makefile FORCE
	$(call filechk,version.h)

include/generated/utsrelease.h: include/config/kernel.release FORCE
	$(call filechk,utsrelease.h)

PHONY += headerdep
headerdep:
	$(Q)find $(srctree)/include/ -name '*.h' | xargs --max-args 1 \
	$(srctree)/scripts/headerdep.pl -I$(srctree)/include

# ---------------------------------------------------------------------------

PHONY += depend dep
depend dep:
	@echo '*** Warning: make $@ is unnecessary now.'

# ---------------------------------------------------------------------------
# Firmware install
INSTALL_FW_PATH=$(INSTALL_MOD_PATH)/lib/firmware/$(KERNELRELEASE)
export INSTALL_FW_PATH

PHONY += firmware_install
firmware_install: FORCE
	@mkdir -p $(objtree)/firmware
	$(Q)$(MAKE) -f $(srctree)/scripts/Makefile.fwinst obj=firmware __fw_install

# ---------------------------------------------------------------------------
# Kernel headers

#Default location for installed headers
export INSTALL_HDR_PATH = $(objtree)/usr

hdr-inst := -rR -f $(srctree)/scripts/Makefile.headersinst obj

# If we do an all arch process set dst to asm-$(hdr-arch)
hdr-dst = $(if $(KBUILD_HEADERS), dst=include/asm-$(hdr-arch), dst=include/asm)

PHONY += archheaders
archheaders:

PHONY += archscripts
archscripts:

PHONY += __headers
__headers: $(version_h) scripts_basic asm-generic archheaders archscripts FORCE
	$(Q)$(MAKE) $(build)=scripts build_unifdef

PHONY += headers_install_all
headers_install_all:
	$(Q)$(CONFIG_SHELL) $(srctree)/scripts/headers.sh install

PHONY += headers_install
headers_install: __headers
	$(if $(wildcard $(srctree)/arch/$(hdr-arch)/include/uapi/asm/Kbuild),, \
	  $(error Headers not exportable for the $(SRCARCH) architecture))
	$(Q)$(MAKE) $(hdr-inst)=include/uapi
	$(Q)$(MAKE) $(hdr-inst)=arch/$(hdr-arch)/include/uapi/asm $(hdr-dst)

PHONY += headers_check_all
headers_check_all: headers_install_all
	$(Q)$(CONFIG_SHELL) $(srctree)/scripts/headers.sh check

PHONY += headers_check
headers_check: headers_install
	$(Q)$(MAKE) $(hdr-inst)=include/uapi HDRCHECK=1
	$(Q)$(MAKE) $(hdr-inst)=arch/$(hdr-arch)/include/uapi/asm $(hdr-dst) HDRCHECK=1

# ---------------------------------------------------------------------------
# Modules

ifdef CONFIG_MODULES

# By default, build modules as well

all: modules

#	Build modules
#
#	A module can be listed more than once in obj-m resulting in
#	duplicate lines in modules.order files.  Those are removed
#	using awk while concatenating to the final file.

PHONY += modules
modules: $(vmlinux-dirs) $(if $(KBUILD_BUILTIN),vmlinux) modules.builtin
	$(Q)$(AWK) '!x[$$0]++' $(vmlinux-dirs:%=$(objtree)/%/modules.order) > $(objtree)/modules.order
	@$(kecho) '  Building modules, stage 2.';
	$(Q)$(MAKE) -f $(srctree)/scripts/Makefile.modpost
	$(Q)$(MAKE) -f $(srctree)/scripts/Makefile.fwinst obj=firmware __fw_modbuild

modules.builtin: $(vmlinux-dirs:%=%/modules.builtin)
	$(Q)$(AWK) '!x[$$0]++' $^ > $(objtree)/modules.builtin

%/modules.builtin: include/config/auto.conf
	$(Q)$(MAKE) $(modbuiltin)=$*


# Target to prepare building external modules
PHONY += modules_prepare
modules_prepare: prepare scripts

# Target to install modules
PHONY += modules_install
modules_install: _modinst_ _modinst_post

PHONY += _modinst_
_modinst_:
	@rm -rf $(MODLIB)/kernel
	@rm -f $(MODLIB)/source
	@mkdir -p $(MODLIB)/kernel
	@ln -s $(srctree) $(MODLIB)/source
	@if [ ! $(objtree) -ef  $(MODLIB)/build ]; then \
		rm -f $(MODLIB)/build ; \
		ln -s $(objtree) $(MODLIB)/build ; \
	fi
	@cp -f $(objtree)/modules.order $(MODLIB)/
	@cp -f $(objtree)/modules.builtin $(MODLIB)/
	$(Q)$(MAKE) -f $(srctree)/scripts/Makefile.modinst

# This depmod is only for convenience to give the initial
# boot a modules.dep even before / is mounted read-write.  However the
# boot script depmod is the master version.
PHONY += _modinst_post
_modinst_post: _modinst_
	$(Q)$(MAKE) -f $(srctree)/scripts/Makefile.fwinst obj=firmware __fw_modinst
	$(call cmd,depmod)

ifeq ($(CONFIG_MODULE_SIG), y)
PHONY += modules_sign
modules_sign:
	$(Q)$(MAKE) -f $(srctree)/scripts/Makefile.modsign
endif

else # CONFIG_MODULES

# Modules not configured
# ---------------------------------------------------------------------------

modules modules_install: FORCE
	@echo >&2
	@echo >&2 "The present kernel configuration has modules disabled."
	@echo >&2 "Type 'make config' and enable loadable module support."
	@echo >&2 "Then build a kernel with module support enabled."
	@echo >&2
	@exit 1

endif # CONFIG_MODULES

###
# Cleaning is done on three levels.
# make clean     Delete most generated files
#                Leave enough to build external modules
# make mrproper  Delete the current configuration, and all generated files
# make distclean Remove editor backup files, patch leftover files and the like

# Directories & files removed with 'make clean'
CLEAN_DIRS  += $(MODVERDIR)

# Directories & files removed with 'make mrproper'
MRPROPER_DIRS  += include/config usr/include include/generated          \
                  arch/*/include/generated
MRPROPER_FILES += .config .config.old .version .old_version $(version_h) \
		  Module.symvers tags TAGS cscope* GPATH GTAGS GRTAGS GSYMS \
		  signing_key.priv signing_key.x509 x509.genkey		\
		  extra_certificates signing_key.x509.keyid		\
		  signing_key.x509.signer

# clean - Delete most, but leave enough to build external modules
#
clean: rm-dirs  := $(CLEAN_DIRS)
clean: rm-files := $(CLEAN_FILES)
clean-dirs      := $(addprefix _clean_, . $(vmlinux-alldirs) Documentation samples)

PHONY += $(clean-dirs) clean archclean vmlinuxclean
$(clean-dirs):
	$(Q)$(MAKE) $(clean)=$(patsubst _clean_%,%,$@)

vmlinuxclean:
	$(Q)$(CONFIG_SHELL) $(srctree)/scripts/link-vmlinux.sh clean

clean: archclean vmlinuxclean

# mrproper - Delete all generated files, including .config
#
mrproper: rm-dirs  := $(wildcard $(MRPROPER_DIRS))
mrproper: rm-files := $(wildcard $(MRPROPER_FILES))
mrproper-dirs      := $(addprefix _mrproper_,Documentation/DocBook scripts)

PHONY += $(mrproper-dirs) mrproper archmrproper
$(mrproper-dirs):
	$(Q)$(MAKE) $(clean)=$(patsubst _mrproper_%,%,$@)

mrproper: clean archmrproper $(mrproper-dirs)
	$(call cmd,rmdirs)
	$(call cmd,rmfiles)

# distclean
#
PHONY += distclean

distclean: mrproper
	@find $(srctree) $(RCS_FIND_IGNORE) \
		\( -name '*.orig' -o -name '*.rej' -o -name '*~' \
		-o -name '*.bak' -o -name '#*#' -o -name '.*.orig' \
		-o -name '.*.rej' \
		-o -name '*%' -o -name '.*.cmd' -o -name 'core' \) \
		-type f -print | xargs rm -f


# Packaging of the kernel to various formats
# ---------------------------------------------------------------------------
# rpm target kept for backward compatibility
package-dir	:= $(srctree)/scripts/package

%src-pkg: FORCE
	$(Q)$(MAKE) $(build)=$(package-dir) $@
%pkg: include/config/kernel.release FORCE
	$(Q)$(MAKE) $(build)=$(package-dir) $@
rpm: include/config/kernel.release FORCE
	$(Q)$(MAKE) $(build)=$(package-dir) $@


# Brief documentation of the typical targets used
# ---------------------------------------------------------------------------

boards := $(wildcard $(srctree)/arch/$(SRCARCH)/configs/*_defconfig)
boards := $(notdir $(boards))
board-dirs := $(dir $(wildcard $(srctree)/arch/$(SRCARCH)/configs/*/*_defconfig))
board-dirs := $(sort $(notdir $(board-dirs:/=)))

help:
	@echo  'Cleaning targets:'
	@echo  '  clean		  - Remove most generated files but keep the config and'
	@echo  '                    enough build support to build external modules'
	@echo  '  mrproper	  - Remove all generated files + config + various backup files'
	@echo  '  distclean	  - mrproper + remove editor backup and patch files'
	@echo  ''
	@echo  'Configuration targets:'
	@$(MAKE) -f $(srctree)/scripts/kconfig/Makefile help
	@echo  ''
	@echo  'Other generic targets:'
	@echo  '  all		  - Build all targets marked with [*]'
	@echo  '* vmlinux	  - Build the bare kernel'
	@echo  '* modules	  - Build all modules'
	@echo  '  modules_install - Install all modules to INSTALL_MOD_PATH (default: /)'
	@echo  '  firmware_install- Install all firmware to INSTALL_FW_PATH'
	@echo  '                    (default: $$(INSTALL_MOD_PATH)/lib/firmware)'
	@echo  '  dir/            - Build all files in dir and below'
	@echo  '  dir/file.[oisS] - Build specified target only'
	@echo  '  dir/file.lst    - Build specified mixed source/assembly target only'
	@echo  '                    (requires a recent binutils and recent build (System.map))'
	@echo  '  dir/file.ko     - Build module including final link'
	@echo  '  modules_prepare - Set up for building external modules'
	@echo  '  tags/TAGS	  - Generate tags file for editors'
	@echo  '  cscope	  - Generate cscope index'
	@echo  '  gtags           - Generate GNU GLOBAL index'
	@echo  '  kernelrelease	  - Output the release version string'
	@echo  '  kernelversion	  - Output the version stored in Makefile'
	@echo  '  image_name	  - Output the image name'
	@echo  '  headers_install - Install sanitised kernel headers to INSTALL_HDR_PATH'; \
	 echo  '                    (default: $(INSTALL_HDR_PATH))'; \
	 echo  ''
	@echo  'Static analysers'
	@echo  '  checkstack      - Generate a list of stack hogs'
	@echo  '  namespacecheck  - Name space analysis on compiled kernel'
	@echo  '  versioncheck    - Sanity check on version.h usage'
	@echo  '  includecheck    - Check for duplicate included header files'
	@echo  '  export_report   - List the usages of all exported symbols'
	@echo  '  headers_check   - Sanity check on exported headers'
	@echo  '  headerdep       - Detect inclusion cycles in headers'
	@$(MAKE) -f $(srctree)/scripts/Makefile.help checker-help
	@echo  ''
	@echo  'Kernel packaging:'
	@$(MAKE) $(build)=$(package-dir) help
	@echo  ''
	@echo  'Documentation targets:'
	@$(MAKE) -f $(srctree)/Documentation/DocBook/Makefile dochelp
	@echo  ''
	@echo  'Architecture specific targets ($(SRCARCH)):'
	@$(if $(archhelp),$(archhelp),\
		echo '  No architecture specific help defined for $(SRCARCH)')
	@echo  ''
	@$(if $(boards), \
		$(foreach b, $(boards), \
		printf "  %-24s - Build for %s\\n" $(b) $(subst _defconfig,,$(b));) \
		echo '')
	@$(if $(board-dirs), \
		$(foreach b, $(board-dirs), \
		printf "  %-16s - Show %s-specific targets\\n" help-$(b) $(b);) \
		printf "  %-16s - Show all of the above\\n" help-boards; \
		echo '')

	@echo  '  make V=0|1 [targets] 0 => quiet build (default), 1 => verbose build'
	@echo  '  make V=2   [targets] 2 => give reason for rebuild of target'
	@echo  '  make O=dir [targets] Locate all output files in "dir", including .config'
	@echo  '  make C=1   [targets] Check all c source with $$CHECK (sparse by default)'
	@echo  '  make C=2   [targets] Force check of all c source with $$CHECK'
	@echo  '  make RECORDMCOUNT_WARN=1 [targets] Warn about ignored mcount sections'
	@echo  '  make W=n   [targets] Enable extra gcc checks, n=1,2,3 where'
	@echo  '		1: warnings which may be relevant and do not occur too often'
	@echo  '		2: warnings which occur quite often but may still be relevant'
	@echo  '		3: more obscure warnings, can most likely be ignored'
	@echo  '		Multiple levels can be combined with W=12 or W=123'
	@echo  ''
	@echo  'Execute "make" or "make all" to build all targets marked with [*] '
	@echo  'For further info see the ./README file'


help-board-dirs := $(addprefix help-,$(board-dirs))

help-boards: $(help-board-dirs)

boards-per-dir = $(notdir $(wildcard $(srctree)/arch/$(SRCARCH)/configs/$*/*_defconfig))

$(help-board-dirs): help-%:
	@echo  'Architecture specific targets ($(SRCARCH) $*):'
	@$(if $(boards-per-dir), \
		$(foreach b, $(boards-per-dir), \
		printf "  %-24s - Build for %s\\n" $*/$(b) $(subst _defconfig,,$(b));) \
		echo '')


# Documentation targets
# ---------------------------------------------------------------------------
%docs: scripts_basic FORCE
	$(Q)$(MAKE) $(build)=scripts build_docproc
	$(Q)$(MAKE) $(build)=Documentation/DocBook $@

else # KBUILD_EXTMOD

###
# External module support.
# When building external modules the kernel used as basis is considered
# read-only, and no consistency checks are made and the make
# system is not used on the basis kernel. If updates are required
# in the basis kernel ordinary make commands (without M=...) must
# be used.
#
# The following are the only valid targets when building external
# modules.
# make M=dir clean     Delete all automatically generated files
# make M=dir modules   Make all modules in specified dir
# make M=dir	       Same as 'make M=dir modules'
# make M=dir modules_install
#                      Install the modules built in the module directory
#                      Assumes install directory is already created

# We are always building modules
KBUILD_MODULES := 1
PHONY += crmodverdir
crmodverdir:
	$(cmd_crmodverdir)

PHONY += $(objtree)/Module.symvers
$(objtree)/Module.symvers:
	@test -e $(objtree)/Module.symvers || ( \
	echo; \
	echo "  WARNING: Symbol version dump $(objtree)/Module.symvers"; \
	echo "           is missing; modules will have no dependencies and modversions."; \
	echo )

module-dirs := $(addprefix _module_,$(KBUILD_EXTMOD))
PHONY += $(module-dirs) modules
$(module-dirs): crmodverdir $(objtree)/Module.symvers
	$(Q)$(MAKE) $(build)=$(patsubst _module_%,%,$@)

modules: $(module-dirs)
	@$(kecho) '  Building modules, stage 2.';
	$(Q)$(MAKE) -f $(srctree)/scripts/Makefile.modpost

PHONY += modules_install
modules_install: _emodinst_ _emodinst_post

install-dir := $(if $(INSTALL_MOD_DIR),$(INSTALL_MOD_DIR),extra)
PHONY += _emodinst_
_emodinst_:
	$(Q)mkdir -p $(MODLIB)/$(install-dir)
	$(Q)$(MAKE) -f $(srctree)/scripts/Makefile.modinst

PHONY += _emodinst_post
_emodinst_post: _emodinst_
	$(call cmd,depmod)

clean-dirs := $(addprefix _clean_,$(KBUILD_EXTMOD))

PHONY += $(clean-dirs) clean
$(clean-dirs):
	$(Q)$(MAKE) $(clean)=$(patsubst _clean_%,%,$@)

clean:	rm-dirs := $(MODVERDIR)
clean: rm-files := $(KBUILD_EXTMOD)/Module.symvers

help:
	@echo  '  Building external modules.'
	@echo  '  Syntax: make -C path/to/kernel/src M=$$PWD target'
	@echo  ''
	@echo  '  modules         - default target, build the module(s)'
	@echo  '  modules_install - install the module'
	@echo  '  clean           - remove generated files in module directory only'
	@echo  ''

# Dummies...
PHONY += prepare scripts
prepare: ;
scripts: ;
endif # KBUILD_EXTMOD

clean: $(clean-dirs)
	$(call cmd,rmdirs)
	$(call cmd,rmfiles)
	@find $(if $(KBUILD_EXTMOD), $(KBUILD_EXTMOD), .) $(RCS_FIND_IGNORE) \
		\( -name '*.[oas]' -o -name '*.ko' -o -name '.*.cmd' \
		-o -name '*.ko.*' \
		-o -name '.*.d' -o -name '.*.tmp' -o -name '*.mod.c' \
		-o -name '*.symtypes' -o -name 'modules.order' \
		-o -name modules.builtin -o -name '.tmp_*.o.*' \
		-o -name '*.gcno' \) -type f -print | xargs rm -f

# Generate tags for editors
# ---------------------------------------------------------------------------
quiet_cmd_tags = GEN     $@
      cmd_tags = $(CONFIG_SHELL) $(srctree)/scripts/tags.sh $@

tags TAGS cscope gtags: FORCE
	$(call cmd,tags)

# Scripts to check various things for consistency
# ---------------------------------------------------------------------------

PHONY += includecheck versioncheck coccicheck namespacecheck export_report

includecheck:
	find $(srctree)/* $(RCS_FIND_IGNORE) \
		-name '*.[hcS]' -type f -print | sort \
		| xargs $(PERL) -w $(srctree)/scripts/checkincludes.pl

versioncheck:
	find $(srctree)/* $(RCS_FIND_IGNORE) \
		-name '*.[hcS]' -type f -print | sort \
		| xargs $(PERL) -w $(srctree)/scripts/checkversion.pl

coccicheck:
	$(Q)$(CONFIG_SHELL) $(srctree)/scripts/$@

namespacecheck:
	$(PERL) $(srctree)/scripts/namespace.pl

export_report:
	$(PERL) $(srctree)/scripts/export_report.pl

endif #ifeq ($(config-targets),1)
endif #ifeq ($(mixed-targets),1)

PHONY += checkstack kernelrelease kernelversion image_name

# UML needs a little special treatment here.  It wants to use the host
# toolchain, so needs $(SUBARCH) passed to checkstack.pl.  Everyone
# else wants $(ARCH), including people doing cross-builds, which means
# that $(SUBARCH) doesn't work here.
ifeq ($(ARCH), um)
CHECKSTACK_ARCH := $(SUBARCH)
else
CHECKSTACK_ARCH := $(ARCH)
endif
checkstack:
	$(OBJDUMP) -d vmlinux $$(find . -name '*.ko') | \
	$(PERL) $(src)/scripts/checkstack.pl $(CHECKSTACK_ARCH)

kernelrelease:
	@echo "$(KERNELVERSION)$$($(CONFIG_SHELL) $(srctree)/scripts/setlocalversion $(srctree))"

kernelversion:
	@echo $(KERNELVERSION)

image_name:
	@echo $(KBUILD_IMAGE)

# Clear a bunch of variables before executing the submake
tools/: FORCE
	$(Q)mkdir -p $(objtree)/tools
	$(Q)$(MAKE) LDFLAGS= MAKEFLAGS="$(filter --j% -j,$(MAKEFLAGS))" O=$(objtree) subdir=tools -C $(src)/tools/

tools/%: FORCE
	$(Q)mkdir -p $(objtree)/tools
	$(Q)$(MAKE) LDFLAGS= MAKEFLAGS="$(filter --j% -j,$(MAKEFLAGS))" O=$(objtree) subdir=tools -C $(src)/tools/ $*

# Single targets
# ---------------------------------------------------------------------------
# Single targets are compatible with:
# - build with mixed source and output
# - build with separate output dir 'make O=...'
# - external modules
#
#  target-dir => where to store outputfile
#  build-dir  => directory in kernel source tree to use

ifeq ($(KBUILD_EXTMOD),)
        build-dir  = $(patsubst %/,%,$(dir $@))
        target-dir = $(dir $@)
else
        zap-slash=$(filter-out .,$(patsubst %/,%,$(dir $@)))
        build-dir  = $(KBUILD_EXTMOD)$(if $(zap-slash),/$(zap-slash))
        target-dir = $(if $(KBUILD_EXTMOD),$(dir $<),$(dir $@))
endif

%.s: %.c prepare scripts FORCE
	$(Q)$(MAKE) $(build)=$(build-dir) $(target-dir)$(notdir $@)
%.i: %.c prepare scripts FORCE
	$(Q)$(MAKE) $(build)=$(build-dir) $(target-dir)$(notdir $@)
%.o: %.c prepare scripts FORCE
	$(Q)$(MAKE) $(build)=$(build-dir) $(target-dir)$(notdir $@)
%.lst: %.c prepare scripts FORCE
	$(Q)$(MAKE) $(build)=$(build-dir) $(target-dir)$(notdir $@)
%.s: %.S prepare scripts FORCE
	$(Q)$(MAKE) $(build)=$(build-dir) $(target-dir)$(notdir $@)
%.o: %.S prepare scripts FORCE
	$(Q)$(MAKE) $(build)=$(build-dir) $(target-dir)$(notdir $@)
%.symtypes: %.c prepare scripts FORCE
	$(Q)$(MAKE) $(build)=$(build-dir) $(target-dir)$(notdir $@)

# Modules
/: prepare scripts FORCE
	$(cmd_crmodverdir)
	$(Q)$(MAKE) KBUILD_MODULES=$(if $(CONFIG_MODULES),1) \
	$(build)=$(build-dir)
%/: prepare scripts FORCE
	$(cmd_crmodverdir)
	$(Q)$(MAKE) KBUILD_MODULES=$(if $(CONFIG_MODULES),1) \
	$(build)=$(build-dir)
%.ko: prepare scripts FORCE
	$(cmd_crmodverdir)
	$(Q)$(MAKE) KBUILD_MODULES=$(if $(CONFIG_MODULES),1)   \
	$(build)=$(build-dir) $(@:.ko=.o)
	$(Q)$(MAKE) -f $(srctree)/scripts/Makefile.modpost

# FIXME Should go into a make.lib or something 
# ===========================================================================

quiet_cmd_rmdirs = $(if $(wildcard $(rm-dirs)),CLEAN   $(wildcard $(rm-dirs)))
      cmd_rmdirs = rm -rf $(rm-dirs)

quiet_cmd_rmfiles = $(if $(wildcard $(rm-files)),CLEAN   $(wildcard $(rm-files)))
      cmd_rmfiles = rm -f $(rm-files)

# Run depmod only if we have System.map and depmod is executable
quiet_cmd_depmod = DEPMOD  $(KERNELRELEASE)
      cmd_depmod = $(CONFIG_SHELL) $(srctree)/scripts/depmod.sh $(DEPMOD) \
                   $(KERNELRELEASE) "$(patsubst y,_,$(CONFIG_HAVE_UNDERSCORE_SYMBOL_PREFIX))"

# Create temporary dir for module support files
# clean it up only when building all modules
cmd_crmodverdir = $(Q)mkdir -p $(MODVERDIR) \
                  $(if $(KBUILD_MODULES),; rm -f $(MODVERDIR)/*)

# read all saved command lines

targets := $(wildcard $(sort $(targets)))
cmd_files := $(wildcard .*.cmd $(foreach f,$(targets),$(dir $(f)).$(notdir $(f)).cmd))

ifneq ($(cmd_files),)
  $(cmd_files): ;	# Do not try to update included dependency files
  include $(cmd_files)
endif

# Shorthand for $(Q)$(MAKE) -f scripts/Makefile.clean obj=dir
# Usage:
# $(Q)$(MAKE) $(clean)=dir
clean := -f $(if $(KBUILD_SRC),$(srctree)/)scripts/Makefile.clean obj

endif	# skip-makefile

PHONY += FORCE
FORCE:

# Declare the contents of the .PHONY variable as phony.  We keep that
# information in a variable so we can use it in if_changed and friends.
.PHONY: $(PHONY)<|MERGE_RESOLUTION|>--- conflicted
+++ resolved
@@ -1,11 +1,7 @@
 VERSION = 3
 PATCHLEVEL = 12
 SUBLEVEL = 0
-<<<<<<< HEAD
-EXTRAVERSION = -rc3-351-ge62063d
-=======
-EXTRAVERSION = -rc4
->>>>>>> 162bdafa
+EXTRAVERSION = -rc4-6-g162bdaf
 NAME = One Giant Leap for Frogkind
 
 # *DOCUMENTATION*
