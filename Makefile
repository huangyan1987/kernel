--- conflicted
+++ resolved
@@ -1,11 +1,7 @@
 VERSION = 4
 PATCHLEVEL = 3
 SUBLEVEL = 0
-<<<<<<< HEAD
-EXTRAVERSION = -rc5-116-g81429a6
-=======
 EXTRAVERSION = -rc6
->>>>>>> 7379047d
 NAME = Blurry Fish Butt
 
 # *DOCUMENTATION*
