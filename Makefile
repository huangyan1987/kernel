VERSION = 3
PATCHLEVEL = 7
SUBLEVEL = 0
<<<<<<< HEAD
EXTRAVERSION = -rc5-68-gc5e35d6
=======
EXTRAVERSION = -rc6
>>>>>>> f4a75d2e
NAME = Terrified Chipmunk

# *DOCUMENTATION*
# To see a list of typical targets execute "make help"
# More info can be located in ./README
# Comments in this file are targeted only to the developer, do not
# expect to learn how to build the kernel reading this file.

# Do not:
# o  use make's built-in rules and variables
#    (this increases performance and avoids hard-to-debug behaviour);
# o  print "Entering directory ...";
MAKEFLAGS += -rR --no-print-directory

# Avoid funny character set dependencies
unexport LC_ALL
LC_COLLATE=C
LC_NUMERIC=C
export LC_COLLATE LC_NUMERIC

# We are using a recursive build, so we need to do a little thinking
# to get the ordering right.
#
# Most importantly: sub-Makefiles should only ever modify files in
# their own directory. If in some directory we have a dependency on
# a file in another dir (which doesn't happen often, but it's often
# unavoidable when linking the built-in.o targets which finally
# turn into vmlinux), we will call a sub make in that other dir, and
# after that we are sure that everything which is in that other dir
# is now up to date.
#
# The only cases where we need to modify files which have global
# effects are thus separated out and done before the recursive
# descending is started. They are now explicitly listed as the
# prepare rule.

# To put more focus on warnings, be less verbose as default
# Use 'make V=1' to see the full commands

ifeq ("$(origin V)", "command line")
  KBUILD_VERBOSE = $(V)
endif
ifndef KBUILD_VERBOSE
  KBUILD_VERBOSE = 0
endif

# Call a source code checker (by default, "sparse") as part of the
# C compilation.
#
# Use 'make C=1' to enable checking of only re-compiled files.
# Use 'make C=2' to enable checking of *all* source files, regardless
# of whether they are re-compiled or not.
#
# See the file "Documentation/sparse.txt" for more details, including
# where to get the "sparse" utility.

ifeq ("$(origin C)", "command line")
  KBUILD_CHECKSRC = $(C)
endif
ifndef KBUILD_CHECKSRC
  KBUILD_CHECKSRC = 0
endif

# Use make M=dir to specify directory of external module to build
# Old syntax make ... SUBDIRS=$PWD is still supported
# Setting the environment variable KBUILD_EXTMOD take precedence
ifdef SUBDIRS
  KBUILD_EXTMOD ?= $(SUBDIRS)
endif

ifeq ("$(origin M)", "command line")
  KBUILD_EXTMOD := $(M)
endif

# kbuild supports saving output files in a separate directory.
# To locate output files in a separate directory two syntaxes are supported.
# In both cases the working directory must be the root of the kernel src.
# 1) O=
# Use "make O=dir/to/store/output/files/"
#
# 2) Set KBUILD_OUTPUT
# Set the environment variable KBUILD_OUTPUT to point to the directory
# where the output files shall be placed.
# export KBUILD_OUTPUT=dir/to/store/output/files/
# make
#
# The O= assignment takes precedence over the KBUILD_OUTPUT environment
# variable.


# KBUILD_SRC is set on invocation of make in OBJ directory
# KBUILD_SRC is not intended to be used by the regular user (for now)
ifeq ($(KBUILD_SRC),)

# OK, Make called in directory where kernel src resides
# Do we want to locate output files in a separate directory?
ifeq ("$(origin O)", "command line")
  KBUILD_OUTPUT := $(O)
endif

ifeq ("$(origin W)", "command line")
  export KBUILD_ENABLE_EXTRA_GCC_CHECKS := $(W)
endif

# That's our default target when none is given on the command line
PHONY := _all
_all:

# Cancel implicit rules on top Makefile
$(CURDIR)/Makefile Makefile: ;

ifneq ($(KBUILD_OUTPUT),)
# Invoke a second make in the output directory, passing relevant variables
# check that the output directory actually exists
saved-output := $(KBUILD_OUTPUT)
KBUILD_OUTPUT := $(shell cd $(KBUILD_OUTPUT) && /bin/pwd)
$(if $(KBUILD_OUTPUT),, \
     $(error output directory "$(saved-output)" does not exist))

PHONY += $(MAKECMDGOALS) sub-make

$(filter-out _all sub-make $(CURDIR)/Makefile, $(MAKECMDGOALS)) _all: sub-make
	$(Q)@:

sub-make: FORCE
	$(if $(KBUILD_VERBOSE:1=),@)$(MAKE) -C $(KBUILD_OUTPUT) \
	KBUILD_SRC=$(CURDIR) \
	KBUILD_EXTMOD="$(KBUILD_EXTMOD)" -f $(CURDIR)/Makefile \
	$(filter-out _all sub-make,$(MAKECMDGOALS))

# Leave processing to above invocation of make
skip-makefile := 1
endif # ifneq ($(KBUILD_OUTPUT),)
endif # ifeq ($(KBUILD_SRC),)

# We process the rest of the Makefile if this is the final invocation of make
ifeq ($(skip-makefile),)

# If building an external module we do not care about the all: rule
# but instead _all depend on modules
PHONY += all
ifeq ($(KBUILD_EXTMOD),)
_all: all
else
_all: modules
endif

srctree		:= $(if $(KBUILD_SRC),$(KBUILD_SRC),$(CURDIR))
objtree		:= $(CURDIR)
src		:= $(srctree)
obj		:= $(objtree)

VPATH		:= $(srctree)$(if $(KBUILD_EXTMOD),:$(KBUILD_EXTMOD))

export srctree objtree VPATH


# SUBARCH tells the usermode build what the underlying arch is.  That is set
# first, and if a usermode build is happening, the "ARCH=um" on the command
# line overrides the setting of ARCH below.  If a native build is happening,
# then ARCH is assigned, getting whatever value it gets normally, and 
# SUBARCH is subsequently ignored.

SUBARCH := $(shell uname -m | sed -e s/i.86/i386/ -e s/sun4u/sparc64/ \
				  -e s/arm.*/arm/ -e s/sa110/arm/ \
				  -e s/s390x/s390/ -e s/parisc64/parisc/ \
				  -e s/ppc.*/powerpc/ -e s/mips.*/mips/ \
				  -e s/sh[234].*/sh/ )

# Cross compiling and selecting different set of gcc/bin-utils
# ---------------------------------------------------------------------------
#
# When performing cross compilation for other architectures ARCH shall be set
# to the target architecture. (See arch/* for the possibilities).
# ARCH can be set during invocation of make:
# make ARCH=ia64
# Another way is to have ARCH set in the environment.
# The default ARCH is the host where make is executed.

# CROSS_COMPILE specify the prefix used for all executables used
# during compilation. Only gcc and related bin-utils executables
# are prefixed with $(CROSS_COMPILE).
# CROSS_COMPILE can be set on the command line
# make CROSS_COMPILE=ia64-linux-
# Alternatively CROSS_COMPILE can be set in the environment.
# A third alternative is to store a setting in .config so that plain
# "make" in the configured kernel build directory always uses that.
# Default value for CROSS_COMPILE is not to prefix executables
# Note: Some architectures assign CROSS_COMPILE in their arch/*/Makefile
export KBUILD_BUILDHOST := $(SUBARCH)
ARCH		?= $(SUBARCH)
CROSS_COMPILE	?= $(CONFIG_CROSS_COMPILE:"%"=%)

# Architecture as present in compile.h
UTS_MACHINE 	:= $(ARCH)
SRCARCH 	:= $(ARCH)

# Additional ARCH settings for x86
ifeq ($(ARCH),i386)
        SRCARCH := x86
endif
ifeq ($(ARCH),x86_64)
        SRCARCH := x86
endif

# Additional ARCH settings for sparc
ifeq ($(ARCH),sparc32)
       SRCARCH := sparc
endif
ifeq ($(ARCH),sparc64)
       SRCARCH := sparc
endif

# Additional ARCH settings for sh
ifeq ($(ARCH),sh64)
       SRCARCH := sh
endif

# Additional ARCH settings for tile
ifeq ($(ARCH),tilepro)
       SRCARCH := tile
endif
ifeq ($(ARCH),tilegx)
       SRCARCH := tile
endif

# Where to locate arch specific headers
hdr-arch  := $(SRCARCH)

KCONFIG_CONFIG	?= .config
export KCONFIG_CONFIG

# SHELL used by kbuild
CONFIG_SHELL := $(shell if [ -x "$$BASH" ]; then echo $$BASH; \
	  else if [ -x /bin/bash ]; then echo /bin/bash; \
	  else echo sh; fi ; fi)

HOSTCC       = gcc
HOSTCXX      = g++
HOSTCFLAGS   = -Wall -Wmissing-prototypes -Wstrict-prototypes -O2 -fomit-frame-pointer
HOSTCXXFLAGS = -O2

# Decide whether to build built-in, modular, or both.
# Normally, just do built-in.

KBUILD_MODULES :=
KBUILD_BUILTIN := 1

#	If we have only "make modules", don't compile built-in objects.
#	When we're building modules with modversions, we need to consider
#	the built-in objects during the descend as well, in order to
#	make sure the checksums are up to date before we record them.

ifeq ($(MAKECMDGOALS),modules)
  KBUILD_BUILTIN := $(if $(CONFIG_MODVERSIONS),1)
endif

#	If we have "make <whatever> modules", compile modules
#	in addition to whatever we do anyway.
#	Just "make" or "make all" shall build modules as well

ifneq ($(filter all _all modules,$(MAKECMDGOALS)),)
  KBUILD_MODULES := 1
endif

ifeq ($(MAKECMDGOALS),)
  KBUILD_MODULES := 1
endif

export KBUILD_MODULES KBUILD_BUILTIN
export KBUILD_CHECKSRC KBUILD_SRC KBUILD_EXTMOD

# Beautify output
# ---------------------------------------------------------------------------
#
# Normally, we echo the whole command before executing it. By making
# that echo $($(quiet)$(cmd)), we now have the possibility to set
# $(quiet) to choose other forms of output instead, e.g.
#
#         quiet_cmd_cc_o_c = Compiling $(RELDIR)/$@
#         cmd_cc_o_c       = $(CC) $(c_flags) -c -o $@ $<
#
# If $(quiet) is empty, the whole command will be printed.
# If it is set to "quiet_", only the short version will be printed. 
# If it is set to "silent_", nothing will be printed at all, since
# the variable $(silent_cmd_cc_o_c) doesn't exist.
#
# A simple variant is to prefix commands with $(Q) - that's useful
# for commands that shall be hidden in non-verbose mode.
#
#	$(Q)ln $@ :<
#
# If KBUILD_VERBOSE equals 0 then the above command will be hidden.
# If KBUILD_VERBOSE equals 1 then the above command is displayed.

ifeq ($(KBUILD_VERBOSE),1)
  quiet =
  Q =
else
  quiet=quiet_
  Q = @
endif

# If the user is running make -s (silent mode), suppress echoing of
# commands

ifneq ($(filter s% -s%,$(MAKEFLAGS)),)
  quiet=silent_
endif

export quiet Q KBUILD_VERBOSE


# Look for make include files relative to root of kernel src
MAKEFLAGS += --include-dir=$(srctree)

# We need some generic definitions (do not try to remake the file).
$(srctree)/scripts/Kbuild.include: ;
include $(srctree)/scripts/Kbuild.include

# Make variables (CC, etc...)

AS		= $(CROSS_COMPILE)as
LD		= $(CROSS_COMPILE)ld
CC		= $(CROSS_COMPILE)gcc
CPP		= $(CC) -E
AR		= $(CROSS_COMPILE)ar
NM		= $(CROSS_COMPILE)nm
STRIP		= $(CROSS_COMPILE)strip
OBJCOPY		= $(CROSS_COMPILE)objcopy
OBJDUMP		= $(CROSS_COMPILE)objdump
AWK		= awk
GENKSYMS	= scripts/genksyms/genksyms
INSTALLKERNEL  := installkernel
DEPMOD		= /sbin/depmod
PERL		= perl
CHECK		= sparse

CHECKFLAGS     := -D__linux__ -Dlinux -D__STDC__ -Dunix -D__unix__ \
		  -Wbitwise -Wno-return-void $(CF)
CFLAGS_MODULE   =
AFLAGS_MODULE   =
LDFLAGS_MODULE  =
CFLAGS_KERNEL	=
AFLAGS_KERNEL	=
CFLAGS_GCOV	= -fprofile-arcs -ftest-coverage


# Use USERINCLUDE when you must reference the UAPI directories only.
USERINCLUDE    := \
		-I$(srctree)/arch/$(hdr-arch)/include/uapi \
		-Iarch/$(hdr-arch)/include/generated/uapi \
		-I$(srctree)/include/uapi \
		-Iinclude/generated/uapi \
                -include $(srctree)/include/linux/kconfig.h

# Use LINUXINCLUDE when you must reference the include/ directory.
# Needed to be compatible with the O= option
LINUXINCLUDE    := \
		-I$(srctree)/arch/$(hdr-arch)/include \
		-Iarch/$(hdr-arch)/include/generated \
		$(if $(KBUILD_SRC), -I$(srctree)/include) \
		-Iinclude \
		$(USERINCLUDE)

KBUILD_CPPFLAGS := -D__KERNEL__

KBUILD_CFLAGS   := -Wall -Wundef -Wstrict-prototypes -Wno-trigraphs \
		   -fno-strict-aliasing -fno-common \
		   -Werror-implicit-function-declaration \
		   -Wno-format-security \
		   -fno-delete-null-pointer-checks
KBUILD_AFLAGS_KERNEL :=
KBUILD_CFLAGS_KERNEL :=
KBUILD_AFLAGS   := -D__ASSEMBLY__
KBUILD_AFLAGS_MODULE  := -DMODULE
KBUILD_CFLAGS_MODULE  := -DMODULE
KBUILD_LDFLAGS_MODULE := -T $(srctree)/scripts/module-common.lds

# Read KERNELRELEASE from include/config/kernel.release (if it exists)
KERNELRELEASE = $(shell cat include/config/kernel.release 2> /dev/null)
KERNELVERSION = $(VERSION)$(if $(PATCHLEVEL),.$(PATCHLEVEL)$(if $(SUBLEVEL),.$(SUBLEVEL)))$(EXTRAVERSION)

export VERSION PATCHLEVEL SUBLEVEL KERNELRELEASE KERNELVERSION
export ARCH SRCARCH CONFIG_SHELL HOSTCC HOSTCFLAGS CROSS_COMPILE AS LD CC
export CPP AR NM STRIP OBJCOPY OBJDUMP
export MAKE AWK GENKSYMS INSTALLKERNEL PERL UTS_MACHINE
export HOSTCXX HOSTCXXFLAGS LDFLAGS_MODULE CHECK CHECKFLAGS

export KBUILD_CPPFLAGS NOSTDINC_FLAGS LINUXINCLUDE OBJCOPYFLAGS LDFLAGS
export KBUILD_CFLAGS CFLAGS_KERNEL CFLAGS_MODULE CFLAGS_GCOV
export KBUILD_AFLAGS AFLAGS_KERNEL AFLAGS_MODULE
export KBUILD_AFLAGS_MODULE KBUILD_CFLAGS_MODULE KBUILD_LDFLAGS_MODULE
export KBUILD_AFLAGS_KERNEL KBUILD_CFLAGS_KERNEL
export KBUILD_ARFLAGS

# When compiling out-of-tree modules, put MODVERDIR in the module
# tree rather than in the kernel tree. The kernel tree might
# even be read-only.
export MODVERDIR := $(if $(KBUILD_EXTMOD),$(firstword $(KBUILD_EXTMOD))/).tmp_versions

# Files to ignore in find ... statements

RCS_FIND_IGNORE := \( -name SCCS -o -name BitKeeper -o -name .svn -o -name CVS \
		   -o -name .pc -o -name .hg -o -name .git \) -prune -o
export RCS_TAR_IGNORE := --exclude SCCS --exclude BitKeeper --exclude .svn \
			 --exclude CVS --exclude .pc --exclude .hg --exclude .git

# ===========================================================================
# Rules shared between *config targets and build targets

# Basic helpers built in scripts/
PHONY += scripts_basic
scripts_basic:
	$(Q)$(MAKE) $(build)=scripts/basic
	$(Q)rm -f .tmp_quiet_recordmcount

# To avoid any implicit rule to kick in, define an empty command.
scripts/basic/%: scripts_basic ;

PHONY += outputmakefile
# outputmakefile generates a Makefile in the output directory, if using a
# separate output directory. This allows convenient use of make in the
# output directory.
outputmakefile:
ifneq ($(KBUILD_SRC),)
	$(Q)ln -fsn $(srctree) source
	$(Q)$(CONFIG_SHELL) $(srctree)/scripts/mkmakefile \
	    $(srctree) $(objtree) $(VERSION) $(PATCHLEVEL)
endif

# Support for using generic headers in asm-generic
PHONY += asm-generic
asm-generic:
	$(Q)$(MAKE) -f $(srctree)/scripts/Makefile.asm-generic \
	            src=asm obj=arch/$(SRCARCH)/include/generated/asm
	$(Q)$(MAKE) -f $(srctree)/scripts/Makefile.asm-generic \
	            src=uapi/asm obj=arch/$(SRCARCH)/include/generated/uapi/asm

# To make sure we do not include .config for any of the *config targets
# catch them early, and hand them over to scripts/kconfig/Makefile
# It is allowed to specify more targets when calling make, including
# mixing *config targets and build targets.
# For example 'make oldconfig all'.
# Detect when mixed targets is specified, and make a second invocation
# of make so .config is not included in this case either (for *config).

version_h := include/generated/uapi/linux/version.h

no-dot-config-targets := clean mrproper distclean \
			 cscope gtags TAGS tags help %docs check% coccicheck \
			 $(version_h) headers_% archheaders archscripts \
			 kernelversion %src-pkg

config-targets := 0
mixed-targets  := 0
dot-config     := 1

ifneq ($(filter $(no-dot-config-targets), $(MAKECMDGOALS)),)
	ifeq ($(filter-out $(no-dot-config-targets), $(MAKECMDGOALS)),)
		dot-config := 0
	endif
endif

ifeq ($(KBUILD_EXTMOD),)
        ifneq ($(filter config %config,$(MAKECMDGOALS)),)
                config-targets := 1
                ifneq ($(filter-out config %config,$(MAKECMDGOALS)),)
                        mixed-targets := 1
                endif
        endif
endif

ifeq ($(mixed-targets),1)
# ===========================================================================
# We're called with mixed targets (*config and build targets).
# Handle them one by one.

%:: FORCE
	$(Q)$(MAKE) -C $(srctree) KBUILD_SRC= $@

else
ifeq ($(config-targets),1)
# ===========================================================================
# *config targets only - make sure prerequisites are updated, and descend
# in scripts/kconfig to make the *config target

# Read arch specific Makefile to set KBUILD_DEFCONFIG as needed.
# KBUILD_DEFCONFIG may point out an alternative default configuration
# used for 'make defconfig'
include $(srctree)/arch/$(SRCARCH)/Makefile
export KBUILD_DEFCONFIG KBUILD_KCONFIG

config: scripts_basic outputmakefile FORCE
	$(Q)mkdir -p include/linux include/config
	$(Q)$(MAKE) $(build)=scripts/kconfig $@

%config: scripts_basic outputmakefile FORCE
	$(Q)mkdir -p include/linux include/config
	$(Q)$(MAKE) $(build)=scripts/kconfig $@

else
# ===========================================================================
# Build targets only - this includes vmlinux, arch specific targets, clean
# targets and others. In general all targets except *config targets.

ifeq ($(KBUILD_EXTMOD),)
# Additional helpers built in scripts/
# Carefully list dependencies so we do not try to build scripts twice
# in parallel
PHONY += scripts
scripts: scripts_basic include/config/auto.conf include/config/tristate.conf
	$(Q)$(MAKE) $(build)=$(@)

# Objects we will link into vmlinux / subdirs we need to visit
init-y		:= init/
drivers-y	:= drivers/ sound/ firmware/
net-y		:= net/
libs-y		:= lib/
core-y		:= usr/
endif # KBUILD_EXTMOD

ifeq ($(dot-config),1)
# Read in config
-include include/config/auto.conf

ifeq ($(KBUILD_EXTMOD),)
# Read in dependencies to all Kconfig* files, make sure to run
# oldconfig if changes are detected.
-include include/config/auto.conf.cmd

# To avoid any implicit rule to kick in, define an empty command
$(KCONFIG_CONFIG) include/config/auto.conf.cmd: ;

# If .config is newer than include/config/auto.conf, someone tinkered
# with it and forgot to run make oldconfig.
# if auto.conf.cmd is missing then we are probably in a cleaned tree so
# we execute the config step to be sure to catch updated Kconfig files
include/config/%.conf: $(KCONFIG_CONFIG) include/config/auto.conf.cmd
	$(Q)$(MAKE) -f $(srctree)/Makefile silentoldconfig
else
# external modules needs include/generated/autoconf.h and include/config/auto.conf
# but do not care if they are up-to-date. Use auto.conf to trigger the test
PHONY += include/config/auto.conf

include/config/auto.conf:
	$(Q)test -e include/generated/autoconf.h -a -e $@ || (		\
	echo >&2;							\
	echo >&2 "  ERROR: Kernel configuration is invalid.";		\
	echo >&2 "         include/generated/autoconf.h or $@ are missing.";\
	echo >&2 "         Run 'make oldconfig && make prepare' on kernel src to fix it.";	\
	echo >&2 ;							\
	/bin/false)

endif # KBUILD_EXTMOD

else
# Dummy target needed, because used as prerequisite
include/config/auto.conf: ;
endif # $(dot-config)

# The all: target is the default when no target is given on the
# command line.
# This allow a user to issue only 'make' to build a kernel including modules
# Defaults to vmlinux, but the arch makefile usually adds further targets
all: vmlinux

ifdef CONFIG_CC_OPTIMIZE_FOR_SIZE
KBUILD_CFLAGS	+= -Os
else
KBUILD_CFLAGS	+= -O2
endif

include $(srctree)/arch/$(SRCARCH)/Makefile

ifdef CONFIG_READABLE_ASM
# Disable optimizations that make assembler listings hard to read.
# reorder blocks reorders the control in the function
# ipa clone creates specialized cloned functions
# partial inlining inlines only parts of functions
KBUILD_CFLAGS += $(call cc-option,-fno-reorder-blocks,) \
                 $(call cc-option,-fno-ipa-cp-clone,) \
                 $(call cc-option,-fno-partial-inlining)
endif

ifneq ($(CONFIG_FRAME_WARN),0)
KBUILD_CFLAGS += $(call cc-option,-Wframe-larger-than=${CONFIG_FRAME_WARN})
endif

# Force gcc to behave correct even for buggy distributions
ifndef CONFIG_CC_STACKPROTECTOR
KBUILD_CFLAGS += $(call cc-option, -fno-stack-protector)
endif

# This warning generated too much noise in a regular build.
# Use make W=1 to enable this warning (see scripts/Makefile.build)
KBUILD_CFLAGS += $(call cc-disable-warning, unused-but-set-variable)

ifdef CONFIG_FRAME_POINTER
KBUILD_CFLAGS	+= -fno-omit-frame-pointer -fno-optimize-sibling-calls
else
# Some targets (ARM with Thumb2, for example), can't be built with frame
# pointers.  For those, we don't have FUNCTION_TRACER automatically
# select FRAME_POINTER.  However, FUNCTION_TRACER adds -pg, and this is
# incompatible with -fomit-frame-pointer with current GCC, so we don't use
# -fomit-frame-pointer with FUNCTION_TRACER.
ifndef CONFIG_FUNCTION_TRACER
KBUILD_CFLAGS	+= -fomit-frame-pointer
endif
endif

ifdef CONFIG_DEBUG_INFO
KBUILD_CFLAGS	+= -g
KBUILD_AFLAGS	+= -gdwarf-2
endif

ifdef CONFIG_DEBUG_INFO_REDUCED
KBUILD_CFLAGS 	+= $(call cc-option, -femit-struct-debug-baseonly)
endif

ifdef CONFIG_FUNCTION_TRACER
ifdef CONFIG_HAVE_FENTRY
CC_USING_FENTRY	:= $(call cc-option, -mfentry -DCC_USING_FENTRY)
endif
KBUILD_CFLAGS	+= -pg $(CC_USING_FENTRY)
KBUILD_AFLAGS	+= $(CC_USING_FENTRY)
ifdef CONFIG_DYNAMIC_FTRACE
	ifdef CONFIG_HAVE_C_RECORDMCOUNT
		BUILD_C_RECORDMCOUNT := y
		export BUILD_C_RECORDMCOUNT
	endif
endif
endif

# We trigger additional mismatches with less inlining
ifdef CONFIG_DEBUG_SECTION_MISMATCH
KBUILD_CFLAGS += $(call cc-option, -fno-inline-functions-called-once)
endif

# arch Makefile may override CC so keep this after arch Makefile is included
NOSTDINC_FLAGS += -nostdinc -isystem $(shell $(CC) -print-file-name=include)
CHECKFLAGS     += $(NOSTDINC_FLAGS)

# warn about C99 declaration after statement
KBUILD_CFLAGS += $(call cc-option,-Wdeclaration-after-statement,)

# disable pointer signed / unsigned warnings in gcc 4.0
KBUILD_CFLAGS += $(call cc-disable-warning, pointer-sign)

# disable invalid "can't wrap" optimizations for signed / pointers
KBUILD_CFLAGS	+= $(call cc-option,-fno-strict-overflow)

# conserve stack if available
KBUILD_CFLAGS   += $(call cc-option,-fconserve-stack)

# use the deterministic mode of AR if available
KBUILD_ARFLAGS := $(call ar-option,D)

# check for 'asm goto'
ifeq ($(shell $(CONFIG_SHELL) $(srctree)/scripts/gcc-goto.sh $(CC)), y)
	KBUILD_CFLAGS += -DCC_HAVE_ASM_GOTO
endif

# Add user supplied CPPFLAGS, AFLAGS and CFLAGS as the last assignments
KBUILD_CPPFLAGS += $(KCPPFLAGS)
KBUILD_AFLAGS += $(KAFLAGS)
KBUILD_CFLAGS += $(KCFLAGS)

# Use --build-id when available.
LDFLAGS_BUILD_ID = $(patsubst -Wl$(comma)%,%,\
			      $(call cc-ldoption, -Wl$(comma)--build-id,))
KBUILD_LDFLAGS_MODULE += $(LDFLAGS_BUILD_ID)
LDFLAGS_vmlinux += $(LDFLAGS_BUILD_ID)

ifeq ($(CONFIG_STRIP_ASM_SYMS),y)
LDFLAGS_vmlinux	+= $(call ld-option, -X,)
endif

# Default kernel image to build when no specific target is given.
# KBUILD_IMAGE may be overruled on the command line or
# set in the environment
# Also any assignments in arch/$(ARCH)/Makefile take precedence over
# this default value
export KBUILD_IMAGE ?= vmlinux

#
# INSTALL_PATH specifies where to place the updated kernel and system map
# images. Default is /boot, but you can set it to other values
export	INSTALL_PATH ?= /boot

#
# INSTALL_MOD_PATH specifies a prefix to MODLIB for module directory
# relocations required by build roots.  This is not defined in the
# makefile but the argument can be passed to make if needed.
#

MODLIB	= $(INSTALL_MOD_PATH)/lib/modules/$(KERNELRELEASE)
export MODLIB

#
#  INSTALL_MOD_STRIP, if defined, will cause modules to be
#  stripped after they are installed.  If INSTALL_MOD_STRIP is '1', then
#  the default option --strip-debug will be used.  Otherwise,
#  INSTALL_MOD_STRIP value will be used as the options to the strip command.

ifdef INSTALL_MOD_STRIP
ifeq ($(INSTALL_MOD_STRIP),1)
mod_strip_cmd = $(STRIP) --strip-debug
else
mod_strip_cmd = $(STRIP) $(INSTALL_MOD_STRIP)
endif # INSTALL_MOD_STRIP=1
else
mod_strip_cmd = true
endif # INSTALL_MOD_STRIP
export mod_strip_cmd


ifeq ($(CONFIG_MODULE_SIG),y)
MODSECKEY = ./signing_key.priv
MODPUBKEY = ./signing_key.x509
export MODPUBKEY
mod_sign_cmd = perl $(srctree)/scripts/sign-file $(MODSECKEY) $(MODPUBKEY)
else
mod_sign_cmd = true
endif
export mod_sign_cmd


ifeq ($(KBUILD_EXTMOD),)
core-y		+= kernel/ mm/ fs/ ipc/ security/ crypto/ block/

vmlinux-dirs	:= $(patsubst %/,%,$(filter %/, $(init-y) $(init-m) \
		     $(core-y) $(core-m) $(drivers-y) $(drivers-m) \
		     $(net-y) $(net-m) $(libs-y) $(libs-m)))

vmlinux-alldirs	:= $(sort $(vmlinux-dirs) $(patsubst %/,%,$(filter %/, \
		     $(init-n) $(init-) \
		     $(core-n) $(core-) $(drivers-n) $(drivers-) \
		     $(net-n)  $(net-)  $(libs-n)    $(libs-))))

init-y		:= $(patsubst %/, %/built-in.o, $(init-y))
core-y		:= $(patsubst %/, %/built-in.o, $(core-y))
drivers-y	:= $(patsubst %/, %/built-in.o, $(drivers-y))
net-y		:= $(patsubst %/, %/built-in.o, $(net-y))
libs-y1		:= $(patsubst %/, %/lib.a, $(libs-y))
libs-y2		:= $(patsubst %/, %/built-in.o, $(libs-y))
libs-y		:= $(libs-y1) $(libs-y2)

# Externally visible symbols (used by link-vmlinux.sh)
export KBUILD_VMLINUX_INIT := $(head-y) $(init-y)
export KBUILD_VMLINUX_MAIN := $(core-y) $(libs-y) $(drivers-y) $(net-y)
export KBUILD_LDS          := arch/$(SRCARCH)/kernel/vmlinux.lds
export LDFLAGS_vmlinux

vmlinux-deps := $(KBUILD_LDS) $(KBUILD_VMLINUX_INIT) $(KBUILD_VMLINUX_MAIN)

# Final link of vmlinux
      cmd_link-vmlinux = $(CONFIG_SHELL) $< $(LD) $(LDFLAGS) $(LDFLAGS_vmlinux)
quiet_cmd_link-vmlinux = LINK    $@

# Include targets which we want to
# execute if the rest of the kernel build went well.
vmlinux: scripts/link-vmlinux.sh $(vmlinux-deps) FORCE
ifdef CONFIG_HEADERS_CHECK
	$(Q)$(MAKE) -f $(srctree)/Makefile headers_check
endif
ifdef CONFIG_SAMPLES
	$(Q)$(MAKE) $(build)=samples
endif
ifdef CONFIG_BUILD_DOCSRC
	$(Q)$(MAKE) $(build)=Documentation
endif
	+$(call if_changed,link-vmlinux)

# The actual objects are generated when descending, 
# make sure no implicit rule kicks in
$(sort $(vmlinux-deps)): $(vmlinux-dirs) ;

# Handle descending into subdirectories listed in $(vmlinux-dirs)
# Preset locale variables to speed up the build process. Limit locale
# tweaks to this spot to avoid wrong language settings when running
# make menuconfig etc.
# Error messages still appears in the original language

PHONY += $(vmlinux-dirs)
$(vmlinux-dirs): prepare scripts
	$(Q)$(MAKE) $(build)=$@

# Store (new) KERNELRELASE string in include/config/kernel.release
include/config/kernel.release: include/config/auto.conf FORCE
	$(Q)rm -f $@
	$(Q)echo "$(KERNELVERSION)$$($(CONFIG_SHELL) $(srctree)/scripts/setlocalversion $(srctree))" > $@


# Things we need to do before we recursively start building the kernel
# or the modules are listed in "prepare".
# A multi level approach is used. prepareN is processed before prepareN-1.
# archprepare is used in arch Makefiles and when processed asm symlink,
# version.h and scripts_basic is processed / created.

# Listed in dependency order
PHONY += prepare archprepare prepare0 prepare1 prepare2 prepare3

# prepare3 is used to check if we are building in a separate output directory,
# and if so do:
# 1) Check that make has not been executed in the kernel src $(srctree)
prepare3: include/config/kernel.release
ifneq ($(KBUILD_SRC),)
	@$(kecho) '  Using $(srctree) as source for kernel'
	$(Q)if [ -f $(srctree)/.config -o -d $(srctree)/include/config ]; then \
		echo >&2 "  $(srctree) is not clean, please run 'make mrproper'"; \
		echo >&2 "  in the '$(srctree)' directory.";\
		/bin/false; \
	fi;
endif

# prepare2 creates a makefile if using a separate output directory
prepare2: prepare3 outputmakefile asm-generic

prepare1: prepare2 $(version_h) include/generated/utsrelease.h \
                   include/config/auto.conf
	$(cmd_crmodverdir)

archprepare: archheaders archscripts prepare1 scripts_basic

prepare0: archprepare FORCE
	$(Q)$(MAKE) $(build)=.

# All the preparing..
prepare: prepare0

# Generate some files
# ---------------------------------------------------------------------------

# KERNELRELEASE can change from a few different places, meaning version.h
# needs to be updated, so this check is forced on all builds

uts_len := 64
define filechk_utsrelease.h
	if [ `echo -n "$(KERNELRELEASE)" | wc -c ` -gt $(uts_len) ]; then \
	  echo '"$(KERNELRELEASE)" exceeds $(uts_len) characters' >&2;    \
	  exit 1;                                                         \
	fi;                                                               \
	(echo \#define UTS_RELEASE \"$(KERNELRELEASE)\";)
endef

define filechk_version.h
	(echo \#define LINUX_VERSION_CODE $(shell                         \
	expr $(VERSION) \* 65536 + 0$(PATCHLEVEL) \* 256 + 0$(SUBLEVEL)); \
	echo '#define KERNEL_VERSION(a,b,c) (((a) << 16) + ((b) << 8) + (c))';)
endef

$(version_h): $(srctree)/Makefile FORCE
	$(call filechk,version.h)

include/generated/utsrelease.h: include/config/kernel.release FORCE
	$(call filechk,utsrelease.h)

PHONY += headerdep
headerdep:
	$(Q)find $(srctree)/include/ -name '*.h' | xargs --max-args 1 \
	$(srctree)/scripts/headerdep.pl -I$(srctree)/include

# ---------------------------------------------------------------------------

PHONY += depend dep
depend dep:
	@echo '*** Warning: make $@ is unnecessary now.'

# ---------------------------------------------------------------------------
# Firmware install
INSTALL_FW_PATH=$(INSTALL_MOD_PATH)/lib/firmware/$(KERNELRELEASE)
export INSTALL_FW_PATH

PHONY += firmware_install
firmware_install: FORCE
	@mkdir -p $(objtree)/firmware
	$(Q)$(MAKE) -f $(srctree)/scripts/Makefile.fwinst obj=firmware __fw_install

# ---------------------------------------------------------------------------
# Kernel headers

#Default location for installed headers
export INSTALL_HDR_PATH = $(objtree)/usr

hdr-inst := -rR -f $(srctree)/scripts/Makefile.headersinst obj

# If we do an all arch process set dst to asm-$(hdr-arch)
hdr-dst = $(if $(KBUILD_HEADERS), dst=include/asm-$(hdr-arch), dst=include/asm)

PHONY += archheaders
archheaders:

PHONY += archscripts
archscripts:

PHONY += __headers
__headers: $(version_h) scripts_basic asm-generic archheaders archscripts FORCE
	$(Q)$(MAKE) $(build)=scripts build_unifdef

PHONY += headers_install_all
headers_install_all:
	$(Q)$(CONFIG_SHELL) $(srctree)/scripts/headers.sh install

PHONY += headers_install
headers_install: __headers
	$(if $(wildcard $(srctree)/arch/$(hdr-arch)/include/uapi/asm/Kbuild),, \
	  $(error Headers not exportable for the $(SRCARCH) architecture))
	$(Q)$(MAKE) $(hdr-inst)=include/uapi
	$(Q)$(MAKE) $(hdr-inst)=arch/$(hdr-arch)/include/uapi/asm $(hdr-dst)

PHONY += headers_check_all
headers_check_all: headers_install_all
	$(Q)$(CONFIG_SHELL) $(srctree)/scripts/headers.sh check

PHONY += headers_check
headers_check: headers_install
	$(Q)$(MAKE) $(hdr-inst)=include/uapi HDRCHECK=1
	$(Q)$(MAKE) $(hdr-inst)=arch/$(hdr-arch)/include/uapi/asm $(hdr-dst) HDRCHECK=1

# ---------------------------------------------------------------------------
# Modules

ifdef CONFIG_MODULES

# By default, build modules as well

all: modules

#	Build modules
#
#	A module can be listed more than once in obj-m resulting in
#	duplicate lines in modules.order files.  Those are removed
#	using awk while concatenating to the final file.

PHONY += modules
modules: $(vmlinux-dirs) $(if $(KBUILD_BUILTIN),vmlinux) modules.builtin
	$(Q)$(AWK) '!x[$$0]++' $(vmlinux-dirs:%=$(objtree)/%/modules.order) > $(objtree)/modules.order
	@$(kecho) '  Building modules, stage 2.';
	$(Q)$(MAKE) -f $(srctree)/scripts/Makefile.modpost
	$(Q)$(MAKE) -f $(srctree)/scripts/Makefile.fwinst obj=firmware __fw_modbuild

modules.builtin: $(vmlinux-dirs:%=%/modules.builtin)
	$(Q)$(AWK) '!x[$$0]++' $^ > $(objtree)/modules.builtin

%/modules.builtin: include/config/auto.conf
	$(Q)$(MAKE) $(modbuiltin)=$*


# Target to prepare building external modules
PHONY += modules_prepare
modules_prepare: prepare scripts

# Target to install modules
PHONY += modules_install
modules_install: _modinst_ _modinst_post

PHONY += _modinst_
_modinst_:
	@rm -rf $(MODLIB)/kernel
	@rm -f $(MODLIB)/source
	@mkdir -p $(MODLIB)/kernel
	@ln -s $(srctree) $(MODLIB)/source
	@if [ ! $(objtree) -ef  $(MODLIB)/build ]; then \
		rm -f $(MODLIB)/build ; \
		ln -s $(objtree) $(MODLIB)/build ; \
	fi
	@cp -f $(objtree)/modules.order $(MODLIB)/
	@cp -f $(objtree)/modules.builtin $(MODLIB)/
	$(Q)$(MAKE) -f $(srctree)/scripts/Makefile.modinst

# This depmod is only for convenience to give the initial
# boot a modules.dep even before / is mounted read-write.  However the
# boot script depmod is the master version.
PHONY += _modinst_post
_modinst_post: _modinst_
	$(Q)$(MAKE) -f $(srctree)/scripts/Makefile.fwinst obj=firmware __fw_modinst
	$(call cmd,depmod)

else # CONFIG_MODULES

# Modules not configured
# ---------------------------------------------------------------------------

modules modules_install: FORCE
	@echo >&2
	@echo >&2 "The present kernel configuration has modules disabled."
	@echo >&2 "Type 'make config' and enable loadable module support."
	@echo >&2 "Then build a kernel with module support enabled."
	@echo >&2
	@exit 1

endif # CONFIG_MODULES

###
# Cleaning is done on three levels.
# make clean     Delete most generated files
#                Leave enough to build external modules
# make mrproper  Delete the current configuration, and all generated files
# make distclean Remove editor backup files, patch leftover files and the like

# Directories & files removed with 'make clean'
CLEAN_DIRS  += $(MODVERDIR)

# Directories & files removed with 'make mrproper'
MRPROPER_DIRS  += include/config usr/include include/generated          \
                  arch/*/include/generated
MRPROPER_FILES += .config .config.old .version .old_version $(version_h) \
		  Module.symvers tags TAGS cscope* GPATH GTAGS GRTAGS GSYMS \
		  signing_key.priv signing_key.x509 x509.genkey		\
		  extra_certificates signing_key.x509.keyid		\
		  signing_key.x509.signer

# clean - Delete most, but leave enough to build external modules
#
clean: rm-dirs  := $(CLEAN_DIRS)
clean: rm-files := $(CLEAN_FILES)
clean-dirs      := $(addprefix _clean_, . $(vmlinux-alldirs) Documentation samples)

PHONY += $(clean-dirs) clean archclean
$(clean-dirs):
	$(Q)$(MAKE) $(clean)=$(patsubst _clean_%,%,$@)

clean: archclean

# mrproper - Delete all generated files, including .config
#
mrproper: rm-dirs  := $(wildcard $(MRPROPER_DIRS))
mrproper: rm-files := $(wildcard $(MRPROPER_FILES))
mrproper-dirs      := $(addprefix _mrproper_,Documentation/DocBook scripts)

PHONY += $(mrproper-dirs) mrproper archmrproper
$(mrproper-dirs):
	$(Q)$(MAKE) $(clean)=$(patsubst _mrproper_%,%,$@)

mrproper: clean archmrproper $(mrproper-dirs)
	$(call cmd,rmdirs)
	$(call cmd,rmfiles)

# distclean
#
PHONY += distclean

distclean: mrproper
	@find $(srctree) $(RCS_FIND_IGNORE) \
		\( -name '*.orig' -o -name '*.rej' -o -name '*~' \
		-o -name '*.bak' -o -name '#*#' -o -name '.*.orig' \
		-o -name '.*.rej' \
		-o -name '*%' -o -name '.*.cmd' -o -name 'core' \) \
		-type f -print | xargs rm -f


# Packaging of the kernel to various formats
# ---------------------------------------------------------------------------
# rpm target kept for backward compatibility
package-dir	:= $(srctree)/scripts/package

%src-pkg: FORCE
	$(Q)$(MAKE) $(build)=$(package-dir) $@
%pkg: include/config/kernel.release FORCE
	$(Q)$(MAKE) $(build)=$(package-dir) $@
rpm: include/config/kernel.release FORCE
	$(Q)$(MAKE) $(build)=$(package-dir) $@


# Brief documentation of the typical targets used
# ---------------------------------------------------------------------------

boards := $(wildcard $(srctree)/arch/$(SRCARCH)/configs/*_defconfig)
boards := $(notdir $(boards))
board-dirs := $(dir $(wildcard $(srctree)/arch/$(SRCARCH)/configs/*/*_defconfig))
board-dirs := $(sort $(notdir $(board-dirs:/=)))

help:
	@echo  'Cleaning targets:'
	@echo  '  clean		  - Remove most generated files but keep the config and'
	@echo  '                    enough build support to build external modules'
	@echo  '  mrproper	  - Remove all generated files + config + various backup files'
	@echo  '  distclean	  - mrproper + remove editor backup and patch files'
	@echo  ''
	@echo  'Configuration targets:'
	@$(MAKE) -f $(srctree)/scripts/kconfig/Makefile help
	@echo  ''
	@echo  'Other generic targets:'
	@echo  '  all		  - Build all targets marked with [*]'
	@echo  '* vmlinux	  - Build the bare kernel'
	@echo  '* modules	  - Build all modules'
	@echo  '  modules_install - Install all modules to INSTALL_MOD_PATH (default: /)'
	@echo  '  firmware_install- Install all firmware to INSTALL_FW_PATH'
	@echo  '                    (default: $$(INSTALL_MOD_PATH)/lib/firmware)'
	@echo  '  dir/            - Build all files in dir and below'
	@echo  '  dir/file.[oisS] - Build specified target only'
	@echo  '  dir/file.lst    - Build specified mixed source/assembly target only'
	@echo  '                    (requires a recent binutils and recent build (System.map))'
	@echo  '  dir/file.ko     - Build module including final link'
	@echo  '  modules_prepare - Set up for building external modules'
	@echo  '  tags/TAGS	  - Generate tags file for editors'
	@echo  '  cscope	  - Generate cscope index'
	@echo  '  gtags           - Generate GNU GLOBAL index'
	@echo  '  kernelrelease	  - Output the release version string'
	@echo  '  kernelversion	  - Output the version stored in Makefile'
	@echo  '  headers_install - Install sanitised kernel headers to INSTALL_HDR_PATH'; \
	 echo  '                    (default: $(INSTALL_HDR_PATH))'; \
	 echo  ''
	@echo  'Static analysers'
	@echo  '  checkstack      - Generate a list of stack hogs'
	@echo  '  namespacecheck  - Name space analysis on compiled kernel'
	@echo  '  versioncheck    - Sanity check on version.h usage'
	@echo  '  includecheck    - Check for duplicate included header files'
	@echo  '  export_report   - List the usages of all exported symbols'
	@echo  '  headers_check   - Sanity check on exported headers'
	@echo  '  headerdep       - Detect inclusion cycles in headers'
	@$(MAKE) -f $(srctree)/scripts/Makefile.help checker-help
	@echo  ''
	@echo  'Kernel packaging:'
	@$(MAKE) $(build)=$(package-dir) help
	@echo  ''
	@echo  'Documentation targets:'
	@$(MAKE) -f $(srctree)/Documentation/DocBook/Makefile dochelp
	@echo  ''
	@echo  'Architecture specific targets ($(SRCARCH)):'
	@$(if $(archhelp),$(archhelp),\
		echo '  No architecture specific help defined for $(SRCARCH)')
	@echo  ''
	@$(if $(boards), \
		$(foreach b, $(boards), \
		printf "  %-24s - Build for %s\\n" $(b) $(subst _defconfig,,$(b));) \
		echo '')
	@$(if $(board-dirs), \
		$(foreach b, $(board-dirs), \
		printf "  %-16s - Show %s-specific targets\\n" help-$(b) $(b);) \
		printf "  %-16s - Show all of the above\\n" help-boards; \
		echo '')

	@echo  '  make V=0|1 [targets] 0 => quiet build (default), 1 => verbose build'
	@echo  '  make V=2   [targets] 2 => give reason for rebuild of target'
	@echo  '  make O=dir [targets] Locate all output files in "dir", including .config'
	@echo  '  make C=1   [targets] Check all c source with $$CHECK (sparse by default)'
	@echo  '  make C=2   [targets] Force check of all c source with $$CHECK'
	@echo  '  make RECORDMCOUNT_WARN=1 [targets] Warn about ignored mcount sections'
	@echo  '  make W=n   [targets] Enable extra gcc checks, n=1,2,3 where'
	@echo  '		1: warnings which may be relevant and do not occur too often'
	@echo  '		2: warnings which occur quite often but may still be relevant'
	@echo  '		3: more obscure warnings, can most likely be ignored'
	@echo  '		Multiple levels can be combined with W=12 or W=123'
	@echo  ''
	@echo  'Execute "make" or "make all" to build all targets marked with [*] '
	@echo  'For further info see the ./README file'


help-board-dirs := $(addprefix help-,$(board-dirs))

help-boards: $(help-board-dirs)

boards-per-dir = $(notdir $(wildcard $(srctree)/arch/$(SRCARCH)/configs/$*/*_defconfig))

$(help-board-dirs): help-%:
	@echo  'Architecture specific targets ($(SRCARCH) $*):'
	@$(if $(boards-per-dir), \
		$(foreach b, $(boards-per-dir), \
		printf "  %-24s - Build for %s\\n" $*/$(b) $(subst _defconfig,,$(b));) \
		echo '')


# Documentation targets
# ---------------------------------------------------------------------------
%docs: scripts_basic FORCE
	$(Q)$(MAKE) $(build)=scripts build_docproc
	$(Q)$(MAKE) $(build)=Documentation/DocBook $@

else # KBUILD_EXTMOD

###
# External module support.
# When building external modules the kernel used as basis is considered
# read-only, and no consistency checks are made and the make
# system is not used on the basis kernel. If updates are required
# in the basis kernel ordinary make commands (without M=...) must
# be used.
#
# The following are the only valid targets when building external
# modules.
# make M=dir clean     Delete all automatically generated files
# make M=dir modules   Make all modules in specified dir
# make M=dir	       Same as 'make M=dir modules'
# make M=dir modules_install
#                      Install the modules built in the module directory
#                      Assumes install directory is already created

# We are always building modules
KBUILD_MODULES := 1
PHONY += crmodverdir
crmodverdir:
	$(cmd_crmodverdir)

PHONY += $(objtree)/Module.symvers
$(objtree)/Module.symvers:
	@test -e $(objtree)/Module.symvers || ( \
	echo; \
	echo "  WARNING: Symbol version dump $(objtree)/Module.symvers"; \
	echo "           is missing; modules will have no dependencies and modversions."; \
	echo )

module-dirs := $(addprefix _module_,$(KBUILD_EXTMOD))
PHONY += $(module-dirs) modules
$(module-dirs): crmodverdir $(objtree)/Module.symvers
	$(Q)$(MAKE) $(build)=$(patsubst _module_%,%,$@)

modules: $(module-dirs)
	@$(kecho) '  Building modules, stage 2.';
	$(Q)$(MAKE) -f $(srctree)/scripts/Makefile.modpost

PHONY += modules_install
modules_install: _emodinst_ _emodinst_post

install-dir := $(if $(INSTALL_MOD_DIR),$(INSTALL_MOD_DIR),extra)
PHONY += _emodinst_
_emodinst_:
	$(Q)mkdir -p $(MODLIB)/$(install-dir)
	$(Q)$(MAKE) -f $(srctree)/scripts/Makefile.modinst

PHONY += _emodinst_post
_emodinst_post: _emodinst_
	$(call cmd,depmod)

clean-dirs := $(addprefix _clean_,$(KBUILD_EXTMOD))

PHONY += $(clean-dirs) clean
$(clean-dirs):
	$(Q)$(MAKE) $(clean)=$(patsubst _clean_%,%,$@)

clean:	rm-dirs := $(MODVERDIR)
clean: rm-files := $(KBUILD_EXTMOD)/Module.symvers

help:
	@echo  '  Building external modules.'
	@echo  '  Syntax: make -C path/to/kernel/src M=$$PWD target'
	@echo  ''
	@echo  '  modules         - default target, build the module(s)'
	@echo  '  modules_install - install the module'
	@echo  '  clean           - remove generated files in module directory only'
	@echo  ''

# Dummies...
PHONY += prepare scripts
prepare: ;
scripts: ;
endif # KBUILD_EXTMOD

clean: $(clean-dirs)
	$(Q)$(CONFIG_SHELL) $(srctree)/scripts/link-vmlinux.sh clean
	$(call cmd,rmdirs)
	$(call cmd,rmfiles)
	@find $(if $(KBUILD_EXTMOD), $(KBUILD_EXTMOD), .) $(RCS_FIND_IGNORE) \
		\( -name '*.[oas]' -o -name '*.ko' -o -name '.*.cmd' \
		-o -name '*.ko.*' \
		-o -name '.*.d' -o -name '.*.tmp' -o -name '*.mod.c' \
		-o -name '*.symtypes' -o -name 'modules.order' \
		-o -name modules.builtin -o -name '.tmp_*.o.*' \
		-o -name '*.gcno' \) -type f -print | xargs rm -f

# Generate tags for editors
# ---------------------------------------------------------------------------
quiet_cmd_tags = GEN     $@
      cmd_tags = $(CONFIG_SHELL) $(srctree)/scripts/tags.sh $@

tags TAGS cscope gtags: FORCE
	$(call cmd,tags)

# Scripts to check various things for consistency
# ---------------------------------------------------------------------------

PHONY += includecheck versioncheck coccicheck namespacecheck export_report

includecheck:
	find $(srctree)/* $(RCS_FIND_IGNORE) \
		-name '*.[hcS]' -type f -print | sort \
		| xargs $(PERL) -w $(srctree)/scripts/checkincludes.pl

versioncheck:
	find $(srctree)/* $(RCS_FIND_IGNORE) \
		-name '*.[hcS]' -type f -print | sort \
		| xargs $(PERL) -w $(srctree)/scripts/checkversion.pl

coccicheck:
	$(Q)$(CONFIG_SHELL) $(srctree)/scripts/$@

namespacecheck:
	$(PERL) $(srctree)/scripts/namespace.pl

export_report:
	$(PERL) $(srctree)/scripts/export_report.pl

endif #ifeq ($(config-targets),1)
endif #ifeq ($(mixed-targets),1)

PHONY += checkstack kernelrelease kernelversion

# UML needs a little special treatment here.  It wants to use the host
# toolchain, so needs $(SUBARCH) passed to checkstack.pl.  Everyone
# else wants $(ARCH), including people doing cross-builds, which means
# that $(SUBARCH) doesn't work here.
ifeq ($(ARCH), um)
CHECKSTACK_ARCH := $(SUBARCH)
else
CHECKSTACK_ARCH := $(ARCH)
endif
checkstack:
	$(OBJDUMP) -d vmlinux $$(find . -name '*.ko') | \
	$(PERL) $(src)/scripts/checkstack.pl $(CHECKSTACK_ARCH)

kernelrelease:
	@echo "$(KERNELVERSION)$$($(CONFIG_SHELL) $(srctree)/scripts/setlocalversion $(srctree))"

kernelversion:
	@echo $(KERNELVERSION)

# Clear a bunch of variables before executing the submake
tools/: FORCE
	$(Q)$(MAKE) LDFLAGS= MAKEFLAGS= -C $(src)/tools/

tools/%: FORCE
	$(Q)$(MAKE) LDFLAGS= MAKEFLAGS= -C $(src)/tools/ $*

# Single targets
# ---------------------------------------------------------------------------
# Single targets are compatible with:
# - build with mixed source and output
# - build with separate output dir 'make O=...'
# - external modules
#
#  target-dir => where to store outputfile
#  build-dir  => directory in kernel source tree to use

ifeq ($(KBUILD_EXTMOD),)
        build-dir  = $(patsubst %/,%,$(dir $@))
        target-dir = $(dir $@)
else
        zap-slash=$(filter-out .,$(patsubst %/,%,$(dir $@)))
        build-dir  = $(KBUILD_EXTMOD)$(if $(zap-slash),/$(zap-slash))
        target-dir = $(if $(KBUILD_EXTMOD),$(dir $<),$(dir $@))
endif

%.s: %.c prepare scripts FORCE
	$(Q)$(MAKE) $(build)=$(build-dir) $(target-dir)$(notdir $@)
%.i: %.c prepare scripts FORCE
	$(Q)$(MAKE) $(build)=$(build-dir) $(target-dir)$(notdir $@)
%.o: %.c prepare scripts FORCE
	$(Q)$(MAKE) $(build)=$(build-dir) $(target-dir)$(notdir $@)
%.lst: %.c prepare scripts FORCE
	$(Q)$(MAKE) $(build)=$(build-dir) $(target-dir)$(notdir $@)
%.s: %.S prepare scripts FORCE
	$(Q)$(MAKE) $(build)=$(build-dir) $(target-dir)$(notdir $@)
%.o: %.S prepare scripts FORCE
	$(Q)$(MAKE) $(build)=$(build-dir) $(target-dir)$(notdir $@)
%.symtypes: %.c prepare scripts FORCE
	$(Q)$(MAKE) $(build)=$(build-dir) $(target-dir)$(notdir $@)

# Modules
/: prepare scripts FORCE
	$(cmd_crmodverdir)
	$(Q)$(MAKE) KBUILD_MODULES=$(if $(CONFIG_MODULES),1) \
	$(build)=$(build-dir)
%/: prepare scripts FORCE
	$(cmd_crmodverdir)
	$(Q)$(MAKE) KBUILD_MODULES=$(if $(CONFIG_MODULES),1) \
	$(build)=$(build-dir)
%.ko: prepare scripts FORCE
	$(cmd_crmodverdir)
	$(Q)$(MAKE) KBUILD_MODULES=$(if $(CONFIG_MODULES),1)   \
	$(build)=$(build-dir) $(@:.ko=.o)
	$(Q)$(MAKE) -f $(srctree)/scripts/Makefile.modpost

# FIXME Should go into a make.lib or something 
# ===========================================================================

quiet_cmd_rmdirs = $(if $(wildcard $(rm-dirs)),CLEAN   $(wildcard $(rm-dirs)))
      cmd_rmdirs = rm -rf $(rm-dirs)

quiet_cmd_rmfiles = $(if $(wildcard $(rm-files)),CLEAN   $(wildcard $(rm-files)))
      cmd_rmfiles = rm -f $(rm-files)

# Run depmod only if we have System.map and depmod is executable
quiet_cmd_depmod = DEPMOD  $(KERNELRELEASE)
      cmd_depmod = $(CONFIG_SHELL) $(srctree)/scripts/depmod.sh $(DEPMOD) \
                   $(KERNELRELEASE)

# Create temporary dir for module support files
# clean it up only when building all modules
cmd_crmodverdir = $(Q)mkdir -p $(MODVERDIR) \
                  $(if $(KBUILD_MODULES),; rm -f $(MODVERDIR)/*)

# read all saved command lines

targets := $(wildcard $(sort $(targets)))
cmd_files := $(wildcard .*.cmd $(foreach f,$(targets),$(dir $(f)).$(notdir $(f)).cmd))

ifneq ($(cmd_files),)
  $(cmd_files): ;	# Do not try to update included dependency files
  include $(cmd_files)
endif

# Shorthand for $(Q)$(MAKE) -f scripts/Makefile.clean obj=dir
# Usage:
# $(Q)$(MAKE) $(clean)=dir
clean := -f $(if $(KBUILD_SRC),$(srctree)/)scripts/Makefile.clean obj

endif	# skip-makefile

PHONY += FORCE
FORCE:

# Declare the contents of the .PHONY variable as phony.  We keep that
# information in a variable so we can use it in if_changed and friends.
.PHONY: $(PHONY)<|MERGE_RESOLUTION|>--- conflicted
+++ resolved
@@ -1,11 +1,7 @@
 VERSION = 3
 PATCHLEVEL = 7
 SUBLEVEL = 0
-<<<<<<< HEAD
-EXTRAVERSION = -rc5-68-gc5e35d6
-=======
 EXTRAVERSION = -rc6
->>>>>>> f4a75d2e
 NAME = Terrified Chipmunk
 
 # *DOCUMENTATION*
