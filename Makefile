--- conflicted
+++ resolved
@@ -1,11 +1,6 @@
 VERSION = 4
-<<<<<<< HEAD
-PATCHLEVEL = 4
-SUBLEVEL = 5
-=======
 PATCHLEVEL = 5
 SUBLEVEL = 0
->>>>>>> 05ec7de7
 EXTRAVERSION =
 NAME = Blurry Fish Butt
 
