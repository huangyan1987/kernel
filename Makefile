--- conflicted
+++ resolved
@@ -1,11 +1,7 @@
 VERSION = 3
 PATCHLEVEL = 5
 SUBLEVEL = 0
-<<<<<<< HEAD
-EXTRAVERSION = -rc6-196-gfdb1335
-=======
 EXTRAVERSION = -rc7
->>>>>>> 84a1caf1
 NAME = Saber-toothed Squirrel
 
 # *DOCUMENTATION*
