VERSION = 3
PATCHLEVEL = 19
SUBLEVEL = 0
<<<<<<< HEAD
EXTRAVERSION = -rc3-173-g4850d37
=======
EXTRAVERSION = -rc4
>>>>>>> eaa27f34
NAME = Diseased Newt

# *DOCUMENTATION*
# To see a list of typical targets execute "make help"
# More info can be located in ./README
# Comments in this file are targeted only to the developer, do not
# expect to learn how to build the kernel reading this file.

# Do not use make's built-in rules and variables
# (this increases performance and avoids hard-to-debug behaviour);
MAKEFLAGS += -rR

# Avoid funny character set dependencies
unexport LC_ALL
LC_COLLATE=C
LC_NUMERIC=C
export LC_COLLATE LC_NUMERIC

# Avoid interference with shell env settings
unexport GREP_OPTIONS

# We are using a recursive build, so we need to do a little thinking
# to get the ordering right.
#
# Most importantly: sub-Makefiles should only ever modify files in
# their own directory. If in some directory we have a dependency on
# a file in another dir (which doesn't happen often, but it's often
# unavoidable when linking the built-in.o targets which finally
# turn into vmlinux), we will call a sub make in that other dir, and
# after that we are sure that everything which is in that other dir
# is now up to date.
#
# The only cases where we need to modify files which have global
# effects are thus separated out and done before the recursive
# descending is started. They are now explicitly listed as the
# prepare rule.

# Beautify output
# ---------------------------------------------------------------------------
#
# Normally, we echo the whole command before executing it. By making
# that echo $($(quiet)$(cmd)), we now have the possibility to set
# $(quiet) to choose other forms of output instead, e.g.
#
#         quiet_cmd_cc_o_c = Compiling $(RELDIR)/$@
#         cmd_cc_o_c       = $(CC) $(c_flags) -c -o $@ $<
#
# If $(quiet) is empty, the whole command will be printed.
# If it is set to "quiet_", only the short version will be printed.
# If it is set to "silent_", nothing will be printed at all, since
# the variable $(silent_cmd_cc_o_c) doesn't exist.
#
# A simple variant is to prefix commands with $(Q) - that's useful
# for commands that shall be hidden in non-verbose mode.
#
#	$(Q)ln $@ :<
#
# If KBUILD_VERBOSE equals 0 then the above command will be hidden.
# If KBUILD_VERBOSE equals 1 then the above command is displayed.
#
# To put more focus on warnings, be less verbose as default
# Use 'make V=1' to see the full commands

ifeq ("$(origin V)", "command line")
  KBUILD_VERBOSE = $(V)
endif
ifndef KBUILD_VERBOSE
  KBUILD_VERBOSE = 0
endif

ifeq ($(KBUILD_VERBOSE),1)
  quiet =
  Q =
else
  quiet=quiet_
  Q = @
endif

# If the user is running make -s (silent mode), suppress echoing of
# commands

ifneq ($(filter 4.%,$(MAKE_VERSION)),)	# make-4
ifneq ($(filter %s ,$(firstword x$(MAKEFLAGS))),)
  quiet=silent_
endif
else					# make-3.8x
ifneq ($(filter s% -s%,$(MAKEFLAGS)),)
  quiet=silent_
endif
endif

export quiet Q KBUILD_VERBOSE

# kbuild supports saving output files in a separate directory.
# To locate output files in a separate directory two syntaxes are supported.
# In both cases the working directory must be the root of the kernel src.
# 1) O=
# Use "make O=dir/to/store/output/files/"
#
# 2) Set KBUILD_OUTPUT
# Set the environment variable KBUILD_OUTPUT to point to the directory
# where the output files shall be placed.
# export KBUILD_OUTPUT=dir/to/store/output/files/
# make
#
# The O= assignment takes precedence over the KBUILD_OUTPUT environment
# variable.

# KBUILD_SRC is set on invocation of make in OBJ directory
# KBUILD_SRC is not intended to be used by the regular user (for now)
ifeq ($(KBUILD_SRC),)

# OK, Make called in directory where kernel src resides
# Do we want to locate output files in a separate directory?
ifeq ("$(origin O)", "command line")
  KBUILD_OUTPUT := $(O)
endif

# That's our default target when none is given on the command line
PHONY := _all
_all:

# Cancel implicit rules on top Makefile
$(CURDIR)/Makefile Makefile: ;

ifneq ($(KBUILD_OUTPUT),)
# Invoke a second make in the output directory, passing relevant variables
# check that the output directory actually exists
saved-output := $(KBUILD_OUTPUT)
KBUILD_OUTPUT := $(shell mkdir -p $(KBUILD_OUTPUT) && cd $(KBUILD_OUTPUT) \
								&& /bin/pwd)
$(if $(KBUILD_OUTPUT),, \
     $(error failed to create output directory "$(saved-output)"))

PHONY += $(MAKECMDGOALS) sub-make

$(filter-out _all sub-make $(CURDIR)/Makefile, $(MAKECMDGOALS)) _all: sub-make
	@:

sub-make: FORCE
	$(Q)$(MAKE) -C $(KBUILD_OUTPUT) KBUILD_SRC=$(CURDIR) \
	-f $(CURDIR)/Makefile $(filter-out _all sub-make,$(MAKECMDGOALS))

# Leave processing to above invocation of make
skip-makefile := 1
endif # ifneq ($(KBUILD_OUTPUT),)
endif # ifeq ($(KBUILD_SRC),)

# We process the rest of the Makefile if this is the final invocation of make
ifeq ($(skip-makefile),)

# Do not print "Entering directory ...",
# but we want to display it when entering to the output directory
# so that IDEs/editors are able to understand relative filenames.
MAKEFLAGS += --no-print-directory

# Call a source code checker (by default, "sparse") as part of the
# C compilation.
#
# Use 'make C=1' to enable checking of only re-compiled files.
# Use 'make C=2' to enable checking of *all* source files, regardless
# of whether they are re-compiled or not.
#
# See the file "Documentation/sparse.txt" for more details, including
# where to get the "sparse" utility.

ifeq ("$(origin C)", "command line")
  KBUILD_CHECKSRC = $(C)
endif
ifndef KBUILD_CHECKSRC
  KBUILD_CHECKSRC = 0
endif

# Use make M=dir to specify directory of external module to build
# Old syntax make ... SUBDIRS=$PWD is still supported
# Setting the environment variable KBUILD_EXTMOD take precedence
ifdef SUBDIRS
  KBUILD_EXTMOD ?= $(SUBDIRS)
endif

ifeq ("$(origin M)", "command line")
  KBUILD_EXTMOD := $(M)
endif

# If building an external module we do not care about the all: rule
# but instead _all depend on modules
PHONY += all
ifeq ($(KBUILD_EXTMOD),)
_all: all
else
_all: modules
endif

ifeq ($(KBUILD_SRC),)
        # building in the source tree
        srctree := .
else
        ifeq ($(KBUILD_SRC)/,$(dir $(CURDIR)))
                # building in a subdirectory of the source tree
                srctree := ..
        else
                srctree := $(KBUILD_SRC)
        endif
endif
objtree		:= .
src		:= $(srctree)
obj		:= $(objtree)

VPATH		:= $(srctree)$(if $(KBUILD_EXTMOD),:$(KBUILD_EXTMOD))

export srctree objtree VPATH


# SUBARCH tells the usermode build what the underlying arch is.  That is set
# first, and if a usermode build is happening, the "ARCH=um" on the command
# line overrides the setting of ARCH below.  If a native build is happening,
# then ARCH is assigned, getting whatever value it gets normally, and
# SUBARCH is subsequently ignored.

SUBARCH := $(shell uname -m | sed -e s/i.86/x86/ -e s/x86_64/x86/ \
				  -e s/sun4u/sparc64/ \
				  -e s/arm.*/arm/ -e s/sa110/arm/ \
				  -e s/s390x/s390/ -e s/parisc64/parisc/ \
				  -e s/ppc.*/powerpc/ -e s/mips.*/mips/ \
				  -e s/sh[234].*/sh/ -e s/aarch64.*/arm64/ )

# Cross compiling and selecting different set of gcc/bin-utils
# ---------------------------------------------------------------------------
#
# When performing cross compilation for other architectures ARCH shall be set
# to the target architecture. (See arch/* for the possibilities).
# ARCH can be set during invocation of make:
# make ARCH=ia64
# Another way is to have ARCH set in the environment.
# The default ARCH is the host where make is executed.

# CROSS_COMPILE specify the prefix used for all executables used
# during compilation. Only gcc and related bin-utils executables
# are prefixed with $(CROSS_COMPILE).
# CROSS_COMPILE can be set on the command line
# make CROSS_COMPILE=ia64-linux-
# Alternatively CROSS_COMPILE can be set in the environment.
# A third alternative is to store a setting in .config so that plain
# "make" in the configured kernel build directory always uses that.
# Default value for CROSS_COMPILE is not to prefix executables
# Note: Some architectures assign CROSS_COMPILE in their arch/*/Makefile
ARCH		?= $(SUBARCH)
CROSS_COMPILE	?= $(CONFIG_CROSS_COMPILE:"%"=%)

# Architecture as present in compile.h
UTS_MACHINE 	:= $(ARCH)
SRCARCH 	:= $(ARCH)

# Additional ARCH settings for x86
ifeq ($(ARCH),i386)
        SRCARCH := x86
endif
ifeq ($(ARCH),x86_64)
        SRCARCH := x86
endif

# Additional ARCH settings for sparc
ifeq ($(ARCH),sparc32)
       SRCARCH := sparc
endif
ifeq ($(ARCH),sparc64)
       SRCARCH := sparc
endif

# Additional ARCH settings for sh
ifeq ($(ARCH),sh64)
       SRCARCH := sh
endif

# Additional ARCH settings for tile
ifeq ($(ARCH),tilepro)
       SRCARCH := tile
endif
ifeq ($(ARCH),tilegx)
       SRCARCH := tile
endif

# Where to locate arch specific headers
hdr-arch  := $(SRCARCH)

KCONFIG_CONFIG	?= .config
export KCONFIG_CONFIG

# SHELL used by kbuild
CONFIG_SHELL := $(shell if [ -x "$$BASH" ]; then echo $$BASH; \
	  else if [ -x /bin/bash ]; then echo /bin/bash; \
	  else echo sh; fi ; fi)

HOSTCC       = gcc
HOSTCXX      = g++
HOSTCFLAGS   = -Wall -Wmissing-prototypes -Wstrict-prototypes -O2 -fomit-frame-pointer -std=gnu89
HOSTCXXFLAGS = -O2

ifeq ($(shell $(HOSTCC) -v 2>&1 | grep -c "clang version"), 1)
HOSTCFLAGS  += -Wno-unused-value -Wno-unused-parameter \
		-Wno-missing-field-initializers -fno-delete-null-pointer-checks
endif

# Decide whether to build built-in, modular, or both.
# Normally, just do built-in.

KBUILD_MODULES :=
KBUILD_BUILTIN := 1

# If we have only "make modules", don't compile built-in objects.
# When we're building modules with modversions, we need to consider
# the built-in objects during the descend as well, in order to
# make sure the checksums are up to date before we record them.

ifeq ($(MAKECMDGOALS),modules)
  KBUILD_BUILTIN := $(if $(CONFIG_MODVERSIONS),1)
endif

# If we have "make <whatever> modules", compile modules
# in addition to whatever we do anyway.
# Just "make" or "make all" shall build modules as well

ifneq ($(filter all _all modules,$(MAKECMDGOALS)),)
  KBUILD_MODULES := 1
endif

ifeq ($(MAKECMDGOALS),)
  KBUILD_MODULES := 1
endif

export KBUILD_MODULES KBUILD_BUILTIN
export KBUILD_CHECKSRC KBUILD_SRC KBUILD_EXTMOD

ifneq ($(CC),)
ifeq ($(shell $(CC) -v 2>&1 | grep -c "clang version"), 1)
COMPILER := clang
else
COMPILER := gcc
endif
export COMPILER
endif

# Look for make include files relative to root of kernel src
MAKEFLAGS += --include-dir=$(srctree)

# We need some generic definitions (do not try to remake the file).
$(srctree)/scripts/Kbuild.include: ;
include $(srctree)/scripts/Kbuild.include

# Make variables (CC, etc...)
AS		= $(CROSS_COMPILE)as
LD		= $(CROSS_COMPILE)ld
CC		= $(CROSS_COMPILE)gcc
CPP		= $(CC) -E
AR		= $(CROSS_COMPILE)ar
NM		= $(CROSS_COMPILE)nm
STRIP		= $(CROSS_COMPILE)strip
OBJCOPY		= $(CROSS_COMPILE)objcopy
OBJDUMP		= $(CROSS_COMPILE)objdump
AWK		= awk
GENKSYMS	= scripts/genksyms/genksyms
INSTALLKERNEL  := installkernel
DEPMOD		= /sbin/depmod
PERL		= perl
PYTHON		= python
CHECK		= sparse

CHECKFLAGS     := -D__linux__ -Dlinux -D__STDC__ -Dunix -D__unix__ \
		  -Wbitwise -Wno-return-void $(CF)
CFLAGS_MODULE   =
AFLAGS_MODULE   =
LDFLAGS_MODULE  =
CFLAGS_KERNEL	=
AFLAGS_KERNEL	=
CFLAGS_GCOV	= -fprofile-arcs -ftest-coverage


# Use USERINCLUDE when you must reference the UAPI directories only.
USERINCLUDE    := \
		-I$(srctree)/arch/$(hdr-arch)/include/uapi \
		-Iarch/$(hdr-arch)/include/generated/uapi \
		-I$(srctree)/include/uapi \
		-Iinclude/generated/uapi \
                -include $(srctree)/include/linux/kconfig.h

# Use LINUXINCLUDE when you must reference the include/ directory.
# Needed to be compatible with the O= option
LINUXINCLUDE    := \
		-I$(srctree)/arch/$(hdr-arch)/include \
		-Iarch/$(hdr-arch)/include/generated/uapi \
		-Iarch/$(hdr-arch)/include/generated \
		$(if $(KBUILD_SRC), -I$(srctree)/include) \
		-Iinclude \
		$(USERINCLUDE)

KBUILD_CPPFLAGS := -D__KERNEL__

KBUILD_CFLAGS   := -Wall -Wundef -Wstrict-prototypes -Wno-trigraphs \
		   -fno-strict-aliasing -fno-common \
		   -Werror-implicit-function-declaration \
		   -Wno-format-security \
		   -std=gnu89

KBUILD_AFLAGS_KERNEL :=
KBUILD_CFLAGS_KERNEL :=
KBUILD_AFLAGS   := -D__ASSEMBLY__
KBUILD_AFLAGS_MODULE  := -DMODULE
KBUILD_CFLAGS_MODULE  := -DMODULE
KBUILD_LDFLAGS_MODULE := -T $(srctree)/scripts/module-common.lds

# Read KERNELRELEASE from include/config/kernel.release (if it exists)
KERNELRELEASE = $(shell cat include/config/kernel.release 2> /dev/null)
KERNELVERSION = $(VERSION)$(if $(PATCHLEVEL),.$(PATCHLEVEL)$(if $(SUBLEVEL),.$(SUBLEVEL)))$(EXTRAVERSION)

export VERSION PATCHLEVEL SUBLEVEL KERNELRELEASE KERNELVERSION
export ARCH SRCARCH CONFIG_SHELL HOSTCC HOSTCFLAGS CROSS_COMPILE AS LD CC
export CPP AR NM STRIP OBJCOPY OBJDUMP
export MAKE AWK GENKSYMS INSTALLKERNEL PERL PYTHON UTS_MACHINE
export HOSTCXX HOSTCXXFLAGS LDFLAGS_MODULE CHECK CHECKFLAGS

export KBUILD_CPPFLAGS NOSTDINC_FLAGS LINUXINCLUDE OBJCOPYFLAGS LDFLAGS
export KBUILD_CFLAGS CFLAGS_KERNEL CFLAGS_MODULE CFLAGS_GCOV
export KBUILD_AFLAGS AFLAGS_KERNEL AFLAGS_MODULE
export KBUILD_AFLAGS_MODULE KBUILD_CFLAGS_MODULE KBUILD_LDFLAGS_MODULE
export KBUILD_AFLAGS_KERNEL KBUILD_CFLAGS_KERNEL
export KBUILD_ARFLAGS

# When compiling out-of-tree modules, put MODVERDIR in the module
# tree rather than in the kernel tree. The kernel tree might
# even be read-only.
export MODVERDIR := $(if $(KBUILD_EXTMOD),$(firstword $(KBUILD_EXTMOD))/).tmp_versions

# Files to ignore in find ... statements

export RCS_FIND_IGNORE := \( -name SCCS -o -name BitKeeper -o -name .svn -o    \
			  -name CVS -o -name .pc -o -name .hg -o -name .git \) \
			  -prune -o
export RCS_TAR_IGNORE := --exclude SCCS --exclude BitKeeper --exclude .svn \
			 --exclude CVS --exclude .pc --exclude .hg --exclude .git

# ===========================================================================
# Rules shared between *config targets and build targets

# Basic helpers built in scripts/
PHONY += scripts_basic
scripts_basic:
	$(Q)$(MAKE) $(build)=scripts/basic
	$(Q)rm -f .tmp_quiet_recordmcount

# To avoid any implicit rule to kick in, define an empty command.
scripts/basic/%: scripts_basic ;

PHONY += outputmakefile
# outputmakefile generates a Makefile in the output directory, if using a
# separate output directory. This allows convenient use of make in the
# output directory.
outputmakefile:
ifneq ($(KBUILD_SRC),)
	$(Q)ln -fsn $(srctree) source
	$(Q)$(CONFIG_SHELL) $(srctree)/scripts/mkmakefile \
	    $(srctree) $(objtree) $(VERSION) $(PATCHLEVEL)
endif

# Support for using generic headers in asm-generic
PHONY += asm-generic
asm-generic:
	$(Q)$(MAKE) -f $(srctree)/scripts/Makefile.asm-generic \
	            src=asm obj=arch/$(SRCARCH)/include/generated/asm
	$(Q)$(MAKE) -f $(srctree)/scripts/Makefile.asm-generic \
	            src=uapi/asm obj=arch/$(SRCARCH)/include/generated/uapi/asm

# To make sure we do not include .config for any of the *config targets
# catch them early, and hand them over to scripts/kconfig/Makefile
# It is allowed to specify more targets when calling make, including
# mixing *config targets and build targets.
# For example 'make oldconfig all'.
# Detect when mixed targets is specified, and make a second invocation
# of make so .config is not included in this case either (for *config).

version_h := include/generated/uapi/linux/version.h
old_version_h := include/linux/version.h

no-dot-config-targets := clean mrproper distclean \
			 cscope gtags TAGS tags help% %docs check% coccicheck \
			 $(version_h) headers_% archheaders archscripts \
			 kernelversion %src-pkg

config-targets := 0
mixed-targets  := 0
dot-config     := 1

ifneq ($(filter $(no-dot-config-targets), $(MAKECMDGOALS)),)
	ifeq ($(filter-out $(no-dot-config-targets), $(MAKECMDGOALS)),)
		dot-config := 0
	endif
endif

ifeq ($(KBUILD_EXTMOD),)
        ifneq ($(filter config %config,$(MAKECMDGOALS)),)
                config-targets := 1
                ifneq ($(filter-out config %config,$(MAKECMDGOALS)),)
                        mixed-targets := 1
                endif
        endif
endif

ifeq ($(mixed-targets),1)
# ===========================================================================
# We're called with mixed targets (*config and build targets).
# Handle them one by one.

PHONY += $(MAKECMDGOALS) __build_one_by_one

$(filter-out __build_one_by_one, $(MAKECMDGOALS)): __build_one_by_one
	@:

__build_one_by_one:
	$(Q)set -e; \
	for i in $(MAKECMDGOALS); do \
		$(MAKE) -f $(srctree)/Makefile $$i; \
	done

else
ifeq ($(config-targets),1)
# ===========================================================================
# *config targets only - make sure prerequisites are updated, and descend
# in scripts/kconfig to make the *config target

# Read arch specific Makefile to set KBUILD_DEFCONFIG as needed.
# KBUILD_DEFCONFIG may point out an alternative default configuration
# used for 'make defconfig'
include $(srctree)/arch/$(SRCARCH)/Makefile
export KBUILD_DEFCONFIG KBUILD_KCONFIG

config: scripts_basic outputmakefile FORCE
	$(Q)$(MAKE) $(build)=scripts/kconfig $@

%config: scripts_basic outputmakefile FORCE
	$(Q)$(MAKE) $(build)=scripts/kconfig $@

else
# ===========================================================================
# Build targets only - this includes vmlinux, arch specific targets, clean
# targets and others. In general all targets except *config targets.

ifeq ($(KBUILD_EXTMOD),)
# Additional helpers built in scripts/
# Carefully list dependencies so we do not try to build scripts twice
# in parallel
PHONY += scripts
scripts: scripts_basic include/config/auto.conf include/config/tristate.conf \
	 asm-generic
	$(Q)$(MAKE) $(build)=$(@)

# Objects we will link into vmlinux / subdirs we need to visit
init-y		:= init/
drivers-y	:= drivers/ sound/ firmware/
net-y		:= net/
libs-y		:= lib/
core-y		:= usr/
endif # KBUILD_EXTMOD

ifeq ($(dot-config),1)
# Read in config
-include include/config/auto.conf

ifeq ($(KBUILD_EXTMOD),)
# Read in dependencies to all Kconfig* files, make sure to run
# oldconfig if changes are detected.
-include include/config/auto.conf.cmd

# To avoid any implicit rule to kick in, define an empty command
$(KCONFIG_CONFIG) include/config/auto.conf.cmd: ;

# If .config is newer than include/config/auto.conf, someone tinkered
# with it and forgot to run make oldconfig.
# if auto.conf.cmd is missing then we are probably in a cleaned tree so
# we execute the config step to be sure to catch updated Kconfig files
include/config/%.conf: $(KCONFIG_CONFIG) include/config/auto.conf.cmd
	$(Q)$(MAKE) -f $(srctree)/Makefile silentoldconfig
else
# external modules needs include/generated/autoconf.h and include/config/auto.conf
# but do not care if they are up-to-date. Use auto.conf to trigger the test
PHONY += include/config/auto.conf

include/config/auto.conf:
	$(Q)test -e include/generated/autoconf.h -a -e $@ || (		\
	echo >&2;							\
	echo >&2 "  ERROR: Kernel configuration is invalid.";		\
	echo >&2 "         include/generated/autoconf.h or $@ are missing.";\
	echo >&2 "         Run 'make oldconfig && make prepare' on kernel src to fix it.";	\
	echo >&2 ;							\
	/bin/false)

endif # KBUILD_EXTMOD

else
# Dummy target needed, because used as prerequisite
include/config/auto.conf: ;
endif # $(dot-config)

# The all: target is the default when no target is given on the
# command line.
# This allow a user to issue only 'make' to build a kernel including modules
# Defaults to vmlinux, but the arch makefile usually adds further targets
all: vmlinux

include $(srctree)/arch/$(SRCARCH)/Makefile

KBUILD_CFLAGS	+= $(call cc-option,-fno-delete-null-pointer-checks,)

ifdef CONFIG_CC_OPTIMIZE_FOR_SIZE
KBUILD_CFLAGS	+= -Os $(call cc-disable-warning,maybe-uninitialized,)
else
KBUILD_CFLAGS	+= -O2
endif

# Tell gcc to never replace conditional load with a non-conditional one
KBUILD_CFLAGS	+= $(call cc-option,--param=allow-store-data-races=0)

ifdef CONFIG_READABLE_ASM
# Disable optimizations that make assembler listings hard to read.
# reorder blocks reorders the control in the function
# ipa clone creates specialized cloned functions
# partial inlining inlines only parts of functions
KBUILD_CFLAGS += $(call cc-option,-fno-reorder-blocks,) \
                 $(call cc-option,-fno-ipa-cp-clone,) \
                 $(call cc-option,-fno-partial-inlining)
endif

ifneq ($(CONFIG_FRAME_WARN),0)
KBUILD_CFLAGS += $(call cc-option,-Wframe-larger-than=${CONFIG_FRAME_WARN})
endif

# Handle stack protector mode.
#
# Since kbuild can potentially perform two passes (first with the old
# .config values and then with updated .config values), we cannot error out
# if a desired compiler option is unsupported. If we were to error, kbuild
# could never get to the second pass and actually notice that we changed
# the option to something that was supported.
#
# Additionally, we don't want to fallback and/or silently change which compiler
# flags will be used, since that leads to producing kernels with different
# security feature characteristics depending on the compiler used. ("But I
# selected CC_STACKPROTECTOR_STRONG! Why did it build with _REGULAR?!")
#
# The middle ground is to warn here so that the failed option is obvious, but
# to let the build fail with bad compiler flags so that we can't produce a
# kernel when there is a CONFIG and compiler mismatch.
#
ifdef CONFIG_CC_STACKPROTECTOR_REGULAR
  stackp-flag := -fstack-protector
  ifeq ($(call cc-option, $(stackp-flag)),)
    $(warning Cannot use CONFIG_CC_STACKPROTECTOR_REGULAR: \
             -fstack-protector not supported by compiler)
  endif
else
ifdef CONFIG_CC_STACKPROTECTOR_STRONG
  stackp-flag := -fstack-protector-strong
  ifeq ($(call cc-option, $(stackp-flag)),)
    $(warning Cannot use CONFIG_CC_STACKPROTECTOR_STRONG: \
	      -fstack-protector-strong not supported by compiler)
  endif
else
  # Force off for distro compilers that enable stack protector by default.
  stackp-flag := $(call cc-option, -fno-stack-protector)
endif
endif
KBUILD_CFLAGS += $(stackp-flag)

ifeq ($(COMPILER),clang)
KBUILD_CPPFLAGS += $(call cc-option,-Qunused-arguments,)
KBUILD_CPPFLAGS += $(call cc-option,-Wno-unknown-warning-option,)
KBUILD_CFLAGS += $(call cc-disable-warning, unused-variable)
KBUILD_CFLAGS += $(call cc-disable-warning, format-invalid-specifier)
KBUILD_CFLAGS += $(call cc-disable-warning, gnu)
# Quiet clang warning: comparison of unsigned expression < 0 is always false
KBUILD_CFLAGS += $(call cc-disable-warning, tautological-compare)
# CLANG uses a _MergedGlobals as optimization, but this breaks modpost, as the
# source of a reference will be _MergedGlobals and not on of the whitelisted names.
# See modpost pattern 2
KBUILD_CFLAGS += $(call cc-option, -mno-global-merge,)
KBUILD_CFLAGS += $(call cc-option, -fcatch-undefined-behavior)
else

# This warning generated too much noise in a regular build.
# Use make W=1 to enable this warning (see scripts/Makefile.build)
KBUILD_CFLAGS += $(call cc-disable-warning, unused-but-set-variable)
endif

ifdef CONFIG_FRAME_POINTER
KBUILD_CFLAGS	+= -fno-omit-frame-pointer -fno-optimize-sibling-calls
else
# Some targets (ARM with Thumb2, for example), can't be built with frame
# pointers.  For those, we don't have FUNCTION_TRACER automatically
# select FRAME_POINTER.  However, FUNCTION_TRACER adds -pg, and this is
# incompatible with -fomit-frame-pointer with current GCC, so we don't use
# -fomit-frame-pointer with FUNCTION_TRACER.
ifndef CONFIG_FUNCTION_TRACER
KBUILD_CFLAGS	+= -fomit-frame-pointer
endif
endif

KBUILD_CFLAGS   += $(call cc-option, -fno-var-tracking-assignments)

ifdef CONFIG_DEBUG_INFO
ifdef CONFIG_DEBUG_INFO_SPLIT
KBUILD_CFLAGS   += $(call cc-option, -gsplit-dwarf, -g)
else
KBUILD_CFLAGS	+= -g
endif
KBUILD_AFLAGS	+= -Wa,-gdwarf-2
endif
ifdef CONFIG_DEBUG_INFO_DWARF4
KBUILD_CFLAGS	+= $(call cc-option, -gdwarf-4,)
endif

ifdef CONFIG_DEBUG_INFO_REDUCED
KBUILD_CFLAGS 	+= $(call cc-option, -femit-struct-debug-baseonly) \
		   $(call cc-option,-fno-var-tracking)
endif

ifdef CONFIG_FUNCTION_TRACER
ifdef CONFIG_HAVE_FENTRY
CC_USING_FENTRY	:= $(call cc-option, -mfentry -DCC_USING_FENTRY)
endif
KBUILD_CFLAGS	+= -pg $(CC_USING_FENTRY)
KBUILD_AFLAGS	+= $(CC_USING_FENTRY)
ifdef CONFIG_DYNAMIC_FTRACE
	ifdef CONFIG_HAVE_C_RECORDMCOUNT
		BUILD_C_RECORDMCOUNT := y
		export BUILD_C_RECORDMCOUNT
	endif
endif
endif

# We trigger additional mismatches with less inlining
ifdef CONFIG_DEBUG_SECTION_MISMATCH
KBUILD_CFLAGS += $(call cc-option, -fno-inline-functions-called-once)
endif

# arch Makefile may override CC so keep this after arch Makefile is included
NOSTDINC_FLAGS += -nostdinc -isystem $(shell $(CC) -print-file-name=include)
CHECKFLAGS     += $(NOSTDINC_FLAGS)

# warn about C99 declaration after statement
KBUILD_CFLAGS += $(call cc-option,-Wdeclaration-after-statement,)

# disable pointer signed / unsigned warnings in gcc 4.0
KBUILD_CFLAGS += $(call cc-disable-warning, pointer-sign)

# disable invalid "can't wrap" optimizations for signed / pointers
KBUILD_CFLAGS	+= $(call cc-option,-fno-strict-overflow)

# conserve stack if available
KBUILD_CFLAGS   += $(call cc-option,-fconserve-stack)

# disallow errors like 'EXPORT_GPL(foo);' with missing header
KBUILD_CFLAGS   += $(call cc-option,-Werror=implicit-int)

# require functions to have arguments in prototypes, not empty 'int foo()'
KBUILD_CFLAGS   += $(call cc-option,-Werror=strict-prototypes)

# Prohibit date/time macros, which would make the build non-deterministic
KBUILD_CFLAGS   += $(call cc-option,-Werror=date-time)

# use the deterministic mode of AR if available
KBUILD_ARFLAGS := $(call ar-option,D)

# check for 'asm goto'
ifeq ($(shell $(CONFIG_SHELL) $(srctree)/scripts/gcc-goto.sh $(CC)), y)
	KBUILD_CFLAGS += -DCC_HAVE_ASM_GOTO
endif

include $(srctree)/scripts/Makefile.extrawarn

# Add user supplied CPPFLAGS, AFLAGS and CFLAGS as the last assignments
KBUILD_CPPFLAGS += $(KCPPFLAGS)
KBUILD_AFLAGS += $(KAFLAGS)
KBUILD_CFLAGS += $(KCFLAGS)

# Use --build-id when available.
LDFLAGS_BUILD_ID = $(patsubst -Wl$(comma)%,%,\
			      $(call cc-ldoption, -Wl$(comma)--build-id,))
KBUILD_LDFLAGS_MODULE += $(LDFLAGS_BUILD_ID)
LDFLAGS_vmlinux += $(LDFLAGS_BUILD_ID)

ifeq ($(CONFIG_STRIP_ASM_SYMS),y)
LDFLAGS_vmlinux	+= $(call ld-option, -X,)
endif

# Default kernel image to build when no specific target is given.
# KBUILD_IMAGE may be overruled on the command line or
# set in the environment
# Also any assignments in arch/$(ARCH)/Makefile take precedence over
# this default value
export KBUILD_IMAGE ?= vmlinux

#
# INSTALL_PATH specifies where to place the updated kernel and system map
# images. Default is /boot, but you can set it to other values
export	INSTALL_PATH ?= /boot

#
# INSTALL_DTBS_PATH specifies a prefix for relocations required by build roots.
# Like INSTALL_MOD_PATH, it isn't defined in the Makefile, but can be passed as
# an argument if needed. Otherwise it defaults to the kernel install path
#
export INSTALL_DTBS_PATH ?= $(INSTALL_PATH)/dtbs/$(KERNELRELEASE)

#
# INSTALL_MOD_PATH specifies a prefix to MODLIB for module directory
# relocations required by build roots.  This is not defined in the
# makefile but the argument can be passed to make if needed.
#

MODLIB	= $(INSTALL_MOD_PATH)/lib/modules/$(KERNELRELEASE)
export MODLIB

#
# INSTALL_MOD_STRIP, if defined, will cause modules to be
# stripped after they are installed.  If INSTALL_MOD_STRIP is '1', then
# the default option --strip-debug will be used.  Otherwise,
# INSTALL_MOD_STRIP value will be used as the options to the strip command.

ifdef INSTALL_MOD_STRIP
ifeq ($(INSTALL_MOD_STRIP),1)
mod_strip_cmd = $(STRIP) --strip-debug
else
mod_strip_cmd = $(STRIP) $(INSTALL_MOD_STRIP)
endif # INSTALL_MOD_STRIP=1
else
mod_strip_cmd = true
endif # INSTALL_MOD_STRIP
export mod_strip_cmd

# CONFIG_MODULE_COMPRESS, if defined, will cause module to be compressed
# after they are installed in agreement with CONFIG_MODULE_COMPRESS_GZIP
# or CONFIG_MODULE_COMPRESS_XZ.

mod_compress_cmd = true
ifdef CONFIG_MODULE_COMPRESS
  ifdef CONFIG_MODULE_COMPRESS_GZIP
    mod_compress_cmd = gzip -n
  endif # CONFIG_MODULE_COMPRESS_GZIP
  ifdef CONFIG_MODULE_COMPRESS_XZ
    mod_compress_cmd = xz
  endif # CONFIG_MODULE_COMPRESS_XZ
endif # CONFIG_MODULE_COMPRESS
export mod_compress_cmd

# Select initial ramdisk compression format, default is gzip(1).
# This shall be used by the dracut(8) tool while creating an initramfs image.
#
INITRD_COMPRESS-y                  := gzip
INITRD_COMPRESS-$(CONFIG_RD_BZIP2) := bzip2
INITRD_COMPRESS-$(CONFIG_RD_LZMA)  := lzma
INITRD_COMPRESS-$(CONFIG_RD_XZ)    := xz
INITRD_COMPRESS-$(CONFIG_RD_LZO)   := lzo
INITRD_COMPRESS-$(CONFIG_RD_LZ4)   := lz4
# do not export INITRD_COMPRESS, since we didn't actually
# choose a sane default compression above.
# export INITRD_COMPRESS := $(INITRD_COMPRESS-y)

ifdef CONFIG_MODULE_SIG_ALL
MODSECKEY = ./signing_key.priv
MODPUBKEY = ./signing_key.x509
export MODPUBKEY
mod_sign_cmd = perl $(srctree)/scripts/sign-file $(CONFIG_MODULE_SIG_HASH) $(MODSECKEY) $(MODPUBKEY)
else
mod_sign_cmd = true
endif
export mod_sign_cmd


ifeq ($(KBUILD_EXTMOD),)
core-y		+= kernel/ mm/ fs/ ipc/ security/ crypto/ block/

vmlinux-dirs	:= $(patsubst %/,%,$(filter %/, $(init-y) $(init-m) \
		     $(core-y) $(core-m) $(drivers-y) $(drivers-m) \
		     $(net-y) $(net-m) $(libs-y) $(libs-m)))

vmlinux-alldirs	:= $(sort $(vmlinux-dirs) $(patsubst %/,%,$(filter %/, \
		     $(init-) $(core-) $(drivers-) $(net-) $(libs-))))

init-y		:= $(patsubst %/, %/built-in.o, $(init-y))
core-y		:= $(patsubst %/, %/built-in.o, $(core-y))
drivers-y	:= $(patsubst %/, %/built-in.o, $(drivers-y))
net-y		:= $(patsubst %/, %/built-in.o, $(net-y))
libs-y1		:= $(patsubst %/, %/lib.a, $(libs-y))
libs-y2		:= $(patsubst %/, %/built-in.o, $(libs-y))
libs-y		:= $(libs-y1) $(libs-y2)

# Externally visible symbols (used by link-vmlinux.sh)
export KBUILD_VMLINUX_INIT := $(head-y) $(init-y)
export KBUILD_VMLINUX_MAIN := $(core-y) $(libs-y) $(drivers-y) $(net-y)
export KBUILD_LDS          := arch/$(SRCARCH)/kernel/vmlinux.lds
export LDFLAGS_vmlinux
# used by scripts/pacmage/Makefile
export KBUILD_ALLDIRS := $(sort $(filter-out arch/%,$(vmlinux-alldirs)) arch Documentation include samples scripts tools virt)

vmlinux-deps := $(KBUILD_LDS) $(KBUILD_VMLINUX_INIT) $(KBUILD_VMLINUX_MAIN)

# Final link of vmlinux
      cmd_link-vmlinux = $(CONFIG_SHELL) $< $(LD) $(LDFLAGS) $(LDFLAGS_vmlinux)
quiet_cmd_link-vmlinux = LINK    $@

# Include targets which we want to
# execute if the rest of the kernel build went well.
vmlinux: scripts/link-vmlinux.sh $(vmlinux-deps) FORCE
ifdef CONFIG_HEADERS_CHECK
	$(Q)$(MAKE) -f $(srctree)/Makefile headers_check
endif
ifdef CONFIG_SAMPLES
	$(Q)$(MAKE) $(build)=samples
endif
ifdef CONFIG_BUILD_DOCSRC
	$(Q)$(MAKE) $(build)=Documentation
endif
	+$(call if_changed,link-vmlinux)

# The actual objects are generated when descending,
# make sure no implicit rule kicks in
$(sort $(vmlinux-deps)): $(vmlinux-dirs) ;

# Handle descending into subdirectories listed in $(vmlinux-dirs)
# Preset locale variables to speed up the build process. Limit locale
# tweaks to this spot to avoid wrong language settings when running
# make menuconfig etc.
# Error messages still appears in the original language

PHONY += $(vmlinux-dirs)
$(vmlinux-dirs): prepare scripts
	$(Q)$(MAKE) $(build)=$@

define filechk_kernel.release
	echo "$(KERNELVERSION)$$($(CONFIG_SHELL) $(srctree)/scripts/setlocalversion $(srctree))"
endef

# Store (new) KERNELRELEASE string in include/config/kernel.release
include/config/kernel.release: include/config/auto.conf FORCE
	$(call filechk,kernel.release)


# Things we need to do before we recursively start building the kernel
# or the modules are listed in "prepare".
# A multi level approach is used. prepareN is processed before prepareN-1.
# archprepare is used in arch Makefiles and when processed asm symlink,
# version.h and scripts_basic is processed / created.

# Listed in dependency order
PHONY += prepare archprepare prepare0 prepare1 prepare2 prepare3

# prepare3 is used to check if we are building in a separate output directory,
# and if so do:
# 1) Check that make has not been executed in the kernel src $(srctree)
prepare3: include/config/kernel.release
ifneq ($(KBUILD_SRC),)
	@$(kecho) '  Using $(srctree) as source for kernel'
	$(Q)if [ -f $(srctree)/.config -o -d $(srctree)/include/config ]; then \
		echo >&2 "  $(srctree) is not clean, please run 'make mrproper'"; \
		echo >&2 "  in the '$(srctree)' directory.";\
		/bin/false; \
	fi;
endif

# prepare2 creates a makefile if using a separate output directory
prepare2: prepare3 outputmakefile asm-generic

prepare1: prepare2 $(version_h) include/generated/utsrelease.h \
                   include/config/auto.conf
	$(cmd_crmodverdir)

archprepare: archheaders archscripts prepare1 scripts_basic

prepare0: archprepare FORCE
	$(Q)$(MAKE) $(build)=.

# All the preparing..
prepare: prepare0

# Generate some files
# ---------------------------------------------------------------------------

# KERNELRELEASE can change from a few different places, meaning version.h
# needs to be updated, so this check is forced on all builds

uts_len := 64
define filechk_utsrelease.h
	if [ `echo -n "$(KERNELRELEASE)" | wc -c ` -gt $(uts_len) ]; then \
	  echo '"$(KERNELRELEASE)" exceeds $(uts_len) characters' >&2;    \
	  exit 1;                                                         \
	fi;                                                               \
	(echo \#define UTS_RELEASE \"$(KERNELRELEASE)\";)
endef

define filechk_version.h
	(echo \#define LINUX_VERSION_CODE $(shell                         \
	expr $(VERSION) \* 65536 + 0$(PATCHLEVEL) \* 256 + 0$(SUBLEVEL)); \
	echo '#define KERNEL_VERSION(a,b,c) (((a) << 16) + ((b) << 8) + (c))';)
endef

$(version_h): $(srctree)/Makefile FORCE
	$(call filechk,version.h)
	$(Q)rm -f $(old_version_h)

include/generated/utsrelease.h: include/config/kernel.release FORCE
	$(call filechk,utsrelease.h)

PHONY += headerdep
headerdep:
	$(Q)find $(srctree)/include/ -name '*.h' | xargs --max-args 1 \
	$(srctree)/scripts/headerdep.pl -I$(srctree)/include

# ---------------------------------------------------------------------------

PHONY += depend dep
depend dep:
	@echo '*** Warning: make $@ is unnecessary now.'

# ---------------------------------------------------------------------------
# Firmware install
INSTALL_FW_PATH=$(INSTALL_MOD_PATH)/lib/firmware/$(KERNELRELEASE)
export INSTALL_FW_PATH

PHONY += firmware_install
firmware_install: FORCE
	@mkdir -p $(objtree)/firmware
	$(Q)$(MAKE) -f $(srctree)/scripts/Makefile.fwinst obj=firmware __fw_install

# ---------------------------------------------------------------------------
# Kernel headers

#Default location for installed headers
export INSTALL_HDR_PATH = $(objtree)/usr

# If we do an all arch process set dst to asm-$(hdr-arch)
hdr-dst = $(if $(KBUILD_HEADERS), dst=include/asm-$(hdr-arch), dst=include/asm)

PHONY += archheaders
archheaders:

PHONY += archscripts
archscripts:

PHONY += __headers
__headers: $(version_h) scripts_basic asm-generic archheaders archscripts FORCE
	$(Q)$(MAKE) $(build)=scripts build_unifdef

PHONY += headers_install_all
headers_install_all:
	$(Q)$(CONFIG_SHELL) $(srctree)/scripts/headers.sh install

PHONY += headers_install
headers_install: __headers
	$(if $(wildcard $(srctree)/arch/$(hdr-arch)/include/uapi/asm/Kbuild),, \
	  $(error Headers not exportable for the $(SRCARCH) architecture))
	$(Q)$(MAKE) $(hdr-inst)=include/uapi
	$(Q)$(MAKE) $(hdr-inst)=arch/$(hdr-arch)/include/uapi/asm $(hdr-dst)

PHONY += headers_check_all
headers_check_all: headers_install_all
	$(Q)$(CONFIG_SHELL) $(srctree)/scripts/headers.sh check

PHONY += headers_check
headers_check: headers_install
	$(Q)$(MAKE) $(hdr-inst)=include/uapi HDRCHECK=1
	$(Q)$(MAKE) $(hdr-inst)=arch/$(hdr-arch)/include/uapi/asm $(hdr-dst) HDRCHECK=1

# ---------------------------------------------------------------------------
# Kernel selftest

PHONY += kselftest
kselftest:
	$(Q)$(MAKE) -C tools/testing/selftests run_tests

# ---------------------------------------------------------------------------
# Modules

ifdef CONFIG_MODULES

# By default, build modules as well

all: modules

# Build modules
#
# A module can be listed more than once in obj-m resulting in
# duplicate lines in modules.order files.  Those are removed
# using awk while concatenating to the final file.

PHONY += modules
modules: $(vmlinux-dirs) $(if $(KBUILD_BUILTIN),vmlinux) modules.builtin
	$(Q)$(AWK) '!x[$$0]++' $(vmlinux-dirs:%=$(objtree)/%/modules.order) > $(objtree)/modules.order
	@$(kecho) '  Building modules, stage 2.';
	$(Q)$(MAKE) -f $(srctree)/scripts/Makefile.modpost
	$(Q)$(MAKE) -f $(srctree)/scripts/Makefile.fwinst obj=firmware __fw_modbuild

modules.builtin: $(vmlinux-dirs:%=%/modules.builtin)
	$(Q)$(AWK) '!x[$$0]++' $^ > $(objtree)/modules.builtin

%/modules.builtin: include/config/auto.conf
	$(Q)$(MAKE) $(modbuiltin)=$*


# Target to prepare building external modules
PHONY += modules_prepare
modules_prepare: prepare scripts

# Target to install modules
PHONY += modules_install
modules_install: _modinst_ _modinst_post

PHONY += _modinst_
_modinst_:
	@rm -rf $(MODLIB)/kernel
	@rm -f $(MODLIB)/source
	@mkdir -p $(MODLIB)/kernel
	@ln -s `cd $(srctree) && /bin/pwd` $(MODLIB)/source
	@if [ ! $(objtree) -ef  $(MODLIB)/build ]; then \
		rm -f $(MODLIB)/build ; \
		ln -s $(CURDIR) $(MODLIB)/build ; \
	fi
	@cp -f $(objtree)/modules.order $(MODLIB)/
	@cp -f $(objtree)/modules.builtin $(MODLIB)/
	$(Q)$(MAKE) -f $(srctree)/scripts/Makefile.modinst

# This depmod is only for convenience to give the initial
# boot a modules.dep even before / is mounted read-write.  However the
# boot script depmod is the master version.
PHONY += _modinst_post
_modinst_post: _modinst_
	$(Q)$(MAKE) -f $(srctree)/scripts/Makefile.fwinst obj=firmware __fw_modinst
	$(call cmd,depmod)

ifeq ($(CONFIG_MODULE_SIG), y)
PHONY += modules_sign
modules_sign:
	$(Q)$(MAKE) -f $(srctree)/scripts/Makefile.modsign
endif

else # CONFIG_MODULES

# Modules not configured
# ---------------------------------------------------------------------------

modules modules_install: FORCE
	@echo >&2
	@echo >&2 "The present kernel configuration has modules disabled."
	@echo >&2 "Type 'make config' and enable loadable module support."
	@echo >&2 "Then build a kernel with module support enabled."
	@echo >&2
	@exit 1

endif # CONFIG_MODULES

###
# Cleaning is done on three levels.
# make clean     Delete most generated files
#                Leave enough to build external modules
# make mrproper  Delete the current configuration, and all generated files
# make distclean Remove editor backup files, patch leftover files and the like

# Directories & files removed with 'make clean'
CLEAN_DIRS  += $(MODVERDIR)

# Directories & files removed with 'make mrproper'
MRPROPER_DIRS  += include/config usr/include include/generated          \
		  arch/*/include/generated .tmp_objdiff
MRPROPER_FILES += .config .config.old .version .old_version $(version_h) \
		  Module.symvers tags TAGS cscope* GPATH GTAGS GRTAGS GSYMS \
		  signing_key.priv signing_key.x509 x509.genkey		\
		  extra_certificates signing_key.x509.keyid		\
		  signing_key.x509.signer

# clean - Delete most, but leave enough to build external modules
#
clean: rm-dirs  := $(CLEAN_DIRS)
clean: rm-files := $(CLEAN_FILES)
clean-dirs      := $(addprefix _clean_, . $(vmlinux-alldirs) Documentation samples)

PHONY += $(clean-dirs) clean archclean vmlinuxclean
$(clean-dirs):
	$(Q)$(MAKE) $(clean)=$(patsubst _clean_%,%,$@)

vmlinuxclean:
	$(Q)$(CONFIG_SHELL) $(srctree)/scripts/link-vmlinux.sh clean

clean: archclean vmlinuxclean

# mrproper - Delete all generated files, including .config
#
mrproper: rm-dirs  := $(wildcard $(MRPROPER_DIRS))
mrproper: rm-files := $(wildcard $(MRPROPER_FILES))
mrproper-dirs      := $(addprefix _mrproper_,Documentation/DocBook scripts)

PHONY += $(mrproper-dirs) mrproper archmrproper
$(mrproper-dirs):
	$(Q)$(MAKE) $(clean)=$(patsubst _mrproper_%,%,$@)

mrproper: clean archmrproper $(mrproper-dirs)
	$(call cmd,rmdirs)
	$(call cmd,rmfiles)

# distclean
#
PHONY += distclean

distclean: mrproper
	@find $(srctree) $(RCS_FIND_IGNORE) \
		\( -name '*.orig' -o -name '*.rej' -o -name '*~' \
		-o -name '*.bak' -o -name '#*#' -o -name '.*.orig' \
		-o -name '.*.rej' -o -name '*%'  -o -name 'core' \) \
		-type f -print | xargs rm -f


# Packaging of the kernel to various formats
# ---------------------------------------------------------------------------
# rpm target kept for backward compatibility
package-dir	:= scripts/package

%src-pkg: FORCE
	$(Q)$(MAKE) $(build)=$(package-dir) $@
%pkg: include/config/kernel.release FORCE
	$(Q)$(MAKE) $(build)=$(package-dir) $@
rpm: include/config/kernel.release FORCE
	$(Q)$(MAKE) $(build)=$(package-dir) $@


# Brief documentation of the typical targets used
# ---------------------------------------------------------------------------

boards := $(wildcard $(srctree)/arch/$(SRCARCH)/configs/*_defconfig)
boards := $(sort $(notdir $(boards)))
board-dirs := $(dir $(wildcard $(srctree)/arch/$(SRCARCH)/configs/*/*_defconfig))
board-dirs := $(sort $(notdir $(board-dirs:/=)))

help:
	@echo  'Cleaning targets:'
	@echo  '  clean		  - Remove most generated files but keep the config and'
	@echo  '                    enough build support to build external modules'
	@echo  '  mrproper	  - Remove all generated files + config + various backup files'
	@echo  '  distclean	  - mrproper + remove editor backup and patch files'
	@echo  ''
	@echo  'Configuration targets:'
	@$(MAKE) -f $(srctree)/scripts/kconfig/Makefile help
	@echo  ''
	@echo  'Other generic targets:'
	@echo  '  all		  - Build all targets marked with [*]'
	@echo  '* vmlinux	  - Build the bare kernel'
	@echo  '* modules	  - Build all modules'
	@echo  '  modules_install - Install all modules to INSTALL_MOD_PATH (default: /)'
	@echo  '  firmware_install- Install all firmware to INSTALL_FW_PATH'
	@echo  '                    (default: $$(INSTALL_MOD_PATH)/lib/firmware)'
	@echo  '  dir/            - Build all files in dir and below'
	@echo  '  dir/file.[oisS] - Build specified target only'
	@echo  '  dir/file.lst    - Build specified mixed source/assembly target only'
	@echo  '                    (requires a recent binutils and recent build (System.map))'
	@echo  '  dir/file.ko     - Build module including final link'
	@echo  '  modules_prepare - Set up for building external modules'
	@echo  '  tags/TAGS	  - Generate tags file for editors'
	@echo  '  cscope	  - Generate cscope index'
	@echo  '  gtags           - Generate GNU GLOBAL index'
	@echo  '  kernelrelease	  - Output the release version string (use with make -s)'
	@echo  '  kernelversion	  - Output the version stored in Makefile (use with make -s)'
	@echo  '  image_name	  - Output the image name (use with make -s)'
	@echo  '  headers_install - Install sanitised kernel headers to INSTALL_HDR_PATH'; \
	 echo  '                    (default: $(INSTALL_HDR_PATH))'; \
	 echo  ''
	@echo  'Static analysers'
	@echo  '  checkstack      - Generate a list of stack hogs'
	@echo  '  namespacecheck  - Name space analysis on compiled kernel'
	@echo  '  versioncheck    - Sanity check on version.h usage'
	@echo  '  includecheck    - Check for duplicate included header files'
	@echo  '  export_report   - List the usages of all exported symbols'
	@echo  '  headers_check   - Sanity check on exported headers'
	@echo  '  headerdep       - Detect inclusion cycles in headers'
	@$(MAKE) -f $(srctree)/scripts/Makefile.help checker-help
	@echo  ''
	@echo  'Kernel selftest'
	@echo  '  kselftest       - Build and run kernel selftest (run as root)'
	@echo  '                    Build, install, and boot kernel before'
	@echo  '                    running kselftest on it'
	@echo  ''
	@echo  'Kernel packaging:'
	@$(MAKE) $(build)=$(package-dir) help
	@echo  ''
	@echo  'Documentation targets:'
	@$(MAKE) -f $(srctree)/Documentation/DocBook/Makefile dochelp
	@echo  ''
	@echo  'Architecture specific targets ($(SRCARCH)):'
	@$(if $(archhelp),$(archhelp),\
		echo '  No architecture specific help defined for $(SRCARCH)')
	@echo  ''
	@$(if $(boards), \
		$(foreach b, $(boards), \
		printf "  %-24s - Build for %s\\n" $(b) $(subst _defconfig,,$(b));) \
		echo '')
	@$(if $(board-dirs), \
		$(foreach b, $(board-dirs), \
		printf "  %-16s - Show %s-specific targets\\n" help-$(b) $(b);) \
		printf "  %-16s - Show all of the above\\n" help-boards; \
		echo '')

	@echo  '  make V=0|1 [targets] 0 => quiet build (default), 1 => verbose build'
	@echo  '  make V=2   [targets] 2 => give reason for rebuild of target'
	@echo  '  make O=dir [targets] Locate all output files in "dir", including .config'
	@echo  '  make C=1   [targets] Check all c source with $$CHECK (sparse by default)'
	@echo  '  make C=2   [targets] Force check of all c source with $$CHECK'
	@echo  '  make RECORDMCOUNT_WARN=1 [targets] Warn about ignored mcount sections'
	@echo  '  make W=n   [targets] Enable extra gcc checks, n=1,2,3 where'
	@echo  '		1: warnings which may be relevant and do not occur too often'
	@echo  '		2: warnings which occur quite often but may still be relevant'
	@echo  '		3: more obscure warnings, can most likely be ignored'
	@echo  '		Multiple levels can be combined with W=12 or W=123'
	@echo  ''
	@echo  'Execute "make" or "make all" to build all targets marked with [*] '
	@echo  'For further info see the ./README file'


help-board-dirs := $(addprefix help-,$(board-dirs))

help-boards: $(help-board-dirs)

boards-per-dir = $(sort $(notdir $(wildcard $(srctree)/arch/$(SRCARCH)/configs/$*/*_defconfig)))

$(help-board-dirs): help-%:
	@echo  'Architecture specific targets ($(SRCARCH) $*):'
	@$(if $(boards-per-dir), \
		$(foreach b, $(boards-per-dir), \
		printf "  %-24s - Build for %s\\n" $*/$(b) $(subst _defconfig,,$(b));) \
		echo '')


# Documentation targets
# ---------------------------------------------------------------------------
%docs: scripts_basic FORCE
	$(Q)$(MAKE) $(build)=scripts build_docproc
	$(Q)$(MAKE) $(build)=Documentation/DocBook $@

else # KBUILD_EXTMOD

###
# External module support.
# When building external modules the kernel used as basis is considered
# read-only, and no consistency checks are made and the make
# system is not used on the basis kernel. If updates are required
# in the basis kernel ordinary make commands (without M=...) must
# be used.
#
# The following are the only valid targets when building external
# modules.
# make M=dir clean     Delete all automatically generated files
# make M=dir modules   Make all modules in specified dir
# make M=dir	       Same as 'make M=dir modules'
# make M=dir modules_install
#                      Install the modules built in the module directory
#                      Assumes install directory is already created

# We are always building modules
KBUILD_MODULES := 1
PHONY += crmodverdir
crmodverdir:
	$(cmd_crmodverdir)

PHONY += $(objtree)/Module.symvers
$(objtree)/Module.symvers:
	@test -e $(objtree)/Module.symvers || ( \
	echo; \
	echo "  WARNING: Symbol version dump $(objtree)/Module.symvers"; \
	echo "           is missing; modules will have no dependencies and modversions."; \
	echo )

module-dirs := $(addprefix _module_,$(KBUILD_EXTMOD))
PHONY += $(module-dirs) modules
$(module-dirs): crmodverdir $(objtree)/Module.symvers
	$(Q)$(MAKE) $(build)=$(patsubst _module_%,%,$@)

modules: $(module-dirs)
	@$(kecho) '  Building modules, stage 2.';
	$(Q)$(MAKE) -f $(srctree)/scripts/Makefile.modpost

PHONY += modules_install
modules_install: _emodinst_ _emodinst_post

install-dir := $(if $(INSTALL_MOD_DIR),$(INSTALL_MOD_DIR),extra)
PHONY += _emodinst_
_emodinst_:
	$(Q)mkdir -p $(MODLIB)/$(install-dir)
	$(Q)$(MAKE) -f $(srctree)/scripts/Makefile.modinst

PHONY += _emodinst_post
_emodinst_post: _emodinst_
	$(call cmd,depmod)

clean-dirs := $(addprefix _clean_,$(KBUILD_EXTMOD))

PHONY += $(clean-dirs) clean
$(clean-dirs):
	$(Q)$(MAKE) $(clean)=$(patsubst _clean_%,%,$@)

clean:	rm-dirs := $(MODVERDIR)
clean: rm-files := $(KBUILD_EXTMOD)/Module.symvers

help:
	@echo  '  Building external modules.'
	@echo  '  Syntax: make -C path/to/kernel/src M=$$PWD target'
	@echo  ''
	@echo  '  modules         - default target, build the module(s)'
	@echo  '  modules_install - install the module'
	@echo  '  clean           - remove generated files in module directory only'
	@echo  ''

# Dummies...
PHONY += prepare scripts
prepare: ;
scripts: ;
endif # KBUILD_EXTMOD

clean: $(clean-dirs)
	$(call cmd,rmdirs)
	$(call cmd,rmfiles)
	@find $(if $(KBUILD_EXTMOD), $(KBUILD_EXTMOD), .) $(RCS_FIND_IGNORE) \
		\( -name '*.[oas]' -o -name '*.ko' -o -name '.*.cmd' \
		-o -name '*.ko.*' \
		-o -name '*.dwo'  \
		-o -name '.*.d' -o -name '.*.tmp' -o -name '*.mod.c' \
		-o -name '*.symtypes' -o -name 'modules.order' \
		-o -name modules.builtin -o -name '.tmp_*.o.*' \
		-o -name '*.gcno' \) -type f -print | xargs rm -f

# Generate tags for editors
# ---------------------------------------------------------------------------
quiet_cmd_tags = GEN     $@
      cmd_tags = $(CONFIG_SHELL) $(srctree)/scripts/tags.sh $@

tags TAGS cscope gtags: FORCE
	$(call cmd,tags)

# Scripts to check various things for consistency
# ---------------------------------------------------------------------------

PHONY += includecheck versioncheck coccicheck namespacecheck export_report

includecheck:
	find $(srctree)/* $(RCS_FIND_IGNORE) \
		-name '*.[hcS]' -type f -print | sort \
		| xargs $(PERL) -w $(srctree)/scripts/checkincludes.pl

versioncheck:
	find $(srctree)/* $(RCS_FIND_IGNORE) \
		-name '*.[hcS]' -type f -print | sort \
		| xargs $(PERL) -w $(srctree)/scripts/checkversion.pl

coccicheck:
	$(Q)$(CONFIG_SHELL) $(srctree)/scripts/$@

namespacecheck:
	$(PERL) $(srctree)/scripts/namespace.pl

export_report:
	$(PERL) $(srctree)/scripts/export_report.pl

endif #ifeq ($(config-targets),1)
endif #ifeq ($(mixed-targets),1)

PHONY += checkstack kernelrelease kernelversion image_name

# UML needs a little special treatment here.  It wants to use the host
# toolchain, so needs $(SUBARCH) passed to checkstack.pl.  Everyone
# else wants $(ARCH), including people doing cross-builds, which means
# that $(SUBARCH) doesn't work here.
ifeq ($(ARCH), um)
CHECKSTACK_ARCH := $(SUBARCH)
else
CHECKSTACK_ARCH := $(ARCH)
endif
checkstack:
	$(OBJDUMP) -d vmlinux $$(find . -name '*.ko') | \
	$(PERL) $(src)/scripts/checkstack.pl $(CHECKSTACK_ARCH)

kernelrelease:
	@echo "$(KERNELVERSION)$$($(CONFIG_SHELL) $(srctree)/scripts/setlocalversion $(srctree))"

kernelversion:
	@echo $(KERNELVERSION)

image_name:
	@echo $(KBUILD_IMAGE)

# Clear a bunch of variables before executing the submake
tools/: FORCE
	$(Q)mkdir -p $(objtree)/tools
	$(Q)$(MAKE) LDFLAGS= MAKEFLAGS="$(filter --j% -j,$(MAKEFLAGS))" O=$(objtree) subdir=tools -C $(src)/tools/

tools/%: FORCE
	$(Q)mkdir -p $(objtree)/tools
	$(Q)$(MAKE) LDFLAGS= MAKEFLAGS="$(filter --j% -j,$(MAKEFLAGS))" O=$(objtree) subdir=tools -C $(src)/tools/ $*

# Single targets
# ---------------------------------------------------------------------------
# Single targets are compatible with:
# - build with mixed source and output
# - build with separate output dir 'make O=...'
# - external modules
#
#  target-dir => where to store outputfile
#  build-dir  => directory in kernel source tree to use

ifeq ($(KBUILD_EXTMOD),)
        build-dir  = $(patsubst %/,%,$(dir $@))
        target-dir = $(dir $@)
else
        zap-slash=$(filter-out .,$(patsubst %/,%,$(dir $@)))
        build-dir  = $(KBUILD_EXTMOD)$(if $(zap-slash),/$(zap-slash))
        target-dir = $(if $(KBUILD_EXTMOD),$(dir $<),$(dir $@))
endif

%.s: %.c prepare scripts FORCE
	$(Q)$(MAKE) $(build)=$(build-dir) $(target-dir)$(notdir $@)
%.i: %.c prepare scripts FORCE
	$(Q)$(MAKE) $(build)=$(build-dir) $(target-dir)$(notdir $@)
%.o: %.c prepare scripts FORCE
	$(Q)$(MAKE) $(build)=$(build-dir) $(target-dir)$(notdir $@)
%.lst: %.c prepare scripts FORCE
	$(Q)$(MAKE) $(build)=$(build-dir) $(target-dir)$(notdir $@)
%.s: %.S prepare scripts FORCE
	$(Q)$(MAKE) $(build)=$(build-dir) $(target-dir)$(notdir $@)
%.o: %.S prepare scripts FORCE
	$(Q)$(MAKE) $(build)=$(build-dir) $(target-dir)$(notdir $@)
%.symtypes: %.c prepare scripts FORCE
	$(Q)$(MAKE) $(build)=$(build-dir) $(target-dir)$(notdir $@)

# Modules
/: prepare scripts FORCE
	$(cmd_crmodverdir)
	$(Q)$(MAKE) KBUILD_MODULES=$(if $(CONFIG_MODULES),1) \
	$(build)=$(build-dir)
# Make sure the latest headers are built for Documentation
Documentation/: headers_install
%/: prepare scripts FORCE
	$(cmd_crmodverdir)
	$(Q)$(MAKE) KBUILD_MODULES=$(if $(CONFIG_MODULES),1) \
	$(build)=$(build-dir)
%.ko: prepare scripts FORCE
	$(cmd_crmodverdir)
	$(Q)$(MAKE) KBUILD_MODULES=$(if $(CONFIG_MODULES),1)   \
	$(build)=$(build-dir) $(@:.ko=.o)
	$(Q)$(MAKE) -f $(srctree)/scripts/Makefile.modpost

# FIXME Should go into a make.lib or something
# ===========================================================================

quiet_cmd_rmdirs = $(if $(wildcard $(rm-dirs)),CLEAN   $(wildcard $(rm-dirs)))
      cmd_rmdirs = rm -rf $(rm-dirs)

quiet_cmd_rmfiles = $(if $(wildcard $(rm-files)),CLEAN   $(wildcard $(rm-files)))
      cmd_rmfiles = rm -f $(rm-files)

# Run depmod only if we have System.map and depmod is executable
quiet_cmd_depmod = DEPMOD  $(KERNELRELEASE)
      cmd_depmod = $(CONFIG_SHELL) $(srctree)/scripts/depmod.sh $(DEPMOD) \
                   $(KERNELRELEASE) "$(patsubst y,_,$(CONFIG_HAVE_UNDERSCORE_SYMBOL_PREFIX))"

# Create temporary dir for module support files
# clean it up only when building all modules
cmd_crmodverdir = $(Q)mkdir -p $(MODVERDIR) \
                  $(if $(KBUILD_MODULES),; rm -f $(MODVERDIR)/*)

# read all saved command lines

targets := $(wildcard $(sort $(targets)))
cmd_files := $(wildcard .*.cmd $(foreach f,$(targets),$(dir $(f)).$(notdir $(f)).cmd))

ifneq ($(cmd_files),)
  $(cmd_files): ;	# Do not try to update included dependency files
  include $(cmd_files)
endif

endif	# skip-makefile

PHONY += FORCE
FORCE:

# Declare the contents of the .PHONY variable as phony.  We keep that
# information in a variable so we can use it in if_changed and friends.
.PHONY: $(PHONY)<|MERGE_RESOLUTION|>--- conflicted
+++ resolved
@@ -1,11 +1,7 @@
 VERSION = 3
 PATCHLEVEL = 19
 SUBLEVEL = 0
-<<<<<<< HEAD
-EXTRAVERSION = -rc3-173-g4850d37
-=======
 EXTRAVERSION = -rc4
->>>>>>> eaa27f34
 NAME = Diseased Newt
 
 # *DOCUMENTATION*
