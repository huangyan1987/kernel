--- conflicted
+++ resolved
@@ -377,11 +377,8 @@
 
 CHECKFLAGS     := -D__linux__ -Dlinux -D__STDC__ -Dunix -D__unix__ \
 		  -Wbitwise -Wno-return-void $(CF)
-<<<<<<< HEAD
 KMSG_CHECK	= $(srctree)/scripts/kmsg-doc
-=======
 NOSTDINC_FLAGS  =
->>>>>>> a99cde43
 CFLAGS_MODULE   =
 AFLAGS_MODULE   =
 LDFLAGS_MODULE  =
