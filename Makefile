--- conflicted
+++ resolved
@@ -1,11 +1,7 @@
 VERSION = 2
 PATCHLEVEL = 6
 SUBLEVEL = 16
-<<<<<<< HEAD
-EXTRAVERSION = -rc4-git10
-=======
 EXTRAVERSION =-rc5
->>>>>>> b9a33ceb
 NAME=Sliding Snow Leopard
 
 # *DOCUMENTATION*
