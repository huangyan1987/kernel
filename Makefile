--- conflicted
+++ resolved
@@ -1,11 +1,7 @@
 VERSION = 3
 PATCHLEVEL = 4
 SUBLEVEL = 0
-<<<<<<< HEAD
-EXTRAVERSION = -rc5-242-g18b15fc
-=======
-EXTRAVERSION = -rc6
->>>>>>> febb72a6
+EXTRAVERSION = -rc6-1-gfebb72a
 NAME = Saber-toothed Squirrel
 
 # *DOCUMENTATION*
