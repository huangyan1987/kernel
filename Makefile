--- conflicted
+++ resolved
@@ -1,16 +1,8 @@
-<<<<<<< HEAD
-VERSION = 2
-PATCHLEVEL = 6
-SUBLEVEL = 39
-EXTRAVERSION =-7541-geee0f25
-NAME = Flesh-Eating Bats with Fangs
-=======
 VERSION = 3
 PATCHLEVEL = 0
 SUBLEVEL = 0
-EXTRAVERSION = -rc1
+EXTRAVERSION = -rc1-7728-g55922c9
 NAME = Sneaky Weasel
->>>>>>> 55922c9d
 
 # *DOCUMENTATION*
 # To see a list of typical targets execute "make help"
