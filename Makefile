--- conflicted
+++ resolved
@@ -1,11 +1,7 @@
 VERSION = 3
 PATCHLEVEL = 8
 SUBLEVEL = 0
-<<<<<<< HEAD
-EXTRAVERSION = -rc2-364-g974b335
-=======
 EXTRAVERSION = -rc3
->>>>>>> 9931faca
 NAME = Terrified Chipmunk
 
 # *DOCUMENTATION*
