--- conflicted
+++ resolved
@@ -1,11 +1,7 @@
 VERSION = 4
 PATCHLEVEL = 4
 SUBLEVEL = 0
-<<<<<<< HEAD
-EXTRAVERSION =-12051-g12b76f3
-=======
 EXTRAVERSION = -rc1
->>>>>>> 8005c49d
 NAME = Blurry Fish Butt
 
 # *DOCUMENTATION*
