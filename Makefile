--- conflicted
+++ resolved
@@ -1,11 +1,7 @@
 VERSION = 3
 PATCHLEVEL = 12
 SUBLEVEL = 0
-<<<<<<< HEAD
-EXTRAVERSION = -rc7-114-g9dc8c89
-=======
 EXTRAVERSION =
->>>>>>> 5e01dc7b
 NAME = One Giant Leap for Frogkind
 
 # *DOCUMENTATION*
