--- conflicted
+++ resolved
@@ -1,11 +1,7 @@
 VERSION = 4
 PATCHLEVEL = 2
 SUBLEVEL = 0
-<<<<<<< HEAD
-EXTRAVERSION = -rc5-189-ga230e95
-=======
 EXTRAVERSION = -rc6
->>>>>>> f7644cbf
 NAME = Hurr durr I'ma sheep
 
 # *DOCUMENTATION*
