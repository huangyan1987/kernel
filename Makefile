--- conflicted
+++ resolved
@@ -1,11 +1,7 @@
 VERSION = 3
 PATCHLEVEL = 8
 SUBLEVEL = 0
-<<<<<<< HEAD
-EXTRAVERSION = -rc1-91-g4a490b7
-=======
 EXTRAVERSION = -rc2
->>>>>>> d1c3ed66
 NAME = Terrified Chipmunk
 
 # *DOCUMENTATION*
