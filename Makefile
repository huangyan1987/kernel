--- conflicted
+++ resolved
@@ -1,13 +1,8 @@
 VERSION = 3
 PATCHLEVEL = 11
 SUBLEVEL = 0
-<<<<<<< HEAD
-EXTRAVERSION =-10131-g63345b4
-NAME = Unicycling Gorilla
-=======
-EXTRAVERSION = -rc1
+EXTRAVERSION = -rc1-8-g47188d3
 NAME = Linux for Workgroups
->>>>>>> 47188d39
 
 # *DOCUMENTATION*
 # To see a list of typical targets execute "make help"
