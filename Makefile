# SPDX-License-Identifier: GPL-2.0
VERSION = 5
<<<<<<< HEAD
PATCHLEVEL = 13
SUBLEVEL = 1
EXTRAVERSION =
=======
PATCHLEVEL = 14
SUBLEVEL = 0
EXTRAVERSION = -rc1
>>>>>>> e73f0f0e
NAME = Opossums on Parade

# *DOCUMENTATION*
# To see a list of typical targets execute "make help"
# More info can be located in ./README
# Comments in this file are targeted only to the developer, do not
# expect to learn how to build the kernel reading this file.

$(if $(filter __%, $(MAKECMDGOALS)), \
	$(error targets prefixed with '__' are only for internal use))

# That's our default target when none is given on the command line
PHONY := __all
__all:

# We are using a recursive build, so we need to do a little thinking
# to get the ordering right.
#
# Most importantly: sub-Makefiles should only ever modify files in
# their own directory. If in some directory we have a dependency on
# a file in another dir (which doesn't happen often, but it's often
# unavoidable when linking the built-in.a targets which finally
# turn into vmlinux), we will call a sub make in that other dir, and
# after that we are sure that everything which is in that other dir
# is now up to date.
#
# The only cases where we need to modify files which have global
# effects are thus separated out and done before the recursive
# descending is started. They are now explicitly listed as the
# prepare rule.

ifneq ($(sub_make_done),1)

# Do not use make's built-in rules and variables
# (this increases performance and avoids hard-to-debug behaviour)
MAKEFLAGS += -rR

# Avoid funny character set dependencies
unexport LC_ALL
LC_COLLATE=C
LC_NUMERIC=C
export LC_COLLATE LC_NUMERIC

# Avoid interference with shell env settings
unexport GREP_OPTIONS

# Beautify output
# ---------------------------------------------------------------------------
#
# Normally, we echo the whole command before executing it. By making
# that echo $($(quiet)$(cmd)), we now have the possibility to set
# $(quiet) to choose other forms of output instead, e.g.
#
#         quiet_cmd_cc_o_c = Compiling $(RELDIR)/$@
#         cmd_cc_o_c       = $(CC) $(c_flags) -c -o $@ $<
#
# If $(quiet) is empty, the whole command will be printed.
# If it is set to "quiet_", only the short version will be printed.
# If it is set to "silent_", nothing will be printed at all, since
# the variable $(silent_cmd_cc_o_c) doesn't exist.
#
# A simple variant is to prefix commands with $(Q) - that's useful
# for commands that shall be hidden in non-verbose mode.
#
#	$(Q)ln $@ :<
#
# If KBUILD_VERBOSE equals 0 then the above command will be hidden.
# If KBUILD_VERBOSE equals 1 then the above command is displayed.
# If KBUILD_VERBOSE equals 2 then give the reason why each target is rebuilt.
#
# To put more focus on warnings, be less verbose as default
# Use 'make V=1' to see the full commands

ifeq ("$(origin V)", "command line")
  KBUILD_VERBOSE = $(V)
endif
ifndef KBUILD_VERBOSE
  KBUILD_VERBOSE = 0
endif

ifeq ($(KBUILD_VERBOSE),1)
  quiet =
  Q =
else
  quiet=quiet_
  Q = @
endif

# If the user is running make -s (silent mode), suppress echoing of
# commands

ifneq ($(findstring s,$(filter-out --%,$(MAKEFLAGS))),)
  quiet=silent_
  KBUILD_VERBOSE = 0
endif

export quiet Q KBUILD_VERBOSE

# Call a source code checker (by default, "sparse") as part of the
# C compilation.
#
# Use 'make C=1' to enable checking of only re-compiled files.
# Use 'make C=2' to enable checking of *all* source files, regardless
# of whether they are re-compiled or not.
#
# See the file "Documentation/dev-tools/sparse.rst" for more details,
# including where to get the "sparse" utility.

ifeq ("$(origin C)", "command line")
  KBUILD_CHECKSRC = $(C)
endif
ifndef KBUILD_CHECKSRC
  KBUILD_CHECKSRC = 0
endif

export KBUILD_CHECKSRC

# Use make M=dir or set the environment variable KBUILD_EXTMOD to specify the
# directory of external module to build. Setting M= takes precedence.
ifeq ("$(origin M)", "command line")
  KBUILD_EXTMOD := $(M)
endif

$(if $(word 2, $(KBUILD_EXTMOD)), \
	$(error building multiple external modules is not supported))

# Remove trailing slashes
ifneq ($(filter %/, $(KBUILD_EXTMOD)),)
KBUILD_EXTMOD := $(shell dirname $(KBUILD_EXTMOD).)
endif

export KBUILD_EXTMOD

# Kbuild will save output files in the current working directory.
# This does not need to match to the root of the kernel source tree.
#
# For example, you can do this:
#
#  cd /dir/to/store/output/files; make -f /dir/to/kernel/source/Makefile
#
# If you want to save output files in a different location, there are
# two syntaxes to specify it.
#
# 1) O=
# Use "make O=dir/to/store/output/files/"
#
# 2) Set KBUILD_OUTPUT
# Set the environment variable KBUILD_OUTPUT to point to the output directory.
# export KBUILD_OUTPUT=dir/to/store/output/files/; make
#
# The O= assignment takes precedence over the KBUILD_OUTPUT environment
# variable.

# Do we want to change the working directory?
ifeq ("$(origin O)", "command line")
  KBUILD_OUTPUT := $(O)
endif

ifneq ($(KBUILD_OUTPUT),)
# Make's built-in functions such as $(abspath ...), $(realpath ...) cannot
# expand a shell special character '~'. We use a somewhat tedious way here.
abs_objtree := $(shell mkdir -p $(KBUILD_OUTPUT) && cd $(KBUILD_OUTPUT) && pwd)
$(if $(abs_objtree),, \
     $(error failed to create output directory "$(KBUILD_OUTPUT)"))

# $(realpath ...) resolves symlinks
abs_objtree := $(realpath $(abs_objtree))
else
abs_objtree := $(CURDIR)
endif # ifneq ($(KBUILD_OUTPUT),)

ifeq ($(abs_objtree),$(CURDIR))
# Suppress "Entering directory ..." unless we are changing the work directory.
MAKEFLAGS += --no-print-directory
else
need-sub-make := 1
endif

this-makefile := $(lastword $(MAKEFILE_LIST))
abs_srctree := $(realpath $(dir $(this-makefile)))

ifneq ($(words $(subst :, ,$(abs_srctree))), 1)
$(error source directory cannot contain spaces or colons)
endif

ifneq ($(abs_srctree),$(abs_objtree))
# Look for make include files relative to root of kernel src
#
# This does not become effective immediately because MAKEFLAGS is re-parsed
# once after the Makefile is read. We need to invoke sub-make.
MAKEFLAGS += --include-dir=$(abs_srctree)
need-sub-make := 1
endif

ifneq ($(filter 3.%,$(MAKE_VERSION)),)
# 'MAKEFLAGS += -rR' does not immediately become effective for GNU Make 3.x
# We need to invoke sub-make to avoid implicit rules in the top Makefile.
need-sub-make := 1
# Cancel implicit rules for this Makefile.
$(this-makefile): ;
endif

export abs_srctree abs_objtree
export sub_make_done := 1

ifeq ($(need-sub-make),1)

PHONY += $(MAKECMDGOALS) __sub-make

$(filter-out $(this-makefile), $(MAKECMDGOALS)) __all: __sub-make
	@:

# Invoke a second make in the output directory, passing relevant variables
__sub-make:
	$(Q)$(MAKE) -C $(abs_objtree) -f $(abs_srctree)/Makefile $(MAKECMDGOALS)

endif # need-sub-make
endif # sub_make_done

# We process the rest of the Makefile if this is the final invocation of make
ifeq ($(need-sub-make),)

# Do not print "Entering directory ...",
# but we want to display it when entering to the output directory
# so that IDEs/editors are able to understand relative filenames.
MAKEFLAGS += --no-print-directory

ifeq ($(abs_srctree),$(abs_objtree))
        # building in the source tree
        srctree := .
	building_out_of_srctree :=
else
        ifeq ($(abs_srctree)/,$(dir $(abs_objtree)))
                # building in a subdirectory of the source tree
                srctree := ..
        else
                srctree := $(abs_srctree)
        endif
	building_out_of_srctree := 1
endif

ifneq ($(KBUILD_ABS_SRCTREE),)
srctree := $(abs_srctree)
endif

objtree		:= .
VPATH		:= $(srctree)

export building_out_of_srctree srctree objtree VPATH

# To make sure we do not include .config for any of the *config targets
# catch them early, and hand them over to scripts/kconfig/Makefile
# It is allowed to specify more targets when calling make, including
# mixing *config targets and build targets.
# For example 'make oldconfig all'.
# Detect when mixed targets is specified, and make a second invocation
# of make so .config is not included in this case either (for *config).

version_h := include/generated/uapi/linux/version.h

clean-targets := %clean mrproper cleandocs
no-dot-config-targets := $(clean-targets) \
			 cscope gtags TAGS tags help% %docs check% coccicheck \
			 $(version_h) headers headers_% archheaders archscripts \
			 %asm-generic kernelversion %src-pkg dt_binding_check \
			 outputmakefile
# Installation targets should not require compiler. Unfortunately, vdso_install
# is an exception where build artifacts may be updated. This must be fixed.
no-compiler-targets := $(no-dot-config-targets) install dtbs_install \
			headers_install modules_install kernelrelease image_name
no-sync-config-targets := $(no-dot-config-targets) %install kernelrelease \
			  image_name
single-targets := %.a %.i %.ko %.lds %.ll %.lst %.mod %.o %.s %.symtypes %/

config-build	:=
mixed-build	:=
need-config	:= 1
need-compiler	:= 1
may-sync-config	:= 1
single-build	:=

ifneq ($(filter $(no-dot-config-targets), $(MAKECMDGOALS)),)
	ifeq ($(filter-out $(no-dot-config-targets), $(MAKECMDGOALS)),)
		need-config :=
	endif
endif

ifneq ($(filter $(no-compiler-targets), $(MAKECMDGOALS)),)
	ifeq ($(filter-out $(no-compiler-targets), $(MAKECMDGOALS)),)
		need-compiler :=
	endif
endif

ifneq ($(filter $(no-sync-config-targets), $(MAKECMDGOALS)),)
	ifeq ($(filter-out $(no-sync-config-targets), $(MAKECMDGOALS)),)
		may-sync-config :=
	endif
endif

ifneq ($(KBUILD_EXTMOD),)
	may-sync-config :=
endif

ifeq ($(KBUILD_EXTMOD),)
        ifneq ($(filter %config,$(MAKECMDGOALS)),)
		config-build := 1
                ifneq ($(words $(MAKECMDGOALS)),1)
			mixed-build := 1
                endif
        endif
endif

# We cannot build single targets and the others at the same time
ifneq ($(filter $(single-targets), $(MAKECMDGOALS)),)
	single-build := 1
	ifneq ($(filter-out $(single-targets), $(MAKECMDGOALS)),)
		mixed-build := 1
	endif
endif

# For "make -j clean all", "make -j mrproper defconfig all", etc.
ifneq ($(filter $(clean-targets),$(MAKECMDGOALS)),)
        ifneq ($(filter-out $(clean-targets),$(MAKECMDGOALS)),)
		mixed-build := 1
        endif
endif

# install and modules_install need also be processed one by one
ifneq ($(filter install,$(MAKECMDGOALS)),)
        ifneq ($(filter modules_install,$(MAKECMDGOALS)),)
		mixed-build := 1
        endif
endif

ifdef mixed-build
# ===========================================================================
# We're called with mixed targets (*config and build targets).
# Handle them one by one.

PHONY += $(MAKECMDGOALS) __build_one_by_one

$(MAKECMDGOALS): __build_one_by_one
	@:

__build_one_by_one:
	$(Q)set -e; \
	for i in $(MAKECMDGOALS); do \
		$(MAKE) -f $(srctree)/Makefile $$i; \
	done

else # !mixed-build

include $(srctree)/scripts/Kbuild.include

# Warn about unsupported modules in kernels built inside Autobuild
ifneq ($(wildcard /.buildenv),)
CFLAGS		+= -DUNSUPPORTED_MODULES=2
endif

# Read KERNELRELEASE from include/config/kernel.release (if it exists)
KERNELRELEASE = $(shell cat include/config/kernel.release 2> /dev/null)
KERNELVERSION = $(VERSION)$(if $(PATCHLEVEL),.$(PATCHLEVEL)$(if $(SUBLEVEL),.$(SUBLEVEL)))$(EXTRAVERSION)
export VERSION PATCHLEVEL SUBLEVEL KERNELRELEASE KERNELVERSION

include $(srctree)/scripts/subarch.include

# Cross compiling and selecting different set of gcc/bin-utils
# ---------------------------------------------------------------------------
#
# When performing cross compilation for other architectures ARCH shall be set
# to the target architecture. (See arch/* for the possibilities).
# ARCH can be set during invocation of make:
# make ARCH=ia64
# Another way is to have ARCH set in the environment.
# The default ARCH is the host where make is executed.

# CROSS_COMPILE specify the prefix used for all executables used
# during compilation. Only gcc and related bin-utils executables
# are prefixed with $(CROSS_COMPILE).
# CROSS_COMPILE can be set on the command line
# make CROSS_COMPILE=ia64-linux-
# Alternatively CROSS_COMPILE can be set in the environment.
# Default value for CROSS_COMPILE is not to prefix executables
# Note: Some architectures assign CROSS_COMPILE in their arch/*/Makefile
ARCH		?= $(SUBARCH)

# Architecture as present in compile.h
UTS_MACHINE 	:= $(ARCH)
SRCARCH 	:= $(ARCH)

# Additional ARCH settings for x86
ifeq ($(ARCH),i386)
        SRCARCH := x86
endif
ifeq ($(ARCH),x86_64)
        SRCARCH := x86
endif

# Additional ARCH settings for sparc
ifeq ($(ARCH),sparc32)
       SRCARCH := sparc
endif
ifeq ($(ARCH),sparc64)
       SRCARCH := sparc
endif

export cross_compiling :=
ifneq ($(SRCARCH),$(SUBARCH))
cross_compiling := 1
endif

KCONFIG_CONFIG	?= .config
export KCONFIG_CONFIG

# SHELL used by kbuild
CONFIG_SHELL := sh

HOST_LFS_CFLAGS := $(shell getconf LFS_CFLAGS 2>/dev/null)
HOST_LFS_LDFLAGS := $(shell getconf LFS_LDFLAGS 2>/dev/null)
HOST_LFS_LIBS := $(shell getconf LFS_LIBS 2>/dev/null)

ifneq ($(LLVM),)
HOSTCC	= clang
HOSTCXX	= clang++
else
HOSTCC	= gcc
HOSTCXX	= g++
endif

export KBUILD_USERCFLAGS := -Wall -Wmissing-prototypes -Wstrict-prototypes \
			      -O2 -fomit-frame-pointer -std=gnu89
export KBUILD_USERLDFLAGS :=

KBUILD_HOSTCFLAGS   := $(KBUILD_USERCFLAGS) $(HOST_LFS_CFLAGS) $(HOSTCFLAGS)
KBUILD_HOSTCXXFLAGS := -Wall -O2 $(HOST_LFS_CFLAGS) $(HOSTCXXFLAGS)
KBUILD_HOSTLDFLAGS  := $(HOST_LFS_LDFLAGS) $(HOSTLDFLAGS)
KBUILD_HOSTLDLIBS   := $(HOST_LFS_LIBS) $(HOSTLDLIBS)

# Make variables (CC, etc...)
CPP		= $(CC) -E
ifneq ($(LLVM),)
CC		= clang
LD		= ld.lld
AR		= llvm-ar
NM		= llvm-nm
OBJCOPY		= llvm-objcopy
OBJDUMP		= llvm-objdump
READELF		= llvm-readelf
STRIP		= llvm-strip
else
CC		= $(CROSS_COMPILE)gcc
LD		= $(CROSS_COMPILE)ld
AR		= $(CROSS_COMPILE)ar
NM		= $(CROSS_COMPILE)nm
OBJCOPY		= $(CROSS_COMPILE)objcopy
OBJDUMP		= $(CROSS_COMPILE)objdump
READELF		= $(CROSS_COMPILE)readelf
STRIP		= $(CROSS_COMPILE)strip
endif
PAHOLE		= pahole
RESOLVE_BTFIDS	= $(objtree)/tools/bpf/resolve_btfids/resolve_btfids
LEX		= flex
YACC		= bison
AWK		= awk
INSTALLKERNEL  := installkernel
DEPMOD		= depmod
PERL		= perl
PYTHON3		= python3
CHECK		= sparse
BASH		= bash
KGZIP		= gzip
KBZIP2		= bzip2
KLZOP		= lzop
LZMA		= lzma
LZ4		= lz4c
XZ		= xz
ZSTD		= zstd

CHECKFLAGS     := -D__linux__ -Dlinux -D__STDC__ -Dunix -D__unix__ \
		  -Wbitwise -Wno-return-void -Wno-unknown-attribute $(CF)
NOSTDINC_FLAGS :=
CFLAGS_MODULE   =
AFLAGS_MODULE   =
LDFLAGS_MODULE  =
CFLAGS_KERNEL	=
AFLAGS_KERNEL	=
LDFLAGS_vmlinux =

# Use USERINCLUDE when you must reference the UAPI directories only.
USERINCLUDE    := \
		-I$(srctree)/arch/$(SRCARCH)/include/uapi \
		-I$(objtree)/arch/$(SRCARCH)/include/generated/uapi \
		-I$(srctree)/include/uapi \
		-I$(objtree)/include/generated/uapi \
                -include $(srctree)/include/linux/compiler-version.h \
                -include $(srctree)/include/linux/kconfig.h

# Use LINUXINCLUDE when you must reference the include/ directory.
# Needed to be compatible with the O= option
LINUXINCLUDE    := \
		-I$(srctree)/arch/$(SRCARCH)/include \
		-I$(objtree)/arch/$(SRCARCH)/include/generated \
		$(if $(building_out_of_srctree),-I$(srctree)/include) \
		-I$(objtree)/include \
		$(USERINCLUDE)

KBUILD_AFLAGS   := -D__ASSEMBLY__ -fno-PIE
KBUILD_CFLAGS   := -Wall -Wundef -Werror=strict-prototypes -Wno-trigraphs \
		   -fno-strict-aliasing -fno-common -fshort-wchar -fno-PIE \
		   -Werror=implicit-function-declaration -Werror=implicit-int \
		   -Werror=return-type -Wno-format-security \
		   -std=gnu89
KBUILD_CPPFLAGS := -D__KERNEL__
KBUILD_AFLAGS_KERNEL :=
KBUILD_CFLAGS_KERNEL :=
KBUILD_AFLAGS_MODULE  := -DMODULE
KBUILD_CFLAGS_MODULE  := -DMODULE
KBUILD_LDFLAGS_MODULE :=
KBUILD_LDFLAGS :=
CLANG_FLAGS :=

export ARCH SRCARCH CONFIG_SHELL BASH HOSTCC KBUILD_HOSTCFLAGS CROSS_COMPILE LD CC
export CPP AR NM STRIP OBJCOPY OBJDUMP READELF PAHOLE RESOLVE_BTFIDS LEX YACC AWK INSTALLKERNEL
export PERL PYTHON3 CHECK CHECKFLAGS MAKE UTS_MACHINE HOSTCXX
export KGZIP KBZIP2 KLZOP LZMA LZ4 XZ ZSTD
export KBUILD_HOSTCXXFLAGS KBUILD_HOSTLDFLAGS KBUILD_HOSTLDLIBS LDFLAGS_MODULE

export KBUILD_CPPFLAGS NOSTDINC_FLAGS LINUXINCLUDE OBJCOPYFLAGS KBUILD_LDFLAGS
export KBUILD_CFLAGS CFLAGS_KERNEL CFLAGS_MODULE
export KBUILD_AFLAGS AFLAGS_KERNEL AFLAGS_MODULE
export KBUILD_AFLAGS_MODULE KBUILD_CFLAGS_MODULE KBUILD_LDFLAGS_MODULE
export KBUILD_AFLAGS_KERNEL KBUILD_CFLAGS_KERNEL

# Files to ignore in find ... statements

export RCS_FIND_IGNORE := \( -name SCCS -o -name BitKeeper -o -name .svn -o    \
			  -name CVS -o -name .pc -o -name .hg -o -name .git \) \
			  -prune -o
export RCS_TAR_IGNORE := --exclude SCCS --exclude BitKeeper --exclude .svn \
			 --exclude CVS --exclude .pc --exclude .hg --exclude .git

# ===========================================================================
# Rules shared between *config targets and build targets

# Basic helpers built in scripts/basic/
PHONY += scripts_basic
scripts_basic:
	$(Q)$(MAKE) $(build)=scripts/basic
	$(Q)rm -f .tmp_quiet_recordmcount

PHONY += outputmakefile
ifdef building_out_of_srctree
# Before starting out-of-tree build, make sure the source tree is clean.
# outputmakefile generates a Makefile in the output directory, if using a
# separate output directory. This allows convenient use of make in the
# output directory.
# At the same time when output Makefile generated, generate .gitignore to
# ignore whole output directory

quiet_cmd_makefile = GEN     Makefile
      cmd_makefile = { \
	echo "\# Automatically generated by $(srctree)/Makefile: don't edit"; \
	echo "include $(srctree)/Makefile"; \
	} > Makefile

outputmakefile:
	$(Q)if [ -f $(srctree)/.config -o \
		 -d $(srctree)/include/config -o \
		 -d $(srctree)/arch/$(SRCARCH)/include/generated ]; then \
		echo >&2 "***"; \
		echo >&2 "*** The source tree is not clean, please run 'make$(if $(findstring command line, $(origin ARCH)), ARCH=$(ARCH)) mrproper'"; \
		echo >&2 "*** in $(abs_srctree)";\
		echo >&2 "***"; \
		false; \
	fi
	$(Q)ln -fsn $(srctree) source
	$(call cmd,makefile)
	$(Q)test -e .gitignore || \
	{ echo "# this is build directory, ignore it"; echo "*"; } > .gitignore
endif

# The expansion should be delayed until arch/$(SRCARCH)/Makefile is included.
# Some architectures define CROSS_COMPILE in arch/$(SRCARCH)/Makefile.
# CC_VERSION_TEXT is referenced from Kconfig (so it needs export),
# and from include/config/auto.conf.cmd to detect the compiler upgrade.
CC_VERSION_TEXT = $(subst $(pound),,$(shell $(CC) --version 2>/dev/null | head -n 1))

ifneq ($(findstring clang,$(CC_VERSION_TEXT)),)
ifneq ($(CROSS_COMPILE),)
CLANG_FLAGS	+= --target=$(notdir $(CROSS_COMPILE:%-=%))
endif
ifeq ($(LLVM_IAS),1)
CLANG_FLAGS	+= -integrated-as
else
CLANG_FLAGS	+= -no-integrated-as
GCC_TOOLCHAIN_DIR := $(dir $(shell which $(CROSS_COMPILE)elfedit))
CLANG_FLAGS	+= --prefix=$(GCC_TOOLCHAIN_DIR)$(notdir $(CROSS_COMPILE))
endif
CLANG_FLAGS	+= -Werror=unknown-warning-option
KBUILD_CFLAGS	+= $(CLANG_FLAGS)
KBUILD_AFLAGS	+= $(CLANG_FLAGS)
export CLANG_FLAGS
endif

# Include this also for config targets because some architectures need
# cc-cross-prefix to determine CROSS_COMPILE.
ifdef need-compiler
include $(srctree)/scripts/Makefile.compiler
endif

ifdef config-build
# ===========================================================================
# *config targets only - make sure prerequisites are updated, and descend
# in scripts/kconfig to make the *config target

# Read arch specific Makefile to set KBUILD_DEFCONFIG as needed.
# KBUILD_DEFCONFIG may point out an alternative default configuration
# used for 'make defconfig'
include $(srctree)/arch/$(SRCARCH)/Makefile
export KBUILD_DEFCONFIG KBUILD_KCONFIG CC_VERSION_TEXT

config: outputmakefile scripts_basic FORCE
	$(Q)$(MAKE) $(build)=scripts/kconfig $@

%config: outputmakefile scripts_basic FORCE
	$(Q)$(MAKE) $(build)=scripts/kconfig $@

else #!config-build
# ===========================================================================
# Build targets only - this includes vmlinux, arch specific targets, clean
# targets and others. In general all targets except *config targets.

# If building an external module we do not care about the all: rule
# but instead __all depend on modules
PHONY += all
ifeq ($(KBUILD_EXTMOD),)
__all: all
else
__all: modules
endif

# Decide whether to build built-in, modular, or both.
# Normally, just do built-in.

KBUILD_MODULES :=
KBUILD_BUILTIN := 1

# If we have only "make modules", don't compile built-in objects.
ifeq ($(MAKECMDGOALS),modules)
  KBUILD_BUILTIN :=
endif

# If we have "make <whatever> modules", compile modules
# in addition to whatever we do anyway.
# Just "make" or "make all" shall build modules as well

ifneq ($(filter all modules nsdeps %compile_commands.json clang-%,$(MAKECMDGOALS)),)
  KBUILD_MODULES := 1
endif

ifeq ($(MAKECMDGOALS),)
  KBUILD_MODULES := 1
endif

export KBUILD_MODULES KBUILD_BUILTIN

ifdef need-config
include include/config/auto.conf
endif

ifeq ($(KBUILD_EXTMOD),)
# Objects we will link into vmlinux / subdirs we need to visit
core-y		:= init/ usr/ arch/$(SRCARCH)/
drivers-y	:= drivers/ sound/
drivers-$(CONFIG_SAMPLES) += samples/
drivers-$(CONFIG_NET) += net/
drivers-y	+= virt/
libs-y		:= lib/
endif # KBUILD_EXTMOD

# The all: target is the default when no target is given on the
# command line.
# This allow a user to issue only 'make' to build a kernel including modules
# Defaults to vmlinux, but the arch makefile usually adds further targets
all: vmlinux

CFLAGS_GCOV	:= -fprofile-arcs -ftest-coverage \
	$(call cc-option,-fno-tree-loop-im) \
	$(call cc-disable-warning,maybe-uninitialized,)
export CFLAGS_GCOV

# The arch Makefiles can override CC_FLAGS_FTRACE. We may also append it later.
ifdef CONFIG_FUNCTION_TRACER
  CC_FLAGS_FTRACE := -pg
endif

RETPOLINE_CFLAGS_GCC := -mindirect-branch=thunk-extern -mindirect-branch-register
RETPOLINE_VDSO_CFLAGS_GCC := -mindirect-branch=thunk-inline -mindirect-branch-register
RETPOLINE_CFLAGS_CLANG := -mretpoline-external-thunk
RETPOLINE_VDSO_CFLAGS_CLANG := -mretpoline
RETPOLINE_CFLAGS := $(call cc-option,$(RETPOLINE_CFLAGS_GCC),$(call cc-option,$(RETPOLINE_CFLAGS_CLANG)))
RETPOLINE_VDSO_CFLAGS := $(call cc-option,$(RETPOLINE_VDSO_CFLAGS_GCC),$(call cc-option,$(RETPOLINE_VDSO_CFLAGS_CLANG)))
export RETPOLINE_CFLAGS
export RETPOLINE_VDSO_CFLAGS

include $(srctree)/arch/$(SRCARCH)/Makefile

ifdef need-config
ifdef may-sync-config
# Read in dependencies to all Kconfig* files, make sure to run syncconfig if
# changes are detected. This should be included after arch/$(SRCARCH)/Makefile
# because some architectures define CROSS_COMPILE there.
include include/config/auto.conf.cmd

$(KCONFIG_CONFIG):
	@echo >&2 '***'
	@echo >&2 '*** Configuration file "$@" not found!'
	@echo >&2 '***'
	@echo >&2 '*** Please run some configurator (e.g. "make oldconfig" or'
	@echo >&2 '*** "make menuconfig" or "make xconfig").'
	@echo >&2 '***'
	@/bin/false

# The actual configuration files used during the build are stored in
# include/generated/ and include/config/. Update them if .config is newer than
# include/config/auto.conf (which mirrors .config).
#
# This exploits the 'multi-target pattern rule' trick.
# The syncconfig should be executed only once to make all the targets.
# (Note: use the grouped target '&:' when we bump to GNU Make 4.3)
quiet_cmd_syncconfig = SYNC    $@
      cmd_syncconfig = $(MAKE) -f $(srctree)/Makefile syncconfig

%/config/auto.conf %/config/auto.conf.cmd %/generated/autoconf.h: $(KCONFIG_CONFIG)
	+$(call cmd,syncconfig)
else # !may-sync-config
# External modules and some install targets need include/generated/autoconf.h
# and include/config/auto.conf but do not care if they are up-to-date.
# Use auto.conf to trigger the test
PHONY += include/config/auto.conf

include/config/auto.conf:
	$(Q)test -e include/generated/autoconf.h -a -e $@ || (		\
	echo >&2;							\
	echo >&2 "  ERROR: Kernel configuration is invalid.";		\
	echo >&2 "         include/generated/autoconf.h or $@ are missing.";\
	echo >&2 "         Run 'make oldconfig && make prepare' on kernel src to fix it.";	\
	echo >&2 ;							\
	/bin/false)

endif # may-sync-config
endif # need-config

KBUILD_CFLAGS	+= $(call cc-option,-fno-delete-null-pointer-checks,)
KBUILD_CFLAGS	+= $(call cc-disable-warning,frame-address,)
KBUILD_CFLAGS	+= $(call cc-disable-warning, format-truncation)
KBUILD_CFLAGS	+= $(call cc-disable-warning, format-overflow)
KBUILD_CFLAGS	+= $(call cc-disable-warning, address-of-packed-member)

ifdef CONFIG_CC_OPTIMIZE_FOR_PERFORMANCE
KBUILD_CFLAGS += -O2
else ifdef CONFIG_CC_OPTIMIZE_FOR_PERFORMANCE_O3
KBUILD_CFLAGS += -O3
else ifdef CONFIG_CC_OPTIMIZE_FOR_SIZE
KBUILD_CFLAGS += -Os
endif

# Tell gcc to never replace conditional load with a non-conditional one
KBUILD_CFLAGS	+= $(call cc-option,--param=allow-store-data-races=0)
KBUILD_CFLAGS	+= $(call cc-option,-fno-allow-store-data-races)

ifdef CONFIG_READABLE_ASM
# Disable optimizations that make assembler listings hard to read.
# reorder blocks reorders the control in the function
# ipa clone creates specialized cloned functions
# partial inlining inlines only parts of functions
KBUILD_CFLAGS += $(call cc-option,-fno-reorder-blocks,) \
                 $(call cc-option,-fno-ipa-cp-clone,) \
                 $(call cc-option,-fno-partial-inlining)
endif

ifneq ($(CONFIG_FRAME_WARN),0)
KBUILD_CFLAGS += -Wframe-larger-than=$(CONFIG_FRAME_WARN)
endif

stackp-flags-y                                    := -fno-stack-protector
stackp-flags-$(CONFIG_STACKPROTECTOR)             := -fstack-protector
stackp-flags-$(CONFIG_STACKPROTECTOR_STRONG)      := -fstack-protector-strong

KBUILD_CFLAGS += $(stackp-flags-y)

ifdef CONFIG_CC_IS_CLANG
KBUILD_CPPFLAGS += -Qunused-arguments
KBUILD_CFLAGS += -Wno-format-invalid-specifier
KBUILD_CFLAGS += -Wno-gnu
# CLANG uses a _MergedGlobals as optimization, but this breaks modpost, as the
# source of a reference will be _MergedGlobals and not on of the whitelisted names.
# See modpost pattern 2
KBUILD_CFLAGS += -mno-global-merge
else

# Warn about unmarked fall-throughs in switch statement.
# Disabled for clang while comment to attribute conversion happens and
# https://github.com/ClangBuiltLinux/linux/issues/636 is discussed.
KBUILD_CFLAGS += $(call cc-option,-Wimplicit-fallthrough,)
endif

# These warnings generated too much noise in a regular build.
# Use make W=1 to enable them (see scripts/Makefile.extrawarn)
KBUILD_CFLAGS += $(call cc-disable-warning, unused-but-set-variable)

KBUILD_CFLAGS += $(call cc-disable-warning, unused-const-variable)
ifdef CONFIG_FRAME_POINTER
KBUILD_CFLAGS	+= -fno-omit-frame-pointer -fno-optimize-sibling-calls
else
# Some targets (ARM with Thumb2, for example), can't be built with frame
# pointers.  For those, we don't have FUNCTION_TRACER automatically
# select FRAME_POINTER.  However, FUNCTION_TRACER adds -pg, and this is
# incompatible with -fomit-frame-pointer with current GCC, so we don't use
# -fomit-frame-pointer with FUNCTION_TRACER.
ifndef CONFIG_FUNCTION_TRACER
KBUILD_CFLAGS	+= -fomit-frame-pointer
endif
endif

# Initialize all stack variables with a 0xAA pattern.
ifdef CONFIG_INIT_STACK_ALL_PATTERN
KBUILD_CFLAGS	+= -ftrivial-auto-var-init=pattern
endif

# Initialize all stack variables with a zero value.
ifdef CONFIG_INIT_STACK_ALL_ZERO
# Future support for zero initialization is still being debated, see
# https://bugs.llvm.org/show_bug.cgi?id=45497. These flags are subject to being
# renamed or dropped.
KBUILD_CFLAGS	+= -ftrivial-auto-var-init=zero
KBUILD_CFLAGS	+= -enable-trivial-auto-var-init-zero-knowing-it-will-be-removed-from-clang
endif

# While VLAs have been removed, GCC produces unreachable stack probes
# for the randomize_kstack_offset feature. Disable it for all compilers.
KBUILD_CFLAGS	+= $(call cc-option, -fno-stack-clash-protection)

DEBUG_CFLAGS	:=

# Workaround for GCC versions < 5.0
# https://gcc.gnu.org/bugzilla/show_bug.cgi?id=61801
ifdef CONFIG_CC_IS_GCC
DEBUG_CFLAGS	+= $(call cc-ifversion, -lt, 0500, $(call cc-option, -fno-var-tracking-assignments))
endif

ifdef CONFIG_DEBUG_INFO

ifdef CONFIG_DEBUG_INFO_SPLIT
DEBUG_CFLAGS	+= -gsplit-dwarf
else
DEBUG_CFLAGS	+= -g
endif

ifneq ($(LLVM_IAS),1)
KBUILD_AFLAGS	+= -Wa,-gdwarf-2
endif

ifndef CONFIG_DEBUG_INFO_DWARF_TOOLCHAIN_DEFAULT
dwarf-version-$(CONFIG_DEBUG_INFO_DWARF4) := 4
dwarf-version-$(CONFIG_DEBUG_INFO_DWARF5) := 5
DEBUG_CFLAGS	+= -gdwarf-$(dwarf-version-y)
endif

ifdef CONFIG_DEBUG_INFO_REDUCED
DEBUG_CFLAGS	+= $(call cc-option, -femit-struct-debug-baseonly) \
		   $(call cc-option,-fno-var-tracking)
endif

ifdef CONFIG_DEBUG_INFO_COMPRESSED
DEBUG_CFLAGS	+= -gz=zlib
KBUILD_AFLAGS	+= -gz=zlib
KBUILD_LDFLAGS	+= --compress-debug-sections=zlib
endif

endif # CONFIG_DEBUG_INFO

KBUILD_CFLAGS += $(DEBUG_CFLAGS)
export DEBUG_CFLAGS

ifdef CONFIG_FUNCTION_TRACER
ifdef CONFIG_FTRACE_MCOUNT_USE_CC
  CC_FLAGS_FTRACE	+= -mrecord-mcount
  ifdef CONFIG_HAVE_NOP_MCOUNT
    ifeq ($(call cc-option-yn, -mnop-mcount),y)
      CC_FLAGS_FTRACE	+= -mnop-mcount
      CC_FLAGS_USING	+= -DCC_USING_NOP_MCOUNT
    endif
  endif
endif
ifdef CONFIG_FTRACE_MCOUNT_USE_OBJTOOL
  CC_FLAGS_USING	+= -DCC_USING_NOP_MCOUNT
endif
ifdef CONFIG_FTRACE_MCOUNT_USE_RECORDMCOUNT
  ifdef CONFIG_HAVE_C_RECORDMCOUNT
    BUILD_C_RECORDMCOUNT := y
    export BUILD_C_RECORDMCOUNT
  endif
endif
ifdef CONFIG_HAVE_FENTRY
  ifeq ($(call cc-option-yn, -mfentry),y)
    CC_FLAGS_FTRACE	+= -mfentry
    CC_FLAGS_USING	+= -DCC_USING_FENTRY
  endif
endif
export CC_FLAGS_FTRACE
KBUILD_CFLAGS	+= $(CC_FLAGS_FTRACE) $(CC_FLAGS_USING)
KBUILD_AFLAGS	+= $(CC_FLAGS_USING)
endif

# We trigger additional mismatches with less inlining
ifdef CONFIG_DEBUG_SECTION_MISMATCH
KBUILD_CFLAGS += $(call cc-option, -fno-inline-functions-called-once)
endif

ifdef CONFIG_LD_DEAD_CODE_DATA_ELIMINATION
KBUILD_CFLAGS_KERNEL += -ffunction-sections -fdata-sections
LDFLAGS_vmlinux += --gc-sections
endif

ifdef CONFIG_SHADOW_CALL_STACK
CC_FLAGS_SCS	:= -fsanitize=shadow-call-stack
KBUILD_CFLAGS	+= $(CC_FLAGS_SCS)
export CC_FLAGS_SCS
endif

ifdef CONFIG_LTO_CLANG
ifdef CONFIG_LTO_CLANG_THIN
CC_FLAGS_LTO	:= -flto=thin -fsplit-lto-unit
KBUILD_LDFLAGS	+= --thinlto-cache-dir=$(extmod_prefix).thinlto-cache
else
CC_FLAGS_LTO	:= -flto
endif
CC_FLAGS_LTO	+= -fvisibility=hidden

# Limit inlining across translation units to reduce binary size
KBUILD_LDFLAGS += -mllvm -import-instr-limit=5

# Check for frame size exceeding threshold during prolog/epilog insertion
# when using lld < 13.0.0.
ifneq ($(CONFIG_FRAME_WARN),0)
ifeq ($(shell test $(CONFIG_LLD_VERSION) -lt 130000; echo $$?),0)
KBUILD_LDFLAGS	+= -plugin-opt=-warn-stack-size=$(CONFIG_FRAME_WARN)
endif
endif
endif

ifdef CONFIG_LTO
KBUILD_CFLAGS	+= -fno-lto $(CC_FLAGS_LTO)
KBUILD_AFLAGS	+= -fno-lto
export CC_FLAGS_LTO
endif

ifdef CONFIG_CFI_CLANG
CC_FLAGS_CFI	:= -fsanitize=cfi \
		   -fsanitize-cfi-cross-dso \
		   -fno-sanitize-cfi-canonical-jump-tables \
		   -fno-sanitize-trap=cfi \
		   -fno-sanitize-blacklist

ifdef CONFIG_CFI_PERMISSIVE
CC_FLAGS_CFI	+= -fsanitize-recover=cfi
endif

# If LTO flags are filtered out, we must also filter out CFI.
CC_FLAGS_LTO	+= $(CC_FLAGS_CFI)
KBUILD_CFLAGS	+= $(CC_FLAGS_CFI)
export CC_FLAGS_CFI
endif

ifdef CONFIG_DEBUG_FORCE_FUNCTION_ALIGN_64B
KBUILD_CFLAGS += -falign-functions=64
endif

# arch Makefile may override CC so keep this after arch Makefile is included
NOSTDINC_FLAGS += -nostdinc -isystem $(shell $(CC) -print-file-name=include)

# warn about C99 declaration after statement
KBUILD_CFLAGS += -Wdeclaration-after-statement

# Variable Length Arrays (VLAs) should not be used anywhere in the kernel
KBUILD_CFLAGS += -Wvla

# disable pointer signed / unsigned warnings in gcc 4.0
KBUILD_CFLAGS += -Wno-pointer-sign

# disable stringop warnings in gcc 8+
KBUILD_CFLAGS += $(call cc-disable-warning, stringop-truncation)

# We'll want to enable this eventually, but it's not going away for 5.7 at least
KBUILD_CFLAGS += $(call cc-disable-warning, zero-length-bounds)
KBUILD_CFLAGS += $(call cc-disable-warning, array-bounds)
KBUILD_CFLAGS += $(call cc-disable-warning, stringop-overflow)

# Another good warning that we'll want to enable eventually
KBUILD_CFLAGS += $(call cc-disable-warning, restrict)

# Enabled with W=2, disabled by default as noisy
KBUILD_CFLAGS += $(call cc-disable-warning, maybe-uninitialized)

# disable invalid "can't wrap" optimizations for signed / pointers
KBUILD_CFLAGS	+= -fno-strict-overflow

# Make sure -fstack-check isn't enabled (like gentoo apparently did)
KBUILD_CFLAGS  += -fno-stack-check

# conserve stack if available
KBUILD_CFLAGS   += $(call cc-option,-fconserve-stack)

# Prohibit date/time macros, which would make the build non-deterministic
KBUILD_CFLAGS   += -Werror=date-time

# enforce correct pointer usage
KBUILD_CFLAGS   += $(call cc-option,-Werror=incompatible-pointer-types)

# Require designated initializers for all marked structures
KBUILD_CFLAGS   += $(call cc-option,-Werror=designated-init)

# change __FILE__ to the relative path from the srctree
KBUILD_CPPFLAGS += $(call cc-option,-fmacro-prefix-map=$(srctree)/=)

# include additional Makefiles when needed
include-y			:= scripts/Makefile.extrawarn
include-$(CONFIG_KASAN)		+= scripts/Makefile.kasan
include-$(CONFIG_KCSAN)		+= scripts/Makefile.kcsan
include-$(CONFIG_UBSAN)		+= scripts/Makefile.ubsan
include-$(CONFIG_KCOV)		+= scripts/Makefile.kcov
include-$(CONFIG_GCC_PLUGINS)	+= scripts/Makefile.gcc-plugins

include $(addprefix $(srctree)/, $(include-y))

# scripts/Makefile.gcc-plugins is intentionally included last.
# Do not add $(call cc-option,...) below this line. When you build the kernel
# from the clean source tree, the GCC plugins do not exist at this point.

# Add user supplied CPPFLAGS, AFLAGS and CFLAGS as the last assignments
KBUILD_CPPFLAGS += $(KCPPFLAGS)
KBUILD_AFLAGS   += $(KAFLAGS)
KBUILD_CFLAGS   += $(KCFLAGS)

KBUILD_LDFLAGS_MODULE += --build-id=sha1
LDFLAGS_vmlinux += --build-id=sha1

ifeq ($(CONFIG_STRIP_ASM_SYMS),y)
LDFLAGS_vmlinux	+= $(call ld-option, -X,)
endif

ifeq ($(CONFIG_RELR),y)
LDFLAGS_vmlinux	+= --pack-dyn-relocs=relr --use-android-relr-tags
endif

# We never want expected sections to be placed heuristically by the
# linker. All sections should be explicitly named in the linker script.
ifdef CONFIG_LD_ORPHAN_WARN
LDFLAGS_vmlinux += --orphan-handling=warn
endif

# Align the bit size of userspace programs with the kernel
KBUILD_USERCFLAGS  += $(filter -m32 -m64 --target=%, $(KBUILD_CFLAGS))
KBUILD_USERLDFLAGS += $(filter -m32 -m64 --target=%, $(KBUILD_CFLAGS))

# make the checker run with the right architecture
CHECKFLAGS += --arch=$(ARCH)

# insure the checker run with the right endianness
CHECKFLAGS += $(if $(CONFIG_CPU_BIG_ENDIAN),-mbig-endian,-mlittle-endian)

# the checker needs the correct machine size
CHECKFLAGS += $(if $(CONFIG_64BIT),-m64,-m32)

# Default kernel image to build when no specific target is given.
# KBUILD_IMAGE may be overruled on the command line or
# set in the environment
# Also any assignments in arch/$(ARCH)/Makefile take precedence over
# this default value
export KBUILD_IMAGE ?= vmlinux

#
# INSTALL_PATH specifies where to place the updated kernel and system map
# images. Default is /boot, but you can set it to other values
export	INSTALL_PATH ?= /boot

#
# INSTALL_DTBS_PATH specifies a prefix for relocations required by build roots.
# Like INSTALL_MOD_PATH, it isn't defined in the Makefile, but can be passed as
# an argument if needed. Otherwise it defaults to the kernel install path
#
export INSTALL_DTBS_PATH ?= $(INSTALL_PATH)/dtbs/$(KERNELRELEASE)

#
# INSTALL_MOD_PATH specifies a prefix to MODLIB for module directory
# relocations required by build roots.  This is not defined in the
# makefile but the argument can be passed to make if needed.
#

MODLIB	= $(INSTALL_MOD_PATH)/lib/modules/$(KERNELRELEASE)
export MODLIB

PHONY += prepare0

export extmod_prefix = $(if $(KBUILD_EXTMOD),$(KBUILD_EXTMOD)/)
export MODORDER := $(extmod_prefix)modules.order
export MODULES_NSDEPS := $(extmod_prefix)modules.nsdeps

suse_version_h := include/generated/uapi/linux/suse_version.h

define filechk_suse_version
	$(CONFIG_SHELL) $(srctree)/scripts/gen-suse_version_h.sh
endef

$(suse_version_h): include/config/auto.conf FORCE
	$(call filechk,suse_version)

ifeq ($(KBUILD_EXTMOD),)
core-y		+= kernel/ certs/ mm/ fs/ ipc/ security/ crypto/ block/

vmlinux-dirs	:= $(patsubst %/,%,$(filter %/, \
		     $(core-y) $(core-m) $(drivers-y) $(drivers-m) \
		     $(libs-y) $(libs-m)))

vmlinux-alldirs	:= $(sort $(vmlinux-dirs) Documentation \
		     $(patsubst %/,%,$(filter %/, $(core-) \
			$(drivers-) $(libs-))))

subdir-modorder := $(addsuffix modules.order,$(filter %/, \
			$(core-y) $(core-m) $(libs-y) $(libs-m) \
			$(drivers-y) $(drivers-m)))

build-dirs	:= $(vmlinux-dirs)
clean-dirs	:= $(vmlinux-alldirs)

# Externally visible symbols (used by link-vmlinux.sh)
KBUILD_VMLINUX_OBJS := $(head-y) $(patsubst %/,%/built-in.a, $(core-y))
KBUILD_VMLINUX_OBJS += $(addsuffix built-in.a, $(filter %/, $(libs-y)))
ifdef CONFIG_MODULES
KBUILD_VMLINUX_OBJS += $(patsubst %/, %/lib.a, $(filter %/, $(libs-y)))
KBUILD_VMLINUX_LIBS := $(filter-out %/, $(libs-y))
else
KBUILD_VMLINUX_LIBS := $(patsubst %/,%/lib.a, $(libs-y))
endif
KBUILD_VMLINUX_OBJS += $(patsubst %/,%/built-in.a, $(drivers-y))

export KBUILD_VMLINUX_OBJS KBUILD_VMLINUX_LIBS
export KBUILD_LDS          := arch/$(SRCARCH)/kernel/vmlinux.lds
# used by scripts/Makefile.package
export KBUILD_ALLDIRS := $(sort $(filter-out arch/%,$(vmlinux-alldirs)) LICENSES arch include scripts tools)

vmlinux-deps := $(KBUILD_LDS) $(KBUILD_VMLINUX_OBJS) $(KBUILD_VMLINUX_LIBS)

# Recurse until adjust_autoksyms.sh is satisfied
PHONY += autoksyms_recursive
ifdef CONFIG_TRIM_UNUSED_KSYMS
# For the kernel to actually contain only the needed exported symbols,
# we have to build modules as well to determine what those symbols are.
# (this can be evaluated only once include/config/auto.conf has been included)
KBUILD_MODULES := 1

autoksyms_recursive: descend modules.order
	$(Q)$(CONFIG_SHELL) $(srctree)/scripts/adjust_autoksyms.sh \
	  "$(MAKE) -f $(srctree)/Makefile vmlinux"
endif

autoksyms_h := $(if $(CONFIG_TRIM_UNUSED_KSYMS), include/generated/autoksyms.h)

quiet_cmd_autoksyms_h = GEN     $@
      cmd_autoksyms_h = mkdir -p $(dir $@); \
			$(CONFIG_SHELL) $(srctree)/scripts/gen_autoksyms.sh $@

$(autoksyms_h):
	$(call cmd,autoksyms_h)

ARCH_POSTLINK := $(wildcard $(srctree)/arch/$(SRCARCH)/Makefile.postlink)

# Final link of vmlinux with optional arch pass after final link
cmd_link-vmlinux =                                                 \
	$(CONFIG_SHELL) $< "$(LD)" "$(KBUILD_LDFLAGS)" "$(LDFLAGS_vmlinux)";    \
	$(if $(ARCH_POSTLINK), $(MAKE) -f $(ARCH_POSTLINK) $@, true)

vmlinux: scripts/link-vmlinux.sh autoksyms_recursive $(vmlinux-deps) FORCE
	+$(call if_changed_dep,link-vmlinux)

targets := vmlinux

# The actual objects are generated when descending,
# make sure no implicit rule kicks in
$(sort $(vmlinux-deps) $(subdir-modorder)): descend ;

filechk_kernel.release = \
	echo "$(KERNELVERSION)$$($(CONFIG_SHELL) $(srctree)/scripts/setlocalversion $(srctree))"

# Store (new) KERNELRELEASE string in include/config/kernel.release
include/config/kernel.release: FORCE
	$(call filechk,kernel.release)

# Additional helpers built in scripts/
# Carefully list dependencies so we do not try to build scripts twice
# in parallel
PHONY += scripts
scripts: scripts_basic scripts_dtc
	$(Q)$(MAKE) $(build)=$(@)

# Things we need to do before we recursively start building the kernel
# or the modules are listed in "prepare".
# A multi level approach is used. prepareN is processed before prepareN-1.
# archprepare is used in arch Makefiles and when processed asm symlink,
# version.h and scripts_basic is processed / created.

PHONY += prepare archprepare

archprepare: outputmakefile archheaders archscripts scripts include/config/kernel.release \
	asm-generic $(version_h) $(autoksyms_h) include/generated/utsrelease.h \
	include/generated/autoconf.h remove-stale-files $(suse_version_h)

prepare0: archprepare
	$(Q)$(MAKE) $(build)=scripts/mod
	$(Q)$(MAKE) $(build)=.

# All the preparing..
prepare: prepare0

PHONY += remove-stale-files
remove-stale-files:
	$(Q)$(srctree)/scripts/remove-stale-files

# Support for using generic headers in asm-generic
asm-generic := -f $(srctree)/scripts/Makefile.asm-generic obj

PHONY += asm-generic uapi-asm-generic
asm-generic: uapi-asm-generic
	$(Q)$(MAKE) $(asm-generic)=arch/$(SRCARCH)/include/generated/asm \
	generic=include/asm-generic
uapi-asm-generic:
	$(Q)$(MAKE) $(asm-generic)=arch/$(SRCARCH)/include/generated/uapi/asm \
	generic=include/uapi/asm-generic

# Generate some files
# ---------------------------------------------------------------------------

# KERNELRELEASE can change from a few different places, meaning version.h
# needs to be updated, so this check is forced on all builds

uts_len := 64
define filechk_utsrelease.h
	if [ `echo -n "$(KERNELRELEASE)" | wc -c ` -gt $(uts_len) ]; then \
	  echo '"$(KERNELRELEASE)" exceeds $(uts_len) characters' >&2;    \
	  exit 1;                                                         \
	fi;                                                               \
	echo \#define UTS_RELEASE \"$(KERNELRELEASE)\"
endef

define filechk_version.h
	if [ $(SUBLEVEL) -gt 255 ]; then                                 \
		echo \#define LINUX_VERSION_CODE $(shell                 \
		expr $(VERSION) \* 65536 + $(PATCHLEVEL) \* 256 + 255); \
	else                                                             \
		echo \#define LINUX_VERSION_CODE $(shell                 \
		expr $(VERSION) \* 65536 + $(PATCHLEVEL) \* 256 + $(SUBLEVEL)); \
	fi;                                                              \
	echo '#define KERNEL_VERSION(a,b,c) (((a) << 16) + ((b) << 8) +  \
	((c) > 255 ? 255 : (c)))';                                       \
	echo \#define LINUX_VERSION_MAJOR $(VERSION);                    \
	echo \#define LINUX_VERSION_PATCHLEVEL $(PATCHLEVEL);            \
	echo \#define LINUX_VERSION_SUBLEVEL $(SUBLEVEL)
endef

$(version_h): PATCHLEVEL := $(if $(PATCHLEVEL), $(PATCHLEVEL), 0)
$(version_h): SUBLEVEL := $(if $(SUBLEVEL), $(SUBLEVEL), 0)
$(version_h): FORCE
	$(call filechk,version.h)

include/generated/utsrelease.h: include/config/kernel.release FORCE
	$(call filechk,utsrelease.h)

PHONY += headerdep
headerdep:
	$(Q)find $(srctree)/include/ -name '*.h' | xargs --max-args 1 \
	$(srctree)/scripts/headerdep.pl -I$(srctree)/include

# ---------------------------------------------------------------------------
# Kernel headers

#Default location for installed headers
export INSTALL_HDR_PATH = $(objtree)/usr

quiet_cmd_headers_install = INSTALL $(INSTALL_HDR_PATH)/include
      cmd_headers_install = \
	mkdir -p $(INSTALL_HDR_PATH); \
	rsync -mrl --include='*/' --include='*\.h' --exclude='*' \
	usr/include $(INSTALL_HDR_PATH)

PHONY += headers_install
headers_install: headers
	$(call cmd,headers_install)

PHONY += archheaders archscripts

hdr-inst := -f $(srctree)/scripts/Makefile.headersinst obj

PHONY += headers
headers: $(version_h) scripts_unifdef uapi-asm-generic archheaders archscripts
	$(if $(wildcard $(srctree)/arch/$(SRCARCH)/include/uapi/asm/Kbuild),, \
	  $(error Headers not exportable for the $(SRCARCH) architecture))
	$(Q)$(MAKE) $(hdr-inst)=include/uapi
	$(Q)$(MAKE) $(hdr-inst)=arch/$(SRCARCH)/include/uapi

# Deprecated. It is no-op now.
PHONY += headers_check
headers_check:
	@echo >&2 "=================== WARNING ==================="
	@echo >&2 "Since Linux 5.5, 'make headers_check' is no-op,"
	@echo >&2 "and will be removed after Linux 5.15 release."
	@echo >&2 "Please remove headers_check from your scripts."
	@echo >&2 "==============================================="

ifdef CONFIG_HEADERS_INSTALL
prepare: headers
endif

PHONY += scripts_unifdef
scripts_unifdef: scripts_basic
	$(Q)$(MAKE) $(build)=scripts scripts/unifdef

# ---------------------------------------------------------------------------
# Tools

ifdef CONFIG_STACK_VALIDATION
prepare: tools/objtool
endif

ifdef CONFIG_BPF
ifdef CONFIG_DEBUG_INFO_BTF
prepare: tools/bpf/resolve_btfids
endif
endif

PHONY += resolve_btfids_clean

resolve_btfids_O = $(abspath $(objtree))/tools/bpf/resolve_btfids

# tools/bpf/resolve_btfids directory might not exist
# in output directory, skip its clean in that case
resolve_btfids_clean:
ifneq ($(wildcard $(resolve_btfids_O)),)
	$(Q)$(MAKE) -sC $(srctree)/tools/bpf/resolve_btfids O=$(resolve_btfids_O) clean
endif

# Clear a bunch of variables before executing the submake
ifeq ($(quiet),silent_)
tools_silent=s
endif

tools/: FORCE
	$(Q)mkdir -p $(objtree)/tools
	$(Q)$(MAKE) LDFLAGS= MAKEFLAGS="$(tools_silent) $(filter --j% -j,$(MAKEFLAGS))" O=$(abspath $(objtree)) subdir=tools -C $(srctree)/tools/

tools/%: FORCE
	$(Q)mkdir -p $(objtree)/tools
	$(Q)$(MAKE) LDFLAGS= MAKEFLAGS="$(tools_silent) $(filter --j% -j,$(MAKEFLAGS))" O=$(abspath $(objtree)) subdir=tools -C $(srctree)/tools/ $*

# ---------------------------------------------------------------------------
# Kernel selftest

PHONY += kselftest
kselftest:
	$(Q)$(MAKE) -C $(srctree)/tools/testing/selftests run_tests

kselftest-%: FORCE
	$(Q)$(MAKE) -C $(srctree)/tools/testing/selftests $*

PHONY += kselftest-merge
kselftest-merge:
	$(if $(wildcard $(objtree)/.config),, $(error No .config exists, config your kernel first!))
	$(Q)find $(srctree)/tools/testing/selftests -name config | \
		xargs $(srctree)/scripts/kconfig/merge_config.sh -m $(objtree)/.config
	$(Q)$(MAKE) -f $(srctree)/Makefile olddefconfig

# ---------------------------------------------------------------------------
# Devicetree files

ifneq ($(wildcard $(srctree)/arch/$(SRCARCH)/boot/dts/),)
dtstree := arch/$(SRCARCH)/boot/dts
endif

ifneq ($(dtstree),)

%.dtb: include/config/kernel.release scripts_dtc
	$(Q)$(MAKE) $(build)=$(dtstree) $(dtstree)/$@

%.dtbo: include/config/kernel.release scripts_dtc
	$(Q)$(MAKE) $(build)=$(dtstree) $(dtstree)/$@

PHONY += dtbs dtbs_install dtbs_check
dtbs: include/config/kernel.release scripts_dtc
	$(Q)$(MAKE) $(build)=$(dtstree)

ifneq ($(filter dtbs_check, $(MAKECMDGOALS)),)
export CHECK_DTBS=y
dtbs: dt_binding_check
endif

dtbs_check: dtbs

dtbs_install:
	$(Q)$(MAKE) $(dtbinst)=$(dtstree) dst=$(INSTALL_DTBS_PATH)

ifdef CONFIG_OF_EARLY_FLATTREE
all: dtbs
endif

endif

PHONY += scripts_dtc
scripts_dtc: scripts_basic
	$(Q)$(MAKE) $(build)=scripts/dtc

ifneq ($(filter dt_binding_check, $(MAKECMDGOALS)),)
export CHECK_DT_BINDING=y
endif

PHONY += dt_binding_check
dt_binding_check: scripts_dtc
	$(Q)$(MAKE) $(build)=Documentation/devicetree/bindings

# ---------------------------------------------------------------------------
# Modules

ifdef CONFIG_MODULES

# By default, build modules as well

all: modules

# When we're building modules with modversions, we need to consider
# the built-in objects during the descend as well, in order to
# make sure the checksums are up to date before we record them.
ifdef CONFIG_MODVERSIONS
  KBUILD_BUILTIN := 1
endif

# Build modules
#
# A module can be listed more than once in obj-m resulting in
# duplicate lines in modules.order files.  Those are removed
# using awk while concatenating to the final file.

PHONY += modules
modules: $(if $(KBUILD_BUILTIN),vmlinux) modules_check modules_prepare

cmd_modules_order = $(AWK) '!x[$$0]++' $(real-prereqs) > $@

modules.order: $(subdir-modorder) FORCE
	$(call if_changed,modules_order)

targets += modules.order

# Target to prepare building external modules
PHONY += modules_prepare
modules_prepare: prepare
	$(Q)$(MAKE) $(build)=scripts scripts/module.lds

export modules_sign_only :=

ifeq ($(CONFIG_MODULE_SIG),y)
PHONY += modules_sign
modules_sign: modules_install
	@:

# modules_sign is a subset of modules_install.
# 'make modules_install modules_sign' is equivalent to 'make modules_install'.
ifeq ($(filter modules_install,$(MAKECMDGOALS)),)
modules_sign_only := y
endif
endif

modinst_pre :=
ifneq ($(filter modules_install,$(MAKECMDGOALS)),)
modinst_pre := __modinst_pre
endif

modules_install: $(modinst_pre)
PHONY += __modinst_pre
__modinst_pre:
	@rm -rf $(MODLIB)/kernel
	@rm -f $(MODLIB)/source
	@mkdir -p $(MODLIB)/kernel
	@ln -s $(abspath $(srctree)) $(MODLIB)/source
	@if [ ! $(objtree) -ef  $(MODLIB)/build ]; then \
		rm -f $(MODLIB)/build ; \
		ln -s $(CURDIR) $(MODLIB)/build ; \
	fi
	@sed 's:^:kernel/:' modules.order > $(MODLIB)/modules.order
	@cp -f modules.builtin $(MODLIB)/
	@cp -f $(objtree)/modules.builtin.modinfo $(MODLIB)/

endif # CONFIG_MODULES

###
# Cleaning is done on three levels.
# make clean     Delete most generated files
#                Leave enough to build external modules
# make mrproper  Delete the current configuration, and all generated files
# make distclean Remove editor backup files, patch leftover files and the like

# Directories & files removed with 'make clean'
CLEAN_FILES += include/ksym vmlinux.symvers modules-only.symvers \
	       modules.builtin modules.builtin.modinfo modules.nsdeps \
	       compile_commands.json .thinlto-cache

# Directories & files removed with 'make mrproper'
MRPROPER_FILES += include/config include/generated          \
		  arch/$(SRCARCH)/include/generated .tmp_objdiff \
		  debian snap tar-install \
		  .config .config.old .version \
		  Module.symvers \
		  certs/signing_key.pem certs/signing_key.x509 \
		  certs/x509.genkey \
		  vmlinux-gdb.py \
		  *.spec

# clean - Delete most, but leave enough to build external modules
#
clean: rm-files := $(CLEAN_FILES)

PHONY += archclean vmlinuxclean

vmlinuxclean:
	$(Q)$(CONFIG_SHELL) $(srctree)/scripts/link-vmlinux.sh clean
	$(Q)$(if $(ARCH_POSTLINK), $(MAKE) -f $(ARCH_POSTLINK) clean)

clean: archclean vmlinuxclean resolve_btfids_clean

# mrproper - Delete all generated files, including .config
#
mrproper: rm-files := $(wildcard $(MRPROPER_FILES))
mrproper-dirs      := $(addprefix _mrproper_,scripts)

PHONY += $(mrproper-dirs) mrproper
$(mrproper-dirs):
	$(Q)$(MAKE) $(clean)=$(patsubst _mrproper_%,%,$@)

mrproper: clean $(mrproper-dirs)
	$(call cmd,rmfiles)

# distclean
#
PHONY += distclean

distclean: mrproper
	@find . $(RCS_FIND_IGNORE) \
		\( -name '*.orig' -o -name '*.rej' -o -name '*~' \
		-o -name '*.bak' -o -name '#*#' -o -name '*%' \
		-o -name 'core' -o -name tags -o -name TAGS -o -name 'cscope*' \
		-o -name GPATH -o -name GRTAGS -o -name GSYMS -o -name GTAGS \) \
		-type f -print | xargs rm -f


# Packaging of the kernel to various formats
# ---------------------------------------------------------------------------

%src-pkg: FORCE
	$(Q)$(MAKE) -f $(srctree)/scripts/Makefile.package $@
%pkg: include/config/kernel.release FORCE
	$(Q)$(MAKE) -f $(srctree)/scripts/Makefile.package $@

# Brief documentation of the typical targets used
# ---------------------------------------------------------------------------

boards := $(wildcard $(srctree)/arch/$(SRCARCH)/configs/*_defconfig)
boards := $(sort $(notdir $(boards)))
board-dirs := $(dir $(wildcard $(srctree)/arch/$(SRCARCH)/configs/*/*_defconfig))
board-dirs := $(sort $(notdir $(board-dirs:/=)))

PHONY += help
help:
	@echo  'Cleaning targets:'
	@echo  '  clean		  - Remove most generated files but keep the config and'
	@echo  '                    enough build support to build external modules'
	@echo  '  mrproper	  - Remove all generated files + config + various backup files'
	@echo  '  distclean	  - mrproper + remove editor backup and patch files'
	@echo  ''
	@echo  'Configuration targets:'
	@$(MAKE) -f $(srctree)/scripts/kconfig/Makefile help
	@echo  ''
	@echo  'Other generic targets:'
	@echo  '  all		  - Build all targets marked with [*]'
	@echo  '* vmlinux	  - Build the bare kernel'
	@echo  '* modules	  - Build all modules'
	@echo  '  modules_install - Install all modules to INSTALL_MOD_PATH (default: /)'
	@echo  '  dir/            - Build all files in dir and below'
	@echo  '  dir/file.[ois]  - Build specified target only'
	@echo  '  dir/file.ll     - Build the LLVM assembly file'
	@echo  '                    (requires compiler support for LLVM assembly generation)'
	@echo  '  dir/file.lst    - Build specified mixed source/assembly target only'
	@echo  '                    (requires a recent binutils and recent build (System.map))'
	@echo  '  dir/file.ko     - Build module including final link'
	@echo  '  modules_prepare - Set up for building external modules'
	@echo  '  tags/TAGS	  - Generate tags file for editors'
	@echo  '  cscope	  - Generate cscope index'
	@echo  '  gtags           - Generate GNU GLOBAL index'
	@echo  '  kernelrelease	  - Output the release version string (use with make -s)'
	@echo  '  kernelversion	  - Output the version stored in Makefile (use with make -s)'
	@echo  '  image_name	  - Output the image name (use with make -s)'
	@echo  '  headers_install - Install sanitised kernel headers to INSTALL_HDR_PATH'; \
	 echo  '                    (default: $(INSTALL_HDR_PATH))'; \
	 echo  ''
	@echo  'Static analysers:'
	@echo  '  checkstack      - Generate a list of stack hogs'
	@echo  '  versioncheck    - Sanity check on version.h usage'
	@echo  '  includecheck    - Check for duplicate included header files'
	@echo  '  export_report   - List the usages of all exported symbols'
	@echo  '  headerdep       - Detect inclusion cycles in headers'
	@echo  '  coccicheck      - Check with Coccinelle'
	@echo  '  clang-analyzer  - Check with clang static analyzer'
	@echo  '  clang-tidy      - Check with clang-tidy'
	@echo  ''
	@echo  'Tools:'
	@echo  '  nsdeps          - Generate missing symbol namespace dependencies'
	@echo  ''
	@echo  'Kernel selftest:'
	@echo  '  kselftest         - Build and run kernel selftest'
	@echo  '                      Build, install, and boot kernel before'
	@echo  '                      running kselftest on it'
	@echo  '                      Run as root for full coverage'
	@echo  '  kselftest-all     - Build kernel selftest'
	@echo  '  kselftest-install - Build and install kernel selftest'
	@echo  '  kselftest-clean   - Remove all generated kselftest files'
	@echo  '  kselftest-merge   - Merge all the config dependencies of'
	@echo  '		      kselftest to existing .config.'
	@echo  ''
	@$(if $(dtstree), \
		echo 'Devicetree:'; \
		echo '* dtbs             - Build device tree blobs for enabled boards'; \
		echo '  dtbs_install     - Install dtbs to $(INSTALL_DTBS_PATH)'; \
		echo '  dt_binding_check - Validate device tree binding documents'; \
		echo '  dtbs_check       - Validate device tree source files';\
		echo '')

	@echo 'Userspace tools targets:'
	@echo '  use "make tools/help"'
	@echo '  or  "cd tools; make help"'
	@echo  ''
	@echo  'Kernel packaging:'
	@$(MAKE) -f $(srctree)/scripts/Makefile.package help
	@echo  ''
	@echo  'Documentation targets:'
	@$(MAKE) -f $(srctree)/Documentation/Makefile dochelp
	@echo  ''
	@echo  'Architecture specific targets ($(SRCARCH)):'
	@$(if $(archhelp),$(archhelp),\
		echo '  No architecture specific help defined for $(SRCARCH)')
	@echo  ''
	@$(if $(boards), \
		$(foreach b, $(boards), \
		printf "  %-27s - Build for %s\\n" $(b) $(subst _defconfig,,$(b));) \
		echo '')
	@$(if $(board-dirs), \
		$(foreach b, $(board-dirs), \
		printf "  %-16s - Show %s-specific targets\\n" help-$(b) $(b);) \
		printf "  %-16s - Show all of the above\\n" help-boards; \
		echo '')

	@echo  '  make V=0|1 [targets] 0 => quiet build (default), 1 => verbose build'
	@echo  '  make V=2   [targets] 2 => give reason for rebuild of target'
	@echo  '  make O=dir [targets] Locate all output files in "dir", including .config'
	@echo  '  make C=1   [targets] Check re-compiled c source with $$CHECK'
	@echo  '                       (sparse by default)'
	@echo  '  make C=2   [targets] Force check of all c source with $$CHECK'
	@echo  '  make RECORDMCOUNT_WARN=1 [targets] Warn about ignored mcount sections'
	@echo  '  make W=n   [targets] Enable extra build checks, n=1,2,3 where'
	@echo  '		1: warnings which may be relevant and do not occur too often'
	@echo  '		2: warnings which occur quite often but may still be relevant'
	@echo  '		3: more obscure warnings, can most likely be ignored'
	@echo  '		Multiple levels can be combined with W=12 or W=123'
	@echo  ''
	@echo  'Execute "make" or "make all" to build all targets marked with [*] '
	@echo  'For further info see the ./README file'


help-board-dirs := $(addprefix help-,$(board-dirs))

help-boards: $(help-board-dirs)

boards-per-dir = $(sort $(notdir $(wildcard $(srctree)/arch/$(SRCARCH)/configs/$*/*_defconfig)))

$(help-board-dirs): help-%:
	@echo  'Architecture specific targets ($(SRCARCH) $*):'
	@$(if $(boards-per-dir), \
		$(foreach b, $(boards-per-dir), \
		printf "  %-24s - Build for %s\\n" $*/$(b) $(subst _defconfig,,$(b));) \
		echo '')


# Documentation targets
# ---------------------------------------------------------------------------
DOC_TARGETS := xmldocs latexdocs pdfdocs htmldocs epubdocs cleandocs \
	       linkcheckdocs dochelp refcheckdocs
PHONY += $(DOC_TARGETS)
$(DOC_TARGETS):
	$(Q)$(MAKE) $(build)=Documentation $@

# Misc
# ---------------------------------------------------------------------------

PHONY += scripts_gdb
scripts_gdb: prepare0
	$(Q)$(MAKE) $(build)=scripts/gdb
	$(Q)ln -fsn $(abspath $(srctree)/scripts/gdb/vmlinux-gdb.py)

ifdef CONFIG_GDB_SCRIPTS
all: scripts_gdb
endif

else # KBUILD_EXTMOD

###
# External module support.
# When building external modules the kernel used as basis is considered
# read-only, and no consistency checks are made and the make
# system is not used on the basis kernel. If updates are required
# in the basis kernel ordinary make commands (without M=...) must be used.

# We are always building only modules.
KBUILD_BUILTIN :=
KBUILD_MODULES := 1

build-dirs := $(KBUILD_EXTMOD)
$(MODORDER): descend
	@:

compile_commands.json: $(extmod_prefix)compile_commands.json
PHONY += compile_commands.json

clean-dirs := $(KBUILD_EXTMOD)
clean: rm-files := $(KBUILD_EXTMOD)/Module.symvers $(KBUILD_EXTMOD)/modules.nsdeps \
	$(KBUILD_EXTMOD)/compile_commands.json $(KBUILD_EXTMOD)/.thinlto-cache

PHONY += help
help:
	@echo  '  Building external modules.'
	@echo  '  Syntax: make -C path/to/kernel/src M=$$PWD target'
	@echo  ''
	@echo  '  modules         - default target, build the module(s)'
	@echo  '  modules_install - install the module'
	@echo  '  clean           - remove generated files in module directory only'
	@echo  ''

# no-op for external module builds
PHONY += prepare modules_prepare

endif # KBUILD_EXTMOD

# ---------------------------------------------------------------------------
# Modules

PHONY += modules modules_install

ifdef CONFIG_MODULES

modules: modules_check
	$(Q)$(MAKE) -f $(srctree)/scripts/Makefile.modpost

PHONY += modules_check
modules_check: $(MODORDER)
	$(Q)$(CONFIG_SHELL) $(srctree)/scripts/modules-check.sh $<

quiet_cmd_depmod = DEPMOD  $(MODLIB)
      cmd_depmod = $(CONFIG_SHELL) $(srctree)/scripts/depmod.sh $(DEPMOD) \
                   $(KERNELRELEASE)

modules_install:
	$(Q)$(MAKE) -f $(srctree)/scripts/Makefile.modinst
	$(call cmd,depmod)

else # CONFIG_MODULES

# Modules not configured
# ---------------------------------------------------------------------------

modules modules_install:
	@echo >&2 '***'
	@echo >&2 '*** The present kernel configuration has modules disabled.'
	@echo >&2 '*** To use the module feature, please run "make menuconfig" etc.'
	@echo >&2 '*** to enable CONFIG_MODULES.'
	@echo >&2 '***'
	@exit 1

endif # CONFIG_MODULES

# Single targets
# ---------------------------------------------------------------------------
# To build individual files in subdirectories, you can do like this:
#
#   make foo/bar/baz.s
#
# The supported suffixes for single-target are listed in 'single-targets'
#
# To build only under specific subdirectories, you can do like this:
#
#   make foo/bar/baz/

ifdef single-build

# .ko is special because modpost is needed
single-ko := $(sort $(filter %.ko, $(MAKECMDGOALS)))
single-no-ko := $(sort $(patsubst %.ko,%.mod, $(MAKECMDGOALS)))

$(single-ko): single_modpost
	@:
$(single-no-ko): descend
	@:

ifeq ($(KBUILD_EXTMOD),)
# For the single build of in-tree modules, use a temporary file to avoid
# the situation of modules_install installing an invalid modules.order.
MODORDER := .modules.tmp
endif

PHONY += single_modpost
single_modpost: $(single-no-ko) modules_prepare
	$(Q){ $(foreach m, $(single-ko), echo $(extmod_prefix)$m;) } > $(MODORDER)
	$(Q)$(MAKE) -f $(srctree)/scripts/Makefile.modpost

KBUILD_MODULES := 1

export KBUILD_SINGLE_TARGETS := $(addprefix $(extmod_prefix), $(single-no-ko))

# trim unrelated directories
build-dirs := $(foreach d, $(build-dirs), \
			$(if $(filter $(d)/%, $(KBUILD_SINGLE_TARGETS)), $(d)))

endif

ifndef CONFIG_MODULES
KBUILD_MODULES :=
endif

# Handle descending into subdirectories listed in $(build-dirs)
# Preset locale variables to speed up the build process. Limit locale
# tweaks to this spot to avoid wrong language settings when running
# make menuconfig etc.
# Error messages still appears in the original language
PHONY += descend $(build-dirs)
descend: $(build-dirs)
$(build-dirs): prepare
	$(Q)$(MAKE) $(build)=$@ \
	single-build=$(if $(filter-out $@/, $(filter $@/%, $(KBUILD_SINGLE_TARGETS))),1) \
	need-builtin=1 need-modorder=1

clean-dirs := $(addprefix _clean_, $(clean-dirs))
PHONY += $(clean-dirs) clean
$(clean-dirs):
	$(Q)$(MAKE) $(clean)=$(patsubst _clean_%,%,$@)

clean: $(clean-dirs)
	$(call cmd,rmfiles)
	@find $(if $(KBUILD_EXTMOD), $(KBUILD_EXTMOD), .) $(RCS_FIND_IGNORE) \
		\( -name '*.[aios]' -o -name '*.ko' -o -name '.*.cmd' \
		-o -name '*.ko.*' \
		-o -name '*.dtb' -o -name '*.dtbo' -o -name '*.dtb.S' -o -name '*.dt.yaml' \
		-o -name '*.dwo' -o -name '*.lst' \
		-o -name '*.su' -o -name '*.mod' \
		-o -name '.*.d' -o -name '.*.tmp' -o -name '*.mod.c' \
		-o -name '*.lex.c' -o -name '*.tab.[ch]' \
		-o -name '*.asn1.[ch]' \
		-o -name '*.symtypes' -o -name 'modules.order' \
		-o -name '.tmp_*.o.*' \
		-o -name '*.c.[012]*.*' \
		-o -name '*.ll' \
		-o -name '*.gcno' \
		-o -name '*.*.symversions' \) -type f -print | xargs rm -f

# Generate tags for editors
# ---------------------------------------------------------------------------
quiet_cmd_tags = GEN     $@
      cmd_tags = $(BASH) $(srctree)/scripts/tags.sh $@

tags TAGS cscope gtags: FORCE
	$(call cmd,tags)

# Script to generate missing namespace dependencies
# ---------------------------------------------------------------------------

PHONY += nsdeps
nsdeps: export KBUILD_NSDEPS=1
nsdeps: modules
	$(Q)$(CONFIG_SHELL) $(srctree)/scripts/nsdeps

# Clang Tooling
# ---------------------------------------------------------------------------

quiet_cmd_gen_compile_commands = GEN     $@
      cmd_gen_compile_commands = $(PYTHON3) $< -a $(AR) -o $@ $(filter-out $<, $(real-prereqs))

$(extmod_prefix)compile_commands.json: scripts/clang-tools/gen_compile_commands.py \
	$(if $(KBUILD_EXTMOD),,$(KBUILD_VMLINUX_OBJS) $(KBUILD_VMLINUX_LIBS)) \
	$(if $(CONFIG_MODULES), $(MODORDER)) FORCE
	$(call if_changed,gen_compile_commands)

targets += $(extmod_prefix)compile_commands.json

PHONY += clang-tidy clang-analyzer

ifdef CONFIG_CC_IS_CLANG
quiet_cmd_clang_tools = CHECK   $<
      cmd_clang_tools = $(PYTHON3) $(srctree)/scripts/clang-tools/run-clang-tools.py $@ $<

clang-tidy clang-analyzer: $(extmod_prefix)compile_commands.json
	$(call cmd,clang_tools)
else
clang-tidy clang-analyzer:
	@echo "$@ requires CC=clang" >&2
	@false
endif

# Scripts to check various things for consistency
# ---------------------------------------------------------------------------

PHONY += includecheck versioncheck coccicheck export_report

includecheck:
	find $(srctree)/* $(RCS_FIND_IGNORE) \
		-name '*.[hcS]' -type f -print | sort \
		| xargs $(PERL) -w $(srctree)/scripts/checkincludes.pl

versioncheck:
	find $(srctree)/* $(RCS_FIND_IGNORE) \
		-name '*.[hcS]' -type f -print | sort \
		| xargs $(PERL) -w $(srctree)/scripts/checkversion.pl

coccicheck:
	$(Q)$(BASH) $(srctree)/scripts/$@

export_report:
	$(PERL) $(srctree)/scripts/export_report.pl

PHONY += checkstack kernelrelease kernelversion image_name

# UML needs a little special treatment here.  It wants to use the host
# toolchain, so needs $(SUBARCH) passed to checkstack.pl.  Everyone
# else wants $(ARCH), including people doing cross-builds, which means
# that $(SUBARCH) doesn't work here.
ifeq ($(ARCH), um)
CHECKSTACK_ARCH := $(SUBARCH)
else
CHECKSTACK_ARCH := $(ARCH)
endif
checkstack:
	$(OBJDUMP) -d vmlinux $$(find . -name '*.ko') | \
	$(PERL) $(srctree)/scripts/checkstack.pl $(CHECKSTACK_ARCH)

kernelrelease:
	@echo "$(KERNELVERSION)$$($(CONFIG_SHELL) $(srctree)/scripts/setlocalversion $(srctree))"

kernelversion:
	@echo $(KERNELVERSION)

image_name:
	@echo $(KBUILD_IMAGE)

quiet_cmd_rmfiles = $(if $(wildcard $(rm-files)),CLEAN   $(wildcard $(rm-files)))
      cmd_rmfiles = rm -rf $(rm-files)

# read saved command lines for existing targets
existing-targets := $(wildcard $(sort $(targets)))

-include $(foreach f,$(existing-targets),$(dir $(f)).$(notdir $(f)).cmd)

endif # config-build
endif # mixed-build
endif # need-sub-make

PHONY += FORCE
FORCE:

# Declare the contents of the PHONY variable as phony.  We keep that
# information in a variable so we can use it in if_changed and friends.
.PHONY: $(PHONY)<|MERGE_RESOLUTION|>--- conflicted
+++ resolved
@@ -1,14 +1,8 @@
 # SPDX-License-Identifier: GPL-2.0
 VERSION = 5
-<<<<<<< HEAD
-PATCHLEVEL = 13
-SUBLEVEL = 1
-EXTRAVERSION =
-=======
 PATCHLEVEL = 14
 SUBLEVEL = 0
 EXTRAVERSION = -rc1
->>>>>>> e73f0f0e
 NAME = Opossums on Parade
 
 # *DOCUMENTATION*
