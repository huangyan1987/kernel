--- conflicted
+++ resolved
@@ -1,11 +1,7 @@
 VERSION = 3
 PATCHLEVEL = 9
 SUBLEVEL = 0
-<<<<<<< HEAD
-EXTRAVERSION =-10734-ga7c1120
-=======
 EXTRAVERSION = -rc1
->>>>>>> 6dbe51c2
 NAME = Unicycling Gorilla
 
 # *DOCUMENTATION*
