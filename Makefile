--- conflicted
+++ resolved
@@ -1,12 +1,7 @@
 # SPDX-License-Identifier: GPL-2.0
 VERSION = 5
-<<<<<<< HEAD
-PATCHLEVEL = 5
-SUBLEVEL = 13
-=======
 PATCHLEVEL = 6
 SUBLEVEL = 0
->>>>>>> 7117be3f
 EXTRAVERSION =
 NAME = Kleptomaniac Octopus
 
