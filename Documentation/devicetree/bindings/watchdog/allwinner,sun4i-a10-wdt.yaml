# SPDX-License-Identifier: GPL-2.0
%YAML 1.2
---
$id: http://devicetree.org/schemas/watchdog/allwinner,sun4i-a10-wdt.yaml#
$schema: http://devicetree.org/meta-schemas/core.yaml#

title: Allwinner A10 Watchdog Device Tree Bindings

allOf:
  - $ref: "watchdog.yaml#"

maintainers:
  - Chen-Yu Tsai <wens@csie.org>
  - Maxime Ripard <mripard@kernel.org>

properties:
  compatible:
    oneOf:
      - const: allwinner,sun4i-a10-wdt
      - const: allwinner,sun6i-a31-wdt
      - items:
          - enum:
              - allwinner,sun50i-a64-wdt
              - allwinner,sun50i-a100-wdt
              - allwinner,sun50i-h6-wdt
              - allwinner,sun50i-h616-wdt
              - allwinner,sun50i-r329-wdt
              - allwinner,sun50i-r329-wdt-reset
          - const: allwinner,sun6i-a31-wdt
      - items:
          - const: allwinner,suniv-f1c100s-wdt
          - const: allwinner,sun4i-a10-wdt
      - const: allwinner,sun20i-d1-wdt
      - items:
          - const: allwinner,sun20i-d1-wdt-reset
          - const: allwinner,sun20i-d1-wdt

  reg:
    maxItems: 1

  clocks:
    minItems: 1
<<<<<<< HEAD
    maxItems: 2
=======
>>>>>>> fa55b7dc
    items:
      - description: High-frequency oscillator input, divided internally
      - description: Low-frequency oscillator input, only found on some variants

  clock-names:
    minItems: 1
<<<<<<< HEAD
    maxItems: 2
=======
>>>>>>> fa55b7dc
    items:
      - const: hosc
      - const: losc

  interrupts:
    maxItems: 1

required:
  - compatible
  - reg
  - clocks
  - interrupts

if:
  properties:
    compatible:
      contains:
        enum:
          - allwinner,sun20i-d1-wdt
          - allwinner,sun20i-d1-wdt-reset
          - allwinner,sun50i-r329-wdt
          - allwinner,sun50i-r329-wdt-reset

then:
  properties:
    clocks:
      minItems: 2

    clock-names:
      minItems: 2

  required:
    - clock-names

else:
  properties:
    clocks:
      maxItems: 1

    clock-names:
      maxItems: 1

unevaluatedProperties: false

examples:
  - |
    wdt: watchdog@1c20c90 {
        compatible = "allwinner,sun4i-a10-wdt";
        reg = <0x01c20c90 0x10>;
        interrupts = <24>;
        clocks = <&osc24M>;
        timeout-sec = <10>;
    };

...<|MERGE_RESOLUTION|>--- conflicted
+++ resolved
@@ -40,20 +40,12 @@
 
   clocks:
     minItems: 1
-<<<<<<< HEAD
-    maxItems: 2
-=======
->>>>>>> fa55b7dc
     items:
       - description: High-frequency oscillator input, divided internally
       - description: Low-frequency oscillator input, only found on some variants
 
   clock-names:
     minItems: 1
-<<<<<<< HEAD
-    maxItems: 2
-=======
->>>>>>> fa55b7dc
     items:
       - const: hosc
       - const: losc
