--- conflicted
+++ resolved
@@ -109,10 +109,7 @@
               - mediatek,mt2701-smi-larb
               - mediatek,mt2712-smi-larb
               - mediatek,mt6779-smi-larb
-<<<<<<< HEAD
-=======
               - mediatek,mt8186-smi-larb
->>>>>>> 8db86851
               - mediatek,mt8192-smi-larb
               - mediatek,mt8195-smi-larb
 
