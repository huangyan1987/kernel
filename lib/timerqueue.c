// SPDX-License-Identifier: GPL-2.0-or-later
/*
 *  Generic Timer-queue
 *
 *  Manages a simple queue of timers, ordered by expiration time.
 *  Uses rbtrees for quick list adds and expiration.
 *
 *  NOTE: All of the following functions need to be serialized
 *  to avoid races. No locking is done by this library code.
 */

#include <linux/bug.h>
#include <linux/timerqueue.h>
#include <linux/rbtree.h>
#include <linux/export.h>

#define __node_2_tq(_n) \
	rb_entry((_n), struct timerqueue_node, node)

static inline bool __timerqueue_less(struct rb_node *a, const struct rb_node *b)
{
	return __node_2_tq(a)->expires < __node_2_tq(b)->expires;
}

/**
 * timerqueue_add - Adds timer to timerqueue.
 *
 * @head: head of timerqueue
 * @node: timer node to be added
 *
 * Adds the timer node to the timerqueue, sorted by the node's expires
 * value. Returns true if the newly added timer is the first expiring timer in
 * the queue.
 */
bool timerqueue_add(struct timerqueue_head *head, struct timerqueue_node *node)
{
<<<<<<< HEAD
	struct rb_node **p = &head->rb_root.rb_root.rb_node;
	struct rb_node *parent = NULL;
	struct timerqueue_node *ptr;
	bool leftmost = true;

	/* Make sure we don't add nodes that are already added */
	WARN_ON_ONCE(!RB_EMPTY_NODE(&node->node));

	while (*p) {
		parent = *p;
		ptr = rb_entry(parent, struct timerqueue_node, node);
		if (node->expires < ptr->expires) {
			p = &(*p)->rb_left;
		} else {
			p = &(*p)->rb_right;
			leftmost = false;
		}
	}
	rb_link_node(&node->node, parent, p);
	rb_insert_color_cached(&node->node, &head->rb_root, leftmost);

	return leftmost;
=======
	/* Make sure we don't add nodes that are already added */
	WARN_ON_ONCE(!RB_EMPTY_NODE(&node->node));

	return rb_add_cached(&node->node, &head->rb_root, __timerqueue_less);
>>>>>>> 7d2a07b7
}
EXPORT_SYMBOL_GPL(timerqueue_add);

/**
 * timerqueue_del - Removes a timer from the timerqueue.
 *
 * @head: head of timerqueue
 * @node: timer node to be removed
 *
 * Removes the timer node from the timerqueue. Returns true if the queue is
 * not empty after the remove.
 */
bool timerqueue_del(struct timerqueue_head *head, struct timerqueue_node *node)
{
	WARN_ON_ONCE(RB_EMPTY_NODE(&node->node));

	rb_erase_cached(&node->node, &head->rb_root);
	RB_CLEAR_NODE(&node->node);

	return !RB_EMPTY_ROOT(&head->rb_root.rb_root);
}
EXPORT_SYMBOL_GPL(timerqueue_del);

/**
 * timerqueue_iterate_next - Returns the timer after the provided timer
 *
 * @node: Pointer to a timer.
 *
 * Provides the timer that is after the given node. This is used, when
 * necessary, to iterate through the list of timers in a timer list
 * without modifying the list.
 */
struct timerqueue_node *timerqueue_iterate_next(struct timerqueue_node *node)
{
	struct rb_node *next;

	if (!node)
		return NULL;
	next = rb_next(&node->node);
	if (!next)
		return NULL;
	return container_of(next, struct timerqueue_node, node);
}
EXPORT_SYMBOL_GPL(timerqueue_iterate_next);<|MERGE_RESOLUTION|>--- conflicted
+++ resolved
@@ -34,35 +34,10 @@
  */
 bool timerqueue_add(struct timerqueue_head *head, struct timerqueue_node *node)
 {
-<<<<<<< HEAD
-	struct rb_node **p = &head->rb_root.rb_root.rb_node;
-	struct rb_node *parent = NULL;
-	struct timerqueue_node *ptr;
-	bool leftmost = true;
-
-	/* Make sure we don't add nodes that are already added */
-	WARN_ON_ONCE(!RB_EMPTY_NODE(&node->node));
-
-	while (*p) {
-		parent = *p;
-		ptr = rb_entry(parent, struct timerqueue_node, node);
-		if (node->expires < ptr->expires) {
-			p = &(*p)->rb_left;
-		} else {
-			p = &(*p)->rb_right;
-			leftmost = false;
-		}
-	}
-	rb_link_node(&node->node, parent, p);
-	rb_insert_color_cached(&node->node, &head->rb_root, leftmost);
-
-	return leftmost;
-=======
 	/* Make sure we don't add nodes that are already added */
 	WARN_ON_ONCE(!RB_EMPTY_NODE(&node->node));
 
 	return rb_add_cached(&node->node, &head->rb_root, __timerqueue_less);
->>>>>>> 7d2a07b7
 }
 EXPORT_SYMBOL_GPL(timerqueue_add);
 
