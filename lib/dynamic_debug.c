/*
 * lib/dynamic_debug.c
 *
 * make pr_debug()/dev_dbg() calls runtime configurable based upon their
 * source module.
 *
 * Copyright (C) 2008 Jason Baron <jbaron@redhat.com>
 * By Greg Banks <gnb@melbourne.sgi.com>
 * Copyright (c) 2008 Silicon Graphics Inc.  All Rights Reserved.
 * Copyright (C) 2011 Bart Van Assche.  All Rights Reserved.
 * Copyright (C) 2013 Du, Changbin <changbin.du@gmail.com>
 */

#define pr_fmt(fmt) "dyndbg: " fmt

#include <linux/kernel.h>
#include <linux/module.h>
#include <linux/moduleparam.h>
#include <linux/kallsyms.h>
#include <linux/types.h>
#include <linux/mutex.h>
#include <linux/proc_fs.h>
#include <linux/seq_file.h>
#include <linux/list.h>
#include <linux/sysctl.h>
#include <linux/ctype.h>
#include <linux/string.h>
#include <linux/parser.h>
#include <linux/string_helpers.h>
#include <linux/uaccess.h>
#include <linux/dynamic_debug.h>
#include <linux/debugfs.h>
#include <linux/slab.h>
#include <linux/jump_label.h>
#include <linux/hardirq.h>
#include <linux/sched.h>
#include <linux/device.h>
#include <linux/netdevice.h>

#include <rdma/ib_verbs.h>

extern struct _ddebug __start___dyndbg[];
extern struct _ddebug __stop___dyndbg[];

struct ddebug_table {
	struct list_head link;
	const char *mod_name;
	unsigned int num_ddebugs;
	struct _ddebug *ddebugs;
};

struct ddebug_query {
	const char *filename;
	const char *module;
	const char *function;
	const char *format;
	unsigned int first_lineno, last_lineno;
};

struct ddebug_iter {
	struct ddebug_table *table;
	unsigned int idx;
};

struct flag_settings {
	unsigned int flags;
	unsigned int mask;
};

static DEFINE_MUTEX(ddebug_lock);
static LIST_HEAD(ddebug_tables);
static int verbose;
module_param(verbose, int, 0644);

/* Return the path relative to source root */
static inline const char *trim_prefix(const char *path)
{
	int skip = strlen(__FILE__) - strlen("lib/dynamic_debug.c");

	if (strncmp(path, __FILE__, skip))
		skip = 0; /* prefix mismatch, don't skip */

	return path + skip;
}

static struct { unsigned flag:8; char opt_char; } opt_array[] = {
	{ _DPRINTK_FLAGS_PRINT, 'p' },
	{ _DPRINTK_FLAGS_INCL_MODNAME, 'm' },
	{ _DPRINTK_FLAGS_INCL_FUNCNAME, 'f' },
	{ _DPRINTK_FLAGS_INCL_LINENO, 'l' },
	{ _DPRINTK_FLAGS_INCL_TID, 't' },
	{ _DPRINTK_FLAGS_NONE, '_' },
};

struct flagsbuf { char buf[ARRAY_SIZE(opt_array)+1]; };

/* format a string into buf[] which describes the _ddebug's flags */
static char *ddebug_describe_flags(unsigned int flags, struct flagsbuf *fb)
{
	char *p = fb->buf;
	int i;

	for (i = 0; i < ARRAY_SIZE(opt_array); ++i)
		if (flags & opt_array[i].flag)
			*p++ = opt_array[i].opt_char;
	if (p == fb->buf)
		*p++ = '_';
	*p = '\0';

	return fb->buf;
}

#define vnpr_info(lvl, fmt, ...)				\
do {								\
	if (verbose >= lvl)					\
		pr_info(fmt, ##__VA_ARGS__);			\
} while (0)

#define vpr_info(fmt, ...)	vnpr_info(1, fmt, ##__VA_ARGS__)
#define v2pr_info(fmt, ...)	vnpr_info(2, fmt, ##__VA_ARGS__)

static void vpr_info_dq(const struct ddebug_query *query, const char *msg)
{
	/* trim any trailing newlines */
	int fmtlen = 0;

	if (query->format) {
		fmtlen = strlen(query->format);
		while (fmtlen && query->format[fmtlen - 1] == '\n')
			fmtlen--;
	}

	vpr_info("%s: func=\"%s\" file=\"%s\" module=\"%s\" format=\"%.*s\" lineno=%u-%u\n",
		 msg,
		 query->function ?: "",
		 query->filename ?: "",
		 query->module ?: "",
		 fmtlen, query->format ?: "",
		 query->first_lineno, query->last_lineno);
}

/*
 * Search the tables for _ddebug's which match the given `query' and
 * apply the `flags' and `mask' to them.  Returns number of matching
 * callsites, normally the same as number of changes.  If verbose,
 * logs the changes.  Takes ddebug_lock.
 */
static int ddebug_change(const struct ddebug_query *query,
			 struct flag_settings *modifiers)
{
	int i;
	struct ddebug_table *dt;
	unsigned int newflags;
	unsigned int nfound = 0;
	struct flagsbuf fbuf;

	/* search for matching ddebugs */
	mutex_lock(&ddebug_lock);
	list_for_each_entry(dt, &ddebug_tables, link) {

		/* match against the module name */
		if (query->module &&
		    !match_wildcard(query->module, dt->mod_name))
			continue;

		for (i = 0; i < dt->num_ddebugs; i++) {
			struct _ddebug *dp = &dt->ddebugs[i];

			/* match against the source filename */
			if (query->filename &&
			    !match_wildcard(query->filename, dp->filename) &&
			    !match_wildcard(query->filename,
					   kbasename(dp->filename)) &&
			    !match_wildcard(query->filename,
					   trim_prefix(dp->filename)))
				continue;

			/* match against the function */
			if (query->function &&
			    !match_wildcard(query->function, dp->function))
				continue;

			/* match against the format */
			if (query->format) {
				if (*query->format == '^') {
					char *p;
					/* anchored search. match must be at beginning */
					p = strstr(dp->format, query->format+1);
					if (p != dp->format)
						continue;
				} else if (!strstr(dp->format, query->format))
					continue;
			}

			/* match against the line number range */
			if (query->first_lineno &&
			    dp->lineno < query->first_lineno)
				continue;
			if (query->last_lineno &&
			    dp->lineno > query->last_lineno)
				continue;

			nfound++;

			newflags = (dp->flags & modifiers->mask) | modifiers->flags;
			if (newflags == dp->flags)
				continue;
#ifdef CONFIG_JUMP_LABEL
			if (dp->flags & _DPRINTK_FLAGS_PRINT) {
				if (!(modifiers->flags & _DPRINTK_FLAGS_PRINT))
					static_branch_disable(&dp->key.dd_key_true);
			} else if (modifiers->flags & _DPRINTK_FLAGS_PRINT)
				static_branch_enable(&dp->key.dd_key_true);
#endif
			dp->flags = newflags;
			v2pr_info("changed %s:%d [%s]%s =%s\n",
				 trim_prefix(dp->filename), dp->lineno,
				 dt->mod_name, dp->function,
				 ddebug_describe_flags(dp->flags, &fbuf));
		}
	}
	mutex_unlock(&ddebug_lock);

	if (!nfound && verbose)
		pr_info("no matches for query\n");

	return nfound;
}

/*
 * Split the buffer `buf' into space-separated words.
 * Handles simple " and ' quoting, i.e. without nested,
 * embedded or escaped \".  Return the number of words
 * or <0 on error.
 */
static int ddebug_tokenize(char *buf, char *words[], int maxwords)
{
	int nwords = 0;

	while (*buf) {
		char *end;

		/* Skip leading whitespace */
		buf = skip_spaces(buf);
		if (!*buf)
			break;	/* oh, it was trailing whitespace */
		if (*buf == '#')
			break;	/* token starts comment, skip rest of line */

		/* find `end' of word, whitespace separated or quoted */
		if (*buf == '"' || *buf == '\'') {
			int quote = *buf++;
			for (end = buf; *end && *end != quote; end++)
				;
			if (!*end) {
				pr_err("unclosed quote: %s\n", buf);
				return -EINVAL;	/* unclosed quote */
			}
		} else {
			for (end = buf; *end && !isspace(*end); end++)
				;
			BUG_ON(end == buf);
		}

		/* `buf' is start of word, `end' is one past its end */
		if (nwords == maxwords) {
			pr_err("too many words, legal max <=%d\n", maxwords);
			return -EINVAL;	/* ran out of words[] before bytes */
		}
		if (*end)
			*end++ = '\0';	/* terminate the word */
		words[nwords++] = buf;
		buf = end;
	}

	if (verbose) {
		int i;
		pr_info("split into words:");
		for (i = 0; i < nwords; i++)
			pr_cont(" \"%s\"", words[i]);
		pr_cont("\n");
	}

	return nwords;
}

/*
 * Parse a single line number.  Note that the empty string ""
 * is treated as a special case and converted to zero, which
 * is later treated as a "don't care" value.
 */
static inline int parse_lineno(const char *str, unsigned int *val)
{
	BUG_ON(str == NULL);
	if (*str == '\0') {
		*val = 0;
		return 0;
	}
	if (kstrtouint(str, 10, val) < 0) {
		pr_err("bad line-number: %s\n", str);
		return -EINVAL;
	}
	return 0;
}

static int parse_linerange(struct ddebug_query *query, const char *first)
{
	char *last = strchr(first, '-');

	if (query->first_lineno || query->last_lineno) {
		pr_err("match-spec: line used 2x\n");
		return -EINVAL;
	}
	if (last)
		*last++ = '\0';
	if (parse_lineno(first, &query->first_lineno) < 0)
		return -EINVAL;
	if (last) {
		/* range <first>-<last> */
		if (parse_lineno(last, &query->last_lineno) < 0)
			return -EINVAL;

		/* special case for last lineno not specified */
		if (query->last_lineno == 0)
			query->last_lineno = UINT_MAX;

		if (query->last_lineno < query->first_lineno) {
			pr_err("last-line:%d < 1st-line:%d\n",
			       query->last_lineno,
			       query->first_lineno);
			return -EINVAL;
		}
	} else {
		query->last_lineno = query->first_lineno;
	}
	vpr_info("parsed line %d-%d\n", query->first_lineno,
		 query->last_lineno);
	return 0;
}

static int check_set(const char **dest, char *src, char *name)
{
	int rc = 0;

	if (*dest) {
		rc = -EINVAL;
		pr_err("match-spec:%s val:%s overridden by %s\n",
		       name, *dest, src);
	}
	*dest = src;
	return rc;
}

/*
 * Parse words[] as a ddebug query specification, which is a series
 * of (keyword, value) pairs chosen from these possibilities:
 *
 * func <function-name>
 * file <full-pathname>
 * file <base-filename>
 * module <module-name>
 * format <escaped-string-to-find-in-format>
 * line <lineno>
 * line <first-lineno>-<last-lineno> // where either may be empty
 *
 * Only 1 of each type is allowed.
 * Returns 0 on success, <0 on error.
 */
static int ddebug_parse_query(char *words[], int nwords,
			struct ddebug_query *query, const char *modname)
{
	unsigned int i;
	int rc = 0;
	char *fline;

	/* check we have an even number of words */
	if (nwords % 2 != 0) {
		pr_err("expecting pairs of match-spec <value>\n");
		return -EINVAL;
	}

	if (modname)
		/* support $modname.dyndbg=<multiple queries> */
		query->module = modname;

	for (i = 0; i < nwords; i += 2) {
		char *keyword = words[i];
		char *arg = words[i+1];

		if (!strcmp(keyword, "func")) {
			rc = check_set(&query->function, arg, "func");
		} else if (!strcmp(keyword, "file")) {
			if (check_set(&query->filename, arg, "file"))
				return -EINVAL;

			/* tail :$info is function or line-range */
			fline = strchr(query->filename, ':');
			if (!fline)
				continue;
			*fline++ = '\0';
			if (isalpha(*fline) || *fline == '*' || *fline == '?') {
				/* take as function name */
				if (check_set(&query->function, fline, "func"))
					return -EINVAL;
			} else {
				if (parse_linerange(query, fline))
					return -EINVAL;
			}
		} else if (!strcmp(keyword, "module")) {
			rc = check_set(&query->module, arg, "module");
		} else if (!strcmp(keyword, "format")) {
			string_unescape_inplace(arg, UNESCAPE_SPACE |
							    UNESCAPE_OCTAL |
							    UNESCAPE_SPECIAL);
			rc = check_set(&query->format, arg, "format");
		} else if (!strcmp(keyword, "line")) {
			if (parse_linerange(query, arg))
				return -EINVAL;
		} else {
			pr_err("unknown keyword \"%s\"\n", keyword);
			return -EINVAL;
		}
		if (rc)
			return rc;
	}
	vpr_info_dq(query, "parsed");
	return 0;
}

/*
 * Parse `str' as a flags specification, format [-+=][p]+.
 * Sets up *maskp and *flagsp to be used when changing the
 * flags fields of matched _ddebug's.  Returns 0 on success
 * or <0 on error.
 */
static int ddebug_parse_flags(const char *str, struct flag_settings *modifiers)
{
	int op, i;

	switch (*str) {
	case '+':
	case '-':
	case '=':
		op = *str++;
		break;
	default:
		pr_err("bad flag-op %c, at start of %s\n", *str, str);
		return -EINVAL;
	}
	vpr_info("op='%c'\n", op);

	for (; *str ; ++str) {
		for (i = ARRAY_SIZE(opt_array) - 1; i >= 0; i--) {
			if (*str == opt_array[i].opt_char) {
				modifiers->flags |= opt_array[i].flag;
				break;
			}
		}
		if (i < 0) {
			pr_err("unknown flag '%c'\n", *str);
			return -EINVAL;
		}
	}
	vpr_info("flags=0x%x\n", modifiers->flags);

	/* calculate final flags, mask based upon op */
	switch (op) {
	case '=':
		/* modifiers->flags already set */
		modifiers->mask = 0;
		break;
	case '+':
		modifiers->mask = ~0U;
		break;
	case '-':
		modifiers->mask = ~modifiers->flags;
		modifiers->flags = 0;
		break;
	}
	vpr_info("*flagsp=0x%x *maskp=0x%x\n", modifiers->flags, modifiers->mask);

	return 0;
}

static int ddebug_exec_query(char *query_string, const char *modname)
{
	struct flag_settings modifiers = {};
	struct ddebug_query query = {};
#define MAXWORDS 9
	int nwords, nfound;
	char *words[MAXWORDS];

	nwords = ddebug_tokenize(query_string, words, MAXWORDS);
	if (nwords <= 0) {
		pr_err("tokenize failed\n");
		return -EINVAL;
	}
	/* check flags 1st (last arg) so query is pairs of spec,val */
	if (ddebug_parse_flags(words[nwords-1], &modifiers)) {
		pr_err("flags parse failed\n");
		return -EINVAL;
	}
	if (ddebug_parse_query(words, nwords-1, &query, modname)) {
		pr_err("query parse failed\n");
		return -EINVAL;
	}
	/* actually go and implement the change */
	nfound = ddebug_change(&query, &modifiers);
	vpr_info_dq(&query, nfound ? "applied" : "no-match");

	return nfound;
}

/* handle multiple queries in query string, continue on error, return
   last error or number of matching callsites.  Module name is either
   in param (for boot arg) or perhaps in query string.
*/
static int ddebug_exec_queries(char *query, const char *modname)
{
	char *split;
	int i, errs = 0, exitcode = 0, rc, nfound = 0;

	for (i = 0; query; query = split) {
		split = strpbrk(query, ";\n");
		if (split)
			*split++ = '\0';

		query = skip_spaces(query);
		if (!query || !*query || *query == '#')
			continue;

		vpr_info("query %d: \"%s\"\n", i, query);

		rc = ddebug_exec_query(query, modname);
		if (rc < 0) {
			errs++;
			exitcode = rc;
		} else {
			nfound += rc;
		}
		i++;
	}
	vpr_info("processed %d queries, with %d matches, %d errs\n",
		 i, nfound, errs);

	if (exitcode)
		return exitcode;
	return nfound;
}

/**
 * dynamic_debug_exec_queries - select and change dynamic-debug prints
 * @query: query-string described in admin-guide/dynamic-debug-howto
 * @modname: string containing module name, usually &module.mod_name
 *
 * This uses the >/proc/dynamic_debug/control reader, allowing module
 * authors to modify their dynamic-debug callsites. The modname is
 * canonically struct module.mod_name, but can also be null or a
 * module-wildcard, for example: "drm*".
 */
int dynamic_debug_exec_queries(const char *query, const char *modname)
{
	int rc;
	char *qry; /* writable copy of query */

	if (!query) {
		pr_err("non-null query/command string expected\n");
		return -EINVAL;
	}
	qry = kstrndup(query, PAGE_SIZE, GFP_KERNEL);
	if (!qry)
		return -ENOMEM;

	rc = ddebug_exec_queries(qry, modname);
	kfree(qry);
	return rc;
}
EXPORT_SYMBOL_GPL(dynamic_debug_exec_queries);

#define PREFIX_SIZE 64

static int remaining(int wrote)
{
	if (PREFIX_SIZE - wrote > 0)
		return PREFIX_SIZE - wrote;
	return 0;
}

static char *__dynamic_emit_prefix(const struct _ddebug *desc, char *buf)
{
	int pos_after_tid;
	int pos = 0;

	if (desc->flags & _DPRINTK_FLAGS_INCL_TID) {
		if (in_interrupt())
			pos += snprintf(buf + pos, remaining(pos), "<intr> ");
		else
			pos += snprintf(buf + pos, remaining(pos), "[%d] ",
					task_pid_vnr(current));
	}
	pos_after_tid = pos;
	if (desc->flags & _DPRINTK_FLAGS_INCL_MODNAME)
		pos += snprintf(buf + pos, remaining(pos), "%s:",
				desc->modname);
	if (desc->flags & _DPRINTK_FLAGS_INCL_FUNCNAME)
		pos += snprintf(buf + pos, remaining(pos), "%s:",
				desc->function);
	if (desc->flags & _DPRINTK_FLAGS_INCL_LINENO)
		pos += snprintf(buf + pos, remaining(pos), "%d:",
				desc->lineno);
	if (pos - pos_after_tid)
		pos += snprintf(buf + pos, remaining(pos), " ");
	if (pos >= PREFIX_SIZE)
		buf[PREFIX_SIZE - 1] = '\0';

	return buf;
}

static inline char *dynamic_emit_prefix(struct _ddebug *desc, char *buf)
{
	if (unlikely(desc->flags & _DPRINTK_FLAGS_INCL_ANY))
		return __dynamic_emit_prefix(desc, buf);
	return buf;
}

void __dynamic_pr_debug(struct _ddebug *descriptor, const char *fmt, ...)
{
	va_list args;
	struct va_format vaf;
	char buf[PREFIX_SIZE] = "";

	BUG_ON(!descriptor);
	BUG_ON(!fmt);

	va_start(args, fmt);

	vaf.fmt = fmt;
	vaf.va = &args;

	printk(KERN_DEBUG "%s%pV", dynamic_emit_prefix(descriptor, buf), &vaf);

	va_end(args);
}
EXPORT_SYMBOL(__dynamic_pr_debug);

void __dynamic_dev_dbg(struct _ddebug *descriptor,
		      const struct device *dev, const char *fmt, ...)
{
	struct va_format vaf;
	va_list args;

	BUG_ON(!descriptor);
	BUG_ON(!fmt);

	va_start(args, fmt);

	vaf.fmt = fmt;
	vaf.va = &args;

	if (!dev) {
		printk(KERN_DEBUG "(NULL device *): %pV", &vaf);
	} else {
		char buf[PREFIX_SIZE] = "";

		dev_printk_emit(LOGLEVEL_DEBUG, dev, "%s%s %s: %pV",
				dynamic_emit_prefix(descriptor, buf),
				dev_driver_string(dev), dev_name(dev),
				&vaf);
	}

	va_end(args);
}
EXPORT_SYMBOL(__dynamic_dev_dbg);

#ifdef CONFIG_NET

void __dynamic_netdev_dbg(struct _ddebug *descriptor,
			  const struct net_device *dev, const char *fmt, ...)
{
	struct va_format vaf;
	va_list args;

	BUG_ON(!descriptor);
	BUG_ON(!fmt);

	va_start(args, fmt);

	vaf.fmt = fmt;
	vaf.va = &args;

	if (dev && dev->dev.parent) {
		char buf[PREFIX_SIZE] = "";

		dev_printk_emit(LOGLEVEL_DEBUG, dev->dev.parent,
				"%s%s %s %s%s: %pV",
				dynamic_emit_prefix(descriptor, buf),
				dev_driver_string(dev->dev.parent),
				dev_name(dev->dev.parent),
				netdev_name(dev), netdev_reg_state(dev),
				&vaf);
	} else if (dev) {
		printk(KERN_DEBUG "%s%s: %pV", netdev_name(dev),
		       netdev_reg_state(dev), &vaf);
	} else {
		printk(KERN_DEBUG "(NULL net_device): %pV", &vaf);
	}

	va_end(args);
}
EXPORT_SYMBOL(__dynamic_netdev_dbg);

#endif

#if IS_ENABLED(CONFIG_INFINIBAND)

void __dynamic_ibdev_dbg(struct _ddebug *descriptor,
			 const struct ib_device *ibdev, const char *fmt, ...)
{
	struct va_format vaf;
	va_list args;

	va_start(args, fmt);

	vaf.fmt = fmt;
	vaf.va = &args;

	if (ibdev && ibdev->dev.parent) {
		char buf[PREFIX_SIZE] = "";

		dev_printk_emit(LOGLEVEL_DEBUG, ibdev->dev.parent,
				"%s%s %s %s: %pV",
				dynamic_emit_prefix(descriptor, buf),
				dev_driver_string(ibdev->dev.parent),
				dev_name(ibdev->dev.parent),
				dev_name(&ibdev->dev),
				&vaf);
	} else if (ibdev) {
		printk(KERN_DEBUG "%s: %pV", dev_name(&ibdev->dev), &vaf);
	} else {
		printk(KERN_DEBUG "(NULL ib_device): %pV", &vaf);
	}

	va_end(args);
}
EXPORT_SYMBOL(__dynamic_ibdev_dbg);

#endif

#define DDEBUG_STRING_SIZE 1024
static __initdata char ddebug_setup_string[DDEBUG_STRING_SIZE];

static __init int ddebug_setup_query(char *str)
{
	if (strlen(str) >= DDEBUG_STRING_SIZE) {
		pr_warn("ddebug boot param string too large\n");
		return 0;
	}
	strlcpy(ddebug_setup_string, str, DDEBUG_STRING_SIZE);
	return 1;
}

__setup("ddebug_query=", ddebug_setup_query);

/*
 * File_ops->write method for <debugfs>/dynamic_debug/control.  Gathers the
 * command text from userspace, parses and executes it.
 */
#define USER_BUF_PAGE 4096
static ssize_t ddebug_proc_write(struct file *file, const char __user *ubuf,
				  size_t len, loff_t *offp)
{
	char *tmpbuf;
	int ret;

	if (len == 0)
		return 0;
	if (len > USER_BUF_PAGE - 1) {
		pr_warn("expected <%d bytes into control\n", USER_BUF_PAGE);
		return -E2BIG;
	}
	tmpbuf = memdup_user_nul(ubuf, len);
	if (IS_ERR(tmpbuf))
		return PTR_ERR(tmpbuf);
	vpr_info("read %d bytes from userspace\n", (int)len);

	ret = ddebug_exec_queries(tmpbuf, NULL);
	kfree(tmpbuf);
	if (ret < 0)
		return ret;

	*offp += len;
	return len;
}

/*
 * Set the iterator to point to the first _ddebug object
 * and return a pointer to that first object.  Returns
 * NULL if there are no _ddebugs at all.
 */
static struct _ddebug *ddebug_iter_first(struct ddebug_iter *iter)
{
	if (list_empty(&ddebug_tables)) {
		iter->table = NULL;
		iter->idx = 0;
		return NULL;
	}
	iter->table = list_entry(ddebug_tables.next,
				 struct ddebug_table, link);
	iter->idx = 0;
	return &iter->table->ddebugs[iter->idx];
}

/*
 * Advance the iterator to point to the next _ddebug
 * object from the one the iterator currently points at,
 * and returns a pointer to the new _ddebug.  Returns
 * NULL if the iterator has seen all the _ddebugs.
 */
static struct _ddebug *ddebug_iter_next(struct ddebug_iter *iter)
{
	if (iter->table == NULL)
		return NULL;
	if (++iter->idx == iter->table->num_ddebugs) {
		/* iterate to next table */
		iter->idx = 0;
		if (list_is_last(&iter->table->link, &ddebug_tables)) {
			iter->table = NULL;
			return NULL;
		}
		iter->table = list_entry(iter->table->link.next,
					 struct ddebug_table, link);
	}
	return &iter->table->ddebugs[iter->idx];
}

/*
 * Seq_ops start method.  Called at the start of every
 * read() call from userspace.  Takes the ddebug_lock and
 * seeks the seq_file's iterator to the given position.
 */
static void *ddebug_proc_start(struct seq_file *m, loff_t *pos)
{
	struct ddebug_iter *iter = m->private;
	struct _ddebug *dp;
	int n = *pos;

	mutex_lock(&ddebug_lock);

	if (!n)
		return SEQ_START_TOKEN;
	if (n < 0)
		return NULL;
	dp = ddebug_iter_first(iter);
	while (dp != NULL && --n > 0)
		dp = ddebug_iter_next(iter);
	return dp;
}

/*
 * Seq_ops next method.  Called several times within a read()
 * call from userspace, with ddebug_lock held.  Walks to the
 * next _ddebug object with a special case for the header line.
 */
static void *ddebug_proc_next(struct seq_file *m, void *p, loff_t *pos)
{
	struct ddebug_iter *iter = m->private;
	struct _ddebug *dp;

	if (p == SEQ_START_TOKEN)
		dp = ddebug_iter_first(iter);
	else
		dp = ddebug_iter_next(iter);
	++*pos;
	return dp;
}

/*
 * Seq_ops show method.  Called several times within a read()
 * call from userspace, with ddebug_lock held.  Formats the
 * current _ddebug as a single human-readable line, with a
 * special case for the header line.
 */
static int ddebug_proc_show(struct seq_file *m, void *p)
{
	struct ddebug_iter *iter = m->private;
	struct _ddebug *dp = p;
	struct flagsbuf flags;
<<<<<<< HEAD

	vpr_info("called m=%p p=%p\n", m, p);
=======
>>>>>>> 7d2a07b7

	if (p == SEQ_START_TOKEN) {
		seq_puts(m,
			 "# filename:lineno [module]function flags format\n");
		return 0;
	}

	seq_printf(m, "%s:%u [%s]%s =%s \"",
		   trim_prefix(dp->filename), dp->lineno,
		   iter->table->mod_name, dp->function,
		   ddebug_describe_flags(dp->flags, &flags));
	seq_escape(m, dp->format, "\t\r\n\"");
	seq_puts(m, "\"\n");

	return 0;
}

/*
 * Seq_ops stop method.  Called at the end of each read()
 * call from userspace.  Drops ddebug_lock.
 */
static void ddebug_proc_stop(struct seq_file *m, void *p)
{
	mutex_unlock(&ddebug_lock);
}

static const struct seq_operations ddebug_proc_seqops = {
	.start = ddebug_proc_start,
	.next = ddebug_proc_next,
	.show = ddebug_proc_show,
	.stop = ddebug_proc_stop
};

static int ddebug_proc_open(struct inode *inode, struct file *file)
{
	return seq_open_private(file, &ddebug_proc_seqops,
				sizeof(struct ddebug_iter));
}

static const struct file_operations ddebug_proc_fops = {
	.owner = THIS_MODULE,
	.open = ddebug_proc_open,
	.read = seq_read,
	.llseek = seq_lseek,
	.release = seq_release_private,
	.write = ddebug_proc_write
};

static const struct proc_ops proc_fops = {
	.proc_open = ddebug_proc_open,
	.proc_read = seq_read,
	.proc_lseek = seq_lseek,
	.proc_release = seq_release_private,
	.proc_write = ddebug_proc_write
};

/*
 * Allocate a new ddebug_table for the given module
 * and add it to the global list.
 */
int ddebug_add_module(struct _ddebug *tab, unsigned int n,
			     const char *name)
{
	struct ddebug_table *dt;

	dt = kzalloc(sizeof(*dt), GFP_KERNEL);
	if (dt == NULL) {
		pr_err("error adding module: %s\n", name);
		return -ENOMEM;
	}
	/*
	 * For built-in modules, name lives in .rodata and is
	 * immortal. For loaded modules, name points at the name[]
	 * member of struct module, which lives at least as long as
	 * this struct ddebug_table.
	 */
	dt->mod_name = name;
	dt->num_ddebugs = n;
	dt->ddebugs = tab;

	mutex_lock(&ddebug_lock);
	list_add(&dt->link, &ddebug_tables);
	mutex_unlock(&ddebug_lock);

	v2pr_info("%3u debug prints in module %s\n", n, dt->mod_name);
	return 0;
}

/* helper for ddebug_dyndbg_(boot|module)_param_cb */
static int ddebug_dyndbg_param_cb(char *param, char *val,
				const char *modname, int on_err)
{
	char *sep;

	sep = strchr(param, '.');
	if (sep) {
		/* needed only for ddebug_dyndbg_boot_param_cb */
		*sep = '\0';
		modname = param;
		param = sep + 1;
	}
	if (strcmp(param, "dyndbg"))
		return on_err; /* determined by caller */

	ddebug_exec_queries((val ? val : "+p"), modname);

	return 0; /* query failure shouldn't stop module load */
}

/* handle both dyndbg and $module.dyndbg params at boot */
static int ddebug_dyndbg_boot_param_cb(char *param, char *val,
				const char *unused, void *arg)
{
	vpr_info("%s=\"%s\"\n", param, val);
	return ddebug_dyndbg_param_cb(param, val, NULL, 0);
}

/*
 * modprobe foo finds foo.params in boot-args, strips "foo.", and
 * passes them to load_module().  This callback gets unknown params,
 * processes dyndbg params, rejects others.
 */
int ddebug_dyndbg_module_param_cb(char *param, char *val, const char *module)
{
	vpr_info("module: %s %s=\"%s\"\n", module, param, val);
	return ddebug_dyndbg_param_cb(param, val, module, -ENOENT);
}

static void ddebug_table_free(struct ddebug_table *dt)
{
	list_del_init(&dt->link);
	kfree(dt);
}

/*
 * Called in response to a module being unloaded.  Removes
 * any ddebug_table's which point at the module.
 */
int ddebug_remove_module(const char *mod_name)
{
	struct ddebug_table *dt, *nextdt;
	int ret = -ENOENT;

	v2pr_info("removing module \"%s\"\n", mod_name);

	mutex_lock(&ddebug_lock);
	list_for_each_entry_safe(dt, nextdt, &ddebug_tables, link) {
		if (dt->mod_name == mod_name) {
			ddebug_table_free(dt);
			ret = 0;
			break;
		}
	}
	mutex_unlock(&ddebug_lock);
	return ret;
}

static void ddebug_remove_all_tables(void)
{
	mutex_lock(&ddebug_lock);
	while (!list_empty(&ddebug_tables)) {
		struct ddebug_table *dt = list_entry(ddebug_tables.next,
						      struct ddebug_table,
						      link);
		ddebug_table_free(dt);
	}
	mutex_unlock(&ddebug_lock);
}

static __initdata int ddebug_init_success;

static int __init dynamic_debug_init_control(void)
{
	struct proc_dir_entry *procfs_dir;
	struct dentry *debugfs_dir;

	if (!ddebug_init_success)
		return -ENODEV;

	/* Create the control file in debugfs if it is enabled */
	if (debugfs_initialized()) {
		debugfs_dir = debugfs_create_dir("dynamic_debug", NULL);
		debugfs_create_file("control", 0644, debugfs_dir, NULL,
				    &ddebug_proc_fops);
	}

	/* Also create the control file in procfs */
	procfs_dir = proc_mkdir("dynamic_debug", NULL);
	if (procfs_dir)
		proc_create("control", 0644, procfs_dir, &proc_fops);

	return 0;
}

static int __init dynamic_debug_init(void)
{
	struct _ddebug *iter, *iter_start;
	const char *modname = NULL;
	char *cmdline;
	int ret = 0;
	int n = 0, entries = 0, modct = 0;

	if (&__start___dyndbg == &__stop___dyndbg) {
		if (IS_ENABLED(CONFIG_DYNAMIC_DEBUG)) {
			pr_warn("_ddebug table is empty in a CONFIG_DYNAMIC_DEBUG build\n");
			return 1;
		}
		pr_info("Ignore empty _ddebug table in a CONFIG_DYNAMIC_DEBUG_CORE build\n");
		ddebug_init_success = 1;
		return 0;
	}
	iter = __start___dyndbg;
	modname = iter->modname;
	iter_start = iter;
	for (; iter < __stop___dyndbg; iter++) {
		entries++;
		if (strcmp(modname, iter->modname)) {
			modct++;
			ret = ddebug_add_module(iter_start, n, modname);
			if (ret)
				goto out_err;
			n = 0;
			modname = iter->modname;
			iter_start = iter;
		}
		n++;
	}
	ret = ddebug_add_module(iter_start, n, modname);
	if (ret)
		goto out_err;

	ddebug_init_success = 1;
	vpr_info("%d prdebugs in %d modules, %d KiB in ddebug tables, %d kiB in __dyndbg section\n",
		 entries, modct, (int)((modct * sizeof(struct ddebug_table)) >> 10),
		 (int)((entries * sizeof(struct _ddebug)) >> 10));

	/* apply ddebug_query boot param, dont unload tables on err */
	if (ddebug_setup_string[0] != '\0') {
		pr_warn("ddebug_query param name is deprecated, change it to dyndbg\n");
		ret = ddebug_exec_queries(ddebug_setup_string, NULL);
		if (ret < 0)
			pr_warn("Invalid ddebug boot param %s\n",
				ddebug_setup_string);
		else
			pr_info("%d changes by ddebug_query\n", ret);
	}
	/* now that ddebug tables are loaded, process all boot args
	 * again to find and activate queries given in dyndbg params.
	 * While this has already been done for known boot params, it
	 * ignored the unknown ones (dyndbg in particular).  Reusing
	 * parse_args avoids ad-hoc parsing.  This will also attempt
	 * to activate queries for not-yet-loaded modules, which is
	 * slightly noisy if verbose, but harmless.
	 */
	cmdline = kstrdup(saved_command_line, GFP_KERNEL);
	parse_args("dyndbg params", cmdline, NULL,
		   0, 0, 0, NULL, &ddebug_dyndbg_boot_param_cb);
	kfree(cmdline);
	return 0;

out_err:
	ddebug_remove_all_tables();
	return 0;
}
/* Allow early initialization for boot messages via boot param */
early_initcall(dynamic_debug_init);

/* Debugfs setup must be done later */
fs_initcall(dynamic_debug_init_control);<|MERGE_RESOLUTION|>--- conflicted
+++ resolved
@@ -885,11 +885,6 @@
 	struct ddebug_iter *iter = m->private;
 	struct _ddebug *dp = p;
 	struct flagsbuf flags;
-<<<<<<< HEAD
-
-	vpr_info("called m=%p p=%p\n", m, p);
-=======
->>>>>>> 7d2a07b7
 
 	if (p == SEQ_START_TOKEN) {
 		seq_puts(m,
