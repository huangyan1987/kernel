--- conflicted
+++ resolved
@@ -607,11 +607,7 @@
 void memzero_explicit(void *s, size_t count)
 {
 	memset(s, 0, count);
-<<<<<<< HEAD
-	barrier();
-=======
 	barrier_data(s);
->>>>>>> 53b729de
 }
 EXPORT_SYMBOL(memzero_explicit);
 
