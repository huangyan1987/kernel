--- conflicted
+++ resolved
@@ -262,20 +262,12 @@
 		 */
 		matches += 1;
 		match_lvl = 0;
-<<<<<<< HEAD
-		entry->size      == ref->size      ? ++match_lvl : match_lvl;
-		entry->type      == ref->type      ? ++match_lvl : match_lvl;
-		entry->direction == ref->direction ? ++match_lvl : match_lvl;
-
-		if (match_lvl == 3) {
-=======
 		entry->size         == ref->size         ? ++match_lvl : 0;
 		entry->type         == ref->type         ? ++match_lvl : 0;
 		entry->direction    == ref->direction    ? ++match_lvl : 0;
 		entry->sg_call_ents == ref->sg_call_ents ? ++match_lvl : 0;
 
 		if (match_lvl == 4) {
->>>>>>> 56d1ed69
 			/* perfect-fit - return the result */
 			return entry;
 		} else if (match_lvl > last_lvl) {
@@ -871,13 +863,7 @@
 	unsigned long a2 = (unsigned long)start;
 	unsigned long b2 = (unsigned long)end;
 
-<<<<<<< HEAD
-	return ((addr >= start && addr < end) ||
-		(addr2 >= start && addr2 < end) ||
-		((addr < start) && (addr2 > end)));
-=======
 	return !(b1 <= a2 || a1 >= b2);
->>>>>>> 56d1ed69
 }
 
 static void check_for_illegal_area(struct device *dev, void *addr, unsigned long len)
