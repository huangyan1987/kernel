--- conflicted
+++ resolved
@@ -81,12 +81,8 @@
  * users set the same bit, one user will return remain bits, otherwise
  * return 0.
  */
-<<<<<<< HEAD
-static int bitmap_set_ll(unsigned long *map, unsigned long start, unsigned long nr)
-=======
 static unsigned long
 bitmap_set_ll(unsigned long *map, unsigned long start, unsigned long nr)
->>>>>>> 7d2a07b7
 {
 	unsigned long *p = map + BIT_WORD(start);
 	const unsigned long size = start + nr;
