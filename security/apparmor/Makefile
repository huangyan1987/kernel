# Makefile for AppArmor Linux Security Module
#
obj-$(CONFIG_SECURITY_APPARMOR) += apparmor.o

apparmor-y := apparmorfs.o audit.o capability.o context.o ipc.o lib.o match.o \
              path.o domain.o policy.o policy_unpack.o procattr.o lsm.o \
              resource.o secid.o file.o policy_ns.o net.o
apparmor-$(CONFIG_SECURITY_APPARMOR_HASH) += crypto.o

clean-files := capability_names.h rlim_names.h net_names.h
<<<<<<< HEAD
=======


# Build a lower case string table of capability names
# Transforms lines from
#    #define CAP_DAC_OVERRIDE     1
# to
#    [1] = "dac_override",
quiet_cmd_make-caps = GEN     $@
cmd_make-caps = echo "static const char *const capability_names[] = {" > $@ ;\
	sed $< >>$@ -r -n -e '/CAP_FS_MASK/d' \
	-e 's/^\#define[ \t]+CAP_([A-Z0-9_]+)[ \t]+([0-9]+)/[\2] = "\L\1",/p';\
	echo "};" >> $@ ;\
	echo -n '\#define AA_FS_CAPS_MASK "' >> $@ ;\
	sed $< -r -n -e '/CAP_FS_MASK/d' \
	    -e 's/^\#define[ \t]+CAP_([A-Z0-9_]+)[ \t]+([0-9]+)/\L\1/p' | \
	     tr '\n' ' ' | sed -e 's/ $$/"\n/' >> $@
>>>>>>> 4abf6905

# Build a lower case string table of address family names
# Transform lines from
#    #define AF_LOCAL		1	/* POSIX name for AF_UNIX	*/
#    #define AF_INET		2	/* Internet IP Protocol 	*/
# to
#    [1] = "local",
#    [2] = "inet",
#
# and build the securityfs entries for the mapping.
# Transforms lines from
#    #define AF_INET		2	/* Internet IP Protocol 	*/
# to
#    #define AA_SFS_AF_MASK "local inet"
quiet_cmd_make-af = GEN     $@
cmd_make-af = echo "static const char *address_family_names[] = {" > $@ ;\
	sed $< >>$@ -r -n -e "/AF_MAX/d" -e "/AF_LOCAL/d" -e "/AF_ROUTE/d" -e \
	 's/^\#define[ \t]+AF_([A-Z0-9_]+)[ \t]+([0-9]+)(.*)/[\2] = "\L\1",/p';\
	echo "};" >> $@ ;\
<<<<<<< HEAD
	printf '%s' '\#define AA_SFS_AF_MASK "' >> $@ ;\
	sed -r -n -e "/AF_MAX/d" -e "/AF_LOCAL/d" -e "/AF_ROUTE/d" -e \
	 's/^\#define[ \t]+AF_([A-Z0-9_]+)[ \t]+([0-9]+)(.*)/\L\1/p'\
=======
	echo -n '\#define AA_FS_AF_MASK "' >> $@ ;\
	sed -r -n 's/^\#define[ \t]+AF_([A-Z0-9_]+)[ \t]+([0-9]+)(.*)/\L\1/p'\
>>>>>>> 4abf6905
	 $< | tr '\n' ' ' | sed -e 's/ $$/"\n/' >> $@

# Build a lower case string table of sock type names
# Transform lines from
#    SOCK_STREAM	= 1,
# to
#    [1] = "stream",
quiet_cmd_make-sock = GEN     $@
cmd_make-sock = echo "static const char *sock_type_names[] = {" >> $@ ;\
	sed $^ >>$@ -r -n \
	-e 's/^\tSOCK_([A-Z0-9_]+)[\t]+=[ \t]+([0-9]+)(.*)/[\2] = "\L\1",/p';\
	echo "};" >> $@

# Build a lower case string table of capability names
# Transforms lines from
#    #define CAP_DAC_OVERRIDE     1
# to
#    [1] = "dac_override",
quiet_cmd_make-caps = GEN     $@
cmd_make-caps = echo "static const char *const capability_names[] = {" > $@ ;\
	sed $< >>$@ -r -n -e '/CAP_FS_MASK/d' \
	-e 's/^\#define[ \t]+CAP_([A-Z0-9_]+)[ \t]+([0-9]+)/[\2] = "\L\1",/p';\
	echo "};" >> $@ ;\
	printf '%s' '\#define AA_SFS_CAPS_MASK "' >> $@ ;\
	sed $< -r -n -e '/CAP_FS_MASK/d' \
	    -e 's/^\#define[ \t]+CAP_([A-Z0-9_]+)[ \t]+([0-9]+)/\L\1/p' | \
	     tr '\n' ' ' | sed -e 's/ $$/"\n/' >> $@


# Build a lower case string table of rlimit names.
# Transforms lines from
#    #define RLIMIT_STACK		3	/* max stack size */
# to
#    [RLIMIT_STACK] = "stack",
#
# and build a second integer table (with the second sed cmd), that maps
# RLIMIT defines to the order defined in asm-generic/resource.h  This is
# required by policy load to map policy ordering of RLIMITs to internal
# ordering for architectures that redefine an RLIMIT.
# Transforms lines from
#    #define RLIMIT_STACK		3	/* max stack size */
# to
# RLIMIT_STACK, 
#
# and build the securityfs entries for the mapping.
# Transforms lines from
#    #define RLIMIT_FSIZE        1   /* Maximum filesize */
#    #define RLIMIT_STACK		3	/* max stack size */
# to
# #define AA_FS_RLIMIT_MASK "fsize stack"
quiet_cmd_make-rlim = GEN     $@
cmd_make-rlim = echo "static const char *const rlim_names[RLIM_NLIMITS] = {" \
	> $@ ;\
	sed $< >> $@ -r -n \
	    -e 's/^\# ?define[ \t]+(RLIMIT_([A-Z0-9_]+)).*/[\1] = "\L\2",/p';\
	echo "};" >> $@ ;\
	echo "static const int rlim_map[RLIM_NLIMITS] = {" >> $@ ;\
	sed -r -n "s/^\# ?define[ \t]+(RLIMIT_[A-Z0-9_]+).*/\1,/p" $< >> $@ ;\
	echo "};" >> $@ ; \
	echo -n '\#define AA_FS_RLIMIT_MASK "' >> $@ ;\
	sed -r -n 's/^\# ?define[ \t]+RLIMIT_([A-Z0-9_]+).*/\L\1/p' $< | \
	    tr '\n' ' ' | sed -e 's/ $$/"\n/' >> $@

$(obj)/capability.o : $(obj)/capability_names.h
$(obj)/net.o : $(obj)/net_names.h
$(obj)/resource.o : $(obj)/rlim_names.h
$(obj)/capability_names.h : $(srctree)/include/uapi/linux/capability.h \
			    $(src)/Makefile
	$(call cmd,make-caps)
$(obj)/rlim_names.h : $(srctree)/include/uapi/asm-generic/resource.h \
		      $(src)/Makefile
	$(call cmd,make-rlim)
$(obj)/net_names.h : $(srctree)/include/linux/socket.h \
		     $(srctree)/include/linux/net.h \
		     $(src)/Makefile
	$(call cmd,make-af)
	$(call cmd,make-sock)<|MERGE_RESOLUTION|>--- conflicted
+++ resolved
@@ -8,8 +8,6 @@
 apparmor-$(CONFIG_SECURITY_APPARMOR_HASH) += crypto.o
 
 clean-files := capability_names.h rlim_names.h net_names.h
-<<<<<<< HEAD
-=======
 
 
 # Build a lower case string table of capability names
@@ -26,11 +24,10 @@
 	sed $< -r -n -e '/CAP_FS_MASK/d' \
 	    -e 's/^\#define[ \t]+CAP_([A-Z0-9_]+)[ \t]+([0-9]+)/\L\1/p' | \
 	     tr '\n' ' ' | sed -e 's/ $$/"\n/' >> $@
->>>>>>> 4abf6905
 
 # Build a lower case string table of address family names
 # Transform lines from
-#    #define AF_LOCAL		1	/* POSIX name for AF_UNIX	*/
+#    define AF_LOCAL	1	/* POSIX name for AF_UNIX	*/
 #    #define AF_INET		2	/* Internet IP Protocol 	*/
 # to
 #    [1] = "local",
@@ -40,20 +37,14 @@
 # Transforms lines from
 #    #define AF_INET		2	/* Internet IP Protocol 	*/
 # to
-#    #define AA_SFS_AF_MASK "local inet"
+#    #define AA_FS_AF_MASK "local inet"
 quiet_cmd_make-af = GEN     $@
 cmd_make-af = echo "static const char *address_family_names[] = {" > $@ ;\
-	sed $< >>$@ -r -n -e "/AF_MAX/d" -e "/AF_LOCAL/d" -e "/AF_ROUTE/d" -e \
+	sed $< >>$@ -r -n -e "/AF_MAX/d" -e "/AF_LOCAL/d" -e \
 	 's/^\#define[ \t]+AF_([A-Z0-9_]+)[ \t]+([0-9]+)(.*)/[\2] = "\L\1",/p';\
 	echo "};" >> $@ ;\
-<<<<<<< HEAD
-	printf '%s' '\#define AA_SFS_AF_MASK "' >> $@ ;\
-	sed -r -n -e "/AF_MAX/d" -e "/AF_LOCAL/d" -e "/AF_ROUTE/d" -e \
-	 's/^\#define[ \t]+AF_([A-Z0-9_]+)[ \t]+([0-9]+)(.*)/\L\1/p'\
-=======
 	echo -n '\#define AA_FS_AF_MASK "' >> $@ ;\
 	sed -r -n 's/^\#define[ \t]+AF_([A-Z0-9_]+)[ \t]+([0-9]+)(.*)/\L\1/p'\
->>>>>>> 4abf6905
 	 $< | tr '\n' ' ' | sed -e 's/ $$/"\n/' >> $@
 
 # Build a lower case string table of sock type names
@@ -66,22 +57,6 @@
 	sed $^ >>$@ -r -n \
 	-e 's/^\tSOCK_([A-Z0-9_]+)[\t]+=[ \t]+([0-9]+)(.*)/[\2] = "\L\1",/p';\
 	echo "};" >> $@
-
-# Build a lower case string table of capability names
-# Transforms lines from
-#    #define CAP_DAC_OVERRIDE     1
-# to
-#    [1] = "dac_override",
-quiet_cmd_make-caps = GEN     $@
-cmd_make-caps = echo "static const char *const capability_names[] = {" > $@ ;\
-	sed $< >>$@ -r -n -e '/CAP_FS_MASK/d' \
-	-e 's/^\#define[ \t]+CAP_([A-Z0-9_]+)[ \t]+([0-9]+)/[\2] = "\L\1",/p';\
-	echo "};" >> $@ ;\
-	printf '%s' '\#define AA_SFS_CAPS_MASK "' >> $@ ;\
-	sed $< -r -n -e '/CAP_FS_MASK/d' \
-	    -e 's/^\#define[ \t]+CAP_([A-Z0-9_]+)[ \t]+([0-9]+)/\L\1/p' | \
-	     tr '\n' ' ' | sed -e 's/ $$/"\n/' >> $@
-
 
 # Build a lower case string table of rlimit names.
 # Transforms lines from
