/*
 * AppArmor security module
 *
 * This file contains AppArmor /sys/kernel/security/apparmor interface functions
 *
 * Copyright (C) 1998-2008 Novell/SUSE
 * Copyright 2009-2010 Canonical Ltd.
 *
 * This program is free software; you can redistribute it and/or
 * modify it under the terms of the GNU General Public License as
 * published by the Free Software Foundation, version 2 of the
 * License.
 */

#include <linux/security.h>
#include <linux/vmalloc.h>
#include <linux/module.h>
#include <linux/seq_file.h>
#include <linux/uaccess.h>
#include <linux/namei.h>
#include <linux/capability.h>

#include "include/apparmor.h"
#include "include/apparmorfs.h"
#include "include/audit.h"
#include "include/context.h"
#include "include/policy.h"
#include "include/resource.h"

/**
 * aa_simple_write_to_buffer - common routine for getting policy from user
 * @op: operation doing the user buffer copy
 * @userbuf: user buffer to copy data from  (NOT NULL)
 * @alloc_size: size of user buffer (REQUIRES: @alloc_size >= @copy_size)
 * @copy_size: size of data to copy from user buffer
 * @pos: position write is at in the file (NOT NULL)
 *
 * Returns: kernel buffer containing copy of user buffer data or an
 *          ERR_PTR on failure.
 */
static char *aa_simple_write_to_buffer(int op, const char __user *userbuf,
				       size_t alloc_size, size_t copy_size,
				       loff_t *pos)
{
	char *data;

	BUG_ON(copy_size > alloc_size);

	if (*pos != 0)
		/* only writes from pos 0, that is complete writes */
		return ERR_PTR(-ESPIPE);

	/*
	 * Don't allow profile load/replace/remove from profiles that don't
	 * have CAP_MAC_ADMIN
	 */
	if (!aa_may_manage_policy(op))
		return ERR_PTR(-EACCES);

	/* freed by caller to simple_write_to_buffer */
	data = kvmalloc(alloc_size);
	if (data == NULL)
		return ERR_PTR(-ENOMEM);

	if (copy_from_user(data, userbuf, copy_size)) {
		kvfree(data);
		return ERR_PTR(-EFAULT);
	}

	return data;
}


/* .load file hook fn to load policy */
static ssize_t profile_load(struct file *f, const char __user *buf, size_t size,
			    loff_t *pos)
{
	char *data;
	ssize_t error;

	data = aa_simple_write_to_buffer(OP_PROF_LOAD, buf, size, size, pos);

	error = PTR_ERR(data);
	if (!IS_ERR(data)) {
		error = aa_replace_profiles(data, size, PROF_ADD);
		kvfree(data);
	}

	return error;
}

static const struct file_operations aa_fs_profile_load = {
	.write = profile_load,
	.llseek = default_llseek,
};

/* .replace file hook fn to load and/or replace policy */
static ssize_t profile_replace(struct file *f, const char __user *buf,
			       size_t size, loff_t *pos)
{
	char *data;
	ssize_t error;

	data = aa_simple_write_to_buffer(OP_PROF_REPL, buf, size, size, pos);
	error = PTR_ERR(data);
	if (!IS_ERR(data)) {
		error = aa_replace_profiles(data, size, PROF_REPLACE);
		kvfree(data);
	}

	return error;
}

static const struct file_operations aa_fs_profile_replace = {
	.write = profile_replace,
	.llseek = default_llseek,
};

/* .remove file hook fn to remove loaded policy */
static ssize_t profile_remove(struct file *f, const char __user *buf,
			      size_t size, loff_t *pos)
{
	char *data;
	ssize_t error;

	/*
	 * aa_remove_profile needs a null terminated string so 1 extra
	 * byte is allocated and the copied data is null terminated.
	 */
	data = aa_simple_write_to_buffer(OP_PROF_RM, buf, size + 1, size, pos);

	error = PTR_ERR(data);
	if (!IS_ERR(data)) {
		data[size] = 0;
		error = aa_remove_profiles(data, size);
		kvfree(data);
	}

	return error;
}

static const struct file_operations aa_fs_profile_remove = {
	.write = profile_remove,
	.llseek = default_llseek,
};

static int aa_fs_seq_show(struct seq_file *seq, void *v)
{
	struct aa_fs_entry *fs_file = seq->private;

	if (!fs_file)
		return 0;

	switch (fs_file->v_type) {
	case AA_FS_TYPE_BOOLEAN:
		seq_printf(seq, "%s\n", fs_file->v.boolean ? "yes" : "no");
		break;
	case AA_FS_TYPE_STRING:
		seq_printf(seq, "%s\n", fs_file->v.string);
		break;
	case AA_FS_TYPE_U64:
		seq_printf(seq, "%#08lx\n", fs_file->v.u64);
		break;
	default:
		/* Ignore unpritable entry types. */
		break;
	}

	return 0;
}

static int aa_fs_seq_open(struct inode *inode, struct file *file)
{
	return single_open(file, aa_fs_seq_show, inode->i_private);
}

const struct file_operations aa_fs_seq_file_ops = {
	.owner		= THIS_MODULE,
	.open		= aa_fs_seq_open,
	.read		= seq_read,
	.llseek		= seq_lseek,
	.release	= single_release,
};

/** Base file system setup **/

static struct aa_fs_entry aa_fs_entry_file[] = {
	AA_FS_FILE_STRING("mask", "create read write exec append mmap_exec " \
				  "link lock"),
	{ }
};

static struct aa_fs_entry aa_fs_entry_domain[] = {
	AA_FS_FILE_BOOLEAN("change_hat",	1),
	AA_FS_FILE_BOOLEAN("change_hatv",	1),
	AA_FS_FILE_BOOLEAN("change_onexec",	1),
	AA_FS_FILE_BOOLEAN("change_profile",	1),
	{ }
};

static struct aa_fs_entry aa_fs_entry_features[] = {
	AA_FS_DIR("domain",			aa_fs_entry_domain),
	AA_FS_DIR("file",			aa_fs_entry_file),
	AA_FS_FILE_U64("capability",		VFS_CAP_FLAGS_MASK),
	AA_FS_DIR("rlimit",			aa_fs_entry_rlimit),
	{ }
};

static struct aa_fs_entry aa_fs_entry_apparmor[] = {
	AA_FS_FILE_FOPS(".load", 0640, &aa_fs_profile_load),
	AA_FS_FILE_FOPS(".replace", 0640, &aa_fs_profile_replace),
	AA_FS_FILE_FOPS(".remove", 0640, &aa_fs_profile_remove),
	AA_FS_DIR("features", aa_fs_entry_features),
	{ }
};

static struct aa_fs_entry aa_fs_entry =
	AA_FS_DIR("apparmor", aa_fs_entry_apparmor);

/**
 * aafs_create_file - create a file entry in the apparmor securityfs
 * @fs_file: aa_fs_entry to build an entry for (NOT NULL)
 * @parent: the parent dentry in the securityfs
 *
 * Use aafs_remove_file to remove entries created with this fn.
 */
static int __init aafs_create_file(struct aa_fs_entry *fs_file,
				   struct dentry *parent)
{
	int error = 0;

	fs_file->dentry = securityfs_create_file(fs_file->name,
						 S_IFREG | fs_file->mode,
						 parent, fs_file,
						 fs_file->file_ops);
	if (IS_ERR(fs_file->dentry)) {
		error = PTR_ERR(fs_file->dentry);
		fs_file->dentry = NULL;
	}
	return error;
}

/**
 * aafs_create_dir - recursively create a directory entry in the securityfs
 * @fs_dir: aa_fs_entry (and all child entries) to build (NOT NULL)
 * @parent: the parent dentry in the securityfs
 *
 * Use aafs_remove_dir to remove entries created with this fn.
 */
static int __init aafs_create_dir(struct aa_fs_entry *fs_dir,
				  struct dentry *parent)
{
	int error;
	struct aa_fs_entry *fs_file;

	fs_dir->dentry = securityfs_create_dir(fs_dir->name, parent);
	if (IS_ERR(fs_dir->dentry)) {
		error = PTR_ERR(fs_dir->dentry);
		fs_dir->dentry = NULL;
		goto failed;
	}

	for (fs_file = fs_dir->v.files; fs_file->name; ++fs_file) {
		if (fs_file->v_type == AA_FS_TYPE_DIR)
			error = aafs_create_dir(fs_file, fs_dir->dentry);
		else
			error = aafs_create_file(fs_file, fs_dir->dentry);
		if (error)
			goto failed;
	}

	return 0;

failed:
	return error;
}

/**
 * aafs_remove_file - drop a single file entry in the apparmor securityfs
 * @fs_file: aa_fs_entry to detach from the securityfs (NOT NULL)
 */
static void __init aafs_remove_file(struct aa_fs_entry *fs_file)
{
	if (!fs_file->dentry)
		return;

	securityfs_remove(fs_file->dentry);
	fs_file->dentry = NULL;
}

/**
 * aafs_remove_dir - recursively drop a directory entry from the securityfs
 * @fs_dir: aa_fs_entry (and all child entries) to detach (NOT NULL)
 */
static void __init aafs_remove_dir(struct aa_fs_entry *fs_dir)
{
	struct aa_fs_entry *fs_file;

	for (fs_file = fs_dir->v.files; fs_file->name; ++fs_file) {
		if (fs_file->v_type == AA_FS_TYPE_DIR)
			aafs_remove_dir(fs_file);
		else
			aafs_remove_file(fs_file);
	}

	aafs_remove_file(fs_dir);
}

/**
 * aa_destroy_aafs - cleanup and free aafs
 *
 * releases dentries allocated by aa_create_aafs
 */
void __init aa_destroy_aafs(void)
{
<<<<<<< HEAD
	if (aa_fs_dentry) {
		aafs_remove(".remove");
		aafs_remove(".replace");
		aafs_remove(".load");
#ifdef CONFIG_SECURITY_APPARMOR_COMPAT_24
		aafs_remove("profiles");
		aafs_remove("matching");
		aafs_remove("features");
#endif
		securityfs_remove(aa_fs_dentry);
		aa_fs_dentry = NULL;
	}
=======
	aafs_remove_dir(&aa_fs_entry);
>>>>>>> dd775ae2
}

/**
 * aa_create_aafs - create the apparmor security filesystem
 *
 * dentries created here are released by aa_destroy_aafs
 *
 * Returns: error on failure
 */
static int __init aa_create_aafs(void)
{
	int error;

	if (!apparmor_initialized)
		return 0;

	if (aa_fs_entry.dentry) {
		AA_ERROR("%s: AppArmor securityfs already exists\n", __func__);
		return -EEXIST;
	}

<<<<<<< HEAD
	aa_fs_dentry = securityfs_create_dir("apparmor", NULL);
	if (IS_ERR(aa_fs_dentry)) {
		error = PTR_ERR(aa_fs_dentry);
		aa_fs_dentry = NULL;
		goto error;
	}
#ifdef CONFIG_SECURITY_APPARMOR_COMPAT_24
	error = aafs_create("matching", 0444, &aa_fs_matching_fops);
	if (error)
		goto error;
	error = aafs_create("features", 0444, &aa_fs_features_fops);
	if (error)
		goto error;
#endif
	error = aafs_create("profiles", 0440, &aa_fs_profiles_fops);
	if (error)
		goto error;
	error = aafs_create(".load", 0640, &aa_fs_profile_load);
	if (error)
		goto error;
	error = aafs_create(".replace", 0640, &aa_fs_profile_replace);
	if (error)
		goto error;
	error = aafs_create(".remove", 0640, &aa_fs_profile_remove);
=======
	/* Populate fs tree. */
	error = aafs_create_dir(&aa_fs_entry, NULL);
>>>>>>> dd775ae2
	if (error)
		goto error;

	/* TODO: add support for apparmorfs_null and apparmorfs_mnt */

	/* Report that AppArmor fs is enabled */
	aa_info_message("AppArmor Filesystem Enabled");
	return 0;

error:
	aa_destroy_aafs();
	AA_ERROR("Error creating AppArmor securityfs\n");
	return error;
}

fs_initcall(aa_create_aafs);<|MERGE_RESOLUTION|>--- conflicted
+++ resolved
@@ -313,22 +313,7 @@
  */
 void __init aa_destroy_aafs(void)
 {
-<<<<<<< HEAD
-	if (aa_fs_dentry) {
-		aafs_remove(".remove");
-		aafs_remove(".replace");
-		aafs_remove(".load");
-#ifdef CONFIG_SECURITY_APPARMOR_COMPAT_24
-		aafs_remove("profiles");
-		aafs_remove("matching");
-		aafs_remove("features");
-#endif
-		securityfs_remove(aa_fs_dentry);
-		aa_fs_dentry = NULL;
-	}
-=======
 	aafs_remove_dir(&aa_fs_entry);
->>>>>>> dd775ae2
 }
 
 /**
@@ -350,35 +335,8 @@
 		return -EEXIST;
 	}
 
-<<<<<<< HEAD
-	aa_fs_dentry = securityfs_create_dir("apparmor", NULL);
-	if (IS_ERR(aa_fs_dentry)) {
-		error = PTR_ERR(aa_fs_dentry);
-		aa_fs_dentry = NULL;
-		goto error;
-	}
-#ifdef CONFIG_SECURITY_APPARMOR_COMPAT_24
-	error = aafs_create("matching", 0444, &aa_fs_matching_fops);
-	if (error)
-		goto error;
-	error = aafs_create("features", 0444, &aa_fs_features_fops);
-	if (error)
-		goto error;
-#endif
-	error = aafs_create("profiles", 0440, &aa_fs_profiles_fops);
-	if (error)
-		goto error;
-	error = aafs_create(".load", 0640, &aa_fs_profile_load);
-	if (error)
-		goto error;
-	error = aafs_create(".replace", 0640, &aa_fs_profile_replace);
-	if (error)
-		goto error;
-	error = aafs_create(".remove", 0640, &aa_fs_profile_remove);
-=======
 	/* Populate fs tree. */
 	error = aafs_create_dir(&aa_fs_entry, NULL);
->>>>>>> dd775ae2
 	if (error)
 		goto error;
 
