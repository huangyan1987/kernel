--- conflicted
+++ resolved
@@ -4,7 +4,7 @@
  * This file contains AppArmor network mediation definitions.
  *
  * Copyright (C) 1998-2008 Novell/SUSE
- * Copyright 2009-2017 Canonical Ltd.
+ * Copyright 2009-2012 Canonical Ltd.
  *
  * This program is free software; you can redistribute it and/or
  * modify it under the terms of the GNU General Public License as
@@ -16,110 +16,29 @@
 #define __AA_NET_H
 
 #include <net/sock.h>
-#include <linux/path.h>
 
 #include "apparmorfs.h"
-#include "label.h"
-#include "perms.h"
-#include "policy.h"
-
-#define AA_MAY_SEND		AA_MAY_WRITE
-#define AA_MAY_RECEIVE		AA_MAY_READ
-
-#define AA_MAY_SHUTDOWN		AA_MAY_DELETE
-
-#define AA_MAY_CONNECT		AA_MAY_OPEN
-#define AA_MAY_ACCEPT		0x00100000
-
-#define AA_MAY_BIND		0x00200000
-#define AA_MAY_LISTEN		0x00400000
-
-#define AA_MAY_SETOPT		0x01000000
-#define AA_MAY_GETOPT		0x02000000
-
-#define NET_PERMS_MASK (AA_MAY_SEND | AA_MAY_RECEIVE | AA_MAY_CREATE |    \
-			AA_MAY_SHUTDOWN | AA_MAY_BIND | AA_MAY_LISTEN |	  \
-			AA_MAY_CONNECT | AA_MAY_ACCEPT | AA_MAY_SETATTR | \
-			AA_MAY_GETATTR | AA_MAY_SETOPT | AA_MAY_GETOPT)
-
-#define NET_FS_PERMS (AA_MAY_SEND | AA_MAY_RECEIVE | AA_MAY_CREATE |	\
-		      AA_MAY_SHUTDOWN | AA_MAY_CONNECT | AA_MAY_RENAME |\
-		      AA_MAY_SETATTR | AA_MAY_GETATTR | AA_MAY_CHMOD |	\
-		      AA_MAY_CHOWN | AA_MAY_CHGRP | AA_MAY_LOCK |	\
-		      AA_MAY_MPROT)
-
-#define NET_PEER_MASK (AA_MAY_SEND | AA_MAY_RECEIVE | AA_MAY_CONNECT |	\
-		       AA_MAY_ACCEPT)
-struct aa_sk_ctx {
-	struct aa_label *label;
-	struct aa_label *peer;
-};
-
-#define SK_CTX(X) ((X)->sk_security)
-#define SOCK_ctx(X) SOCK_INODE(X)->i_security
-#define DEFINE_AUDIT_NET(NAME, OP, SK, F, T, P)				  \
-	struct lsm_network_audit NAME ## _net = { .sk = (SK),		  \
-						  .family = (F)};	  \
-	DEFINE_AUDIT_DATA(NAME,						  \
-			  ((SK) && (F) != AF_UNIX) ? LSM_AUDIT_DATA_NET : \
-						     LSM_AUDIT_DATA_NONE, \
-			  OP);						  \
-	NAME.u.net = &(NAME ## _net);					  \
-	aad(&NAME)->net.type = (T);					  \
-	aad(&NAME)->net.protocol = (P)
-
-#define DEFINE_AUDIT_SK(NAME, OP, SK)					\
-	DEFINE_AUDIT_NET(NAME, OP, SK, (SK)->sk_family, (SK)->sk_type,	\
-			 (SK)->sk_protocol)
 
 /* struct aa_net - network confinement data
- * @allow: basic network families permissions
- * @audit: which network permissions to force audit
- * @quiet: which network permissions to quiet rejects
+ * @allowed: basic network families permissions
+ * @audit_network: which network permissions to force audit
+ * @quiet_network: which network permissions to quiet rejects
  */
-struct aa_net_compat {
+struct aa_net {
 	u16 allow[AF_MAX];
 	u16 audit[AF_MAX];
 	u16 quiet[AF_MAX];
 };
 
-<<<<<<< HEAD
-#define af_select(FAMILY, FN, DEF_FN)		\
-({						\
-	int __e;				\
-	switch ((FAMILY)) {			\
-	default:				\
-		__e = DEF_FN;			\
-	}					\
-	__e;					\
-})
-
-extern struct aa_sfs_entry aa_sfs_entry_network[];
-extern struct aa_sfs_entry aa_sfs_entry_network_compat[];
-=======
 extern struct aa_fs_entry aa_fs_entry_network[];
 
 extern int aa_net_perm(const char *op, struct aa_profile *profile, u16 family,
 		       int type, int protocol, struct sock *sk);
 extern int aa_revalidate_sk(const char *op, struct sock *sk);
->>>>>>> 4abf6905
 
-void audit_net_cb(struct audit_buffer *ab, void *va);
-int aa_profile_af_perm(struct aa_profile *profile, struct common_audit_data *sa,
-		       u32 request, u16 family, int type);
-int aa_af_perm(struct aa_label *label, const char *op, u32 request, u16 family,
-	       int type, int protocol);
-static inline int aa_profile_af_sk_perm(struct aa_profile *profile,
-					struct common_audit_data *sa,
-					u32 request,
-					struct sock *sk)
+static inline void aa_free_net_rules(struct aa_net *new)
 {
-	return aa_profile_af_perm(profile, sa, request, sk->sk_family,
-				  sk->sk_type);
+	/* NOP */
 }
-int aa_sk_perm(const char *op, u32 request, struct sock *sk);
-
-int aa_sock_file_perm(struct aa_label *label, const char *op, u32 request,
-		      struct socket *sock);
 
 #endif /* __AA_NET_H */