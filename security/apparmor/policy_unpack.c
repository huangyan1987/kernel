/*
 * AppArmor security module
 *
 * This file contains AppArmor functions for unpacking policy loaded from
 * userspace.
 *
 * Copyright (C) 1998-2008 Novell/SUSE
 * Copyright 2009-2010 Canonical Ltd.
 *
 * This program is free software; you can redistribute it and/or
 * modify it under the terms of the GNU General Public License as
 * published by the Free Software Foundation, version 2 of the
 * License.
 *
 * AppArmor uses a serialized binary format for loading policy. To find
 * policy format documentation see Documentation/admin-guide/LSM/apparmor.rst
 * All policy is validated before it is used.
 */

#include <asm/unaligned.h>
#include <linux/ctype.h>
#include <linux/errno.h>

#include "include/apparmor.h"
#include "include/audit.h"
#include "include/context.h"
#include "include/crypto.h"
#include "include/match.h"
#include "include/path.h"
#include "include/policy.h"
#include "include/policy_unpack.h"

#define K_ABI_MASK 0x3ff
#define FORCE_COMPLAIN_FLAG 0x800
#define VERSION_LT(X, Y) (((X) & K_ABI_MASK) < ((Y) & K_ABI_MASK))
#define VERSION_GT(X, Y) (((X) & K_ABI_MASK) > ((Y) & K_ABI_MASK))

#define v5	5	/* base version */
#define v6	6	/* per entry policydb mediation check */
#define v7	7	/* full network masking */

/*
 * The AppArmor interface treats data as a type byte followed by the
 * actual data.  The interface has the notion of a a named entry
 * which has a name (AA_NAME typecode followed by name string) followed by
 * the entries typecode and data.  Named types allow for optional
 * elements and extensions to be added and tested for without breaking
 * backwards compatibility.
 */

enum aa_code {
	AA_U8,
	AA_U16,
	AA_U32,
	AA_U64,
	AA_NAME,		/* same as string except it is items name */
	AA_STRING,
	AA_BLOB,
	AA_STRUCT,
	AA_STRUCTEND,
	AA_LIST,
	AA_LISTEND,
	AA_ARRAY,
	AA_ARRAYEND,
};

/*
 * aa_ext is the read of the buffer containing the serialized profile.  The
 * data is copied into a kernel buffer in apparmorfs and then handed off to
 * the unpack routines.
 */
struct aa_ext {
	void *start;
	void *end;
	void *pos;		/* pointer to current position in the buffer */
	u32 version;
};

/* audit callback for unpack fields */
static void audit_cb(struct audit_buffer *ab, void *va)
{
	struct common_audit_data *sa = va;

	if (aad(sa)->iface.ns) {
		audit_log_format(ab, " ns=");
		audit_log_untrustedstring(ab, aad(sa)->iface.ns);
	}
	if (aad(sa)->name) {
		audit_log_format(ab, " name=");
		audit_log_untrustedstring(ab, aad(sa)->name);
	}
	if (aad(sa)->iface.pos)
		audit_log_format(ab, " offset=%ld", aad(sa)->iface.pos);
}

/**
 * audit_iface - do audit message for policy unpacking/load/replace/remove
 * @new: profile if it has been allocated (MAYBE NULL)
 * @ns_name: name of the ns the profile is to be loaded to (MAY BE NULL)
 * @name: name of the profile being manipulated (MAYBE NULL)
 * @info: any extra info about the failure (MAYBE NULL)
 * @e: buffer position info
 * @error: error code
 *
 * Returns: %0 or error
 */
static int audit_iface(struct aa_profile *new, const char *ns_name,
		       const char *name, const char *info, struct aa_ext *e,
		       int error)
{
	struct aa_profile *profile = labels_profile(aa_current_raw_label());
	DEFINE_AUDIT_DATA(sa, LSM_AUDIT_DATA_NONE, NULL);
	if (e)
		aad(&sa)->iface.pos = e->pos - e->start;
	aad(&sa)->iface.ns = ns_name;
	if (new)
		aad(&sa)->name = new->base.hname;
	else
		aad(&sa)->name = name;
	aad(&sa)->info = info;
	aad(&sa)->error = error;

	return aa_audit(AUDIT_APPARMOR_STATUS, profile, &sa, audit_cb);
}

void __aa_loaddata_update(struct aa_loaddata *data, long revision)
{
	AA_BUG(!data);
	AA_BUG(!data->ns);
	AA_BUG(!data->dents[AAFS_LOADDATA_REVISION]);
	AA_BUG(!mutex_is_locked(&data->ns->lock));
	AA_BUG(data->revision > revision);

	data->revision = revision;
	d_inode(data->dents[AAFS_LOADDATA_DIR])->i_mtime =
		current_time(d_inode(data->dents[AAFS_LOADDATA_DIR]));
	d_inode(data->dents[AAFS_LOADDATA_REVISION])->i_mtime =
		current_time(d_inode(data->dents[AAFS_LOADDATA_REVISION]));
}

bool aa_rawdata_eq(struct aa_loaddata *l, struct aa_loaddata *r)
{
	if (l->size != r->size)
		return false;
	if (aa_g_hash_policy && memcmp(l->hash, r->hash, aa_hash_size()) != 0)
		return false;
	return memcmp(l->data, r->data, r->size) == 0;
}

/*
 * need to take the ns mutex lock which is NOT safe most places that
 * put_loaddata is called, so we have to delay freeing it
 */
static void do_loaddata_free(struct work_struct *work)
{
	struct aa_loaddata *d = container_of(work, struct aa_loaddata, work);
	struct aa_ns *ns = aa_get_ns(d->ns);

	if (ns) {
		mutex_lock(&ns->lock);
		__aa_fs_remove_rawdata(d);
		mutex_unlock(&ns->lock);
		aa_put_ns(ns);
	}

	kzfree(d->hash);
	kfree(d->name);
	kvfree(d);
}

void aa_loaddata_kref(struct kref *kref)
{
	struct aa_loaddata *d = container_of(kref, struct aa_loaddata, count);

	if (d) {
		INIT_WORK(&d->work, do_loaddata_free);
		schedule_work(&d->work);
	}
}

struct aa_loaddata *aa_loaddata_alloc(size_t size)
{
	struct aa_loaddata *d = kvzalloc(sizeof(*d) + size, GFP_KERNEL);

	if (d == NULL)
		return ERR_PTR(-ENOMEM);
	kref_init(&d->count);
	INIT_LIST_HEAD(&d->list);

	return d;
}

/* test if read will be in packed data bounds */
static bool inbounds(struct aa_ext *e, size_t size)
{
	return (size <= e->end - e->pos);
}

/**
 * aa_u16_chunck - test and do bounds checking for a u16 size based chunk
 * @e: serialized data read head (NOT NULL)
 * @chunk: start address for chunk of data (NOT NULL)
 *
 * Returns: the size of chunk found with the read head at the end of the chunk.
 */
static size_t unpack_u16_chunk(struct aa_ext *e, char **chunk)
{
	size_t size = 0;

	if (!inbounds(e, sizeof(u16)))
		return 0;
	size = le16_to_cpu(get_unaligned((__le16 *) e->pos));
	e->pos += sizeof(__le16);
	if (!inbounds(e, size))
		return 0;
	*chunk = e->pos;
	e->pos += size;
	return size;
}

/* unpack control byte */
static bool unpack_X(struct aa_ext *e, enum aa_code code)
{
	if (!inbounds(e, 1))
		return 0;
	if (*(u8 *) e->pos != code)
		return 0;
	e->pos++;
	return 1;
}

/**
 * unpack_nameX - check is the next element is of type X with a name of @name
 * @e: serialized data extent information  (NOT NULL)
 * @code: type code
 * @name: name to match to the serialized element.  (MAYBE NULL)
 *
 * check that the next serialized data element is of type X and has a tag
 * name @name.  If @name is specified then there must be a matching
 * name element in the stream.  If @name is NULL any name element will be
 * skipped and only the typecode will be tested.
 *
 * Returns 1 on success (both type code and name tests match) and the read
 * head is advanced past the headers
 *
 * Returns: 0 if either match fails, the read head does not move
 */
static bool unpack_nameX(struct aa_ext *e, enum aa_code code, const char *name)
{
	/*
	 * May need to reset pos if name or type doesn't match
	 */
	void *pos = e->pos;
	/*
	 * Check for presence of a tagname, and if present name size
	 * AA_NAME tag value is a u16.
	 */
	if (unpack_X(e, AA_NAME)) {
		char *tag = NULL;
		size_t size = unpack_u16_chunk(e, &tag);
		/* if a name is specified it must match. otherwise skip tag */
		if (name && (!size || strcmp(name, tag)))
			goto fail;
	} else if (name) {
		/* if a name is specified and there is no name tag fail */
		goto fail;
	}

	/* now check if type code matches */
	if (unpack_X(e, code))
		return 1;

fail:
	e->pos = pos;
	return 0;
}

static bool unpack_u16(struct aa_ext *e, u16 *data, const char *name)
{
	if (unpack_nameX(e, AA_U16, name)) {
		if (!inbounds(e, sizeof(u16)))
			return 0;
		if (data)
<<<<<<< HEAD
			*data = le16_to_cpu(get_unaligned((u16 *) e->pos));
=======
			*data = le16_to_cpu(get_unaligned((__le16 *) e->pos));
>>>>>>> e19b205b
		e->pos += sizeof(u16);
		return 1;
	}
	return 0;
}

static bool unpack_u32(struct aa_ext *e, u32 *data, const char *name)
{
	if (unpack_nameX(e, AA_U32, name)) {
		if (!inbounds(e, sizeof(u32)))
			return 0;
		if (data)
			*data = le32_to_cpu(get_unaligned((__le32 *) e->pos));
		e->pos += sizeof(u32);
		return 1;
	}
	return 0;
}

static bool unpack_u64(struct aa_ext *e, u64 *data, const char *name)
{
	if (unpack_nameX(e, AA_U64, name)) {
		if (!inbounds(e, sizeof(u64)))
			return 0;
		if (data)
			*data = le64_to_cpu(get_unaligned((__le64 *) e->pos));
		e->pos += sizeof(u64);
		return 1;
	}
	return 0;
}

static size_t unpack_array(struct aa_ext *e, const char *name)
{
	if (unpack_nameX(e, AA_ARRAY, name)) {
		int size;
		if (!inbounds(e, sizeof(u16)))
			return 0;
		size = (int)le16_to_cpu(get_unaligned((__le16 *) e->pos));
		e->pos += sizeof(u16);
		return size;
	}
	return 0;
}

static size_t unpack_blob(struct aa_ext *e, char **blob, const char *name)
{
	if (unpack_nameX(e, AA_BLOB, name)) {
		u32 size;
		if (!inbounds(e, sizeof(u32)))
			return 0;
		size = le32_to_cpu(get_unaligned((__le32 *) e->pos));
		e->pos += sizeof(u32);
		if (inbounds(e, (size_t) size)) {
			*blob = e->pos;
			e->pos += size;
			return size;
		}
	}
	return 0;
}

static int unpack_str(struct aa_ext *e, const char **string, const char *name)
{
	char *src_str;
	size_t size = 0;
	void *pos = e->pos;
	*string = NULL;
	if (unpack_nameX(e, AA_STRING, name)) {
		size = unpack_u16_chunk(e, &src_str);
		if (size) {
			/* strings are null terminated, length is size - 1 */
			if (src_str[size - 1] != 0)
				goto fail;
			*string = src_str;
		}
	}
	return size;

fail:
	e->pos = pos;
	return 0;
}

static int unpack_strdup(struct aa_ext *e, char **string, const char *name)
{
	const char *tmp;
	void *pos = e->pos;
	int res = unpack_str(e, &tmp, name);
	*string = NULL;

	if (!res)
		return 0;

	*string = kmemdup(tmp, res, GFP_KERNEL);
	if (!*string) {
		e->pos = pos;
		return 0;
	}

	return res;
}

#define DFA_VALID_PERM_MASK		0xffffffff
#define DFA_VALID_PERM2_MASK		0xffffffff

/**
 * verify_accept - verify the accept tables of a dfa
 * @dfa: dfa to verify accept tables of (NOT NULL)
 * @flags: flags governing dfa
 *
 * Returns: 1 if valid accept tables else 0 if error
 */
static bool verify_accept(struct aa_dfa *dfa, int flags)
{
	int i;

	/* verify accept permissions */
	for (i = 0; i < dfa->tables[YYTD_ID_ACCEPT]->td_lolen; i++) {
		int mode = ACCEPT_TABLE(dfa)[i];

		if (mode & ~DFA_VALID_PERM_MASK)
			return 0;

		if (ACCEPT_TABLE2(dfa)[i] & ~DFA_VALID_PERM2_MASK)
			return 0;
	}
	return 1;
}

/**
 * unpack_dfa - unpack a file rule dfa
 * @e: serialized data extent information (NOT NULL)
 *
 * returns dfa or ERR_PTR or NULL if no dfa
 */
static struct aa_dfa *unpack_dfa(struct aa_ext *e)
{
	char *blob = NULL;
	size_t size;
	struct aa_dfa *dfa = NULL;

	size = unpack_blob(e, &blob, "aadfa");
	if (size) {
		/*
		 * The dfa is aligned with in the blob to 8 bytes
		 * from the beginning of the stream.
		 * alignment adjust needed by dfa unpack
		 */
		size_t sz = blob - (char *) e->start -
			((e->pos - e->start) & 7);
		size_t pad = ALIGN(sz, 8) - sz;
		int flags = TO_ACCEPT1_FLAG(YYTD_DATA32) |
			TO_ACCEPT2_FLAG(YYTD_DATA32) | DFA_FLAG_VERIFY_STATES;
		dfa = aa_dfa_unpack(blob + pad, size - pad, flags);

		if (IS_ERR(dfa))
			return dfa;

		if (!verify_accept(dfa, flags))
			goto fail;
	}

	return dfa;

fail:
	aa_put_dfa(dfa);
	return ERR_PTR(-EPROTO);
}

/**
 * unpack_trans_table - unpack a profile transition table
 * @e: serialized data extent information  (NOT NULL)
 * @profile: profile to add the accept table to (NOT NULL)
 *
 * Returns: 1 if table successfully unpacked
 */
static bool unpack_trans_table(struct aa_ext *e, struct aa_profile *profile)
{
	void *saved_pos = e->pos;

	/* exec table is optional */
	if (unpack_nameX(e, AA_STRUCT, "xtable")) {
		int i, size;

		size = unpack_array(e, NULL);
		/* currently 4 exec bits and entries 0-3 are reserved iupcx */
		if (size > 16 - 4)
			goto fail;
		profile->file.trans.table = kzalloc(sizeof(char *) * size,
						    GFP_KERNEL);
		if (!profile->file.trans.table)
			goto fail;

		profile->file.trans.size = size;
		for (i = 0; i < size; i++) {
			char *str;
			int c, j, pos, size2 = unpack_strdup(e, &str, NULL);
			/* unpack_strdup verifies that the last character is
			 * null termination byte.
			 */
			if (!size2)
				goto fail;
			profile->file.trans.table[i] = str;
			/* verify that name doesn't start with space */
			if (isspace(*str))
				goto fail;

			/* count internal #  of internal \0 */
			for (c = j = 0; j < size2 - 1; j++) {
				if (!str[j]) {
					pos = j;
					c++;
				}
			}
			if (*str == ':') {
				/* first character after : must be valid */
				if (!str[1])
					goto fail;
				/* beginning with : requires an embedded \0,
				 * verify that exactly 1 internal \0 exists
				 * trailing \0 already verified by unpack_strdup
				 *
				 * convert \0 back to : for label_parse
				 */
				if (c == 1)
					str[pos] = ':';
				else if (c > 1)
					goto fail;
			} else if (c)
				/* fail - all other cases with embedded \0 */
				goto fail;
		}
		if (!unpack_nameX(e, AA_ARRAYEND, NULL))
			goto fail;
		if (!unpack_nameX(e, AA_STRUCTEND, NULL))
			goto fail;
	}
	return 1;

fail:
	aa_free_domain_entries(&profile->file.trans);
	e->pos = saved_pos;
	return 0;
}

static bool unpack_rlimits(struct aa_ext *e, struct aa_profile *profile)
{
	void *pos = e->pos;

	/* rlimits are optional */
	if (unpack_nameX(e, AA_STRUCT, "rlimits")) {
		int i, size;
		u32 tmp = 0;
		if (!unpack_u32(e, &tmp, NULL))
			goto fail;
		profile->rlimits.mask = tmp;

		size = unpack_array(e, NULL);
		if (size > RLIM_NLIMITS)
			goto fail;
		for (i = 0; i < size; i++) {
			u64 tmp2 = 0;
			int a = aa_map_resource(i);
			if (!unpack_u64(e, &tmp2, NULL))
				goto fail;
			profile->rlimits.limits[a].rlim_max = tmp2;
		}
		if (!unpack_nameX(e, AA_ARRAYEND, NULL))
			goto fail;
		if (!unpack_nameX(e, AA_STRUCTEND, NULL))
			goto fail;
	}
	return 1;

fail:
	e->pos = pos;
	return 0;
}

static void *kvmemdup(const void *src, size_t len)
{
	void *p = kvmalloc(len, GFP_KERNEL);

	if (p)
		memcpy(p, src, len);
	return p;
}

static u32 strhash(const void *data, u32 len, u32 seed)
{
	const char * const *key = data;

	return jhash(*key, strlen(*key), seed);
}

static int datacmp(struct rhashtable_compare_arg *arg, const void *obj)
{
	const struct aa_data *data = obj;
	const char * const *key = arg->key;

	return strcmp(data->key, *key);
}

/**
 * unpack_profile - unpack a serialized profile
 * @e: serialized data extent information (NOT NULL)
 *
 * NOTE: unpack profile sets audit struct if there is a failure
 */
static struct aa_profile *unpack_profile(struct aa_ext *e, char **ns_name)
{
	struct aa_profile *profile = NULL;
	const char *tmpname, *tmpns = NULL, *name = NULL;
	const char *info = "failed to unpack profile";
	size_t size = 0, ns_len;
	struct rhashtable_params params = { 0 };
	char *key = NULL;
	struct aa_data *data;
	int i, error = -EPROTO;
	kernel_cap_t tmpcap;
	u32 tmp;
	size_t size = 0;

	*ns_name = NULL;

	/* check that we have the right struct being passed */
	if (!unpack_nameX(e, AA_STRUCT, "profile"))
		goto fail;
	if (!unpack_str(e, &name, NULL))
		goto fail;
	if (*name == '\0')
		goto fail;

	tmpname = aa_splitn_fqname(name, strlen(name), &tmpns, &ns_len);
	if (tmpns) {
		*ns_name = kstrndup(tmpns, ns_len, GFP_KERNEL);
		if (!*ns_name) {
			info = "out of memory";
			goto fail;
		}
		name = tmpname;
	}

	profile = aa_alloc_profile(name, NULL, GFP_KERNEL);
	if (!profile)
		return ERR_PTR(-ENOMEM);

	/* profile renaming is optional */
	(void) unpack_str(e, &profile->rename, "rename");

	/* attachment string is optional */
	(void) unpack_str(e, &profile->attach, "attach");

	/* xmatch is optional and may be NULL */
	profile->xmatch = unpack_dfa(e);
	if (IS_ERR(profile->xmatch)) {
		error = PTR_ERR(profile->xmatch);
		profile->xmatch = NULL;
		info = "bad xmatch";
		goto fail;
	}
	/* xmatch_len is not optional if xmatch is set */
	if (profile->xmatch) {
		if (!unpack_u32(e, &tmp, NULL)) {
			info = "missing xmatch len";
			goto fail;
		}
		profile->xmatch_len = tmp;
	}

	/* disconnected attachment string is optional */
	(void) unpack_str(e, &profile->disconnected, "disconnected");

	/* per profile debug flags (complain, audit) */
	if (!unpack_nameX(e, AA_STRUCT, "flags")) {
		info = "profile missing flags";
		goto fail;
	}
	info = "failed to unpack profile flags";
	if (!unpack_u32(e, &tmp, NULL))
		goto fail;
	if (tmp & PACKED_FLAG_HAT)
		profile->label.flags |= FLAG_HAT;
	if (!unpack_u32(e, &tmp, NULL))
		goto fail;
	if (tmp == PACKED_MODE_COMPLAIN || (e->version & FORCE_COMPLAIN_FLAG))
		profile->mode = APPARMOR_COMPLAIN;
	else if (tmp == PACKED_MODE_KILL)
		profile->mode = APPARMOR_KILL;
	else if (tmp == PACKED_MODE_UNCONFINED)
		profile->mode = APPARMOR_UNCONFINED;
	if (!unpack_u32(e, &tmp, NULL))
		goto fail;
	if (tmp)
		profile->audit = AUDIT_ALL;

	if (!unpack_nameX(e, AA_STRUCTEND, NULL))
		goto fail;

	/* path_flags is optional */
	if (unpack_u32(e, &profile->path_flags, "path_flags"))
		profile->path_flags |= profile->label.flags &
			PATH_MEDIATE_DELETED;
	else
		/* set a default value if path_flags field is not present */
		profile->path_flags = PATH_MEDIATE_DELETED;

	info = "failed to unpack profile capabilities";
	if (!unpack_u32(e, &(profile->caps.allow.cap[0]), NULL))
		goto fail;
	if (!unpack_u32(e, &(profile->caps.audit.cap[0]), NULL))
		goto fail;
	if (!unpack_u32(e, &(profile->caps.quiet.cap[0]), NULL))
		goto fail;
	if (!unpack_u32(e, &tmpcap.cap[0], NULL))
		goto fail;

	info = "failed to unpack upper profile capabilities";
	if (unpack_nameX(e, AA_STRUCT, "caps64")) {
		/* optional upper half of 64 bit caps */
		if (!unpack_u32(e, &(profile->caps.allow.cap[1]), NULL))
			goto fail;
		if (!unpack_u32(e, &(profile->caps.audit.cap[1]), NULL))
			goto fail;
		if (!unpack_u32(e, &(profile->caps.quiet.cap[1]), NULL))
			goto fail;
		if (!unpack_u32(e, &(tmpcap.cap[1]), NULL))
			goto fail;
		if (!unpack_nameX(e, AA_STRUCTEND, NULL))
			goto fail;
	}

	info = "failed to unpack extended profile capabilities";
	if (unpack_nameX(e, AA_STRUCT, "capsx")) {
		/* optional extended caps mediation mask */
		if (!unpack_u32(e, &(profile->caps.extended.cap[0]), NULL))
			goto fail;
		if (!unpack_u32(e, &(profile->caps.extended.cap[1]), NULL))
			goto fail;
		if (!unpack_nameX(e, AA_STRUCTEND, NULL))
			goto fail;
	}

	if (!unpack_rlimits(e, profile)) {
		info = "failed to unpack profile rlimits";
		goto fail;
	}

	size = unpack_array(e, "net_allowed_af");
	if (size) {

		for (i = 0; i < size; i++) {
			/* discard extraneous rules that this kernel will
			 * never request
			 */
			if (i >= AF_MAX) {
				u16 tmp;

				if (!unpack_u16(e, &tmp, NULL) ||
				    !unpack_u16(e, &tmp, NULL) ||
				    !unpack_u16(e, &tmp, NULL))
					goto fail;
				continue;
			}
			if (!unpack_u16(e, &profile->net.allow[i], NULL))
				goto fail;
			if (!unpack_u16(e, &profile->net.audit[i], NULL))
				goto fail;
			if (!unpack_u16(e, &profile->net.quiet[i], NULL))
				goto fail;
		}
		if (!unpack_nameX(e, AA_ARRAYEND, NULL))
			goto fail;
	}
	if (VERSION_LT(e->version, v7)) {
		/* pre v7 policy always allowed these */
		profile->net.allow[AF_UNIX] = 0xffff;
		profile->net.allow[AF_NETLINK] = 0xffff;
	}

	size = unpack_array(e, "net_allowed_af");
	if (size) {

		for (i = 0; i < size; i++) {
			/* discard extraneous rules that this kernel will
			 * never request
			 */
			if (i >= AF_MAX) {
				u16 tmp;
				if (!unpack_u16(e, &tmp, NULL) ||
				    !unpack_u16(e, &tmp, NULL) ||
				    !unpack_u16(e, &tmp, NULL))
					goto fail;
				continue;
			}
			if (!unpack_u16(e, &profile->net.allow[i], NULL))
				goto fail;
			if (!unpack_u16(e, &profile->net.audit[i], NULL))
				goto fail;
			if (!unpack_u16(e, &profile->net.quiet[i], NULL))
				goto fail;
		}
		if (!unpack_nameX(e, AA_ARRAYEND, NULL))
			goto fail;
	}
	/*
	 * allow unix domain and netlink sockets they are handled
	 * by IPC
	 */
	profile->net.allow[AF_UNIX] = 0xffff;
	profile->net.allow[AF_NETLINK] = 0xffff;

	if (unpack_nameX(e, AA_STRUCT, "policydb")) {
		/* generic policy dfa - optional and may be NULL */
		info = "failed to unpack policydb";
		profile->policy.dfa = unpack_dfa(e);
		if (IS_ERR(profile->policy.dfa)) {
			error = PTR_ERR(profile->policy.dfa);
			profile->policy.dfa = NULL;
			goto fail;
		} else if (!profile->policy.dfa) {
			error = -EPROTO;
			goto fail;
		}
		if (!unpack_u32(e, &profile->policy.start[0], "start"))
			/* default start state */
			profile->policy.start[0] = DFA_START;
		/* setup class index */
		for (i = AA_CLASS_FILE; i <= AA_CLASS_LAST; i++) {
			profile->policy.start[i] =
				aa_dfa_next(profile->policy.dfa,
					    profile->policy.start[0],
					    i);
		}
		if (!unpack_nameX(e, AA_STRUCTEND, NULL))
			goto fail;
	} else
		profile->policy.dfa = aa_get_dfa(nulldfa);

	/* get file rules */
	profile->file.dfa = unpack_dfa(e);
	if (IS_ERR(profile->file.dfa)) {
		error = PTR_ERR(profile->file.dfa);
		profile->file.dfa = NULL;
		info = "failed to unpack profile file rules";
		goto fail;
	} else if (profile->file.dfa) {
		if (!unpack_u32(e, &profile->file.start, "dfa_start"))
			/* default start state */
			profile->file.start = DFA_START;
	} else if (profile->policy.dfa &&
		   profile->policy.start[AA_CLASS_FILE]) {
		profile->file.dfa = aa_get_dfa(profile->policy.dfa);
		profile->file.start = profile->policy.start[AA_CLASS_FILE];
	} else
		profile->file.dfa = aa_get_dfa(nulldfa);

	if (!unpack_trans_table(e, profile)) {
		info = "failed to unpack profile transition table";
		goto fail;
	}

	if (unpack_nameX(e, AA_STRUCT, "data")) {
		info = "out of memory";
		profile->data = kzalloc(sizeof(*profile->data), GFP_KERNEL);
		if (!profile->data)
			goto fail;

		params.nelem_hint = 3;
		params.key_len = sizeof(void *);
		params.key_offset = offsetof(struct aa_data, key);
		params.head_offset = offsetof(struct aa_data, head);
		params.hashfn = strhash;
		params.obj_cmpfn = datacmp;

		if (rhashtable_init(profile->data, &params)) {
			info = "failed to init key, value hash table";
			goto fail;
		}

		while (unpack_strdup(e, &key, NULL)) {
			data = kzalloc(sizeof(*data), GFP_KERNEL);
			if (!data) {
				kzfree(key);
				goto fail;
			}

			data->key = key;
			data->size = unpack_blob(e, &data->data, NULL);
			data->data = kvmemdup(data->data, data->size);
			if (data->size && !data->data) {
				kzfree(data->key);
				kzfree(data);
				goto fail;
			}

			rhashtable_insert_fast(profile->data, &data->head,
					       profile->data->p);
		}

		if (!unpack_nameX(e, AA_STRUCTEND, NULL)) {
			info = "failed to unpack end of key, value data table";
			goto fail;
		}
	}

	if (!unpack_nameX(e, AA_STRUCTEND, NULL)) {
		info = "failed to unpack end of profile";
		goto fail;
	}

	return profile;

fail:
	if (profile)
		name = NULL;
	else if (!name)
		name = "unknown";
	audit_iface(profile, NULL, name, info, e, error);
	aa_free_profile(profile);

	return ERR_PTR(error);
}

/**
 * verify_head - unpack serialized stream header
 * @e: serialized data read head (NOT NULL)
 * @required: whether the header is required or optional
 * @ns: Returns - namespace if one is specified else NULL (NOT NULL)
 *
 * Returns: error or 0 if header is good
 */
static int verify_header(struct aa_ext *e, int required, const char **ns)
{
	int error = -EPROTONOSUPPORT;
	const char *name = NULL;
	*ns = NULL;

	/* get the interface version */
	if (!unpack_u32(e, &e->version, "version")) {
		if (required) {
			audit_iface(NULL, NULL, NULL, "invalid profile format",
				    e, error);
			return error;
		}
	}

	/* Check that the interface version is currently supported.
	 * if not specified use previous version
	 * Mask off everything that is not kernel abi version
	 */
	if (VERSION_LT(e->version, v5) || VERSION_GT(e->version, v7)) {
		audit_iface(NULL, NULL, NULL, "unsupported interface version",
			    e, error);
		return error;
	}

	/* read the namespace if present */
	if (unpack_str(e, &name, "namespace")) {
		if (*name == '\0') {
			audit_iface(NULL, NULL, NULL, "invalid namespace name",
				    e, error);
			return error;
		}
		if (*ns && strcmp(*ns, name))
			audit_iface(NULL, NULL, NULL, "invalid ns change", e,
				    error);
		else if (!*ns)
			*ns = name;
	}

	return 0;
}

static bool verify_xindex(int xindex, int table_size)
{
	int index, xtype;
	xtype = xindex & AA_X_TYPE_MASK;
	index = xindex & AA_X_INDEX_MASK;
	if (xtype == AA_X_TABLE && index >= table_size)
		return 0;
	return 1;
}

/* verify dfa xindexes are in range of transition tables */
static bool verify_dfa_xindex(struct aa_dfa *dfa, int table_size)
{
	int i;
	for (i = 0; i < dfa->tables[YYTD_ID_ACCEPT]->td_lolen; i++) {
		if (!verify_xindex(dfa_user_xindex(dfa, i), table_size))
			return 0;
		if (!verify_xindex(dfa_other_xindex(dfa, i), table_size))
			return 0;
	}
	return 1;
}

/**
 * verify_profile - Do post unpack analysis to verify profile consistency
 * @profile: profile to verify (NOT NULL)
 *
 * Returns: 0 if passes verification else error
 */
static int verify_profile(struct aa_profile *profile)
{
	if (profile->file.dfa &&
	    !verify_dfa_xindex(profile->file.dfa,
			       profile->file.trans.size)) {
		audit_iface(profile, NULL, NULL, "Invalid named transition",
			    NULL, -EPROTO);
		return -EPROTO;
	}

	return 0;
}

void aa_load_ent_free(struct aa_load_ent *ent)
{
	if (ent) {
		aa_put_profile(ent->rename);
		aa_put_profile(ent->old);
		aa_put_profile(ent->new);
		kfree(ent->ns_name);
		kzfree(ent);
	}
}

struct aa_load_ent *aa_load_ent_alloc(void)
{
	struct aa_load_ent *ent = kzalloc(sizeof(*ent), GFP_KERNEL);
	if (ent)
		INIT_LIST_HEAD(&ent->list);
	return ent;
}

/**
 * aa_unpack - unpack packed binary profile(s) data loaded from user space
 * @udata: user data copied to kmem  (NOT NULL)
 * @lh: list to place unpacked profiles in a aa_repl_ws
 * @ns: Returns namespace profile is in if specified else NULL (NOT NULL)
 *
 * Unpack user data and return refcounted allocated profile(s) stored in
 * @lh in order of discovery, with the list chain stored in base.list
 * or error
 *
 * Returns: profile(s) on @lh else error pointer if fails to unpack
 */
int aa_unpack(struct aa_loaddata *udata, struct list_head *lh,
	      const char **ns)
{
	struct aa_load_ent *tmp, *ent;
	struct aa_profile *profile = NULL;
	int error;
	struct aa_ext e = {
		.start = udata->data,
		.end = udata->data + udata->size,
		.pos = udata->data,
	};

	*ns = NULL;
	while (e.pos < e.end) {
		char *ns_name = NULL;
		void *start;
		error = verify_header(&e, e.pos == e.start, ns);
		if (error)
			goto fail;

		start = e.pos;
		profile = unpack_profile(&e, &ns_name);
		if (IS_ERR(profile)) {
			error = PTR_ERR(profile);
			goto fail;
		}

		error = verify_profile(profile);
		if (error)
			goto fail_profile;

		if (aa_g_hash_policy)
			error = aa_calc_profile_hash(profile, e.version, start,
						     e.pos - start);
		if (error)
			goto fail_profile;

		ent = aa_load_ent_alloc();
		if (!ent) {
			error = -ENOMEM;
			goto fail_profile;
		}

		ent->new = profile;
		ent->ns_name = ns_name;
		list_add_tail(&ent->list, lh);
	}
	udata->abi = e.version & K_ABI_MASK;
	if (aa_g_hash_policy) {
		udata->hash = aa_calc_hash(udata->data, udata->size);
		if (IS_ERR(udata->hash)) {
			error = PTR_ERR(udata->hash);
			udata->hash = NULL;
			goto fail;
		}
	}
	return 0;

fail_profile:
	aa_put_profile(profile);

fail:
	list_for_each_entry_safe(ent, tmp, lh, list) {
		list_del_init(&ent->list);
		aa_load_ent_free(ent);
	}

	return error;
}<|MERGE_RESOLUTION|>--- conflicted
+++ resolved
@@ -281,11 +281,7 @@
 		if (!inbounds(e, sizeof(u16)))
 			return 0;
 		if (data)
-<<<<<<< HEAD
-			*data = le16_to_cpu(get_unaligned((u16 *) e->pos));
-=======
 			*data = le16_to_cpu(get_unaligned((__le16 *) e->pos));
->>>>>>> e19b205b
 		e->pos += sizeof(u16);
 		return 1;
 	}
@@ -608,7 +604,6 @@
 	int i, error = -EPROTO;
 	kernel_cap_t tmpcap;
 	u32 tmp;
-	size_t size = 0;
 
 	*ns_name = NULL;
 
@@ -767,38 +762,6 @@
 		profile->net.allow[AF_NETLINK] = 0xffff;
 	}
 
-	size = unpack_array(e, "net_allowed_af");
-	if (size) {
-
-		for (i = 0; i < size; i++) {
-			/* discard extraneous rules that this kernel will
-			 * never request
-			 */
-			if (i >= AF_MAX) {
-				u16 tmp;
-				if (!unpack_u16(e, &tmp, NULL) ||
-				    !unpack_u16(e, &tmp, NULL) ||
-				    !unpack_u16(e, &tmp, NULL))
-					goto fail;
-				continue;
-			}
-			if (!unpack_u16(e, &profile->net.allow[i], NULL))
-				goto fail;
-			if (!unpack_u16(e, &profile->net.audit[i], NULL))
-				goto fail;
-			if (!unpack_u16(e, &profile->net.quiet[i], NULL))
-				goto fail;
-		}
-		if (!unpack_nameX(e, AA_ARRAYEND, NULL))
-			goto fail;
-	}
-	/*
-	 * allow unix domain and netlink sockets they are handled
-	 * by IPC
-	 */
-	profile->net.allow[AF_UNIX] = 0xffff;
-	profile->net.allow[AF_NETLINK] = 0xffff;
-
 	if (unpack_nameX(e, AA_STRUCT, "policydb")) {
 		/* generic policy dfa - optional and may be NULL */
 		info = "failed to unpack policydb";
