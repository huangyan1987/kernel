--- conflicted
+++ resolved
@@ -258,11 +258,7 @@
 	int i;
 
 	for (i = 0; i < MAX_LSM_RULES; i++) {
-<<<<<<< HEAD
-		security_filter_rule_free(entry->lsm[i].rule);
-=======
 		ima_filter_rule_free(entry->lsm[i].rule);
->>>>>>> 019683d8
 		kfree(entry->lsm[i].args_p);
 	}
 }
@@ -320,14 +316,6 @@
 				nentry->lsm[i].args_p);
 	}
 	return nentry;
-<<<<<<< HEAD
-
-out_err:
-	ima_lsm_free_rule(nentry);
-	kfree(nentry);
-	return NULL;
-=======
->>>>>>> 019683d8
 }
 
 static int ima_lsm_update_rule(struct ima_rule_entry *entry)
@@ -981,12 +969,6 @@
 
 static bool ima_validate_rule(struct ima_rule_entry *entry)
 {
-<<<<<<< HEAD
-	/* Ensure that the action is set */
-	if (entry->action == UNKNOWN)
-		return false;
-
-=======
 	/* Ensure that the action is set and is compatible with the flags */
 	if (entry->action == UNKNOWN)
 		return false;
@@ -1008,7 +990,6 @@
 	    (!(entry->flags & IMA_FUNC) && entry->func != NONE))
 		return false;
 
->>>>>>> 019683d8
 	/*
 	 * Ensure that the hook function is compatible with the other
 	 * components of the rule
@@ -1020,14 +1001,6 @@
 	case BPRM_CHECK:
 	case CREDS_CHECK:
 	case POST_SETATTR:
-<<<<<<< HEAD
-	case MODULE_CHECK:
-	case FIRMWARE_CHECK:
-	case KEXEC_KERNEL_CHECK:
-	case KEXEC_INITRAMFS_CHECK:
-	case POLICY_CHECK:
-		/* Validation of these hook functions is in ima_parse_rule() */
-=======
 	case FIRMWARE_CHECK:
 	case POLICY_CHECK:
 		if (entry->flags & ~(IMA_FUNC | IMA_MASK | IMA_FSMAGIC |
@@ -1049,22 +1022,14 @@
 				     IMA_CHECK_BLACKLIST))
 			return false;
 
->>>>>>> 019683d8
 		break;
 	case KEXEC_CMDLINE:
 		if (entry->action & ~(MEASURE | DONT_MEASURE))
 			return false;
 
-<<<<<<< HEAD
-		if (entry->flags & ~(IMA_FUNC | IMA_PCR))
-			return false;
-
-		if (ima_rule_contains_lsm_cond(entry))
-=======
 		if (entry->flags & ~(IMA_FUNC | IMA_FSMAGIC | IMA_UID |
 				     IMA_FOWNER | IMA_FSUUID | IMA_EUID |
 				     IMA_PCR | IMA_FSNAME))
->>>>>>> 019683d8
 			return false;
 
 		break;
@@ -1269,10 +1234,6 @@
 			keyrings_len = strlen(args[0].from) + 1;
 
 			if ((entry->keyrings) ||
-<<<<<<< HEAD
-			    (entry->func != KEY_CHECK) ||
-=======
->>>>>>> 019683d8
 			    (keyrings_len < 2)) {
 				result = -EINVAL;
 				break;
@@ -1423,11 +1384,6 @@
 				result = -EINVAL;
 			break;
 		case Opt_appraise_flag:
-			if (entry->action != APPRAISE) {
-				result = -EINVAL;
-				break;
-			}
-
 			ima_log_string(ab, "appraise_flag", args[0].from);
 			if (IS_ENABLED(CONFIG_IMA_APPRAISE_MODSIG) &&
 			    strstr(args[0].from, "blacklist"))
