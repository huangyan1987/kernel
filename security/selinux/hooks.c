--- conflicted
+++ resolved
@@ -2365,12 +2365,8 @@
 			initrlim = init_task.signal->rlim + i;
 			rlim->rlim_cur = min(rlim->rlim_max, initrlim->rlim_cur);
 		}
-<<<<<<< HEAD
 		update_rlimit_cpu(current,
 				current->signal->rlim[RLIMIT_CPU].rlim_cur);
-=======
-		update_rlimit_cpu(current->signal->rlim[RLIMIT_CPU].rlim_cur);
->>>>>>> 92dcffb9
 	}
 }
 
