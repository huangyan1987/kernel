--- conflicted
+++ resolved
@@ -305,8 +305,6 @@
 	return SECSID_NULL;
 }
 
-<<<<<<< HEAD
-=======
  /*
   * LSM hook implementation that authorizes deletion of labeled SAs.
   */
@@ -324,7 +322,6 @@
 	return rc;
 }
 
->>>>>>> 120bda20
 /*
  * LSM hook that controls access to unlabelled packets.  If
  * a xfrm_state is authorizable (defined by macro) then it was
