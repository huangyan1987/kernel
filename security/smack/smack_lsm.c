--- conflicted
+++ resolved
@@ -1496,19 +1496,11 @@
 		sbp = ip->i_sb;
 		if (sbp->s_magic != SOCKFS_MAGIC)
 			return -EOPNOTSUPP;
-<<<<<<< HEAD
 
 		sock = SOCKET_I(ip);
 		if (sock == NULL || sock->sk == NULL)
 			return -EOPNOTSUPP;
 
-=======
-
-		sock = SOCKET_I(ip);
-		if (sock == NULL || sock->sk == NULL)
-			return -EOPNOTSUPP;
-
->>>>>>> ef03de22
 		ssp = sock->sk->sk_security;
 
 		if (strcmp(name, XATTR_SMACK_IPIN) == 0)
