--- conflicted
+++ resolved
@@ -228,11 +228,7 @@
 	kfree(buf);
 out_free_pol:
 	if (pol)
-<<<<<<< HEAD
-                release_ruleset(pol);
-=======
 		release_ruleset(pol);
->>>>>>> 7d2a07b7
 	return err;
 }
 
