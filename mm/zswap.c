--- conflicted
+++ resolved
@@ -621,16 +621,7 @@
 	*/
 fail:
 	spin_lock(&tree->lock);
-<<<<<<< HEAD
-	refcount = zswap_entry_put(entry);
-	if (refcount <= 0) {
-		/* invalidate happened, consider writeback as success */
-		zswap_free_entry(tree, entry);
-		ret = 0;
-	}
-=======
 	zswap_entry_put(tree, entry);
->>>>>>> 5da42cf7
 	spin_unlock(&tree->lock);
 
 end:
