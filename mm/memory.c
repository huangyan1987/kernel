--- conflicted
+++ resolved
@@ -55,6 +55,7 @@
 #include <linux/kallsyms.h>
 #include <linux/swapops.h>
 #include <linux/elf.h>
+#include <trace/memory.h>
 
 #include <asm/pgalloc.h>
 #include <asm/uaccess.h>
@@ -62,13 +63,6 @@
 #include <asm/tlbflush.h>
 #include <asm/pgtable.h>
 
-<<<<<<< HEAD
-#include <linux/swapops.h>
-#include <linux/elf.h>
-#include <trace/memory.h>
-
-=======
->>>>>>> 18e352e4
 #include "internal.h"
 
 #include <trace/swap.h>
@@ -502,12 +496,6 @@
 {
 	unsigned long pfn = pte_pfn(pte);
 
-#if defined(CONFIG_XEN) && defined(CONFIG_X86)
-	/* XEN: Covers user-space grant mappings (even of local pages). */
-	if (unlikely(vma->vm_flags & VM_FOREIGN))
-		return NULL;
-#endif
-
 	if (HAVE_PTE_SPECIAL) {
 		if (likely(!pte_special(pte)))
 			goto check_pfn;
@@ -533,22 +521,11 @@
 		}
 	}
 
-<<<<<<< HEAD
-#ifndef CONFIG_XEN
-	VM_BUG_ON(!pfn_valid(pfn));
-#else
- 	if (unlikely(!pfn_valid(pfn))) {
-		VM_BUG_ON(!(vma->vm_flags & VM_RESERVED));
-		return NULL;
-	}
-#endif
-=======
 check_pfn:
 	if (unlikely(pfn > highest_memmap_pfn)) {
 		print_bad_pte(vma, addr, pte, NULL);
 		return NULL;
 	}
->>>>>>> 18e352e4
 
 	/*
 	 * NOTE! We still have PageReserved() pages in the page tables.
@@ -828,14 +805,8 @@
 				     page->index > details->last_index))
 					continue;
 			}
-#ifdef CONFIG_XEN
-			if (unlikely(vma->vm_ops && vma->vm_ops->zap_pte))
-				ptent = vma->vm_ops->zap_pte(vma, addr, pte,
-							     tlb->fullmm);
-			else
-#endif
-				ptent = ptep_get_and_clear_full(mm, addr, pte,
-								tlb->fullmm);
+			ptent = ptep_get_and_clear_full(mm, addr, pte,
+							tlb->fullmm);
 			tlb_remove_tlb_entry(tlb, pte, addr);
 			if (unlikely(!page))
 				continue;
@@ -1095,7 +1066,6 @@
 		tlb_finish_mmu(tlb, address, end);
 	return end;
 }
-EXPORT_SYMBOL(zap_page_range);
 
 /**
  * zap_vma_ptes - remove ptes mapping the vma
@@ -1301,34 +1271,9 @@
 			continue;
 		}
 
-<<<<<<< HEAD
-#ifdef CONFIG_XEN
-		if (vma && (vma->vm_flags & VM_FOREIGN)) {
-			struct page **map = vma->vm_private_data;
-			int offset = (start - vma->vm_start) >> PAGE_SHIFT;
-			if (map[offset] != NULL) {
-			        if (pages) {
-			                struct page *page = map[offset];
-
-					pages[i] = page;
-					get_page(page);
-				}
-				if (vmas)
-					vmas[i] = vma;
-				i++;
-				start += PAGE_SIZE;
-				len--;
-				continue;
-			}
-		}
-#endif
-		if (!vma || (vma->vm_flags & (VM_IO | VM_PFNMAP))
-				|| !(vm_flags & vma->vm_flags))
-=======
 		if (!vma ||
 		    (vma->vm_flags & (VM_IO | VM_PFNMAP)) ||
 		    (!ignore && !(vm_flags & vma->vm_flags)))
->>>>>>> 18e352e4
 			return i ? : -EFAULT;
 
 		if (is_vm_hugetlb_page(vma)) {
@@ -3265,4 +3210,8 @@
 		might_lock_read(&current->mm->mmap_sem);
 }
 EXPORT_SYMBOL(might_fault);
-#endif+#endif
+
+DEFINE_TRACE(swap_in);
+DEFINE_TRACE(memory_handle_fault_entry);
+DEFINE_TRACE(memory_handle_fault_exit);