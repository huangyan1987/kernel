/*
 *  Copyright (C) 2009  Red Hat, Inc.
 *
 *  This work is licensed under the terms of the GNU GPL, version 2. See
 *  the COPYING file in the top-level directory.
 */

#define pr_fmt(fmt) KBUILD_MODNAME ": " fmt

#include <linux/mm.h>
#include <linux/sched.h>
#include <linux/highmem.h>
#include <linux/hugetlb.h>
#include <linux/mmu_notifier.h>
#include <linux/rmap.h>
#include <linux/swap.h>
#include <linux/shrinker.h>
#include <linux/mm_inline.h>
#include <linux/swapops.h>
#include <linux/dax.h>
#include <linux/khugepaged.h>
#include <linux/freezer.h>
#include <linux/pfn_t.h>
#include <linux/mman.h>
#include <linux/memremap.h>
#include <linux/pagemap.h>
#include <linux/debugfs.h>
#include <linux/migrate.h>
#include <linux/hashtable.h>
#include <linux/userfaultfd_k.h>
#include <linux/page_idle.h>
#include <linux/shmem_fs.h>

#include <asm/tlb.h>
#include <asm/pgalloc.h>
#include "internal.h"

/*
 * By default transparent hugepage support is disabled in order that avoid
 * to risk increase the memory footprint of applications without a guaranteed
 * benefit. When transparent hugepage support is enabled, is for all mappings,
 * and khugepaged scans all mappings.
 * Defrag is invoked by khugepaged hugepage allocations and by page faults
 * for all hugepage allocations.
 */
unsigned long transparent_hugepage_flags __read_mostly =
#ifdef CONFIG_TRANSPARENT_HUGEPAGE_ALWAYS
	(1<<TRANSPARENT_HUGEPAGE_FLAG)|
#endif
#ifdef CONFIG_TRANSPARENT_HUGEPAGE_MADVISE
	(1<<TRANSPARENT_HUGEPAGE_REQ_MADV_FLAG)|
#endif
	(1<<TRANSPARENT_HUGEPAGE_DEFRAG_REQ_MADV_FLAG)|
	(1<<TRANSPARENT_HUGEPAGE_DEFRAG_KHUGEPAGED_FLAG)|
	(1<<TRANSPARENT_HUGEPAGE_USE_ZERO_PAGE_FLAG);

static struct shrinker deferred_split_shrinker;

static atomic_t huge_zero_refcount;
struct page *huge_zero_page __read_mostly;

struct page *get_huge_zero_page(void)
{
	struct page *zero_page;
retry:
	if (likely(atomic_inc_not_zero(&huge_zero_refcount)))
		return READ_ONCE(huge_zero_page);

	zero_page = alloc_pages((GFP_TRANSHUGE | __GFP_ZERO) & ~__GFP_MOVABLE,
			HPAGE_PMD_ORDER);
	if (!zero_page) {
		count_vm_event(THP_ZERO_PAGE_ALLOC_FAILED);
		return NULL;
	}
	count_vm_event(THP_ZERO_PAGE_ALLOC);
	preempt_disable();
	if (cmpxchg(&huge_zero_page, NULL, zero_page)) {
		preempt_enable();
		__free_pages(zero_page, compound_order(zero_page));
		goto retry;
	}

	/* We take additional reference here. It will be put back by shrinker */
	atomic_set(&huge_zero_refcount, 2);
	preempt_enable();
	return READ_ONCE(huge_zero_page);
}

void put_huge_zero_page(void)
{
	/*
	 * Counter should never go to zero here. Only shrinker can put
	 * last reference.
	 */
	BUG_ON(atomic_dec_and_test(&huge_zero_refcount));
}

static unsigned long shrink_huge_zero_page_count(struct shrinker *shrink,
					struct shrink_control *sc)
{
	/* we can free zero page only if last reference remains */
	return atomic_read(&huge_zero_refcount) == 1 ? HPAGE_PMD_NR : 0;
}

static unsigned long shrink_huge_zero_page_scan(struct shrinker *shrink,
				       struct shrink_control *sc)
{
	if (atomic_cmpxchg(&huge_zero_refcount, 1, 0) == 1) {
		struct page *zero_page = xchg(&huge_zero_page, NULL);
		BUG_ON(zero_page == NULL);
		__free_pages(zero_page, compound_order(zero_page));
		return HPAGE_PMD_NR;
	}

	return 0;
}

static struct shrinker huge_zero_page_shrinker = {
	.count_objects = shrink_huge_zero_page_count,
	.scan_objects = shrink_huge_zero_page_scan,
	.seeks = DEFAULT_SEEKS,
};

#ifdef CONFIG_SYSFS

static ssize_t triple_flag_store(struct kobject *kobj,
				 struct kobj_attribute *attr,
				 const char *buf, size_t count,
				 enum transparent_hugepage_flag enabled,
				 enum transparent_hugepage_flag deferred,
				 enum transparent_hugepage_flag req_madv)
{
	if (!memcmp("defer", buf,
		    min(sizeof("defer")-1, count))) {
		if (enabled == deferred)
			return -EINVAL;
		clear_bit(enabled, &transparent_hugepage_flags);
		clear_bit(req_madv, &transparent_hugepage_flags);
		set_bit(deferred, &transparent_hugepage_flags);
	} else if (!memcmp("always", buf,
		    min(sizeof("always")-1, count))) {
		clear_bit(deferred, &transparent_hugepage_flags);
		clear_bit(req_madv, &transparent_hugepage_flags);
		set_bit(enabled, &transparent_hugepage_flags);
	} else if (!memcmp("madvise", buf,
			   min(sizeof("madvise")-1, count))) {
		clear_bit(enabled, &transparent_hugepage_flags);
		clear_bit(deferred, &transparent_hugepage_flags);
		set_bit(req_madv, &transparent_hugepage_flags);
	} else if (!memcmp("never", buf,
			   min(sizeof("never")-1, count))) {
		clear_bit(enabled, &transparent_hugepage_flags);
		clear_bit(req_madv, &transparent_hugepage_flags);
		clear_bit(deferred, &transparent_hugepage_flags);
	} else
		return -EINVAL;

	return count;
}

static ssize_t enabled_show(struct kobject *kobj,
			    struct kobj_attribute *attr, char *buf)
{
	if (test_bit(TRANSPARENT_HUGEPAGE_FLAG, &transparent_hugepage_flags))
		return sprintf(buf, "[always] madvise never\n");
	else if (test_bit(TRANSPARENT_HUGEPAGE_REQ_MADV_FLAG, &transparent_hugepage_flags))
		return sprintf(buf, "always [madvise] never\n");
	else
		return sprintf(buf, "always madvise [never]\n");
}

static ssize_t enabled_store(struct kobject *kobj,
			     struct kobj_attribute *attr,
			     const char *buf, size_t count)
{
	ssize_t ret;

	ret = triple_flag_store(kobj, attr, buf, count,
				TRANSPARENT_HUGEPAGE_FLAG,
				TRANSPARENT_HUGEPAGE_FLAG,
				TRANSPARENT_HUGEPAGE_REQ_MADV_FLAG);

	if (ret > 0) {
		int err = start_stop_khugepaged();
		if (err)
			ret = err;
	}

	return ret;
}
static struct kobj_attribute enabled_attr =
	__ATTR(enabled, 0644, enabled_show, enabled_store);

ssize_t single_hugepage_flag_show(struct kobject *kobj,
				struct kobj_attribute *attr, char *buf,
				enum transparent_hugepage_flag flag)
{
	return sprintf(buf, "%d\n",
		       !!test_bit(flag, &transparent_hugepage_flags));
}

ssize_t single_hugepage_flag_store(struct kobject *kobj,
				 struct kobj_attribute *attr,
				 const char *buf, size_t count,
				 enum transparent_hugepage_flag flag)
{
	unsigned long value;
	int ret;

	ret = kstrtoul(buf, 10, &value);
	if (ret < 0)
		return ret;
	if (value > 1)
		return -EINVAL;

	if (value)
		set_bit(flag, &transparent_hugepage_flags);
	else
		clear_bit(flag, &transparent_hugepage_flags);

	return count;
}

/*
 * Currently defrag only disables __GFP_NOWAIT for allocation. A blind
 * __GFP_REPEAT is too aggressive, it's never worth swapping tons of
 * memory just to allocate one more hugepage.
 */
static ssize_t defrag_show(struct kobject *kobj,
			   struct kobj_attribute *attr, char *buf)
{
	if (test_bit(TRANSPARENT_HUGEPAGE_DEFRAG_DIRECT_FLAG, &transparent_hugepage_flags))
		return sprintf(buf, "[always] defer madvise never\n");
	if (test_bit(TRANSPARENT_HUGEPAGE_DEFRAG_KSWAPD_FLAG, &transparent_hugepage_flags))
		return sprintf(buf, "always [defer] madvise never\n");
	else if (test_bit(TRANSPARENT_HUGEPAGE_DEFRAG_REQ_MADV_FLAG, &transparent_hugepage_flags))
		return sprintf(buf, "always defer [madvise] never\n");
	else
		return sprintf(buf, "always defer madvise [never]\n");

}
static ssize_t defrag_store(struct kobject *kobj,
			    struct kobj_attribute *attr,
			    const char *buf, size_t count)
{
	return triple_flag_store(kobj, attr, buf, count,
				 TRANSPARENT_HUGEPAGE_DEFRAG_DIRECT_FLAG,
				 TRANSPARENT_HUGEPAGE_DEFRAG_KSWAPD_FLAG,
				 TRANSPARENT_HUGEPAGE_DEFRAG_REQ_MADV_FLAG);
}
static struct kobj_attribute defrag_attr =
	__ATTR(defrag, 0644, defrag_show, defrag_store);

static ssize_t use_zero_page_show(struct kobject *kobj,
		struct kobj_attribute *attr, char *buf)
{
	return single_hugepage_flag_show(kobj, attr, buf,
				TRANSPARENT_HUGEPAGE_USE_ZERO_PAGE_FLAG);
}
static ssize_t use_zero_page_store(struct kobject *kobj,
		struct kobj_attribute *attr, const char *buf, size_t count)
{
	return single_hugepage_flag_store(kobj, attr, buf, count,
				 TRANSPARENT_HUGEPAGE_USE_ZERO_PAGE_FLAG);
}
static struct kobj_attribute use_zero_page_attr =
	__ATTR(use_zero_page, 0644, use_zero_page_show, use_zero_page_store);
#ifdef CONFIG_DEBUG_VM
static ssize_t debug_cow_show(struct kobject *kobj,
				struct kobj_attribute *attr, char *buf)
{
	return single_hugepage_flag_show(kobj, attr, buf,
				TRANSPARENT_HUGEPAGE_DEBUG_COW_FLAG);
}
static ssize_t debug_cow_store(struct kobject *kobj,
			       struct kobj_attribute *attr,
			       const char *buf, size_t count)
{
	return single_hugepage_flag_store(kobj, attr, buf, count,
				 TRANSPARENT_HUGEPAGE_DEBUG_COW_FLAG);
}
static struct kobj_attribute debug_cow_attr =
	__ATTR(debug_cow, 0644, debug_cow_show, debug_cow_store);
#endif /* CONFIG_DEBUG_VM */

static struct attribute *hugepage_attr[] = {
	&enabled_attr.attr,
	&defrag_attr.attr,
	&use_zero_page_attr.attr,
#if defined(CONFIG_SHMEM) && defined(CONFIG_TRANSPARENT_HUGE_PAGECACHE)
	&shmem_enabled_attr.attr,
#endif
#ifdef CONFIG_DEBUG_VM
	&debug_cow_attr.attr,
#endif
	NULL,
};

static struct attribute_group hugepage_attr_group = {
	.attrs = hugepage_attr,
};

static int __init hugepage_init_sysfs(struct kobject **hugepage_kobj)
{
	int err;

	*hugepage_kobj = kobject_create_and_add("transparent_hugepage", mm_kobj);
	if (unlikely(!*hugepage_kobj)) {
		pr_err("failed to create transparent hugepage kobject\n");
		return -ENOMEM;
	}

	err = sysfs_create_group(*hugepage_kobj, &hugepage_attr_group);
	if (err) {
		pr_err("failed to register transparent hugepage group\n");
		goto delete_obj;
	}

	err = sysfs_create_group(*hugepage_kobj, &khugepaged_attr_group);
	if (err) {
		pr_err("failed to register transparent hugepage group\n");
		goto remove_hp_group;
	}

	return 0;

remove_hp_group:
	sysfs_remove_group(*hugepage_kobj, &hugepage_attr_group);
delete_obj:
	kobject_put(*hugepage_kobj);
	return err;
}

static void __init hugepage_exit_sysfs(struct kobject *hugepage_kobj)
{
	sysfs_remove_group(hugepage_kobj, &khugepaged_attr_group);
	sysfs_remove_group(hugepage_kobj, &hugepage_attr_group);
	kobject_put(hugepage_kobj);
}
#else
static inline int hugepage_init_sysfs(struct kobject **hugepage_kobj)
{
	return 0;
}

static inline void hugepage_exit_sysfs(struct kobject *hugepage_kobj)
{
}
#endif /* CONFIG_SYSFS */

static int __init hugepage_init(void)
{
	int err;
	struct kobject *hugepage_kobj;

	if (!has_transparent_hugepage()) {
		transparent_hugepage_flags = 0;
		return -EINVAL;
	}

	/*
	 * hugepages can't be allocated by the buddy allocator
	 */
	MAYBE_BUILD_BUG_ON(HPAGE_PMD_ORDER >= MAX_ORDER);
	/*
	 * we use page->mapping and page->index in second tail page
	 * as list_head: assuming THP order >= 2
	 */
	MAYBE_BUILD_BUG_ON(HPAGE_PMD_ORDER < 2);

	err = hugepage_init_sysfs(&hugepage_kobj);
	if (err)
		goto err_sysfs;

	err = khugepaged_init();
	if (err)
		goto err_slab;

	err = register_shrinker(&huge_zero_page_shrinker);
	if (err)
		goto err_hzp_shrinker;
	err = register_shrinker(&deferred_split_shrinker);
	if (err)
		goto err_split_shrinker;

	/*
	 * By default disable transparent hugepages on smaller systems,
	 * where the extra memory used could hurt more than TLB overhead
	 * is likely to save.  The admin can still enable it through /sys.
	 */
	if (totalram_pages < (512 << (20 - PAGE_SHIFT))) {
		transparent_hugepage_flags = 0;
		return 0;
	}

	err = start_stop_khugepaged();
	if (err)
		goto err_khugepaged;

	return 0;
err_khugepaged:
	unregister_shrinker(&deferred_split_shrinker);
err_split_shrinker:
	unregister_shrinker(&huge_zero_page_shrinker);
err_hzp_shrinker:
	khugepaged_destroy();
err_slab:
	hugepage_exit_sysfs(hugepage_kobj);
err_sysfs:
	return err;
}
subsys_initcall(hugepage_init);

static int __init setup_transparent_hugepage(char *str)
{
	int ret = 0;
	if (!str)
		goto out;
	if (!strcmp(str, "always")) {
		set_bit(TRANSPARENT_HUGEPAGE_FLAG,
			&transparent_hugepage_flags);
		clear_bit(TRANSPARENT_HUGEPAGE_REQ_MADV_FLAG,
			  &transparent_hugepage_flags);
		ret = 1;
	} else if (!strcmp(str, "madvise")) {
		clear_bit(TRANSPARENT_HUGEPAGE_FLAG,
			  &transparent_hugepage_flags);
		set_bit(TRANSPARENT_HUGEPAGE_REQ_MADV_FLAG,
			&transparent_hugepage_flags);
		ret = 1;
	} else if (!strcmp(str, "never")) {
		clear_bit(TRANSPARENT_HUGEPAGE_FLAG,
			  &transparent_hugepage_flags);
		clear_bit(TRANSPARENT_HUGEPAGE_REQ_MADV_FLAG,
			  &transparent_hugepage_flags);
		ret = 1;
	}
out:
	if (!ret)
		pr_warn("transparent_hugepage= cannot parse, ignored\n");
	return ret;
}
__setup("transparent_hugepage=", setup_transparent_hugepage);

pmd_t maybe_pmd_mkwrite(pmd_t pmd, struct vm_area_struct *vma)
{
	if (likely(vma->vm_flags & VM_WRITE))
		pmd = pmd_mkwrite(pmd);
	return pmd;
}

static inline struct list_head *page_deferred_list(struct page *page)
{
	/*
	 * ->lru in the tail pages is occupied by compound_head.
	 * Let's use ->mapping + ->index in the second tail page as list_head.
	 */
	return (struct list_head *)&page[2].mapping;
}

void prep_transhuge_page(struct page *page)
{
	/*
	 * we use page->mapping and page->indexlru in second tail page
	 * as list_head: assuming THP order >= 2
	 */

	INIT_LIST_HEAD(page_deferred_list(page));
	set_compound_page_dtor(page, TRANSHUGE_PAGE_DTOR);
}

static int __do_huge_pmd_anonymous_page(struct fault_env *fe, struct page *page,
		gfp_t gfp)
{
	struct vm_area_struct *vma = fe->vma;
	struct mem_cgroup *memcg;
	pgtable_t pgtable;
	unsigned long haddr = fe->address & HPAGE_PMD_MASK;

	VM_BUG_ON_PAGE(!PageCompound(page), page);

	if (mem_cgroup_try_charge(page, vma->vm_mm, gfp, &memcg, true)) {
		put_page(page);
		count_vm_event(THP_FAULT_FALLBACK);
		return VM_FAULT_FALLBACK;
	}

	pgtable = pte_alloc_one(vma->vm_mm, haddr);
	if (unlikely(!pgtable)) {
		mem_cgroup_cancel_charge(page, memcg, true);
		put_page(page);
		return VM_FAULT_OOM;
	}

	clear_huge_page(page, haddr, HPAGE_PMD_NR);
	/*
	 * The memory barrier inside __SetPageUptodate makes sure that
	 * clear_huge_page writes become visible before the set_pmd_at()
	 * write.
	 */
	__SetPageUptodate(page);

	fe->ptl = pmd_lock(vma->vm_mm, fe->pmd);
	if (unlikely(!pmd_none(*fe->pmd))) {
		spin_unlock(fe->ptl);
		mem_cgroup_cancel_charge(page, memcg, true);
		put_page(page);
		pte_free(vma->vm_mm, pgtable);
	} else {
		pmd_t entry;

		/* Deliver the page fault to userland */
		if (userfaultfd_missing(vma)) {
			int ret;

			spin_unlock(fe->ptl);
			mem_cgroup_cancel_charge(page, memcg, true);
			put_page(page);
			pte_free(vma->vm_mm, pgtable);
			ret = handle_userfault(fe, VM_UFFD_MISSING);
			VM_BUG_ON(ret & VM_FAULT_FALLBACK);
			return ret;
		}

		entry = mk_huge_pmd(page, vma->vm_page_prot);
		entry = maybe_pmd_mkwrite(pmd_mkdirty(entry), vma);
		page_add_new_anon_rmap(page, vma, haddr, true);
		mem_cgroup_commit_charge(page, memcg, false, true);
		lru_cache_add_active_or_unevictable(page, vma);
		pgtable_trans_huge_deposit(vma->vm_mm, fe->pmd, pgtable);
		set_pmd_at(vma->vm_mm, haddr, fe->pmd, entry);
		add_mm_counter(vma->vm_mm, MM_ANONPAGES, HPAGE_PMD_NR);
		atomic_long_inc(&vma->vm_mm->nr_ptes);
		spin_unlock(fe->ptl);
		count_vm_event(THP_FAULT_ALLOC);
	}

	return 0;
}

/*
 * If THP defrag is set to always then directly reclaim/compact as necessary
 * If set to defer then do only background reclaim/compact and defer to khugepaged
 * If set to madvise and the VMA is flagged then directly reclaim/compact
 * When direct reclaim/compact is allowed, don't retry except for flagged VMA's
 */
static inline gfp_t alloc_hugepage_direct_gfpmask(struct vm_area_struct *vma)
{
	bool vma_madvised = !!(vma->vm_flags & VM_HUGEPAGE);

	if (test_bit(TRANSPARENT_HUGEPAGE_DEFRAG_REQ_MADV_FLAG,
				&transparent_hugepage_flags) && vma_madvised)
		return GFP_TRANSHUGE;
	else if (test_bit(TRANSPARENT_HUGEPAGE_DEFRAG_KSWAPD_FLAG,
						&transparent_hugepage_flags))
		return GFP_TRANSHUGE_LIGHT | __GFP_KSWAPD_RECLAIM;
	else if (test_bit(TRANSPARENT_HUGEPAGE_DEFRAG_DIRECT_FLAG,
						&transparent_hugepage_flags))
		return GFP_TRANSHUGE | (vma_madvised ? 0 : __GFP_NORETRY);

	return GFP_TRANSHUGE_LIGHT;
}

/* Caller must hold page table lock. */
static bool set_huge_zero_page(pgtable_t pgtable, struct mm_struct *mm,
		struct vm_area_struct *vma, unsigned long haddr, pmd_t *pmd,
		struct page *zero_page)
{
	pmd_t entry;
	if (!pmd_none(*pmd))
		return false;
	entry = mk_pmd(zero_page, vma->vm_page_prot);
	entry = pmd_mkhuge(entry);
	if (pgtable)
		pgtable_trans_huge_deposit(mm, pmd, pgtable);
	set_pmd_at(mm, haddr, pmd, entry);
	atomic_long_inc(&mm->nr_ptes);
	return true;
}

int do_huge_pmd_anonymous_page(struct fault_env *fe)
{
	struct vm_area_struct *vma = fe->vma;
	gfp_t gfp;
	struct page *page;
	unsigned long haddr = fe->address & HPAGE_PMD_MASK;

	if (haddr < vma->vm_start || haddr + HPAGE_PMD_SIZE > vma->vm_end)
		return VM_FAULT_FALLBACK;
	if (unlikely(anon_vma_prepare(vma)))
		return VM_FAULT_OOM;
	if (unlikely(khugepaged_enter(vma, vma->vm_flags)))
		return VM_FAULT_OOM;
	if (!(fe->flags & FAULT_FLAG_WRITE) &&
			!mm_forbids_zeropage(vma->vm_mm) &&
			transparent_hugepage_use_zero_page()) {
		pgtable_t pgtable;
		struct page *zero_page;
		bool set;
		int ret;
		pgtable = pte_alloc_one(vma->vm_mm, haddr);
		if (unlikely(!pgtable))
			return VM_FAULT_OOM;
		zero_page = get_huge_zero_page();
		if (unlikely(!zero_page)) {
			pte_free(vma->vm_mm, pgtable);
			count_vm_event(THP_FAULT_FALLBACK);
			return VM_FAULT_FALLBACK;
		}
		fe->ptl = pmd_lock(vma->vm_mm, fe->pmd);
		ret = 0;
		set = false;
		if (pmd_none(*fe->pmd)) {
			if (userfaultfd_missing(vma)) {
				spin_unlock(fe->ptl);
				ret = handle_userfault(fe, VM_UFFD_MISSING);
				VM_BUG_ON(ret & VM_FAULT_FALLBACK);
			} else {
				set_huge_zero_page(pgtable, vma->vm_mm, vma,
						   haddr, fe->pmd, zero_page);
				spin_unlock(fe->ptl);
				set = true;
			}
		} else
			spin_unlock(fe->ptl);
		if (!set) {
			pte_free(vma->vm_mm, pgtable);
			put_huge_zero_page();
		}
		return ret;
	}
	gfp = alloc_hugepage_direct_gfpmask(vma);
	page = alloc_hugepage_vma(gfp, vma, haddr, HPAGE_PMD_ORDER);
	if (unlikely(!page)) {
		count_vm_event(THP_FAULT_FALLBACK);
		return VM_FAULT_FALLBACK;
	}
	prep_transhuge_page(page);
	return __do_huge_pmd_anonymous_page(fe, page, gfp);
}

static void insert_pfn_pmd(struct vm_area_struct *vma, unsigned long addr,
		pmd_t *pmd, pfn_t pfn, pgprot_t prot, bool write)
{
	struct mm_struct *mm = vma->vm_mm;
	pmd_t entry;
	spinlock_t *ptl;

	ptl = pmd_lock(mm, pmd);
	entry = pmd_mkhuge(pfn_t_pmd(pfn, prot));
	if (pfn_t_devmap(pfn))
		entry = pmd_mkdevmap(entry);
	if (write) {
		entry = pmd_mkyoung(pmd_mkdirty(entry));
		entry = maybe_pmd_mkwrite(entry, vma);
	}
	set_pmd_at(mm, addr, pmd, entry);
	update_mmu_cache_pmd(vma, addr, pmd);
	spin_unlock(ptl);
}

int vmf_insert_pfn_pmd(struct vm_area_struct *vma, unsigned long addr,
			pmd_t *pmd, pfn_t pfn, bool write)
{
	pgprot_t pgprot = vma->vm_page_prot;
	/*
	 * If we had pmd_special, we could avoid all these restrictions,
	 * but we need to be consistent with PTEs and architectures that
	 * can't support a 'special' bit.
	 */
	BUG_ON(!(vma->vm_flags & (VM_PFNMAP|VM_MIXEDMAP)));
	BUG_ON((vma->vm_flags & (VM_PFNMAP|VM_MIXEDMAP)) ==
						(VM_PFNMAP|VM_MIXEDMAP));
	BUG_ON((vma->vm_flags & VM_PFNMAP) && is_cow_mapping(vma->vm_flags));
	BUG_ON(!pfn_t_devmap(pfn));

	if (addr < vma->vm_start || addr >= vma->vm_end)
		return VM_FAULT_SIGBUS;
	if (track_pfn_insert(vma, &pgprot, pfn))
		return VM_FAULT_SIGBUS;
	insert_pfn_pmd(vma, addr, pmd, pfn, pgprot, write);
	return VM_FAULT_NOPAGE;
}
EXPORT_SYMBOL_GPL(vmf_insert_pfn_pmd);

static void touch_pmd(struct vm_area_struct *vma, unsigned long addr,
		pmd_t *pmd)
{
	pmd_t _pmd;

	/*
	 * We should set the dirty bit only for FOLL_WRITE but for now
	 * the dirty bit in the pmd is meaningless.  And if the dirty
	 * bit will become meaningful and we'll only set it with
	 * FOLL_WRITE, an atomic set_bit will be required on the pmd to
	 * set the young bit, instead of the current set_pmd_at.
	 */
	_pmd = pmd_mkyoung(pmd_mkdirty(*pmd));
	if (pmdp_set_access_flags(vma, addr & HPAGE_PMD_MASK,
				pmd, _pmd,  1))
		update_mmu_cache_pmd(vma, addr, pmd);
}

struct page *follow_devmap_pmd(struct vm_area_struct *vma, unsigned long addr,
		pmd_t *pmd, int flags)
{
	unsigned long pfn = pmd_pfn(*pmd);
	struct mm_struct *mm = vma->vm_mm;
	struct dev_pagemap *pgmap;
	struct page *page;

	assert_spin_locked(pmd_lockptr(mm, pmd));

	if (flags & FOLL_WRITE && !pmd_write(*pmd))
		return NULL;

	if (pmd_present(*pmd) && pmd_devmap(*pmd))
		/* pass */;
	else
		return NULL;

	if (flags & FOLL_TOUCH)
		touch_pmd(vma, addr, pmd);

	/*
	 * device mapped pages can only be returned if the
	 * caller will manage the page reference count.
	 */
	if (!(flags & FOLL_GET))
		return ERR_PTR(-EEXIST);

	pfn += (addr & ~PMD_MASK) >> PAGE_SHIFT;
	pgmap = get_dev_pagemap(pfn, NULL);
	if (!pgmap)
		return ERR_PTR(-EFAULT);
	page = pfn_to_page(pfn);
	get_page(page);
	put_dev_pagemap(pgmap);

	return page;
}

int copy_huge_pmd(struct mm_struct *dst_mm, struct mm_struct *src_mm,
		  pmd_t *dst_pmd, pmd_t *src_pmd, unsigned long addr,
		  struct vm_area_struct *vma)
{
	spinlock_t *dst_ptl, *src_ptl;
	struct page *src_page;
	pmd_t pmd;
	pgtable_t pgtable = NULL;
	int ret = -ENOMEM;

	/* Skip if can be re-fill on fault */
	if (!vma_is_anonymous(vma))
		return 0;

	pgtable = pte_alloc_one(dst_mm, addr);
	if (unlikely(!pgtable))
		goto out;

	dst_ptl = pmd_lock(dst_mm, dst_pmd);
	src_ptl = pmd_lockptr(src_mm, src_pmd);
	spin_lock_nested(src_ptl, SINGLE_DEPTH_NESTING);

	ret = -EAGAIN;
	pmd = *src_pmd;
	if (unlikely(!pmd_trans_huge(pmd))) {
		pte_free(dst_mm, pgtable);
		goto out_unlock;
	}
	/*
	 * When page table lock is held, the huge zero pmd should not be
	 * under splitting since we don't split the page itself, only pmd to
	 * a page table.
	 */
	if (is_huge_zero_pmd(pmd)) {
		struct page *zero_page;
		/*
		 * get_huge_zero_page() will never allocate a new page here,
		 * since we already have a zero page to copy. It just takes a
		 * reference.
		 */
		zero_page = get_huge_zero_page();
		set_huge_zero_page(pgtable, dst_mm, vma, addr, dst_pmd,
				zero_page);
		ret = 0;
		goto out_unlock;
	}

	src_page = pmd_page(pmd);
	VM_BUG_ON_PAGE(!PageHead(src_page), src_page);
	get_page(src_page);
	page_dup_rmap(src_page, true);
	add_mm_counter(dst_mm, MM_ANONPAGES, HPAGE_PMD_NR);
	atomic_long_inc(&dst_mm->nr_ptes);
	pgtable_trans_huge_deposit(dst_mm, dst_pmd, pgtable);

	pmdp_set_wrprotect(src_mm, addr, src_pmd);
	pmd = pmd_mkold(pmd_wrprotect(pmd));
	set_pmd_at(dst_mm, addr, dst_pmd, pmd);

	ret = 0;
out_unlock:
	spin_unlock(src_ptl);
	spin_unlock(dst_ptl);
out:
	return ret;
}

void huge_pmd_set_accessed(struct fault_env *fe, pmd_t orig_pmd)
{
	pmd_t entry;
	unsigned long haddr;

	fe->ptl = pmd_lock(fe->vma->vm_mm, fe->pmd);
	if (unlikely(!pmd_same(*fe->pmd, orig_pmd)))
		goto unlock;

	entry = pmd_mkyoung(orig_pmd);
	haddr = fe->address & HPAGE_PMD_MASK;
	if (pmdp_set_access_flags(fe->vma, haddr, fe->pmd, entry,
				fe->flags & FAULT_FLAG_WRITE))
		update_mmu_cache_pmd(fe->vma, fe->address, fe->pmd);

unlock:
	spin_unlock(fe->ptl);
}

static int do_huge_pmd_wp_page_fallback(struct fault_env *fe, pmd_t orig_pmd,
		struct page *page)
{
	struct vm_area_struct *vma = fe->vma;
	unsigned long haddr = fe->address & HPAGE_PMD_MASK;
	struct mem_cgroup *memcg;
	pgtable_t pgtable;
	pmd_t _pmd;
	int ret = 0, i;
	struct page **pages;
	unsigned long mmun_start;	/* For mmu_notifiers */
	unsigned long mmun_end;		/* For mmu_notifiers */

	pages = kmalloc(sizeof(struct page *) * HPAGE_PMD_NR,
			GFP_KERNEL);
	if (unlikely(!pages)) {
		ret |= VM_FAULT_OOM;
		goto out;
	}

	for (i = 0; i < HPAGE_PMD_NR; i++) {
		pages[i] = alloc_page_vma_node(GFP_HIGHUSER_MOVABLE |
					       __GFP_OTHER_NODE, vma,
					       fe->address, page_to_nid(page));
		if (unlikely(!pages[i] ||
			     mem_cgroup_try_charge(pages[i], vma->vm_mm,
				     GFP_KERNEL, &memcg, false))) {
			if (pages[i])
				put_page(pages[i]);
			while (--i >= 0) {
				memcg = (void *)page_private(pages[i]);
				set_page_private(pages[i], 0);
				mem_cgroup_cancel_charge(pages[i], memcg,
						false);
				put_page(pages[i]);
			}
			kfree(pages);
			ret |= VM_FAULT_OOM;
			goto out;
		}
		set_page_private(pages[i], (unsigned long)memcg);
	}

	for (i = 0; i < HPAGE_PMD_NR; i++) {
		copy_user_highpage(pages[i], page + i,
				   haddr + PAGE_SIZE * i, vma);
		__SetPageUptodate(pages[i]);
		cond_resched();
	}

	mmun_start = haddr;
	mmun_end   = haddr + HPAGE_PMD_SIZE;
	mmu_notifier_invalidate_range_start(vma->vm_mm, mmun_start, mmun_end);

	fe->ptl = pmd_lock(vma->vm_mm, fe->pmd);
	if (unlikely(!pmd_same(*fe->pmd, orig_pmd)))
		goto out_free_pages;
	VM_BUG_ON_PAGE(!PageHead(page), page);

	pmdp_huge_clear_flush_notify(vma, haddr, fe->pmd);
	/* leave pmd empty until pte is filled */

	pgtable = pgtable_trans_huge_withdraw(vma->vm_mm, fe->pmd);
	pmd_populate(vma->vm_mm, &_pmd, pgtable);

	for (i = 0; i < HPAGE_PMD_NR; i++, haddr += PAGE_SIZE) {
		pte_t entry;
		entry = mk_pte(pages[i], vma->vm_page_prot);
		entry = maybe_mkwrite(pte_mkdirty(entry), vma);
		memcg = (void *)page_private(pages[i]);
		set_page_private(pages[i], 0);
		page_add_new_anon_rmap(pages[i], fe->vma, haddr, false);
		mem_cgroup_commit_charge(pages[i], memcg, false, false);
		lru_cache_add_active_or_unevictable(pages[i], vma);
		fe->pte = pte_offset_map(&_pmd, haddr);
		VM_BUG_ON(!pte_none(*fe->pte));
		set_pte_at(vma->vm_mm, haddr, fe->pte, entry);
		pte_unmap(fe->pte);
	}
	kfree(pages);

	smp_wmb(); /* make pte visible before pmd */
	pmd_populate(vma->vm_mm, fe->pmd, pgtable);
	page_remove_rmap(page, true);
	spin_unlock(fe->ptl);

	mmu_notifier_invalidate_range_end(vma->vm_mm, mmun_start, mmun_end);

	ret |= VM_FAULT_WRITE;
	put_page(page);

out:
	return ret;

out_free_pages:
	spin_unlock(fe->ptl);
	mmu_notifier_invalidate_range_end(vma->vm_mm, mmun_start, mmun_end);
	for (i = 0; i < HPAGE_PMD_NR; i++) {
		memcg = (void *)page_private(pages[i]);
		set_page_private(pages[i], 0);
		mem_cgroup_cancel_charge(pages[i], memcg, false);
		put_page(pages[i]);
	}
	kfree(pages);
	goto out;
}

int do_huge_pmd_wp_page(struct fault_env *fe, pmd_t orig_pmd)
{
	struct vm_area_struct *vma = fe->vma;
	struct page *page = NULL, *new_page;
	struct mem_cgroup *memcg;
	unsigned long haddr = fe->address & HPAGE_PMD_MASK;
	unsigned long mmun_start;	/* For mmu_notifiers */
	unsigned long mmun_end;		/* For mmu_notifiers */
	gfp_t huge_gfp;			/* for allocation and charge */
	int ret = 0;

	fe->ptl = pmd_lockptr(vma->vm_mm, fe->pmd);
	VM_BUG_ON_VMA(!vma->anon_vma, vma);
	if (is_huge_zero_pmd(orig_pmd))
		goto alloc;
	spin_lock(fe->ptl);
	if (unlikely(!pmd_same(*fe->pmd, orig_pmd)))
		goto out_unlock;

	page = pmd_page(orig_pmd);
	VM_BUG_ON_PAGE(!PageCompound(page) || !PageHead(page), page);
	/*
	 * We can only reuse the page if nobody else maps the huge page or it's
	 * part.
	 */
	if (page_trans_huge_mapcount(page, NULL) == 1) {
		pmd_t entry;
		entry = pmd_mkyoung(orig_pmd);
		entry = maybe_pmd_mkwrite(pmd_mkdirty(entry), vma);
		if (pmdp_set_access_flags(vma, haddr, fe->pmd, entry,  1))
			update_mmu_cache_pmd(vma, fe->address, fe->pmd);
		ret |= VM_FAULT_WRITE;
		goto out_unlock;
	}
	get_page(page);
	spin_unlock(fe->ptl);
alloc:
	if (transparent_hugepage_enabled(vma) &&
	    !transparent_hugepage_debug_cow()) {
		huge_gfp = alloc_hugepage_direct_gfpmask(vma);
		new_page = alloc_hugepage_vma(huge_gfp, vma, haddr, HPAGE_PMD_ORDER);
	} else
		new_page = NULL;

	if (likely(new_page)) {
		prep_transhuge_page(new_page);
	} else {
		if (!page) {
			split_huge_pmd(vma, fe->pmd, fe->address);
			ret |= VM_FAULT_FALLBACK;
		} else {
			ret = do_huge_pmd_wp_page_fallback(fe, orig_pmd, page);
			if (ret & VM_FAULT_OOM) {
				split_huge_pmd(vma, fe->pmd, fe->address);
				ret |= VM_FAULT_FALLBACK;
			}
			put_page(page);
		}
		count_vm_event(THP_FAULT_FALLBACK);
		goto out;
	}

	if (unlikely(mem_cgroup_try_charge(new_page, vma->vm_mm,
					huge_gfp, &memcg, true))) {
		put_page(new_page);
		split_huge_pmd(vma, fe->pmd, fe->address);
		if (page)
			put_page(page);
		ret |= VM_FAULT_FALLBACK;
		count_vm_event(THP_FAULT_FALLBACK);
		goto out;
	}

	count_vm_event(THP_FAULT_ALLOC);

	if (!page)
		clear_huge_page(new_page, haddr, HPAGE_PMD_NR);
	else
		copy_user_huge_page(new_page, page, haddr, vma, HPAGE_PMD_NR);
	__SetPageUptodate(new_page);

	mmun_start = haddr;
	mmun_end   = haddr + HPAGE_PMD_SIZE;
	mmu_notifier_invalidate_range_start(vma->vm_mm, mmun_start, mmun_end);

	spin_lock(fe->ptl);
	if (page)
		put_page(page);
	if (unlikely(!pmd_same(*fe->pmd, orig_pmd))) {
		spin_unlock(fe->ptl);
		mem_cgroup_cancel_charge(new_page, memcg, true);
		put_page(new_page);
		goto out_mn;
	} else {
		pmd_t entry;
		entry = mk_huge_pmd(new_page, vma->vm_page_prot);
		entry = maybe_pmd_mkwrite(pmd_mkdirty(entry), vma);
		pmdp_huge_clear_flush_notify(vma, haddr, fe->pmd);
		page_add_new_anon_rmap(new_page, vma, haddr, true);
		mem_cgroup_commit_charge(new_page, memcg, false, true);
		lru_cache_add_active_or_unevictable(new_page, vma);
		set_pmd_at(vma->vm_mm, haddr, fe->pmd, entry);
		update_mmu_cache_pmd(vma, fe->address, fe->pmd);
		if (!page) {
			add_mm_counter(vma->vm_mm, MM_ANONPAGES, HPAGE_PMD_NR);
			put_huge_zero_page();
		} else {
			VM_BUG_ON_PAGE(!PageHead(page), page);
			page_remove_rmap(page, true);
			put_page(page);
		}
		ret |= VM_FAULT_WRITE;
	}
	spin_unlock(fe->ptl);
out_mn:
	mmu_notifier_invalidate_range_end(vma->vm_mm, mmun_start, mmun_end);
out:
	return ret;
out_unlock:
	spin_unlock(fe->ptl);
	return ret;
}

struct page *follow_trans_huge_pmd(struct vm_area_struct *vma,
				   unsigned long addr,
				   pmd_t *pmd,
				   unsigned int flags)
{
	struct mm_struct *mm = vma->vm_mm;
	struct page *page = NULL;

	assert_spin_locked(pmd_lockptr(mm, pmd));

	if (flags & FOLL_WRITE && !pmd_write(*pmd))
		goto out;

	/* Avoid dumping huge zero page */
	if ((flags & FOLL_DUMP) && is_huge_zero_pmd(*pmd))
		return ERR_PTR(-EFAULT);

	/* Full NUMA hinting faults to serialise migration in fault paths */
	if ((flags & FOLL_NUMA) && pmd_protnone(*pmd))
		goto out;

	page = pmd_page(*pmd);
	VM_BUG_ON_PAGE(!PageHead(page) && !is_zone_device_page(page), page);
	if (flags & FOLL_TOUCH)
		touch_pmd(vma, addr, pmd);
	if ((flags & FOLL_MLOCK) && (vma->vm_flags & VM_LOCKED)) {
		/*
		 * We don't mlock() pte-mapped THPs. This way we can avoid
		 * leaking mlocked pages into non-VM_LOCKED VMAs.
		 *
		 * For anon THP:
		 *
		 * In most cases the pmd is the only mapping of the page as we
		 * break COW for the mlock() -- see gup_flags |= FOLL_WRITE for
		 * writable private mappings in populate_vma_page_range().
		 *
		 * The only scenario when we have the page shared here is if we
		 * mlocking read-only mapping shared over fork(). We skip
		 * mlocking such pages.
		 *
		 * For file THP:
		 *
		 * We can expect PageDoubleMap() to be stable under page lock:
		 * for file pages we set it in page_add_file_rmap(), which
		 * requires page to be locked.
		 */

		if (PageAnon(page) && compound_mapcount(page) != 1)
			goto skip_mlock;
		if (PageDoubleMap(page) || !page->mapping)
			goto skip_mlock;
		if (!trylock_page(page))
			goto skip_mlock;
		lru_add_drain();
		if (page->mapping && !PageDoubleMap(page))
			mlock_vma_page(page);
		unlock_page(page);
	}
skip_mlock:
	page += (addr & ~HPAGE_PMD_MASK) >> PAGE_SHIFT;
	VM_BUG_ON_PAGE(!PageCompound(page) && !is_zone_device_page(page), page);
	if (flags & FOLL_GET)
		get_page(page);

out:
	return page;
}

/* NUMA hinting page fault entry point for trans huge pmds */
int do_huge_pmd_numa_page(struct fault_env *fe, pmd_t pmd)
{
	struct vm_area_struct *vma = fe->vma;
	struct anon_vma *anon_vma = NULL;
	struct page *page;
	unsigned long haddr = fe->address & HPAGE_PMD_MASK;
	int page_nid = -1, this_nid = numa_node_id();
	int target_nid, last_cpupid = -1;
	bool page_locked;
	bool migrated = false;
	bool was_writable;
	int flags = 0;

	fe->ptl = pmd_lock(vma->vm_mm, fe->pmd);
	if (unlikely(!pmd_same(pmd, *fe->pmd)))
		goto out_unlock;

	/*
	 * If there are potential migrations, wait for completion and retry
	 * without disrupting NUMA hinting information. Do not relock and
	 * check_same as the page may no longer be mapped.
	 */
	if (unlikely(pmd_trans_migrating(*fe->pmd))) {
		page = pmd_page(*fe->pmd);
		spin_unlock(fe->ptl);
		wait_on_page_locked(page);
		goto out;
	}

	page = pmd_page(pmd);
	BUG_ON(is_huge_zero_page(page));
	page_nid = page_to_nid(page);
	last_cpupid = page_cpupid_last(page);
	count_vm_numa_event(NUMA_HINT_FAULTS);
	if (page_nid == this_nid) {
		count_vm_numa_event(NUMA_HINT_FAULTS_LOCAL);
		flags |= TNF_FAULT_LOCAL;
	}

	/* See similar comment in do_numa_page for explanation */
	if (!(vma->vm_flags & VM_WRITE))
		flags |= TNF_NO_GROUP;

	/*
	 * Acquire the page lock to serialise THP migrations but avoid dropping
	 * page_table_lock if at all possible
	 */
	page_locked = trylock_page(page);
	target_nid = mpol_misplaced(page, vma, haddr);
	if (target_nid == -1) {
		/* If the page was locked, there are no parallel migrations */
		if (page_locked)
			goto clear_pmdnuma;
	}

	/* Migration could have started since the pmd_trans_migrating check */
	if (!page_locked) {
		spin_unlock(fe->ptl);
		wait_on_page_locked(page);
		page_nid = -1;
		goto out;
	}

	/*
	 * Page is misplaced. Page lock serialises migrations. Acquire anon_vma
	 * to serialises splits
	 */
	get_page(page);
	spin_unlock(fe->ptl);
	anon_vma = page_lock_anon_vma_read(page);

	/* Confirm the PMD did not change while page_table_lock was released */
	spin_lock(fe->ptl);
	if (unlikely(!pmd_same(pmd, *fe->pmd))) {
		unlock_page(page);
		put_page(page);
		page_nid = -1;
		goto out_unlock;
	}

	/* Bail if we fail to protect against THP splits for any reason */
	if (unlikely(!anon_vma)) {
		put_page(page);
		page_nid = -1;
		goto clear_pmdnuma;
	}

	/*
	 * Migrate the THP to the requested node, returns with page unlocked
	 * and access rights restored.
	 */
	spin_unlock(fe->ptl);
	migrated = migrate_misplaced_transhuge_page(vma->vm_mm, vma,
				fe->pmd, pmd, fe->address, page, target_nid);
	if (migrated) {
		flags |= TNF_MIGRATED;
		page_nid = target_nid;
	} else
		flags |= TNF_MIGRATE_FAIL;

	goto out;
clear_pmdnuma:
	BUG_ON(!PageLocked(page));
	was_writable = pmd_write(pmd);
	pmd = pmd_modify(pmd, vma->vm_page_prot);
	pmd = pmd_mkyoung(pmd);
	if (was_writable)
		pmd = pmd_mkwrite(pmd);
	set_pmd_at(vma->vm_mm, haddr, fe->pmd, pmd);
	update_mmu_cache_pmd(vma, fe->address, fe->pmd);
	unlock_page(page);
out_unlock:
	spin_unlock(fe->ptl);

out:
	if (anon_vma)
		page_unlock_anon_vma_read(anon_vma);

	if (page_nid != -1)
		task_numa_fault(last_cpupid, page_nid, HPAGE_PMD_NR, fe->flags);

	return 0;
}

/*
 * Return true if we do MADV_FREE successfully on entire pmd page.
 * Otherwise, return false.
 */
bool madvise_free_huge_pmd(struct mmu_gather *tlb, struct vm_area_struct *vma,
		pmd_t *pmd, unsigned long addr, unsigned long next)
{
	spinlock_t *ptl;
	pmd_t orig_pmd;
	struct page *page;
	struct mm_struct *mm = tlb->mm;
	bool ret = false;

	ptl = pmd_trans_huge_lock(pmd, vma);
	if (!ptl)
		goto out_unlocked;

	orig_pmd = *pmd;
	if (is_huge_zero_pmd(orig_pmd))
		goto out;

	page = pmd_page(orig_pmd);
	/*
	 * If other processes are mapping this page, we couldn't discard
	 * the page unless they all do MADV_FREE so let's skip the page.
	 */
	if (page_mapcount(page) != 1)
		goto out;

	if (!trylock_page(page))
		goto out;

	/*
	 * If user want to discard part-pages of THP, split it so MADV_FREE
	 * will deactivate only them.
	 */
	if (next - addr != HPAGE_PMD_SIZE) {
		get_page(page);
		spin_unlock(ptl);
		split_huge_page(page);
		put_page(page);
		unlock_page(page);
		goto out_unlocked;
	}

	if (PageDirty(page))
		ClearPageDirty(page);
	unlock_page(page);

	if (PageActive(page))
		deactivate_page(page);

	if (pmd_young(orig_pmd) || pmd_dirty(orig_pmd)) {
		orig_pmd = pmdp_huge_get_and_clear_full(tlb->mm, addr, pmd,
			tlb->fullmm);
		orig_pmd = pmd_mkold(orig_pmd);
		orig_pmd = pmd_mkclean(orig_pmd);

		set_pmd_at(mm, addr, pmd, orig_pmd);
		tlb_remove_pmd_tlb_entry(tlb, pmd, addr);
	}
	ret = true;
out:
	spin_unlock(ptl);
out_unlocked:
	return ret;
}

int zap_huge_pmd(struct mmu_gather *tlb, struct vm_area_struct *vma,
		 pmd_t *pmd, unsigned long addr)
{
	pmd_t orig_pmd;
	spinlock_t *ptl;

	ptl = __pmd_trans_huge_lock(pmd, vma);
	if (!ptl)
		return 0;
	/*
	 * For architectures like ppc64 we look at deposited pgtable
	 * when calling pmdp_huge_get_and_clear. So do the
	 * pgtable_trans_huge_withdraw after finishing pmdp related
	 * operations.
	 */
	orig_pmd = pmdp_huge_get_and_clear_full(tlb->mm, addr, pmd,
			tlb->fullmm);
	tlb_remove_pmd_tlb_entry(tlb, pmd, addr);
	if (vma_is_dax(vma)) {
		spin_unlock(ptl);
		if (is_huge_zero_pmd(orig_pmd))
			tlb_remove_page(tlb, pmd_page(orig_pmd));
	} else if (is_huge_zero_pmd(orig_pmd)) {
		pte_free(tlb->mm, pgtable_trans_huge_withdraw(tlb->mm, pmd));
		atomic_long_dec(&tlb->mm->nr_ptes);
		spin_unlock(ptl);
		tlb_remove_page(tlb, pmd_page(orig_pmd));
	} else {
		struct page *page = pmd_page(orig_pmd);
		page_remove_rmap(page, true);
		VM_BUG_ON_PAGE(page_mapcount(page) < 0, page);
		VM_BUG_ON_PAGE(!PageHead(page), page);
		if (PageAnon(page)) {
			pgtable_t pgtable;
			pgtable = pgtable_trans_huge_withdraw(tlb->mm, pmd);
			pte_free(tlb->mm, pgtable);
			atomic_long_dec(&tlb->mm->nr_ptes);
			add_mm_counter(tlb->mm, MM_ANONPAGES, -HPAGE_PMD_NR);
		} else {
			add_mm_counter(tlb->mm, MM_FILEPAGES, -HPAGE_PMD_NR);
		}
		spin_unlock(ptl);
		tlb_remove_page_size(tlb, page, HPAGE_PMD_SIZE);
	}
	return 1;
}

bool move_huge_pmd(struct vm_area_struct *vma, unsigned long old_addr,
		  unsigned long new_addr, unsigned long old_end,
		  pmd_t *old_pmd, pmd_t *new_pmd)
{
	spinlock_t *old_ptl, *new_ptl;
	pmd_t pmd;
	struct mm_struct *mm = vma->vm_mm;

	if ((old_addr & ~HPAGE_PMD_MASK) ||
	    (new_addr & ~HPAGE_PMD_MASK) ||
	    old_end - old_addr < HPAGE_PMD_SIZE)
		return false;

	/*
	 * The destination pmd shouldn't be established, free_pgtables()
	 * should have release it.
	 */
	if (WARN_ON(!pmd_none(*new_pmd))) {
		VM_BUG_ON(pmd_trans_huge(*new_pmd));
		return false;
	}

	/*
	 * We don't have to worry about the ordering of src and dst
	 * ptlocks because exclusive mmap_sem prevents deadlock.
	 */
	old_ptl = __pmd_trans_huge_lock(old_pmd, vma);
	if (old_ptl) {
		new_ptl = pmd_lockptr(mm, new_pmd);
		if (new_ptl != old_ptl)
			spin_lock_nested(new_ptl, SINGLE_DEPTH_NESTING);
		pmd = pmdp_huge_get_and_clear(mm, old_addr, old_pmd);
		VM_BUG_ON(!pmd_none(*new_pmd));

		if (pmd_move_must_withdraw(new_ptl, old_ptl) &&
				vma_is_anonymous(vma)) {
			pgtable_t pgtable;
			pgtable = pgtable_trans_huge_withdraw(mm, old_pmd);
			pgtable_trans_huge_deposit(mm, new_pmd, pgtable);
		}
		set_pmd_at(mm, new_addr, new_pmd, pmd_mksoft_dirty(pmd));
		if (new_ptl != old_ptl)
			spin_unlock(new_ptl);
		spin_unlock(old_ptl);
		return true;
	}
	return false;
}

/*
 * Returns
 *  - 0 if PMD could not be locked
 *  - 1 if PMD was locked but protections unchange and TLB flush unnecessary
 *  - HPAGE_PMD_NR is protections changed and TLB flush necessary
 */
int change_huge_pmd(struct vm_area_struct *vma, pmd_t *pmd,
		unsigned long addr, pgprot_t newprot, int prot_numa)
{
	struct mm_struct *mm = vma->vm_mm;
	spinlock_t *ptl;
	int ret = 0;

	ptl = __pmd_trans_huge_lock(pmd, vma);
	if (ptl) {
		pmd_t entry;
		bool preserve_write = prot_numa && pmd_write(*pmd);
		ret = 1;

		/*
		 * Avoid trapping faults against the zero page. The read-only
		 * data is likely to be read-cached on the local CPU and
		 * local/remote hits to the zero page are not interesting.
		 */
		if (prot_numa && is_huge_zero_pmd(*pmd)) {
			spin_unlock(ptl);
			return ret;
		}

		if (!prot_numa || !pmd_protnone(*pmd)) {
			entry = pmdp_huge_get_and_clear_notify(mm, addr, pmd);
			entry = pmd_modify(entry, newprot);
			if (preserve_write)
				entry = pmd_mkwrite(entry);
			ret = HPAGE_PMD_NR;
			set_pmd_at(mm, addr, pmd, entry);
			BUG_ON(vma_is_anonymous(vma) && !preserve_write &&
					pmd_write(entry));
		}
		spin_unlock(ptl);
	}

	return ret;
}

/*
 * Returns page table lock pointer if a given pmd maps a thp, NULL otherwise.
 *
 * Note that if it returns page table lock pointer, this routine returns without
 * unlocking page table lock. So callers must unlock it.
 */
spinlock_t *__pmd_trans_huge_lock(pmd_t *pmd, struct vm_area_struct *vma)
{
	spinlock_t *ptl;
	ptl = pmd_lock(vma->vm_mm, pmd);
	if (likely(pmd_trans_huge(*pmd) || pmd_devmap(*pmd)))
		return ptl;
	spin_unlock(ptl);
	return NULL;
}

static void __split_huge_zero_page_pmd(struct vm_area_struct *vma,
		unsigned long haddr, pmd_t *pmd)
{
	struct mm_struct *mm = vma->vm_mm;
	pgtable_t pgtable;
	pmd_t _pmd;
	int i;

	/* leave pmd empty until pte is filled */
	pmdp_huge_clear_flush_notify(vma, haddr, pmd);

	pgtable = pgtable_trans_huge_withdraw(mm, pmd);
	pmd_populate(mm, &_pmd, pgtable);

	for (i = 0; i < HPAGE_PMD_NR; i++, haddr += PAGE_SIZE) {
		pte_t *pte, entry;
		entry = pfn_pte(my_zero_pfn(haddr), vma->vm_page_prot);
		entry = pte_mkspecial(entry);
		pte = pte_offset_map(&_pmd, haddr);
		VM_BUG_ON(!pte_none(*pte));
		set_pte_at(mm, haddr, pte, entry);
		pte_unmap(pte);
	}
	smp_wmb(); /* make pte visible before pmd */
	pmd_populate(mm, pmd, pgtable);
	put_huge_zero_page();
}

static void __split_huge_pmd_locked(struct vm_area_struct *vma, pmd_t *pmd,
		unsigned long haddr, bool freeze)
{
	struct mm_struct *mm = vma->vm_mm;
	struct page *page;
	pgtable_t pgtable;
	pmd_t _pmd;
	bool young, write, dirty, soft_dirty;
	unsigned long addr;
	int i;

	VM_BUG_ON(haddr & ~HPAGE_PMD_MASK);
	VM_BUG_ON_VMA(vma->vm_start > haddr, vma);
	VM_BUG_ON_VMA(vma->vm_end < haddr + HPAGE_PMD_SIZE, vma);
	VM_BUG_ON(!pmd_trans_huge(*pmd) && !pmd_devmap(*pmd));

	count_vm_event(THP_SPLIT_PMD);

<<<<<<< HEAD
	hash_for_each_possible(mm_slots_hash, mm_slot, hash, (unsigned long)mm)
		if (mm == mm_slot->mm)
			return mm_slot;

	return NULL;
}

static void insert_to_mm_slots_hash(struct mm_struct *mm,
				    struct mm_slot *mm_slot)
{
	mm_slot->mm = mm;
	hash_add(mm_slots_hash, &mm_slot->hash, (long)mm);
}

static inline int khugepaged_test_exit(struct mm_struct *mm)
{
	return atomic_read(&mm->mm_users) == 0;
}

int __khugepaged_enter(struct mm_struct *mm)
{
	struct mm_slot *mm_slot;
	int wakeup;

	mm_slot = alloc_mm_slot();
	if (!mm_slot)
		return -ENOMEM;

	/* __khugepaged_exit() must not run from under us */
	VM_BUG_ON_MM(khugepaged_test_exit(mm), mm);
	if (unlikely(test_and_set_bit(MMF_VM_HUGEPAGE, &mm->flags))) {
		free_mm_slot(mm_slot);
		return 0;
	}

	spin_lock(&khugepaged_mm_lock);
	insert_to_mm_slots_hash(mm, mm_slot);
	/*
	 * Insert just behind the scanning cursor, to let the area settle
	 * down a little.
	 */
	wakeup = list_empty(&khugepaged_scan.mm_head);
	list_add_tail(&mm_slot->mm_node, &khugepaged_scan.mm_head);
	spin_unlock(&khugepaged_mm_lock);

	atomic_inc(&mm->mm_count);
	if (wakeup)
		wake_up_interruptible(&khugepaged_wait);

	return 0;
}

int khugepaged_enter_vma_merge(struct vm_area_struct *vma,
			       unsigned long vm_flags)
{
	unsigned long hstart, hend;
	if (!vma->anon_vma)
		/*
		 * Not yet faulted in so we will register later in the
		 * page fault if needed.
		 */
		return 0;
	if (vma->vm_ops || (vm_flags & VM_NO_THP))
		/* khugepaged not yet working on file or special mappings */
		return 0;
	hstart = (vma->vm_start + ~HPAGE_PMD_MASK) & HPAGE_PMD_MASK;
	hend = vma->vm_end & HPAGE_PMD_MASK;
	if (hstart < hend)
		return khugepaged_enter(vma, vm_flags);
	return 0;
}

void __khugepaged_exit(struct mm_struct *mm)
{
	struct mm_slot *mm_slot;
	int free = 0;

	spin_lock(&khugepaged_mm_lock);
	mm_slot = get_mm_slot(mm);
	if (mm_slot && khugepaged_scan.mm_slot != mm_slot) {
		hash_del(&mm_slot->hash);
		list_del(&mm_slot->mm_node);
		free = 1;
	}
	spin_unlock(&khugepaged_mm_lock);

	if (free) {
		clear_bit(MMF_VM_HUGEPAGE, &mm->flags);
		free_mm_slot(mm_slot);
		mmdrop(mm);
	} else if (mm_slot) {
		/*
		 * This is required to serialize against
		 * khugepaged_test_exit() (which is guaranteed to run
		 * under mmap sem read mode). Stop here (after we
		 * return all pagetables will be destroyed) until
		 * khugepaged has finished working on the pagetables
		 * under the mmap_sem.
		 */
		down_write(&mm->mmap_sem);
		up_write(&mm->mmap_sem);
	}
}

static void release_pte_page(struct page *page)
{
	/* 0 stands for page_is_file_cache(page) == false */
	dec_zone_page_state(page, NR_ISOLATED_ANON + 0);
	unlock_page(page);
	putback_lru_page(page);
}

static void release_pte_pages(pte_t *pte, pte_t *_pte)
{
	while (--_pte >= pte) {
		pte_t pteval = *_pte;
		if (!pte_none(pteval) && !is_zero_pfn(pte_pfn(pteval)))
			release_pte_page(pte_page(pteval));
	}
}

static int __collapse_huge_page_isolate(struct vm_area_struct *vma,
					unsigned long address,
					pte_t *pte)
{
	struct page *page = NULL;
	pte_t *_pte;
	int none_or_zero = 0, result = 0;
	bool referenced = false, writable = false;

	for (_pte = pte; _pte < pte+HPAGE_PMD_NR;
	     _pte++, address += PAGE_SIZE) {
		pte_t pteval = *_pte;
		if (pte_none(pteval) || (pte_present(pteval) &&
				is_zero_pfn(pte_pfn(pteval)))) {
			if (!userfaultfd_armed(vma) &&
			    ++none_or_zero <= khugepaged_max_ptes_none) {
				continue;
			} else {
				result = SCAN_EXCEED_NONE_PTE;
				goto out;
			}
		}
		if (!pte_present(pteval)) {
			result = SCAN_PTE_NON_PRESENT;
			goto out;
		}
		page = vm_normal_page(vma, address, pteval);
		if (unlikely(!page)) {
			result = SCAN_PAGE_NULL;
			goto out;
		}

		VM_BUG_ON_PAGE(PageCompound(page), page);
		VM_BUG_ON_PAGE(!PageAnon(page), page);
		VM_BUG_ON_PAGE(!PageSwapBacked(page), page);

		/*
		 * We can do it before isolate_lru_page because the
		 * page can't be freed from under us. NOTE: PG_lock
		 * is needed to serialize against split_huge_page
		 * when invoked from the VM.
		 */
		if (!trylock_page(page)) {
			result = SCAN_PAGE_LOCK;
			goto out;
		}

		/*
		 * cannot use mapcount: can't collapse if there's a gup pin.
		 * The page must only be referenced by the scanned process
		 * and page swap cache.
		 */
		if (page_count(page) != 1 + !!PageSwapCache(page)) {
			unlock_page(page);
			result = SCAN_PAGE_COUNT;
			goto out;
		}
		if (pte_write(pteval)) {
			writable = true;
		} else {
			if (PageSwapCache(page) &&
			    !reuse_swap_page(page, NULL)) {
				unlock_page(page);
				result = SCAN_SWAP_CACHE_PAGE;
				goto out;
			}
			/*
			 * Page is not in the swap cache. It can be collapsed
			 * into a THP.
			 */
		}

		/*
		 * Isolate the page to avoid collapsing an hugepage
		 * currently in use by the VM.
		 */
		if (isolate_lru_page(page)) {
			unlock_page(page);
			result = SCAN_DEL_PAGE_LRU;
			goto out;
		}
		/* 0 stands for page_is_file_cache(page) == false */
		inc_zone_page_state(page, NR_ISOLATED_ANON + 0);
		VM_BUG_ON_PAGE(!PageLocked(page), page);
		VM_BUG_ON_PAGE(PageLRU(page), page);

		/* If there is no mapped pte young don't collapse the page */
		if (pte_young(pteval) ||
		    page_is_young(page) || PageReferenced(page) ||
		    mmu_notifier_test_young(vma->vm_mm, address))
			referenced = true;
	}
	if (likely(writable)) {
		if (likely(referenced)) {
			result = SCAN_SUCCEED;
			trace_mm_collapse_huge_page_isolate(page, none_or_zero,
							    referenced, writable, result);
			return 1;
		}
	} else {
		result = SCAN_PAGE_RO;
	}

out:
	release_pte_pages(pte, _pte);
	trace_mm_collapse_huge_page_isolate(page, none_or_zero,
					    referenced, writable, result);
	return 0;
}

static void __collapse_huge_page_copy(pte_t *pte, struct page *page,
				      struct vm_area_struct *vma,
				      unsigned long address,
				      spinlock_t *ptl)
{
	pte_t *_pte;
	for (_pte = pte; _pte < pte+HPAGE_PMD_NR; _pte++) {
		pte_t pteval = *_pte;
		struct page *src_page;

		if (pte_none(pteval) || is_zero_pfn(pte_pfn(pteval))) {
			clear_user_highpage(page, address);
			add_mm_counter(vma->vm_mm, MM_ANONPAGES, 1);
			if (is_zero_pfn(pte_pfn(pteval))) {
				/*
				 * ptl mostly unnecessary.
				 */
				spin_lock(ptl);
				/*
				 * paravirt calls inside pte_clear here are
				 * superfluous.
				 */
				pte_clear(vma->vm_mm, address, _pte);
				spin_unlock(ptl);
			}
		} else {
			src_page = pte_page(pteval);
			copy_user_highpage(page, src_page, address, vma);
			VM_BUG_ON_PAGE(page_mapcount(src_page) != 1, src_page);
			release_pte_page(src_page);
			/*
			 * ptl mostly unnecessary, but preempt has to
			 * be disabled to update the per-cpu stats
			 * inside page_remove_rmap().
			 */
			spin_lock(ptl);
			/*
			 * paravirt calls inside pte_clear here are
			 * superfluous.
			 */
			pte_clear(vma->vm_mm, address, _pte);
			page_remove_rmap(src_page, false);
			spin_unlock(ptl);
			free_page_and_swap_cache(src_page);
		}

		address += PAGE_SIZE;
		page++;
	}
}

static void khugepaged_alloc_sleep(void)
{
	DEFINE_WAIT(wait);

	add_wait_queue(&khugepaged_wait, &wait);
	freezable_schedule_timeout_interruptible(
		msecs_to_jiffies(khugepaged_alloc_sleep_millisecs));
	remove_wait_queue(&khugepaged_wait, &wait);
}

static int khugepaged_node_load[MAX_NUMNODES];

static bool khugepaged_scan_abort(int nid)
{
	int i;

	/*
	 * If zone_reclaim_mode is disabled, then no extra effort is made to
	 * allocate memory locally.
	 */
	if (!zone_reclaim_mode)
		return false;

	/* If there is a count for this node already, it must be acceptable */
	if (khugepaged_node_load[nid])
		return false;

	for (i = 0; i < MAX_NUMNODES; i++) {
		if (!khugepaged_node_load[i])
			continue;
		if (node_distance(nid, i) > RECLAIM_DISTANCE)
			return true;
	}
	return false;
}

#ifdef CONFIG_NUMA
static int khugepaged_find_target_node(void)
{
	static int last_khugepaged_target_node = NUMA_NO_NODE;
	int nid, target_node = 0, max_value = 0;

	/* find first node with max normal pages hit */
	for (nid = 0; nid < MAX_NUMNODES; nid++)
		if (khugepaged_node_load[nid] > max_value) {
			max_value = khugepaged_node_load[nid];
			target_node = nid;
		}

	/* do some balance if several nodes have the same hit record */
	if (target_node <= last_khugepaged_target_node)
		for (nid = last_khugepaged_target_node + 1; nid < MAX_NUMNODES;
				nid++)
			if (max_value == khugepaged_node_load[nid]) {
				target_node = nid;
				break;
			}

	last_khugepaged_target_node = target_node;
	return target_node;
}

static bool khugepaged_prealloc_page(struct page **hpage, bool *wait)
{
	if (IS_ERR(*hpage)) {
		if (!*wait)
			return false;

		*wait = false;
		*hpage = NULL;
		khugepaged_alloc_sleep();
	} else if (*hpage) {
		put_page(*hpage);
		*hpage = NULL;
	}

	return true;
}

static struct page *
khugepaged_alloc_page(struct page **hpage, gfp_t gfp, struct mm_struct *mm,
		       unsigned long address, int node)
{
	VM_BUG_ON_PAGE(*hpage, *hpage);

	/*
	 * Before allocating the hugepage, release the mmap_sem read lock.
	 * The allocation can take potentially a long time if it involves
	 * sync compaction, and we do not need to hold the mmap_sem during
	 * that. We will recheck the vma after taking it again in write mode.
	 */
	up_read(&mm->mmap_sem);

	*hpage = __alloc_pages_node(node, gfp, HPAGE_PMD_ORDER);
	if (unlikely(!*hpage)) {
		count_vm_event(THP_COLLAPSE_ALLOC_FAILED);
		*hpage = ERR_PTR(-ENOMEM);
		return NULL;
	}

	prep_transhuge_page(*hpage);
	count_vm_event(THP_COLLAPSE_ALLOC);
	return *hpage;
}
#else
static int khugepaged_find_target_node(void)
{
	return 0;
}

static inline struct page *alloc_khugepaged_hugepage(void)
{
	struct page *page;

	page = alloc_pages(alloc_hugepage_khugepaged_gfpmask(),
			   HPAGE_PMD_ORDER);
	if (page)
		prep_transhuge_page(page);
	return page;
}

static struct page *khugepaged_alloc_hugepage(bool *wait)
{
	struct page *hpage;

	do {
		hpage = alloc_khugepaged_hugepage();
		if (!hpage) {
			count_vm_event(THP_COLLAPSE_ALLOC_FAILED);
			if (!*wait)
				return NULL;

			*wait = false;
			khugepaged_alloc_sleep();
		} else
			count_vm_event(THP_COLLAPSE_ALLOC);
	} while (unlikely(!hpage) && likely(khugepaged_enabled()));

	return hpage;
}

static bool khugepaged_prealloc_page(struct page **hpage, bool *wait)
{
	if (!*hpage)
		*hpage = khugepaged_alloc_hugepage(wait);

	if (unlikely(!*hpage))
		return false;

	return true;
}

static struct page *
khugepaged_alloc_page(struct page **hpage, gfp_t gfp, struct mm_struct *mm,
		       unsigned long address, int node)
{
	up_read(&mm->mmap_sem);
	VM_BUG_ON(!*hpage);

	return  *hpage;
}
#endif

static bool hugepage_vma_check(struct vm_area_struct *vma)
{
	if ((!(vma->vm_flags & VM_HUGEPAGE) && !khugepaged_always()) ||
	    (vma->vm_flags & VM_NOHUGEPAGE))
		return false;
	if (!vma->anon_vma || vma->vm_ops)
		return false;
	if (is_vma_temporary_stack(vma))
		return false;
	return !(vma->vm_flags & VM_NO_THP);
}

static void collapse_huge_page(struct mm_struct *mm,
				   unsigned long address,
				   struct page **hpage,
				   struct vm_area_struct *vma,
				   int node)
{
	pmd_t *pmd, _pmd;
	pte_t *pte;
	pgtable_t pgtable;
	struct page *new_page;
	spinlock_t *pmd_ptl, *pte_ptl;
	int isolated = 0, result = 0;
	unsigned long hstart, hend;
	struct mem_cgroup *memcg;
	unsigned long mmun_start;	/* For mmu_notifiers */
	unsigned long mmun_end;		/* For mmu_notifiers */
	gfp_t gfp;

	VM_BUG_ON(address & ~HPAGE_PMD_MASK);

	/* Only allocate from the target node */
	gfp = alloc_hugepage_khugepaged_gfpmask() | __GFP_OTHER_NODE | __GFP_THISNODE;

	/* release the mmap_sem read lock. */
	new_page = khugepaged_alloc_page(hpage, gfp, mm, address, node);
	if (!new_page) {
		result = SCAN_ALLOC_HUGE_PAGE_FAIL;
		goto out_nolock;
	}

	if (unlikely(mem_cgroup_try_charge(new_page, mm, gfp, &memcg, true))) {
		result = SCAN_CGROUP_CHARGE_FAIL;
		goto out_nolock;
	}

	/*
	 * Prevent all access to pagetables with the exception of
	 * gup_fast later hanlded by the ptep_clear_flush and the VM
	 * handled by the anon_vma lock + PG_lock.
	 */
	down_write(&mm->mmap_sem);
	if (unlikely(khugepaged_test_exit(mm))) {
		result = SCAN_ANY_PROCESS;
		goto out;
	}

	vma = find_vma(mm, address);
	if (!vma) {
		result = SCAN_VMA_NULL;
		goto out;
	}
	hstart = (vma->vm_start + ~HPAGE_PMD_MASK) & HPAGE_PMD_MASK;
	hend = vma->vm_end & HPAGE_PMD_MASK;
	if (address < hstart || address + HPAGE_PMD_SIZE > hend) {
		result = SCAN_ADDRESS_RANGE;
		goto out;
	}
	if (!hugepage_vma_check(vma)) {
		result = SCAN_VMA_CHECK;
		goto out;
	}
	pmd = mm_find_pmd(mm, address);
	if (!pmd) {
		result = SCAN_PMD_NULL;
		goto out;
	}

	anon_vma_lock_write(vma->anon_vma);

	pte = pte_offset_map(pmd, address);
	pte_ptl = pte_lockptr(mm, pmd);

	mmun_start = address;
	mmun_end   = address + HPAGE_PMD_SIZE;
	mmu_notifier_invalidate_range_start(mm, mmun_start, mmun_end);
	pmd_ptl = pmd_lock(mm, pmd); /* probably unnecessary */
	/*
	 * After this gup_fast can't run anymore. This also removes
	 * any huge TLB entry from the CPU so we won't allow
	 * huge and small TLB entries for the same virtual address
	 * to avoid the risk of CPU bugs in that area.
	 */
	_pmd = pmdp_collapse_flush(vma, address, pmd);
	spin_unlock(pmd_ptl);
	mmu_notifier_invalidate_range_end(mm, mmun_start, mmun_end);

	spin_lock(pte_ptl);
	isolated = __collapse_huge_page_isolate(vma, address, pte);
	spin_unlock(pte_ptl);

	if (unlikely(!isolated)) {
		pte_unmap(pte);
		spin_lock(pmd_ptl);
		BUG_ON(!pmd_none(*pmd));
		/*
		 * We can only use set_pmd_at when establishing
		 * hugepmds and never for establishing regular pmds that
		 * points to regular pagetables. Use pmd_populate for that
		 */
		pmd_populate(mm, pmd, pmd_pgtable(_pmd));
		spin_unlock(pmd_ptl);
		anon_vma_unlock_write(vma->anon_vma);
		result = SCAN_FAIL;
		goto out;
	}

	/*
	 * All pages are isolated and locked so anon_vma rmap
	 * can't run anymore.
	 */
	anon_vma_unlock_write(vma->anon_vma);

	__collapse_huge_page_copy(pte, new_page, vma, address, pte_ptl);
	pte_unmap(pte);
	__SetPageUptodate(new_page);
	pgtable = pmd_pgtable(_pmd);

	_pmd = mk_huge_pmd(new_page, vma->vm_page_prot);
	_pmd = maybe_pmd_mkwrite(pmd_mkdirty(_pmd), vma);

	/*
	 * spin_lock() below is not the equivalent of smp_wmb(), so
	 * this is needed to avoid the copy_huge_page writes to become
	 * visible after the set_pmd_at() write.
	 */
	smp_wmb();

	spin_lock(pmd_ptl);
	BUG_ON(!pmd_none(*pmd));
	page_add_new_anon_rmap(new_page, vma, address, true);
	mem_cgroup_commit_charge(new_page, memcg, false, true);
	lru_cache_add_active_or_unevictable(new_page, vma);
	pgtable_trans_huge_deposit(mm, pmd, pgtable);
	set_pmd_at(mm, address, pmd, _pmd);
	update_mmu_cache_pmd(vma, address, pmd);
	spin_unlock(pmd_ptl);

	*hpage = NULL;

	khugepaged_pages_collapsed++;
	result = SCAN_SUCCEED;
out_up_write:
	up_write(&mm->mmap_sem);
	trace_mm_collapse_huge_page(mm, isolated, result);
	return;

out_nolock:
	trace_mm_collapse_huge_page(mm, isolated, result);
	return;
out:
	mem_cgroup_cancel_charge(new_page, memcg, true);
	goto out_up_write;
}

static int khugepaged_scan_pmd(struct mm_struct *mm,
			       struct vm_area_struct *vma,
			       unsigned long address,
			       struct page **hpage)
{
	pmd_t *pmd;
	pte_t *pte, *_pte;
	int ret = 0, none_or_zero = 0, result = 0;
	struct page *page = NULL;
	unsigned long _address;
	spinlock_t *ptl;
	int node = NUMA_NO_NODE;
	bool writable = false, referenced = false;

	VM_BUG_ON(address & ~HPAGE_PMD_MASK);

	pmd = mm_find_pmd(mm, address);
	if (!pmd) {
		result = SCAN_PMD_NULL;
		goto out;
	}

	memset(khugepaged_node_load, 0, sizeof(khugepaged_node_load));
	pte = pte_offset_map_lock(mm, pmd, address, &ptl);
	for (_address = address, _pte = pte; _pte < pte+HPAGE_PMD_NR;
	     _pte++, _address += PAGE_SIZE) {
		pte_t pteval = *_pte;
		if (pte_none(pteval) || is_zero_pfn(pte_pfn(pteval))) {
			if (!userfaultfd_armed(vma) &&
			    ++none_or_zero <= khugepaged_max_ptes_none) {
				continue;
			} else {
				result = SCAN_EXCEED_NONE_PTE;
				goto out_unmap;
			}
		}
		if (!pte_present(pteval)) {
			result = SCAN_PTE_NON_PRESENT;
			goto out_unmap;
		}
		if (pte_write(pteval))
			writable = true;

		page = vm_normal_page(vma, _address, pteval);
		if (unlikely(!page)) {
			result = SCAN_PAGE_NULL;
			goto out_unmap;
		}

		/* TODO: teach khugepaged to collapse THP mapped with pte */
		if (PageCompound(page)) {
			result = SCAN_PAGE_COMPOUND;
			goto out_unmap;
		}

		/*
		 * Record which node the original page is from and save this
		 * information to khugepaged_node_load[].
		 * Khupaged will allocate hugepage from the node has the max
		 * hit record.
		 */
		node = page_to_nid(page);
		if (khugepaged_scan_abort(node)) {
			result = SCAN_SCAN_ABORT;
			goto out_unmap;
		}
		khugepaged_node_load[node]++;
		if (!PageLRU(page)) {
			result = SCAN_PAGE_LRU;
			goto out_unmap;
		}
		if (PageLocked(page)) {
			result = SCAN_PAGE_LOCK;
			goto out_unmap;
		}
		if (!PageAnon(page)) {
			result = SCAN_PAGE_ANON;
			goto out_unmap;
		}

		/*
		 * cannot use mapcount: can't collapse if there's a gup pin.
		 * The page must only be referenced by the scanned process
		 * and page swap cache.
		 */
		if (page_count(page) != 1 + !!PageSwapCache(page)) {
			result = SCAN_PAGE_COUNT;
			goto out_unmap;
		}
		if (pte_young(pteval) ||
		    page_is_young(page) || PageReferenced(page) ||
		    mmu_notifier_test_young(vma->vm_mm, address))
			referenced = true;
	}
	if (writable) {
		if (referenced) {
			result = SCAN_SUCCEED;
			ret = 1;
		} else {
			result = SCAN_NO_REFERENCED_PAGE;
		}
	} else {
		result = SCAN_PAGE_RO;
	}
out_unmap:
	pte_unmap_unlock(pte, ptl);
	if (ret) {
		node = khugepaged_find_target_node();
		/* collapse_huge_page will return with the mmap_sem released */
		collapse_huge_page(mm, address, hpage, vma, node);
	}
out:
	trace_mm_khugepaged_scan_pmd(mm, page, writable, referenced,
				     none_or_zero, result);
	return ret;
}

static void collect_mm_slot(struct mm_slot *mm_slot)
{
	struct mm_struct *mm = mm_slot->mm;

	VM_BUG_ON(NR_CPUS != 1 && !spin_is_locked(&khugepaged_mm_lock));

	if (khugepaged_test_exit(mm)) {
		/* free mm_slot */
		hash_del(&mm_slot->hash);
		list_del(&mm_slot->mm_node);

		/*
		 * Not strictly needed because the mm exited already.
		 *
		 * clear_bit(MMF_VM_HUGEPAGE, &mm->flags);
		 */

		/* khugepaged_mm_lock actually not necessary for the below */
		free_mm_slot(mm_slot);
		mmdrop(mm);
	}
}

static unsigned int khugepaged_scan_mm_slot(unsigned int pages,
					    struct page **hpage)
	__releases(&khugepaged_mm_lock)
	__acquires(&khugepaged_mm_lock)
{
	struct mm_slot *mm_slot;
	struct mm_struct *mm;
	struct vm_area_struct *vma;
	int progress = 0;

	VM_BUG_ON(!pages);
	VM_BUG_ON(NR_CPUS != 1 && !spin_is_locked(&khugepaged_mm_lock));

	if (khugepaged_scan.mm_slot)
		mm_slot = khugepaged_scan.mm_slot;
	else {
		mm_slot = list_entry(khugepaged_scan.mm_head.next,
				     struct mm_slot, mm_node);
		khugepaged_scan.address = 0;
		khugepaged_scan.mm_slot = mm_slot;
	}
	spin_unlock(&khugepaged_mm_lock);

	mm = mm_slot->mm;
	down_read(&mm->mmap_sem);
	if (unlikely(khugepaged_test_exit(mm)))
		vma = NULL;
	else
		vma = find_vma(mm, khugepaged_scan.address);

	progress++;
	for (; vma; vma = vma->vm_next) {
		unsigned long hstart, hend;

		cond_resched();
		if (unlikely(khugepaged_test_exit(mm))) {
			progress++;
			break;
		}
		if (!hugepage_vma_check(vma)) {
skip:
			progress++;
			continue;
		}
		hstart = (vma->vm_start + ~HPAGE_PMD_MASK) & HPAGE_PMD_MASK;
		hend = vma->vm_end & HPAGE_PMD_MASK;
		if (hstart >= hend)
			goto skip;
		if (khugepaged_scan.address > hend)
			goto skip;
		if (khugepaged_scan.address < hstart)
			khugepaged_scan.address = hstart;
		VM_BUG_ON(khugepaged_scan.address & ~HPAGE_PMD_MASK);

		while (khugepaged_scan.address < hend) {
			int ret;
			cond_resched();
			if (unlikely(khugepaged_test_exit(mm)))
				goto breakouterloop;

			VM_BUG_ON(khugepaged_scan.address < hstart ||
				  khugepaged_scan.address + HPAGE_PMD_SIZE >
				  hend);
			ret = khugepaged_scan_pmd(mm, vma,
						  khugepaged_scan.address,
						  hpage);
			/* move to next address */
			khugepaged_scan.address += HPAGE_PMD_SIZE;
			progress += HPAGE_PMD_NR;
			if (ret)
				/* we released mmap_sem so break loop */
				goto breakouterloop_mmap_sem;
			if (progress >= pages)
				goto breakouterloop;
		}
	}
breakouterloop:
	up_read(&mm->mmap_sem); /* exit_mmap will destroy ptes after this */
breakouterloop_mmap_sem:

	spin_lock(&khugepaged_mm_lock);
	VM_BUG_ON(khugepaged_scan.mm_slot != mm_slot);
	/*
	 * Release the current mm_slot if this mm is about to die, or
	 * if we scanned all vmas of this mm.
	 */
	if (khugepaged_test_exit(mm) || !vma) {
		/*
		 * Make sure that if mm_users is reaching zero while
		 * khugepaged runs here, khugepaged_exit will find
		 * mm_slot not pointing to the exiting mm.
		 */
		if (mm_slot->mm_node.next != &khugepaged_scan.mm_head) {
			khugepaged_scan.mm_slot = list_entry(
				mm_slot->mm_node.next,
				struct mm_slot, mm_node);
			khugepaged_scan.address = 0;
		} else {
			khugepaged_scan.mm_slot = NULL;
			khugepaged_full_scans++;
		}

		collect_mm_slot(mm_slot);
	}

	return progress;
}

static int khugepaged_has_work(void)
{
	return !list_empty(&khugepaged_scan.mm_head) &&
		khugepaged_enabled();
}

static int khugepaged_wait_event(void)
{
	return !list_empty(&khugepaged_scan.mm_head) ||
		kthread_should_stop();
}

static void khugepaged_do_scan(void)
{
	struct page *hpage = NULL;
	unsigned int progress = 0, pass_through_head = 0;
	unsigned int pages = khugepaged_pages_to_scan;
	bool wait = true;

	barrier(); /* write khugepaged_pages_to_scan to local stack */

	while (progress < pages) {
		if (!khugepaged_prealloc_page(&hpage, &wait))
			break;

		cond_resched();

		if (unlikely(kthread_should_stop() || try_to_freeze()))
			break;

		spin_lock(&khugepaged_mm_lock);
		if (!khugepaged_scan.mm_slot)
			pass_through_head++;
		if (khugepaged_has_work() &&
		    pass_through_head < 2)
			progress += khugepaged_scan_mm_slot(pages - progress,
							    &hpage);
		else
			progress = pages;
		spin_unlock(&khugepaged_mm_lock);
	}

	if (!IS_ERR_OR_NULL(hpage))
		put_page(hpage);
}

static bool khugepaged_should_wakeup(void)
{
	return kthread_should_stop() ||
	       time_after_eq(jiffies, khugepaged_sleep_expire);
}

static void khugepaged_wait_work(void)
{
	if (khugepaged_has_work()) {
		const unsigned long scan_sleep_jiffies =
			msecs_to_jiffies(khugepaged_scan_sleep_millisecs);

		if (!scan_sleep_jiffies)
			return;

		khugepaged_sleep_expire = jiffies + scan_sleep_jiffies;
		wait_event_freezable_timeout(khugepaged_wait,
					     khugepaged_should_wakeup(),
					     scan_sleep_jiffies);
		return;
	}

	if (khugepaged_enabled())
		wait_event_freezable(khugepaged_wait, khugepaged_wait_event());
}

static int khugepaged(void *none)
{
	struct mm_slot *mm_slot;

	set_freezable();
	set_user_nice(current, MAX_NICE);

	while (!kthread_should_stop()) {
		khugepaged_do_scan();
		khugepaged_wait_work();
	}

	spin_lock(&khugepaged_mm_lock);
	mm_slot = khugepaged_scan.mm_slot;
	khugepaged_scan.mm_slot = NULL;
	if (mm_slot)
		collect_mm_slot(mm_slot);
	spin_unlock(&khugepaged_mm_lock);
	return 0;
}

static void __split_huge_zero_page_pmd(struct vm_area_struct *vma,
		unsigned long haddr, pmd_t *pmd)
{
	struct mm_struct *mm = vma->vm_mm;
	pgtable_t pgtable;
	pmd_t _pmd;
	int i;

	/* leave pmd empty until pte is filled */
	pmdp_huge_clear_flush_notify(vma, haddr, pmd);

	pgtable = pgtable_trans_huge_withdraw(mm, pmd);
	pmd_populate(mm, &_pmd, pgtable);

	for (i = 0; i < HPAGE_PMD_NR; i++, haddr += PAGE_SIZE) {
		pte_t *pte, entry;
		entry = pfn_pte(my_zero_pfn(haddr), vma->vm_page_prot);
		entry = pte_mkspecial(entry);
		pte = pte_offset_map(&_pmd, haddr);
		VM_BUG_ON(!pte_none(*pte));
		set_pte_at(mm, haddr, pte, entry);
		pte_unmap(pte);
	}
	smp_wmb(); /* make pte visible before pmd */
	pmd_populate(mm, pmd, pgtable);
	put_huge_zero_page();
}

static void __split_huge_pmd_locked(struct vm_area_struct *vma, pmd_t *pmd,
		unsigned long haddr, bool freeze)
{
	struct mm_struct *mm = vma->vm_mm;
	struct page *page;
	pgtable_t pgtable;
	pmd_t _pmd;
	bool young, write, dirty, soft_dirty;
	unsigned long addr;
	int i;

	VM_BUG_ON(haddr & ~HPAGE_PMD_MASK);
	VM_BUG_ON_VMA(vma->vm_start > haddr, vma);
	VM_BUG_ON_VMA(vma->vm_end < haddr + HPAGE_PMD_SIZE, vma);
	VM_BUG_ON(!pmd_trans_huge(*pmd) && !pmd_devmap(*pmd));

	count_vm_event(THP_SPLIT_PMD);

	if (vma_is_dax(vma)) {
		pmd_t _pmd = pmdp_huge_clear_flush_notify(vma, haddr, pmd);
		if (is_huge_zero_pmd(_pmd))
			put_huge_zero_page();
=======
	if (!vma_is_anonymous(vma)) {
		_pmd = pmdp_huge_clear_flush_notify(vma, haddr, pmd);
		if (is_huge_zero_pmd(_pmd))
			put_huge_zero_page();
		if (vma_is_dax(vma))
			return;
		page = pmd_page(_pmd);
		if (!PageReferenced(page) && pmd_young(_pmd))
			SetPageReferenced(page);
		page_remove_rmap(page, true);
		put_page(page);
		add_mm_counter(mm, MM_FILEPAGES, -HPAGE_PMD_NR);
>>>>>>> 29e106ae
		return;
	} else if (is_huge_zero_pmd(*pmd)) {
		return __split_huge_zero_page_pmd(vma, haddr, pmd);
	}

	page = pmd_page(*pmd);
	VM_BUG_ON_PAGE(!page_count(page), page);
	page_ref_add(page, HPAGE_PMD_NR - 1);
	write = pmd_write(*pmd);
	young = pmd_young(*pmd);
	dirty = pmd_dirty(*pmd);
	soft_dirty = pmd_soft_dirty(*pmd);

	pmdp_huge_split_prepare(vma, haddr, pmd);
	pgtable = pgtable_trans_huge_withdraw(mm, pmd);
	pmd_populate(mm, &_pmd, pgtable);

	for (i = 0, addr = haddr; i < HPAGE_PMD_NR; i++, addr += PAGE_SIZE) {
		pte_t entry, *pte;
		/*
		 * Note that NUMA hinting access restrictions are not
		 * transferred to avoid any possibility of altering
		 * permissions across VMAs.
		 */
		if (freeze) {
			swp_entry_t swp_entry;
			swp_entry = make_migration_entry(page + i, write);
			entry = swp_entry_to_pte(swp_entry);
			if (soft_dirty)
				entry = pte_swp_mksoft_dirty(entry);
		} else {
			entry = mk_pte(page + i, vma->vm_page_prot);
			entry = maybe_mkwrite(entry, vma);
			if (!write)
				entry = pte_wrprotect(entry);
			if (!young)
				entry = pte_mkold(entry);
			if (soft_dirty)
				entry = pte_mksoft_dirty(entry);
		}
		if (dirty)
			SetPageDirty(page + i);
		pte = pte_offset_map(&_pmd, addr);
		BUG_ON(!pte_none(*pte));
		set_pte_at(mm, addr, pte, entry);
		atomic_inc(&page[i]._mapcount);
		pte_unmap(pte);
	}

	/*
	 * Set PG_double_map before dropping compound_mapcount to avoid
	 * false-negative page_mapped().
	 */
	if (compound_mapcount(page) > 1 && !TestSetPageDoubleMap(page)) {
		for (i = 0; i < HPAGE_PMD_NR; i++)
			atomic_inc(&page[i]._mapcount);
	}

	if (atomic_add_negative(-1, compound_mapcount_ptr(page))) {
		/* Last compound_mapcount is gone. */
		__dec_node_page_state(page, NR_ANON_THPS);
		if (TestClearPageDoubleMap(page)) {
			/* No need in mapcount reference anymore */
			for (i = 0; i < HPAGE_PMD_NR; i++)
				atomic_dec(&page[i]._mapcount);
		}
	}

	smp_wmb(); /* make pte visible before pmd */
	/*
	 * Up to this point the pmd is present and huge and userland has the
	 * whole access to the hugepage during the split (which happens in
	 * place). If we overwrite the pmd with the not-huge version pointing
	 * to the pte here (which of course we could if all CPUs were bug
	 * free), userland could trigger a small page size TLB miss on the
	 * small sized TLB while the hugepage TLB entry is still established in
	 * the huge TLB. Some CPU doesn't like that.
	 * See http://support.amd.com/us/Processor_TechDocs/41322.pdf, Erratum
	 * 383 on page 93. Intel should be safe but is also warns that it's
	 * only safe if the permission and cache attributes of the two entries
	 * loaded in the two TLB is identical (which should be the case here).
	 * But it is generally safer to never allow small and huge TLB entries
	 * for the same virtual address to be loaded simultaneously. So instead
	 * of doing "pmd_populate(); flush_pmd_tlb_range();" we first mark the
	 * current pmd notpresent (atomically because here the pmd_trans_huge
	 * and pmd_trans_splitting must remain set at all times on the pmd
	 * until the split is complete for this pmd), then we flush the SMP TLB
	 * and finally we write the non-huge version of the pmd entry with
	 * pmd_populate.
	 */
	pmdp_invalidate(vma, haddr, pmd);
	pmd_populate(mm, pmd, pgtable);

	if (freeze) {
		for (i = 0; i < HPAGE_PMD_NR; i++) {
			page_remove_rmap(page + i, false);
			put_page(page + i);
		}
	}
}

void __split_huge_pmd(struct vm_area_struct *vma, pmd_t *pmd,
		unsigned long address, bool freeze, struct page *page)
{
	spinlock_t *ptl;
	struct mm_struct *mm = vma->vm_mm;
	unsigned long haddr = address & HPAGE_PMD_MASK;

	mmu_notifier_invalidate_range_start(mm, haddr, haddr + HPAGE_PMD_SIZE);
	ptl = pmd_lock(mm, pmd);

	/*
	 * If caller asks to setup a migration entries, we need a page to check
	 * pmd against. Otherwise we can end up replacing wrong page.
	 */
	VM_BUG_ON(freeze && !page);
	if (page && page != pmd_page(*pmd))
	        goto out;

	if (pmd_trans_huge(*pmd)) {
		page = pmd_page(*pmd);
		if (PageMlocked(page))
			clear_page_mlock(page);
	} else if (!pmd_devmap(*pmd))
		goto out;
	__split_huge_pmd_locked(vma, pmd, haddr, freeze);
out:
	spin_unlock(ptl);
	mmu_notifier_invalidate_range_end(mm, haddr, haddr + HPAGE_PMD_SIZE);
}

void split_huge_pmd_address(struct vm_area_struct *vma, unsigned long address,
		bool freeze, struct page *page)
{
	pgd_t *pgd;
	pud_t *pud;
	pmd_t *pmd;

	pgd = pgd_offset(vma->vm_mm, address);
	if (!pgd_present(*pgd))
		return;

	pud = pud_offset(pgd, address);
	if (!pud_present(*pud))
		return;

	pmd = pmd_offset(pud, address);

	__split_huge_pmd(vma, pmd, address, freeze, page);
}

void vma_adjust_trans_huge(struct vm_area_struct *vma,
			     unsigned long start,
			     unsigned long end,
			     long adjust_next)
{
	/*
	 * If the new start address isn't hpage aligned and it could
	 * previously contain an hugepage: check if we need to split
	 * an huge pmd.
	 */
	if (start & ~HPAGE_PMD_MASK &&
	    (start & HPAGE_PMD_MASK) >= vma->vm_start &&
	    (start & HPAGE_PMD_MASK) + HPAGE_PMD_SIZE <= vma->vm_end)
		split_huge_pmd_address(vma, start, false, NULL);

	/*
	 * If the new end address isn't hpage aligned and it could
	 * previously contain an hugepage: check if we need to split
	 * an huge pmd.
	 */
	if (end & ~HPAGE_PMD_MASK &&
	    (end & HPAGE_PMD_MASK) >= vma->vm_start &&
	    (end & HPAGE_PMD_MASK) + HPAGE_PMD_SIZE <= vma->vm_end)
		split_huge_pmd_address(vma, end, false, NULL);

	/*
	 * If we're also updating the vma->vm_next->vm_start, if the new
	 * vm_next->vm_start isn't page aligned and it could previously
	 * contain an hugepage: check if we need to split an huge pmd.
	 */
	if (adjust_next > 0) {
		struct vm_area_struct *next = vma->vm_next;
		unsigned long nstart = next->vm_start;
		nstart += adjust_next << PAGE_SHIFT;
		if (nstart & ~HPAGE_PMD_MASK &&
		    (nstart & HPAGE_PMD_MASK) >= next->vm_start &&
		    (nstart & HPAGE_PMD_MASK) + HPAGE_PMD_SIZE <= next->vm_end)
			split_huge_pmd_address(next, nstart, false, NULL);
	}
}

static void freeze_page(struct page *page)
{
	enum ttu_flags ttu_flags = TTU_IGNORE_MLOCK | TTU_IGNORE_ACCESS |
		TTU_RMAP_LOCKED;
	int i, ret;

	VM_BUG_ON_PAGE(!PageHead(page), page);

	if (PageAnon(page))
		ttu_flags |= TTU_MIGRATION;

	/* We only need TTU_SPLIT_HUGE_PMD once */
	ret = try_to_unmap(page, ttu_flags | TTU_SPLIT_HUGE_PMD);
	for (i = 1; !ret && i < HPAGE_PMD_NR; i++) {
		/* Cut short if the page is unmapped */
		if (page_count(page) == 1)
			return;

		ret = try_to_unmap(page + i, ttu_flags);
	}
	VM_BUG_ON_PAGE(ret, page + i - 1);
}

static void unfreeze_page(struct page *page)
{
	int i;

	for (i = 0; i < HPAGE_PMD_NR; i++)
		remove_migration_ptes(page + i, page + i, true);
}

static void __split_huge_page_tail(struct page *head, int tail,
		struct lruvec *lruvec, struct list_head *list)
{
	struct page *page_tail = head + tail;

	VM_BUG_ON_PAGE(atomic_read(&page_tail->_mapcount) != -1, page_tail);
	VM_BUG_ON_PAGE(page_ref_count(page_tail) != 0, page_tail);

	/*
	 * tail_page->_refcount is zero and not changing from under us. But
	 * get_page_unless_zero() may be running from under us on the
	 * tail_page. If we used atomic_set() below instead of atomic_inc() or
	 * atomic_add(), we would then run atomic_set() concurrently with
	 * get_page_unless_zero(), and atomic_set() is implemented in C not
	 * using locked ops. spin_unlock on x86 sometime uses locked ops
	 * because of PPro errata 66, 92, so unless somebody can guarantee
	 * atomic_set() here would be safe on all archs (and not only on x86),
	 * it's safer to use atomic_inc()/atomic_add().
	 */
	if (PageAnon(head)) {
		page_ref_inc(page_tail);
	} else {
		/* Additional pin to radix tree */
		page_ref_add(page_tail, 2);
	}

	page_tail->flags &= ~PAGE_FLAGS_CHECK_AT_PREP;
	page_tail->flags |= (head->flags &
			((1L << PG_referenced) |
			 (1L << PG_swapbacked) |
			 (1L << PG_mlocked) |
			 (1L << PG_uptodate) |
			 (1L << PG_active) |
			 (1L << PG_locked) |
			 (1L << PG_unevictable) |
			 (1L << PG_dirty)));

	/*
	 * After clearing PageTail the gup refcount can be released.
	 * Page flags also must be visible before we make the page non-compound.
	 */
	smp_wmb();

	clear_compound_head(page_tail);

	if (page_is_young(head))
		set_page_young(page_tail);
	if (page_is_idle(head))
		set_page_idle(page_tail);

	/* ->mapping in first tail page is compound_mapcount */
	VM_BUG_ON_PAGE(tail > 2 && page_tail->mapping != TAIL_MAPPING,
			page_tail);
	page_tail->mapping = head->mapping;

	page_tail->index = head->index + tail;
	page_cpupid_xchg_last(page_tail, page_cpupid_last(head));
	lru_add_page_tail(head, page_tail, lruvec, list);
}

static void __split_huge_page(struct page *page, struct list_head *list,
		unsigned long flags)
{
	struct page *head = compound_head(page);
	struct zone *zone = page_zone(head);
	struct lruvec *lruvec;
	pgoff_t end = -1;
	int i;

	lruvec = mem_cgroup_page_lruvec(head, zone->zone_pgdat);

	/* complete memcg works before add pages to LRU */
	mem_cgroup_split_huge_fixup(head);

	if (!PageAnon(page))
		end = DIV_ROUND_UP(i_size_read(head->mapping->host), PAGE_SIZE);

	for (i = HPAGE_PMD_NR - 1; i >= 1; i--) {
		__split_huge_page_tail(head, i, lruvec, list);
		/* Some pages can be beyond i_size: drop them from page cache */
		if (head[i].index >= end) {
			__ClearPageDirty(head + i);
			__delete_from_page_cache(head + i, NULL);
			if (IS_ENABLED(CONFIG_SHMEM) && PageSwapBacked(head))
				shmem_uncharge(head->mapping->host, 1);
			put_page(head + i);
		}
	}

	ClearPageCompound(head);
	/* See comment in __split_huge_page_tail() */
	if (PageAnon(head)) {
		page_ref_inc(head);
	} else {
		/* Additional pin to radix tree */
		page_ref_add(head, 2);
		spin_unlock(&head->mapping->tree_lock);
	}

	spin_unlock_irqrestore(zone_lru_lock(page_zone(head)), flags);

	unfreeze_page(head);

	for (i = 0; i < HPAGE_PMD_NR; i++) {
		struct page *subpage = head + i;
		if (subpage == page)
			continue;
		unlock_page(subpage);

		/*
		 * Subpages may be freed if there wasn't any mapping
		 * like if add_to_swap() is running on a lru page that
		 * had its mapping zapped. And freeing these pages
		 * requires taking the lru_lock so we do the put_page
		 * of the tail pages after the split is complete.
		 */
		put_page(subpage);
	}
}

int total_mapcount(struct page *page)
{
	int i, compound, ret;

	VM_BUG_ON_PAGE(PageTail(page), page);

	if (likely(!PageCompound(page)))
		return atomic_read(&page->_mapcount) + 1;

	compound = compound_mapcount(page);
	if (PageHuge(page))
		return compound;
	ret = compound;
	for (i = 0; i < HPAGE_PMD_NR; i++)
		ret += atomic_read(&page[i]._mapcount) + 1;
	/* File pages has compound_mapcount included in _mapcount */
	if (!PageAnon(page))
		return ret - compound * HPAGE_PMD_NR;
	if (PageDoubleMap(page))
		ret -= HPAGE_PMD_NR;
	return ret;
}

/*
 * This calculates accurately how many mappings a transparent hugepage
 * has (unlike page_mapcount() which isn't fully accurate). This full
 * accuracy is primarily needed to know if copy-on-write faults can
 * reuse the page and change the mapping to read-write instead of
 * copying them. At the same time this returns the total_mapcount too.
 *
 * The function returns the highest mapcount any one of the subpages
 * has. If the return value is one, even if different processes are
 * mapping different subpages of the transparent hugepage, they can
 * all reuse it, because each process is reusing a different subpage.
 *
 * The total_mapcount is instead counting all virtual mappings of the
 * subpages. If the total_mapcount is equal to "one", it tells the
 * caller all mappings belong to the same "mm" and in turn the
 * anon_vma of the transparent hugepage can become the vma->anon_vma
 * local one as no other process may be mapping any of the subpages.
 *
 * It would be more accurate to replace page_mapcount() with
 * page_trans_huge_mapcount(), however we only use
 * page_trans_huge_mapcount() in the copy-on-write faults where we
 * need full accuracy to avoid breaking page pinning, because
 * page_trans_huge_mapcount() is slower than page_mapcount().
 */
int page_trans_huge_mapcount(struct page *page, int *total_mapcount)
{
	int i, ret, _total_mapcount, mapcount;

	/* hugetlbfs shouldn't call it */
	VM_BUG_ON_PAGE(PageHuge(page), page);

	if (likely(!PageTransCompound(page))) {
		mapcount = atomic_read(&page->_mapcount) + 1;
		if (total_mapcount)
			*total_mapcount = mapcount;
		return mapcount;
	}

	page = compound_head(page);

	_total_mapcount = ret = 0;
	for (i = 0; i < HPAGE_PMD_NR; i++) {
		mapcount = atomic_read(&page[i]._mapcount) + 1;
		ret = max(ret, mapcount);
		_total_mapcount += mapcount;
	}
	if (PageDoubleMap(page)) {
		ret -= 1;
		_total_mapcount -= HPAGE_PMD_NR;
	}
	mapcount = compound_mapcount(page);
	ret += mapcount;
	_total_mapcount += mapcount;
	if (total_mapcount)
		*total_mapcount = _total_mapcount;
	return ret;
}

/*
 * This function splits huge page into normal pages. @page can point to any
 * subpage of huge page to split. Split doesn't change the position of @page.
 *
 * Only caller must hold pin on the @page, otherwise split fails with -EBUSY.
 * The huge page must be locked.
 *
 * If @list is null, tail pages will be added to LRU list, otherwise, to @list.
 *
 * Both head page and tail pages will inherit mapping, flags, and so on from
 * the hugepage.
 *
 * GUP pin and PG_locked transferred to @page. Rest subpages can be freed if
 * they are not mapped.
 *
 * Returns 0 if the hugepage is split successfully.
 * Returns -EBUSY if the page is pinned or if anon_vma disappeared from under
 * us.
 */
int split_huge_page_to_list(struct page *page, struct list_head *list)
{
	struct page *head = compound_head(page);
	struct pglist_data *pgdata = NODE_DATA(page_to_nid(head));
	struct anon_vma *anon_vma = NULL;
	struct address_space *mapping = NULL;
	int count, mapcount, extra_pins, ret;
	bool mlocked;
	unsigned long flags;

	VM_BUG_ON_PAGE(is_huge_zero_page(page), page);
	VM_BUG_ON_PAGE(!PageLocked(page), page);
	VM_BUG_ON_PAGE(!PageSwapBacked(page), page);
	VM_BUG_ON_PAGE(!PageCompound(page), page);

	if (PageAnon(head)) {
		/*
		 * The caller does not necessarily hold an mmap_sem that would
		 * prevent the anon_vma disappearing so we first we take a
		 * reference to it and then lock the anon_vma for write. This
		 * is similar to page_lock_anon_vma_read except the write lock
		 * is taken to serialise against parallel split or collapse
		 * operations.
		 */
		anon_vma = page_get_anon_vma(head);
		if (!anon_vma) {
			ret = -EBUSY;
			goto out;
		}
		extra_pins = 0;
		mapping = NULL;
		anon_vma_lock_write(anon_vma);
	} else {
		mapping = head->mapping;

		/* Truncated ? */
		if (!mapping) {
			ret = -EBUSY;
			goto out;
		}

		/* Addidional pins from radix tree */
		extra_pins = HPAGE_PMD_NR;
		anon_vma = NULL;
		i_mmap_lock_read(mapping);
	}

	/*
	 * Racy check if we can split the page, before freeze_page() will
	 * split PMDs
	 */
	if (total_mapcount(head) != page_count(head) - extra_pins - 1) {
		ret = -EBUSY;
		goto out_unlock;
	}

	mlocked = PageMlocked(page);
	freeze_page(head);
	VM_BUG_ON_PAGE(compound_mapcount(head), head);

	/* Make sure the page is not on per-CPU pagevec as it takes pin */
	if (mlocked)
		lru_add_drain();

	/* prevent PageLRU to go away from under us, and freeze lru stats */
	spin_lock_irqsave(zone_lru_lock(page_zone(head)), flags);

	if (mapping) {
		void **pslot;

		spin_lock(&mapping->tree_lock);
		pslot = radix_tree_lookup_slot(&mapping->page_tree,
				page_index(head));
		/*
		 * Check if the head page is present in radix tree.
		 * We assume all tail are present too, if head is there.
		 */
		if (radix_tree_deref_slot_protected(pslot,
					&mapping->tree_lock) != head)
			goto fail;
	}

	/* Prevent deferred_split_scan() touching ->_refcount */
	spin_lock(&pgdata->split_queue_lock);
	count = page_count(head);
	mapcount = total_mapcount(head);
	if (!mapcount && page_ref_freeze(head, 1 + extra_pins)) {
		if (!list_empty(page_deferred_list(head))) {
			pgdata->split_queue_len--;
			list_del(page_deferred_list(head));
		}
		if (mapping)
			__dec_node_page_state(page, NR_SHMEM_THPS);
		spin_unlock(&pgdata->split_queue_lock);
		__split_huge_page(page, list, flags);
		ret = 0;
	} else {
		if (IS_ENABLED(CONFIG_DEBUG_VM) && mapcount) {
			pr_alert("total_mapcount: %u, page_count(): %u\n",
					mapcount, count);
			if (PageTail(page))
				dump_page(head, NULL);
			dump_page(page, "total_mapcount(head) > 0");
			BUG();
		}
		spin_unlock(&pgdata->split_queue_lock);
fail:		if (mapping)
			spin_unlock(&mapping->tree_lock);
		spin_unlock_irqrestore(zone_lru_lock(page_zone(head)), flags);
		unfreeze_page(head);
		ret = -EBUSY;
	}

out_unlock:
	if (anon_vma) {
		anon_vma_unlock_write(anon_vma);
		put_anon_vma(anon_vma);
	}
	if (mapping)
		i_mmap_unlock_read(mapping);
out:
	count_vm_event(!ret ? THP_SPLIT_PAGE : THP_SPLIT_PAGE_FAILED);
	return ret;
}

void free_transhuge_page(struct page *page)
{
	struct pglist_data *pgdata = NODE_DATA(page_to_nid(page));
	unsigned long flags;

	spin_lock_irqsave(&pgdata->split_queue_lock, flags);
	if (!list_empty(page_deferred_list(page))) {
		pgdata->split_queue_len--;
		list_del(page_deferred_list(page));
	}
	spin_unlock_irqrestore(&pgdata->split_queue_lock, flags);
	free_compound_page(page);
}

void deferred_split_huge_page(struct page *page)
{
	struct pglist_data *pgdata = NODE_DATA(page_to_nid(page));
	unsigned long flags;

	VM_BUG_ON_PAGE(!PageTransHuge(page), page);

	spin_lock_irqsave(&pgdata->split_queue_lock, flags);
	if (list_empty(page_deferred_list(page))) {
		count_vm_event(THP_DEFERRED_SPLIT_PAGE);
		list_add_tail(page_deferred_list(page), &pgdata->split_queue);
		pgdata->split_queue_len++;
	}
	spin_unlock_irqrestore(&pgdata->split_queue_lock, flags);
}

static unsigned long deferred_split_count(struct shrinker *shrink,
		struct shrink_control *sc)
{
	struct pglist_data *pgdata = NODE_DATA(sc->nid);
	return ACCESS_ONCE(pgdata->split_queue_len);
}

static unsigned long deferred_split_scan(struct shrinker *shrink,
		struct shrink_control *sc)
{
	struct pglist_data *pgdata = NODE_DATA(sc->nid);
	unsigned long flags;
	LIST_HEAD(list), *pos, *next;
	struct page *page;
	int split = 0;

	spin_lock_irqsave(&pgdata->split_queue_lock, flags);
	/* Take pin on all head pages to avoid freeing them under us */
	list_for_each_safe(pos, next, &pgdata->split_queue) {
		page = list_entry((void *)pos, struct page, mapping);
		page = compound_head(page);
		if (get_page_unless_zero(page)) {
			list_move(page_deferred_list(page), &list);
		} else {
			/* We lost race with put_compound_page() */
			list_del_init(page_deferred_list(page));
			pgdata->split_queue_len--;
		}
		if (!--sc->nr_to_scan)
			break;
	}
	spin_unlock_irqrestore(&pgdata->split_queue_lock, flags);

	list_for_each_safe(pos, next, &list) {
		page = list_entry((void *)pos, struct page, mapping);
		lock_page(page);
		/* split_huge_page() removes page from list on success */
		if (!split_huge_page(page))
			split++;
		unlock_page(page);
		put_page(page);
	}

	spin_lock_irqsave(&pgdata->split_queue_lock, flags);
	list_splice_tail(&list, &pgdata->split_queue);
	spin_unlock_irqrestore(&pgdata->split_queue_lock, flags);

	/*
	 * Stop shrinker if we didn't split any page, but the queue is empty.
	 * This can happen if pages were freed under us.
	 */
	if (!split && list_empty(&pgdata->split_queue))
		return SHRINK_STOP;
	return split;
}

static struct shrinker deferred_split_shrinker = {
	.count_objects = deferred_split_count,
	.scan_objects = deferred_split_scan,
	.seeks = DEFAULT_SEEKS,
	.flags = SHRINKER_NUMA_AWARE,
};

#ifdef CONFIG_DEBUG_FS
static int split_huge_pages_set(void *data, u64 val)
{
	struct zone *zone;
	struct page *page;
	unsigned long pfn, max_zone_pfn;
	unsigned long total = 0, split = 0;

	if (val != 1)
		return -EINVAL;

	for_each_populated_zone(zone) {
		max_zone_pfn = zone_end_pfn(zone);
		for (pfn = zone->zone_start_pfn; pfn < max_zone_pfn; pfn++) {
			if (!pfn_valid(pfn))
				continue;

			page = pfn_to_page(pfn);
			if (!get_page_unless_zero(page))
				continue;

			if (zone != page_zone(page))
				goto next;

			if (!PageHead(page) || PageHuge(page) || !PageLRU(page))
				goto next;

			total++;
			lock_page(page);
			if (!split_huge_page(page))
				split++;
			unlock_page(page);
next:
			put_page(page);
		}
	}

	pr_info("%lu of %lu THP split\n", split, total);

	return 0;
}
DEFINE_SIMPLE_ATTRIBUTE(split_huge_pages_fops, NULL, split_huge_pages_set,
		"%llu\n");

static int __init split_huge_pages_debugfs(void)
{
	void *ret;

	ret = debugfs_create_file("split_huge_pages", 0200, NULL, NULL,
			&split_huge_pages_fops);
	if (!ret)
		pr_warn("Failed to create split_huge_pages in debugfs");
	return 0;
}
late_initcall(split_huge_pages_debugfs);
#endif<|MERGE_RESOLUTION|>--- conflicted
+++ resolved
@@ -1520,1010 +1520,6 @@
 
 	count_vm_event(THP_SPLIT_PMD);
 
-<<<<<<< HEAD
-	hash_for_each_possible(mm_slots_hash, mm_slot, hash, (unsigned long)mm)
-		if (mm == mm_slot->mm)
-			return mm_slot;
-
-	return NULL;
-}
-
-static void insert_to_mm_slots_hash(struct mm_struct *mm,
-				    struct mm_slot *mm_slot)
-{
-	mm_slot->mm = mm;
-	hash_add(mm_slots_hash, &mm_slot->hash, (long)mm);
-}
-
-static inline int khugepaged_test_exit(struct mm_struct *mm)
-{
-	return atomic_read(&mm->mm_users) == 0;
-}
-
-int __khugepaged_enter(struct mm_struct *mm)
-{
-	struct mm_slot *mm_slot;
-	int wakeup;
-
-	mm_slot = alloc_mm_slot();
-	if (!mm_slot)
-		return -ENOMEM;
-
-	/* __khugepaged_exit() must not run from under us */
-	VM_BUG_ON_MM(khugepaged_test_exit(mm), mm);
-	if (unlikely(test_and_set_bit(MMF_VM_HUGEPAGE, &mm->flags))) {
-		free_mm_slot(mm_slot);
-		return 0;
-	}
-
-	spin_lock(&khugepaged_mm_lock);
-	insert_to_mm_slots_hash(mm, mm_slot);
-	/*
-	 * Insert just behind the scanning cursor, to let the area settle
-	 * down a little.
-	 */
-	wakeup = list_empty(&khugepaged_scan.mm_head);
-	list_add_tail(&mm_slot->mm_node, &khugepaged_scan.mm_head);
-	spin_unlock(&khugepaged_mm_lock);
-
-	atomic_inc(&mm->mm_count);
-	if (wakeup)
-		wake_up_interruptible(&khugepaged_wait);
-
-	return 0;
-}
-
-int khugepaged_enter_vma_merge(struct vm_area_struct *vma,
-			       unsigned long vm_flags)
-{
-	unsigned long hstart, hend;
-	if (!vma->anon_vma)
-		/*
-		 * Not yet faulted in so we will register later in the
-		 * page fault if needed.
-		 */
-		return 0;
-	if (vma->vm_ops || (vm_flags & VM_NO_THP))
-		/* khugepaged not yet working on file or special mappings */
-		return 0;
-	hstart = (vma->vm_start + ~HPAGE_PMD_MASK) & HPAGE_PMD_MASK;
-	hend = vma->vm_end & HPAGE_PMD_MASK;
-	if (hstart < hend)
-		return khugepaged_enter(vma, vm_flags);
-	return 0;
-}
-
-void __khugepaged_exit(struct mm_struct *mm)
-{
-	struct mm_slot *mm_slot;
-	int free = 0;
-
-	spin_lock(&khugepaged_mm_lock);
-	mm_slot = get_mm_slot(mm);
-	if (mm_slot && khugepaged_scan.mm_slot != mm_slot) {
-		hash_del(&mm_slot->hash);
-		list_del(&mm_slot->mm_node);
-		free = 1;
-	}
-	spin_unlock(&khugepaged_mm_lock);
-
-	if (free) {
-		clear_bit(MMF_VM_HUGEPAGE, &mm->flags);
-		free_mm_slot(mm_slot);
-		mmdrop(mm);
-	} else if (mm_slot) {
-		/*
-		 * This is required to serialize against
-		 * khugepaged_test_exit() (which is guaranteed to run
-		 * under mmap sem read mode). Stop here (after we
-		 * return all pagetables will be destroyed) until
-		 * khugepaged has finished working on the pagetables
-		 * under the mmap_sem.
-		 */
-		down_write(&mm->mmap_sem);
-		up_write(&mm->mmap_sem);
-	}
-}
-
-static void release_pte_page(struct page *page)
-{
-	/* 0 stands for page_is_file_cache(page) == false */
-	dec_zone_page_state(page, NR_ISOLATED_ANON + 0);
-	unlock_page(page);
-	putback_lru_page(page);
-}
-
-static void release_pte_pages(pte_t *pte, pte_t *_pte)
-{
-	while (--_pte >= pte) {
-		pte_t pteval = *_pte;
-		if (!pte_none(pteval) && !is_zero_pfn(pte_pfn(pteval)))
-			release_pte_page(pte_page(pteval));
-	}
-}
-
-static int __collapse_huge_page_isolate(struct vm_area_struct *vma,
-					unsigned long address,
-					pte_t *pte)
-{
-	struct page *page = NULL;
-	pte_t *_pte;
-	int none_or_zero = 0, result = 0;
-	bool referenced = false, writable = false;
-
-	for (_pte = pte; _pte < pte+HPAGE_PMD_NR;
-	     _pte++, address += PAGE_SIZE) {
-		pte_t pteval = *_pte;
-		if (pte_none(pteval) || (pte_present(pteval) &&
-				is_zero_pfn(pte_pfn(pteval)))) {
-			if (!userfaultfd_armed(vma) &&
-			    ++none_or_zero <= khugepaged_max_ptes_none) {
-				continue;
-			} else {
-				result = SCAN_EXCEED_NONE_PTE;
-				goto out;
-			}
-		}
-		if (!pte_present(pteval)) {
-			result = SCAN_PTE_NON_PRESENT;
-			goto out;
-		}
-		page = vm_normal_page(vma, address, pteval);
-		if (unlikely(!page)) {
-			result = SCAN_PAGE_NULL;
-			goto out;
-		}
-
-		VM_BUG_ON_PAGE(PageCompound(page), page);
-		VM_BUG_ON_PAGE(!PageAnon(page), page);
-		VM_BUG_ON_PAGE(!PageSwapBacked(page), page);
-
-		/*
-		 * We can do it before isolate_lru_page because the
-		 * page can't be freed from under us. NOTE: PG_lock
-		 * is needed to serialize against split_huge_page
-		 * when invoked from the VM.
-		 */
-		if (!trylock_page(page)) {
-			result = SCAN_PAGE_LOCK;
-			goto out;
-		}
-
-		/*
-		 * cannot use mapcount: can't collapse if there's a gup pin.
-		 * The page must only be referenced by the scanned process
-		 * and page swap cache.
-		 */
-		if (page_count(page) != 1 + !!PageSwapCache(page)) {
-			unlock_page(page);
-			result = SCAN_PAGE_COUNT;
-			goto out;
-		}
-		if (pte_write(pteval)) {
-			writable = true;
-		} else {
-			if (PageSwapCache(page) &&
-			    !reuse_swap_page(page, NULL)) {
-				unlock_page(page);
-				result = SCAN_SWAP_CACHE_PAGE;
-				goto out;
-			}
-			/*
-			 * Page is not in the swap cache. It can be collapsed
-			 * into a THP.
-			 */
-		}
-
-		/*
-		 * Isolate the page to avoid collapsing an hugepage
-		 * currently in use by the VM.
-		 */
-		if (isolate_lru_page(page)) {
-			unlock_page(page);
-			result = SCAN_DEL_PAGE_LRU;
-			goto out;
-		}
-		/* 0 stands for page_is_file_cache(page) == false */
-		inc_zone_page_state(page, NR_ISOLATED_ANON + 0);
-		VM_BUG_ON_PAGE(!PageLocked(page), page);
-		VM_BUG_ON_PAGE(PageLRU(page), page);
-
-		/* If there is no mapped pte young don't collapse the page */
-		if (pte_young(pteval) ||
-		    page_is_young(page) || PageReferenced(page) ||
-		    mmu_notifier_test_young(vma->vm_mm, address))
-			referenced = true;
-	}
-	if (likely(writable)) {
-		if (likely(referenced)) {
-			result = SCAN_SUCCEED;
-			trace_mm_collapse_huge_page_isolate(page, none_or_zero,
-							    referenced, writable, result);
-			return 1;
-		}
-	} else {
-		result = SCAN_PAGE_RO;
-	}
-
-out:
-	release_pte_pages(pte, _pte);
-	trace_mm_collapse_huge_page_isolate(page, none_or_zero,
-					    referenced, writable, result);
-	return 0;
-}
-
-static void __collapse_huge_page_copy(pte_t *pte, struct page *page,
-				      struct vm_area_struct *vma,
-				      unsigned long address,
-				      spinlock_t *ptl)
-{
-	pte_t *_pte;
-	for (_pte = pte; _pte < pte+HPAGE_PMD_NR; _pte++) {
-		pte_t pteval = *_pte;
-		struct page *src_page;
-
-		if (pte_none(pteval) || is_zero_pfn(pte_pfn(pteval))) {
-			clear_user_highpage(page, address);
-			add_mm_counter(vma->vm_mm, MM_ANONPAGES, 1);
-			if (is_zero_pfn(pte_pfn(pteval))) {
-				/*
-				 * ptl mostly unnecessary.
-				 */
-				spin_lock(ptl);
-				/*
-				 * paravirt calls inside pte_clear here are
-				 * superfluous.
-				 */
-				pte_clear(vma->vm_mm, address, _pte);
-				spin_unlock(ptl);
-			}
-		} else {
-			src_page = pte_page(pteval);
-			copy_user_highpage(page, src_page, address, vma);
-			VM_BUG_ON_PAGE(page_mapcount(src_page) != 1, src_page);
-			release_pte_page(src_page);
-			/*
-			 * ptl mostly unnecessary, but preempt has to
-			 * be disabled to update the per-cpu stats
-			 * inside page_remove_rmap().
-			 */
-			spin_lock(ptl);
-			/*
-			 * paravirt calls inside pte_clear here are
-			 * superfluous.
-			 */
-			pte_clear(vma->vm_mm, address, _pte);
-			page_remove_rmap(src_page, false);
-			spin_unlock(ptl);
-			free_page_and_swap_cache(src_page);
-		}
-
-		address += PAGE_SIZE;
-		page++;
-	}
-}
-
-static void khugepaged_alloc_sleep(void)
-{
-	DEFINE_WAIT(wait);
-
-	add_wait_queue(&khugepaged_wait, &wait);
-	freezable_schedule_timeout_interruptible(
-		msecs_to_jiffies(khugepaged_alloc_sleep_millisecs));
-	remove_wait_queue(&khugepaged_wait, &wait);
-}
-
-static int khugepaged_node_load[MAX_NUMNODES];
-
-static bool khugepaged_scan_abort(int nid)
-{
-	int i;
-
-	/*
-	 * If zone_reclaim_mode is disabled, then no extra effort is made to
-	 * allocate memory locally.
-	 */
-	if (!zone_reclaim_mode)
-		return false;
-
-	/* If there is a count for this node already, it must be acceptable */
-	if (khugepaged_node_load[nid])
-		return false;
-
-	for (i = 0; i < MAX_NUMNODES; i++) {
-		if (!khugepaged_node_load[i])
-			continue;
-		if (node_distance(nid, i) > RECLAIM_DISTANCE)
-			return true;
-	}
-	return false;
-}
-
-#ifdef CONFIG_NUMA
-static int khugepaged_find_target_node(void)
-{
-	static int last_khugepaged_target_node = NUMA_NO_NODE;
-	int nid, target_node = 0, max_value = 0;
-
-	/* find first node with max normal pages hit */
-	for (nid = 0; nid < MAX_NUMNODES; nid++)
-		if (khugepaged_node_load[nid] > max_value) {
-			max_value = khugepaged_node_load[nid];
-			target_node = nid;
-		}
-
-	/* do some balance if several nodes have the same hit record */
-	if (target_node <= last_khugepaged_target_node)
-		for (nid = last_khugepaged_target_node + 1; nid < MAX_NUMNODES;
-				nid++)
-			if (max_value == khugepaged_node_load[nid]) {
-				target_node = nid;
-				break;
-			}
-
-	last_khugepaged_target_node = target_node;
-	return target_node;
-}
-
-static bool khugepaged_prealloc_page(struct page **hpage, bool *wait)
-{
-	if (IS_ERR(*hpage)) {
-		if (!*wait)
-			return false;
-
-		*wait = false;
-		*hpage = NULL;
-		khugepaged_alloc_sleep();
-	} else if (*hpage) {
-		put_page(*hpage);
-		*hpage = NULL;
-	}
-
-	return true;
-}
-
-static struct page *
-khugepaged_alloc_page(struct page **hpage, gfp_t gfp, struct mm_struct *mm,
-		       unsigned long address, int node)
-{
-	VM_BUG_ON_PAGE(*hpage, *hpage);
-
-	/*
-	 * Before allocating the hugepage, release the mmap_sem read lock.
-	 * The allocation can take potentially a long time if it involves
-	 * sync compaction, and we do not need to hold the mmap_sem during
-	 * that. We will recheck the vma after taking it again in write mode.
-	 */
-	up_read(&mm->mmap_sem);
-
-	*hpage = __alloc_pages_node(node, gfp, HPAGE_PMD_ORDER);
-	if (unlikely(!*hpage)) {
-		count_vm_event(THP_COLLAPSE_ALLOC_FAILED);
-		*hpage = ERR_PTR(-ENOMEM);
-		return NULL;
-	}
-
-	prep_transhuge_page(*hpage);
-	count_vm_event(THP_COLLAPSE_ALLOC);
-	return *hpage;
-}
-#else
-static int khugepaged_find_target_node(void)
-{
-	return 0;
-}
-
-static inline struct page *alloc_khugepaged_hugepage(void)
-{
-	struct page *page;
-
-	page = alloc_pages(alloc_hugepage_khugepaged_gfpmask(),
-			   HPAGE_PMD_ORDER);
-	if (page)
-		prep_transhuge_page(page);
-	return page;
-}
-
-static struct page *khugepaged_alloc_hugepage(bool *wait)
-{
-	struct page *hpage;
-
-	do {
-		hpage = alloc_khugepaged_hugepage();
-		if (!hpage) {
-			count_vm_event(THP_COLLAPSE_ALLOC_FAILED);
-			if (!*wait)
-				return NULL;
-
-			*wait = false;
-			khugepaged_alloc_sleep();
-		} else
-			count_vm_event(THP_COLLAPSE_ALLOC);
-	} while (unlikely(!hpage) && likely(khugepaged_enabled()));
-
-	return hpage;
-}
-
-static bool khugepaged_prealloc_page(struct page **hpage, bool *wait)
-{
-	if (!*hpage)
-		*hpage = khugepaged_alloc_hugepage(wait);
-
-	if (unlikely(!*hpage))
-		return false;
-
-	return true;
-}
-
-static struct page *
-khugepaged_alloc_page(struct page **hpage, gfp_t gfp, struct mm_struct *mm,
-		       unsigned long address, int node)
-{
-	up_read(&mm->mmap_sem);
-	VM_BUG_ON(!*hpage);
-
-	return  *hpage;
-}
-#endif
-
-static bool hugepage_vma_check(struct vm_area_struct *vma)
-{
-	if ((!(vma->vm_flags & VM_HUGEPAGE) && !khugepaged_always()) ||
-	    (vma->vm_flags & VM_NOHUGEPAGE))
-		return false;
-	if (!vma->anon_vma || vma->vm_ops)
-		return false;
-	if (is_vma_temporary_stack(vma))
-		return false;
-	return !(vma->vm_flags & VM_NO_THP);
-}
-
-static void collapse_huge_page(struct mm_struct *mm,
-				   unsigned long address,
-				   struct page **hpage,
-				   struct vm_area_struct *vma,
-				   int node)
-{
-	pmd_t *pmd, _pmd;
-	pte_t *pte;
-	pgtable_t pgtable;
-	struct page *new_page;
-	spinlock_t *pmd_ptl, *pte_ptl;
-	int isolated = 0, result = 0;
-	unsigned long hstart, hend;
-	struct mem_cgroup *memcg;
-	unsigned long mmun_start;	/* For mmu_notifiers */
-	unsigned long mmun_end;		/* For mmu_notifiers */
-	gfp_t gfp;
-
-	VM_BUG_ON(address & ~HPAGE_PMD_MASK);
-
-	/* Only allocate from the target node */
-	gfp = alloc_hugepage_khugepaged_gfpmask() | __GFP_OTHER_NODE | __GFP_THISNODE;
-
-	/* release the mmap_sem read lock. */
-	new_page = khugepaged_alloc_page(hpage, gfp, mm, address, node);
-	if (!new_page) {
-		result = SCAN_ALLOC_HUGE_PAGE_FAIL;
-		goto out_nolock;
-	}
-
-	if (unlikely(mem_cgroup_try_charge(new_page, mm, gfp, &memcg, true))) {
-		result = SCAN_CGROUP_CHARGE_FAIL;
-		goto out_nolock;
-	}
-
-	/*
-	 * Prevent all access to pagetables with the exception of
-	 * gup_fast later hanlded by the ptep_clear_flush and the VM
-	 * handled by the anon_vma lock + PG_lock.
-	 */
-	down_write(&mm->mmap_sem);
-	if (unlikely(khugepaged_test_exit(mm))) {
-		result = SCAN_ANY_PROCESS;
-		goto out;
-	}
-
-	vma = find_vma(mm, address);
-	if (!vma) {
-		result = SCAN_VMA_NULL;
-		goto out;
-	}
-	hstart = (vma->vm_start + ~HPAGE_PMD_MASK) & HPAGE_PMD_MASK;
-	hend = vma->vm_end & HPAGE_PMD_MASK;
-	if (address < hstart || address + HPAGE_PMD_SIZE > hend) {
-		result = SCAN_ADDRESS_RANGE;
-		goto out;
-	}
-	if (!hugepage_vma_check(vma)) {
-		result = SCAN_VMA_CHECK;
-		goto out;
-	}
-	pmd = mm_find_pmd(mm, address);
-	if (!pmd) {
-		result = SCAN_PMD_NULL;
-		goto out;
-	}
-
-	anon_vma_lock_write(vma->anon_vma);
-
-	pte = pte_offset_map(pmd, address);
-	pte_ptl = pte_lockptr(mm, pmd);
-
-	mmun_start = address;
-	mmun_end   = address + HPAGE_PMD_SIZE;
-	mmu_notifier_invalidate_range_start(mm, mmun_start, mmun_end);
-	pmd_ptl = pmd_lock(mm, pmd); /* probably unnecessary */
-	/*
-	 * After this gup_fast can't run anymore. This also removes
-	 * any huge TLB entry from the CPU so we won't allow
-	 * huge and small TLB entries for the same virtual address
-	 * to avoid the risk of CPU bugs in that area.
-	 */
-	_pmd = pmdp_collapse_flush(vma, address, pmd);
-	spin_unlock(pmd_ptl);
-	mmu_notifier_invalidate_range_end(mm, mmun_start, mmun_end);
-
-	spin_lock(pte_ptl);
-	isolated = __collapse_huge_page_isolate(vma, address, pte);
-	spin_unlock(pte_ptl);
-
-	if (unlikely(!isolated)) {
-		pte_unmap(pte);
-		spin_lock(pmd_ptl);
-		BUG_ON(!pmd_none(*pmd));
-		/*
-		 * We can only use set_pmd_at when establishing
-		 * hugepmds and never for establishing regular pmds that
-		 * points to regular pagetables. Use pmd_populate for that
-		 */
-		pmd_populate(mm, pmd, pmd_pgtable(_pmd));
-		spin_unlock(pmd_ptl);
-		anon_vma_unlock_write(vma->anon_vma);
-		result = SCAN_FAIL;
-		goto out;
-	}
-
-	/*
-	 * All pages are isolated and locked so anon_vma rmap
-	 * can't run anymore.
-	 */
-	anon_vma_unlock_write(vma->anon_vma);
-
-	__collapse_huge_page_copy(pte, new_page, vma, address, pte_ptl);
-	pte_unmap(pte);
-	__SetPageUptodate(new_page);
-	pgtable = pmd_pgtable(_pmd);
-
-	_pmd = mk_huge_pmd(new_page, vma->vm_page_prot);
-	_pmd = maybe_pmd_mkwrite(pmd_mkdirty(_pmd), vma);
-
-	/*
-	 * spin_lock() below is not the equivalent of smp_wmb(), so
-	 * this is needed to avoid the copy_huge_page writes to become
-	 * visible after the set_pmd_at() write.
-	 */
-	smp_wmb();
-
-	spin_lock(pmd_ptl);
-	BUG_ON(!pmd_none(*pmd));
-	page_add_new_anon_rmap(new_page, vma, address, true);
-	mem_cgroup_commit_charge(new_page, memcg, false, true);
-	lru_cache_add_active_or_unevictable(new_page, vma);
-	pgtable_trans_huge_deposit(mm, pmd, pgtable);
-	set_pmd_at(mm, address, pmd, _pmd);
-	update_mmu_cache_pmd(vma, address, pmd);
-	spin_unlock(pmd_ptl);
-
-	*hpage = NULL;
-
-	khugepaged_pages_collapsed++;
-	result = SCAN_SUCCEED;
-out_up_write:
-	up_write(&mm->mmap_sem);
-	trace_mm_collapse_huge_page(mm, isolated, result);
-	return;
-
-out_nolock:
-	trace_mm_collapse_huge_page(mm, isolated, result);
-	return;
-out:
-	mem_cgroup_cancel_charge(new_page, memcg, true);
-	goto out_up_write;
-}
-
-static int khugepaged_scan_pmd(struct mm_struct *mm,
-			       struct vm_area_struct *vma,
-			       unsigned long address,
-			       struct page **hpage)
-{
-	pmd_t *pmd;
-	pte_t *pte, *_pte;
-	int ret = 0, none_or_zero = 0, result = 0;
-	struct page *page = NULL;
-	unsigned long _address;
-	spinlock_t *ptl;
-	int node = NUMA_NO_NODE;
-	bool writable = false, referenced = false;
-
-	VM_BUG_ON(address & ~HPAGE_PMD_MASK);
-
-	pmd = mm_find_pmd(mm, address);
-	if (!pmd) {
-		result = SCAN_PMD_NULL;
-		goto out;
-	}
-
-	memset(khugepaged_node_load, 0, sizeof(khugepaged_node_load));
-	pte = pte_offset_map_lock(mm, pmd, address, &ptl);
-	for (_address = address, _pte = pte; _pte < pte+HPAGE_PMD_NR;
-	     _pte++, _address += PAGE_SIZE) {
-		pte_t pteval = *_pte;
-		if (pte_none(pteval) || is_zero_pfn(pte_pfn(pteval))) {
-			if (!userfaultfd_armed(vma) &&
-			    ++none_or_zero <= khugepaged_max_ptes_none) {
-				continue;
-			} else {
-				result = SCAN_EXCEED_NONE_PTE;
-				goto out_unmap;
-			}
-		}
-		if (!pte_present(pteval)) {
-			result = SCAN_PTE_NON_PRESENT;
-			goto out_unmap;
-		}
-		if (pte_write(pteval))
-			writable = true;
-
-		page = vm_normal_page(vma, _address, pteval);
-		if (unlikely(!page)) {
-			result = SCAN_PAGE_NULL;
-			goto out_unmap;
-		}
-
-		/* TODO: teach khugepaged to collapse THP mapped with pte */
-		if (PageCompound(page)) {
-			result = SCAN_PAGE_COMPOUND;
-			goto out_unmap;
-		}
-
-		/*
-		 * Record which node the original page is from and save this
-		 * information to khugepaged_node_load[].
-		 * Khupaged will allocate hugepage from the node has the max
-		 * hit record.
-		 */
-		node = page_to_nid(page);
-		if (khugepaged_scan_abort(node)) {
-			result = SCAN_SCAN_ABORT;
-			goto out_unmap;
-		}
-		khugepaged_node_load[node]++;
-		if (!PageLRU(page)) {
-			result = SCAN_PAGE_LRU;
-			goto out_unmap;
-		}
-		if (PageLocked(page)) {
-			result = SCAN_PAGE_LOCK;
-			goto out_unmap;
-		}
-		if (!PageAnon(page)) {
-			result = SCAN_PAGE_ANON;
-			goto out_unmap;
-		}
-
-		/*
-		 * cannot use mapcount: can't collapse if there's a gup pin.
-		 * The page must only be referenced by the scanned process
-		 * and page swap cache.
-		 */
-		if (page_count(page) != 1 + !!PageSwapCache(page)) {
-			result = SCAN_PAGE_COUNT;
-			goto out_unmap;
-		}
-		if (pte_young(pteval) ||
-		    page_is_young(page) || PageReferenced(page) ||
-		    mmu_notifier_test_young(vma->vm_mm, address))
-			referenced = true;
-	}
-	if (writable) {
-		if (referenced) {
-			result = SCAN_SUCCEED;
-			ret = 1;
-		} else {
-			result = SCAN_NO_REFERENCED_PAGE;
-		}
-	} else {
-		result = SCAN_PAGE_RO;
-	}
-out_unmap:
-	pte_unmap_unlock(pte, ptl);
-	if (ret) {
-		node = khugepaged_find_target_node();
-		/* collapse_huge_page will return with the mmap_sem released */
-		collapse_huge_page(mm, address, hpage, vma, node);
-	}
-out:
-	trace_mm_khugepaged_scan_pmd(mm, page, writable, referenced,
-				     none_or_zero, result);
-	return ret;
-}
-
-static void collect_mm_slot(struct mm_slot *mm_slot)
-{
-	struct mm_struct *mm = mm_slot->mm;
-
-	VM_BUG_ON(NR_CPUS != 1 && !spin_is_locked(&khugepaged_mm_lock));
-
-	if (khugepaged_test_exit(mm)) {
-		/* free mm_slot */
-		hash_del(&mm_slot->hash);
-		list_del(&mm_slot->mm_node);
-
-		/*
-		 * Not strictly needed because the mm exited already.
-		 *
-		 * clear_bit(MMF_VM_HUGEPAGE, &mm->flags);
-		 */
-
-		/* khugepaged_mm_lock actually not necessary for the below */
-		free_mm_slot(mm_slot);
-		mmdrop(mm);
-	}
-}
-
-static unsigned int khugepaged_scan_mm_slot(unsigned int pages,
-					    struct page **hpage)
-	__releases(&khugepaged_mm_lock)
-	__acquires(&khugepaged_mm_lock)
-{
-	struct mm_slot *mm_slot;
-	struct mm_struct *mm;
-	struct vm_area_struct *vma;
-	int progress = 0;
-
-	VM_BUG_ON(!pages);
-	VM_BUG_ON(NR_CPUS != 1 && !spin_is_locked(&khugepaged_mm_lock));
-
-	if (khugepaged_scan.mm_slot)
-		mm_slot = khugepaged_scan.mm_slot;
-	else {
-		mm_slot = list_entry(khugepaged_scan.mm_head.next,
-				     struct mm_slot, mm_node);
-		khugepaged_scan.address = 0;
-		khugepaged_scan.mm_slot = mm_slot;
-	}
-	spin_unlock(&khugepaged_mm_lock);
-
-	mm = mm_slot->mm;
-	down_read(&mm->mmap_sem);
-	if (unlikely(khugepaged_test_exit(mm)))
-		vma = NULL;
-	else
-		vma = find_vma(mm, khugepaged_scan.address);
-
-	progress++;
-	for (; vma; vma = vma->vm_next) {
-		unsigned long hstart, hend;
-
-		cond_resched();
-		if (unlikely(khugepaged_test_exit(mm))) {
-			progress++;
-			break;
-		}
-		if (!hugepage_vma_check(vma)) {
-skip:
-			progress++;
-			continue;
-		}
-		hstart = (vma->vm_start + ~HPAGE_PMD_MASK) & HPAGE_PMD_MASK;
-		hend = vma->vm_end & HPAGE_PMD_MASK;
-		if (hstart >= hend)
-			goto skip;
-		if (khugepaged_scan.address > hend)
-			goto skip;
-		if (khugepaged_scan.address < hstart)
-			khugepaged_scan.address = hstart;
-		VM_BUG_ON(khugepaged_scan.address & ~HPAGE_PMD_MASK);
-
-		while (khugepaged_scan.address < hend) {
-			int ret;
-			cond_resched();
-			if (unlikely(khugepaged_test_exit(mm)))
-				goto breakouterloop;
-
-			VM_BUG_ON(khugepaged_scan.address < hstart ||
-				  khugepaged_scan.address + HPAGE_PMD_SIZE >
-				  hend);
-			ret = khugepaged_scan_pmd(mm, vma,
-						  khugepaged_scan.address,
-						  hpage);
-			/* move to next address */
-			khugepaged_scan.address += HPAGE_PMD_SIZE;
-			progress += HPAGE_PMD_NR;
-			if (ret)
-				/* we released mmap_sem so break loop */
-				goto breakouterloop_mmap_sem;
-			if (progress >= pages)
-				goto breakouterloop;
-		}
-	}
-breakouterloop:
-	up_read(&mm->mmap_sem); /* exit_mmap will destroy ptes after this */
-breakouterloop_mmap_sem:
-
-	spin_lock(&khugepaged_mm_lock);
-	VM_BUG_ON(khugepaged_scan.mm_slot != mm_slot);
-	/*
-	 * Release the current mm_slot if this mm is about to die, or
-	 * if we scanned all vmas of this mm.
-	 */
-	if (khugepaged_test_exit(mm) || !vma) {
-		/*
-		 * Make sure that if mm_users is reaching zero while
-		 * khugepaged runs here, khugepaged_exit will find
-		 * mm_slot not pointing to the exiting mm.
-		 */
-		if (mm_slot->mm_node.next != &khugepaged_scan.mm_head) {
-			khugepaged_scan.mm_slot = list_entry(
-				mm_slot->mm_node.next,
-				struct mm_slot, mm_node);
-			khugepaged_scan.address = 0;
-		} else {
-			khugepaged_scan.mm_slot = NULL;
-			khugepaged_full_scans++;
-		}
-
-		collect_mm_slot(mm_slot);
-	}
-
-	return progress;
-}
-
-static int khugepaged_has_work(void)
-{
-	return !list_empty(&khugepaged_scan.mm_head) &&
-		khugepaged_enabled();
-}
-
-static int khugepaged_wait_event(void)
-{
-	return !list_empty(&khugepaged_scan.mm_head) ||
-		kthread_should_stop();
-}
-
-static void khugepaged_do_scan(void)
-{
-	struct page *hpage = NULL;
-	unsigned int progress = 0, pass_through_head = 0;
-	unsigned int pages = khugepaged_pages_to_scan;
-	bool wait = true;
-
-	barrier(); /* write khugepaged_pages_to_scan to local stack */
-
-	while (progress < pages) {
-		if (!khugepaged_prealloc_page(&hpage, &wait))
-			break;
-
-		cond_resched();
-
-		if (unlikely(kthread_should_stop() || try_to_freeze()))
-			break;
-
-		spin_lock(&khugepaged_mm_lock);
-		if (!khugepaged_scan.mm_slot)
-			pass_through_head++;
-		if (khugepaged_has_work() &&
-		    pass_through_head < 2)
-			progress += khugepaged_scan_mm_slot(pages - progress,
-							    &hpage);
-		else
-			progress = pages;
-		spin_unlock(&khugepaged_mm_lock);
-	}
-
-	if (!IS_ERR_OR_NULL(hpage))
-		put_page(hpage);
-}
-
-static bool khugepaged_should_wakeup(void)
-{
-	return kthread_should_stop() ||
-	       time_after_eq(jiffies, khugepaged_sleep_expire);
-}
-
-static void khugepaged_wait_work(void)
-{
-	if (khugepaged_has_work()) {
-		const unsigned long scan_sleep_jiffies =
-			msecs_to_jiffies(khugepaged_scan_sleep_millisecs);
-
-		if (!scan_sleep_jiffies)
-			return;
-
-		khugepaged_sleep_expire = jiffies + scan_sleep_jiffies;
-		wait_event_freezable_timeout(khugepaged_wait,
-					     khugepaged_should_wakeup(),
-					     scan_sleep_jiffies);
-		return;
-	}
-
-	if (khugepaged_enabled())
-		wait_event_freezable(khugepaged_wait, khugepaged_wait_event());
-}
-
-static int khugepaged(void *none)
-{
-	struct mm_slot *mm_slot;
-
-	set_freezable();
-	set_user_nice(current, MAX_NICE);
-
-	while (!kthread_should_stop()) {
-		khugepaged_do_scan();
-		khugepaged_wait_work();
-	}
-
-	spin_lock(&khugepaged_mm_lock);
-	mm_slot = khugepaged_scan.mm_slot;
-	khugepaged_scan.mm_slot = NULL;
-	if (mm_slot)
-		collect_mm_slot(mm_slot);
-	spin_unlock(&khugepaged_mm_lock);
-	return 0;
-}
-
-static void __split_huge_zero_page_pmd(struct vm_area_struct *vma,
-		unsigned long haddr, pmd_t *pmd)
-{
-	struct mm_struct *mm = vma->vm_mm;
-	pgtable_t pgtable;
-	pmd_t _pmd;
-	int i;
-
-	/* leave pmd empty until pte is filled */
-	pmdp_huge_clear_flush_notify(vma, haddr, pmd);
-
-	pgtable = pgtable_trans_huge_withdraw(mm, pmd);
-	pmd_populate(mm, &_pmd, pgtable);
-
-	for (i = 0; i < HPAGE_PMD_NR; i++, haddr += PAGE_SIZE) {
-		pte_t *pte, entry;
-		entry = pfn_pte(my_zero_pfn(haddr), vma->vm_page_prot);
-		entry = pte_mkspecial(entry);
-		pte = pte_offset_map(&_pmd, haddr);
-		VM_BUG_ON(!pte_none(*pte));
-		set_pte_at(mm, haddr, pte, entry);
-		pte_unmap(pte);
-	}
-	smp_wmb(); /* make pte visible before pmd */
-	pmd_populate(mm, pmd, pgtable);
-	put_huge_zero_page();
-}
-
-static void __split_huge_pmd_locked(struct vm_area_struct *vma, pmd_t *pmd,
-		unsigned long haddr, bool freeze)
-{
-	struct mm_struct *mm = vma->vm_mm;
-	struct page *page;
-	pgtable_t pgtable;
-	pmd_t _pmd;
-	bool young, write, dirty, soft_dirty;
-	unsigned long addr;
-	int i;
-
-	VM_BUG_ON(haddr & ~HPAGE_PMD_MASK);
-	VM_BUG_ON_VMA(vma->vm_start > haddr, vma);
-	VM_BUG_ON_VMA(vma->vm_end < haddr + HPAGE_PMD_SIZE, vma);
-	VM_BUG_ON(!pmd_trans_huge(*pmd) && !pmd_devmap(*pmd));
-
-	count_vm_event(THP_SPLIT_PMD);
-
-	if (vma_is_dax(vma)) {
-		pmd_t _pmd = pmdp_huge_clear_flush_notify(vma, haddr, pmd);
-		if (is_huge_zero_pmd(_pmd))
-			put_huge_zero_page();
-=======
 	if (!vma_is_anonymous(vma)) {
 		_pmd = pmdp_huge_clear_flush_notify(vma, haddr, pmd);
 		if (is_huge_zero_pmd(_pmd))
@@ -2536,7 +1532,6 @@
 		page_remove_rmap(page, true);
 		put_page(page);
 		add_mm_counter(mm, MM_FILEPAGES, -HPAGE_PMD_NR);
->>>>>>> 29e106ae
 		return;
 	} else if (is_huge_zero_pmd(*pmd)) {
 		return __split_huge_zero_page_pmd(vma, haddr, pmd);
