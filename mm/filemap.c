/*
 *	linux/mm/filemap.c
 *
 * Copyright (C) 1994-1999  Linus Torvalds
 */

/*
 * This file handles the generic file mmap semantics used by
 * most "normal" filesystems (but you don't /have/ to use this:
 * the NFS filesystem used to do this differently, for example)
 */
#include <linux/module.h>
#include <linux/slab.h>
#include <linux/compiler.h>
#include <linux/fs.h>
#include <linux/uaccess.h>
#include <linux/aio.h>
#include <linux/capability.h>
#include <linux/kernel_stat.h>
#include <linux/mm.h>
#include <linux/swap.h>
#include <linux/mman.h>
#include <linux/pagemap.h>
#include <linux/file.h>
#include <linux/uio.h>
#include <linux/hash.h>
#include <linux/writeback.h>
#include <linux/backing-dev.h>
#include <linux/pagevec.h>
#include <linux/blkdev.h>
#include <linux/security.h>
#include <linux/syscalls.h>
#include <linux/cpuset.h>
#include <linux/hardirq.h> /* for BUG_ON(!in_atomic()) only */
#include <linux/memcontrol.h>
#include "internal.h"

/*
 * FIXME: remove all knowledge of the buffer layer from the core VM
 */
#include <linux/buffer_head.h> /* for generic_osync_inode */

#include <asm/mman.h>


/*
 * Shared mappings implemented 30.11.1994. It's not fully working yet,
 * though.
 *
 * Shared mappings now work. 15.8.1995  Bruno.
 *
 * finished 'unifying' the page and buffer cache and SMP-threaded the
 * page-cache, 21.05.1999, Ingo Molnar <mingo@redhat.com>
 *
 * SMP-threaded pagemap-LRU 1999, Andrea Arcangeli <andrea@suse.de>
 */

/*
 * Lock ordering:
 *
 *  ->i_mmap_lock		(vmtruncate)
 *    ->private_lock		(__free_pte->__set_page_dirty_buffers)
 *      ->swap_lock		(exclusive_swap_page, others)
 *        ->mapping->tree_lock
 *
 *  ->i_mutex
 *    ->i_mmap_lock		(truncate->unmap_mapping_range)
 *
 *  ->mmap_sem
 *    ->i_mmap_lock
 *      ->page_table_lock or pte_lock	(various, mainly in memory.c)
 *        ->mapping->tree_lock	(arch-dependent flush_dcache_mmap_lock)
 *
 *  ->mmap_sem
 *    ->lock_page		(access_process_vm)
 *
 *  ->i_mutex			(generic_file_buffered_write)
 *    ->mmap_sem		(fault_in_pages_readable->do_page_fault)
 *
 *  ->i_mutex
 *    ->i_alloc_sem             (various)
 *
 *  ->inode_lock
 *    ->sb_lock			(fs/fs-writeback.c)
 *    ->mapping->tree_lock	(__sync_single_inode)
 *
 *  ->i_mmap_lock
 *    ->anon_vma.lock		(vma_adjust)
 *
 *  ->anon_vma.lock
 *    ->page_table_lock or pte_lock	(anon_vma_prepare and various)
 *
 *  ->page_table_lock or pte_lock
 *    ->swap_lock		(try_to_unmap_one)
 *    ->private_lock		(try_to_unmap_one)
 *    ->tree_lock		(try_to_unmap_one)
 *    ->zone.lru_lock		(follow_page->mark_page_accessed)
 *    ->zone.lru_lock		(check_pte_range->isolate_lru_page)
 *    ->private_lock		(page_remove_rmap->set_page_dirty)
 *    ->tree_lock		(page_remove_rmap->set_page_dirty)
 *    ->inode_lock		(page_remove_rmap->set_page_dirty)
 *    ->inode_lock		(zap_pte_range->set_page_dirty)
 *    ->private_lock		(zap_pte_range->__set_page_dirty_buffers)
 *
 *  ->task->proc_lock
 *    ->dcache_lock		(proc_pid_lookup)
 */

/*
 * Remove a page from the page cache and free it. Caller has to make
 * sure the page is locked and that nobody else uses it - or that usage
 * is safe.  The caller must hold the mapping's tree_lock.
 */
void __remove_from_page_cache(struct page *page)
{
	struct address_space *mapping = page->mapping;

	mem_cgroup_uncharge_cache_page(page);
	radix_tree_delete(&mapping->page_tree, page->index);
	page->mapping = NULL;
	mapping->nrpages--;
	__dec_zone_page_state(page, NR_FILE_PAGES);
	BUG_ON(page_mapped(page));

	/*
	 * Some filesystems seem to re-dirty the page even after
	 * the VM has canceled the dirty bit (eg ext3 journaling).
	 *
	 * Fix it up by doing a final dirty accounting check after
	 * having removed the page entirely.
	 */
	if (PageDirty(page) && mapping_cap_account_dirty(mapping)) {
		dec_zone_page_state(page, NR_FILE_DIRTY);
		dec_bdi_stat(mapping->backing_dev_info, BDI_RECLAIMABLE);
	}
}
EXPORT_SYMBOL_GPL(__remove_from_page_cache);

void remove_from_page_cache(struct page *page)
{
	struct address_space *mapping = page->mapping;

	BUG_ON(!PageLocked(page));

	spin_lock_irq(&mapping->tree_lock);
	__remove_from_page_cache(page);
	spin_unlock_irq(&mapping->tree_lock);
}
EXPORT_SYMBOL_GPL(remove_from_page_cache);

static int sync_page(void *word)
{
	struct address_space *mapping;
	struct page *page;

	page = container_of((unsigned long *)word, struct page, flags);

	/*
	 * page_mapping() is being called without PG_locked held.
	 * Some knowledge of the state and use of the page is used to
	 * reduce the requirements down to a memory barrier.
	 * The danger here is of a stale page_mapping() return value
	 * indicating a struct address_space different from the one it's
	 * associated with when it is associated with one.
	 * After smp_mb(), it's either the correct page_mapping() for
	 * the page, or an old page_mapping() and the page's own
	 * page_mapping() has gone NULL.
	 * The ->sync_page() address_space operation must tolerate
	 * page_mapping() going NULL. By an amazing coincidence,
	 * this comes about because none of the users of the page
	 * in the ->sync_page() methods make essential use of the
	 * page_mapping(), merely passing the page down to the backing
	 * device's unplug functions when it's non-NULL, which in turn
	 * ignore it for all cases but swap, where only page_private(page) is
	 * of interest. When page_mapping() does go NULL, the entire
	 * call stack gracefully ignores the page and returns.
	 * -- wli
	 */
	smp_mb();
	mapping = page_mapping(page);
	if (mapping && mapping->a_ops && mapping->a_ops->sync_page)
		mapping->a_ops->sync_page(page);
	io_schedule();
	return 0;
}

static int sync_page_killable(void *word)
{
	sync_page(word);
	return fatal_signal_pending(current) ? -EINTR : 0;
}

/**
 * __filemap_fdatawrite_range - start writeback on mapping dirty pages in range
 * @mapping:	address space structure to write
 * @start:	offset in bytes where the range starts
 * @end:	offset in bytes where the range ends (inclusive)
 * @sync_mode:	enable synchronous operation
 *
 * Start writeback against all of a mapping's dirty pages that lie
 * within the byte offsets <start, end> inclusive.
 *
 * If sync_mode is WB_SYNC_ALL then this is a "data integrity" operation, as
 * opposed to a regular memory cleansing writeback.  The difference between
 * these two operations is that if a dirty page/buffer is encountered, it must
 * be waited upon, and not just skipped over.
 */
int __filemap_fdatawrite_range(struct address_space *mapping, loff_t start,
				loff_t end, int sync_mode)
{
	int ret;
	struct writeback_control wbc = {
		.sync_mode = sync_mode,
		.nr_to_write = mapping->nrpages * 2,
		.range_start = start,
		.range_end = end,
	};

	if (!mapping_cap_writeback_dirty(mapping))
		return 0;

	ret = do_writepages(mapping, &wbc);
	return ret;
}

static inline int __filemap_fdatawrite(struct address_space *mapping,
	int sync_mode)
{
	return __filemap_fdatawrite_range(mapping, 0, LLONG_MAX, sync_mode);
}

int filemap_fdatawrite(struct address_space *mapping)
{
	return __filemap_fdatawrite(mapping, WB_SYNC_ALL);
}
EXPORT_SYMBOL(filemap_fdatawrite);

int filemap_fdatawrite_range(struct address_space *mapping, loff_t start,
				loff_t end)
{
	return __filemap_fdatawrite_range(mapping, start, end, WB_SYNC_ALL);
}
EXPORT_SYMBOL(filemap_fdatawrite_range);

/**
 * filemap_flush - mostly a non-blocking flush
 * @mapping:	target address_space
 *
 * This is a mostly non-blocking flush.  Not suitable for data-integrity
 * purposes - I/O may not be started against all dirty pages.
 */
int filemap_flush(struct address_space *mapping)
{
	return __filemap_fdatawrite(mapping, WB_SYNC_NONE);
}
EXPORT_SYMBOL(filemap_flush);

/**
 * wait_on_page_writeback_range - wait for writeback to complete
 * @mapping:	target address_space
 * @start:	beginning page index
 * @end:	ending page index
 *
 * Wait for writeback to complete against pages indexed by start->end
 * inclusive
 */
int wait_on_page_writeback_range(struct address_space *mapping,
				pgoff_t start, pgoff_t end)
{
	struct pagevec pvec;
	int nr_pages;
	int ret = 0;
	pgoff_t index;

	if (end < start)
		return 0;

	pagevec_init(&pvec, 0);
	index = start;
	while ((index <= end) &&
			(nr_pages = pagevec_lookup_tag(&pvec, mapping, &index,
			PAGECACHE_TAG_WRITEBACK,
			min(end - index, (pgoff_t)PAGEVEC_SIZE-1) + 1)) != 0) {
		unsigned i;

		for (i = 0; i < nr_pages; i++) {
			struct page *page = pvec.pages[i];

			/* until radix tree lookup accepts end_index */
			if (page->index > end)
				continue;

			wait_on_page_writeback(page);
			if (PageError(page))
				ret = -EIO;
		}
		pagevec_release(&pvec);
		cond_resched();
	}

	/* Check for outstanding write errors */
	if (test_and_clear_bit(AS_ENOSPC, &mapping->flags))
		ret = -ENOSPC;
	if (test_and_clear_bit(AS_EIO, &mapping->flags))
		ret = -EIO;

	return ret;
}

/**
 * sync_page_range - write and wait on all pages in the passed range
 * @inode:	target inode
 * @mapping:	target address_space
 * @pos:	beginning offset in pages to write
 * @count:	number of bytes to write
 *
 * Write and wait upon all the pages in the passed range.  This is a "data
 * integrity" operation.  It waits upon in-flight writeout before starting and
 * waiting upon new writeout.  If there was an IO error, return it.
 *
 * We need to re-take i_mutex during the generic_osync_inode list walk because
 * it is otherwise livelockable.
 */
int sync_page_range(struct inode *inode, struct address_space *mapping,
			loff_t pos, loff_t count)
{
	pgoff_t start = pos >> PAGE_CACHE_SHIFT;
	pgoff_t end = (pos + count - 1) >> PAGE_CACHE_SHIFT;
	int ret;

	if (!mapping_cap_writeback_dirty(mapping) || !count)
		return 0;
	ret = filemap_fdatawrite_range(mapping, pos, pos + count - 1);
	if (ret == 0) {
		mutex_lock(&inode->i_mutex);
		ret = generic_osync_inode(inode, mapping, OSYNC_METADATA);
		mutex_unlock(&inode->i_mutex);
	}
	if (ret == 0)
		ret = wait_on_page_writeback_range(mapping, start, end);
	return ret;
}
EXPORT_SYMBOL(sync_page_range);

/**
 * sync_page_range_nolock - write & wait on all pages in the passed range without locking
 * @inode:	target inode
 * @mapping:	target address_space
 * @pos:	beginning offset in pages to write
 * @count:	number of bytes to write
 *
 * Note: Holding i_mutex across sync_page_range_nolock() is not a good idea
 * as it forces O_SYNC writers to different parts of the same file
 * to be serialised right until io completion.
 */
int sync_page_range_nolock(struct inode *inode, struct address_space *mapping,
			   loff_t pos, loff_t count)
{
	pgoff_t start = pos >> PAGE_CACHE_SHIFT;
	pgoff_t end = (pos + count - 1) >> PAGE_CACHE_SHIFT;
	int ret;

	if (!mapping_cap_writeback_dirty(mapping) || !count)
		return 0;
	ret = filemap_fdatawrite_range(mapping, pos, pos + count - 1);
	if (ret == 0)
		ret = generic_osync_inode(inode, mapping, OSYNC_METADATA);
	if (ret == 0)
		ret = wait_on_page_writeback_range(mapping, start, end);
	return ret;
}
EXPORT_SYMBOL(sync_page_range_nolock);

/**
 * filemap_fdatawait - wait for all under-writeback pages to complete
 * @mapping: address space structure to wait for
 *
 * Walk the list of under-writeback pages of the given address space
 * and wait for all of them.
 */
int filemap_fdatawait(struct address_space *mapping)
{
	loff_t i_size = i_size_read(mapping->host);

	if (i_size == 0)
		return 0;

	return wait_on_page_writeback_range(mapping, 0,
				(i_size - 1) >> PAGE_CACHE_SHIFT);
}
EXPORT_SYMBOL(filemap_fdatawait);

int filemap_write_and_wait(struct address_space *mapping)
{
	int err = 0;

	if (mapping->nrpages) {
		err = filemap_fdatawrite(mapping);
		/*
		 * Even if the above returned error, the pages may be
		 * written partially (e.g. -ENOSPC), so we wait for it.
		 * But the -EIO is special case, it may indicate the worst
		 * thing (e.g. bug) happened, so we avoid waiting for it.
		 */
		if (err != -EIO) {
			int err2 = filemap_fdatawait(mapping);
			if (!err)
				err = err2;
		}
	}
	return err;
}
EXPORT_SYMBOL(filemap_write_and_wait);

/**
 * filemap_write_and_wait_range - write out & wait on a file range
 * @mapping:	the address_space for the pages
 * @lstart:	offset in bytes where the range starts
 * @lend:	offset in bytes where the range ends (inclusive)
 *
 * Write out and wait upon file offsets lstart->lend, inclusive.
 *
 * Note that `lend' is inclusive (describes the last byte to be written) so
 * that this function can be used to write to the very end-of-file (end = -1).
 */
int filemap_write_and_wait_range(struct address_space *mapping,
				 loff_t lstart, loff_t lend)
{
	int err = 0;

	if (mapping->nrpages) {
		err = __filemap_fdatawrite_range(mapping, lstart, lend,
						 WB_SYNC_ALL);
		/* See comment of filemap_write_and_wait() */
		if (err != -EIO) {
			int err2 = wait_on_page_writeback_range(mapping,
						lstart >> PAGE_CACHE_SHIFT,
						lend >> PAGE_CACHE_SHIFT);
			if (!err)
				err = err2;
		}
	}
	return err;
}

/**
 * add_to_page_cache_locked - add a locked page to the pagecache
 * @page:	page to add
 * @mapping:	the page's address_space
 * @offset:	page index
 * @gfp_mask:	page allocation mode
 *
 * This function is used to add a page to the pagecache. It must be locked.
 * This function does not add the page to the LRU.  The caller must do that.
 */
int add_to_page_cache_locked(struct page *page, struct address_space *mapping,
		pgoff_t offset, gfp_t gfp_mask)
{
	int error;

	VM_BUG_ON(!PageLocked(page));

	error = mem_cgroup_cache_charge(page, current->mm,
					gfp_mask & ~__GFP_HIGHMEM);
	if (error)
		goto out;

	error = radix_tree_preload(gfp_mask & ~__GFP_HIGHMEM);
	if (error == 0) {
		page_cache_get(page);
		page->mapping = mapping;
		page->index = offset;

		spin_lock_irq(&mapping->tree_lock);
		error = radix_tree_insert(&mapping->page_tree, offset, page);
		if (likely(!error)) {
			mapping->nrpages++;
			__inc_zone_page_state(page, NR_FILE_PAGES);
		} else {
			page->mapping = NULL;
			mem_cgroup_uncharge_cache_page(page);
			page_cache_release(page);
		}

		spin_unlock_irq(&mapping->tree_lock);
		radix_tree_preload_end();
	} else
		mem_cgroup_uncharge_cache_page(page);
out:
	return error;
}
EXPORT_SYMBOL(add_to_page_cache_locked);

int add_to_page_cache_lru(struct page *page, struct address_space *mapping,
				pgoff_t offset, gfp_t gfp_mask)
{
	int ret = add_to_page_cache(page, mapping, offset, gfp_mask);
	if (ret == 0)
		lru_cache_add(page);
	return ret;
}
EXPORT_SYMBOL_GPL(add_to_page_cache_lru);

#ifdef CONFIG_NUMA
struct page *__page_cache_alloc(gfp_t gfp)
{
	if (cpuset_do_page_mem_spread()) {
		int n = cpuset_mem_spread_node();
		return alloc_pages_node(n, gfp, 0);
	}
	return alloc_pages(gfp, 0);
}
EXPORT_SYMBOL(__page_cache_alloc);
#endif

static int __sleep_on_page_lock(void *word)
{
	io_schedule();
	return 0;
}

/*
 * In order to wait for pages to become available there must be
 * waitqueues associated with pages. By using a hash table of
 * waitqueues where the bucket discipline is to maintain all
 * waiters on the same queue and wake all when any of the pages
 * become available, and for the woken contexts to check to be
 * sure the appropriate page became available, this saves space
 * at a cost of "thundering herd" phenomena during rare hash
 * collisions.
 */
static wait_queue_head_t *page_waitqueue(struct page *page)
{
	const struct zone *zone = page_zone(page);

	return &zone->wait_table[hash_ptr(page, zone->wait_table_bits)];
}

static inline void wake_up_page(struct page *page, int bit)
{
	__wake_up_bit(page_waitqueue(page), &page->flags, bit);
}

void wait_on_page_bit(struct page *page, int bit_nr)
{
	DEFINE_WAIT_BIT(wait, &page->flags, bit_nr);

	if (test_bit(bit_nr, &page->flags))
		__wait_on_bit(page_waitqueue(page), &wait, sync_page,
							TASK_UNINTERRUPTIBLE);
}
EXPORT_SYMBOL(wait_on_page_bit);

/**
 * unlock_page - unlock a locked page
 * @page: the page
 *
 * Unlocks the page and wakes up sleepers in ___wait_on_page_locked().
 * Also wakes sleepers in wait_on_page_writeback() because the wakeup
 * mechananism between PageLocked pages and PageWriteback pages is shared.
 * But that's OK - sleepers in wait_on_page_writeback() just go back to sleep.
 *
 * The first mb is necessary to safely close the critical section opened by the
 * test_and_set_bit() to lock the page; the second mb is necessary to enforce
 * ordering between the clear_bit and the read of the waitqueue (to avoid SMP
 * races with a parallel wait_on_page_locked()).
 */
void unlock_page(struct page *page)
{
	smp_mb__before_clear_bit();
	if (!test_and_clear_bit(PG_locked, &page->flags))
		BUG();
	smp_mb__after_clear_bit(); 
	wake_up_page(page, PG_locked);
}
EXPORT_SYMBOL(unlock_page);

/**
 * end_page_writeback - end writeback against a page
 * @page: the page
 */
void end_page_writeback(struct page *page)
{
	if (TestClearPageReclaim(page))
		rotate_reclaimable_page(page);

	if (!test_clear_page_writeback(page))
		BUG();

	smp_mb__after_clear_bit();
	wake_up_page(page, PG_writeback);
}
EXPORT_SYMBOL(end_page_writeback);

/**
 * __lock_page - get a lock on the page, assuming we need to sleep to get it
 * @page: the page to lock
 *
 * Ugly. Running sync_page() in state TASK_UNINTERRUPTIBLE is scary.  If some
 * random driver's requestfn sets TASK_RUNNING, we could busywait.  However
 * chances are that on the second loop, the block layer's plug list is empty,
 * so sync_page() will then return in state TASK_UNINTERRUPTIBLE.
 */
void __lock_page(struct page *page)
{
	DEFINE_WAIT_BIT(wait, &page->flags, PG_locked);

	__wait_on_bit_lock(page_waitqueue(page), &wait, sync_page,
							TASK_UNINTERRUPTIBLE);
}
EXPORT_SYMBOL(__lock_page);

int __lock_page_killable(struct page *page)
{
	DEFINE_WAIT_BIT(wait, &page->flags, PG_locked);

	return __wait_on_bit_lock(page_waitqueue(page), &wait,
					sync_page_killable, TASK_KILLABLE);
}

/**
 * __lock_page_nosync - get a lock on the page, without calling sync_page()
 * @page: the page to lock
 *
 * Variant of lock_page that does not require the caller to hold a reference
 * on the page's mapping.
 */
void __lock_page_nosync(struct page *page)
{
	DEFINE_WAIT_BIT(wait, &page->flags, PG_locked);
	__wait_on_bit_lock(page_waitqueue(page), &wait, __sleep_on_page_lock,
							TASK_UNINTERRUPTIBLE);
}

/**
 * find_get_page - find and get a page reference
 * @mapping: the address_space to search
 * @offset: the page index
 *
 * Is there a pagecache struct page at the given (mapping, offset) tuple?
 * If yes, increment its refcount and return it; if no, return NULL.
 */
struct page *find_get_page(struct address_space *mapping, pgoff_t offset)
{
	void **pagep;
	struct page *page;

	rcu_read_lock();
repeat:
	page = NULL;
	pagep = radix_tree_lookup_slot(&mapping->page_tree, offset);
	if (pagep) {
		page = radix_tree_deref_slot(pagep);
		if (unlikely(!page || page == RADIX_TREE_RETRY))
			goto repeat;

		if (!page_cache_get_speculative(page))
			goto repeat;

		/*
		 * Has the page moved?
		 * This is part of the lockless pagecache protocol. See
		 * include/linux/pagemap.h for details.
		 */
		if (unlikely(page != *pagep)) {
			page_cache_release(page);
			goto repeat;
		}
	}
	rcu_read_unlock();

	return page;
}
EXPORT_SYMBOL(find_get_page);

/**
 * find_lock_page - locate, pin and lock a pagecache page
 * @mapping: the address_space to search
 * @offset: the page index
 *
 * Locates the desired pagecache page, locks it, increments its reference
 * count and returns its address.
 *
 * Returns zero if the page was not present. find_lock_page() may sleep.
 */
struct page *find_lock_page(struct address_space *mapping, pgoff_t offset)
{
	struct page *page;

repeat:
	page = find_get_page(mapping, offset);
	if (page) {
		lock_page(page);
		/* Has the page been truncated? */
		if (unlikely(page->mapping != mapping)) {
			unlock_page(page);
			page_cache_release(page);
			goto repeat;
		}
		VM_BUG_ON(page->index != offset);
	}
	return page;
}
EXPORT_SYMBOL(find_lock_page);

/**
 * find_or_create_page - locate or add a pagecache page
 * @mapping: the page's address_space
 * @index: the page's index into the mapping
 * @gfp_mask: page allocation mode
 *
 * Locates a page in the pagecache.  If the page is not present, a new page
 * is allocated using @gfp_mask and is added to the pagecache and to the VM's
 * LRU list.  The returned page is locked and has its reference count
 * incremented.
 *
 * find_or_create_page() may sleep, even if @gfp_flags specifies an atomic
 * allocation!
 *
 * find_or_create_page() returns the desired page's address, or zero on
 * memory exhaustion.
 */
struct page *find_or_create_page(struct address_space *mapping,
		pgoff_t index, gfp_t gfp_mask)
{
	struct page *page;
	int err;
repeat:
	page = find_lock_page(mapping, index);
	if (!page) {
		page = __page_cache_alloc(gfp_mask);
		if (!page)
			return NULL;
		err = add_to_page_cache_lru(page, mapping, index, gfp_mask);
		if (unlikely(err)) {
			page_cache_release(page);
			page = NULL;
			if (err == -EEXIST)
				goto repeat;
		}
	}
	return page;
}
EXPORT_SYMBOL(find_or_create_page);

/**
 * find_get_pages - gang pagecache lookup
 * @mapping:	The address_space to search
 * @start:	The starting page index
 * @nr_pages:	The maximum number of pages
 * @pages:	Where the resulting pages are placed
 *
 * find_get_pages() will search for and return a group of up to
 * @nr_pages pages in the mapping.  The pages are placed at @pages.
 * find_get_pages() takes a reference against the returned pages.
 *
 * The search returns a group of mapping-contiguous pages with ascending
 * indexes.  There may be holes in the indices due to not-present pages.
 *
 * find_get_pages() returns the number of pages which were found.
 */
unsigned find_get_pages(struct address_space *mapping, pgoff_t start,
			    unsigned int nr_pages, struct page **pages)
{
	unsigned int i;
	unsigned int ret;
	unsigned int nr_found;

	rcu_read_lock();
restart:
	nr_found = radix_tree_gang_lookup_slot(&mapping->page_tree,
				(void ***)pages, start, nr_pages);
	ret = 0;
	for (i = 0; i < nr_found; i++) {
		struct page *page;
repeat:
		page = radix_tree_deref_slot((void **)pages[i]);
		if (unlikely(!page))
			continue;
		/*
		 * this can only trigger if nr_found == 1, making livelock
		 * a non issue.
		 */
		if (unlikely(page == RADIX_TREE_RETRY))
			goto restart;

		if (!page_cache_get_speculative(page))
			goto repeat;

		/* Has the page moved? */
		if (unlikely(page != *((void **)pages[i]))) {
			page_cache_release(page);
			goto repeat;
		}

		pages[ret] = page;
		ret++;
	}
	rcu_read_unlock();
	return ret;
}
EXPORT_SYMBOL_GPL(find_get_pages);

/**
 * find_get_pages_contig - gang contiguous pagecache lookup
 * @mapping:	The address_space to search
 * @index:	The starting page index
 * @nr_pages:	The maximum number of pages
 * @pages:	Where the resulting pages are placed
 *
 * find_get_pages_contig() works exactly like find_get_pages(), except
 * that the returned number of pages are guaranteed to be contiguous.
 *
 * find_get_pages_contig() returns the number of pages which were found.
 */
unsigned find_get_pages_contig(struct address_space *mapping, pgoff_t index,
			       unsigned int nr_pages, struct page **pages)
{
	unsigned int i;
	unsigned int ret;
	unsigned int nr_found;

	rcu_read_lock();
restart:
	nr_found = radix_tree_gang_lookup_slot(&mapping->page_tree,
				(void ***)pages, index, nr_pages);
	ret = 0;
	for (i = 0; i < nr_found; i++) {
		struct page *page;
repeat:
		page = radix_tree_deref_slot((void **)pages[i]);
		if (unlikely(!page))
			continue;
		/*
		 * this can only trigger if nr_found == 1, making livelock
		 * a non issue.
		 */
		if (unlikely(page == RADIX_TREE_RETRY))
			goto restart;

		if (page->mapping == NULL || page->index != index)
			break;

		if (!page_cache_get_speculative(page))
			goto repeat;

		/* Has the page moved? */
		if (unlikely(page != *((void **)pages[i]))) {
			page_cache_release(page);
			goto repeat;
		}

		pages[ret] = page;
		ret++;
		index++;
	}
	rcu_read_unlock();
	return ret;
}
EXPORT_SYMBOL(find_get_pages_contig);

/**
 * find_get_pages_tag - find and return pages that match @tag
 * @mapping:	the address_space to search
 * @index:	the starting page index
 * @tag:	the tag index
 * @nr_pages:	the maximum number of pages
 * @pages:	where the resulting pages are placed
 *
 * Like find_get_pages, except we only return pages which are tagged with
 * @tag.   We update @index to index the next page for the traversal.
 */
unsigned find_get_pages_tag(struct address_space *mapping, pgoff_t *index,
			int tag, unsigned int nr_pages, struct page **pages)
{
	unsigned int i;
	unsigned int ret;
	unsigned int nr_found;

	rcu_read_lock();
restart:
	nr_found = radix_tree_gang_lookup_tag_slot(&mapping->page_tree,
				(void ***)pages, *index, nr_pages, tag);
	ret = 0;
	for (i = 0; i < nr_found; i++) {
		struct page *page;
repeat:
		page = radix_tree_deref_slot((void **)pages[i]);
		if (unlikely(!page))
			continue;
		/*
		 * this can only trigger if nr_found == 1, making livelock
		 * a non issue.
		 */
		if (unlikely(page == RADIX_TREE_RETRY))
			goto restart;

		if (!page_cache_get_speculative(page))
			goto repeat;

		/* Has the page moved? */
		if (unlikely(page != *((void **)pages[i]))) {
			page_cache_release(page);
			goto repeat;
		}

		pages[ret] = page;
		ret++;
	}
	rcu_read_unlock();

	if (ret)
		*index = pages[ret - 1]->index + 1;

	return ret;
}
EXPORT_SYMBOL(find_get_pages_tag);

/**
 * grab_cache_page_nowait - returns locked page at given index in given cache
 * @mapping: target address_space
 * @index: the page index
 *
 * Same as grab_cache_page(), but do not wait if the page is unavailable.
 * This is intended for speculative data generators, where the data can
 * be regenerated if the page couldn't be grabbed.  This routine should
 * be safe to call while holding the lock for another page.
 *
 * Clear __GFP_FS when allocating the page to avoid recursion into the fs
 * and deadlock against the caller's locked page.
 */
struct page *
grab_cache_page_nowait(struct address_space *mapping, pgoff_t index)
{
	struct page *page = find_get_page(mapping, index);

	if (page) {
		if (trylock_page(page))
			return page;
		page_cache_release(page);
		return NULL;
	}
	page = __page_cache_alloc(mapping_gfp_mask(mapping) & ~__GFP_FS);
	if (page && add_to_page_cache_lru(page, mapping, index, GFP_KERNEL)) {
		page_cache_release(page);
		page = NULL;
	}
	return page;
}
EXPORT_SYMBOL(grab_cache_page_nowait);

/*
 * CD/DVDs are error prone. When a medium error occurs, the driver may fail
 * a _large_ part of the i/o request. Imagine the worst scenario:
 *
 *      ---R__________________________________________B__________
 *         ^ reading here                             ^ bad block(assume 4k)
 *
 * read(R) => miss => readahead(R...B) => media error => frustrating retries
 * => failing the whole request => read(R) => read(R+1) =>
 * readahead(R+1...B+1) => bang => read(R+2) => read(R+3) =>
 * readahead(R+3...B+2) => bang => read(R+3) => read(R+4) =>
 * readahead(R+4...B+3) => bang => read(R+4) => read(R+5) => ......
 *
 * It is going insane. Fix it by quickly scaling down the readahead size.
 */
static void shrink_readahead_size_eio(struct file *filp,
					struct file_ra_state *ra)
{
	if (!ra->ra_pages)
		return;

	ra->ra_pages /= 4;
}

/**
 * do_generic_file_read - generic file read routine
 * @filp:	the file to read
 * @ppos:	current file position
 * @desc:	read_descriptor
 * @actor:	read method
 *
 * This is a generic file read routine, and uses the
 * mapping->a_ops->readpage() function for the actual low-level stuff.
 *
 * This is really ugly. But the goto's actually try to clarify some
 * of the logic when it comes to error handling etc.
 */
static void do_generic_file_read(struct file *filp, loff_t *ppos,
		read_descriptor_t *desc, read_actor_t actor)
{
	struct address_space *mapping = filp->f_mapping;
	struct inode *inode = mapping->host;
	struct file_ra_state *ra = &filp->f_ra;
	pgoff_t index;
	pgoff_t last_index;
	pgoff_t prev_index;
	unsigned long offset;      /* offset into pagecache page */
	unsigned int prev_offset;
	int error;

	index = *ppos >> PAGE_CACHE_SHIFT;
	prev_index = ra->prev_pos >> PAGE_CACHE_SHIFT;
	prev_offset = ra->prev_pos & (PAGE_CACHE_SIZE-1);
	last_index = (*ppos + desc->count + PAGE_CACHE_SIZE-1) >> PAGE_CACHE_SHIFT;
	offset = *ppos & ~PAGE_CACHE_MASK;

	for (;;) {
		struct page *page;
		pgoff_t end_index;
		loff_t isize;
		unsigned long nr, ret;

		cond_resched();
find_page:
		page = find_get_page(mapping, index);
		if (!page) {
			page_cache_sync_readahead(mapping,
					ra, filp,
					index, last_index - index);
			page = find_get_page(mapping, index);
			if (unlikely(page == NULL))
				goto no_cached_page;
		}
		if (PageReadahead(page)) {
			page_cache_async_readahead(mapping,
					ra, filp, page,
					index, last_index - index);
		}
		if (!PageUptodate(page)) {
			if (inode->i_blkbits == PAGE_CACHE_SHIFT ||
					!mapping->a_ops->is_partially_uptodate)
				goto page_not_up_to_date;
			if (!trylock_page(page))
				goto page_not_up_to_date;
			if (!mapping->a_ops->is_partially_uptodate(page,
								desc, offset))
				goto page_not_up_to_date_locked;
			unlock_page(page);
		}
page_ok:
		/*
		 * i_size must be checked after we know the page is Uptodate.
		 *
		 * Checking i_size after the check allows us to calculate
		 * the correct value for "nr", which means the zero-filled
		 * part of the page is not copied back to userspace (unless
		 * another truncate extends the file - this is desired though).
		 */

		isize = i_size_read(inode);
		end_index = (isize - 1) >> PAGE_CACHE_SHIFT;
		if (unlikely(!isize || index > end_index)) {
			page_cache_release(page);
			goto out;
		}

		/* nr is the maximum number of bytes to copy from this page */
		nr = PAGE_CACHE_SIZE;
		if (index == end_index) {
			nr = ((isize - 1) & ~PAGE_CACHE_MASK) + 1;
			if (nr <= offset) {
				page_cache_release(page);
				goto out;
			}
		}
		nr = nr - offset;

		/* If users can be writing to this page using arbitrary
		 * virtual addresses, take care about potential aliasing
		 * before reading the page on the kernel side.
		 */
		if (mapping_writably_mapped(mapping))
			flush_dcache_page(page);

		/*
		 * When a sequential read accesses a page several times,
		 * only mark it as accessed the first time.
		 */
		if (prev_index != index || offset != prev_offset)
			mark_page_accessed(page);
		prev_index = index;

		/*
		 * Ok, we have the page, and it's up-to-date, so
		 * now we can copy it to user space...
		 *
		 * The actor routine returns how many bytes were actually used..
		 * NOTE! This may not be the same as how much of a user buffer
		 * we filled up (we may be padding etc), so we can only update
		 * "pos" here (the actor routine has to update the user buffer
		 * pointers and the remaining count).
		 */
		ret = actor(desc, page, offset, nr);
		offset += ret;
		index += offset >> PAGE_CACHE_SHIFT;
		offset &= ~PAGE_CACHE_MASK;
		prev_offset = offset;

		page_cache_release(page);
		if (ret == nr && desc->count)
			continue;
		goto out;

page_not_up_to_date:
		/* Get exclusive access to the page ... */
		if (lock_page_killable(page))
			goto readpage_eio;

page_not_up_to_date_locked:
		/* Did it get truncated before we got the lock? */
		if (!page->mapping) {
			unlock_page(page);
			page_cache_release(page);
			continue;
		}

		/* Did somebody else fill it already? */
		if (PageUptodate(page)) {
			unlock_page(page);
			goto page_ok;
		}

readpage:
		/* Start the actual read. The read will unlock the page. */
		error = mapping->a_ops->readpage(filp, page);

		if (unlikely(error)) {
			if (error == AOP_TRUNCATED_PAGE) {
				page_cache_release(page);
				goto find_page;
			}
			goto readpage_error;
		}

		if (!PageUptodate(page)) {
			if (lock_page_killable(page))
				goto readpage_eio;
			if (!PageUptodate(page)) {
				if (page->mapping == NULL) {
					/*
					 * invalidate_inode_pages got it
					 */
					unlock_page(page);
					page_cache_release(page);
					goto find_page;
				}
				unlock_page(page);
				shrink_readahead_size_eio(filp, ra);
				goto readpage_eio;
			}
			unlock_page(page);
		}

		goto page_ok;

readpage_eio:
		error = -EIO;
readpage_error:
		/* UHHUH! A synchronous read error occurred. Report it */
		desc->error = error;
		page_cache_release(page);
		goto out;

no_cached_page:
		/*
		 * Ok, it wasn't cached, so we need to create a new
		 * page..
		 */
		page = page_cache_alloc_cold(mapping);
		if (!page) {
			desc->error = -ENOMEM;
			goto out;
		}
		error = add_to_page_cache_lru(page, mapping,
						index, GFP_KERNEL);
		if (error) {
			page_cache_release(page);
			if (error == -EEXIST)
				goto find_page;
			desc->error = error;
			goto out;
		}
		goto readpage;
	}

out:
	ra->prev_pos = prev_index;
	ra->prev_pos <<= PAGE_CACHE_SHIFT;
	ra->prev_pos |= prev_offset;

	*ppos = ((loff_t)index << PAGE_CACHE_SHIFT) + offset;
	if (filp)
		file_accessed(filp);
}

int file_read_actor(read_descriptor_t *desc, struct page *page,
			unsigned long offset, unsigned long size)
{
	char *kaddr;
	unsigned long left, count = desc->count;

	if (size > count)
		size = count;

	/*
	 * Faults on the destination of a read are common, so do it before
	 * taking the kmap.
	 */
	if (!fault_in_pages_writeable(desc->arg.buf, size)) {
		kaddr = kmap_atomic(page, KM_USER0);
		left = __copy_to_user_inatomic(desc->arg.buf,
						kaddr + offset, size);
		kunmap_atomic(kaddr, KM_USER0);
		if (left == 0)
			goto success;
	}

	/* Do it the slow way */
	kaddr = kmap(page);
	left = __copy_to_user(desc->arg.buf, kaddr + offset, size);
	kunmap(page);

	if (left) {
		size -= left;
		desc->error = -EFAULT;
	}
success:
	desc->count = count - size;
	desc->written += size;
	desc->arg.buf += size;
	return size;
}

/*
 * Performs necessary checks before doing a write
 * @iov:	io vector request
 * @nr_segs:	number of segments in the iovec
 * @count:	number of bytes to write
 * @access_flags: type of access: %VERIFY_READ or %VERIFY_WRITE
 *
 * Adjust number of segments and amount of bytes to write (nr_segs should be
 * properly initialized first). Returns appropriate error code that caller
 * should return or zero in case that write should be allowed.
 */
int generic_segment_checks(const struct iovec *iov,
			unsigned long *nr_segs, size_t *count, int access_flags)
{
	unsigned long   seg;
	size_t cnt = 0;
	for (seg = 0; seg < *nr_segs; seg++) {
		const struct iovec *iv = &iov[seg];

		/*
		 * If any segment has a negative length, or the cumulative
		 * length ever wraps negative then return -EINVAL.
		 */
		cnt += iv->iov_len;
		if (unlikely((ssize_t)(cnt|iv->iov_len) < 0))
			return -EINVAL;
		if (access_ok(access_flags, iv->iov_base, iv->iov_len))
			continue;
		if (seg == 0)
			return -EFAULT;
		*nr_segs = seg;
		cnt -= iv->iov_len;	/* This segment is no good */
		break;
	}
	*count = cnt;
	return 0;
}
EXPORT_SYMBOL(generic_segment_checks);

/**
 * generic_file_aio_read - generic filesystem read routine
 * @iocb:	kernel I/O control block
 * @iov:	io vector request
 * @nr_segs:	number of segments in the iovec
 * @pos:	current file position
 *
 * This is the "read()" routine for all filesystems
 * that can use the page cache directly.
 */
ssize_t
generic_file_aio_read(struct kiocb *iocb, const struct iovec *iov,
		unsigned long nr_segs, loff_t pos)
{
	struct file *filp = iocb->ki_filp;
	ssize_t retval;
	unsigned long seg;
	size_t count;
	loff_t *ppos = &iocb->ki_pos;

	count = 0;
	retval = generic_segment_checks(iov, &nr_segs, &count, VERIFY_WRITE);
	if (retval)
		return retval;

	/* coalesce the iovecs and go direct-to-BIO for O_DIRECT */
	if (filp->f_flags & O_DIRECT) {
		loff_t size;
		struct address_space *mapping;
		struct inode *inode;

		mapping = filp->f_mapping;
		inode = mapping->host;
		if (!count)
			goto out; /* skip atime */
		size = i_size_read(inode);
		if (pos < size) {
			retval = filemap_write_and_wait(mapping);
			if (!retval) {
				retval = mapping->a_ops->direct_IO(READ, iocb,
							iov, pos, nr_segs);
			}
			if (retval > 0)
				*ppos = pos + retval;
			if (retval) {
				file_accessed(filp);
				goto out;
			}
		}
	}

	for (seg = 0; seg < nr_segs; seg++) {
		read_descriptor_t desc;

		desc.written = 0;
		desc.arg.buf = iov[seg].iov_base;
		desc.count = iov[seg].iov_len;
		if (desc.count == 0)
			continue;
		desc.error = 0;
		do_generic_file_read(filp, ppos, &desc, file_read_actor);
		retval += desc.written;
		if (desc.error) {
			retval = retval ?: desc.error;
			break;
		}
		if (desc.count > 0)
			break;
	}
out:
	return retval;
}
EXPORT_SYMBOL(generic_file_aio_read);

static ssize_t
do_readahead(struct address_space *mapping, struct file *filp,
	     pgoff_t index, unsigned long nr)
{
	if (!mapping || !mapping->a_ops || !mapping->a_ops->readpage)
		return -EINVAL;

	force_page_cache_readahead(mapping, filp, index,
					max_sane_readahead(nr));
	return 0;
}

asmlinkage ssize_t sys_readahead(int fd, loff_t offset, size_t count)
{
	ssize_t ret;
	struct file *file;

	ret = -EBADF;
	file = fget(fd);
	if (file) {
		if (file->f_mode & FMODE_READ) {
			struct address_space *mapping = file->f_mapping;
			pgoff_t start = offset >> PAGE_CACHE_SHIFT;
			pgoff_t end = (offset + count - 1) >> PAGE_CACHE_SHIFT;
			unsigned long len = end - start + 1;
			ret = do_readahead(mapping, file, start, len);
		}
		fput(file);
	}
	return ret;
}

#ifdef CONFIG_MMU
/**
 * page_cache_read - adds requested page to the page cache if not already there
 * @file:	file to read
 * @offset:	page index
 *
 * This adds the requested page to the page cache if it isn't already there,
 * and schedules an I/O to read in its contents from disk.
 */
static int page_cache_read(struct file *file, pgoff_t offset)
{
	struct address_space *mapping = file->f_mapping;
	struct page *page; 
	int ret;

	do {
		page = page_cache_alloc_cold(mapping);
		if (!page)
			return -ENOMEM;

		ret = add_to_page_cache_lru(page, mapping, offset, GFP_KERNEL);
		if (ret == 0)
			ret = mapping->a_ops->readpage(file, page);
		else if (ret == -EEXIST)
			ret = 0; /* losing race to add is OK */

		page_cache_release(page);

	} while (ret == AOP_TRUNCATED_PAGE);
		
	return ret;
}

#define MMAP_LOTSAMISS  (100)

/**
 * filemap_fault - read in file data for page fault handling
 * @vma:	vma in which the fault was taken
 * @vmf:	struct vm_fault containing details of the fault
 *
 * filemap_fault() is invoked via the vma operations vector for a
 * mapped memory region to read in file data during a page fault.
 *
 * The goto's are kind of ugly, but this streamlines the normal case of having
 * it in the page cache, and handles the special cases reasonably without
 * having a lot of duplicated code.
 */
int filemap_fault(struct vm_area_struct *vma, struct vm_fault *vmf)
{
	int error;
	struct file *file = vma->vm_file;
	struct address_space *mapping = file->f_mapping;
	struct file_ra_state *ra = &file->f_ra;
	struct inode *inode = mapping->host;
	struct page *page;
	pgoff_t size;
	int did_readaround = 0;
	int ret = 0;

	size = (i_size_read(inode) + PAGE_CACHE_SIZE - 1) >> PAGE_CACHE_SHIFT;
	if (vmf->pgoff >= size)
		return VM_FAULT_SIGBUS;

	/* If we don't want any read-ahead, don't bother */
	if (VM_RandomReadHint(vma))
		goto no_cached_page;

	/*
	 * Do we have something in the page cache already?
	 */
retry_find:
	page = find_lock_page(mapping, vmf->pgoff);
	/*
	 * For sequential accesses, we use the generic readahead logic.
	 */
	if (VM_SequentialReadHint(vma)) {
		if (!page) {
			page_cache_sync_readahead(mapping, ra, file,
							   vmf->pgoff, 1);
			page = find_lock_page(mapping, vmf->pgoff);
			if (!page)
				goto no_cached_page;
		}
		if (PageReadahead(page)) {
			page_cache_async_readahead(mapping, ra, file, page,
							   vmf->pgoff, 1);
		}
	}

	if (!page) {
		unsigned long ra_pages;

		ra->mmap_miss++;

		/*
		 * Do we miss much more than hit in this file? If so,
		 * stop bothering with read-ahead. It will only hurt.
		 */
		if (ra->mmap_miss > MMAP_LOTSAMISS)
			goto no_cached_page;

		/*
		 * To keep the pgmajfault counter straight, we need to
		 * check did_readaround, as this is an inner loop.
		 */
		if (!did_readaround) {
			ret = VM_FAULT_MAJOR;
			count_vm_event(PGMAJFAULT);
		}
		did_readaround = 1;
		ra_pages = max_sane_readahead(file->f_ra.ra_pages);
		if (ra_pages) {
			pgoff_t start = 0;

			if (vmf->pgoff > ra_pages / 2)
				start = vmf->pgoff - ra_pages / 2;
			do_page_cache_readahead(mapping, file, start, ra_pages);
		}
		page = find_lock_page(mapping, vmf->pgoff);
		if (!page)
			goto no_cached_page;
	}

	if (!did_readaround)
		ra->mmap_miss--;

	/*
	 * We have a locked page in the page cache, now we need to check
	 * that it's up-to-date. If not, it is going to be due to an error.
	 */
	if (unlikely(!PageUptodate(page)))
		goto page_not_uptodate;

	/* Must recheck i_size under page lock */
	size = (i_size_read(inode) + PAGE_CACHE_SIZE - 1) >> PAGE_CACHE_SHIFT;
	if (unlikely(vmf->pgoff >= size)) {
		unlock_page(page);
		page_cache_release(page);
		return VM_FAULT_SIGBUS;
	}

	/*
	 * Found the page and have a reference on it.
	 */
	mark_page_accessed(page);
	ra->prev_pos = (loff_t)page->index << PAGE_CACHE_SHIFT;
	vmf->page = page;
	return ret | VM_FAULT_LOCKED;

no_cached_page:
	/*
	 * We're only likely to ever get here if MADV_RANDOM is in
	 * effect.
	 */
	error = page_cache_read(file, vmf->pgoff);

	/*
	 * The page we want has now been added to the page cache.
	 * In the unlikely event that someone removed it in the
	 * meantime, we'll just come back here and read it again.
	 */
	if (error >= 0)
		goto retry_find;

	/*
	 * An error return from page_cache_read can result if the
	 * system is low on memory, or a problem occurs while trying
	 * to schedule I/O.
	 */
	if (error == -ENOMEM)
		return VM_FAULT_OOM;
	return VM_FAULT_SIGBUS;

page_not_uptodate:
	/* IO error path */
	if (!did_readaround) {
		ret = VM_FAULT_MAJOR;
		count_vm_event(PGMAJFAULT);
	}

	/*
	 * Umm, take care of errors if the page isn't up-to-date.
	 * Try to re-read it _once_. We do this synchronously,
	 * because there really aren't any performance issues here
	 * and we need to check for errors.
	 */
	ClearPageError(page);
	error = mapping->a_ops->readpage(file, page);
	if (!error) {
		wait_on_page_locked(page);
		if (!PageUptodate(page))
			error = -EIO;
	}
	page_cache_release(page);

	if (!error || error == AOP_TRUNCATED_PAGE)
		goto retry_find;

	/* Things didn't work out. Return zero to tell the mm layer so. */
	shrink_readahead_size_eio(file, ra);
	return VM_FAULT_SIGBUS;
}
EXPORT_SYMBOL(filemap_fault);

struct vm_operations_struct generic_file_vm_ops = {
	.fault		= filemap_fault,
};

/* This is used for a general mmap of a disk file */

int generic_file_mmap(struct file * file, struct vm_area_struct * vma)
{
	struct address_space *mapping = file->f_mapping;

	if (!mapping->a_ops->readpage)
		return -ENOEXEC;
	file_accessed(file);
	vma->vm_ops = &generic_file_vm_ops;
	vma->vm_flags |= VM_CAN_NONLINEAR;
	return 0;
}

/*
 * This is for filesystems which do not implement ->writepage.
 */
int generic_file_readonly_mmap(struct file *file, struct vm_area_struct *vma)
{
	if ((vma->vm_flags & VM_SHARED) && (vma->vm_flags & VM_MAYWRITE))
		return -EINVAL;
	return generic_file_mmap(file, vma);
}
#else
int generic_file_mmap(struct file * file, struct vm_area_struct * vma)
{
	return -ENOSYS;
}
int generic_file_readonly_mmap(struct file * file, struct vm_area_struct * vma)
{
	return -ENOSYS;
}
#endif /* CONFIG_MMU */

EXPORT_SYMBOL(generic_file_mmap);
EXPORT_SYMBOL(generic_file_readonly_mmap);

static struct page *__read_cache_page(struct address_space *mapping,
				pgoff_t index,
				int (*filler)(void *,struct page*),
				void *data)
{
	struct page *page;
	int err;
repeat:
	page = find_get_page(mapping, index);
	if (!page) {
		page = page_cache_alloc_cold(mapping);
		if (!page)
			return ERR_PTR(-ENOMEM);
		err = add_to_page_cache_lru(page, mapping, index, GFP_KERNEL);
		if (unlikely(err)) {
			page_cache_release(page);
			if (err == -EEXIST)
				goto repeat;
			/* Presumably ENOMEM for radix tree node */
			return ERR_PTR(err);
		}
		err = filler(data, page);
		if (err < 0) {
			page_cache_release(page);
			page = ERR_PTR(err);
		}
	}
	return page;
}

/**
 * read_cache_page_async - read into page cache, fill it if needed
 * @mapping:	the page's address_space
 * @index:	the page index
 * @filler:	function to perform the read
 * @data:	destination for read data
 *
 * Same as read_cache_page, but don't wait for page to become unlocked
 * after submitting it to the filler.
 *
 * Read into the page cache. If a page already exists, and PageUptodate() is
 * not set, try to fill the page but don't wait for it to become unlocked.
 *
 * If the page does not get brought uptodate, return -EIO.
 */
struct page *read_cache_page_async(struct address_space *mapping,
				pgoff_t index,
				int (*filler)(void *,struct page*),
				void *data)
{
	struct page *page;
	int err;

retry:
	page = __read_cache_page(mapping, index, filler, data);
	if (IS_ERR(page))
		return page;
	if (PageUptodate(page))
		goto out;

	lock_page(page);
	if (!page->mapping) {
		unlock_page(page);
		page_cache_release(page);
		goto retry;
	}
	if (PageUptodate(page)) {
		unlock_page(page);
		goto out;
	}
	err = filler(data, page);
	if (err < 0) {
		page_cache_release(page);
		return ERR_PTR(err);
	}
out:
	mark_page_accessed(page);
	return page;
}
EXPORT_SYMBOL(read_cache_page_async);

/**
 * read_cache_page - read into page cache, fill it if needed
 * @mapping:	the page's address_space
 * @index:	the page index
 * @filler:	function to perform the read
 * @data:	destination for read data
 *
 * Read into the page cache. If a page already exists, and PageUptodate() is
 * not set, try to fill the page then wait for it to become unlocked.
 *
 * If the page does not get brought uptodate, return -EIO.
 */
struct page *read_cache_page(struct address_space *mapping,
				pgoff_t index,
				int (*filler)(void *,struct page*),
				void *data)
{
	struct page *page;

	page = read_cache_page_async(mapping, index, filler, data);
	if (IS_ERR(page))
		goto out;
	wait_on_page_locked(page);
	if (!PageUptodate(page)) {
		page_cache_release(page);
		page = ERR_PTR(-EIO);
	}
 out:
	return page;
}
EXPORT_SYMBOL(read_cache_page);

/*
 * The logic we want is
 *
 *	if suid or (sgid and xgrp)
 *		remove privs
 */
int should_remove_suid(struct dentry *dentry)
{
	mode_t mode = dentry->d_inode->i_mode;
	int kill = 0;

	/* suid always must be killed */
	if (unlikely(mode & S_ISUID))
		kill = ATTR_KILL_SUID;

	/*
	 * sgid without any exec bits is just a mandatory locking mark; leave
	 * it alone.  If some exec bits are set, it's a real sgid; kill it.
	 */
	if (unlikely((mode & S_ISGID) && (mode & S_IXGRP)))
		kill |= ATTR_KILL_SGID;

	if (unlikely(kill && !capable(CAP_FSETID)))
		return kill;

	return 0;
}
EXPORT_SYMBOL(should_remove_suid);

static int __remove_suid(struct path *path, int kill)
{
	struct iattr newattrs;

	newattrs.ia_valid = ATTR_FORCE | kill;
	return notify_change(path->dentry, path->mnt, &newattrs);
}

<<<<<<< HEAD
int remove_suid(struct path *path)
{
	int killsuid = should_remove_suid(path->dentry);
	int killpriv = security_inode_need_killpriv(path->dentry);
=======
int file_remove_suid(struct file *file)
{
	struct dentry *dentry = file->f_path.dentry;
	int killsuid = should_remove_suid(dentry);
	int killpriv = security_inode_need_killpriv(dentry);
>>>>>>> 30a2f3c6
	int error = 0;

	if (killpriv < 0)
		return killpriv;
	if (killpriv)
		error = security_inode_killpriv(path->dentry);
	if (!error && killsuid)
		error = __remove_suid(path, killsuid);

	return error;
}
EXPORT_SYMBOL(file_remove_suid);

static size_t __iovec_copy_from_user_inatomic(char *vaddr,
			const struct iovec *iov, size_t base, size_t bytes)
{
	size_t copied = 0, left = 0;

	while (bytes) {
		char __user *buf = iov->iov_base + base;
		int copy = min(bytes, iov->iov_len - base);

		base = 0;
		left = __copy_from_user_inatomic_nocache(vaddr, buf, copy);
		copied += copy;
		bytes -= copy;
		vaddr += copy;
		iov++;

		if (unlikely(left))
			break;
	}
	return copied - left;
}

/*
 * Copy as much as we can into the page and return the number of bytes which
 * were sucessfully copied.  If a fault is encountered then return the number of
 * bytes which were copied.
 */
size_t iov_iter_copy_from_user_atomic(struct page *page,
		struct iov_iter *i, unsigned long offset, size_t bytes)
{
	char *kaddr;
	size_t copied;

	BUG_ON(!in_atomic());
	kaddr = kmap_atomic(page, KM_USER0);
	if (likely(i->nr_segs == 1)) {
		int left;
		char __user *buf = i->iov->iov_base + i->iov_offset;
		left = __copy_from_user_inatomic_nocache(kaddr + offset,
							buf, bytes);
		copied = bytes - left;
	} else {
		copied = __iovec_copy_from_user_inatomic(kaddr + offset,
						i->iov, i->iov_offset, bytes);
	}
	kunmap_atomic(kaddr, KM_USER0);

	return copied;
}
EXPORT_SYMBOL(iov_iter_copy_from_user_atomic);

/*
 * This has the same sideeffects and return value as
 * iov_iter_copy_from_user_atomic().
 * The difference is that it attempts to resolve faults.
 * Page must not be locked.
 */
size_t iov_iter_copy_from_user(struct page *page,
		struct iov_iter *i, unsigned long offset, size_t bytes)
{
	char *kaddr;
	size_t copied;

	kaddr = kmap(page);
	if (likely(i->nr_segs == 1)) {
		int left;
		char __user *buf = i->iov->iov_base + i->iov_offset;
		left = __copy_from_user_nocache(kaddr + offset, buf, bytes);
		copied = bytes - left;
	} else {
		copied = __iovec_copy_from_user_inatomic(kaddr + offset,
						i->iov, i->iov_offset, bytes);
	}
	kunmap(page);
	return copied;
}
EXPORT_SYMBOL(iov_iter_copy_from_user);

void iov_iter_advance(struct iov_iter *i, size_t bytes)
{
	BUG_ON(i->count < bytes);

	if (likely(i->nr_segs == 1)) {
		i->iov_offset += bytes;
		i->count -= bytes;
	} else {
		const struct iovec *iov = i->iov;
		size_t base = i->iov_offset;

		/*
		 * The !iov->iov_len check ensures we skip over unlikely
		 * zero-length segments (without overruning the iovec).
		 */
		while (bytes || unlikely(i->count && !iov->iov_len)) {
			int copy;

			copy = min(bytes, iov->iov_len - base);
			BUG_ON(!i->count || i->count < copy);
			i->count -= copy;
			bytes -= copy;
			base += copy;
			if (iov->iov_len == base) {
				iov++;
				base = 0;
			}
		}
		i->iov = iov;
		i->iov_offset = base;
	}
}
EXPORT_SYMBOL(iov_iter_advance);

/*
 * Fault in the first iovec of the given iov_iter, to a maximum length
 * of bytes. Returns 0 on success, or non-zero if the memory could not be
 * accessed (ie. because it is an invalid address).
 *
 * writev-intensive code may want this to prefault several iovecs -- that
 * would be possible (callers must not rely on the fact that _only_ the
 * first iovec will be faulted with the current implementation).
 */
int iov_iter_fault_in_readable(struct iov_iter *i, size_t bytes)
{
	char __user *buf = i->iov->iov_base + i->iov_offset;
	bytes = min(bytes, i->iov->iov_len - i->iov_offset);
	return fault_in_pages_readable(buf, bytes);
}
EXPORT_SYMBOL(iov_iter_fault_in_readable);

/*
 * Return the count of just the current iov_iter segment.
 */
size_t iov_iter_single_seg_count(struct iov_iter *i)
{
	const struct iovec *iov = i->iov;
	if (i->nr_segs == 1)
		return i->count;
	else
		return min(i->count, iov->iov_len - i->iov_offset);
}
EXPORT_SYMBOL(iov_iter_single_seg_count);

/*
 * Performs necessary checks before doing a write
 *
 * Can adjust writing position or amount of bytes to write.
 * Returns appropriate error code that caller should return or
 * zero in case that write should be allowed.
 */
inline int generic_write_checks(struct file *file, loff_t *pos, size_t *count, int isblk)
{
	struct inode *inode = file->f_mapping->host;
	unsigned long limit = current->signal->rlim[RLIMIT_FSIZE].rlim_cur;

        if (unlikely(*pos < 0))
                return -EINVAL;

	if (!isblk) {
		/* FIXME: this is for backwards compatibility with 2.4 */
		if (file->f_flags & O_APPEND)
                        *pos = i_size_read(inode);

		if (limit != RLIM_INFINITY) {
			if (*pos >= limit) {
				send_sig(SIGXFSZ, current, 0);
				return -EFBIG;
			}
			if (*count > limit - (typeof(limit))*pos) {
				*count = limit - (typeof(limit))*pos;
			}
		}
	}

	/*
	 * LFS rule
	 */
	if (unlikely(*pos + *count > MAX_NON_LFS &&
				!(file->f_flags & O_LARGEFILE))) {
		if (*pos >= MAX_NON_LFS) {
			return -EFBIG;
		}
		if (*count > MAX_NON_LFS - (unsigned long)*pos) {
			*count = MAX_NON_LFS - (unsigned long)*pos;
		}
	}

	/*
	 * Are we about to exceed the fs block limit ?
	 *
	 * If we have written data it becomes a short write.  If we have
	 * exceeded without writing data we send a signal and return EFBIG.
	 * Linus frestrict idea will clean these up nicely..
	 */
	if (likely(!isblk)) {
		if (unlikely(*pos >= inode->i_sb->s_maxbytes)) {
			if (*count || *pos > inode->i_sb->s_maxbytes) {
				return -EFBIG;
			}
			/* zero-length writes at ->s_maxbytes are OK */
		}

		if (unlikely(*pos + *count > inode->i_sb->s_maxbytes))
			*count = inode->i_sb->s_maxbytes - *pos;
	} else {
#ifdef CONFIG_BLOCK
		loff_t isize;
		if (bdev_read_only(I_BDEV(inode)))
			return -EPERM;
		isize = i_size_read(inode);
		if (*pos >= isize) {
			if (*count || *pos > isize)
				return -ENOSPC;
		}

		if (*pos + *count > isize)
			*count = isize - *pos;
#else
		return -EPERM;
#endif
	}
	return 0;
}
EXPORT_SYMBOL(generic_write_checks);

int pagecache_write_begin(struct file *file, struct address_space *mapping,
				loff_t pos, unsigned len, unsigned flags,
				struct page **pagep, void **fsdata)
{
	const struct address_space_operations *aops = mapping->a_ops;

	if (aops->write_begin) {
		return aops->write_begin(file, mapping, pos, len, flags,
							pagep, fsdata);
	} else {
		int ret;
		pgoff_t index = pos >> PAGE_CACHE_SHIFT;
		unsigned offset = pos & (PAGE_CACHE_SIZE - 1);
		struct inode *inode = mapping->host;
		struct page *page;
again:
		page = __grab_cache_page(mapping, index);
		*pagep = page;
		if (!page)
			return -ENOMEM;

		if (flags & AOP_FLAG_UNINTERRUPTIBLE && !PageUptodate(page)) {
			/*
			 * There is no way to resolve a short write situation
			 * for a !Uptodate page (except by double copying in
			 * the caller done by generic_perform_write_2copy).
			 *
			 * Instead, we have to bring it uptodate here.
			 */
			ret = aops->readpage(file, page);
			page_cache_release(page);
			if (ret) {
				if (ret == AOP_TRUNCATED_PAGE)
					goto again;
				return ret;
			}
			goto again;
		}

		ret = aops->prepare_write(file, page, offset, offset+len);
		if (ret) {
			unlock_page(page);
			page_cache_release(page);
			if (pos + len > inode->i_size)
				vmtruncate(inode, inode->i_size);
		}
		return ret;
	}
}
EXPORT_SYMBOL(pagecache_write_begin);

int pagecache_write_end(struct file *file, struct address_space *mapping,
				loff_t pos, unsigned len, unsigned copied,
				struct page *page, void *fsdata)
{
	const struct address_space_operations *aops = mapping->a_ops;
	int ret;

	if (aops->write_end) {
		mark_page_accessed(page);
		ret = aops->write_end(file, mapping, pos, len, copied,
							page, fsdata);
	} else {
		unsigned offset = pos & (PAGE_CACHE_SIZE - 1);
		struct inode *inode = mapping->host;

		flush_dcache_page(page);
		ret = aops->commit_write(file, page, offset, offset+len);
		unlock_page(page);
		mark_page_accessed(page);
		page_cache_release(page);

		if (ret < 0) {
			if (pos + len > inode->i_size)
				vmtruncate(inode, inode->i_size);
		} else if (ret > 0)
			ret = min_t(size_t, copied, ret);
		else
			ret = copied;
	}

	return ret;
}
EXPORT_SYMBOL(pagecache_write_end);

ssize_t
generic_file_direct_write(struct kiocb *iocb, const struct iovec *iov,
		unsigned long *nr_segs, loff_t pos, loff_t *ppos,
		size_t count, size_t ocount)
{
	struct file	*file = iocb->ki_filp;
	struct address_space *mapping = file->f_mapping;
	struct inode	*inode = mapping->host;
	ssize_t		written;
	size_t		write_len;
	pgoff_t		end;

	if (count != ocount)
		*nr_segs = iov_shorten((struct iovec *)iov, *nr_segs, count);

	/*
	 * Unmap all mmappings of the file up-front.
	 *
	 * This will cause any pte dirty bits to be propagated into the
	 * pageframes for the subsequent filemap_write_and_wait().
	 */
	write_len = iov_length(iov, *nr_segs);
	end = (pos + write_len - 1) >> PAGE_CACHE_SHIFT;
	if (mapping_mapped(mapping))
		unmap_mapping_range(mapping, pos, write_len, 0);

	written = filemap_write_and_wait(mapping);
	if (written)
		goto out;

	/*
	 * After a write we want buffered reads to be sure to go to disk to get
	 * the new data.  We invalidate clean cached page from the region we're
	 * about to write.  We do this *before* the write so that we can return
	 * -EIO without clobbering -EIOCBQUEUED from ->direct_IO().
	 */
	if (mapping->nrpages) {
		written = invalidate_inode_pages2_range(mapping,
					pos >> PAGE_CACHE_SHIFT, end);
		if (written)
			goto out;
	}

	written = mapping->a_ops->direct_IO(WRITE, iocb, iov, pos, *nr_segs);

	/*
	 * Finally, try again to invalidate clean pages which might have been
	 * cached by non-direct readahead, or faulted in by get_user_pages()
	 * if the source of the write was an mmap'ed region of the file
	 * we're writing.  Either one is a pretty crazy thing to do,
	 * so we don't support it 100%.  If this invalidation
	 * fails, tough, the write still worked...
	 */
	if (mapping->nrpages) {
		invalidate_inode_pages2_range(mapping,
					      pos >> PAGE_CACHE_SHIFT, end);
	}

	if (written > 0) {
		loff_t end = pos + written;
		if (end > i_size_read(inode) && !S_ISBLK(inode->i_mode)) {
			i_size_write(inode,  end);
			mark_inode_dirty(inode);
		}
		*ppos = end;
	}

	/*
	 * Sync the fs metadata but not the minor inode changes and
	 * of course not the data as we did direct DMA for the IO.
	 * i_mutex is held, which protects generic_osync_inode() from
	 * livelocking.  AIO O_DIRECT ops attempt to sync metadata here.
	 */
out:
	if ((written >= 0 || written == -EIOCBQUEUED) &&
	    ((file->f_flags & O_SYNC) || IS_SYNC(inode))) {
		int err = generic_osync_inode(inode, mapping, OSYNC_METADATA);
		if (err < 0)
			written = err;
	}
	return written;
}
EXPORT_SYMBOL(generic_file_direct_write);

/*
 * Find or create a page at the given pagecache position. Return the locked
 * page. This function is specifically for buffered writes.
 */
struct page *__grab_cache_page(struct address_space *mapping, pgoff_t index)
{
	int status;
	struct page *page;
repeat:
	page = find_lock_page(mapping, index);
	if (likely(page))
		return page;

	page = page_cache_alloc(mapping);
	if (!page)
		return NULL;
	status = add_to_page_cache_lru(page, mapping, index, GFP_KERNEL);
	if (unlikely(status)) {
		page_cache_release(page);
		if (status == -EEXIST)
			goto repeat;
		return NULL;
	}
	return page;
}
EXPORT_SYMBOL(__grab_cache_page);

static ssize_t generic_perform_write_2copy(struct file *file,
				struct iov_iter *i, loff_t pos)
{
	struct address_space *mapping = file->f_mapping;
	const struct address_space_operations *a_ops = mapping->a_ops;
	struct inode *inode = mapping->host;
	long status = 0;
	ssize_t written = 0;

	do {
		struct page *src_page;
		struct page *page;
		pgoff_t index;		/* Pagecache index for current page */
		unsigned long offset;	/* Offset into pagecache page */
		unsigned long bytes;	/* Bytes to write to page */
		size_t copied;		/* Bytes copied from user */

		offset = (pos & (PAGE_CACHE_SIZE - 1));
		index = pos >> PAGE_CACHE_SHIFT;
		bytes = min_t(unsigned long, PAGE_CACHE_SIZE - offset,
						iov_iter_count(i));

		/*
		 * a non-NULL src_page indicates that we're doing the
		 * copy via get_user_pages and kmap.
		 */
		src_page = NULL;

		/*
		 * Bring in the user page that we will copy from _first_.
		 * Otherwise there's a nasty deadlock on copying from the
		 * same page as we're writing to, without it being marked
		 * up-to-date.
		 *
		 * Not only is this an optimisation, but it is also required
		 * to check that the address is actually valid, when atomic
		 * usercopies are used, below.
		 */
		if (unlikely(iov_iter_fault_in_readable(i, bytes))) {
			status = -EFAULT;
			break;
		}

		page = __grab_cache_page(mapping, index);
		if (!page) {
			status = -ENOMEM;
			break;
		}

		/*
		 * non-uptodate pages cannot cope with short copies, and we
		 * cannot take a pagefault with the destination page locked.
		 * So pin the source page to copy it.
		 */
		if (!PageUptodate(page) && !segment_eq(get_fs(), KERNEL_DS)) {
			unlock_page(page);

			src_page = alloc_page(GFP_KERNEL);
			if (!src_page) {
				page_cache_release(page);
				status = -ENOMEM;
				break;
			}

			/*
			 * Cannot get_user_pages with a page locked for the
			 * same reason as we can't take a page fault with a
			 * page locked (as explained below).
			 */
			copied = iov_iter_copy_from_user(src_page, i,
								offset, bytes);
			if (unlikely(copied == 0)) {
				status = -EFAULT;
				page_cache_release(page);
				page_cache_release(src_page);
				break;
			}
			bytes = copied;

			lock_page(page);
			/*
			 * Can't handle the page going uptodate here, because
			 * that means we would use non-atomic usercopies, which
			 * zero out the tail of the page, which can cause
			 * zeroes to become transiently visible. We could just
			 * use a non-zeroing copy, but the APIs aren't too
			 * consistent.
			 */
			if (unlikely(!page->mapping || PageUptodate(page))) {
				unlock_page(page);
				page_cache_release(page);
				page_cache_release(src_page);
				continue;
			}
		}

		status = a_ops->prepare_write(file, page, offset, offset+bytes);
		if (unlikely(status))
			goto fs_write_aop_error;

		if (!src_page) {
			/*
			 * Must not enter the pagefault handler here, because
			 * we hold the page lock, so we might recursively
			 * deadlock on the same lock, or get an ABBA deadlock
			 * against a different lock, or against the mmap_sem
			 * (which nests outside the page lock).  So increment
			 * preempt count, and use _atomic usercopies.
			 *
			 * The page is uptodate so we are OK to encounter a
			 * short copy: if unmodified parts of the page are
			 * marked dirty and written out to disk, it doesn't
			 * really matter.
			 */
			pagefault_disable();
			copied = iov_iter_copy_from_user_atomic(page, i,
								offset, bytes);
			pagefault_enable();
		} else {
			void *src, *dst;
			src = kmap_atomic(src_page, KM_USER0);
			dst = kmap_atomic(page, KM_USER1);
			memcpy(dst + offset, src + offset, bytes);
			kunmap_atomic(dst, KM_USER1);
			kunmap_atomic(src, KM_USER0);
			copied = bytes;
		}
		flush_dcache_page(page);

		status = a_ops->commit_write(file, page, offset, offset+bytes);
		if (unlikely(status < 0))
			goto fs_write_aop_error;
		if (unlikely(status > 0)) /* filesystem did partial write */
			copied = min_t(size_t, copied, status);

		unlock_page(page);
		mark_page_accessed(page);
		page_cache_release(page);
		if (src_page)
			page_cache_release(src_page);

		iov_iter_advance(i, copied);
		pos += copied;
		written += copied;

		balance_dirty_pages_ratelimited(mapping);
		cond_resched();
		continue;

fs_write_aop_error:
		unlock_page(page);
		page_cache_release(page);
		if (src_page)
			page_cache_release(src_page);

		/*
		 * prepare_write() may have instantiated a few blocks
		 * outside i_size.  Trim these off again. Don't need
		 * i_size_read because we hold i_mutex.
		 */
		if (pos + bytes > inode->i_size)
			vmtruncate(inode, inode->i_size);
		break;
	} while (iov_iter_count(i));

	return written ? written : status;
}

static ssize_t generic_perform_write(struct file *file,
				struct iov_iter *i, loff_t pos)
{
	struct address_space *mapping = file->f_mapping;
	const struct address_space_operations *a_ops = mapping->a_ops;
	long status = 0;
	ssize_t written = 0;
	unsigned int flags = 0;

	/*
	 * Copies from kernel address space cannot fail (NFSD is a big user).
	 */
	if (segment_eq(get_fs(), KERNEL_DS))
		flags |= AOP_FLAG_UNINTERRUPTIBLE;

	do {
		struct page *page;
		pgoff_t index;		/* Pagecache index for current page */
		unsigned long offset;	/* Offset into pagecache page */
		unsigned long bytes;	/* Bytes to write to page */
		size_t copied;		/* Bytes copied from user */
		void *fsdata;

		offset = (pos & (PAGE_CACHE_SIZE - 1));
		index = pos >> PAGE_CACHE_SHIFT;
		bytes = min_t(unsigned long, PAGE_CACHE_SIZE - offset,
						iov_iter_count(i));

again:

		/*
		 * Bring in the user page that we will copy from _first_.
		 * Otherwise there's a nasty deadlock on copying from the
		 * same page as we're writing to, without it being marked
		 * up-to-date.
		 *
		 * Not only is this an optimisation, but it is also required
		 * to check that the address is actually valid, when atomic
		 * usercopies are used, below.
		 */
		if (unlikely(iov_iter_fault_in_readable(i, bytes))) {
			status = -EFAULT;
			break;
		}

		status = a_ops->write_begin(file, mapping, pos, bytes, flags,
						&page, &fsdata);
		if (unlikely(status))
			break;

		pagefault_disable();
		copied = iov_iter_copy_from_user_atomic(page, i, offset, bytes);
		pagefault_enable();
		flush_dcache_page(page);

		status = a_ops->write_end(file, mapping, pos, bytes, copied,
						page, fsdata);
		if (unlikely(status < 0))
			break;
		copied = status;

		cond_resched();

		iov_iter_advance(i, copied);
		if (unlikely(copied == 0)) {
			/*
			 * If we were unable to copy any data at all, we must
			 * fall back to a single segment length write.
			 *
			 * If we didn't fallback here, we could livelock
			 * because not all segments in the iov can be copied at
			 * once without a pagefault.
			 */
			bytes = min_t(unsigned long, PAGE_CACHE_SIZE - offset,
						iov_iter_single_seg_count(i));
			goto again;
		}
		pos += copied;
		written += copied;

		balance_dirty_pages_ratelimited(mapping);

	} while (iov_iter_count(i));

	return written ? written : status;
}

ssize_t
generic_file_buffered_write(struct kiocb *iocb, const struct iovec *iov,
		unsigned long nr_segs, loff_t pos, loff_t *ppos,
		size_t count, ssize_t written)
{
	struct file *file = iocb->ki_filp;
	struct address_space *mapping = file->f_mapping;
	const struct address_space_operations *a_ops = mapping->a_ops;
	struct inode *inode = mapping->host;
	ssize_t status;
	struct iov_iter i;

	iov_iter_init(&i, iov, nr_segs, count, written);
	if (a_ops->write_begin)
		status = generic_perform_write(file, &i, pos);
	else
		status = generic_perform_write_2copy(file, &i, pos);

	if (likely(status >= 0)) {
		written += status;
		*ppos = pos + status;

		/*
		 * For now, when the user asks for O_SYNC, we'll actually give
		 * O_DSYNC
		 */
		if (unlikely((file->f_flags & O_SYNC) || IS_SYNC(inode))) {
			if (!a_ops->writepage || !is_sync_kiocb(iocb))
				status = generic_osync_inode(inode, mapping,
						OSYNC_METADATA|OSYNC_DATA);
		}
  	}
	
	/*
	 * If we get here for O_DIRECT writes then we must have fallen through
	 * to buffered writes (block instantiation inside i_size).  So we sync
	 * the file data here, to try to honour O_DIRECT expectations.
	 */
	if (unlikely(file->f_flags & O_DIRECT) && written)
		status = filemap_write_and_wait(mapping);

	return written ? written : status;
}
EXPORT_SYMBOL(generic_file_buffered_write);

static ssize_t
__generic_file_aio_write_nolock(struct kiocb *iocb, const struct iovec *iov,
				unsigned long nr_segs, loff_t *ppos)
{
	struct file *file = iocb->ki_filp;
	struct address_space * mapping = file->f_mapping;
	size_t ocount;		/* original count */
	size_t count;		/* after file limit checks */
	struct inode 	*inode = mapping->host;
	loff_t		pos;
	ssize_t		written;
	ssize_t		err;

	ocount = 0;
	err = generic_segment_checks(iov, &nr_segs, &ocount, VERIFY_READ);
	if (err)
		return err;

	count = ocount;
	pos = *ppos;

	vfs_check_frozen(inode->i_sb, SB_FREEZE_WRITE);

	/* We can write back this queue in page reclaim */
	current->backing_dev_info = mapping->backing_dev_info;
	written = 0;

	err = generic_write_checks(file, &pos, &count, S_ISBLK(inode->i_mode));
	if (err)
		goto out;

	if (count == 0)
		goto out;

<<<<<<< HEAD
	err = remove_suid(&file->f_path);
=======
	err = file_remove_suid(file);
>>>>>>> 30a2f3c6
	if (err)
		goto out;

	file_update_time(file);

	/* coalesce the iovecs and go direct-to-BIO for O_DIRECT */
	if (unlikely(file->f_flags & O_DIRECT)) {
		loff_t endbyte;
		ssize_t written_buffered;

		written = generic_file_direct_write(iocb, iov, &nr_segs, pos,
							ppos, count, ocount);
		if (written < 0 || written == count)
			goto out;
		/*
		 * direct-io write to a hole: fall through to buffered I/O
		 * for completing the rest of the request.
		 */
		pos += written;
		count -= written;
		written_buffered = generic_file_buffered_write(iocb, iov,
						nr_segs, pos, ppos, count,
						written);
		/*
		 * If generic_file_buffered_write() retuned a synchronous error
		 * then we want to return the number of bytes which were
		 * direct-written, or the error code if that was zero.  Note
		 * that this differs from normal direct-io semantics, which
		 * will return -EFOO even if some bytes were written.
		 */
		if (written_buffered < 0) {
			err = written_buffered;
			goto out;
		}

		/*
		 * We need to ensure that the page cache pages are written to
		 * disk and invalidated to preserve the expected O_DIRECT
		 * semantics.
		 */
		endbyte = pos + written_buffered - written - 1;
		err = do_sync_mapping_range(file->f_mapping, pos, endbyte,
					    SYNC_FILE_RANGE_WAIT_BEFORE|
					    SYNC_FILE_RANGE_WRITE|
					    SYNC_FILE_RANGE_WAIT_AFTER);
		if (err == 0) {
			written = written_buffered;
			invalidate_mapping_pages(mapping,
						 pos >> PAGE_CACHE_SHIFT,
						 endbyte >> PAGE_CACHE_SHIFT);
		} else {
			/*
			 * We don't know how much we wrote, so just return
			 * the number of bytes which were direct-written
			 */
		}
	} else {
		written = generic_file_buffered_write(iocb, iov, nr_segs,
				pos, ppos, count, written);
	}
out:
	current->backing_dev_info = NULL;
	return written ? written : err;
}

ssize_t generic_file_aio_write_nolock(struct kiocb *iocb,
		const struct iovec *iov, unsigned long nr_segs, loff_t pos)
{
	struct file *file = iocb->ki_filp;
	struct address_space *mapping = file->f_mapping;
	struct inode *inode = mapping->host;
	ssize_t ret;

	BUG_ON(iocb->ki_pos != pos);

	ret = __generic_file_aio_write_nolock(iocb, iov, nr_segs,
			&iocb->ki_pos);

	if (ret > 0 && ((file->f_flags & O_SYNC) || IS_SYNC(inode))) {
		ssize_t err;

		err = sync_page_range_nolock(inode, mapping, pos, ret);
		if (err < 0)
			ret = err;
	}
	return ret;
}
EXPORT_SYMBOL(generic_file_aio_write_nolock);

ssize_t generic_file_aio_write(struct kiocb *iocb, const struct iovec *iov,
		unsigned long nr_segs, loff_t pos)
{
	struct file *file = iocb->ki_filp;
	struct address_space *mapping = file->f_mapping;
	struct inode *inode = mapping->host;
	ssize_t ret;

	BUG_ON(iocb->ki_pos != pos);

	mutex_lock(&inode->i_mutex);
	ret = __generic_file_aio_write_nolock(iocb, iov, nr_segs,
			&iocb->ki_pos);
	mutex_unlock(&inode->i_mutex);

	if (ret > 0 && ((file->f_flags & O_SYNC) || IS_SYNC(inode))) {
		ssize_t err;

		err = sync_page_range(inode, mapping, pos, ret);
		if (err < 0)
			ret = err;
	}
	return ret;
}
EXPORT_SYMBOL(generic_file_aio_write);

/**
 * try_to_release_page() - release old fs-specific metadata on a page
 *
 * @page: the page which the kernel is trying to free
 * @gfp_mask: memory allocation flags (and I/O mode)
 *
 * The address_space is to try to release any data against the page
 * (presumably at page->private).  If the release was successful, return `1'.
 * Otherwise return zero.
 *
 * The @gfp_mask argument specifies whether I/O may be performed to release
 * this page (__GFP_IO), and whether the call may block (__GFP_WAIT & __GFP_FS).
 *
 */
int try_to_release_page(struct page *page, gfp_t gfp_mask)
{
	struct address_space * const mapping = page->mapping;

	BUG_ON(!PageLocked(page));
	if (PageWriteback(page))
		return 0;

	if (mapping && mapping->a_ops->releasepage)
		return mapping->a_ops->releasepage(page, gfp_mask);
	return try_to_free_buffers(page);
}

EXPORT_SYMBOL(try_to_release_page);<|MERGE_RESOLUTION|>--- conflicted
+++ resolved
@@ -1772,26 +1772,19 @@
 	return notify_change(path->dentry, path->mnt, &newattrs);
 }
 
-<<<<<<< HEAD
-int remove_suid(struct path *path)
-{
-	int killsuid = should_remove_suid(path->dentry);
-	int killpriv = security_inode_need_killpriv(path->dentry);
-=======
 int file_remove_suid(struct file *file)
 {
 	struct dentry *dentry = file->f_path.dentry;
 	int killsuid = should_remove_suid(dentry);
 	int killpriv = security_inode_need_killpriv(dentry);
->>>>>>> 30a2f3c6
 	int error = 0;
 
 	if (killpriv < 0)
 		return killpriv;
 	if (killpriv)
-		error = security_inode_killpriv(path->dentry);
+		error = security_inode_killpriv(dentry);
 	if (!error && killsuid)
-		error = __remove_suid(path, killsuid);
+		error = __remove_suid(&file->f_path, killsuid);
 
 	return error;
 }
@@ -2551,11 +2544,7 @@
 	if (count == 0)
 		goto out;
 
-<<<<<<< HEAD
-	err = remove_suid(&file->f_path);
-=======
 	err = file_remove_suid(file);
->>>>>>> 30a2f3c6
 	if (err)
 		goto out;
 
