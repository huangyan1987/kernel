/*
 *	linux/mm/filemap.c
 *
 * Copyright (C) 1994-1999  Linus Torvalds
 */

/*
 * This file handles the generic file mmap semantics used by
 * most "normal" filesystems (but you don't /have/ to use this:
 * the NFS filesystem used to do this differently, for example)
 */
#include <linux/module.h>
#include <linux/slab.h>
#include <linux/compiler.h>
#include <linux/fs.h>
#include <linux/uaccess.h>
#include <linux/aio.h>
#include <linux/capability.h>
#include <linux/kernel_stat.h>
#include <linux/mm.h>
#include <linux/swap.h>
#include <linux/mman.h>
#include <linux/pagemap.h>
#include <linux/file.h>
#include <linux/uio.h>
#include <linux/hash.h>
#include <linux/writeback.h>
#include <linux/backing-dev.h>
#include <linux/pagevec.h>
#include <linux/blkdev.h>
#include <linux/security.h>
#include <linux/syscalls.h>
#include <linux/cpuset.h>
#include <linux/hardirq.h> /* for BUG_ON(!in_atomic()) only */
#include <linux/memcontrol.h>
#include <linux/mm_inline.h> /* for page_is_file_cache() */
#include "internal.h"
#include <trace/filemap.h>

/*
 * FIXME: remove all knowledge of the buffer layer from the core VM
 */
#include <linux/buffer_head.h> /* for generic_osync_inode */

#include <asm/mman.h>


/*
 * Shared mappings implemented 30.11.1994. It's not fully working yet,
 * though.
 *
 * Shared mappings now work. 15.8.1995  Bruno.
 *
 * finished 'unifying' the page and buffer cache and SMP-threaded the
 * page-cache, 21.05.1999, Ingo Molnar <mingo@redhat.com>
 *
 * SMP-threaded pagemap-LRU 1999, Andrea Arcangeli <andrea@suse.de>
 */

/*
 * Lock ordering:
 *
 *  ->i_mmap_lock		(vmtruncate)
 *    ->private_lock		(__free_pte->__set_page_dirty_buffers)
 *      ->swap_lock		(exclusive_swap_page, others)
 *        ->mapping->tree_lock
 *
 *  ->i_mutex
 *    ->i_mmap_lock		(truncate->unmap_mapping_range)
 *
 *  ->mmap_sem
 *    ->i_mmap_lock
 *      ->page_table_lock or pte_lock	(various, mainly in memory.c)
 *        ->mapping->tree_lock	(arch-dependent flush_dcache_mmap_lock)
 *
 *  ->mmap_sem
 *    ->lock_page		(access_process_vm)
 *
 *  ->i_mutex			(generic_file_buffered_write)
 *    ->mmap_sem		(fault_in_pages_readable->do_page_fault)
 *
 *  ->i_mutex
 *    ->i_alloc_sem             (various)
 *
 *  ->inode_lock
 *    ->sb_lock			(fs/fs-writeback.c)
 *    ->mapping->tree_lock	(__sync_single_inode)
 *
 *  ->i_mmap_lock
 *    ->anon_vma.lock		(vma_adjust)
 *
 *  ->anon_vma.lock
 *    ->page_table_lock or pte_lock	(anon_vma_prepare and various)
 *
 *  ->page_table_lock or pte_lock
 *    ->swap_lock		(try_to_unmap_one)
 *    ->private_lock		(try_to_unmap_one)
 *    ->tree_lock		(try_to_unmap_one)
 *    ->zone.lru_lock		(follow_page->mark_page_accessed)
 *    ->zone.lru_lock		(check_pte_range->isolate_lru_page)
 *    ->private_lock		(page_remove_rmap->set_page_dirty)
 *    ->tree_lock		(page_remove_rmap->set_page_dirty)
 *    ->inode_lock		(page_remove_rmap->set_page_dirty)
 *    ->inode_lock		(zap_pte_range->set_page_dirty)
 *    ->private_lock		(zap_pte_range->__set_page_dirty_buffers)
 *
 *  ->task->proc_lock
 *    ->dcache_lock		(proc_pid_lookup)
 */

/*
 * Remove a page from the page cache and free it. Caller has to make
 * sure the page is locked and that nobody else uses it - or that usage
 * is safe.  The caller must hold the mapping's tree_lock.
 */
void __remove_from_page_cache(struct page *page)
{
	struct address_space *mapping = page->mapping;

	radix_tree_delete(&mapping->page_tree, page->index);
	page->mapping = NULL;
	mapping->nrpages--;
	__dec_zone_page_state(page, NR_FILE_PAGES);
	BUG_ON(page_mapped(page));
	mem_cgroup_uncharge_cache_page(page);

	/*
	 * Some filesystems seem to re-dirty the page even after
	 * the VM has canceled the dirty bit (eg ext3 journaling).
	 *
	 * Fix it up by doing a final dirty accounting check after
	 * having removed the page entirely.
	 */
	if (PageDirty(page) && mapping_cap_account_dirty(mapping)) {
		dec_zone_page_state(page, NR_FILE_DIRTY);
		dec_bdi_stat(mapping->backing_dev_info, BDI_RECLAIMABLE);
	}
}
EXPORT_SYMBOL_GPL(__remove_from_page_cache);

void remove_from_page_cache(struct page *page)
{
	struct address_space *mapping = page->mapping;

	BUG_ON(!PageLocked(page));

	spin_lock_irq(&mapping->tree_lock);
	__remove_from_page_cache(page);
	spin_unlock_irq(&mapping->tree_lock);
}
EXPORT_SYMBOL_GPL(remove_from_page_cache);

static int sync_page(void *word)
{
	struct address_space *mapping;
	struct page *page;

	page = container_of((unsigned long *)word, struct page, flags);

	/*
	 * page_mapping() is being called without PG_locked held.
	 * Some knowledge of the state and use of the page is used to
	 * reduce the requirements down to a memory barrier.
	 * The danger here is of a stale page_mapping() return value
	 * indicating a struct address_space different from the one it's
	 * associated with when it is associated with one.
	 * After smp_mb(), it's either the correct page_mapping() for
	 * the page, or an old page_mapping() and the page's own
	 * page_mapping() has gone NULL.
	 * The ->sync_page() address_space operation must tolerate
	 * page_mapping() going NULL. By an amazing coincidence,
	 * this comes about because none of the users of the page
	 * in the ->sync_page() methods make essential use of the
	 * page_mapping(), merely passing the page down to the backing
	 * device's unplug functions when it's non-NULL, which in turn
	 * ignore it for all cases but swap, where only page_private(page) is
	 * of interest. When page_mapping() does go NULL, the entire
	 * call stack gracefully ignores the page and returns.
	 * -- wli
	 */
	smp_mb();
	mapping = page_mapping(page);
	if (mapping && mapping->a_ops && mapping->a_ops->sync_page)
		mapping->a_ops->sync_page(page);
	io_schedule();

	return 0;
}

static int sync_page_killable(void *word)
{
	sync_page(word);
	return fatal_signal_pending(current) ? -EINTR : 0;
}

/**
 * __filemap_fdatawrite_range - start writeback on mapping dirty pages in range
 * @mapping:	address space structure to write
 * @start:	offset in bytes where the range starts
 * @end:	offset in bytes where the range ends (inclusive)
 * @sync_mode:	enable synchronous operation
 *
 * Start writeback against all of a mapping's dirty pages that lie
 * within the byte offsets <start, end> inclusive.
 *
 * If sync_mode is WB_SYNC_ALL then this is a "data integrity" operation, as
 * opposed to a regular memory cleansing writeback.  The difference between
 * these two operations is that if a dirty page/buffer is encountered, it must
 * be waited upon, and not just skipped over.
 */
int __filemap_fdatawrite_range(struct address_space *mapping, loff_t start,
				loff_t end, int sync_mode)
{
	int ret;
	struct writeback_control wbc = {
		.sync_mode = sync_mode,
		.nr_to_write = LONG_MAX,
		.range_start = start,
		.range_end = end,
	};

	if (!mapping_cap_writeback_dirty(mapping))
		return 0;

	ret = do_writepages(mapping, &wbc);
	return ret;
}

static inline int __filemap_fdatawrite(struct address_space *mapping,
	int sync_mode)
{
	return __filemap_fdatawrite_range(mapping, 0, LLONG_MAX, sync_mode);
}

int filemap_fdatawrite(struct address_space *mapping)
{
	return __filemap_fdatawrite(mapping, WB_SYNC_ALL);
}
EXPORT_SYMBOL(filemap_fdatawrite);

int filemap_fdatawrite_range(struct address_space *mapping, loff_t start,
				loff_t end)
{
	return __filemap_fdatawrite_range(mapping, start, end, WB_SYNC_ALL);
}
EXPORT_SYMBOL(filemap_fdatawrite_range);

/**
 * filemap_flush - mostly a non-blocking flush
 * @mapping:	target address_space
 *
 * This is a mostly non-blocking flush.  Not suitable for data-integrity
 * purposes - I/O may not be started against all dirty pages.
 */
int filemap_flush(struct address_space *mapping)
{
	return __filemap_fdatawrite(mapping, WB_SYNC_NONE);
}
EXPORT_SYMBOL(filemap_flush);

/**
 * wait_on_page_writeback_range - wait for writeback to complete
 * @mapping:	target address_space
 * @start:	beginning page index
 * @end:	ending page index
 *
 * Wait for writeback to complete against pages indexed by start->end
 * inclusive
 */
int wait_on_page_writeback_range(struct address_space *mapping,
				pgoff_t start, pgoff_t end)
{
	struct pagevec pvec;
	int nr_pages;
	int ret = 0;
	pgoff_t index;

	if (end < start)
		return 0;

	pagevec_init(&pvec, 0);
	index = start;
	while ((index <= end) &&
			(nr_pages = pagevec_lookup_tag(&pvec, mapping, &index,
			PAGECACHE_TAG_WRITEBACK,
			min(end - index, (pgoff_t)PAGEVEC_SIZE-1) + 1)) != 0) {
		unsigned i;

		for (i = 0; i < nr_pages; i++) {
			struct page *page = pvec.pages[i];

			/* until radix tree lookup accepts end_index */
			if (page->index > end)
				continue;

			wait_on_page_writeback(page);
			if (PageError(page))
				ret = -EIO;
		}
		pagevec_release(&pvec);
		cond_resched();
	}

	/* Check for outstanding write errors */
	if (test_and_clear_bit(AS_ENOSPC, &mapping->flags))
		ret = -ENOSPC;
	if (test_and_clear_bit(AS_EIO, &mapping->flags))
		ret = -EIO;

	return ret;
}

/**
 * sync_page_range - write and wait on all pages in the passed range
 * @inode:	target inode
 * @mapping:	target address_space
 * @pos:	beginning offset in pages to write
 * @count:	number of bytes to write
 *
 * Write and wait upon all the pages in the passed range.  This is a "data
 * integrity" operation.  It waits upon in-flight writeout before starting and
 * waiting upon new writeout.  If there was an IO error, return it.
 *
 * We need to re-take i_mutex during the generic_osync_inode list walk because
 * it is otherwise livelockable.
 */
int sync_page_range(struct inode *inode, struct address_space *mapping,
			loff_t pos, loff_t count)
{
	pgoff_t start = pos >> PAGE_CACHE_SHIFT;
	pgoff_t end = (pos + count - 1) >> PAGE_CACHE_SHIFT;
	int ret;

	if (!mapping_cap_writeback_dirty(mapping) || !count)
		return 0;
	ret = filemap_fdatawrite_range(mapping, pos, pos + count - 1);
	if (ret == 0) {
		mutex_lock(&inode->i_mutex);
		ret = generic_osync_inode(inode, mapping, OSYNC_METADATA);
		mutex_unlock(&inode->i_mutex);
	}
	if (ret == 0)
		ret = wait_on_page_writeback_range(mapping, start, end);
	return ret;
}
EXPORT_SYMBOL(sync_page_range);

/**
 * sync_page_range_nolock - write & wait on all pages in the passed range without locking
 * @inode:	target inode
 * @mapping:	target address_space
 * @pos:	beginning offset in pages to write
 * @count:	number of bytes to write
 *
 * Note: Holding i_mutex across sync_page_range_nolock() is not a good idea
 * as it forces O_SYNC writers to different parts of the same file
 * to be serialised right until io completion.
 */
int sync_page_range_nolock(struct inode *inode, struct address_space *mapping,
			   loff_t pos, loff_t count)
{
	pgoff_t start = pos >> PAGE_CACHE_SHIFT;
	pgoff_t end = (pos + count - 1) >> PAGE_CACHE_SHIFT;
	int ret;

	if (!mapping_cap_writeback_dirty(mapping) || !count)
		return 0;
	ret = filemap_fdatawrite_range(mapping, pos, pos + count - 1);
	if (ret == 0)
		ret = generic_osync_inode(inode, mapping, OSYNC_METADATA);
	if (ret == 0)
		ret = wait_on_page_writeback_range(mapping, start, end);
	return ret;
}
EXPORT_SYMBOL(sync_page_range_nolock);

/**
 * filemap_fdatawait - wait for all under-writeback pages to complete
 * @mapping: address space structure to wait for
 *
 * Walk the list of under-writeback pages of the given address space
 * and wait for all of them.
 */
int filemap_fdatawait(struct address_space *mapping)
{
	loff_t i_size = i_size_read(mapping->host);

	if (i_size == 0)
		return 0;

	return wait_on_page_writeback_range(mapping, 0,
				(i_size - 1) >> PAGE_CACHE_SHIFT);
}
EXPORT_SYMBOL(filemap_fdatawait);

int filemap_write_and_wait(struct address_space *mapping)
{
	int err = 0;

	if (mapping->nrpages) {
		err = filemap_fdatawrite(mapping);
		/*
		 * Even if the above returned error, the pages may be
		 * written partially (e.g. -ENOSPC), so we wait for it.
		 * But the -EIO is special case, it may indicate the worst
		 * thing (e.g. bug) happened, so we avoid waiting for it.
		 */
		if (err != -EIO) {
			int err2 = filemap_fdatawait(mapping);
			if (!err)
				err = err2;
		}
	}
	return err;
}
EXPORT_SYMBOL(filemap_write_and_wait);

/**
 * filemap_write_and_wait_range - write out & wait on a file range
 * @mapping:	the address_space for the pages
 * @lstart:	offset in bytes where the range starts
 * @lend:	offset in bytes where the range ends (inclusive)
 *
 * Write out and wait upon file offsets lstart->lend, inclusive.
 *
 * Note that `lend' is inclusive (describes the last byte to be written) so
 * that this function can be used to write to the very end-of-file (end = -1).
 */
int filemap_write_and_wait_range(struct address_space *mapping,
				 loff_t lstart, loff_t lend)
{
	int err = 0;

	if (mapping->nrpages) {
		err = __filemap_fdatawrite_range(mapping, lstart, lend,
						 WB_SYNC_ALL);
		/* See comment of filemap_write_and_wait() */
		if (err != -EIO) {
			int err2 = wait_on_page_writeback_range(mapping,
						lstart >> PAGE_CACHE_SHIFT,
						lend >> PAGE_CACHE_SHIFT);
			if (!err)
				err = err2;
		}
	}
	return err;
}

/**
 * add_to_page_cache_locked - add a locked page to the pagecache
 * @page:	page to add
 * @mapping:	the page's address_space
 * @offset:	page index
 * @gfp_mask:	page allocation mode
 *
 * This function is used to add a page to the pagecache. It must be locked.
 * This function does not add the page to the LRU.  The caller must do that.
 */
int add_to_page_cache_locked(struct page *page, struct address_space *mapping,
		pgoff_t offset, gfp_t gfp_mask)
{
	int error;

	VM_BUG_ON(!PageLocked(page));

	error = mem_cgroup_cache_charge(page, current->mm,
					gfp_mask & GFP_RECLAIM_MASK);
	if (error)
		goto out;

	error = radix_tree_preload(gfp_mask & ~__GFP_HIGHMEM);
	if (error == 0) {
		page_cache_get(page);
		page->mapping = mapping;
		page->index = offset;

		spin_lock_irq(&mapping->tree_lock);
		error = radix_tree_insert(&mapping->page_tree, offset, page);
		if (likely(!error)) {
			mapping->nrpages++;
			__inc_zone_page_state(page, NR_FILE_PAGES);
		} else {
			page->mapping = NULL;
			mem_cgroup_uncharge_cache_page(page);
			page_cache_release(page);
		}

		spin_unlock_irq(&mapping->tree_lock);
		radix_tree_preload_end();
	} else
		mem_cgroup_uncharge_cache_page(page);
out:
	return error;
}
EXPORT_SYMBOL(add_to_page_cache_locked);

int add_to_page_cache_lru(struct page *page, struct address_space *mapping,
				pgoff_t offset, gfp_t gfp_mask)
{
	int ret;

	/*
	 * Splice_read and readahead add shmem/tmpfs pages into the page cache
	 * before shmem_readpage has a chance to mark them as SwapBacked: they
	 * need to go on the active_anon lru below, and mem_cgroup_cache_charge
	 * (called in add_to_page_cache) needs to know where they're going too.
	 */
	if (mapping_cap_swap_backed(mapping))
		SetPageSwapBacked(page);

	ret = add_to_page_cache(page, mapping, offset, gfp_mask);
	if (ret == 0) {
		if (page_is_file_cache(page))
			lru_cache_add_file(page);
		else
			lru_cache_add_active_anon(page);
	}
	return ret;
}
EXPORT_SYMBOL_GPL(add_to_page_cache_lru);

#ifdef CONFIG_NUMA
struct page *__page_cache_alloc(gfp_t gfp)
{
	if (cpuset_do_page_mem_spread()) {
		int n = cpuset_mem_spread_node();
		return alloc_pages_node(n, gfp, 0);
	}
	return alloc_pages(gfp, 0);
}
EXPORT_SYMBOL(__page_cache_alloc);
#endif

/*
 * In order to wait for pages to become available there must be
 * waitqueues associated with pages. By using a hash table of
 * waitqueues where the bucket discipline is to maintain all
 * waiters on the same queue and wake all when any of the pages
 * become available, and for the woken contexts to check to be
 * sure the appropriate page became available, this saves space
 * at a cost of "thundering herd" phenomena during rare hash
 * collisions.
 */
static wait_queue_head_t *page_waitqueue(struct page *page)
{
	const struct zone *zone = page_zone(page);

	return &zone->wait_table[hash_ptr(page, zone->wait_table_bits)];
}

static inline void wake_up_page(struct page *page, int bit)
{
	__wake_up_bit(page_waitqueue(page), &page->flags, bit);
}

void wait_on_page_bit(struct page *page, int bit_nr)
{
	DEFINE_WAIT_BIT(wait, &page->flags, bit_nr);

	trace_wait_on_page_start(page, bit_nr);
	if (test_bit(bit_nr, &page->flags))
		__wait_on_bit(page_waitqueue(page), &wait, sync_page,
							TASK_UNINTERRUPTIBLE);
	trace_wait_on_page_end(page, bit_nr);
}
EXPORT_SYMBOL(wait_on_page_bit);

/*
 * If PageWaiters was found to be set at unlock time, __wake_page_waiters
 * should be called to actually perform the wakeup of waiters.
 */
static void __wake_page_waiters(struct page *page)
{
	ClearPageWaiters(page);
	/*
	 * The smp_mb() is necessary to enforce ordering between the clear_bit
	 * and the read of the waitqueue (to avoid SMP races with a parallel
	 * __wait_on_page_locked()).
	 */
	smp_mb__after_clear_bit();
	wake_up_page(page, PG_locked);
}

/**
 * unlock_page - unlock a locked page
 * @page: the page
 *
 * Unlocks the page and wakes up sleepers in ___wait_on_page_locked().
 * Also wakes sleepers in wait_on_page_writeback() because the wakeup
 * mechananism between PageLocked pages and PageWriteback pages is shared.
 * But that's OK - sleepers in wait_on_page_writeback() just go back to sleep.
 *
 * The mb is necessary to enforce ordering between the clear_bit and the read
 * of the waitqueue (to avoid SMP races with a parallel wait_on_page_locked()).
 */
void unlock_page(struct page *page)
{
	VM_BUG_ON(!PageLocked(page));
	clear_bit_unlock(PG_locked, &page->flags);
<<<<<<< HEAD
	if (unlikely(PageWaiters(page)))
		__wake_page_waiters(page);
=======
	smp_mb__after_clear_bit();
	wake_up_page(page, PG_locked);
>>>>>>> 18e352e4
}
EXPORT_SYMBOL(unlock_page);

/**
 * end_page_writeback - end writeback against a page
 * @page: the page
 */
void end_page_writeback(struct page *page)
{
	if (TestClearPageReclaim(page))
		rotate_reclaimable_page(page);

	if (!test_clear_page_writeback(page))
		BUG();

	smp_mb__after_clear_bit();
	wake_up_page(page, PG_writeback);
}
EXPORT_SYMBOL(end_page_writeback);

/**
 * __lock_page - get a lock on the page, assuming we need to sleep to get it
 * @page: the page to lock
 *
 * Ugly. Running sync_page() in state TASK_UNINTERRUPTIBLE is scary.  If some
 * random driver's requestfn sets TASK_RUNNING, we could busywait.  However
 * chances are that on the second loop, the block layer's plug list is empty,
 * so sync_page() will then return in state TASK_UNINTERRUPTIBLE.
 */
void  __lock_page(struct page *page)
{
	wait_queue_head_t *wq = page_waitqueue(page);
	DEFINE_WAIT_BIT(wait, &page->flags, PG_locked);

	do {
		prepare_to_wait(wq, &wait.wait, TASK_UNINTERRUPTIBLE);
		SetPageWaiters(page);
		if (likely(PageLocked(page)))
			sync_page(page);
	} while (!trylock_page(page));
	finish_wait(wq, &wait.wait);
}
EXPORT_SYMBOL(__lock_page);

int  __lock_page_killable(struct page *page)
{
	wait_queue_head_t *wq = page_waitqueue(page);
	DEFINE_WAIT_BIT(wait, &page->flags, PG_locked);
	int err = 0;

	do {
		prepare_to_wait(wq, &wait.wait, TASK_KILLABLE);
		SetPageWaiters(page);
		if (likely(PageLocked(page))) {
			err = sync_page_killable(page);
			if (err)
				break;
		}
	} while (!trylock_page(page));
	finish_wait(wq, &wait.wait);

	return err;
}

void  __wait_on_page_locked(struct page *page)
{
	wait_queue_head_t *wq = page_waitqueue(page);
	DEFINE_WAIT_BIT(wait, &page->flags, PG_locked);

	do {
		prepare_to_wait(wq, &wait.wait, TASK_UNINTERRUPTIBLE);
		SetPageWaiters(page);
		if (likely(PageLocked(page)))
			sync_page(page);
	} while (PageLocked(page));
	finish_wait(wq, &wait.wait);

	/* Clean up a potentially dangling PG_waiters */
	if (unlikely(PageWaiters(page)))
		__wake_page_waiters(page);
}
EXPORT_SYMBOL(__wait_on_page_locked);

/**
 * __lock_page_nosync - get a lock on the page, without calling sync_page()
 * @page: the page to lock
 *
 * Variant of lock_page that does not require the caller to hold a reference
 * on the page's mapping.
 */
void  __lock_page_nosync(struct page *page)
{
	wait_queue_head_t *wq = page_waitqueue(page);
	DEFINE_WAIT_BIT(wait, &page->flags, PG_locked);

	do {
		prepare_to_wait(wq, &wait.wait, TASK_UNINTERRUPTIBLE);
		SetPageWaiters(page);
		if (likely(PageLocked(page)))
			io_schedule();
	} while (!trylock_page(page));
	finish_wait(wq, &wait.wait);
}

/**
 * find_get_page - find and get a page reference
 * @mapping: the address_space to search
 * @offset: the page index
 *
 * Is there a pagecache struct page at the given (mapping, offset) tuple?
 * If yes, increment its refcount and return it; if no, return NULL.
 */
struct page *find_get_page(struct address_space *mapping, pgoff_t offset)
{
	void **pagep;
	struct page *page;

	rcu_read_lock();
repeat:
	page = NULL;
	pagep = radix_tree_lookup_slot(&mapping->page_tree, offset);
	if (pagep) {
		page = radix_tree_deref_slot(pagep);
		if (unlikely(!page || page == RADIX_TREE_RETRY))
			goto repeat;

		if (!page_cache_get_speculative(page))
			goto repeat;

		/*
		 * Has the page moved?
		 * This is part of the lockless pagecache protocol. See
		 * include/linux/pagemap.h for details.
		 */
		if (unlikely(page != *pagep)) {
			page_cache_release(page);
			goto repeat;
		}
	}
	rcu_read_unlock();

	return page;
}
EXPORT_SYMBOL(find_get_page);

/**
 * find_lock_page - locate, pin and lock a pagecache page
 * @mapping: the address_space to search
 * @offset: the page index
 *
 * Locates the desired pagecache page, locks it, increments its reference
 * count and returns its address.
 *
 * Returns zero if the page was not present. find_lock_page() may sleep.
 */
struct page *find_lock_page(struct address_space *mapping, pgoff_t offset)
{
	struct page *page;

repeat:
	page = find_get_page(mapping, offset);
	if (page) {
		lock_page(page);
		/* Has the page been truncated? */
		if (unlikely(page->mapping != mapping)) {
			unlock_page(page);
			page_cache_release(page);
			goto repeat;
		}
		VM_BUG_ON(page->index != offset);
	}
	return page;
}
EXPORT_SYMBOL(find_lock_page);

/**
 * find_or_create_page - locate or add a pagecache page
 * @mapping: the page's address_space
 * @index: the page's index into the mapping
 * @gfp_mask: page allocation mode
 *
 * Locates a page in the pagecache.  If the page is not present, a new page
 * is allocated using @gfp_mask and is added to the pagecache and to the VM's
 * LRU list.  The returned page is locked and has its reference count
 * incremented.
 *
 * find_or_create_page() may sleep, even if @gfp_flags specifies an atomic
 * allocation!
 *
 * find_or_create_page() returns the desired page's address, or zero on
 * memory exhaustion.
 */
struct page *find_or_create_page(struct address_space *mapping,
		pgoff_t index, gfp_t gfp_mask)
{
	struct page *page;
	int err;
repeat:
	page = find_lock_page(mapping, index);
	if (!page) {
		page = __page_cache_alloc(gfp_mask);
		if (!page)
			return NULL;
		/*
		 * We want a regular kernel memory (not highmem or DMA etc)
		 * allocation for the radix tree nodes, but we need to honour
		 * the context-specific requirements the caller has asked for.
		 * GFP_RECLAIM_MASK collects those requirements.
		 */
		err = add_to_page_cache_lru(page, mapping, index,
			(gfp_mask & GFP_RECLAIM_MASK));
		if (unlikely(err)) {
			page_cache_release(page);
			page = NULL;
			if (err == -EEXIST)
				goto repeat;
		}
	}
	return page;
}
EXPORT_SYMBOL(find_or_create_page);

/**
 * find_get_pages - gang pagecache lookup
 * @mapping:	The address_space to search
 * @start:	The starting page index
 * @nr_pages:	The maximum number of pages
 * @pages:	Where the resulting pages are placed
 *
 * find_get_pages() will search for and return a group of up to
 * @nr_pages pages in the mapping.  The pages are placed at @pages.
 * find_get_pages() takes a reference against the returned pages.
 *
 * The search returns a group of mapping-contiguous pages with ascending
 * indexes.  There may be holes in the indices due to not-present pages.
 *
 * find_get_pages() returns the number of pages which were found.
 */
unsigned find_get_pages(struct address_space *mapping, pgoff_t start,
			    unsigned int nr_pages, struct page **pages)
{
	unsigned int i;
	unsigned int ret;
	unsigned int nr_found;

	rcu_read_lock();
restart:
	nr_found = radix_tree_gang_lookup_slot(&mapping->page_tree,
				(void ***)pages, start, nr_pages);
	ret = 0;
	for (i = 0; i < nr_found; i++) {
		struct page *page;
repeat:
		page = radix_tree_deref_slot((void **)pages[i]);
		if (unlikely(!page))
			continue;
		/*
		 * this can only trigger if nr_found == 1, making livelock
		 * a non issue.
		 */
		if (unlikely(page == RADIX_TREE_RETRY))
			goto restart;

		if (!page_cache_get_speculative(page))
			goto repeat;

		/* Has the page moved? */
		if (unlikely(page != *((void **)pages[i]))) {
			page_cache_release(page);
			goto repeat;
		}

		pages[ret] = page;
		ret++;
	}
	rcu_read_unlock();
	return ret;
}
EXPORT_SYMBOL_GPL(find_get_pages);

/**
 * find_get_pages_contig - gang contiguous pagecache lookup
 * @mapping:	The address_space to search
 * @index:	The starting page index
 * @nr_pages:	The maximum number of pages
 * @pages:	Where the resulting pages are placed
 *
 * find_get_pages_contig() works exactly like find_get_pages(), except
 * that the returned number of pages are guaranteed to be contiguous.
 *
 * find_get_pages_contig() returns the number of pages which were found.
 */
unsigned find_get_pages_contig(struct address_space *mapping, pgoff_t index,
			       unsigned int nr_pages, struct page **pages)
{
	unsigned int i;
	unsigned int ret;
	unsigned int nr_found;

	rcu_read_lock();
restart:
	nr_found = radix_tree_gang_lookup_slot(&mapping->page_tree,
				(void ***)pages, index, nr_pages);
	ret = 0;
	for (i = 0; i < nr_found; i++) {
		struct page *page;
repeat:
		page = radix_tree_deref_slot((void **)pages[i]);
		if (unlikely(!page))
			continue;
		/*
		 * this can only trigger if nr_found == 1, making livelock
		 * a non issue.
		 */
		if (unlikely(page == RADIX_TREE_RETRY))
			goto restart;

		if (page->mapping == NULL || page->index != index)
			break;

		if (!page_cache_get_speculative(page))
			goto repeat;

		/* Has the page moved? */
		if (unlikely(page != *((void **)pages[i]))) {
			page_cache_release(page);
			goto repeat;
		}

		pages[ret] = page;
		ret++;
		index++;
	}
	rcu_read_unlock();
	return ret;
}
EXPORT_SYMBOL(find_get_pages_contig);

/**
 * find_get_pages_tag - find and return pages that match @tag
 * @mapping:	the address_space to search
 * @index:	the starting page index
 * @tag:	the tag index
 * @nr_pages:	the maximum number of pages
 * @pages:	where the resulting pages are placed
 *
 * Like find_get_pages, except we only return pages which are tagged with
 * @tag.   We update @index to index the next page for the traversal.
 */
unsigned find_get_pages_tag(struct address_space *mapping, pgoff_t *index,
			int tag, unsigned int nr_pages, struct page **pages)
{
	unsigned int i;
	unsigned int ret;
	unsigned int nr_found;

	rcu_read_lock();
restart:
	nr_found = radix_tree_gang_lookup_tag_slot(&mapping->page_tree,
				(void ***)pages, *index, nr_pages, tag);
	ret = 0;
	for (i = 0; i < nr_found; i++) {
		struct page *page;
repeat:
		page = radix_tree_deref_slot((void **)pages[i]);
		if (unlikely(!page))
			continue;
		/*
		 * this can only trigger if nr_found == 1, making livelock
		 * a non issue.
		 */
		if (unlikely(page == RADIX_TREE_RETRY))
			goto restart;

		if (!page_cache_get_speculative(page))
			goto repeat;

		/* Has the page moved? */
		if (unlikely(page != *((void **)pages[i]))) {
			page_cache_release(page);
			goto repeat;
		}

		pages[ret] = page;
		ret++;
	}
	rcu_read_unlock();

	if (ret)
		*index = pages[ret - 1]->index + 1;

	return ret;
}
EXPORT_SYMBOL(find_get_pages_tag);

/**
 * grab_cache_page_nowait - returns locked page at given index in given cache
 * @mapping: target address_space
 * @index: the page index
 *
 * Same as grab_cache_page(), but do not wait if the page is unavailable.
 * This is intended for speculative data generators, where the data can
 * be regenerated if the page couldn't be grabbed.  This routine should
 * be safe to call while holding the lock for another page.
 *
 * Clear __GFP_FS when allocating the page to avoid recursion into the fs
 * and deadlock against the caller's locked page.
 */
struct page *
grab_cache_page_nowait(struct address_space *mapping, pgoff_t index)
{
	struct page *page = find_get_page(mapping, index);

	if (page) {
		if (trylock_page(page))
			return page;
		page_cache_release(page);
		return NULL;
	}
	page = __page_cache_alloc(mapping_gfp_mask(mapping) & ~__GFP_FS);
	if (page && add_to_page_cache_lru(page, mapping, index, GFP_NOFS)) {
		page_cache_release(page);
		page = NULL;
	}
	return page;
}
EXPORT_SYMBOL(grab_cache_page_nowait);

/*
 * CD/DVDs are error prone. When a medium error occurs, the driver may fail
 * a _large_ part of the i/o request. Imagine the worst scenario:
 *
 *      ---R__________________________________________B__________
 *         ^ reading here                             ^ bad block(assume 4k)
 *
 * read(R) => miss => readahead(R...B) => media error => frustrating retries
 * => failing the whole request => read(R) => read(R+1) =>
 * readahead(R+1...B+1) => bang => read(R+2) => read(R+3) =>
 * readahead(R+3...B+2) => bang => read(R+3) => read(R+4) =>
 * readahead(R+4...B+3) => bang => read(R+4) => read(R+5) => ......
 *
 * It is going insane. Fix it by quickly scaling down the readahead size.
 */
static void shrink_readahead_size_eio(struct file *filp,
					struct file_ra_state *ra)
{
	if (!ra->ra_pages)
		return;

	ra->ra_pages /= 4;
}

/**
 * do_generic_file_read - generic file read routine
 * @filp:	the file to read
 * @ppos:	current file position
 * @desc:	read_descriptor
 * @actor:	read method
 *
 * This is a generic file read routine, and uses the
 * mapping->a_ops->readpage() function for the actual low-level stuff.
 *
 * This is really ugly. But the goto's actually try to clarify some
 * of the logic when it comes to error handling etc.
 */
static void do_generic_file_read(struct file *filp, loff_t *ppos,
		read_descriptor_t *desc, read_actor_t actor)
{
	struct address_space *mapping = filp->f_mapping;
	struct inode *inode = mapping->host;
	struct file_ra_state *ra = &filp->f_ra;
	pgoff_t index;
	pgoff_t last_index;
	pgoff_t prev_index;
	unsigned long offset;      /* offset into pagecache page */
	unsigned int prev_offset;
	int error;

	index = *ppos >> PAGE_CACHE_SHIFT;
	prev_index = ra->prev_pos >> PAGE_CACHE_SHIFT;
	prev_offset = ra->prev_pos & (PAGE_CACHE_SIZE-1);
	last_index = (*ppos + desc->count + PAGE_CACHE_SIZE-1) >> PAGE_CACHE_SHIFT;
	offset = *ppos & ~PAGE_CACHE_MASK;

	for (;;) {
		struct page *page;
		pgoff_t end_index;
		loff_t isize;
		unsigned long nr, ret;

		cond_resched();
find_page:
		page = find_get_page(mapping, index);
		if (!page) {
			page_cache_sync_readahead(mapping,
					ra, filp,
					index, last_index - index);
			page = find_get_page(mapping, index);
			if (unlikely(page == NULL))
				goto no_cached_page;
		}
		if (PageReadahead(page)) {
			page_cache_async_readahead(mapping,
					ra, filp, page,
					index, last_index - index);
		}
		if (!PageUptodate(page)) {
			if (inode->i_blkbits == PAGE_CACHE_SHIFT ||
					!mapping->a_ops->is_partially_uptodate)
				goto page_not_up_to_date;
			if (!trylock_page(page))
				goto page_not_up_to_date;
			if (!mapping->a_ops->is_partially_uptodate(page,
								desc, offset))
				goto page_not_up_to_date_locked;
			unlock_page(page);
		}
page_ok:
		/*
		 * i_size must be checked after we know the page is Uptodate.
		 *
		 * Checking i_size after the check allows us to calculate
		 * the correct value for "nr", which means the zero-filled
		 * part of the page is not copied back to userspace (unless
		 * another truncate extends the file - this is desired though).
		 */

		isize = i_size_read(inode);
		end_index = (isize - 1) >> PAGE_CACHE_SHIFT;
		if (unlikely(!isize || index > end_index)) {
			page_cache_release(page);
			goto out;
		}

		/* nr is the maximum number of bytes to copy from this page */
		nr = PAGE_CACHE_SIZE;
		if (index == end_index) {
			nr = ((isize - 1) & ~PAGE_CACHE_MASK) + 1;
			if (nr <= offset) {
				page_cache_release(page);
				goto out;
			}
		}
		nr = nr - offset;

		/* If users can be writing to this page using arbitrary
		 * virtual addresses, take care about potential aliasing
		 * before reading the page on the kernel side.
		 */
		if (mapping_writably_mapped(mapping))
			flush_dcache_page(page);

		/*
		 * When a sequential read accesses a page several times,
		 * only mark it as accessed the first time.
		 */
		if (prev_index != index || offset != prev_offset)
			mark_page_accessed(page);
		prev_index = index;

		/*
		 * Ok, we have the page, and it's up-to-date, so
		 * now we can copy it to user space...
		 *
		 * The actor routine returns how many bytes were actually used..
		 * NOTE! This may not be the same as how much of a user buffer
		 * we filled up (we may be padding etc), so we can only update
		 * "pos" here (the actor routine has to update the user buffer
		 * pointers and the remaining count).
		 */
		ret = actor(desc, page, offset, nr);
		offset += ret;
		index += offset >> PAGE_CACHE_SHIFT;
		offset &= ~PAGE_CACHE_MASK;
		prev_offset = offset;

		page_cache_release(page);
		if (ret == nr && desc->count)
			continue;
		goto out;

page_not_up_to_date:
		/* Get exclusive access to the page ... */
		error = lock_page_killable(page);
		if (unlikely(error))
			goto readpage_error;

page_not_up_to_date_locked:
		/* Did it get truncated before we got the lock? */
		if (!page->mapping) {
			unlock_page(page);
			page_cache_release(page);
			continue;
		}

		/* Did somebody else fill it already? */
		if (PageUptodate(page)) {
			unlock_page(page);
			goto page_ok;
		}

readpage:
		/* Start the actual read. The read will unlock the page. */
		error = mapping->a_ops->readpage(filp, page);

		if (unlikely(error)) {
			if (error == AOP_TRUNCATED_PAGE) {
				page_cache_release(page);
				goto find_page;
			}
			goto readpage_error;
		}

		if (!PageUptodate(page)) {
			error = lock_page_killable(page);
			if (unlikely(error))
				goto readpage_error;
			if (!PageUptodate(page)) {
				if (page->mapping == NULL) {
					/*
					 * invalidate_inode_pages got it
					 */
					unlock_page(page);
					page_cache_release(page);
					goto find_page;
				}
				unlock_page(page);
				shrink_readahead_size_eio(filp, ra);
				error = -EIO;
				goto readpage_error;
			}
			unlock_page(page);
		}

		goto page_ok;

readpage_error:
		/* UHHUH! A synchronous read error occurred. Report it */
		desc->error = error;
		page_cache_release(page);
		goto out;

no_cached_page:
		/*
		 * Ok, it wasn't cached, so we need to create a new
		 * page..
		 */
		page = page_cache_alloc_cold(mapping);
		if (!page) {
			desc->error = -ENOMEM;
			goto out;
		}
		error = add_to_page_cache_lru(page, mapping,
						index, GFP_KERNEL);
		if (error) {
			page_cache_release(page);
			if (error == -EEXIST)
				goto find_page;
			desc->error = error;
			goto out;
		}
		goto readpage;
	}

out:
	ra->prev_pos = prev_index;
	ra->prev_pos <<= PAGE_CACHE_SHIFT;
	ra->prev_pos |= prev_offset;

	*ppos = ((loff_t)index << PAGE_CACHE_SHIFT) + offset;
	file_accessed(filp);
}

int file_read_actor(read_descriptor_t *desc, struct page *page,
			unsigned long offset, unsigned long size)
{
	char *kaddr;
	unsigned long left, count = desc->count;

	if (size > count)
		size = count;

	/*
	 * Faults on the destination of a read are common, so do it before
	 * taking the kmap.
	 */
	if (!fault_in_pages_writeable(desc->arg.buf, size)) {
		kaddr = kmap_atomic(page, KM_USER0);
		left = __copy_to_user_inatomic(desc->arg.buf,
						kaddr + offset, size);
		kunmap_atomic(kaddr, KM_USER0);
		if (left == 0)
			goto success;
	}

	/* Do it the slow way */
	kaddr = kmap(page);
	left = __copy_to_user(desc->arg.buf, kaddr + offset, size);
	kunmap(page);

	if (left) {
		size -= left;
		desc->error = -EFAULT;
	}
success:
	desc->count = count - size;
	desc->written += size;
	desc->arg.buf += size;
	return size;
}

/*
 * Performs necessary checks before doing a write
 * @iov:	io vector request
 * @nr_segs:	number of segments in the iovec
 * @count:	number of bytes to write
 * @access_flags: type of access: %VERIFY_READ or %VERIFY_WRITE
 *
 * Adjust number of segments and amount of bytes to write (nr_segs should be
 * properly initialized first). Returns appropriate error code that caller
 * should return or zero in case that write should be allowed.
 */
int generic_segment_checks(const struct iovec *iov,
			unsigned long *nr_segs, size_t *count, int access_flags)
{
	unsigned long   seg;
	size_t cnt = 0;
	for (seg = 0; seg < *nr_segs; seg++) {
		const struct iovec *iv = &iov[seg];

		/*
		 * If any segment has a negative length, or the cumulative
		 * length ever wraps negative then return -EINVAL.
		 */
		cnt += iv->iov_len;
		if (unlikely((ssize_t)(cnt|iv->iov_len) < 0))
			return -EINVAL;
		if (access_ok(access_flags, iv->iov_base, iv->iov_len))
			continue;
		if (seg == 0)
			return -EFAULT;
		*nr_segs = seg;
		cnt -= iv->iov_len;	/* This segment is no good */
		break;
	}
	*count = cnt;
	return 0;
}
EXPORT_SYMBOL(generic_segment_checks);

/**
 * generic_file_aio_read - generic filesystem read routine
 * @iocb:	kernel I/O control block
 * @iov:	io vector request
 * @nr_segs:	number of segments in the iovec
 * @pos:	current file position
 *
 * This is the "read()" routine for all filesystems
 * that can use the page cache directly.
 */
ssize_t
generic_file_aio_read(struct kiocb *iocb, const struct iovec *iov,
		unsigned long nr_segs, loff_t pos)
{
	struct file *filp = iocb->ki_filp;
	ssize_t retval;
	unsigned long seg;
	size_t count;
	loff_t *ppos = &iocb->ki_pos;

	count = 0;
	retval = generic_segment_checks(iov, &nr_segs, &count, VERIFY_WRITE);
	if (retval)
		return retval;

	/* coalesce the iovecs and go direct-to-BIO for O_DIRECT */
	if (filp->f_flags & O_DIRECT) {
		loff_t size;
		struct address_space *mapping;
		struct inode *inode;

		mapping = filp->f_mapping;
		inode = mapping->host;
		if (!count)
			goto out; /* skip atime */
		size = i_size_read(inode);
		if (pos < size) {
			retval = filemap_write_and_wait_range(mapping, pos,
					pos + iov_length(iov, nr_segs) - 1);
			if (!retval) {
				retval = mapping->a_ops->direct_IO(READ, iocb,
							iov, pos, nr_segs);
			}
			if (retval > 0)
				*ppos = pos + retval;
			if (retval) {
				file_accessed(filp);
				goto out;
			}
		}
	}

	for (seg = 0; seg < nr_segs; seg++) {
		read_descriptor_t desc;

		desc.written = 0;
		desc.arg.buf = iov[seg].iov_base;
		desc.count = iov[seg].iov_len;
		if (desc.count == 0)
			continue;
		desc.error = 0;
		do_generic_file_read(filp, ppos, &desc, file_read_actor);
		retval += desc.written;
		if (desc.error) {
			retval = retval ?: desc.error;
			break;
		}
		if (desc.count > 0)
			break;
	}
out:
	return retval;
}
EXPORT_SYMBOL(generic_file_aio_read);

static ssize_t
do_readahead(struct address_space *mapping, struct file *filp,
	     pgoff_t index, unsigned long nr)
{
	if (!mapping || !mapping->a_ops || !mapping->a_ops->readpage)
		return -EINVAL;

	force_page_cache_readahead(mapping, filp, index,
					max_sane_readahead(nr));
	return 0;
}

SYSCALL_DEFINE(readahead)(int fd, loff_t offset, size_t count)
{
	ssize_t ret;
	struct file *file;

	ret = -EBADF;
	file = fget(fd);
	if (file) {
		if (file->f_mode & FMODE_READ) {
			struct address_space *mapping = file->f_mapping;
			pgoff_t start = offset >> PAGE_CACHE_SHIFT;
			pgoff_t end = (offset + count - 1) >> PAGE_CACHE_SHIFT;
			unsigned long len = end - start + 1;
			ret = do_readahead(mapping, file, start, len);
		}
		fput(file);
	}
	return ret;
}
#ifdef CONFIG_HAVE_SYSCALL_WRAPPERS
asmlinkage long SyS_readahead(long fd, loff_t offset, long count)
{
	return SYSC_readahead((int) fd, offset, (size_t) count);
}
SYSCALL_ALIAS(sys_readahead, SyS_readahead);
#endif

#ifdef CONFIG_MMU
/**
 * page_cache_read - adds requested page to the page cache if not already there
 * @file:	file to read
 * @offset:	page index
 *
 * This adds the requested page to the page cache if it isn't already there,
 * and schedules an I/O to read in its contents from disk.
 */
static int page_cache_read(struct file *file, pgoff_t offset)
{
	struct address_space *mapping = file->f_mapping;
	struct page *page; 
	int ret;

	do {
		page = page_cache_alloc_cold(mapping);
		if (!page)
			return -ENOMEM;

		ret = add_to_page_cache_lru(page, mapping, offset, GFP_KERNEL);
		if (ret == 0)
			ret = mapping->a_ops->readpage(file, page);
		else if (ret == -EEXIST)
			ret = 0; /* losing race to add is OK */

		page_cache_release(page);

	} while (ret == AOP_TRUNCATED_PAGE);
		
	return ret;
}

#define MMAP_LOTSAMISS  (100)

/**
 * filemap_fault - read in file data for page fault handling
 * @vma:	vma in which the fault was taken
 * @vmf:	struct vm_fault containing details of the fault
 *
 * filemap_fault() is invoked via the vma operations vector for a
 * mapped memory region to read in file data during a page fault.
 *
 * The goto's are kind of ugly, but this streamlines the normal case of having
 * it in the page cache, and handles the special cases reasonably without
 * having a lot of duplicated code.
 */
int filemap_fault(struct vm_area_struct *vma, struct vm_fault *vmf)
{
	int error;
	struct file *file = vma->vm_file;
	struct address_space *mapping = file->f_mapping;
	struct file_ra_state *ra = &file->f_ra;
	struct inode *inode = mapping->host;
	struct page *page;
	pgoff_t size;
	int did_readaround = 0;
	int ret = 0;

	size = (i_size_read(inode) + PAGE_CACHE_SIZE - 1) >> PAGE_CACHE_SHIFT;
	if (vmf->pgoff >= size)
		return VM_FAULT_SIGBUS;

	/* If we don't want any read-ahead, don't bother */
	if (VM_RandomReadHint(vma))
		goto no_cached_page;

	/*
	 * Do we have something in the page cache already?
	 */
retry_find:
	page = find_lock_page(mapping, vmf->pgoff);
	/*
	 * For sequential accesses, we use the generic readahead logic.
	 */
	if (VM_SequentialReadHint(vma)) {
		if (!page) {
			page_cache_sync_readahead(mapping, ra, file,
							   vmf->pgoff, 1);
			page = find_lock_page(mapping, vmf->pgoff);
			if (!page)
				goto no_cached_page;
		}
		if (PageReadahead(page)) {
			page_cache_async_readahead(mapping, ra, file, page,
							   vmf->pgoff, 1);
		}
	}

	if (!page) {
		unsigned long ra_pages;

		ra->mmap_miss++;

		/*
		 * Do we miss much more than hit in this file? If so,
		 * stop bothering with read-ahead. It will only hurt.
		 */
		if (ra->mmap_miss > MMAP_LOTSAMISS)
			goto no_cached_page;

		/*
		 * To keep the pgmajfault counter straight, we need to
		 * check did_readaround, as this is an inner loop.
		 */
		if (!did_readaround) {
			ret = VM_FAULT_MAJOR;
			count_vm_event(PGMAJFAULT);
		}
		did_readaround = 1;
		ra_pages = max_sane_readahead(file->f_ra.ra_pages);
		if (ra_pages) {
			pgoff_t start = 0;

			if (vmf->pgoff > ra_pages / 2)
				start = vmf->pgoff - ra_pages / 2;
			do_page_cache_readahead(mapping, file, start, ra_pages);
		}
		page = find_lock_page(mapping, vmf->pgoff);
		if (!page)
			goto no_cached_page;
	}

	if (!did_readaround)
		ra->mmap_miss--;

	/*
	 * We have a locked page in the page cache, now we need to check
	 * that it's up-to-date. If not, it is going to be due to an error.
	 */
	if (unlikely(!PageUptodate(page)))
		goto page_not_uptodate;

	/* Must recheck i_size under page lock */
	size = (i_size_read(inode) + PAGE_CACHE_SIZE - 1) >> PAGE_CACHE_SHIFT;
	if (unlikely(vmf->pgoff >= size)) {
		unlock_page(page);
		page_cache_release(page);
		return VM_FAULT_SIGBUS;
	}

	/*
	 * Found the page and have a reference on it.
	 */
	ra->prev_pos = (loff_t)page->index << PAGE_CACHE_SHIFT;
	vmf->page = page;
	return ret | VM_FAULT_LOCKED;

no_cached_page:
	/*
	 * We're only likely to ever get here if MADV_RANDOM is in
	 * effect.
	 */
	error = page_cache_read(file, vmf->pgoff);

	/*
	 * The page we want has now been added to the page cache.
	 * In the unlikely event that someone removed it in the
	 * meantime, we'll just come back here and read it again.
	 */
	if (error >= 0)
		goto retry_find;

	/*
	 * An error return from page_cache_read can result if the
	 * system is low on memory, or a problem occurs while trying
	 * to schedule I/O.
	 */
	if (error == -ENOMEM)
		return VM_FAULT_OOM;
	return VM_FAULT_SIGBUS;

page_not_uptodate:
	/* IO error path */
	if (!did_readaround) {
		ret = VM_FAULT_MAJOR;
		count_vm_event(PGMAJFAULT);
	}

	/*
	 * Umm, take care of errors if the page isn't up-to-date.
	 * Try to re-read it _once_. We do this synchronously,
	 * because there really aren't any performance issues here
	 * and we need to check for errors.
	 */
	ClearPageError(page);
	error = mapping->a_ops->readpage(file, page);
	if (!error) {
		wait_on_page_locked(page);
		if (!PageUptodate(page))
			error = -EIO;
	}
	page_cache_release(page);

	if (!error || error == AOP_TRUNCATED_PAGE)
		goto retry_find;

	/* Things didn't work out. Return zero to tell the mm layer so. */
	shrink_readahead_size_eio(file, ra);
	return VM_FAULT_SIGBUS;
}
EXPORT_SYMBOL(filemap_fault);

struct vm_operations_struct generic_file_vm_ops = {
	.fault		= filemap_fault,
};

/* This is used for a general mmap of a disk file */

int generic_file_mmap(struct file * file, struct vm_area_struct * vma)
{
	struct address_space *mapping = file->f_mapping;

	if (!mapping->a_ops->readpage)
		return -ENOEXEC;
	file_accessed(file);
	vma->vm_ops = &generic_file_vm_ops;
	vma->vm_flags |= VM_CAN_NONLINEAR;
	return 0;
}

/*
 * This is for filesystems which do not implement ->writepage.
 */
int generic_file_readonly_mmap(struct file *file, struct vm_area_struct *vma)
{
	if ((vma->vm_flags & VM_SHARED) && (vma->vm_flags & VM_MAYWRITE))
		return -EINVAL;
	return generic_file_mmap(file, vma);
}
#else
int generic_file_mmap(struct file * file, struct vm_area_struct * vma)
{
	return -ENOSYS;
}
int generic_file_readonly_mmap(struct file * file, struct vm_area_struct * vma)
{
	return -ENOSYS;
}
#endif /* CONFIG_MMU */

EXPORT_SYMBOL(generic_file_mmap);
EXPORT_SYMBOL(generic_file_readonly_mmap);

static struct page *__read_cache_page(struct address_space *mapping,
				pgoff_t index,
				int (*filler)(void *,struct page*),
				void *data)
{
	struct page *page;
	int err;
repeat:
	page = find_get_page(mapping, index);
	if (!page) {
		page = page_cache_alloc_cold(mapping);
		if (!page)
			return ERR_PTR(-ENOMEM);
		err = add_to_page_cache_lru(page, mapping, index, GFP_KERNEL);
		if (unlikely(err)) {
			page_cache_release(page);
			if (err == -EEXIST)
				goto repeat;
			/* Presumably ENOMEM for radix tree node */
			return ERR_PTR(err);
		}
		err = filler(data, page);
		if (err < 0) {
			page_cache_release(page);
			page = ERR_PTR(err);
		}
	}
	return page;
}

/**
 * read_cache_page_async - read into page cache, fill it if needed
 * @mapping:	the page's address_space
 * @index:	the page index
 * @filler:	function to perform the read
 * @data:	destination for read data
 *
 * Same as read_cache_page, but don't wait for page to become unlocked
 * after submitting it to the filler.
 *
 * Read into the page cache. If a page already exists, and PageUptodate() is
 * not set, try to fill the page but don't wait for it to become unlocked.
 *
 * If the page does not get brought uptodate, return -EIO.
 */
struct page *read_cache_page_async(struct address_space *mapping,
				pgoff_t index,
				int (*filler)(void *,struct page*),
				void *data)
{
	struct page *page;
	int err;

retry:
	page = __read_cache_page(mapping, index, filler, data);
	if (IS_ERR(page))
		return page;
	if (PageUptodate(page))
		goto out;

	lock_page(page);
	if (!page->mapping) {
		unlock_page(page);
		page_cache_release(page);
		goto retry;
	}
	if (PageUptodate(page)) {
		unlock_page(page);
		goto out;
	}
	err = filler(data, page);
	if (err < 0) {
		page_cache_release(page);
		return ERR_PTR(err);
	}
out:
	mark_page_accessed(page);
	return page;
}
EXPORT_SYMBOL(read_cache_page_async);

/**
 * read_cache_page - read into page cache, fill it if needed
 * @mapping:	the page's address_space
 * @index:	the page index
 * @filler:	function to perform the read
 * @data:	destination for read data
 *
 * Read into the page cache. If a page already exists, and PageUptodate() is
 * not set, try to fill the page then wait for it to become unlocked.
 *
 * If the page does not get brought uptodate, return -EIO.
 */
struct page *read_cache_page(struct address_space *mapping,
				pgoff_t index,
				int (*filler)(void *,struct page*),
				void *data)
{
	struct page *page;

	page = read_cache_page_async(mapping, index, filler, data);
	if (IS_ERR(page))
		goto out;
	wait_on_page_locked(page);
	if (!PageUptodate(page)) {
		page_cache_release(page);
		page = ERR_PTR(-EIO);
	}
 out:
	return page;
}
EXPORT_SYMBOL(read_cache_page);

/*
 * The logic we want is
 *
 *	if suid or (sgid and xgrp)
 *		remove privs
 */
int should_remove_suid(struct dentry *dentry)
{
	mode_t mode = dentry->d_inode->i_mode;
	int kill = 0;

	/* suid always must be killed */
	if (unlikely(mode & S_ISUID))
		kill = ATTR_KILL_SUID;

	/*
	 * sgid without any exec bits is just a mandatory locking mark; leave
	 * it alone.  If some exec bits are set, it's a real sgid; kill it.
	 */
	if (unlikely((mode & S_ISGID) && (mode & S_IXGRP)))
		kill |= ATTR_KILL_SGID;

	if (unlikely(kill && !capable(CAP_FSETID) && S_ISREG(mode)))
		return kill;

	return 0;
}
EXPORT_SYMBOL(should_remove_suid);

static int __remove_suid(struct path *path, int kill)
{
	struct iattr newattrs;

	newattrs.ia_valid = ATTR_FORCE | kill;
	return notify_change(path->dentry, path->mnt, &newattrs);
}

int file_remove_suid(struct file *file)
{
	struct dentry *dentry = file->f_path.dentry;
	int killsuid = should_remove_suid(dentry);
	int killpriv = security_inode_need_killpriv(dentry);
	int error = 0;

	if (killpriv < 0)
		return killpriv;
	if (killpriv)
		error = security_inode_killpriv(dentry);
	if (!error && killsuid)
		error = __remove_suid(&file->f_path, killsuid);

	return error;
}
EXPORT_SYMBOL(file_remove_suid);

static size_t __iovec_copy_from_user_inatomic(char *vaddr,
			const struct iovec *iov, size_t base, size_t bytes)
{
	size_t copied = 0, left = 0;

	while (bytes) {
		char __user *buf = iov->iov_base + base;
		int copy = min(bytes, iov->iov_len - base);

		base = 0;
		left = __copy_from_user_inatomic_nocache(vaddr, buf, copy);
		copied += copy;
		bytes -= copy;
		vaddr += copy;
		iov++;

		if (unlikely(left))
			break;
	}
	return copied - left;
}

/*
 * Copy as much as we can into the page and return the number of bytes which
 * were sucessfully copied.  If a fault is encountered then return the number of
 * bytes which were copied.
 */
size_t iov_iter_copy_from_user_atomic(struct page *page,
		struct iov_iter *i, unsigned long offset, size_t bytes)
{
	char *kaddr;
	size_t copied;

	BUG_ON(!in_atomic());
	kaddr = kmap_atomic(page, KM_USER0);
	if (likely(i->nr_segs == 1)) {
		int left;
		char __user *buf = i->iov->iov_base + i->iov_offset;
		left = __copy_from_user_inatomic_nocache(kaddr + offset,
							buf, bytes);
		copied = bytes - left;
	} else {
		copied = __iovec_copy_from_user_inatomic(kaddr + offset,
						i->iov, i->iov_offset, bytes);
	}
	kunmap_atomic(kaddr, KM_USER0);

	return copied;
}
EXPORT_SYMBOL(iov_iter_copy_from_user_atomic);

/*
 * This has the same sideeffects and return value as
 * iov_iter_copy_from_user_atomic().
 * The difference is that it attempts to resolve faults.
 * Page must not be locked.
 */
size_t iov_iter_copy_from_user(struct page *page,
		struct iov_iter *i, unsigned long offset, size_t bytes)
{
	char *kaddr;
	size_t copied;

	kaddr = kmap(page);
	if (likely(i->nr_segs == 1)) {
		int left;
		char __user *buf = i->iov->iov_base + i->iov_offset;
		left = __copy_from_user_nocache(kaddr + offset, buf, bytes);
		copied = bytes - left;
	} else {
		copied = __iovec_copy_from_user_inatomic(kaddr + offset,
						i->iov, i->iov_offset, bytes);
	}
	kunmap(page);
	return copied;
}
EXPORT_SYMBOL(iov_iter_copy_from_user);

void iov_iter_advance(struct iov_iter *i, size_t bytes)
{
	BUG_ON(i->count < bytes);

	if (likely(i->nr_segs == 1)) {
		i->iov_offset += bytes;
		i->count -= bytes;
	} else {
		const struct iovec *iov = i->iov;
		size_t base = i->iov_offset;

		/*
		 * The !iov->iov_len check ensures we skip over unlikely
		 * zero-length segments (without overruning the iovec).
		 */
		while (bytes || unlikely(i->count && !iov->iov_len)) {
			int copy;

			copy = min(bytes, iov->iov_len - base);
			BUG_ON(!i->count || i->count < copy);
			i->count -= copy;
			bytes -= copy;
			base += copy;
			if (iov->iov_len == base) {
				iov++;
				base = 0;
			}
		}
		i->iov = iov;
		i->iov_offset = base;
	}
}
EXPORT_SYMBOL(iov_iter_advance);

/*
 * Fault in the first iovec of the given iov_iter, to a maximum length
 * of bytes. Returns 0 on success, or non-zero if the memory could not be
 * accessed (ie. because it is an invalid address).
 *
 * writev-intensive code may want this to prefault several iovecs -- that
 * would be possible (callers must not rely on the fact that _only_ the
 * first iovec will be faulted with the current implementation).
 */
int iov_iter_fault_in_readable(struct iov_iter *i, size_t bytes)
{
	char __user *buf = i->iov->iov_base + i->iov_offset;
	bytes = min(bytes, i->iov->iov_len - i->iov_offset);
	return fault_in_pages_readable(buf, bytes);
}
EXPORT_SYMBOL(iov_iter_fault_in_readable);

/*
 * Return the count of just the current iov_iter segment.
 */
size_t iov_iter_single_seg_count(struct iov_iter *i)
{
	const struct iovec *iov = i->iov;
	if (i->nr_segs == 1)
		return i->count;
	else
		return min(i->count, iov->iov_len - i->iov_offset);
}
EXPORT_SYMBOL(iov_iter_single_seg_count);

/*
 * Performs necessary checks before doing a write
 *
 * Can adjust writing position or amount of bytes to write.
 * Returns appropriate error code that caller should return or
 * zero in case that write should be allowed.
 */
inline int generic_write_checks(struct file *file, loff_t *pos, size_t *count, int isblk)
{
	struct inode *inode = file->f_mapping->host;
	unsigned long limit = current->signal->rlim[RLIMIT_FSIZE].rlim_cur;

        if (unlikely(*pos < 0))
                return -EINVAL;

	if (!isblk) {
		/* FIXME: this is for backwards compatibility with 2.4 */
		if (file->f_flags & O_APPEND)
                        *pos = i_size_read(inode);

		if (limit != RLIM_INFINITY) {
			if (*pos >= limit) {
				send_sig(SIGXFSZ, current, 0);
				return -EFBIG;
			}
			if (*count > limit - (typeof(limit))*pos) {
				*count = limit - (typeof(limit))*pos;
			}
		}
	}

	/*
	 * LFS rule
	 */
	if (unlikely(*pos + *count > MAX_NON_LFS &&
				!(file->f_flags & O_LARGEFILE))) {
		if (*pos >= MAX_NON_LFS) {
			return -EFBIG;
		}
		if (*count > MAX_NON_LFS - (unsigned long)*pos) {
			*count = MAX_NON_LFS - (unsigned long)*pos;
		}
	}

	/*
	 * Are we about to exceed the fs block limit ?
	 *
	 * If we have written data it becomes a short write.  If we have
	 * exceeded without writing data we send a signal and return EFBIG.
	 * Linus frestrict idea will clean these up nicely..
	 */
	if (likely(!isblk)) {
		if (unlikely(*pos >= inode->i_sb->s_maxbytes)) {
			if (*count || *pos > inode->i_sb->s_maxbytes) {
				return -EFBIG;
			}
			/* zero-length writes at ->s_maxbytes are OK */
		}

		if (unlikely(*pos + *count > inode->i_sb->s_maxbytes))
			*count = inode->i_sb->s_maxbytes - *pos;
	} else {
#ifdef CONFIG_BLOCK
		loff_t isize;
		if (bdev_read_only(I_BDEV(inode)))
			return -EPERM;
		isize = i_size_read(inode);
		if (*pos >= isize) {
			if (*count || *pos > isize)
				return -ENOSPC;
		}

		if (*pos + *count > isize)
			*count = isize - *pos;
#else
		return -EPERM;
#endif
	}
	return 0;
}
EXPORT_SYMBOL(generic_write_checks);

int pagecache_write_begin(struct file *file, struct address_space *mapping,
				loff_t pos, unsigned len, unsigned flags,
				struct page **pagep, void **fsdata)
{
	const struct address_space_operations *aops = mapping->a_ops;

	return aops->write_begin(file, mapping, pos, len, flags,
							pagep, fsdata);
<<<<<<< HEAD
	} else {
		int ret;
		pgoff_t index = pos >> PAGE_CACHE_SHIFT;
		unsigned offset = pos & (PAGE_CACHE_SIZE - 1);
		struct inode *inode = mapping->host;
		struct page *page;
again:
		page = grab_cache_page_write_begin(mapping, index, flags);
		*pagep = page;
		if (!page)
			return -ENOMEM;

		if (flags & AOP_FLAG_UNINTERRUPTIBLE && !PageUptodate(page)) {
			/*
			 * There is no way to resolve a short write situation
			 * for a !Uptodate page (except by double copying in
			 * the caller done by generic_perform_write_2copy).
			 *
			 * Instead, we have to bring it uptodate here.
			 */
			ret = aops->readpage(file, page);
			page_cache_release(page);
			if (ret) {
				if (ret == AOP_TRUNCATED_PAGE)
					goto again;
				return ret;
			}
			goto again;
		}

		ret = aops->prepare_write(file, page, offset, offset+len);
		if (ret) {
			unlock_page(page);
			page_cache_release(page);
			if (pos + len > inode->i_size)
				vmtruncate(inode, inode->i_size);
		}
		return ret;
	}
=======
>>>>>>> 18e352e4
}
EXPORT_SYMBOL(pagecache_write_begin);

int pagecache_write_end(struct file *file, struct address_space *mapping,
				loff_t pos, unsigned len, unsigned copied,
				struct page *page, void *fsdata)
{
	const struct address_space_operations *aops = mapping->a_ops;

	mark_page_accessed(page);
	return aops->write_end(file, mapping, pos, len, copied, page, fsdata);
}
EXPORT_SYMBOL(pagecache_write_end);

ssize_t
generic_file_direct_write(struct kiocb *iocb, const struct iovec *iov,
		unsigned long *nr_segs, loff_t pos, loff_t *ppos,
		size_t count, size_t ocount)
{
	struct file	*file = iocb->ki_filp;
	struct address_space *mapping = file->f_mapping;
	struct inode	*inode = mapping->host;
	ssize_t		written;
	size_t		write_len;
	pgoff_t		end;

	if (count != ocount)
		*nr_segs = iov_shorten((struct iovec *)iov, *nr_segs, count);

	write_len = iov_length(iov, *nr_segs);
	end = (pos + write_len - 1) >> PAGE_CACHE_SHIFT;

	written = filemap_write_and_wait_range(mapping, pos, pos + write_len - 1);
	if (written)
		goto out;

	/*
	 * After a write we want buffered reads to be sure to go to disk to get
	 * the new data.  We invalidate clean cached page from the region we're
	 * about to write.  We do this *before* the write so that we can return
	 * without clobbering -EIOCBQUEUED from ->direct_IO().
	 */
	if (mapping->nrpages) {
		written = invalidate_inode_pages2_range(mapping,
					pos >> PAGE_CACHE_SHIFT, end);
		/*
		 * If a page can not be invalidated, return 0 to fall back
		 * to buffered write.
		 */
		if (written) {
			if (written == -EBUSY)
				return 0;
			goto out;
		}
	}

	written = mapping->a_ops->direct_IO(WRITE, iocb, iov, pos, *nr_segs);

	/*
	 * Finally, try again to invalidate clean pages which might have been
	 * cached by non-direct readahead, or faulted in by get_user_pages()
	 * if the source of the write was an mmap'ed region of the file
	 * we're writing.  Either one is a pretty crazy thing to do,
	 * so we don't support it 100%.  If this invalidation
	 * fails, tough, the write still worked...
	 */
	if (mapping->nrpages) {
		invalidate_inode_pages2_range(mapping,
					      pos >> PAGE_CACHE_SHIFT, end);
	}

	if (written > 0) {
		loff_t end = pos + written;
		if (end > i_size_read(inode) && !S_ISBLK(inode->i_mode)) {
			i_size_write(inode,  end);
			mark_inode_dirty(inode);
		}
		*ppos = end;
	}

	/*
	 * Sync the fs metadata but not the minor inode changes and
	 * of course not the data as we did direct DMA for the IO.
	 * i_mutex is held, which protects generic_osync_inode() from
	 * livelocking.  AIO O_DIRECT ops attempt to sync metadata here.
	 */
out:
	if ((written >= 0 || written == -EIOCBQUEUED) &&
	    ((file->f_flags & O_SYNC) || IS_SYNC(inode))) {
		int err = generic_osync_inode(inode, mapping, OSYNC_METADATA);
		if (err < 0)
			written = err;
	}
	return written;
}
EXPORT_SYMBOL(generic_file_direct_write);

/*
 * Find or create a page at the given pagecache position. Return the locked
 * page. This function is specifically for buffered writes.
 */
struct page *grab_cache_page_write_begin(struct address_space *mapping,
					pgoff_t index, unsigned flags)
{
	int status;
	struct page *page;
	gfp_t gfp_notmask = 0;
	if (flags & AOP_FLAG_NOFS)
		gfp_notmask = __GFP_FS;
repeat:
	page = find_lock_page(mapping, index);
	if (likely(page))
		return page;

	page = __page_cache_alloc(mapping_gfp_mask(mapping) & ~gfp_notmask);
	if (!page)
		return NULL;
	status = add_to_page_cache_lru(page, mapping, index,
						GFP_KERNEL & ~gfp_notmask);
	if (unlikely(status)) {
		page_cache_release(page);
		if (status == -EEXIST)
			goto repeat;
		return NULL;
	}
	return page;
}
EXPORT_SYMBOL(grab_cache_page_write_begin);
<<<<<<< HEAD

static ssize_t generic_perform_write_2copy(struct file *file,
				struct iov_iter *i, loff_t pos)
{
	struct address_space *mapping = file->f_mapping;
	const struct address_space_operations *a_ops = mapping->a_ops;
	struct inode *inode = mapping->host;
	long status = 0;
	ssize_t written = 0;

	do {
		struct page *src_page;
		struct page *page;
		pgoff_t index;		/* Pagecache index for current page */
		unsigned long offset;	/* Offset into pagecache page */
		unsigned long bytes;	/* Bytes to write to page */
		size_t copied;		/* Bytes copied from user */

		offset = (pos & (PAGE_CACHE_SIZE - 1));
		index = pos >> PAGE_CACHE_SHIFT;
		bytes = min_t(unsigned long, PAGE_CACHE_SIZE - offset,
						iov_iter_count(i));

		/*
		 * a non-NULL src_page indicates that we're doing the
		 * copy via get_user_pages and kmap.
		 */
		src_page = NULL;

		/*
		 * Bring in the user page that we will copy from _first_.
		 * Otherwise there's a nasty deadlock on copying from the
		 * same page as we're writing to, without it being marked
		 * up-to-date.
		 *
		 * Not only is this an optimisation, but it is also required
		 * to check that the address is actually valid, when atomic
		 * usercopies are used, below.
		 */
		if (unlikely(iov_iter_fault_in_readable(i, bytes))) {
			status = -EFAULT;
			break;
		}

		page = grab_cache_page_write_begin(mapping, index, 0);
		if (!page) {
			status = -ENOMEM;
			break;
		}

		/*
		 * non-uptodate pages cannot cope with short copies, and we
		 * cannot take a pagefault with the destination page locked.
		 * So pin the source page to copy it.
		 */
		if (!PageUptodate(page) && !segment_eq(get_fs(), KERNEL_DS)) {
			unlock_page(page);

			src_page = alloc_page(GFP_KERNEL);
			if (!src_page) {
				page_cache_release(page);
				status = -ENOMEM;
				break;
			}

			/*
			 * Cannot get_user_pages with a page locked for the
			 * same reason as we can't take a page fault with a
			 * page locked (as explained below).
			 */
			copied = iov_iter_copy_from_user(src_page, i,
								offset, bytes);
			if (unlikely(copied == 0)) {
				status = -EFAULT;
				page_cache_release(page);
				page_cache_release(src_page);
				break;
			}
			bytes = copied;

			lock_page(page);
			/*
			 * Can't handle the page going uptodate here, because
			 * that means we would use non-atomic usercopies, which
			 * zero out the tail of the page, which can cause
			 * zeroes to become transiently visible. We could just
			 * use a non-zeroing copy, but the APIs aren't too
			 * consistent.
			 */
			if (unlikely(!page->mapping || PageUptodate(page))) {
				unlock_page(page);
				page_cache_release(page);
				page_cache_release(src_page);
				continue;
			}
		}

		status = a_ops->prepare_write(file, page, offset, offset+bytes);
		if (unlikely(status))
			goto fs_write_aop_error;

		if (!src_page) {
			/*
			 * Must not enter the pagefault handler here, because
			 * we hold the page lock, so we might recursively
			 * deadlock on the same lock, or get an ABBA deadlock
			 * against a different lock, or against the mmap_sem
			 * (which nests outside the page lock).  So increment
			 * preempt count, and use _atomic usercopies.
			 *
			 * The page is uptodate so we are OK to encounter a
			 * short copy: if unmodified parts of the page are
			 * marked dirty and written out to disk, it doesn't
			 * really matter.
			 */
			pagefault_disable();
			copied = iov_iter_copy_from_user_atomic(page, i,
								offset, bytes);
			pagefault_enable();
		} else {
			void *src, *dst;
			src = kmap_atomic(src_page, KM_USER0);
			dst = kmap_atomic(page, KM_USER1);
			memcpy(dst + offset, src + offset, bytes);
			kunmap_atomic(dst, KM_USER1);
			kunmap_atomic(src, KM_USER0);
			copied = bytes;
		}
		flush_dcache_page(page);

		status = a_ops->commit_write(file, page, offset, offset+bytes);
		if (unlikely(status < 0))
			goto fs_write_aop_error;
		if (unlikely(status > 0)) /* filesystem did partial write */
			copied = min_t(size_t, copied, status);

		unlock_page(page);
		mark_page_accessed(page);
		page_cache_release(page);
		if (src_page)
			page_cache_release(src_page);

		iov_iter_advance(i, copied);
		pos += copied;
		written += copied;

		balance_dirty_pages_ratelimited(mapping);
		cond_resched();
		continue;

fs_write_aop_error:
		unlock_page(page);
		page_cache_release(page);
		if (src_page)
			page_cache_release(src_page);

		/*
		 * prepare_write() may have instantiated a few blocks
		 * outside i_size.  Trim these off again. Don't need
		 * i_size_read because we hold i_mutex.
		 */
		if (pos + bytes > inode->i_size)
			vmtruncate(inode, inode->i_size);
		break;
	} while (iov_iter_count(i));

	return written ? written : status;
}
=======
>>>>>>> 18e352e4

static ssize_t generic_perform_write(struct file *file,
				struct iov_iter *i, loff_t pos)
{
	struct address_space *mapping = file->f_mapping;
	const struct address_space_operations *a_ops = mapping->a_ops;
	long status = 0;
	ssize_t written = 0;
	unsigned int flags = 0;

	/*
	 * Copies from kernel address space cannot fail (NFSD is a big user).
	 */
	if (segment_eq(get_fs(), KERNEL_DS))
		flags |= AOP_FLAG_UNINTERRUPTIBLE;

	do {
		struct page *page;
		pgoff_t index;		/* Pagecache index for current page */
		unsigned long offset;	/* Offset into pagecache page */
		unsigned long bytes;	/* Bytes to write to page */
		size_t copied;		/* Bytes copied from user */
		void *fsdata;

		offset = (pos & (PAGE_CACHE_SIZE - 1));
		index = pos >> PAGE_CACHE_SHIFT;
		bytes = min_t(unsigned long, PAGE_CACHE_SIZE - offset,
						iov_iter_count(i));

again:

		/*
		 * Bring in the user page that we will copy from _first_.
		 * Otherwise there's a nasty deadlock on copying from the
		 * same page as we're writing to, without it being marked
		 * up-to-date.
		 *
		 * Not only is this an optimisation, but it is also required
		 * to check that the address is actually valid, when atomic
		 * usercopies are used, below.
		 */
		if (unlikely(iov_iter_fault_in_readable(i, bytes))) {
			status = -EFAULT;
			break;
		}

		status = a_ops->write_begin(file, mapping, pos, bytes, flags,
						&page, &fsdata);
		if (unlikely(status))
			break;

		pagefault_disable();
		copied = iov_iter_copy_from_user_atomic(page, i, offset, bytes);
		pagefault_enable();
		flush_dcache_page(page);

		status = a_ops->write_end(file, mapping, pos, bytes, copied,
						page, fsdata);
		if (unlikely(status < 0))
			break;
		copied = status;

		cond_resched();

		iov_iter_advance(i, copied);
		if (unlikely(copied == 0)) {
			/*
			 * If we were unable to copy any data at all, we must
			 * fall back to a single segment length write.
			 *
			 * If we didn't fallback here, we could livelock
			 * because not all segments in the iov can be copied at
			 * once without a pagefault.
			 */
			bytes = min_t(unsigned long, PAGE_CACHE_SIZE - offset,
						iov_iter_single_seg_count(i));
			goto again;
		}
		pos += copied;
		written += copied;

		balance_dirty_pages_ratelimited(mapping);

	} while (iov_iter_count(i));

	return written ? written : status;
}

ssize_t
generic_file_buffered_write(struct kiocb *iocb, const struct iovec *iov,
		unsigned long nr_segs, loff_t pos, loff_t *ppos,
		size_t count, ssize_t written)
{
	struct file *file = iocb->ki_filp;
	struct address_space *mapping = file->f_mapping;
	const struct address_space_operations *a_ops = mapping->a_ops;
	struct inode *inode = mapping->host;
	ssize_t status;
	struct iov_iter i;

	iov_iter_init(&i, iov, nr_segs, count, written);
	status = generic_perform_write(file, &i, pos);

	if (likely(status >= 0)) {
		written += status;
		pos += status;

		/*
		 * For now, when the user asks for O_SYNC, we'll actually give
		 * O_DSYNC
		 */
		if (unlikely((file->f_flags & O_SYNC) || IS_SYNC(inode))) {
			if (!a_ops->writepage || !is_sync_kiocb(iocb))
				status = generic_osync_inode(inode, mapping,
						OSYNC_METADATA|OSYNC_DATA);
		}
  	}
	
	/*
	 * If we get here for O_DIRECT writes then we must have fallen through
	 * to buffered writes (block instantiation inside i_size).  So we sync
	 * the file data here, to try to honour O_DIRECT expectations.
	 */
<<<<<<< HEAD
	if (unlikely(file->f_flags & O_DIRECT) && status >= 0 && written)
		status = filemap_write_and_wait_range(mapping,
					pos, pos + written - 1);

	/*
	 * We must let know userspace if something hasn't been written
	 * correctly. If we got an I/O error it means we got an hardware
	 * failure, anything can be happening to the on-disk data,
	 * letting know userspace that a bit of data might have been
	 * written correctly on disk is a very low priority, compared
	 * to letting know userspace that some data has _not_ been
	 * written at all.
	 */
	if (unlikely(status == -EIO))
		return status;
	*ppos = pos;
=======
	if (unlikely(file->f_flags & O_DIRECT) && written)
		status = filemap_write_and_wait_range(mapping,
					pos, pos + written - 1);
>>>>>>> 18e352e4

	return written ? written : status;
}
EXPORT_SYMBOL(generic_file_buffered_write);

static ssize_t
__generic_file_aio_write_nolock(struct kiocb *iocb, const struct iovec *iov,
				unsigned long nr_segs, loff_t *ppos)
{
	struct file *file = iocb->ki_filp;
	struct address_space * mapping = file->f_mapping;
	size_t ocount;		/* original count */
	size_t count;		/* after file limit checks */
	struct inode 	*inode = mapping->host;
	loff_t		pos;
	ssize_t		written;
	ssize_t		err;

	ocount = 0;
	err = generic_segment_checks(iov, &nr_segs, &ocount, VERIFY_READ);
	if (err)
		return err;

	count = ocount;
	pos = *ppos;

	vfs_check_frozen(inode->i_sb, SB_FREEZE_WRITE);

	/* We can write back this queue in page reclaim */
	current->backing_dev_info = mapping->backing_dev_info;
	written = 0;

	err = generic_write_checks(file, &pos, &count, S_ISBLK(inode->i_mode));
	if (err)
		goto out;

	if (count == 0)
		goto out;

	err = file_remove_suid(file);
	if (err)
		goto out;

	file_update_time(file);

	/* coalesce the iovecs and go direct-to-BIO for O_DIRECT */
	if (unlikely(file->f_flags & O_DIRECT)) {
		loff_t endbyte;
		ssize_t written_buffered;

		written = generic_file_direct_write(iocb, iov, &nr_segs, pos,
							ppos, count, ocount);
		if (written < 0 || written == count)
			goto out;
		/*
		 * direct-io write to a hole: fall through to buffered I/O
		 * for completing the rest of the request.
		 */
		pos += written;
		count -= written;
		written_buffered = generic_file_buffered_write(iocb, iov,
						nr_segs, pos, ppos, count,
						written);
		/*
		 * If generic_file_buffered_write() retuned a synchronous error
		 * then we want to return the number of bytes which were
		 * direct-written, or the error code if that was zero.  Note
		 * that this differs from normal direct-io semantics, which
		 * will return -EFOO even if some bytes were written.
		 */
		if (written_buffered < 0) {
			err = written_buffered;
			goto out;
		}

		/*
		 * We need to ensure that the page cache pages are written to
		 * disk and invalidated to preserve the expected O_DIRECT
		 * semantics.
		 */
		endbyte = pos + written_buffered - written - 1;
		err = do_sync_mapping_range(file->f_mapping, pos, endbyte,
					    SYNC_FILE_RANGE_WAIT_BEFORE|
					    SYNC_FILE_RANGE_WRITE|
					    SYNC_FILE_RANGE_WAIT_AFTER);
		if (err == 0) {
			written = written_buffered;
			invalidate_mapping_pages(mapping,
						 pos >> PAGE_CACHE_SHIFT,
						 endbyte >> PAGE_CACHE_SHIFT);
		} else {
			/*
			 * We don't know how much we wrote, so just return
			 * the number of bytes which were direct-written
			 */
		}
	} else {
		written = generic_file_buffered_write(iocb, iov, nr_segs,
				pos, ppos, count, written);
	}
out:
	current->backing_dev_info = NULL;
	return written ? written : err;
}

ssize_t generic_file_aio_write_nolock(struct kiocb *iocb,
		const struct iovec *iov, unsigned long nr_segs, loff_t pos)
{
	struct file *file = iocb->ki_filp;
	struct address_space *mapping = file->f_mapping;
	struct inode *inode = mapping->host;
	ssize_t ret;

	BUG_ON(iocb->ki_pos != pos);

	ret = __generic_file_aio_write_nolock(iocb, iov, nr_segs,
			&iocb->ki_pos);

	if (ret > 0 && ((file->f_flags & O_SYNC) || IS_SYNC(inode))) {
		ssize_t err;

		err = sync_page_range_nolock(inode, mapping, pos, ret);
		if (err < 0)
			ret = err;
	}
	return ret;
}
EXPORT_SYMBOL(generic_file_aio_write_nolock);

ssize_t generic_file_aio_write(struct kiocb *iocb, const struct iovec *iov,
		unsigned long nr_segs, loff_t pos)
{
	struct file *file = iocb->ki_filp;
	struct address_space *mapping = file->f_mapping;
	struct inode *inode = mapping->host;
	ssize_t ret;

	BUG_ON(iocb->ki_pos != pos);

	mutex_lock(&inode->i_mutex);
	ret = __generic_file_aio_write_nolock(iocb, iov, nr_segs,
			&iocb->ki_pos);
	mutex_unlock(&inode->i_mutex);

	if (ret > 0 && ((file->f_flags & O_SYNC) || IS_SYNC(inode))) {
		ssize_t err;

		err = sync_page_range(inode, mapping, pos, ret);
		if (err < 0)
			ret = err;
	}
	return ret;
}
EXPORT_SYMBOL(generic_file_aio_write);

/**
 * try_to_release_page() - release old fs-specific metadata on a page
 *
 * @page: the page which the kernel is trying to free
 * @gfp_mask: memory allocation flags (and I/O mode)
 *
 * The address_space is to try to release any data against the page
 * (presumably at page->private).  If the release was successful, return `1'.
 * Otherwise return zero.
 *
 * The @gfp_mask argument specifies whether I/O may be performed to release
 * this page (__GFP_IO), and whether the call may block (__GFP_WAIT & __GFP_FS).
 *
 */
int try_to_release_page(struct page *page, gfp_t gfp_mask)
{
	struct address_space * const mapping = page->mapping;

	BUG_ON(!PageLocked(page));
	if (PageWriteback(page))
		return 0;

	if (mapping && mapping->a_ops->releasepage)
		return mapping->a_ops->releasepage(page, gfp_mask);
	return try_to_free_buffers(page);
}

EXPORT_SYMBOL(try_to_release_page);<|MERGE_RESOLUTION|>--- conflicted
+++ resolved
@@ -597,13 +597,8 @@
 {
 	VM_BUG_ON(!PageLocked(page));
 	clear_bit_unlock(PG_locked, &page->flags);
-<<<<<<< HEAD
 	if (unlikely(PageWaiters(page)))
 		__wake_page_waiters(page);
-=======
-	smp_mb__after_clear_bit();
-	wake_up_page(page, PG_locked);
->>>>>>> 18e352e4
 }
 EXPORT_SYMBOL(unlock_page);
 
@@ -1854,12 +1849,12 @@
 }
 EXPORT_SYMBOL(should_remove_suid);
 
-static int __remove_suid(struct path *path, int kill)
+static int __remove_suid(struct dentry *dentry, int kill)
 {
 	struct iattr newattrs;
 
 	newattrs.ia_valid = ATTR_FORCE | kill;
-	return notify_change(path->dentry, path->mnt, &newattrs);
+	return notify_change(dentry, &newattrs);
 }
 
 int file_remove_suid(struct file *file)
@@ -1874,7 +1869,7 @@
 	if (killpriv)
 		error = security_inode_killpriv(dentry);
 	if (!error && killsuid)
-		error = __remove_suid(&file->f_path, killsuid);
+		error = __remove_suid(dentry, killsuid);
 
 	return error;
 }
@@ -2112,48 +2107,6 @@
 
 	return aops->write_begin(file, mapping, pos, len, flags,
 							pagep, fsdata);
-<<<<<<< HEAD
-	} else {
-		int ret;
-		pgoff_t index = pos >> PAGE_CACHE_SHIFT;
-		unsigned offset = pos & (PAGE_CACHE_SIZE - 1);
-		struct inode *inode = mapping->host;
-		struct page *page;
-again:
-		page = grab_cache_page_write_begin(mapping, index, flags);
-		*pagep = page;
-		if (!page)
-			return -ENOMEM;
-
-		if (flags & AOP_FLAG_UNINTERRUPTIBLE && !PageUptodate(page)) {
-			/*
-			 * There is no way to resolve a short write situation
-			 * for a !Uptodate page (except by double copying in
-			 * the caller done by generic_perform_write_2copy).
-			 *
-			 * Instead, we have to bring it uptodate here.
-			 */
-			ret = aops->readpage(file, page);
-			page_cache_release(page);
-			if (ret) {
-				if (ret == AOP_TRUNCATED_PAGE)
-					goto again;
-				return ret;
-			}
-			goto again;
-		}
-
-		ret = aops->prepare_write(file, page, offset, offset+len);
-		if (ret) {
-			unlock_page(page);
-			page_cache_release(page);
-			if (pos + len > inode->i_size)
-				vmtruncate(inode, inode->i_size);
-		}
-		return ret;
-	}
-=======
->>>>>>> 18e352e4
 }
 EXPORT_SYMBOL(pagecache_write_begin);
 
@@ -2282,35 +2235,36 @@
 	return page;
 }
 EXPORT_SYMBOL(grab_cache_page_write_begin);
-<<<<<<< HEAD
-
-static ssize_t generic_perform_write_2copy(struct file *file,
+
+static ssize_t generic_perform_write(struct file *file,
 				struct iov_iter *i, loff_t pos)
 {
 	struct address_space *mapping = file->f_mapping;
 	const struct address_space_operations *a_ops = mapping->a_ops;
-	struct inode *inode = mapping->host;
 	long status = 0;
 	ssize_t written = 0;
+	unsigned int flags = 0;
+
+	/*
+	 * Copies from kernel address space cannot fail (NFSD is a big user).
+	 */
+	if (segment_eq(get_fs(), KERNEL_DS))
+		flags |= AOP_FLAG_UNINTERRUPTIBLE;
 
 	do {
-		struct page *src_page;
 		struct page *page;
 		pgoff_t index;		/* Pagecache index for current page */
 		unsigned long offset;	/* Offset into pagecache page */
 		unsigned long bytes;	/* Bytes to write to page */
 		size_t copied;		/* Bytes copied from user */
+		void *fsdata;
 
 		offset = (pos & (PAGE_CACHE_SIZE - 1));
 		index = pos >> PAGE_CACHE_SHIFT;
 		bytes = min_t(unsigned long, PAGE_CACHE_SIZE - offset,
 						iov_iter_count(i));
 
-		/*
-		 * a non-NULL src_page indicates that we're doing the
-		 * copy via get_user_pages and kmap.
-		 */
-		src_page = NULL;
+again:
 
 		/*
 		 * Bring in the user page that we will copy from _first_.
@@ -2327,178 +2281,6 @@
 			break;
 		}
 
-		page = grab_cache_page_write_begin(mapping, index, 0);
-		if (!page) {
-			status = -ENOMEM;
-			break;
-		}
-
-		/*
-		 * non-uptodate pages cannot cope with short copies, and we
-		 * cannot take a pagefault with the destination page locked.
-		 * So pin the source page to copy it.
-		 */
-		if (!PageUptodate(page) && !segment_eq(get_fs(), KERNEL_DS)) {
-			unlock_page(page);
-
-			src_page = alloc_page(GFP_KERNEL);
-			if (!src_page) {
-				page_cache_release(page);
-				status = -ENOMEM;
-				break;
-			}
-
-			/*
-			 * Cannot get_user_pages with a page locked for the
-			 * same reason as we can't take a page fault with a
-			 * page locked (as explained below).
-			 */
-			copied = iov_iter_copy_from_user(src_page, i,
-								offset, bytes);
-			if (unlikely(copied == 0)) {
-				status = -EFAULT;
-				page_cache_release(page);
-				page_cache_release(src_page);
-				break;
-			}
-			bytes = copied;
-
-			lock_page(page);
-			/*
-			 * Can't handle the page going uptodate here, because
-			 * that means we would use non-atomic usercopies, which
-			 * zero out the tail of the page, which can cause
-			 * zeroes to become transiently visible. We could just
-			 * use a non-zeroing copy, but the APIs aren't too
-			 * consistent.
-			 */
-			if (unlikely(!page->mapping || PageUptodate(page))) {
-				unlock_page(page);
-				page_cache_release(page);
-				page_cache_release(src_page);
-				continue;
-			}
-		}
-
-		status = a_ops->prepare_write(file, page, offset, offset+bytes);
-		if (unlikely(status))
-			goto fs_write_aop_error;
-
-		if (!src_page) {
-			/*
-			 * Must not enter the pagefault handler here, because
-			 * we hold the page lock, so we might recursively
-			 * deadlock on the same lock, or get an ABBA deadlock
-			 * against a different lock, or against the mmap_sem
-			 * (which nests outside the page lock).  So increment
-			 * preempt count, and use _atomic usercopies.
-			 *
-			 * The page is uptodate so we are OK to encounter a
-			 * short copy: if unmodified parts of the page are
-			 * marked dirty and written out to disk, it doesn't
-			 * really matter.
-			 */
-			pagefault_disable();
-			copied = iov_iter_copy_from_user_atomic(page, i,
-								offset, bytes);
-			pagefault_enable();
-		} else {
-			void *src, *dst;
-			src = kmap_atomic(src_page, KM_USER0);
-			dst = kmap_atomic(page, KM_USER1);
-			memcpy(dst + offset, src + offset, bytes);
-			kunmap_atomic(dst, KM_USER1);
-			kunmap_atomic(src, KM_USER0);
-			copied = bytes;
-		}
-		flush_dcache_page(page);
-
-		status = a_ops->commit_write(file, page, offset, offset+bytes);
-		if (unlikely(status < 0))
-			goto fs_write_aop_error;
-		if (unlikely(status > 0)) /* filesystem did partial write */
-			copied = min_t(size_t, copied, status);
-
-		unlock_page(page);
-		mark_page_accessed(page);
-		page_cache_release(page);
-		if (src_page)
-			page_cache_release(src_page);
-
-		iov_iter_advance(i, copied);
-		pos += copied;
-		written += copied;
-
-		balance_dirty_pages_ratelimited(mapping);
-		cond_resched();
-		continue;
-
-fs_write_aop_error:
-		unlock_page(page);
-		page_cache_release(page);
-		if (src_page)
-			page_cache_release(src_page);
-
-		/*
-		 * prepare_write() may have instantiated a few blocks
-		 * outside i_size.  Trim these off again. Don't need
-		 * i_size_read because we hold i_mutex.
-		 */
-		if (pos + bytes > inode->i_size)
-			vmtruncate(inode, inode->i_size);
-		break;
-	} while (iov_iter_count(i));
-
-	return written ? written : status;
-}
-=======
->>>>>>> 18e352e4
-
-static ssize_t generic_perform_write(struct file *file,
-				struct iov_iter *i, loff_t pos)
-{
-	struct address_space *mapping = file->f_mapping;
-	const struct address_space_operations *a_ops = mapping->a_ops;
-	long status = 0;
-	ssize_t written = 0;
-	unsigned int flags = 0;
-
-	/*
-	 * Copies from kernel address space cannot fail (NFSD is a big user).
-	 */
-	if (segment_eq(get_fs(), KERNEL_DS))
-		flags |= AOP_FLAG_UNINTERRUPTIBLE;
-
-	do {
-		struct page *page;
-		pgoff_t index;		/* Pagecache index for current page */
-		unsigned long offset;	/* Offset into pagecache page */
-		unsigned long bytes;	/* Bytes to write to page */
-		size_t copied;		/* Bytes copied from user */
-		void *fsdata;
-
-		offset = (pos & (PAGE_CACHE_SIZE - 1));
-		index = pos >> PAGE_CACHE_SHIFT;
-		bytes = min_t(unsigned long, PAGE_CACHE_SIZE - offset,
-						iov_iter_count(i));
-
-again:
-
-		/*
-		 * Bring in the user page that we will copy from _first_.
-		 * Otherwise there's a nasty deadlock on copying from the
-		 * same page as we're writing to, without it being marked
-		 * up-to-date.
-		 *
-		 * Not only is this an optimisation, but it is also required
-		 * to check that the address is actually valid, when atomic
-		 * usercopies are used, below.
-		 */
-		if (unlikely(iov_iter_fault_in_readable(i, bytes))) {
-			status = -EFAULT;
-			break;
-		}
-
 		status = a_ops->write_begin(file, mapping, pos, bytes, flags,
 						&page, &fsdata);
 		if (unlikely(status))
@@ -2576,7 +2358,6 @@
 	 * to buffered writes (block instantiation inside i_size).  So we sync
 	 * the file data here, to try to honour O_DIRECT expectations.
 	 */
-<<<<<<< HEAD
 	if (unlikely(file->f_flags & O_DIRECT) && status >= 0 && written)
 		status = filemap_write_and_wait_range(mapping,
 					pos, pos + written - 1);
@@ -2593,11 +2374,6 @@
 	if (unlikely(status == -EIO))
 		return status;
 	*ppos = pos;
-=======
-	if (unlikely(file->f_flags & O_DIRECT) && written)
-		status = filemap_write_and_wait_range(mapping,
-					pos, pos + written - 1);
->>>>>>> 18e352e4
 
 	return written ? written : status;
 }
@@ -2780,4 +2556,7 @@
 	return try_to_free_buffers(page);
 }
 
-EXPORT_SYMBOL(try_to_release_page);+EXPORT_SYMBOL(try_to_release_page);
+
+DEFINE_TRACE(wait_on_page_start);
+DEFINE_TRACE(wait_on_page_end);