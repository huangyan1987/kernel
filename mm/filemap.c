--- conflicted
+++ resolved
@@ -33,7 +33,6 @@
 #include <linux/cpuset.h>
 #include <linux/hardirq.h> /* for BUG_ON(!in_atomic()) only */
 #include <linux/memcontrol.h>
-#include <linux/precache.h>
 #include <linux/mm_inline.h> /* for page_is_file_cache() */
 #include <linux/cleancache.h>
 #include "internal.h"
@@ -121,16 +120,6 @@
 	struct address_space *mapping = page->mapping;
 
 	/*
-<<<<<<< HEAD
-	 * if we're uptodate, flush out into the precache, otherwise
-	 * invalidate any existing precache entries.  We can't leave
-	 * stale data around in the precache once our page is gone
-	 */
-	if (PageUptodate(page) && PageMappedToDisk(page))
-		precache_put(mapping, page->index, page);
-	else
-		precache_flush(mapping, page->index);
-=======
 	 * if we're uptodate, flush out into the cleancache, otherwise
 	 * invalidate any existing cleancache entries.  We can't leave
 	 * stale data around in the cleancache once our page is gone
@@ -139,7 +128,6 @@
 		cleancache_put_page(page);
 	else
 		cleancache_flush_page(mapping, page);
->>>>>>> 55922c9d
 
 	radix_tree_delete(&mapping->page_tree, page->index);
 	page->mapping = NULL;
