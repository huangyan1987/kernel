--- conflicted
+++ resolved
@@ -3329,13 +3329,7 @@
 {
 	struct mem_cgroup *memcg;
 	struct page_cgroup *pc;
-<<<<<<< HEAD
-	struct zone *zone;
 	enum charge_type type = MEM_CGROUP_CHARGE_TYPE_CACHE;
-	unsigned long flags;
-=======
-	enum charge_type type = MEM_CGROUP_CHARGE_TYPE_CACHE;
->>>>>>> 6f5c871d
 
 	if (mem_cgroup_disabled())
 		return;
@@ -3351,27 +3345,12 @@
 	if (PageSwapBacked(oldpage))
 		type = MEM_CGROUP_CHARGE_TYPE_SHMEM;
 
-<<<<<<< HEAD
-	zone = page_zone(newpage);
-	pc = lookup_page_cgroup(newpage);
-=======
->>>>>>> 6f5c871d
 	/*
 	 * Even if newpage->mapping was NULL before starting replacement,
 	 * the newpage may be on LRU(or pagevec for LRU) already. We lock
 	 * LRU while we overwrite pc->mem_cgroup.
 	 */
-<<<<<<< HEAD
-	spin_lock_irqsave(&zone->lru_lock, flags);
-	if (PageLRU(newpage))
-		del_page_from_lru_list(zone, newpage, page_lru(newpage));
-	__mem_cgroup_commit_charge(memcg, newpage, 1, pc, type);
-	if (PageLRU(newpage))
-		add_page_to_lru_list(zone, newpage, page_lru(newpage));
-	spin_unlock_irqrestore(&zone->lru_lock, flags);
-=======
 	__mem_cgroup_commit_charge(memcg, newpage, 1, pc, type, true);
->>>>>>> 6f5c871d
 }
 
 #ifdef CONFIG_DEBUG_VM
