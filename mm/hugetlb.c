--- conflicted
+++ resolved
@@ -1531,32 +1531,7 @@
 	return ret;
 }
 
-<<<<<<< HEAD
-#endif /* CONFIG_SYSCTL */
-
-#ifdef	CONFIG_KDB
-#include <linux/kdb.h>
-#include <linux/kdbprivate.h>
-/* Like hugetlb_report_meminfo() but using kdb_printf() */
-void
-kdb_hugetlb_report_meminfo(void)
-{
-	kdb_printf(
-		"HugePages_Total: %5lu\n"
-		"HugePages_Free:  %5lu\n"
-		"HugePages_Rsvd:  %5lu\n"
-		"Hugepagesize:    %5lu kB\n",
-		nr_huge_pages,
-		free_huge_pages,
-		resv_huge_pages,
-		HPAGE_SIZE/1024);
-}
-#endif	/* CONFIG_KDB */
-
-int hugetlb_report_meminfo(char *buf)
-=======
 static void hugetlb_vm_op_open(struct vm_area_struct *vma)
->>>>>>> 30a2f3c6
 {
 	struct resv_map *reservations = vma_resv_map(vma);
 
