/*
 * Generic hugetlb support.
 * (C) William Irwin, April 2004
 */
#include <linux/gfp.h>
#include <linux/list.h>
#include <linux/init.h>
#include <linux/module.h>
#include <linux/mm.h>
#include <linux/seq_file.h>
#include <linux/sysctl.h>
#include <linux/highmem.h>
#include <linux/mmu_notifier.h>
#include <linux/nodemask.h>
#include <linux/pagemap.h>
#include <linux/mempolicy.h>
#include <linux/cpuset.h>
#include <linux/mutex.h>
#include <linux/bootmem.h>
#include <linux/sysfs.h>

#include <asm/page.h>
#include <asm/pgtable.h>
#include <asm/io.h>

#include <linux/hugetlb.h>
#include "internal.h"

const unsigned long hugetlb_zero = 0, hugetlb_infinity = ~0UL;
static gfp_t htlb_alloc_mask = GFP_HIGHUSER;
unsigned long hugepages_treat_as_movable;

static int max_hstate;
unsigned int default_hstate_idx;
struct hstate hstates[HUGE_MAX_HSTATE];

__initdata LIST_HEAD(huge_boot_pages);

/* for command line parsing */
static struct hstate * __initdata parsed_hstate;
static unsigned long __initdata default_hstate_max_huge_pages;
static unsigned long __initdata default_hstate_size;

#define for_each_hstate(h) \
	for ((h) = hstates; (h) < &hstates[max_hstate]; (h)++)

/*
 * Protects updates to hugepage_freelists, nr_huge_pages, and free_huge_pages
 */
static DEFINE_SPINLOCK(hugetlb_lock);

/*
 * Region tracking -- allows tracking of reservations and instantiated pages
 *                    across the pages in a mapping.
 *
 * The region data structures are protected by a combination of the mmap_sem
 * and the hugetlb_instantion_mutex.  To access or modify a region the caller
 * must either hold the mmap_sem for write, or the mmap_sem for read and
 * the hugetlb_instantiation mutex:
 *
 * 	down_write(&mm->mmap_sem);
 * or
 * 	down_read(&mm->mmap_sem);
 * 	mutex_lock(&hugetlb_instantiation_mutex);
 */
struct file_region {
	struct list_head link;
	long from;
	long to;
};

static long region_add(struct list_head *head, long f, long t)
{
	struct file_region *rg, *nrg, *trg;

	/* Locate the region we are either in or before. */
	list_for_each_entry(rg, head, link)
		if (f <= rg->to)
			break;

	/* Round our left edge to the current segment if it encloses us. */
	if (f > rg->from)
		f = rg->from;

	/* Check for and consume any regions we now overlap with. */
	nrg = rg;
	list_for_each_entry_safe(rg, trg, rg->link.prev, link) {
		if (&rg->link == head)
			break;
		if (rg->from > t)
			break;

		/* If this area reaches higher then extend our area to
		 * include it completely.  If this is not the first area
		 * which we intend to reuse, free it. */
		if (rg->to > t)
			t = rg->to;
		if (rg != nrg) {
			list_del(&rg->link);
			kfree(rg);
		}
	}
	nrg->from = f;
	nrg->to = t;
	return 0;
}

static long region_chg(struct list_head *head, long f, long t)
{
	struct file_region *rg, *nrg;
	long chg = 0;

	/* Locate the region we are before or in. */
	list_for_each_entry(rg, head, link)
		if (f <= rg->to)
			break;

	/* If we are below the current region then a new region is required.
	 * Subtle, allocate a new region at the position but make it zero
	 * size such that we can guarantee to record the reservation. */
	if (&rg->link == head || t < rg->from) {
		nrg = kmalloc(sizeof(*nrg), GFP_KERNEL);
		if (!nrg)
			return -ENOMEM;
		nrg->from = f;
		nrg->to   = f;
		INIT_LIST_HEAD(&nrg->link);
		list_add(&nrg->link, rg->link.prev);

		return t - f;
	}

	/* Round our left edge to the current segment if it encloses us. */
	if (f > rg->from)
		f = rg->from;
	chg = t - f;

	/* Check for and consume any regions we now overlap with. */
	list_for_each_entry(rg, rg->link.prev, link) {
		if (&rg->link == head)
			break;
		if (rg->from > t)
			return chg;

		/* We overlap with this area, if it extends futher than
		 * us then we must extend ourselves.  Account for its
		 * existing reservation. */
		if (rg->to > t) {
			chg += rg->to - t;
			t = rg->to;
		}
		chg -= rg->to - rg->from;
	}
	return chg;
}

static long region_truncate(struct list_head *head, long end)
{
	struct file_region *rg, *trg;
	long chg = 0;

	/* Locate the region we are either in or before. */
	list_for_each_entry(rg, head, link)
		if (end <= rg->to)
			break;
	if (&rg->link == head)
		return 0;

	/* If we are in the middle of a region then adjust it. */
	if (end > rg->from) {
		chg = rg->to - end;
		rg->to = end;
		rg = list_entry(rg->link.next, typeof(*rg), link);
	}

	/* Drop any remaining regions. */
	list_for_each_entry_safe(rg, trg, rg->link.prev, link) {
		if (&rg->link == head)
			break;
		chg += rg->to - rg->from;
		list_del(&rg->link);
		kfree(rg);
	}
	return chg;
}

static long region_count(struct list_head *head, long f, long t)
{
	struct file_region *rg;
	long chg = 0;

	/* Locate each segment we overlap with, and count that overlap. */
	list_for_each_entry(rg, head, link) {
		int seg_from;
		int seg_to;

		if (rg->to <= f)
			continue;
		if (rg->from >= t)
			break;

		seg_from = max(rg->from, f);
		seg_to = min(rg->to, t);

		chg += seg_to - seg_from;
	}

	return chg;
}

/*
 * Convert the address within this vma to the page offset within
 * the mapping, in pagecache page units; huge pages here.
 */
static pgoff_t vma_hugecache_offset(struct hstate *h,
			struct vm_area_struct *vma, unsigned long address)
{
	return ((address - vma->vm_start) >> huge_page_shift(h)) +
			(vma->vm_pgoff >> huge_page_order(h));
}

/*
 * Return the size of the pages allocated when backing a VMA. In the majority
 * cases this will be same size as used by the page table entries.
 */
unsigned long vma_kernel_pagesize(struct vm_area_struct *vma)
{
	struct hstate *hstate;

	if (!is_vm_hugetlb_page(vma))
		return PAGE_SIZE;

	hstate = hstate_vma(vma);

	return 1UL << (hstate->order + PAGE_SHIFT);
}
EXPORT_SYMBOL_GPL(vma_kernel_pagesize);

/*
 * Return the page size being used by the MMU to back a VMA. In the majority
 * of cases, the page size used by the kernel matches the MMU size. On
 * architectures where it differs, an architecture-specific version of this
 * function is required.
 */
#ifndef vma_mmu_pagesize
unsigned long vma_mmu_pagesize(struct vm_area_struct *vma)
{
	return vma_kernel_pagesize(vma);
}
#endif

/*
 * Flags for MAP_PRIVATE reservations.  These are stored in the bottom
 * bits of the reservation map pointer, which are always clear due to
 * alignment.
 */
#define HPAGE_RESV_OWNER    (1UL << 0)
#define HPAGE_RESV_UNMAPPED (1UL << 1)
#define HPAGE_RESV_MASK (HPAGE_RESV_OWNER | HPAGE_RESV_UNMAPPED)

/*
 * These helpers are used to track how many pages are reserved for
 * faults in a MAP_PRIVATE mapping. Only the process that called mmap()
 * is guaranteed to have their future faults succeed.
 *
 * With the exception of reset_vma_resv_huge_pages() which is called at fork(),
 * the reserve counters are updated with the hugetlb_lock held. It is safe
 * to reset the VMA at fork() time as it is not in use yet and there is no
 * chance of the global counters getting corrupted as a result of the values.
 *
 * The private mapping reservation is represented in a subtly different
 * manner to a shared mapping.  A shared mapping has a region map associated
 * with the underlying file, this region map represents the backing file
 * pages which have ever had a reservation assigned which this persists even
 * after the page is instantiated.  A private mapping has a region map
 * associated with the original mmap which is attached to all VMAs which
 * reference it, this region map represents those offsets which have consumed
 * reservation ie. where pages have been instantiated.
 */
static unsigned long get_vma_private_data(struct vm_area_struct *vma)
{
	return (unsigned long)vma->vm_private_data;
}

static void set_vma_private_data(struct vm_area_struct *vma,
							unsigned long value)
{
	vma->vm_private_data = (void *)value;
}

struct resv_map {
	struct kref refs;
	struct list_head regions;
};

static struct resv_map *resv_map_alloc(void)
{
	struct resv_map *resv_map = kmalloc(sizeof(*resv_map), GFP_KERNEL);
	if (!resv_map)
		return NULL;

	kref_init(&resv_map->refs);
	INIT_LIST_HEAD(&resv_map->regions);

	return resv_map;
}

static void resv_map_release(struct kref *ref)
{
	struct resv_map *resv_map = container_of(ref, struct resv_map, refs);

	/* Clear out any active regions before we release the map. */
	region_truncate(&resv_map->regions, 0);
	kfree(resv_map);
}

static struct resv_map *vma_resv_map(struct vm_area_struct *vma)
{
	VM_BUG_ON(!is_vm_hugetlb_page(vma));
	if (!(vma->vm_flags & VM_MAYSHARE))
		return (struct resv_map *)(get_vma_private_data(vma) &
							~HPAGE_RESV_MASK);
	return NULL;
}

static void set_vma_resv_map(struct vm_area_struct *vma, struct resv_map *map)
{
	VM_BUG_ON(!is_vm_hugetlb_page(vma));
	VM_BUG_ON(vma->vm_flags & VM_MAYSHARE);

	set_vma_private_data(vma, (get_vma_private_data(vma) &
				HPAGE_RESV_MASK) | (unsigned long)map);
}

static void set_vma_resv_flags(struct vm_area_struct *vma, unsigned long flags)
{
	VM_BUG_ON(!is_vm_hugetlb_page(vma));
	VM_BUG_ON(vma->vm_flags & VM_MAYSHARE);

	set_vma_private_data(vma, get_vma_private_data(vma) | flags);
}

static int is_vma_resv_set(struct vm_area_struct *vma, unsigned long flag)
{
	VM_BUG_ON(!is_vm_hugetlb_page(vma));

	return (get_vma_private_data(vma) & flag) != 0;
}

/* Decrement the reserved pages in the hugepage pool by one */
static void decrement_hugepage_resv_vma(struct hstate *h,
			struct vm_area_struct *vma)
{
	if (vma->vm_flags & VM_NORESERVE)
		return;

	if (vma->vm_flags & VM_MAYSHARE) {
		/* Shared mappings always use reserves */
		h->resv_huge_pages--;
	} else if (is_vma_resv_set(vma, HPAGE_RESV_OWNER)) {
		/*
		 * Only the process that called mmap() has reserves for
		 * private mappings.
		 */
		h->resv_huge_pages--;
	}
}

/* Reset counters to 0 and clear all HPAGE_RESV_* flags */
void reset_vma_resv_huge_pages(struct vm_area_struct *vma)
{
	VM_BUG_ON(!is_vm_hugetlb_page(vma));
	if (!(vma->vm_flags & VM_MAYSHARE))
		vma->vm_private_data = (void *)0;
}

/* Returns true if the VMA has associated reserve pages */
static int vma_has_reserves(struct vm_area_struct *vma)
{
	if (vma->vm_flags & VM_MAYSHARE)
		return 1;
	if (is_vma_resv_set(vma, HPAGE_RESV_OWNER))
		return 1;
	return 0;
}

static void clear_gigantic_page(struct page *page,
			unsigned long addr, unsigned long sz)
{
	int i;
	struct page *p = page;

	might_sleep();
	for (i = 0; i < sz/PAGE_SIZE; i++, p = mem_map_next(p, page, i)) {
		cond_resched();
		clear_user_highpage(p, addr + i * PAGE_SIZE);
	}
}
static void clear_huge_page(struct page *page,
			unsigned long addr, unsigned long sz)
{
	int i;

	if (unlikely(sz > MAX_ORDER_NR_PAGES)) {
		clear_gigantic_page(page, addr, sz);
		return;
	}

	might_sleep();
	for (i = 0; i < sz/PAGE_SIZE; i++) {
		cond_resched();
		clear_user_highpage(page + i, addr + i * PAGE_SIZE);
	}
}

static void copy_gigantic_page(struct page *dst, struct page *src,
			   unsigned long addr, struct vm_area_struct *vma)
{
	int i;
	struct hstate *h = hstate_vma(vma);
	struct page *dst_base = dst;
	struct page *src_base = src;
	might_sleep();
	for (i = 0; i < pages_per_huge_page(h); ) {
		cond_resched();
		copy_user_highpage(dst, src, addr + i*PAGE_SIZE, vma);

		i++;
		dst = mem_map_next(dst, dst_base, i);
		src = mem_map_next(src, src_base, i);
	}
}
static void copy_huge_page(struct page *dst, struct page *src,
			   unsigned long addr, struct vm_area_struct *vma)
{
	int i;
	struct hstate *h = hstate_vma(vma);

	if (unlikely(pages_per_huge_page(h) > MAX_ORDER_NR_PAGES)) {
		copy_gigantic_page(dst, src, addr, vma);
		return;
	}

	might_sleep();
	for (i = 0; i < pages_per_huge_page(h); i++) {
		cond_resched();
		copy_user_highpage(dst + i, src + i, addr + i*PAGE_SIZE, vma);
	}
}

static void enqueue_huge_page(struct hstate *h, struct page *page)
{
	int nid = page_to_nid(page);
	list_add(&page->lru, &h->hugepage_freelists[nid]);
	h->free_huge_pages++;
	h->free_huge_pages_node[nid]++;
}

static struct page *dequeue_huge_page_vma(struct hstate *h,
				struct vm_area_struct *vma,
				unsigned long address, int avoid_reserve)
{
	int nid;
	struct page *page = NULL;
	struct mempolicy *mpol;
	nodemask_t *nodemask;
	struct zonelist *zonelist = huge_zonelist(vma, address,
					htlb_alloc_mask, &mpol, &nodemask);
	struct zone *zone;
	struct zoneref *z;

	/*
	 * A child process with MAP_PRIVATE mappings created by their parent
	 * have no page reserves. This check ensures that reservations are
	 * not "stolen". The child may still get SIGKILLed
	 */
	if (!vma_has_reserves(vma) &&
			h->free_huge_pages - h->resv_huge_pages == 0)
		return NULL;

	/* If reserves cannot be used, ensure enough pages are in the pool */
	if (avoid_reserve && h->free_huge_pages - h->resv_huge_pages == 0)
		return NULL;

	for_each_zone_zonelist_nodemask(zone, z, zonelist,
						MAX_NR_ZONES - 1, nodemask) {
		nid = zone_to_nid(zone);
		if (cpuset_zone_allowed_softwall(zone, htlb_alloc_mask) &&
		    !list_empty(&h->hugepage_freelists[nid])) {
			page = list_entry(h->hugepage_freelists[nid].next,
					  struct page, lru);
			list_del(&page->lru);
			h->free_huge_pages--;
			h->free_huge_pages_node[nid]--;

			if (!avoid_reserve)
				decrement_hugepage_resv_vma(h, vma);

			break;
		}
	}
	mpol_cond_put(mpol);
	return page;
}

static void update_and_free_page(struct hstate *h, struct page *page)
{
	int i;

	VM_BUG_ON(h->order >= MAX_ORDER);

	h->nr_huge_pages--;
	h->nr_huge_pages_node[page_to_nid(page)]--;
	for (i = 0; i < pages_per_huge_page(h); i++) {
		page[i].flags &= ~(1 << PG_locked | 1 << PG_error | 1 << PG_referenced |
				1 << PG_dirty | 1 << PG_active | 1 << PG_reserved |
				1 << PG_private | 1<< PG_writeback);
	}
	set_compound_page_dtor(page, NULL);
	set_page_refcounted(page);
	arch_release_hugepage(page);
	__free_pages(page, huge_page_order(h));
}

struct hstate *size_to_hstate(unsigned long size)
{
	struct hstate *h;

	for_each_hstate(h) {
		if (huge_page_size(h) == size)
			return h;
	}
	return NULL;
}

static void free_huge_page(struct page *page)
{
	/*
	 * Can't pass hstate in here because it is called from the
	 * compound page destructor.
	 */
	struct hstate *h = page_hstate(page);
	int nid = page_to_nid(page);
	struct address_space *mapping;

	mapping = (struct address_space *) page_private(page);
	set_page_private(page, 0);
	BUG_ON(page_count(page));
	INIT_LIST_HEAD(&page->lru);

	spin_lock(&hugetlb_lock);
	if (h->surplus_huge_pages_node[nid] && huge_page_order(h) < MAX_ORDER) {
		update_and_free_page(h, page);
		h->surplus_huge_pages--;
		h->surplus_huge_pages_node[nid]--;
	} else {
		enqueue_huge_page(h, page);
	}
	spin_unlock(&hugetlb_lock);
	if (mapping)
		hugetlb_put_quota(mapping, 1);
}

static void prep_new_huge_page(struct hstate *h, struct page *page, int nid)
{
	set_compound_page_dtor(page, free_huge_page);
	spin_lock(&hugetlb_lock);
	h->nr_huge_pages++;
	h->nr_huge_pages_node[nid]++;
	spin_unlock(&hugetlb_lock);
	put_page(page); /* free it into the hugepage allocator */
}

static void prep_compound_gigantic_page(struct page *page, unsigned long order)
{
	int i;
	int nr_pages = 1 << order;
	struct page *p = page + 1;

	/* we rely on prep_new_huge_page to set the destructor */
	set_compound_order(page, order);
	__SetPageHead(page);
	for (i = 1; i < nr_pages; i++, p = mem_map_next(p, page, i)) {
		__SetPageTail(p);
		p->first_page = page;
	}
}

int PageHuge(struct page *page)
{
	compound_page_dtor *dtor;

	if (!PageCompound(page))
		return 0;

	page = compound_head(page);
	dtor = get_compound_page_dtor(page);

	return dtor == free_huge_page;
}

static struct page *alloc_fresh_huge_page_node(struct hstate *h, int nid)
{
	struct page *page;

	if (h->order >= MAX_ORDER)
		return NULL;

	page = alloc_pages_exact_node(nid,
		htlb_alloc_mask|__GFP_COMP|__GFP_THISNODE|
						__GFP_REPEAT|__GFP_NOWARN,
		huge_page_order(h));
	if (page) {
		if (arch_prepare_hugepage(page)) {
			__free_pages(page, huge_page_order(h));
			return NULL;
		}
		prep_new_huge_page(h, page, nid);
	}

	return page;
}

/*
 * Use a helper variable to find the next node and then
 * copy it back to next_nid_to_alloc afterwards:
 * otherwise there's a window in which a racer might
 * pass invalid nid MAX_NUMNODES to alloc_pages_exact_node.
 * But we don't need to use a spin_lock here: it really
 * doesn't matter if occasionally a racer chooses the
 * same nid as we do.  Move nid forward in the mask even
 * if we just successfully allocated a hugepage so that
 * the next caller gets hugepages on the next node.
 */
static int hstate_next_node_to_alloc(struct hstate *h)
{
	int next_nid;
	next_nid = next_node(h->next_nid_to_alloc, node_online_map);
	if (next_nid == MAX_NUMNODES)
		next_nid = first_node(node_online_map);
	h->next_nid_to_alloc = next_nid;
	return next_nid;
}

static int alloc_fresh_huge_page(struct hstate *h)
{
	struct page *page;
	int start_nid;
	int next_nid;
	int ret = 0;

	start_nid = h->next_nid_to_alloc;
	next_nid = start_nid;

	do {
		page = alloc_fresh_huge_page_node(h, next_nid);
		if (page)
			ret = 1;
		next_nid = hstate_next_node_to_alloc(h);
	} while (!page && next_nid != start_nid);

	if (ret)
		count_vm_event(HTLB_BUDDY_PGALLOC);
	else
		count_vm_event(HTLB_BUDDY_PGALLOC_FAIL);

	return ret;
}

/*
 * helper for free_pool_huge_page() - find next node
 * from which to free a huge page
 */
static int hstate_next_node_to_free(struct hstate *h)
{
	int next_nid;
	next_nid = next_node(h->next_nid_to_free, node_online_map);
	if (next_nid == MAX_NUMNODES)
		next_nid = first_node(node_online_map);
	h->next_nid_to_free = next_nid;
	return next_nid;
}

/*
 * Free huge page from pool from next node to free.
 * Attempt to keep persistent huge pages more or less
 * balanced over allowed nodes.
 * Called with hugetlb_lock locked.
 */
static int free_pool_huge_page(struct hstate *h, bool acct_surplus)
{
	int start_nid;
	int next_nid;
	int ret = 0;

	start_nid = h->next_nid_to_free;
	next_nid = start_nid;

	do {
		/*
		 * If we're returning unused surplus pages, only examine
		 * nodes with surplus pages.
		 */
		if ((!acct_surplus || h->surplus_huge_pages_node[next_nid]) &&
		    !list_empty(&h->hugepage_freelists[next_nid])) {
			struct page *page =
				list_entry(h->hugepage_freelists[next_nid].next,
					  struct page, lru);
			list_del(&page->lru);
			h->free_huge_pages--;
			h->free_huge_pages_node[next_nid]--;
			if (acct_surplus) {
				h->surplus_huge_pages--;
				h->surplus_huge_pages_node[next_nid]--;
			}
			update_and_free_page(h, page);
			ret = 1;
		}
		next_nid = hstate_next_node_to_free(h);
	} while (!ret && next_nid != start_nid);

	return ret;
}

static struct page *alloc_buddy_huge_page(struct hstate *h,
			struct vm_area_struct *vma, unsigned long address)
{
	struct page *page;
	unsigned int nid;

	if (h->order >= MAX_ORDER)
		return NULL;

	/*
	 * Assume we will successfully allocate the surplus page to
	 * prevent racing processes from causing the surplus to exceed
	 * overcommit
	 *
	 * This however introduces a different race, where a process B
	 * tries to grow the static hugepage pool while alloc_pages() is
	 * called by process A. B will only examine the per-node
	 * counters in determining if surplus huge pages can be
	 * converted to normal huge pages in adjust_pool_surplus(). A
	 * won't be able to increment the per-node counter, until the
	 * lock is dropped by B, but B doesn't drop hugetlb_lock until
	 * no more huge pages can be converted from surplus to normal
	 * state (and doesn't try to convert again). Thus, we have a
	 * case where a surplus huge page exists, the pool is grown, and
	 * the surplus huge page still exists after, even though it
	 * should just have been converted to a normal huge page. This
	 * does not leak memory, though, as the hugepage will be freed
	 * once it is out of use. It also does not allow the counters to
	 * go out of whack in adjust_pool_surplus() as we don't modify
	 * the node values until we've gotten the hugepage and only the
	 * per-node value is checked there.
	 */
	spin_lock(&hugetlb_lock);
	if (h->surplus_huge_pages >= h->nr_overcommit_huge_pages) {
		spin_unlock(&hugetlb_lock);
		return NULL;
	} else {
		h->nr_huge_pages++;
		h->surplus_huge_pages++;
	}
	spin_unlock(&hugetlb_lock);

	page = alloc_pages(htlb_alloc_mask|__GFP_COMP|
					__GFP_REPEAT|__GFP_NOWARN,
					huge_page_order(h));

	if (page && arch_prepare_hugepage(page)) {
		__free_pages(page, huge_page_order(h));
		return NULL;
	}

	spin_lock(&hugetlb_lock);
	if (page) {
		/*
		 * This page is now managed by the hugetlb allocator and has
		 * no users -- drop the buddy allocator's reference.
		 */
		put_page_testzero(page);
		VM_BUG_ON(page_count(page));
		nid = page_to_nid(page);
		set_compound_page_dtor(page, free_huge_page);
		/*
		 * We incremented the global counters already
		 */
		h->nr_huge_pages_node[nid]++;
		h->surplus_huge_pages_node[nid]++;
		__count_vm_event(HTLB_BUDDY_PGALLOC);
	} else {
		h->nr_huge_pages--;
		h->surplus_huge_pages--;
		__count_vm_event(HTLB_BUDDY_PGALLOC_FAIL);
	}
	spin_unlock(&hugetlb_lock);

	return page;
}

/*
 * Increase the hugetlb pool such that it can accomodate a reservation
 * of size 'delta'.
 */
static int gather_surplus_pages(struct hstate *h, int delta)
{
	struct list_head surplus_list;
	struct page *page, *tmp;
	int ret, i;
	int needed, allocated;

	needed = (h->resv_huge_pages + delta) - h->free_huge_pages;
	if (needed <= 0) {
		h->resv_huge_pages += delta;
		return 0;
	}

	allocated = 0;
	INIT_LIST_HEAD(&surplus_list);

	ret = -ENOMEM;
retry:
	spin_unlock(&hugetlb_lock);
	for (i = 0; i < needed; i++) {
		page = alloc_buddy_huge_page(h, NULL, 0);
		if (!page) {
			/*
			 * We were not able to allocate enough pages to
			 * satisfy the entire reservation so we free what
			 * we've allocated so far.
			 */
			spin_lock(&hugetlb_lock);
			needed = 0;
			goto free;
		}

		list_add(&page->lru, &surplus_list);
	}
	allocated += needed;

	/*
	 * After retaking hugetlb_lock, we need to recalculate 'needed'
	 * because either resv_huge_pages or free_huge_pages may have changed.
	 */
	spin_lock(&hugetlb_lock);
	needed = (h->resv_huge_pages + delta) -
			(h->free_huge_pages + allocated);
	if (needed > 0)
		goto retry;

	/*
	 * The surplus_list now contains _at_least_ the number of extra pages
	 * needed to accomodate the reservation.  Add the appropriate number
	 * of pages to the hugetlb pool and free the extras back to the buddy
	 * allocator.  Commit the entire reservation here to prevent another
	 * process from stealing the pages as they are added to the pool but
	 * before they are reserved.
	 */
	needed += allocated;
	h->resv_huge_pages += delta;
	ret = 0;
free:
	/* Free the needed pages to the hugetlb pool */
	list_for_each_entry_safe(page, tmp, &surplus_list, lru) {
		if ((--needed) < 0)
			break;
		list_del(&page->lru);
		enqueue_huge_page(h, page);
	}

	/* Free unnecessary surplus pages to the buddy allocator */
	if (!list_empty(&surplus_list)) {
		spin_unlock(&hugetlb_lock);
		list_for_each_entry_safe(page, tmp, &surplus_list, lru) {
			list_del(&page->lru);
			/*
			 * The page has a reference count of zero already, so
			 * call free_huge_page directly instead of using
			 * put_page.  This must be done with hugetlb_lock
			 * unlocked which is safe because free_huge_page takes
			 * hugetlb_lock before deciding how to free the page.
			 */
			free_huge_page(page);
		}
		spin_lock(&hugetlb_lock);
	}

	return ret;
}

/*
 * When releasing a hugetlb pool reservation, any surplus pages that were
 * allocated to satisfy the reservation must be explicitly freed if they were
 * never used.
 * Called with hugetlb_lock held.
 */
static void return_unused_surplus_pages(struct hstate *h,
					unsigned long unused_resv_pages)
{
	unsigned long nr_pages;

	/* Uncommit the reservation */
	h->resv_huge_pages -= unused_resv_pages;

	/* Cannot return gigantic pages currently */
	if (h->order >= MAX_ORDER)
		return;

	nr_pages = min(unused_resv_pages, h->surplus_huge_pages);

	/*
	 * We want to release as many surplus pages as possible, spread
	 * evenly across all nodes. Iterate across all nodes until we
	 * can no longer free unreserved surplus pages. This occurs when
	 * the nodes with surplus pages have no free pages.
	 * free_pool_huge_page() will balance the the frees across the
	 * on-line nodes for us and will handle the hstate accounting.
	 */
	while (nr_pages--) {
		if (!free_pool_huge_page(h, 1))
			break;
	}
}

/*
 * Determine if the huge page at addr within the vma has an associated
 * reservation.  Where it does not we will need to logically increase
 * reservation and actually increase quota before an allocation can occur.
 * Where any new reservation would be required the reservation change is
 * prepared, but not committed.  Once the page has been quota'd allocated
 * an instantiated the change should be committed via vma_commit_reservation.
 * No action is required on failure.
 */
static long vma_needs_reservation(struct hstate *h,
			struct vm_area_struct *vma, unsigned long addr)
{
	struct address_space *mapping = vma->vm_file->f_mapping;
	struct inode *inode = mapping->host;

	if (vma->vm_flags & VM_MAYSHARE) {
		pgoff_t idx = vma_hugecache_offset(h, vma, addr);
		return region_chg(&inode->i_mapping->private_list,
							idx, idx + 1);

	} else if (!is_vma_resv_set(vma, HPAGE_RESV_OWNER)) {
		return 1;

	} else  {
		long err;
		pgoff_t idx = vma_hugecache_offset(h, vma, addr);
		struct resv_map *reservations = vma_resv_map(vma);

		err = region_chg(&reservations->regions, idx, idx + 1);
		if (err < 0)
			return err;
		return 0;
	}
}
static void vma_commit_reservation(struct hstate *h,
			struct vm_area_struct *vma, unsigned long addr)
{
	struct address_space *mapping = vma->vm_file->f_mapping;
	struct inode *inode = mapping->host;

	if (vma->vm_flags & VM_MAYSHARE) {
		pgoff_t idx = vma_hugecache_offset(h, vma, addr);
		region_add(&inode->i_mapping->private_list, idx, idx + 1);

	} else if (is_vma_resv_set(vma, HPAGE_RESV_OWNER)) {
		pgoff_t idx = vma_hugecache_offset(h, vma, addr);
		struct resv_map *reservations = vma_resv_map(vma);

		/* Mark this page used in the map. */
		region_add(&reservations->regions, idx, idx + 1);
	}
}

static struct page *alloc_huge_page(struct vm_area_struct *vma,
				    unsigned long addr, int avoid_reserve)
{
	struct hstate *h = hstate_vma(vma);
	struct page *page;
	struct address_space *mapping = vma->vm_file->f_mapping;
	struct inode *inode = mapping->host;
	long chg;

	/*
	 * Processes that did not create the mapping will have no reserves and
	 * will not have accounted against quota. Check that the quota can be
	 * made before satisfying the allocation
	 * MAP_NORESERVE mappings may also need pages and quota allocated
	 * if no reserve mapping overlaps.
	 */
	chg = vma_needs_reservation(h, vma, addr);
	if (chg < 0)
		return ERR_PTR(chg);
	if (chg)
		if (hugetlb_get_quota(inode->i_mapping, chg))
			return ERR_PTR(-ENOSPC);

	spin_lock(&hugetlb_lock);
	page = dequeue_huge_page_vma(h, vma, addr, avoid_reserve);
	spin_unlock(&hugetlb_lock);

	if (!page) {
		page = alloc_buddy_huge_page(h, vma, addr);
		if (!page) {
			hugetlb_put_quota(inode->i_mapping, chg);
			return ERR_PTR(-VM_FAULT_OOM);
		}
	}

	set_page_refcounted(page);
	set_page_private(page, (unsigned long) mapping);

	vma_commit_reservation(h, vma, addr);

	return page;
}

int __weak alloc_bootmem_huge_page(struct hstate *h)
{
	struct huge_bootmem_page *m;
	int nr_nodes = nodes_weight(node_online_map);

	while (nr_nodes) {
		void *addr;

		addr = __alloc_bootmem_node_nopanic(
				NODE_DATA(h->next_nid_to_alloc),
				huge_page_size(h), huge_page_size(h), 0);

<<<<<<< HEAD
		hstate_next_node(h);
=======
		hstate_next_node_to_alloc(h);
>>>>>>> 17d857be
		if (addr) {
			/*
			 * Use the beginning of the huge page to store the
			 * huge_bootmem_page struct (until gather_bootmem
			 * puts them into the mem_map).
			 */
			m = addr;
			goto found;
		}
		nr_nodes--;
	}
	return 0;

found:
	BUG_ON((unsigned long)virt_to_phys(m) & (huge_page_size(h) - 1));
	/* Put them into a private list first because mem_map is not up yet */
	list_add(&m->list, &huge_boot_pages);
	m->hstate = h;
	return 1;
}

static void prep_compound_huge_page(struct page *page, int order)
{
	if (unlikely(order > (MAX_ORDER - 1)))
		prep_compound_gigantic_page(page, order);
	else
		prep_compound_page(page, order);
}

/* Put bootmem huge pages into the standard lists after mem_map is up */
static void __init gather_bootmem_prealloc(void)
{
	struct huge_bootmem_page *m;

	list_for_each_entry(m, &huge_boot_pages, list) {
		struct page *page = virt_to_page(m);
		struct hstate *h = m->hstate;
		__ClearPageReserved(page);
		WARN_ON(page_count(page) != 1);
		prep_compound_huge_page(page, h->order);
		prep_new_huge_page(h, page, page_to_nid(page));
	}
}

static void __init hugetlb_hstate_alloc_pages(struct hstate *h)
{
	unsigned long i;

	for (i = 0; i < h->max_huge_pages; ++i) {
		if (h->order >= MAX_ORDER) {
			if (!alloc_bootmem_huge_page(h))
				break;
		} else if (!alloc_fresh_huge_page(h))
			break;
	}
	h->max_huge_pages = i;
}

static void __init hugetlb_init_hstates(void)
{
	struct hstate *h;

	for_each_hstate(h) {
		/* oversize hugepages were init'ed in early boot */
		if (h->order < MAX_ORDER)
			hugetlb_hstate_alloc_pages(h);
	}
}

static char * __init memfmt(char *buf, unsigned long n)
{
	if (n >= (1UL << 30))
		sprintf(buf, "%lu GB", n >> 30);
	else if (n >= (1UL << 20))
		sprintf(buf, "%lu MB", n >> 20);
	else
		sprintf(buf, "%lu KB", n >> 10);
	return buf;
}

static void __init report_hugepages(void)
{
	struct hstate *h;

	for_each_hstate(h) {
		char buf[32];
		printk(KERN_INFO "HugeTLB registered %s page size, "
				 "pre-allocated %ld pages\n",
			memfmt(buf, huge_page_size(h)),
			h->free_huge_pages);
	}
}

#ifdef CONFIG_HIGHMEM
static void try_to_free_low(struct hstate *h, unsigned long count)
{
	int i;

	if (h->order >= MAX_ORDER)
		return;

	for (i = 0; i < MAX_NUMNODES; ++i) {
		struct page *page, *next;
		struct list_head *freel = &h->hugepage_freelists[i];
		list_for_each_entry_safe(page, next, freel, lru) {
			if (count >= h->nr_huge_pages)
				return;
			if (PageHighMem(page))
				continue;
			list_del(&page->lru);
			update_and_free_page(h, page);
			h->free_huge_pages--;
			h->free_huge_pages_node[page_to_nid(page)]--;
		}
	}
}
#else
static inline void try_to_free_low(struct hstate *h, unsigned long count)
{
}
#endif

/*
 * Increment or decrement surplus_huge_pages.  Keep node-specific counters
 * balanced by operating on them in a round-robin fashion.
 * Returns 1 if an adjustment was made.
 */
static int adjust_pool_surplus(struct hstate *h, int delta)
{
	int start_nid, next_nid;
	int ret = 0;

	VM_BUG_ON(delta != -1 && delta != 1);

	if (delta < 0)
		start_nid = h->next_nid_to_alloc;
	else
		start_nid = h->next_nid_to_free;
	next_nid = start_nid;

	do {
		int nid = next_nid;
		if (delta < 0)  {
			next_nid = hstate_next_node_to_alloc(h);
			/*
			 * To shrink on this node, there must be a surplus page
			 */
			if (!h->surplus_huge_pages_node[nid])
				continue;
		}
		if (delta > 0) {
			next_nid = hstate_next_node_to_free(h);
			/*
			 * Surplus cannot exceed the total number of pages
			 */
			if (h->surplus_huge_pages_node[nid] >=
						h->nr_huge_pages_node[nid])
				continue;
		}

		h->surplus_huge_pages += delta;
		h->surplus_huge_pages_node[nid] += delta;
		ret = 1;
		break;
	} while (next_nid != start_nid);

	return ret;
}

#define persistent_huge_pages(h) (h->nr_huge_pages - h->surplus_huge_pages)
static unsigned long set_max_huge_pages(struct hstate *h, unsigned long count)
{
	unsigned long min_count, ret;

	if (h->order >= MAX_ORDER)
		return h->max_huge_pages;

	/*
	 * Increase the pool size
	 * First take pages out of surplus state.  Then make up the
	 * remaining difference by allocating fresh huge pages.
	 *
	 * We might race with alloc_buddy_huge_page() here and be unable
	 * to convert a surplus huge page to a normal huge page. That is
	 * not critical, though, it just means the overall size of the
	 * pool might be one hugepage larger than it needs to be, but
	 * within all the constraints specified by the sysctls.
	 */
	spin_lock(&hugetlb_lock);
	while (h->surplus_huge_pages && count > persistent_huge_pages(h)) {
		if (!adjust_pool_surplus(h, -1))
			break;
	}

	while (count > persistent_huge_pages(h)) {
		/*
		 * If this allocation races such that we no longer need the
		 * page, free_huge_page will handle it by freeing the page
		 * and reducing the surplus.
		 */
		spin_unlock(&hugetlb_lock);
		ret = alloc_fresh_huge_page(h);
		spin_lock(&hugetlb_lock);
		if (!ret)
			goto out;

	}

	/*
	 * Decrease the pool size
	 * First return free pages to the buddy allocator (being careful
	 * to keep enough around to satisfy reservations).  Then place
	 * pages into surplus state as needed so the pool will shrink
	 * to the desired size as pages become free.
	 *
	 * By placing pages into the surplus state independent of the
	 * overcommit value, we are allowing the surplus pool size to
	 * exceed overcommit. There are few sane options here. Since
	 * alloc_buddy_huge_page() is checking the global counter,
	 * though, we'll note that we're not allowed to exceed surplus
	 * and won't grow the pool anywhere else. Not until one of the
	 * sysctls are changed, or the surplus pages go out of use.
	 */
	min_count = h->resv_huge_pages + h->nr_huge_pages - h->free_huge_pages;
	min_count = max(count, min_count);
	try_to_free_low(h, min_count);
	while (min_count < persistent_huge_pages(h)) {
		if (!free_pool_huge_page(h, 0))
			break;
	}
	while (count < persistent_huge_pages(h)) {
		if (!adjust_pool_surplus(h, 1))
			break;
	}
out:
	ret = persistent_huge_pages(h);
	spin_unlock(&hugetlb_lock);
	return ret;
}

#define HSTATE_ATTR_RO(_name) \
	static struct kobj_attribute _name##_attr = __ATTR_RO(_name)

#define HSTATE_ATTR(_name) \
	static struct kobj_attribute _name##_attr = \
		__ATTR(_name, 0644, _name##_show, _name##_store)

static struct kobject *hugepages_kobj;
static struct kobject *hstate_kobjs[HUGE_MAX_HSTATE];

static struct hstate *kobj_to_hstate(struct kobject *kobj)
{
	int i;
	for (i = 0; i < HUGE_MAX_HSTATE; i++)
		if (hstate_kobjs[i] == kobj)
			return &hstates[i];
	BUG();
	return NULL;
}

static ssize_t nr_hugepages_show(struct kobject *kobj,
					struct kobj_attribute *attr, char *buf)
{
	struct hstate *h = kobj_to_hstate(kobj);
	return sprintf(buf, "%lu\n", h->nr_huge_pages);
}
static ssize_t nr_hugepages_store(struct kobject *kobj,
		struct kobj_attribute *attr, const char *buf, size_t count)
{
	int err;
	unsigned long input;
	struct hstate *h = kobj_to_hstate(kobj);

	err = strict_strtoul(buf, 10, &input);
	if (err)
		return 0;

	h->max_huge_pages = set_max_huge_pages(h, input);

	return count;
}
HSTATE_ATTR(nr_hugepages);

static ssize_t nr_overcommit_hugepages_show(struct kobject *kobj,
					struct kobj_attribute *attr, char *buf)
{
	struct hstate *h = kobj_to_hstate(kobj);
	return sprintf(buf, "%lu\n", h->nr_overcommit_huge_pages);
}
static ssize_t nr_overcommit_hugepages_store(struct kobject *kobj,
		struct kobj_attribute *attr, const char *buf, size_t count)
{
	int err;
	unsigned long input;
	struct hstate *h = kobj_to_hstate(kobj);

	err = strict_strtoul(buf, 10, &input);
	if (err)
		return 0;

	spin_lock(&hugetlb_lock);
	h->nr_overcommit_huge_pages = input;
	spin_unlock(&hugetlb_lock);

	return count;
}
HSTATE_ATTR(nr_overcommit_hugepages);

static ssize_t free_hugepages_show(struct kobject *kobj,
					struct kobj_attribute *attr, char *buf)
{
	struct hstate *h = kobj_to_hstate(kobj);
	return sprintf(buf, "%lu\n", h->free_huge_pages);
}
HSTATE_ATTR_RO(free_hugepages);

static ssize_t resv_hugepages_show(struct kobject *kobj,
					struct kobj_attribute *attr, char *buf)
{
	struct hstate *h = kobj_to_hstate(kobj);
	return sprintf(buf, "%lu\n", h->resv_huge_pages);
}
HSTATE_ATTR_RO(resv_hugepages);

static ssize_t surplus_hugepages_show(struct kobject *kobj,
					struct kobj_attribute *attr, char *buf)
{
	struct hstate *h = kobj_to_hstate(kobj);
	return sprintf(buf, "%lu\n", h->surplus_huge_pages);
}
HSTATE_ATTR_RO(surplus_hugepages);

static struct attribute *hstate_attrs[] = {
	&nr_hugepages_attr.attr,
	&nr_overcommit_hugepages_attr.attr,
	&free_hugepages_attr.attr,
	&resv_hugepages_attr.attr,
	&surplus_hugepages_attr.attr,
	NULL,
};

static struct attribute_group hstate_attr_group = {
	.attrs = hstate_attrs,
};

static int __init hugetlb_sysfs_add_hstate(struct hstate *h)
{
	int retval;

	hstate_kobjs[h - hstates] = kobject_create_and_add(h->name,
							hugepages_kobj);
	if (!hstate_kobjs[h - hstates])
		return -ENOMEM;

	retval = sysfs_create_group(hstate_kobjs[h - hstates],
							&hstate_attr_group);
	if (retval)
		kobject_put(hstate_kobjs[h - hstates]);

	return retval;
}

static void __init hugetlb_sysfs_init(void)
{
	struct hstate *h;
	int err;

	hugepages_kobj = kobject_create_and_add("hugepages", mm_kobj);
	if (!hugepages_kobj)
		return;

	for_each_hstate(h) {
		err = hugetlb_sysfs_add_hstate(h);
		if (err)
			printk(KERN_ERR "Hugetlb: Unable to add hstate %s",
								h->name);
	}
}

static void __exit hugetlb_exit(void)
{
	struct hstate *h;

	for_each_hstate(h) {
		kobject_put(hstate_kobjs[h - hstates]);
	}

	kobject_put(hugepages_kobj);
}
module_exit(hugetlb_exit);

static int __init hugetlb_init(void)
{
	/* Some platform decide whether they support huge pages at boot
	 * time. On these, such as powerpc, HPAGE_SHIFT is set to 0 when
	 * there is no such support
	 */
	if (HPAGE_SHIFT == 0)
		return 0;

	if (!size_to_hstate(default_hstate_size)) {
		default_hstate_size = HPAGE_SIZE;
		if (!size_to_hstate(default_hstate_size))
			hugetlb_add_hstate(HUGETLB_PAGE_ORDER);
	}
	default_hstate_idx = size_to_hstate(default_hstate_size) - hstates;
	if (default_hstate_max_huge_pages)
		default_hstate.max_huge_pages = default_hstate_max_huge_pages;

	hugetlb_init_hstates();

	gather_bootmem_prealloc();

	report_hugepages();

	hugetlb_sysfs_init();

	return 0;
}
module_init(hugetlb_init);

/* Should be called on processing a hugepagesz=... option */
void __init hugetlb_add_hstate(unsigned order)
{
	struct hstate *h;
	unsigned long i;

	if (size_to_hstate(PAGE_SIZE << order)) {
		printk(KERN_WARNING "hugepagesz= specified twice, ignoring\n");
		return;
	}
	BUG_ON(max_hstate >= HUGE_MAX_HSTATE);
	BUG_ON(order == 0);
	h = &hstates[max_hstate++];
	h->order = order;
	h->mask = ~((1ULL << (order + PAGE_SHIFT)) - 1);
	h->nr_huge_pages = 0;
	h->free_huge_pages = 0;
	for (i = 0; i < MAX_NUMNODES; ++i)
		INIT_LIST_HEAD(&h->hugepage_freelists[i]);
	h->next_nid_to_alloc = first_node(node_online_map);
	h->next_nid_to_free = first_node(node_online_map);
	snprintf(h->name, HSTATE_NAME_LEN, "hugepages-%lukB",
					huge_page_size(h)/1024);

	parsed_hstate = h;
}

static int __init hugetlb_nrpages_setup(char *s)
{
	unsigned long *mhp;
	static unsigned long *last_mhp;

	/*
	 * !max_hstate means we haven't parsed a hugepagesz= parameter yet,
	 * so this hugepages= parameter goes to the "default hstate".
	 */
	if (!max_hstate)
		mhp = &default_hstate_max_huge_pages;
	else
		mhp = &parsed_hstate->max_huge_pages;

	if (mhp == last_mhp) {
		printk(KERN_WARNING "hugepages= specified twice without "
			"interleaving hugepagesz=, ignoring\n");
		return 1;
	}

	if (sscanf(s, "%lu", mhp) <= 0)
		*mhp = 0;

	/*
	 * Global state is always initialized later in hugetlb_init.
	 * But we need to allocate >= MAX_ORDER hstates here early to still
	 * use the bootmem allocator.
	 */
	if (max_hstate && parsed_hstate->order >= MAX_ORDER)
		hugetlb_hstate_alloc_pages(parsed_hstate);

	last_mhp = mhp;

	return 1;
}
__setup("hugepages=", hugetlb_nrpages_setup);

static int __init hugetlb_default_setup(char *s)
{
	default_hstate_size = memparse(s, &s);
	return 1;
}
__setup("default_hugepagesz=", hugetlb_default_setup);

static unsigned int cpuset_mems_nr(unsigned int *array)
{
	int node;
	unsigned int nr = 0;

	for_each_node_mask(node, cpuset_current_mems_allowed)
		nr += array[node];

	return nr;
}

#ifdef CONFIG_SYSCTL
int hugetlb_sysctl_handler(struct ctl_table *table, int write,
			   void __user *buffer,
			   size_t *length, loff_t *ppos)
{
	struct hstate *h = &default_hstate;
	unsigned long tmp;

	if (!write)
		tmp = h->max_huge_pages;

	table->data = &tmp;
	table->maxlen = sizeof(unsigned long);
	proc_doulongvec_minmax(table, write, buffer, length, ppos);

	if (write)
		h->max_huge_pages = set_max_huge_pages(h, tmp);

	return 0;
}

int hugetlb_treat_movable_handler(struct ctl_table *table, int write,
			void __user *buffer,
			size_t *length, loff_t *ppos)
{
	proc_dointvec(table, write, buffer, length, ppos);
	if (hugepages_treat_as_movable)
		htlb_alloc_mask = GFP_HIGHUSER_MOVABLE;
	else
		htlb_alloc_mask = GFP_HIGHUSER;
	return 0;
}

int hugetlb_overcommit_handler(struct ctl_table *table, int write,
			void __user *buffer,
			size_t *length, loff_t *ppos)
{
	struct hstate *h = &default_hstate;
	unsigned long tmp;

	if (!write)
		tmp = h->nr_overcommit_huge_pages;

	table->data = &tmp;
	table->maxlen = sizeof(unsigned long);
	proc_doulongvec_minmax(table, write, buffer, length, ppos);

	if (write) {
		spin_lock(&hugetlb_lock);
		h->nr_overcommit_huge_pages = tmp;
		spin_unlock(&hugetlb_lock);
	}

	return 0;
}

#endif /* CONFIG_SYSCTL */

#ifdef	CONFIG_KDB
#include <linux/kdb.h>
#include <linux/kdbprivate.h>
/* Like hugetlb_report_meminfo() but using kdb_printf() */
void
kdb_hugetlb_report_meminfo(void)
{
	struct hstate *h = &default_hstate;
	kdb_printf(
		"HugePages_Total: %5lu\n"
		"HugePages_Free:  %5lu\n"
		"HugePages_Rsvd:  %5lu\n"
		"HugePages_Surp:  %5lu\n"
		"Hugepagesize:    %5lu kB\n",
		h->nr_huge_pages,
		h->free_huge_pages,
		h->resv_huge_pages,
		h->surplus_huge_pages,
		1UL << (huge_page_order(h) + PAGE_SHIFT - 10));
}
#endif	/* CONFIG_KDB */

void hugetlb_report_meminfo(struct seq_file *m)
{
	struct hstate *h = &default_hstate;
	seq_printf(m,
			"HugePages_Total:   %5lu\n"
			"HugePages_Free:    %5lu\n"
			"HugePages_Rsvd:    %5lu\n"
			"HugePages_Surp:    %5lu\n"
			"Hugepagesize:   %8lu kB\n",
			h->nr_huge_pages,
			h->free_huge_pages,
			h->resv_huge_pages,
			h->surplus_huge_pages,
			1UL << (huge_page_order(h) + PAGE_SHIFT - 10));
}

int hugetlb_report_node_meminfo(int nid, char *buf)
{
	struct hstate *h = &default_hstate;
	return sprintf(buf,
		"Node %d HugePages_Total: %5u\n"
		"Node %d HugePages_Free:  %5u\n"
		"Node %d HugePages_Surp:  %5u\n",
		nid, h->nr_huge_pages_node[nid],
		nid, h->free_huge_pages_node[nid],
		nid, h->surplus_huge_pages_node[nid]);
}

/* Return the number pages of memory we physically have, in PAGE_SIZE units. */
unsigned long hugetlb_total_pages(void)
{
	struct hstate *h = &default_hstate;
	return h->nr_huge_pages * pages_per_huge_page(h);
}

static int hugetlb_acct_memory(struct hstate *h, long delta)
{
	int ret = -ENOMEM;

	spin_lock(&hugetlb_lock);
	/*
	 * When cpuset is configured, it breaks the strict hugetlb page
	 * reservation as the accounting is done on a global variable. Such
	 * reservation is completely rubbish in the presence of cpuset because
	 * the reservation is not checked against page availability for the
	 * current cpuset. Application can still potentially OOM'ed by kernel
	 * with lack of free htlb page in cpuset that the task is in.
	 * Attempt to enforce strict accounting with cpuset is almost
	 * impossible (or too ugly) because cpuset is too fluid that
	 * task or memory node can be dynamically moved between cpusets.
	 *
	 * The change of semantics for shared hugetlb mapping with cpuset is
	 * undesirable. However, in order to preserve some of the semantics,
	 * we fall back to check against current free page availability as
	 * a best attempt and hopefully to minimize the impact of changing
	 * semantics that cpuset has.
	 */
	if (delta > 0) {
		if (gather_surplus_pages(h, delta) < 0)
			goto out;

		if (delta > cpuset_mems_nr(h->free_huge_pages_node)) {
			return_unused_surplus_pages(h, delta);
			goto out;
		}
	}

	ret = 0;
	if (delta < 0)
		return_unused_surplus_pages(h, (unsigned long) -delta);

out:
	spin_unlock(&hugetlb_lock);
	return ret;
}

static void hugetlb_vm_op_open(struct vm_area_struct *vma)
{
	struct resv_map *reservations = vma_resv_map(vma);

	/*
	 * This new VMA should share its siblings reservation map if present.
	 * The VMA will only ever have a valid reservation map pointer where
	 * it is being copied for another still existing VMA.  As that VMA
	 * has a reference to the reservation map it cannot dissappear until
	 * after this open call completes.  It is therefore safe to take a
	 * new reference here without additional locking.
	 */
	if (reservations)
		kref_get(&reservations->refs);
}

static void hugetlb_vm_op_close(struct vm_area_struct *vma)
{
	struct hstate *h = hstate_vma(vma);
	struct resv_map *reservations = vma_resv_map(vma);
	unsigned long reserve;
	unsigned long start;
	unsigned long end;

	if (reservations) {
		start = vma_hugecache_offset(h, vma, vma->vm_start);
		end = vma_hugecache_offset(h, vma, vma->vm_end);

		reserve = (end - start) -
			region_count(&reservations->regions, start, end);

		kref_put(&reservations->refs, resv_map_release);

		if (reserve) {
			hugetlb_acct_memory(h, -reserve);
			hugetlb_put_quota(vma->vm_file->f_mapping, reserve);
		}
	}
}

/*
 * We cannot handle pagefaults against hugetlb pages at all.  They cause
 * handle_mm_fault() to try to instantiate regular-sized pages in the
 * hugegpage VMA.  do_page_fault() is supposed to trap this, so BUG is we get
 * this far.
 */
static int hugetlb_vm_op_fault(struct vm_area_struct *vma, struct vm_fault *vmf)
{
	BUG();
	return 0;
}

const struct vm_operations_struct hugetlb_vm_ops = {
	.fault = hugetlb_vm_op_fault,
	.open = hugetlb_vm_op_open,
	.close = hugetlb_vm_op_close,
};

static pte_t make_huge_pte(struct vm_area_struct *vma, struct page *page,
				int writable)
{
	pte_t entry;

	if (writable) {
		entry =
		    pte_mkwrite(pte_mkdirty(mk_pte(page, vma->vm_page_prot)));
	} else {
		entry = huge_pte_wrprotect(mk_pte(page, vma->vm_page_prot));
	}
	entry = pte_mkyoung(entry);
	entry = pte_mkhuge(entry);

	return entry;
}

static void set_huge_ptep_writable(struct vm_area_struct *vma,
				   unsigned long address, pte_t *ptep)
{
	pte_t entry;

	entry = pte_mkwrite(pte_mkdirty(huge_ptep_get(ptep)));
	if (huge_ptep_set_access_flags(vma, address, ptep, entry, 1)) {
		update_mmu_cache(vma, address, entry);
	}
}


int copy_hugetlb_page_range(struct mm_struct *dst, struct mm_struct *src,
			    struct vm_area_struct *vma)
{
	pte_t *src_pte, *dst_pte, entry;
	struct page *ptepage;
	unsigned long addr;
	int cow;
	struct hstate *h = hstate_vma(vma);
	unsigned long sz = huge_page_size(h);

	cow = (vma->vm_flags & (VM_SHARED | VM_MAYWRITE)) == VM_MAYWRITE;

	for (addr = vma->vm_start; addr < vma->vm_end; addr += sz) {
		src_pte = huge_pte_offset(src, addr);
		if (!src_pte)
			continue;
		dst_pte = huge_pte_alloc(dst, addr, sz);
		if (!dst_pte)
			goto nomem;

		/* If the pagetables are shared don't copy or take references */
		if (dst_pte == src_pte)
			continue;

		spin_lock(&dst->page_table_lock);
		spin_lock_nested(&src->page_table_lock, SINGLE_DEPTH_NESTING);
		if (!huge_pte_none(huge_ptep_get(src_pte))) {
			if (cow)
				huge_ptep_set_wrprotect(src, addr, src_pte);
			entry = huge_ptep_get(src_pte);
			ptepage = pte_page(entry);
			get_page(ptepage);
			set_huge_pte_at(dst, addr, dst_pte, entry);
		}
		spin_unlock(&src->page_table_lock);
		spin_unlock(&dst->page_table_lock);
	}
	return 0;

nomem:
	return -ENOMEM;
}

void __unmap_hugepage_range(struct vm_area_struct *vma, unsigned long start,
			    unsigned long end, struct page *ref_page)
{
	struct mm_struct *mm = vma->vm_mm;
	unsigned long address;
	pte_t *ptep;
	pte_t pte;
	struct page *page;
	struct page *tmp;
	struct hstate *h = hstate_vma(vma);
	unsigned long sz = huge_page_size(h);

	/*
	 * A page gathering list, protected by per file i_mmap_lock. The
	 * lock is used to avoid list corruption from multiple unmapping
	 * of the same page since we are using page->lru.
	 */
	LIST_HEAD(page_list);

	WARN_ON(!is_vm_hugetlb_page(vma));
	BUG_ON(start & ~huge_page_mask(h));
	BUG_ON(end & ~huge_page_mask(h));

	mmu_notifier_invalidate_range_start(mm, start, end);
	spin_lock(&mm->page_table_lock);
	for (address = start; address < end; address += sz) {
		ptep = huge_pte_offset(mm, address);
		if (!ptep)
			continue;

		if (huge_pmd_unshare(mm, &address, ptep))
			continue;

		/*
		 * If a reference page is supplied, it is because a specific
		 * page is being unmapped, not a range. Ensure the page we
		 * are about to unmap is the actual page of interest.
		 */
		if (ref_page) {
			pte = huge_ptep_get(ptep);
			if (huge_pte_none(pte))
				continue;
			page = pte_page(pte);
			if (page != ref_page)
				continue;

			/*
			 * Mark the VMA as having unmapped its page so that
			 * future faults in this VMA will fail rather than
			 * looking like data was lost
			 */
			set_vma_resv_flags(vma, HPAGE_RESV_UNMAPPED);
		}

		pte = huge_ptep_get_and_clear(mm, address, ptep);
		if (huge_pte_none(pte))
			continue;

		page = pte_page(pte);
		if (pte_dirty(pte))
			set_page_dirty(page);
		list_add(&page->lru, &page_list);
	}
	spin_unlock(&mm->page_table_lock);
	flush_tlb_range(vma, start, end);
	mmu_notifier_invalidate_range_end(mm, start, end);
	list_for_each_entry_safe(page, tmp, &page_list, lru) {
		list_del(&page->lru);
		put_page(page);
	}
}

void unmap_hugepage_range(struct vm_area_struct *vma, unsigned long start,
			  unsigned long end, struct page *ref_page)
{
	spin_lock(&vma->vm_file->f_mapping->i_mmap_lock);
	__unmap_hugepage_range(vma, start, end, ref_page);
	spin_unlock(&vma->vm_file->f_mapping->i_mmap_lock);
}

/*
 * This is called when the original mapper is failing to COW a MAP_PRIVATE
 * mappping it owns the reserve page for. The intention is to unmap the page
 * from other VMAs and let the children be SIGKILLed if they are faulting the
 * same region.
 */
static int unmap_ref_private(struct mm_struct *mm, struct vm_area_struct *vma,
				struct page *page, unsigned long address)
{
	struct hstate *h = hstate_vma(vma);
	struct vm_area_struct *iter_vma;
	struct address_space *mapping;
	struct prio_tree_iter iter;
	pgoff_t pgoff;

	/*
	 * vm_pgoff is in PAGE_SIZE units, hence the different calculation
	 * from page cache lookup which is in HPAGE_SIZE units.
	 */
	address = address & huge_page_mask(h);
	pgoff = ((address - vma->vm_start) >> PAGE_SHIFT)
		+ (vma->vm_pgoff >> PAGE_SHIFT);
	mapping = (struct address_space *)page_private(page);

	vma_prio_tree_foreach(iter_vma, &iter, &mapping->i_mmap, pgoff, pgoff) {
		/* Do not unmap the current VMA */
		if (iter_vma == vma)
			continue;

		/*
		 * Unmap the page from other VMAs without their own reserves.
		 * They get marked to be SIGKILLed if they fault in these
		 * areas. This is because a future no-page fault on this VMA
		 * could insert a zeroed page instead of the data existing
		 * from the time of fork. This would look like data corruption
		 */
		if (!is_vma_resv_set(iter_vma, HPAGE_RESV_OWNER))
			unmap_hugepage_range(iter_vma,
				address, address + huge_page_size(h),
				page);
	}

	return 1;
}

static int hugetlb_cow(struct mm_struct *mm, struct vm_area_struct *vma,
			unsigned long address, pte_t *ptep, pte_t pte,
			struct page *pagecache_page)
{
	struct hstate *h = hstate_vma(vma);
	struct page *old_page, *new_page;
	int avoidcopy;
	int outside_reserve = 0;

	old_page = pte_page(pte);

retry_avoidcopy:
	/* If no-one else is actually using this page, avoid the copy
	 * and just make the page writable */
	avoidcopy = (page_count(old_page) == 1);
	if (avoidcopy) {
		set_huge_ptep_writable(vma, address, ptep);
		return 0;
	}

	/*
	 * If the process that created a MAP_PRIVATE mapping is about to
	 * perform a COW due to a shared page count, attempt to satisfy
	 * the allocation without using the existing reserves. The pagecache
	 * page is used to determine if the reserve at this address was
	 * consumed or not. If reserves were used, a partial faulted mapping
	 * at the time of fork() could consume its reserves on COW instead
	 * of the full address range.
	 */
	if (!(vma->vm_flags & VM_MAYSHARE) &&
			is_vma_resv_set(vma, HPAGE_RESV_OWNER) &&
			old_page != pagecache_page)
		outside_reserve = 1;

	page_cache_get(old_page);
	new_page = alloc_huge_page(vma, address, outside_reserve);

	if (IS_ERR(new_page)) {
		page_cache_release(old_page);

		/*
		 * If a process owning a MAP_PRIVATE mapping fails to COW,
		 * it is due to references held by a child and an insufficient
		 * huge page pool. To guarantee the original mappers
		 * reliability, unmap the page from child processes. The child
		 * may get SIGKILLed if it later faults.
		 */
		if (outside_reserve) {
			BUG_ON(huge_pte_none(pte));
			if (unmap_ref_private(mm, vma, old_page, address)) {
				BUG_ON(page_count(old_page) != 1);
				BUG_ON(huge_pte_none(pte));
				goto retry_avoidcopy;
			}
			WARN_ON_ONCE(1);
		}

		return -PTR_ERR(new_page);
	}

	spin_unlock(&mm->page_table_lock);
	copy_huge_page(new_page, old_page, address, vma);
	__SetPageUptodate(new_page);
	spin_lock(&mm->page_table_lock);

	ptep = huge_pte_offset(mm, address & huge_page_mask(h));
	if (likely(pte_same(huge_ptep_get(ptep), pte))) {
		/* Break COW */
		huge_ptep_clear_flush(vma, address, ptep);
		set_huge_pte_at(mm, address, ptep,
				make_huge_pte(vma, new_page, 1));
		/* Make the old page be freed below */
		new_page = old_page;
	}
	page_cache_release(new_page);
	page_cache_release(old_page);
	return 0;
}

/* Return the pagecache page at a given address within a VMA */
static struct page *hugetlbfs_pagecache_page(struct hstate *h,
			struct vm_area_struct *vma, unsigned long address)
{
	struct address_space *mapping;
	pgoff_t idx;

	mapping = vma->vm_file->f_mapping;
	idx = vma_hugecache_offset(h, vma, address);

	return find_lock_page(mapping, idx);
}

/*
 * Return whether there is a pagecache page to back given address within VMA.
 * Caller follow_hugetlb_page() holds page_table_lock so we cannot lock_page.
 */
static bool hugetlbfs_pagecache_present(struct hstate *h,
			struct vm_area_struct *vma, unsigned long address)
{
	struct address_space *mapping;
	pgoff_t idx;
	struct page *page;

	mapping = vma->vm_file->f_mapping;
	idx = vma_hugecache_offset(h, vma, address);

	page = find_get_page(mapping, idx);
	if (page)
		put_page(page);
	return page != NULL;
}

static int hugetlb_no_page(struct mm_struct *mm, struct vm_area_struct *vma,
			unsigned long address, pte_t *ptep, unsigned int flags)
{
	struct hstate *h = hstate_vma(vma);
	int ret = VM_FAULT_SIGBUS;
	pgoff_t idx;
	unsigned long size;
	struct page *page;
	struct address_space *mapping;
	pte_t new_pte;

	/*
	 * Currently, we are forced to kill the process in the event the
	 * original mapper has unmapped pages from the child due to a failed
	 * COW. Warn that such a situation has occured as it may not be obvious
	 */
	if (is_vma_resv_set(vma, HPAGE_RESV_UNMAPPED)) {
		printk(KERN_WARNING
			"PID %d killed due to inadequate hugepage pool\n",
			current->pid);
		return ret;
	}

	mapping = vma->vm_file->f_mapping;
	idx = vma_hugecache_offset(h, vma, address);

	/*
	 * Use page lock to guard against racing truncation
	 * before we get page_table_lock.
	 */
retry:
	page = find_lock_page(mapping, idx);
	if (!page) {
		size = i_size_read(mapping->host) >> huge_page_shift(h);
		if (idx >= size)
			goto out;
		page = alloc_huge_page(vma, address, 0);
		if (IS_ERR(page)) {
			ret = -PTR_ERR(page);
			goto out;
		}
		clear_huge_page(page, address, huge_page_size(h));
		__SetPageUptodate(page);

		if (vma->vm_flags & VM_MAYSHARE) {
			int err;
			struct inode *inode = mapping->host;

			err = add_to_page_cache(page, mapping, idx, GFP_KERNEL);
			if (err) {
				put_page(page);
				if (err == -EEXIST)
					goto retry;
				goto out;
			}

			spin_lock(&inode->i_lock);
			inode->i_blocks += blocks_per_huge_page(h);
			spin_unlock(&inode->i_lock);
		} else
			lock_page(page);
	}

	/*
	 * If we are going to COW a private mapping later, we examine the
	 * pending reservations for this page now. This will ensure that
	 * any allocations necessary to record that reservation occur outside
	 * the spinlock.
	 */
	if ((flags & FAULT_FLAG_WRITE) && !(vma->vm_flags & VM_SHARED))
		if (vma_needs_reservation(h, vma, address) < 0) {
			ret = VM_FAULT_OOM;
			goto backout_unlocked;
		}

	spin_lock(&mm->page_table_lock);
	size = i_size_read(mapping->host) >> huge_page_shift(h);
	if (idx >= size)
		goto backout;

	ret = 0;
	if (!huge_pte_none(huge_ptep_get(ptep)))
		goto backout;

	new_pte = make_huge_pte(vma, page, ((vma->vm_flags & VM_WRITE)
				&& (vma->vm_flags & VM_SHARED)));
	set_huge_pte_at(mm, address, ptep, new_pte);

	if ((flags & FAULT_FLAG_WRITE) && !(vma->vm_flags & VM_SHARED)) {
		/* Optimization, do the COW without a second fault */
		ret = hugetlb_cow(mm, vma, address, ptep, new_pte, page);
	}

	spin_unlock(&mm->page_table_lock);
	unlock_page(page);
out:
	return ret;

backout:
	spin_unlock(&mm->page_table_lock);
backout_unlocked:
	unlock_page(page);
	put_page(page);
	goto out;
}

int hugetlb_fault(struct mm_struct *mm, struct vm_area_struct *vma,
			unsigned long address, unsigned int flags)
{
	pte_t *ptep;
	pte_t entry;
	int ret;
	struct page *pagecache_page = NULL;
	static DEFINE_MUTEX(hugetlb_instantiation_mutex);
	struct hstate *h = hstate_vma(vma);

	ptep = huge_pte_alloc(mm, address, huge_page_size(h));
	if (!ptep)
		return VM_FAULT_OOM;

	/*
	 * Serialize hugepage allocation and instantiation, so that we don't
	 * get spurious allocation failures if two CPUs race to instantiate
	 * the same page in the page cache.
	 */
	mutex_lock(&hugetlb_instantiation_mutex);
	entry = huge_ptep_get(ptep);
	if (huge_pte_none(entry)) {
		ret = hugetlb_no_page(mm, vma, address, ptep, flags);
		goto out_mutex;
	}

	ret = 0;

	/*
	 * If we are going to COW the mapping later, we examine the pending
	 * reservations for this page now. This will ensure that any
	 * allocations necessary to record that reservation occur outside the
	 * spinlock. For private mappings, we also lookup the pagecache
	 * page now as it is used to determine if a reservation has been
	 * consumed.
	 */
	if ((flags & FAULT_FLAG_WRITE) && !pte_write(entry)) {
		if (vma_needs_reservation(h, vma, address) < 0) {
			ret = VM_FAULT_OOM;
			goto out_mutex;
		}

		if (!(vma->vm_flags & VM_MAYSHARE))
			pagecache_page = hugetlbfs_pagecache_page(h,
								vma, address);
	}

	spin_lock(&mm->page_table_lock);
	/* Check for a racing update before calling hugetlb_cow */
	if (unlikely(!pte_same(entry, huge_ptep_get(ptep))))
		goto out_page_table_lock;


	if (flags & FAULT_FLAG_WRITE) {
		if (!pte_write(entry)) {
			ret = hugetlb_cow(mm, vma, address, ptep, entry,
							pagecache_page);
			goto out_page_table_lock;
		}
		entry = pte_mkdirty(entry);
	}
	entry = pte_mkyoung(entry);
	if (huge_ptep_set_access_flags(vma, address, ptep, entry,
						flags & FAULT_FLAG_WRITE))
		update_mmu_cache(vma, address, entry);

out_page_table_lock:
	spin_unlock(&mm->page_table_lock);

	if (pagecache_page) {
		unlock_page(pagecache_page);
		put_page(pagecache_page);
	}

out_mutex:
	mutex_unlock(&hugetlb_instantiation_mutex);

	return ret;
}

/* Can be overriden by architectures */
__attribute__((weak)) struct page *
follow_huge_pud(struct mm_struct *mm, unsigned long address,
	       pud_t *pud, int write)
{
	BUG();
	return NULL;
}

int follow_hugetlb_page(struct mm_struct *mm, struct vm_area_struct *vma,
			struct page **pages, struct vm_area_struct **vmas,
			unsigned long *position, int *length, int i,
			unsigned int flags)
{
	unsigned long pfn_offset;
	unsigned long vaddr = *position;
	int remainder = *length;
	struct hstate *h = hstate_vma(vma);

	spin_lock(&mm->page_table_lock);
	while (vaddr < vma->vm_end && remainder) {
		pte_t *pte;
		int absent;
		struct page *page;

		/*
		 * Some archs (sparc64, sh*) have multiple pte_ts to
		 * each hugepage.  We have to make sure we get the
		 * first, for the page indexing below to work.
		 */
		pte = huge_pte_offset(mm, vaddr & huge_page_mask(h));
		absent = !pte || huge_pte_none(huge_ptep_get(pte));

		/*
		 * When coredumping, it suits get_dump_page if we just return
		 * an error where there's an empty slot with no huge pagecache
		 * to back it.  This way, we avoid allocating a hugepage, and
		 * the sparse dumpfile avoids allocating disk blocks, but its
		 * huge holes still show up with zeroes where they need to be.
		 */
		if (absent && (flags & FOLL_DUMP) &&
		    !hugetlbfs_pagecache_present(h, vma, vaddr)) {
			remainder = 0;
			break;
		}

		if (absent ||
		    ((flags & FOLL_WRITE) && !pte_write(huge_ptep_get(pte)))) {
			int ret;

			spin_unlock(&mm->page_table_lock);
			ret = hugetlb_fault(mm, vma, vaddr,
				(flags & FOLL_WRITE) ? FAULT_FLAG_WRITE : 0);
			spin_lock(&mm->page_table_lock);
			if (!(ret & VM_FAULT_ERROR))
				continue;

			remainder = 0;
			break;
		}

		pfn_offset = (vaddr & ~huge_page_mask(h)) >> PAGE_SHIFT;
		page = pte_page(huge_ptep_get(pte));
same_page:
		if (pages) {
			pages[i] = mem_map_offset(page, pfn_offset);
			get_page(pages[i]);
		}

		if (vmas)
			vmas[i] = vma;

		vaddr += PAGE_SIZE;
		++pfn_offset;
		--remainder;
		++i;
		if (vaddr < vma->vm_end && remainder &&
				pfn_offset < pages_per_huge_page(h)) {
			/*
			 * We use pfn_offset to avoid touching the pageframes
			 * of this compound page.
			 */
			goto same_page;
		}
	}
	spin_unlock(&mm->page_table_lock);
	*length = remainder;
	*position = vaddr;

	return i ? i : -EFAULT;
}

void hugetlb_change_protection(struct vm_area_struct *vma,
		unsigned long address, unsigned long end, pgprot_t newprot)
{
	struct mm_struct *mm = vma->vm_mm;
	unsigned long start = address;
	pte_t *ptep;
	pte_t pte;
	struct hstate *h = hstate_vma(vma);

	BUG_ON(address >= end);
	flush_cache_range(vma, address, end);

	spin_lock(&vma->vm_file->f_mapping->i_mmap_lock);
	spin_lock(&mm->page_table_lock);
	for (; address < end; address += huge_page_size(h)) {
		ptep = huge_pte_offset(mm, address);
		if (!ptep)
			continue;
		if (huge_pmd_unshare(mm, &address, ptep))
			continue;
		if (!huge_pte_none(huge_ptep_get(ptep))) {
			pte = huge_ptep_get_and_clear(mm, address, ptep);
			pte = pte_mkhuge(pte_modify(pte, newprot));
			set_huge_pte_at(mm, address, ptep, pte);
		}
	}
	spin_unlock(&mm->page_table_lock);
	spin_unlock(&vma->vm_file->f_mapping->i_mmap_lock);

	flush_tlb_range(vma, start, end);
}

int hugetlb_reserve_pages(struct inode *inode,
					long from, long to,
					struct vm_area_struct *vma,
					int acctflag)
{
	long ret, chg;
	struct hstate *h = hstate_inode(inode);

	/*
	 * Only apply hugepage reservation if asked. At fault time, an
	 * attempt will be made for VM_NORESERVE to allocate a page
	 * and filesystem quota without using reserves
	 */
	if (acctflag & VM_NORESERVE)
		return 0;

	/*
	 * Shared mappings base their reservation on the number of pages that
	 * are already allocated on behalf of the file. Private mappings need
	 * to reserve the full area even if read-only as mprotect() may be
	 * called to make the mapping read-write. Assume !vma is a shm mapping
	 */
	if (!vma || vma->vm_flags & VM_MAYSHARE)
		chg = region_chg(&inode->i_mapping->private_list, from, to);
	else {
		struct resv_map *resv_map = resv_map_alloc();
		if (!resv_map)
			return -ENOMEM;

		chg = to - from;

		set_vma_resv_map(vma, resv_map);
		set_vma_resv_flags(vma, HPAGE_RESV_OWNER);
	}

	if (chg < 0)
		return chg;

	/* There must be enough filesystem quota for the mapping */
	if (hugetlb_get_quota(inode->i_mapping, chg))
		return -ENOSPC;

	/*
	 * Check enough hugepages are available for the reservation.
	 * Hand back the quota if there are not
	 */
	ret = hugetlb_acct_memory(h, chg);
	if (ret < 0) {
		hugetlb_put_quota(inode->i_mapping, chg);
		return ret;
	}

	/*
	 * Account for the reservations made. Shared mappings record regions
	 * that have reservations as they are shared by multiple VMAs.
	 * When the last VMA disappears, the region map says how much
	 * the reservation was and the page cache tells how much of
	 * the reservation was consumed. Private mappings are per-VMA and
	 * only the consumed reservations are tracked. When the VMA
	 * disappears, the original reservation is the VMA size and the
	 * consumed reservations are stored in the map. Hence, nothing
	 * else has to be done for private mappings here
	 */
	if (!vma || vma->vm_flags & VM_MAYSHARE)
		region_add(&inode->i_mapping->private_list, from, to);
	return 0;
}

void hugetlb_unreserve_pages(struct inode *inode, long offset, long freed)
{
	struct hstate *h = hstate_inode(inode);
	long chg = region_truncate(&inode->i_mapping->private_list, offset);

	spin_lock(&inode->i_lock);
	inode->i_blocks -= (blocks_per_huge_page(h) * freed);
	spin_unlock(&inode->i_lock);

	hugetlb_put_quota(inode->i_mapping, (chg - freed));
	hugetlb_acct_memory(h, -(chg - freed));
}<|MERGE_RESOLUTION|>--- conflicted
+++ resolved
@@ -1031,11 +1031,7 @@
 				NODE_DATA(h->next_nid_to_alloc),
 				huge_page_size(h), huge_page_size(h), 0);
 
-<<<<<<< HEAD
-		hstate_next_node(h);
-=======
 		hstate_next_node_to_alloc(h);
->>>>>>> 17d857be
 		if (addr) {
 			/*
 			 * Use the beginning of the huge page to store the
