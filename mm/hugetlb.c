// SPDX-License-Identifier: GPL-2.0-only
/*
 * Generic hugetlb support.
 * (C) Nadia Yvette Chambers, April 2004
 */
#include <linux/list.h>
#include <linux/init.h>
#include <linux/mm.h>
#include <linux/seq_file.h>
#include <linux/sysctl.h>
#include <linux/highmem.h>
#include <linux/mmu_notifier.h>
#include <linux/nodemask.h>
#include <linux/pagemap.h>
#include <linux/mempolicy.h>
#include <linux/compiler.h>
#include <linux/cpuset.h>
#include <linux/mutex.h>
#include <linux/memblock.h>
#include <linux/sysfs.h>
#include <linux/slab.h>
#include <linux/sched/mm.h>
#include <linux/mmdebug.h>
#include <linux/sched/signal.h>
#include <linux/rmap.h>
#include <linux/string_helpers.h>
#include <linux/swap.h>
#include <linux/swapops.h>
#include <linux/jhash.h>
#include <linux/numa.h>
#include <linux/llist.h>
#include <linux/cma.h>

#include <asm/page.h>
#include <asm/pgalloc.h>
#include <asm/tlb.h>

#include <linux/io.h>
#include <linux/hugetlb.h>
#include <linux/hugetlb_cgroup.h>
#include <linux/node.h>
#include <linux/page_owner.h>
#include "internal.h"

int hugetlb_max_hstate __read_mostly;
unsigned int default_hstate_idx;
struct hstate hstates[HUGE_MAX_HSTATE];

#ifdef CONFIG_CMA
static struct cma *hugetlb_cma[MAX_NUMNODES];
#endif
static unsigned long hugetlb_cma_size __initdata;

/*
 * Minimum page order among possible hugepage sizes, set to a proper value
 * at boot time.
 */
static unsigned int minimum_order __read_mostly = UINT_MAX;

__initdata LIST_HEAD(huge_boot_pages);

/* for command line parsing */
static struct hstate * __initdata parsed_hstate;
static unsigned long __initdata default_hstate_max_huge_pages;
static bool __initdata parsed_valid_hugepagesz = true;
static bool __initdata parsed_default_hugepagesz;

/*
 * Protects updates to hugepage_freelists, hugepage_activelist, nr_huge_pages,
 * free_huge_pages, and surplus_huge_pages.
 */
DEFINE_SPINLOCK(hugetlb_lock);

/*
 * Serializes faults on the same logical page.  This is used to
 * prevent spurious OOMs when the hugepage pool is fully utilized.
 */
static int num_fault_mutexes;
struct mutex *hugetlb_fault_mutex_table ____cacheline_aligned_in_smp;

/* Forward declaration */
static int hugetlb_acct_memory(struct hstate *h, long delta);

static inline bool subpool_is_free(struct hugepage_subpool *spool)
{
	if (spool->count)
		return false;
	if (spool->max_hpages != -1)
		return spool->used_hpages == 0;
	if (spool->min_hpages != -1)
		return spool->rsv_hpages == spool->min_hpages;

	return true;
}

static inline void unlock_or_release_subpool(struct hugepage_subpool *spool,
						unsigned long irq_flags)
{
	spin_unlock_irqrestore(&spool->lock, irq_flags);

	/* If no pages are used, and no other handles to the subpool
	 * remain, give up any reservations based on minimum size and
	 * free the subpool */
	if (subpool_is_free(spool)) {
		if (spool->min_hpages != -1)
			hugetlb_acct_memory(spool->hstate,
						-spool->min_hpages);
		kfree(spool);
	}
}

struct hugepage_subpool *hugepage_new_subpool(struct hstate *h, long max_hpages,
						long min_hpages)
{
	struct hugepage_subpool *spool;

	spool = kzalloc(sizeof(*spool), GFP_KERNEL);
	if (!spool)
		return NULL;

	spin_lock_init(&spool->lock);
	spool->count = 1;
	spool->max_hpages = max_hpages;
	spool->hstate = h;
	spool->min_hpages = min_hpages;

	if (min_hpages != -1 && hugetlb_acct_memory(h, min_hpages)) {
		kfree(spool);
		return NULL;
	}
	spool->rsv_hpages = min_hpages;

	return spool;
}

void hugepage_put_subpool(struct hugepage_subpool *spool)
{
	unsigned long flags;

	spin_lock_irqsave(&spool->lock, flags);
	BUG_ON(!spool->count);
	spool->count--;
	unlock_or_release_subpool(spool, flags);
}

/*
 * Subpool accounting for allocating and reserving pages.
 * Return -ENOMEM if there are not enough resources to satisfy the
 * request.  Otherwise, return the number of pages by which the
 * global pools must be adjusted (upward).  The returned value may
 * only be different than the passed value (delta) in the case where
 * a subpool minimum size must be maintained.
 */
static long hugepage_subpool_get_pages(struct hugepage_subpool *spool,
				      long delta)
{
	long ret = delta;

	if (!spool)
		return ret;

	spin_lock_irq(&spool->lock);

	if (spool->max_hpages != -1) {		/* maximum size accounting */
		if ((spool->used_hpages + delta) <= spool->max_hpages)
			spool->used_hpages += delta;
		else {
			ret = -ENOMEM;
			goto unlock_ret;
		}
	}

	/* minimum size accounting */
	if (spool->min_hpages != -1 && spool->rsv_hpages) {
		if (delta > spool->rsv_hpages) {
			/*
			 * Asking for more reserves than those already taken on
			 * behalf of subpool.  Return difference.
			 */
			ret = delta - spool->rsv_hpages;
			spool->rsv_hpages = 0;
		} else {
			ret = 0;	/* reserves already accounted for */
			spool->rsv_hpages -= delta;
		}
	}

unlock_ret:
	spin_unlock_irq(&spool->lock);
	return ret;
}

/*
 * Subpool accounting for freeing and unreserving pages.
 * Return the number of global page reservations that must be dropped.
 * The return value may only be different than the passed value (delta)
 * in the case where a subpool minimum size must be maintained.
 */
static long hugepage_subpool_put_pages(struct hugepage_subpool *spool,
				       long delta)
{
	long ret = delta;
	unsigned long flags;

	if (!spool)
		return delta;

	spin_lock_irqsave(&spool->lock, flags);

	if (spool->max_hpages != -1)		/* maximum size accounting */
		spool->used_hpages -= delta;

	 /* minimum size accounting */
	if (spool->min_hpages != -1 && spool->used_hpages < spool->min_hpages) {
		if (spool->rsv_hpages + delta <= spool->min_hpages)
			ret = 0;
		else
			ret = spool->rsv_hpages + delta - spool->min_hpages;

		spool->rsv_hpages += delta;
		if (spool->rsv_hpages > spool->min_hpages)
			spool->rsv_hpages = spool->min_hpages;
	}

	/*
	 * If hugetlbfs_put_super couldn't free spool due to an outstanding
	 * quota reference, free it now.
	 */
	unlock_or_release_subpool(spool, flags);

	return ret;
}

static inline struct hugepage_subpool *subpool_inode(struct inode *inode)
{
	return HUGETLBFS_SB(inode->i_sb)->spool;
}

static inline struct hugepage_subpool *subpool_vma(struct vm_area_struct *vma)
{
	return subpool_inode(file_inode(vma->vm_file));
}

/* Helper that removes a struct file_region from the resv_map cache and returns
 * it for use.
 */
static struct file_region *
get_file_region_entry_from_cache(struct resv_map *resv, long from, long to)
{
	struct file_region *nrg = NULL;

	VM_BUG_ON(resv->region_cache_count <= 0);

	resv->region_cache_count--;
	nrg = list_first_entry(&resv->region_cache, struct file_region, link);
	list_del(&nrg->link);

	nrg->from = from;
	nrg->to = to;

	return nrg;
}

static void copy_hugetlb_cgroup_uncharge_info(struct file_region *nrg,
					      struct file_region *rg)
{
#ifdef CONFIG_CGROUP_HUGETLB
	nrg->reservation_counter = rg->reservation_counter;
	nrg->css = rg->css;
	if (rg->css)
		css_get(rg->css);
#endif
}

/* Helper that records hugetlb_cgroup uncharge info. */
static void record_hugetlb_cgroup_uncharge_info(struct hugetlb_cgroup *h_cg,
						struct hstate *h,
						struct resv_map *resv,
						struct file_region *nrg)
{
#ifdef CONFIG_CGROUP_HUGETLB
	if (h_cg) {
		nrg->reservation_counter =
			&h_cg->rsvd_hugepage[hstate_index(h)];
		nrg->css = &h_cg->css;
		/*
		 * The caller will hold exactly one h_cg->css reference for the
		 * whole contiguous reservation region. But this area might be
		 * scattered when there are already some file_regions reside in
		 * it. As a result, many file_regions may share only one css
		 * reference. In order to ensure that one file_region must hold
		 * exactly one h_cg->css reference, we should do css_get for
		 * each file_region and leave the reference held by caller
		 * untouched.
		 */
		css_get(&h_cg->css);
		if (!resv->pages_per_hpage)
			resv->pages_per_hpage = pages_per_huge_page(h);
		/* pages_per_hpage should be the same for all entries in
		 * a resv_map.
		 */
		VM_BUG_ON(resv->pages_per_hpage != pages_per_huge_page(h));
	} else {
		nrg->reservation_counter = NULL;
		nrg->css = NULL;
	}
#endif
}

static void put_uncharge_info(struct file_region *rg)
{
#ifdef CONFIG_CGROUP_HUGETLB
	if (rg->css)
		css_put(rg->css);
#endif
}

static bool has_same_uncharge_info(struct file_region *rg,
				   struct file_region *org)
{
#ifdef CONFIG_CGROUP_HUGETLB
	return rg && org &&
	       rg->reservation_counter == org->reservation_counter &&
	       rg->css == org->css;

#else
	return true;
#endif
}

static void coalesce_file_region(struct resv_map *resv, struct file_region *rg)
{
	struct file_region *nrg = NULL, *prg = NULL;

	prg = list_prev_entry(rg, link);
	if (&prg->link != &resv->regions && prg->to == rg->from &&
	    has_same_uncharge_info(prg, rg)) {
		prg->to = rg->to;

		list_del(&rg->link);
		put_uncharge_info(rg);
		kfree(rg);

		rg = prg;
	}

	nrg = list_next_entry(rg, link);
	if (&nrg->link != &resv->regions && nrg->from == rg->to &&
	    has_same_uncharge_info(nrg, rg)) {
		nrg->from = rg->from;

		list_del(&rg->link);
		put_uncharge_info(rg);
		kfree(rg);
	}
}

static inline long
hugetlb_resv_map_add(struct resv_map *map, struct file_region *rg, long from,
		     long to, struct hstate *h, struct hugetlb_cgroup *cg,
		     long *regions_needed)
{
	struct file_region *nrg;

	if (!regions_needed) {
		nrg = get_file_region_entry_from_cache(map, from, to);
		record_hugetlb_cgroup_uncharge_info(cg, h, map, nrg);
		list_add(&nrg->link, rg->link.prev);
		coalesce_file_region(map, nrg);
	} else
		*regions_needed += 1;

	return to - from;
}

/*
 * Must be called with resv->lock held.
 *
 * Calling this with regions_needed != NULL will count the number of pages
 * to be added but will not modify the linked list. And regions_needed will
 * indicate the number of file_regions needed in the cache to carry out to add
 * the regions for this range.
 */
static long add_reservation_in_range(struct resv_map *resv, long f, long t,
				     struct hugetlb_cgroup *h_cg,
				     struct hstate *h, long *regions_needed)
{
	long add = 0;
	struct list_head *head = &resv->regions;
	long last_accounted_offset = f;
	struct file_region *rg = NULL, *trg = NULL;

	if (regions_needed)
		*regions_needed = 0;

	/* In this loop, we essentially handle an entry for the range
	 * [last_accounted_offset, rg->from), at every iteration, with some
	 * bounds checking.
	 */
	list_for_each_entry_safe(rg, trg, head, link) {
		/* Skip irrelevant regions that start before our range. */
		if (rg->from < f) {
			/* If this region ends after the last accounted offset,
			 * then we need to update last_accounted_offset.
			 */
			if (rg->to > last_accounted_offset)
				last_accounted_offset = rg->to;
			continue;
		}

		/* When we find a region that starts beyond our range, we've
		 * finished.
		 */
		if (rg->from >= t)
			break;

		/* Add an entry for last_accounted_offset -> rg->from, and
		 * update last_accounted_offset.
		 */
		if (rg->from > last_accounted_offset)
			add += hugetlb_resv_map_add(resv, rg,
						    last_accounted_offset,
						    rg->from, h, h_cg,
						    regions_needed);

		last_accounted_offset = rg->to;
	}

	/* Handle the case where our range extends beyond
	 * last_accounted_offset.
	 */
	if (last_accounted_offset < t)
		add += hugetlb_resv_map_add(resv, rg, last_accounted_offset,
					    t, h, h_cg, regions_needed);

	VM_BUG_ON(add < 0);
	return add;
}

/* Must be called with resv->lock acquired. Will drop lock to allocate entries.
 */
static int allocate_file_region_entries(struct resv_map *resv,
					int regions_needed)
	__must_hold(&resv->lock)
{
	struct list_head allocated_regions;
	int to_allocate = 0, i = 0;
	struct file_region *trg = NULL, *rg = NULL;

	VM_BUG_ON(regions_needed < 0);

	INIT_LIST_HEAD(&allocated_regions);

	/*
	 * Check for sufficient descriptors in the cache to accommodate
	 * the number of in progress add operations plus regions_needed.
	 *
	 * This is a while loop because when we drop the lock, some other call
	 * to region_add or region_del may have consumed some region_entries,
	 * so we keep looping here until we finally have enough entries for
	 * (adds_in_progress + regions_needed).
	 */
	while (resv->region_cache_count <
	       (resv->adds_in_progress + regions_needed)) {
		to_allocate = resv->adds_in_progress + regions_needed -
			      resv->region_cache_count;

		/* At this point, we should have enough entries in the cache
		 * for all the existing adds_in_progress. We should only be
		 * needing to allocate for regions_needed.
		 */
		VM_BUG_ON(resv->region_cache_count < resv->adds_in_progress);

		spin_unlock(&resv->lock);
		for (i = 0; i < to_allocate; i++) {
			trg = kmalloc(sizeof(*trg), GFP_KERNEL);
			if (!trg)
				goto out_of_memory;
			list_add(&trg->link, &allocated_regions);
		}

		spin_lock(&resv->lock);

		list_splice(&allocated_regions, &resv->region_cache);
		resv->region_cache_count += to_allocate;
	}

	return 0;

out_of_memory:
	list_for_each_entry_safe(rg, trg, &allocated_regions, link) {
		list_del(&rg->link);
		kfree(rg);
	}
	return -ENOMEM;
}

/*
 * Add the huge page range represented by [f, t) to the reserve
 * map.  Regions will be taken from the cache to fill in this range.
 * Sufficient regions should exist in the cache due to the previous
 * call to region_chg with the same range, but in some cases the cache will not
 * have sufficient entries due to races with other code doing region_add or
 * region_del.  The extra needed entries will be allocated.
 *
 * regions_needed is the out value provided by a previous call to region_chg.
 *
 * Return the number of new huge pages added to the map.  This number is greater
 * than or equal to zero.  If file_region entries needed to be allocated for
 * this operation and we were not able to allocate, it returns -ENOMEM.
 * region_add of regions of length 1 never allocate file_regions and cannot
 * fail; region_chg will always allocate at least 1 entry and a region_add for
 * 1 page will only require at most 1 entry.
 */
static long region_add(struct resv_map *resv, long f, long t,
		       long in_regions_needed, struct hstate *h,
		       struct hugetlb_cgroup *h_cg)
{
	long add = 0, actual_regions_needed = 0;

	spin_lock(&resv->lock);
retry:

	/* Count how many regions are actually needed to execute this add. */
	add_reservation_in_range(resv, f, t, NULL, NULL,
				 &actual_regions_needed);

	/*
	 * Check for sufficient descriptors in the cache to accommodate
	 * this add operation. Note that actual_regions_needed may be greater
	 * than in_regions_needed, as the resv_map may have been modified since
	 * the region_chg call. In this case, we need to make sure that we
	 * allocate extra entries, such that we have enough for all the
	 * existing adds_in_progress, plus the excess needed for this
	 * operation.
	 */
	if (actual_regions_needed > in_regions_needed &&
	    resv->region_cache_count <
		    resv->adds_in_progress +
			    (actual_regions_needed - in_regions_needed)) {
		/* region_add operation of range 1 should never need to
		 * allocate file_region entries.
		 */
		VM_BUG_ON(t - f <= 1);

		if (allocate_file_region_entries(
			    resv, actual_regions_needed - in_regions_needed)) {
			return -ENOMEM;
		}

		goto retry;
	}

	add = add_reservation_in_range(resv, f, t, h_cg, h, NULL);

	resv->adds_in_progress -= in_regions_needed;

	spin_unlock(&resv->lock);
	return add;
}

/*
 * Examine the existing reserve map and determine how many
 * huge pages in the specified range [f, t) are NOT currently
 * represented.  This routine is called before a subsequent
 * call to region_add that will actually modify the reserve
 * map to add the specified range [f, t).  region_chg does
 * not change the number of huge pages represented by the
 * map.  A number of new file_region structures is added to the cache as a
 * placeholder, for the subsequent region_add call to use. At least 1
 * file_region structure is added.
 *
 * out_regions_needed is the number of regions added to the
 * resv->adds_in_progress.  This value needs to be provided to a follow up call
 * to region_add or region_abort for proper accounting.
 *
 * Returns the number of huge pages that need to be added to the existing
 * reservation map for the range [f, t).  This number is greater or equal to
 * zero.  -ENOMEM is returned if a new file_region structure or cache entry
 * is needed and can not be allocated.
 */
static long region_chg(struct resv_map *resv, long f, long t,
		       long *out_regions_needed)
{
	long chg = 0;

	spin_lock(&resv->lock);

	/* Count how many hugepages in this range are NOT represented. */
	chg = add_reservation_in_range(resv, f, t, NULL, NULL,
				       out_regions_needed);

	if (*out_regions_needed == 0)
		*out_regions_needed = 1;

	if (allocate_file_region_entries(resv, *out_regions_needed))
		return -ENOMEM;

	resv->adds_in_progress += *out_regions_needed;

	spin_unlock(&resv->lock);
	return chg;
}

/*
 * Abort the in progress add operation.  The adds_in_progress field
 * of the resv_map keeps track of the operations in progress between
 * calls to region_chg and region_add.  Operations are sometimes
 * aborted after the call to region_chg.  In such cases, region_abort
 * is called to decrement the adds_in_progress counter. regions_needed
 * is the value returned by the region_chg call, it is used to decrement
 * the adds_in_progress counter.
 *
 * NOTE: The range arguments [f, t) are not needed or used in this
 * routine.  They are kept to make reading the calling code easier as
 * arguments will match the associated region_chg call.
 */
static void region_abort(struct resv_map *resv, long f, long t,
			 long regions_needed)
{
	spin_lock(&resv->lock);
	VM_BUG_ON(!resv->region_cache_count);
	resv->adds_in_progress -= regions_needed;
	spin_unlock(&resv->lock);
}

/*
 * Delete the specified range [f, t) from the reserve map.  If the
 * t parameter is LONG_MAX, this indicates that ALL regions after f
 * should be deleted.  Locate the regions which intersect [f, t)
 * and either trim, delete or split the existing regions.
 *
 * Returns the number of huge pages deleted from the reserve map.
 * In the normal case, the return value is zero or more.  In the
 * case where a region must be split, a new region descriptor must
 * be allocated.  If the allocation fails, -ENOMEM will be returned.
 * NOTE: If the parameter t == LONG_MAX, then we will never split
 * a region and possibly return -ENOMEM.  Callers specifying
 * t == LONG_MAX do not need to check for -ENOMEM error.
 */
static long region_del(struct resv_map *resv, long f, long t)
{
	struct list_head *head = &resv->regions;
	struct file_region *rg, *trg;
	struct file_region *nrg = NULL;
	long del = 0;

retry:
	spin_lock(&resv->lock);
	list_for_each_entry_safe(rg, trg, head, link) {
		/*
		 * Skip regions before the range to be deleted.  file_region
		 * ranges are normally of the form [from, to).  However, there
		 * may be a "placeholder" entry in the map which is of the form
		 * (from, to) with from == to.  Check for placeholder entries
		 * at the beginning of the range to be deleted.
		 */
		if (rg->to <= f && (rg->to != rg->from || rg->to != f))
			continue;

		if (rg->from >= t)
			break;

		if (f > rg->from && t < rg->to) { /* Must split region */
			/*
			 * Check for an entry in the cache before dropping
			 * lock and attempting allocation.
			 */
			if (!nrg &&
			    resv->region_cache_count > resv->adds_in_progress) {
				nrg = list_first_entry(&resv->region_cache,
							struct file_region,
							link);
				list_del(&nrg->link);
				resv->region_cache_count--;
			}

			if (!nrg) {
				spin_unlock(&resv->lock);
				nrg = kmalloc(sizeof(*nrg), GFP_KERNEL);
				if (!nrg)
					return -ENOMEM;
				goto retry;
			}

			del += t - f;
			hugetlb_cgroup_uncharge_file_region(
				resv, rg, t - f, false);

			/* New entry for end of split region */
			nrg->from = t;
			nrg->to = rg->to;

			copy_hugetlb_cgroup_uncharge_info(nrg, rg);

			INIT_LIST_HEAD(&nrg->link);

			/* Original entry is trimmed */
			rg->to = f;

			list_add(&nrg->link, &rg->link);
			nrg = NULL;
			break;
		}

		if (f <= rg->from && t >= rg->to) { /* Remove entire region */
			del += rg->to - rg->from;
			hugetlb_cgroup_uncharge_file_region(resv, rg,
							    rg->to - rg->from, true);
			list_del(&rg->link);
			kfree(rg);
			continue;
		}

		if (f <= rg->from) {	/* Trim beginning of region */
			hugetlb_cgroup_uncharge_file_region(resv, rg,
							    t - rg->from, false);

			del += t - rg->from;
			rg->from = t;
		} else {		/* Trim end of region */
			hugetlb_cgroup_uncharge_file_region(resv, rg,
							    rg->to - f, false);

			del += rg->to - f;
			rg->to = f;
		}
	}

	spin_unlock(&resv->lock);
	kfree(nrg);
	return del;
}

/*
 * A rare out of memory error was encountered which prevented removal of
 * the reserve map region for a page.  The huge page itself was free'ed
 * and removed from the page cache.  This routine will adjust the subpool
 * usage count, and the global reserve count if needed.  By incrementing
 * these counts, the reserve map entry which could not be deleted will
 * appear as a "reserved" entry instead of simply dangling with incorrect
 * counts.
 */
void hugetlb_fix_reserve_counts(struct inode *inode)
{
	struct hugepage_subpool *spool = subpool_inode(inode);
	long rsv_adjust;
	bool reserved = false;

	rsv_adjust = hugepage_subpool_get_pages(spool, 1);
	if (rsv_adjust > 0) {
		struct hstate *h = hstate_inode(inode);

		if (!hugetlb_acct_memory(h, 1))
			reserved = true;
	} else if (!rsv_adjust) {
		reserved = true;
	}

	if (!reserved)
		pr_warn("hugetlb: Huge Page Reserved count may go negative.\n");
}

/*
 * Count and return the number of huge pages in the reserve map
 * that intersect with the range [f, t).
 */
static long region_count(struct resv_map *resv, long f, long t)
{
	struct list_head *head = &resv->regions;
	struct file_region *rg;
	long chg = 0;

	spin_lock(&resv->lock);
	/* Locate each segment we overlap with, and count that overlap. */
	list_for_each_entry(rg, head, link) {
		long seg_from;
		long seg_to;

		if (rg->to <= f)
			continue;
		if (rg->from >= t)
			break;

		seg_from = max(rg->from, f);
		seg_to = min(rg->to, t);

		chg += seg_to - seg_from;
	}
	spin_unlock(&resv->lock);

	return chg;
}

/*
 * Convert the address within this vma to the page offset within
 * the mapping, in pagecache page units; huge pages here.
 */
static pgoff_t vma_hugecache_offset(struct hstate *h,
			struct vm_area_struct *vma, unsigned long address)
{
	return ((address - vma->vm_start) >> huge_page_shift(h)) +
			(vma->vm_pgoff >> huge_page_order(h));
}

pgoff_t linear_hugepage_index(struct vm_area_struct *vma,
				     unsigned long address)
{
	return vma_hugecache_offset(hstate_vma(vma), vma, address);
}
EXPORT_SYMBOL_GPL(linear_hugepage_index);

/*
 * Return the size of the pages allocated when backing a VMA. In the majority
 * cases this will be same size as used by the page table entries.
 */
unsigned long vma_kernel_pagesize(struct vm_area_struct *vma)
{
	if (vma->vm_ops && vma->vm_ops->pagesize)
		return vma->vm_ops->pagesize(vma);
	return PAGE_SIZE;
}
EXPORT_SYMBOL_GPL(vma_kernel_pagesize);

/*
 * Return the page size being used by the MMU to back a VMA. In the majority
 * of cases, the page size used by the kernel matches the MMU size. On
 * architectures where it differs, an architecture-specific 'strong'
 * version of this symbol is required.
 */
__weak unsigned long vma_mmu_pagesize(struct vm_area_struct *vma)
{
	return vma_kernel_pagesize(vma);
}

/*
 * Flags for MAP_PRIVATE reservations.  These are stored in the bottom
 * bits of the reservation map pointer, which are always clear due to
 * alignment.
 */
#define HPAGE_RESV_OWNER    (1UL << 0)
#define HPAGE_RESV_UNMAPPED (1UL << 1)
#define HPAGE_RESV_MASK (HPAGE_RESV_OWNER | HPAGE_RESV_UNMAPPED)

/*
 * These helpers are used to track how many pages are reserved for
 * faults in a MAP_PRIVATE mapping. Only the process that called mmap()
 * is guaranteed to have their future faults succeed.
 *
 * With the exception of reset_vma_resv_huge_pages() which is called at fork(),
 * the reserve counters are updated with the hugetlb_lock held. It is safe
 * to reset the VMA at fork() time as it is not in use yet and there is no
 * chance of the global counters getting corrupted as a result of the values.
 *
 * The private mapping reservation is represented in a subtly different
 * manner to a shared mapping.  A shared mapping has a region map associated
 * with the underlying file, this region map represents the backing file
 * pages which have ever had a reservation assigned which this persists even
 * after the page is instantiated.  A private mapping has a region map
 * associated with the original mmap which is attached to all VMAs which
 * reference it, this region map represents those offsets which have consumed
 * reservation ie. where pages have been instantiated.
 */
static unsigned long get_vma_private_data(struct vm_area_struct *vma)
{
	return (unsigned long)vma->vm_private_data;
}

static void set_vma_private_data(struct vm_area_struct *vma,
							unsigned long value)
{
	vma->vm_private_data = (void *)value;
}

static void
resv_map_set_hugetlb_cgroup_uncharge_info(struct resv_map *resv_map,
					  struct hugetlb_cgroup *h_cg,
					  struct hstate *h)
{
#ifdef CONFIG_CGROUP_HUGETLB
	if (!h_cg || !h) {
		resv_map->reservation_counter = NULL;
		resv_map->pages_per_hpage = 0;
		resv_map->css = NULL;
	} else {
		resv_map->reservation_counter =
			&h_cg->rsvd_hugepage[hstate_index(h)];
		resv_map->pages_per_hpage = pages_per_huge_page(h);
		resv_map->css = &h_cg->css;
	}
#endif
}

struct resv_map *resv_map_alloc(void)
{
	struct resv_map *resv_map = kmalloc(sizeof(*resv_map), GFP_KERNEL);
	struct file_region *rg = kmalloc(sizeof(*rg), GFP_KERNEL);

	if (!resv_map || !rg) {
		kfree(resv_map);
		kfree(rg);
		return NULL;
	}

	kref_init(&resv_map->refs);
	spin_lock_init(&resv_map->lock);
	INIT_LIST_HEAD(&resv_map->regions);

	resv_map->adds_in_progress = 0;
	/*
	 * Initialize these to 0. On shared mappings, 0's here indicate these
	 * fields don't do cgroup accounting. On private mappings, these will be
	 * re-initialized to the proper values, to indicate that hugetlb cgroup
	 * reservations are to be un-charged from here.
	 */
	resv_map_set_hugetlb_cgroup_uncharge_info(resv_map, NULL, NULL);

	INIT_LIST_HEAD(&resv_map->region_cache);
	list_add(&rg->link, &resv_map->region_cache);
	resv_map->region_cache_count = 1;

	return resv_map;
}

void resv_map_release(struct kref *ref)
{
	struct resv_map *resv_map = container_of(ref, struct resv_map, refs);
	struct list_head *head = &resv_map->region_cache;
	struct file_region *rg, *trg;

	/* Clear out any active regions before we release the map. */
	region_del(resv_map, 0, LONG_MAX);

	/* ... and any entries left in the cache */
	list_for_each_entry_safe(rg, trg, head, link) {
		list_del(&rg->link);
		kfree(rg);
	}

	VM_BUG_ON(resv_map->adds_in_progress);

	kfree(resv_map);
}

static inline struct resv_map *inode_resv_map(struct inode *inode)
{
	/*
	 * At inode evict time, i_mapping may not point to the original
	 * address space within the inode.  This original address space
	 * contains the pointer to the resv_map.  So, always use the
	 * address space embedded within the inode.
	 * The VERY common case is inode->mapping == &inode->i_data but,
	 * this may not be true for device special inodes.
	 */
	return (struct resv_map *)(&inode->i_data)->private_data;
}

static struct resv_map *vma_resv_map(struct vm_area_struct *vma)
{
	VM_BUG_ON_VMA(!is_vm_hugetlb_page(vma), vma);
	if (vma->vm_flags & VM_MAYSHARE) {
		struct address_space *mapping = vma->vm_file->f_mapping;
		struct inode *inode = mapping->host;

		return inode_resv_map(inode);

	} else {
		return (struct resv_map *)(get_vma_private_data(vma) &
							~HPAGE_RESV_MASK);
	}
}

static void set_vma_resv_map(struct vm_area_struct *vma, struct resv_map *map)
{
	VM_BUG_ON_VMA(!is_vm_hugetlb_page(vma), vma);
	VM_BUG_ON_VMA(vma->vm_flags & VM_MAYSHARE, vma);

	set_vma_private_data(vma, (get_vma_private_data(vma) &
				HPAGE_RESV_MASK) | (unsigned long)map);
}

static void set_vma_resv_flags(struct vm_area_struct *vma, unsigned long flags)
{
	VM_BUG_ON_VMA(!is_vm_hugetlb_page(vma), vma);
	VM_BUG_ON_VMA(vma->vm_flags & VM_MAYSHARE, vma);

	set_vma_private_data(vma, get_vma_private_data(vma) | flags);
}

static int is_vma_resv_set(struct vm_area_struct *vma, unsigned long flag)
{
	VM_BUG_ON_VMA(!is_vm_hugetlb_page(vma), vma);

	return (get_vma_private_data(vma) & flag) != 0;
}

/* Reset counters to 0 and clear all HPAGE_RESV_* flags */
void reset_vma_resv_huge_pages(struct vm_area_struct *vma)
{
	VM_BUG_ON_VMA(!is_vm_hugetlb_page(vma), vma);
	if (!(vma->vm_flags & VM_MAYSHARE))
		vma->vm_private_data = (void *)0;
}

/* Returns true if the VMA has associated reserve pages */
static bool vma_has_reserves(struct vm_area_struct *vma, long chg)
{
	if (vma->vm_flags & VM_NORESERVE) {
		/*
		 * This address is already reserved by other process(chg == 0),
		 * so, we should decrement reserved count. Without decrementing,
		 * reserve count remains after releasing inode, because this
		 * allocated page will go into page cache and is regarded as
		 * coming from reserved pool in releasing step.  Currently, we
		 * don't have any other solution to deal with this situation
		 * properly, so add work-around here.
		 */
		if (vma->vm_flags & VM_MAYSHARE && chg == 0)
			return true;
		else
			return false;
	}

	/* Shared mappings always use reserves */
	if (vma->vm_flags & VM_MAYSHARE) {
		/*
		 * We know VM_NORESERVE is not set.  Therefore, there SHOULD
		 * be a region map for all pages.  The only situation where
		 * there is no region map is if a hole was punched via
		 * fallocate.  In this case, there really are no reserves to
		 * use.  This situation is indicated if chg != 0.
		 */
		if (chg)
			return false;
		else
			return true;
	}

	/*
	 * Only the process that called mmap() has reserves for
	 * private mappings.
	 */
	if (is_vma_resv_set(vma, HPAGE_RESV_OWNER)) {
		/*
		 * Like the shared case above, a hole punch or truncate
		 * could have been performed on the private mapping.
		 * Examine the value of chg to determine if reserves
		 * actually exist or were previously consumed.
		 * Very Subtle - The value of chg comes from a previous
		 * call to vma_needs_reserves().  The reserve map for
		 * private mappings has different (opposite) semantics
		 * than that of shared mappings.  vma_needs_reserves()
		 * has already taken this difference in semantics into
		 * account.  Therefore, the meaning of chg is the same
		 * as in the shared case above.  Code could easily be
		 * combined, but keeping it separate draws attention to
		 * subtle differences.
		 */
		if (chg)
			return false;
		else
			return true;
	}

	return false;
}

static void enqueue_huge_page(struct hstate *h, struct page *page)
{
	int nid = page_to_nid(page);

	lockdep_assert_held(&hugetlb_lock);
	list_move(&page->lru, &h->hugepage_freelists[nid]);
	h->free_huge_pages++;
	h->free_huge_pages_node[nid]++;
	SetHPageFreed(page);
}

static struct page *dequeue_huge_page_node_exact(struct hstate *h, int nid)
{
	struct page *page;
	bool pin = !!(current->flags & PF_MEMALLOC_PIN);

	lockdep_assert_held(&hugetlb_lock);
	list_for_each_entry(page, &h->hugepage_freelists[nid], lru) {
		if (pin && !is_pinnable_page(page))
			continue;

		if (PageHWPoison(page))
			continue;

		list_move(&page->lru, &h->hugepage_activelist);
		set_page_refcounted(page);
		ClearHPageFreed(page);
		h->free_huge_pages--;
		h->free_huge_pages_node[nid]--;
		return page;
	}

	return NULL;
}

static struct page *dequeue_huge_page_nodemask(struct hstate *h, gfp_t gfp_mask, int nid,
		nodemask_t *nmask)
{
	unsigned int cpuset_mems_cookie;
	struct zonelist *zonelist;
	struct zone *zone;
	struct zoneref *z;
	int node = NUMA_NO_NODE;

	zonelist = node_zonelist(nid, gfp_mask);

retry_cpuset:
	cpuset_mems_cookie = read_mems_allowed_begin();
	for_each_zone_zonelist_nodemask(zone, z, zonelist, gfp_zone(gfp_mask), nmask) {
		struct page *page;

		if (!cpuset_zone_allowed(zone, gfp_mask))
			continue;
		/*
		 * no need to ask again on the same node. Pool is node rather than
		 * zone aware
		 */
		if (zone_to_nid(zone) == node)
			continue;
		node = zone_to_nid(zone);

		page = dequeue_huge_page_node_exact(h, node);
		if (page)
			return page;
	}
	if (unlikely(read_mems_allowed_retry(cpuset_mems_cookie)))
		goto retry_cpuset;

	return NULL;
}

static struct page *dequeue_huge_page_vma(struct hstate *h,
				struct vm_area_struct *vma,
				unsigned long address, int avoid_reserve,
				long chg)
{
	struct page *page;
	struct mempolicy *mpol;
	gfp_t gfp_mask;
	nodemask_t *nodemask;
	int nid;

	/*
	 * A child process with MAP_PRIVATE mappings created by their parent
	 * have no page reserves. This check ensures that reservations are
	 * not "stolen". The child may still get SIGKILLed
	 */
	if (!vma_has_reserves(vma, chg) &&
			h->free_huge_pages - h->resv_huge_pages == 0)
		goto err;

	/* If reserves cannot be used, ensure enough pages are in the pool */
	if (avoid_reserve && h->free_huge_pages - h->resv_huge_pages == 0)
		goto err;

	gfp_mask = htlb_alloc_mask(h);
	nid = huge_node(vma, address, gfp_mask, &mpol, &nodemask);
	page = dequeue_huge_page_nodemask(h, gfp_mask, nid, nodemask);
	if (page && !avoid_reserve && vma_has_reserves(vma, chg)) {
		SetHPageRestoreReserve(page);
		h->resv_huge_pages--;
	}

	mpol_cond_put(mpol);
	return page;

err:
	return NULL;
}

/*
 * common helper functions for hstate_next_node_to_{alloc|free}.
 * We may have allocated or freed a huge page based on a different
 * nodes_allowed previously, so h->next_node_to_{alloc|free} might
 * be outside of *nodes_allowed.  Ensure that we use an allowed
 * node for alloc or free.
 */
static int next_node_allowed(int nid, nodemask_t *nodes_allowed)
{
	nid = next_node_in(nid, *nodes_allowed);
	VM_BUG_ON(nid >= MAX_NUMNODES);

	return nid;
}

static int get_valid_node_allowed(int nid, nodemask_t *nodes_allowed)
{
	if (!node_isset(nid, *nodes_allowed))
		nid = next_node_allowed(nid, nodes_allowed);
	return nid;
}

/*
 * returns the previously saved node ["this node"] from which to
 * allocate a persistent huge page for the pool and advance the
 * next node from which to allocate, handling wrap at end of node
 * mask.
 */
static int hstate_next_node_to_alloc(struct hstate *h,
					nodemask_t *nodes_allowed)
{
	int nid;

	VM_BUG_ON(!nodes_allowed);

	nid = get_valid_node_allowed(h->next_nid_to_alloc, nodes_allowed);
	h->next_nid_to_alloc = next_node_allowed(nid, nodes_allowed);

	return nid;
}

/*
 * helper for remove_pool_huge_page() - return the previously saved
 * node ["this node"] from which to free a huge page.  Advance the
 * next node id whether or not we find a free huge page to free so
 * that the next attempt to free addresses the next node.
 */
static int hstate_next_node_to_free(struct hstate *h, nodemask_t *nodes_allowed)
{
	int nid;

	VM_BUG_ON(!nodes_allowed);

	nid = get_valid_node_allowed(h->next_nid_to_free, nodes_allowed);
	h->next_nid_to_free = next_node_allowed(nid, nodes_allowed);

	return nid;
}

#define for_each_node_mask_to_alloc(hs, nr_nodes, node, mask)		\
	for (nr_nodes = nodes_weight(*mask);				\
		nr_nodes > 0 &&						\
		((node = hstate_next_node_to_alloc(hs, mask)) || 1);	\
		nr_nodes--)

#define for_each_node_mask_to_free(hs, nr_nodes, node, mask)		\
	for (nr_nodes = nodes_weight(*mask);				\
		nr_nodes > 0 &&						\
		((node = hstate_next_node_to_free(hs, mask)) || 1);	\
		nr_nodes--)

#ifdef CONFIG_ARCH_HAS_GIGANTIC_PAGE
static void destroy_compound_gigantic_page(struct page *page,
					unsigned int order)
{
	int i;
	int nr_pages = 1 << order;
	struct page *p = page + 1;

	atomic_set(compound_mapcount_ptr(page), 0);
	atomic_set(compound_pincount_ptr(page), 0);

	for (i = 1; i < nr_pages; i++, p = mem_map_next(p, page, i)) {
		clear_compound_head(p);
		set_page_refcounted(p);
	}

	set_compound_order(page, 0);
	page[1].compound_nr = 0;
	__ClearPageHead(page);
}

static void free_gigantic_page(struct page *page, unsigned int order)
{
	/*
	 * If the page isn't allocated using the cma allocator,
	 * cma_release() returns false.
	 */
#ifdef CONFIG_CMA
	if (cma_release(hugetlb_cma[page_to_nid(page)], page, 1 << order))
		return;
#endif

	free_contig_range(page_to_pfn(page), 1 << order);
}

#ifdef CONFIG_CONTIG_ALLOC
static struct page *alloc_gigantic_page(struct hstate *h, gfp_t gfp_mask,
		int nid, nodemask_t *nodemask)
{
	unsigned long nr_pages = pages_per_huge_page(h);
	if (nid == NUMA_NO_NODE)
		nid = numa_mem_id();

#ifdef CONFIG_CMA
	{
		struct page *page;
		int node;

		if (hugetlb_cma[nid]) {
			page = cma_alloc(hugetlb_cma[nid], nr_pages,
					huge_page_order(h), true);
			if (page)
				return page;
		}

		if (!(gfp_mask & __GFP_THISNODE)) {
			for_each_node_mask(node, *nodemask) {
				if (node == nid || !hugetlb_cma[node])
					continue;

				page = cma_alloc(hugetlb_cma[node], nr_pages,
						huge_page_order(h), true);
				if (page)
					return page;
			}
		}
	}
#endif

	return alloc_contig_pages(nr_pages, gfp_mask, nid, nodemask);
}

static void prep_new_huge_page(struct hstate *h, struct page *page, int nid);
static void prep_compound_gigantic_page(struct page *page, unsigned int order);
#else /* !CONFIG_CONTIG_ALLOC */
static struct page *alloc_gigantic_page(struct hstate *h, gfp_t gfp_mask,
					int nid, nodemask_t *nodemask)
{
	return NULL;
}
#endif /* CONFIG_CONTIG_ALLOC */

#else /* !CONFIG_ARCH_HAS_GIGANTIC_PAGE */
static struct page *alloc_gigantic_page(struct hstate *h, gfp_t gfp_mask,
					int nid, nodemask_t *nodemask)
{
	return NULL;
}
static inline void free_gigantic_page(struct page *page, unsigned int order) { }
static inline void destroy_compound_gigantic_page(struct page *page,
						unsigned int order) { }
#endif

/*
 * Remove hugetlb page from lists, and update dtor so that page appears
 * as just a compound page.  A reference is held on the page.
 *
 * Must be called with hugetlb lock held.
 */
static void remove_hugetlb_page(struct hstate *h, struct page *page,
							bool adjust_surplus)
{
	int nid = page_to_nid(page);

	VM_BUG_ON_PAGE(hugetlb_cgroup_from_page(page), page);
	VM_BUG_ON_PAGE(hugetlb_cgroup_from_page_rsvd(page), page);

	lockdep_assert_held(&hugetlb_lock);
	if (hstate_is_gigantic(h) && !gigantic_page_runtime_supported())
		return;

	list_del(&page->lru);

	if (HPageFreed(page)) {
		h->free_huge_pages--;
		h->free_huge_pages_node[nid]--;
	}
	if (adjust_surplus) {
		h->surplus_huge_pages--;
		h->surplus_huge_pages_node[nid]--;
	}

	set_page_refcounted(page);
	set_compound_page_dtor(page, NULL_COMPOUND_DTOR);

	h->nr_huge_pages--;
	h->nr_huge_pages_node[nid]--;
}

static void update_and_free_page(struct hstate *h, struct page *page)
{
	int i;
	struct page *subpage = page;

	if (hstate_is_gigantic(h) && !gigantic_page_runtime_supported())
		return;

	for (i = 0; i < pages_per_huge_page(h);
	     i++, subpage = mem_map_next(subpage, page, i)) {
		subpage->flags &= ~(1 << PG_locked | 1 << PG_error |
				1 << PG_referenced | 1 << PG_dirty |
				1 << PG_active | 1 << PG_private |
				1 << PG_writeback);
	}
	if (hstate_is_gigantic(h)) {
		destroy_compound_gigantic_page(page, huge_page_order(h));
		free_gigantic_page(page, huge_page_order(h));
	} else {
		__free_pages(page, huge_page_order(h));
	}
}

static void update_and_free_pages_bulk(struct hstate *h, struct list_head *list)
{
	struct page *page, *t_page;

	list_for_each_entry_safe(page, t_page, list, lru) {
		update_and_free_page(h, page);
		cond_resched();
	}
}

struct hstate *size_to_hstate(unsigned long size)
{
	struct hstate *h;

	for_each_hstate(h) {
		if (huge_page_size(h) == size)
			return h;
	}
	return NULL;
}

void free_huge_page(struct page *page)
{
	/*
	 * Can't pass hstate in here because it is called from the
	 * compound page destructor.
	 */
	struct hstate *h = page_hstate(page);
	int nid = page_to_nid(page);
	struct hugepage_subpool *spool = hugetlb_page_subpool(page);
	bool restore_reserve;
	unsigned long flags;

	VM_BUG_ON_PAGE(page_count(page), page);
	VM_BUG_ON_PAGE(page_mapcount(page), page);

	hugetlb_set_page_subpool(page, NULL);
	page->mapping = NULL;
	restore_reserve = HPageRestoreReserve(page);
	ClearHPageRestoreReserve(page);

	/*
	 * If HPageRestoreReserve was set on page, page allocation consumed a
	 * reservation.  If the page was associated with a subpool, there
	 * would have been a page reserved in the subpool before allocation
	 * via hugepage_subpool_get_pages().  Since we are 'restoring' the
	 * reservation, do not call hugepage_subpool_put_pages() as this will
	 * remove the reserved page from the subpool.
	 */
	if (!restore_reserve) {
		/*
		 * A return code of zero implies that the subpool will be
		 * under its minimum size if the reservation is not restored
		 * after page is free.  Therefore, force restore_reserve
		 * operation.
		 */
		if (hugepage_subpool_put_pages(spool, 1) == 0)
			restore_reserve = true;
	}

	spin_lock_irqsave(&hugetlb_lock, flags);
	ClearHPageMigratable(page);
	hugetlb_cgroup_uncharge_page(hstate_index(h),
				     pages_per_huge_page(h), page);
	hugetlb_cgroup_uncharge_page_rsvd(hstate_index(h),
					  pages_per_huge_page(h), page);
	if (restore_reserve)
		h->resv_huge_pages++;

	if (HPageTemporary(page)) {
		remove_hugetlb_page(h, page, false);
		spin_unlock_irqrestore(&hugetlb_lock, flags);
		update_and_free_page(h, page);
	} else if (h->surplus_huge_pages_node[nid]) {
		/* remove the page from active list */
		remove_hugetlb_page(h, page, true);
		spin_unlock_irqrestore(&hugetlb_lock, flags);
		update_and_free_page(h, page);
	} else {
		arch_clear_hugepage_flags(page);
		enqueue_huge_page(h, page);
		spin_unlock_irqrestore(&hugetlb_lock, flags);
	}
}

/*
 * Must be called with the hugetlb lock held
 */
static void __prep_account_new_huge_page(struct hstate *h, int nid)
{
	lockdep_assert_held(&hugetlb_lock);
	h->nr_huge_pages++;
	h->nr_huge_pages_node[nid]++;
}

static void __prep_new_huge_page(struct page *page)
{
	INIT_LIST_HEAD(&page->lru);
	set_compound_page_dtor(page, HUGETLB_PAGE_DTOR);
	hugetlb_set_page_subpool(page, NULL);
	set_hugetlb_cgroup(page, NULL);
	set_hugetlb_cgroup_rsvd(page, NULL);
}

static void prep_new_huge_page(struct hstate *h, struct page *page, int nid)
{
	__prep_new_huge_page(page);
	spin_lock_irq(&hugetlb_lock);
	__prep_account_new_huge_page(h, nid);
	spin_unlock_irq(&hugetlb_lock);
}

static void prep_compound_gigantic_page(struct page *page, unsigned int order)
{
	int i;
	int nr_pages = 1 << order;
	struct page *p = page + 1;

	/* we rely on prep_new_huge_page to set the destructor */
	set_compound_order(page, order);
	__ClearPageReserved(page);
	__SetPageHead(page);
	for (i = 1; i < nr_pages; i++, p = mem_map_next(p, page, i)) {
		/*
		 * For gigantic hugepages allocated through bootmem at
		 * boot, it's safer to be consistent with the not-gigantic
		 * hugepages and clear the PG_reserved bit from all tail pages
		 * too.  Otherwise drivers using get_user_pages() to access tail
		 * pages may get the reference counting wrong if they see
		 * PG_reserved set on a tail page (despite the head page not
		 * having PG_reserved set).  Enforcing this consistency between
		 * head and tail pages allows drivers to optimize away a check
		 * on the head page when they need know if put_page() is needed
		 * after get_user_pages().
		 */
		__ClearPageReserved(p);
		set_page_count(p, 0);
		set_compound_head(p, page);
	}
	atomic_set(compound_mapcount_ptr(page), -1);
	atomic_set(compound_pincount_ptr(page), 0);
}

/*
 * PageHuge() only returns true for hugetlbfs pages, but not for normal or
 * transparent huge pages.  See the PageTransHuge() documentation for more
 * details.
 */
int PageHuge(struct page *page)
{
	if (!PageCompound(page))
		return 0;

	page = compound_head(page);
	return page[1].compound_dtor == HUGETLB_PAGE_DTOR;
}
EXPORT_SYMBOL_GPL(PageHuge);

/*
 * PageHeadHuge() only returns true for hugetlbfs head page, but not for
 * normal or transparent huge pages.
 */
int PageHeadHuge(struct page *page_head)
{
	if (!PageHead(page_head))
		return 0;

	return page_head[1].compound_dtor == HUGETLB_PAGE_DTOR;
}

/*
 * Find and lock address space (mapping) in write mode.
 *
 * Upon entry, the page is locked which means that page_mapping() is
 * stable.  Due to locking order, we can only trylock_write.  If we can
 * not get the lock, simply return NULL to caller.
 */
struct address_space *hugetlb_page_mapping_lock_write(struct page *hpage)
{
	struct address_space *mapping = page_mapping(hpage);

	if (!mapping)
		return mapping;

	if (i_mmap_trylock_write(mapping))
		return mapping;

	return NULL;
}

pgoff_t hugetlb_basepage_index(struct page *page)
{
	struct page *page_head = compound_head(page);
	pgoff_t index = page_index(page_head);
	unsigned long compound_idx;

	if (compound_order(page_head) >= MAX_ORDER)
		compound_idx = page_to_pfn(page) - page_to_pfn(page_head);
	else
		compound_idx = page - page_head;

	return (index << compound_order(page_head)) + compound_idx;
}

static struct page *alloc_buddy_huge_page(struct hstate *h,
		gfp_t gfp_mask, int nid, nodemask_t *nmask,
		nodemask_t *node_alloc_noretry)
{
	int order = huge_page_order(h);
	struct page *page;
	bool alloc_try_hard = true;

	/*
	 * By default we always try hard to allocate the page with
	 * __GFP_RETRY_MAYFAIL flag.  However, if we are allocating pages in
	 * a loop (to adjust global huge page counts) and previous allocation
	 * failed, do not continue to try hard on the same node.  Use the
	 * node_alloc_noretry bitmap to manage this state information.
	 */
	if (node_alloc_noretry && node_isset(nid, *node_alloc_noretry))
		alloc_try_hard = false;
	gfp_mask |= __GFP_COMP|__GFP_NOWARN;
	if (alloc_try_hard)
		gfp_mask |= __GFP_RETRY_MAYFAIL;
	if (nid == NUMA_NO_NODE)
		nid = numa_mem_id();
	page = __alloc_pages(gfp_mask, order, nid, nmask);
	if (page)
		__count_vm_event(HTLB_BUDDY_PGALLOC);
	else
		__count_vm_event(HTLB_BUDDY_PGALLOC_FAIL);

	/*
	 * If we did not specify __GFP_RETRY_MAYFAIL, but still got a page this
	 * indicates an overall state change.  Clear bit so that we resume
	 * normal 'try hard' allocations.
	 */
	if (node_alloc_noretry && page && !alloc_try_hard)
		node_clear(nid, *node_alloc_noretry);

	/*
	 * If we tried hard to get a page but failed, set bit so that
	 * subsequent attempts will not try as hard until there is an
	 * overall state change.
	 */
	if (node_alloc_noretry && !page && alloc_try_hard)
		node_set(nid, *node_alloc_noretry);

	return page;
}

/*
 * Common helper to allocate a fresh hugetlb page. All specific allocators
 * should use this function to get new hugetlb pages
 */
static struct page *alloc_fresh_huge_page(struct hstate *h,
		gfp_t gfp_mask, int nid, nodemask_t *nmask,
		nodemask_t *node_alloc_noretry)
{
	struct page *page;

	if (hstate_is_gigantic(h))
		page = alloc_gigantic_page(h, gfp_mask, nid, nmask);
	else
		page = alloc_buddy_huge_page(h, gfp_mask,
				nid, nmask, node_alloc_noretry);
	if (!page)
		return NULL;

	if (hstate_is_gigantic(h))
		prep_compound_gigantic_page(page, huge_page_order(h));
	prep_new_huge_page(h, page, page_to_nid(page));

	return page;
}

/*
 * Allocates a fresh page to the hugetlb allocator pool in the node interleaved
 * manner.
 */
static int alloc_pool_huge_page(struct hstate *h, nodemask_t *nodes_allowed,
				nodemask_t *node_alloc_noretry)
{
	struct page *page;
	int nr_nodes, node;
	gfp_t gfp_mask = htlb_alloc_mask(h) | __GFP_THISNODE;

	for_each_node_mask_to_alloc(h, nr_nodes, node, nodes_allowed) {
		page = alloc_fresh_huge_page(h, gfp_mask, node, nodes_allowed,
						node_alloc_noretry);
		if (page)
			break;
	}

	if (!page)
		return 0;

	put_page(page); /* free it into the hugepage allocator */

	return 1;
}

/*
 * Remove huge page from pool from next node to free.  Attempt to keep
 * persistent huge pages more or less balanced over allowed nodes.
 * This routine only 'removes' the hugetlb page.  The caller must make
 * an additional call to free the page to low level allocators.
 * Called with hugetlb_lock locked.
 */
static struct page *remove_pool_huge_page(struct hstate *h,
						nodemask_t *nodes_allowed,
						 bool acct_surplus)
{
	int nr_nodes, node;
	struct page *page = NULL;

	lockdep_assert_held(&hugetlb_lock);
	for_each_node_mask_to_free(h, nr_nodes, node, nodes_allowed) {
		/*
		 * If we're returning unused surplus pages, only examine
		 * nodes with surplus pages.
		 */
		if ((!acct_surplus || h->surplus_huge_pages_node[node]) &&
		    !list_empty(&h->hugepage_freelists[node])) {
			page = list_entry(h->hugepage_freelists[node].next,
					  struct page, lru);
			remove_hugetlb_page(h, page, acct_surplus);
			break;
		}
	}

	return page;
}

/*
 * Dissolve a given free hugepage into free buddy pages. This function does
 * nothing for in-use hugepages and non-hugepages.
 * This function returns values like below:
 *
 *  -EBUSY: failed to dissolved free hugepages or the hugepage is in-use
 *          (allocated or reserved.)
 *       0: successfully dissolved free hugepages or the page is not a
 *          hugepage (considered as already dissolved)
 */
int dissolve_free_huge_page(struct page *page)
{
	int rc = -EBUSY;

retry:
	/* Not to disrupt normal path by vainly holding hugetlb_lock */
	if (!PageHuge(page))
		return 0;

	spin_lock_irq(&hugetlb_lock);
	if (!PageHuge(page)) {
		rc = 0;
		goto out;
	}

	if (!page_count(page)) {
		struct page *head = compound_head(page);
		struct hstate *h = page_hstate(head);
		if (h->free_huge_pages - h->resv_huge_pages == 0)
			goto out;

		/*
		 * We should make sure that the page is already on the free list
		 * when it is dissolved.
		 */
		if (unlikely(!HPageFreed(head))) {
			spin_unlock_irq(&hugetlb_lock);
			cond_resched();

			/*
			 * Theoretically, we should return -EBUSY when we
			 * encounter this race. In fact, we have a chance
			 * to successfully dissolve the page if we do a
			 * retry. Because the race window is quite small.
			 * If we seize this opportunity, it is an optimization
			 * for increasing the success rate of dissolving page.
			 */
			goto retry;
		}

		/*
		 * Move PageHWPoison flag from head page to the raw error page,
		 * which makes any subpages rather than the error page reusable.
		 */
		if (PageHWPoison(head) && page != head) {
			SetPageHWPoison(page);
			ClearPageHWPoison(head);
		}
		remove_hugetlb_page(h, head, false);
		h->max_huge_pages--;
		spin_unlock_irq(&hugetlb_lock);
		update_and_free_page(h, head);
		return 0;
	}
out:
	spin_unlock_irq(&hugetlb_lock);
	return rc;
}

/*
 * Dissolve free hugepages in a given pfn range. Used by memory hotplug to
 * make specified memory blocks removable from the system.
 * Note that this will dissolve a free gigantic hugepage completely, if any
 * part of it lies within the given range.
 * Also note that if dissolve_free_huge_page() returns with an error, all
 * free hugepages that were dissolved before that error are lost.
 */
int dissolve_free_huge_pages(unsigned long start_pfn, unsigned long end_pfn)
{
	unsigned long pfn;
	struct page *page;
	int rc = 0;

	if (!hugepages_supported())
		return rc;

	for (pfn = start_pfn; pfn < end_pfn; pfn += 1 << minimum_order) {
		page = pfn_to_page(pfn);
		rc = dissolve_free_huge_page(page);
		if (rc)
			break;
	}

	return rc;
}

/*
 * Allocates a fresh surplus page from the page allocator.
 */
static struct page *alloc_surplus_huge_page(struct hstate *h, gfp_t gfp_mask,
		int nid, nodemask_t *nmask)
{
	struct page *page = NULL;

	if (hstate_is_gigantic(h))
		return NULL;

	spin_lock_irq(&hugetlb_lock);
	if (h->surplus_huge_pages >= h->nr_overcommit_huge_pages)
		goto out_unlock;
	spin_unlock_irq(&hugetlb_lock);

	page = alloc_fresh_huge_page(h, gfp_mask, nid, nmask, NULL);
	if (!page)
		return NULL;

	spin_lock_irq(&hugetlb_lock);
	/*
	 * We could have raced with the pool size change.
	 * Double check that and simply deallocate the new page
	 * if we would end up overcommiting the surpluses. Abuse
	 * temporary page to workaround the nasty free_huge_page
	 * codeflow
	 */
	if (h->surplus_huge_pages >= h->nr_overcommit_huge_pages) {
		SetHPageTemporary(page);
		spin_unlock_irq(&hugetlb_lock);
		put_page(page);
		return NULL;
	} else {
		h->surplus_huge_pages++;
		h->surplus_huge_pages_node[page_to_nid(page)]++;
	}

out_unlock:
	spin_unlock_irq(&hugetlb_lock);

	return page;
}

static struct page *alloc_migrate_huge_page(struct hstate *h, gfp_t gfp_mask,
				     int nid, nodemask_t *nmask)
{
	struct page *page;

	if (hstate_is_gigantic(h))
		return NULL;

	page = alloc_fresh_huge_page(h, gfp_mask, nid, nmask, NULL);
	if (!page)
		return NULL;

	/*
	 * We do not account these pages as surplus because they are only
	 * temporary and will be released properly on the last reference
	 */
	SetHPageTemporary(page);

	return page;
}

/*
 * Use the VMA's mpolicy to allocate a huge page from the buddy.
 */
static
struct page *alloc_buddy_huge_page_with_mpol(struct hstate *h,
		struct vm_area_struct *vma, unsigned long addr)
{
	struct page *page;
	struct mempolicy *mpol;
	gfp_t gfp_mask = htlb_alloc_mask(h);
	int nid;
	nodemask_t *nodemask;

	nid = huge_node(vma, addr, gfp_mask, &mpol, &nodemask);
	page = alloc_surplus_huge_page(h, gfp_mask, nid, nodemask);
	mpol_cond_put(mpol);

	return page;
}

/* page migration callback function */
struct page *alloc_huge_page_nodemask(struct hstate *h, int preferred_nid,
		nodemask_t *nmask, gfp_t gfp_mask)
{
	spin_lock_irq(&hugetlb_lock);
	if (h->free_huge_pages - h->resv_huge_pages > 0) {
		struct page *page;

		page = dequeue_huge_page_nodemask(h, gfp_mask, preferred_nid, nmask);
		if (page) {
			spin_unlock_irq(&hugetlb_lock);
			return page;
		}
	}
	spin_unlock_irq(&hugetlb_lock);

	return alloc_migrate_huge_page(h, gfp_mask, preferred_nid, nmask);
}

/* mempolicy aware migration callback */
struct page *alloc_huge_page_vma(struct hstate *h, struct vm_area_struct *vma,
		unsigned long address)
{
	struct mempolicy *mpol;
	nodemask_t *nodemask;
	struct page *page;
	gfp_t gfp_mask;
	int node;

	gfp_mask = htlb_alloc_mask(h);
	node = huge_node(vma, address, gfp_mask, &mpol, &nodemask);
	page = alloc_huge_page_nodemask(h, node, nodemask, gfp_mask);
	mpol_cond_put(mpol);

	return page;
}

/*
 * Increase the hugetlb pool such that it can accommodate a reservation
 * of size 'delta'.
 */
static int gather_surplus_pages(struct hstate *h, long delta)
	__must_hold(&hugetlb_lock)
{
	struct list_head surplus_list;
	struct page *page, *tmp;
	int ret;
	long i;
	long needed, allocated;
	bool alloc_ok = true;

	lockdep_assert_held(&hugetlb_lock);
	needed = (h->resv_huge_pages + delta) - h->free_huge_pages;
	if (needed <= 0) {
		h->resv_huge_pages += delta;
		return 0;
	}

	allocated = 0;
	INIT_LIST_HEAD(&surplus_list);

	ret = -ENOMEM;
retry:
	spin_unlock_irq(&hugetlb_lock);
	for (i = 0; i < needed; i++) {
		page = alloc_surplus_huge_page(h, htlb_alloc_mask(h),
				NUMA_NO_NODE, NULL);
		if (!page) {
			alloc_ok = false;
			break;
		}
		list_add(&page->lru, &surplus_list);
		cond_resched();
	}
	allocated += i;

	/*
	 * After retaking hugetlb_lock, we need to recalculate 'needed'
	 * because either resv_huge_pages or free_huge_pages may have changed.
	 */
	spin_lock_irq(&hugetlb_lock);
	needed = (h->resv_huge_pages + delta) -
			(h->free_huge_pages + allocated);
	if (needed > 0) {
		if (alloc_ok)
			goto retry;
		/*
		 * We were not able to allocate enough pages to
		 * satisfy the entire reservation so we free what
		 * we've allocated so far.
		 */
		goto free;
	}
	/*
	 * The surplus_list now contains _at_least_ the number of extra pages
	 * needed to accommodate the reservation.  Add the appropriate number
	 * of pages to the hugetlb pool and free the extras back to the buddy
	 * allocator.  Commit the entire reservation here to prevent another
	 * process from stealing the pages as they are added to the pool but
	 * before they are reserved.
	 */
	needed += allocated;
	h->resv_huge_pages += delta;
	ret = 0;

	/* Free the needed pages to the hugetlb pool */
	list_for_each_entry_safe(page, tmp, &surplus_list, lru) {
		int zeroed;

		if ((--needed) < 0)
			break;
		/*
		 * This page is now managed by the hugetlb allocator and has
		 * no users -- drop the buddy allocator's reference.
		 */
		zeroed = put_page_testzero(page);
		VM_BUG_ON_PAGE(!zeroed, page);
		enqueue_huge_page(h, page);
	}
free:
	spin_unlock_irq(&hugetlb_lock);

	/* Free unnecessary surplus pages to the buddy allocator */
	list_for_each_entry_safe(page, tmp, &surplus_list, lru)
		put_page(page);
	spin_lock_irq(&hugetlb_lock);

	return ret;
}

/*
 * This routine has two main purposes:
 * 1) Decrement the reservation count (resv_huge_pages) by the value passed
 *    in unused_resv_pages.  This corresponds to the prior adjustments made
 *    to the associated reservation map.
 * 2) Free any unused surplus pages that may have been allocated to satisfy
 *    the reservation.  As many as unused_resv_pages may be freed.
 */
static void return_unused_surplus_pages(struct hstate *h,
					unsigned long unused_resv_pages)
{
	unsigned long nr_pages;
	struct page *page;
	LIST_HEAD(page_list);

	lockdep_assert_held(&hugetlb_lock);
	/* Uncommit the reservation */
	h->resv_huge_pages -= unused_resv_pages;

	/* Cannot return gigantic pages currently */
	if (hstate_is_gigantic(h))
		goto out;

	/*
	 * Part (or even all) of the reservation could have been backed
	 * by pre-allocated pages. Only free surplus pages.
	 */
	nr_pages = min(unused_resv_pages, h->surplus_huge_pages);

	/*
	 * We want to release as many surplus pages as possible, spread
	 * evenly across all nodes with memory. Iterate across these nodes
	 * until we can no longer free unreserved surplus pages. This occurs
	 * when the nodes with surplus pages have no free pages.
	 * remove_pool_huge_page() will balance the freed pages across the
	 * on-line nodes with memory and will handle the hstate accounting.
	 */
	while (nr_pages--) {
		page = remove_pool_huge_page(h, &node_states[N_MEMORY], 1);
		if (!page)
			goto out;

		list_add(&page->lru, &page_list);
	}

out:
	spin_unlock_irq(&hugetlb_lock);
	update_and_free_pages_bulk(h, &page_list);
	spin_lock_irq(&hugetlb_lock);
}


/*
 * vma_needs_reservation, vma_commit_reservation and vma_end_reservation
 * are used by the huge page allocation routines to manage reservations.
 *
 * vma_needs_reservation is called to determine if the huge page at addr
 * within the vma has an associated reservation.  If a reservation is
 * needed, the value 1 is returned.  The caller is then responsible for
 * managing the global reservation and subpool usage counts.  After
 * the huge page has been allocated, vma_commit_reservation is called
 * to add the page to the reservation map.  If the page allocation fails,
 * the reservation must be ended instead of committed.  vma_end_reservation
 * is called in such cases.
 *
 * In the normal case, vma_commit_reservation returns the same value
 * as the preceding vma_needs_reservation call.  The only time this
 * is not the case is if a reserve map was changed between calls.  It
 * is the responsibility of the caller to notice the difference and
 * take appropriate action.
 *
 * vma_add_reservation is used in error paths where a reservation must
 * be restored when a newly allocated huge page must be freed.  It is
 * to be called after calling vma_needs_reservation to determine if a
 * reservation exists.
 *
 * vma_del_reservation is used in error paths where an entry in the reserve
 * map was created during huge page allocation and must be removed.  It is to
 * be called after calling vma_needs_reservation to determine if a reservation
 * exists.
 */
enum vma_resv_mode {
	VMA_NEEDS_RESV,
	VMA_COMMIT_RESV,
	VMA_END_RESV,
	VMA_ADD_RESV,
	VMA_DEL_RESV,
};
static long __vma_reservation_common(struct hstate *h,
				struct vm_area_struct *vma, unsigned long addr,
				enum vma_resv_mode mode)
{
	struct resv_map *resv;
	pgoff_t idx;
	long ret;
	long dummy_out_regions_needed;

	resv = vma_resv_map(vma);
	if (!resv)
		return 1;

	idx = vma_hugecache_offset(h, vma, addr);
	switch (mode) {
	case VMA_NEEDS_RESV:
		ret = region_chg(resv, idx, idx + 1, &dummy_out_regions_needed);
		/* We assume that vma_reservation_* routines always operate on
		 * 1 page, and that adding to resv map a 1 page entry can only
		 * ever require 1 region.
		 */
		VM_BUG_ON(dummy_out_regions_needed != 1);
		break;
	case VMA_COMMIT_RESV:
		ret = region_add(resv, idx, idx + 1, 1, NULL, NULL);
		/* region_add calls of range 1 should never fail. */
		VM_BUG_ON(ret < 0);
		break;
	case VMA_END_RESV:
		region_abort(resv, idx, idx + 1, 1);
		ret = 0;
		break;
	case VMA_ADD_RESV:
		if (vma->vm_flags & VM_MAYSHARE) {
			ret = region_add(resv, idx, idx + 1, 1, NULL, NULL);
			/* region_add calls of range 1 should never fail. */
			VM_BUG_ON(ret < 0);
		} else {
			region_abort(resv, idx, idx + 1, 1);
			ret = region_del(resv, idx, idx + 1);
		}
		break;
	case VMA_DEL_RESV:
		if (vma->vm_flags & VM_MAYSHARE) {
			region_abort(resv, idx, idx + 1, 1);
			ret = region_del(resv, idx, idx + 1);
		} else {
			ret = region_add(resv, idx, idx + 1, 1, NULL, NULL);
			/* region_add calls of range 1 should never fail. */
			VM_BUG_ON(ret < 0);
		}
		break;
	default:
		BUG();
	}

	if (vma->vm_flags & VM_MAYSHARE || mode == VMA_DEL_RESV)
		return ret;
	/*
	 * We know private mapping must have HPAGE_RESV_OWNER set.
	 *
	 * In most cases, reserves always exist for private mappings.
	 * However, a file associated with mapping could have been
	 * hole punched or truncated after reserves were consumed.
	 * As subsequent fault on such a range will not use reserves.
	 * Subtle - The reserve map for private mappings has the
	 * opposite meaning than that of shared mappings.  If NO
	 * entry is in the reserve map, it means a reservation exists.
	 * If an entry exists in the reserve map, it means the
	 * reservation has already been consumed.  As a result, the
	 * return value of this routine is the opposite of the
	 * value returned from reserve map manipulation routines above.
	 */
	if (ret > 0)
		return 0;
	if (ret == 0)
		return 1;
	return ret;
}

static long vma_needs_reservation(struct hstate *h,
			struct vm_area_struct *vma, unsigned long addr)
{
	return __vma_reservation_common(h, vma, addr, VMA_NEEDS_RESV);
}

static long vma_commit_reservation(struct hstate *h,
			struct vm_area_struct *vma, unsigned long addr)
{
	return __vma_reservation_common(h, vma, addr, VMA_COMMIT_RESV);
}

static void vma_end_reservation(struct hstate *h,
			struct vm_area_struct *vma, unsigned long addr)
{
	(void)__vma_reservation_common(h, vma, addr, VMA_END_RESV);
}

static long vma_add_reservation(struct hstate *h,
			struct vm_area_struct *vma, unsigned long addr)
{
	return __vma_reservation_common(h, vma, addr, VMA_ADD_RESV);
}

static long vma_del_reservation(struct hstate *h,
			struct vm_area_struct *vma, unsigned long addr)
{
	return __vma_reservation_common(h, vma, addr, VMA_DEL_RESV);
}

/*
 * This routine is called to restore reservation information on error paths.
 * It should ONLY be called for pages allocated via alloc_huge_page(), and
 * the hugetlb mutex should remain held when calling this routine.
 *
 * It handles two specific cases:
 * 1) A reservation was in place and the page consumed the reservation.
 *    HPageRestoreReserve is set in the page.
 * 2) No reservation was in place for the page, so HPageRestoreReserve is
 *    not set.  However, alloc_huge_page always updates the reserve map.
 *
 * In case 1, free_huge_page later in the error path will increment the
 * global reserve count.  But, free_huge_page does not have enough context
 * to adjust the reservation map.  This case deals primarily with private
 * mappings.  Adjust the reserve map here to be consistent with global
 * reserve count adjustments to be made by free_huge_page.  Make sure the
 * reserve map indicates there is a reservation present.
 *
 * In case 2, simply undo reserve map modifications done by alloc_huge_page.
 */
void restore_reserve_on_error(struct hstate *h, struct vm_area_struct *vma,
			unsigned long address, struct page *page)
{
	long rc = vma_needs_reservation(h, vma, address);

	if (HPageRestoreReserve(page)) {
		if (unlikely(rc < 0))
			/*
			 * Rare out of memory condition in reserve map
			 * manipulation.  Clear HPageRestoreReserve so that
			 * global reserve count will not be incremented
			 * by free_huge_page.  This will make it appear
			 * as though the reservation for this page was
			 * consumed.  This may prevent the task from
			 * faulting in the page at a later time.  This
			 * is better than inconsistent global huge page
			 * accounting of reserve counts.
			 */
			ClearHPageRestoreReserve(page);
		else if (rc)
			(void)vma_add_reservation(h, vma, address);
		else
			vma_end_reservation(h, vma, address);
	} else {
		if (!rc) {
			/*
			 * This indicates there is an entry in the reserve map
			 * added by alloc_huge_page.  We know it was added
			 * before the alloc_huge_page call, otherwise
			 * HPageRestoreReserve would be set on the page.
			 * Remove the entry so that a subsequent allocation
			 * does not consume a reservation.
			 */
			rc = vma_del_reservation(h, vma, address);
			if (rc < 0)
<<<<<<< HEAD
				/*
				 * VERY rare out of memory condition.  Since
				 * we can not delete the entry, set
				 * HPageRestoreReserve so that the reserve
				 * count will be incremented when the page
				 * is freed.  This reserve will be consumed
				 * on a subsequent allocation.
				 */
				SetHPageRestoreReserve(page);
		} else if (rc < 0) {
			/*
			 * Rare out of memory condition from
			 * vma_needs_reservation call.  Memory allocation is
			 * only attempted if a new entry is needed.  Therefore,
			 * this implies there is not an entry in the
			 * reserve map.
			 *
			 * For shared mappings, no entry in the map indicates
			 * no reservation.  We are done.
			 */
			if (!(vma->vm_flags & VM_MAYSHARE))
				/*
				 * For private mappings, no entry indicates
				 * a reservation is present.  Since we can
				 * not add an entry, set SetHPageRestoreReserve
				 * on the page so reserve count will be
				 * incremented when freed.  This reserve will
				 * be consumed on a subsequent allocation.
				 */
				SetHPageRestoreReserve(page);
=======
				/*
				 * VERY rare out of memory condition.  Since
				 * we can not delete the entry, set
				 * HPageRestoreReserve so that the reserve
				 * count will be incremented when the page
				 * is freed.  This reserve will be consumed
				 * on a subsequent allocation.
				 */
				SetHPageRestoreReserve(page);
		} else if (rc < 0) {
			/*
			 * Rare out of memory condition from
			 * vma_needs_reservation call.  Memory allocation is
			 * only attempted if a new entry is needed.  Therefore,
			 * this implies there is not an entry in the
			 * reserve map.
			 *
			 * For shared mappings, no entry in the map indicates
			 * no reservation.  We are done.
			 */
			if (!(vma->vm_flags & VM_MAYSHARE))
				/*
				 * For private mappings, no entry indicates
				 * a reservation is present.  Since we can
				 * not add an entry, set SetHPageRestoreReserve
				 * on the page so reserve count will be
				 * incremented when freed.  This reserve will
				 * be consumed on a subsequent allocation.
				 */
				SetHPageRestoreReserve(page);
>>>>>>> 07fa30c8
		} else
			/*
			 * No reservation present, do nothing
			 */
			 vma_end_reservation(h, vma, address);
	}
}

/*
 * alloc_and_dissolve_huge_page - Allocate a new page and dissolve the old one
 * @h: struct hstate old page belongs to
 * @old_page: Old page to dissolve
 * @list: List to isolate the page in case we need to
 * Returns 0 on success, otherwise negated error.
 */
static int alloc_and_dissolve_huge_page(struct hstate *h, struct page *old_page,
					struct list_head *list)
{
	gfp_t gfp_mask = htlb_alloc_mask(h) | __GFP_THISNODE;
	int nid = page_to_nid(old_page);
	struct page *new_page;
	int ret = 0;

	/*
	 * Before dissolving the page, we need to allocate a new one for the
	 * pool to remain stable. Using alloc_buddy_huge_page() allows us to
	 * not having to deal with prep_new_huge_page() and avoids dealing of any
	 * counters. This simplifies and let us do the whole thing under the
	 * lock.
	 */
	new_page = alloc_buddy_huge_page(h, gfp_mask, nid, NULL, NULL);
	if (!new_page)
		return -ENOMEM;

retry:
	spin_lock_irq(&hugetlb_lock);
	if (!PageHuge(old_page)) {
		/*
		 * Freed from under us. Drop new_page too.
		 */
		goto free_new;
	} else if (page_count(old_page)) {
		/*
		 * Someone has grabbed the page, try to isolate it here.
		 * Fail with -EBUSY if not possible.
		 */
		spin_unlock_irq(&hugetlb_lock);
		if (!isolate_huge_page(old_page, list))
			ret = -EBUSY;
		spin_lock_irq(&hugetlb_lock);
		goto free_new;
	} else if (!HPageFreed(old_page)) {
		/*
		 * Page's refcount is 0 but it has not been enqueued in the
		 * freelist yet. Race window is small, so we can succeed here if
		 * we retry.
		 */
		spin_unlock_irq(&hugetlb_lock);
		cond_resched();
		goto retry;
	} else {
		/*
		 * Ok, old_page is still a genuine free hugepage. Remove it from
		 * the freelist and decrease the counters. These will be
		 * incremented again when calling __prep_account_new_huge_page()
		 * and enqueue_huge_page() for new_page. The counters will remain
		 * stable since this happens under the lock.
		 */
		remove_hugetlb_page(h, old_page, false);

		/*
		 * new_page needs to be initialized with the standard hugetlb
		 * state. This is normally done by prep_new_huge_page() but
		 * that takes hugetlb_lock which is already held so we need to
		 * open code it here.
		 * Reference count trick is needed because allocator gives us
		 * referenced page but the pool requires pages with 0 refcount.
		 */
		__prep_new_huge_page(new_page);
		__prep_account_new_huge_page(h, nid);
		page_ref_dec(new_page);
		enqueue_huge_page(h, new_page);

		/*
		 * Pages have been replaced, we can safely free the old one.
		 */
		spin_unlock_irq(&hugetlb_lock);
		update_and_free_page(h, old_page);
	}

	return ret;

free_new:
	spin_unlock_irq(&hugetlb_lock);
	__free_pages(new_page, huge_page_order(h));

	return ret;
}

int isolate_or_dissolve_huge_page(struct page *page, struct list_head *list)
{
	struct hstate *h;
	struct page *head;
	int ret = -EBUSY;

	/*
	 * The page might have been dissolved from under our feet, so make sure
	 * to carefully check the state under the lock.
	 * Return success when racing as if we dissolved the page ourselves.
	 */
	spin_lock_irq(&hugetlb_lock);
	if (PageHuge(page)) {
		head = compound_head(page);
		h = page_hstate(head);
	} else {
		spin_unlock_irq(&hugetlb_lock);
		return 0;
	}
	spin_unlock_irq(&hugetlb_lock);

	/*
	 * Fence off gigantic pages as there is a cyclic dependency between
	 * alloc_contig_range and them. Return -ENOMEM as this has the effect
	 * of bailing out right away without further retrying.
	 */
	if (hstate_is_gigantic(h))
		return -ENOMEM;

	if (page_count(head) && isolate_huge_page(head, list))
		ret = 0;
	else if (!page_count(head))
		ret = alloc_and_dissolve_huge_page(h, head, list);

	return ret;
}

struct page *alloc_huge_page(struct vm_area_struct *vma,
				    unsigned long addr, int avoid_reserve)
{
	struct hugepage_subpool *spool = subpool_vma(vma);
	struct hstate *h = hstate_vma(vma);
	struct page *page;
	long map_chg, map_commit;
	long gbl_chg;
	int ret, idx;
	struct hugetlb_cgroup *h_cg;
	bool deferred_reserve;

	idx = hstate_index(h);
	/*
	 * Examine the region/reserve map to determine if the process
	 * has a reservation for the page to be allocated.  A return
	 * code of zero indicates a reservation exists (no change).
	 */
	map_chg = gbl_chg = vma_needs_reservation(h, vma, addr);
	if (map_chg < 0)
		return ERR_PTR(-ENOMEM);

	/*
	 * Processes that did not create the mapping will have no
	 * reserves as indicated by the region/reserve map. Check
	 * that the allocation will not exceed the subpool limit.
	 * Allocations for MAP_NORESERVE mappings also need to be
	 * checked against any subpool limit.
	 */
	if (map_chg || avoid_reserve) {
		gbl_chg = hugepage_subpool_get_pages(spool, 1);
		if (gbl_chg < 0) {
			vma_end_reservation(h, vma, addr);
			return ERR_PTR(-ENOSPC);
		}

		/*
		 * Even though there was no reservation in the region/reserve
		 * map, there could be reservations associated with the
		 * subpool that can be used.  This would be indicated if the
		 * return value of hugepage_subpool_get_pages() is zero.
		 * However, if avoid_reserve is specified we still avoid even
		 * the subpool reservations.
		 */
		if (avoid_reserve)
			gbl_chg = 1;
	}

	/* If this allocation is not consuming a reservation, charge it now.
	 */
	deferred_reserve = map_chg || avoid_reserve;
	if (deferred_reserve) {
		ret = hugetlb_cgroup_charge_cgroup_rsvd(
			idx, pages_per_huge_page(h), &h_cg);
		if (ret)
			goto out_subpool_put;
	}

	ret = hugetlb_cgroup_charge_cgroup(idx, pages_per_huge_page(h), &h_cg);
	if (ret)
		goto out_uncharge_cgroup_reservation;

	spin_lock_irq(&hugetlb_lock);
	/*
	 * glb_chg is passed to indicate whether or not a page must be taken
	 * from the global free pool (global change).  gbl_chg == 0 indicates
	 * a reservation exists for the allocation.
	 */
	page = dequeue_huge_page_vma(h, vma, addr, avoid_reserve, gbl_chg);
	if (!page) {
		spin_unlock_irq(&hugetlb_lock);
		page = alloc_buddy_huge_page_with_mpol(h, vma, addr);
		if (!page)
			goto out_uncharge_cgroup;
		if (!avoid_reserve && vma_has_reserves(vma, gbl_chg)) {
			SetHPageRestoreReserve(page);
			h->resv_huge_pages--;
		}
		spin_lock_irq(&hugetlb_lock);
		list_add(&page->lru, &h->hugepage_activelist);
		/* Fall through */
	}
	hugetlb_cgroup_commit_charge(idx, pages_per_huge_page(h), h_cg, page);
	/* If allocation is not consuming a reservation, also store the
	 * hugetlb_cgroup pointer on the page.
	 */
	if (deferred_reserve) {
		hugetlb_cgroup_commit_charge_rsvd(idx, pages_per_huge_page(h),
						  h_cg, page);
	}

	spin_unlock_irq(&hugetlb_lock);

	hugetlb_set_page_subpool(page, spool);

	map_commit = vma_commit_reservation(h, vma, addr);
	if (unlikely(map_chg > map_commit)) {
		/*
		 * The page was added to the reservation map between
		 * vma_needs_reservation and vma_commit_reservation.
		 * This indicates a race with hugetlb_reserve_pages.
		 * Adjust for the subpool count incremented above AND
		 * in hugetlb_reserve_pages for the same page.  Also,
		 * the reservation count added in hugetlb_reserve_pages
		 * no longer applies.
		 */
		long rsv_adjust;

		rsv_adjust = hugepage_subpool_put_pages(spool, 1);
		hugetlb_acct_memory(h, -rsv_adjust);
		if (deferred_reserve)
			hugetlb_cgroup_uncharge_page_rsvd(hstate_index(h),
					pages_per_huge_page(h), page);
	}
	return page;

out_uncharge_cgroup:
	hugetlb_cgroup_uncharge_cgroup(idx, pages_per_huge_page(h), h_cg);
out_uncharge_cgroup_reservation:
	if (deferred_reserve)
		hugetlb_cgroup_uncharge_cgroup_rsvd(idx, pages_per_huge_page(h),
						    h_cg);
out_subpool_put:
	if (map_chg || avoid_reserve)
		hugepage_subpool_put_pages(spool, 1);
	vma_end_reservation(h, vma, addr);
	return ERR_PTR(-ENOSPC);
}

int alloc_bootmem_huge_page(struct hstate *h)
	__attribute__ ((weak, alias("__alloc_bootmem_huge_page")));
int __alloc_bootmem_huge_page(struct hstate *h)
{
	struct huge_bootmem_page *m;
	int nr_nodes, node;

	for_each_node_mask_to_alloc(h, nr_nodes, node, &node_states[N_MEMORY]) {
		void *addr;

		addr = memblock_alloc_try_nid_raw(
				huge_page_size(h), huge_page_size(h),
				0, MEMBLOCK_ALLOC_ACCESSIBLE, node);
		if (addr) {
			/*
			 * Use the beginning of the huge page to store the
			 * huge_bootmem_page struct (until gather_bootmem
			 * puts them into the mem_map).
			 */
			m = addr;
			goto found;
		}
	}
	return 0;

found:
	BUG_ON(!IS_ALIGNED(virt_to_phys(m), huge_page_size(h)));
	/* Put them into a private list first because mem_map is not up yet */
	INIT_LIST_HEAD(&m->list);
	list_add(&m->list, &huge_boot_pages);
	m->hstate = h;
	return 1;
}

static void __init prep_compound_huge_page(struct page *page,
		unsigned int order)
{
	if (unlikely(order > (MAX_ORDER - 1)))
		prep_compound_gigantic_page(page, order);
	else
		prep_compound_page(page, order);
}

/* Put bootmem huge pages into the standard lists after mem_map is up */
static void __init gather_bootmem_prealloc(void)
{
	struct huge_bootmem_page *m;

	list_for_each_entry(m, &huge_boot_pages, list) {
		struct page *page = virt_to_page(m);
		struct hstate *h = m->hstate;

		WARN_ON(page_count(page) != 1);
		prep_compound_huge_page(page, huge_page_order(h));
		WARN_ON(PageReserved(page));
		prep_new_huge_page(h, page, page_to_nid(page));
		put_page(page); /* free it into the hugepage allocator */

		/*
		 * If we had gigantic hugepages allocated at boot time, we need
		 * to restore the 'stolen' pages to totalram_pages in order to
		 * fix confusing memory reports from free(1) and another
		 * side-effects, like CommitLimit going negative.
		 */
		if (hstate_is_gigantic(h))
			adjust_managed_page_count(page, pages_per_huge_page(h));
		cond_resched();
	}
}

static void __init hugetlb_hstate_alloc_pages(struct hstate *h)
{
	unsigned long i;
	nodemask_t *node_alloc_noretry;

	if (!hstate_is_gigantic(h)) {
		/*
		 * Bit mask controlling how hard we retry per-node allocations.
		 * Ignore errors as lower level routines can deal with
		 * node_alloc_noretry == NULL.  If this kmalloc fails at boot
		 * time, we are likely in bigger trouble.
		 */
		node_alloc_noretry = kmalloc(sizeof(*node_alloc_noretry),
						GFP_KERNEL);
	} else {
		/* allocations done at boot time */
		node_alloc_noretry = NULL;
	}

	/* bit mask controlling how hard we retry per-node allocations */
	if (node_alloc_noretry)
		nodes_clear(*node_alloc_noretry);

	for (i = 0; i < h->max_huge_pages; ++i) {
		if (hstate_is_gigantic(h)) {
			if (hugetlb_cma_size) {
				pr_warn_once("HugeTLB: hugetlb_cma is enabled, skip boot time allocation\n");
				goto free;
			}
			if (!alloc_bootmem_huge_page(h))
				break;
		} else if (!alloc_pool_huge_page(h,
					 &node_states[N_MEMORY],
					 node_alloc_noretry))
			break;
		cond_resched();
	}
	if (i < h->max_huge_pages) {
		char buf[32];

		string_get_size(huge_page_size(h), 1, STRING_UNITS_2, buf, 32);
		pr_warn("HugeTLB: allocating %lu of page size %s failed.  Only allocated %lu hugepages.\n",
			h->max_huge_pages, buf, i);
		h->max_huge_pages = i;
	}
free:
	kfree(node_alloc_noretry);
}

static void __init hugetlb_init_hstates(void)
{
	struct hstate *h;

	for_each_hstate(h) {
		if (minimum_order > huge_page_order(h))
			minimum_order = huge_page_order(h);

		/* oversize hugepages were init'ed in early boot */
		if (!hstate_is_gigantic(h))
			hugetlb_hstate_alloc_pages(h);
	}
	VM_BUG_ON(minimum_order == UINT_MAX);
}

static void __init report_hugepages(void)
{
	struct hstate *h;

	for_each_hstate(h) {
		char buf[32];

		string_get_size(huge_page_size(h), 1, STRING_UNITS_2, buf, 32);
		pr_info("HugeTLB registered %s page size, pre-allocated %ld pages\n",
			buf, h->free_huge_pages);
	}
}

#ifdef CONFIG_HIGHMEM
static void try_to_free_low(struct hstate *h, unsigned long count,
						nodemask_t *nodes_allowed)
{
	int i;
	LIST_HEAD(page_list);

	lockdep_assert_held(&hugetlb_lock);
	if (hstate_is_gigantic(h))
		return;

	/*
	 * Collect pages to be freed on a list, and free after dropping lock
	 */
	for_each_node_mask(i, *nodes_allowed) {
		struct page *page, *next;
		struct list_head *freel = &h->hugepage_freelists[i];
		list_for_each_entry_safe(page, next, freel, lru) {
			if (count >= h->nr_huge_pages)
				goto out;
			if (PageHighMem(page))
				continue;
			remove_hugetlb_page(h, page, false);
			list_add(&page->lru, &page_list);
		}
	}

out:
	spin_unlock_irq(&hugetlb_lock);
	update_and_free_pages_bulk(h, &page_list);
	spin_lock_irq(&hugetlb_lock);
}
#else
static inline void try_to_free_low(struct hstate *h, unsigned long count,
						nodemask_t *nodes_allowed)
{
}
#endif

/*
 * Increment or decrement surplus_huge_pages.  Keep node-specific counters
 * balanced by operating on them in a round-robin fashion.
 * Returns 1 if an adjustment was made.
 */
static int adjust_pool_surplus(struct hstate *h, nodemask_t *nodes_allowed,
				int delta)
{
	int nr_nodes, node;

	lockdep_assert_held(&hugetlb_lock);
	VM_BUG_ON(delta != -1 && delta != 1);

	if (delta < 0) {
		for_each_node_mask_to_alloc(h, nr_nodes, node, nodes_allowed) {
			if (h->surplus_huge_pages_node[node])
				goto found;
		}
	} else {
		for_each_node_mask_to_free(h, nr_nodes, node, nodes_allowed) {
			if (h->surplus_huge_pages_node[node] <
					h->nr_huge_pages_node[node])
				goto found;
		}
	}
	return 0;

found:
	h->surplus_huge_pages += delta;
	h->surplus_huge_pages_node[node] += delta;
	return 1;
}

#define persistent_huge_pages(h) (h->nr_huge_pages - h->surplus_huge_pages)
static int set_max_huge_pages(struct hstate *h, unsigned long count, int nid,
			      nodemask_t *nodes_allowed)
{
	unsigned long min_count, ret;
	struct page *page;
	LIST_HEAD(page_list);
	NODEMASK_ALLOC(nodemask_t, node_alloc_noretry, GFP_KERNEL);

	/*
	 * Bit mask controlling how hard we retry per-node allocations.
	 * If we can not allocate the bit mask, do not attempt to allocate
	 * the requested huge pages.
	 */
	if (node_alloc_noretry)
		nodes_clear(*node_alloc_noretry);
	else
		return -ENOMEM;

	/*
	 * resize_lock mutex prevents concurrent adjustments to number of
	 * pages in hstate via the proc/sysfs interfaces.
	 */
	mutex_lock(&h->resize_lock);
	spin_lock_irq(&hugetlb_lock);

	/*
	 * Check for a node specific request.
	 * Changing node specific huge page count may require a corresponding
	 * change to the global count.  In any case, the passed node mask
	 * (nodes_allowed) will restrict alloc/free to the specified node.
	 */
	if (nid != NUMA_NO_NODE) {
		unsigned long old_count = count;

		count += h->nr_huge_pages - h->nr_huge_pages_node[nid];
		/*
		 * User may have specified a large count value which caused the
		 * above calculation to overflow.  In this case, they wanted
		 * to allocate as many huge pages as possible.  Set count to
		 * largest possible value to align with their intention.
		 */
		if (count < old_count)
			count = ULONG_MAX;
	}

	/*
	 * Gigantic pages runtime allocation depend on the capability for large
	 * page range allocation.
	 * If the system does not provide this feature, return an error when
	 * the user tries to allocate gigantic pages but let the user free the
	 * boottime allocated gigantic pages.
	 */
	if (hstate_is_gigantic(h) && !IS_ENABLED(CONFIG_CONTIG_ALLOC)) {
		if (count > persistent_huge_pages(h)) {
			spin_unlock_irq(&hugetlb_lock);
			mutex_unlock(&h->resize_lock);
			NODEMASK_FREE(node_alloc_noretry);
			return -EINVAL;
		}
		/* Fall through to decrease pool */
	}

	/*
	 * Increase the pool size
	 * First take pages out of surplus state.  Then make up the
	 * remaining difference by allocating fresh huge pages.
	 *
	 * We might race with alloc_surplus_huge_page() here and be unable
	 * to convert a surplus huge page to a normal huge page. That is
	 * not critical, though, it just means the overall size of the
	 * pool might be one hugepage larger than it needs to be, but
	 * within all the constraints specified by the sysctls.
	 */
	while (h->surplus_huge_pages && count > persistent_huge_pages(h)) {
		if (!adjust_pool_surplus(h, nodes_allowed, -1))
			break;
	}

	while (count > persistent_huge_pages(h)) {
		/*
		 * If this allocation races such that we no longer need the
		 * page, free_huge_page will handle it by freeing the page
		 * and reducing the surplus.
		 */
		spin_unlock_irq(&hugetlb_lock);

		/* yield cpu to avoid soft lockup */
		cond_resched();

		ret = alloc_pool_huge_page(h, nodes_allowed,
						node_alloc_noretry);
		spin_lock_irq(&hugetlb_lock);
		if (!ret)
			goto out;

		/* Bail for signals. Probably ctrl-c from user */
		if (signal_pending(current))
			goto out;
	}

	/*
	 * Decrease the pool size
	 * First return free pages to the buddy allocator (being careful
	 * to keep enough around to satisfy reservations).  Then place
	 * pages into surplus state as needed so the pool will shrink
	 * to the desired size as pages become free.
	 *
	 * By placing pages into the surplus state independent of the
	 * overcommit value, we are allowing the surplus pool size to
	 * exceed overcommit. There are few sane options here. Since
	 * alloc_surplus_huge_page() is checking the global counter,
	 * though, we'll note that we're not allowed to exceed surplus
	 * and won't grow the pool anywhere else. Not until one of the
	 * sysctls are changed, or the surplus pages go out of use.
	 */
	min_count = h->resv_huge_pages + h->nr_huge_pages - h->free_huge_pages;
	min_count = max(count, min_count);
	try_to_free_low(h, min_count, nodes_allowed);

	/*
	 * Collect pages to be removed on list without dropping lock
	 */
	while (min_count < persistent_huge_pages(h)) {
		page = remove_pool_huge_page(h, nodes_allowed, 0);
		if (!page)
			break;

		list_add(&page->lru, &page_list);
	}
	/* free the pages after dropping lock */
	spin_unlock_irq(&hugetlb_lock);
	update_and_free_pages_bulk(h, &page_list);
	spin_lock_irq(&hugetlb_lock);

	while (count < persistent_huge_pages(h)) {
		if (!adjust_pool_surplus(h, nodes_allowed, 1))
			break;
	}
out:
	h->max_huge_pages = persistent_huge_pages(h);
	spin_unlock_irq(&hugetlb_lock);
	mutex_unlock(&h->resize_lock);

	NODEMASK_FREE(node_alloc_noretry);

	return 0;
}

#define HSTATE_ATTR_RO(_name) \
	static struct kobj_attribute _name##_attr = __ATTR_RO(_name)

#define HSTATE_ATTR(_name) \
	static struct kobj_attribute _name##_attr = \
		__ATTR(_name, 0644, _name##_show, _name##_store)

static struct kobject *hugepages_kobj;
static struct kobject *hstate_kobjs[HUGE_MAX_HSTATE];

static struct hstate *kobj_to_node_hstate(struct kobject *kobj, int *nidp);

static struct hstate *kobj_to_hstate(struct kobject *kobj, int *nidp)
{
	int i;

	for (i = 0; i < HUGE_MAX_HSTATE; i++)
		if (hstate_kobjs[i] == kobj) {
			if (nidp)
				*nidp = NUMA_NO_NODE;
			return &hstates[i];
		}

	return kobj_to_node_hstate(kobj, nidp);
}

static ssize_t nr_hugepages_show_common(struct kobject *kobj,
					struct kobj_attribute *attr, char *buf)
{
	struct hstate *h;
	unsigned long nr_huge_pages;
	int nid;

	h = kobj_to_hstate(kobj, &nid);
	if (nid == NUMA_NO_NODE)
		nr_huge_pages = h->nr_huge_pages;
	else
		nr_huge_pages = h->nr_huge_pages_node[nid];

	return sysfs_emit(buf, "%lu\n", nr_huge_pages);
}

static ssize_t __nr_hugepages_store_common(bool obey_mempolicy,
					   struct hstate *h, int nid,
					   unsigned long count, size_t len)
{
	int err;
	nodemask_t nodes_allowed, *n_mask;

	if (hstate_is_gigantic(h) && !gigantic_page_runtime_supported())
		return -EINVAL;

	if (nid == NUMA_NO_NODE) {
		/*
		 * global hstate attribute
		 */
		if (!(obey_mempolicy &&
				init_nodemask_of_mempolicy(&nodes_allowed)))
			n_mask = &node_states[N_MEMORY];
		else
			n_mask = &nodes_allowed;
	} else {
		/*
		 * Node specific request.  count adjustment happens in
		 * set_max_huge_pages() after acquiring hugetlb_lock.
		 */
		init_nodemask_of_node(&nodes_allowed, nid);
		n_mask = &nodes_allowed;
	}

	err = set_max_huge_pages(h, count, nid, n_mask);

	return err ? err : len;
}

static ssize_t nr_hugepages_store_common(bool obey_mempolicy,
					 struct kobject *kobj, const char *buf,
					 size_t len)
{
	struct hstate *h;
	unsigned long count;
	int nid;
	int err;

	err = kstrtoul(buf, 10, &count);
	if (err)
		return err;

	h = kobj_to_hstate(kobj, &nid);
	return __nr_hugepages_store_common(obey_mempolicy, h, nid, count, len);
}

static ssize_t nr_hugepages_show(struct kobject *kobj,
				       struct kobj_attribute *attr, char *buf)
{
	return nr_hugepages_show_common(kobj, attr, buf);
}

static ssize_t nr_hugepages_store(struct kobject *kobj,
	       struct kobj_attribute *attr, const char *buf, size_t len)
{
	return nr_hugepages_store_common(false, kobj, buf, len);
}
HSTATE_ATTR(nr_hugepages);

#ifdef CONFIG_NUMA

/*
 * hstate attribute for optionally mempolicy-based constraint on persistent
 * huge page alloc/free.
 */
static ssize_t nr_hugepages_mempolicy_show(struct kobject *kobj,
					   struct kobj_attribute *attr,
					   char *buf)
{
	return nr_hugepages_show_common(kobj, attr, buf);
}

static ssize_t nr_hugepages_mempolicy_store(struct kobject *kobj,
	       struct kobj_attribute *attr, const char *buf, size_t len)
{
	return nr_hugepages_store_common(true, kobj, buf, len);
}
HSTATE_ATTR(nr_hugepages_mempolicy);
#endif


static ssize_t nr_overcommit_hugepages_show(struct kobject *kobj,
					struct kobj_attribute *attr, char *buf)
{
	struct hstate *h = kobj_to_hstate(kobj, NULL);
	return sysfs_emit(buf, "%lu\n", h->nr_overcommit_huge_pages);
}

static ssize_t nr_overcommit_hugepages_store(struct kobject *kobj,
		struct kobj_attribute *attr, const char *buf, size_t count)
{
	int err;
	unsigned long input;
	struct hstate *h = kobj_to_hstate(kobj, NULL);

	if (hstate_is_gigantic(h))
		return -EINVAL;

	err = kstrtoul(buf, 10, &input);
	if (err)
		return err;

	spin_lock_irq(&hugetlb_lock);
	h->nr_overcommit_huge_pages = input;
	spin_unlock_irq(&hugetlb_lock);

	return count;
}
HSTATE_ATTR(nr_overcommit_hugepages);

static ssize_t free_hugepages_show(struct kobject *kobj,
					struct kobj_attribute *attr, char *buf)
{
	struct hstate *h;
	unsigned long free_huge_pages;
	int nid;

	h = kobj_to_hstate(kobj, &nid);
	if (nid == NUMA_NO_NODE)
		free_huge_pages = h->free_huge_pages;
	else
		free_huge_pages = h->free_huge_pages_node[nid];

	return sysfs_emit(buf, "%lu\n", free_huge_pages);
}
HSTATE_ATTR_RO(free_hugepages);

static ssize_t resv_hugepages_show(struct kobject *kobj,
					struct kobj_attribute *attr, char *buf)
{
	struct hstate *h = kobj_to_hstate(kobj, NULL);
	return sysfs_emit(buf, "%lu\n", h->resv_huge_pages);
}
HSTATE_ATTR_RO(resv_hugepages);

static ssize_t surplus_hugepages_show(struct kobject *kobj,
					struct kobj_attribute *attr, char *buf)
{
	struct hstate *h;
	unsigned long surplus_huge_pages;
	int nid;

	h = kobj_to_hstate(kobj, &nid);
	if (nid == NUMA_NO_NODE)
		surplus_huge_pages = h->surplus_huge_pages;
	else
		surplus_huge_pages = h->surplus_huge_pages_node[nid];

	return sysfs_emit(buf, "%lu\n", surplus_huge_pages);
}
HSTATE_ATTR_RO(surplus_hugepages);

static struct attribute *hstate_attrs[] = {
	&nr_hugepages_attr.attr,
	&nr_overcommit_hugepages_attr.attr,
	&free_hugepages_attr.attr,
	&resv_hugepages_attr.attr,
	&surplus_hugepages_attr.attr,
#ifdef CONFIG_NUMA
	&nr_hugepages_mempolicy_attr.attr,
#endif
	NULL,
};

static const struct attribute_group hstate_attr_group = {
	.attrs = hstate_attrs,
};

static int hugetlb_sysfs_add_hstate(struct hstate *h, struct kobject *parent,
				    struct kobject **hstate_kobjs,
				    const struct attribute_group *hstate_attr_group)
{
	int retval;
	int hi = hstate_index(h);

	hstate_kobjs[hi] = kobject_create_and_add(h->name, parent);
	if (!hstate_kobjs[hi])
		return -ENOMEM;

	retval = sysfs_create_group(hstate_kobjs[hi], hstate_attr_group);
	if (retval) {
		kobject_put(hstate_kobjs[hi]);
		hstate_kobjs[hi] = NULL;
	}

	return retval;
}

static void __init hugetlb_sysfs_init(void)
{
	struct hstate *h;
	int err;

	hugepages_kobj = kobject_create_and_add("hugepages", mm_kobj);
	if (!hugepages_kobj)
		return;

	for_each_hstate(h) {
		err = hugetlb_sysfs_add_hstate(h, hugepages_kobj,
					 hstate_kobjs, &hstate_attr_group);
		if (err)
			pr_err("HugeTLB: Unable to add hstate %s", h->name);
	}
}

#ifdef CONFIG_NUMA

/*
 * node_hstate/s - associate per node hstate attributes, via their kobjects,
 * with node devices in node_devices[] using a parallel array.  The array
 * index of a node device or _hstate == node id.
 * This is here to avoid any static dependency of the node device driver, in
 * the base kernel, on the hugetlb module.
 */
struct node_hstate {
	struct kobject		*hugepages_kobj;
	struct kobject		*hstate_kobjs[HUGE_MAX_HSTATE];
};
static struct node_hstate node_hstates[MAX_NUMNODES];

/*
 * A subset of global hstate attributes for node devices
 */
static struct attribute *per_node_hstate_attrs[] = {
	&nr_hugepages_attr.attr,
	&free_hugepages_attr.attr,
	&surplus_hugepages_attr.attr,
	NULL,
};

static const struct attribute_group per_node_hstate_attr_group = {
	.attrs = per_node_hstate_attrs,
};

/*
 * kobj_to_node_hstate - lookup global hstate for node device hstate attr kobj.
 * Returns node id via non-NULL nidp.
 */
static struct hstate *kobj_to_node_hstate(struct kobject *kobj, int *nidp)
{
	int nid;

	for (nid = 0; nid < nr_node_ids; nid++) {
		struct node_hstate *nhs = &node_hstates[nid];
		int i;
		for (i = 0; i < HUGE_MAX_HSTATE; i++)
			if (nhs->hstate_kobjs[i] == kobj) {
				if (nidp)
					*nidp = nid;
				return &hstates[i];
			}
	}

	BUG();
	return NULL;
}

/*
 * Unregister hstate attributes from a single node device.
 * No-op if no hstate attributes attached.
 */
static void hugetlb_unregister_node(struct node *node)
{
	struct hstate *h;
	struct node_hstate *nhs = &node_hstates[node->dev.id];

	if (!nhs->hugepages_kobj)
		return;		/* no hstate attributes */

	for_each_hstate(h) {
		int idx = hstate_index(h);
		if (nhs->hstate_kobjs[idx]) {
			kobject_put(nhs->hstate_kobjs[idx]);
			nhs->hstate_kobjs[idx] = NULL;
		}
	}

	kobject_put(nhs->hugepages_kobj);
	nhs->hugepages_kobj = NULL;
}


/*
 * Register hstate attributes for a single node device.
 * No-op if attributes already registered.
 */
static void hugetlb_register_node(struct node *node)
{
	struct hstate *h;
	struct node_hstate *nhs = &node_hstates[node->dev.id];
	int err;

	if (nhs->hugepages_kobj)
		return;		/* already allocated */

	nhs->hugepages_kobj = kobject_create_and_add("hugepages",
							&node->dev.kobj);
	if (!nhs->hugepages_kobj)
		return;

	for_each_hstate(h) {
		err = hugetlb_sysfs_add_hstate(h, nhs->hugepages_kobj,
						nhs->hstate_kobjs,
						&per_node_hstate_attr_group);
		if (err) {
			pr_err("HugeTLB: Unable to add hstate %s for node %d\n",
				h->name, node->dev.id);
			hugetlb_unregister_node(node);
			break;
		}
	}
}

/*
 * hugetlb init time:  register hstate attributes for all registered node
 * devices of nodes that have memory.  All on-line nodes should have
 * registered their associated device by this time.
 */
static void __init hugetlb_register_all_nodes(void)
{
	int nid;

	for_each_node_state(nid, N_MEMORY) {
		struct node *node = node_devices[nid];
		if (node->dev.id == nid)
			hugetlb_register_node(node);
	}

	/*
	 * Let the node device driver know we're here so it can
	 * [un]register hstate attributes on node hotplug.
	 */
	register_hugetlbfs_with_node(hugetlb_register_node,
				     hugetlb_unregister_node);
}
#else	/* !CONFIG_NUMA */

static struct hstate *kobj_to_node_hstate(struct kobject *kobj, int *nidp)
{
	BUG();
	if (nidp)
		*nidp = -1;
	return NULL;
}

static void hugetlb_register_all_nodes(void) { }

#endif

static int __init hugetlb_init(void)
{
	int i;

	BUILD_BUG_ON(sizeof_field(struct page, private) * BITS_PER_BYTE <
			__NR_HPAGEFLAGS);

	if (!hugepages_supported()) {
		if (hugetlb_max_hstate || default_hstate_max_huge_pages)
			pr_warn("HugeTLB: huge pages not supported, ignoring associated command-line parameters\n");
		return 0;
	}

	/*
	 * Make sure HPAGE_SIZE (HUGETLB_PAGE_ORDER) hstate exists.  Some
	 * architectures depend on setup being done here.
	 */
	hugetlb_add_hstate(HUGETLB_PAGE_ORDER);
	if (!parsed_default_hugepagesz) {
		/*
		 * If we did not parse a default huge page size, set
		 * default_hstate_idx to HPAGE_SIZE hstate. And, if the
		 * number of huge pages for this default size was implicitly
		 * specified, set that here as well.
		 * Note that the implicit setting will overwrite an explicit
		 * setting.  A warning will be printed in this case.
		 */
		default_hstate_idx = hstate_index(size_to_hstate(HPAGE_SIZE));
		if (default_hstate_max_huge_pages) {
			if (default_hstate.max_huge_pages) {
				char buf[32];

				string_get_size(huge_page_size(&default_hstate),
					1, STRING_UNITS_2, buf, 32);
				pr_warn("HugeTLB: Ignoring hugepages=%lu associated with %s page size\n",
					default_hstate.max_huge_pages, buf);
				pr_warn("HugeTLB: Using hugepages=%lu for number of default huge pages\n",
					default_hstate_max_huge_pages);
			}
			default_hstate.max_huge_pages =
				default_hstate_max_huge_pages;
		}
	}

	hugetlb_cma_check();
	hugetlb_init_hstates();
	gather_bootmem_prealloc();
	report_hugepages();

	hugetlb_sysfs_init();
	hugetlb_register_all_nodes();
	hugetlb_cgroup_file_init();

#ifdef CONFIG_SMP
	num_fault_mutexes = roundup_pow_of_two(8 * num_possible_cpus());
#else
	num_fault_mutexes = 1;
#endif
	hugetlb_fault_mutex_table =
		kmalloc_array(num_fault_mutexes, sizeof(struct mutex),
			      GFP_KERNEL);
	BUG_ON(!hugetlb_fault_mutex_table);

	for (i = 0; i < num_fault_mutexes; i++)
		mutex_init(&hugetlb_fault_mutex_table[i]);
	return 0;
}
subsys_initcall(hugetlb_init);

/* Overwritten by architectures with more huge page sizes */
bool __init __attribute((weak)) arch_hugetlb_valid_size(unsigned long size)
{
	return size == HPAGE_SIZE;
}

void __init hugetlb_add_hstate(unsigned int order)
{
	struct hstate *h;
	unsigned long i;

	if (size_to_hstate(PAGE_SIZE << order)) {
		return;
	}
	BUG_ON(hugetlb_max_hstate >= HUGE_MAX_HSTATE);
	BUG_ON(order == 0);
	h = &hstates[hugetlb_max_hstate++];
	mutex_init(&h->resize_lock);
	h->order = order;
	h->mask = ~(huge_page_size(h) - 1);
	for (i = 0; i < MAX_NUMNODES; ++i)
		INIT_LIST_HEAD(&h->hugepage_freelists[i]);
	INIT_LIST_HEAD(&h->hugepage_activelist);
	h->next_nid_to_alloc = first_memory_node;
	h->next_nid_to_free = first_memory_node;
	snprintf(h->name, HSTATE_NAME_LEN, "hugepages-%lukB",
					huge_page_size(h)/1024);

	parsed_hstate = h;
}

/*
 * hugepages command line processing
 * hugepages normally follows a valid hugepagsz or default_hugepagsz
 * specification.  If not, ignore the hugepages value.  hugepages can also
 * be the first huge page command line  option in which case it implicitly
 * specifies the number of huge pages for the default size.
 */
static int __init hugepages_setup(char *s)
{
	unsigned long *mhp;
	static unsigned long *last_mhp;

	if (!parsed_valid_hugepagesz) {
		pr_warn("HugeTLB: hugepages=%s does not follow a valid hugepagesz, ignoring\n", s);
		parsed_valid_hugepagesz = true;
		return 0;
	}

	/*
	 * !hugetlb_max_hstate means we haven't parsed a hugepagesz= parameter
	 * yet, so this hugepages= parameter goes to the "default hstate".
	 * Otherwise, it goes with the previously parsed hugepagesz or
	 * default_hugepagesz.
	 */
	else if (!hugetlb_max_hstate)
		mhp = &default_hstate_max_huge_pages;
	else
		mhp = &parsed_hstate->max_huge_pages;

	if (mhp == last_mhp) {
		pr_warn("HugeTLB: hugepages= specified twice without interleaving hugepagesz=, ignoring hugepages=%s\n", s);
		return 0;
	}

	if (sscanf(s, "%lu", mhp) <= 0)
		*mhp = 0;

	/*
	 * Global state is always initialized later in hugetlb_init.
	 * But we need to allocate gigantic hstates here early to still
	 * use the bootmem allocator.
	 */
	if (hugetlb_max_hstate && hstate_is_gigantic(parsed_hstate))
		hugetlb_hstate_alloc_pages(parsed_hstate);

	last_mhp = mhp;

	return 1;
}
__setup("hugepages=", hugepages_setup);

/*
 * hugepagesz command line processing
 * A specific huge page size can only be specified once with hugepagesz.
 * hugepagesz is followed by hugepages on the command line.  The global
 * variable 'parsed_valid_hugepagesz' is used to determine if prior
 * hugepagesz argument was valid.
 */
static int __init hugepagesz_setup(char *s)
{
	unsigned long size;
	struct hstate *h;

	parsed_valid_hugepagesz = false;
	size = (unsigned long)memparse(s, NULL);

	if (!arch_hugetlb_valid_size(size)) {
		pr_err("HugeTLB: unsupported hugepagesz=%s\n", s);
		return 0;
	}

	h = size_to_hstate(size);
	if (h) {
		/*
		 * hstate for this size already exists.  This is normally
		 * an error, but is allowed if the existing hstate is the
		 * default hstate.  More specifically, it is only allowed if
		 * the number of huge pages for the default hstate was not
		 * previously specified.
		 */
		if (!parsed_default_hugepagesz ||  h != &default_hstate ||
		    default_hstate.max_huge_pages) {
			pr_warn("HugeTLB: hugepagesz=%s specified twice, ignoring\n", s);
			return 0;
		}

		/*
		 * No need to call hugetlb_add_hstate() as hstate already
		 * exists.  But, do set parsed_hstate so that a following
		 * hugepages= parameter will be applied to this hstate.
		 */
		parsed_hstate = h;
		parsed_valid_hugepagesz = true;
		return 1;
	}

	hugetlb_add_hstate(ilog2(size) - PAGE_SHIFT);
	parsed_valid_hugepagesz = true;
	return 1;
}
__setup("hugepagesz=", hugepagesz_setup);

/*
 * default_hugepagesz command line input
 * Only one instance of default_hugepagesz allowed on command line.
 */
static int __init default_hugepagesz_setup(char *s)
{
	unsigned long size;

	parsed_valid_hugepagesz = false;
	if (parsed_default_hugepagesz) {
		pr_err("HugeTLB: default_hugepagesz previously specified, ignoring %s\n", s);
		return 0;
	}

	size = (unsigned long)memparse(s, NULL);

	if (!arch_hugetlb_valid_size(size)) {
		pr_err("HugeTLB: unsupported default_hugepagesz=%s\n", s);
		return 0;
	}

	hugetlb_add_hstate(ilog2(size) - PAGE_SHIFT);
	parsed_valid_hugepagesz = true;
	parsed_default_hugepagesz = true;
	default_hstate_idx = hstate_index(size_to_hstate(size));

	/*
	 * The number of default huge pages (for this size) could have been
	 * specified as the first hugetlb parameter: hugepages=X.  If so,
	 * then default_hstate_max_huge_pages is set.  If the default huge
	 * page size is gigantic (>= MAX_ORDER), then the pages must be
	 * allocated here from bootmem allocator.
	 */
	if (default_hstate_max_huge_pages) {
		default_hstate.max_huge_pages = default_hstate_max_huge_pages;
		if (hstate_is_gigantic(&default_hstate))
			hugetlb_hstate_alloc_pages(&default_hstate);
		default_hstate_max_huge_pages = 0;
	}

	return 1;
}
__setup("default_hugepagesz=", default_hugepagesz_setup);

static unsigned int allowed_mems_nr(struct hstate *h)
{
	int node;
	unsigned int nr = 0;
	nodemask_t *mpol_allowed;
	unsigned int *array = h->free_huge_pages_node;
	gfp_t gfp_mask = htlb_alloc_mask(h);

	mpol_allowed = policy_nodemask_current(gfp_mask);

	for_each_node_mask(node, cpuset_current_mems_allowed) {
		if (!mpol_allowed || node_isset(node, *mpol_allowed))
			nr += array[node];
	}

	return nr;
}

#ifdef CONFIG_SYSCTL
static int proc_hugetlb_doulongvec_minmax(struct ctl_table *table, int write,
					  void *buffer, size_t *length,
					  loff_t *ppos, unsigned long *out)
{
	struct ctl_table dup_table;

	/*
	 * In order to avoid races with __do_proc_doulongvec_minmax(), we
	 * can duplicate the @table and alter the duplicate of it.
	 */
	dup_table = *table;
	dup_table.data = out;

	return proc_doulongvec_minmax(&dup_table, write, buffer, length, ppos);
}

static int hugetlb_sysctl_handler_common(bool obey_mempolicy,
			 struct ctl_table *table, int write,
			 void *buffer, size_t *length, loff_t *ppos)
{
	struct hstate *h = &default_hstate;
	unsigned long tmp = h->max_huge_pages;
	int ret;

	if (!hugepages_supported())
		return -EOPNOTSUPP;

	ret = proc_hugetlb_doulongvec_minmax(table, write, buffer, length, ppos,
					     &tmp);
	if (ret)
		goto out;

	if (write)
		ret = __nr_hugepages_store_common(obey_mempolicy, h,
						  NUMA_NO_NODE, tmp, *length);
out:
	return ret;
}

int hugetlb_sysctl_handler(struct ctl_table *table, int write,
			  void *buffer, size_t *length, loff_t *ppos)
{

	return hugetlb_sysctl_handler_common(false, table, write,
							buffer, length, ppos);
}

#ifdef CONFIG_NUMA
int hugetlb_mempolicy_sysctl_handler(struct ctl_table *table, int write,
			  void *buffer, size_t *length, loff_t *ppos)
{
	return hugetlb_sysctl_handler_common(true, table, write,
							buffer, length, ppos);
}
#endif /* CONFIG_NUMA */

int hugetlb_overcommit_handler(struct ctl_table *table, int write,
		void *buffer, size_t *length, loff_t *ppos)
{
	struct hstate *h = &default_hstate;
	unsigned long tmp;
	int ret;

	if (!hugepages_supported())
		return -EOPNOTSUPP;

	tmp = h->nr_overcommit_huge_pages;

	if (write && hstate_is_gigantic(h))
		return -EINVAL;

	ret = proc_hugetlb_doulongvec_minmax(table, write, buffer, length, ppos,
					     &tmp);
	if (ret)
		goto out;

	if (write) {
		spin_lock_irq(&hugetlb_lock);
		h->nr_overcommit_huge_pages = tmp;
		spin_unlock_irq(&hugetlb_lock);
	}
out:
	return ret;
}

#endif /* CONFIG_SYSCTL */

void hugetlb_report_meminfo(struct seq_file *m)
{
	struct hstate *h;
	unsigned long total = 0;

	if (!hugepages_supported())
		return;

	for_each_hstate(h) {
		unsigned long count = h->nr_huge_pages;

		total += huge_page_size(h) * count;

		if (h == &default_hstate)
			seq_printf(m,
				   "HugePages_Total:   %5lu\n"
				   "HugePages_Free:    %5lu\n"
				   "HugePages_Rsvd:    %5lu\n"
				   "HugePages_Surp:    %5lu\n"
				   "Hugepagesize:   %8lu kB\n",
				   count,
				   h->free_huge_pages,
				   h->resv_huge_pages,
				   h->surplus_huge_pages,
				   huge_page_size(h) / SZ_1K);
	}

	seq_printf(m, "Hugetlb:        %8lu kB\n", total / SZ_1K);
}

int hugetlb_report_node_meminfo(char *buf, int len, int nid)
{
	struct hstate *h = &default_hstate;

	if (!hugepages_supported())
		return 0;

	return sysfs_emit_at(buf, len,
			     "Node %d HugePages_Total: %5u\n"
			     "Node %d HugePages_Free:  %5u\n"
			     "Node %d HugePages_Surp:  %5u\n",
			     nid, h->nr_huge_pages_node[nid],
			     nid, h->free_huge_pages_node[nid],
			     nid, h->surplus_huge_pages_node[nid]);
}

void hugetlb_show_meminfo(void)
{
	struct hstate *h;
	int nid;

	if (!hugepages_supported())
		return;

	for_each_node_state(nid, N_MEMORY)
		for_each_hstate(h)
			pr_info("Node %d hugepages_total=%u hugepages_free=%u hugepages_surp=%u hugepages_size=%lukB\n",
				nid,
				h->nr_huge_pages_node[nid],
				h->free_huge_pages_node[nid],
				h->surplus_huge_pages_node[nid],
				huge_page_size(h) / SZ_1K);
}

void hugetlb_report_usage(struct seq_file *m, struct mm_struct *mm)
{
	seq_printf(m, "HugetlbPages:\t%8lu kB\n",
		   atomic_long_read(&mm->hugetlb_usage) << (PAGE_SHIFT - 10));
}

/* Return the number pages of memory we physically have, in PAGE_SIZE units. */
unsigned long hugetlb_total_pages(void)
{
	struct hstate *h;
	unsigned long nr_total_pages = 0;

	for_each_hstate(h)
		nr_total_pages += h->nr_huge_pages * pages_per_huge_page(h);
	return nr_total_pages;
}

static int hugetlb_acct_memory(struct hstate *h, long delta)
{
	int ret = -ENOMEM;

	if (!delta)
		return 0;

	spin_lock_irq(&hugetlb_lock);
	/*
	 * When cpuset is configured, it breaks the strict hugetlb page
	 * reservation as the accounting is done on a global variable. Such
	 * reservation is completely rubbish in the presence of cpuset because
	 * the reservation is not checked against page availability for the
	 * current cpuset. Application can still potentially OOM'ed by kernel
	 * with lack of free htlb page in cpuset that the task is in.
	 * Attempt to enforce strict accounting with cpuset is almost
	 * impossible (or too ugly) because cpuset is too fluid that
	 * task or memory node can be dynamically moved between cpusets.
	 *
	 * The change of semantics for shared hugetlb mapping with cpuset is
	 * undesirable. However, in order to preserve some of the semantics,
	 * we fall back to check against current free page availability as
	 * a best attempt and hopefully to minimize the impact of changing
	 * semantics that cpuset has.
	 *
	 * Apart from cpuset, we also have memory policy mechanism that
	 * also determines from which node the kernel will allocate memory
	 * in a NUMA system. So similar to cpuset, we also should consider
	 * the memory policy of the current task. Similar to the description
	 * above.
	 */
	if (delta > 0) {
		if (gather_surplus_pages(h, delta) < 0)
			goto out;

		if (delta > allowed_mems_nr(h)) {
			return_unused_surplus_pages(h, delta);
			goto out;
		}
	}

	ret = 0;
	if (delta < 0)
		return_unused_surplus_pages(h, (unsigned long) -delta);

out:
	spin_unlock_irq(&hugetlb_lock);
	return ret;
}

static void hugetlb_vm_op_open(struct vm_area_struct *vma)
{
	struct resv_map *resv = vma_resv_map(vma);

	/*
	 * This new VMA should share its siblings reservation map if present.
	 * The VMA will only ever have a valid reservation map pointer where
	 * it is being copied for another still existing VMA.  As that VMA
	 * has a reference to the reservation map it cannot disappear until
	 * after this open call completes.  It is therefore safe to take a
	 * new reference here without additional locking.
	 */
	if (resv && is_vma_resv_set(vma, HPAGE_RESV_OWNER))
		kref_get(&resv->refs);
}

static void hugetlb_vm_op_close(struct vm_area_struct *vma)
{
	struct hstate *h = hstate_vma(vma);
	struct resv_map *resv = vma_resv_map(vma);
	struct hugepage_subpool *spool = subpool_vma(vma);
	unsigned long reserve, start, end;
	long gbl_reserve;

	if (!resv || !is_vma_resv_set(vma, HPAGE_RESV_OWNER))
		return;

	start = vma_hugecache_offset(h, vma, vma->vm_start);
	end = vma_hugecache_offset(h, vma, vma->vm_end);

	reserve = (end - start) - region_count(resv, start, end);
	hugetlb_cgroup_uncharge_counter(resv, start, end);
	if (reserve) {
		/*
		 * Decrement reserve counts.  The global reserve count may be
		 * adjusted if the subpool has a minimum size.
		 */
		gbl_reserve = hugepage_subpool_put_pages(spool, reserve);
		hugetlb_acct_memory(h, -gbl_reserve);
	}

	kref_put(&resv->refs, resv_map_release);
}

static int hugetlb_vm_op_split(struct vm_area_struct *vma, unsigned long addr)
{
	if (addr & ~(huge_page_mask(hstate_vma(vma))))
		return -EINVAL;
	return 0;
}

static unsigned long hugetlb_vm_op_pagesize(struct vm_area_struct *vma)
{
	return huge_page_size(hstate_vma(vma));
}

/*
 * We cannot handle pagefaults against hugetlb pages at all.  They cause
 * handle_mm_fault() to try to instantiate regular-sized pages in the
 * hugepage VMA.  do_page_fault() is supposed to trap this, so BUG is we get
 * this far.
 */
static vm_fault_t hugetlb_vm_op_fault(struct vm_fault *vmf)
{
	BUG();
	return 0;
}

/*
 * When a new function is introduced to vm_operations_struct and added
 * to hugetlb_vm_ops, please consider adding the function to shm_vm_ops.
 * This is because under System V memory model, mappings created via
 * shmget/shmat with "huge page" specified are backed by hugetlbfs files,
 * their original vm_ops are overwritten with shm_vm_ops.
 */
const struct vm_operations_struct hugetlb_vm_ops = {
	.fault = hugetlb_vm_op_fault,
	.open = hugetlb_vm_op_open,
	.close = hugetlb_vm_op_close,
	.may_split = hugetlb_vm_op_split,
	.pagesize = hugetlb_vm_op_pagesize,
};

static pte_t make_huge_pte(struct vm_area_struct *vma, struct page *page,
				int writable)
{
	pte_t entry;

	if (writable) {
		entry = huge_pte_mkwrite(huge_pte_mkdirty(mk_huge_pte(page,
					 vma->vm_page_prot)));
	} else {
		entry = huge_pte_wrprotect(mk_huge_pte(page,
					   vma->vm_page_prot));
	}
	entry = pte_mkyoung(entry);
	entry = pte_mkhuge(entry);
	entry = arch_make_huge_pte(entry, vma, page, writable);

	return entry;
}

static void set_huge_ptep_writable(struct vm_area_struct *vma,
				   unsigned long address, pte_t *ptep)
{
	pte_t entry;

	entry = huge_pte_mkwrite(huge_pte_mkdirty(huge_ptep_get(ptep)));
	if (huge_ptep_set_access_flags(vma, address, ptep, entry, 1))
		update_mmu_cache(vma, address, ptep);
}

bool is_hugetlb_entry_migration(pte_t pte)
{
	swp_entry_t swp;

	if (huge_pte_none(pte) || pte_present(pte))
		return false;
	swp = pte_to_swp_entry(pte);
	if (is_migration_entry(swp))
		return true;
	else
		return false;
}

static bool is_hugetlb_entry_hwpoisoned(pte_t pte)
{
	swp_entry_t swp;

	if (huge_pte_none(pte) || pte_present(pte))
		return false;
	swp = pte_to_swp_entry(pte);
	if (is_hwpoison_entry(swp))
		return true;
	else
		return false;
}

static void
hugetlb_install_page(struct vm_area_struct *vma, pte_t *ptep, unsigned long addr,
		     struct page *new_page)
{
	__SetPageUptodate(new_page);
	set_huge_pte_at(vma->vm_mm, addr, ptep, make_huge_pte(vma, new_page, 1));
	hugepage_add_new_anon_rmap(new_page, vma, addr);
	hugetlb_count_add(pages_per_huge_page(hstate_vma(vma)), vma->vm_mm);
	ClearHPageRestoreReserve(new_page);
	SetHPageMigratable(new_page);
}

int copy_hugetlb_page_range(struct mm_struct *dst, struct mm_struct *src,
			    struct vm_area_struct *vma)
{
	pte_t *src_pte, *dst_pte, entry, dst_entry;
	struct page *ptepage;
	unsigned long addr;
	bool cow = is_cow_mapping(vma->vm_flags);
	struct hstate *h = hstate_vma(vma);
	unsigned long sz = huge_page_size(h);
	unsigned long npages = pages_per_huge_page(h);
	struct address_space *mapping = vma->vm_file->f_mapping;
	struct mmu_notifier_range range;
	int ret = 0;

	if (cow) {
		mmu_notifier_range_init(&range, MMU_NOTIFY_CLEAR, 0, vma, src,
					vma->vm_start,
					vma->vm_end);
		mmu_notifier_invalidate_range_start(&range);
	} else {
		/*
		 * For shared mappings i_mmap_rwsem must be held to call
		 * huge_pte_alloc, otherwise the returned ptep could go
		 * away if part of a shared pmd and another thread calls
		 * huge_pmd_unshare.
		 */
		i_mmap_lock_read(mapping);
	}

	for (addr = vma->vm_start; addr < vma->vm_end; addr += sz) {
		spinlock_t *src_ptl, *dst_ptl;
		src_pte = huge_pte_offset(src, addr, sz);
		if (!src_pte)
			continue;
		dst_pte = huge_pte_alloc(dst, vma, addr, sz);
		if (!dst_pte) {
			ret = -ENOMEM;
			break;
		}

		/*
		 * If the pagetables are shared don't copy or take references.
		 * dst_pte == src_pte is the common case of src/dest sharing.
		 *
		 * However, src could have 'unshared' and dst shares with
		 * another vma.  If dst_pte !none, this implies sharing.
		 * Check here before taking page table lock, and once again
		 * after taking the lock below.
		 */
		dst_entry = huge_ptep_get(dst_pte);
		if ((dst_pte == src_pte) || !huge_pte_none(dst_entry))
			continue;

		dst_ptl = huge_pte_lock(h, dst, dst_pte);
		src_ptl = huge_pte_lockptr(h, src, src_pte);
		spin_lock_nested(src_ptl, SINGLE_DEPTH_NESTING);
		entry = huge_ptep_get(src_pte);
		dst_entry = huge_ptep_get(dst_pte);
again:
		if (huge_pte_none(entry) || !huge_pte_none(dst_entry)) {
			/*
			 * Skip if src entry none.  Also, skip in the
			 * unlikely case dst entry !none as this implies
			 * sharing with another vma.
			 */
			;
		} else if (unlikely(is_hugetlb_entry_migration(entry) ||
				    is_hugetlb_entry_hwpoisoned(entry))) {
			swp_entry_t swp_entry = pte_to_swp_entry(entry);

			if (is_write_migration_entry(swp_entry) && cow) {
				/*
				 * COW mappings require pages in both
				 * parent and child to be set to read.
				 */
				make_migration_entry_read(&swp_entry);
				entry = swp_entry_to_pte(swp_entry);
				set_huge_swap_pte_at(src, addr, src_pte,
						     entry, sz);
			}
			set_huge_swap_pte_at(dst, addr, dst_pte, entry, sz);
		} else {
			entry = huge_ptep_get(src_pte);
			ptepage = pte_page(entry);
			get_page(ptepage);

			/*
			 * This is a rare case where we see pinned hugetlb
			 * pages while they're prone to COW.  We need to do the
			 * COW earlier during fork.
			 *
			 * When pre-allocating the page or copying data, we
			 * need to be without the pgtable locks since we could
			 * sleep during the process.
			 */
			if (unlikely(page_needs_cow_for_dma(vma, ptepage))) {
				pte_t src_pte_old = entry;
				struct page *new;

				spin_unlock(src_ptl);
				spin_unlock(dst_ptl);
				/* Do not use reserve as it's private owned */
				new = alloc_huge_page(vma, addr, 1);
				if (IS_ERR(new)) {
					put_page(ptepage);
					ret = PTR_ERR(new);
					break;
				}
				copy_user_huge_page(new, ptepage, addr, vma,
						    npages);
				put_page(ptepage);

				/* Install the new huge page if src pte stable */
				dst_ptl = huge_pte_lock(h, dst, dst_pte);
				src_ptl = huge_pte_lockptr(h, src, src_pte);
				spin_lock_nested(src_ptl, SINGLE_DEPTH_NESTING);
				entry = huge_ptep_get(src_pte);
				if (!pte_same(src_pte_old, entry)) {
					restore_reserve_on_error(h, vma, addr,
								new);
					put_page(new);
					/* dst_entry won't change as in child */
					goto again;
				}
				hugetlb_install_page(vma, dst_pte, addr, new);
				spin_unlock(src_ptl);
				spin_unlock(dst_ptl);
				continue;
			}

			if (cow) {
				/*
				 * No need to notify as we are downgrading page
				 * table protection not changing it to point
				 * to a new page.
				 *
				 * See Documentation/vm/mmu_notifier.rst
				 */
				huge_ptep_set_wrprotect(src, addr, src_pte);
				entry = huge_pte_wrprotect(entry);
			}

			page_dup_rmap(ptepage, true);
			set_huge_pte_at(dst, addr, dst_pte, entry);
			hugetlb_count_add(npages, dst);
		}
		spin_unlock(src_ptl);
		spin_unlock(dst_ptl);
	}

	if (cow)
		mmu_notifier_invalidate_range_end(&range);
	else
		i_mmap_unlock_read(mapping);

	return ret;
}

void __unmap_hugepage_range(struct mmu_gather *tlb, struct vm_area_struct *vma,
			    unsigned long start, unsigned long end,
			    struct page *ref_page)
{
	struct mm_struct *mm = vma->vm_mm;
	unsigned long address;
	pte_t *ptep;
	pte_t pte;
	spinlock_t *ptl;
	struct page *page;
	struct hstate *h = hstate_vma(vma);
	unsigned long sz = huge_page_size(h);
	struct mmu_notifier_range range;

	WARN_ON(!is_vm_hugetlb_page(vma));
	BUG_ON(start & ~huge_page_mask(h));
	BUG_ON(end & ~huge_page_mask(h));

	/*
	 * This is a hugetlb vma, all the pte entries should point
	 * to huge page.
	 */
	tlb_change_page_size(tlb, sz);
	tlb_start_vma(tlb, vma);

	/*
	 * If sharing possible, alert mmu notifiers of worst case.
	 */
	mmu_notifier_range_init(&range, MMU_NOTIFY_UNMAP, 0, vma, mm, start,
				end);
	adjust_range_if_pmd_sharing_possible(vma, &range.start, &range.end);
	mmu_notifier_invalidate_range_start(&range);
	address = start;
	for (; address < end; address += sz) {
		ptep = huge_pte_offset(mm, address, sz);
		if (!ptep)
			continue;

		ptl = huge_pte_lock(h, mm, ptep);
		if (huge_pmd_unshare(mm, vma, &address, ptep)) {
			spin_unlock(ptl);
			/*
			 * We just unmapped a page of PMDs by clearing a PUD.
			 * The caller's TLB flush range should cover this area.
			 */
			continue;
		}

		pte = huge_ptep_get(ptep);
		if (huge_pte_none(pte)) {
			spin_unlock(ptl);
			continue;
		}

		/*
		 * Migrating hugepage or HWPoisoned hugepage is already
		 * unmapped and its refcount is dropped, so just clear pte here.
		 */
		if (unlikely(!pte_present(pte))) {
			huge_pte_clear(mm, address, ptep, sz);
			spin_unlock(ptl);
			continue;
		}

		page = pte_page(pte);
		/*
		 * If a reference page is supplied, it is because a specific
		 * page is being unmapped, not a range. Ensure the page we
		 * are about to unmap is the actual page of interest.
		 */
		if (ref_page) {
			if (page != ref_page) {
				spin_unlock(ptl);
				continue;
			}
			/*
			 * Mark the VMA as having unmapped its page so that
			 * future faults in this VMA will fail rather than
			 * looking like data was lost
			 */
			set_vma_resv_flags(vma, HPAGE_RESV_UNMAPPED);
		}

		pte = huge_ptep_get_and_clear(mm, address, ptep);
		tlb_remove_huge_tlb_entry(h, tlb, ptep, address);
		if (huge_pte_dirty(pte))
			set_page_dirty(page);

		hugetlb_count_sub(pages_per_huge_page(h), mm);
		page_remove_rmap(page, true);

		spin_unlock(ptl);
		tlb_remove_page_size(tlb, page, huge_page_size(h));
		/*
		 * Bail out after unmapping reference page if supplied
		 */
		if (ref_page)
			break;
	}
	mmu_notifier_invalidate_range_end(&range);
	tlb_end_vma(tlb, vma);
}

void __unmap_hugepage_range_final(struct mmu_gather *tlb,
			  struct vm_area_struct *vma, unsigned long start,
			  unsigned long end, struct page *ref_page)
{
	__unmap_hugepage_range(tlb, vma, start, end, ref_page);

	/*
	 * Clear this flag so that x86's huge_pmd_share page_table_shareable
	 * test will fail on a vma being torn down, and not grab a page table
	 * on its way out.  We're lucky that the flag has such an appropriate
	 * name, and can in fact be safely cleared here. We could clear it
	 * before the __unmap_hugepage_range above, but all that's necessary
	 * is to clear it before releasing the i_mmap_rwsem. This works
	 * because in the context this is called, the VMA is about to be
	 * destroyed and the i_mmap_rwsem is held.
	 */
	vma->vm_flags &= ~VM_MAYSHARE;
}

void unmap_hugepage_range(struct vm_area_struct *vma, unsigned long start,
			  unsigned long end, struct page *ref_page)
{
	struct mmu_gather tlb;

	tlb_gather_mmu(&tlb, vma->vm_mm);
	__unmap_hugepage_range(&tlb, vma, start, end, ref_page);
	tlb_finish_mmu(&tlb);
}

/*
 * This is called when the original mapper is failing to COW a MAP_PRIVATE
 * mapping it owns the reserve page for. The intention is to unmap the page
 * from other VMAs and let the children be SIGKILLed if they are faulting the
 * same region.
 */
static void unmap_ref_private(struct mm_struct *mm, struct vm_area_struct *vma,
			      struct page *page, unsigned long address)
{
	struct hstate *h = hstate_vma(vma);
	struct vm_area_struct *iter_vma;
	struct address_space *mapping;
	pgoff_t pgoff;

	/*
	 * vm_pgoff is in PAGE_SIZE units, hence the different calculation
	 * from page cache lookup which is in HPAGE_SIZE units.
	 */
	address = address & huge_page_mask(h);
	pgoff = ((address - vma->vm_start) >> PAGE_SHIFT) +
			vma->vm_pgoff;
	mapping = vma->vm_file->f_mapping;

	/*
	 * Take the mapping lock for the duration of the table walk. As
	 * this mapping should be shared between all the VMAs,
	 * __unmap_hugepage_range() is called as the lock is already held
	 */
	i_mmap_lock_write(mapping);
	vma_interval_tree_foreach(iter_vma, &mapping->i_mmap, pgoff, pgoff) {
		/* Do not unmap the current VMA */
		if (iter_vma == vma)
			continue;

		/*
		 * Shared VMAs have their own reserves and do not affect
		 * MAP_PRIVATE accounting but it is possible that a shared
		 * VMA is using the same page so check and skip such VMAs.
		 */
		if (iter_vma->vm_flags & VM_MAYSHARE)
			continue;

		/*
		 * Unmap the page from other VMAs without their own reserves.
		 * They get marked to be SIGKILLed if they fault in these
		 * areas. This is because a future no-page fault on this VMA
		 * could insert a zeroed page instead of the data existing
		 * from the time of fork. This would look like data corruption
		 */
		if (!is_vma_resv_set(iter_vma, HPAGE_RESV_OWNER))
			unmap_hugepage_range(iter_vma, address,
					     address + huge_page_size(h), page);
	}
	i_mmap_unlock_write(mapping);
}

/*
 * Hugetlb_cow() should be called with page lock of the original hugepage held.
 * Called with hugetlb_instantiation_mutex held and pte_page locked so we
 * cannot race with other handlers or page migration.
 * Keep the pte_same checks anyway to make transition from the mutex easier.
 */
static vm_fault_t hugetlb_cow(struct mm_struct *mm, struct vm_area_struct *vma,
		       unsigned long address, pte_t *ptep,
		       struct page *pagecache_page, spinlock_t *ptl)
{
	pte_t pte;
	struct hstate *h = hstate_vma(vma);
	struct page *old_page, *new_page;
	int outside_reserve = 0;
	vm_fault_t ret = 0;
	unsigned long haddr = address & huge_page_mask(h);
	struct mmu_notifier_range range;

	pte = huge_ptep_get(ptep);
	old_page = pte_page(pte);

retry_avoidcopy:
	/* If no-one else is actually using this page, avoid the copy
	 * and just make the page writable */
	if (page_mapcount(old_page) == 1 && PageAnon(old_page)) {
		page_move_anon_rmap(old_page, vma);
		set_huge_ptep_writable(vma, haddr, ptep);
		return 0;
	}

	/*
	 * If the process that created a MAP_PRIVATE mapping is about to
	 * perform a COW due to a shared page count, attempt to satisfy
	 * the allocation without using the existing reserves. The pagecache
	 * page is used to determine if the reserve at this address was
	 * consumed or not. If reserves were used, a partial faulted mapping
	 * at the time of fork() could consume its reserves on COW instead
	 * of the full address range.
	 */
	if (is_vma_resv_set(vma, HPAGE_RESV_OWNER) &&
			old_page != pagecache_page)
		outside_reserve = 1;

	get_page(old_page);

	/*
	 * Drop page table lock as buddy allocator may be called. It will
	 * be acquired again before returning to the caller, as expected.
	 */
	spin_unlock(ptl);
	new_page = alloc_huge_page(vma, haddr, outside_reserve);

	if (IS_ERR(new_page)) {
		/*
		 * If a process owning a MAP_PRIVATE mapping fails to COW,
		 * it is due to references held by a child and an insufficient
		 * huge page pool. To guarantee the original mappers
		 * reliability, unmap the page from child processes. The child
		 * may get SIGKILLed if it later faults.
		 */
		if (outside_reserve) {
			struct address_space *mapping = vma->vm_file->f_mapping;
			pgoff_t idx;
			u32 hash;

			put_page(old_page);
			BUG_ON(huge_pte_none(pte));
			/*
			 * Drop hugetlb_fault_mutex and i_mmap_rwsem before
			 * unmapping.  unmapping needs to hold i_mmap_rwsem
			 * in write mode.  Dropping i_mmap_rwsem in read mode
			 * here is OK as COW mappings do not interact with
			 * PMD sharing.
			 *
			 * Reacquire both after unmap operation.
			 */
			idx = vma_hugecache_offset(h, vma, haddr);
			hash = hugetlb_fault_mutex_hash(mapping, idx);
			mutex_unlock(&hugetlb_fault_mutex_table[hash]);
			i_mmap_unlock_read(mapping);

			unmap_ref_private(mm, vma, old_page, haddr);

			i_mmap_lock_read(mapping);
			mutex_lock(&hugetlb_fault_mutex_table[hash]);
			spin_lock(ptl);
			ptep = huge_pte_offset(mm, haddr, huge_page_size(h));
			if (likely(ptep &&
				   pte_same(huge_ptep_get(ptep), pte)))
				goto retry_avoidcopy;
			/*
			 * race occurs while re-acquiring page table
			 * lock, and our job is done.
			 */
			return 0;
		}

		ret = vmf_error(PTR_ERR(new_page));
		goto out_release_old;
	}

	/*
	 * When the original hugepage is shared one, it does not have
	 * anon_vma prepared.
	 */
	if (unlikely(anon_vma_prepare(vma))) {
		ret = VM_FAULT_OOM;
		goto out_release_all;
	}

	copy_user_huge_page(new_page, old_page, address, vma,
			    pages_per_huge_page(h));
	__SetPageUptodate(new_page);

	mmu_notifier_range_init(&range, MMU_NOTIFY_CLEAR, 0, vma, mm, haddr,
				haddr + huge_page_size(h));
	mmu_notifier_invalidate_range_start(&range);

	/*
	 * Retake the page table lock to check for racing updates
	 * before the page tables are altered
	 */
	spin_lock(ptl);
	ptep = huge_pte_offset(mm, haddr, huge_page_size(h));
	if (likely(ptep && pte_same(huge_ptep_get(ptep), pte))) {
		ClearHPageRestoreReserve(new_page);

		/* Break COW */
		huge_ptep_clear_flush(vma, haddr, ptep);
		mmu_notifier_invalidate_range(mm, range.start, range.end);
		set_huge_pte_at(mm, haddr, ptep,
				make_huge_pte(vma, new_page, 1));
		page_remove_rmap(old_page, true);
		hugepage_add_new_anon_rmap(new_page, vma, haddr);
		SetHPageMigratable(new_page);
		/* Make the old page be freed below */
		new_page = old_page;
	}
	spin_unlock(ptl);
	mmu_notifier_invalidate_range_end(&range);
out_release_all:
	restore_reserve_on_error(h, vma, haddr, new_page);
	put_page(new_page);
out_release_old:
	put_page(old_page);

	spin_lock(ptl); /* Caller expects lock to be held */
	return ret;
}

/* Return the pagecache page at a given address within a VMA */
static struct page *hugetlbfs_pagecache_page(struct hstate *h,
			struct vm_area_struct *vma, unsigned long address)
{
	struct address_space *mapping;
	pgoff_t idx;

	mapping = vma->vm_file->f_mapping;
	idx = vma_hugecache_offset(h, vma, address);

	return find_lock_page(mapping, idx);
}

/*
 * Return whether there is a pagecache page to back given address within VMA.
 * Caller follow_hugetlb_page() holds page_table_lock so we cannot lock_page.
 */
static bool hugetlbfs_pagecache_present(struct hstate *h,
			struct vm_area_struct *vma, unsigned long address)
{
	struct address_space *mapping;
	pgoff_t idx;
	struct page *page;

	mapping = vma->vm_file->f_mapping;
	idx = vma_hugecache_offset(h, vma, address);

	page = find_get_page(mapping, idx);
	if (page)
		put_page(page);
	return page != NULL;
}

int huge_add_to_page_cache(struct page *page, struct address_space *mapping,
			   pgoff_t idx)
{
	struct inode *inode = mapping->host;
	struct hstate *h = hstate_inode(inode);
	int err = add_to_page_cache(page, mapping, idx, GFP_KERNEL);

	if (err)
		return err;
	ClearHPageRestoreReserve(page);

	/*
	 * set page dirty so that it will not be removed from cache/file
	 * by non-hugetlbfs specific code paths.
	 */
	set_page_dirty(page);

	spin_lock(&inode->i_lock);
	inode->i_blocks += blocks_per_huge_page(h);
	spin_unlock(&inode->i_lock);
	return 0;
}

static inline vm_fault_t hugetlb_handle_userfault(struct vm_area_struct *vma,
						  struct address_space *mapping,
						  pgoff_t idx,
						  unsigned int flags,
						  unsigned long haddr,
						  unsigned long reason)
{
	vm_fault_t ret;
	u32 hash;
	struct vm_fault vmf = {
		.vma = vma,
		.address = haddr,
		.flags = flags,

		/*
		 * Hard to debug if it ends up being
		 * used by a callee that assumes
		 * something about the other
		 * uninitialized fields... same as in
		 * memory.c
		 */
	};

	/*
	 * hugetlb_fault_mutex and i_mmap_rwsem must be
	 * dropped before handling userfault.  Reacquire
	 * after handling fault to make calling code simpler.
	 */
	hash = hugetlb_fault_mutex_hash(mapping, idx);
	mutex_unlock(&hugetlb_fault_mutex_table[hash]);
	i_mmap_unlock_read(mapping);
	ret = handle_userfault(&vmf, reason);
	i_mmap_lock_read(mapping);
	mutex_lock(&hugetlb_fault_mutex_table[hash]);

	return ret;
}

static vm_fault_t hugetlb_no_page(struct mm_struct *mm,
			struct vm_area_struct *vma,
			struct address_space *mapping, pgoff_t idx,
			unsigned long address, pte_t *ptep, unsigned int flags)
{
	struct hstate *h = hstate_vma(vma);
	vm_fault_t ret = VM_FAULT_SIGBUS;
	int anon_rmap = 0;
	unsigned long size;
	struct page *page;
	pte_t new_pte;
	spinlock_t *ptl;
	unsigned long haddr = address & huge_page_mask(h);
	bool new_page = false;

	/*
	 * Currently, we are forced to kill the process in the event the
	 * original mapper has unmapped pages from the child due to a failed
	 * COW. Warn that such a situation has occurred as it may not be obvious
	 */
	if (is_vma_resv_set(vma, HPAGE_RESV_UNMAPPED)) {
		pr_warn_ratelimited("PID %d killed due to inadequate hugepage pool\n",
			   current->pid);
		return ret;
	}

	/*
	 * We can not race with truncation due to holding i_mmap_rwsem.
	 * i_size is modified when holding i_mmap_rwsem, so check here
	 * once for faults beyond end of file.
	 */
	size = i_size_read(mapping->host) >> huge_page_shift(h);
	if (idx >= size)
		goto out;

retry:
	page = find_lock_page(mapping, idx);
	if (!page) {
		/* Check for page in userfault range */
		if (userfaultfd_missing(vma)) {
			ret = hugetlb_handle_userfault(vma, mapping, idx,
						       flags, haddr,
						       VM_UFFD_MISSING);
			goto out;
		}

		page = alloc_huge_page(vma, haddr, 0);
		if (IS_ERR(page)) {
			/*
			 * Returning error will result in faulting task being
			 * sent SIGBUS.  The hugetlb fault mutex prevents two
			 * tasks from racing to fault in the same page which
			 * could result in false unable to allocate errors.
			 * Page migration does not take the fault mutex, but
			 * does a clear then write of pte's under page table
			 * lock.  Page fault code could race with migration,
			 * notice the clear pte and try to allocate a page
			 * here.  Before returning error, get ptl and make
			 * sure there really is no pte entry.
			 */
			ptl = huge_pte_lock(h, mm, ptep);
			ret = 0;
			if (huge_pte_none(huge_ptep_get(ptep)))
				ret = vmf_error(PTR_ERR(page));
			spin_unlock(ptl);
			goto out;
		}
		clear_huge_page(page, address, pages_per_huge_page(h));
		__SetPageUptodate(page);
		new_page = true;

		if (vma->vm_flags & VM_MAYSHARE) {
			int err = huge_add_to_page_cache(page, mapping, idx);
			if (err) {
				put_page(page);
				if (err == -EEXIST)
					goto retry;
				goto out;
			}
		} else {
			lock_page(page);
			if (unlikely(anon_vma_prepare(vma))) {
				ret = VM_FAULT_OOM;
				goto backout_unlocked;
			}
			anon_rmap = 1;
		}
	} else {
		/*
		 * If memory error occurs between mmap() and fault, some process
		 * don't have hwpoisoned swap entry for errored virtual address.
		 * So we need to block hugepage fault by PG_hwpoison bit check.
		 */
		if (unlikely(PageHWPoison(page))) {
			ret = VM_FAULT_HWPOISON_LARGE |
				VM_FAULT_SET_HINDEX(hstate_index(h));
			goto backout_unlocked;
		}

		/* Check for page in userfault range. */
		if (userfaultfd_minor(vma)) {
			unlock_page(page);
			put_page(page);
			ret = hugetlb_handle_userfault(vma, mapping, idx,
						       flags, haddr,
						       VM_UFFD_MINOR);
			goto out;
		}
	}

	/*
	 * If we are going to COW a private mapping later, we examine the
	 * pending reservations for this page now. This will ensure that
	 * any allocations necessary to record that reservation occur outside
	 * the spinlock.
	 */
	if ((flags & FAULT_FLAG_WRITE) && !(vma->vm_flags & VM_SHARED)) {
		if (vma_needs_reservation(h, vma, haddr) < 0) {
			ret = VM_FAULT_OOM;
			goto backout_unlocked;
		}
		/* Just decrements count, does not deallocate */
		vma_end_reservation(h, vma, haddr);
	}

	ptl = huge_pte_lock(h, mm, ptep);
	ret = 0;
	if (!huge_pte_none(huge_ptep_get(ptep)))
		goto backout;

	if (anon_rmap) {
		ClearHPageRestoreReserve(page);
		hugepage_add_new_anon_rmap(page, vma, haddr);
	} else
		page_dup_rmap(page, true);
	new_pte = make_huge_pte(vma, page, ((vma->vm_flags & VM_WRITE)
				&& (vma->vm_flags & VM_SHARED)));
	set_huge_pte_at(mm, haddr, ptep, new_pte);

	hugetlb_count_add(pages_per_huge_page(h), mm);
	if ((flags & FAULT_FLAG_WRITE) && !(vma->vm_flags & VM_SHARED)) {
		/* Optimization, do the COW without a second fault */
		ret = hugetlb_cow(mm, vma, address, ptep, page, ptl);
	}

	spin_unlock(ptl);

	/*
	 * Only set HPageMigratable in newly allocated pages.  Existing pages
	 * found in the pagecache may not have HPageMigratableset if they have
	 * been isolated for migration.
	 */
	if (new_page)
		SetHPageMigratable(page);

	unlock_page(page);
out:
	return ret;

backout:
	spin_unlock(ptl);
backout_unlocked:
	unlock_page(page);
	restore_reserve_on_error(h, vma, haddr, page);
	put_page(page);
	goto out;
}

#ifdef CONFIG_SMP
u32 hugetlb_fault_mutex_hash(struct address_space *mapping, pgoff_t idx)
{
	unsigned long key[2];
	u32 hash;

	key[0] = (unsigned long) mapping;
	key[1] = idx;

	hash = jhash2((u32 *)&key, sizeof(key)/(sizeof(u32)), 0);

	return hash & (num_fault_mutexes - 1);
}
#else
/*
 * For uniprocessor systems we always use a single mutex, so just
 * return 0 and avoid the hashing overhead.
 */
u32 hugetlb_fault_mutex_hash(struct address_space *mapping, pgoff_t idx)
{
	return 0;
}
#endif

vm_fault_t hugetlb_fault(struct mm_struct *mm, struct vm_area_struct *vma,
			unsigned long address, unsigned int flags)
{
	pte_t *ptep, entry;
	spinlock_t *ptl;
	vm_fault_t ret;
	u32 hash;
	pgoff_t idx;
	struct page *page = NULL;
	struct page *pagecache_page = NULL;
	struct hstate *h = hstate_vma(vma);
	struct address_space *mapping;
	int need_wait_lock = 0;
	unsigned long haddr = address & huge_page_mask(h);

	ptep = huge_pte_offset(mm, haddr, huge_page_size(h));
	if (ptep) {
		/*
		 * Since we hold no locks, ptep could be stale.  That is
		 * OK as we are only making decisions based on content and
		 * not actually modifying content here.
		 */
		entry = huge_ptep_get(ptep);
		if (unlikely(is_hugetlb_entry_migration(entry))) {
			migration_entry_wait_huge(vma, mm, ptep);
			return 0;
		} else if (unlikely(is_hugetlb_entry_hwpoisoned(entry)))
			return VM_FAULT_HWPOISON_LARGE |
				VM_FAULT_SET_HINDEX(hstate_index(h));
	}

	/*
	 * Acquire i_mmap_rwsem before calling huge_pte_alloc and hold
	 * until finished with ptep.  This serves two purposes:
	 * 1) It prevents huge_pmd_unshare from being called elsewhere
	 *    and making the ptep no longer valid.
	 * 2) It synchronizes us with i_size modifications during truncation.
	 *
	 * ptep could have already be assigned via huge_pte_offset.  That
	 * is OK, as huge_pte_alloc will return the same value unless
	 * something has changed.
	 */
	mapping = vma->vm_file->f_mapping;
	i_mmap_lock_read(mapping);
	ptep = huge_pte_alloc(mm, vma, haddr, huge_page_size(h));
	if (!ptep) {
		i_mmap_unlock_read(mapping);
		return VM_FAULT_OOM;
	}

	/*
	 * Serialize hugepage allocation and instantiation, so that we don't
	 * get spurious allocation failures if two CPUs race to instantiate
	 * the same page in the page cache.
	 */
	idx = vma_hugecache_offset(h, vma, haddr);
	hash = hugetlb_fault_mutex_hash(mapping, idx);
	mutex_lock(&hugetlb_fault_mutex_table[hash]);

	entry = huge_ptep_get(ptep);
	if (huge_pte_none(entry)) {
		ret = hugetlb_no_page(mm, vma, mapping, idx, address, ptep, flags);
		goto out_mutex;
	}

	ret = 0;

	/*
	 * entry could be a migration/hwpoison entry at this point, so this
	 * check prevents the kernel from going below assuming that we have
	 * an active hugepage in pagecache. This goto expects the 2nd page
	 * fault, and is_hugetlb_entry_(migration|hwpoisoned) check will
	 * properly handle it.
	 */
	if (!pte_present(entry))
		goto out_mutex;

	/*
	 * If we are going to COW the mapping later, we examine the pending
	 * reservations for this page now. This will ensure that any
	 * allocations necessary to record that reservation occur outside the
	 * spinlock. For private mappings, we also lookup the pagecache
	 * page now as it is used to determine if a reservation has been
	 * consumed.
	 */
	if ((flags & FAULT_FLAG_WRITE) && !huge_pte_write(entry)) {
		if (vma_needs_reservation(h, vma, haddr) < 0) {
			ret = VM_FAULT_OOM;
			goto out_mutex;
		}
		/* Just decrements count, does not deallocate */
		vma_end_reservation(h, vma, haddr);

		if (!(vma->vm_flags & VM_MAYSHARE))
			pagecache_page = hugetlbfs_pagecache_page(h,
								vma, haddr);
	}

	ptl = huge_pte_lock(h, mm, ptep);

	/* Check for a racing update before calling hugetlb_cow */
	if (unlikely(!pte_same(entry, huge_ptep_get(ptep))))
		goto out_ptl;

	/*
	 * hugetlb_cow() requires page locks of pte_page(entry) and
	 * pagecache_page, so here we need take the former one
	 * when page != pagecache_page or !pagecache_page.
	 */
	page = pte_page(entry);
	if (page != pagecache_page)
		if (!trylock_page(page)) {
			need_wait_lock = 1;
			goto out_ptl;
		}

	get_page(page);

	if (flags & FAULT_FLAG_WRITE) {
		if (!huge_pte_write(entry)) {
			ret = hugetlb_cow(mm, vma, address, ptep,
					  pagecache_page, ptl);
			goto out_put_page;
		}
		entry = huge_pte_mkdirty(entry);
	}
	entry = pte_mkyoung(entry);
	if (huge_ptep_set_access_flags(vma, haddr, ptep, entry,
						flags & FAULT_FLAG_WRITE))
		update_mmu_cache(vma, haddr, ptep);
out_put_page:
	if (page != pagecache_page)
		unlock_page(page);
	put_page(page);
out_ptl:
	spin_unlock(ptl);

	if (pagecache_page) {
		unlock_page(pagecache_page);
		put_page(pagecache_page);
	}
out_mutex:
	mutex_unlock(&hugetlb_fault_mutex_table[hash]);
	i_mmap_unlock_read(mapping);
	/*
	 * Generally it's safe to hold refcount during waiting page lock. But
	 * here we just wait to defer the next page fault to avoid busy loop and
	 * the page is not used after unlocked before returning from the current
	 * page fault. So we are safe from accessing freed page, even if we wait
	 * here without taking refcount.
	 */
	if (need_wait_lock)
		wait_on_page_locked(page);
	return ret;
}

#ifdef CONFIG_USERFAULTFD
/*
 * Used by userfaultfd UFFDIO_COPY.  Based on mcopy_atomic_pte with
 * modifications for huge pages.
 */
int hugetlb_mcopy_atomic_pte(struct mm_struct *dst_mm,
			    pte_t *dst_pte,
			    struct vm_area_struct *dst_vma,
			    unsigned long dst_addr,
			    unsigned long src_addr,
			    enum mcopy_atomic_mode mode,
			    struct page **pagep)
{
	bool is_continue = (mode == MCOPY_ATOMIC_CONTINUE);
	struct address_space *mapping;
	pgoff_t idx;
	unsigned long size;
	int vm_shared = dst_vma->vm_flags & VM_SHARED;
	struct hstate *h = hstate_vma(dst_vma);
	pte_t _dst_pte;
	spinlock_t *ptl;
	int ret;
	struct page *page;
	int writable;

	mapping = dst_vma->vm_file->f_mapping;
	idx = vma_hugecache_offset(h, dst_vma, dst_addr);

	if (is_continue) {
		ret = -EFAULT;
		page = find_lock_page(mapping, idx);
		if (!page)
			goto out;
	} else if (!*pagep) {
		/* If a page already exists, then it's UFFDIO_COPY for
		 * a non-missing case. Return -EEXIST.
		 */
		if (vm_shared &&
		    hugetlbfs_pagecache_present(h, dst_vma, dst_addr)) {
			ret = -EEXIST;
			goto out;
		}

<<<<<<< HEAD
	if (!*pagep) {
		/* If a page already exists, then it's UFFDIO_COPY for
		 * a non-missing case. Return -EEXIST.
		 */
		if (vm_shared &&
		    hugetlbfs_pagecache_present(h, dst_vma, dst_addr)) {
			ret = -EEXIST;
			goto out;
		}

=======
>>>>>>> 07fa30c8
		page = alloc_huge_page(dst_vma, dst_addr, 0);
		if (IS_ERR(page)) {
			ret = -ENOMEM;
			goto out;
		}

		ret = copy_huge_page_from_user(page,
						(const void __user *) src_addr,
						pages_per_huge_page(h), false);

		/* fallback to copy_from_user outside mmap_lock */
		if (unlikely(ret)) {
			ret = -ENOENT;
			*pagep = page;
			/* don't free the page */
			goto out;
		}
	} else {
		page = *pagep;
		*pagep = NULL;
	}

	/*
	 * The memory barrier inside __SetPageUptodate makes sure that
	 * preceding stores to the page contents become visible before
	 * the set_pte_at() write.
	 */
	__SetPageUptodate(page);

	/* Add shared, newly allocated pages to the page cache. */
	if (vm_shared && !is_continue) {
		size = i_size_read(mapping->host) >> huge_page_shift(h);
		ret = -EFAULT;
		if (idx >= size)
			goto out_release_nounlock;

		/*
		 * Serialization between remove_inode_hugepages() and
		 * huge_add_to_page_cache() below happens through the
		 * hugetlb_fault_mutex_table that here must be hold by
		 * the caller.
		 */
		ret = huge_add_to_page_cache(page, mapping, idx);
		if (ret)
			goto out_release_nounlock;
	}

	ptl = huge_pte_lockptr(h, dst_mm, dst_pte);
	spin_lock(ptl);

	/*
	 * Recheck the i_size after holding PT lock to make sure not
	 * to leave any page mapped (as page_mapped()) beyond the end
	 * of the i_size (remove_inode_hugepages() is strict about
	 * enforcing that). If we bail out here, we'll also leave a
	 * page in the radix tree in the vm_shared case beyond the end
	 * of the i_size, but remove_inode_hugepages() will take care
	 * of it as soon as we drop the hugetlb_fault_mutex_table.
	 */
	size = i_size_read(mapping->host) >> huge_page_shift(h);
	ret = -EFAULT;
	if (idx >= size)
		goto out_release_unlock;

	ret = -EEXIST;
	if (!huge_pte_none(huge_ptep_get(dst_pte)))
		goto out_release_unlock;

	if (vm_shared) {
		page_dup_rmap(page, true);
	} else {
		ClearHPageRestoreReserve(page);
		hugepage_add_new_anon_rmap(page, dst_vma, dst_addr);
	}

	/* For CONTINUE on a non-shared VMA, don't set VM_WRITE for CoW. */
	if (is_continue && !vm_shared)
		writable = 0;
	else
		writable = dst_vma->vm_flags & VM_WRITE;

	_dst_pte = make_huge_pte(dst_vma, page, writable);
	if (writable)
		_dst_pte = huge_pte_mkdirty(_dst_pte);
	_dst_pte = pte_mkyoung(_dst_pte);

	set_huge_pte_at(dst_mm, dst_addr, dst_pte, _dst_pte);

	(void)huge_ptep_set_access_flags(dst_vma, dst_addr, dst_pte, _dst_pte,
					dst_vma->vm_flags & VM_WRITE);
	hugetlb_count_add(pages_per_huge_page(h), dst_mm);

	/* No need to invalidate - it was non-present before */
	update_mmu_cache(dst_vma, dst_addr, dst_pte);

	spin_unlock(ptl);
	if (!is_continue)
		SetHPageMigratable(page);
	if (vm_shared || is_continue)
		unlock_page(page);
	ret = 0;
out:
	return ret;
out_release_unlock:
	spin_unlock(ptl);
	if (vm_shared || is_continue)
		unlock_page(page);
out_release_nounlock:
	restore_reserve_on_error(h, dst_vma, dst_addr, page);
	put_page(page);
	goto out;
}
#endif /* CONFIG_USERFAULTFD */

static void record_subpages_vmas(struct page *page, struct vm_area_struct *vma,
				 int refs, struct page **pages,
				 struct vm_area_struct **vmas)
{
	int nr;

	for (nr = 0; nr < refs; nr++) {
		if (likely(pages))
			pages[nr] = mem_map_offset(page, nr);
		if (vmas)
			vmas[nr] = vma;
	}
}

long follow_hugetlb_page(struct mm_struct *mm, struct vm_area_struct *vma,
			 struct page **pages, struct vm_area_struct **vmas,
			 unsigned long *position, unsigned long *nr_pages,
			 long i, unsigned int flags, int *locked)
{
	unsigned long pfn_offset;
	unsigned long vaddr = *position;
	unsigned long remainder = *nr_pages;
	struct hstate *h = hstate_vma(vma);
	int err = -EFAULT, refs;

	while (vaddr < vma->vm_end && remainder) {
		pte_t *pte;
		spinlock_t *ptl = NULL;
		int absent;
		struct page *page;

		/*
		 * If we have a pending SIGKILL, don't keep faulting pages and
		 * potentially allocating memory.
		 */
		if (fatal_signal_pending(current)) {
			remainder = 0;
			break;
		}

		/*
		 * Some archs (sparc64, sh*) have multiple pte_ts to
		 * each hugepage.  We have to make sure we get the
		 * first, for the page indexing below to work.
		 *
		 * Note that page table lock is not held when pte is null.
		 */
		pte = huge_pte_offset(mm, vaddr & huge_page_mask(h),
				      huge_page_size(h));
		if (pte)
			ptl = huge_pte_lock(h, mm, pte);
		absent = !pte || huge_pte_none(huge_ptep_get(pte));

		/*
		 * When coredumping, it suits get_dump_page if we just return
		 * an error where there's an empty slot with no huge pagecache
		 * to back it.  This way, we avoid allocating a hugepage, and
		 * the sparse dumpfile avoids allocating disk blocks, but its
		 * huge holes still show up with zeroes where they need to be.
		 */
		if (absent && (flags & FOLL_DUMP) &&
		    !hugetlbfs_pagecache_present(h, vma, vaddr)) {
			if (pte)
				spin_unlock(ptl);
			remainder = 0;
			break;
		}

		/*
		 * We need call hugetlb_fault for both hugepages under migration
		 * (in which case hugetlb_fault waits for the migration,) and
		 * hwpoisoned hugepages (in which case we need to prevent the
		 * caller from accessing to them.) In order to do this, we use
		 * here is_swap_pte instead of is_hugetlb_entry_migration and
		 * is_hugetlb_entry_hwpoisoned. This is because it simply covers
		 * both cases, and because we can't follow correct pages
		 * directly from any kind of swap entries.
		 */
		if (absent || is_swap_pte(huge_ptep_get(pte)) ||
		    ((flags & FOLL_WRITE) &&
		      !huge_pte_write(huge_ptep_get(pte)))) {
			vm_fault_t ret;
			unsigned int fault_flags = 0;

			if (pte)
				spin_unlock(ptl);
			if (flags & FOLL_WRITE)
				fault_flags |= FAULT_FLAG_WRITE;
			if (locked)
				fault_flags |= FAULT_FLAG_ALLOW_RETRY |
					FAULT_FLAG_KILLABLE;
			if (flags & FOLL_NOWAIT)
				fault_flags |= FAULT_FLAG_ALLOW_RETRY |
					FAULT_FLAG_RETRY_NOWAIT;
			if (flags & FOLL_TRIED) {
				/*
				 * Note: FAULT_FLAG_ALLOW_RETRY and
				 * FAULT_FLAG_TRIED can co-exist
				 */
				fault_flags |= FAULT_FLAG_TRIED;
			}
			ret = hugetlb_fault(mm, vma, vaddr, fault_flags);
			if (ret & VM_FAULT_ERROR) {
				err = vm_fault_to_errno(ret, flags);
				remainder = 0;
				break;
			}
			if (ret & VM_FAULT_RETRY) {
				if (locked &&
				    !(fault_flags & FAULT_FLAG_RETRY_NOWAIT))
					*locked = 0;
				*nr_pages = 0;
				/*
				 * VM_FAULT_RETRY must not return an
				 * error, it will return zero
				 * instead.
				 *
				 * No need to update "position" as the
				 * caller will not check it after
				 * *nr_pages is set to 0.
				 */
				return i;
			}
			continue;
		}

		pfn_offset = (vaddr & ~huge_page_mask(h)) >> PAGE_SHIFT;
		page = pte_page(huge_ptep_get(pte));

		/*
		 * If subpage information not requested, update counters
		 * and skip the same_page loop below.
		 */
		if (!pages && !vmas && !pfn_offset &&
		    (vaddr + huge_page_size(h) < vma->vm_end) &&
		    (remainder >= pages_per_huge_page(h))) {
			vaddr += huge_page_size(h);
			remainder -= pages_per_huge_page(h);
			i += pages_per_huge_page(h);
			spin_unlock(ptl);
			continue;
		}

		refs = min3(pages_per_huge_page(h) - pfn_offset,
			    (vma->vm_end - vaddr) >> PAGE_SHIFT, remainder);

		if (pages || vmas)
			record_subpages_vmas(mem_map_offset(page, pfn_offset),
					     vma, refs,
					     likely(pages) ? pages + i : NULL,
					     vmas ? vmas + i : NULL);

		if (pages) {
			/*
			 * try_grab_compound_head() should always succeed here,
			 * because: a) we hold the ptl lock, and b) we've just
			 * checked that the huge page is present in the page
			 * tables. If the huge page is present, then the tail
			 * pages must also be present. The ptl prevents the
			 * head page and tail pages from being rearranged in
			 * any way. So this page must be available at this
			 * point, unless the page refcount overflowed:
			 */
			if (WARN_ON_ONCE(!try_grab_compound_head(pages[i],
								 refs,
								 flags))) {
				spin_unlock(ptl);
				remainder = 0;
				err = -ENOMEM;
				break;
			}
		}

		vaddr += (refs << PAGE_SHIFT);
		remainder -= refs;
		i += refs;

		spin_unlock(ptl);
	}
	*nr_pages = remainder;
	/*
	 * setting position is actually required only if remainder is
	 * not zero but it's faster not to add a "if (remainder)"
	 * branch.
	 */
	*position = vaddr;

	return i ? i : err;
}

unsigned long hugetlb_change_protection(struct vm_area_struct *vma,
		unsigned long address, unsigned long end, pgprot_t newprot)
{
	struct mm_struct *mm = vma->vm_mm;
	unsigned long start = address;
	pte_t *ptep;
	pte_t pte;
	struct hstate *h = hstate_vma(vma);
	unsigned long pages = 0;
	bool shared_pmd = false;
	struct mmu_notifier_range range;

	/*
	 * In the case of shared PMDs, the area to flush could be beyond
	 * start/end.  Set range.start/range.end to cover the maximum possible
	 * range if PMD sharing is possible.
	 */
	mmu_notifier_range_init(&range, MMU_NOTIFY_PROTECTION_VMA,
				0, vma, mm, start, end);
	adjust_range_if_pmd_sharing_possible(vma, &range.start, &range.end);

	BUG_ON(address >= end);
	flush_cache_range(vma, range.start, range.end);

	mmu_notifier_invalidate_range_start(&range);
	i_mmap_lock_write(vma->vm_file->f_mapping);
	for (; address < end; address += huge_page_size(h)) {
		spinlock_t *ptl;
		ptep = huge_pte_offset(mm, address, huge_page_size(h));
		if (!ptep)
			continue;
		ptl = huge_pte_lock(h, mm, ptep);
		if (huge_pmd_unshare(mm, vma, &address, ptep)) {
			pages++;
			spin_unlock(ptl);
			shared_pmd = true;
			continue;
		}
		pte = huge_ptep_get(ptep);
		if (unlikely(is_hugetlb_entry_hwpoisoned(pte))) {
			spin_unlock(ptl);
			continue;
		}
		if (unlikely(is_hugetlb_entry_migration(pte))) {
			swp_entry_t entry = pte_to_swp_entry(pte);

			if (is_write_migration_entry(entry)) {
				pte_t newpte;

				make_migration_entry_read(&entry);
				newpte = swp_entry_to_pte(entry);
				set_huge_swap_pte_at(mm, address, ptep,
						     newpte, huge_page_size(h));
				pages++;
			}
			spin_unlock(ptl);
			continue;
		}
		if (!huge_pte_none(pte)) {
			pte_t old_pte;

			old_pte = huge_ptep_modify_prot_start(vma, address, ptep);
			pte = pte_mkhuge(huge_pte_modify(old_pte, newprot));
			pte = arch_make_huge_pte(pte, vma, NULL, 0);
			huge_ptep_modify_prot_commit(vma, address, ptep, old_pte, pte);
			pages++;
		}
		spin_unlock(ptl);
	}
	/*
	 * Must flush TLB before releasing i_mmap_rwsem: x86's huge_pmd_unshare
	 * may have cleared our pud entry and done put_page on the page table:
	 * once we release i_mmap_rwsem, another task can do the final put_page
	 * and that page table be reused and filled with junk.  If we actually
	 * did unshare a page of pmds, flush the range corresponding to the pud.
	 */
	if (shared_pmd)
		flush_hugetlb_tlb_range(vma, range.start, range.end);
	else
		flush_hugetlb_tlb_range(vma, start, end);
	/*
	 * No need to call mmu_notifier_invalidate_range() we are downgrading
	 * page table protection not changing it to point to a new page.
	 *
	 * See Documentation/vm/mmu_notifier.rst
	 */
	i_mmap_unlock_write(vma->vm_file->f_mapping);
	mmu_notifier_invalidate_range_end(&range);

	return pages << h->order;
}

/* Return true if reservation was successful, false otherwise.  */
bool hugetlb_reserve_pages(struct inode *inode,
					long from, long to,
					struct vm_area_struct *vma,
					vm_flags_t vm_flags)
{
	long chg, add = -1;
	struct hstate *h = hstate_inode(inode);
	struct hugepage_subpool *spool = subpool_inode(inode);
	struct resv_map *resv_map;
	struct hugetlb_cgroup *h_cg = NULL;
	long gbl_reserve, regions_needed = 0;

	/* This should never happen */
	if (from > to) {
		VM_WARN(1, "%s called with a negative range\n", __func__);
		return false;
	}

	/*
	 * Only apply hugepage reservation if asked. At fault time, an
	 * attempt will be made for VM_NORESERVE to allocate a page
	 * without using reserves
	 */
	if (vm_flags & VM_NORESERVE)
		return true;

	/*
	 * Shared mappings base their reservation on the number of pages that
	 * are already allocated on behalf of the file. Private mappings need
	 * to reserve the full area even if read-only as mprotect() may be
	 * called to make the mapping read-write. Assume !vma is a shm mapping
	 */
	if (!vma || vma->vm_flags & VM_MAYSHARE) {
		/*
		 * resv_map can not be NULL as hugetlb_reserve_pages is only
		 * called for inodes for which resv_maps were created (see
		 * hugetlbfs_get_inode).
		 */
		resv_map = inode_resv_map(inode);

		chg = region_chg(resv_map, from, to, &regions_needed);

	} else {
		/* Private mapping. */
		resv_map = resv_map_alloc();
		if (!resv_map)
			return false;

		chg = to - from;

		set_vma_resv_map(vma, resv_map);
		set_vma_resv_flags(vma, HPAGE_RESV_OWNER);
	}

	if (chg < 0)
		goto out_err;

	if (hugetlb_cgroup_charge_cgroup_rsvd(hstate_index(h),
				chg * pages_per_huge_page(h), &h_cg) < 0)
		goto out_err;

	if (vma && !(vma->vm_flags & VM_MAYSHARE) && h_cg) {
		/* For private mappings, the hugetlb_cgroup uncharge info hangs
		 * of the resv_map.
		 */
		resv_map_set_hugetlb_cgroup_uncharge_info(resv_map, h_cg, h);
	}

	/*
	 * There must be enough pages in the subpool for the mapping. If
	 * the subpool has a minimum size, there may be some global
	 * reservations already in place (gbl_reserve).
	 */
	gbl_reserve = hugepage_subpool_get_pages(spool, chg);
	if (gbl_reserve < 0)
		goto out_uncharge_cgroup;

	/*
	 * Check enough hugepages are available for the reservation.
	 * Hand the pages back to the subpool if there are not
	 */
	if (hugetlb_acct_memory(h, gbl_reserve) < 0)
		goto out_put_pages;

	/*
	 * Account for the reservations made. Shared mappings record regions
	 * that have reservations as they are shared by multiple VMAs.
	 * When the last VMA disappears, the region map says how much
	 * the reservation was and the page cache tells how much of
	 * the reservation was consumed. Private mappings are per-VMA and
	 * only the consumed reservations are tracked. When the VMA
	 * disappears, the original reservation is the VMA size and the
	 * consumed reservations are stored in the map. Hence, nothing
	 * else has to be done for private mappings here
	 */
	if (!vma || vma->vm_flags & VM_MAYSHARE) {
		add = region_add(resv_map, from, to, regions_needed, h, h_cg);

		if (unlikely(add < 0)) {
			hugetlb_acct_memory(h, -gbl_reserve);
			goto out_put_pages;
		} else if (unlikely(chg > add)) {
			/*
			 * pages in this range were added to the reserve
			 * map between region_chg and region_add.  This
			 * indicates a race with alloc_huge_page.  Adjust
			 * the subpool and reserve counts modified above
			 * based on the difference.
			 */
			long rsv_adjust;

			/*
			 * hugetlb_cgroup_uncharge_cgroup_rsvd() will put the
			 * reference to h_cg->css. See comment below for detail.
			 */
			hugetlb_cgroup_uncharge_cgroup_rsvd(
				hstate_index(h),
				(chg - add) * pages_per_huge_page(h), h_cg);

			rsv_adjust = hugepage_subpool_put_pages(spool,
								chg - add);
			hugetlb_acct_memory(h, -rsv_adjust);
		} else if (h_cg) {
			/*
			 * The file_regions will hold their own reference to
			 * h_cg->css. So we should release the reference held
			 * via hugetlb_cgroup_charge_cgroup_rsvd() when we are
			 * done.
			 */
			hugetlb_cgroup_put_rsvd_cgroup(h_cg);
		}
	}
	return true;

out_put_pages:
	/* put back original number of pages, chg */
	(void)hugepage_subpool_put_pages(spool, chg);
out_uncharge_cgroup:
	hugetlb_cgroup_uncharge_cgroup_rsvd(hstate_index(h),
					    chg * pages_per_huge_page(h), h_cg);
out_err:
	if (!vma || vma->vm_flags & VM_MAYSHARE)
		/* Only call region_abort if the region_chg succeeded but the
		 * region_add failed or didn't run.
		 */
		if (chg >= 0 && add < 0)
			region_abort(resv_map, from, to, regions_needed);
	if (vma && is_vma_resv_set(vma, HPAGE_RESV_OWNER))
		kref_put(&resv_map->refs, resv_map_release);
	return false;
}

long hugetlb_unreserve_pages(struct inode *inode, long start, long end,
								long freed)
{
	struct hstate *h = hstate_inode(inode);
	struct resv_map *resv_map = inode_resv_map(inode);
	long chg = 0;
	struct hugepage_subpool *spool = subpool_inode(inode);
	long gbl_reserve;

	/*
	 * Since this routine can be called in the evict inode path for all
	 * hugetlbfs inodes, resv_map could be NULL.
	 */
	if (resv_map) {
		chg = region_del(resv_map, start, end);
		/*
		 * region_del() can fail in the rare case where a region
		 * must be split and another region descriptor can not be
		 * allocated.  If end == LONG_MAX, it will not fail.
		 */
		if (chg < 0)
			return chg;
	}

	spin_lock(&inode->i_lock);
	inode->i_blocks -= (blocks_per_huge_page(h) * freed);
	spin_unlock(&inode->i_lock);

	/*
	 * If the subpool has a minimum size, the number of global
	 * reservations to be released may be adjusted.
	 *
	 * Note that !resv_map implies freed == 0. So (chg - freed)
	 * won't go negative.
	 */
	gbl_reserve = hugepage_subpool_put_pages(spool, (chg - freed));
	hugetlb_acct_memory(h, -gbl_reserve);

	return 0;
}

#ifdef CONFIG_ARCH_WANT_HUGE_PMD_SHARE
static unsigned long page_table_shareable(struct vm_area_struct *svma,
				struct vm_area_struct *vma,
				unsigned long addr, pgoff_t idx)
{
	unsigned long saddr = ((idx - svma->vm_pgoff) << PAGE_SHIFT) +
				svma->vm_start;
	unsigned long sbase = saddr & PUD_MASK;
	unsigned long s_end = sbase + PUD_SIZE;

	/* Allow segments to share if only one is marked locked */
	unsigned long vm_flags = vma->vm_flags & VM_LOCKED_CLEAR_MASK;
	unsigned long svm_flags = svma->vm_flags & VM_LOCKED_CLEAR_MASK;

	/*
	 * match the virtual addresses, permission and the alignment of the
	 * page table page.
	 */
	if (pmd_index(addr) != pmd_index(saddr) ||
	    vm_flags != svm_flags ||
	    !range_in_vma(svma, sbase, s_end))
		return 0;

	return saddr;
}

static bool vma_shareable(struct vm_area_struct *vma, unsigned long addr)
{
	unsigned long base = addr & PUD_MASK;
	unsigned long end = base + PUD_SIZE;

	/*
	 * check on proper vm_flags and page table alignment
	 */
	if (vma->vm_flags & VM_MAYSHARE && range_in_vma(vma, base, end))
		return true;
	return false;
}

bool want_pmd_share(struct vm_area_struct *vma, unsigned long addr)
{
#ifdef CONFIG_USERFAULTFD
	if (uffd_disable_huge_pmd_share(vma))
		return false;
#endif
	return vma_shareable(vma, addr);
}

/*
 * Determine if start,end range within vma could be mapped by shared pmd.
 * If yes, adjust start and end to cover range associated with possible
 * shared pmd mappings.
 */
void adjust_range_if_pmd_sharing_possible(struct vm_area_struct *vma,
				unsigned long *start, unsigned long *end)
{
	unsigned long v_start = ALIGN(vma->vm_start, PUD_SIZE),
		v_end = ALIGN_DOWN(vma->vm_end, PUD_SIZE);

	/*
	 * vma needs to span at least one aligned PUD size, and the range
	 * must be at least partially within in.
	 */
	if (!(vma->vm_flags & VM_MAYSHARE) || !(v_end > v_start) ||
		(*end <= v_start) || (*start >= v_end))
		return;

	/* Extend the range to be PUD aligned for a worst case scenario */
	if (*start > v_start)
		*start = ALIGN_DOWN(*start, PUD_SIZE);

	if (*end < v_end)
		*end = ALIGN(*end, PUD_SIZE);
}

/*
 * Search for a shareable pmd page for hugetlb. In any case calls pmd_alloc()
 * and returns the corresponding pte. While this is not necessary for the
 * !shared pmd case because we can allocate the pmd later as well, it makes the
 * code much cleaner.
 *
 * This routine must be called with i_mmap_rwsem held in at least read mode if
 * sharing is possible.  For hugetlbfs, this prevents removal of any page
 * table entries associated with the address space.  This is important as we
 * are setting up sharing based on existing page table entries (mappings).
 *
 * NOTE: This routine is only called from huge_pte_alloc.  Some callers of
 * huge_pte_alloc know that sharing is not possible and do not take
 * i_mmap_rwsem as a performance optimization.  This is handled by the
 * if !vma_shareable check at the beginning of the routine. i_mmap_rwsem is
 * only required for subsequent processing.
 */
pte_t *huge_pmd_share(struct mm_struct *mm, struct vm_area_struct *vma,
		      unsigned long addr, pud_t *pud)
{
	struct address_space *mapping = vma->vm_file->f_mapping;
	pgoff_t idx = ((addr - vma->vm_start) >> PAGE_SHIFT) +
			vma->vm_pgoff;
	struct vm_area_struct *svma;
	unsigned long saddr;
	pte_t *spte = NULL;
	pte_t *pte;
	spinlock_t *ptl;

	i_mmap_assert_locked(mapping);
	vma_interval_tree_foreach(svma, &mapping->i_mmap, idx, idx) {
		if (svma == vma)
			continue;

		saddr = page_table_shareable(svma, vma, addr, idx);
		if (saddr) {
			spte = huge_pte_offset(svma->vm_mm, saddr,
					       vma_mmu_pagesize(svma));
			if (spte) {
				get_page(virt_to_page(spte));
				break;
			}
		}
	}

	if (!spte)
		goto out;

	ptl = huge_pte_lock(hstate_vma(vma), mm, spte);
	if (pud_none(*pud)) {
		pud_populate(mm, pud,
				(pmd_t *)((unsigned long)spte & PAGE_MASK));
		mm_inc_nr_pmds(mm);
	} else {
		put_page(virt_to_page(spte));
	}
	spin_unlock(ptl);
out:
	pte = (pte_t *)pmd_alloc(mm, pud, addr);
	return pte;
}

/*
 * unmap huge page backed by shared pte.
 *
 * Hugetlb pte page is ref counted at the time of mapping.  If pte is shared
 * indicated by page_count > 1, unmap is achieved by clearing pud and
 * decrementing the ref count. If count == 1, the pte page is not shared.
 *
 * Called with page table lock held and i_mmap_rwsem held in write mode.
 *
 * returns: 1 successfully unmapped a shared pte page
 *	    0 the underlying pte page is not shared, or it is the last user
 */
int huge_pmd_unshare(struct mm_struct *mm, struct vm_area_struct *vma,
					unsigned long *addr, pte_t *ptep)
{
	pgd_t *pgd = pgd_offset(mm, *addr);
	p4d_t *p4d = p4d_offset(pgd, *addr);
	pud_t *pud = pud_offset(p4d, *addr);

	i_mmap_assert_write_locked(vma->vm_file->f_mapping);
	BUG_ON(page_count(virt_to_page(ptep)) == 0);
	if (page_count(virt_to_page(ptep)) == 1)
		return 0;

	pud_clear(pud);
	put_page(virt_to_page(ptep));
	mm_dec_nr_pmds(mm);
	*addr = ALIGN(*addr, HPAGE_SIZE * PTRS_PER_PTE) - HPAGE_SIZE;
	return 1;
}

#else /* !CONFIG_ARCH_WANT_HUGE_PMD_SHARE */
pte_t *huge_pmd_share(struct mm_struct *mm, struct vm_area_struct *vma,
		      unsigned long addr, pud_t *pud)
{
	return NULL;
}

int huge_pmd_unshare(struct mm_struct *mm, struct vm_area_struct *vma,
				unsigned long *addr, pte_t *ptep)
{
	return 0;
}

void adjust_range_if_pmd_sharing_possible(struct vm_area_struct *vma,
				unsigned long *start, unsigned long *end)
{
}

bool want_pmd_share(struct vm_area_struct *vma, unsigned long addr)
{
	return false;
}
#endif /* CONFIG_ARCH_WANT_HUGE_PMD_SHARE */

#ifdef CONFIG_ARCH_WANT_GENERAL_HUGETLB
pte_t *huge_pte_alloc(struct mm_struct *mm, struct vm_area_struct *vma,
			unsigned long addr, unsigned long sz)
{
	pgd_t *pgd;
	p4d_t *p4d;
	pud_t *pud;
	pte_t *pte = NULL;

	pgd = pgd_offset(mm, addr);
	p4d = p4d_alloc(mm, pgd, addr);
	if (!p4d)
		return NULL;
	pud = pud_alloc(mm, p4d, addr);
	if (pud) {
		if (sz == PUD_SIZE) {
			pte = (pte_t *)pud;
		} else {
			BUG_ON(sz != PMD_SIZE);
			if (want_pmd_share(vma, addr) && pud_none(*pud))
				pte = huge_pmd_share(mm, vma, addr, pud);
			else
				pte = (pte_t *)pmd_alloc(mm, pud, addr);
		}
	}
	BUG_ON(pte && pte_present(*pte) && !pte_huge(*pte));

	return pte;
}

/*
 * huge_pte_offset() - Walk the page table to resolve the hugepage
 * entry at address @addr
 *
 * Return: Pointer to page table entry (PUD or PMD) for
 * address @addr, or NULL if a !p*d_present() entry is encountered and the
 * size @sz doesn't match the hugepage size at this level of the page
 * table.
 */
pte_t *huge_pte_offset(struct mm_struct *mm,
		       unsigned long addr, unsigned long sz)
{
	pgd_t *pgd;
	p4d_t *p4d;
	pud_t *pud;
	pmd_t *pmd;

	pgd = pgd_offset(mm, addr);
	if (!pgd_present(*pgd))
		return NULL;
	p4d = p4d_offset(pgd, addr);
	if (!p4d_present(*p4d))
		return NULL;

	pud = pud_offset(p4d, addr);
	if (sz == PUD_SIZE)
		/* must be pud huge, non-present or none */
		return (pte_t *)pud;
	if (!pud_present(*pud))
		return NULL;
	/* must have a valid entry and size to go further */

	pmd = pmd_offset(pud, addr);
	/* must be pmd huge, non-present or none */
	return (pte_t *)pmd;
}

#endif /* CONFIG_ARCH_WANT_GENERAL_HUGETLB */

/*
 * These functions are overwritable if your architecture needs its own
 * behavior.
 */
struct page * __weak
follow_huge_addr(struct mm_struct *mm, unsigned long address,
			      int write)
{
	return ERR_PTR(-EINVAL);
}

struct page * __weak
follow_huge_pd(struct vm_area_struct *vma,
	       unsigned long address, hugepd_t hpd, int flags, int pdshift)
{
	WARN(1, "hugepd follow called with no support for hugepage directory format\n");
	return NULL;
}

struct page * __weak
follow_huge_pmd(struct mm_struct *mm, unsigned long address,
		pmd_t *pmd, int flags)
{
	struct page *page = NULL;
	spinlock_t *ptl;
	pte_t pte;

	/* FOLL_GET and FOLL_PIN are mutually exclusive. */
	if (WARN_ON_ONCE((flags & (FOLL_PIN | FOLL_GET)) ==
			 (FOLL_PIN | FOLL_GET)))
		return NULL;

retry:
	ptl = pmd_lockptr(mm, pmd);
	spin_lock(ptl);
	/*
	 * make sure that the address range covered by this pmd is not
	 * unmapped from other threads.
	 */
	if (!pmd_huge(*pmd))
		goto out;
	pte = huge_ptep_get((pte_t *)pmd);
	if (pte_present(pte)) {
		page = pmd_page(*pmd) + ((address & ~PMD_MASK) >> PAGE_SHIFT);
		/*
		 * try_grab_page() should always succeed here, because: a) we
		 * hold the pmd (ptl) lock, and b) we've just checked that the
		 * huge pmd (head) page is present in the page tables. The ptl
		 * prevents the head page and tail pages from being rearranged
		 * in any way. So this page must be available at this point,
		 * unless the page refcount overflowed:
		 */
		if (WARN_ON_ONCE(!try_grab_page(page, flags))) {
			page = NULL;
			goto out;
		}
	} else {
		if (is_hugetlb_entry_migration(pte)) {
			spin_unlock(ptl);
			__migration_entry_wait(mm, (pte_t *)pmd, ptl);
			goto retry;
		}
		/*
		 * hwpoisoned entry is treated as no_page_table in
		 * follow_page_mask().
		 */
	}
out:
	spin_unlock(ptl);
	return page;
}

struct page * __weak
follow_huge_pud(struct mm_struct *mm, unsigned long address,
		pud_t *pud, int flags)
{
	if (flags & (FOLL_GET | FOLL_PIN))
		return NULL;

	return pte_page(*(pte_t *)pud) + ((address & ~PUD_MASK) >> PAGE_SHIFT);
}

struct page * __weak
follow_huge_pgd(struct mm_struct *mm, unsigned long address, pgd_t *pgd, int flags)
{
	if (flags & (FOLL_GET | FOLL_PIN))
		return NULL;

	return pte_page(*(pte_t *)pgd) + ((address & ~PGDIR_MASK) >> PAGE_SHIFT);
}

bool isolate_huge_page(struct page *page, struct list_head *list)
{
	bool ret = true;

	spin_lock_irq(&hugetlb_lock);
	if (!PageHeadHuge(page) ||
	    !HPageMigratable(page) ||
	    !get_page_unless_zero(page)) {
		ret = false;
		goto unlock;
	}
	ClearHPageMigratable(page);
	list_move_tail(&page->lru, list);
unlock:
	spin_unlock_irq(&hugetlb_lock);
	return ret;
}

int get_hwpoison_huge_page(struct page *page, bool *hugetlb)
{
	int ret = 0;

	*hugetlb = false;
	spin_lock_irq(&hugetlb_lock);
	if (PageHeadHuge(page)) {
		*hugetlb = true;
		if (HPageFreed(page) || HPageMigratable(page))
			ret = get_page_unless_zero(page);
	}
	spin_unlock_irq(&hugetlb_lock);
	return ret;
}

int get_hwpoison_huge_page(struct page *page, bool *hugetlb)
{
	int ret = 0;

	*hugetlb = false;
	spin_lock_irq(&hugetlb_lock);
	if (PageHeadHuge(page)) {
		*hugetlb = true;
		if (HPageFreed(page) || HPageMigratable(page))
			ret = get_page_unless_zero(page);
	}
	spin_unlock_irq(&hugetlb_lock);
	return ret;
}

void putback_active_hugepage(struct page *page)
{
	spin_lock_irq(&hugetlb_lock);
	SetHPageMigratable(page);
	list_move_tail(&page->lru, &(page_hstate(page))->hugepage_activelist);
	spin_unlock_irq(&hugetlb_lock);
	put_page(page);
}

void move_hugetlb_state(struct page *oldpage, struct page *newpage, int reason)
{
	struct hstate *h = page_hstate(oldpage);

	hugetlb_cgroup_migrate(oldpage, newpage);
	set_page_owner_migrate_reason(newpage, reason);

	/*
	 * transfer temporary state of the new huge page. This is
	 * reverse to other transitions because the newpage is going to
	 * be final while the old one will be freed so it takes over
	 * the temporary status.
	 *
	 * Also note that we have to transfer the per-node surplus state
	 * here as well otherwise the global surplus count will not match
	 * the per-node's.
	 */
	if (HPageTemporary(newpage)) {
		int old_nid = page_to_nid(oldpage);
		int new_nid = page_to_nid(newpage);

		SetHPageTemporary(oldpage);
		ClearHPageTemporary(newpage);

		/*
		 * There is no need to transfer the per-node surplus state
		 * when we do not cross the node.
		 */
		if (new_nid == old_nid)
			return;
		spin_lock_irq(&hugetlb_lock);
		if (h->surplus_huge_pages_node[old_nid]) {
			h->surplus_huge_pages_node[old_nid]--;
			h->surplus_huge_pages_node[new_nid]++;
		}
		spin_unlock_irq(&hugetlb_lock);
	}
}

/*
 * This function will unconditionally remove all the shared pmd pgtable entries
 * within the specific vma for a hugetlbfs memory range.
 */
void hugetlb_unshare_all_pmds(struct vm_area_struct *vma)
{
	struct hstate *h = hstate_vma(vma);
	unsigned long sz = huge_page_size(h);
	struct mm_struct *mm = vma->vm_mm;
	struct mmu_notifier_range range;
	unsigned long address, start, end;
	spinlock_t *ptl;
	pte_t *ptep;

	if (!(vma->vm_flags & VM_MAYSHARE))
		return;

	start = ALIGN(vma->vm_start, PUD_SIZE);
	end = ALIGN_DOWN(vma->vm_end, PUD_SIZE);

	if (start >= end)
		return;

	/*
	 * No need to call adjust_range_if_pmd_sharing_possible(), because
	 * we have already done the PUD_SIZE alignment.
	 */
	mmu_notifier_range_init(&range, MMU_NOTIFY_CLEAR, 0, vma, mm,
				start, end);
	mmu_notifier_invalidate_range_start(&range);
	i_mmap_lock_write(vma->vm_file->f_mapping);
	for (address = start; address < end; address += PUD_SIZE) {
		unsigned long tmp = address;

		ptep = huge_pte_offset(mm, address, sz);
		if (!ptep)
			continue;
		ptl = huge_pte_lock(h, mm, ptep);
		/* We don't want 'address' to be changed */
		huge_pmd_unshare(mm, vma, &tmp, ptep);
		spin_unlock(ptl);
	}
	flush_hugetlb_tlb_range(vma, start, end);
	i_mmap_unlock_write(vma->vm_file->f_mapping);
	/*
	 * No need to call mmu_notifier_invalidate_range(), see
	 * Documentation/vm/mmu_notifier.rst.
	 */
	mmu_notifier_invalidate_range_end(&range);
}

#ifdef CONFIG_CMA
static bool cma_reserve_called __initdata;

static int __init cmdline_parse_hugetlb_cma(char *p)
{
	hugetlb_cma_size = memparse(p, &p);
	return 0;
}

early_param("hugetlb_cma", cmdline_parse_hugetlb_cma);

void __init hugetlb_cma_reserve(int order)
{
	unsigned long size, reserved, per_node;
	int nid;

	cma_reserve_called = true;

	if (!hugetlb_cma_size)
		return;

	if (hugetlb_cma_size < (PAGE_SIZE << order)) {
		pr_warn("hugetlb_cma: cma area should be at least %lu MiB\n",
			(PAGE_SIZE << order) / SZ_1M);
		return;
	}

	/*
	 * If 3 GB area is requested on a machine with 4 numa nodes,
	 * let's allocate 1 GB on first three nodes and ignore the last one.
	 */
	per_node = DIV_ROUND_UP(hugetlb_cma_size, nr_online_nodes);
	pr_info("hugetlb_cma: reserve %lu MiB, up to %lu MiB per node\n",
		hugetlb_cma_size / SZ_1M, per_node / SZ_1M);

	reserved = 0;
	for_each_node_state(nid, N_ONLINE) {
		int res;
		char name[CMA_MAX_NAME];

		size = min(per_node, hugetlb_cma_size - reserved);
		size = round_up(size, PAGE_SIZE << order);

		snprintf(name, sizeof(name), "hugetlb%d", nid);
		res = cma_declare_contiguous_nid(0, size, 0, PAGE_SIZE << order,
						 0, false, name,
						 &hugetlb_cma[nid], nid);
		if (res) {
			pr_warn("hugetlb_cma: reservation failed: err %d, node %d",
				res, nid);
			continue;
		}

		reserved += size;
		pr_info("hugetlb_cma: reserved %lu MiB on node %d\n",
			size / SZ_1M, nid);

		if (reserved >= hugetlb_cma_size)
			break;
	}
}

void __init hugetlb_cma_check(void)
{
	if (!hugetlb_cma_size || cma_reserve_called)
		return;

	pr_warn("hugetlb_cma: the option isn't supported by current arch\n");
}

#endif /* CONFIG_CMA */<|MERGE_RESOLUTION|>--- conflicted
+++ resolved
@@ -2296,7 +2296,6 @@
 			 */
 			rc = vma_del_reservation(h, vma, address);
 			if (rc < 0)
-<<<<<<< HEAD
 				/*
 				 * VERY rare out of memory condition.  Since
 				 * we can not delete the entry, set
@@ -2327,38 +2326,6 @@
 				 * be consumed on a subsequent allocation.
 				 */
 				SetHPageRestoreReserve(page);
-=======
-				/*
-				 * VERY rare out of memory condition.  Since
-				 * we can not delete the entry, set
-				 * HPageRestoreReserve so that the reserve
-				 * count will be incremented when the page
-				 * is freed.  This reserve will be consumed
-				 * on a subsequent allocation.
-				 */
-				SetHPageRestoreReserve(page);
-		} else if (rc < 0) {
-			/*
-			 * Rare out of memory condition from
-			 * vma_needs_reservation call.  Memory allocation is
-			 * only attempted if a new entry is needed.  Therefore,
-			 * this implies there is not an entry in the
-			 * reserve map.
-			 *
-			 * For shared mappings, no entry in the map indicates
-			 * no reservation.  We are done.
-			 */
-			if (!(vma->vm_flags & VM_MAYSHARE))
-				/*
-				 * For private mappings, no entry indicates
-				 * a reservation is present.  Since we can
-				 * not add an entry, set SetHPageRestoreReserve
-				 * on the page so reserve count will be
-				 * incremented when freed.  This reserve will
-				 * be consumed on a subsequent allocation.
-				 */
-				SetHPageRestoreReserve(page);
->>>>>>> 07fa30c8
 		} else
 			/*
 			 * No reservation present, do nothing
@@ -5001,19 +4968,6 @@
 			goto out;
 		}
 
-<<<<<<< HEAD
-	if (!*pagep) {
-		/* If a page already exists, then it's UFFDIO_COPY for
-		 * a non-missing case. Return -EEXIST.
-		 */
-		if (vm_shared &&
-		    hugetlbfs_pagecache_present(h, dst_vma, dst_addr)) {
-			ret = -EEXIST;
-			goto out;
-		}
-
-=======
->>>>>>> 07fa30c8
 		page = alloc_huge_page(dst_vma, dst_addr, 0);
 		if (IS_ERR(page)) {
 			ret = -ENOMEM;
@@ -5989,21 +5943,6 @@
 	return ret;
 }
 
-int get_hwpoison_huge_page(struct page *page, bool *hugetlb)
-{
-	int ret = 0;
-
-	*hugetlb = false;
-	spin_lock_irq(&hugetlb_lock);
-	if (PageHeadHuge(page)) {
-		*hugetlb = true;
-		if (HPageFreed(page) || HPageMigratable(page))
-			ret = get_page_unless_zero(page);
-	}
-	spin_unlock_irq(&hugetlb_lock);
-	return ret;
-}
-
 void putback_active_hugepage(struct page *page)
 {
 	spin_lock_irq(&hugetlb_lock);
