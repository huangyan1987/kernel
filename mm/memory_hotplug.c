--- conflicted
+++ resolved
@@ -1764,12 +1764,7 @@
 	 * whether all memory blocks in question are offline and return error
 	 * if this is not the case.
 	 */
-<<<<<<< HEAD
-	rc = walk_memory_range(PFN_DOWN(start), PFN_UP(start + size - 1), NULL,
-			       check_memblock_offlined_cb);
-=======
 	rc = walk_memory_blocks(start, size, NULL, check_memblock_offlined_cb);
->>>>>>> f95f0722
 	if (rc)
 		goto done;
 
@@ -1789,7 +1784,6 @@
 done:
 	mem_hotplug_done();
 	return rc;
-<<<<<<< HEAD
 }
 
 /**
@@ -1813,31 +1807,6 @@
 		BUG();
 }
 
-=======
-}
-
-/**
- * remove_memory
- * @nid: the node ID
- * @start: physical address of the region to remove
- * @size: size of the region to remove
- *
- * NOTE: The caller must call lock_device_hotplug() to serialize hotplug
- * and online/offline operations before this call, as required by
- * try_offline_node().
- */
-void __remove_memory(int nid, u64 start, u64 size)
-{
-
-	/*
-	 * trigger BUG() is some memory is not offlined prior to calling this
-	 * function
-	 */
-	if (try_remove_memory(nid, start, size))
-		BUG();
-}
-
->>>>>>> f95f0722
 /*
  * Remove memory if every memory block is offline, otherwise return -EBUSY is
  * some memory is not offline
