// SPDX-License-Identifier: GPL-2.0
/*
 *  linux/mm/page_io.c
 *
 *  Copyright (C) 1991, 1992, 1993, 1994  Linus Torvalds
 *
 *  Swap reorganised 29.12.95, 
 *  Asynchronous swapping added 30.12.95. Stephen Tweedie
 *  Removed race in async swapping. 14.4.1996. Bruno Haible
 *  Add swap of shared pages through the page cache. 20.2.1998. Stephen Tweedie
 *  Always use brw_page, life becomes simpler. 12 May 1998 Eric Biederman
 */

#include <linux/mm.h>
#include <linux/kernel_stat.h>
#include <linux/gfp.h>
#include <linux/pagemap.h>
#include <linux/swap.h>
#include <linux/bio.h>
#include <linux/swapops.h>
#include <linux/buffer_head.h>
#include <linux/writeback.h>
#include <linux/frontswap.h>
#include <linux/blkdev.h>
#include <linux/psi.h>
#include <linux/uio.h>
#include <linux/sched/task.h>

void end_swap_bio_write(struct bio *bio)
{
	struct page *page = bio_first_page_all(bio);

	if (bio->bi_status) {
		SetPageError(page);
		/*
		 * We failed to write the page out to swap-space.
		 * Re-dirty the page in order to avoid it being reclaimed.
		 * Also print a dire warning that things will go BAD (tm)
		 * very quickly.
		 *
		 * Also clear PG_reclaim to avoid rotate_reclaimable_page()
		 */
		set_page_dirty(page);
		pr_alert_ratelimited("Write-error on swap-device (%u:%u:%llu)\n",
				     MAJOR(bio_dev(bio)), MINOR(bio_dev(bio)),
				     (unsigned long long)bio->bi_iter.bi_sector);
		ClearPageReclaim(page);
	}
	end_page_writeback(page);
	bio_put(bio);
}

static void swap_slot_free_notify(struct page *page)
{
	struct swap_info_struct *sis;
	struct gendisk *disk;
	swp_entry_t entry;

	/*
	 * There is no guarantee that the page is in swap cache - the software
	 * suspend code (at least) uses end_swap_bio_read() against a non-
	 * swapcache page.  So we must check PG_swapcache before proceeding with
	 * this optimization.
	 */
	if (unlikely(!PageSwapCache(page)))
		return;

	sis = page_swap_info(page);
	if (data_race(!(sis->flags & SWP_BLKDEV)))
		return;

	/*
	 * The swap subsystem performs lazy swap slot freeing,
	 * expecting that the page will be swapped out again.
	 * So we can avoid an unnecessary write if the page
	 * isn't redirtied.
	 * This is good for real swap storage because we can
	 * reduce unnecessary I/O and enhance wear-leveling
	 * if an SSD is used as the as swap device.
	 * But if in-memory swap device (eg zram) is used,
	 * this causes a duplicated copy between uncompressed
	 * data in VM-owned memory and compressed data in
	 * zram-owned memory.  So let's free zram-owned memory
	 * and make the VM-owned decompressed page *dirty*,
	 * so the page should be swapped out somewhere again if
	 * we again wish to reclaim it.
	 */
	disk = sis->bdev->bd_disk;
	entry.val = page_private(page);
	if (disk->fops->swap_slot_free_notify && __swap_count(entry) == 1) {
		unsigned long offset;

		offset = swp_offset(entry);

		SetPageDirty(page);
		disk->fops->swap_slot_free_notify(sis->bdev,
				offset);
	}
}

static void end_swap_bio_read(struct bio *bio)
{
	struct page *page = bio_first_page_all(bio);
	struct task_struct *waiter = bio->bi_private;

	if (bio->bi_status) {
		SetPageError(page);
		ClearPageUptodate(page);
		pr_alert_ratelimited("Read-error on swap-device (%u:%u:%llu)\n",
				     MAJOR(bio_dev(bio)), MINOR(bio_dev(bio)),
				     (unsigned long long)bio->bi_iter.bi_sector);
		goto out;
	}

	SetPageUptodate(page);
	swap_slot_free_notify(page);
out:
	unlock_page(page);
	WRITE_ONCE(bio->bi_private, NULL);
	bio_put(bio);
	if (waiter) {
		blk_wake_io_task(waiter);
		put_task_struct(waiter);
	}
}

int generic_swapfile_activate(struct swap_info_struct *sis,
				struct file *swap_file,
				sector_t *span)
{
	struct address_space *mapping = swap_file->f_mapping;
	struct inode *inode = mapping->host;
	unsigned blocks_per_page;
	unsigned long page_no;
	unsigned blkbits;
	sector_t probe_block;
	sector_t last_block;
	sector_t lowest_block = -1;
	sector_t highest_block = 0;
	int nr_extents = 0;
	int ret;

	blkbits = inode->i_blkbits;
	blocks_per_page = PAGE_SIZE >> blkbits;

	/*
	 * Map all the blocks into the extent tree.  This code doesn't try
	 * to be very smart.
	 */
	probe_block = 0;
	page_no = 0;
	last_block = i_size_read(inode) >> blkbits;
	while ((probe_block + blocks_per_page) <= last_block &&
			page_no < sis->max) {
		unsigned block_in_page;
		sector_t first_block;

		cond_resched();

		first_block = probe_block;
		ret = bmap(inode, &first_block);
		if (ret || !first_block)
			goto bad_bmap;

		/*
		 * It must be PAGE_SIZE aligned on-disk
		 */
		if (first_block & (blocks_per_page - 1)) {
			probe_block++;
			goto reprobe;
		}

		for (block_in_page = 1; block_in_page < blocks_per_page;
					block_in_page++) {
			sector_t block;

			block = probe_block + block_in_page;
			ret = bmap(inode, &block);
			if (ret || !block)
				goto bad_bmap;

			if (block != first_block + block_in_page) {
				/* Discontiguity */
				probe_block++;
				goto reprobe;
			}
		}

		first_block >>= (PAGE_SHIFT - blkbits);
		if (page_no) {	/* exclude the header page */
			if (first_block < lowest_block)
				lowest_block = first_block;
			if (first_block > highest_block)
				highest_block = first_block;
		}

		/*
		 * We found a PAGE_SIZE-length, PAGE_SIZE-aligned run of blocks
		 */
		ret = add_swap_extent(sis, page_no, 1, first_block);
		if (ret < 0)
			goto out;
		nr_extents += ret;
		page_no++;
		probe_block += blocks_per_page;
reprobe:
		continue;
	}
	ret = nr_extents;
	*span = 1 + highest_block - lowest_block;
	if (page_no == 0)
		page_no = 1;	/* force Empty message */
	sis->max = page_no;
	sis->pages = page_no - 1;
	sis->highest_bit = page_no - 1;
out:
	return ret;
bad_bmap:
	pr_err("swapon: swapfile has holes\n");
	ret = -EINVAL;
	goto out;
}

/*
 * We may have stale swap cache pages in memory: notice
 * them here and get rid of the unnecessary final write.
 */
int swap_writepage(struct page *page, struct writeback_control *wbc)
{
	int ret = 0;

	if (try_to_free_swap(page)) {
		unlock_page(page);
		goto out;
	}
	/*
	 * Arch code may have to preserve more data than just the page
	 * contents, e.g. memory tags.
	 */
	ret = arch_prepare_to_swap(page);
	if (ret) {
		set_page_dirty(page);
		unlock_page(page);
		goto out;
	}
	if (frontswap_store(page) == 0) {
		set_page_writeback(page);
		unlock_page(page);
		end_page_writeback(page);
		goto out;
	}
	ret = __swap_writepage(page, wbc, end_swap_bio_write);
out:
	return ret;
}

static inline void count_swpout_vm_event(struct page *page)
{
#ifdef CONFIG_TRANSPARENT_HUGEPAGE
	if (unlikely(PageTransHuge(page)))
		count_vm_event(THP_SWPOUT);
#endif
	count_vm_events(PSWPOUT, thp_nr_pages(page));
}

#if defined(CONFIG_MEMCG) && defined(CONFIG_BLK_CGROUP)
static void bio_associate_blkg_from_page(struct bio *bio, struct page *page)
{
	struct cgroup_subsys_state *css;
	struct mem_cgroup *memcg;

	memcg = page_memcg(page);
	if (!memcg)
		return;

	rcu_read_lock();
	css = cgroup_e_css(memcg->css.cgroup, &io_cgrp_subsys);
	bio_associate_blkg_from_css(bio, css);
	rcu_read_unlock();
}
#else
#define bio_associate_blkg_from_page(bio, page)		do { } while (0)
#endif /* CONFIG_MEMCG && CONFIG_BLK_CGROUP */

#if defined(CONFIG_MEMCG) && defined(CONFIG_BLK_CGROUP)
static void bio_associate_blkg_from_page(struct bio *bio, struct page *page)
{
	struct cgroup_subsys_state *css;

	if (!page->mem_cgroup)
		return;

	rcu_read_lock();
	css = cgroup_e_css(page->mem_cgroup->css.cgroup, &io_cgrp_subsys);
	bio_associate_blkg_from_css(bio, css);
	rcu_read_unlock();
}
#else
#define bio_associate_blkg_from_page(bio, page)		do { } while (0)
#endif /* CONFIG_MEMCG && CONFIG_BLK_CGROUP */

int __swap_writepage(struct page *page, struct writeback_control *wbc,
		bio_end_io_t end_write_func)
{
	struct bio *bio;
	int ret;
	struct swap_info_struct *sis = page_swap_info(page);

	VM_BUG_ON_PAGE(!PageSwapCache(page), page);
	if (data_race(sis->flags & SWP_FS_OPS)) {
		struct kiocb kiocb;
		struct file *swap_file = sis->swap_file;
		struct address_space *mapping = swap_file->f_mapping;
		struct bio_vec bv = {
			.bv_page = page,
			.bv_len  = PAGE_SIZE,
			.bv_offset = 0
		};
		struct iov_iter from;

		iov_iter_bvec(&from, WRITE, &bv, 1, PAGE_SIZE);
		init_sync_kiocb(&kiocb, swap_file);
		kiocb.ki_pos = page_file_offset(page);

		set_page_writeback(page);
		unlock_page(page);
		ret = mapping->a_ops->direct_IO(&kiocb, &from);
		if (ret == PAGE_SIZE) {
			count_vm_event(PSWPOUT);
			ret = 0;
		} else {
			/*
			 * In the case of swap-over-nfs, this can be a
			 * temporary failure if the system has limited
			 * memory for allocating transmit buffers.
			 * Mark the page dirty and avoid
			 * rotate_reclaimable_page but rate-limit the
			 * messages but do not flag PageError like
			 * the normal direct-to-bio case as it could
			 * be temporary.
			 */
			set_page_dirty(page);
			ClearPageReclaim(page);
			pr_err_ratelimited("Write error on dio swapfile (%llu)\n",
					   page_file_offset(page));
		}
		end_page_writeback(page);
		return ret;
	}

	ret = bdev_write_page(sis->bdev, swap_page_sector(page), page, wbc);
	if (!ret) {
		count_swpout_vm_event(page);
		return 0;
	}

	bio = bio_alloc(GFP_NOIO, 1);
	bio_set_dev(bio, sis->bdev);
	bio->bi_iter.bi_sector = swap_page_sector(page);
	bio->bi_opf = REQ_OP_WRITE | REQ_SWAP | wbc_to_write_flags(wbc);
	bio->bi_end_io = end_write_func;
	bio_add_page(bio, page, thp_size(page), 0);

	bio_associate_blkg_from_page(bio, page);
	count_swpout_vm_event(page);
	set_page_writeback(page);
	unlock_page(page);
	submit_bio(bio);

	return 0;
}

int swap_readpage(struct page *page, bool synchronous)
{
	struct bio *bio;
	int ret = 0;
	struct swap_info_struct *sis = page_swap_info(page);
	blk_qc_t qc;
	struct gendisk *disk;
	unsigned long pflags;

	VM_BUG_ON_PAGE(!PageSwapCache(page) && !synchronous, page);
	VM_BUG_ON_PAGE(!PageLocked(page), page);
	VM_BUG_ON_PAGE(PageUptodate(page), page);

	/*
	 * Count submission time as memory stall. When the device is congested,
	 * or the submitting cgroup IO-throttled, submission can be a
	 * significant part of overall IO time.
	 */
	psi_memstall_enter(&pflags);

	if (frontswap_load(page) == 0) {
		SetPageUptodate(page);
		unlock_page(page);
		goto out;
	}

	if (data_race(sis->flags & SWP_FS_OPS)) {
		struct file *swap_file = sis->swap_file;
		struct address_space *mapping = swap_file->f_mapping;

		ret = mapping->a_ops->readpage(swap_file, page);
		if (!ret)
			count_vm_event(PSWPIN);
		goto out;
	}

	if (sis->flags & SWP_SYNCHRONOUS_IO) {
		ret = bdev_read_page(sis->bdev, swap_page_sector(page), page);
		if (!ret) {
			if (trylock_page(page)) {
				swap_slot_free_notify(page);
				unlock_page(page);
			}

<<<<<<< HEAD
		count_vm_event(PSWPIN);
		goto out;
=======
			count_vm_event(PSWPIN);
			goto out;
		}
>>>>>>> 7d2a07b7
	}

	ret = 0;
	bio = bio_alloc(GFP_KERNEL, 1);
	bio_set_dev(bio, sis->bdev);
	bio->bi_opf = REQ_OP_READ;
	bio->bi_iter.bi_sector = swap_page_sector(page);
	bio->bi_end_io = end_swap_bio_read;
	bio_add_page(bio, page, thp_size(page), 0);

	disk = bio->bi_bdev->bd_disk;
	/*
	 * Keep this task valid during swap readpage because the oom killer may
	 * attempt to access it in the page fault retry time check.
	 */
	if (synchronous) {
		bio->bi_opf |= REQ_HIPRI;
		get_task_struct(current);
		bio->bi_private = current;
	}
	count_vm_event(PSWPIN);
	bio_get(bio);
	qc = submit_bio(bio);
	while (synchronous) {
		set_current_state(TASK_UNINTERRUPTIBLE);
		if (!READ_ONCE(bio->bi_private))
			break;

		if (!blk_poll(disk->queue, qc, true))
			blk_io_schedule();
	}
	__set_current_state(TASK_RUNNING);
	bio_put(bio);

out:
	psi_memstall_leave(&pflags);
	return ret;
}

int swap_set_page_dirty(struct page *page)
{
	struct swap_info_struct *sis = page_swap_info(page);

	if (data_race(sis->flags & SWP_FS_OPS)) {
		struct address_space *mapping = sis->swap_file->f_mapping;

		VM_BUG_ON_PAGE(!PageSwapCache(page), page);
		return mapping->a_ops->set_page_dirty(page);
	} else {
		return __set_page_dirty_no_writeback(page);
	}
}<|MERGE_RESOLUTION|>--- conflicted
+++ resolved
@@ -275,23 +275,6 @@
 
 	rcu_read_lock();
 	css = cgroup_e_css(memcg->css.cgroup, &io_cgrp_subsys);
-	bio_associate_blkg_from_css(bio, css);
-	rcu_read_unlock();
-}
-#else
-#define bio_associate_blkg_from_page(bio, page)		do { } while (0)
-#endif /* CONFIG_MEMCG && CONFIG_BLK_CGROUP */
-
-#if defined(CONFIG_MEMCG) && defined(CONFIG_BLK_CGROUP)
-static void bio_associate_blkg_from_page(struct bio *bio, struct page *page)
-{
-	struct cgroup_subsys_state *css;
-
-	if (!page->mem_cgroup)
-		return;
-
-	rcu_read_lock();
-	css = cgroup_e_css(page->mem_cgroup->css.cgroup, &io_cgrp_subsys);
 	bio_associate_blkg_from_css(bio, css);
 	rcu_read_unlock();
 }
@@ -414,14 +397,9 @@
 				unlock_page(page);
 			}
 
-<<<<<<< HEAD
-		count_vm_event(PSWPIN);
-		goto out;
-=======
 			count_vm_event(PSWPIN);
 			goto out;
 		}
->>>>>>> 7d2a07b7
 	}
 
 	ret = 0;
