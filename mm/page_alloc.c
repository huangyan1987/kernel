--- conflicted
+++ resolved
@@ -6093,21 +6093,13 @@
  *
  * Return: pageblock_bits flags
  */
-<<<<<<< HEAD
-unsigned long get_pageblock_flags_mask(struct page *page,
-=======
 unsigned long get_pfnblock_flags_mask(struct page *page, unsigned long pfn,
->>>>>>> 1ebcafff
 					unsigned long end_bitidx,
 					unsigned long mask)
 {
 	struct zone *zone;
 	unsigned long *bitmap;
-<<<<<<< HEAD
-	unsigned long pfn, bitidx, word_bitidx;
-=======
 	unsigned long bitidx, word_bitidx;
->>>>>>> 1ebcafff
 	unsigned long word;
 
 	zone = page_zone(page);
@@ -6122,33 +6114,21 @@
 }
 
 /**
-<<<<<<< HEAD
- * set_pageblock_flags_mask - Set the requested group of flags for a pageblock_nr_pages block of pages
-=======
  * set_pfnblock_flags_mask - Set the requested group of flags for a pageblock_nr_pages block of pages
->>>>>>> 1ebcafff
  * @page: The page within the block of interest
  * @flags: The flags to set
  * @pfn: The target page frame number
  * @end_bitidx: The last bit of interest
  * @mask: mask of bits that the caller is interested in
  */
-<<<<<<< HEAD
-void set_pageblock_flags_mask(struct page *page, unsigned long flags,
-=======
 void set_pfnblock_flags_mask(struct page *page, unsigned long flags,
 					unsigned long pfn,
->>>>>>> 1ebcafff
 					unsigned long end_bitidx,
 					unsigned long mask)
 {
 	struct zone *zone;
 	unsigned long *bitmap;
-<<<<<<< HEAD
-	unsigned long pfn, bitidx, word_bitidx;
-=======
 	unsigned long bitidx, word_bitidx;
->>>>>>> 1ebcafff
 	unsigned long old_word, word;
 
 	BUILD_BUG_ON(NR_PAGEBLOCK_BITS != 4);
